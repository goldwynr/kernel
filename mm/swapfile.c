/*
 *  linux/mm/swapfile.c
 *
 *  Copyright (C) 1991, 1992, 1993, 1994  Linus Torvalds
 *  Swap reorganised 29.12.95, Stephen Tweedie
 */

#include <linux/mm.h>
#include <linux/hugetlb.h>
#include <linux/mman.h>
#include <linux/slab.h>
#include <linux/kernel_stat.h>
#include <linux/swap.h>
#include <linux/vmalloc.h>
#include <linux/pagemap.h>
#ifdef	CONFIG_KDB
#include <linux/kdb.h>
#include <linux/kdbprivate.h>
#endif	/* CONFIG_KDB */
#include <linux/namei.h>
#include <linux/shmem_fs.h>
#include <linux/blkdev.h>
#include <linux/random.h>
#include <linux/writeback.h>
#include <linux/proc_fs.h>
#include <linux/seq_file.h>
#include <linux/init.h>
#include <linux/module.h>
#include <linux/ksm.h>
#include <linux/rmap.h>
#include <linux/security.h>
#include <linux/backing-dev.h>
#include <linux/mutex.h>
#include <linux/capability.h>
#include <linux/syscalls.h>
#include <linux/memcontrol.h>
#include <linux/poll.h>
#include <linux/oom.h>

#include <asm/pgtable.h>
#include <asm/tlbflush.h>
#include <linux/swapops.h>
#include <linux/page_cgroup.h>

static bool swap_count_continued(struct swap_info_struct *, pgoff_t,
				 unsigned char);
static void free_swap_count_continuations(struct swap_info_struct *);
static sector_t map_swap_entry(swp_entry_t, struct block_device**);

static DEFINE_SPINLOCK(swap_lock);
static unsigned int nr_swapfiles;
long nr_swap_pages;
long total_swap_pages;
static int least_priority;

static const char Bad_file[] = "Bad swap file entry ";
static const char Unused_file[] = "Unused swap file entry ";
static const char Bad_offset[] = "Bad swap offset entry ";
static const char Unused_offset[] = "Unused swap offset entry ";

static struct swap_list_t swap_list = {-1, -1};

static struct swap_info_struct *swap_info[MAX_SWAPFILES];

static DEFINE_MUTEX(swapon_mutex);

static DECLARE_WAIT_QUEUE_HEAD(proc_poll_wait);
/* Activity counter to indicate that a swapon or swapoff has occurred */
static atomic_t proc_poll_event = ATOMIC_INIT(0);

static inline unsigned char swap_count(unsigned char ent)
{
	return ent & ~SWAP_HAS_CACHE;	/* may include SWAP_HAS_CONT flag */
}

/* returns 1 if swap entry is freed */
static int
__try_to_reclaim_swap(struct swap_info_struct *si, unsigned long offset)
{
	swp_entry_t entry = swp_entry(si->type, offset);
	struct page *page;
	int ret = 0;

	page = find_get_page(&swapper_space, entry.val);
	if (!page)
		return 0;
	/*
	 * This function is called from scan_swap_map() and it's called
	 * by vmscan.c at reclaiming pages. So, we hold a lock on a page, here.
	 * We have to use trylock for avoiding deadlock. This is a special
	 * case and you should use try_to_free_swap() with explicit lock_page()
	 * in usual operations.
	 */
	if (trylock_page(page)) {
		ret = try_to_free_swap(page);
		unlock_page(page);
	}
	page_cache_release(page);
	return ret;
}

/*
 * swapon tell device that all the old swap contents can be discarded,
 * to allow the swap device to optimize its wear-levelling.
 */
static int discard_swap(struct swap_info_struct *si)
{
	struct swap_extent *se;
	sector_t start_block;
	sector_t nr_blocks;
	int err = 0;

	/* Do not discard the swap header page! */
	se = &si->first_swap_extent;
	start_block = (se->start_block + 1) << (PAGE_SHIFT - 9);
	nr_blocks = ((sector_t)se->nr_pages - 1) << (PAGE_SHIFT - 9);
	if (nr_blocks) {
		err = blkdev_issue_discard(si->bdev, start_block,
				nr_blocks, GFP_KERNEL, 0);
		if (err)
			return err;
		cond_resched();
	}

	list_for_each_entry(se, &si->first_swap_extent.list, list) {
		start_block = se->start_block << (PAGE_SHIFT - 9);
		nr_blocks = (sector_t)se->nr_pages << (PAGE_SHIFT - 9);

		err = blkdev_issue_discard(si->bdev, start_block,
				nr_blocks, GFP_KERNEL, 0);
		if (err)
			break;

		cond_resched();
	}
	return err;		/* That will often be -EOPNOTSUPP */
}

/*
 * swap allocation tell device that a cluster of swap can now be discarded,
 * to allow the swap device to optimize its wear-levelling.
 */
static void discard_swap_cluster(struct swap_info_struct *si,
				 pgoff_t start_page, pgoff_t nr_pages)
{
	struct swap_extent *se = si->curr_swap_extent;
	int found_extent = 0;

	while (nr_pages) {
		struct list_head *lh;

		if (se->start_page <= start_page &&
		    start_page < se->start_page + se->nr_pages) {
			pgoff_t offset = start_page - se->start_page;
			sector_t start_block = se->start_block + offset;
			sector_t nr_blocks = se->nr_pages - offset;

			if (nr_blocks > nr_pages)
				nr_blocks = nr_pages;
			start_page += nr_blocks;
			nr_pages -= nr_blocks;

			if (!found_extent++)
				si->curr_swap_extent = se;

			start_block <<= PAGE_SHIFT - 9;
			nr_blocks <<= PAGE_SHIFT - 9;
			if (blkdev_issue_discard(si->bdev, start_block,
				    nr_blocks, GFP_NOIO, 0))
				break;
		}

		lh = se->list.next;
		se = list_entry(lh, struct swap_extent, list);
	}
}

static int wait_for_discard(void *word)
{
	schedule();
	return 0;
}

#define SWAPFILE_CLUSTER	256
#define LATENCY_LIMIT		256

static unsigned long scan_swap_map(struct swap_info_struct *si,
				   unsigned char usage)
{
	unsigned long offset;
	unsigned long scan_base;
	unsigned long last_in_cluster = 0;
	int latency_ration = LATENCY_LIMIT;
	int found_free_cluster = 0;

	/*
	 * We try to cluster swap pages by allocating them sequentially
	 * in swap.  Once we've allocated SWAPFILE_CLUSTER pages this
	 * way, however, we resort to first-free allocation, starting
	 * a new cluster.  This prevents us from scattering swap pages
	 * all over the entire swap partition, so that we reduce
	 * overall disk seek times between swap pages.  -- sct
	 * But we do now try to find an empty cluster.  -Andrea
	 * And we let swap pages go all over an SSD partition.  Hugh
	 */

	si->flags += SWP_SCANNING;
	scan_base = offset = si->cluster_next;

	if (unlikely(!si->cluster_nr--)) {
		if (si->pages - si->inuse_pages < SWAPFILE_CLUSTER) {
			si->cluster_nr = SWAPFILE_CLUSTER - 1;
			goto checks;
		}
		if (si->flags & SWP_DISCARDABLE) {
			/*
			 * Start range check on racing allocations, in case
			 * they overlap the cluster we eventually decide on
			 * (we scan without swap_lock to allow preemption).
			 * It's hardly conceivable that cluster_nr could be
			 * wrapped during our scan, but don't depend on it.
			 */
			if (si->lowest_alloc)
				goto checks;
			si->lowest_alloc = si->max;
			si->highest_alloc = 0;
		}
		spin_unlock(&swap_lock);

		/*
		 * If seek is expensive, start searching for new cluster from
		 * start of partition, to minimize the span of allocated swap.
		 * But if seek is cheap, search from our current position, so
		 * that swap is allocated from all over the partition: if the
		 * Flash Translation Layer only remaps within limited zones,
		 * we don't want to wear out the first zone too quickly.
		 */
		if (!(si->flags & SWP_SOLIDSTATE))
			scan_base = offset = si->lowest_bit;
		last_in_cluster = offset + SWAPFILE_CLUSTER - 1;

		/* Locate the first empty (unaligned) cluster */
		for (; last_in_cluster <= si->highest_bit; offset++) {
			if (si->swap_map[offset])
				last_in_cluster = offset + SWAPFILE_CLUSTER;
			else if (offset == last_in_cluster) {
				spin_lock(&swap_lock);
				offset -= SWAPFILE_CLUSTER - 1;
				si->cluster_next = offset;
				si->cluster_nr = SWAPFILE_CLUSTER - 1;
				found_free_cluster = 1;
				goto checks;
			}
			if (unlikely(--latency_ration < 0)) {
				cond_resched();
				latency_ration = LATENCY_LIMIT;
			}
		}

		offset = si->lowest_bit;
		last_in_cluster = offset + SWAPFILE_CLUSTER - 1;

		/* Locate the first empty (unaligned) cluster */
		for (; last_in_cluster < scan_base; offset++) {
			if (si->swap_map[offset])
				last_in_cluster = offset + SWAPFILE_CLUSTER;
			else if (offset == last_in_cluster) {
				spin_lock(&swap_lock);
				offset -= SWAPFILE_CLUSTER - 1;
				si->cluster_next = offset;
				si->cluster_nr = SWAPFILE_CLUSTER - 1;
				found_free_cluster = 1;
				goto checks;
			}
			if (unlikely(--latency_ration < 0)) {
				cond_resched();
				latency_ration = LATENCY_LIMIT;
			}
		}

		offset = scan_base;
		spin_lock(&swap_lock);
		si->cluster_nr = SWAPFILE_CLUSTER - 1;
		si->lowest_alloc = 0;
	}

checks:
	if (!(si->flags & SWP_WRITEOK))
		goto no_page;
	if (!si->highest_bit)
		goto no_page;
	if (offset > si->highest_bit)
		scan_base = offset = si->lowest_bit;

	/* reuse swap entry of cache-only swap if not hibernation. */
	if (vm_swap_full()
		&& cache == SWAP_CACHE
		&& si->swap_map[offset] == SWAP_HAS_CACHE) {
		int swap_was_freed;
		spin_unlock(&swap_lock);
		swap_was_freed = __try_to_reclaim_swap(si, offset);
		spin_lock(&swap_lock);
		/* entry was freed successfully, try to use this again */
		if (swap_was_freed)
			goto checks;
		goto scan; /* check next one */
	}

	if (si->swap_map[offset])
		goto scan;

	if (offset == si->lowest_bit)
		si->lowest_bit++;
	if (offset == si->highest_bit)
		si->highest_bit--;
	si->inuse_pages++;
	if (si->inuse_pages == si->pages) {
		si->lowest_bit = si->max;
		si->highest_bit = 0;
	}
	si->swap_map[offset] = usage;
	si->cluster_next = offset + 1;
	si->flags -= SWP_SCANNING;

	if (si->lowest_alloc) {
		/*
		 * Only set when SWP_DISCARDABLE, and there's a scan
		 * for a free cluster in progress or just completed.
		 */
		if (found_free_cluster) {
			/*
			 * To optimize wear-levelling, discard the
			 * old data of the cluster, taking care not to
			 * discard any of its pages that have already
			 * been allocated by racing tasks (offset has
			 * already stepped over any at the beginning).
			 */
			if (offset < si->highest_alloc &&
			    si->lowest_alloc <= last_in_cluster)
				last_in_cluster = si->lowest_alloc - 1;
			si->flags |= SWP_DISCARDING;
			spin_unlock(&swap_lock);

			if (offset < last_in_cluster)
				discard_swap_cluster(si, offset,
					last_in_cluster - offset + 1);

			spin_lock(&swap_lock);
			si->lowest_alloc = 0;
			si->flags &= ~SWP_DISCARDING;

			smp_mb();	/* wake_up_bit advises this */
			wake_up_bit(&si->flags, ilog2(SWP_DISCARDING));

		} else if (si->flags & SWP_DISCARDING) {
			/*
			 * Delay using pages allocated by racing tasks
			 * until the whole discard has been issued. We
			 * could defer that delay until swap_writepage,
			 * but it's easier to keep this self-contained.
			 */
			spin_unlock(&swap_lock);
			wait_on_bit(&si->flags, ilog2(SWP_DISCARDING),
				wait_for_discard, TASK_UNINTERRUPTIBLE);
			spin_lock(&swap_lock);
		} else {
			/*
			 * Note pages allocated by racing tasks while
			 * scan for a free cluster is in progress, so
			 * that its final discard can exclude them.
			 */
			if (offset < si->lowest_alloc)
				si->lowest_alloc = offset;
			if (offset > si->highest_alloc)
				si->highest_alloc = offset;
		}
	}
	return offset;

scan:
	spin_unlock(&swap_lock);
	while (++offset <= si->highest_bit) {
		if (!si->swap_map[offset]) {
			spin_lock(&swap_lock);
			goto checks;
		}
		if (vm_swap_full() && si->swap_map[offset] == SWAP_HAS_CACHE) {
			spin_lock(&swap_lock);
			goto checks;
		}
		if (unlikely(--latency_ration < 0)) {
			cond_resched();
			latency_ration = LATENCY_LIMIT;
		}
	}
	offset = si->lowest_bit;
	while (++offset < scan_base) {
		if (!si->swap_map[offset]) {
			spin_lock(&swap_lock);
			goto checks;
		}
		if (vm_swap_full() && si->swap_map[offset] == SWAP_HAS_CACHE) {
			spin_lock(&swap_lock);
			goto checks;
		}
		if (unlikely(--latency_ration < 0)) {
			cond_resched();
			latency_ration = LATENCY_LIMIT;
		}
	}
	spin_lock(&swap_lock);

no_page:
	si->flags -= SWP_SCANNING;
	return 0;
}

swp_entry_t get_swap_page(void)
{
	struct swap_info_struct *si;
	pgoff_t offset;
	int type, next;
	int wrapped = 0;

	spin_lock(&swap_lock);
	if (nr_swap_pages <= 0)
		goto noswap;
	nr_swap_pages--;

	for (type = swap_list.next; type >= 0 && wrapped < 2; type = next) {
		si = swap_info[type];
		next = si->next;
		if (next < 0 ||
		    (!wrapped && si->prio != swap_info[next]->prio)) {
			next = swap_list.head;
			wrapped++;
		}

		if (!si->highest_bit)
			continue;
		if (!(si->flags & SWP_WRITEOK))
			continue;

		swap_list.next = next;
		/* This is called for allocating swap entry for cache */
		offset = scan_swap_map(si, SWAP_HAS_CACHE);
		if (offset) {
			spin_unlock(&swap_lock);
			return swp_entry(type, offset);
		}
		next = swap_list.next;
	}

	nr_swap_pages++;
noswap:
	spin_unlock(&swap_lock);
	return (swp_entry_t) {0};
}

/* The only caller of this function is now susupend routine */
swp_entry_t get_swap_page_of_type(int type)
{
	struct swap_info_struct *si;
	pgoff_t offset;

	spin_lock(&swap_lock);
	si = swap_info[type];
	if (si && (si->flags & SWP_WRITEOK)) {
		nr_swap_pages--;
		/* This is called for allocating swap entry, not cache */
		offset = scan_swap_map(si, 1);
		if (offset) {
			spin_unlock(&swap_lock);
			return swp_entry(type, offset);
		}
		nr_swap_pages++;
	}
	spin_unlock(&swap_lock);
	return (swp_entry_t) {0};
}

static struct swap_info_struct *swap_info_get(swp_entry_t entry)
{
	struct swap_info_struct *p;
	unsigned long offset, type;

	if (!entry.val)
		goto out;
	type = swp_type(entry);
	if (type >= nr_swapfiles)
		goto bad_nofile;
	p = swap_info[type];
	if (!(p->flags & SWP_USED))
		goto bad_device;
	offset = swp_offset(entry);
	if (offset >= p->max)
		goto bad_offset;
	if (!p->swap_map[offset])
		goto bad_free;
	spin_lock(&swap_lock);
	return p;

bad_free:
	printk(KERN_ERR "swap_free: %s%08lx\n", Unused_offset, entry.val);
	goto out;
bad_offset:
	printk(KERN_ERR "swap_free: %s%08lx\n", Bad_offset, entry.val);
	goto out;
bad_device:
	printk(KERN_ERR "swap_free: %s%08lx\n", Unused_file, entry.val);
	goto out;
bad_nofile:
	printk(KERN_ERR "swap_free: %s%08lx\n", Bad_file, entry.val);
out:
	return NULL;
}

static unsigned char swap_entry_free(struct swap_info_struct *p,
				     swp_entry_t entry, unsigned char usage)
{
	unsigned long offset = swp_offset(entry);
	unsigned char count;
	unsigned char has_cache;

	count = p->swap_map[offset];
	has_cache = count & SWAP_HAS_CACHE;
	count &= ~SWAP_HAS_CACHE;

	if (usage == SWAP_HAS_CACHE) {
		VM_BUG_ON(!has_cache);
		has_cache = 0;
	} else if (count == SWAP_MAP_SHMEM) {
		/*
		 * Or we could insist on shmem.c using a special
		 * swap_shmem_free() and free_shmem_swap_and_cache()...
		 */
		count = 0;
	} else if ((count & ~COUNT_CONTINUED) <= SWAP_MAP_MAX) {
		if (count == COUNT_CONTINUED) {
			if (swap_count_continued(p, offset, count))
				count = SWAP_MAP_MAX | COUNT_CONTINUED;
			else
				count = SWAP_MAP_MAX;
		} else
			count--;
	}

	if (!count)
		mem_cgroup_uncharge_swap(entry);

	usage = count | has_cache;
	p->swap_map[offset] = usage;

	/* free if no reference */
	if (!usage) {
		struct gendisk *disk = p->bdev->bd_disk;
		if (offset < p->lowest_bit)
			p->lowest_bit = offset;
		if (offset > p->highest_bit)
			p->highest_bit = offset;
		if (swap_list.next >= 0 &&
		    p->prio > swap_info[swap_list.next]->prio)
			swap_list.next = p->type;
		nr_swap_pages++;
		p->inuse_pages--;
<<<<<<< HEAD
		preswap_flush(p - swap_info, offset);
=======
		if ((p->flags & SWP_BLKDEV) &&
				disk->fops->swap_slot_free_notify)
			disk->fops->swap_slot_free_notify(p->bdev, offset);
>>>>>>> 02f8c6ae
	}

	return usage;
}

/*
 * Caller has made sure that the swapdevice corresponding to entry
 * is still around or has not been recycled.
 */
void swap_free(swp_entry_t entry)
{
	struct swap_info_struct *p;

	p = swap_info_get(entry);
	if (p) {
		swap_entry_free(p, entry, 1);
		spin_unlock(&swap_lock);
	}
}

/*
 * Called after dropping swapcache to decrease refcnt to swap entries.
 */
void swapcache_free(swp_entry_t entry, struct page *page)
{
	struct swap_info_struct *p;
	unsigned char count;

	p = swap_info_get(entry);
	if (p) {
		count = swap_entry_free(p, entry, SWAP_HAS_CACHE);
		if (page)
			mem_cgroup_uncharge_swapcache(page, entry, count != 0);
		spin_unlock(&swap_lock);
	}
}

/*
 * How many references to page are currently swapped out?
 * This does not give an exact answer when swap count is continued,
 * but does include the high COUNT_CONTINUED flag to allow for that.
 */
static inline int page_swapcount(struct page *page)
{
	int count = 0;
	struct swap_info_struct *p;
	swp_entry_t entry;

	entry.val = page_private(page);
	p = swap_info_get(entry);
	if (p) {
		count = swap_count(p->swap_map[swp_offset(entry)]);
		spin_unlock(&swap_lock);
	}
	return count;
}

/*
 * We can write to an anon page without COW if there are no other references
 * to it.  And as a side-effect, free up its swap: because the old content
 * on disk will never be read, and seeking back there to write new content
 * later would only waste time away from clustering.
 */
int reuse_swap_page(struct page *page)
{
	int count;

	VM_BUG_ON(!PageLocked(page));
	if (unlikely(PageKsm(page)))
		return 0;
	count = page_mapcount(page);
	if (count <= 1 && PageSwapCache(page)) {
		count += page_swapcount(page);
		if (count == 1 && !PageWriteback(page)) {
			delete_from_swap_cache(page);
			SetPageDirty(page);
		}
	}
	return count <= 1;
}

/*
 * If swap is getting full, or if there are no more mappings of this page,
 * then try_to_free_swap is called to free its swap space.
 */
int try_to_free_swap(struct page *page)
{
	VM_BUG_ON(!PageLocked(page));

	if (!PageSwapCache(page))
		return 0;
	if (PageWriteback(page))
		return 0;
	if (page_swapcount(page))
		return 0;

	/*
	 * Once hibernation has begun to create its image of memory,
	 * there's a danger that one of the calls to try_to_free_swap()
	 * - most probably a call from __try_to_reclaim_swap() while
	 * hibernation is allocating its own swap pages for the image,
	 * but conceivably even a call from memory reclaim - will free
	 * the swap from a page which has already been recorded in the
	 * image as a clean swapcache page, and then reuse its swap for
	 * another page of the image.  On waking from hibernation, the
	 * original page might be freed under memory pressure, then
	 * later read back in from swap, now with the wrong data.
	 *
	 * Hibernation clears bits from gfp_allowed_mask to prevent
	 * memory reclaim from writing to disk, so check that here.
	 */
	if (!(gfp_allowed_mask & __GFP_IO))
		return 0;

	delete_from_swap_cache(page);
	SetPageDirty(page);
	return 1;
}

/*
 * Free the swap entry like above, but also try to
 * free the page cache entry if it is the last user.
 */
int free_swap_and_cache(swp_entry_t entry)
{
	struct swap_info_struct *p;
	struct page *page = NULL;

	if (non_swap_entry(entry))
		return 1;

	p = swap_info_get(entry);
	if (p) {
		if (swap_entry_free(p, entry, 1) == SWAP_HAS_CACHE) {
			page = find_get_page(&swapper_space, entry.val);
			if (page && !trylock_page(page)) {
				page_cache_release(page);
				page = NULL;
			}
		}
		spin_unlock(&swap_lock);
	}
	if (page) {
		/*
		 * Not mapped elsewhere, or swap space full? Free it!
		 * Also recheck PageSwapCache now page is locked (above).
		 */
		if (PageSwapCache(page) && !PageWriteback(page) &&
				(!page_mapped(page) || vm_swap_full())) {
			delete_from_swap_cache(page);
			SetPageDirty(page);
		}
		unlock_page(page);
		page_cache_release(page);
	}
	return p != NULL;
}

#ifdef CONFIG_CGROUP_MEM_RES_CTLR
/**
 * mem_cgroup_count_swap_user - count the user of a swap entry
 * @ent: the swap entry to be checked
 * @pagep: the pointer for the swap cache page of the entry to be stored
 *
 * Returns the number of the user of the swap entry. The number is valid only
 * for swaps of anonymous pages.
 * If the entry is found on swap cache, the page is stored to pagep with
 * refcount of it being incremented.
 */
int mem_cgroup_count_swap_user(swp_entry_t ent, struct page **pagep)
{
	struct page *page;
	struct swap_info_struct *p;
	int count = 0;

	page = find_get_page(&swapper_space, ent.val);
	if (page)
		count += page_mapcount(page);
	p = swap_info_get(ent);
	if (p) {
		count += swap_count(p->swap_map[swp_offset(ent)]);
		spin_unlock(&swap_lock);
	}

	*pagep = page;
	return count;
}
#endif

#ifdef CONFIG_HIBERNATION
/*
 * Find the swap type that corresponds to given device (if any).
 *
 * @offset - number of the PAGE_SIZE-sized block of the device, starting
 * from 0, in which the swap header is expected to be located.
 *
 * This is needed for the suspend to disk (aka swsusp).
 */
int swap_type_of(dev_t device, sector_t offset, struct block_device **bdev_p)
{
	struct block_device *bdev = NULL;
	int type;

	if (device)
		bdev = bdget(device);

	spin_lock(&swap_lock);
	for (type = 0; type < nr_swapfiles; type++) {
		struct swap_info_struct *sis = swap_info[type];

		if (!(sis->flags & SWP_WRITEOK))
			continue;

		if (!bdev) {
			if (bdev_p)
				*bdev_p = bdgrab(sis->bdev);

			spin_unlock(&swap_lock);
			return type;
		}
		if (bdev == sis->bdev) {
			struct swap_extent *se = &sis->first_swap_extent;

			if (se->start_block == offset) {
				if (bdev_p)
					*bdev_p = bdgrab(sis->bdev);

				spin_unlock(&swap_lock);
				bdput(bdev);
				return type;
			}
		}
	}
	spin_unlock(&swap_lock);
	if (bdev)
		bdput(bdev);

	return -ENODEV;
}

/*
 * Get the (PAGE_SIZE) block corresponding to given offset on the swapdev
 * corresponding to given index in swap_info (swap type).
 */
sector_t swapdev_block(int type, pgoff_t offset)
{
	struct block_device *bdev;

	if ((unsigned int)type >= nr_swapfiles)
		return 0;
	if (!(swap_info[type]->flags & SWP_WRITEOK))
		return 0;
	return map_swap_entry(swp_entry(type, offset), &bdev);
}

/*
 * Return either the total number of swap pages of given type, or the number
 * of free pages of that type (depending on @free)
 *
 * This is needed for software suspend
 */
unsigned int count_swap_pages(int type, int free)
{
	unsigned int n = 0;

	spin_lock(&swap_lock);
	if ((unsigned int)type < nr_swapfiles) {
		struct swap_info_struct *sis = swap_info[type];

		if (sis->flags & SWP_WRITEOK) {
			n = sis->pages;
			if (free)
				n -= sis->inuse_pages;
		}
	}
	spin_unlock(&swap_lock);
	return n;
}
#endif /* CONFIG_HIBERNATION */

/*
 * No need to decide whether this PTE shares the swap entry with others,
 * just let do_wp_page work it out if a write is requested later - to
 * force COW, vm_page_prot omits write permission from any private vma.
 */
static int unuse_pte(struct vm_area_struct *vma, pmd_t *pmd,
		unsigned long addr, swp_entry_t entry, struct page *page)
{
	struct mem_cgroup *ptr;
	spinlock_t *ptl;
	pte_t *pte;
	int ret = 1;

	if (mem_cgroup_try_charge_swapin(vma->vm_mm, page, GFP_KERNEL, &ptr)) {
		ret = -ENOMEM;
		goto out_nolock;
	}

	pte = pte_offset_map_lock(vma->vm_mm, pmd, addr, &ptl);
	if (unlikely(!pte_same(*pte, swp_entry_to_pte(entry)))) {
		if (ret > 0)
			mem_cgroup_cancel_charge_swapin(ptr);
		ret = 0;
		goto out;
	}

	dec_mm_counter(vma->vm_mm, MM_SWAPENTS);
	inc_mm_counter(vma->vm_mm, MM_ANONPAGES);
	get_page(page);
	set_pte_at(vma->vm_mm, addr, pte,
		   pte_mkold(mk_pte(page, vma->vm_page_prot)));
	page_add_anon_rmap(page, vma, addr);
	mem_cgroup_commit_charge_swapin(page, ptr);
	swap_free(entry);
	/*
	 * Move the page to the active list so it is not
	 * immediately swapped out again after swapon.
	 */
	activate_page(page);
out:
	pte_unmap_unlock(pte, ptl);
out_nolock:
	return ret;
}

static int unuse_pte_range(struct vm_area_struct *vma, pmd_t *pmd,
				unsigned long addr, unsigned long end,
				swp_entry_t entry, struct page *page)
{
	pte_t swp_pte = swp_entry_to_pte(entry);
	pte_t *pte;
	int ret = 0;

	/*
	 * We don't actually need pte lock while scanning for swp_pte: since
	 * we hold page lock and mmap_sem, swp_pte cannot be inserted into the
	 * page table while we're scanning; though it could get zapped, and on
	 * some architectures (e.g. x86_32 with PAE) we might catch a glimpse
	 * of unmatched parts which look like swp_pte, so unuse_pte must
	 * recheck under pte lock.  Scanning without pte lock lets it be
	 * preemptible whenever CONFIG_PREEMPT but not CONFIG_HIGHPTE.
	 */
	pte = pte_offset_map(pmd, addr);
	do {
		/*
		 * swapoff spends a _lot_ of time in this loop!
		 * Test inline before going to call unuse_pte.
		 */
		if (unlikely(pte_same(*pte, swp_pte))) {
			pte_unmap(pte);
			ret = unuse_pte(vma, pmd, addr, entry, page);
			if (ret)
				goto out;
			pte = pte_offset_map(pmd, addr);
		}
	} while (pte++, addr += PAGE_SIZE, addr != end);
	pte_unmap(pte - 1);
out:
	return ret;
}

static inline int unuse_pmd_range(struct vm_area_struct *vma, pud_t *pud,
				unsigned long addr, unsigned long end,
				swp_entry_t entry, struct page *page)
{
	pmd_t *pmd;
	unsigned long next;
	int ret;

	pmd = pmd_offset(pud, addr);
	do {
		next = pmd_addr_end(addr, end);
		if (unlikely(pmd_trans_huge(*pmd)))
			continue;
		if (pmd_none_or_clear_bad(pmd))
			continue;
		ret = unuse_pte_range(vma, pmd, addr, next, entry, page);
		if (ret)
			return ret;
	} while (pmd++, addr = next, addr != end);
	return 0;
}

static inline int unuse_pud_range(struct vm_area_struct *vma, pgd_t *pgd,
				unsigned long addr, unsigned long end,
				swp_entry_t entry, struct page *page)
{
	pud_t *pud;
	unsigned long next;
	int ret;

	pud = pud_offset(pgd, addr);
	do {
		next = pud_addr_end(addr, end);
		if (pud_none_or_clear_bad(pud))
			continue;
		ret = unuse_pmd_range(vma, pud, addr, next, entry, page);
		if (ret)
			return ret;
	} while (pud++, addr = next, addr != end);
	return 0;
}

static int unuse_vma(struct vm_area_struct *vma,
				swp_entry_t entry, struct page *page)
{
	pgd_t *pgd;
	unsigned long addr, end, next;
	int ret;

	if (page_anon_vma(page)) {
		addr = page_address_in_vma(page, vma);
		if (addr == -EFAULT)
			return 0;
		else
			end = addr + PAGE_SIZE;
	} else {
		addr = vma->vm_start;
		end = vma->vm_end;
	}

	pgd = pgd_offset(vma->vm_mm, addr);
	do {
		next = pgd_addr_end(addr, end);
		if (pgd_none_or_clear_bad(pgd))
			continue;
		ret = unuse_pud_range(vma, pgd, addr, next, entry, page);
		if (ret)
			return ret;
	} while (pgd++, addr = next, addr != end);
	return 0;
}

static int unuse_mm(struct mm_struct *mm,
				swp_entry_t entry, struct page *page)
{
	struct vm_area_struct *vma;
	int ret = 0;

	if (!down_read_trylock(&mm->mmap_sem)) {
		/*
		 * Activate page so shrink_inactive_list is unlikely to unmap
		 * its ptes while lock is dropped, so swapoff can make progress.
		 */
		activate_page(page);
		unlock_page(page);
		down_read(&mm->mmap_sem);
		lock_page(page);
	}
	for (vma = mm->mmap; vma; vma = vma->vm_next) {
		if (vma->anon_vma && (ret = unuse_vma(vma, entry, page)))
			break;
	}
	up_read(&mm->mmap_sem);
	return (ret < 0)? ret: 0;
}

/*
 * Scan swap_map from current position to next entry still in use.
 * Recycle to start on reaching the end, returning 0 when empty.
 */
static unsigned int find_next_to_unuse(struct swap_info_struct *si,
				unsigned int prev, unsigned int preswap)
{
	unsigned int max = si->max;
	unsigned int i = prev;
	unsigned char count;

	/*
	 * No need for swap_lock here: we're just looking
	 * for whether an entry is in use, not modifying it; false
	 * hits are okay, and sys_swapoff() has already prevented new
	 * allocations from this area (while holding swap_lock).
	 */
	for (;;) {
		if (++i >= max) {
			if (!prev) {
				i = 0;
				break;
			}
			/*
			 * No entries in use at top of swap_map,
			 * loop back to start and recheck there.
			 */
			max = prev + 1;
			prev = 0;
			i = 1;
		}
		if (preswap) {
			if (preswap_test(si, i))
				break;
			else
				continue;
		}
		count = si->swap_map[i];
		if (count && swap_count(count) != SWAP_MAP_BAD)
			break;
	}
	return i;
}

/*
 * We completely avoid races by reading each swap page in advance,
 * and then search for the process using it.  All the necessary
 * page table adjustments can then be made atomically.
 *
 * if the boolean preswap is true, only unuse pages_to_unuse pages;
 * pages_to_unuse==0 means all pages
 */
static int try_to_unuse(unsigned int type, unsigned int preswap,
		unsigned long pages_to_unuse)
{
	struct swap_info_struct *si = swap_info[type];
	struct mm_struct *start_mm;
	unsigned char *swap_map;
	unsigned char swcount;
	struct page *page;
	swp_entry_t entry;
	unsigned int i = 0;
	int retval = 0;

	/*
	 * When searching mms for an entry, a good strategy is to
	 * start at the first mm we freed the previous entry from
	 * (though actually we don't notice whether we or coincidence
	 * freed the entry).  Initialize this start_mm with a hold.
	 *
	 * A simpler strategy would be to start at the last mm we
	 * freed the previous entry from; but that would take less
	 * advantage of mmlist ordering, which clusters forked mms
	 * together, child after parent.  If we race with dup_mmap(), we
	 * prefer to resolve parent before child, lest we miss entries
	 * duplicated after we scanned child: using last mm would invert
	 * that.
	 */
	start_mm = &init_mm;
	atomic_inc(&init_mm.mm_users);

	/*
	 * Keep on scanning until all entries have gone.  Usually,
	 * one pass through swap_map is enough, but not necessarily:
	 * there are races when an instance of an entry might be missed.
	 */
	while ((i = find_next_to_unuse(si, i, preswap)) != 0) {
		if (signal_pending(current)) {
			retval = -EINTR;
			break;
		}

		/*
		 * Get a page for the entry, using the existing swap
		 * cache page if there is one.  Otherwise, get a clean
		 * page and read the swap into it.
		 */
		swap_map = &si->swap_map[i];
		entry = swp_entry(type, i);
		page = read_swap_cache_async(entry,
					GFP_HIGHUSER_MOVABLE, NULL, 0);
		if (!page) {
			/*
			 * Either swap_duplicate() failed because entry
			 * has been freed independently, and will not be
			 * reused since sys_swapoff() already disabled
			 * allocation from here, or alloc_page() failed.
			 */
			if (!*swap_map)
				continue;
			retval = -ENOMEM;
			break;
		}

		/*
		 * Don't hold on to start_mm if it looks like exiting.
		 */
		if (atomic_read(&start_mm->mm_users) == 1) {
			mmput(start_mm);
			start_mm = &init_mm;
			atomic_inc(&init_mm.mm_users);
		}

		/*
		 * Wait for and lock page.  When do_swap_page races with
		 * try_to_unuse, do_swap_page can handle the fault much
		 * faster than try_to_unuse can locate the entry.  This
		 * apparently redundant "wait_on_page_locked" lets try_to_unuse
		 * defer to do_swap_page in such a case - in some tests,
		 * do_swap_page and try_to_unuse repeatedly compete.
		 */
		wait_on_page_locked(page);
		wait_on_page_writeback(page);
		lock_page(page);
		wait_on_page_writeback(page);

		/*
		 * Remove all references to entry.
		 */
		swcount = *swap_map;
		if (swap_count(swcount) == SWAP_MAP_SHMEM) {
			retval = shmem_unuse(entry, page);
			/* page has already been unlocked and released */
			if (retval < 0)
				break;
			continue;
		}
		if (swap_count(swcount) && start_mm != &init_mm)
			retval = unuse_mm(start_mm, entry, page);

		if (swap_count(*swap_map)) {
			int set_start_mm = (*swap_map >= swcount);
			struct list_head *p = &start_mm->mmlist;
			struct mm_struct *new_start_mm = start_mm;
			struct mm_struct *prev_mm = start_mm;
			struct mm_struct *mm;

			atomic_inc(&new_start_mm->mm_users);
			atomic_inc(&prev_mm->mm_users);
			spin_lock(&mmlist_lock);
			while (swap_count(*swap_map) && !retval &&
					(p = p->next) != &start_mm->mmlist) {
				mm = list_entry(p, struct mm_struct, mmlist);
				if (!atomic_inc_not_zero(&mm->mm_users))
					continue;
				spin_unlock(&mmlist_lock);
				mmput(prev_mm);
				prev_mm = mm;

				cond_resched();

				swcount = *swap_map;
				if (!swap_count(swcount)) /* any usage ? */
					;
				else if (mm == &init_mm)
					set_start_mm = 1;
				else
					retval = unuse_mm(mm, entry, page);

				if (set_start_mm && *swap_map < swcount) {
					mmput(new_start_mm);
					atomic_inc(&mm->mm_users);
					new_start_mm = mm;
					set_start_mm = 0;
				}
				spin_lock(&mmlist_lock);
			}
			spin_unlock(&mmlist_lock);
			mmput(prev_mm);
			mmput(start_mm);
			start_mm = new_start_mm;
		}
		if (retval) {
			unlock_page(page);
			page_cache_release(page);
			break;
		}

		/*
		 * If a reference remains (rare), we would like to leave
		 * the page in the swap cache; but try_to_unmap could
		 * then re-duplicate the entry once we drop page lock,
		 * so we might loop indefinitely; also, that page could
		 * not be swapped out to other storage meanwhile.  So:
		 * delete from cache even if there's another reference,
		 * after ensuring that the data has been saved to disk -
		 * since if the reference remains (rarer), it will be
		 * read from disk into another page.  Splitting into two
		 * pages would be incorrect if swap supported "shared
		 * private" pages, but they are handled by tmpfs files.
		 *
		 * Given how unuse_vma() targets one particular offset
		 * in an anon_vma, once the anon_vma has been determined,
		 * this splitting happens to be just what is needed to
		 * handle where KSM pages have been swapped out: re-reading
		 * is unnecessarily slow, but we can fix that later on.
		 */
		if (swap_count(*swap_map) &&
		     PageDirty(page) && PageSwapCache(page)) {
			struct writeback_control wbc = {
				.sync_mode = WB_SYNC_NONE,
			};

			swap_writepage(page, &wbc);
			lock_page(page);
			wait_on_page_writeback(page);
		}

		/*
		 * It is conceivable that a racing task removed this page from
		 * swap cache just before we acquired the page lock at the top,
		 * or while we dropped it in unuse_mm().  The page might even
		 * be back in swap cache on another swap area: that we must not
		 * delete, since it may not have been written out to swap yet.
		 */
		if (PageSwapCache(page) &&
		    likely(page_private(page) == entry.val))
			delete_from_swap_cache(page);

		/*
		 * So we could skip searching mms once swap count went
		 * to 1, we did not mark any present ptes as dirty: must
		 * mark page dirty so shrink_page_list will preserve it.
		 */
		SetPageDirty(page);
		unlock_page(page);
		page_cache_release(page);

		/*
		 * Make sure that we aren't completely killing
		 * interactive performance.
		 */
		cond_resched();
		if (preswap && pages_to_unuse && !--pages_to_unuse)
			break;
	}

	mmput(start_mm);
	return retval;
}

/*
 * After a successful try_to_unuse, if no swap is now in use, we know
 * we can empty the mmlist.  swap_lock must be held on entry and exit.
 * Note that mmlist_lock nests inside swap_lock, and an mm must be
 * added to the mmlist just after page_duplicate - before would be racy.
 */
static void drain_mmlist(void)
{
	struct list_head *p, *next;
	unsigned int type;

	for (type = 0; type < nr_swapfiles; type++)
		if (swap_info[type]->inuse_pages)
			return;
	spin_lock(&mmlist_lock);
	list_for_each_safe(p, next, &init_mm.mmlist)
		list_del_init(p);
	spin_unlock(&mmlist_lock);
}

/*
 * Use this swapdev's extent info to locate the (PAGE_SIZE) block which
 * corresponds to page offset for the specified swap entry.
 * Note that the type of this function is sector_t, but it returns page offset
 * into the bdev, not sector offset.
 */
static sector_t map_swap_entry(swp_entry_t entry, struct block_device **bdev)
{
	struct swap_info_struct *sis;
	struct swap_extent *start_se;
	struct swap_extent *se;
	pgoff_t offset;

	sis = swap_info[swp_type(entry)];
	*bdev = sis->bdev;

	offset = swp_offset(entry);
	start_se = sis->curr_swap_extent;
	se = start_se;

	for ( ; ; ) {
		struct list_head *lh;

		if (se->start_page <= offset &&
				offset < (se->start_page + se->nr_pages)) {
			return se->start_block + (offset - se->start_page);
		}
		lh = se->list.next;
		se = list_entry(lh, struct swap_extent, list);
		sis->curr_swap_extent = se;
		BUG_ON(se == start_se);		/* It *must* be present */
	}
}

/*
 * Returns the page offset into bdev for the specified page's swap entry.
 */
sector_t map_swap_page(struct page *page, struct block_device **bdev)
{
	swp_entry_t entry;
	entry.val = page_private(page);
	return map_swap_entry(entry, bdev);
}

/*
 * Free all of a swapdev's extent information
 */
static void destroy_swap_extents(struct swap_info_struct *sis)
{
	while (!list_empty(&sis->first_swap_extent.list)) {
		struct swap_extent *se;

		se = list_entry(sis->first_swap_extent.list.next,
				struct swap_extent, list);
		list_del(&se->list);
		kfree(se);
	}

	if (sis->flags & SWP_FILE) {
		struct file *swap_file = sis->swap_file;
		struct address_space *mapping = swap_file->f_mapping;

		sis->flags &= ~SWP_FILE;
		mapping->a_ops->swapoff(swap_file);
	}
}

/*
 * Add a block range (and the corresponding page range) into this swapdev's
 * extent list.  The extent list is kept sorted in page order.
 *
 * This function rather assumes that it is called in ascending page order.
 */
static int
add_swap_extent(struct swap_info_struct *sis, unsigned long start_page,
		unsigned long nr_pages, sector_t start_block)
{
	struct swap_extent *se;
	struct swap_extent *new_se;
	struct list_head *lh;

	if (start_page == 0) {
		se = &sis->first_swap_extent;
		sis->curr_swap_extent = se;
		se->start_page = 0;
		se->nr_pages = nr_pages;
		se->start_block = start_block;
		return 1;
	} else {
		lh = sis->first_swap_extent.list.prev;	/* Highest extent */
		se = list_entry(lh, struct swap_extent, list);
		BUG_ON(se->start_page + se->nr_pages != start_page);
		if (se->start_block + se->nr_pages == start_block) {
			/* Merge it */
			se->nr_pages += nr_pages;
			return 0;
		}
	}

	/*
	 * No merge.  Insert a new extent, preserving ordering.
	 */
	new_se = kmalloc(sizeof(*se), GFP_KERNEL);
	if (new_se == NULL)
		return -ENOMEM;
	new_se->start_page = start_page;
	new_se->nr_pages = nr_pages;
	new_se->start_block = start_block;

	list_add_tail(&new_se->list, &sis->first_swap_extent.list);
	return 1;
}

/*
 * A `swap extent' is a simple thing which maps a contiguous range of pages
 * onto a contiguous range of disk blocks.  An ordered list of swap extents
 * is built at swapon time and is then used at swap_writepage/swap_readpage
 * time for locating where on disk a page belongs.
 *
 * If the swapfile is an S_ISBLK block device, a single extent is installed.
 * This is done so that the main operating code can treat S_ISBLK and S_ISREG
 * swap files identically.
 *
 * Whether the swapdev is an S_ISREG file or an S_ISBLK blockdev, the swap
 * extent list operates in PAGE_SIZE disk blocks.  Both S_ISREG and S_ISBLK
 * swapfiles are handled *identically* after swapon time.
 *
 * For S_ISREG swapfiles, setup_swap_extents() will walk all the file's blocks
 * and will parse them into an ordered extent list, in PAGE_SIZE chunks.  If
 * some stray blocks are found which do not fall within the PAGE_SIZE alignment
 * requirements, they are simply tossed out - we will never use those blocks
 * for swapping.
 *
 * For S_ISREG swapfiles we set S_SWAPFILE across the life of the swapon.  This
 * prevents root from shooting her foot off by ftruncating an in-use swapfile,
 * which will scribble on the fs.
 *
 * The amount of disk space which a single swap extent represents varies.
 * Typically it is in the 1-4 megabyte range.  So we can have hundreds of
 * extents in the list.  To avoid much list walking, we cache the previous
 * search location in `curr_swap_extent', and start new searches from there.
 * This is extremely effective.  The average number of iterations in
 * map_swap_page() has been measured at about 0.3 per page.  - akpm.
 */
static int setup_swap_extents(struct swap_info_struct *sis, sector_t *span)
{
	struct file *swap_file = sis->swap_file;
	struct address_space *mapping = swap_file->f_mapping;
	struct inode *inode = mapping->host;
	unsigned blocks_per_page;
	unsigned long page_no;
	unsigned blkbits;
	sector_t probe_block;
	sector_t last_block;
	sector_t lowest_block = -1;
	sector_t highest_block = 0;
	int nr_extents = 0;
	int ret;

	if (S_ISBLK(inode->i_mode)) {
		ret = add_swap_extent(sis, 0, sis->max, 0);
		*span = sis->pages;
		goto out;
	}

	if (mapping->a_ops->swapon) {
		ret = mapping->a_ops->swapon(swap_file);
		if (!ret) {
			sis->flags |= SWP_FILE;
			ret = add_swap_extent(sis, 0, sis->max, 0);
			*span = sis->pages;
		}
		goto done;
	}

	blkbits = inode->i_blkbits;
	blocks_per_page = PAGE_SIZE >> blkbits;

	/*
	 * Map all the blocks into the extent list.  This code doesn't try
	 * to be very smart.
	 */
	probe_block = 0;
	page_no = 0;
	last_block = i_size_read(inode) >> blkbits;
	while ((probe_block + blocks_per_page) <= last_block &&
			page_no < sis->max) {
		unsigned block_in_page;
		sector_t first_block;

		first_block = bmap(inode, probe_block);
		if (first_block == 0)
			goto bad_bmap;

		/*
		 * It must be PAGE_SIZE aligned on-disk
		 */
		if (first_block & (blocks_per_page - 1)) {
			probe_block++;
			goto reprobe;
		}

		for (block_in_page = 1; block_in_page < blocks_per_page;
					block_in_page++) {
			sector_t block;

			block = bmap(inode, probe_block + block_in_page);
			if (block == 0)
				goto bad_bmap;
			if (block != first_block + block_in_page) {
				/* Discontiguity */
				probe_block++;
				goto reprobe;
			}
		}

		first_block >>= (PAGE_SHIFT - blkbits);
		if (page_no) {	/* exclude the header page */
			if (first_block < lowest_block)
				lowest_block = first_block;
			if (first_block > highest_block)
				highest_block = first_block;
		}

		/*
		 * We found a PAGE_SIZE-length, PAGE_SIZE-aligned run of blocks
		 */
		ret = add_swap_extent(sis, page_no, 1, first_block);
		if (ret < 0)
			goto out;
		nr_extents += ret;
		page_no++;
		probe_block += blocks_per_page;
reprobe:
		continue;
	}
	ret = nr_extents;
	*span = 1 + highest_block - lowest_block;
	if (page_no == 0)
		page_no = 1;	/* force Empty message */
	sis->max = page_no;
	sis->pages = page_no - 1;
	sis->highest_bit = page_no - 1;
out:
	return ret;
bad_bmap:
	printk(KERN_ERR "swapon: swapfile has holes\n");
	ret = -EINVAL;
	goto out;
}

static void enable_swap_info(struct swap_info_struct *p, int prio,
				unsigned char *swap_map)
{
	int i, prev;

	spin_lock(&swap_lock);
	if (prio >= 0)
		p->prio = prio;
	else
		p->prio = --least_priority;
	p->swap_map = swap_map;
	p->flags |= SWP_WRITEOK;
	nr_swap_pages += p->pages;
	total_swap_pages += p->pages;

	/* insert swap space into swap_list: */
	prev = -1;
	for (i = swap_list.head; i >= 0; i = swap_info[i]->next) {
		if (p->prio >= swap_info[i]->prio)
			break;
		prev = i;
	}
	p->next = i;
	if (prev < 0)
		swap_list.head = swap_list.next = p->type;
	else
		swap_info[prev]->next = p->type;
	spin_unlock(&swap_lock);
}

SYSCALL_DEFINE1(swapoff, const char __user *, specialfile)
{
	struct swap_info_struct *p = NULL;
	unsigned char *swap_map;
	struct file *swap_file, *victim;
	struct address_space *mapping;
	struct inode *inode;
	char *pathname;
	int oom_score_adj;
	int i, type, prev;
	int err;

	if (!capable(CAP_SYS_ADMIN))
		return -EPERM;

	pathname = getname(specialfile);
	err = PTR_ERR(pathname);
	if (IS_ERR(pathname))
		goto out;

	victim = filp_open(pathname, O_RDWR|O_LARGEFILE, 0);
	putname(pathname);
	err = PTR_ERR(victim);
	if (IS_ERR(victim))
		goto out;

	mapping = victim->f_mapping;
	prev = -1;
	spin_lock(&swap_lock);
	for (type = swap_list.head; type >= 0; type = swap_info[type]->next) {
		p = swap_info[type];
		if (p->flags & SWP_WRITEOK) {
			if (p->swap_file->f_mapping == mapping)
				break;
		}
		prev = type;
	}
	if (type < 0) {
		err = -EINVAL;
		spin_unlock(&swap_lock);
		goto out_dput;
	}
	if (!security_vm_enough_memory(p->pages))
		vm_unacct_memory(p->pages);
	else {
		err = -ENOMEM;
		spin_unlock(&swap_lock);
		goto out_dput;
	}
	if (prev < 0)
		swap_list.head = p->next;
	else
		swap_info[prev]->next = p->next;
	if (type == swap_list.next) {
		/* just pick something that's safe... */
		swap_list.next = swap_list.head;
	}
	if (p->prio < 0) {
		for (i = p->next; i >= 0; i = swap_info[i]->next)
			swap_info[i]->prio = p->prio--;
		least_priority++;
	}
	nr_swap_pages -= p->pages;
	total_swap_pages -= p->pages;
	p->flags &= ~SWP_WRITEOK;
	spin_unlock(&swap_lock);

<<<<<<< HEAD
	current->flags |= PF_OOM_ORIGIN;
	err = try_to_unuse(type, 0, 0);
	current->flags &= ~PF_OOM_ORIGIN;
=======
	oom_score_adj = test_set_oom_score_adj(OOM_SCORE_ADJ_MAX);
	err = try_to_unuse(type);
	test_set_oom_score_adj(oom_score_adj);
>>>>>>> 02f8c6ae

	if (err) {
		/*
		 * reading p->prio and p->swap_map outside the lock is
		 * safe here because only sys_swapon and sys_swapoff
		 * change them, and there can be no other sys_swapon or
		 * sys_swapoff for this swap_info_struct at this point.
		 */
		/* re-insert swap space back into swap_list */
		enable_swap_info(p, p->prio, p->swap_map);
		goto out_dput;
	}

	destroy_swap_extents(p);
	if (p->flags & SWP_CONTINUED)
		free_swap_count_continuations(p);

	mutex_lock(&swapon_mutex);
	spin_lock(&swap_lock);
	drain_mmlist();

	/* wait for anyone still in scan_swap_map */
	p->highest_bit = 0;		/* cuts scans short */
	while (p->flags >= SWP_SCANNING) {
		spin_unlock(&swap_lock);
		schedule_timeout_uninterruptible(1);
		spin_lock(&swap_lock);
	}

	swap_file = p->swap_file;
	p->swap_file = NULL;
	p->max = 0;
	swap_map = p->swap_map;
	p->swap_map = NULL;
	p->flags = 0;
	preswap_flush_area(p - swap_info);
	spin_unlock(&swap_lock);
	mutex_unlock(&swapon_mutex);
	vfree(swap_map);
#ifdef CONFIG_PRESWAP
	if (p->preswap_map)
		vfree(p->preswap_map);
#endif
	/* Destroy swap account informatin */
	swap_cgroup_swapoff(type);

	inode = mapping->host;
	if (S_ISBLK(inode->i_mode)) {
		struct block_device *bdev = I_BDEV(inode);
		set_blocksize(bdev, p->old_block_size);
		blkdev_put(bdev, FMODE_READ | FMODE_WRITE | FMODE_EXCL);
	} else {
		mutex_lock(&inode->i_mutex);
		inode->i_flags &= ~S_SWAPFILE;
		mutex_unlock(&inode->i_mutex);
	}
	filp_close(swap_file, NULL);
	err = 0;
	atomic_inc(&proc_poll_event);
	wake_up_interruptible(&proc_poll_wait);

out_dput:
	filp_close(victim, NULL);
out:
	return err;
}

#ifdef CONFIG_PROC_FS
struct proc_swaps {
	struct seq_file seq;
	int event;
};

static unsigned swaps_poll(struct file *file, poll_table *wait)
{
	struct proc_swaps *s = file->private_data;

	poll_wait(file, &proc_poll_wait, wait);

	if (s->event != atomic_read(&proc_poll_event)) {
		s->event = atomic_read(&proc_poll_event);
		return POLLIN | POLLRDNORM | POLLERR | POLLPRI;
	}

	return POLLIN | POLLRDNORM;
}

/* iterator */
static void *swap_start(struct seq_file *swap, loff_t *pos)
{
	struct swap_info_struct *si;
	int type;
	loff_t l = *pos;

	mutex_lock(&swapon_mutex);

	if (!l)
		return SEQ_START_TOKEN;

	for (type = 0; type < nr_swapfiles; type++) {
		smp_rmb();	/* read nr_swapfiles before swap_info[type] */
		si = swap_info[type];
		if (!(si->flags & SWP_USED) || !si->swap_map)
			continue;
		if (!--l)
			return si;
	}

	return NULL;
}

static void *swap_next(struct seq_file *swap, void *v, loff_t *pos)
{
	struct swap_info_struct *si = v;
	int type;

	if (v == SEQ_START_TOKEN)
		type = 0;
	else
		type = si->type + 1;

	for (; type < nr_swapfiles; type++) {
		smp_rmb();	/* read nr_swapfiles before swap_info[type] */
		si = swap_info[type];
		if (!(si->flags & SWP_USED) || !si->swap_map)
			continue;
		++*pos;
		return si;
	}

	return NULL;
}

static void swap_stop(struct seq_file *swap, void *v)
{
	mutex_unlock(&swapon_mutex);
}

static int swap_show(struct seq_file *swap, void *v)
{
	struct swap_info_struct *si = v;
	struct file *file;
	int len;

	if (si == SEQ_START_TOKEN) {
		seq_puts(swap,"Filename\t\t\t\tType\t\tSize\tUsed\tPriority\n");
		return 0;
	}

	file = si->swap_file;
	len = seq_path(swap, &file->f_path, " \t\n\\");
	seq_printf(swap, "%*s%s\t%u\t%u\t%d\n",
			len < 40 ? 40 - len : 1, " ",
			S_ISBLK(file->f_path.dentry->d_inode->i_mode) ?
				"partition" : "file\t",
			si->pages << (PAGE_SHIFT - 10),
			si->inuse_pages << (PAGE_SHIFT - 10),
			si->prio);
	return 0;
}

static const struct seq_operations swaps_op = {
	.start =	swap_start,
	.next =		swap_next,
	.stop =		swap_stop,
	.show =		swap_show
};

static int swaps_open(struct inode *inode, struct file *file)
{
	struct proc_swaps *s;
	int ret;

	s = kmalloc(sizeof(struct proc_swaps), GFP_KERNEL);
	if (!s)
		return -ENOMEM;

	file->private_data = s;

	ret = seq_open(file, &swaps_op);
	if (ret) {
		kfree(s);
		return ret;
	}

	s->seq.private = s;
	s->event = atomic_read(&proc_poll_event);
	return ret;
}

static const struct file_operations proc_swaps_operations = {
	.open		= swaps_open,
	.read		= seq_read,
	.llseek		= seq_lseek,
	.release	= seq_release,
	.poll		= swaps_poll,
};

static int __init procswaps_init(void)
{
	proc_create("swaps", 0, NULL, &proc_swaps_operations);
	return 0;
}
__initcall(procswaps_init);
#endif /* CONFIG_PROC_FS */

#ifdef MAX_SWAPFILES_CHECK
static int __init max_swapfiles_check(void)
{
	MAX_SWAPFILES_CHECK();
	return 0;
}
late_initcall(max_swapfiles_check);
#endif

static struct swap_info_struct *alloc_swap_info(void)
{
	struct swap_info_struct *p;
	unsigned int type;
<<<<<<< HEAD
	int i, prev;
	int error;
	union swap_header *swap_header = NULL;
	unsigned int nr_good_pages = 0;
	int nr_extents = 0;
	sector_t span;
	unsigned long maxpages = 1;
	unsigned long swapfilepages;
	unsigned short *swap_map = NULL;
	unsigned long *preswap_map = NULL;
	struct page *page = NULL;
	struct inode *inode = NULL;
	int did_down = 0;
=======
>>>>>>> 02f8c6ae

	p = kzalloc(sizeof(*p), GFP_KERNEL);
	if (!p)
		return ERR_PTR(-ENOMEM);

	spin_lock(&swap_lock);
	for (type = 0; type < nr_swapfiles; type++) {
		if (!(swap_info[type]->flags & SWP_USED))
			break;
	}
	if (type >= MAX_SWAPFILES) {
		spin_unlock(&swap_lock);
		kfree(p);
		return ERR_PTR(-EPERM);
	}
	if (type >= nr_swapfiles) {
		p->type = type;
		swap_info[type] = p;
		/*
		 * Write swap_info[type] before nr_swapfiles, in case a
		 * racing procfs swap_start() or swap_next() is reading them.
		 * (We never shrink nr_swapfiles, we never free this entry.)
		 */
		smp_wmb();
		nr_swapfiles++;
	} else {
		kfree(p);
		p = swap_info[type];
		/*
		 * Do not memset this entry: a racing procfs swap_next()
		 * would be relying on p->type to remain valid.
		 */
	}
	INIT_LIST_HEAD(&p->first_swap_extent.list);
	p->flags = SWP_USED;
	p->next = -1;
	spin_unlock(&swap_lock);

	return p;
}

static int claim_swapfile(struct swap_info_struct *p, struct inode *inode)
{
	int error;

	if (S_ISBLK(inode->i_mode)) {
		p->bdev = bdgrab(I_BDEV(inode));
		error = blkdev_get(p->bdev,
				   FMODE_READ | FMODE_WRITE | FMODE_EXCL,
				   sys_swapon);
		if (error < 0) {
			p->bdev = NULL;
			return -EINVAL;
		}
		p->old_block_size = block_size(p->bdev);
		error = set_blocksize(p->bdev, PAGE_SIZE);
		if (error < 0)
			return error;
		p->flags |= SWP_BLKDEV;
	} else if (S_ISREG(inode->i_mode)) {
		p->bdev = inode->i_sb->s_bdev;
		mutex_lock(&inode->i_mutex);
		if (IS_SWAPFILE(inode))
			return -EBUSY;
	} else
		return -EINVAL;

	return 0;
}

static unsigned long read_swap_header(struct swap_info_struct *p,
					union swap_header *swap_header,
					struct inode *inode)
{
	int i;
	unsigned long maxpages;
	unsigned long swapfilepages;

	if (memcmp("SWAPSPACE2", swap_header->magic.magic, 10)) {
		printk(KERN_ERR "Unable to find swap-space signature\n");
		return 0;
	}

	/* swap partition endianess hack... */
	if (swab32(swap_header->info.version) == 1) {
		swab32s(&swap_header->info.version);
		swab32s(&swap_header->info.last_page);
		swab32s(&swap_header->info.nr_badpages);
		for (i = 0; i < swap_header->info.nr_badpages; i++)
			swab32s(&swap_header->info.badpages[i]);
	}
	/* Check the swap header's sub-version */
	if (swap_header->info.version != 1) {
		printk(KERN_WARNING
		       "Unable to handle swap header version %d\n",
		       swap_header->info.version);
		return 0;
	}

	p->lowest_bit  = 1;
	p->cluster_next = 1;
	p->cluster_nr = 0;

	/*
	 * Find out how many pages are allowed for a single swap
	 * device. There are two limiting factors: 1) the number of
	 * bits for the swap offset in the swp_entry_t type and
	 * 2) the number of bits in the a swap pte as defined by
	 * the different architectures. In order to find the
	 * largest possible bit mask a swap entry with swap type 0
	 * and swap offset ~0UL is created, encoded to a swap pte,
	 * decoded to a swp_entry_t again and finally the swap
	 * offset is extracted. This will mask all the bits from
	 * the initial ~0UL mask that can't be encoded in either
	 * the swp_entry_t or the architecture definition of a
	 * swap pte.
	 */
	maxpages = swp_offset(pte_to_swp_entry(
			swp_entry_to_pte(swp_entry(0, ~0UL)))) + 1;
	if (maxpages > swap_header->info.last_page) {
		maxpages = swap_header->info.last_page + 1;
		/* p->max is an unsigned int: don't overflow it */
		if ((unsigned int)maxpages == 0)
			maxpages = UINT_MAX;
	}
	p->highest_bit = maxpages - 1;

	if (!maxpages)
		return 0;
	swapfilepages = i_size_read(inode) >> PAGE_SHIFT;
	if (swapfilepages && maxpages > swapfilepages) {
		printk(KERN_WARNING
		       "Swap area shorter than signature indicates\n");
		return 0;
	}
	if (swap_header->info.nr_badpages && S_ISREG(inode->i_mode))
		return 0;
	if (swap_header->info.nr_badpages > MAX_SWAP_BADPAGES)
		return 0;

	return maxpages;
}

static int setup_swap_map_and_extents(struct swap_info_struct *p,
					union swap_header *swap_header,
					unsigned char *swap_map,
					unsigned long maxpages,
					sector_t *span)
{
	int i;
	unsigned int nr_good_pages;
	int nr_extents;

	nr_good_pages = maxpages - 1;	/* omit header page */

	for (i = 0; i < swap_header->info.nr_badpages; i++) {
		unsigned int page_nr = swap_header->info.badpages[i];
		if (page_nr == 0 || page_nr > swap_header->info.last_page)
			return -EINVAL;
		if (page_nr < maxpages) {
			swap_map[page_nr] = SWAP_MAP_BAD;
			nr_good_pages--;
		}
	}

<<<<<<< HEAD
#ifdef CONFIG_PRESWAP
	preswap_map = vmalloc(maxpages / sizeof(long));
	if (preswap_map)
		memset(preswap_map, 0, maxpages / sizeof(long));
#endif

	error = swap_cgroup_swapon(type, maxpages);
	if (error)
		goto bad_swap;

	nr_good_pages = swap_header->info.last_page -
			swap_header->info.nr_badpages -
			1 /* header page */;

=======
>>>>>>> 02f8c6ae
	if (nr_good_pages) {
		swap_map[0] = SWAP_MAP_BAD;
		p->max = maxpages;
		p->pages = nr_good_pages;
		nr_extents = setup_swap_extents(p, span);
		if (nr_extents < 0)
			return nr_extents;
		nr_good_pages = p->pages;
	}
	if (!nr_good_pages) {
		printk(KERN_WARNING "Empty swap-file\n");
		return -EINVAL;
	}

	return nr_extents;
}

SYSCALL_DEFINE2(swapon, const char __user *, specialfile, int, swap_flags)
{
	struct swap_info_struct *p;
	char *name;
	struct file *swap_file = NULL;
	struct address_space *mapping;
	int i;
	int prio;
	int error;
	union swap_header *swap_header;
	int nr_extents;
	sector_t span;
	unsigned long maxpages;
	unsigned char *swap_map = NULL;
	struct page *page = NULL;
	struct inode *inode = NULL;

	if (!capable(CAP_SYS_ADMIN))
		return -EPERM;

	p = alloc_swap_info();
	if (IS_ERR(p))
		return PTR_ERR(p);

	name = getname(specialfile);
	if (IS_ERR(name)) {
		error = PTR_ERR(name);
		name = NULL;
		goto bad_swap;
	}
	swap_file = filp_open(name, O_RDWR|O_LARGEFILE, 0);
	if (IS_ERR(swap_file)) {
		error = PTR_ERR(swap_file);
		swap_file = NULL;
		goto bad_swap;
	}

	p->swap_file = swap_file;
	mapping = swap_file->f_mapping;

	for (i = 0; i < nr_swapfiles; i++) {
		struct swap_info_struct *q = swap_info[i];

		if (q == p || !q->swap_file)
			continue;
		if (mapping == q->swap_file->f_mapping) {
			error = -EBUSY;
			goto bad_swap;
		}
	}

	inode = mapping->host;
	/* If S_ISREG(inode->i_mode) will do mutex_lock(&inode->i_mutex); */
	error = claim_swapfile(p, inode);
	if (unlikely(error))
		goto bad_swap;

	/*
	 * Read the swap header.
	 */
	if (!mapping->a_ops->readpage) {
		error = -EINVAL;
		goto bad_swap;
	}
	page = read_mapping_page(mapping, 0, swap_file);
	if (IS_ERR(page)) {
		error = PTR_ERR(page);
		goto bad_swap;
	}
	swap_header = kmap(page);

	maxpages = read_swap_header(p, swap_header, inode);
	if (unlikely(!maxpages)) {
		error = -EINVAL;
		goto bad_swap;
	}

	/* OK, set up the swap map and apply the bad block list */
	swap_map = vzalloc(maxpages);
	if (!swap_map) {
		error = -ENOMEM;
		goto bad_swap;
	}

	error = swap_cgroup_swapon(p->type, maxpages);
	if (error)
		goto bad_swap;

	nr_extents = setup_swap_map_and_extents(p, swap_header, swap_map,
		maxpages, &span);
	if (unlikely(nr_extents < 0)) {
		error = nr_extents;
		goto bad_swap;
	}

	if (p->bdev) {
		if (blk_queue_nonrot(bdev_get_queue(p->bdev))) {
			p->flags |= SWP_SOLIDSTATE;
			p->cluster_next = 1 + (random32() % p->highest_bit);
		}
		if (discard_swap(p) == 0 && (swap_flags & SWAP_FLAG_DISCARD))
			p->flags |= SWP_DISCARDABLE;
	}

	mutex_lock(&swapon_mutex);
	prio = -1;
	if (swap_flags & SWAP_FLAG_PREFER)
		prio =
		  (swap_flags & SWAP_FLAG_PRIO_MASK) >> SWAP_FLAG_PRIO_SHIFT;
<<<<<<< HEAD
	else
		p->prio = --least_priority;
	p->swap_map = swap_map;
#ifdef CONFIG_PRESWAP
	p->preswap_map = preswap_map;
#endif
	p->flags |= SWP_WRITEOK;
	nr_swap_pages += nr_good_pages;
	total_swap_pages += nr_good_pages;
=======
	enable_swap_info(p, prio, swap_map);
>>>>>>> 02f8c6ae

	printk(KERN_INFO "Adding %uk swap on %s.  "
			"Priority:%d extents:%d across:%lluk %s%s\n",
		p->pages<<(PAGE_SHIFT-10), name, p->prio,
		nr_extents, (unsigned long long)span<<(PAGE_SHIFT-10),
		(p->flags & SWP_SOLIDSTATE) ? "SS" : "",
		(p->flags & SWP_DISCARDABLE) ? "D" : "");

<<<<<<< HEAD
	/* insert swap space into swap_list: */
	prev = -1;
	for (i = swap_list.head; i >= 0; i = swap_info[i].next) {
		if (p->prio >= swap_info[i].prio) {
			break;
		}
		prev = i;
	}
	p->next = i;
	if (prev < 0) {
		swap_list.head = swap_list.next = p - swap_info;
	} else {
		swap_info[prev].next = p - swap_info;
	}
	preswap_init(p - swap_info);
	spin_unlock(&swap_lock);
=======
>>>>>>> 02f8c6ae
	mutex_unlock(&swapon_mutex);
	atomic_inc(&proc_poll_event);
	wake_up_interruptible(&proc_poll_wait);

	if (S_ISREG(inode->i_mode))
		inode->i_flags |= S_SWAPFILE;
	error = 0;
	goto out;
bad_swap:
	if (inode && S_ISBLK(inode->i_mode) && p->bdev) {
		set_blocksize(p->bdev, p->old_block_size);
		blkdev_put(p->bdev, FMODE_READ | FMODE_WRITE | FMODE_EXCL);
	}
	destroy_swap_extents(p);
	swap_cgroup_swapoff(p->type);
	spin_lock(&swap_lock);
	p->swap_file = NULL;
	p->flags = 0;
	spin_unlock(&swap_lock);
	vfree(preswap_map);
	vfree(swap_map);
	if (swap_file) {
		if (inode && S_ISREG(inode->i_mode)) {
			mutex_unlock(&inode->i_mutex);
			inode = NULL;
		}
		filp_close(swap_file, NULL);
	}
out:
	if (page && !IS_ERR(page)) {
		kunmap(page);
		page_cache_release(page);
	}
	if (name)
		putname(name);
	if (inode && S_ISREG(inode->i_mode))
		mutex_unlock(&inode->i_mutex);
	return error;
}

void si_swapinfo(struct sysinfo *val)
{
	unsigned int type;
	unsigned long nr_to_be_unused = 0;

	spin_lock(&swap_lock);
	for (type = 0; type < nr_swapfiles; type++) {
		struct swap_info_struct *si = swap_info[type];

		if ((si->flags & SWP_USED) && !(si->flags & SWP_WRITEOK))
			nr_to_be_unused += si->inuse_pages;
	}
	val->freeswap = nr_swap_pages + nr_to_be_unused;
	val->totalswap = total_swap_pages + nr_to_be_unused;
	spin_unlock(&swap_lock);
}

#ifdef	CONFIG_KDB
/* Like si_swapinfo() but without the locks */
void kdb_si_swapinfo(struct sysinfo *val)
{
	unsigned int i;
	unsigned long nr_to_be_unused = 0;

	for (i = 0; i < nr_swapfiles; i++) {
		if (!(swap_info[i].flags & SWP_USED) ||
		     (swap_info[i].flags & SWP_WRITEOK))
			continue;
		nr_to_be_unused += swap_info[i].inuse_pages;
	}
	val->freeswap = nr_swap_pages + nr_to_be_unused;
	val->totalswap = total_swap_pages + nr_to_be_unused;
}
#endif	/* CONFIG_KDB */

/*
 * Verify that a swap entry is valid and increment its swap map count.
 *
 * Returns error code in following case.
 * - success -> 0
 * - swp_entry is invalid -> EINVAL
 * - swp_entry is migration entry -> EINVAL
 * - swap-cache reference is requested but there is already one. -> EEXIST
 * - swap-cache reference is requested but the entry is not used. -> ENOENT
 * - swap-mapped reference requested but needs continued swap count. -> ENOMEM
 */
static int __swap_duplicate(swp_entry_t entry, unsigned char usage)
{
	struct swap_info_struct *p;
	unsigned long offset, type;
	unsigned char count;
	unsigned char has_cache;
	int err = -EINVAL;

	if (non_swap_entry(entry))
		goto out;

	type = swp_type(entry);
	if (type >= nr_swapfiles)
		goto bad_file;
	p = swap_info[type];
	offset = swp_offset(entry);

	spin_lock(&swap_lock);
	if (unlikely(offset >= p->max))
		goto unlock_out;

	count = p->swap_map[offset];
	has_cache = count & SWAP_HAS_CACHE;
	count &= ~SWAP_HAS_CACHE;
	err = 0;

	if (usage == SWAP_HAS_CACHE) {

		/* set SWAP_HAS_CACHE if there is no cache and entry is used */
		if (!has_cache && count)
			has_cache = SWAP_HAS_CACHE;
		else if (has_cache)		/* someone else added cache */
			err = -EEXIST;
		else				/* no users remaining */
			err = -ENOENT;

	} else if (count || has_cache) {

		if ((count & ~COUNT_CONTINUED) < SWAP_MAP_MAX)
			count += usage;
		else if ((count & ~COUNT_CONTINUED) > SWAP_MAP_MAX)
			err = -EINVAL;
		else if (swap_count_continued(p, offset, count))
			count = COUNT_CONTINUED;
		else
			err = -ENOMEM;
	} else
		err = -ENOENT;			/* unused swap entry */

	p->swap_map[offset] = count | has_cache;

unlock_out:
	spin_unlock(&swap_lock);
out:
	return err;

bad_file:
	printk(KERN_ERR "swap_dup: %s%08lx\n", Bad_file, entry.val);
	goto out;
}

/*
 * Help swapoff by noting that swap entry belongs to shmem/tmpfs
 * (in which case its reference count is never incremented).
 */
void swap_shmem_alloc(swp_entry_t entry)
{
	__swap_duplicate(entry, SWAP_MAP_SHMEM);
}

/*
 * Increase reference count of swap entry by 1.
 * Returns 0 for success, or -ENOMEM if a swap_count_continuation is required
 * but could not be atomically allocated.  Returns 0, just as if it succeeded,
 * if __swap_duplicate() fails for another reason (-EINVAL or -ENOENT), which
 * might occur if a page table entry has got corrupted.
 */
int swap_duplicate(swp_entry_t entry)
{
	int err = 0;

	while (!err && __swap_duplicate(entry, 1) == -ENOMEM)
		err = add_swap_count_continuation(entry, GFP_ATOMIC);
	return err;
}

/*
 * @entry: swap entry for which we allocate swap cache.
 *
 * Called when allocating swap cache for existing swap entry,
 * This can return error codes. Returns 0 at success.
 * -EBUSY means there is a swap cache.
 * Note: return code is different from swap_duplicate().
 */
int swapcache_prepare(swp_entry_t entry)
{
	return __swap_duplicate(entry, SWAP_HAS_CACHE);
}

struct swap_info_struct *page_swap_info(struct page *page)
{
	swp_entry_t swap = { .val = page_private(page) };
	if (!PageSwapCache(page) || !swap.val) {
		/* This should only happen from sync_page.
		 * In other cases the page should be locked and
		 * should be in a SwapCache
		 */
		return NULL;
	}
	return &swap_info[swp_type(swap)];
}

/*
 * out-of-line __page_file_ methods to avoid include hell.
 */

struct address_space *__page_file_mapping(struct page *page)
{
	VM_BUG_ON(!PageSwapCache(page));
	return page_swap_info(page)->swap_file->f_mapping;
}
EXPORT_SYMBOL_GPL(__page_file_mapping);

pgoff_t __page_file_index(struct page *page)
{
	swp_entry_t swap = { .val = page_private(page) };
	VM_BUG_ON(!PageSwapCache(page));
	return swp_offset(swap);
}
EXPORT_SYMBOL_GPL(__page_file_index);

/*
 * swap_lock prevents swap_map being freed. Don't grab an extra
 * reference on the swaphandle, it doesn't matter if it becomes unused.
 */
int valid_swaphandles(swp_entry_t entry, unsigned long *offset)
{
	struct swap_info_struct *si;
	int our_page_cluster = page_cluster;
	pgoff_t target, toff;
	pgoff_t base, end;
	int nr_pages = 0;

	if (!our_page_cluster)	/* no readahead */
		return 0;

	si = swap_info[swp_type(entry)];
	target = swp_offset(entry);
	base = (target >> our_page_cluster) << our_page_cluster;
	end = base + (1 << our_page_cluster);
	if (!base)		/* first page is swap header */
		base++;

	spin_lock(&swap_lock);
	if (preswap_test(si, target)) {
		spin_unlock(&swap_lock);
		return 0;
	}
	if (end > si->max)	/* don't go beyond end of map */
		end = si->max;

	/* Count contiguous allocated slots above our target */
	for (toff = target; ++toff < end; nr_pages++) {
		/* Don't read in free or bad pages */
		if (!si->swap_map[toff])
			break;
		if (swap_count(si->swap_map[toff]) == SWAP_MAP_BAD)
			break;
		/* Don't read in preswap pages */
		if (preswap_test(si, toff))
			break;
	}
	/* Count contiguous allocated slots below our target */
	for (toff = target; --toff >= base; nr_pages++) {
		/* Don't read in free or bad pages */
		if (!si->swap_map[toff])
			break;
		if (swap_count(si->swap_map[toff]) == SWAP_MAP_BAD)
			break;
		/* Don't read in preswap pages */
		if (preswap_test(si, toff))
			break;
	}
	spin_unlock(&swap_lock);

	/*
	 * Indicate starting offset, and return number of pages to get:
	 * if only 1, say 0, since there's then no readahead to be done.
	 */
	*offset = ++toff;
	return nr_pages? ++nr_pages: 0;
}

<<<<<<< HEAD
#ifdef CONFIG_PRESWAP
/*
 * preswap infrastructure functions
 */

/* code structure leveraged from sys_swapoff */
void preswap_shrink(unsigned long target_pages)
{
	struct swap_info_struct *si = NULL;
	unsigned long total_pages = 0, total_pages_to_unuse;
	unsigned long pages = 0, unuse_pages = 0;
	int type;
	int wrapped = 0;

	do {
		/*
		 * we don't want to hold swap_lock while doing a very
		 * lengthy try_to_unuse, but swap_list may change
		 * so restart scan from swap_list.head each time
		 */
		spin_lock(&swap_lock);
		total_pages = 0;
		for (type = swap_list.head; type >= 0; type = si->next) {
			si = get_swap_info_struct(type);
			total_pages += si->preswap_pages;
		}
		if (total_pages <= target_pages) {
			spin_unlock(&swap_lock);
			return;
		}
		total_pages_to_unuse = total_pages - target_pages;
		for (type = swap_list.head; type >= 0; type = si->next) {
			si = get_swap_info_struct(type);
			if (total_pages_to_unuse < si->preswap_pages)
				pages = unuse_pages = total_pages_to_unuse;
			else {
				pages = si->preswap_pages;
				unuse_pages = 0; /* unuse all */
			}
			if (security_vm_enough_memory_kern(pages))
				continue;
			vm_unacct_memory(pages);
			break;
		}
		spin_unlock(&swap_lock);
		if (type < 0)
			return;
		current->flags |= PF_OOM_ORIGIN;
		(void)try_to_unuse(type, 1, unuse_pages);
		current->flags &= ~PF_OOM_ORIGIN;
		wrapped++;
	} while (wrapped <= 3);
}


#ifdef CONFIG_SYSCTL
/* cat /sys/proc/vm/preswap provides total number of pages in preswap
 * across all swaptypes.  echo N > /sys/proc/vm/preswap attempts to shrink
 * preswap page usage to N (usually 0) */
int preswap_sysctl_handler(ctl_table *table, int write,
	void __user *buffer, size_t *length, loff_t *ppos)
{
	unsigned long npages;
	int type;
	unsigned long totalpages = 0;
	struct swap_info_struct *si = NULL;

	/* modeled after hugetlb_sysctl_handler in mm/hugetlb.c */
	if (!write) {
		spin_lock(&swap_lock);
		for (type = swap_list.head; type >= 0; type = si->next) {
			si = get_swap_info_struct(type);
			totalpages += si->preswap_pages;
		}
		spin_unlock(&swap_lock);
		npages = totalpages;
	}
	table->data = &npages;
	table->maxlen = sizeof(unsigned long);
	proc_doulongvec_minmax(table, write, buffer, length, ppos);

	if (write)
		preswap_shrink(npages);

	return 0;
}
#endif
#endif /* CONFIG_PRESWAP */
=======
/*
 * add_swap_count_continuation - called when a swap count is duplicated
 * beyond SWAP_MAP_MAX, it allocates a new page and links that to the entry's
 * page of the original vmalloc'ed swap_map, to hold the continuation count
 * (for that entry and for its neighbouring PAGE_SIZE swap entries).  Called
 * again when count is duplicated beyond SWAP_MAP_MAX * SWAP_CONT_MAX, etc.
 *
 * These continuation pages are seldom referenced: the common paths all work
 * on the original swap_map, only referring to a continuation page when the
 * low "digit" of a count is incremented or decremented through SWAP_MAP_MAX.
 *
 * add_swap_count_continuation(, GFP_ATOMIC) can be called while holding
 * page table locks; if it fails, add_swap_count_continuation(, GFP_KERNEL)
 * can be called after dropping locks.
 */
int add_swap_count_continuation(swp_entry_t entry, gfp_t gfp_mask)
{
	struct swap_info_struct *si;
	struct page *head;
	struct page *page;
	struct page *list_page;
	pgoff_t offset;
	unsigned char count;

	/*
	 * When debugging, it's easier to use __GFP_ZERO here; but it's better
	 * for latency not to zero a page while GFP_ATOMIC and holding locks.
	 */
	page = alloc_page(gfp_mask | __GFP_HIGHMEM);

	si = swap_info_get(entry);
	if (!si) {
		/*
		 * An acceptable race has occurred since the failing
		 * __swap_duplicate(): the swap entry has been freed,
		 * perhaps even the whole swap_map cleared for swapoff.
		 */
		goto outer;
	}

	offset = swp_offset(entry);
	count = si->swap_map[offset] & ~SWAP_HAS_CACHE;

	if ((count & ~COUNT_CONTINUED) != SWAP_MAP_MAX) {
		/*
		 * The higher the swap count, the more likely it is that tasks
		 * will race to add swap count continuation: we need to avoid
		 * over-provisioning.
		 */
		goto out;
	}

	if (!page) {
		spin_unlock(&swap_lock);
		return -ENOMEM;
	}

	/*
	 * We are fortunate that although vmalloc_to_page uses pte_offset_map,
	 * no architecture is using highmem pages for kernel pagetables: so it
	 * will not corrupt the GFP_ATOMIC caller's atomic pagetable kmaps.
	 */
	head = vmalloc_to_page(si->swap_map + offset);
	offset &= ~PAGE_MASK;

	/*
	 * Page allocation does not initialize the page's lru field,
	 * but it does always reset its private field.
	 */
	if (!page_private(head)) {
		BUG_ON(count & COUNT_CONTINUED);
		INIT_LIST_HEAD(&head->lru);
		set_page_private(head, SWP_CONTINUED);
		si->flags |= SWP_CONTINUED;
	}

	list_for_each_entry(list_page, &head->lru, lru) {
		unsigned char *map;

		/*
		 * If the previous map said no continuation, but we've found
		 * a continuation page, free our allocation and use this one.
		 */
		if (!(count & COUNT_CONTINUED))
			goto out;

		map = kmap_atomic(list_page, KM_USER0) + offset;
		count = *map;
		kunmap_atomic(map, KM_USER0);

		/*
		 * If this continuation count now has some space in it,
		 * free our allocation and use this one.
		 */
		if ((count & ~COUNT_CONTINUED) != SWAP_CONT_MAX)
			goto out;
	}

	list_add_tail(&page->lru, &head->lru);
	page = NULL;			/* now it's attached, don't free it */
out:
	spin_unlock(&swap_lock);
outer:
	if (page)
		__free_page(page);
	return 0;
}

/*
 * swap_count_continued - when the original swap_map count is incremented
 * from SWAP_MAP_MAX, check if there is already a continuation page to carry
 * into, carry if so, or else fail until a new continuation page is allocated;
 * when the original swap_map count is decremented from 0 with continuation,
 * borrow from the continuation and report whether it still holds more.
 * Called while __swap_duplicate() or swap_entry_free() holds swap_lock.
 */
static bool swap_count_continued(struct swap_info_struct *si,
				 pgoff_t offset, unsigned char count)
{
	struct page *head;
	struct page *page;
	unsigned char *map;

	head = vmalloc_to_page(si->swap_map + offset);
	if (page_private(head) != SWP_CONTINUED) {
		BUG_ON(count & COUNT_CONTINUED);
		return false;		/* need to add count continuation */
	}

	offset &= ~PAGE_MASK;
	page = list_entry(head->lru.next, struct page, lru);
	map = kmap_atomic(page, KM_USER0) + offset;

	if (count == SWAP_MAP_MAX)	/* initial increment from swap_map */
		goto init_map;		/* jump over SWAP_CONT_MAX checks */

	if (count == (SWAP_MAP_MAX | COUNT_CONTINUED)) { /* incrementing */
		/*
		 * Think of how you add 1 to 999
		 */
		while (*map == (SWAP_CONT_MAX | COUNT_CONTINUED)) {
			kunmap_atomic(map, KM_USER0);
			page = list_entry(page->lru.next, struct page, lru);
			BUG_ON(page == head);
			map = kmap_atomic(page, KM_USER0) + offset;
		}
		if (*map == SWAP_CONT_MAX) {
			kunmap_atomic(map, KM_USER0);
			page = list_entry(page->lru.next, struct page, lru);
			if (page == head)
				return false;	/* add count continuation */
			map = kmap_atomic(page, KM_USER0) + offset;
init_map:		*map = 0;		/* we didn't zero the page */
		}
		*map += 1;
		kunmap_atomic(map, KM_USER0);
		page = list_entry(page->lru.prev, struct page, lru);
		while (page != head) {
			map = kmap_atomic(page, KM_USER0) + offset;
			*map = COUNT_CONTINUED;
			kunmap_atomic(map, KM_USER0);
			page = list_entry(page->lru.prev, struct page, lru);
		}
		return true;			/* incremented */

	} else {				/* decrementing */
		/*
		 * Think of how you subtract 1 from 1000
		 */
		BUG_ON(count != COUNT_CONTINUED);
		while (*map == COUNT_CONTINUED) {
			kunmap_atomic(map, KM_USER0);
			page = list_entry(page->lru.next, struct page, lru);
			BUG_ON(page == head);
			map = kmap_atomic(page, KM_USER0) + offset;
		}
		BUG_ON(*map == 0);
		*map -= 1;
		if (*map == 0)
			count = 0;
		kunmap_atomic(map, KM_USER0);
		page = list_entry(page->lru.prev, struct page, lru);
		while (page != head) {
			map = kmap_atomic(page, KM_USER0) + offset;
			*map = SWAP_CONT_MAX | count;
			count = COUNT_CONTINUED;
			kunmap_atomic(map, KM_USER0);
			page = list_entry(page->lru.prev, struct page, lru);
		}
		return count == COUNT_CONTINUED;
	}
}

/*
 * free_swap_count_continuations - swapoff free all the continuation pages
 * appended to the swap_map, after swap_map is quiesced, before vfree'ing it.
 */
static void free_swap_count_continuations(struct swap_info_struct *si)
{
	pgoff_t offset;

	for (offset = 0; offset < si->max; offset += PAGE_SIZE) {
		struct page *head;
		head = vmalloc_to_page(si->swap_map + offset);
		if (page_private(head)) {
			struct list_head *this, *next;
			list_for_each_safe(this, next, &head->lru) {
				struct page *page;
				page = list_entry(this, struct page, lru);
				list_del(this);
				__free_page(page);
			}
		}
	}
}
>>>>>>> 02f8c6ae
<|MERGE_RESOLUTION|>--- conflicted
+++ resolved
@@ -13,10 +13,6 @@
 #include <linux/swap.h>
 #include <linux/vmalloc.h>
 #include <linux/pagemap.h>
-#ifdef	CONFIG_KDB
-#include <linux/kdb.h>
-#include <linux/kdbprivate.h>
-#endif	/* CONFIG_KDB */
 #include <linux/namei.h>
 #include <linux/shmem_fs.h>
 #include <linux/blkdev.h>
@@ -292,10 +288,8 @@
 	if (offset > si->highest_bit)
 		scan_base = offset = si->lowest_bit;
 
-	/* reuse swap entry of cache-only swap if not hibernation. */
-	if (vm_swap_full()
-		&& cache == SWAP_CACHE
-		&& si->swap_map[offset] == SWAP_HAS_CACHE) {
+	/* reuse swap entry of cache-only swap if not busy. */
+	if (vm_swap_full() && si->swap_map[offset] == SWAP_HAS_CACHE) {
 		int swap_was_freed;
 		spin_unlock(&swap_lock);
 		swap_was_freed = __try_to_reclaim_swap(si, offset);
@@ -563,13 +557,9 @@
 			swap_list.next = p->type;
 		nr_swap_pages++;
 		p->inuse_pages--;
-<<<<<<< HEAD
-		preswap_flush(p - swap_info, offset);
-=======
 		if ((p->flags & SWP_BLKDEV) &&
 				disk->fops->swap_slot_free_notify)
 			disk->fops->swap_slot_free_notify(p->bdev, offset);
->>>>>>> 02f8c6ae
 	}
 
 	return usage;
@@ -1032,7 +1022,7 @@
  * Recycle to start on reaching the end, returning 0 when empty.
  */
 static unsigned int find_next_to_unuse(struct swap_info_struct *si,
-				unsigned int prev, unsigned int preswap)
+					unsigned int prev)
 {
 	unsigned int max = si->max;
 	unsigned int i = prev;
@@ -1058,12 +1048,6 @@
 			prev = 0;
 			i = 1;
 		}
-		if (preswap) {
-			if (preswap_test(si, i))
-				break;
-			else
-				continue;
-		}
 		count = si->swap_map[i];
 		if (count && swap_count(count) != SWAP_MAP_BAD)
 			break;
@@ -1075,12 +1059,8 @@
  * We completely avoid races by reading each swap page in advance,
  * and then search for the process using it.  All the necessary
  * page table adjustments can then be made atomically.
- *
- * if the boolean preswap is true, only unuse pages_to_unuse pages;
- * pages_to_unuse==0 means all pages
- */
-static int try_to_unuse(unsigned int type, unsigned int preswap,
-		unsigned long pages_to_unuse)
+ */
+static int try_to_unuse(unsigned int type)
 {
 	struct swap_info_struct *si = swap_info[type];
 	struct mm_struct *start_mm;
@@ -1113,7 +1093,7 @@
 	 * one pass through swap_map is enough, but not necessarily:
 	 * there are races when an instance of an entry might be missed.
 	 */
-	while ((i = find_next_to_unuse(si, i, preswap)) != 0) {
+	while ((i = find_next_to_unuse(si, i)) != 0) {
 		if (signal_pending(current)) {
 			retval = -EINTR;
 			break;
@@ -1280,8 +1260,6 @@
 		 * interactive performance.
 		 */
 		cond_resched();
-		if (preswap && pages_to_unuse && !--pages_to_unuse)
-			break;
 	}
 
 	mmput(start_mm);
@@ -1364,14 +1342,6 @@
 				struct swap_extent, list);
 		list_del(&se->list);
 		kfree(se);
-	}
-
-	if (sis->flags & SWP_FILE) {
-		struct file *swap_file = sis->swap_file;
-		struct address_space *mapping = swap_file->f_mapping;
-
-		sis->flags &= ~SWP_FILE;
-		mapping->a_ops->swapoff(swap_file);
 	}
 }
 
@@ -1454,9 +1424,7 @@
  */
 static int setup_swap_extents(struct swap_info_struct *sis, sector_t *span)
 {
-	struct file *swap_file = sis->swap_file;
-	struct address_space *mapping = swap_file->f_mapping;
-	struct inode *inode = mapping->host;
+	struct inode *inode;
 	unsigned blocks_per_page;
 	unsigned long page_no;
 	unsigned blkbits;
@@ -1467,20 +1435,11 @@
 	int nr_extents = 0;
 	int ret;
 
+	inode = sis->swap_file->f_mapping->host;
 	if (S_ISBLK(inode->i_mode)) {
 		ret = add_swap_extent(sis, 0, sis->max, 0);
 		*span = sis->pages;
 		goto out;
-	}
-
-	if (mapping->a_ops->swapon) {
-		ret = mapping->a_ops->swapon(swap_file);
-		if (!ret) {
-			sis->flags |= SWP_FILE;
-			ret = add_swap_extent(sis, 0, sis->max, 0);
-			*span = sis->pages;
-		}
-		goto done;
 	}
 
 	blkbits = inode->i_blkbits;
@@ -1656,15 +1615,9 @@
 	p->flags &= ~SWP_WRITEOK;
 	spin_unlock(&swap_lock);
 
-<<<<<<< HEAD
-	current->flags |= PF_OOM_ORIGIN;
-	err = try_to_unuse(type, 0, 0);
-	current->flags &= ~PF_OOM_ORIGIN;
-=======
 	oom_score_adj = test_set_oom_score_adj(OOM_SCORE_ADJ_MAX);
 	err = try_to_unuse(type);
 	test_set_oom_score_adj(oom_score_adj);
->>>>>>> 02f8c6ae
 
 	if (err) {
 		/*
@@ -1700,14 +1653,9 @@
 	swap_map = p->swap_map;
 	p->swap_map = NULL;
 	p->flags = 0;
-	preswap_flush_area(p - swap_info);
 	spin_unlock(&swap_lock);
 	mutex_unlock(&swapon_mutex);
 	vfree(swap_map);
-#ifdef CONFIG_PRESWAP
-	if (p->preswap_map)
-		vfree(p->preswap_map);
-#endif
 	/* Destroy swap account informatin */
 	swap_cgroup_swapoff(type);
 
@@ -1884,22 +1832,6 @@
 {
 	struct swap_info_struct *p;
 	unsigned int type;
-<<<<<<< HEAD
-	int i, prev;
-	int error;
-	union swap_header *swap_header = NULL;
-	unsigned int nr_good_pages = 0;
-	int nr_extents = 0;
-	sector_t span;
-	unsigned long maxpages = 1;
-	unsigned long swapfilepages;
-	unsigned short *swap_map = NULL;
-	unsigned long *preswap_map = NULL;
-	struct page *page = NULL;
-	struct inode *inode = NULL;
-	int did_down = 0;
-=======
->>>>>>> 02f8c6ae
 
 	p = kzalloc(sizeof(*p), GFP_KERNEL);
 	if (!p)
@@ -2065,23 +1997,6 @@
 		}
 	}
 
-<<<<<<< HEAD
-#ifdef CONFIG_PRESWAP
-	preswap_map = vmalloc(maxpages / sizeof(long));
-	if (preswap_map)
-		memset(preswap_map, 0, maxpages / sizeof(long));
-#endif
-
-	error = swap_cgroup_swapon(type, maxpages);
-	if (error)
-		goto bad_swap;
-
-	nr_good_pages = swap_header->info.last_page -
-			swap_header->info.nr_badpages -
-			1 /* header page */;
-
-=======
->>>>>>> 02f8c6ae
 	if (nr_good_pages) {
 		swap_map[0] = SWAP_MAP_BAD;
 		p->max = maxpages;
@@ -2208,19 +2123,7 @@
 	if (swap_flags & SWAP_FLAG_PREFER)
 		prio =
 		  (swap_flags & SWAP_FLAG_PRIO_MASK) >> SWAP_FLAG_PRIO_SHIFT;
-<<<<<<< HEAD
-	else
-		p->prio = --least_priority;
-	p->swap_map = swap_map;
-#ifdef CONFIG_PRESWAP
-	p->preswap_map = preswap_map;
-#endif
-	p->flags |= SWP_WRITEOK;
-	nr_swap_pages += nr_good_pages;
-	total_swap_pages += nr_good_pages;
-=======
 	enable_swap_info(p, prio, swap_map);
->>>>>>> 02f8c6ae
 
 	printk(KERN_INFO "Adding %uk swap on %s.  "
 			"Priority:%d extents:%d across:%lluk %s%s\n",
@@ -2229,25 +2132,6 @@
 		(p->flags & SWP_SOLIDSTATE) ? "SS" : "",
 		(p->flags & SWP_DISCARDABLE) ? "D" : "");
 
-<<<<<<< HEAD
-	/* insert swap space into swap_list: */
-	prev = -1;
-	for (i = swap_list.head; i >= 0; i = swap_info[i].next) {
-		if (p->prio >= swap_info[i].prio) {
-			break;
-		}
-		prev = i;
-	}
-	p->next = i;
-	if (prev < 0) {
-		swap_list.head = swap_list.next = p - swap_info;
-	} else {
-		swap_info[prev].next = p - swap_info;
-	}
-	preswap_init(p - swap_info);
-	spin_unlock(&swap_lock);
-=======
->>>>>>> 02f8c6ae
 	mutex_unlock(&swapon_mutex);
 	atomic_inc(&proc_poll_event);
 	wake_up_interruptible(&proc_poll_wait);
@@ -2267,7 +2151,6 @@
 	p->swap_file = NULL;
 	p->flags = 0;
 	spin_unlock(&swap_lock);
-	vfree(preswap_map);
 	vfree(swap_map);
 	if (swap_file) {
 		if (inode && S_ISREG(inode->i_mode)) {
@@ -2304,24 +2187,6 @@
 	val->totalswap = total_swap_pages + nr_to_be_unused;
 	spin_unlock(&swap_lock);
 }
-
-#ifdef	CONFIG_KDB
-/* Like si_swapinfo() but without the locks */
-void kdb_si_swapinfo(struct sysinfo *val)
-{
-	unsigned int i;
-	unsigned long nr_to_be_unused = 0;
-
-	for (i = 0; i < nr_swapfiles; i++) {
-		if (!(swap_info[i].flags & SWP_USED) ||
-		     (swap_info[i].flags & SWP_WRITEOK))
-			continue;
-		nr_to_be_unused += swap_info[i].inuse_pages;
-	}
-	val->freeswap = nr_swap_pages + nr_to_be_unused;
-	val->totalswap = total_swap_pages + nr_to_be_unused;
-}
-#endif	/* CONFIG_KDB */
 
 /*
  * Verify that a swap entry is valid and increment its swap map count.
@@ -2433,38 +2298,6 @@
 	return __swap_duplicate(entry, SWAP_HAS_CACHE);
 }
 
-struct swap_info_struct *page_swap_info(struct page *page)
-{
-	swp_entry_t swap = { .val = page_private(page) };
-	if (!PageSwapCache(page) || !swap.val) {
-		/* This should only happen from sync_page.
-		 * In other cases the page should be locked and
-		 * should be in a SwapCache
-		 */
-		return NULL;
-	}
-	return &swap_info[swp_type(swap)];
-}
-
-/*
- * out-of-line __page_file_ methods to avoid include hell.
- */
-
-struct address_space *__page_file_mapping(struct page *page)
-{
-	VM_BUG_ON(!PageSwapCache(page));
-	return page_swap_info(page)->swap_file->f_mapping;
-}
-EXPORT_SYMBOL_GPL(__page_file_mapping);
-
-pgoff_t __page_file_index(struct page *page)
-{
-	swp_entry_t swap = { .val = page_private(page) };
-	VM_BUG_ON(!PageSwapCache(page));
-	return swp_offset(swap);
-}
-EXPORT_SYMBOL_GPL(__page_file_index);
-
 /*
  * swap_lock prevents swap_map being freed. Don't grab an extra
  * reference on the swaphandle, it doesn't matter if it becomes unused.
@@ -2488,10 +2321,6 @@
 		base++;
 
 	spin_lock(&swap_lock);
-	if (preswap_test(si, target)) {
-		spin_unlock(&swap_lock);
-		return 0;
-	}
 	if (end > si->max)	/* don't go beyond end of map */
 		end = si->max;
 
@@ -2502,9 +2331,6 @@
 			break;
 		if (swap_count(si->swap_map[toff]) == SWAP_MAP_BAD)
 			break;
-		/* Don't read in preswap pages */
-		if (preswap_test(si, toff))
-			break;
 	}
 	/* Count contiguous allocated slots below our target */
 	for (toff = target; --toff >= base; nr_pages++) {
@@ -2513,9 +2339,6 @@
 			break;
 		if (swap_count(si->swap_map[toff]) == SWAP_MAP_BAD)
 			break;
-		/* Don't read in preswap pages */
-		if (preswap_test(si, toff))
-			break;
 	}
 	spin_unlock(&swap_lock);
 
@@ -2527,96 +2350,6 @@
 	return nr_pages? ++nr_pages: 0;
 }
 
-<<<<<<< HEAD
-#ifdef CONFIG_PRESWAP
-/*
- * preswap infrastructure functions
- */
-
-/* code structure leveraged from sys_swapoff */
-void preswap_shrink(unsigned long target_pages)
-{
-	struct swap_info_struct *si = NULL;
-	unsigned long total_pages = 0, total_pages_to_unuse;
-	unsigned long pages = 0, unuse_pages = 0;
-	int type;
-	int wrapped = 0;
-
-	do {
-		/*
-		 * we don't want to hold swap_lock while doing a very
-		 * lengthy try_to_unuse, but swap_list may change
-		 * so restart scan from swap_list.head each time
-		 */
-		spin_lock(&swap_lock);
-		total_pages = 0;
-		for (type = swap_list.head; type >= 0; type = si->next) {
-			si = get_swap_info_struct(type);
-			total_pages += si->preswap_pages;
-		}
-		if (total_pages <= target_pages) {
-			spin_unlock(&swap_lock);
-			return;
-		}
-		total_pages_to_unuse = total_pages - target_pages;
-		for (type = swap_list.head; type >= 0; type = si->next) {
-			si = get_swap_info_struct(type);
-			if (total_pages_to_unuse < si->preswap_pages)
-				pages = unuse_pages = total_pages_to_unuse;
-			else {
-				pages = si->preswap_pages;
-				unuse_pages = 0; /* unuse all */
-			}
-			if (security_vm_enough_memory_kern(pages))
-				continue;
-			vm_unacct_memory(pages);
-			break;
-		}
-		spin_unlock(&swap_lock);
-		if (type < 0)
-			return;
-		current->flags |= PF_OOM_ORIGIN;
-		(void)try_to_unuse(type, 1, unuse_pages);
-		current->flags &= ~PF_OOM_ORIGIN;
-		wrapped++;
-	} while (wrapped <= 3);
-}
-
-
-#ifdef CONFIG_SYSCTL
-/* cat /sys/proc/vm/preswap provides total number of pages in preswap
- * across all swaptypes.  echo N > /sys/proc/vm/preswap attempts to shrink
- * preswap page usage to N (usually 0) */
-int preswap_sysctl_handler(ctl_table *table, int write,
-	void __user *buffer, size_t *length, loff_t *ppos)
-{
-	unsigned long npages;
-	int type;
-	unsigned long totalpages = 0;
-	struct swap_info_struct *si = NULL;
-
-	/* modeled after hugetlb_sysctl_handler in mm/hugetlb.c */
-	if (!write) {
-		spin_lock(&swap_lock);
-		for (type = swap_list.head; type >= 0; type = si->next) {
-			si = get_swap_info_struct(type);
-			totalpages += si->preswap_pages;
-		}
-		spin_unlock(&swap_lock);
-		npages = totalpages;
-	}
-	table->data = &npages;
-	table->maxlen = sizeof(unsigned long);
-	proc_doulongvec_minmax(table, write, buffer, length, ppos);
-
-	if (write)
-		preswap_shrink(npages);
-
-	return 0;
-}
-#endif
-#endif /* CONFIG_PRESWAP */
-=======
 /*
  * add_swap_count_continuation - called when a swap count is duplicated
  * beyond SWAP_MAP_MAX, it allocates a new page and links that to the entry's
@@ -2831,5 +2564,4 @@
 			}
 		}
 	}
-}
->>>>>>> 02f8c6ae
+}