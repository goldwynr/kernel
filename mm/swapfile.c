/*
 *  linux/mm/swapfile.c
 *
 *  Copyright (C) 1991, 1992, 1993, 1994  Linus Torvalds
 *  Swap reorganised 29.12.95, Stephen Tweedie
 */

#include <linux/mm.h>
#include <linux/hugetlb.h>
#include <linux/mman.h>
#include <linux/slab.h>
#include <linux/kernel_stat.h>
#include <linux/swap.h>
#include <linux/vmalloc.h>
#include <linux/pagemap.h>
#include <linux/namei.h>
#include <linux/shm.h>
#include <linux/blkdev.h>
#include <linux/random.h>
#include <linux/writeback.h>
#include <linux/proc_fs.h>
#include <linux/seq_file.h>
#include <linux/init.h>
#include <linux/module.h>
#include <linux/ksm.h>
#include <linux/rmap.h>
#include <linux/security.h>
#include <linux/backing-dev.h>
#include <linux/mutex.h>
#include <linux/capability.h>
#include <linux/syscalls.h>
#include <linux/memcontrol.h>
#include <linux/poll.h>

#include <asm/pgtable.h>
#include <asm/tlbflush.h>
#include <linux/swapops.h>
#include <linux/page_cgroup.h>

static bool swap_count_continued(struct swap_info_struct *, pgoff_t,
				 unsigned char);
static void free_swap_count_continuations(struct swap_info_struct *);
static sector_t map_swap_entry(swp_entry_t, struct block_device**);

static DEFINE_SPINLOCK(swap_lock);
static unsigned int nr_swapfiles;
long nr_swap_pages;
long total_swap_pages;
static int least_priority;

static const char Bad_file[] = "Bad swap file entry ";
static const char Unused_file[] = "Unused swap file entry ";
static const char Bad_offset[] = "Bad swap offset entry ";
static const char Unused_offset[] = "Unused swap offset entry ";

static struct swap_list_t swap_list = {-1, -1};

static struct swap_info_struct *swap_info[MAX_SWAPFILES];

static DEFINE_MUTEX(swapon_mutex);

static DECLARE_WAIT_QUEUE_HEAD(proc_poll_wait);
/* Activity counter to indicate that a swapon or swapoff has occurred */
static atomic_t proc_poll_event = ATOMIC_INIT(0);

static inline unsigned char swap_count(unsigned char ent)
{
	return ent & ~SWAP_HAS_CACHE;	/* may include SWAP_HAS_CONT flag */
}

/* returns 1 if swap entry is freed */
static int
__try_to_reclaim_swap(struct swap_info_struct *si, unsigned long offset)
{
	swp_entry_t entry = swp_entry(si->type, offset);
	struct page *page;
	int ret = 0;

	page = find_get_page(&swapper_space, entry.val);
	if (!page)
		return 0;
	/*
	 * This function is called from scan_swap_map() and it's called
	 * by vmscan.c at reclaiming pages. So, we hold a lock on a page, here.
	 * We have to use trylock for avoiding deadlock. This is a special
	 * case and you should use try_to_free_swap() with explicit lock_page()
	 * in usual operations.
	 */
	if (trylock_page(page)) {
		ret = try_to_free_swap(page);
		unlock_page(page);
	}
	page_cache_release(page);
	return ret;
}

/*
 * swapon tell device that all the old swap contents can be discarded,
 * to allow the swap device to optimize its wear-levelling.
 */
static int discard_swap(struct swap_info_struct *si)
{
	struct swap_extent *se;
	sector_t start_block;
	sector_t nr_blocks;
	int err = 0;

	/* Do not discard the swap header page! */
	se = &si->first_swap_extent;
	start_block = (se->start_block + 1) << (PAGE_SHIFT - 9);
	nr_blocks = ((sector_t)se->nr_pages - 1) << (PAGE_SHIFT - 9);
	if (nr_blocks) {
		err = blkdev_issue_discard(si->bdev, start_block,
				nr_blocks, GFP_KERNEL, 0);
		if (err)
			return err;
		cond_resched();
	}

	list_for_each_entry(se, &si->first_swap_extent.list, list) {
		start_block = se->start_block << (PAGE_SHIFT - 9);
		nr_blocks = (sector_t)se->nr_pages << (PAGE_SHIFT - 9);

		err = blkdev_issue_discard(si->bdev, start_block,
				nr_blocks, GFP_KERNEL, 0);
		if (err)
			break;

		cond_resched();
	}
	return err;		/* That will often be -EOPNOTSUPP */
}

/*
 * swap allocation tell device that a cluster of swap can now be discarded,
 * to allow the swap device to optimize its wear-levelling.
 */
static void discard_swap_cluster(struct swap_info_struct *si,
				 pgoff_t start_page, pgoff_t nr_pages)
{
	struct swap_extent *se = si->curr_swap_extent;
	int found_extent = 0;

	while (nr_pages) {
		struct list_head *lh;

		if (se->start_page <= start_page &&
		    start_page < se->start_page + se->nr_pages) {
			pgoff_t offset = start_page - se->start_page;
			sector_t start_block = se->start_block + offset;
			sector_t nr_blocks = se->nr_pages - offset;

			if (nr_blocks > nr_pages)
				nr_blocks = nr_pages;
			start_page += nr_blocks;
			nr_pages -= nr_blocks;

			if (!found_extent++)
				si->curr_swap_extent = se;

			start_block <<= PAGE_SHIFT - 9;
			nr_blocks <<= PAGE_SHIFT - 9;
			if (blkdev_issue_discard(si->bdev, start_block,
				    nr_blocks, GFP_NOIO, 0))
				break;
		}

		lh = se->list.next;
		se = list_entry(lh, struct swap_extent, list);
	}
}

static int wait_for_discard(void *word)
{
	schedule();
	return 0;
}

#define SWAPFILE_CLUSTER	256
#define LATENCY_LIMIT		256

static unsigned long scan_swap_map(struct swap_info_struct *si,
				   unsigned char usage)
{
	unsigned long offset;
	unsigned long scan_base;
	unsigned long last_in_cluster = 0;
	int latency_ration = LATENCY_LIMIT;
	int found_free_cluster = 0;

	/*
	 * We try to cluster swap pages by allocating them sequentially
	 * in swap.  Once we've allocated SWAPFILE_CLUSTER pages this
	 * way, however, we resort to first-free allocation, starting
	 * a new cluster.  This prevents us from scattering swap pages
	 * all over the entire swap partition, so that we reduce
	 * overall disk seek times between swap pages.  -- sct
	 * But we do now try to find an empty cluster.  -Andrea
	 * And we let swap pages go all over an SSD partition.  Hugh
	 */

	si->flags += SWP_SCANNING;
	scan_base = offset = si->cluster_next;

	if (unlikely(!si->cluster_nr--)) {
		if (si->pages - si->inuse_pages < SWAPFILE_CLUSTER) {
			si->cluster_nr = SWAPFILE_CLUSTER - 1;
			goto checks;
		}
		if (si->flags & SWP_DISCARDABLE) {
			/*
			 * Start range check on racing allocations, in case
			 * they overlap the cluster we eventually decide on
			 * (we scan without swap_lock to allow preemption).
			 * It's hardly conceivable that cluster_nr could be
			 * wrapped during our scan, but don't depend on it.
			 */
			if (si->lowest_alloc)
				goto checks;
			si->lowest_alloc = si->max;
			si->highest_alloc = 0;
		}
		spin_unlock(&swap_lock);

		/*
		 * If seek is expensive, start searching for new cluster from
		 * start of partition, to minimize the span of allocated swap.
		 * But if seek is cheap, search from our current position, so
		 * that swap is allocated from all over the partition: if the
		 * Flash Translation Layer only remaps within limited zones,
		 * we don't want to wear out the first zone too quickly.
		 */
		if (!(si->flags & SWP_SOLIDSTATE))
			scan_base = offset = si->lowest_bit;
		last_in_cluster = offset + SWAPFILE_CLUSTER - 1;

		/* Locate the first empty (unaligned) cluster */
		for (; last_in_cluster <= si->highest_bit; offset++) {
			if (si->swap_map[offset])
				last_in_cluster = offset + SWAPFILE_CLUSTER;
			else if (offset == last_in_cluster) {
				spin_lock(&swap_lock);
				offset -= SWAPFILE_CLUSTER - 1;
				si->cluster_next = offset;
				si->cluster_nr = SWAPFILE_CLUSTER - 1;
				found_free_cluster = 1;
				goto checks;
			}
			if (unlikely(--latency_ration < 0)) {
				cond_resched();
				latency_ration = LATENCY_LIMIT;
			}
		}

		offset = si->lowest_bit;
		last_in_cluster = offset + SWAPFILE_CLUSTER - 1;

		/* Locate the first empty (unaligned) cluster */
		for (; last_in_cluster < scan_base; offset++) {
			if (si->swap_map[offset])
				last_in_cluster = offset + SWAPFILE_CLUSTER;
			else if (offset == last_in_cluster) {
				spin_lock(&swap_lock);
				offset -= SWAPFILE_CLUSTER - 1;
				si->cluster_next = offset;
				si->cluster_nr = SWAPFILE_CLUSTER - 1;
				found_free_cluster = 1;
				goto checks;
			}
			if (unlikely(--latency_ration < 0)) {
				cond_resched();
				latency_ration = LATENCY_LIMIT;
			}
		}

		offset = scan_base;
		spin_lock(&swap_lock);
		si->cluster_nr = SWAPFILE_CLUSTER - 1;
		si->lowest_alloc = 0;
	}

checks:
	if (!(si->flags & SWP_WRITEOK))
		goto no_page;
	if (!si->highest_bit)
		goto no_page;
	if (offset > si->highest_bit)
		scan_base = offset = si->lowest_bit;

	/* reuse swap entry of cache-only swap if not busy. */
	if (vm_swap_full() && si->swap_map[offset] == SWAP_HAS_CACHE) {
		int swap_was_freed;
		spin_unlock(&swap_lock);
		swap_was_freed = __try_to_reclaim_swap(si, offset);
		spin_lock(&swap_lock);
		/* entry was freed successfully, try to use this again */
		if (swap_was_freed)
			goto checks;
		goto scan; /* check next one */
	}

	if (si->swap_map[offset])
		goto scan;

	if (offset == si->lowest_bit)
		si->lowest_bit++;
	if (offset == si->highest_bit)
		si->highest_bit--;
	si->inuse_pages++;
	if (si->inuse_pages == si->pages) {
		si->lowest_bit = si->max;
		si->highest_bit = 0;
	}
	si->swap_map[offset] = usage;
	si->cluster_next = offset + 1;
	si->flags -= SWP_SCANNING;

	if (si->lowest_alloc) {
		/*
		 * Only set when SWP_DISCARDABLE, and there's a scan
		 * for a free cluster in progress or just completed.
		 */
		if (found_free_cluster) {
			/*
			 * To optimize wear-levelling, discard the
			 * old data of the cluster, taking care not to
			 * discard any of its pages that have already
			 * been allocated by racing tasks (offset has
			 * already stepped over any at the beginning).
			 */
			if (offset < si->highest_alloc &&
			    si->lowest_alloc <= last_in_cluster)
				last_in_cluster = si->lowest_alloc - 1;
			si->flags |= SWP_DISCARDING;
			spin_unlock(&swap_lock);

			if (offset < last_in_cluster)
				discard_swap_cluster(si, offset,
					last_in_cluster - offset + 1);

			spin_lock(&swap_lock);
			si->lowest_alloc = 0;
			si->flags &= ~SWP_DISCARDING;

			smp_mb();	/* wake_up_bit advises this */
			wake_up_bit(&si->flags, ilog2(SWP_DISCARDING));

		} else if (si->flags & SWP_DISCARDING) {
			/*
			 * Delay using pages allocated by racing tasks
			 * until the whole discard has been issued. We
			 * could defer that delay until swap_writepage,
			 * but it's easier to keep this self-contained.
			 */
			spin_unlock(&swap_lock);
			wait_on_bit(&si->flags, ilog2(SWP_DISCARDING),
				wait_for_discard, TASK_UNINTERRUPTIBLE);
			spin_lock(&swap_lock);
		} else {
			/*
			 * Note pages allocated by racing tasks while
			 * scan for a free cluster is in progress, so
			 * that its final discard can exclude them.
			 */
			if (offset < si->lowest_alloc)
				si->lowest_alloc = offset;
			if (offset > si->highest_alloc)
				si->highest_alloc = offset;
		}
	}
	return offset;

scan:
	spin_unlock(&swap_lock);
	while (++offset <= si->highest_bit) {
		if (!si->swap_map[offset]) {
			spin_lock(&swap_lock);
			goto checks;
		}
		if (vm_swap_full() && si->swap_map[offset] == SWAP_HAS_CACHE) {
			spin_lock(&swap_lock);
			goto checks;
		}
		if (unlikely(--latency_ration < 0)) {
			cond_resched();
			latency_ration = LATENCY_LIMIT;
		}
	}
	offset = si->lowest_bit;
	while (++offset < scan_base) {
		if (!si->swap_map[offset]) {
			spin_lock(&swap_lock);
			goto checks;
		}
		if (vm_swap_full() && si->swap_map[offset] == SWAP_HAS_CACHE) {
			spin_lock(&swap_lock);
			goto checks;
		}
		if (unlikely(--latency_ration < 0)) {
			cond_resched();
			latency_ration = LATENCY_LIMIT;
		}
	}
	spin_lock(&swap_lock);

no_page:
	si->flags -= SWP_SCANNING;
	return 0;
}

swp_entry_t get_swap_page(void)
{
	struct swap_info_struct *si;
	pgoff_t offset;
	int type, next;
	int wrapped = 0;

	spin_lock(&swap_lock);
	if (nr_swap_pages <= 0)
		goto noswap;
	nr_swap_pages--;

	for (type = swap_list.next; type >= 0 && wrapped < 2; type = next) {
		si = swap_info[type];
		next = si->next;
		if (next < 0 ||
		    (!wrapped && si->prio != swap_info[next]->prio)) {
			next = swap_list.head;
			wrapped++;
		}

		if (!si->highest_bit)
			continue;
		if (!(si->flags & SWP_WRITEOK))
			continue;

		swap_list.next = next;
		/* This is called for allocating swap entry for cache */
		offset = scan_swap_map(si, SWAP_HAS_CACHE);
		if (offset) {
			spin_unlock(&swap_lock);
			return swp_entry(type, offset);
		}
		next = swap_list.next;
	}

	nr_swap_pages++;
noswap:
	spin_unlock(&swap_lock);
	return (swp_entry_t) {0};
}

/* The only caller of this function is now susupend routine */
swp_entry_t get_swap_page_of_type(int type)
{
	struct swap_info_struct *si;
	pgoff_t offset;

	spin_lock(&swap_lock);
	si = swap_info[type];
	if (si && (si->flags & SWP_WRITEOK)) {
		nr_swap_pages--;
		/* This is called for allocating swap entry, not cache */
		offset = scan_swap_map(si, 1);
		if (offset) {
			spin_unlock(&swap_lock);
			return swp_entry(type, offset);
		}
		nr_swap_pages++;
	}
	spin_unlock(&swap_lock);
	return (swp_entry_t) {0};
}

static struct swap_info_struct *swap_info_get(swp_entry_t entry)
{
	struct swap_info_struct *p;
	unsigned long offset, type;

	if (!entry.val)
		goto out;
	type = swp_type(entry);
	if (type >= nr_swapfiles)
		goto bad_nofile;
	p = swap_info[type];
	if (!(p->flags & SWP_USED))
		goto bad_device;
	offset = swp_offset(entry);
	if (offset >= p->max)
		goto bad_offset;
	if (!p->swap_map[offset])
		goto bad_free;
	spin_lock(&swap_lock);
	return p;

bad_free:
	printk(KERN_ERR "swap_free: %s%08lx\n", Unused_offset, entry.val);
	goto out;
bad_offset:
	printk(KERN_ERR "swap_free: %s%08lx\n", Bad_offset, entry.val);
	goto out;
bad_device:
	printk(KERN_ERR "swap_free: %s%08lx\n", Unused_file, entry.val);
	goto out;
bad_nofile:
	printk(KERN_ERR "swap_free: %s%08lx\n", Bad_file, entry.val);
out:
	return NULL;
}

static unsigned char swap_entry_free(struct swap_info_struct *p,
				     swp_entry_t entry, unsigned char usage)
{
	unsigned long offset = swp_offset(entry);
	unsigned char count;
	unsigned char has_cache;

	count = p->swap_map[offset];
	has_cache = count & SWAP_HAS_CACHE;
	count &= ~SWAP_HAS_CACHE;

	if (usage == SWAP_HAS_CACHE) {
		VM_BUG_ON(!has_cache);
		has_cache = 0;
	} else if (count == SWAP_MAP_SHMEM) {
		/*
		 * Or we could insist on shmem.c using a special
		 * swap_shmem_free() and free_shmem_swap_and_cache()...
		 */
		count = 0;
	} else if ((count & ~COUNT_CONTINUED) <= SWAP_MAP_MAX) {
		if (count == COUNT_CONTINUED) {
			if (swap_count_continued(p, offset, count))
				count = SWAP_MAP_MAX | COUNT_CONTINUED;
			else
				count = SWAP_MAP_MAX;
		} else
			count--;
	}

	if (!count)
		mem_cgroup_uncharge_swap(entry);

	usage = count | has_cache;
	p->swap_map[offset] = usage;

	/* free if no reference */
	if (!usage) {
		struct gendisk *disk = p->bdev->bd_disk;
		if (offset < p->lowest_bit)
			p->lowest_bit = offset;
		if (offset > p->highest_bit)
			p->highest_bit = offset;
		if (swap_list.next >= 0 &&
		    p->prio > swap_info[swap_list.next]->prio)
			swap_list.next = p->type;
		nr_swap_pages++;
		p->inuse_pages--;
		preswap_flush(p->type, offset);
		if ((p->flags & SWP_BLKDEV) &&
				disk->fops->swap_slot_free_notify)
			disk->fops->swap_slot_free_notify(p->bdev, offset);
	}

	return usage;
}

/*
 * Caller has made sure that the swapdevice corresponding to entry
 * is still around or has not been recycled.
 */
void swap_free(swp_entry_t entry)
{
	struct swap_info_struct *p;

	p = swap_info_get(entry);
	if (p) {
		swap_entry_free(p, entry, 1);
		spin_unlock(&swap_lock);
	}
}

/*
 * Called after dropping swapcache to decrease refcnt to swap entries.
 */
void swapcache_free(swp_entry_t entry, struct page *page)
{
	struct swap_info_struct *p;
	unsigned char count;

	p = swap_info_get(entry);
	if (p) {
		count = swap_entry_free(p, entry, SWAP_HAS_CACHE);
		if (page)
			mem_cgroup_uncharge_swapcache(page, entry, count != 0);
		spin_unlock(&swap_lock);
	}
}

/*
 * How many references to page are currently swapped out?
 * This does not give an exact answer when swap count is continued,
 * but does include the high COUNT_CONTINUED flag to allow for that.
 */
static inline int page_swapcount(struct page *page)
{
	int count = 0;
	struct swap_info_struct *p;
	swp_entry_t entry;

	entry.val = page_private(page);
	p = swap_info_get(entry);
	if (p) {
		count = swap_count(p->swap_map[swp_offset(entry)]);
		spin_unlock(&swap_lock);
	}
	return count;
}

/*
 * We can write to an anon page without COW if there are no other references
 * to it.  And as a side-effect, free up its swap: because the old content
 * on disk will never be read, and seeking back there to write new content
 * later would only waste time away from clustering.
 */
int reuse_swap_page(struct page *page)
{
	int count;

	VM_BUG_ON(!PageLocked(page));
	if (unlikely(PageKsm(page)))
		return 0;
	count = page_mapcount(page);
	if (count <= 1 && PageSwapCache(page)) {
		count += page_swapcount(page);
		if (count == 1 && !PageWriteback(page)) {
			delete_from_swap_cache(page);
			SetPageDirty(page);
		}
	}
	return count <= 1;
}

/*
 * If swap is getting full, or if there are no more mappings of this page,
 * then try_to_free_swap is called to free its swap space.
 */
int try_to_free_swap(struct page *page)
{
	VM_BUG_ON(!PageLocked(page));

	if (!PageSwapCache(page))
		return 0;
	if (PageWriteback(page))
		return 0;
	if (page_swapcount(page))
		return 0;

	/*
	 * Once hibernation has begun to create its image of memory,
	 * there's a danger that one of the calls to try_to_free_swap()
	 * - most probably a call from __try_to_reclaim_swap() while
	 * hibernation is allocating its own swap pages for the image,
	 * but conceivably even a call from memory reclaim - will free
	 * the swap from a page which has already been recorded in the
	 * image as a clean swapcache page, and then reuse its swap for
	 * another page of the image.  On waking from hibernation, the
	 * original page might be freed under memory pressure, then
	 * later read back in from swap, now with the wrong data.
	 *
	 * Hibernation clears bits from gfp_allowed_mask to prevent
	 * memory reclaim from writing to disk, so check that here.
	 */
	if (!(gfp_allowed_mask & __GFP_IO))
		return 0;

	delete_from_swap_cache(page);
	SetPageDirty(page);
	return 1;
}

/*
 * Free the swap entry like above, but also try to
 * free the page cache entry if it is the last user.
 */
int free_swap_and_cache(swp_entry_t entry)
{
	struct swap_info_struct *p;
	struct page *page = NULL;

	if (non_swap_entry(entry))
		return 1;

	p = swap_info_get(entry);
	if (p) {
		if (swap_entry_free(p, entry, 1) == SWAP_HAS_CACHE) {
			page = find_get_page(&swapper_space, entry.val);
			if (page && !trylock_page(page)) {
				page_cache_release(page);
				page = NULL;
			}
		}
		spin_unlock(&swap_lock);
	}
	if (page) {
		/*
		 * Not mapped elsewhere, or swap space full? Free it!
		 * Also recheck PageSwapCache now page is locked (above).
		 */
		if (PageSwapCache(page) && !PageWriteback(page) &&
				(!page_mapped(page) || vm_swap_full())) {
			delete_from_swap_cache(page);
			SetPageDirty(page);
		}
		unlock_page(page);
		page_cache_release(page);
	}
	return p != NULL;
}

#ifdef CONFIG_CGROUP_MEM_RES_CTLR
/**
 * mem_cgroup_count_swap_user - count the user of a swap entry
 * @ent: the swap entry to be checked
 * @pagep: the pointer for the swap cache page of the entry to be stored
 *
 * Returns the number of the user of the swap entry. The number is valid only
 * for swaps of anonymous pages.
 * If the entry is found on swap cache, the page is stored to pagep with
 * refcount of it being incremented.
 */
int mem_cgroup_count_swap_user(swp_entry_t ent, struct page **pagep)
{
	struct page *page;
	struct swap_info_struct *p;
	int count = 0;

	page = find_get_page(&swapper_space, ent.val);
	if (page)
		count += page_mapcount(page);
	p = swap_info_get(ent);
	if (p) {
		count += swap_count(p->swap_map[swp_offset(ent)]);
		spin_unlock(&swap_lock);
	}

	*pagep = page;
	return count;
}
#endif

#ifdef CONFIG_HIBERNATION
/*
 * Find the swap type that corresponds to given device (if any).
 *
 * @offset - number of the PAGE_SIZE-sized block of the device, starting
 * from 0, in which the swap header is expected to be located.
 *
 * This is needed for the suspend to disk (aka swsusp).
 */
int swap_type_of(dev_t device, sector_t offset, struct block_device **bdev_p)
{
	struct block_device *bdev = NULL;
	int type;

	if (device)
		bdev = bdget(device);

	spin_lock(&swap_lock);
	for (type = 0; type < nr_swapfiles; type++) {
		struct swap_info_struct *sis = swap_info[type];

		if (!(sis->flags & SWP_WRITEOK))
			continue;

		if (!bdev) {
			if (bdev_p)
				*bdev_p = bdgrab(sis->bdev);

			spin_unlock(&swap_lock);
			return type;
		}
		if (bdev == sis->bdev) {
			struct swap_extent *se = &sis->first_swap_extent;

			if (se->start_block == offset) {
				if (bdev_p)
					*bdev_p = bdgrab(sis->bdev);

				spin_unlock(&swap_lock);
				bdput(bdev);
				return type;
			}
		}
	}
	spin_unlock(&swap_lock);
	if (bdev)
		bdput(bdev);

	return -ENODEV;
}

/*
 * Get the (PAGE_SIZE) block corresponding to given offset on the swapdev
 * corresponding to given index in swap_info (swap type).
 */
sector_t swapdev_block(int type, pgoff_t offset)
{
	struct block_device *bdev;

	if ((unsigned int)type >= nr_swapfiles)
		return 0;
	if (!(swap_info[type]->flags & SWP_WRITEOK))
		return 0;
	return map_swap_entry(swp_entry(type, offset), &bdev);
}

/*
 * Return either the total number of swap pages of given type, or the number
 * of free pages of that type (depending on @free)
 *
 * This is needed for software suspend
 */
unsigned int count_swap_pages(int type, int free)
{
	unsigned int n = 0;

	spin_lock(&swap_lock);
	if ((unsigned int)type < nr_swapfiles) {
		struct swap_info_struct *sis = swap_info[type];

		if (sis->flags & SWP_WRITEOK) {
			n = sis->pages;
			if (free)
				n -= sis->inuse_pages;
		}
	}
	spin_unlock(&swap_lock);
	return n;
}
#endif /* CONFIG_HIBERNATION */

/*
 * No need to decide whether this PTE shares the swap entry with others,
 * just let do_wp_page work it out if a write is requested later - to
 * force COW, vm_page_prot omits write permission from any private vma.
 */
static int unuse_pte(struct vm_area_struct *vma, pmd_t *pmd,
		unsigned long addr, swp_entry_t entry, struct page *page)
{
	struct mem_cgroup *ptr;
	spinlock_t *ptl;
	pte_t *pte;
	int ret = 1;

	if (mem_cgroup_try_charge_swapin(vma->vm_mm, page, GFP_KERNEL, &ptr)) {
		ret = -ENOMEM;
		goto out_nolock;
	}

	pte = pte_offset_map_lock(vma->vm_mm, pmd, addr, &ptl);
	if (unlikely(!pte_same(*pte, swp_entry_to_pte(entry)))) {
		if (ret > 0)
			mem_cgroup_cancel_charge_swapin(ptr);
		ret = 0;
		goto out;
	}

	dec_mm_counter(vma->vm_mm, MM_SWAPENTS);
	inc_mm_counter(vma->vm_mm, MM_ANONPAGES);
	get_page(page);
	set_pte_at(vma->vm_mm, addr, pte,
		   pte_mkold(mk_pte(page, vma->vm_page_prot)));
	page_add_anon_rmap(page, vma, addr);
	mem_cgroup_commit_charge_swapin(page, ptr);
	swap_free(entry);
	/*
	 * Move the page to the active list so it is not
	 * immediately swapped out again after swapon.
	 */
	activate_page(page);
out:
	pte_unmap_unlock(pte, ptl);
out_nolock:
	return ret;
}

static int unuse_pte_range(struct vm_area_struct *vma, pmd_t *pmd,
				unsigned long addr, unsigned long end,
				swp_entry_t entry, struct page *page)
{
	pte_t swp_pte = swp_entry_to_pte(entry);
	pte_t *pte;
	int ret = 0;

	/*
	 * We don't actually need pte lock while scanning for swp_pte: since
	 * we hold page lock and mmap_sem, swp_pte cannot be inserted into the
	 * page table while we're scanning; though it could get zapped, and on
	 * some architectures (e.g. x86_32 with PAE) we might catch a glimpse
	 * of unmatched parts which look like swp_pte, so unuse_pte must
	 * recheck under pte lock.  Scanning without pte lock lets it be
	 * preemptible whenever CONFIG_PREEMPT but not CONFIG_HIGHPTE.
	 */
	pte = pte_offset_map(pmd, addr);
	do {
		/*
		 * swapoff spends a _lot_ of time in this loop!
		 * Test inline before going to call unuse_pte.
		 */
		if (unlikely(pte_same(*pte, swp_pte))) {
			pte_unmap(pte);
			ret = unuse_pte(vma, pmd, addr, entry, page);
			if (ret)
				goto out;
			pte = pte_offset_map(pmd, addr);
		}
	} while (pte++, addr += PAGE_SIZE, addr != end);
	pte_unmap(pte - 1);
out:
	return ret;
}

static inline int unuse_pmd_range(struct vm_area_struct *vma, pud_t *pud,
				unsigned long addr, unsigned long end,
				swp_entry_t entry, struct page *page)
{
	pmd_t *pmd;
	unsigned long next;
	int ret;

	pmd = pmd_offset(pud, addr);
	do {
		next = pmd_addr_end(addr, end);
		if (unlikely(pmd_trans_huge(*pmd)))
			continue;
		if (pmd_none_or_clear_bad(pmd))
			continue;
		ret = unuse_pte_range(vma, pmd, addr, next, entry, page);
		if (ret)
			return ret;
	} while (pmd++, addr = next, addr != end);
	return 0;
}

static inline int unuse_pud_range(struct vm_area_struct *vma, pgd_t *pgd,
				unsigned long addr, unsigned long end,
				swp_entry_t entry, struct page *page)
{
	pud_t *pud;
	unsigned long next;
	int ret;

	pud = pud_offset(pgd, addr);
	do {
		next = pud_addr_end(addr, end);
		if (pud_none_or_clear_bad(pud))
			continue;
		ret = unuse_pmd_range(vma, pud, addr, next, entry, page);
		if (ret)
			return ret;
	} while (pud++, addr = next, addr != end);
	return 0;
}

static int unuse_vma(struct vm_area_struct *vma,
				swp_entry_t entry, struct page *page)
{
	pgd_t *pgd;
	unsigned long addr, end, next;
	int ret;

	if (page_anon_vma(page)) {
		addr = page_address_in_vma(page, vma);
		if (addr == -EFAULT)
			return 0;
		else
			end = addr + PAGE_SIZE;
	} else {
		addr = vma->vm_start;
		end = vma->vm_end;
	}

	pgd = pgd_offset(vma->vm_mm, addr);
	do {
		next = pgd_addr_end(addr, end);
		if (pgd_none_or_clear_bad(pgd))
			continue;
		ret = unuse_pud_range(vma, pgd, addr, next, entry, page);
		if (ret)
			return ret;
	} while (pgd++, addr = next, addr != end);
	return 0;
}

static int unuse_mm(struct mm_struct *mm,
				swp_entry_t entry, struct page *page)
{
	struct vm_area_struct *vma;
	int ret = 0;

	if (!down_read_trylock(&mm->mmap_sem)) {
		/*
		 * Activate page so shrink_inactive_list is unlikely to unmap
		 * its ptes while lock is dropped, so swapoff can make progress.
		 */
		activate_page(page);
		unlock_page(page);
		down_read(&mm->mmap_sem);
		lock_page(page);
	}
	for (vma = mm->mmap; vma; vma = vma->vm_next) {
		if (vma->anon_vma && (ret = unuse_vma(vma, entry, page)))
			break;
	}
	up_read(&mm->mmap_sem);
	return (ret < 0)? ret: 0;
}

/*
 * Scan swap_map from current position to next entry still in use.
 * Recycle to start on reaching the end, returning 0 when empty.
 */
static unsigned int find_next_to_unuse(struct swap_info_struct *si,
				unsigned int prev, unsigned int preswap)
{
	unsigned int max = si->max;
	unsigned int i = prev;
	unsigned char count;

	/*
	 * No need for swap_lock here: we're just looking
	 * for whether an entry is in use, not modifying it; false
	 * hits are okay, and sys_swapoff() has already prevented new
	 * allocations from this area (while holding swap_lock).
	 */
	for (;;) {
		if (++i >= max) {
			if (!prev) {
				i = 0;
				break;
			}
			/*
			 * No entries in use at top of swap_map,
			 * loop back to start and recheck there.
			 */
			max = prev + 1;
			prev = 0;
			i = 1;
		}
		if (preswap) {
			if (preswap_test(si, i))
				break;
			else
				continue;
		}
		count = si->swap_map[i];
		if (count && swap_count(count) != SWAP_MAP_BAD)
			break;
	}
	return i;
}

/*
 * We completely avoid races by reading each swap page in advance,
 * and then search for the process using it.  All the necessary
 * page table adjustments can then be made atomically.
 *
 * if the boolean preswap is true, only unuse pages_to_unuse pages;
 * pages_to_unuse==0 means all pages
 */
static int try_to_unuse(unsigned int type, unsigned int preswap,
		unsigned long pages_to_unuse)
{
	struct swap_info_struct *si = swap_info[type];
	struct mm_struct *start_mm;
	unsigned char *swap_map;
	unsigned char swcount;
	struct page *page;
	swp_entry_t entry;
	unsigned int i = 0;
	int retval = 0;

	/*
	 * When searching mms for an entry, a good strategy is to
	 * start at the first mm we freed the previous entry from
	 * (though actually we don't notice whether we or coincidence
	 * freed the entry).  Initialize this start_mm with a hold.
	 *
	 * A simpler strategy would be to start at the last mm we
	 * freed the previous entry from; but that would take less
	 * advantage of mmlist ordering, which clusters forked mms
	 * together, child after parent.  If we race with dup_mmap(), we
	 * prefer to resolve parent before child, lest we miss entries
	 * duplicated after we scanned child: using last mm would invert
	 * that.
	 */
	start_mm = &init_mm;
	atomic_inc(&init_mm.mm_users);

	/*
	 * Keep on scanning until all entries have gone.  Usually,
	 * one pass through swap_map is enough, but not necessarily:
	 * there are races when an instance of an entry might be missed.
	 */
	while ((i = find_next_to_unuse(si, i, preswap)) != 0) {
		if (signal_pending(current)) {
			retval = -EINTR;
			break;
		}

		/*
		 * Get a page for the entry, using the existing swap
		 * cache page if there is one.  Otherwise, get a clean
		 * page and read the swap into it.
		 */
		swap_map = &si->swap_map[i];
		entry = swp_entry(type, i);
		page = read_swap_cache_async(entry,
					GFP_HIGHUSER_MOVABLE, NULL, 0);
		if (!page) {
			/*
			 * Either swap_duplicate() failed because entry
			 * has been freed independently, and will not be
			 * reused since sys_swapoff() already disabled
			 * allocation from here, or alloc_page() failed.
			 */
			if (!*swap_map)
				continue;
			retval = -ENOMEM;
			break;
		}

		/*
		 * Don't hold on to start_mm if it looks like exiting.
		 */
		if (atomic_read(&start_mm->mm_users) == 1) {
			mmput(start_mm);
			start_mm = &init_mm;
			atomic_inc(&init_mm.mm_users);
		}

		/*
		 * Wait for and lock page.  When do_swap_page races with
		 * try_to_unuse, do_swap_page can handle the fault much
		 * faster than try_to_unuse can locate the entry.  This
		 * apparently redundant "wait_on_page_locked" lets try_to_unuse
		 * defer to do_swap_page in such a case - in some tests,
		 * do_swap_page and try_to_unuse repeatedly compete.
		 */
		wait_on_page_locked(page);
		wait_on_page_writeback(page);
		lock_page(page);
		wait_on_page_writeback(page);

		/*
		 * Remove all references to entry.
		 */
		swcount = *swap_map;
		if (swap_count(swcount) == SWAP_MAP_SHMEM) {
			retval = shmem_unuse(entry, page);
			/* page has already been unlocked and released */
			if (retval < 0)
				break;
			continue;
		}
		if (swap_count(swcount) && start_mm != &init_mm)
			retval = unuse_mm(start_mm, entry, page);

		if (swap_count(*swap_map)) {
			int set_start_mm = (*swap_map >= swcount);
			struct list_head *p = &start_mm->mmlist;
			struct mm_struct *new_start_mm = start_mm;
			struct mm_struct *prev_mm = start_mm;
			struct mm_struct *mm;

			atomic_inc(&new_start_mm->mm_users);
			atomic_inc(&prev_mm->mm_users);
			spin_lock(&mmlist_lock);
			while (swap_count(*swap_map) && !retval &&
					(p = p->next) != &start_mm->mmlist) {
				mm = list_entry(p, struct mm_struct, mmlist);
				if (!atomic_inc_not_zero(&mm->mm_users))
					continue;
				spin_unlock(&mmlist_lock);
				mmput(prev_mm);
				prev_mm = mm;

				cond_resched();

				swcount = *swap_map;
				if (!swap_count(swcount)) /* any usage ? */
					;
				else if (mm == &init_mm)
					set_start_mm = 1;
				else
					retval = unuse_mm(mm, entry, page);

				if (set_start_mm && *swap_map < swcount) {
					mmput(new_start_mm);
					atomic_inc(&mm->mm_users);
					new_start_mm = mm;
					set_start_mm = 0;
				}
				spin_lock(&mmlist_lock);
			}
			spin_unlock(&mmlist_lock);
			mmput(prev_mm);
			mmput(start_mm);
			start_mm = new_start_mm;
		}
		if (retval) {
			unlock_page(page);
			page_cache_release(page);
			break;
		}

		/*
		 * If a reference remains (rare), we would like to leave
		 * the page in the swap cache; but try_to_unmap could
		 * then re-duplicate the entry once we drop page lock,
		 * so we might loop indefinitely; also, that page could
		 * not be swapped out to other storage meanwhile.  So:
		 * delete from cache even if there's another reference,
		 * after ensuring that the data has been saved to disk -
		 * since if the reference remains (rarer), it will be
		 * read from disk into another page.  Splitting into two
		 * pages would be incorrect if swap supported "shared
		 * private" pages, but they are handled by tmpfs files.
		 *
		 * Given how unuse_vma() targets one particular offset
		 * in an anon_vma, once the anon_vma has been determined,
		 * this splitting happens to be just what is needed to
		 * handle where KSM pages have been swapped out: re-reading
		 * is unnecessarily slow, but we can fix that later on.
		 */
		if (swap_count(*swap_map) &&
		     PageDirty(page) && PageSwapCache(page)) {
			struct writeback_control wbc = {
				.sync_mode = WB_SYNC_NONE,
			};

			swap_writepage(page, &wbc);
			lock_page(page);
			wait_on_page_writeback(page);
		}

		/*
		 * It is conceivable that a racing task removed this page from
		 * swap cache just before we acquired the page lock at the top,
		 * or while we dropped it in unuse_mm().  The page might even
		 * be back in swap cache on another swap area: that we must not
		 * delete, since it may not have been written out to swap yet.
		 */
		if (PageSwapCache(page) &&
		    likely(page_private(page) == entry.val))
			delete_from_swap_cache(page);

		/*
		 * So we could skip searching mms once swap count went
		 * to 1, we did not mark any present ptes as dirty: must
		 * mark page dirty so shrink_page_list will preserve it.
		 */
		SetPageDirty(page);
		unlock_page(page);
		page_cache_release(page);

		/*
		 * Make sure that we aren't completely killing
		 * interactive performance.
		 */
		cond_resched();
		if (preswap && pages_to_unuse && !--pages_to_unuse)
			break;
	}

	mmput(start_mm);
	return retval;
}

/*
 * After a successful try_to_unuse, if no swap is now in use, we know
 * we can empty the mmlist.  swap_lock must be held on entry and exit.
 * Note that mmlist_lock nests inside swap_lock, and an mm must be
 * added to the mmlist just after page_duplicate - before would be racy.
 */
static void drain_mmlist(void)
{
	struct list_head *p, *next;
	unsigned int type;

	for (type = 0; type < nr_swapfiles; type++)
		if (swap_info[type]->inuse_pages)
			return;
	spin_lock(&mmlist_lock);
	list_for_each_safe(p, next, &init_mm.mmlist)
		list_del_init(p);
	spin_unlock(&mmlist_lock);
}

/*
 * Use this swapdev's extent info to locate the (PAGE_SIZE) block which
 * corresponds to page offset for the specified swap entry.
 * Note that the type of this function is sector_t, but it returns page offset
 * into the bdev, not sector offset.
 */
static sector_t map_swap_entry(swp_entry_t entry, struct block_device **bdev)
{
	struct swap_info_struct *sis;
	struct swap_extent *start_se;
	struct swap_extent *se;
	pgoff_t offset;

	sis = swap_info[swp_type(entry)];
	*bdev = sis->bdev;

	offset = swp_offset(entry);
	start_se = sis->curr_swap_extent;
	se = start_se;

	for ( ; ; ) {
		struct list_head *lh;

		if (se->start_page <= offset &&
				offset < (se->start_page + se->nr_pages)) {
			return se->start_block + (offset - se->start_page);
		}
		lh = se->list.next;
		se = list_entry(lh, struct swap_extent, list);
		sis->curr_swap_extent = se;
		BUG_ON(se == start_se);		/* It *must* be present */
	}
}

/*
 * Returns the page offset into bdev for the specified page's swap entry.
 */
sector_t map_swap_page(struct page *page, struct block_device **bdev)
{
	swp_entry_t entry;
	entry.val = page_private(page);
	return map_swap_entry(entry, bdev);
}

/*
 * Free all of a swapdev's extent information
 */
static void destroy_swap_extents(struct swap_info_struct *sis)
{
	while (!list_empty(&sis->first_swap_extent.list)) {
		struct swap_extent *se;

		se = list_entry(sis->first_swap_extent.list.next,
				struct swap_extent, list);
		list_del(&se->list);
		kfree(se);
	}
}

/*
 * Add a block range (and the corresponding page range) into this swapdev's
 * extent list.  The extent list is kept sorted in page order.
 *
 * This function rather assumes that it is called in ascending page order.
 */
static int
add_swap_extent(struct swap_info_struct *sis, unsigned long start_page,
		unsigned long nr_pages, sector_t start_block)
{
	struct swap_extent *se;
	struct swap_extent *new_se;
	struct list_head *lh;

	if (start_page == 0) {
		se = &sis->first_swap_extent;
		sis->curr_swap_extent = se;
		se->start_page = 0;
		se->nr_pages = nr_pages;
		se->start_block = start_block;
		return 1;
	} else {
		lh = sis->first_swap_extent.list.prev;	/* Highest extent */
		se = list_entry(lh, struct swap_extent, list);
		BUG_ON(se->start_page + se->nr_pages != start_page);
		if (se->start_block + se->nr_pages == start_block) {
			/* Merge it */
			se->nr_pages += nr_pages;
			return 0;
		}
	}

	/*
	 * No merge.  Insert a new extent, preserving ordering.
	 */
	new_se = kmalloc(sizeof(*se), GFP_KERNEL);
	if (new_se == NULL)
		return -ENOMEM;
	new_se->start_page = start_page;
	new_se->nr_pages = nr_pages;
	new_se->start_block = start_block;

	list_add_tail(&new_se->list, &sis->first_swap_extent.list);
	return 1;
}

/*
 * A `swap extent' is a simple thing which maps a contiguous range of pages
 * onto a contiguous range of disk blocks.  An ordered list of swap extents
 * is built at swapon time and is then used at swap_writepage/swap_readpage
 * time for locating where on disk a page belongs.
 *
 * If the swapfile is an S_ISBLK block device, a single extent is installed.
 * This is done so that the main operating code can treat S_ISBLK and S_ISREG
 * swap files identically.
 *
 * Whether the swapdev is an S_ISREG file or an S_ISBLK blockdev, the swap
 * extent list operates in PAGE_SIZE disk blocks.  Both S_ISREG and S_ISBLK
 * swapfiles are handled *identically* after swapon time.
 *
 * For S_ISREG swapfiles, setup_swap_extents() will walk all the file's blocks
 * and will parse them into an ordered extent list, in PAGE_SIZE chunks.  If
 * some stray blocks are found which do not fall within the PAGE_SIZE alignment
 * requirements, they are simply tossed out - we will never use those blocks
 * for swapping.
 *
 * For S_ISREG swapfiles we set S_SWAPFILE across the life of the swapon.  This
 * prevents root from shooting her foot off by ftruncating an in-use swapfile,
 * which will scribble on the fs.
 *
 * The amount of disk space which a single swap extent represents varies.
 * Typically it is in the 1-4 megabyte range.  So we can have hundreds of
 * extents in the list.  To avoid much list walking, we cache the previous
 * search location in `curr_swap_extent', and start new searches from there.
 * This is extremely effective.  The average number of iterations in
 * map_swap_page() has been measured at about 0.3 per page.  - akpm.
 */
static int setup_swap_extents(struct swap_info_struct *sis, sector_t *span)
{
	struct inode *inode;
	unsigned blocks_per_page;
	unsigned long page_no;
	unsigned blkbits;
	sector_t probe_block;
	sector_t last_block;
	sector_t lowest_block = -1;
	sector_t highest_block = 0;
	int nr_extents = 0;
	int ret;

	inode = sis->swap_file->f_mapping->host;
	if (S_ISBLK(inode->i_mode)) {
		ret = add_swap_extent(sis, 0, sis->max, 0);
		*span = sis->pages;
		goto out;
	}

	blkbits = inode->i_blkbits;
	blocks_per_page = PAGE_SIZE >> blkbits;

	/*
	 * Map all the blocks into the extent list.  This code doesn't try
	 * to be very smart.
	 */
	probe_block = 0;
	page_no = 0;
	last_block = i_size_read(inode) >> blkbits;
	while ((probe_block + blocks_per_page) <= last_block &&
			page_no < sis->max) {
		unsigned block_in_page;
		sector_t first_block;

		first_block = bmap(inode, probe_block);
		if (first_block == 0)
			goto bad_bmap;

		/*
		 * It must be PAGE_SIZE aligned on-disk
		 */
		if (first_block & (blocks_per_page - 1)) {
			probe_block++;
			goto reprobe;
		}

		for (block_in_page = 1; block_in_page < blocks_per_page;
					block_in_page++) {
			sector_t block;

			block = bmap(inode, probe_block + block_in_page);
			if (block == 0)
				goto bad_bmap;
			if (block != first_block + block_in_page) {
				/* Discontiguity */
				probe_block++;
				goto reprobe;
			}
		}

		first_block >>= (PAGE_SHIFT - blkbits);
		if (page_no) {	/* exclude the header page */
			if (first_block < lowest_block)
				lowest_block = first_block;
			if (first_block > highest_block)
				highest_block = first_block;
		}

		/*
		 * We found a PAGE_SIZE-length, PAGE_SIZE-aligned run of blocks
		 */
		ret = add_swap_extent(sis, page_no, 1, first_block);
		if (ret < 0)
			goto out;
		nr_extents += ret;
		page_no++;
		probe_block += blocks_per_page;
reprobe:
		continue;
	}
	ret = nr_extents;
	*span = 1 + highest_block - lowest_block;
	if (page_no == 0)
		page_no = 1;	/* force Empty message */
	sis->max = page_no;
	sis->pages = page_no - 1;
	sis->highest_bit = page_no - 1;
out:
	return ret;
bad_bmap:
	printk(KERN_ERR "swapon: swapfile has holes\n");
	ret = -EINVAL;
	goto out;
}

#ifndef CONFIG_PRESWAP
#define enable_swap_info(p, prio, sm, psm) enable_swap_info(p, prio, sm)
#endif
static void enable_swap_info(struct swap_info_struct *p, int prio,
			     unsigned char *swap_map,
			     unsigned long *preswap_map)
{
	int i, prev;

	spin_lock(&swap_lock);
	if (prio >= 0)
		p->prio = prio;
	else
		p->prio = --least_priority;
	p->swap_map = swap_map;
#ifdef CONFIG_PRESWAP
	p->preswap_map = preswap_map;
#endif
	p->flags |= SWP_WRITEOK;
	nr_swap_pages += p->pages;
	total_swap_pages += p->pages;

	/* insert swap space into swap_list: */
	prev = -1;
	for (i = swap_list.head; i >= 0; i = swap_info[i]->next) {
		if (p->prio >= swap_info[i]->prio)
			break;
		prev = i;
	}
	p->next = i;
	if (prev < 0)
		swap_list.head = swap_list.next = p->type;
	else
		swap_info[prev]->next = p->type;
	preswap_init(p->type);
	spin_unlock(&swap_lock);
}

SYSCALL_DEFINE1(swapoff, const char __user *, specialfile)
{
	struct swap_info_struct *p = NULL;
	unsigned char *swap_map;
	struct file *swap_file, *victim;
	struct address_space *mapping;
	struct inode *inode;
	char *pathname;
	int i, type, prev;
	int err;

	if (!capable(CAP_SYS_ADMIN))
		return -EPERM;

	pathname = getname(specialfile);
	err = PTR_ERR(pathname);
	if (IS_ERR(pathname))
		goto out;

	victim = filp_open(pathname, O_RDWR|O_LARGEFILE, 0);
	putname(pathname);
	err = PTR_ERR(victim);
	if (IS_ERR(victim))
		goto out;

	mapping = victim->f_mapping;
	prev = -1;
	spin_lock(&swap_lock);
	for (type = swap_list.head; type >= 0; type = swap_info[type]->next) {
		p = swap_info[type];
		if (p->flags & SWP_WRITEOK) {
			if (p->swap_file->f_mapping == mapping)
				break;
		}
		prev = type;
	}
	if (type < 0) {
		err = -EINVAL;
		spin_unlock(&swap_lock);
		goto out_dput;
	}
	if (!security_vm_enough_memory(p->pages))
		vm_unacct_memory(p->pages);
	else {
		err = -ENOMEM;
		spin_unlock(&swap_lock);
		goto out_dput;
	}
	if (prev < 0)
		swap_list.head = p->next;
	else
		swap_info[prev]->next = p->next;
	if (type == swap_list.next) {
		/* just pick something that's safe... */
		swap_list.next = swap_list.head;
	}
	if (p->prio < 0) {
		for (i = p->next; i >= 0; i = swap_info[i]->next)
			swap_info[i]->prio = p->prio--;
		least_priority++;
	}
	nr_swap_pages -= p->pages;
	total_swap_pages -= p->pages;
	p->flags &= ~SWP_WRITEOK;
	spin_unlock(&swap_lock);

	current->flags |= PF_OOM_ORIGIN;
	err = try_to_unuse(type, 0, 0);
	current->flags &= ~PF_OOM_ORIGIN;

	if (err) {
		/*
		 * reading p->prio and p->swap_map outside the lock is
		 * safe here because only sys_swapon and sys_swapoff
		 * change them, and there can be no other sys_swapon or
		 * sys_swapoff for this swap_info_struct at this point.
		 */
		/* re-insert swap space back into swap_list */
		enable_swap_info(p, p->prio, p->swap_map, p->preswap_map);
		goto out_dput;
	}

	destroy_swap_extents(p);
	if (p->flags & SWP_CONTINUED)
		free_swap_count_continuations(p);

	mutex_lock(&swapon_mutex);
	spin_lock(&swap_lock);
	drain_mmlist();

	/* wait for anyone still in scan_swap_map */
	p->highest_bit = 0;		/* cuts scans short */
	while (p->flags >= SWP_SCANNING) {
		spin_unlock(&swap_lock);
		schedule_timeout_uninterruptible(1);
		spin_lock(&swap_lock);
	}

	swap_file = p->swap_file;
	p->swap_file = NULL;
	p->max = 0;
	swap_map = p->swap_map;
	p->swap_map = NULL;
	p->flags = 0;
	preswap_flush_area(type);
	spin_unlock(&swap_lock);
	mutex_unlock(&swapon_mutex);
	vfree(swap_map);
#ifdef CONFIG_PRESWAP
	if (p->preswap_map)
		vfree(p->preswap_map);
#endif
	/* Destroy swap account informatin */
	swap_cgroup_swapoff(type);

	inode = mapping->host;
	if (S_ISBLK(inode->i_mode)) {
		struct block_device *bdev = I_BDEV(inode);
		set_blocksize(bdev, p->old_block_size);
		blkdev_put(bdev, FMODE_READ | FMODE_WRITE | FMODE_EXCL);
	} else {
		mutex_lock(&inode->i_mutex);
		inode->i_flags &= ~S_SWAPFILE;
		mutex_unlock(&inode->i_mutex);
	}
	filp_close(swap_file, NULL);
	err = 0;
	atomic_inc(&proc_poll_event);
	wake_up_interruptible(&proc_poll_wait);

out_dput:
	filp_close(victim, NULL);
out:
	return err;
}

#ifdef CONFIG_PROC_FS
struct proc_swaps {
	struct seq_file seq;
	int event;
};

static unsigned swaps_poll(struct file *file, poll_table *wait)
{
	struct proc_swaps *s = file->private_data;

	poll_wait(file, &proc_poll_wait, wait);

	if (s->event != atomic_read(&proc_poll_event)) {
		s->event = atomic_read(&proc_poll_event);
		return POLLIN | POLLRDNORM | POLLERR | POLLPRI;
	}

	return POLLIN | POLLRDNORM;
}

/* iterator */
static void *swap_start(struct seq_file *swap, loff_t *pos)
{
	struct swap_info_struct *si;
	int type;
	loff_t l = *pos;

	mutex_lock(&swapon_mutex);

	if (!l)
		return SEQ_START_TOKEN;

	for (type = 0; type < nr_swapfiles; type++) {
		smp_rmb();	/* read nr_swapfiles before swap_info[type] */
		si = swap_info[type];
		if (!(si->flags & SWP_USED) || !si->swap_map)
			continue;
		if (!--l)
			return si;
	}

	return NULL;
}

static void *swap_next(struct seq_file *swap, void *v, loff_t *pos)
{
	struct swap_info_struct *si = v;
	int type;

	if (v == SEQ_START_TOKEN)
		type = 0;
	else
		type = si->type + 1;

	for (; type < nr_swapfiles; type++) {
		smp_rmb();	/* read nr_swapfiles before swap_info[type] */
		si = swap_info[type];
		if (!(si->flags & SWP_USED) || !si->swap_map)
			continue;
		++*pos;
		return si;
	}

	return NULL;
}

static void swap_stop(struct seq_file *swap, void *v)
{
	mutex_unlock(&swapon_mutex);
}

static int swap_show(struct seq_file *swap, void *v)
{
	struct swap_info_struct *si = v;
	struct file *file;
	int len;

	if (si == SEQ_START_TOKEN) {
		seq_puts(swap,"Filename\t\t\t\tType\t\tSize\tUsed\tPriority\n");
		return 0;
	}

	file = si->swap_file;
	len = seq_path(swap, &file->f_path, " \t\n\\");
	seq_printf(swap, "%*s%s\t%u\t%u\t%d\n",
			len < 40 ? 40 - len : 1, " ",
			S_ISBLK(file->f_path.dentry->d_inode->i_mode) ?
				"partition" : "file\t",
			si->pages << (PAGE_SHIFT - 10),
			si->inuse_pages << (PAGE_SHIFT - 10),
			si->prio);
	return 0;
}

static const struct seq_operations swaps_op = {
	.start =	swap_start,
	.next =		swap_next,
	.stop =		swap_stop,
	.show =		swap_show
};

static int swaps_open(struct inode *inode, struct file *file)
{
	struct proc_swaps *s;
	int ret;

	s = kmalloc(sizeof(struct proc_swaps), GFP_KERNEL);
	if (!s)
		return -ENOMEM;

	file->private_data = s;

	ret = seq_open(file, &swaps_op);
	if (ret) {
		kfree(s);
		return ret;
	}

	s->seq.private = s;
	s->event = atomic_read(&proc_poll_event);
	return ret;
}

static const struct file_operations proc_swaps_operations = {
	.open		= swaps_open,
	.read		= seq_read,
	.llseek		= seq_lseek,
	.release	= seq_release,
	.poll		= swaps_poll,
};

static int __init procswaps_init(void)
{
	proc_create("swaps", 0, NULL, &proc_swaps_operations);
	return 0;
}
__initcall(procswaps_init);
#endif /* CONFIG_PROC_FS */

#ifdef MAX_SWAPFILES_CHECK
static int __init max_swapfiles_check(void)
{
	MAX_SWAPFILES_CHECK();
	return 0;
}
late_initcall(max_swapfiles_check);
#endif

static struct swap_info_struct *alloc_swap_info(void)
{
	struct swap_info_struct *p;
	unsigned int type;

	p = kzalloc(sizeof(*p), GFP_KERNEL);
	if (!p)
		return ERR_PTR(-ENOMEM);

	spin_lock(&swap_lock);
	for (type = 0; type < nr_swapfiles; type++) {
		if (!(swap_info[type]->flags & SWP_USED))
			break;
	}
	if (type >= MAX_SWAPFILES) {
		spin_unlock(&swap_lock);
		kfree(p);
		return ERR_PTR(-EPERM);
	}
	if (type >= nr_swapfiles) {
		p->type = type;
		swap_info[type] = p;
		/*
		 * Write swap_info[type] before nr_swapfiles, in case a
		 * racing procfs swap_start() or swap_next() is reading them.
		 * (We never shrink nr_swapfiles, we never free this entry.)
		 */
		smp_wmb();
		nr_swapfiles++;
	} else {
		kfree(p);
		p = swap_info[type];
		/*
		 * Do not memset this entry: a racing procfs swap_next()
		 * would be relying on p->type to remain valid.
		 */
	}
	INIT_LIST_HEAD(&p->first_swap_extent.list);
	p->flags = SWP_USED;
	p->next = -1;
	spin_unlock(&swap_lock);

	return p;
}

static int claim_swapfile(struct swap_info_struct *p, struct inode *inode)
{
	int error;

	if (S_ISBLK(inode->i_mode)) {
		p->bdev = bdgrab(I_BDEV(inode));
		error = blkdev_get(p->bdev,
				   FMODE_READ | FMODE_WRITE | FMODE_EXCL,
				   sys_swapon);
		if (error < 0) {
			p->bdev = NULL;
			return -EINVAL;
		}
		p->old_block_size = block_size(p->bdev);
		error = set_blocksize(p->bdev, PAGE_SIZE);
		if (error < 0)
			return error;
		p->flags |= SWP_BLKDEV;
	} else if (S_ISREG(inode->i_mode)) {
		p->bdev = inode->i_sb->s_bdev;
		mutex_lock(&inode->i_mutex);
		if (IS_SWAPFILE(inode))
			return -EBUSY;
	} else
		return -EINVAL;

	return 0;
}

static unsigned long read_swap_header(struct swap_info_struct *p,
					union swap_header *swap_header,
					struct inode *inode)
{
	int i;
	unsigned long maxpages;
	unsigned long swapfilepages;

	if (memcmp("SWAPSPACE2", swap_header->magic.magic, 10)) {
		printk(KERN_ERR "Unable to find swap-space signature\n");
		return 0;
	}

	/* swap partition endianess hack... */
	if (swab32(swap_header->info.version) == 1) {
		swab32s(&swap_header->info.version);
		swab32s(&swap_header->info.last_page);
		swab32s(&swap_header->info.nr_badpages);
		for (i = 0; i < swap_header->info.nr_badpages; i++)
			swab32s(&swap_header->info.badpages[i]);
	}
	/* Check the swap header's sub-version */
	if (swap_header->info.version != 1) {
		printk(KERN_WARNING
		       "Unable to handle swap header version %d\n",
		       swap_header->info.version);
		return 0;
	}

	p->lowest_bit  = 1;
	p->cluster_next = 1;
	p->cluster_nr = 0;

	/*
	 * Find out how many pages are allowed for a single swap
	 * device. There are two limiting factors: 1) the number of
	 * bits for the swap offset in the swp_entry_t type and
	 * 2) the number of bits in the a swap pte as defined by
	 * the different architectures. In order to find the
	 * largest possible bit mask a swap entry with swap type 0
	 * and swap offset ~0UL is created, encoded to a swap pte,
	 * decoded to a swp_entry_t again and finally the swap
	 * offset is extracted. This will mask all the bits from
	 * the initial ~0UL mask that can't be encoded in either
	 * the swp_entry_t or the architecture definition of a
	 * swap pte.
	 */
	maxpages = swp_offset(pte_to_swp_entry(
			swp_entry_to_pte(swp_entry(0, ~0UL)))) + 1;
	if (maxpages > swap_header->info.last_page) {
		maxpages = swap_header->info.last_page + 1;
		/* p->max is an unsigned int: don't overflow it */
		if ((unsigned int)maxpages == 0)
			maxpages = UINT_MAX;
	}
	p->highest_bit = maxpages - 1;

	if (!maxpages)
		return 0;
	swapfilepages = i_size_read(inode) >> PAGE_SHIFT;
	if (swapfilepages && maxpages > swapfilepages) {
		printk(KERN_WARNING
		       "Swap area shorter than signature indicates\n");
		return 0;
	}
	if (swap_header->info.nr_badpages && S_ISREG(inode->i_mode))
		return 0;
	if (swap_header->info.nr_badpages > MAX_SWAP_BADPAGES)
		return 0;

	return maxpages;
}

static int setup_swap_map_and_extents(struct swap_info_struct *p,
					union swap_header *swap_header,
					unsigned char *swap_map,
					unsigned long maxpages,
					sector_t *span)
{
	int i;
	unsigned int nr_good_pages;
	int nr_extents;

	nr_good_pages = maxpages - 1;	/* omit header page */

	for (i = 0; i < swap_header->info.nr_badpages; i++) {
		unsigned int page_nr = swap_header->info.badpages[i];
		if (page_nr == 0 || page_nr > swap_header->info.last_page)
			return -EINVAL;
		if (page_nr < maxpages) {
			swap_map[page_nr] = SWAP_MAP_BAD;
			nr_good_pages--;
		}
	}

	if (nr_good_pages) {
		swap_map[0] = SWAP_MAP_BAD;
		p->max = maxpages;
		p->pages = nr_good_pages;
		nr_extents = setup_swap_extents(p, span);
		if (nr_extents < 0)
			return nr_extents;
		nr_good_pages = p->pages;
	}
	if (!nr_good_pages) {
		printk(KERN_WARNING "Empty swap-file\n");
		return -EINVAL;
	}

	return nr_extents;
}

SYSCALL_DEFINE2(swapon, const char __user *, specialfile, int, swap_flags)
{
	struct swap_info_struct *p;
	char *name;
	struct file *swap_file = NULL;
	struct address_space *mapping;
	int i;
	int prio;
	int error;
	union swap_header *swap_header;
	int nr_extents;
	sector_t span;
	unsigned long maxpages;
	unsigned char *swap_map = NULL;
	unsigned long *preswap_map = NULL;
	struct page *page = NULL;
	struct inode *inode = NULL;

	if (!capable(CAP_SYS_ADMIN))
		return -EPERM;

	p = alloc_swap_info();
	if (IS_ERR(p))
		return PTR_ERR(p);

	name = getname(specialfile);
	if (IS_ERR(name)) {
		error = PTR_ERR(name);
		name = NULL;
		goto bad_swap;
	}
	swap_file = filp_open(name, O_RDWR|O_LARGEFILE, 0);
	if (IS_ERR(swap_file)) {
		error = PTR_ERR(swap_file);
		swap_file = NULL;
		goto bad_swap;
	}

	p->swap_file = swap_file;
	mapping = swap_file->f_mapping;

	for (i = 0; i < nr_swapfiles; i++) {
		struct swap_info_struct *q = swap_info[i];

		if (q == p || !q->swap_file)
			continue;
		if (mapping == q->swap_file->f_mapping) {
			error = -EBUSY;
			goto bad_swap;
		}
	}

	inode = mapping->host;
	/* If S_ISREG(inode->i_mode) will do mutex_lock(&inode->i_mutex); */
	error = claim_swapfile(p, inode);
	if (unlikely(error))
		goto bad_swap;

	/*
	 * Read the swap header.
	 */
	if (!mapping->a_ops->readpage) {
		error = -EINVAL;
		goto bad_swap;
	}
	page = read_mapping_page(mapping, 0, swap_file);
	if (IS_ERR(page)) {
		error = PTR_ERR(page);
		goto bad_swap;
	}
	swap_header = kmap(page);

	maxpages = read_swap_header(p, swap_header, inode);
	if (unlikely(!maxpages)) {
		error = -EINVAL;
		goto bad_swap;
	}

	/* OK, set up the swap map and apply the bad block list */
	swap_map = vzalloc(maxpages);
	if (!swap_map) {
		error = -ENOMEM;
		goto bad_swap;
	}

#ifdef CONFIG_PRESWAP
	preswap_map = vzalloc(maxpages / sizeof(long));
#endif

	error = swap_cgroup_swapon(p->type, maxpages);
	if (error)
		goto bad_swap;

	nr_extents = setup_swap_map_and_extents(p, swap_header, swap_map,
		maxpages, &span);
	if (unlikely(nr_extents < 0)) {
		error = nr_extents;
		goto bad_swap;
	}

	if (p->bdev) {
		if (blk_queue_nonrot(bdev_get_queue(p->bdev))) {
			p->flags |= SWP_SOLIDSTATE;
			p->cluster_next = 1 + (random32() % p->highest_bit);
		}
		if (discard_swap(p) == 0 && (swap_flags & SWAP_FLAG_DISCARD))
			p->flags |= SWP_DISCARDABLE;
	}

	mutex_lock(&swapon_mutex);
	prio = -1;
	if (swap_flags & SWAP_FLAG_PREFER)
		prio =
		  (swap_flags & SWAP_FLAG_PRIO_MASK) >> SWAP_FLAG_PRIO_SHIFT;
	enable_swap_info(p, prio, swap_map, preswap_map);

	printk(KERN_INFO "Adding %uk swap on %s.  "
			"Priority:%d extents:%d across:%lluk %s%s\n",
		p->pages<<(PAGE_SHIFT-10), name, p->prio,
		nr_extents, (unsigned long long)span<<(PAGE_SHIFT-10),
		(p->flags & SWP_SOLIDSTATE) ? "SS" : "",
		(p->flags & SWP_DISCARDABLE) ? "D" : "");

	mutex_unlock(&swapon_mutex);
	atomic_inc(&proc_poll_event);
	wake_up_interruptible(&proc_poll_wait);

	if (S_ISREG(inode->i_mode))
		inode->i_flags |= S_SWAPFILE;
	error = 0;
	goto out;
bad_swap:
	if (inode && S_ISBLK(inode->i_mode) && p->bdev) {
		set_blocksize(p->bdev, p->old_block_size);
		blkdev_put(p->bdev, FMODE_READ | FMODE_WRITE | FMODE_EXCL);
	}
	destroy_swap_extents(p);
	swap_cgroup_swapoff(p->type);
	spin_lock(&swap_lock);
	p->swap_file = NULL;
	p->flags = 0;
	spin_unlock(&swap_lock);
	vfree(preswap_map);
	vfree(swap_map);
	if (swap_file) {
<<<<<<< HEAD
		if (did_down) {
			mutex_unlock(&inode->i_mutex);
			did_down = 0;
=======
		if (inode && S_ISREG(inode->i_mode)) {
			mutex_unlock(&inode->i_mutex);
			inode = NULL;
>>>>>>> ab799a3f
		}
		filp_close(swap_file, NULL);
	}
out:
	if (page && !IS_ERR(page)) {
		kunmap(page);
		page_cache_release(page);
	}
	if (name)
		putname(name);
	if (inode && S_ISREG(inode->i_mode))
		mutex_unlock(&inode->i_mutex);
	return error;
}

void si_swapinfo(struct sysinfo *val)
{
	unsigned int type;
	unsigned long nr_to_be_unused = 0;

	spin_lock(&swap_lock);
	for (type = 0; type < nr_swapfiles; type++) {
		struct swap_info_struct *si = swap_info[type];

		if ((si->flags & SWP_USED) && !(si->flags & SWP_WRITEOK))
			nr_to_be_unused += si->inuse_pages;
	}
	val->freeswap = nr_swap_pages + nr_to_be_unused;
	val->totalswap = total_swap_pages + nr_to_be_unused;
	spin_unlock(&swap_lock);
}

/*
 * Verify that a swap entry is valid and increment its swap map count.
 *
 * Returns error code in following case.
 * - success -> 0
 * - swp_entry is invalid -> EINVAL
 * - swp_entry is migration entry -> EINVAL
 * - swap-cache reference is requested but there is already one. -> EEXIST
 * - swap-cache reference is requested but the entry is not used. -> ENOENT
 * - swap-mapped reference requested but needs continued swap count. -> ENOMEM
 */
static int __swap_duplicate(swp_entry_t entry, unsigned char usage)
{
	struct swap_info_struct *p;
	unsigned long offset, type;
	unsigned char count;
	unsigned char has_cache;
	int err = -EINVAL;

	if (non_swap_entry(entry))
		goto out;

	type = swp_type(entry);
	if (type >= nr_swapfiles)
		goto bad_file;
	p = swap_info[type];
	offset = swp_offset(entry);

	spin_lock(&swap_lock);
	if (unlikely(offset >= p->max))
		goto unlock_out;

	count = p->swap_map[offset];
	has_cache = count & SWAP_HAS_CACHE;
	count &= ~SWAP_HAS_CACHE;
	err = 0;

	if (usage == SWAP_HAS_CACHE) {

		/* set SWAP_HAS_CACHE if there is no cache and entry is used */
		if (!has_cache && count)
			has_cache = SWAP_HAS_CACHE;
		else if (has_cache)		/* someone else added cache */
			err = -EEXIST;
		else				/* no users remaining */
			err = -ENOENT;

	} else if (count || has_cache) {

		if ((count & ~COUNT_CONTINUED) < SWAP_MAP_MAX)
			count += usage;
		else if ((count & ~COUNT_CONTINUED) > SWAP_MAP_MAX)
			err = -EINVAL;
		else if (swap_count_continued(p, offset, count))
			count = COUNT_CONTINUED;
		else
			err = -ENOMEM;
	} else
		err = -ENOENT;			/* unused swap entry */

	p->swap_map[offset] = count | has_cache;

unlock_out:
	spin_unlock(&swap_lock);
out:
	return err;

bad_file:
	printk(KERN_ERR "swap_dup: %s%08lx\n", Bad_file, entry.val);
	goto out;
}

/*
 * Help swapoff by noting that swap entry belongs to shmem/tmpfs
 * (in which case its reference count is never incremented).
 */
void swap_shmem_alloc(swp_entry_t entry)
{
	__swap_duplicate(entry, SWAP_MAP_SHMEM);
}

/*
 * Increase reference count of swap entry by 1.
 * Returns 0 for success, or -ENOMEM if a swap_count_continuation is required
 * but could not be atomically allocated.  Returns 0, just as if it succeeded,
 * if __swap_duplicate() fails for another reason (-EINVAL or -ENOENT), which
 * might occur if a page table entry has got corrupted.
 */
int swap_duplicate(swp_entry_t entry)
{
	int err = 0;

	while (!err && __swap_duplicate(entry, 1) == -ENOMEM)
		err = add_swap_count_continuation(entry, GFP_ATOMIC);
	return err;
}

/*
 * @entry: swap entry for which we allocate swap cache.
 *
 * Called when allocating swap cache for existing swap entry,
 * This can return error codes. Returns 0 at success.
 * -EBUSY means there is a swap cache.
 * Note: return code is different from swap_duplicate().
 */
int swapcache_prepare(swp_entry_t entry)
{
	return __swap_duplicate(entry, SWAP_HAS_CACHE);
}

/*
 * swap_lock prevents swap_map being freed. Don't grab an extra
 * reference on the swaphandle, it doesn't matter if it becomes unused.
 */
int valid_swaphandles(swp_entry_t entry, unsigned long *offset)
{
	struct swap_info_struct *si;
	int our_page_cluster = page_cluster;
	pgoff_t target, toff;
	pgoff_t base, end;
	int nr_pages = 0;

	if (!our_page_cluster)	/* no readahead */
		return 0;

	si = swap_info[swp_type(entry)];
	target = swp_offset(entry);
	base = (target >> our_page_cluster) << our_page_cluster;
	end = base + (1 << our_page_cluster);
	if (!base)		/* first page is swap header */
		base++;

	spin_lock(&swap_lock);
	if (preswap_test(si, target)) {
		spin_unlock(&swap_lock);
		return 0;
	}
	if (end > si->max)	/* don't go beyond end of map */
		end = si->max;

	/* Count contiguous allocated slots above our target */
	for (toff = target; ++toff < end; nr_pages++) {
		/* Don't read in free or bad pages */
		if (!si->swap_map[toff])
			break;
		if (swap_count(si->swap_map[toff]) == SWAP_MAP_BAD)
			break;
		/* Don't read in preswap pages */
		if (preswap_test(si, toff))
			break;
	}
	/* Count contiguous allocated slots below our target */
	for (toff = target; --toff >= base; nr_pages++) {
		/* Don't read in free or bad pages */
		if (!si->swap_map[toff])
			break;
		if (swap_count(si->swap_map[toff]) == SWAP_MAP_BAD)
			break;
		/* Don't read in preswap pages */
		if (preswap_test(si, toff))
			break;
	}
	spin_unlock(&swap_lock);

	/*
	 * Indicate starting offset, and return number of pages to get:
	 * if only 1, say 0, since there's then no readahead to be done.
	 */
	*offset = ++toff;
	return nr_pages? ++nr_pages: 0;
}

/*
 * add_swap_count_continuation - called when a swap count is duplicated
 * beyond SWAP_MAP_MAX, it allocates a new page and links that to the entry's
 * page of the original vmalloc'ed swap_map, to hold the continuation count
 * (for that entry and for its neighbouring PAGE_SIZE swap entries).  Called
 * again when count is duplicated beyond SWAP_MAP_MAX * SWAP_CONT_MAX, etc.
 *
 * These continuation pages are seldom referenced: the common paths all work
 * on the original swap_map, only referring to a continuation page when the
 * low "digit" of a count is incremented or decremented through SWAP_MAP_MAX.
 *
 * add_swap_count_continuation(, GFP_ATOMIC) can be called while holding
 * page table locks; if it fails, add_swap_count_continuation(, GFP_KERNEL)
 * can be called after dropping locks.
 */
int add_swap_count_continuation(swp_entry_t entry, gfp_t gfp_mask)
{
	struct swap_info_struct *si;
	struct page *head;
	struct page *page;
	struct page *list_page;
	pgoff_t offset;
	unsigned char count;

	/*
	 * When debugging, it's easier to use __GFP_ZERO here; but it's better
	 * for latency not to zero a page while GFP_ATOMIC and holding locks.
	 */
	page = alloc_page(gfp_mask | __GFP_HIGHMEM);

	si = swap_info_get(entry);
	if (!si) {
		/*
		 * An acceptable race has occurred since the failing
		 * __swap_duplicate(): the swap entry has been freed,
		 * perhaps even the whole swap_map cleared for swapoff.
		 */
		goto outer;
	}

	offset = swp_offset(entry);
	count = si->swap_map[offset] & ~SWAP_HAS_CACHE;

	if ((count & ~COUNT_CONTINUED) != SWAP_MAP_MAX) {
		/*
		 * The higher the swap count, the more likely it is that tasks
		 * will race to add swap count continuation: we need to avoid
		 * over-provisioning.
		 */
		goto out;
	}

	if (!page) {
		spin_unlock(&swap_lock);
		return -ENOMEM;
	}

	/*
	 * We are fortunate that although vmalloc_to_page uses pte_offset_map,
	 * no architecture is using highmem pages for kernel pagetables: so it
	 * will not corrupt the GFP_ATOMIC caller's atomic pagetable kmaps.
	 */
	head = vmalloc_to_page(si->swap_map + offset);
	offset &= ~PAGE_MASK;

	/*
	 * Page allocation does not initialize the page's lru field,
	 * but it does always reset its private field.
	 */
	if (!page_private(head)) {
		BUG_ON(count & COUNT_CONTINUED);
		INIT_LIST_HEAD(&head->lru);
		set_page_private(head, SWP_CONTINUED);
		si->flags |= SWP_CONTINUED;
	}

	list_for_each_entry(list_page, &head->lru, lru) {
		unsigned char *map;

		/*
		 * If the previous map said no continuation, but we've found
		 * a continuation page, free our allocation and use this one.
		 */
		if (!(count & COUNT_CONTINUED))
			goto out;

		map = kmap_atomic(list_page, KM_USER0) + offset;
		count = *map;
		kunmap_atomic(map, KM_USER0);

		/*
		 * If this continuation count now has some space in it,
		 * free our allocation and use this one.
		 */
		if ((count & ~COUNT_CONTINUED) != SWAP_CONT_MAX)
			goto out;
	}

	list_add_tail(&page->lru, &head->lru);
	page = NULL;			/* now it's attached, don't free it */
out:
	spin_unlock(&swap_lock);
outer:
	if (page)
		__free_page(page);
	return 0;
}

/*
 * swap_count_continued - when the original swap_map count is incremented
 * from SWAP_MAP_MAX, check if there is already a continuation page to carry
 * into, carry if so, or else fail until a new continuation page is allocated;
 * when the original swap_map count is decremented from 0 with continuation,
 * borrow from the continuation and report whether it still holds more.
 * Called while __swap_duplicate() or swap_entry_free() holds swap_lock.
 */
static bool swap_count_continued(struct swap_info_struct *si,
				 pgoff_t offset, unsigned char count)
{
	struct page *head;
	struct page *page;
	unsigned char *map;

	head = vmalloc_to_page(si->swap_map + offset);
	if (page_private(head) != SWP_CONTINUED) {
		BUG_ON(count & COUNT_CONTINUED);
		return false;		/* need to add count continuation */
	}

	offset &= ~PAGE_MASK;
	page = list_entry(head->lru.next, struct page, lru);
	map = kmap_atomic(page, KM_USER0) + offset;

	if (count == SWAP_MAP_MAX)	/* initial increment from swap_map */
		goto init_map;		/* jump over SWAP_CONT_MAX checks */

	if (count == (SWAP_MAP_MAX | COUNT_CONTINUED)) { /* incrementing */
		/*
		 * Think of how you add 1 to 999
		 */
		while (*map == (SWAP_CONT_MAX | COUNT_CONTINUED)) {
			kunmap_atomic(map, KM_USER0);
			page = list_entry(page->lru.next, struct page, lru);
			BUG_ON(page == head);
			map = kmap_atomic(page, KM_USER0) + offset;
		}
		if (*map == SWAP_CONT_MAX) {
			kunmap_atomic(map, KM_USER0);
			page = list_entry(page->lru.next, struct page, lru);
			if (page == head)
				return false;	/* add count continuation */
			map = kmap_atomic(page, KM_USER0) + offset;
init_map:		*map = 0;		/* we didn't zero the page */
		}
		*map += 1;
		kunmap_atomic(map, KM_USER0);
		page = list_entry(page->lru.prev, struct page, lru);
		while (page != head) {
			map = kmap_atomic(page, KM_USER0) + offset;
			*map = COUNT_CONTINUED;
			kunmap_atomic(map, KM_USER0);
			page = list_entry(page->lru.prev, struct page, lru);
		}
		return true;			/* incremented */

	} else {				/* decrementing */
		/*
		 * Think of how you subtract 1 from 1000
		 */
		BUG_ON(count != COUNT_CONTINUED);
		while (*map == COUNT_CONTINUED) {
			kunmap_atomic(map, KM_USER0);
			page = list_entry(page->lru.next, struct page, lru);
			BUG_ON(page == head);
			map = kmap_atomic(page, KM_USER0) + offset;
		}
		BUG_ON(*map == 0);
		*map -= 1;
		if (*map == 0)
			count = 0;
		kunmap_atomic(map, KM_USER0);
		page = list_entry(page->lru.prev, struct page, lru);
		while (page != head) {
			map = kmap_atomic(page, KM_USER0) + offset;
			*map = SWAP_CONT_MAX | count;
			count = COUNT_CONTINUED;
			kunmap_atomic(map, KM_USER0);
			page = list_entry(page->lru.prev, struct page, lru);
		}
		return count == COUNT_CONTINUED;
	}
}

/*
 * free_swap_count_continuations - swapoff free all the continuation pages
 * appended to the swap_map, after swap_map is quiesced, before vfree'ing it.
 */
static void free_swap_count_continuations(struct swap_info_struct *si)
{
	pgoff_t offset;

	for (offset = 0; offset < si->max; offset += PAGE_SIZE) {
		struct page *head;
		head = vmalloc_to_page(si->swap_map + offset);
		if (page_private(head)) {
			struct list_head *this, *next;
			list_for_each_safe(this, next, &head->lru) {
				struct page *page;
				page = list_entry(this, struct page, lru);
				list_del(this);
				__free_page(page);
			}
		}
	}
}

#ifdef CONFIG_PRESWAP
/*
 * preswap infrastructure functions
 */

struct swap_info_struct *get_swap_info_struct(unsigned int type)
{
	BUG_ON(type > MAX_SWAPFILES);
	return swap_info[type];
}

/* code structure leveraged from sys_swapoff */
void preswap_shrink(unsigned long target_pages)
{
	struct swap_info_struct *si = NULL;
	unsigned long total_pages = 0, total_pages_to_unuse;
	unsigned long pages = 0, unuse_pages = 0;
	int type;
	int wrapped = 0;

	do {
		/*
		 * we don't want to hold swap_lock while doing a very
		 * lengthy try_to_unuse, but swap_list may change
		 * so restart scan from swap_list.head each time
		 */
		spin_lock(&swap_lock);
		total_pages = 0;
		for (type = swap_list.head; type >= 0; type = si->next) {
			si = swap_info[type];
			total_pages += si->preswap_pages;
		}
		if (total_pages <= target_pages) {
			spin_unlock(&swap_lock);
			return;
		}
		total_pages_to_unuse = total_pages - target_pages;
		for (type = swap_list.head; type >= 0; type = si->next) {
			si = swap_info[type];
			if (total_pages_to_unuse < si->preswap_pages)
				pages = unuse_pages = total_pages_to_unuse;
			else {
				pages = si->preswap_pages;
				unuse_pages = 0; /* unuse all */
			}
			if (security_vm_enough_memory_kern(pages))
				continue;
			vm_unacct_memory(pages);
			break;
		}
		spin_unlock(&swap_lock);
		if (type < 0)
			return;
		current->flags |= PF_OOM_ORIGIN;
		(void)try_to_unuse(type, 1, unuse_pages);
		current->flags &= ~PF_OOM_ORIGIN;
		wrapped++;
	} while (wrapped <= 3);
}


#ifdef CONFIG_SYSCTL
/* cat /sys/proc/vm/preswap provides total number of pages in preswap
 * across all swaptypes.  echo N > /sys/proc/vm/preswap attempts to shrink
 * preswap page usage to N (usually 0) */
int preswap_sysctl_handler(ctl_table *table, int write,
	void __user *buffer, size_t *length, loff_t *ppos)
{
	unsigned long npages;
	int type;
	unsigned long totalpages = 0;
	struct swap_info_struct *si = NULL;

	/* modeled after hugetlb_sysctl_handler in mm/hugetlb.c */
	if (!write) {
		spin_lock(&swap_lock);
		for (type = swap_list.head; type >= 0; type = si->next) {
			si = swap_info[type];
			totalpages += si->preswap_pages;
		}
		spin_unlock(&swap_lock);
		npages = totalpages;
	}
	table->data = &npages;
	table->maxlen = sizeof(unsigned long);
	proc_doulongvec_minmax(table, write, buffer, length, ppos);

	if (write)
		preswap_shrink(npages);

	return 0;
}
#endif
#endif /* CONFIG_PRESWAP */<|MERGE_RESOLUTION|>--- conflicted
+++ resolved
@@ -2183,15 +2183,9 @@
 	vfree(preswap_map);
 	vfree(swap_map);
 	if (swap_file) {
-<<<<<<< HEAD
-		if (did_down) {
-			mutex_unlock(&inode->i_mutex);
-			did_down = 0;
-=======
 		if (inode && S_ISREG(inode->i_mode)) {
 			mutex_unlock(&inode->i_mutex);
 			inode = NULL;
->>>>>>> ab799a3f
 		}
 		filp_close(swap_file, NULL);
 	}
