--- conflicted
+++ resolved
@@ -2441,14 +2441,9 @@
 		if (dst_pte == src_pte)
 			continue;
 
-<<<<<<< HEAD
 		dst_ptl = huge_pte_lock(h, dst, dst_pte);
 		src_ptl = huge_pte_lockptr(h, src, src_pte);
 		spin_lock_nested(src_ptl, SINGLE_DEPTH_NESTING);
-		if (!huge_pte_none(huge_ptep_get(src_pte))) {
-=======
-		spin_lock(&dst->page_table_lock);
-		spin_lock_nested(&src->page_table_lock, SINGLE_DEPTH_NESTING);
 		entry = huge_ptep_get(src_pte);
 		if (huge_pte_none(entry)) { /* skip none entry */
 			;
@@ -2467,7 +2462,6 @@
 			}
 			set_huge_pte_at(dst, addr, dst_pte, entry);
 		} else {
->>>>>>> 2ffe8469
 			if (cow)
 				huge_ptep_set_wrprotect(src, addr, src_pte);
 			entry = huge_ptep_get(src_pte);
