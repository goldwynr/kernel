/*
 * Resizable virtual memory filesystem for Linux.
 *
 * Copyright (C) 2000 Linus Torvalds.
 *		 2000 Transmeta Corp.
 *		 2000-2001 Christoph Rohland
 *		 2000-2001 SAP AG
 *		 2002 Red Hat Inc.
 * Copyright (C) 2002-2011 Hugh Dickins.
 * Copyright (C) 2011 Google Inc.
 * Copyright (C) 2002-2005 VERITAS Software Corporation.
 * Copyright (C) 2004 Andi Kleen, SuSE Labs
 *
 * Extended attribute support for tmpfs:
 * Copyright (c) 2004, Luke Kenneth Casson Leighton <lkcl@lkcl.net>
 * Copyright (c) 2004 Red Hat, Inc., James Morris <jmorris@redhat.com>
 *
 * tiny-shmem:
 * Copyright (c) 2004, 2008 Matt Mackall <mpm@selenic.com>
 *
 * This file is released under the GPL.
 */

#include <linux/fs.h>
#include <linux/init.h>
#include <linux/vfs.h>
#include <linux/mount.h>
#include <linux/pagemap.h>
#include <linux/file.h>
#include <linux/mm.h>
#include <linux/module.h>
#include <linux/swap.h>

static struct vfsmount *shm_mnt;

#ifdef CONFIG_SHMEM
/*
 * This virtual memory filesystem is heavily based on the ramfs. It
 * extends ramfs by the ability to use swap and honor resource limits
 * which makes it a completely usable filesystem.
 */

#include <linux/xattr.h>
#include <linux/exportfs.h>
#include <linux/posix_acl.h>
#include <linux/generic_acl.h>
#include <linux/mman.h>
#include <linux/string.h>
#include <linux/slab.h>
#include <linux/backing-dev.h>
#include <linux/shmem_fs.h>
#include <linux/writeback.h>
#include <linux/blkdev.h>
#include <linux/pagevec.h>
#include <linux/percpu_counter.h>
#include <linux/splice.h>
#include <linux/security.h>
#include <linux/swapops.h>
#include <linux/mempolicy.h>
#include <linux/namei.h>
#include <linux/ctype.h>
#include <linux/migrate.h>
#include <linux/highmem.h>
#include <linux/seq_file.h>
#include <linux/magic.h>

#include <asm/uaccess.h>
#include <asm/pgtable.h>

/* inode in-kernel data */

#define SHMEM_NR_DIRECT 16

#define SHMEM_SYMLINK_INLINE_LEN (SHMEM_NR_DIRECT * sizeof(swp_entry_t))

struct shmem_inode_info {
	spinlock_t		lock;
	unsigned long		flags;
	unsigned long		alloced;	/* data pages alloced to file */
	union {
		unsigned long	swapped;	/* subtotal assigned to swap */
		char		*symlink;	/* unswappable short symlink */
	};
	struct shared_policy	policy;		/* NUMA memory alloc policy */
	struct list_head	swaplist;	/* chain of maybes on swap */
	struct list_head	xattr_list;	/* list of shmem_xattr */
	struct inode		vfs_inode;
};

struct shmem_sb_info {
	unsigned long max_blocks;   /* How many blocks are allowed */
	struct percpu_counter used_blocks;  /* How many are allocated */
	unsigned long max_inodes;   /* How many inodes are allowed */
	unsigned long free_inodes;  /* How many are left for allocation */
	spinlock_t stat_lock;	    /* Serialize shmem_sb_info changes */
	uid_t uid;		    /* Mount uid for root directory */
	gid_t gid;		    /* Mount gid for root directory */
	mode_t mode;		    /* Mount mode for root directory */
	struct mempolicy *mpol;     /* default memory policy for mappings */
};

static inline struct shmem_inode_info *SHMEM_I(struct inode *inode)
{
	return container_of(inode, struct shmem_inode_info, vfs_inode);
}

void shmem_get_rss_swap(struct inode *inode, unsigned long *rss,
		unsigned long *swap)
{
	struct shmem_inode_info *info = SHMEM_I(inode);
	spin_lock(&info->lock);
	*rss = inode->i_mapping->nrpages;
	*swap = info->swapped;
	spin_unlock(&info->lock);
}

#define BLOCKS_PER_PAGE  (PAGE_CACHE_SIZE/512)
#define VM_ACCT(size)    (PAGE_CACHE_ALIGN(size) >> PAGE_SHIFT)

/* Pretend that each entry is of this size in directory's i_size */
#define BOGO_DIRENT_SIZE 20

/* Symlink up to this size is kmalloc'ed instead of using a swappable page */
#define SHORT_SYMLINK_LEN 128

struct shmem_xattr {
	struct list_head list;	/* anchored by shmem_inode_info->xattr_list */
	char *name;		/* xattr name */
	size_t size;
	char value[0];
};

/* Flag allocation requirements to shmem_getpage */
enum sgp_type {
	SGP_READ,	/* don't exceed i_size, don't allocate page */
	SGP_CACHE,	/* don't exceed i_size, may allocate page */
	SGP_DIRTY,	/* like SGP_CACHE, but set new page dirty */
	SGP_WRITE,	/* may exceed i_size, may allocate page */
};

#ifdef CONFIG_TMPFS
static unsigned long shmem_default_max_blocks(void)
{
	return totalram_pages / 2;
}

static unsigned long shmem_default_max_inodes(void)
{
	return min(totalram_pages - totalhigh_pages, totalram_pages / 2);
}
#endif

static int shmem_getpage_gfp(struct inode *inode, pgoff_t index,
	struct page **pagep, enum sgp_type sgp, gfp_t gfp, int *fault_type);

static inline int shmem_getpage(struct inode *inode, pgoff_t index,
	struct page **pagep, enum sgp_type sgp, int *fault_type)
{
	return shmem_getpage_gfp(inode, index, pagep, sgp,
			mapping_gfp_mask(inode->i_mapping), fault_type);
}

static inline struct shmem_sb_info *SHMEM_SB(struct super_block *sb)
{
	return sb->s_fs_info;
}

/*
 * shmem_file_setup pre-accounts the whole fixed size of a VM object,
 * for shared memory and for shared anonymous (/dev/zero) mappings
 * (unless MAP_NORESERVE and sysctl_overcommit_memory <= 1),
 * consistent with the pre-accounting of private mappings ...
 */
static inline int shmem_acct_size(unsigned long flags, loff_t size)
{
	return (flags & VM_NORESERVE) ?
		0 : security_vm_enough_memory_kern(VM_ACCT(size));
}

static inline void shmem_unacct_size(unsigned long flags, loff_t size)
{
	if (!(flags & VM_NORESERVE))
		vm_unacct_memory(VM_ACCT(size));
}

/*
 * ... whereas tmpfs objects are accounted incrementally as
 * pages are allocated, in order to allow huge sparse files.
 * shmem_getpage reports shmem_acct_block failure as -ENOSPC not -ENOMEM,
 * so that a failure on a sparse tmpfs mapping will give SIGBUS not OOM.
 */
static inline int shmem_acct_block(unsigned long flags)
{
	return (flags & VM_NORESERVE) ?
		security_vm_enough_memory_kern(VM_ACCT(PAGE_CACHE_SIZE)) : 0;
}

static inline void shmem_unacct_blocks(unsigned long flags, long pages)
{
	if (flags & VM_NORESERVE)
		vm_unacct_memory(pages * VM_ACCT(PAGE_CACHE_SIZE));
}

static const struct super_operations shmem_ops;
static const struct address_space_operations shmem_aops;
static const struct file_operations shmem_file_operations;
static const struct inode_operations shmem_inode_operations;
static const struct inode_operations shmem_dir_inode_operations;
static const struct inode_operations shmem_special_inode_operations;
static const struct vm_operations_struct shmem_vm_ops;

static struct backing_dev_info shmem_backing_dev_info  __read_mostly = {
	.ra_pages	= 0,	/* No readahead */
	.capabilities	= BDI_CAP_NO_ACCT_AND_WRITEBACK | BDI_CAP_SWAP_BACKED,
};

static LIST_HEAD(shmem_swaplist);
static DEFINE_MUTEX(shmem_swaplist_mutex);

static int shmem_reserve_inode(struct super_block *sb)
{
	struct shmem_sb_info *sbinfo = SHMEM_SB(sb);
	if (sbinfo->max_inodes) {
		spin_lock(&sbinfo->stat_lock);
		if (!sbinfo->free_inodes) {
			spin_unlock(&sbinfo->stat_lock);
			return -ENOSPC;
		}
		sbinfo->free_inodes--;
		spin_unlock(&sbinfo->stat_lock);
	}
	return 0;
}

static void shmem_free_inode(struct super_block *sb)
{
	struct shmem_sb_info *sbinfo = SHMEM_SB(sb);
	if (sbinfo->max_inodes) {
		spin_lock(&sbinfo->stat_lock);
		sbinfo->free_inodes++;
		spin_unlock(&sbinfo->stat_lock);
	}
}

/**
 * shmem_recalc_inode - recalculate the block usage of an inode
 * @inode: inode to recalc
 *
 * We have to calculate the free blocks since the mm can drop
 * undirtied hole pages behind our back.
 *
 * But normally   info->alloced == inode->i_mapping->nrpages + info->swapped
 * So mm freed is info->alloced - (inode->i_mapping->nrpages + info->swapped)
 *
 * It has to be called with the spinlock held.
 */
static void shmem_recalc_inode(struct inode *inode)
{
	struct shmem_inode_info *info = SHMEM_I(inode);
	long freed;

	freed = info->alloced - info->swapped - inode->i_mapping->nrpages;
	if (freed > 0) {
		struct shmem_sb_info *sbinfo = SHMEM_SB(inode->i_sb);
		if (sbinfo->max_blocks)
			percpu_counter_add(&sbinfo->used_blocks, -freed);
		info->alloced -= freed;
		inode->i_blocks -= freed * BLOCKS_PER_PAGE;
		shmem_unacct_blocks(info->flags, freed);
	}
}

/*
 * Replace item expected in radix tree by a new item, while holding tree lock.
 */
static int shmem_radix_tree_replace(struct address_space *mapping,
			pgoff_t index, void *expected, void *replacement)
{
	void **pslot;
	void *item = NULL;

	VM_BUG_ON(!expected);
	pslot = radix_tree_lookup_slot(&mapping->page_tree, index);
	if (pslot)
		item = radix_tree_deref_slot_protected(pslot,
							&mapping->tree_lock);
	if (item != expected)
		return -ENOENT;
	if (replacement)
		radix_tree_replace_slot(pslot, replacement);
	else
		radix_tree_delete(&mapping->page_tree, index);
	return 0;
}

/*
 * Like add_to_page_cache_locked, but error if expected item has gone.
 */
static int shmem_add_to_page_cache(struct page *page,
				   struct address_space *mapping,
				   pgoff_t index, gfp_t gfp, void *expected)
{
	int error = 0;

	VM_BUG_ON(!PageLocked(page));
	VM_BUG_ON(!PageSwapBacked(page));

	if (!expected)
		error = radix_tree_preload(gfp & GFP_RECLAIM_MASK);
	if (!error) {
		page_cache_get(page);
		page->mapping = mapping;
		page->index = index;

		spin_lock_irq(&mapping->tree_lock);
		if (!expected)
			error = radix_tree_insert(&mapping->page_tree,
							index, page);
		else
			error = shmem_radix_tree_replace(mapping, index,
							expected, page);
		if (!error) {
			mapping->nrpages++;
			__inc_zone_page_state(page, NR_FILE_PAGES);
			__inc_zone_page_state(page, NR_SHMEM);
			spin_unlock_irq(&mapping->tree_lock);
		} else {
			page->mapping = NULL;
			spin_unlock_irq(&mapping->tree_lock);
			page_cache_release(page);
		}
		if (!expected)
			radix_tree_preload_end();
	}
	if (error)
		mem_cgroup_uncharge_cache_page(page);
	return error;
}

/*
 * Like delete_from_page_cache, but substitutes swap for page.
 */
static void shmem_delete_from_page_cache(struct page *page, void *radswap)
{
	struct address_space *mapping = page->mapping;
	int error;

	spin_lock_irq(&mapping->tree_lock);
	error = shmem_radix_tree_replace(mapping, page->index, page, radswap);
	page->mapping = NULL;
	mapping->nrpages--;
	__dec_zone_page_state(page, NR_FILE_PAGES);
	__dec_zone_page_state(page, NR_SHMEM);
	spin_unlock_irq(&mapping->tree_lock);
	page_cache_release(page);
	BUG_ON(error);
}

/*
 * Like find_get_pages, but collecting swap entries as well as pages.
 */
static unsigned shmem_find_get_pages_and_swap(struct address_space *mapping,
					pgoff_t start, unsigned int nr_pages,
					struct page **pages, pgoff_t *indices)
{
	unsigned int i;
	unsigned int ret;
	unsigned int nr_found;

	rcu_read_lock();
restart:
	nr_found = radix_tree_gang_lookup_slot(&mapping->page_tree,
				(void ***)pages, indices, start, nr_pages);
	ret = 0;
	for (i = 0; i < nr_found; i++) {
		struct page *page;
repeat:
		page = radix_tree_deref_slot((void **)pages[i]);
		if (unlikely(!page))
			continue;
		if (radix_tree_exception(page)) {
			if (radix_tree_exceptional_entry(page))
				goto export;
			/* radix_tree_deref_retry(page) */
			goto restart;
		}
		if (!page_cache_get_speculative(page))
			goto repeat;

		/* Has the page moved? */
		if (unlikely(page != *((void **)pages[i]))) {
			page_cache_release(page);
			goto repeat;
		}
export:
		indices[ret] = indices[i];
		pages[ret] = page;
		ret++;
	}
	if (unlikely(!ret && nr_found))
		goto restart;
	rcu_read_unlock();
	return ret;
}

/*
 * Lockless lookup of swap entry in radix tree, avoiding refcount on pages.
 */
static pgoff_t shmem_find_swap(struct address_space *mapping, void *radswap)
{
	void  **slots[PAGEVEC_SIZE];
	pgoff_t indices[PAGEVEC_SIZE];
	unsigned int nr_found;

restart:
	nr_found = 1;
	indices[0] = -1;
	while (nr_found) {
		pgoff_t index = indices[nr_found - 1] + 1;
		unsigned int i;

		rcu_read_lock();
		nr_found = radix_tree_gang_lookup_slot(&mapping->page_tree,
					slots, indices, index, PAGEVEC_SIZE);
		for (i = 0; i < nr_found; i++) {
			void *item = radix_tree_deref_slot(slots[i]);
			if (radix_tree_deref_retry(item)) {
				rcu_read_unlock();
				goto restart;
			}
			if (item == radswap) {
				rcu_read_unlock();
				return indices[i];
			}
		}
		rcu_read_unlock();
		cond_resched();
	}
	return -1;
}

/*
 * Remove swap entry from radix tree, free the swap and its page cache.
 */
static int shmem_free_swap(struct address_space *mapping,
			   pgoff_t index, void *radswap)
{
	int error;

	spin_lock_irq(&mapping->tree_lock);
	error = shmem_radix_tree_replace(mapping, index, radswap, NULL);
	spin_unlock_irq(&mapping->tree_lock);
	if (!error)
		free_swap_and_cache(radix_to_swp_entry(radswap));
	return error;
}

/*
 * Pagevec may contain swap entries, so shuffle up pages before releasing.
 */
static void shmem_pagevec_release(struct pagevec *pvec)
{
	int i, j;

	for (i = 0, j = 0; i < pagevec_count(pvec); i++) {
		struct page *page = pvec->pages[i];
		if (!radix_tree_exceptional_entry(page))
			pvec->pages[j++] = page;
	}
	pvec->nr = j;
	pagevec_release(pvec);
}

/*
 * Remove range of pages and swap entries from radix tree, and free them.
 */
void shmem_truncate_range(struct inode *inode, loff_t lstart, loff_t lend)
{
	struct address_space *mapping = inode->i_mapping;
	struct shmem_inode_info *info = SHMEM_I(inode);
	pgoff_t start = (lstart + PAGE_CACHE_SIZE - 1) >> PAGE_CACHE_SHIFT;
	unsigned partial = lstart & (PAGE_CACHE_SIZE - 1);
	pgoff_t end = (lend >> PAGE_CACHE_SHIFT);
	struct pagevec pvec;
	pgoff_t indices[PAGEVEC_SIZE];
	long nr_swaps_freed = 0;
	pgoff_t index;
	int i;

	BUG_ON((lend & (PAGE_CACHE_SIZE - 1)) != (PAGE_CACHE_SIZE - 1));

	pagevec_init(&pvec, 0);
	index = start;
	while (index <= end) {
		pvec.nr = shmem_find_get_pages_and_swap(mapping, index,
			min(end - index, (pgoff_t)PAGEVEC_SIZE - 1) + 1,
							pvec.pages, indices);
		if (!pvec.nr)
			break;
		mem_cgroup_uncharge_start();
		for (i = 0; i < pagevec_count(&pvec); i++) {
			struct page *page = pvec.pages[i];

			index = indices[i];
			if (index > end)
				break;

			if (radix_tree_exceptional_entry(page)) {
				nr_swaps_freed += !shmem_free_swap(mapping,
								index, page);
				continue;
			}

			if (!trylock_page(page))
				continue;
			if (page->mapping == mapping) {
				VM_BUG_ON(PageWriteback(page));
				truncate_inode_page(mapping, page);
			}
			unlock_page(page);
		}
		shmem_pagevec_release(&pvec);
		mem_cgroup_uncharge_end();
		cond_resched();
		index++;
	}

	if (partial) {
		struct page *page = NULL;
		shmem_getpage(inode, start - 1, &page, SGP_READ, NULL);
		if (page) {
			zero_user_segment(page, partial, PAGE_CACHE_SIZE);
			set_page_dirty(page);
			unlock_page(page);
			page_cache_release(page);
		}
	}

	index = start;
	for ( ; ; ) {
		cond_resched();
		pvec.nr = shmem_find_get_pages_and_swap(mapping, index,
			min(end - index, (pgoff_t)PAGEVEC_SIZE - 1) + 1,
							pvec.pages, indices);
		if (!pvec.nr) {
			if (index == start)
				break;
			index = start;
			continue;
		}
		if (index == start && indices[0] > end) {
			shmem_pagevec_release(&pvec);
			break;
		}
		mem_cgroup_uncharge_start();
		for (i = 0; i < pagevec_count(&pvec); i++) {
			struct page *page = pvec.pages[i];

			index = indices[i];
			if (index > end)
				break;

			if (radix_tree_exceptional_entry(page)) {
				nr_swaps_freed += !shmem_free_swap(mapping,
								index, page);
				continue;
			}

			lock_page(page);
			if (page->mapping == mapping) {
				VM_BUG_ON(PageWriteback(page));
				truncate_inode_page(mapping, page);
			}
			unlock_page(page);
		}
		shmem_pagevec_release(&pvec);
		mem_cgroup_uncharge_end();
		index++;
	}

	spin_lock(&info->lock);
	info->swapped -= nr_swaps_freed;
	shmem_recalc_inode(inode);
	spin_unlock(&info->lock);

	inode->i_ctime = inode->i_mtime = CURRENT_TIME;
}
EXPORT_SYMBOL_GPL(shmem_truncate_range);

static int shmem_setattr(struct dentry *dentry, struct iattr *attr)
{
	struct inode *inode = dentry->d_inode;
	int error;

	error = inode_change_ok(inode, attr);
	if (error)
		return error;

	if (S_ISREG(inode->i_mode) && (attr->ia_valid & ATTR_SIZE)) {
		loff_t oldsize = inode->i_size;
		loff_t newsize = attr->ia_size;

		if (newsize != oldsize) {
			i_size_write(inode, newsize);
			inode->i_ctime = inode->i_mtime = CURRENT_TIME;
		}
		if (newsize < oldsize) {
			loff_t holebegin = round_up(newsize, PAGE_SIZE);
			unmap_mapping_range(inode->i_mapping, holebegin, 0, 1);
			shmem_truncate_range(inode, newsize, (loff_t)-1);
			/* unmap again to remove racily COWed private pages */
			unmap_mapping_range(inode->i_mapping, holebegin, 0, 1);
		}
	}

	setattr_copy(inode, attr);
#ifdef CONFIG_TMPFS_POSIX_ACL
	if (attr->ia_valid & ATTR_MODE)
		error = generic_acl_chmod(inode);
#endif
	return error;
}

static void shmem_evict_inode(struct inode *inode)
{
	struct shmem_inode_info *info = SHMEM_I(inode);
	struct shmem_xattr *xattr, *nxattr;

	if (inode->i_mapping->a_ops == &shmem_aops) {
		shmem_unacct_size(info->flags, inode->i_size);
		inode->i_size = 0;
		shmem_truncate_range(inode, 0, (loff_t)-1);
		if (!list_empty(&info->swaplist)) {
			mutex_lock(&shmem_swaplist_mutex);
			list_del_init(&info->swaplist);
			mutex_unlock(&shmem_swaplist_mutex);
		}
	} else
		kfree(info->symlink);

	list_for_each_entry_safe(xattr, nxattr, &info->xattr_list, list) {
		kfree(xattr->name);
		kfree(xattr);
	}
	BUG_ON(inode->i_blocks);
	shmem_free_inode(inode->i_sb);
	end_writeback(inode);
}

/*
 * If swap found in inode, free it and move page from swapcache to filecache.
 */
static int shmem_unuse_inode(struct shmem_inode_info *info,
			     swp_entry_t swap, struct page *page)
{
	struct address_space *mapping = info->vfs_inode.i_mapping;
	void *radswap;
	pgoff_t index;
	int error;

	radswap = swp_to_radix_entry(swap);
	index = shmem_find_swap(mapping, radswap);
	if (index == -1)
		return 0;

	/*
	 * Move _head_ to start search for next from here.
	 * But be careful: shmem_evict_inode checks list_empty without taking
	 * mutex, and there's an instant in list_move_tail when info->swaplist
	 * would appear empty, if it were the only one on shmem_swaplist.
	 */
	if (shmem_swaplist.next != &info->swaplist)
		list_move_tail(&shmem_swaplist, &info->swaplist);

	/*
	 * We rely on shmem_swaplist_mutex, not only to protect the swaplist,
	 * but also to hold up shmem_evict_inode(): so inode cannot be freed
	 * beneath us (pagelock doesn't help until the page is in pagecache).
	 */
	error = shmem_add_to_page_cache(page, mapping, index,
						GFP_NOWAIT, radswap);
	/* which does mem_cgroup_uncharge_cache_page on error */

	if (error != -ENOMEM) {
		/*
		 * Truncation and eviction use free_swap_and_cache(), which
		 * only does trylock page: if we raced, best clean up here.
		 */
		delete_from_swap_cache(page);
		set_page_dirty(page);
		if (!error) {
			spin_lock(&info->lock);
			info->swapped--;
			spin_unlock(&info->lock);
			swap_free(swap);
		}
		error = 1;	/* not an error, but entry was found */
	}
	return error;
}

/*
 * Search through swapped inodes to find and replace swap by page.
 */
int shmem_unuse(swp_entry_t swap, struct page *page)
{
	struct list_head *this, *next;
	struct shmem_inode_info *info;
	int found = 0;
	int error;

	/*
	 * Charge page using GFP_KERNEL while we can wait, before taking
	 * the shmem_swaplist_mutex which might hold up shmem_writepage().
	 * Charged back to the user (not to caller) when swap account is used.
	 */
	error = mem_cgroup_cache_charge(page, current->mm, GFP_KERNEL);
	if (error)
		goto out;
	/* No radix_tree_preload: swap entry keeps a place for page in tree */

	mutex_lock(&shmem_swaplist_mutex);
	list_for_each_safe(this, next, &shmem_swaplist) {
		info = list_entry(this, struct shmem_inode_info, swaplist);
		if (info->swapped)
			found = shmem_unuse_inode(info, swap, page);
		else
			list_del_init(&info->swaplist);
		cond_resched();
		if (found)
			break;
	}
	mutex_unlock(&shmem_swaplist_mutex);

	if (!found)
		mem_cgroup_uncharge_cache_page(page);
	if (found < 0)
		error = found;
	else if (found > 0) {
		if (unlikely(vm_pagecache_limit_mb) && pagecache_over_limit() > 0)
			shrink_page_cache(GFP_KERNEL, page);
	}
out:
	unlock_page(page);
	page_cache_release(page);
	return error;
}

/*
 * Move the page from the page cache to the swap cache.
 */
static int shmem_writepage(struct page *page, struct writeback_control *wbc)
{
	struct shmem_inode_info *info;
	struct address_space *mapping;
	struct inode *inode;
	swp_entry_t swap;
	pgoff_t index;

	BUG_ON(!PageLocked(page));
	mapping = page->mapping;
	index = page->index;
	inode = mapping->host;
	info = SHMEM_I(inode);
	if (info->flags & VM_LOCKED)
		goto redirty;
	if (!total_swap_pages)
		goto redirty;

	/*
	 * shmem_backing_dev_info's capabilities prevent regular writeback or
	 * sync from ever calling shmem_writepage; but a stacking filesystem
	 * might use ->writepage of its underlying filesystem, in which case
	 * tmpfs should write out to swap only in response to memory pressure,
	 * and not for the writeback threads or sync.
	 */
	if (!wbc->for_reclaim) {
		WARN_ON_ONCE(1);	/* Still happens? Tell us about it! */
		goto redirty;
	}
	swap = get_swap_page();
	if (!swap.val)
		goto redirty;

	/*
	 * Add inode to shmem_unuse()'s list of swapped-out inodes,
	 * if it's not already there.  Do it now before the page is
	 * moved to swap cache, when its pagelock no longer protects
	 * the inode from eviction.  But don't unlock the mutex until
	 * we've incremented swapped, because shmem_unuse_inode() will
	 * prune a !swapped inode from the swaplist under this mutex.
	 */
	mutex_lock(&shmem_swaplist_mutex);
	if (list_empty(&info->swaplist))
		list_add_tail(&info->swaplist, &shmem_swaplist);

	if (add_to_swap_cache(page, swap, GFP_ATOMIC) == 0) {
		swap_shmem_alloc(swap);
		shmem_delete_from_page_cache(page, swp_to_radix_entry(swap));

		spin_lock(&info->lock);
		info->swapped++;
		shmem_recalc_inode(inode);
		spin_unlock(&info->lock);

		mutex_unlock(&shmem_swaplist_mutex);
		BUG_ON(page_mapped(page));
		swap_writepage(page, wbc);
		return 0;
	}

	mutex_unlock(&shmem_swaplist_mutex);
	swapcache_free(swap, NULL);
redirty:
	set_page_dirty(page);
	if (wbc->for_reclaim)
		return AOP_WRITEPAGE_ACTIVATE;	/* Return with page locked */
	unlock_page(page);
	return 0;
}

#ifdef CONFIG_NUMA
#ifdef CONFIG_TMPFS
static void shmem_show_mpol(struct seq_file *seq, struct mempolicy *mpol)
{
	char buffer[64];

	if (!mpol || mpol->mode == MPOL_DEFAULT)
		return;		/* show nothing */

	mpol_to_str(buffer, sizeof(buffer), mpol, 1);

	seq_printf(seq, ",mpol=%s", buffer);
}

static struct mempolicy *shmem_get_sbmpol(struct shmem_sb_info *sbinfo)
{
	struct mempolicy *mpol = NULL;
	if (sbinfo->mpol) {
		spin_lock(&sbinfo->stat_lock);	/* prevent replace/use races */
		mpol = sbinfo->mpol;
		mpol_get(mpol);
		spin_unlock(&sbinfo->stat_lock);
	}
	return mpol;
}
#endif /* CONFIG_TMPFS */

static struct page *shmem_swapin(swp_entry_t swap, gfp_t gfp,
			struct shmem_inode_info *info, pgoff_t index)
{
	struct mempolicy mpol, *spol;
	struct vm_area_struct pvma;

	spol = mpol_cond_copy(&mpol,
			mpol_shared_policy_lookup(&info->policy, index));

	/* Create a pseudo vma that just contains the policy */
	pvma.vm_start = 0;
<<<<<<< HEAD
	/* Bias interleave by inode number to distribute better across nodes */
	pvma.vm_pgoff = idx + info->vfs_inode.i_ino;
=======
	pvma.vm_pgoff = index;
>>>>>>> 879ebd08
	pvma.vm_ops = NULL;
	pvma.vm_policy = spol;
	return swapin_readahead(swap, gfp, &pvma, 0);
}

static struct page *shmem_alloc_page(gfp_t gfp,
			struct shmem_inode_info *info, pgoff_t index)
{
	struct vm_area_struct pvma;

	/* Create a pseudo vma that just contains the policy */
	pvma.vm_start = 0;
<<<<<<< HEAD
	/* Bias interleave by inode number to distribute better across nodes */
	pvma.vm_pgoff = idx + info->vfs_inode.i_ino;
=======
	pvma.vm_pgoff = index;
>>>>>>> 879ebd08
	pvma.vm_ops = NULL;
	pvma.vm_policy = mpol_shared_policy_lookup(&info->policy, index);

	/*
	 * alloc_page_vma() will drop the shared policy reference
	 */
	return alloc_page_vma(gfp, &pvma, 0);
}
#else /* !CONFIG_NUMA */
#ifdef CONFIG_TMPFS
static inline void shmem_show_mpol(struct seq_file *seq, struct mempolicy *mpol)
{
}
#endif /* CONFIG_TMPFS */

static inline struct page *shmem_swapin(swp_entry_t swap, gfp_t gfp,
			struct shmem_inode_info *info, pgoff_t index)
{
	return swapin_readahead(swap, gfp, NULL, 0);
}

static inline struct page *shmem_alloc_page(gfp_t gfp,
			struct shmem_inode_info *info, pgoff_t index)
{
	return alloc_page(gfp);
}
#endif /* CONFIG_NUMA */

#if !defined(CONFIG_NUMA) || !defined(CONFIG_TMPFS)
static inline struct mempolicy *shmem_get_sbmpol(struct shmem_sb_info *sbinfo)
{
	return NULL;
}
#endif

/*
 * shmem_getpage_gfp - find page in cache, or get from swap, or allocate
 *
 * If we allocate a new one we do not mark it dirty. That's up to the
 * vm. If we swap it in we mark it dirty since we also free the swap
 * entry since a page cannot live in both the swap and page cache
 */
static int shmem_getpage_gfp(struct inode *inode, pgoff_t index,
	struct page **pagep, enum sgp_type sgp, gfp_t gfp, int *fault_type)
{
	struct address_space *mapping = inode->i_mapping;
	struct shmem_inode_info *info;
	struct shmem_sb_info *sbinfo;
	struct page *page;
	swp_entry_t swap;
	int error;
	int once = 0;

	if (index > (MAX_LFS_FILESIZE >> PAGE_CACHE_SHIFT))
		return -EFBIG;
repeat:
	swap.val = 0;
	page = find_lock_page(mapping, index);
	if (radix_tree_exceptional_entry(page)) {
		swap = radix_to_swp_entry(page);
		page = NULL;
	}

	if (sgp != SGP_WRITE &&
	    ((loff_t)index << PAGE_CACHE_SHIFT) >= i_size_read(inode)) {
		error = -EINVAL;
		goto failed;
	}

	if (page || (sgp == SGP_READ && !swap.val)) {
		/*
		 * Once we can get the page lock, it must be uptodate:
		 * if there were an error in reading back from swap,
		 * the page would not be inserted into the filecache.
		 */
		BUG_ON(page && !PageUptodate(page));
		*pagep = page;
		return 0;
	}

	/*
	 * Fast cache lookup did not find it:
	 * bring it back from swap or allocate.
	 */
<<<<<<< HEAD
	error = radix_tree_preload(gfp & GFP_RECLAIM_MASK);
	if (error)
		goto out;
	radix_tree_preload_end();

	if (sgp != SGP_READ && !prealloc_page) {
		/* 
		 * try to shrink the page cache proactively even though
		 * we might already have the page in so the shrinking is
		 * not necessary but this is much easier than dropping 
		 * the lock before add_to_page_cache_lru.
		 * GFP_NOWAIT makes sure that we do not shrink when adding
		 * to page cache
		 */
		if (unlikely(vm_pagecache_limit_mb) &&
				pagecache_over_limit() > 0)
			shrink_page_cache(GFP_KERNEL, NULL);

		prealloc_page = shmem_alloc_page(gfp, info, idx);
		if (prealloc_page) {
			SetPageSwapBacked(prealloc_page);
			if (mem_cgroup_cache_charge(prealloc_page,
					current->mm, GFP_KERNEL)) {
				page_cache_release(prealloc_page);
				prealloc_page = NULL;
			}
		}
	}

	spin_lock(&info->lock);
	shmem_recalc_inode(inode);
	entry = shmem_swp_alloc(info, idx, sgp, gfp);
	if (IS_ERR(entry)) {
		spin_unlock(&info->lock);
		error = PTR_ERR(entry);
		goto out;
	}
	swap = *entry;
=======
	info = SHMEM_I(inode);
	sbinfo = SHMEM_SB(inode->i_sb);
>>>>>>> 879ebd08

	if (swap.val) {
		/* Look it up and read it in.. */
		page = lookup_swap_cache(swap);
		if (!page) {
			/* here we actually do the io */
			if (fault_type)
				*fault_type |= VM_FAULT_MAJOR;
			page = shmem_swapin(swap, gfp, info, index);
			if (!page) {
				error = -ENOMEM;
				goto failed;
			}
		}

		/* We have to do this with page locked to prevent races */
		lock_page(page);
		if (!PageUptodate(page)) {
			error = -EIO;
			goto failed;
		}
		wait_on_page_writeback(page);

		/* Someone may have already done it for us */
		if (page->mapping) {
			if (page->mapping == mapping &&
			    page->index == index)
				goto done;
			error = -EEXIST;
			goto failed;
		}

		error = mem_cgroup_cache_charge(page, current->mm,
						gfp & GFP_RECLAIM_MASK);
		if (!error)
			error = shmem_add_to_page_cache(page, mapping, index,
						gfp, swp_to_radix_entry(swap));
		if (error)
			goto failed;

		spin_lock(&info->lock);
		info->swapped--;
		shmem_recalc_inode(inode);
		spin_unlock(&info->lock);

		delete_from_swap_cache(page);
		set_page_dirty(page);
		swap_free(swap);

	} else {
		if (shmem_acct_block(info->flags)) {
			error = -ENOSPC;
			goto failed;
		}
		if (sbinfo->max_blocks) {
			if (percpu_counter_compare(&sbinfo->used_blocks,
						sbinfo->max_blocks) >= 0) {
				error = -ENOSPC;
				goto unacct;
			}
			percpu_counter_inc(&sbinfo->used_blocks);
		}

		page = shmem_alloc_page(gfp, info, index);
		if (!page) {
			error = -ENOMEM;
			goto decused;
		}

<<<<<<< HEAD
 		info->flags |= SHMEM_PAGEIN;
=======
		SetPageSwapBacked(page);
		__set_page_locked(page);
		error = mem_cgroup_cache_charge(page, current->mm,
						gfp & GFP_RECLAIM_MASK);
		if (!error)
			error = shmem_add_to_page_cache(page, mapping, index,
						gfp, NULL);
		if (error)
			goto decused;
		lru_cache_add_anon(page);

		spin_lock(&info->lock);
>>>>>>> 879ebd08
		info->alloced++;
		inode->i_blocks += BLOCKS_PER_PAGE;
		shmem_recalc_inode(inode);
		spin_unlock(&info->lock);

<<<<<<< HEAD
		/*
		 * Let SGP_WRITE caller clear ends if write does not fill page
		 */
		if (sgp != SGP_WRITE) {
			clear_highpage(page);
			flush_dcache_page(page);
			SetPageUptodate(page);
		}
		if (sgp == SGP_DIRTY)
			set_page_dirty(page);

	} else {
		shmem_swp_unmap(entry);
		spin_unlock(&info->lock);
		error = -ENOMEM;
		goto out;
=======
		clear_highpage(page);
		flush_dcache_page(page);
		SetPageUptodate(page);
		if (sgp == SGP_DIRTY)
			set_page_dirty(page);
>>>>>>> 879ebd08
	}
done:
	/* Perhaps the file has been truncated since we checked */
	if (sgp != SGP_WRITE &&
	    ((loff_t)index << PAGE_CACHE_SHIFT) >= i_size_read(inode)) {
		error = -EINVAL;
		goto trunc;
	}
	*pagep = page;
	return 0;

	/*
	 * Error recovery.
	 */
trunc:
	ClearPageDirty(page);
	delete_from_page_cache(page);
	spin_lock(&info->lock);
	info->alloced--;
	inode->i_blocks -= BLOCKS_PER_PAGE;
	spin_unlock(&info->lock);
decused:
	if (sbinfo->max_blocks)
		percpu_counter_add(&sbinfo->used_blocks, -1);
unacct:
	shmem_unacct_blocks(info->flags, 1);
failed:
	if (swap.val && error != -EINVAL) {
		struct page *test = find_get_page(mapping, index);
		if (test && !radix_tree_exceptional_entry(test))
			page_cache_release(test);
		/* Have another try if the entry has changed */
		if (test != swp_to_radix_entry(swap))
			error = -EEXIST;
	}
	if (page) {
		unlock_page(page);
		page_cache_release(page);
	}
	if (error == -ENOSPC && !once++) {
		info = SHMEM_I(inode);
		spin_lock(&info->lock);
		shmem_recalc_inode(inode);
		spin_unlock(&info->lock);
		goto repeat;
	}
	if (error == -EEXIST)
		goto repeat;
	return error;
}

static int shmem_fault(struct vm_area_struct *vma, struct vm_fault *vmf)
{
	struct inode *inode = vma->vm_file->f_path.dentry->d_inode;
	int error;
	int ret = VM_FAULT_LOCKED;

	error = shmem_getpage(inode, vmf->pgoff, &vmf->page, SGP_CACHE, &ret);
	if (error)
		return ((error == -ENOMEM) ? VM_FAULT_OOM : VM_FAULT_SIGBUS);

	if (ret & VM_FAULT_MAJOR) {
		count_vm_event(PGMAJFAULT);
		mem_cgroup_count_vm_event(vma->vm_mm, PGMAJFAULT);
	}
	return ret;
}

#ifdef CONFIG_NUMA
static int shmem_set_policy(struct vm_area_struct *vma, struct mempolicy *mpol)
{
	struct inode *inode = vma->vm_file->f_path.dentry->d_inode;
	return mpol_set_shared_policy(&SHMEM_I(inode)->policy, vma, mpol);
}

static struct mempolicy *shmem_get_policy(struct vm_area_struct *vma,
					  unsigned long addr)
{
	struct inode *inode = vma->vm_file->f_path.dentry->d_inode;
	pgoff_t index;

	index = ((addr - vma->vm_start) >> PAGE_SHIFT) + vma->vm_pgoff;
	return mpol_shared_policy_lookup(&SHMEM_I(inode)->policy, index);
}
#endif

int shmem_lock(struct file *file, int lock, struct user_struct *user)
{
	struct inode *inode = file->f_path.dentry->d_inode;
	struct shmem_inode_info *info = SHMEM_I(inode);
	int retval = -ENOMEM;

	spin_lock(&info->lock);
	if (lock && !(info->flags & VM_LOCKED)) {
		if (!user_shm_lock(inode->i_size, user))
			goto out_nomem;
		info->flags |= VM_LOCKED;
		mapping_set_unevictable(file->f_mapping);
	}
	if (!lock && (info->flags & VM_LOCKED) && user) {
		user_shm_unlock(inode->i_size, user);
		info->flags &= ~VM_LOCKED;
		mapping_clear_unevictable(file->f_mapping);
		scan_mapping_unevictable_pages(file->f_mapping);
	}
	retval = 0;

out_nomem:
	spin_unlock(&info->lock);
	return retval;
}

static int shmem_mmap(struct file *file, struct vm_area_struct *vma)
{
	file_accessed(file);
	vma->vm_ops = &shmem_vm_ops;
	vma->vm_flags |= VM_CAN_NONLINEAR;
	return 0;
}

static struct inode *shmem_get_inode(struct super_block *sb, const struct inode *dir,
				     int mode, dev_t dev, unsigned long flags)
{
	struct inode *inode;
	struct shmem_inode_info *info;
	struct shmem_sb_info *sbinfo = SHMEM_SB(sb);

	if (shmem_reserve_inode(sb))
		return NULL;

	inode = new_inode(sb);
	if (inode) {
		inode->i_ino = get_next_ino();
		inode_init_owner(inode, dir, mode);
		inode->i_blocks = 0;
		inode->i_mapping->backing_dev_info = &shmem_backing_dev_info;
		inode->i_atime = inode->i_mtime = inode->i_ctime = CURRENT_TIME;
		inode->i_generation = get_seconds();
		info = SHMEM_I(inode);
		memset(info, 0, (char *)inode - (char *)info);
		spin_lock_init(&info->lock);
		info->flags = flags & VM_NORESERVE;
		INIT_LIST_HEAD(&info->swaplist);
		INIT_LIST_HEAD(&info->xattr_list);
		cache_no_acl(inode);

		switch (mode & S_IFMT) {
		default:
			inode->i_op = &shmem_special_inode_operations;
			init_special_inode(inode, mode, dev);
			break;
		case S_IFREG:
			inode->i_mapping->a_ops = &shmem_aops;
			inode->i_op = &shmem_inode_operations;
			inode->i_fop = &shmem_file_operations;
			mpol_shared_policy_init(&info->policy,
						 shmem_get_sbmpol(sbinfo));
			break;
		case S_IFDIR:
			inc_nlink(inode);
			/* Some things misbehave if size == 0 on a directory */
			inode->i_size = 2 * BOGO_DIRENT_SIZE;
			inode->i_op = &shmem_dir_inode_operations;
			inode->i_fop = &simple_dir_operations;
			break;
		case S_IFLNK:
			/*
			 * Must not load anything in the rbtree,
			 * mpol_free_shared_policy will not be called.
			 */
			mpol_shared_policy_init(&info->policy, NULL);
			break;
		}
	} else
		shmem_free_inode(sb);
	return inode;
}

#ifdef CONFIG_TMPFS
static const struct inode_operations shmem_symlink_inode_operations;
static const struct inode_operations shmem_short_symlink_operations;

static int
shmem_write_begin(struct file *file, struct address_space *mapping,
			loff_t pos, unsigned len, unsigned flags,
			struct page **pagep, void **fsdata)
{
	struct inode *inode = mapping->host;
	pgoff_t index = pos >> PAGE_CACHE_SHIFT;
	return shmem_getpage(inode, index, pagep, SGP_WRITE, NULL);
}

static int
shmem_write_end(struct file *file, struct address_space *mapping,
			loff_t pos, unsigned len, unsigned copied,
			struct page *page, void *fsdata)
{
	struct inode *inode = mapping->host;

	if (pos + copied > inode->i_size)
		i_size_write(inode, pos + copied);

	if (!PageUptodate(page)) {
		if (copied < PAGE_CACHE_SIZE) {
			unsigned from = pos & (PAGE_CACHE_SIZE - 1);
			zero_user_segments(page, 0, from,
					from + copied, PAGE_CACHE_SIZE);
		}
		SetPageUptodate(page);
	}
	set_page_dirty(page);
	unlock_page(page);
	page_cache_release(page);

	return copied;
}

static void do_shmem_file_read(struct file *filp, loff_t *ppos, read_descriptor_t *desc, read_actor_t actor)
{
	struct inode *inode = filp->f_path.dentry->d_inode;
	struct address_space *mapping = inode->i_mapping;
	pgoff_t index;
	unsigned long offset;
	enum sgp_type sgp = SGP_READ;

	/*
	 * Might this read be for a stacking filesystem?  Then when reading
	 * holes of a sparse file, we actually need to allocate those pages,
	 * and even mark them dirty, so it cannot exceed the max_blocks limit.
	 */
	if (segment_eq(get_fs(), KERNEL_DS))
		sgp = SGP_DIRTY;

	index = *ppos >> PAGE_CACHE_SHIFT;
	offset = *ppos & ~PAGE_CACHE_MASK;

	for (;;) {
		struct page *page = NULL;
		pgoff_t end_index;
		unsigned long nr, ret;
		loff_t i_size = i_size_read(inode);

		end_index = i_size >> PAGE_CACHE_SHIFT;
		if (index > end_index)
			break;
		if (index == end_index) {
			nr = i_size & ~PAGE_CACHE_MASK;
			if (nr <= offset)
				break;
		}

		desc->error = shmem_getpage(inode, index, &page, sgp, NULL);
		if (desc->error) {
			if (desc->error == -EINVAL)
				desc->error = 0;
			break;
		}
		if (page)
			unlock_page(page);

		/*
		 * We must evaluate after, since reads (unlike writes)
		 * are called without i_mutex protection against truncate
		 */
		nr = PAGE_CACHE_SIZE;
		i_size = i_size_read(inode);
		end_index = i_size >> PAGE_CACHE_SHIFT;
		if (index == end_index) {
			nr = i_size & ~PAGE_CACHE_MASK;
			if (nr <= offset) {
				if (page)
					page_cache_release(page);
				break;
			}
		}
		nr -= offset;

		if (page) {
			/*
			 * If users can be writing to this page using arbitrary
			 * virtual addresses, take care about potential aliasing
			 * before reading the page on the kernel side.
			 */
			if (mapping_writably_mapped(mapping))
				flush_dcache_page(page);
			/*
			 * Mark the page accessed if we read the beginning.
			 */
			if (!offset)
				mark_page_accessed(page);
		} else {
			page = ZERO_PAGE(0);
			page_cache_get(page);
		}

		/*
		 * Ok, we have the page, and it's up-to-date, so
		 * now we can copy it to user space...
		 *
		 * The actor routine returns how many bytes were actually used..
		 * NOTE! This may not be the same as how much of a user buffer
		 * we filled up (we may be padding etc), so we can only update
		 * "pos" here (the actor routine has to update the user buffer
		 * pointers and the remaining count).
		 */
		ret = actor(desc, page, offset, nr);
		offset += ret;
		index += offset >> PAGE_CACHE_SHIFT;
		offset &= ~PAGE_CACHE_MASK;

		page_cache_release(page);
		if (ret != nr || !desc->count)
			break;

		cond_resched();
	}

	*ppos = ((loff_t) index << PAGE_CACHE_SHIFT) + offset;
	file_accessed(filp);
}

static ssize_t shmem_file_aio_read(struct kiocb *iocb,
		const struct iovec *iov, unsigned long nr_segs, loff_t pos)
{
	struct file *filp = iocb->ki_filp;
	ssize_t retval;
	unsigned long seg;
	size_t count;
	loff_t *ppos = &iocb->ki_pos;

	retval = generic_segment_checks(iov, &nr_segs, &count, VERIFY_WRITE);
	if (retval)
		return retval;

	for (seg = 0; seg < nr_segs; seg++) {
		read_descriptor_t desc;

		desc.written = 0;
		desc.arg.buf = iov[seg].iov_base;
		desc.count = iov[seg].iov_len;
		if (desc.count == 0)
			continue;
		desc.error = 0;
		do_shmem_file_read(filp, ppos, &desc, file_read_actor);
		retval += desc.written;
		if (desc.error) {
			retval = retval ?: desc.error;
			break;
		}
		if (desc.count > 0)
			break;
	}
	return retval;
}

static ssize_t shmem_file_splice_read(struct file *in, loff_t *ppos,
				struct pipe_inode_info *pipe, size_t len,
				unsigned int flags)
{
	struct address_space *mapping = in->f_mapping;
	struct inode *inode = mapping->host;
	unsigned int loff, nr_pages, req_pages;
	struct page *pages[PIPE_DEF_BUFFERS];
	struct partial_page partial[PIPE_DEF_BUFFERS];
	struct page *page;
	pgoff_t index, end_index;
	loff_t isize, left;
	int error, page_nr;
	struct splice_pipe_desc spd = {
		.pages = pages,
		.partial = partial,
		.flags = flags,
		.ops = &page_cache_pipe_buf_ops,
		.spd_release = spd_release_page,
	};

	isize = i_size_read(inode);
	if (unlikely(*ppos >= isize))
		return 0;

	left = isize - *ppos;
	if (unlikely(left < len))
		len = left;

	if (splice_grow_spd(pipe, &spd))
		return -ENOMEM;

	index = *ppos >> PAGE_CACHE_SHIFT;
	loff = *ppos & ~PAGE_CACHE_MASK;
	req_pages = (len + loff + PAGE_CACHE_SIZE - 1) >> PAGE_CACHE_SHIFT;
	nr_pages = min(req_pages, pipe->buffers);

	spd.nr_pages = find_get_pages_contig(mapping, index,
						nr_pages, spd.pages);
	index += spd.nr_pages;
	error = 0;

	while (spd.nr_pages < nr_pages) {
		error = shmem_getpage(inode, index, &page, SGP_CACHE, NULL);
		if (error)
			break;
		unlock_page(page);
		spd.pages[spd.nr_pages++] = page;
		index++;
	}

	index = *ppos >> PAGE_CACHE_SHIFT;
	nr_pages = spd.nr_pages;
	spd.nr_pages = 0;

	for (page_nr = 0; page_nr < nr_pages; page_nr++) {
		unsigned int this_len;

		if (!len)
			break;

		this_len = min_t(unsigned long, len, PAGE_CACHE_SIZE - loff);
		page = spd.pages[page_nr];

		if (!PageUptodate(page) || page->mapping != mapping) {
			error = shmem_getpage(inode, index, &page,
							SGP_CACHE, NULL);
			if (error)
				break;
			unlock_page(page);
			page_cache_release(spd.pages[page_nr]);
			spd.pages[page_nr] = page;
		}

		isize = i_size_read(inode);
		end_index = (isize - 1) >> PAGE_CACHE_SHIFT;
		if (unlikely(!isize || index > end_index))
			break;

		if (end_index == index) {
			unsigned int plen;

			plen = ((isize - 1) & ~PAGE_CACHE_MASK) + 1;
			if (plen <= loff)
				break;

			this_len = min(this_len, plen - loff);
			len = this_len;
		}

		spd.partial[page_nr].offset = loff;
		spd.partial[page_nr].len = this_len;
		len -= this_len;
		loff = 0;
		spd.nr_pages++;
		index++;
	}

	while (page_nr < nr_pages)
		page_cache_release(spd.pages[page_nr++]);

	if (spd.nr_pages)
		error = splice_to_pipe(pipe, &spd);

	splice_shrink_spd(pipe, &spd);

	if (error > 0) {
		*ppos += error;
		file_accessed(in);
	}
	return error;
}

static int shmem_statfs(struct dentry *dentry, struct kstatfs *buf)
{
	struct shmem_sb_info *sbinfo = SHMEM_SB(dentry->d_sb);

	buf->f_type = TMPFS_MAGIC;
	buf->f_bsize = PAGE_CACHE_SIZE;
	buf->f_namelen = NAME_MAX;
	if (sbinfo->max_blocks) {
		buf->f_blocks = sbinfo->max_blocks;
		buf->f_bavail =
		buf->f_bfree  = sbinfo->max_blocks -
				percpu_counter_sum(&sbinfo->used_blocks);
	}
	if (sbinfo->max_inodes) {
		buf->f_files = sbinfo->max_inodes;
		buf->f_ffree = sbinfo->free_inodes;
	}
	/* else leave those fields 0 like simple_statfs */
	return 0;
}

/*
 * File creation. Allocate an inode, and we're done..
 */
static int
shmem_mknod(struct inode *dir, struct dentry *dentry, int mode, dev_t dev)
{
	struct inode *inode;
	int error = -ENOSPC;

	inode = shmem_get_inode(dir->i_sb, dir, mode, dev, VM_NORESERVE);
	if (inode) {
		error = security_inode_init_security(inode, dir,
						     &dentry->d_name, NULL,
						     NULL, NULL);
		if (error) {
			if (error != -EOPNOTSUPP) {
				iput(inode);
				return error;
			}
		}
#ifdef CONFIG_TMPFS_POSIX_ACL
		error = generic_acl_init(inode, dir);
		if (error) {
			iput(inode);
			return error;
		}
#else
		error = 0;
#endif
		dir->i_size += BOGO_DIRENT_SIZE;
		dir->i_ctime = dir->i_mtime = CURRENT_TIME;
		d_instantiate(dentry, inode);
		dget(dentry); /* Extra count - pin the dentry in core */
	}
	return error;
}

static int shmem_mkdir(struct inode *dir, struct dentry *dentry, int mode)
{
	int error;

	if ((error = shmem_mknod(dir, dentry, mode | S_IFDIR, 0)))
		return error;
	inc_nlink(dir);
	return 0;
}

static int shmem_create(struct inode *dir, struct dentry *dentry, int mode,
		struct nameidata *nd)
{
	return shmem_mknod(dir, dentry, mode | S_IFREG, 0);
}

/*
 * Link a file..
 */
static int shmem_link(struct dentry *old_dentry, struct inode *dir, struct dentry *dentry)
{
	struct inode *inode = old_dentry->d_inode;
	int ret;

	/*
	 * No ordinary (disk based) filesystem counts links as inodes;
	 * but each new link needs a new dentry, pinning lowmem, and
	 * tmpfs dentries cannot be pruned until they are unlinked.
	 */
	ret = shmem_reserve_inode(inode->i_sb);
	if (ret)
		goto out;

	dir->i_size += BOGO_DIRENT_SIZE;
	inode->i_ctime = dir->i_ctime = dir->i_mtime = CURRENT_TIME;
	inc_nlink(inode);
	ihold(inode);	/* New dentry reference */
	dget(dentry);		/* Extra pinning count for the created dentry */
	d_instantiate(dentry, inode);
out:
	return ret;
}

static int shmem_unlink(struct inode *dir, struct dentry *dentry)
{
	struct inode *inode = dentry->d_inode;

	if (inode->i_nlink > 1 && !S_ISDIR(inode->i_mode))
		shmem_free_inode(inode->i_sb);

	dir->i_size -= BOGO_DIRENT_SIZE;
	inode->i_ctime = dir->i_ctime = dir->i_mtime = CURRENT_TIME;
	drop_nlink(inode);
	dput(dentry);	/* Undo the count from "create" - this does all the work */
	return 0;
}

static int shmem_rmdir(struct inode *dir, struct dentry *dentry)
{
	if (!simple_empty(dentry))
		return -ENOTEMPTY;

	drop_nlink(dentry->d_inode);
	drop_nlink(dir);
	return shmem_unlink(dir, dentry);
}

/*
 * The VFS layer already does all the dentry stuff for rename,
 * we just have to decrement the usage count for the target if
 * it exists so that the VFS layer correctly free's it when it
 * gets overwritten.
 */
static int shmem_rename(struct inode *old_dir, struct dentry *old_dentry, struct inode *new_dir, struct dentry *new_dentry)
{
	struct inode *inode = old_dentry->d_inode;
	int they_are_dirs = S_ISDIR(inode->i_mode);

	if (!simple_empty(new_dentry))
		return -ENOTEMPTY;

	if (new_dentry->d_inode) {
		(void) shmem_unlink(new_dir, new_dentry);
		if (they_are_dirs)
			drop_nlink(old_dir);
	} else if (they_are_dirs) {
		drop_nlink(old_dir);
		inc_nlink(new_dir);
	}

	old_dir->i_size -= BOGO_DIRENT_SIZE;
	new_dir->i_size += BOGO_DIRENT_SIZE;
	old_dir->i_ctime = old_dir->i_mtime =
	new_dir->i_ctime = new_dir->i_mtime =
	inode->i_ctime = CURRENT_TIME;
	return 0;
}

static int shmem_symlink(struct inode *dir, struct dentry *dentry, const char *symname)
{
	int error;
	int len;
	struct inode *inode;
	struct page *page;
	char *kaddr;
	struct shmem_inode_info *info;

	len = strlen(symname) + 1;
	if (len > PAGE_CACHE_SIZE)
		return -ENAMETOOLONG;

	inode = shmem_get_inode(dir->i_sb, dir, S_IFLNK|S_IRWXUGO, 0, VM_NORESERVE);
	if (!inode)
		return -ENOSPC;

	error = security_inode_init_security(inode, dir, &dentry->d_name, NULL,
					     NULL, NULL);
	if (error) {
		if (error != -EOPNOTSUPP) {
			iput(inode);
			return error;
		}
		error = 0;
	}

	info = SHMEM_I(inode);
	inode->i_size = len-1;
	if (len <= SHORT_SYMLINK_LEN) {
		info->symlink = kmemdup(symname, len, GFP_KERNEL);
		if (!info->symlink) {
			iput(inode);
			return -ENOMEM;
		}
		inode->i_op = &shmem_short_symlink_operations;
	} else {
		error = shmem_getpage(inode, 0, &page, SGP_WRITE, NULL);
		if (error) {
			iput(inode);
			return error;
		}
		inode->i_mapping->a_ops = &shmem_aops;
		inode->i_op = &shmem_symlink_inode_operations;
		kaddr = kmap_atomic(page, KM_USER0);
		memcpy(kaddr, symname, len);
		kunmap_atomic(kaddr, KM_USER0);
		SetPageUptodate(page);
		set_page_dirty(page);
		unlock_page(page);
		page_cache_release(page);
	}
	dir->i_size += BOGO_DIRENT_SIZE;
	dir->i_ctime = dir->i_mtime = CURRENT_TIME;
	d_instantiate(dentry, inode);
	dget(dentry);
	return 0;
}

static void *shmem_follow_short_symlink(struct dentry *dentry, struct nameidata *nd)
{
	nd_set_link(nd, SHMEM_I(dentry->d_inode)->symlink);
	return NULL;
}

static void *shmem_follow_link(struct dentry *dentry, struct nameidata *nd)
{
	struct page *page = NULL;
	int error = shmem_getpage(dentry->d_inode, 0, &page, SGP_READ, NULL);
	nd_set_link(nd, error ? ERR_PTR(error) : kmap(page));
	if (page)
		unlock_page(page);
	return page;
}

static void shmem_put_link(struct dentry *dentry, struct nameidata *nd, void *cookie)
{
	if (!IS_ERR(nd_get_link(nd))) {
		struct page *page = cookie;
		kunmap(page);
		mark_page_accessed(page);
		page_cache_release(page);
	}
}

#ifdef CONFIG_TMPFS_XATTR
/*
 * Superblocks without xattr inode operations may get some security.* xattr
 * support from the LSM "for free". As soon as we have any other xattrs
 * like ACLs, we also need to implement the security.* handlers at
 * filesystem level, though.
 */

static int shmem_xattr_get(struct dentry *dentry, const char *name,
			   void *buffer, size_t size)
{
	struct shmem_inode_info *info;
	struct shmem_xattr *xattr;
	int ret = -ENODATA;

	info = SHMEM_I(dentry->d_inode);

	spin_lock(&info->lock);
	list_for_each_entry(xattr, &info->xattr_list, list) {
		if (strcmp(name, xattr->name))
			continue;

		ret = xattr->size;
		if (buffer) {
			if (size < xattr->size)
				ret = -ERANGE;
			else
				memcpy(buffer, xattr->value, xattr->size);
		}
		break;
	}
	spin_unlock(&info->lock);
	return ret;
}

static int shmem_xattr_set(struct dentry *dentry, const char *name,
			   const void *value, size_t size, int flags)
{
	struct inode *inode = dentry->d_inode;
	struct shmem_inode_info *info = SHMEM_I(inode);
	struct shmem_xattr *xattr;
	struct shmem_xattr *new_xattr = NULL;
	size_t len;
	int err = 0;

	/* value == NULL means remove */
	if (value) {
		/* wrap around? */
		len = sizeof(*new_xattr) + size;
		if (len <= sizeof(*new_xattr))
			return -ENOMEM;

		new_xattr = kmalloc(len, GFP_KERNEL);
		if (!new_xattr)
			return -ENOMEM;

		new_xattr->name = kstrdup(name, GFP_KERNEL);
		if (!new_xattr->name) {
			kfree(new_xattr);
			return -ENOMEM;
		}

		new_xattr->size = size;
		memcpy(new_xattr->value, value, size);
	}

	spin_lock(&info->lock);
	list_for_each_entry(xattr, &info->xattr_list, list) {
		if (!strcmp(name, xattr->name)) {
			if (flags & XATTR_CREATE) {
				xattr = new_xattr;
				err = -EEXIST;
			} else if (new_xattr) {
				list_replace(&xattr->list, &new_xattr->list);
			} else {
				list_del(&xattr->list);
			}
			goto out;
		}
	}
	if (flags & XATTR_REPLACE) {
		xattr = new_xattr;
		err = -ENODATA;
	} else {
		list_add(&new_xattr->list, &info->xattr_list);
		xattr = NULL;
	}
out:
	spin_unlock(&info->lock);
	if (xattr)
		kfree(xattr->name);
	kfree(xattr);
	return err;
}

static const struct xattr_handler *shmem_xattr_handlers[] = {
#ifdef CONFIG_TMPFS_POSIX_ACL
	&generic_acl_access_handler,
	&generic_acl_default_handler,
#endif
	NULL
};

static int shmem_xattr_validate(const char *name)
{
	struct { const char *prefix; size_t len; } arr[] = {
		{ XATTR_SECURITY_PREFIX, XATTR_SECURITY_PREFIX_LEN },
		{ XATTR_TRUSTED_PREFIX, XATTR_TRUSTED_PREFIX_LEN }
	};
	int i;

	for (i = 0; i < ARRAY_SIZE(arr); i++) {
		size_t preflen = arr[i].len;
		if (strncmp(name, arr[i].prefix, preflen) == 0) {
			if (!name[preflen])
				return -EINVAL;
			return 0;
		}
	}
	return -EOPNOTSUPP;
}

static ssize_t shmem_getxattr(struct dentry *dentry, const char *name,
			      void *buffer, size_t size)
{
	int err;

	/*
	 * If this is a request for a synthetic attribute in the system.*
	 * namespace use the generic infrastructure to resolve a handler
	 * for it via sb->s_xattr.
	 */
	if (!strncmp(name, XATTR_SYSTEM_PREFIX, XATTR_SYSTEM_PREFIX_LEN))
		return generic_getxattr(dentry, name, buffer, size);

	err = shmem_xattr_validate(name);
	if (err)
		return err;

	return shmem_xattr_get(dentry, name, buffer, size);
}

static int shmem_setxattr(struct dentry *dentry, const char *name,
			  const void *value, size_t size, int flags)
{
	int err;

	/*
	 * If this is a request for a synthetic attribute in the system.*
	 * namespace use the generic infrastructure to resolve a handler
	 * for it via sb->s_xattr.
	 */
	if (!strncmp(name, XATTR_SYSTEM_PREFIX, XATTR_SYSTEM_PREFIX_LEN))
		return generic_setxattr(dentry, name, value, size, flags);

	err = shmem_xattr_validate(name);
	if (err)
		return err;

	if (size == 0)
		value = "";  /* empty EA, do not remove */

	return shmem_xattr_set(dentry, name, value, size, flags);

}

static int shmem_removexattr(struct dentry *dentry, const char *name)
{
	int err;

	/*
	 * If this is a request for a synthetic attribute in the system.*
	 * namespace use the generic infrastructure to resolve a handler
	 * for it via sb->s_xattr.
	 */
	if (!strncmp(name, XATTR_SYSTEM_PREFIX, XATTR_SYSTEM_PREFIX_LEN))
		return generic_removexattr(dentry, name);

	err = shmem_xattr_validate(name);
	if (err)
		return err;

	return shmem_xattr_set(dentry, name, NULL, 0, XATTR_REPLACE);
}

static bool xattr_is_trusted(const char *name)
{
	return !strncmp(name, XATTR_TRUSTED_PREFIX, XATTR_TRUSTED_PREFIX_LEN);
}

static ssize_t shmem_listxattr(struct dentry *dentry, char *buffer, size_t size)
{
	bool trusted = capable(CAP_SYS_ADMIN);
	struct shmem_xattr *xattr;
	struct shmem_inode_info *info;
	size_t used = 0;

	info = SHMEM_I(dentry->d_inode);

	spin_lock(&info->lock);
	list_for_each_entry(xattr, &info->xattr_list, list) {
		size_t len;

		/* skip "trusted." attributes for unprivileged callers */
		if (!trusted && xattr_is_trusted(xattr->name))
			continue;

		len = strlen(xattr->name) + 1;
		used += len;
		if (buffer) {
			if (size < used) {
				used = -ERANGE;
				break;
			}
			memcpy(buffer, xattr->name, len);
			buffer += len;
		}
	}
	spin_unlock(&info->lock);

	return used;
}
#endif /* CONFIG_TMPFS_XATTR */

static const struct inode_operations shmem_short_symlink_operations = {
	.readlink	= generic_readlink,
	.follow_link	= shmem_follow_short_symlink,
#ifdef CONFIG_TMPFS_XATTR
	.setxattr	= shmem_setxattr,
	.getxattr	= shmem_getxattr,
	.listxattr	= shmem_listxattr,
	.removexattr	= shmem_removexattr,
#endif
};

static const struct inode_operations shmem_symlink_inode_operations = {
	.readlink	= generic_readlink,
	.follow_link	= shmem_follow_link,
	.put_link	= shmem_put_link,
#ifdef CONFIG_TMPFS_XATTR
	.setxattr	= shmem_setxattr,
	.getxattr	= shmem_getxattr,
	.listxattr	= shmem_listxattr,
	.removexattr	= shmem_removexattr,
#endif
};

static struct dentry *shmem_get_parent(struct dentry *child)
{
	return ERR_PTR(-ESTALE);
}

static int shmem_match(struct inode *ino, void *vfh)
{
	__u32 *fh = vfh;
	__u64 inum = fh[2];
	inum = (inum << 32) | fh[1];
	return ino->i_ino == inum && fh[0] == ino->i_generation;
}

static struct dentry *shmem_fh_to_dentry(struct super_block *sb,
		struct fid *fid, int fh_len, int fh_type)
{
	struct inode *inode;
	struct dentry *dentry = NULL;
	u64 inum;

	if (fh_len < 3)
		return NULL;

	inum = fid->raw[2];
	inum = (inum << 32) | fid->raw[1];

	inode = ilookup5(sb, (unsigned long)(inum + fid->raw[0]),
			shmem_match, fid->raw);
	if (inode) {
		dentry = d_find_alias(inode);
		iput(inode);
	}

	return dentry;
}

static int shmem_encode_fh(struct dentry *dentry, __u32 *fh, int *len,
				int connectable)
{
	struct inode *inode = dentry->d_inode;

	if (*len < 3) {
		*len = 3;
		return 255;
	}

	if (inode_unhashed(inode)) {
		/* Unfortunately insert_inode_hash is not idempotent,
		 * so as we hash inodes here rather than at creation
		 * time, we need a lock to ensure we only try
		 * to do it once
		 */
		static DEFINE_SPINLOCK(lock);
		spin_lock(&lock);
		if (inode_unhashed(inode))
			__insert_inode_hash(inode,
					    inode->i_ino + inode->i_generation);
		spin_unlock(&lock);
	}

	fh[0] = inode->i_generation;
	fh[1] = inode->i_ino;
	fh[2] = ((__u64)inode->i_ino) >> 32;

	*len = 3;
	return 1;
}

static const struct export_operations shmem_export_ops = {
	.get_parent     = shmem_get_parent,
	.encode_fh      = shmem_encode_fh,
	.fh_to_dentry	= shmem_fh_to_dentry,
};

static int shmem_parse_options(char *options, struct shmem_sb_info *sbinfo,
			       bool remount)
{
	char *this_char, *value, *rest;

	while (options != NULL) {
		this_char = options;
		for (;;) {
			/*
			 * NUL-terminate this option: unfortunately,
			 * mount options form a comma-separated list,
			 * but mpol's nodelist may also contain commas.
			 */
			options = strchr(options, ',');
			if (options == NULL)
				break;
			options++;
			if (!isdigit(*options)) {
				options[-1] = '\0';
				break;
			}
		}
		if (!*this_char)
			continue;
		if ((value = strchr(this_char,'=')) != NULL) {
			*value++ = 0;
		} else {
			printk(KERN_ERR
			    "tmpfs: No value for mount option '%s'\n",
			    this_char);
			return 1;
		}

		if (!strcmp(this_char,"size")) {
			unsigned long long size;
			size = memparse(value,&rest);
			if (*rest == '%') {
				size <<= PAGE_SHIFT;
				size *= totalram_pages;
				do_div(size, 100);
				rest++;
			}
			if (*rest)
				goto bad_val;
			sbinfo->max_blocks =
				DIV_ROUND_UP(size, PAGE_CACHE_SIZE);
		} else if (!strcmp(this_char,"nr_blocks")) {
			sbinfo->max_blocks = memparse(value, &rest);
			if (*rest)
				goto bad_val;
		} else if (!strcmp(this_char,"nr_inodes")) {
			sbinfo->max_inodes = memparse(value, &rest);
			if (*rest)
				goto bad_val;
		} else if (!strcmp(this_char,"mode")) {
			if (remount)
				continue;
			sbinfo->mode = simple_strtoul(value, &rest, 8) & 07777;
			if (*rest)
				goto bad_val;
		} else if (!strcmp(this_char,"uid")) {
			if (remount)
				continue;
			sbinfo->uid = simple_strtoul(value, &rest, 0);
			if (*rest)
				goto bad_val;
		} else if (!strcmp(this_char,"gid")) {
			if (remount)
				continue;
			sbinfo->gid = simple_strtoul(value, &rest, 0);
			if (*rest)
				goto bad_val;
		} else if (!strcmp(this_char,"mpol")) {
			if (mpol_parse_str(value, &sbinfo->mpol, 1))
				goto bad_val;
		} else {
			printk(KERN_ERR "tmpfs: Bad mount option %s\n",
			       this_char);
			return 1;
		}
	}
	return 0;

bad_val:
	printk(KERN_ERR "tmpfs: Bad value '%s' for mount option '%s'\n",
	       value, this_char);
	return 1;

}

static int shmem_remount_fs(struct super_block *sb, int *flags, char *data)
{
	struct shmem_sb_info *sbinfo = SHMEM_SB(sb);
	struct shmem_sb_info config = *sbinfo;
	unsigned long inodes;
	int error = -EINVAL;

	if (shmem_parse_options(data, &config, true))
		return error;

	spin_lock(&sbinfo->stat_lock);
	inodes = sbinfo->max_inodes - sbinfo->free_inodes;
	if (percpu_counter_compare(&sbinfo->used_blocks, config.max_blocks) > 0)
		goto out;
	if (config.max_inodes < inodes)
		goto out;
	/*
	 * Those tests disallow limited->unlimited while any are in use;
	 * but we must separately disallow unlimited->limited, because
	 * in that case we have no record of how much is already in use.
	 */
	if (config.max_blocks && !sbinfo->max_blocks)
		goto out;
	if (config.max_inodes && !sbinfo->max_inodes)
		goto out;

	error = 0;
	sbinfo->max_blocks  = config.max_blocks;
	sbinfo->max_inodes  = config.max_inodes;
	sbinfo->free_inodes = config.max_inodes - inodes;

	mpol_put(sbinfo->mpol);
	sbinfo->mpol        = config.mpol;	/* transfers initial ref */
out:
	spin_unlock(&sbinfo->stat_lock);
	return error;
}

static int shmem_show_options(struct seq_file *seq, struct vfsmount *vfs)
{
	struct shmem_sb_info *sbinfo = SHMEM_SB(vfs->mnt_sb);

	if (sbinfo->max_blocks != shmem_default_max_blocks())
		seq_printf(seq, ",size=%luk",
			sbinfo->max_blocks << (PAGE_CACHE_SHIFT - 10));
	if (sbinfo->max_inodes != shmem_default_max_inodes())
		seq_printf(seq, ",nr_inodes=%lu", sbinfo->max_inodes);
	if (sbinfo->mode != (S_IRWXUGO | S_ISVTX))
		seq_printf(seq, ",mode=%03o", sbinfo->mode);
	if (sbinfo->uid != 0)
		seq_printf(seq, ",uid=%u", sbinfo->uid);
	if (sbinfo->gid != 0)
		seq_printf(seq, ",gid=%u", sbinfo->gid);
	shmem_show_mpol(seq, sbinfo->mpol);
	return 0;
}
#endif /* CONFIG_TMPFS */

static void shmem_put_super(struct super_block *sb)
{
	struct shmem_sb_info *sbinfo = SHMEM_SB(sb);

	percpu_counter_destroy(&sbinfo->used_blocks);
	kfree(sbinfo);
	sb->s_fs_info = NULL;
}

int shmem_fill_super(struct super_block *sb, void *data, int silent)
{
	struct inode *inode;
	struct dentry *root;
	struct shmem_sb_info *sbinfo;
	int err = -ENOMEM;

	/* Round up to L1_CACHE_BYTES to resist false sharing */
	sbinfo = kzalloc(max((int)sizeof(struct shmem_sb_info),
				L1_CACHE_BYTES), GFP_KERNEL);
	if (!sbinfo)
		return -ENOMEM;

	sbinfo->mode = S_IRWXUGO | S_ISVTX;
	sbinfo->uid = current_fsuid();
	sbinfo->gid = current_fsgid();
	sb->s_fs_info = sbinfo;

#ifdef CONFIG_TMPFS
	/*
	 * Per default we only allow half of the physical ram per
	 * tmpfs instance, limiting inodes to one per page of lowmem;
	 * but the internal instance is left unlimited.
	 */
	if (!(sb->s_flags & MS_NOUSER)) {
		sbinfo->max_blocks = shmem_default_max_blocks();
		sbinfo->max_inodes = shmem_default_max_inodes();
		if (shmem_parse_options(data, sbinfo, false)) {
			err = -EINVAL;
			goto failed;
		}
	}
	sb->s_export_op = &shmem_export_ops;
#else
	sb->s_flags |= MS_NOUSER;
#endif

	spin_lock_init(&sbinfo->stat_lock);
	if (percpu_counter_init(&sbinfo->used_blocks, 0))
		goto failed;
	sbinfo->free_inodes = sbinfo->max_inodes;

	sb->s_maxbytes = MAX_LFS_FILESIZE;
	sb->s_blocksize = PAGE_CACHE_SIZE;
	sb->s_blocksize_bits = PAGE_CACHE_SHIFT;
	sb->s_magic = TMPFS_MAGIC;
	sb->s_op = &shmem_ops;
	sb->s_time_gran = 1;
#ifdef CONFIG_TMPFS_XATTR
	sb->s_xattr = shmem_xattr_handlers;
#endif
#ifdef CONFIG_TMPFS_POSIX_ACL
	sb->s_flags |= MS_POSIXACL;
#endif

	inode = shmem_get_inode(sb, NULL, S_IFDIR | sbinfo->mode, 0, VM_NORESERVE);
	if (!inode)
		goto failed;
	inode->i_uid = sbinfo->uid;
	inode->i_gid = sbinfo->gid;
	root = d_alloc_root(inode);
	if (!root)
		goto failed_iput;
	sb->s_root = root;
	return 0;

failed_iput:
	iput(inode);
failed:
	shmem_put_super(sb);
	return err;
}

static struct kmem_cache *shmem_inode_cachep;

static struct inode *shmem_alloc_inode(struct super_block *sb)
{
	struct shmem_inode_info *info;
	info = kmem_cache_alloc(shmem_inode_cachep, GFP_KERNEL);
	if (!info)
		return NULL;
	return &info->vfs_inode;
}

static void shmem_destroy_callback(struct rcu_head *head)
{
	struct inode *inode = container_of(head, struct inode, i_rcu);
	INIT_LIST_HEAD(&inode->i_dentry);
	kmem_cache_free(shmem_inode_cachep, SHMEM_I(inode));
}

static void shmem_destroy_inode(struct inode *inode)
{
	if ((inode->i_mode & S_IFMT) == S_IFREG)
		mpol_free_shared_policy(&SHMEM_I(inode)->policy);
	call_rcu(&inode->i_rcu, shmem_destroy_callback);
}

static void shmem_init_inode(void *foo)
{
	struct shmem_inode_info *info = foo;
	inode_init_once(&info->vfs_inode);
}

static int shmem_init_inodecache(void)
{
	shmem_inode_cachep = kmem_cache_create("shmem_inode_cache",
				sizeof(struct shmem_inode_info),
				0, SLAB_PANIC, shmem_init_inode);
	return 0;
}

static void shmem_destroy_inodecache(void)
{
	kmem_cache_destroy(shmem_inode_cachep);
}

static const struct address_space_operations shmem_aops = {
	.writepage	= shmem_writepage,
	.set_page_dirty	= __set_page_dirty_no_writeback,
#ifdef CONFIG_TMPFS
	.write_begin	= shmem_write_begin,
	.write_end	= shmem_write_end,
#endif
	.migratepage	= migrate_page,
	.error_remove_page = generic_error_remove_page,
};

static const struct file_operations shmem_file_operations = {
	.mmap		= shmem_mmap,
#ifdef CONFIG_TMPFS
	.llseek		= generic_file_llseek,
	.read		= do_sync_read,
	.write		= do_sync_write,
	.aio_read	= shmem_file_aio_read,
	.aio_write	= generic_file_aio_write,
	.fsync		= noop_fsync,
	.splice_read	= shmem_file_splice_read,
	.splice_write	= generic_file_splice_write,
#endif
};

static const struct inode_operations shmem_inode_operations = {
	.setattr	= shmem_setattr,
	.truncate_range	= shmem_truncate_range,
#ifdef CONFIG_TMPFS_XATTR
	.setxattr	= shmem_setxattr,
	.getxattr	= shmem_getxattr,
	.listxattr	= shmem_listxattr,
	.removexattr	= shmem_removexattr,
#endif
#ifdef CONFIG_TMPFS_POSIX_ACL
	.check_acl	= generic_check_acl,
#endif

};

static const struct inode_operations shmem_dir_inode_operations = {
#ifdef CONFIG_TMPFS
	.create		= shmem_create,
	.lookup		= simple_lookup,
	.link		= shmem_link,
	.unlink		= shmem_unlink,
	.symlink	= shmem_symlink,
	.mkdir		= shmem_mkdir,
	.rmdir		= shmem_rmdir,
	.mknod		= shmem_mknod,
	.rename		= shmem_rename,
#endif
#ifdef CONFIG_TMPFS_XATTR
	.setxattr	= shmem_setxattr,
	.getxattr	= shmem_getxattr,
	.listxattr	= shmem_listxattr,
	.removexattr	= shmem_removexattr,
#endif
#ifdef CONFIG_TMPFS_POSIX_ACL
	.setattr	= shmem_setattr,
	.check_acl	= generic_check_acl,
#endif
};

static const struct inode_operations shmem_special_inode_operations = {
#ifdef CONFIG_TMPFS_XATTR
	.setxattr	= shmem_setxattr,
	.getxattr	= shmem_getxattr,
	.listxattr	= shmem_listxattr,
	.removexattr	= shmem_removexattr,
#endif
#ifdef CONFIG_TMPFS_POSIX_ACL
	.setattr	= shmem_setattr,
	.check_acl	= generic_check_acl,
#endif
};

static const struct super_operations shmem_ops = {
	.alloc_inode	= shmem_alloc_inode,
	.destroy_inode	= shmem_destroy_inode,
#ifdef CONFIG_TMPFS
	.statfs		= shmem_statfs,
	.remount_fs	= shmem_remount_fs,
	.show_options	= shmem_show_options,
#endif
	.evict_inode	= shmem_evict_inode,
	.drop_inode	= generic_delete_inode,
	.put_super	= shmem_put_super,
};

static const struct vm_operations_struct shmem_vm_ops = {
	.fault		= shmem_fault,
#ifdef CONFIG_NUMA
	.set_policy     = shmem_set_policy,
	.get_policy     = shmem_get_policy,
#endif
};

static struct dentry *shmem_mount(struct file_system_type *fs_type,
	int flags, const char *dev_name, void *data)
{
	return mount_nodev(fs_type, flags, data, shmem_fill_super);
}

static struct file_system_type shmem_fs_type = {
	.owner		= THIS_MODULE,
	.name		= "tmpfs",
	.mount		= shmem_mount,
	.kill_sb	= kill_litter_super,
};

int __init shmem_init(void)
{
	int error;

	error = bdi_init(&shmem_backing_dev_info);
	if (error)
		goto out4;

	error = shmem_init_inodecache();
	if (error)
		goto out3;

	error = register_filesystem(&shmem_fs_type);
	if (error) {
		printk(KERN_ERR "Could not register tmpfs\n");
		goto out2;
	}

	shm_mnt = vfs_kern_mount(&shmem_fs_type, MS_NOUSER,
				 shmem_fs_type.name, NULL);
	if (IS_ERR(shm_mnt)) {
		error = PTR_ERR(shm_mnt);
		printk(KERN_ERR "Could not kern_mount tmpfs\n");
		goto out1;
	}
	return 0;

out1:
	unregister_filesystem(&shmem_fs_type);
out2:
	shmem_destroy_inodecache();
out3:
	bdi_destroy(&shmem_backing_dev_info);
out4:
	shm_mnt = ERR_PTR(error);
	return error;
}

#else /* !CONFIG_SHMEM */

/*
 * tiny-shmem: simple shmemfs and tmpfs using ramfs code
 *
 * This is intended for small system where the benefits of the full
 * shmem code (swap-backed and resource-limited) are outweighed by
 * their complexity. On systems without swap this code should be
 * effectively equivalent, but much lighter weight.
 */

#include <linux/ramfs.h>

static struct file_system_type shmem_fs_type = {
	.name		= "tmpfs",
	.mount		= ramfs_mount,
	.kill_sb	= kill_litter_super,
};

int __init shmem_init(void)
{
	BUG_ON(register_filesystem(&shmem_fs_type) != 0);

	shm_mnt = kern_mount(&shmem_fs_type);
	BUG_ON(IS_ERR(shm_mnt));

	return 0;
}

int shmem_unuse(swp_entry_t swap, struct page *page)
{
	return 0;
}

int shmem_lock(struct file *file, int lock, struct user_struct *user)
{
	return 0;
}

void shmem_truncate_range(struct inode *inode, loff_t lstart, loff_t lend)
{
	truncate_inode_pages_range(inode->i_mapping, lstart, lend);
}
EXPORT_SYMBOL_GPL(shmem_truncate_range);

#define shmem_vm_ops				generic_file_vm_ops
#define shmem_file_operations			ramfs_file_operations
#define shmem_get_inode(sb, dir, mode, dev, flags)	ramfs_get_inode(sb, dir, mode, dev)
#define shmem_acct_size(flags, size)		0
#define shmem_unacct_size(flags, size)		do {} while (0)

#endif /* CONFIG_SHMEM */

/* common code */

/**
 * shmem_file_setup - get an unlinked file living in tmpfs
 * @name: name for dentry (to be seen in /proc/<pid>/maps
 * @size: size to be set for the file
 * @flags: VM_NORESERVE suppresses pre-accounting of the entire object size
 */
struct file *shmem_file_setup(const char *name, loff_t size, unsigned long flags)
{
	int error;
	struct file *file;
	struct inode *inode;
	struct path path;
	struct dentry *root;
	struct qstr this;

	if (IS_ERR(shm_mnt))
		return (void *)shm_mnt;

	if (size < 0 || size > MAX_LFS_FILESIZE)
		return ERR_PTR(-EINVAL);

	if (shmem_acct_size(flags, size))
		return ERR_PTR(-ENOMEM);

	error = -ENOMEM;
	this.name = name;
	this.len = strlen(name);
	this.hash = 0; /* will go */
	root = shm_mnt->mnt_root;
	path.dentry = d_alloc(root, &this);
	if (!path.dentry)
		goto put_memory;
	path.mnt = mntget(shm_mnt);

	error = -ENOSPC;
	inode = shmem_get_inode(root->d_sb, NULL, S_IFREG | S_IRWXUGO, 0, flags);
	if (!inode)
		goto put_dentry;

	d_instantiate(path.dentry, inode);
	inode->i_size = size;
	inode->i_nlink = 0;	/* It is unlinked */
#ifndef CONFIG_MMU
	error = ramfs_nommu_expand_for_mapping(inode, size);
	if (error)
		goto put_dentry;
#endif

	error = -ENFILE;
	file = alloc_file(&path, FMODE_WRITE | FMODE_READ,
		  &shmem_file_operations);
	if (!file)
		goto put_dentry;

	return file;

put_dentry:
	path_put(&path);
put_memory:
	shmem_unacct_size(flags, size);
	return ERR_PTR(error);
}
EXPORT_SYMBOL_GPL(shmem_file_setup);

/**
 * shmem_zero_setup - setup a shared anonymous mapping
 * @vma: the vma to be mmapped is prepared by do_mmap_pgoff
 */
int shmem_zero_setup(struct vm_area_struct *vma)
{
	struct file *file;
	loff_t size = vma->vm_end - vma->vm_start;

	file = shmem_file_setup("dev/zero", size, vma->vm_flags);
	if (IS_ERR(file))
		return PTR_ERR(file);

	if (vma->vm_file)
		fput(vma->vm_file);
	vma->vm_file = file;
	vma->vm_ops = &shmem_vm_ops;
	vma->vm_flags |= VM_CAN_NONLINEAR;
	return 0;
}

/**
 * shmem_read_mapping_page_gfp - read into page cache, using specified page allocation flags.
 * @mapping:	the page's address_space
 * @index:	the page index
 * @gfp:	the page allocator flags to use if allocating
 *
 * This behaves as a tmpfs "read_cache_page_gfp(mapping, index, gfp)",
 * with any new page allocations done using the specified allocation flags.
 * But read_cache_page_gfp() uses the ->readpage() method: which does not
 * suit tmpfs, since it may have pages in swapcache, and needs to find those
 * for itself; although drivers/gpu/drm i915 and ttm rely upon this support.
 *
 * i915_gem_object_get_pages_gtt() mixes __GFP_NORETRY | __GFP_NOWARN in
 * with the mapping_gfp_mask(), to avoid OOMing the machine unnecessarily.
 */
struct page *shmem_read_mapping_page_gfp(struct address_space *mapping,
					 pgoff_t index, gfp_t gfp)
{
#ifdef CONFIG_SHMEM
	struct inode *inode = mapping->host;
	struct page *page;
	int error;

	BUG_ON(mapping->a_ops != &shmem_aops);
	error = shmem_getpage_gfp(inode, index, &page, SGP_CACHE, gfp, NULL);
	if (error)
		page = ERR_PTR(error);
	else
		unlock_page(page);
	return page;
#else
	/*
	 * The tiny !SHMEM case uses ramfs without swap
	 */
	return read_cache_page_gfp(mapping, index, gfp);
#endif
}
EXPORT_SYMBOL_GPL(shmem_read_mapping_page_gfp);<|MERGE_RESOLUTION|>--- conflicted
+++ resolved
@@ -719,6 +719,17 @@
 		goto out;
 	/* No radix_tree_preload: swap entry keeps a place for page in tree */
 
+	/* 
+	 * try to shrink the page cache proactively even though
+	 * we might already have the page in so the shrinking is
+	 * not necessary but this is much easier than dropping 
+	 * the lock in shmem_unuse_inode before add_to_page_cache_lru.
+	 * GFP_NOWAIT makes sure that we do not shrink when adding
+	 * to page cache
+	 */
+	if (unlikely(vm_pagecache_limit_mb) && pagecache_over_limit() > 0)
+		shrink_page_cache(GFP_KERNEL, NULL);
+
 	mutex_lock(&shmem_swaplist_mutex);
 	list_for_each_safe(this, next, &shmem_swaplist) {
 		info = list_entry(this, struct shmem_inode_info, swaplist);
@@ -857,12 +868,8 @@
 
 	/* Create a pseudo vma that just contains the policy */
 	pvma.vm_start = 0;
-<<<<<<< HEAD
 	/* Bias interleave by inode number to distribute better across nodes */
-	pvma.vm_pgoff = idx + info->vfs_inode.i_ino;
-=======
-	pvma.vm_pgoff = index;
->>>>>>> 879ebd08
+	pvma.vm_pgoff = index + info->vfs_inode.i_ino;
 	pvma.vm_ops = NULL;
 	pvma.vm_policy = spol;
 	return swapin_readahead(swap, gfp, &pvma, 0);
@@ -875,12 +882,8 @@
 
 	/* Create a pseudo vma that just contains the policy */
 	pvma.vm_start = 0;
-<<<<<<< HEAD
 	/* Bias interleave by inode number to distribute better across nodes */
-	pvma.vm_pgoff = idx + info->vfs_inode.i_ino;
-=======
-	pvma.vm_pgoff = index;
->>>>>>> 879ebd08
+	pvma.vm_pgoff = index + info->vfs_inode.i_ino;
 	pvma.vm_ops = NULL;
 	pvma.vm_policy = mpol_shared_policy_lookup(&info->policy, index);
 
@@ -965,49 +968,8 @@
 	 * Fast cache lookup did not find it:
 	 * bring it back from swap or allocate.
 	 */
-<<<<<<< HEAD
-	error = radix_tree_preload(gfp & GFP_RECLAIM_MASK);
-	if (error)
-		goto out;
-	radix_tree_preload_end();
-
-	if (sgp != SGP_READ && !prealloc_page) {
-		/* 
-		 * try to shrink the page cache proactively even though
-		 * we might already have the page in so the shrinking is
-		 * not necessary but this is much easier than dropping 
-		 * the lock before add_to_page_cache_lru.
-		 * GFP_NOWAIT makes sure that we do not shrink when adding
-		 * to page cache
-		 */
-		if (unlikely(vm_pagecache_limit_mb) &&
-				pagecache_over_limit() > 0)
-			shrink_page_cache(GFP_KERNEL, NULL);
-
-		prealloc_page = shmem_alloc_page(gfp, info, idx);
-		if (prealloc_page) {
-			SetPageSwapBacked(prealloc_page);
-			if (mem_cgroup_cache_charge(prealloc_page,
-					current->mm, GFP_KERNEL)) {
-				page_cache_release(prealloc_page);
-				prealloc_page = NULL;
-			}
-		}
-	}
-
-	spin_lock(&info->lock);
-	shmem_recalc_inode(inode);
-	entry = shmem_swp_alloc(info, idx, sgp, gfp);
-	if (IS_ERR(entry)) {
-		spin_unlock(&info->lock);
-		error = PTR_ERR(entry);
-		goto out;
-	}
-	swap = *entry;
-=======
 	info = SHMEM_I(inode);
 	sbinfo = SHMEM_SB(inode->i_sb);
->>>>>>> 879ebd08
 
 	if (swap.val) {
 		/* Look it up and read it in.. */
@@ -1077,9 +1039,6 @@
 			goto decused;
 		}
 
-<<<<<<< HEAD
- 		info->flags |= SHMEM_PAGEIN;
-=======
 		SetPageSwapBacked(page);
 		__set_page_locked(page);
 		error = mem_cgroup_cache_charge(page, current->mm,
@@ -1092,13 +1051,11 @@
 		lru_cache_add_anon(page);
 
 		spin_lock(&info->lock);
->>>>>>> 879ebd08
 		info->alloced++;
 		inode->i_blocks += BLOCKS_PER_PAGE;
 		shmem_recalc_inode(inode);
 		spin_unlock(&info->lock);
 
-<<<<<<< HEAD
 		/*
 		 * Let SGP_WRITE caller clear ends if write does not fill page
 		 */
@@ -1109,19 +1066,6 @@
 		}
 		if (sgp == SGP_DIRTY)
 			set_page_dirty(page);
-
-	} else {
-		shmem_swp_unmap(entry);
-		spin_unlock(&info->lock);
-		error = -ENOMEM;
-		goto out;
-=======
-		clear_highpage(page);
-		flush_dcache_page(page);
-		SetPageUptodate(page);
-		if (sgp == SGP_DIRTY)
-			set_page_dirty(page);
->>>>>>> 879ebd08
 	}
 done:
 	/* Perhaps the file has been truncated since we checked */
