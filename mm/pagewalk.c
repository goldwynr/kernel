--- conflicted
+++ resolved
@@ -156,7 +156,6 @@
 	pgd_t *pgd;
 	unsigned long next;
 	int err = 0;
-	struct vm_area_struct *vma;
 
 	if (addr >= end)
 		return err;
@@ -170,26 +169,16 @@
 
 		next = pgd_addr_end(addr, end);
 
-<<<<<<< HEAD
-		/* skip hugetlb vma to avoid hugepage PMD being cleared
-		 * in pmd_none_or_clear_bad(). */
-=======
 #ifdef CONFIG_HUGETLB_PAGE
 		/*
 		 * handle hugetlb vma individually because pagetable walk for
 		 * the hugetlb page is dependent on the architecture and
 		 * we can't handled it in the same manner as non-huge pages.
 		 */
->>>>>>> 02f8c6ae
 		vma = find_vma(walk->mm, addr);
 		if (vma && is_vm_hugetlb_page(vma)) {
 			if (vma->vm_end < next)
 				next = vma->vm_end;
-<<<<<<< HEAD
-			continue;
-		}
-
-=======
 			/*
 			 * Hugepage is very tightly coupled with vma, so
 			 * walk through hugetlb entries within a given vma.
@@ -201,7 +190,6 @@
 			continue;
 		}
 #endif
->>>>>>> 02f8c6ae
 		if (pgd_none_or_clear_bad(pgd)) {
 			if (walk->pte_hole)
 				err = walk->pte_hole(addr, next, walk);
