#include <linux/mm.h>
#include <linux/mmzone.h>
#include <linux/bootmem.h>
#include <linux/bit_spinlock.h>
#include <linux/page_cgroup.h>
#include <linux/hash.h>
#include <linux/slab.h>
#include <linux/memory.h>
#include <linux/vmalloc.h>
#include <linux/cgroup.h>
#include <linux/swapops.h>
#include <linux/kmemleak.h>

static void __meminit init_page_cgroup(struct page_cgroup *pc, unsigned long id)
{
	pc->flags = 0;
	set_page_cgroup_array_id(pc, id);
	pc->mem_cgroup = NULL;
	INIT_LIST_HEAD(&pc->lru);
}
static unsigned long total_usage;

#if !defined(CONFIG_SPARSEMEM)


void __meminit pgdat_page_cgroup_init(struct pglist_data *pgdat)
{
	pgdat->node_page_cgroup = NULL;
}

struct page_cgroup *lookup_page_cgroup(struct page *page)
{
	unsigned long pfn = page_to_pfn(page);
	unsigned long offset;
	struct page_cgroup *base;

	base = NODE_DATA(page_to_nid(page))->node_page_cgroup;
	if (unlikely(!base))
		return NULL;

	offset = pfn - NODE_DATA(page_to_nid(page))->node_start_pfn;
	return base + offset;
}

struct page *lookup_cgroup_page(struct page_cgroup *pc)
{
	unsigned long pfn;
	struct page *page;
	pg_data_t *pgdat;

	pgdat = NODE_DATA(page_cgroup_array_id(pc));
	pfn = pc - pgdat->node_page_cgroup + pgdat->node_start_pfn;
	page = pfn_to_page(pfn);
	VM_BUG_ON(pc != lookup_page_cgroup(page));
	return page;
}

static int __init alloc_node_page_cgroup(int nid)
{
	struct page_cgroup *base, *pc;
	unsigned long table_size;
	unsigned long start_pfn, nr_pages, index;

	start_pfn = NODE_DATA(nid)->node_start_pfn;
	nr_pages = NODE_DATA(nid)->node_spanned_pages;

	if (!nr_pages)
		return 0;

	table_size = sizeof(struct page_cgroup) * nr_pages;

	base = __alloc_bootmem_node_nopanic(NODE_DATA(nid),
			table_size, PAGE_SIZE, __pa(MAX_DMA_ADDRESS));
	if (!base)
		return -ENOMEM;
	for (index = 0; index < nr_pages; index++) {
		pc = base + index;
		init_page_cgroup(pc, nid);
	}
	NODE_DATA(nid)->node_page_cgroup = base;
	total_usage += table_size;
	return 0;
}

static void disable_cgroup_if_low_lowmem(void)
{
	/*
	 * disable memcg on x86 PAE boxes with more than 8G of memory in a node
	 * memcg structures don't fit in the lowmem there
	 */
#if CONFIG_X86_32 && CONFIG_X86_PAE
	int nid;

	for_each_online_node(nid) {
		unsigned long nr_pages = NODE_DATA(nid)->node_spanned_pages;
		if (nr_pages >= (8UL << (30 - PAGE_SHIFT))) {
			printk(KERN_ERR "%s: node %d has more than 8G of "
					"memory. Disabling memory cgroups.\n",
					__func__, nid);
			mem_cgroup_subsys.disabled = 1;
			return;
		}
	}
#endif
}

void __init page_cgroup_init_flatmem(void)
{

	int nid, fail;

	disable_cgroup_if_low_lowmem();

	if (mem_cgroup_disabled())
		return;

	for_each_online_node(nid)  {
		fail = alloc_node_page_cgroup(nid);
		if (fail)
			goto fail;
	}
	printk(KERN_INFO "allocated %ld bytes of page_cgroup\n", total_usage);
	printk(KERN_INFO "please try 'cgroup_disable=memory' option if you"
	" don't want memory cgroups\n");
	return;
fail:
	printk(KERN_CRIT "allocation of page_cgroup failed.\n");
	printk(KERN_CRIT "please try 'cgroup_disable=memory' boot option\n");
	panic("Out of memory");
}

#else /* CONFIG_FLAT_NODE_MEM_MAP */

struct page_cgroup *lookup_page_cgroup(struct page *page)
{
	unsigned long pfn = page_to_pfn(page);
	struct mem_section *section = __pfn_to_section(pfn);

	if (!section->page_cgroup)
		return NULL;
	return section->page_cgroup + pfn;
}

<<<<<<< HEAD
static void *__meminit alloc_page_cgroup(size_t size, int nid)
{
	void *addr = NULL;

	addr = alloc_pages_exact_nid(nid, size, GFP_KERNEL | __GFP_NOWARN);
	if (addr)
		return addr;

	if (node_state(nid, N_HIGH_MEMORY))
		addr = vmalloc_node(size, nid);
	else
		addr = vmalloc(size);

	return addr;
}

static void free_page_cgroup(void *addr)
{
	if (is_vmalloc_addr(addr)) {
		vfree(addr);
	} else {
		struct page *page = virt_to_page(addr);
		if (!PageReserved(page)) { /* Is bootmem ? */
			size_t table_size =
				sizeof(struct page_cgroup) * PAGES_PER_SECTION;
			free_pages_exact(addr, table_size);
		}
	}
}

struct page *lookup_cgroup_page(struct page_cgroup *pc)
{
	struct mem_section *section;
	struct page *page;
	unsigned long nr;

	nr = page_cgroup_array_id(pc);
	section = __nr_to_section(nr);
	page = pfn_to_page(pc - section->page_cgroup);
	VM_BUG_ON(pc != lookup_page_cgroup(page));
	return page;
}

static int __meminit init_section_page_cgroup(unsigned long pfn, int nid)
{
	struct mem_section *section = __pfn_to_section(pfn);
	struct page_cgroup *base, *pc;
=======
struct page *lookup_cgroup_page(struct page_cgroup *pc)
{
	struct mem_section *section;
	struct page *page;
	unsigned long nr;

	nr = page_cgroup_array_id(pc);
	section = __nr_to_section(nr);
	page = pfn_to_page(pc - section->page_cgroup);
	VM_BUG_ON(pc != lookup_page_cgroup(page));
	return page;
}

static void *__meminit alloc_page_cgroup(size_t size, int nid)
{
	void *addr = NULL;

	addr = alloc_pages_exact_nid(nid, size, GFP_KERNEL | __GFP_NOWARN);
	if (addr)
		return addr;

	if (node_state(nid, N_HIGH_MEMORY))
		addr = vmalloc_node(size, nid);
	else
		addr = vmalloc(size);

	return addr;
}

#ifdef CONFIG_MEMORY_HOTPLUG
static void free_page_cgroup(void *addr)
{
	if (is_vmalloc_addr(addr)) {
		vfree(addr);
	} else {
		struct page *page = virt_to_page(addr);
		size_t table_size =
			sizeof(struct page_cgroup) * PAGES_PER_SECTION;

		BUG_ON(PageReserved(page));
		free_pages_exact(addr, table_size);
	}
}
#endif

static int __meminit init_section_page_cgroup(unsigned long pfn, int nid)
{
	struct page_cgroup *base, *pc;
	struct mem_section *section;
>>>>>>> 02f8c6ae
	unsigned long table_size;
	unsigned long nr;
	int index;

	nr = pfn_to_section_nr(pfn);
	section = __nr_to_section(nr);

	if (section->page_cgroup)
		return 0;

	table_size = sizeof(struct page_cgroup) * PAGES_PER_SECTION;
	base = alloc_page_cgroup(table_size, nid);
<<<<<<< HEAD
=======

	/*
	 * The value stored in section->page_cgroup is (base - pfn)
	 * and it does not point to the memory block allocated above,
	 * causing kmemleak false positives.
	 */
	kmemleak_not_leak(base);
>>>>>>> 02f8c6ae

	if (!base) {
		printk(KERN_ERR "page cgroup allocation failure\n");
		return -ENOMEM;
	}

	for (index = 0; index < PAGES_PER_SECTION; index++) {
		pc = base + index;
		init_page_cgroup(pc, nr);
	}
	/*
	 * The passed "pfn" may not be aligned to SECTION.  For the calculation
	 * we need to apply a mask.
	 */
	pfn &= PAGE_SECTION_MASK;
	section->page_cgroup = base - pfn;
	total_usage += table_size;
	return 0;
}
#ifdef CONFIG_MEMORY_HOTPLUG
void __free_page_cgroup(unsigned long pfn)
{
	struct mem_section *ms;
	struct page_cgroup *base;

	ms = __pfn_to_section(pfn);
	if (!ms || !ms->page_cgroup)
		return;
	base = ms->page_cgroup + pfn;
	free_page_cgroup(base);
	ms->page_cgroup = NULL;
}

int __meminit online_page_cgroup(unsigned long start_pfn,
			unsigned long nr_pages,
			int nid)
{
	unsigned long start, end, pfn;
	int fail = 0;

	start = start_pfn & ~(PAGES_PER_SECTION - 1);
	end = ALIGN(start_pfn + nr_pages, PAGES_PER_SECTION);

	if (nid == -1) {
		/*
		 * In this case, "nid" already exists and contains valid memory.
		 * "start_pfn" passed to us is a pfn which is an arg for
		 * online__pages(), and start_pfn should exist.
		 */
		nid = pfn_to_nid(start_pfn);
		VM_BUG_ON(!node_state(nid, N_ONLINE));
	}

	for (pfn = start; !fail && pfn < end; pfn += PAGES_PER_SECTION) {
		if (!pfn_present(pfn))
			continue;
		fail = init_section_page_cgroup(pfn, nid);
	}
	if (!fail)
		return 0;

	/* rollback */
	for (pfn = start; pfn < end; pfn += PAGES_PER_SECTION)
		__free_page_cgroup(pfn);

	return -ENOMEM;
}

int __meminit offline_page_cgroup(unsigned long start_pfn,
		unsigned long nr_pages, int nid)
{
	unsigned long start, end, pfn;

	start = start_pfn & ~(PAGES_PER_SECTION - 1);
	end = ALIGN(start_pfn + nr_pages, PAGES_PER_SECTION);

	for (pfn = start; pfn < end; pfn += PAGES_PER_SECTION)
		__free_page_cgroup(pfn);
	return 0;

}

static int __meminit page_cgroup_callback(struct notifier_block *self,
			       unsigned long action, void *arg)
{
	struct memory_notify *mn = arg;
	int ret = 0;
	switch (action) {
	case MEM_GOING_ONLINE:
		ret = online_page_cgroup(mn->start_pfn,
				   mn->nr_pages, mn->status_change_nid);
		break;
	case MEM_OFFLINE:
		offline_page_cgroup(mn->start_pfn,
				mn->nr_pages, mn->status_change_nid);
		break;
	case MEM_CANCEL_ONLINE:
	case MEM_GOING_OFFLINE:
		break;
	case MEM_ONLINE:
	case MEM_CANCEL_OFFLINE:
		break;
	}

	return notifier_from_errno(ret);
}

#endif

void __init page_cgroup_init(void)
{
	unsigned long pfn;
	int nid;

	if (mem_cgroup_disabled())
		return;

	for_each_node_state(nid, N_HIGH_MEMORY) {
		unsigned long start_pfn, end_pfn;

		start_pfn = node_start_pfn(nid);
		end_pfn = node_end_pfn(nid);
		/*
		 * start_pfn and end_pfn may not be aligned to SECTION and the
		 * page->flags of out of node pages are not initialized.  So we
		 * scan [start_pfn, the biggest section's pfn < end_pfn) here.
		 */
		for (pfn = start_pfn;
		     pfn < end_pfn;
                     pfn = ALIGN(pfn + 1, PAGES_PER_SECTION)) {

			if (!pfn_valid(pfn))
				continue;
			/*
			 * Nodes's pfns can be overlapping.
			 * We know some arch can have a nodes layout such as
			 * -------------pfn-------------->
			 * N0 | N1 | N2 | N0 | N1 | N2|....
			 */
			if (pfn_to_nid(pfn) != nid)
				continue;
			if (init_section_page_cgroup(pfn, nid))
				goto oom;
		}
	}
	hotplug_memory_notifier(page_cgroup_callback, 0);
	printk(KERN_INFO "allocated %ld bytes of page_cgroup\n", total_usage);
	printk(KERN_INFO "please try 'cgroup_disable=memory' option if you "
			 "don't want memory cgroups\n");
	return;
oom:
	printk(KERN_CRIT "try 'cgroup_disable=memory' boot option\n");
	panic("Out of memory");
}

void __meminit pgdat_page_cgroup_init(struct pglist_data *pgdat)
{
	return;
}

#endif


#ifdef CONFIG_CGROUP_MEM_RES_CTLR_SWAP

static DEFINE_MUTEX(swap_cgroup_mutex);
struct swap_cgroup_ctrl {
	struct page **map;
	unsigned long length;
	spinlock_t	lock;
};

struct swap_cgroup_ctrl swap_cgroup_ctrl[MAX_SWAPFILES];

struct swap_cgroup {
	unsigned short		id;
};
#define SC_PER_PAGE	(PAGE_SIZE/sizeof(struct swap_cgroup))
#define SC_POS_MASK	(SC_PER_PAGE - 1)

/*
 * SwapCgroup implements "lookup" and "exchange" operations.
 * In typical usage, this swap_cgroup is accessed via memcg's charge/uncharge
 * against SwapCache. At swap_free(), this is accessed directly from swap.
 *
 * This means,
 *  - we have no race in "exchange" when we're accessed via SwapCache because
 *    SwapCache(and its swp_entry) is under lock.
 *  - When called via swap_free(), there is no user of this entry and no race.
 * Then, we don't need lock around "exchange".
 *
 * TODO: we can push these buffers out to HIGHMEM.
 */

/*
 * allocate buffer for swap_cgroup.
 */
static int swap_cgroup_prepare(int type)
{
	struct page *page;
	struct swap_cgroup_ctrl *ctrl;
	unsigned long idx, max;

	ctrl = &swap_cgroup_ctrl[type];

	for (idx = 0; idx < ctrl->length; idx++) {
		page = alloc_page(GFP_KERNEL | __GFP_ZERO);
		if (!page)
			goto not_enough_page;
		ctrl->map[idx] = page;
	}
	return 0;
not_enough_page:
	max = idx;
	for (idx = 0; idx < max; idx++)
		__free_page(ctrl->map[idx]);

	return -ENOMEM;
}

/**
 * swap_cgroup_cmpxchg - cmpxchg mem_cgroup's id for this swp_entry.
 * @end: swap entry to be cmpxchged
 * @old: old id
 * @new: new id
 *
 * Returns old id at success, 0 at failure.
 * (There is no mem_cgroup using 0 as its id)
 */
unsigned short swap_cgroup_cmpxchg(swp_entry_t ent,
					unsigned short old, unsigned short new)
{
	int type = swp_type(ent);
	unsigned long offset = swp_offset(ent);
	unsigned long idx = offset / SC_PER_PAGE;
	unsigned long pos = offset & SC_POS_MASK;
	struct swap_cgroup_ctrl *ctrl;
	struct page *mappage;
	struct swap_cgroup *sc;
	unsigned long flags;
	unsigned short retval;

	ctrl = &swap_cgroup_ctrl[type];

	mappage = ctrl->map[idx];
	sc = page_address(mappage);
	sc += pos;
	spin_lock_irqsave(&ctrl->lock, flags);
	retval = sc->id;
	if (retval == old)
		sc->id = new;
	else
		retval = 0;
	spin_unlock_irqrestore(&ctrl->lock, flags);
	return retval;
}

/**
 * swap_cgroup_record - record mem_cgroup for this swp_entry.
 * @ent: swap entry to be recorded into
 * @mem: mem_cgroup to be recorded
 *
 * Returns old value at success, 0 at failure.
 * (Of course, old value can be 0.)
 */
unsigned short swap_cgroup_record(swp_entry_t ent, unsigned short id)
{
	int type = swp_type(ent);
	unsigned long offset = swp_offset(ent);
	unsigned long idx = offset / SC_PER_PAGE;
	unsigned long pos = offset & SC_POS_MASK;
	struct swap_cgroup_ctrl *ctrl;
	struct page *mappage;
	struct swap_cgroup *sc;
	unsigned short old;
	unsigned long flags;

	ctrl = &swap_cgroup_ctrl[type];

	mappage = ctrl->map[idx];
	sc = page_address(mappage);
	sc += pos;
	spin_lock_irqsave(&ctrl->lock, flags);
	old = sc->id;
	sc->id = id;
	spin_unlock_irqrestore(&ctrl->lock, flags);

	return old;
}

/**
 * lookup_swap_cgroup - lookup mem_cgroup tied to swap entry
 * @ent: swap entry to be looked up.
 *
 * Returns CSS ID of mem_cgroup at success. 0 at failure. (0 is invalid ID)
 */
unsigned short lookup_swap_cgroup(swp_entry_t ent)
{
	int type = swp_type(ent);
	unsigned long offset = swp_offset(ent);
	unsigned long idx = offset / SC_PER_PAGE;
	unsigned long pos = offset & SC_POS_MASK;
	struct swap_cgroup_ctrl *ctrl;
	struct page *mappage;
	struct swap_cgroup *sc;
	unsigned short ret;

	ctrl = &swap_cgroup_ctrl[type];
	mappage = ctrl->map[idx];
	sc = page_address(mappage);
	sc += pos;
	ret = sc->id;
	return ret;
}

int swap_cgroup_swapon(int type, unsigned long max_pages)
{
	void *array;
	unsigned long array_size;
	unsigned long length;
	struct swap_cgroup_ctrl *ctrl;

	if (!do_swap_account)
		return 0;

	length = DIV_ROUND_UP(max_pages, SC_PER_PAGE);
	array_size = length * sizeof(void *);

	array = vmalloc(array_size);
	if (!array)
		goto nomem;

	memset(array, 0, array_size);
	ctrl = &swap_cgroup_ctrl[type];
	mutex_lock(&swap_cgroup_mutex);
	ctrl->length = length;
	ctrl->map = array;
	spin_lock_init(&ctrl->lock);
	if (swap_cgroup_prepare(type)) {
		/* memory shortage */
		ctrl->map = NULL;
		ctrl->length = 0;
		mutex_unlock(&swap_cgroup_mutex);
		vfree(array);
		goto nomem;
	}
	mutex_unlock(&swap_cgroup_mutex);

	return 0;
nomem:
	printk(KERN_INFO "couldn't allocate enough memory for swap_cgroup.\n");
	printk(KERN_INFO
		"swap_cgroup can be disabled by noswapaccount boot option\n");
	return -ENOMEM;
}

void swap_cgroup_swapoff(int type)
{
	struct page **map;
	unsigned long i, length;
	struct swap_cgroup_ctrl *ctrl;

	if (!do_swap_account)
		return;

	mutex_lock(&swap_cgroup_mutex);
	ctrl = &swap_cgroup_ctrl[type];
	map = ctrl->map;
	length = ctrl->length;
	ctrl->map = NULL;
	ctrl->length = 0;
	mutex_unlock(&swap_cgroup_mutex);

	if (map) {
		for (i = 0; i < length; i++) {
			struct page *page = map[i];
			if (page)
				__free_page(page);
		}
		vfree(map);
	}
}

#endif<|MERGE_RESOLUTION|>--- conflicted
+++ resolved
@@ -141,55 +141,6 @@
 	return section->page_cgroup + pfn;
 }
 
-<<<<<<< HEAD
-static void *__meminit alloc_page_cgroup(size_t size, int nid)
-{
-	void *addr = NULL;
-
-	addr = alloc_pages_exact_nid(nid, size, GFP_KERNEL | __GFP_NOWARN);
-	if (addr)
-		return addr;
-
-	if (node_state(nid, N_HIGH_MEMORY))
-		addr = vmalloc_node(size, nid);
-	else
-		addr = vmalloc(size);
-
-	return addr;
-}
-
-static void free_page_cgroup(void *addr)
-{
-	if (is_vmalloc_addr(addr)) {
-		vfree(addr);
-	} else {
-		struct page *page = virt_to_page(addr);
-		if (!PageReserved(page)) { /* Is bootmem ? */
-			size_t table_size =
-				sizeof(struct page_cgroup) * PAGES_PER_SECTION;
-			free_pages_exact(addr, table_size);
-		}
-	}
-}
-
-struct page *lookup_cgroup_page(struct page_cgroup *pc)
-{
-	struct mem_section *section;
-	struct page *page;
-	unsigned long nr;
-
-	nr = page_cgroup_array_id(pc);
-	section = __nr_to_section(nr);
-	page = pfn_to_page(pc - section->page_cgroup);
-	VM_BUG_ON(pc != lookup_page_cgroup(page));
-	return page;
-}
-
-static int __meminit init_section_page_cgroup(unsigned long pfn, int nid)
-{
-	struct mem_section *section = __pfn_to_section(pfn);
-	struct page_cgroup *base, *pc;
-=======
 struct page *lookup_cgroup_page(struct page_cgroup *pc)
 {
 	struct mem_section *section;
@@ -239,7 +190,6 @@
 {
 	struct page_cgroup *base, *pc;
 	struct mem_section *section;
->>>>>>> 02f8c6ae
 	unsigned long table_size;
 	unsigned long nr;
 	int index;
@@ -252,8 +202,6 @@
 
 	table_size = sizeof(struct page_cgroup) * PAGES_PER_SECTION;
 	base = alloc_page_cgroup(table_size, nid);
-<<<<<<< HEAD
-=======
 
 	/*
 	 * The value stored in section->page_cgroup is (base - pfn)
@@ -261,7 +209,6 @@
 	 * causing kmemleak false positives.
 	 */
 	kmemleak_not_leak(base);
->>>>>>> 02f8c6ae
 
 	if (!base) {
 		printk(KERN_ERR "page cgroup allocation failure\n");
