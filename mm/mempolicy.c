--- conflicted
+++ resolved
@@ -2390,11 +2390,7 @@
 
 				*mpol_new = *n->policy;
 				atomic_set(&mpol_new->refcnt, 1);
-<<<<<<< HEAD
-				sp_node_init(n_new, n->end, end, mpol_new);
-=======
 				sp_node_init(n_new, end, n->end, mpol_new);
->>>>>>> 8ca7cd1b
 				n->end = start;
 				sp_insert(sp, n_new);
 				n_new = NULL;
