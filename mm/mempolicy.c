/*
 * Simple NUMA memory policy for the Linux kernel.
 *
 * Copyright 2003,2004 Andi Kleen, SuSE Labs.
 * (C) Copyright 2005 Christoph Lameter, Silicon Graphics, Inc.
 * Subject to the GNU Public License, version 2.
 *
 * NUMA policy allows the user to give hints in which node(s) memory should
 * be allocated.
 *
 * Support four policies per VMA and per process:
 *
 * The VMA policy has priority over the process policy for a page fault.
 *
 * interleave     Allocate memory interleaved over a set of nodes,
 *                with normal fallback if it fails.
 *                For VMA based allocations this interleaves based on the
 *                offset into the backing object or offset into the mapping
 *                for anonymous memory. For process policy an process counter
 *                is used.
 *
 * bind           Only allocate memory on a specific set of nodes,
 *                no fallback.
 *                FIXME: memory is allocated starting with the first node
 *                to the last. It would be better if bind would truly restrict
 *                the allocation to memory nodes instead
 *
 * preferred       Try a specific node first before normal fallback.
 *                As a special case NUMA_NO_NODE here means do the allocation
 *                on the local CPU. This is normally identical to default,
 *                but useful to set in a VMA when you have a non default
 *                process policy.
 *
 * default        Allocate on the local node first, or when on a VMA
 *                use the process policy. This is what Linux always did
 *		  in a NUMA aware kernel and still does by, ahem, default.
 *
 * The process policy is applied for most non interrupt memory allocations
 * in that process' context. Interrupts ignore the policies and always
 * try to allocate on the local CPU. The VMA policy is only applied for memory
 * allocations for a VMA in the VM.
 *
 * Currently there are a few corner cases in swapping where the policy
 * is not applied, but the majority should be handled. When process policy
 * is used it is not remembered over swap outs/swap ins.
 *
 * Only the highest zone in the zone hierarchy gets policied. Allocations
 * requesting a lower zone just use default policy. This implies that
 * on systems with highmem kernel lowmem allocation don't get policied.
 * Same with GFP_DMA allocations.
 *
 * For shmfs/tmpfs/hugetlbfs shared memory the policy is shared between
 * all users and remembered even when nobody has memory mapped.
 */

/* Notebook:
   fix mmap readahead to honour policy and enable policy for any page cache
   object
   statistics for bigpages
   global policy for page cache? currently it uses process policy. Requires
   first item above.
   handle mremap for shared memory (currently ignored for the policy)
   grows down?
   make bind policy root only? It can trigger oom much faster and the
   kernel is not always grateful with that.
*/

#include <linux/mempolicy.h>
#include <linux/mm.h>
#include <linux/highmem.h>
#include <linux/hugetlb.h>
#include <linux/kernel.h>
#include <linux/sched.h>
#include <linux/nodemask.h>
#include <linux/cpuset.h>
#include <linux/slab.h>
#include <linux/string.h>
#include <linux/export.h>
#include <linux/nsproxy.h>
#include <linux/interrupt.h>
#include <linux/init.h>
#include <linux/compat.h>
#include <linux/swap.h>
#include <linux/seq_file.h>
#include <linux/proc_fs.h>
#include <linux/migrate.h>
#include <linux/ksm.h>
#include <linux/rmap.h>
#include <linux/security.h>
#include <linux/syscalls.h>
#include <linux/ctype.h>
#include <linux/mm_inline.h>
#include <linux/mmu_notifier.h>

#include <asm/tlbflush.h>
#include <asm/uaccess.h>
#include <linux/random.h>

#include "internal.h"

/* Internal flags */
#define MPOL_MF_DISCONTIG_OK (MPOL_MF_INTERNAL << 0)	/* Skip checks for continuous vmas */
#define MPOL_MF_INVERT (MPOL_MF_INTERNAL << 1)		/* Invert check for nodemask */

static struct kmem_cache *policy_cache;
static struct kmem_cache *sn_cache;

/* Highest zone. An specific allocation for a zone below that is not
   policied. */
enum zone_type policy_zone = 0;

/*
 * run-time system-wide default policy => local allocation
 */
static struct mempolicy default_policy = {
	.refcnt = ATOMIC_INIT(1), /* never free it */
	.mode = MPOL_PREFERRED,
	.flags = MPOL_F_LOCAL,
};

static struct mempolicy preferred_node_policy[MAX_NUMNODES];

static struct mempolicy *get_task_policy(struct task_struct *p)
{
	struct mempolicy *pol = p->mempolicy;

	if (!pol) {
		int node = numa_node_id();

		if (node != NUMA_NO_NODE) {
			pol = &preferred_node_policy[node];
			/*
			 * preferred_node_policy is not initialised early in
			 * boot
			 */
			if (!pol->mode)
				pol = NULL;
		}
	}

	return pol;
}

static const struct mempolicy_operations {
	int (*create)(struct mempolicy *pol, const nodemask_t *nodes);
	/*
	 * If read-side task has no lock to protect task->mempolicy, write-side
	 * task will rebind the task->mempolicy by two step. The first step is
	 * setting all the newly nodes, and the second step is cleaning all the
	 * disallowed nodes. In this way, we can avoid finding no node to alloc
	 * page.
	 * If we have a lock to protect task->mempolicy in read-side, we do
	 * rebind directly.
	 *
	 * step:
	 * 	MPOL_REBIND_ONCE - do rebind work at once
	 * 	MPOL_REBIND_STEP1 - set all the newly nodes
	 * 	MPOL_REBIND_STEP2 - clean all the disallowed nodes
	 */
	void (*rebind)(struct mempolicy *pol, const nodemask_t *nodes,
			enum mpol_rebind_step step);
} mpol_ops[MPOL_MAX];

/* Check that the nodemask contains at least one populated zone */
static int is_valid_nodemask(const nodemask_t *nodemask)
{
	return nodes_intersects(*nodemask, node_states[N_MEMORY]);
}

static inline int mpol_store_user_nodemask(const struct mempolicy *pol)
{
	return pol->flags & MPOL_MODE_FLAGS;
}

static void mpol_relative_nodemask(nodemask_t *ret, const nodemask_t *orig,
				   const nodemask_t *rel)
{
	nodemask_t tmp;
	nodes_fold(tmp, *orig, nodes_weight(*rel));
	nodes_onto(*ret, tmp, *rel);
}

static int mpol_new_interleave(struct mempolicy *pol, const nodemask_t *nodes)
{
	if (nodes_empty(*nodes))
		return -EINVAL;
	pol->v.nodes = *nodes;
	return 0;
}

static int mpol_new_preferred(struct mempolicy *pol, const nodemask_t *nodes)
{
	if (!nodes)
		pol->flags |= MPOL_F_LOCAL;	/* local allocation */
	else if (nodes_empty(*nodes))
		return -EINVAL;			/*  no allowed nodes */
	else
		pol->v.preferred_node = first_node(*nodes);
	return 0;
}

static int mpol_new_bind(struct mempolicy *pol, const nodemask_t *nodes)
{
	if (!is_valid_nodemask(nodes))
		return -EINVAL;
	pol->v.nodes = *nodes;
	return 0;
}

/*
 * mpol_set_nodemask is called after mpol_new() to set up the nodemask, if
 * any, for the new policy.  mpol_new() has already validated the nodes
 * parameter with respect to the policy mode and flags.  But, we need to
 * handle an empty nodemask with MPOL_PREFERRED here.
 *
 * Must be called holding task's alloc_lock to protect task's mems_allowed
 * and mempolicy.  May also be called holding the mmap_semaphore for write.
 */
static int mpol_set_nodemask(struct mempolicy *pol,
		     const nodemask_t *nodes, struct nodemask_scratch *nsc)
{
	int ret;

	/* if mode is MPOL_DEFAULT, pol is NULL. This is right. */
	if (pol == NULL)
		return 0;
	/* Check N_MEMORY */
	nodes_and(nsc->mask1,
		  cpuset_current_mems_allowed, node_states[N_MEMORY]);

	VM_BUG_ON(!nodes);
	if (pol->mode == MPOL_PREFERRED && nodes_empty(*nodes))
		nodes = NULL;	/* explicit local allocation */
	else {
		if (pol->flags & MPOL_F_RELATIVE_NODES)
			mpol_relative_nodemask(&nsc->mask2, nodes,&nsc->mask1);
		else
			nodes_and(nsc->mask2, *nodes, nsc->mask1);

		if (mpol_store_user_nodemask(pol))
			pol->w.user_nodemask = *nodes;
		else
			pol->w.cpuset_mems_allowed =
						cpuset_current_mems_allowed;
	}

	if (nodes)
		ret = mpol_ops[pol->mode].create(pol, &nsc->mask2);
	else
		ret = mpol_ops[pol->mode].create(pol, NULL);
	return ret;
}

/*
 * This function just creates a new policy, does some check and simple
 * initialization. You must invoke mpol_set_nodemask() to set nodes.
 */
static struct mempolicy *mpol_new(unsigned short mode, unsigned short flags,
				  nodemask_t *nodes)
{
	struct mempolicy *policy;

	pr_debug("setting mode %d flags %d nodes[0] %lx\n",
		 mode, flags, nodes ? nodes_addr(*nodes)[0] : NUMA_NO_NODE);

	if (mode == MPOL_DEFAULT) {
		if (nodes && !nodes_empty(*nodes))
			return ERR_PTR(-EINVAL);
		return NULL;
	}
	VM_BUG_ON(!nodes);

	/*
	 * MPOL_PREFERRED cannot be used with MPOL_F_STATIC_NODES or
	 * MPOL_F_RELATIVE_NODES if the nodemask is empty (local allocation).
	 * All other modes require a valid pointer to a non-empty nodemask.
	 */
	if (mode == MPOL_PREFERRED) {
		if (nodes_empty(*nodes)) {
			if (((flags & MPOL_F_STATIC_NODES) ||
			     (flags & MPOL_F_RELATIVE_NODES)))
				return ERR_PTR(-EINVAL);
		}
	} else if (mode == MPOL_LOCAL) {
		if (!nodes_empty(*nodes))
			return ERR_PTR(-EINVAL);
		mode = MPOL_PREFERRED;
	} else if (nodes_empty(*nodes))
		return ERR_PTR(-EINVAL);
	policy = kmem_cache_alloc(policy_cache, GFP_KERNEL);
	if (!policy)
		return ERR_PTR(-ENOMEM);
	atomic_set(&policy->refcnt, 1);
	policy->mode = mode;
	policy->flags = flags;

	return policy;
}

/* Slow path of a mpol destructor. */
void __mpol_put(struct mempolicy *p)
{
	if (!atomic_dec_and_test(&p->refcnt))
		return;
	kmem_cache_free(policy_cache, p);
}

static void mpol_rebind_default(struct mempolicy *pol, const nodemask_t *nodes,
				enum mpol_rebind_step step)
{
}

/*
 * step:
 * 	MPOL_REBIND_ONCE  - do rebind work at once
 * 	MPOL_REBIND_STEP1 - set all the newly nodes
 * 	MPOL_REBIND_STEP2 - clean all the disallowed nodes
 */
static void mpol_rebind_nodemask(struct mempolicy *pol, const nodemask_t *nodes,
				 enum mpol_rebind_step step)
{
	nodemask_t tmp;

	if (pol->flags & MPOL_F_STATIC_NODES)
		nodes_and(tmp, pol->w.user_nodemask, *nodes);
	else if (pol->flags & MPOL_F_RELATIVE_NODES)
		mpol_relative_nodemask(&tmp, &pol->w.user_nodemask, nodes);
	else {
		/*
		 * if step == 1, we use ->w.cpuset_mems_allowed to cache the
		 * result
		 */
		if (step == MPOL_REBIND_ONCE || step == MPOL_REBIND_STEP1) {
			nodes_remap(tmp, pol->v.nodes,
					pol->w.cpuset_mems_allowed, *nodes);
			pol->w.cpuset_mems_allowed = step ? tmp : *nodes;
		} else if (step == MPOL_REBIND_STEP2) {
			tmp = pol->w.cpuset_mems_allowed;
			pol->w.cpuset_mems_allowed = *nodes;
		} else
			BUG();
	}

	if (nodes_empty(tmp))
		tmp = *nodes;

	if (step == MPOL_REBIND_STEP1)
		nodes_or(pol->v.nodes, pol->v.nodes, tmp);
	else if (step == MPOL_REBIND_ONCE || step == MPOL_REBIND_STEP2)
		pol->v.nodes = tmp;
	else
		BUG();

	if (!node_isset(current->il_next, tmp)) {
		current->il_next = next_node(current->il_next, tmp);
		if (current->il_next >= MAX_NUMNODES)
			current->il_next = first_node(tmp);
		if (current->il_next >= MAX_NUMNODES)
			current->il_next = numa_node_id();
	}
}

static void mpol_rebind_preferred(struct mempolicy *pol,
				  const nodemask_t *nodes,
				  enum mpol_rebind_step step)
{
	nodemask_t tmp;

	if (pol->flags & MPOL_F_STATIC_NODES) {
		int node = first_node(pol->w.user_nodemask);

		if (node_isset(node, *nodes)) {
			pol->v.preferred_node = node;
			pol->flags &= ~MPOL_F_LOCAL;
		} else
			pol->flags |= MPOL_F_LOCAL;
	} else if (pol->flags & MPOL_F_RELATIVE_NODES) {
		mpol_relative_nodemask(&tmp, &pol->w.user_nodemask, nodes);
		pol->v.preferred_node = first_node(tmp);
	} else if (!(pol->flags & MPOL_F_LOCAL)) {
		pol->v.preferred_node = node_remap(pol->v.preferred_node,
						   pol->w.cpuset_mems_allowed,
						   *nodes);
		pol->w.cpuset_mems_allowed = *nodes;
	}
}

/*
 * mpol_rebind_policy - Migrate a policy to a different set of nodes
 *
 * If read-side task has no lock to protect task->mempolicy, write-side
 * task will rebind the task->mempolicy by two step. The first step is
 * setting all the newly nodes, and the second step is cleaning all the
 * disallowed nodes. In this way, we can avoid finding no node to alloc
 * page.
 * If we have a lock to protect task->mempolicy in read-side, we do
 * rebind directly.
 *
 * step:
 * 	MPOL_REBIND_ONCE  - do rebind work at once
 * 	MPOL_REBIND_STEP1 - set all the newly nodes
 * 	MPOL_REBIND_STEP2 - clean all the disallowed nodes
 */
static void mpol_rebind_policy(struct mempolicy *pol, const nodemask_t *newmask,
				enum mpol_rebind_step step)
{
	if (!pol)
		return;
	if (!mpol_store_user_nodemask(pol) && step == MPOL_REBIND_ONCE &&
	    nodes_equal(pol->w.cpuset_mems_allowed, *newmask))
		return;

	if (step == MPOL_REBIND_STEP1 && (pol->flags & MPOL_F_REBINDING))
		return;

	if (step == MPOL_REBIND_STEP2 && !(pol->flags & MPOL_F_REBINDING))
		BUG();

	if (step == MPOL_REBIND_STEP1)
		pol->flags |= MPOL_F_REBINDING;
	else if (step == MPOL_REBIND_STEP2)
		pol->flags &= ~MPOL_F_REBINDING;
	else if (step >= MPOL_REBIND_NSTEP)
		BUG();

	mpol_ops[pol->mode].rebind(pol, newmask, step);
}

/*
 * Wrapper for mpol_rebind_policy() that just requires task
 * pointer, and updates task mempolicy.
 *
 * Called with task's alloc_lock held.
 */

void mpol_rebind_task(struct task_struct *tsk, const nodemask_t *new,
			enum mpol_rebind_step step)
{
	mpol_rebind_policy(tsk->mempolicy, new, step);
}

/*
 * Rebind each vma in mm to new nodemask.
 *
 * Call holding a reference to mm.  Takes mm->mmap_sem during call.
 */

void mpol_rebind_mm(struct mm_struct *mm, nodemask_t *new)
{
	struct vm_area_struct *vma;

	down_write(&mm->mmap_sem);
	for (vma = mm->mmap; vma; vma = vma->vm_next)
		mpol_rebind_policy(vma->vm_policy, new, MPOL_REBIND_ONCE);
	up_write(&mm->mmap_sem);
}

static const struct mempolicy_operations mpol_ops[MPOL_MAX] = {
	[MPOL_DEFAULT] = {
		.rebind = mpol_rebind_default,
	},
	[MPOL_INTERLEAVE] = {
		.create = mpol_new_interleave,
		.rebind = mpol_rebind_nodemask,
	},
	[MPOL_PREFERRED] = {
		.create = mpol_new_preferred,
		.rebind = mpol_rebind_preferred,
	},
	[MPOL_BIND] = {
		.create = mpol_new_bind,
		.rebind = mpol_rebind_nodemask,
	},
};

static void migrate_page_add(struct page *page, struct list_head *pagelist,
				unsigned long flags);

/*
 * Scan through pages checking if pages follow certain conditions,
 * and move them to the pagelist if they do.
 */
static int queue_pages_pte_range(struct vm_area_struct *vma, pmd_t *pmd,
		unsigned long addr, unsigned long end,
		const nodemask_t *nodes, unsigned long flags,
		void *private)
{
	pte_t *orig_pte;
	pte_t *pte;
	spinlock_t *ptl;

	orig_pte = pte = pte_offset_map_lock(vma->vm_mm, pmd, addr, &ptl);
	do {
		struct page *page;
		int nid;

		if (!pte_present(*pte))
			continue;
		page = vm_normal_page(vma, addr, *pte);
		if (!page)
			continue;
		/*
		 * vm_normal_page() filters out zero pages, but there might
		 * still be PageReserved pages to skip, perhaps in a VDSO.
		 */
		if (PageReserved(page))
			continue;
		nid = page_to_nid(page);
		if (node_isset(nid, *nodes) == !!(flags & MPOL_MF_INVERT))
			continue;

		if (flags & (MPOL_MF_MOVE | MPOL_MF_MOVE_ALL))
			migrate_page_add(page, private, flags);
		else
			break;
	} while (pte++, addr += PAGE_SIZE, addr != end);
	pte_unmap_unlock(orig_pte, ptl);
	return addr != end;
}

static void queue_pages_hugetlb_pmd_range(struct vm_area_struct *vma,
		pmd_t *pmd, const nodemask_t *nodes, unsigned long flags,
				    void *private)
{
#ifdef CONFIG_HUGETLB_PAGE
	int nid;
	struct page *page;
	spinlock_t *ptl;
	pte_t entry;

	ptl = huge_pte_lock(hstate_vma(vma), vma->vm_mm, (pte_t *)pmd);
	entry = huge_ptep_get((pte_t *)pmd);
	if (!pte_present(entry))
		goto unlock;
	page = pte_page(entry);
	nid = page_to_nid(page);
	if (node_isset(nid, *nodes) == !!(flags & MPOL_MF_INVERT))
		goto unlock;
	/* With MPOL_MF_MOVE, we migrate only unshared hugepage. */
	if (flags & (MPOL_MF_MOVE_ALL) ||
	    (flags & MPOL_MF_MOVE && page_mapcount(page) == 1))
		isolate_huge_page(page, private);
unlock:
	spin_unlock(ptl);
#else
	BUG();
#endif
}

static inline int queue_pages_pmd_range(struct vm_area_struct *vma, pud_t *pud,
		unsigned long addr, unsigned long end,
		const nodemask_t *nodes, unsigned long flags,
		void *private)
{
	pmd_t *pmd;
	unsigned long next;

	pmd = pmd_offset(pud, addr);
	do {
		next = pmd_addr_end(addr, end);
		if (!pmd_present(*pmd))
			continue;
		if (pmd_huge(*pmd) && is_vm_hugetlb_page(vma)) {
			queue_pages_hugetlb_pmd_range(vma, pmd, nodes,
						flags, private);
			continue;
		}
		split_huge_page_pmd(vma, addr, pmd);
		if (pmd_none_or_trans_huge_or_clear_bad(pmd))
			continue;
		if (queue_pages_pte_range(vma, pmd, addr, next, nodes,
				    flags, private))
			return -EIO;
	} while (pmd++, addr = next, addr != end);
	return 0;
}

static inline int queue_pages_pud_range(struct vm_area_struct *vma, pgd_t *pgd,
		unsigned long addr, unsigned long end,
		const nodemask_t *nodes, unsigned long flags,
		void *private)
{
	pud_t *pud;
	unsigned long next;

	pud = pud_offset(pgd, addr);
	do {
		next = pud_addr_end(addr, end);
		if (pud_huge(*pud) && is_vm_hugetlb_page(vma))
			continue;
		if (pud_none_or_clear_bad(pud))
			continue;
		if (queue_pages_pmd_range(vma, pud, addr, next, nodes,
				    flags, private))
			return -EIO;
	} while (pud++, addr = next, addr != end);
	return 0;
}

static inline int queue_pages_pgd_range(struct vm_area_struct *vma,
		unsigned long addr, unsigned long end,
		const nodemask_t *nodes, unsigned long flags,
		void *private)
{
	pgd_t *pgd;
	unsigned long next;

	pgd = pgd_offset(vma->vm_mm, addr);
	do {
		next = pgd_addr_end(addr, end);
		if (pgd_none_or_clear_bad(pgd))
			continue;
		if (queue_pages_pud_range(vma, pgd, addr, next, nodes,
				    flags, private))
			return -EIO;
	} while (pgd++, addr = next, addr != end);
	return 0;
}

#ifdef CONFIG_NUMA_BALANCING
/*
 * This is used to mark a range of virtual addresses to be inaccessible.
 * These are later cleared by a NUMA hinting fault. Depending on these
 * faults, pages may be migrated for better NUMA placement.
 *
 * This is assuming that NUMA faults are handled using PROT_NONE. If
 * an architecture makes a different choice, it will need further
 * changes to the core.
 */
unsigned long change_prot_numa(struct vm_area_struct *vma,
			unsigned long addr, unsigned long end)
{
	int nr_updated;

	nr_updated = change_protection(vma, addr, end, vma->vm_page_prot, 0, 1);
	if (nr_updated)
		count_vm_numa_events(NUMA_PTE_UPDATES, nr_updated);

	return nr_updated;
}
#else
static unsigned long change_prot_numa(struct vm_area_struct *vma,
			unsigned long addr, unsigned long end)
{
	return 0;
}
#endif /* CONFIG_NUMA_BALANCING */

/*
 * Walk through page tables and collect pages to be migrated.
 *
 * If pages found in a given range are on a set of nodes (determined by
 * @nodes and @flags,) it's isolated and queued to the pagelist which is
 * passed via @private.)
 */
static int
queue_pages_range(struct mm_struct *mm, unsigned long start, unsigned long end,
		const nodemask_t *nodes, unsigned long flags, void *private)
{
	int err = 0;
	struct vm_area_struct *vma, *prev;

	vma = find_vma(mm, start);
	if (!vma)
		return -EFAULT;
	prev = NULL;
	for (; vma && vma->vm_start < end; vma = vma->vm_next) {
		unsigned long endvma = vma->vm_end;

		if (endvma > end)
			endvma = end;
		if (vma->vm_start > start)
			start = vma->vm_start;

		if (!(flags & MPOL_MF_DISCONTIG_OK)) {
			if (!vma->vm_next && vma->vm_end < end)
				return -EFAULT;
			if (prev && prev->vm_end < vma->vm_start)
				return -EFAULT;
		}

		if (flags & MPOL_MF_LAZY) {
			change_prot_numa(vma, start, endvma);
			goto next;
		}

		if ((flags & MPOL_MF_STRICT) ||
		     ((flags & (MPOL_MF_MOVE | MPOL_MF_MOVE_ALL)) &&
		      vma_migratable(vma))) {

			err = queue_pages_pgd_range(vma, start, endvma, nodes,
						flags, private);
			if (err)
				break;
		}
next:
		prev = vma;
	}
	return err;
}

/*
 * Apply policy to a single VMA
 * This must be called with the mmap_sem held for writing.
 */
static int vma_replace_policy(struct vm_area_struct *vma,
						struct mempolicy *pol)
{
	int err;
	struct mempolicy *old;
	struct mempolicy *new;

	pr_debug("vma %lx-%lx/%lx vm_ops %p vm_file %p set_policy %p\n",
		 vma->vm_start, vma->vm_end, vma->vm_pgoff,
		 vma->vm_ops, vma->vm_file,
		 vma->vm_ops ? vma->vm_ops->set_policy : NULL);

	new = mpol_dup(pol);
	if (IS_ERR(new))
		return PTR_ERR(new);

	if (vma->vm_ops && vma->vm_ops->set_policy) {
		err = vma->vm_ops->set_policy(vma, new);
		if (err)
			goto err_out;
	}

	old = vma->vm_policy;
	vma->vm_policy = new; /* protected by mmap_sem */
	mpol_put(old);

	return 0;
 err_out:
	mpol_put(new);
	return err;
}

/* Step 2: apply policy to a range and do splits. */
static int mbind_range(struct mm_struct *mm, unsigned long start,
		       unsigned long end, struct mempolicy *new_pol)
{
	struct vm_area_struct *next;
	struct vm_area_struct *prev;
	struct vm_area_struct *vma;
	int err = 0;
	pgoff_t pgoff;
	unsigned long vmstart;
	unsigned long vmend;

	vma = find_vma(mm, start);
	if (!vma || vma->vm_start > start)
		return -EFAULT;

	prev = vma->vm_prev;
	if (start > vma->vm_start)
		prev = vma;

	for (; vma && vma->vm_start < end; prev = vma, vma = next) {
		next = vma->vm_next;
		vmstart = max(start, vma->vm_start);
		vmend   = min(end, vma->vm_end);

		if (mpol_equal(vma_policy(vma), new_pol))
			continue;

		pgoff = vma->vm_pgoff +
			((vmstart - vma->vm_start) >> PAGE_SHIFT);
		prev = vma_merge(mm, prev, vmstart, vmend, vma->vm_flags,
				  vma->anon_vma, vma->vm_file, pgoff,
				  new_pol);
		if (prev) {
			vma = prev;
			next = vma->vm_next;
			if (mpol_equal(vma_policy(vma), new_pol))
				continue;
			/* vma_merge() joined vma && vma->next, case 8 */
			goto replace;
		}
		if (vma->vm_start != vmstart) {
			err = split_vma(vma->vm_mm, vma, vmstart, 1);
			if (err)
				goto out;
		}
		if (vma->vm_end != vmend) {
			err = split_vma(vma->vm_mm, vma, vmend, 0);
			if (err)
				goto out;
		}
 replace:
		err = vma_replace_policy(vma, new_pol);
		if (err)
			goto out;
	}

 out:
	return err;
}

/*
 * Update task->flags PF_MEMPOLICY bit: set iff non-default
 * mempolicy.  Allows more rapid checking of this (combined perhaps
 * with other PF_* flag bits) on memory allocation hot code paths.
 *
 * If called from outside this file, the task 'p' should -only- be
 * a newly forked child not yet visible on the task list, because
 * manipulating the task flags of a visible task is not safe.
 *
 * The above limitation is why this routine has the funny name
 * mpol_fix_fork_child_flag().
 *
 * It is also safe to call this with a task pointer of current,
 * which the static wrapper mpol_set_task_struct_flag() does,
 * for use within this file.
 */

void mpol_fix_fork_child_flag(struct task_struct *p)
{
	if (p->mempolicy)
		p->flags |= PF_MEMPOLICY;
	else
		p->flags &= ~PF_MEMPOLICY;
}

static void mpol_set_task_struct_flag(void)
{
	mpol_fix_fork_child_flag(current);
}

/* Set the process memory policy */
static long do_set_mempolicy(unsigned short mode, unsigned short flags,
			     nodemask_t *nodes)
{
	struct mempolicy *new, *old;
	struct mm_struct *mm = current->mm;
	NODEMASK_SCRATCH(scratch);
	int ret;

	if (!scratch)
		return -ENOMEM;

	new = mpol_new(mode, flags, nodes);
	if (IS_ERR(new)) {
		ret = PTR_ERR(new);
		goto out;
	}
	/*
	 * prevent changing our mempolicy while show_numa_maps()
	 * is using it.
	 * Note:  do_set_mempolicy() can be called at init time
	 * with no 'mm'.
	 */
	if (mm)
		down_write(&mm->mmap_sem);
	task_lock(current);
	ret = mpol_set_nodemask(new, nodes, scratch);
	if (ret) {
		task_unlock(current);
		if (mm)
			up_write(&mm->mmap_sem);
		mpol_put(new);
		goto out;
	}
	old = current->mempolicy;
	current->mempolicy = new;
	mpol_set_task_struct_flag();
	if (new && new->mode == MPOL_INTERLEAVE &&
	    nodes_weight(new->v.nodes))
		current->il_next = first_node(new->v.nodes);
	task_unlock(current);
	if (mm)
		up_write(&mm->mmap_sem);

	mpol_put(old);
	ret = 0;
out:
	NODEMASK_SCRATCH_FREE(scratch);
	return ret;
}

/*
 * Return nodemask for policy for get_mempolicy() query
 *
 * Called with task's alloc_lock held
 */
static void get_policy_nodemask(struct mempolicy *p, nodemask_t *nodes)
{
	nodes_clear(*nodes);
	if (p == &default_policy)
		return;

	switch (p->mode) {
	case MPOL_BIND:
		/* Fall through */
	case MPOL_INTERLEAVE:
		*nodes = p->v.nodes;
		break;
	case MPOL_PREFERRED:
		if (!(p->flags & MPOL_F_LOCAL))
			node_set(p->v.preferred_node, *nodes);
		/* else return empty node mask for local allocation */
		break;
	default:
		BUG();
	}
}

static int lookup_node(struct mm_struct *mm, unsigned long addr)
{
	struct page *p;
	int err;

	err = get_user_pages(current, mm, addr & PAGE_MASK, 1, 0, 0, &p, NULL);
	if (err >= 0) {
		err = page_to_nid(p);
		put_page(p);
	}
	return err;
}

/* Retrieve NUMA policy */
static long do_get_mempolicy(int *policy, nodemask_t *nmask,
			     unsigned long addr, unsigned long flags)
{
	int err;
	struct mm_struct *mm = current->mm;
	struct vm_area_struct *vma = NULL;
	struct mempolicy *pol = current->mempolicy;

	if (flags &
		~(unsigned long)(MPOL_F_NODE|MPOL_F_ADDR|MPOL_F_MEMS_ALLOWED))
		return -EINVAL;

	if (flags & MPOL_F_MEMS_ALLOWED) {
		if (flags & (MPOL_F_NODE|MPOL_F_ADDR))
			return -EINVAL;
		*policy = 0;	/* just so it's initialized */
		task_lock(current);
		*nmask  = cpuset_current_mems_allowed;
		task_unlock(current);
		return 0;
	}

	if (flags & MPOL_F_ADDR) {
		/*
		 * Do NOT fall back to task policy if the
		 * vma/shared policy at addr is NULL.  We
		 * want to return MPOL_DEFAULT in this case.
		 */
		down_read(&mm->mmap_sem);
		vma = find_vma_intersection(mm, addr, addr+1);
		if (!vma) {
			up_read(&mm->mmap_sem);
			return -EFAULT;
		}
		if (vma->vm_ops && vma->vm_ops->get_policy)
			pol = vma->vm_ops->get_policy(vma, addr);
		else
			pol = vma->vm_policy;
	} else if (addr)
		return -EINVAL;

	if (!pol)
		pol = &default_policy;	/* indicates default behavior */

	if (flags & MPOL_F_NODE) {
		if (flags & MPOL_F_ADDR) {
			err = lookup_node(mm, addr);
			if (err < 0)
				goto out;
			*policy = err;
		} else if (pol == current->mempolicy &&
				pol->mode == MPOL_INTERLEAVE) {
			*policy = current->il_next;
		} else {
			err = -EINVAL;
			goto out;
		}
	} else {
		*policy = pol == &default_policy ? MPOL_DEFAULT :
						pol->mode;
		/*
		 * Internal mempolicy flags must be masked off before exposing
		 * the policy to userspace.
		 */
		*policy |= (pol->flags & MPOL_MODE_FLAGS);
	}

	if (vma) {
		up_read(&current->mm->mmap_sem);
		vma = NULL;
	}

	err = 0;
	if (nmask) {
		if (mpol_store_user_nodemask(pol)) {
			*nmask = pol->w.user_nodemask;
		} else {
			task_lock(current);
			get_policy_nodemask(pol, nmask);
			task_unlock(current);
		}
	}

 out:
	mpol_cond_put(pol);
	if (vma)
		up_read(&current->mm->mmap_sem);
	return err;
}

#ifdef CONFIG_MIGRATION
/*
 * page migration
 */
static void migrate_page_add(struct page *page, struct list_head *pagelist,
				unsigned long flags)
{
	/*
	 * Avoid migrating a page that is shared with others.
	 */
	if ((flags & MPOL_MF_MOVE_ALL) || page_mapcount(page) == 1) {
		if (!isolate_lru_page(page)) {
			list_add_tail(&page->lru, pagelist);
			inc_zone_page_state(page, NR_ISOLATED_ANON +
					    page_is_file_cache(page));
		}
	}
}

static struct page *new_node_page(struct page *page, unsigned long node, int **x)
{
	if (PageHuge(page))
		return alloc_huge_page_node(page_hstate(compound_head(page)),
					node);
	else
		return alloc_pages_exact_node(node, GFP_HIGHUSER_MOVABLE, 0);
}

/*
 * Migrate pages from one node to a target node.
 * Returns error or the number of pages not migrated.
 */
static int migrate_to_node(struct mm_struct *mm, int source, int dest,
			   int flags)
{
	nodemask_t nmask;
	LIST_HEAD(pagelist);
	int err = 0;

	nodes_clear(nmask);
	node_set(source, nmask);

	/*
	 * This does not "check" the range but isolates all pages that
	 * need migration.  Between passing in the full user address
	 * space range and MPOL_MF_DISCONTIG_OK, this call can not fail.
	 */
	VM_BUG_ON(!(flags & (MPOL_MF_MOVE | MPOL_MF_MOVE_ALL)));
	queue_pages_range(mm, mm->mmap->vm_start, mm->task_size, &nmask,
			flags | MPOL_MF_DISCONTIG_OK, &pagelist);

	if (!list_empty(&pagelist)) {
		err = migrate_pages(&pagelist, new_node_page, NULL, dest,
					MIGRATE_SYNC, MR_SYSCALL);
		if (err)
			putback_movable_pages(&pagelist);
	}

	return err;
}

/*
 * Move pages between the two nodesets so as to preserve the physical
 * layout as much as possible.
 *
 * Returns the number of page that could not be moved.
 */
int do_migrate_pages(struct mm_struct *mm, const nodemask_t *from,
		     const nodemask_t *to, int flags)
{
	int busy = 0;
	int err;
	nodemask_t tmp;

	err = migrate_prep();
	if (err)
		return err;

	down_read(&mm->mmap_sem);

	err = migrate_vmas(mm, from, to, flags);
	if (err)
		goto out;

	/*
	 * Find a 'source' bit set in 'tmp' whose corresponding 'dest'
	 * bit in 'to' is not also set in 'tmp'.  Clear the found 'source'
	 * bit in 'tmp', and return that <source, dest> pair for migration.
	 * The pair of nodemasks 'to' and 'from' define the map.
	 *
	 * If no pair of bits is found that way, fallback to picking some
	 * pair of 'source' and 'dest' bits that are not the same.  If the
	 * 'source' and 'dest' bits are the same, this represents a node
	 * that will be migrating to itself, so no pages need move.
	 *
	 * If no bits are left in 'tmp', or if all remaining bits left
	 * in 'tmp' correspond to the same bit in 'to', return false
	 * (nothing left to migrate).
	 *
	 * This lets us pick a pair of nodes to migrate between, such that
	 * if possible the dest node is not already occupied by some other
	 * source node, minimizing the risk of overloading the memory on a
	 * node that would happen if we migrated incoming memory to a node
	 * before migrating outgoing memory source that same node.
	 *
	 * A single scan of tmp is sufficient.  As we go, we remember the
	 * most recent <s, d> pair that moved (s != d).  If we find a pair
	 * that not only moved, but what's better, moved to an empty slot
	 * (d is not set in tmp), then we break out then, with that pair.
	 * Otherwise when we finish scanning from_tmp, we at least have the
	 * most recent <s, d> pair that moved.  If we get all the way through
	 * the scan of tmp without finding any node that moved, much less
	 * moved to an empty node, then there is nothing left worth migrating.
	 */

	tmp = *from;
	while (!nodes_empty(tmp)) {
		int s,d;
		int source = NUMA_NO_NODE;
		int dest = 0;

		for_each_node_mask(s, tmp) {

			/*
			 * do_migrate_pages() tries to maintain the relative
			 * node relationship of the pages established between
			 * threads and memory areas.
                         *
			 * However if the number of source nodes is not equal to
			 * the number of destination nodes we can not preserve
			 * this node relative relationship.  In that case, skip
			 * copying memory from a node that is in the destination
			 * mask.
			 *
			 * Example: [2,3,4] -> [3,4,5] moves everything.
			 *          [0-7] - > [3,4,5] moves only 0,1,2,6,7.
			 */

			if ((nodes_weight(*from) != nodes_weight(*to)) &&
						(node_isset(s, *to)))
				continue;

			d = node_remap(s, *from, *to);
			if (s == d)
				continue;

			source = s;	/* Node moved. Memorize */
			dest = d;

			/* dest not in remaining from nodes? */
			if (!node_isset(dest, tmp))
				break;
		}
		if (source == NUMA_NO_NODE)
			break;

		node_clear(source, tmp);
		err = migrate_to_node(mm, source, dest, flags);
		if (err > 0)
			busy += err;
		if (err < 0)
			break;
	}
out:
	up_read(&mm->mmap_sem);
	if (err < 0)
		return err;
	return busy;

}

/*
 * Allocate a new page for page migration based on vma policy.
 * Start by assuming the page is mapped by the same vma as contains @start.
 * Search forward from there, if not.  N.B., this assumes that the
 * list of pages handed to migrate_pages()--which is how we get here--
 * is in virtual address order.
 */
static struct page *new_page(struct page *page, unsigned long start, int **x)
{
	struct vm_area_struct *vma;
	unsigned long uninitialized_var(address);

	vma = find_vma(current->mm, start);
	while (vma) {
		address = page_address_in_vma(page, vma);
		if (address != -EFAULT)
			break;
		vma = vma->vm_next;
	}
	/*
	 * queue_pages_range() confirms that @page belongs to some vma,
	 * so vma shouldn't be NULL.
	 */
	BUG_ON(!vma);

	if (PageHuge(page))
		return alloc_huge_page_noerr(vma, address, 1);
	return alloc_page_vma(GFP_HIGHUSER_MOVABLE, vma, address);
}
#else

static void migrate_page_add(struct page *page, struct list_head *pagelist,
				unsigned long flags)
{
}

int do_migrate_pages(struct mm_struct *mm, const nodemask_t *from,
		     const nodemask_t *to, int flags)
{
	return -ENOSYS;
}

static struct page *new_page(struct page *page, unsigned long start, int **x)
{
	return NULL;
}
#endif

static long do_mbind(unsigned long start, unsigned long len,
		     unsigned short mode, unsigned short mode_flags,
		     nodemask_t *nmask, unsigned long flags)
{
	struct mm_struct *mm = current->mm;
	struct mempolicy *new;
	unsigned long end;
	int err;
	LIST_HEAD(pagelist);

	if (flags & ~(unsigned long)MPOL_MF_VALID)
		return -EINVAL;
	if ((flags & MPOL_MF_MOVE_ALL) && !capable(CAP_SYS_NICE))
		return -EPERM;

	if (start & ~PAGE_MASK)
		return -EINVAL;

	if (mode == MPOL_DEFAULT)
		flags &= ~MPOL_MF_STRICT;

	len = (len + PAGE_SIZE - 1) & PAGE_MASK;
	end = start + len;

	if (end < start)
		return -EINVAL;
	if (end == start)
		return 0;

	new = mpol_new(mode, mode_flags, nmask);
	if (IS_ERR(new))
		return PTR_ERR(new);

	if (flags & MPOL_MF_LAZY)
		new->flags |= MPOL_F_MOF;

	/*
	 * If we are using the default policy then operation
	 * on discontinuous address spaces is okay after all
	 */
	if (!new)
		flags |= MPOL_MF_DISCONTIG_OK;

	pr_debug("mbind %lx-%lx mode:%d flags:%d nodes:%lx\n",
		 start, start + len, mode, mode_flags,
		 nmask ? nodes_addr(*nmask)[0] : NUMA_NO_NODE);

	if (flags & (MPOL_MF_MOVE | MPOL_MF_MOVE_ALL)) {

		err = migrate_prep();
		if (err)
			goto mpol_out;
	}
	{
		NODEMASK_SCRATCH(scratch);
		if (scratch) {
			down_write(&mm->mmap_sem);
			task_lock(current);
			err = mpol_set_nodemask(new, nmask, scratch);
			task_unlock(current);
			if (err)
				up_write(&mm->mmap_sem);
		} else
			err = -ENOMEM;
		NODEMASK_SCRATCH_FREE(scratch);
	}
	if (err)
		goto mpol_out;

	err = queue_pages_range(mm, start, end, nmask,
			  flags | MPOL_MF_INVERT, &pagelist);
	if (!err)
		err = mbind_range(mm, start, end, new);

	if (!err) {
		int nr_failed = 0;

		if (!list_empty(&pagelist)) {
			WARN_ON_ONCE(flags & MPOL_MF_LAZY);
<<<<<<< HEAD
			nr_failed = migrate_pages(&pagelist, new_vma_page,
					NULL, (unsigned long)vma,
					MIGRATE_SYNC, MR_MEMPOLICY_MBIND);
=======
			nr_failed = migrate_pages(&pagelist, new_page,
				start, MIGRATE_SYNC, MR_MEMPOLICY_MBIND);
>>>>>>> 0b8e8118
			if (nr_failed)
				putback_movable_pages(&pagelist);
		}

		if (nr_failed && (flags & MPOL_MF_STRICT))
			err = -EIO;
	} else
		putback_movable_pages(&pagelist);

	up_write(&mm->mmap_sem);
 mpol_out:
	mpol_put(new);
	return err;
}

/*
 * User space interface with variable sized bitmaps for nodelists.
 */

/* Copy a node mask from user space. */
static int get_nodes(nodemask_t *nodes, const unsigned long __user *nmask,
		     unsigned long maxnode)
{
	unsigned long k;
	unsigned long nlongs;
	unsigned long endmask;

	--maxnode;
	nodes_clear(*nodes);
	if (maxnode == 0 || !nmask)
		return 0;
	if (maxnode > PAGE_SIZE*BITS_PER_BYTE)
		return -EINVAL;

	nlongs = BITS_TO_LONGS(maxnode);
	if ((maxnode % BITS_PER_LONG) == 0)
		endmask = ~0UL;
	else
		endmask = (1UL << (maxnode % BITS_PER_LONG)) - 1;

	/* When the user specified more nodes than supported just check
	   if the non supported part is all zero. */
	if (nlongs > BITS_TO_LONGS(MAX_NUMNODES)) {
		if (nlongs > PAGE_SIZE/sizeof(long))
			return -EINVAL;
		for (k = BITS_TO_LONGS(MAX_NUMNODES); k < nlongs; k++) {
			unsigned long t;
			if (get_user(t, nmask + k))
				return -EFAULT;
			if (k == nlongs - 1) {
				if (t & endmask)
					return -EINVAL;
			} else if (t)
				return -EINVAL;
		}
		nlongs = BITS_TO_LONGS(MAX_NUMNODES);
		endmask = ~0UL;
	}

	if (copy_from_user(nodes_addr(*nodes), nmask, nlongs*sizeof(unsigned long)))
		return -EFAULT;
	nodes_addr(*nodes)[nlongs-1] &= endmask;
	return 0;
}

/* Copy a kernel node mask to user space */
static int copy_nodes_to_user(unsigned long __user *mask, unsigned long maxnode,
			      nodemask_t *nodes)
{
	unsigned long copy = ALIGN(maxnode-1, 64) / 8;
	const int nbytes = BITS_TO_LONGS(MAX_NUMNODES) * sizeof(long);

	if (copy > nbytes) {
		if (copy > PAGE_SIZE)
			return -EINVAL;
		if (clear_user((char __user *)mask + nbytes, copy - nbytes))
			return -EFAULT;
		copy = nbytes;
	}
	return copy_to_user(mask, nodes_addr(*nodes), copy) ? -EFAULT : 0;
}

SYSCALL_DEFINE6(mbind, unsigned long, start, unsigned long, len,
		unsigned long, mode, unsigned long __user *, nmask,
		unsigned long, maxnode, unsigned, flags)
{
	nodemask_t nodes;
	int err;
	unsigned short mode_flags;

	mode_flags = mode & MPOL_MODE_FLAGS;
	mode &= ~MPOL_MODE_FLAGS;
	if (mode >= MPOL_MAX)
		return -EINVAL;
	if ((mode_flags & MPOL_F_STATIC_NODES) &&
	    (mode_flags & MPOL_F_RELATIVE_NODES))
		return -EINVAL;
	err = get_nodes(&nodes, nmask, maxnode);
	if (err)
		return err;
	return do_mbind(start, len, mode, mode_flags, &nodes, flags);
}

/* Set the process memory policy */
SYSCALL_DEFINE3(set_mempolicy, int, mode, unsigned long __user *, nmask,
		unsigned long, maxnode)
{
	int err;
	nodemask_t nodes;
	unsigned short flags;

	flags = mode & MPOL_MODE_FLAGS;
	mode &= ~MPOL_MODE_FLAGS;
	if ((unsigned int)mode >= MPOL_MAX)
		return -EINVAL;
	if ((flags & MPOL_F_STATIC_NODES) && (flags & MPOL_F_RELATIVE_NODES))
		return -EINVAL;
	err = get_nodes(&nodes, nmask, maxnode);
	if (err)
		return err;
	return do_set_mempolicy(mode, flags, &nodes);
}

SYSCALL_DEFINE4(migrate_pages, pid_t, pid, unsigned long, maxnode,
		const unsigned long __user *, old_nodes,
		const unsigned long __user *, new_nodes)
{
	const struct cred *cred = current_cred(), *tcred;
	struct mm_struct *mm = NULL;
	struct task_struct *task;
	nodemask_t task_nodes;
	int err;
	nodemask_t *old;
	nodemask_t *new;
	NODEMASK_SCRATCH(scratch);

	if (!scratch)
		return -ENOMEM;

	old = &scratch->mask1;
	new = &scratch->mask2;

	err = get_nodes(old, old_nodes, maxnode);
	if (err)
		goto out;

	err = get_nodes(new, new_nodes, maxnode);
	if (err)
		goto out;

	/* Find the mm_struct */
	rcu_read_lock();
	task = pid ? find_task_by_vpid(pid) : current;
	if (!task) {
		rcu_read_unlock();
		err = -ESRCH;
		goto out;
	}
	get_task_struct(task);

	err = -EINVAL;

	/*
	 * Check if this process has the right to modify the specified
	 * process. The right exists if the process has administrative
	 * capabilities, superuser privileges or the same
	 * userid as the target process.
	 */
	tcred = __task_cred(task);
	if (!uid_eq(cred->euid, tcred->suid) && !uid_eq(cred->euid, tcred->uid) &&
	    !uid_eq(cred->uid,  tcred->suid) && !uid_eq(cred->uid,  tcred->uid) &&
	    !capable(CAP_SYS_NICE)) {
		rcu_read_unlock();
		err = -EPERM;
		goto out_put;
	}
	rcu_read_unlock();

	task_nodes = cpuset_mems_allowed(task);
	/* Is the user allowed to access the target nodes? */
	if (!nodes_subset(*new, task_nodes) && !capable(CAP_SYS_NICE)) {
		err = -EPERM;
		goto out_put;
	}

	if (!nodes_subset(*new, node_states[N_MEMORY])) {
		err = -EINVAL;
		goto out_put;
	}

	err = security_task_movememory(task);
	if (err)
		goto out_put;

	mm = get_task_mm(task);
	put_task_struct(task);

	if (!mm) {
		err = -EINVAL;
		goto out;
	}

	err = do_migrate_pages(mm, old, new,
		capable(CAP_SYS_NICE) ? MPOL_MF_MOVE_ALL : MPOL_MF_MOVE);

	mmput(mm);
out:
	NODEMASK_SCRATCH_FREE(scratch);

	return err;

out_put:
	put_task_struct(task);
	goto out;

}


/* Retrieve NUMA policy */
SYSCALL_DEFINE5(get_mempolicy, int __user *, policy,
		unsigned long __user *, nmask, unsigned long, maxnode,
		unsigned long, addr, unsigned long, flags)
{
	int err;
	int uninitialized_var(pval);
	nodemask_t nodes;

	if (nmask != NULL && maxnode < MAX_NUMNODES)
		return -EINVAL;

	err = do_get_mempolicy(&pval, &nodes, addr, flags);

	if (err)
		return err;

	if (policy && put_user(pval, policy))
		return -EFAULT;

	if (nmask)
		err = copy_nodes_to_user(nmask, maxnode, &nodes);

	return err;
}

#ifdef CONFIG_COMPAT

asmlinkage long compat_sys_get_mempolicy(int __user *policy,
				     compat_ulong_t __user *nmask,
				     compat_ulong_t maxnode,
				     compat_ulong_t addr, compat_ulong_t flags)
{
	long err;
	unsigned long __user *nm = NULL;
	unsigned long nr_bits, alloc_size;
	DECLARE_BITMAP(bm, MAX_NUMNODES);

	nr_bits = min_t(unsigned long, maxnode-1, MAX_NUMNODES);
	alloc_size = ALIGN(nr_bits, BITS_PER_LONG) / 8;

	if (nmask)
		nm = compat_alloc_user_space(alloc_size);

	err = sys_get_mempolicy(policy, nm, nr_bits+1, addr, flags);

	if (!err && nmask) {
		unsigned long copy_size;
		copy_size = min_t(unsigned long, sizeof(bm), alloc_size);
		err = copy_from_user(bm, nm, copy_size);
		/* ensure entire bitmap is zeroed */
		err |= clear_user(nmask, ALIGN(maxnode-1, 8) / 8);
		err |= compat_put_bitmap(nmask, bm, nr_bits);
	}

	return err;
}

asmlinkage long compat_sys_set_mempolicy(int mode, compat_ulong_t __user *nmask,
				     compat_ulong_t maxnode)
{
	long err = 0;
	unsigned long __user *nm = NULL;
	unsigned long nr_bits, alloc_size;
	DECLARE_BITMAP(bm, MAX_NUMNODES);

	nr_bits = min_t(unsigned long, maxnode-1, MAX_NUMNODES);
	alloc_size = ALIGN(nr_bits, BITS_PER_LONG) / 8;

	if (nmask) {
		err = compat_get_bitmap(bm, nmask, nr_bits);
		nm = compat_alloc_user_space(alloc_size);
		err |= copy_to_user(nm, bm, alloc_size);
	}

	if (err)
		return -EFAULT;

	return sys_set_mempolicy(mode, nm, nr_bits+1);
}

asmlinkage long compat_sys_mbind(compat_ulong_t start, compat_ulong_t len,
			     compat_ulong_t mode, compat_ulong_t __user *nmask,
			     compat_ulong_t maxnode, compat_ulong_t flags)
{
	long err = 0;
	unsigned long __user *nm = NULL;
	unsigned long nr_bits, alloc_size;
	nodemask_t bm;

	nr_bits = min_t(unsigned long, maxnode-1, MAX_NUMNODES);
	alloc_size = ALIGN(nr_bits, BITS_PER_LONG) / 8;

	if (nmask) {
		err = compat_get_bitmap(nodes_addr(bm), nmask, nr_bits);
		nm = compat_alloc_user_space(alloc_size);
		err |= copy_to_user(nm, nodes_addr(bm), alloc_size);
	}

	if (err)
		return -EFAULT;

	return sys_mbind(start, len, mode, nm, nr_bits+1, flags);
}

#endif

/*
 * get_vma_policy(@task, @vma, @addr)
 * @task - task for fallback if vma policy == default
 * @vma   - virtual memory area whose policy is sought
 * @addr  - address in @vma for shared policy lookup
 *
 * Returns effective policy for a VMA at specified address.
 * Falls back to @task or system default policy, as necessary.
 * Current or other task's task mempolicy and non-shared vma policies must be
 * protected by task_lock(task) by the caller.
 * Shared policies [those marked as MPOL_F_SHARED] require an extra reference
 * count--added by the get_policy() vm_op, as appropriate--to protect against
 * freeing by another task.  It is the caller's responsibility to free the
 * extra reference for shared policies.
 */
struct mempolicy *get_vma_policy(struct task_struct *task,
		struct vm_area_struct *vma, unsigned long addr)
{
	struct mempolicy *pol = get_task_policy(task);

	if (vma) {
		if (vma->vm_ops && vma->vm_ops->get_policy) {
			struct mempolicy *vpol = vma->vm_ops->get_policy(vma,
									addr);
			if (vpol)
				pol = vpol;
		} else if (vma->vm_policy) {
			pol = vma->vm_policy;

			/*
			 * shmem_alloc_page() passes MPOL_F_SHARED policy with
			 * a pseudo vma whose vma->vm_ops=NULL. Take a reference
			 * count on these policies which will be dropped by
			 * mpol_cond_put() later
			 */
			if (mpol_needs_cond_ref(pol))
				mpol_get(pol);
		}
	}
	if (!pol)
		pol = &default_policy;
	return pol;
}

bool vma_policy_mof(struct task_struct *task, struct vm_area_struct *vma)
{
	struct mempolicy *pol = get_task_policy(task);
	if (vma) {
		if (vma->vm_ops && vma->vm_ops->get_policy) {
			bool ret = false;

			pol = vma->vm_ops->get_policy(vma, vma->vm_start);
			if (pol && (pol->flags & MPOL_F_MOF))
				ret = true;
			mpol_cond_put(pol);

			return ret;
		} else if (vma->vm_policy) {
			pol = vma->vm_policy;
		}
	}

	if (!pol)
		return default_policy.flags & MPOL_F_MOF;

	return pol->flags & MPOL_F_MOF;
}

static int apply_policy_zone(struct mempolicy *policy, enum zone_type zone)
{
	enum zone_type dynamic_policy_zone = policy_zone;

	BUG_ON(dynamic_policy_zone == ZONE_MOVABLE);

	/*
	 * if policy->v.nodes has movable memory only,
	 * we apply policy when gfp_zone(gfp) = ZONE_MOVABLE only.
	 *
	 * policy->v.nodes is intersect with node_states[N_MEMORY].
	 * so if the following test faile, it implies
	 * policy->v.nodes has movable memory only.
	 */
	if (!nodes_intersects(policy->v.nodes, node_states[N_HIGH_MEMORY]))
		dynamic_policy_zone = ZONE_MOVABLE;

	return zone >= dynamic_policy_zone;
}

/*
 * Return a nodemask representing a mempolicy for filtering nodes for
 * page allocation
 */
static nodemask_t *policy_nodemask(gfp_t gfp, struct mempolicy *policy)
{
	/* Lower zones don't get a nodemask applied for MPOL_BIND */
	if (unlikely(policy->mode == MPOL_BIND) &&
			apply_policy_zone(policy, gfp_zone(gfp)) &&
			cpuset_nodemask_valid_mems_allowed(&policy->v.nodes))
		return &policy->v.nodes;

	return NULL;
}

/* Return a zonelist indicated by gfp for node representing a mempolicy */
static struct zonelist *policy_zonelist(gfp_t gfp, struct mempolicy *policy,
	int nd)
{
	switch (policy->mode) {
	case MPOL_PREFERRED:
		if (!(policy->flags & MPOL_F_LOCAL))
			nd = policy->v.preferred_node;
		break;
	case MPOL_BIND:
		/*
		 * Normally, MPOL_BIND allocations are node-local within the
		 * allowed nodemask.  However, if __GFP_THISNODE is set and the
		 * current node isn't part of the mask, we use the zonelist for
		 * the first node in the mask instead.
		 */
		if (unlikely(gfp & __GFP_THISNODE) &&
				unlikely(!node_isset(nd, policy->v.nodes)))
			nd = first_node(policy->v.nodes);
		break;
	default:
		BUG();
	}
	return node_zonelist(nd, gfp);
}

/* Do dynamic interleaving for a process */
static unsigned interleave_nodes(struct mempolicy *policy)
{
	unsigned nid, next;
	struct task_struct *me = current;

	nid = me->il_next;
	next = next_node(nid, policy->v.nodes);
	if (next >= MAX_NUMNODES)
		next = first_node(policy->v.nodes);
	if (next < MAX_NUMNODES)
		me->il_next = next;
	return nid;
}

/*
 * Depending on the memory policy provide a node from which to allocate the
 * next slab entry.
 * @policy must be protected by freeing by the caller.  If @policy is
 * the current task's mempolicy, this protection is implicit, as only the
 * task can change it's policy.  The system default policy requires no
 * such protection.
 */
unsigned slab_node(void)
{
	struct mempolicy *policy;

	if (in_interrupt())
		return numa_node_id();

	policy = current->mempolicy;
	if (!policy || policy->flags & MPOL_F_LOCAL)
		return numa_node_id();

	switch (policy->mode) {
	case MPOL_PREFERRED:
		/*
		 * handled MPOL_F_LOCAL above
		 */
		return policy->v.preferred_node;

	case MPOL_INTERLEAVE:
		return interleave_nodes(policy);

	case MPOL_BIND: {
		/*
		 * Follow bind policy behavior and start allocation at the
		 * first node.
		 */
		struct zonelist *zonelist;
		struct zone *zone;
		enum zone_type highest_zoneidx = gfp_zone(GFP_KERNEL);
		zonelist = &NODE_DATA(numa_node_id())->node_zonelists[0];
		(void)first_zones_zonelist(zonelist, highest_zoneidx,
							&policy->v.nodes,
							&zone);
		return zone ? zone->node : numa_node_id();
	}

	default:
		BUG();
	}
}

/* Do static interleaving for a VMA with known offset. */
static unsigned offset_il_node(struct mempolicy *pol,
		struct vm_area_struct *vma, unsigned long off)
{
	unsigned nnodes = nodes_weight(pol->v.nodes);
	unsigned target;
	int c;
	int nid = NUMA_NO_NODE;

	if (!nnodes)
		return numa_node_id();
	target = (unsigned int)off % nnodes;
	c = 0;
	do {
		nid = next_node(nid, pol->v.nodes);
		c++;
	} while (c <= target);
	return nid;
}

/* Determine a node number for interleave */
static inline unsigned interleave_nid(struct mempolicy *pol,
		 struct vm_area_struct *vma, unsigned long addr, int shift)
{
	if (vma) {
		unsigned long off;

		/*
		 * for small pages, there is no difference between
		 * shift and PAGE_SHIFT, so the bit-shift is safe.
		 * for huge pages, since vm_pgoff is in units of small
		 * pages, we need to shift off the always 0 bits to get
		 * a useful offset.
		 */
		BUG_ON(shift < PAGE_SHIFT);
		off = vma->vm_pgoff >> (shift - PAGE_SHIFT);
		off += (addr - vma->vm_start) >> shift;
		return offset_il_node(pol, vma, off);
	} else
		return interleave_nodes(pol);
}

/*
 * Return the bit number of a random bit set in the nodemask.
 * (returns NUMA_NO_NODE if nodemask is empty)
 */
int node_random(const nodemask_t *maskp)
{
	int w, bit = NUMA_NO_NODE;

	w = nodes_weight(*maskp);
	if (w)
		bit = bitmap_ord_to_pos(maskp->bits,
			get_random_int() % w, MAX_NUMNODES);
	return bit;
}

#ifdef CONFIG_HUGETLBFS
/*
 * huge_zonelist(@vma, @addr, @gfp_flags, @mpol)
 * @vma = virtual memory area whose policy is sought
 * @addr = address in @vma for shared policy lookup and interleave policy
 * @gfp_flags = for requested zone
 * @mpol = pointer to mempolicy pointer for reference counted mempolicy
 * @nodemask = pointer to nodemask pointer for MPOL_BIND nodemask
 *
 * Returns a zonelist suitable for a huge page allocation and a pointer
 * to the struct mempolicy for conditional unref after allocation.
 * If the effective policy is 'BIND, returns a pointer to the mempolicy's
 * @nodemask for filtering the zonelist.
 *
 * Must be protected by read_mems_allowed_begin()
 */
struct zonelist *huge_zonelist(struct vm_area_struct *vma, unsigned long addr,
				gfp_t gfp_flags, struct mempolicy **mpol,
				nodemask_t **nodemask)
{
	struct zonelist *zl;

	*mpol = get_vma_policy(current, vma, addr);
	*nodemask = NULL;	/* assume !MPOL_BIND */

	if (unlikely((*mpol)->mode == MPOL_INTERLEAVE)) {
		zl = node_zonelist(interleave_nid(*mpol, vma, addr,
				huge_page_shift(hstate_vma(vma))), gfp_flags);
	} else {
		zl = policy_zonelist(gfp_flags, *mpol, numa_node_id());
		if ((*mpol)->mode == MPOL_BIND)
			*nodemask = &(*mpol)->v.nodes;
	}
	return zl;
}

/*
 * init_nodemask_of_mempolicy
 *
 * If the current task's mempolicy is "default" [NULL], return 'false'
 * to indicate default policy.  Otherwise, extract the policy nodemask
 * for 'bind' or 'interleave' policy into the argument nodemask, or
 * initialize the argument nodemask to contain the single node for
 * 'preferred' or 'local' policy and return 'true' to indicate presence
 * of non-default mempolicy.
 *
 * We don't bother with reference counting the mempolicy [mpol_get/put]
 * because the current task is examining it's own mempolicy and a task's
 * mempolicy is only ever changed by the task itself.
 *
 * N.B., it is the caller's responsibility to free a returned nodemask.
 */
bool init_nodemask_of_mempolicy(nodemask_t *mask)
{
	struct mempolicy *mempolicy;
	int nid;

	if (!(mask && current->mempolicy))
		return false;

	task_lock(current);
	mempolicy = current->mempolicy;
	switch (mempolicy->mode) {
	case MPOL_PREFERRED:
		if (mempolicy->flags & MPOL_F_LOCAL)
			nid = numa_node_id();
		else
			nid = mempolicy->v.preferred_node;
		init_nodemask_of_node(mask, nid);
		break;

	case MPOL_BIND:
		/* Fall through */
	case MPOL_INTERLEAVE:
		*mask =  mempolicy->v.nodes;
		break;

	default:
		BUG();
	}
	task_unlock(current);

	return true;
}
#endif

/*
 * mempolicy_nodemask_intersects
 *
 * If tsk's mempolicy is "default" [NULL], return 'true' to indicate default
 * policy.  Otherwise, check for intersection between mask and the policy
 * nodemask for 'bind' or 'interleave' policy.  For 'perferred' or 'local'
 * policy, always return true since it may allocate elsewhere on fallback.
 *
 * Takes task_lock(tsk) to prevent freeing of its mempolicy.
 */
bool mempolicy_nodemask_intersects(struct task_struct *tsk,
					const nodemask_t *mask)
{
	struct mempolicy *mempolicy;
	bool ret = true;

	if (!mask)
		return ret;
	task_lock(tsk);
	mempolicy = tsk->mempolicy;
	if (!mempolicy)
		goto out;

	switch (mempolicy->mode) {
	case MPOL_PREFERRED:
		/*
		 * MPOL_PREFERRED and MPOL_F_LOCAL are only preferred nodes to
		 * allocate from, they may fallback to other nodes when oom.
		 * Thus, it's possible for tsk to have allocated memory from
		 * nodes in mask.
		 */
		break;
	case MPOL_BIND:
	case MPOL_INTERLEAVE:
		ret = nodes_intersects(mempolicy->v.nodes, *mask);
		break;
	default:
		BUG();
	}
out:
	task_unlock(tsk);
	return ret;
}

/* Allocate a page in interleaved policy.
   Own path because it needs to do special accounting. */
static struct page *alloc_page_interleave(gfp_t gfp, unsigned order,
					unsigned nid)
{
	struct zonelist *zl;
	struct page *page;

	zl = node_zonelist(nid, gfp);
	page = __alloc_pages(gfp, order, zl);
	if (page && page_zone(page) == zonelist_zone(&zl->_zonerefs[0]))
		inc_zone_page_state(page, NUMA_INTERLEAVE_HIT);
	return page;
}

/**
 * 	alloc_pages_vma	- Allocate a page for a VMA.
 *
 * 	@gfp:
 *      %GFP_USER    user allocation.
 *      %GFP_KERNEL  kernel allocations,
 *      %GFP_HIGHMEM highmem/user allocations,
 *      %GFP_FS      allocation should not call back into a file system.
 *      %GFP_ATOMIC  don't sleep.
 *
 *	@order:Order of the GFP allocation.
 * 	@vma:  Pointer to VMA or NULL if not available.
 *	@addr: Virtual Address of the allocation. Must be inside the VMA.
 *
 * 	This function allocates a page from the kernel page pool and applies
 *	a NUMA policy associated with the VMA or the current process.
 *	When VMA is not NULL caller must hold down_read on the mmap_sem of the
 *	mm_struct of the VMA to prevent it from going away. Should be used for
 *	all allocations for pages that will be mapped into
 * 	user space. Returns NULL when no page can be allocated.
 *
 *	Should be called with the mm_sem of the vma hold.
 */
struct page *
alloc_pages_vma(gfp_t gfp, int order, struct vm_area_struct *vma,
		unsigned long addr, int node)
{
	struct mempolicy *pol;
	struct page *page;
	unsigned int cpuset_mems_cookie;

retry_cpuset:
	pol = get_vma_policy(current, vma, addr);
	cpuset_mems_cookie = read_mems_allowed_begin();

	if (unlikely(pol->mode == MPOL_INTERLEAVE)) {
		unsigned nid;

		nid = interleave_nid(pol, vma, addr, PAGE_SHIFT + order);
		mpol_cond_put(pol);
		page = alloc_page_interleave(gfp, order, nid);
		if (unlikely(!page && read_mems_allowed_retry(cpuset_mems_cookie)))
			goto retry_cpuset;

		return page;
	}
	page = __alloc_pages_nodemask(gfp, order,
				      policy_zonelist(gfp, pol, node),
				      policy_nodemask(gfp, pol));
	if (unlikely(mpol_needs_cond_ref(pol)))
		__mpol_put(pol);
	if (unlikely(!page && read_mems_allowed_retry(cpuset_mems_cookie)))
		goto retry_cpuset;
	return page;
}

/**
 * 	alloc_pages_current - Allocate pages.
 *
 *	@gfp:
 *		%GFP_USER   user allocation,
 *      	%GFP_KERNEL kernel allocation,
 *      	%GFP_HIGHMEM highmem allocation,
 *      	%GFP_FS     don't call back into a file system.
 *      	%GFP_ATOMIC don't sleep.
 *	@order: Power of two of allocation size in pages. 0 is a single page.
 *
 *	Allocate a page from the kernel page pool.  When not in
 *	interrupt context and apply the current process NUMA policy.
 *	Returns NULL when no page can be allocated.
 *
 *	Don't call cpuset_update_task_memory_state() unless
 *	1) it's ok to take cpuset_sem (can WAIT), and
 *	2) allocating for current task (not interrupt).
 */
struct page *alloc_pages_current(gfp_t gfp, unsigned order)
{
	struct mempolicy *pol = get_task_policy(current);
	struct page *page;
	unsigned int cpuset_mems_cookie;

	if (!pol || in_interrupt() || (gfp & __GFP_THISNODE))
		pol = &default_policy;

retry_cpuset:
	cpuset_mems_cookie = read_mems_allowed_begin();

	/*
	 * No reference counting needed for current->mempolicy
	 * nor system default_policy
	 */
	if (pol->mode == MPOL_INTERLEAVE)
		page = alloc_page_interleave(gfp, order, interleave_nodes(pol));
	else
		page = __alloc_pages_nodemask(gfp, order,
				policy_zonelist(gfp, pol, numa_node_id()),
				policy_nodemask(gfp, pol));

	if (unlikely(!page && read_mems_allowed_retry(cpuset_mems_cookie)))
		goto retry_cpuset;

	return page;
}
EXPORT_SYMBOL(alloc_pages_current);

int vma_dup_policy(struct vm_area_struct *src, struct vm_area_struct *dst)
{
	struct mempolicy *pol = mpol_dup(vma_policy(src));

	if (IS_ERR(pol))
		return PTR_ERR(pol);
	dst->vm_policy = pol;
	return 0;
}

/*
 * If mpol_dup() sees current->cpuset == cpuset_being_rebound, then it
 * rebinds the mempolicy its copying by calling mpol_rebind_policy()
 * with the mems_allowed returned by cpuset_mems_allowed().  This
 * keeps mempolicies cpuset relative after its cpuset moves.  See
 * further kernel/cpuset.c update_nodemask().
 *
 * current's mempolicy may be rebinded by the other task(the task that changes
 * cpuset's mems), so we needn't do rebind work for current task.
 */

/* Slow path of a mempolicy duplicate */
struct mempolicy *__mpol_dup(struct mempolicy *old)
{
	struct mempolicy *new = kmem_cache_alloc(policy_cache, GFP_KERNEL);

	if (!new)
		return ERR_PTR(-ENOMEM);

	/* task's mempolicy is protected by alloc_lock */
	if (old == current->mempolicy) {
		task_lock(current);
		*new = *old;
		task_unlock(current);
	} else
		*new = *old;

	if (current_cpuset_is_being_rebound()) {
		nodemask_t mems = cpuset_mems_allowed(current);
		if (new->flags & MPOL_F_REBINDING)
			mpol_rebind_policy(new, &mems, MPOL_REBIND_STEP2);
		else
			mpol_rebind_policy(new, &mems, MPOL_REBIND_ONCE);
	}
	atomic_set(&new->refcnt, 1);
	return new;
}

/* Slow path of a mempolicy comparison */
bool __mpol_equal(struct mempolicy *a, struct mempolicy *b)
{
	if (!a || !b)
		return false;
	if (a->mode != b->mode)
		return false;
	if (a->flags != b->flags)
		return false;
	if (mpol_store_user_nodemask(a))
		if (!nodes_equal(a->w.user_nodemask, b->w.user_nodemask))
			return false;

	switch (a->mode) {
	case MPOL_BIND:
		/* Fall through */
	case MPOL_INTERLEAVE:
		return !!nodes_equal(a->v.nodes, b->v.nodes);
	case MPOL_PREFERRED:
		return a->v.preferred_node == b->v.preferred_node;
	default:
		BUG();
		return false;
	}
}

/*
 * Shared memory backing store policy support.
 *
 * Remember policies even when nobody has shared memory mapped.
 * The policies are kept in Red-Black tree linked from the inode.
 * They are protected by the sp->lock spinlock, which should be held
 * for any accesses to the tree.
 */

/* lookup first element intersecting start-end */
/* Caller holds sp->lock */
static struct sp_node *
sp_lookup(struct shared_policy *sp, unsigned long start, unsigned long end)
{
	struct rb_node *n = sp->root.rb_node;

	while (n) {
		struct sp_node *p = rb_entry(n, struct sp_node, nd);

		if (start >= p->end)
			n = n->rb_right;
		else if (end <= p->start)
			n = n->rb_left;
		else
			break;
	}
	if (!n)
		return NULL;
	for (;;) {
		struct sp_node *w = NULL;
		struct rb_node *prev = rb_prev(n);
		if (!prev)
			break;
		w = rb_entry(prev, struct sp_node, nd);
		if (w->end <= start)
			break;
		n = prev;
	}
	return rb_entry(n, struct sp_node, nd);
}

/* Insert a new shared policy into the list. */
/* Caller holds sp->lock */
static void sp_insert(struct shared_policy *sp, struct sp_node *new)
{
	struct rb_node **p = &sp->root.rb_node;
	struct rb_node *parent = NULL;
	struct sp_node *nd;

	while (*p) {
		parent = *p;
		nd = rb_entry(parent, struct sp_node, nd);
		if (new->start < nd->start)
			p = &(*p)->rb_left;
		else if (new->end > nd->end)
			p = &(*p)->rb_right;
		else
			BUG();
	}
	rb_link_node(&new->nd, parent, p);
	rb_insert_color(&new->nd, &sp->root);
	pr_debug("inserting %lx-%lx: %d\n", new->start, new->end,
		 new->policy ? new->policy->mode : 0);
}

/* Find shared policy intersecting idx */
struct mempolicy *
mpol_shared_policy_lookup(struct shared_policy *sp, unsigned long idx)
{
	struct mempolicy *pol = NULL;
	struct sp_node *sn;

	if (!sp->root.rb_node)
		return NULL;
	spin_lock(&sp->lock);
	sn = sp_lookup(sp, idx, idx+1);
	if (sn) {
		mpol_get(sn->policy);
		pol = sn->policy;
	}
	spin_unlock(&sp->lock);
	return pol;
}

static void sp_free(struct sp_node *n)
{
	mpol_put(n->policy);
	kmem_cache_free(sn_cache, n);
}

/**
 * mpol_misplaced - check whether current page node is valid in policy
 *
 * @page   - page to be checked
 * @vma    - vm area where page mapped
 * @addr   - virtual address where page mapped
 *
 * Lookup current policy node id for vma,addr and "compare to" page's
 * node id.
 *
 * Returns:
 *	-1	- not misplaced, page is in the right node
 *	node	- node id where the page should be
 *
 * Policy determination "mimics" alloc_page_vma().
 * Called from fault path where we know the vma and faulting address.
 */
int mpol_misplaced(struct page *page, struct vm_area_struct *vma, unsigned long addr)
{
	struct mempolicy *pol;
	struct zone *zone;
	int curnid = page_to_nid(page);
	unsigned long pgoff;
	int thiscpu = raw_smp_processor_id();
	int thisnid = cpu_to_node(thiscpu);
	int polnid = -1;
	int ret = -1;

	BUG_ON(!vma);

	pol = get_vma_policy(current, vma, addr);
	if (!(pol->flags & MPOL_F_MOF))
		goto out;

	switch (pol->mode) {
	case MPOL_INTERLEAVE:
		BUG_ON(addr >= vma->vm_end);
		BUG_ON(addr < vma->vm_start);

		pgoff = vma->vm_pgoff;
		pgoff += (addr - vma->vm_start) >> PAGE_SHIFT;
		polnid = offset_il_node(pol, vma, pgoff);
		break;

	case MPOL_PREFERRED:
		if (pol->flags & MPOL_F_LOCAL)
			polnid = numa_node_id();
		else
			polnid = pol->v.preferred_node;
		break;

	case MPOL_BIND:
		/*
		 * allows binding to multiple nodes.
		 * use current page if in policy nodemask,
		 * else select nearest allowed node, if any.
		 * If no allowed nodes, use current [!misplaced].
		 */
		if (node_isset(curnid, pol->v.nodes))
			goto out;
		(void)first_zones_zonelist(
				node_zonelist(numa_node_id(), GFP_HIGHUSER),
				gfp_zone(GFP_HIGHUSER),
				&pol->v.nodes, &zone);
		polnid = zone->node;
		break;

	default:
		BUG();
	}

	/* Migrate the page towards the node whose CPU is referencing it */
	if (pol->flags & MPOL_F_MORON) {
		polnid = thisnid;

		if (!should_numa_migrate_memory(current, page, curnid, thiscpu))
			goto out;
	}

	if (curnid != polnid)
		ret = polnid;
out:
	mpol_cond_put(pol);

	return ret;
}

static void sp_delete(struct shared_policy *sp, struct sp_node *n)
{
	pr_debug("deleting %lx-l%lx\n", n->start, n->end);
	rb_erase(&n->nd, &sp->root);
	sp_free(n);
}

static void sp_node_init(struct sp_node *node, unsigned long start,
			unsigned long end, struct mempolicy *pol)
{
	node->start = start;
	node->end = end;
	node->policy = pol;
}

static struct sp_node *sp_alloc(unsigned long start, unsigned long end,
				struct mempolicy *pol)
{
	struct sp_node *n;
	struct mempolicy *newpol;

	n = kmem_cache_alloc(sn_cache, GFP_KERNEL);
	if (!n)
		return NULL;

	newpol = mpol_dup(pol);
	if (IS_ERR(newpol)) {
		kmem_cache_free(sn_cache, n);
		return NULL;
	}
	newpol->flags |= MPOL_F_SHARED;
	sp_node_init(n, start, end, newpol);

	return n;
}

/* Replace a policy range. */
static int shared_policy_replace(struct shared_policy *sp, unsigned long start,
				 unsigned long end, struct sp_node *new)
{
	struct sp_node *n;
	struct sp_node *n_new = NULL;
	struct mempolicy *mpol_new = NULL;
	int ret = 0;

restart:
	spin_lock(&sp->lock);
	n = sp_lookup(sp, start, end);
	/* Take care of old policies in the same range. */
	while (n && n->start < end) {
		struct rb_node *next = rb_next(&n->nd);
		if (n->start >= start) {
			if (n->end <= end)
				sp_delete(sp, n);
			else
				n->start = end;
		} else {
			/* Old policy spanning whole new range. */
			if (n->end > end) {
				if (!n_new)
					goto alloc_new;

				*mpol_new = *n->policy;
				atomic_set(&mpol_new->refcnt, 1);
				sp_node_init(n_new, end, n->end, mpol_new);
				n->end = start;
				sp_insert(sp, n_new);
				n_new = NULL;
				mpol_new = NULL;
				break;
			} else
				n->end = start;
		}
		if (!next)
			break;
		n = rb_entry(next, struct sp_node, nd);
	}
	if (new)
		sp_insert(sp, new);
	spin_unlock(&sp->lock);
	ret = 0;

err_out:
	if (mpol_new)
		mpol_put(mpol_new);
	if (n_new)
		kmem_cache_free(sn_cache, n_new);

	return ret;

alloc_new:
	spin_unlock(&sp->lock);
	ret = -ENOMEM;
	n_new = kmem_cache_alloc(sn_cache, GFP_KERNEL);
	if (!n_new)
		goto err_out;
	mpol_new = kmem_cache_alloc(policy_cache, GFP_KERNEL);
	if (!mpol_new)
		goto err_out;
	goto restart;
}

/**
 * mpol_shared_policy_init - initialize shared policy for inode
 * @sp: pointer to inode shared policy
 * @mpol:  struct mempolicy to install
 *
 * Install non-NULL @mpol in inode's shared policy rb-tree.
 * On entry, the current task has a reference on a non-NULL @mpol.
 * This must be released on exit.
 * This is called at get_inode() calls and we can use GFP_KERNEL.
 */
void mpol_shared_policy_init(struct shared_policy *sp, struct mempolicy *mpol)
{
	int ret;

	sp->root = RB_ROOT;		/* empty tree == default mempolicy */
	spin_lock_init(&sp->lock);

	if (mpol) {
		struct vm_area_struct pvma;
		struct mempolicy *new;
		NODEMASK_SCRATCH(scratch);

		if (!scratch)
			goto put_mpol;
		/* contextualize the tmpfs mount point mempolicy */
		new = mpol_new(mpol->mode, mpol->flags, &mpol->w.user_nodemask);
		if (IS_ERR(new))
			goto free_scratch; /* no valid nodemask intersection */

		task_lock(current);
		ret = mpol_set_nodemask(new, &mpol->w.user_nodemask, scratch);
		task_unlock(current);
		if (ret)
			goto put_new;

		/* Create pseudo-vma that contains just the policy */
		memset(&pvma, 0, sizeof(struct vm_area_struct));
		pvma.vm_end = TASK_SIZE;	/* policy covers entire file */
		mpol_set_shared_policy(sp, &pvma, new); /* adds ref */

put_new:
		mpol_put(new);			/* drop initial ref */
free_scratch:
		NODEMASK_SCRATCH_FREE(scratch);
put_mpol:
		mpol_put(mpol);	/* drop our incoming ref on sb mpol */
	}
}

int mpol_set_shared_policy(struct shared_policy *info,
			struct vm_area_struct *vma, struct mempolicy *npol)
{
	int err;
	struct sp_node *new = NULL;
	unsigned long sz = vma_pages(vma);

	pr_debug("set_shared_policy %lx sz %lu %d %d %lx\n",
		 vma->vm_pgoff,
		 sz, npol ? npol->mode : -1,
		 npol ? npol->flags : -1,
		 npol ? nodes_addr(npol->v.nodes)[0] : NUMA_NO_NODE);

	if (npol) {
		new = sp_alloc(vma->vm_pgoff, vma->vm_pgoff + sz, npol);
		if (!new)
			return -ENOMEM;
	}
	err = shared_policy_replace(info, vma->vm_pgoff, vma->vm_pgoff+sz, new);
	if (err && new)
		sp_free(new);
	return err;
}

/* Free a backing policy store on inode delete. */
void mpol_free_shared_policy(struct shared_policy *p)
{
	struct sp_node *n;
	struct rb_node *next;

	if (!p->root.rb_node)
		return;
	spin_lock(&p->lock);
	next = rb_first(&p->root);
	while (next) {
		n = rb_entry(next, struct sp_node, nd);
		next = rb_next(&n->nd);
		sp_delete(p, n);
	}
	spin_unlock(&p->lock);
}

#ifdef CONFIG_NUMA_BALANCING
static int __initdata numabalancing_override;

static void __init check_numabalancing_enable(void)
{
	bool numabalancing_default = false;

	if (IS_ENABLED(CONFIG_NUMA_BALANCING_DEFAULT_ENABLED))
		numabalancing_default = true;

	/* Parsed by setup_numabalancing. override == 1 enables, -1 disables */
	if (numabalancing_override)
		set_numabalancing_state(numabalancing_override == 1);

	if (nr_node_ids > 1 && !numabalancing_override) {
		printk(KERN_INFO "%s automatic NUMA balancing. "
			"Configure with numa_balancing= or sysctl",
			numabalancing_default ? "Enabling" : "Disabling");
		set_numabalancing_state(numabalancing_default);
	}
}

static int __init setup_numabalancing(char *str)
{
	int ret = 0;
	if (!str)
		goto out;

	if (!strcmp(str, "enable")) {
		numabalancing_override = 1;
		ret = 1;
	} else if (!strcmp(str, "disable")) {
		numabalancing_override = -1;
		ret = 1;
	}
out:
	if (!ret)
		printk(KERN_WARNING "Unable to parse numa_balancing=\n");

	return ret;
}
__setup("numa_balancing=", setup_numabalancing);
#else
static inline void __init check_numabalancing_enable(void)
{
}
#endif /* CONFIG_NUMA_BALANCING */

/* assumes fs == KERNEL_DS */
void __init numa_policy_init(void)
{
	nodemask_t interleave_nodes;
	unsigned long largest = 0;
	int nid, prefer = 0;

	policy_cache = kmem_cache_create("numa_policy",
					 sizeof(struct mempolicy),
					 0, SLAB_PANIC, NULL);

	sn_cache = kmem_cache_create("shared_policy_node",
				     sizeof(struct sp_node),
				     0, SLAB_PANIC, NULL);

	for_each_node(nid) {
		preferred_node_policy[nid] = (struct mempolicy) {
			.refcnt = ATOMIC_INIT(1),
			.mode = MPOL_PREFERRED,
			.flags = MPOL_F_MOF | MPOL_F_MORON,
			.v = { .preferred_node = nid, },
		};
	}

	/*
	 * Set interleaving policy for system init. Interleaving is only
	 * enabled across suitably sized nodes (default is >= 16MB), or
	 * fall back to the largest node if they're all smaller.
	 */
	nodes_clear(interleave_nodes);
	for_each_node_state(nid, N_MEMORY) {
		unsigned long total_pages = node_present_pages(nid);

		/* Preserve the largest node */
		if (largest < total_pages) {
			largest = total_pages;
			prefer = nid;
		}

		/* Interleave this node? */
		if ((total_pages << PAGE_SHIFT) >= (16 << 20))
			node_set(nid, interleave_nodes);
	}

	/* All too small, use the largest */
	if (unlikely(nodes_empty(interleave_nodes)))
		node_set(prefer, interleave_nodes);

	if (do_set_mempolicy(MPOL_INTERLEAVE, 0, &interleave_nodes))
		printk("numa_policy_init: interleaving failed\n");

	check_numabalancing_enable();
}

/* Reset policy of current process to default */
void numa_default_policy(void)
{
	do_set_mempolicy(MPOL_DEFAULT, 0, NULL);
}

/*
 * Parse and format mempolicy from/to strings
 */

/*
 * "local" is implemented internally by MPOL_PREFERRED with MPOL_F_LOCAL flag.
 */
static const char * const policy_modes[] =
{
	[MPOL_DEFAULT]    = "default",
	[MPOL_PREFERRED]  = "prefer",
	[MPOL_BIND]       = "bind",
	[MPOL_INTERLEAVE] = "interleave",
	[MPOL_LOCAL]      = "local",
};


#ifdef CONFIG_TMPFS
/**
 * mpol_parse_str - parse string to mempolicy, for tmpfs mpol mount option.
 * @str:  string containing mempolicy to parse
 * @mpol:  pointer to struct mempolicy pointer, returned on success.
 *
 * Format of input:
 *	<mode>[=<flags>][:<nodelist>]
 *
 * On success, returns 0, else 1
 */
int mpol_parse_str(char *str, struct mempolicy **mpol)
{
	struct mempolicy *new = NULL;
	unsigned short mode;
	unsigned short mode_flags;
	nodemask_t nodes;
	char *nodelist = strchr(str, ':');
	char *flags = strchr(str, '=');
	int err = 1;

	if (nodelist) {
		/* NUL-terminate mode or flags string */
		*nodelist++ = '\0';
		if (nodelist_parse(nodelist, nodes))
			goto out;
		if (!nodes_subset(nodes, node_states[N_MEMORY]))
			goto out;
	} else
		nodes_clear(nodes);

	if (flags)
		*flags++ = '\0';	/* terminate mode string */

	for (mode = 0; mode < MPOL_MAX; mode++) {
		if (!strcmp(str, policy_modes[mode])) {
			break;
		}
	}
	if (mode >= MPOL_MAX)
		goto out;

	switch (mode) {
	case MPOL_PREFERRED:
		/*
		 * Insist on a nodelist of one node only
		 */
		if (nodelist) {
			char *rest = nodelist;
			while (isdigit(*rest))
				rest++;
			if (*rest)
				goto out;
		}
		break;
	case MPOL_INTERLEAVE:
		/*
		 * Default to online nodes with memory if no nodelist
		 */
		if (!nodelist)
			nodes = node_states[N_MEMORY];
		break;
	case MPOL_LOCAL:
		/*
		 * Don't allow a nodelist;  mpol_new() checks flags
		 */
		if (nodelist)
			goto out;
		mode = MPOL_PREFERRED;
		break;
	case MPOL_DEFAULT:
		/*
		 * Insist on a empty nodelist
		 */
		if (!nodelist)
			err = 0;
		goto out;
	case MPOL_BIND:
		/*
		 * Insist on a nodelist
		 */
		if (!nodelist)
			goto out;
	}

	mode_flags = 0;
	if (flags) {
		/*
		 * Currently, we only support two mutually exclusive
		 * mode flags.
		 */
		if (!strcmp(flags, "static"))
			mode_flags |= MPOL_F_STATIC_NODES;
		else if (!strcmp(flags, "relative"))
			mode_flags |= MPOL_F_RELATIVE_NODES;
		else
			goto out;
	}

	new = mpol_new(mode, mode_flags, &nodes);
	if (IS_ERR(new))
		goto out;

	/*
	 * Save nodes for mpol_to_str() to show the tmpfs mount options
	 * for /proc/mounts, /proc/pid/mounts and /proc/pid/mountinfo.
	 */
	if (mode != MPOL_PREFERRED)
		new->v.nodes = nodes;
	else if (nodelist)
		new->v.preferred_node = first_node(nodes);
	else
		new->flags |= MPOL_F_LOCAL;

	/*
	 * Save nodes for contextualization: this will be used to "clone"
	 * the mempolicy in a specific context [cpuset] at a later time.
	 */
	new->w.user_nodemask = nodes;

	err = 0;

out:
	/* Restore string for error message */
	if (nodelist)
		*--nodelist = ':';
	if (flags)
		*--flags = '=';
	if (!err)
		*mpol = new;
	return err;
}
#endif /* CONFIG_TMPFS */

/**
 * mpol_to_str - format a mempolicy structure for printing
 * @buffer:  to contain formatted mempolicy string
 * @maxlen:  length of @buffer
 * @pol:  pointer to mempolicy to be formatted
 *
 * Convert @pol into a string.  If @buffer is too short, truncate the string.
 * Recommend a @maxlen of at least 32 for the longest mode, "interleave", the
 * longest flag, "relative", and to display at least a few node ids.
 */
void mpol_to_str(char *buffer, int maxlen, struct mempolicy *pol)
{
	char *p = buffer;
	nodemask_t nodes = NODE_MASK_NONE;
	unsigned short mode = MPOL_DEFAULT;
	unsigned short flags = 0;

	if (pol && pol != &default_policy && !(pol->flags & MPOL_F_MORON)) {
		mode = pol->mode;
		flags = pol->flags;
	}

	switch (mode) {
	case MPOL_DEFAULT:
		break;
	case MPOL_PREFERRED:
		if (flags & MPOL_F_LOCAL)
			mode = MPOL_LOCAL;
		else
			node_set(pol->v.preferred_node, nodes);
		break;
	case MPOL_BIND:
	case MPOL_INTERLEAVE:
		nodes = pol->v.nodes;
		break;
	default:
		WARN_ON_ONCE(1);
		snprintf(p, maxlen, "unknown");
		return;
	}

	p += snprintf(p, maxlen, policy_modes[mode]);

	if (flags & MPOL_MODE_FLAGS) {
		p += snprintf(p, buffer + maxlen - p, "=");

		/*
		 * Currently, the only defined flags are mutually exclusive
		 */
		if (flags & MPOL_F_STATIC_NODES)
			p += snprintf(p, buffer + maxlen - p, "static");
		else if (flags & MPOL_F_RELATIVE_NODES)
			p += snprintf(p, buffer + maxlen - p, "relative");
	}

	if (!nodes_empty(nodes)) {
		p += snprintf(p, buffer + maxlen - p, ":");
	 	p += nodelist_scnprintf(p, buffer + maxlen - p, nodes);
	}
}<|MERGE_RESOLUTION|>--- conflicted
+++ resolved
@@ -1306,14 +1306,8 @@
 
 		if (!list_empty(&pagelist)) {
 			WARN_ON_ONCE(flags & MPOL_MF_LAZY);
-<<<<<<< HEAD
-			nr_failed = migrate_pages(&pagelist, new_vma_page,
-					NULL, (unsigned long)vma,
-					MIGRATE_SYNC, MR_MEMPOLICY_MBIND);
-=======
-			nr_failed = migrate_pages(&pagelist, new_page,
+			nr_failed = migrate_pages(&pagelist, new_page, NULL,
 				start, MIGRATE_SYNC, MR_MEMPOLICY_MBIND);
->>>>>>> 0b8e8118
 			if (nr_failed)
 				putback_movable_pages(&pagelist);
 		}
