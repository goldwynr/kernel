/*
 * Simple NUMA memory policy for the Linux kernel.
 *
 * Copyright 2003,2004 Andi Kleen, SuSE Labs.
 * (C) Copyright 2005 Christoph Lameter, Silicon Graphics, Inc.
 * Subject to the GNU Public License, version 2.
 *
 * NUMA policy allows the user to give hints in which node(s) memory should
 * be allocated.
 *
 * Support four policies per VMA and per process:
 *
 * The VMA policy has priority over the process policy for a page fault.
 *
 * interleave     Allocate memory interleaved over a set of nodes,
 *                with normal fallback if it fails.
 *                For VMA based allocations this interleaves based on the
 *                offset into the backing object or offset into the mapping
 *                for anonymous memory. For process policy an process counter
 *                is used.
 *
 * bind           Only allocate memory on a specific set of nodes,
 *                no fallback.
 *                FIXME: memory is allocated starting with the first node
 *                to the last. It would be better if bind would truly restrict
 *                the allocation to memory nodes instead
 *
 * preferred       Try a specific node first before normal fallback.
 *                As a special case node -1 here means do the allocation
 *                on the local CPU. This is normally identical to default,
 *                but useful to set in a VMA when you have a non default
 *                process policy.
 *
 * default        Allocate on the local node first, or when on a VMA
 *                use the process policy. This is what Linux always did
 *		  in a NUMA aware kernel and still does by, ahem, default.
 *
 * The process policy is applied for most non interrupt memory allocations
 * in that process' context. Interrupts ignore the policies and always
 * try to allocate on the local CPU. The VMA policy is only applied for memory
 * allocations for a VMA in the VM.
 *
 * Currently there are a few corner cases in swapping where the policy
 * is not applied, but the majority should be handled. When process policy
 * is used it is not remembered over swap outs/swap ins.
 *
 * Only the highest zone in the zone hierarchy gets policied. Allocations
 * requesting a lower zone just use default policy. This implies that
 * on systems with highmem kernel lowmem allocation don't get policied.
 * Same with GFP_DMA allocations.
 *
 * For shmfs/tmpfs/hugetlbfs shared memory the policy is shared between
 * all users and remembered even when nobody has memory mapped.
 */

/* Notebook:
   fix mmap readahead to honour policy and enable policy for any page cache
   object
   statistics for bigpages
   global policy for page cache? currently it uses process policy. Requires
   first item above.
   handle mremap for shared memory (currently ignored for the policy)
   grows down?
   make bind policy root only? It can trigger oom much faster and the
   kernel is not always grateful with that.
*/

#include <linux/mempolicy.h>
#include <linux/mm.h>
#include <linux/highmem.h>
#include <linux/hugetlb.h>
#include <linux/kernel.h>
#include <linux/sched.h>
#include <linux/nodemask.h>
#include <linux/cpuset.h>
#include <linux/slab.h>
#include <linux/string.h>
#include <linux/module.h>
#include <linux/nsproxy.h>
#include <linux/interrupt.h>
#include <linux/init.h>
#include <linux/compat.h>
#include <linux/swap.h>
#include <linux/seq_file.h>
#include <linux/proc_fs.h>
#include <linux/migrate.h>
#include <linux/ksm.h>
#include <linux/rmap.h>
#include <linux/security.h>
#include <linux/syscalls.h>
#include <linux/ctype.h>
#include <linux/mm_inline.h>

#include <asm/tlbflush.h>
#include <asm/uaccess.h>
#include <linux/random.h>

#include "internal.h"

/* Internal flags */
#define MPOL_MF_DISCONTIG_OK (MPOL_MF_INTERNAL << 0)	/* Skip checks for continuous vmas */
#define MPOL_MF_INVERT (MPOL_MF_INTERNAL << 1)		/* Invert check for nodemask */

static struct kmem_cache *policy_cache;
static struct kmem_cache *sn_cache;

/* Highest zone. An specific allocation for a zone below that is not
   policied. */
enum zone_type policy_zone = 0;

/*
 * run-time system-wide default policy => local allocation
 */
struct mempolicy default_policy = {
	.refcnt = ATOMIC_INIT(1), /* never free it */
	.mode = MPOL_PREFERRED,
	.flags = MPOL_F_LOCAL,
};

static const struct mempolicy_operations {
	int (*create)(struct mempolicy *pol, const nodemask_t *nodes);
	/*
	 * If read-side task has no lock to protect task->mempolicy, write-side
	 * task will rebind the task->mempolicy by two step. The first step is
	 * setting all the newly nodes, and the second step is cleaning all the
	 * disallowed nodes. In this way, we can avoid finding no node to alloc
	 * page.
	 * If we have a lock to protect task->mempolicy in read-side, we do
	 * rebind directly.
	 *
	 * step:
	 * 	MPOL_REBIND_ONCE - do rebind work at once
	 * 	MPOL_REBIND_STEP1 - set all the newly nodes
	 * 	MPOL_REBIND_STEP2 - clean all the disallowed nodes
	 */
	void (*rebind)(struct mempolicy *pol, const nodemask_t *nodes,
			enum mpol_rebind_step step);
} mpol_ops[MPOL_MAX];

/* Check that the nodemask contains at least one populated zone */
static int is_valid_nodemask(const nodemask_t *nodemask)
{
	int nd, k;

	for_each_node_mask(nd, *nodemask) {
		struct zone *z;

		for (k = 0; k <= policy_zone; k++) {
			z = &NODE_DATA(nd)->node_zones[k];
			if (z->present_pages > 0)
				return 1;
		}
	}

	return 0;
}

static inline int mpol_store_user_nodemask(const struct mempolicy *pol)
{
	return pol->flags & MPOL_MODE_FLAGS;
}

static void mpol_relative_nodemask(nodemask_t *ret, const nodemask_t *orig,
				   const nodemask_t *rel)
{
	nodemask_t tmp;
	nodes_fold(tmp, *orig, nodes_weight(*rel));
	nodes_onto(*ret, tmp, *rel);
}

static int mpol_new_interleave(struct mempolicy *pol, const nodemask_t *nodes)
{
	if (nodes_empty(*nodes))
		return -EINVAL;
	pol->v.nodes = *nodes;
	return 0;
}

static int mpol_new_preferred(struct mempolicy *pol, const nodemask_t *nodes)
{
	if (!nodes)
		pol->flags |= MPOL_F_LOCAL;	/* local allocation */
	else if (nodes_empty(*nodes))
		return -EINVAL;			/*  no allowed nodes */
	else
		pol->v.preferred_node = first_node(*nodes);
	return 0;
}

static int mpol_new_bind(struct mempolicy *pol, const nodemask_t *nodes)
{
	if (!is_valid_nodemask(nodes))
		return -EINVAL;
	pol->v.nodes = *nodes;
	return 0;
}

/*
 * mpol_set_nodemask is called after mpol_new() to set up the nodemask, if
 * any, for the new policy.  mpol_new() has already validated the nodes
 * parameter with respect to the policy mode and flags.  But, we need to
 * handle an empty nodemask with MPOL_PREFERRED here.
 *
 * Must be called holding task's alloc_lock to protect task's mems_allowed
 * and mempolicy.  May also be called holding the mmap_semaphore for write.
 */
static int mpol_set_nodemask(struct mempolicy *pol,
		     const nodemask_t *nodes, struct nodemask_scratch *nsc)
{
	int ret;

	/* if mode is MPOL_DEFAULT, pol is NULL. This is right. */
	if (pol == NULL)
		return 0;
	/* Check N_HIGH_MEMORY */
	nodes_and(nsc->mask1,
		  cpuset_current_mems_allowed, node_states[N_HIGH_MEMORY]);

	VM_BUG_ON(!nodes);
	if (pol->mode == MPOL_PREFERRED && nodes_empty(*nodes))
		nodes = NULL;	/* explicit local allocation */
	else {
		if (pol->flags & MPOL_F_RELATIVE_NODES)
			mpol_relative_nodemask(&nsc->mask2, nodes,&nsc->mask1);
		else
			nodes_and(nsc->mask2, *nodes, nsc->mask1);

		if (mpol_store_user_nodemask(pol))
			pol->w.user_nodemask = *nodes;
		else
			pol->w.cpuset_mems_allowed =
						cpuset_current_mems_allowed;
	}

	if (nodes)
		ret = mpol_ops[pol->mode].create(pol, &nsc->mask2);
	else
		ret = mpol_ops[pol->mode].create(pol, NULL);
	return ret;
}

/*
 * This function just creates a new policy, does some check and simple
 * initialization. You must invoke mpol_set_nodemask() to set nodes.
 */
static struct mempolicy *mpol_new(unsigned short mode, unsigned short flags,
				  nodemask_t *nodes)
{
	struct mempolicy *policy;

	pr_debug("setting mode %d flags %d nodes[0] %lx\n",
		 mode, flags, nodes ? nodes_addr(*nodes)[0] : -1);

	if (mode == MPOL_DEFAULT) {
		if (nodes && !nodes_empty(*nodes))
			return ERR_PTR(-EINVAL);
		return NULL;	/* simply delete any existing policy */
	}
	VM_BUG_ON(!nodes);

	/*
	 * MPOL_PREFERRED cannot be used with MPOL_F_STATIC_NODES or
	 * MPOL_F_RELATIVE_NODES if the nodemask is empty (local allocation).
	 * All other modes require a valid pointer to a non-empty nodemask.
	 */
	if (mode == MPOL_PREFERRED) {
		if (nodes_empty(*nodes)) {
			if (((flags & MPOL_F_STATIC_NODES) ||
			     (flags & MPOL_F_RELATIVE_NODES)))
				return ERR_PTR(-EINVAL);
		}
	} else if (nodes_empty(*nodes))
		return ERR_PTR(-EINVAL);
	policy = kmem_cache_alloc(policy_cache, GFP_KERNEL);
	if (!policy)
		return ERR_PTR(-ENOMEM);
	atomic_set(&policy->refcnt, 1);
	policy->mode = mode;
	policy->flags = flags;

	return policy;
}

/* Slow path of a mpol destructor. */
void __mpol_put(struct mempolicy *p)
{
	if (!atomic_dec_and_test(&p->refcnt))
		return;
	kmem_cache_free(policy_cache, p);
}

static void mpol_rebind_default(struct mempolicy *pol, const nodemask_t *nodes,
				enum mpol_rebind_step step)
{
}

/*
 * step:
 * 	MPOL_REBIND_ONCE  - do rebind work at once
 * 	MPOL_REBIND_STEP1 - set all the newly nodes
 * 	MPOL_REBIND_STEP2 - clean all the disallowed nodes
 */
static void mpol_rebind_nodemask(struct mempolicy *pol, const nodemask_t *nodes,
				 enum mpol_rebind_step step)
{
	nodemask_t tmp;

	if (pol->flags & MPOL_F_STATIC_NODES)
		nodes_and(tmp, pol->w.user_nodemask, *nodes);
	else if (pol->flags & MPOL_F_RELATIVE_NODES)
		mpol_relative_nodemask(&tmp, &pol->w.user_nodemask, nodes);
	else {
		/*
		 * if step == 1, we use ->w.cpuset_mems_allowed to cache the
		 * result
		 */
		if (step == MPOL_REBIND_ONCE || step == MPOL_REBIND_STEP1) {
			nodes_remap(tmp, pol->v.nodes,
					pol->w.cpuset_mems_allowed, *nodes);
			pol->w.cpuset_mems_allowed = step ? tmp : *nodes;
		} else if (step == MPOL_REBIND_STEP2) {
			tmp = pol->w.cpuset_mems_allowed;
			pol->w.cpuset_mems_allowed = *nodes;
		} else
			BUG();
	}

	if (nodes_empty(tmp))
		tmp = *nodes;

	if (step == MPOL_REBIND_STEP1)
		nodes_or(pol->v.nodes, pol->v.nodes, tmp);
	else if (step == MPOL_REBIND_ONCE || step == MPOL_REBIND_STEP2)
		pol->v.nodes = tmp;
	else
		BUG();

	if (!node_isset(current->il_next, tmp)) {
		current->il_next = next_node(current->il_next, tmp);
		if (current->il_next >= MAX_NUMNODES)
			current->il_next = first_node(tmp);
		if (current->il_next >= MAX_NUMNODES)
			current->il_next = numa_node_id();
	}
}

static void mpol_rebind_preferred(struct mempolicy *pol,
				  const nodemask_t *nodes,
				  enum mpol_rebind_step step)
{
	nodemask_t tmp;

	if (pol->flags & MPOL_F_STATIC_NODES) {
		int node = first_node(pol->w.user_nodemask);

		if (node_isset(node, *nodes)) {
			pol->v.preferred_node = node;
			pol->flags &= ~MPOL_F_LOCAL;
		} else
			pol->flags |= MPOL_F_LOCAL;
	} else if (pol->flags & MPOL_F_RELATIVE_NODES) {
		mpol_relative_nodemask(&tmp, &pol->w.user_nodemask, nodes);
		pol->v.preferred_node = first_node(tmp);
	} else if (!(pol->flags & MPOL_F_LOCAL)) {
		pol->v.preferred_node = node_remap(pol->v.preferred_node,
						   pol->w.cpuset_mems_allowed,
						   *nodes);
		pol->w.cpuset_mems_allowed = *nodes;
	}
}

/*
 * mpol_rebind_policy - Migrate a policy to a different set of nodes
 *
 * If read-side task has no lock to protect task->mempolicy, write-side
 * task will rebind the task->mempolicy by two step. The first step is
 * setting all the newly nodes, and the second step is cleaning all the
 * disallowed nodes. In this way, we can avoid finding no node to alloc
 * page.
 * If we have a lock to protect task->mempolicy in read-side, we do
 * rebind directly.
 *
 * step:
 * 	MPOL_REBIND_ONCE  - do rebind work at once
 * 	MPOL_REBIND_STEP1 - set all the newly nodes
 * 	MPOL_REBIND_STEP2 - clean all the disallowed nodes
 */
static void mpol_rebind_policy(struct mempolicy *pol, const nodemask_t *newmask,
				enum mpol_rebind_step step)
{
	if (!pol)
		return;
	if (!mpol_store_user_nodemask(pol) && step == 0 &&
	    nodes_equal(pol->w.cpuset_mems_allowed, *newmask))
		return;

	if (step == MPOL_REBIND_STEP1 && (pol->flags & MPOL_F_REBINDING))
		return;

	if (step == MPOL_REBIND_STEP2 && !(pol->flags & MPOL_F_REBINDING))
		BUG();

	if (step == MPOL_REBIND_STEP1)
		pol->flags |= MPOL_F_REBINDING;
	else if (step == MPOL_REBIND_STEP2)
		pol->flags &= ~MPOL_F_REBINDING;
	else if (step >= MPOL_REBIND_NSTEP)
		BUG();

	mpol_ops[pol->mode].rebind(pol, newmask, step);
}

/*
 * Wrapper for mpol_rebind_policy() that just requires task
 * pointer, and updates task mempolicy.
 *
 * Called with task's alloc_lock held.
 */

void mpol_rebind_task(struct task_struct *tsk, const nodemask_t *new,
			enum mpol_rebind_step step)
{
	mpol_rebind_policy(tsk->mempolicy, new, step);
}

/*
 * Rebind each vma in mm to new nodemask.
 *
 * Call holding a reference to mm.  Takes mm->mmap_sem during call.
 */

void mpol_rebind_mm(struct mm_struct *mm, nodemask_t *new)
{
	struct vm_area_struct *vma;

	down_write(&mm->mmap_sem);
	for (vma = mm->mmap; vma; vma = vma->vm_next)
		mpol_rebind_policy(vma->vm_policy, new, MPOL_REBIND_ONCE);
	up_write(&mm->mmap_sem);
}

static const struct mempolicy_operations mpol_ops[MPOL_MAX] = {
	[MPOL_DEFAULT] = {
		.rebind = mpol_rebind_default,
	},
	[MPOL_INTERLEAVE] = {
		.create = mpol_new_interleave,
		.rebind = mpol_rebind_nodemask,
	},
	[MPOL_PREFERRED] = {
		.create = mpol_new_preferred,
		.rebind = mpol_rebind_preferred,
	},
	[MPOL_BIND] = {
		.create = mpol_new_bind,
		.rebind = mpol_rebind_nodemask,
	},
};

static void migrate_page_add(struct page *page, struct list_head *pagelist,
				unsigned long flags);

/* Scan through pages checking if pages follow certain conditions. */
static int check_pte_range(struct vm_area_struct *vma, pmd_t *pmd,
		unsigned long addr, unsigned long end,
		const nodemask_t *nodes, unsigned long flags,
		void *private)
{
	pte_t *orig_pte;
	pte_t *pte;
	spinlock_t *ptl;

	orig_pte = pte = pte_offset_map_lock(vma->vm_mm, pmd, addr, &ptl);
	do {
		struct page *page;
		int nid;

		if (!pte_present(*pte))
			continue;
		page = vm_normal_page(vma, addr, *pte);
		if (!page)
			continue;
		/*
		 * vm_normal_page() filters out zero pages, but there might
		 * still be PageReserved pages to skip, perhaps in a VDSO.
		 * And we cannot move PageKsm pages sensibly or safely yet.
		 */
		if (PageReserved(page) || PageKsm(page))
			continue;
		nid = page_to_nid(page);
		if (node_isset(nid, *nodes) == !!(flags & MPOL_MF_INVERT))
			continue;

		if (flags & (MPOL_MF_MOVE | MPOL_MF_MOVE_ALL))
			migrate_page_add(page, private, flags);
		else
			break;
	} while (pte++, addr += PAGE_SIZE, addr != end);
	pte_unmap_unlock(orig_pte, ptl);
	return addr != end;
}

static inline int check_pmd_range(struct vm_area_struct *vma, pud_t *pud,
		unsigned long addr, unsigned long end,
		const nodemask_t *nodes, unsigned long flags,
		void *private)
{
	pmd_t *pmd;
	unsigned long next;

	pmd = pmd_offset(pud, addr);
	do {
		next = pmd_addr_end(addr, end);
		split_huge_page_pmd(vma->vm_mm, pmd);
		if (pmd_none_or_clear_bad(pmd))
			continue;
		if (check_pte_range(vma, pmd, addr, next, nodes,
				    flags, private))
			return -EIO;
	} while (pmd++, addr = next, addr != end);
	return 0;
}

static inline int check_pud_range(struct vm_area_struct *vma, pgd_t *pgd,
		unsigned long addr, unsigned long end,
		const nodemask_t *nodes, unsigned long flags,
		void *private)
{
	pud_t *pud;
	unsigned long next;

	pud = pud_offset(pgd, addr);
	do {
		next = pud_addr_end(addr, end);
		if (pud_none_or_clear_bad(pud))
			continue;
		if (check_pmd_range(vma, pud, addr, next, nodes,
				    flags, private))
			return -EIO;
	} while (pud++, addr = next, addr != end);
	return 0;
}

static inline int check_pgd_range(struct vm_area_struct *vma,
		unsigned long addr, unsigned long end,
		const nodemask_t *nodes, unsigned long flags,
		void *private)
{
	pgd_t *pgd;
	unsigned long next;

	pgd = pgd_offset(vma->vm_mm, addr);
	do {
		next = pgd_addr_end(addr, end);
		if (pgd_none_or_clear_bad(pgd))
			continue;
		if (check_pud_range(vma, pgd, addr, next, nodes,
				    flags, private))
			return -EIO;
	} while (pgd++, addr = next, addr != end);
	return 0;
}

/*
 * Check if all pages in a range are on a set of nodes.
 * If pagelist != NULL then isolate pages from the LRU and
 * put them on the pagelist.
 */
static struct vm_area_struct *
check_range(struct mm_struct *mm, unsigned long start, unsigned long end,
		const nodemask_t *nodes, unsigned long flags, void *private)
{
	int err;
	struct vm_area_struct *first, *vma, *prev;


	first = find_vma(mm, start);
	if (!first)
		return ERR_PTR(-EFAULT);
	prev = NULL;
	for (vma = first; vma && vma->vm_start < end; vma = vma->vm_next) {
		if (!(flags & MPOL_MF_DISCONTIG_OK)) {
			if (!vma->vm_next && vma->vm_end < end)
				return ERR_PTR(-EFAULT);
			if (prev && prev->vm_end < vma->vm_start)
				return ERR_PTR(-EFAULT);
		}
		if (!is_vm_hugetlb_page(vma) &&
		    ((flags & MPOL_MF_STRICT) ||
		     ((flags & (MPOL_MF_MOVE | MPOL_MF_MOVE_ALL)) &&
				vma_migratable(vma)))) {
			unsigned long endvma = vma->vm_end;

			if (endvma > end)
				endvma = end;
			if (vma->vm_start > start)
				start = vma->vm_start;
			err = check_pgd_range(vma, start, endvma, nodes,
						flags, private);
			if (err) {
				first = ERR_PTR(err);
				break;
			}
		}
		prev = vma;
	}
	return first;
}

/* Apply policy to a single VMA */
static int policy_vma(struct vm_area_struct *vma, struct mempolicy *new)
{
	int err = 0;
	struct mempolicy *old = vma->vm_policy;

	pr_debug("vma %lx-%lx/%lx vm_ops %p vm_file %p set_policy %p\n",
		 vma->vm_start, vma->vm_end, vma->vm_pgoff,
		 vma->vm_ops, vma->vm_file,
		 vma->vm_ops ? vma->vm_ops->set_policy : NULL);

	if (vma->vm_ops && vma->vm_ops->set_policy)
		err = vma->vm_ops->set_policy(vma, new);
	if (!err) {
		mpol_get(new);
		vma->vm_policy = new;
		mpol_put(old);
	}
	return err;
}

/* Step 2: apply policy to a range and do splits. */
static int mbind_range(struct mm_struct *mm, unsigned long start,
		       unsigned long end, struct mempolicy *new_pol)
{
	struct vm_area_struct *next;
	struct vm_area_struct *prev;
	struct vm_area_struct *vma;
	int err = 0;
	pgoff_t pgoff;
	unsigned long vmstart;
	unsigned long vmend;

	vma = find_vma_prev(mm, start, &prev);
	if (!vma || vma->vm_start > start)
		return -EFAULT;

	for (; vma && vma->vm_start < end; prev = vma, vma = next) {
		next = vma->vm_next;
		vmstart = max(start, vma->vm_start);
		vmend   = min(end, vma->vm_end);

		pgoff = vma->vm_pgoff + ((start - vma->vm_start) >> PAGE_SHIFT);
		prev = vma_merge(mm, prev, vmstart, vmend, vma->vm_flags,
				  vma->anon_vma, vma->vm_file, pgoff, new_pol);
		if (prev) {
			vma = prev;
			next = vma->vm_next;
			continue;
		}
		if (vma->vm_start != vmstart) {
			err = split_vma(vma->vm_mm, vma, vmstart, 1);
			if (err)
				goto out;
		}
		if (vma->vm_end != vmend) {
			err = split_vma(vma->vm_mm, vma, vmend, 0);
			if (err)
				goto out;
		}
		err = policy_vma(vma, new_pol);
		if (err)
			goto out;
	}

 out:
	return err;
}

/*
 * Update task->flags PF_MEMPOLICY bit: set iff non-default
 * mempolicy.  Allows more rapid checking of this (combined perhaps
 * with other PF_* flag bits) on memory allocation hot code paths.
 *
 * If called from outside this file, the task 'p' should -only- be
 * a newly forked child not yet visible on the task list, because
 * manipulating the task flags of a visible task is not safe.
 *
 * The above limitation is why this routine has the funny name
 * mpol_fix_fork_child_flag().
 *
 * It is also safe to call this with a task pointer of current,
 * which the static wrapper mpol_set_task_struct_flag() does,
 * for use within this file.
 */

void mpol_fix_fork_child_flag(struct task_struct *p)
{
	if (p->mempolicy)
		p->flags |= PF_MEMPOLICY;
	else
		p->flags &= ~PF_MEMPOLICY;
}

static void mpol_set_task_struct_flag(void)
{
	mpol_fix_fork_child_flag(current);
}

/* Set the process memory policy */
static long do_set_mempolicy(unsigned short mode, unsigned short flags,
			     nodemask_t *nodes)
{
	struct mempolicy *new, *old;
	struct mm_struct *mm = current->mm;
	NODEMASK_SCRATCH(scratch);
	int ret;

	if (!scratch)
		return -ENOMEM;

	new = mpol_new(mode, flags, nodes);
	if (IS_ERR(new)) {
		ret = PTR_ERR(new);
		goto out;
	}
	/*
	 * prevent changing our mempolicy while show_numa_maps()
	 * is using it.
	 * Note:  do_set_mempolicy() can be called at init time
	 * with no 'mm'.
	 */
	if (mm)
		down_write(&mm->mmap_sem);
	task_lock(current);
	ret = mpol_set_nodemask(new, nodes, scratch);
	if (ret) {
		task_unlock(current);
		if (mm)
			up_write(&mm->mmap_sem);
		mpol_put(new);
		goto out;
	}
	old = current->mempolicy;
	current->mempolicy = new;
	mpol_set_task_struct_flag();
	if (new && new->mode == MPOL_INTERLEAVE &&
	    nodes_weight(new->v.nodes))
		current->il_next = first_node(new->v.nodes);
	task_unlock(current);
	if (mm)
		up_write(&mm->mmap_sem);

	mpol_put(old);
	ret = 0;
out:
	NODEMASK_SCRATCH_FREE(scratch);
	return ret;
}

/*
 * Return nodemask for policy for get_mempolicy() query
 *
 * Called with task's alloc_lock held
 */
static void get_policy_nodemask(struct mempolicy *p, nodemask_t *nodes)
{
	nodes_clear(*nodes);
	if (p == &default_policy)
		return;

	switch (p->mode) {
	case MPOL_BIND:
		/* Fall through */
	case MPOL_INTERLEAVE:
		*nodes = p->v.nodes;
		break;
	case MPOL_PREFERRED:
		if (!(p->flags & MPOL_F_LOCAL))
			node_set(p->v.preferred_node, *nodes);
		/* else return empty node mask for local allocation */
		break;
	default:
		BUG();
	}
}

static int lookup_node(struct mm_struct *mm, unsigned long addr)
{
	struct page *p;
	int err;

	err = get_user_pages(current, mm, addr & PAGE_MASK, 1, 0, 0, &p, NULL);
	if (err >= 0) {
		err = page_to_nid(p);
		put_page(p);
	}
	return err;
}

/* Retrieve NUMA policy */
static long do_get_mempolicy(int *policy, nodemask_t *nmask,
			     unsigned long addr, unsigned long flags)
{
	int err;
	struct mm_struct *mm = current->mm;
	struct vm_area_struct *vma = NULL;
	struct mempolicy *pol = current->mempolicy;

	if (flags &
		~(unsigned long)(MPOL_F_NODE|MPOL_F_ADDR|MPOL_F_MEMS_ALLOWED))
		return -EINVAL;

	if (flags & MPOL_F_MEMS_ALLOWED) {
		if (flags & (MPOL_F_NODE|MPOL_F_ADDR))
			return -EINVAL;
		*policy = 0;	/* just so it's initialized */
		task_lock(current);
		*nmask  = cpuset_current_mems_allowed;
		task_unlock(current);
		return 0;
	}

	if (flags & MPOL_F_ADDR) {
		/*
		 * Do NOT fall back to task policy if the
		 * vma/shared policy at addr is NULL.  We
		 * want to return MPOL_DEFAULT in this case.
		 */
		down_read(&mm->mmap_sem);
		vma = find_vma_intersection(mm, addr, addr+1);
		if (!vma) {
			up_read(&mm->mmap_sem);
			return -EFAULT;
		}
		if (vma->vm_ops && vma->vm_ops->get_policy)
			pol = vma->vm_ops->get_policy(vma, addr);
		else
			pol = vma->vm_policy;
	} else if (addr)
		return -EINVAL;

	if (!pol)
		pol = &default_policy;	/* indicates default behavior */

	if (flags & MPOL_F_NODE) {
		if (flags & MPOL_F_ADDR) {
			err = lookup_node(mm, addr);
			if (err < 0)
				goto out;
			*policy = err;
		} else if (pol == current->mempolicy &&
				pol->mode == MPOL_INTERLEAVE) {
			*policy = current->il_next;
		} else {
			err = -EINVAL;
			goto out;
		}
	} else {
		*policy = pol == &default_policy ? MPOL_DEFAULT :
						pol->mode;
		/*
		 * Internal mempolicy flags must be masked off before exposing
		 * the policy to userspace.
		 */
		*policy |= (pol->flags & MPOL_MODE_FLAGS);
	}

	if (vma) {
		up_read(&current->mm->mmap_sem);
		vma = NULL;
	}

	err = 0;
	if (nmask) {
		if (mpol_store_user_nodemask(pol)) {
			*nmask = pol->w.user_nodemask;
		} else {
			task_lock(current);
			get_policy_nodemask(pol, nmask);
			task_unlock(current);
		}
	}

 out:
	mpol_cond_put(pol);
	if (vma)
		up_read(&current->mm->mmap_sem);
	return err;
}

#ifdef CONFIG_MIGRATION
/*
 * page migration
 */
static void migrate_page_add(struct page *page, struct list_head *pagelist,
				unsigned long flags)
{
	/*
	 * Avoid migrating a page that is shared with others.
	 */
	if ((flags & MPOL_MF_MOVE_ALL) || page_mapcount(page) == 1) {
		if (!isolate_lru_page(page)) {
			list_add_tail(&page->lru, pagelist);
			inc_zone_page_state(page, NR_ISOLATED_ANON +
					    page_is_file_cache(page));
		}
	}
}

static struct page *new_node_page(struct page *page, unsigned long node, int **x)
{
	return alloc_pages_exact_node(node, GFP_HIGHUSER_MOVABLE, 0);
}

/*
 * Migrate pages from one node to a target node.
 * Returns error or the number of pages not migrated.
 */
static int migrate_to_node(struct mm_struct *mm, int source, int dest,
			   int flags)
{
	nodemask_t nmask;
	LIST_HEAD(pagelist);
	int err = 0;
	struct vm_area_struct *vma;

	nodes_clear(nmask);
	node_set(source, nmask);

<<<<<<< HEAD
	check_range(mm, mm->mmap->vm_start, mm->task_size, &nmask,
=======
	vma = check_range(mm, mm->mmap->vm_start, mm->task_size, &nmask,
>>>>>>> 02f8c6ae
			flags | MPOL_MF_DISCONTIG_OK, &pagelist);
	if (IS_ERR(vma))
		return PTR_ERR(vma);

	if (!list_empty(&pagelist)) {
		err = migrate_pages(&pagelist, new_node_page, dest,
								false, true);
		if (err)
			putback_lru_pages(&pagelist);
	}

	return err;
}

/*
 * Move pages between the two nodesets so as to preserve the physical
 * layout as much as possible.
 *
 * Returns the number of page that could not be moved.
 */
int do_migrate_pages(struct mm_struct *mm,
	const nodemask_t *from_nodes, const nodemask_t *to_nodes, int flags)
{
	int busy = 0;
	int err;
	nodemask_t tmp;

	err = migrate_prep();
	if (err)
		return err;

	down_read(&mm->mmap_sem);

	err = migrate_vmas(mm, from_nodes, to_nodes, flags);
	if (err)
		goto out;

	/*
	 * Find a 'source' bit set in 'tmp' whose corresponding 'dest'
	 * bit in 'to' is not also set in 'tmp'.  Clear the found 'source'
	 * bit in 'tmp', and return that <source, dest> pair for migration.
	 * The pair of nodemasks 'to' and 'from' define the map.
	 *
	 * If no pair of bits is found that way, fallback to picking some
	 * pair of 'source' and 'dest' bits that are not the same.  If the
	 * 'source' and 'dest' bits are the same, this represents a node
	 * that will be migrating to itself, so no pages need move.
	 *
	 * If no bits are left in 'tmp', or if all remaining bits left
	 * in 'tmp' correspond to the same bit in 'to', return false
	 * (nothing left to migrate).
	 *
	 * This lets us pick a pair of nodes to migrate between, such that
	 * if possible the dest node is not already occupied by some other
	 * source node, minimizing the risk of overloading the memory on a
	 * node that would happen if we migrated incoming memory to a node
	 * before migrating outgoing memory source that same node.
	 *
	 * A single scan of tmp is sufficient.  As we go, we remember the
	 * most recent <s, d> pair that moved (s != d).  If we find a pair
	 * that not only moved, but what's better, moved to an empty slot
	 * (d is not set in tmp), then we break out then, with that pair.
	 * Otherwise when we finish scanning from_tmp, we at least have the
	 * most recent <s, d> pair that moved.  If we get all the way through
	 * the scan of tmp without finding any node that moved, much less
	 * moved to an empty node, then there is nothing left worth migrating.
	 */

	tmp = *from_nodes;
	while (!nodes_empty(tmp)) {
		int s,d;
		int source = -1;
		int dest = 0;

		for_each_node_mask(s, tmp) {
			d = node_remap(s, *from_nodes, *to_nodes);
			if (s == d)
				continue;

			source = s;	/* Node moved. Memorize */
			dest = d;

			/* dest not in remaining from nodes? */
			if (!node_isset(dest, tmp))
				break;
		}
		if (source == -1)
			break;

		node_clear(source, tmp);
		err = migrate_to_node(mm, source, dest, flags);
		if (err > 0)
			busy += err;
		if (err < 0)
			break;
	}
out:
	up_read(&mm->mmap_sem);
	if (err < 0)
		return err;
	return busy;

}

/*
 * Allocate a new page for page migration based on vma policy.
 * Start assuming that page is mapped by vma pointed to by @private.
 * Search forward from there, if not.  N.B., this assumes that the
 * list of pages handed to migrate_pages()--which is how we get here--
 * is in virtual address order.
 */
static struct page *new_vma_page(struct page *page, unsigned long private, int **x)
{
	struct vm_area_struct *vma = (struct vm_area_struct *)private;
	unsigned long uninitialized_var(address);

	while (vma) {
		address = page_address_in_vma(page, vma);
		if (address != -EFAULT)
			break;
		vma = vma->vm_next;
	}

	/*
	 * if !vma, alloc_page_vma() will use task or system default policy
	 */
	return alloc_page_vma(GFP_HIGHUSER_MOVABLE, vma, address);
}
#else

static void migrate_page_add(struct page *page, struct list_head *pagelist,
				unsigned long flags)
{
}

int do_migrate_pages(struct mm_struct *mm,
	const nodemask_t *from_nodes, const nodemask_t *to_nodes, int flags)
{
	return -ENOSYS;
}

static struct page *new_vma_page(struct page *page, unsigned long private, int **x)
{
	return NULL;
}
#endif

static long do_mbind(unsigned long start, unsigned long len,
		     unsigned short mode, unsigned short mode_flags,
		     nodemask_t *nmask, unsigned long flags)
{
	struct vm_area_struct *vma;
	struct mm_struct *mm = current->mm;
	struct mempolicy *new;
	unsigned long end;
	int err;
	LIST_HEAD(pagelist);

	if (flags & ~(unsigned long)(MPOL_MF_STRICT |
				     MPOL_MF_MOVE | MPOL_MF_MOVE_ALL))
		return -EINVAL;
	if ((flags & MPOL_MF_MOVE_ALL) && !capable(CAP_SYS_NICE))
		return -EPERM;

	if (start & ~PAGE_MASK)
		return -EINVAL;

	if (mode == MPOL_DEFAULT)
		flags &= ~MPOL_MF_STRICT;

	len = (len + PAGE_SIZE - 1) & PAGE_MASK;
	end = start + len;

	if (end < start)
		return -EINVAL;
	if (end == start)
		return 0;

	new = mpol_new(mode, mode_flags, nmask);
	if (IS_ERR(new))
		return PTR_ERR(new);

	/*
	 * If we are using the default policy then operation
	 * on discontinuous address spaces is okay after all
	 */
	if (!new)
		flags |= MPOL_MF_DISCONTIG_OK;

	pr_debug("mbind %lx-%lx mode:%d flags:%d nodes:%lx\n",
		 start, start + len, mode, mode_flags,
		 nmask ? nodes_addr(*nmask)[0] : -1);

	if (flags & (MPOL_MF_MOVE | MPOL_MF_MOVE_ALL)) {

		err = migrate_prep();
		if (err)
			goto mpol_out;
	}
	{
		NODEMASK_SCRATCH(scratch);
		if (scratch) {
			down_write(&mm->mmap_sem);
			task_lock(current);
			err = mpol_set_nodemask(new, nmask, scratch);
			task_unlock(current);
			if (err)
				up_write(&mm->mmap_sem);
		} else
			err = -ENOMEM;
		NODEMASK_SCRATCH_FREE(scratch);
	}
	if (err)
		goto mpol_out;

	vma = check_range(mm, start, end, nmask,
			  flags | MPOL_MF_INVERT, &pagelist);

	err = PTR_ERR(vma);
	if (!IS_ERR(vma)) {
		int nr_failed = 0;

		err = mbind_range(mm, start, end, new);

		if (!list_empty(&pagelist)) {
			nr_failed = migrate_pages(&pagelist, new_vma_page,
						(unsigned long)vma,
						false, true);
			if (nr_failed)
				putback_lru_pages(&pagelist);
		}

		if (!err && nr_failed && (flags & MPOL_MF_STRICT))
			err = -EIO;
	} else
		putback_lru_pages(&pagelist);

	up_write(&mm->mmap_sem);
 mpol_out:
	mpol_put(new);
	return err;
}

/*
 * User space interface with variable sized bitmaps for nodelists.
 */

/* Copy a node mask from user space. */
static int get_nodes(nodemask_t *nodes, const unsigned long __user *nmask,
		     unsigned long maxnode)
{
	unsigned long k;
	unsigned long nlongs;
	unsigned long endmask;

	--maxnode;
	nodes_clear(*nodes);
	if (maxnode == 0 || !nmask)
		return 0;
	if (maxnode > PAGE_SIZE*BITS_PER_BYTE)
		return -EINVAL;

	nlongs = BITS_TO_LONGS(maxnode);
	if ((maxnode % BITS_PER_LONG) == 0)
		endmask = ~0UL;
	else
		endmask = (1UL << (maxnode % BITS_PER_LONG)) - 1;

	/* When the user specified more nodes than supported just check
	   if the non supported part is all zero. */
	if (nlongs > BITS_TO_LONGS(MAX_NUMNODES)) {
		if (nlongs > PAGE_SIZE/sizeof(long))
			return -EINVAL;
		for (k = BITS_TO_LONGS(MAX_NUMNODES); k < nlongs; k++) {
			unsigned long t;
			if (get_user(t, nmask + k))
				return -EFAULT;
			if (k == nlongs - 1) {
				if (t & endmask)
					return -EINVAL;
			} else if (t)
				return -EINVAL;
		}
		nlongs = BITS_TO_LONGS(MAX_NUMNODES);
		endmask = ~0UL;
	}

	if (copy_from_user(nodes_addr(*nodes), nmask, nlongs*sizeof(unsigned long)))
		return -EFAULT;
	nodes_addr(*nodes)[nlongs-1] &= endmask;
	return 0;
}

/* Copy a kernel node mask to user space */
static int copy_nodes_to_user(unsigned long __user *mask, unsigned long maxnode,
			      nodemask_t *nodes)
{
	unsigned long copy = ALIGN(maxnode-1, 64) / 8;
	const int nbytes = BITS_TO_LONGS(MAX_NUMNODES) * sizeof(long);

	if (copy > nbytes) {
		if (copy > PAGE_SIZE)
			return -EINVAL;
		if (clear_user((char __user *)mask + nbytes, copy - nbytes))
			return -EFAULT;
		copy = nbytes;
	}
	return copy_to_user(mask, nodes_addr(*nodes), copy) ? -EFAULT : 0;
}

SYSCALL_DEFINE6(mbind, unsigned long, start, unsigned long, len,
		unsigned long, mode, unsigned long __user *, nmask,
		unsigned long, maxnode, unsigned, flags)
{
	nodemask_t nodes;
	int err;
	unsigned short mode_flags;

	mode_flags = mode & MPOL_MODE_FLAGS;
	mode &= ~MPOL_MODE_FLAGS;
	if (mode >= MPOL_MAX)
		return -EINVAL;
	if ((mode_flags & MPOL_F_STATIC_NODES) &&
	    (mode_flags & MPOL_F_RELATIVE_NODES))
		return -EINVAL;
	err = get_nodes(&nodes, nmask, maxnode);
	if (err)
		return err;
	return do_mbind(start, len, mode, mode_flags, &nodes, flags);
}

/* Set the process memory policy */
SYSCALL_DEFINE3(set_mempolicy, int, mode, unsigned long __user *, nmask,
		unsigned long, maxnode)
{
	int err;
	nodemask_t nodes;
	unsigned short flags;

	flags = mode & MPOL_MODE_FLAGS;
	mode &= ~MPOL_MODE_FLAGS;
	if ((unsigned int)mode >= MPOL_MAX)
		return -EINVAL;
	if ((flags & MPOL_F_STATIC_NODES) && (flags & MPOL_F_RELATIVE_NODES))
		return -EINVAL;
	err = get_nodes(&nodes, nmask, maxnode);
	if (err)
		return err;
	return do_set_mempolicy(mode, flags, &nodes);
}

SYSCALL_DEFINE4(migrate_pages, pid_t, pid, unsigned long, maxnode,
		const unsigned long __user *, old_nodes,
		const unsigned long __user *, new_nodes)
{
	const struct cred *cred = current_cred(), *tcred;
	struct mm_struct *mm = NULL;
	struct task_struct *task;
	nodemask_t task_nodes;
	int err;
	nodemask_t *old;
	nodemask_t *new;
	NODEMASK_SCRATCH(scratch);

	if (!scratch)
		return -ENOMEM;

	old = &scratch->mask1;
	new = &scratch->mask2;

	err = get_nodes(old, old_nodes, maxnode);
	if (err)
		goto out;

	err = get_nodes(new, new_nodes, maxnode);
	if (err)
		goto out;

	/* Find the mm_struct */
	rcu_read_lock();
	task = pid ? find_task_by_vpid(pid) : current;
	if (!task) {
		rcu_read_unlock();
		err = -ESRCH;
		goto out;
	}
	mm = get_task_mm(task);
	rcu_read_unlock();

	err = -EINVAL;
	if (!mm)
		goto out;

	/*
	 * Check if this process has the right to modify the specified
	 * process. The right exists if the process has administrative
	 * capabilities, superuser privileges or the same
	 * userid as the target process.
	 */
	rcu_read_lock();
	tcred = __task_cred(task);
	if (cred->euid != tcred->suid && cred->euid != tcred->uid &&
	    cred->uid  != tcred->suid && cred->uid  != tcred->uid &&
	    !capable(CAP_SYS_NICE)) {
		rcu_read_unlock();
		err = -EPERM;
		goto out;
	}
	rcu_read_unlock();

	task_nodes = cpuset_mems_allowed(task);
	/* Is the user allowed to access the target nodes? */
	if (!nodes_subset(*new, task_nodes) && !capable(CAP_SYS_NICE)) {
		err = -EPERM;
		goto out;
	}

	if (!nodes_subset(*new, node_states[N_HIGH_MEMORY])) {
		err = -EINVAL;
		goto out;
	}

	err = security_task_movememory(task);
	if (err)
		goto out;

	err = do_migrate_pages(mm, old, new,
		capable(CAP_SYS_NICE) ? MPOL_MF_MOVE_ALL : MPOL_MF_MOVE);
out:
	if (mm)
		mmput(mm);
	NODEMASK_SCRATCH_FREE(scratch);

	return err;
}


/* Retrieve NUMA policy */
SYSCALL_DEFINE5(get_mempolicy, int __user *, policy,
		unsigned long __user *, nmask, unsigned long, maxnode,
		unsigned long, addr, unsigned long, flags)
{
	int err;
	int uninitialized_var(pval);
	nodemask_t nodes;

	if (nmask != NULL && maxnode < MAX_NUMNODES)
		return -EINVAL;

	err = do_get_mempolicy(&pval, &nodes, addr, flags);

	if (err)
		return err;

	if (policy && put_user(pval, policy))
		return -EFAULT;

	if (nmask)
		err = copy_nodes_to_user(nmask, maxnode, &nodes);

	return err;
}

#ifdef CONFIG_COMPAT

asmlinkage long compat_sys_get_mempolicy(int __user *policy,
				     compat_ulong_t __user *nmask,
				     compat_ulong_t maxnode,
				     compat_ulong_t addr, compat_ulong_t flags)
{
	long err;
	unsigned long __user *nm = NULL;
	unsigned long nr_bits, alloc_size;
	DECLARE_BITMAP(bm, MAX_NUMNODES);

	nr_bits = min_t(unsigned long, maxnode-1, MAX_NUMNODES);
	alloc_size = ALIGN(nr_bits, BITS_PER_LONG) / 8;

	if (nmask)
		nm = compat_alloc_user_space(alloc_size);

	err = sys_get_mempolicy(policy, nm, nr_bits+1, addr, flags);

	if (!err && nmask) {
		err = copy_from_user(bm, nm, alloc_size);
		/* ensure entire bitmap is zeroed */
		err |= clear_user(nmask, ALIGN(maxnode-1, 8) / 8);
		err |= compat_put_bitmap(nmask, bm, nr_bits);
	}

	return err;
}

asmlinkage long compat_sys_set_mempolicy(int mode, compat_ulong_t __user *nmask,
				     compat_ulong_t maxnode)
{
	long err = 0;
	unsigned long __user *nm = NULL;
	unsigned long nr_bits, alloc_size;
	DECLARE_BITMAP(bm, MAX_NUMNODES);

	nr_bits = min_t(unsigned long, maxnode-1, MAX_NUMNODES);
	alloc_size = ALIGN(nr_bits, BITS_PER_LONG) / 8;

	if (nmask) {
		err = compat_get_bitmap(bm, nmask, nr_bits);
		nm = compat_alloc_user_space(alloc_size);
		err |= copy_to_user(nm, bm, alloc_size);
	}

	if (err)
		return -EFAULT;

	return sys_set_mempolicy(mode, nm, nr_bits+1);
}

asmlinkage long compat_sys_mbind(compat_ulong_t start, compat_ulong_t len,
			     compat_ulong_t mode, compat_ulong_t __user *nmask,
			     compat_ulong_t maxnode, compat_ulong_t flags)
{
	long err = 0;
	unsigned long __user *nm = NULL;
	unsigned long nr_bits, alloc_size;
	nodemask_t bm;

	nr_bits = min_t(unsigned long, maxnode-1, MAX_NUMNODES);
	alloc_size = ALIGN(nr_bits, BITS_PER_LONG) / 8;

	if (nmask) {
		err = compat_get_bitmap(nodes_addr(bm), nmask, nr_bits);
		nm = compat_alloc_user_space(alloc_size);
		err |= copy_to_user(nm, nodes_addr(bm), alloc_size);
	}

	if (err)
		return -EFAULT;

	return sys_mbind(start, len, mode, nm, nr_bits+1, flags);
}

#endif

/*
 * get_vma_policy(@task, @vma, @addr)
 * @task - task for fallback if vma policy == default
 * @vma   - virtual memory area whose policy is sought
 * @addr  - address in @vma for shared policy lookup
 *
 * Returns effective policy for a VMA at specified address.
 * Falls back to @task or system default policy, as necessary.
 * Current or other task's task mempolicy and non-shared vma policies
 * are protected by the task's mmap_sem, which must be held for read by
 * the caller.
 * Shared policies [those marked as MPOL_F_SHARED] require an extra reference
 * count--added by the get_policy() vm_op, as appropriate--to protect against
 * freeing by another task.  It is the caller's responsibility to free the
 * extra reference for shared policies.
 */
struct mempolicy *get_vma_policy(struct task_struct *task,
		struct vm_area_struct *vma, unsigned long addr)
{
	struct mempolicy *pol = task->mempolicy;

	if (vma) {
		if (vma->vm_ops && vma->vm_ops->get_policy) {
			struct mempolicy *vpol = vma->vm_ops->get_policy(vma,
									addr);
			if (vpol)
				pol = vpol;
		} else if (vma->vm_policy)
			pol = vma->vm_policy;
	}
	if (!pol)
		pol = &default_policy;
	return pol;
}

/*
 * Return a nodemask representing a mempolicy for filtering nodes for
 * page allocation
 */
static nodemask_t *policy_nodemask(gfp_t gfp, struct mempolicy *policy)
{
	/* Lower zones don't get a nodemask applied for MPOL_BIND */
	if (unlikely(policy->mode == MPOL_BIND) &&
			gfp_zone(gfp) >= policy_zone &&
			cpuset_nodemask_valid_mems_allowed(&policy->v.nodes))
		return &policy->v.nodes;

	return NULL;
}

/* Return a zonelist indicated by gfp for node representing a mempolicy */
static struct zonelist *policy_zonelist(gfp_t gfp, struct mempolicy *policy,
	int nd)
{
	switch (policy->mode) {
	case MPOL_PREFERRED:
		if (!(policy->flags & MPOL_F_LOCAL))
			nd = policy->v.preferred_node;
		break;
	case MPOL_BIND:
		/*
		 * Normally, MPOL_BIND allocations are node-local within the
		 * allowed nodemask.  However, if __GFP_THISNODE is set and the
		 * current node isn't part of the mask, we use the zonelist for
		 * the first node in the mask instead.
		 */
		if (unlikely(gfp & __GFP_THISNODE) &&
				unlikely(!node_isset(nd, policy->v.nodes)))
			nd = first_node(policy->v.nodes);
		break;
	default:
		BUG();
	}
	return node_zonelist(nd, gfp);
}

/* Do dynamic interleaving for a process */
static unsigned interleave_nodes(struct mempolicy *policy)
{
	unsigned nid, next;
	struct task_struct *me = current;

	nid = me->il_next;
	next = next_node(nid, policy->v.nodes);
	if (next >= MAX_NUMNODES)
		next = first_node(policy->v.nodes);
	if (next < MAX_NUMNODES)
		me->il_next = next;
	return nid;
}

/*
 * Depending on the memory policy provide a node from which to allocate the
 * next slab entry.
 * @policy must be protected by freeing by the caller.  If @policy is
 * the current task's mempolicy, this protection is implicit, as only the
 * task can change it's policy.  The system default policy requires no
 * such protection.
 */
unsigned slab_node(struct mempolicy *policy)
{
	if (!policy || policy->flags & MPOL_F_LOCAL)
		return numa_node_id();

	switch (policy->mode) {
	case MPOL_PREFERRED:
		/*
		 * handled MPOL_F_LOCAL above
		 */
		return policy->v.preferred_node;

	case MPOL_INTERLEAVE:
		return interleave_nodes(policy);

	case MPOL_BIND: {
		/*
		 * Follow bind policy behavior and start allocation at the
		 * first node.
		 */
		struct zonelist *zonelist;
		struct zone *zone;
		enum zone_type highest_zoneidx = gfp_zone(GFP_KERNEL);
		zonelist = &NODE_DATA(numa_node_id())->node_zonelists[0];
		(void)first_zones_zonelist(zonelist, highest_zoneidx,
							&policy->v.nodes,
							&zone);
		return zone ? zone->node : numa_node_id();
	}

	default:
		BUG();
	}
}

/* Do static interleaving for a VMA with known offset. */
static unsigned offset_il_node(struct mempolicy *pol,
		struct vm_area_struct *vma, unsigned long off)
{
	unsigned nnodes = nodes_weight(pol->v.nodes);
	unsigned target;
	int c;
	int nid = -1;

	if (!nnodes)
		return numa_node_id();
	target = (unsigned int)off % nnodes;
	c = 0;
	do {
		nid = next_node(nid, pol->v.nodes);
		c++;
	} while (c <= target);
	return nid;
}

/* Determine a node number for interleave */
static inline unsigned interleave_nid(struct mempolicy *pol,
		 struct vm_area_struct *vma, unsigned long addr, int shift)
{
	if (vma) {
		unsigned long off;

		/*
		 * for small pages, there is no difference between
		 * shift and PAGE_SHIFT, so the bit-shift is safe.
		 * for huge pages, since vm_pgoff is in units of small
		 * pages, we need to shift off the always 0 bits to get
		 * a useful offset.
		 */
		BUG_ON(shift < PAGE_SHIFT);
		off = vma->vm_pgoff >> (shift - PAGE_SHIFT);
		off += (addr - vma->vm_start) >> shift;
		return offset_il_node(pol, vma, off);
	} else
		return interleave_nodes(pol);
}

/*
 * Return the bit number of a random bit set in the nodemask.
 * (returns -1 if nodemask is empty)
 */
int node_random(const nodemask_t *maskp)
{
	int w, bit = -1;

	w = nodes_weight(*maskp);
	if (w)
		bit = bitmap_ord_to_pos(maskp->bits,
			get_random_int() % w, MAX_NUMNODES);
	return bit;
}

#ifdef CONFIG_HUGETLBFS
/*
 * huge_zonelist(@vma, @addr, @gfp_flags, @mpol)
 * @vma = virtual memory area whose policy is sought
 * @addr = address in @vma for shared policy lookup and interleave policy
 * @gfp_flags = for requested zone
 * @mpol = pointer to mempolicy pointer for reference counted mempolicy
 * @nodemask = pointer to nodemask pointer for MPOL_BIND nodemask
 *
 * Returns a zonelist suitable for a huge page allocation and a pointer
 * to the struct mempolicy for conditional unref after allocation.
 * If the effective policy is 'BIND, returns a pointer to the mempolicy's
 * @nodemask for filtering the zonelist.
 *
 * Must be protected by get_mems_allowed()
 */
struct zonelist *huge_zonelist(struct vm_area_struct *vma, unsigned long addr,
				gfp_t gfp_flags, struct mempolicy **mpol,
				nodemask_t **nodemask)
{
	struct zonelist *zl;

	*mpol = get_vma_policy(current, vma, addr);
	*nodemask = NULL;	/* assume !MPOL_BIND */

	if (unlikely((*mpol)->mode == MPOL_INTERLEAVE)) {
		zl = node_zonelist(interleave_nid(*mpol, vma, addr,
				huge_page_shift(hstate_vma(vma))), gfp_flags);
	} else {
		zl = policy_zonelist(gfp_flags, *mpol, numa_node_id());
		if ((*mpol)->mode == MPOL_BIND)
			*nodemask = &(*mpol)->v.nodes;
	}
	return zl;
}

/*
 * init_nodemask_of_mempolicy
 *
 * If the current task's mempolicy is "default" [NULL], return 'false'
 * to indicate default policy.  Otherwise, extract the policy nodemask
 * for 'bind' or 'interleave' policy into the argument nodemask, or
 * initialize the argument nodemask to contain the single node for
 * 'preferred' or 'local' policy and return 'true' to indicate presence
 * of non-default mempolicy.
 *
 * We don't bother with reference counting the mempolicy [mpol_get/put]
 * because the current task is examining it's own mempolicy and a task's
 * mempolicy is only ever changed by the task itself.
 *
 * N.B., it is the caller's responsibility to free a returned nodemask.
 */
bool init_nodemask_of_mempolicy(nodemask_t *mask)
{
	struct mempolicy *mempolicy;
	int nid;

	if (!(mask && current->mempolicy))
		return false;
<<<<<<< HEAD
=======

	task_lock(current);
>>>>>>> 02f8c6ae
	mempolicy = current->mempolicy;
	switch (mempolicy->mode) {
	case MPOL_PREFERRED:
		if (mempolicy->flags & MPOL_F_LOCAL)
			nid = numa_node_id();
		else
			nid = mempolicy->v.preferred_node;
		init_nodemask_of_node(mask, nid);
		break;

	case MPOL_BIND:
		/* Fall through */
	case MPOL_INTERLEAVE:
		*mask =  mempolicy->v.nodes;
		break;

	default:
		BUG();
	}
<<<<<<< HEAD
=======
	task_unlock(current);
>>>>>>> 02f8c6ae

	return true;
}
#endif

/*
 * mempolicy_nodemask_intersects
 *
 * If tsk's mempolicy is "default" [NULL], return 'true' to indicate default
 * policy.  Otherwise, check for intersection between mask and the policy
 * nodemask for 'bind' or 'interleave' policy.  For 'perferred' or 'local'
 * policy, always return true since it may allocate elsewhere on fallback.
 *
 * Takes task_lock(tsk) to prevent freeing of its mempolicy.
 */
bool mempolicy_nodemask_intersects(struct task_struct *tsk,
					const nodemask_t *mask)
{
	struct mempolicy *mempolicy;
	bool ret = true;

	if (!mask)
		return ret;
	task_lock(tsk);
	mempolicy = tsk->mempolicy;
	if (!mempolicy)
		goto out;

	switch (mempolicy->mode) {
	case MPOL_PREFERRED:
		/*
		 * MPOL_PREFERRED and MPOL_F_LOCAL are only preferred nodes to
		 * allocate from, they may fallback to other nodes when oom.
		 * Thus, it's possible for tsk to have allocated memory from
		 * nodes in mask.
		 */
		break;
	case MPOL_BIND:
	case MPOL_INTERLEAVE:
		ret = nodes_intersects(mempolicy->v.nodes, *mask);
		break;
	default:
		BUG();
	}
out:
	task_unlock(tsk);
	return ret;
}

/* Allocate a page in interleaved policy.
   Own path because it needs to do special accounting. */
static struct page *alloc_page_interleave(gfp_t gfp, unsigned order,
					unsigned nid)
{
	struct zonelist *zl;
	struct page *page;

	zl = node_zonelist(nid, gfp);
	page = __alloc_pages(gfp, order, zl);
	if (page && page_zone(page) == zonelist_zone(&zl->_zonerefs[0]))
		inc_zone_page_state(page, NUMA_INTERLEAVE_HIT);
	return page;
}

/**
 * 	alloc_pages_vma	- Allocate a page for a VMA.
 *
 * 	@gfp:
 *      %GFP_USER    user allocation.
 *      %GFP_KERNEL  kernel allocations,
 *      %GFP_HIGHMEM highmem/user allocations,
 *      %GFP_FS      allocation should not call back into a file system.
 *      %GFP_ATOMIC  don't sleep.
 *
 *	@order:Order of the GFP allocation.
 * 	@vma:  Pointer to VMA or NULL if not available.
 *	@addr: Virtual Address of the allocation. Must be inside the VMA.
 *
 * 	This function allocates a page from the kernel page pool and applies
 *	a NUMA policy associated with the VMA or the current process.
 *	When VMA is not NULL caller must hold down_read on the mmap_sem of the
 *	mm_struct of the VMA to prevent it from going away. Should be used for
 *	all allocations for pages that will be mapped into
 * 	user space. Returns NULL when no page can be allocated.
 *
 *	Should be called with the mm_sem of the vma hold.
 */
struct page *
alloc_pages_vma(gfp_t gfp, int order, struct vm_area_struct *vma,
		unsigned long addr, int node)
{
	struct mempolicy *pol = get_vma_policy(current, vma, addr);
	struct zonelist *zl;
	struct page *page;

	get_mems_allowed();
	if (unlikely(pol->mode == MPOL_INTERLEAVE)) {
		unsigned nid;

		nid = interleave_nid(pol, vma, addr, PAGE_SHIFT + order);
		mpol_cond_put(pol);
<<<<<<< HEAD
		return alloc_page_interleave(gfp, order, nid);
=======
		page = alloc_page_interleave(gfp, order, nid);
		put_mems_allowed();
		return page;
>>>>>>> 02f8c6ae
	}
	zl = policy_zonelist(gfp, pol, node);
	if (unlikely(mpol_needs_cond_ref(pol))) {
		/*
		 * slow path: ref counted shared policy
		 */
		struct page *page =  __alloc_pages_nodemask(gfp, order,
						zl, policy_nodemask(gfp, pol));
		__mpol_put(pol);
		put_mems_allowed();
		return page;
	}
	/*
	 * fast path:  default or task policy
	 */
<<<<<<< HEAD
	return __alloc_pages_nodemask(gfp, order, zl, policy_nodemask(gfp, pol));
=======
	page = __alloc_pages_nodemask(gfp, order, zl,
				      policy_nodemask(gfp, pol));
	put_mems_allowed();
	return page;
>>>>>>> 02f8c6ae
}

/**
 * 	alloc_pages_current - Allocate pages.
 *
 *	@gfp:
 *		%GFP_USER   user allocation,
 *      	%GFP_KERNEL kernel allocation,
 *      	%GFP_HIGHMEM highmem allocation,
 *      	%GFP_FS     don't call back into a file system.
 *      	%GFP_ATOMIC don't sleep.
 *	@order: Power of two of allocation size in pages. 0 is a single page.
 *
 *	Allocate a page from the kernel page pool.  When not in
 *	interrupt context and apply the current process NUMA policy.
 *	Returns NULL when no page can be allocated.
 *
 *	Don't call cpuset_update_task_memory_state() unless
 *	1) it's ok to take cpuset_sem (can WAIT), and
 *	2) allocating for current task (not interrupt).
 */
struct page *alloc_pages_current(gfp_t gfp, unsigned order)
{
	struct mempolicy *pol = current->mempolicy;
	struct page *page;

	if (!pol || in_interrupt() || (gfp & __GFP_THISNODE))
		pol = &default_policy;

	get_mems_allowed();
	/*
	 * No reference counting needed for current->mempolicy
	 * nor system default_policy
	 */
	if (pol->mode == MPOL_INTERLEAVE)
<<<<<<< HEAD
		return alloc_page_interleave(gfp, order, interleave_nodes(pol));
	return __alloc_pages_nodemask(gfp, order,
			policy_zonelist(gfp, pol, numa_node_id()),
			policy_nodemask(gfp, pol));
=======
		page = alloc_page_interleave(gfp, order, interleave_nodes(pol));
	else
		page = __alloc_pages_nodemask(gfp, order,
				policy_zonelist(gfp, pol, numa_node_id()),
				policy_nodemask(gfp, pol));
	put_mems_allowed();
	return page;
>>>>>>> 02f8c6ae
}
EXPORT_SYMBOL(alloc_pages_current);

/*
 * If mpol_dup() sees current->cpuset == cpuset_being_rebound, then it
 * rebinds the mempolicy its copying by calling mpol_rebind_policy()
 * with the mems_allowed returned by cpuset_mems_allowed().  This
 * keeps mempolicies cpuset relative after its cpuset moves.  See
 * further kernel/cpuset.c update_nodemask().
 *
 * current's mempolicy may be rebinded by the other task(the task that changes
 * cpuset's mems), so we needn't do rebind work for current task.
 */

/* Slow path of a mempolicy duplicate */
struct mempolicy *__mpol_dup(struct mempolicy *old)
{
	struct mempolicy *new = kmem_cache_alloc(policy_cache, GFP_KERNEL);

	if (!new)
		return ERR_PTR(-ENOMEM);

	/* task's mempolicy is protected by alloc_lock */
	if (old == current->mempolicy) {
		task_lock(current);
		*new = *old;
		task_unlock(current);
	} else
		*new = *old;

	rcu_read_lock();
	if (current_cpuset_is_being_rebound()) {
		nodemask_t mems = cpuset_mems_allowed(current);
		if (new->flags & MPOL_F_REBINDING)
			mpol_rebind_policy(new, &mems, MPOL_REBIND_STEP2);
		else
			mpol_rebind_policy(new, &mems, MPOL_REBIND_ONCE);
	}
	rcu_read_unlock();
	atomic_set(&new->refcnt, 1);
	return new;
}

/*
 * If *frompol needs [has] an extra ref, copy *frompol to *tompol ,
 * eliminate the * MPOL_F_* flags that require conditional ref and
 * [NOTE!!!] drop the extra ref.  Not safe to reference *frompol directly
 * after return.  Use the returned value.
 *
 * Allows use of a mempolicy for, e.g., multiple allocations with a single
 * policy lookup, even if the policy needs/has extra ref on lookup.
 * shmem_readahead needs this.
 */
struct mempolicy *__mpol_cond_copy(struct mempolicy *tompol,
						struct mempolicy *frompol)
{
	if (!mpol_needs_cond_ref(frompol))
		return frompol;

	*tompol = *frompol;
	tompol->flags &= ~MPOL_F_SHARED;	/* copy doesn't need unref */
	__mpol_put(frompol);
	return tompol;
}

/* Slow path of a mempolicy comparison */
int __mpol_equal(struct mempolicy *a, struct mempolicy *b)
{
	if (!a || !b)
		return 0;
	if (a->mode != b->mode)
		return 0;
	if (a->flags != b->flags)
		return 0;
	if (mpol_store_user_nodemask(a))
		if (!nodes_equal(a->w.user_nodemask, b->w.user_nodemask))
			return 0;

	switch (a->mode) {
	case MPOL_BIND:
		/* Fall through */
	case MPOL_INTERLEAVE:
		return nodes_equal(a->v.nodes, b->v.nodes);
	case MPOL_PREFERRED:
		return a->v.preferred_node == b->v.preferred_node;
	default:
		BUG();
		return 0;
	}
}

/*
 * Shared memory backing store policy support.
 *
 * Remember policies even when nobody has shared memory mapped.
 * The policies are kept in Red-Black tree linked from the inode.
 * They are protected by the sp->lock spinlock, which should be held
 * for any accesses to the tree.
 */

/* lookup first element intersecting start-end */
/* Caller holds sp->lock */
static struct sp_node *
sp_lookup(struct shared_policy *sp, unsigned long start, unsigned long end)
{
	struct rb_node *n = sp->root.rb_node;

	while (n) {
		struct sp_node *p = rb_entry(n, struct sp_node, nd);

		if (start >= p->end)
			n = n->rb_right;
		else if (end <= p->start)
			n = n->rb_left;
		else
			break;
	}
	if (!n)
		return NULL;
	for (;;) {
		struct sp_node *w = NULL;
		struct rb_node *prev = rb_prev(n);
		if (!prev)
			break;
		w = rb_entry(prev, struct sp_node, nd);
		if (w->end <= start)
			break;
		n = prev;
	}
	return rb_entry(n, struct sp_node, nd);
}

/* Insert a new shared policy into the list. */
/* Caller holds sp->lock */
static void sp_insert(struct shared_policy *sp, struct sp_node *new)
{
	struct rb_node **p = &sp->root.rb_node;
	struct rb_node *parent = NULL;
	struct sp_node *nd;

	while (*p) {
		parent = *p;
		nd = rb_entry(parent, struct sp_node, nd);
		if (new->start < nd->start)
			p = &(*p)->rb_left;
		else if (new->end > nd->end)
			p = &(*p)->rb_right;
		else
			BUG();
	}
	rb_link_node(&new->nd, parent, p);
	rb_insert_color(&new->nd, &sp->root);
	pr_debug("inserting %lx-%lx: %d\n", new->start, new->end,
		 new->policy ? new->policy->mode : 0);
}

/* Find shared policy intersecting idx */
struct mempolicy *
mpol_shared_policy_lookup(struct shared_policy *sp, unsigned long idx)
{
	struct mempolicy *pol = NULL;
	struct sp_node *sn;

	if (!sp->root.rb_node)
		return NULL;
	spin_lock(&sp->lock);
	sn = sp_lookup(sp, idx, idx+1);
	if (sn) {
		mpol_get(sn->policy);
		pol = sn->policy;
	}
	spin_unlock(&sp->lock);
	return pol;
}

static void sp_delete(struct shared_policy *sp, struct sp_node *n)
{
	pr_debug("deleting %lx-l%lx\n", n->start, n->end);
	rb_erase(&n->nd, &sp->root);
	mpol_put(n->policy);
	kmem_cache_free(sn_cache, n);
}

static struct sp_node *sp_alloc(unsigned long start, unsigned long end,
				struct mempolicy *pol)
{
	struct sp_node *n = kmem_cache_alloc(sn_cache, GFP_KERNEL);

	if (!n)
		return NULL;
	n->start = start;
	n->end = end;
	mpol_get(pol);
	pol->flags |= MPOL_F_SHARED;	/* for unref */
	n->policy = pol;
	return n;
}

/* Replace a policy range. */
static int shared_policy_replace(struct shared_policy *sp, unsigned long start,
				 unsigned long end, struct sp_node *new)
{
	struct sp_node *n, *new2 = NULL;

restart:
	spin_lock(&sp->lock);
	n = sp_lookup(sp, start, end);
	/* Take care of old policies in the same range. */
	while (n && n->start < end) {
		struct rb_node *next = rb_next(&n->nd);
		if (n->start >= start) {
			if (n->end <= end)
				sp_delete(sp, n);
			else
				n->start = end;
		} else {
			/* Old policy spanning whole new range. */
			if (n->end > end) {
				if (!new2) {
					spin_unlock(&sp->lock);
					new2 = sp_alloc(end, n->end, n->policy);
					if (!new2)
						return -ENOMEM;
					goto restart;
				}
				n->end = start;
				sp_insert(sp, new2);
				new2 = NULL;
				break;
			} else
				n->end = start;
		}
		if (!next)
			break;
		n = rb_entry(next, struct sp_node, nd);
	}
	if (new)
		sp_insert(sp, new);
	spin_unlock(&sp->lock);
	if (new2) {
		mpol_put(new2->policy);
		kmem_cache_free(sn_cache, new2);
	}
	return 0;
}

/**
 * mpol_shared_policy_init - initialize shared policy for inode
 * @sp: pointer to inode shared policy
 * @mpol:  struct mempolicy to install
 *
 * Install non-NULL @mpol in inode's shared policy rb-tree.
 * On entry, the current task has a reference on a non-NULL @mpol.
 * This must be released on exit.
 * This is called at get_inode() calls and we can use GFP_KERNEL.
 */
void mpol_shared_policy_init(struct shared_policy *sp, struct mempolicy *mpol)
{
	int ret;

	sp->root = RB_ROOT;		/* empty tree == default mempolicy */
	spin_lock_init(&sp->lock);

	if (mpol) {
		struct vm_area_struct pvma;
		struct mempolicy *new;
		NODEMASK_SCRATCH(scratch);

		if (!scratch)
			goto put_mpol;
		/* contextualize the tmpfs mount point mempolicy */
		new = mpol_new(mpol->mode, mpol->flags, &mpol->w.user_nodemask);
		if (IS_ERR(new))
			goto free_scratch; /* no valid nodemask intersection */

		task_lock(current);
		ret = mpol_set_nodemask(new, &mpol->w.user_nodemask, scratch);
		task_unlock(current);
		if (ret)
			goto put_new;

		/* Create pseudo-vma that contains just the policy */
		memset(&pvma, 0, sizeof(struct vm_area_struct));
		pvma.vm_end = TASK_SIZE;	/* policy covers entire file */
		mpol_set_shared_policy(sp, &pvma, new); /* adds ref */

put_new:
		mpol_put(new);			/* drop initial ref */
free_scratch:
		NODEMASK_SCRATCH_FREE(scratch);
put_mpol:
		mpol_put(mpol);	/* drop our incoming ref on sb mpol */
	}
}

int mpol_set_shared_policy(struct shared_policy *info,
			struct vm_area_struct *vma, struct mempolicy *npol)
{
	int err;
	struct sp_node *new = NULL;
	unsigned long sz = vma_pages(vma);

	pr_debug("set_shared_policy %lx sz %lu %d %d %lx\n",
		 vma->vm_pgoff,
		 sz, npol ? npol->mode : -1,
		 npol ? npol->flags : -1,
		 npol ? nodes_addr(npol->v.nodes)[0] : -1);

	if (npol) {
		new = sp_alloc(vma->vm_pgoff, vma->vm_pgoff + sz, npol);
		if (!new)
			return -ENOMEM;
	}
	err = shared_policy_replace(info, vma->vm_pgoff, vma->vm_pgoff+sz, new);
	if (err && new)
		kmem_cache_free(sn_cache, new);
	return err;
}

/* Free a backing policy store on inode delete. */
void mpol_free_shared_policy(struct shared_policy *p)
{
	struct sp_node *n;
	struct rb_node *next;

	if (!p->root.rb_node)
		return;
	spin_lock(&p->lock);
	next = rb_first(&p->root);
	while (next) {
		n = rb_entry(next, struct sp_node, nd);
		next = rb_next(&n->nd);
		rb_erase(&n->nd, &p->root);
		mpol_put(n->policy);
		kmem_cache_free(sn_cache, n);
	}
	spin_unlock(&p->lock);
}

/* assumes fs == KERNEL_DS */
void __init numa_policy_init(void)
{
	nodemask_t interleave_nodes;
	unsigned long largest = 0;
	int nid, prefer = 0;

	policy_cache = kmem_cache_create("numa_policy",
					 sizeof(struct mempolicy),
					 0, SLAB_PANIC, NULL);

	sn_cache = kmem_cache_create("shared_policy_node",
				     sizeof(struct sp_node),
				     0, SLAB_PANIC, NULL);

	/*
	 * Set interleaving policy for system init. Interleaving is only
	 * enabled across suitably sized nodes (default is >= 16MB), or
	 * fall back to the largest node if they're all smaller.
	 */
	nodes_clear(interleave_nodes);
	for_each_node_state(nid, N_HIGH_MEMORY) {
		unsigned long total_pages = node_present_pages(nid);

		/* Preserve the largest node */
		if (largest < total_pages) {
			largest = total_pages;
			prefer = nid;
		}

		/* Interleave this node? */
		if ((total_pages << PAGE_SHIFT) >= (16 << 20))
			node_set(nid, interleave_nodes);
	}

	/* All too small, use the largest */
	if (unlikely(nodes_empty(interleave_nodes)))
		node_set(prefer, interleave_nodes);

	if (do_set_mempolicy(MPOL_INTERLEAVE, 0, &interleave_nodes))
		printk("numa_policy_init: interleaving failed\n");
}

/* Reset policy of current process to default */
void numa_default_policy(void)
{
	do_set_mempolicy(MPOL_DEFAULT, 0, NULL);
}

/*
 * Parse and format mempolicy from/to strings
 */

/*
 * "local" is pseudo-policy:  MPOL_PREFERRED with MPOL_F_LOCAL flag
 * Used only for mpol_parse_str() and mpol_to_str()
 */
#define MPOL_LOCAL MPOL_MAX
static const char * const policy_modes[] =
{
	[MPOL_DEFAULT]    = "default",
	[MPOL_PREFERRED]  = "prefer",
	[MPOL_BIND]       = "bind",
	[MPOL_INTERLEAVE] = "interleave",
	[MPOL_LOCAL]      = "local"
};


#ifdef CONFIG_TMPFS
/**
 * mpol_parse_str - parse string to mempolicy
 * @str:  string containing mempolicy to parse
 * @mpol:  pointer to struct mempolicy pointer, returned on success.
 * @no_context:  flag whether to "contextualize" the mempolicy
 *
 * Format of input:
 *	<mode>[=<flags>][:<nodelist>]
 *
 * if @no_context is true, save the input nodemask in w.user_nodemask in
 * the returned mempolicy.  This will be used to "clone" the mempolicy in
 * a specific context [cpuset] at a later time.  Used to parse tmpfs mpol
 * mount option.  Note that if 'static' or 'relative' mode flags were
 * specified, the input nodemask will already have been saved.  Saving
 * it again is redundant, but safe.
 *
 * On success, returns 0, else 1
 */
int mpol_parse_str(char *str, struct mempolicy **mpol, int no_context)
{
	struct mempolicy *new = NULL;
	unsigned short mode;
	unsigned short uninitialized_var(mode_flags);
	nodemask_t nodes;
	char *nodelist = strchr(str, ':');
	char *flags = strchr(str, '=');
	int err = 1;

	if (nodelist) {
		/* NUL-terminate mode or flags string */
		*nodelist++ = '\0';
		if (nodelist_parse(nodelist, nodes))
			goto out;
		if (!nodes_subset(nodes, node_states[N_HIGH_MEMORY]))
			goto out;
	} else
		nodes_clear(nodes);

	if (flags)
		*flags++ = '\0';	/* terminate mode string */

	for (mode = 0; mode <= MPOL_LOCAL; mode++) {
		if (!strcmp(str, policy_modes[mode])) {
			break;
		}
	}
	if (mode > MPOL_LOCAL)
		goto out;

	switch (mode) {
	case MPOL_PREFERRED:
		/*
		 * Insist on a nodelist of one node only
		 */
		if (nodelist) {
			char *rest = nodelist;
			while (isdigit(*rest))
				rest++;
			if (*rest)
				goto out;
		}
		break;
	case MPOL_INTERLEAVE:
		/*
		 * Default to online nodes with memory if no nodelist
		 */
		if (!nodelist)
			nodes = node_states[N_HIGH_MEMORY];
		break;
	case MPOL_LOCAL:
		/*
		 * Don't allow a nodelist;  mpol_new() checks flags
		 */
		if (nodelist)
			goto out;
		mode = MPOL_PREFERRED;
		break;
	case MPOL_DEFAULT:
		/*
		 * Insist on a empty nodelist
		 */
		if (!nodelist)
			err = 0;
		goto out;
	case MPOL_BIND:
		/*
		 * Insist on a nodelist
		 */
		if (!nodelist)
			goto out;
	}

	mode_flags = 0;
	if (flags) {
		/*
		 * Currently, we only support two mutually exclusive
		 * mode flags.
		 */
		if (!strcmp(flags, "static"))
			mode_flags |= MPOL_F_STATIC_NODES;
		else if (!strcmp(flags, "relative"))
			mode_flags |= MPOL_F_RELATIVE_NODES;
		else
			goto out;
	}

	new = mpol_new(mode, mode_flags, &nodes);
	if (IS_ERR(new))
		goto out;

<<<<<<< HEAD
	{
=======
	if (no_context) {
		/* save for contextualization */
		new->w.user_nodemask = nodes;
	} else {
>>>>>>> 02f8c6ae
		int ret;
		NODEMASK_SCRATCH(scratch);
		if (scratch) {
			task_lock(current);
			ret = mpol_set_nodemask(new, &nodes, scratch);
			task_unlock(current);
		} else
			ret = -ENOMEM;
		NODEMASK_SCRATCH_FREE(scratch);
		if (ret) {
			mpol_put(new);
			goto out;
		}
	}
	err = 0;
<<<<<<< HEAD
	if (no_context) {
		/* save for contextualization */
		new->w.user_nodemask = nodes;
	}
=======
>>>>>>> 02f8c6ae

out:
	/* Restore string for error message */
	if (nodelist)
		*--nodelist = ':';
	if (flags)
		*--flags = '=';
	if (!err)
		*mpol = new;
	return err;
}
#endif /* CONFIG_TMPFS */

/**
 * mpol_to_str - format a mempolicy structure for printing
 * @buffer:  to contain formatted mempolicy string
 * @maxlen:  length of @buffer
 * @pol:  pointer to mempolicy to be formatted
 * @no_context:  "context free" mempolicy - use nodemask in w.user_nodemask
 *
 * Convert a mempolicy into a string.
 * Returns the number of characters in buffer (if positive)
 * or an error (negative)
 */
int mpol_to_str(char *buffer, int maxlen, struct mempolicy *pol, int no_context)
{
	char *p = buffer;
	int l;
	nodemask_t nodes;
	unsigned short mode;
	unsigned short flags = pol ? pol->flags : 0;

	/*
	 * Sanity check:  room for longest mode, flag and some nodes
	 */
	VM_BUG_ON(maxlen < strlen("interleave") + strlen("relative") + 16);

	if (!pol || pol == &default_policy)
		mode = MPOL_DEFAULT;
	else
		mode = pol->mode;

	switch (mode) {
	case MPOL_DEFAULT:
		nodes_clear(nodes);
		break;

	case MPOL_PREFERRED:
		nodes_clear(nodes);
		if (flags & MPOL_F_LOCAL)
			mode = MPOL_LOCAL;	/* pseudo-policy */
		else
			node_set(pol->v.preferred_node, nodes);
		break;

	case MPOL_BIND:
		/* Fall through */
	case MPOL_INTERLEAVE:
		if (no_context)
			nodes = pol->w.user_nodemask;
		else
			nodes = pol->v.nodes;
		break;

	default:
		BUG();
	}

	l = strlen(policy_modes[mode]);
	if (buffer + maxlen < p + l + 1)
		return -ENOSPC;

	strcpy(p, policy_modes[mode]);
	p += l;

	if (flags & MPOL_MODE_FLAGS) {
		if (buffer + maxlen < p + 2)
			return -ENOSPC;
		*p++ = '=';

		/*
		 * Currently, the only defined flags are mutually exclusive
		 */
		if (flags & MPOL_F_STATIC_NODES)
			p += snprintf(p, buffer + maxlen - p, "static");
		else if (flags & MPOL_F_RELATIVE_NODES)
			p += snprintf(p, buffer + maxlen - p, "relative");
	}

	if (!nodes_empty(nodes)) {
		if (buffer + maxlen < p + 2)
			return -ENOSPC;
		*p++ = ':';
	 	p += nodelist_scnprintf(p, buffer + maxlen - p, nodes);
	}
	return p - buffer;
}<|MERGE_RESOLUTION|>--- conflicted
+++ resolved
@@ -93,7 +93,6 @@
 
 #include <asm/tlbflush.h>
 #include <asm/uaccess.h>
-#include <linux/random.h>
 
 #include "internal.h"
 
@@ -927,11 +926,7 @@
 	nodes_clear(nmask);
 	node_set(source, nmask);
 
-<<<<<<< HEAD
-	check_range(mm, mm->mmap->vm_start, mm->task_size, &nmask,
-=======
 	vma = check_range(mm, mm->mmap->vm_start, mm->task_size, &nmask,
->>>>>>> 02f8c6ae
 			flags | MPOL_MF_DISCONTIG_OK, &pagelist);
 	if (IS_ERR(vma))
 		return PTR_ERR(vma);
@@ -1650,21 +1645,6 @@
 		return interleave_nodes(pol);
 }
 
-/*
- * Return the bit number of a random bit set in the nodemask.
- * (returns -1 if nodemask is empty)
- */
-int node_random(const nodemask_t *maskp)
-{
-	int w, bit = -1;
-
-	w = nodes_weight(*maskp);
-	if (w)
-		bit = bitmap_ord_to_pos(maskp->bits,
-			get_random_int() % w, MAX_NUMNODES);
-	return bit;
-}
-
 #ifdef CONFIG_HUGETLBFS
 /*
  * huge_zonelist(@vma, @addr, @gfp_flags, @mpol)
@@ -1724,11 +1704,8 @@
 
 	if (!(mask && current->mempolicy))
 		return false;
-<<<<<<< HEAD
-=======
 
 	task_lock(current);
->>>>>>> 02f8c6ae
 	mempolicy = current->mempolicy;
 	switch (mempolicy->mode) {
 	case MPOL_PREFERRED:
@@ -1748,10 +1725,7 @@
 	default:
 		BUG();
 	}
-<<<<<<< HEAD
-=======
 	task_unlock(current);
->>>>>>> 02f8c6ae
 
 	return true;
 }
@@ -1853,13 +1827,9 @@
 
 		nid = interleave_nid(pol, vma, addr, PAGE_SHIFT + order);
 		mpol_cond_put(pol);
-<<<<<<< HEAD
-		return alloc_page_interleave(gfp, order, nid);
-=======
 		page = alloc_page_interleave(gfp, order, nid);
 		put_mems_allowed();
 		return page;
->>>>>>> 02f8c6ae
 	}
 	zl = policy_zonelist(gfp, pol, node);
 	if (unlikely(mpol_needs_cond_ref(pol))) {
@@ -1875,14 +1845,10 @@
 	/*
 	 * fast path:  default or task policy
 	 */
-<<<<<<< HEAD
-	return __alloc_pages_nodemask(gfp, order, zl, policy_nodemask(gfp, pol));
-=======
 	page = __alloc_pages_nodemask(gfp, order, zl,
 				      policy_nodemask(gfp, pol));
 	put_mems_allowed();
 	return page;
->>>>>>> 02f8c6ae
 }
 
 /**
@@ -1918,12 +1884,6 @@
 	 * nor system default_policy
 	 */
 	if (pol->mode == MPOL_INTERLEAVE)
-<<<<<<< HEAD
-		return alloc_page_interleave(gfp, order, interleave_nodes(pol));
-	return __alloc_pages_nodemask(gfp, order,
-			policy_zonelist(gfp, pol, numa_node_id()),
-			policy_nodemask(gfp, pol));
-=======
 		page = alloc_page_interleave(gfp, order, interleave_nodes(pol));
 	else
 		page = __alloc_pages_nodemask(gfp, order,
@@ -1931,7 +1891,6 @@
 				policy_nodemask(gfp, pol));
 	put_mems_allowed();
 	return page;
->>>>>>> 02f8c6ae
 }
 EXPORT_SYMBOL(alloc_pages_current);
 
@@ -2450,14 +2409,10 @@
 	if (IS_ERR(new))
 		goto out;
 
-<<<<<<< HEAD
-	{
-=======
 	if (no_context) {
 		/* save for contextualization */
 		new->w.user_nodemask = nodes;
 	} else {
->>>>>>> 02f8c6ae
 		int ret;
 		NODEMASK_SCRATCH(scratch);
 		if (scratch) {
@@ -2473,13 +2428,6 @@
 		}
 	}
 	err = 0;
-<<<<<<< HEAD
-	if (no_context) {
-		/* save for contextualization */
-		new->w.user_nodemask = nodes;
-	}
-=======
->>>>>>> 02f8c6ae
 
 out:
 	/* Restore string for error message */
