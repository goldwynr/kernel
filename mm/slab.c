--- conflicted
+++ resolved
@@ -1683,13 +1683,8 @@
 EXPORT_SYMBOL(kmem_cache_destroy);
 
 /* Get the memory for a slab management obj. */
-<<<<<<< HEAD
-static struct slab* alloc_slabmgmt (kmem_cache_t *cachep,
+static struct slab* alloc_slabmgmt(kmem_cache_t *cachep,
 			void *objp, int colour_off, unsigned int __nocast local_flags)
-=======
-static struct slab* alloc_slabmgmt(kmem_cache_t *cachep,
-			void *objp, int colour_off, int local_flags)
->>>>>>> b489072e
 {
 	struct slab *slabp;
 	
@@ -1790,11 +1785,7 @@
  * Grow (by 1) the number of slabs within a cache.  This is called by
  * kmem_cache_alloc() when there are no active objs left in a cache.
  */
-<<<<<<< HEAD
-static int cache_grow (kmem_cache_t * cachep, unsigned int __nocast flags, int nodeid)
-=======
-static int cache_grow(kmem_cache_t *cachep, int flags, int nodeid)
->>>>>>> b489072e
+static int cache_grow(kmem_cache_t *cachep, unsigned int __nocast flags, int nodeid)
 {
 	struct slab	*slabp;
 	void		*objp;
@@ -1997,11 +1988,7 @@
 #define check_slabp(x,y) do { } while(0)
 #endif
 
-<<<<<<< HEAD
-static void* cache_alloc_refill(kmem_cache_t* cachep, unsigned int __nocast flags)
-=======
-static void *cache_alloc_refill(kmem_cache_t *cachep, int flags)
->>>>>>> b489072e
+static void *cache_alloc_refill(kmem_cache_t *cachep, unsigned int __nocast flags)
 {
 	int batchcount;
 	struct kmem_list3 *l3;
@@ -2153,11 +2140,7 @@
 #endif
 
 
-<<<<<<< HEAD
-static inline void * __cache_alloc (kmem_cache_t *cachep, unsigned int __nocast flags)
-=======
-static inline void *__cache_alloc(kmem_cache_t *cachep, int flags)
->>>>>>> b489072e
+static inline void *__cache_alloc(kmem_cache_t *cachep, unsigned int __nocast flags)
 {
 	unsigned long save_flags;
 	void* objp;
@@ -2319,11 +2302,7 @@
  * Allocate an object from this cache.  The flags are only relevant
  * if the cache has no available objects.
  */
-<<<<<<< HEAD
-void * kmem_cache_alloc (kmem_cache_t *cachep, unsigned int __nocast flags)
-=======
-void *kmem_cache_alloc(kmem_cache_t *cachep, int flags)
->>>>>>> b489072e
+void *kmem_cache_alloc(kmem_cache_t *cachep, unsigned int __nocast flags)
 {
 	return __cache_alloc(cachep, flags);
 }
@@ -2479,11 +2458,7 @@
  * platforms.  For example, on i386, it means that the memory must come
  * from the first 16MB.
  */
-<<<<<<< HEAD
-void * __kmalloc (size_t size, unsigned int __nocast flags)
-=======
-void *__kmalloc(size_t size, int flags)
->>>>>>> b489072e
+void *__kmalloc(size_t size, unsigned int __nocast flags)
 {
 	kmem_cache_t *cachep;
 
