--- conflicted
+++ resolved
@@ -115,16 +115,11 @@
 #include	<linux/debugobjects.h>
 #include	<linux/kmemcheck.h>
 #include	<linux/memory.h>
-<<<<<<< HEAD
-=======
 #include	<linux/prefetch.h>
->>>>>>> 02f8c6ae
 
 #include	<asm/cacheflush.h>
 #include	<asm/tlbflush.h>
 #include	<asm/page.h>
-
-#include 	"internal.h"
 
 /*
  * DEBUG	- 1 for kmem_cache_create() to honour; SLAB_RED_ZONE & SLAB_POISON.
@@ -253,8 +248,7 @@
 	unsigned int avail;
 	unsigned int limit;
 	unsigned int batchcount;
-	unsigned int touched:1,
-		     reserve:1;
+	unsigned int touched;
 	spinlock_t lock;
 	void *entry[];	/*
 			 * Must have this definition in here for the proper
@@ -690,27 +684,6 @@
 	return cachep->array[smp_processor_id()];
 }
 
-/*
- * If the last page came from the reserves, and the current allocation context
- * does not have access to them, force an allocation to test the watermarks.
- */
-static inline int slab_force_alloc(struct kmem_cache *cachep, gfp_t flags)
-{
-	if (unlikely(cpu_cache_get(cachep)->reserve) &&
-			!(gfp_to_alloc_flags(flags) & ALLOC_NO_WATERMARKS))
-		return 1;
-
-	return 0;
-}
-
-static inline void slab_set_reserve(struct kmem_cache *cachep, int reserve)
-{
-	struct array_cache *ac = cpu_cache_get(cachep);
-
-	if (unlikely(ac->reserve != reserve))
-		ac->reserve = reserve;
-}
-
 static inline struct kmem_cache *__find_general_cachep(size_t size,
 							gfp_t gfpflags)
 {
@@ -917,7 +890,6 @@
 		nc->limit = entries;
 		nc->batchcount = batchcount;
 		nc->touched = 0;
-		nc->reserve = 0;
 		spin_lock_init(&nc->lock);
 	}
 	return nc;
@@ -1419,11 +1391,7 @@
 		break;
 	}
 out:
-<<<<<<< HEAD
-	return ret ? notifier_from_errno(ret) : NOTIFY_OK;
-=======
 	return notifier_from_errno(ret);
->>>>>>> 02f8c6ae
 }
 #endif /* CONFIG_NUMA && CONFIG_MEMORY_HOTPLUG */
 
@@ -1710,8 +1678,7 @@
  * did not request dmaable memory, we might get it, but that
  * would be relatively rare and ignorable.
  */
-static void *kmem_getpages(struct kmem_cache *cachep, gfp_t flags, int nodeid,
-		int *reserve)
+static void *kmem_getpages(struct kmem_cache *cachep, gfp_t flags, int nodeid)
 {
 	struct page *page;
 	int nr_pages;
@@ -1733,7 +1700,6 @@
 	if (!page)
 		return NULL;
 
-	*reserve = page->reserve;
 	nr_pages = (1 << cachep->gfporder);
 	if (cachep->flags & SLAB_RECLAIM_ACCOUNT)
 		add_zone_page_state(page_zone(page),
@@ -2166,7 +2132,6 @@
 	cpu_cache_get(cachep)->limit = BOOT_CPUCACHE_ENTRIES;
 	cpu_cache_get(cachep)->batchcount = 1;
 	cpu_cache_get(cachep)->touched = 0;
-	cpu_cache_get(cachep)->reserve = 0;
 	cachep->batchcount = 1;
 	cachep->limit = BOOT_CPUCACHE_ENTRIES;
 	return 0;
@@ -2850,7 +2815,6 @@
 	size_t offset;
 	gfp_t local_flags;
 	struct kmem_list3 *l3;
-	int reserve = -1;
 
 	/*
 	 * Be lazy and only check for valid flags here,  keeping it out of the
@@ -2889,7 +2853,7 @@
 	 * 'nodeid'.
 	 */
 	if (!objp)
-		objp = kmem_getpages(cachep, local_flags, nodeid, &reserve);
+		objp = kmem_getpages(cachep, local_flags, nodeid);
 	if (!objp)
 		goto failed;
 
@@ -2906,8 +2870,6 @@
 	if (local_flags & __GFP_WAIT)
 		local_irq_disable();
 	check_irq_off();
-	if (reserve != -1)
-		slab_set_reserve(cachep, reserve);
 	spin_lock(&l3->list_lock);
 
 	/* Make slab active. */
@@ -3042,22 +3004,16 @@
 #define check_slabp(x,y) do { } while(0)
 #endif
 
-static void *cache_alloc_refill(struct kmem_cache *cachep,
-		gfp_t flags, int must_refill)
+static void *cache_alloc_refill(struct kmem_cache *cachep, gfp_t flags)
 {
 	int batchcount;
 	struct kmem_list3 *l3;
 	struct array_cache *ac;
 	int node;
 
+retry:
 	check_irq_off();
 	node = numa_mem_id();
-<<<<<<< HEAD
-	if (unlikely(must_refill))
-		goto force_grow;
-retry:
-=======
->>>>>>> 02f8c6ae
 	ac = cpu_cache_get(cachep);
 	batchcount = ac->batchcount;
 	if (!ac->touched && batchcount > BATCHREFILL_LIMIT) {
@@ -3127,20 +3083,15 @@
 
 	if (unlikely(!ac->avail)) {
 		int x;
-force_grow:
 		x = cache_grow(cachep, flags | GFP_THISNODE, node, NULL);
 
 		/* cache_grow can reenable interrupts, then ac could change. */
 		ac = cpu_cache_get(cachep);
-
-		/* no objects in sight? abort */
-		if (!x && (ac->avail == 0 || must_refill))
+		if (!x && ac->avail == 0)	/* no objects in sight? abort */
 			return NULL;
 
-		if (!ac->avail) {	/* objects refilled by interrupt? */
-			node = numa_mem_id();
+		if (!ac->avail)		/* objects refilled by interrupt? */
 			goto retry;
-		}
 	}
 	ac->touched = 1;
 	return ac->entry[--ac->avail];
@@ -3226,27 +3177,22 @@
 {
 	void *objp;
 	struct array_cache *ac;
-	int must_refill = slab_force_alloc(cachep, flags);
 
 	check_irq_off();
 
 	ac = cpu_cache_get(cachep);
-	if (likely(ac->avail && !must_refill)) {
+	if (likely(ac->avail)) {
 		STATS_INC_ALLOCHIT(cachep);
 		ac->touched = 1;
 		objp = ac->entry[--ac->avail];
 	} else {
 		STATS_INC_ALLOCMISS(cachep);
-<<<<<<< HEAD
-		objp = cache_alloc_refill(cachep, flags, must_refill);
-=======
 		objp = cache_alloc_refill(cachep, flags);
 		/*
 		 * the 'ac' may be updated by cache_alloc_refill(),
 		 * and kmemleak_erase() requires its correct value.
 		 */
 		ac = cpu_cache_get(cachep);
->>>>>>> 02f8c6ae
 	}
 	/*
 	 * To avoid a false negative, if an object that is in one of the
@@ -3272,10 +3218,7 @@
 	if (in_interrupt() || (flags & __GFP_THISNODE))
 		return NULL;
 	nid_alloc = nid_here = numa_mem_id();
-<<<<<<< HEAD
-=======
 	get_mems_allowed();
->>>>>>> 02f8c6ae
 	if (cpuset_do_slab_mem_spread() && (cachep->flags & SLAB_MEM_SPREAD))
 		nid_alloc = cpuset_slab_spread_node();
 	else if (current->mempolicy)
@@ -3302,7 +3245,7 @@
 	struct zone *zone;
 	enum zone_type high_zoneidx = gfp_zone(flags);
 	void *obj = NULL;
-	int nid, reserve;
+	int nid;
 
 	if (flags & __GFP_THISNODE)
 		return NULL;
@@ -3339,16 +3282,10 @@
 		if (local_flags & __GFP_WAIT)
 			local_irq_enable();
 		kmem_flagcheck(cache, flags);
-<<<<<<< HEAD
-		obj = kmem_getpages(cache, local_flags, numa_mem_id(),
-				    &reserve);
-=======
 		obj = kmem_getpages(cache, local_flags, numa_mem_id());
->>>>>>> 02f8c6ae
 		if (local_flags & __GFP_WAIT)
 			local_irq_disable();
 		if (obj) {
-			slab_set_reserve(cache, reserve);
 			/*
 			 * Insert into the appropriate per node queues
 			 */
@@ -3388,9 +3325,6 @@
 	l3 = cachep->nodelists[nodeid];
 	BUG_ON(!l3);
 
-	if (unlikely(slab_force_alloc(cachep, flags)))
-		goto force_grow;
-
 retry:
 	check_irq_off();
 	spin_lock(&l3->list_lock);
@@ -3428,7 +3362,6 @@
 
 must_grow:
 	spin_unlock(&l3->list_lock);
-force_grow:
 	x = cache_grow(cachep, flags | GFP_THISNODE, nodeid, NULL);
 	if (x)
 		goto retry;
@@ -3469,13 +3402,8 @@
 	cache_alloc_debugcheck_before(cachep, flags);
 	local_irq_save(save_flags);
 
-<<<<<<< HEAD
-	if (unlikely(nodeid == -1))
-		nodeid = numa_mem_id();
-=======
 	if (nodeid == -1)
 		nodeid = slab_node;
->>>>>>> 02f8c6ae
 
 	if (unlikely(!cachep->nodelists[nodeid])) {
 		/* Node not bootstrapped yet */
@@ -3483,11 +3411,7 @@
 		goto out;
 	}
 
-<<<<<<< HEAD
-	if (nodeid == numa_mem_id()) {
-=======
 	if (nodeid == slab_node) {
->>>>>>> 02f8c6ae
 		/*
 		 * Use the locally cached objects if possible.
 		 * However ____cache_alloc does not allow fallback
@@ -3732,12 +3656,8 @@
 EXPORT_SYMBOL(kmem_cache_alloc);
 
 #ifdef CONFIG_TRACING
-<<<<<<< HEAD
-void *kmem_cache_alloc_notrace(struct kmem_cache *cachep, gfp_t flags)
-=======
 void *
 kmem_cache_alloc_trace(size_t size, struct kmem_cache *cachep, gfp_t flags)
->>>>>>> 02f8c6ae
 {
 	void *ret;
 
@@ -3765,16 +3685,10 @@
 EXPORT_SYMBOL(kmem_cache_alloc_node);
 
 #ifdef CONFIG_TRACING
-<<<<<<< HEAD
-void *kmem_cache_alloc_node_notrace(struct kmem_cache *cachep,
-				    gfp_t flags,
-				    int nodeid)
-=======
 void *kmem_cache_alloc_node_trace(size_t size,
 				  struct kmem_cache *cachep,
 				  gfp_t flags,
 				  int nodeid)
->>>>>>> 02f8c6ae
 {
 	void *ret;
 
@@ -3928,81 +3842,6 @@
 	return obj_size(cachep);
 }
 EXPORT_SYMBOL(kmem_cache_size);
-
-/*
- * Calculate the upper bound of pages required to sequentially allocate
- * @objects objects from @cachep.
- */
-unsigned kmem_alloc_estimate(struct kmem_cache *cachep,
-		gfp_t flags, int objects)
-{
-	/*
-	 * (1) memory for objects,
-	 */
-	unsigned nr_slabs = DIV_ROUND_UP(objects, cachep->num);
-	unsigned nr_pages = nr_slabs << cachep->gfporder;
-
-	/*
-	 * (2) memory for each per-cpu queue (nr_cpu_ids),
-	 * (3) memory for each per-node alien queues (nr_cpu_ids), and
-	 * (4) some amount of memory for the slab management structures
-	 *
-	 * XXX: truely account these
-	 */
-	nr_pages += 1 + ilog2(nr_pages);
-
-	return nr_pages;
-}
-
-/*
- * Calculate the upper bound of pages required to sequentially allocate
- * @count objects of @size bytes from kmalloc given @flags.
- */
-unsigned kmalloc_estimate_objs(size_t size, gfp_t flags, int count)
-{
-	struct kmem_cache *s = kmem_find_general_cachep(size, flags);
-	if (!s)
-		return 0;
-
-	return kmem_alloc_estimate(s, flags, count);
-}
-EXPORT_SYMBOL_GPL(kmalloc_estimate_objs);
-
-/*
- * Calculate the upper bound of pages requires to sequentially allocate @bytes
- * from kmalloc in an unspecified number of allocations of nonuniform size.
- */
-unsigned kmalloc_estimate_bytes(gfp_t flags, size_t bytes)
-{
-	unsigned long pages;
-	struct cache_sizes *csizep = malloc_sizes;
-
-	/*
-	 * multiply by two, in order to account the worst case slack space
-	 * due to the power-of-two allocation sizes.
-	 */
-	pages = DIV_ROUND_UP(2 * bytes, PAGE_SIZE);
-
-	/*
-	 * add the kmem_cache overhead of each possible kmalloc cache
-	 */
-	for (csizep = malloc_sizes; csizep->cs_cachep; csizep++) {
-		struct kmem_cache *s;
-
-#ifdef CONFIG_ZONE_DMA
-		if (unlikely(flags & __GFP_DMA))
-			s = csizep->cs_dmacachep;
-		else
-#endif
-			s = csizep->cs_cachep;
-
-		if (s)
-			pages += kmem_alloc_estimate(s, flags, 0);
-	}
-
-	return pages;
-}
-EXPORT_SYMBOL_GPL(kmalloc_estimate_bytes);
 
 /*
  * This initializes kmem_list3 or resizes various caches for all nodes.
