--- conflicted
+++ resolved
@@ -457,23 +457,6 @@
 	 */
 	bdi_writeout_fraction(bdi, &numerator, &denominator);
 
-<<<<<<< HEAD
-		/*
-		 * Calculate this BDI's share of the dirty ratio.
-		 */
-		bdi_writeout_fraction(bdi, &numerator, &denominator);
-
-		bdi_dirty = (dirty * (100 - bdi_min_ratio)) / 100;
-		bdi_dirty *= numerator;
-		do_div(bdi_dirty, denominator);
-		bdi_dirty += (dirty * bdi->min_ratio) / 100;
-		if (bdi_dirty > (dirty * bdi->max_ratio) / 100)
-			bdi_dirty = dirty * bdi->max_ratio / 100;
-
-		*pbdi_dirty = bdi_dirty;
-		task_dirty_limit(current, pbdi_dirty);
-	}
-=======
 	bdi_dirty = (dirty * (100 - bdi_min_ratio)) / 100;
 	bdi_dirty *= numerator;
 	do_div(bdi_dirty, denominator);
@@ -483,7 +466,6 @@
 		bdi_dirty = dirty * bdi->max_ratio / 100;
 
 	return bdi_dirty;
->>>>>>> 02f8c6ae
 }
 
 /*
@@ -518,40 +500,7 @@
 					global_page_state(NR_UNSTABLE_NFS);
 		nr_writeback = global_page_state(NR_WRITEBACK);
 
-<<<<<<< HEAD
-		/*
-		 * In order to avoid the stacked BDI deadlock we need
-		 * to ensure we accurately count the 'dirty' pages when
-		 * the threshold is low.
-		 *
-		 * Otherwise it would be possible to get thresh+n pages
-		 * reported dirty, even though there are thresh-m pages
-		 * actually dirty; with m+n sitting in the percpu
-		 * deltas.
-		 */
-		if (bdi_thresh < 2*bdi_stat_error(bdi)) {
-			bdi_nr_reclaimable = bdi_stat_sum(bdi, BDI_RECLAIMABLE);
-			bdi_nr_writeback = bdi_stat_sum(bdi, BDI_WRITEBACK);
-		} else {
-			bdi_nr_reclaimable = bdi_stat(bdi, BDI_RECLAIMABLE);
-			bdi_nr_writeback = bdi_stat(bdi, BDI_WRITEBACK);
-		}
-
-		/*
-		 * The bdi thresh is somehow "soft" limit derived from the
-		 * global "hard" limit. The former helps to prevent heavy IO
-		 * bdi or process from holding back light ones; The latter is
-		 * the last resort safeguard.
-		 */
-		dirty_exceeded =
-			(bdi_nr_reclaimable + bdi_nr_writeback >= bdi_thresh)
-			|| (nr_reclaimable + nr_writeback >= dirty_thresh);
-
-		if (!dirty_exceeded)
-			break;
-=======
 		global_dirty_limits(&background_thresh, &dirty_thresh);
->>>>>>> 02f8c6ae
 
 		/*
 		 * Throttle it only when the background writeback cannot
@@ -562,28 +511,6 @@
 				(background_thresh + dirty_thresh) / 2)
 			break;
 
-<<<<<<< HEAD
-		if (!bdi->dirty_exceeded)
-			bdi->dirty_exceeded = 1;
-
-		/* Note: nr_reclaimable denotes nr_dirty + nr_unstable.
-		 * Unstable writes are a feature of certain networked
-		 * filesystems (i.e. NFS) in which data may have been
-		 * written to the server's write cache, but has not yet
-		 * been flushed to permanent storage.
-		 * Only move pages to writeback if this bdi is over its
-		 * threshold otherwise wait until the disk writes catch
-		 * up.
-		 */
-		if (bdi_nr_reclaimable > bdi_thresh) {
-			writeback_inodes_wbc(&wbc);
-			pages_written += write_chunk - wbc.nr_to_write;
-			if (pages_written >= write_chunk)
-				break;		/* We've done our duty */
-		}
-
-		__set_current_state(TASK_INTERRUPTIBLE);
-=======
 		bdi_thresh = bdi_dirty_limit(bdi, dirty_thresh);
 		bdi_thresh = task_dirty_limit(current, bdi_thresh);
 
@@ -640,7 +567,6 @@
 		}
 		trace_wbc_balance_dirty_wait(&wbc, bdi);
 		__set_current_state(TASK_UNINTERRUPTIBLE);
->>>>>>> 02f8c6ae
 		io_schedule_timeout(pause);
 
 		/*
@@ -668,11 +594,7 @@
 	 */
 	if ((laptop_mode && pages_written) ||
 	    (!laptop_mode && (nr_reclaimable > background_thresh)))
-<<<<<<< HEAD
-		bdi_start_writeback(bdi, NULL, 0, 0);
-=======
 		bdi_start_background_writeback(bdi);
->>>>>>> 02f8c6ae
 }
 
 void set_page_dirty_balance(struct page *page, int page_mkwrite)
@@ -769,25 +691,12 @@
 	return 0;
 }
 
-<<<<<<< HEAD
-=======
 #ifdef CONFIG_BLOCK
->>>>>>> 02f8c6ae
 void laptop_mode_timer_fn(unsigned long data)
 {
 	struct request_queue *q = (struct request_queue *)data;
 	int nr_pages = global_page_state(NR_FILE_DIRTY) +
 		global_page_state(NR_UNSTABLE_NFS);
-<<<<<<< HEAD
-
-	/*
-	 * We want to write everything out, not just down to the dirty
-	 * threshold
-	 */
-
-	if (bdi_has_dirty_io(&q->backing_dev_info))
-		bdi_start_writeback(&q->backing_dev_info, NULL, nr_pages, 0);
-=======
 
 	/*
 	 * We want to write everything out, not just down to the dirty
@@ -795,7 +704,6 @@
 	 */
 	if (bdi_has_dirty_io(&q->backing_dev_info))
 		bdi_start_writeback(&q->backing_dev_info, nr_pages);
->>>>>>> 02f8c6ae
 }
 
 /*
@@ -966,11 +874,7 @@
 	pgoff_t done_index;
 	int cycled;
 	int range_whole = 0;
-<<<<<<< HEAD
-	long nr_to_write = wbc->nr_to_write;
-=======
 	int tag;
->>>>>>> 02f8c6ae
 
 	pagevec_init(&pvec, 0);
 	if (wbc->range_cyclic) {
@@ -987,29 +891,11 @@
 		if (wbc->range_start == 0 && wbc->range_end == LLONG_MAX)
 			range_whole = 1;
 		cycled = 1; /* ignore range_cyclic tests */
-
-		/*
-		 * If this is a data integrity sync, cap the writeback to the
-		 * current end of file. Any extension to the file that occurs
-		 * after this is a new write and we don't need to write those
-		 * pages out to fulfil our data integrity requirements. If we
-		 * try to write them out, we can get stuck in this scan until
-		 * the concurrent writer stops adding dirty pages and extending
-		 * EOF.
-		 */
-		if (wbc->sync_mode == WB_SYNC_ALL &&
-		    wbc->range_end == LLONG_MAX) {
-			end = i_size_read(mapping->host) >> PAGE_CACHE_SHIFT;
-		}
-	}
-<<<<<<< HEAD
-
-=======
+	}
 	if (wbc->sync_mode == WB_SYNC_ALL)
 		tag = PAGECACHE_TAG_TOWRITE;
 	else
 		tag = PAGECACHE_TAG_DIRTY;
->>>>>>> 02f8c6ae
 retry:
 	if (wbc->sync_mode == WB_SYNC_ALL)
 		tag_pages_for_writeback(mapping, index, end);
@@ -1091,31 +977,6 @@
 					 * not be suitable for data integrity
 					 * writeout).
 					 */
-<<<<<<< HEAD
-					done = 1;
-					break;
-				}
- 			}
-
-			if (!wbc->no_nrwrite_index_update) {
-				/*
-				 * We stop writing back only if we are not doing
-				 * integrity sync. In case of integrity sync we have to
-				 * keep going until we have written all the pages
-				 * we tagged for writeback prior to entering this loop.
-				 */
-				if (--wbc->nr_to_write <= 0 &&
-				    wbc->sync_mode == WB_SYNC_NONE) {
-					done = 1;
-					break;
-				}
-			} else if (nr_to_write > 0) {
-				if (--nr_to_write <= 0 &&
-				    wbc->sync_mode == WB_SYNC_NONE) {
-					done = 1;
-					break;
-				}
-=======
 					done_index = page->index + 1;
 					done = 1;
 					break;
@@ -1132,7 +993,6 @@
 			    wbc->sync_mode == WB_SYNC_NONE) {
 				done = 1;
 				break;
->>>>>>> 02f8c6ae
 			}
 		}
 		pagevec_release(&pvec);
@@ -1149,15 +1009,8 @@
 		end = writeback_index - 1;
 		goto retry;
 	}
-<<<<<<< HEAD
-	if (!wbc->no_nrwrite_index_update) {
-		if (wbc->range_cyclic || (range_whole && wbc->nr_to_write > 0))
-			mapping->writeback_index = done_index;
-	}
-=======
 	if (wbc->range_cyclic || (range_whole && wbc->nr_to_write > 0))
 		mapping->writeback_index = done_index;
->>>>>>> 02f8c6ae
 
 	return ret;
 }
