/* internal.h: mm/ internal definitions
 *
 * Copyright (C) 2004 Red Hat, Inc. All Rights Reserved.
 * Written by David Howells (dhowells@redhat.com)
 *
 * This program is free software; you can redistribute it and/or
 * modify it under the terms of the GNU General Public License
 * as published by the Free Software Foundation; either version
 * 2 of the License, or (at your option) any later version.
 */
#ifndef __MM_INTERNAL_H
#define __MM_INTERNAL_H

#include <linux/mm.h>

void free_pgtables(struct mmu_gather *tlb, struct vm_area_struct *start_vma,
		unsigned long floor, unsigned long ceiling);

static inline void set_page_count(struct page *page, int v)
{
	atomic_set(&page->_count, v);
}

/*
 * Turn a non-refcounted page (->_count == 0) into refcounted with
 * a count of one.
 */
static inline void set_page_refcounted(struct page *page)
{
	VM_BUG_ON(PageTail(page));
	VM_BUG_ON(atomic_read(&page->_count));
	set_page_count(page, 1);
}

static inline void __put_page(struct page *page)
{
	atomic_dec(&page->_count);
}

extern unsigned long highest_memmap_pfn;

/*
 * in mm/vmscan.c:
 */
extern int isolate_lru_page(struct page *page);
extern void putback_lru_page(struct page *page);

/*
 * in mm/page_alloc.c
 */
extern void __free_pages_bootmem(struct page *page, unsigned int order);
extern void prep_compound_page(struct page *page, unsigned long order);
#ifdef CONFIG_MEMORY_FAILURE
extern bool is_free_buddy_page(struct page *page);
#endif


/*
 * function for dealing with page's order in buddy system.
 * zone->lock is already acquired when we use these.
 * So, we don't need atomic page->flags operations here.
 */
static inline unsigned long page_order(struct page *page)
{
	/* PageBuddy() must be checked by the caller */
	return page_private(page);
}

/* mm/util.c */
void __vma_link_list(struct mm_struct *mm, struct vm_area_struct *vma,
		struct vm_area_struct *prev, struct rb_node *rb_parent);

#ifdef CONFIG_MMU
extern long mlock_vma_pages_range(struct vm_area_struct *vma,
			unsigned long start, unsigned long end);
extern void munlock_vma_pages_range(struct vm_area_struct *vma,
			unsigned long start, unsigned long end);
static inline void munlock_vma_pages_all(struct vm_area_struct *vma)
{
	munlock_vma_pages_range(vma, vma->vm_start, vma->vm_end);
}

/*
 * Called only in fault path via page_evictable() for a new page
 * to determine if it's being mapped into a LOCKED vma.
 * If so, mark page as mlocked.
 */
static inline int is_mlocked_vma(struct vm_area_struct *vma, struct page *page)
{
	VM_BUG_ON(PageLRU(page));

	if (likely((vma->vm_flags & (VM_LOCKED | VM_SPECIAL)) != VM_LOCKED))
		return 0;

	if (!TestSetPageMlocked(page)) {
		inc_zone_page_state(page, NR_MLOCK);
		count_vm_event(UNEVICTABLE_PGMLOCKED);
	}
	return 1;
}

/*
 * must be called with vma's mmap_sem held for read or write, and page locked.
 */
extern void mlock_vma_page(struct page *page);
extern void munlock_vma_page(struct page *page);

/*
 * Clear the page's PageMlocked().  This can be useful in a situation where
 * we want to unconditionally remove a page from the pagecache -- e.g.,
 * on truncation or freeing.
 *
 * It is legal to call this function for any page, mlocked or not.
 * If called for a page that is still mapped by mlocked vmas, all we do
 * is revert to lazy LRU behaviour -- semantics are not broken.
 */
extern void __clear_page_mlock(struct page *page);
static inline void clear_page_mlock(struct page *page)
{
	if (unlikely(TestClearPageMlocked(page)))
		__clear_page_mlock(page);
}

/*
 * mlock_migrate_page - called only from migrate_page_copy() to
 * migrate the Mlocked page flag; update statistics.
 */
static inline void mlock_migrate_page(struct page *newpage, struct page *page)
{
	if (TestClearPageMlocked(page)) {
		unsigned long flags;

		local_irq_save(flags);
		__dec_zone_page_state(page, NR_MLOCK);
		SetPageMlocked(newpage);
		__inc_zone_page_state(newpage, NR_MLOCK);
		local_irq_restore(flags);
	}
}

#ifdef CONFIG_TRANSPARENT_HUGEPAGE
extern unsigned long vma_address(struct page *page,
				 struct vm_area_struct *vma);
#endif
#else /* !CONFIG_MMU */
static inline int is_mlocked_vma(struct vm_area_struct *v, struct page *p)
{
	return 0;
}
static inline void clear_page_mlock(struct page *page) { }
static inline void mlock_vma_page(struct page *page) { }
static inline void mlock_migrate_page(struct page *new, struct page *old) { }

#endif /* !CONFIG_MMU */

/*
 * Return the mem_map entry representing the 'offset' subpage within
 * the maximally aligned gigantic page 'base'.  Handle any discontiguity
 * in the mem_map at MAX_ORDER_NR_PAGES boundaries.
 */
static inline struct page *mem_map_offset(struct page *base, int offset)
{
	if (unlikely(offset >= MAX_ORDER_NR_PAGES))
		return pfn_to_page(page_to_pfn(base) + offset);
	return base + offset;
}

/*
 * Iterator over all subpages within the maximally aligned gigantic
 * page 'base'.  Handle any discontiguity in the mem_map.
 */
static inline struct page *mem_map_next(struct page *iter,
						struct page *base, int offset)
{
	if (unlikely((offset & (MAX_ORDER_NR_PAGES - 1)) == 0)) {
		unsigned long pfn = page_to_pfn(base) + offset;
		if (!pfn_valid(pfn))
			return NULL;
		return pfn_to_page(pfn);
	}
	return iter + 1;
}

/*
 * FLATMEM and DISCONTIGMEM configurations use alloc_bootmem_node,
 * so all functions starting at paging_init should be marked __init
 * in those cases. SPARSEMEM, however, allows for memory hotplug,
 * and alloc_bootmem_node is not used.
 */
#ifdef CONFIG_SPARSEMEM
#define __paginginit __meminit
#else
#define __paginginit __init
#endif

/* The ALLOC_WMARK bits are used as an index to zone->watermark */
#define ALLOC_WMARK_MIN		WMARK_MIN
#define ALLOC_WMARK_LOW		WMARK_LOW
#define ALLOC_WMARK_HIGH	WMARK_HIGH
#define ALLOC_NO_WATERMARKS	0x04 /* don't check watermarks at all */

/* Mask to get the watermark bits */
#define ALLOC_WMARK_MASK	(ALLOC_NO_WATERMARKS-1)

#define ALLOC_HARDER		0x10 /* try to alloc harder */
#define ALLOC_HIGH		0x20 /* __GFP_HIGH set */
#define ALLOC_CPUSET		0x40 /* check for correct cpuset */

int gfp_to_alloc_flags(gfp_t gfp_mask);

/* Memory initialisation debug and verification */
enum mminit_level {
	MMINIT_WARNING,
	MMINIT_VERIFY,
	MMINIT_TRACE
};

#ifdef CONFIG_DEBUG_MEMORY_INIT

extern int mminit_loglevel;

#define mminit_dprintk(level, prefix, fmt, arg...) \
do { \
	if (level < mminit_loglevel) { \
		printk(level <= MMINIT_WARNING ? KERN_WARNING : KERN_DEBUG); \
		printk(KERN_CONT "mminit::" prefix " " fmt, ##arg); \
	} \
} while (0)

extern void mminit_verify_pageflags_layout(void);
extern void mminit_verify_page_links(struct page *page,
		enum zone_type zone, unsigned long nid, unsigned long pfn);
extern void mminit_verify_zonelist(void);

#else

static inline void mminit_dprintk(enum mminit_level level,
				const char *prefix, const char *fmt, ...)
{
}

static inline void mminit_verify_pageflags_layout(void)
{
}

static inline void mminit_verify_page_links(struct page *page,
		enum zone_type zone, unsigned long nid, unsigned long pfn)
{
}

static inline void mminit_verify_zonelist(void)
{
}
#endif /* CONFIG_DEBUG_MEMORY_INIT */

/* mminit_validate_memmodel_limits is independent of CONFIG_DEBUG_MEMORY_INIT */
#if defined(CONFIG_SPARSEMEM)
extern void mminit_validate_memmodel_limits(unsigned long *start_pfn,
				unsigned long *end_pfn);
#else
static inline void mminit_validate_memmodel_limits(unsigned long *start_pfn,
				unsigned long *end_pfn)
{
}
#endif /* CONFIG_SPARSEMEM */

<<<<<<< HEAD
#ifdef CONFIG_TRANSPARENT_HUGEPAGE
extern unsigned long vma_address(struct page *page,
				 struct vm_area_struct *vma);
#endif

int __get_user_pages(struct task_struct *tsk, struct mm_struct *mm,
		     unsigned long start, int len, unsigned int foll_flags,
		     struct page **pages, struct vm_area_struct **vmas);

=======
>>>>>>> 02f8c6ae
#define ZONE_RECLAIM_NOSCAN	-2
#define ZONE_RECLAIM_FULL	-1
#define ZONE_RECLAIM_SOME	0
#define ZONE_RECLAIM_SUCCESS	1
#endif

extern int hwpoison_filter(struct page *p);

extern u32 hwpoison_filter_dev_major;
extern u32 hwpoison_filter_dev_minor;
extern u64 hwpoison_filter_flags_mask;
extern u64 hwpoison_filter_flags_value;
extern u64 hwpoison_filter_memcg;
extern u32 hwpoison_filter_enable;<|MERGE_RESOLUTION|>--- conflicted
+++ resolved
@@ -193,21 +193,6 @@
 #define __paginginit __init
 #endif
 
-/* The ALLOC_WMARK bits are used as an index to zone->watermark */
-#define ALLOC_WMARK_MIN		WMARK_MIN
-#define ALLOC_WMARK_LOW		WMARK_LOW
-#define ALLOC_WMARK_HIGH	WMARK_HIGH
-#define ALLOC_NO_WATERMARKS	0x04 /* don't check watermarks at all */
-
-/* Mask to get the watermark bits */
-#define ALLOC_WMARK_MASK	(ALLOC_NO_WATERMARKS-1)
-
-#define ALLOC_HARDER		0x10 /* try to alloc harder */
-#define ALLOC_HIGH		0x20 /* __GFP_HIGH set */
-#define ALLOC_CPUSET		0x40 /* check for correct cpuset */
-
-int gfp_to_alloc_flags(gfp_t gfp_mask);
-
 /* Memory initialisation debug and verification */
 enum mminit_level {
 	MMINIT_WARNING,
@@ -264,18 +249,6 @@
 }
 #endif /* CONFIG_SPARSEMEM */
 
-<<<<<<< HEAD
-#ifdef CONFIG_TRANSPARENT_HUGEPAGE
-extern unsigned long vma_address(struct page *page,
-				 struct vm_area_struct *vma);
-#endif
-
-int __get_user_pages(struct task_struct *tsk, struct mm_struct *mm,
-		     unsigned long start, int len, unsigned int foll_flags,
-		     struct page **pages, struct vm_area_struct **vmas);
-
-=======
->>>>>>> 02f8c6ae
 #define ZONE_RECLAIM_NOSCAN	-2
 #define ZONE_RECLAIM_FULL	-1
 #define ZONE_RECLAIM_SOME	0
