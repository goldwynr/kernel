--- conflicted
+++ resolved
@@ -2084,11 +2084,7 @@
 	if (vma->vm_ops)
 		/* khugepaged not yet working on file or special mappings */
 		return 0;
-<<<<<<< HEAD
-	VM_BUG_ON(vm_flags & VM_NO_THP);
-=======
 	VM_BUG_ON_VMA(vm_flags & VM_NO_THP, vma);
->>>>>>> 6f566b79
 	hstart = (vma->vm_start + ~HPAGE_PMD_MASK) & HPAGE_PMD_MASK;
 	hend = vma->vm_end & HPAGE_PMD_MASK;
 	if (hstart < hend)
