/*
 *  linux/mm/page_io.c
 *
 *  Copyright (C) 1991, 1992, 1993, 1994  Linus Torvalds
 *
 *  Swap reorganised 29.12.95, 
 *  Asynchronous swapping added 30.12.95. Stephen Tweedie
 *  Removed race in async swapping. 14.4.1996. Bruno Haible
 *  Add swap of shared pages through the page cache. 20.2.1998. Stephen Tweedie
 *  Always use brw_page, life becomes simpler. 12 May 1998 Eric Biederman
 */

#include <linux/mm.h>
#include <linux/kernel_stat.h>
#include <linux/gfp.h>
#include <linux/pagemap.h>
#include <linux/swap.h>
#include <linux/bio.h>
#include <linux/swapops.h>
#include <linux/buffer_head.h>
#include <linux/writeback.h>
#include <asm/pgtable.h>

static struct bio *get_swap_bio(gfp_t gfp_flags,
				struct page *page, bio_end_io_t end_io)
{
	struct bio *bio;

	bio = bio_alloc(gfp_flags, 1);
	if (bio) {
		bio->bi_sector = map_swap_page(page, &bio->bi_bdev);
		bio->bi_sector <<= PAGE_SHIFT - 9;
		bio->bi_io_vec[0].bv_page = page;
		bio->bi_io_vec[0].bv_len = PAGE_SIZE;
		bio->bi_io_vec[0].bv_offset = 0;
		bio->bi_vcnt = 1;
		bio->bi_idx = 0;
		bio->bi_size = PAGE_SIZE;
		bio->bi_end_io = end_io;
	}
	return bio;
}

static void end_swap_bio_write(struct bio *bio, int err)
{
	const int uptodate = test_bit(BIO_UPTODATE, &bio->bi_flags);
	struct page *page = bio->bi_io_vec[0].bv_page;

	if (!uptodate) {
		SetPageError(page);
		/*
		 * We failed to write the page out to swap-space.
		 * Re-dirty the page in order to avoid it being reclaimed.
		 * Also print a dire warning that things will go BAD (tm)
		 * very quickly.
		 *
		 * Also clear PG_reclaim to avoid rotate_reclaimable_page()
		 */
		set_page_dirty(page);
		printk(KERN_ALERT "Write-error on swap-device (%u:%u:%Lu)\n",
				imajor(bio->bi_bdev->bd_inode),
				iminor(bio->bi_bdev->bd_inode),
				(unsigned long long)bio->bi_sector);
		ClearPageReclaim(page);
	}
	end_page_writeback(page);
	bio_put(bio);
}

void end_swap_bio_read(struct bio *bio, int err)
{
	const int uptodate = test_bit(BIO_UPTODATE, &bio->bi_flags);
	struct page *page = bio->bi_io_vec[0].bv_page;

	if (!uptodate) {
		SetPageError(page);
		ClearPageUptodate(page);
		printk(KERN_ALERT "Read-error on swap-device (%u:%u:%Lu)\n",
				imajor(bio->bi_bdev->bd_inode),
				iminor(bio->bi_bdev->bd_inode),
				(unsigned long long)bio->bi_sector);
	} else {
		SetPageUptodate(page);
	}
	unlock_page(page);
	bio_put(bio);
}

/*
 * We may have stale swap cache pages in memory: notice
 * them here and get rid of the unnecessary final write.
 */
int swap_writepage(struct page *page, struct writeback_control *wbc)
{
	struct bio *bio;
	int ret = 0, rw = WRITE;
	struct swap_info_struct *sis = page_swap_info(page);

	if (try_to_free_swap(page)) {
		unlock_page(page);
		goto out;
	}
<<<<<<< HEAD

	if (sis->flags & SWP_FILE) {
		struct file *swap_file = sis->swap_file;
		struct address_space *mapping = swap_file->f_mapping;

		ret = mapping->a_ops->swap_out(swap_file, page, wbc);
		if (!ret)
			count_vm_event(PSWPOUT);
		return ret;
	}

	if (preswap_put(page) == 1) {
		set_page_writeback(page);
		unlock_page(page);
		end_page_writeback(page);
		goto out;
	}

	bio = get_swap_bio(GFP_NOIO, page_private(page), page,
				end_swap_bio_write);
=======
	bio = get_swap_bio(GFP_NOIO, page, end_swap_bio_write);
>>>>>>> 02f8c6ae
	if (bio == NULL) {
		set_page_dirty(page);
		unlock_page(page);
		ret = -ENOMEM;
		goto out;
	}
	if (wbc->sync_mode == WB_SYNC_ALL)
<<<<<<< HEAD
		rw |= REQ_SYNC | REQ_UNPLUG;
=======
		rw |= REQ_SYNC;
>>>>>>> 02f8c6ae
	count_vm_event(PSWPOUT);
	set_page_writeback(page);
	unlock_page(page);
	submit_bio(rw, bio);
out:
	return ret;
}

/* this comment ensure the patch applies to swap_sync_page
 * and not swap_set_page_dirty by mistake
 */
void swap_sync_page(struct page *page)
{
	struct swap_info_struct *sis = page_swap_info(page);

	if (!sis)
		return;
	if (sis->flags & SWP_FILE) {
		struct address_space *mapping = sis->swap_file->f_mapping;

		if (mapping->a_ops->sync_page)
			mapping->a_ops->sync_page(page);
	} else {
		block_sync_page(page);
	}
}

int swap_set_page_dirty(struct page *page)
{
	struct swap_info_struct *sis = page_swap_info(page);

	if (sis->flags & SWP_FILE) {
		struct address_space *mapping = sis->swap_file->f_mapping;

		return mapping->a_ops->set_page_dirty(page);
	} else {
		return __set_page_dirty_nobuffers(page);
	}
}

int swap_readpage(struct page *page)
{
	struct bio *bio;
	int ret = 0;
	struct swap_info_struct *sis = page_swap_info(page);

	VM_BUG_ON(!PageLocked(page));
	VM_BUG_ON(PageUptodate(page));
<<<<<<< HEAD

	if (sis->flags & SWP_FILE) {
		struct file *swap_file = sis->swap_file;
		struct address_space *mapping = swap_file->f_mapping;

		ret = mapping->a_ops->swap_in(swap_file, page);
		if (!ret)
			count_vm_event(PSWPIN);
		return ret;
	}

	if (preswap_get(page) == 1) {
		SetPageUptodate(page);
		unlock_page(page);
		goto out;
	}

	bio = get_swap_bio(GFP_KERNEL, page_private(page), page,
				end_swap_bio_read);
=======
	bio = get_swap_bio(GFP_KERNEL, page, end_swap_bio_read);
>>>>>>> 02f8c6ae
	if (bio == NULL) {
		unlock_page(page);
		ret = -ENOMEM;
		goto out;
	}
	count_vm_event(PSWPIN);
	submit_bio(READ, bio);
out:
	return ret;
}<|MERGE_RESOLUTION|>--- conflicted
+++ resolved
@@ -17,7 +17,6 @@
 #include <linux/swap.h>
 #include <linux/bio.h>
 #include <linux/swapops.h>
-#include <linux/buffer_head.h>
 #include <linux/writeback.h>
 #include <asm/pgtable.h>
 
@@ -94,36 +93,12 @@
 {
 	struct bio *bio;
 	int ret = 0, rw = WRITE;
-	struct swap_info_struct *sis = page_swap_info(page);
 
 	if (try_to_free_swap(page)) {
 		unlock_page(page);
 		goto out;
 	}
-<<<<<<< HEAD
-
-	if (sis->flags & SWP_FILE) {
-		struct file *swap_file = sis->swap_file;
-		struct address_space *mapping = swap_file->f_mapping;
-
-		ret = mapping->a_ops->swap_out(swap_file, page, wbc);
-		if (!ret)
-			count_vm_event(PSWPOUT);
-		return ret;
-	}
-
-	if (preswap_put(page) == 1) {
-		set_page_writeback(page);
-		unlock_page(page);
-		end_page_writeback(page);
-		goto out;
-	}
-
-	bio = get_swap_bio(GFP_NOIO, page_private(page), page,
-				end_swap_bio_write);
-=======
 	bio = get_swap_bio(GFP_NOIO, page, end_swap_bio_write);
->>>>>>> 02f8c6ae
 	if (bio == NULL) {
 		set_page_dirty(page);
 		unlock_page(page);
@@ -131,11 +106,7 @@
 		goto out;
 	}
 	if (wbc->sync_mode == WB_SYNC_ALL)
-<<<<<<< HEAD
-		rw |= REQ_SYNC | REQ_UNPLUG;
-=======
 		rw |= REQ_SYNC;
->>>>>>> 02f8c6ae
 	count_vm_event(PSWPOUT);
 	set_page_writeback(page);
 	unlock_page(page);
@@ -144,69 +115,14 @@
 	return ret;
 }
 
-/* this comment ensure the patch applies to swap_sync_page
- * and not swap_set_page_dirty by mistake
- */
-void swap_sync_page(struct page *page)
-{
-	struct swap_info_struct *sis = page_swap_info(page);
-
-	if (!sis)
-		return;
-	if (sis->flags & SWP_FILE) {
-		struct address_space *mapping = sis->swap_file->f_mapping;
-
-		if (mapping->a_ops->sync_page)
-			mapping->a_ops->sync_page(page);
-	} else {
-		block_sync_page(page);
-	}
-}
-
-int swap_set_page_dirty(struct page *page)
-{
-	struct swap_info_struct *sis = page_swap_info(page);
-
-	if (sis->flags & SWP_FILE) {
-		struct address_space *mapping = sis->swap_file->f_mapping;
-
-		return mapping->a_ops->set_page_dirty(page);
-	} else {
-		return __set_page_dirty_nobuffers(page);
-	}
-}
-
 int swap_readpage(struct page *page)
 {
 	struct bio *bio;
 	int ret = 0;
-	struct swap_info_struct *sis = page_swap_info(page);
 
 	VM_BUG_ON(!PageLocked(page));
 	VM_BUG_ON(PageUptodate(page));
-<<<<<<< HEAD
-
-	if (sis->flags & SWP_FILE) {
-		struct file *swap_file = sis->swap_file;
-		struct address_space *mapping = swap_file->f_mapping;
-
-		ret = mapping->a_ops->swap_in(swap_file, page);
-		if (!ret)
-			count_vm_event(PSWPIN);
-		return ret;
-	}
-
-	if (preswap_get(page) == 1) {
-		SetPageUptodate(page);
-		unlock_page(page);
-		goto out;
-	}
-
-	bio = get_swap_bio(GFP_KERNEL, page_private(page), page,
-				end_swap_bio_read);
-=======
 	bio = get_swap_bio(GFP_KERNEL, page, end_swap_bio_read);
->>>>>>> 02f8c6ae
 	if (bio == NULL) {
 		unlock_page(page);
 		ret = -ENOMEM;
