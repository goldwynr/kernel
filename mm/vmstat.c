/*
 *  linux/mm/vmstat.c
 *
 *  Manages VM statistics
 *  Copyright (C) 1991, 1992, 1993, 1994  Linus Torvalds
 *
 *  zoned VM statistics
 *  Copyright (C) 2006 Silicon Graphics, Inc.,
 *		Christoph Lameter <christoph@lameter.com>
 */
#include <linux/fs.h>
#include <linux/mm.h>
#include <linux/err.h>
#include <linux/module.h>
#include <linux/slab.h>
#include <linux/cpu.h>
#include <linux/vmstat.h>
#include <linux/sched.h>
#include <linux/math64.h>
#include <linux/writeback.h>
#include <linux/compaction.h>

#ifdef CONFIG_VM_EVENT_COUNTERS
DEFINE_PER_CPU(struct vm_event_state, vm_event_states) = {{0}};
EXPORT_PER_CPU_SYMBOL(vm_event_states);

static void sum_vm_events(unsigned long *ret)
{
	int cpu;
	int i;

	memset(ret, 0, NR_VM_EVENT_ITEMS * sizeof(unsigned long));

	for_each_online_cpu(cpu) {
		struct vm_event_state *this = &per_cpu(vm_event_states, cpu);

		for (i = 0; i < NR_VM_EVENT_ITEMS; i++)
			ret[i] += this->event[i];
	}
}

/*
 * Accumulate the vm event counters across all CPUs.
 * The result is unavoidably approximate - it can change
 * during and after execution of this function.
*/
void all_vm_events(unsigned long *ret)
{
	get_online_cpus();
	sum_vm_events(ret);
	put_online_cpus();
}
EXPORT_SYMBOL_GPL(all_vm_events);

#ifdef CONFIG_HOTPLUG
/*
 * Fold the foreign cpu events into our own.
 *
 * This is adding to the events on one processor
 * but keeps the global counts constant.
 */
void vm_events_fold_cpu(int cpu)
{
	struct vm_event_state *fold_state = &per_cpu(vm_event_states, cpu);
	int i;

	for (i = 0; i < NR_VM_EVENT_ITEMS; i++) {
		count_vm_events(i, fold_state->event[i]);
		fold_state->event[i] = 0;
	}
}
#endif /* CONFIG_HOTPLUG */

#endif /* CONFIG_VM_EVENT_COUNTERS */

/*
 * Manage combined zone based / global counters
 *
 * vm_stat contains the global counters
 */
atomic_long_t vm_stat[NR_VM_ZONE_STAT_ITEMS];
EXPORT_SYMBOL(vm_stat);

#ifdef CONFIG_SMP

int calculate_pressure_threshold(struct zone *zone)
{
	int threshold;
	int watermark_distance;

	/*
	 * As vmstats are not up to date, there is drift between the estimated
	 * and real values. For high thresholds and a high number of CPUs, it
	 * is possible for the min watermark to be breached while the estimated
	 * value looks fine. The pressure threshold is a reduced value such
	 * that even the maximum amount of drift will not accidentally breach
	 * the min watermark
	 */
	watermark_distance = low_wmark_pages(zone) - min_wmark_pages(zone);
	threshold = max(1, (int)(watermark_distance / num_online_cpus()));

	/*
	 * Maximum threshold is 125
	 */
	threshold = min(125, threshold);

	return threshold;
}

int calculate_normal_threshold(struct zone *zone)
{
	int threshold;
	int mem;	/* memory in 128 MB units */

	/*
	 * The threshold scales with the number of processors and the amount
	 * of memory per zone. More memory means that we can defer updates for
	 * longer, more processors could lead to more contention.
 	 * fls() is used to have a cheap way of logarithmic scaling.
	 *
	 * Some sample thresholds:
	 *
	 * Threshold	Processors	(fls)	Zonesize	fls(mem+1)
	 * ------------------------------------------------------------------
	 * 8		1		1	0.9-1 GB	4
	 * 16		2		2	0.9-1 GB	4
	 * 20 		2		2	1-2 GB		5
	 * 24		2		2	2-4 GB		6
	 * 28		2		2	4-8 GB		7
	 * 32		2		2	8-16 GB		8
	 * 4		2		2	<128M		1
	 * 30		4		3	2-4 GB		5
	 * 48		4		3	8-16 GB		8
	 * 32		8		4	1-2 GB		4
	 * 32		8		4	0.9-1GB		4
	 * 10		16		5	<128M		1
	 * 40		16		5	900M		4
	 * 70		64		7	2-4 GB		5
	 * 84		64		7	4-8 GB		6
	 * 108		512		9	4-8 GB		6
	 * 125		1024		10	8-16 GB		8
	 * 125		1024		10	16-32 GB	9
	 */

	mem = zone->present_pages >> (27 - PAGE_SHIFT);

	threshold = 2 * fls(num_online_cpus()) * (1 + fls(mem));

	/*
	 * Maximum threshold is 125
	 */
	threshold = min(125, threshold);

	return threshold;
}

/*
 * Refresh the thresholds for each zone.
 */
static void refresh_zone_stat_thresholds(void)
{
	struct zone *zone;
	int cpu;
	int threshold;

	for_each_populated_zone(zone) {
		unsigned long max_drift, tolerate_drift;

		threshold = calculate_normal_threshold(zone);

		for_each_online_cpu(cpu)
			per_cpu_ptr(zone->pageset, cpu)->stat_threshold
							= threshold;

		/*
		 * Only set percpu_drift_mark if there is a danger that
		 * NR_FREE_PAGES reports the low watermark is ok when in fact
		 * the min watermark could be breached by an allocation
		 */
		tolerate_drift = low_wmark_pages(zone) - min_wmark_pages(zone);
		max_drift = num_online_cpus() * threshold;
		if (max_drift > tolerate_drift)
			zone->percpu_drift_mark = high_wmark_pages(zone) +
					max_drift;
	}
}

void set_pgdat_percpu_threshold(pg_data_t *pgdat,
				int (*calculate_pressure)(struct zone *))
{
	struct zone *zone;
	int cpu;
	int threshold;
	int i;

	for (i = 0; i < pgdat->nr_zones; i++) {
		zone = &pgdat->node_zones[i];
		if (!zone->percpu_drift_mark)
			continue;

		threshold = (*calculate_pressure)(zone);
		for_each_possible_cpu(cpu)
			per_cpu_ptr(zone->pageset, cpu)->stat_threshold
							= threshold;
	}
}

/*
 * For use when we know that interrupts are disabled.
 */
void __mod_zone_page_state(struct zone *zone, enum zone_stat_item item,
				int delta)
{
	struct per_cpu_pageset __percpu *pcp = zone->pageset;
	s8 __percpu *p = pcp->vm_stat_diff + item;
	long x;
	long t;

	x = delta + __this_cpu_read(*p);

	t = __this_cpu_read(pcp->stat_threshold);

	if (unlikely(x > t || x < -t)) {
		zone_page_state_add(x, zone, item);
		x = 0;
	}
	__this_cpu_write(*p, x);
}
EXPORT_SYMBOL(__mod_zone_page_state);

/*
 * Optimized increment and decrement functions.
 *
 * These are only for a single page and therefore can take a struct page *
 * argument instead of struct zone *. This allows the inclusion of the code
 * generated for page_zone(page) into the optimized functions.
 *
 * No overflow check is necessary and therefore the differential can be
 * incremented or decremented in place which may allow the compilers to
 * generate better code.
 * The increment or decrement is known and therefore one boundary check can
 * be omitted.
 *
 * NOTE: These functions are very performance sensitive. Change only
 * with care.
 *
 * Some processors have inc/dec instructions that are atomic vs an interrupt.
 * However, the code must first determine the differential location in a zone
 * based on the processor number and then inc/dec the counter. There is no
 * guarantee without disabling preemption that the processor will not change
 * in between and therefore the atomicity vs. interrupt cannot be exploited
 * in a useful way here.
 */
void __inc_zone_state(struct zone *zone, enum zone_stat_item item)
{
	struct per_cpu_pageset __percpu *pcp = zone->pageset;
	s8 __percpu *p = pcp->vm_stat_diff + item;
	s8 v, t;

	v = __this_cpu_inc_return(*p);
	t = __this_cpu_read(pcp->stat_threshold);
	if (unlikely(v > t)) {
		s8 overstep = t >> 1;

		zone_page_state_add(v + overstep, zone, item);
		__this_cpu_write(*p, -overstep);
	}
}

void __inc_zone_page_state(struct page *page, enum zone_stat_item item)
{
	__inc_zone_state(page_zone(page), item);
}
EXPORT_SYMBOL(__inc_zone_page_state);

void __dec_zone_state(struct zone *zone, enum zone_stat_item item)
{
	struct per_cpu_pageset __percpu *pcp = zone->pageset;
	s8 __percpu *p = pcp->vm_stat_diff + item;
	s8 v, t;

	v = __this_cpu_dec_return(*p);
	t = __this_cpu_read(pcp->stat_threshold);
	if (unlikely(v < - t)) {
		s8 overstep = t >> 1;

		zone_page_state_add(v - overstep, zone, item);
		__this_cpu_write(*p, overstep);
	}
}

void __dec_zone_page_state(struct page *page, enum zone_stat_item item)
{
	__dec_zone_state(page_zone(page), item);
}
EXPORT_SYMBOL(__dec_zone_page_state);

#ifdef CONFIG_CMPXCHG_LOCAL
/*
 * If we have cmpxchg_local support then we do not need to incur the overhead
 * that comes with local_irq_save/restore if we use this_cpu_cmpxchg.
 *
 * mod_state() modifies the zone counter state through atomic per cpu
 * operations.
 *
 * Overstep mode specifies how overstep should handled:
 *     0       No overstepping
 *     1       Overstepping half of threshold
 *     -1      Overstepping minus half of threshold
*/
static inline void mod_state(struct zone *zone,
       enum zone_stat_item item, int delta, int overstep_mode)
{
	struct per_cpu_pageset __percpu *pcp = zone->pageset;
	s8 __percpu *p = pcp->vm_stat_diff + item;
	long o, n, t, z;

	do {
		z = 0;  /* overflow to zone counters */

		/*
		 * The fetching of the stat_threshold is racy. We may apply
		 * a counter threshold to the wrong the cpu if we get
		 * rescheduled while executing here. However, the following
		 * will apply the threshold again and therefore bring the
		 * counter under the threshold.
		 */
		t = this_cpu_read(pcp->stat_threshold);

		o = this_cpu_read(*p);
		n = delta + o;

		if (n > t || n < -t) {
			int os = overstep_mode * (t >> 1) ;

			/* Overflow must be added to zone counters */
			z = n + os;
			n = -os;
		}
	} while (this_cpu_cmpxchg(*p, o, n) != o);

	if (z)
		zone_page_state_add(z, zone, item);
}

void mod_zone_page_state(struct zone *zone, enum zone_stat_item item,
					int delta)
{
	mod_state(zone, item, delta, 0);
}
EXPORT_SYMBOL(mod_zone_page_state);

void inc_zone_state(struct zone *zone, enum zone_stat_item item)
{
	mod_state(zone, item, 1, 1);
}

void inc_zone_page_state(struct page *page, enum zone_stat_item item)
{
	mod_state(page_zone(page), item, 1, 1);
}
EXPORT_SYMBOL(inc_zone_page_state);

void dec_zone_page_state(struct page *page, enum zone_stat_item item)
{
	mod_state(page_zone(page), item, -1, -1);
}
EXPORT_SYMBOL(dec_zone_page_state);
#else
/*
 * Use interrupt disable to serialize counter updates
 */
void mod_zone_page_state(struct zone *zone, enum zone_stat_item item,
					int delta)
{
	unsigned long flags;

	local_irq_save(flags);
	__mod_zone_page_state(zone, item, delta);
	local_irq_restore(flags);
}
EXPORT_SYMBOL(mod_zone_page_state);

void inc_zone_state(struct zone *zone, enum zone_stat_item item)
{
	unsigned long flags;

	local_irq_save(flags);
	__inc_zone_state(zone, item);
	local_irq_restore(flags);
}

void inc_zone_page_state(struct page *page, enum zone_stat_item item)
{
	unsigned long flags;
	struct zone *zone;

	zone = page_zone(page);
	local_irq_save(flags);
	__inc_zone_state(zone, item);
	local_irq_restore(flags);
}
EXPORT_SYMBOL(inc_zone_page_state);

void dec_zone_page_state(struct page *page, enum zone_stat_item item)
{
	unsigned long flags;

	local_irq_save(flags);
	__dec_zone_page_state(page, item);
	local_irq_restore(flags);
}
EXPORT_SYMBOL(dec_zone_page_state);
#endif

/*
 * Update the zone counters for one cpu.
 *
 * The cpu specified must be either the current cpu or a processor that
 * is not online. If it is the current cpu then the execution thread must
 * be pinned to the current cpu.
 *
 * Note that refresh_cpu_vm_stats strives to only access
 * node local memory. The per cpu pagesets on remote zones are placed
 * in the memory local to the processor using that pageset. So the
 * loop over all zones will access a series of cachelines local to
 * the processor.
 *
 * The call to zone_page_state_add updates the cachelines with the
 * statistics in the remote zone struct as well as the global cachelines
 * with the global counters. These could cause remote node cache line
 * bouncing and will have to be only done when necessary.
 */
void refresh_cpu_vm_stats(int cpu)
{
	struct zone *zone;
	int i;
	int global_diff[NR_VM_ZONE_STAT_ITEMS] = { 0, };

	for_each_populated_zone(zone) {
		struct per_cpu_pageset *p;

		p = per_cpu_ptr(zone->pageset, cpu);

		for (i = 0; i < NR_VM_ZONE_STAT_ITEMS; i++)
			if (p->vm_stat_diff[i]) {
				unsigned long flags;
				int v;

				local_irq_save(flags);
				v = p->vm_stat_diff[i];
				p->vm_stat_diff[i] = 0;
				local_irq_restore(flags);
				atomic_long_add(v, &zone->vm_stat[i]);
				global_diff[i] += v;
#ifdef CONFIG_NUMA
				/* 3 seconds idle till flush */
				p->expire = 3;
#endif
			}
		cond_resched();
#ifdef CONFIG_NUMA
		/*
		 * Deal with draining the remote pageset of this
		 * processor
		 *
		 * Check if there are pages remaining in this pageset
		 * if not then there is nothing to expire.
		 */
		if (!p->expire || !p->pcp.count)
			continue;

		/*
		 * We never drain zones local to this processor.
		 */
		if (zone_to_nid(zone) == numa_node_id()) {
			p->expire = 0;
			continue;
		}

		p->expire--;
		if (p->expire)
			continue;

		if (p->pcp.count)
			drain_zone_pages(zone, &p->pcp);
#endif
	}

	for (i = 0; i < NR_VM_ZONE_STAT_ITEMS; i++)
		if (global_diff[i])
			atomic_long_add(global_diff[i], &vm_stat[i]);
}

#endif

#ifdef CONFIG_NUMA
/*
 * zonelist = the list of zones passed to the allocator
 * z 	    = the zone from which the allocation occurred.
 *
 * Must be called with interrupts disabled.
 */
void zone_statistics(struct zone *preferred_zone, struct zone *z)
{
	if (z->zone_pgdat == preferred_zone->zone_pgdat) {
		__inc_zone_state(z, NUMA_HIT);
	} else {
		__inc_zone_state(z, NUMA_MISS);
		__inc_zone_state(preferred_zone, NUMA_FOREIGN);
	}
	if (z->node == numa_node_id())
		__inc_zone_state(z, NUMA_LOCAL);
	else
		__inc_zone_state(z, NUMA_OTHER);
}
#endif

#ifdef CONFIG_COMPACTION

struct contig_page_info {
	unsigned long free_pages;
	unsigned long free_blocks_total;
	unsigned long free_blocks_suitable;
};

/*
 * Calculate the number of free pages in a zone, how many contiguous
 * pages are free and how many are large enough to satisfy an allocation of
 * the target size. Note that this function makes no attempt to estimate
 * how many suitable free blocks there *might* be if MOVABLE pages were
 * migrated. Calculating that is possible, but expensive and can be
 * figured out from userspace
 */
static void fill_contig_page_info(struct zone *zone,
				unsigned int suitable_order,
				struct contig_page_info *info)
{
	unsigned int order;

	info->free_pages = 0;
	info->free_blocks_total = 0;
	info->free_blocks_suitable = 0;

	for (order = 0; order < MAX_ORDER; order++) {
		unsigned long blocks;

		/* Count number of free blocks */
		blocks = zone->free_area[order].nr_free;
		info->free_blocks_total += blocks;

		/* Count free base pages */
		info->free_pages += blocks << order;

		/* Count the suitable free blocks */
		if (order >= suitable_order)
			info->free_blocks_suitable += blocks <<
						(order - suitable_order);
	}
}

/*
 * A fragmentation index only makes sense if an allocation of a requested
 * size would fail. If that is true, the fragmentation index indicates
 * whether external fragmentation or a lack of memory was the problem.
 * The value can be used to determine if page reclaim or compaction
 * should be used
 */
static int __fragmentation_index(unsigned int order, struct contig_page_info *info)
{
	unsigned long requested = 1UL << order;

	if (!info->free_blocks_total)
		return 0;

	/* Fragmentation index only makes sense when a request would fail */
	if (info->free_blocks_suitable)
		return -1000;

	/*
	 * Index is between 0 and 1 so return within 3 decimal places
	 *
	 * 0 => allocation would fail due to lack of memory
	 * 1 => allocation would fail due to fragmentation
	 */
	return 1000 - div_u64( (1000+(div_u64(info->free_pages * 1000ULL, requested))), info->free_blocks_total);
}

/* Same as __fragmentation index but allocs contig_page_info on stack */
int fragmentation_index(struct zone *zone, unsigned int order)
{
	struct contig_page_info info;

	fill_contig_page_info(zone, order, &info);
	return __fragmentation_index(order, &info);
}
#endif

#if defined(CONFIG_PROC_FS) || defined(CONFIG_COMPACTION)
#include <linux/proc_fs.h>
#include <linux/seq_file.h>

static char * const migratetype_names[MIGRATE_TYPES] = {
	"Unmovable",
	"Reclaimable",
	"Movable",
	"Reserve",
	"Isolate",
};

static void *frag_start(struct seq_file *m, loff_t *pos)
{
	pg_data_t *pgdat;
	loff_t node = *pos;
	for (pgdat = first_online_pgdat();
	     pgdat && node;
	     pgdat = next_online_pgdat(pgdat))
		--node;

	return pgdat;
}

static void *frag_next(struct seq_file *m, void *arg, loff_t *pos)
{
	pg_data_t *pgdat = (pg_data_t *)arg;

	(*pos)++;
	return next_online_pgdat(pgdat);
}

static void frag_stop(struct seq_file *m, void *arg)
{
}

/* Walk all the zones in a node and print using a callback */
static void walk_zones_in_node(struct seq_file *m, pg_data_t *pgdat,
		void (*print)(struct seq_file *m, pg_data_t *, struct zone *))
{
	struct zone *zone;
	struct zone *node_zones = pgdat->node_zones;
	unsigned long flags;

	for (zone = node_zones; zone - node_zones < MAX_NR_ZONES; ++zone) {
		if (!populated_zone(zone))
			continue;

		spin_lock_irqsave(&zone->lock, flags);
		print(m, pgdat, zone);
		spin_unlock_irqrestore(&zone->lock, flags);
	}
}
#endif

#ifdef CONFIG_PROC_FS
static void frag_show_print(struct seq_file *m, pg_data_t *pgdat,
						struct zone *zone)
{
	int order;

	seq_printf(m, "Node %d, zone %8s ", pgdat->node_id, zone->name);
	for (order = 0; order < MAX_ORDER; ++order)
		seq_printf(m, "%6lu ", zone->free_area[order].nr_free);
	seq_putc(m, '\n');
}

/*
 * This walks the free areas for each zone.
 */
static int frag_show(struct seq_file *m, void *arg)
{
	pg_data_t *pgdat = (pg_data_t *)arg;
	walk_zones_in_node(m, pgdat, frag_show_print);
	return 0;
}

static void pagetypeinfo_showfree_print(struct seq_file *m,
					pg_data_t *pgdat, struct zone *zone)
{
	int order, mtype;

	for (mtype = 0; mtype < MIGRATE_TYPES; mtype++) {
		seq_printf(m, "Node %4d, zone %8s, type %12s ",
					pgdat->node_id,
					zone->name,
					migratetype_names[mtype]);
		for (order = 0; order < MAX_ORDER; ++order) {
			unsigned long freecount = 0;
			struct free_area *area;
			struct list_head *curr;

			area = &(zone->free_area[order]);

			list_for_each(curr, &area->free_list[mtype])
				freecount++;
			seq_printf(m, "%6lu ", freecount);
		}
		seq_putc(m, '\n');
	}
}

/* Print out the free pages at each order for each migatetype */
static int pagetypeinfo_showfree(struct seq_file *m, void *arg)
{
	int order;
	pg_data_t *pgdat = (pg_data_t *)arg;

	/* Print header */
	seq_printf(m, "%-43s ", "Free pages count per migrate type at order");
	for (order = 0; order < MAX_ORDER; ++order)
		seq_printf(m, "%6d ", order);
	seq_putc(m, '\n');

	walk_zones_in_node(m, pgdat, pagetypeinfo_showfree_print);

	return 0;
}

static void pagetypeinfo_showblockcount_print(struct seq_file *m,
					pg_data_t *pgdat, struct zone *zone)
{
	int mtype;
	unsigned long pfn;
	unsigned long start_pfn = zone->zone_start_pfn;
	unsigned long end_pfn = start_pfn + zone->spanned_pages;
	unsigned long count[MIGRATE_TYPES] = { 0, };

	for (pfn = start_pfn; pfn < end_pfn; pfn += pageblock_nr_pages) {
		struct page *page;

		if (!pfn_valid(pfn))
			continue;

		page = pfn_to_page(pfn);

		/* Watch for unexpected holes punched in the memmap */
		if (!memmap_valid_within(pfn, page, zone))
			continue;

		mtype = get_pageblock_migratetype(page);

		if (mtype < MIGRATE_TYPES)
			count[mtype]++;
	}

	/* Print counts */
	seq_printf(m, "Node %d, zone %8s ", pgdat->node_id, zone->name);
	for (mtype = 0; mtype < MIGRATE_TYPES; mtype++)
		seq_printf(m, "%12lu ", count[mtype]);
	seq_putc(m, '\n');
}

/* Print out the free pages at each order for each migratetype */
static int pagetypeinfo_showblockcount(struct seq_file *m, void *arg)
{
	int mtype;
	pg_data_t *pgdat = (pg_data_t *)arg;

	seq_printf(m, "\n%-23s", "Number of blocks type ");
	for (mtype = 0; mtype < MIGRATE_TYPES; mtype++)
		seq_printf(m, "%12s ", migratetype_names[mtype]);
	seq_putc(m, '\n');
	walk_zones_in_node(m, pgdat, pagetypeinfo_showblockcount_print);

	return 0;
}

/*
 * This prints out statistics in relation to grouping pages by mobility.
 * It is expensive to collect so do not constantly read the file.
 */
static int pagetypeinfo_show(struct seq_file *m, void *arg)
{
	pg_data_t *pgdat = (pg_data_t *)arg;

	/* check memoryless node */
	if (!node_state(pgdat->node_id, N_HIGH_MEMORY))
		return 0;

	seq_printf(m, "Page block order: %d\n", pageblock_order);
	seq_printf(m, "Pages per block:  %lu\n", pageblock_nr_pages);
	seq_putc(m, '\n');
	pagetypeinfo_showfree(m, pgdat);
	pagetypeinfo_showblockcount(m, pgdat);

	return 0;
}

static const struct seq_operations fragmentation_op = {
	.start	= frag_start,
	.next	= frag_next,
	.stop	= frag_stop,
	.show	= frag_show,
};

static int fragmentation_open(struct inode *inode, struct file *file)
{
	return seq_open(file, &fragmentation_op);
}

static const struct file_operations fragmentation_file_operations = {
	.open		= fragmentation_open,
	.read		= seq_read,
	.llseek		= seq_lseek,
	.release	= seq_release,
};

static const struct seq_operations pagetypeinfo_op = {
	.start	= frag_start,
	.next	= frag_next,
	.stop	= frag_stop,
	.show	= pagetypeinfo_show,
};

static int pagetypeinfo_open(struct inode *inode, struct file *file)
{
	return seq_open(file, &pagetypeinfo_op);
}

static const struct file_operations pagetypeinfo_file_ops = {
	.open		= pagetypeinfo_open,
	.read		= seq_read,
	.llseek		= seq_lseek,
	.release	= seq_release,
};

#ifdef CONFIG_ZONE_DMA
#define TEXT_FOR_DMA(xx) xx "_dma",
#else
#define TEXT_FOR_DMA(xx)
#endif

#ifdef CONFIG_ZONE_DMA32
#define TEXT_FOR_DMA32(xx) xx "_dma32",
#else
#define TEXT_FOR_DMA32(xx)
#endif

#ifdef CONFIG_HIGHMEM
#define TEXT_FOR_HIGHMEM(xx) xx "_high",
#else
#define TEXT_FOR_HIGHMEM(xx)
#endif

#define TEXTS_FOR_ZONES(xx) TEXT_FOR_DMA(xx) TEXT_FOR_DMA32(xx) xx "_normal", \
					TEXT_FOR_HIGHMEM(xx) xx "_movable",

static const char * const vmstat_text[] = {
	/* Zoned VM counters */
	"nr_free_pages",
	"nr_inactive_anon",
	"nr_active_anon",
	"nr_inactive_file",
	"nr_active_file",
	"nr_unevictable",
	"nr_mlock",
	"nr_anon_pages",
	"nr_mapped",
	"nr_file_pages",
	"nr_dirty",
	"nr_writeback",
	"nr_slab_reclaimable",
	"nr_slab_unreclaimable",
	"nr_page_table_pages",
	"nr_kernel_stack",
	"nr_unstable",
	"nr_bounce",
	"nr_vmscan_write",
	"nr_writeback_temp",
	"nr_isolated_anon",
	"nr_isolated_file",
	"nr_shmem",
	"nr_dirtied",
	"nr_written",

#ifdef CONFIG_NUMA
	"numa_hit",
	"numa_miss",
	"numa_foreign",
	"numa_interleave",
	"numa_local",
	"numa_other",
#endif
	"nr_anon_transparent_hugepages",
	"nr_dirty_threshold",
	"nr_dirty_background_threshold",

#ifdef CONFIG_VM_EVENT_COUNTERS
	"pgpgin",
	"pgpgout",
	"pswpin",
	"pswpout",

	TEXTS_FOR_ZONES("pgalloc")

	"pgfree",
	"pgactivate",
	"pgdeactivate",

	"pgfault",
	"pgmajfault",

	TEXTS_FOR_ZONES("pgrefill")
	TEXTS_FOR_ZONES("pgsteal")
	TEXTS_FOR_ZONES("pgscan_kswapd")
	TEXTS_FOR_ZONES("pgscan_direct")

#ifdef CONFIG_NUMA
	"zone_reclaim_failed",
#endif
	"pginodesteal",
	"slabs_scanned",
	"kswapd_steal",
	"kswapd_inodesteal",
	"kswapd_low_wmark_hit_quickly",
	"kswapd_high_wmark_hit_quickly",
	"kswapd_skip_congestion_wait",
	"pageoutrun",
	"allocstall",

	"pgrotated",

#ifdef CONFIG_COMPACTION
	"compact_blocks_moved",
	"compact_pages_moved",
	"compact_pagemigrate_failed",
	"compact_stall",
	"compact_fail",
	"compact_success",
#endif

#ifdef CONFIG_HUGETLB_PAGE
	"htlb_buddy_alloc_success",
	"htlb_buddy_alloc_fail",
#endif
	"unevictable_pgs_culled",
	"unevictable_pgs_scanned",
	"unevictable_pgs_rescued",
	"unevictable_pgs_mlocked",
	"unevictable_pgs_munlocked",
	"unevictable_pgs_cleared",
	"unevictable_pgs_stranded",
	"unevictable_pgs_mlockfreed",
#endif
};

static void zoneinfo_show_print(struct seq_file *m, pg_data_t *pgdat,
							struct zone *zone)
{
	int i;
	seq_printf(m, "Node %d, zone %8s", pgdat->node_id, zone->name);
	seq_printf(m,
		   "\n  pages free     %lu"
		   "\n        min      %lu"
		   "\n        low      %lu"
		   "\n        high     %lu"
		   "\n        scanned  %lu"
		   "\n        spanned  %lu"
		   "\n        present  %lu",
<<<<<<< HEAD
		   zone_nr_free_pages(zone),
		   zone->pages_emerg + min_wmark_pages(zone),
		   zone->pages_emerg + min_wmark_pages(zone),
		   zone->pages_emerg + high_wmark_pages(zone),
=======
		   zone_page_state(zone, NR_FREE_PAGES),
		   min_wmark_pages(zone),
		   low_wmark_pages(zone),
		   high_wmark_pages(zone),
>>>>>>> c56eb8fb
		   zone->pages_scanned,
		   zone->spanned_pages,
		   zone->present_pages);

	for (i = 0; i < NR_VM_ZONE_STAT_ITEMS; i++)
		seq_printf(m, "\n    %-12s %lu", vmstat_text[i],
				zone_page_state(zone, i));

	seq_printf(m,
		   "\n        protection: (%lu",
		   zone->lowmem_reserve[0]);
	for (i = 1; i < ARRAY_SIZE(zone->lowmem_reserve); i++)
		seq_printf(m, ", %lu", zone->lowmem_reserve[i]);
	seq_printf(m,
		   ")"
		   "\n  pagesets");
	for_each_online_cpu(i) {
		struct per_cpu_pageset *pageset;

		pageset = per_cpu_ptr(zone->pageset, i);
		seq_printf(m,
			   "\n    cpu: %i"
			   "\n              count: %i"
			   "\n              high:  %i"
			   "\n              batch: %i",
			   i,
			   pageset->pcp.count,
			   pageset->pcp.high,
			   pageset->pcp.batch);
#ifdef CONFIG_SMP
		seq_printf(m, "\n  vm stats threshold: %d",
				pageset->stat_threshold);
#endif
	}
	seq_printf(m,
		   "\n  all_unreclaimable: %u"
		   "\n  start_pfn:         %lu"
		   "\n  inactive_ratio:    %u",
		   zone->all_unreclaimable,
		   zone->zone_start_pfn,
		   zone->inactive_ratio);
	seq_putc(m, '\n');
}

/*
 * Output information about zones in @pgdat.
 */
static int zoneinfo_show(struct seq_file *m, void *arg)
{
	pg_data_t *pgdat = (pg_data_t *)arg;
	walk_zones_in_node(m, pgdat, zoneinfo_show_print);
	return 0;
}

static const struct seq_operations zoneinfo_op = {
	.start	= frag_start, /* iterate over all zones. The same as in
			       * fragmentation. */
	.next	= frag_next,
	.stop	= frag_stop,
	.show	= zoneinfo_show,
};

static int zoneinfo_open(struct inode *inode, struct file *file)
{
	return seq_open(file, &zoneinfo_op);
}

static const struct file_operations proc_zoneinfo_file_operations = {
	.open		= zoneinfo_open,
	.read		= seq_read,
	.llseek		= seq_lseek,
	.release	= seq_release,
};

enum writeback_stat_item {
	NR_DIRTY_THRESHOLD,
	NR_DIRTY_BG_THRESHOLD,
	NR_VM_WRITEBACK_STAT_ITEMS,
};

static void *vmstat_start(struct seq_file *m, loff_t *pos)
{
	unsigned long *v;
	int i, stat_items_size;

	if (*pos >= ARRAY_SIZE(vmstat_text))
		return NULL;
	stat_items_size = NR_VM_ZONE_STAT_ITEMS * sizeof(unsigned long) +
			  NR_VM_WRITEBACK_STAT_ITEMS * sizeof(unsigned long);

#ifdef CONFIG_VM_EVENT_COUNTERS
	stat_items_size += sizeof(struct vm_event_state);
#endif

	v = kmalloc(stat_items_size, GFP_KERNEL);
	m->private = v;
	if (!v)
		return ERR_PTR(-ENOMEM);
	for (i = 0; i < NR_VM_ZONE_STAT_ITEMS; i++)
		v[i] = global_page_state(i);
	v += NR_VM_ZONE_STAT_ITEMS;

	global_dirty_limits(v + NR_DIRTY_BG_THRESHOLD,
			    v + NR_DIRTY_THRESHOLD);
	v += NR_VM_WRITEBACK_STAT_ITEMS;

#ifdef CONFIG_VM_EVENT_COUNTERS
	all_vm_events(v);
	v[PGPGIN] /= 2;		/* sectors -> kbytes */
	v[PGPGOUT] /= 2;
#endif
	return (unsigned long *)m->private + *pos;
}

static void *vmstat_next(struct seq_file *m, void *arg, loff_t *pos)
{
	(*pos)++;
	if (*pos >= ARRAY_SIZE(vmstat_text))
		return NULL;
	return (unsigned long *)m->private + *pos;
}

static int vmstat_show(struct seq_file *m, void *arg)
{
	unsigned long *l = arg;
	unsigned long off = l - (unsigned long *)m->private;

	seq_printf(m, "%s %lu\n", vmstat_text[off], *l);
	return 0;
}

static void vmstat_stop(struct seq_file *m, void *arg)
{
	kfree(m->private);
	m->private = NULL;
}

static const struct seq_operations vmstat_op = {
	.start	= vmstat_start,
	.next	= vmstat_next,
	.stop	= vmstat_stop,
	.show	= vmstat_show,
};

static int vmstat_open(struct inode *inode, struct file *file)
{
	return seq_open(file, &vmstat_op);
}

static const struct file_operations proc_vmstat_file_operations = {
	.open		= vmstat_open,
	.read		= seq_read,
	.llseek		= seq_lseek,
	.release	= seq_release,
};
#endif /* CONFIG_PROC_FS */

#ifdef CONFIG_SMP
static DEFINE_PER_CPU(struct delayed_work, vmstat_work);
int sysctl_stat_interval __read_mostly = HZ;

static void vmstat_update(struct work_struct *w)
{
	refresh_cpu_vm_stats(smp_processor_id());
	schedule_delayed_work(&__get_cpu_var(vmstat_work),
		round_jiffies_relative(sysctl_stat_interval));
}

static void __cpuinit start_cpu_timer(int cpu)
{
	struct delayed_work *work = &per_cpu(vmstat_work, cpu);

	INIT_DELAYED_WORK_DEFERRABLE(work, vmstat_update);
	schedule_delayed_work_on(cpu, work, __round_jiffies_relative(HZ, cpu));
}

/*
 * Use the cpu notifier to insure that the thresholds are recalculated
 * when necessary.
 */
static int __cpuinit vmstat_cpuup_callback(struct notifier_block *nfb,
		unsigned long action,
		void *hcpu)
{
	long cpu = (long)hcpu;

	switch (action) {
	case CPU_ONLINE:
	case CPU_ONLINE_FROZEN:
		refresh_zone_stat_thresholds();
		start_cpu_timer(cpu);
		node_set_state(cpu_to_node(cpu), N_CPU);
		break;
	case CPU_DOWN_PREPARE:
	case CPU_DOWN_PREPARE_FROZEN:
		cancel_delayed_work_sync(&per_cpu(vmstat_work, cpu));
		per_cpu(vmstat_work, cpu).work.func = NULL;
		break;
	case CPU_DOWN_FAILED:
	case CPU_DOWN_FAILED_FROZEN:
		start_cpu_timer(cpu);
		break;
	case CPU_DEAD:
	case CPU_DEAD_FROZEN:
		refresh_zone_stat_thresholds();
		break;
	default:
		break;
	}
	return NOTIFY_OK;
}

static struct notifier_block __cpuinitdata vmstat_notifier =
	{ &vmstat_cpuup_callback, NULL, 0 };
#endif

static int __init setup_vmstat(void)
{
#ifdef CONFIG_SMP
	int cpu;

	refresh_zone_stat_thresholds();
	register_cpu_notifier(&vmstat_notifier);

	for_each_online_cpu(cpu)
		start_cpu_timer(cpu);
#endif
#ifdef CONFIG_PROC_FS
	proc_create("buddyinfo", S_IRUGO, NULL, &fragmentation_file_operations);
	proc_create("pagetypeinfo", S_IRUGO, NULL, &pagetypeinfo_file_ops);
	proc_create("vmstat", S_IRUGO, NULL, &proc_vmstat_file_operations);
	proc_create("zoneinfo", S_IRUGO, NULL, &proc_zoneinfo_file_operations);
#endif
	return 0;
}
module_init(setup_vmstat)

#if defined(CONFIG_DEBUG_FS) && defined(CONFIG_COMPACTION)
#include <linux/debugfs.h>

static struct dentry *extfrag_debug_root;

/*
 * Return an index indicating how much of the available free memory is
 * unusable for an allocation of the requested size.
 */
static int unusable_free_index(unsigned int order,
				struct contig_page_info *info)
{
	/* No free memory is interpreted as all free memory is unusable */
	if (info->free_pages == 0)
		return 1000;

	/*
	 * Index should be a value between 0 and 1. Return a value to 3
	 * decimal places.
	 *
	 * 0 => no fragmentation
	 * 1 => high fragmentation
	 */
	return div_u64((info->free_pages - (info->free_blocks_suitable << order)) * 1000ULL, info->free_pages);

}

static void unusable_show_print(struct seq_file *m,
					pg_data_t *pgdat, struct zone *zone)
{
	unsigned int order;
	int index;
	struct contig_page_info info;

	seq_printf(m, "Node %d, zone %8s ",
				pgdat->node_id,
				zone->name);
	for (order = 0; order < MAX_ORDER; ++order) {
		fill_contig_page_info(zone, order, &info);
		index = unusable_free_index(order, &info);
		seq_printf(m, "%d.%03d ", index / 1000, index % 1000);
	}

	seq_putc(m, '\n');
}

/*
 * Display unusable free space index
 *
 * The unusable free space index measures how much of the available free
 * memory cannot be used to satisfy an allocation of a given size and is a
 * value between 0 and 1. The higher the value, the more of free memory is
 * unusable and by implication, the worse the external fragmentation is. This
 * can be expressed as a percentage by multiplying by 100.
 */
static int unusable_show(struct seq_file *m, void *arg)
{
	pg_data_t *pgdat = (pg_data_t *)arg;

	/* check memoryless node */
	if (!node_state(pgdat->node_id, N_HIGH_MEMORY))
		return 0;

	walk_zones_in_node(m, pgdat, unusable_show_print);

	return 0;
}

static const struct seq_operations unusable_op = {
	.start	= frag_start,
	.next	= frag_next,
	.stop	= frag_stop,
	.show	= unusable_show,
};

static int unusable_open(struct inode *inode, struct file *file)
{
	return seq_open(file, &unusable_op);
}

static const struct file_operations unusable_file_ops = {
	.open		= unusable_open,
	.read		= seq_read,
	.llseek		= seq_lseek,
	.release	= seq_release,
};

static void extfrag_show_print(struct seq_file *m,
					pg_data_t *pgdat, struct zone *zone)
{
	unsigned int order;
	int index;

	/* Alloc on stack as interrupts are disabled for zone walk */
	struct contig_page_info info;

	seq_printf(m, "Node %d, zone %8s ",
				pgdat->node_id,
				zone->name);
	for (order = 0; order < MAX_ORDER; ++order) {
		fill_contig_page_info(zone, order, &info);
		index = __fragmentation_index(order, &info);
		seq_printf(m, "%d.%03d ", index / 1000, index % 1000);
	}

	seq_putc(m, '\n');
}

/*
 * Display fragmentation index for orders that allocations would fail for
 */
static int extfrag_show(struct seq_file *m, void *arg)
{
	pg_data_t *pgdat = (pg_data_t *)arg;

	walk_zones_in_node(m, pgdat, extfrag_show_print);

	return 0;
}

static const struct seq_operations extfrag_op = {
	.start	= frag_start,
	.next	= frag_next,
	.stop	= frag_stop,
	.show	= extfrag_show,
};

static int extfrag_open(struct inode *inode, struct file *file)
{
	return seq_open(file, &extfrag_op);
}

static const struct file_operations extfrag_file_ops = {
	.open		= extfrag_open,
	.read		= seq_read,
	.llseek		= seq_lseek,
	.release	= seq_release,
};

static int __init extfrag_debug_init(void)
{
	extfrag_debug_root = debugfs_create_dir("extfrag", NULL);
	if (!extfrag_debug_root)
		return -ENOMEM;

	if (!debugfs_create_file("unusable_index", 0444,
			extfrag_debug_root, NULL, &unusable_file_ops))
		return -ENOMEM;

	if (!debugfs_create_file("extfrag_index", 0444,
			extfrag_debug_root, NULL, &extfrag_file_ops))
		return -ENOMEM;

	return 0;
}

module_init(extfrag_debug_init);
#endif<|MERGE_RESOLUTION|>--- conflicted
+++ resolved
@@ -956,17 +956,10 @@
 		   "\n        scanned  %lu"
 		   "\n        spanned  %lu"
 		   "\n        present  %lu",
-<<<<<<< HEAD
-		   zone_nr_free_pages(zone),
+		   zone_page_state(zone, NR_FREE_PAGES),
 		   zone->pages_emerg + min_wmark_pages(zone),
 		   zone->pages_emerg + min_wmark_pages(zone),
 		   zone->pages_emerg + high_wmark_pages(zone),
-=======
-		   zone_page_state(zone, NR_FREE_PAGES),
-		   min_wmark_pages(zone),
-		   low_wmark_pages(zone),
-		   high_wmark_pages(zone),
->>>>>>> c56eb8fb
 		   zone->pages_scanned,
 		   zone->spanned_pages,
 		   zone->present_pages);
