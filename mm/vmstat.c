/*
 *  linux/mm/vmstat.c
 *
 *  Manages VM statistics
 *  Copyright (C) 1991, 1992, 1993, 1994  Linus Torvalds
 *
 *  zoned VM statistics
 *  Copyright (C) 2006 Silicon Graphics, Inc.,
 *		Christoph Lameter <christoph@lameter.com>
 */
#include <linux/fs.h>
#include <linux/mm.h>
#include <linux/err.h>
#include <linux/module.h>
#include <linux/slab.h>
#include <linux/cpu.h>
#include <linux/vmstat.h>
#include <linux/sched.h>
#include <linux/math64.h>
<<<<<<< HEAD
=======
#include <linux/writeback.h>
>>>>>>> 02f8c6ae
#include <linux/compaction.h>

#ifdef CONFIG_VM_EVENT_COUNTERS
DEFINE_PER_CPU(struct vm_event_state, vm_event_states) = {{0}};
EXPORT_PER_CPU_SYMBOL(vm_event_states);

static void sum_vm_events(unsigned long *ret)
{
	int cpu;
	int i;

	memset(ret, 0, NR_VM_EVENT_ITEMS * sizeof(unsigned long));

	for_each_online_cpu(cpu) {
		struct vm_event_state *this = &per_cpu(vm_event_states, cpu);

		for (i = 0; i < NR_VM_EVENT_ITEMS; i++)
			ret[i] += this->event[i];
	}
}

/*
 * Accumulate the vm event counters across all CPUs.
 * The result is unavoidably approximate - it can change
 * during and after execution of this function.
*/
void all_vm_events(unsigned long *ret)
{
	get_online_cpus();
	sum_vm_events(ret);
	put_online_cpus();
}
EXPORT_SYMBOL_GPL(all_vm_events);

#ifdef CONFIG_HOTPLUG
/*
 * Fold the foreign cpu events into our own.
 *
 * This is adding to the events on one processor
 * but keeps the global counts constant.
 */
void vm_events_fold_cpu(int cpu)
{
	struct vm_event_state *fold_state = &per_cpu(vm_event_states, cpu);
	int i;

	for (i = 0; i < NR_VM_EVENT_ITEMS; i++) {
		count_vm_events(i, fold_state->event[i]);
		fold_state->event[i] = 0;
	}
}
#endif /* CONFIG_HOTPLUG */

#endif /* CONFIG_VM_EVENT_COUNTERS */

/*
 * Manage combined zone based / global counters
 *
 * vm_stat contains the global counters
 */
atomic_long_t vm_stat[NR_VM_ZONE_STAT_ITEMS];
EXPORT_SYMBOL(vm_stat);

#ifdef CONFIG_SMP

int calculate_pressure_threshold(struct zone *zone)
{
	int threshold;
	int watermark_distance;

	/*
	 * As vmstats are not up to date, there is drift between the estimated
	 * and real values. For high thresholds and a high number of CPUs, it
	 * is possible for the min watermark to be breached while the estimated
	 * value looks fine. The pressure threshold is a reduced value such
	 * that even the maximum amount of drift will not accidentally breach
	 * the min watermark
	 */
	watermark_distance = low_wmark_pages(zone) - min_wmark_pages(zone);
	threshold = max(1, (int)(watermark_distance / num_online_cpus()));

	/*
	 * Maximum threshold is 125
	 */
	threshold = min(125, threshold);

	return threshold;
}

int calculate_normal_threshold(struct zone *zone)
{
	int threshold;
	int mem;	/* memory in 128 MB units */

	/*
	 * The threshold scales with the number of processors and the amount
	 * of memory per zone. More memory means that we can defer updates for
	 * longer, more processors could lead to more contention.
 	 * fls() is used to have a cheap way of logarithmic scaling.
	 *
	 * Some sample thresholds:
	 *
	 * Threshold	Processors	(fls)	Zonesize	fls(mem+1)
	 * ------------------------------------------------------------------
	 * 8		1		1	0.9-1 GB	4
	 * 16		2		2	0.9-1 GB	4
	 * 20 		2		2	1-2 GB		5
	 * 24		2		2	2-4 GB		6
	 * 28		2		2	4-8 GB		7
	 * 32		2		2	8-16 GB		8
	 * 4		2		2	<128M		1
	 * 30		4		3	2-4 GB		5
	 * 48		4		3	8-16 GB		8
	 * 32		8		4	1-2 GB		4
	 * 32		8		4	0.9-1GB		4
	 * 10		16		5	<128M		1
	 * 40		16		5	900M		4
	 * 70		64		7	2-4 GB		5
	 * 84		64		7	4-8 GB		6
	 * 108		512		9	4-8 GB		6
	 * 125		1024		10	8-16 GB		8
	 * 125		1024		10	16-32 GB	9
	 */

	mem = zone->present_pages >> (27 - PAGE_SHIFT);

	threshold = 2 * fls(num_online_cpus()) * (1 + fls(mem));

	/*
	 * Maximum threshold is 125
	 */
	threshold = min(125, threshold);

	return threshold;
}

/*
 * Refresh the thresholds for each zone.
 */
void refresh_zone_stat_thresholds(void)
{
	struct zone *zone;
	int cpu;
	int threshold;

	for_each_populated_zone(zone) {
		unsigned long max_drift, tolerate_drift;

<<<<<<< HEAD
		threshold = calculate_threshold(zone);

		for_each_online_cpu(cpu)
			zone_pcp(zone, cpu)->stat_threshold = threshold;
=======
		threshold = calculate_normal_threshold(zone);

		for_each_online_cpu(cpu)
			per_cpu_ptr(zone->pageset, cpu)->stat_threshold
							= threshold;
>>>>>>> 02f8c6ae

		/*
		 * Only set percpu_drift_mark if there is a danger that
		 * NR_FREE_PAGES reports the low watermark is ok when in fact
		 * the min watermark could be breached by an allocation
		 */
		tolerate_drift = low_wmark_pages(zone) - min_wmark_pages(zone);
		max_drift = num_online_cpus() * threshold;
		if (max_drift > tolerate_drift)
			zone->percpu_drift_mark = high_wmark_pages(zone) +
					max_drift;
<<<<<<< HEAD
=======
	}
}

void set_pgdat_percpu_threshold(pg_data_t *pgdat,
				int (*calculate_pressure)(struct zone *))
{
	struct zone *zone;
	int cpu;
	int threshold;
	int i;

	for (i = 0; i < pgdat->nr_zones; i++) {
		zone = &pgdat->node_zones[i];
		if (!zone->percpu_drift_mark)
			continue;

		threshold = (*calculate_pressure)(zone);
		for_each_possible_cpu(cpu)
			per_cpu_ptr(zone->pageset, cpu)->stat_threshold
							= threshold;
>>>>>>> 02f8c6ae
	}
}

/*
 * For use when we know that interrupts are disabled.
 */
void __mod_zone_page_state(struct zone *zone, enum zone_stat_item item,
				int delta)
{
	struct per_cpu_pageset __percpu *pcp = zone->pageset;
	s8 __percpu *p = pcp->vm_stat_diff + item;
	long x;
	long t;

	x = delta + __this_cpu_read(*p);

	t = __this_cpu_read(pcp->stat_threshold);

	if (unlikely(x > t || x < -t)) {
		zone_page_state_add(x, zone, item);
		x = 0;
	}
	__this_cpu_write(*p, x);
}
EXPORT_SYMBOL(__mod_zone_page_state);

/*
 * Optimized increment and decrement functions.
 *
 * These are only for a single page and therefore can take a struct page *
 * argument instead of struct zone *. This allows the inclusion of the code
 * generated for page_zone(page) into the optimized functions.
 *
 * No overflow check is necessary and therefore the differential can be
 * incremented or decremented in place which may allow the compilers to
 * generate better code.
 * The increment or decrement is known and therefore one boundary check can
 * be omitted.
 *
 * NOTE: These functions are very performance sensitive. Change only
 * with care.
 *
 * Some processors have inc/dec instructions that are atomic vs an interrupt.
 * However, the code must first determine the differential location in a zone
 * based on the processor number and then inc/dec the counter. There is no
 * guarantee without disabling preemption that the processor will not change
 * in between and therefore the atomicity vs. interrupt cannot be exploited
 * in a useful way here.
 */
void __inc_zone_state(struct zone *zone, enum zone_stat_item item)
{
	struct per_cpu_pageset __percpu *pcp = zone->pageset;
	s8 __percpu *p = pcp->vm_stat_diff + item;
	s8 v, t;

	v = __this_cpu_inc_return(*p);
	t = __this_cpu_read(pcp->stat_threshold);
	if (unlikely(v > t)) {
		s8 overstep = t >> 1;

		zone_page_state_add(v + overstep, zone, item);
		__this_cpu_write(*p, -overstep);
	}
}

void __inc_zone_page_state(struct page *page, enum zone_stat_item item)
{
	__inc_zone_state(page_zone(page), item);
}
EXPORT_SYMBOL(__inc_zone_page_state);

void __dec_zone_state(struct zone *zone, enum zone_stat_item item)
{
	struct per_cpu_pageset __percpu *pcp = zone->pageset;
	s8 __percpu *p = pcp->vm_stat_diff + item;
	s8 v, t;

	v = __this_cpu_dec_return(*p);
	t = __this_cpu_read(pcp->stat_threshold);
	if (unlikely(v < - t)) {
		s8 overstep = t >> 1;

		zone_page_state_add(v - overstep, zone, item);
		__this_cpu_write(*p, overstep);
	}
}

void __dec_zone_page_state(struct page *page, enum zone_stat_item item)
{
	__dec_zone_state(page_zone(page), item);
}
EXPORT_SYMBOL(__dec_zone_page_state);

#ifdef CONFIG_CMPXCHG_LOCAL
/*
 * If we have cmpxchg_local support then we do not need to incur the overhead
 * that comes with local_irq_save/restore if we use this_cpu_cmpxchg.
 *
 * mod_state() modifies the zone counter state through atomic per cpu
 * operations.
 *
 * Overstep mode specifies how overstep should handled:
 *     0       No overstepping
 *     1       Overstepping half of threshold
 *     -1      Overstepping minus half of threshold
*/
static inline void mod_state(struct zone *zone,
       enum zone_stat_item item, int delta, int overstep_mode)
{
	struct per_cpu_pageset __percpu *pcp = zone->pageset;
	s8 __percpu *p = pcp->vm_stat_diff + item;
	long o, n, t, z;

	do {
		z = 0;  /* overflow to zone counters */

		/*
		 * The fetching of the stat_threshold is racy. We may apply
		 * a counter threshold to the wrong the cpu if we get
		 * rescheduled while executing here. However, the next
		 * counter update will apply the threshold again and
		 * therefore bring the counter under the threshold again.
		 *
		 * Most of the time the thresholds are the same anyways
		 * for all cpus in a zone.
		 */
		t = this_cpu_read(pcp->stat_threshold);

		o = this_cpu_read(*p);
		n = delta + o;

		if (n > t || n < -t) {
			int os = overstep_mode * (t >> 1) ;

			/* Overflow must be added to zone counters */
			z = n + os;
			n = -os;
		}
	} while (this_cpu_cmpxchg(*p, o, n) != o);

	if (z)
		zone_page_state_add(z, zone, item);
}

void mod_zone_page_state(struct zone *zone, enum zone_stat_item item,
					int delta)
{
	mod_state(zone, item, delta, 0);
}
EXPORT_SYMBOL(mod_zone_page_state);

void inc_zone_state(struct zone *zone, enum zone_stat_item item)
{
	mod_state(zone, item, 1, 1);
}

void inc_zone_page_state(struct page *page, enum zone_stat_item item)
{
	mod_state(page_zone(page), item, 1, 1);
}
EXPORT_SYMBOL(inc_zone_page_state);

void dec_zone_page_state(struct page *page, enum zone_stat_item item)
{
	mod_state(page_zone(page), item, -1, -1);
}
EXPORT_SYMBOL(dec_zone_page_state);
#else
/*
 * Use interrupt disable to serialize counter updates
 */
void mod_zone_page_state(struct zone *zone, enum zone_stat_item item,
					int delta)
{
	unsigned long flags;

	local_irq_save(flags);
	__mod_zone_page_state(zone, item, delta);
	local_irq_restore(flags);
}
EXPORT_SYMBOL(mod_zone_page_state);

void inc_zone_state(struct zone *zone, enum zone_stat_item item)
{
	unsigned long flags;

	local_irq_save(flags);
	__inc_zone_state(zone, item);
	local_irq_restore(flags);
}

void inc_zone_page_state(struct page *page, enum zone_stat_item item)
{
	unsigned long flags;
	struct zone *zone;

	zone = page_zone(page);
	local_irq_save(flags);
	__inc_zone_state(zone, item);
	local_irq_restore(flags);
}
EXPORT_SYMBOL(inc_zone_page_state);

void dec_zone_page_state(struct page *page, enum zone_stat_item item)
{
	unsigned long flags;

	local_irq_save(flags);
	__dec_zone_page_state(page, item);
	local_irq_restore(flags);
}
EXPORT_SYMBOL(dec_zone_page_state);
#endif

/*
 * Update the zone counters for one cpu.
 *
 * The cpu specified must be either the current cpu or a processor that
 * is not online. If it is the current cpu then the execution thread must
 * be pinned to the current cpu.
 *
 * Note that refresh_cpu_vm_stats strives to only access
 * node local memory. The per cpu pagesets on remote zones are placed
 * in the memory local to the processor using that pageset. So the
 * loop over all zones will access a series of cachelines local to
 * the processor.
 *
 * The call to zone_page_state_add updates the cachelines with the
 * statistics in the remote zone struct as well as the global cachelines
 * with the global counters. These could cause remote node cache line
 * bouncing and will have to be only done when necessary.
 */
void refresh_cpu_vm_stats(int cpu)
{
	struct zone *zone;
	int i;
	int global_diff[NR_VM_ZONE_STAT_ITEMS] = { 0, };

	for_each_populated_zone(zone) {
		struct per_cpu_pageset *p;

		p = per_cpu_ptr(zone->pageset, cpu);

		for (i = 0; i < NR_VM_ZONE_STAT_ITEMS; i++)
			if (p->vm_stat_diff[i]) {
				unsigned long flags;
				int v;

				local_irq_save(flags);
				v = p->vm_stat_diff[i];
				p->vm_stat_diff[i] = 0;
				local_irq_restore(flags);
				atomic_long_add(v, &zone->vm_stat[i]);
				global_diff[i] += v;
#ifdef CONFIG_NUMA
				/* 3 seconds idle till flush */
				p->expire = 3;
#endif
			}
		cond_resched();
#ifdef CONFIG_NUMA
		/*
		 * Deal with draining the remote pageset of this
		 * processor
		 *
		 * Check if there are pages remaining in this pageset
		 * if not then there is nothing to expire.
		 */
		if (!p->expire || !p->pcp.count)
			continue;

		/*
		 * We never drain zones local to this processor.
		 */
		if (zone_to_nid(zone) == numa_node_id()) {
			p->expire = 0;
			continue;
		}

		p->expire--;
		if (p->expire)
			continue;

		if (p->pcp.count)
			drain_zone_pages(zone, &p->pcp);
#endif
	}

	for (i = 0; i < NR_VM_ZONE_STAT_ITEMS; i++)
		if (global_diff[i])
			atomic_long_add(global_diff[i], &vm_stat[i]);
}

#endif

#ifdef CONFIG_NUMA
/*
 * zonelist = the list of zones passed to the allocator
 * z 	    = the zone from which the allocation occurred.
 *
 * Must be called with interrupts disabled.
 *
 * When __GFP_OTHER_NODE is set assume the node of the preferred
 * zone is the local node. This is useful for daemons who allocate
 * memory on behalf of other processes.
 */
void zone_statistics(struct zone *preferred_zone, struct zone *z, gfp_t flags)
{
	if (z->zone_pgdat == preferred_zone->zone_pgdat) {
		__inc_zone_state(z, NUMA_HIT);
	} else {
		__inc_zone_state(z, NUMA_MISS);
		__inc_zone_state(preferred_zone, NUMA_FOREIGN);
	}
	if (z->node == ((flags & __GFP_OTHER_NODE) ?
			preferred_zone->node : numa_node_id()))
		__inc_zone_state(z, NUMA_LOCAL);
	else
		__inc_zone_state(z, NUMA_OTHER);
}
#endif

#ifdef CONFIG_COMPACTION

struct contig_page_info {
	unsigned long free_pages;
	unsigned long free_blocks_total;
	unsigned long free_blocks_suitable;
};

/*
 * Calculate the number of free pages in a zone, how many contiguous
 * pages are free and how many are large enough to satisfy an allocation of
 * the target size. Note that this function makes no attempt to estimate
 * how many suitable free blocks there *might* be if MOVABLE pages were
 * migrated. Calculating that is possible, but expensive and can be
 * figured out from userspace
 */
static void fill_contig_page_info(struct zone *zone,
				unsigned int suitable_order,
				struct contig_page_info *info)
{
	unsigned int order;

	info->free_pages = 0;
	info->free_blocks_total = 0;
	info->free_blocks_suitable = 0;

	for (order = 0; order < MAX_ORDER; order++) {
		unsigned long blocks;

		/* Count number of free blocks */
		blocks = zone->free_area[order].nr_free;
		info->free_blocks_total += blocks;

		/* Count free base pages */
		info->free_pages += blocks << order;

		/* Count the suitable free blocks */
		if (order >= suitable_order)
			info->free_blocks_suitable += blocks <<
						(order - suitable_order);
	}
}

/*
 * A fragmentation index only makes sense if an allocation of a requested
 * size would fail. If that is true, the fragmentation index indicates
 * whether external fragmentation or a lack of memory was the problem.
 * The value can be used to determine if page reclaim or compaction
 * should be used
 */
static int __fragmentation_index(unsigned int order, struct contig_page_info *info)
{
	unsigned long requested = 1UL << order;

	if (!info->free_blocks_total)
		return 0;

	/* Fragmentation index only makes sense when a request would fail */
	if (info->free_blocks_suitable)
		return -1000;

	/*
	 * Index is between 0 and 1 so return within 3 decimal places
	 *
	 * 0 => allocation would fail due to lack of memory
	 * 1 => allocation would fail due to fragmentation
	 */
	return 1000 - div_u64( (1000+(div_u64(info->free_pages * 1000ULL, requested))), info->free_blocks_total);
}

/* Same as __fragmentation index but allocs contig_page_info on stack */
int fragmentation_index(struct zone *zone, unsigned int order)
{
	struct contig_page_info info;

	fill_contig_page_info(zone, order, &info);
	return __fragmentation_index(order, &info);
}
#endif

#if defined(CONFIG_PROC_FS) || defined(CONFIG_COMPACTION)
#include <linux/proc_fs.h>
#include <linux/seq_file.h>

static char * const migratetype_names[MIGRATE_TYPES] = {
	"Unmovable",
	"Reclaimable",
	"Movable",
	"Reserve",
	"Isolate",
};

static void *frag_start(struct seq_file *m, loff_t *pos)
{
	pg_data_t *pgdat;
	loff_t node = *pos;
	for (pgdat = first_online_pgdat();
	     pgdat && node;
	     pgdat = next_online_pgdat(pgdat))
		--node;

	return pgdat;
}

static void *frag_next(struct seq_file *m, void *arg, loff_t *pos)
{
	pg_data_t *pgdat = (pg_data_t *)arg;

	(*pos)++;
	return next_online_pgdat(pgdat);
}

static void frag_stop(struct seq_file *m, void *arg)
{
}

/* Walk all the zones in a node and print using a callback */
static void walk_zones_in_node(struct seq_file *m, pg_data_t *pgdat,
		void (*print)(struct seq_file *m, pg_data_t *, struct zone *))
{
	struct zone *zone;
	struct zone *node_zones = pgdat->node_zones;
	unsigned long flags;

	for (zone = node_zones; zone - node_zones < MAX_NR_ZONES; ++zone) {
		if (!populated_zone(zone))
			continue;

		spin_lock_irqsave(&zone->lock, flags);
		print(m, pgdat, zone);
		spin_unlock_irqrestore(&zone->lock, flags);
	}
}
#endif
<<<<<<< HEAD

=======

#if defined(CONFIG_PROC_FS) || defined(CONFIG_SYSFS)
#ifdef CONFIG_ZONE_DMA
#define TEXT_FOR_DMA(xx) xx "_dma",
#else
#define TEXT_FOR_DMA(xx)
#endif

#ifdef CONFIG_ZONE_DMA32
#define TEXT_FOR_DMA32(xx) xx "_dma32",
#else
#define TEXT_FOR_DMA32(xx)
#endif

#ifdef CONFIG_HIGHMEM
#define TEXT_FOR_HIGHMEM(xx) xx "_high",
#else
#define TEXT_FOR_HIGHMEM(xx)
#endif

#define TEXTS_FOR_ZONES(xx) TEXT_FOR_DMA(xx) TEXT_FOR_DMA32(xx) xx "_normal", \
					TEXT_FOR_HIGHMEM(xx) xx "_movable",

const char * const vmstat_text[] = {
	/* Zoned VM counters */
	"nr_free_pages",
	"nr_inactive_anon",
	"nr_active_anon",
	"nr_inactive_file",
	"nr_active_file",
	"nr_unevictable",
	"nr_mlock",
	"nr_anon_pages",
	"nr_mapped",
	"nr_file_pages",
	"nr_dirty",
	"nr_writeback",
	"nr_slab_reclaimable",
	"nr_slab_unreclaimable",
	"nr_page_table_pages",
	"nr_kernel_stack",
	"nr_unstable",
	"nr_bounce",
	"nr_vmscan_write",
	"nr_writeback_temp",
	"nr_isolated_anon",
	"nr_isolated_file",
	"nr_shmem",
	"nr_dirtied",
	"nr_written",

#ifdef CONFIG_NUMA
	"numa_hit",
	"numa_miss",
	"numa_foreign",
	"numa_interleave",
	"numa_local",
	"numa_other",
#endif
	"nr_anon_transparent_hugepages",
	"nr_dirty_threshold",
	"nr_dirty_background_threshold",

#ifdef CONFIG_VM_EVENT_COUNTERS
	"pgpgin",
	"pgpgout",
	"pswpin",
	"pswpout",

	TEXTS_FOR_ZONES("pgalloc")

	"pgfree",
	"pgactivate",
	"pgdeactivate",

	"pgfault",
	"pgmajfault",

	TEXTS_FOR_ZONES("pgrefill")
	TEXTS_FOR_ZONES("pgsteal")
	TEXTS_FOR_ZONES("pgscan_kswapd")
	TEXTS_FOR_ZONES("pgscan_direct")

#ifdef CONFIG_NUMA
	"zone_reclaim_failed",
#endif
	"pginodesteal",
	"slabs_scanned",
	"kswapd_steal",
	"kswapd_inodesteal",
	"kswapd_low_wmark_hit_quickly",
	"kswapd_high_wmark_hit_quickly",
	"kswapd_skip_congestion_wait",
	"pageoutrun",
	"allocstall",

	"pgrotated",

#ifdef CONFIG_COMPACTION
	"compact_blocks_moved",
	"compact_pages_moved",
	"compact_pagemigrate_failed",
	"compact_stall",
	"compact_fail",
	"compact_success",
#endif

#ifdef CONFIG_HUGETLB_PAGE
	"htlb_buddy_alloc_success",
	"htlb_buddy_alloc_fail",
#endif
	"unevictable_pgs_culled",
	"unevictable_pgs_scanned",
	"unevictable_pgs_rescued",
	"unevictable_pgs_mlocked",
	"unevictable_pgs_munlocked",
	"unevictable_pgs_cleared",
	"unevictable_pgs_stranded",
	"unevictable_pgs_mlockfreed",

#ifdef CONFIG_TRANSPARENT_HUGEPAGE
	"thp_fault_alloc",
	"thp_fault_fallback",
	"thp_collapse_alloc",
	"thp_collapse_alloc_failed",
	"thp_split",
#endif

#endif /* CONFIG_VM_EVENTS_COUNTERS */
};
#endif /* CONFIG_PROC_FS || CONFIG_SYSFS */


>>>>>>> 02f8c6ae
#ifdef CONFIG_PROC_FS
static void frag_show_print(struct seq_file *m, pg_data_t *pgdat,
						struct zone *zone)
{
	int order;

	seq_printf(m, "Node %d, zone %8s ", pgdat->node_id, zone->name);
	for (order = 0; order < MAX_ORDER; ++order)
		seq_printf(m, "%6lu ", zone->free_area[order].nr_free);
	seq_putc(m, '\n');
}

/*
 * This walks the free areas for each zone.
 */
static int frag_show(struct seq_file *m, void *arg)
{
	pg_data_t *pgdat = (pg_data_t *)arg;
	walk_zones_in_node(m, pgdat, frag_show_print);
	return 0;
}

static void pagetypeinfo_showfree_print(struct seq_file *m,
					pg_data_t *pgdat, struct zone *zone)
{
	int order, mtype;

	for (mtype = 0; mtype < MIGRATE_TYPES; mtype++) {
		seq_printf(m, "Node %4d, zone %8s, type %12s ",
					pgdat->node_id,
					zone->name,
					migratetype_names[mtype]);
		for (order = 0; order < MAX_ORDER; ++order) {
			unsigned long freecount = 0;
			struct free_area *area;
			struct list_head *curr;

			area = &(zone->free_area[order]);

			list_for_each(curr, &area->free_list[mtype])
				freecount++;
			seq_printf(m, "%6lu ", freecount);
		}
		seq_putc(m, '\n');
	}
}

/* Print out the free pages at each order for each migatetype */
static int pagetypeinfo_showfree(struct seq_file *m, void *arg)
{
	int order;
	pg_data_t *pgdat = (pg_data_t *)arg;

	/* Print header */
	seq_printf(m, "%-43s ", "Free pages count per migrate type at order");
	for (order = 0; order < MAX_ORDER; ++order)
		seq_printf(m, "%6d ", order);
	seq_putc(m, '\n');

	walk_zones_in_node(m, pgdat, pagetypeinfo_showfree_print);

	return 0;
}

static void pagetypeinfo_showblockcount_print(struct seq_file *m,
					pg_data_t *pgdat, struct zone *zone)
{
	int mtype;
	unsigned long pfn;
	unsigned long start_pfn = zone->zone_start_pfn;
	unsigned long end_pfn = start_pfn + zone->spanned_pages;
	unsigned long count[MIGRATE_TYPES] = { 0, };

	for (pfn = start_pfn; pfn < end_pfn; pfn += pageblock_nr_pages) {
		struct page *page;

		if (!pfn_valid(pfn))
			continue;

		page = pfn_to_page(pfn);

		/* Watch for unexpected holes punched in the memmap */
		if (!memmap_valid_within(pfn, page, zone))
			continue;

		mtype = get_pageblock_migratetype(page);

		if (mtype < MIGRATE_TYPES)
			count[mtype]++;
	}

	/* Print counts */
	seq_printf(m, "Node %d, zone %8s ", pgdat->node_id, zone->name);
	for (mtype = 0; mtype < MIGRATE_TYPES; mtype++)
		seq_printf(m, "%12lu ", count[mtype]);
	seq_putc(m, '\n');
}

/* Print out the free pages at each order for each migratetype */
static int pagetypeinfo_showblockcount(struct seq_file *m, void *arg)
{
	int mtype;
	pg_data_t *pgdat = (pg_data_t *)arg;

	seq_printf(m, "\n%-23s", "Number of blocks type ");
	for (mtype = 0; mtype < MIGRATE_TYPES; mtype++)
		seq_printf(m, "%12s ", migratetype_names[mtype]);
	seq_putc(m, '\n');
	walk_zones_in_node(m, pgdat, pagetypeinfo_showblockcount_print);

	return 0;
}

/*
 * This prints out statistics in relation to grouping pages by mobility.
 * It is expensive to collect so do not constantly read the file.
 */
static int pagetypeinfo_show(struct seq_file *m, void *arg)
{
	pg_data_t *pgdat = (pg_data_t *)arg;

	/* check memoryless node */
	if (!node_state(pgdat->node_id, N_HIGH_MEMORY))
		return 0;

	seq_printf(m, "Page block order: %d\n", pageblock_order);
	seq_printf(m, "Pages per block:  %lu\n", pageblock_nr_pages);
	seq_putc(m, '\n');
	pagetypeinfo_showfree(m, pgdat);
	pagetypeinfo_showblockcount(m, pgdat);

	return 0;
}

static const struct seq_operations fragmentation_op = {
	.start	= frag_start,
	.next	= frag_next,
	.stop	= frag_stop,
	.show	= frag_show,
};

static int fragmentation_open(struct inode *inode, struct file *file)
{
	return seq_open(file, &fragmentation_op);
}

static const struct file_operations fragmentation_file_operations = {
	.open		= fragmentation_open,
	.read		= seq_read,
	.llseek		= seq_lseek,
	.release	= seq_release,
};

static const struct seq_operations pagetypeinfo_op = {
	.start	= frag_start,
	.next	= frag_next,
	.stop	= frag_stop,
	.show	= pagetypeinfo_show,
};

static int pagetypeinfo_open(struct inode *inode, struct file *file)
{
	return seq_open(file, &pagetypeinfo_op);
}

static const struct file_operations pagetypeinfo_file_ops = {
	.open		= pagetypeinfo_open,
	.read		= seq_read,
	.llseek		= seq_lseek,
	.release	= seq_release,
};

<<<<<<< HEAD
#ifdef CONFIG_ZONE_DMA
#define TEXT_FOR_DMA(xx) xx "_dma",
#else
#define TEXT_FOR_DMA(xx)
#endif

#ifdef CONFIG_ZONE_DMA32
#define TEXT_FOR_DMA32(xx) xx "_dma32",
#else
#define TEXT_FOR_DMA32(xx)
#endif

#ifdef CONFIG_HIGHMEM
#define TEXT_FOR_HIGHMEM(xx) xx "_high",
#else
#define TEXT_FOR_HIGHMEM(xx)
#endif

#define TEXTS_FOR_ZONES(xx) TEXT_FOR_DMA(xx) TEXT_FOR_DMA32(xx) xx "_normal", \
					TEXT_FOR_HIGHMEM(xx) xx "_movable",

static const char * const vmstat_text[] = {
	/* Zoned VM counters */
	"nr_free_pages",
	"nr_inactive_anon",
	"nr_active_anon",
	"nr_inactive_file",
	"nr_active_file",
	"nr_unevictable",
	"nr_mlock",
	"nr_anon_pages",
	"nr_mapped",
	"nr_file_pages",
	"nr_dirty",
	"nr_writeback",
	"nr_slab_reclaimable",
	"nr_slab_unreclaimable",
	"nr_page_table_pages",
	"nr_kernel_stack",
	"nr_unstable",
	"nr_bounce",
	"nr_vmscan_write",
	"nr_writeback_temp",
	"nr_isolated_anon",
	"nr_isolated_file",
	"nr_shmem",
#ifdef CONFIG_NUMA
	"numa_hit",
	"numa_miss",
	"numa_foreign",
	"numa_interleave",
	"numa_local",
	"numa_other",
#endif
	"nr_anon_transparent_hugepages",
#ifdef CONFIG_VM_EVENT_COUNTERS
	"pgpgin",
	"pgpgout",
	"pswpin",
	"pswpout",

	TEXTS_FOR_ZONES("pgalloc")

	"pgfree",
	"pgactivate",
	"pgdeactivate",

	"pgfault",
	"pgmajfault",

	TEXTS_FOR_ZONES("pgrefill")
	TEXTS_FOR_ZONES("pgsteal")
	TEXTS_FOR_ZONES("pgscan_kswapd")
	TEXTS_FOR_ZONES("pgscan_direct")

#ifdef CONFIG_NUMA
	"zone_reclaim_failed",
#endif
	"pginodesteal",
	"slabs_scanned",
	"kswapd_steal",
	"kswapd_inodesteal",
	"pageoutrun",
	"allocstall",

	"pgrotated",

#ifdef CONFIG_COMPACTION
	"compact_blocks_moved",
	"compact_pages_moved",
	"compact_pagemigrate_failed",
	"compact_stall",
	"compact_fail",
	"compact_success",
#endif

#ifdef CONFIG_HUGETLB_PAGE
	"htlb_buddy_alloc_success",
	"htlb_buddy_alloc_fail",
#endif
	"unevictable_pgs_culled",
	"unevictable_pgs_scanned",
	"unevictable_pgs_rescued",
	"unevictable_pgs_mlocked",
	"unevictable_pgs_munlocked",
	"unevictable_pgs_cleared",
	"unevictable_pgs_stranded",
	"unevictable_pgs_mlockfreed",

#ifdef CONFIG_TRANSPARENT_HUGEPAGE
	"thp_fault_alloc",
	"thp_fault_fallback",
	"thp_collapse_alloc",
	"thp_collapse_alloc_failed",
	"thp_split",
#endif

#endif /* CONFIG_VM_EVENTS_COUNTERS */
};

=======
>>>>>>> 02f8c6ae
static void zoneinfo_show_print(struct seq_file *m, pg_data_t *pgdat,
							struct zone *zone)
{
	int i;
	seq_printf(m, "Node %d, zone %8s", pgdat->node_id, zone->name);
	seq_printf(m,
		   "\n  pages free     %lu"
		   "\n        min      %lu"
		   "\n        low      %lu"
		   "\n        high     %lu"
		   "\n        scanned  %lu"
		   "\n        spanned  %lu"
		   "\n        present  %lu",
		   zone_nr_free_pages(zone),
		   zone->pages_emerg + min_wmark_pages(zone),
		   zone->pages_emerg + low_wmark_pages(zone),
		   zone->pages_emerg + high_wmark_pages(zone),
		   zone->pages_scanned,
		   zone->spanned_pages,
		   zone->present_pages);

	for (i = 0; i < NR_VM_ZONE_STAT_ITEMS; i++)
		seq_printf(m, "\n    %-12s %lu", vmstat_text[i],
				zone_page_state(zone, i));

	seq_printf(m,
		   "\n        protection: (%lu",
		   zone->lowmem_reserve[0]);
	for (i = 1; i < ARRAY_SIZE(zone->lowmem_reserve); i++)
		seq_printf(m, ", %lu", zone->lowmem_reserve[i]);
	seq_printf(m,
		   ")"
		   "\n  pagesets");
	for_each_online_cpu(i) {
		struct per_cpu_pageset *pageset;

		pageset = per_cpu_ptr(zone->pageset, i);
		seq_printf(m,
			   "\n    cpu: %i"
			   "\n              count: %i"
			   "\n              high:  %i"
			   "\n              batch: %i",
			   i,
			   pageset->pcp.count,
			   pageset->pcp.high,
			   pageset->pcp.batch);
#ifdef CONFIG_SMP
		seq_printf(m, "\n  vm stats threshold: %d",
				pageset->stat_threshold);
#endif
	}
	seq_printf(m,
		   "\n  all_unreclaimable: %u"
		   "\n  start_pfn:         %lu"
		   "\n  inactive_ratio:    %u",
		   zone->all_unreclaimable,
		   zone->zone_start_pfn,
		   zone->inactive_ratio);
	seq_putc(m, '\n');
}

/*
 * Output information about zones in @pgdat.
 */
static int zoneinfo_show(struct seq_file *m, void *arg)
{
	pg_data_t *pgdat = (pg_data_t *)arg;
	walk_zones_in_node(m, pgdat, zoneinfo_show_print);
	return 0;
}

static const struct seq_operations zoneinfo_op = {
	.start	= frag_start, /* iterate over all zones. The same as in
			       * fragmentation. */
	.next	= frag_next,
	.stop	= frag_stop,
	.show	= zoneinfo_show,
};

static int zoneinfo_open(struct inode *inode, struct file *file)
{
	return seq_open(file, &zoneinfo_op);
}

static const struct file_operations proc_zoneinfo_file_operations = {
	.open		= zoneinfo_open,
	.read		= seq_read,
	.llseek		= seq_lseek,
	.release	= seq_release,
};

enum writeback_stat_item {
	NR_DIRTY_THRESHOLD,
	NR_DIRTY_BG_THRESHOLD,
	NR_VM_WRITEBACK_STAT_ITEMS,
};

static void *vmstat_start(struct seq_file *m, loff_t *pos)
{
	unsigned long *v;
	int i, stat_items_size;

	if (*pos >= ARRAY_SIZE(vmstat_text))
		return NULL;
	stat_items_size = NR_VM_ZONE_STAT_ITEMS * sizeof(unsigned long) +
			  NR_VM_WRITEBACK_STAT_ITEMS * sizeof(unsigned long);

#ifdef CONFIG_VM_EVENT_COUNTERS
	stat_items_size += sizeof(struct vm_event_state);
#endif

	v = kmalloc(stat_items_size, GFP_KERNEL);
	m->private = v;
	if (!v)
		return ERR_PTR(-ENOMEM);
	for (i = 0; i < NR_VM_ZONE_STAT_ITEMS; i++)
		v[i] = global_page_state(i);
	v += NR_VM_ZONE_STAT_ITEMS;

	global_dirty_limits(v + NR_DIRTY_BG_THRESHOLD,
			    v + NR_DIRTY_THRESHOLD);
	v += NR_VM_WRITEBACK_STAT_ITEMS;

#ifdef CONFIG_VM_EVENT_COUNTERS
	all_vm_events(v);
	v[PGPGIN] /= 2;		/* sectors -> kbytes */
	v[PGPGOUT] /= 2;
#endif
	return (unsigned long *)m->private + *pos;
}

static void *vmstat_next(struct seq_file *m, void *arg, loff_t *pos)
{
	(*pos)++;
	if (*pos >= ARRAY_SIZE(vmstat_text))
		return NULL;
	return (unsigned long *)m->private + *pos;
}

static int vmstat_show(struct seq_file *m, void *arg)
{
	unsigned long *l = arg;
	unsigned long off = l - (unsigned long *)m->private;

	seq_printf(m, "%s %lu\n", vmstat_text[off], *l);
	return 0;
}

static void vmstat_stop(struct seq_file *m, void *arg)
{
	kfree(m->private);
	m->private = NULL;
}

static const struct seq_operations vmstat_op = {
	.start	= vmstat_start,
	.next	= vmstat_next,
	.stop	= vmstat_stop,
	.show	= vmstat_show,
};

static int vmstat_open(struct inode *inode, struct file *file)
{
	return seq_open(file, &vmstat_op);
}

static const struct file_operations proc_vmstat_file_operations = {
	.open		= vmstat_open,
	.read		= seq_read,
	.llseek		= seq_lseek,
	.release	= seq_release,
};
#endif /* CONFIG_PROC_FS */

#ifdef CONFIG_SMP
static DEFINE_PER_CPU(struct delayed_work, vmstat_work);
int sysctl_stat_interval __read_mostly = HZ;

static void vmstat_update(struct work_struct *w)
{
	refresh_cpu_vm_stats(smp_processor_id());
	schedule_delayed_work(&__get_cpu_var(vmstat_work),
		round_jiffies_relative(sysctl_stat_interval));
}

static void __cpuinit start_cpu_timer(int cpu)
{
	struct delayed_work *work = &per_cpu(vmstat_work, cpu);

	INIT_DELAYED_WORK_DEFERRABLE(work, vmstat_update);
	schedule_delayed_work_on(cpu, work, __round_jiffies_relative(HZ, cpu));
}

/*
 * Use the cpu notifier to insure that the thresholds are recalculated
 * when necessary.
 */
static int __cpuinit vmstat_cpuup_callback(struct notifier_block *nfb,
		unsigned long action,
		void *hcpu)
{
	long cpu = (long)hcpu;

	switch (action) {
	case CPU_ONLINE:
	case CPU_ONLINE_FROZEN:
		refresh_zone_stat_thresholds();
		start_cpu_timer(cpu);
		node_set_state(cpu_to_node(cpu), N_CPU);
		break;
	case CPU_DOWN_PREPARE:
	case CPU_DOWN_PREPARE_FROZEN:
		cancel_delayed_work_sync(&per_cpu(vmstat_work, cpu));
		per_cpu(vmstat_work, cpu).work.func = NULL;
		break;
	case CPU_DOWN_FAILED:
	case CPU_DOWN_FAILED_FROZEN:
		start_cpu_timer(cpu);
		break;
	case CPU_DEAD:
	case CPU_DEAD_FROZEN:
		refresh_zone_stat_thresholds();
		break;
	default:
		break;
	}
	return NOTIFY_OK;
}

static struct notifier_block __cpuinitdata vmstat_notifier =
	{ &vmstat_cpuup_callback, NULL, 0 };
#endif

static int __init setup_vmstat(void)
{
#ifdef CONFIG_SMP
	int cpu;

	register_cpu_notifier(&vmstat_notifier);

	for_each_online_cpu(cpu)
		start_cpu_timer(cpu);
#endif
#ifdef CONFIG_PROC_FS
	proc_create("buddyinfo", S_IRUGO, NULL, &fragmentation_file_operations);
	proc_create("pagetypeinfo", S_IRUGO, NULL, &pagetypeinfo_file_ops);
	proc_create("vmstat", S_IRUGO, NULL, &proc_vmstat_file_operations);
	proc_create("zoneinfo", S_IRUGO, NULL, &proc_zoneinfo_file_operations);
#endif
	return 0;
}
module_init(setup_vmstat)

#if defined(CONFIG_DEBUG_FS) && defined(CONFIG_COMPACTION)
#include <linux/debugfs.h>

static struct dentry *extfrag_debug_root;

/*
 * Return an index indicating how much of the available free memory is
 * unusable for an allocation of the requested size.
 */
static int unusable_free_index(unsigned int order,
				struct contig_page_info *info)
{
	/* No free memory is interpreted as all free memory is unusable */
	if (info->free_pages == 0)
		return 1000;

	/*
	 * Index should be a value between 0 and 1. Return a value to 3
	 * decimal places.
	 *
	 * 0 => no fragmentation
	 * 1 => high fragmentation
	 */
	return div_u64((info->free_pages - (info->free_blocks_suitable << order)) * 1000ULL, info->free_pages);

}

static void unusable_show_print(struct seq_file *m,
					pg_data_t *pgdat, struct zone *zone)
{
	unsigned int order;
	int index;
	struct contig_page_info info;

	seq_printf(m, "Node %d, zone %8s ",
				pgdat->node_id,
				zone->name);
	for (order = 0; order < MAX_ORDER; ++order) {
		fill_contig_page_info(zone, order, &info);
		index = unusable_free_index(order, &info);
		seq_printf(m, "%d.%03d ", index / 1000, index % 1000);
	}

	seq_putc(m, '\n');
}

/*
 * Display unusable free space index
 *
 * The unusable free space index measures how much of the available free
 * memory cannot be used to satisfy an allocation of a given size and is a
 * value between 0 and 1. The higher the value, the more of free memory is
 * unusable and by implication, the worse the external fragmentation is. This
 * can be expressed as a percentage by multiplying by 100.
 */
static int unusable_show(struct seq_file *m, void *arg)
{
	pg_data_t *pgdat = (pg_data_t *)arg;

	/* check memoryless node */
	if (!node_state(pgdat->node_id, N_HIGH_MEMORY))
		return 0;

	walk_zones_in_node(m, pgdat, unusable_show_print);

	return 0;
}

static const struct seq_operations unusable_op = {
	.start	= frag_start,
	.next	= frag_next,
	.stop	= frag_stop,
	.show	= unusable_show,
};

static int unusable_open(struct inode *inode, struct file *file)
{
	return seq_open(file, &unusable_op);
}

static const struct file_operations unusable_file_ops = {
	.open		= unusable_open,
	.read		= seq_read,
	.llseek		= seq_lseek,
	.release	= seq_release,
};

static void extfrag_show_print(struct seq_file *m,
					pg_data_t *pgdat, struct zone *zone)
{
	unsigned int order;
	int index;

	/* Alloc on stack as interrupts are disabled for zone walk */
	struct contig_page_info info;

	seq_printf(m, "Node %d, zone %8s ",
				pgdat->node_id,
				zone->name);
	for (order = 0; order < MAX_ORDER; ++order) {
		fill_contig_page_info(zone, order, &info);
		index = __fragmentation_index(order, &info);
		seq_printf(m, "%d.%03d ", index / 1000, index % 1000);
	}

	seq_putc(m, '\n');
}

/*
 * Display fragmentation index for orders that allocations would fail for
 */
static int extfrag_show(struct seq_file *m, void *arg)
{
	pg_data_t *pgdat = (pg_data_t *)arg;

	walk_zones_in_node(m, pgdat, extfrag_show_print);

	return 0;
}

static const struct seq_operations extfrag_op = {
	.start	= frag_start,
	.next	= frag_next,
	.stop	= frag_stop,
	.show	= extfrag_show,
};

static int extfrag_open(struct inode *inode, struct file *file)
{
	return seq_open(file, &extfrag_op);
}

static const struct file_operations extfrag_file_ops = {
	.open		= extfrag_open,
	.read		= seq_read,
	.llseek		= seq_lseek,
	.release	= seq_release,
};

static int __init extfrag_debug_init(void)
{
	extfrag_debug_root = debugfs_create_dir("extfrag", NULL);
	if (!extfrag_debug_root)
		return -ENOMEM;

	if (!debugfs_create_file("unusable_index", 0444,
			extfrag_debug_root, NULL, &unusable_file_ops))
		return -ENOMEM;

	if (!debugfs_create_file("extfrag_index", 0444,
			extfrag_debug_root, NULL, &extfrag_file_ops))
		return -ENOMEM;

	return 0;
}

module_init(extfrag_debug_init);
#endif<|MERGE_RESOLUTION|>--- conflicted
+++ resolved
@@ -17,10 +17,7 @@
 #include <linux/vmstat.h>
 #include <linux/sched.h>
 #include <linux/math64.h>
-<<<<<<< HEAD
-=======
 #include <linux/writeback.h>
->>>>>>> 02f8c6ae
 #include <linux/compaction.h>
 
 #ifdef CONFIG_VM_EVENT_COUNTERS
@@ -169,18 +166,11 @@
 	for_each_populated_zone(zone) {
 		unsigned long max_drift, tolerate_drift;
 
-<<<<<<< HEAD
-		threshold = calculate_threshold(zone);
-
-		for_each_online_cpu(cpu)
-			zone_pcp(zone, cpu)->stat_threshold = threshold;
-=======
 		threshold = calculate_normal_threshold(zone);
 
 		for_each_online_cpu(cpu)
 			per_cpu_ptr(zone->pageset, cpu)->stat_threshold
 							= threshold;
->>>>>>> 02f8c6ae
 
 		/*
 		 * Only set percpu_drift_mark if there is a danger that
@@ -192,8 +182,6 @@
 		if (max_drift > tolerate_drift)
 			zone->percpu_drift_mark = high_wmark_pages(zone) +
 					max_drift;
-<<<<<<< HEAD
-=======
 	}
 }
 
@@ -214,7 +202,6 @@
 		for_each_possible_cpu(cpu)
 			per_cpu_ptr(zone->pageset, cpu)->stat_threshold
 							= threshold;
->>>>>>> 02f8c6ae
 	}
 }
 
@@ -671,9 +658,6 @@
 	}
 }
 #endif
-<<<<<<< HEAD
-
-=======
 
 #if defined(CONFIG_PROC_FS) || defined(CONFIG_SYSFS)
 #ifdef CONFIG_ZONE_DMA
@@ -807,7 +791,6 @@
 #endif /* CONFIG_PROC_FS || CONFIG_SYSFS */
 
 
->>>>>>> 02f8c6ae
 #ifdef CONFIG_PROC_FS
 static void frag_show_print(struct seq_file *m, pg_data_t *pgdat,
 						struct zone *zone)
@@ -980,129 +963,6 @@
 	.release	= seq_release,
 };
 
-<<<<<<< HEAD
-#ifdef CONFIG_ZONE_DMA
-#define TEXT_FOR_DMA(xx) xx "_dma",
-#else
-#define TEXT_FOR_DMA(xx)
-#endif
-
-#ifdef CONFIG_ZONE_DMA32
-#define TEXT_FOR_DMA32(xx) xx "_dma32",
-#else
-#define TEXT_FOR_DMA32(xx)
-#endif
-
-#ifdef CONFIG_HIGHMEM
-#define TEXT_FOR_HIGHMEM(xx) xx "_high",
-#else
-#define TEXT_FOR_HIGHMEM(xx)
-#endif
-
-#define TEXTS_FOR_ZONES(xx) TEXT_FOR_DMA(xx) TEXT_FOR_DMA32(xx) xx "_normal", \
-					TEXT_FOR_HIGHMEM(xx) xx "_movable",
-
-static const char * const vmstat_text[] = {
-	/* Zoned VM counters */
-	"nr_free_pages",
-	"nr_inactive_anon",
-	"nr_active_anon",
-	"nr_inactive_file",
-	"nr_active_file",
-	"nr_unevictable",
-	"nr_mlock",
-	"nr_anon_pages",
-	"nr_mapped",
-	"nr_file_pages",
-	"nr_dirty",
-	"nr_writeback",
-	"nr_slab_reclaimable",
-	"nr_slab_unreclaimable",
-	"nr_page_table_pages",
-	"nr_kernel_stack",
-	"nr_unstable",
-	"nr_bounce",
-	"nr_vmscan_write",
-	"nr_writeback_temp",
-	"nr_isolated_anon",
-	"nr_isolated_file",
-	"nr_shmem",
-#ifdef CONFIG_NUMA
-	"numa_hit",
-	"numa_miss",
-	"numa_foreign",
-	"numa_interleave",
-	"numa_local",
-	"numa_other",
-#endif
-	"nr_anon_transparent_hugepages",
-#ifdef CONFIG_VM_EVENT_COUNTERS
-	"pgpgin",
-	"pgpgout",
-	"pswpin",
-	"pswpout",
-
-	TEXTS_FOR_ZONES("pgalloc")
-
-	"pgfree",
-	"pgactivate",
-	"pgdeactivate",
-
-	"pgfault",
-	"pgmajfault",
-
-	TEXTS_FOR_ZONES("pgrefill")
-	TEXTS_FOR_ZONES("pgsteal")
-	TEXTS_FOR_ZONES("pgscan_kswapd")
-	TEXTS_FOR_ZONES("pgscan_direct")
-
-#ifdef CONFIG_NUMA
-	"zone_reclaim_failed",
-#endif
-	"pginodesteal",
-	"slabs_scanned",
-	"kswapd_steal",
-	"kswapd_inodesteal",
-	"pageoutrun",
-	"allocstall",
-
-	"pgrotated",
-
-#ifdef CONFIG_COMPACTION
-	"compact_blocks_moved",
-	"compact_pages_moved",
-	"compact_pagemigrate_failed",
-	"compact_stall",
-	"compact_fail",
-	"compact_success",
-#endif
-
-#ifdef CONFIG_HUGETLB_PAGE
-	"htlb_buddy_alloc_success",
-	"htlb_buddy_alloc_fail",
-#endif
-	"unevictable_pgs_culled",
-	"unevictable_pgs_scanned",
-	"unevictable_pgs_rescued",
-	"unevictable_pgs_mlocked",
-	"unevictable_pgs_munlocked",
-	"unevictable_pgs_cleared",
-	"unevictable_pgs_stranded",
-	"unevictable_pgs_mlockfreed",
-
-#ifdef CONFIG_TRANSPARENT_HUGEPAGE
-	"thp_fault_alloc",
-	"thp_fault_fallback",
-	"thp_collapse_alloc",
-	"thp_collapse_alloc_failed",
-	"thp_split",
-#endif
-
-#endif /* CONFIG_VM_EVENTS_COUNTERS */
-};
-
-=======
->>>>>>> 02f8c6ae
 static void zoneinfo_show_print(struct seq_file *m, pg_data_t *pgdat,
 							struct zone *zone)
 {
@@ -1116,10 +976,10 @@
 		   "\n        scanned  %lu"
 		   "\n        spanned  %lu"
 		   "\n        present  %lu",
-		   zone_nr_free_pages(zone),
-		   zone->pages_emerg + min_wmark_pages(zone),
-		   zone->pages_emerg + low_wmark_pages(zone),
-		   zone->pages_emerg + high_wmark_pages(zone),
+		   zone_page_state(zone, NR_FREE_PAGES),
+		   min_wmark_pages(zone),
+		   low_wmark_pages(zone),
+		   high_wmark_pages(zone),
 		   zone->pages_scanned,
 		   zone->spanned_pages,
 		   zone->present_pages);
