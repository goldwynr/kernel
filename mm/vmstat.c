/*
 *  linux/mm/vmstat.c
 *
 *  Manages VM statistics
 *  Copyright (C) 1991, 1992, 1993, 1994  Linus Torvalds
 *
 *  zoned VM statistics
 *  Copyright (C) 2006 Silicon Graphics, Inc.,
 *		Christoph Lameter <christoph@lameter.com>
 */
#include <linux/fs.h>
#include <linux/mm.h>
#include <linux/err.h>
#include <linux/module.h>
#include <linux/cpu.h>
#include <linux/vmstat.h>
#include <linux/sched.h>

#ifdef CONFIG_VM_EVENT_COUNTERS
DEFINE_PER_CPU(struct vm_event_state, vm_event_states) = {{0}};
EXPORT_PER_CPU_SYMBOL(vm_event_states);

static void sum_vm_events(unsigned long *ret, const struct cpumask *cpumask)
{
	int cpu;
	int i;

	memset(ret, 0, NR_VM_EVENT_ITEMS * sizeof(unsigned long));

	for_each_cpu(cpu, cpumask) {
		struct vm_event_state *this = &per_cpu(vm_event_states, cpu);

		for (i = 0; i < NR_VM_EVENT_ITEMS; i++)
			ret[i] += this->event[i];
	}
}

/*
 * Accumulate the vm event counters across all CPUs.
 * The result is unavoidably approximate - it can change
 * during and after execution of this function.
*/
void all_vm_events(unsigned long *ret)
{
	get_online_cpus();
	sum_vm_events(ret, cpu_online_mask);
	put_online_cpus();
}
EXPORT_SYMBOL_GPL(all_vm_events);

#ifdef CONFIG_HOTPLUG
/*
 * Fold the foreign cpu events into our own.
 *
 * This is adding to the events on one processor
 * but keeps the global counts constant.
 */
void vm_events_fold_cpu(int cpu)
{
	struct vm_event_state *fold_state = &per_cpu(vm_event_states, cpu);
	int i;

	for (i = 0; i < NR_VM_EVENT_ITEMS; i++) {
		count_vm_events(i, fold_state->event[i]);
		fold_state->event[i] = 0;
	}
}
#endif /* CONFIG_HOTPLUG */

#endif /* CONFIG_VM_EVENT_COUNTERS */

/*
 * Manage combined zone based / global counters
 *
 * vm_stat contains the global counters
 */
atomic_long_t vm_stat[NR_VM_ZONE_STAT_ITEMS];
EXPORT_SYMBOL(vm_stat);

#ifdef CONFIG_SMP

static int calculate_threshold(struct zone *zone)
{
	int threshold;
	int mem;	/* memory in 128 MB units */

	/*
	 * The threshold scales with the number of processors and the amount
	 * of memory per zone. More memory means that we can defer updates for
	 * longer, more processors could lead to more contention.
 	 * fls() is used to have a cheap way of logarithmic scaling.
	 *
	 * Some sample thresholds:
	 *
	 * Threshold	Processors	(fls)	Zonesize	fls(mem+1)
	 * ------------------------------------------------------------------
	 * 8		1		1	0.9-1 GB	4
	 * 16		2		2	0.9-1 GB	4
	 * 20 		2		2	1-2 GB		5
	 * 24		2		2	2-4 GB		6
	 * 28		2		2	4-8 GB		7
	 * 32		2		2	8-16 GB		8
	 * 4		2		2	<128M		1
	 * 30		4		3	2-4 GB		5
	 * 48		4		3	8-16 GB		8
	 * 32		8		4	1-2 GB		4
	 * 32		8		4	0.9-1GB		4
	 * 10		16		5	<128M		1
	 * 40		16		5	900M		4
	 * 70		64		7	2-4 GB		5
	 * 84		64		7	4-8 GB		6
	 * 108		512		9	4-8 GB		6
	 * 125		1024		10	8-16 GB		8
	 * 125		1024		10	16-32 GB	9
	 */

	mem = zone->present_pages >> (27 - PAGE_SHIFT);

	threshold = 2 * fls(num_online_cpus()) * (1 + fls(mem));

	/*
	 * Maximum threshold is 125
	 */
	threshold = min(125, threshold);

	return threshold;
}

/*
 * Refresh the thresholds for each zone.
 */
static void refresh_zone_stat_thresholds(void)
{
	struct zone *zone;
	int cpu;
	int threshold;

	for_each_populated_zone(zone) {
		unsigned long max_drift, tolerate_drift;

		threshold = calculate_threshold(zone);

		for_each_online_cpu(cpu)
			zone_pcp(zone, cpu)->stat_threshold = threshold;

		/*
		 * Only set percpu_drift_mark if there is a danger that
		 * NR_FREE_PAGES reports the low watermark is ok when in fact
		 * the min watermark could be breached by an allocation
		 */
		tolerate_drift = low_wmark_pages(zone) - min_wmark_pages(zone);
		max_drift = num_online_cpus() * threshold;
		if (max_drift > tolerate_drift)
			zone->percpu_drift_mark = high_wmark_pages(zone) +
					max_drift;
	}
}

/*
 * For use when we know that interrupts are disabled.
 */
void __mod_zone_page_state(struct zone *zone, enum zone_stat_item item,
				int delta)
{
	struct per_cpu_pageset *pcp = zone_pcp(zone, smp_processor_id());
	s8 *p = pcp->vm_stat_diff + item;
	long x;

	x = delta + *p;

	if (unlikely(x > pcp->stat_threshold || x < -pcp->stat_threshold)) {
		zone_page_state_add(x, zone, item);
		x = 0;
	}
	*p = x;
}
EXPORT_SYMBOL(__mod_zone_page_state);

/*
 * For an unknown interrupt state
 */
void mod_zone_page_state(struct zone *zone, enum zone_stat_item item,
					int delta)
{
	unsigned long flags;

	local_irq_save(flags);
	__mod_zone_page_state(zone, item, delta);
	local_irq_restore(flags);
}
EXPORT_SYMBOL(mod_zone_page_state);

/*
 * Optimized increment and decrement functions.
 *
 * These are only for a single page and therefore can take a struct page *
 * argument instead of struct zone *. This allows the inclusion of the code
 * generated for page_zone(page) into the optimized functions.
 *
 * No overflow check is necessary and therefore the differential can be
 * incremented or decremented in place which may allow the compilers to
 * generate better code.
 * The increment or decrement is known and therefore one boundary check can
 * be omitted.
 *
 * NOTE: These functions are very performance sensitive. Change only
 * with care.
 *
 * Some processors have inc/dec instructions that are atomic vs an interrupt.
 * However, the code must first determine the differential location in a zone
 * based on the processor number and then inc/dec the counter. There is no
 * guarantee without disabling preemption that the processor will not change
 * in between and therefore the atomicity vs. interrupt cannot be exploited
 * in a useful way here.
 */
void __inc_zone_state(struct zone *zone, enum zone_stat_item item)
{
	struct per_cpu_pageset *pcp = zone_pcp(zone, smp_processor_id());
	s8 *p = pcp->vm_stat_diff + item;

	(*p)++;

	if (unlikely(*p > pcp->stat_threshold)) {
		int overstep = pcp->stat_threshold / 2;

		zone_page_state_add(*p + overstep, zone, item);
		*p = -overstep;
	}
}

void __inc_zone_page_state(struct page *page, enum zone_stat_item item)
{
	__inc_zone_state(page_zone(page), item);
}
EXPORT_SYMBOL(__inc_zone_page_state);

void __dec_zone_state(struct zone *zone, enum zone_stat_item item)
{
	struct per_cpu_pageset *pcp = zone_pcp(zone, smp_processor_id());
	s8 *p = pcp->vm_stat_diff + item;

	(*p)--;

	if (unlikely(*p < - pcp->stat_threshold)) {
		int overstep = pcp->stat_threshold / 2;

		zone_page_state_add(*p - overstep, zone, item);
		*p = overstep;
	}
}

void __dec_zone_page_state(struct page *page, enum zone_stat_item item)
{
	__dec_zone_state(page_zone(page), item);
}
EXPORT_SYMBOL(__dec_zone_page_state);

void inc_zone_state(struct zone *zone, enum zone_stat_item item)
{
	unsigned long flags;

	local_irq_save(flags);
	__inc_zone_state(zone, item);
	local_irq_restore(flags);
}

void inc_zone_page_state(struct page *page, enum zone_stat_item item)
{
	unsigned long flags;
	struct zone *zone;

	zone = page_zone(page);
	local_irq_save(flags);
	__inc_zone_state(zone, item);
	local_irq_restore(flags);
}
EXPORT_SYMBOL(inc_zone_page_state);

void dec_zone_page_state(struct page *page, enum zone_stat_item item)
{
	unsigned long flags;

	local_irq_save(flags);
	__dec_zone_page_state(page, item);
	local_irq_restore(flags);
}
EXPORT_SYMBOL(dec_zone_page_state);

/*
 * Update the zone counters for one cpu.
 *
 * The cpu specified must be either the current cpu or a processor that
 * is not online. If it is the current cpu then the execution thread must
 * be pinned to the current cpu.
 *
 * Note that refresh_cpu_vm_stats strives to only access
 * node local memory. The per cpu pagesets on remote zones are placed
 * in the memory local to the processor using that pageset. So the
 * loop over all zones will access a series of cachelines local to
 * the processor.
 *
 * The call to zone_page_state_add updates the cachelines with the
 * statistics in the remote zone struct as well as the global cachelines
 * with the global counters. These could cause remote node cache line
 * bouncing and will have to be only done when necessary.
 */
void refresh_cpu_vm_stats(int cpu)
{
	struct zone *zone;
	int i;
	int global_diff[NR_VM_ZONE_STAT_ITEMS] = { 0, };

	for_each_populated_zone(zone) {
		struct per_cpu_pageset *p;

		p = zone_pcp(zone, cpu);

		for (i = 0; i < NR_VM_ZONE_STAT_ITEMS; i++)
			if (p->vm_stat_diff[i]) {
				unsigned long flags;
				int v;

				local_irq_save(flags);
				v = p->vm_stat_diff[i];
				p->vm_stat_diff[i] = 0;
				local_irq_restore(flags);
				atomic_long_add(v, &zone->vm_stat[i]);
				global_diff[i] += v;
#ifdef CONFIG_NUMA
				/* 3 seconds idle till flush */
				p->expire = 3;
#endif
			}
		cond_resched();
#ifdef CONFIG_NUMA
		/*
		 * Deal with draining the remote pageset of this
		 * processor
		 *
		 * Check if there are pages remaining in this pageset
		 * if not then there is nothing to expire.
		 */
		if (!p->expire || !p->pcp.count)
			continue;

		/*
		 * We never drain zones local to this processor.
		 */
		if (zone_to_nid(zone) == numa_node_id()) {
			p->expire = 0;
			continue;
		}

		p->expire--;
		if (p->expire)
			continue;

		if (p->pcp.count)
			drain_zone_pages(zone, &p->pcp);
#endif
	}

	for (i = 0; i < NR_VM_ZONE_STAT_ITEMS; i++)
		if (global_diff[i])
			atomic_long_add(global_diff[i], &vm_stat[i]);
}

#endif

#ifdef CONFIG_NUMA
/*
 * zonelist = the list of zones passed to the allocator
 * z 	    = the zone from which the allocation occurred.
 *
 * Must be called with interrupts disabled.
 */
void zone_statistics(struct zone *preferred_zone, struct zone *z)
{
	if (z->zone_pgdat == preferred_zone->zone_pgdat) {
		__inc_zone_state(z, NUMA_HIT);
	} else {
		__inc_zone_state(z, NUMA_MISS);
		__inc_zone_state(preferred_zone, NUMA_FOREIGN);
	}
	if (z->node == numa_node_id())
		__inc_zone_state(z, NUMA_LOCAL);
	else
		__inc_zone_state(z, NUMA_OTHER);
}
#endif

#ifdef CONFIG_PROC_FS
#include <linux/proc_fs.h>
#include <linux/seq_file.h>

static char * const migratetype_names[MIGRATE_TYPES] = {
	"Unmovable",
	"Reclaimable",
	"Movable",
	"Reserve",
	"Isolate",
};

static void *frag_start(struct seq_file *m, loff_t *pos)
{
	pg_data_t *pgdat;
	loff_t node = *pos;
	for (pgdat = first_online_pgdat();
	     pgdat && node;
	     pgdat = next_online_pgdat(pgdat))
		--node;

	return pgdat;
}

static void *frag_next(struct seq_file *m, void *arg, loff_t *pos)
{
	pg_data_t *pgdat = (pg_data_t *)arg;

	(*pos)++;
	return next_online_pgdat(pgdat);
}

static void frag_stop(struct seq_file *m, void *arg)
{
}

/* Walk all the zones in a node and print using a callback */
static void walk_zones_in_node(struct seq_file *m, pg_data_t *pgdat,
		void (*print)(struct seq_file *m, pg_data_t *, struct zone *))
{
	struct zone *zone;
	struct zone *node_zones = pgdat->node_zones;
	unsigned long flags;

	for (zone = node_zones; zone - node_zones < MAX_NR_ZONES; ++zone) {
		if (!populated_zone(zone))
			continue;

		spin_lock_irqsave(&zone->lock, flags);
		print(m, pgdat, zone);
		spin_unlock_irqrestore(&zone->lock, flags);
	}
}

static void frag_show_print(struct seq_file *m, pg_data_t *pgdat,
						struct zone *zone)
{
	int order;

	seq_printf(m, "Node %d, zone %8s ", pgdat->node_id, zone->name);
	for (order = 0; order < MAX_ORDER; ++order)
		seq_printf(m, "%6lu ", zone->free_area[order].nr_free);
	seq_putc(m, '\n');
}

/*
 * This walks the free areas for each zone.
 */
static int frag_show(struct seq_file *m, void *arg)
{
	pg_data_t *pgdat = (pg_data_t *)arg;
	walk_zones_in_node(m, pgdat, frag_show_print);
	return 0;
}

static void pagetypeinfo_showfree_print(struct seq_file *m,
					pg_data_t *pgdat, struct zone *zone)
{
	int order, mtype;

	for (mtype = 0; mtype < MIGRATE_TYPES; mtype++) {
		seq_printf(m, "Node %4d, zone %8s, type %12s ",
					pgdat->node_id,
					zone->name,
					migratetype_names[mtype]);
		for (order = 0; order < MAX_ORDER; ++order) {
			unsigned long freecount = 0;
			struct free_area *area;
			struct list_head *curr;

			area = &(zone->free_area[order]);

			list_for_each(curr, &area->free_list[mtype])
				freecount++;
			seq_printf(m, "%6lu ", freecount);
		}
		seq_putc(m, '\n');
	}
}

/* Print out the free pages at each order for each migatetype */
static int pagetypeinfo_showfree(struct seq_file *m, void *arg)
{
	int order;
	pg_data_t *pgdat = (pg_data_t *)arg;

	/* Print header */
	seq_printf(m, "%-43s ", "Free pages count per migrate type at order");
	for (order = 0; order < MAX_ORDER; ++order)
		seq_printf(m, "%6d ", order);
	seq_putc(m, '\n');

	walk_zones_in_node(m, pgdat, pagetypeinfo_showfree_print);

	return 0;
}

static void pagetypeinfo_showblockcount_print(struct seq_file *m,
					pg_data_t *pgdat, struct zone *zone)
{
	int mtype;
	unsigned long pfn;
	unsigned long start_pfn = zone->zone_start_pfn;
	unsigned long end_pfn = start_pfn + zone->spanned_pages;
	unsigned long count[MIGRATE_TYPES] = { 0, };

	for (pfn = start_pfn; pfn < end_pfn; pfn += pageblock_nr_pages) {
		struct page *page;

		if (!pfn_valid(pfn))
			continue;

		page = pfn_to_page(pfn);

		/* Watch for unexpected holes punched in the memmap */
		if (!memmap_valid_within(pfn, page, zone))
			continue;

		mtype = get_pageblock_migratetype(page);

		if (mtype < MIGRATE_TYPES)
			count[mtype]++;
	}

	/* Print counts */
	seq_printf(m, "Node %d, zone %8s ", pgdat->node_id, zone->name);
	for (mtype = 0; mtype < MIGRATE_TYPES; mtype++)
		seq_printf(m, "%12lu ", count[mtype]);
	seq_putc(m, '\n');
}

/* Print out the free pages at each order for each migratetype */
static int pagetypeinfo_showblockcount(struct seq_file *m, void *arg)
{
	int mtype;
	pg_data_t *pgdat = (pg_data_t *)arg;

	seq_printf(m, "\n%-23s", "Number of blocks type ");
	for (mtype = 0; mtype < MIGRATE_TYPES; mtype++)
		seq_printf(m, "%12s ", migratetype_names[mtype]);
	seq_putc(m, '\n');
	walk_zones_in_node(m, pgdat, pagetypeinfo_showblockcount_print);

	return 0;
}

/*
 * This prints out statistics in relation to grouping pages by mobility.
 * It is expensive to collect so do not constantly read the file.
 */
static int pagetypeinfo_show(struct seq_file *m, void *arg)
{
	pg_data_t *pgdat = (pg_data_t *)arg;

	/* check memoryless node */
	if (!node_state(pgdat->node_id, N_HIGH_MEMORY))
		return 0;

	seq_printf(m, "Page block order: %d\n", pageblock_order);
	seq_printf(m, "Pages per block:  %lu\n", pageblock_nr_pages);
	seq_putc(m, '\n');
	pagetypeinfo_showfree(m, pgdat);
	pagetypeinfo_showblockcount(m, pgdat);

	return 0;
}

static const struct seq_operations fragmentation_op = {
	.start	= frag_start,
	.next	= frag_next,
	.stop	= frag_stop,
	.show	= frag_show,
};

static int fragmentation_open(struct inode *inode, struct file *file)
{
	return seq_open(file, &fragmentation_op);
}

static const struct file_operations fragmentation_file_operations = {
	.open		= fragmentation_open,
	.read		= seq_read,
	.llseek		= seq_lseek,
	.release	= seq_release,
};

static const struct seq_operations pagetypeinfo_op = {
	.start	= frag_start,
	.next	= frag_next,
	.stop	= frag_stop,
	.show	= pagetypeinfo_show,
};

static int pagetypeinfo_open(struct inode *inode, struct file *file)
{
	return seq_open(file, &pagetypeinfo_op);
}

static const struct file_operations pagetypeinfo_file_ops = {
	.open		= pagetypeinfo_open,
	.read		= seq_read,
	.llseek		= seq_lseek,
	.release	= seq_release,
};

#ifdef CONFIG_ZONE_DMA
#define TEXT_FOR_DMA(xx) xx "_dma",
#else
#define TEXT_FOR_DMA(xx)
#endif

#ifdef CONFIG_ZONE_DMA32
#define TEXT_FOR_DMA32(xx) xx "_dma32",
#else
#define TEXT_FOR_DMA32(xx)
#endif

#ifdef CONFIG_HIGHMEM
#define TEXT_FOR_HIGHMEM(xx) xx "_high",
#else
#define TEXT_FOR_HIGHMEM(xx)
#endif

#define TEXTS_FOR_ZONES(xx) TEXT_FOR_DMA(xx) TEXT_FOR_DMA32(xx) xx "_normal", \
					TEXT_FOR_HIGHMEM(xx) xx "_movable",

static const char * const vmstat_text[] = {
	/* Zoned VM counters */
	"nr_free_pages",
	"nr_inactive_anon",
	"nr_active_anon",
	"nr_inactive_file",
	"nr_active_file",
	"nr_unevictable",
	"nr_mlock",
	"nr_anon_pages",
	"nr_mapped",
	"nr_file_pages",
	"nr_dirty",
	"nr_writeback",
	"nr_slab_reclaimable",
	"nr_slab_unreclaimable",
	"nr_page_table_pages",
	"nr_kernel_stack",
	"nr_unstable",
	"nr_bounce",
	"nr_vmscan_write",
	"nr_writeback_temp",
	"nr_isolated_anon",
	"nr_isolated_file",
	"nr_shmem",
#ifdef CONFIG_NUMA
	"numa_hit",
	"numa_miss",
	"numa_foreign",
	"numa_interleave",
	"numa_local",
	"numa_other",
#endif

#ifdef CONFIG_VM_EVENT_COUNTERS
	"pgpgin",
	"pgpgout",
	"pswpin",
	"pswpout",

	TEXTS_FOR_ZONES("pgalloc")

	"pgfree",
	"pgactivate",
	"pgdeactivate",

	"pgfault",
	"pgmajfault",

	TEXTS_FOR_ZONES("pgrefill")
	TEXTS_FOR_ZONES("pgsteal")
	TEXTS_FOR_ZONES("pgscan_kswapd")
	TEXTS_FOR_ZONES("pgscan_direct")

#ifdef CONFIG_NUMA
	"zone_reclaim_failed",
#endif
	"pginodesteal",
	"slabs_scanned",
	"kswapd_steal",
	"kswapd_inodesteal",
	"pageoutrun",
	"allocstall",

	"pgrotated",
#ifdef CONFIG_HUGETLB_PAGE
	"htlb_buddy_alloc_success",
	"htlb_buddy_alloc_fail",
#endif
	"unevictable_pgs_culled",
	"unevictable_pgs_scanned",
	"unevictable_pgs_rescued",
	"unevictable_pgs_mlocked",
	"unevictable_pgs_munlocked",
	"unevictable_pgs_cleared",
	"unevictable_pgs_stranded",
	"unevictable_pgs_mlockfreed",
#endif
};

static void zoneinfo_show_print(struct seq_file *m, pg_data_t *pgdat,
							struct zone *zone)
{
	int i;
	seq_printf(m, "Node %d, zone %8s", pgdat->node_id, zone->name);
	seq_printf(m,
		   "\n  pages free     %lu"
		   "\n        min      %lu"
		   "\n        low      %lu"
		   "\n        high     %lu"
		   "\n        scanned  %lu"
		   "\n        spanned  %lu"
		   "\n        present  %lu",
<<<<<<< HEAD
		   zone_page_state(zone, NR_FREE_PAGES),
		   zone->pages_emerg + min_wmark_pages(zone),
		   zone->pages_emerg + low_wmark_pages(zone),
		   zone->pages_emerg + high_wmark_pages(zone),
=======
		   zone_nr_free_pages(zone),
		   min_wmark_pages(zone),
		   low_wmark_pages(zone),
		   high_wmark_pages(zone),
>>>>>>> 0ee0f94f
		   zone->pages_scanned,
		   zone->spanned_pages,
		   zone->present_pages);

	for (i = 0; i < NR_VM_ZONE_STAT_ITEMS; i++)
		seq_printf(m, "\n    %-12s %lu", vmstat_text[i],
				zone_page_state(zone, i));

	seq_printf(m,
		   "\n        protection: (%lu",
		   zone->lowmem_reserve[0]);
	for (i = 1; i < ARRAY_SIZE(zone->lowmem_reserve); i++)
		seq_printf(m, ", %lu", zone->lowmem_reserve[i]);
	seq_printf(m,
		   ")"
		   "\n  pagesets");
	for_each_online_cpu(i) {
		struct per_cpu_pageset *pageset;

		pageset = zone_pcp(zone, i);
		seq_printf(m,
			   "\n    cpu: %i"
			   "\n              count: %i"
			   "\n              high:  %i"
			   "\n              batch: %i",
			   i,
			   pageset->pcp.count,
			   pageset->pcp.high,
			   pageset->pcp.batch);
#ifdef CONFIG_SMP
		seq_printf(m, "\n  vm stats threshold: %d",
				pageset->stat_threshold);
#endif
	}
	seq_printf(m,
		   "\n  all_unreclaimable: %u"
		   "\n  prev_priority:     %i"
		   "\n  start_pfn:         %lu"
		   "\n  inactive_ratio:    %u",
			   zone_is_all_unreclaimable(zone),
		   zone->prev_priority,
		   zone->zone_start_pfn,
		   zone->inactive_ratio);
	seq_putc(m, '\n');
}

/*
 * Output information about zones in @pgdat.
 */
static int zoneinfo_show(struct seq_file *m, void *arg)
{
	pg_data_t *pgdat = (pg_data_t *)arg;
	walk_zones_in_node(m, pgdat, zoneinfo_show_print);
	return 0;
}

static const struct seq_operations zoneinfo_op = {
	.start	= frag_start, /* iterate over all zones. The same as in
			       * fragmentation. */
	.next	= frag_next,
	.stop	= frag_stop,
	.show	= zoneinfo_show,
};

static int zoneinfo_open(struct inode *inode, struct file *file)
{
	return seq_open(file, &zoneinfo_op);
}

static const struct file_operations proc_zoneinfo_file_operations = {
	.open		= zoneinfo_open,
	.read		= seq_read,
	.llseek		= seq_lseek,
	.release	= seq_release,
};

static void *vmstat_start(struct seq_file *m, loff_t *pos)
{
	unsigned long *v;
#ifdef CONFIG_VM_EVENT_COUNTERS
	unsigned long *e;
#endif
	int i;

	if (*pos >= ARRAY_SIZE(vmstat_text))
		return NULL;

#ifdef CONFIG_VM_EVENT_COUNTERS
	v = kmalloc(NR_VM_ZONE_STAT_ITEMS * sizeof(unsigned long)
			+ sizeof(struct vm_event_state), GFP_KERNEL);
#else
	v = kmalloc(NR_VM_ZONE_STAT_ITEMS * sizeof(unsigned long),
			GFP_KERNEL);
#endif
	m->private = v;
	if (!v)
		return ERR_PTR(-ENOMEM);
	for (i = 0; i < NR_VM_ZONE_STAT_ITEMS; i++)
		v[i] = global_page_state(i);
#ifdef CONFIG_VM_EVENT_COUNTERS
	e = v + NR_VM_ZONE_STAT_ITEMS;
	all_vm_events(e);
	e[PGPGIN] /= 2;		/* sectors -> kbytes */
	e[PGPGOUT] /= 2;
#endif
	return v + *pos;
}

static void *vmstat_next(struct seq_file *m, void *arg, loff_t *pos)
{
	(*pos)++;
	if (*pos >= ARRAY_SIZE(vmstat_text))
		return NULL;
	return (unsigned long *)m->private + *pos;
}

static int vmstat_show(struct seq_file *m, void *arg)
{
	unsigned long *l = arg;
	unsigned long off = l - (unsigned long *)m->private;

	seq_printf(m, "%s %lu\n", vmstat_text[off], *l);
	return 0;
}

static void vmstat_stop(struct seq_file *m, void *arg)
{
	kfree(m->private);
	m->private = NULL;
}

static const struct seq_operations vmstat_op = {
	.start	= vmstat_start,
	.next	= vmstat_next,
	.stop	= vmstat_stop,
	.show	= vmstat_show,
};

static int vmstat_open(struct inode *inode, struct file *file)
{
	return seq_open(file, &vmstat_op);
}

static const struct file_operations proc_vmstat_file_operations = {
	.open		= vmstat_open,
	.read		= seq_read,
	.llseek		= seq_lseek,
	.release	= seq_release,
};
#endif /* CONFIG_PROC_FS */

#ifdef CONFIG_SMP
static DEFINE_PER_CPU(struct delayed_work, vmstat_work);
int sysctl_stat_interval __read_mostly = HZ;

static void vmstat_update(struct work_struct *w)
{
	refresh_cpu_vm_stats(smp_processor_id());
	schedule_delayed_work(&__get_cpu_var(vmstat_work),
		round_jiffies_relative(sysctl_stat_interval));
}

static void __cpuinit start_cpu_timer(int cpu)
{
	struct delayed_work *vmstat_work = &per_cpu(vmstat_work, cpu);

	INIT_DELAYED_WORK_DEFERRABLE(vmstat_work, vmstat_update);
	schedule_delayed_work_on(cpu, vmstat_work,
				 __round_jiffies_relative(HZ, cpu));
}

/*
 * Use the cpu notifier to insure that the thresholds are recalculated
 * when necessary.
 */
static int __cpuinit vmstat_cpuup_callback(struct notifier_block *nfb,
		unsigned long action,
		void *hcpu)
{
	long cpu = (long)hcpu;

	switch (action) {
	case CPU_ONLINE:
	case CPU_ONLINE_FROZEN:
		start_cpu_timer(cpu);
		break;
	case CPU_DOWN_PREPARE:
	case CPU_DOWN_PREPARE_FROZEN:
		cancel_rearming_delayed_work(&per_cpu(vmstat_work, cpu));
		per_cpu(vmstat_work, cpu).work.func = NULL;
		break;
	case CPU_DOWN_FAILED:
	case CPU_DOWN_FAILED_FROZEN:
		start_cpu_timer(cpu);
		break;
	case CPU_DEAD:
	case CPU_DEAD_FROZEN:
		refresh_zone_stat_thresholds();
		break;
	default:
		break;
	}
	return NOTIFY_OK;
}

static struct notifier_block __cpuinitdata vmstat_notifier =
	{ &vmstat_cpuup_callback, NULL, 0 };
#endif

static int __init setup_vmstat(void)
{
#ifdef CONFIG_SMP
	int cpu;

	refresh_zone_stat_thresholds();
	register_cpu_notifier(&vmstat_notifier);

	for_each_online_cpu(cpu)
		start_cpu_timer(cpu);
#endif
#ifdef CONFIG_PROC_FS
	proc_create("buddyinfo", S_IRUGO, NULL, &fragmentation_file_operations);
	proc_create("pagetypeinfo", S_IRUGO, NULL, &pagetypeinfo_file_ops);
	proc_create("vmstat", S_IRUGO, NULL, &proc_vmstat_file_operations);
	proc_create("zoneinfo", S_IRUGO, NULL, &proc_zoneinfo_file_operations);
#endif
	return 0;
}
module_init(setup_vmstat)<|MERGE_RESOLUTION|>--- conflicted
+++ resolved
@@ -728,17 +728,10 @@
 		   "\n        scanned  %lu"
 		   "\n        spanned  %lu"
 		   "\n        present  %lu",
-<<<<<<< HEAD
-		   zone_page_state(zone, NR_FREE_PAGES),
+		   zone_nr_free_pages(zone),
 		   zone->pages_emerg + min_wmark_pages(zone),
 		   zone->pages_emerg + low_wmark_pages(zone),
 		   zone->pages_emerg + high_wmark_pages(zone),
-=======
-		   zone_nr_free_pages(zone),
-		   min_wmark_pages(zone),
-		   low_wmark_pages(zone),
-		   high_wmark_pages(zone),
->>>>>>> 0ee0f94f
 		   zone->pages_scanned,
 		   zone->spanned_pages,
 		   zone->present_pages);
