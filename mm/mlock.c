/*
 *	linux/mm/mlock.c
 *
 *  (C) Copyright 1995 Linus Torvalds
 *  (C) Copyright 2002 Christoph Hellwig
 */

#include <linux/capability.h>
#include <linux/mman.h>
#include <linux/mm.h>
#include <linux/swap.h>
#include <linux/swapops.h>
#include <linux/pagemap.h>
#include <linux/mempolicy.h>
#include <linux/syscalls.h>
#include <linux/sched.h>
#include <linux/module.h>
#include <linux/rmap.h>
#include <linux/mmzone.h>
#include <linux/hugetlb.h>

#include "internal.h"

int can_do_mlock(void)
{
	if (capable(CAP_IPC_LOCK))
		return 1;
	if (rlimit(RLIMIT_MEMLOCK) != 0)
		return 1;
	return 0;
}
EXPORT_SYMBOL(can_do_mlock);

/*
 * Mlocked pages are marked with PageMlocked() flag for efficient testing
 * in vmscan and, possibly, the fault path; and to support semi-accurate
 * statistics.
 *
 * An mlocked page [PageMlocked(page)] is unevictable.  As such, it will
 * be placed on the LRU "unevictable" list, rather than the [in]active lists.
 * The unevictable list is an LRU sibling list to the [in]active lists.
 * PageUnevictable is set to indicate the unevictable state.
 *
 * When lazy mlocking via vmscan, it is important to ensure that the
 * vma's VM_LOCKED status is not concurrently being modified, otherwise we
 * may have mlocked a page that is being munlocked. So lazy mlock must take
 * the mmap_sem for read, and verify that the vma really is locked
 * (see mm/rmap.c).
 */

/*
 *  LRU accounting for clear_page_mlock()
 */
void __clear_page_mlock(struct page *page)
{
	VM_BUG_ON(!PageLocked(page));

	if (!page->mapping) {	/* truncated ? */
		return;
	}

	dec_zone_page_state(page, NR_MLOCK);
	count_vm_event(UNEVICTABLE_PGCLEARED);
	if (!isolate_lru_page(page)) {
		putback_lru_page(page);
	} else {
		/*
		 * We lost the race. the page already moved to evictable list.
		 */
		if (PageUnevictable(page))
			count_vm_event(UNEVICTABLE_PGSTRANDED);
	}
}

/*
 * Mark page as mlocked if not already.
 * If page on LRU, isolate and putback to move to unevictable list.
 */
void mlock_vma_page(struct page *page)
{
	BUG_ON(!PageLocked(page));

	if (!TestSetPageMlocked(page)) {
		inc_zone_page_state(page, NR_MLOCK);
		count_vm_event(UNEVICTABLE_PGMLOCKED);
		if (!isolate_lru_page(page))
			putback_lru_page(page);
	}
}

/**
 * munlock_vma_page - munlock a vma page
 * @page - page to be unlocked
 *
<<<<<<< HEAD
 * Note:  unlike mlock_vma_page(), we can't just clear the PageMlocked
 * [in try_to_munlock()] and then attempt to isolate the page.  We must
 * isolate the page to keep others from messing with its unevictable
 * and mlocked state while trying to munlock.  However, we pre-clear the
 * mlocked state anyway as we might lose the isolation race and we might
 * not get another chance to clear PageMlocked.  If we successfully
 * isolate the page and try_to_munlock() detects other VM_LOCKED vmas
 * mapping the page, it will restore the PageMlocked state, unless the page
 * is mapped in a non-linear vma.  So, we go ahead and ClearPageMlocked(),
 * perhaps redundantly.
 * If we lose the isolation race, and the page is mapped by other VM_LOCKED
 * vmas, we'll detect this in vmscan--via try_to_munlock() or try_to_unmap()
 * either of which will restore the PageMlocked state by calling
 * mlock_vma_page() above, if it can grab the vma's mmap sem.
=======
 * called from munlock()/munmap() path with page supposedly on the LRU.
 * When we munlock a page, because the vma where we found the page is being
 * munlock()ed or munmap()ed, we want to check whether other vmas hold the
 * page locked so that we can leave it on the unevictable lru list and not
 * bother vmscan with it.  However, to walk the page's rmap list in
 * try_to_munlock() we must isolate the page from the LRU.  If some other
 * task has removed the page from the LRU, we won't be able to do that.
 * So we clear the PageMlocked as we might not get another chance.  If we
 * can't isolate the page, we leave it for putback_lru_page() and vmscan
 * [page_referenced()/try_to_unmap()] to deal with.
>>>>>>> 02f8c6ae
 */
void munlock_vma_page(struct page *page)
{
	BUG_ON(!PageLocked(page));

	if (TestClearPageMlocked(page)) {
		dec_zone_page_state(page, NR_MLOCK);
		if (!isolate_lru_page(page)) {
			int ret = try_to_munlock(page);
			/*
			 * did try_to_unlock() succeed or punt?
			 */
			if (ret != SWAP_MLOCK)
				count_vm_event(UNEVICTABLE_PGMUNLOCKED);

			putback_lru_page(page);
		} else {
			/*
			 * Some other task has removed the page from the LRU.
			 * putback_lru_page() will take care of removing the
			 * page from the unevictable list, if necessary.
			 * vmscan [page_referenced()] will move the page back
			 * to the unevictable list if some other vma has it
			 * mlocked.
			 */
			if (PageUnevictable(page))
				count_vm_event(UNEVICTABLE_PGSTRANDED);
			else
				count_vm_event(UNEVICTABLE_PGMUNLOCKED);
		}
	}
}

static inline int stack_guard_page(struct vm_area_struct *vma, unsigned long addr)
{
	return (vma->vm_flags & VM_GROWSDOWN) &&
		(vma->vm_start == addr) &&
		!vma_stack_continue(vma->vm_prev, addr);
}

/**
 * __mlock_vma_pages_range() -  mlock a range of pages in the vma.
 * @vma:   target vma
 * @start: start address
 * @end:   end address
 *
 * This takes care of making the pages present too.
 *
 * return 0 on success, negative error code on error.
 *
 * vma->vm_mm->mmap_sem must be held for at least read.
 */
static long __mlock_vma_pages_range(struct vm_area_struct *vma,
				    unsigned long start, unsigned long end,
				    int *nonblocking)
{
	struct mm_struct *mm = vma->vm_mm;
	unsigned long addr = start;
	int nr_pages = (end - start) / PAGE_SIZE;
	int gup_flags;

	VM_BUG_ON(start & ~PAGE_MASK);
	VM_BUG_ON(end   & ~PAGE_MASK);
	VM_BUG_ON(start < vma->vm_start);
	VM_BUG_ON(end   > vma->vm_end);
	VM_BUG_ON(!rwsem_is_locked(&mm->mmap_sem));

	gup_flags = FOLL_TOUCH | FOLL_MLOCK;
	/*
	 * We want to touch writable mappings with a write fault in order
	 * to break COW, except for shared mappings because these don't COW
	 * and we would not want to dirty them for nothing.
	 */
	if ((vma->vm_flags & (VM_WRITE | VM_SHARED)) == VM_WRITE)
		gup_flags |= FOLL_WRITE;

<<<<<<< HEAD
	/* We don't try to access the guard page of a stack vma */
	if (stack_guard_page(vma, start)) {
		addr += PAGE_SIZE;
		nr_pages--;
	}

	while (nr_pages > 0) {
		int i;

		cond_resched();

		/*
		 * get_user_pages makes pages present if we are
		 * setting mlock. and this extra reference count will
		 * disable migration of this page.  However, page may
		 * still be truncated out from under us.
		 */
		ret = __get_user_pages(current, mm, addr,
				min_t(int, nr_pages, ARRAY_SIZE(pages)),
				gup_flags, pages, NULL);
		/*
		 * This can happen for, e.g., VM_NONLINEAR regions before
		 * a page has been allocated and mapped at a given offset,
		 * or for addresses that map beyond end of a file.
		 * We'll mlock the pages if/when they get faulted in.
		 */
		if (ret < 0)
			break;

		lru_add_drain();	/* push cached pages to LRU */

		for (i = 0; i < ret; i++) {
			struct page *page = pages[i];

			if (page->mapping) {
				/*
				 * That preliminary check is mainly to avoid
				 * the pointless overhead of lock_page on the
				 * ZERO_PAGE: which might bounce very badly if
				 * there is contention.  However, we're still
				 * dirtying its cacheline with get/put_page:
				 * we'll add another __get_user_pages flag to
				 * avoid it if that case turns out to matter.
				 */
				lock_page(page);
				/*
				 * Because we lock page here and migration is
				 * blocked by the elevated reference, we need
				 * only check for file-cache page truncation.
				 */
				if (page->mapping)
					mlock_vma_page(page);
				unlock_page(page);
			}
			put_page(page);	/* ref from get_user_pages() */
		}

		addr += ret * PAGE_SIZE;
		nr_pages -= ret;
		ret = 0;
	}
=======
	/*
	 * We want mlock to succeed for regions that have any permissions
	 * other than PROT_NONE.
	 */
	if (vma->vm_flags & (VM_READ | VM_WRITE | VM_EXEC))
		gup_flags |= FOLL_FORCE;
>>>>>>> 02f8c6ae

	return __get_user_pages(current, mm, addr, nr_pages, gup_flags,
				NULL, NULL, nonblocking);
}

/*
 * convert get_user_pages() return value to posix mlock() error
 */
static int __mlock_posix_error_return(long retval)
{
	if (retval == -EFAULT)
		retval = -ENOMEM;
	else if (retval == -ENOMEM)
		retval = -EAGAIN;
	return retval;
}

/**
 * mlock_vma_pages_range() - mlock pages in specified vma range.
 * @vma - the vma containing the specfied address range
 * @start - starting address in @vma to mlock
 * @end   - end address [+1] in @vma to mlock
 *
 * For mmap()/mremap()/expansion of mlocked vma.
 *
 * return 0 on success for "normal" vmas.
 *
 * return number of pages [> 0] to be removed from locked_vm on success
 * of "special" vmas.
 */
long mlock_vma_pages_range(struct vm_area_struct *vma,
			unsigned long start, unsigned long end)
{
	int nr_pages = (end - start) / PAGE_SIZE;
	BUG_ON(!(vma->vm_flags & VM_LOCKED));

	/*
	 * filter unlockable vmas
	 */
	if (vma->vm_flags & (VM_IO | VM_PFNMAP))
		goto no_mlock;

	if (!((vma->vm_flags & (VM_DONTEXPAND | VM_RESERVED)) ||
			is_vm_hugetlb_page(vma) ||
			vma == get_gate_vma(current->mm))) {

		__mlock_vma_pages_range(vma, start, end, NULL);

		/* Hide errors from mmap() and other callers */
		return 0;
	}

	/*
	 * User mapped kernel pages or huge pages:
	 * make these pages present to populate the ptes, but
	 * fall thru' to reset VM_LOCKED--no need to unlock, and
	 * return nr_pages so these don't get counted against task's
	 * locked limit.  huge pages are already counted against
	 * locked vm limit.
	 */
	make_pages_present(start, end);

no_mlock:
	vma->vm_flags &= ~VM_LOCKED;	/* and don't come back! */
	return nr_pages;		/* error or pages NOT mlocked */
}

/*
 * munlock_vma_pages_range() - munlock all pages in the vma range.'
 * @vma - vma containing range to be munlock()ed.
 * @start - start address in @vma of the range
 * @end - end of range in @vma.
 *
 *  For mremap(), munmap() and exit().
 *
 * Called with @vma VM_LOCKED.
 *
 * Returns with VM_LOCKED cleared.  Callers must be prepared to
 * deal with this.
 *
 * We don't save and restore VM_LOCKED here because pages are
 * still on lru.  In unmap path, pages might be scanned by reclaim
 * and re-mlocked by try_to_{munlock|unmap} before we unmap and
 * free them.  This will result in freeing mlocked pages.
 */
void munlock_vma_pages_range(struct vm_area_struct *vma,
			     unsigned long start, unsigned long end)
{
	unsigned long addr;

	lru_add_drain();
	vma->vm_flags &= ~VM_LOCKED;

	for (addr = start; addr < end; addr += PAGE_SIZE) {
		struct page *page;
		/*
		 * Although FOLL_DUMP is intended for get_dump_page(),
		 * it just so happens that its special treatment of the
		 * ZERO_PAGE (returning an error instead of doing get_page)
		 * suits munlock very well (and if somehow an abnormal page
		 * has sneaked into the range, we won't oops here: great).
		 */
		page = follow_page(vma, addr, FOLL_GET | FOLL_DUMP);
		if (page && !IS_ERR(page)) {
			lock_page(page);
			/*
			 * Like in __mlock_vma_pages_range(),
			 * because we lock page here and migration is
			 * blocked by the elevated reference, we need
			 * only check for file-cache page truncation.
			 */
			if (page->mapping)
				munlock_vma_page(page);
			unlock_page(page);
			put_page(page);
		}
		cond_resched();
	}
}

/*
 * mlock_fixup  - handle mlock[all]/munlock[all] requests.
 *
 * Filters out "special" vmas -- VM_LOCKED never gets set for these, and
 * munlock is a no-op.  However, for some special vmas, we go ahead and
 * populate the ptes via make_pages_present().
 *
 * For vmas that pass the filters, merge/split as appropriate.
 */
static int mlock_fixup(struct vm_area_struct *vma, struct vm_area_struct **prev,
	unsigned long start, unsigned long end, vm_flags_t newflags)
{
	struct mm_struct *mm = vma->vm_mm;
	pgoff_t pgoff;
	int nr_pages;
	int ret = 0;
	int lock = !!(newflags & VM_LOCKED);

	if (newflags == vma->vm_flags || (vma->vm_flags & VM_SPECIAL) ||
	    is_vm_hugetlb_page(vma) || vma == get_gate_vma(current->mm))
		goto out;	/* don't set VM_LOCKED,  don't count */

	pgoff = vma->vm_pgoff + ((start - vma->vm_start) >> PAGE_SHIFT);
	*prev = vma_merge(mm, *prev, start, end, newflags, vma->anon_vma,
			  vma->vm_file, pgoff, vma_policy(vma));
	if (*prev) {
		vma = *prev;
		goto success;
	}

	if (start != vma->vm_start) {
		ret = split_vma(mm, vma, start, 1);
		if (ret)
			goto out;
	}

	if (end != vma->vm_end) {
		ret = split_vma(mm, vma, end, 0);
		if (ret)
			goto out;
	}

success:
	/*
	 * Keep track of amount of locked VM.
	 */
	nr_pages = (end - start) >> PAGE_SHIFT;
	if (!lock)
		nr_pages = -nr_pages;
	mm->locked_vm += nr_pages;

	/*
	 * vm_flags is protected by the mmap_sem held in write mode.
	 * It's okay if try_to_unmap_one unmaps a page just after we
	 * set VM_LOCKED, __mlock_vma_pages_range will bring it back.
	 */

	if (lock)
		vma->vm_flags = newflags;
	else
		munlock_vma_pages_range(vma, start, end);

out:
	*prev = vma;
	return ret;
}

static int do_mlock(unsigned long start, size_t len, int on)
{
	unsigned long nstart, end, tmp;
	struct vm_area_struct * vma, * prev;
	int error;

	VM_BUG_ON(start & ~PAGE_MASK);
	VM_BUG_ON(len != PAGE_ALIGN(len));
	end = start + len;
	if (end < start)
		return -EINVAL;
	if (end == start)
		return 0;
	vma = find_vma_prev(current->mm, start, &prev);
	if (!vma || vma->vm_start > start)
		return -ENOMEM;

	if (start > vma->vm_start)
		prev = vma;

	for (nstart = start ; ; ) {
		vm_flags_t newflags;

		/* Here we know that  vma->vm_start <= nstart < vma->vm_end. */

		newflags = vma->vm_flags | VM_LOCKED;
		if (!on)
			newflags &= ~VM_LOCKED;

		tmp = vma->vm_end;
		if (tmp > end)
			tmp = end;
		error = mlock_fixup(vma, &prev, nstart, tmp, newflags);
		if (error)
			break;
		nstart = tmp;
		if (nstart < prev->vm_end)
			nstart = prev->vm_end;
		if (nstart >= end)
			break;

		vma = prev->vm_next;
		if (!vma || vma->vm_start != nstart) {
			error = -ENOMEM;
			break;
		}
	}
	return error;
}

static int do_mlock_pages(unsigned long start, size_t len, int ignore_errors)
{
	struct mm_struct *mm = current->mm;
	unsigned long end, nstart, nend;
	struct vm_area_struct *vma = NULL;
	int locked = 0;
	int ret = 0;

	VM_BUG_ON(start & ~PAGE_MASK);
	VM_BUG_ON(len != PAGE_ALIGN(len));
	end = start + len;

	for (nstart = start; nstart < end; nstart = nend) {
		/*
		 * We want to fault in pages for [nstart; end) address range.
		 * Find first corresponding VMA.
		 */
		if (!locked) {
			locked = 1;
			down_read(&mm->mmap_sem);
			vma = find_vma(mm, nstart);
		} else if (nstart >= vma->vm_end)
			vma = vma->vm_next;
		if (!vma || vma->vm_start >= end)
			break;
		/*
		 * Set [nstart; nend) to intersection of desired address
		 * range with the first VMA. Also, skip undesirable VMA types.
		 */
		nend = min(end, vma->vm_end);
		if (vma->vm_flags & (VM_IO | VM_PFNMAP))
			continue;
		if (nstart < vma->vm_start)
			nstart = vma->vm_start;
		/*
		 * Now fault in a range of pages. __mlock_vma_pages_range()
		 * double checks the vma flags, so that it won't mlock pages
		 * if the vma was already munlocked.
		 */
		ret = __mlock_vma_pages_range(vma, nstart, nend, &locked);
		if (ret < 0) {
			if (ignore_errors) {
				ret = 0;
				continue;	/* continue at next VMA */
			}
			ret = __mlock_posix_error_return(ret);
			break;
		}
		nend = nstart + ret * PAGE_SIZE;
		ret = 0;
	}
	if (locked)
		up_read(&mm->mmap_sem);
	return ret;	/* 0 or negative error code */
}

SYSCALL_DEFINE2(mlock, unsigned long, start, size_t, len)
{
	unsigned long locked;
	unsigned long lock_limit;
	int error = -ENOMEM;

	if (!can_do_mlock())
		return -EPERM;

	lru_add_drain_all();	/* flush pagevec */

	down_write(&current->mm->mmap_sem);
	len = PAGE_ALIGN(len + (start & ~PAGE_MASK));
	start &= PAGE_MASK;

	locked = len >> PAGE_SHIFT;
	locked += current->mm->locked_vm;

	lock_limit = rlimit(RLIMIT_MEMLOCK);
	lock_limit >>= PAGE_SHIFT;

	/* check against resource limits */
	if ((locked <= lock_limit) || capable(CAP_IPC_LOCK))
		error = do_mlock(start, len, 1);
	up_write(&current->mm->mmap_sem);
	if (!error)
		error = do_mlock_pages(start, len, 0);
	return error;
}

SYSCALL_DEFINE2(munlock, unsigned long, start, size_t, len)
{
	int ret;

	down_write(&current->mm->mmap_sem);
	len = PAGE_ALIGN(len + (start & ~PAGE_MASK));
	start &= PAGE_MASK;
	ret = do_mlock(start, len, 0);
	up_write(&current->mm->mmap_sem);
	return ret;
}

static int do_mlockall(int flags)
{
	struct vm_area_struct * vma, * prev = NULL;
	unsigned int def_flags = 0;

	if (flags & MCL_FUTURE)
		def_flags = VM_LOCKED;
	current->mm->def_flags = def_flags;
	if (flags == MCL_FUTURE)
		goto out;

	for (vma = current->mm->mmap; vma ; vma = prev->vm_next) {
		vm_flags_t newflags;

		newflags = vma->vm_flags | VM_LOCKED;
		if (!(flags & MCL_CURRENT))
			newflags &= ~VM_LOCKED;

		/* Ignore errors */
		mlock_fixup(vma, &prev, vma->vm_start, vma->vm_end, newflags);
	}
out:
	return 0;
}

SYSCALL_DEFINE1(mlockall, int, flags)
{
	unsigned long lock_limit;
	int ret = -EINVAL;

	if (!flags || (flags & ~(MCL_CURRENT | MCL_FUTURE)))
		goto out;

	ret = -EPERM;
	if (!can_do_mlock())
		goto out;

	lru_add_drain_all();	/* flush pagevec */

	down_write(&current->mm->mmap_sem);

	lock_limit = rlimit(RLIMIT_MEMLOCK);
	lock_limit >>= PAGE_SHIFT;

	ret = -ENOMEM;
	if (!(flags & MCL_CURRENT) || (current->mm->total_vm <= lock_limit) ||
	    capable(CAP_IPC_LOCK))
		ret = do_mlockall(flags);
	up_write(&current->mm->mmap_sem);
	if (!ret && (flags & MCL_CURRENT)) {
		/* Ignore errors */
		do_mlock_pages(0, TASK_SIZE, 1);
	}
out:
	return ret;
}

SYSCALL_DEFINE0(munlockall)
{
	int ret;

	down_write(&current->mm->mmap_sem);
	ret = do_mlockall(0);
	up_write(&current->mm->mmap_sem);
	return ret;
}

/*
 * Objects with different lifetime than processes (SHM_LOCK and SHM_HUGETLB
 * shm segments) get accounted against the user_struct instead.
 */
static DEFINE_SPINLOCK(shmlock_user_lock);

int user_shm_lock(size_t size, struct user_struct *user)
{
	unsigned long lock_limit, locked;
	int allowed = 0;

	locked = (size + PAGE_SIZE - 1) >> PAGE_SHIFT;
	lock_limit = rlimit(RLIMIT_MEMLOCK);
	if (lock_limit == RLIM_INFINITY)
		allowed = 1;
	lock_limit >>= PAGE_SHIFT;
	spin_lock(&shmlock_user_lock);
	if (!allowed &&
	    locked + user->locked_shm > lock_limit && !capable(CAP_IPC_LOCK))
		goto out;
	get_uid(user);
	user->locked_shm += locked;
	allowed = 1;
out:
	spin_unlock(&shmlock_user_lock);
	return allowed;
}

void user_shm_unlock(size_t size, struct user_struct *user)
{
	spin_lock(&shmlock_user_lock);
	user->locked_shm -= (size + PAGE_SIZE - 1) >> PAGE_SHIFT;
	spin_unlock(&shmlock_user_lock);
	free_uid(user);
<<<<<<< HEAD
}

int account_locked_memory(struct mm_struct *mm, struct rlimit *rlim,
			  size_t size)
{
	unsigned long lim, vm, pgsz;
	int error = -ENOMEM;

	pgsz = PAGE_ALIGN(size) >> PAGE_SHIFT;

	down_write(&mm->mmap_sem);

	lim = ACCESS_ONCE(rlim[RLIMIT_AS].rlim_cur) >> PAGE_SHIFT;
	vm   = mm->total_vm + pgsz;
	if (lim < vm)
		goto out;

	lim = ACCESS_ONCE(rlim[RLIMIT_MEMLOCK].rlim_cur) >> PAGE_SHIFT;
	vm   = mm->locked_vm + pgsz;
	if (lim < vm)
		goto out;

	mm->total_vm  += pgsz;
	mm->locked_vm += pgsz;

	error = 0;
 out:
	up_write(&mm->mmap_sem);
	return error;
}

void refund_locked_memory(struct mm_struct *mm, size_t size)
{
	unsigned long pgsz = PAGE_ALIGN(size) >> PAGE_SHIFT;

	down_write(&mm->mmap_sem);

	mm->total_vm  -= pgsz;
	mm->locked_vm -= pgsz;

	up_write(&mm->mmap_sem);
=======
>>>>>>> 02f8c6ae
}<|MERGE_RESOLUTION|>--- conflicted
+++ resolved
@@ -92,22 +92,6 @@
  * munlock_vma_page - munlock a vma page
  * @page - page to be unlocked
  *
-<<<<<<< HEAD
- * Note:  unlike mlock_vma_page(), we can't just clear the PageMlocked
- * [in try_to_munlock()] and then attempt to isolate the page.  We must
- * isolate the page to keep others from messing with its unevictable
- * and mlocked state while trying to munlock.  However, we pre-clear the
- * mlocked state anyway as we might lose the isolation race and we might
- * not get another chance to clear PageMlocked.  If we successfully
- * isolate the page and try_to_munlock() detects other VM_LOCKED vmas
- * mapping the page, it will restore the PageMlocked state, unless the page
- * is mapped in a non-linear vma.  So, we go ahead and ClearPageMlocked(),
- * perhaps redundantly.
- * If we lose the isolation race, and the page is mapped by other VM_LOCKED
- * vmas, we'll detect this in vmscan--via try_to_munlock() or try_to_unmap()
- * either of which will restore the PageMlocked state by calling
- * mlock_vma_page() above, if it can grab the vma's mmap sem.
-=======
  * called from munlock()/munmap() path with page supposedly on the LRU.
  * When we munlock a page, because the vma where we found the page is being
  * munlock()ed or munmap()ed, we want to check whether other vmas hold the
@@ -118,7 +102,6 @@
  * So we clear the PageMlocked as we might not get another chance.  If we
  * can't isolate the page, we leave it for putback_lru_page() and vmscan
  * [page_referenced()/try_to_unmap()] to deal with.
->>>>>>> 02f8c6ae
  */
 void munlock_vma_page(struct page *page)
 {
@@ -152,13 +135,6 @@
 	}
 }
 
-static inline int stack_guard_page(struct vm_area_struct *vma, unsigned long addr)
-{
-	return (vma->vm_flags & VM_GROWSDOWN) &&
-		(vma->vm_start == addr) &&
-		!vma_stack_continue(vma->vm_prev, addr);
-}
-
 /**
  * __mlock_vma_pages_range() -  mlock a range of pages in the vma.
  * @vma:   target vma
@@ -195,76 +171,12 @@
 	if ((vma->vm_flags & (VM_WRITE | VM_SHARED)) == VM_WRITE)
 		gup_flags |= FOLL_WRITE;
 
-<<<<<<< HEAD
-	/* We don't try to access the guard page of a stack vma */
-	if (stack_guard_page(vma, start)) {
-		addr += PAGE_SIZE;
-		nr_pages--;
-	}
-
-	while (nr_pages > 0) {
-		int i;
-
-		cond_resched();
-
-		/*
-		 * get_user_pages makes pages present if we are
-		 * setting mlock. and this extra reference count will
-		 * disable migration of this page.  However, page may
-		 * still be truncated out from under us.
-		 */
-		ret = __get_user_pages(current, mm, addr,
-				min_t(int, nr_pages, ARRAY_SIZE(pages)),
-				gup_flags, pages, NULL);
-		/*
-		 * This can happen for, e.g., VM_NONLINEAR regions before
-		 * a page has been allocated and mapped at a given offset,
-		 * or for addresses that map beyond end of a file.
-		 * We'll mlock the pages if/when they get faulted in.
-		 */
-		if (ret < 0)
-			break;
-
-		lru_add_drain();	/* push cached pages to LRU */
-
-		for (i = 0; i < ret; i++) {
-			struct page *page = pages[i];
-
-			if (page->mapping) {
-				/*
-				 * That preliminary check is mainly to avoid
-				 * the pointless overhead of lock_page on the
-				 * ZERO_PAGE: which might bounce very badly if
-				 * there is contention.  However, we're still
-				 * dirtying its cacheline with get/put_page:
-				 * we'll add another __get_user_pages flag to
-				 * avoid it if that case turns out to matter.
-				 */
-				lock_page(page);
-				/*
-				 * Because we lock page here and migration is
-				 * blocked by the elevated reference, we need
-				 * only check for file-cache page truncation.
-				 */
-				if (page->mapping)
-					mlock_vma_page(page);
-				unlock_page(page);
-			}
-			put_page(page);	/* ref from get_user_pages() */
-		}
-
-		addr += ret * PAGE_SIZE;
-		nr_pages -= ret;
-		ret = 0;
-	}
-=======
 	/*
 	 * We want mlock to succeed for regions that have any permissions
 	 * other than PROT_NONE.
 	 */
 	if (vma->vm_flags & (VM_READ | VM_WRITE | VM_EXEC))
 		gup_flags |= FOLL_FORCE;
->>>>>>> 02f8c6ae
 
 	return __get_user_pages(current, mm, addr, nr_pages, gup_flags,
 				NULL, NULL, nonblocking);
@@ -701,48 +613,4 @@
 	user->locked_shm -= (size + PAGE_SIZE - 1) >> PAGE_SHIFT;
 	spin_unlock(&shmlock_user_lock);
 	free_uid(user);
-<<<<<<< HEAD
-}
-
-int account_locked_memory(struct mm_struct *mm, struct rlimit *rlim,
-			  size_t size)
-{
-	unsigned long lim, vm, pgsz;
-	int error = -ENOMEM;
-
-	pgsz = PAGE_ALIGN(size) >> PAGE_SHIFT;
-
-	down_write(&mm->mmap_sem);
-
-	lim = ACCESS_ONCE(rlim[RLIMIT_AS].rlim_cur) >> PAGE_SHIFT;
-	vm   = mm->total_vm + pgsz;
-	if (lim < vm)
-		goto out;
-
-	lim = ACCESS_ONCE(rlim[RLIMIT_MEMLOCK].rlim_cur) >> PAGE_SHIFT;
-	vm   = mm->locked_vm + pgsz;
-	if (lim < vm)
-		goto out;
-
-	mm->total_vm  += pgsz;
-	mm->locked_vm += pgsz;
-
-	error = 0;
- out:
-	up_write(&mm->mmap_sem);
-	return error;
-}
-
-void refund_locked_memory(struct mm_struct *mm, size_t size)
-{
-	unsigned long pgsz = PAGE_ALIGN(size) >> PAGE_SHIFT;
-
-	down_write(&mm->mmap_sem);
-
-	mm->total_vm  -= pgsz;
-	mm->locked_vm -= pgsz;
-
-	up_write(&mm->mmap_sem);
-=======
->>>>>>> 02f8c6ae
 }