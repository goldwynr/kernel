--- conflicted
+++ resolved
@@ -73,11 +73,7 @@
 } ____cacheline_aligned_in_smp;
 
 struct mem_cgroup_stat {
-<<<<<<< HEAD
-	struct mem_cgroup_stat_cpu *cpustat;
-=======
 	struct mem_cgroup_stat_cpu cpustat[0];
->>>>>>> 18e352e4
 };
 
 /*
@@ -160,12 +156,6 @@
 	 * While reclaiming in a hiearchy, we cache the last child we
 	 * reclaimed from. Protected by hierarchy_mutex
 	 */
-<<<<<<< HEAD
-	struct mem_cgroup_stat stat;
-};
-static struct mem_cgroup init_mem_cgroup;
-static struct mem_cgroup_stat_cpu init_mem_cgroup_stat_cpu[NR_CPUS];
-=======
 	struct mem_cgroup *last_scanned_child;
 	/*
 	 * Should the accounting and control be hierarchical, per subtree?
@@ -173,7 +163,6 @@
 	bool use_hierarchy;
 	unsigned long	last_oom_jiffies;
 	atomic_t	refcnt;
->>>>>>> 18e352e4
 
 	unsigned int	swappiness;
 
@@ -2161,34 +2150,6 @@
 static struct mem_cgroup *mem_cgroup_alloc(void)
 {
 	struct mem_cgroup *mem;
-<<<<<<< HEAD
-	struct mem_cgroup_stat_cpu *cpustat;
-	size_t statsize = nr_cpu_ids * sizeof(*cpustat);
-
-	if (sizeof(*mem) > PAGE_SIZE) {
-		mem = vmalloc(sizeof(*mem));
-		if (!mem)
-			goto out;
-		memset(mem, 0, sizeof(*mem));
-	} else
-		mem = kzalloc(sizeof(*mem), GFP_KERNEL);
-
-	if (!mem)
-		goto out;
-
-	if (statsize > PAGE_SIZE) {
-		cpustat = vmalloc(statsize);
-		if (!cpustat)
-			goto out_mem;
-		memset(cpustat, 0, statsize);
-	} else
-		cpustat = kzalloc(statsize, GFP_KERNEL);
-
-	if (!cpustat)
-		goto out_mem;
-
-	mem->stat.cpustat = cpustat;
-=======
 	int size = mem_cgroup_size();
 
 	if (size < PAGE_SIZE)
@@ -2198,16 +2159,7 @@
 
 	if (mem)
 		memset(mem, 0, size);
->>>>>>> 18e352e4
 	return mem;
-
-out_mem:
-	if (is_vmalloc_addr(mem))
-		vfree(mem);
-	else
-		kfree(mem);
-out:
-	return NULL;
 }
 
 /*
@@ -2223,10 +2175,6 @@
 
 static void __mem_cgroup_free(struct mem_cgroup *mem)
 {
-<<<<<<< HEAD
-	if (is_vmalloc_addr(mem->stat.cpustat))
-		vfree(mem->stat.cpustat);
-=======
 	int node;
 
 	for_each_node_state(node, N_POSSIBLE)
@@ -2234,14 +2182,8 @@
 
 	if (mem_cgroup_size() < PAGE_SIZE)
 		kfree(mem);
->>>>>>> 18e352e4
 	else
-		kfree(mem->stat.cpustat);
-
-	if (is_vmalloc_addr(mem))
 		vfree(mem);
-	else
-		kfree(mem);
 }
 
 static void mem_cgroup_get(struct mem_cgroup *mem)
@@ -2274,23 +2216,9 @@
 	struct mem_cgroup *mem, *parent;
 	int node;
 
-<<<<<<< HEAD
-	if (unlikely((cont->parent) == NULL)) {
-		mem = &init_mem_cgroup;
-		mem->stat.cpustat = &init_mem_cgroup_stat_cpu[0];
-		page_cgroup_cache = KMEM_CACHE(page_cgroup, SLAB_PANIC);
-	} else {
-		mem = mem_cgroup_alloc();
-		if (!mem)
-			return ERR_PTR(-ENOMEM);
-	}
-
-	res_counter_init(&mem->res);
-=======
 	mem = mem_cgroup_alloc();
 	if (!mem)
 		return ERR_PTR(-ENOMEM);
->>>>>>> 18e352e4
 
 	for_each_node_state(node, N_POSSIBLE)
 		if (alloc_mem_cgroup_per_zone_info(mem, node))
@@ -2378,11 +2306,8 @@
 	.populate = mem_cgroup_populate,
 	.attach = mem_cgroup_move_task,
 	.early_init = 0,
-<<<<<<< HEAD
 	.disabled = 1,
 };
-=======
-};
 
 #ifdef CONFIG_CGROUP_MEM_RES_CTLR_SWAP
 
@@ -2392,5 +2317,4 @@
 	return 1;
 }
 __setup("noswapaccount", disable_swap_account);
-#endif
->>>>>>> 18e352e4
+#endif