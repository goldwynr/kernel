/*
 * mm/mmap.c
 *
 * Written by obz.
 *
 * Address space accounting code	<alan@lxorguk.ukuu.org.uk>
 */

#include <linux/slab.h>
#include <linux/backing-dev.h>
#include <linux/mm.h>
#include <linux/shm.h>
#include <linux/mman.h>
#include <linux/pagemap.h>
#include <linux/swap.h>
#include <linux/syscalls.h>
#include <linux/capability.h>
#include <linux/init.h>
#include <linux/file.h>
#include <linux/fs.h>
#include <linux/personality.h>
#include <linux/security.h>
#include <linux/hugetlb.h>
#include <linux/profile.h>
#include <linux/module.h>
#include <linux/mount.h>
#include <linux/mempolicy.h>
#include <linux/rmap.h>
#include <linux/mmu_notifier.h>
#include <linux/perf_event.h>
<<<<<<< HEAD
=======
#include <linux/audit.h>
>>>>>>> 02f8c6ae
#include <linux/khugepaged.h>

#include <asm/uaccess.h>
#include <asm/cacheflush.h>
#include <asm/tlb.h>
#include <asm/mmu_context.h>

#include "internal.h"

#ifndef arch_mmap_check
#define arch_mmap_check(addr, len, flags)	(0)
#endif

#ifndef arch_rebalance_pgtables
#define arch_rebalance_pgtables(addr, len)		(addr)
#endif

static void unmap_region(struct mm_struct *mm,
		struct vm_area_struct *vma, struct vm_area_struct *prev,
		unsigned long start, unsigned long end);

/*
 * WARNING: the debugging will use recursive algorithms so never enable this
 * unless you know what you are doing.
 */
#undef DEBUG_MM_RB

/* description of effects of mapping type and prot in current implementation.
 * this is due to the limited x86 page protection hardware.  The expected
 * behavior is in parens:
 *
 * map_type	prot
 *		PROT_NONE	PROT_READ	PROT_WRITE	PROT_EXEC
 * MAP_SHARED	r: (no) no	r: (yes) yes	r: (no) yes	r: (no) yes
 *		w: (no) no	w: (no) no	w: (yes) yes	w: (no) no
 *		x: (no) no	x: (no) yes	x: (no) yes	x: (yes) yes
 *		
 * MAP_PRIVATE	r: (no) no	r: (yes) yes	r: (no) yes	r: (no) yes
 *		w: (no) no	w: (no) no	w: (copy) copy	w: (no) no
 *		x: (no) no	x: (no) yes	x: (no) yes	x: (yes) yes
 *
 */
pgprot_t protection_map[16] = {
	__P000, __P001, __P010, __P011, __P100, __P101, __P110, __P111,
	__S000, __S001, __S010, __S011, __S100, __S101, __S110, __S111
};

pgprot_t vm_get_page_prot(unsigned long vm_flags)
{
	return __pgprot(pgprot_val(protection_map[vm_flags &
				(VM_READ|VM_WRITE|VM_EXEC|VM_SHARED)]) |
			pgprot_val(arch_vm_get_page_prot(vm_flags)));
}
EXPORT_SYMBOL(vm_get_page_prot);

int sysctl_overcommit_memory __read_mostly = OVERCOMMIT_GUESS;  /* heuristic overcommit */
int sysctl_overcommit_ratio __read_mostly = 50;	/* default is 50% */
int sysctl_max_map_count __read_mostly = DEFAULT_MAX_MAP_COUNT;
<<<<<<< HEAD
struct percpu_counter vm_committed_as;
int heap_stack_gap __read_mostly = 1;
=======
/*
 * Make sure vm_committed_as in one cacheline and not cacheline shared with
 * other variables. It can be updated by several CPUs frequently.
 */
struct percpu_counter vm_committed_as ____cacheline_aligned_in_smp;
>>>>>>> 02f8c6ae

/*
 * Check that a process has enough memory to allocate a new virtual
 * mapping. 0 means there is enough memory for the allocation to
 * succeed and -ENOMEM implies there is not.
 *
 * We currently support three overcommit policies, which are set via the
 * vm.overcommit_memory sysctl.  See Documentation/vm/overcommit-accounting
 *
 * Strict overcommit modes added 2002 Feb 26 by Alan Cox.
 * Additional code 2002 Jul 20 by Robert Love.
 *
 * cap_sys_admin is 1 if the process has admin privileges, 0 otherwise.
 *
 * Note this is a helper function intended to be used by LSMs which
 * wish to use this logic.
 */
int __vm_enough_memory(struct mm_struct *mm, long pages, int cap_sys_admin)
{
	unsigned long free, allowed;

	vm_acct_memory(pages);

	/*
	 * Sometimes we want to use more memory than we have
	 */
	if (sysctl_overcommit_memory == OVERCOMMIT_ALWAYS)
		return 0;

	if (sysctl_overcommit_memory == OVERCOMMIT_GUESS) {
		unsigned long n;

		free = global_page_state(NR_FILE_PAGES);
		free += nr_swap_pages;

		/*
		 * Any slabs which are created with the
		 * SLAB_RECLAIM_ACCOUNT flag claim to have contents
		 * which are reclaimable, under pressure.  The dentry
		 * cache and most inode caches should fall into this
		 */
		free += global_page_state(NR_SLAB_RECLAIMABLE);

		/*
		 * Leave the last 3% for root
		 */
		if (!cap_sys_admin)
			free -= free / 32;

		if (free > pages)
			return 0;

		/*
		 * nr_free_pages() is very expensive on large systems,
		 * only call if we're about to fail.
		 */
		n = nr_free_pages();

		/*
		 * Leave reserved pages. The pages are not for anonymous pages.
		 */
		if (n <= totalreserve_pages)
			goto error;
		else
			n -= totalreserve_pages;

		/*
		 * Leave the last 3% for root
		 */
		if (!cap_sys_admin)
			n -= n / 32;
		free += n;

		if (free > pages)
			return 0;

		goto error;
	}

	allowed = (totalram_pages - hugetlb_total_pages())
	       	* sysctl_overcommit_ratio / 100;
	/*
	 * Leave the last 3% for root
	 */
	if (!cap_sys_admin)
		allowed -= allowed / 32;
	allowed += total_swap_pages;

	/* Don't let a single process grow too big:
	   leave 3% of the size of this process for other processes */
	if (mm)
		allowed -= mm->total_vm / 32;

	if (percpu_counter_read_positive(&vm_committed_as) < allowed)
		return 0;
error:
	vm_unacct_memory(pages);

	return -ENOMEM;
}

/*
 * Requires inode->i_mapping->i_mmap_mutex
 */
static void __remove_shared_vm_struct(struct vm_area_struct *vma,
		struct file *file, struct address_space *mapping)
{
	if (vma->vm_flags & VM_DENYWRITE)
		atomic_inc(&file->f_path.dentry->d_inode->i_writecount);
	if (vma->vm_flags & VM_SHARED)
		mapping->i_mmap_writable--;

	flush_dcache_mmap_lock(mapping);
	if (unlikely(vma->vm_flags & VM_NONLINEAR))
		list_del_init(&vma->shared.vm_set.list);
	else
		vma_prio_tree_remove(vma, &mapping->i_mmap);
	flush_dcache_mmap_unlock(mapping);
}

/*
 * Unlink a file-based vm structure from its prio_tree, to hide
 * vma from rmap and vmtruncate before freeing its page tables.
 */
void unlink_file_vma(struct vm_area_struct *vma)
{
	struct file *file = vma->vm_file;

	if (file) {
		struct address_space *mapping = file->f_mapping;
		mutex_lock(&mapping->i_mmap_mutex);
		__remove_shared_vm_struct(vma, file, mapping);
		mutex_unlock(&mapping->i_mmap_mutex);
	}
}

/*
 * Close a vm structure and free it, returning the next.
 */
static struct vm_area_struct *remove_vma(struct vm_area_struct *vma)
{
	struct vm_area_struct *next = vma->vm_next;

	might_sleep();
	if (vma->vm_ops && vma->vm_ops->close)
		vma->vm_ops->close(vma);
	if (vma->vm_file) {
		fput(vma->vm_file);
		if (vma->vm_flags & VM_EXECUTABLE)
			removed_exe_file_vma(vma->vm_mm);
	}
	mpol_put(vma_policy(vma));
	kmem_cache_free(vm_area_cachep, vma);
	return next;
}

SYSCALL_DEFINE1(brk, unsigned long, brk)
{
	unsigned long rlim, retval;
	unsigned long newbrk, oldbrk;
	struct mm_struct *mm = current->mm;
	unsigned long min_brk;

	down_write(&mm->mmap_sem);

#ifdef CONFIG_COMPAT_BRK
	/*
	 * CONFIG_COMPAT_BRK can still be overridden by setting
	 * randomize_va_space to 2, which will still cause mm->start_brk
	 * to be arbitrarily shifted
	 */
	if (current->brk_randomized)
		min_brk = mm->start_brk;
	else
		min_brk = mm->end_data;
#else
	min_brk = mm->start_brk;
#endif
	if (brk < min_brk)
		goto out;

	/*
	 * Check against rlimit here. If this check is done later after the test
	 * of oldbrk with newbrk then it can escape the test and let the data
	 * segment grow beyond its set limit the in case where the limit is
	 * not page aligned -Ram Gupta
	 */
	rlim = rlimit(RLIMIT_DATA);
	if (rlim < RLIM_INFINITY && (brk - mm->start_brk) +
			(mm->end_data - mm->start_data) > rlim)
		goto out;

	newbrk = PAGE_ALIGN(brk);
	oldbrk = PAGE_ALIGN(mm->brk);
	if (oldbrk == newbrk)
		goto set_brk;

	/* Always allow shrinking brk. */
	if (brk <= mm->brk) {
		if (!do_munmap(mm, newbrk, oldbrk-newbrk))
			goto set_brk;
		goto out;
	}

	/* Check against existing mmap mappings. */
	if (find_vma_intersection(mm, oldbrk, newbrk+PAGE_SIZE))
		goto out;

	/* Ok, looks good - let it rip. */
	if (do_brk(oldbrk, newbrk-oldbrk) != oldbrk)
		goto out;
set_brk:
	mm->brk = brk;
out:
	retval = mm->brk;
	up_write(&mm->mmap_sem);
	return retval;
}

#ifdef DEBUG_MM_RB
static int browse_rb(struct rb_root *root)
{
	int i = 0, j;
	struct rb_node *nd, *pn = NULL;
	unsigned long prev = 0, pend = 0;

	for (nd = rb_first(root); nd; nd = rb_next(nd)) {
		struct vm_area_struct *vma;
		vma = rb_entry(nd, struct vm_area_struct, vm_rb);
		if (vma->vm_start < prev)
			printk("vm_start %lx prev %lx\n", vma->vm_start, prev), i = -1;
		if (vma->vm_start < pend)
			printk("vm_start %lx pend %lx\n", vma->vm_start, pend);
		if (vma->vm_start > vma->vm_end)
			printk("vm_end %lx < vm_start %lx\n", vma->vm_end, vma->vm_start);
		i++;
		pn = nd;
		prev = vma->vm_start;
		pend = vma->vm_end;
	}
	j = 0;
	for (nd = pn; nd; nd = rb_prev(nd)) {
		j++;
	}
	if (i != j)
		printk("backwards %d, forwards %d\n", j, i), i = 0;
	return i;
}

void validate_mm(struct mm_struct *mm)
{
	int bug = 0;
	int i = 0;
	struct vm_area_struct *tmp = mm->mmap;
	while (tmp) {
		tmp = tmp->vm_next;
		i++;
	}
	if (i != mm->map_count)
		printk("map_count %d vm_next %d\n", mm->map_count, i), bug = 1;
	i = browse_rb(&mm->mm_rb);
	if (i != mm->map_count)
		printk("map_count %d rb %d\n", mm->map_count, i), bug = 1;
	BUG_ON(bug);
}
#else
#define validate_mm(mm) do { } while (0)
#endif

static struct vm_area_struct *
find_vma_prepare(struct mm_struct *mm, unsigned long addr,
		struct vm_area_struct **pprev, struct rb_node ***rb_link,
		struct rb_node ** rb_parent)
{
	struct vm_area_struct * vma;
	struct rb_node ** __rb_link, * __rb_parent, * rb_prev;

	__rb_link = &mm->mm_rb.rb_node;
	rb_prev = __rb_parent = NULL;
	vma = NULL;

	while (*__rb_link) {
		struct vm_area_struct *vma_tmp;

		__rb_parent = *__rb_link;
		vma_tmp = rb_entry(__rb_parent, struct vm_area_struct, vm_rb);

		if (vma_tmp->vm_end > addr) {
			vma = vma_tmp;
			if (vma_tmp->vm_start <= addr)
				break;
			__rb_link = &__rb_parent->rb_left;
		} else {
			rb_prev = __rb_parent;
			__rb_link = &__rb_parent->rb_right;
		}
	}

	*pprev = NULL;
	if (rb_prev)
		*pprev = rb_entry(rb_prev, struct vm_area_struct, vm_rb);
	*rb_link = __rb_link;
	*rb_parent = __rb_parent;
	return vma;
}

<<<<<<< HEAD
static inline void
__vma_link_list(struct mm_struct *mm, struct vm_area_struct *vma,
		struct vm_area_struct *prev, struct rb_node *rb_parent)
{
	struct vm_area_struct *next;

	vma->vm_prev = prev;
	if (prev) {
		next = prev->vm_next;
		prev->vm_next = vma;
	} else {
		mm->mmap = vma;
		if (rb_parent)
			next = rb_entry(rb_parent,
					struct vm_area_struct, vm_rb);
		else
			next = NULL;
	}
	vma->vm_next = next;
	if (next)
		next->vm_prev = vma;
}

=======
>>>>>>> 02f8c6ae
void __vma_link_rb(struct mm_struct *mm, struct vm_area_struct *vma,
		struct rb_node **rb_link, struct rb_node *rb_parent)
{
	rb_link_node(&vma->vm_rb, rb_parent, rb_link);
	rb_insert_color(&vma->vm_rb, &mm->mm_rb);
}

static void __vma_link_file(struct vm_area_struct *vma)
{
	struct file *file;

	file = vma->vm_file;
	if (file) {
		struct address_space *mapping = file->f_mapping;

		if (vma->vm_flags & VM_DENYWRITE)
			atomic_dec(&file->f_path.dentry->d_inode->i_writecount);
		if (vma->vm_flags & VM_SHARED)
			mapping->i_mmap_writable++;

		flush_dcache_mmap_lock(mapping);
		if (unlikely(vma->vm_flags & VM_NONLINEAR))
			vma_nonlinear_insert(vma, &mapping->i_mmap_nonlinear);
		else
			vma_prio_tree_insert(vma, &mapping->i_mmap);
		flush_dcache_mmap_unlock(mapping);
	}
}

static void
__vma_link(struct mm_struct *mm, struct vm_area_struct *vma,
	struct vm_area_struct *prev, struct rb_node **rb_link,
	struct rb_node *rb_parent)
{
	__vma_link_list(mm, vma, prev, rb_parent);
	__vma_link_rb(mm, vma, rb_link, rb_parent);
}

static void vma_link(struct mm_struct *mm, struct vm_area_struct *vma,
			struct vm_area_struct *prev, struct rb_node **rb_link,
			struct rb_node *rb_parent)
{
	struct address_space *mapping = NULL;

	if (vma->vm_file)
		mapping = vma->vm_file->f_mapping;

<<<<<<< HEAD
	if (mapping) {
		spin_lock(&mapping->i_mmap_lock);
		vma->vm_truncate_count = mapping->truncate_count;
	}
=======
	if (mapping)
		mutex_lock(&mapping->i_mmap_mutex);
>>>>>>> 02f8c6ae

	__vma_link(mm, vma, prev, rb_link, rb_parent);
	__vma_link_file(vma);

	if (mapping)
		mutex_unlock(&mapping->i_mmap_mutex);

	mm->map_count++;
	validate_mm(mm);
}

/*
 * Helper for vma_adjust in the split_vma insert case:
 * insert vm structure into list and rbtree and anon_vma,
 * but it has already been inserted into prio_tree earlier.
 */
static void __insert_vm_struct(struct mm_struct *mm, struct vm_area_struct *vma)
{
	struct vm_area_struct *__vma, *prev;
	struct rb_node **rb_link, *rb_parent;

	__vma = find_vma_prepare(mm, vma->vm_start,&prev, &rb_link, &rb_parent);
	BUG_ON(__vma && __vma->vm_start < vma->vm_end);
	__vma_link(mm, vma, prev, rb_link, rb_parent);
	mm->map_count++;
}

static inline void
__vma_unlink(struct mm_struct *mm, struct vm_area_struct *vma,
		struct vm_area_struct *prev)
{
	struct vm_area_struct *next = vma->vm_next;

	prev->vm_next = next;
	if (next)
		next->vm_prev = prev;
	rb_erase(&vma->vm_rb, &mm->mm_rb);
	if (mm->mmap_cache == vma)
		mm->mmap_cache = prev;
}

/*
 * We cannot adjust vm_start, vm_end, vm_pgoff fields of a vma that
 * is already present in an i_mmap tree without adjusting the tree.
 * The following helper function should be used when such adjustments
 * are necessary.  The "insert" vma (if any) is to be inserted
 * before we drop the necessary locks.
 */
int vma_adjust(struct vm_area_struct *vma, unsigned long start,
	unsigned long end, pgoff_t pgoff, struct vm_area_struct *insert)
{
	struct mm_struct *mm = vma->vm_mm;
	struct vm_area_struct *next = vma->vm_next;
	struct vm_area_struct *importer = NULL;
	struct address_space *mapping = NULL;
	struct prio_tree_root *root = NULL;
	struct anon_vma *anon_vma = NULL;
	struct file *file = vma->vm_file;
	long adjust_next = 0;
	int remove_next = 0;

	if (next && !insert) {
		struct vm_area_struct *exporter = NULL;

		if (end >= next->vm_end) {
			/*
			 * vma expands, overlapping all the next, and
			 * perhaps the one after too (mprotect case 6).
			 */
again:			remove_next = 1 + (end > next->vm_end);
			end = next->vm_end;
			exporter = next;
			importer = vma;
		} else if (end > next->vm_start) {
			/*
			 * vma expands, overlapping part of the next:
			 * mprotect case 5 shifting the boundary up.
			 */
			adjust_next = (end - next->vm_start) >> PAGE_SHIFT;
			exporter = next;
			importer = vma;
		} else if (end < vma->vm_end) {
			/*
			 * vma shrinks, and !insert tells it's not
			 * split_vma inserting another: so it must be
			 * mprotect case 4 shifting the boundary down.
			 */
			adjust_next = - ((vma->vm_end - end) >> PAGE_SHIFT);
			exporter = vma;
			importer = next;
		}

		/*
		 * Easily overlooked: when mprotect shifts the boundary,
		 * make sure the expanding vma has anon_vma set if the
		 * shrinking vma had, to cover any anon pages imported.
		 */
		if (exporter && exporter->anon_vma && !importer->anon_vma) {
			if (anon_vma_clone(importer, exporter))
				return -ENOMEM;
			importer->anon_vma = exporter->anon_vma;
		}
	}

	if (file) {
		mapping = file->f_mapping;
		if (!(vma->vm_flags & VM_NONLINEAR))
			root = &mapping->i_mmap;
		mutex_lock(&mapping->i_mmap_mutex);
		if (insert) {
			/*
			 * Put into prio_tree now, so instantiated pages
			 * are visible to arm/parisc __flush_dcache_page
			 * throughout; but we cannot insert into address
			 * space until vma start or end is updated.
			 */
			__vma_link_file(insert);
		}
	}

	vma_adjust_trans_huge(vma, start, end, adjust_next);

	/*
	 * When changing only vma->vm_end, we don't really need anon_vma
	 * lock. This is a fairly rare case by itself, but the anon_vma
	 * lock may be shared between many sibling processes.  Skipping
	 * the lock for brk adjustments makes a difference sometimes.
	 */
<<<<<<< HEAD
	if (vma->anon_vma && (insert || importer || start != vma->vm_start)) {
=======
	if (vma->anon_vma && (importer || start != vma->vm_start)) {
>>>>>>> 02f8c6ae
		anon_vma = vma->anon_vma;
		anon_vma_lock(anon_vma);
	}

	if (root) {
		flush_dcache_mmap_lock(mapping);
		vma_prio_tree_remove(vma, root);
		if (adjust_next)
			vma_prio_tree_remove(next, root);
	}

	vma->vm_start = start;
	vma->vm_end = end;
	vma->vm_pgoff = pgoff;
	if (adjust_next) {
		next->vm_start += adjust_next << PAGE_SHIFT;
		next->vm_pgoff += adjust_next;
	}

	if (root) {
		if (adjust_next)
			vma_prio_tree_insert(next, root);
		vma_prio_tree_insert(vma, root);
		flush_dcache_mmap_unlock(mapping);
	}

	if (remove_next) {
		/*
		 * vma_merge has merged next into vma, and needs
		 * us to remove next before dropping the locks.
		 */
		__vma_unlink(mm, next, vma);
		if (file)
			__remove_shared_vm_struct(next, file, mapping);
	} else if (insert) {
		/*
		 * split_vma has split insert from vma, and needs
		 * us to insert it before dropping the locks
		 * (it may either follow vma or precede it).
		 */
		__insert_vm_struct(mm, insert);
	}

	if (anon_vma)
		anon_vma_unlock(anon_vma);
	if (mapping)
		mutex_unlock(&mapping->i_mmap_mutex);

	if (remove_next) {
		if (file) {
			fput(file);
			if (next->vm_flags & VM_EXECUTABLE)
				removed_exe_file_vma(mm);
		}
		if (next->anon_vma)
			anon_vma_merge(vma, next);
		mm->map_count--;
		mpol_put(vma_policy(next));
		kmem_cache_free(vm_area_cachep, next);
		/*
		 * In mprotect's case 6 (see comments on vma_merge),
		 * we must remove another next too. It would clutter
		 * up the code too much to do both in one go.
		 */
		if (remove_next == 2) {
			next = vma->vm_next;
			goto again;
		}
	}

	validate_mm(mm);

	return 0;
}

/*
 * If the vma has a ->close operation then the driver probably needs to release
 * per-vma resources, so we don't attempt to merge those.
 */
static inline int is_mergeable_vma(struct vm_area_struct *vma,
			struct file *file, unsigned long vm_flags)
{
	/* VM_CAN_NONLINEAR may get set later by f_op->mmap() */
	if ((vma->vm_flags ^ vm_flags) & ~VM_CAN_NONLINEAR)
		return 0;
	if (vma->vm_file != file)
		return 0;
	if (vma->vm_ops && vma->vm_ops->close)
		return 0;
	return 1;
}

static inline int is_mergeable_anon_vma(struct anon_vma *anon_vma1,
					struct anon_vma *anon_vma2,
					struct vm_area_struct *vma)
{
	/*
	 * The list_is_singular() test is to avoid merging VMA cloned from
	 * parents. This can improve scalability caused by anon_vma lock.
	 */
	if ((!anon_vma1 || !anon_vma2) && (!vma ||
		list_is_singular(&vma->anon_vma_chain)))
		return 1;
	return anon_vma1 == anon_vma2;
}

/*
 * Return true if we can merge this (vm_flags,anon_vma,file,vm_pgoff)
 * in front of (at a lower virtual address and file offset than) the vma.
 *
 * We cannot merge two vmas if they have differently assigned (non-NULL)
 * anon_vmas, nor if same anon_vma is assigned but offsets incompatible.
 *
 * We don't check here for the merged mmap wrapping around the end of pagecache
 * indices (16TB on ia32) because do_mmap_pgoff() does not permit mmap's which
 * wrap, nor mmaps which cover the final page at index -1UL.
 */
static int
can_vma_merge_before(struct vm_area_struct *vma, unsigned long vm_flags,
	struct anon_vma *anon_vma, struct file *file, pgoff_t vm_pgoff)
{
	if (is_mergeable_vma(vma, file, vm_flags) &&
	    is_mergeable_anon_vma(anon_vma, vma->anon_vma, vma)) {
		if (vma->vm_pgoff == vm_pgoff)
			return 1;
	}
	return 0;
}

/*
 * Return true if we can merge this (vm_flags,anon_vma,file,vm_pgoff)
 * beyond (at a higher virtual address and file offset than) the vma.
 *
 * We cannot merge two vmas if they have differently assigned (non-NULL)
 * anon_vmas, nor if same anon_vma is assigned but offsets incompatible.
 */
static int
can_vma_merge_after(struct vm_area_struct *vma, unsigned long vm_flags,
	struct anon_vma *anon_vma, struct file *file, pgoff_t vm_pgoff)
{
	if (is_mergeable_vma(vma, file, vm_flags) &&
	    is_mergeable_anon_vma(anon_vma, vma->anon_vma, vma)) {
		pgoff_t vm_pglen;
		vm_pglen = (vma->vm_end - vma->vm_start) >> PAGE_SHIFT;
		if (vma->vm_pgoff + vm_pglen == vm_pgoff)
			return 1;
	}
	return 0;
}

/*
 * Given a mapping request (addr,end,vm_flags,file,pgoff), figure out
 * whether that can be merged with its predecessor or its successor.
 * Or both (it neatly fills a hole).
 *
 * In most cases - when called for mmap, brk or mremap - [addr,end) is
 * certain not to be mapped by the time vma_merge is called; but when
 * called for mprotect, it is certain to be already mapped (either at
 * an offset within prev, or at the start of next), and the flags of
 * this area are about to be changed to vm_flags - and the no-change
 * case has already been eliminated.
 *
 * The following mprotect cases have to be considered, where AAAA is
 * the area passed down from mprotect_fixup, never extending beyond one
 * vma, PPPPPP is the prev vma specified, and NNNNNN the next vma after:
 *
 *     AAAA             AAAA                AAAA          AAAA
 *    PPPPPPNNNNNN    PPPPPPNNNNNN    PPPPPPNNNNNN    PPPPNNNNXXXX
 *    cannot merge    might become    might become    might become
 *                    PPNNNNNNNNNN    PPPPPPPPPPNN    PPPPPPPPPPPP 6 or
 *    mmap, brk or    case 4 below    case 5 below    PPPPPPPPXXXX 7 or
 *    mremap move:                                    PPPPNNNNNNNN 8
 *        AAAA
 *    PPPP    NNNN    PPPPPPPPPPPP    PPPPPPPPNNNN    PPPPNNNNNNNN
 *    might become    case 1 below    case 2 below    case 3 below
 *
 * Odd one out? Case 8, because it extends NNNN but needs flags of XXXX:
 * mprotect_fixup updates vm_flags & vm_page_prot on successful return.
 */
struct vm_area_struct *vma_merge(struct mm_struct *mm,
			struct vm_area_struct *prev, unsigned long addr,
			unsigned long end, unsigned long vm_flags,
		     	struct anon_vma *anon_vma, struct file *file,
			pgoff_t pgoff, struct mempolicy *policy)
{
	pgoff_t pglen = (end - addr) >> PAGE_SHIFT;
	struct vm_area_struct *area, *next;
	int err;

	/*
	 * We later require that vma->vm_flags == vm_flags,
	 * so this tests vma->vm_flags & VM_SPECIAL, too.
	 */
	if (vm_flags & VM_SPECIAL)
		return NULL;

	if (prev)
		next = prev->vm_next;
	else
		next = mm->mmap;
	area = next;
	if (next && next->vm_end == end)		/* cases 6, 7, 8 */
		next = next->vm_next;

	/*
	 * Can it merge with the predecessor?
	 */
	if (prev && prev->vm_end == addr &&
  			mpol_equal(vma_policy(prev), policy) &&
			can_vma_merge_after(prev, vm_flags,
						anon_vma, file, pgoff)) {
		/*
		 * OK, it can.  Can we now merge in the successor as well?
		 */
		if (next && end == next->vm_start &&
				mpol_equal(policy, vma_policy(next)) &&
				can_vma_merge_before(next, vm_flags,
					anon_vma, file, pgoff+pglen) &&
				is_mergeable_anon_vma(prev->anon_vma,
						      next->anon_vma, NULL)) {
							/* cases 1, 6 */
			err = vma_adjust(prev, prev->vm_start,
				next->vm_end, prev->vm_pgoff, NULL);
		} else					/* cases 2, 5, 7 */
			err = vma_adjust(prev, prev->vm_start,
				end, prev->vm_pgoff, NULL);
		if (err)
			return NULL;
		khugepaged_enter_vma_merge(prev);
		return prev;
	}

	/*
	 * Can this new request be merged in front of next?
	 */
	if (next && end == next->vm_start &&
 			mpol_equal(policy, vma_policy(next)) &&
			can_vma_merge_before(next, vm_flags,
					anon_vma, file, pgoff+pglen)) {
		if (prev && addr < prev->vm_end)	/* case 4 */
			err = vma_adjust(prev, prev->vm_start,
				addr, prev->vm_pgoff, NULL);
		else					/* cases 3, 8 */
			err = vma_adjust(area, addr, next->vm_end,
				next->vm_pgoff - pglen, NULL);
		if (err)
			return NULL;
		khugepaged_enter_vma_merge(area);
		return area;
	}

	return NULL;
}

/*
 * Rough compatbility check to quickly see if it's even worth looking
 * at sharing an anon_vma.
 *
 * They need to have the same vm_file, and the flags can only differ
 * in things that mprotect may change.
 *
 * NOTE! The fact that we share an anon_vma doesn't _have_ to mean that
 * we can merge the two vma's. For example, we refuse to merge a vma if
 * there is a vm_ops->close() function, because that indicates that the
 * driver is doing some kind of reference counting. But that doesn't
 * really matter for the anon_vma sharing case.
 */
static int anon_vma_compatible(struct vm_area_struct *a, struct vm_area_struct *b)
{
	return a->vm_end == b->vm_start &&
		mpol_equal(vma_policy(a), vma_policy(b)) &&
		a->vm_file == b->vm_file &&
		!((a->vm_flags ^ b->vm_flags) & ~(VM_READ|VM_WRITE|VM_EXEC)) &&
		b->vm_pgoff == a->vm_pgoff + ((b->vm_start - a->vm_start) >> PAGE_SHIFT);
}

/*
 * Do some basic sanity checking to see if we can re-use the anon_vma
 * from 'old'. The 'a'/'b' vma's are in VM order - one of them will be
 * the same as 'old', the other will be the new one that is trying
 * to share the anon_vma.
 *
 * NOTE! This runs with mm_sem held for reading, so it is possible that
 * the anon_vma of 'old' is concurrently in the process of being set up
 * by another page fault trying to merge _that_. But that's ok: if it
 * is being set up, that automatically means that it will be a singleton
 * acceptable for merging, so we can do all of this optimistically. But
 * we do that ACCESS_ONCE() to make sure that we never re-load the pointer.
 *
 * IOW: that the "list_is_singular()" test on the anon_vma_chain only
 * matters for the 'stable anon_vma' case (ie the thing we want to avoid
 * is to return an anon_vma that is "complex" due to having gone through
 * a fork).
 *
 * We also make sure that the two vma's are compatible (adjacent,
 * and with the same memory policies). That's all stable, even with just
 * a read lock on the mm_sem.
 */
static struct anon_vma *reusable_anon_vma(struct vm_area_struct *old, struct vm_area_struct *a, struct vm_area_struct *b)
{
	if (anon_vma_compatible(a, b)) {
		struct anon_vma *anon_vma = ACCESS_ONCE(old->anon_vma);

		if (anon_vma && list_is_singular(&old->anon_vma_chain))
			return anon_vma;
	}
	return NULL;
}

/*
 * find_mergeable_anon_vma is used by anon_vma_prepare, to check
 * neighbouring vmas for a suitable anon_vma, before it goes off
 * to allocate a new anon_vma.  It checks because a repetitive
 * sequence of mprotects and faults may otherwise lead to distinct
 * anon_vmas being allocated, preventing vma merge in subsequent
 * mprotect.
 */
struct anon_vma *find_mergeable_anon_vma(struct vm_area_struct *vma)
{
	struct anon_vma *anon_vma;
	struct vm_area_struct *near;

	near = vma->vm_next;
	if (!near)
		goto try_prev;

	anon_vma = reusable_anon_vma(near, vma, near);
	if (anon_vma)
		return anon_vma;
try_prev:
	near = vma->vm_prev;
	if (!near)
		goto none;

	anon_vma = reusable_anon_vma(near, near, vma);
	if (anon_vma)
		return anon_vma;
none:
	/*
	 * There's no absolute need to look only at touching neighbours:
	 * we could search further afield for "compatible" anon_vmas.
	 * But it would probably just be a waste of time searching,
	 * or lead to too many vmas hanging off the same anon_vma.
	 * We're trying to allow mprotect remerging later on,
	 * not trying to minimize memory used for anon_vmas.
	 */
	return NULL;
}

#ifdef CONFIG_PROC_FS
void vm_stat_account(struct mm_struct *mm, unsigned long flags,
						struct file *file, long pages)
{
	const unsigned long stack_flags
		= VM_STACK_FLAGS & (VM_GROWSUP|VM_GROWSDOWN);

	if (file) {
		mm->shared_vm += pages;
		if ((flags & (VM_EXEC|VM_WRITE)) == VM_EXEC)
			mm->exec_vm += pages;
	} else if (flags & stack_flags)
		mm->stack_vm += pages;
	if (flags & (VM_RESERVED|VM_IO))
		mm->reserved_vm += pages;
}
#endif /* CONFIG_PROC_FS */

/*
 * The caller must hold down_write(&current->mm->mmap_sem).
 */

unsigned long do_mmap_pgoff(struct file *file, unsigned long addr,
			unsigned long len, unsigned long prot,
			unsigned long flags, unsigned long pgoff)
{
	struct mm_struct * mm = current->mm;
	struct inode *inode;
	vm_flags_t vm_flags;
	int error;
	unsigned long reqprot = prot;

	/*
	 * Does the application expect PROT_READ to imply PROT_EXEC?
	 *
	 * (the exception is when the underlying filesystem is noexec
	 *  mounted, in which case we dont add PROT_EXEC.)
	 */
	if ((prot & PROT_READ) && (current->personality & READ_IMPLIES_EXEC))
		if (!(file && (file->f_path.mnt->mnt_flags & MNT_NOEXEC)))
			prot |= PROT_EXEC;

	if (!len)
		return -EINVAL;

	if (!(flags & MAP_FIXED))
		addr = round_hint_to_min(addr);

	/* Careful about overflows.. */
	len = PAGE_ALIGN(len);
	if (!len)
		return -ENOMEM;

	/* offset overflow? */
	if ((pgoff + (len >> PAGE_SHIFT)) < pgoff)
               return -EOVERFLOW;

	/* Too many mappings? */
	if (mm->map_count > sysctl_max_map_count)
		return -ENOMEM;

	/* Obtain the address to map to. we verify (or select) it and ensure
	 * that it represents a valid section of the address space.
	 */
	addr = get_unmapped_area(file, addr, len, pgoff, flags);
	if (addr & ~PAGE_MASK)
		return addr;

	/* Do simple checking here so the lower-level routines won't have
	 * to. we assume access permissions have been handled by the open
	 * of the memory object, so we don't do any here.
	 */
	vm_flags = calc_vm_prot_bits(prot) | calc_vm_flag_bits(flags) |
			mm->def_flags | VM_MAYREAD | VM_MAYWRITE | VM_MAYEXEC;

	if (flags & MAP_LOCKED)
		if (!can_do_mlock())
			return -EPERM;

	/* mlock MCL_FUTURE? */
	if (vm_flags & VM_LOCKED) {
		unsigned long locked, lock_limit;
		locked = len >> PAGE_SHIFT;
		locked += mm->locked_vm;
		lock_limit = rlimit(RLIMIT_MEMLOCK);
		lock_limit >>= PAGE_SHIFT;
		if (locked > lock_limit && !capable(CAP_IPC_LOCK))
			return -EAGAIN;
	}

	inode = file ? file->f_path.dentry->d_inode : NULL;

	if (file) {
		switch (flags & MAP_TYPE) {
		case MAP_SHARED:
			if ((prot&PROT_WRITE) && !(file->f_mode&FMODE_WRITE))
				return -EACCES;

			/*
			 * Make sure we don't allow writing to an append-only
			 * file..
			 */
			if (IS_APPEND(inode) && (file->f_mode & FMODE_WRITE))
				return -EACCES;

			/*
			 * Make sure there are no mandatory locks on the file.
			 */
			if (locks_verify_locked(inode))
				return -EAGAIN;

			vm_flags |= VM_SHARED | VM_MAYSHARE;
			if (!(file->f_mode & FMODE_WRITE))
				vm_flags &= ~(VM_MAYWRITE | VM_SHARED);

			/* fall through */
		case MAP_PRIVATE:
			if (!(file->f_mode & FMODE_READ))
				return -EACCES;
			if (file->f_path.mnt->mnt_flags & MNT_NOEXEC) {
				if (vm_flags & VM_EXEC)
					return -EPERM;
				vm_flags &= ~VM_MAYEXEC;
			}

			if (!file->f_op || !file->f_op->mmap)
				return -ENODEV;
			break;

		default:
			return -EINVAL;
		}
	} else {
		switch (flags & MAP_TYPE) {
		case MAP_SHARED:
			/*
			 * Ignore pgoff.
			 */
			pgoff = 0;
			vm_flags |= VM_SHARED | VM_MAYSHARE;
			break;
		case MAP_PRIVATE:
			/*
			 * Set pgoff according to addr for anon_vma.
			 */
			pgoff = addr >> PAGE_SHIFT;
			break;
		default:
			return -EINVAL;
		}
	}

	error = security_file_mmap(file, reqprot, prot, flags, addr, 0);
	if (error)
		return error;

	return mmap_region(file, addr, len, flags, vm_flags, pgoff);
}
EXPORT_SYMBOL(do_mmap_pgoff);

SYSCALL_DEFINE6(mmap_pgoff, unsigned long, addr, unsigned long, len,
		unsigned long, prot, unsigned long, flags,
		unsigned long, fd, unsigned long, pgoff)
{
	struct file *file = NULL;
	unsigned long retval = -EBADF;

	if (!(flags & MAP_ANONYMOUS)) {
		audit_mmap_fd(fd, flags);
		if (unlikely(flags & MAP_HUGETLB))
			return -EINVAL;
		file = fget(fd);
		if (!file)
			goto out;
	} else if (flags & MAP_HUGETLB) {
		struct user_struct *user = NULL;
		/*
		 * VM_NORESERVE is used because the reservations will be
		 * taken when vm_ops->mmap() is called
		 * A dummy user value is used because we are not locking
		 * memory so no accounting is necessary
		 */
		len = ALIGN(len, huge_page_size(&default_hstate));
		file = hugetlb_file_setup(HUGETLB_ANON_FILE, len, VM_NORESERVE,
						&user, HUGETLB_ANONHUGE_INODE);
		if (IS_ERR(file))
			return PTR_ERR(file);
	}

	flags &= ~(MAP_EXECUTABLE | MAP_DENYWRITE);

	down_write(&current->mm->mmap_sem);
	retval = do_mmap_pgoff(file, addr, len, prot, flags, pgoff);
	up_write(&current->mm->mmap_sem);

	if (file)
		fput(file);
out:
	return retval;
}

#ifdef __ARCH_WANT_SYS_OLD_MMAP
struct mmap_arg_struct {
	unsigned long addr;
	unsigned long len;
	unsigned long prot;
	unsigned long flags;
	unsigned long fd;
	unsigned long offset;
};

SYSCALL_DEFINE1(old_mmap, struct mmap_arg_struct __user *, arg)
{
	struct mmap_arg_struct a;

	if (copy_from_user(&a, arg, sizeof(a)))
		return -EFAULT;
	if (a.offset & ~PAGE_MASK)
		return -EINVAL;

	return sys_mmap_pgoff(a.addr, a.len, a.prot, a.flags, a.fd,
			      a.offset >> PAGE_SHIFT);
}
#endif /* __ARCH_WANT_SYS_OLD_MMAP */

/*
 * Some shared mappigns will want the pages marked read-only
 * to track write events. If so, we'll downgrade vm_page_prot
 * to the private version (using protection_map[] without the
 * VM_SHARED bit).
 */
int vma_wants_writenotify(struct vm_area_struct *vma)
{
	vm_flags_t vm_flags = vma->vm_flags;

	/* If it was private or non-writable, the write bit is already clear */
	if ((vm_flags & (VM_WRITE|VM_SHARED)) != ((VM_WRITE|VM_SHARED)))
		return 0;

	/* The backer wishes to know when pages are first written to? */
	if (vma->vm_ops && vma->vm_ops->page_mkwrite)
		return 1;

	/* The open routine did something to the protections already? */
	if (pgprot_val(vma->vm_page_prot) !=
	    pgprot_val(vm_get_page_prot(vm_flags)))
		return 0;

	/* Specialty mapping? */
	if (vm_flags & (VM_PFNMAP|VM_INSERTPAGE))
		return 0;

	/* Can the mapping track the dirty pages? */
	return vma->vm_file && vma->vm_file->f_mapping &&
		mapping_cap_account_dirty(vma->vm_file->f_mapping);
}

/*
 * We account for memory if it's a private writeable mapping,
 * not hugepages and VM_NORESERVE wasn't set.
 */
static inline int accountable_mapping(struct file *file, vm_flags_t vm_flags)
{
	/*
	 * hugetlb has its own accounting separate from the core VM
	 * VM_HUGETLB may not be set yet so we cannot check for that flag.
	 */
	if (file && is_file_hugepages(file))
		return 0;

	return (vm_flags & (VM_NORESERVE | VM_SHARED | VM_WRITE)) == VM_WRITE;
}

unsigned long mmap_region(struct file *file, unsigned long addr,
			  unsigned long len, unsigned long flags,
			  vm_flags_t vm_flags, unsigned long pgoff)
{
	struct mm_struct *mm = current->mm;
	struct vm_area_struct *vma, *prev;
	int correct_wcount = 0;
	int error;
	struct rb_node **rb_link, *rb_parent;
	unsigned long charged = 0;
	struct inode *inode =  file ? file->f_path.dentry->d_inode : NULL;

	/* Clear old maps */
	error = -ENOMEM;
munmap_back:
	vma = find_vma_prepare(mm, addr, &prev, &rb_link, &rb_parent);
	if (vma && vma->vm_start < addr + len) {
		if (do_munmap(mm, addr, len))
			return -ENOMEM;
		goto munmap_back;
	}

	/* Check against address space limit. */
	if (!may_expand_vm(mm, len >> PAGE_SHIFT))
		return -ENOMEM;

	/*
	 * Set 'VM_NORESERVE' if we should not account for the
	 * memory use of this mapping.
	 */
	if ((flags & MAP_NORESERVE)) {
		/* We honor MAP_NORESERVE if allowed to overcommit */
		if (sysctl_overcommit_memory != OVERCOMMIT_NEVER)
			vm_flags |= VM_NORESERVE;

		/* hugetlb applies strict overcommit unless MAP_NORESERVE */
		if (file && is_file_hugepages(file))
			vm_flags |= VM_NORESERVE;
	}

	/*
	 * Private writable mapping: check memory availability
	 */
	if (accountable_mapping(file, vm_flags)) {
		charged = len >> PAGE_SHIFT;
		if (security_vm_enough_memory(charged))
			return -ENOMEM;
		vm_flags |= VM_ACCOUNT;
	}

	/*
	 * Can we just expand an old mapping?
	 */
	vma = vma_merge(mm, prev, addr, addr + len, vm_flags, NULL, file, pgoff, NULL);
	if (vma)
		goto out;

	/*
	 * Determine the object being mapped and call the appropriate
	 * specific mapper. the address has already been validated, but
	 * not unmapped, but the maps are removed from the list.
	 */
	vma = kmem_cache_zalloc(vm_area_cachep, GFP_KERNEL);
	if (!vma) {
		error = -ENOMEM;
		goto unacct_error;
	}

	vma->vm_mm = mm;
	vma->vm_start = addr;
	vma->vm_end = addr + len;
	vma->vm_flags = vm_flags;
	vma->vm_page_prot = vm_get_page_prot(vm_flags);
	vma->vm_pgoff = pgoff;
	INIT_LIST_HEAD(&vma->anon_vma_chain);

	if (file) {
		error = -EINVAL;
		if (vm_flags & (VM_GROWSDOWN|VM_GROWSUP))
			goto free_vma;
		if (vm_flags & VM_DENYWRITE) {
			error = deny_write_access(file);
			if (error)
				goto free_vma;
			correct_wcount = 1;
		}
		vma->vm_file = file;
		get_file(file);
		error = file->f_op->mmap(file, vma);
		if (error)
			goto unmap_and_free_vma;
		if (vm_flags & VM_EXECUTABLE)
			added_exe_file_vma(mm);

		/* Can addr have changed??
		 *
		 * Answer: Yes, several device drivers can do it in their
		 *         f_op->mmap method. -DaveM
		 */
		addr = vma->vm_start;
		pgoff = vma->vm_pgoff;
		vm_flags = vma->vm_flags;
	} else if (vm_flags & VM_SHARED) {
		error = shmem_zero_setup(vma);
		if (error)
			goto free_vma;
	}

	if (vma_wants_writenotify(vma)) {
		pgprot_t pprot = vma->vm_page_prot;

		/* Can vma->vm_page_prot have changed??
		 *
		 * Answer: Yes, drivers may have changed it in their
		 *         f_op->mmap method.
		 *
		 * Ensures that vmas marked as uncached stay that way.
		 */
		vma->vm_page_prot = vm_get_page_prot(vm_flags & ~VM_SHARED);
		if (pgprot_val(pprot) == pgprot_val(pgprot_noncached(pprot)))
			vma->vm_page_prot = pgprot_noncached(vma->vm_page_prot);
	}

	vma_link(mm, vma, prev, rb_link, rb_parent);
	file = vma->vm_file;

	/* Once vma denies write, undo our temporary denial count */
	if (correct_wcount)
		atomic_inc(&inode->i_writecount);
out:
	perf_event_mmap(vma);

	mm->total_vm += len >> PAGE_SHIFT;
	vm_stat_account(mm, vm_flags, file, len >> PAGE_SHIFT);
	if (vm_flags & VM_LOCKED) {
		if (!mlock_vma_pages_range(vma, addr, addr + len))
			mm->locked_vm += (len >> PAGE_SHIFT);
	} else if ((flags & MAP_POPULATE) && !(flags & MAP_NONBLOCK))
		make_pages_present(addr, addr + len);
	return addr;

unmap_and_free_vma:
	if (correct_wcount)
		atomic_inc(&inode->i_writecount);
	vma->vm_file = NULL;
	fput(file);

	/* Undo any partial mapping done by a device driver. */
	unmap_region(mm, vma, prev, vma->vm_start, vma->vm_end);
	charged = 0;
free_vma:
	kmem_cache_free(vm_area_cachep, vma);
unacct_error:
	if (charged)
		vm_unacct_memory(charged);
	return error;
}

/* Get an address range which is currently unmapped.
 * For shmat() with addr=0.
 *
 * Ugly calling convention alert:
 * Return value with the low bits set means error value,
 * ie
 *	if (ret & ~PAGE_MASK)
 *		error = ret;
 *
 * This function "knows" that -ENOMEM has the bits set.
 */
#ifndef HAVE_ARCH_UNMAPPED_AREA
unsigned long
arch_get_unmapped_area(struct file *filp, unsigned long addr,
		unsigned long len, unsigned long pgoff, unsigned long flags)
{
	struct mm_struct *mm = current->mm;
	struct vm_area_struct *vma;
	unsigned long start_addr;

	if (len > TASK_SIZE)
		return -ENOMEM;

	if (flags & MAP_FIXED)
		return addr;

	if (addr) {
		addr = PAGE_ALIGN(addr);
		vma = find_vma(mm, addr);
		if (TASK_SIZE - len >= addr &&
		    (!vma || addr + len <= vma->vm_start))
			return addr;
	}
	if (len > mm->cached_hole_size) {
	        start_addr = addr = mm->free_area_cache;
	} else {
	        start_addr = addr = TASK_UNMAPPED_BASE;
	        mm->cached_hole_size = 0;
	}

full_search:
	for (vma = find_vma(mm, addr); ; vma = vma->vm_next) {
		unsigned long guard;

		/* At this point:  (!vma || addr < vma->vm_end). */
		if (TASK_SIZE - len < addr) {
			/*
			 * Start a new search - just in case we missed
			 * some holes.
			 */
			if (start_addr != TASK_UNMAPPED_BASE) {
				addr = TASK_UNMAPPED_BASE;
			        start_addr = addr;
				mm->cached_hole_size = 0;
				goto full_search;
			}
			return -ENOMEM;
		}
		if (!vma)
			goto got_it;
		guard = 0;
		if (vma->vm_flags & VM_GROWSDOWN)
			guard = min(TASK_SIZE - (addr + len),
				(unsigned long)heap_stack_gap << PAGE_SHIFT);
		if (addr + len + guard <= vma->vm_start) {
got_it:
			/*
			 * Remember the place where we stopped the search:
			 */
			mm->free_area_cache = addr + len;
			return addr;
		}
		if (addr + guard + mm->cached_hole_size < vma->vm_start)
		        mm->cached_hole_size = vma->vm_start - (addr + guard);

		addr = vma->vm_end;
	}
}
#endif	

void arch_unmap_area(struct mm_struct *mm, unsigned long addr)
{
	/*
	 * Is this a new hole at the lowest possible address?
	 */
	if (addr >= TASK_UNMAPPED_BASE && addr < mm->free_area_cache) {
		mm->free_area_cache = addr;
		mm->cached_hole_size = ~0UL;
	}
}

/*
 * This mmap-allocator allocates new areas top-down from below the
 * stack's low limit (the base):
 */
#ifndef HAVE_ARCH_UNMAPPED_AREA_TOPDOWN
unsigned long
arch_get_unmapped_area_topdown(struct file *filp, const unsigned long addr0,
			  const unsigned long len, const unsigned long pgoff,
			  const unsigned long flags)
{
	struct vm_area_struct *vma;
	struct mm_struct *mm = current->mm;
	unsigned long addr = addr0;

	/* requested length too big for entire address space */
	if (len > TASK_SIZE)
		return -ENOMEM;

	if (flags & MAP_FIXED)
		return addr;

	/* requesting a specific address */
	if (addr) {
		addr = PAGE_ALIGN(addr);
		vma = find_vma(mm, addr);
		if (TASK_SIZE - len >= addr &&
				(!vma || addr + len <= vma->vm_start))
			return addr;
	}

	/* check if free_area_cache is useful for us */
	if (len <= mm->cached_hole_size) {
 	        mm->cached_hole_size = 0;
 		mm->free_area_cache = mm->mmap_base;
 	}

	/* either no address requested or can't fit in requested address hole */
	addr = mm->free_area_cache;

	/* make sure it can fit in the remaining address space */
	if (addr > len) {
		unsigned long guard;

		addr -= len;
		vma = find_vma(mm, addr);
		if (!vma)
			goto got_it;
		guard = 0;
		if (vma->vm_flags & VM_GROWSDOWN)
			guard = min(TASK_SIZE - (addr + len),
				(unsigned long)heap_stack_gap << PAGE_SHIFT);
		if (addr + len + guard <= vma->vm_start)
			goto got_it;
	}

	if (mm->mmap_base < len)
		goto bottomup;

	addr = mm->mmap_base-len;
	do {
		unsigned long guard;
		/*
		 * Lookup failure means no vma is above this address,
		 * else if new region fits below vma->vm_start,
		 * return with success:
		 */
		vma = find_vma(mm, addr);
		if (!vma)
			goto got_it;
		guard = 0;
		if (vma->vm_flags & VM_GROWSDOWN)
			guard = min(TASK_SIZE - (addr + len),
				(unsigned long)heap_stack_gap << PAGE_SHIFT);
		if (addr + len + guard <= vma->vm_start) {
got_it:
			/* remember the address as a hint for next time */
			mm->free_area_cache = addr;
			return addr;
		}

 		/* remember the largest hole we saw so far */
		if (addr + guard + mm->cached_hole_size < vma->vm_start)
		        mm->cached_hole_size = vma->vm_start - (addr + guard);

		/* try just below the current vma->vm_start */
		addr = vma->vm_start - (len + guard);
	} while (len < vma->vm_start);

bottomup:
	/*
	 * A failed mmap() very likely causes application failure,
	 * so fall back to the bottom-up function here. This scenario
	 * can happen with large stack limits and large mmap()
	 * allocations.
	 */
	mm->cached_hole_size = ~0UL;
  	mm->free_area_cache = TASK_UNMAPPED_BASE;
	addr = arch_get_unmapped_area(filp, addr0, len, pgoff, flags);
	/*
	 * Restore the topdown base:
	 */
	mm->free_area_cache = mm->mmap_base;
	mm->cached_hole_size = ~0UL;

	return addr;
}
#endif

void arch_unmap_area_topdown(struct mm_struct *mm, unsigned long addr)
{
	/*
	 * Is this a new hole at the highest possible address?
	 */
	if (addr > mm->free_area_cache)
		mm->free_area_cache = addr;

	/* dont allow allocations above current base */
	if (mm->free_area_cache > mm->mmap_base)
		mm->free_area_cache = mm->mmap_base;
}

unsigned long
get_unmapped_area(struct file *file, unsigned long addr, unsigned long len,
		unsigned long pgoff, unsigned long flags)
{
	unsigned long (*get_area)(struct file *, unsigned long,
				  unsigned long, unsigned long, unsigned long);

	unsigned long error = arch_mmap_check(addr, len, flags);
	if (error)
		return error;

	/* Careful about overflows.. */
	if (len > TASK_SIZE)
		return -ENOMEM;

	get_area = current->mm->get_unmapped_area;
	if (file && file->f_op && file->f_op->get_unmapped_area)
		get_area = file->f_op->get_unmapped_area;
	addr = get_area(file, addr, len, pgoff, flags);
	if (IS_ERR_VALUE(addr))
		return addr;

	if (addr > TASK_SIZE - len)
		return -ENOMEM;
	if (addr & ~PAGE_MASK)
		return -EINVAL;

	return arch_rebalance_pgtables(addr, len);
}

EXPORT_SYMBOL(get_unmapped_area);

/* Look up the first VMA which satisfies  addr < vm_end,  NULL if none. */
struct vm_area_struct *find_vma(struct mm_struct *mm, unsigned long addr)
{
	struct vm_area_struct *vma = NULL;

	if (mm) {
		/* Check the cache first. */
		/* (Cache hit rate is typically around 35%.) */
		vma = mm->mmap_cache;
		if (!(vma && vma->vm_end > addr && vma->vm_start <= addr)) {
			struct rb_node * rb_node;

			rb_node = mm->mm_rb.rb_node;
			vma = NULL;

			while (rb_node) {
				struct vm_area_struct * vma_tmp;

				vma_tmp = rb_entry(rb_node,
						struct vm_area_struct, vm_rb);

				if (vma_tmp->vm_end > addr) {
					vma = vma_tmp;
					if (vma_tmp->vm_start <= addr)
						break;
					rb_node = rb_node->rb_left;
				} else
					rb_node = rb_node->rb_right;
			}
			if (vma)
				mm->mmap_cache = vma;
		}
	}
	return vma;
}

EXPORT_SYMBOL(find_vma);

/* Same as find_vma, but also return a pointer to the previous VMA in *pprev. */
struct vm_area_struct *
find_vma_prev(struct mm_struct *mm, unsigned long addr,
			struct vm_area_struct **pprev)
{
	struct vm_area_struct *vma = NULL, *prev = NULL;
	struct rb_node *rb_node;
	if (!mm)
		goto out;

	/* Guard against addr being lower than the first VMA */
	vma = mm->mmap;

	/* Go through the RB tree quickly. */
	rb_node = mm->mm_rb.rb_node;

	while (rb_node) {
		struct vm_area_struct *vma_tmp;
		vma_tmp = rb_entry(rb_node, struct vm_area_struct, vm_rb);

		if (addr < vma_tmp->vm_end) {
			rb_node = rb_node->rb_left;
		} else {
			prev = vma_tmp;
			if (!prev->vm_next || (addr < prev->vm_next->vm_end))
				break;
			rb_node = rb_node->rb_right;
		}
	}

out:
	*pprev = prev;
	return prev ? prev->vm_next : vma;
}

/*
 * Verify that the stack growth is acceptable and
 * update accounting. This is shared with both the
 * grow-up and grow-down cases.
 */
static int acct_stack_growth(struct vm_area_struct *vma, unsigned long size, unsigned long grow)
{
	struct mm_struct *mm = vma->vm_mm;
	struct rlimit *rlim = current->signal->rlim;
	unsigned long new_start;

	/* address space limit tests */
	if (!may_expand_vm(mm, grow))
		return -ENOMEM;

	/* Stack limit test */
	if (size > ACCESS_ONCE(rlim[RLIMIT_STACK].rlim_cur))
		return -ENOMEM;

	/* mlock limit tests */
	if (vma->vm_flags & VM_LOCKED) {
		unsigned long locked;
		unsigned long limit;
		locked = mm->locked_vm + grow;
		limit = ACCESS_ONCE(rlim[RLIMIT_MEMLOCK].rlim_cur);
		limit >>= PAGE_SHIFT;
		if (locked > limit && !capable(CAP_IPC_LOCK))
			return -ENOMEM;
	}

	/* Check to ensure the stack will not grow into a hugetlb-only region */
	new_start = (vma->vm_flags & VM_GROWSUP) ? vma->vm_start :
			vma->vm_end - size;
	if (is_hugepage_only_range(vma->vm_mm, new_start, size))
		return -EFAULT;

	/*
	 * Overcommit..  This must be the final test, as it will
	 * update security statistics.
	 */
	if (security_vm_enough_memory_mm(mm, grow))
		return -ENOMEM;

	/* Ok, everything looks good - let it rip */
	mm->total_vm += grow;
	if (vma->vm_flags & VM_LOCKED)
		mm->locked_vm += grow;
	vm_stat_account(mm, vma->vm_flags, vma->vm_file, grow);
	return 0;
}

#if defined(CONFIG_STACK_GROWSUP) || defined(CONFIG_IA64)
/*
 * PA-RISC uses this for its stack; IA64 for its Register Backing Store.
 * vma is the last one with address > vma->vm_end.  Have to extend vma.
 */
int expand_upwards(struct vm_area_struct *vma, unsigned long address)
{
	int error;

	if (!(vma->vm_flags & VM_GROWSUP))
		return -EFAULT;

	/*
	 * We must make sure the anon_vma is allocated
	 * so that the anon_vma locking is not a noop.
	 */
	if (unlikely(anon_vma_prepare(vma)))
		return -ENOMEM;
	vma_lock_anon_vma(vma);

	/*
	 * vma->vm_start/vm_end cannot change under us because the caller
	 * is required to hold the mmap_sem in read mode.  We need the
	 * anon_vma lock to serialize against concurrent expand_stacks.
	 * Also guard against wrapping around to address 0.
	 */
	if (address < PAGE_ALIGN(address+4))
		address = PAGE_ALIGN(address+4);
	else {
		vma_unlock_anon_vma(vma);
		return -ENOMEM;
	}
	error = 0;

	/* Somebody else might have raced and expanded it already */
	if (address > vma->vm_end) {
		unsigned long size, grow;
#ifdef CONFIG_STACK_GROWSUP
		unsigned long guard;
		struct vm_area_struct *vm_next;

		error = -ENOMEM;
		guard = min(TASK_SIZE - address,
				(unsigned long)heap_stack_gap << PAGE_SHIFT);
		vm_next = find_vma(vma->vm_mm, address + guard);
		if (unlikely(vm_next && vm_next != vma)) {
			/* stack collision with another vma */
			goto out_unlock;
		}
#endif

		size = address - vma->vm_start;
		grow = (address - vma->vm_end) >> PAGE_SHIFT;

		error = -ENOMEM;
		if (vma->vm_pgoff + (size >> PAGE_SHIFT) >= vma->vm_pgoff) {
			error = acct_stack_growth(vma, size, grow);
<<<<<<< HEAD
			if (!error)
				vma->vm_end = address;
		}
	}
out_unlock: __maybe_unused
=======
			if (!error) {
				vma->vm_end = address;
				perf_event_mmap(vma);
			}
		}
	}
>>>>>>> 02f8c6ae
	vma_unlock_anon_vma(vma);
	khugepaged_enter_vma_merge(vma);
	return error;
}
#endif /* CONFIG_STACK_GROWSUP || CONFIG_IA64 */

/*
 * vma is the first one with address < vma->vm_start.  Have to extend vma.
 */
int expand_downwards(struct vm_area_struct *vma,
				   unsigned long address)
{
	int error;

	/*
	 * We must make sure the anon_vma is allocated
	 * so that the anon_vma locking is not a noop.
	 */
	if (unlikely(anon_vma_prepare(vma)))
		return -ENOMEM;

	address &= PAGE_MASK;
	error = security_file_mmap(NULL, 0, 0, 0, address, 1);
	if (error)
		return error;

	vma_lock_anon_vma(vma);

	/*
	 * vma->vm_start/vm_end cannot change under us because the caller
	 * is required to hold the mmap_sem in read mode.  We need the
	 * anon_vma lock to serialize against concurrent expand_stacks.
	 */

	/* Somebody else might have raced and expanded it already */
	if (address < vma->vm_start) {
		unsigned long size, grow;
		struct vm_area_struct *prev_vma;

		find_vma_prev(vma->vm_mm, address, &prev_vma);

		error = -ENOMEM;
		if (prev_vma) {
			unsigned long guard;

			guard = min(TASK_SIZE - prev_vma->vm_end,
				(unsigned long)heap_stack_gap << PAGE_SHIFT);
			if (unlikely(prev_vma->vm_end + guard > address)) {
				/* stack collision with another vma */
				goto out_unlock;
			}
		}
		size = vma->vm_end - address;
		grow = (vma->vm_start - address) >> PAGE_SHIFT;

		error = -ENOMEM;
		if (grow <= vma->vm_pgoff) {
			error = acct_stack_growth(vma, size, grow);
			if (!error) {
				vma->vm_start = address;
				vma->vm_pgoff -= grow;
<<<<<<< HEAD
			}
		}
	}
 out_unlock:
=======
				perf_event_mmap(vma);
			}
		}
	}
>>>>>>> 02f8c6ae
	vma_unlock_anon_vma(vma);
	khugepaged_enter_vma_merge(vma);
	return error;
}

#ifdef CONFIG_STACK_GROWSUP
int expand_stack(struct vm_area_struct *vma, unsigned long address)
{
	return expand_upwards(vma, address);
}

struct vm_area_struct *
find_extend_vma(struct mm_struct *mm, unsigned long addr)
{
	struct vm_area_struct *vma, *prev;

	addr &= PAGE_MASK;
	vma = find_vma_prev(mm, addr, &prev);
	if (vma && (vma->vm_start <= addr))
		return vma;
	if (!prev || expand_stack(prev, addr))
		return NULL;
	if (prev->vm_flags & VM_LOCKED) {
		mlock_vma_pages_range(prev, addr, prev->vm_end);
	}
	return prev;
}
#else
int expand_stack(struct vm_area_struct *vma, unsigned long address)
{
	return expand_downwards(vma, address);
}

struct vm_area_struct *
find_extend_vma(struct mm_struct * mm, unsigned long addr)
{
	struct vm_area_struct * vma;
	unsigned long start;

	addr &= PAGE_MASK;
	vma = find_vma(mm,addr);
	if (!vma)
		return NULL;
	if (vma->vm_start <= addr)
		return vma;
	if (!(vma->vm_flags & VM_GROWSDOWN))
		return NULL;
	start = vma->vm_start;
	if (expand_stack(vma, addr))
		return NULL;
	if (vma->vm_flags & VM_LOCKED) {
		mlock_vma_pages_range(vma, addr, start);
	}
	return vma;
}
#endif

/*
 * Ok - we have the memory areas we should free on the vma list,
 * so release them, and do the vma updates.
 *
 * Called with the mm semaphore held.
 */
static void remove_vma_list(struct mm_struct *mm, struct vm_area_struct *vma)
{
	/* Update high watermark before we lower total_vm */
	update_hiwater_vm(mm);
	do {
		long nrpages = vma_pages(vma);

		mm->total_vm -= nrpages;
		vm_stat_account(mm, vma->vm_flags, vma->vm_file, -nrpages);
		vma = remove_vma(vma);
	} while (vma);
	validate_mm(mm);
}

/*
 * Get rid of page table information in the indicated region.
 *
 * Called with the mm semaphore held.
 */
static void unmap_region(struct mm_struct *mm,
		struct vm_area_struct *vma, struct vm_area_struct *prev,
		unsigned long start, unsigned long end)
{
	struct vm_area_struct *next = prev? prev->vm_next: mm->mmap;
	struct mmu_gather tlb;
	unsigned long nr_accounted = 0;

	lru_add_drain();
<<<<<<< HEAD
=======
	tlb_gather_mmu(&tlb, mm, 0);
>>>>>>> 02f8c6ae
	update_hiwater_rss(mm);
	unmap_vmas(&tlb, vma, start, end, &nr_accounted, NULL, 0);
	vm_unacct_memory(nr_accounted);
	free_pgtables(&tlb, vma, prev ? prev->vm_end : FIRST_USER_ADDRESS,
				 next ? next->vm_start : 0);
	tlb_finish_mmu(&tlb, start, end);
}

static inline void unmap_vma(struct vm_area_struct *vma)
{
#ifdef CONFIG_XEN
	if (unlikely(vma->vm_ops && vma->vm_ops->unmap))
		vma->vm_ops->unmap(vma);
#endif
}

/*
 * Create a list of vma's touched by the unmap, removing them from the mm's
 * vma list as we go..
 */
static void
detach_vmas_to_be_unmapped(struct mm_struct *mm, struct vm_area_struct *vma,
	struct vm_area_struct *prev, unsigned long end)
{
	struct vm_area_struct **insertion_point;
	struct vm_area_struct *tail_vma = NULL;
	unsigned long addr;

	insertion_point = (prev ? &prev->vm_next : &mm->mmap);
	vma->vm_prev = NULL;
	do {
		rb_erase(&vma->vm_rb, &mm->mm_rb);
		unmap_vma(vma);
		mm->map_count--;
		tail_vma = vma;
		vma = vma->vm_next;
	} while (vma && vma->vm_start < end);
	*insertion_point = vma;
	if (vma)
		vma->vm_prev = prev;
	tail_vma->vm_next = NULL;
	if (mm->unmap_area == arch_unmap_area)
		addr = prev ? prev->vm_end : mm->mmap_base;
	else
		addr = vma ?  vma->vm_start : mm->mmap_base;
	mm->unmap_area(mm, addr);
	mm->mmap_cache = NULL;		/* Kill the cache. */
}

/*
 * __split_vma() bypasses sysctl_max_map_count checking.  We use this on the
 * munmap path where it doesn't make sense to fail.
 */
static int __split_vma(struct mm_struct * mm, struct vm_area_struct * vma,
	      unsigned long addr, int new_below)
{
	struct mempolicy *pol;
	struct vm_area_struct *new;
	int err = -ENOMEM;

	if (is_vm_hugetlb_page(vma) && (addr &
					~(huge_page_mask(hstate_vma(vma)))))
		return -EINVAL;

	new = kmem_cache_alloc(vm_area_cachep, GFP_KERNEL);
	if (!new)
		goto out_err;

	/* most fields are the same, copy all, and then fixup */
	*new = *vma;

	INIT_LIST_HEAD(&new->anon_vma_chain);

	if (new_below)
		new->vm_end = addr;
	else {
		new->vm_start = addr;
		new->vm_pgoff += ((addr - vma->vm_start) >> PAGE_SHIFT);
	}

	pol = mpol_dup(vma_policy(vma));
	if (IS_ERR(pol)) {
		err = PTR_ERR(pol);
		goto out_free_vma;
	}
	vma_set_policy(new, pol);

	if (anon_vma_clone(new, vma))
		goto out_free_mpol;

	if (new->vm_file) {
		get_file(new->vm_file);
		if (vma->vm_flags & VM_EXECUTABLE)
			added_exe_file_vma(mm);
	}

	if (new->vm_ops && new->vm_ops->open)
		new->vm_ops->open(new);

	if (new_below)
		err = vma_adjust(vma, addr, vma->vm_end, vma->vm_pgoff +
			((addr - new->vm_start) >> PAGE_SHIFT), new);
	else
		err = vma_adjust(vma, vma->vm_start, addr, vma->vm_pgoff, new);

	/* Success. */
	if (!err)
		return 0;

	/* Clean everything up if vma_adjust failed. */
	if (new->vm_ops && new->vm_ops->close)
		new->vm_ops->close(new);
	if (new->vm_file) {
		if (vma->vm_flags & VM_EXECUTABLE)
			removed_exe_file_vma(mm);
		fput(new->vm_file);
	}
	unlink_anon_vmas(new);
 out_free_mpol:
	mpol_put(pol);
 out_free_vma:
	kmem_cache_free(vm_area_cachep, new);
 out_err:
	return err;
<<<<<<< HEAD
=======
}

/*
 * Split a vma into two pieces at address 'addr', a new vma is allocated
 * either for the first part or the tail.
 */
int split_vma(struct mm_struct *mm, struct vm_area_struct *vma,
	      unsigned long addr, int new_below)
{
	if (mm->map_count >= sysctl_max_map_count)
		return -ENOMEM;

	return __split_vma(mm, vma, addr, new_below);
>>>>>>> 02f8c6ae
}

/* Munmap is split into 2 main parts -- this part which finds
 * what needs doing, and the areas themselves, which do the
 * work.  This now handles partial unmappings.
 * Jeremy Fitzhardinge <jeremy@goop.org>
 */
int do_munmap(struct mm_struct *mm, unsigned long start, size_t len)
{
	unsigned long end;
	struct vm_area_struct *vma, *prev, *last;

	if ((start & ~PAGE_MASK) || start > TASK_SIZE || len > TASK_SIZE-start)
		return -EINVAL;

	if ((len = PAGE_ALIGN(len)) == 0)
		return -EINVAL;

	/* Find the first overlapping VMA */
	vma = find_vma(mm, start);
	if (!vma)
		return 0;
	prev = vma->vm_prev;
	/* we have  start < vma->vm_end  */

	/* if it doesn't overlap, we have nothing.. */
	end = start + len;
	if (vma->vm_start >= end)
		return 0;

	/*
	 * If we need to split any vma, do it now to save pain later.
	 *
	 * Note: mremap's move_vma VM_ACCOUNT handling assumes a partially
	 * unmapped vm_area_struct will remain in use: so lower split_vma
	 * places tmp vma above, and higher split_vma places tmp vma below.
	 */
	if (start > vma->vm_start) {
		int error;

		/*
		 * Make sure that map_count on return from munmap() will
		 * not exceed its limit; but let map_count go just above
		 * its limit temporarily, to help free resources as expected.
		 */
		if (end < vma->vm_end && mm->map_count >= sysctl_max_map_count)
			return -ENOMEM;

		error = __split_vma(mm, vma, start, 0);
		if (error)
			return error;
		prev = vma;
	}

	/* Does it split the last one? */
	last = find_vma(mm, end);
	if (last && end > last->vm_start) {
		int error = __split_vma(mm, last, end, 1);
		if (error)
			return error;
	}
	vma = prev? prev->vm_next: mm->mmap;

	/*
	 * unlock any mlock()ed ranges before detaching vmas
	 */
	if (mm->locked_vm) {
		struct vm_area_struct *tmp = vma;
		while (tmp && tmp->vm_start < end) {
			if (tmp->vm_flags & VM_LOCKED) {
				mm->locked_vm -= vma_pages(tmp);
				munlock_vma_pages_all(tmp);
			}
			tmp = tmp->vm_next;
		}
	}

	/*
	 * Remove the vma's, and unmap the actual pages
	 */
	detach_vmas_to_be_unmapped(mm, vma, prev, end);
	unmap_region(mm, vma, prev, start, end);

	/* Fix up all other VM information */
	remove_vma_list(mm, vma);

	return 0;
}

EXPORT_SYMBOL(do_munmap);

SYSCALL_DEFINE2(munmap, unsigned long, addr, size_t, len)
{
	int ret;
	struct mm_struct *mm = current->mm;

	profile_munmap(addr);

	down_write(&mm->mmap_sem);
	ret = do_munmap(mm, addr, len);
	up_write(&mm->mmap_sem);
	return ret;
}

static inline void verify_mm_writelocked(struct mm_struct *mm)
{
#ifdef CONFIG_DEBUG_VM
	if (unlikely(down_read_trylock(&mm->mmap_sem))) {
		WARN_ON(1);
		up_read(&mm->mmap_sem);
	}
#endif
}

/*
 *  this is really a simplified "do_mmap".  it only handles
 *  anonymous maps.  eventually we may be able to do some
 *  brk-specific accounting here.
 */
unsigned long do_brk(unsigned long addr, unsigned long len)
{
	struct mm_struct * mm = current->mm;
	struct vm_area_struct * vma, * prev;
	unsigned long flags;
	struct rb_node ** rb_link, * rb_parent;
	pgoff_t pgoff = addr >> PAGE_SHIFT;
	int error;

	len = PAGE_ALIGN(len);
	if (!len)
		return addr;

	error = security_file_mmap(NULL, 0, 0, 0, addr, 1);
	if (error)
		return error;

	flags = VM_DATA_DEFAULT_FLAGS | VM_ACCOUNT | mm->def_flags;

	error = get_unmapped_area(NULL, addr, len, 0, MAP_FIXED);
	if (error & ~PAGE_MASK)
		return error;

	/*
	 * mlock MCL_FUTURE?
	 */
	if (mm->def_flags & VM_LOCKED) {
		unsigned long locked, lock_limit;
		locked = len >> PAGE_SHIFT;
		locked += mm->locked_vm;
		lock_limit = rlimit(RLIMIT_MEMLOCK);
		lock_limit >>= PAGE_SHIFT;
		if (locked > lock_limit && !capable(CAP_IPC_LOCK))
			return -EAGAIN;
	}

	/*
	 * mm->mmap_sem is required to protect against another thread
	 * changing the mappings in case we sleep.
	 */
	verify_mm_writelocked(mm);

	/*
	 * Clear old maps.  this also does some error checking for us
	 */
 munmap_back:
	vma = find_vma_prepare(mm, addr, &prev, &rb_link, &rb_parent);
	if (vma && vma->vm_start < addr + len) {
		if (do_munmap(mm, addr, len))
			return -ENOMEM;
		goto munmap_back;
	}

	/* Check against address space limits *after* clearing old maps... */
	if (!may_expand_vm(mm, len >> PAGE_SHIFT))
		return -ENOMEM;

	if (mm->map_count > sysctl_max_map_count)
		return -ENOMEM;

	if (security_vm_enough_memory(len >> PAGE_SHIFT))
		return -ENOMEM;

	/* Can we just expand an old private anonymous mapping? */
	vma = vma_merge(mm, prev, addr, addr + len, flags,
					NULL, NULL, pgoff, NULL);
	if (vma)
		goto out;

	/*
	 * create a vma struct for an anonymous mapping
	 */
	vma = kmem_cache_zalloc(vm_area_cachep, GFP_KERNEL);
	if (!vma) {
		vm_unacct_memory(len >> PAGE_SHIFT);
		return -ENOMEM;
	}

	INIT_LIST_HEAD(&vma->anon_vma_chain);
	vma->vm_mm = mm;
	vma->vm_start = addr;
	vma->vm_end = addr + len;
	vma->vm_pgoff = pgoff;
	vma->vm_flags = flags;
	vma->vm_page_prot = vm_get_page_prot(flags);
	vma_link(mm, vma, prev, rb_link, rb_parent);
out:
	perf_event_mmap(vma);
	mm->total_vm += len >> PAGE_SHIFT;
	if (flags & VM_LOCKED) {
		if (!mlock_vma_pages_range(vma, addr, addr + len))
			mm->locked_vm += (len >> PAGE_SHIFT);
	}
	return addr;
}

EXPORT_SYMBOL(do_brk);

/* Release all mmaps. */
void exit_mmap(struct mm_struct *mm)
{
	struct mmu_gather tlb;
	struct vm_area_struct *vma;
	unsigned long nr_accounted = 0;
	unsigned long end;

	/* mm's last user has gone, and its about to be pulled down */
	mmu_notifier_release(mm);

	if (mm->locked_vm) {
		vma = mm->mmap;
		while (vma) {
			if (vma->vm_flags & VM_LOCKED)
				munlock_vma_pages_all(vma);
			vma = vma->vm_next;
		}
	}

	arch_exit_mmap(mm);

#ifdef CONFIG_XEN
	for (vma = mm->mmap; vma; vma = vma->vm_next)
		unmap_vma(vma);
#endif

	vma = mm->mmap;
	if (!vma)	/* Can happen if dup_mmap() received an OOM */
		return;

	lru_add_drain();
	flush_cache_mm(mm);
<<<<<<< HEAD
=======
	tlb_gather_mmu(&tlb, mm, 1);
>>>>>>> 02f8c6ae
	/* update_hiwater_rss(mm) here? but nobody should be looking */
	/* Use -1 here to ensure all VMAs in the mm are unmapped */
	end = unmap_vmas(&tlb, vma, 0, -1, &nr_accounted, NULL, 1);
	vm_unacct_memory(nr_accounted);

	free_pgtables(&tlb, vma, FIRST_USER_ADDRESS, 0);
	tlb_finish_mmu(&tlb, 0, end);

	/*
	 * Walk the list again, actually closing and freeing it,
	 * with preemption enabled, without holding any MM locks.
	 */
	while (vma)
		vma = remove_vma(vma);

	BUG_ON(mm->nr_ptes > (FIRST_USER_ADDRESS+PMD_SIZE-1)>>PMD_SHIFT);
}

/* Insert vm structure into process list sorted by address
 * and into the inode's i_mmap tree.  If vm_file is non-NULL
 * then i_mmap_mutex is taken here.
 */
int insert_vm_struct(struct mm_struct * mm, struct vm_area_struct * vma)
{
	struct vm_area_struct * __vma, * prev;
	struct rb_node ** rb_link, * rb_parent;

	/*
	 * The vm_pgoff of a purely anonymous vma should be irrelevant
	 * until its first write fault, when page's anon_vma and index
	 * are set.  But now set the vm_pgoff it will almost certainly
	 * end up with (unless mremap moves it elsewhere before that
	 * first wfault), so /proc/pid/maps tells a consistent story.
	 *
	 * By setting it to reflect the virtual start address of the
	 * vma, merges and splits can happen in a seamless way, just
	 * using the existing file pgoff checks and manipulations.
	 * Similarly in do_mmap_pgoff and in do_brk.
	 */
	if (!vma->vm_file) {
		BUG_ON(vma->anon_vma);
		vma->vm_pgoff = vma->vm_start >> PAGE_SHIFT;
	}
	__vma = find_vma_prepare(mm,vma->vm_start,&prev,&rb_link,&rb_parent);
	if (__vma && __vma->vm_start < vma->vm_end)
		return -ENOMEM;
	if ((vma->vm_flags & VM_ACCOUNT) &&
	     security_vm_enough_memory_mm(mm, vma_pages(vma)))
		return -ENOMEM;
	vma_link(mm, vma, prev, rb_link, rb_parent);
	return 0;
}

/*
 * Copy the vma structure to a new location in the same mm,
 * prior to moving page table entries, to effect an mremap move.
 */
struct vm_area_struct *copy_vma(struct vm_area_struct **vmap,
	unsigned long addr, unsigned long len, pgoff_t pgoff)
{
	struct vm_area_struct *vma = *vmap;
	unsigned long vma_start = vma->vm_start;
	struct mm_struct *mm = vma->vm_mm;
	struct vm_area_struct *new_vma, *prev;
	struct rb_node **rb_link, *rb_parent;
	struct mempolicy *pol;

	/*
	 * If anonymous vma has not yet been faulted, update new pgoff
	 * to match new location, to increase its chance of merging.
	 */
	if (!vma->vm_file && !vma->anon_vma)
		pgoff = addr >> PAGE_SHIFT;

	find_vma_prepare(mm, addr, &prev, &rb_link, &rb_parent);
	new_vma = vma_merge(mm, prev, addr, addr + len, vma->vm_flags,
			vma->anon_vma, vma->vm_file, pgoff, vma_policy(vma));
	if (new_vma) {
		/*
		 * Source vma may have been merged into new_vma
		 */
		if (vma_start >= new_vma->vm_start &&
		    vma_start < new_vma->vm_end)
			*vmap = new_vma;
	} else {
		new_vma = kmem_cache_alloc(vm_area_cachep, GFP_KERNEL);
		if (new_vma) {
			*new_vma = *vma;
			pol = mpol_dup(vma_policy(vma));
			if (IS_ERR(pol))
				goto out_free_vma;
			INIT_LIST_HEAD(&new_vma->anon_vma_chain);
			if (anon_vma_clone(new_vma, vma))
				goto out_free_mempol;
			vma_set_policy(new_vma, pol);
			new_vma->vm_start = addr;
			new_vma->vm_end = addr + len;
			new_vma->vm_pgoff = pgoff;
			if (new_vma->vm_file) {
				get_file(new_vma->vm_file);
				if (vma->vm_flags & VM_EXECUTABLE)
					added_exe_file_vma(mm);
			}
			if (new_vma->vm_ops && new_vma->vm_ops->open)
				new_vma->vm_ops->open(new_vma);
			vma_link(mm, new_vma, prev, rb_link, rb_parent);
		}
	}
	return new_vma;

 out_free_mempol:
	mpol_put(pol);
 out_free_vma:
	kmem_cache_free(vm_area_cachep, new_vma);
	return NULL;
}

/*
 * Return true if the calling process may expand its vm space by the passed
 * number of pages
 */
int may_expand_vm(struct mm_struct *mm, unsigned long npages)
{
	unsigned long cur = mm->total_vm;	/* pages */
	unsigned long lim;

	lim = rlimit(RLIMIT_AS) >> PAGE_SHIFT;

	if (cur + npages > lim)
		return 0;
	return 1;
}


static int special_mapping_fault(struct vm_area_struct *vma,
				struct vm_fault *vmf)
{
	pgoff_t pgoff;
	struct page **pages;

	/*
	 * special mappings have no vm_file, and in that case, the mm
	 * uses vm_pgoff internally. So we have to subtract it from here.
	 * We are allowed to do this because we are the mm; do not copy
	 * this code into drivers!
	 */
	pgoff = vmf->pgoff - vma->vm_pgoff;

	for (pages = vma->vm_private_data; pgoff && *pages; ++pages)
		pgoff--;

	if (*pages) {
		struct page *page = *pages;
		get_page(page);
		vmf->page = page;
		return 0;
	}

	return VM_FAULT_SIGBUS;
}

/*
 * Having a close hook prevents vma merging regardless of flags.
 */
static void special_mapping_close(struct vm_area_struct *vma)
{
}

static const struct vm_operations_struct special_mapping_vmops = {
	.close = special_mapping_close,
	.fault = special_mapping_fault,
};

/*
 * Called with mm->mmap_sem held for writing.
 * Insert a new vma covering the given region, with the given flags.
 * Its pages are supplied by the given array of struct page *.
 * The array can be shorter than len >> PAGE_SHIFT if it's null-terminated.
 * The region past the last page supplied will always produce SIGBUS.
 * The array pointer and the pages it points to are assumed to stay alive
 * for as long as this mapping might exist.
 */
int install_special_mapping(struct mm_struct *mm,
			    unsigned long addr, unsigned long len,
			    unsigned long vm_flags, struct page **pages)
{
	int ret;
	struct vm_area_struct *vma;

	vma = kmem_cache_zalloc(vm_area_cachep, GFP_KERNEL);
	if (unlikely(vma == NULL))
		return -ENOMEM;

	INIT_LIST_HEAD(&vma->anon_vma_chain);
	vma->vm_mm = mm;
	vma->vm_start = addr;
	vma->vm_end = addr + len;

	vma->vm_flags = vm_flags | mm->def_flags | VM_DONTEXPAND;
	vma->vm_page_prot = vm_get_page_prot(vma->vm_flags);

	vma->vm_ops = &special_mapping_vmops;
	vma->vm_private_data = pages;

	ret = security_file_mmap(NULL, 0, 0, 0, vma->vm_start, 1);
	if (ret)
		goto out;

	ret = insert_vm_struct(mm, vma);
	if (ret)
		goto out;

	mm->total_vm += len >> PAGE_SHIFT;

	perf_event_mmap(vma);

	return 0;

out:
	kmem_cache_free(vm_area_cachep, vma);
	return ret;
}

static DEFINE_MUTEX(mm_all_locks_mutex);

static void vm_lock_anon_vma(struct mm_struct *mm, struct anon_vma *anon_vma)
{
	if (!test_bit(0, (unsigned long *) &anon_vma->root->head.next)) {
		/*
		 * The LSB of head.next can't change from under us
		 * because we hold the mm_all_locks_mutex.
		 */
<<<<<<< HEAD
		spin_lock_nest_lock(&anon_vma->root->lock, &mm->mmap_sem);
		/*
		 * We can safely modify head.next after taking the
		 * anon_vma->root->lock. If some other vma in this mm shares
=======
		mutex_lock_nest_lock(&anon_vma->root->mutex, &mm->mmap_sem);
		/*
		 * We can safely modify head.next after taking the
		 * anon_vma->root->mutex. If some other vma in this mm shares
>>>>>>> 02f8c6ae
		 * the same anon_vma we won't take it again.
		 *
		 * No need of atomic instructions here, head.next
		 * can't change from under us thanks to the
<<<<<<< HEAD
		 * anon_vma->root->lock.
=======
		 * anon_vma->root->mutex.
>>>>>>> 02f8c6ae
		 */
		if (__test_and_set_bit(0, (unsigned long *)
				       &anon_vma->root->head.next))
			BUG();
	}
}

static void vm_lock_mapping(struct mm_struct *mm, struct address_space *mapping)
{
	if (!test_bit(AS_MM_ALL_LOCKS, &mapping->flags)) {
		/*
		 * AS_MM_ALL_LOCKS can't change from under us because
		 * we hold the mm_all_locks_mutex.
		 *
		 * Operations on ->flags have to be atomic because
		 * even if AS_MM_ALL_LOCKS is stable thanks to the
		 * mm_all_locks_mutex, there may be other cpus
		 * changing other bitflags in parallel to us.
		 */
		if (test_and_set_bit(AS_MM_ALL_LOCKS, &mapping->flags))
			BUG();
		mutex_lock_nest_lock(&mapping->i_mmap_mutex, &mm->mmap_sem);
	}
}

/*
 * This operation locks against the VM for all pte/vma/mm related
 * operations that could ever happen on a certain mm. This includes
 * vmtruncate, try_to_unmap, and all page faults.
 *
 * The caller must take the mmap_sem in write mode before calling
 * mm_take_all_locks(). The caller isn't allowed to release the
 * mmap_sem until mm_drop_all_locks() returns.
 *
 * mmap_sem in write mode is required in order to block all operations
 * that could modify pagetables and free pages without need of
 * altering the vma layout (for example populate_range() with
 * nonlinear vmas). It's also needed in write mode to avoid new
 * anon_vmas to be associated with existing vmas.
 *
 * A single task can't take more than one mm_take_all_locks() in a row
 * or it would deadlock.
 *
 * The LSB in anon_vma->head.next and the AS_MM_ALL_LOCKS bitflag in
 * mapping->flags avoid to take the same lock twice, if more than one
 * vma in this mm is backed by the same anon_vma or address_space.
 *
 * We can take all the locks in random order because the VM code
 * taking i_mmap_mutex or anon_vma->mutex outside the mmap_sem never
 * takes more than one of them in a row. Secondly we're protected
 * against a concurrent mm_take_all_locks() by the mm_all_locks_mutex.
 *
 * mm_take_all_locks() and mm_drop_all_locks are expensive operations
 * that may have to take thousand of locks.
 *
 * mm_take_all_locks() can fail if it's interrupted by signals.
 */
int mm_take_all_locks(struct mm_struct *mm)
{
	struct vm_area_struct *vma;
	struct anon_vma_chain *avc;
	int ret = -EINTR;

	BUG_ON(down_read_trylock(&mm->mmap_sem));

	mutex_lock(&mm_all_locks_mutex);

	for (vma = mm->mmap; vma; vma = vma->vm_next) {
		if (signal_pending(current))
			goto out_unlock;
		if (vma->vm_file && vma->vm_file->f_mapping)
			vm_lock_mapping(mm, vma->vm_file->f_mapping);
	}

	for (vma = mm->mmap; vma; vma = vma->vm_next) {
		if (signal_pending(current))
			goto out_unlock;
		if (vma->anon_vma)
			list_for_each_entry(avc, &vma->anon_vma_chain, same_vma)
				vm_lock_anon_vma(mm, avc->anon_vma);
	}

	ret = 0;

out_unlock:
	if (ret)
		mm_drop_all_locks(mm);

	return ret;
}

static void vm_unlock_anon_vma(struct anon_vma *anon_vma)
{
	if (test_bit(0, (unsigned long *) &anon_vma->root->head.next)) {
		/*
		 * The LSB of head.next can't change to 0 from under
		 * us because we hold the mm_all_locks_mutex.
		 *
		 * We must however clear the bitflag before unlocking
		 * the vma so the users using the anon_vma->head will
		 * never see our bitflag.
		 *
		 * No need of atomic instructions here, head.next
		 * can't change from under us until we release the
<<<<<<< HEAD
		 * anon_vma->root->lock.
=======
		 * anon_vma->root->mutex.
>>>>>>> 02f8c6ae
		 */
		if (!__test_and_clear_bit(0, (unsigned long *)
					  &anon_vma->root->head.next))
			BUG();
		anon_vma_unlock(anon_vma);
	}
}

static void vm_unlock_mapping(struct address_space *mapping)
{
	if (test_bit(AS_MM_ALL_LOCKS, &mapping->flags)) {
		/*
		 * AS_MM_ALL_LOCKS can't change to 0 from under us
		 * because we hold the mm_all_locks_mutex.
		 */
		mutex_unlock(&mapping->i_mmap_mutex);
		if (!test_and_clear_bit(AS_MM_ALL_LOCKS,
					&mapping->flags))
			BUG();
	}
}

/*
 * The mmap_sem cannot be released by the caller until
 * mm_drop_all_locks() returns.
 */
void mm_drop_all_locks(struct mm_struct *mm)
{
	struct vm_area_struct *vma;
	struct anon_vma_chain *avc;

	BUG_ON(down_read_trylock(&mm->mmap_sem));
	BUG_ON(!mutex_is_locked(&mm_all_locks_mutex));

	for (vma = mm->mmap; vma; vma = vma->vm_next) {
		if (vma->anon_vma)
			list_for_each_entry(avc, &vma->anon_vma_chain, same_vma)
				vm_unlock_anon_vma(avc->anon_vma);
		if (vma->vm_file && vma->vm_file->f_mapping)
			vm_unlock_mapping(vma->vm_file->f_mapping);
	}

	mutex_unlock(&mm_all_locks_mutex);
}

/*
 * initialise the VMA slab
 */
void __init mmap_init(void)
{
	int ret;

	ret = percpu_counter_init(&vm_committed_as, 0);
	VM_BUG_ON(ret);
}<|MERGE_RESOLUTION|>--- conflicted
+++ resolved
@@ -28,10 +28,7 @@
 #include <linux/rmap.h>
 #include <linux/mmu_notifier.h>
 #include <linux/perf_event.h>
-<<<<<<< HEAD
-=======
 #include <linux/audit.h>
->>>>>>> 02f8c6ae
 #include <linux/khugepaged.h>
 
 #include <asm/uaccess.h>
@@ -90,16 +87,11 @@
 int sysctl_overcommit_memory __read_mostly = OVERCOMMIT_GUESS;  /* heuristic overcommit */
 int sysctl_overcommit_ratio __read_mostly = 50;	/* default is 50% */
 int sysctl_max_map_count __read_mostly = DEFAULT_MAX_MAP_COUNT;
-<<<<<<< HEAD
-struct percpu_counter vm_committed_as;
-int heap_stack_gap __read_mostly = 1;
-=======
 /*
  * Make sure vm_committed_as in one cacheline and not cacheline shared with
  * other variables. It can be updated by several CPUs frequently.
  */
 struct percpu_counter vm_committed_as ____cacheline_aligned_in_smp;
->>>>>>> 02f8c6ae
 
 /*
  * Check that a process has enough memory to allocate a new virtual
@@ -406,32 +398,6 @@
 	return vma;
 }
 
-<<<<<<< HEAD
-static inline void
-__vma_link_list(struct mm_struct *mm, struct vm_area_struct *vma,
-		struct vm_area_struct *prev, struct rb_node *rb_parent)
-{
-	struct vm_area_struct *next;
-
-	vma->vm_prev = prev;
-	if (prev) {
-		next = prev->vm_next;
-		prev->vm_next = vma;
-	} else {
-		mm->mmap = vma;
-		if (rb_parent)
-			next = rb_entry(rb_parent,
-					struct vm_area_struct, vm_rb);
-		else
-			next = NULL;
-	}
-	vma->vm_next = next;
-	if (next)
-		next->vm_prev = vma;
-}
-
-=======
->>>>>>> 02f8c6ae
 void __vma_link_rb(struct mm_struct *mm, struct vm_area_struct *vma,
 		struct rb_node **rb_link, struct rb_node *rb_parent)
 {
@@ -479,15 +445,8 @@
 	if (vma->vm_file)
 		mapping = vma->vm_file->f_mapping;
 
-<<<<<<< HEAD
-	if (mapping) {
-		spin_lock(&mapping->i_mmap_lock);
-		vma->vm_truncate_count = mapping->truncate_count;
-	}
-=======
 	if (mapping)
 		mutex_lock(&mapping->i_mmap_mutex);
->>>>>>> 02f8c6ae
 
 	__vma_link(mm, vma, prev, rb_link, rb_parent);
 	__vma_link_file(vma);
@@ -616,11 +575,7 @@
 	 * lock may be shared between many sibling processes.  Skipping
 	 * the lock for brk adjustments makes a difference sometimes.
 	 */
-<<<<<<< HEAD
-	if (vma->anon_vma && (insert || importer || start != vma->vm_start)) {
-=======
 	if (vma->anon_vma && (importer || start != vma->vm_start)) {
->>>>>>> 02f8c6ae
 		anon_vma = vma->anon_vma;
 		anon_vma_lock(anon_vma);
 	}
@@ -1443,8 +1398,6 @@
 
 full_search:
 	for (vma = find_vma(mm, addr); ; vma = vma->vm_next) {
-		unsigned long guard;
-
 		/* At this point:  (!vma || addr < vma->vm_end). */
 		if (TASK_SIZE - len < addr) {
 			/*
@@ -1459,23 +1412,15 @@
 			}
 			return -ENOMEM;
 		}
-		if (!vma)
-			goto got_it;
-		guard = 0;
-		if (vma->vm_flags & VM_GROWSDOWN)
-			guard = min(TASK_SIZE - (addr + len),
-				(unsigned long)heap_stack_gap << PAGE_SHIFT);
-		if (addr + len + guard <= vma->vm_start) {
-got_it:
+		if (!vma || addr + len <= vma->vm_start) {
 			/*
 			 * Remember the place where we stopped the search:
 			 */
 			mm->free_area_cache = addr + len;
 			return addr;
 		}
-		if (addr + guard + mm->cached_hole_size < vma->vm_start)
-		        mm->cached_hole_size = vma->vm_start - (addr + guard);
-
+		if (addr + mm->cached_hole_size < vma->vm_start)
+		        mm->cached_hole_size = vma->vm_start - addr;
 		addr = vma->vm_end;
 	}
 }
@@ -1533,51 +1478,34 @@
 
 	/* make sure it can fit in the remaining address space */
 	if (addr > len) {
-		unsigned long guard;
-
-		addr -= len;
-		vma = find_vma(mm, addr);
-		if (!vma)
-			goto got_it;
-		guard = 0;
-		if (vma->vm_flags & VM_GROWSDOWN)
-			guard = min(TASK_SIZE - (addr + len),
-				(unsigned long)heap_stack_gap << PAGE_SHIFT);
-		if (addr + len + guard <= vma->vm_start)
-			goto got_it;
+		vma = find_vma(mm, addr-len);
+		if (!vma || addr <= vma->vm_start)
+			/* remember the address as a hint for next time */
+			return (mm->free_area_cache = addr-len);
 	}
 
 	if (mm->mmap_base < len)
 		goto bottomup;
 
 	addr = mm->mmap_base-len;
+
 	do {
-		unsigned long guard;
 		/*
 		 * Lookup failure means no vma is above this address,
 		 * else if new region fits below vma->vm_start,
 		 * return with success:
 		 */
 		vma = find_vma(mm, addr);
-		if (!vma)
-			goto got_it;
-		guard = 0;
-		if (vma->vm_flags & VM_GROWSDOWN)
-			guard = min(TASK_SIZE - (addr + len),
-				(unsigned long)heap_stack_gap << PAGE_SHIFT);
-		if (addr + len + guard <= vma->vm_start) {
-got_it:
+		if (!vma || addr+len <= vma->vm_start)
 			/* remember the address as a hint for next time */
-			mm->free_area_cache = addr;
-			return addr;
-		}
+			return (mm->free_area_cache = addr);
 
  		/* remember the largest hole we saw so far */
-		if (addr + guard + mm->cached_hole_size < vma->vm_start)
-		        mm->cached_hole_size = vma->vm_start - (addr + guard);
+ 		if (addr + mm->cached_hole_size < vma->vm_start)
+ 		        mm->cached_hole_size = vma->vm_start - addr;
 
 		/* try just below the current vma->vm_start */
-		addr = vma->vm_start - (len + guard);
+		addr = vma->vm_start-len;
 	} while (len < vma->vm_start);
 
 bottomup:
@@ -1806,19 +1734,6 @@
 	/* Somebody else might have raced and expanded it already */
 	if (address > vma->vm_end) {
 		unsigned long size, grow;
-#ifdef CONFIG_STACK_GROWSUP
-		unsigned long guard;
-		struct vm_area_struct *vm_next;
-
-		error = -ENOMEM;
-		guard = min(TASK_SIZE - address,
-				(unsigned long)heap_stack_gap << PAGE_SHIFT);
-		vm_next = find_vma(vma->vm_mm, address + guard);
-		if (unlikely(vm_next && vm_next != vma)) {
-			/* stack collision with another vma */
-			goto out_unlock;
-		}
-#endif
 
 		size = address - vma->vm_start;
 		grow = (address - vma->vm_end) >> PAGE_SHIFT;
@@ -1826,20 +1741,12 @@
 		error = -ENOMEM;
 		if (vma->vm_pgoff + (size >> PAGE_SHIFT) >= vma->vm_pgoff) {
 			error = acct_stack_growth(vma, size, grow);
-<<<<<<< HEAD
-			if (!error)
-				vma->vm_end = address;
-		}
-	}
-out_unlock: __maybe_unused
-=======
 			if (!error) {
 				vma->vm_end = address;
 				perf_event_mmap(vma);
 			}
 		}
 	}
->>>>>>> 02f8c6ae
 	vma_unlock_anon_vma(vma);
 	khugepaged_enter_vma_merge(vma);
 	return error;
@@ -1877,21 +1784,7 @@
 	/* Somebody else might have raced and expanded it already */
 	if (address < vma->vm_start) {
 		unsigned long size, grow;
-		struct vm_area_struct *prev_vma;
-
-		find_vma_prev(vma->vm_mm, address, &prev_vma);
-
-		error = -ENOMEM;
-		if (prev_vma) {
-			unsigned long guard;
-
-			guard = min(TASK_SIZE - prev_vma->vm_end,
-				(unsigned long)heap_stack_gap << PAGE_SHIFT);
-			if (unlikely(prev_vma->vm_end + guard > address)) {
-				/* stack collision with another vma */
-				goto out_unlock;
-			}
-		}
+
 		size = vma->vm_end - address;
 		grow = (vma->vm_start - address) >> PAGE_SHIFT;
 
@@ -1901,17 +1794,10 @@
 			if (!error) {
 				vma->vm_start = address;
 				vma->vm_pgoff -= grow;
-<<<<<<< HEAD
-			}
-		}
-	}
- out_unlock:
-=======
 				perf_event_mmap(vma);
 			}
 		}
 	}
->>>>>>> 02f8c6ae
 	vma_unlock_anon_vma(vma);
 	khugepaged_enter_vma_merge(vma);
 	return error;
@@ -2003,26 +1889,15 @@
 	unsigned long nr_accounted = 0;
 
 	lru_add_drain();
-<<<<<<< HEAD
-=======
 	tlb_gather_mmu(&tlb, mm, 0);
->>>>>>> 02f8c6ae
 	update_hiwater_rss(mm);
-	unmap_vmas(&tlb, vma, start, end, &nr_accounted, NULL, 0);
+	unmap_vmas(&tlb, vma, start, end, &nr_accounted, NULL);
 	vm_unacct_memory(nr_accounted);
 	free_pgtables(&tlb, vma, prev ? prev->vm_end : FIRST_USER_ADDRESS,
 				 next ? next->vm_start : 0);
 	tlb_finish_mmu(&tlb, start, end);
 }
 
-static inline void unmap_vma(struct vm_area_struct *vma)
-{
-#ifdef CONFIG_XEN
-	if (unlikely(vma->vm_ops && vma->vm_ops->unmap))
-		vma->vm_ops->unmap(vma);
-#endif
-}
-
 /*
  * Create a list of vma's touched by the unmap, removing them from the mm's
  * vma list as we go..
@@ -2039,7 +1914,6 @@
 	vma->vm_prev = NULL;
 	do {
 		rb_erase(&vma->vm_rb, &mm->mm_rb);
-		unmap_vma(vma);
 		mm->map_count--;
 		tail_vma = vma;
 		vma = vma->vm_next;
@@ -2131,8 +2005,6 @@
 	kmem_cache_free(vm_area_cachep, new);
  out_err:
 	return err;
-<<<<<<< HEAD
-=======
 }
 
 /*
@@ -2146,7 +2018,6 @@
 		return -ENOMEM;
 
 	return __split_vma(mm, vma, addr, new_below);
->>>>>>> 02f8c6ae
 }
 
 /* Munmap is split into 2 main parts -- this part which finds
@@ -2386,24 +2257,16 @@
 
 	arch_exit_mmap(mm);
 
-#ifdef CONFIG_XEN
-	for (vma = mm->mmap; vma; vma = vma->vm_next)
-		unmap_vma(vma);
-#endif
-
 	vma = mm->mmap;
 	if (!vma)	/* Can happen if dup_mmap() received an OOM */
 		return;
 
 	lru_add_drain();
 	flush_cache_mm(mm);
-<<<<<<< HEAD
-=======
 	tlb_gather_mmu(&tlb, mm, 1);
->>>>>>> 02f8c6ae
 	/* update_hiwater_rss(mm) here? but nobody should be looking */
 	/* Use -1 here to ensure all VMAs in the mm are unmapped */
-	end = unmap_vmas(&tlb, vma, 0, -1, &nr_accounted, NULL, 1);
+	end = unmap_vmas(&tlb, vma, 0, -1, &nr_accounted, NULL);
 	vm_unacct_memory(nr_accounted);
 
 	free_pgtables(&tlb, vma, FIRST_USER_ADDRESS, 0);
@@ -2633,26 +2496,15 @@
 		 * The LSB of head.next can't change from under us
 		 * because we hold the mm_all_locks_mutex.
 		 */
-<<<<<<< HEAD
-		spin_lock_nest_lock(&anon_vma->root->lock, &mm->mmap_sem);
-		/*
-		 * We can safely modify head.next after taking the
-		 * anon_vma->root->lock. If some other vma in this mm shares
-=======
 		mutex_lock_nest_lock(&anon_vma->root->mutex, &mm->mmap_sem);
 		/*
 		 * We can safely modify head.next after taking the
 		 * anon_vma->root->mutex. If some other vma in this mm shares
->>>>>>> 02f8c6ae
 		 * the same anon_vma we won't take it again.
 		 *
 		 * No need of atomic instructions here, head.next
 		 * can't change from under us thanks to the
-<<<<<<< HEAD
-		 * anon_vma->root->lock.
-=======
 		 * anon_vma->root->mutex.
->>>>>>> 02f8c6ae
 		 */
 		if (__test_and_set_bit(0, (unsigned long *)
 				       &anon_vma->root->head.next))
@@ -2757,11 +2609,7 @@
 		 *
 		 * No need of atomic instructions here, head.next
 		 * can't change from under us until we release the
-<<<<<<< HEAD
-		 * anon_vma->root->lock.
-=======
 		 * anon_vma->root->mutex.
->>>>>>> 02f8c6ae
 		 */
 		if (!__test_and_clear_bit(0, (unsigned long *)
 					  &anon_vma->root->head.next))
