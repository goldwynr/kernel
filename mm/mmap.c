/*
 * mm/mmap.c
 *
 * Written by obz.
 *
 * Address space accounting code	<alan@lxorguk.ukuu.org.uk>
 */

#include <linux/slab.h>
#include <linux/backing-dev.h>
#include <linux/mm.h>
#include <linux/shm.h>
#include <linux/mman.h>
#include <linux/pagemap.h>
#include <linux/swap.h>
#include <linux/syscalls.h>
#include <linux/capability.h>
#include <linux/init.h>
#include <linux/file.h>
#include <linux/fs.h>
#include <linux/personality.h>
#include <linux/security.h>
#include <linux/hugetlb.h>
#include <linux/profile.h>
#include <linux/export.h>
#include <linux/mount.h>
#include <linux/mempolicy.h>
#include <linux/rmap.h>
#include <linux/mmu_notifier.h>
#include <linux/perf_event.h>
#include <linux/audit.h>
#include <linux/khugepaged.h>
#include <linux/uprobes.h>
#include <linux/rbtree_augmented.h>

#include <asm/uaccess.h>
#include <asm/cacheflush.h>
#include <asm/tlb.h>
#include <asm/mmu_context.h>

#include "internal.h"

#ifndef arch_mmap_check
#define arch_mmap_check(addr, len, flags)	(0)
#endif

#ifndef arch_rebalance_pgtables
#define arch_rebalance_pgtables(addr, len)		(addr)
#endif

static void unmap_region(struct mm_struct *mm,
		struct vm_area_struct *vma, struct vm_area_struct *prev,
		unsigned long start, unsigned long end);

/* description of effects of mapping type and prot in current implementation.
 * this is due to the limited x86 page protection hardware.  The expected
 * behavior is in parens:
 *
 * map_type	prot
 *		PROT_NONE	PROT_READ	PROT_WRITE	PROT_EXEC
 * MAP_SHARED	r: (no) no	r: (yes) yes	r: (no) yes	r: (no) yes
 *		w: (no) no	w: (no) no	w: (yes) yes	w: (no) no
 *		x: (no) no	x: (no) yes	x: (no) yes	x: (yes) yes
 *		
 * MAP_PRIVATE	r: (no) no	r: (yes) yes	r: (no) yes	r: (no) yes
 *		w: (no) no	w: (no) no	w: (copy) copy	w: (no) no
 *		x: (no) no	x: (no) yes	x: (no) yes	x: (yes) yes
 *
 */
pgprot_t protection_map[16] = {
	__P000, __P001, __P010, __P011, __P100, __P101, __P110, __P111,
	__S000, __S001, __S010, __S011, __S100, __S101, __S110, __S111
};

pgprot_t vm_get_page_prot(unsigned long vm_flags)
{
	return __pgprot(pgprot_val(protection_map[vm_flags &
				(VM_READ|VM_WRITE|VM_EXEC|VM_SHARED)]) |
			pgprot_val(arch_vm_get_page_prot(vm_flags)));
}
EXPORT_SYMBOL(vm_get_page_prot);

int sysctl_overcommit_memory __read_mostly = OVERCOMMIT_GUESS;  /* heuristic overcommit */
int sysctl_overcommit_ratio __read_mostly = 50;	/* default is 50% */
int sysctl_max_map_count __read_mostly = DEFAULT_MAX_MAP_COUNT;
/*
 * Make sure vm_committed_as in one cacheline and not cacheline shared with
 * other variables. It can be updated by several CPUs frequently.
 */
struct percpu_counter vm_committed_as ____cacheline_aligned_in_smp;

/*
 * The global memory commitment made in the system can be a metric
 * that can be used to drive ballooning decisions when Linux is hosted
 * as a guest. On Hyper-V, the host implements a policy engine for dynamically
 * balancing memory across competing virtual machines that are hosted.
 * Several metrics drive this policy engine including the guest reported
 * memory commitment.
 */
<<<<<<< HEAD

=======
>>>>>>> a49f0d1e
unsigned long vm_memory_committed(void)
{
	return percpu_counter_read_positive(&vm_committed_as);
}
EXPORT_SYMBOL_GPL(vm_memory_committed);

/*
 * Check that a process has enough memory to allocate a new virtual
 * mapping. 0 means there is enough memory for the allocation to
 * succeed and -ENOMEM implies there is not.
 *
 * We currently support three overcommit policies, which are set via the
 * vm.overcommit_memory sysctl.  See Documentation/vm/overcommit-accounting
 *
 * Strict overcommit modes added 2002 Feb 26 by Alan Cox.
 * Additional code 2002 Jul 20 by Robert Love.
 *
 * cap_sys_admin is 1 if the process has admin privileges, 0 otherwise.
 *
 * Note this is a helper function intended to be used by LSMs which
 * wish to use this logic.
 */
int __vm_enough_memory(struct mm_struct *mm, long pages, int cap_sys_admin)
{
	unsigned long free, allowed;

	vm_acct_memory(pages);

	/*
	 * Sometimes we want to use more memory than we have
	 */
	if (sysctl_overcommit_memory == OVERCOMMIT_ALWAYS)
		return 0;

	if (sysctl_overcommit_memory == OVERCOMMIT_GUESS) {
		free = global_page_state(NR_FREE_PAGES);
		free += global_page_state(NR_FILE_PAGES);

		/*
		 * shmem pages shouldn't be counted as free in this
		 * case, they can't be purged, only swapped out, and
		 * that won't affect the overall amount of available
		 * memory in the system.
		 */
		free -= global_page_state(NR_SHMEM);

		free += nr_swap_pages;

		/*
		 * Any slabs which are created with the
		 * SLAB_RECLAIM_ACCOUNT flag claim to have contents
		 * which are reclaimable, under pressure.  The dentry
		 * cache and most inode caches should fall into this
		 */
		free += global_page_state(NR_SLAB_RECLAIMABLE);

		/*
		 * Leave reserved pages. The pages are not for anonymous pages.
		 */
		if (free <= totalreserve_pages)
			goto error;
		else
			free -= totalreserve_pages;

		/*
		 * Leave the last 3% for root
		 */
		if (!cap_sys_admin)
			free -= free / 32;

		if (free > pages)
			return 0;

		goto error;
	}

	allowed = (totalram_pages - hugetlb_total_pages())
	       	* sysctl_overcommit_ratio / 100;
	/*
	 * Leave the last 3% for root
	 */
	if (!cap_sys_admin)
		allowed -= allowed / 32;
	allowed += total_swap_pages;

	/* Don't let a single process grow too big:
	   leave 3% of the size of this process for other processes */
	if (mm)
		allowed -= mm->total_vm / 32;

	if (percpu_counter_read_positive(&vm_committed_as) < allowed)
		return 0;
error:
	vm_unacct_memory(pages);

	return -ENOMEM;
}

/*
 * Requires inode->i_mapping->i_mmap_mutex
 */
static void __remove_shared_vm_struct(struct vm_area_struct *vma,
		struct file *file, struct address_space *mapping)
{
	if (vma->vm_flags & VM_DENYWRITE)
		atomic_inc(&file->f_path.dentry->d_inode->i_writecount);
	if (vma->vm_flags & VM_SHARED)
		mapping->i_mmap_writable--;

	flush_dcache_mmap_lock(mapping);
	if (unlikely(vma->vm_flags & VM_NONLINEAR))
		list_del_init(&vma->shared.nonlinear);
	else
		vma_interval_tree_remove(vma, &mapping->i_mmap);
	flush_dcache_mmap_unlock(mapping);
}

/*
 * Unlink a file-based vm structure from its interval tree, to hide
 * vma from rmap and vmtruncate before freeing its page tables.
 */
void unlink_file_vma(struct vm_area_struct *vma)
{
	struct file *file = vma->vm_file;

	if (file) {
		struct address_space *mapping = file->f_mapping;
		mutex_lock(&mapping->i_mmap_mutex);
		__remove_shared_vm_struct(vma, file, mapping);
		mutex_unlock(&mapping->i_mmap_mutex);
	}
}

/*
 * Close a vm structure and free it, returning the next.
 */
static struct vm_area_struct *remove_vma(struct vm_area_struct *vma)
{
	struct vm_area_struct *next = vma->vm_next;

	might_sleep();
	if (vma->vm_ops && vma->vm_ops->close)
		vma->vm_ops->close(vma);
	if (vma->vm_file)
		fput(vma->vm_file);
	mpol_put(vma_policy(vma));
	kmem_cache_free(vm_area_cachep, vma);
	return next;
}

static unsigned long do_brk(unsigned long addr, unsigned long len);

SYSCALL_DEFINE1(brk, unsigned long, brk)
{
	unsigned long rlim, retval;
	unsigned long newbrk, oldbrk;
	struct mm_struct *mm = current->mm;
	unsigned long min_brk;

	down_write(&mm->mmap_sem);

#ifdef CONFIG_COMPAT_BRK
	/*
	 * CONFIG_COMPAT_BRK can still be overridden by setting
	 * randomize_va_space to 2, which will still cause mm->start_brk
	 * to be arbitrarily shifted
	 */
	if (current->brk_randomized)
		min_brk = mm->start_brk;
	else
		min_brk = mm->end_data;
#else
	min_brk = mm->start_brk;
#endif
	if (brk < min_brk)
		goto out;

	/*
	 * Check against rlimit here. If this check is done later after the test
	 * of oldbrk with newbrk then it can escape the test and let the data
	 * segment grow beyond its set limit the in case where the limit is
	 * not page aligned -Ram Gupta
	 */
	rlim = rlimit(RLIMIT_DATA);
	if (rlim < RLIM_INFINITY && (brk - mm->start_brk) +
			(mm->end_data - mm->start_data) > rlim)
		goto out;

	newbrk = PAGE_ALIGN(brk);
	oldbrk = PAGE_ALIGN(mm->brk);
	if (oldbrk == newbrk)
		goto set_brk;

	/* Always allow shrinking brk. */
	if (brk <= mm->brk) {
		if (!do_munmap(mm, newbrk, oldbrk-newbrk))
			goto set_brk;
		goto out;
	}

	/* Check against existing mmap mappings. */
	if (find_vma_intersection(mm, oldbrk, newbrk+PAGE_SIZE))
		goto out;

	/* Ok, looks good - let it rip. */
	if (do_brk(oldbrk, newbrk-oldbrk) != oldbrk)
		goto out;
set_brk:
	mm->brk = brk;
out:
	retval = mm->brk;
	up_write(&mm->mmap_sem);
	return retval;
}

static long vma_compute_subtree_gap(struct vm_area_struct *vma)
{
	unsigned long max, subtree_gap;
	max = vma->vm_start;
	if (vma->vm_prev)
		max -= vma->vm_prev->vm_end;
	if (vma->vm_rb.rb_left) {
		subtree_gap = rb_entry(vma->vm_rb.rb_left,
				struct vm_area_struct, vm_rb)->rb_subtree_gap;
		if (subtree_gap > max)
			max = subtree_gap;
	}
	if (vma->vm_rb.rb_right) {
		subtree_gap = rb_entry(vma->vm_rb.rb_right,
				struct vm_area_struct, vm_rb)->rb_subtree_gap;
		if (subtree_gap > max)
			max = subtree_gap;
	}
	return max;
}

#ifdef CONFIG_DEBUG_VM_RB
static int browse_rb(struct rb_root *root)
{
	int i = 0, j, bug = 0;
	struct rb_node *nd, *pn = NULL;
	unsigned long prev = 0, pend = 0;

	for (nd = rb_first(root); nd; nd = rb_next(nd)) {
		struct vm_area_struct *vma;
		vma = rb_entry(nd, struct vm_area_struct, vm_rb);
		if (vma->vm_start < prev) {
			printk("vm_start %lx prev %lx\n", vma->vm_start, prev);
			bug = 1;
		}
		if (vma->vm_start < pend) {
			printk("vm_start %lx pend %lx\n", vma->vm_start, pend);
			bug = 1;
		}
		if (vma->vm_start > vma->vm_end) {
			printk("vm_end %lx < vm_start %lx\n",
				vma->vm_end, vma->vm_start);
			bug = 1;
		}
		if (vma->rb_subtree_gap != vma_compute_subtree_gap(vma)) {
			printk("free gap %lx, correct %lx\n",
			       vma->rb_subtree_gap,
			       vma_compute_subtree_gap(vma));
			bug = 1;
		}
		i++;
		pn = nd;
		prev = vma->vm_start;
		pend = vma->vm_end;
	}
	j = 0;
	for (nd = pn; nd; nd = rb_prev(nd))
		j++;
	if (i != j) {
		printk("backwards %d, forwards %d\n", j, i);
		bug = 1;
	}
	return bug ? -1 : i;
}

static void validate_mm_rb(struct rb_root *root, struct vm_area_struct *ignore)
{
	struct rb_node *nd;

	for (nd = rb_first(root); nd; nd = rb_next(nd)) {
		struct vm_area_struct *vma;
		vma = rb_entry(nd, struct vm_area_struct, vm_rb);
		BUG_ON(vma != ignore &&
		       vma->rb_subtree_gap != vma_compute_subtree_gap(vma));
	}
}

void validate_mm(struct mm_struct *mm)
{
	int bug = 0;
	int i = 0;
	unsigned long highest_address = 0;
	struct vm_area_struct *vma = mm->mmap;
	while (vma) {
		struct anon_vma_chain *avc;
		vma_lock_anon_vma(vma);
		list_for_each_entry(avc, &vma->anon_vma_chain, same_vma)
			anon_vma_interval_tree_verify(avc);
		vma_unlock_anon_vma(vma);
		highest_address = vma->vm_end;
		vma = vma->vm_next;
		i++;
	}
	if (i != mm->map_count) {
		printk("map_count %d vm_next %d\n", mm->map_count, i);
		bug = 1;
	}
	if (highest_address != mm->highest_vm_end) {
		printk("mm->highest_vm_end %lx, found %lx\n",
		       mm->highest_vm_end, highest_address);
		bug = 1;
	}
	i = browse_rb(&mm->mm_rb);
	if (i != mm->map_count) {
		printk("map_count %d rb %d\n", mm->map_count, i);
		bug = 1;
	}
	BUG_ON(bug);
}
#else
#define validate_mm_rb(root, ignore) do { } while (0)
#define validate_mm(mm) do { } while (0)
#endif

RB_DECLARE_CALLBACKS(static, vma_gap_callbacks, struct vm_area_struct, vm_rb,
		     unsigned long, rb_subtree_gap, vma_compute_subtree_gap)

/*
 * Update augmented rbtree rb_subtree_gap values after vma->vm_start or
 * vma->vm_prev->vm_end values changed, without modifying the vma's position
 * in the rbtree.
 */
static void vma_gap_update(struct vm_area_struct *vma)
{
	/*
	 * As it turns out, RB_DECLARE_CALLBACKS() already created a callback
	 * function that does exacltly what we want.
	 */
	vma_gap_callbacks_propagate(&vma->vm_rb, NULL);
}

static inline void vma_rb_insert(struct vm_area_struct *vma,
				 struct rb_root *root)
{
	/* All rb_subtree_gap values must be consistent prior to insertion */
	validate_mm_rb(root, NULL);

	rb_insert_augmented(&vma->vm_rb, root, &vma_gap_callbacks);
}

static void vma_rb_erase(struct vm_area_struct *vma, struct rb_root *root)
{
	/*
	 * All rb_subtree_gap values must be consistent prior to erase,
	 * with the possible exception of the vma being erased.
	 */
	validate_mm_rb(root, vma);

	/*
	 * Note rb_erase_augmented is a fairly large inline function,
	 * so make sure we instantiate it only once with our desired
	 * augmented rbtree callbacks.
	 */
	rb_erase_augmented(&vma->vm_rb, root, &vma_gap_callbacks);
}

/*
 * vma has some anon_vma assigned, and is already inserted on that
 * anon_vma's interval trees.
 *
 * Before updating the vma's vm_start / vm_end / vm_pgoff fields, the
 * vma must be removed from the anon_vma's interval trees using
 * anon_vma_interval_tree_pre_update_vma().
 *
 * After the update, the vma will be reinserted using
 * anon_vma_interval_tree_post_update_vma().
 *
 * The entire update must be protected by exclusive mmap_sem and by
 * the root anon_vma's mutex.
 */
static inline void
anon_vma_interval_tree_pre_update_vma(struct vm_area_struct *vma)
{
	struct anon_vma_chain *avc;

	list_for_each_entry(avc, &vma->anon_vma_chain, same_vma)
		anon_vma_interval_tree_remove(avc, &avc->anon_vma->rb_root);
}

static inline void
anon_vma_interval_tree_post_update_vma(struct vm_area_struct *vma)
{
	struct anon_vma_chain *avc;

	list_for_each_entry(avc, &vma->anon_vma_chain, same_vma)
		anon_vma_interval_tree_insert(avc, &avc->anon_vma->rb_root);
}

static int find_vma_links(struct mm_struct *mm, unsigned long addr,
		unsigned long end, struct vm_area_struct **pprev,
		struct rb_node ***rb_link, struct rb_node **rb_parent)
{
	struct rb_node **__rb_link, *__rb_parent, *rb_prev;

	__rb_link = &mm->mm_rb.rb_node;
	rb_prev = __rb_parent = NULL;

	while (*__rb_link) {
		struct vm_area_struct *vma_tmp;

		__rb_parent = *__rb_link;
		vma_tmp = rb_entry(__rb_parent, struct vm_area_struct, vm_rb);

		if (vma_tmp->vm_end > addr) {
			/* Fail if an existing vma overlaps the area */
			if (vma_tmp->vm_start < end)
				return -ENOMEM;
			__rb_link = &__rb_parent->rb_left;
		} else {
			rb_prev = __rb_parent;
			__rb_link = &__rb_parent->rb_right;
		}
	}

	*pprev = NULL;
	if (rb_prev)
		*pprev = rb_entry(rb_prev, struct vm_area_struct, vm_rb);
	*rb_link = __rb_link;
	*rb_parent = __rb_parent;
	return 0;
}

void __vma_link_rb(struct mm_struct *mm, struct vm_area_struct *vma,
		struct rb_node **rb_link, struct rb_node *rb_parent)
{
	/* Update tracking information for the gap following the new vma. */
	if (vma->vm_next)
		vma_gap_update(vma->vm_next);
	else
		mm->highest_vm_end = vma->vm_end;

	/*
	 * vma->vm_prev wasn't known when we followed the rbtree to find the
	 * correct insertion point for that vma. As a result, we could not
	 * update the vma vm_rb parents rb_subtree_gap values on the way down.
	 * So, we first insert the vma with a zero rb_subtree_gap value
	 * (to be consistent with what we did on the way down), and then
	 * immediately update the gap to the correct value. Finally we
	 * rebalance the rbtree after all augmented values have been set.
	 */
	rb_link_node(&vma->vm_rb, rb_parent, rb_link);
	vma->rb_subtree_gap = 0;
	vma_gap_update(vma);
	vma_rb_insert(vma, &mm->mm_rb);
}

static void __vma_link_file(struct vm_area_struct *vma)
{
	struct file *file;

	file = vma->vm_file;
	if (file) {
		struct address_space *mapping = file->f_mapping;

		if (vma->vm_flags & VM_DENYWRITE)
			atomic_dec(&file->f_path.dentry->d_inode->i_writecount);
		if (vma->vm_flags & VM_SHARED)
			mapping->i_mmap_writable++;

		flush_dcache_mmap_lock(mapping);
		if (unlikely(vma->vm_flags & VM_NONLINEAR))
			vma_nonlinear_insert(vma, &mapping->i_mmap_nonlinear);
		else
			vma_interval_tree_insert(vma, &mapping->i_mmap);
		flush_dcache_mmap_unlock(mapping);
	}
}

static void
__vma_link(struct mm_struct *mm, struct vm_area_struct *vma,
	struct vm_area_struct *prev, struct rb_node **rb_link,
	struct rb_node *rb_parent)
{
	__vma_link_list(mm, vma, prev, rb_parent);
	__vma_link_rb(mm, vma, rb_link, rb_parent);
}

static void vma_link(struct mm_struct *mm, struct vm_area_struct *vma,
			struct vm_area_struct *prev, struct rb_node **rb_link,
			struct rb_node *rb_parent)
{
	struct address_space *mapping = NULL;

	if (vma->vm_file)
		mapping = vma->vm_file->f_mapping;

	if (mapping)
		mutex_lock(&mapping->i_mmap_mutex);

	__vma_link(mm, vma, prev, rb_link, rb_parent);
	__vma_link_file(vma);

	if (mapping)
		mutex_unlock(&mapping->i_mmap_mutex);

	mm->map_count++;
	validate_mm(mm);
}

/*
 * Helper for vma_adjust() in the split_vma insert case: insert a vma into the
 * mm's list and rbtree.  It has already been inserted into the interval tree.
 */
static void __insert_vm_struct(struct mm_struct *mm, struct vm_area_struct *vma)
{
	struct vm_area_struct *prev;
	struct rb_node **rb_link, *rb_parent;

	if (find_vma_links(mm, vma->vm_start, vma->vm_end,
			   &prev, &rb_link, &rb_parent))
		BUG();
	__vma_link(mm, vma, prev, rb_link, rb_parent);
	mm->map_count++;
}

static inline void
__vma_unlink(struct mm_struct *mm, struct vm_area_struct *vma,
		struct vm_area_struct *prev)
{
	struct vm_area_struct *next;

	vma_rb_erase(vma, &mm->mm_rb);
	prev->vm_next = next = vma->vm_next;
	if (next)
		next->vm_prev = prev;
	if (mm->mmap_cache == vma)
		mm->mmap_cache = prev;
}

/*
 * We cannot adjust vm_start, vm_end, vm_pgoff fields of a vma that
 * is already present in an i_mmap tree without adjusting the tree.
 * The following helper function should be used when such adjustments
 * are necessary.  The "insert" vma (if any) is to be inserted
 * before we drop the necessary locks.
 */
int vma_adjust(struct vm_area_struct *vma, unsigned long start,
	unsigned long end, pgoff_t pgoff, struct vm_area_struct *insert)
{
	struct mm_struct *mm = vma->vm_mm;
	struct vm_area_struct *next = vma->vm_next;
	struct vm_area_struct *importer = NULL;
	struct address_space *mapping = NULL;
	struct rb_root *root = NULL;
	struct anon_vma *anon_vma = NULL;
	struct file *file = vma->vm_file;
	bool start_changed = false, end_changed = false;
	long adjust_next = 0;
	int remove_next = 0;

	if (next && !insert) {
		struct vm_area_struct *exporter = NULL;

		if (end >= next->vm_end) {
			/*
			 * vma expands, overlapping all the next, and
			 * perhaps the one after too (mprotect case 6).
			 */
again:			remove_next = 1 + (end > next->vm_end);
			end = next->vm_end;
			exporter = next;
			importer = vma;
		} else if (end > next->vm_start) {
			/*
			 * vma expands, overlapping part of the next:
			 * mprotect case 5 shifting the boundary up.
			 */
			adjust_next = (end - next->vm_start) >> PAGE_SHIFT;
			exporter = next;
			importer = vma;
		} else if (end < vma->vm_end) {
			/*
			 * vma shrinks, and !insert tells it's not
			 * split_vma inserting another: so it must be
			 * mprotect case 4 shifting the boundary down.
			 */
			adjust_next = - ((vma->vm_end - end) >> PAGE_SHIFT);
			exporter = vma;
			importer = next;
		}

		/*
		 * Easily overlooked: when mprotect shifts the boundary,
		 * make sure the expanding vma has anon_vma set if the
		 * shrinking vma had, to cover any anon pages imported.
		 */
		if (exporter && exporter->anon_vma && !importer->anon_vma) {
			if (anon_vma_clone(importer, exporter))
				return -ENOMEM;
			importer->anon_vma = exporter->anon_vma;
		}
	}

	if (file) {
		mapping = file->f_mapping;
		if (!(vma->vm_flags & VM_NONLINEAR)) {
			root = &mapping->i_mmap;
			uprobe_munmap(vma, vma->vm_start, vma->vm_end);

			if (adjust_next)
				uprobe_munmap(next, next->vm_start,
							next->vm_end);
		}

		mutex_lock(&mapping->i_mmap_mutex);
		if (insert) {
			/*
			 * Put into interval tree now, so instantiated pages
			 * are visible to arm/parisc __flush_dcache_page
			 * throughout; but we cannot insert into address
			 * space until vma start or end is updated.
			 */
			__vma_link_file(insert);
		}
	}

	vma_adjust_trans_huge(vma, start, end, adjust_next);

	anon_vma = vma->anon_vma;
	if (!anon_vma && adjust_next)
		anon_vma = next->anon_vma;
	if (anon_vma) {
		VM_BUG_ON(adjust_next && next->anon_vma &&
			  anon_vma != next->anon_vma);
		anon_vma_lock_write(anon_vma);
		anon_vma_interval_tree_pre_update_vma(vma);
		if (adjust_next)
			anon_vma_interval_tree_pre_update_vma(next);
	}

	if (root) {
		flush_dcache_mmap_lock(mapping);
		vma_interval_tree_remove(vma, root);
		if (adjust_next)
			vma_interval_tree_remove(next, root);
	}

	if (start != vma->vm_start) {
		vma->vm_start = start;
		start_changed = true;
	}
	if (end != vma->vm_end) {
		vma->vm_end = end;
		end_changed = true;
	}
	vma->vm_pgoff = pgoff;
	if (adjust_next) {
		next->vm_start += adjust_next << PAGE_SHIFT;
		next->vm_pgoff += adjust_next;
	}

	if (root) {
		if (adjust_next)
			vma_interval_tree_insert(next, root);
		vma_interval_tree_insert(vma, root);
		flush_dcache_mmap_unlock(mapping);
	}

	if (remove_next) {
		/*
		 * vma_merge has merged next into vma, and needs
		 * us to remove next before dropping the locks.
		 */
		__vma_unlink(mm, next, vma);
		if (file)
			__remove_shared_vm_struct(next, file, mapping);
	} else if (insert) {
		/*
		 * split_vma has split insert from vma, and needs
		 * us to insert it before dropping the locks
		 * (it may either follow vma or precede it).
		 */
		__insert_vm_struct(mm, insert);
	} else {
		if (start_changed)
			vma_gap_update(vma);
		if (end_changed) {
			if (!next)
				mm->highest_vm_end = end;
			else if (!adjust_next)
				vma_gap_update(next);
		}
	}

	if (anon_vma) {
		anon_vma_interval_tree_post_update_vma(vma);
		if (adjust_next)
			anon_vma_interval_tree_post_update_vma(next);
		anon_vma_unlock(anon_vma);
	}
	if (mapping)
		mutex_unlock(&mapping->i_mmap_mutex);

	if (root) {
		uprobe_mmap(vma);

		if (adjust_next)
			uprobe_mmap(next);
	}

	if (remove_next) {
		if (file) {
			uprobe_munmap(next, next->vm_start, next->vm_end);
			fput(file);
		}
		if (next->anon_vma)
			anon_vma_merge(vma, next);
		mm->map_count--;
		mpol_put(vma_policy(next));
		kmem_cache_free(vm_area_cachep, next);
		/*
		 * In mprotect's case 6 (see comments on vma_merge),
		 * we must remove another next too. It would clutter
		 * up the code too much to do both in one go.
		 */
		next = vma->vm_next;
		if (remove_next == 2)
			goto again;
		else if (next)
			vma_gap_update(next);
		else
			mm->highest_vm_end = end;
	}
	if (insert && file)
		uprobe_mmap(insert);

	validate_mm(mm);

	return 0;
}

/*
 * If the vma has a ->close operation then the driver probably needs to release
 * per-vma resources, so we don't attempt to merge those.
 */
static inline int is_mergeable_vma(struct vm_area_struct *vma,
			struct file *file, unsigned long vm_flags)
{
	if (vma->vm_flags ^ vm_flags)
		return 0;
	if (vma->vm_file != file)
		return 0;
	if (vma->vm_ops && vma->vm_ops->close)
		return 0;
	return 1;
}

static inline int is_mergeable_anon_vma(struct anon_vma *anon_vma1,
					struct anon_vma *anon_vma2,
					struct vm_area_struct *vma)
{
	/*
	 * The list_is_singular() test is to avoid merging VMA cloned from
	 * parents. This can improve scalability caused by anon_vma lock.
	 */
	if ((!anon_vma1 || !anon_vma2) && (!vma ||
		list_is_singular(&vma->anon_vma_chain)))
		return 1;
	return anon_vma1 == anon_vma2;
}

/*
 * Return true if we can merge this (vm_flags,anon_vma,file,vm_pgoff)
 * in front of (at a lower virtual address and file offset than) the vma.
 *
 * We cannot merge two vmas if they have differently assigned (non-NULL)
 * anon_vmas, nor if same anon_vma is assigned but offsets incompatible.
 *
 * We don't check here for the merged mmap wrapping around the end of pagecache
 * indices (16TB on ia32) because do_mmap_pgoff() does not permit mmap's which
 * wrap, nor mmaps which cover the final page at index -1UL.
 */
static int
can_vma_merge_before(struct vm_area_struct *vma, unsigned long vm_flags,
	struct anon_vma *anon_vma, struct file *file, pgoff_t vm_pgoff)
{
	if (is_mergeable_vma(vma, file, vm_flags) &&
	    is_mergeable_anon_vma(anon_vma, vma->anon_vma, vma)) {
		if (vma->vm_pgoff == vm_pgoff)
			return 1;
	}
	return 0;
}

/*
 * Return true if we can merge this (vm_flags,anon_vma,file,vm_pgoff)
 * beyond (at a higher virtual address and file offset than) the vma.
 *
 * We cannot merge two vmas if they have differently assigned (non-NULL)
 * anon_vmas, nor if same anon_vma is assigned but offsets incompatible.
 */
static int
can_vma_merge_after(struct vm_area_struct *vma, unsigned long vm_flags,
	struct anon_vma *anon_vma, struct file *file, pgoff_t vm_pgoff)
{
	if (is_mergeable_vma(vma, file, vm_flags) &&
	    is_mergeable_anon_vma(anon_vma, vma->anon_vma, vma)) {
		pgoff_t vm_pglen;
		vm_pglen = (vma->vm_end - vma->vm_start) >> PAGE_SHIFT;
		if (vma->vm_pgoff + vm_pglen == vm_pgoff)
			return 1;
	}
	return 0;
}

/*
 * Given a mapping request (addr,end,vm_flags,file,pgoff), figure out
 * whether that can be merged with its predecessor or its successor.
 * Or both (it neatly fills a hole).
 *
 * In most cases - when called for mmap, brk or mremap - [addr,end) is
 * certain not to be mapped by the time vma_merge is called; but when
 * called for mprotect, it is certain to be already mapped (either at
 * an offset within prev, or at the start of next), and the flags of
 * this area are about to be changed to vm_flags - and the no-change
 * case has already been eliminated.
 *
 * The following mprotect cases have to be considered, where AAAA is
 * the area passed down from mprotect_fixup, never extending beyond one
 * vma, PPPPPP is the prev vma specified, and NNNNNN the next vma after:
 *
 *     AAAA             AAAA                AAAA          AAAA
 *    PPPPPPNNNNNN    PPPPPPNNNNNN    PPPPPPNNNNNN    PPPPNNNNXXXX
 *    cannot merge    might become    might become    might become
 *                    PPNNNNNNNNNN    PPPPPPPPPPNN    PPPPPPPPPPPP 6 or
 *    mmap, brk or    case 4 below    case 5 below    PPPPPPPPXXXX 7 or
 *    mremap move:                                    PPPPNNNNNNNN 8
 *        AAAA
 *    PPPP    NNNN    PPPPPPPPPPPP    PPPPPPPPNNNN    PPPPNNNNNNNN
 *    might become    case 1 below    case 2 below    case 3 below
 *
 * Odd one out? Case 8, because it extends NNNN but needs flags of XXXX:
 * mprotect_fixup updates vm_flags & vm_page_prot on successful return.
 */
struct vm_area_struct *vma_merge(struct mm_struct *mm,
			struct vm_area_struct *prev, unsigned long addr,
			unsigned long end, unsigned long vm_flags,
		     	struct anon_vma *anon_vma, struct file *file,
			pgoff_t pgoff, struct mempolicy *policy)
{
	pgoff_t pglen = (end - addr) >> PAGE_SHIFT;
	struct vm_area_struct *area, *next;
	int err;

	/*
	 * We later require that vma->vm_flags == vm_flags,
	 * so this tests vma->vm_flags & VM_SPECIAL, too.
	 */
	if (vm_flags & VM_SPECIAL)
		return NULL;

	if (prev)
		next = prev->vm_next;
	else
		next = mm->mmap;
	area = next;
	if (next && next->vm_end == end)		/* cases 6, 7, 8 */
		next = next->vm_next;

	/*
	 * Can it merge with the predecessor?
	 */
	if (prev && prev->vm_end == addr &&
  			mpol_equal(vma_policy(prev), policy) &&
			can_vma_merge_after(prev, vm_flags,
						anon_vma, file, pgoff)) {
		/*
		 * OK, it can.  Can we now merge in the successor as well?
		 */
		if (next && end == next->vm_start &&
				mpol_equal(policy, vma_policy(next)) &&
				can_vma_merge_before(next, vm_flags,
					anon_vma, file, pgoff+pglen) &&
				is_mergeable_anon_vma(prev->anon_vma,
						      next->anon_vma, NULL)) {
							/* cases 1, 6 */
			err = vma_adjust(prev, prev->vm_start,
				next->vm_end, prev->vm_pgoff, NULL);
		} else					/* cases 2, 5, 7 */
			err = vma_adjust(prev, prev->vm_start,
				end, prev->vm_pgoff, NULL);
		if (err)
			return NULL;
		khugepaged_enter_vma_merge(prev);
		return prev;
	}

	/*
	 * Can this new request be merged in front of next?
	 */
	if (next && end == next->vm_start &&
 			mpol_equal(policy, vma_policy(next)) &&
			can_vma_merge_before(next, vm_flags,
					anon_vma, file, pgoff+pglen)) {
		if (prev && addr < prev->vm_end)	/* case 4 */
			err = vma_adjust(prev, prev->vm_start,
				addr, prev->vm_pgoff, NULL);
		else					/* cases 3, 8 */
			err = vma_adjust(area, addr, next->vm_end,
				next->vm_pgoff - pglen, NULL);
		if (err)
			return NULL;
		khugepaged_enter_vma_merge(area);
		return area;
	}

	return NULL;
}

/*
 * Rough compatbility check to quickly see if it's even worth looking
 * at sharing an anon_vma.
 *
 * They need to have the same vm_file, and the flags can only differ
 * in things that mprotect may change.
 *
 * NOTE! The fact that we share an anon_vma doesn't _have_ to mean that
 * we can merge the two vma's. For example, we refuse to merge a vma if
 * there is a vm_ops->close() function, because that indicates that the
 * driver is doing some kind of reference counting. But that doesn't
 * really matter for the anon_vma sharing case.
 */
static int anon_vma_compatible(struct vm_area_struct *a, struct vm_area_struct *b)
{
	return a->vm_end == b->vm_start &&
		mpol_equal(vma_policy(a), vma_policy(b)) &&
		a->vm_file == b->vm_file &&
		!((a->vm_flags ^ b->vm_flags) & ~(VM_READ|VM_WRITE|VM_EXEC)) &&
		b->vm_pgoff == a->vm_pgoff + ((b->vm_start - a->vm_start) >> PAGE_SHIFT);
}

/*
 * Do some basic sanity checking to see if we can re-use the anon_vma
 * from 'old'. The 'a'/'b' vma's are in VM order - one of them will be
 * the same as 'old', the other will be the new one that is trying
 * to share the anon_vma.
 *
 * NOTE! This runs with mm_sem held for reading, so it is possible that
 * the anon_vma of 'old' is concurrently in the process of being set up
 * by another page fault trying to merge _that_. But that's ok: if it
 * is being set up, that automatically means that it will be a singleton
 * acceptable for merging, so we can do all of this optimistically. But
 * we do that ACCESS_ONCE() to make sure that we never re-load the pointer.
 *
 * IOW: that the "list_is_singular()" test on the anon_vma_chain only
 * matters for the 'stable anon_vma' case (ie the thing we want to avoid
 * is to return an anon_vma that is "complex" due to having gone through
 * a fork).
 *
 * We also make sure that the two vma's are compatible (adjacent,
 * and with the same memory policies). That's all stable, even with just
 * a read lock on the mm_sem.
 */
static struct anon_vma *reusable_anon_vma(struct vm_area_struct *old, struct vm_area_struct *a, struct vm_area_struct *b)
{
	if (anon_vma_compatible(a, b)) {
		struct anon_vma *anon_vma = ACCESS_ONCE(old->anon_vma);

		if (anon_vma && list_is_singular(&old->anon_vma_chain))
			return anon_vma;
	}
	return NULL;
}

/*
 * find_mergeable_anon_vma is used by anon_vma_prepare, to check
 * neighbouring vmas for a suitable anon_vma, before it goes off
 * to allocate a new anon_vma.  It checks because a repetitive
 * sequence of mprotects and faults may otherwise lead to distinct
 * anon_vmas being allocated, preventing vma merge in subsequent
 * mprotect.
 */
struct anon_vma *find_mergeable_anon_vma(struct vm_area_struct *vma)
{
	struct anon_vma *anon_vma;
	struct vm_area_struct *near;

	near = vma->vm_next;
	if (!near)
		goto try_prev;

	anon_vma = reusable_anon_vma(near, vma, near);
	if (anon_vma)
		return anon_vma;
try_prev:
	near = vma->vm_prev;
	if (!near)
		goto none;

	anon_vma = reusable_anon_vma(near, near, vma);
	if (anon_vma)
		return anon_vma;
none:
	/*
	 * There's no absolute need to look only at touching neighbours:
	 * we could search further afield for "compatible" anon_vmas.
	 * But it would probably just be a waste of time searching,
	 * or lead to too many vmas hanging off the same anon_vma.
	 * We're trying to allow mprotect remerging later on,
	 * not trying to minimize memory used for anon_vmas.
	 */
	return NULL;
}

#ifdef CONFIG_PROC_FS
void vm_stat_account(struct mm_struct *mm, unsigned long flags,
						struct file *file, long pages)
{
	const unsigned long stack_flags
		= VM_STACK_FLAGS & (VM_GROWSUP|VM_GROWSDOWN);

	mm->total_vm += pages;

	if (file) {
		mm->shared_vm += pages;
		if ((flags & (VM_EXEC|VM_WRITE)) == VM_EXEC)
			mm->exec_vm += pages;
	} else if (flags & stack_flags)
		mm->stack_vm += pages;
}
#endif /* CONFIG_PROC_FS */

/*
 * If a hint addr is less than mmap_min_addr change hint to be as
 * low as possible but still greater than mmap_min_addr
 */
static inline unsigned long round_hint_to_min(unsigned long hint)
{
	hint &= PAGE_MASK;
	if (((void *)hint != NULL) &&
	    (hint < mmap_min_addr))
		return PAGE_ALIGN(mmap_min_addr);
	return hint;
}

/*
 * The caller must hold down_write(&current->mm->mmap_sem).
 */

unsigned long do_mmap_pgoff(struct file *file, unsigned long addr,
			unsigned long len, unsigned long prot,
			unsigned long flags, unsigned long pgoff)
{
	struct mm_struct * mm = current->mm;
	struct inode *inode;
	vm_flags_t vm_flags;

	/*
	 * Does the application expect PROT_READ to imply PROT_EXEC?
	 *
	 * (the exception is when the underlying filesystem is noexec
	 *  mounted, in which case we dont add PROT_EXEC.)
	 */
	if ((prot & PROT_READ) && (current->personality & READ_IMPLIES_EXEC))
		if (!(file && (file->f_path.mnt->mnt_flags & MNT_NOEXEC)))
			prot |= PROT_EXEC;

	if (!len)
		return -EINVAL;

	if (!(flags & MAP_FIXED))
		addr = round_hint_to_min(addr);

	/* Careful about overflows.. */
	len = PAGE_ALIGN(len);
	if (!len)
		return -ENOMEM;

	/* offset overflow? */
	if ((pgoff + (len >> PAGE_SHIFT)) < pgoff)
               return -EOVERFLOW;

	/* Too many mappings? */
	if (mm->map_count > sysctl_max_map_count)
		return -ENOMEM;

	/* Obtain the address to map to. we verify (or select) it and ensure
	 * that it represents a valid section of the address space.
	 */
	addr = get_unmapped_area(file, addr, len, pgoff, flags);
	if (addr & ~PAGE_MASK)
		return addr;

	/* Do simple checking here so the lower-level routines won't have
	 * to. we assume access permissions have been handled by the open
	 * of the memory object, so we don't do any here.
	 */
	vm_flags = calc_vm_prot_bits(prot) | calc_vm_flag_bits(flags) |
			mm->def_flags | VM_MAYREAD | VM_MAYWRITE | VM_MAYEXEC;

	if (flags & MAP_LOCKED)
		if (!can_do_mlock())
			return -EPERM;

	/* mlock MCL_FUTURE? */
	if (vm_flags & VM_LOCKED) {
		unsigned long locked, lock_limit;
		locked = len >> PAGE_SHIFT;
		locked += mm->locked_vm;
		lock_limit = rlimit(RLIMIT_MEMLOCK);
		lock_limit >>= PAGE_SHIFT;
		if (locked > lock_limit && !capable(CAP_IPC_LOCK))
			return -EAGAIN;
	}

	inode = file ? file->f_path.dentry->d_inode : NULL;

	if (file) {
		switch (flags & MAP_TYPE) {
		case MAP_SHARED:
			if ((prot&PROT_WRITE) && !(file->f_mode&FMODE_WRITE))
				return -EACCES;

			/*
			 * Make sure we don't allow writing to an append-only
			 * file..
			 */
			if (IS_APPEND(inode) && (file->f_mode & FMODE_WRITE))
				return -EACCES;

			/*
			 * Make sure there are no mandatory locks on the file.
			 */
			if (locks_verify_locked(inode))
				return -EAGAIN;

			vm_flags |= VM_SHARED | VM_MAYSHARE;
			if (!(file->f_mode & FMODE_WRITE))
				vm_flags &= ~(VM_MAYWRITE | VM_SHARED);

			/* fall through */
		case MAP_PRIVATE:
			if (!(file->f_mode & FMODE_READ))
				return -EACCES;
			if (file->f_path.mnt->mnt_flags & MNT_NOEXEC) {
				if (vm_flags & VM_EXEC)
					return -EPERM;
				vm_flags &= ~VM_MAYEXEC;
			}

			if (!file->f_op || !file->f_op->mmap)
				return -ENODEV;
			break;

		default:
			return -EINVAL;
		}
	} else {
		switch (flags & MAP_TYPE) {
		case MAP_SHARED:
			/*
			 * Ignore pgoff.
			 */
			pgoff = 0;
			vm_flags |= VM_SHARED | VM_MAYSHARE;
			break;
		case MAP_PRIVATE:
			/*
			 * Set pgoff according to addr for anon_vma.
			 */
			pgoff = addr >> PAGE_SHIFT;
			break;
		default:
			return -EINVAL;
		}
	}

	return mmap_region(file, addr, len, flags, vm_flags, pgoff);
}

SYSCALL_DEFINE6(mmap_pgoff, unsigned long, addr, unsigned long, len,
		unsigned long, prot, unsigned long, flags,
		unsigned long, fd, unsigned long, pgoff)
{
	struct file *file = NULL;
	unsigned long retval = -EBADF;

	if (!(flags & MAP_ANONYMOUS)) {
		audit_mmap_fd(fd, flags);
		if (unlikely(flags & MAP_HUGETLB))
			return -EINVAL;
		file = fget(fd);
		if (!file)
			goto out;
	} else if (flags & MAP_HUGETLB) {
		struct user_struct *user = NULL;
		/*
		 * VM_NORESERVE is used because the reservations will be
		 * taken when vm_ops->mmap() is called
		 * A dummy user value is used because we are not locking
		 * memory so no accounting is necessary
		 */
		file = hugetlb_file_setup(HUGETLB_ANON_FILE, addr, len,
				VM_NORESERVE,
				&user, HUGETLB_ANONHUGE_INODE,
				(flags >> MAP_HUGE_SHIFT) & MAP_HUGE_MASK);
		if (IS_ERR(file))
			return PTR_ERR(file);
	}

	flags &= ~(MAP_EXECUTABLE | MAP_DENYWRITE);

	retval = vm_mmap_pgoff(file, addr, len, prot, flags, pgoff);
	if (file)
		fput(file);
out:
	return retval;
}

#ifdef __ARCH_WANT_SYS_OLD_MMAP
struct mmap_arg_struct {
	unsigned long addr;
	unsigned long len;
	unsigned long prot;
	unsigned long flags;
	unsigned long fd;
	unsigned long offset;
};

SYSCALL_DEFINE1(old_mmap, struct mmap_arg_struct __user *, arg)
{
	struct mmap_arg_struct a;

	if (copy_from_user(&a, arg, sizeof(a)))
		return -EFAULT;
	if (a.offset & ~PAGE_MASK)
		return -EINVAL;

	return sys_mmap_pgoff(a.addr, a.len, a.prot, a.flags, a.fd,
			      a.offset >> PAGE_SHIFT);
}
#endif /* __ARCH_WANT_SYS_OLD_MMAP */

/*
 * Some shared mappigns will want the pages marked read-only
 * to track write events. If so, we'll downgrade vm_page_prot
 * to the private version (using protection_map[] without the
 * VM_SHARED bit).
 */
int vma_wants_writenotify(struct vm_area_struct *vma)
{
	vm_flags_t vm_flags = vma->vm_flags;

	/* If it was private or non-writable, the write bit is already clear */
	if ((vm_flags & (VM_WRITE|VM_SHARED)) != ((VM_WRITE|VM_SHARED)))
		return 0;

	/* The backer wishes to know when pages are first written to? */
	if (vma->vm_ops && vma->vm_ops->page_mkwrite)
		return 1;

	/* The open routine did something to the protections already? */
	if (pgprot_val(vma->vm_page_prot) !=
	    pgprot_val(vm_get_page_prot(vm_flags)))
		return 0;

	/* Specialty mapping? */
	if (vm_flags & VM_PFNMAP)
		return 0;

	/* Can the mapping track the dirty pages? */
	return vma->vm_file && vma->vm_file->f_mapping &&
		mapping_cap_account_dirty(vma->vm_file->f_mapping);
}

/*
 * We account for memory if it's a private writeable mapping,
 * not hugepages and VM_NORESERVE wasn't set.
 */
static inline int accountable_mapping(struct file *file, vm_flags_t vm_flags)
{
	/*
	 * hugetlb has its own accounting separate from the core VM
	 * VM_HUGETLB may not be set yet so we cannot check for that flag.
	 */
	if (file && is_file_hugepages(file))
		return 0;

	return (vm_flags & (VM_NORESERVE | VM_SHARED | VM_WRITE)) == VM_WRITE;
}

unsigned long mmap_region(struct file *file, unsigned long addr,
			  unsigned long len, unsigned long flags,
			  vm_flags_t vm_flags, unsigned long pgoff)
{
	struct mm_struct *mm = current->mm;
	struct vm_area_struct *vma, *prev;
	int correct_wcount = 0;
	int error;
	struct rb_node **rb_link, *rb_parent;
	unsigned long charged = 0;
	struct inode *inode =  file ? file->f_path.dentry->d_inode : NULL;

	/* Clear old maps */
	error = -ENOMEM;
munmap_back:
	if (find_vma_links(mm, addr, addr + len, &prev, &rb_link, &rb_parent)) {
		if (do_munmap(mm, addr, len))
			return -ENOMEM;
		goto munmap_back;
	}

	/* Check against address space limit. */
	if (!may_expand_vm(mm, len >> PAGE_SHIFT))
		return -ENOMEM;

	/*
	 * Set 'VM_NORESERVE' if we should not account for the
	 * memory use of this mapping.
	 */
	if ((flags & MAP_NORESERVE)) {
		/* We honor MAP_NORESERVE if allowed to overcommit */
		if (sysctl_overcommit_memory != OVERCOMMIT_NEVER)
			vm_flags |= VM_NORESERVE;

		/* hugetlb applies strict overcommit unless MAP_NORESERVE */
		if (file && is_file_hugepages(file))
			vm_flags |= VM_NORESERVE;
	}

	/*
	 * Private writable mapping: check memory availability
	 */
	if (accountable_mapping(file, vm_flags)) {
		charged = len >> PAGE_SHIFT;
		if (security_vm_enough_memory_mm(mm, charged))
			return -ENOMEM;
		vm_flags |= VM_ACCOUNT;
	}

	/*
	 * Can we just expand an old mapping?
	 */
	vma = vma_merge(mm, prev, addr, addr + len, vm_flags, NULL, file, pgoff, NULL);
	if (vma)
		goto out;

	/*
	 * Determine the object being mapped and call the appropriate
	 * specific mapper. the address has already been validated, but
	 * not unmapped, but the maps are removed from the list.
	 */
	vma = kmem_cache_zalloc(vm_area_cachep, GFP_KERNEL);
	if (!vma) {
		error = -ENOMEM;
		goto unacct_error;
	}

	vma->vm_mm = mm;
	vma->vm_start = addr;
	vma->vm_end = addr + len;
	vma->vm_flags = vm_flags;
	vma->vm_page_prot = vm_get_page_prot(vm_flags);
	vma->vm_pgoff = pgoff;
	INIT_LIST_HEAD(&vma->anon_vma_chain);

	error = -EINVAL;	/* when rejecting VM_GROWSDOWN|VM_GROWSUP */

	if (file) {
		if (vm_flags & (VM_GROWSDOWN|VM_GROWSUP))
			goto free_vma;
		if (vm_flags & VM_DENYWRITE) {
			error = deny_write_access(file);
			if (error)
				goto free_vma;
			correct_wcount = 1;
		}
		vma->vm_file = get_file(file);
		error = file->f_op->mmap(file, vma);
		if (error)
			goto unmap_and_free_vma;

		/* Can addr have changed??
		 *
		 * Answer: Yes, several device drivers can do it in their
		 *         f_op->mmap method. -DaveM
		 * Bug: If addr is changed, prev, rb_link, rb_parent should
		 *      be updated for vma_link()
		 */
		WARN_ON_ONCE(addr != vma->vm_start);

		addr = vma->vm_start;
		pgoff = vma->vm_pgoff;
		vm_flags = vma->vm_flags;
	} else if (vm_flags & VM_SHARED) {
		if (unlikely(vm_flags & (VM_GROWSDOWN|VM_GROWSUP)))
			goto free_vma;
		error = shmem_zero_setup(vma);
		if (error)
			goto free_vma;
	}

	if (vma_wants_writenotify(vma)) {
		pgprot_t pprot = vma->vm_page_prot;

		/* Can vma->vm_page_prot have changed??
		 *
		 * Answer: Yes, drivers may have changed it in their
		 *         f_op->mmap method.
		 *
		 * Ensures that vmas marked as uncached stay that way.
		 */
		vma->vm_page_prot = vm_get_page_prot(vm_flags & ~VM_SHARED);
		if (pgprot_val(pprot) == pgprot_val(pgprot_noncached(pprot)))
			vma->vm_page_prot = pgprot_noncached(vma->vm_page_prot);
	}

	vma_link(mm, vma, prev, rb_link, rb_parent);
	file = vma->vm_file;

	/* Once vma denies write, undo our temporary denial count */
	if (correct_wcount)
		atomic_inc(&inode->i_writecount);
out:
	perf_event_mmap(vma);

	vm_stat_account(mm, vm_flags, file, len >> PAGE_SHIFT);
	if (vm_flags & VM_LOCKED) {
		if (!mlock_vma_pages_range(vma, addr, addr + len))
			mm->locked_vm += (len >> PAGE_SHIFT);
	} else if ((flags & MAP_POPULATE) && !(flags & MAP_NONBLOCK))
		make_pages_present(addr, addr + len);

	if (file)
		uprobe_mmap(vma);

	return addr;

unmap_and_free_vma:
	if (correct_wcount)
		atomic_inc(&inode->i_writecount);
	vma->vm_file = NULL;
	fput(file);

	/* Undo any partial mapping done by a device driver. */
	unmap_region(mm, vma, prev, vma->vm_start, vma->vm_end);
	charged = 0;
free_vma:
	kmem_cache_free(vm_area_cachep, vma);
unacct_error:
	if (charged)
		vm_unacct_memory(charged);
	return error;
}

unsigned long unmapped_area(struct vm_unmapped_area_info *info)
{
	/*
	 * We implement the search by looking for an rbtree node that
	 * immediately follows a suitable gap. That is,
	 * - gap_start = vma->vm_prev->vm_end <= info->high_limit - length;
	 * - gap_end   = vma->vm_start        >= info->low_limit  + length;
	 * - gap_end - gap_start >= length
	 */

	struct mm_struct *mm = current->mm;
	struct vm_area_struct *vma;
	unsigned long length, low_limit, high_limit, gap_start, gap_end;

	/* Adjust search length to account for worst case alignment overhead */
	length = info->length + info->align_mask;
	if (length < info->length)
		return -ENOMEM;

	/* Adjust search limits by the desired length */
	if (info->high_limit < length)
		return -ENOMEM;
	high_limit = info->high_limit - length;

	if (info->low_limit > high_limit)
		return -ENOMEM;
	low_limit = info->low_limit + length;

	/* Check if rbtree root looks promising */
	if (RB_EMPTY_ROOT(&mm->mm_rb))
		goto check_highest;
	vma = rb_entry(mm->mm_rb.rb_node, struct vm_area_struct, vm_rb);
	if (vma->rb_subtree_gap < length)
		goto check_highest;

	while (true) {
		/* Visit left subtree if it looks promising */
		gap_end = vma->vm_start;
		if (gap_end >= low_limit && vma->vm_rb.rb_left) {
			struct vm_area_struct *left =
				rb_entry(vma->vm_rb.rb_left,
					 struct vm_area_struct, vm_rb);
			if (left->rb_subtree_gap >= length) {
				vma = left;
				continue;
			}
		}

		gap_start = vma->vm_prev ? vma->vm_prev->vm_end : 0;
check_current:
		/* Check if current node has a suitable gap */
		if (gap_start > high_limit)
			return -ENOMEM;
		if (gap_end >= low_limit && gap_end - gap_start >= length)
			goto found;

		/* Visit right subtree if it looks promising */
		if (vma->vm_rb.rb_right) {
			struct vm_area_struct *right =
				rb_entry(vma->vm_rb.rb_right,
					 struct vm_area_struct, vm_rb);
			if (right->rb_subtree_gap >= length) {
				vma = right;
				continue;
			}
		}

		/* Go back up the rbtree to find next candidate node */
		while (true) {
			struct rb_node *prev = &vma->vm_rb;
			if (!rb_parent(prev))
				goto check_highest;
			vma = rb_entry(rb_parent(prev),
				       struct vm_area_struct, vm_rb);
			if (prev == vma->vm_rb.rb_left) {
				gap_start = vma->vm_prev->vm_end;
				gap_end = vma->vm_start;
				goto check_current;
			}
		}
	}

check_highest:
	/* Check highest gap, which does not precede any rbtree node */
	gap_start = mm->highest_vm_end;
	gap_end = ULONG_MAX;  /* Only for VM_BUG_ON below */
	if (gap_start > high_limit)
		return -ENOMEM;

found:
	/* We found a suitable gap. Clip it with the original low_limit. */
	if (gap_start < info->low_limit)
		gap_start = info->low_limit;

	/* Adjust gap address to the desired alignment */
	gap_start += (info->align_offset - gap_start) & info->align_mask;

	VM_BUG_ON(gap_start + info->length > info->high_limit);
	VM_BUG_ON(gap_start + info->length > gap_end);
	return gap_start;
}

unsigned long unmapped_area_topdown(struct vm_unmapped_area_info *info)
{
	struct mm_struct *mm = current->mm;
	struct vm_area_struct *vma;
	unsigned long length, low_limit, high_limit, gap_start, gap_end;

	/* Adjust search length to account for worst case alignment overhead */
	length = info->length + info->align_mask;
	if (length < info->length)
		return -ENOMEM;

	/*
	 * Adjust search limits by the desired length.
	 * See implementation comment at top of unmapped_area().
	 */
	gap_end = info->high_limit;
	if (gap_end < length)
		return -ENOMEM;
	high_limit = gap_end - length;

	if (info->low_limit > high_limit)
		return -ENOMEM;
	low_limit = info->low_limit + length;

	/* Check highest gap, which does not precede any rbtree node */
	gap_start = mm->highest_vm_end;
	if (gap_start <= high_limit)
		goto found_highest;

	/* Check if rbtree root looks promising */
	if (RB_EMPTY_ROOT(&mm->mm_rb))
		return -ENOMEM;
	vma = rb_entry(mm->mm_rb.rb_node, struct vm_area_struct, vm_rb);
	if (vma->rb_subtree_gap < length)
		return -ENOMEM;

	while (true) {
		/* Visit right subtree if it looks promising */
		gap_start = vma->vm_prev ? vma->vm_prev->vm_end : 0;
		if (gap_start <= high_limit && vma->vm_rb.rb_right) {
			struct vm_area_struct *right =
				rb_entry(vma->vm_rb.rb_right,
					 struct vm_area_struct, vm_rb);
			if (right->rb_subtree_gap >= length) {
				vma = right;
				continue;
			}
		}

check_current:
		/* Check if current node has a suitable gap */
		gap_end = vma->vm_start;
		if (gap_end < low_limit)
			return -ENOMEM;
		if (gap_start <= high_limit && gap_end - gap_start >= length)
			goto found;

		/* Visit left subtree if it looks promising */
		if (vma->vm_rb.rb_left) {
			struct vm_area_struct *left =
				rb_entry(vma->vm_rb.rb_left,
					 struct vm_area_struct, vm_rb);
			if (left->rb_subtree_gap >= length) {
				vma = left;
				continue;
			}
		}

		/* Go back up the rbtree to find next candidate node */
		while (true) {
			struct rb_node *prev = &vma->vm_rb;
			if (!rb_parent(prev))
				return -ENOMEM;
			vma = rb_entry(rb_parent(prev),
				       struct vm_area_struct, vm_rb);
			if (prev == vma->vm_rb.rb_right) {
				gap_start = vma->vm_prev ?
					vma->vm_prev->vm_end : 0;
				goto check_current;
			}
		}
	}

found:
	/* We found a suitable gap. Clip it with the original high_limit. */
	if (gap_end > info->high_limit)
		gap_end = info->high_limit;

found_highest:
	/* Compute highest gap address at the desired alignment */
	gap_end -= info->length;
	gap_end -= (gap_end - info->align_offset) & info->align_mask;

	VM_BUG_ON(gap_end < info->low_limit);
	VM_BUG_ON(gap_end < gap_start);
	return gap_end;
}

/* Get an address range which is currently unmapped.
 * For shmat() with addr=0.
 *
 * Ugly calling convention alert:
 * Return value with the low bits set means error value,
 * ie
 *	if (ret & ~PAGE_MASK)
 *		error = ret;
 *
 * This function "knows" that -ENOMEM has the bits set.
 */
#ifndef HAVE_ARCH_UNMAPPED_AREA
unsigned long
arch_get_unmapped_area(struct file *filp, unsigned long addr,
		unsigned long len, unsigned long pgoff, unsigned long flags)
{
	struct mm_struct *mm = current->mm;
	struct vm_area_struct *vma;
	struct vm_unmapped_area_info info;

	if (len > TASK_SIZE)
		return -ENOMEM;

	if (flags & MAP_FIXED)
		return addr;

	if (addr) {
		addr = PAGE_ALIGN(addr);
		vma = find_vma(mm, addr);
		if (TASK_SIZE - len >= addr &&
		    (!vma || addr + len <= vma->vm_start))
			return addr;
	}

	info.flags = 0;
	info.length = len;
	info.low_limit = TASK_UNMAPPED_BASE;
	info.high_limit = TASK_SIZE;
	info.align_mask = 0;
	return vm_unmapped_area(&info);
}
#endif	

void arch_unmap_area(struct mm_struct *mm, unsigned long addr)
{
	/*
	 * Is this a new hole at the lowest possible address?
	 */
	if (addr >= TASK_UNMAPPED_BASE && addr < mm->free_area_cache)
		mm->free_area_cache = addr;
}

/*
 * This mmap-allocator allocates new areas top-down from below the
 * stack's low limit (the base):
 */
#ifndef HAVE_ARCH_UNMAPPED_AREA_TOPDOWN
unsigned long
arch_get_unmapped_area_topdown(struct file *filp, const unsigned long addr0,
			  const unsigned long len, const unsigned long pgoff,
			  const unsigned long flags)
{
	struct vm_area_struct *vma;
	struct mm_struct *mm = current->mm;
	unsigned long addr = addr0;
	struct vm_unmapped_area_info info;

	/* requested length too big for entire address space */
	if (len > TASK_SIZE)
		return -ENOMEM;

	if (flags & MAP_FIXED)
		return addr;

	/* requesting a specific address */
	if (addr) {
		addr = PAGE_ALIGN(addr);
		vma = find_vma(mm, addr);
		if (TASK_SIZE - len >= addr &&
				(!vma || addr + len <= vma->vm_start))
			return addr;
	}

	info.flags = VM_UNMAPPED_AREA_TOPDOWN;
	info.length = len;
	info.low_limit = PAGE_SIZE;
	info.high_limit = mm->mmap_base;
	info.align_mask = 0;
	addr = vm_unmapped_area(&info);

	/*
	 * A failed mmap() very likely causes application failure,
	 * so fall back to the bottom-up function here. This scenario
	 * can happen with large stack limits and large mmap()
	 * allocations.
	 */
	if (addr & ~PAGE_MASK) {
		VM_BUG_ON(addr != -ENOMEM);
		info.flags = 0;
		info.low_limit = TASK_UNMAPPED_BASE;
		info.high_limit = TASK_SIZE;
		addr = vm_unmapped_area(&info);
	}

	return addr;
}
#endif

void arch_unmap_area_topdown(struct mm_struct *mm, unsigned long addr)
{
	/*
	 * Is this a new hole at the highest possible address?
	 */
	if (addr > mm->free_area_cache)
		mm->free_area_cache = addr;

	/* dont allow allocations above current base */
	if (mm->free_area_cache > mm->mmap_base)
		mm->free_area_cache = mm->mmap_base;
}

unsigned long
get_unmapped_area(struct file *file, unsigned long addr, unsigned long len,
		unsigned long pgoff, unsigned long flags)
{
	unsigned long (*get_area)(struct file *, unsigned long,
				  unsigned long, unsigned long, unsigned long);

	unsigned long error = arch_mmap_check(addr, len, flags);
	if (error)
		return error;

	/* Careful about overflows.. */
	if (len > TASK_SIZE)
		return -ENOMEM;

	get_area = current->mm->get_unmapped_area;
	if (file && file->f_op && file->f_op->get_unmapped_area)
		get_area = file->f_op->get_unmapped_area;
	addr = get_area(file, addr, len, pgoff, flags);
	if (IS_ERR_VALUE(addr))
		return addr;

	if (addr > TASK_SIZE - len)
		return -ENOMEM;
	if (addr & ~PAGE_MASK)
		return -EINVAL;

	addr = arch_rebalance_pgtables(addr, len);
	error = security_mmap_addr(addr);
	return error ? error : addr;
}

EXPORT_SYMBOL(get_unmapped_area);

/* Look up the first VMA which satisfies  addr < vm_end,  NULL if none. */
struct vm_area_struct *find_vma(struct mm_struct *mm, unsigned long addr)
{
	struct vm_area_struct *vma = NULL;

	if (WARN_ON_ONCE(!mm))		/* Remove this in linux-3.6 */
		return NULL;

	/* Check the cache first. */
	/* (Cache hit rate is typically around 35%.) */
	vma = mm->mmap_cache;
	if (!(vma && vma->vm_end > addr && vma->vm_start <= addr)) {
		struct rb_node *rb_node;

		rb_node = mm->mm_rb.rb_node;
		vma = NULL;

		while (rb_node) {
			struct vm_area_struct *vma_tmp;

			vma_tmp = rb_entry(rb_node,
					   struct vm_area_struct, vm_rb);

			if (vma_tmp->vm_end > addr) {
				vma = vma_tmp;
				if (vma_tmp->vm_start <= addr)
					break;
				rb_node = rb_node->rb_left;
			} else
				rb_node = rb_node->rb_right;
		}
		if (vma)
			mm->mmap_cache = vma;
	}
	return vma;
}

EXPORT_SYMBOL(find_vma);

/*
 * Same as find_vma, but also return a pointer to the previous VMA in *pprev.
 */
struct vm_area_struct *
find_vma_prev(struct mm_struct *mm, unsigned long addr,
			struct vm_area_struct **pprev)
{
	struct vm_area_struct *vma;

	vma = find_vma(mm, addr);
	if (vma) {
		*pprev = vma->vm_prev;
	} else {
		struct rb_node *rb_node = mm->mm_rb.rb_node;
		*pprev = NULL;
		while (rb_node) {
			*pprev = rb_entry(rb_node, struct vm_area_struct, vm_rb);
			rb_node = rb_node->rb_right;
		}
	}
	return vma;
}

/*
 * Verify that the stack growth is acceptable and
 * update accounting. This is shared with both the
 * grow-up and grow-down cases.
 */
static int acct_stack_growth(struct vm_area_struct *vma, unsigned long size, unsigned long grow)
{
	struct mm_struct *mm = vma->vm_mm;
	struct rlimit *rlim = current->signal->rlim;
	unsigned long new_start;

	/* address space limit tests */
	if (!may_expand_vm(mm, grow))
		return -ENOMEM;

	/* Stack limit test */
	if (size > ACCESS_ONCE(rlim[RLIMIT_STACK].rlim_cur))
		return -ENOMEM;

	/* mlock limit tests */
	if (vma->vm_flags & VM_LOCKED) {
		unsigned long locked;
		unsigned long limit;
		locked = mm->locked_vm + grow;
		limit = ACCESS_ONCE(rlim[RLIMIT_MEMLOCK].rlim_cur);
		limit >>= PAGE_SHIFT;
		if (locked > limit && !capable(CAP_IPC_LOCK))
			return -ENOMEM;
	}

	/* Check to ensure the stack will not grow into a hugetlb-only region */
	new_start = (vma->vm_flags & VM_GROWSUP) ? vma->vm_start :
			vma->vm_end - size;
	if (is_hugepage_only_range(vma->vm_mm, new_start, size))
		return -EFAULT;

	/*
	 * Overcommit..  This must be the final test, as it will
	 * update security statistics.
	 */
	if (security_vm_enough_memory_mm(mm, grow))
		return -ENOMEM;

	/* Ok, everything looks good - let it rip */
	if (vma->vm_flags & VM_LOCKED)
		mm->locked_vm += grow;
	vm_stat_account(mm, vma->vm_flags, vma->vm_file, grow);
	return 0;
}

#if defined(CONFIG_STACK_GROWSUP) || defined(CONFIG_IA64)
/*
 * PA-RISC uses this for its stack; IA64 for its Register Backing Store.
 * vma is the last one with address > vma->vm_end.  Have to extend vma.
 */
int expand_upwards(struct vm_area_struct *vma, unsigned long address)
{
	int error;

	if (!(vma->vm_flags & VM_GROWSUP))
		return -EFAULT;

	/*
	 * We must make sure the anon_vma is allocated
	 * so that the anon_vma locking is not a noop.
	 */
	if (unlikely(anon_vma_prepare(vma)))
		return -ENOMEM;
	vma_lock_anon_vma(vma);

	/*
	 * vma->vm_start/vm_end cannot change under us because the caller
	 * is required to hold the mmap_sem in read mode.  We need the
	 * anon_vma lock to serialize against concurrent expand_stacks.
	 * Also guard against wrapping around to address 0.
	 */
	if (address < PAGE_ALIGN(address+4))
		address = PAGE_ALIGN(address+4);
	else {
		vma_unlock_anon_vma(vma);
		return -ENOMEM;
	}
	error = 0;

	/* Somebody else might have raced and expanded it already */
	if (address > vma->vm_end) {
		unsigned long size, grow;

		size = address - vma->vm_start;
		grow = (address - vma->vm_end) >> PAGE_SHIFT;

		error = -ENOMEM;
		if (vma->vm_pgoff + (size >> PAGE_SHIFT) >= vma->vm_pgoff) {
			error = acct_stack_growth(vma, size, grow);
			if (!error) {
				/*
				 * vma_gap_update() doesn't support concurrent
				 * updates, but we only hold a shared mmap_sem
				 * lock here, so we need to protect against
				 * concurrent vma expansions.
				 * vma_lock_anon_vma() doesn't help here, as
				 * we don't guarantee that all growable vmas
				 * in a mm share the same root anon vma.
				 * So, we reuse mm->page_table_lock to guard
				 * against concurrent vma expansions.
				 */
				spin_lock(&vma->vm_mm->page_table_lock);
				anon_vma_interval_tree_pre_update_vma(vma);
				vma->vm_end = address;
				anon_vma_interval_tree_post_update_vma(vma);
				if (vma->vm_next)
					vma_gap_update(vma->vm_next);
				else
					vma->vm_mm->highest_vm_end = address;
				spin_unlock(&vma->vm_mm->page_table_lock);

				perf_event_mmap(vma);
			}
		}
	}
	vma_unlock_anon_vma(vma);
	khugepaged_enter_vma_merge(vma);
	validate_mm(vma->vm_mm);
	return error;
}
#endif /* CONFIG_STACK_GROWSUP || CONFIG_IA64 */

/*
 * vma is the first one with address < vma->vm_start.  Have to extend vma.
 */
int expand_downwards(struct vm_area_struct *vma,
				   unsigned long address)
{
	int error;

	/*
	 * We must make sure the anon_vma is allocated
	 * so that the anon_vma locking is not a noop.
	 */
	if (unlikely(anon_vma_prepare(vma)))
		return -ENOMEM;

	address &= PAGE_MASK;
	error = security_mmap_addr(address);
	if (error)
		return error;

	vma_lock_anon_vma(vma);

	/*
	 * vma->vm_start/vm_end cannot change under us because the caller
	 * is required to hold the mmap_sem in read mode.  We need the
	 * anon_vma lock to serialize against concurrent expand_stacks.
	 */

	/* Somebody else might have raced and expanded it already */
	if (address < vma->vm_start) {
		unsigned long size, grow;

		size = vma->vm_end - address;
		grow = (vma->vm_start - address) >> PAGE_SHIFT;

		error = -ENOMEM;
		if (grow <= vma->vm_pgoff) {
			error = acct_stack_growth(vma, size, grow);
			if (!error) {
				/*
				 * vma_gap_update() doesn't support concurrent
				 * updates, but we only hold a shared mmap_sem
				 * lock here, so we need to protect against
				 * concurrent vma expansions.
				 * vma_lock_anon_vma() doesn't help here, as
				 * we don't guarantee that all growable vmas
				 * in a mm share the same root anon vma.
				 * So, we reuse mm->page_table_lock to guard
				 * against concurrent vma expansions.
				 */
				spin_lock(&vma->vm_mm->page_table_lock);
				anon_vma_interval_tree_pre_update_vma(vma);
				vma->vm_start = address;
				vma->vm_pgoff -= grow;
				anon_vma_interval_tree_post_update_vma(vma);
				vma_gap_update(vma);
				spin_unlock(&vma->vm_mm->page_table_lock);

				perf_event_mmap(vma);
			}
		}
	}
	vma_unlock_anon_vma(vma);
	khugepaged_enter_vma_merge(vma);
	validate_mm(vma->vm_mm);
	return error;
}

#ifdef CONFIG_STACK_GROWSUP
int expand_stack(struct vm_area_struct *vma, unsigned long address)
{
	return expand_upwards(vma, address);
}

struct vm_area_struct *
find_extend_vma(struct mm_struct *mm, unsigned long addr)
{
	struct vm_area_struct *vma, *prev;

	addr &= PAGE_MASK;
	vma = find_vma_prev(mm, addr, &prev);
	if (vma && (vma->vm_start <= addr))
		return vma;
	if (!prev || expand_stack(prev, addr))
		return NULL;
	if (prev->vm_flags & VM_LOCKED) {
		mlock_vma_pages_range(prev, addr, prev->vm_end);
	}
	return prev;
}
#else
int expand_stack(struct vm_area_struct *vma, unsigned long address)
{
	return expand_downwards(vma, address);
}

struct vm_area_struct *
find_extend_vma(struct mm_struct * mm, unsigned long addr)
{
	struct vm_area_struct * vma;
	unsigned long start;

	addr &= PAGE_MASK;
	vma = find_vma(mm,addr);
	if (!vma)
		return NULL;
	if (vma->vm_start <= addr)
		return vma;
	if (!(vma->vm_flags & VM_GROWSDOWN))
		return NULL;
	start = vma->vm_start;
	if (expand_stack(vma, addr))
		return NULL;
	if (vma->vm_flags & VM_LOCKED) {
		mlock_vma_pages_range(vma, addr, start);
	}
	return vma;
}
#endif

/*
 * Ok - we have the memory areas we should free on the vma list,
 * so release them, and do the vma updates.
 *
 * Called with the mm semaphore held.
 */
static void remove_vma_list(struct mm_struct *mm, struct vm_area_struct *vma)
{
	unsigned long nr_accounted = 0;

	/* Update high watermark before we lower total_vm */
	update_hiwater_vm(mm);
	do {
		long nrpages = vma_pages(vma);

		if (vma->vm_flags & VM_ACCOUNT)
			nr_accounted += nrpages;
		vm_stat_account(mm, vma->vm_flags, vma->vm_file, -nrpages);
		vma = remove_vma(vma);
	} while (vma);
	vm_unacct_memory(nr_accounted);
	validate_mm(mm);
}

/*
 * Get rid of page table information in the indicated region.
 *
 * Called with the mm semaphore held.
 */
static void unmap_region(struct mm_struct *mm,
		struct vm_area_struct *vma, struct vm_area_struct *prev,
		unsigned long start, unsigned long end)
{
	struct vm_area_struct *next = prev? prev->vm_next: mm->mmap;
	struct mmu_gather tlb;

	lru_add_drain();
	tlb_gather_mmu(&tlb, mm, 0);
	update_hiwater_rss(mm);
	unmap_vmas(&tlb, vma, start, end);
	free_pgtables(&tlb, vma, prev ? prev->vm_end : FIRST_USER_ADDRESS,
				 next ? next->vm_start : 0);
	tlb_finish_mmu(&tlb, start, end);
}

static inline void unmap_vma(struct vm_area_struct *vma)
{
#ifdef CONFIG_XEN
	if (unlikely(vma->vm_ops && vma->vm_ops->unmap))
		vma->vm_ops->unmap(vma);
#endif
}

/*
 * Create a list of vma's touched by the unmap, removing them from the mm's
 * vma list as we go..
 */
static void
detach_vmas_to_be_unmapped(struct mm_struct *mm, struct vm_area_struct *vma,
	struct vm_area_struct *prev, unsigned long end)
{
	struct vm_area_struct **insertion_point;
	struct vm_area_struct *tail_vma = NULL;
	unsigned long addr;

	insertion_point = (prev ? &prev->vm_next : &mm->mmap);
	vma->vm_prev = NULL;
	do {
<<<<<<< HEAD
		rb_erase(&vma->vm_rb, &mm->mm_rb);
		unmap_vma(vma);
=======
		vma_rb_erase(vma, &mm->mm_rb);
>>>>>>> a49f0d1e
		mm->map_count--;
		tail_vma = vma;
		vma = vma->vm_next;
	} while (vma && vma->vm_start < end);
	*insertion_point = vma;
	if (vma) {
		vma->vm_prev = prev;
		vma_gap_update(vma);
	} else
		mm->highest_vm_end = prev ? prev->vm_end : 0;
	tail_vma->vm_next = NULL;
	if (mm->unmap_area == arch_unmap_area)
		addr = prev ? prev->vm_end : mm->mmap_base;
	else
		addr = vma ?  vma->vm_start : mm->mmap_base;
	mm->unmap_area(mm, addr);
	mm->mmap_cache = NULL;		/* Kill the cache. */
}

/*
 * __split_vma() bypasses sysctl_max_map_count checking.  We use this on the
 * munmap path where it doesn't make sense to fail.
 */
static int __split_vma(struct mm_struct * mm, struct vm_area_struct * vma,
	      unsigned long addr, int new_below)
{
	struct mempolicy *pol;
	struct vm_area_struct *new;
	int err = -ENOMEM;

	if (is_vm_hugetlb_page(vma) && (addr &
					~(huge_page_mask(hstate_vma(vma)))))
		return -EINVAL;

	new = kmem_cache_alloc(vm_area_cachep, GFP_KERNEL);
	if (!new)
		goto out_err;

	/* most fields are the same, copy all, and then fixup */
	*new = *vma;

	INIT_LIST_HEAD(&new->anon_vma_chain);

	if (new_below)
		new->vm_end = addr;
	else {
		new->vm_start = addr;
		new->vm_pgoff += ((addr - vma->vm_start) >> PAGE_SHIFT);
	}

	pol = mpol_dup(vma_policy(vma));
	if (IS_ERR(pol)) {
		err = PTR_ERR(pol);
		goto out_free_vma;
	}
	vma_set_policy(new, pol);

	if (anon_vma_clone(new, vma))
		goto out_free_mpol;

	if (new->vm_file)
		get_file(new->vm_file);

	if (new->vm_ops && new->vm_ops->open)
		new->vm_ops->open(new);

	if (new_below)
		err = vma_adjust(vma, addr, vma->vm_end, vma->vm_pgoff +
			((addr - new->vm_start) >> PAGE_SHIFT), new);
	else
		err = vma_adjust(vma, vma->vm_start, addr, vma->vm_pgoff, new);

	/* Success. */
	if (!err)
		return 0;

	/* Clean everything up if vma_adjust failed. */
	if (new->vm_ops && new->vm_ops->close)
		new->vm_ops->close(new);
	if (new->vm_file)
		fput(new->vm_file);
	unlink_anon_vmas(new);
 out_free_mpol:
	mpol_put(pol);
 out_free_vma:
	kmem_cache_free(vm_area_cachep, new);
 out_err:
	return err;
}

/*
 * Split a vma into two pieces at address 'addr', a new vma is allocated
 * either for the first part or the tail.
 */
int split_vma(struct mm_struct *mm, struct vm_area_struct *vma,
	      unsigned long addr, int new_below)
{
	if (mm->map_count >= sysctl_max_map_count)
		return -ENOMEM;

	return __split_vma(mm, vma, addr, new_below);
}

/* Munmap is split into 2 main parts -- this part which finds
 * what needs doing, and the areas themselves, which do the
 * work.  This now handles partial unmappings.
 * Jeremy Fitzhardinge <jeremy@goop.org>
 */
int do_munmap(struct mm_struct *mm, unsigned long start, size_t len)
{
	unsigned long end;
	struct vm_area_struct *vma, *prev, *last;

	if ((start & ~PAGE_MASK) || start > TASK_SIZE || len > TASK_SIZE-start)
		return -EINVAL;

	if ((len = PAGE_ALIGN(len)) == 0)
		return -EINVAL;

	/* Find the first overlapping VMA */
	vma = find_vma(mm, start);
	if (!vma)
		return 0;
	prev = vma->vm_prev;
	/* we have  start < vma->vm_end  */

	/* if it doesn't overlap, we have nothing.. */
	end = start + len;
	if (vma->vm_start >= end)
		return 0;

	/*
	 * If we need to split any vma, do it now to save pain later.
	 *
	 * Note: mremap's move_vma VM_ACCOUNT handling assumes a partially
	 * unmapped vm_area_struct will remain in use: so lower split_vma
	 * places tmp vma above, and higher split_vma places tmp vma below.
	 */
	if (start > vma->vm_start) {
		int error;

		/*
		 * Make sure that map_count on return from munmap() will
		 * not exceed its limit; but let map_count go just above
		 * its limit temporarily, to help free resources as expected.
		 */
		if (end < vma->vm_end && mm->map_count >= sysctl_max_map_count)
			return -ENOMEM;

		error = __split_vma(mm, vma, start, 0);
		if (error)
			return error;
		prev = vma;
	}

	/* Does it split the last one? */
	last = find_vma(mm, end);
	if (last && end > last->vm_start) {
		int error = __split_vma(mm, last, end, 1);
		if (error)
			return error;
	}
	vma = prev? prev->vm_next: mm->mmap;

	/*
	 * unlock any mlock()ed ranges before detaching vmas
	 */
	if (mm->locked_vm) {
		struct vm_area_struct *tmp = vma;
		while (tmp && tmp->vm_start < end) {
			if (tmp->vm_flags & VM_LOCKED) {
				mm->locked_vm -= vma_pages(tmp);
				munlock_vma_pages_all(tmp);
			}
			tmp = tmp->vm_next;
		}
	}

	/*
	 * Remove the vma's, and unmap the actual pages
	 */
	detach_vmas_to_be_unmapped(mm, vma, prev, end);
	unmap_region(mm, vma, prev, start, end);

	/* Fix up all other VM information */
	remove_vma_list(mm, vma);

	return 0;
}

int vm_munmap(unsigned long start, size_t len)
{
	int ret;
	struct mm_struct *mm = current->mm;

	down_write(&mm->mmap_sem);
	ret = do_munmap(mm, start, len);
	up_write(&mm->mmap_sem);
	return ret;
}
EXPORT_SYMBOL(vm_munmap);

SYSCALL_DEFINE2(munmap, unsigned long, addr, size_t, len)
{
	profile_munmap(addr);
	return vm_munmap(addr, len);
}

static inline void verify_mm_writelocked(struct mm_struct *mm)
{
#ifdef CONFIG_DEBUG_VM
	if (unlikely(down_read_trylock(&mm->mmap_sem))) {
		WARN_ON(1);
		up_read(&mm->mmap_sem);
	}
#endif
}

/*
 *  this is really a simplified "do_mmap".  it only handles
 *  anonymous maps.  eventually we may be able to do some
 *  brk-specific accounting here.
 */
static unsigned long do_brk(unsigned long addr, unsigned long len)
{
	struct mm_struct * mm = current->mm;
	struct vm_area_struct * vma, * prev;
	unsigned long flags;
	struct rb_node ** rb_link, * rb_parent;
	pgoff_t pgoff = addr >> PAGE_SHIFT;
	int error;

	len = PAGE_ALIGN(len);
	if (!len)
		return addr;

	flags = VM_DATA_DEFAULT_FLAGS | VM_ACCOUNT | mm->def_flags;

	error = get_unmapped_area(NULL, addr, len, 0, MAP_FIXED);
	if (error & ~PAGE_MASK)
		return error;

	/*
	 * mlock MCL_FUTURE?
	 */
	if (mm->def_flags & VM_LOCKED) {
		unsigned long locked, lock_limit;
		locked = len >> PAGE_SHIFT;
		locked += mm->locked_vm;
		lock_limit = rlimit(RLIMIT_MEMLOCK);
		lock_limit >>= PAGE_SHIFT;
		if (locked > lock_limit && !capable(CAP_IPC_LOCK))
			return -EAGAIN;
	}

	/*
	 * mm->mmap_sem is required to protect against another thread
	 * changing the mappings in case we sleep.
	 */
	verify_mm_writelocked(mm);

	/*
	 * Clear old maps.  this also does some error checking for us
	 */
 munmap_back:
	if (find_vma_links(mm, addr, addr + len, &prev, &rb_link, &rb_parent)) {
		if (do_munmap(mm, addr, len))
			return -ENOMEM;
		goto munmap_back;
	}

	/* Check against address space limits *after* clearing old maps... */
	if (!may_expand_vm(mm, len >> PAGE_SHIFT))
		return -ENOMEM;

	if (mm->map_count > sysctl_max_map_count)
		return -ENOMEM;

	if (security_vm_enough_memory_mm(mm, len >> PAGE_SHIFT))
		return -ENOMEM;

	/* Can we just expand an old private anonymous mapping? */
	vma = vma_merge(mm, prev, addr, addr + len, flags,
					NULL, NULL, pgoff, NULL);
	if (vma)
		goto out;

	/*
	 * create a vma struct for an anonymous mapping
	 */
	vma = kmem_cache_zalloc(vm_area_cachep, GFP_KERNEL);
	if (!vma) {
		vm_unacct_memory(len >> PAGE_SHIFT);
		return -ENOMEM;
	}

	INIT_LIST_HEAD(&vma->anon_vma_chain);
	vma->vm_mm = mm;
	vma->vm_start = addr;
	vma->vm_end = addr + len;
	vma->vm_pgoff = pgoff;
	vma->vm_flags = flags;
	vma->vm_page_prot = vm_get_page_prot(flags);
	vma_link(mm, vma, prev, rb_link, rb_parent);
out:
	perf_event_mmap(vma);
	mm->total_vm += len >> PAGE_SHIFT;
	if (flags & VM_LOCKED) {
		if (!mlock_vma_pages_range(vma, addr, addr + len))
			mm->locked_vm += (len >> PAGE_SHIFT);
	}
	return addr;
}

unsigned long vm_brk(unsigned long addr, unsigned long len)
{
	struct mm_struct *mm = current->mm;
	unsigned long ret;

	down_write(&mm->mmap_sem);
	ret = do_brk(addr, len);
	up_write(&mm->mmap_sem);
	return ret;
}
EXPORT_SYMBOL(vm_brk);

/* Release all mmaps. */
void exit_mmap(struct mm_struct *mm)
{
	struct mmu_gather tlb;
	struct vm_area_struct *vma;
	unsigned long nr_accounted = 0;

	/* mm's last user has gone, and its about to be pulled down */
	mmu_notifier_release(mm);

	if (mm->locked_vm) {
		vma = mm->mmap;
		while (vma) {
			if (vma->vm_flags & VM_LOCKED)
				munlock_vma_pages_all(vma);
			vma = vma->vm_next;
		}
	}

	arch_exit_mmap(mm);

#ifdef CONFIG_XEN
	for (vma = mm->mmap; vma; vma = vma->vm_next)
		unmap_vma(vma);
#endif

	vma = mm->mmap;
	if (!vma)	/* Can happen if dup_mmap() received an OOM */
		return;

	lru_add_drain();
	flush_cache_mm(mm);
	tlb_gather_mmu(&tlb, mm, 1);
	/* update_hiwater_rss(mm) here? but nobody should be looking */
	/* Use -1 here to ensure all VMAs in the mm are unmapped */
	unmap_vmas(&tlb, vma, 0, -1);

	free_pgtables(&tlb, vma, FIRST_USER_ADDRESS, 0);
	tlb_finish_mmu(&tlb, 0, -1);

	/*
	 * Walk the list again, actually closing and freeing it,
	 * with preemption enabled, without holding any MM locks.
	 */
	while (vma) {
		if (vma->vm_flags & VM_ACCOUNT)
			nr_accounted += vma_pages(vma);
		vma = remove_vma(vma);
	}
	vm_unacct_memory(nr_accounted);

	WARN_ON(mm->nr_ptes > (FIRST_USER_ADDRESS+PMD_SIZE-1)>>PMD_SHIFT);
}

/* Insert vm structure into process list sorted by address
 * and into the inode's i_mmap tree.  If vm_file is non-NULL
 * then i_mmap_mutex is taken here.
 */
int insert_vm_struct(struct mm_struct *mm, struct vm_area_struct *vma)
{
	struct vm_area_struct *prev;
	struct rb_node **rb_link, *rb_parent;

	/*
	 * The vm_pgoff of a purely anonymous vma should be irrelevant
	 * until its first write fault, when page's anon_vma and index
	 * are set.  But now set the vm_pgoff it will almost certainly
	 * end up with (unless mremap moves it elsewhere before that
	 * first wfault), so /proc/pid/maps tells a consistent story.
	 *
	 * By setting it to reflect the virtual start address of the
	 * vma, merges and splits can happen in a seamless way, just
	 * using the existing file pgoff checks and manipulations.
	 * Similarly in do_mmap_pgoff and in do_brk.
	 */
	if (!vma->vm_file) {
		BUG_ON(vma->anon_vma);
		vma->vm_pgoff = vma->vm_start >> PAGE_SHIFT;
	}
	if (find_vma_links(mm, vma->vm_start, vma->vm_end,
			   &prev, &rb_link, &rb_parent))
		return -ENOMEM;
	if ((vma->vm_flags & VM_ACCOUNT) &&
	     security_vm_enough_memory_mm(mm, vma_pages(vma)))
		return -ENOMEM;

	vma_link(mm, vma, prev, rb_link, rb_parent);
	return 0;
}

/*
 * Copy the vma structure to a new location in the same mm,
 * prior to moving page table entries, to effect an mremap move.
 */
struct vm_area_struct *copy_vma(struct vm_area_struct **vmap,
	unsigned long addr, unsigned long len, pgoff_t pgoff,
	bool *need_rmap_locks)
{
	struct vm_area_struct *vma = *vmap;
	unsigned long vma_start = vma->vm_start;
	struct mm_struct *mm = vma->vm_mm;
	struct vm_area_struct *new_vma, *prev;
	struct rb_node **rb_link, *rb_parent;
	struct mempolicy *pol;
	bool faulted_in_anon_vma = true;

	/*
	 * If anonymous vma has not yet been faulted, update new pgoff
	 * to match new location, to increase its chance of merging.
	 */
	if (unlikely(!vma->vm_file && !vma->anon_vma)) {
		pgoff = addr >> PAGE_SHIFT;
		faulted_in_anon_vma = false;
	}

	if (find_vma_links(mm, addr, addr + len, &prev, &rb_link, &rb_parent))
		return NULL;	/* should never get here */
	new_vma = vma_merge(mm, prev, addr, addr + len, vma->vm_flags,
			vma->anon_vma, vma->vm_file, pgoff, vma_policy(vma));
	if (new_vma) {
		/*
		 * Source vma may have been merged into new_vma
		 */
		if (unlikely(vma_start >= new_vma->vm_start &&
			     vma_start < new_vma->vm_end)) {
			/*
			 * The only way we can get a vma_merge with
			 * self during an mremap is if the vma hasn't
			 * been faulted in yet and we were allowed to
			 * reset the dst vma->vm_pgoff to the
			 * destination address of the mremap to allow
			 * the merge to happen. mremap must change the
			 * vm_pgoff linearity between src and dst vmas
			 * (in turn preventing a vma_merge) to be
			 * safe. It is only safe to keep the vm_pgoff
			 * linear if there are no pages mapped yet.
			 */
			VM_BUG_ON(faulted_in_anon_vma);
			*vmap = vma = new_vma;
		}
		*need_rmap_locks = (new_vma->vm_pgoff <= vma->vm_pgoff);
	} else {
		new_vma = kmem_cache_alloc(vm_area_cachep, GFP_KERNEL);
		if (new_vma) {
			*new_vma = *vma;
			new_vma->vm_start = addr;
			new_vma->vm_end = addr + len;
			new_vma->vm_pgoff = pgoff;
			pol = mpol_dup(vma_policy(vma));
			if (IS_ERR(pol))
				goto out_free_vma;
			vma_set_policy(new_vma, pol);
			INIT_LIST_HEAD(&new_vma->anon_vma_chain);
			if (anon_vma_clone(new_vma, vma))
				goto out_free_mempol;
			if (new_vma->vm_file)
				get_file(new_vma->vm_file);
			if (new_vma->vm_ops && new_vma->vm_ops->open)
				new_vma->vm_ops->open(new_vma);
			vma_link(mm, new_vma, prev, rb_link, rb_parent);
			*need_rmap_locks = false;
		}
	}
	return new_vma;

 out_free_mempol:
	mpol_put(pol);
 out_free_vma:
	kmem_cache_free(vm_area_cachep, new_vma);
	return NULL;
}

/*
 * Return true if the calling process may expand its vm space by the passed
 * number of pages
 */
int may_expand_vm(struct mm_struct *mm, unsigned long npages)
{
	unsigned long cur = mm->total_vm;	/* pages */
	unsigned long lim;

	lim = rlimit(RLIMIT_AS) >> PAGE_SHIFT;

	if (cur + npages > lim)
		return 0;
	return 1;
}


static int special_mapping_fault(struct vm_area_struct *vma,
				struct vm_fault *vmf)
{
	pgoff_t pgoff;
	struct page **pages;

	/*
	 * special mappings have no vm_file, and in that case, the mm
	 * uses vm_pgoff internally. So we have to subtract it from here.
	 * We are allowed to do this because we are the mm; do not copy
	 * this code into drivers!
	 */
	pgoff = vmf->pgoff - vma->vm_pgoff;

	for (pages = vma->vm_private_data; pgoff && *pages; ++pages)
		pgoff--;

	if (*pages) {
		struct page *page = *pages;
		get_page(page);
		vmf->page = page;
		return 0;
	}

	return VM_FAULT_SIGBUS;
}

/*
 * Having a close hook prevents vma merging regardless of flags.
 */
static void special_mapping_close(struct vm_area_struct *vma)
{
}

static const struct vm_operations_struct special_mapping_vmops = {
	.close = special_mapping_close,
	.fault = special_mapping_fault,
};

/*
 * Called with mm->mmap_sem held for writing.
 * Insert a new vma covering the given region, with the given flags.
 * Its pages are supplied by the given array of struct page *.
 * The array can be shorter than len >> PAGE_SHIFT if it's null-terminated.
 * The region past the last page supplied will always produce SIGBUS.
 * The array pointer and the pages it points to are assumed to stay alive
 * for as long as this mapping might exist.
 */
int install_special_mapping(struct mm_struct *mm,
			    unsigned long addr, unsigned long len,
			    unsigned long vm_flags, struct page **pages)
{
	int ret;
	struct vm_area_struct *vma;

	vma = kmem_cache_zalloc(vm_area_cachep, GFP_KERNEL);
	if (unlikely(vma == NULL))
		return -ENOMEM;

	INIT_LIST_HEAD(&vma->anon_vma_chain);
	vma->vm_mm = mm;
	vma->vm_start = addr;
	vma->vm_end = addr + len;

	vma->vm_flags = vm_flags | mm->def_flags | VM_DONTEXPAND;
	vma->vm_page_prot = vm_get_page_prot(vma->vm_flags);

	vma->vm_ops = &special_mapping_vmops;
	vma->vm_private_data = pages;

	ret = insert_vm_struct(mm, vma);
	if (ret)
		goto out;

	mm->total_vm += len >> PAGE_SHIFT;

	perf_event_mmap(vma);

	return 0;

out:
	kmem_cache_free(vm_area_cachep, vma);
	return ret;
}

static DEFINE_MUTEX(mm_all_locks_mutex);

static void vm_lock_anon_vma(struct mm_struct *mm, struct anon_vma *anon_vma)
{
	if (!test_bit(0, (unsigned long *) &anon_vma->root->rb_root.rb_node)) {
		/*
		 * The LSB of head.next can't change from under us
		 * because we hold the mm_all_locks_mutex.
		 */
		down_write(&anon_vma->root->rwsem);
		/*
		 * We can safely modify head.next after taking the
		 * anon_vma->root->rwsem. If some other vma in this mm shares
		 * the same anon_vma we won't take it again.
		 *
		 * No need of atomic instructions here, head.next
		 * can't change from under us thanks to the
		 * anon_vma->root->rwsem.
		 */
		if (__test_and_set_bit(0, (unsigned long *)
				       &anon_vma->root->rb_root.rb_node))
			BUG();
	}
}

static void vm_lock_mapping(struct mm_struct *mm, struct address_space *mapping)
{
	if (!test_bit(AS_MM_ALL_LOCKS, &mapping->flags)) {
		/*
		 * AS_MM_ALL_LOCKS can't change from under us because
		 * we hold the mm_all_locks_mutex.
		 *
		 * Operations on ->flags have to be atomic because
		 * even if AS_MM_ALL_LOCKS is stable thanks to the
		 * mm_all_locks_mutex, there may be other cpus
		 * changing other bitflags in parallel to us.
		 */
		if (test_and_set_bit(AS_MM_ALL_LOCKS, &mapping->flags))
			BUG();
		mutex_lock_nest_lock(&mapping->i_mmap_mutex, &mm->mmap_sem);
	}
}

/*
 * This operation locks against the VM for all pte/vma/mm related
 * operations that could ever happen on a certain mm. This includes
 * vmtruncate, try_to_unmap, and all page faults.
 *
 * The caller must take the mmap_sem in write mode before calling
 * mm_take_all_locks(). The caller isn't allowed to release the
 * mmap_sem until mm_drop_all_locks() returns.
 *
 * mmap_sem in write mode is required in order to block all operations
 * that could modify pagetables and free pages without need of
 * altering the vma layout (for example populate_range() with
 * nonlinear vmas). It's also needed in write mode to avoid new
 * anon_vmas to be associated with existing vmas.
 *
 * A single task can't take more than one mm_take_all_locks() in a row
 * or it would deadlock.
 *
 * The LSB in anon_vma->rb_root.rb_node and the AS_MM_ALL_LOCKS bitflag in
 * mapping->flags avoid to take the same lock twice, if more than one
 * vma in this mm is backed by the same anon_vma or address_space.
 *
 * We can take all the locks in random order because the VM code
 * taking i_mmap_mutex or anon_vma->mutex outside the mmap_sem never
 * takes more than one of them in a row. Secondly we're protected
 * against a concurrent mm_take_all_locks() by the mm_all_locks_mutex.
 *
 * mm_take_all_locks() and mm_drop_all_locks are expensive operations
 * that may have to take thousand of locks.
 *
 * mm_take_all_locks() can fail if it's interrupted by signals.
 */
int mm_take_all_locks(struct mm_struct *mm)
{
	struct vm_area_struct *vma;
	struct anon_vma_chain *avc;

	BUG_ON(down_read_trylock(&mm->mmap_sem));

	mutex_lock(&mm_all_locks_mutex);

	for (vma = mm->mmap; vma; vma = vma->vm_next) {
		if (signal_pending(current))
			goto out_unlock;
		if (vma->vm_file && vma->vm_file->f_mapping)
			vm_lock_mapping(mm, vma->vm_file->f_mapping);
	}

	for (vma = mm->mmap; vma; vma = vma->vm_next) {
		if (signal_pending(current))
			goto out_unlock;
		if (vma->anon_vma)
			list_for_each_entry(avc, &vma->anon_vma_chain, same_vma)
				vm_lock_anon_vma(mm, avc->anon_vma);
	}

	return 0;

out_unlock:
	mm_drop_all_locks(mm);
	return -EINTR;
}

static void vm_unlock_anon_vma(struct anon_vma *anon_vma)
{
	if (test_bit(0, (unsigned long *) &anon_vma->root->rb_root.rb_node)) {
		/*
		 * The LSB of head.next can't change to 0 from under
		 * us because we hold the mm_all_locks_mutex.
		 *
		 * We must however clear the bitflag before unlocking
		 * the vma so the users using the anon_vma->rb_root will
		 * never see our bitflag.
		 *
		 * No need of atomic instructions here, head.next
		 * can't change from under us until we release the
		 * anon_vma->root->rwsem.
		 */
		if (!__test_and_clear_bit(0, (unsigned long *)
					  &anon_vma->root->rb_root.rb_node))
			BUG();
		anon_vma_unlock(anon_vma);
	}
}

static void vm_unlock_mapping(struct address_space *mapping)
{
	if (test_bit(AS_MM_ALL_LOCKS, &mapping->flags)) {
		/*
		 * AS_MM_ALL_LOCKS can't change to 0 from under us
		 * because we hold the mm_all_locks_mutex.
		 */
		mutex_unlock(&mapping->i_mmap_mutex);
		if (!test_and_clear_bit(AS_MM_ALL_LOCKS,
					&mapping->flags))
			BUG();
	}
}

/*
 * The mmap_sem cannot be released by the caller until
 * mm_drop_all_locks() returns.
 */
void mm_drop_all_locks(struct mm_struct *mm)
{
	struct vm_area_struct *vma;
	struct anon_vma_chain *avc;

	BUG_ON(down_read_trylock(&mm->mmap_sem));
	BUG_ON(!mutex_is_locked(&mm_all_locks_mutex));

	for (vma = mm->mmap; vma; vma = vma->vm_next) {
		if (vma->anon_vma)
			list_for_each_entry(avc, &vma->anon_vma_chain, same_vma)
				vm_unlock_anon_vma(avc->anon_vma);
		if (vma->vm_file && vma->vm_file->f_mapping)
			vm_unlock_mapping(vma->vm_file->f_mapping);
	}

	mutex_unlock(&mm_all_locks_mutex);
}

/*
 * initialise the VMA slab
 */
void __init mmap_init(void)
{
	int ret;

	ret = percpu_counter_init(&vm_committed_as, 0);
	VM_BUG_ON(ret);
}<|MERGE_RESOLUTION|>--- conflicted
+++ resolved
@@ -97,10 +97,6 @@
  * Several metrics drive this policy engine including the guest reported
  * memory commitment.
  */
-<<<<<<< HEAD
-
-=======
->>>>>>> a49f0d1e
 unsigned long vm_memory_committed(void)
 {
 	return percpu_counter_read_positive(&vm_committed_as);
@@ -2270,14 +2266,6 @@
 	tlb_finish_mmu(&tlb, start, end);
 }
 
-static inline void unmap_vma(struct vm_area_struct *vma)
-{
-#ifdef CONFIG_XEN
-	if (unlikely(vma->vm_ops && vma->vm_ops->unmap))
-		vma->vm_ops->unmap(vma);
-#endif
-}
-
 /*
  * Create a list of vma's touched by the unmap, removing them from the mm's
  * vma list as we go..
@@ -2293,12 +2281,7 @@
 	insertion_point = (prev ? &prev->vm_next : &mm->mmap);
 	vma->vm_prev = NULL;
 	do {
-<<<<<<< HEAD
-		rb_erase(&vma->vm_rb, &mm->mm_rb);
-		unmap_vma(vma);
-=======
 		vma_rb_erase(vma, &mm->mm_rb);
->>>>>>> a49f0d1e
 		mm->map_count--;
 		tail_vma = vma;
 		vma = vma->vm_next;
@@ -2645,11 +2628,6 @@
 	}
 
 	arch_exit_mmap(mm);
-
-#ifdef CONFIG_XEN
-	for (vma = mm->mmap; vma; vma = vma->vm_next)
-		unmap_vma(vma);
-#endif
 
 	vma = mm->mmap;
 	if (!vma)	/* Can happen if dup_mmap() received an OOM */
