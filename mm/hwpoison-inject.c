/* Inject a hwpoison memory failure on a arbitrary pfn */
#include <linux/module.h>
#include <linux/debugfs.h>
#include <linux/kernel.h>
#include <linux/mm.h>
#include <linux/swap.h>
#include <linux/pagemap.h>
<<<<<<< HEAD
=======
#include <linux/hugetlb.h>
>>>>>>> 02f8c6ae
#include "internal.h"

static struct dentry *hwpoison_dir;

static int hwpoison_inject(void *data, u64 val)
{
	unsigned long pfn = val;
	struct page *p;
<<<<<<< HEAD
=======
	struct page *hpage;
>>>>>>> 02f8c6ae
	int err;

	if (!capable(CAP_SYS_ADMIN))
		return -EPERM;

	if (!hwpoison_filter_enable)
		goto inject;
	if (!pfn_valid(pfn))
		return -ENXIO;

	p = pfn_to_page(pfn);
<<<<<<< HEAD
	/*
	 * This implies unable to support free buddy pages.
	 */
	if (!get_page_unless_zero(p))
		return 0;

	if (!PageLRU(p))
=======
	hpage = compound_head(p);
	/*
	 * This implies unable to support free buddy pages.
	 */
	if (!get_page_unless_zero(hpage))
		return 0;

	if (!PageLRU(p) && !PageHuge(p))
>>>>>>> 02f8c6ae
		shake_page(p, 0);
	/*
	 * This implies unable to support non-LRU pages.
	 */
<<<<<<< HEAD
	if (!PageLRU(p))
=======
	if (!PageLRU(p) && !PageHuge(p))
>>>>>>> 02f8c6ae
		return 0;

	/*
	 * do a racy check with elevated page count, to make sure PG_hwpoison
	 * will only be set for the targeted owner (or on a free page).
	 * We temporarily take page lock for try_get_mem_cgroup_from_page().
	 * __memory_failure() will redo the check reliably inside page lock.
	 */
<<<<<<< HEAD
	lock_page(p);
	err = hwpoison_filter(p);
	unlock_page(p);
=======
	lock_page(hpage);
	err = hwpoison_filter(hpage);
	unlock_page(hpage);
>>>>>>> 02f8c6ae
	if (err)
		return 0;

inject:
	printk(KERN_INFO "Injecting memory failure at pfn %lx\n", pfn);
	return __memory_failure(pfn, 18, MF_COUNT_INCREASED);
}

static int hwpoison_unpoison(void *data, u64 val)
{
	if (!capable(CAP_SYS_ADMIN))
		return -EPERM;

	return unpoison_memory(val);
}

DEFINE_SIMPLE_ATTRIBUTE(hwpoison_fops, NULL, hwpoison_inject, "%lli\n");
DEFINE_SIMPLE_ATTRIBUTE(unpoison_fops, NULL, hwpoison_unpoison, "%lli\n");

static void pfn_inject_exit(void)
{
	if (hwpoison_dir)
		debugfs_remove_recursive(hwpoison_dir);
}

static int pfn_inject_init(void)
{
	struct dentry *dentry;

	hwpoison_dir = debugfs_create_dir("hwpoison", NULL);
	if (hwpoison_dir == NULL)
		return -ENOMEM;

	/*
	 * Note that the below poison/unpoison interfaces do not involve
	 * hardware status change, hence do not require hardware support.
	 * They are mainly for testing hwpoison in software level.
	 */
	dentry = debugfs_create_file("corrupt-pfn", 0600, hwpoison_dir,
					  NULL, &hwpoison_fops);
	if (!dentry)
		goto fail;

	dentry = debugfs_create_file("unpoison-pfn", 0600, hwpoison_dir,
				     NULL, &unpoison_fops);
	if (!dentry)
		goto fail;

	dentry = debugfs_create_u32("corrupt-filter-enable", 0600,
				    hwpoison_dir, &hwpoison_filter_enable);
	if (!dentry)
		goto fail;

	dentry = debugfs_create_u32("corrupt-filter-dev-major", 0600,
				    hwpoison_dir, &hwpoison_filter_dev_major);
	if (!dentry)
		goto fail;

	dentry = debugfs_create_u32("corrupt-filter-dev-minor", 0600,
				    hwpoison_dir, &hwpoison_filter_dev_minor);
	if (!dentry)
		goto fail;

	dentry = debugfs_create_u64("corrupt-filter-flags-mask", 0600,
				    hwpoison_dir, &hwpoison_filter_flags_mask);
	if (!dentry)
		goto fail;

	dentry = debugfs_create_u64("corrupt-filter-flags-value", 0600,
				    hwpoison_dir, &hwpoison_filter_flags_value);
	if (!dentry)
		goto fail;

#ifdef	CONFIG_CGROUP_MEM_RES_CTLR_SWAP
	dentry = debugfs_create_u64("corrupt-filter-memcg", 0600,
				    hwpoison_dir, &hwpoison_filter_memcg);
	if (!dentry)
		goto fail;
#endif

	return 0;
fail:
	pfn_inject_exit();
	return -ENOMEM;
}

module_init(pfn_inject_init);
module_exit(pfn_inject_exit);
MODULE_LICENSE("GPL");<|MERGE_RESOLUTION|>--- conflicted
+++ resolved
@@ -5,10 +5,7 @@
 #include <linux/mm.h>
 #include <linux/swap.h>
 #include <linux/pagemap.h>
-<<<<<<< HEAD
-=======
 #include <linux/hugetlb.h>
->>>>>>> 02f8c6ae
 #include "internal.h"
 
 static struct dentry *hwpoison_dir;
@@ -17,10 +14,7 @@
 {
 	unsigned long pfn = val;
 	struct page *p;
-<<<<<<< HEAD
-=======
 	struct page *hpage;
->>>>>>> 02f8c6ae
 	int err;
 
 	if (!capable(CAP_SYS_ADMIN))
@@ -32,15 +26,6 @@
 		return -ENXIO;
 
 	p = pfn_to_page(pfn);
-<<<<<<< HEAD
-	/*
-	 * This implies unable to support free buddy pages.
-	 */
-	if (!get_page_unless_zero(p))
-		return 0;
-
-	if (!PageLRU(p))
-=======
 	hpage = compound_head(p);
 	/*
 	 * This implies unable to support free buddy pages.
@@ -49,16 +34,11 @@
 		return 0;
 
 	if (!PageLRU(p) && !PageHuge(p))
->>>>>>> 02f8c6ae
 		shake_page(p, 0);
 	/*
 	 * This implies unable to support non-LRU pages.
 	 */
-<<<<<<< HEAD
-	if (!PageLRU(p))
-=======
 	if (!PageLRU(p) && !PageHuge(p))
->>>>>>> 02f8c6ae
 		return 0;
 
 	/*
@@ -67,15 +47,9 @@
 	 * We temporarily take page lock for try_get_mem_cgroup_from_page().
 	 * __memory_failure() will redo the check reliably inside page lock.
 	 */
-<<<<<<< HEAD
-	lock_page(p);
-	err = hwpoison_filter(p);
-	unlock_page(p);
-=======
 	lock_page(hpage);
 	err = hwpoison_filter(hpage);
 	unlock_page(hpage);
->>>>>>> 02f8c6ae
 	if (err)
 		return 0;
 
