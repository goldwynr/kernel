/*
 *  mm/mprotect.c
 *
 *  (C) Copyright 1994 Linus Torvalds
 *  (C) Copyright 2002 Christoph Hellwig
 *
 *  Address space accounting code	<alan@lxorguk.ukuu.org.uk>
 *  (C) Copyright 2002 Red Hat Inc, All Rights Reserved
 */

#include <linux/mm.h>
#include <linux/hugetlb.h>
#include <linux/shm.h>
#include <linux/mman.h>
#include <linux/fs.h>
#include <linux/highmem.h>
#include <linux/security.h>
#include <linux/mempolicy.h>
#include <linux/personality.h>
#include <linux/syscalls.h>
#include <linux/swap.h>
#include <linux/swapops.h>
#include <linux/mmu_notifier.h>
#include <linux/migrate.h>
#include <linux/perf_event.h>
#include <linux/ksm.h>
#include <asm/uaccess.h>
#include <asm/pgtable.h>
#include <asm/cacheflush.h>
#include <asm/tlbflush.h>

#ifndef pgprot_modify
static inline pgprot_t pgprot_modify(pgprot_t oldprot, pgprot_t newprot)
{
	return newprot;
}
#endif

static unsigned long change_pte_range(struct vm_area_struct *vma, pmd_t *pmd,
		unsigned long addr, unsigned long end, pgprot_t newprot,
		int dirty_accountable, int prot_numa)
{
	struct mm_struct *mm = vma->vm_mm;
	pte_t *pte, oldpte;
	spinlock_t *ptl;
	unsigned long pages = 0;

	pte = pte_offset_map_lock(mm, pmd, addr, &ptl);
	arch_enter_lazy_mmu_mode();
	do {
		oldpte = *pte;
		if (pte_present(oldpte)) {
			pte_t ptent;
			bool updated = false;

			if (!prot_numa) {
				ptent = ptep_modify_prot_start(mm, addr, pte);
				if (pte_numa(ptent))
					ptent = pte_mknonnuma(ptent);
				ptent = pte_modify(ptent, newprot);
				updated = true;
			} else {
				struct page *page;

				ptent = *pte;
				page = vm_normal_page(vma, addr, oldpte);
				if (page && !PageKsm(page)) {
					if (!pte_numa(oldpte)) {
						ptent = pte_mknuma(ptent);
						updated = true;
					}
				}
			}

			/*
			 * Avoid taking write faults for pages we know to be
			 * dirty.
			 */
			if (dirty_accountable && pte_dirty(ptent)) {
				ptent = pte_mkwrite(ptent);
				updated = true;
			}

			if (updated)
				pages++;

			/* Only !prot_numa always clears the pte */
			if (!prot_numa)
				ptep_modify_prot_commit(mm, addr, pte, ptent);
		} else if (IS_ENABLED(CONFIG_MIGRATION) && !pte_file(oldpte)) {
			swp_entry_t entry = pte_to_swp_entry(oldpte);

			if (is_write_migration_entry(entry)) {
				pte_t newpte;
				/*
				 * A protection check is difficult so
				 * just be safe and disable write
				 */
				make_migration_entry_read(&entry);
				newpte = swp_entry_to_pte(entry);
				if (pte_swp_soft_dirty(oldpte))
					newpte = pte_swp_mksoft_dirty(newpte);
				set_pte_at(mm, addr, pte, newpte);
				pages++;
			}
		}
	} while (pte++, addr += PAGE_SIZE, addr != end);
	arch_leave_lazy_mmu_mode();
	pte_unmap_unlock(pte - 1, ptl);

	return pages;
}

static inline unsigned long change_pmd_range(struct vm_area_struct *vma,
		pud_t *pud, unsigned long addr, unsigned long end,
		pgprot_t newprot, int dirty_accountable, int prot_numa)
{
	pmd_t *pmd;
	unsigned long next;
	unsigned long pages = 0;
	unsigned long nr_huge_updates = 0;
<<<<<<< HEAD
=======
	bool all_same_node;
>>>>>>> 289b6c71

	pmd = pmd_offset(pud, addr);
	do {
		unsigned long this_pages;

		next = pmd_addr_end(addr, end);
		if (pmd_trans_huge(*pmd)) {
			if (next - addr != HPAGE_PMD_SIZE)
				split_huge_page_pmd(vma, addr, pmd);
<<<<<<< HEAD
			else {
				int nr_ptes = change_huge_pmd(vma, pmd, addr,
						newprot, prot_numa);

				if (nr_ptes) {
					if (nr_ptes == HPAGE_PMD_NR) {
						pages += HPAGE_PMD_NR;
						nr_huge_updates++;
					}
					continue;
				}
=======
			else if (change_huge_pmd(vma, pmd, addr, newprot,
						 prot_numa)) {
				pages += HPAGE_PMD_NR;
				nr_huge_updates++;
				continue;
>>>>>>> 289b6c71
			}
			/* fall through */
		}
		if (pmd_none_or_clear_bad(pmd))
			continue;
		this_pages = change_pte_range(vma, pmd, addr, next, newprot,
				 dirty_accountable, prot_numa);
		pages += this_pages;
	} while (pmd++, addr = next, addr != end);

	if (nr_huge_updates)
		count_vm_numa_events(NUMA_HUGE_PTE_UPDATES, nr_huge_updates);
<<<<<<< HEAD
=======

>>>>>>> 289b6c71
	return pages;
}

static inline unsigned long change_pud_range(struct vm_area_struct *vma,
		pgd_t *pgd, unsigned long addr, unsigned long end,
		pgprot_t newprot, int dirty_accountable, int prot_numa)
{
	pud_t *pud;
	unsigned long next;
	unsigned long pages = 0;

	pud = pud_offset(pgd, addr);
	do {
		next = pud_addr_end(addr, end);
		if (pud_none_or_clear_bad(pud))
			continue;
		pages += change_pmd_range(vma, pud, addr, next, newprot,
				 dirty_accountable, prot_numa);
	} while (pud++, addr = next, addr != end);

	return pages;
}

static unsigned long change_protection_range(struct vm_area_struct *vma,
		unsigned long addr, unsigned long end, pgprot_t newprot,
		int dirty_accountable, int prot_numa)
{
	struct mm_struct *mm = vma->vm_mm;
	pgd_t *pgd;
	unsigned long next;
	unsigned long start = addr;
	unsigned long pages = 0;

	BUG_ON(addr >= end);
	pgd = pgd_offset(mm, addr);
	flush_cache_range(vma, addr, end);
	set_tlb_flush_pending(mm);
	do {
		next = pgd_addr_end(addr, end);
		if (pgd_none_or_clear_bad(pgd))
			continue;
		pages += change_pud_range(vma, pgd, addr, next, newprot,
				 dirty_accountable, prot_numa);
	} while (pgd++, addr = next, addr != end);

	/* Only flush the TLB if we actually modified any entries: */
	if (pages)
		flush_tlb_range(vma, start, end);
	clear_tlb_flush_pending(mm);

	return pages;
}

unsigned long change_protection(struct vm_area_struct *vma, unsigned long start,
		       unsigned long end, pgprot_t newprot,
		       int dirty_accountable, int prot_numa)
{
	struct mm_struct *mm = vma->vm_mm;
	unsigned long pages;

	mmu_notifier_invalidate_range_start(mm, start, end);
	if (is_vm_hugetlb_page(vma))
		pages = hugetlb_change_protection(vma, start, end, newprot);
	else
		pages = change_protection_range(vma, start, end, newprot, dirty_accountable, prot_numa);
	mmu_notifier_invalidate_range_end(mm, start, end);

	return pages;
}

int
mprotect_fixup(struct vm_area_struct *vma, struct vm_area_struct **pprev,
	unsigned long start, unsigned long end, unsigned long newflags)
{
	struct mm_struct *mm = vma->vm_mm;
	unsigned long oldflags = vma->vm_flags;
	long nrpages = (end - start) >> PAGE_SHIFT;
	unsigned long charged = 0;
	pgoff_t pgoff;
	int error;
	int dirty_accountable = 0;

	if (newflags == oldflags) {
		*pprev = vma;
		return 0;
	}

	/*
	 * If we make a private mapping writable we increase our commit;
	 * but (without finer accounting) cannot reduce our commit if we
	 * make it unwritable again. hugetlb mapping were accounted for
	 * even if read-only so there is no need to account for them here
	 */
	if (newflags & VM_WRITE) {
		if (!(oldflags & (VM_ACCOUNT|VM_WRITE|VM_HUGETLB|
						VM_SHARED|VM_NORESERVE))) {
			charged = nrpages;
			if (security_vm_enough_memory_mm(mm, charged))
				return -ENOMEM;
			newflags |= VM_ACCOUNT;
		}
	}

	/*
	 * First try to merge with previous and/or next vma.
	 */
	pgoff = vma->vm_pgoff + ((start - vma->vm_start) >> PAGE_SHIFT);
	*pprev = vma_merge(mm, *pprev, start, end, newflags,
			vma->anon_vma, vma->vm_file, pgoff, vma_policy(vma));
	if (*pprev) {
		vma = *pprev;
		goto success;
	}

	*pprev = vma;

	if (start != vma->vm_start) {
		error = split_vma(mm, vma, start, 1);
		if (error)
			goto fail;
	}

	if (end != vma->vm_end) {
		error = split_vma(mm, vma, end, 0);
		if (error)
			goto fail;
	}

success:
	/*
	 * vm_flags and vm_page_prot are protected by the mmap_sem
	 * held in write mode.
	 */
	vma->vm_flags = newflags;
	vma->vm_page_prot = pgprot_modify(vma->vm_page_prot,
					  vm_get_page_prot(newflags));

	if (vma_wants_writenotify(vma)) {
		vma->vm_page_prot = vm_get_page_prot(newflags & ~VM_SHARED);
		dirty_accountable = 1;
	}

	change_protection(vma, start, end, vma->vm_page_prot,
			  dirty_accountable, 0);

	vm_stat_account(mm, oldflags, vma->vm_file, -nrpages);
	vm_stat_account(mm, newflags, vma->vm_file, nrpages);
	perf_event_mmap(vma);
	return 0;

fail:
	vm_unacct_memory(charged);
	return error;
}

SYSCALL_DEFINE3(mprotect, unsigned long, start, size_t, len,
		unsigned long, prot)
{
	unsigned long vm_flags, nstart, end, tmp, reqprot;
	struct vm_area_struct *vma, *prev;
	int error = -EINVAL;
	const int grows = prot & (PROT_GROWSDOWN|PROT_GROWSUP);
	prot &= ~(PROT_GROWSDOWN|PROT_GROWSUP);
	if (grows == (PROT_GROWSDOWN|PROT_GROWSUP)) /* can't be both */
		return -EINVAL;

	if (start & ~PAGE_MASK)
		return -EINVAL;
	if (!len)
		return 0;
	len = PAGE_ALIGN(len);
	end = start + len;
	if (end <= start)
		return -ENOMEM;
	if (!arch_validate_prot(prot))
		return -EINVAL;

	reqprot = prot;
	/*
	 * Does the application expect PROT_READ to imply PROT_EXEC:
	 */
	if ((prot & PROT_READ) && (current->personality & READ_IMPLIES_EXEC))
		prot |= PROT_EXEC;

	vm_flags = calc_vm_prot_bits(prot);

	down_write(&current->mm->mmap_sem);

	vma = find_vma(current->mm, start);
	error = -ENOMEM;
	if (!vma)
		goto out;
	prev = vma->vm_prev;
	if (unlikely(grows & PROT_GROWSDOWN)) {
		if (vma->vm_start >= end)
			goto out;
		start = vma->vm_start;
		error = -EINVAL;
		if (!(vma->vm_flags & VM_GROWSDOWN))
			goto out;
	} else {
		if (vma->vm_start > start)
			goto out;
		if (unlikely(grows & PROT_GROWSUP)) {
			end = vma->vm_end;
			error = -EINVAL;
			if (!(vma->vm_flags & VM_GROWSUP))
				goto out;
		}
	}
	if (start > vma->vm_start)
		prev = vma;

	for (nstart = start ; ; ) {
		unsigned long newflags;

		/* Here we know that vma->vm_start <= nstart < vma->vm_end. */

		newflags = vm_flags;
		newflags |= (vma->vm_flags & ~(VM_READ | VM_WRITE | VM_EXEC));

		/* newflags >> 4 shift VM_MAY% in place of VM_% */
		if ((newflags & ~(newflags >> 4)) & (VM_READ | VM_WRITE | VM_EXEC)) {
			error = -EACCES;
			goto out;
		}

		error = security_file_mprotect(vma, reqprot, prot);
		if (error)
			goto out;

		tmp = vma->vm_end;
		if (tmp > end)
			tmp = end;
		error = mprotect_fixup(vma, &prev, nstart, tmp, newflags);
		if (error)
			goto out;
		nstart = tmp;

		if (nstart < prev->vm_end)
			nstart = prev->vm_end;
		if (nstart >= end)
			goto out;

		vma = prev->vm_next;
		if (!vma || vma->vm_start != nstart) {
			error = -ENOMEM;
			goto out;
		}
	}
out:
	up_write(&current->mm->mmap_sem);
	return error;
}<|MERGE_RESOLUTION|>--- conflicted
+++ resolved
@@ -119,10 +119,6 @@
 	unsigned long next;
 	unsigned long pages = 0;
 	unsigned long nr_huge_updates = 0;
-<<<<<<< HEAD
-=======
-	bool all_same_node;
->>>>>>> 289b6c71
 
 	pmd = pmd_offset(pud, addr);
 	do {
@@ -132,25 +128,18 @@
 		if (pmd_trans_huge(*pmd)) {
 			if (next - addr != HPAGE_PMD_SIZE)
 				split_huge_page_pmd(vma, addr, pmd);
-<<<<<<< HEAD
 			else {
 				int nr_ptes = change_huge_pmd(vma, pmd, addr,
 						newprot, prot_numa);
 
 				if (nr_ptes) {
 					if (nr_ptes == HPAGE_PMD_NR) {
-						pages += HPAGE_PMD_NR;
+						pages++;
 						nr_huge_updates++;
 					}
+
 					continue;
 				}
-=======
-			else if (change_huge_pmd(vma, pmd, addr, newprot,
-						 prot_numa)) {
-				pages += HPAGE_PMD_NR;
-				nr_huge_updates++;
-				continue;
->>>>>>> 289b6c71
 			}
 			/* fall through */
 		}
@@ -163,10 +152,7 @@
 
 	if (nr_huge_updates)
 		count_vm_numa_events(NUMA_HUGE_PTE_UPDATES, nr_huge_updates);
-<<<<<<< HEAD
-=======
-
->>>>>>> 289b6c71
+
 	return pages;
 }
 
