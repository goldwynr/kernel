--- conflicted
+++ resolved
@@ -27,8 +27,6 @@
 #include <linux/memory.h>
 #include <linux/math64.h>
 #include <linux/fault-inject.h>
-#include "internal.h"
-
 
 #include <trace/events/kmem.h>
 
@@ -1244,8 +1242,7 @@
 		s->ctor(object);
 }
 
-static
-struct page *new_slab(struct kmem_cache *s, gfp_t flags, int node, int *reserve)
+static struct page *new_slab(struct kmem_cache *s, gfp_t flags, int node)
 {
 	struct page *page;
 	void *start;
@@ -1258,8 +1255,6 @@
 		flags & (GFP_RECLAIM_MASK | GFP_CONSTRAINT_MASK), node);
 	if (!page)
 		goto out;
-
-	*reserve = page->reserve;
 
 	inc_slabs_node(s, page_to_nid(page), page->objects);
 	page->slab = s;
@@ -1799,10 +1794,6 @@
 			  unsigned long addr, struct kmem_cache_cpu *c)
 {
 	void **object;
-<<<<<<< HEAD
-	struct page *new;
-	int reserve;
-=======
 	struct page *page;
 	unsigned long flags;
 
@@ -1815,26 +1806,12 @@
 	 */
 	c = this_cpu_ptr(s->cpu_slab);
 #endif
->>>>>>> 02f8c6ae
 
 	/* We handle __GFP_ZERO in the caller */
 	gfpflags &= ~__GFP_ZERO;
 
-<<<<<<< HEAD
-	if (unlikely(c->reserve)) {
-		/*
-		 * If the current slab is a reserve slab and the current
-		 * allocation context does not allow access to the reserves we
-		 * must force an allocation to test the current levels.
-		 */
-		if (!(gfp_to_alloc_flags(gfpflags) & ALLOC_NO_WATERMARKS))
-			goto grow_slab;
-	}
-	if (!c->page)
-=======
 	page = c->page;
 	if (!page)
->>>>>>> 02f8c6ae
 		goto new_slab;
 
 	slab_lock(page);
@@ -1847,13 +1824,8 @@
 	object = page->freelist;
 	if (unlikely(!object))
 		goto another_slab;
-<<<<<<< HEAD
-	if (unlikely(PageSlubDebug(c->page) || c->reserve))
-		goto slow_path;
-=======
 	if (kmem_cache_debug(s))
 		goto debug;
->>>>>>> 02f8c6ae
 
 	c->freelist = get_freepointer(s, object);
 	page->inuse = page->objects;
@@ -1877,33 +1849,18 @@
 		goto load_freelist;
 	}
 
-<<<<<<< HEAD
-grow_slab:
-	if (gfpflags & __GFP_WAIT)
-		local_irq_enable();
-
-	new = new_slab(s, gfpflags, node, &reserve);
-=======
 	gfpflags &= gfp_allowed_mask;
 	if (gfpflags & __GFP_WAIT)
 		local_irq_enable();
 
 	page = new_slab(s, gfpflags, node);
->>>>>>> 02f8c6ae
 
 	if (gfpflags & __GFP_WAIT)
 		local_irq_disable();
 
-<<<<<<< HEAD
-	if (new) {
-		c = get_cpu_slab(s, smp_processor_id());
-		c->reserve = reserve;
-		stat(c, ALLOC_SLAB);
-=======
 	if (page) {
 		c = __this_cpu_ptr(s->cpu_slab);
 		stat(s, ALLOC_SLAB);
->>>>>>> 02f8c6ae
 		if (c->page)
 			flush_slab(s, c);
 
@@ -1917,27 +1874,6 @@
 		slab_out_of_memory(s, gfpflags, node);
 	local_irq_restore(flags);
 	return NULL;
-<<<<<<< HEAD
-
-slow_path:
-	if (PageSlubDebug(c->page) &&
-			!alloc_debug_processing(s, c->page, object, addr))
-		goto another_slab;
-
-	/*
-	 * Avoid the slub fast path in slab_alloc() by not setting
-	 * c->freelist and the fast path in slab_free() by making
-	 * node_match() fail by setting c->node to -1.
-	 *
-	 * We use this for for debug and reserve checks which need
-	 * to be done for each allocation.
-	 */
-
-	c->page->inuse++;
-	c->page->freelist = object[c->offset];
-	c->node = -1;
-	goto unlock_out;
-=======
 debug:
 	if (!alloc_debug_processing(s, page, object, addr))
 		goto another_slab;
@@ -1949,7 +1885,6 @@
 	c->node = NUMA_NO_NODE;
 	local_irq_restore(flags);
 	return object;
->>>>>>> 02f8c6ae
 }
 
 /*
@@ -2039,9 +1974,6 @@
 EXPORT_SYMBOL(kmem_cache_alloc);
 
 #ifdef CONFIG_TRACING
-<<<<<<< HEAD
-void *kmem_cache_alloc_notrace(struct kmem_cache *s, gfp_t gfpflags)
-=======
 void *kmem_cache_alloc_trace(struct kmem_cache *s, gfp_t gfpflags, size_t size)
 {
 	void *ret = slab_alloc(s, gfpflags, NUMA_NO_NODE, _RET_IP_);
@@ -2051,7 +1983,6 @@
 EXPORT_SYMBOL(kmem_cache_alloc_trace);
 
 void *kmalloc_order_trace(size_t size, gfp_t flags, unsigned int order)
->>>>>>> 02f8c6ae
 {
 	void *ret = kmalloc_order(size, flags, order);
 	trace_kmalloc(_RET_IP_, ret, size, PAGE_SIZE << order, flags);
@@ -2073,11 +2004,7 @@
 EXPORT_SYMBOL(kmem_cache_alloc_node);
 
 #ifdef CONFIG_TRACING
-<<<<<<< HEAD
-void *kmem_cache_alloc_node_notrace(struct kmem_cache *s,
-=======
 void *kmem_cache_alloc_node_trace(struct kmem_cache *s,
->>>>>>> 02f8c6ae
 				    gfp_t gfpflags,
 				    int node, size_t size)
 {
@@ -2424,15 +2351,10 @@
 	struct page *page;
 	struct kmem_cache_node *n;
 	unsigned long flags;
-	int reserve;
 
 	BUG_ON(kmem_cache_node->size < sizeof(struct kmem_cache_node));
 
-<<<<<<< HEAD
-	page = new_slab(kmalloc_caches, gfpflags, node, &reserve);
-=======
 	page = new_slab(kmem_cache_node, GFP_NOWAIT, node);
->>>>>>> 02f8c6ae
 
 	BUG_ON(!page);
 	if (page_to_nid(page) != node) {
@@ -2701,51 +2623,6 @@
 }
 EXPORT_SYMBOL(kmem_cache_size);
 
-<<<<<<< HEAD
-const char *kmem_cache_name(struct kmem_cache *s)
-{
-	return s->name;
-}
-EXPORT_SYMBOL(kmem_cache_name);
-
-/*
- * Calculate the upper bound of pages required to sequentially allocate
- * @objects objects from @cachep.
- *
- * We should use s->min_objects because those are the least efficient.
- */
-unsigned kmem_alloc_estimate(struct kmem_cache *s, gfp_t flags, int objects)
-{
-	unsigned long pages;
-	struct kmem_cache_order_objects x;
-
-	if (WARN_ON(!s) || WARN_ON(!oo_objects(s->min)))
-		return 0;
-
-	x = s->min;
-	pages = DIV_ROUND_UP(objects, oo_objects(x)) << oo_order(x);
-
-	/*
-	 * Account the possible additional overhead if the slab holds more that
-	 * one object. Use s->max_objects because that's the worst case.
-	 */
-	x = s->oo;
-	if (oo_objects(x) > 1) {
-		/*
-		 * Account the possible additional overhead if per cpu slabs
-		 * are currently empty and have to be allocated. This is very
-		 * unlikely but a possible scenario immediately after
-		 * kmem_cache_shrink.
-		 */
-		pages += num_possible_cpus() << oo_order(x);
-	}
-
-	return pages;
-}
-EXPORT_SYMBOL_GPL(kmem_alloc_estimate);
-
-=======
->>>>>>> 02f8c6ae
 static void list_slab_objects(struct kmem_cache *s, struct page *page,
 							const char *text)
 {
@@ -3071,57 +2948,6 @@
 	slab_free(page->slab, page, object, _RET_IP_);
 }
 EXPORT_SYMBOL(kfree);
-
-/*
- * Calculate the upper bound of pages required to sequentially allocate
- * @count objects of @size bytes from kmalloc given @flags.
- */
-unsigned kmalloc_estimate_objs(size_t size, gfp_t flags, int count)
-{
-	struct kmem_cache *s = get_slab(size, flags);
-	if (!s)
-		return 0;
-
-	return kmem_alloc_estimate(s, flags, count);
-
-}
-EXPORT_SYMBOL_GPL(kmalloc_estimate_objs);
-
-/*
- * Calculate the upper bound of pages requires to sequentially allocate @bytes
- * from kmalloc in an unspecified number of allocations of nonuniform size.
- */
-unsigned kmalloc_estimate_bytes(gfp_t flags, size_t bytes)
-{
-	int i;
-	unsigned long pages;
-
-	/*
-	 * multiply by two, in order to account the worst case slack space
-	 * due to the power-of-two allocation sizes.
-	 */
-	pages = DIV_ROUND_UP(2 * bytes, PAGE_SIZE);
-
-	/*
-	 * add the kmem_cache overhead of each possible kmalloc cache
-	 */
-	for (i = 1; i < PAGE_SHIFT; i++) {
-		struct kmem_cache *s;
-
-#ifdef CONFIG_ZONE_DMA
-		if (unlikely(flags & SLUB_DMA))
-			s = dma_kmalloc_cache(i, flags);
-		else
-#endif
-			s = &kmalloc_caches[i];
-
-		if (s)
-			pages += kmem_alloc_estimate(s, flags, 0);
-	}
-
-	return pages;
-}
-EXPORT_SYMBOL_GPL(kmalloc_estimate_bytes);
 
 /*
  * kmem_cache_shrink removes empty slabs from the partial lists and sorts
