--- conflicted
+++ resolved
@@ -1899,23 +1899,8 @@
 
 static bool zone_allows_reclaim(struct zone *local_zone, struct zone *zone)
 {
-<<<<<<< HEAD
 	return node_distance(zone_to_nid(local_zone), zone_to_nid(zone)) <
 				RECLAIM_DISTANCE;
-=======
-	return node_isset(local_zone->node, zone->zone_pgdat->reclaim_nodes);
-}
-
-static void __paginginit init_zone_allows_reclaim(int nid)
-{
-	int i;
-
-	for_each_node_state(i, N_MEMORY)
-		if (node_distance(nid, i) <= RECLAIM_DISTANCE)
-			node_set(i, NODE_DATA(nid)->reclaim_nodes);
-		else
-			zone_reclaim_mode = 1;
->>>>>>> b0807bc1
 }
 
 #else	/* CONFIG_NUMA */
@@ -1950,18 +1935,6 @@
 }
 
 #endif	/* CONFIG_NUMA */
-
-static void reset_alloc_batches(struct zone *preferred_zone)
-{
-	struct zone *zone = preferred_zone->zone_pgdat->node_zones;
-
-	do {
-		mod_zone_page_state(zone, NR_ALLOC_BATCH,
-			high_wmark_pages(zone) - low_wmark_pages(zone) -
-			atomic_long_read(&zone->vm_stat[NR_ALLOC_BATCH]));
-		zone_clear_flag(zone, ZONE_FAIR_DEPLETED);
-	} while (zone++ != preferred_zone);
-}
 
 static void reset_alloc_batches(struct zone *preferred_zone)
 {
@@ -5026,11 +4999,6 @@
 
 	pgdat->node_id = nid;
 	pgdat->node_start_pfn = node_start_pfn;
-<<<<<<< HEAD
-=======
-	if (node_state(nid, N_MEMORY))
-		init_zone_allows_reclaim(nid);
->>>>>>> b0807bc1
 #ifdef CONFIG_HAVE_MEMBLOCK_NODE_MAP
 	get_pfn_range_for_nid(nid, &start_pfn, &end_pfn);
 #endif
@@ -6365,11 +6333,7 @@
 		cc->nr_migratepages -= nr_reclaimed;
 
 		ret = migrate_pages(&cc->migratepages, alloc_migrate_target,
-<<<<<<< HEAD
-				    NULL, 0, MIGRATE_SYNC, MR_CMA);
-=======
 				    NULL, 0, cc->mode, MR_CMA);
->>>>>>> b0807bc1
 	}
 	if (ret < 0) {
 		putback_movable_pages(&cc->migratepages);
