--- conflicted
+++ resolved
@@ -4162,15 +4162,7 @@
 	memmap_init_zone((size), (nid), (zone), (start_pfn), MEMMAP_EARLY)
 #endif
 
-<<<<<<< HEAD
-static int
-#ifndef CONFIG_XEN
-__meminit
-#endif
-zone_batchsize(struct zone *zone)
-=======
 static int zone_batchsize(struct zone *zone)
->>>>>>> 0b8e8118
 {
 #ifdef CONFIG_MMU
 	int batch;
