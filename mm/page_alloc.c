--- conflicted
+++ resolved
@@ -2145,10 +2145,7 @@
 	unsigned long did_some_progress;
 	bool sync_migration = false;
 	bool deferred_compaction = false;
-<<<<<<< HEAD
 	bool first_pass = true;
-=======
->>>>>>> f351a1d7
 
 	/*
 	 * In the slowpath, we sanity check order to avoid ever trying to
@@ -2247,16 +2244,10 @@
 	 * If compaction is deferred for high-order allocations, it is because
 	 * sync compaction recently failed. In this is the case and the caller
 	 * has requested the system not be heavily disrupted, fail the
-<<<<<<< HEAD
 	 * allocation now instead of entering direct reclaim. If direct reclaim
 	 * is used, use it only once before bailing.
 	 */
 	if ((first_pass || deferred_compaction) && (gfp_mask & __GFP_NO_KSWAPD))
-=======
-	 * allocation now instead of entering direct reclaim
-	 */
-	if (deferred_compaction && (gfp_mask & __GFP_NO_KSWAPD))
->>>>>>> f351a1d7
 		goto nopage;
 
 	/* Try direct reclaim and then allocating */
@@ -2378,11 +2369,7 @@
 		return NULL;
 
 retry_cpuset:
-<<<<<<< HEAD
 	cpuset_mems_cookie = read_mems_allowed_begin();
-=======
-	cpuset_mems_cookie = get_mems_allowed();
->>>>>>> f351a1d7
 
 	/* The preferred zone is used for statistics later */
 	first_zones_zonelist(zonelist, high_zoneidx,
@@ -2409,11 +2396,7 @@
 	 * the mask is being updated. If a page allocation is about to fail,
 	 * check if the cpuset changed during allocation and if so, retry.
 	 */
-<<<<<<< HEAD
 	if (unlikely(!page && read_mems_allowed_retry(cpuset_mems_cookie)))
-=======
-	if (unlikely(!put_mems_allowed(cpuset_mems_cookie) && !page))
->>>>>>> f351a1d7
 		goto retry_cpuset;
 
 	return page;
@@ -2645,15 +2628,9 @@
 		goto out;
 
 	do {
-<<<<<<< HEAD
 		cpuset_mems_cookie = read_mems_allowed_begin();
 		ret = !node_isset(nid, cpuset_current_mems_allowed);
 	} while (read_mems_allowed_retry(cpuset_mems_cookie));
-=======
-		cpuset_mems_cookie = get_mems_allowed();
-		ret = !node_isset(nid, cpuset_current_mems_allowed);
-	} while (!put_mems_allowed(cpuset_mems_cookie));
->>>>>>> f351a1d7
 out:
 	return ret;
 }
@@ -3537,14 +3514,10 @@
 
 		/* Only test what is necessary when the reserves are not met */
 		if (reserve > 0) {
-<<<<<<< HEAD
-			/* Blocks with reserved pages will never free, skip them. */
-=======
 			/*
 			 * Blocks with reserved pages will never free, skip
 			 * them.
 			 */
->>>>>>> f351a1d7
 			block_end_pfn = min(pfn + pageblock_nr_pages, end_pfn);
 			if (pageblock_is_reserved(pfn, block_end_pfn))
 				continue;
@@ -3557,15 +3530,10 @@
 
 			/* Suitable for reserving if this block is movable */
 			if (block_migratetype == MIGRATE_MOVABLE) {
-<<<<<<< HEAD
-				set_pageblock_migratetype(page, MIGRATE_RESERVE);
-				move_freepages_block(zone, page, MIGRATE_RESERVE);
-=======
 				set_pageblock_migratetype(page,
 							MIGRATE_RESERVE);
 				move_freepages_block(zone, page,
 							MIGRATE_RESERVE);
->>>>>>> f351a1d7
 				reserve--;
 				continue;
 			}
