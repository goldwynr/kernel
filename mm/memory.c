--- conflicted
+++ resolved
@@ -2905,12 +2905,8 @@
 	 * if page by the offset is not ready to be mapped (cold cache or
 	 * something).
 	 */
-<<<<<<< HEAD
-	if (vma->vm_ops->map_pages && !(flags & FAULT_FLAG_NONLINEAR)) {
-=======
 	if (vma->vm_ops->map_pages && !(flags & FAULT_FLAG_NONLINEAR) &&
 	    fault_around_pages() > 1) {
->>>>>>> 1ebcafff
 		pte = pte_offset_map_lock(mm, pmd, address, &ptl);
 		do_fault_around(vma, address, pte, pgoff, flags);
 		if (!pte_same(*pte, orig_pte))
