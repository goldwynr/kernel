/*
 *  linux/mm/vmalloc.c
 *
 *  Copyright (C) 1993  Linus Torvalds
 *  Support of BIGMEM added by Gerhard Wichert, Siemens AG, July 1999
 *  SMP-safe vmalloc/vfree/ioremap, Tigran Aivazian <tigran@veritas.com>, May 2000
 *  Major rework to support vmap/vunmap, Christoph Hellwig, SGI, August 2002
 *  Numa awareness, Christoph Lameter, SGI, June 2005
 */

#include <linux/vmalloc.h>
#include <linux/mm.h>
#include <linux/module.h>
#include <linux/highmem.h>
#include <linux/sched.h>
#include <linux/slab.h>
#include <linux/spinlock.h>
#include <linux/interrupt.h>
#include <linux/proc_fs.h>
#include <linux/seq_file.h>
#include <linux/debugobjects.h>
#include <linux/kallsyms.h>
#include <linux/list.h>
#include <linux/rbtree.h>
#include <linux/radix-tree.h>
#include <linux/rcupdate.h>
#include <linux/pfn.h>
#include <linux/kmemleak.h>
#include <linux/atomic.h>
#include <asm/uaccess.h>
#include <asm/tlbflush.h>
#include <asm/shmparam.h>

/*** Page table manipulation functions ***/

static void vunmap_pte_range(pmd_t *pmd, unsigned long addr, unsigned long end)
{
	pte_t *pte;

	pte = pte_offset_kernel(pmd, addr);
	do {
		pte_t ptent = ptep_get_and_clear(&init_mm, addr, pte);
		WARN_ON(!pte_none(ptent) && !pte_present(ptent));
	} while (pte++, addr += PAGE_SIZE, addr != end);
}

static void vunmap_pmd_range(pud_t *pud, unsigned long addr, unsigned long end)
{
	pmd_t *pmd;
	unsigned long next;

	pmd = pmd_offset(pud, addr);
	do {
		next = pmd_addr_end(addr, end);
		if (pmd_none_or_clear_bad(pmd))
			continue;
		vunmap_pte_range(pmd, addr, next);
	} while (pmd++, addr = next, addr != end);
}

static void vunmap_pud_range(pgd_t *pgd, unsigned long addr, unsigned long end)
{
	pud_t *pud;
	unsigned long next;

	pud = pud_offset(pgd, addr);
	do {
		next = pud_addr_end(addr, end);
		if (pud_none_or_clear_bad(pud))
			continue;
		vunmap_pmd_range(pud, addr, next);
	} while (pud++, addr = next, addr != end);
}

static void vunmap_page_range(unsigned long addr, unsigned long end)
{
	pgd_t *pgd;
	unsigned long next;

	BUG_ON(addr >= end);
	pgd = pgd_offset_k(addr);
	do {
		next = pgd_addr_end(addr, end);
		if (pgd_none_or_clear_bad(pgd))
			continue;
		vunmap_pud_range(pgd, addr, next);
	} while (pgd++, addr = next, addr != end);
}

static int vmap_pte_range(pmd_t *pmd, unsigned long addr,
		unsigned long end, pgprot_t prot, struct page **pages, int *nr)
{
	pte_t *pte;

	/*
	 * nr is a running index into the array which helps higher level
	 * callers keep track of where we're up to.
	 */

	pte = pte_alloc_kernel(pmd, addr);
	if (!pte)
		return -ENOMEM;
	do {
		struct page *page = pages[*nr];

		if (WARN_ON(!pte_none(*pte)))
			return -EBUSY;
		if (WARN_ON(!page))
			return -ENOMEM;
		set_pte_at(&init_mm, addr, pte, mk_pte(page, prot));
		(*nr)++;
	} while (pte++, addr += PAGE_SIZE, addr != end);
	return 0;
}

static int vmap_pmd_range(pud_t *pud, unsigned long addr,
		unsigned long end, pgprot_t prot, struct page **pages, int *nr)
{
	pmd_t *pmd;
	unsigned long next;

	pmd = pmd_alloc(&init_mm, pud, addr);
	if (!pmd)
		return -ENOMEM;
	do {
		next = pmd_addr_end(addr, end);
		if (vmap_pte_range(pmd, addr, next, prot, pages, nr))
			return -ENOMEM;
	} while (pmd++, addr = next, addr != end);
	return 0;
}

static int vmap_pud_range(pgd_t *pgd, unsigned long addr,
		unsigned long end, pgprot_t prot, struct page **pages, int *nr)
{
	pud_t *pud;
	unsigned long next;

	pud = pud_alloc(&init_mm, pgd, addr);
	if (!pud)
		return -ENOMEM;
	do {
		next = pud_addr_end(addr, end);
		if (vmap_pmd_range(pud, addr, next, prot, pages, nr))
			return -ENOMEM;
	} while (pud++, addr = next, addr != end);
	return 0;
}

/*
 * Set up page tables in kva (addr, end). The ptes shall have prot "prot", and
 * will have pfns corresponding to the "pages" array.
 *
 * Ie. pte at addr+N*PAGE_SIZE shall point to pfn corresponding to pages[N]
 */
static int vmap_page_range_noflush(unsigned long start, unsigned long end,
				   pgprot_t prot, struct page **pages)
{
	pgd_t *pgd;
	unsigned long next;
	unsigned long addr = start;
	int err = 0;
	int nr = 0;

	BUG_ON(addr >= end);
	pgd = pgd_offset_k(addr);
	do {
		next = pgd_addr_end(addr, end);
		err = vmap_pud_range(pgd, addr, next, prot, pages, &nr);
		if (err)
			return err;
	} while (pgd++, addr = next, addr != end);

	return nr;
}

static int vmap_page_range(unsigned long start, unsigned long end,
			   pgprot_t prot, struct page **pages)
{
	int ret;

	ret = vmap_page_range_noflush(start, end, prot, pages);
	flush_cache_vmap(start, end);
	return ret;
}

int is_vmalloc_or_module_addr(const void *x)
{
	/*
	 * ARM, x86-64 and sparc64 put modules in a special place,
	 * and fall back on vmalloc() if that fails. Others
	 * just put it in the vmalloc space.
	 */
#if defined(CONFIG_MODULES) && defined(MODULES_VADDR)
	unsigned long addr = (unsigned long)x;
	if (addr >= MODULES_VADDR && addr < MODULES_END)
		return 1;
#endif
	return is_vmalloc_addr(x);
}

/*
 * Walk a vmap address to the struct page it maps.
 */
struct page *vmalloc_to_page(const void *vmalloc_addr)
{
	unsigned long addr = (unsigned long) vmalloc_addr;
	struct page *page = NULL;
	pgd_t *pgd = pgd_offset_k(addr);

	/*
	 * XXX we might need to change this if we add VIRTUAL_BUG_ON for
	 * architectures that do not vmalloc module space
	 */
	VIRTUAL_BUG_ON(!is_vmalloc_or_module_addr(vmalloc_addr));

	if (!pgd_none(*pgd)) {
		pud_t *pud = pud_offset(pgd, addr);
		if (!pud_none(*pud)) {
			pmd_t *pmd = pmd_offset(pud, addr);
			if (!pmd_none(*pmd)) {
				pte_t *ptep, pte;

				ptep = pte_offset_map(pmd, addr);
				pte = *ptep;
				if (pte_present(pte))
					page = pte_page(pte);
				pte_unmap(ptep);
			}
		}
	}
	return page;
}
EXPORT_SYMBOL(vmalloc_to_page);

/*
 * Map a vmalloc()-space virtual address to the physical page frame number.
 */
unsigned long vmalloc_to_pfn(const void *vmalloc_addr)
{
	return page_to_pfn(vmalloc_to_page(vmalloc_addr));
}
EXPORT_SYMBOL(vmalloc_to_pfn);


/*** Global kva allocator ***/

#define VM_LAZY_FREE	0x01
#define VM_LAZY_FREEING	0x02
#define VM_VM_AREA	0x04

struct vmap_area {
	unsigned long va_start;
	unsigned long va_end;
	unsigned long flags;
	struct rb_node rb_node;		/* address sorted rbtree */
	struct list_head list;		/* address sorted list */
	struct list_head purge_list;	/* "lazy purge" list */
	void *private;
	struct rcu_head rcu_head;
};

static DEFINE_SPINLOCK(vmap_area_lock);
static LIST_HEAD(vmap_area_list);
static struct rb_root vmap_area_root = RB_ROOT;

/* The vmap cache globals are protected by vmap_area_lock */
static struct rb_node *free_vmap_cache;
static unsigned long cached_hole_size;
static unsigned long cached_vstart;
static unsigned long cached_align;

static unsigned long vmap_area_pcpu_hole;

static struct vmap_area *__find_vmap_area(unsigned long addr)
{
	struct rb_node *n = vmap_area_root.rb_node;

	while (n) {
		struct vmap_area *va;

		va = rb_entry(n, struct vmap_area, rb_node);
		if (addr < va->va_start)
			n = n->rb_left;
		else if (addr > va->va_start)
			n = n->rb_right;
		else
			return va;
	}

	return NULL;
}

static void __insert_vmap_area(struct vmap_area *va)
{
	struct rb_node **p = &vmap_area_root.rb_node;
	struct rb_node *parent = NULL;
	struct rb_node *tmp;

	while (*p) {
		struct vmap_area *tmp_va;

		parent = *p;
		tmp_va = rb_entry(parent, struct vmap_area, rb_node);
		if (va->va_start < tmp_va->va_end)
			p = &(*p)->rb_left;
		else if (va->va_end > tmp_va->va_start)
			p = &(*p)->rb_right;
		else
			BUG();
	}

	rb_link_node(&va->rb_node, parent, p);
	rb_insert_color(&va->rb_node, &vmap_area_root);

	/* address-sort this list so it is usable like the vmlist */
	tmp = rb_prev(&va->rb_node);
	if (tmp) {
		struct vmap_area *prev;
		prev = rb_entry(tmp, struct vmap_area, rb_node);
		list_add_rcu(&va->list, &prev->list);
	} else
		list_add_rcu(&va->list, &vmap_area_list);
}

static void purge_vmap_area_lazy(void);

/*
 * Allocate a region of KVA of the specified size and alignment, within the
 * vstart and vend.
 */
static struct vmap_area *alloc_vmap_area(unsigned long size,
				unsigned long align,
				unsigned long vstart, unsigned long vend,
				int node, gfp_t gfp_mask)
{
	struct vmap_area *va;
	struct rb_node *n;
	unsigned long addr;
	int purged = 0;
	struct vmap_area *first;

	BUG_ON(!size);
	BUG_ON(size & ~PAGE_MASK);
	BUG_ON(!is_power_of_2(align));

	va = kmalloc_node(sizeof(struct vmap_area),
			gfp_mask & GFP_RECLAIM_MASK, node);
	if (unlikely(!va))
		return ERR_PTR(-ENOMEM);

retry:
	spin_lock(&vmap_area_lock);
	/*
	 * Invalidate cache if we have more permissive parameters.
	 * cached_hole_size notes the largest hole noticed _below_
	 * the vmap_area cached in free_vmap_cache: if size fits
	 * into that hole, we want to scan from vstart to reuse
	 * the hole instead of allocating above free_vmap_cache.
	 * Note that __free_vmap_area may update free_vmap_cache
	 * without updating cached_hole_size or cached_align.
	 */
	if (!free_vmap_cache ||
			size < cached_hole_size ||
			vstart < cached_vstart ||
			align < cached_align) {
nocache:
		cached_hole_size = 0;
		free_vmap_cache = NULL;
	}
	/* record if we encounter less permissive parameters */
	cached_vstart = vstart;
	cached_align = align;

	/* find starting point for our search */
	if (free_vmap_cache) {
		first = rb_entry(free_vmap_cache, struct vmap_area, rb_node);
		addr = ALIGN(first->va_end, align);
		if (addr < vstart)
			goto nocache;
		if (addr + size - 1 < addr)
			goto overflow;

	} else {
		addr = ALIGN(vstart, align);
		if (addr + size - 1 < addr)
			goto overflow;

		n = vmap_area_root.rb_node;
		first = NULL;

		while (n) {
			struct vmap_area *tmp;
			tmp = rb_entry(n, struct vmap_area, rb_node);
			if (tmp->va_end >= addr) {
				first = tmp;
				if (tmp->va_start <= addr)
					break;
				n = n->rb_left;
			} else
				n = n->rb_right;
		}

		if (!first)
			goto found;
	}

	/* from the starting point, walk areas until a suitable hole is found */
	while (addr + size > first->va_start && addr + size <= vend) {
		if (addr + cached_hole_size < first->va_start)
			cached_hole_size = first->va_start - addr;
		addr = ALIGN(first->va_end, align);
		if (addr + size - 1 < addr)
			goto overflow;

		n = rb_next(&first->rb_node);
		if (n)
			first = rb_entry(n, struct vmap_area, rb_node);
		else
			goto found;
	}

found:
	if (addr + size > vend)
		goto overflow;

	va->va_start = addr;
	va->va_end = addr + size;
	va->flags = 0;
	__insert_vmap_area(va);
	free_vmap_cache = &va->rb_node;
	spin_unlock(&vmap_area_lock);

	BUG_ON(va->va_start & (align-1));
	BUG_ON(va->va_start < vstart);
	BUG_ON(va->va_end > vend);

	return va;

overflow:
	spin_unlock(&vmap_area_lock);
	if (!purged) {
		purge_vmap_area_lazy();
		purged = 1;
		goto retry;
	}
	if (printk_ratelimit())
		printk(KERN_WARNING
			"vmap allocation for size %lu failed: "
			"use vmalloc=<size> to increase size.\n", size);
	kfree(va);
	return ERR_PTR(-EBUSY);
}

static void __free_vmap_area(struct vmap_area *va)
{
	BUG_ON(RB_EMPTY_NODE(&va->rb_node));

	if (free_vmap_cache) {
		if (va->va_end < cached_vstart) {
			free_vmap_cache = NULL;
		} else {
			struct vmap_area *cache;
			cache = rb_entry(free_vmap_cache, struct vmap_area, rb_node);
			if (va->va_start <= cache->va_start) {
				free_vmap_cache = rb_prev(&va->rb_node);
				/*
				 * We don't try to update cached_hole_size or
				 * cached_align, but it won't go very wrong.
				 */
			}
		}
	}
	rb_erase(&va->rb_node, &vmap_area_root);
	RB_CLEAR_NODE(&va->rb_node);
	list_del_rcu(&va->list);

	/*
	 * Track the highest possible candidate for pcpu area
	 * allocation.  Areas outside of vmalloc area can be returned
	 * here too, consider only end addresses which fall inside
	 * vmalloc area proper.
	 */
	if (va->va_end > VMALLOC_START && va->va_end <= VMALLOC_END)
		vmap_area_pcpu_hole = max(vmap_area_pcpu_hole, va->va_end);

	kfree_rcu(va, rcu_head);
}

/*
 * Free a region of KVA allocated by alloc_vmap_area
 */
static void free_vmap_area(struct vmap_area *va)
{
	spin_lock(&vmap_area_lock);
	__free_vmap_area(va);
	spin_unlock(&vmap_area_lock);
}

/*
 * Clear the pagetable entries of a given vmap_area
 */
static void unmap_vmap_area(struct vmap_area *va)
{
	vunmap_page_range(va->va_start, va->va_end);
}

static void vmap_debug_free_range(unsigned long start, unsigned long end)
{
	/*
	 * Unmap page tables and force a TLB flush immediately if
	 * CONFIG_DEBUG_PAGEALLOC is set. This catches use after free
	 * bugs similarly to those in linear kernel virtual address
	 * space after a page has been freed.
	 *
	 * All the lazy freeing logic is still retained, in order to
	 * minimise intrusiveness of this debugging feature.
	 *
	 * This is going to be *slow* (linear kernel virtual address
	 * debugging doesn't do a broadcast TLB flush so it is a lot
	 * faster).
	 */
#ifdef CONFIG_DEBUG_PAGEALLOC
	vunmap_page_range(start, end);
	flush_tlb_kernel_range(start, end);
#endif
}

/*
 * lazy_max_pages is the maximum amount of virtual address space we gather up
 * before attempting to purge with a TLB flush.
 *
 * There is a tradeoff here: a larger number will cover more kernel page tables
 * and take slightly longer to purge, but it will linearly reduce the number of
 * global TLB flushes that must be performed. It would seem natural to scale
 * this number up linearly with the number of CPUs (because vmapping activity
 * could also scale linearly with the number of CPUs), however it is likely
 * that in practice, workloads might be constrained in other ways that mean
 * vmap activity will not scale linearly with CPUs. Also, I want to be
 * conservative and not introduce a big latency on huge systems, so go with
 * a less aggressive log scale. It will still be an improvement over the old
 * code, and it will be simple to change the scale factor if we find that it
 * becomes a problem on bigger systems.
 */
static unsigned long lazy_max_pages(void)
{
	unsigned int log;

	log = fls(num_online_cpus());

	return log * (32UL * 1024 * 1024 / PAGE_SIZE);
}

static atomic_t vmap_lazy_nr = ATOMIC_INIT(0);

/* for per-CPU blocks */
static void purge_fragmented_blocks_allcpus(void);

/*
 * called before a call to iounmap() if the caller wants vm_area_struct's
 * immediately freed.
 */
void set_iounmap_nonlazy(void)
{
	atomic_set(&vmap_lazy_nr, lazy_max_pages()+1);
}

/*
 * Purges all lazily-freed vmap areas.
 *
 * If sync is 0 then don't purge if there is already a purge in progress.
 * If force_flush is 1, then flush kernel TLBs between *start and *end even
 * if we found no lazy vmap areas to unmap (callers can use this to optimise
 * their own TLB flushing).
 * Returns with *start = min(*start, lowest purged address)
 *              *end = max(*end, highest purged address)
 */
static void __purge_vmap_area_lazy(unsigned long *start, unsigned long *end,
					int sync, int force_flush)
{
	static DEFINE_SPINLOCK(purge_lock);
	LIST_HEAD(valist);
	struct vmap_area *va;
	struct vmap_area *n_va;
	int nr = 0;

	/*
	 * If sync is 0 but force_flush is 1, we'll go sync anyway but callers
	 * should not expect such behaviour. This just simplifies locking for
	 * the case that isn't actually used at the moment anyway.
	 */
	if (!sync && !force_flush) {
		if (!spin_trylock(&purge_lock))
			return;
	} else
		spin_lock(&purge_lock);

	if (sync)
		purge_fragmented_blocks_allcpus();

	rcu_read_lock();
	list_for_each_entry_rcu(va, &vmap_area_list, list) {
		if (va->flags & VM_LAZY_FREE) {
			if (va->va_start < *start)
				*start = va->va_start;
			if (va->va_end > *end)
				*end = va->va_end;
			nr += (va->va_end - va->va_start) >> PAGE_SHIFT;
			list_add_tail(&va->purge_list, &valist);
			va->flags |= VM_LAZY_FREEING;
			va->flags &= ~VM_LAZY_FREE;
		}
	}
	rcu_read_unlock();

	if (nr)
		atomic_sub(nr, &vmap_lazy_nr);

	if (nr || force_flush)
		flush_tlb_kernel_range(*start, *end);

	if (nr) {
		spin_lock(&vmap_area_lock);
		list_for_each_entry_safe(va, n_va, &valist, purge_list)
			__free_vmap_area(va);
		spin_unlock(&vmap_area_lock);
	}
	spin_unlock(&purge_lock);
}

/*
 * Kick off a purge of the outstanding lazy areas. Don't bother if somebody
 * is already purging.
 */
static void try_purge_vmap_area_lazy(void)
{
	unsigned long start = ULONG_MAX, end = 0;

	__purge_vmap_area_lazy(&start, &end, 0, 0);
}

/*
 * Kick off a purge of the outstanding lazy areas.
 */
static void purge_vmap_area_lazy(void)
{
	unsigned long start = ULONG_MAX, end = 0;

	__purge_vmap_area_lazy(&start, &end, 1, 0);
}

/*
 * Free a vmap area, caller ensuring that the area has been unmapped
 * and flush_cache_vunmap had been called for the correct range
 * previously.
 */
static void free_vmap_area_noflush(struct vmap_area *va)
{
	va->flags |= VM_LAZY_FREE;
	atomic_add((va->va_end - va->va_start) >> PAGE_SHIFT, &vmap_lazy_nr);
	if (unlikely(atomic_read(&vmap_lazy_nr) > lazy_max_pages()))
		try_purge_vmap_area_lazy();
}

/*
 * Free and unmap a vmap area, caller ensuring flush_cache_vunmap had been
 * called for the correct range previously.
 */
static void free_unmap_vmap_area_noflush(struct vmap_area *va)
{
	unmap_vmap_area(va);
	free_vmap_area_noflush(va);
}

/*
 * Free and unmap a vmap area
 */
static void free_unmap_vmap_area(struct vmap_area *va)
{
	flush_cache_vunmap(va->va_start, va->va_end);
	free_unmap_vmap_area_noflush(va);
}

static struct vmap_area *find_vmap_area(unsigned long addr)
{
	struct vmap_area *va;

	spin_lock(&vmap_area_lock);
	va = __find_vmap_area(addr);
	spin_unlock(&vmap_area_lock);

	return va;
}

static void free_unmap_vmap_area_addr(unsigned long addr)
{
	struct vmap_area *va;

	va = find_vmap_area(addr);
	BUG_ON(!va);
	free_unmap_vmap_area(va);
}


/*** Per cpu kva allocator ***/

/*
 * vmap space is limited especially on 32 bit architectures. Ensure there is
 * room for at least 16 percpu vmap blocks per CPU.
 */
/*
 * If we had a constant VMALLOC_START and VMALLOC_END, we'd like to be able
 * to #define VMALLOC_SPACE		(VMALLOC_END-VMALLOC_START). Guess
 * instead (we just need a rough idea)
 */
#if BITS_PER_LONG == 32
#define VMALLOC_SPACE		(128UL*1024*1024)
#else
#define VMALLOC_SPACE		(128UL*1024*1024*1024)
#endif

#define VMALLOC_PAGES		(VMALLOC_SPACE / PAGE_SIZE)
#define VMAP_MAX_ALLOC		BITS_PER_LONG	/* 256K with 4K pages */
#define VMAP_BBMAP_BITS_MAX	1024	/* 4MB with 4K pages */
#define VMAP_BBMAP_BITS_MIN	(VMAP_MAX_ALLOC*2)
#define VMAP_MIN(x, y)		((x) < (y) ? (x) : (y)) /* can't use min() */
#define VMAP_MAX(x, y)		((x) > (y) ? (x) : (y)) /* can't use max() */
#define VMAP_BBMAP_BITS		\
		VMAP_MIN(VMAP_BBMAP_BITS_MAX,	\
		VMAP_MAX(VMAP_BBMAP_BITS_MIN,	\
			VMALLOC_PAGES / roundup_pow_of_two(NR_CPUS) / 16))

#define VMAP_BLOCK_SIZE		(VMAP_BBMAP_BITS * PAGE_SIZE)

static bool vmap_initialized __read_mostly = false;

struct vmap_block_queue {
	spinlock_t lock;
	struct list_head free;
};

struct vmap_block {
	spinlock_t lock;
	struct vmap_area *va;
	struct vmap_block_queue *vbq;
	unsigned long free, dirty;
	DECLARE_BITMAP(alloc_map, VMAP_BBMAP_BITS);
	DECLARE_BITMAP(dirty_map, VMAP_BBMAP_BITS);
	struct list_head free_list;
	struct rcu_head rcu_head;
	struct list_head purge;
};

/* Queue of free and dirty vmap blocks, for allocation and flushing purposes */
static DEFINE_PER_CPU(struct vmap_block_queue, vmap_block_queue);

/*
 * Radix tree of vmap blocks, indexed by address, to quickly find a vmap block
 * in the free path. Could get rid of this if we change the API to return a
 * "cookie" from alloc, to be passed to free. But no big deal yet.
 */
static DEFINE_SPINLOCK(vmap_block_tree_lock);
static RADIX_TREE(vmap_block_tree, GFP_ATOMIC);

/*
 * We should probably have a fallback mechanism to allocate virtual memory
 * out of partially filled vmap blocks. However vmap block sizing should be
 * fairly reasonable according to the vmalloc size, so it shouldn't be a
 * big problem.
 */

static unsigned long addr_to_vb_idx(unsigned long addr)
{
	addr -= VMALLOC_START & ~(VMAP_BLOCK_SIZE-1);
	addr /= VMAP_BLOCK_SIZE;
	return addr;
}

static struct vmap_block *new_vmap_block(gfp_t gfp_mask)
{
	struct vmap_block_queue *vbq;
	struct vmap_block *vb;
	struct vmap_area *va;
	unsigned long vb_idx;
	int node, err;

	node = numa_node_id();

	vb = kmalloc_node(sizeof(struct vmap_block),
			gfp_mask & GFP_RECLAIM_MASK, node);
	if (unlikely(!vb))
		return ERR_PTR(-ENOMEM);

	va = alloc_vmap_area(VMAP_BLOCK_SIZE, VMAP_BLOCK_SIZE,
					VMALLOC_START, VMALLOC_END,
					node, gfp_mask);
	if (IS_ERR(va)) {
		kfree(vb);
		return ERR_CAST(va);
	}

	err = radix_tree_preload(gfp_mask);
	if (unlikely(err)) {
		kfree(vb);
		free_vmap_area(va);
		return ERR_PTR(err);
	}

	spin_lock_init(&vb->lock);
	vb->va = va;
	vb->free = VMAP_BBMAP_BITS;
	vb->dirty = 0;
	bitmap_zero(vb->alloc_map, VMAP_BBMAP_BITS);
	bitmap_zero(vb->dirty_map, VMAP_BBMAP_BITS);
	INIT_LIST_HEAD(&vb->free_list);

	vb_idx = addr_to_vb_idx(va->va_start);
	spin_lock(&vmap_block_tree_lock);
	err = radix_tree_insert(&vmap_block_tree, vb_idx, vb);
	spin_unlock(&vmap_block_tree_lock);
	BUG_ON(err);
	radix_tree_preload_end();

	vbq = &get_cpu_var(vmap_block_queue);
	vb->vbq = vbq;
	spin_lock(&vbq->lock);
	list_add_rcu(&vb->free_list, &vbq->free);
	spin_unlock(&vbq->lock);
	put_cpu_var(vmap_block_queue);

	return vb;
}

static void free_vmap_block(struct vmap_block *vb)
{
	struct vmap_block *tmp;
	unsigned long vb_idx;

	vb_idx = addr_to_vb_idx(vb->va->va_start);
	spin_lock(&vmap_block_tree_lock);
	tmp = radix_tree_delete(&vmap_block_tree, vb_idx);
	spin_unlock(&vmap_block_tree_lock);
	BUG_ON(tmp != vb);

	free_vmap_area_noflush(vb->va);
	kfree_rcu(vb, rcu_head);
}

static void purge_fragmented_blocks(int cpu)
{
	LIST_HEAD(purge);
	struct vmap_block *vb;
	struct vmap_block *n_vb;
	struct vmap_block_queue *vbq = &per_cpu(vmap_block_queue, cpu);

	rcu_read_lock();
	list_for_each_entry_rcu(vb, &vbq->free, free_list) {

		if (!(vb->free + vb->dirty == VMAP_BBMAP_BITS && vb->dirty != VMAP_BBMAP_BITS))
			continue;

		spin_lock(&vb->lock);
		if (vb->free + vb->dirty == VMAP_BBMAP_BITS && vb->dirty != VMAP_BBMAP_BITS) {
			vb->free = 0; /* prevent further allocs after releasing lock */
			vb->dirty = VMAP_BBMAP_BITS; /* prevent purging it again */
			bitmap_fill(vb->alloc_map, VMAP_BBMAP_BITS);
			bitmap_fill(vb->dirty_map, VMAP_BBMAP_BITS);
			spin_lock(&vbq->lock);
			list_del_rcu(&vb->free_list);
			spin_unlock(&vbq->lock);
			spin_unlock(&vb->lock);
			list_add_tail(&vb->purge, &purge);
		} else
			spin_unlock(&vb->lock);
	}
	rcu_read_unlock();

	list_for_each_entry_safe(vb, n_vb, &purge, purge) {
		list_del(&vb->purge);
		free_vmap_block(vb);
	}
}

static void purge_fragmented_blocks_thiscpu(void)
{
	purge_fragmented_blocks(smp_processor_id());
}

static void purge_fragmented_blocks_allcpus(void)
{
	int cpu;

	for_each_possible_cpu(cpu)
		purge_fragmented_blocks(cpu);
}

static void *vb_alloc(unsigned long size, gfp_t gfp_mask)
{
	struct vmap_block_queue *vbq;
	struct vmap_block *vb;
	unsigned long addr = 0;
	unsigned int order;
	int purge = 0;

	BUG_ON(size & ~PAGE_MASK);
	BUG_ON(size > PAGE_SIZE*VMAP_MAX_ALLOC);
	order = get_order(size);

again:
	rcu_read_lock();
	vbq = &get_cpu_var(vmap_block_queue);
	list_for_each_entry_rcu(vb, &vbq->free, free_list) {
		int i;

		spin_lock(&vb->lock);
		if (vb->free < 1UL << order)
			goto next;

		i = bitmap_find_free_region(vb->alloc_map,
						VMAP_BBMAP_BITS, order);

		if (i < 0) {
			if (vb->free + vb->dirty == VMAP_BBMAP_BITS) {
				/* fragmented and no outstanding allocations */
				BUG_ON(vb->dirty != VMAP_BBMAP_BITS);
				purge = 1;
			}
			goto next;
		}
		addr = vb->va->va_start + (i << PAGE_SHIFT);
		BUG_ON(addr_to_vb_idx(addr) !=
				addr_to_vb_idx(vb->va->va_start));
		vb->free -= 1UL << order;
		if (vb->free == 0) {
			spin_lock(&vbq->lock);
			list_del_rcu(&vb->free_list);
			spin_unlock(&vbq->lock);
		}
		spin_unlock(&vb->lock);
		break;
next:
		spin_unlock(&vb->lock);
	}

	if (purge)
		purge_fragmented_blocks_thiscpu();

	put_cpu_var(vmap_block_queue);
	rcu_read_unlock();

	if (!addr) {
		vb = new_vmap_block(gfp_mask);
		if (IS_ERR(vb))
			return vb;
		goto again;
	}

	return (void *)addr;
}

static void vb_free(const void *addr, unsigned long size)
{
	unsigned long offset;
	unsigned long vb_idx;
	unsigned int order;
	struct vmap_block *vb;

	BUG_ON(size & ~PAGE_MASK);
	BUG_ON(size > PAGE_SIZE*VMAP_MAX_ALLOC);

	flush_cache_vunmap((unsigned long)addr, (unsigned long)addr + size);

	order = get_order(size);

	offset = (unsigned long)addr & (VMAP_BLOCK_SIZE - 1);

	vb_idx = addr_to_vb_idx((unsigned long)addr);
	rcu_read_lock();
	vb = radix_tree_lookup(&vmap_block_tree, vb_idx);
	rcu_read_unlock();
	BUG_ON(!vb);

	vunmap_page_range((unsigned long)addr, (unsigned long)addr + size);

	spin_lock(&vb->lock);
	BUG_ON(bitmap_allocate_region(vb->dirty_map, offset >> PAGE_SHIFT, order));

	vb->dirty += 1UL << order;
	if (vb->dirty == VMAP_BBMAP_BITS) {
		BUG_ON(vb->free);
		spin_unlock(&vb->lock);
		free_vmap_block(vb);
	} else
		spin_unlock(&vb->lock);
}

/**
 * vm_unmap_aliases - unmap outstanding lazy aliases in the vmap layer
 *
 * The vmap/vmalloc layer lazily flushes kernel virtual mappings primarily
 * to amortize TLB flushing overheads. What this means is that any page you
 * have now, may, in a former life, have been mapped into kernel virtual
 * address by the vmap layer and so there might be some CPUs with TLB entries
 * still referencing that page (additional to the regular 1:1 kernel mapping).
 *
 * vm_unmap_aliases flushes all such lazy mappings. After it returns, we can
 * be sure that none of the pages we have control over will have any aliases
 * from the vmap layer.
 */
void vm_unmap_aliases(void)
{
	unsigned long start = ULONG_MAX, end = 0;
	int cpu;
	int flush = 0;

	if (unlikely(!vmap_initialized))
		return;

	for_each_possible_cpu(cpu) {
		struct vmap_block_queue *vbq = &per_cpu(vmap_block_queue, cpu);
		struct vmap_block *vb;

		rcu_read_lock();
		list_for_each_entry_rcu(vb, &vbq->free, free_list) {
			int i;

			spin_lock(&vb->lock);
			i = find_first_bit(vb->dirty_map, VMAP_BBMAP_BITS);
			while (i < VMAP_BBMAP_BITS) {
				unsigned long s, e;
				int j;
				j = find_next_zero_bit(vb->dirty_map,
					VMAP_BBMAP_BITS, i);

				s = vb->va->va_start + (i << PAGE_SHIFT);
				e = vb->va->va_start + (j << PAGE_SHIFT);
				flush = 1;

				if (s < start)
					start = s;
				if (e > end)
					end = e;

				i = j;
				i = find_next_bit(vb->dirty_map,
							VMAP_BBMAP_BITS, i);
			}
			spin_unlock(&vb->lock);
		}
		rcu_read_unlock();
	}

	__purge_vmap_area_lazy(&start, &end, 1, flush);
}
EXPORT_SYMBOL_GPL(vm_unmap_aliases);

/**
 * vm_unmap_ram - unmap linear kernel address space set up by vm_map_ram
 * @mem: the pointer returned by vm_map_ram
 * @count: the count passed to that vm_map_ram call (cannot unmap partial)
 */
void vm_unmap_ram(const void *mem, unsigned int count)
{
	unsigned long size = count << PAGE_SHIFT;
	unsigned long addr = (unsigned long)mem;

	BUG_ON(!addr);
	BUG_ON(addr < VMALLOC_START);
	BUG_ON(addr > VMALLOC_END);
	BUG_ON(addr & (PAGE_SIZE-1));

	debug_check_no_locks_freed(mem, size);
	vmap_debug_free_range(addr, addr+size);

	if (likely(count <= VMAP_MAX_ALLOC))
		vb_free(mem, size);
	else
		free_unmap_vmap_area_addr(addr);
}
EXPORT_SYMBOL(vm_unmap_ram);

/**
 * vm_map_ram - map pages linearly into kernel virtual address (vmalloc space)
 * @pages: an array of pointers to the pages to be mapped
 * @count: number of pages
 * @node: prefer to allocate data structures on this node
 * @prot: memory protection to use. PAGE_KERNEL for regular RAM
 *
 * Returns: a pointer to the address that has been mapped, or %NULL on failure
 */
void *vm_map_ram(struct page **pages, unsigned int count, int node, pgprot_t prot)
{
	unsigned long size = count << PAGE_SHIFT;
	unsigned long addr;
	void *mem;

	if (likely(count <= VMAP_MAX_ALLOC)) {
		mem = vb_alloc(size, GFP_KERNEL);
		if (IS_ERR(mem))
			return NULL;
		addr = (unsigned long)mem;
	} else {
		struct vmap_area *va;
		va = alloc_vmap_area(size, PAGE_SIZE,
				VMALLOC_START, VMALLOC_END, node, GFP_KERNEL);
		if (IS_ERR(va))
			return NULL;

		addr = va->va_start;
		mem = (void *)addr;
	}
	if (vmap_page_range(addr, addr + size, prot, pages) < 0) {
		vm_unmap_ram(mem, count);
		return NULL;
	}
	return mem;
}
EXPORT_SYMBOL(vm_map_ram);

/**
 * vm_area_register_early - register vmap area early during boot
 * @vm: vm_struct to register
 * @align: requested alignment
 *
 * This function is used to register kernel vm area before
 * vmalloc_init() is called.  @vm->size and @vm->flags should contain
 * proper values on entry and other fields should be zero.  On return,
 * vm->addr contains the allocated address.
 *
 * DO NOT USE THIS FUNCTION UNLESS YOU KNOW WHAT YOU'RE DOING.
 */
void __init vm_area_register_early(struct vm_struct *vm, size_t align)
{
	static size_t vm_init_off __initdata;
	unsigned long addr;

	addr = ALIGN(VMALLOC_START + vm_init_off, align);
	vm_init_off = PFN_ALIGN(addr + vm->size) - VMALLOC_START;

	vm->addr = (void *)addr;

	vm->next = vmlist;
	vmlist = vm;
}

void __init vmalloc_init(void)
{
	struct vmap_area *va;
	struct vm_struct *tmp;
	int i;

	for_each_possible_cpu(i) {
		struct vmap_block_queue *vbq;

		vbq = &per_cpu(vmap_block_queue, i);
		spin_lock_init(&vbq->lock);
		INIT_LIST_HEAD(&vbq->free);
	}

	/* Import existing vmlist entries. */
	for (tmp = vmlist; tmp; tmp = tmp->next) {
		va = kzalloc(sizeof(struct vmap_area), GFP_NOWAIT);
		va->flags = tmp->flags | VM_VM_AREA;
		va->va_start = (unsigned long)tmp->addr;
		va->va_end = va->va_start + tmp->size;
		__insert_vmap_area(va);
	}

	vmap_area_pcpu_hole = VMALLOC_END;

	vmap_initialized = true;
}

/**
 * map_kernel_range_noflush - map kernel VM area with the specified pages
 * @addr: start of the VM area to map
 * @size: size of the VM area to map
 * @prot: page protection flags to use
 * @pages: pages to map
 *
 * Map PFN_UP(@size) pages at @addr.  The VM area @addr and @size
 * specify should have been allocated using get_vm_area() and its
 * friends.
 *
 * NOTE:
 * This function does NOT do any cache flushing.  The caller is
 * responsible for calling flush_cache_vmap() on to-be-mapped areas
 * before calling this function.
 *
 * RETURNS:
 * The number of pages mapped on success, -errno on failure.
 */
int map_kernel_range_noflush(unsigned long addr, unsigned long size,
			     pgprot_t prot, struct page **pages)
{
	return vmap_page_range_noflush(addr, addr + size, prot, pages);
}

/**
 * unmap_kernel_range_noflush - unmap kernel VM area
 * @addr: start of the VM area to unmap
 * @size: size of the VM area to unmap
 *
 * Unmap PFN_UP(@size) pages at @addr.  The VM area @addr and @size
 * specify should have been allocated using get_vm_area() and its
 * friends.
 *
 * NOTE:
 * This function does NOT do any cache flushing.  The caller is
 * responsible for calling flush_cache_vunmap() on to-be-mapped areas
 * before calling this function and flush_tlb_kernel_range() after.
 */
void unmap_kernel_range_noflush(unsigned long addr, unsigned long size)
{
	vunmap_page_range(addr, addr + size);
}
EXPORT_SYMBOL_GPL(unmap_kernel_range_noflush);

/**
 * unmap_kernel_range - unmap kernel VM area and flush cache and TLB
 * @addr: start of the VM area to unmap
 * @size: size of the VM area to unmap
 *
 * Similar to unmap_kernel_range_noflush() but flushes vcache before
 * the unmapping and tlb after.
 */
void unmap_kernel_range(unsigned long addr, unsigned long size)
{
	unsigned long end = addr + size;

	flush_cache_vunmap(addr, end);
	vunmap_page_range(addr, end);
	flush_tlb_kernel_range(addr, end);
}

int map_vm_area(struct vm_struct *area, pgprot_t prot, struct page ***pages)
{
	unsigned long addr = (unsigned long)area->addr;
	unsigned long end = addr + area->size - PAGE_SIZE;
	int err;

	err = vmap_page_range(addr, end, prot, *pages);
	if (err > 0) {
		*pages += err;
		err = 0;
	}

	return err;
}
EXPORT_SYMBOL_GPL(map_vm_area);

/*** Old vmalloc interfaces ***/
DEFINE_RWLOCK(vmlist_lock);
struct vm_struct *vmlist;

static void insert_vmalloc_vm(struct vm_struct *vm, struct vmap_area *va,
			      unsigned long flags, void *caller)
{
	struct vm_struct *tmp, **p;

	vm->flags = flags;
	vm->addr = (void *)va->va_start;
	vm->size = va->va_end - va->va_start;
	vm->caller = caller;
	va->private = vm;
	va->flags |= VM_VM_AREA;

	write_lock(&vmlist_lock);
	for (p = &vmlist; (tmp = *p) != NULL; p = &tmp->next) {
		if (tmp->addr >= vm->addr)
			break;
	}
	vm->next = *p;
	*p = vm;
	write_unlock(&vmlist_lock);
}

static struct vm_struct *__get_vm_area_node(unsigned long size,
		unsigned long align, unsigned long flags, unsigned long start,
		unsigned long end, int node, gfp_t gfp_mask, void *caller)
{
	static struct vmap_area *va;
	struct vm_struct *area;

	BUG_ON(in_interrupt());
	if (flags & VM_IOREMAP) {
		int bit = fls(size);

		if (bit > IOREMAP_MAX_ORDER)
			bit = IOREMAP_MAX_ORDER;
		else if (bit < PAGE_SHIFT)
			bit = PAGE_SHIFT;

		align = 1ul << bit;
	}

	size = PAGE_ALIGN(size);
	if (unlikely(!size))
		return NULL;

	area = kzalloc_node(sizeof(*area), gfp_mask & GFP_RECLAIM_MASK, node);
	if (unlikely(!area))
		return NULL;

	/*
	 * We always allocate a guard page.
	 */
	size += PAGE_SIZE;

	va = alloc_vmap_area(size, align, start, end, node, gfp_mask);
	if (IS_ERR(va)) {
		kfree(area);
		return NULL;
	}

	insert_vmalloc_vm(area, va, flags, caller);
	return area;
}

struct vm_struct *__get_vm_area(unsigned long size, unsigned long flags,
				unsigned long start, unsigned long end)
{
	return __get_vm_area_node(size, 1, flags, start, end, -1, GFP_KERNEL,
						__builtin_return_address(0));
}
EXPORT_SYMBOL_GPL(__get_vm_area);

struct vm_struct *__get_vm_area_caller(unsigned long size, unsigned long flags,
				       unsigned long start, unsigned long end,
				       void *caller)
{
	return __get_vm_area_node(size, 1, flags, start, end, -1, GFP_KERNEL,
				  caller);
}

/**
 *	get_vm_area  -  reserve a contiguous kernel virtual area
 *	@size:		size of the area
 *	@flags:		%VM_IOREMAP for I/O mappings or VM_ALLOC
 *
 *	Search an area of @size in the kernel virtual mapping area,
 *	and reserved it for out purposes.  Returns the area descriptor
 *	on success or %NULL on failure.
 */
struct vm_struct *get_vm_area(unsigned long size, unsigned long flags)
{
	return __get_vm_area_node(size, 1, flags, VMALLOC_START, VMALLOC_END,
				-1, GFP_KERNEL, __builtin_return_address(0));
}

struct vm_struct *get_vm_area_caller(unsigned long size, unsigned long flags,
				void *caller)
{
	return __get_vm_area_node(size, 1, flags, VMALLOC_START, VMALLOC_END,
						-1, GFP_KERNEL, caller);
}

static struct vm_struct *find_vm_area(const void *addr)
{
	struct vmap_area *va;

	va = find_vmap_area((unsigned long)addr);
	if (va && va->flags & VM_VM_AREA)
		return va->private;

	return NULL;
}

/**
 *	remove_vm_area  -  find and remove a continuous kernel virtual area
 *	@addr:		base address
 *
 *	Search for the kernel VM area starting at @addr, and remove it.
 *	This function returns the found VM area, but using it is NOT safe
 *	on SMP machines, except for its size or flags.
 */
struct vm_struct *remove_vm_area(const void *addr)
{
	struct vmap_area *va;

	va = find_vmap_area((unsigned long)addr);
	if (va && va->flags & VM_VM_AREA) {
		struct vm_struct *vm = va->private;
		struct vm_struct *tmp, **p;
		/*
		 * remove from list and disallow access to this vm_struct
		 * before unmap. (address range confliction is maintained by
		 * vmap.)
		 */
		write_lock(&vmlist_lock);
		for (p = &vmlist; (tmp = *p) != vm; p = &tmp->next)
			;
		*p = tmp->next;
		write_unlock(&vmlist_lock);

		vmap_debug_free_range(va->va_start, va->va_end);
		free_unmap_vmap_area(va);
		vm->size -= PAGE_SIZE;

		return vm;
	}
	return NULL;
}

static void __vunmap(const void *addr, int deallocate_pages)
{
	struct vm_struct *area;

	if (!addr)
		return;

	if ((PAGE_SIZE-1) & (unsigned long)addr) {
		WARN(1, KERN_ERR "Trying to vfree() bad address (%p)\n", addr);
		return;
	}

	area = remove_vm_area(addr);
	if (unlikely(!area)) {
		WARN(1, KERN_ERR "Trying to vfree() nonexistent vm area (%p)\n",
				addr);
		return;
	}

	debug_check_no_locks_freed(addr, area->size);
	debug_check_no_obj_freed(addr, area->size);

	if (deallocate_pages) {
		int i;

		for (i = 0; i < area->nr_pages; i++) {
			struct page *page = area->pages[i];

			BUG_ON(!page);
			__free_page(page);
		}

		if (area->flags & VM_VPAGES)
			vfree(area->pages);
		else
			kfree(area->pages);
	}

	kfree(area);
	return;
}

/**
 *	vfree  -  release memory allocated by vmalloc()
 *	@addr:		memory base address
 *
 *	Free the virtually continuous memory area starting at @addr, as
 *	obtained from vmalloc(), vmalloc_32() or __vmalloc(). If @addr is
 *	NULL, no operation is performed.
 *
 *	Must not be called in interrupt context.
 */
void vfree(const void *addr)
{
	BUG_ON(in_interrupt());

	kmemleak_free(addr);

	__vunmap(addr, 1);
}
EXPORT_SYMBOL(vfree);

/**
 *	vunmap  -  release virtual mapping obtained by vmap()
 *	@addr:		memory base address
 *
 *	Free the virtually contiguous memory area starting at @addr,
 *	which was created from the page array passed to vmap().
 *
 *	Must not be called in interrupt context.
 */
void vunmap(const void *addr)
{
	BUG_ON(in_interrupt());
	might_sleep();
	__vunmap(addr, 0);
}
EXPORT_SYMBOL(vunmap);

/**
 *	vmap  -  map an array of pages into virtually contiguous space
 *	@pages:		array of page pointers
 *	@count:		number of pages to map
 *	@flags:		vm_area->flags
 *	@prot:		page protection for the mapping
 *
 *	Maps @count pages from @pages into contiguous kernel virtual
 *	space.
 */
void *vmap(struct page **pages, unsigned int count,
		unsigned long flags, pgprot_t prot)
{
	struct vm_struct *area;

	might_sleep();

	if (count > totalram_pages)
		return NULL;

	area = get_vm_area_caller((count << PAGE_SHIFT), flags,
					__builtin_return_address(0));
	if (!area)
		return NULL;

	if (map_vm_area(area, prot, &pages)) {
		vunmap(area->addr);
		return NULL;
	}

	return area->addr;
}
EXPORT_SYMBOL(vmap);

static void *__vmalloc_node(unsigned long size, unsigned long align,
			    gfp_t gfp_mask, pgprot_t prot,
			    int node, void *caller);
static void *__vmalloc_area_node(struct vm_struct *area, gfp_t gfp_mask,
				 pgprot_t prot, int node, void *caller)
{
	const int order = 0;
	struct page **pages;
	unsigned int nr_pages, array_size, i;
	gfp_t nested_gfp = (gfp_mask & GFP_RECLAIM_MASK) | __GFP_ZERO;
#ifdef CONFIG_XEN
	gfp_t dma_mask = gfp_mask & (__GFP_DMA | __GFP_DMA32);

	BUILD_BUG_ON((__GFP_DMA | __GFP_DMA32) != (__GFP_DMA + __GFP_DMA32));
	if (dma_mask == (__GFP_DMA | __GFP_DMA32))
		gfp_mask &= ~(__GFP_DMA | __GFP_DMA32);
#endif

	nr_pages = (area->size - PAGE_SIZE) >> PAGE_SHIFT;
	array_size = (nr_pages * sizeof(struct page *));

	area->nr_pages = nr_pages;
	/* Please note that the recursion is strictly bounded. */
	if (array_size > PAGE_SIZE) {
		pages = __vmalloc_node(array_size, 1, nested_gfp|__GFP_HIGHMEM,
				PAGE_KERNEL, node, caller);
		area->flags |= VM_VPAGES;
	} else {
		pages = kmalloc_node(array_size, nested_gfp, node);
	}
	area->pages = pages;
	area->caller = caller;
	if (!area->pages) {
		remove_vm_area(area->addr);
		kfree(area);
		return NULL;
	}

	for (i = 0; i < area->nr_pages; i++) {
		struct page *page;
		gfp_t tmp_mask = gfp_mask | __GFP_NOWARN;

		if (node < 0)
			page = alloc_page(tmp_mask);
		else
			page = alloc_pages_node(node, tmp_mask, order);

		if (unlikely(!page)) {
			/* Successfully allocated i pages, free them in __vunmap() */
			area->nr_pages = i;
			goto fail;
		}
		area->pages[i] = page;
#ifdef CONFIG_XEN
		if (dma_mask) {
			if (xen_limit_pages_to_max_mfn(page, 0, 32)) {
				area->nr_pages = i + 1;
				goto fail;
			}
			if (gfp_mask & __GFP_ZERO)
				clear_highpage(page);
		}
#endif
	}

	if (map_vm_area(area, prot, &pages))
		goto fail;
	return area->addr;

fail:
	warn_alloc_failed(gfp_mask, order, "vmalloc: allocation failure, "
			  "allocated %ld of %ld bytes\n",
			  (area->nr_pages*PAGE_SIZE), area->size);
	vfree(area->addr);
	return NULL;
}

/**
 *	__vmalloc_node_range  -  allocate virtually contiguous memory
 *	@size:		allocation size
 *	@align:		desired alignment
 *	@start:		vm area range start
 *	@end:		vm area range end
 *	@gfp_mask:	flags for the page level allocator
 *	@prot:		protection mask for the allocated pages
 *	@node:		node to use for allocation or -1
 *	@caller:	caller's return address
 *
 *	Allocate enough pages to cover @size from the page level
 *	allocator with @gfp_mask flags.  Map them into contiguous
 *	kernel virtual space, using a pagetable protection of @prot.
 */
void *__vmalloc_node_range(unsigned long size, unsigned long align,
			unsigned long start, unsigned long end, gfp_t gfp_mask,
			pgprot_t prot, int node, void *caller)
{
	struct vm_struct *area;
	void *addr;
	unsigned long real_size = size;

	size = PAGE_ALIGN(size);
	if (!size || (size >> PAGE_SHIFT) > totalram_pages)
		return NULL;

	area = __get_vm_area_node(size, align, VM_ALLOC, start, end, node,
				  gfp_mask, caller);

	if (!area)
		return NULL;

	addr = __vmalloc_area_node(area, gfp_mask, prot, node, caller);

	/*
	 * A ref_count = 3 is needed because the vm_struct and vmap_area
	 * structures allocated in the __get_vm_area_node() function contain
	 * references to the virtual address of the vmalloc'ed block.
	 */
	kmemleak_alloc(addr, real_size, 3, gfp_mask);

	return addr;
}

/**
 *	__vmalloc_node  -  allocate virtually contiguous memory
 *	@size:		allocation size
 *	@align:		desired alignment
 *	@gfp_mask:	flags for the page level allocator
 *	@prot:		protection mask for the allocated pages
 *	@node:		node to use for allocation or -1
 *	@caller:	caller's return address
 *
 *	Allocate enough pages to cover @size from the page level
 *	allocator with @gfp_mask flags.  Map them into contiguous
 *	kernel virtual space, using a pagetable protection of @prot.
 */
static void *__vmalloc_node(unsigned long size, unsigned long align,
			    gfp_t gfp_mask, pgprot_t prot,
			    int node, void *caller)
{
	return __vmalloc_node_range(size, align, VMALLOC_START, VMALLOC_END,
				gfp_mask, prot, node, caller);
}

void *__vmalloc(unsigned long size, gfp_t gfp_mask, pgprot_t prot)
{
	return __vmalloc_node(size, 1, gfp_mask, prot, -1,
				__builtin_return_address(0));
}
EXPORT_SYMBOL(__vmalloc);

static inline void *__vmalloc_node_flags(unsigned long size,
					int node, gfp_t flags)
{
	return __vmalloc_node(size, 1, flags, PAGE_KERNEL,
					node, __builtin_return_address(0));
}

/**
 *	vmalloc  -  allocate virtually contiguous memory
 *	@size:		allocation size
 *	Allocate enough pages to cover @size from the page level
 *	allocator and map them into contiguous kernel virtual space.
 *
 *	For tight control over page level allocator and protection flags
 *	use __vmalloc() instead.
 */
void *vmalloc(unsigned long size)
{
	return __vmalloc_node_flags(size, -1, GFP_KERNEL | __GFP_HIGHMEM);
}
EXPORT_SYMBOL(vmalloc);

/**
 *	vzalloc - allocate virtually contiguous memory with zero fill
 *	@size:	allocation size
 *	Allocate enough pages to cover @size from the page level
 *	allocator and map them into contiguous kernel virtual space.
 *	The memory allocated is set to zero.
 *
 *	For tight control over page level allocator and protection flags
 *	use __vmalloc() instead.
 */
void *vzalloc(unsigned long size)
{
	return __vmalloc_node_flags(size, -1,
				GFP_KERNEL | __GFP_HIGHMEM | __GFP_ZERO);
}
EXPORT_SYMBOL(vzalloc);

/**
 * vmalloc_user - allocate zeroed virtually contiguous memory for userspace
 * @size: allocation size
 *
 * The resulting memory area is zeroed so it can be mapped to userspace
 * without leaking data.
 */
void *vmalloc_user(unsigned long size)
{
	struct vm_struct *area;
	void *ret;

	ret = __vmalloc_node(size, SHMLBA,
			     GFP_KERNEL | __GFP_HIGHMEM | __GFP_ZERO,
			     PAGE_KERNEL, -1, __builtin_return_address(0));
	if (ret) {
		area = find_vm_area(ret);
		area->flags |= VM_USERMAP;
	}
	return ret;
}
EXPORT_SYMBOL(vmalloc_user);

/**
 *	vmalloc_node  -  allocate memory on a specific node
 *	@size:		allocation size
 *	@node:		numa node
 *
 *	Allocate enough pages to cover @size from the page level
 *	allocator and map them into contiguous kernel virtual space.
 *
 *	For tight control over page level allocator and protection flags
 *	use __vmalloc() instead.
 */
void *vmalloc_node(unsigned long size, int node)
{
	return __vmalloc_node(size, 1, GFP_KERNEL | __GFP_HIGHMEM, PAGE_KERNEL,
					node, __builtin_return_address(0));
}
EXPORT_SYMBOL(vmalloc_node);

/**
 * vzalloc_node - allocate memory on a specific node with zero fill
 * @size:	allocation size
 * @node:	numa node
 *
 * Allocate enough pages to cover @size from the page level
 * allocator and map them into contiguous kernel virtual space.
 * The memory allocated is set to zero.
 *
 * For tight control over page level allocator and protection flags
 * use __vmalloc_node() instead.
 */
void *vzalloc_node(unsigned long size, int node)
{
	return __vmalloc_node_flags(size, node,
			 GFP_KERNEL | __GFP_HIGHMEM | __GFP_ZERO);
}
EXPORT_SYMBOL(vzalloc_node);

#ifndef PAGE_KERNEL_EXEC
# define PAGE_KERNEL_EXEC PAGE_KERNEL
#endif

/**
 *	vmalloc_exec  -  allocate virtually contiguous, executable memory
 *	@size:		allocation size
 *
 *	Kernel-internal function to allocate enough pages to cover @size
 *	the page level allocator and map them into contiguous and
 *	executable kernel virtual space.
 *
 *	For tight control over page level allocator and protection flags
 *	use __vmalloc() instead.
 */

void *vmalloc_exec(unsigned long size)
{
	return __vmalloc_node(size, 1, GFP_KERNEL | __GFP_HIGHMEM, PAGE_KERNEL_EXEC,
			      -1, __builtin_return_address(0));
}

#if defined(CONFIG_64BIT) && defined(CONFIG_ZONE_DMA32)
#define GFP_VMALLOC32 GFP_DMA32 | GFP_KERNEL
#elif defined(CONFIG_64BIT) && defined(CONFIG_ZONE_DMA)
#define GFP_VMALLOC32 GFP_DMA | GFP_KERNEL
#elif defined(CONFIG_XEN)
#define GFP_VMALLOC32 __GFP_DMA | __GFP_DMA32 | GFP_KERNEL
#else
#define GFP_VMALLOC32 GFP_KERNEL
#endif

/**
 *	vmalloc_32  -  allocate virtually contiguous memory (32bit addressable)
 *	@size:		allocation size
 *
 *	Allocate enough 32bit PA addressable pages to cover @size from the
 *	page level allocator and map them into contiguous kernel virtual space.
 */
void *vmalloc_32(unsigned long size)
{
	return __vmalloc_node(size, 1, GFP_VMALLOC32, PAGE_KERNEL,
			      -1, __builtin_return_address(0));
}
EXPORT_SYMBOL(vmalloc_32);

/**
 * vmalloc_32_user - allocate zeroed virtually contiguous 32bit memory
 *	@size:		allocation size
 *
 * The resulting memory area is 32bit addressable and zeroed so it can be
 * mapped to userspace without leaking data.
 */
void *vmalloc_32_user(unsigned long size)
{
	struct vm_struct *area;
	void *ret;

	ret = __vmalloc_node(size, 1, GFP_VMALLOC32 | __GFP_ZERO, PAGE_KERNEL,
			     -1, __builtin_return_address(0));
	if (ret) {
		area = find_vm_area(ret);
		area->flags |= VM_USERMAP;
	}
	return ret;
}
EXPORT_SYMBOL(vmalloc_32_user);

/*
 * small helper routine , copy contents to buf from addr.
 * If the page is not present, fill zero.
 */

static int aligned_vread(char *buf, char *addr, unsigned long count)
{
	struct page *p;
	int copied = 0;

	while (count) {
		unsigned long offset, length;

		offset = (unsigned long)addr & ~PAGE_MASK;
		length = PAGE_SIZE - offset;
		if (length > count)
			length = count;
		p = vmalloc_to_page(addr);
		/*
		 * To do safe access to this _mapped_ area, we need
		 * lock. But adding lock here means that we need to add
		 * overhead of vmalloc()/vfree() calles for this _debug_
		 * interface, rarely used. Instead of that, we'll use
		 * kmap() and get small overhead in this access function.
		 */
		if (p) {
			/*
			 * we can expect USER0 is not used (see vread/vwrite's
			 * function description)
			 */
			void *map = kmap_atomic(p, KM_USER0);
			memcpy(buf, map + offset, length);
			kunmap_atomic(map, KM_USER0);
		} else
			memset(buf, 0, length);

		addr += length;
		buf += length;
		copied += length;
		count -= length;
	}
	return copied;
}

static int aligned_vwrite(char *buf, char *addr, unsigned long count)
{
	struct page *p;
	int copied = 0;

	while (count) {
		unsigned long offset, length;

		offset = (unsigned long)addr & ~PAGE_MASK;
		length = PAGE_SIZE - offset;
		if (length > count)
			length = count;
		p = vmalloc_to_page(addr);
		/*
		 * To do safe access to this _mapped_ area, we need
		 * lock. But adding lock here means that we need to add
		 * overhead of vmalloc()/vfree() calles for this _debug_
		 * interface, rarely used. Instead of that, we'll use
		 * kmap() and get small overhead in this access function.
		 */
		if (p) {
			/*
			 * we can expect USER0 is not used (see vread/vwrite's
			 * function description)
			 */
			void *map = kmap_atomic(p, KM_USER0);
			memcpy(map + offset, buf, length);
			kunmap_atomic(map, KM_USER0);
		}
		addr += length;
		buf += length;
		copied += length;
		count -= length;
	}
	return copied;
}

/**
 *	vread() -  read vmalloc area in a safe way.
 *	@buf:		buffer for reading data
 *	@addr:		vm address.
 *	@count:		number of bytes to be read.
 *
 *	Returns # of bytes which addr and buf should be increased.
 *	(same number to @count). Returns 0 if [addr...addr+count) doesn't
 *	includes any intersect with alive vmalloc area.
 *
 *	This function checks that addr is a valid vmalloc'ed area, and
 *	copy data from that area to a given buffer. If the given memory range
 *	of [addr...addr+count) includes some valid address, data is copied to
 *	proper area of @buf. If there are memory holes, they'll be zero-filled.
 *	IOREMAP area is treated as memory hole and no copy is done.
 *
 *	If [addr...addr+count) doesn't includes any intersects with alive
 *	vm_struct area, returns 0.
 *	@buf should be kernel's buffer. Because	this function uses KM_USER0,
 *	the caller should guarantee KM_USER0 is not used.
 *
 *	Note: In usual ops, vread() is never necessary because the caller
 *	should know vmalloc() area is valid and can use memcpy().
 *	This is for routines which have to access vmalloc area without
 *	any informaion, as /dev/kmem.
 *
 */

long vread(char *buf, char *addr, unsigned long count)
{
	struct vm_struct *tmp;
	char *vaddr, *buf_start = buf;
	unsigned long buflen = count;
	unsigned long n;

	/* Don't allow overflow */
	if ((unsigned long) addr + count < count)
		count = -(unsigned long) addr;

	read_lock(&vmlist_lock);
	for (tmp = vmlist; count && tmp; tmp = tmp->next) {
		vaddr = (char *) tmp->addr;
		if (addr >= vaddr + tmp->size - PAGE_SIZE)
			continue;
		while (addr < vaddr) {
			if (count == 0)
				goto finished;
			*buf = '\0';
			buf++;
			addr++;
			count--;
		}
		n = vaddr + tmp->size - PAGE_SIZE - addr;
		if (n > count)
			n = count;
		if (!(tmp->flags & VM_IOREMAP))
			aligned_vread(buf, addr, n);
		else /* IOREMAP area is treated as memory hole */
			memset(buf, 0, n);
		buf += n;
		addr += n;
		count -= n;
	}
finished:
	read_unlock(&vmlist_lock);

	if (buf == buf_start)
		return 0;
	/* zero-fill memory holes */
	if (buf != buf_start + buflen)
		memset(buf, 0, buflen - (buf - buf_start));

	return buflen;
}

/**
 *	vwrite() -  write vmalloc area in a safe way.
 *	@buf:		buffer for source data
 *	@addr:		vm address.
 *	@count:		number of bytes to be read.
 *
 *	Returns # of bytes which addr and buf should be incresed.
 *	(same number to @count).
 *	If [addr...addr+count) doesn't includes any intersect with valid
 *	vmalloc area, returns 0.
 *
 *	This function checks that addr is a valid vmalloc'ed area, and
 *	copy data from a buffer to the given addr. If specified range of
 *	[addr...addr+count) includes some valid address, data is copied from
 *	proper area of @buf. If there are memory holes, no copy to hole.
 *	IOREMAP area is treated as memory hole and no copy is done.
 *
 *	If [addr...addr+count) doesn't includes any intersects with alive
 *	vm_struct area, returns 0.
 *	@buf should be kernel's buffer. Because	this function uses KM_USER0,
 *	the caller should guarantee KM_USER0 is not used.
 *
 *	Note: In usual ops, vwrite() is never necessary because the caller
 *	should know vmalloc() area is valid and can use memcpy().
 *	This is for routines which have to access vmalloc area without
 *	any informaion, as /dev/kmem.
 */

long vwrite(char *buf, char *addr, unsigned long count)
{
	struct vm_struct *tmp;
	char *vaddr;
	unsigned long n, buflen;
	int copied = 0;

	/* Don't allow overflow */
	if ((unsigned long) addr + count < count)
		count = -(unsigned long) addr;
	buflen = count;

	read_lock(&vmlist_lock);
	for (tmp = vmlist; count && tmp; tmp = tmp->next) {
		vaddr = (char *) tmp->addr;
		if (addr >= vaddr + tmp->size - PAGE_SIZE)
			continue;
		while (addr < vaddr) {
			if (count == 0)
				goto finished;
			buf++;
			addr++;
			count--;
		}
		n = vaddr + tmp->size - PAGE_SIZE - addr;
		if (n > count)
			n = count;
		if (!(tmp->flags & VM_IOREMAP)) {
			aligned_vwrite(buf, addr, n);
			copied++;
		}
		buf += n;
		addr += n;
		count -= n;
	}
finished:
	read_unlock(&vmlist_lock);
	if (!copied)
		return 0;
	return buflen;
}

/**
 *	remap_vmalloc_range  -  map vmalloc pages to userspace
 *	@vma:		vma to cover (map full range of vma)
 *	@addr:		vmalloc memory
 *	@pgoff:		number of pages into addr before first page to map
 *
 *	Returns:	0 for success, -Exxx on failure
 *
 *	This function checks that addr is a valid vmalloc'ed area, and
 *	that it is big enough to cover the vma. Will return failure if
 *	that criteria isn't met.
 *
 *	Similar to remap_pfn_range() (see mm/memory.c)
 */
int remap_vmalloc_range(struct vm_area_struct *vma, void *addr,
						unsigned long pgoff)
{
	struct vm_struct *area;
	unsigned long uaddr = vma->vm_start;
	unsigned long usize = vma->vm_end - vma->vm_start;

	if ((PAGE_SIZE-1) & (unsigned long)addr)
		return -EINVAL;

	area = find_vm_area(addr);
	if (!area)
		return -EINVAL;

	if (!(area->flags & VM_USERMAP))
		return -EINVAL;

	if (usize + (pgoff << PAGE_SHIFT) > area->size - PAGE_SIZE)
		return -EINVAL;

	addr += pgoff << PAGE_SHIFT;
	do {
		struct page *page = vmalloc_to_page(addr);
		int ret;

		ret = vm_insert_page(vma, uaddr, page);
		if (ret)
			return ret;

		uaddr += PAGE_SIZE;
		addr += PAGE_SIZE;
		usize -= PAGE_SIZE;
	} while (usize > 0);

	/* Prevent "things" like memory migration? VM_flags need a cleanup... */
	vma->vm_flags |= VM_RESERVED;

	return 0;
}
EXPORT_SYMBOL(remap_vmalloc_range);

/*
 * Implement a stub for vmalloc_sync_all() if the architecture chose not to
 * have one.
 */
void  __attribute__((weak)) vmalloc_sync_all(void)
{
}


static int f(pte_t *pte, pgtable_t table, unsigned long addr, void *data)
{
	/* apply_to_page_range() does all the hard work. */
	return 0;
}

/**
 *	alloc_vm_area - allocate a range of kernel address space
 *	@size:		size of the area
 *
 *	Returns:	NULL on failure, vm_struct on success
 *
 *	This function reserves a range of kernel address space, and
 *	allocates pagetables to map that range.  No actual mappings
 *	are created.  If the kernel address space is not shared
 *	between processes, it syncs the pagetable across all
 *	processes.
 */
struct vm_struct *alloc_vm_area(size_t size)
{
	struct vm_struct *area;

	area = get_vm_area_caller(size, VM_IOREMAP,
				__builtin_return_address(0));
	if (area == NULL)
		return NULL;

	/*
	 * This ensures that page tables are constructed for this region
	 * of kernel virtual address space and mapped into init_mm.
	 */
	if (apply_to_page_range(&init_mm, (unsigned long)area->addr,
				area->size, f, NULL)) {
		free_vm_area(area);
		return NULL;
	}

<<<<<<< HEAD
#ifdef CONFIG_XEN
=======
>>>>>>> d93dc5c4
	/*
	 * If the allocated address space is passed to a hypercall
	 * before being used then we cannot rely on a page fault to
	 * trigger an update of the page tables.  So sync all the page
	 * tables here.
	 */
	vmalloc_sync_all();
<<<<<<< HEAD
#endif
=======
>>>>>>> d93dc5c4

	return area;
}
EXPORT_SYMBOL_GPL(alloc_vm_area);

void free_vm_area(struct vm_struct *area)
{
	struct vm_struct *ret;
	ret = remove_vm_area(area->addr);
	BUG_ON(ret != area);
	kfree(area);
}
EXPORT_SYMBOL_GPL(free_vm_area);

#ifdef CONFIG_SMP
static struct vmap_area *node_to_va(struct rb_node *n)
{
	return n ? rb_entry(n, struct vmap_area, rb_node) : NULL;
}

/**
 * pvm_find_next_prev - find the next and prev vmap_area surrounding @end
 * @end: target address
 * @pnext: out arg for the next vmap_area
 * @pprev: out arg for the previous vmap_area
 *
 * Returns: %true if either or both of next and prev are found,
 *	    %false if no vmap_area exists
 *
 * Find vmap_areas end addresses of which enclose @end.  ie. if not
 * NULL, *pnext->va_end > @end and *pprev->va_end <= @end.
 */
static bool pvm_find_next_prev(unsigned long end,
			       struct vmap_area **pnext,
			       struct vmap_area **pprev)
{
	struct rb_node *n = vmap_area_root.rb_node;
	struct vmap_area *va = NULL;

	while (n) {
		va = rb_entry(n, struct vmap_area, rb_node);
		if (end < va->va_end)
			n = n->rb_left;
		else if (end > va->va_end)
			n = n->rb_right;
		else
			break;
	}

	if (!va)
		return false;

	if (va->va_end > end) {
		*pnext = va;
		*pprev = node_to_va(rb_prev(&(*pnext)->rb_node));
	} else {
		*pprev = va;
		*pnext = node_to_va(rb_next(&(*pprev)->rb_node));
	}
	return true;
}

/**
 * pvm_determine_end - find the highest aligned address between two vmap_areas
 * @pnext: in/out arg for the next vmap_area
 * @pprev: in/out arg for the previous vmap_area
 * @align: alignment
 *
 * Returns: determined end address
 *
 * Find the highest aligned address between *@pnext and *@pprev below
 * VMALLOC_END.  *@pnext and *@pprev are adjusted so that the aligned
 * down address is between the end addresses of the two vmap_areas.
 *
 * Please note that the address returned by this function may fall
 * inside *@pnext vmap_area.  The caller is responsible for checking
 * that.
 */
static unsigned long pvm_determine_end(struct vmap_area **pnext,
				       struct vmap_area **pprev,
				       unsigned long align)
{
	const unsigned long vmalloc_end = VMALLOC_END & ~(align - 1);
	unsigned long addr;

	if (*pnext)
		addr = min((*pnext)->va_start & ~(align - 1), vmalloc_end);
	else
		addr = vmalloc_end;

	while (*pprev && (*pprev)->va_end > addr) {
		*pnext = *pprev;
		*pprev = node_to_va(rb_prev(&(*pnext)->rb_node));
	}

	return addr;
}

/**
 * pcpu_get_vm_areas - allocate vmalloc areas for percpu allocator
 * @offsets: array containing offset of each area
 * @sizes: array containing size of each area
 * @nr_vms: the number of areas to allocate
 * @align: alignment, all entries in @offsets and @sizes must be aligned to this
 *
 * Returns: kmalloc'd vm_struct pointer array pointing to allocated
 *	    vm_structs on success, %NULL on failure
 *
 * Percpu allocator wants to use congruent vm areas so that it can
 * maintain the offsets among percpu areas.  This function allocates
 * congruent vmalloc areas for it with GFP_KERNEL.  These areas tend to
 * be scattered pretty far, distance between two areas easily going up
 * to gigabytes.  To avoid interacting with regular vmallocs, these
 * areas are allocated from top.
 *
 * Despite its complicated look, this allocator is rather simple.  It
 * does everything top-down and scans areas from the end looking for
 * matching slot.  While scanning, if any of the areas overlaps with
 * existing vmap_area, the base address is pulled down to fit the
 * area.  Scanning is repeated till all the areas fit and then all
 * necessary data structres are inserted and the result is returned.
 */
struct vm_struct **pcpu_get_vm_areas(const unsigned long *offsets,
				     const size_t *sizes, int nr_vms,
				     size_t align)
{
	const unsigned long vmalloc_start = ALIGN(VMALLOC_START, align);
	const unsigned long vmalloc_end = VMALLOC_END & ~(align - 1);
	struct vmap_area **vas, *prev, *next;
	struct vm_struct **vms;
	int area, area2, last_area, term_area;
	unsigned long base, start, end, last_end;
	bool purged = false;

	/* verify parameters and allocate data structures */
	BUG_ON(align & ~PAGE_MASK || !is_power_of_2(align));
	for (last_area = 0, area = 0; area < nr_vms; area++) {
		start = offsets[area];
		end = start + sizes[area];

		/* is everything aligned properly? */
		BUG_ON(!IS_ALIGNED(offsets[area], align));
		BUG_ON(!IS_ALIGNED(sizes[area], align));

		/* detect the area with the highest address */
		if (start > offsets[last_area])
			last_area = area;

		for (area2 = 0; area2 < nr_vms; area2++) {
			unsigned long start2 = offsets[area2];
			unsigned long end2 = start2 + sizes[area2];

			if (area2 == area)
				continue;

			BUG_ON(start2 >= start && start2 < end);
			BUG_ON(end2 <= end && end2 > start);
		}
	}
	last_end = offsets[last_area] + sizes[last_area];

	if (vmalloc_end - vmalloc_start < last_end) {
		WARN_ON(true);
		return NULL;
	}

	vms = kzalloc(sizeof(vms[0]) * nr_vms, GFP_KERNEL);
	vas = kzalloc(sizeof(vas[0]) * nr_vms, GFP_KERNEL);
	if (!vas || !vms)
		goto err_free;

	for (area = 0; area < nr_vms; area++) {
		vas[area] = kzalloc(sizeof(struct vmap_area), GFP_KERNEL);
		vms[area] = kzalloc(sizeof(struct vm_struct), GFP_KERNEL);
		if (!vas[area] || !vms[area])
			goto err_free;
	}
retry:
	spin_lock(&vmap_area_lock);

	/* start scanning - we scan from the top, begin with the last area */
	area = term_area = last_area;
	start = offsets[area];
	end = start + sizes[area];

	if (!pvm_find_next_prev(vmap_area_pcpu_hole, &next, &prev)) {
		base = vmalloc_end - last_end;
		goto found;
	}
	base = pvm_determine_end(&next, &prev, align) - end;

	while (true) {
		BUG_ON(next && next->va_end <= base + end);
		BUG_ON(prev && prev->va_end > base + end);

		/*
		 * base might have underflowed, add last_end before
		 * comparing.
		 */
		if (base + last_end < vmalloc_start + last_end) {
			spin_unlock(&vmap_area_lock);
			if (!purged) {
				purge_vmap_area_lazy();
				purged = true;
				goto retry;
			}
			goto err_free;
		}

		/*
		 * If next overlaps, move base downwards so that it's
		 * right below next and then recheck.
		 */
		if (next && next->va_start < base + end) {
			base = pvm_determine_end(&next, &prev, align) - end;
			term_area = area;
			continue;
		}

		/*
		 * If prev overlaps, shift down next and prev and move
		 * base so that it's right below new next and then
		 * recheck.
		 */
		if (prev && prev->va_end > base + start)  {
			next = prev;
			prev = node_to_va(rb_prev(&next->rb_node));
			base = pvm_determine_end(&next, &prev, align) - end;
			term_area = area;
			continue;
		}

		/*
		 * This area fits, move on to the previous one.  If
		 * the previous one is the terminal one, we're done.
		 */
		area = (area + nr_vms - 1) % nr_vms;
		if (area == term_area)
			break;
		start = offsets[area];
		end = start + sizes[area];
		pvm_find_next_prev(base + end, &next, &prev);
	}
found:
	/* we've found a fitting base, insert all va's */
	for (area = 0; area < nr_vms; area++) {
		struct vmap_area *va = vas[area];

		va->va_start = base + offsets[area];
		va->va_end = va->va_start + sizes[area];
		__insert_vmap_area(va);
	}

	vmap_area_pcpu_hole = base + offsets[last_area];

	spin_unlock(&vmap_area_lock);

	/* insert all vm's */
	for (area = 0; area < nr_vms; area++)
		insert_vmalloc_vm(vms[area], vas[area], VM_ALLOC,
				  pcpu_get_vm_areas);

	kfree(vas);
	return vms;

err_free:
	for (area = 0; area < nr_vms; area++) {
		if (vas)
			kfree(vas[area]);
		if (vms)
			kfree(vms[area]);
	}
	kfree(vas);
	kfree(vms);
	return NULL;
}

/**
 * pcpu_free_vm_areas - free vmalloc areas for percpu allocator
 * @vms: vm_struct pointer array returned by pcpu_get_vm_areas()
 * @nr_vms: the number of allocated areas
 *
 * Free vm_structs and the array allocated by pcpu_get_vm_areas().
 */
void pcpu_free_vm_areas(struct vm_struct **vms, int nr_vms)
{
	int i;

	for (i = 0; i < nr_vms; i++)
		free_vm_area(vms[i]);
	kfree(vms);
}
#endif	/* CONFIG_SMP */

#ifdef CONFIG_PROC_FS
static void *s_start(struct seq_file *m, loff_t *pos)
	__acquires(&vmlist_lock)
{
	loff_t n = *pos;
	struct vm_struct *v;

	read_lock(&vmlist_lock);
	v = vmlist;
	while (n > 0 && v) {
		n--;
		v = v->next;
	}
	if (!n)
		return v;

	return NULL;

}

static void *s_next(struct seq_file *m, void *p, loff_t *pos)
{
	struct vm_struct *v = p;

	++*pos;
	return v->next;
}

static void s_stop(struct seq_file *m, void *p)
	__releases(&vmlist_lock)
{
	read_unlock(&vmlist_lock);
}

static void show_numa_info(struct seq_file *m, struct vm_struct *v)
{
	if (NUMA_BUILD) {
		unsigned int nr, *counters = m->private;

		if (!counters)
			return;

		memset(counters, 0, nr_node_ids * sizeof(unsigned int));

		for (nr = 0; nr < v->nr_pages; nr++)
			counters[page_to_nid(v->pages[nr])]++;

		for_each_node_state(nr, N_HIGH_MEMORY)
			if (counters[nr])
				seq_printf(m, " N%u=%u", nr, counters[nr]);
	}
}

static int s_show(struct seq_file *m, void *p)
{
	struct vm_struct *v = p;

	seq_printf(m, "0x%p-0x%p %7ld",
		v->addr, v->addr + v->size, v->size);

	if (v->caller)
		seq_printf(m, " %pS", v->caller);

	if (v->nr_pages)
		seq_printf(m, " pages=%d", v->nr_pages);

	if (v->phys_addr)
		seq_printf(m, " phys=%llx", (unsigned long long)v->phys_addr);

	if (v->flags & VM_IOREMAP)
		seq_printf(m, " ioremap");

	if (v->flags & VM_ALLOC)
		seq_printf(m, " vmalloc");

	if (v->flags & VM_MAP)
		seq_printf(m, " vmap");

	if (v->flags & VM_USERMAP)
		seq_printf(m, " user");

	if (v->flags & VM_VPAGES)
		seq_printf(m, " vpages");

	show_numa_info(m, v);
	seq_putc(m, '\n');
	return 0;
}

static const struct seq_operations vmalloc_op = {
	.start = s_start,
	.next = s_next,
	.stop = s_stop,
	.show = s_show,
};

static int vmalloc_open(struct inode *inode, struct file *file)
{
	unsigned int *ptr = NULL;
	int ret;

	if (NUMA_BUILD) {
		ptr = kmalloc(nr_node_ids * sizeof(unsigned int), GFP_KERNEL);
		if (ptr == NULL)
			return -ENOMEM;
	}
	ret = seq_open(file, &vmalloc_op);
	if (!ret) {
		struct seq_file *m = file->private_data;
		m->private = ptr;
	} else
		kfree(ptr);
	return ret;
}

static const struct file_operations proc_vmalloc_operations = {
	.open		= vmalloc_open,
	.read		= seq_read,
	.llseek		= seq_lseek,
	.release	= seq_release_private,
};

static int __init proc_vmalloc_init(void)
{
	proc_create("vmallocinfo", S_IRUSR, NULL, &proc_vmalloc_operations);
	return 0;
}
module_init(proc_vmalloc_init);
#endif
<|MERGE_RESOLUTION|>--- conflicted
+++ resolved
@@ -2159,10 +2159,6 @@
 		return NULL;
 	}
 
-<<<<<<< HEAD
-#ifdef CONFIG_XEN
-=======
->>>>>>> d93dc5c4
 	/*
 	 * If the allocated address space is passed to a hypercall
 	 * before being used then we cannot rely on a page fault to
@@ -2170,10 +2166,6 @@
 	 * tables here.
 	 */
 	vmalloc_sync_all();
-<<<<<<< HEAD
-#endif
-=======
->>>>>>> d93dc5c4
 
 	return area;
 }
