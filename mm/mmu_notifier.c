/*
 *  linux/mm/mmu_notifier.c
 *
 *  Copyright (C) 2008  Qumranet, Inc.
 *  Copyright (C) 2008  SGI
 *             Christoph Lameter <clameter@sgi.com>
 *
 *  This work is licensed under the terms of the GNU GPL, version 2. See
 *  the COPYING file in the top-level directory.
 */

#include <linux/rculist.h>
#include <linux/mmu_notifier.h>
#include <linux/module.h>
#include <linux/mm.h>
#include <linux/err.h>
#include <linux/mutex.h>
#include <linux/srcu.h>
#include <linux/rcupdate.h>
#include <linux/sched.h>
#include <linux/slab.h>

/*
 * This function can't run concurrently against mmu_notifier_register
 * because mm->mm_users > 0 during mmu_notifier_register and exit_mmap
 * runs with mm_users == 0. Other tasks may still invoke mmu notifiers
 * in parallel despite there being no task using this mm any more,
 * through the vmas outside of the exit_mmap context, such as with
 * vmtruncate. This serializes against mmu_notifier_unregister with
 * the mmu_notifier_mm->lock in addition to SRCU and it serializes
 * against the other mmu notifiers with SRCU. struct mmu_notifier_mm
 * can't go away from under us as exit_mmap holds an mm_count pin
 * itself.
 */
void __mmu_notifier_release(struct mm_struct *mm)
{
	struct mmu_notifier *mn;
<<<<<<< HEAD
	int srcu;
=======
	struct hlist_node *n;

	/*
	 * RCU here will block mmu_notifier_unregister until
	 * ->release returns.
	 */
	rcu_read_lock();
	hlist_for_each_entry_rcu(mn, n, &mm->mmu_notifier_mm->list, hlist)
		/*
		 * if ->release runs before mmu_notifier_unregister it
		 * must be handled as it's the only way for the driver
		 * to flush all existing sptes and stop the driver
		 * from establishing any more sptes before all the
		 * pages in the mm are freed.
		 */
		if (mn->ops->release)
			mn->ops->release(mn, mm);
	rcu_read_unlock();
>>>>>>> a422ca75

	spin_lock(&mm->mmu_notifier_mm->lock);
	while (unlikely(!hlist_empty(&mm->mmu_notifier_mm->list))) {
		mn = hlist_entry(mm->mmu_notifier_mm->list.first,
				 struct mmu_notifier,
				 hlist);
		/*
		 * We arrived before mmu_notifier_unregister so
		 * mmu_notifier_unregister will do nothing other than
		 * to wait ->release to finish and
		 * mmu_notifier_unregister to return.
		 */
		hlist_del_init_rcu(&mn->hlist);
<<<<<<< HEAD
		/*
		 * SRCU here will block mmu_notifier_unregister until
		 * ->release returns.
		 */
		srcu = srcu_read_lock(&mm->mmu_notifier_mm->srcu);
		spin_unlock(&mm->mmu_notifier_mm->lock);
		/*
		 * if ->release runs before mmu_notifier_unregister it
		 * must be handled as it's the only way for the driver
		 * to flush all existing sptes and stop the driver
		 * from establishing any more sptes before all the
		 * pages in the mm are freed.
		 */
		if (mn->ops->release)
			mn->ops->release(mn, mm);
		srcu_read_unlock(&mm->mmu_notifier_mm->srcu, srcu);
		spin_lock(&mm->mmu_notifier_mm->lock);
=======
>>>>>>> a422ca75
	}
	spin_unlock(&mm->mmu_notifier_mm->lock);

	/*
	 * synchronize_srcu here prevents mmu_notifier_release to
	 * return to exit_mmap (which would proceed freeing all pages
	 * in the mm) until the ->release method returns, if it was
	 * invoked by mmu_notifier_unregister.
	 *
	 * The mmu_notifier_mm can't go away from under us because one
	 * mm_count is hold by exit_mmap.
	 */
	synchronize_srcu(&mm->mmu_notifier_mm->srcu);
}

/*
 * If no young bitflag is supported by the hardware, ->clear_flush_young can
 * unmap the address and return 1 or 0 depending if the mapping previously
 * existed or not.
 */
int __mmu_notifier_clear_flush_young(struct mm_struct *mm,
					unsigned long address)
{
	struct mmu_notifier *mn;
	struct hlist_node *n;
	int young = 0, srcu;

	srcu = srcu_read_lock(&mm->mmu_notifier_mm->srcu);
	hlist_for_each_entry_rcu(mn, n, &mm->mmu_notifier_mm->list, hlist) {
		if (mn->ops->clear_flush_young)
			young |= mn->ops->clear_flush_young(mn, mm, address);
	}
	srcu_read_unlock(&mm->mmu_notifier_mm->srcu, srcu);

	return young;
}

int __mmu_notifier_test_young(struct mm_struct *mm,
			      unsigned long address)
{
	struct mmu_notifier *mn;
	struct hlist_node *n;
	int young = 0;
	int srcu;

	srcu = srcu_read_lock(&mm->mmu_notifier_mm->srcu);
	hlist_for_each_entry_rcu(mn, n, &mm->mmu_notifier_mm->list, hlist) {
		if (mn->ops->test_young) {
			young = mn->ops->test_young(mn, mm, address);
			if (young)
				break;
		}
	}
	srcu_read_unlock(&mm->mmu_notifier_mm->srcu, srcu);

	return young;
}

void __mmu_notifier_change_pte(struct mm_struct *mm, unsigned long address,
			       pte_t pte)
{
	struct mmu_notifier *mn;
	struct hlist_node *n;
	int srcu;

	srcu = srcu_read_lock(&mm->mmu_notifier_mm->srcu);
	hlist_for_each_entry_rcu(mn, n, &mm->mmu_notifier_mm->list, hlist) {
		if (mn->ops->change_pte)
			mn->ops->change_pte(mn, mm, address, pte);
		/*
		 * Some drivers don't have change_pte,
		 * so we must call invalidate_page in that case.
		 */
		else if (mn->ops->invalidate_page)
			mn->ops->invalidate_page(mn, mm, address);
	}
	srcu_read_unlock(&mm->mmu_notifier_mm->srcu, srcu);
}

void __mmu_notifier_invalidate_page(struct mm_struct *mm,
					  unsigned long address)
{
	struct mmu_notifier *mn;
	struct hlist_node *n;
	int srcu;

	srcu = srcu_read_lock(&mm->mmu_notifier_mm->srcu);
	hlist_for_each_entry_rcu(mn, n, &mm->mmu_notifier_mm->list, hlist) {
		if (mn->ops->invalidate_page)
			mn->ops->invalidate_page(mn, mm, address);
	}
	srcu_read_unlock(&mm->mmu_notifier_mm->srcu, srcu);
}

void __mmu_notifier_invalidate_range_start(struct mm_struct *mm,
				  unsigned long start, unsigned long end)
{
	struct mmu_notifier *mn;
	struct hlist_node *n;
	int srcu;

	srcu = srcu_read_lock(&mm->mmu_notifier_mm->srcu);
	hlist_for_each_entry_rcu(mn, n, &mm->mmu_notifier_mm->list, hlist) {
		if (mn->ops->invalidate_range_start)
			mn->ops->invalidate_range_start(mn, mm, start, end);
	}
	srcu_read_unlock(&mm->mmu_notifier_mm->srcu, srcu);
}

void __mmu_notifier_invalidate_range_end(struct mm_struct *mm,
				  unsigned long start, unsigned long end)
{
	struct mmu_notifier *mn;
	struct hlist_node *n;
	int srcu;

	srcu = srcu_read_lock(&mm->mmu_notifier_mm->srcu);
	hlist_for_each_entry_rcu(mn, n, &mm->mmu_notifier_mm->list, hlist) {
		if (mn->ops->invalidate_range_end)
			mn->ops->invalidate_range_end(mn, mm, start, end);
	}
	srcu_read_unlock(&mm->mmu_notifier_mm->srcu, srcu);
}

static int do_mmu_notifier_register(struct mmu_notifier *mn,
				    struct mm_struct *mm,
				    int take_mmap_sem)
{
	struct mmu_notifier_mm *mmu_notifier_mm;
	int ret;

	BUG_ON(atomic_read(&mm->mm_users) <= 0);

	ret = -ENOMEM;
	mmu_notifier_mm = kmalloc(sizeof(struct mmu_notifier_mm), GFP_KERNEL);
	if (unlikely(!mmu_notifier_mm))
		goto out;

	ret = init_srcu_struct(&mmu_notifier_mm->srcu);
	if (unlikely(ret))
		goto out_kfree;

	if (take_mmap_sem)
		down_write(&mm->mmap_sem);
	ret = mm_take_all_locks(mm);
	if (unlikely(ret))
		goto out_cleanup;

	if (!mm_has_notifiers(mm)) {
		INIT_HLIST_HEAD(&mmu_notifier_mm->list);
		spin_lock_init(&mmu_notifier_mm->lock);
		mm->mmu_notifier_mm = mmu_notifier_mm;
		mmu_notifier_mm = NULL;
	}
	atomic_inc(&mm->mm_count);

	/*
	 * Serialize the update against mmu_notifier_unregister. A
	 * side note: mmu_notifier_release can't run concurrently with
	 * us because we hold the mm_users pin (either implicitly as
	 * current->mm or explicitly with get_task_mm() or similar).
	 * We can't race against any other mmu notifier method either
	 * thanks to mm_take_all_locks().
	 */
	spin_lock(&mm->mmu_notifier_mm->lock);
	hlist_add_head(&mn->hlist, &mm->mmu_notifier_mm->list);
	spin_unlock(&mm->mmu_notifier_mm->lock);

	mm_drop_all_locks(mm);
out_cleanup:
	if (take_mmap_sem)
		up_write(&mm->mmap_sem);
	if (mmu_notifier_mm)
		cleanup_srcu_struct(&mmu_notifier_mm->srcu);
out_kfree:
	/* kfree() does nothing if mmu_notifier_mm is NULL */
	kfree(mmu_notifier_mm);
out:
	BUG_ON(atomic_read(&mm->mm_users) <= 0);
	return ret;
}

/*
 * Must not hold mmap_sem nor any other VM related lock when calling
 * this registration function. Must also ensure mm_users can't go down
 * to zero while this runs to avoid races with mmu_notifier_release,
 * so mm has to be current->mm or the mm should be pinned safely such
 * as with get_task_mm(). If the mm is not current->mm, the mm_users
 * pin should be released by calling mmput after mmu_notifier_register
 * returns. mmu_notifier_unregister must be always called to
 * unregister the notifier. mm_count is automatically pinned to allow
 * mmu_notifier_unregister to safely run at any time later, before or
 * after exit_mmap. ->release will always be called before exit_mmap
 * frees the pages.
 */
int mmu_notifier_register(struct mmu_notifier *mn, struct mm_struct *mm)
{
	return do_mmu_notifier_register(mn, mm, 1);
}
EXPORT_SYMBOL_GPL(mmu_notifier_register);

/*
 * Same as mmu_notifier_register but here the caller must hold the
 * mmap_sem in write mode.
 */
int __mmu_notifier_register(struct mmu_notifier *mn, struct mm_struct *mm)
{
	return do_mmu_notifier_register(mn, mm, 0);
}
EXPORT_SYMBOL_GPL(__mmu_notifier_register);

/* this is called after the last mmu_notifier_unregister() returned */
void __mmu_notifier_mm_destroy(struct mm_struct *mm)
{
	BUG_ON(!hlist_empty(&mm->mmu_notifier_mm->list));
	cleanup_srcu_struct(&mm->mmu_notifier_mm->srcu);
	kfree(mm->mmu_notifier_mm);
	mm->mmu_notifier_mm = LIST_POISON1; /* debug */
}

/*
 * This releases the mm_count pin automatically and frees the mm
 * structure if it was the last user of it. It serializes against
 * running mmu notifiers with SRCU and against mmu_notifier_unregister
 * with the unregister lock + SRCU. All sptes must be dropped before
 * calling mmu_notifier_unregister. ->release or any other notifier
 * method may be invoked concurrently with mmu_notifier_unregister,
 * and only after mmu_notifier_unregister returned we're guaranteed
 * that ->release or any other method can't run anymore.
 */
void mmu_notifier_unregister(struct mmu_notifier *mn, struct mm_struct *mm)
{
	BUG_ON(atomic_read(&mm->mm_count) <= 0);

	if (!hlist_unhashed(&mn->hlist)) {
<<<<<<< HEAD
		int srcu;

		hlist_del_rcu(&mn->hlist);

=======
>>>>>>> a422ca75
		/*
		 * SRCU here will force exit_mmap to wait ->release to finish
		 * before freeing the pages.
		 */
<<<<<<< HEAD
		srcu = srcu_read_lock(&mm->mmu_notifier_mm->srcu);
		spin_unlock(&mm->mmu_notifier_mm->lock);
=======
		rcu_read_lock();

>>>>>>> a422ca75
		/*
		 * exit_mmap will block in mmu_notifier_release to
		 * guarantee ->release is called before freeing the
		 * pages.
		 */
		if (mn->ops->release)
			mn->ops->release(mn, mm);
<<<<<<< HEAD
		srcu_read_unlock(&mm->mmu_notifier_mm->srcu, srcu);
	} else
=======
		rcu_read_unlock();

		spin_lock(&mm->mmu_notifier_mm->lock);
		hlist_del_rcu(&mn->hlist);
>>>>>>> a422ca75
		spin_unlock(&mm->mmu_notifier_mm->lock);
	}

	/*
	 * Wait any running method to finish, of course including
	 * ->release if it was run by mmu_notifier_relase instead of us.
	 */
	synchronize_srcu(&mm->mmu_notifier_mm->srcu);

	BUG_ON(atomic_read(&mm->mm_count) <= 0);

	mmdrop(mm);
}
EXPORT_SYMBOL_GPL(mmu_notifier_unregister);<|MERGE_RESOLUTION|>--- conflicted
+++ resolved
@@ -35,16 +35,14 @@
 void __mmu_notifier_release(struct mm_struct *mm)
 {
 	struct mmu_notifier *mn;
-<<<<<<< HEAD
-	int srcu;
-=======
-	struct hlist_node *n;
+	struct hlist_node *n;
+	int srcu;
 
 	/*
-	 * RCU here will block mmu_notifier_unregister until
+	 * SRCU here will block mmu_notifier_unregister until
 	 * ->release returns.
 	 */
-	rcu_read_lock();
+	srcu = srcu_read_lock(&mm->mmu_notifier_mm->srcu);
 	hlist_for_each_entry_rcu(mn, n, &mm->mmu_notifier_mm->list, hlist)
 		/*
 		 * if ->release runs before mmu_notifier_unregister it
@@ -55,8 +53,7 @@
 		 */
 		if (mn->ops->release)
 			mn->ops->release(mn, mm);
-	rcu_read_unlock();
->>>>>>> a422ca75
+	srcu_read_unlock(&mm->mmu_notifier_mm->srcu, srcu);
 
 	spin_lock(&mm->mmu_notifier_mm->lock);
 	while (unlikely(!hlist_empty(&mm->mmu_notifier_mm->list))) {
@@ -70,26 +67,6 @@
 		 * mmu_notifier_unregister to return.
 		 */
 		hlist_del_init_rcu(&mn->hlist);
-<<<<<<< HEAD
-		/*
-		 * SRCU here will block mmu_notifier_unregister until
-		 * ->release returns.
-		 */
-		srcu = srcu_read_lock(&mm->mmu_notifier_mm->srcu);
-		spin_unlock(&mm->mmu_notifier_mm->lock);
-		/*
-		 * if ->release runs before mmu_notifier_unregister it
-		 * must be handled as it's the only way for the driver
-		 * to flush all existing sptes and stop the driver
-		 * from establishing any more sptes before all the
-		 * pages in the mm are freed.
-		 */
-		if (mn->ops->release)
-			mn->ops->release(mn, mm);
-		srcu_read_unlock(&mm->mmu_notifier_mm->srcu, srcu);
-		spin_lock(&mm->mmu_notifier_mm->lock);
-=======
->>>>>>> a422ca75
 	}
 	spin_unlock(&mm->mmu_notifier_mm->lock);
 
@@ -325,24 +302,14 @@
 	BUG_ON(atomic_read(&mm->mm_count) <= 0);
 
 	if (!hlist_unhashed(&mn->hlist)) {
-<<<<<<< HEAD
 		int srcu;
 
-		hlist_del_rcu(&mn->hlist);
-
-=======
->>>>>>> a422ca75
 		/*
 		 * SRCU here will force exit_mmap to wait ->release to finish
 		 * before freeing the pages.
 		 */
-<<<<<<< HEAD
 		srcu = srcu_read_lock(&mm->mmu_notifier_mm->srcu);
-		spin_unlock(&mm->mmu_notifier_mm->lock);
-=======
-		rcu_read_lock();
-
->>>>>>> a422ca75
+
 		/*
 		 * exit_mmap will block in mmu_notifier_release to
 		 * guarantee ->release is called before freeing the
@@ -350,15 +317,10 @@
 		 */
 		if (mn->ops->release)
 			mn->ops->release(mn, mm);
-<<<<<<< HEAD
 		srcu_read_unlock(&mm->mmu_notifier_mm->srcu, srcu);
-	} else
-=======
-		rcu_read_unlock();
 
 		spin_lock(&mm->mmu_notifier_mm->lock);
 		hlist_del_rcu(&mn->hlist);
->>>>>>> a422ca75
 		spin_unlock(&mm->mmu_notifier_mm->lock);
 	}
 
