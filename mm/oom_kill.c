/*
 *  linux/mm/oom_kill.c
 * 
 *  Copyright (C)  1998,2000  Rik van Riel
 *	Thanks go out to Claus Fischer for some serious inspiration and
 *	for goading me into coding this file...
 *  Copyright (C)  2010  Google, Inc.
 *	Rewritten by David Rientjes
 *
 *  The routines in this file are used to kill a process when
 *  we're seriously out of memory. This gets called from __alloc_pages()
 *  in mm/page_alloc.c when we really run out of memory.
 *
 *  Since we won't call these routines often (on a well-configured
 *  machine) this file will double as a 'coding guide' and a signpost
 *  for newbie kernel hackers. It features several pointers to major
 *  kernel subsystems and hints as to where to find out what things do.
 */

#include <linux/oom.h>
#include <linux/mm.h>
#include <linux/err.h>
#include <linux/gfp.h>
#include <linux/sched.h>
#include <linux/swap.h>
#include <linux/timex.h>
#include <linux/jiffies.h>
#include <linux/cpuset.h>
#include <linux/module.h>
#include <linux/notifier.h>
#include <linux/memcontrol.h>
#include <linux/mempolicy.h>
#include <linux/security.h>
#include <linux/ptrace.h>

int sysctl_panic_on_oom;
int sysctl_oom_kill_allocating_task;
int sysctl_oom_dump_tasks = 1;
static DEFINE_SPINLOCK(zone_scan_lock);

/**
 * test_set_oom_score_adj() - set current's oom_score_adj and return old value
 * @new_val: new oom_score_adj value
 *
 * Sets the oom_score_adj value for current to @new_val with proper
 * synchronization and returns the old value.  Usually used to temporarily
 * set a value, save the old value in the caller, and then reinstate it later.
 */
int test_set_oom_score_adj(int new_val)
{
	struct sighand_struct *sighand = current->sighand;
	int old_val;

	spin_lock_irq(&sighand->siglock);
	old_val = current->signal->oom_score_adj;
	if (new_val != old_val) {
		if (new_val == OOM_SCORE_ADJ_MIN)
			atomic_inc(&current->mm->oom_disable_count);
		else if (old_val == OOM_SCORE_ADJ_MIN)
			atomic_dec(&current->mm->oom_disable_count);
		current->signal->oom_score_adj = new_val;
	}
	spin_unlock_irq(&sighand->siglock);

	return old_val;
}

#ifdef CONFIG_NUMA
/**
 * has_intersects_mems_allowed() - check task eligiblity for kill
 * @tsk: task struct of which task to consider
 * @mask: nodemask passed to page allocator for mempolicy ooms
 *
 * Task eligibility is determined by whether or not a candidate task, @tsk,
 * shares the same mempolicy nodes as current if it is bound by such a policy
 * and whether or not it has the same set of allowed cpuset nodes.
 */
static bool has_intersects_mems_allowed(struct task_struct *tsk,
					const nodemask_t *mask)
{
	struct task_struct *start = tsk;

	do {
		if (mask) {
			/*
			 * If this is a mempolicy constrained oom, tsk's
			 * cpuset is irrelevant.  Only return true if its
			 * mempolicy intersects current, otherwise it may be
			 * needlessly killed.
			 */
			if (mempolicy_nodemask_intersects(tsk, mask))
				return true;
		} else {
			/*
			 * This is not a mempolicy constrained oom, so only
			 * check the mems of tsk's cpuset.
			 */
			if (cpuset_mems_allowed_intersects(current, tsk))
				return true;
		}
	} while_each_thread(start, tsk);

	return false;
}
#else
static bool has_intersects_mems_allowed(struct task_struct *tsk,
					const nodemask_t *mask)
{
	return true;
}
#endif /* CONFIG_NUMA */

/*
 * The process p may have detached its own ->mm while exiting or through
 * use_mm(), but one or more of its subthreads may still have a valid
 * pointer.  Return p, or any of its subthreads with a valid ->mm, with
 * task_lock() held.
 */
struct task_struct *find_lock_task_mm(struct task_struct *p)
{
	struct task_struct *t = p;

	do {
		task_lock(t);
		if (likely(t->mm))
			return t;
		task_unlock(t);
	} while_each_thread(p, t);

	return NULL;
}

/* return true if the task is not adequate as candidate victim task. */
static bool oom_unkillable_task(struct task_struct *p,
		const struct mem_cgroup *mem, const nodemask_t *nodemask)
{
	if (is_global_init(p))
		return true;
	if (p->flags & PF_KTHREAD)
		return true;

	/* When mem_cgroup_out_of_memory() and p is not member of the group */
	if (mem && !task_in_mem_cgroup(p, mem))
		return true;

	/* p may not have freeable memory in nodemask */
	if (!has_intersects_mems_allowed(p, nodemask))
		return true;

	return false;
}

/**
 * oom_badness - heuristic function to determine which candidate task to kill
 * @p: task struct of which task we should calculate
 * @totalpages: total present RAM allowed for page allocation
 *
 * The heuristic for determining which task to kill is made to be as simple and
 * predictable as possible.  The goal is to return the highest value for the
 * task consuming the most memory to avoid subsequent oom failures.
 */
unsigned int oom_badness(struct task_struct *p, struct mem_cgroup *mem,
		      const nodemask_t *nodemask, unsigned long totalpages)
{
	int points;

	if (oom_unkillable_task(p, mem, nodemask))
		return 0;

	p = find_lock_task_mm(p);
	if (!p)
		return 0;

	/*
	 * Shortcut check for a thread sharing p->mm that is OOM_SCORE_ADJ_MIN
	 * so the entire heuristic doesn't need to be executed for something
	 * that cannot be killed.
	 */
	if (atomic_read(&p->mm->oom_disable_count)) {
		task_unlock(p);
		return 0;
	}

	/*
	 * The memory controller may have a limit of 0 bytes, so avoid a divide
	 * by zero, if necessary.
	 */
	if (!totalpages)
		totalpages = 1;

	/*
	 * The baseline for the badness score is the proportion of RAM that each
	 * task's rss, pagetable and swap space use.
	 */
	points = get_mm_rss(p->mm) + p->mm->nr_ptes;
	points += get_mm_counter(p->mm, MM_SWAPENTS);

	points *= 1000;
	points /= totalpages;
	task_unlock(p);

	/*
	 * Root processes get 3% bonus, just like the __vm_enough_memory()
	 * implementation used by LSMs.
	 */
	if (has_capability_noaudit(p, CAP_SYS_ADMIN))
		points -= 30;

	/*
<<<<<<< HEAD
	 * Adjust the score by oom_adj.
=======
	 * /proc/pid/oom_score_adj ranges from -1000 to +1000 such that it may
	 * either completely disable oom killing or always prefer a certain
	 * task.
	 */
	points += p->signal->oom_score_adj;

	/*
	 * Never return 0 for an eligible task that may be killed since it's
	 * possible that no single user task uses more than 0.1% of memory and
	 * no single admin tasks uses more than 3.0%.
>>>>>>> 02f8c6ae
	 */
	if (points <= 0)
		return 1;
	return (points < 1000) ? points : 1000;
}

/*
 * Determine the type of allocation constraint.
 */
#ifdef CONFIG_NUMA
static enum oom_constraint constrained_alloc(struct zonelist *zonelist,
				gfp_t gfp_mask, nodemask_t *nodemask,
				unsigned long *totalpages)
{
	struct zone *zone;
	struct zoneref *z;
	enum zone_type high_zoneidx = gfp_zone(gfp_mask);
	bool cpuset_limited = false;
	int nid;

	/* Default to all available memory */
	*totalpages = totalram_pages + total_swap_pages;

	if (!zonelist)
		return CONSTRAINT_NONE;
	/*
	 * Reach here only when __GFP_NOFAIL is used. So, we should avoid
	 * to kill current.We have to random task kill in this case.
	 * Hopefully, CONSTRAINT_THISNODE...but no way to handle it, now.
	 */
	if (gfp_mask & __GFP_THISNODE)
		return CONSTRAINT_NONE;

	/*
	 * This is not a __GFP_THISNODE allocation, so a truncated nodemask in
	 * the page allocator means a mempolicy is in effect.  Cpuset policy
	 * is enforced in get_page_from_freelist().
	 */
	if (nodemask && !nodes_subset(node_states[N_HIGH_MEMORY], *nodemask)) {
		*totalpages = total_swap_pages;
		for_each_node_mask(nid, *nodemask)
			*totalpages += node_spanned_pages(nid);
		return CONSTRAINT_MEMORY_POLICY;
	}

	/* Check this allocation failure is caused by cpuset's wall function */
	for_each_zone_zonelist_nodemask(zone, z, zonelist,
			high_zoneidx, nodemask)
		if (!cpuset_zone_allowed_softwall(zone, gfp_mask))
			cpuset_limited = true;

	if (cpuset_limited) {
		*totalpages = total_swap_pages;
		for_each_node_mask(nid, cpuset_current_mems_allowed)
			*totalpages += node_spanned_pages(nid);
		return CONSTRAINT_CPUSET;
	}
	return CONSTRAINT_NONE;
}
#else
static enum oom_constraint constrained_alloc(struct zonelist *zonelist,
				gfp_t gfp_mask, nodemask_t *nodemask,
				unsigned long *totalpages)
{
	*totalpages = totalram_pages + total_swap_pages;
	return CONSTRAINT_NONE;
}
#endif

/*
 * Simple selection loop. We chose the process with the highest
 * number of 'points'. We expect the caller will lock the tasklist.
 *
 * (not docbooked, we don't want this one cluttering up the manual)
 */
static struct task_struct *select_bad_process(unsigned int *ppoints,
		unsigned long totalpages, struct mem_cgroup *mem,
		const nodemask_t *nodemask)
{
	struct task_struct *g, *p;
	struct task_struct *chosen = NULL;
	*ppoints = 0;

	do_each_thread(g, p) {
		unsigned int points;

		if (!p->mm)
			continue;
		if (oom_unkillable_task(p, mem, nodemask))
			continue;
		if (!has_intersects_mems_allowed(p))
			continue;

		/*
		 * This task already has access to memory reserves and is
		 * being killed. Don't allow any other task access to the
		 * memory reserve.
		 *
		 * Note: this may have a chance of deadlock if it gets
		 * blocked waiting for another task which itself is waiting
		 * for memory. Is there a better alternative?
		 */
		if (test_tsk_thread_flag(p, TIF_MEMDIE))
			return ERR_PTR(-1UL);

		if (p->flags & PF_EXITING) {
			/*
			 * If p is the current task and is in the process of
			 * releasing memory, we allow the "kill" to set
			 * TIF_MEMDIE, which will allow it to gain access to
			 * memory reserves.  Otherwise, it may stall forever.
			 *
			 * The loop isn't broken here, however, in case other
			 * threads are found to have already been oom killed.
			 */
			if (p == current) {
				chosen = p;
				*ppoints = 1000;
			} else {
				/*
				 * If this task is not being ptraced on exit,
				 * then wait for it to finish before killing
				 * some other task unnecessarily.
				 */
				if (!(task_ptrace(p->group_leader) &
							PT_TRACE_EXIT))
					return ERR_PTR(-1UL);
			}
		}

		points = oom_badness(p, mem, nodemask, totalpages);
		if (points > *ppoints) {
			chosen = p;
			*ppoints = points;
		}
	} while_each_thread(g, p);

	return chosen;
}

/**
 * dump_tasks - dump current memory state of all system tasks
 * @mem: current's memory controller, if constrained
 * @nodemask: nodemask passed to page allocator for mempolicy ooms
 *
 * Dumps the current memory state of all eligible tasks.  Tasks not in the same
 * memcg, not in the same cpuset, or bound to a disjoint set of mempolicy nodes
 * are not shown.
 * State information includes task's pid, uid, tgid, vm size, rss, cpu, oom_adj
 * value, oom_score_adj value, and name.
 *
 * Call with tasklist_lock read-locked.
 */
static void dump_tasks(const struct mem_cgroup *mem, const nodemask_t *nodemask)
{
	struct task_struct *p;
	struct task_struct *task;

	pr_info("[ pid ]   uid  tgid total_vm      rss cpu oom_adj oom_score_adj name\n");
	for_each_process(p) {
		if (oom_unkillable_task(p, mem, nodemask))
			continue;

		task = find_lock_task_mm(p);
		if (!task) {
			/*
			 * This is a kthread or all of p's threads have already
			 * detached their mm's.  There's no need to report
			 * them; they can't be oom killed anyway.
			 */
			continue;
		}

		pr_info("[%5d] %5d %5d %8lu %8lu %3u     %3d         %5d %s\n",
			task->pid, task_uid(task), task->tgid,
			task->mm->total_vm, get_mm_rss(task->mm),
			task_cpu(task), task->signal->oom_adj,
			task->signal->oom_score_adj, task->comm);
		task_unlock(task);
	}
}

<<<<<<< HEAD
/*
 * Send SIGKILL to the selected  process irrespective of  CAP_SYS_RAW_IO
 * flag though it's unlikely that  we select a process with CAP_SYS_RAW_IO
 * set.
 */
#define K(x) ((x) << (PAGE_SHIFT-10))
static void __oom_kill_task(struct task_struct *p, int verbose)
=======
static void dump_header(struct task_struct *p, gfp_t gfp_mask, int order,
			struct mem_cgroup *mem, const nodemask_t *nodemask)
>>>>>>> 02f8c6ae
{
	task_lock(current);
	pr_warning("%s invoked oom-killer: gfp_mask=0x%x, order=%d, "
		"oom_adj=%d, oom_score_adj=%d\n",
		current->comm, gfp_mask, order, current->signal->oom_adj,
		current->signal->oom_score_adj);
	cpuset_print_task_mems_allowed(current);
	task_unlock(current);
	dump_stack();
	mem_cgroup_print_oom_info(mem, p);
	show_mem(SHOW_MEM_FILTER_NODES);
	if (sysctl_oom_dump_tasks)
		dump_tasks(mem, nodemask);
}

#define K(x) ((x) << (PAGE_SHIFT-10))
static int oom_kill_task(struct task_struct *p, struct mem_cgroup *mem)
{
	struct task_struct *q;
	struct mm_struct *mm;

<<<<<<< HEAD
	if (verbose)
		printk(KERN_ERR "Killed process %d (%s) "
			"anon-rss:%lukB, file-rss:%lukB\n",
				task_pid_nr(p), p->comm,
				K(get_mm_counter(p->mm, MM_ANONPAGES)),
				K(get_mm_counter(p->mm, MM_FILEPAGES)));
=======
	p = find_lock_task_mm(p);
	if (!p)
		return 1;
>>>>>>> 02f8c6ae

	/* mm cannot be safely dereferenced after task_unlock(p) */
	mm = p->mm;

	pr_err("Killed process %d (%s) total-vm:%lukB, anon-rss:%lukB, file-rss:%lukB\n",
		task_pid_nr(p), p->comm, K(p->mm->total_vm),
		K(get_mm_counter(p->mm, MM_ANONPAGES)),
		K(get_mm_counter(p->mm, MM_FILEPAGES)));
	task_unlock(p);

	/*
	 * Kill all processes sharing p->mm in other thread groups, if any.
	 * They don't get access to memory reserves or a higher scheduler
	 * priority, though, to avoid depletion of all memory or task
	 * starvation.  This prevents mm->mmap_sem livelock when an oom killed
	 * task cannot exit because it requires the semaphore and its contended
	 * by another thread trying to allocate memory itself.  That thread will
	 * now get access to memory reserves since it has a pending fatal
	 * signal.
	 */
	for_each_process(q)
		if (q->mm == mm && !same_thread_group(q, p)) {
			task_lock(q);	/* Protect ->comm from prctl() */
			pr_err("Kill process %d (%s) sharing same memory\n",
				task_pid_nr(q), q->comm);
			task_unlock(q);
			force_sig(SIGKILL, q);
		}

	set_tsk_thread_flag(p, TIF_MEMDIE);
	force_sig(SIGKILL, p);

	return 0;
}
#undef K

static int oom_kill_process(struct task_struct *p, gfp_t gfp_mask, int order,
			    unsigned int points, unsigned long totalpages,
			    struct mem_cgroup *mem, nodemask_t *nodemask,
			    const char *message)
{
<<<<<<< HEAD
	struct task_struct *c;

	if (printk_ratelimit()) {
		printk(KERN_WARNING "%s invoked oom-killer: "
			"gfp_mask=0x%x, order=%d, oom_adj=%d\n",
			current->comm, gfp_mask, order,
			current->signal->oom_adj);
		task_lock(current);
		cpuset_print_task_mems_allowed(current);
		task_unlock(current);
		dump_stack();
		mem_cgroup_print_oom_info(mem, p);
		show_mem(SHOW_MEM_FILTER_NODES);
		if (sysctl_oom_dump_tasks)
			dump_tasks(mem);
	}
=======
	struct task_struct *victim = p;
	struct task_struct *child;
	struct task_struct *t = p;
	unsigned int victim_points = 0;

	if (printk_ratelimit())
		dump_header(p, gfp_mask, order, mem, nodemask);
>>>>>>> 02f8c6ae

	/*
	 * If the task is already exiting, don't alarm the sysadmin or kill
	 * its children or threads, just set TIF_MEMDIE so it can die quickly
	 */
	if (p->flags & PF_EXITING) {
		set_tsk_thread_flag(p, TIF_MEMDIE);
		return 0;
	}

	task_lock(p);
	pr_err("%s: Kill process %d (%s) score %d or sacrifice child\n",
		message, task_pid_nr(p), p->comm, points);
	task_unlock(p);

<<<<<<< HEAD
	/* Try to kill a child first */
	list_for_each_entry(c, &p->children, sibling) {
		if (c->mm == p->mm)
			continue;
		if (mem && !task_in_mem_cgroup(c, mem))
			continue;
		if (!oom_kill_task(c))
			return 0;
=======
	/*
	 * If any of p's children has a different mm and is eligible for kill,
	 * the one with the highest badness() score is sacrificed for its
	 * parent.  This attempts to lose the minimal amount of work done while
	 * still freeing memory.
	 */
	do {
		list_for_each_entry(child, &t->children, sibling) {
			unsigned int child_points;

			if (child->mm == p->mm)
				continue;
			/*
			 * oom_badness() returns 0 if the thread is unkillable
			 */
			child_points = oom_badness(child, mem, nodemask,
								totalpages);
			if (child_points > victim_points) {
				victim = child;
				victim_points = child_points;
			}
		}
	} while_each_thread(p, t);

	return oom_kill_task(victim, mem);
}

/*
 * Determines whether the kernel must panic because of the panic_on_oom sysctl.
 */
static void check_panic_on_oom(enum oom_constraint constraint, gfp_t gfp_mask,
				int order, const nodemask_t *nodemask)
{
	if (likely(!sysctl_panic_on_oom))
		return;
	if (sysctl_panic_on_oom != 2) {
		/*
		 * panic_on_oom == 1 only affects CONSTRAINT_NONE, the kernel
		 * does not panic for cpuset, mempolicy, or memcg allocation
		 * failures.
		 */
		if (constraint != CONSTRAINT_NONE)
			return;
>>>>>>> 02f8c6ae
	}
	read_lock(&tasklist_lock);
	dump_header(NULL, gfp_mask, order, NULL, nodemask);
	read_unlock(&tasklist_lock);
	panic("Out of memory: %s panic_on_oom is enabled\n",
		sysctl_panic_on_oom == 2 ? "compulsory" : "system-wide");
}

#ifdef CONFIG_CGROUP_MEM_RES_CTLR
void mem_cgroup_out_of_memory(struct mem_cgroup *mem, gfp_t gfp_mask)
{
	unsigned long limit;
	unsigned int points = 0;
	struct task_struct *p;

	/*
	 * If current has a pending SIGKILL, then automatically select it.  The
	 * goal is to allow it to allocate so that it may quickly exit and free
	 * its memory.
	 */
	if (fatal_signal_pending(current)) {
		set_thread_flag(TIF_MEMDIE);
		return;
	}

<<<<<<< HEAD
	read_lock(&tasklist_lock);
retry:
	p = select_bad_process(&points, mem);
	if (!p || PTR_ERR(p) == -1UL)
		goto out;

	if (oom_kill_process(p, gfp_mask, 0, points, mem,
=======
	check_panic_on_oom(CONSTRAINT_MEMCG, gfp_mask, 0, NULL);
	limit = mem_cgroup_get_limit(mem) >> PAGE_SHIFT;
	read_lock(&tasklist_lock);
retry:
	p = select_bad_process(&points, limit, mem, NULL);
	if (!p || PTR_ERR(p) == -1UL)
		goto out;

	if (oom_kill_process(p, gfp_mask, 0, points, limit, mem, NULL,
>>>>>>> 02f8c6ae
				"Memory cgroup out of memory"))
		goto retry;
out:
	read_unlock(&tasklist_lock);
}
#endif

static BLOCKING_NOTIFIER_HEAD(oom_notify_list);

int register_oom_notifier(struct notifier_block *nb)
{
	return blocking_notifier_chain_register(&oom_notify_list, nb);
}
EXPORT_SYMBOL_GPL(register_oom_notifier);

int unregister_oom_notifier(struct notifier_block *nb)
{
	return blocking_notifier_chain_unregister(&oom_notify_list, nb);
}
EXPORT_SYMBOL_GPL(unregister_oom_notifier);

/*
 * Try to acquire the OOM killer lock for the zones in zonelist.  Returns zero
 * if a parallel OOM killing is already taking place that includes a zone in
 * the zonelist.  Otherwise, locks all zones in the zonelist and returns 1.
 */
int try_set_zonelist_oom(struct zonelist *zonelist, gfp_t gfp_mask)
{
	struct zoneref *z;
	struct zone *zone;
	int ret = 1;

	spin_lock(&zone_scan_lock);
	for_each_zone_zonelist(zone, z, zonelist, gfp_zone(gfp_mask)) {
		if (zone_is_oom_locked(zone)) {
			ret = 0;
			goto out;
		}
	}

	for_each_zone_zonelist(zone, z, zonelist, gfp_zone(gfp_mask)) {
		/*
		 * Lock each zone in the zonelist under zone_scan_lock so a
		 * parallel invocation of try_set_zonelist_oom() doesn't succeed
		 * when it shouldn't.
		 */
		zone_set_flag(zone, ZONE_OOM_LOCKED);
	}

out:
	spin_unlock(&zone_scan_lock);
	return ret;
}

/*
 * Clears the ZONE_OOM_LOCKED flag for all zones in the zonelist so that failed
 * allocation attempts with zonelists containing them may now recall the OOM
 * killer, if necessary.
 */
void clear_zonelist_oom(struct zonelist *zonelist, gfp_t gfp_mask)
{
	struct zoneref *z;
	struct zone *zone;

	spin_lock(&zone_scan_lock);
	for_each_zone_zonelist(zone, z, zonelist, gfp_zone(gfp_mask)) {
		zone_clear_flag(zone, ZONE_OOM_LOCKED);
	}
	spin_unlock(&zone_scan_lock);
}

/*
 * Try to acquire the oom killer lock for all system zones.  Returns zero if a
 * parallel oom killing is taking place, otherwise locks all zones and returns
 * non-zero.
 */
static int try_set_system_oom(void)
{
	struct zone *zone;
	int ret = 1;

	spin_lock(&zone_scan_lock);
	for_each_populated_zone(zone)
		if (zone_is_oom_locked(zone)) {
			ret = 0;
			goto out;
		}
	for_each_populated_zone(zone)
		zone_set_flag(zone, ZONE_OOM_LOCKED);
out:
	spin_unlock(&zone_scan_lock);
	return ret;
}

/*
 * Clears ZONE_OOM_LOCKED for all system zones so that failed allocation
 * attempts or page faults may now recall the oom killer, if necessary.
 */
static void clear_system_oom(void)
{
<<<<<<< HEAD
	unsigned long freed = 0;

	blocking_notifier_call_chain(&oom_notify_list, 0, &freed);
	if (freed > 0)
		/* Got some memory back in the last second. */
		return;

	if (sysctl_panic_on_oom)
		panic("out of memory from page fault. panic_on_oom is selected.\n");

	read_lock(&tasklist_lock);
	__out_of_memory(0, 0); /* unknown gfp_mask and order */
	read_unlock(&tasklist_lock);

	/*
	 * Give "p" a good chance of killing itself before we
	 * retry to allocate memory.
	 */
	if (!test_thread_flag(TIF_MEMDIE))
		schedule_timeout_uninterruptible(1);
=======
	struct zone *zone;

	spin_lock(&zone_scan_lock);
	for_each_populated_zone(zone)
		zone_clear_flag(zone, ZONE_OOM_LOCKED);
	spin_unlock(&zone_scan_lock);
>>>>>>> 02f8c6ae
}

/**
 * out_of_memory - kill the "best" process when we run out of memory
 * @zonelist: zonelist pointer
 * @gfp_mask: memory allocation flags
 * @order: amount of memory being requested as a power of 2
 * @nodemask: nodemask passed to page allocator
 *
 * If we run out of memory, we have the choice between either
 * killing a random task (bad), letting the system crash (worse)
 * OR try to be smart about which process to kill. Note that we
 * don't have to be perfect here, we just have to be good.
 */
void out_of_memory(struct zonelist *zonelist, gfp_t gfp_mask,
		int order, nodemask_t *nodemask)
{
	const nodemask_t *mpol_mask;
	struct task_struct *p;
	unsigned long totalpages;
	unsigned long freed = 0;
	unsigned int points;
	enum oom_constraint constraint = CONSTRAINT_NONE;
	int killed = 0;

	blocking_notifier_call_chain(&oom_notify_list, 0, &freed);
	if (freed > 0)
		/* Got some memory back in the last second. */
		return;

	/*
	 * If current has a pending SIGKILL, then automatically select it.  The
	 * goal is to allow it to allocate so that it may quickly exit and free
	 * its memory.
	 */
	if (fatal_signal_pending(current)) {
		set_thread_flag(TIF_MEMDIE);
		return;
	}

	/*
	 * Check if there were limitations on the allocation (only relevant for
	 * NUMA) that may require different handling.
	 */
	constraint = constrained_alloc(zonelist, gfp_mask, nodemask,
						&totalpages);
	mpol_mask = (constraint == CONSTRAINT_MEMORY_POLICY) ? nodemask : NULL;
	check_panic_on_oom(constraint, gfp_mask, order, mpol_mask);

	read_lock(&tasklist_lock);
	if (sysctl_oom_kill_allocating_task &&
	    !oom_unkillable_task(current, NULL, nodemask) &&
	    current->mm && !atomic_read(&current->mm->oom_disable_count)) {
		/*
		 * oom_kill_process() needs tasklist_lock held.  If it returns
		 * non-zero, current could not be killed so we must fallback to
		 * the tasklist scan.
		 */
		if (!oom_kill_process(current, gfp_mask, order, 0, totalpages,
				NULL, nodemask,
				"Out of memory (oom_kill_allocating_task)"))
			goto out;
	}

retry:
	p = select_bad_process(&points, totalpages, NULL, mpol_mask);
	if (PTR_ERR(p) == -1UL)
		goto out;

	/* Found nothing?!?! Either we hang forever, or we panic. */
	if (!p) {
		dump_header(NULL, gfp_mask, order, NULL, mpol_mask);
		read_unlock(&tasklist_lock);
		panic("Out of memory and no killable processes...\n");
	}

	if (oom_kill_process(p, gfp_mask, order, points, totalpages, NULL,
				nodemask, "Out of memory"))
		goto retry;
	killed = 1;
out:
	read_unlock(&tasklist_lock);

	/*
	 * Give "p" a good chance of killing itself before we
	 * retry to allocate memory unless "p" is current
	 */
	if (killed && !test_thread_flag(TIF_MEMDIE))
		schedule_timeout_uninterruptible(1);
}

/*
 * The pagefault handler calls here because it is out of memory, so kill a
 * memory-hogging task.  If a populated zone has ZONE_OOM_LOCKED set, a parallel
 * oom killing is already in progress so do nothing.  If a task is found with
 * TIF_MEMDIE set, it has been killed so do nothing and allow it to exit.
 */
void pagefault_out_of_memory(void)
{
	if (try_set_system_oom()) {
		out_of_memory(NULL, 0, 0, NULL);
		clear_system_oom();
	}
	if (!test_thread_flag(TIF_MEMDIE))
		schedule_timeout_uninterruptible(1);
}<|MERGE_RESOLUTION|>--- conflicted
+++ resolved
@@ -207,9 +207,6 @@
 		points -= 30;
 
 	/*
-<<<<<<< HEAD
-	 * Adjust the score by oom_adj.
-=======
 	 * /proc/pid/oom_score_adj ranges from -1000 to +1000 such that it may
 	 * either completely disable oom killing or always prefer a certain
 	 * task.
@@ -220,7 +217,6 @@
 	 * Never return 0 for an eligible task that may be killed since it's
 	 * possible that no single user task uses more than 0.1% of memory and
 	 * no single admin tasks uses more than 3.0%.
->>>>>>> 02f8c6ae
 	 */
 	if (points <= 0)
 		return 1;
@@ -310,8 +306,6 @@
 		if (!p->mm)
 			continue;
 		if (oom_unkillable_task(p, mem, nodemask))
-			continue;
-		if (!has_intersects_mems_allowed(p))
 			continue;
 
 		/*
@@ -403,18 +397,8 @@
 	}
 }
 
-<<<<<<< HEAD
-/*
- * Send SIGKILL to the selected  process irrespective of  CAP_SYS_RAW_IO
- * flag though it's unlikely that  we select a process with CAP_SYS_RAW_IO
- * set.
- */
-#define K(x) ((x) << (PAGE_SHIFT-10))
-static void __oom_kill_task(struct task_struct *p, int verbose)
-=======
 static void dump_header(struct task_struct *p, gfp_t gfp_mask, int order,
 			struct mem_cgroup *mem, const nodemask_t *nodemask)
->>>>>>> 02f8c6ae
 {
 	task_lock(current);
 	pr_warning("%s invoked oom-killer: gfp_mask=0x%x, order=%d, "
@@ -436,18 +420,9 @@
 	struct task_struct *q;
 	struct mm_struct *mm;
 
-<<<<<<< HEAD
-	if (verbose)
-		printk(KERN_ERR "Killed process %d (%s) "
-			"anon-rss:%lukB, file-rss:%lukB\n",
-				task_pid_nr(p), p->comm,
-				K(get_mm_counter(p->mm, MM_ANONPAGES)),
-				K(get_mm_counter(p->mm, MM_FILEPAGES)));
-=======
 	p = find_lock_task_mm(p);
 	if (!p)
 		return 1;
->>>>>>> 02f8c6ae
 
 	/* mm cannot be safely dereferenced after task_unlock(p) */
 	mm = p->mm;
@@ -489,24 +464,6 @@
 			    struct mem_cgroup *mem, nodemask_t *nodemask,
 			    const char *message)
 {
-<<<<<<< HEAD
-	struct task_struct *c;
-
-	if (printk_ratelimit()) {
-		printk(KERN_WARNING "%s invoked oom-killer: "
-			"gfp_mask=0x%x, order=%d, oom_adj=%d\n",
-			current->comm, gfp_mask, order,
-			current->signal->oom_adj);
-		task_lock(current);
-		cpuset_print_task_mems_allowed(current);
-		task_unlock(current);
-		dump_stack();
-		mem_cgroup_print_oom_info(mem, p);
-		show_mem(SHOW_MEM_FILTER_NODES);
-		if (sysctl_oom_dump_tasks)
-			dump_tasks(mem);
-	}
-=======
 	struct task_struct *victim = p;
 	struct task_struct *child;
 	struct task_struct *t = p;
@@ -514,7 +471,6 @@
 
 	if (printk_ratelimit())
 		dump_header(p, gfp_mask, order, mem, nodemask);
->>>>>>> 02f8c6ae
 
 	/*
 	 * If the task is already exiting, don't alarm the sysadmin or kill
@@ -530,16 +486,6 @@
 		message, task_pid_nr(p), p->comm, points);
 	task_unlock(p);
 
-<<<<<<< HEAD
-	/* Try to kill a child first */
-	list_for_each_entry(c, &p->children, sibling) {
-		if (c->mm == p->mm)
-			continue;
-		if (mem && !task_in_mem_cgroup(c, mem))
-			continue;
-		if (!oom_kill_task(c))
-			return 0;
-=======
 	/*
 	 * If any of p's children has a different mm and is eligible for kill,
 	 * the one with the highest badness() score is sacrificed for its
@@ -583,7 +529,6 @@
 		 */
 		if (constraint != CONSTRAINT_NONE)
 			return;
->>>>>>> 02f8c6ae
 	}
 	read_lock(&tasklist_lock);
 	dump_header(NULL, gfp_mask, order, NULL, nodemask);
@@ -609,15 +554,6 @@
 		return;
 	}
 
-<<<<<<< HEAD
-	read_lock(&tasklist_lock);
-retry:
-	p = select_bad_process(&points, mem);
-	if (!p || PTR_ERR(p) == -1UL)
-		goto out;
-
-	if (oom_kill_process(p, gfp_mask, 0, points, mem,
-=======
 	check_panic_on_oom(CONSTRAINT_MEMCG, gfp_mask, 0, NULL);
 	limit = mem_cgroup_get_limit(mem) >> PAGE_SHIFT;
 	read_lock(&tasklist_lock);
@@ -627,7 +563,6 @@
 		goto out;
 
 	if (oom_kill_process(p, gfp_mask, 0, points, limit, mem, NULL,
->>>>>>> 02f8c6ae
 				"Memory cgroup out of memory"))
 		goto retry;
 out:
@@ -728,35 +663,12 @@
  */
 static void clear_system_oom(void)
 {
-<<<<<<< HEAD
-	unsigned long freed = 0;
-
-	blocking_notifier_call_chain(&oom_notify_list, 0, &freed);
-	if (freed > 0)
-		/* Got some memory back in the last second. */
-		return;
-
-	if (sysctl_panic_on_oom)
-		panic("out of memory from page fault. panic_on_oom is selected.\n");
-
-	read_lock(&tasklist_lock);
-	__out_of_memory(0, 0); /* unknown gfp_mask and order */
-	read_unlock(&tasklist_lock);
-
-	/*
-	 * Give "p" a good chance of killing itself before we
-	 * retry to allocate memory.
-	 */
-	if (!test_thread_flag(TIF_MEMDIE))
-		schedule_timeout_uninterruptible(1);
-=======
 	struct zone *zone;
 
 	spin_lock(&zone_scan_lock);
 	for_each_populated_zone(zone)
 		zone_clear_flag(zone, ZONE_OOM_LOCKED);
 	spin_unlock(&zone_scan_lock);
->>>>>>> 02f8c6ae
 }
 
 /**
