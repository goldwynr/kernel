/*
 *	linux/mm/filemap.c
 *
 * Copyright (C) 1994-1999  Linus Torvalds
 */

/*
 * This file handles the generic file mmap semantics used by
 * most "normal" filesystems (but you don't /have/ to use this:
 * the NFS filesystem used to do this differently, for example)
 */
#include <linux/module.h>
#include <linux/compiler.h>
#include <linux/fs.h>
#include <linux/uaccess.h>
#include <linux/aio.h>
#include <linux/capability.h>
#include <linux/kernel_stat.h>
#include <linux/gfp.h>
#include <linux/mm.h>
#include <linux/swap.h>
#include <linux/mman.h>
#include <linux/pagemap.h>
#include <linux/file.h>
#include <linux/uio.h>
#include <linux/hash.h>
#include <linux/writeback.h>
#include <linux/backing-dev.h>
#include <linux/pagevec.h>
#include <linux/blkdev.h>
#include <linux/security.h>
#include <linux/syscalls.h>
#include <linux/cpuset.h>
#include <linux/hardirq.h> /* for BUG_ON(!in_atomic()) only */
#include <linux/memcontrol.h>
#include <linux/precache.h>
#include <linux/mm_inline.h> /* for page_is_file_cache() */
#include <linux/cleancache.h>
#include "internal.h"

/*
 * FIXME: remove all knowledge of the buffer layer from the core VM
 */
#include <linux/buffer_head.h> /* for try_to_free_buffers */

#include <asm/mman.h>

/*
 * Shared mappings implemented 30.11.1994. It's not fully working yet,
 * though.
 *
 * Shared mappings now work. 15.8.1995  Bruno.
 *
 * finished 'unifying' the page and buffer cache and SMP-threaded the
 * page-cache, 21.05.1999, Ingo Molnar <mingo@redhat.com>
 *
 * SMP-threaded pagemap-LRU 1999, Andrea Arcangeli <andrea@suse.de>
 */

/*
 * Lock ordering:
 *
 *  ->i_mmap_mutex		(truncate_pagecache)
 *    ->private_lock		(__free_pte->__set_page_dirty_buffers)
 *      ->swap_lock		(exclusive_swap_page, others)
 *        ->mapping->tree_lock
 *
 *  ->i_mutex
 *    ->i_mmap_mutex		(truncate->unmap_mapping_range)
 *
 *  ->mmap_sem
 *    ->i_mmap_mutex
 *      ->page_table_lock or pte_lock	(various, mainly in memory.c)
 *        ->mapping->tree_lock	(arch-dependent flush_dcache_mmap_lock)
 *
 *  ->mmap_sem
 *    ->lock_page		(access_process_vm)
 *
 *  ->i_mutex			(generic_file_buffered_write)
 *    ->mmap_sem		(fault_in_pages_readable->do_page_fault)
 *
 *  ->i_mutex
 *    ->i_alloc_sem             (various)
 *
 *  inode_wb_list_lock
 *    sb_lock			(fs/fs-writeback.c)
 *    ->mapping->tree_lock	(__sync_single_inode)
 *
 *  ->i_mmap_mutex
 *    ->anon_vma.lock		(vma_adjust)
 *
 *  ->anon_vma.lock
 *    ->page_table_lock or pte_lock	(anon_vma_prepare and various)
 *
 *  ->page_table_lock or pte_lock
 *    ->swap_lock		(try_to_unmap_one)
 *    ->private_lock		(try_to_unmap_one)
 *    ->tree_lock		(try_to_unmap_one)
 *    ->zone.lru_lock		(follow_page->mark_page_accessed)
 *    ->zone.lru_lock		(check_pte_range->isolate_lru_page)
 *    ->private_lock		(page_remove_rmap->set_page_dirty)
 *    ->tree_lock		(page_remove_rmap->set_page_dirty)
 *    inode_wb_list_lock	(page_remove_rmap->set_page_dirty)
 *    ->inode->i_lock		(page_remove_rmap->set_page_dirty)
 *    inode_wb_list_lock	(zap_pte_range->set_page_dirty)
 *    ->inode->i_lock		(zap_pte_range->set_page_dirty)
 *    ->private_lock		(zap_pte_range->__set_page_dirty_buffers)
 *
 *  (code doesn't rely on that order, so you could switch it around)
 *  ->tasklist_lock             (memory_failure, collect_procs_ao)
 *    ->i_mmap_mutex
 */

/*
 * Delete a page from the page cache and free it. Caller has to make
 * sure the page is locked and that nobody else uses it - or that usage
 * is safe.  The caller must hold the mapping's tree_lock.
 */
void __delete_from_page_cache(struct page *page)
{
	struct address_space *mapping = page->mapping;

	/*
<<<<<<< HEAD
	 * if we're uptodate, flush out into the precache, otherwise
	 * invalidate any existing precache entries.  We can't leave
	 * stale data around in the precache once our page is gone
	 */
	if (PageUptodate(page))
		precache_put(mapping, page->index, page);
	else
		precache_flush(mapping, page->index);
=======
	 * if we're uptodate, flush out into the cleancache, otherwise
	 * invalidate any existing cleancache entries.  We can't leave
	 * stale data around in the cleancache once our page is gone
	 */
	if (PageUptodate(page) && PageMappedToDisk(page))
		cleancache_put_page(page);
	else
		cleancache_flush_page(mapping, page);
>>>>>>> 02f8c6ae

	radix_tree_delete(&mapping->page_tree, page->index);
	page->mapping = NULL;
	mapping->nrpages--;
	__dec_zone_page_state(page, NR_FILE_PAGES);
	if (PageSwapBacked(page))
		__dec_zone_page_state(page, NR_SHMEM);
	BUG_ON(page_mapped(page));

	/*
	 * Some filesystems seem to re-dirty the page even after
	 * the VM has canceled the dirty bit (eg ext3 journaling).
	 *
	 * Fix it up by doing a final dirty accounting check after
	 * having removed the page entirely.
	 */
	if (PageDirty(page) && mapping_cap_account_dirty(mapping)) {
		dec_zone_page_state(page, NR_FILE_DIRTY);
		dec_bdi_stat(mapping->backing_dev_info, BDI_RECLAIMABLE);
	}
}
EXPORT_SYMBOL_GPL(__remove_from_page_cache);

/**
 * delete_from_page_cache - delete page from page cache
 * @page: the page which the kernel is trying to remove from page cache
 *
 * This must be called only on pages that have been verified to be in the page
 * cache and locked.  It will never put the page into the free list, the caller
 * has a reference on the page.
 */
void delete_from_page_cache(struct page *page)
{
	struct address_space *mapping = page->mapping;
	void (*freepage)(struct page *);

	BUG_ON(!PageLocked(page));

	freepage = mapping->a_ops->freepage;
	spin_lock_irq(&mapping->tree_lock);
	__delete_from_page_cache(page);
	spin_unlock_irq(&mapping->tree_lock);
	mem_cgroup_uncharge_cache_page(page);

	if (freepage)
		freepage(page);
	page_cache_release(page);
}
<<<<<<< HEAD
EXPORT_SYMBOL_GPL(remove_from_page_cache);
=======
EXPORT_SYMBOL(delete_from_page_cache);
>>>>>>> 02f8c6ae

static int sleep_on_page(void *word)
{
	io_schedule();

	return 0;
}

static int sleep_on_page_killable(void *word)
{
	sleep_on_page(word);
	return fatal_signal_pending(current) ? -EINTR : 0;
}

/**
 * __filemap_fdatawrite_range - start writeback on mapping dirty pages in range
 * @mapping:	address space structure to write
 * @start:	offset in bytes where the range starts
 * @end:	offset in bytes where the range ends (inclusive)
 * @sync_mode:	enable synchronous operation
 *
 * Start writeback against all of a mapping's dirty pages that lie
 * within the byte offsets <start, end> inclusive.
 *
 * If sync_mode is WB_SYNC_ALL then this is a "data integrity" operation, as
 * opposed to a regular memory cleansing writeback.  The difference between
 * these two operations is that if a dirty page/buffer is encountered, it must
 * be waited upon, and not just skipped over.
 */
int __filemap_fdatawrite_range(struct address_space *mapping, loff_t start,
				loff_t end, int sync_mode)
{
	int ret;
	struct writeback_control wbc = {
		.sync_mode = sync_mode,
		.nr_to_write = LONG_MAX,
		.range_start = start,
		.range_end = end,
	};

	if (!mapping_cap_writeback_dirty(mapping))
		return 0;

	ret = do_writepages(mapping, &wbc);
	return ret;
}

static inline int __filemap_fdatawrite(struct address_space *mapping,
	int sync_mode)
{
	return __filemap_fdatawrite_range(mapping, 0, LLONG_MAX, sync_mode);
}

int filemap_fdatawrite(struct address_space *mapping)
{
	return __filemap_fdatawrite(mapping, WB_SYNC_ALL);
}
EXPORT_SYMBOL(filemap_fdatawrite);

int filemap_fdatawrite_range(struct address_space *mapping, loff_t start,
				loff_t end)
{
	return __filemap_fdatawrite_range(mapping, start, end, WB_SYNC_ALL);
}
EXPORT_SYMBOL(filemap_fdatawrite_range);

/**
 * filemap_flush - mostly a non-blocking flush
 * @mapping:	target address_space
 *
 * This is a mostly non-blocking flush.  Not suitable for data-integrity
 * purposes - I/O may not be started against all dirty pages.
 */
int filemap_flush(struct address_space *mapping)
{
	return __filemap_fdatawrite(mapping, WB_SYNC_NONE);
}
EXPORT_SYMBOL(filemap_flush);

/**
 * filemap_fdatawait_range - wait for writeback to complete
 * @mapping:		address space structure to wait for
 * @start_byte:		offset in bytes where the range starts
 * @end_byte:		offset in bytes where the range ends (inclusive)
 *
 * Walk the list of under-writeback pages of the given address space
 * in the given range and wait for all of them.
 */
int filemap_fdatawait_range(struct address_space *mapping, loff_t start_byte,
			    loff_t end_byte)
{
	pgoff_t index = start_byte >> PAGE_CACHE_SHIFT;
	pgoff_t end = end_byte >> PAGE_CACHE_SHIFT;
	struct pagevec pvec;
	int nr_pages;
	int ret = 0;

	if (end_byte < start_byte)
		return 0;

	pagevec_init(&pvec, 0);
	while ((index <= end) &&
			(nr_pages = pagevec_lookup_tag(&pvec, mapping, &index,
			PAGECACHE_TAG_WRITEBACK,
			min(end - index, (pgoff_t)PAGEVEC_SIZE-1) + 1)) != 0) {
		unsigned i;

		for (i = 0; i < nr_pages; i++) {
			struct page *page = pvec.pages[i];

			/* until radix tree lookup accepts end_index */
			if (page->index > end)
				continue;

			wait_on_page_writeback(page);
			if (TestClearPageError(page))
				ret = -EIO;
		}
		pagevec_release(&pvec);
		cond_resched();
	}

	/* Check for outstanding write errors */
	if (test_and_clear_bit(AS_ENOSPC, &mapping->flags))
		ret = -ENOSPC;
	if (test_and_clear_bit(AS_EIO, &mapping->flags))
		ret = -EIO;

	return ret;
}
EXPORT_SYMBOL(filemap_fdatawait_range);

/**
 * sync_page_range - write and wait on all pages in the passed range
 * @inode:	target inode
 * @mapping:	target address_space
 * @pos:	beginning offset in pages to write
 * @count:	number of bytes to write
 *
 * Write and wait upon all the pages in the passed range.  This is a "data
 * integrity" operation.  It waits upon in-flight writeout before starting and
 * waiting upon new writeout.  If there was an IO error, return it.
 *
 * We need to re-take i_mutex during the generic_osync_inode list walk because
 * it is otherwise livelockable.
 */
int sync_page_range(struct inode *inode, struct address_space *mapping,
			loff_t pos, loff_t count)
{
	pgoff_t start = pos >> PAGE_CACHE_SHIFT;
	pgoff_t end = (pos + count - 1) >> PAGE_CACHE_SHIFT;
	int ret;

	if (!mapping_cap_writeback_dirty(mapping) || !count)
		return 0;
	ret = filemap_fdatawrite_range(mapping, pos, pos + count - 1);
	if (ret == 0) {
		mutex_lock(&inode->i_mutex);
		ret = generic_osync_inode(inode, mapping, OSYNC_METADATA);
		mutex_unlock(&inode->i_mutex);
	}
	if (ret == 0)
		ret = wait_on_page_writeback_range(mapping, start, end);
	return ret;
}
EXPORT_SYMBOL_GPL(sync_page_range);

/**
 * sync_page_range_nolock - write & wait on all pages in the passed range without locking
 * @inode:	target inode
 * @mapping:	target address_space
 * @pos:	beginning offset in pages to write
 * @count:	number of bytes to write
 *
 * Note: Holding i_mutex across sync_page_range_nolock() is not a good idea
 * as it forces O_SYNC writers to different parts of the same file
 * to be serialised right until io completion.
 */
int sync_page_range_nolock(struct inode *inode, struct address_space *mapping,
			   loff_t pos, loff_t count)
{
	pgoff_t start = pos >> PAGE_CACHE_SHIFT;
	pgoff_t end = (pos + count - 1) >> PAGE_CACHE_SHIFT;
	int ret;

	if (!mapping_cap_writeback_dirty(mapping) || !count)
		return 0;
	ret = filemap_fdatawrite_range(mapping, pos, pos + count - 1);
	if (ret == 0)
		ret = generic_osync_inode(inode, mapping, OSYNC_METADATA);
	if (ret == 0)
		ret = wait_on_page_writeback_range(mapping, start, end);
	return ret;
}
EXPORT_SYMBOL_GPL(sync_page_range_nolock);

/**
 * filemap_fdatawait - wait for all under-writeback pages to complete
 * @mapping: address space structure to wait for
 *
 * Walk the list of under-writeback pages of the given address space
 * and wait for all of them.
 */
int filemap_fdatawait(struct address_space *mapping)
{
	loff_t i_size = i_size_read(mapping->host);

	if (i_size == 0)
		return 0;

	return filemap_fdatawait_range(mapping, 0, i_size - 1);
}
EXPORT_SYMBOL(filemap_fdatawait);

int filemap_write_and_wait(struct address_space *mapping)
{
	int err = 0;

	if (mapping->nrpages) {
		err = filemap_fdatawrite(mapping);
		/*
		 * Even if the above returned error, the pages may be
		 * written partially (e.g. -ENOSPC), so we wait for it.
		 * But the -EIO is special case, it may indicate the worst
		 * thing (e.g. bug) happened, so we avoid waiting for it.
		 */
		if (err != -EIO) {
			int err2 = filemap_fdatawait(mapping);
			if (!err)
				err = err2;
		}
	}
	return err;
}
EXPORT_SYMBOL(filemap_write_and_wait);

/**
 * filemap_write_and_wait_range - write out & wait on a file range
 * @mapping:	the address_space for the pages
 * @lstart:	offset in bytes where the range starts
 * @lend:	offset in bytes where the range ends (inclusive)
 *
 * Write out and wait upon file offsets lstart->lend, inclusive.
 *
 * Note that `lend' is inclusive (describes the last byte to be written) so
 * that this function can be used to write to the very end-of-file (end = -1).
 */
int filemap_write_and_wait_range(struct address_space *mapping,
				 loff_t lstart, loff_t lend)
{
	int err = 0;

	if (mapping->nrpages) {
		err = __filemap_fdatawrite_range(mapping, lstart, lend,
						 WB_SYNC_ALL);
		/* See comment of filemap_write_and_wait() */
		if (err != -EIO) {
			int err2 = filemap_fdatawait_range(mapping,
						lstart, lend);
			if (!err)
				err = err2;
		}
	}
	return err;
}
EXPORT_SYMBOL(filemap_write_and_wait_range);

/**
 * replace_page_cache_page - replace a pagecache page with a new one
 * @old:	page to be replaced
 * @new:	page to replace with
 * @gfp_mask:	allocation mode
 *
 * This function replaces a page in the pagecache with a new one.  On
 * success it acquires the pagecache reference for the new page and
 * drops it for the old page.  Both the old and new pages must be
 * locked.  This function does not add the new page to the LRU, the
 * caller must do that.
 *
 * The remove + add is atomic.  The only way this function can fail is
 * memory allocation failure.
 */
int replace_page_cache_page(struct page *old, struct page *new, gfp_t gfp_mask)
{
	int error;
	struct mem_cgroup *memcg = NULL;

	VM_BUG_ON(!PageLocked(old));
	VM_BUG_ON(!PageLocked(new));
	VM_BUG_ON(new->mapping);

	/*
	 * This is not page migration, but prepare_migration and
	 * end_migration does enough work for charge replacement.
	 *
	 * In the longer term we probably want a specialized function
	 * for moving the charge from old to new in a more efficient
	 * manner.
	 */
	error = mem_cgroup_prepare_migration(old, new, &memcg, gfp_mask);
	if (error)
		return error;

	error = radix_tree_preload(gfp_mask & ~__GFP_HIGHMEM);
	if (!error) {
		struct address_space *mapping = old->mapping;
		void (*freepage)(struct page *);

		pgoff_t offset = old->index;
		freepage = mapping->a_ops->freepage;

		page_cache_get(new);
		new->mapping = mapping;
		new->index = offset;

		spin_lock_irq(&mapping->tree_lock);
		__delete_from_page_cache(old);
		error = radix_tree_insert(&mapping->page_tree, offset, new);
		BUG_ON(error);
		mapping->nrpages++;
		__inc_zone_page_state(new, NR_FILE_PAGES);
		if (PageSwapBacked(new))
			__inc_zone_page_state(new, NR_SHMEM);
		spin_unlock_irq(&mapping->tree_lock);
		radix_tree_preload_end();
		if (freepage)
			freepage(old);
		page_cache_release(old);
		mem_cgroup_end_migration(memcg, old, new, true);
	} else {
		mem_cgroup_end_migration(memcg, old, new, false);
	}

	return error;
}
EXPORT_SYMBOL_GPL(replace_page_cache_page);

/**
 * add_to_page_cache_locked - add a locked page to the pagecache
 * @page:	page to add
 * @mapping:	the page's address_space
 * @offset:	page index
 * @gfp_mask:	page allocation mode
 *
 * This function is used to add a page to the pagecache. It must be locked.
 * This function does not add the page to the LRU.  The caller must do that.
 */
int add_to_page_cache_locked(struct page *page, struct address_space *mapping,
		pgoff_t offset, gfp_t gfp_mask)
{
	int error;

	VM_BUG_ON(!PageLocked(page));

	error = mem_cgroup_cache_charge(page, current->mm,
					gfp_mask & GFP_RECLAIM_MASK);
	if (error)
		goto out;

	error = radix_tree_preload(gfp_mask & ~__GFP_HIGHMEM);
	if (error == 0) {
		page_cache_get(page);
		page->mapping = mapping;
		page->index = offset;

		spin_lock_irq(&mapping->tree_lock);
		error = radix_tree_insert(&mapping->page_tree, offset, page);
		if (likely(!error)) {
			mapping->nrpages++;
			__inc_zone_page_state(page, NR_FILE_PAGES);
			if (PageSwapBacked(page))
				__inc_zone_page_state(page, NR_SHMEM);
			spin_unlock_irq(&mapping->tree_lock);
		} else {
			page->mapping = NULL;
			spin_unlock_irq(&mapping->tree_lock);
			mem_cgroup_uncharge_cache_page(page);
			page_cache_release(page);
		}
		radix_tree_preload_end();
	} else
		mem_cgroup_uncharge_cache_page(page);
out:
	return error;
}
EXPORT_SYMBOL(add_to_page_cache_locked);

/*
 * Like add_to_page_cache_locked, but used to add newly allocated pages:
 * the page is new, so we can just run __set_page_locked() against it.
 */
int add_to_page_cache(struct page *page,
		struct address_space *mapping, pgoff_t offset, gfp_t gfp_mask)
{
	int error;

	if (unlikely(vm_pagecache_limit_mb) && pagecache_over_limit() > 0)
		shrink_page_cache(gfp_mask, page);
	/* FIXME: If we add dirty pages to pagecache here, and we call
	 * shrink_page_cache(), it might need to write out some pages to
	 * keep us below the set pagecache limit -- in order for that to
	 * be successful, we might need to throttle here and do some
	 * congestion_wait(BLK_RW_ASYNC, HZ/10) here. */

	__set_page_locked(page);
	error = add_to_page_cache_locked(page, mapping, offset, gfp_mask);
	if (unlikely(error))
		__clear_page_locked(page);
	return error;
}
EXPORT_SYMBOL(add_to_page_cache);

int add_to_page_cache_lru(struct page *page, struct address_space *mapping,
				pgoff_t offset, gfp_t gfp_mask)
{
	int ret;

	/*
	 * Splice_read and readahead add shmem/tmpfs pages into the page cache
	 * before shmem_readpage has a chance to mark them as SwapBacked: they
	 * need to go on the anon lru below, and mem_cgroup_cache_charge
	 * (called in add_to_page_cache) needs to know where they're going too.
	 */
	if (mapping_cap_swap_backed(mapping))
		SetPageSwapBacked(page);

	ret = add_to_page_cache(page, mapping, offset, gfp_mask);
	if (ret == 0) {
		if (page_is_file_cache(page))
			lru_cache_add_file(page);
		else
			lru_cache_add_anon(page);
	}
	return ret;
}
EXPORT_SYMBOL_GPL(add_to_page_cache_lru);

#ifdef CONFIG_NUMA
struct page *__page_cache_alloc(gfp_t gfp)
{
	int n;
	struct page *page;

	if (cpuset_do_page_mem_spread()) {
		get_mems_allowed();
		n = cpuset_mem_spread_node();
		page = alloc_pages_exact_node(n, gfp, 0);
		put_mems_allowed();
		return page;
	}
	return alloc_pages(gfp, 0);
}
EXPORT_SYMBOL(__page_cache_alloc);
#endif

/*
 * In order to wait for pages to become available there must be
 * waitqueues associated with pages. By using a hash table of
 * waitqueues where the bucket discipline is to maintain all
 * waiters on the same queue and wake all when any of the pages
 * become available, and for the woken contexts to check to be
 * sure the appropriate page became available, this saves space
 * at a cost of "thundering herd" phenomena during rare hash
 * collisions.
 */
static wait_queue_head_t *page_waitqueue(struct page *page)
{
	const struct zone *zone = page_zone(page);

	return &zone->wait_table[hash_ptr(page, zone->wait_table_bits)];
}

static inline void wake_up_page(struct page *page, int bit)
{
	__wake_up_bit(page_waitqueue(page), &page->flags, bit);
}

void wait_on_page_bit(struct page *page, int bit_nr)
{
	DEFINE_WAIT_BIT(wait, &page->flags, bit_nr);

	if (test_bit(bit_nr, &page->flags))
		__wait_on_bit(page_waitqueue(page), &wait, sleep_on_page,
							TASK_UNINTERRUPTIBLE);
}
EXPORT_SYMBOL(wait_on_page_bit);

int wait_on_page_bit_killable(struct page *page, int bit_nr)
{
	DEFINE_WAIT_BIT(wait, &page->flags, bit_nr);

	if (!test_bit(bit_nr, &page->flags))
		return 0;

	return __wait_on_bit(page_waitqueue(page), &wait,
			     sleep_on_page_killable, TASK_KILLABLE);
}

/**
 * add_page_wait_queue - Add an arbitrary waiter to a page's wait queue
 * @page: Page defining the wait queue of interest
 * @waiter: Waiter to add to the queue
 *
 * Add an arbitrary @waiter to the wait queue for the nominated @page.
 */
void add_page_wait_queue(struct page *page, wait_queue_t *waiter)
{
	wait_queue_head_t *q = page_waitqueue(page);
	unsigned long flags;

	spin_lock_irqsave(&q->lock, flags);
	__add_wait_queue(q, waiter);
	spin_unlock_irqrestore(&q->lock, flags);
}
EXPORT_SYMBOL_GPL(add_page_wait_queue);

/*
 * If PageWaiters was found to be set at unlock time, __wake_page_waiters
 * should be called to actually perform the wakeup of waiters.
 */
static void __wake_page_waiters(struct page *page)
{
	ClearPageWaiters(page);
	/*
	 * The smp_mb() is necessary to enforce ordering between the clear_bit
	 * and the read of the waitqueue (to avoid SMP races with a parallel
	 * __wait_on_page_locked()).
	 */
	smp_mb__after_clear_bit();
	wake_up_page(page, PG_locked);
}

/**
 * unlock_page - unlock a locked page
 * @page: the page
 *
 * Unlocks the page and wakes up sleepers in ___wait_on_page_locked().
 * Also wakes sleepers in wait_on_page_writeback() because the wakeup
 * mechananism between PageLocked pages and PageWriteback pages is shared.
 * But that's OK - sleepers in wait_on_page_writeback() just go back to sleep.
 *
 * The mb is necessary to enforce ordering between the clear_bit and the read
 * of the waitqueue (to avoid SMP races with a parallel wait_on_page_locked()).
 */
void unlock_page(struct page *page)
{
	VM_BUG_ON(!PageLocked(page));
	clear_bit_unlock(PG_locked, &page->flags);
	if (unlikely(PageWaiters(page)))
		__wake_page_waiters(page);
}
EXPORT_SYMBOL(unlock_page);

/**
 * end_page_writeback - end writeback against a page
 * @page: the page
 */
void end_page_writeback(struct page *page)
{
	if (TestClearPageReclaim(page))
		rotate_reclaimable_page(page);

	if (!test_clear_page_writeback(page))
		BUG();

	smp_mb__after_clear_bit();
	wake_up_page(page, PG_writeback);
}
EXPORT_SYMBOL(end_page_writeback);

/**
 * __lock_page - get a lock on the page, assuming we need to sleep to get it
 * @page: the page to lock
 */
void __lock_page(struct page *page)
{
	wait_queue_head_t *wq = page_waitqueue(page);
	DEFINE_WAIT_BIT(wait, &page->flags, PG_locked);

<<<<<<< HEAD
	do {
		if (!rt_task(current)) {
			while (PageUptodate(page) && !PageWriteback(page) &&
					!need_resched()) {
				cpu_relax();
				if (!PageLocked(page) && trylock_page(page))
					goto done;
			}
		}

		prepare_to_wait(wq, &wait.wait, TASK_UNINTERRUPTIBLE);
		if (!PageWaiters(page))
			SetPageWaiters(page);
		if (likely(PageLocked(page)))
			sync_page(page);
	} while (PageLocked(page) || !trylock_page(page));
done:
	finish_wait(wq, &wait.wait);
=======
	__wait_on_bit_lock(page_waitqueue(page), &wait, sleep_on_page,
							TASK_UNINTERRUPTIBLE);
>>>>>>> 02f8c6ae
}
EXPORT_SYMBOL(__lock_page);

int __lock_page_killable(struct page *page)
{
	wait_queue_head_t *wq = page_waitqueue(page);
	DEFINE_WAIT_BIT(wait, &page->flags, PG_locked);
	int err = 0;

<<<<<<< HEAD
	do {
		prepare_to_wait(wq, &wait.wait, TASK_KILLABLE);
		if (!PageWaiters(page))
			SetPageWaiters(page);
		if (likely(PageLocked(page))) {
			err = sync_page_killable(page);
			if (err)
				break;
		}
	} while (!trylock_page(page));
	finish_wait(wq, &wait.wait);

	return err;
}
EXPORT_SYMBOL_GPL(__lock_page_killable);

void  __wait_on_page_locked(struct page *page)
{
	wait_queue_head_t *wq = page_waitqueue(page);
	DEFINE_WAIT_BIT(wait, &page->flags, PG_locked);

	do {
		prepare_to_wait(wq, &wait.wait, TASK_UNINTERRUPTIBLE);
		if (!PageWaiters(page))
			SetPageWaiters(page);
		if (likely(PageLocked(page)))
			sync_page(page);
	} while (PageLocked(page));
	finish_wait(wq, &wait.wait);

	/* Clean up a potentially dangling PG_waiters */
	if (unlikely(PageWaiters(page)))
		__wake_page_waiters(page);
}
EXPORT_SYMBOL(__wait_on_page_locked);

/**
 * __lock_page_nosync - get a lock on the page, without calling sync_page()
 * @page: the page to lock
 *
 * Variant of lock_page that does not require the caller to hold a reference
 * on the page's mapping.
 */
void  __lock_page_nosync(struct page *page)
{
	wait_queue_head_t *wq = page_waitqueue(page);
	DEFINE_WAIT_BIT(wait, &page->flags, PG_locked);

	do {
		prepare_to_wait(wq, &wait.wait, TASK_UNINTERRUPTIBLE);
		SetPageWaiters(page);
		if (likely(PageLocked(page)))
			io_schedule();
	} while (!trylock_page(page));
	finish_wait(wq, &wait.wait);
=======
	return __wait_on_bit_lock(page_waitqueue(page), &wait,
					sleep_on_page_killable, TASK_KILLABLE);
}
EXPORT_SYMBOL_GPL(__lock_page_killable);

int __lock_page_or_retry(struct page *page, struct mm_struct *mm,
			 unsigned int flags)
{
	if (flags & FAULT_FLAG_ALLOW_RETRY) {
		/*
		 * CAUTION! In this case, mmap_sem is not released
		 * even though return 0.
		 */
		if (flags & FAULT_FLAG_RETRY_NOWAIT)
			return 0;

		up_read(&mm->mmap_sem);
		if (flags & FAULT_FLAG_KILLABLE)
			wait_on_page_locked_killable(page);
		else
			wait_on_page_locked(page);
		return 0;
	} else {
		if (flags & FAULT_FLAG_KILLABLE) {
			int ret;

			ret = __lock_page_killable(page);
			if (ret) {
				up_read(&mm->mmap_sem);
				return 0;
			}
		} else
			__lock_page(page);
		return 1;
	}
>>>>>>> 02f8c6ae
}

/**
 * find_get_page - find and get a page reference
 * @mapping: the address_space to search
 * @offset: the page index
 *
 * Is there a pagecache struct page at the given (mapping, offset) tuple?
 * If yes, increment its refcount and return it; if no, return NULL.
 */
struct page *find_get_page(struct address_space *mapping, pgoff_t offset)
{
	void **pagep;
	struct page *page;

	rcu_read_lock();
repeat:
	page = NULL;
	pagep = radix_tree_lookup_slot(&mapping->page_tree, offset);
	if (pagep) {
		page = radix_tree_deref_slot(pagep);
		if (unlikely(!page))
			goto out;
		if (radix_tree_deref_retry(page))
			goto repeat;

		if (!page_cache_get_speculative(page))
			goto repeat;

		/*
		 * Has the page moved?
		 * This is part of the lockless pagecache protocol. See
		 * include/linux/pagemap.h for details.
		 */
		if (unlikely(page != *pagep)) {
			page_cache_release(page);
			goto repeat;
		}
	}
out:
	rcu_read_unlock();

	return page;
}
EXPORT_SYMBOL(find_get_page);

/**
 * find_lock_page - locate, pin and lock a pagecache page
 * @mapping: the address_space to search
 * @offset: the page index
 *
 * Locates the desired pagecache page, locks it, increments its reference
 * count and returns its address.
 *
 * Returns zero if the page was not present. find_lock_page() may sleep.
 */
struct page *find_lock_page(struct address_space *mapping, pgoff_t offset)
{
	struct page *page;

repeat:
	page = find_get_page(mapping, offset);
	if (page) {
		lock_page(page);
		/* Has the page been truncated? */
		if (unlikely(page->mapping != mapping)) {
			unlock_page(page);
			page_cache_release(page);
			goto repeat;
		}
		VM_BUG_ON(page->index != offset);
	}
	return page;
}
EXPORT_SYMBOL(find_lock_page);

/**
 * find_or_create_page - locate or add a pagecache page
 * @mapping: the page's address_space
 * @index: the page's index into the mapping
 * @gfp_mask: page allocation mode
 *
 * Locates a page in the pagecache.  If the page is not present, a new page
 * is allocated using @gfp_mask and is added to the pagecache and to the VM's
 * LRU list.  The returned page is locked and has its reference count
 * incremented.
 *
 * find_or_create_page() may sleep, even if @gfp_flags specifies an atomic
 * allocation!
 *
 * find_or_create_page() returns the desired page's address, or zero on
 * memory exhaustion.
 */
struct page *find_or_create_page(struct address_space *mapping,
		pgoff_t index, gfp_t gfp_mask)
{
	struct page *page;
	int err;
repeat:
	page = find_lock_page(mapping, index);
	if (!page) {
		page = __page_cache_alloc(gfp_mask);
		if (!page)
			return NULL;
		/*
		 * We want a regular kernel memory (not highmem or DMA etc)
		 * allocation for the radix tree nodes, but we need to honour
		 * the context-specific requirements the caller has asked for.
		 * GFP_RECLAIM_MASK collects those requirements.
		 */
		err = add_to_page_cache_lru(page, mapping, index,
			(gfp_mask & GFP_RECLAIM_MASK));
		if (unlikely(err)) {
			page_cache_release(page);
			page = NULL;
			if (err == -EEXIST)
				goto repeat;
		}
	}
	return page;
}
EXPORT_SYMBOL(find_or_create_page);

/**
 * find_get_pages - gang pagecache lookup
 * @mapping:	The address_space to search
 * @start:	The starting page index
 * @nr_pages:	The maximum number of pages
 * @pages:	Where the resulting pages are placed
 *
 * find_get_pages() will search for and return a group of up to
 * @nr_pages pages in the mapping.  The pages are placed at @pages.
 * find_get_pages() takes a reference against the returned pages.
 *
 * The search returns a group of mapping-contiguous pages with ascending
 * indexes.  There may be holes in the indices due to not-present pages.
 *
 * find_get_pages() returns the number of pages which were found.
 */
unsigned find_get_pages(struct address_space *mapping, pgoff_t start,
			    unsigned int nr_pages, struct page **pages)
{
	unsigned int i;
	unsigned int ret;
	unsigned int nr_found;

	rcu_read_lock();
restart:
	nr_found = radix_tree_gang_lookup_slot(&mapping->page_tree,
				(void ***)pages, start, nr_pages);
	ret = 0;
	for (i = 0; i < nr_found; i++) {
		struct page *page;
repeat:
		page = radix_tree_deref_slot((void **)pages[i]);
		if (unlikely(!page))
			continue;
<<<<<<< HEAD
		if (radix_tree_deref_retry(page)) {
			if (ret)
				start = pages[ret-1]->index;
=======

		/*
		 * This can only trigger when the entry at index 0 moves out
		 * of or back to the root: none yet gotten, safe to restart.
		 */
		if (radix_tree_deref_retry(page)) {
			WARN_ON(start | i);
>>>>>>> 02f8c6ae
			goto restart;
		}

		if (!page_cache_get_speculative(page))
			goto repeat;

		/* Has the page moved? */
		if (unlikely(page != *((void **)pages[i]))) {
			page_cache_release(page);
			goto repeat;
		}

		pages[ret] = page;
		ret++;
	}

	/*
	 * If all entries were removed before we could secure them,
	 * try again, because callers stop trying once 0 is returned.
	 */
	if (unlikely(!ret && nr_found))
		goto restart;
	rcu_read_unlock();
	return ret;
}
EXPORT_SYMBOL_GPL(find_get_pages);

/**
 * find_get_pages_contig - gang contiguous pagecache lookup
 * @mapping:	The address_space to search
 * @index:	The starting page index
 * @nr_pages:	The maximum number of pages
 * @pages:	Where the resulting pages are placed
 *
 * find_get_pages_contig() works exactly like find_get_pages(), except
 * that the returned number of pages are guaranteed to be contiguous.
 *
 * find_get_pages_contig() returns the number of pages which were found.
 */
unsigned find_get_pages_contig(struct address_space *mapping, pgoff_t index,
			       unsigned int nr_pages, struct page **pages)
{
	unsigned int i;
	unsigned int ret;
	unsigned int nr_found;

	rcu_read_lock();
restart:
	nr_found = radix_tree_gang_lookup_slot(&mapping->page_tree,
				(void ***)pages, index, nr_pages);
	ret = 0;
	for (i = 0; i < nr_found; i++) {
		struct page *page;
repeat:
		page = radix_tree_deref_slot((void **)pages[i]);
		if (unlikely(!page))
			continue;
<<<<<<< HEAD
=======

		/*
		 * This can only trigger when the entry at index 0 moves out
		 * of or back to the root: none yet gotten, safe to restart.
		 */
>>>>>>> 02f8c6ae
		if (radix_tree_deref_retry(page))
			goto restart;

		if (!page_cache_get_speculative(page))
			goto repeat;

		/* Has the page moved? */
		if (unlikely(page != *((void **)pages[i]))) {
			page_cache_release(page);
			goto repeat;
		}

		/*
		 * must check mapping and index after taking the ref.
		 * otherwise we can get both false positives and false
		 * negatives, which is just confusing to the caller.
		 */
		if (page->mapping == NULL || page->index != index) {
			page_cache_release(page);
			break;
		}

		pages[ret] = page;
		ret++;
		index++;
	}
	rcu_read_unlock();
	return ret;
}
EXPORT_SYMBOL(find_get_pages_contig);

/**
 * find_get_pages_tag - find and return pages that match @tag
 * @mapping:	the address_space to search
 * @index:	the starting page index
 * @tag:	the tag index
 * @nr_pages:	the maximum number of pages
 * @pages:	where the resulting pages are placed
 *
 * Like find_get_pages, except we only return pages which are tagged with
 * @tag.   We update @index to index the next page for the traversal.
 */
unsigned find_get_pages_tag(struct address_space *mapping, pgoff_t *index,
			int tag, unsigned int nr_pages, struct page **pages)
{
	unsigned int i;
	unsigned int ret;
	unsigned int nr_found;

	rcu_read_lock();
restart:
	nr_found = radix_tree_gang_lookup_tag_slot(&mapping->page_tree,
				(void ***)pages, *index, nr_pages, tag);
	ret = 0;
	for (i = 0; i < nr_found; i++) {
		struct page *page;
repeat:
		page = radix_tree_deref_slot((void **)pages[i]);
		if (unlikely(!page))
			continue;
<<<<<<< HEAD
=======

		/*
		 * This can only trigger when the entry at index 0 moves out
		 * of or back to the root: none yet gotten, safe to restart.
		 */
>>>>>>> 02f8c6ae
		if (radix_tree_deref_retry(page))
			goto restart;

		if (!page_cache_get_speculative(page))
			goto repeat;

		/* Has the page moved? */
		if (unlikely(page != *((void **)pages[i]))) {
			page_cache_release(page);
			goto repeat;
		}

		pages[ret] = page;
		ret++;
	}

	/*
	 * If all entries were removed before we could secure them,
	 * try again, because callers stop trying once 0 is returned.
	 */
	if (unlikely(!ret && nr_found))
		goto restart;
	rcu_read_unlock();

	if (ret)
		*index = pages[ret - 1]->index + 1;

	return ret;
}
EXPORT_SYMBOL(find_get_pages_tag);

/**
 * grab_cache_page_nowait - returns locked page at given index in given cache
 * @mapping: target address_space
 * @index: the page index
 *
 * Same as grab_cache_page(), but do not wait if the page is unavailable.
 * This is intended for speculative data generators, where the data can
 * be regenerated if the page couldn't be grabbed.  This routine should
 * be safe to call while holding the lock for another page.
 *
 * Clear __GFP_FS when allocating the page to avoid recursion into the fs
 * and deadlock against the caller's locked page.
 */
struct page *
grab_cache_page_nowait(struct address_space *mapping, pgoff_t index)
{
	struct page *page = find_get_page(mapping, index);

	if (page) {
		if (trylock_page(page))
			return page;
		page_cache_release(page);
		return NULL;
	}
	page = __page_cache_alloc(mapping_gfp_mask(mapping) & ~__GFP_FS);
	if (page && add_to_page_cache_lru(page, mapping, index, GFP_NOFS)) {
		page_cache_release(page);
		page = NULL;
	}
	return page;
}
EXPORT_SYMBOL(grab_cache_page_nowait);

/*
 * CD/DVDs are error prone. When a medium error occurs, the driver may fail
 * a _large_ part of the i/o request. Imagine the worst scenario:
 *
 *      ---R__________________________________________B__________
 *         ^ reading here                             ^ bad block(assume 4k)
 *
 * read(R) => miss => readahead(R...B) => media error => frustrating retries
 * => failing the whole request => read(R) => read(R+1) =>
 * readahead(R+1...B+1) => bang => read(R+2) => read(R+3) =>
 * readahead(R+3...B+2) => bang => read(R+3) => read(R+4) =>
 * readahead(R+4...B+3) => bang => read(R+4) => read(R+5) => ......
 *
 * It is going insane. Fix it by quickly scaling down the readahead size.
 */
static void shrink_readahead_size_eio(struct file *filp,
					struct file_ra_state *ra)
{
	ra->ra_pages /= 4;
}

/**
 * do_generic_file_read - generic file read routine
 * @filp:	the file to read
 * @ppos:	current file position
 * @desc:	read_descriptor
 * @actor:	read method
 *
 * This is a generic file read routine, and uses the
 * mapping->a_ops->readpage() function for the actual low-level stuff.
 *
 * This is really ugly. But the goto's actually try to clarify some
 * of the logic when it comes to error handling etc.
 */
static void do_generic_file_read(struct file *filp, loff_t *ppos,
		read_descriptor_t *desc, read_actor_t actor)
{
	struct address_space *mapping = filp->f_mapping;
	struct inode *inode = mapping->host;
	struct file_ra_state *ra = &filp->f_ra;
	pgoff_t index;
	pgoff_t last_index;
	pgoff_t prev_index;
	unsigned long offset;      /* offset into pagecache page */
	unsigned int prev_offset;
	int error;

	index = *ppos >> PAGE_CACHE_SHIFT;
	prev_index = ra->prev_pos >> PAGE_CACHE_SHIFT;
	prev_offset = ra->prev_pos & (PAGE_CACHE_SIZE-1);
	last_index = (*ppos + desc->count + PAGE_CACHE_SIZE-1) >> PAGE_CACHE_SHIFT;
	offset = *ppos & ~PAGE_CACHE_MASK;

	for (;;) {
		struct page *page;
		pgoff_t end_index;
		loff_t isize;
		unsigned long nr, ret;

		cond_resched();
find_page:
		page = find_get_page(mapping, index);
		if (!page) {
			page_cache_sync_readahead(mapping,
					ra, filp,
					index, last_index - index);
			page = find_get_page(mapping, index);
			if (unlikely(page == NULL))
				goto no_cached_page;
		}
		if (PageReadahead(page)) {
			page_cache_async_readahead(mapping,
					ra, filp, page,
					index, last_index - index);
		}
		if (!PageUptodate(page)) {
			if (inode->i_blkbits == PAGE_CACHE_SHIFT ||
					!mapping->a_ops->is_partially_uptodate)
				goto page_not_up_to_date;
			if (!trylock_page(page))
				goto page_not_up_to_date;
			/* Did it get truncated before we got the lock? */
			if (!page->mapping)
				goto page_not_up_to_date_locked;
			if (!mapping->a_ops->is_partially_uptodate(page,
								desc, offset))
				goto page_not_up_to_date_locked;
			unlock_page(page);
		}
page_ok:
		/*
		 * i_size must be checked after we know the page is Uptodate.
		 *
		 * Checking i_size after the check allows us to calculate
		 * the correct value for "nr", which means the zero-filled
		 * part of the page is not copied back to userspace (unless
		 * another truncate extends the file - this is desired though).
		 */

		isize = i_size_read(inode);
		end_index = (isize - 1) >> PAGE_CACHE_SHIFT;
		if (unlikely(!isize || index > end_index)) {
			page_cache_release(page);
			goto out;
		}

		/* nr is the maximum number of bytes to copy from this page */
		nr = PAGE_CACHE_SIZE;
		if (index == end_index) {
			nr = ((isize - 1) & ~PAGE_CACHE_MASK) + 1;
			if (nr <= offset) {
				page_cache_release(page);
				goto out;
			}
		}
		nr = nr - offset;

		/* If users can be writing to this page using arbitrary
		 * virtual addresses, take care about potential aliasing
		 * before reading the page on the kernel side.
		 */
		if (mapping_writably_mapped(mapping))
			flush_dcache_page(page);

		/*
		 * When a sequential read accesses a page several times,
		 * only mark it as accessed the first time.
		 */
		if (prev_index != index || offset != prev_offset)
			mark_page_accessed(page);
		prev_index = index;

		/*
		 * Ok, we have the page, and it's up-to-date, so
		 * now we can copy it to user space...
		 *
		 * The actor routine returns how many bytes were actually used..
		 * NOTE! This may not be the same as how much of a user buffer
		 * we filled up (we may be padding etc), so we can only update
		 * "pos" here (the actor routine has to update the user buffer
		 * pointers and the remaining count).
		 */
		ret = actor(desc, page, offset, nr);
		offset += ret;
		index += offset >> PAGE_CACHE_SHIFT;
		offset &= ~PAGE_CACHE_MASK;
		prev_offset = offset;

		page_cache_release(page);
		if (ret == nr && desc->count)
			continue;
		goto out;

page_not_up_to_date:
		/* Get exclusive access to the page ... */
		error = lock_page_killable(page);
		if (unlikely(error))
			goto readpage_error;

page_not_up_to_date_locked:
		/* Did it get truncated before we got the lock? */
		if (!page->mapping) {
			unlock_page(page);
			page_cache_release(page);
			continue;
		}

		/* Did somebody else fill it already? */
		if (PageUptodate(page)) {
			unlock_page(page);
			goto page_ok;
		}

readpage:
		/*
		 * A previous I/O error may have been due to temporary
		 * failures, eg. multipath errors.
		 * PG_error will be set again if readpage fails.
		 */
		ClearPageError(page);
		/* Start the actual read. The read will unlock the page. */
		error = mapping->a_ops->readpage(filp, page);

		if (unlikely(error)) {
			if (error == AOP_TRUNCATED_PAGE) {
				page_cache_release(page);
				goto find_page;
			}
			goto readpage_error;
		}

		if (!PageUptodate(page)) {
			error = lock_page_killable(page);
			if (unlikely(error))
				goto readpage_error;
			if (!PageUptodate(page)) {
				if (page->mapping == NULL) {
					/*
					 * invalidate_mapping_pages got it
					 */
					unlock_page(page);
					page_cache_release(page);
					goto find_page;
				}
				unlock_page(page);
				shrink_readahead_size_eio(filp, ra);
				error = -EIO;
				goto readpage_error;
			}
			unlock_page(page);
		}

		goto page_ok;

readpage_error:
		/* UHHUH! A synchronous read error occurred. Report it */
		desc->error = error;
		page_cache_release(page);
		goto out;

no_cached_page:
		/*
		 * Ok, it wasn't cached, so we need to create a new
		 * page..
		 */
		page = page_cache_alloc_cold(mapping);
		if (!page) {
			desc->error = -ENOMEM;
			goto out;
		}
		error = add_to_page_cache_lru(page, mapping,
						index, GFP_KERNEL);
		if (error) {
			page_cache_release(page);
			if (error == -EEXIST)
				goto find_page;
			desc->error = error;
			goto out;
		}
		goto readpage;
	}

out:
	ra->prev_pos = prev_index;
	ra->prev_pos <<= PAGE_CACHE_SHIFT;
	ra->prev_pos |= prev_offset;

	*ppos = ((loff_t)index << PAGE_CACHE_SHIFT) + offset;
	file_accessed(filp);
}

int file_read_actor(read_descriptor_t *desc, struct page *page,
			unsigned long offset, unsigned long size)
{
	char *kaddr;
	unsigned long left, count = desc->count;

	if (size > count)
		size = count;

	/*
	 * Faults on the destination of a read are common, so do it before
	 * taking the kmap.
	 */
	if (!fault_in_pages_writeable(desc->arg.buf, size)) {
		kaddr = kmap_atomic(page, KM_USER0);
		left = __copy_to_user_inatomic(desc->arg.buf,
						kaddr + offset, size);
		kunmap_atomic(kaddr, KM_USER0);
		if (left == 0)
			goto success;
	}

	/* Do it the slow way */
	kaddr = kmap(page);
	left = __copy_to_user(desc->arg.buf, kaddr + offset, size);
	kunmap(page);

	if (left) {
		size -= left;
		desc->error = -EFAULT;
	}
success:
	desc->count = count - size;
	desc->written += size;
	desc->arg.buf += size;
	return size;
}

/*
 * Performs necessary checks before doing a write
 * @iov:	io vector request
 * @nr_segs:	number of segments in the iovec
 * @count:	number of bytes to write
 * @access_flags: type of access: %VERIFY_READ or %VERIFY_WRITE
 *
 * Adjust number of segments and amount of bytes to write (nr_segs should be
 * properly initialized first). Returns appropriate error code that caller
 * should return or zero in case that write should be allowed.
 */
int generic_segment_checks(const struct iovec *iov,
			unsigned long *nr_segs, size_t *count, int access_flags)
{
	unsigned long   seg;
	size_t cnt = 0;
	for (seg = 0; seg < *nr_segs; seg++) {
		const struct iovec *iv = &iov[seg];

		/*
		 * If any segment has a negative length, or the cumulative
		 * length ever wraps negative then return -EINVAL.
		 */
		cnt += iv->iov_len;
		if (unlikely((ssize_t)(cnt|iv->iov_len) < 0))
			return -EINVAL;
		if (access_ok(access_flags, iv->iov_base, iv->iov_len))
			continue;
		if (seg == 0)
			return -EFAULT;
		*nr_segs = seg;
		cnt -= iv->iov_len;	/* This segment is no good */
		break;
	}
	*count = cnt;
	return 0;
}
EXPORT_SYMBOL(generic_segment_checks);

/**
 * generic_file_aio_read - generic filesystem read routine
 * @iocb:	kernel I/O control block
 * @iov:	io vector request
 * @nr_segs:	number of segments in the iovec
 * @pos:	current file position
 *
 * This is the "read()" routine for all filesystems
 * that can use the page cache directly.
 */
ssize_t
generic_file_aio_read(struct kiocb *iocb, const struct iovec *iov,
		unsigned long nr_segs, loff_t pos)
{
	struct file *filp = iocb->ki_filp;
	ssize_t retval;
	unsigned long seg = 0;
	size_t count;
	loff_t *ppos = &iocb->ki_pos;
	struct blk_plug plug;

	count = 0;
	retval = generic_segment_checks(iov, &nr_segs, &count, VERIFY_WRITE);
	if (retval)
		return retval;

	blk_start_plug(&plug);

	/* coalesce the iovecs and go direct-to-BIO for O_DIRECT */
	if (filp->f_flags & O_DIRECT) {
		loff_t size;
		struct address_space *mapping;
		struct inode *inode;

		mapping = filp->f_mapping;
		inode = mapping->host;
		if (!count)
			goto out; /* skip atime */
		size = i_size_read(inode);
		if (pos < size) {
			retval = filemap_write_and_wait_range(mapping, pos,
					pos + iov_length(iov, nr_segs) - 1);
			if (!retval) {
				retval = mapping->a_ops->direct_IO(READ, iocb,
							iov, pos, nr_segs);
			}
			if (retval > 0) {
				*ppos = pos + retval;
				count -= retval;
			}

			/*
			 * Btrfs can have a short DIO read if we encounter
			 * compressed extents, so if there was an error, or if
			 * we've already read everything we wanted to, or if
			 * there was a short read because we hit EOF, go ahead
			 * and return.  Otherwise fallthrough to buffered io for
			 * the rest of the read.
			 */
			if (retval < 0 || !count || *ppos >= size) {
				file_accessed(filp);
				goto out;
			}
		}
	}

	count = retval;
	for (seg = 0; seg < nr_segs; seg++) {
		read_descriptor_t desc;
		loff_t offset = 0;

		/*
		 * If we did a short DIO read we need to skip the section of the
		 * iov that we've already read data into.
		 */
		if (count) {
			if (count > iov[seg].iov_len) {
				count -= iov[seg].iov_len;
				continue;
			}
			offset = count;
			count = 0;
		}

		desc.written = 0;
		desc.arg.buf = iov[seg].iov_base + offset;
		desc.count = iov[seg].iov_len - offset;
		if (desc.count == 0)
			continue;
		desc.error = 0;
		do_generic_file_read(filp, ppos, &desc, file_read_actor);
		retval += desc.written;
		if (desc.error) {
			retval = retval ?: desc.error;
			break;
		}
		if (desc.count > 0)
			break;
	}
out:
	blk_finish_plug(&plug);
	return retval;
}
EXPORT_SYMBOL(generic_file_aio_read);

static ssize_t
do_readahead(struct address_space *mapping, struct file *filp,
	     pgoff_t index, unsigned long nr)
{
	if (!mapping || !mapping->a_ops || !mapping->a_ops->readpage)
		return -EINVAL;

	force_page_cache_readahead(mapping, filp, index, nr);
	return 0;
}

SYSCALL_DEFINE(readahead)(int fd, loff_t offset, size_t count)
{
	ssize_t ret;
	struct file *file;

	ret = -EBADF;
	file = fget(fd);
	if (file) {
		if (file->f_mode & FMODE_READ) {
			struct address_space *mapping = file->f_mapping;
			pgoff_t start = offset >> PAGE_CACHE_SHIFT;
			pgoff_t end = (offset + count - 1) >> PAGE_CACHE_SHIFT;
			unsigned long len = end - start + 1;
			ret = do_readahead(mapping, file, start, len);
		}
		fput(file);
	}
	return ret;
}
#ifdef CONFIG_HAVE_SYSCALL_WRAPPERS
asmlinkage long SyS_readahead(long fd, loff_t offset, long count)
{
	return SYSC_readahead((int) fd, offset, (size_t) count);
}
SYSCALL_ALIAS(sys_readahead, SyS_readahead);
#endif

#ifdef CONFIG_MMU
/**
 * page_cache_read - adds requested page to the page cache if not already there
 * @file:	file to read
 * @offset:	page index
 *
 * This adds the requested page to the page cache if it isn't already there,
 * and schedules an I/O to read in its contents from disk.
 */
static int page_cache_read(struct file *file, pgoff_t offset)
{
	struct address_space *mapping = file->f_mapping;
	struct page *page; 
	int ret;

	do {
		page = page_cache_alloc_cold(mapping);
		if (!page)
			return -ENOMEM;

		ret = add_to_page_cache_lru(page, mapping, offset, GFP_KERNEL);
		if (ret == 0)
			ret = mapping->a_ops->readpage(file, page);
		else if (ret == -EEXIST)
			ret = 0; /* losing race to add is OK */

		page_cache_release(page);

	} while (ret == AOP_TRUNCATED_PAGE);
		
	return ret;
}

#define MMAP_LOTSAMISS  (100)

/*
 * Synchronous readahead happens when we don't even find
 * a page in the page cache at all.
 */
static void do_sync_mmap_readahead(struct vm_area_struct *vma,
				   struct file_ra_state *ra,
				   struct file *file,
				   pgoff_t offset)
{
	unsigned long ra_pages;
	struct address_space *mapping = file->f_mapping;

	/* If we don't want any read-ahead, don't bother */
	if (VM_RandomReadHint(vma))
		return;
	if (!ra->ra_pages)
		return;

	if (VM_SequentialReadHint(vma)) {
		page_cache_sync_readahead(mapping, ra, file, offset,
					  ra->ra_pages);
		return;
	}

	/* Avoid banging the cache line if not needed */
	if (ra->mmap_miss < MMAP_LOTSAMISS * 10)
		ra->mmap_miss++;

	/*
	 * Do we miss much more than hit in this file? If so,
	 * stop bothering with read-ahead. It will only hurt.
	 */
	if (ra->mmap_miss > MMAP_LOTSAMISS)
		return;

	/*
	 * mmap read-around
	 */
	ra_pages = max_sane_readahead(ra->ra_pages);
	ra->start = max_t(long, 0, offset - ra_pages / 2);
	ra->size = ra_pages;
	ra->async_size = ra_pages / 4;
	ra_submit(ra, mapping, file);
}

/*
 * Asynchronous readahead happens when we find the page and PG_readahead,
 * so we want to possibly extend the readahead further..
 */
static void do_async_mmap_readahead(struct vm_area_struct *vma,
				    struct file_ra_state *ra,
				    struct file *file,
				    struct page *page,
				    pgoff_t offset)
{
	struct address_space *mapping = file->f_mapping;

	/* If we don't want any read-ahead, don't bother */
	if (VM_RandomReadHint(vma))
		return;
	if (ra->mmap_miss > 0)
		ra->mmap_miss--;
	if (PageReadahead(page))
		page_cache_async_readahead(mapping, ra, file,
					   page, offset, ra->ra_pages);
}

/**
 * filemap_fault - read in file data for page fault handling
 * @vma:	vma in which the fault was taken
 * @vmf:	struct vm_fault containing details of the fault
 *
 * filemap_fault() is invoked via the vma operations vector for a
 * mapped memory region to read in file data during a page fault.
 *
 * The goto's are kind of ugly, but this streamlines the normal case of having
 * it in the page cache, and handles the special cases reasonably without
 * having a lot of duplicated code.
 */
int filemap_fault(struct vm_area_struct *vma, struct vm_fault *vmf)
{
	int error;
	struct file *file = vma->vm_file;
	struct address_space *mapping = file->f_mapping;
	struct file_ra_state *ra = &file->f_ra;
	struct inode *inode = mapping->host;
	pgoff_t offset = vmf->pgoff;
	struct page *page;
	pgoff_t size;
	int ret = 0;

	size = (i_size_read(inode) + PAGE_CACHE_SIZE - 1) >> PAGE_CACHE_SHIFT;
	if (offset >= size)
		return VM_FAULT_SIGBUS;

	/*
	 * Do we have something in the page cache already?
	 */
	page = find_get_page(mapping, offset);
	if (likely(page)) {
		/*
		 * We found the page, so try async readahead before
		 * waiting for the lock.
		 */
		do_async_mmap_readahead(vma, ra, file, page, offset);
	} else {
		/* No page in the page cache at all */
		do_sync_mmap_readahead(vma, ra, file, offset);
		count_vm_event(PGMAJFAULT);
		mem_cgroup_count_vm_event(vma->vm_mm, PGMAJFAULT);
		ret = VM_FAULT_MAJOR;
retry_find:
		page = find_get_page(mapping, offset);
		if (!page)
			goto no_cached_page;
	}

	if (!lock_page_or_retry(page, vma->vm_mm, vmf->flags)) {
		page_cache_release(page);
		return ret | VM_FAULT_RETRY;
	}

	/* Did it get truncated? */
	if (unlikely(page->mapping != mapping)) {
		unlock_page(page);
		put_page(page);
		goto retry_find;
	}
	VM_BUG_ON(page->index != offset);

	/*
	 * We have a locked page in the page cache, now we need to check
	 * that it's up-to-date. If not, it is going to be due to an error.
	 */
	if (unlikely(!PageUptodate(page)))
		goto page_not_uptodate;

	/*
	 * Found the page and have a reference on it.
	 * We must recheck i_size under page lock.
	 */
	size = (i_size_read(inode) + PAGE_CACHE_SIZE - 1) >> PAGE_CACHE_SHIFT;
	if (unlikely(offset >= size)) {
		unlock_page(page);
		page_cache_release(page);
		return VM_FAULT_SIGBUS;
	}

	vmf->page = page;
	return ret | VM_FAULT_LOCKED;

no_cached_page:
	/*
	 * We're only likely to ever get here if MADV_RANDOM is in
	 * effect.
	 */
	error = page_cache_read(file, offset);

	/*
	 * The page we want has now been added to the page cache.
	 * In the unlikely event that someone removed it in the
	 * meantime, we'll just come back here and read it again.
	 */
	if (error >= 0)
		goto retry_find;

	/*
	 * An error return from page_cache_read can result if the
	 * system is low on memory, or a problem occurs while trying
	 * to schedule I/O.
	 */
	if (error == -ENOMEM)
		return VM_FAULT_OOM;
	return VM_FAULT_SIGBUS;

page_not_uptodate:
	/*
	 * Umm, take care of errors if the page isn't up-to-date.
	 * Try to re-read it _once_. We do this synchronously,
	 * because there really aren't any performance issues here
	 * and we need to check for errors.
	 */
	ClearPageError(page);
	error = mapping->a_ops->readpage(file, page);
	if (!error) {
		wait_on_page_locked(page);
		if (!PageUptodate(page))
			error = -EIO;
	}
	page_cache_release(page);

	if (!error || error == AOP_TRUNCATED_PAGE)
		goto retry_find;

	/* Things didn't work out. Return zero to tell the mm layer so. */
	shrink_readahead_size_eio(file, ra);
	return VM_FAULT_SIGBUS;
}
EXPORT_SYMBOL(filemap_fault);

const struct vm_operations_struct generic_file_vm_ops = {
	.fault		= filemap_fault,
};

/* This is used for a general mmap of a disk file */

int generic_file_mmap(struct file * file, struct vm_area_struct * vma)
{
	struct address_space *mapping = file->f_mapping;

	if (!mapping->a_ops->readpage)
		return -ENOEXEC;
	file_accessed(file);
	vma->vm_ops = &generic_file_vm_ops;
	vma->vm_flags |= VM_CAN_NONLINEAR;
	return 0;
}

/*
 * This is for filesystems which do not implement ->writepage.
 */
int generic_file_readonly_mmap(struct file *file, struct vm_area_struct *vma)
{
	if ((vma->vm_flags & VM_SHARED) && (vma->vm_flags & VM_MAYWRITE))
		return -EINVAL;
	return generic_file_mmap(file, vma);
}
#else
int generic_file_mmap(struct file * file, struct vm_area_struct * vma)
{
	return -ENOSYS;
}
int generic_file_readonly_mmap(struct file * file, struct vm_area_struct * vma)
{
	return -ENOSYS;
}
#endif /* CONFIG_MMU */

EXPORT_SYMBOL(generic_file_mmap);
EXPORT_SYMBOL(generic_file_readonly_mmap);

static struct page *__read_cache_page(struct address_space *mapping,
				pgoff_t index,
				int (*filler)(void *,struct page*),
				void *data,
				gfp_t gfp)
{
	struct page *page;
	int err;
repeat:
	page = find_get_page(mapping, index);
	if (!page) {
		page = __page_cache_alloc(gfp | __GFP_COLD);
		if (!page)
			return ERR_PTR(-ENOMEM);
		err = add_to_page_cache_lru(page, mapping, index, GFP_KERNEL);
		if (unlikely(err)) {
			page_cache_release(page);
			if (err == -EEXIST)
				goto repeat;
			/* Presumably ENOMEM for radix tree node */
			return ERR_PTR(err);
		}
		err = filler(data, page);
		if (err < 0) {
			page_cache_release(page);
			page = ERR_PTR(err);
		}
	}
	return page;
}

static struct page *do_read_cache_page(struct address_space *mapping,
				pgoff_t index,
				int (*filler)(void *,struct page*),
				void *data,
				gfp_t gfp)

{
	struct page *page;
	int err;

retry:
	page = __read_cache_page(mapping, index, filler, data, gfp);
	if (IS_ERR(page))
		return page;
	if (PageUptodate(page))
		goto out;

	lock_page(page);
	if (!page->mapping) {
		unlock_page(page);
		page_cache_release(page);
		goto retry;
	}
	if (PageUptodate(page)) {
		unlock_page(page);
		goto out;
	}
	err = filler(data, page);
	if (err < 0) {
		page_cache_release(page);
		return ERR_PTR(err);
	}
out:
	mark_page_accessed(page);
	return page;
}

/**
 * read_cache_page_async - read into page cache, fill it if needed
 * @mapping:	the page's address_space
 * @index:	the page index
 * @filler:	function to perform the read
 * @data:	destination for read data
 *
 * Same as read_cache_page, but don't wait for page to become unlocked
 * after submitting it to the filler.
 *
 * Read into the page cache. If a page already exists, and PageUptodate() is
 * not set, try to fill the page but don't wait for it to become unlocked.
 *
 * If the page does not get brought uptodate, return -EIO.
 */
struct page *read_cache_page_async(struct address_space *mapping,
				pgoff_t index,
				int (*filler)(void *,struct page*),
				void *data)
{
	return do_read_cache_page(mapping, index, filler, data, mapping_gfp_mask(mapping));
}
EXPORT_SYMBOL(read_cache_page_async);

static struct page *wait_on_page_read(struct page *page)
{
	if (!IS_ERR(page)) {
		wait_on_page_locked(page);
		if (!PageUptodate(page)) {
			page_cache_release(page);
			page = ERR_PTR(-EIO);
		}
	}
	return page;
}

/**
 * read_cache_page_gfp - read into page cache, using specified page allocation flags.
 * @mapping:	the page's address_space
 * @index:	the page index
 * @gfp:	the page allocator flags to use if allocating
 *
 * This is the same as "read_mapping_page(mapping, index, NULL)", but with
 * any new page allocations done using the specified allocation flags. Note
 * that the Radix tree operations will still use GFP_KERNEL, so you can't
 * expect to do this atomically or anything like that - but you can pass in
 * other page requirements.
 *
 * If the page does not get brought uptodate, return -EIO.
 */
struct page *read_cache_page_gfp(struct address_space *mapping,
				pgoff_t index,
				gfp_t gfp)
{
	filler_t *filler = (filler_t *)mapping->a_ops->readpage;

	return wait_on_page_read(do_read_cache_page(mapping, index, filler, NULL, gfp));
}
EXPORT_SYMBOL(read_cache_page_gfp);

/**
 * read_cache_page - read into page cache, fill it if needed
 * @mapping:	the page's address_space
 * @index:	the page index
 * @filler:	function to perform the read
 * @data:	destination for read data
 *
 * Read into the page cache. If a page already exists, and PageUptodate() is
 * not set, try to fill the page then wait for it to become unlocked.
 *
 * If the page does not get brought uptodate, return -EIO.
 */
struct page *read_cache_page(struct address_space *mapping,
				pgoff_t index,
				int (*filler)(void *,struct page*),
				void *data)
{
	return wait_on_page_read(read_cache_page_async(mapping, index, filler, data));
}
EXPORT_SYMBOL(read_cache_page);

/*
 * The logic we want is
 *
 *	if suid or (sgid and xgrp)
 *		remove privs
 */
int should_remove_suid(struct dentry *dentry)
{
	mode_t mode = dentry->d_inode->i_mode;
	int kill = 0;

	/* suid always must be killed */
	if (unlikely(mode & S_ISUID))
		kill = ATTR_KILL_SUID;

	/*
	 * sgid without any exec bits is just a mandatory locking mark; leave
	 * it alone.  If some exec bits are set, it's a real sgid; kill it.
	 */
	if (unlikely((mode & S_ISGID) && (mode & S_IXGRP)))
		kill |= ATTR_KILL_SGID;

	if (unlikely(kill && !capable(CAP_FSETID) && S_ISREG(mode)))
		return kill;

	return 0;
}
EXPORT_SYMBOL(should_remove_suid);

static int __remove_suid(struct dentry *dentry, int kill)
{
	struct iattr newattrs;

	newattrs.ia_valid = ATTR_FORCE | kill;
	return notify_change(dentry, &newattrs);
}

int file_remove_suid(struct file *file)
{
	struct dentry *dentry = file->f_path.dentry;
	struct inode *inode = dentry->d_inode;
	int killsuid;
	int killpriv;
	int error = 0;

	/* Fast path for nothing security related */
	if (IS_NOSEC(inode))
		return 0;

	killsuid = should_remove_suid(dentry);
	killpriv = security_inode_need_killpriv(dentry);

	if (killpriv < 0)
		return killpriv;
	if (killpriv)
		error = security_inode_killpriv(dentry);
	if (!error && killsuid)
		error = __remove_suid(dentry, killsuid);
	if (!error && (inode->i_sb->s_flags & MS_NOSEC))
		inode->i_flags |= S_NOSEC;

	return error;
}
EXPORT_SYMBOL(file_remove_suid);

static size_t __iovec_copy_from_user_inatomic(char *vaddr,
			const struct iovec *iov, size_t base, size_t bytes)
{
	size_t copied = 0, left = 0;

	while (bytes) {
		char __user *buf = iov->iov_base + base;
		int copy = min(bytes, iov->iov_len - base);

		base = 0;
		left = __copy_from_user_inatomic(vaddr, buf, copy);
		copied += copy;
		bytes -= copy;
		vaddr += copy;
		iov++;

		if (unlikely(left))
			break;
	}
	return copied - left;
}

/*
 * Copy as much as we can into the page and return the number of bytes which
 * were successfully copied.  If a fault is encountered then return the number of
 * bytes which were copied.
 */
size_t iov_iter_copy_from_user_atomic(struct page *page,
		struct iov_iter *i, unsigned long offset, size_t bytes)
{
	char *kaddr;
	size_t copied;

	BUG_ON(!in_atomic());
	kaddr = kmap_atomic(page, KM_USER0);
	if (likely(i->nr_segs == 1)) {
		int left;
		char __user *buf = i->iov->iov_base + i->iov_offset;
		left = __copy_from_user_inatomic(kaddr + offset, buf, bytes);
		copied = bytes - left;
	} else {
		copied = __iovec_copy_from_user_inatomic(kaddr + offset,
						i->iov, i->iov_offset, bytes);
	}
	kunmap_atomic(kaddr, KM_USER0);

	return copied;
}
EXPORT_SYMBOL(iov_iter_copy_from_user_atomic);

/*
 * This has the same sideeffects and return value as
 * iov_iter_copy_from_user_atomic().
 * The difference is that it attempts to resolve faults.
 * Page must not be locked.
 */
size_t iov_iter_copy_from_user(struct page *page,
		struct iov_iter *i, unsigned long offset, size_t bytes)
{
	char *kaddr;
	size_t copied;

	kaddr = kmap(page);
	if (likely(i->nr_segs == 1)) {
		int left;
		char __user *buf = i->iov->iov_base + i->iov_offset;
		left = __copy_from_user(kaddr + offset, buf, bytes);
		copied = bytes - left;
	} else {
		copied = __iovec_copy_from_user_inatomic(kaddr + offset,
						i->iov, i->iov_offset, bytes);
	}
	kunmap(page);
	return copied;
}
EXPORT_SYMBOL(iov_iter_copy_from_user);

void iov_iter_advance(struct iov_iter *i, size_t bytes)
{
	BUG_ON(i->count < bytes);

	if (likely(i->nr_segs == 1)) {
		i->iov_offset += bytes;
		i->count -= bytes;
	} else {
		const struct iovec *iov = i->iov;
		size_t base = i->iov_offset;

		/*
		 * The !iov->iov_len check ensures we skip over unlikely
		 * zero-length segments (without overruning the iovec).
		 */
		while (bytes || unlikely(i->count && !iov->iov_len)) {
			int copy;

			copy = min(bytes, iov->iov_len - base);
			BUG_ON(!i->count || i->count < copy);
			i->count -= copy;
			bytes -= copy;
			base += copy;
			if (iov->iov_len == base) {
				iov++;
				base = 0;
			}
		}
		i->iov = iov;
		i->iov_offset = base;
	}
}
EXPORT_SYMBOL(iov_iter_advance);

/*
 * Fault in the first iovec of the given iov_iter, to a maximum length
 * of bytes. Returns 0 on success, or non-zero if the memory could not be
 * accessed (ie. because it is an invalid address).
 *
 * writev-intensive code may want this to prefault several iovecs -- that
 * would be possible (callers must not rely on the fact that _only_ the
 * first iovec will be faulted with the current implementation).
 */
int iov_iter_fault_in_readable(struct iov_iter *i, size_t bytes)
{
	char __user *buf = i->iov->iov_base + i->iov_offset;
	bytes = min(bytes, i->iov->iov_len - i->iov_offset);
	return fault_in_pages_readable(buf, bytes);
}
EXPORT_SYMBOL(iov_iter_fault_in_readable);

/*
 * Return the count of just the current iov_iter segment.
 */
size_t iov_iter_single_seg_count(struct iov_iter *i)
{
	const struct iovec *iov = i->iov;
	if (i->nr_segs == 1)
		return i->count;
	else
		return min(i->count, iov->iov_len - i->iov_offset);
}
EXPORT_SYMBOL(iov_iter_single_seg_count);

/*
 * Performs necessary checks before doing a write
 *
 * Can adjust writing position or amount of bytes to write.
 * Returns appropriate error code that caller should return or
 * zero in case that write should be allowed.
 */
inline int generic_write_checks(struct file *file, loff_t *pos, size_t *count, int isblk)
{
	struct inode *inode = file->f_mapping->host;
	unsigned long limit = rlimit(RLIMIT_FSIZE);

        if (unlikely(*pos < 0))
                return -EINVAL;

	if (!isblk) {
		/* FIXME: this is for backwards compatibility with 2.4 */
		if (file->f_flags & O_APPEND)
                        *pos = i_size_read(inode);

		if (limit != RLIM_INFINITY) {
			if (*pos >= limit) {
				send_sig(SIGXFSZ, current, 0);
				return -EFBIG;
			}
			if (*count > limit - (typeof(limit))*pos) {
				*count = limit - (typeof(limit))*pos;
			}
		}
	}

	/*
	 * LFS rule
	 */
	if (unlikely(*pos + *count > MAX_NON_LFS &&
				!(file->f_flags & O_LARGEFILE))) {
		if (*pos >= MAX_NON_LFS) {
			return -EFBIG;
		}
		if (*count > MAX_NON_LFS - (unsigned long)*pos) {
			*count = MAX_NON_LFS - (unsigned long)*pos;
		}
	}

	/*
	 * Are we about to exceed the fs block limit ?
	 *
	 * If we have written data it becomes a short write.  If we have
	 * exceeded without writing data we send a signal and return EFBIG.
	 * Linus frestrict idea will clean these up nicely..
	 */
	if (likely(!isblk)) {
		if (unlikely(*pos >= inode->i_sb->s_maxbytes)) {
			if (*count || *pos > inode->i_sb->s_maxbytes) {
				return -EFBIG;
			}
			/* zero-length writes at ->s_maxbytes are OK */
		}

		if (unlikely(*pos + *count > inode->i_sb->s_maxbytes))
			*count = inode->i_sb->s_maxbytes - *pos;
	} else {
#ifdef CONFIG_BLOCK
		loff_t isize;
		if (bdev_read_only(I_BDEV(inode)))
			return -EPERM;
		isize = i_size_read(inode);
		if (*pos >= isize) {
			if (*count || *pos > isize)
				return -ENOSPC;
		}

		if (*pos + *count > isize)
			*count = isize - *pos;
#else
		return -EPERM;
#endif
	}
	return 0;
}
EXPORT_SYMBOL(generic_write_checks);

int pagecache_write_begin(struct file *file, struct address_space *mapping,
				loff_t pos, unsigned len, unsigned flags,
				struct page **pagep, void **fsdata)
{
	const struct address_space_operations *aops = mapping->a_ops;

	return aops->write_begin(file, mapping, pos, len, flags,
							pagep, fsdata);
}
EXPORT_SYMBOL(pagecache_write_begin);

int pagecache_write_end(struct file *file, struct address_space *mapping,
				loff_t pos, unsigned len, unsigned copied,
				struct page *page, void *fsdata)
{
	const struct address_space_operations *aops = mapping->a_ops;

	mark_page_accessed(page);
	return aops->write_end(file, mapping, pos, len, copied, page, fsdata);
}
EXPORT_SYMBOL(pagecache_write_end);

ssize_t
generic_file_direct_write(struct kiocb *iocb, const struct iovec *iov,
		unsigned long *nr_segs, loff_t pos, loff_t *ppos,
		size_t count, size_t ocount)
{
	struct file	*file = iocb->ki_filp;
	struct address_space *mapping = file->f_mapping;
	struct inode	*inode = mapping->host;
	ssize_t		written;
	size_t		write_len;
	pgoff_t		end;

	if (count != ocount)
		*nr_segs = iov_shorten((struct iovec *)iov, *nr_segs, count);

	write_len = iov_length(iov, *nr_segs);
	end = (pos + write_len - 1) >> PAGE_CACHE_SHIFT;

	written = filemap_write_and_wait_range(mapping, pos, pos + write_len - 1);
	if (written)
		goto out;

	/*
	 * After a write we want buffered reads to be sure to go to disk to get
	 * the new data.  We invalidate clean cached page from the region we're
	 * about to write.  We do this *before* the write so that we can return
	 * without clobbering -EIOCBQUEUED from ->direct_IO().
	 */
	if (mapping->nrpages) {
		written = invalidate_inode_pages2_range(mapping,
					pos >> PAGE_CACHE_SHIFT, end);
		/*
		 * If a page can not be invalidated, return 0 to fall back
		 * to buffered write.
		 */
		if (written) {
			if (written == -EBUSY)
				return 0;
			goto out;
		}
	}

	written = mapping->a_ops->direct_IO(WRITE, iocb, iov, pos, *nr_segs);

	/*
	 * Finally, try again to invalidate clean pages which might have been
	 * cached by non-direct readahead, or faulted in by get_user_pages()
	 * if the source of the write was an mmap'ed region of the file
	 * we're writing.  Either one is a pretty crazy thing to do,
	 * so we don't support it 100%.  If this invalidation
	 * fails, tough, the write still worked...
	 */
	if (mapping->nrpages) {
		invalidate_inode_pages2_range(mapping,
					      pos >> PAGE_CACHE_SHIFT, end);
	}

	if (written > 0) {
		pos += written;
		if (pos > i_size_read(inode) && !S_ISBLK(inode->i_mode)) {
			i_size_write(inode, pos);
			mark_inode_dirty(inode);
		}
		*ppos = pos;
	}
out:
	return written;
}
EXPORT_SYMBOL(generic_file_direct_write);

/*
 * Find or create a page at the given pagecache position. Return the locked
 * page. This function is specifically for buffered writes.
 */
struct page *grab_cache_page_write_begin(struct address_space *mapping,
					pgoff_t index, unsigned flags)
{
	int status;
	struct page *page;
	gfp_t gfp_notmask = 0;
	if (flags & AOP_FLAG_NOFS)
		gfp_notmask = __GFP_FS;
repeat:
	page = find_lock_page(mapping, index);
	if (page)
		goto found;

	page = __page_cache_alloc(mapping_gfp_mask(mapping) & ~gfp_notmask);
	if (!page)
		return NULL;
	status = add_to_page_cache_lru(page, mapping, index,
						GFP_KERNEL & ~gfp_notmask);
	if (unlikely(status)) {
		page_cache_release(page);
		if (status == -EEXIST)
			goto repeat;
		return NULL;
	}
found:
	wait_on_page_writeback(page);
	return page;
}
EXPORT_SYMBOL(grab_cache_page_write_begin);

static ssize_t generic_perform_write(struct file *file,
				struct iov_iter *i, loff_t pos)
{
	struct address_space *mapping = file->f_mapping;
	const struct address_space_operations *a_ops = mapping->a_ops;
	long status = 0;
	ssize_t written = 0;
	unsigned int flags = 0;

	/*
	 * Copies from kernel address space cannot fail (NFSD is a big user).
	 */
	if (segment_eq(get_fs(), KERNEL_DS))
		flags |= AOP_FLAG_UNINTERRUPTIBLE;

	do {
		struct page *page;
		unsigned long offset;	/* Offset into pagecache page */
		unsigned long bytes;	/* Bytes to write to page */
		size_t copied;		/* Bytes copied from user */
		void *fsdata;

		offset = (pos & (PAGE_CACHE_SIZE - 1));
		bytes = min_t(unsigned long, PAGE_CACHE_SIZE - offset,
						iov_iter_count(i));

again:

		/*
		 * Bring in the user page that we will copy from _first_.
		 * Otherwise there's a nasty deadlock on copying from the
		 * same page as we're writing to, without it being marked
		 * up-to-date.
		 *
		 * Not only is this an optimisation, but it is also required
		 * to check that the address is actually valid, when atomic
		 * usercopies are used, below.
		 */
		if (unlikely(iov_iter_fault_in_readable(i, bytes))) {
			status = -EFAULT;
			break;
		}

		status = a_ops->write_begin(file, mapping, pos, bytes, flags,
						&page, &fsdata);
		if (unlikely(status))
			break;

		if (mapping_writably_mapped(mapping))
			flush_dcache_page(page);

		pagefault_disable();
		copied = iov_iter_copy_from_user_atomic(page, i, offset, bytes);
		pagefault_enable();
		flush_dcache_page(page);

		mark_page_accessed(page);
		status = a_ops->write_end(file, mapping, pos, bytes, copied,
						page, fsdata);
		if (unlikely(status < 0))
			break;
		copied = status;

		cond_resched();

		iov_iter_advance(i, copied);
		if (unlikely(copied == 0)) {
			/*
			 * If we were unable to copy any data at all, we must
			 * fall back to a single segment length write.
			 *
			 * If we didn't fallback here, we could livelock
			 * because not all segments in the iov can be copied at
			 * once without a pagefault.
			 */
			bytes = min_t(unsigned long, PAGE_CACHE_SIZE - offset,
						iov_iter_single_seg_count(i));
			goto again;
		}
		pos += copied;
		written += copied;

		balance_dirty_pages_ratelimited(mapping);

	} while (iov_iter_count(i));

	return written ? written : status;
}

ssize_t
generic_file_buffered_write(struct kiocb *iocb, const struct iovec *iov,
		unsigned long nr_segs, loff_t pos, loff_t *ppos,
		size_t count, ssize_t written)
{
	struct file *file = iocb->ki_filp;
	ssize_t status;
	struct iov_iter i;

	iov_iter_init(&i, iov, nr_segs, count, written);
	status = generic_perform_write(file, &i, pos);

	if (likely(status >= 0)) {
		written += status;
		*ppos = pos + status;
  	}
	
	return written ? written : status;
}
EXPORT_SYMBOL(generic_file_buffered_write);

/**
 * __generic_file_aio_write - write data to a file
 * @iocb:	IO state structure (file, offset, etc.)
 * @iov:	vector with data to write
 * @nr_segs:	number of segments in the vector
 * @ppos:	position where to write
 *
 * This function does all the work needed for actually writing data to a
 * file. It does all basic checks, removes SUID from the file, updates
 * modification times and calls proper subroutines depending on whether we
 * do direct IO or a standard buffered write.
 *
 * It expects i_mutex to be grabbed unless we work on a block device or similar
 * object which does not need locking at all.
 *
 * This function does *not* take care of syncing data in case of O_SYNC write.
 * A caller has to handle it. This is mainly due to the fact that we want to
 * avoid syncing under i_mutex.
 */
ssize_t __generic_file_aio_write(struct kiocb *iocb, const struct iovec *iov,
				 unsigned long nr_segs, loff_t *ppos)
{
	struct file *file = iocb->ki_filp;
	struct address_space * mapping = file->f_mapping;
	size_t ocount;		/* original count */
	size_t count;		/* after file limit checks */
	struct inode 	*inode = mapping->host;
	loff_t		pos;
	ssize_t		written;
	ssize_t		err;

	ocount = 0;
	err = generic_segment_checks(iov, &nr_segs, &ocount, VERIFY_READ);
	if (err)
		return err;

	count = ocount;
	pos = *ppos;

	vfs_check_frozen(inode->i_sb, SB_FREEZE_WRITE);

	/* We can write back this queue in page reclaim */
	current->backing_dev_info = mapping->backing_dev_info;
	written = 0;

	err = generic_write_checks(file, &pos, &count, S_ISBLK(inode->i_mode));
	if (err)
		goto out;

	if (count == 0)
		goto out;

	err = file_remove_suid(file);
	if (err)
		goto out;

	file_update_time(file);

	/* coalesce the iovecs and go direct-to-BIO for O_DIRECT */
	if (unlikely(file->f_flags & O_DIRECT)) {
		loff_t endbyte;
		ssize_t written_buffered;

		written = generic_file_direct_write(iocb, iov, &nr_segs, pos,
							ppos, count, ocount);
		if (written < 0 || written == count)
			goto out;
		/*
		 * direct-io write to a hole: fall through to buffered I/O
		 * for completing the rest of the request.
		 */
		pos += written;
		count -= written;
		written_buffered = generic_file_buffered_write(iocb, iov,
						nr_segs, pos, ppos, count,
						written);
		/*
		 * If generic_file_buffered_write() retuned a synchronous error
		 * then we want to return the number of bytes which were
		 * direct-written, or the error code if that was zero.  Note
		 * that this differs from normal direct-io semantics, which
		 * will return -EFOO even if some bytes were written.
		 */
		if (written_buffered < 0) {
			err = written_buffered;
			goto out;
		}

		/*
		 * We need to ensure that the page cache pages are written to
		 * disk and invalidated to preserve the expected O_DIRECT
		 * semantics.
		 */
		endbyte = pos + written_buffered - written - 1;
		err = filemap_write_and_wait_range(file->f_mapping, pos, endbyte);
		if (err == 0) {
			written = written_buffered;
			invalidate_mapping_pages(mapping,
						 pos >> PAGE_CACHE_SHIFT,
						 endbyte >> PAGE_CACHE_SHIFT);
		} else {
			/*
			 * We don't know how much we wrote, so just return
			 * the number of bytes which were direct-written
			 */
		}
	} else {
		written = generic_file_buffered_write(iocb, iov, nr_segs,
				pos, ppos, count, written);
	}
out:
	current->backing_dev_info = NULL;
	return written ? written : err;
}
EXPORT_SYMBOL(__generic_file_aio_write);

/**
 * generic_file_aio_write - write data to a file
 * @iocb:	IO state structure
 * @iov:	vector with data to write
 * @nr_segs:	number of segments in the vector
 * @pos:	position in file where to write
 *
 * This is a wrapper around __generic_file_aio_write() to be used by most
 * filesystems. It takes care of syncing the file in case of O_SYNC file
 * and acquires i_mutex as needed.
 */
ssize_t generic_file_aio_write(struct kiocb *iocb, const struct iovec *iov,
		unsigned long nr_segs, loff_t pos)
{
	struct file *file = iocb->ki_filp;
	struct inode *inode = file->f_mapping->host;
	struct blk_plug plug;
	ssize_t ret;

	BUG_ON(iocb->ki_pos != pos);

	mutex_lock(&inode->i_mutex);
	blk_start_plug(&plug);
	ret = __generic_file_aio_write(iocb, iov, nr_segs, &iocb->ki_pos);
	mutex_unlock(&inode->i_mutex);

	if (ret > 0 || ret == -EIOCBQUEUED) {
		ssize_t err;

		err = generic_write_sync(file, pos, ret);
		if (err < 0 && ret > 0)
			ret = err;
	}
	blk_finish_plug(&plug);
	return ret;
}
EXPORT_SYMBOL(generic_file_aio_write);

/**
 * try_to_release_page() - release old fs-specific metadata on a page
 *
 * @page: the page which the kernel is trying to free
 * @gfp_mask: memory allocation flags (and I/O mode)
 *
 * The address_space is to try to release any data against the page
 * (presumably at page->private).  If the release was successful, return `1'.
 * Otherwise return zero.
 *
 * This may also be called if PG_fscache is set on a page, indicating that the
 * page is known to the local caching routines.
 *
 * The @gfp_mask argument specifies whether I/O may be performed to release
 * this page (__GFP_IO), and whether the call may block (__GFP_WAIT & __GFP_FS).
 *
 */
int try_to_release_page(struct page *page, gfp_t gfp_mask)
{
	struct address_space * const mapping = page->mapping;

	BUG_ON(!PageLocked(page));
	if (PageWriteback(page))
		return 0;

	if (mapping && mapping->a_ops->releasepage)
		return mapping->a_ops->releasepage(page, gfp_mask);
	return try_to_free_buffers(page);
}

EXPORT_SYMBOL(try_to_release_page);<|MERGE_RESOLUTION|>--- conflicted
+++ resolved
@@ -33,7 +33,6 @@
 #include <linux/cpuset.h>
 #include <linux/hardirq.h> /* for BUG_ON(!in_atomic()) only */
 #include <linux/memcontrol.h>
-#include <linux/precache.h>
 #include <linux/mm_inline.h> /* for page_is_file_cache() */
 #include <linux/cleancache.h>
 #include "internal.h"
@@ -121,16 +120,6 @@
 	struct address_space *mapping = page->mapping;
 
 	/*
-<<<<<<< HEAD
-	 * if we're uptodate, flush out into the precache, otherwise
-	 * invalidate any existing precache entries.  We can't leave
-	 * stale data around in the precache once our page is gone
-	 */
-	if (PageUptodate(page))
-		precache_put(mapping, page->index, page);
-	else
-		precache_flush(mapping, page->index);
-=======
 	 * if we're uptodate, flush out into the cleancache, otherwise
 	 * invalidate any existing cleancache entries.  We can't leave
 	 * stale data around in the cleancache once our page is gone
@@ -139,7 +128,6 @@
 		cleancache_put_page(page);
 	else
 		cleancache_flush_page(mapping, page);
->>>>>>> 02f8c6ae
 
 	radix_tree_delete(&mapping->page_tree, page->index);
 	page->mapping = NULL;
@@ -161,7 +149,6 @@
 		dec_bdi_stat(mapping->backing_dev_info, BDI_RECLAIMABLE);
 	}
 }
-EXPORT_SYMBOL_GPL(__remove_from_page_cache);
 
 /**
  * delete_from_page_cache - delete page from page cache
@@ -188,16 +175,11 @@
 		freepage(page);
 	page_cache_release(page);
 }
-<<<<<<< HEAD
-EXPORT_SYMBOL_GPL(remove_from_page_cache);
-=======
 EXPORT_SYMBOL(delete_from_page_cache);
->>>>>>> 02f8c6ae
 
 static int sleep_on_page(void *word)
 {
 	io_schedule();
-
 	return 0;
 }
 
@@ -324,70 +306,6 @@
 	return ret;
 }
 EXPORT_SYMBOL(filemap_fdatawait_range);
-
-/**
- * sync_page_range - write and wait on all pages in the passed range
- * @inode:	target inode
- * @mapping:	target address_space
- * @pos:	beginning offset in pages to write
- * @count:	number of bytes to write
- *
- * Write and wait upon all the pages in the passed range.  This is a "data
- * integrity" operation.  It waits upon in-flight writeout before starting and
- * waiting upon new writeout.  If there was an IO error, return it.
- *
- * We need to re-take i_mutex during the generic_osync_inode list walk because
- * it is otherwise livelockable.
- */
-int sync_page_range(struct inode *inode, struct address_space *mapping,
-			loff_t pos, loff_t count)
-{
-	pgoff_t start = pos >> PAGE_CACHE_SHIFT;
-	pgoff_t end = (pos + count - 1) >> PAGE_CACHE_SHIFT;
-	int ret;
-
-	if (!mapping_cap_writeback_dirty(mapping) || !count)
-		return 0;
-	ret = filemap_fdatawrite_range(mapping, pos, pos + count - 1);
-	if (ret == 0) {
-		mutex_lock(&inode->i_mutex);
-		ret = generic_osync_inode(inode, mapping, OSYNC_METADATA);
-		mutex_unlock(&inode->i_mutex);
-	}
-	if (ret == 0)
-		ret = wait_on_page_writeback_range(mapping, start, end);
-	return ret;
-}
-EXPORT_SYMBOL_GPL(sync_page_range);
-
-/**
- * sync_page_range_nolock - write & wait on all pages in the passed range without locking
- * @inode:	target inode
- * @mapping:	target address_space
- * @pos:	beginning offset in pages to write
- * @count:	number of bytes to write
- *
- * Note: Holding i_mutex across sync_page_range_nolock() is not a good idea
- * as it forces O_SYNC writers to different parts of the same file
- * to be serialised right until io completion.
- */
-int sync_page_range_nolock(struct inode *inode, struct address_space *mapping,
-			   loff_t pos, loff_t count)
-{
-	pgoff_t start = pos >> PAGE_CACHE_SHIFT;
-	pgoff_t end = (pos + count - 1) >> PAGE_CACHE_SHIFT;
-	int ret;
-
-	if (!mapping_cap_writeback_dirty(mapping) || !count)
-		return 0;
-	ret = filemap_fdatawrite_range(mapping, pos, pos + count - 1);
-	if (ret == 0)
-		ret = generic_osync_inode(inode, mapping, OSYNC_METADATA);
-	if (ret == 0)
-		ret = wait_on_page_writeback_range(mapping, start, end);
-	return ret;
-}
-EXPORT_SYMBOL_GPL(sync_page_range_nolock);
 
 /**
  * filemap_fdatawait - wait for all under-writeback pages to complete
@@ -589,14 +507,6 @@
 {
 	int error;
 
-	if (unlikely(vm_pagecache_limit_mb) && pagecache_over_limit() > 0)
-		shrink_page_cache(gfp_mask, page);
-	/* FIXME: If we add dirty pages to pagecache here, and we call
-	 * shrink_page_cache(), it might need to write out some pages to
-	 * keep us below the set pagecache limit -- in order for that to
-	 * be successful, we might need to throttle here and do some
-	 * congestion_wait(BLK_RW_ASYNC, HZ/10) here. */
-
 	__set_page_locked(page);
 	error = add_to_page_cache_locked(page, mapping, offset, gfp_mask);
 	if (unlikely(error))
@@ -709,22 +619,6 @@
 }
 EXPORT_SYMBOL_GPL(add_page_wait_queue);
 
-/*
- * If PageWaiters was found to be set at unlock time, __wake_page_waiters
- * should be called to actually perform the wakeup of waiters.
- */
-static void __wake_page_waiters(struct page *page)
-{
-	ClearPageWaiters(page);
-	/*
-	 * The smp_mb() is necessary to enforce ordering between the clear_bit
-	 * and the read of the waitqueue (to avoid SMP races with a parallel
-	 * __wait_on_page_locked()).
-	 */
-	smp_mb__after_clear_bit();
-	wake_up_page(page, PG_locked);
-}
-
 /**
  * unlock_page - unlock a locked page
  * @page: the page
@@ -741,8 +635,8 @@
 {
 	VM_BUG_ON(!PageLocked(page));
 	clear_bit_unlock(PG_locked, &page->flags);
-	if (unlikely(PageWaiters(page)))
-		__wake_page_waiters(page);
+	smp_mb__after_clear_bit();
+	wake_up_page(page, PG_locked);
 }
 EXPORT_SYMBOL(unlock_page);
 
@@ -769,98 +663,17 @@
  */
 void __lock_page(struct page *page)
 {
-	wait_queue_head_t *wq = page_waitqueue(page);
 	DEFINE_WAIT_BIT(wait, &page->flags, PG_locked);
 
-<<<<<<< HEAD
-	do {
-		if (!rt_task(current)) {
-			while (PageUptodate(page) && !PageWriteback(page) &&
-					!need_resched()) {
-				cpu_relax();
-				if (!PageLocked(page) && trylock_page(page))
-					goto done;
-			}
-		}
-
-		prepare_to_wait(wq, &wait.wait, TASK_UNINTERRUPTIBLE);
-		if (!PageWaiters(page))
-			SetPageWaiters(page);
-		if (likely(PageLocked(page)))
-			sync_page(page);
-	} while (PageLocked(page) || !trylock_page(page));
-done:
-	finish_wait(wq, &wait.wait);
-=======
 	__wait_on_bit_lock(page_waitqueue(page), &wait, sleep_on_page,
 							TASK_UNINTERRUPTIBLE);
->>>>>>> 02f8c6ae
 }
 EXPORT_SYMBOL(__lock_page);
 
 int __lock_page_killable(struct page *page)
 {
-	wait_queue_head_t *wq = page_waitqueue(page);
 	DEFINE_WAIT_BIT(wait, &page->flags, PG_locked);
-	int err = 0;
-
-<<<<<<< HEAD
-	do {
-		prepare_to_wait(wq, &wait.wait, TASK_KILLABLE);
-		if (!PageWaiters(page))
-			SetPageWaiters(page);
-		if (likely(PageLocked(page))) {
-			err = sync_page_killable(page);
-			if (err)
-				break;
-		}
-	} while (!trylock_page(page));
-	finish_wait(wq, &wait.wait);
-
-	return err;
-}
-EXPORT_SYMBOL_GPL(__lock_page_killable);
-
-void  __wait_on_page_locked(struct page *page)
-{
-	wait_queue_head_t *wq = page_waitqueue(page);
-	DEFINE_WAIT_BIT(wait, &page->flags, PG_locked);
-
-	do {
-		prepare_to_wait(wq, &wait.wait, TASK_UNINTERRUPTIBLE);
-		if (!PageWaiters(page))
-			SetPageWaiters(page);
-		if (likely(PageLocked(page)))
-			sync_page(page);
-	} while (PageLocked(page));
-	finish_wait(wq, &wait.wait);
-
-	/* Clean up a potentially dangling PG_waiters */
-	if (unlikely(PageWaiters(page)))
-		__wake_page_waiters(page);
-}
-EXPORT_SYMBOL(__wait_on_page_locked);
-
-/**
- * __lock_page_nosync - get a lock on the page, without calling sync_page()
- * @page: the page to lock
- *
- * Variant of lock_page that does not require the caller to hold a reference
- * on the page's mapping.
- */
-void  __lock_page_nosync(struct page *page)
-{
-	wait_queue_head_t *wq = page_waitqueue(page);
-	DEFINE_WAIT_BIT(wait, &page->flags, PG_locked);
-
-	do {
-		prepare_to_wait(wq, &wait.wait, TASK_UNINTERRUPTIBLE);
-		SetPageWaiters(page);
-		if (likely(PageLocked(page)))
-			io_schedule();
-	} while (!trylock_page(page));
-	finish_wait(wq, &wait.wait);
-=======
+
 	return __wait_on_bit_lock(page_waitqueue(page), &wait,
 					sleep_on_page_killable, TASK_KILLABLE);
 }
@@ -896,7 +709,6 @@
 			__lock_page(page);
 		return 1;
 	}
->>>>>>> 02f8c6ae
 }
 
 /**
@@ -1054,11 +866,6 @@
 		page = radix_tree_deref_slot((void **)pages[i]);
 		if (unlikely(!page))
 			continue;
-<<<<<<< HEAD
-		if (radix_tree_deref_retry(page)) {
-			if (ret)
-				start = pages[ret-1]->index;
-=======
 
 		/*
 		 * This can only trigger when the entry at index 0 moves out
@@ -1066,7 +873,6 @@
 		 */
 		if (radix_tree_deref_retry(page)) {
 			WARN_ON(start | i);
->>>>>>> 02f8c6ae
 			goto restart;
 		}
 
@@ -1092,7 +898,6 @@
 	rcu_read_unlock();
 	return ret;
 }
-EXPORT_SYMBOL_GPL(find_get_pages);
 
 /**
  * find_get_pages_contig - gang contiguous pagecache lookup
@@ -1124,14 +929,11 @@
 		page = radix_tree_deref_slot((void **)pages[i]);
 		if (unlikely(!page))
 			continue;
-<<<<<<< HEAD
-=======
 
 		/*
 		 * This can only trigger when the entry at index 0 moves out
 		 * of or back to the root: none yet gotten, safe to restart.
 		 */
->>>>>>> 02f8c6ae
 		if (radix_tree_deref_retry(page))
 			goto restart;
 
@@ -1192,14 +994,11 @@
 		page = radix_tree_deref_slot((void **)pages[i]);
 		if (unlikely(!page))
 			continue;
-<<<<<<< HEAD
-=======
 
 		/*
 		 * This can only trigger when the entry at index 0 moves out
 		 * of or back to the root: none yet gotten, safe to restart.
 		 */
->>>>>>> 02f8c6ae
 		if (radix_tree_deref_retry(page))
 			goto restart;
 
