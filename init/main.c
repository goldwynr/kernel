--- conflicted
+++ resolved
@@ -109,10 +109,6 @@
 enum system_states system_state __read_mostly;
 EXPORT_SYMBOL(system_state);
 
-#ifdef	CONFIG_KDB
-#include <linux/kdb.h>
-#endif	/* CONFIG_KDB */
-
 /*
  * Boot command-line arguments
  */
@@ -159,26 +155,6 @@
 static const char *panic_later, *panic_param;
 
 extern const struct obs_kernel_param __setup_start[], __setup_end[];
-
-#ifdef	CONFIG_KDB
-static int __init kdb_setup(char *str)
-{
-	if (strcmp(str, "on") == 0) {
-		kdb_on = 1;
-	} else if (strcmp(str, "on-nokey") == 0) {
-		kdb_on = 2;
-	} else if (strcmp(str, "off") == 0) {
-		kdb_on = 0;
-	} else if (strcmp(str, "early") == 0) {
-		kdb_on = 1;
-		kdb_flags |= KDB_FLAG_EARLYKDB;
-	} else
-		printk("kdb flag %s not recognised\n", str);
-	return 0;
-}
-
-__setup("kdb=", kdb_setup);
-#endif	/* CONFIG_KDB */
 
 static int __init obsolete_checksetup(char *line)
 {
@@ -342,40 +318,6 @@
 
 static inline void setup_nr_cpu_ids(void) { }
 static inline void smp_prepare_cpus(unsigned int maxcpus) { }
-<<<<<<< HEAD
-
-#else
-
-/* Setup number of possible processor ids */
-int nr_cpu_ids __read_mostly = NR_CPUS;
-EXPORT_SYMBOL(nr_cpu_ids);
-
-/* An arch may set nr_cpu_ids earlier if needed, so this would be redundant */
-static void __init setup_nr_cpu_ids(void)
-{
-	nr_cpu_ids = find_last_bit(cpumask_bits(cpu_possible_mask),NR_CPUS) + 1;
-}
-
-/* Called by boot processor to activate the rest. */
-static void __init smp_init(void)
-{
-	unsigned int cpu;
-
-	/* FIXME: This should be done in userspace --RR */
-	for_each_present_cpu(cpu) {
-		if (num_online_cpus() >= setup_max_cpus)
-			break;
-		if (!cpu_online(cpu))
-			cpu_up(cpu);
-	}
-
-	/* Any cleanup work */
-	printk(KERN_INFO "Brought up %ld CPUs\n", (long)num_online_cpus());
-	smp_cpus_done(setup_max_cpus);
-}
-
-=======
->>>>>>> 02f8c6ae
 #endif
 
 /*
@@ -409,11 +351,7 @@
 
 	rcu_scheduler_starting();
 	/*
-<<<<<<< HEAD
-	 * We need to spawn init first so that it obtains pid-1, however
-=======
 	 * We need to spawn init first so that it obtains pid 1, however
->>>>>>> 02f8c6ae
 	 * the init task will end up wanting to create kthreads, which, if
 	 * we schedule it before we create kthreadd, will OOPS.
 	 */
@@ -422,13 +360,8 @@
 	pid = kernel_thread(kthreadd, NULL, CLONE_FS | CLONE_FILES);
 	rcu_read_lock();
 	kthreadd_task = find_task_by_pid_ns(pid, &init_pid_ns);
-<<<<<<< HEAD
-	complete(&kthreadd_done);
-	unlock_kernel();
-=======
 	rcu_read_unlock();
 	complete(&kthreadd_done);
->>>>>>> 02f8c6ae
 
 	/*
 	 * The boot idle thread must execute schedule()
@@ -575,11 +508,7 @@
 	 * These use large bootmem allocations and must precede
 	 * kmem_cache_init()
 	 */
-<<<<<<< HEAD
-	setup_log_buf(NULL);
-=======
 	setup_log_buf(0);
->>>>>>> 02f8c6ae
 	pidhash_init();
 	vfs_caches_init_early();
 	sort_main_extable();
@@ -668,14 +597,6 @@
 	calibrate_delay();
 	pidmap_init();
 	anon_vma_init();
-
-#ifdef	CONFIG_KDB
-	kdb_init();
-	if (KDB_FLAG(EARLYKDB)) {
-		KDB_ENTER();
-	}
-#endif	/* CONFIG_KDB */
-
 #ifdef CONFIG_X86
 	if (efi_enabled)
 		efi_enter_virtual_mode();
@@ -865,11 +786,6 @@
 	 * Wait until kthreadd is all set-up.
 	 */
 	wait_for_completion(&kthreadd_done);
-<<<<<<< HEAD
-	lock_kernel();
-
-=======
->>>>>>> 02f8c6ae
 	/*
 	 * init can allocate pages on any node
 	 */
