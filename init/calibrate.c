--- conflicted
+++ resolved
@@ -245,80 +245,23 @@
 
 void __cpuinit calibrate_delay(void)
 {
-<<<<<<< HEAD
-	unsigned long ticks, loopbit;
-	int lps_precision = LPS_PREC;
-	static bool printed;
-
-	if (preset_lpj) {
-		loops_per_jiffy = preset_lpj;
-=======
 	unsigned long lpj;
 	static bool printed;
 
 	if (preset_lpj) {
 		lpj = preset_lpj;
->>>>>>> 02f8c6ae
 		if (!printed)
 			pr_info("Calibrating delay loop (skipped) "
 				"preset value.. ");
 	} else if ((!printed) && lpj_fine) {
-<<<<<<< HEAD
-		loops_per_jiffy = lpj_fine;
-		pr_info("Calibrating delay loop (skipped), "
-			"value calculated using timer frequency.. ");
-	} else if ((loops_per_jiffy = calibrate_delay_direct()) != 0) {
-=======
 		lpj = lpj_fine;
 		pr_info("Calibrating delay loop (skipped), "
 			"value calculated using timer frequency.. ");
 	} else if ((lpj = calibrate_delay_direct()) != 0) {
->>>>>>> 02f8c6ae
 		if (!printed)
 			pr_info("Calibrating delay using timer "
 				"specific routine.. ");
 	} else {
-<<<<<<< HEAD
-		loops_per_jiffy = (1<<12);
-
-		if (!printed)
-			pr_info("Calibrating delay loop... ");
-		while ((loops_per_jiffy <<= 1) != 0) {
-			/* wait for "start of" clock tick */
-			ticks = jiffies;
-			while (ticks == jiffies)
-				/* nothing */;
-			/* Go .. */
-			ticks = jiffies;
-			__delay(loops_per_jiffy);
-			ticks = jiffies - ticks;
-			if (ticks)
-				break;
-		}
-
-		/*
-		 * Do a binary approximation to get loops_per_jiffy set to
-		 * equal one clock (up to lps_precision bits)
-		 */
-		loops_per_jiffy >>= 1;
-		loopbit = loops_per_jiffy;
-		while (lps_precision-- && (loopbit >>= 1)) {
-			loops_per_jiffy |= loopbit;
-			ticks = jiffies;
-			while (ticks == jiffies)
-				/* nothing */;
-			ticks = jiffies;
-			__delay(loops_per_jiffy);
-			if (jiffies != ticks)	/* longer than 1 tick */
-				loops_per_jiffy &= ~loopbit;
-		}
-	}
-	if (!printed)
-		pr_cont("%lu.%02lu BogoMIPS (lpj=%lu)\n",
-			loops_per_jiffy/(500000/HZ),
-			(loops_per_jiffy/(5000/HZ)) % 100, loops_per_jiffy);
-
-=======
 		if (!printed)
 			pr_info("Calibrating delay loop... ");
 		lpj = calibrate_delay_converge();
@@ -329,6 +272,5 @@
 			(lpj/(5000/HZ)) % 100, lpj);
 
 	loops_per_jiffy = lpj;
->>>>>>> 02f8c6ae
 	printed = true;
 }