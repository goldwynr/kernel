/*
 * Generic show_mem() implementation
 *
 * Copyright (C) 2008 Johannes Weiner <hannes@saeurebad.de>
 * All code subject to the GPL version 2.
 */

#include <linux/mm.h>
#include <linux/nmi.h>
#include <linux/quicklist.h>

void show_mem(unsigned int filter)
{
	pg_data_t *pgdat;
	unsigned long total = 0, reserved = 0, shared = 0,
		nonshared = 0, highmem = 0;

<<<<<<< HEAD
	printk(KERN_INFO "Mem-Info:\n");
=======
	printk("Mem-Info:\n");
>>>>>>> 02f8c6ae
	show_free_areas(filter);

	for_each_online_pgdat(pgdat) {
		unsigned long i, flags;

		pgdat_resize_lock(pgdat, &flags);
		for (i = 0; i < pgdat->node_spanned_pages; i++) {
			struct page *page;
			unsigned long pfn = pgdat->node_start_pfn + i;

			if (unlikely(!(i % MAX_ORDER_NR_PAGES)))
				touch_nmi_watchdog();

			if (!pfn_valid(pfn))
				continue;

			page = pfn_to_page(pfn);

			if (PageHighMem(page))
				highmem++;

			if (PageReserved(page))
				reserved++;
			else if (page_count(page) == 1)
				nonshared++;
			else if (page_count(page) > 1)
				shared += page_count(page) - 1;

			total++;
		}
		pgdat_resize_unlock(pgdat, &flags);
	}

	printk("%lu pages RAM\n", total);
#ifdef CONFIG_HIGHMEM
	printk("%lu pages HighMem\n", highmem);
#endif
	printk("%lu pages reserved\n", reserved);
	printk("%lu pages shared\n", shared);
	printk("%lu pages non-shared\n", nonshared);
#ifdef CONFIG_QUICKLIST
	printk("%lu pages in pagetable cache\n",
		quicklist_total_size());
#endif
}<|MERGE_RESOLUTION|>--- conflicted
+++ resolved
@@ -15,11 +15,7 @@
 	unsigned long total = 0, reserved = 0, shared = 0,
 		nonshared = 0, highmem = 0;
 
-<<<<<<< HEAD
-	printk(KERN_INFO "Mem-Info:\n");
-=======
 	printk("Mem-Info:\n");
->>>>>>> 02f8c6ae
 	show_free_areas(filter);
 
 	for_each_online_pgdat(pgdat) {
