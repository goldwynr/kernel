/*
 * Fast batching percpu counters.
 */

#include <linux/percpu_counter.h>
#include <linux/notifier.h>
#include <linux/mutex.h>
#include <linux/init.h>
#include <linux/cpu.h>
#include <linux/module.h>

static LIST_HEAD(percpu_counters);
static DEFINE_MUTEX(percpu_counters_lock);

void percpu_counter_set(struct percpu_counter *fbc, s64 amount)
{
	int cpu;

	spin_lock(&fbc->lock);
	for_each_possible_cpu(cpu) {
		s32 *pcount = per_cpu_ptr(fbc->counters, cpu);
		*pcount = 0;
	}
	fbc->count = amount;
	spin_unlock(&fbc->lock);
}
EXPORT_SYMBOL(percpu_counter_set);

void __percpu_counter_add(struct percpu_counter *fbc, s64 amount, s32 batch)
{
	s64 count;
	s32 *pcount;
	int cpu = get_cpu();

	pcount = per_cpu_ptr(fbc->counters, cpu);
	count = *pcount + amount;
	if (count >= batch || count <= -batch) {
		spin_lock(&fbc->lock);
		fbc->count += count;
		*pcount = 0;
		spin_unlock(&fbc->lock);
	} else {
		*pcount = count;
	}
	put_cpu();
}
EXPORT_SYMBOL(__percpu_counter_add);

/*
 * Add up all the per-cpu counts, return the result.  This is a more accurate
 * but much slower version of percpu_counter_read_positive()
 */
s64 __percpu_counter_sum(struct percpu_counter *fbc)
{
	s64 ret;
	int cpu;

	spin_lock(&fbc->lock);
	ret = fbc->count;
	for_each_online_cpu(cpu) {
		s32 *pcount = per_cpu_ptr(fbc->counters, cpu);
		ret += *pcount;
<<<<<<< HEAD
		*pcount = 0;
	}
	fbc->count = ret;

=======
	}
>>>>>>> 18e352e4
	spin_unlock(&fbc->lock);
	return ret;
}
EXPORT_SYMBOL(__percpu_counter_sum);

int __percpu_counter_init(struct percpu_counter *fbc, s64 amount,
			  struct lock_class_key *key)
{
	spin_lock_init(&fbc->lock);
	lockdep_set_class(&fbc->lock, key);
	fbc->count = amount;
	fbc->counters = alloc_percpu(s32);
	if (!fbc->counters)
		return -ENOMEM;
#ifdef CONFIG_HOTPLUG_CPU
	mutex_lock(&percpu_counters_lock);
	list_add(&fbc->list, &percpu_counters);
	mutex_unlock(&percpu_counters_lock);
#endif
	return 0;
}
EXPORT_SYMBOL(__percpu_counter_init);

void percpu_counter_destroy(struct percpu_counter *fbc)
{
	if (!fbc->counters)
		return;

#ifdef CONFIG_HOTPLUG_CPU
	mutex_lock(&percpu_counters_lock);
	list_del(&fbc->list);
	mutex_unlock(&percpu_counters_lock);
#endif
	free_percpu(fbc->counters);
	fbc->counters = NULL;
}
EXPORT_SYMBOL(percpu_counter_destroy);

int percpu_counter_batch __read_mostly = 32;
EXPORT_SYMBOL(percpu_counter_batch);

static void compute_batch_value(void)
{
	int nr = num_online_cpus();

	percpu_counter_batch = max(32, nr*2);
}

static int __cpuinit percpu_counter_hotcpu_callback(struct notifier_block *nb,
					unsigned long action, void *hcpu)
{
#ifdef CONFIG_HOTPLUG_CPU
	unsigned int cpu;
	struct percpu_counter *fbc;

	compute_batch_value();
	if (action != CPU_DEAD)
		return NOTIFY_OK;

	cpu = (unsigned long)hcpu;
	mutex_lock(&percpu_counters_lock);
	list_for_each_entry(fbc, &percpu_counters, list) {
		s32 *pcount;
		unsigned long flags;

		spin_lock_irqsave(&fbc->lock, flags);
		pcount = per_cpu_ptr(fbc->counters, cpu);
		fbc->count += *pcount;
		*pcount = 0;
		spin_unlock_irqrestore(&fbc->lock, flags);
	}
	mutex_unlock(&percpu_counters_lock);
#endif
	return NOTIFY_OK;
}

static int __init percpu_counter_startup(void)
{
	compute_batch_value();
	hotcpu_notifier(percpu_counter_hotcpu_callback, 0);
	return 0;
}
module_init(percpu_counter_startup);<|MERGE_RESOLUTION|>--- conflicted
+++ resolved
@@ -60,14 +60,7 @@
 	for_each_online_cpu(cpu) {
 		s32 *pcount = per_cpu_ptr(fbc->counters, cpu);
 		ret += *pcount;
-<<<<<<< HEAD
-		*pcount = 0;
 	}
-	fbc->count = ret;
-
-=======
-	}
->>>>>>> 18e352e4
 	spin_unlock(&fbc->lock);
 	return ret;
 }
