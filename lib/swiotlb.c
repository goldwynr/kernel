/*
 * Dynamic DMA mapping support.
 *
 * This implementation is a fallback for platforms that do not support
 * I/O TLBs (aka DMA address translation hardware).
 * Copyright (C) 2000 Asit Mallick <Asit.K.Mallick@intel.com>
 * Copyright (C) 2000 Goutham Rao <goutham.rao@intel.com>
 * Copyright (C) 2000, 2003 Hewlett-Packard Co
 *	David Mosberger-Tang <davidm@hpl.hp.com>
 *
 * 03/05/07 davidm	Switch from PCI-DMA to generic device DMA API.
 * 00/12/13 davidm	Rename to swiotlb.c and add mark_clean() to avoid
 *			unnecessary i-cache flushing.
 * 04/07/.. ak		Better overflow handling. Assorted fixes.
 * 05/09/10 linville	Add support for syncing ranges, support syncing for
 *			DMA_BIDIRECTIONAL mappings, miscellaneous cleanup.
 * 08/12/11 beckyb	Add highmem support
 */

#include <linux/cache.h>
#include <linux/dma-mapping.h>
#include <linux/mm.h>
#include <linux/module.h>
#include <linux/spinlock.h>
#include <linux/string.h>
#include <linux/swiotlb.h>
#include <linux/pfn.h>
#include <linux/types.h>
#include <linux/ctype.h>
#include <linux/highmem.h>

#include <asm/io.h>
#include <asm/dma.h>
#include <asm/scatterlist.h>

#include <linux/init.h>
#include <linux/bootmem.h>
#include <linux/iommu-helper.h>

#define OFFSET(val,align) ((unsigned long)	\
	                   ( (val) & ( (align) - 1)))

#define SLABS_PER_PAGE (1 << (PAGE_SHIFT - IO_TLB_SHIFT))

/*
 * Minimum IO TLB size to bother booting with.  Systems with mainly
 * 64bit capable cards will only lightly use the swiotlb.  If we can't
 * allocate a contiguous 1MB, we're probably in trouble anyway.
 */
#define IO_TLB_MIN_SLABS ((1<<20) >> IO_TLB_SHIFT)

/*
 * Enumeration for sync targets
 */
enum dma_sync_target {
	SYNC_FOR_CPU = 0,
	SYNC_FOR_DEVICE = 1,
};

int swiotlb_force;

/*
 * Used to do a quick range check in unmap_single and
 * sync_single_*, to see if the memory was in fact allocated by this
 * API.
 */
static char *io_tlb_start, *io_tlb_end;

/*
 * The number of IO TLB blocks (in groups of 64) betweeen io_tlb_start and
 * io_tlb_end.  This is command line adjustable via setup_io_tlb_npages.
 */
static unsigned long io_tlb_nslabs;

/*
 * When the IOMMU overflows we return a fallback buffer. This sets the size.
 */
static unsigned long io_tlb_overflow = 32*1024;

void *io_tlb_overflow_buffer;

/*
 * This is a free list describing the number of free entries available from
 * each index
 */
static unsigned int *io_tlb_list;
static unsigned int io_tlb_index;

/*
 * We need to save away the original address corresponding to a mapped entry
 * for the sync operations.
 */
static phys_addr_t *io_tlb_orig_addr;

/*
 * Protect the above data structures in the map and unmap calls
 */
static DEFINE_SPINLOCK(io_tlb_lock);

static int __init
setup_io_tlb_npages(char *str)
{
	if (isdigit(*str)) {
		io_tlb_nslabs = simple_strtoul(str, &str, 0);
		/* avoid tail segment of size < IO_TLB_SEGSIZE */
		io_tlb_nslabs = ALIGN(io_tlb_nslabs, IO_TLB_SEGSIZE);
	}
	if (*str == ',')
		++str;
	if (!strcmp(str, "force"))
		swiotlb_force = 1;
	return 1;
}
__setup("swiotlb=", setup_io_tlb_npages);
/* make io_tlb_overflow tunable too? */

/* Note that this doesn't work with highmem page */
static dma_addr_t swiotlb_virt_to_bus(struct device *hwdev,
				      volatile void *address)
{
	return phys_to_dma(hwdev, virt_to_phys(address));
}

static void swiotlb_print_info(unsigned long bytes)
{
	phys_addr_t pstart, pend;

	pstart = virt_to_phys(io_tlb_start);
	pend = virt_to_phys(io_tlb_end);

	printk(KERN_INFO "Placing %luMB software IO TLB between %p - %p\n",
	       bytes >> 20, io_tlb_start, io_tlb_end);
	printk(KERN_INFO "software IO TLB at phys %#llx - %#llx\n",
	       (unsigned long long)pstart,
	       (unsigned long long)pend);
}

/*
 * Statically reserve bounce buffer space and initialize bounce buffer data
 * structures for the software IO TLB used to implement the DMA API.
 */
void __init
swiotlb_init_with_default_size(size_t default_size)
{
	unsigned long i, bytes;

	if (!io_tlb_nslabs) {
		io_tlb_nslabs = (default_size >> IO_TLB_SHIFT);
		io_tlb_nslabs = ALIGN(io_tlb_nslabs, IO_TLB_SEGSIZE);
	}

	bytes = io_tlb_nslabs << IO_TLB_SHIFT;

	/*
	 * Get IO TLB memory from the low pages
	 */
	io_tlb_start = alloc_bootmem_low_pages(bytes);
	if (!io_tlb_start)
		panic("Cannot allocate SWIOTLB buffer");
	io_tlb_end = io_tlb_start + bytes;

	/*
	 * Allocate and initialize the free list array.  This array is used
	 * to find contiguous free memory regions of size up to IO_TLB_SEGSIZE
	 * between io_tlb_start and io_tlb_end.
	 */
	io_tlb_list = alloc_bootmem(io_tlb_nslabs * sizeof(int));
	for (i = 0; i < io_tlb_nslabs; i++)
 		io_tlb_list[i] = IO_TLB_SEGSIZE - OFFSET(i, IO_TLB_SEGSIZE);
	io_tlb_index = 0;
	io_tlb_orig_addr = alloc_bootmem(io_tlb_nslabs * sizeof(phys_addr_t));

	/*
	 * Get the overflow emergency buffer
	 */
	io_tlb_overflow_buffer = alloc_bootmem_low(io_tlb_overflow);
	if (!io_tlb_overflow_buffer)
		panic("Cannot allocate SWIOTLB overflow buffer!\n");

	swiotlb_print_info(bytes);
}

void __init
swiotlb_init(void)
{
	swiotlb_init_with_default_size(64 * (1<<20));	/* default to 64MB */
}

/*
 * Systems with larger DMA zones (those that don't support ISA) can
 * initialize the swiotlb later using the slab allocator if needed.
 * This should be just like above, but with some error catching.
 */
int
swiotlb_late_init_with_default_size(size_t default_size)
{
	unsigned long i, bytes, req_nslabs = io_tlb_nslabs;
	unsigned int order;

	if (!io_tlb_nslabs) {
		io_tlb_nslabs = (default_size >> IO_TLB_SHIFT);
		io_tlb_nslabs = ALIGN(io_tlb_nslabs, IO_TLB_SEGSIZE);
	}

	/*
	 * Get IO TLB memory from the low pages
	 */
	order = get_order(io_tlb_nslabs << IO_TLB_SHIFT);
	io_tlb_nslabs = SLABS_PER_PAGE << order;
	bytes = io_tlb_nslabs << IO_TLB_SHIFT;

	while ((SLABS_PER_PAGE << order) > IO_TLB_MIN_SLABS) {
		io_tlb_start = (void *)__get_free_pages(GFP_DMA | __GFP_NOWARN,
							order);
		if (io_tlb_start)
			break;
		order--;
	}

	if (!io_tlb_start)
		goto cleanup1;

	if (order != get_order(bytes)) {
		printk(KERN_WARNING "Warning: only able to allocate %ld MB "
		       "for software IO TLB\n", (PAGE_SIZE << order) >> 20);
		io_tlb_nslabs = SLABS_PER_PAGE << order;
		bytes = io_tlb_nslabs << IO_TLB_SHIFT;
	}
	io_tlb_end = io_tlb_start + bytes;
	memset(io_tlb_start, 0, bytes);

	/*
	 * Allocate and initialize the free list array.  This array is used
	 * to find contiguous free memory regions of size up to IO_TLB_SEGSIZE
	 * between io_tlb_start and io_tlb_end.
	 */
	io_tlb_list = (unsigned int *)__get_free_pages(GFP_KERNEL,
	                              get_order(io_tlb_nslabs * sizeof(int)));
	if (!io_tlb_list)
		goto cleanup2;

	for (i = 0; i < io_tlb_nslabs; i++)
 		io_tlb_list[i] = IO_TLB_SEGSIZE - OFFSET(i, IO_TLB_SEGSIZE);
	io_tlb_index = 0;

	io_tlb_orig_addr = (phys_addr_t *)
		__get_free_pages(GFP_KERNEL,
				 get_order(io_tlb_nslabs *
					   sizeof(phys_addr_t)));
	if (!io_tlb_orig_addr)
		goto cleanup3;

	memset(io_tlb_orig_addr, 0, io_tlb_nslabs * sizeof(phys_addr_t));

	/*
	 * Get the overflow emergency buffer
	 */
	io_tlb_overflow_buffer = (void *)__get_free_pages(GFP_DMA,
	                                          get_order(io_tlb_overflow));
	if (!io_tlb_overflow_buffer)
		goto cleanup4;

	swiotlb_print_info(bytes);

	return 0;

cleanup4:
	free_pages((unsigned long)io_tlb_orig_addr,
		   get_order(io_tlb_nslabs * sizeof(phys_addr_t)));
	io_tlb_orig_addr = NULL;
cleanup3:
	free_pages((unsigned long)io_tlb_list, get_order(io_tlb_nslabs *
	                                                 sizeof(int)));
	io_tlb_list = NULL;
cleanup2:
	io_tlb_end = NULL;
	free_pages((unsigned long)io_tlb_start, order);
	io_tlb_start = NULL;
cleanup1:
	io_tlb_nslabs = req_nslabs;
	return -ENOMEM;
}

static int is_swiotlb_buffer(phys_addr_t paddr)
{
	return paddr >= virt_to_phys(io_tlb_start) &&
		paddr < virt_to_phys(io_tlb_end);
}

/*
 * Bounce: copy the swiotlb buffer back to the original dma location
 */
static void swiotlb_bounce(phys_addr_t phys, char *dma_addr, size_t size,
			   enum dma_data_direction dir)
{
	unsigned long pfn = PFN_DOWN(phys);

	if (PageHighMem(pfn_to_page(pfn))) {
		/* The buffer does not have a mapping.  Map it in and copy */
		unsigned int offset = phys & ~PAGE_MASK;
		char *buffer;
		unsigned int sz = 0;
		unsigned long flags;

		while (size) {
			sz = min_t(size_t, PAGE_SIZE - offset, size);

			local_irq_save(flags);
			buffer = kmap_atomic(pfn_to_page(pfn),
					     KM_BOUNCE_READ);
			if (dir == DMA_TO_DEVICE)
				memcpy(dma_addr, buffer + offset, sz);
			else
				memcpy(buffer + offset, dma_addr, sz);
			kunmap_atomic(buffer, KM_BOUNCE_READ);
			local_irq_restore(flags);

			size -= sz;
			pfn++;
			dma_addr += sz;
			offset = 0;
		}
	} else {
		if (dir == DMA_TO_DEVICE)
			memcpy(dma_addr, phys_to_virt(phys), size);
		else
			memcpy(phys_to_virt(phys), dma_addr, size);
	}
}

/*
 * Allocates bounce buffer and returns its kernel virtual address.
 */
static void *
map_single(struct device *hwdev, phys_addr_t phys, size_t size, int dir)
{
	unsigned long flags;
	char *dma_addr;
	unsigned int nslots, stride, index, wrap;
	int i;
	unsigned long start_dma_addr;
	unsigned long mask;
	unsigned long offset_slots;
	unsigned long max_slots;

	mask = dma_get_seg_boundary(hwdev);
	start_dma_addr = swiotlb_virt_to_bus(hwdev, io_tlb_start) & mask;

	offset_slots = ALIGN(start_dma_addr, 1 << IO_TLB_SHIFT) >> IO_TLB_SHIFT;

	/*
 	 * Carefully handle integer overflow which can occur when mask == ~0UL.
 	 */
	max_slots = mask + 1
		    ? ALIGN(mask + 1, 1 << IO_TLB_SHIFT) >> IO_TLB_SHIFT
		    : 1UL << (BITS_PER_LONG - IO_TLB_SHIFT);

	/*
	 * For mappings greater than a page, we limit the stride (and
	 * hence alignment) to a page size.
	 */
	nslots = ALIGN(size, 1 << IO_TLB_SHIFT) >> IO_TLB_SHIFT;
	if (size > PAGE_SIZE)
		stride = (1 << (PAGE_SHIFT - IO_TLB_SHIFT));
	else
		stride = 1;

	BUG_ON(!nslots);

	/*
	 * Find suitable number of IO TLB entries size that will fit this
	 * request and allocate a buffer from that IO TLB pool.
	 */
	spin_lock_irqsave(&io_tlb_lock, flags);
	index = ALIGN(io_tlb_index, stride);
	if (index >= io_tlb_nslabs)
		index = 0;
	wrap = index;

	do {
		while (iommu_is_span_boundary(index, nslots, offset_slots,
					      max_slots)) {
			index += stride;
			if (index >= io_tlb_nslabs)
				index = 0;
			if (index == wrap)
				goto not_found;
		}

		/*
		 * If we find a slot that indicates we have 'nslots' number of
		 * contiguous buffers, we allocate the buffers from that slot
		 * and mark the entries as '0' indicating unavailable.
		 */
		if (io_tlb_list[index] >= nslots) {
			int count = 0;

			for (i = index; i < (int) (index + nslots); i++)
				io_tlb_list[i] = 0;
			for (i = index - 1; (OFFSET(i, IO_TLB_SEGSIZE) != IO_TLB_SEGSIZE - 1) && io_tlb_list[i]; i--)
				io_tlb_list[i] = ++count;
			dma_addr = io_tlb_start + (index << IO_TLB_SHIFT);

			/*
			 * Update the indices to avoid searching in the next
			 * round.
			 */
			io_tlb_index = ((index + nslots) < io_tlb_nslabs
					? (index + nslots) : 0);

			goto found;
		}
		index += stride;
		if (index >= io_tlb_nslabs)
			index = 0;
	} while (index != wrap);

not_found:
	spin_unlock_irqrestore(&io_tlb_lock, flags);
	return NULL;
found:
	spin_unlock_irqrestore(&io_tlb_lock, flags);

	/*
	 * Save away the mapping from the original address to the DMA address.
	 * This is needed when we sync the memory.  Then we sync the buffer if
	 * needed.
	 */
	for (i = 0; i < nslots; i++)
		io_tlb_orig_addr[index+i] = phys + (i << IO_TLB_SHIFT);
	if (dir == DMA_TO_DEVICE || dir == DMA_BIDIRECTIONAL)
		swiotlb_bounce(phys, dma_addr, size, DMA_TO_DEVICE);

	return dma_addr;
}

/*
 * dma_addr is the kernel virtual address of the bounce buffer to unmap.
 */
static void
do_unmap_single(struct device *hwdev, char *dma_addr, size_t size, int dir)
{
	unsigned long flags;
	int i, count, nslots = ALIGN(size, 1 << IO_TLB_SHIFT) >> IO_TLB_SHIFT;
	int index = (dma_addr - io_tlb_start) >> IO_TLB_SHIFT;
	phys_addr_t phys = io_tlb_orig_addr[index];

	/*
	 * First, sync the memory before unmapping the entry
	 */
	if (phys && ((dir == DMA_FROM_DEVICE) || (dir == DMA_BIDIRECTIONAL)))
		swiotlb_bounce(phys, dma_addr, size, DMA_FROM_DEVICE);

	/*
	 * Return the buffer to the free list by setting the corresponding
	 * entries to indicate the number of contigous entries available.
	 * While returning the entries to the free list, we merge the entries
	 * with slots below and above the pool being returned.
	 */
	spin_lock_irqsave(&io_tlb_lock, flags);
	{
		count = ((index + nslots) < ALIGN(index + 1, IO_TLB_SEGSIZE) ?
			 io_tlb_list[index + nslots] : 0);
		/*
		 * Step 1: return the slots to the free list, merging the
		 * slots with superceeding slots
		 */
		for (i = index + nslots - 1; i >= index; i--)
			io_tlb_list[i] = ++count;
		/*
		 * Step 2: merge the returned slots with the preceding slots,
		 * if available (non zero)
		 */
		for (i = index - 1; (OFFSET(i, IO_TLB_SEGSIZE) != IO_TLB_SEGSIZE -1) && io_tlb_list[i]; i--)
			io_tlb_list[i] = ++count;
	}
	spin_unlock_irqrestore(&io_tlb_lock, flags);
}

static void
sync_single(struct device *hwdev, char *dma_addr, size_t size,
	    int dir, int target)
{
	int index = (dma_addr - io_tlb_start) >> IO_TLB_SHIFT;
	phys_addr_t phys = io_tlb_orig_addr[index];

	phys += ((unsigned long)dma_addr & ((1 << IO_TLB_SHIFT) - 1));

	switch (target) {
	case SYNC_FOR_CPU:
		if (likely(dir == DMA_FROM_DEVICE || dir == DMA_BIDIRECTIONAL))
			swiotlb_bounce(phys, dma_addr, size, DMA_FROM_DEVICE);
		else
			BUG_ON(dir != DMA_TO_DEVICE);
		break;
	case SYNC_FOR_DEVICE:
		if (likely(dir == DMA_TO_DEVICE || dir == DMA_BIDIRECTIONAL))
			swiotlb_bounce(phys, dma_addr, size, DMA_TO_DEVICE);
		else
			BUG_ON(dir != DMA_FROM_DEVICE);
		break;
	default:
		BUG();
	}
}

void *
swiotlb_alloc_coherent(struct device *hwdev, size_t size,
		       dma_addr_t *dma_handle, gfp_t flags)
{
	dma_addr_t dev_addr;
	void *ret;
	int order = get_order(size);
	u64 dma_mask = DMA_BIT_MASK(32);

	if (hwdev && hwdev->coherent_dma_mask)
		dma_mask = hwdev->coherent_dma_mask;

	ret = (void *)__get_free_pages(flags, order);
	if (ret && swiotlb_virt_to_bus(hwdev, ret) + size > dma_mask) {
		/*
		 * The allocated memory isn't reachable by the device.
		 */
		free_pages((unsigned long) ret, order);
		ret = NULL;
	}
	if (!ret) {
		/*
		 * We are either out of memory or the device can't DMA
		 * to GFP_DMA memory; fall back on map_single(), which
		 * will grab memory from the lowest available address range.
		 */
		ret = map_single(hwdev, 0, size, DMA_FROM_DEVICE);
		if (!ret)
			return NULL;
	}

	memset(ret, 0, size);
	dev_addr = swiotlb_virt_to_bus(hwdev, ret);

	/* Confirm address can be DMA'd by device */
	if (dev_addr + size > dma_mask) {
		printk("hwdev DMA mask = 0x%016Lx, dev_addr = 0x%016Lx\n",
		       (unsigned long long)dma_mask,
		       (unsigned long long)dev_addr);

		/* DMA_TO_DEVICE to avoid memcpy in unmap_single */
		do_unmap_single(hwdev, ret, size, DMA_TO_DEVICE);
		return NULL;
	}
	*dma_handle = dev_addr;
	return ret;
}
EXPORT_SYMBOL(swiotlb_alloc_coherent);

void
swiotlb_free_coherent(struct device *hwdev, size_t size, void *vaddr,
		      dma_addr_t dev_addr)
{
	phys_addr_t paddr = dma_to_phys(hwdev, dev_addr);

	WARN_ON(irqs_disabled());
	if (!is_swiotlb_buffer(paddr))
		free_pages((unsigned long)vaddr, get_order(size));
	else
		/* DMA_TO_DEVICE to avoid memcpy in unmap_single */
		do_unmap_single(hwdev, vaddr, size, DMA_TO_DEVICE);
}
EXPORT_SYMBOL(swiotlb_free_coherent);

static void
swiotlb_full(struct device *dev, size_t size, int dir, int do_panic)
{
	/*
	 * Ran out of IOMMU space for this operation. This is very bad.
	 * Unfortunately the drivers cannot handle this operation properly.
	 * unless they check for dma_mapping_error (most don't)
	 * When the mapping is small enough return a static buffer to limit
	 * the damage, or panic when the transfer is too big.
	 */
	printk(KERN_ERR "DMA: Out of SW-IOMMU space for %zu bytes at "
	       "device %s\n", size, dev ? dev_name(dev) : "?");

	if (size <= io_tlb_overflow || !do_panic)
		return;

	if (dir == DMA_BIDIRECTIONAL)
		panic("DMA: Random memory could be DMA accessed\n");
	if (dir == DMA_FROM_DEVICE)
		panic("DMA: Random memory could be DMA written\n");
	if (dir == DMA_TO_DEVICE)
		panic("DMA: Random memory could be DMA read\n");
}

/*
 * Map a single buffer of the indicated size for DMA in streaming mode.  The
 * physical address to use is returned.
 *
 * Once the device is given the dma address, the device owns this memory until
 * either swiotlb_unmap_page or swiotlb_dma_sync_single is performed.
 */
dma_addr_t swiotlb_map_page(struct device *dev, struct page *page,
			    unsigned long offset, size_t size,
			    enum dma_data_direction dir,
			    struct dma_attrs *attrs)
{
	phys_addr_t phys = page_to_phys(page) + offset;
	dma_addr_t dev_addr = phys_to_dma(dev, phys);
	void *map;

	BUG_ON(dir == DMA_NONE);
	/*
	 * If the address happens to be in the device's DMA window,
	 * we can safely return the device addr and not worry about bounce
	 * buffering it.
	 */
	if (dma_capable(dev, dev_addr, size) && !swiotlb_force)
		return dev_addr;

	/*
	 * Oh well, have to allocate and map a bounce buffer.
	 */
	map = map_single(dev, phys, size, dir);
	if (!map) {
		swiotlb_full(dev, size, dir, 1);
		map = io_tlb_overflow_buffer;
	}

	dev_addr = swiotlb_virt_to_bus(dev, map);

	/*
	 * Ensure that the address returned is DMA'ble
	 */
<<<<<<< HEAD
	if (!dma_capable(dev, dev_addr, size)) {
		do_unmap_single(dev, map, size, dir);
		dev_addr = swiotlb_virt_to_bus(dev, io_tlb_overflow_buffer);
	}
=======
	if (!dma_capable(dev, dev_addr, size))
		panic("map_single: bounce buffer is not DMA'ble");
>>>>>>> 60ee09b1

	return dev_addr;
}
EXPORT_SYMBOL_GPL(swiotlb_map_page);

/*
 * Unmap a single streaming mode DMA translation.  The dma_addr and size must
 * match what was provided for in a previous swiotlb_map_page call.  All
 * other usages are undefined.
 *
 * After this call, reads by the cpu to the buffer are guaranteed to see
 * whatever the device wrote there.
 */
static void unmap_single(struct device *hwdev, dma_addr_t dev_addr,
			 size_t size, int dir)
{
	phys_addr_t paddr = dma_to_phys(hwdev, dev_addr);

	BUG_ON(dir == DMA_NONE);

	if (is_swiotlb_buffer(paddr)) {
		do_unmap_single(hwdev, phys_to_virt(paddr), size, dir);
		return;
	}

	if (dir != DMA_FROM_DEVICE)
		return;

	/*
	 * phys_to_virt doesn't work with hihgmem page but we could
	 * call dma_mark_clean() with hihgmem page here. However, we
	 * are fine since dma_mark_clean() is null on POWERPC. We can
	 * make dma_mark_clean() take a physical address if necessary.
	 */
	dma_mark_clean(phys_to_virt(paddr), size);
}

void swiotlb_unmap_page(struct device *hwdev, dma_addr_t dev_addr,
			size_t size, enum dma_data_direction dir,
			struct dma_attrs *attrs)
{
	unmap_single(hwdev, dev_addr, size, dir);
}
EXPORT_SYMBOL_GPL(swiotlb_unmap_page);

/*
 * Make physical memory consistent for a single streaming mode DMA translation
 * after a transfer.
 *
 * If you perform a swiotlb_map_page() but wish to interrogate the buffer
 * using the cpu, yet do not wish to teardown the dma mapping, you must
 * call this function before doing so.  At the next point you give the dma
 * address back to the card, you must first perform a
 * swiotlb_dma_sync_for_device, and then the device again owns the buffer
 */
static void
swiotlb_sync_single(struct device *hwdev, dma_addr_t dev_addr,
		    size_t size, int dir, int target)
{
	phys_addr_t paddr = dma_to_phys(hwdev, dev_addr);

	BUG_ON(dir == DMA_NONE);

	if (is_swiotlb_buffer(paddr)) {
		sync_single(hwdev, phys_to_virt(paddr), size, dir, target);
		return;
	}

	if (dir != DMA_FROM_DEVICE)
		return;

	dma_mark_clean(phys_to_virt(paddr), size);
}

void
swiotlb_sync_single_for_cpu(struct device *hwdev, dma_addr_t dev_addr,
			    size_t size, enum dma_data_direction dir)
{
	swiotlb_sync_single(hwdev, dev_addr, size, dir, SYNC_FOR_CPU);
}
EXPORT_SYMBOL(swiotlb_sync_single_for_cpu);

void
swiotlb_sync_single_for_device(struct device *hwdev, dma_addr_t dev_addr,
			       size_t size, enum dma_data_direction dir)
{
	swiotlb_sync_single(hwdev, dev_addr, size, dir, SYNC_FOR_DEVICE);
}
EXPORT_SYMBOL(swiotlb_sync_single_for_device);

/*
 * Same as above, but for a sub-range of the mapping.
 */
static void
swiotlb_sync_single_range(struct device *hwdev, dma_addr_t dev_addr,
			  unsigned long offset, size_t size,
			  int dir, int target)
{
	swiotlb_sync_single(hwdev, dev_addr + offset, size, dir, target);
}

void
swiotlb_sync_single_range_for_cpu(struct device *hwdev, dma_addr_t dev_addr,
				  unsigned long offset, size_t size,
				  enum dma_data_direction dir)
{
	swiotlb_sync_single_range(hwdev, dev_addr, offset, size, dir,
				  SYNC_FOR_CPU);
}
EXPORT_SYMBOL_GPL(swiotlb_sync_single_range_for_cpu);

void
swiotlb_sync_single_range_for_device(struct device *hwdev, dma_addr_t dev_addr,
				     unsigned long offset, size_t size,
				     enum dma_data_direction dir)
{
	swiotlb_sync_single_range(hwdev, dev_addr, offset, size, dir,
				  SYNC_FOR_DEVICE);
}
EXPORT_SYMBOL_GPL(swiotlb_sync_single_range_for_device);

/*
 * Map a set of buffers described by scatterlist in streaming mode for DMA.
 * This is the scatter-gather version of the above swiotlb_map_page
 * interface.  Here the scatter gather list elements are each tagged with the
 * appropriate dma address and length.  They are obtained via
 * sg_dma_{address,length}(SG).
 *
 * NOTE: An implementation may be able to use a smaller number of
 *       DMA address/length pairs than there are SG table elements.
 *       (for example via virtual mapping capabilities)
 *       The routine returns the number of addr/length pairs actually
 *       used, at most nents.
 *
 * Device ownership issues as mentioned above for swiotlb_map_page are the
 * same here.
 */
int
swiotlb_map_sg_attrs(struct device *hwdev, struct scatterlist *sgl, int nelems,
		     enum dma_data_direction dir, struct dma_attrs *attrs)
{
	struct scatterlist *sg;
	int i;

	BUG_ON(dir == DMA_NONE);

	for_each_sg(sgl, sg, nelems, i) {
		phys_addr_t paddr = sg_phys(sg);
		dma_addr_t dev_addr = phys_to_dma(hwdev, paddr);

		if (swiotlb_force ||
		    !dma_capable(hwdev, dev_addr, sg->length)) {
			void *map = map_single(hwdev, sg_phys(sg),
					       sg->length, dir);
			if (!map) {
				/* Don't panic here, we expect map_sg users
				   to do proper error handling. */
				swiotlb_full(hwdev, sg->length, dir, 0);
				swiotlb_unmap_sg_attrs(hwdev, sgl, i, dir,
						       attrs);
				sgl[0].dma_length = 0;
				return 0;
			}
			sg->dma_address = swiotlb_virt_to_bus(hwdev, map);
		} else
			sg->dma_address = dev_addr;
		sg->dma_length = sg->length;
	}
	return nelems;
}
EXPORT_SYMBOL(swiotlb_map_sg_attrs);

int
swiotlb_map_sg(struct device *hwdev, struct scatterlist *sgl, int nelems,
	       int dir)
{
	return swiotlb_map_sg_attrs(hwdev, sgl, nelems, dir, NULL);
}
EXPORT_SYMBOL(swiotlb_map_sg);

/*
 * Unmap a set of streaming mode DMA translations.  Again, cpu read rules
 * concerning calls here are the same as for swiotlb_unmap_page() above.
 */
void
swiotlb_unmap_sg_attrs(struct device *hwdev, struct scatterlist *sgl,
		       int nelems, enum dma_data_direction dir, struct dma_attrs *attrs)
{
	struct scatterlist *sg;
	int i;

	BUG_ON(dir == DMA_NONE);

	for_each_sg(sgl, sg, nelems, i)
		unmap_single(hwdev, sg->dma_address, sg->dma_length, dir);

}
EXPORT_SYMBOL(swiotlb_unmap_sg_attrs);

void
swiotlb_unmap_sg(struct device *hwdev, struct scatterlist *sgl, int nelems,
		 int dir)
{
	return swiotlb_unmap_sg_attrs(hwdev, sgl, nelems, dir, NULL);
}
EXPORT_SYMBOL(swiotlb_unmap_sg);

/*
 * Make physical memory consistent for a set of streaming mode DMA translations
 * after a transfer.
 *
 * The same as swiotlb_sync_single_* but for a scatter-gather list, same rules
 * and usage.
 */
static void
swiotlb_sync_sg(struct device *hwdev, struct scatterlist *sgl,
		int nelems, int dir, int target)
{
	struct scatterlist *sg;
	int i;

	for_each_sg(sgl, sg, nelems, i)
		swiotlb_sync_single(hwdev, sg->dma_address,
				    sg->dma_length, dir, target);
}

void
swiotlb_sync_sg_for_cpu(struct device *hwdev, struct scatterlist *sg,
			int nelems, enum dma_data_direction dir)
{
	swiotlb_sync_sg(hwdev, sg, nelems, dir, SYNC_FOR_CPU);
}
EXPORT_SYMBOL(swiotlb_sync_sg_for_cpu);

void
swiotlb_sync_sg_for_device(struct device *hwdev, struct scatterlist *sg,
			   int nelems, enum dma_data_direction dir)
{
	swiotlb_sync_sg(hwdev, sg, nelems, dir, SYNC_FOR_DEVICE);
}
EXPORT_SYMBOL(swiotlb_sync_sg_for_device);

int
swiotlb_dma_mapping_error(struct device *hwdev, dma_addr_t dma_addr)
{
	return (dma_addr == swiotlb_virt_to_bus(hwdev, io_tlb_overflow_buffer));
}
EXPORT_SYMBOL(swiotlb_dma_mapping_error);

/*
 * Return whether the given device DMA address mask can be supported
 * properly.  For example, if your device can only drive the low 24-bits
 * during bus mastering, then you would pass 0x00ffffff as the mask to
 * this function.
 */
int
swiotlb_dma_supported(struct device *hwdev, u64 mask)
{
	return swiotlb_virt_to_bus(hwdev, io_tlb_end - 1) <= mask;
}
EXPORT_SYMBOL(swiotlb_dma_supported);<|MERGE_RESOLUTION|>--- conflicted
+++ resolved
@@ -631,15 +631,8 @@
 	/*
 	 * Ensure that the address returned is DMA'ble
 	 */
-<<<<<<< HEAD
-	if (!dma_capable(dev, dev_addr, size)) {
-		do_unmap_single(dev, map, size, dir);
-		dev_addr = swiotlb_virt_to_bus(dev, io_tlb_overflow_buffer);
-	}
-=======
 	if (!dma_capable(dev, dev_addr, size))
 		panic("map_single: bounce buffer is not DMA'ble");
->>>>>>> 60ee09b1
 
 	return dev_addr;
 }
