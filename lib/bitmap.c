/*
 * lib/bitmap.c
 * Helper functions for bitmap.h.
 *
 * This source code is licensed under the GNU General Public License,
 * Version 2.  See the file COPYING for more details.
 */
#include <linux/module.h>
#include <linux/ctype.h>
#include <linux/errno.h>
#include <linux/bitmap.h>
#include <linux/bitops.h>
#include <asm/uaccess.h>

/*
 * bitmaps provide an array of bits, implemented using an an
 * array of unsigned longs.  The number of valid bits in a
 * given bitmap does _not_ need to be an exact multiple of
 * BITS_PER_LONG.
 *
 * The possible unused bits in the last, partially used word
 * of a bitmap are 'don't care'.  The implementation makes
 * no particular effort to keep them zero.  It ensures that
 * their value will not affect the results of any operation.
 * The bitmap operations that return Boolean (bitmap_empty,
 * for example) or scalar (bitmap_weight, for example) results
 * carefully filter out these unused bits from impacting their
 * results.
 *
 * These operations actually hold to a slightly stronger rule:
 * if you don't input any bitmaps to these ops that have some
 * unused bits set, then they won't output any set unused bits
 * in output bitmaps.
 *
 * The byte ordering of bitmaps is more natural on little
 * endian architectures.  See the big-endian headers
 * include/asm-ppc64/bitops.h and include/asm-s390/bitops.h
 * for the best explanations of this ordering.
 */

int __bitmap_empty(const unsigned long *bitmap, int bits)
{
	int k, lim = bits/BITS_PER_LONG;
	for (k = 0; k < lim; ++k)
		if (bitmap[k])
			return 0;

	if (bits % BITS_PER_LONG)
		if (bitmap[k] & BITMAP_LAST_WORD_MASK(bits))
			return 0;

	return 1;
}
EXPORT_SYMBOL(__bitmap_empty);

int __bitmap_full(const unsigned long *bitmap, int bits)
{
	int k, lim = bits/BITS_PER_LONG;
	for (k = 0; k < lim; ++k)
		if (~bitmap[k])
			return 0;

	if (bits % BITS_PER_LONG)
		if (~bitmap[k] & BITMAP_LAST_WORD_MASK(bits))
			return 0;

	return 1;
}
EXPORT_SYMBOL(__bitmap_full);

int __bitmap_equal(const unsigned long *bitmap1,
		const unsigned long *bitmap2, int bits)
{
	int k, lim = bits/BITS_PER_LONG;
	for (k = 0; k < lim; ++k)
		if (bitmap1[k] != bitmap2[k])
			return 0;

	if (bits % BITS_PER_LONG)
		if ((bitmap1[k] ^ bitmap2[k]) & BITMAP_LAST_WORD_MASK(bits))
			return 0;

	return 1;
}
EXPORT_SYMBOL(__bitmap_equal);

void __bitmap_complement(unsigned long *dst, const unsigned long *src, int bits)
{
	int k, lim = bits/BITS_PER_LONG;
	for (k = 0; k < lim; ++k)
		dst[k] = ~src[k];

	if (bits % BITS_PER_LONG)
		dst[k] = ~src[k] & BITMAP_LAST_WORD_MASK(bits);
}
EXPORT_SYMBOL(__bitmap_complement);

/**
 * __bitmap_shift_right - logical right shift of the bits in a bitmap
 *   @dst : destination bitmap
 *   @src : source bitmap
 *   @shift : shift by this many bits
 *   @bits : bitmap size, in bits
 *
 * Shifting right (dividing) means moving bits in the MS -> LS bit
 * direction.  Zeros are fed into the vacated MS positions and the
 * LS bits shifted off the bottom are lost.
 */
void __bitmap_shift_right(unsigned long *dst,
			const unsigned long *src, int shift, int bits)
{
	int k, lim = BITS_TO_LONGS(bits), left = bits % BITS_PER_LONG;
	int off = shift/BITS_PER_LONG, rem = shift % BITS_PER_LONG;
	unsigned long mask = (1UL << left) - 1;
	for (k = 0; off + k < lim; ++k) {
		unsigned long upper, lower;

		/*
		 * If shift is not word aligned, take lower rem bits of
		 * word above and make them the top rem bits of result.
		 */
		if (!rem || off + k + 1 >= lim)
			upper = 0;
		else {
			upper = src[off + k + 1];
			if (off + k + 1 == lim - 1 && left)
				upper &= mask;
		}
		lower = src[off + k];
		if (left && off + k == lim - 1)
			lower &= mask;
		dst[k] = upper << (BITS_PER_LONG - rem) | lower >> rem;
		if (left && k == lim - 1)
			dst[k] &= mask;
	}
	if (off)
		memset(&dst[lim - off], 0, off*sizeof(unsigned long));
}
EXPORT_SYMBOL(__bitmap_shift_right);


/**
 * __bitmap_shift_left - logical left shift of the bits in a bitmap
 *   @dst : destination bitmap
 *   @src : source bitmap
 *   @shift : shift by this many bits
 *   @bits : bitmap size, in bits
 *
 * Shifting left (multiplying) means moving bits in the LS -> MS
 * direction.  Zeros are fed into the vacated LS bit positions
 * and those MS bits shifted off the top are lost.
 */

void __bitmap_shift_left(unsigned long *dst,
			const unsigned long *src, int shift, int bits)
{
	int k, lim = BITS_TO_LONGS(bits), left = bits % BITS_PER_LONG;
	int off = shift/BITS_PER_LONG, rem = shift % BITS_PER_LONG;
	for (k = lim - off - 1; k >= 0; --k) {
		unsigned long upper, lower;

		/*
		 * If shift is not word aligned, take upper rem bits of
		 * word below and make them the bottom rem bits of result.
		 */
		if (rem && k > 0)
			lower = src[k - 1];
		else
			lower = 0;
		upper = src[k];
		if (left && k == lim - 1)
			upper &= (1UL << left) - 1;
		dst[k + off] = lower  >> (BITS_PER_LONG - rem) | upper << rem;
		if (left && k + off == lim - 1)
			dst[k + off] &= (1UL << left) - 1;
	}
	if (off)
		memset(dst, 0, off*sizeof(unsigned long));
}
EXPORT_SYMBOL(__bitmap_shift_left);

int __bitmap_and(unsigned long *dst, const unsigned long *bitmap1,
				const unsigned long *bitmap2, int bits)
{
	int k;
	int nr = BITS_TO_LONGS(bits);
	unsigned long result = 0;

	for (k = 0; k < nr; k++)
		result |= (dst[k] = bitmap1[k] & bitmap2[k]);
	return result != 0;
}
EXPORT_SYMBOL(__bitmap_and);

void __bitmap_or(unsigned long *dst, const unsigned long *bitmap1,
				const unsigned long *bitmap2, int bits)
{
	int k;
	int nr = BITS_TO_LONGS(bits);

	for (k = 0; k < nr; k++)
		dst[k] = bitmap1[k] | bitmap2[k];
}
EXPORT_SYMBOL(__bitmap_or);

void __bitmap_xor(unsigned long *dst, const unsigned long *bitmap1,
				const unsigned long *bitmap2, int bits)
{
	int k;
	int nr = BITS_TO_LONGS(bits);

	for (k = 0; k < nr; k++)
		dst[k] = bitmap1[k] ^ bitmap2[k];
}
EXPORT_SYMBOL(__bitmap_xor);

int __bitmap_andnot(unsigned long *dst, const unsigned long *bitmap1,
				const unsigned long *bitmap2, int bits)
{
	int k;
	int nr = BITS_TO_LONGS(bits);
	unsigned long result = 0;

	for (k = 0; k < nr; k++)
		result |= (dst[k] = bitmap1[k] & ~bitmap2[k]);
	return result != 0;
}
EXPORT_SYMBOL(__bitmap_andnot);

int __bitmap_intersects(const unsigned long *bitmap1,
				const unsigned long *bitmap2, int bits)
{
	int k, lim = bits/BITS_PER_LONG;
	for (k = 0; k < lim; ++k)
		if (bitmap1[k] & bitmap2[k])
			return 1;

	if (bits % BITS_PER_LONG)
		if ((bitmap1[k] & bitmap2[k]) & BITMAP_LAST_WORD_MASK(bits))
			return 1;
	return 0;
}
EXPORT_SYMBOL(__bitmap_intersects);

int __bitmap_subset(const unsigned long *bitmap1,
				const unsigned long *bitmap2, int bits)
{
	int k, lim = bits/BITS_PER_LONG;
	for (k = 0; k < lim; ++k)
		if (bitmap1[k] & ~bitmap2[k])
			return 0;

	if (bits % BITS_PER_LONG)
		if ((bitmap1[k] & ~bitmap2[k]) & BITMAP_LAST_WORD_MASK(bits))
			return 0;
	return 1;
}
EXPORT_SYMBOL(__bitmap_subset);

int __bitmap_weight(const unsigned long *bitmap, int bits)
{
	int k, w = 0, lim = bits/BITS_PER_LONG;

	for (k = 0; k < lim; k++)
		w += hweight_long(bitmap[k]);

	if (bits % BITS_PER_LONG)
		w += hweight_long(bitmap[k] & BITMAP_LAST_WORD_MASK(bits));

	return w;
}
EXPORT_SYMBOL(__bitmap_weight);

#define BITMAP_FIRST_WORD_MASK(start) (~0UL << ((start) % BITS_PER_LONG))

void bitmap_set(unsigned long *map, int start, int nr)
{
	unsigned long *p = map + BIT_WORD(start);
	const int size = start + nr;
	int bits_to_set = BITS_PER_LONG - (start % BITS_PER_LONG);
	unsigned long mask_to_set = BITMAP_FIRST_WORD_MASK(start);

	while (nr - bits_to_set >= 0) {
		*p |= mask_to_set;
		nr -= bits_to_set;
		bits_to_set = BITS_PER_LONG;
		mask_to_set = ~0UL;
		p++;
	}
	if (nr) {
		mask_to_set &= BITMAP_LAST_WORD_MASK(size);
		*p |= mask_to_set;
	}
}
EXPORT_SYMBOL(bitmap_set);

void bitmap_clear(unsigned long *map, int start, int nr)
{
	unsigned long *p = map + BIT_WORD(start);
	const int size = start + nr;
	int bits_to_clear = BITS_PER_LONG - (start % BITS_PER_LONG);
	unsigned long mask_to_clear = BITMAP_FIRST_WORD_MASK(start);

	while (nr - bits_to_clear >= 0) {
		*p &= ~mask_to_clear;
		nr -= bits_to_clear;
		bits_to_clear = BITS_PER_LONG;
		mask_to_clear = ~0UL;
		p++;
	}
	if (nr) {
		mask_to_clear &= BITMAP_LAST_WORD_MASK(size);
		*p &= ~mask_to_clear;
	}
}
EXPORT_SYMBOL(bitmap_clear);

/*
 * bitmap_find_next_zero_area - find a contiguous aligned zero area
 * @map: The address to base the search on
 * @size: The bitmap size in bits
 * @start: The bitnumber to start searching at
 * @nr: The number of zeroed bits we're looking for
 * @align_mask: Alignment mask for zero area
 *
 * The @align_mask should be one less than a power of 2; the effect is that
 * the bit offset of all zero areas this function finds is multiples of that
 * power of 2. A @align_mask of 0 means no alignment is required.
 */
unsigned long bitmap_find_next_zero_area(unsigned long *map,
					 unsigned long size,
					 unsigned long start,
					 unsigned int nr,
					 unsigned long align_mask)
{
	unsigned long index, end, i;
again:
	index = find_next_zero_bit(map, size, start);

	/* Align allocation */
	index = __ALIGN_MASK(index, align_mask);

	end = index + nr;
	if (end > size)
		return end;
	i = find_next_bit(map, end, index);
	if (i < end) {
		start = i + 1;
		goto again;
	}
	return index;
}
EXPORT_SYMBOL(bitmap_find_next_zero_area);

/*
 * Bitmap printing & parsing functions: first version by Bill Irwin,
 * second version by Paul Jackson, third by Joe Korty.
 */

#define CHUNKSZ				32
#define nbits_to_hold_value(val)	fls(val)
#define BASEDEC 10		/* fancier cpuset lists input in decimal */

/**
 * bitmap_scnprintf - convert bitmap to an ASCII hex string.
 * @buf: byte buffer into which string is placed
 * @buflen: reserved size of @buf, in bytes
 * @maskp: pointer to bitmap to convert
 * @nmaskbits: size of bitmap, in bits
 *
 * Exactly @nmaskbits bits are displayed.  Hex digits are grouped into
 * comma-separated sets of eight digits per set.
 */
int bitmap_scnprintf(char *buf, unsigned int buflen,
	const unsigned long *maskp, int nmaskbits)
{
	int i, word, bit, len = 0;
	unsigned long val;
	const char *sep = "";
	int chunksz;
	u32 chunkmask;

	chunksz = nmaskbits & (CHUNKSZ - 1);
	if (chunksz == 0)
		chunksz = CHUNKSZ;

	i = ALIGN(nmaskbits, CHUNKSZ) - CHUNKSZ;
	for (; i >= 0; i -= CHUNKSZ) {
		chunkmask = ((1ULL << chunksz) - 1);
		word = i / BITS_PER_LONG;
		bit = i % BITS_PER_LONG;
		val = (maskp[word] >> bit) & chunkmask;
		len += scnprintf(buf+len, buflen-len, "%s%0*lx", sep,
			(chunksz+3)/4, val);
		chunksz = CHUNKSZ;
		sep = ",";
	}
	return len;
}
EXPORT_SYMBOL(bitmap_scnprintf);

/**
 * __bitmap_parse - convert an ASCII hex string into a bitmap.
 * @buf: pointer to buffer containing string.
 * @buflen: buffer size in bytes.  If string is smaller than this
 *    then it must be terminated with a \0.
 * @is_user: location of buffer, 0 indicates kernel space
 * @maskp: pointer to bitmap array that will contain result.
 * @nmaskbits: size of bitmap, in bits.
 *
 * Commas group hex digits into chunks.  Each chunk defines exactly 32
 * bits of the resultant bitmask.  No chunk may specify a value larger
 * than 32 bits (%-EOVERFLOW), and if a chunk specifies a smaller value
 * then leading 0-bits are prepended.  %-EINVAL is returned for illegal
 * characters and for grouping errors such as "1,,5", ",44", "," and "".
 * Leading and trailing whitespace accepted, but not embedded whitespace.
 */
int __bitmap_parse(const char *buf, unsigned int buflen,
		int is_user, unsigned long *maskp,
		int nmaskbits)
{
	int c, old_c, totaldigits, ndigits, nchunks, nbits;
	u32 chunk;
	const char __user *ubuf = buf;

	bitmap_zero(maskp, nmaskbits);

	nchunks = nbits = totaldigits = c = 0;
	do {
		chunk = ndigits = 0;

		/* Get the next chunk of the bitmap */
		while (buflen) {
			old_c = c;
			if (is_user) {
				if (__get_user(c, ubuf++))
					return -EFAULT;
			}
			else
				c = *buf++;
			buflen--;
			if (isspace(c))
				continue;

			/*
			 * If the last character was a space and the current
			 * character isn't '\0', we've got embedded whitespace.
			 * This is a no-no, so throw an error.
			 */
			if (totaldigits && c && isspace(old_c))
				return -EINVAL;

			/* A '\0' or a ',' signal the end of the chunk */
			if (c == '\0' || c == ',')
				break;

			if (!isxdigit(c))
				return -EINVAL;

			/*
			 * Make sure there are at least 4 free bits in 'chunk'.
			 * If not, this hexdigit will overflow 'chunk', so
			 * throw an error.
			 */
			if (chunk & ~((1UL << (CHUNKSZ - 4)) - 1))
				return -EOVERFLOW;

			chunk = (chunk << 4) | hex_to_bin(c);
			ndigits++; totaldigits++;
		}
		if (ndigits == 0)
			return -EINVAL;
		if (nchunks == 0 && chunk == 0)
			continue;

		__bitmap_shift_left(maskp, maskp, CHUNKSZ, nmaskbits);
		*maskp |= chunk;
		nchunks++;
		nbits += (nchunks == 1) ? nbits_to_hold_value(chunk) : CHUNKSZ;
		if (nbits > nmaskbits)
			return -EOVERFLOW;
	} while (buflen && c == ',');

	return 0;
}
EXPORT_SYMBOL(__bitmap_parse);

/**
 * bitmap_parse_user - convert an ASCII hex string in a user buffer into a bitmap
 *
 * @ubuf: pointer to user buffer containing string.
 * @ulen: buffer size in bytes.  If string is smaller than this
 *    then it must be terminated with a \0.
 * @maskp: pointer to bitmap array that will contain result.
 * @nmaskbits: size of bitmap, in bits.
 *
 * Wrapper for __bitmap_parse(), providing it with user buffer.
 *
 * We cannot have this as an inline function in bitmap.h because it needs
 * linux/uaccess.h to get the access_ok() declaration and this causes
 * cyclic dependencies.
 */
int bitmap_parse_user(const char __user *ubuf,
			unsigned int ulen, unsigned long *maskp,
			int nmaskbits)
{
	if (!access_ok(VERIFY_READ, ubuf, ulen))
		return -EFAULT;
	return __bitmap_parse((const char *)ubuf, ulen, 1, maskp, nmaskbits);
}
EXPORT_SYMBOL(bitmap_parse_user);

/*
 * bscnl_emit(buf, buflen, rbot, rtop, bp)
 *
 * Helper routine for bitmap_scnlistprintf().  Write decimal number
 * or range to buf, suppressing output past buf+buflen, with optional
 * comma-prefix.  Return len of what would be written to buf, if it
 * all fit.
 */
static inline int bscnl_emit(char *buf, int buflen, int rbot, int rtop, int len)
{
	if (len > 0)
		len += scnprintf(buf + len, buflen - len, ",");
	if (rbot == rtop)
		len += scnprintf(buf + len, buflen - len, "%d", rbot);
	else
		len += scnprintf(buf + len, buflen - len, "%d-%d", rbot, rtop);
	return len;
}

/**
 * bitmap_scnlistprintf - convert bitmap to list format ASCII string
 * @buf: byte buffer into which string is placed
 * @buflen: reserved size of @buf, in bytes
 * @maskp: pointer to bitmap to convert
 * @nmaskbits: size of bitmap, in bits
 *
 * Output format is a comma-separated list of decimal numbers and
 * ranges.  Consecutively set bits are shown as two hyphen-separated
 * decimal numbers, the smallest and largest bit numbers set in
 * the range.  Output format is compatible with the format
 * accepted as input by bitmap_parselist().
 *
 * The return value is the number of characters which would be
 * generated for the given input, excluding the trailing '\0', as
 * per ISO C99.
 */
int bitmap_scnlistprintf(char *buf, unsigned int buflen,
	const unsigned long *maskp, int nmaskbits)
{
	int len = 0;
	/* current bit is 'cur', most recently seen range is [rbot, rtop] */
	int cur, rbot, rtop;

	if (buflen == 0)
		return 0;
	buf[0] = 0;

	rbot = cur = find_first_bit(maskp, nmaskbits);
	while (cur < nmaskbits) {
		rtop = cur;
		cur = find_next_bit(maskp, nmaskbits, cur+1);
		if (cur >= nmaskbits || cur > rtop + 1) {
			len = bscnl_emit(buf, buflen, rbot, rtop, len);
			rbot = cur;
		}
	}
	return len;
}
EXPORT_SYMBOL(bitmap_scnlistprintf);

/**
 * __bitmap_parselist - convert list format ASCII string to bitmap
<<<<<<< HEAD
 * @bp: read nul-terminated user string from this buffer
=======
 * @buf: read nul-terminated user string from this buffer
>>>>>>> 02f8c6ae
 * @buflen: buffer size in bytes.  If string is smaller than this
 *    then it must be terminated with a \0.
 * @is_user: location of buffer, 0 indicates kernel space
 * @maskp: write resulting mask here
 * @nmaskbits: number of bits in mask to be written
 *
 * Input format is a comma-separated list of decimal numbers and
 * ranges.  Consecutively set bits are shown as two hyphen-separated
 * decimal numbers, the smallest and largest bit numbers set in
 * the range.
 *
 * Returns 0 on success, -errno on invalid input strings.
 * Error values:
 *    %-EINVAL: second number in range smaller than first
 *    %-EINVAL: invalid character in string
 *    %-ERANGE: bit number specified too large for mask
 */
static int __bitmap_parselist(const char *buf, unsigned int buflen,
		int is_user, unsigned long *maskp,
		int nmaskbits)
{
	unsigned a, b;
	int c, old_c, totaldigits;
	const char __user *ubuf = buf;
	int exp_digit, in_range;

	totaldigits = c = 0;
	bitmap_zero(maskp, nmaskbits);
	do {
		exp_digit = 1;
		in_range = 0;
		a = b = 0;

		/* Get the next cpu# or a range of cpu#'s */
		while (buflen) {
			old_c = c;
			if (is_user) {
				if (__get_user(c, ubuf++))
					return -EFAULT;
			} else
				c = *buf++;
			buflen--;
			if (isspace(c))
				continue;

			/*
			 * If the last character was a space and the current
			 * character isn't '\0', we've got embedded whitespace.
			 * This is a no-no, so throw an error.
			 */
			if (totaldigits && c && isspace(old_c))
<<<<<<< HEAD
				return -EINVAL;

			/* A '\0' or a ',' signal the end of a cpu# or range */
			if (c == '\0' || c == ',')
				break;

			if (c == '-') {
				if (exp_digit || in_range)
					return -EINVAL;
				b = 0;
				in_range = 1;
				exp_digit = 1;
				continue;
			}

			if (!isdigit(c))
				return -EINVAL;

=======
				return -EINVAL;

			/* A '\0' or a ',' signal the end of a cpu# or range */
			if (c == '\0' || c == ',')
				break;

			if (c == '-') {
				if (exp_digit || in_range)
					return -EINVAL;
				b = 0;
				in_range = 1;
				exp_digit = 1;
				continue;
			}

			if (!isdigit(c))
				return -EINVAL;

>>>>>>> 02f8c6ae
			b = b * 10 + (c - '0');
			if (!in_range)
				a = b;
			exp_digit = 0;
			totaldigits++;
		}
		if (!(a <= b))
			return -EINVAL;
		if (b >= nmaskbits)
			return -ERANGE;
		while (a <= b) {
			set_bit(a, maskp);
			a++;
		}
	} while (buflen && c == ',');
	return 0;
}

int bitmap_parselist(const char *bp, unsigned long *maskp, int nmaskbits)
{
	char *nl  = strchr(bp, '\n');
	int len;

	if (nl)
		len = nl - bp;
	else
		len = strlen(bp);

	return __bitmap_parselist(bp, len, 0, maskp, nmaskbits);
}
EXPORT_SYMBOL(bitmap_parselist);


<<<<<<< HEAD
/**
 * bitmap_parselist_user()
 *
 * @ubuf: pointer to user buffer containing string.
 * @ulen: buffer size in bytes.  If string is smaller than this
 *    then it must be terminated with a \0.
 * @maskp: pointer to bitmap array that will contain result.
 * @nmaskbits: size of bitmap, in bits.
 *
 * Wrapper for bitmap_parselist(), providing it with user buffer.
 *
 * We cannot have this as an inline function in bitmap.h because it needs
 * linux/uaccess.h to get the access_ok() declaration and this causes
 * cyclic dependencies.
 */
int bitmap_parselist_user(const char __user *ubuf,
			unsigned int ulen, unsigned long *maskp,
			int nmaskbits)
{
	if (!access_ok(VERIFY_READ, ubuf, ulen))
		return -EFAULT;
	return __bitmap_parselist((const char *)ubuf,
					ulen, 1, maskp, nmaskbits);
}
EXPORT_SYMBOL(bitmap_parselist_user);


=======
>>>>>>> 02f8c6ae
/**
 * bitmap_parselist_user()
 *
 * @ubuf: pointer to user buffer containing string.
 * @ulen: buffer size in bytes.  If string is smaller than this
 *    then it must be terminated with a \0.
 * @maskp: pointer to bitmap array that will contain result.
 * @nmaskbits: size of bitmap, in bits.
 *
 * Wrapper for bitmap_parselist(), providing it with user buffer.
 *
 * We cannot have this as an inline function in bitmap.h because it needs
 * linux/uaccess.h to get the access_ok() declaration and this causes
 * cyclic dependencies.
 */
int bitmap_parselist_user(const char __user *ubuf,
			unsigned int ulen, unsigned long *maskp,
			int nmaskbits)
{
	if (!access_ok(VERIFY_READ, ubuf, ulen))
		return -EFAULT;
	return __bitmap_parselist((const char *)ubuf,
					ulen, 1, maskp, nmaskbits);
}
EXPORT_SYMBOL(bitmap_parselist_user);


/**
 * bitmap_pos_to_ord - find ordinal of set bit at given position in bitmap
 *	@buf: pointer to a bitmap
 *	@pos: a bit position in @buf (0 <= @pos < @bits)
 *	@bits: number of valid bit positions in @buf
 *
 * Map the bit at position @pos in @buf (of length @bits) to the
 * ordinal of which set bit it is.  If it is not set or if @pos
 * is not a valid bit position, map to -1.
 *
 * If for example, just bits 4 through 7 are set in @buf, then @pos
 * values 4 through 7 will get mapped to 0 through 3, respectively,
 * and other @pos values will get mapped to 0.  When @pos value 7
 * gets mapped to (returns) @ord value 3 in this example, that means
 * that bit 7 is the 3rd (starting with 0th) set bit in @buf.
 *
 * The bit positions 0 through @bits are valid positions in @buf.
 */
static int bitmap_pos_to_ord(const unsigned long *buf, int pos, int bits)
{
	int i, ord;

	if (pos < 0 || pos >= bits || !test_bit(pos, buf))
		return -1;

	i = find_first_bit(buf, bits);
	ord = 0;
	while (i < pos) {
		i = find_next_bit(buf, bits, i + 1);
	     	ord++;
	}
	BUG_ON(i != pos);

	return ord;
}

/**
 * bitmap_ord_to_pos - find position of n-th set bit in bitmap
 *	@buf: pointer to bitmap
 *	@ord: ordinal bit position (n-th set bit, n >= 0)
 *	@bits: number of valid bit positions in @buf
 *
 * Map the ordinal offset of bit @ord in @buf to its position in @buf.
 * Value of @ord should be in range 0 <= @ord < weight(buf), else
 * results are undefined.
 *
 * If for example, just bits 4 through 7 are set in @buf, then @ord
 * values 0 through 3 will get mapped to 4 through 7, respectively,
 * and all other @ord values return undefined values.  When @ord value 3
 * gets mapped to (returns) @pos value 7 in this example, that means
 * that the 3rd set bit (starting with 0th) is at position 7 in @buf.
 *
 * The bit positions 0 through @bits are valid positions in @buf.
 */
int bitmap_ord_to_pos(const unsigned long *buf, int ord, int bits)
{
	int pos = 0;

	if (ord >= 0 && ord < bits) {
		int i;

		for (i = find_first_bit(buf, bits);
		     i < bits && ord > 0;
		     i = find_next_bit(buf, bits, i + 1))
	     		ord--;
		if (i < bits && ord == 0)
			pos = i;
	}

	return pos;
}

/**
 * bitmap_remap - Apply map defined by a pair of bitmaps to another bitmap
 *	@dst: remapped result
 *	@src: subset to be remapped
 *	@old: defines domain of map
 *	@new: defines range of map
 *	@bits: number of bits in each of these bitmaps
 *
 * Let @old and @new define a mapping of bit positions, such that
 * whatever position is held by the n-th set bit in @old is mapped
 * to the n-th set bit in @new.  In the more general case, allowing
 * for the possibility that the weight 'w' of @new is less than the
 * weight of @old, map the position of the n-th set bit in @old to
 * the position of the m-th set bit in @new, where m == n % w.
 *
 * If either of the @old and @new bitmaps are empty, or if @src and
 * @dst point to the same location, then this routine copies @src
 * to @dst.
 *
 * The positions of unset bits in @old are mapped to themselves
 * (the identify map).
 *
 * Apply the above specified mapping to @src, placing the result in
 * @dst, clearing any bits previously set in @dst.
 *
 * For example, lets say that @old has bits 4 through 7 set, and
 * @new has bits 12 through 15 set.  This defines the mapping of bit
 * position 4 to 12, 5 to 13, 6 to 14 and 7 to 15, and of all other
 * bit positions unchanged.  So if say @src comes into this routine
 * with bits 1, 5 and 7 set, then @dst should leave with bits 1,
 * 13 and 15 set.
 */
void bitmap_remap(unsigned long *dst, const unsigned long *src,
		const unsigned long *old, const unsigned long *new,
		int bits)
{
	int oldbit, w;

	if (dst == src)		/* following doesn't handle inplace remaps */
		return;
	bitmap_zero(dst, bits);

	w = bitmap_weight(new, bits);
	for_each_set_bit(oldbit, src, bits) {
	     	int n = bitmap_pos_to_ord(old, oldbit, bits);

		if (n < 0 || w == 0)
			set_bit(oldbit, dst);	/* identity map */
		else
			set_bit(bitmap_ord_to_pos(new, n % w, bits), dst);
	}
}
EXPORT_SYMBOL(bitmap_remap);

/**
 * bitmap_bitremap - Apply map defined by a pair of bitmaps to a single bit
 *	@oldbit: bit position to be mapped
 *	@old: defines domain of map
 *	@new: defines range of map
 *	@bits: number of bits in each of these bitmaps
 *
 * Let @old and @new define a mapping of bit positions, such that
 * whatever position is held by the n-th set bit in @old is mapped
 * to the n-th set bit in @new.  In the more general case, allowing
 * for the possibility that the weight 'w' of @new is less than the
 * weight of @old, map the position of the n-th set bit in @old to
 * the position of the m-th set bit in @new, where m == n % w.
 *
 * The positions of unset bits in @old are mapped to themselves
 * (the identify map).
 *
 * Apply the above specified mapping to bit position @oldbit, returning
 * the new bit position.
 *
 * For example, lets say that @old has bits 4 through 7 set, and
 * @new has bits 12 through 15 set.  This defines the mapping of bit
 * position 4 to 12, 5 to 13, 6 to 14 and 7 to 15, and of all other
 * bit positions unchanged.  So if say @oldbit is 5, then this routine
 * returns 13.
 */
int bitmap_bitremap(int oldbit, const unsigned long *old,
				const unsigned long *new, int bits)
{
	int w = bitmap_weight(new, bits);
	int n = bitmap_pos_to_ord(old, oldbit, bits);
	if (n < 0 || w == 0)
		return oldbit;
	else
		return bitmap_ord_to_pos(new, n % w, bits);
}
EXPORT_SYMBOL(bitmap_bitremap);

/**
 * bitmap_onto - translate one bitmap relative to another
 *	@dst: resulting translated bitmap
 * 	@orig: original untranslated bitmap
 * 	@relmap: bitmap relative to which translated
 *	@bits: number of bits in each of these bitmaps
 *
 * Set the n-th bit of @dst iff there exists some m such that the
 * n-th bit of @relmap is set, the m-th bit of @orig is set, and
 * the n-th bit of @relmap is also the m-th _set_ bit of @relmap.
 * (If you understood the previous sentence the first time your
 * read it, you're overqualified for your current job.)
 *
 * In other words, @orig is mapped onto (surjectively) @dst,
 * using the the map { <n, m> | the n-th bit of @relmap is the
 * m-th set bit of @relmap }.
 *
 * Any set bits in @orig above bit number W, where W is the
 * weight of (number of set bits in) @relmap are mapped nowhere.
 * In particular, if for all bits m set in @orig, m >= W, then
 * @dst will end up empty.  In situations where the possibility
 * of such an empty result is not desired, one way to avoid it is
 * to use the bitmap_fold() operator, below, to first fold the
 * @orig bitmap over itself so that all its set bits x are in the
 * range 0 <= x < W.  The bitmap_fold() operator does this by
 * setting the bit (m % W) in @dst, for each bit (m) set in @orig.
 *
 * Example [1] for bitmap_onto():
 *  Let's say @relmap has bits 30-39 set, and @orig has bits
 *  1, 3, 5, 7, 9 and 11 set.  Then on return from this routine,
 *  @dst will have bits 31, 33, 35, 37 and 39 set.
 *
 *  When bit 0 is set in @orig, it means turn on the bit in
 *  @dst corresponding to whatever is the first bit (if any)
 *  that is turned on in @relmap.  Since bit 0 was off in the
 *  above example, we leave off that bit (bit 30) in @dst.
 *
 *  When bit 1 is set in @orig (as in the above example), it
 *  means turn on the bit in @dst corresponding to whatever
 *  is the second bit that is turned on in @relmap.  The second
 *  bit in @relmap that was turned on in the above example was
 *  bit 31, so we turned on bit 31 in @dst.
 *
 *  Similarly, we turned on bits 33, 35, 37 and 39 in @dst,
 *  because they were the 4th, 6th, 8th and 10th set bits
 *  set in @relmap, and the 4th, 6th, 8th and 10th bits of
 *  @orig (i.e. bits 3, 5, 7 and 9) were also set.
 *
 *  When bit 11 is set in @orig, it means turn on the bit in
 *  @dst corresponding to whatever is the twelfth bit that is
 *  turned on in @relmap.  In the above example, there were
 *  only ten bits turned on in @relmap (30..39), so that bit
 *  11 was set in @orig had no affect on @dst.
 *
 * Example [2] for bitmap_fold() + bitmap_onto():
 *  Let's say @relmap has these ten bits set:
 *		40 41 42 43 45 48 53 61 74 95
 *  (for the curious, that's 40 plus the first ten terms of the
 *  Fibonacci sequence.)
 *
 *  Further lets say we use the following code, invoking
 *  bitmap_fold() then bitmap_onto, as suggested above to
 *  avoid the possitility of an empty @dst result:
 *
 *	unsigned long *tmp;	// a temporary bitmap's bits
 *
 *	bitmap_fold(tmp, orig, bitmap_weight(relmap, bits), bits);
 *	bitmap_onto(dst, tmp, relmap, bits);
 *
 *  Then this table shows what various values of @dst would be, for
 *  various @orig's.  I list the zero-based positions of each set bit.
 *  The tmp column shows the intermediate result, as computed by
 *  using bitmap_fold() to fold the @orig bitmap modulo ten
 *  (the weight of @relmap).
 *
 *      @orig           tmp            @dst
 *      0                0             40
 *      1                1             41
 *      9                9             95
 *      10               0             40 (*)
 *      1 3 5 7          1 3 5 7       41 43 48 61
 *      0 1 2 3 4        0 1 2 3 4     40 41 42 43 45
 *      0 9 18 27        0 9 8 7       40 61 74 95
 *      0 10 20 30       0             40
 *      0 11 22 33       0 1 2 3       40 41 42 43
 *      0 12 24 36       0 2 4 6       40 42 45 53
 *      78 102 211       1 2 8         41 42 74 (*)
 *
 * (*) For these marked lines, if we hadn't first done bitmap_fold()
 *     into tmp, then the @dst result would have been empty.
 *
 * If either of @orig or @relmap is empty (no set bits), then @dst
 * will be returned empty.
 *
 * If (as explained above) the only set bits in @orig are in positions
 * m where m >= W, (where W is the weight of @relmap) then @dst will
 * once again be returned empty.
 *
 * All bits in @dst not set by the above rule are cleared.
 */
void bitmap_onto(unsigned long *dst, const unsigned long *orig,
			const unsigned long *relmap, int bits)
{
	int n, m;       	/* same meaning as in above comment */

	if (dst == orig)	/* following doesn't handle inplace mappings */
		return;
	bitmap_zero(dst, bits);

	/*
	 * The following code is a more efficient, but less
	 * obvious, equivalent to the loop:
	 *	for (m = 0; m < bitmap_weight(relmap, bits); m++) {
	 *		n = bitmap_ord_to_pos(orig, m, bits);
	 *		if (test_bit(m, orig))
	 *			set_bit(n, dst);
	 *	}
	 */

	m = 0;
	for_each_set_bit(n, relmap, bits) {
		/* m == bitmap_pos_to_ord(relmap, n, bits) */
		if (test_bit(m, orig))
			set_bit(n, dst);
		m++;
	}
}
EXPORT_SYMBOL(bitmap_onto);

/**
 * bitmap_fold - fold larger bitmap into smaller, modulo specified size
 *	@dst: resulting smaller bitmap
 *	@orig: original larger bitmap
 *	@sz: specified size
 *	@bits: number of bits in each of these bitmaps
 *
 * For each bit oldbit in @orig, set bit oldbit mod @sz in @dst.
 * Clear all other bits in @dst.  See further the comment and
 * Example [2] for bitmap_onto() for why and how to use this.
 */
void bitmap_fold(unsigned long *dst, const unsigned long *orig,
			int sz, int bits)
{
	int oldbit;

	if (dst == orig)	/* following doesn't handle inplace mappings */
		return;
	bitmap_zero(dst, bits);

	for_each_set_bit(oldbit, orig, bits)
		set_bit(oldbit % sz, dst);
}
EXPORT_SYMBOL(bitmap_fold);

/*
 * Common code for bitmap_*_region() routines.
 *	bitmap: array of unsigned longs corresponding to the bitmap
 *	pos: the beginning of the region
 *	order: region size (log base 2 of number of bits)
 *	reg_op: operation(s) to perform on that region of bitmap
 *
 * Can set, verify and/or release a region of bits in a bitmap,
 * depending on which combination of REG_OP_* flag bits is set.
 *
 * A region of a bitmap is a sequence of bits in the bitmap, of
 * some size '1 << order' (a power of two), aligned to that same
 * '1 << order' power of two.
 *
 * Returns 1 if REG_OP_ISFREE succeeds (region is all zero bits).
 * Returns 0 in all other cases and reg_ops.
 */

enum {
	REG_OP_ISFREE,		/* true if region is all zero bits */
	REG_OP_ALLOC,		/* set all bits in region */
	REG_OP_RELEASE,		/* clear all bits in region */
};

static int __reg_op(unsigned long *bitmap, int pos, int order, int reg_op)
{
	int nbits_reg;		/* number of bits in region */
	int index;		/* index first long of region in bitmap */
	int offset;		/* bit offset region in bitmap[index] */
	int nlongs_reg;		/* num longs spanned by region in bitmap */
	int nbitsinlong;	/* num bits of region in each spanned long */
	unsigned long mask;	/* bitmask for one long of region */
	int i;			/* scans bitmap by longs */
	int ret = 0;		/* return value */

	/*
	 * Either nlongs_reg == 1 (for small orders that fit in one long)
	 * or (offset == 0 && mask == ~0UL) (for larger multiword orders.)
	 */
	nbits_reg = 1 << order;
	index = pos / BITS_PER_LONG;
	offset = pos - (index * BITS_PER_LONG);
	nlongs_reg = BITS_TO_LONGS(nbits_reg);
	nbitsinlong = min(nbits_reg,  BITS_PER_LONG);

	/*
	 * Can't do "mask = (1UL << nbitsinlong) - 1", as that
	 * overflows if nbitsinlong == BITS_PER_LONG.
	 */
	mask = (1UL << (nbitsinlong - 1));
	mask += mask - 1;
	mask <<= offset;

	switch (reg_op) {
	case REG_OP_ISFREE:
		for (i = 0; i < nlongs_reg; i++) {
			if (bitmap[index + i] & mask)
				goto done;
		}
		ret = 1;	/* all bits in region free (zero) */
		break;

	case REG_OP_ALLOC:
		for (i = 0; i < nlongs_reg; i++)
			bitmap[index + i] |= mask;
		break;

	case REG_OP_RELEASE:
		for (i = 0; i < nlongs_reg; i++)
			bitmap[index + i] &= ~mask;
		break;
	}
done:
	return ret;
}

/**
 * bitmap_find_free_region - find a contiguous aligned mem region
 *	@bitmap: array of unsigned longs corresponding to the bitmap
 *	@bits: number of bits in the bitmap
 *	@order: region size (log base 2 of number of bits) to find
 *
 * Find a region of free (zero) bits in a @bitmap of @bits bits and
 * allocate them (set them to one).  Only consider regions of length
 * a power (@order) of two, aligned to that power of two, which
 * makes the search algorithm much faster.
 *
 * Return the bit offset in bitmap of the allocated region,
 * or -errno on failure.
 */
int bitmap_find_free_region(unsigned long *bitmap, int bits, int order)
{
	int pos, end;		/* scans bitmap by regions of size order */

	for (pos = 0 ; (end = pos + (1 << order)) <= bits; pos = end) {
		if (!__reg_op(bitmap, pos, order, REG_OP_ISFREE))
			continue;
		__reg_op(bitmap, pos, order, REG_OP_ALLOC);
		return pos;
	}
	return -ENOMEM;
}
EXPORT_SYMBOL(bitmap_find_free_region);

/**
 * bitmap_release_region - release allocated bitmap region
 *	@bitmap: array of unsigned longs corresponding to the bitmap
 *	@pos: beginning of bit region to release
 *	@order: region size (log base 2 of number of bits) to release
 *
 * This is the complement to __bitmap_find_free_region() and releases
 * the found region (by clearing it in the bitmap).
 *
 * No return value.
 */
void bitmap_release_region(unsigned long *bitmap, int pos, int order)
{
	__reg_op(bitmap, pos, order, REG_OP_RELEASE);
}
EXPORT_SYMBOL(bitmap_release_region);

/**
 * bitmap_allocate_region - allocate bitmap region
 *	@bitmap: array of unsigned longs corresponding to the bitmap
 *	@pos: beginning of bit region to allocate
 *	@order: region size (log base 2 of number of bits) to allocate
 *
 * Allocate (set bits in) a specified region of a bitmap.
 *
 * Return 0 on success, or %-EBUSY if specified region wasn't
 * free (not all bits were zero).
 */
int bitmap_allocate_region(unsigned long *bitmap, int pos, int order)
{
	if (!__reg_op(bitmap, pos, order, REG_OP_ISFREE))
		return -EBUSY;
	__reg_op(bitmap, pos, order, REG_OP_ALLOC);
	return 0;
}
EXPORT_SYMBOL(bitmap_allocate_region);

/**
 * bitmap_copy_le - copy a bitmap, putting the bits into little-endian order.
 * @dst:   destination buffer
 * @src:   bitmap to copy
 * @nbits: number of bits in the bitmap
 *
 * Require nbits % BITS_PER_LONG == 0.
 */
void bitmap_copy_le(void *dst, const unsigned long *src, int nbits)
{
	unsigned long *d = dst;
	int i;

	for (i = 0; i < nbits/BITS_PER_LONG; i++) {
		if (BITS_PER_LONG == 64)
			d[i] = cpu_to_le64(src[i]);
		else
			d[i] = cpu_to_le32(src[i]);
	}
}
EXPORT_SYMBOL(bitmap_copy_le);<|MERGE_RESOLUTION|>--- conflicted
+++ resolved
@@ -572,11 +572,7 @@
 
 /**
  * __bitmap_parselist - convert list format ASCII string to bitmap
-<<<<<<< HEAD
- * @bp: read nul-terminated user string from this buffer
-=======
  * @buf: read nul-terminated user string from this buffer
->>>>>>> 02f8c6ae
  * @buflen: buffer size in bytes.  If string is smaller than this
  *    then it must be terminated with a \0.
  * @is_user: location of buffer, 0 indicates kernel space
@@ -628,7 +624,6 @@
 			 * This is a no-no, so throw an error.
 			 */
 			if (totaldigits && c && isspace(old_c))
-<<<<<<< HEAD
 				return -EINVAL;
 
 			/* A '\0' or a ',' signal the end of a cpu# or range */
@@ -647,26 +642,6 @@
 			if (!isdigit(c))
 				return -EINVAL;
 
-=======
-				return -EINVAL;
-
-			/* A '\0' or a ',' signal the end of a cpu# or range */
-			if (c == '\0' || c == ',')
-				break;
-
-			if (c == '-') {
-				if (exp_digit || in_range)
-					return -EINVAL;
-				b = 0;
-				in_range = 1;
-				exp_digit = 1;
-				continue;
-			}
-
-			if (!isdigit(c))
-				return -EINVAL;
-
->>>>>>> 02f8c6ae
 			b = b * 10 + (c - '0');
 			if (!in_range)
 				a = b;
@@ -700,7 +675,6 @@
 EXPORT_SYMBOL(bitmap_parselist);
 
 
-<<<<<<< HEAD
 /**
  * bitmap_parselist_user()
  *
@@ -728,35 +702,6 @@
 EXPORT_SYMBOL(bitmap_parselist_user);
 
 
-=======
->>>>>>> 02f8c6ae
-/**
- * bitmap_parselist_user()
- *
- * @ubuf: pointer to user buffer containing string.
- * @ulen: buffer size in bytes.  If string is smaller than this
- *    then it must be terminated with a \0.
- * @maskp: pointer to bitmap array that will contain result.
- * @nmaskbits: size of bitmap, in bits.
- *
- * Wrapper for bitmap_parselist(), providing it with user buffer.
- *
- * We cannot have this as an inline function in bitmap.h because it needs
- * linux/uaccess.h to get the access_ok() declaration and this causes
- * cyclic dependencies.
- */
-int bitmap_parselist_user(const char __user *ubuf,
-			unsigned int ulen, unsigned long *maskp,
-			int nmaskbits)
-{
-	if (!access_ok(VERIFY_READ, ubuf, ulen))
-		return -EFAULT;
-	return __bitmap_parselist((const char *)ubuf,
-					ulen, 1, maskp, nmaskbits);
-}
-EXPORT_SYMBOL(bitmap_parselist_user);
-
-
 /**
  * bitmap_pos_to_ord - find ordinal of set bit at given position in bitmap
  *	@buf: pointer to a bitmap
@@ -811,7 +756,7 @@
  *
  * The bit positions 0 through @bits are valid positions in @buf.
  */
-int bitmap_ord_to_pos(const unsigned long *buf, int ord, int bits)
+static int bitmap_ord_to_pos(const unsigned long *buf, int ord, int bits)
 {
 	int pos = 0;
 
