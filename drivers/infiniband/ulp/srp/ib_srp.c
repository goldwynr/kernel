/*
 * Copyright (c) 2005 Cisco Systems.  All rights reserved.
 *
 * This software is available to you under a choice of one of two
 * licenses.  You may choose to be licensed under the terms of the GNU
 * General Public License (GPL) Version 2, available from the file
 * COPYING in the main directory of this source tree, or the
 * OpenIB.org BSD license below:
 *
 *     Redistribution and use in source and binary forms, with or
 *     without modification, are permitted provided that the following
 *     conditions are met:
 *
 *      - Redistributions of source code must retain the above
 *        copyright notice, this list of conditions and the following
 *        disclaimer.
 *
 *      - Redistributions in binary form must reproduce the above
 *        copyright notice, this list of conditions and the following
 *        disclaimer in the documentation and/or other materials
 *        provided with the distribution.
 *
 * THE SOFTWARE IS PROVIDED "AS IS", WITHOUT WARRANTY OF ANY KIND,
 * EXPRESS OR IMPLIED, INCLUDING BUT NOT LIMITED TO THE WARRANTIES OF
 * MERCHANTABILITY, FITNESS FOR A PARTICULAR PURPOSE AND
 * NONINFRINGEMENT. IN NO EVENT SHALL THE AUTHORS OR COPYRIGHT HOLDERS
 * BE LIABLE FOR ANY CLAIM, DAMAGES OR OTHER LIABILITY, WHETHER IN AN
 * ACTION OF CONTRACT, TORT OR OTHERWISE, ARISING FROM, OUT OF OR IN
 * CONNECTION WITH THE SOFTWARE OR THE USE OR OTHER DEALINGS IN THE
 * SOFTWARE.
 */

#include <linux/module.h>
#include <linux/init.h>
#include <linux/slab.h>
#include <linux/err.h>
#include <linux/string.h>
#include <linux/parser.h>
#include <linux/random.h>
#include <linux/jiffies.h>

#include <asm/atomic.h>

#include <scsi/scsi.h>
#include <scsi/scsi_device.h>
#include <scsi/scsi_dbg.h>
#include <scsi/srp.h>
#include <scsi/scsi_transport_srp.h>

#include "ib_srp.h"

#define DRV_NAME	"ib_srp"
#define PFX		DRV_NAME ": "
#define DRV_VERSION	"0.2"
#define DRV_RELDATE	"November 1, 2005"

MODULE_AUTHOR("Roland Dreier");
MODULE_DESCRIPTION("InfiniBand SCSI RDMA Protocol initiator "
		   "v" DRV_VERSION " (" DRV_RELDATE ")");
MODULE_LICENSE("Dual BSD/GPL");

static unsigned int srp_sg_tablesize;
static unsigned int cmd_sg_entries;
static unsigned int indirect_sg_entries;
static bool allow_ext_sg;
static int topspin_workarounds = 1;

module_param(srp_sg_tablesize, uint, 0444);
MODULE_PARM_DESC(srp_sg_tablesize, "Deprecated name for cmd_sg_entries");

module_param(cmd_sg_entries, uint, 0444);
MODULE_PARM_DESC(cmd_sg_entries,
		 "Default number of gather/scatter entries in the SRP command (default is 12, max 255)");

module_param(indirect_sg_entries, uint, 0444);
MODULE_PARM_DESC(indirect_sg_entries,
		 "Default max number of gather/scatter entries (default is 12, max is " __stringify(SCSI_MAX_SG_CHAIN_SEGMENTS) ")");

module_param(allow_ext_sg, bool, 0444);
MODULE_PARM_DESC(allow_ext_sg,
		  "Default behavior when there are more than cmd_sg_entries S/G entries after mapping; fails the request when false (default false)");

module_param(topspin_workarounds, int, 0444);
MODULE_PARM_DESC(topspin_workarounds,
		 "Enable workarounds for Topspin/Cisco SRP target bugs if != 0");

static void srp_add_one(struct ib_device *device);
static void srp_remove_one(struct ib_device *device);
static void srp_recv_completion(struct ib_cq *cq, void *target_ptr);
static void srp_send_completion(struct ib_cq *cq, void *target_ptr);
static int srp_cm_handler(struct ib_cm_id *cm_id, struct ib_cm_event *event);

static struct scsi_transport_template *ib_srp_transport_template;

static struct ib_client srp_client = {
	.name   = "srp",
	.add    = srp_add_one,
	.remove = srp_remove_one
};

static struct ib_sa_client srp_sa_client;

static inline struct srp_target_port *host_to_target(struct Scsi_Host *host)
{
	return (struct srp_target_port *) host->hostdata;
}

static const char *srp_target_info(struct Scsi_Host *host)
{
	return host_to_target(host)->target_name;
}

static int srp_target_is_topspin(struct srp_target_port *target)
{
	static const u8 topspin_oui[3] = { 0x00, 0x05, 0xad };
	static const u8 cisco_oui[3]   = { 0x00, 0x1b, 0x0d };

	return topspin_workarounds &&
		(!memcmp(&target->ioc_guid, topspin_oui, sizeof topspin_oui) ||
		 !memcmp(&target->ioc_guid, cisco_oui, sizeof cisco_oui));
}

static struct srp_iu *srp_alloc_iu(struct srp_host *host, size_t size,
				   gfp_t gfp_mask,
				   enum dma_data_direction direction)
{
	struct srp_iu *iu;

	iu = kmalloc(sizeof *iu, gfp_mask);
	if (!iu)
		goto out;

	iu->buf = kzalloc(size, gfp_mask);
	if (!iu->buf)
		goto out_free_iu;

	iu->dma = ib_dma_map_single(host->srp_dev->dev, iu->buf, size,
				    direction);
	if (ib_dma_mapping_error(host->srp_dev->dev, iu->dma))
		goto out_free_buf;

	iu->size      = size;
	iu->direction = direction;

	return iu;

out_free_buf:
	kfree(iu->buf);
out_free_iu:
	kfree(iu);
out:
	return NULL;
}

static void srp_free_iu(struct srp_host *host, struct srp_iu *iu)
{
	if (!iu)
		return;

	ib_dma_unmap_single(host->srp_dev->dev, iu->dma, iu->size,
			    iu->direction);
	kfree(iu->buf);
	kfree(iu);
}

static void srp_qp_event(struct ib_event *event, void *context)
{
	printk(KERN_ERR PFX "QP event %d\n", event->event);
}

static int srp_init_qp(struct srp_target_port *target,
		       struct ib_qp *qp)
{
	struct ib_qp_attr *attr;
	int ret;

	attr = kmalloc(sizeof *attr, GFP_KERNEL);
	if (!attr)
		return -ENOMEM;

	ret = ib_find_pkey(target->srp_host->srp_dev->dev,
			   target->srp_host->port,
			   be16_to_cpu(target->path.pkey),
			   &attr->pkey_index);
	if (ret)
		goto out;

	attr->qp_state        = IB_QPS_INIT;
	attr->qp_access_flags = (IB_ACCESS_REMOTE_READ |
				    IB_ACCESS_REMOTE_WRITE);
	attr->port_num        = target->srp_host->port;

	ret = ib_modify_qp(qp, attr,
			   IB_QP_STATE		|
			   IB_QP_PKEY_INDEX	|
			   IB_QP_ACCESS_FLAGS	|
			   IB_QP_PORT);

out:
	kfree(attr);
	return ret;
}

static int srp_new_cm_id(struct srp_target_port *target)
{
	struct ib_cm_id *new_cm_id;

	new_cm_id = ib_create_cm_id(target->srp_host->srp_dev->dev,
				    srp_cm_handler, target);
	if (IS_ERR(new_cm_id))
		return PTR_ERR(new_cm_id);

	if (target->cm_id)
		ib_destroy_cm_id(target->cm_id);
	target->cm_id = new_cm_id;

	return 0;
}

static int srp_create_target_ib(struct srp_target_port *target)
{
	struct ib_qp_init_attr *init_attr;
	int ret;

	init_attr = kzalloc(sizeof *init_attr, GFP_KERNEL);
	if (!init_attr)
		return -ENOMEM;

	target->recv_cq = ib_create_cq(target->srp_host->srp_dev->dev,
				       srp_recv_completion, NULL, target, SRP_RQ_SIZE, 0);
	if (IS_ERR(target->recv_cq)) {
		ret = PTR_ERR(target->recv_cq);
		goto err;
	}

	target->send_cq = ib_create_cq(target->srp_host->srp_dev->dev,
				       srp_send_completion, NULL, target, SRP_SQ_SIZE, 0);
	if (IS_ERR(target->send_cq)) {
		ret = PTR_ERR(target->send_cq);
		goto err_recv_cq;
	}

	ib_req_notify_cq(target->recv_cq, IB_CQ_NEXT_COMP);

	init_attr->event_handler       = srp_qp_event;
	init_attr->cap.max_send_wr     = SRP_SQ_SIZE;
	init_attr->cap.max_recv_wr     = SRP_RQ_SIZE;
	init_attr->cap.max_recv_sge    = 1;
	init_attr->cap.max_send_sge    = 1;
	init_attr->sq_sig_type         = IB_SIGNAL_ALL_WR;
	init_attr->qp_type             = IB_QPT_RC;
	init_attr->send_cq             = target->send_cq;
	init_attr->recv_cq             = target->recv_cq;

	target->qp = ib_create_qp(target->srp_host->srp_dev->pd, init_attr);
	if (IS_ERR(target->qp)) {
		ret = PTR_ERR(target->qp);
		goto err_send_cq;
	}

	ret = srp_init_qp(target, target->qp);
	if (ret)
		goto err_qp;

	kfree(init_attr);
	return 0;

err_qp:
	ib_destroy_qp(target->qp);

err_send_cq:
	ib_destroy_cq(target->send_cq);

err_recv_cq:
	ib_destroy_cq(target->recv_cq);

err:
	kfree(init_attr);
	return ret;
}

static void srp_free_target_ib(struct srp_target_port *target)
{
	int i;

	ib_destroy_qp(target->qp);
	ib_destroy_cq(target->send_cq);
	ib_destroy_cq(target->recv_cq);

	for (i = 0; i < SRP_RQ_SIZE; ++i)
		srp_free_iu(target->srp_host, target->rx_ring[i]);
	for (i = 0; i < SRP_SQ_SIZE; ++i)
		srp_free_iu(target->srp_host, target->tx_ring[i]);
}

static void srp_path_rec_completion(int status,
				    struct ib_sa_path_rec *pathrec,
				    void *target_ptr)
{
	struct srp_target_port *target = target_ptr;

	target->status = status;
	if (status)
		shost_printk(KERN_ERR, target->scsi_host,
			     PFX "Got failed path rec status %d\n", status);
	else
		target->path = *pathrec;
	complete(&target->done);
}

static int srp_lookup_path(struct srp_target_port *target)
{
	target->path.numb_path = 1;

	init_completion(&target->done);

	target->path_query_id = ib_sa_path_rec_get(&srp_sa_client,
						   target->srp_host->srp_dev->dev,
						   target->srp_host->port,
						   &target->path,
						   IB_SA_PATH_REC_SERVICE_ID	|
						   IB_SA_PATH_REC_DGID		|
						   IB_SA_PATH_REC_SGID		|
						   IB_SA_PATH_REC_NUMB_PATH	|
						   IB_SA_PATH_REC_PKEY,
						   SRP_PATH_REC_TIMEOUT_MS,
						   GFP_KERNEL,
						   srp_path_rec_completion,
						   target, &target->path_query);
	if (target->path_query_id < 0)
		return target->path_query_id;

	wait_for_completion(&target->done);

	if (target->status < 0)
		shost_printk(KERN_WARNING, target->scsi_host,
			     PFX "Path record query failed\n");

	return target->status;
}

static int srp_send_req(struct srp_target_port *target)
{
	struct {
		struct ib_cm_req_param param;
		struct srp_login_req   priv;
	} *req = NULL;
	int status;

	req = kzalloc(sizeof *req, GFP_KERNEL);
	if (!req)
		return -ENOMEM;

	req->param.primary_path 	      = &target->path;
	req->param.alternate_path 	      = NULL;
	req->param.service_id 		      = target->service_id;
	req->param.qp_num 		      = target->qp->qp_num;
	req->param.qp_type 		      = target->qp->qp_type;
	req->param.private_data 	      = &req->priv;
	req->param.private_data_len 	      = sizeof req->priv;
	req->param.flow_control 	      = 1;

	get_random_bytes(&req->param.starting_psn, 4);
	req->param.starting_psn 	     &= 0xffffff;

	/*
	 * Pick some arbitrary defaults here; we could make these
	 * module parameters if anyone cared about setting them.
	 */
	req->param.responder_resources	      = 4;
	req->param.remote_cm_response_timeout = 20;
	req->param.local_cm_response_timeout  = 20;
	req->param.retry_count 		      = 7;
	req->param.rnr_retry_count 	      = 7;
	req->param.max_cm_retries 	      = 15;

	req->priv.opcode     	= SRP_LOGIN_REQ;
	req->priv.tag        	= 0;
	req->priv.req_it_iu_len = cpu_to_be32(target->max_iu_len);
	req->priv.req_buf_fmt 	= cpu_to_be16(SRP_BUF_FORMAT_DIRECT |
					      SRP_BUF_FORMAT_INDIRECT);
	/*
	 * In the published SRP specification (draft rev. 16a), the
	 * port identifier format is 8 bytes of ID extension followed
	 * by 8 bytes of GUID.  Older drafts put the two halves in the
	 * opposite order, so that the GUID comes first.
	 *
	 * Targets conforming to these obsolete drafts can be
	 * recognized by the I/O Class they report.
	 */
	if (target->io_class == SRP_REV10_IB_IO_CLASS) {
		memcpy(req->priv.initiator_port_id,
		       &target->path.sgid.global.interface_id, 8);
		memcpy(req->priv.initiator_port_id + 8,
		       &target->initiator_ext, 8);
		memcpy(req->priv.target_port_id,     &target->ioc_guid, 8);
		memcpy(req->priv.target_port_id + 8, &target->id_ext, 8);
	} else {
		memcpy(req->priv.initiator_port_id,
		       &target->initiator_ext, 8);
		memcpy(req->priv.initiator_port_id + 8,
		       &target->path.sgid.global.interface_id, 8);
		memcpy(req->priv.target_port_id,     &target->id_ext, 8);
		memcpy(req->priv.target_port_id + 8, &target->ioc_guid, 8);
	}

	/*
	 * Topspin/Cisco SRP targets will reject our login unless we
	 * zero out the first 8 bytes of our initiator port ID and set
	 * the second 8 bytes to the local node GUID.
	 */
	if (srp_target_is_topspin(target)) {
		shost_printk(KERN_DEBUG, target->scsi_host,
			     PFX "Topspin/Cisco initiator port ID workaround "
			     "activated for target GUID %016llx\n",
			     (unsigned long long) be64_to_cpu(target->ioc_guid));
		memset(req->priv.initiator_port_id, 0, 8);
		memcpy(req->priv.initiator_port_id + 8,
		       &target->srp_host->srp_dev->dev->node_guid, 8);
	}

	status = ib_send_cm_req(target->cm_id, &req->param);

	kfree(req);

	return status;
}

static void srp_disconnect_target(struct srp_target_port *target)
{
	/* XXX should send SRP_I_LOGOUT request */

	init_completion(&target->done);
	if (ib_send_cm_dreq(target->cm_id, NULL, 0)) {
		shost_printk(KERN_DEBUG, target->scsi_host,
			     PFX "Sending CM DREQ failed\n");
		return;
	}
	wait_for_completion(&target->done);
}

static bool srp_change_state(struct srp_target_port *target,
			    enum srp_target_state old,
			    enum srp_target_state new)
{
	bool changed = false;

	spin_lock_irq(&target->lock);
	if (target->state == old) {
		target->state = new;
		changed = true;
	}
	spin_unlock_irq(&target->lock);
	return changed;
}

static void srp_free_req_data(struct srp_target_port *target)
{
	struct ib_device *ibdev = target->srp_host->srp_dev->dev;
	struct srp_request *req;
	int i;

	for (i = 0, req = target->req_ring; i < SRP_CMD_SQ_SIZE; ++i, ++req) {
		kfree(req->fmr_list);
		kfree(req->map_page);
		if (req->indirect_dma_addr) {
			ib_dma_unmap_single(ibdev, req->indirect_dma_addr,
					    target->indirect_size,
					    DMA_TO_DEVICE);
		}
		kfree(req->indirect_desc);
	}
}

static void srp_remove_work(struct work_struct *work)
{
	struct srp_target_port *target =
		container_of(work, struct srp_target_port, work);

	if (!srp_change_state(target, SRP_TARGET_DEAD, SRP_TARGET_REMOVED))
		return;

	spin_lock(&target->srp_host->target_lock);
	list_del(&target->list);
	spin_unlock(&target->srp_host->target_lock);

	srp_remove_host(target->scsi_host);
	scsi_remove_host(target->scsi_host);
	ib_destroy_cm_id(target->cm_id);
	srp_free_target_ib(target);
	srp_free_req_data(target);
	scsi_host_put(target->scsi_host);
}

static int srp_connect_target(struct srp_target_port *target)
{
	int retries = 3;
	int ret;

	ret = srp_lookup_path(target);
	if (ret)
		return ret;

	while (1) {
		init_completion(&target->done);
		ret = srp_send_req(target);
		if (ret)
			return ret;
		wait_for_completion(&target->done);

		/*
		 * The CM event handling code will set status to
		 * SRP_PORT_REDIRECT if we get a port redirect REJ
		 * back, or SRP_DLID_REDIRECT if we get a lid/qp
		 * redirect REJ back.
		 */
		switch (target->status) {
		case 0:
			return 0;

		case SRP_PORT_REDIRECT:
			ret = srp_lookup_path(target);
			if (ret)
				return ret;
			break;

		case SRP_DLID_REDIRECT:
			break;

		case SRP_STALE_CONN:
			/* Our current CM id was stale, and is now in timewait.
			 * Try to reconnect with a new one.
			 */
			if (!retries-- || srp_new_cm_id(target)) {
				shost_printk(KERN_ERR, target->scsi_host, PFX
					     "giving up on stale connection\n");
				target->status = -ECONNRESET;
				return target->status;
			}

			shost_printk(KERN_ERR, target->scsi_host, PFX
				     "retrying stale connection\n");
			break;

		default:
			return target->status;
		}
	}
}

static void srp_unmap_data(struct scsi_cmnd *scmnd,
			   struct srp_target_port *target,
			   struct srp_request *req)
{
	struct ib_device *ibdev = target->srp_host->srp_dev->dev;
	struct ib_pool_fmr **pfmr;

	if (!scsi_sglist(scmnd) ||
	    (scmnd->sc_data_direction != DMA_TO_DEVICE &&
	     scmnd->sc_data_direction != DMA_FROM_DEVICE))
		return;

	pfmr = req->fmr_list;
	while (req->nfmr--)
		ib_fmr_pool_unmap(*pfmr++);

	ib_dma_unmap_sg(ibdev, scsi_sglist(scmnd), scsi_sg_count(scmnd),
			scmnd->sc_data_direction);
}

static void srp_remove_req(struct srp_target_port *target,
			   struct srp_request *req, s32 req_lim_delta)
{
	unsigned long flags;

	srp_unmap_data(req->scmnd, target, req);
	spin_lock_irqsave(&target->lock, flags);
	target->req_lim += req_lim_delta;
	req->scmnd = NULL;
	list_add_tail(&req->list, &target->free_reqs);
	spin_unlock_irqrestore(&target->lock, flags);
}

static void srp_reset_req(struct srp_target_port *target, struct srp_request *req)
{
	req->scmnd->result = DID_RESET << 16;
	req->scmnd->scsi_done(req->scmnd);
	srp_remove_req(target, req, 0);
}

static int srp_reconnect_target(struct srp_target_port *target)
{
	struct ib_qp_attr qp_attr;
	struct ib_wc wc;
	int i, ret;

	if (!srp_change_state(target, SRP_TARGET_LIVE, SRP_TARGET_CONNECTING))
		return -EAGAIN;

	srp_disconnect_target(target);
	/*
	 * Now get a new local CM ID so that we avoid confusing the
	 * target in case things are really fouled up.
	 */
	ret = srp_new_cm_id(target);
	if (ret)
		goto err;

	qp_attr.qp_state = IB_QPS_RESET;
	ret = ib_modify_qp(target->qp, &qp_attr, IB_QP_STATE);
	if (ret)
		goto err;

	ret = srp_init_qp(target, target->qp);
	if (ret)
		goto err;

	while (ib_poll_cq(target->recv_cq, 1, &wc) > 0)
		; /* nothing */
	while (ib_poll_cq(target->send_cq, 1, &wc) > 0)
		; /* nothing */

	for (i = 0; i < SRP_CMD_SQ_SIZE; ++i) {
		struct srp_request *req = &target->req_ring[i];
		if (req->scmnd)
			srp_reset_req(target, req);
	}

	INIT_LIST_HEAD(&target->free_tx);
	for (i = 0; i < SRP_SQ_SIZE; ++i)
		list_add(&target->tx_ring[i]->list, &target->free_tx);

	target->qp_in_error = 0;
	ret = srp_connect_target(target);
	if (ret)
		goto err;

	if (!srp_change_state(target, SRP_TARGET_CONNECTING, SRP_TARGET_LIVE))
		ret = -EAGAIN;

	return ret;

err:
	shost_printk(KERN_ERR, target->scsi_host,
		     PFX "reconnect failed (%d), removing target port.\n", ret);

	/*
	 * We couldn't reconnect, so kill our target port off.
	 * However, we have to defer the real removal because we
	 * are in the context of the SCSI error handler now, which
	 * will deadlock if we call scsi_remove_host().
	 *
	 * Schedule our work inside the lock to avoid a race with
	 * the flush_scheduled_work() in srp_remove_one().
	 */
	spin_lock_irq(&target->lock);
	if (target->state == SRP_TARGET_CONNECTING) {
		target->state = SRP_TARGET_DEAD;
		INIT_WORK(&target->work, srp_remove_work);
		queue_work(ib_wq, &target->work);
	}
	spin_unlock_irq(&target->lock);

	return ret;
}

static void srp_map_desc(struct srp_map_state *state, dma_addr_t dma_addr,
			 unsigned int dma_len, u32 rkey)
{
	struct srp_direct_buf *desc = state->desc;

	desc->va = cpu_to_be64(dma_addr);
	desc->key = cpu_to_be32(rkey);
	desc->len = cpu_to_be32(dma_len);

	state->total_len += dma_len;
	state->desc++;
	state->ndesc++;
}

static int srp_map_finish_fmr(struct srp_map_state *state,
			      struct srp_target_port *target)
{
	struct srp_device *dev = target->srp_host->srp_dev;
	struct ib_pool_fmr *fmr;
	u64 io_addr = 0;

	if (!state->npages)
		return 0;

	if (state->npages == 1) {
		srp_map_desc(state, state->base_dma_addr, state->fmr_len,
			     target->rkey);
		state->npages = state->fmr_len = 0;
		return 0;
	}

	fmr = ib_fmr_pool_map_phys(dev->fmr_pool, state->pages,
				   state->npages, io_addr);
	if (IS_ERR(fmr))
		return PTR_ERR(fmr);

	*state->next_fmr++ = fmr;
	state->nfmr++;

	srp_map_desc(state, 0, state->fmr_len, fmr->fmr->rkey);
	state->npages = state->fmr_len = 0;
	return 0;
}

static void srp_map_update_start(struct srp_map_state *state,
				 struct scatterlist *sg, int sg_index,
				 dma_addr_t dma_addr)
{
	state->unmapped_sg = sg;
	state->unmapped_index = sg_index;
	state->unmapped_addr = dma_addr;
}

static int srp_map_sg_entry(struct srp_map_state *state,
			    struct srp_target_port *target,
			    struct scatterlist *sg, int sg_index,
			    int use_fmr)
{
	struct srp_device *dev = target->srp_host->srp_dev;
	struct ib_device *ibdev = dev->dev;
	dma_addr_t dma_addr = ib_sg_dma_address(ibdev, sg);
	unsigned int dma_len = ib_sg_dma_len(ibdev, sg);
	unsigned int len;
	int ret;

	if (!dma_len)
		return 0;

	if (use_fmr == SRP_MAP_NO_FMR) {
		/* Once we're in direct map mode for a request, we don't
		 * go back to FMR mode, so no need to update anything
		 * other than the descriptor.
		 */
		srp_map_desc(state, dma_addr, dma_len, target->rkey);
		return 0;
	}

	/* If we start at an offset into the FMR page, don't merge into
	 * the current FMR. Finish it out, and use the kernel's MR for this
	 * sg entry. This is to avoid potential bugs on some SRP targets
	 * that were never quite defined, but went away when the initiator
	 * avoided using FMR on such page fragments.
	 */
	if (dma_addr & ~dev->fmr_page_mask || dma_len > dev->fmr_max_size) {
		ret = srp_map_finish_fmr(state, target);
		if (ret)
			return ret;

		srp_map_desc(state, dma_addr, dma_len, target->rkey);
		srp_map_update_start(state, NULL, 0, 0);
		return 0;
	}

	/* If this is the first sg to go into the FMR, save our position.
	 * We need to know the first unmapped entry, its index, and the
	 * first unmapped address within that entry to be able to restart
	 * mapping after an error.
	 */
	if (!state->unmapped_sg)
		srp_map_update_start(state, sg, sg_index, dma_addr);

	while (dma_len) {
		if (state->npages == SRP_FMR_SIZE) {
			ret = srp_map_finish_fmr(state, target);
			if (ret)
				return ret;

			srp_map_update_start(state, sg, sg_index, dma_addr);
		}

		len = min_t(unsigned int, dma_len, dev->fmr_page_size);

		if (!state->npages)
			state->base_dma_addr = dma_addr;
		state->pages[state->npages++] = dma_addr;
		state->fmr_len += len;
		dma_addr += len;
		dma_len -= len;
	}

	/* If the last entry of the FMR wasn't a full page, then we need to
	 * close it out and start a new one -- we can only merge at page
	 * boundries.
	 */
	ret = 0;
	if (len != dev->fmr_page_size) {
		ret = srp_map_finish_fmr(state, target);
		if (!ret)
			srp_map_update_start(state, NULL, 0, 0);
	}
	return ret;
}

static int srp_map_data(struct scsi_cmnd *scmnd, struct srp_target_port *target,
			struct srp_request *req)
{
	struct scatterlist *scat, *sg;
	struct srp_cmd *cmd = req->cmd->buf;
	int i, len, nents, count, use_fmr;
	struct srp_device *dev;
	struct ib_device *ibdev;
	struct srp_map_state state;
	struct srp_indirect_buf *indirect_hdr;
	u32 table_len;
	u8 fmt;

	if (!scsi_sglist(scmnd) || scmnd->sc_data_direction == DMA_NONE)
		return sizeof (struct srp_cmd);

	if (scmnd->sc_data_direction != DMA_FROM_DEVICE &&
	    scmnd->sc_data_direction != DMA_TO_DEVICE) {
		shost_printk(KERN_WARNING, target->scsi_host,
			     PFX "Unhandled data direction %d\n",
			     scmnd->sc_data_direction);
		return -EINVAL;
	}

	nents = scsi_sg_count(scmnd);
	scat  = scsi_sglist(scmnd);

	dev = target->srp_host->srp_dev;
	ibdev = dev->dev;

	count = ib_dma_map_sg(ibdev, scat, nents, scmnd->sc_data_direction);
	if (unlikely(count == 0))
		return -EIO;

	fmt = SRP_DATA_DESC_DIRECT;
	len = sizeof (struct srp_cmd) +	sizeof (struct srp_direct_buf);

	if (count == 1) {
		/*
		 * The midlayer only generated a single gather/scatter
		 * entry, or DMA mapping coalesced everything to a
		 * single entry.  So a direct descriptor along with
		 * the DMA MR suffices.
		 */
		struct srp_direct_buf *buf = (void *) cmd->add_data;

		buf->va  = cpu_to_be64(ib_sg_dma_address(ibdev, scat));
		buf->key = cpu_to_be32(target->rkey);
		buf->len = cpu_to_be32(ib_sg_dma_len(ibdev, scat));

		req->nfmr = 0;
		goto map_complete;
	}

	/* We have more than one scatter/gather entry, so build our indirect
	 * descriptor table, trying to merge as many entries with FMR as we
	 * can.
	 */
	indirect_hdr = (void *) cmd->add_data;

	ib_dma_sync_single_for_cpu(ibdev, req->indirect_dma_addr,
				   target->indirect_size, DMA_TO_DEVICE);

	memset(&state, 0, sizeof(state));
	state.desc	= req->indirect_desc;
	state.pages	= req->map_page;
	state.next_fmr	= req->fmr_list;

	use_fmr = dev->fmr_pool ? SRP_MAP_ALLOW_FMR : SRP_MAP_NO_FMR;

	for_each_sg(scat, sg, count, i) {
		if (srp_map_sg_entry(&state, target, sg, i, use_fmr)) {
			/* FMR mapping failed, so backtrack to the first
			 * unmapped entry and continue on without using FMR.
			 */
			dma_addr_t dma_addr;
			unsigned int dma_len;

backtrack:
			sg = state.unmapped_sg;
			i = state.unmapped_index;

			dma_addr = ib_sg_dma_address(ibdev, sg);
			dma_len = ib_sg_dma_len(ibdev, sg);
			dma_len -= (state.unmapped_addr - dma_addr);
			dma_addr = state.unmapped_addr;
			use_fmr = SRP_MAP_NO_FMR;
			srp_map_desc(&state, dma_addr, dma_len, target->rkey);
		}
	}

	if (use_fmr == SRP_MAP_ALLOW_FMR && srp_map_finish_fmr(&state, target))
		goto backtrack;

	/* We've mapped the request, now pull as much of the indirect
	 * descriptor table as we can into the command buffer. If this
	 * target is not using an external indirect table, we are
	 * guaranteed to fit into the command, as the SCSI layer won't
	 * give us more S/G entries than we allow.
	 */
	req->nfmr = state.nfmr;
	if (state.ndesc == 1) {
		/* FMR mapping was able to collapse this to one entry,
		 * so use a direct descriptor.
		 */
		struct srp_direct_buf *buf = (void *) cmd->add_data;

		*buf = req->indirect_desc[0];
		goto map_complete;
	}

	if (unlikely(target->cmd_sg_cnt < state.ndesc &&
						!target->allow_ext_sg)) {
		shost_printk(KERN_ERR, target->scsi_host,
			     "Could not fit S/G list into SRP_CMD\n");
		return -EIO;
	}

	count = min(state.ndesc, target->cmd_sg_cnt);
	table_len = state.ndesc * sizeof (struct srp_direct_buf);

	fmt = SRP_DATA_DESC_INDIRECT;
	len = sizeof(struct srp_cmd) + sizeof (struct srp_indirect_buf);
	len += count * sizeof (struct srp_direct_buf);

	memcpy(indirect_hdr->desc_list, req->indirect_desc,
	       count * sizeof (struct srp_direct_buf));

	indirect_hdr->table_desc.va = cpu_to_be64(req->indirect_dma_addr);
	indirect_hdr->table_desc.key = cpu_to_be32(target->rkey);
	indirect_hdr->table_desc.len = cpu_to_be32(table_len);
	indirect_hdr->len = cpu_to_be32(state.total_len);

	if (scmnd->sc_data_direction == DMA_TO_DEVICE)
		cmd->data_out_desc_cnt = count;
	else
		cmd->data_in_desc_cnt = count;

	ib_dma_sync_single_for_device(ibdev, req->indirect_dma_addr, table_len,
				      DMA_TO_DEVICE);

map_complete:
	if (scmnd->sc_data_direction == DMA_TO_DEVICE)
		cmd->buf_fmt = fmt << 4;
	else
		cmd->buf_fmt = fmt;

	return len;
}

/*
 * Return an IU and possible credit to the free pool
 */
static void srp_put_tx_iu(struct srp_target_port *target, struct srp_iu *iu,
			  enum srp_iu_type iu_type)
{
	unsigned long flags;

	spin_lock_irqsave(&target->lock, flags);
	list_add(&iu->list, &target->free_tx);
	if (iu_type != SRP_IU_RSP)
		++target->req_lim;
	spin_unlock_irqrestore(&target->lock, flags);
}

/*
 * Must be called with target->lock held to protect req_lim and free_tx.
 * If IU is not sent, it must be returned using srp_put_tx_iu().
 *
 * Note:
 * An upper limit for the number of allocated information units for each
 * request type is:
 * - SRP_IU_CMD: SRP_CMD_SQ_SIZE, since the SCSI mid-layer never queues
 *   more than Scsi_Host.can_queue requests.
 * - SRP_IU_TSK_MGMT: SRP_TSK_MGMT_SQ_SIZE.
 * - SRP_IU_RSP: 1, since a conforming SRP target never sends more than
 *   one unanswered SRP request to an initiator.
 */
static struct srp_iu *__srp_get_tx_iu(struct srp_target_port *target,
				      enum srp_iu_type iu_type)
{
	s32 rsv = (iu_type == SRP_IU_TSK_MGMT) ? 0 : SRP_TSK_MGMT_SQ_SIZE;
	struct srp_iu *iu;

	srp_send_completion(target->send_cq, target);

	if (list_empty(&target->free_tx))
		return NULL;

	/* Initiator responses to target requests do not consume credits */
	if (iu_type != SRP_IU_RSP) {
		if (target->req_lim <= rsv) {
			++target->zero_req_lim;
			return NULL;
		}

		--target->req_lim;
	}

	iu = list_first_entry(&target->free_tx, struct srp_iu, list);
	list_del(&iu->list);
	return iu;
}

static int srp_post_send(struct srp_target_port *target,
			 struct srp_iu *iu, int len)
{
	struct ib_sge list;
	struct ib_send_wr wr, *bad_wr;

	list.addr   = iu->dma;
	list.length = len;
	list.lkey   = target->lkey;

	wr.next       = NULL;
	wr.wr_id      = (uintptr_t) iu;
	wr.sg_list    = &list;
	wr.num_sge    = 1;
	wr.opcode     = IB_WR_SEND;
	wr.send_flags = IB_SEND_SIGNALED;

	return ib_post_send(target->qp, &wr, &bad_wr);
}

static int srp_post_recv(struct srp_target_port *target, struct srp_iu *iu)
{
	struct ib_recv_wr wr, *bad_wr;
	struct ib_sge list;

	list.addr   = iu->dma;
	list.length = iu->size;
	list.lkey   = target->lkey;

	wr.next     = NULL;
	wr.wr_id    = (uintptr_t) iu;
	wr.sg_list  = &list;
	wr.num_sge  = 1;

	return ib_post_recv(target->qp, &wr, &bad_wr);
}

static void srp_process_rsp(struct srp_target_port *target, struct srp_rsp *rsp)
{
	struct srp_request *req;
	struct scsi_cmnd *scmnd;
	unsigned long flags;

	if (unlikely(rsp->tag & SRP_TAG_TSK_MGMT)) {
		spin_lock_irqsave(&target->lock, flags);
		target->req_lim += be32_to_cpu(rsp->req_lim_delta);
		spin_unlock_irqrestore(&target->lock, flags);

		target->tsk_mgmt_status = -1;
		if (be32_to_cpu(rsp->resp_data_len) >= 4)
			target->tsk_mgmt_status = rsp->data[3];
		complete(&target->tsk_mgmt_done);
	} else {
		req = &target->req_ring[rsp->tag];
		scmnd = req->scmnd;
		if (!scmnd)
			shost_printk(KERN_ERR, target->scsi_host,
				     "Null scmnd for RSP w/tag %016llx\n",
				     (unsigned long long) rsp->tag);
		scmnd->result = rsp->status;

		if (rsp->flags & SRP_RSP_FLAG_SNSVALID) {
			memcpy(scmnd->sense_buffer, rsp->data +
			       be32_to_cpu(rsp->resp_data_len),
			       min_t(int, be32_to_cpu(rsp->sense_data_len),
				     SCSI_SENSE_BUFFERSIZE));
		}

		if (rsp->flags & (SRP_RSP_FLAG_DOOVER | SRP_RSP_FLAG_DOUNDER))
			scsi_set_resid(scmnd, be32_to_cpu(rsp->data_out_res_cnt));
		else if (rsp->flags & (SRP_RSP_FLAG_DIOVER | SRP_RSP_FLAG_DIUNDER))
			scsi_set_resid(scmnd, be32_to_cpu(rsp->data_in_res_cnt));

		srp_remove_req(target, req, be32_to_cpu(rsp->req_lim_delta));
		scmnd->host_scribble = NULL;
		scmnd->scsi_done(scmnd);
	}
}

static int srp_response_common(struct srp_target_port *target, s32 req_delta,
			       void *rsp, int len)
{
	struct ib_device *dev = target->srp_host->srp_dev->dev;
	unsigned long flags;
	struct srp_iu *iu;
	int err;

	spin_lock_irqsave(&target->lock, flags);
	target->req_lim += req_delta;
	iu = __srp_get_tx_iu(target, SRP_IU_RSP);
	spin_unlock_irqrestore(&target->lock, flags);

	if (!iu) {
		shost_printk(KERN_ERR, target->scsi_host, PFX
			     "no IU available to send response\n");
		return 1;
	}

	ib_dma_sync_single_for_cpu(dev, iu->dma, len, DMA_TO_DEVICE);
	memcpy(iu->buf, rsp, len);
	ib_dma_sync_single_for_device(dev, iu->dma, len, DMA_TO_DEVICE);

	err = srp_post_send(target, iu, len);
	if (err) {
		shost_printk(KERN_ERR, target->scsi_host, PFX
			     "unable to post response: %d\n", err);
		srp_put_tx_iu(target, iu, SRP_IU_RSP);
	}

	return err;
}

static void srp_process_cred_req(struct srp_target_port *target,
				 struct srp_cred_req *req)
{
	struct srp_cred_rsp rsp = {
		.opcode = SRP_CRED_RSP,
		.tag = req->tag,
	};
	s32 delta = be32_to_cpu(req->req_lim_delta);

	if (srp_response_common(target, delta, &rsp, sizeof rsp))
		shost_printk(KERN_ERR, target->scsi_host, PFX
			     "problems processing SRP_CRED_REQ\n");
}

static void srp_process_aer_req(struct srp_target_port *target,
				struct srp_aer_req *req)
{
	struct srp_aer_rsp rsp = {
		.opcode = SRP_AER_RSP,
		.tag = req->tag,
	};
	s32 delta = be32_to_cpu(req->req_lim_delta);

	shost_printk(KERN_ERR, target->scsi_host, PFX
		     "ignoring AER for LUN %llu\n", be64_to_cpu(req->lun));

	if (srp_response_common(target, delta, &rsp, sizeof rsp))
		shost_printk(KERN_ERR, target->scsi_host, PFX
			     "problems processing SRP_AER_REQ\n");
}

static void srp_handle_recv(struct srp_target_port *target, struct ib_wc *wc)
{
	struct ib_device *dev = target->srp_host->srp_dev->dev;
	struct srp_iu *iu = (struct srp_iu *) (uintptr_t) wc->wr_id;
	int res;
	u8 opcode;

	ib_dma_sync_single_for_cpu(dev, iu->dma, target->max_ti_iu_len,
				   DMA_FROM_DEVICE);

	opcode = *(u8 *) iu->buf;

	if (0) {
		shost_printk(KERN_ERR, target->scsi_host,
			     PFX "recv completion, opcode 0x%02x\n", opcode);
		print_hex_dump(KERN_ERR, "", DUMP_PREFIX_OFFSET, 8, 1,
			       iu->buf, wc->byte_len, true);
	}

	switch (opcode) {
	case SRP_RSP:
		srp_process_rsp(target, iu->buf);
		break;

	case SRP_CRED_REQ:
		srp_process_cred_req(target, iu->buf);
		break;

	case SRP_AER_REQ:
		srp_process_aer_req(target, iu->buf);
		break;

	case SRP_T_LOGOUT:
		/* XXX Handle target logout */
		shost_printk(KERN_WARNING, target->scsi_host,
			     PFX "Got target logout request\n");
		break;

	default:
		shost_printk(KERN_WARNING, target->scsi_host,
			     PFX "Unhandled SRP opcode 0x%02x\n", opcode);
		break;
	}

	ib_dma_sync_single_for_device(dev, iu->dma, target->max_ti_iu_len,
				      DMA_FROM_DEVICE);

	res = srp_post_recv(target, iu);
	if (res != 0)
		shost_printk(KERN_ERR, target->scsi_host,
			     PFX "Recv failed with error code %d\n", res);
}

static void srp_recv_completion(struct ib_cq *cq, void *target_ptr)
{
	struct srp_target_port *target = target_ptr;
	struct ib_wc wc;

	ib_req_notify_cq(cq, IB_CQ_NEXT_COMP);
	while (ib_poll_cq(cq, 1, &wc) > 0) {
		if (wc.status) {
			shost_printk(KERN_ERR, target->scsi_host,
				     PFX "failed receive status %d\n",
				     wc.status);
			target->qp_in_error = 1;
			break;
		}

		srp_handle_recv(target, &wc);
	}
}

static void srp_send_completion(struct ib_cq *cq, void *target_ptr)
{
	struct srp_target_port *target = target_ptr;
	struct ib_wc wc;
	struct srp_iu *iu;

	while (ib_poll_cq(cq, 1, &wc) > 0) {
		if (wc.status) {
			shost_printk(KERN_ERR, target->scsi_host,
				     PFX "failed send status %d\n",
				     wc.status);
			target->qp_in_error = 1;
			break;
		}

		iu = (struct srp_iu *) (uintptr_t) wc.wr_id;
		list_add(&iu->list, &target->free_tx);
	}
}

<<<<<<< HEAD
static int srp_queuecommand_lck(struct scsi_cmnd *scmnd,
			    void (*done)(struct scsi_cmnd *))
=======
static int srp_queuecommand(struct Scsi_Host *shost, struct scsi_cmnd *scmnd)
>>>>>>> 02f8c6ae
{
	struct srp_target_port *target = host_to_target(shost);
	struct srp_request *req;
	struct srp_iu *iu;
	struct srp_cmd *cmd;
	struct ib_device *dev;
	unsigned long flags;
	int len;

	if (target->state == SRP_TARGET_CONNECTING)
		goto err;

	if (target->state == SRP_TARGET_DEAD ||
	    target->state == SRP_TARGET_REMOVED) {
		scmnd->result = DID_BAD_TARGET << 16;
		scmnd->scsi_done(scmnd);
		return 0;
	}

	spin_lock_irqsave(&target->lock, flags);
	iu = __srp_get_tx_iu(target, SRP_IU_CMD);
	if (!iu)
		goto err_unlock;

	req = list_first_entry(&target->free_reqs, struct srp_request, list);
	list_del(&req->list);
	spin_unlock_irqrestore(&target->lock, flags);

	dev = target->srp_host->srp_dev->dev;
	ib_dma_sync_single_for_cpu(dev, iu->dma, target->max_iu_len,
				   DMA_TO_DEVICE);

	scmnd->result        = 0;
	scmnd->host_scribble = (void *) req;

	cmd = iu->buf;
	memset(cmd, 0, sizeof *cmd);

	cmd->opcode = SRP_CMD;
	cmd->lun    = cpu_to_be64((u64) scmnd->device->lun << 48);
	cmd->tag    = req->index;
	memcpy(cmd->cdb, scmnd->cmnd, scmnd->cmd_len);

	req->scmnd    = scmnd;
	req->cmd      = iu;

	len = srp_map_data(scmnd, target, req);
	if (len < 0) {
		shost_printk(KERN_ERR, target->scsi_host,
			     PFX "Failed to map data\n");
		goto err_iu;
	}

	ib_dma_sync_single_for_device(dev, iu->dma, target->max_iu_len,
				      DMA_TO_DEVICE);

	if (srp_post_send(target, iu, len)) {
		shost_printk(KERN_ERR, target->scsi_host, PFX "Send failed\n");
		goto err_unmap;
	}

	return 0;

err_unmap:
	srp_unmap_data(scmnd, target, req);

err_iu:
	srp_put_tx_iu(target, iu, SRP_IU_CMD);

	spin_lock_irqsave(&target->lock, flags);
	list_add(&req->list, &target->free_reqs);

err_unlock:
	spin_unlock_irqrestore(&target->lock, flags);

err:
	return SCSI_MLQUEUE_HOST_BUSY;
}

static DEF_SCSI_QCMD(srp_queuecommand)

static int srp_alloc_iu_bufs(struct srp_target_port *target)
{
	int i;

	for (i = 0; i < SRP_RQ_SIZE; ++i) {
		target->rx_ring[i] = srp_alloc_iu(target->srp_host,
						  target->max_ti_iu_len,
						  GFP_KERNEL, DMA_FROM_DEVICE);
		if (!target->rx_ring[i])
			goto err;
	}

	for (i = 0; i < SRP_SQ_SIZE; ++i) {
		target->tx_ring[i] = srp_alloc_iu(target->srp_host,
						  target->max_iu_len,
						  GFP_KERNEL, DMA_TO_DEVICE);
		if (!target->tx_ring[i])
			goto err;

		list_add(&target->tx_ring[i]->list, &target->free_tx);
	}

	return 0;

err:
	for (i = 0; i < SRP_RQ_SIZE; ++i) {
		srp_free_iu(target->srp_host, target->rx_ring[i]);
		target->rx_ring[i] = NULL;
	}

	for (i = 0; i < SRP_SQ_SIZE; ++i) {
		srp_free_iu(target->srp_host, target->tx_ring[i]);
		target->tx_ring[i] = NULL;
	}

	return -ENOMEM;
}

static void srp_cm_rep_handler(struct ib_cm_id *cm_id,
			       struct srp_login_rsp *lrsp,
			       struct srp_target_port *target)
{
	struct ib_qp_attr *qp_attr = NULL;
	int attr_mask = 0;
	int ret;
	int i;

	if (lrsp->opcode == SRP_LOGIN_RSP) {
		target->max_ti_iu_len = be32_to_cpu(lrsp->max_ti_iu_len);
		target->req_lim       = be32_to_cpu(lrsp->req_lim_delta);

		/*
		 * Reserve credits for task management so we don't
		 * bounce requests back to the SCSI mid-layer.
		 */
		target->scsi_host->can_queue
			= min(target->req_lim - SRP_TSK_MGMT_SQ_SIZE,
			      target->scsi_host->can_queue);
	} else {
		shost_printk(KERN_WARNING, target->scsi_host,
			     PFX "Unhandled RSP opcode %#x\n", lrsp->opcode);
		ret = -ECONNRESET;
		goto error;
	}

	if (!target->rx_ring[0]) {
		ret = srp_alloc_iu_bufs(target);
		if (ret)
			goto error;
	}

	ret = -ENOMEM;
	qp_attr = kmalloc(sizeof *qp_attr, GFP_KERNEL);
	if (!qp_attr)
		goto error;

	qp_attr->qp_state = IB_QPS_RTR;
	ret = ib_cm_init_qp_attr(cm_id, qp_attr, &attr_mask);
	if (ret)
		goto error_free;

	ret = ib_modify_qp(target->qp, qp_attr, attr_mask);
	if (ret)
		goto error_free;

	for (i = 0; i < SRP_RQ_SIZE; i++) {
		struct srp_iu *iu = target->rx_ring[i];
		ret = srp_post_recv(target, iu);
		if (ret)
			goto error_free;
	}

	qp_attr->qp_state = IB_QPS_RTS;
	ret = ib_cm_init_qp_attr(cm_id, qp_attr, &attr_mask);
	if (ret)
		goto error_free;

	ret = ib_modify_qp(target->qp, qp_attr, attr_mask);
	if (ret)
		goto error_free;

	ret = ib_send_cm_rtu(cm_id, NULL, 0);

error_free:
	kfree(qp_attr);

error:
	target->status = ret;
}

static void srp_cm_rej_handler(struct ib_cm_id *cm_id,
			       struct ib_cm_event *event,
			       struct srp_target_port *target)
{
	struct Scsi_Host *shost = target->scsi_host;
	struct ib_class_port_info *cpi;
	int opcode;

	switch (event->param.rej_rcvd.reason) {
	case IB_CM_REJ_PORT_CM_REDIRECT:
		cpi = event->param.rej_rcvd.ari;
		target->path.dlid = cpi->redirect_lid;
		target->path.pkey = cpi->redirect_pkey;
		cm_id->remote_cm_qpn = be32_to_cpu(cpi->redirect_qp) & 0x00ffffff;
		memcpy(target->path.dgid.raw, cpi->redirect_gid, 16);

		target->status = target->path.dlid ?
			SRP_DLID_REDIRECT : SRP_PORT_REDIRECT;
		break;

	case IB_CM_REJ_PORT_REDIRECT:
		if (srp_target_is_topspin(target)) {
			/*
			 * Topspin/Cisco SRP gateways incorrectly send
			 * reject reason code 25 when they mean 24
			 * (port redirect).
			 */
			memcpy(target->path.dgid.raw,
			       event->param.rej_rcvd.ari, 16);

			shost_printk(KERN_DEBUG, shost,
				     PFX "Topspin/Cisco redirect to target port GID %016llx%016llx\n",
				     (unsigned long long) be64_to_cpu(target->path.dgid.global.subnet_prefix),
				     (unsigned long long) be64_to_cpu(target->path.dgid.global.interface_id));

			target->status = SRP_PORT_REDIRECT;
		} else {
			shost_printk(KERN_WARNING, shost,
				     "  REJ reason: IB_CM_REJ_PORT_REDIRECT\n");
			target->status = -ECONNRESET;
		}
		break;

	case IB_CM_REJ_DUPLICATE_LOCAL_COMM_ID:
		shost_printk(KERN_WARNING, shost,
			    "  REJ reason: IB_CM_REJ_DUPLICATE_LOCAL_COMM_ID\n");
		target->status = -ECONNRESET;
		break;

	case IB_CM_REJ_CONSUMER_DEFINED:
		opcode = *(u8 *) event->private_data;
		if (opcode == SRP_LOGIN_REJ) {
			struct srp_login_rej *rej = event->private_data;
			u32 reason = be32_to_cpu(rej->reason);

			if (reason == SRP_LOGIN_REJ_REQ_IT_IU_LENGTH_TOO_LARGE)
				shost_printk(KERN_WARNING, shost,
					     PFX "SRP_LOGIN_REJ: requested max_it_iu_len too large\n");
			else
				shost_printk(KERN_WARNING, shost,
					    PFX "SRP LOGIN REJECTED, reason 0x%08x\n", reason);
		} else
			shost_printk(KERN_WARNING, shost,
				     "  REJ reason: IB_CM_REJ_CONSUMER_DEFINED,"
				     " opcode 0x%02x\n", opcode);
		target->status = -ECONNRESET;
		break;

	case IB_CM_REJ_STALE_CONN:
		shost_printk(KERN_WARNING, shost, "  REJ reason: stale connection\n");
		target->status = SRP_STALE_CONN;
		break;

	default:
		shost_printk(KERN_WARNING, shost, "  REJ reason 0x%x\n",
			     event->param.rej_rcvd.reason);
		target->status = -ECONNRESET;
	}
}

static int srp_cm_handler(struct ib_cm_id *cm_id, struct ib_cm_event *event)
{
	struct srp_target_port *target = cm_id->context;
	int comp = 0;

	switch (event->event) {
	case IB_CM_REQ_ERROR:
		shost_printk(KERN_DEBUG, target->scsi_host,
			     PFX "Sending CM REQ failed\n");
		comp = 1;
		target->status = -ECONNRESET;
		break;

	case IB_CM_REP_RECEIVED:
		comp = 1;
		srp_cm_rep_handler(cm_id, event->private_data, target);
		break;

	case IB_CM_REJ_RECEIVED:
		shost_printk(KERN_DEBUG, target->scsi_host, PFX "REJ received\n");
		comp = 1;

		srp_cm_rej_handler(cm_id, event, target);
		break;

	case IB_CM_DREQ_RECEIVED:
		shost_printk(KERN_WARNING, target->scsi_host,
			     PFX "DREQ received - connection closed\n");
		if (ib_send_cm_drep(cm_id, NULL, 0))
			shost_printk(KERN_ERR, target->scsi_host,
				     PFX "Sending CM DREP failed\n");
		break;

	case IB_CM_TIMEWAIT_EXIT:
		shost_printk(KERN_ERR, target->scsi_host,
			     PFX "connection closed\n");

		comp = 1;
		target->status = 0;
		break;

	case IB_CM_MRA_RECEIVED:
	case IB_CM_DREQ_ERROR:
	case IB_CM_DREP_RECEIVED:
		break;

	default:
		shost_printk(KERN_WARNING, target->scsi_host,
			     PFX "Unhandled CM event %d\n", event->event);
		break;
	}

	if (comp)
		complete(&target->done);

	return 0;
}

static int srp_send_tsk_mgmt(struct srp_target_port *target,
			     u64 req_tag, unsigned int lun, u8 func)
{
	struct ib_device *dev = target->srp_host->srp_dev->dev;
	struct srp_iu *iu;
	struct srp_tsk_mgmt *tsk_mgmt;

	if (target->state == SRP_TARGET_DEAD ||
	    target->state == SRP_TARGET_REMOVED)
		return -1;

	init_completion(&target->tsk_mgmt_done);

	spin_lock_irq(&target->lock);
	iu = __srp_get_tx_iu(target, SRP_IU_TSK_MGMT);
	spin_unlock_irq(&target->lock);

	if (!iu)
		return -1;

	ib_dma_sync_single_for_cpu(dev, iu->dma, sizeof *tsk_mgmt,
				   DMA_TO_DEVICE);
	tsk_mgmt = iu->buf;
	memset(tsk_mgmt, 0, sizeof *tsk_mgmt);

	tsk_mgmt->opcode 	= SRP_TSK_MGMT;
	tsk_mgmt->lun		= cpu_to_be64((u64) lun << 48);
	tsk_mgmt->tag		= req_tag | SRP_TAG_TSK_MGMT;
	tsk_mgmt->tsk_mgmt_func = func;
	tsk_mgmt->task_tag	= req_tag;

	ib_dma_sync_single_for_device(dev, iu->dma, sizeof *tsk_mgmt,
				      DMA_TO_DEVICE);
	if (srp_post_send(target, iu, sizeof *tsk_mgmt)) {
		srp_put_tx_iu(target, iu, SRP_IU_TSK_MGMT);
		return -1;
	}

	if (!wait_for_completion_timeout(&target->tsk_mgmt_done,
					 msecs_to_jiffies(SRP_ABORT_TIMEOUT_MS)))
		return -1;

	return 0;
}

static int srp_abort(struct scsi_cmnd *scmnd)
{
	struct srp_target_port *target = host_to_target(scmnd->device->host);
	struct srp_request *req = (struct srp_request *) scmnd->host_scribble;
	int ret = SUCCESS;

	shost_printk(KERN_ERR, target->scsi_host, "SRP abort called\n");

	if (!req || target->qp_in_error)
		return FAILED;
	if (srp_send_tsk_mgmt(target, req->index, scmnd->device->lun,
			      SRP_TSK_ABORT_TASK))
		return FAILED;

	if (req->scmnd) {
		if (!target->tsk_mgmt_status) {
			srp_remove_req(target, req, 0);
			scmnd->result = DID_ABORT << 16;
		} else
			ret = FAILED;
	}

	return ret;
}

static int srp_reset_device(struct scsi_cmnd *scmnd)
{
	struct srp_target_port *target = host_to_target(scmnd->device->host);
	int i;

	shost_printk(KERN_ERR, target->scsi_host, "SRP reset_device called\n");

	if (target->qp_in_error)
		return FAILED;
	if (srp_send_tsk_mgmt(target, SRP_TAG_NO_REQ, scmnd->device->lun,
			      SRP_TSK_LUN_RESET))
		return FAILED;
	if (target->tsk_mgmt_status)
		return FAILED;

	for (i = 0; i < SRP_CMD_SQ_SIZE; ++i) {
		struct srp_request *req = &target->req_ring[i];
		if (req->scmnd && req->scmnd->device == scmnd->device)
			srp_reset_req(target, req);
	}

	return SUCCESS;
}

static int srp_reset_host(struct scsi_cmnd *scmnd)
{
	struct srp_target_port *target = host_to_target(scmnd->device->host);
	int ret = FAILED;

	shost_printk(KERN_ERR, target->scsi_host, PFX "SRP reset_host called\n");

	if (!srp_reconnect_target(target))
		ret = SUCCESS;

	return ret;
}

static ssize_t show_id_ext(struct device *dev, struct device_attribute *attr,
			   char *buf)
{
	struct srp_target_port *target = host_to_target(class_to_shost(dev));

	if (target->state == SRP_TARGET_DEAD ||
	    target->state == SRP_TARGET_REMOVED)
		return -ENODEV;

	return sprintf(buf, "0x%016llx\n",
		       (unsigned long long) be64_to_cpu(target->id_ext));
}

static ssize_t show_ioc_guid(struct device *dev, struct device_attribute *attr,
			     char *buf)
{
	struct srp_target_port *target = host_to_target(class_to_shost(dev));

	if (target->state == SRP_TARGET_DEAD ||
	    target->state == SRP_TARGET_REMOVED)
		return -ENODEV;

	return sprintf(buf, "0x%016llx\n",
		       (unsigned long long) be64_to_cpu(target->ioc_guid));
}

static ssize_t show_service_id(struct device *dev,
			       struct device_attribute *attr, char *buf)
{
	struct srp_target_port *target = host_to_target(class_to_shost(dev));

	if (target->state == SRP_TARGET_DEAD ||
	    target->state == SRP_TARGET_REMOVED)
		return -ENODEV;

	return sprintf(buf, "0x%016llx\n",
		       (unsigned long long) be64_to_cpu(target->service_id));
}

static ssize_t show_pkey(struct device *dev, struct device_attribute *attr,
			 char *buf)
{
	struct srp_target_port *target = host_to_target(class_to_shost(dev));

	if (target->state == SRP_TARGET_DEAD ||
	    target->state == SRP_TARGET_REMOVED)
		return -ENODEV;

	return sprintf(buf, "0x%04x\n", be16_to_cpu(target->path.pkey));
}

static ssize_t show_dgid(struct device *dev, struct device_attribute *attr,
			 char *buf)
{
	struct srp_target_port *target = host_to_target(class_to_shost(dev));

	if (target->state == SRP_TARGET_DEAD ||
	    target->state == SRP_TARGET_REMOVED)
		return -ENODEV;

	return sprintf(buf, "%pI6\n", target->path.dgid.raw);
}

static ssize_t show_orig_dgid(struct device *dev,
			      struct device_attribute *attr, char *buf)
{
	struct srp_target_port *target = host_to_target(class_to_shost(dev));

	if (target->state == SRP_TARGET_DEAD ||
	    target->state == SRP_TARGET_REMOVED)
		return -ENODEV;

	return sprintf(buf, "%pI6\n", target->orig_dgid);
}

static ssize_t show_req_lim(struct device *dev,
			    struct device_attribute *attr, char *buf)
{
	struct srp_target_port *target = host_to_target(class_to_shost(dev));

	if (target->state == SRP_TARGET_DEAD ||
	    target->state == SRP_TARGET_REMOVED)
		return -ENODEV;

	return sprintf(buf, "%d\n", target->req_lim);
}

static ssize_t show_zero_req_lim(struct device *dev,
				 struct device_attribute *attr, char *buf)
{
	struct srp_target_port *target = host_to_target(class_to_shost(dev));

	if (target->state == SRP_TARGET_DEAD ||
	    target->state == SRP_TARGET_REMOVED)
		return -ENODEV;

	return sprintf(buf, "%d\n", target->zero_req_lim);
}

static ssize_t show_local_ib_port(struct device *dev,
				  struct device_attribute *attr, char *buf)
{
	struct srp_target_port *target = host_to_target(class_to_shost(dev));

	return sprintf(buf, "%d\n", target->srp_host->port);
}

static ssize_t show_local_ib_device(struct device *dev,
				    struct device_attribute *attr, char *buf)
{
	struct srp_target_port *target = host_to_target(class_to_shost(dev));

	return sprintf(buf, "%s\n", target->srp_host->srp_dev->dev->name);
}

static ssize_t show_cmd_sg_entries(struct device *dev,
				   struct device_attribute *attr, char *buf)
{
	struct srp_target_port *target = host_to_target(class_to_shost(dev));

	return sprintf(buf, "%u\n", target->cmd_sg_cnt);
}

static ssize_t show_allow_ext_sg(struct device *dev,
				 struct device_attribute *attr, char *buf)
{
	struct srp_target_port *target = host_to_target(class_to_shost(dev));

	return sprintf(buf, "%s\n", target->allow_ext_sg ? "true" : "false");
}

static DEVICE_ATTR(id_ext,	    S_IRUGO, show_id_ext,	   NULL);
static DEVICE_ATTR(ioc_guid,	    S_IRUGO, show_ioc_guid,	   NULL);
static DEVICE_ATTR(service_id,	    S_IRUGO, show_service_id,	   NULL);
static DEVICE_ATTR(pkey,	    S_IRUGO, show_pkey,		   NULL);
static DEVICE_ATTR(dgid,	    S_IRUGO, show_dgid,		   NULL);
static DEVICE_ATTR(orig_dgid,	    S_IRUGO, show_orig_dgid,	   NULL);
static DEVICE_ATTR(req_lim,         S_IRUGO, show_req_lim,         NULL);
static DEVICE_ATTR(zero_req_lim,    S_IRUGO, show_zero_req_lim,	   NULL);
static DEVICE_ATTR(local_ib_port,   S_IRUGO, show_local_ib_port,   NULL);
static DEVICE_ATTR(local_ib_device, S_IRUGO, show_local_ib_device, NULL);
static DEVICE_ATTR(cmd_sg_entries,  S_IRUGO, show_cmd_sg_entries,  NULL);
static DEVICE_ATTR(allow_ext_sg,    S_IRUGO, show_allow_ext_sg,    NULL);

static struct device_attribute *srp_host_attrs[] = {
	&dev_attr_id_ext,
	&dev_attr_ioc_guid,
	&dev_attr_service_id,
	&dev_attr_pkey,
	&dev_attr_dgid,
	&dev_attr_orig_dgid,
	&dev_attr_req_lim,
	&dev_attr_zero_req_lim,
	&dev_attr_local_ib_port,
	&dev_attr_local_ib_device,
	&dev_attr_cmd_sg_entries,
	&dev_attr_allow_ext_sg,
	NULL
};

static struct scsi_host_template srp_template = {
	.module				= THIS_MODULE,
	.name				= "InfiniBand SRP initiator",
	.proc_name			= DRV_NAME,
	.info				= srp_target_info,
	.queuecommand			= srp_queuecommand,
	.eh_abort_handler		= srp_abort,
	.eh_device_reset_handler	= srp_reset_device,
	.eh_host_reset_handler		= srp_reset_host,
	.sg_tablesize			= SRP_DEF_SG_TABLESIZE,
	.can_queue			= SRP_CMD_SQ_SIZE,
	.this_id			= -1,
	.cmd_per_lun			= SRP_CMD_SQ_SIZE,
	.use_clustering			= ENABLE_CLUSTERING,
	.shost_attrs			= srp_host_attrs
};

static int srp_add_target(struct srp_host *host, struct srp_target_port *target)
{
	struct srp_rport_identifiers ids;
	struct srp_rport *rport;

	sprintf(target->target_name, "SRP.T10:%016llX",
		 (unsigned long long) be64_to_cpu(target->id_ext));

	if (scsi_add_host(target->scsi_host, host->srp_dev->dev->dma_device))
		return -ENODEV;

	memcpy(ids.port_id, &target->id_ext, 8);
	memcpy(ids.port_id + 8, &target->ioc_guid, 8);
	ids.roles = SRP_RPORT_ROLE_TARGET;
	rport = srp_rport_add(target->scsi_host, &ids);
	if (IS_ERR(rport)) {
		scsi_remove_host(target->scsi_host);
		return PTR_ERR(rport);
	}

	spin_lock(&host->target_lock);
	list_add_tail(&target->list, &host->target_list);
	spin_unlock(&host->target_lock);

	target->state = SRP_TARGET_LIVE;

	scsi_scan_target(&target->scsi_host->shost_gendev,
			 0, target->scsi_id, SCAN_WILD_CARD, 0);

	return 0;
}

static void srp_release_dev(struct device *dev)
{
	struct srp_host *host =
		container_of(dev, struct srp_host, dev);

	complete(&host->released);
}

static struct class srp_class = {
	.name    = "infiniband_srp",
	.dev_release = srp_release_dev
};

/*
 * Target ports are added by writing
 *
 *     id_ext=<SRP ID ext>,ioc_guid=<SRP IOC GUID>,dgid=<dest GID>,
 *     pkey=<P_Key>,service_id=<service ID>
 *
 * to the add_target sysfs attribute.
 */
enum {
	SRP_OPT_ERR		= 0,
	SRP_OPT_ID_EXT		= 1 << 0,
	SRP_OPT_IOC_GUID	= 1 << 1,
	SRP_OPT_DGID		= 1 << 2,
	SRP_OPT_PKEY		= 1 << 3,
	SRP_OPT_SERVICE_ID	= 1 << 4,
	SRP_OPT_MAX_SECT	= 1 << 5,
	SRP_OPT_MAX_CMD_PER_LUN	= 1 << 6,
	SRP_OPT_IO_CLASS	= 1 << 7,
	SRP_OPT_INITIATOR_EXT	= 1 << 8,
	SRP_OPT_CMD_SG_ENTRIES	= 1 << 9,
	SRP_OPT_ALLOW_EXT_SG	= 1 << 10,
	SRP_OPT_SG_TABLESIZE	= 1 << 11,
	SRP_OPT_ALL		= (SRP_OPT_ID_EXT	|
				   SRP_OPT_IOC_GUID	|
				   SRP_OPT_DGID		|
				   SRP_OPT_PKEY		|
				   SRP_OPT_SERVICE_ID),
};

static const match_table_t srp_opt_tokens = {
	{ SRP_OPT_ID_EXT,		"id_ext=%s" 		},
	{ SRP_OPT_IOC_GUID,		"ioc_guid=%s" 		},
	{ SRP_OPT_DGID,			"dgid=%s" 		},
	{ SRP_OPT_PKEY,			"pkey=%x" 		},
	{ SRP_OPT_SERVICE_ID,		"service_id=%s"		},
	{ SRP_OPT_MAX_SECT,		"max_sect=%d" 		},
	{ SRP_OPT_MAX_CMD_PER_LUN,	"max_cmd_per_lun=%d" 	},
	{ SRP_OPT_IO_CLASS,		"io_class=%x"		},
	{ SRP_OPT_INITIATOR_EXT,	"initiator_ext=%s"	},
	{ SRP_OPT_CMD_SG_ENTRIES,	"cmd_sg_entries=%u"	},
	{ SRP_OPT_ALLOW_EXT_SG,		"allow_ext_sg=%u"	},
	{ SRP_OPT_SG_TABLESIZE,		"sg_tablesize=%u"	},
	{ SRP_OPT_ERR,			NULL 			}
};

static int srp_parse_options(const char *buf, struct srp_target_port *target)
{
	char *options, *sep_opt;
	char *p;
	char dgid[3];
	substring_t args[MAX_OPT_ARGS];
	int opt_mask = 0;
	int token;
	int ret = -EINVAL;
	int i;

	options = kstrdup(buf, GFP_KERNEL);
	if (!options)
		return -ENOMEM;

	sep_opt = options;
	while ((p = strsep(&sep_opt, ",")) != NULL) {
		if (!*p)
			continue;

		token = match_token(p, srp_opt_tokens, args);
		opt_mask |= token;

		switch (token) {
		case SRP_OPT_ID_EXT:
			p = match_strdup(args);
			if (!p) {
				ret = -ENOMEM;
				goto out;
			}
			target->id_ext = cpu_to_be64(simple_strtoull(p, NULL, 16));
			kfree(p);
			break;

		case SRP_OPT_IOC_GUID:
			p = match_strdup(args);
			if (!p) {
				ret = -ENOMEM;
				goto out;
			}
			target->ioc_guid = cpu_to_be64(simple_strtoull(p, NULL, 16));
			kfree(p);
			break;

		case SRP_OPT_DGID:
			p = match_strdup(args);
			if (!p) {
				ret = -ENOMEM;
				goto out;
			}
			if (strlen(p) != 32) {
				printk(KERN_WARNING PFX "bad dest GID parameter '%s'\n", p);
				kfree(p);
				goto out;
			}

			for (i = 0; i < 16; ++i) {
				strlcpy(dgid, p + i * 2, 3);
				target->path.dgid.raw[i] = simple_strtoul(dgid, NULL, 16);
			}
			kfree(p);
			memcpy(target->orig_dgid, target->path.dgid.raw, 16);
			break;

		case SRP_OPT_PKEY:
			if (match_hex(args, &token)) {
				printk(KERN_WARNING PFX "bad P_Key parameter '%s'\n", p);
				goto out;
			}
			target->path.pkey = cpu_to_be16(token);
			break;

		case SRP_OPT_SERVICE_ID:
			p = match_strdup(args);
			if (!p) {
				ret = -ENOMEM;
				goto out;
			}
			target->service_id = cpu_to_be64(simple_strtoull(p, NULL, 16));
			target->path.service_id = target->service_id;
			kfree(p);
			break;

		case SRP_OPT_MAX_SECT:
			if (match_int(args, &token)) {
				printk(KERN_WARNING PFX "bad max sect parameter '%s'\n", p);
				goto out;
			}
			target->scsi_host->max_sectors = token;
			break;

		case SRP_OPT_MAX_CMD_PER_LUN:
			if (match_int(args, &token)) {
				printk(KERN_WARNING PFX "bad max cmd_per_lun parameter '%s'\n", p);
				goto out;
			}
			target->scsi_host->cmd_per_lun = min(token, SRP_CMD_SQ_SIZE);
			break;

		case SRP_OPT_IO_CLASS:
			if (match_hex(args, &token)) {
				printk(KERN_WARNING PFX "bad  IO class parameter '%s' \n", p);
				goto out;
			}
			if (token != SRP_REV10_IB_IO_CLASS &&
			    token != SRP_REV16A_IB_IO_CLASS) {
				printk(KERN_WARNING PFX "unknown IO class parameter value"
				       " %x specified (use %x or %x).\n",
				       token, SRP_REV10_IB_IO_CLASS, SRP_REV16A_IB_IO_CLASS);
				goto out;
			}
			target->io_class = token;
			break;

		case SRP_OPT_INITIATOR_EXT:
			p = match_strdup(args);
			if (!p) {
				ret = -ENOMEM;
				goto out;
			}
			target->initiator_ext = cpu_to_be64(simple_strtoull(p, NULL, 16));
			kfree(p);
			break;

		case SRP_OPT_CMD_SG_ENTRIES:
			if (match_int(args, &token) || token < 1 || token > 255) {
				printk(KERN_WARNING PFX "bad max cmd_sg_entries parameter '%s'\n", p);
				goto out;
			}
			target->cmd_sg_cnt = token;
			break;

		case SRP_OPT_ALLOW_EXT_SG:
			if (match_int(args, &token)) {
				printk(KERN_WARNING PFX "bad allow_ext_sg parameter '%s'\n", p);
				goto out;
			}
			target->allow_ext_sg = !!token;
			break;

		case SRP_OPT_SG_TABLESIZE:
			if (match_int(args, &token) || token < 1 ||
					token > SCSI_MAX_SG_CHAIN_SEGMENTS) {
				printk(KERN_WARNING PFX "bad max sg_tablesize parameter '%s'\n", p);
				goto out;
			}
			target->sg_tablesize = token;
			break;

		default:
			printk(KERN_WARNING PFX "unknown parameter or missing value "
			       "'%s' in target creation request\n", p);
			goto out;
		}
	}

	if ((opt_mask & SRP_OPT_ALL) == SRP_OPT_ALL)
		ret = 0;
	else
		for (i = 0; i < ARRAY_SIZE(srp_opt_tokens); ++i)
			if ((srp_opt_tokens[i].token & SRP_OPT_ALL) &&
			    !(srp_opt_tokens[i].token & opt_mask))
				printk(KERN_WARNING PFX "target creation request is "
				       "missing parameter '%s'\n",
				       srp_opt_tokens[i].pattern);

out:
	kfree(options);
	return ret;
}

static ssize_t srp_create_target(struct device *dev,
				 struct device_attribute *attr,
				 const char *buf, size_t count)
{
	struct srp_host *host =
		container_of(dev, struct srp_host, dev);
	struct Scsi_Host *target_host;
	struct srp_target_port *target;
	struct ib_device *ibdev = host->srp_dev->dev;
	dma_addr_t dma_addr;
	int i, ret;

	target_host = scsi_host_alloc(&srp_template,
				      sizeof (struct srp_target_port));
	if (!target_host)
		return -ENOMEM;

	target_host->transportt  = ib_srp_transport_template;
	target_host->max_lun     = SRP_MAX_LUN;
	target_host->max_cmd_len = sizeof ((struct srp_cmd *) (void *) 0L)->cdb;

	target = host_to_target(target_host);

	target->io_class	= SRP_REV16A_IB_IO_CLASS;
	target->scsi_host	= target_host;
	target->srp_host	= host;
	target->lkey		= host->srp_dev->mr->lkey;
	target->rkey		= host->srp_dev->mr->rkey;
	target->cmd_sg_cnt	= cmd_sg_entries;
	target->sg_tablesize	= indirect_sg_entries ? : cmd_sg_entries;
	target->allow_ext_sg	= allow_ext_sg;

	ret = srp_parse_options(buf, target);
	if (ret)
		goto err;

	if (!host->srp_dev->fmr_pool && !target->allow_ext_sg &&
				target->cmd_sg_cnt < target->sg_tablesize) {
		printk(KERN_WARNING PFX "No FMR pool and no external indirect descriptors, limiting sg_tablesize to cmd_sg_cnt\n");
		target->sg_tablesize = target->cmd_sg_cnt;
	}

	target_host->sg_tablesize = target->sg_tablesize;
	target->indirect_size = target->sg_tablesize *
				sizeof (struct srp_direct_buf);
	target->max_iu_len = sizeof (struct srp_cmd) +
			     sizeof (struct srp_indirect_buf) +
			     target->cmd_sg_cnt * sizeof (struct srp_direct_buf);

	spin_lock_init(&target->lock);
	INIT_LIST_HEAD(&target->free_tx);
	INIT_LIST_HEAD(&target->free_reqs);
	for (i = 0; i < SRP_CMD_SQ_SIZE; ++i) {
		struct srp_request *req = &target->req_ring[i];

		req->fmr_list = kmalloc(target->cmd_sg_cnt * sizeof (void *),
					GFP_KERNEL);
		req->map_page = kmalloc(SRP_FMR_SIZE * sizeof (void *),
					GFP_KERNEL);
		req->indirect_desc = kmalloc(target->indirect_size, GFP_KERNEL);
		if (!req->fmr_list || !req->map_page || !req->indirect_desc)
			goto err_free_mem;

		dma_addr = ib_dma_map_single(ibdev, req->indirect_desc,
					     target->indirect_size,
					     DMA_TO_DEVICE);
		if (ib_dma_mapping_error(ibdev, dma_addr))
			goto err_free_mem;

		req->indirect_dma_addr = dma_addr;
		req->index = i;
		list_add_tail(&req->list, &target->free_reqs);
	}

	ib_query_gid(ibdev, host->port, 0, &target->path.sgid);

	shost_printk(KERN_DEBUG, target->scsi_host, PFX
		     "new target: id_ext %016llx ioc_guid %016llx pkey %04x "
		     "service_id %016llx dgid %pI6\n",
	       (unsigned long long) be64_to_cpu(target->id_ext),
	       (unsigned long long) be64_to_cpu(target->ioc_guid),
	       be16_to_cpu(target->path.pkey),
	       (unsigned long long) be64_to_cpu(target->service_id),
	       target->path.dgid.raw);

	ret = srp_create_target_ib(target);
	if (ret)
		goto err_free_mem;

	ret = srp_new_cm_id(target);
	if (ret)
		goto err_free_ib;

	target->qp_in_error = 0;
	ret = srp_connect_target(target);
	if (ret) {
		shost_printk(KERN_ERR, target->scsi_host,
			     PFX "Connection failed\n");
		goto err_cm_id;
	}

	ret = srp_add_target(host, target);
	if (ret)
		goto err_disconnect;

	return count;

err_disconnect:
	srp_disconnect_target(target);

err_cm_id:
	ib_destroy_cm_id(target->cm_id);

err_free_ib:
	srp_free_target_ib(target);

err_free_mem:
	srp_free_req_data(target);

err:
	scsi_host_put(target_host);

	return ret;
}

static DEVICE_ATTR(add_target, S_IWUSR, NULL, srp_create_target);

static ssize_t show_ibdev(struct device *dev, struct device_attribute *attr,
			  char *buf)
{
	struct srp_host *host = container_of(dev, struct srp_host, dev);

	return sprintf(buf, "%s\n", host->srp_dev->dev->name);
}

static DEVICE_ATTR(ibdev, S_IRUGO, show_ibdev, NULL);

static ssize_t show_port(struct device *dev, struct device_attribute *attr,
			 char *buf)
{
	struct srp_host *host = container_of(dev, struct srp_host, dev);

	return sprintf(buf, "%d\n", host->port);
}

static DEVICE_ATTR(port, S_IRUGO, show_port, NULL);

static struct srp_host *srp_add_port(struct srp_device *device, u8 port)
{
	struct srp_host *host;

	host = kzalloc(sizeof *host, GFP_KERNEL);
	if (!host)
		return NULL;

	INIT_LIST_HEAD(&host->target_list);
	spin_lock_init(&host->target_lock);
	init_completion(&host->released);
	host->srp_dev = device;
	host->port = port;

	host->dev.class = &srp_class;
	host->dev.parent = device->dev->dma_device;
	dev_set_name(&host->dev, "srp-%s-%d", device->dev->name, port);

	if (device_register(&host->dev))
		goto free_host;
	if (device_create_file(&host->dev, &dev_attr_add_target))
		goto err_class;
	if (device_create_file(&host->dev, &dev_attr_ibdev))
		goto err_class;
	if (device_create_file(&host->dev, &dev_attr_port))
		goto err_class;

	return host;

err_class:
	device_unregister(&host->dev);

free_host:
	kfree(host);

	return NULL;
}

static void srp_add_one(struct ib_device *device)
{
	struct srp_device *srp_dev;
	struct ib_device_attr *dev_attr;
	struct ib_fmr_pool_param fmr_param;
	struct srp_host *host;
	int max_pages_per_fmr, fmr_page_shift, s, e, p;

	dev_attr = kmalloc(sizeof *dev_attr, GFP_KERNEL);
	if (!dev_attr)
		return;

	if (ib_query_device(device, dev_attr)) {
		printk(KERN_WARNING PFX "Query device failed for %s\n",
		       device->name);
		goto free_attr;
	}

	srp_dev = kmalloc(sizeof *srp_dev, GFP_KERNEL);
	if (!srp_dev)
		goto free_attr;

	/*
	 * Use the smallest page size supported by the HCA, down to a
	 * minimum of 4096 bytes. We're unlikely to build large sglists
	 * out of smaller entries.
	 */
	fmr_page_shift		= max(12, ffs(dev_attr->page_size_cap) - 1);
	srp_dev->fmr_page_size	= 1 << fmr_page_shift;
	srp_dev->fmr_page_mask	= ~((u64) srp_dev->fmr_page_size - 1);
	srp_dev->fmr_max_size	= srp_dev->fmr_page_size * SRP_FMR_SIZE;

	INIT_LIST_HEAD(&srp_dev->dev_list);

	srp_dev->dev = device;
	srp_dev->pd  = ib_alloc_pd(device);
	if (IS_ERR(srp_dev->pd))
		goto free_dev;

	srp_dev->mr = ib_get_dma_mr(srp_dev->pd,
				    IB_ACCESS_LOCAL_WRITE |
				    IB_ACCESS_REMOTE_READ |
				    IB_ACCESS_REMOTE_WRITE);
	if (IS_ERR(srp_dev->mr))
		goto err_pd;

	for (max_pages_per_fmr = SRP_FMR_SIZE;
			max_pages_per_fmr >= SRP_FMR_MIN_SIZE;
			max_pages_per_fmr /= 2, srp_dev->fmr_max_size /= 2) {
		memset(&fmr_param, 0, sizeof fmr_param);
		fmr_param.pool_size	    = SRP_FMR_POOL_SIZE;
		fmr_param.dirty_watermark   = SRP_FMR_DIRTY_SIZE;
		fmr_param.cache		    = 1;
		fmr_param.max_pages_per_fmr = max_pages_per_fmr;
		fmr_param.page_shift	    = fmr_page_shift;
		fmr_param.access	    = (IB_ACCESS_LOCAL_WRITE |
					       IB_ACCESS_REMOTE_WRITE |
					       IB_ACCESS_REMOTE_READ);

		srp_dev->fmr_pool = ib_create_fmr_pool(srp_dev->pd, &fmr_param);
		if (!IS_ERR(srp_dev->fmr_pool))
			break;
	}

	if (IS_ERR(srp_dev->fmr_pool))
		srp_dev->fmr_pool = NULL;

	if (device->node_type == RDMA_NODE_IB_SWITCH) {
		s = 0;
		e = 0;
	} else {
		s = 1;
		e = device->phys_port_cnt;
	}

	for (p = s; p <= e; ++p) {
		host = srp_add_port(srp_dev, p);
		if (host)
			list_add_tail(&host->list, &srp_dev->dev_list);
	}

	ib_set_client_data(device, &srp_client, srp_dev);

	goto free_attr;

err_pd:
	ib_dealloc_pd(srp_dev->pd);

free_dev:
	kfree(srp_dev);

free_attr:
	kfree(dev_attr);
}

static void srp_remove_one(struct ib_device *device)
{
	struct srp_device *srp_dev;
	struct srp_host *host, *tmp_host;
	LIST_HEAD(target_list);
	struct srp_target_port *target, *tmp_target;

	srp_dev = ib_get_client_data(device, &srp_client);

	list_for_each_entry_safe(host, tmp_host, &srp_dev->dev_list, list) {
		device_unregister(&host->dev);
		/*
		 * Wait for the sysfs entry to go away, so that no new
		 * target ports can be created.
		 */
		wait_for_completion(&host->released);

		/*
		 * Mark all target ports as removed, so we stop queueing
		 * commands and don't try to reconnect.
		 */
		spin_lock(&host->target_lock);
		list_for_each_entry(target, &host->target_list, list) {
			spin_lock_irq(&target->lock);
			target->state = SRP_TARGET_REMOVED;
			spin_unlock_irq(&target->lock);
		}
		spin_unlock(&host->target_lock);

		/*
		 * Wait for any reconnection tasks that may have
		 * started before we marked our target ports as
		 * removed, and any target port removal tasks.
		 */
		flush_workqueue(ib_wq);

		list_for_each_entry_safe(target, tmp_target,
					 &host->target_list, list) {
			srp_remove_host(target->scsi_host);
			scsi_remove_host(target->scsi_host);
			srp_disconnect_target(target);
			ib_destroy_cm_id(target->cm_id);
			srp_free_target_ib(target);
			srp_free_req_data(target);
			scsi_host_put(target->scsi_host);
		}

		kfree(host);
	}

	if (srp_dev->fmr_pool)
		ib_destroy_fmr_pool(srp_dev->fmr_pool);
	ib_dereg_mr(srp_dev->mr);
	ib_dealloc_pd(srp_dev->pd);

	kfree(srp_dev);
}

static struct srp_function_template ib_srp_transport_functions = {
};

static int __init srp_init_module(void)
{
	int ret;

	BUILD_BUG_ON(FIELD_SIZEOF(struct ib_wc, wr_id) < sizeof(void *));

	if (srp_sg_tablesize) {
		printk(KERN_WARNING PFX "srp_sg_tablesize is deprecated, please use cmd_sg_entries\n");
		if (!cmd_sg_entries)
			cmd_sg_entries = srp_sg_tablesize;
	}

	if (!cmd_sg_entries)
		cmd_sg_entries = SRP_DEF_SG_TABLESIZE;

	if (cmd_sg_entries > 255) {
		printk(KERN_WARNING PFX "Clamping cmd_sg_entries to 255\n");
		cmd_sg_entries = 255;
	}

	if (!indirect_sg_entries)
		indirect_sg_entries = cmd_sg_entries;
	else if (indirect_sg_entries < cmd_sg_entries) {
		printk(KERN_WARNING PFX "Bumping up indirect_sg_entries to match cmd_sg_entries (%u)\n", cmd_sg_entries);
		indirect_sg_entries = cmd_sg_entries;
	}

	ib_srp_transport_template =
		srp_attach_transport(&ib_srp_transport_functions);
	if (!ib_srp_transport_template)
		return -ENOMEM;

	ret = class_register(&srp_class);
	if (ret) {
		printk(KERN_ERR PFX "couldn't register class infiniband_srp\n");
		srp_release_transport(ib_srp_transport_template);
		return ret;
	}

	ib_sa_register_client(&srp_sa_client);

	ret = ib_register_client(&srp_client);
	if (ret) {
		printk(KERN_ERR PFX "couldn't register IB client\n");
		srp_release_transport(ib_srp_transport_template);
		ib_sa_unregister_client(&srp_sa_client);
		class_unregister(&srp_class);
		return ret;
	}

	return 0;
}

static void __exit srp_cleanup_module(void)
{
	ib_unregister_client(&srp_client);
	ib_sa_unregister_client(&srp_sa_client);
	class_unregister(&srp_class);
	srp_release_transport(ib_srp_transport_template);
}

module_init(srp_init_module);
module_exit(srp_cleanup_module);<|MERGE_RESOLUTION|>--- conflicted
+++ resolved
@@ -1236,12 +1236,7 @@
 	}
 }
 
-<<<<<<< HEAD
-static int srp_queuecommand_lck(struct scsi_cmnd *scmnd,
-			    void (*done)(struct scsi_cmnd *))
-=======
 static int srp_queuecommand(struct Scsi_Host *shost, struct scsi_cmnd *scmnd)
->>>>>>> 02f8c6ae
 {
 	struct srp_target_port *target = host_to_target(shost);
 	struct srp_request *req;
@@ -1320,8 +1315,6 @@
 err:
 	return SCSI_MLQUEUE_HOST_BUSY;
 }
-
-static DEF_SCSI_QCMD(srp_queuecommand)
 
 static int srp_alloc_iu_bufs(struct srp_target_port *target)
 {
