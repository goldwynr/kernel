/*
 * Copyright (c) 2004 Topspin Communications.  All rights reserved.
 * Copyright (c) 2005 Sun Microsystems, Inc. All rights reserved.
 * Copyright (c) 2004 Voltaire, Inc. All rights reserved.
 *
 * This software is available to you under a choice of one of two
 * licenses.  You may choose to be licensed under the terms of the GNU
 * General Public License (GPL) Version 2, available from the file
 * COPYING in the main directory of this source tree, or the
 * OpenIB.org BSD license below:
 *
 *     Redistribution and use in source and binary forms, with or
 *     without modification, are permitted provided that the following
 *     conditions are met:
 *
 *      - Redistributions of source code must retain the above
 *        copyright notice, this list of conditions and the following
 *        disclaimer.
 *
 *      - Redistributions in binary form must reproduce the above
 *        copyright notice, this list of conditions and the following
 *        disclaimer in the documentation and/or other materials
 *        provided with the distribution.
 *
 * THE SOFTWARE IS PROVIDED "AS IS", WITHOUT WARRANTY OF ANY KIND,
 * EXPRESS OR IMPLIED, INCLUDING BUT NOT LIMITED TO THE WARRANTIES OF
 * MERCHANTABILITY, FITNESS FOR A PARTICULAR PURPOSE AND
 * NONINFRINGEMENT. IN NO EVENT SHALL THE AUTHORS OR COPYRIGHT HOLDERS
 * BE LIABLE FOR ANY CLAIM, DAMAGES OR OTHER LIABILITY, WHETHER IN AN
 * ACTION OF CONTRACT, TORT OR OTHERWISE, ARISING FROM, OUT OF OR IN
 * CONNECTION WITH THE SOFTWARE OR THE USE OR OTHER DEALINGS IN THE
 * SOFTWARE.
 */

#include "ipoib.h"

#include <linux/module.h>

#include <linux/init.h>
#include <linux/slab.h>
#include <linux/kernel.h>
#include <linux/vmalloc.h>

#include <linux/if_arp.h>	/* For ARPHRD_xxx */

#include <linux/ip.h>
#include <linux/in.h>

#include <net/dst.h>

MODULE_AUTHOR("Roland Dreier");
MODULE_DESCRIPTION("IP-over-InfiniBand net driver");
MODULE_LICENSE("Dual BSD/GPL");

int ipoib_sendq_size __read_mostly = IPOIB_TX_RING_SIZE;
int ipoib_recvq_size __read_mostly = IPOIB_RX_RING_SIZE;

module_param_named(send_queue_size, ipoib_sendq_size, int, 0444);
MODULE_PARM_DESC(send_queue_size, "Number of descriptors in send queue");
module_param_named(recv_queue_size, ipoib_recvq_size, int, 0444);
MODULE_PARM_DESC(recv_queue_size, "Number of descriptors in receive queue");

/* lro module option restored to maintain SLES11SP1 backward compatibility */
static int dummy_lro;
module_param_named(lro, dummy_lro, bool, 0444);
MODULE_PARM_DESC(lro,  "Enable LRO (Large Receive Offload) - obsolete and non-functioning");

/* lro_max_aggr module option restored to maintain SLES11SP1 backward compatibility */
static int dummy_lro_max_aggr = 64;
module_param_named(lro_max_aggr, dummy_lro_max_aggr, int, 0644);
MODULE_PARM_DESC(lro_max_aggr, "LRO: Max packets to be aggregated "
		"(default = 64) - obsolete and non-functioning");

#ifdef CONFIG_INFINIBAND_IPOIB_DEBUG
int ipoib_debug_level;

module_param_named(debug_level, ipoib_debug_level, int, 0644);
MODULE_PARM_DESC(debug_level, "Enable debug tracing if > 0");
#endif

struct ipoib_path_iter {
	struct net_device *dev;
	struct ipoib_path  path;
};

static const u8 ipv4_bcast_addr[] = {
	0x00, 0xff, 0xff, 0xff,
	0xff, 0x12, 0x40, 0x1b,	0x00, 0x00, 0x00, 0x00,
	0x00, 0x00, 0x00, 0x00,	0xff, 0xff, 0xff, 0xff
};

struct workqueue_struct *ipoib_workqueue;

struct ib_sa_client ipoib_sa_client;

static void ipoib_add_one(struct ib_device *device);
static void ipoib_remove_one(struct ib_device *device);

static struct ib_client ipoib_client = {
	.name   = "ipoib",
	.add    = ipoib_add_one,
	.remove = ipoib_remove_one
};

int ipoib_open(struct net_device *dev)
{
	struct ipoib_dev_priv *priv = netdev_priv(dev);

	ipoib_dbg(priv, "bringing up interface\n");

	set_bit(IPOIB_FLAG_ADMIN_UP, &priv->flags);

	if (ipoib_pkey_dev_delay_open(dev))
		return 0;

	if (ipoib_ib_dev_open(dev))
		goto err_disable;

	if (ipoib_ib_dev_up(dev))
		goto err_stop;

	if (!test_bit(IPOIB_FLAG_SUBINTERFACE, &priv->flags)) {
		struct ipoib_dev_priv *cpriv;

		/* Bring up any child interfaces too */
		mutex_lock(&priv->vlan_mutex);
		list_for_each_entry(cpriv, &priv->child_intfs, list) {
			int flags;

			flags = cpriv->dev->flags;
			if (flags & IFF_UP)
				continue;

			dev_change_flags(cpriv->dev, flags | IFF_UP);
		}
		mutex_unlock(&priv->vlan_mutex);
	}

	netif_start_queue(dev);

	return 0;

err_stop:
	ipoib_ib_dev_stop(dev, 1);

err_disable:
	clear_bit(IPOIB_FLAG_ADMIN_UP, &priv->flags);

	return -EINVAL;
}

static int ipoib_stop(struct net_device *dev)
{
	struct ipoib_dev_priv *priv = netdev_priv(dev);

	ipoib_dbg(priv, "stopping interface\n");

	clear_bit(IPOIB_FLAG_ADMIN_UP, &priv->flags);

	netif_stop_queue(dev);

	ipoib_ib_dev_down(dev, 0);
	ipoib_ib_dev_stop(dev, 0);

	if (!test_bit(IPOIB_FLAG_SUBINTERFACE, &priv->flags)) {
		struct ipoib_dev_priv *cpriv;

		/* Bring down any child interfaces too */
		mutex_lock(&priv->vlan_mutex);
		list_for_each_entry(cpriv, &priv->child_intfs, list) {
			int flags;

			flags = cpriv->dev->flags;
			if (!(flags & IFF_UP))
				continue;

			dev_change_flags(cpriv->dev, flags & ~IFF_UP);
		}
		mutex_unlock(&priv->vlan_mutex);
	}

	return 0;
}

static u32 ipoib_fix_features(struct net_device *dev, u32 features)
{
	struct ipoib_dev_priv *priv = netdev_priv(dev);

	if (test_bit(IPOIB_FLAG_ADMIN_CM, &priv->flags))
		features &= ~(NETIF_F_SG | NETIF_F_IP_CSUM | NETIF_F_TSO);

	return features;
}

static int ipoib_change_mtu(struct net_device *dev, int new_mtu)
{
	struct ipoib_dev_priv *priv = netdev_priv(dev);

	/* dev->mtu > 2K ==> connected mode */
	if (ipoib_cm_admin_enabled(dev)) {
		if (new_mtu > ipoib_cm_max_mtu(dev))
			return -EINVAL;

		if (new_mtu > priv->mcast_mtu)
			ipoib_warn(priv, "mtu > %d will cause multicast packet drops.\n",
				   priv->mcast_mtu);

		dev->mtu = new_mtu;
		return 0;
	}

	if (new_mtu > IPOIB_UD_MTU(priv->max_ib_mtu))
		return -EINVAL;

	priv->admin_mtu = new_mtu;

	dev->mtu = min(priv->mcast_mtu, priv->admin_mtu);

	return 0;
}

static struct ipoib_path *__path_find(struct net_device *dev, void *gid)
{
	struct ipoib_dev_priv *priv = netdev_priv(dev);
	struct rb_node *n = priv->path_tree.rb_node;
	struct ipoib_path *path;
	int ret;

	while (n) {
		path = rb_entry(n, struct ipoib_path, rb_node);

		ret = memcmp(gid, path->pathrec.dgid.raw,
			     sizeof (union ib_gid));

		if (ret < 0)
			n = n->rb_left;
		else if (ret > 0)
			n = n->rb_right;
		else
			return path;
	}

	return NULL;
}

static int __path_add(struct net_device *dev, struct ipoib_path *path)
{
	struct ipoib_dev_priv *priv = netdev_priv(dev);
	struct rb_node **n = &priv->path_tree.rb_node;
	struct rb_node *pn = NULL;
	struct ipoib_path *tpath;
	int ret;

	while (*n) {
		pn = *n;
		tpath = rb_entry(pn, struct ipoib_path, rb_node);

		ret = memcmp(path->pathrec.dgid.raw, tpath->pathrec.dgid.raw,
			     sizeof (union ib_gid));
		if (ret < 0)
			n = &pn->rb_left;
		else if (ret > 0)
			n = &pn->rb_right;
		else
			return -EEXIST;
	}

	rb_link_node(&path->rb_node, pn, n);
	rb_insert_color(&path->rb_node, &priv->path_tree);

	list_add_tail(&path->list, &priv->path_list);

	return 0;
}

static void path_free(struct net_device *dev, struct ipoib_path *path)
{
	struct ipoib_dev_priv *priv = netdev_priv(dev);
	struct ipoib_neigh *neigh, *tn;
	struct sk_buff *skb;
	unsigned long flags;

	while ((skb = __skb_dequeue(&path->queue)))
		dev_kfree_skb_irq(skb);

	spin_lock_irqsave(&priv->lock, flags);

	list_for_each_entry_safe(neigh, tn, &path->neigh_list, list) {
		/*
		 * It's safe to call ipoib_put_ah() inside priv->lock
		 * here, because we know that path->ah will always
		 * hold one more reference, so ipoib_put_ah() will
		 * never do more than decrement the ref count.
		 */
		if (neigh->ah)
			ipoib_put_ah(neigh->ah);

		ipoib_neigh_free(dev, neigh);
	}

	spin_unlock_irqrestore(&priv->lock, flags);

	if (path->ah)
		ipoib_put_ah(path->ah);

	kfree(path);
}

#ifdef CONFIG_INFINIBAND_IPOIB_DEBUG

struct ipoib_path_iter *ipoib_path_iter_init(struct net_device *dev)
{
	struct ipoib_path_iter *iter;

	iter = kmalloc(sizeof *iter, GFP_KERNEL);
	if (!iter)
		return NULL;

	iter->dev = dev;
	memset(iter->path.pathrec.dgid.raw, 0, 16);

	if (ipoib_path_iter_next(iter)) {
		kfree(iter);
		return NULL;
	}

	return iter;
}

int ipoib_path_iter_next(struct ipoib_path_iter *iter)
{
	struct ipoib_dev_priv *priv = netdev_priv(iter->dev);
	struct rb_node *n;
	struct ipoib_path *path;
	int ret = 1;

	spin_lock_irq(&priv->lock);

	n = rb_first(&priv->path_tree);

	while (n) {
		path = rb_entry(n, struct ipoib_path, rb_node);

		if (memcmp(iter->path.pathrec.dgid.raw, path->pathrec.dgid.raw,
			   sizeof (union ib_gid)) < 0) {
			iter->path = *path;
			ret = 0;
			break;
		}

		n = rb_next(n);
	}

	spin_unlock_irq(&priv->lock);

	return ret;
}

void ipoib_path_iter_read(struct ipoib_path_iter *iter,
			  struct ipoib_path *path)
{
	*path = iter->path;
}

#endif /* CONFIG_INFINIBAND_IPOIB_DEBUG */

void ipoib_mark_paths_invalid(struct net_device *dev)
{
	struct ipoib_dev_priv *priv = netdev_priv(dev);
	struct ipoib_path *path, *tp;

	spin_lock_irq(&priv->lock);

	list_for_each_entry_safe(path, tp, &priv->path_list, list) {
		ipoib_dbg(priv, "mark path LID 0x%04x GID %pI6 invalid\n",
			be16_to_cpu(path->pathrec.dlid),
			path->pathrec.dgid.raw);
		path->valid =  0;
	}

	spin_unlock_irq(&priv->lock);
}

void ipoib_flush_paths(struct net_device *dev)
{
	struct ipoib_dev_priv *priv = netdev_priv(dev);
	struct ipoib_path *path, *tp;
	LIST_HEAD(remove_list);
	unsigned long flags;

	netif_tx_lock_bh(dev);
	spin_lock_irqsave(&priv->lock, flags);

	list_splice_init(&priv->path_list, &remove_list);

	list_for_each_entry(path, &remove_list, list)
		rb_erase(&path->rb_node, &priv->path_tree);

	list_for_each_entry_safe(path, tp, &remove_list, list) {
		if (path->query)
			ib_sa_cancel_query(path->query_id, path->query);
		spin_unlock_irqrestore(&priv->lock, flags);
		netif_tx_unlock_bh(dev);
		wait_for_completion(&path->done);
		path_free(dev, path);
		netif_tx_lock_bh(dev);
		spin_lock_irqsave(&priv->lock, flags);
	}

	spin_unlock_irqrestore(&priv->lock, flags);
	netif_tx_unlock_bh(dev);
}

static void path_rec_completion(int status,
				struct ib_sa_path_rec *pathrec,
				void *path_ptr)
{
	struct ipoib_path *path = path_ptr;
	struct net_device *dev = path->dev;
	struct ipoib_dev_priv *priv = netdev_priv(dev);
	struct ipoib_ah *ah = NULL;
	struct ipoib_ah *old_ah = NULL;
	struct ipoib_neigh *neigh, *tn;
	struct sk_buff_head skqueue;
	struct sk_buff *skb;
	unsigned long flags;

	if (!status)
		ipoib_dbg(priv, "PathRec LID 0x%04x for GID %pI6\n",
			  be16_to_cpu(pathrec->dlid), pathrec->dgid.raw);
	else
		ipoib_dbg(priv, "PathRec status %d for GID %pI6\n",
			  status, path->pathrec.dgid.raw);

	skb_queue_head_init(&skqueue);

	if (!status) {
		struct ib_ah_attr av;

		if (!ib_init_ah_from_path(priv->ca, priv->port, pathrec, &av))
			ah = ipoib_create_ah(dev, priv->pd, &av);
	}

	spin_lock_irqsave(&priv->lock, flags);

	if (ah) {
		path->pathrec = *pathrec;

		old_ah   = path->ah;
		path->ah = ah;

		ipoib_dbg(priv, "created address handle %p for LID 0x%04x, SL %d\n",
			  ah, be16_to_cpu(pathrec->dlid), pathrec->sl);

		while ((skb = __skb_dequeue(&path->queue)))
			__skb_queue_tail(&skqueue, skb);

		list_for_each_entry_safe(neigh, tn, &path->neigh_list, list) {
			if (neigh->ah) {
				WARN_ON(neigh->ah != old_ah);
				/*
				 * Dropping the ah reference inside
				 * priv->lock is safe here, because we
				 * will hold one more reference from
				 * the original value of path->ah (ie
				 * old_ah).
				 */
				ipoib_put_ah(neigh->ah);
			}
			kref_get(&path->ah->ref);
			neigh->ah = path->ah;
			memcpy(&neigh->dgid.raw, &path->pathrec.dgid.raw,
			       sizeof(union ib_gid));

			if (ipoib_cm_enabled(dev, neigh->neighbour)) {
				if (!ipoib_cm_get(neigh))
					ipoib_cm_set(neigh, ipoib_cm_create_tx(dev,
									       path,
									       neigh));
				if (!ipoib_cm_get(neigh)) {
					list_del(&neigh->list);
					if (neigh->ah)
						ipoib_put_ah(neigh->ah);
					ipoib_neigh_free(dev, neigh);
					continue;
				}
			}

			while ((skb = __skb_dequeue(&neigh->queue)))
				__skb_queue_tail(&skqueue, skb);
		}
		path->valid = 1;
	}

	path->query = NULL;
	complete(&path->done);

	spin_unlock_irqrestore(&priv->lock, flags);

	if (old_ah)
		ipoib_put_ah(old_ah);

	while ((skb = __skb_dequeue(&skqueue))) {
		skb->dev = dev;
		if (dev_queue_xmit(skb))
			ipoib_warn(priv, "dev_queue_xmit failed "
				   "to requeue packet\n");
	}
}

static struct ipoib_path *path_rec_create(struct net_device *dev, void *gid)
{
	struct ipoib_dev_priv *priv = netdev_priv(dev);
	struct ipoib_path *path;

	if (!priv->broadcast)
		return NULL;

	path = kzalloc(sizeof *path, GFP_ATOMIC);
	if (!path)
		return NULL;

	path->dev = dev;

	skb_queue_head_init(&path->queue);

	INIT_LIST_HEAD(&path->neigh_list);

	memcpy(path->pathrec.dgid.raw, gid, sizeof (union ib_gid));
	path->pathrec.sgid	    = priv->local_gid;
	path->pathrec.pkey	    = cpu_to_be16(priv->pkey);
	path->pathrec.numb_path     = 1;
	path->pathrec.traffic_class = priv->broadcast->mcmember.traffic_class;

	return path;
}

static int path_rec_start(struct net_device *dev,
			  struct ipoib_path *path)
{
	struct ipoib_dev_priv *priv = netdev_priv(dev);

	ipoib_dbg(priv, "Start path record lookup for %pI6\n",
		  path->pathrec.dgid.raw);

	init_completion(&path->done);

	path->query_id =
		ib_sa_path_rec_get(&ipoib_sa_client, priv->ca, priv->port,
				   &path->pathrec,
				   IB_SA_PATH_REC_DGID		|
				   IB_SA_PATH_REC_SGID		|
				   IB_SA_PATH_REC_NUMB_PATH	|
				   IB_SA_PATH_REC_TRAFFIC_CLASS |
				   IB_SA_PATH_REC_PKEY,
				   1000, GFP_ATOMIC,
				   path_rec_completion,
				   path, &path->query);
	if (path->query_id < 0) {
		ipoib_warn(priv, "ib_sa_path_rec_get failed: %d\n", path->query_id);
		path->query = NULL;
		complete(&path->done);
		return path->query_id;
	}

	return 0;
}

static void neigh_add_path(struct sk_buff *skb, struct net_device *dev)
{
	struct ipoib_dev_priv *priv = netdev_priv(dev);
	struct ipoib_path *path;
	struct ipoib_neigh *neigh;
	unsigned long flags;

	neigh = ipoib_neigh_alloc(skb_dst(skb)->neighbour, skb->dev);
	if (!neigh) {
		++dev->stats.tx_dropped;
		dev_kfree_skb_any(skb);
		return;
	}

	spin_lock_irqsave(&priv->lock, flags);

	path = __path_find(dev, skb_dst(skb)->neighbour->ha + 4);
	if (!path) {
		path = path_rec_create(dev, skb_dst(skb)->neighbour->ha + 4);
		if (!path)
			goto err_path;

		__path_add(dev, path);
	}

	list_add_tail(&neigh->list, &path->neigh_list);

	if (path->ah) {
		kref_get(&path->ah->ref);
		neigh->ah = path->ah;
		memcpy(&neigh->dgid.raw, &path->pathrec.dgid.raw,
		       sizeof(union ib_gid));

		if (ipoib_cm_enabled(dev, neigh->neighbour)) {
			if (!ipoib_cm_get(neigh))
				ipoib_cm_set(neigh, ipoib_cm_create_tx(dev, path, neigh));
			if (!ipoib_cm_get(neigh)) {
				list_del(&neigh->list);
				if (neigh->ah)
					ipoib_put_ah(neigh->ah);
				ipoib_neigh_free(dev, neigh);
				goto err_drop;
			}
			if (skb_queue_len(&neigh->queue) < IPOIB_MAX_PATH_REC_QUEUE)
				__skb_queue_tail(&neigh->queue, skb);
			else {
				ipoib_warn(priv, "queue length limit %d. Packet drop.\n",
					   skb_queue_len(&neigh->queue));
				goto err_drop;
			}
		} else {
			spin_unlock_irqrestore(&priv->lock, flags);
			ipoib_send(dev, skb, path->ah, IPOIB_QPN(skb_dst(skb)->neighbour->ha));
			return;
		}
	} else {
		neigh->ah  = NULL;

		if (!path->query && path_rec_start(dev, path))
			goto err_list;

		__skb_queue_tail(&neigh->queue, skb);
	}

	spin_unlock_irqrestore(&priv->lock, flags);
	return;

err_list:
	list_del(&neigh->list);

err_path:
	ipoib_neigh_free(dev, neigh);
err_drop:
	++dev->stats.tx_dropped;
	dev_kfree_skb_any(skb);

	spin_unlock_irqrestore(&priv->lock, flags);
}

static void ipoib_path_lookup(struct sk_buff *skb, struct net_device *dev)
{
	struct ipoib_dev_priv *priv = netdev_priv(skb->dev);

	/* Look up path record for unicasts */
	if (skb_dst(skb)->neighbour->ha[4] != 0xff) {
		neigh_add_path(skb, dev);
		return;
	}

	/* Add in the P_Key for multicasts */
	skb_dst(skb)->neighbour->ha[8] = (priv->pkey >> 8) & 0xff;
	skb_dst(skb)->neighbour->ha[9] = priv->pkey & 0xff;
	ipoib_mcast_send(dev, skb_dst(skb)->neighbour->ha + 4, skb);
}

static void unicast_arp_send(struct sk_buff *skb, struct net_device *dev,
			     struct ipoib_cb *cb)
{
	struct ipoib_dev_priv *priv = netdev_priv(dev);
	struct ipoib_path *path;
	unsigned long flags;

	spin_lock_irqsave(&priv->lock, flags);

	path = __path_find(dev, cb->hwaddr + 4);
	if (!path || !path->valid) {
		int new_path = 0;

		if (!path) {
			path = path_rec_create(dev, cb->hwaddr + 4);
			new_path = 1;
		}
		if (path) {
			__skb_queue_tail(&path->queue, skb);

			if (!path->query && path_rec_start(dev, path)) {
				spin_unlock_irqrestore(&priv->lock, flags);
				if (new_path)
					path_free(dev, path);
				return;
			} else
				__path_add(dev, path);
		} else {
			++dev->stats.tx_dropped;
			dev_kfree_skb_any(skb);
		}

		spin_unlock_irqrestore(&priv->lock, flags);
		return;
	}

	if (path->ah) {
		ipoib_dbg(priv, "Send unicast ARP to %04x\n",
			  be16_to_cpu(path->pathrec.dlid));

		spin_unlock_irqrestore(&priv->lock, flags);
		ipoib_send(dev, skb, path->ah, IPOIB_QPN(cb->hwaddr));
		return;
	} else if ((path->query || !path_rec_start(dev, path)) &&
		   skb_queue_len(&path->queue) < IPOIB_MAX_PATH_REC_QUEUE) {
		__skb_queue_tail(&path->queue, skb);
	} else {
		++dev->stats.tx_dropped;
		dev_kfree_skb_any(skb);
	}

	spin_unlock_irqrestore(&priv->lock, flags);
}

static int ipoib_start_xmit(struct sk_buff *skb, struct net_device *dev)
{
	struct ipoib_dev_priv *priv = netdev_priv(dev);
	struct ipoib_neigh *neigh;
	unsigned long flags;

	if (likely(skb_dst(skb) && skb_dst(skb)->neighbour)) {
		if (unlikely(!*to_ipoib_neigh(skb_dst(skb)->neighbour))) {
			ipoib_path_lookup(skb, dev);
			return NETDEV_TX_OK;
		}

		neigh = *to_ipoib_neigh(skb_dst(skb)->neighbour);

		if (unlikely((memcmp(&neigh->dgid.raw,
				     skb_dst(skb)->neighbour->ha + 4,
				     sizeof(union ib_gid))) ||
			     (neigh->dev != dev))) {
			spin_lock_irqsave(&priv->lock, flags);
			/*
			 * It's safe to call ipoib_put_ah() inside
			 * priv->lock here, because we know that
			 * path->ah will always hold one more reference,
			 * so ipoib_put_ah() will never do more than
			 * decrement the ref count.
			 */
			if (neigh->ah)
				ipoib_put_ah(neigh->ah);
			list_del(&neigh->list);
			ipoib_neigh_free(dev, neigh);
			spin_unlock_irqrestore(&priv->lock, flags);
			ipoib_path_lookup(skb, dev);
			return NETDEV_TX_OK;
		}

		if (ipoib_cm_get(neigh)) {
			if (ipoib_cm_up(neigh)) {
				ipoib_cm_send(dev, skb, ipoib_cm_get(neigh));
				return NETDEV_TX_OK;
			}
		} else if (neigh->ah) {
			ipoib_send(dev, skb, neigh->ah, IPOIB_QPN(skb_dst(skb)->neighbour->ha));
			return NETDEV_TX_OK;
		}

		if (skb_queue_len(&neigh->queue) < IPOIB_MAX_PATH_REC_QUEUE) {
			spin_lock_irqsave(&priv->lock, flags);
			__skb_queue_tail(&neigh->queue, skb);
			spin_unlock_irqrestore(&priv->lock, flags);
		} else {
			++dev->stats.tx_dropped;
			dev_kfree_skb_any(skb);
		}
	} else {
		struct ipoib_cb *cb = (struct ipoib_cb *) skb->cb;

		if (cb->hwaddr[4] == 0xff) {
			/* Add in the P_Key for multicast*/
			cb->hwaddr[8] = (priv->pkey >> 8) & 0xff;
			cb->hwaddr[9] = priv->pkey & 0xff;

			ipoib_mcast_send(dev, cb->hwaddr + 4, skb);
		} else {
			/* unicast GID -- should be ARP or RARP reply */

			if ((be16_to_cpup((__be16 *) skb->data) != ETH_P_ARP) &&
			    (be16_to_cpup((__be16 *) skb->data) != ETH_P_RARP)) {
				ipoib_warn(priv, "Unicast, no %s: type %04x, QPN %06x %pI6\n",
					   skb_dst(skb) ? "neigh" : "dst",
					   be16_to_cpup((__be16 *) skb->data),
					   IPOIB_QPN(cb->hwaddr),
					   cb->hwaddr + 4);
				dev_kfree_skb_any(skb);
				++dev->stats.tx_dropped;
				return NETDEV_TX_OK;
			}

			unicast_arp_send(skb, dev, cb);
		}
	}

	return NETDEV_TX_OK;
}

static void ipoib_timeout(struct net_device *dev)
{
	struct ipoib_dev_priv *priv = netdev_priv(dev);

	ipoib_warn(priv, "transmit timeout: latency %d msecs\n",
		   jiffies_to_msecs(jiffies - dev->trans_start));
	ipoib_warn(priv, "queue stopped %d, tx_head %u, tx_tail %u\n",
		   netif_queue_stopped(dev),
		   priv->tx_head, priv->tx_tail);
	/* XXX reset QP, etc. */
}

static int ipoib_hard_header(struct sk_buff *skb,
			     struct net_device *dev,
			     unsigned short type,
			     const void *daddr, const void *saddr, unsigned len)
{
	struct ipoib_header *header;

	header = (struct ipoib_header *) skb_push(skb, sizeof *header);

	header->proto = htons(type);
	header->reserved = 0;

	/*
	 * If we don't have a dst_entry structure, stuff the
	 * destination address into skb->cb so we can figure out where
	 * to send the packet later.
	 */
<<<<<<< HEAD
	if ((!skb_dst(skb) || !skb_dst(skb)->neighbour) && daddr) {
		struct ipoib_pseudoheader *phdr =
			(struct ipoib_pseudoheader *) skb_push(skb, sizeof *phdr);
		memcpy(phdr->hwaddr, daddr, INFINIBAND_ALEN);
=======
	if (!skb_dst(skb)) {
		struct ipoib_cb *cb = (struct ipoib_cb *) skb->cb;
		memcpy(cb->hwaddr, daddr, INFINIBAND_ALEN);
>>>>>>> bf6a68d2
	}

	return 0;
}

static void ipoib_set_mcast_list(struct net_device *dev)
{
	struct ipoib_dev_priv *priv = netdev_priv(dev);

	if (!test_bit(IPOIB_FLAG_OPER_UP, &priv->flags)) {
		ipoib_dbg(priv, "IPOIB_FLAG_OPER_UP not set");
		return;
	}

	queue_work(ipoib_workqueue, &priv->restart_task);
}

static void ipoib_neigh_cleanup(struct neighbour *n)
{
	struct ipoib_neigh *neigh;
	struct ipoib_dev_priv *priv = netdev_priv(n->dev);
	unsigned long flags;
	struct ipoib_ah *ah = NULL;

	neigh = *to_ipoib_neigh(n);
	if (neigh)
		priv = netdev_priv(neigh->dev);
	else
		return;
	ipoib_dbg(priv,
		  "neigh_cleanup for %06x %pI6\n",
		  IPOIB_QPN(n->ha),
		  n->ha + 4);

	spin_lock_irqsave(&priv->lock, flags);

	if (neigh->ah)
		ah = neigh->ah;
	list_del(&neigh->list);
	ipoib_neigh_free(n->dev, neigh);

	spin_unlock_irqrestore(&priv->lock, flags);

	if (ah)
		ipoib_put_ah(ah);
}

struct ipoib_neigh *ipoib_neigh_alloc(struct neighbour *neighbour,
				      struct net_device *dev)
{
	struct ipoib_neigh *neigh;

	neigh = kmalloc(sizeof *neigh, GFP_ATOMIC);
	if (!neigh)
		return NULL;

	neigh->neighbour = neighbour;
	neigh->dev = dev;
	memset(&neigh->dgid.raw, 0, sizeof (union ib_gid));
	*to_ipoib_neigh(neighbour) = neigh;
	skb_queue_head_init(&neigh->queue);
	ipoib_cm_set(neigh, NULL);

	return neigh;
}

void ipoib_neigh_free(struct net_device *dev, struct ipoib_neigh *neigh)
{
	struct sk_buff *skb;
	*to_ipoib_neigh(neigh->neighbour) = NULL;
	while ((skb = __skb_dequeue(&neigh->queue))) {
		++dev->stats.tx_dropped;
		dev_kfree_skb_any(skb);
	}
	if (ipoib_cm_get(neigh))
		ipoib_cm_destroy_tx(ipoib_cm_get(neigh));
	kfree(neigh);
}

static int ipoib_neigh_setup_dev(struct net_device *dev, struct neigh_parms *parms)
{
	parms->neigh_cleanup = ipoib_neigh_cleanup;

	return 0;
}

int ipoib_dev_init(struct net_device *dev, struct ib_device *ca, int port)
{
	struct ipoib_dev_priv *priv = netdev_priv(dev);

	/* Allocate RX/TX "rings" to hold queued skbs */
	priv->rx_ring =	kzalloc(ipoib_recvq_size * sizeof *priv->rx_ring,
				GFP_KERNEL);
	if (!priv->rx_ring) {
		printk(KERN_WARNING "%s: failed to allocate RX ring (%d entries)\n",
		       ca->name, ipoib_recvq_size);
		goto out;
	}

	priv->tx_ring = vzalloc(ipoib_sendq_size * sizeof *priv->tx_ring);
	if (!priv->tx_ring) {
		printk(KERN_WARNING "%s: failed to allocate TX ring (%d entries)\n",
		       ca->name, ipoib_sendq_size);
		goto out_rx_ring_cleanup;
	}

	/* priv->tx_head, tx_tail & tx_outstanding are already 0 */

	if (ipoib_ib_dev_init(dev, ca, port))
		goto out_tx_ring_cleanup;

	return 0;

out_tx_ring_cleanup:
	vfree(priv->tx_ring);

out_rx_ring_cleanup:
	kfree(priv->rx_ring);

out:
	return -ENOMEM;
}

void ipoib_dev_cleanup(struct net_device *dev)
{
	struct ipoib_dev_priv *priv = netdev_priv(dev), *cpriv, *tcpriv;

	ipoib_delete_debug_files(dev);

	/* Delete any child interfaces first */
	list_for_each_entry_safe(cpriv, tcpriv, &priv->child_intfs, list) {
		unregister_netdev(cpriv->dev);
		ipoib_dev_cleanup(cpriv->dev);
		free_netdev(cpriv->dev);
	}

	ipoib_ib_dev_cleanup(dev);

	kfree(priv->rx_ring);
	vfree(priv->tx_ring);

	priv->rx_ring = NULL;
	priv->tx_ring = NULL;
}

static const struct header_ops ipoib_header_ops = {
	.create	= ipoib_hard_header,
};

static const struct net_device_ops ipoib_netdev_ops = {
	.ndo_open		 = ipoib_open,
	.ndo_stop		 = ipoib_stop,
	.ndo_change_mtu		 = ipoib_change_mtu,
	.ndo_fix_features	 = ipoib_fix_features,
	.ndo_start_xmit	 	 = ipoib_start_xmit,
	.ndo_tx_timeout		 = ipoib_timeout,
	.ndo_set_multicast_list	 = ipoib_set_mcast_list,
	.ndo_neigh_setup	 = ipoib_neigh_setup_dev,
};

static void ipoib_setup(struct net_device *dev)
{
	struct ipoib_dev_priv *priv = netdev_priv(dev);

	dev->netdev_ops		 = &ipoib_netdev_ops;
	dev->header_ops		 = &ipoib_header_ops;

	ipoib_set_ethtool_ops(dev);

	netif_napi_add(dev, &priv->napi, ipoib_poll, 100);

	dev->watchdog_timeo	 = HZ;

	dev->flags		|= IFF_BROADCAST | IFF_MULTICAST;

	dev->hard_header_len	 = IPOIB_ENCAP_LEN;
	dev->addr_len		 = INFINIBAND_ALEN;
	dev->type		 = ARPHRD_INFINIBAND;
	dev->tx_queue_len	 = ipoib_sendq_size * 2;
	dev->features		 = (NETIF_F_VLAN_CHALLENGED	|
				    NETIF_F_HIGHDMA);
	dev->priv_flags		&= ~IFF_XMIT_DST_RELEASE;

	memcpy(dev->broadcast, ipv4_bcast_addr, INFINIBAND_ALEN);

	netif_carrier_off(dev);

	priv->dev = dev;

	spin_lock_init(&priv->lock);

	mutex_init(&priv->vlan_mutex);

	INIT_LIST_HEAD(&priv->path_list);
	INIT_LIST_HEAD(&priv->child_intfs);
	INIT_LIST_HEAD(&priv->dead_ahs);
	INIT_LIST_HEAD(&priv->multicast_list);

	INIT_DELAYED_WORK(&priv->pkey_poll_task, ipoib_pkey_poll);
	INIT_DELAYED_WORK(&priv->mcast_task,   ipoib_mcast_join_task);
	INIT_WORK(&priv->carrier_on_task, ipoib_mcast_carrier_on_task);
	INIT_WORK(&priv->flush_light,   ipoib_ib_dev_flush_light);
	INIT_WORK(&priv->flush_normal,   ipoib_ib_dev_flush_normal);
	INIT_WORK(&priv->flush_heavy,   ipoib_ib_dev_flush_heavy);
	INIT_WORK(&priv->restart_task, ipoib_mcast_restart_task);
	INIT_DELAYED_WORK(&priv->ah_reap_task, ipoib_reap_ah);
}

struct ipoib_dev_priv *ipoib_intf_alloc(const char *name)
{
	struct net_device *dev;

	dev = alloc_netdev((int) sizeof (struct ipoib_dev_priv), name,
			   ipoib_setup);
	if (!dev)
		return NULL;

	return netdev_priv(dev);
}

static ssize_t show_pkey(struct device *dev,
			 struct device_attribute *attr, char *buf)
{
	struct ipoib_dev_priv *priv = netdev_priv(to_net_dev(dev));

	return sprintf(buf, "0x%04x\n", priv->pkey);
}
static DEVICE_ATTR(pkey, S_IRUGO, show_pkey, NULL);

static ssize_t show_umcast(struct device *dev,
			   struct device_attribute *attr, char *buf)
{
	struct ipoib_dev_priv *priv = netdev_priv(to_net_dev(dev));

	return sprintf(buf, "%d\n", test_bit(IPOIB_FLAG_UMCAST, &priv->flags));
}

static ssize_t set_umcast(struct device *dev,
			  struct device_attribute *attr,
			  const char *buf, size_t count)
{
	struct ipoib_dev_priv *priv = netdev_priv(to_net_dev(dev));
	unsigned long umcast_val = simple_strtoul(buf, NULL, 0);

	if (umcast_val > 0) {
		set_bit(IPOIB_FLAG_UMCAST, &priv->flags);
		ipoib_warn(priv, "ignoring multicast groups joined directly "
				"by userspace\n");
	} else
		clear_bit(IPOIB_FLAG_UMCAST, &priv->flags);

	return count;
}
static DEVICE_ATTR(umcast, S_IWUSR | S_IRUGO, show_umcast, set_umcast);

int ipoib_add_umcast_attr(struct net_device *dev)
{
	return device_create_file(&dev->dev, &dev_attr_umcast);
}

static ssize_t create_child(struct device *dev,
			    struct device_attribute *attr,
			    const char *buf, size_t count)
{
	int pkey;
	int ret;

	if (sscanf(buf, "%i", &pkey) != 1)
		return -EINVAL;

	if (pkey < 0 || pkey > 0xffff)
		return -EINVAL;

	/*
	 * Set the full membership bit, so that we join the right
	 * broadcast group, etc.
	 */
	pkey |= 0x8000;

	ret = ipoib_vlan_add(to_net_dev(dev), pkey);

	return ret ? ret : count;
}
static DEVICE_ATTR(create_child, S_IWUSR, NULL, create_child);

static ssize_t delete_child(struct device *dev,
			    struct device_attribute *attr,
			    const char *buf, size_t count)
{
	int pkey;
	int ret;

	if (sscanf(buf, "%i", &pkey) != 1)
		return -EINVAL;

	if (pkey < 0 || pkey > 0xffff)
		return -EINVAL;

	ret = ipoib_vlan_delete(to_net_dev(dev), pkey);

	return ret ? ret : count;

}
static DEVICE_ATTR(delete_child, S_IWUSR, NULL, delete_child);

int ipoib_add_pkey_attr(struct net_device *dev)
{
	return device_create_file(&dev->dev, &dev_attr_pkey);
}

int ipoib_set_dev_features(struct ipoib_dev_priv *priv, struct ib_device *hca)
{
	struct ib_device_attr *device_attr;
	int result = -ENOMEM;

	device_attr = kmalloc(sizeof *device_attr, GFP_KERNEL);
	if (!device_attr) {
		printk(KERN_WARNING "%s: allocation of %zu bytes failed\n",
		       hca->name, sizeof *device_attr);
		return result;
	}

	result = ib_query_device(hca, device_attr);
	if (result) {
		printk(KERN_WARNING "%s: ib_query_device failed (ret = %d)\n",
		       hca->name, result);
		kfree(device_attr);
		return result;
	}
	priv->hca_caps = device_attr->device_cap_flags;

	kfree(device_attr);

	if (priv->hca_caps & IB_DEVICE_UD_IP_CSUM) {
		priv->dev->hw_features = NETIF_F_SG |
			NETIF_F_IP_CSUM | NETIF_F_RXCSUM;

		if (priv->hca_caps & IB_DEVICE_UD_TSO)
			priv->dev->hw_features |= NETIF_F_TSO;

		priv->dev->features |= priv->dev->hw_features;
	}

	return 0;
}

static struct net_device *ipoib_add_port(const char *format,
					 struct ib_device *hca, u8 port)
{
	struct ipoib_dev_priv *priv;
	struct ib_port_attr attr;
	int result = -ENOMEM;

	priv = ipoib_intf_alloc(format);
	if (!priv)
		goto alloc_mem_failed;

	SET_NETDEV_DEV(priv->dev, hca->dma_device);
	priv->dev->dev_id = port - 1;

	if (!ib_query_port(hca, port, &attr))
		priv->max_ib_mtu = ib_mtu_enum_to_int(attr.max_mtu);
	else {
		printk(KERN_WARNING "%s: ib_query_port %d failed\n",
		       hca->name, port);
		goto device_init_failed;
	}

	/* MTU will be reset when mcast join happens */
	priv->dev->mtu  = IPOIB_UD_MTU(priv->max_ib_mtu);
	priv->mcast_mtu  = priv->admin_mtu = priv->dev->mtu;

	result = ib_query_pkey(hca, port, 0, &priv->pkey);
	if (result) {
		printk(KERN_WARNING "%s: ib_query_pkey port %d failed (ret = %d)\n",
		       hca->name, port, result);
		goto device_init_failed;
	}

	if (ipoib_set_dev_features(priv, hca))
		goto device_init_failed;

	/*
	 * Set the full membership bit, so that we join the right
	 * broadcast group, etc.
	 */
	priv->pkey |= 0x8000;

	priv->dev->broadcast[8] = priv->pkey >> 8;
	priv->dev->broadcast[9] = priv->pkey & 0xff;

	result = ib_query_gid(hca, port, 0, &priv->local_gid);
	if (result) {
		printk(KERN_WARNING "%s: ib_query_gid port %d failed (ret = %d)\n",
		       hca->name, port, result);
		goto device_init_failed;
	} else
		memcpy(priv->dev->dev_addr + 4, priv->local_gid.raw, sizeof (union ib_gid));

	result = ipoib_dev_init(priv->dev, hca, port);
	if (result < 0) {
		printk(KERN_WARNING "%s: failed to initialize port %d (ret = %d)\n",
		       hca->name, port, result);
		goto device_init_failed;
	}

	INIT_IB_EVENT_HANDLER(&priv->event_handler,
			      priv->ca, ipoib_event);
	result = ib_register_event_handler(&priv->event_handler);
	if (result < 0) {
		printk(KERN_WARNING "%s: ib_register_event_handler failed for "
		       "port %d (ret = %d)\n",
		       hca->name, port, result);
		goto event_failed;
	}

	result = register_netdev(priv->dev);
	if (result) {
		printk(KERN_WARNING "%s: couldn't register ipoib port %d; error %d\n",
		       hca->name, port, result);
		goto register_failed;
	}

	ipoib_create_debug_files(priv->dev);

	if (ipoib_cm_add_mode_attr(priv->dev))
		goto sysfs_failed;
	if (ipoib_add_pkey_attr(priv->dev))
		goto sysfs_failed;
	if (ipoib_add_umcast_attr(priv->dev))
		goto sysfs_failed;
	if (device_create_file(&priv->dev->dev, &dev_attr_create_child))
		goto sysfs_failed;
	if (device_create_file(&priv->dev->dev, &dev_attr_delete_child))
		goto sysfs_failed;

	return priv->dev;

sysfs_failed:
	ipoib_delete_debug_files(priv->dev);
	unregister_netdev(priv->dev);

register_failed:
	ib_unregister_event_handler(&priv->event_handler);
	flush_workqueue(ipoib_workqueue);

event_failed:
	ipoib_dev_cleanup(priv->dev);

device_init_failed:
	free_netdev(priv->dev);

alloc_mem_failed:
	return ERR_PTR(result);
}

static void ipoib_add_one(struct ib_device *device)
{
	struct list_head *dev_list;
	struct net_device *dev;
	struct ipoib_dev_priv *priv;
	int s, e, p;

	if (rdma_node_get_transport(device->node_type) != RDMA_TRANSPORT_IB)
		return;

	dev_list = kmalloc(sizeof *dev_list, GFP_KERNEL);
	if (!dev_list)
		return;

	INIT_LIST_HEAD(dev_list);

	if (device->node_type == RDMA_NODE_IB_SWITCH) {
		s = 0;
		e = 0;
	} else {
		s = 1;
		e = device->phys_port_cnt;
	}

	for (p = s; p <= e; ++p) {
		if (rdma_port_get_link_layer(device, p) != IB_LINK_LAYER_INFINIBAND)
			continue;
		dev = ipoib_add_port("ib%d", device, p);
		if (!IS_ERR(dev)) {
			priv = netdev_priv(dev);
			list_add_tail(&priv->list, dev_list);
		}
	}

	ib_set_client_data(device, &ipoib_client, dev_list);
}

static void ipoib_remove_one(struct ib_device *device)
{
	struct ipoib_dev_priv *priv, *tmp;
	struct list_head *dev_list;

	if (rdma_node_get_transport(device->node_type) != RDMA_TRANSPORT_IB)
		return;

	dev_list = ib_get_client_data(device, &ipoib_client);

	list_for_each_entry_safe(priv, tmp, dev_list, list) {
		ib_unregister_event_handler(&priv->event_handler);

		rtnl_lock();
		dev_change_flags(priv->dev, priv->dev->flags & ~IFF_UP);
		rtnl_unlock();

		flush_workqueue(ipoib_workqueue);

		unregister_netdev(priv->dev);
		ipoib_dev_cleanup(priv->dev);
		free_netdev(priv->dev);
	}

	kfree(dev_list);
}

static int __init ipoib_init_module(void)
{
	int ret;

	ipoib_recvq_size = roundup_pow_of_two(ipoib_recvq_size);
	ipoib_recvq_size = min(ipoib_recvq_size, IPOIB_MAX_QUEUE_SIZE);
	ipoib_recvq_size = max(ipoib_recvq_size, IPOIB_MIN_QUEUE_SIZE);

	ipoib_sendq_size = roundup_pow_of_two(ipoib_sendq_size);
	ipoib_sendq_size = min(ipoib_sendq_size, IPOIB_MAX_QUEUE_SIZE);
	ipoib_sendq_size = max3(ipoib_sendq_size, 2 * MAX_SEND_CQE, IPOIB_MIN_QUEUE_SIZE);
#ifdef CONFIG_INFINIBAND_IPOIB_CM
	ipoib_max_conn_qp = min(ipoib_max_conn_qp, IPOIB_CM_MAX_CONN_QP);
#endif

	/*
	 * When copying small received packets, we only copy from the
	 * linear data part of the SKB, so we rely on this condition.
	 */
	BUILD_BUG_ON(IPOIB_CM_COPYBREAK > IPOIB_CM_HEAD_SIZE);

	ret = ipoib_register_debugfs();
	if (ret)
		return ret;

	/*
	 * We create our own workqueue mainly because we want to be
	 * able to flush it when devices are being removed.  We can't
	 * use schedule_work()/flush_scheduled_work() because both
	 * unregister_netdev() and linkwatch_event take the rtnl lock,
	 * so flush_scheduled_work() can deadlock during device
	 * removal.
	 */
	ipoib_workqueue = create_singlethread_workqueue("ipoib");
	if (!ipoib_workqueue) {
		ret = -ENOMEM;
		goto err_fs;
	}

	ib_sa_register_client(&ipoib_sa_client);

	ret = ib_register_client(&ipoib_client);
	if (ret)
		goto err_sa;

	return 0;

err_sa:
	ib_sa_unregister_client(&ipoib_sa_client);
	destroy_workqueue(ipoib_workqueue);

err_fs:
	ipoib_unregister_debugfs();

	return ret;
}

static void __exit ipoib_cleanup_module(void)
{
	ib_unregister_client(&ipoib_client);
	ib_sa_unregister_client(&ipoib_sa_client);
	ipoib_unregister_debugfs();
	destroy_workqueue(ipoib_workqueue);
}

module_init(ipoib_init_module);
module_exit(ipoib_cleanup_module);<|MERGE_RESOLUTION|>--- conflicted
+++ resolved
@@ -828,16 +828,9 @@
 	 * destination address into skb->cb so we can figure out where
 	 * to send the packet later.
 	 */
-<<<<<<< HEAD
-	if ((!skb_dst(skb) || !skb_dst(skb)->neighbour) && daddr) {
-		struct ipoib_pseudoheader *phdr =
-			(struct ipoib_pseudoheader *) skb_push(skb, sizeof *phdr);
-		memcpy(phdr->hwaddr, daddr, INFINIBAND_ALEN);
-=======
 	if (!skb_dst(skb)) {
 		struct ipoib_cb *cb = (struct ipoib_cb *) skb->cb;
 		memcpy(cb->hwaddr, daddr, INFINIBAND_ALEN);
->>>>>>> bf6a68d2
 	}
 
 	return 0;
