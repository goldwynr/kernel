--- conflicted
+++ resolved
@@ -130,13 +130,8 @@
 
 #if defined(CONFIG_IPV6) || defined(CONFIG_IPV6_MODULE)
 	case AF_INET6:
-<<<<<<< HEAD
-		read_lock(&dev_base_lock);
-		for_each_netdev(&init_net, dev) {
-=======
 		rcu_read_lock();
 		for_each_netdev_rcu(&init_net, dev) {
->>>>>>> 02f8c6ae
 			if (ipv6_chk_addr(&init_net,
 					  &((struct sockaddr_in6 *) addr)->sin6_addr,
 					  dev, 1)) {
@@ -144,11 +139,7 @@
 				break;
 			}
 		}
-<<<<<<< HEAD
-		read_unlock(&dev_base_lock);
-=======
 		rcu_read_unlock();
->>>>>>> 02f8c6ae
 		break;
 #endif
 	}
@@ -197,15 +188,6 @@
 	struct flowi4 fl4;
 	int ret;
 
-<<<<<<< HEAD
-	memset(&fl, 0, sizeof fl);
-	fl.nl_u.ip4_u.daddr = dst_ip;
-	fl.nl_u.ip4_u.saddr = src_ip;
-	fl.oif = addr->bound_dev_if;
-
-	ret = ip_route_output_key(&init_net, &rt, &fl);
-	if (ret)
-=======
 	memset(&fl4, 0, sizeof(fl4));
 	fl4.daddr = dst_ip;
 	fl4.saddr = src_ip;
@@ -213,39 +195,11 @@
 	rt = ip_route_output_key(&init_net, &fl4);
 	if (IS_ERR(rt)) {
 		ret = PTR_ERR(rt);
->>>>>>> 02f8c6ae
 		goto out;
 	}
 	src_in->sin_family = AF_INET;
 	src_in->sin_addr.s_addr = fl4.saddr;
 
-<<<<<<< HEAD
-	src_in->sin_family = AF_INET;
-	src_in->sin_addr.s_addr = rt->rt_src;
-
-	if (rt->idev->dev->flags & IFF_LOOPBACK) {
-		ret = rdma_translate_ip((struct sockaddr *) dst_in, addr);
-		if (!ret)
-			memcpy(addr->dst_dev_addr, addr->src_dev_addr, MAX_ADDR_LEN);
-		goto put;
-	}
-
-	/* If the device does ARP internally, return 'done' */
-	if (rt->idev->dev->flags & IFF_NOARP) {
-		rdma_copy_addr(addr, rt->idev->dev, NULL);
-		goto put;
-	}
-
-	neigh = neigh_lookup(&arp_tbl, &rt->rt_gateway, rt->idev->dev);
-	if (!neigh || !(neigh->nud_state & NUD_VALID)) {
-		neigh_event_send(rt->u.dst.neighbour, NULL);
-		ret = -ENODATA;
-		if (neigh)
-			goto release;
-		goto put;
-	}
-
-=======
 	if (rt->dst.dev->flags & IFF_LOOPBACK) {
 		ret = rdma_translate_ip((struct sockaddr *) dst_in, addr);
 		if (!ret)
@@ -268,7 +222,6 @@
 		goto put;
 	}
 
->>>>>>> 02f8c6ae
 	ret = rdma_copy_addr(addr, neigh->dev, neigh->ha);
 release:
 	neigh_release(neigh);
@@ -288,34 +241,6 @@
 	struct dst_entry *dst;
 	int ret;
 
-<<<<<<< HEAD
-	memset(&fl, 0, sizeof fl);
-	ipv6_addr_copy(&fl.fl6_dst, &dst_in->sin6_addr);
-	ipv6_addr_copy(&fl.fl6_src, &src_in->sin6_addr);
-	fl.oif = addr->bound_dev_if;
-
-	dst = ip6_route_output(&init_net, NULL, &fl);
-	if ((ret = dst->error))
-		goto put;
-
-	if (ipv6_addr_any(&fl.fl6_src)) {
-		ret = ipv6_dev_get_saddr(&init_net, ip6_dst_idev(dst)->dev,
-					 &fl.fl6_dst, 0, &fl.fl6_src);
-		if (ret)
-			goto put;
-
-		src_in->sin6_family = AF_INET6;
-		ipv6_addr_copy(&src_in->sin6_addr, &fl.fl6_src);
-	}
-
-	if (dst->dev->flags & IFF_LOOPBACK) {
-		ret = rdma_translate_ip((struct sockaddr *) dst_in, addr);
-		if (!ret)
-			memcpy(addr->dst_dev_addr, addr->src_dev_addr, MAX_ADDR_LEN);
-		goto put;
-	}
-
-=======
 	memset(&fl6, 0, sizeof fl6);
 	ipv6_addr_copy(&fl6.daddr, &dst_in->sin6_addr);
 	ipv6_addr_copy(&fl6.saddr, &src_in->sin6_addr);
@@ -342,14 +267,12 @@
 		goto put;
 	}
 
->>>>>>> 02f8c6ae
 	/* If the device does ARP internally, return 'done' */
 	if (dst->dev->flags & IFF_NOARP) {
 		ret = rdma_copy_addr(addr, dst->dev, NULL);
 		goto put;
-<<<<<<< HEAD
-	}
-	
+	}
+
 	neigh = dst->neighbour;
 	if (!neigh || !(neigh->nud_state & NUD_VALID)) {
 		neigh_event_send(dst->neighbour, NULL);
@@ -357,17 +280,6 @@
 		goto put;
 	}
 
-=======
-	}
-
-	neigh = dst->neighbour;
-	if (!neigh || !(neigh->nud_state & NUD_VALID)) {
-		neigh_event_send(dst->neighbour, NULL);
-		ret = -ENODATA;
-		goto put;
-	}
-
->>>>>>> 02f8c6ae
 	ret = rdma_copy_addr(addr, dst->dev, neigh->ha);
 put:
 	dst_release(dst);
@@ -446,13 +358,6 @@
 	if (!req)
 		return -ENOMEM;
 
-<<<<<<< HEAD
-	if (src_addr->sa_family != dst_addr->sa_family)
-		return -EINVAL;
-
-	memcpy(&req->src_addr, src_addr, ip_addr_size(src_addr));
-	memcpy(&req->dst_addr, dst_addr, ip_addr_size(dst_addr));
-=======
 	src_in = (struct sockaddr *) &req->src_addr;
 	dst_in = (struct sockaddr *) &req->dst_addr;
 
@@ -468,19 +373,12 @@
 	}
 
 	memcpy(dst_in, dst_addr, ip_addr_size(dst_addr));
->>>>>>> 02f8c6ae
 	req->addr = addr;
 	req->callback = callback;
 	req->context = context;
 	req->client = client;
 	atomic_inc(&client->refcount);
 
-<<<<<<< HEAD
-	src_in = (struct sockaddr *) &req->src_addr;
-	dst_in = (struct sockaddr *) &req->dst_addr;
-
-=======
->>>>>>> 02f8c6ae
 	req->status = addr_resolve(src_in, dst_in, addr);
 	switch (req->status) {
 	case 0:
