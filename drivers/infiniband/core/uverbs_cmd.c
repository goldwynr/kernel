/*
 * Copyright (c) 2005 Topspin Communications.  All rights reserved.
 * Copyright (c) 2005, 2006, 2007 Cisco Systems.  All rights reserved.
 * Copyright (c) 2005 PathScale, Inc.  All rights reserved.
 * Copyright (c) 2006 Mellanox Technologies.  All rights reserved.
 *
 * This software is available to you under a choice of one of two
 * licenses.  You may choose to be licensed under the terms of the GNU
 * General Public License (GPL) Version 2, available from the file
 * COPYING in the main directory of this source tree, or the
 * OpenIB.org BSD license below:
 *
 *     Redistribution and use in source and binary forms, with or
 *     without modification, are permitted provided that the following
 *     conditions are met:
 *
 *      - Redistributions of source code must retain the above
 *        copyright notice, this list of conditions and the following
 *        disclaimer.
 *
 *      - Redistributions in binary form must reproduce the above
 *        copyright notice, this list of conditions and the following
 *        disclaimer in the documentation and/or other materials
 *        provided with the distribution.
 *
 * THE SOFTWARE IS PROVIDED "AS IS", WITHOUT WARRANTY OF ANY KIND,
 * EXPRESS OR IMPLIED, INCLUDING BUT NOT LIMITED TO THE WARRANTIES OF
 * MERCHANTABILITY, FITNESS FOR A PARTICULAR PURPOSE AND
 * NONINFRINGEMENT. IN NO EVENT SHALL THE AUTHORS OR COPYRIGHT HOLDERS
 * BE LIABLE FOR ANY CLAIM, DAMAGES OR OTHER LIABILITY, WHETHER IN AN
 * ACTION OF CONTRACT, TORT OR OTHERWISE, ARISING FROM, OUT OF OR IN
 * CONNECTION WITH THE SOFTWARE OR THE USE OR OTHER DEALINGS IN THE
 * SOFTWARE.
 */

#include <linux/file.h>
#include <linux/fs.h>
#include <linux/slab.h>

#include <asm/uaccess.h>

#include "uverbs.h"

static struct lock_class_key pd_lock_key;
static struct lock_class_key mr_lock_key;
static struct lock_class_key cq_lock_key;
static struct lock_class_key qp_lock_key;
static struct lock_class_key ah_lock_key;
static struct lock_class_key srq_lock_key;

#define INIT_UDATA(udata, ibuf, obuf, ilen, olen)			\
	do {								\
		(udata)->inbuf  = (void __user *) (ibuf);		\
		(udata)->outbuf = (void __user *) (obuf);		\
		(udata)->inlen  = (ilen);				\
		(udata)->outlen = (olen);				\
	} while (0)

/*
 * The ib_uobject locking scheme is as follows:
 *
 * - ib_uverbs_idr_lock protects the uverbs idrs themselves, so it
 *   needs to be held during all idr operations.  When an object is
 *   looked up, a reference must be taken on the object's kref before
 *   dropping this lock.
 *
 * - Each object also has an rwsem.  This rwsem must be held for
 *   reading while an operation that uses the object is performed.
 *   For example, while registering an MR, the associated PD's
 *   uobject.mutex must be held for reading.  The rwsem must be held
 *   for writing while initializing or destroying an object.
 *
 * - In addition, each object has a "live" flag.  If this flag is not
 *   set, then lookups of the object will fail even if it is found in
 *   the idr.  This handles a reader that blocks and does not acquire
 *   the rwsem until after the object is destroyed.  The destroy
 *   operation will set the live flag to 0 and then drop the rwsem;
 *   this will allow the reader to acquire the rwsem, see that the
 *   live flag is 0, and then drop the rwsem and its reference to
 *   object.  The underlying storage will not be freed until the last
 *   reference to the object is dropped.
 */

static void init_uobj(struct ib_uobject *uobj, u64 user_handle,
		      struct ib_ucontext *context, struct lock_class_key *key)
{
	uobj->user_handle = user_handle;
	uobj->context     = context;
	kref_init(&uobj->ref);
	init_rwsem(&uobj->mutex);
	lockdep_set_class(&uobj->mutex, key);
	uobj->live        = 0;
}

static void release_uobj(struct kref *kref)
{
	kfree(container_of(kref, struct ib_uobject, ref));
}

static void put_uobj(struct ib_uobject *uobj)
{
	kref_put(&uobj->ref, release_uobj);
}

static void put_uobj_read(struct ib_uobject *uobj)
{
	up_read(&uobj->mutex);
	put_uobj(uobj);
}

static void put_uobj_write(struct ib_uobject *uobj)
{
	up_write(&uobj->mutex);
	put_uobj(uobj);
}

static int idr_add_uobj(struct idr *idr, struct ib_uobject *uobj)
{
	int ret;

retry:
	if (!idr_pre_get(idr, GFP_KERNEL))
		return -ENOMEM;

	spin_lock(&ib_uverbs_idr_lock);
	ret = idr_get_new(idr, uobj, &uobj->id);
	spin_unlock(&ib_uverbs_idr_lock);

	if (ret == -EAGAIN)
		goto retry;

	return ret;
}

void idr_remove_uobj(struct idr *idr, struct ib_uobject *uobj)
{
	spin_lock(&ib_uverbs_idr_lock);
	idr_remove(idr, uobj->id);
	spin_unlock(&ib_uverbs_idr_lock);
}

static struct ib_uobject *__idr_get_uobj(struct idr *idr, int id,
					 struct ib_ucontext *context)
{
	struct ib_uobject *uobj;

	spin_lock(&ib_uverbs_idr_lock);
	uobj = idr_find(idr, id);
	if (uobj) {
		if (uobj->context == context)
			kref_get(&uobj->ref);
		else
			uobj = NULL;
	}
	spin_unlock(&ib_uverbs_idr_lock);

	return uobj;
}

static struct ib_uobject *idr_read_uobj(struct idr *idr, int id,
					struct ib_ucontext *context, int nested)
{
	struct ib_uobject *uobj;

	uobj = __idr_get_uobj(idr, id, context);
	if (!uobj)
		return NULL;

	if (nested)
		down_read_nested(&uobj->mutex, SINGLE_DEPTH_NESTING);
	else
		down_read(&uobj->mutex);
	if (!uobj->live) {
		put_uobj_read(uobj);
		return NULL;
	}

	return uobj;
}

static struct ib_uobject *idr_write_uobj(struct idr *idr, int id,
					 struct ib_ucontext *context)
{
	struct ib_uobject *uobj;

	uobj = __idr_get_uobj(idr, id, context);
	if (!uobj)
		return NULL;

	down_write(&uobj->mutex);
	if (!uobj->live) {
		put_uobj_write(uobj);
		return NULL;
	}

	return uobj;
}

static void *idr_read_obj(struct idr *idr, int id, struct ib_ucontext *context,
			  int nested)
{
	struct ib_uobject *uobj;

	uobj = idr_read_uobj(idr, id, context, nested);
	return uobj ? uobj->object : NULL;
}

static struct ib_pd *idr_read_pd(int pd_handle, struct ib_ucontext *context)
{
	return idr_read_obj(&ib_uverbs_pd_idr, pd_handle, context, 0);
}

static void put_pd_read(struct ib_pd *pd)
{
	put_uobj_read(pd->uobject);
}

static struct ib_cq *idr_read_cq(int cq_handle, struct ib_ucontext *context, int nested)
{
	return idr_read_obj(&ib_uverbs_cq_idr, cq_handle, context, nested);
}

static void put_cq_read(struct ib_cq *cq)
{
	put_uobj_read(cq->uobject);
}

static struct ib_ah *idr_read_ah(int ah_handle, struct ib_ucontext *context)
{
	return idr_read_obj(&ib_uverbs_ah_idr, ah_handle, context, 0);
}

static void put_ah_read(struct ib_ah *ah)
{
	put_uobj_read(ah->uobject);
}

static struct ib_qp *idr_read_qp(int qp_handle, struct ib_ucontext *context)
{
	return idr_read_obj(&ib_uverbs_qp_idr, qp_handle, context, 0);
}

static void put_qp_read(struct ib_qp *qp)
{
	put_uobj_read(qp->uobject);
}

static struct ib_srq *idr_read_srq(int srq_handle, struct ib_ucontext *context)
{
	return idr_read_obj(&ib_uverbs_srq_idr, srq_handle, context, 0);
}

static void put_srq_read(struct ib_srq *srq)
{
	put_uobj_read(srq->uobject);
}

ssize_t ib_uverbs_get_context(struct ib_uverbs_file *file,
			      const char __user *buf,
			      int in_len, int out_len)
{
	struct ib_uverbs_get_context      cmd;
	struct ib_uverbs_get_context_resp resp;
	struct ib_udata                   udata;
	struct ib_device                 *ibdev = file->device->ib_dev;
	struct ib_ucontext		 *ucontext;
	struct file			 *filp;
	int ret;

	if (out_len < sizeof resp)
		return -ENOSPC;

	if (copy_from_user(&cmd, buf, sizeof cmd))
		return -EFAULT;

	mutex_lock(&file->mutex);

	if (file->ucontext) {
		ret = -EINVAL;
		goto err;
	}

	INIT_UDATA(&udata, buf + sizeof cmd,
		   (unsigned long) cmd.response + sizeof resp,
		   in_len - sizeof cmd, out_len - sizeof resp);

	ucontext = ibdev->alloc_ucontext(ibdev, &udata);
	if (IS_ERR(ucontext)) {
		ret = PTR_ERR(ucontext);
		goto err;
	}

	ucontext->device = ibdev;
	INIT_LIST_HEAD(&ucontext->pd_list);
	INIT_LIST_HEAD(&ucontext->mr_list);
	INIT_LIST_HEAD(&ucontext->mw_list);
	INIT_LIST_HEAD(&ucontext->cq_list);
	INIT_LIST_HEAD(&ucontext->qp_list);
	INIT_LIST_HEAD(&ucontext->srq_list);
	INIT_LIST_HEAD(&ucontext->ah_list);
	ucontext->closing = 0;

	resp.num_comp_vectors = file->device->num_comp_vectors;

	ret = get_unused_fd();
	if (ret < 0)
		goto err_free;
	resp.async_fd = ret;

	filp = ib_uverbs_alloc_event_file(file, 1);
	if (IS_ERR(filp)) {
		ret = PTR_ERR(filp);
		goto err_fd;
	}

	if (copy_to_user((void __user *) (unsigned long) cmd.response,
			 &resp, sizeof resp)) {
		ret = -EFAULT;
		goto err_file;
	}

	file->async_file = filp->private_data;

	INIT_IB_EVENT_HANDLER(&file->event_handler, file->device->ib_dev,
			      ib_uverbs_event_handler);
	ret = ib_register_event_handler(&file->event_handler);
	if (ret)
		goto err_file;

	kref_get(&file->async_file->ref);
	kref_get(&file->ref);
	file->ucontext = ucontext;

	fd_install(resp.async_fd, filp);

	mutex_unlock(&file->mutex);

	return in_len;

err_file:
	fput(filp);

err_fd:
	put_unused_fd(resp.async_fd);

err_free:
	ibdev->dealloc_ucontext(ucontext);

err:
	mutex_unlock(&file->mutex);
	return ret;
}

ssize_t ib_uverbs_query_device(struct ib_uverbs_file *file,
			       const char __user *buf,
			       int in_len, int out_len)
{
	struct ib_uverbs_query_device      cmd;
	struct ib_uverbs_query_device_resp resp;
	struct ib_device_attr              attr;
	int                                ret;

	if (out_len < sizeof resp)
		return -ENOSPC;

	if (copy_from_user(&cmd, buf, sizeof cmd))
		return -EFAULT;

	ret = ib_query_device(file->device->ib_dev, &attr);
	if (ret)
		return ret;

	memset(&resp, 0, sizeof resp);

	resp.fw_ver 		       = attr.fw_ver;
	resp.node_guid 		       = file->device->ib_dev->node_guid;
	resp.sys_image_guid 	       = attr.sys_image_guid;
	resp.max_mr_size 	       = attr.max_mr_size;
	resp.page_size_cap 	       = attr.page_size_cap;
	resp.vendor_id 		       = attr.vendor_id;
	resp.vendor_part_id 	       = attr.vendor_part_id;
	resp.hw_ver 		       = attr.hw_ver;
	resp.max_qp 		       = attr.max_qp;
	resp.max_qp_wr 		       = attr.max_qp_wr;
	resp.device_cap_flags 	       = attr.device_cap_flags;
	resp.max_sge 		       = attr.max_sge;
	resp.max_sge_rd 	       = attr.max_sge_rd;
	resp.max_cq 		       = attr.max_cq;
	resp.max_cqe 		       = attr.max_cqe;
	resp.max_mr 		       = attr.max_mr;
	resp.max_pd 		       = attr.max_pd;
	resp.max_qp_rd_atom 	       = attr.max_qp_rd_atom;
	resp.max_ee_rd_atom 	       = attr.max_ee_rd_atom;
	resp.max_res_rd_atom 	       = attr.max_res_rd_atom;
	resp.max_qp_init_rd_atom       = attr.max_qp_init_rd_atom;
	resp.max_ee_init_rd_atom       = attr.max_ee_init_rd_atom;
	resp.atomic_cap 	       = attr.atomic_cap;
	resp.max_ee 		       = attr.max_ee;
	resp.max_rdd 		       = attr.max_rdd;
	resp.max_mw 		       = attr.max_mw;
	resp.max_raw_ipv6_qp 	       = attr.max_raw_ipv6_qp;
	resp.max_raw_ethy_qp 	       = attr.max_raw_ethy_qp;
	resp.max_mcast_grp 	       = attr.max_mcast_grp;
	resp.max_mcast_qp_attach       = attr.max_mcast_qp_attach;
	resp.max_total_mcast_qp_attach = attr.max_total_mcast_qp_attach;
	resp.max_ah 		       = attr.max_ah;
	resp.max_fmr 		       = attr.max_fmr;
	resp.max_map_per_fmr 	       = attr.max_map_per_fmr;
	resp.max_srq 		       = attr.max_srq;
	resp.max_srq_wr 	       = attr.max_srq_wr;
	resp.max_srq_sge 	       = attr.max_srq_sge;
	resp.max_pkeys 		       = attr.max_pkeys;
	resp.local_ca_ack_delay        = attr.local_ca_ack_delay;
	resp.phys_port_cnt	       = file->device->ib_dev->phys_port_cnt;

	if (copy_to_user((void __user *) (unsigned long) cmd.response,
			 &resp, sizeof resp))
		return -EFAULT;

	return in_len;
}

ssize_t ib_uverbs_query_port(struct ib_uverbs_file *file,
			     const char __user *buf,
			     int in_len, int out_len)
{
	struct ib_uverbs_query_port      cmd;
	struct ib_uverbs_query_port_resp resp;
	struct ib_port_attr              attr;
	int                              ret;

	if (out_len < sizeof resp)
		return -ENOSPC;

	if (copy_from_user(&cmd, buf, sizeof cmd))
		return -EFAULT;

	ret = ib_query_port(file->device->ib_dev, cmd.port_num, &attr);
	if (ret)
		return ret;

	memset(&resp, 0, sizeof resp);

	resp.state 	     = attr.state;
	resp.max_mtu 	     = attr.max_mtu;
	resp.active_mtu      = attr.active_mtu;
	resp.gid_tbl_len     = attr.gid_tbl_len;
	resp.port_cap_flags  = attr.port_cap_flags;
	resp.max_msg_sz      = attr.max_msg_sz;
	resp.bad_pkey_cntr   = attr.bad_pkey_cntr;
	resp.qkey_viol_cntr  = attr.qkey_viol_cntr;
	resp.pkey_tbl_len    = attr.pkey_tbl_len;
	resp.lid 	     = attr.lid;
	resp.sm_lid 	     = attr.sm_lid;
	resp.lmc 	     = attr.lmc;
	resp.max_vl_num      = attr.max_vl_num;
	resp.sm_sl 	     = attr.sm_sl;
	resp.subnet_timeout  = attr.subnet_timeout;
	resp.init_type_reply = attr.init_type_reply;
	resp.active_width    = attr.active_width;
	resp.active_speed    = attr.active_speed;
	resp.phys_state      = attr.phys_state;
	resp.link_layer      = rdma_port_get_link_layer(file->device->ib_dev,
							cmd.port_num);

	if (copy_to_user((void __user *) (unsigned long) cmd.response,
			 &resp, sizeof resp))
		return -EFAULT;

	return in_len;
}

ssize_t ib_uverbs_alloc_pd(struct ib_uverbs_file *file,
			   const char __user *buf,
			   int in_len, int out_len)
{
	struct ib_uverbs_alloc_pd      cmd;
	struct ib_uverbs_alloc_pd_resp resp;
	struct ib_udata                udata;
	struct ib_uobject             *uobj;
	struct ib_pd                  *pd;
	int                            ret;

	if (out_len < sizeof resp)
		return -ENOSPC;

	if (copy_from_user(&cmd, buf, sizeof cmd))
		return -EFAULT;

	INIT_UDATA(&udata, buf + sizeof cmd,
		   (unsigned long) cmd.response + sizeof resp,
		   in_len - sizeof cmd, out_len - sizeof resp);

	uobj = kmalloc(sizeof *uobj, GFP_KERNEL);
	if (!uobj)
		return -ENOMEM;

	init_uobj(uobj, 0, file->ucontext, &pd_lock_key);
	down_write(&uobj->mutex);

	pd = file->device->ib_dev->alloc_pd(file->device->ib_dev,
					    file->ucontext, &udata);
	if (IS_ERR(pd)) {
		ret = PTR_ERR(pd);
		goto err;
	}

	pd->device  = file->device->ib_dev;
	pd->uobject = uobj;
	atomic_set(&pd->usecnt, 0);

	uobj->object = pd;
	ret = idr_add_uobj(&ib_uverbs_pd_idr, uobj);
	if (ret)
		goto err_idr;

	memset(&resp, 0, sizeof resp);
	resp.pd_handle = uobj->id;

	if (copy_to_user((void __user *) (unsigned long) cmd.response,
			 &resp, sizeof resp)) {
		ret = -EFAULT;
		goto err_copy;
	}

	mutex_lock(&file->mutex);
	list_add_tail(&uobj->list, &file->ucontext->pd_list);
	mutex_unlock(&file->mutex);

	uobj->live = 1;

	up_write(&uobj->mutex);

	return in_len;

err_copy:
	idr_remove_uobj(&ib_uverbs_pd_idr, uobj);

err_idr:
	ib_dealloc_pd(pd);

err:
	put_uobj_write(uobj);
	return ret;
}

ssize_t ib_uverbs_dealloc_pd(struct ib_uverbs_file *file,
			     const char __user *buf,
			     int in_len, int out_len)
{
	struct ib_uverbs_dealloc_pd cmd;
	struct ib_uobject          *uobj;
	int                         ret;

	if (copy_from_user(&cmd, buf, sizeof cmd))
		return -EFAULT;

	uobj = idr_write_uobj(&ib_uverbs_pd_idr, cmd.pd_handle, file->ucontext);
	if (!uobj)
		return -EINVAL;

	ret = ib_dealloc_pd(uobj->object);
	if (!ret)
		uobj->live = 0;

	put_uobj_write(uobj);

	if (ret)
		return ret;

	idr_remove_uobj(&ib_uverbs_pd_idr, uobj);

	mutex_lock(&file->mutex);
	list_del(&uobj->list);
	mutex_unlock(&file->mutex);

	put_uobj(uobj);

	return in_len;
}

ssize_t ib_uverbs_reg_mr(struct ib_uverbs_file *file,
			 const char __user *buf, int in_len,
			 int out_len)
{
	struct ib_uverbs_reg_mr      cmd;
	struct ib_uverbs_reg_mr_resp resp;
	struct ib_udata              udata;
	struct ib_uobject           *uobj;
	struct ib_pd                *pd;
	struct ib_mr                *mr;
	int                          ret;

	if (out_len < sizeof resp)
		return -ENOSPC;

	if (copy_from_user(&cmd, buf, sizeof cmd))
		return -EFAULT;

	INIT_UDATA(&udata, buf + sizeof cmd,
		   (unsigned long) cmd.response + sizeof resp,
		   in_len - sizeof cmd, out_len - sizeof resp);

	if ((cmd.start & ~PAGE_MASK) != (cmd.hca_va & ~PAGE_MASK))
		return -EINVAL;

	/*
	 * Local write permission is required if remote write or
	 * remote atomic permission is also requested.
	 */
	if (cmd.access_flags & (IB_ACCESS_REMOTE_ATOMIC | IB_ACCESS_REMOTE_WRITE) &&
	    !(cmd.access_flags & IB_ACCESS_LOCAL_WRITE))
		return -EINVAL;

	uobj = kmalloc(sizeof *uobj, GFP_KERNEL);
	if (!uobj)
		return -ENOMEM;

	init_uobj(uobj, 0, file->ucontext, &mr_lock_key);
	down_write(&uobj->mutex);

	pd = idr_read_pd(cmd.pd_handle, file->ucontext);
	if (!pd) {
		ret = -EINVAL;
		goto err_free;
	}

	mr = pd->device->reg_user_mr(pd, cmd.start, cmd.length, cmd.hca_va,
				     cmd.access_flags, &udata);
	if (IS_ERR(mr)) {
		ret = PTR_ERR(mr);
		goto err_put;
	}

	mr->device  = pd->device;
	mr->pd      = pd;
	mr->uobject = uobj;
	atomic_inc(&pd->usecnt);
	atomic_set(&mr->usecnt, 0);

	uobj->object = mr;
	ret = idr_add_uobj(&ib_uverbs_mr_idr, uobj);
	if (ret)
		goto err_unreg;

	memset(&resp, 0, sizeof resp);
	resp.lkey      = mr->lkey;
	resp.rkey      = mr->rkey;
	resp.mr_handle = uobj->id;

	if (copy_to_user((void __user *) (unsigned long) cmd.response,
			 &resp, sizeof resp)) {
		ret = -EFAULT;
		goto err_copy;
	}

	put_pd_read(pd);

	mutex_lock(&file->mutex);
	list_add_tail(&uobj->list, &file->ucontext->mr_list);
	mutex_unlock(&file->mutex);

	uobj->live = 1;

	up_write(&uobj->mutex);

	return in_len;

err_copy:
	idr_remove_uobj(&ib_uverbs_mr_idr, uobj);

err_unreg:
	ib_dereg_mr(mr);

err_put:
	put_pd_read(pd);

err_free:
	put_uobj_write(uobj);
	return ret;
}

ssize_t ib_uverbs_dereg_mr(struct ib_uverbs_file *file,
			   const char __user *buf, int in_len,
			   int out_len)
{
	struct ib_uverbs_dereg_mr cmd;
	struct ib_mr             *mr;
	struct ib_uobject	 *uobj;
	int                       ret = -EINVAL;

	if (copy_from_user(&cmd, buf, sizeof cmd))
		return -EFAULT;

	uobj = idr_write_uobj(&ib_uverbs_mr_idr, cmd.mr_handle, file->ucontext);
	if (!uobj)
		return -EINVAL;

	mr = uobj->object;

	ret = ib_dereg_mr(mr);
	if (!ret)
		uobj->live = 0;

	put_uobj_write(uobj);

	if (ret)
		return ret;

	idr_remove_uobj(&ib_uverbs_mr_idr, uobj);

	mutex_lock(&file->mutex);
	list_del(&uobj->list);
	mutex_unlock(&file->mutex);

	put_uobj(uobj);

	return in_len;
}

ssize_t ib_uverbs_create_comp_channel(struct ib_uverbs_file *file,
				      const char __user *buf, int in_len,
				      int out_len)
{
	struct ib_uverbs_create_comp_channel	   cmd;
	struct ib_uverbs_create_comp_channel_resp  resp;
	struct file				  *filp;
	int ret;

	if (out_len < sizeof resp)
		return -ENOSPC;

	if (copy_from_user(&cmd, buf, sizeof cmd))
		return -EFAULT;

	ret = get_unused_fd();
	if (ret < 0)
		return ret;
	resp.fd = ret;

	filp = ib_uverbs_alloc_event_file(file, 0);
	if (IS_ERR(filp)) {
		put_unused_fd(resp.fd);
		return PTR_ERR(filp);
	}

	if (copy_to_user((void __user *) (unsigned long) cmd.response,
			 &resp, sizeof resp)) {
		put_unused_fd(resp.fd);
		fput(filp);
		return -EFAULT;
	}

	fd_install(resp.fd, filp);
	return in_len;
}

ssize_t ib_uverbs_create_cq(struct ib_uverbs_file *file,
			    const char __user *buf, int in_len,
			    int out_len)
{
	struct ib_uverbs_create_cq      cmd;
	struct ib_uverbs_create_cq_resp resp;
	struct ib_udata                 udata;
	struct ib_ucq_object           *obj;
	struct ib_uverbs_event_file    *ev_file = NULL;
	struct ib_cq                   *cq;
	int                             ret;

	if (out_len < sizeof resp)
		return -ENOSPC;

	if (copy_from_user(&cmd, buf, sizeof cmd))
		return -EFAULT;

	INIT_UDATA(&udata, buf + sizeof cmd,
		   (unsigned long) cmd.response + sizeof resp,
		   in_len - sizeof cmd, out_len - sizeof resp);

	if (cmd.comp_vector >= file->device->num_comp_vectors)
		return -EINVAL;

	obj = kmalloc(sizeof *obj, GFP_KERNEL);
	if (!obj)
		return -ENOMEM;

	init_uobj(&obj->uobject, cmd.user_handle, file->ucontext, &cq_lock_key);
	down_write(&obj->uobject.mutex);

	if (cmd.comp_channel >= 0) {
		ev_file = ib_uverbs_lookup_comp_file(cmd.comp_channel);
		if (!ev_file) {
			ret = -EINVAL;
			goto err;
		}
	}

	obj->uverbs_file	   = file;
	obj->comp_events_reported  = 0;
	obj->async_events_reported = 0;
	INIT_LIST_HEAD(&obj->comp_list);
	INIT_LIST_HEAD(&obj->async_list);

	cq = file->device->ib_dev->create_cq(file->device->ib_dev, cmd.cqe,
					     cmd.comp_vector,
					     file->ucontext, &udata);
	if (IS_ERR(cq)) {
		ret = PTR_ERR(cq);
		goto err_file;
	}

	cq->device        = file->device->ib_dev;
	cq->uobject       = &obj->uobject;
	cq->comp_handler  = ib_uverbs_comp_handler;
	cq->event_handler = ib_uverbs_cq_event_handler;
	cq->cq_context    = ev_file;
	atomic_set(&cq->usecnt, 0);

	obj->uobject.object = cq;
	ret = idr_add_uobj(&ib_uverbs_cq_idr, &obj->uobject);
	if (ret)
		goto err_free;

	memset(&resp, 0, sizeof resp);
	resp.cq_handle = obj->uobject.id;
	resp.cqe       = cq->cqe;

	if (copy_to_user((void __user *) (unsigned long) cmd.response,
			 &resp, sizeof resp)) {
		ret = -EFAULT;
		goto err_copy;
	}

	mutex_lock(&file->mutex);
	list_add_tail(&obj->uobject.list, &file->ucontext->cq_list);
	mutex_unlock(&file->mutex);

	obj->uobject.live = 1;

	up_write(&obj->uobject.mutex);

	return in_len;

err_copy:
	idr_remove_uobj(&ib_uverbs_cq_idr, &obj->uobject);

err_free:
	ib_destroy_cq(cq);

err_file:
	if (ev_file)
		ib_uverbs_release_ucq(file, ev_file, obj);

err:
	put_uobj_write(&obj->uobject);
	return ret;
}

ssize_t ib_uverbs_resize_cq(struct ib_uverbs_file *file,
			    const char __user *buf, int in_len,
			    int out_len)
{
	struct ib_uverbs_resize_cq	cmd;
	struct ib_uverbs_resize_cq_resp	resp;
	struct ib_udata                 udata;
	struct ib_cq			*cq;
	int				ret = -EINVAL;

	if (copy_from_user(&cmd, buf, sizeof cmd))
		return -EFAULT;

	INIT_UDATA(&udata, buf + sizeof cmd,
		   (unsigned long) cmd.response + sizeof resp,
		   in_len - sizeof cmd, out_len - sizeof resp);

	cq = idr_read_cq(cmd.cq_handle, file->ucontext, 0);
	if (!cq)
		return -EINVAL;

	ret = cq->device->resize_cq(cq, cmd.cqe, &udata);
	if (ret)
		goto out;

	resp.cqe = cq->cqe;

	if (copy_to_user((void __user *) (unsigned long) cmd.response,
			 &resp, sizeof resp.cqe))
		ret = -EFAULT;

out:
	put_cq_read(cq);

	return ret ? ret : in_len;
}

static int copy_wc_to_user(void __user *dest, struct ib_wc *wc)
{
	struct ib_uverbs_wc tmp;

	tmp.wr_id		= wc->wr_id;
	tmp.status		= wc->status;
	tmp.opcode		= wc->opcode;
	tmp.vendor_err		= wc->vendor_err;
	tmp.byte_len		= wc->byte_len;
	tmp.ex.imm_data		= (__u32 __force) wc->ex.imm_data;
	tmp.qp_num		= wc->qp->qp_num;
	tmp.src_qp		= wc->src_qp;
	tmp.wc_flags		= wc->wc_flags;
	tmp.pkey_index		= wc->pkey_index;
	tmp.slid		= wc->slid;
	tmp.sl			= wc->sl;
	tmp.dlid_path_bits	= wc->dlid_path_bits;
	tmp.port_num		= wc->port_num;
	tmp.reserved		= 0;

	if (copy_to_user(dest, &tmp, sizeof tmp))
		return -EFAULT;

	return 0;
}

ssize_t ib_uverbs_poll_cq(struct ib_uverbs_file *file,
			  const char __user *buf, int in_len,
			  int out_len)
{
	struct ib_uverbs_poll_cq       cmd;
	struct ib_uverbs_poll_cq_resp  resp;
	u8 __user                     *header_ptr;
	u8 __user                     *data_ptr;
	struct ib_cq                  *cq;
	struct ib_wc                   wc;
	int                            ret;

	if (copy_from_user(&cmd, buf, sizeof cmd))
		return -EFAULT;

	cq = idr_read_cq(cmd.cq_handle, file->ucontext, 0);
	if (!cq)
		return -EINVAL;

	/* we copy a struct ib_uverbs_poll_cq_resp to user space */
	header_ptr = (void __user *)(unsigned long) cmd.response;
	data_ptr = header_ptr + sizeof resp;

	memset(&resp, 0, sizeof resp);
	while (resp.count < cmd.ne) {
		ret = ib_poll_cq(cq, 1, &wc);
		if (ret < 0)
			goto out_put;
		if (!ret)
			break;
<<<<<<< HEAD

		ret = copy_wc_to_user(data_ptr, &wc);
		if (ret)
			goto out_put;

=======

		ret = copy_wc_to_user(data_ptr, &wc);
		if (ret)
			goto out_put;

>>>>>>> 02f8c6ae
		data_ptr += sizeof(struct ib_uverbs_wc);
		++resp.count;
	}

	if (copy_to_user(header_ptr, &resp, sizeof resp)) {
		ret = -EFAULT;
		goto out_put;
	}

	ret = in_len;

out_put:
	put_cq_read(cq);
	return ret;
}

ssize_t ib_uverbs_req_notify_cq(struct ib_uverbs_file *file,
				const char __user *buf, int in_len,
				int out_len)
{
	struct ib_uverbs_req_notify_cq cmd;
	struct ib_cq                  *cq;

	if (copy_from_user(&cmd, buf, sizeof cmd))
		return -EFAULT;

	cq = idr_read_cq(cmd.cq_handle, file->ucontext, 0);
	if (!cq)
		return -EINVAL;

	ib_req_notify_cq(cq, cmd.solicited_only ?
			 IB_CQ_SOLICITED : IB_CQ_NEXT_COMP);

	put_cq_read(cq);

	return in_len;
}

ssize_t ib_uverbs_destroy_cq(struct ib_uverbs_file *file,
			     const char __user *buf, int in_len,
			     int out_len)
{
	struct ib_uverbs_destroy_cq      cmd;
	struct ib_uverbs_destroy_cq_resp resp;
	struct ib_uobject		*uobj;
	struct ib_cq               	*cq;
	struct ib_ucq_object        	*obj;
	struct ib_uverbs_event_file	*ev_file;
	int                        	 ret = -EINVAL;

	if (copy_from_user(&cmd, buf, sizeof cmd))
		return -EFAULT;

	uobj = idr_write_uobj(&ib_uverbs_cq_idr, cmd.cq_handle, file->ucontext);
	if (!uobj)
		return -EINVAL;
	cq      = uobj->object;
	ev_file = cq->cq_context;
	obj     = container_of(cq->uobject, struct ib_ucq_object, uobject);

	ret = ib_destroy_cq(cq);
	if (!ret)
		uobj->live = 0;

	put_uobj_write(uobj);

	if (ret)
		return ret;

	idr_remove_uobj(&ib_uverbs_cq_idr, uobj);

	mutex_lock(&file->mutex);
	list_del(&uobj->list);
	mutex_unlock(&file->mutex);

	ib_uverbs_release_ucq(file, ev_file, obj);

	memset(&resp, 0, sizeof resp);
	resp.comp_events_reported  = obj->comp_events_reported;
	resp.async_events_reported = obj->async_events_reported;

	put_uobj(uobj);

	if (copy_to_user((void __user *) (unsigned long) cmd.response,
			 &resp, sizeof resp))
		return -EFAULT;

	return in_len;
}

ssize_t ib_uverbs_create_qp(struct ib_uverbs_file *file,
			    const char __user *buf, int in_len,
			    int out_len)
{
	struct ib_uverbs_create_qp      cmd;
	struct ib_uverbs_create_qp_resp resp;
	struct ib_udata                 udata;
	struct ib_uqp_object           *obj;
	struct ib_pd                   *pd;
	struct ib_cq                   *scq, *rcq;
	struct ib_srq                  *srq;
	struct ib_qp                   *qp;
	struct ib_qp_init_attr          attr;
	int ret;

	if (out_len < sizeof resp)
		return -ENOSPC;

	if (copy_from_user(&cmd, buf, sizeof cmd))
		return -EFAULT;

	INIT_UDATA(&udata, buf + sizeof cmd,
		   (unsigned long) cmd.response + sizeof resp,
		   in_len - sizeof cmd, out_len - sizeof resp);

	obj = kmalloc(sizeof *obj, GFP_KERNEL);
	if (!obj)
		return -ENOMEM;

	init_uobj(&obj->uevent.uobject, cmd.user_handle, file->ucontext, &qp_lock_key);
	down_write(&obj->uevent.uobject.mutex);

	srq = cmd.is_srq ? idr_read_srq(cmd.srq_handle, file->ucontext) : NULL;
	pd  = idr_read_pd(cmd.pd_handle, file->ucontext);
	scq = idr_read_cq(cmd.send_cq_handle, file->ucontext, 0);
	rcq = cmd.recv_cq_handle == cmd.send_cq_handle ?
		scq : idr_read_cq(cmd.recv_cq_handle, file->ucontext, 1);

	if (!pd || !scq || !rcq || (cmd.is_srq && !srq)) {
		ret = -EINVAL;
		goto err_put;
	}

	attr.event_handler = ib_uverbs_qp_event_handler;
	attr.qp_context    = file;
	attr.send_cq       = scq;
	attr.recv_cq       = rcq;
	attr.srq           = srq;
	attr.sq_sig_type   = cmd.sq_sig_all ? IB_SIGNAL_ALL_WR : IB_SIGNAL_REQ_WR;
	attr.qp_type       = cmd.qp_type;
	attr.create_flags  = 0;

	attr.cap.max_send_wr     = cmd.max_send_wr;
	attr.cap.max_recv_wr     = cmd.max_recv_wr;
	attr.cap.max_send_sge    = cmd.max_send_sge;
	attr.cap.max_recv_sge    = cmd.max_recv_sge;
	attr.cap.max_inline_data = cmd.max_inline_data;

	obj->uevent.events_reported     = 0;
	INIT_LIST_HEAD(&obj->uevent.event_list);
	INIT_LIST_HEAD(&obj->mcast_list);

	qp = pd->device->create_qp(pd, &attr, &udata);
	if (IS_ERR(qp)) {
		ret = PTR_ERR(qp);
		goto err_put;
	}

	qp->device     	  = pd->device;
	qp->pd         	  = pd;
	qp->send_cq    	  = attr.send_cq;
	qp->recv_cq    	  = attr.recv_cq;
	qp->srq	       	  = attr.srq;
	qp->uobject       = &obj->uevent.uobject;
	qp->event_handler = attr.event_handler;
	qp->qp_context    = attr.qp_context;
	qp->qp_type	  = attr.qp_type;
	atomic_inc(&pd->usecnt);
	atomic_inc(&attr.send_cq->usecnt);
	atomic_inc(&attr.recv_cq->usecnt);
	if (attr.srq)
		atomic_inc(&attr.srq->usecnt);

	obj->uevent.uobject.object = qp;
	ret = idr_add_uobj(&ib_uverbs_qp_idr, &obj->uevent.uobject);
	if (ret)
		goto err_destroy;

	memset(&resp, 0, sizeof resp);
	resp.qpn             = qp->qp_num;
	resp.qp_handle       = obj->uevent.uobject.id;
	resp.max_recv_sge    = attr.cap.max_recv_sge;
	resp.max_send_sge    = attr.cap.max_send_sge;
	resp.max_recv_wr     = attr.cap.max_recv_wr;
	resp.max_send_wr     = attr.cap.max_send_wr;
	resp.max_inline_data = attr.cap.max_inline_data;

	if (copy_to_user((void __user *) (unsigned long) cmd.response,
			 &resp, sizeof resp)) {
		ret = -EFAULT;
		goto err_copy;
	}

	put_pd_read(pd);
	put_cq_read(scq);
	if (rcq != scq)
		put_cq_read(rcq);
	if (srq)
		put_srq_read(srq);

	mutex_lock(&file->mutex);
	list_add_tail(&obj->uevent.uobject.list, &file->ucontext->qp_list);
	mutex_unlock(&file->mutex);

	obj->uevent.uobject.live = 1;

	up_write(&obj->uevent.uobject.mutex);

	return in_len;

err_copy:
	idr_remove_uobj(&ib_uverbs_qp_idr, &obj->uevent.uobject);

err_destroy:
	ib_destroy_qp(qp);

err_put:
	if (pd)
		put_pd_read(pd);
	if (scq)
		put_cq_read(scq);
	if (rcq && rcq != scq)
		put_cq_read(rcq);
	if (srq)
		put_srq_read(srq);

	put_uobj_write(&obj->uevent.uobject);
	return ret;
}

ssize_t ib_uverbs_query_qp(struct ib_uverbs_file *file,
			   const char __user *buf, int in_len,
			   int out_len)
{
	struct ib_uverbs_query_qp      cmd;
	struct ib_uverbs_query_qp_resp resp;
	struct ib_qp                   *qp;
	struct ib_qp_attr              *attr;
	struct ib_qp_init_attr         *init_attr;
	int                            ret;

	if (copy_from_user(&cmd, buf, sizeof cmd))
		return -EFAULT;

	attr      = kmalloc(sizeof *attr, GFP_KERNEL);
	init_attr = kmalloc(sizeof *init_attr, GFP_KERNEL);
	if (!attr || !init_attr) {
		ret = -ENOMEM;
		goto out;
	}

	qp = idr_read_qp(cmd.qp_handle, file->ucontext);
	if (!qp) {
		ret = -EINVAL;
		goto out;
	}

	ret = ib_query_qp(qp, attr, cmd.attr_mask, init_attr);

	put_qp_read(qp);

	if (ret)
		goto out;

	memset(&resp, 0, sizeof resp);

	resp.qp_state               = attr->qp_state;
	resp.cur_qp_state           = attr->cur_qp_state;
	resp.path_mtu               = attr->path_mtu;
	resp.path_mig_state         = attr->path_mig_state;
	resp.qkey                   = attr->qkey;
	resp.rq_psn                 = attr->rq_psn;
	resp.sq_psn                 = attr->sq_psn;
	resp.dest_qp_num            = attr->dest_qp_num;
	resp.qp_access_flags        = attr->qp_access_flags;
	resp.pkey_index             = attr->pkey_index;
	resp.alt_pkey_index         = attr->alt_pkey_index;
	resp.sq_draining            = attr->sq_draining;
	resp.max_rd_atomic          = attr->max_rd_atomic;
	resp.max_dest_rd_atomic     = attr->max_dest_rd_atomic;
	resp.min_rnr_timer          = attr->min_rnr_timer;
	resp.port_num               = attr->port_num;
	resp.timeout                = attr->timeout;
	resp.retry_cnt              = attr->retry_cnt;
	resp.rnr_retry              = attr->rnr_retry;
	resp.alt_port_num           = attr->alt_port_num;
	resp.alt_timeout            = attr->alt_timeout;

	memcpy(resp.dest.dgid, attr->ah_attr.grh.dgid.raw, 16);
	resp.dest.flow_label        = attr->ah_attr.grh.flow_label;
	resp.dest.sgid_index        = attr->ah_attr.grh.sgid_index;
	resp.dest.hop_limit         = attr->ah_attr.grh.hop_limit;
	resp.dest.traffic_class     = attr->ah_attr.grh.traffic_class;
	resp.dest.dlid              = attr->ah_attr.dlid;
	resp.dest.sl                = attr->ah_attr.sl;
	resp.dest.src_path_bits     = attr->ah_attr.src_path_bits;
	resp.dest.static_rate       = attr->ah_attr.static_rate;
	resp.dest.is_global         = !!(attr->ah_attr.ah_flags & IB_AH_GRH);
	resp.dest.port_num          = attr->ah_attr.port_num;

	memcpy(resp.alt_dest.dgid, attr->alt_ah_attr.grh.dgid.raw, 16);
	resp.alt_dest.flow_label    = attr->alt_ah_attr.grh.flow_label;
	resp.alt_dest.sgid_index    = attr->alt_ah_attr.grh.sgid_index;
	resp.alt_dest.hop_limit     = attr->alt_ah_attr.grh.hop_limit;
	resp.alt_dest.traffic_class = attr->alt_ah_attr.grh.traffic_class;
	resp.alt_dest.dlid          = attr->alt_ah_attr.dlid;
	resp.alt_dest.sl            = attr->alt_ah_attr.sl;
	resp.alt_dest.src_path_bits = attr->alt_ah_attr.src_path_bits;
	resp.alt_dest.static_rate   = attr->alt_ah_attr.static_rate;
	resp.alt_dest.is_global     = !!(attr->alt_ah_attr.ah_flags & IB_AH_GRH);
	resp.alt_dest.port_num      = attr->alt_ah_attr.port_num;

	resp.max_send_wr            = init_attr->cap.max_send_wr;
	resp.max_recv_wr            = init_attr->cap.max_recv_wr;
	resp.max_send_sge           = init_attr->cap.max_send_sge;
	resp.max_recv_sge           = init_attr->cap.max_recv_sge;
	resp.max_inline_data        = init_attr->cap.max_inline_data;
	resp.sq_sig_all             = init_attr->sq_sig_type == IB_SIGNAL_ALL_WR;

	if (copy_to_user((void __user *) (unsigned long) cmd.response,
			 &resp, sizeof resp))
		ret = -EFAULT;

out:
	kfree(attr);
	kfree(init_attr);

	return ret ? ret : in_len;
}

ssize_t ib_uverbs_modify_qp(struct ib_uverbs_file *file,
			    const char __user *buf, int in_len,
			    int out_len)
{
	struct ib_uverbs_modify_qp cmd;
	struct ib_udata            udata;
	struct ib_qp              *qp;
	struct ib_qp_attr         *attr;
	int                        ret;

	if (copy_from_user(&cmd, buf, sizeof cmd))
		return -EFAULT;

	INIT_UDATA(&udata, buf + sizeof cmd, NULL, in_len - sizeof cmd,
		   out_len);

	attr = kmalloc(sizeof *attr, GFP_KERNEL);
	if (!attr)
		return -ENOMEM;

	qp = idr_read_qp(cmd.qp_handle, file->ucontext);
	if (!qp) {
		ret = -EINVAL;
		goto out;
	}

	attr->qp_state 		  = cmd.qp_state;
	attr->cur_qp_state 	  = cmd.cur_qp_state;
	attr->path_mtu 		  = cmd.path_mtu;
	attr->path_mig_state 	  = cmd.path_mig_state;
	attr->qkey 		  = cmd.qkey;
	attr->rq_psn 		  = cmd.rq_psn;
	attr->sq_psn 		  = cmd.sq_psn;
	attr->dest_qp_num 	  = cmd.dest_qp_num;
	attr->qp_access_flags 	  = cmd.qp_access_flags;
	attr->pkey_index 	  = cmd.pkey_index;
	attr->alt_pkey_index 	  = cmd.alt_pkey_index;
	attr->en_sqd_async_notify = cmd.en_sqd_async_notify;
	attr->max_rd_atomic 	  = cmd.max_rd_atomic;
	attr->max_dest_rd_atomic  = cmd.max_dest_rd_atomic;
	attr->min_rnr_timer 	  = cmd.min_rnr_timer;
	attr->port_num 		  = cmd.port_num;
	attr->timeout 		  = cmd.timeout;
	attr->retry_cnt 	  = cmd.retry_cnt;
	attr->rnr_retry 	  = cmd.rnr_retry;
	attr->alt_port_num 	  = cmd.alt_port_num;
	attr->alt_timeout 	  = cmd.alt_timeout;

	memcpy(attr->ah_attr.grh.dgid.raw, cmd.dest.dgid, 16);
	attr->ah_attr.grh.flow_label        = cmd.dest.flow_label;
	attr->ah_attr.grh.sgid_index        = cmd.dest.sgid_index;
	attr->ah_attr.grh.hop_limit         = cmd.dest.hop_limit;
	attr->ah_attr.grh.traffic_class     = cmd.dest.traffic_class;
	attr->ah_attr.dlid 	    	    = cmd.dest.dlid;
	attr->ah_attr.sl   	    	    = cmd.dest.sl;
	attr->ah_attr.src_path_bits 	    = cmd.dest.src_path_bits;
	attr->ah_attr.static_rate   	    = cmd.dest.static_rate;
	attr->ah_attr.ah_flags 	    	    = cmd.dest.is_global ? IB_AH_GRH : 0;
	attr->ah_attr.port_num 	    	    = cmd.dest.port_num;

	memcpy(attr->alt_ah_attr.grh.dgid.raw, cmd.alt_dest.dgid, 16);
	attr->alt_ah_attr.grh.flow_label    = cmd.alt_dest.flow_label;
	attr->alt_ah_attr.grh.sgid_index    = cmd.alt_dest.sgid_index;
	attr->alt_ah_attr.grh.hop_limit     = cmd.alt_dest.hop_limit;
	attr->alt_ah_attr.grh.traffic_class = cmd.alt_dest.traffic_class;
	attr->alt_ah_attr.dlid 	    	    = cmd.alt_dest.dlid;
	attr->alt_ah_attr.sl   	    	    = cmd.alt_dest.sl;
	attr->alt_ah_attr.src_path_bits     = cmd.alt_dest.src_path_bits;
	attr->alt_ah_attr.static_rate       = cmd.alt_dest.static_rate;
	attr->alt_ah_attr.ah_flags 	    = cmd.alt_dest.is_global ? IB_AH_GRH : 0;
	attr->alt_ah_attr.port_num 	    = cmd.alt_dest.port_num;

	ret = qp->device->modify_qp(qp, attr, cmd.attr_mask, &udata);

	put_qp_read(qp);

	if (ret)
		goto out;

	ret = in_len;

out:
	kfree(attr);

	return ret;
}

ssize_t ib_uverbs_destroy_qp(struct ib_uverbs_file *file,
			     const char __user *buf, int in_len,
			     int out_len)
{
	struct ib_uverbs_destroy_qp      cmd;
	struct ib_uverbs_destroy_qp_resp resp;
	struct ib_uobject		*uobj;
	struct ib_qp               	*qp;
	struct ib_uqp_object        	*obj;
	int                        	 ret = -EINVAL;

	if (copy_from_user(&cmd, buf, sizeof cmd))
		return -EFAULT;

	memset(&resp, 0, sizeof resp);

	uobj = idr_write_uobj(&ib_uverbs_qp_idr, cmd.qp_handle, file->ucontext);
	if (!uobj)
		return -EINVAL;
	qp  = uobj->object;
	obj = container_of(uobj, struct ib_uqp_object, uevent.uobject);

	if (!list_empty(&obj->mcast_list)) {
		put_uobj_write(uobj);
		return -EBUSY;
	}

	ret = ib_destroy_qp(qp);
	if (!ret)
		uobj->live = 0;

	put_uobj_write(uobj);

	if (ret)
		return ret;

	idr_remove_uobj(&ib_uverbs_qp_idr, uobj);

	mutex_lock(&file->mutex);
	list_del(&uobj->list);
	mutex_unlock(&file->mutex);

	ib_uverbs_release_uevent(file, &obj->uevent);

	resp.events_reported = obj->uevent.events_reported;

	put_uobj(uobj);

	if (copy_to_user((void __user *) (unsigned long) cmd.response,
			 &resp, sizeof resp))
		return -EFAULT;

	return in_len;
}

ssize_t ib_uverbs_post_send(struct ib_uverbs_file *file,
			    const char __user *buf, int in_len,
			    int out_len)
{
	struct ib_uverbs_post_send      cmd;
	struct ib_uverbs_post_send_resp resp;
	struct ib_uverbs_send_wr       *user_wr;
	struct ib_send_wr              *wr = NULL, *last, *next, *bad_wr;
	struct ib_qp                   *qp;
	int                             i, sg_ind;
	int				is_ud;
	ssize_t                         ret = -EINVAL;

	if (copy_from_user(&cmd, buf, sizeof cmd))
		return -EFAULT;

	if (in_len < sizeof cmd + cmd.wqe_size * cmd.wr_count +
	    cmd.sge_count * sizeof (struct ib_uverbs_sge))
		return -EINVAL;

	if (cmd.wqe_size < sizeof (struct ib_uverbs_send_wr))
		return -EINVAL;

	user_wr = kmalloc(cmd.wqe_size, GFP_KERNEL);
	if (!user_wr)
		return -ENOMEM;

	qp = idr_read_qp(cmd.qp_handle, file->ucontext);
	if (!qp)
		goto out;

	is_ud = qp->qp_type == IB_QPT_UD;
	sg_ind = 0;
	last = NULL;
	for (i = 0; i < cmd.wr_count; ++i) {
		if (copy_from_user(user_wr,
				   buf + sizeof cmd + i * cmd.wqe_size,
				   cmd.wqe_size)) {
			ret = -EFAULT;
			goto out_put;
		}

		if (user_wr->num_sge + sg_ind > cmd.sge_count) {
			ret = -EINVAL;
			goto out_put;
		}

		next = kmalloc(ALIGN(sizeof *next, sizeof (struct ib_sge)) +
			       user_wr->num_sge * sizeof (struct ib_sge),
			       GFP_KERNEL);
		if (!next) {
			ret = -ENOMEM;
			goto out_put;
		}

		if (!last)
			wr = next;
		else
			last->next = next;
		last = next;

		next->next       = NULL;
		next->wr_id      = user_wr->wr_id;
		next->num_sge    = user_wr->num_sge;
		next->opcode     = user_wr->opcode;
		next->send_flags = user_wr->send_flags;

		if (is_ud) {
			next->wr.ud.ah = idr_read_ah(user_wr->wr.ud.ah,
						     file->ucontext);
			if (!next->wr.ud.ah) {
				ret = -EINVAL;
				goto out_put;
			}
			next->wr.ud.remote_qpn  = user_wr->wr.ud.remote_qpn;
			next->wr.ud.remote_qkey = user_wr->wr.ud.remote_qkey;
		} else {
			switch (next->opcode) {
			case IB_WR_RDMA_WRITE_WITH_IMM:
				next->ex.imm_data =
					(__be32 __force) user_wr->ex.imm_data;
			case IB_WR_RDMA_WRITE:
			case IB_WR_RDMA_READ:
				next->wr.rdma.remote_addr =
					user_wr->wr.rdma.remote_addr;
				next->wr.rdma.rkey        =
					user_wr->wr.rdma.rkey;
				break;
			case IB_WR_SEND_WITH_IMM:
				next->ex.imm_data =
					(__be32 __force) user_wr->ex.imm_data;
				break;
			case IB_WR_SEND_WITH_INV:
				next->ex.invalidate_rkey =
					user_wr->ex.invalidate_rkey;
				break;
			case IB_WR_ATOMIC_CMP_AND_SWP:
			case IB_WR_ATOMIC_FETCH_AND_ADD:
				next->wr.atomic.remote_addr =
					user_wr->wr.atomic.remote_addr;
				next->wr.atomic.compare_add =
					user_wr->wr.atomic.compare_add;
				next->wr.atomic.swap = user_wr->wr.atomic.swap;
				next->wr.atomic.rkey = user_wr->wr.atomic.rkey;
				break;
			default:
				break;
			}
		}

		if (next->num_sge) {
			next->sg_list = (void *) next +
				ALIGN(sizeof *next, sizeof (struct ib_sge));
			if (copy_from_user(next->sg_list,
					   buf + sizeof cmd +
					   cmd.wr_count * cmd.wqe_size +
					   sg_ind * sizeof (struct ib_sge),
					   next->num_sge * sizeof (struct ib_sge))) {
				ret = -EFAULT;
				goto out_put;
			}
			sg_ind += next->num_sge;
		} else
			next->sg_list = NULL;
	}

	resp.bad_wr = 0;
	ret = qp->device->post_send(qp, wr, &bad_wr);
	if (ret)
		for (next = wr; next; next = next->next) {
			++resp.bad_wr;
			if (next == bad_wr)
				break;
		}

	if (copy_to_user((void __user *) (unsigned long) cmd.response,
			 &resp, sizeof resp))
		ret = -EFAULT;

out_put:
	put_qp_read(qp);

	while (wr) {
		if (is_ud && wr->wr.ud.ah)
			put_ah_read(wr->wr.ud.ah);
		next = wr->next;
		kfree(wr);
		wr = next;
	}

out:
	kfree(user_wr);

	return ret ? ret : in_len;
}

static struct ib_recv_wr *ib_uverbs_unmarshall_recv(const char __user *buf,
						    int in_len,
						    u32 wr_count,
						    u32 sge_count,
						    u32 wqe_size)
{
	struct ib_uverbs_recv_wr *user_wr;
	struct ib_recv_wr        *wr = NULL, *last, *next;
	int                       sg_ind;
	int                       i;
	int                       ret;

	if (in_len < wqe_size * wr_count +
	    sge_count * sizeof (struct ib_uverbs_sge))
		return ERR_PTR(-EINVAL);

	if (wqe_size < sizeof (struct ib_uverbs_recv_wr))
		return ERR_PTR(-EINVAL);

	user_wr = kmalloc(wqe_size, GFP_KERNEL);
	if (!user_wr)
		return ERR_PTR(-ENOMEM);

	sg_ind = 0;
	last = NULL;
	for (i = 0; i < wr_count; ++i) {
		if (copy_from_user(user_wr, buf + i * wqe_size,
				   wqe_size)) {
			ret = -EFAULT;
			goto err;
		}

		if (user_wr->num_sge + sg_ind > sge_count) {
			ret = -EINVAL;
			goto err;
		}

		next = kmalloc(ALIGN(sizeof *next, sizeof (struct ib_sge)) +
			       user_wr->num_sge * sizeof (struct ib_sge),
			       GFP_KERNEL);
		if (!next) {
			ret = -ENOMEM;
			goto err;
		}

		if (!last)
			wr = next;
		else
			last->next = next;
		last = next;

		next->next       = NULL;
		next->wr_id      = user_wr->wr_id;
		next->num_sge    = user_wr->num_sge;

		if (next->num_sge) {
			next->sg_list = (void *) next +
				ALIGN(sizeof *next, sizeof (struct ib_sge));
			if (copy_from_user(next->sg_list,
					   buf + wr_count * wqe_size +
					   sg_ind * sizeof (struct ib_sge),
					   next->num_sge * sizeof (struct ib_sge))) {
				ret = -EFAULT;
				goto err;
			}
			sg_ind += next->num_sge;
		} else
			next->sg_list = NULL;
	}

	kfree(user_wr);
	return wr;

err:
	kfree(user_wr);

	while (wr) {
		next = wr->next;
		kfree(wr);
		wr = next;
	}

	return ERR_PTR(ret);
}

ssize_t ib_uverbs_post_recv(struct ib_uverbs_file *file,
			    const char __user *buf, int in_len,
			    int out_len)
{
	struct ib_uverbs_post_recv      cmd;
	struct ib_uverbs_post_recv_resp resp;
	struct ib_recv_wr              *wr, *next, *bad_wr;
	struct ib_qp                   *qp;
	ssize_t                         ret = -EINVAL;

	if (copy_from_user(&cmd, buf, sizeof cmd))
		return -EFAULT;

	wr = ib_uverbs_unmarshall_recv(buf + sizeof cmd,
				       in_len - sizeof cmd, cmd.wr_count,
				       cmd.sge_count, cmd.wqe_size);
	if (IS_ERR(wr))
		return PTR_ERR(wr);

	qp = idr_read_qp(cmd.qp_handle, file->ucontext);
	if (!qp)
		goto out;

	resp.bad_wr = 0;
	ret = qp->device->post_recv(qp, wr, &bad_wr);

	put_qp_read(qp);

	if (ret)
		for (next = wr; next; next = next->next) {
			++resp.bad_wr;
			if (next == bad_wr)
				break;
		}

	if (copy_to_user((void __user *) (unsigned long) cmd.response,
			 &resp, sizeof resp))
		ret = -EFAULT;

out:
	while (wr) {
		next = wr->next;
		kfree(wr);
		wr = next;
	}

	return ret ? ret : in_len;
}

ssize_t ib_uverbs_post_srq_recv(struct ib_uverbs_file *file,
				const char __user *buf, int in_len,
				int out_len)
{
	struct ib_uverbs_post_srq_recv      cmd;
	struct ib_uverbs_post_srq_recv_resp resp;
	struct ib_recv_wr                  *wr, *next, *bad_wr;
	struct ib_srq                      *srq;
	ssize_t                             ret = -EINVAL;

	if (copy_from_user(&cmd, buf, sizeof cmd))
		return -EFAULT;

	wr = ib_uverbs_unmarshall_recv(buf + sizeof cmd,
				       in_len - sizeof cmd, cmd.wr_count,
				       cmd.sge_count, cmd.wqe_size);
	if (IS_ERR(wr))
		return PTR_ERR(wr);

	srq = idr_read_srq(cmd.srq_handle, file->ucontext);
	if (!srq)
		goto out;

	resp.bad_wr = 0;
	ret = srq->device->post_srq_recv(srq, wr, &bad_wr);

	put_srq_read(srq);

	if (ret)
		for (next = wr; next; next = next->next) {
			++resp.bad_wr;
			if (next == bad_wr)
				break;
		}

	if (copy_to_user((void __user *) (unsigned long) cmd.response,
			 &resp, sizeof resp))
		ret = -EFAULT;

out:
	while (wr) {
		next = wr->next;
		kfree(wr);
		wr = next;
	}

	return ret ? ret : in_len;
}

ssize_t ib_uverbs_create_ah(struct ib_uverbs_file *file,
			    const char __user *buf, int in_len,
			    int out_len)
{
	struct ib_uverbs_create_ah	 cmd;
	struct ib_uverbs_create_ah_resp	 resp;
	struct ib_uobject		*uobj;
	struct ib_pd			*pd;
	struct ib_ah			*ah;
	struct ib_ah_attr		attr;
	int ret;

	if (out_len < sizeof resp)
		return -ENOSPC;

	if (copy_from_user(&cmd, buf, sizeof cmd))
		return -EFAULT;

	uobj = kmalloc(sizeof *uobj, GFP_KERNEL);
	if (!uobj)
		return -ENOMEM;

	init_uobj(uobj, cmd.user_handle, file->ucontext, &ah_lock_key);
	down_write(&uobj->mutex);

	pd = idr_read_pd(cmd.pd_handle, file->ucontext);
	if (!pd) {
		ret = -EINVAL;
		goto err;
	}

	attr.dlid 	       = cmd.attr.dlid;
	attr.sl 	       = cmd.attr.sl;
	attr.src_path_bits     = cmd.attr.src_path_bits;
	attr.static_rate       = cmd.attr.static_rate;
	attr.ah_flags          = cmd.attr.is_global ? IB_AH_GRH : 0;
	attr.port_num 	       = cmd.attr.port_num;
	attr.grh.flow_label    = cmd.attr.grh.flow_label;
	attr.grh.sgid_index    = cmd.attr.grh.sgid_index;
	attr.grh.hop_limit     = cmd.attr.grh.hop_limit;
	attr.grh.traffic_class = cmd.attr.grh.traffic_class;
	memcpy(attr.grh.dgid.raw, cmd.attr.grh.dgid, 16);

	ah = ib_create_ah(pd, &attr);
	if (IS_ERR(ah)) {
		ret = PTR_ERR(ah);
		goto err_put;
	}

	ah->uobject  = uobj;
	uobj->object = ah;

	ret = idr_add_uobj(&ib_uverbs_ah_idr, uobj);
	if (ret)
		goto err_destroy;

	resp.ah_handle = uobj->id;

	if (copy_to_user((void __user *) (unsigned long) cmd.response,
			 &resp, sizeof resp)) {
		ret = -EFAULT;
		goto err_copy;
	}

	put_pd_read(pd);

	mutex_lock(&file->mutex);
	list_add_tail(&uobj->list, &file->ucontext->ah_list);
	mutex_unlock(&file->mutex);

	uobj->live = 1;

	up_write(&uobj->mutex);

	return in_len;

err_copy:
	idr_remove_uobj(&ib_uverbs_ah_idr, uobj);

err_destroy:
	ib_destroy_ah(ah);

err_put:
	put_pd_read(pd);

err:
	put_uobj_write(uobj);
	return ret;
}

ssize_t ib_uverbs_destroy_ah(struct ib_uverbs_file *file,
			     const char __user *buf, int in_len, int out_len)
{
	struct ib_uverbs_destroy_ah cmd;
	struct ib_ah		   *ah;
	struct ib_uobject	   *uobj;
	int			    ret;

	if (copy_from_user(&cmd, buf, sizeof cmd))
		return -EFAULT;

	uobj = idr_write_uobj(&ib_uverbs_ah_idr, cmd.ah_handle, file->ucontext);
	if (!uobj)
		return -EINVAL;
	ah = uobj->object;

	ret = ib_destroy_ah(ah);
	if (!ret)
		uobj->live = 0;

	put_uobj_write(uobj);

	if (ret)
		return ret;

	idr_remove_uobj(&ib_uverbs_ah_idr, uobj);

	mutex_lock(&file->mutex);
	list_del(&uobj->list);
	mutex_unlock(&file->mutex);

	put_uobj(uobj);

	return in_len;
}

ssize_t ib_uverbs_attach_mcast(struct ib_uverbs_file *file,
			       const char __user *buf, int in_len,
			       int out_len)
{
	struct ib_uverbs_attach_mcast cmd;
	struct ib_qp                 *qp;
	struct ib_uqp_object         *obj;
	struct ib_uverbs_mcast_entry *mcast;
	int                           ret;

	if (copy_from_user(&cmd, buf, sizeof cmd))
		return -EFAULT;

	qp = idr_read_qp(cmd.qp_handle, file->ucontext);
	if (!qp)
		return -EINVAL;

	obj = container_of(qp->uobject, struct ib_uqp_object, uevent.uobject);

	list_for_each_entry(mcast, &obj->mcast_list, list)
		if (cmd.mlid == mcast->lid &&
		    !memcmp(cmd.gid, mcast->gid.raw, sizeof mcast->gid.raw)) {
			ret = 0;
			goto out_put;
		}

	mcast = kmalloc(sizeof *mcast, GFP_KERNEL);
	if (!mcast) {
		ret = -ENOMEM;
		goto out_put;
	}

	mcast->lid = cmd.mlid;
	memcpy(mcast->gid.raw, cmd.gid, sizeof mcast->gid.raw);

	ret = ib_attach_mcast(qp, &mcast->gid, cmd.mlid);
	if (!ret)
		list_add_tail(&mcast->list, &obj->mcast_list);
	else
		kfree(mcast);

out_put:
	put_qp_read(qp);

	return ret ? ret : in_len;
}

ssize_t ib_uverbs_detach_mcast(struct ib_uverbs_file *file,
			       const char __user *buf, int in_len,
			       int out_len)
{
	struct ib_uverbs_detach_mcast cmd;
	struct ib_uqp_object         *obj;
	struct ib_qp                 *qp;
	struct ib_uverbs_mcast_entry *mcast;
	int                           ret = -EINVAL;

	if (copy_from_user(&cmd, buf, sizeof cmd))
		return -EFAULT;

	qp = idr_read_qp(cmd.qp_handle, file->ucontext);
	if (!qp)
		return -EINVAL;

	ret = ib_detach_mcast(qp, (union ib_gid *) cmd.gid, cmd.mlid);
	if (ret)
		goto out_put;

	obj = container_of(qp->uobject, struct ib_uqp_object, uevent.uobject);

	list_for_each_entry(mcast, &obj->mcast_list, list)
		if (cmd.mlid == mcast->lid &&
		    !memcmp(cmd.gid, mcast->gid.raw, sizeof mcast->gid.raw)) {
			list_del(&mcast->list);
			kfree(mcast);
			break;
		}

out_put:
	put_qp_read(qp);

	return ret ? ret : in_len;
}

ssize_t ib_uverbs_create_srq(struct ib_uverbs_file *file,
			     const char __user *buf, int in_len,
			     int out_len)
{
	struct ib_uverbs_create_srq      cmd;
	struct ib_uverbs_create_srq_resp resp;
	struct ib_udata                  udata;
	struct ib_uevent_object         *obj;
	struct ib_pd                    *pd;
	struct ib_srq                   *srq;
	struct ib_srq_init_attr          attr;
	int ret;

	if (out_len < sizeof resp)
		return -ENOSPC;

	if (copy_from_user(&cmd, buf, sizeof cmd))
		return -EFAULT;

	INIT_UDATA(&udata, buf + sizeof cmd,
		   (unsigned long) cmd.response + sizeof resp,
		   in_len - sizeof cmd, out_len - sizeof resp);

	obj = kmalloc(sizeof *obj, GFP_KERNEL);
	if (!obj)
		return -ENOMEM;

	init_uobj(&obj->uobject, cmd.user_handle, file->ucontext, &srq_lock_key);
	down_write(&obj->uobject.mutex);

	pd  = idr_read_pd(cmd.pd_handle, file->ucontext);
	if (!pd) {
		ret = -EINVAL;
		goto err;
	}

	attr.event_handler  = ib_uverbs_srq_event_handler;
	attr.srq_context    = file;
	attr.attr.max_wr    = cmd.max_wr;
	attr.attr.max_sge   = cmd.max_sge;
	attr.attr.srq_limit = cmd.srq_limit;

	obj->events_reported     = 0;
	INIT_LIST_HEAD(&obj->event_list);

	srq = pd->device->create_srq(pd, &attr, &udata);
	if (IS_ERR(srq)) {
		ret = PTR_ERR(srq);
		goto err_put;
	}

	srq->device    	   = pd->device;
	srq->pd        	   = pd;
	srq->uobject       = &obj->uobject;
	srq->event_handler = attr.event_handler;
	srq->srq_context   = attr.srq_context;
	atomic_inc(&pd->usecnt);
	atomic_set(&srq->usecnt, 0);

	obj->uobject.object = srq;
	ret = idr_add_uobj(&ib_uverbs_srq_idr, &obj->uobject);
	if (ret)
		goto err_destroy;

	memset(&resp, 0, sizeof resp);
	resp.srq_handle = obj->uobject.id;
	resp.max_wr     = attr.attr.max_wr;
	resp.max_sge    = attr.attr.max_sge;

	if (copy_to_user((void __user *) (unsigned long) cmd.response,
			 &resp, sizeof resp)) {
		ret = -EFAULT;
		goto err_copy;
	}

	put_pd_read(pd);

	mutex_lock(&file->mutex);
	list_add_tail(&obj->uobject.list, &file->ucontext->srq_list);
	mutex_unlock(&file->mutex);

	obj->uobject.live = 1;

	up_write(&obj->uobject.mutex);

	return in_len;

err_copy:
	idr_remove_uobj(&ib_uverbs_srq_idr, &obj->uobject);

err_destroy:
	ib_destroy_srq(srq);

err_put:
	put_pd_read(pd);

err:
	put_uobj_write(&obj->uobject);
	return ret;
}

ssize_t ib_uverbs_modify_srq(struct ib_uverbs_file *file,
			     const char __user *buf, int in_len,
			     int out_len)
{
	struct ib_uverbs_modify_srq cmd;
	struct ib_udata             udata;
	struct ib_srq              *srq;
	struct ib_srq_attr          attr;
	int                         ret;

	if (copy_from_user(&cmd, buf, sizeof cmd))
		return -EFAULT;

	INIT_UDATA(&udata, buf + sizeof cmd, NULL, in_len - sizeof cmd,
		   out_len);

	srq = idr_read_srq(cmd.srq_handle, file->ucontext);
	if (!srq)
		return -EINVAL;

	attr.max_wr    = cmd.max_wr;
	attr.srq_limit = cmd.srq_limit;

	ret = srq->device->modify_srq(srq, &attr, cmd.attr_mask, &udata);

	put_srq_read(srq);

	return ret ? ret : in_len;
}

ssize_t ib_uverbs_query_srq(struct ib_uverbs_file *file,
			    const char __user *buf,
			    int in_len, int out_len)
{
	struct ib_uverbs_query_srq      cmd;
	struct ib_uverbs_query_srq_resp resp;
	struct ib_srq_attr              attr;
	struct ib_srq                   *srq;
	int                             ret;

	if (out_len < sizeof resp)
		return -ENOSPC;

	if (copy_from_user(&cmd, buf, sizeof cmd))
		return -EFAULT;

	srq = idr_read_srq(cmd.srq_handle, file->ucontext);
	if (!srq)
		return -EINVAL;

	ret = ib_query_srq(srq, &attr);

	put_srq_read(srq);

	if (ret)
		return ret;

	memset(&resp, 0, sizeof resp);

	resp.max_wr    = attr.max_wr;
	resp.max_sge   = attr.max_sge;
	resp.srq_limit = attr.srq_limit;

	if (copy_to_user((void __user *) (unsigned long) cmd.response,
			 &resp, sizeof resp))
		return -EFAULT;

	return in_len;
}

ssize_t ib_uverbs_destroy_srq(struct ib_uverbs_file *file,
			      const char __user *buf, int in_len,
			      int out_len)
{
	struct ib_uverbs_destroy_srq      cmd;
	struct ib_uverbs_destroy_srq_resp resp;
	struct ib_uobject		 *uobj;
	struct ib_srq               	 *srq;
	struct ib_uevent_object        	 *obj;
	int                         	  ret = -EINVAL;

	if (copy_from_user(&cmd, buf, sizeof cmd))
		return -EFAULT;

	uobj = idr_write_uobj(&ib_uverbs_srq_idr, cmd.srq_handle, file->ucontext);
	if (!uobj)
		return -EINVAL;
	srq = uobj->object;
	obj = container_of(uobj, struct ib_uevent_object, uobject);

	ret = ib_destroy_srq(srq);
	if (!ret)
		uobj->live = 0;

	put_uobj_write(uobj);

	if (ret)
		return ret;

	idr_remove_uobj(&ib_uverbs_srq_idr, uobj);

	mutex_lock(&file->mutex);
	list_del(&uobj->list);
	mutex_unlock(&file->mutex);

	ib_uverbs_release_uevent(file, obj);

	memset(&resp, 0, sizeof resp);
	resp.events_reported = obj->events_reported;

	put_uobj(uobj);

	if (copy_to_user((void __user *) (unsigned long) cmd.response,
			 &resp, sizeof resp))
		ret = -EFAULT;

	return ret ? ret : in_len;
}<|MERGE_RESOLUTION|>--- conflicted
+++ resolved
@@ -949,19 +949,11 @@
 			goto out_put;
 		if (!ret)
 			break;
-<<<<<<< HEAD
 
 		ret = copy_wc_to_user(data_ptr, &wc);
 		if (ret)
 			goto out_put;
 
-=======
-
-		ret = copy_wc_to_user(data_ptr, &wc);
-		if (ret)
-			goto out_put;
-
->>>>>>> 02f8c6ae
 		data_ptr += sizeof(struct ib_uverbs_wc);
 		++resp.count;
 	}
