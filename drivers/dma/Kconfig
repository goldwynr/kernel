#
# DMA engine configuration
#

menuconfig DMADEVICES
	bool "DMA Engine support"
	depends on HAS_DMA
	help
	  DMA engines can do asynchronous data transfers without
	  involving the host CPU.  Currently, this framework can be
	  used to offload memory copies in the network stack and
	  RAID operations in the MD driver.  This menu only presents
	  DMA Device drivers supported by the configured arch, it may
	  be empty in some cases.

config DMADEVICES_DEBUG
        bool "DMA Engine debugging"
        depends on DMADEVICES != n
        help
          This is an option for use by developers; most people should
          say N here.  This enables DMA engine core and driver debugging.

config DMADEVICES_VDEBUG
        bool "DMA Engine verbose debugging"
        depends on DMADEVICES_DEBUG != n
        help
          This is an option for use by developers; most people should
          say N here.  This enables deeper (more verbose) debugging of
          the DMA engine core and drivers.


if DMADEVICES

comment "DMA Devices"

config INTEL_MID_DMAC
	tristate "Intel MID DMA support for Peripheral DMA controllers"
	depends on PCI && X86
	select DMA_ENGINE
	default n
	help
	  Enable support for the Intel(R) MID DMA engine present
	  in Intel MID chipsets.

	  Say Y here if you have such a chipset.

	  If unsure, say N.

config ASYNC_TX_ENABLE_CHANNEL_SWITCH
	bool

config AMBA_PL08X
	bool "ARM PrimeCell PL080 or PL081 support"
	depends on ARM_AMBA
	select DMA_ENGINE
	select DMA_VIRTUAL_CHANNELS
	help
	  Platform has a PL08x DMAC device
	  which can provide DMA engine support

config INTEL_IOATDMA
	tristate "Intel I/OAT DMA support"
	depends on PCI && X86
	select DMA_ENGINE
<<<<<<< HEAD
	select DCA if !XEN
	select ASYNC_TX_DISABLE_PQ_VAL_DMA
	select ASYNC_TX_DISABLE_XOR_VAL_DMA
=======
	select DCA
>>>>>>> f722406f
	help
	  Enable support for the Intel(R) I/OAT DMA engine present
	  in recent Intel Xeon chipsets.

	  Say Y here if you have such a chipset.

	  If unsure, say N.

config INTEL_IOP_ADMA
	tristate "Intel IOP ADMA support"
	depends on ARCH_IOP32X || ARCH_IOP33X || ARCH_IOP13XX
	select DMA_ENGINE
	select ASYNC_TX_ENABLE_CHANNEL_SWITCH
	help
	  Enable support for the Intel(R) IOP Series RAID engines.

config DW_DMAC
	tristate "Synopsys DesignWare AHB DMA support"
	depends on GENERIC_HARDIRQS
	select DMA_ENGINE
	default y if CPU_AT32AP7000
	help
	  Support the Synopsys DesignWare AHB DMA controller.  This
	  can be integrated in chips such as the Atmel AT32ap7000.

config DW_DMAC_BIG_ENDIAN_IO
	bool "Use big endian I/O register access"
	default y if AVR32
	depends on DW_DMAC
	help
	  Say yes here to use big endian I/O access when reading and writing
	  to the DMA controller registers. This is needed on some platforms,
	  like the Atmel AVR32 architecture.

	  If unsure, use the default setting.

config AT_HDMAC
	tristate "Atmel AHB DMA support"
	depends on ARCH_AT91
	select DMA_ENGINE
	help
	  Support the Atmel AHB DMA controller.

config FSL_DMA
	tristate "Freescale Elo and Elo Plus DMA support"
	depends on FSL_SOC
	select DMA_ENGINE
	select ASYNC_TX_ENABLE_CHANNEL_SWITCH
	---help---
	  Enable support for the Freescale Elo and Elo Plus DMA controllers.
	  The Elo is the DMA controller on some 82xx and 83xx parts, and the
	  Elo Plus is the DMA controller on 85xx and 86xx parts.

config MPC512X_DMA
	tristate "Freescale MPC512x built-in DMA engine support"
	depends on PPC_MPC512x || PPC_MPC831x
	select DMA_ENGINE
	---help---
	  Enable support for the Freescale MPC512x built-in DMA engine.

source "drivers/dma/bestcomm/Kconfig"

config MV_XOR
	bool "Marvell XOR engine support"
	depends on PLAT_ORION
	select DMA_ENGINE
	select ASYNC_TX_ENABLE_CHANNEL_SWITCH
	---help---
	  Enable support for the Marvell XOR engine.

config MX3_IPU
	bool "MX3x Image Processing Unit support"
	depends on ARCH_MXC
	select DMA_ENGINE
	default y
	help
	  If you plan to use the Image Processing unit in the i.MX3x, say
	  Y here. If unsure, select Y.

config MX3_IPU_IRQS
	int "Number of dynamically mapped interrupts for IPU"
	depends on MX3_IPU
	range 2 137
	default 4
	help
	  Out of 137 interrupt sources on i.MX31 IPU only very few are used.
	  To avoid bloating the irq_desc[] array we allocate a sufficient
	  number of IRQ slots and map them dynamically to specific sources.

config TXX9_DMAC
	tristate "Toshiba TXx9 SoC DMA support"
	depends on MACH_TX49XX || MACH_TX39XX
	select DMA_ENGINE
	help
	  Support the TXx9 SoC internal DMA controller.  This can be
	  integrated in chips such as the Toshiba TX4927/38/39.

config TEGRA20_APB_DMA
	bool "NVIDIA Tegra20 APB DMA support"
	depends on ARCH_TEGRA
	select DMA_ENGINE
	help
	  Support for the NVIDIA Tegra20 APB DMA controller driver. The
	  DMA controller is having multiple DMA channel which can be
	  configured for different peripherals like audio, UART, SPI,
	  I2C etc which is in APB bus.
	  This DMA controller transfers data from memory to peripheral fifo
	  or vice versa. It does not support memory to memory data transfer.

source "drivers/dma/sh/Kconfig"

config COH901318
	bool "ST-Ericsson COH901318 DMA support"
	select DMA_ENGINE
	depends on ARCH_U300
	help
	  Enable support for ST-Ericsson COH 901 318 DMA.

config STE_DMA40
	bool "ST-Ericsson DMA40 support"
	depends on ARCH_U8500
	select DMA_ENGINE
	help
	  Support for ST-Ericsson DMA40 controller

config AMCC_PPC440SPE_ADMA
	tristate "AMCC PPC440SPe ADMA support"
	depends on 440SPe || 440SP
	select DMA_ENGINE
	select ARCH_HAS_ASYNC_TX_FIND_CHANNEL
	select ASYNC_TX_ENABLE_CHANNEL_SWITCH
	help
	  Enable support for the AMCC PPC440SPe RAID engines.

config TIMB_DMA
	tristate "Timberdale FPGA DMA support"
	depends on MFD_TIMBERDALE || HAS_IOMEM
	select DMA_ENGINE
	help
	  Enable support for the Timberdale FPGA DMA engine.

config SIRF_DMA
	tristate "CSR SiRFprimaII/SiRFmarco DMA support"
	depends on ARCH_SIRF
	select DMA_ENGINE
	help
	  Enable support for the CSR SiRFprimaII DMA engine.

config TI_EDMA
	tristate "TI EDMA support"
	depends on ARCH_DAVINCI
	select DMA_ENGINE
	select DMA_VIRTUAL_CHANNELS
	default n
	help
	  Enable support for the TI EDMA controller. This DMA
	  engine is found on TI DaVinci and AM33xx parts.

config ARCH_HAS_ASYNC_TX_FIND_CHANNEL
	bool

config PL330_DMA
	tristate "DMA API Driver for PL330"
	select DMA_ENGINE
	depends on ARM_AMBA
	help
	  Select if your platform has one or more PL330 DMACs.
	  You need to provide platform specific settings via
	  platform_data for a dma-pl330 device.

config PCH_DMA
	tristate "Intel EG20T PCH / LAPIS Semicon IOH(ML7213/ML7223/ML7831) DMA"
	depends on PCI && X86
	select DMA_ENGINE
	help
	  Enable support for Intel EG20T PCH DMA engine.

	  This driver also can be used for LAPIS Semiconductor IOH(Input/
	  Output Hub), ML7213, ML7223 and ML7831.
	  ML7213 IOH is for IVI(In-Vehicle Infotainment) use, ML7223 IOH is
	  for MP(Media Phone) use and ML7831 IOH is for general purpose use.
	  ML7213/ML7223/ML7831 is companion chip for Intel Atom E6xx series.
	  ML7213/ML7223/ML7831 is completely compatible for Intel EG20T PCH.

config IMX_SDMA
	tristate "i.MX SDMA support"
	depends on ARCH_MXC
	select DMA_ENGINE
	help
	  Support the i.MX SDMA engine. This engine is integrated into
	  Freescale i.MX25/31/35/51/53 chips.

config IMX_DMA
	tristate "i.MX DMA support"
	depends on ARCH_MXC
	select DMA_ENGINE
	help
	  Support the i.MX DMA engine. This engine is integrated into
	  Freescale i.MX1/21/27 chips.

config MXS_DMA
	bool "MXS DMA support"
	depends on SOC_IMX23 || SOC_IMX28 || SOC_IMX6Q
	select STMP_DEVICE
	select DMA_ENGINE
	help
	  Support the MXS DMA engine. This engine including APBH-DMA
	  and APBX-DMA is integrated into Freescale i.MX23/28 chips.

config EP93XX_DMA
	bool "Cirrus Logic EP93xx DMA support"
	depends on ARCH_EP93XX
	select DMA_ENGINE
	help
	  Enable support for the Cirrus Logic EP93xx M2P/M2M DMA controller.

config DMA_SA11X0
	tristate "SA-11x0 DMA support"
	depends on ARCH_SA1100
	select DMA_ENGINE
	select DMA_VIRTUAL_CHANNELS
	help
	  Support the DMA engine found on Intel StrongARM SA-1100 and
	  SA-1110 SoCs.  This DMA engine can only be used with on-chip
	  devices.

config MMP_TDMA
	bool "MMP Two-Channel DMA support"
	depends on ARCH_MMP
	select DMA_ENGINE
	help
	  Support the MMP Two-Channel DMA engine.
	  This engine used for MMP Audio DMA and pxa910 SQU.

	  Say Y here if you enabled MMP ADMA, otherwise say N.

config DMA_OMAP
	tristate "OMAP DMA support"
	depends on ARCH_OMAP
	select DMA_ENGINE
	select DMA_VIRTUAL_CHANNELS

config MMP_PDMA
	bool "MMP PDMA support"
	depends on (ARCH_MMP || ARCH_PXA)
	select DMA_ENGINE
	help
	  Support the MMP PDMA engine for PXA and MMP platfrom.

config DMA_ENGINE
	bool

config DMA_VIRTUAL_CHANNELS
	tristate

config DMA_ACPI
	def_bool y
	depends on ACPI

config DMA_OF
	def_bool y
	depends on OF

comment "DMA Clients"
	depends on DMA_ENGINE

config NET_DMA
	bool "Network: TCP receive copy offload"
	depends on DMA_ENGINE && NET
	default (INTEL_IOATDMA || FSL_DMA)
	help
	  This enables the use of DMA engines in the network stack to
	  offload receive copy-to-user operations, freeing CPU cycles.

	  Say Y here if you enabled INTEL_IOATDMA or FSL_DMA, otherwise
	  say N.

config ASYNC_TX_DMA
	bool "Async_tx: Offload support for the async_tx api"
	depends on DMA_ENGINE
	help
	  This allows the async_tx api to take advantage of offload engines for
	  memcpy, memset, xor, and raid6 p+q operations.  If your platform has
	  a dma engine that can perform raid operations and you have enabled
	  MD_RAID456 say Y.

	  If unsure, say N.

config DMATEST
	tristate "DMA Test client"
	depends on DMA_ENGINE
	help
	  Simple DMA test client. Say N unless you're debugging a
	  DMA Device driver.

endif<|MERGE_RESOLUTION|>--- conflicted
+++ resolved
@@ -62,13 +62,7 @@
 	tristate "Intel I/OAT DMA support"
 	depends on PCI && X86
 	select DMA_ENGINE
-<<<<<<< HEAD
-	select DCA if !XEN
-	select ASYNC_TX_DISABLE_PQ_VAL_DMA
-	select ASYNC_TX_DISABLE_XOR_VAL_DMA
-=======
 	select DCA
->>>>>>> f722406f
 	help
 	  Enable support for the Intel(R) I/OAT DMA engine present
 	  in recent Intel Xeon chipsets.
