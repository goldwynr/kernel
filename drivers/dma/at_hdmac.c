/*
 * Driver for the Atmel AHB DMA Controller (aka HDMA or DMAC on AT91 systems)
 *
 * Copyright (C) 2008 Atmel Corporation
 *
 * This program is free software; you can redistribute it and/or modify
 * it under the terms of the GNU General Public License as published by
 * the Free Software Foundation; either version 2 of the License, or
 * (at your option) any later version.
 *
 *
 * This supports the Atmel AHB DMA Controller,
 *
 * The driver has currently been tested with the Atmel AT91SAM9RL
 * and AT91SAM9G45 series.
 */

#include <linux/clk.h>
#include <linux/dmaengine.h>
#include <linux/dma-mapping.h>
#include <linux/dmapool.h>
#include <linux/interrupt.h>
#include <linux/module.h>
#include <linux/platform_device.h>
#include <linux/slab.h>

#include "at_hdmac_regs.h"

/*
 * Glossary
 * --------
 *
 * at_hdmac		: Name of the ATmel AHB DMA Controller
 * at_dma_ / atdma	: ATmel DMA controller entity related
 * atc_	/ atchan	: ATmel DMA Channel entity related
 */

#define	ATC_DEFAULT_CFG		(ATC_FIFOCFG_HALFFIFO)
#define	ATC_DEFAULT_CTRLA	(0)
#define	ATC_DEFAULT_CTRLB	(ATC_SIF(AT_DMA_MEM_IF) \
				|ATC_DIF(AT_DMA_MEM_IF))

/*
 * Initial number of descriptors to allocate for each channel. This could
 * be increased during dma usage.
 */
static unsigned int init_nr_desc_per_channel = 64;
module_param(init_nr_desc_per_channel, uint, 0644);
MODULE_PARM_DESC(init_nr_desc_per_channel,
		 "initial descriptors per channel (default: 64)");


/* prototypes */
static dma_cookie_t atc_tx_submit(struct dma_async_tx_descriptor *tx);


/*----------------------------------------------------------------------*/

static struct at_desc *atc_first_active(struct at_dma_chan *atchan)
{
	return list_first_entry(&atchan->active_list,
				struct at_desc, desc_node);
}

static struct at_desc *atc_first_queued(struct at_dma_chan *atchan)
{
	return list_first_entry(&atchan->queue,
				struct at_desc, desc_node);
}

/**
 * atc_alloc_descriptor - allocate and return an initialized descriptor
 * @chan: the channel to allocate descriptors for
 * @gfp_flags: GFP allocation flags
 *
 * Note: The ack-bit is positioned in the descriptor flag at creation time
 *       to make initial allocation more convenient. This bit will be cleared
 *       and control will be given to client at usage time (during
 *       preparation functions).
 */
static struct at_desc *atc_alloc_descriptor(struct dma_chan *chan,
					    gfp_t gfp_flags)
{
	struct at_desc	*desc = NULL;
	struct at_dma	*atdma = to_at_dma(chan->device);
	dma_addr_t phys;

	desc = dma_pool_alloc(atdma->dma_desc_pool, gfp_flags, &phys);
	if (desc) {
		memset(desc, 0, sizeof(struct at_desc));
		INIT_LIST_HEAD(&desc->tx_list);
		dma_async_tx_descriptor_init(&desc->txd, chan);
		/* txd.flags will be overwritten in prep functions */
		desc->txd.flags = DMA_CTRL_ACK;
		desc->txd.tx_submit = atc_tx_submit;
		desc->txd.phys = phys;
	}

	return desc;
}

/**
 * atc_desc_get - get an unused descriptor from free_list
 * @atchan: channel we want a new descriptor for
 */
static struct at_desc *atc_desc_get(struct at_dma_chan *atchan)
{
	struct at_desc *desc, *_desc;
	struct at_desc *ret = NULL;
	unsigned int i = 0;
	LIST_HEAD(tmp_list);

	spin_lock_bh(&atchan->lock);
	list_for_each_entry_safe(desc, _desc, &atchan->free_list, desc_node) {
		i++;
		if (async_tx_test_ack(&desc->txd)) {
			list_del(&desc->desc_node);
			ret = desc;
			break;
		}
		dev_dbg(chan2dev(&atchan->chan_common),
				"desc %p not ACKed\n", desc);
	}
	spin_unlock_bh(&atchan->lock);
	dev_vdbg(chan2dev(&atchan->chan_common),
		"scanned %u descriptors on freelist\n", i);

	/* no more descriptor available in initial pool: create one more */
	if (!ret) {
		ret = atc_alloc_descriptor(&atchan->chan_common, GFP_ATOMIC);
		if (ret) {
			spin_lock_bh(&atchan->lock);
			atchan->descs_allocated++;
			spin_unlock_bh(&atchan->lock);
		} else {
			dev_err(chan2dev(&atchan->chan_common),
					"not enough descriptors available\n");
		}
	}

	return ret;
}

/**
 * atc_desc_put - move a descriptor, including any children, to the free list
 * @atchan: channel we work on
 * @desc: descriptor, at the head of a chain, to move to free list
 */
static void atc_desc_put(struct at_dma_chan *atchan, struct at_desc *desc)
{
	if (desc) {
		struct at_desc *child;

		spin_lock_bh(&atchan->lock);
		list_for_each_entry(child, &desc->tx_list, desc_node)
			dev_vdbg(chan2dev(&atchan->chan_common),
					"moving child desc %p to freelist\n",
					child);
		list_splice_init(&desc->tx_list, &atchan->free_list);
		dev_vdbg(chan2dev(&atchan->chan_common),
			 "moving desc %p to freelist\n", desc);
		list_add(&desc->desc_node, &atchan->free_list);
		spin_unlock_bh(&atchan->lock);
	}
}

/**
 * atc_desc_chain - build chain adding a descripor
 * @first: address of first descripor of the chain
 * @prev: address of previous descripor of the chain
 * @desc: descriptor to queue
 *
 * Called from prep_* functions
 */
static void atc_desc_chain(struct at_desc **first, struct at_desc **prev,
			   struct at_desc *desc)
{
	if (!(*first)) {
		*first = desc;
	} else {
		/* inform the HW lli about chaining */
		(*prev)->lli.dscr = desc->txd.phys;
		/* insert the link descriptor to the LD ring */
		list_add_tail(&desc->desc_node,
				&(*first)->tx_list);
	}
	*prev = desc;
}

/**
 * atc_assign_cookie - compute and assign new cookie
 * @atchan: channel we work on
 * @desc: descriptor to assign cookie for
 *
 * Called with atchan->lock held and bh disabled
 */
static dma_cookie_t
atc_assign_cookie(struct at_dma_chan *atchan, struct at_desc *desc)
{
	dma_cookie_t cookie = atchan->chan_common.cookie;

	if (++cookie < 0)
		cookie = 1;

	atchan->chan_common.cookie = cookie;
	desc->txd.cookie = cookie;

	return cookie;
}

/**
 * atc_dostart - starts the DMA engine for real
 * @atchan: the channel we want to start
 * @first: first descriptor in the list we want to begin with
 *
 * Called with atchan->lock held and bh disabled
 */
static void atc_dostart(struct at_dma_chan *atchan, struct at_desc *first)
{
	struct at_dma	*atdma = to_at_dma(atchan->chan_common.device);

	/* ASSERT:  channel is idle */
	if (atc_chan_is_enabled(atchan)) {
		dev_err(chan2dev(&atchan->chan_common),
			"BUG: Attempted to start non-idle channel\n");
		dev_err(chan2dev(&atchan->chan_common),
			"  channel: s0x%x d0x%x ctrl0x%x:0x%x l0x%x\n",
			channel_readl(atchan, SADDR),
			channel_readl(atchan, DADDR),
			channel_readl(atchan, CTRLA),
			channel_readl(atchan, CTRLB),
			channel_readl(atchan, DSCR));

		/* The tasklet will hopefully advance the queue... */
		return;
	}

	vdbg_dump_regs(atchan);

	/* clear any pending interrupt */
	while (dma_readl(atdma, EBCISR))
		cpu_relax();

	channel_writel(atchan, SADDR, 0);
	channel_writel(atchan, DADDR, 0);
	channel_writel(atchan, CTRLA, 0);
	channel_writel(atchan, CTRLB, 0);
	channel_writel(atchan, DSCR, first->txd.phys);
	dma_writel(atdma, CHER, atchan->mask);

	vdbg_dump_regs(atchan);
}

/**
 * atc_chain_complete - finish work for one transaction chain
 * @atchan: channel we work on
 * @desc: descriptor at the head of the chain we want do complete
 *
 * Called with atchan->lock held and bh disabled */
static void
atc_chain_complete(struct at_dma_chan *atchan, struct at_desc *desc)
{
	struct dma_async_tx_descriptor	*txd = &desc->txd;

	dev_vdbg(chan2dev(&atchan->chan_common),
		"descriptor %u complete\n", txd->cookie);

	atchan->completed_cookie = txd->cookie;

	/* move children to free_list */
	list_splice_init(&desc->tx_list, &atchan->free_list);
	/* move myself to free_list */
	list_move(&desc->desc_node, &atchan->free_list);

	/* unmap dma addresses (not on slave channels) */
	if (!atchan->chan_common.private) {
		struct device *parent = chan2parent(&atchan->chan_common);
		if (!(txd->flags & DMA_COMPL_SKIP_DEST_UNMAP)) {
			if (txd->flags & DMA_COMPL_DEST_UNMAP_SINGLE)
				dma_unmap_single(parent,
						desc->lli.daddr,
						desc->len, DMA_FROM_DEVICE);
			else
				dma_unmap_page(parent,
						desc->lli.daddr,
						desc->len, DMA_FROM_DEVICE);
		}
		if (!(txd->flags & DMA_COMPL_SKIP_SRC_UNMAP)) {
			if (txd->flags & DMA_COMPL_SRC_UNMAP_SINGLE)
				dma_unmap_single(parent,
						desc->lli.saddr,
						desc->len, DMA_TO_DEVICE);
			else
				dma_unmap_page(parent,
						desc->lli.saddr,
						desc->len, DMA_TO_DEVICE);
		}
	}

	/* for cyclic transfers,
	 * no need to replay callback function while stopping */
	if (!test_bit(ATC_IS_CYCLIC, &atchan->status)) {
		dma_async_tx_callback	callback = txd->callback;
		void			*param = txd->callback_param;

		/*
		 * The API requires that no submissions are done from a
		 * callback, so we don't need to drop the lock here
		 */
		if (callback)
			callback(param);
	}

	dma_run_dependencies(txd);
}

/**
 * atc_complete_all - finish work for all transactions
 * @atchan: channel to complete transactions for
 *
 * Eventually submit queued descriptors if any
 *
 * Assume channel is idle while calling this function
 * Called with atchan->lock held and bh disabled
 */
static void atc_complete_all(struct at_dma_chan *atchan)
{
	struct at_desc *desc, *_desc;
	LIST_HEAD(list);

	dev_vdbg(chan2dev(&atchan->chan_common), "complete all\n");

	BUG_ON(atc_chan_is_enabled(atchan));

	/*
	 * Submit queued descriptors ASAP, i.e. before we go through
	 * the completed ones.
	 */
	if (!list_empty(&atchan->queue))
		atc_dostart(atchan, atc_first_queued(atchan));
	/* empty active_list now it is completed */
	list_splice_init(&atchan->active_list, &list);
	/* empty queue list by moving descriptors (if any) to active_list */
	list_splice_init(&atchan->queue, &atchan->active_list);

	list_for_each_entry_safe(desc, _desc, &list, desc_node)
		atc_chain_complete(atchan, desc);
}

/**
 * atc_cleanup_descriptors - cleanup up finished descriptors in active_list
 * @atchan: channel to be cleaned up
 *
 * Called with atchan->lock held and bh disabled
 */
static void atc_cleanup_descriptors(struct at_dma_chan *atchan)
{
	struct at_desc	*desc, *_desc;
	struct at_desc	*child;

	dev_vdbg(chan2dev(&atchan->chan_common), "cleanup descriptors\n");

	list_for_each_entry_safe(desc, _desc, &atchan->active_list, desc_node) {
		if (!(desc->lli.ctrla & ATC_DONE))
			/* This one is currently in progress */
			return;

		list_for_each_entry(child, &desc->tx_list, desc_node)
			if (!(child->lli.ctrla & ATC_DONE))
				/* Currently in progress */
				return;

		/*
		 * No descriptors so far seem to be in progress, i.e.
		 * this chain must be done.
		 */
		atc_chain_complete(atchan, desc);
	}
}

/**
 * atc_advance_work - at the end of a transaction, move forward
 * @atchan: channel where the transaction ended
 *
 * Called with atchan->lock held and bh disabled
 */
static void atc_advance_work(struct at_dma_chan *atchan)
{
	dev_vdbg(chan2dev(&atchan->chan_common), "advance_work\n");

	if (list_empty(&atchan->active_list) ||
	    list_is_singular(&atchan->active_list)) {
		atc_complete_all(atchan);
	} else {
		atc_chain_complete(atchan, atc_first_active(atchan));
		/* advance work */
		atc_dostart(atchan, atc_first_active(atchan));
	}
}


/**
 * atc_handle_error - handle errors reported by DMA controller
 * @atchan: channel where error occurs
 *
 * Called with atchan->lock held and bh disabled
 */
static void atc_handle_error(struct at_dma_chan *atchan)
{
	struct at_desc *bad_desc;
	struct at_desc *child;

	/*
	 * The descriptor currently at the head of the active list is
	 * broked. Since we don't have any way to report errors, we'll
	 * just have to scream loudly and try to carry on.
	 */
	bad_desc = atc_first_active(atchan);
	list_del_init(&bad_desc->desc_node);

	/* As we are stopped, take advantage to push queued descriptors
	 * in active_list */
	list_splice_init(&atchan->queue, atchan->active_list.prev);

	/* Try to restart the controller */
	if (!list_empty(&atchan->active_list))
		atc_dostart(atchan, atc_first_active(atchan));

	/*
	 * KERN_CRITICAL may seem harsh, but since this only happens
	 * when someone submits a bad physical address in a
	 * descriptor, we should consider ourselves lucky that the
	 * controller flagged an error instead of scribbling over
	 * random memory locations.
	 */
	dev_crit(chan2dev(&atchan->chan_common),
			"Bad descriptor submitted for DMA!\n");
	dev_crit(chan2dev(&atchan->chan_common),
			"  cookie: %d\n", bad_desc->txd.cookie);
	atc_dump_lli(atchan, &bad_desc->lli);
	list_for_each_entry(child, &bad_desc->tx_list, desc_node)
		atc_dump_lli(atchan, &child->lli);

	/* Pretend the descriptor completed successfully */
	atc_chain_complete(atchan, bad_desc);
}

/**
 * atc_handle_cyclic - at the end of a period, run callback function
 * @atchan: channel used for cyclic operations
 *
 * Called with atchan->lock held and bh disabled
 */
static void atc_handle_cyclic(struct at_dma_chan *atchan)
{
	struct at_desc			*first = atc_first_active(atchan);
	struct dma_async_tx_descriptor	*txd = &first->txd;
	dma_async_tx_callback		callback = txd->callback;
	void				*param = txd->callback_param;

	dev_vdbg(chan2dev(&atchan->chan_common),
			"new cyclic period llp 0x%08x\n",
			channel_readl(atchan, DSCR));

	if (callback)
		callback(param);
}

/*--  IRQ & Tasklet  ---------------------------------------------------*/

static void atc_tasklet(unsigned long data)
{
	struct at_dma_chan *atchan = (struct at_dma_chan *)data;

	spin_lock(&atchan->lock);
	if (test_and_clear_bit(ATC_IS_ERROR, &atchan->status))
		atc_handle_error(atchan);
	else if (test_bit(ATC_IS_CYCLIC, &atchan->status))
		atc_handle_cyclic(atchan);
	else
		atc_advance_work(atchan);

	spin_unlock(&atchan->lock);
}

static irqreturn_t at_dma_interrupt(int irq, void *dev_id)
{
	struct at_dma		*atdma = (struct at_dma *)dev_id;
	struct at_dma_chan	*atchan;
	int			i;
	u32			status, pending, imr;
	int			ret = IRQ_NONE;

	do {
		imr = dma_readl(atdma, EBCIMR);
		status = dma_readl(atdma, EBCISR);
		pending = status & imr;

		if (!pending)
			break;

		dev_vdbg(atdma->dma_common.dev,
			"interrupt: status = 0x%08x, 0x%08x, 0x%08x\n",
			 status, imr, pending);

		for (i = 0; i < atdma->dma_common.chancnt; i++) {
			atchan = &atdma->chan[i];
			if (pending & (AT_DMA_BTC(i) | AT_DMA_ERR(i))) {
				if (pending & AT_DMA_ERR(i)) {
					/* Disable channel on AHB error */
					dma_writel(atdma, CHDR,
						AT_DMA_RES(i) | atchan->mask);
					/* Give information to tasklet */
					set_bit(ATC_IS_ERROR, &atchan->status);
				}
				tasklet_schedule(&atchan->tasklet);
				ret = IRQ_HANDLED;
			}
		}

	} while (pending);

	return ret;
}


/*--  DMA Engine API  --------------------------------------------------*/

/**
 * atc_tx_submit - set the prepared descriptor(s) to be executed by the engine
 * @desc: descriptor at the head of the transaction chain
 *
 * Queue chain if DMA engine is working already
 *
 * Cookie increment and adding to active_list or queue must be atomic
 */
static dma_cookie_t atc_tx_submit(struct dma_async_tx_descriptor *tx)
{
	struct at_desc		*desc = txd_to_at_desc(tx);
	struct at_dma_chan	*atchan = to_at_dma_chan(tx->chan);
	dma_cookie_t		cookie;

	spin_lock_bh(&atchan->lock);
	cookie = atc_assign_cookie(atchan, desc);

	if (list_empty(&atchan->active_list)) {
		dev_vdbg(chan2dev(tx->chan), "tx_submit: started %u\n",
				desc->txd.cookie);
		atc_dostart(atchan, desc);
		list_add_tail(&desc->desc_node, &atchan->active_list);
	} else {
		dev_vdbg(chan2dev(tx->chan), "tx_submit: queued %u\n",
				desc->txd.cookie);
		list_add_tail(&desc->desc_node, &atchan->queue);
	}

	spin_unlock_bh(&atchan->lock);

	return cookie;
}

/**
 * atc_prep_dma_memcpy - prepare a memcpy operation
 * @chan: the channel to prepare operation on
 * @dest: operation virtual destination address
 * @src: operation virtual source address
 * @len: operation length
 * @flags: tx descriptor status flags
 */
static struct dma_async_tx_descriptor *
atc_prep_dma_memcpy(struct dma_chan *chan, dma_addr_t dest, dma_addr_t src,
		size_t len, unsigned long flags)
{
	struct at_dma_chan	*atchan = to_at_dma_chan(chan);
	struct at_desc		*desc = NULL;
	struct at_desc		*first = NULL;
	struct at_desc		*prev = NULL;
	size_t			xfer_count;
	size_t			offset;
	unsigned int		src_width;
	unsigned int		dst_width;
	u32			ctrla;
	u32			ctrlb;

	dev_vdbg(chan2dev(chan), "prep_dma_memcpy: d0x%x s0x%x l0x%zx f0x%lx\n",
			dest, src, len, flags);

	if (unlikely(!len)) {
		dev_dbg(chan2dev(chan), "prep_dma_memcpy: length is zero!\n");
		return NULL;
	}

	ctrla =   ATC_DEFAULT_CTRLA;
	ctrlb =   ATC_DEFAULT_CTRLB | ATC_IEN
		| ATC_SRC_ADDR_MODE_INCR
		| ATC_DST_ADDR_MODE_INCR
		| ATC_FC_MEM2MEM;

	/*
	 * We can be a lot more clever here, but this should take care
	 * of the most common optimization.
	 */
	if (!((src | dest  | len) & 3)) {
		ctrla |= ATC_SRC_WIDTH_WORD | ATC_DST_WIDTH_WORD;
		src_width = dst_width = 2;
	} else if (!((src | dest | len) & 1)) {
		ctrla |= ATC_SRC_WIDTH_HALFWORD | ATC_DST_WIDTH_HALFWORD;
		src_width = dst_width = 1;
	} else {
		ctrla |= ATC_SRC_WIDTH_BYTE | ATC_DST_WIDTH_BYTE;
		src_width = dst_width = 0;
	}

	for (offset = 0; offset < len; offset += xfer_count << src_width) {
		xfer_count = min_t(size_t, (len - offset) >> src_width,
				ATC_BTSIZE_MAX);

		desc = atc_desc_get(atchan);
		if (!desc)
			goto err_desc_get;

		desc->lli.saddr = src + offset;
		desc->lli.daddr = dest + offset;
		desc->lli.ctrla = ctrla | xfer_count;
		desc->lli.ctrlb = ctrlb;

		desc->txd.cookie = 0;

		atc_desc_chain(&first, &prev, desc);
	}

	/* First descriptor of the chain embedds additional information */
	first->txd.cookie = -EBUSY;
	first->len = len;

	/* set end-of-link to the last link descriptor of list*/
	set_desc_eol(desc);

	first->txd.flags = flags; /* client is in control of this ack */

	return &first->txd;

err_desc_get:
	atc_desc_put(atchan, first);
	return NULL;
}


/**
 * atc_prep_slave_sg - prepare descriptors for a DMA_SLAVE transaction
 * @chan: DMA channel
 * @sgl: scatterlist to transfer to/from
 * @sg_len: number of entries in @scatterlist
 * @direction: DMA direction
 * @flags: tx descriptor status flags
 */
static struct dma_async_tx_descriptor *
atc_prep_slave_sg(struct dma_chan *chan, struct scatterlist *sgl,
		unsigned int sg_len, enum dma_data_direction direction,
		unsigned long flags)
{
	struct at_dma_chan	*atchan = to_at_dma_chan(chan);
	struct at_dma_slave	*atslave = chan->private;
	struct at_desc		*first = NULL;
	struct at_desc		*prev = NULL;
	u32			ctrla;
	u32			ctrlb;
	dma_addr_t		reg;
	unsigned int		reg_width;
	unsigned int		mem_width;
	unsigned int		i;
	struct scatterlist	*sg;
	size_t			total_len = 0;

	dev_vdbg(chan2dev(chan), "prep_slave_sg (%d): %s f0x%lx\n",
			sg_len,
			direction == DMA_TO_DEVICE ? "TO DEVICE" : "FROM DEVICE",
			flags);

	if (unlikely(!atslave || !sg_len)) {
		dev_dbg(chan2dev(chan), "prep_dma_memcpy: length is zero!\n");
		return NULL;
	}

	reg_width = atslave->reg_width;

	ctrla = ATC_DEFAULT_CTRLA | atslave->ctrla;
	ctrlb = ATC_IEN;

	switch (direction) {
	case DMA_TO_DEVICE:
		ctrla |=  ATC_DST_WIDTH(reg_width);
		ctrlb |=  ATC_DST_ADDR_MODE_FIXED
			| ATC_SRC_ADDR_MODE_INCR
			| ATC_FC_MEM2PER
			| ATC_SIF(AT_DMA_MEM_IF) | ATC_DIF(AT_DMA_PER_IF);
		reg = atslave->tx_reg;
		for_each_sg(sgl, sg, sg_len, i) {
			struct at_desc	*desc;
			u32		len;
			u32		mem;

			desc = atc_desc_get(atchan);
			if (!desc)
				goto err_desc_get;

			mem = sg_dma_address(sg);
			len = sg_dma_len(sg);
			mem_width = 2;
			if (unlikely(mem & 3 || len & 3))
				mem_width = 0;

			desc->lli.saddr = mem;
			desc->lli.daddr = reg;
			desc->lli.ctrla = ctrla
					| ATC_SRC_WIDTH(mem_width)
					| len >> mem_width;
			desc->lli.ctrlb = ctrlb;

			atc_desc_chain(&first, &prev, desc);
			total_len += len;
		}
		break;
	case DMA_FROM_DEVICE:
		ctrla |=  ATC_SRC_WIDTH(reg_width);
		ctrlb |=  ATC_DST_ADDR_MODE_INCR
			| ATC_SRC_ADDR_MODE_FIXED
			| ATC_FC_PER2MEM
			| ATC_SIF(AT_DMA_PER_IF) | ATC_DIF(AT_DMA_MEM_IF);

		reg = atslave->rx_reg;
		for_each_sg(sgl, sg, sg_len, i) {
			struct at_desc	*desc;
			u32		len;
			u32		mem;

			desc = atc_desc_get(atchan);
			if (!desc)
				goto err_desc_get;

			mem = sg_dma_address(sg);
			len = sg_dma_len(sg);
			mem_width = 2;
			if (unlikely(mem & 3 || len & 3))
				mem_width = 0;

			desc->lli.saddr = reg;
			desc->lli.daddr = mem;
			desc->lli.ctrla = ctrla
					| ATC_DST_WIDTH(mem_width)
					| len >> reg_width;
			desc->lli.ctrlb = ctrlb;

			atc_desc_chain(&first, &prev, desc);
			total_len += len;
		}
		break;
	default:
		return NULL;
	}

	/* set end-of-link to the last link descriptor of list*/
	set_desc_eol(prev);

	/* First descriptor of the chain embedds additional information */
	first->txd.cookie = -EBUSY;
	first->len = total_len;

	/* first link descriptor of list is responsible of flags */
	first->txd.flags = flags; /* client is in control of this ack */

	return &first->txd;

err_desc_get:
	dev_err(chan2dev(chan), "not enough descriptors available\n");
	atc_desc_put(atchan, first);
	return NULL;
}

/**
 * atc_dma_cyclic_check_values
 * Check for too big/unaligned periods and unaligned DMA buffer
 */
static int
atc_dma_cyclic_check_values(unsigned int reg_width, dma_addr_t buf_addr,
		size_t period_len, enum dma_data_direction direction)
{
	if (period_len > (ATC_BTSIZE_MAX << reg_width))
		goto err_out;
	if (unlikely(period_len & ((1 << reg_width) - 1)))
		goto err_out;
	if (unlikely(buf_addr & ((1 << reg_width) - 1)))
		goto err_out;
	if (unlikely(!(direction & (DMA_TO_DEVICE | DMA_FROM_DEVICE))))
		goto err_out;

	return 0;

err_out:
	return -EINVAL;
}

/**
 * atc_dma_cyclic_fill_desc - Fill one period decriptor
 */
static int
atc_dma_cyclic_fill_desc(struct at_dma_slave *atslave, struct at_desc *desc,
		unsigned int period_index, dma_addr_t buf_addr,
		size_t period_len, enum dma_data_direction direction)
{
	u32		ctrla;
	unsigned int	reg_width = atslave->reg_width;

	/* prepare common CRTLA value */
	ctrla =   ATC_DEFAULT_CTRLA | atslave->ctrla
		| ATC_DST_WIDTH(reg_width)
		| ATC_SRC_WIDTH(reg_width)
		| period_len >> reg_width;

	switch (direction) {
	case DMA_TO_DEVICE:
		desc->lli.saddr = buf_addr + (period_len * period_index);
		desc->lli.daddr = atslave->tx_reg;
		desc->lli.ctrla = ctrla;
		desc->lli.ctrlb = ATC_DST_ADDR_MODE_FIXED
				| ATC_SRC_ADDR_MODE_INCR
				| ATC_FC_MEM2PER
				| ATC_SIF(AT_DMA_MEM_IF)
				| ATC_DIF(AT_DMA_PER_IF);
		break;

	case DMA_FROM_DEVICE:
		desc->lli.saddr = atslave->rx_reg;
		desc->lli.daddr = buf_addr + (period_len * period_index);
		desc->lli.ctrla = ctrla;
		desc->lli.ctrlb = ATC_DST_ADDR_MODE_INCR
				| ATC_SRC_ADDR_MODE_FIXED
				| ATC_FC_PER2MEM
				| ATC_SIF(AT_DMA_PER_IF)
				| ATC_DIF(AT_DMA_MEM_IF);
		break;

	default:
		return -EINVAL;
	}

	return 0;
}

/**
 * atc_prep_dma_cyclic - prepare the cyclic DMA transfer
 * @chan: the DMA channel to prepare
 * @buf_addr: physical DMA address where the buffer starts
 * @buf_len: total number of bytes for the entire buffer
 * @period_len: number of bytes for each period
 * @direction: transfer direction, to or from device
 */
static struct dma_async_tx_descriptor *
atc_prep_dma_cyclic(struct dma_chan *chan, dma_addr_t buf_addr, size_t buf_len,
		size_t period_len, enum dma_data_direction direction)
{
	struct at_dma_chan	*atchan = to_at_dma_chan(chan);
	struct at_dma_slave	*atslave = chan->private;
	struct at_desc		*first = NULL;
	struct at_desc		*prev = NULL;
	unsigned long		was_cyclic;
	unsigned int		periods = buf_len / period_len;
	unsigned int		i;

	dev_vdbg(chan2dev(chan), "prep_dma_cyclic: %s buf@0x%08x - %d (%d/%d)\n",
			direction == DMA_TO_DEVICE ? "TO DEVICE" : "FROM DEVICE",
			buf_addr,
			periods, buf_len, period_len);

	if (unlikely(!atslave || !buf_len || !period_len)) {
		dev_dbg(chan2dev(chan), "prep_dma_cyclic: length is zero!\n");
		return NULL;
	}

	was_cyclic = test_and_set_bit(ATC_IS_CYCLIC, &atchan->status);
	if (was_cyclic) {
		dev_dbg(chan2dev(chan), "prep_dma_cyclic: channel in use!\n");
		return NULL;
	}

	/* Check for too big/unaligned periods and unaligned DMA buffer */
	if (atc_dma_cyclic_check_values(atslave->reg_width, buf_addr,
					period_len, direction))
		goto err_out;

	/* build cyclic linked list */
	for (i = 0; i < periods; i++) {
		struct at_desc	*desc;

		desc = atc_desc_get(atchan);
		if (!desc)
			goto err_desc_get;

		if (atc_dma_cyclic_fill_desc(atslave, desc, i, buf_addr,
						period_len, direction))
			goto err_desc_get;

		atc_desc_chain(&first, &prev, desc);
	}

	/* lets make a cyclic list */
	prev->lli.dscr = first->txd.phys;

	/* First descriptor of the chain embedds additional information */
	first->txd.cookie = -EBUSY;
	first->len = buf_len;

	return &first->txd;

err_desc_get:
	dev_err(chan2dev(chan), "not enough descriptors available\n");
	atc_desc_put(atchan, first);
err_out:
	clear_bit(ATC_IS_CYCLIC, &atchan->status);
	return NULL;
}


static int atc_control(struct dma_chan *chan, enum dma_ctrl_cmd cmd,
		       unsigned long arg)
{
	struct at_dma_chan	*atchan = to_at_dma_chan(chan);
	struct at_dma		*atdma = to_at_dma(chan->device);
	int			chan_id = atchan->chan_common.chan_id;

	LIST_HEAD(list);

	dev_vdbg(chan2dev(chan), "atc_control (%d)\n", cmd);

	if (cmd == DMA_PAUSE) {
		spin_lock_bh(&atchan->lock);

		dma_writel(atdma, CHER, AT_DMA_SUSP(chan_id));
		set_bit(ATC_IS_PAUSED, &atchan->status);

		spin_unlock_bh(&atchan->lock);
	} else if (cmd == DMA_RESUME) {
		if (!test_bit(ATC_IS_PAUSED, &atchan->status))
			return 0;

		spin_lock_bh(&atchan->lock);

		dma_writel(atdma, CHDR, AT_DMA_RES(chan_id));
		clear_bit(ATC_IS_PAUSED, &atchan->status);

		spin_unlock_bh(&atchan->lock);
	} else if (cmd == DMA_TERMINATE_ALL) {
		struct at_desc	*desc, *_desc;
		/*
		 * This is only called when something went wrong elsewhere, so
		 * we don't really care about the data. Just disable the
		 * channel. We still have to poll the channel enable bit due
		 * to AHB/HSB limitations.
		 */
		spin_lock_bh(&atchan->lock);

		/* disabling channel: must also remove suspend state */
		dma_writel(atdma, CHDR, AT_DMA_RES(chan_id) | atchan->mask);

		/* confirm that this channel is disabled */
		while (dma_readl(atdma, CHSR) & atchan->mask)
			cpu_relax();

		/* active_list entries will end up before queued entries */
		list_splice_init(&atchan->queue, &list);
		list_splice_init(&atchan->active_list, &list);

		/* Flush all pending and queued descriptors */
		list_for_each_entry_safe(desc, _desc, &list, desc_node)
			atc_chain_complete(atchan, desc);

		clear_bit(ATC_IS_PAUSED, &atchan->status);
		/* if channel dedicated to cyclic operations, free it */
		clear_bit(ATC_IS_CYCLIC, &atchan->status);

		spin_unlock_bh(&atchan->lock);
	} else {
		return -ENXIO;
	}

	return 0;
}

/**
 * atc_tx_status - poll for transaction completion
 * @chan: DMA channel
 * @cookie: transaction identifier to check status of
 * @txstate: if not %NULL updated with transaction state
 *
 * If @txstate is passed in, upon return it reflect the driver
 * internal state and can be used with dma_async_is_complete() to check
 * the status of multiple cookies without re-checking hardware state.
 */
static enum dma_status
atc_tx_status(struct dma_chan *chan,
		dma_cookie_t cookie,
		struct dma_tx_state *txstate)
{
	struct at_dma_chan	*atchan = to_at_dma_chan(chan);
	dma_cookie_t		last_used;
	dma_cookie_t		last_complete;
	enum dma_status		ret;

<<<<<<< HEAD
	dev_vdbg(chan2dev(chan), "is_tx_complete: %d (d%d, u%d)\n",
			cookie, done ? *done : 0, used ? *used : 0);

=======
>>>>>>> 02f8c6ae
	spin_lock_bh(&atchan->lock);

	last_complete = atchan->completed_cookie;
	last_used = chan->cookie;

	ret = dma_async_is_complete(cookie, last_complete, last_used);
	if (ret != DMA_SUCCESS) {
		atc_cleanup_descriptors(atchan);

		last_complete = atchan->completed_cookie;
		last_used = chan->cookie;

		ret = dma_async_is_complete(cookie, last_complete, last_used);
	}

	spin_unlock_bh(&atchan->lock);
<<<<<<< HEAD
=======

	if (ret != DMA_SUCCESS)
		dma_set_tx_state(txstate, last_complete, last_used,
			atc_first_active(atchan)->len);
	else
		dma_set_tx_state(txstate, last_complete, last_used, 0);

	if (test_bit(ATC_IS_PAUSED, &atchan->status))
		ret = DMA_PAUSED;
>>>>>>> 02f8c6ae

	dev_vdbg(chan2dev(chan), "tx_status %d: cookie = %d (d%d, u%d)\n",
		 ret, cookie, last_complete ? last_complete : 0,
		 last_used ? last_used : 0);

	return ret;
}

/**
 * atc_issue_pending - try to finish work
 * @chan: target DMA channel
 */
static void atc_issue_pending(struct dma_chan *chan)
{
	struct at_dma_chan	*atchan = to_at_dma_chan(chan);

	dev_vdbg(chan2dev(chan), "issue_pending\n");

	/* Not needed for cyclic transfers */
	if (test_bit(ATC_IS_CYCLIC, &atchan->status))
		return;

	spin_lock_bh(&atchan->lock);
	if (!atc_chan_is_enabled(atchan)) {
		atc_advance_work(atchan);
	}
	spin_unlock_bh(&atchan->lock);
}

/**
 * atc_alloc_chan_resources - allocate resources for DMA channel
 * @chan: allocate descriptor resources for this channel
 * @client: current client requesting the channel be ready for requests
 *
 * return - the number of allocated descriptors
 */
static int atc_alloc_chan_resources(struct dma_chan *chan)
{
	struct at_dma_chan	*atchan = to_at_dma_chan(chan);
	struct at_dma		*atdma = to_at_dma(chan->device);
	struct at_desc		*desc;
	struct at_dma_slave	*atslave;
	int			i;
	u32			cfg;
	LIST_HEAD(tmp_list);

	dev_vdbg(chan2dev(chan), "alloc_chan_resources\n");

	/* ASSERT:  channel is idle */
	if (atc_chan_is_enabled(atchan)) {
		dev_dbg(chan2dev(chan), "DMA channel not idle ?\n");
		return -EIO;
	}

	cfg = ATC_DEFAULT_CFG;

	atslave = chan->private;
	if (atslave) {
		/*
		 * We need controller-specific data to set up slave
		 * transfers.
		 */
		BUG_ON(!atslave->dma_dev || atslave->dma_dev != atdma->dma_common.dev);

		/* if cfg configuration specified take it instad of default */
		if (atslave->cfg)
			cfg = atslave->cfg;
	}

	/* have we already been set up?
	 * reconfigure channel but no need to reallocate descriptors */
	if (!list_empty(&atchan->free_list))
		return atchan->descs_allocated;

	/* Allocate initial pool of descriptors */
	for (i = 0; i < init_nr_desc_per_channel; i++) {
		desc = atc_alloc_descriptor(chan, GFP_KERNEL);
		if (!desc) {
			dev_err(atdma->dma_common.dev,
				"Only %d initial descriptors\n", i);
			break;
		}
		list_add_tail(&desc->desc_node, &tmp_list);
	}

	spin_lock_bh(&atchan->lock);
	atchan->descs_allocated = i;
	list_splice(&tmp_list, &atchan->free_list);
	atchan->completed_cookie = chan->cookie = 1;
	spin_unlock_bh(&atchan->lock);

	/* channel parameters */
	channel_writel(atchan, CFG, cfg);

	dev_dbg(chan2dev(chan),
		"alloc_chan_resources: allocated %d descriptors\n",
		atchan->descs_allocated);

	return atchan->descs_allocated;
}

/**
 * atc_free_chan_resources - free all channel resources
 * @chan: DMA channel
 */
static void atc_free_chan_resources(struct dma_chan *chan)
{
	struct at_dma_chan	*atchan = to_at_dma_chan(chan);
	struct at_dma		*atdma = to_at_dma(chan->device);
	struct at_desc		*desc, *_desc;
	LIST_HEAD(list);

	dev_dbg(chan2dev(chan), "free_chan_resources: (descs allocated=%u)\n",
		atchan->descs_allocated);

	/* ASSERT:  channel is idle */
	BUG_ON(!list_empty(&atchan->active_list));
	BUG_ON(!list_empty(&atchan->queue));
	BUG_ON(atc_chan_is_enabled(atchan));

	list_for_each_entry_safe(desc, _desc, &atchan->free_list, desc_node) {
		dev_vdbg(chan2dev(chan), "  freeing descriptor %p\n", desc);
		list_del(&desc->desc_node);
		/* free link descriptor */
		dma_pool_free(atdma->dma_desc_pool, desc, desc->txd.phys);
	}
	list_splice_init(&atchan->free_list, &list);
	atchan->descs_allocated = 0;
	atchan->status = 0;

	dev_vdbg(chan2dev(chan), "free_chan_resources: done\n");
}


/*--  Module Management  -----------------------------------------------*/

/**
 * at_dma_off - disable DMA controller
 * @atdma: the Atmel HDAMC device
 */
static void at_dma_off(struct at_dma *atdma)
{
	dma_writel(atdma, EN, 0);

	/* disable all interrupts */
	dma_writel(atdma, EBCIDR, -1L);

	/* confirm that all channels are disabled */
	while (dma_readl(atdma, CHSR) & atdma->all_chan_mask)
		cpu_relax();
}

static int __init at_dma_probe(struct platform_device *pdev)
{
	struct at_dma_platform_data *pdata;
	struct resource		*io;
	struct at_dma		*atdma;
	size_t			size;
	int			irq;
	int			err;
	int			i;

	/* get DMA Controller parameters from platform */
	pdata = pdev->dev.platform_data;
	if (!pdata || pdata->nr_channels > AT_DMA_MAX_NR_CHANNELS)
		return -EINVAL;

	io = platform_get_resource(pdev, IORESOURCE_MEM, 0);
	if (!io)
		return -EINVAL;

	irq = platform_get_irq(pdev, 0);
	if (irq < 0)
		return irq;

	size = sizeof(struct at_dma);
	size += pdata->nr_channels * sizeof(struct at_dma_chan);
	atdma = kzalloc(size, GFP_KERNEL);
	if (!atdma)
		return -ENOMEM;

	/* discover transaction capabilites from the platform data */
	atdma->dma_common.cap_mask = pdata->cap_mask;
	atdma->all_chan_mask = (1 << pdata->nr_channels) - 1;

	size = io->end - io->start + 1;
	if (!request_mem_region(io->start, size, pdev->dev.driver->name)) {
		err = -EBUSY;
		goto err_kfree;
	}

	atdma->regs = ioremap(io->start, size);
	if (!atdma->regs) {
		err = -ENOMEM;
		goto err_release_r;
	}

	atdma->clk = clk_get(&pdev->dev, "dma_clk");
	if (IS_ERR(atdma->clk)) {
		err = PTR_ERR(atdma->clk);
		goto err_clk;
	}
	clk_enable(atdma->clk);

	/* force dma off, just in case */
	at_dma_off(atdma);

	err = request_irq(irq, at_dma_interrupt, 0, "at_hdmac", atdma);
	if (err)
		goto err_irq;

	platform_set_drvdata(pdev, atdma);

	/* create a pool of consistent memory blocks for hardware descriptors */
	atdma->dma_desc_pool = dma_pool_create("at_hdmac_desc_pool",
			&pdev->dev, sizeof(struct at_desc),
			4 /* word alignment */, 0);
	if (!atdma->dma_desc_pool) {
		dev_err(&pdev->dev, "No memory for descriptors dma pool\n");
		err = -ENOMEM;
		goto err_pool_create;
	}

	/* clear any pending interrupt */
	while (dma_readl(atdma, EBCISR))
		cpu_relax();

	/* initialize channels related values */
	INIT_LIST_HEAD(&atdma->dma_common.channels);
	for (i = 0; i < pdata->nr_channels; i++, atdma->dma_common.chancnt++) {
		struct at_dma_chan	*atchan = &atdma->chan[i];

		atchan->chan_common.device = &atdma->dma_common;
		atchan->chan_common.cookie = atchan->completed_cookie = 1;
		atchan->chan_common.chan_id = i;
		list_add_tail(&atchan->chan_common.device_node,
				&atdma->dma_common.channels);

		atchan->ch_regs = atdma->regs + ch_regs(i);
		spin_lock_init(&atchan->lock);
		atchan->mask = 1 << i;

		INIT_LIST_HEAD(&atchan->active_list);
		INIT_LIST_HEAD(&atchan->queue);
		INIT_LIST_HEAD(&atchan->free_list);

		tasklet_init(&atchan->tasklet, atc_tasklet,
				(unsigned long)atchan);
		atc_enable_irq(atchan);
	}

	/* set base routines */
	atdma->dma_common.device_alloc_chan_resources = atc_alloc_chan_resources;
	atdma->dma_common.device_free_chan_resources = atc_free_chan_resources;
	atdma->dma_common.device_tx_status = atc_tx_status;
	atdma->dma_common.device_issue_pending = atc_issue_pending;
	atdma->dma_common.dev = &pdev->dev;

	/* set prep routines based on capability */
	if (dma_has_cap(DMA_MEMCPY, atdma->dma_common.cap_mask))
		atdma->dma_common.device_prep_dma_memcpy = atc_prep_dma_memcpy;

	if (dma_has_cap(DMA_SLAVE, atdma->dma_common.cap_mask))
		atdma->dma_common.device_prep_slave_sg = atc_prep_slave_sg;

	if (dma_has_cap(DMA_CYCLIC, atdma->dma_common.cap_mask))
		atdma->dma_common.device_prep_dma_cyclic = atc_prep_dma_cyclic;

	if (dma_has_cap(DMA_SLAVE, atdma->dma_common.cap_mask) ||
	    dma_has_cap(DMA_CYCLIC, atdma->dma_common.cap_mask))
		atdma->dma_common.device_control = atc_control;

	dma_writel(atdma, EN, AT_DMA_ENABLE);

	dev_info(&pdev->dev, "Atmel AHB DMA Controller ( %s%s), %d channels\n",
	  dma_has_cap(DMA_MEMCPY, atdma->dma_common.cap_mask) ? "cpy " : "",
	  dma_has_cap(DMA_SLAVE, atdma->dma_common.cap_mask)  ? "slave " : "",
	  atdma->dma_common.chancnt);

	dma_async_device_register(&atdma->dma_common);

	return 0;

err_pool_create:
	platform_set_drvdata(pdev, NULL);
	free_irq(platform_get_irq(pdev, 0), atdma);
err_irq:
	clk_disable(atdma->clk);
	clk_put(atdma->clk);
err_clk:
	iounmap(atdma->regs);
	atdma->regs = NULL;
err_release_r:
	release_mem_region(io->start, size);
err_kfree:
	kfree(atdma);
	return err;
}

static int __exit at_dma_remove(struct platform_device *pdev)
{
	struct at_dma		*atdma = platform_get_drvdata(pdev);
	struct dma_chan		*chan, *_chan;
	struct resource		*io;

	at_dma_off(atdma);
	dma_async_device_unregister(&atdma->dma_common);

	dma_pool_destroy(atdma->dma_desc_pool);
	platform_set_drvdata(pdev, NULL);
	free_irq(platform_get_irq(pdev, 0), atdma);

	list_for_each_entry_safe(chan, _chan, &atdma->dma_common.channels,
			device_node) {
		struct at_dma_chan	*atchan = to_at_dma_chan(chan);

		/* Disable interrupts */
		atc_disable_irq(atchan);
		tasklet_disable(&atchan->tasklet);

		tasklet_kill(&atchan->tasklet);
		list_del(&chan->device_node);
	}

	clk_disable(atdma->clk);
	clk_put(atdma->clk);

	iounmap(atdma->regs);
	atdma->regs = NULL;

	io = platform_get_resource(pdev, IORESOURCE_MEM, 0);
	release_mem_region(io->start, io->end - io->start + 1);

	kfree(atdma);

	return 0;
}

static void at_dma_shutdown(struct platform_device *pdev)
{
	struct at_dma	*atdma = platform_get_drvdata(pdev);

	at_dma_off(platform_get_drvdata(pdev));
	clk_disable(atdma->clk);
}

static int at_dma_suspend_noirq(struct device *dev)
{
	struct platform_device *pdev = to_platform_device(dev);
	struct at_dma *atdma = platform_get_drvdata(pdev);

	at_dma_off(platform_get_drvdata(pdev));
	clk_disable(atdma->clk);
	return 0;
}

static int at_dma_resume_noirq(struct device *dev)
{
	struct platform_device *pdev = to_platform_device(dev);
	struct at_dma *atdma = platform_get_drvdata(pdev);

	clk_enable(atdma->clk);
	dma_writel(atdma, EN, AT_DMA_ENABLE);
	return 0;
}

static const struct dev_pm_ops at_dma_dev_pm_ops = {
	.suspend_noirq = at_dma_suspend_noirq,
	.resume_noirq = at_dma_resume_noirq,
};

static struct platform_driver at_dma_driver = {
	.remove		= __exit_p(at_dma_remove),
	.shutdown	= at_dma_shutdown,
	.driver = {
		.name	= "at_hdmac",
		.pm	= &at_dma_dev_pm_ops,
	},
};

static int __init at_dma_init(void)
{
	return platform_driver_probe(&at_dma_driver, at_dma_probe);
}
subsys_initcall(at_dma_init);

static void __exit at_dma_exit(void)
{
	platform_driver_unregister(&at_dma_driver);
}
module_exit(at_dma_exit);

MODULE_DESCRIPTION("Atmel AHB DMA Controller driver");
MODULE_AUTHOR("Nicolas Ferre <nicolas.ferre@atmel.com>");
MODULE_LICENSE("GPL");
MODULE_ALIAS("platform:at_hdmac");<|MERGE_RESOLUTION|>--- conflicted
+++ resolved
@@ -1006,12 +1006,6 @@
 	dma_cookie_t		last_complete;
 	enum dma_status		ret;
 
-<<<<<<< HEAD
-	dev_vdbg(chan2dev(chan), "is_tx_complete: %d (d%d, u%d)\n",
-			cookie, done ? *done : 0, used ? *used : 0);
-
-=======
->>>>>>> 02f8c6ae
 	spin_lock_bh(&atchan->lock);
 
 	last_complete = atchan->completed_cookie;
@@ -1028,8 +1022,6 @@
 	}
 
 	spin_unlock_bh(&atchan->lock);
-<<<<<<< HEAD
-=======
 
 	if (ret != DMA_SUCCESS)
 		dma_set_tx_state(txstate, last_complete, last_used,
@@ -1039,7 +1031,6 @@
 
 	if (test_bit(ATC_IS_PAUSED, &atchan->status))
 		ret = DMA_PAUSED;
->>>>>>> 02f8c6ae
 
 	dev_vdbg(chan2dev(chan), "tx_status %d: cookie = %d (d%d, u%d)\n",
 		 ret, cookie, last_complete ? last_complete : 0,
