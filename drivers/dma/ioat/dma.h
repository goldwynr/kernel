/*
 * Copyright(c) 2004 - 2009 Intel Corporation. All rights reserved.
 *
 * This program is free software; you can redistribute it and/or modify it
 * under the terms of the GNU General Public License as published by the Free
 * Software Foundation; either version 2 of the License, or (at your option)
 * any later version.
 *
 * This program is distributed in the hope that it will be useful, but WITHOUT
 * ANY WARRANTY; without even the implied warranty of MERCHANTABILITY or
 * FITNESS FOR A PARTICULAR PURPOSE.  See the GNU General Public License for
 * more details.
 *
 * You should have received a copy of the GNU General Public License along with
 * this program; if not, write to the Free Software Foundation, Inc., 59
 * Temple Place - Suite 330, Boston, MA  02111-1307, USA.
 *
 * The full GNU General Public License is included in this distribution in the
 * file called COPYING.
 */
#ifndef IOATDMA_H
#define IOATDMA_H

#include <linux/dmaengine.h>
#include "hw.h"
#include "registers.h"
#include <linux/init.h>
#include <linux/dmapool.h>
#include <linux/cache.h>
#include <linux/pci_ids.h>
#include <net/tcp.h>

#define IOAT_DMA_VERSION  "4.00"

#define IOAT_LOW_COMPLETION_MASK	0xffffffc0
#define IOAT_DMA_DCA_ANY_CPU		~0

#define to_ioatdma_device(dev) container_of(dev, struct ioatdma_device, common)
#define to_ioat_desc(lh) container_of(lh, struct ioat_desc_sw, node)
#define tx_to_ioat_desc(tx) container_of(tx, struct ioat_desc_sw, txd)
#define to_dev(ioat_chan) (&(ioat_chan)->device->pdev->dev)

#define chan_num(ch) ((int)((ch)->reg_base - (ch)->device->reg_base) / 0x80)

/*
 * workaround for IOAT ver.3.0 null descriptor issue
 * (channel returns error when size is 0)
 */
#define NULL_DESC_BUFFER_SIZE 1

/**
 * struct ioatdma_device - internal representation of a IOAT device
 * @pdev: PCI-Express device
 * @reg_base: MMIO register space base address
 * @dma_pool: for allocating DMA descriptors
 * @common: embedded struct dma_device
 * @version: version of ioatdma device
 * @msix_entries: irq handlers
 * @idx: per channel data
 * @dca: direct cache access context
 * @intr_quirk: interrupt setup quirk (for ioat_v1 devices)
 * @enumerate_channels: hw version specific channel enumeration
 * @reset_hw: hw version specific channel (re)initialization
<<<<<<< HEAD
 * @cleanup_tasklet: select between the v2 and v3 cleanup routines
=======
 * @cleanup_fn: select between the v2 and v3 cleanup routines
>>>>>>> 02f8c6ae
 * @timer_fn: select between the v2 and v3 timer watchdog routines
 * @self_test: hardware version specific self test for each supported op type
 *
 * Note: the v3 cleanup routine supports raid operations
 */
struct ioatdma_device {
	struct pci_dev *pdev;
	void __iomem *reg_base;
	struct pci_pool *dma_pool;
	struct pci_pool *completion_pool;
	struct dma_device common;
	u8 version;
	struct msix_entry msix_entries[4];
	struct ioat_chan_common *idx[4];
	struct dca_provider *dca;
	void (*intr_quirk)(struct ioatdma_device *device);
	int (*enumerate_channels)(struct ioatdma_device *device);
	int (*reset_hw)(struct ioat_chan_common *chan);
<<<<<<< HEAD
	void (*cleanup_tasklet)(unsigned long data);
=======
	void (*cleanup_fn)(unsigned long data);
>>>>>>> 02f8c6ae
	void (*timer_fn)(unsigned long data);
	int (*self_test)(struct ioatdma_device *device);
};

struct ioat_chan_common {
	struct dma_chan common;
	void __iomem *reg_base;
	unsigned long last_completion;
	spinlock_t cleanup_lock;
	dma_cookie_t completed_cookie;
	unsigned long state;
	#define IOAT_COMPLETION_PENDING 0
	#define IOAT_COMPLETION_ACK 1
	#define IOAT_RESET_PENDING 2
	#define IOAT_KOBJ_INIT_FAIL 3
	#define IOAT_RESHAPE_PENDING 4
	#define IOAT_RUN 5
	struct timer_list timer;
	#define COMPLETION_TIMEOUT msecs_to_jiffies(100)
	#define IDLE_TIMEOUT msecs_to_jiffies(2000)
	#define RESET_DELAY msecs_to_jiffies(100)
	struct ioatdma_device *device;
	dma_addr_t completion_dma;
	u64 *completion;
	struct tasklet_struct cleanup_task;
	struct kobject kobj;
};

struct ioat_sysfs_entry {
	struct attribute attr;
	ssize_t (*show)(struct dma_chan *, char *);
};

/**
 * struct ioat_dma_chan - internal representation of a DMA channel
 */
struct ioat_dma_chan {
	struct ioat_chan_common base;

	size_t xfercap;	/* XFERCAP register value expanded out */

	spinlock_t desc_lock;
	struct list_head free_desc;
	struct list_head used_desc;

	int pending;
	u16 desccount;
	u16 active;
};

static inline struct ioat_chan_common *to_chan_common(struct dma_chan *c)
{
	return container_of(c, struct ioat_chan_common, common);
}

static inline struct ioat_dma_chan *to_ioat_chan(struct dma_chan *c)
{
	struct ioat_chan_common *chan = to_chan_common(c);

	return container_of(chan, struct ioat_dma_chan, base);
}

/**
 * ioat_tx_status - poll the status of an ioat transaction
 * @c: channel handle
 * @cookie: transaction identifier
 * @txstate: if set, updated with the transaction state
 */
static inline enum dma_status
ioat_tx_status(struct dma_chan *c, dma_cookie_t cookie,
		 struct dma_tx_state *txstate)
{
	struct ioat_chan_common *chan = to_chan_common(c);
	dma_cookie_t last_used;
	dma_cookie_t last_complete;

	last_used = c->cookie;
	last_complete = chan->completed_cookie;

	dma_set_tx_state(txstate, last_complete, last_used, 0);

	return dma_async_is_complete(cookie, last_complete, last_used);
}

/* wrapper around hardware descriptor format + additional software fields */

/**
 * struct ioat_desc_sw - wrapper around hardware descriptor
 * @hw: hardware DMA descriptor (for memcpy)
 * @node: this descriptor will either be on the free list,
 *     or attached to a transaction list (tx_list)
 * @txd: the generic software descriptor for all engines
 * @id: identifier for debug
 */
struct ioat_desc_sw {
	struct ioat_dma_descriptor *hw;
	struct list_head node;
	size_t len;
	struct list_head tx_list;
	struct dma_async_tx_descriptor txd;
	#ifdef DEBUG
	int id;
	#endif
};

#ifdef DEBUG
#define set_desc_id(desc, i) ((desc)->id = (i))
#define desc_id(desc) ((desc)->id)
#else
#define set_desc_id(desc, i)
#define desc_id(desc) (0)
#endif

static inline void
__dump_desc_dbg(struct ioat_chan_common *chan, struct ioat_dma_descriptor *hw,
		struct dma_async_tx_descriptor *tx, int id)
{
	struct device *dev = to_dev(chan);

	dev_dbg(dev, "desc[%d]: (%#llx->%#llx) cookie: %d flags: %#x"
		" ctl: %#x (op: %d int_en: %d compl: %d)\n", id,
		(unsigned long long) tx->phys,
		(unsigned long long) hw->next, tx->cookie, tx->flags,
		hw->ctl, hw->ctl_f.op, hw->ctl_f.int_en, hw->ctl_f.compl_write);
}

#define dump_desc_dbg(c, d) \
	({ if (d) __dump_desc_dbg(&c->base, d->hw, &d->txd, desc_id(d)); 0; })

static inline void ioat_set_tcp_copy_break(unsigned long copybreak)
{
	#ifdef CONFIG_NET_DMA
	sysctl_tcp_dma_copybreak = copybreak;
	#endif
}

static inline struct ioat_chan_common *
ioat_chan_by_index(struct ioatdma_device *device, int index)
{
	return device->idx[index];
}

static inline u64 ioat_chansts(struct ioat_chan_common *chan)
{
	u8 ver = chan->device->version;
	u64 status;
	u32 status_lo;

	/* We need to read the low address first as this causes the
	 * chipset to latch the upper bits for the subsequent read
	 */
	status_lo = readl(chan->reg_base + IOAT_CHANSTS_OFFSET_LOW(ver));
	status = readl(chan->reg_base + IOAT_CHANSTS_OFFSET_HIGH(ver));
	status <<= 32;
	status |= status_lo;

	return status;
}

static inline void ioat_start(struct ioat_chan_common *chan)
{
	u8 ver = chan->device->version;

	writeb(IOAT_CHANCMD_START, chan->reg_base + IOAT_CHANCMD_OFFSET(ver));
}

static inline u64 ioat_chansts_to_addr(u64 status)
{
	return status & IOAT_CHANSTS_COMPLETED_DESCRIPTOR_ADDR;
}

static inline u32 ioat_chanerr(struct ioat_chan_common *chan)
{
	return readl(chan->reg_base + IOAT_CHANERR_OFFSET);
}

static inline void ioat_suspend(struct ioat_chan_common *chan)
{
	u8 ver = chan->device->version;

	writeb(IOAT_CHANCMD_SUSPEND, chan->reg_base + IOAT_CHANCMD_OFFSET(ver));
}

static inline void ioat_reset(struct ioat_chan_common *chan)
{
	u8 ver = chan->device->version;

	writeb(IOAT_CHANCMD_RESET, chan->reg_base + IOAT_CHANCMD_OFFSET(ver));
}

static inline bool ioat_reset_pending(struct ioat_chan_common *chan)
{
	u8 ver = chan->device->version;
	u8 cmd;

	cmd = readb(chan->reg_base + IOAT_CHANCMD_OFFSET(ver));
	return (cmd & IOAT_CHANCMD_RESET) == IOAT_CHANCMD_RESET;
}

static inline void ioat_set_chainaddr(struct ioat_dma_chan *ioat, u64 addr)
{
	struct ioat_chan_common *chan = &ioat->base;

	writel(addr & 0x00000000FFFFFFFF,
	       chan->reg_base + IOAT1_CHAINADDR_OFFSET_LOW);
	writel(addr >> 32,
	       chan->reg_base + IOAT1_CHAINADDR_OFFSET_HIGH);
}

static inline bool is_ioat_active(unsigned long status)
{
	return ((status & IOAT_CHANSTS_STATUS) == IOAT_CHANSTS_ACTIVE);
}

static inline bool is_ioat_idle(unsigned long status)
{
	return ((status & IOAT_CHANSTS_STATUS) == IOAT_CHANSTS_DONE);
}

static inline bool is_ioat_halted(unsigned long status)
{
	return ((status & IOAT_CHANSTS_STATUS) == IOAT_CHANSTS_HALTED);
}

static inline bool is_ioat_suspended(unsigned long status)
{
	return ((status & IOAT_CHANSTS_STATUS) == IOAT_CHANSTS_SUSPENDED);
}

/* channel was fatally programmed */
static inline bool is_ioat_bug(unsigned long err)
{
	return !!err;
}

static inline void ioat_unmap(struct pci_dev *pdev, dma_addr_t addr, size_t len,
			      int direction, enum dma_ctrl_flags flags, bool dst)
{
	if ((dst && (flags & DMA_COMPL_DEST_UNMAP_SINGLE)) ||
	    (!dst && (flags & DMA_COMPL_SRC_UNMAP_SINGLE)))
		pci_unmap_single(pdev, addr, len, direction);
	else
		pci_unmap_page(pdev, addr, len, direction);
}

int __devinit ioat_probe(struct ioatdma_device *device);
int __devinit ioat_register(struct ioatdma_device *device);
int __devinit ioat1_dma_probe(struct ioatdma_device *dev, int dca);
int __devinit ioat_dma_self_test(struct ioatdma_device *device);
void __devexit ioat_dma_remove(struct ioatdma_device *device);
struct dca_provider * __devinit ioat_dca_init(struct pci_dev *pdev,
					      void __iomem *iobase);
unsigned long ioat_get_current_completion(struct ioat_chan_common *chan);
void ioat_init_channel(struct ioatdma_device *device,
		       struct ioat_chan_common *chan, int idx);
enum dma_status ioat_dma_tx_status(struct dma_chan *c, dma_cookie_t cookie,
				   struct dma_tx_state *txstate);
void ioat_dma_unmap(struct ioat_chan_common *chan, enum dma_ctrl_flags flags,
		    size_t len, struct ioat_dma_descriptor *hw);
bool ioat_cleanup_preamble(struct ioat_chan_common *chan,
			   unsigned long *phys_complete);
void ioat_kobject_add(struct ioatdma_device *device, struct kobj_type *type);
void ioat_kobject_del(struct ioatdma_device *device);
extern const struct sysfs_ops ioat_sysfs_ops;
extern struct ioat_sysfs_entry ioat_version_attr;
extern struct ioat_sysfs_entry ioat_cap_attr;

#ifndef CONFIG_XEN
void ioat_remove_dca_provider(struct pci_dev *);
#else
static inline void ioat_remove_dca_provider(struct pci_dev *pdev)
{
	struct ioatdma_device *device = pci_get_drvdata(pdev);
	BUG_ON(device->dca);
}
static inline struct dca_provider *__devinit
__ioat_dca_init(struct pci_dev *pdev, void __iomem *iobase)
{
	return NULL;
}
#define ioat_dca_init __ioat_dca_init
#endif

#endif /* IOATDMA_H */<|MERGE_RESOLUTION|>--- conflicted
+++ resolved
@@ -61,11 +61,7 @@
  * @intr_quirk: interrupt setup quirk (for ioat_v1 devices)
  * @enumerate_channels: hw version specific channel enumeration
  * @reset_hw: hw version specific channel (re)initialization
-<<<<<<< HEAD
- * @cleanup_tasklet: select between the v2 and v3 cleanup routines
-=======
  * @cleanup_fn: select between the v2 and v3 cleanup routines
->>>>>>> 02f8c6ae
  * @timer_fn: select between the v2 and v3 timer watchdog routines
  * @self_test: hardware version specific self test for each supported op type
  *
@@ -84,11 +80,7 @@
 	void (*intr_quirk)(struct ioatdma_device *device);
 	int (*enumerate_channels)(struct ioatdma_device *device);
 	int (*reset_hw)(struct ioat_chan_common *chan);
-<<<<<<< HEAD
-	void (*cleanup_tasklet)(unsigned long data);
-=======
 	void (*cleanup_fn)(unsigned long data);
->>>>>>> 02f8c6ae
 	void (*timer_fn)(unsigned long data);
 	int (*self_test)(struct ioatdma_device *device);
 };
@@ -355,21 +347,4 @@
 extern const struct sysfs_ops ioat_sysfs_ops;
 extern struct ioat_sysfs_entry ioat_version_attr;
 extern struct ioat_sysfs_entry ioat_cap_attr;
-
-#ifndef CONFIG_XEN
-void ioat_remove_dca_provider(struct pci_dev *);
-#else
-static inline void ioat_remove_dca_provider(struct pci_dev *pdev)
-{
-	struct ioatdma_device *device = pci_get_drvdata(pdev);
-	BUG_ON(device->dca);
-}
-static inline struct dca_provider *__devinit
-__ioat_dca_init(struct pci_dev *pdev, void __iomem *iobase)
-{
-	return NULL;
-}
-#define ioat_dca_init __ioat_dca_init
-#endif
-
 #endif /* IOATDMA_H */