/*
 * Intel I/OAT DMA Linux driver
 * Copyright(c) 2007 - 2009 Intel Corporation.
 *
 * This program is free software; you can redistribute it and/or modify it
 * under the terms and conditions of the GNU General Public License,
 * version 2, as published by the Free Software Foundation.
 *
 * This program is distributed in the hope that it will be useful, but WITHOUT
 * ANY WARRANTY; without even the implied warranty of MERCHANTABILITY or
 * FITNESS FOR A PARTICULAR PURPOSE.  See the GNU General Public License for
 * more details.
 *
 * You should have received a copy of the GNU General Public License along with
 * this program; if not, write to the Free Software Foundation, Inc.,
 * 51 Franklin St - Fifth Floor, Boston, MA 02110-1301 USA.
 *
 * The full GNU General Public License is included in this distribution in
 * the file called "COPYING".
 *
 */

/*
 * This driver supports an Intel I/OAT DMA engine, which does asynchronous
 * copy operations.
 */

#include <linux/init.h>
#include <linux/module.h>
#include <linux/pci.h>
#include <linux/interrupt.h>
<<<<<<< HEAD
=======
#include <linux/dca.h>
#include <linux/slab.h>
>>>>>>> 02f8c6ae
#include "dma.h"
#include "dma_v2.h"
#include "registers.h"
#include "hw.h"

MODULE_VERSION(IOAT_DMA_VERSION);
MODULE_LICENSE("Dual BSD/GPL");
MODULE_AUTHOR("Intel Corporation");

static struct pci_device_id ioat_pci_tbl[] = {
	/* I/OAT v1 platforms */
	{ PCI_VDEVICE(INTEL, PCI_DEVICE_ID_INTEL_IOAT) },
	{ PCI_VDEVICE(INTEL, PCI_DEVICE_ID_INTEL_IOAT_CNB)  },
	{ PCI_VDEVICE(INTEL, PCI_DEVICE_ID_INTEL_IOAT_SCNB) },
	{ PCI_VDEVICE(UNISYS, PCI_DEVICE_ID_UNISYS_DMA_DIRECTOR) },

	/* I/OAT v2 platforms */
	{ PCI_VDEVICE(INTEL, PCI_DEVICE_ID_INTEL_IOAT_SNB) },

	/* I/OAT v3 platforms */
	{ PCI_VDEVICE(INTEL, PCI_DEVICE_ID_INTEL_IOAT_TBG0) },
	{ PCI_VDEVICE(INTEL, PCI_DEVICE_ID_INTEL_IOAT_TBG1) },
	{ PCI_VDEVICE(INTEL, PCI_DEVICE_ID_INTEL_IOAT_TBG2) },
	{ PCI_VDEVICE(INTEL, PCI_DEVICE_ID_INTEL_IOAT_TBG3) },
	{ PCI_VDEVICE(INTEL, PCI_DEVICE_ID_INTEL_IOAT_TBG4) },
	{ PCI_VDEVICE(INTEL, PCI_DEVICE_ID_INTEL_IOAT_TBG5) },
	{ PCI_VDEVICE(INTEL, PCI_DEVICE_ID_INTEL_IOAT_TBG6) },
	{ PCI_VDEVICE(INTEL, PCI_DEVICE_ID_INTEL_IOAT_TBG7) },

	/* I/OAT v3.2 platforms */
	{ PCI_VDEVICE(INTEL, PCI_DEVICE_ID_INTEL_IOAT_JSF0) },
	{ PCI_VDEVICE(INTEL, PCI_DEVICE_ID_INTEL_IOAT_JSF1) },
	{ PCI_VDEVICE(INTEL, PCI_DEVICE_ID_INTEL_IOAT_JSF2) },
	{ PCI_VDEVICE(INTEL, PCI_DEVICE_ID_INTEL_IOAT_JSF3) },
	{ PCI_VDEVICE(INTEL, PCI_DEVICE_ID_INTEL_IOAT_JSF4) },
	{ PCI_VDEVICE(INTEL, PCI_DEVICE_ID_INTEL_IOAT_JSF5) },
	{ PCI_VDEVICE(INTEL, PCI_DEVICE_ID_INTEL_IOAT_JSF6) },
	{ PCI_VDEVICE(INTEL, PCI_DEVICE_ID_INTEL_IOAT_JSF7) },
	{ PCI_VDEVICE(INTEL, PCI_DEVICE_ID_INTEL_IOAT_JSF8) },
	{ PCI_VDEVICE(INTEL, PCI_DEVICE_ID_INTEL_IOAT_JSF9) },

	{ 0, }
};
MODULE_DEVICE_TABLE(pci, ioat_pci_tbl);

static int __devinit ioat_pci_probe(struct pci_dev *pdev,
				    const struct pci_device_id *id);
static void __devexit ioat_remove(struct pci_dev *pdev);

static int ioat_dca_enabled = 1;
module_param(ioat_dca_enabled, int, 0644);
MODULE_PARM_DESC(ioat_dca_enabled, "control support of dca service (default: 1)");

struct kmem_cache *ioat2_cache;

#define DRV_NAME "ioatdma"

static struct pci_driver ioat_pci_driver = {
	.name		= DRV_NAME,
	.id_table	= ioat_pci_tbl,
	.probe		= ioat_pci_probe,
	.remove		= __devexit_p(ioat_remove),
};

static struct ioatdma_device *
alloc_ioatdma(struct pci_dev *pdev, void __iomem *iobase)
{
	struct device *dev = &pdev->dev;
	struct ioatdma_device *d = devm_kzalloc(dev, sizeof(*d), GFP_KERNEL);

	if (!d)
		return NULL;
	d->pdev = pdev;
	d->reg_base = iobase;
	return d;
}

static int __devinit ioat_pci_probe(struct pci_dev *pdev, const struct pci_device_id *id)
{
	void __iomem * const *iomap;
	struct device *dev = &pdev->dev;
	struct ioatdma_device *device;
	int err;

	err = pcim_enable_device(pdev);
	if (err)
		return err;

	err = pcim_iomap_regions(pdev, 1 << IOAT_MMIO_BAR, DRV_NAME);
	if (err)
		return err;
	iomap = pcim_iomap_table(pdev);
	if (!iomap)
		return -ENOMEM;

	err = pci_set_dma_mask(pdev, DMA_BIT_MASK(64));
	if (err)
		err = pci_set_dma_mask(pdev, DMA_BIT_MASK(32));
	if (err)
		return err;

	err = pci_set_consistent_dma_mask(pdev, DMA_BIT_MASK(64));
	if (err)
		err = pci_set_consistent_dma_mask(pdev, DMA_BIT_MASK(32));
	if (err)
		return err;

	device = alloc_ioatdma(pdev, iomap[IOAT_MMIO_BAR]);
	if (!device)
		return -ENOMEM;
	pci_set_master(pdev);
	pci_set_drvdata(pdev, device);

	device->version = readb(device->reg_base + IOAT_VER_OFFSET);
	if (device->version == IOAT_VER_1_2)
		err = ioat1_dma_probe(device, ioat_dca_enabled);
	else if (device->version == IOAT_VER_2_0)
		err = ioat2_dma_probe(device, ioat_dca_enabled);
	else if (device->version >= IOAT_VER_3_0)
		err = ioat3_dma_probe(device, ioat_dca_enabled);
	else
		return -ENODEV;

	if (err) {
		dev_err(dev, "Intel(R) I/OAT DMA Engine init failed\n");
		return -ENODEV;
	}

	return 0;
}

static void __devexit ioat_remove(struct pci_dev *pdev)
{
	struct ioatdma_device *device = pci_get_drvdata(pdev);

	if (!device)
		return;

	dev_err(&pdev->dev, "Removing dma and dca services\n");
	ioat_remove_dca_provider(pdev);
	ioat_dma_remove(device);
}

static int __init ioat_init_module(void)
{
	int err;

	pr_info("%s: Intel(R) QuickData Technology Driver %s\n",
		DRV_NAME, IOAT_DMA_VERSION);

	ioat2_cache = kmem_cache_create("ioat2", sizeof(struct ioat_ring_ent),
					0, SLAB_HWCACHE_ALIGN, NULL);
	if (!ioat2_cache)
		return -ENOMEM;

	err = pci_register_driver(&ioat_pci_driver);
	if (err)
		kmem_cache_destroy(ioat2_cache);

	return err;
}
module_init(ioat_init_module);

static void __exit ioat_exit_module(void)
{
	pci_unregister_driver(&ioat_pci_driver);
	kmem_cache_destroy(ioat2_cache);
}
module_exit(ioat_exit_module);<|MERGE_RESOLUTION|>--- conflicted
+++ resolved
@@ -29,11 +29,8 @@
 #include <linux/module.h>
 #include <linux/pci.h>
 #include <linux/interrupt.h>
-<<<<<<< HEAD
-=======
 #include <linux/dca.h>
 #include <linux/slab.h>
->>>>>>> 02f8c6ae
 #include "dma.h"
 #include "dma_v2.h"
 #include "registers.h"
@@ -173,7 +170,11 @@
 		return;
 
 	dev_err(&pdev->dev, "Removing dma and dca services\n");
-	ioat_remove_dca_provider(pdev);
+	if (device->dca) {
+		unregister_dca_provider(device->dca, &pdev->dev);
+		free_dca_provider(device->dca);
+		device->dca = NULL;
+	}
 	ioat_dma_remove(device);
 }
 
