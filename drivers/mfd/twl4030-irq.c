/*
 * twl4030-irq.c - TWL4030/TPS659x0 irq support
 *
 * Copyright (C) 2005-2006 Texas Instruments, Inc.
 *
 * Modifications to defer interrupt handling to a kernel thread:
 * Copyright (C) 2006 MontaVista Software, Inc.
 *
 * Based on tlv320aic23.c:
 * Copyright (c) by Kai Svahn <kai.svahn@nokia.com>
 *
 * Code cleanup and modifications to IRQ handler.
 * by syed khasim <x0khasim@ti.com>
 *
 * This program is free software; you can redistribute it and/or modify
 * it under the terms of the GNU General Public License as published by
 * the Free Software Foundation; either version 2 of the License, or
 * (at your option) any later version.
 *
 * This program is distributed in the hope that it will be useful,
 * but WITHOUT ANY WARRANTY; without even the implied warranty of
 * MERCHANTABILITY or FITNESS FOR A PARTICULAR PURPOSE.  See the
 * GNU General Public License for more details.
 *
 * You should have received a copy of the GNU General Public License
 * along with this program; if not, write to the Free Software
 * Foundation, Inc., 59 Temple Place, Suite 330, Boston, MA  02111-1307 USA
 */

#include <linux/init.h>
#include <linux/interrupt.h>
#include <linux/irq.h>
#include <linux/kthread.h>

#include <linux/i2c/twl.h>


/*
 * TWL4030 IRQ handling has two stages in hardware, and thus in software.
 * The Primary Interrupt Handler (PIH) stage exposes status bits saying
 * which Secondary Interrupt Handler (SIH) stage is raising an interrupt.
 * SIH modules are more traditional IRQ components, which support per-IRQ
 * enable/disable and trigger controls; they do most of the work.
 *
 * These chips are designed to support IRQ handling from two different
 * I2C masters.  Each has a dedicated IRQ line, and dedicated IRQ status
 * and mask registers in the PIH and SIH modules.
 *
 * We set up IRQs starting at a platform-specified base, always starting
 * with PIH and the SIH for PWR_INT and then usually adding GPIO:
 *	base + 0  .. base + 7	PIH
 *	base + 8  .. base + 15	SIH for PWR_INT
 *	base + 16 .. base + 33	SIH for GPIO
 */

/* PIH register offsets */
#define REG_PIH_ISR_P1			0x01
#define REG_PIH_ISR_P2			0x02
#define REG_PIH_SIR			0x03	/* for testing */


/* Linux could (eventually) use either IRQ line */
static int irq_line;

struct sih {
	char	name[8];
	u8	module;			/* module id */
	u8	control_offset;		/* for SIH_CTRL */
	bool	set_cor;

	u8	bits;			/* valid in isr/imr */
	u8	bytes_ixr;		/* bytelen of ISR/IMR/SIR */

	u8	edr_offset;
	u8	bytes_edr;		/* bytelen of EDR */

	u8	irq_lines;		/* number of supported irq lines */

	/* SIR ignored -- set interrupt, for testing only */
	struct irq_data {
		u8	isr_offset;
		u8	imr_offset;
	} mask[2];
	/* + 2 bytes padding */
};

static const struct sih *sih_modules;
static int nr_sih_modules;

#define SIH_INITIALIZER(modname, nbits) \
	.module		= TWL4030_MODULE_ ## modname, \
	.control_offset = TWL4030_ ## modname ## _SIH_CTRL, \
	.bits		= nbits, \
	.bytes_ixr	= DIV_ROUND_UP(nbits, 8), \
	.edr_offset	= TWL4030_ ## modname ## _EDR, \
	.bytes_edr	= DIV_ROUND_UP((2*(nbits)), 8), \
	.irq_lines	= 2, \
	.mask = { { \
		.isr_offset	= TWL4030_ ## modname ## _ISR1, \
		.imr_offset	= TWL4030_ ## modname ## _IMR1, \
	}, \
	{ \
		.isr_offset	= TWL4030_ ## modname ## _ISR2, \
		.imr_offset	= TWL4030_ ## modname ## _IMR2, \
	}, },

/* register naming policies are inconsistent ... */
#define TWL4030_INT_PWR_EDR		TWL4030_INT_PWR_EDR1
#define TWL4030_MODULE_KEYPAD_KEYP	TWL4030_MODULE_KEYPAD
#define TWL4030_MODULE_INT_PWR		TWL4030_MODULE_INT


/* Order in this table matches order in PIH_ISR.  That is,
 * BIT(n) in PIH_ISR is sih_modules[n].
 */
/* sih_modules_twl4030 is used both in twl4030 and twl5030 */
static const struct sih sih_modules_twl4030[6] = {
	[0] = {
		.name		= "gpio",
		.module		= TWL4030_MODULE_GPIO,
		.control_offset	= REG_GPIO_SIH_CTRL,
		.set_cor	= true,
		.bits		= TWL4030_GPIO_MAX,
		.bytes_ixr	= 3,
		/* Note: *all* of these IRQs default to no-trigger */
		.edr_offset	= REG_GPIO_EDR1,
		.bytes_edr	= 5,
		.irq_lines	= 2,
		.mask = { {
			.isr_offset	= REG_GPIO_ISR1A,
			.imr_offset	= REG_GPIO_IMR1A,
		}, {
			.isr_offset	= REG_GPIO_ISR1B,
			.imr_offset	= REG_GPIO_IMR1B,
		}, },
	},
	[1] = {
		.name		= "keypad",
		.set_cor	= true,
		SIH_INITIALIZER(KEYPAD_KEYP, 4)
	},
	[2] = {
		.name		= "bci",
		.module		= TWL4030_MODULE_INTERRUPTS,
		.control_offset	= TWL4030_INTERRUPTS_BCISIHCTRL,
		.bits		= 12,
		.bytes_ixr	= 2,
		.edr_offset	= TWL4030_INTERRUPTS_BCIEDR1,
		/* Note: most of these IRQs default to no-trigger */
		.bytes_edr	= 3,
		.irq_lines	= 2,
		.mask = { {
			.isr_offset	= TWL4030_INTERRUPTS_BCIISR1A,
			.imr_offset	= TWL4030_INTERRUPTS_BCIIMR1A,
		}, {
			.isr_offset	= TWL4030_INTERRUPTS_BCIISR1B,
			.imr_offset	= TWL4030_INTERRUPTS_BCIIMR1B,
		}, },
	},
	[3] = {
		.name		= "madc",
		SIH_INITIALIZER(MADC, 4)
	},
	[4] = {
		/* USB doesn't use the same SIH organization */
		.name		= "usb",
	},
	[5] = {
		.name		= "power",
		.set_cor	= true,
		SIH_INITIALIZER(INT_PWR, 8)
	},
		/* there are no SIH modules #6 or #7 ... */
};

static const struct sih sih_modules_twl5031[8] = {
	[0] = {
		.name		= "gpio",
		.module		= TWL4030_MODULE_GPIO,
		.control_offset	= REG_GPIO_SIH_CTRL,
		.set_cor	= true,
		.bits		= TWL4030_GPIO_MAX,
		.bytes_ixr	= 3,
		/* Note: *all* of these IRQs default to no-trigger */
		.edr_offset	= REG_GPIO_EDR1,
		.bytes_edr	= 5,
		.irq_lines	= 2,
		.mask = { {
			.isr_offset	= REG_GPIO_ISR1A,
			.imr_offset	= REG_GPIO_IMR1A,
		}, {
			.isr_offset	= REG_GPIO_ISR1B,
			.imr_offset	= REG_GPIO_IMR1B,
		}, },
	},
	[1] = {
		.name		= "keypad",
		.set_cor	= true,
		SIH_INITIALIZER(KEYPAD_KEYP, 4)
	},
	[2] = {
		.name		= "bci",
		.module		= TWL5031_MODULE_INTERRUPTS,
		.control_offset	= TWL5031_INTERRUPTS_BCISIHCTRL,
		.bits		= 7,
		.bytes_ixr	= 1,
		.edr_offset	= TWL5031_INTERRUPTS_BCIEDR1,
		/* Note: most of these IRQs default to no-trigger */
		.bytes_edr	= 2,
		.irq_lines	= 2,
		.mask = { {
			.isr_offset	= TWL5031_INTERRUPTS_BCIISR1,
			.imr_offset	= TWL5031_INTERRUPTS_BCIIMR1,
		}, {
			.isr_offset	= TWL5031_INTERRUPTS_BCIISR2,
			.imr_offset	= TWL5031_INTERRUPTS_BCIIMR2,
		}, },
	},
	[3] = {
		.name		= "madc",
		SIH_INITIALIZER(MADC, 4)
	},
	[4] = {
		/* USB doesn't use the same SIH organization */
		.name		= "usb",
	},
	[5] = {
		.name		= "power",
		.set_cor	= true,
		SIH_INITIALIZER(INT_PWR, 8)
	},
	[6] = {
		/*
		 * ACI doesn't use the same SIH organization.
		 * For example, it supports only one interrupt line
		 */
		.name		= "aci",
		.module		= TWL5031_MODULE_ACCESSORY,
		.bits		= 9,
		.bytes_ixr	= 2,
		.irq_lines	= 1,
		.mask = { {
			.isr_offset	= TWL5031_ACIIDR_LSB,
			.imr_offset	= TWL5031_ACIIMR_LSB,
		}, },

	},
	[7] = {
		/* Accessory */
		.name		= "acc",
		.module		= TWL5031_MODULE_ACCESSORY,
		.control_offset	= TWL5031_ACCSIHCTRL,
		.bits		= 2,
		.bytes_ixr	= 1,
		.edr_offset	= TWL5031_ACCEDR1,
		/* Note: most of these IRQs default to no-trigger */
		.bytes_edr	= 1,
		.irq_lines	= 2,
		.mask = { {
			.isr_offset	= TWL5031_ACCISR1,
			.imr_offset	= TWL5031_ACCIMR1,
		}, {
			.isr_offset	= TWL5031_ACCISR2,
			.imr_offset	= TWL5031_ACCIMR2,
		}, },
	},
};

#undef TWL4030_MODULE_KEYPAD_KEYP
#undef TWL4030_MODULE_INT_PWR
#undef TWL4030_INT_PWR_EDR

/*----------------------------------------------------------------------*/

static unsigned twl4030_irq_base;

static struct completion irq_event;

/*
 * This thread processes interrupts reported by the Primary Interrupt Handler.
 */
static int twl4030_irq_thread(void *data)
{
	long irq = (long)data;
	static unsigned i2c_errors;
	static const unsigned max_i2c_errors = 100;


	current->flags |= PF_NOFREEZE;

	while (!kthread_should_stop()) {
		int ret;
		int module_irq;
		u8 pih_isr;

		/* Wait for IRQ, then read PIH irq status (also blocking) */
		wait_for_completion_interruptible(&irq_event);

		ret = twl_i2c_read_u8(TWL4030_MODULE_PIH, &pih_isr,
					  REG_PIH_ISR_P1);
		if (ret) {
			pr_warning("twl4030: I2C error %d reading PIH ISR\n",
					ret);
			if (++i2c_errors >= max_i2c_errors) {
				printk(KERN_ERR "Maximum I2C error count"
						" exceeded.  Terminating %s.\n",
						__func__);
				break;
			}
			complete(&irq_event);
			continue;
		}

		/* these handlers deal with the relevant SIH irq status */
		local_irq_disable();
		for (module_irq = twl4030_irq_base;
				pih_isr;
				pih_isr >>= 1, module_irq++) {
			if (pih_isr & 0x1) {
				struct irq_desc *d = irq_to_desc(module_irq);

				if (!d) {
					pr_err("twl4030: Invalid SIH IRQ: %d\n",
					       module_irq);
					return -EINVAL;
				}

				/* These can't be masked ... always warn
				 * if we get any surprises.
				 */
				if (d->status & IRQ_DISABLED)
					note_interrupt(module_irq, d,
							IRQ_NONE);
				else
					d->handle_irq(module_irq, d);
			}
		}
		local_irq_enable();

		enable_irq(irq);
	}

	return 0;
}

/*
 * handle_twl4030_pih() is the desc->handle method for the twl4030 interrupt.
 * This is a chained interrupt, so there is no desc->action method for it.
 * Now we need to query the interrupt controller in the twl4030 to determine
 * which module is generating the interrupt request.  However, we can't do i2c
 * transactions in interrupt context, so we must defer that work to a kernel
 * thread.  All we do here is acknowledge and mask the interrupt and wakeup
 * the kernel thread.
 */
static irqreturn_t handle_twl4030_pih(int irq, void *devid)
{
	/* Acknowledge, clear *AND* mask the interrupt... */
	disable_irq_nosync(irq);
	complete(devid);
	return IRQ_HANDLED;
}
/*----------------------------------------------------------------------*/

/*
 * twl4030_init_sih_modules() ... start from a known state where no
 * IRQs will be coming in, and where we can quickly enable them then
 * handle them as they arrive.  Mask all IRQs: maybe init SIH_CTRL.
 *
 * NOTE:  we don't touch EDR registers here; they stay with hardware
 * defaults or whatever the last value was.  Note that when both EDR
 * bits for an IRQ are clear, that's as if its IMR bit is set...
 */
static int twl4030_init_sih_modules(unsigned line)
{
	const struct sih *sih;
	u8 buf[4];
	int i;
	int status;

	/* line 0 == int1_n signal; line 1 == int2_n signal */
	if (line > 1)
		return -EINVAL;

	irq_line = line;

	/* disable all interrupts on our line */
	memset(buf, 0xff, sizeof buf);
	sih = sih_modules;
	for (i = 0; i < nr_sih_modules; i++, sih++) {

		/* skip USB -- it's funky */
		if (!sih->bytes_ixr)
			continue;

		/* Not all the SIH modules support multiple interrupt lines */
		if (sih->irq_lines <= line)
			continue;

		status = twl_i2c_write(sih->module, buf,
				sih->mask[line].imr_offset, sih->bytes_ixr);
		if (status < 0)
			pr_err("twl4030: err %d initializing %s %s\n",
					status, sih->name, "IMR");

		/* Maybe disable "exclusive" mode; buffer second pending irq;
		 * set Clear-On-Read (COR) bit.
		 *
		 * NOTE that sometimes COR polarity is documented as being
		 * inverted:  for MADC and BCI, COR=1 means "clear on write".
		 * And for PWR_INT it's not documented...
		 */
		if (sih->set_cor) {
			status = twl_i2c_write_u8(sih->module,
					TWL4030_SIH_CTRL_COR_MASK,
					sih->control_offset);
			if (status < 0)
				pr_err("twl4030: err %d initializing %s %s\n",
						status, sih->name, "SIH_CTRL");
		}
	}

	sih = sih_modules;
	for (i = 0; i < nr_sih_modules; i++, sih++) {
		u8 rxbuf[4];
		int j;

		/* skip USB */
		if (!sih->bytes_ixr)
			continue;

		/* Not all the SIH modules support multiple interrupt lines */
		if (sih->irq_lines <= line)
			continue;

		/* Clear pending interrupt status.  Either the read was
		 * enough, or we need to write those bits.  Repeat, in
		 * case an IRQ is pending (PENDDIS=0) ... that's not
		 * uncommon with PWR_INT.PWRON.
		 */
		for (j = 0; j < 2; j++) {
			status = twl_i2c_read(sih->module, rxbuf,
				sih->mask[line].isr_offset, sih->bytes_ixr);
			if (status < 0)
				pr_err("twl4030: err %d initializing %s %s\n",
					status, sih->name, "ISR");

			if (!sih->set_cor)
				status = twl_i2c_write(sih->module, buf,
					sih->mask[line].isr_offset,
					sih->bytes_ixr);
			/* else COR=1 means read sufficed.
			 * (for most SIH modules...)
			 */
		}
	}

	return 0;
}

static inline void activate_irq(int irq)
{
#ifdef CONFIG_ARM
	/* ARM requires an extra step to clear IRQ_NOREQUEST, which it
	 * sets on behalf of every irq_chip.  Also sets IRQ_NOPROBE.
	 */
	set_irq_flags(irq, IRQF_VALID);
#else
	/* same effect on other architectures */
	set_irq_noprobe(irq);
#endif
}

/*----------------------------------------------------------------------*/

static DEFINE_SPINLOCK(sih_agent_lock);

static struct workqueue_struct *wq;

struct sih_agent {
	int			irq_base;
	const struct sih	*sih;

	u32			imr;
	bool			imr_change_pending;
	struct work_struct	mask_work;

	u32			edge_change;
	struct work_struct	edge_work;
};

static void twl4030_sih_do_mask(struct work_struct *work)
{
	struct sih_agent	*agent;
	const struct sih	*sih;
	union {
		u8	bytes[4];
		u32	word;
	}			imr;
	int			status;

	agent = container_of(work, struct sih_agent, mask_work);

	/* see what work we have */
	spin_lock_irq(&sih_agent_lock);
	if (agent->imr_change_pending) {
		sih = agent->sih;
		/* byte[0] gets overwritten as we write ... */
		imr.word = cpu_to_le32(agent->imr << 8);
		agent->imr_change_pending = false;
	} else
		sih = NULL;
	spin_unlock_irq(&sih_agent_lock);
	if (!sih)
		return;

	/* write the whole mask ... simpler than subsetting it */
	status = twl_i2c_write(sih->module, imr.bytes,
			sih->mask[irq_line].imr_offset, sih->bytes_ixr);
	if (status)
		pr_err("twl4030: %s, %s --> %d\n", __func__,
				"write", status);
}

static void twl4030_sih_do_edge(struct work_struct *work)
{
	struct sih_agent	*agent;
	const struct sih	*sih;
	u8			bytes[6];
	u32			edge_change;
	int			status;

	agent = container_of(work, struct sih_agent, edge_work);

	/* see what work we have */
	spin_lock_irq(&sih_agent_lock);
	edge_change = agent->edge_change;
	agent->edge_change = 0;
	sih = edge_change ? agent->sih : NULL;
	spin_unlock_irq(&sih_agent_lock);
	if (!sih)
		return;

	/* Read, reserving first byte for write scratch.  Yes, this
	 * could be cached for some speedup ... but be careful about
	 * any processor on the other IRQ line, EDR registers are
	 * shared.
	 */
	status = twl_i2c_read(sih->module, bytes + 1,
			sih->edr_offset, sih->bytes_edr);
	if (status) {
		pr_err("twl4030: %s, %s --> %d\n", __func__,
				"read", status);
		return;
	}

	/* Modify only the bits we know must change */
	while (edge_change) {
		int		i = fls(edge_change) - 1;
		struct irq_desc	*d = irq_to_desc(i + agent->irq_base);
		int		byte = 1 + (i >> 2);
		int		off = (i & 0x3) * 2;

		if (!d) {
			pr_err("twl4030: Invalid IRQ: %d\n",
			       i + agent->irq_base);
			return;
		}

		bytes[byte] &= ~(0x03 << off);

<<<<<<< HEAD
		atomic_spin_lock_irq(&d->lock);
=======
		raw_spin_lock_irq(&d->lock);
>>>>>>> 4ec62b2b
		if (d->status & IRQ_TYPE_EDGE_RISING)
			bytes[byte] |= BIT(off + 1);
		if (d->status & IRQ_TYPE_EDGE_FALLING)
			bytes[byte] |= BIT(off + 0);
<<<<<<< HEAD
		atomic_spin_unlock_irq(&d->lock);
=======
		raw_spin_unlock_irq(&d->lock);
>>>>>>> 4ec62b2b

		edge_change &= ~BIT(i);
	}

	/* Write */
	status = twl_i2c_write(sih->module, bytes,
			sih->edr_offset, sih->bytes_edr);
	if (status)
		pr_err("twl4030: %s, %s --> %d\n", __func__,
				"write", status);
}

/*----------------------------------------------------------------------*/

/*
 * All irq_chip methods get issued from code holding irq_desc[irq].lock,
 * which can't perform the underlying I2C operations (because they sleep).
 * So we must hand them off to a thread (workqueue) and cope with asynch
 * completion, potentially including some re-ordering, of these requests.
 */

static void twl4030_sih_mask(unsigned irq)
{
	struct sih_agent *sih = get_irq_chip_data(irq);
	unsigned long flags;

	spin_lock_irqsave(&sih_agent_lock, flags);
	sih->imr |= BIT(irq - sih->irq_base);
	sih->imr_change_pending = true;
	queue_work(wq, &sih->mask_work);
	spin_unlock_irqrestore(&sih_agent_lock, flags);
}

static void twl4030_sih_unmask(unsigned irq)
{
	struct sih_agent *sih = get_irq_chip_data(irq);
	unsigned long flags;

	spin_lock_irqsave(&sih_agent_lock, flags);
	sih->imr &= ~BIT(irq - sih->irq_base);
	sih->imr_change_pending = true;
	queue_work(wq, &sih->mask_work);
	spin_unlock_irqrestore(&sih_agent_lock, flags);
}

static int twl4030_sih_set_type(unsigned irq, unsigned trigger)
{
	struct sih_agent *sih = get_irq_chip_data(irq);
	struct irq_desc *desc = irq_to_desc(irq);
	unsigned long flags;

	if (!desc) {
		pr_err("twl4030: Invalid IRQ: %d\n", irq);
		return -EINVAL;
	}

	if (trigger & ~(IRQ_TYPE_EDGE_FALLING | IRQ_TYPE_EDGE_RISING))
		return -EINVAL;

	spin_lock_irqsave(&sih_agent_lock, flags);
	if ((desc->status & IRQ_TYPE_SENSE_MASK) != trigger) {
		desc->status &= ~IRQ_TYPE_SENSE_MASK;
		desc->status |= trigger;
		sih->edge_change |= BIT(irq - sih->irq_base);
		queue_work(wq, &sih->edge_work);
	}
	spin_unlock_irqrestore(&sih_agent_lock, flags);
	return 0;
}

static struct irq_chip twl4030_sih_irq_chip = {
	.name		= "twl4030",
	.mask		= twl4030_sih_mask,
	.unmask		= twl4030_sih_unmask,
	.set_type	= twl4030_sih_set_type,
};

/*----------------------------------------------------------------------*/

static inline int sih_read_isr(const struct sih *sih)
{
	int status;
	union {
		u8 bytes[4];
		u32 word;
	} isr;

	/* FIXME need retry-on-error ... */

	isr.word = 0;
	status = twl_i2c_read(sih->module, isr.bytes,
			sih->mask[irq_line].isr_offset, sih->bytes_ixr);

	return (status < 0) ? status : le32_to_cpu(isr.word);
}

/*
 * Generic handler for SIH interrupts ... we "know" this is called
 * in task context, with IRQs enabled.
 */
static void handle_twl4030_sih(unsigned irq, struct irq_desc *desc)
{
	struct sih_agent *agent = get_irq_data(irq);
	const struct sih *sih = agent->sih;
	int isr;

	/* reading ISR acks the IRQs, using clear-on-read mode */
	local_irq_enable();
	isr = sih_read_isr(sih);
	local_irq_disable();

	if (isr < 0) {
		pr_err("twl4030: %s SIH, read ISR error %d\n",
			sih->name, isr);
		/* REVISIT:  recover; eventually mask it all, etc */
		return;
	}

	while (isr) {
		irq = fls(isr);
		irq--;
		isr &= ~BIT(irq);

		if (irq < sih->bits)
			generic_handle_irq(agent->irq_base + irq);
		else
			pr_err("twl4030: %s SIH, invalid ISR bit %d\n",
				sih->name, irq);
	}
}

static unsigned twl4030_irq_next;

/* returns the first IRQ used by this SIH bank,
 * or negative errno
 */
int twl4030_sih_setup(int module)
{
	int			sih_mod;
	const struct sih	*sih = NULL;
	struct sih_agent	*agent;
	int			i, irq;
	int			status = -EINVAL;
	unsigned		irq_base = twl4030_irq_next;

	/* only support modules with standard clear-on-read for now */
	for (sih_mod = 0, sih = sih_modules;
			sih_mod < nr_sih_modules;
			sih_mod++, sih++) {
		if (sih->module == module && sih->set_cor) {
			if (!WARN((irq_base + sih->bits) > NR_IRQS,
					"irq %d for %s too big\n",
					irq_base + sih->bits,
					sih->name))
				status = 0;
			break;
		}
	}
	if (status < 0)
		return status;

	agent = kzalloc(sizeof *agent, GFP_KERNEL);
	if (!agent)
		return -ENOMEM;

	status = 0;

	agent->irq_base = irq_base;
	agent->sih = sih;
	agent->imr = ~0;
	INIT_WORK(&agent->mask_work, twl4030_sih_do_mask);
	INIT_WORK(&agent->edge_work, twl4030_sih_do_edge);

	for (i = 0; i < sih->bits; i++) {
		irq = irq_base + i;

		set_irq_chip_and_handler(irq, &twl4030_sih_irq_chip,
				handle_edge_irq);
		set_irq_chip_data(irq, agent);
		activate_irq(irq);
	}

	status = irq_base;
	twl4030_irq_next += i;

	/* replace generic PIH handler (handle_simple_irq) */
	irq = sih_mod + twl4030_irq_base;
	set_irq_data(irq, agent);
	set_irq_chained_handler(irq, handle_twl4030_sih);

	pr_info("twl4030: %s (irq %d) chaining IRQs %d..%d\n", sih->name,
			irq, irq_base, twl4030_irq_next - 1);

	return status;
}

/* FIXME need a call to reverse twl4030_sih_setup() ... */


/*----------------------------------------------------------------------*/

/* FIXME pass in which interrupt line we'll use ... */
#define twl_irq_line	0

int twl4030_init_irq(int irq_num, unsigned irq_base, unsigned irq_end)
{
	static struct irq_chip	twl4030_irq_chip;

	int			status;
	int			i;
	struct task_struct	*task;

	/*
	 * Mask and clear all TWL4030 interrupts since initially we do
	 * not have any TWL4030 module interrupt handlers present
	 */
	status = twl4030_init_sih_modules(twl_irq_line);
	if (status < 0)
		return status;

	wq = create_singlethread_workqueue("twl4030-irqchip");
	if (!wq) {
		pr_err("twl4030: workqueue FAIL\n");
		return -ESRCH;
	}

	twl4030_irq_base = irq_base;

	/* install an irq handler for each of the SIH modules;
	 * clone dummy irq_chip since PIH can't *do* anything
	 */
	twl4030_irq_chip = dummy_irq_chip;
	twl4030_irq_chip.name = "twl4030";

	twl4030_sih_irq_chip.ack = dummy_irq_chip.ack;

	for (i = irq_base; i < irq_end; i++) {
		set_irq_chip_and_handler(i, &twl4030_irq_chip,
				handle_simple_irq);
		activate_irq(i);
	}
	twl4030_irq_next = i;
	pr_info("twl4030: %s (irq %d) chaining IRQs %d..%d\n", "PIH",
			irq_num, irq_base, twl4030_irq_next - 1);

	/* ... and the PWR_INT module ... */
	status = twl4030_sih_setup(TWL4030_MODULE_INT);
	if (status < 0) {
		pr_err("twl4030: sih_setup PWR INT --> %d\n", status);
		goto fail;
	}

	/* install an irq handler to demultiplex the TWL4030 interrupt */


	init_completion(&irq_event);

	status = request_irq(irq_num, handle_twl4030_pih, IRQF_DISABLED,
				"TWL4030-PIH", &irq_event);
	if (status < 0) {
		pr_err("twl4030: could not claim irq%d: %d\n", irq_num, status);
		goto fail_rqirq;
	}

	task = kthread_run(twl4030_irq_thread, (void *)(long)irq_num,
								"twl4030-irq");
	if (IS_ERR(task)) {
		pr_err("twl4030: could not create irq %d thread!\n", irq_num);
		status = PTR_ERR(task);
		goto fail_kthread;
	}
	return status;
fail_kthread:
	free_irq(irq_num, &irq_event);
fail_rqirq:
	/* clean up twl4030_sih_setup */
fail:
	for (i = irq_base; i < irq_end; i++)
		set_irq_chip_and_handler(i, NULL, NULL);
	destroy_workqueue(wq);
	wq = NULL;
	return status;
}

int twl4030_exit_irq(void)
{
	/* FIXME undo twl_init_irq() */
	if (twl4030_irq_base) {
		pr_err("twl4030: can't yet clean up IRQs?\n");
		return -ENOSYS;
	}
	return 0;
}

int twl4030_init_chip_irq(const char *chip)
{
	if (!strcmp(chip, "twl5031")) {
		sih_modules = sih_modules_twl5031;
		nr_sih_modules = ARRAY_SIZE(sih_modules_twl5031);
	} else {
		sih_modules = sih_modules_twl4030;
		nr_sih_modules = ARRAY_SIZE(sih_modules_twl4030);
	}

	return 0;
}<|MERGE_RESOLUTION|>--- conflicted
+++ resolved
@@ -568,20 +568,12 @@
 
 		bytes[byte] &= ~(0x03 << off);
 
-<<<<<<< HEAD
-		atomic_spin_lock_irq(&d->lock);
-=======
 		raw_spin_lock_irq(&d->lock);
->>>>>>> 4ec62b2b
 		if (d->status & IRQ_TYPE_EDGE_RISING)
 			bytes[byte] |= BIT(off + 1);
 		if (d->status & IRQ_TYPE_EDGE_FALLING)
 			bytes[byte] |= BIT(off + 0);
-<<<<<<< HEAD
-		atomic_spin_unlock_irq(&d->lock);
-=======
 		raw_spin_unlock_irq(&d->lock);
->>>>>>> 4ec62b2b
 
 		edge_change &= ~BIT(i);
 	}
