--- conflicted
+++ resolved
@@ -233,11 +233,7 @@
 static int menu_select(struct cpuidle_device *dev)
 {
 	struct menu_device *data = &__get_cpu_var(menu_devices);
-<<<<<<< HEAD
-	int latency_req = pm_qos_requirement(PM_QOS_CPU_DMA_LATENCY);
-=======
 	int latency_req = pm_qos_request(PM_QOS_CPU_DMA_LATENCY);
->>>>>>> 02f8c6ae
 	unsigned int power_usage = -1;
 	int i;
 	int multiplier;
