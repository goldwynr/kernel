--- conflicted
+++ resolved
@@ -118,12 +118,9 @@
 
 static struct irq_chip xen_dynamic_chip;
 static struct irq_chip xen_percpu_chip;
-<<<<<<< HEAD
-=======
 static struct irq_chip xen_pirq_chip;
 static void enable_dynirq(struct irq_data *data);
 static void disable_dynirq(struct irq_data *data);
->>>>>>> 02f8c6ae
 
 /* Get info for IRQ */
 static struct irq_info *info_for_irq(unsigned irq)
@@ -318,13 +315,9 @@
 	}
 #endif
 
-<<<<<<< HEAD
-	memset(cpu_evtchn_mask(0), ~0, sizeof(struct cpu_evtchn_s));
-=======
 	for_each_possible_cpu(i)
 		memset(per_cpu(cpu_evtchn_mask, i),
 		       (i == 0) ? ~0 : 0, sizeof(*per_cpu(cpu_evtchn_mask, i)));
->>>>>>> 02f8c6ae
 }
 
 static inline void clear_evtchn(int port)
@@ -823,11 +816,7 @@
 		if (irq == -1)
 			goto out;
 
-<<<<<<< HEAD
-		set_irq_chip_and_handler_name(irq, &xen_dynamic_chip,
-=======
 		irq_set_chip_and_handler_name(irq, &xen_dynamic_chip,
->>>>>>> 02f8c6ae
 					      handle_edge_irq, "event");
 
 		xen_irq_info_evtchn_init(irq, evtchn);
@@ -854,11 +843,7 @@
 		if (irq < 0)
 			goto out;
 
-<<<<<<< HEAD
-		set_irq_chip_and_handler_name(irq, &xen_percpu_chip,
-=======
 		irq_set_chip_and_handler_name(irq, &xen_percpu_chip,
->>>>>>> 02f8c6ae
 					      handle_percpu_irq, "ipi");
 
 		bind_ipi.vcpu = cpu;
@@ -917,19 +902,7 @@
 			BUG();
 		evtchn = bind_virq.port;
 
-<<<<<<< HEAD
-		irq = find_unbound_irq();
-
-		set_irq_chip_and_handler_name(irq, &xen_percpu_chip,
-					      handle_percpu_irq, "virq");
-
-		evtchn_to_irq[evtchn] = irq;
-		irq_info[irq] = mk_virq_info(evtchn, virq);
-
-		per_cpu(virq_to_irq, cpu)[virq] = irq;
-=======
 		xen_irq_info_virq_init(cpu, irq, evtchn, virq);
->>>>>>> 02f8c6ae
 
 		bind_evtchn_to_cpu(evtchn, cpu);
 	}
@@ -969,15 +942,6 @@
 		bind_evtchn_to_cpu(evtchn, 0);
 
 		evtchn_to_irq[evtchn] = -1;
-<<<<<<< HEAD
-	}
-
-	if (irq_info[irq].type != IRQT_UNBOUND) {
-		irq_info[irq] = mk_unbound_info();
-
-		dynamic_irq_cleanup(irq);
-=======
->>>>>>> 02f8c6ae
 	}
 
 	BUG_ON(info_for_irq(irq)->type == IRQT_UNBOUND);
@@ -1637,18 +1601,6 @@
 	.irq_retrigger		= retrigger_dynirq,
 };
 
-<<<<<<< HEAD
-static struct irq_chip xen_percpu_chip __read_mostly = {
-	.name		= "xen-percpu",
-
-	.disable	= disable_dynirq,
-	.mask		= disable_dynirq,
-	.unmask		= enable_dynirq,
-
-	.ack		= ack_dynirq,
-};
-
-=======
 static struct irq_chip xen_pirq_chip __read_mostly = {
 	.name			= "xen-pirq",
 
@@ -1717,7 +1669,6 @@
 void xen_callback_vector(void) {}
 #endif
 
->>>>>>> 02f8c6ae
 void __init xen_init_IRQ(void)
 {
 	int i;
