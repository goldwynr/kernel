--- conflicted
+++ resolved
@@ -159,12 +159,8 @@
 	if (err == -EAGAIN)
 		goto again;
 	if (err)
-<<<<<<< HEAD
 		pr_warning("Error %d ending transaction", err);
-=======
-		printk(KERN_WARNING "Error ending transaction");
 	return;
->>>>>>> ab79627e
 abort:
 	xenbus_transaction_end(xbt, 1);
 }