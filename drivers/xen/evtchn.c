--- conflicted
+++ resolved
@@ -47,21 +47,11 @@
 #include <linux/init.h>
 #include <linux/mutex.h>
 #include <linux/cpu.h>
-<<<<<<< HEAD
-#ifdef CONFIG_PARAVIRT_XEN
-=======
 
 #include <xen/xen.h>
->>>>>>> 02f8c6ae
 #include <xen/events.h>
 #include <xen/evtchn.h>
 #include <asm/xen/hypervisor.h>
-#else
-#include <xen/evtchn.h>
-#include <xen/public/evtchn.h>
-#define xen_domain() is_running_on_xen()
-#define bind_evtchn_to_irqhandler bind_caller_port_to_irqhandler
-#endif
 
 struct per_user_data {
 	struct mutex bind_mutex; /* serialize bind/unbind operations */
@@ -86,8 +76,6 @@
 static unsigned long *port_user;
 static DEFINE_SPINLOCK(port_user_lock); /* protects port_user[] and ring_prod */
 
-<<<<<<< HEAD
-=======
 static inline struct per_user_data *get_port_user(unsigned port)
 {
 	return (struct per_user_data *)(port_user[port] & ~1);
@@ -111,7 +99,6 @@
 		port_user[port] &= ~1;
 }
 
->>>>>>> 02f8c6ae
 static irqreturn_t evtchn_interrupt(int irq, void *data)
 {
 	unsigned int port = (unsigned long)data;
@@ -291,9 +278,6 @@
 	int irq = irq_from_evtchn(port);
 
 	unbind_from_irqhandler(irq, (void *)(unsigned long)port);
-#ifdef CONFIG_XEN
-	WARN_ON(close_evtchn(port));
-#endif
 
 	set_port_user(port, NULL);
 }
@@ -466,8 +450,7 @@
 	if (u == NULL)
 		return -ENOMEM;
 
-	u->name = kasprintf(GFP_KERNEL, "evtchn:%s[%d]",
-			    current->comm, current->pid);
+	u->name = kasprintf(GFP_KERNEL, "evtchn:%s", current->comm);
 	if (u->name == NULL) {
 		kfree(u);
 		return -ENOMEM;
@@ -535,16 +518,7 @@
 
 static struct miscdevice evtchn_miscdev = {
 	.minor        = MISC_DYNAMIC_MINOR,
-<<<<<<< HEAD
-#ifdef CONFIG_XEN
 	.name         = "xen/evtchn",
-	.nodename     = "xen/evtchn",
-#else
-	.name         = "evtchn",
-#endif
-=======
-	.name         = "xen/evtchn",
->>>>>>> 02f8c6ae
 	.fops         = &evtchn_fops,
 };
 static int __init evtchn_init(void)
@@ -560,10 +534,10 @@
 
 	spin_lock_init(&port_user_lock);
 
-	/* Create '/dev/xen/evtchn'. */
+	/* Create '/dev/misc/evtchn'. */
 	err = misc_register(&evtchn_miscdev);
 	if (err != 0) {
-		pr_alert("Could not register /dev/xen/evtchn\n");
+		printk(KERN_ALERT "Could not register /dev/misc/evtchn\n");
 		return err;
 	}
 
