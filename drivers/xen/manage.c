/*
 * Handle extern requests for shutdown, reboot and sysrq
 */
#include <linux/kernel.h>
#include <linux/err.h>
#include <linux/slab.h>
#include <linux/reboot.h>
#include <linux/sysrq.h>
#include <linux/stop_machine.h>
#include <linux/freezer.h>
#include <linux/syscore_ops.h>

#include <xen/xen.h>
#include <xen/xenbus.h>
#include <xen/grant_table.h>
#include <xen/events.h>
#include <xen/hvc-console.h>
#include <xen/xen-ops.h>

#include <asm/xen/hypercall.h>
#include <asm/xen/page.h>
#include <asm/xen/hypervisor.h>

enum shutdown_state {
	SHUTDOWN_INVALID = -1,
	SHUTDOWN_POWEROFF = 0,
	SHUTDOWN_SUSPEND = 2,
	/* Code 3 is SHUTDOWN_CRASH, which we don't use because the domain can only
	   report a crash, not be instructed to crash!
	   HALT is the same as POWEROFF, as far as we're concerned.  The tools use
	   the distinction when we return the reason code to them.  */
	 SHUTDOWN_HALT = 4,
};

/* Ignore multiple shutdown requests. */
static enum shutdown_state shutting_down = SHUTDOWN_INVALID;

struct suspend_info {
	int cancelled;
	unsigned long arg; /* extra hypercall argument */
	void (*pre)(void);
	void (*post)(int cancelled);
};

static void xen_hvm_post_suspend(int cancelled)
{
	xen_arch_hvm_post_suspend(cancelled);
	gnttab_resume();
}

static void xen_pre_suspend(void)
{
	xen_mm_pin_all();
	gnttab_suspend();
	xen_arch_pre_suspend();
}

static void xen_post_suspend(int cancelled)
{
	xen_arch_post_suspend(cancelled);
	gnttab_resume();
	xen_mm_unpin_all();
}

#ifdef CONFIG_HIBERNATE_CALLBACKS
static int xen_suspend(void *data)
{
	struct suspend_info *si = data;
	int err;

	BUG_ON(!irqs_disabled());

	err = syscore_suspend();
	if (err) {
		printk(KERN_ERR "xen_suspend: system core suspend failed: %d\n",
			err);
		return err;
	}

	if (si->pre)
		si->pre();

	/*
	 * This hypercall returns 1 if suspend was cancelled
	 * or the domain was merely checkpointed, and 0 if it
	 * is resuming in a new domain.
	 */
	si->cancelled = HYPERVISOR_suspend(si->arg);

	if (si->post)
		si->post(si->cancelled);

	if (!si->cancelled) {
		xen_irq_resume();
		xen_console_resume();
		xen_timer_resume();
	}

<<<<<<< HEAD
	sysdev_resume();
=======
	syscore_resume();
>>>>>>> 02f8c6ae

	return 0;
}

static void do_suspend(void)
{
	int err;
	struct suspend_info si;

	shutting_down = SHUTDOWN_SUSPEND;

#ifdef CONFIG_PREEMPT
	/* If the kernel is preemptible, we need to freeze all the processes
	   to prevent them from being in the middle of a pagetable update
	   during suspend. */
	err = freeze_processes();
	if (err) {
		printk(KERN_ERR "xen suspend: freeze failed %d\n", err);
		goto out;
	}
#endif

	err = dpm_suspend_start(PMSG_FREEZE);
	if (err) {
		printk(KERN_ERR "xen suspend: dpm_suspend_start %d\n", err);
		goto out_thaw;
	}

	printk(KERN_DEBUG "suspending xenstore...\n");
	xs_suspend();

	err = dpm_suspend_noirq(PMSG_FREEZE);
	if (err) {
		printk(KERN_ERR "dpm_suspend_noirq failed: %d\n", err);
		goto out_resume;
	}

<<<<<<< HEAD
	err = stop_machine(xen_suspend, &cancelled, cpumask_of(0));

	dpm_resume_noirq(PMSG_RESUME);

	if (err) {
		printk(KERN_ERR "failed to start xen_suspend: %d\n", err);
		cancelled = 1;
	}

out_resume:
	if (!cancelled) {
=======
	si.cancelled = 1;

	if (xen_hvm_domain()) {
		si.arg = 0UL;
		si.pre = NULL;
		si.post = &xen_hvm_post_suspend;
	} else {
		si.arg = virt_to_mfn(xen_start_info);
		si.pre = &xen_pre_suspend;
		si.post = &xen_post_suspend;
	}

	err = stop_machine(xen_suspend, &si, cpumask_of(0));

	dpm_resume_noirq(si.cancelled ? PMSG_THAW : PMSG_RESTORE);

	if (err) {
		printk(KERN_ERR "failed to start xen_suspend: %d\n", err);
		si.cancelled = 1;
	}

out_resume:
	if (!si.cancelled) {
>>>>>>> 02f8c6ae
		xen_arch_resume();
		xs_resume();
	} else
		xs_suspend_cancel();

<<<<<<< HEAD
	dpm_resume_end(PMSG_RESUME);
=======
	dpm_resume_end(si.cancelled ? PMSG_THAW : PMSG_RESTORE);
>>>>>>> 02f8c6ae

	/* Make sure timer events get retriggered on all CPUs */
	clock_was_set();

out_thaw:
#ifdef CONFIG_PREEMPT
	thaw_processes();
out:
#endif
	shutting_down = SHUTDOWN_INVALID;
}
#endif	/* CONFIG_HIBERNATE_CALLBACKS */

struct shutdown_handler {
	const char *command;
	void (*cb)(void);
};

static void do_poweroff(void)
{
	shutting_down = SHUTDOWN_POWEROFF;
	orderly_poweroff(false);
}

static void do_reboot(void)
{
	shutting_down = SHUTDOWN_POWEROFF; /* ? */
	ctrl_alt_del();
}

static void shutdown_handler(struct xenbus_watch *watch,
			     const char **vec, unsigned int len)
{
	char *str;
	struct xenbus_transaction xbt;
	int err;
	static struct shutdown_handler handlers[] = {
		{ "poweroff",	do_poweroff },
		{ "halt",	do_poweroff },
		{ "reboot",	do_reboot   },
#ifdef CONFIG_HIBERNATE_CALLBACKS
		{ "suspend",	do_suspend  },
#endif
		{NULL, NULL},
	};
	static struct shutdown_handler *handler;

	if (shutting_down != SHUTDOWN_INVALID)
		return;

 again:
	err = xenbus_transaction_start(&xbt);
	if (err)
		return;

	str = (char *)xenbus_read(xbt, "control", "shutdown", NULL);
	/* Ignore read errors and empty reads. */
	if (XENBUS_IS_ERR_READ(str)) {
		xenbus_transaction_end(xbt, 1);
		return;
	}

	for (handler = &handlers[0]; handler->command; handler++) {
		if (strcmp(str, handler->command) == 0)
			break;
	}

	/* Only acknowledge commands which we are prepared to handle. */
	if (handler->cb)
		xenbus_write(xbt, "control", "shutdown", "");

	err = xenbus_transaction_end(xbt, 0);
	if (err == -EAGAIN) {
		kfree(str);
		goto again;
	}

	if (handler->cb) {
		handler->cb();
	} else {
		printk(KERN_INFO "Ignoring shutdown request: %s\n", str);
		shutting_down = SHUTDOWN_INVALID;
	}

	kfree(str);
}

#ifdef CONFIG_MAGIC_SYSRQ
static void sysrq_handler(struct xenbus_watch *watch, const char **vec,
			  unsigned int len)
{
	char sysrq_key = '\0';
	struct xenbus_transaction xbt;
	int err;

 again:
	err = xenbus_transaction_start(&xbt);
	if (err)
		return;
	if (!xenbus_scanf(xbt, "control", "sysrq", "%c", &sysrq_key)) {
		printk(KERN_ERR "Unable to read sysrq code in "
		       "control/sysrq\n");
		xenbus_transaction_end(xbt, 1);
		return;
	}

	if (sysrq_key != '\0')
		xenbus_printf(xbt, "control", "sysrq", "%c", '\0');

	err = xenbus_transaction_end(xbt, 0);
	if (err == -EAGAIN)
		goto again;

	if (sysrq_key != '\0')
		handle_sysrq(sysrq_key);
}

static struct xenbus_watch sysrq_watch = {
	.node = "control/sysrq",
	.callback = sysrq_handler
};
#endif

static struct xenbus_watch shutdown_watch = {
	.node = "control/shutdown",
	.callback = shutdown_handler
};

static int setup_shutdown_watcher(void)
{
	int err;

	err = register_xenbus_watch(&shutdown_watch);
	if (err) {
		printk(KERN_ERR "Failed to set shutdown watcher\n");
		return err;
	}

#ifdef CONFIG_MAGIC_SYSRQ
	err = register_xenbus_watch(&sysrq_watch);
	if (err) {
		printk(KERN_ERR "Failed to set sysrq watcher\n");
		return err;
	}
#endif

	return 0;
}

static int shutdown_event(struct notifier_block *notifier,
			  unsigned long event,
			  void *data)
{
	setup_shutdown_watcher();
	return NOTIFY_DONE;
}

int xen_setup_shutdown_event(void)
{
	static struct notifier_block xenstore_notifier = {
		.notifier_call = shutdown_event
	};

	if (!xen_domain())
		return -ENODEV;
	register_xenstore_notifier(&xenstore_notifier);

	return 0;
}
EXPORT_SYMBOL_GPL(xen_setup_shutdown_event);

subsys_initcall(xen_setup_shutdown_event);<|MERGE_RESOLUTION|>--- conflicted
+++ resolved
@@ -96,11 +96,7 @@
 		xen_timer_resume();
 	}
 
-<<<<<<< HEAD
-	sysdev_resume();
-=======
 	syscore_resume();
->>>>>>> 02f8c6ae
 
 	return 0;
 }
@@ -138,19 +134,6 @@
 		goto out_resume;
 	}
 
-<<<<<<< HEAD
-	err = stop_machine(xen_suspend, &cancelled, cpumask_of(0));
-
-	dpm_resume_noirq(PMSG_RESUME);
-
-	if (err) {
-		printk(KERN_ERR "failed to start xen_suspend: %d\n", err);
-		cancelled = 1;
-	}
-
-out_resume:
-	if (!cancelled) {
-=======
 	si.cancelled = 1;
 
 	if (xen_hvm_domain()) {
@@ -174,17 +157,12 @@
 
 out_resume:
 	if (!si.cancelled) {
->>>>>>> 02f8c6ae
 		xen_arch_resume();
 		xs_resume();
 	} else
 		xs_suspend_cancel();
 
-<<<<<<< HEAD
-	dpm_resume_end(PMSG_RESUME);
-=======
 	dpm_resume_end(si.cancelled ? PMSG_THAW : PMSG_RESTORE);
->>>>>>> 02f8c6ae
 
 	/* Make sure timer events get retriggered on all CPUs */
 	clock_was_set();
