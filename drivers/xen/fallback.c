--- conflicted
+++ resolved
@@ -87,9 +87,6 @@
 
 	return rc;
 }
-<<<<<<< HEAD
+EXPORT_SYMBOL_GPL(xen_physdev_op_compat);
 
-#endif /* CONFIG_XEN_COMPAT <= 0x030002 */
-=======
-EXPORT_SYMBOL_GPL(xen_physdev_op_compat);
->>>>>>> 00cfbb8a
+#endif /* CONFIG_XEN_COMPAT <= 0x030002 */