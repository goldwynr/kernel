#
# This Kconfig describe xen options
#

config XEN
	bool
	select IRQ_PER_CPU if SMP

if XEN
config XEN_INTERFACE_VERSION
	hex
	default 0x00030207

menu "XEN"

config XEN_PRIVILEGED_GUEST
	bool "Privileged Guest (domain 0)"
	help
	  Support for privileged operation (domain 0)

config XEN_UNPRIVILEGED_GUEST
	def_bool !XEN_PRIVILEGED_GUEST
	select PM
	select PM_SLEEP
	select PM_SLEEP_SMP if SMP
	select PM_RUNTIME if PCI
	select PM_OPS if PCI
	select SUSPEND

config XEN_PRIVCMD
	def_bool y
	depends on PROC_FS

config XEN_DOMCTL
	tristate

config XEN_XENBUS_DEV
	def_bool y
	depends on PROC_FS

config XEN_NETDEV_ACCEL_SFC_UTIL
    	depends on X86
	tristate

config XEN_BACKEND
        tristate "Backend driver support"
        default XEN_PRIVILEGED_GUEST
        help
          Support for backend device drivers that provide I/O services
          to other virtual machines.

config XEN_BLKDEV_BACKEND
	tristate "Block-device backend driver"
        depends on XEN_BACKEND
	default XEN_BACKEND
	select XEN_DOMCTL
	help
	  The block-device backend driver allows the kernel to export its
	  block devices to other guests via a high-performance shared-memory
	  interface.

config XEN_BLKDEV_TAP
	tristate "Block-device tap backend driver"
	depends on XEN_BACKEND
	default XEN_BACKEND
	select XEN_DOMCTL
	help
	  The block tap driver is an alternative to the block back driver
	  and allows VM block requests to be redirected to userspace through
	  a device interface.  The tap allows user-space development of
	  high-performance block backends, where disk images may be implemented
	  as files, in memory, or on other hosts across the network.  This
	  driver can safely coexist with the existing blockback driver.

config XEN_BLKDEV_TAP2
	tristate "Block-device tap backend driver 2"
	depends on XEN_BACKEND
	default XEN_BACKEND
	help
	  The block tap driver is an alternative to the block back driver
	  and allows VM block requests to be redirected to userspace through
	  a device interface.  The tap allows user-space development of
	  high-performance block backends, where disk images may be implemented
	  as files, in memory, or on other hosts across the network.  This
	  driver can safely coexist with the existing blockback driver.

config XEN_BLKBACK_PAGEMAP
	tristate
	depends on XEN_BLKDEV_BACKEND != n && XEN_BLKDEV_TAP2 != n
	default XEN_BLKDEV_BACKEND || XEN_BLKDEV_TAP2

config XEN_NETDEV_BACKEND
	tristate "Network-device backend driver"
        depends on XEN_BACKEND && NET
	default XEN_BACKEND
	help
	  The network-device backend driver allows the kernel to export its
	  network devices to other guests via a high-performance shared-memory
	  interface.

config XEN_NETDEV_TX_SHIFT
	int "Maximum simultaneous transmit requests (as a power of 2)"
	depends on XEN_NETDEV_BACKEND
	range 5 16
	default 8
	help
	  The maximum number transmits the driver can hold pending, expressed
	  as the exponent of a power of 2.

config XEN_NETDEV_PIPELINED_TRANSMITTER
	bool "Pipelined transmitter (DANGEROUS)"
	depends on XEN_NETDEV_BACKEND
	help
	  If the net backend is a dumb domain, such as a transparent Ethernet
	  bridge with no local IP interface, it is safe to say Y here to get
	  slightly lower network overhead.
	  If the backend has a local IP interface; or may be doing smart things
	  like reassembling packets to perform firewall filtering; or if you
	  are unsure; or if you experience network hangs when this option is
	  enabled; then you must say N here.

config XEN_NETDEV_ACCEL_SFC_BACKEND
	tristate "Network-device backend driver acceleration for Solarflare NICs"
	depends on XEN_NETDEV_BACKEND && SFC && SFC_RESOURCE && X86
	select XEN_NETDEV_ACCEL_SFC_UTIL
	default m

config XEN_NETDEV_LOOPBACK
	tristate "Network-device loopback driver"
	depends on XEN_NETDEV_BACKEND
	help
	  A two-interface loopback device to emulate a local netfront-netback
	  connection. If unsure, it is probably safe to say N here.

config XEN_PCIDEV_BACKEND
	tristate "PCI-device backend driver"
	depends on PCI && XEN_PRIVILEGED_GUEST && XEN_BACKEND
	default XEN_BACKEND
	help
	  The PCI device backend driver allows the kernel to export arbitrary
	  PCI devices to other guests. If you select this to be a module, you
	  will need to make sure no other driver has bound to the device(s)
	  you want to make visible to other guests.

choice
	prompt "PCI Backend Mode"
	depends on XEN_PCIDEV_BACKEND
	default XEN_PCIDEV_BACKEND_CONTROLLER if IA64
	default XEN_PCIDEV_BACKEND_VPCI

config XEN_PCIDEV_BACKEND_VPCI
	bool "Virtual PCI"
	---help---
	  This PCI Backend hides the true PCI topology and makes the frontend
	  think there is a single PCI bus with only the exported devices on it.
	  For example, a device at 03:05.0 will be re-assigned to 00:00.0. A
	  second device at 02:1a.1 will be re-assigned to 00:01.1.

config XEN_PCIDEV_BACKEND_PASS
	bool "Passthrough"
	---help---
	  This PCI Backend provides a real view of the PCI topology to the
	  frontend (for example, a device at 06:01.b will still appear at
	  06:01.b to the frontend). This is similar to how Xen 2.0.x exposed
	  PCI devices to its driver domains. This may be required for drivers
	  which depend on finding their hardward in certain bus/slot
	  locations.

config XEN_PCIDEV_BACKEND_SLOT
	bool "Slot"
	---help---
	  This PCI Backend hides the true PCI topology and makes the frontend
	  think there is a single PCI bus with only the exported devices on it.
	  Contrary to the virtual PCI backend, a function becomes a new slot.
	  For example, a device at 03:05.2 will be re-assigned to 00:00.0. A
	  second device at 02:1a.1 will be re-assigned to 00:01.0.

config XEN_PCIDEV_BACKEND_CONTROLLER
	bool "Controller"
	depends on IA64
	---help---
	  This PCI backend virtualizes the PCI bus topology by providing a
	  virtual bus per PCI root device.  Devices which are physically under
	  the same root bus will appear on the same virtual bus.  For systems
	  with complex I/O addressing, this is the only backend which supports
	  extended I/O port spaces and MMIO translation offsets.  This backend
	  also supports slot virtualization.  For example, a device at
	  0000:01:02.1 will be re-assigned to 0000:00:00.0.  A second device
	  at 0000:02:05.0 (behind a P2P bridge on bus 0000:01) will be
	  re-assigned to 0000:00:01.0.  A third device at 0000:16:05.0 (under
	  a different PCI root bus) will be re-assigned to 0000:01:00.0.

endchoice

config XEN_PCIDEV_BE_DEBUG
	bool "PCI Backend Debugging"
	depends on XEN_PCIDEV_BACKEND

config XEN_TPMDEV_BACKEND
	tristate "TPM-device backend driver"
        depends on XEN_BACKEND
	help
	  The TPM-device backend driver

config XEN_SCSI_BACKEND
	tristate "SCSI backend driver"
	depends on SCSI && XEN_BACKEND
	default m
	help
	  The SCSI backend driver allows the kernel to export its SCSI Devices
	  to other guests via a high-performance shared-memory interface.

config XEN_USB_BACKEND
	tristate "USB backend driver"
	depends on USB && XEN_BACKEND
	default m
	help
	  The USB backend driver allows the kernel to export its USB Devices
	  to other guests.

config XEN_BLKDEV_FRONTEND
	tristate "Block-device frontend driver"
	default y
	help
	  The block-device frontend driver allows the kernel to access block
	  devices mounted within another guest OS. Unless you are building a
	  dedicated device-driver domain, or your master control domain
	  (domain 0), then you almost certainly want to say Y here.

config XEN_NETDEV_FRONTEND
	tristate "Network-device frontend driver"
	depends on NET
	default y
	help
	  The network-device frontend driver allows the kernel to access
	  network interfaces within another guest OS. Unless you are building a
	  dedicated device-driver domain, or your master control domain
	  (domain 0), then you almost certainly want to say Y here.

config XEN_NETDEV_ACCEL_SFC_FRONTEND
	tristate "Network-device frontend driver acceleration for Solarflare NICs"
	depends on XEN_NETDEV_FRONTEND && X86
	select XEN_NETDEV_ACCEL_SFC_UTIL
	default m

config XEN_SCSI_FRONTEND
	tristate "SCSI frontend driver"
	depends on SCSI
	default m
	help
	  The SCSI frontend driver allows the kernel to access SCSI Devices
	  within another guest OS.

config XEN_USB_FRONTEND
	tristate "USB frontend driver"
	depends on USB
	default m
	help
	  The USB frontend driver allows the kernel to access USB Devices
	  within another guest OS.

config XEN_USB_FRONTEND_HCD_STATS
	bool "Taking the HCD statistics (for debug)"
	depends on XEN_USB_FRONTEND
	default y
	help
	  Count the transferred urb status and the RING_FULL occurrence.

config XEN_USB_FRONTEND_HCD_PM
	bool "HCD suspend/resume support (DO NOT USE)"
	depends on XEN_USB_FRONTEND
	default n
	help
	  Experimental bus suspend/resume feature support.

config XEN_GRANT_DEV
	tristate "User-space granted page access driver"
	depends on XEN_BACKEND != n
	default XEN_PRIVILEGED_GUEST
	help
	  Device for accessing (in user-space) pages that have been granted
	  by other domains.

config XEN_FRAMEBUFFER
	tristate "Framebuffer-device frontend driver"
	depends on FB
	select FB_CFB_FILLRECT
	select FB_CFB_COPYAREA
	select FB_CFB_IMAGEBLIT
	default y
	help
	  The framebuffer-device frontend drivers allows the kernel to create a
	  virtual framebuffer.  This framebuffer can be viewed in another
	  domain.  Unless this domain has access to a real video card, you
	  probably want to say Y here.

config XEN_KEYBOARD
	tristate "Keyboard-device frontend driver"
	depends on XEN_FRAMEBUFFER && INPUT
	default y
	help
	  The keyboard-device frontend driver allows the kernel to create a
	  virtual keyboard.  This keyboard can then be driven by another
	  domain.  If you've said Y to CONFIG_XEN_FRAMEBUFFER, you probably
	  want to say Y here.

config XEN_DISABLE_SERIAL
	bool "Disable serial port drivers"
	default y
	help
	  Disable serial port drivers, allowing the Xen console driver
	  to provide a serial console at ttyS0.

config XEN_SYSFS
	tristate "Export Xen attributes in sysfs"
	depends on SYSFS
	select SYS_HYPERVISOR
	default y
	help
	  Xen hypervisor attributes will show up under /sys/hypervisor/.

config XEN_NR_GUEST_DEVICES
	int "Number of guest devices"
	range 0 4032 if 64BIT
	range 0 960
	default 256 if XEN_BACKEND
	default 16
	help
	  Specify the total number of virtual devices (i.e. both frontend
	  and backend) that you want the kernel to be able to service.

choice
	prompt "Xen version compatibility"
	default XEN_COMPAT_030002_AND_LATER

	config XEN_COMPAT_030002_AND_LATER
		bool "3.0.2 and later"

	config XEN_COMPAT_030004_AND_LATER
		bool "3.0.4 and later"

	config XEN_COMPAT_030100_AND_LATER
		bool "3.1.0 and later"

	config XEN_COMPAT_030200_AND_LATER
		bool "3.2.0 and later"

	config XEN_COMPAT_030300_AND_LATER
		bool "3.3.0 and later"

	config XEN_COMPAT_030400_AND_LATER
		bool "3.4.0 and later"

	config XEN_COMPAT_040000_AND_LATER
		bool "4.0.0 and later"

	config XEN_COMPAT_LATEST_ONLY
		bool "no compatibility code"

endchoice

config XEN_COMPAT
	hex
	default 0xffffff if XEN_COMPAT_LATEST_ONLY
	default 0x040000 if XEN_COMPAT_040000_AND_LATER
	default 0x030400 if XEN_COMPAT_030400_AND_LATER
	default 0x030300 if XEN_COMPAT_030300_AND_LATER
	default 0x030200 if XEN_COMPAT_030200_AND_LATER
	default 0x030100 if XEN_COMPAT_030100_AND_LATER
	default 0x030004 if XEN_COMPAT_030004_AND_LATER
	default 0x030002 if XEN_COMPAT_030002_AND_LATER
	default 0

config XEN_VCPU_INFO_PLACEMENT
	bool "Place shared vCPU info in per-CPU storage"
#	depends on X86 && (XEN_COMPAT >= 0x00030101)
	depends on X86
	depends on !XEN_COMPAT_030002_AND_LATER
	depends on !XEN_COMPAT_030004_AND_LATER
	depends on !XEN_COMPAT_030100_AND_LATER
	default SMP
	---help---
	  This allows faster access to the per-vCPU shared info
	  structure.

endmenu

config HAVE_IRQ_IGNORE_UNHANDLED
	def_bool y

config IRQ_PER_CPU
	bool

config ARCH_HAS_WALK_MEMORY
	def_bool y
	depends on X86

config XEN_SMPBOOT
	def_bool y
	depends on SMP && !PPC_XEN

config XEN_XENCOMM
	bool

config XEN_DEVMEM
	def_bool y

endif

menu "Xen driver support"
	depends on XEN || PARAVIRT_XEN

config XEN_BALLOON
	bool "Xen memory balloon driver" if PARAVIRT_XEN
	depends on PARAVIRT_XEN || !PPC_XEN
	default y
	help
	  The balloon driver allows the Xen domain to request more memory from
	  the system to expand the domain's memory allocation, or alternatively
	  return unneeded memory to the system.

config XEN_SCRUB_PAGES
	bool "Scrub memory before freeing it to Xen"
	depends on XEN || XEN_BALLOON
	default y
	help
	  Erase memory contents before freeing it back to Xen's global
	  pool. This ensures that any secrets contained within that
	  memory (e.g., private keys) cannot be found by other guests that
	  may be running on the machine. Most people will want to say Y here.
	  If security is not a concern then you may increase performance by
	  saying N.
	  If in doubt, say yes.

config XEN_DEV_EVTCHN
	tristate "Xen /dev/xen/evtchn device"
	default PARAVIRT_XEN || XEN_PRIVILEGED_GUEST || m
	help
	  The evtchn driver allows a userspace process to triger event
	  channels and to receive notification of an event channel
	  firing.
	  If in doubt, say yes.

config XENFS
	tristate "Xen filesystem"
	depends on PARAVIRT_XEN
	default y
	help
	  The xen filesystem provides a way for domains to share
	  information with each other and with the hypervisor.
	  For example, by reading and writing the "xenbus" file, guests
	  may pass arbitrary information to the initial domain.
	  If in doubt, say yes.

config XEN_COMPAT_XENFS
       bool "Create compatibility mount point /proc/xen"
       depends on XENFS
       default y
       help
         The old xenstore userspace tools expect to find "xenbus"
         under /proc/xen, but "xenbus" is now found at the root of the
         xenfs filesystem.  Selecting this causes the kernel to create
         the compatibility mount point /proc/xen if it is running on
         a xen platform.
         If in doubt, say yes.

config XEN_SYS_HYPERVISOR
       bool "Create xen entries under /sys/hypervisor"
       depends on PARAVIRT_XEN && SYSFS
       select SYS_HYPERVISOR
       default y
       help
         Create entries under /sys/hypervisor describing the Xen
	 hypervisor environment.  When running native or in another
	 virtual environment, /sys/hypervisor will still be present,
	 but will have no xen contents.

config XEN_PLATFORM_PCI
	tristate "xen platform pci device driver"
	depends on XEN_PVHVM
	default m
	help
	  Driver for the Xen PCI Platform device: it is responsible for
	  initializing xenbus and grant_table when running in a Xen HVM
	  domain. As a consequence this driver is required to run any Xen PV
	  frontend on Xen HVM.

config SWIOTLB_XEN
	def_bool y
<<<<<<< HEAD
	depends on PARAVIRT_XEN && SWIOTLB
=======
	depends on PCI
	select SWIOTLB
>>>>>>> c8ddb271

endmenu<|MERGE_RESOLUTION|>--- conflicted
+++ resolved
@@ -1,418 +1,8 @@
-#
-# This Kconfig describe xen options
-#
-
-config XEN
-	bool
-	select IRQ_PER_CPU if SMP
-
-if XEN
-config XEN_INTERFACE_VERSION
-	hex
-	default 0x00030207
-
-menu "XEN"
-
-config XEN_PRIVILEGED_GUEST
-	bool "Privileged Guest (domain 0)"
-	help
-	  Support for privileged operation (domain 0)
-
-config XEN_UNPRIVILEGED_GUEST
-	def_bool !XEN_PRIVILEGED_GUEST
-	select PM
-	select PM_SLEEP
-	select PM_SLEEP_SMP if SMP
-	select PM_RUNTIME if PCI
-	select PM_OPS if PCI
-	select SUSPEND
-
-config XEN_PRIVCMD
-	def_bool y
-	depends on PROC_FS
-
-config XEN_DOMCTL
-	tristate
-
-config XEN_XENBUS_DEV
-	def_bool y
-	depends on PROC_FS
-
-config XEN_NETDEV_ACCEL_SFC_UTIL
-    	depends on X86
-	tristate
-
-config XEN_BACKEND
-        tristate "Backend driver support"
-        default XEN_PRIVILEGED_GUEST
-        help
-          Support for backend device drivers that provide I/O services
-          to other virtual machines.
-
-config XEN_BLKDEV_BACKEND
-	tristate "Block-device backend driver"
-        depends on XEN_BACKEND
-	default XEN_BACKEND
-	select XEN_DOMCTL
-	help
-	  The block-device backend driver allows the kernel to export its
-	  block devices to other guests via a high-performance shared-memory
-	  interface.
-
-config XEN_BLKDEV_TAP
-	tristate "Block-device tap backend driver"
-	depends on XEN_BACKEND
-	default XEN_BACKEND
-	select XEN_DOMCTL
-	help
-	  The block tap driver is an alternative to the block back driver
-	  and allows VM block requests to be redirected to userspace through
-	  a device interface.  The tap allows user-space development of
-	  high-performance block backends, where disk images may be implemented
-	  as files, in memory, or on other hosts across the network.  This
-	  driver can safely coexist with the existing blockback driver.
-
-config XEN_BLKDEV_TAP2
-	tristate "Block-device tap backend driver 2"
-	depends on XEN_BACKEND
-	default XEN_BACKEND
-	help
-	  The block tap driver is an alternative to the block back driver
-	  and allows VM block requests to be redirected to userspace through
-	  a device interface.  The tap allows user-space development of
-	  high-performance block backends, where disk images may be implemented
-	  as files, in memory, or on other hosts across the network.  This
-	  driver can safely coexist with the existing blockback driver.
-
-config XEN_BLKBACK_PAGEMAP
-	tristate
-	depends on XEN_BLKDEV_BACKEND != n && XEN_BLKDEV_TAP2 != n
-	default XEN_BLKDEV_BACKEND || XEN_BLKDEV_TAP2
-
-config XEN_NETDEV_BACKEND
-	tristate "Network-device backend driver"
-        depends on XEN_BACKEND && NET
-	default XEN_BACKEND
-	help
-	  The network-device backend driver allows the kernel to export its
-	  network devices to other guests via a high-performance shared-memory
-	  interface.
-
-config XEN_NETDEV_TX_SHIFT
-	int "Maximum simultaneous transmit requests (as a power of 2)"
-	depends on XEN_NETDEV_BACKEND
-	range 5 16
-	default 8
-	help
-	  The maximum number transmits the driver can hold pending, expressed
-	  as the exponent of a power of 2.
-
-config XEN_NETDEV_PIPELINED_TRANSMITTER
-	bool "Pipelined transmitter (DANGEROUS)"
-	depends on XEN_NETDEV_BACKEND
-	help
-	  If the net backend is a dumb domain, such as a transparent Ethernet
-	  bridge with no local IP interface, it is safe to say Y here to get
-	  slightly lower network overhead.
-	  If the backend has a local IP interface; or may be doing smart things
-	  like reassembling packets to perform firewall filtering; or if you
-	  are unsure; or if you experience network hangs when this option is
-	  enabled; then you must say N here.
-
-config XEN_NETDEV_ACCEL_SFC_BACKEND
-	tristate "Network-device backend driver acceleration for Solarflare NICs"
-	depends on XEN_NETDEV_BACKEND && SFC && SFC_RESOURCE && X86
-	select XEN_NETDEV_ACCEL_SFC_UTIL
-	default m
-
-config XEN_NETDEV_LOOPBACK
-	tristate "Network-device loopback driver"
-	depends on XEN_NETDEV_BACKEND
-	help
-	  A two-interface loopback device to emulate a local netfront-netback
-	  connection. If unsure, it is probably safe to say N here.
-
-config XEN_PCIDEV_BACKEND
-	tristate "PCI-device backend driver"
-	depends on PCI && XEN_PRIVILEGED_GUEST && XEN_BACKEND
-	default XEN_BACKEND
-	help
-	  The PCI device backend driver allows the kernel to export arbitrary
-	  PCI devices to other guests. If you select this to be a module, you
-	  will need to make sure no other driver has bound to the device(s)
-	  you want to make visible to other guests.
-
-choice
-	prompt "PCI Backend Mode"
-	depends on XEN_PCIDEV_BACKEND
-	default XEN_PCIDEV_BACKEND_CONTROLLER if IA64
-	default XEN_PCIDEV_BACKEND_VPCI
-
-config XEN_PCIDEV_BACKEND_VPCI
-	bool "Virtual PCI"
-	---help---
-	  This PCI Backend hides the true PCI topology and makes the frontend
-	  think there is a single PCI bus with only the exported devices on it.
-	  For example, a device at 03:05.0 will be re-assigned to 00:00.0. A
-	  second device at 02:1a.1 will be re-assigned to 00:01.1.
-
-config XEN_PCIDEV_BACKEND_PASS
-	bool "Passthrough"
-	---help---
-	  This PCI Backend provides a real view of the PCI topology to the
-	  frontend (for example, a device at 06:01.b will still appear at
-	  06:01.b to the frontend). This is similar to how Xen 2.0.x exposed
-	  PCI devices to its driver domains. This may be required for drivers
-	  which depend on finding their hardward in certain bus/slot
-	  locations.
-
-config XEN_PCIDEV_BACKEND_SLOT
-	bool "Slot"
-	---help---
-	  This PCI Backend hides the true PCI topology and makes the frontend
-	  think there is a single PCI bus with only the exported devices on it.
-	  Contrary to the virtual PCI backend, a function becomes a new slot.
-	  For example, a device at 03:05.2 will be re-assigned to 00:00.0. A
-	  second device at 02:1a.1 will be re-assigned to 00:01.0.
-
-config XEN_PCIDEV_BACKEND_CONTROLLER
-	bool "Controller"
-	depends on IA64
-	---help---
-	  This PCI backend virtualizes the PCI bus topology by providing a
-	  virtual bus per PCI root device.  Devices which are physically under
-	  the same root bus will appear on the same virtual bus.  For systems
-	  with complex I/O addressing, this is the only backend which supports
-	  extended I/O port spaces and MMIO translation offsets.  This backend
-	  also supports slot virtualization.  For example, a device at
-	  0000:01:02.1 will be re-assigned to 0000:00:00.0.  A second device
-	  at 0000:02:05.0 (behind a P2P bridge on bus 0000:01) will be
-	  re-assigned to 0000:00:01.0.  A third device at 0000:16:05.0 (under
-	  a different PCI root bus) will be re-assigned to 0000:01:00.0.
-
-endchoice
-
-config XEN_PCIDEV_BE_DEBUG
-	bool "PCI Backend Debugging"
-	depends on XEN_PCIDEV_BACKEND
-
-config XEN_TPMDEV_BACKEND
-	tristate "TPM-device backend driver"
-        depends on XEN_BACKEND
-	help
-	  The TPM-device backend driver
-
-config XEN_SCSI_BACKEND
-	tristate "SCSI backend driver"
-	depends on SCSI && XEN_BACKEND
-	default m
-	help
-	  The SCSI backend driver allows the kernel to export its SCSI Devices
-	  to other guests via a high-performance shared-memory interface.
-
-config XEN_USB_BACKEND
-	tristate "USB backend driver"
-	depends on USB && XEN_BACKEND
-	default m
-	help
-	  The USB backend driver allows the kernel to export its USB Devices
-	  to other guests.
-
-config XEN_BLKDEV_FRONTEND
-	tristate "Block-device frontend driver"
-	default y
-	help
-	  The block-device frontend driver allows the kernel to access block
-	  devices mounted within another guest OS. Unless you are building a
-	  dedicated device-driver domain, or your master control domain
-	  (domain 0), then you almost certainly want to say Y here.
-
-config XEN_NETDEV_FRONTEND
-	tristate "Network-device frontend driver"
-	depends on NET
-	default y
-	help
-	  The network-device frontend driver allows the kernel to access
-	  network interfaces within another guest OS. Unless you are building a
-	  dedicated device-driver domain, or your master control domain
-	  (domain 0), then you almost certainly want to say Y here.
-
-config XEN_NETDEV_ACCEL_SFC_FRONTEND
-	tristate "Network-device frontend driver acceleration for Solarflare NICs"
-	depends on XEN_NETDEV_FRONTEND && X86
-	select XEN_NETDEV_ACCEL_SFC_UTIL
-	default m
-
-config XEN_SCSI_FRONTEND
-	tristate "SCSI frontend driver"
-	depends on SCSI
-	default m
-	help
-	  The SCSI frontend driver allows the kernel to access SCSI Devices
-	  within another guest OS.
-
-config XEN_USB_FRONTEND
-	tristate "USB frontend driver"
-	depends on USB
-	default m
-	help
-	  The USB frontend driver allows the kernel to access USB Devices
-	  within another guest OS.
-
-config XEN_USB_FRONTEND_HCD_STATS
-	bool "Taking the HCD statistics (for debug)"
-	depends on XEN_USB_FRONTEND
-	default y
-	help
-	  Count the transferred urb status and the RING_FULL occurrence.
-
-config XEN_USB_FRONTEND_HCD_PM
-	bool "HCD suspend/resume support (DO NOT USE)"
-	depends on XEN_USB_FRONTEND
-	default n
-	help
-	  Experimental bus suspend/resume feature support.
-
-config XEN_GRANT_DEV
-	tristate "User-space granted page access driver"
-	depends on XEN_BACKEND != n
-	default XEN_PRIVILEGED_GUEST
-	help
-	  Device for accessing (in user-space) pages that have been granted
-	  by other domains.
-
-config XEN_FRAMEBUFFER
-	tristate "Framebuffer-device frontend driver"
-	depends on FB
-	select FB_CFB_FILLRECT
-	select FB_CFB_COPYAREA
-	select FB_CFB_IMAGEBLIT
-	default y
-	help
-	  The framebuffer-device frontend drivers allows the kernel to create a
-	  virtual framebuffer.  This framebuffer can be viewed in another
-	  domain.  Unless this domain has access to a real video card, you
-	  probably want to say Y here.
-
-config XEN_KEYBOARD
-	tristate "Keyboard-device frontend driver"
-	depends on XEN_FRAMEBUFFER && INPUT
-	default y
-	help
-	  The keyboard-device frontend driver allows the kernel to create a
-	  virtual keyboard.  This keyboard can then be driven by another
-	  domain.  If you've said Y to CONFIG_XEN_FRAMEBUFFER, you probably
-	  want to say Y here.
-
-config XEN_DISABLE_SERIAL
-	bool "Disable serial port drivers"
-	default y
-	help
-	  Disable serial port drivers, allowing the Xen console driver
-	  to provide a serial console at ttyS0.
-
-config XEN_SYSFS
-	tristate "Export Xen attributes in sysfs"
-	depends on SYSFS
-	select SYS_HYPERVISOR
-	default y
-	help
-	  Xen hypervisor attributes will show up under /sys/hypervisor/.
-
-config XEN_NR_GUEST_DEVICES
-	int "Number of guest devices"
-	range 0 4032 if 64BIT
-	range 0 960
-	default 256 if XEN_BACKEND
-	default 16
-	help
-	  Specify the total number of virtual devices (i.e. both frontend
-	  and backend) that you want the kernel to be able to service.
-
-choice
-	prompt "Xen version compatibility"
-	default XEN_COMPAT_030002_AND_LATER
-
-	config XEN_COMPAT_030002_AND_LATER
-		bool "3.0.2 and later"
-
-	config XEN_COMPAT_030004_AND_LATER
-		bool "3.0.4 and later"
-
-	config XEN_COMPAT_030100_AND_LATER
-		bool "3.1.0 and later"
-
-	config XEN_COMPAT_030200_AND_LATER
-		bool "3.2.0 and later"
-
-	config XEN_COMPAT_030300_AND_LATER
-		bool "3.3.0 and later"
-
-	config XEN_COMPAT_030400_AND_LATER
-		bool "3.4.0 and later"
-
-	config XEN_COMPAT_040000_AND_LATER
-		bool "4.0.0 and later"
-
-	config XEN_COMPAT_LATEST_ONLY
-		bool "no compatibility code"
-
-endchoice
-
-config XEN_COMPAT
-	hex
-	default 0xffffff if XEN_COMPAT_LATEST_ONLY
-	default 0x040000 if XEN_COMPAT_040000_AND_LATER
-	default 0x030400 if XEN_COMPAT_030400_AND_LATER
-	default 0x030300 if XEN_COMPAT_030300_AND_LATER
-	default 0x030200 if XEN_COMPAT_030200_AND_LATER
-	default 0x030100 if XEN_COMPAT_030100_AND_LATER
-	default 0x030004 if XEN_COMPAT_030004_AND_LATER
-	default 0x030002 if XEN_COMPAT_030002_AND_LATER
-	default 0
-
-config XEN_VCPU_INFO_PLACEMENT
-	bool "Place shared vCPU info in per-CPU storage"
-#	depends on X86 && (XEN_COMPAT >= 0x00030101)
-	depends on X86
-	depends on !XEN_COMPAT_030002_AND_LATER
-	depends on !XEN_COMPAT_030004_AND_LATER
-	depends on !XEN_COMPAT_030100_AND_LATER
-	default SMP
-	---help---
-	  This allows faster access to the per-vCPU shared info
-	  structure.
-
-endmenu
-
-config HAVE_IRQ_IGNORE_UNHANDLED
-	def_bool y
-
-config IRQ_PER_CPU
-	bool
-
-config ARCH_HAS_WALK_MEMORY
-	def_bool y
-	depends on X86
-
-config XEN_SMPBOOT
-	def_bool y
-	depends on SMP && !PPC_XEN
-
-config XEN_XENCOMM
-	bool
-
-config XEN_DEVMEM
-	def_bool y
-
-endif
-
 menu "Xen driver support"
-	depends on XEN || PARAVIRT_XEN
+	depends on XEN
 
 config XEN_BALLOON
-	bool "Xen memory balloon driver" if PARAVIRT_XEN
-	depends on PARAVIRT_XEN || !PPC_XEN
+	bool "Xen memory balloon driver"
 	default y
 	help
 	  The balloon driver allows the Xen domain to request more memory from
@@ -420,21 +10,19 @@
 	  return unneeded memory to the system.
 
 config XEN_SCRUB_PAGES
-	bool "Scrub memory before freeing it to Xen"
-	depends on XEN || XEN_BALLOON
+	bool "Scrub pages before returning them to system"
+	depends on XEN_BALLOON
 	default y
 	help
-	  Erase memory contents before freeing it back to Xen's global
-	  pool. This ensures that any secrets contained within that
-	  memory (e.g., private keys) cannot be found by other guests that
-	  may be running on the machine. Most people will want to say Y here.
-	  If security is not a concern then you may increase performance by
-	  saying N.
+	  Scrub pages before returning them to the system for reuse by
+	  other domains.  This makes sure that any confidential data
+	  is not accidentally visible to other domains.  Is it more
+	  secure, but slightly less efficient.
 	  If in doubt, say yes.
 
 config XEN_DEV_EVTCHN
 	tristate "Xen /dev/xen/evtchn device"
-	default PARAVIRT_XEN || XEN_PRIVILEGED_GUEST || m
+	default y
 	help
 	  The evtchn driver allows a userspace process to triger event
 	  channels and to receive notification of an event channel
@@ -443,7 +31,6 @@
 
 config XENFS
 	tristate "Xen filesystem"
-	depends on PARAVIRT_XEN
 	default y
 	help
 	  The xen filesystem provides a way for domains to share
@@ -466,7 +53,7 @@
 
 config XEN_SYS_HYPERVISOR
        bool "Create xen entries under /sys/hypervisor"
-       depends on PARAVIRT_XEN && SYSFS
+       depends on SYSFS
        select SYS_HYPERVISOR
        default y
        help
@@ -487,11 +74,7 @@
 
 config SWIOTLB_XEN
 	def_bool y
-<<<<<<< HEAD
-	depends on PARAVIRT_XEN && SWIOTLB
-=======
 	depends on PCI
 	select SWIOTLB
->>>>>>> c8ddb271
 
 endmenu