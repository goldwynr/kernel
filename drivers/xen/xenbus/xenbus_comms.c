--- conflicted
+++ resolved
@@ -35,25 +35,13 @@
 #include <linux/sched.h>
 #include <linux/err.h>
 #include <xen/xenbus.h>
-#if defined(CONFIG_XEN) || defined(MODULE)
-#include <xen/evtchn.h>
-#include <asm/hypervisor.h>
-#else
 #include <asm/xen/hypervisor.h>
 #include <xen/events.h>
 #include <xen/page.h>
-#endif
-
 #include "xenbus_comms.h"
 
-#ifdef HAVE_XEN_PLATFORM_COMPAT_H
-#include <xen/platform-compat.h>
-#endif
-
 static int xenbus_irq;
 
-extern void xenbus_probe(struct work_struct *);
-extern int xenstored_ready;
 static DECLARE_WORK(probe_work, xenbus_probe);
 
 static DECLARE_WAIT_QUEUE_HEAD(xb_waitq);
@@ -239,20 +227,7 @@
 			return err;
 		}
 
-<<<<<<< HEAD
-#if defined(CONFIG_XEN) || defined(MODULE)
-	err = bind_caller_port_to_irqhandler(
-#else
-	err = bind_evtchn_to_irqhandler(
-#endif
-		xen_store_evtchn, wake_waiting,
-		0, "xenbus", &xb_waitq);
-	if (err <= 0) {
-		printk(KERN_ERR "XENBUS request irq failed %i\n", err);
-		return err;
-=======
 		xenbus_irq = err;
->>>>>>> 30a2f3c6
 	}
 
 	return 0;
