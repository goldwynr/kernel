/******************************************************************************
 * xenbus_xs.c
 *
 * This is the kernel equivalent of the "xs" library.  We don't need everything
 * and we use xenbus_comms for communication.
 *
 * Copyright (C) 2005 Rusty Russell, IBM Corporation
 *
 * This program is free software; you can redistribute it and/or
 * modify it under the terms of the GNU General Public License version 2
 * as published by the Free Software Foundation; or, when distributed
 * separately from the Linux kernel or incorporated into other
 * software packages, subject to the following license:
 *
 * Permission is hereby granted, free of charge, to any person obtaining a copy
 * of this source file (the "Software"), to deal in the Software without
 * restriction, including without limitation the rights to use, copy, modify,
 * merge, publish, distribute, sublicense, and/or sell copies of the Software,
 * and to permit persons to whom the Software is furnished to do so, subject to
 * the following conditions:
 *
 * The above copyright notice and this permission notice shall be included in
 * all copies or substantial portions of the Software.
 *
 * THE SOFTWARE IS PROVIDED "AS IS", WITHOUT WARRANTY OF ANY KIND, EXPRESS OR
 * IMPLIED, INCLUDING BUT NOT LIMITED TO THE WARRANTIES OF MERCHANTABILITY,
 * FITNESS FOR A PARTICULAR PURPOSE AND NONINFRINGEMENT. IN NO EVENT SHALL THE
 * AUTHORS OR COPYRIGHT HOLDERS BE LIABLE FOR ANY CLAIM, DAMAGES OR OTHER
 * LIABILITY, WHETHER IN AN ACTION OF CONTRACT, TORT OR OTHERWISE, ARISING
 * FROM, OUT OF OR IN CONNECTION WITH THE SOFTWARE OR THE USE OR OTHER DEALINGS
 * IN THE SOFTWARE.
 */

#define pr_fmt(fmt) KBUILD_MODNAME ": " fmt

#include <linux/unistd.h>
#include <linux/errno.h>
#include <linux/types.h>
#include <linux/uio.h>
#include <linux/kernel.h>
#include <linux/string.h>
#include <linux/err.h>
#include <linux/slab.h>
#include <linux/fcntl.h>
#include <linux/kthread.h>
#include <linux/rwsem.h>
#include <linux/module.h>
#include <linux/mutex.h>
#ifndef CONFIG_XEN
#include <asm/xen/hypervisor.h>
#endif
#include <xen/xenbus.h>
#include <xen/xen.h>
#include "xenbus_comms.h"
#include "xenbus_probe.h"

#ifdef HAVE_XEN_PLATFORM_COMPAT_H
#include <xen/platform-compat.h>
#endif

#ifndef PF_NOFREEZE /* Old kernel (pre-2.6.6). */
#define PF_NOFREEZE	0
#endif

struct xs_stored_msg {
	struct list_head list;

	struct xsd_sockmsg hdr;

	union {
		/* Queued replies. */
		struct {
			char *body;
		} reply;

		/* Queued watch events. */
		struct {
			struct xenbus_watch *handle;
			char **vec;
			unsigned int vec_size;
		} watch;
	} u;
};

struct xs_handle {
	/* A list of replies. Currently only one will ever be outstanding. */
	struct list_head reply_list;
	spinlock_t reply_lock;
	wait_queue_head_t reply_waitq;

	/*
	 * Mutex ordering: transaction_mutex -> watch_mutex -> request_mutex.
	 * response_mutex is never taken simultaneously with the other three.
	 *
	 * transaction_mutex must be held before incrementing
	 * transaction_count. The mutex is held when a suspend is in
	 * progress to prevent new transactions starting.
	 *
	 * When decrementing transaction_count to zero the wait queue
	 * should be woken up, the suspend code waits for count to
	 * reach zero.
	 */

	/* One request at a time. */
	struct mutex request_mutex;

	/* Protect xenbus reader thread against save/restore. */
	struct mutex response_mutex;

	/* Protect transactions against save/restore. */
	struct mutex transaction_mutex;
	atomic_t transaction_count;
	wait_queue_head_t transaction_wq;

	/* Protect watch (de)register against save/restore. */
	struct rw_semaphore watch_mutex;
};

static struct xs_handle xs_state;

/* List of registered watches, and a lock to protect it. */
static LIST_HEAD(watches);
static DEFINE_SPINLOCK(watches_lock);

/* List of pending watch callback events, and a lock to protect it. */
static LIST_HEAD(watch_events);
static DEFINE_SPINLOCK(watch_events_lock);

/*
 * Details of the xenwatch callback kernel thread. The thread waits on the
 * watch_events_waitq for work to do (queued on watch_events list). When it
 * wakes up it acquires the xenwatch_mutex before reading the list and
 * carrying out work.
 */
static pid_t xenwatch_pid;
/* static */ DEFINE_MUTEX(xenwatch_mutex);
static DECLARE_WAIT_QUEUE_HEAD(watch_events_waitq);

static int get_error(const char *errorstring)
{
	unsigned int i;

	for (i = 0; strcmp(errorstring, xsd_errors[i].errstring) != 0; i++) {
		if (i == ARRAY_SIZE(xsd_errors) - 1) {
			pr_warn("xen store gave: unknown error %s\n",
				errorstring);
			return EINVAL;
		}
	}
	return xsd_errors[i].errnum;
}

static bool xenbus_ok(void)
{
	switch (xen_store_domain_type) {
	case XS_LOCAL:
		switch (system_state) {
		case SYSTEM_POWER_OFF:
		case SYSTEM_RESTART:
		case SYSTEM_HALT:
			return false;
		default:
			break;
		}
		return true;
	case XS_PV:
	case XS_HVM:
		/* FIXME: Could check that the remote domain is alive,
		 * but it is normally initial domain. */
		return true;
	default:
		break;
	}
	return false;
}
static void *read_reply(enum xsd_sockmsg_type *type, unsigned int *len)
{
	struct xs_stored_msg *msg;
	char *body;

	spin_lock(&xs_state.reply_lock);

	while (list_empty(&xs_state.reply_list)) {
		spin_unlock(&xs_state.reply_lock);
		if (xenbus_ok())
			/* XXX FIXME: Avoid synchronous wait for response here. */
			wait_event_timeout(xs_state.reply_waitq,
					   !list_empty(&xs_state.reply_list),
					   msecs_to_jiffies(500));
		else {
			/*
			 * If we are in the process of being shut-down there is
			 * no point of trying to contact XenBus - it is either
			 * killed (xenstored application) or the other domain
			 * has been killed or is unreachable.
			 */
			return ERR_PTR(-EIO);
		}
		spin_lock(&xs_state.reply_lock);
	}

	msg = list_entry(xs_state.reply_list.next,
			 struct xs_stored_msg, list);
	list_del(&msg->list);

	spin_unlock(&xs_state.reply_lock);

	*type = msg->hdr.type;
	if (len)
		*len = msg->hdr.len;
	body = msg->u.reply.body;

	kfree(msg);

	return body;
}

static void transaction_start(void)
{
	mutex_lock(&xs_state.transaction_mutex);
	atomic_inc(&xs_state.transaction_count);
	mutex_unlock(&xs_state.transaction_mutex);
}

static void transaction_end(void)
{
	if (atomic_dec_and_test(&xs_state.transaction_count))
		wake_up(&xs_state.transaction_wq);
}

#if !defined(CONFIG_XEN) || defined(CONFIG_PM_SLEEP)
static void transaction_suspend(void)
{
	mutex_lock(&xs_state.transaction_mutex);
	wait_event(xs_state.transaction_wq,
		   atomic_read(&xs_state.transaction_count) == 0);
}

static void transaction_resume(void)
{
	mutex_unlock(&xs_state.transaction_mutex);
}
#endif

void *xenbus_dev_request_and_reply(struct xsd_sockmsg *msg)
{
	void *ret;
	enum xsd_sockmsg_type type = msg->type;
	int err;

	if (type == XS_TRANSACTION_START)
		transaction_start();

	mutex_lock(&xs_state.request_mutex);

	err = xb_write(msg, sizeof(*msg) + msg->len);
	if (err) {
		msg->type = XS_ERROR;
		ret = ERR_PTR(err);
	} else
		ret = read_reply(&msg->type, &msg->len);

	mutex_unlock(&xs_state.request_mutex);

<<<<<<< HEAD
	if ((type == XS_TRANSACTION_END) ||
	    ((type == XS_TRANSACTION_START) && (msg->type == XS_ERROR)))
=======
	if (IS_ERR(ret))
		return ret;

	if ((msg->type == XS_TRANSACTION_END) ||
	    ((req_msg.type == XS_TRANSACTION_START) &&
	     (msg->type == XS_ERROR)))
>>>>>>> d6d211db
		transaction_end();

	return ret;
}
#if !defined(CONFIG_XEN) && !defined(MODULE)
EXPORT_SYMBOL(xenbus_dev_request_and_reply);
#endif

/* Send message to xs, get kmalloc'ed reply.  ERR_PTR() on error. */
static void *xs_talkv(struct xenbus_transaction t,
		      enum xsd_sockmsg_type type,
		      const struct kvec *iovec,
		      unsigned int num_vecs,
		      unsigned int *len)
{
	struct xsd_sockmsg msg;
	void *ret = NULL;
	unsigned int i;
	int err;

	msg.tx_id = t.id;
	msg.req_id = 0;
	msg.type = type;
	msg.len = 0;
	for (i = 0; i < num_vecs; i++)
		msg.len += iovec[i].iov_len;

	mutex_lock(&xs_state.request_mutex);

	err = xb_write(&msg, sizeof(msg));
	if (err) {
		mutex_unlock(&xs_state.request_mutex);
		return ERR_PTR(err);
	}

	for (i = 0; i < num_vecs; i++) {
		err = xb_write(iovec[i].iov_base, iovec[i].iov_len);
		if (err) {
			mutex_unlock(&xs_state.request_mutex);
			return ERR_PTR(err);
		}
	}

	ret = read_reply(&msg.type, len);

	mutex_unlock(&xs_state.request_mutex);

	if (IS_ERR(ret))
		return ret;

	if (msg.type == XS_ERROR) {
		err = get_error(ret);
		kfree(ret);
		return ERR_PTR(-err);
	}

	if (msg.type != type) {
		pr_warn_ratelimited("unexpected type [%d], expected [%d]\n",
				    msg.type, type);
		kfree(ret);
		return ERR_PTR(-EINVAL);
	}
	return ret;
}

/* Simplified version of xs_talkv: single message. */
static void *xs_single(struct xenbus_transaction t,
		       enum xsd_sockmsg_type type,
		       const char *string,
		       unsigned int *len)
{
	struct kvec iovec;

	iovec.iov_base = (void *)string;
	iovec.iov_len = strlen(string) + 1;
	return xs_talkv(t, type, &iovec, 1, len);
}

/* Many commands only need an ack, don't care what it says. */
static int xs_error(char *reply)
{
	if (IS_ERR(reply))
		return PTR_ERR(reply);
	kfree(reply);
	return 0;
}

static unsigned int count_strings(const char *strings, unsigned int len)
{
	unsigned int num;
	const char *p;

	for (p = strings, num = 0; p < strings + len; p += strlen(p) + 1)
		num++;

	return num;
}

/* Return the path to dir with /name appended. Buffer must be kfree()'ed. */
static char *join(const char *dir, const char *name)
{
	char *buffer;

	if (strlen(name) == 0)
		buffer = kasprintf(GFP_NOIO | __GFP_HIGH, "%s", dir);
	else
		buffer = kasprintf(GFP_NOIO | __GFP_HIGH, "%s/%s", dir, name);
	return (!buffer) ? ERR_PTR(-ENOMEM) : buffer;
}

static char **split(char *strings, unsigned int len, unsigned int *num)
{
	char *p, **ret;

	/* Count the strings. */
	*num = count_strings(strings, len) + 1;

	/* Transfer to one big alloc for easy freeing. */
	ret = kmalloc(*num * sizeof(char *) + len, GFP_NOIO | __GFP_HIGH);
	if (!ret) {
		kfree(strings);
		return ERR_PTR(-ENOMEM);
	}
	memcpy(&ret[*num], strings, len);
	kfree(strings);

	strings = (char *)&ret[*num];
	for (p = strings, *num = 0; p < strings + len; p += strlen(p) + 1)
		ret[(*num)++] = p;
	ret[*num] = strings + len;

	return ret;
}

char **xenbus_directory(struct xenbus_transaction t,
			const char *dir, const char *node, unsigned int *num)
{
	char *strings, *path;
	unsigned int len;

	path = join(dir, node);
	if (IS_ERR(path))
		return (char **)path;

	strings = xs_single(t, XS_DIRECTORY, path, &len);
	kfree(path);
	if (IS_ERR(strings))
		return (char **)strings;

	return split(strings, len, num);
}
EXPORT_SYMBOL_GPL(xenbus_directory);

/* Check if a path exists. Return 1 if it does. */
int xenbus_exists(struct xenbus_transaction t,
		  const char *dir, const char *node)
{
	char **d;
	int dir_n;

	d = xenbus_directory(t, dir, node, &dir_n);
	if (IS_ERR(d))
		return 0;
	kfree(d);
	return 1;
}
EXPORT_SYMBOL_GPL(xenbus_exists);

/* Get the value of a single file.
 * Returns a kmalloced value: call free() on it after use.
 * len indicates length in bytes.
 */
void *xenbus_read(struct xenbus_transaction t,
		  const char *dir, const char *node, unsigned int *len)
{
	char *path;
	void *ret;

	path = join(dir, node);
	if (IS_ERR(path))
		return (void *)path;

	ret = xs_single(t, XS_READ, path, len);
	kfree(path);
	return ret;
}
EXPORT_SYMBOL_GPL(xenbus_read);

/* Write the value of a single file.
 * Returns -err on failure.
 */
int xenbus_write(struct xenbus_transaction t,
		 const char *dir, const char *node, const char *string)
{
	const char *path;
	struct kvec iovec[2];
	int ret;

	path = join(dir, node);
	if (IS_ERR(path))
		return PTR_ERR(path);

	iovec[0].iov_base = (void *)path;
	iovec[0].iov_len = strlen(path) + 1;
	iovec[1].iov_base = (void *)string;
	iovec[1].iov_len = strlen(string);

	ret = xs_error(xs_talkv(t, XS_WRITE, iovec, ARRAY_SIZE(iovec), NULL));
	kfree(path);
	return ret;
}
EXPORT_SYMBOL_GPL(xenbus_write);

/* Create a new directory. */
int xenbus_mkdir(struct xenbus_transaction t,
		 const char *dir, const char *node)
{
	char *path;
	int ret;

	path = join(dir, node);
	if (IS_ERR(path))
		return PTR_ERR(path);

	ret = xs_error(xs_single(t, XS_MKDIR, path, NULL));
	kfree(path);
	return ret;
}
EXPORT_SYMBOL_GPL(xenbus_mkdir);

/* Destroy a file or directory (directories must be empty). */
int xenbus_rm(struct xenbus_transaction t, const char *dir, const char *node)
{
	char *path;
	int ret;

	path = join(dir, node);
	if (IS_ERR(path))
		return PTR_ERR(path);

	ret = xs_error(xs_single(t, XS_RM, path, NULL));
	kfree(path);
	return ret;
}
EXPORT_SYMBOL_GPL(xenbus_rm);

/* Start a transaction: changes by others will not be seen during this
 * transaction, and changes will not be visible to others until end.
 */
int xenbus_transaction_start(struct xenbus_transaction *t)
{
	char *id_str;

	transaction_start();

	id_str = xs_single(XBT_NIL, XS_TRANSACTION_START, "", NULL);
	if (IS_ERR(id_str)) {
		transaction_end();
		return PTR_ERR(id_str);
	}

	t->id = simple_strtoul(id_str, NULL, 0);
	kfree(id_str);
	return 0;
}
EXPORT_SYMBOL_GPL(xenbus_transaction_start);

/* End a transaction.
 * If abandon is true, transaction is discarded instead of committed.
 */
int xenbus_transaction_end(struct xenbus_transaction t, int abort)
{
	char abortstr[2];
	int err;

	if (abort)
		strcpy(abortstr, "F");
	else
		strcpy(abortstr, "T");

	err = xs_error(xs_single(t, XS_TRANSACTION_END, abortstr, NULL));

	transaction_end();

	return err;
}
EXPORT_SYMBOL_GPL(xenbus_transaction_end);

/* Single read and scanf: returns -errno or num scanned. */
int xenbus_scanf(struct xenbus_transaction t,
		 const char *dir, const char *node, const char *fmt, ...)
{
	va_list ap;
	int ret;
	char *val;

	val = xenbus_read(t, dir, node, NULL);
	if (IS_ERR(val))
		return PTR_ERR(val);

	va_start(ap, fmt);
	ret = vsscanf(val, fmt, ap);
	va_end(ap);
	kfree(val);
	/* Distinctive errno. */
	if (ret == 0)
		return -ERANGE;
	return ret;
}
EXPORT_SYMBOL_GPL(xenbus_scanf);

/* Single printf and write: returns -errno or 0. */
int xenbus_printf(struct xenbus_transaction t,
		  const char *dir, const char *node, const char *fmt, ...)
{
	va_list ap;
	int ret;
	char *printf_buffer;

	va_start(ap, fmt);
	printf_buffer = kvasprintf(GFP_NOIO | __GFP_HIGH, fmt, ap);
	va_end(ap);

	if (!printf_buffer)
		return -ENOMEM;

	ret = xenbus_write(t, dir, node, printf_buffer);

	kfree(printf_buffer);

	return ret;
}
EXPORT_SYMBOL_GPL(xenbus_printf);

/* Takes tuples of names, scanf-style args, and void **, NULL terminated. */
int xenbus_gather(struct xenbus_transaction t, const char *dir, ...)
{
	va_list ap;
	const char *name;
	int ret = 0;

	va_start(ap, dir);
	while (ret == 0 && (name = va_arg(ap, char *)) != NULL) {
		const char *fmt = va_arg(ap, char *);
		void *result = va_arg(ap, void *);
		char *p;

		p = xenbus_read(t, dir, name, NULL);
		if (IS_ERR(p)) {
			ret = PTR_ERR(p);
			break;
		}
		if (fmt) {
			if (sscanf(p, fmt, result) == 0)
				ret = -EINVAL;
			kfree(p);
		} else
			*(char **)result = p;
	}
	va_end(ap);
	return ret;
}
EXPORT_SYMBOL_GPL(xenbus_gather);

static int xs_watch(const char *path, const char *token)
{
	struct kvec iov[2];

	iov[0].iov_base = (void *)path;
	iov[0].iov_len = strlen(path) + 1;
	iov[1].iov_base = (void *)token;
	iov[1].iov_len = strlen(token) + 1;

	return xs_error(xs_talkv(XBT_NIL, XS_WATCH, iov,
				 ARRAY_SIZE(iov), NULL));
}

static int xs_unwatch(const char *path, const char *token)
{
	struct kvec iov[2];

	iov[0].iov_base = (char *)path;
	iov[0].iov_len = strlen(path) + 1;
	iov[1].iov_base = (char *)token;
	iov[1].iov_len = strlen(token) + 1;

	return xs_error(xs_talkv(XBT_NIL, XS_UNWATCH, iov,
				 ARRAY_SIZE(iov), NULL));
}

static struct xenbus_watch *find_watch(const char *token)
{
	struct xenbus_watch *i, *cmp;

	cmp = (void *)simple_strtoul(token, NULL, 16);

	list_for_each_entry(i, &watches, list)
		if (i == cmp)
			return i;

	return NULL;
}

/*
 * Certain older XenBus toolstack cannot handle reading values that are
 * not populated. Some Xen 3.4 installation are incapable of doing this
 * so if we are running on anything older than 4 do not attempt to read
 * control/platform-feature-xs_reset_watches.
 */
static inline bool xen_strict_xenbus_quirk(void)
{
#if !defined(CONFIG_XEN) && defined(CONFIG_X86)
	uint32_t eax, ebx, ecx, edx, base;

	base = xen_cpuid_base();
	cpuid(base + 1, &eax, &ebx, &ecx, &edx);

	if ((eax >> 16) < 4)
		return true;
#endif
	return false;

}

static void xs_reset_watches(void)
{
#if defined(CONFIG_PARAVIRT_XEN) || defined(MODULE)
	int err, supported = 0;

#ifdef CONFIG_PARAVIRT_XEN
	if (!xen_hvm_domain() || xen_initial_domain())
		return;
#endif

	if (xen_strict_xenbus_quirk())
		return;

	err = xenbus_scanf(XBT_NIL, "control",
			   "platform-feature-xs_reset_watches", "%d",
			   &supported);
	if (err != 1 || !supported)
		return;

	err = xs_error(xs_single(XBT_NIL, XS_RESET_WATCHES, "", NULL));
	if (err && err != -EEXIST)
		pr_warn("xs_reset_watches failed: %d\n", err);
#endif
}

/* Register callback to watch this node. */
int register_xenbus_watch(struct xenbus_watch *watch)
{
	/* Pointer in ascii is the token. */
	char token[sizeof(watch) * 2 + 1];
	int err;

	sprintf(token, "%lX", (long)watch);

	down_read(&xs_state.watch_mutex);

	spin_lock(&watches_lock);
	BUG_ON(find_watch(token));
	list_add(&watch->list, &watches);
	spin_unlock(&watches_lock);

	err = xs_watch(watch->node, token);

	if (err) {
		spin_lock(&watches_lock);
		list_del(&watch->list);
		spin_unlock(&watches_lock);
	}

	up_read(&xs_state.watch_mutex);

	return err;
}
EXPORT_SYMBOL_GPL(register_xenbus_watch);

void unregister_xenbus_watch(struct xenbus_watch *watch)
{
	struct xs_stored_msg *msg, *tmp;
	char token[sizeof(watch) * 2 + 1];
	int err;

#if defined(CONFIG_XEN) || defined(MODULE)
	BUG_ON(watch->flags & XBWF_new_thread);
#endif

	sprintf(token, "%lX", (long)watch);

	down_read(&xs_state.watch_mutex);

	spin_lock(&watches_lock);
	BUG_ON(!find_watch(token));
	list_del(&watch->list);
	spin_unlock(&watches_lock);

	err = xs_unwatch(watch->node, token);
	if (err)
		pr_warn("Failed to release watch %s: %i\n", watch->node, err);

	up_read(&xs_state.watch_mutex);

	/* Make sure there are no callbacks running currently (unless
	   its us) */
	if (current->pid != xenwatch_pid)
		mutex_lock(&xenwatch_mutex);

	/* Cancel pending watch events. */
	spin_lock(&watch_events_lock);
	list_for_each_entry_safe(msg, tmp, &watch_events, list) {
		if (msg->u.watch.handle != watch)
			continue;
		list_del(&msg->list);
		kfree(msg->u.watch.vec);
		kfree(msg);
	}
	spin_unlock(&watch_events_lock);

	if (current->pid != xenwatch_pid)
		mutex_unlock(&xenwatch_mutex);
}
EXPORT_SYMBOL_GPL(unregister_xenbus_watch);

#if !defined(CONFIG_XEN) || defined(CONFIG_PM_SLEEP)
void xs_suspend(void)
{
	transaction_suspend();
	down_write(&xs_state.watch_mutex);
	mutex_lock(&xs_state.request_mutex);
	mutex_lock(&xs_state.response_mutex);
}

void xs_resume(void)
{
	struct xenbus_watch *watch;
	char token[sizeof(watch) * 2 + 1];

#if !defined(CONFIG_XEN) && !defined(MODULE)
	xb_init_comms();
#endif

	mutex_unlock(&xs_state.response_mutex);
	mutex_unlock(&xs_state.request_mutex);
	transaction_resume();

	/* No need for watches_lock: the watch_mutex is sufficient. */
	list_for_each_entry(watch, &watches, list) {
		sprintf(token, "%lX", (long)watch);
		xs_watch(watch->node, token);
	}

	up_write(&xs_state.watch_mutex);
}

void xs_suspend_cancel(void)
{
	mutex_unlock(&xs_state.response_mutex);
	mutex_unlock(&xs_state.request_mutex);
	up_write(&xs_state.watch_mutex);
	mutex_unlock(&xs_state.transaction_mutex);
}
#endif

#if defined(CONFIG_XEN) || defined(MODULE)
static int xenwatch_handle_callback(void *data)
{
	struct xs_stored_msg *msg = data;

	msg->u.watch.handle->callback(msg->u.watch.handle,
				      (const char **)msg->u.watch.vec,
				      msg->u.watch.vec_size);

	kfree(msg->u.watch.vec);
	kfree(msg);

	/* Kill this kthread if we were spawned just for this callback. */
	if (current->pid != xenwatch_pid)
		do_exit(0);

	return 0;
}
#endif

static int xenwatch_thread(void *unused)
{
	struct list_head *ent;
	struct xs_stored_msg *msg;

	current->flags |= PF_NOFREEZE;
	for (;;) {
		wait_event_interruptible(watch_events_waitq,
					 !list_empty(&watch_events));

		if (kthread_should_stop())
			break;

		mutex_lock(&xenwatch_mutex);

		spin_lock(&watch_events_lock);
		ent = watch_events.next;
		if (ent != &watch_events)
			list_del(ent);
		spin_unlock(&watch_events_lock);

		if (ent == &watch_events) {
			mutex_unlock(&xenwatch_mutex);
			continue;
		}

		msg = list_entry(ent, struct xs_stored_msg, list);

#if defined(CONFIG_XEN) || defined(MODULE)
		/*
		 * Unlock the mutex before running an XBWF_new_thread
		 * handler. kthread_run can block which can deadlock
		 * against unregister_xenbus_watch() if we need to
		 * unregister other watches in order to make
		 * progress. This can occur on resume before the swap
		 * device is attached.
		 */
		if (msg->u.watch.handle->flags & XBWF_new_thread) {
			mutex_unlock(&xenwatch_mutex);
			kthread_run(xenwatch_handle_callback,
				    msg, "xenwatch_cb");
		} else {
			xenwatch_handle_callback(msg);
			mutex_unlock(&xenwatch_mutex);
		}
#else
		msg->u.watch.handle->callback(
			msg->u.watch.handle,
			(const char **)msg->u.watch.vec,
			msg->u.watch.vec_size);
		mutex_unlock(&xenwatch_mutex);
		kfree(msg->u.watch.vec);
		kfree(msg);
#endif
	}

	return 0;
}

static int process_msg(void)
{
	struct xs_stored_msg *msg;
	char *body;
	int err;

	/*
	 * We must disallow save/restore while reading a xenstore message.
	 * A partial read across s/r leaves us out of sync with xenstored.
	 */
	for (;;) {
		err = xb_wait_for_data_to_read();
		if (err)
			return err;
		mutex_lock(&xs_state.response_mutex);
		if (xb_data_to_read())
			break;
		/* We raced with save/restore: pending data 'disappeared'. */
		mutex_unlock(&xs_state.response_mutex);
	}


	msg = kmalloc(sizeof(*msg), GFP_NOIO | __GFP_HIGH);
	if (msg == NULL) {
		err = -ENOMEM;
		goto out;
	}

	err = xb_read(&msg->hdr, sizeof(msg->hdr));
	if (err) {
		kfree(msg);
		goto out;
	}

	if (msg->hdr.len > XENSTORE_PAYLOAD_MAX) {
		kfree(msg);
		err = -EINVAL;
		goto out;
	}

	body = kmalloc(msg->hdr.len + 1, GFP_NOIO | __GFP_HIGH);
	if (body == NULL) {
		kfree(msg);
		err = -ENOMEM;
		goto out;
	}

	err = xb_read(body, msg->hdr.len);
	if (err) {
		kfree(body);
		kfree(msg);
		goto out;
	}
	body[msg->hdr.len] = '\0';

	if (msg->hdr.type == XS_WATCH_EVENT) {
		msg->u.watch.vec = split(body, msg->hdr.len,
					 &msg->u.watch.vec_size);
		if (IS_ERR(msg->u.watch.vec)) {
			err = PTR_ERR(msg->u.watch.vec);
			kfree(msg);
			goto out;
		}

		spin_lock(&watches_lock);
		msg->u.watch.handle = find_watch(
			msg->u.watch.vec[XS_WATCH_TOKEN]);
		if (msg->u.watch.handle != NULL) {
			spin_lock(&watch_events_lock);
			list_add_tail(&msg->list, &watch_events);
			wake_up(&watch_events_waitq);
			spin_unlock(&watch_events_lock);
		} else {
			kfree(msg->u.watch.vec);
			kfree(msg);
		}
		spin_unlock(&watches_lock);
	} else {
		msg->u.reply.body = body;
		spin_lock(&xs_state.reply_lock);
		list_add_tail(&msg->list, &xs_state.reply_list);
		spin_unlock(&xs_state.reply_lock);
		wake_up(&xs_state.reply_waitq);
	}

 out:
	mutex_unlock(&xs_state.response_mutex);
	return err;
}

static int xenbus_thread(void *unused)
{
	int err;

	current->flags |= PF_NOFREEZE;
	for (;;) {
		err = process_msg();
		if (err)
			pr_warn("error %d while reading message\n", err);
		if (kthread_should_stop())
			break;
	}

	return 0;
}

int
#ifndef MODULE
__init
#endif
xs_init(void)
{
	struct task_struct *task;

	INIT_LIST_HEAD(&xs_state.reply_list);
	spin_lock_init(&xs_state.reply_lock);
	init_waitqueue_head(&xs_state.reply_waitq);

	mutex_init(&xs_state.request_mutex);
	mutex_init(&xs_state.response_mutex);
	mutex_init(&xs_state.transaction_mutex);
	init_rwsem(&xs_state.watch_mutex);
	atomic_set(&xs_state.transaction_count, 0);
	init_waitqueue_head(&xs_state.transaction_wq);

	task = kthread_run(xenwatch_thread, NULL, "xenwatch");
	if (IS_ERR(task))
		return PTR_ERR(task);
	xenwatch_pid = task->pid;

	task = kthread_run(xenbus_thread, NULL, "xenbus");
	if (IS_ERR(task))
		return PTR_ERR(task);

	/* shutdown watches for kexec boot */
	xs_reset_watches();

	return 0;
}<|MERGE_RESOLUTION|>--- conflicted
+++ resolved
@@ -152,8 +152,12 @@
 
 static bool xenbus_ok(void)
 {
+#if !defined(CONFIG_XEN) && !defined(MODULE)
 	switch (xen_store_domain_type) {
 	case XS_LOCAL:
+#else
+	if (atomic_read(&xenbus_xsd_state) == XENBUS_XSD_LOCAL_READY)
+#endif
 		switch (system_state) {
 		case SYSTEM_POWER_OFF:
 		case SYSTEM_RESTART:
@@ -163,6 +167,7 @@
 			break;
 		}
 		return true;
+#if !defined(CONFIG_XEN) && !defined(MODULE)
 	case XS_PV:
 	case XS_HVM:
 		/* FIXME: Could check that the remote domain is alive,
@@ -172,6 +177,7 @@
 		break;
 	}
 	return false;
+#endif
 }
 static void *read_reply(enum xsd_sockmsg_type *type, unsigned int *len)
 {
@@ -262,17 +268,11 @@
 
 	mutex_unlock(&xs_state.request_mutex);
 
-<<<<<<< HEAD
+	if (IS_ERR(ret))
+		return ret;
+
 	if ((type == XS_TRANSACTION_END) ||
 	    ((type == XS_TRANSACTION_START) && (msg->type == XS_ERROR)))
-=======
-	if (IS_ERR(ret))
-		return ret;
-
-	if ((msg->type == XS_TRANSACTION_END) ||
-	    ((req_msg.type == XS_TRANSACTION_START) &&
-	     (msg->type == XS_ERROR)))
->>>>>>> d6d211db
 		transaction_end();
 
 	return ret;
