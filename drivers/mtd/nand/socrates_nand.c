--- conflicted
+++ resolved
@@ -285,19 +285,12 @@
 
 MODULE_DEVICE_TABLE(of, socrates_nand_match);
 
-<<<<<<< HEAD
-static struct of_platform_driver socrates_nand_driver = {
-	.owner		= THIS_MODULE,
-	.name		= "socrates_nand",
-	.match_table	= socrates_nand_match,
-=======
 static struct platform_driver socrates_nand_driver = {
 	.driver = {
 		.name = "socrates_nand",
 		.owner = THIS_MODULE,
 		.of_match_table = socrates_nand_match,
 	},
->>>>>>> 02f8c6ae
 	.probe		= socrates_nand_probe,
 	.remove		= __devexit_p(socrates_nand_remove),
 };
