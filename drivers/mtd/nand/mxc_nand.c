/*
 * Copyright 2004-2007 Freescale Semiconductor, Inc. All Rights Reserved.
 * Copyright 2008 Sascha Hauer, kernel@pengutronix.de
 *
 * This program is free software; you can redistribute it and/or
 * modify it under the terms of the GNU General Public License
 * as published by the Free Software Foundation; either version 2
 * of the License, or (at your option) any later version.
 * This program is distributed in the hope that it will be useful,
 * but WITHOUT ANY WARRANTY; without even the implied warranty of
 * MERCHANTABILITY or FITNESS FOR A PARTICULAR PURPOSE.  See the
 * GNU General Public License for more details.
 *
 * You should have received a copy of the GNU General Public License
 * along with this program; if not, write to the Free Software
 * Foundation, Inc., 51 Franklin Street, Fifth Floor, Boston,
 * MA 02110-1301, USA.
 */

#include <linux/delay.h>
#include <linux/slab.h>
#include <linux/init.h>
#include <linux/module.h>
#include <linux/mtd/mtd.h>
#include <linux/mtd/nand.h>
#include <linux/mtd/partitions.h>
#include <linux/interrupt.h>
#include <linux/device.h>
#include <linux/platform_device.h>
#include <linux/clk.h>
#include <linux/err.h>
#include <linux/io.h>
#include <linux/irq.h>
#include <linux/completion.h>
#include <linux/of_device.h>
#include <linux/of_mtd.h>

#include <asm/mach/flash.h>
#include <mach/mxc_nand.h>
#include <mach/hardware.h>

#define DRIVER_NAME "mxc_nand"

#define nfc_is_v21()		(cpu_is_mx25() || cpu_is_mx35())
#define nfc_is_v1()		(cpu_is_mx31() || cpu_is_mx27() || cpu_is_mx21())
#define nfc_is_v3_2()		(cpu_is_mx51() || cpu_is_mx53())
#define nfc_is_v3()		nfc_is_v3_2()

/* Addresses for NFC registers */
#define NFC_V1_V2_BUF_SIZE		(host->regs + 0x00)
#define NFC_V1_V2_BUF_ADDR		(host->regs + 0x04)
#define NFC_V1_V2_FLASH_ADDR		(host->regs + 0x06)
#define NFC_V1_V2_FLASH_CMD		(host->regs + 0x08)
#define NFC_V1_V2_CONFIG		(host->regs + 0x0a)
#define NFC_V1_V2_ECC_STATUS_RESULT	(host->regs + 0x0c)
#define NFC_V1_V2_RSLTMAIN_AREA		(host->regs + 0x0e)
#define NFC_V1_V2_RSLTSPARE_AREA	(host->regs + 0x10)
#define NFC_V1_V2_WRPROT		(host->regs + 0x12)
#define NFC_V1_UNLOCKSTART_BLKADDR	(host->regs + 0x14)
#define NFC_V1_UNLOCKEND_BLKADDR	(host->regs + 0x16)
#define NFC_V21_UNLOCKSTART_BLKADDR0	(host->regs + 0x20)
#define NFC_V21_UNLOCKSTART_BLKADDR1	(host->regs + 0x24)
#define NFC_V21_UNLOCKSTART_BLKADDR2	(host->regs + 0x28)
#define NFC_V21_UNLOCKSTART_BLKADDR3	(host->regs + 0x2c)
#define NFC_V21_UNLOCKEND_BLKADDR0	(host->regs + 0x22)
#define NFC_V21_UNLOCKEND_BLKADDR1	(host->regs + 0x26)
#define NFC_V21_UNLOCKEND_BLKADDR2	(host->regs + 0x2a)
#define NFC_V21_UNLOCKEND_BLKADDR3	(host->regs + 0x2e)
#define NFC_V1_V2_NF_WRPRST		(host->regs + 0x18)
#define NFC_V1_V2_CONFIG1		(host->regs + 0x1a)
#define NFC_V1_V2_CONFIG2		(host->regs + 0x1c)

#define NFC_V2_CONFIG1_ECC_MODE_4	(1 << 0)
#define NFC_V1_V2_CONFIG1_SP_EN		(1 << 2)
#define NFC_V1_V2_CONFIG1_ECC_EN	(1 << 3)
#define NFC_V1_V2_CONFIG1_INT_MSK	(1 << 4)
#define NFC_V1_V2_CONFIG1_BIG		(1 << 5)
#define NFC_V1_V2_CONFIG1_RST		(1 << 6)
#define NFC_V1_V2_CONFIG1_CE		(1 << 7)
#define NFC_V2_CONFIG1_ONE_CYCLE	(1 << 8)
#define NFC_V2_CONFIG1_PPB(x)		(((x) & 0x3) << 9)
#define NFC_V2_CONFIG1_FP_INT		(1 << 11)

#define NFC_V1_V2_CONFIG2_INT		(1 << 15)

/*
 * Operation modes for the NFC. Valid for v1, v2 and v3
 * type controllers.
 */
#define NFC_CMD				(1 << 0)
#define NFC_ADDR			(1 << 1)
#define NFC_INPUT			(1 << 2)
#define NFC_OUTPUT			(1 << 3)
#define NFC_ID				(1 << 4)
#define NFC_STATUS			(1 << 5)

#define NFC_V3_FLASH_CMD		(host->regs_axi + 0x00)
#define NFC_V3_FLASH_ADDR0		(host->regs_axi + 0x04)

#define NFC_V3_CONFIG1			(host->regs_axi + 0x34)
#define NFC_V3_CONFIG1_SP_EN		(1 << 0)
#define NFC_V3_CONFIG1_RBA(x)		(((x) & 0x7 ) << 4)

#define NFC_V3_ECC_STATUS_RESULT	(host->regs_axi + 0x38)

#define NFC_V3_LAUNCH			(host->regs_axi + 0x40)

#define NFC_V3_WRPROT			(host->regs_ip + 0x0)
#define NFC_V3_WRPROT_LOCK_TIGHT	(1 << 0)
#define NFC_V3_WRPROT_LOCK		(1 << 1)
#define NFC_V3_WRPROT_UNLOCK		(1 << 2)
#define NFC_V3_WRPROT_BLS_UNLOCK	(2 << 6)

#define NFC_V3_WRPROT_UNLOCK_BLK_ADD0   (host->regs_ip + 0x04)

#define NFC_V3_CONFIG2			(host->regs_ip + 0x24)
#define NFC_V3_CONFIG2_PS_512			(0 << 0)
#define NFC_V3_CONFIG2_PS_2048			(1 << 0)
#define NFC_V3_CONFIG2_PS_4096			(2 << 0)
#define NFC_V3_CONFIG2_ONE_CYCLE		(1 << 2)
#define NFC_V3_CONFIG2_ECC_EN			(1 << 3)
#define NFC_V3_CONFIG2_2CMD_PHASES		(1 << 4)
#define NFC_V3_CONFIG2_NUM_ADDR_PHASE0		(1 << 5)
#define NFC_V3_CONFIG2_ECC_MODE_8		(1 << 6)
#define NFC_V3_CONFIG2_PPB(x)			(((x) & 0x3) << 7)
#define NFC_V3_CONFIG2_NUM_ADDR_PHASE1(x)	(((x) & 0x3) << 12)
#define NFC_V3_CONFIG2_INT_MSK			(1 << 15)
#define NFC_V3_CONFIG2_ST_CMD(x)		(((x) & 0xff) << 24)
#define NFC_V3_CONFIG2_SPAS(x)			(((x) & 0xff) << 16)

#define NFC_V3_CONFIG3				(host->regs_ip + 0x28)
#define NFC_V3_CONFIG3_ADD_OP(x)		(((x) & 0x3) << 0)
#define NFC_V3_CONFIG3_FW8			(1 << 3)
#define NFC_V3_CONFIG3_SBB(x)			(((x) & 0x7) << 8)
#define NFC_V3_CONFIG3_NUM_OF_DEVICES(x)	(((x) & 0x7) << 12)
#define NFC_V3_CONFIG3_RBB_MODE			(1 << 15)
#define NFC_V3_CONFIG3_NO_SDMA			(1 << 20)

#define NFC_V3_IPC			(host->regs_ip + 0x2C)
#define NFC_V3_IPC_CREQ			(1 << 0)
#define NFC_V3_IPC_INT			(1 << 31)

#define NFC_V3_DELAY_LINE		(host->regs_ip + 0x34)

struct mxc_nand_host;

struct mxc_nand_devtype_data {
	void (*preset)(struct mtd_info *);
	void (*send_cmd)(struct mxc_nand_host *, uint16_t, int);
	void (*send_addr)(struct mxc_nand_host *, uint16_t, int);
	void (*send_page)(struct mtd_info *, unsigned int);
	void (*send_read_id)(struct mxc_nand_host *);
	uint16_t (*get_dev_status)(struct mxc_nand_host *);
	int (*check_int)(struct mxc_nand_host *);
	void (*irq_control)(struct mxc_nand_host *, int);
	u32 (*get_ecc_status)(struct mxc_nand_host *);
	struct nand_ecclayout *ecclayout_512, *ecclayout_2k, *ecclayout_4k;
	void (*select_chip)(struct mtd_info *mtd, int chip);
	int (*correct_data)(struct mtd_info *mtd, u_char *dat,
			u_char *read_ecc, u_char *calc_ecc);

	/*
	 * On i.MX21 the CONFIG2:INT bit cannot be read if interrupts are masked
	 * (CONFIG1:INT_MSK is set). To handle this the driver uses
	 * enable_irq/disable_irq_nosync instead of CONFIG1:INT_MSK
	 */
	int irqpending_quirk;
	int needs_ip;

	size_t regs_offset;
	size_t spare0_offset;
	size_t axi_offset;

	int spare_len;
	int eccbytes;
	int eccsize;
};

struct mxc_nand_host {
	struct mtd_info		mtd;
	struct nand_chip	nand;
	struct device		*dev;

	void __iomem		*spare0;
	void __iomem		*main_area0;

	void __iomem		*base;
	void __iomem		*regs;
	void __iomem		*regs_axi;
	void __iomem		*regs_ip;
	int			status_request;
	struct clk		*clk;
	int			clk_act;
	int			irq;
	int			eccsize;
	int			active_cs;

	struct completion	op_completion;

	uint8_t			*data_buf;
	unsigned int		buf_start;

	const struct mxc_nand_devtype_data *devtype_data;
	struct mxc_nand_platform_data pdata;
};

/* OOB placement block for use with hardware ecc generation */
static struct nand_ecclayout nandv1_hw_eccoob_smallpage = {
	.eccbytes = 5,
	.eccpos = {6, 7, 8, 9, 10},
	.oobfree = {{0, 5}, {12, 4}, }
};

static struct nand_ecclayout nandv1_hw_eccoob_largepage = {
	.eccbytes = 20,
	.eccpos = {6, 7, 8, 9, 10, 22, 23, 24, 25, 26,
		   38, 39, 40, 41, 42, 54, 55, 56, 57, 58},
	.oobfree = {{2, 4}, {11, 10}, {27, 10}, {43, 10}, {59, 5}, }
};

/* OOB description for 512 byte pages with 16 byte OOB */
static struct nand_ecclayout nandv2_hw_eccoob_smallpage = {
	.eccbytes = 1 * 9,
	.eccpos = {
		 7,  8,  9, 10, 11, 12, 13, 14, 15
	},
	.oobfree = {
		{.offset = 0, .length = 5}
	}
};

/* OOB description for 2048 byte pages with 64 byte OOB */
static struct nand_ecclayout nandv2_hw_eccoob_largepage = {
	.eccbytes = 4 * 9,
	.eccpos = {
		 7,  8,  9, 10, 11, 12, 13, 14, 15,
		23, 24, 25, 26, 27, 28, 29, 30, 31,
		39, 40, 41, 42, 43, 44, 45, 46, 47,
		55, 56, 57, 58, 59, 60, 61, 62, 63
	},
	.oobfree = {
		{.offset = 2, .length = 4},
		{.offset = 16, .length = 7},
		{.offset = 32, .length = 7},
		{.offset = 48, .length = 7}
	}
};

/* OOB description for 4096 byte pages with 128 byte OOB */
static struct nand_ecclayout nandv2_hw_eccoob_4k = {
	.eccbytes = 8 * 9,
	.eccpos = {
		7,  8,  9, 10, 11, 12, 13, 14, 15,
		23, 24, 25, 26, 27, 28, 29, 30, 31,
		39, 40, 41, 42, 43, 44, 45, 46, 47,
		55, 56, 57, 58, 59, 60, 61, 62, 63,
		71, 72, 73, 74, 75, 76, 77, 78, 79,
		87, 88, 89, 90, 91, 92, 93, 94, 95,
		103, 104, 105, 106, 107, 108, 109, 110, 111,
		119, 120, 121, 122, 123, 124, 125, 126, 127,
	},
	.oobfree = {
		{.offset = 2, .length = 4},
		{.offset = 16, .length = 7},
		{.offset = 32, .length = 7},
		{.offset = 48, .length = 7},
		{.offset = 64, .length = 7},
		{.offset = 80, .length = 7},
		{.offset = 96, .length = 7},
		{.offset = 112, .length = 7},
	}
};

static const char *part_probes[] = { "RedBoot", "cmdlinepart", "ofpart", NULL };

static void memcpy32_fromio(void *trg, const void __iomem  *src, size_t size)
{
	int i;
	u32 *t = trg;
	const __iomem u32 *s = src;

	for (i = 0; i < (size >> 2); i++)
		*t++ = __raw_readl(s++);
}

static void memcpy32_toio(void __iomem *trg, const void *src, int size)
{
	int i;
	u32 __iomem *t = trg;
	const u32 *s = src;

	for (i = 0; i < (size >> 2); i++)
		__raw_writel(*s++, t++);
}

static int check_int_v3(struct mxc_nand_host *host)
{
	uint32_t tmp;

	tmp = readl(NFC_V3_IPC);
	if (!(tmp & NFC_V3_IPC_INT))
		return 0;

	tmp &= ~NFC_V3_IPC_INT;
	writel(tmp, NFC_V3_IPC);

	return 1;
}

static int check_int_v1_v2(struct mxc_nand_host *host)
{
	uint32_t tmp;

	tmp = readw(NFC_V1_V2_CONFIG2);
	if (!(tmp & NFC_V1_V2_CONFIG2_INT))
		return 0;

	if (!host->devtype_data->irqpending_quirk)
		writew(tmp & ~NFC_V1_V2_CONFIG2_INT, NFC_V1_V2_CONFIG2);

	return 1;
}

static void irq_control_v1_v2(struct mxc_nand_host *host, int activate)
{
	uint16_t tmp;

	tmp = readw(NFC_V1_V2_CONFIG1);

	if (activate)
		tmp &= ~NFC_V1_V2_CONFIG1_INT_MSK;
	else
		tmp |= NFC_V1_V2_CONFIG1_INT_MSK;

	writew(tmp, NFC_V1_V2_CONFIG1);
}

static void irq_control_v3(struct mxc_nand_host *host, int activate)
{
	uint32_t tmp;

	tmp = readl(NFC_V3_CONFIG2);

	if (activate)
		tmp &= ~NFC_V3_CONFIG2_INT_MSK;
	else
		tmp |= NFC_V3_CONFIG2_INT_MSK;

	writel(tmp, NFC_V3_CONFIG2);
}

static void irq_control(struct mxc_nand_host *host, int activate)
{
	if (host->devtype_data->irqpending_quirk) {
		if (activate)
			enable_irq(host->irq);
		else
			disable_irq_nosync(host->irq);
	} else {
		host->devtype_data->irq_control(host, activate);
	}
}

static u32 get_ecc_status_v1(struct mxc_nand_host *host)
{
	return readw(NFC_V1_V2_ECC_STATUS_RESULT);
}

static u32 get_ecc_status_v2(struct mxc_nand_host *host)
{
	return readl(NFC_V1_V2_ECC_STATUS_RESULT);
}

static u32 get_ecc_status_v3(struct mxc_nand_host *host)
{
	return readl(NFC_V3_ECC_STATUS_RESULT);
}

static irqreturn_t mxc_nfc_irq(int irq, void *dev_id)
{
	struct mxc_nand_host *host = dev_id;

	if (!host->devtype_data->check_int(host))
		return IRQ_NONE;

	irq_control(host, 0);

	complete(&host->op_completion);

	return IRQ_HANDLED;
}

/* This function polls the NANDFC to wait for the basic operation to
 * complete by checking the INT bit of config2 register.
 */
static void wait_op_done(struct mxc_nand_host *host, int useirq)
{
	int max_retries = 8000;

	if (useirq) {
		if (!host->devtype_data->check_int(host)) {
			INIT_COMPLETION(host->op_completion);
			irq_control(host, 1);
			wait_for_completion(&host->op_completion);
		}
	} else {
		while (max_retries-- > 0) {
			if (host->devtype_data->check_int(host))
				break;

			udelay(1);
		}
		if (max_retries < 0)
			pr_debug("%s: INT not set\n", __func__);
	}
}

static void send_cmd_v3(struct mxc_nand_host *host, uint16_t cmd, int useirq)
{
	/* fill command */
	writel(cmd, NFC_V3_FLASH_CMD);

	/* send out command */
	writel(NFC_CMD, NFC_V3_LAUNCH);

	/* Wait for operation to complete */
	wait_op_done(host, useirq);
}

/* This function issues the specified command to the NAND device and
 * waits for completion. */
static void send_cmd_v1_v2(struct mxc_nand_host *host, uint16_t cmd, int useirq)
{
	pr_debug("send_cmd(host, 0x%x, %d)\n", cmd, useirq);

	writew(cmd, NFC_V1_V2_FLASH_CMD);
	writew(NFC_CMD, NFC_V1_V2_CONFIG2);

	if (host->devtype_data->irqpending_quirk && (cmd == NAND_CMD_RESET)) {
		int max_retries = 100;
		/* Reset completion is indicated by NFC_CONFIG2 */
		/* being set to 0 */
		while (max_retries-- > 0) {
			if (readw(NFC_V1_V2_CONFIG2) == 0) {
				break;
			}
			udelay(1);
		}
		if (max_retries < 0)
			pr_debug("%s: RESET failed\n", __func__);
	} else {
		/* Wait for operation to complete */
		wait_op_done(host, useirq);
	}
}

static void send_addr_v3(struct mxc_nand_host *host, uint16_t addr, int islast)
{
	/* fill address */
	writel(addr, NFC_V3_FLASH_ADDR0);

	/* send out address */
	writel(NFC_ADDR, NFC_V3_LAUNCH);

	wait_op_done(host, 0);
}

/* This function sends an address (or partial address) to the
 * NAND device. The address is used to select the source/destination for
 * a NAND command. */
static void send_addr_v1_v2(struct mxc_nand_host *host, uint16_t addr, int islast)
{
	pr_debug("send_addr(host, 0x%x %d)\n", addr, islast);

	writew(addr, NFC_V1_V2_FLASH_ADDR);
	writew(NFC_ADDR, NFC_V1_V2_CONFIG2);

	/* Wait for operation to complete */
	wait_op_done(host, islast);
}

static void send_page_v3(struct mtd_info *mtd, unsigned int ops)
{
	struct nand_chip *nand_chip = mtd->priv;
	struct mxc_nand_host *host = nand_chip->priv;
	uint32_t tmp;

	tmp = readl(NFC_V3_CONFIG1);
	tmp &= ~(7 << 4);
	writel(tmp, NFC_V3_CONFIG1);

	/* transfer data from NFC ram to nand */
	writel(ops, NFC_V3_LAUNCH);

	wait_op_done(host, false);
}

static void send_page_v2(struct mtd_info *mtd, unsigned int ops)
{
	struct nand_chip *nand_chip = mtd->priv;
	struct mxc_nand_host *host = nand_chip->priv;

	/* NANDFC buffer 0 is used for page read/write */
	writew(host->active_cs << 4, NFC_V1_V2_BUF_ADDR);

	writew(ops, NFC_V1_V2_CONFIG2);

	/* Wait for operation to complete */
	wait_op_done(host, true);
}

static void send_page_v1(struct mtd_info *mtd, unsigned int ops)
{
	struct nand_chip *nand_chip = mtd->priv;
	struct mxc_nand_host *host = nand_chip->priv;
	int bufs, i;

	if (mtd->writesize > 512)
		bufs = 4;
	else
		bufs = 1;

	for (i = 0; i < bufs; i++) {

		/* NANDFC buffer 0 is used for page read/write */
		writew((host->active_cs << 4) | i, NFC_V1_V2_BUF_ADDR);

		writew(ops, NFC_V1_V2_CONFIG2);

		/* Wait for operation to complete */
		wait_op_done(host, true);
	}
}

static void send_read_id_v3(struct mxc_nand_host *host)
{
	/* Read ID into main buffer */
	writel(NFC_ID, NFC_V3_LAUNCH);

	wait_op_done(host, true);

	memcpy32_fromio(host->data_buf, host->main_area0, 16);
}

/* Request the NANDFC to perform a read of the NAND device ID. */
static void send_read_id_v1_v2(struct mxc_nand_host *host)
{
	struct nand_chip *this = &host->nand;

	/* NANDFC buffer 0 is used for device ID output */
	writew(host->active_cs << 4, NFC_V1_V2_BUF_ADDR);

	writew(NFC_ID, NFC_V1_V2_CONFIG2);

	/* Wait for operation to complete */
	wait_op_done(host, true);

	memcpy32_fromio(host->data_buf, host->main_area0, 16);

	if (this->options & NAND_BUSWIDTH_16) {
		/* compress the ID info */
		host->data_buf[1] = host->data_buf[2];
		host->data_buf[2] = host->data_buf[4];
		host->data_buf[3] = host->data_buf[6];
		host->data_buf[4] = host->data_buf[8];
		host->data_buf[5] = host->data_buf[10];
	}
}

static uint16_t get_dev_status_v3(struct mxc_nand_host *host)
{
	writew(NFC_STATUS, NFC_V3_LAUNCH);
	wait_op_done(host, true);

	return readl(NFC_V3_CONFIG1) >> 16;
}

/* This function requests the NANDFC to perform a read of the
 * NAND device status and returns the current status. */
static uint16_t get_dev_status_v1_v2(struct mxc_nand_host *host)
{
	void __iomem *main_buf = host->main_area0;
	uint32_t store;
	uint16_t ret;

	writew(host->active_cs << 4, NFC_V1_V2_BUF_ADDR);

	/*
	 * The device status is stored in main_area0. To
	 * prevent corruption of the buffer save the value
	 * and restore it afterwards.
	 */
	store = readl(main_buf);

	writew(NFC_STATUS, NFC_V1_V2_CONFIG2);
	wait_op_done(host, true);

	ret = readw(main_buf);

	writel(store, main_buf);

	return ret;
}

/* This functions is used by upper layer to checks if device is ready */
static int mxc_nand_dev_ready(struct mtd_info *mtd)
{
	/*
	 * NFC handles R/B internally. Therefore, this function
	 * always returns status as ready.
	 */
	return 1;
}

static void mxc_nand_enable_hwecc(struct mtd_info *mtd, int mode)
{
	/*
	 * If HW ECC is enabled, we turn it on during init. There is
	 * no need to enable again here.
	 */
}

static int mxc_nand_correct_data_v1(struct mtd_info *mtd, u_char *dat,
				 u_char *read_ecc, u_char *calc_ecc)
{
	struct nand_chip *nand_chip = mtd->priv;
	struct mxc_nand_host *host = nand_chip->priv;

	/*
	 * 1-Bit errors are automatically corrected in HW.  No need for
	 * additional correction.  2-Bit errors cannot be corrected by
	 * HW ECC, so we need to return failure
	 */
	uint16_t ecc_status = get_ecc_status_v1(host);

	if (((ecc_status & 0x3) == 2) || ((ecc_status >> 2) == 2)) {
		pr_debug("MXC_NAND: HWECC uncorrectable 2-bit ECC error\n");
		return -1;
	}

	return 0;
}

static int mxc_nand_correct_data_v2_v3(struct mtd_info *mtd, u_char *dat,
				 u_char *read_ecc, u_char *calc_ecc)
{
	struct nand_chip *nand_chip = mtd->priv;
	struct mxc_nand_host *host = nand_chip->priv;
	u32 ecc_stat, err;
	int no_subpages = 1;
	int ret = 0;
	u8 ecc_bit_mask, err_limit;

	ecc_bit_mask = (host->eccsize == 4) ? 0x7 : 0xf;
	err_limit = (host->eccsize == 4) ? 0x4 : 0x8;

	no_subpages = mtd->writesize >> 9;

	ecc_stat = host->devtype_data->get_ecc_status(host);

	do {
		err = ecc_stat & ecc_bit_mask;
		if (err > err_limit) {
			printk(KERN_WARNING "UnCorrectable RS-ECC Error\n");
			return -1;
		} else {
			ret += err;
		}
		ecc_stat >>= 4;
	} while (--no_subpages);

	mtd->ecc_stats.corrected += ret;
	pr_debug("%d Symbol Correctable RS-ECC Error\n", ret);

	return ret;
}

static int mxc_nand_calculate_ecc(struct mtd_info *mtd, const u_char *dat,
				  u_char *ecc_code)
{
	return 0;
}

static u_char mxc_nand_read_byte(struct mtd_info *mtd)
{
	struct nand_chip *nand_chip = mtd->priv;
	struct mxc_nand_host *host = nand_chip->priv;
	uint8_t ret;

	/* Check for status request */
	if (host->status_request)
		return host->devtype_data->get_dev_status(host) & 0xFF;

	ret = *(uint8_t *)(host->data_buf + host->buf_start);
	host->buf_start++;

	return ret;
}

static uint16_t mxc_nand_read_word(struct mtd_info *mtd)
{
	struct nand_chip *nand_chip = mtd->priv;
	struct mxc_nand_host *host = nand_chip->priv;
	uint16_t ret;

	ret = *(uint16_t *)(host->data_buf + host->buf_start);
	host->buf_start += 2;

	return ret;
}

/* Write data of length len to buffer buf. The data to be
 * written on NAND Flash is first copied to RAMbuffer. After the Data Input
 * Operation by the NFC, the data is written to NAND Flash */
static void mxc_nand_write_buf(struct mtd_info *mtd,
				const u_char *buf, int len)
{
	struct nand_chip *nand_chip = mtd->priv;
	struct mxc_nand_host *host = nand_chip->priv;
	u16 col = host->buf_start;
	int n = mtd->oobsize + mtd->writesize - col;

	n = min(n, len);

	memcpy(host->data_buf + col, buf, n);

	host->buf_start += n;
}

/* Read the data buffer from the NAND Flash. To read the data from NAND
 * Flash first the data output cycle is initiated by the NFC, which copies
 * the data to RAMbuffer. This data of length len is then copied to buffer buf.
 */
static void mxc_nand_read_buf(struct mtd_info *mtd, u_char *buf, int len)
{
	struct nand_chip *nand_chip = mtd->priv;
	struct mxc_nand_host *host = nand_chip->priv;
	u16 col = host->buf_start;
	int n = mtd->oobsize + mtd->writesize - col;

	n = min(n, len);

	memcpy(buf, host->data_buf + col, n);

	host->buf_start += n;
}

/* Used by the upper layer to verify the data in NAND Flash
 * with the data in the buf. */
static int mxc_nand_verify_buf(struct mtd_info *mtd,
				const u_char *buf, int len)
{
	return -EFAULT;
}

/* This function is used by upper layer for select and
 * deselect of the NAND chip */
static void mxc_nand_select_chip_v1_v3(struct mtd_info *mtd, int chip)
{
	struct nand_chip *nand_chip = mtd->priv;
	struct mxc_nand_host *host = nand_chip->priv;

	if (chip == -1) {
		/* Disable the NFC clock */
		if (host->clk_act) {
			clk_disable_unprepare(host->clk);
			host->clk_act = 0;
		}
		return;
	}

	if (!host->clk_act) {
		/* Enable the NFC clock */
		clk_prepare_enable(host->clk);
		host->clk_act = 1;
	}
}

static void mxc_nand_select_chip_v2(struct mtd_info *mtd, int chip)
{
	struct nand_chip *nand_chip = mtd->priv;
	struct mxc_nand_host *host = nand_chip->priv;

	if (chip == -1) {
		/* Disable the NFC clock */
		if (host->clk_act) {
			clk_disable(host->clk);
			host->clk_act = 0;
		}
		return;
	}

	if (!host->clk_act) {
		/* Enable the NFC clock */
		clk_enable(host->clk);
		host->clk_act = 1;
	}

	host->active_cs = chip;
	writew(host->active_cs << 4, NFC_V1_V2_BUF_ADDR);
}

/*
 * Function to transfer data to/from spare area.
 */
static void copy_spare(struct mtd_info *mtd, bool bfrom)
{
	struct nand_chip *this = mtd->priv;
	struct mxc_nand_host *host = this->priv;
	u16 i, j;
	u16 n = mtd->writesize >> 9;
	u8 *d = host->data_buf + mtd->writesize;
	u8 __iomem *s = host->spare0;
	u16 t = host->devtype_data->spare_len;

	j = (mtd->oobsize / n >> 1) << 1;

	if (bfrom) {
		for (i = 0; i < n - 1; i++)
			memcpy32_fromio(d + i * j, s + i * t, j);

		/* the last section */
		memcpy32_fromio(d + i * j, s + i * t, mtd->oobsize - i * j);
	} else {
		for (i = 0; i < n - 1; i++)
			memcpy32_toio(&s[i * t], &d[i * j], j);

		/* the last section */
		memcpy32_toio(&s[i * t], &d[i * j], mtd->oobsize - i * j);
	}
}

static void mxc_do_addr_cycle(struct mtd_info *mtd, int column, int page_addr)
{
	struct nand_chip *nand_chip = mtd->priv;
	struct mxc_nand_host *host = nand_chip->priv;

	/* Write out column address, if necessary */
	if (column != -1) {
		/*
		 * MXC NANDFC can only perform full page+spare or
		 * spare-only read/write.  When the upper layers
		 * perform a read/write buf operation, the saved column
		  * address is used to index into the full page.
		 */
		host->devtype_data->send_addr(host, 0, page_addr == -1);
		if (mtd->writesize > 512)
			/* another col addr cycle for 2k page */
			host->devtype_data->send_addr(host, 0, false);
	}

	/* Write out page address, if necessary */
	if (page_addr != -1) {
		/* paddr_0 - p_addr_7 */
		host->devtype_data->send_addr(host, (page_addr & 0xff), false);

		if (mtd->writesize > 512) {
			if (mtd->size >= 0x10000000) {
				/* paddr_8 - paddr_15 */
				host->devtype_data->send_addr(host,
						(page_addr >> 8) & 0xff,
						false);
				host->devtype_data->send_addr(host,
						(page_addr >> 16) & 0xff,
						true);
			} else
				/* paddr_8 - paddr_15 */
				host->devtype_data->send_addr(host,
						(page_addr >> 8) & 0xff, true);
		} else {
			/* One more address cycle for higher density devices */
			if (mtd->size >= 0x4000000) {
				/* paddr_8 - paddr_15 */
				host->devtype_data->send_addr(host,
						(page_addr >> 8) & 0xff,
						false);
				host->devtype_data->send_addr(host,
						(page_addr >> 16) & 0xff,
						true);
			} else
				/* paddr_8 - paddr_15 */
				host->devtype_data->send_addr(host,
						(page_addr >> 8) & 0xff, true);
		}
	}
}

/*
 * v2 and v3 type controllers can do 4bit or 8bit ecc depending
 * on how much oob the nand chip has. For 8bit ecc we need at least
 * 26 bytes of oob data per 512 byte block.
 */
static int get_eccsize(struct mtd_info *mtd)
{
	int oobbytes_per_512 = 0;

	oobbytes_per_512 = mtd->oobsize * 512 / mtd->writesize;

	if (oobbytes_per_512 < 26)
		return 4;
	else
		return 8;
}

static void preset_v1(struct mtd_info *mtd)
{
	struct nand_chip *nand_chip = mtd->priv;
	struct mxc_nand_host *host = nand_chip->priv;
	uint16_t config1 = 0;

	if (nand_chip->ecc.mode == NAND_ECC_HW)
		config1 |= NFC_V1_V2_CONFIG1_ECC_EN;

	if (!host->devtype_data->irqpending_quirk)
		config1 |= NFC_V1_V2_CONFIG1_INT_MSK;

	host->eccsize = 1;

	writew(config1, NFC_V1_V2_CONFIG1);
	/* preset operation */

	/* Unlock the internal RAM Buffer */
	writew(0x2, NFC_V1_V2_CONFIG);

	/* Blocks to be unlocked */
	writew(0x0, NFC_V1_UNLOCKSTART_BLKADDR);
	writew(0xffff, NFC_V1_UNLOCKEND_BLKADDR);

	/* Unlock Block Command for given address range */
	writew(0x4, NFC_V1_V2_WRPROT);
}

static void preset_v2(struct mtd_info *mtd)
{
	struct nand_chip *nand_chip = mtd->priv;
	struct mxc_nand_host *host = nand_chip->priv;
	uint16_t config1 = 0;

	if (nand_chip->ecc.mode == NAND_ECC_HW)
		config1 |= NFC_V1_V2_CONFIG1_ECC_EN;

	config1 |= NFC_V2_CONFIG1_FP_INT;

	if (!host->devtype_data->irqpending_quirk)
		config1 |= NFC_V1_V2_CONFIG1_INT_MSK;

	if (mtd->writesize) {
		uint16_t pages_per_block = mtd->erasesize / mtd->writesize;

		host->eccsize = get_eccsize(mtd);
		if (host->eccsize == 4)
			config1 |= NFC_V2_CONFIG1_ECC_MODE_4;

		config1 |= NFC_V2_CONFIG1_PPB(ffs(pages_per_block) - 6);
	} else {
		host->eccsize = 1;
	}

	writew(config1, NFC_V1_V2_CONFIG1);
	/* preset operation */

	/* Unlock the internal RAM Buffer */
	writew(0x2, NFC_V1_V2_CONFIG);

	/* Blocks to be unlocked */
	writew(0x0, NFC_V21_UNLOCKSTART_BLKADDR0);
	writew(0x0, NFC_V21_UNLOCKSTART_BLKADDR1);
	writew(0x0, NFC_V21_UNLOCKSTART_BLKADDR2);
	writew(0x0, NFC_V21_UNLOCKSTART_BLKADDR3);
	writew(0xffff, NFC_V21_UNLOCKEND_BLKADDR0);
	writew(0xffff, NFC_V21_UNLOCKEND_BLKADDR1);
	writew(0xffff, NFC_V21_UNLOCKEND_BLKADDR2);
	writew(0xffff, NFC_V21_UNLOCKEND_BLKADDR3);

	/* Unlock Block Command for given address range */
	writew(0x4, NFC_V1_V2_WRPROT);
}

static void preset_v3(struct mtd_info *mtd)
{
	struct nand_chip *chip = mtd->priv;
	struct mxc_nand_host *host = chip->priv;
	uint32_t config2, config3;
	int i, addr_phases;

	writel(NFC_V3_CONFIG1_RBA(0), NFC_V3_CONFIG1);
	writel(NFC_V3_IPC_CREQ, NFC_V3_IPC);

	/* Unlock the internal RAM Buffer */
	writel(NFC_V3_WRPROT_BLS_UNLOCK | NFC_V3_WRPROT_UNLOCK,
			NFC_V3_WRPROT);

	/* Blocks to be unlocked */
	for (i = 0; i < NAND_MAX_CHIPS; i++)
		writel(0x0 |	(0xffff << 16),
				NFC_V3_WRPROT_UNLOCK_BLK_ADD0 + (i << 2));

	writel(0, NFC_V3_IPC);

	config2 = NFC_V3_CONFIG2_ONE_CYCLE |
		NFC_V3_CONFIG2_2CMD_PHASES |
		NFC_V3_CONFIG2_SPAS(mtd->oobsize >> 1) |
		NFC_V3_CONFIG2_ST_CMD(0x70) |
		NFC_V3_CONFIG2_INT_MSK |
		NFC_V3_CONFIG2_NUM_ADDR_PHASE0;

	if (chip->ecc.mode == NAND_ECC_HW)
		config2 |= NFC_V3_CONFIG2_ECC_EN;

	addr_phases = fls(chip->pagemask) >> 3;

	if (mtd->writesize == 2048) {
		config2 |= NFC_V3_CONFIG2_PS_2048;
		config2 |= NFC_V3_CONFIG2_NUM_ADDR_PHASE1(addr_phases);
	} else if (mtd->writesize == 4096) {
		config2 |= NFC_V3_CONFIG2_PS_4096;
		config2 |= NFC_V3_CONFIG2_NUM_ADDR_PHASE1(addr_phases);
	} else {
		config2 |= NFC_V3_CONFIG2_PS_512;
		config2 |= NFC_V3_CONFIG2_NUM_ADDR_PHASE1(addr_phases - 1);
	}

	if (mtd->writesize) {
		config2 |= NFC_V3_CONFIG2_PPB(ffs(mtd->erasesize / mtd->writesize) - 6);
		host->eccsize = get_eccsize(mtd);
		if (host->eccsize == 8)
			config2 |= NFC_V3_CONFIG2_ECC_MODE_8;
	}

	writel(config2, NFC_V3_CONFIG2);

	config3 = NFC_V3_CONFIG3_NUM_OF_DEVICES(0) |
			NFC_V3_CONFIG3_NO_SDMA |
			NFC_V3_CONFIG3_RBB_MODE |
			NFC_V3_CONFIG3_SBB(6) | /* Reset default */
			NFC_V3_CONFIG3_ADD_OP(0);

	if (!(chip->options & NAND_BUSWIDTH_16))
		config3 |= NFC_V3_CONFIG3_FW8;

	writel(config3, NFC_V3_CONFIG3);

	writel(0, NFC_V3_DELAY_LINE);
}

/* Used by the upper layer to write command to NAND Flash for
 * different operations to be carried out on NAND Flash */
static void mxc_nand_command(struct mtd_info *mtd, unsigned command,
				int column, int page_addr)
{
	struct nand_chip *nand_chip = mtd->priv;
	struct mxc_nand_host *host = nand_chip->priv;

	pr_debug("mxc_nand_command (cmd = 0x%x, col = 0x%x, page = 0x%x)\n",
	      command, column, page_addr);

	/* Reset command state information */
	host->status_request = false;

	/* Command pre-processing step */
	switch (command) {
	case NAND_CMD_RESET:
		host->devtype_data->preset(mtd);
		host->devtype_data->send_cmd(host, command, false);
		break;

	case NAND_CMD_STATUS:
		host->buf_start = 0;
		host->status_request = true;

		host->devtype_data->send_cmd(host, command, true);
		mxc_do_addr_cycle(mtd, column, page_addr);
		break;

	case NAND_CMD_READ0:
	case NAND_CMD_READOOB:
		if (command == NAND_CMD_READ0)
			host->buf_start = column;
		else
			host->buf_start = column + mtd->writesize;

		command = NAND_CMD_READ0; /* only READ0 is valid */

		host->devtype_data->send_cmd(host, command, false);
		mxc_do_addr_cycle(mtd, column, page_addr);

		if (mtd->writesize > 512)
			host->devtype_data->send_cmd(host,
					NAND_CMD_READSTART, true);

		host->devtype_data->send_page(mtd, NFC_OUTPUT);

		memcpy32_fromio(host->data_buf, host->main_area0,
				mtd->writesize);
		copy_spare(mtd, true);
		break;

	case NAND_CMD_SEQIN:
		if (column >= mtd->writesize)
			/* call ourself to read a page */
			mxc_nand_command(mtd, NAND_CMD_READ0, 0, page_addr);

		host->buf_start = column;

		host->devtype_data->send_cmd(host, command, false);
		mxc_do_addr_cycle(mtd, column, page_addr);
		break;

	case NAND_CMD_PAGEPROG:
		memcpy32_toio(host->main_area0, host->data_buf, mtd->writesize);
		copy_spare(mtd, false);
		host->devtype_data->send_page(mtd, NFC_INPUT);
		host->devtype_data->send_cmd(host, command, true);
		mxc_do_addr_cycle(mtd, column, page_addr);
		break;

	case NAND_CMD_READID:
		host->devtype_data->send_cmd(host, command, true);
		mxc_do_addr_cycle(mtd, column, page_addr);
		host->devtype_data->send_read_id(host);
		host->buf_start = column;
		break;

	case NAND_CMD_ERASE1:
	case NAND_CMD_ERASE2:
		host->devtype_data->send_cmd(host, command, false);
		mxc_do_addr_cycle(mtd, column, page_addr);

		break;
	}
}

/*
 * The generic flash bbt decriptors overlap with our ecc
 * hardware, so define some i.MX specific ones.
 */
static uint8_t bbt_pattern[] = { 'B', 'b', 't', '0' };
static uint8_t mirror_pattern[] = { '1', 't', 'b', 'B' };

static struct nand_bbt_descr bbt_main_descr = {
	.options = NAND_BBT_LASTBLOCK | NAND_BBT_CREATE | NAND_BBT_WRITE
	    | NAND_BBT_2BIT | NAND_BBT_VERSION | NAND_BBT_PERCHIP,
	.offs = 0,
	.len = 4,
	.veroffs = 4,
	.maxblocks = 4,
	.pattern = bbt_pattern,
};

static struct nand_bbt_descr bbt_mirror_descr = {
	.options = NAND_BBT_LASTBLOCK | NAND_BBT_CREATE | NAND_BBT_WRITE
	    | NAND_BBT_2BIT | NAND_BBT_VERSION | NAND_BBT_PERCHIP,
	.offs = 0,
	.len = 4,
	.veroffs = 4,
	.maxblocks = 4,
	.pattern = mirror_pattern,
};

/* v1 + irqpending_quirk: i.MX21 */
static const struct mxc_nand_devtype_data imx21_nand_devtype_data = {
	.preset = preset_v1,
	.send_cmd = send_cmd_v1_v2,
	.send_addr = send_addr_v1_v2,
	.send_page = send_page_v1,
	.send_read_id = send_read_id_v1_v2,
	.get_dev_status = get_dev_status_v1_v2,
	.check_int = check_int_v1_v2,
	.irq_control = irq_control_v1_v2,
	.get_ecc_status = get_ecc_status_v1,
	.ecclayout_512 = &nandv1_hw_eccoob_smallpage,
	.ecclayout_2k = &nandv1_hw_eccoob_largepage,
	.ecclayout_4k = &nandv1_hw_eccoob_smallpage, /* XXX: needs fix */
	.select_chip = mxc_nand_select_chip_v1_v3,
	.correct_data = mxc_nand_correct_data_v1,
	.irqpending_quirk = 1,
	.needs_ip = 0,
	.regs_offset = 0xe00,
	.spare0_offset = 0x800,
	.spare_len = 16,
	.eccbytes = 3,
	.eccsize = 1,
};

/* v1 + !irqpending_quirk: i.MX27, i.MX31 */
static const struct mxc_nand_devtype_data imx27_nand_devtype_data = {
	.preset = preset_v1,
	.send_cmd = send_cmd_v1_v2,
	.send_addr = send_addr_v1_v2,
	.send_page = send_page_v1,
	.send_read_id = send_read_id_v1_v2,
	.get_dev_status = get_dev_status_v1_v2,
	.check_int = check_int_v1_v2,
	.irq_control = irq_control_v1_v2,
	.get_ecc_status = get_ecc_status_v1,
	.ecclayout_512 = &nandv1_hw_eccoob_smallpage,
	.ecclayout_2k = &nandv1_hw_eccoob_largepage,
	.ecclayout_4k = &nandv1_hw_eccoob_smallpage, /* XXX: needs fix */
	.select_chip = mxc_nand_select_chip_v1_v3,
	.correct_data = mxc_nand_correct_data_v1,
	.irqpending_quirk = 0,
	.needs_ip = 0,
	.regs_offset = 0xe00,
	.spare0_offset = 0x800,
	.axi_offset = 0,
	.spare_len = 16,
	.eccbytes = 3,
	.eccsize = 1,
};

/* v21: i.MX25, i.MX35 */
static const struct mxc_nand_devtype_data imx25_nand_devtype_data = {
	.preset = preset_v2,
	.send_cmd = send_cmd_v1_v2,
	.send_addr = send_addr_v1_v2,
	.send_page = send_page_v2,
	.send_read_id = send_read_id_v1_v2,
	.get_dev_status = get_dev_status_v1_v2,
	.check_int = check_int_v1_v2,
	.irq_control = irq_control_v1_v2,
	.get_ecc_status = get_ecc_status_v2,
	.ecclayout_512 = &nandv2_hw_eccoob_smallpage,
	.ecclayout_2k = &nandv2_hw_eccoob_largepage,
	.ecclayout_4k = &nandv2_hw_eccoob_4k,
	.select_chip = mxc_nand_select_chip_v2,
	.correct_data = mxc_nand_correct_data_v2_v3,
	.irqpending_quirk = 0,
	.needs_ip = 0,
	.regs_offset = 0x1e00,
	.spare0_offset = 0x1000,
	.axi_offset = 0,
	.spare_len = 64,
	.eccbytes = 9,
	.eccsize = 0,
};

/* v3: i.MX51, i.MX53 */
static const struct mxc_nand_devtype_data imx51_nand_devtype_data = {
	.preset = preset_v3,
	.send_cmd = send_cmd_v3,
	.send_addr = send_addr_v3,
	.send_page = send_page_v3,
	.send_read_id = send_read_id_v3,
	.get_dev_status = get_dev_status_v3,
	.check_int = check_int_v3,
	.irq_control = irq_control_v3,
	.get_ecc_status = get_ecc_status_v3,
	.ecclayout_512 = &nandv2_hw_eccoob_smallpage,
	.ecclayout_2k = &nandv2_hw_eccoob_largepage,
	.ecclayout_4k = &nandv2_hw_eccoob_smallpage, /* XXX: needs fix */
	.select_chip = mxc_nand_select_chip_v1_v3,
	.correct_data = mxc_nand_correct_data_v2_v3,
	.irqpending_quirk = 0,
	.needs_ip = 1,
	.regs_offset = 0,
	.spare0_offset = 0x1000,
	.axi_offset = 0x1e00,
	.spare_len = 64,
	.eccbytes = 0,
	.eccsize = 0,
};

#ifdef CONFIG_OF_MTD
static const struct of_device_id mxcnd_dt_ids[] = {
	{
		.compatible = "fsl,imx21-nand",
		.data = &imx21_nand_devtype_data,
	}, {
		.compatible = "fsl,imx27-nand",
		.data = &imx27_nand_devtype_data,
	}, {
		.compatible = "fsl,imx25-nand",
		.data = &imx25_nand_devtype_data,
	}, {
		.compatible = "fsl,imx51-nand",
		.data = &imx51_nand_devtype_data,
	},
	{ /* sentinel */ }
};

static int __init mxcnd_probe_dt(struct mxc_nand_host *host)
{
	struct device_node *np = host->dev->of_node;
	struct mxc_nand_platform_data *pdata = &host->pdata;
	const struct of_device_id *of_id =
		of_match_device(mxcnd_dt_ids, host->dev);
	int buswidth;

	if (!np)
		return 1;

	if (of_get_nand_ecc_mode(np) >= 0)
		pdata->hw_ecc = 1;

	pdata->flash_bbt = of_get_nand_on_flash_bbt(np);

	buswidth = of_get_nand_bus_width(np);
	if (buswidth < 0)
		return buswidth;

	pdata->width = buswidth / 8;

	host->devtype_data = of_id->data;

	return 0;
}
#else
static int __init mxcnd_probe_dt(struct mxc_nand_host *host)
{
	return 1;
}
#endif

static int __init mxcnd_probe_pdata(struct mxc_nand_host *host)
{
	struct mxc_nand_platform_data *pdata = host->dev->platform_data;

	if (!pdata)
		return -ENODEV;

	host->pdata = *pdata;

	if (nfc_is_v1()) {
		if (cpu_is_mx21())
			host->devtype_data = &imx21_nand_devtype_data;
		else
			host->devtype_data = &imx27_nand_devtype_data;
	} else if (nfc_is_v21()) {
		host->devtype_data = &imx25_nand_devtype_data;
	} else if (nfc_is_v3_2()) {
		host->devtype_data = &imx51_nand_devtype_data;
	} else
		BUG();

	return 0;
}

static int __init mxcnd_probe(struct platform_device *pdev)
{
	struct nand_chip *this;
	struct mtd_info *mtd;
	struct mxc_nand_host *host;
	struct resource *res;
	int err = 0;

	/* Allocate memory for MTD device structure and private data */
	host = kzalloc(sizeof(struct mxc_nand_host) + NAND_MAX_PAGESIZE +
			NAND_MAX_OOBSIZE, GFP_KERNEL);
	if (!host)
		return -ENOMEM;

	host->data_buf = (uint8_t *)(host + 1);

	host->dev = &pdev->dev;
	/* structures must be linked */
	this = &host->nand;
	mtd = &host->mtd;
	mtd->priv = this;
	mtd->owner = THIS_MODULE;
	mtd->dev.parent = &pdev->dev;
	mtd->name = DRIVER_NAME;

	/* 50 us command delay time */
	this->chip_delay = 5;

	this->priv = host;
	this->dev_ready = mxc_nand_dev_ready;
	this->cmdfunc = mxc_nand_command;
	this->read_byte = mxc_nand_read_byte;
	this->read_word = mxc_nand_read_word;
	this->write_buf = mxc_nand_write_buf;
	this->read_buf = mxc_nand_read_buf;
	this->verify_buf = mxc_nand_verify_buf;

	host->clk = clk_get(&pdev->dev, "nfc");
	if (IS_ERR(host->clk)) {
		err = PTR_ERR(host->clk);
		goto eclk;
	}

	clk_prepare_enable(host->clk);
	host->clk_act = 1;

	res = platform_get_resource(pdev, IORESOURCE_MEM, 0);
	if (!res) {
		err = -ENODEV;
		goto eres;
	}

	host->base = ioremap(res->start, resource_size(res));
	if (!host->base) {
		err = -ENOMEM;
		goto eres;
	}

	host->main_area0 = host->base;

	err = mxcnd_probe_dt(host);
	if (err > 0)
		err = mxcnd_probe_pdata(host);
	if (err < 0)
		goto eirq;

	if (host->devtype_data->regs_offset)
		host->regs = host->base + host->devtype_data->regs_offset;
	host->spare0 = host->base + host->devtype_data->spare0_offset;
	if (host->devtype_data->axi_offset)
		host->regs_axi = host->base + host->devtype_data->axi_offset;

	this->ecc.bytes = host->devtype_data->eccbytes;
	host->eccsize = host->devtype_data->eccsize;

	this->select_chip = host->devtype_data->select_chip;
	this->ecc.size = 512;
	this->ecc.layout = host->devtype_data->ecclayout_512;

	if (host->devtype_data->needs_ip) {
		res = platform_get_resource(pdev, IORESOURCE_MEM, 1);
		if (!res) {
			err = -ENODEV;
			goto eirq;
		}
		host->regs_ip = ioremap(res->start, resource_size(res));
		if (!host->regs_ip) {
			err = -ENOMEM;
			goto eirq;
		}
	}

	if (host->pdata.hw_ecc) {
		this->ecc.calculate = mxc_nand_calculate_ecc;
		this->ecc.hwctl = mxc_nand_enable_hwecc;
		this->ecc.correct = host->devtype_data->correct_data;
		this->ecc.mode = NAND_ECC_HW;
	} else {
		this->ecc.mode = NAND_ECC_SOFT;
	}

	/* NAND bus width determines access functions used by upper layer */
	if (host->pdata.width == 2)
		this->options |= NAND_BUSWIDTH_16;

	if (host->pdata.flash_bbt) {
		this->bbt_td = &bbt_main_descr;
		this->bbt_md = &bbt_mirror_descr;
		/* update flash based bbt */
		this->bbt_options |= NAND_BBT_USE_FLASH;
	}

	init_completion(&host->op_completion);

	host->irq = platform_get_irq(pdev, 0);

	/*
	 * Use host->devtype_data->irq_control() here instead of irq_control()
	 * because we must not disable_irq_nosync without having requested the
	 * irq.
	 */
	host->devtype_data->irq_control(host, 0);

	err = request_irq(host->irq, mxc_nfc_irq, IRQF_DISABLED, DRIVER_NAME, host);
	if (err)
		goto eirq;

	/*
	 * Now that we "own" the interrupt make sure the interrupt mask bit is
	 * cleared on i.MX21. Otherwise we can't read the interrupt status bit
	 * on this machine.
	 */
	if (host->devtype_data->irqpending_quirk) {
		disable_irq_nosync(host->irq);
		host->devtype_data->irq_control(host, 1);
	}

	/* first scan to find the device and get the page size */
	if (nand_scan_ident(mtd, nfc_is_v21() ? 4 : 1, NULL)) {
		err = -ENXIO;
		goto escan;
	}

	/* Call preset again, with correct writesize this time */
	host->devtype_data->preset(mtd);

	if (mtd->writesize == 2048)
<<<<<<< HEAD
		this->ecc.layout = oob_largepage;
	if (nfc_is_v21() && mtd->writesize == 4096)
		this->ecc.layout = &nandv2_hw_eccoob_4k;
=======
		this->ecc.layout = host->devtype_data->ecclayout_2k;
	else if (mtd->writesize == 4096)
		this->ecc.layout = host->devtype_data->ecclayout_4k;
>>>>>>> 53c30a1a

	if (this->ecc.mode == NAND_ECC_HW) {
		if (nfc_is_v1())
			this->ecc.strength = 1;
		else
			this->ecc.strength = (host->eccsize == 4) ? 4 : 8;
	}

	/* second phase scan */
	if (nand_scan_tail(mtd)) {
		err = -ENXIO;
		goto escan;
	}

	/* Register the partitions */
	mtd_device_parse_register(mtd, part_probes,
			&(struct mtd_part_parser_data){
				.of_node = pdev->dev.of_node,
			},
			host->pdata.parts,
			host->pdata.nr_parts);

	platform_set_drvdata(pdev, host);

	return 0;

escan:
	free_irq(host->irq, host);
eirq:
	if (host->regs_ip)
		iounmap(host->regs_ip);
	iounmap(host->base);
eres:
	clk_put(host->clk);
eclk:
	kfree(host);

	return err;
}

static int __devexit mxcnd_remove(struct platform_device *pdev)
{
	struct mxc_nand_host *host = platform_get_drvdata(pdev);

	clk_put(host->clk);

	platform_set_drvdata(pdev, NULL);

	nand_release(&host->mtd);
	free_irq(host->irq, host);
	if (host->regs_ip)
		iounmap(host->regs_ip);
	iounmap(host->base);
	kfree(host);

	return 0;
}

static struct platform_driver mxcnd_driver = {
	.driver = {
		   .name = DRIVER_NAME,
		   .owner = THIS_MODULE,
		   .of_match_table = of_match_ptr(mxcnd_dt_ids),
	},
	.remove = __devexit_p(mxcnd_remove),
};

static int __init mxc_nd_init(void)
{
	return platform_driver_probe(&mxcnd_driver, mxcnd_probe);
}

static void __exit mxc_nd_cleanup(void)
{
	/* Unregister the device structure */
	platform_driver_unregister(&mxcnd_driver);
}

module_init(mxc_nd_init);
module_exit(mxc_nd_cleanup);

MODULE_AUTHOR("Freescale Semiconductor, Inc.");
MODULE_DESCRIPTION("MXC NAND MTD driver");
MODULE_LICENSE("GPL");<|MERGE_RESOLUTION|>--- conflicted
+++ resolved
@@ -1482,15 +1482,9 @@
 	host->devtype_data->preset(mtd);
 
 	if (mtd->writesize == 2048)
-<<<<<<< HEAD
-		this->ecc.layout = oob_largepage;
-	if (nfc_is_v21() && mtd->writesize == 4096)
-		this->ecc.layout = &nandv2_hw_eccoob_4k;
-=======
 		this->ecc.layout = host->devtype_data->ecclayout_2k;
 	else if (mtd->writesize == 4096)
 		this->ecc.layout = host->devtype_data->ecclayout_4k;
->>>>>>> 53c30a1a
 
 	if (this->ecc.mode == NAND_ECC_HW) {
 		if (nfc_is_v1())
