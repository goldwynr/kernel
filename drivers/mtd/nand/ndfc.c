/*
 *  drivers/mtd/ndfc.c
 *
 *  Overview:
 *   Platform independent driver for NDFC (NanD Flash Controller)
 *   integrated into EP440 cores
 *
 *   Ported to an OF platform driver by Sean MacLennan
 *
 *   The NDFC supports multiple chips, but this driver only supports a
 *   single chip since I do not have access to any boards with
 *   multiple chips.
 *
 *  Author: Thomas Gleixner
 *
 *  Copyright 2006 IBM
 *  Copyright 2008 PIKA Technologies
 *    Sean MacLennan <smaclennan@pikatech.com>
 *
 *  This program is free software; you can redistribute	 it and/or modify it
 *  under  the terms of	 the GNU General  Public License as published by the
 *  Free Software Foundation;  either version 2 of the	License, or (at your
 *  option) any later version.
 *
 */
#include <linux/module.h>
#include <linux/mtd/nand.h>
#include <linux/mtd/nand_ecc.h>
#include <linux/mtd/partitions.h>
#include <linux/mtd/ndfc.h>
#include <linux/slab.h>
#include <linux/mtd/mtd.h>
#include <linux/of_platform.h>
#include <asm/io.h>

#define NDFC_MAX_CS    4

struct ndfc_controller {
	struct platform_device *ofdev;
	void __iomem *ndfcbase;
	struct mtd_info mtd;
	struct nand_chip chip;
	int chip_select;
	struct nand_hw_control ndfc_control;
	struct mtd_partition *parts;
};

static struct ndfc_controller ndfc_ctrl[NDFC_MAX_CS];

static void ndfc_select_chip(struct mtd_info *mtd, int chip)
{
	uint32_t ccr;
	struct nand_chip *nchip = mtd->priv;
	struct ndfc_controller *ndfc = nchip->priv;

	ccr = in_be32(ndfc->ndfcbase + NDFC_CCR);
	if (chip >= 0) {
		ccr &= ~NDFC_CCR_BS_MASK;
		ccr |= NDFC_CCR_BS(chip + ndfc->chip_select);
	} else
		ccr |= NDFC_CCR_RESET_CE;
	out_be32(ndfc->ndfcbase + NDFC_CCR, ccr);
}

static void ndfc_hwcontrol(struct mtd_info *mtd, int cmd, unsigned int ctrl)
{
	struct nand_chip *chip = mtd->priv;
	struct ndfc_controller *ndfc = chip->priv;

	if (cmd == NAND_CMD_NONE)
		return;

	if (ctrl & NAND_CLE)
		writel(cmd & 0xFF, ndfc->ndfcbase + NDFC_CMD);
	else
		writel(cmd & 0xFF, ndfc->ndfcbase + NDFC_ALE);
}

static int ndfc_ready(struct mtd_info *mtd)
{
	struct nand_chip *chip = mtd->priv;
	struct ndfc_controller *ndfc = chip->priv;

	return in_be32(ndfc->ndfcbase + NDFC_STAT) & NDFC_STAT_IS_READY;
}

static void ndfc_enable_hwecc(struct mtd_info *mtd, int mode)
{
	uint32_t ccr;
	struct nand_chip *chip = mtd->priv;
	struct ndfc_controller *ndfc = chip->priv;

	ccr = in_be32(ndfc->ndfcbase + NDFC_CCR);
	ccr |= NDFC_CCR_RESET_ECC;
	out_be32(ndfc->ndfcbase + NDFC_CCR, ccr);
	wmb();
}

static int ndfc_calculate_ecc(struct mtd_info *mtd,
			      const u_char *dat, u_char *ecc_code)
{
	struct nand_chip *chip = mtd->priv;
	struct ndfc_controller *ndfc = chip->priv;
	uint32_t ecc;
	uint8_t *p = (uint8_t *)&ecc;

	wmb();
	ecc = in_be32(ndfc->ndfcbase + NDFC_ECC);
	/* The NDFC uses Smart Media (SMC) bytes order */
	ecc_code[0] = p[1];
	ecc_code[1] = p[2];
	ecc_code[2] = p[3];

	return 0;
}

/*
 * Speedups for buffer read/write/verify
 *
 * NDFC allows 32bit read/write of data. So we can speed up the buffer
 * functions. No further checking, as nand_base will always read/write
 * page aligned.
 */
static void ndfc_read_buf(struct mtd_info *mtd, uint8_t *buf, int len)
{
	struct nand_chip *chip = mtd->priv;
	struct ndfc_controller *ndfc = chip->priv;
	uint32_t *p = (uint32_t *) buf;

	for(;len > 0; len -= 4)
		*p++ = in_be32(ndfc->ndfcbase + NDFC_DATA);
}

static void ndfc_write_buf(struct mtd_info *mtd, const uint8_t *buf, int len)
{
	struct nand_chip *chip = mtd->priv;
	struct ndfc_controller *ndfc = chip->priv;
	uint32_t *p = (uint32_t *) buf;

	for(;len > 0; len -= 4)
		out_be32(ndfc->ndfcbase + NDFC_DATA, *p++);
}

static int ndfc_verify_buf(struct mtd_info *mtd, const uint8_t *buf, int len)
{
	struct nand_chip *chip = mtd->priv;
	struct ndfc_controller *ndfc = chip->priv;
	uint32_t *p = (uint32_t *) buf;

	for(;len > 0; len -= 4)
		if (*p++ != in_be32(ndfc->ndfcbase + NDFC_DATA))
			return -EFAULT;
	return 0;
}

/*
 * Initialize chip structure
 */
static int ndfc_chip_init(struct ndfc_controller *ndfc,
			  struct device_node *node)
{
#ifdef CONFIG_MTD_CMDLINE_PARTS
	static const char *part_types[] = { "cmdlinepart", NULL };
#else
	static const char *part_types[] = { NULL };
#endif
	struct device_node *flash_np;
	struct nand_chip *chip = &ndfc->chip;
	int ret;

	chip->IO_ADDR_R = ndfc->ndfcbase + NDFC_DATA;
	chip->IO_ADDR_W = ndfc->ndfcbase + NDFC_DATA;
	chip->cmd_ctrl = ndfc_hwcontrol;
	chip->dev_ready = ndfc_ready;
	chip->select_chip = ndfc_select_chip;
	chip->chip_delay = 50;
	chip->controller = &ndfc->ndfc_control;
	chip->read_buf = ndfc_read_buf;
	chip->write_buf = ndfc_write_buf;
	chip->verify_buf = ndfc_verify_buf;
	chip->ecc.correct = nand_correct_data;
	chip->ecc.hwctl = ndfc_enable_hwecc;
	chip->ecc.calculate = ndfc_calculate_ecc;
	chip->ecc.mode = NAND_ECC_HW;
	chip->ecc.size = 256;
	chip->ecc.bytes = 3;
	chip->priv = ndfc;

	ndfc->mtd.priv = chip;
	ndfc->mtd.owner = THIS_MODULE;

	flash_np = of_get_next_child(node, NULL);
	if (!flash_np)
		return -ENODEV;

	ndfc->mtd.name = kasprintf(GFP_KERNEL, "%s.%s",
			dev_name(&ndfc->ofdev->dev), flash_np->name);
	if (!ndfc->mtd.name) {
		ret = -ENOMEM;
		goto err;
	}

	ret = nand_scan(&ndfc->mtd, 1);
	if (ret)
		goto err;

	ret = parse_mtd_partitions(&ndfc->mtd, part_types, &ndfc->parts, 0);
	if (ret < 0)
		goto err;

	if (ret == 0) {
		ret = of_mtd_parse_partitions(&ndfc->ofdev->dev, flash_np,
					      &ndfc->parts);
		if (ret < 0)
			goto err;
	}

	ret = mtd_device_register(&ndfc->mtd, ndfc->parts, ret);

err:
	of_node_put(flash_np);
	if (ret)
		kfree(ndfc->mtd.name);
	return ret;
}

static int __devinit ndfc_probe(struct platform_device *ofdev)
{
	struct ndfc_controller *ndfc;
	const __be32 *reg;
	u32 ccr;
	int err, len, cs;

	/* Read the reg property to get the chip select */
	reg = of_get_property(ofdev->dev.of_node, "reg", &len);
	if (reg == NULL || len != 12) {
		dev_err(&ofdev->dev, "unable read reg property (%d)\n", len);
		return -ENOENT;
	}

	cs = be32_to_cpu(reg[0]);
	if (cs >= NDFC_MAX_CS) {
		dev_err(&ofdev->dev, "invalid CS number (%d)\n", cs);
		return -EINVAL;
	}

	ndfc = &ndfc_ctrl[cs];
	ndfc->chip_select = cs;

	spin_lock_init(&ndfc->ndfc_control.lock);
	init_waitqueue_head(&ndfc->ndfc_control.wq);
	ndfc->ofdev = ofdev;
	dev_set_drvdata(&ofdev->dev, ndfc);

	ndfc->ndfcbase = of_iomap(ofdev->dev.of_node, 0);
	if (!ndfc->ndfcbase) {
		dev_err(&ofdev->dev, "failed to get memory\n");
		return -EIO;
	}

	ccr = NDFC_CCR_BS(ndfc->chip_select);

	/* It is ok if ccr does not exist - just default to 0 */
	reg = of_get_property(ofdev->dev.of_node, "ccr", NULL);
	if (reg)
		ccr |= be32_to_cpup(reg);

	out_be32(ndfc->ndfcbase + NDFC_CCR, ccr);

	/* Set the bank settings if given */
	reg = of_get_property(ofdev->dev.of_node, "bank-settings", NULL);
	if (reg) {
		int offset = NDFC_BCFG0 + (ndfc->chip_select << 2);
		out_be32(ndfc->ndfcbase + offset, be32_to_cpup(reg));
	}

	err = ndfc_chip_init(ndfc, ofdev->dev.of_node);
	if (err) {
		iounmap(ndfc->ndfcbase);
		return err;
	}

	return 0;
}

static int __devexit ndfc_remove(struct platform_device *ofdev)
{
	struct ndfc_controller *ndfc = dev_get_drvdata(&ofdev->dev);

	nand_release(&ndfc->mtd);

	return 0;
}

static const struct of_device_id ndfc_match[] = {
	{ .compatible = "ibm,ndfc", },
	{}
};
MODULE_DEVICE_TABLE(of, ndfc_match);

<<<<<<< HEAD
static struct of_platform_driver ndfc_driver = {
	.owner		= THIS_MODULE,
=======
static struct platform_driver ndfc_driver = {
>>>>>>> 02f8c6ae
	.driver = {
		.name = "ndfc",
		.owner = THIS_MODULE,
		.of_match_table = ndfc_match,
	},
	.probe = ndfc_probe,
	.remove = __devexit_p(ndfc_remove),
};

static int __init ndfc_nand_init(void)
{
	return platform_driver_register(&ndfc_driver);
}

static void __exit ndfc_nand_exit(void)
{
	platform_driver_unregister(&ndfc_driver);
}

module_init(ndfc_nand_init);
module_exit(ndfc_nand_exit);

MODULE_LICENSE("GPL");
MODULE_AUTHOR("Thomas Gleixner <tglx@linutronix.de>");
MODULE_DESCRIPTION("OF Platform driver for NDFC");<|MERGE_RESOLUTION|>--- conflicted
+++ resolved
@@ -298,12 +298,7 @@
 };
 MODULE_DEVICE_TABLE(of, ndfc_match);
 
-<<<<<<< HEAD
-static struct of_platform_driver ndfc_driver = {
-	.owner		= THIS_MODULE,
-=======
 static struct platform_driver ndfc_driver = {
->>>>>>> 02f8c6ae
 	.driver = {
 		.name = "ndfc",
 		.owner = THIS_MODULE,
