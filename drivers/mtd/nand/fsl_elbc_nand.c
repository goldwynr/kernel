--- conflicted
+++ resolved
@@ -982,14 +982,9 @@
 
 static struct platform_driver fsl_elbc_nand_driver = {
 	.driver = {
-<<<<<<< HEAD
-		.name	= "fsl-elbc",
-		.owner	= THIS_MODULE,
-=======
 		.name = "fsl,elbc-fcm-nand",
 		.owner = THIS_MODULE,
 		.of_match_table = fsl_elbc_nand_match,
->>>>>>> 02f8c6ae
 	},
 	.probe = fsl_elbc_nand_probe,
 	.remove = fsl_elbc_nand_remove,
