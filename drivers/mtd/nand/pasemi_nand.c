/*
 * Copyright (C) 2006-2007 PA Semi, Inc
 *
 * Author: Egor Martovetsky <egor@pasemi.com>
 * Maintained by: Olof Johansson <olof@lixom.net>
 *
 * Driver for the PWRficient onchip NAND flash interface
 *
 * This program is free software; you can redistribute it and/or modify
 * it under the terms of the GNU General Public License version 2 as
 * published by the Free Software Foundation.
 *
 * This program is distributed in the hope that it will be useful,
 * but WITHOUT ANY WARRANTY; without even the implied warranty of
 * MERCHANTABILITY or FITNESS FOR A PARTICULAR PURPOSE.  See the
 * GNU General Public License for more details.
 *
 * You should have received a copy of the GNU General Public License
 * along with this program; if not, write to the Free Software
 * Foundation, Inc., 59 Temple Place, Suite 330, Boston, MA  02111-1307 USA
 */

#undef DEBUG

#include <linux/slab.h>
#include <linux/init.h>
#include <linux/module.h>
#include <linux/mtd/mtd.h>
#include <linux/mtd/nand.h>
#include <linux/mtd/nand_ecc.h>
#include <linux/of_platform.h>
#include <linux/platform_device.h>
#include <linux/pci.h>

#include <asm/io.h>

#define LBICTRL_LPCCTL_NR		0x00004000
#define CLE_PIN_CTL			15
#define ALE_PIN_CTL			14

static unsigned int lpcctl;
static struct mtd_info *pasemi_nand_mtd;
static const char driver_name[] = "pasemi-nand";

static void pasemi_read_buf(struct mtd_info *mtd, u_char *buf, int len)
{
	struct nand_chip *chip = mtd->priv;

	while (len > 0x800) {
		memcpy_fromio(buf, chip->IO_ADDR_R, 0x800);
		buf += 0x800;
		len -= 0x800;
	}
	memcpy_fromio(buf, chip->IO_ADDR_R, len);
}

static void pasemi_write_buf(struct mtd_info *mtd, const u_char *buf, int len)
{
	struct nand_chip *chip = mtd->priv;

	while (len > 0x800) {
		memcpy_toio(chip->IO_ADDR_R, buf, 0x800);
		buf += 0x800;
		len -= 0x800;
	}
	memcpy_toio(chip->IO_ADDR_R, buf, len);
}

static void pasemi_hwcontrol(struct mtd_info *mtd, int cmd,
			     unsigned int ctrl)
{
	struct nand_chip *chip = mtd->priv;

	if (cmd == NAND_CMD_NONE)
		return;

	if (ctrl & NAND_CLE)
		out_8(chip->IO_ADDR_W + (1 << CLE_PIN_CTL), cmd);
	else
		out_8(chip->IO_ADDR_W + (1 << ALE_PIN_CTL), cmd);

	/* Push out posted writes */
	eieio();
	inl(lpcctl);
}

int pasemi_device_ready(struct mtd_info *mtd)
{
	return !!(inl(lpcctl) & LBICTRL_LPCCTL_NR);
}

static int __devinit pasemi_nand_probe(struct platform_device *ofdev)
{
	struct pci_dev *pdev;
	struct device_node *np = ofdev->dev.of_node;
	struct resource res;
	struct nand_chip *chip;
	int err = 0;

	err = of_address_to_resource(np, 0, &res);

	if (err)
		return -EINVAL;

	/* We only support one device at the moment */
	if (pasemi_nand_mtd)
		return -ENODEV;

	pr_debug("pasemi_nand at %pR\n", &res);

	/* Allocate memory for MTD device structure and private data */
	pasemi_nand_mtd = kzalloc(sizeof(struct mtd_info) +
				  sizeof(struct nand_chip), GFP_KERNEL);
	if (!pasemi_nand_mtd) {
		printk(KERN_WARNING
		       "Unable to allocate PASEMI NAND MTD device structure\n");
		err = -ENOMEM;
		goto out;
	}

	/* Get pointer to private data */
	chip = (struct nand_chip *)&pasemi_nand_mtd[1];

	/* Link the private data with the MTD structure */
	pasemi_nand_mtd->priv = chip;
	pasemi_nand_mtd->owner = THIS_MODULE;

	chip->IO_ADDR_R = of_iomap(np, 0);
	chip->IO_ADDR_W = chip->IO_ADDR_R;

	if (!chip->IO_ADDR_R) {
		err = -EIO;
		goto out_mtd;
	}

	pdev = pci_get_device(PCI_VENDOR_ID_PASEMI, 0xa008, NULL);
	if (!pdev) {
		err = -ENODEV;
		goto out_ior;
	}

	lpcctl = pci_resource_start(pdev, 0);
	pci_dev_put(pdev);

	if (!request_region(lpcctl, 4, driver_name)) {
		err = -EBUSY;
		goto out_ior;
	}

	chip->cmd_ctrl = pasemi_hwcontrol;
	chip->dev_ready = pasemi_device_ready;
	chip->read_buf = pasemi_read_buf;
	chip->write_buf = pasemi_write_buf;
	chip->chip_delay = 0;
	chip->ecc.mode = NAND_ECC_SOFT;

	/* Enable the following for a flash based bad block table */
	chip->options = NAND_USE_FLASH_BBT | NAND_NO_AUTOINCR;

	/* Scan to find existence of the device */
	if (nand_scan(pasemi_nand_mtd, 1)) {
		err = -ENXIO;
		goto out_lpc;
	}

	if (mtd_device_register(pasemi_nand_mtd, NULL, 0)) {
		printk(KERN_ERR "pasemi_nand: Unable to register MTD device\n");
		err = -ENODEV;
		goto out_lpc;
	}

	printk(KERN_INFO "PA Semi NAND flash at %08llx, control at I/O %x\n",
	       res.start, lpcctl);

	return 0;

 out_lpc:
	release_region(lpcctl, 4);
 out_ior:
	iounmap(chip->IO_ADDR_R);
 out_mtd:
	kfree(pasemi_nand_mtd);
 out:
	return err;
}

static int __devexit pasemi_nand_remove(struct platform_device *ofdev)
{
	struct nand_chip *chip;

	if (!pasemi_nand_mtd)
		return 0;

	chip = pasemi_nand_mtd->priv;

	/* Release resources, unregister device */
	nand_release(pasemi_nand_mtd);

	release_region(lpcctl, 4);

	iounmap(chip->IO_ADDR_R);

	/* Free the MTD device structure */
	kfree(pasemi_nand_mtd);

	pasemi_nand_mtd = NULL;

	return 0;
}

static const struct of_device_id pasemi_nand_match[] =
{
	{
		.compatible   = "pasemi,localbus-nand",
	},
	{},
};

MODULE_DEVICE_TABLE(of, pasemi_nand_match);

static struct platform_driver pasemi_nand_driver =
{
<<<<<<< HEAD
	.owner		= THIS_MODULE,
	.name		= (char*)driver_name,
	.match_table	= pasemi_nand_match,
=======
	.driver = {
		.name = (char*)driver_name,
		.owner = THIS_MODULE,
		.of_match_table = pasemi_nand_match,
	},
>>>>>>> 02f8c6ae
	.probe		= pasemi_nand_probe,
	.remove		= pasemi_nand_remove,
};

static int __init pasemi_nand_init(void)
{
	return platform_driver_register(&pasemi_nand_driver);
}
module_init(pasemi_nand_init);

static void __exit pasemi_nand_exit(void)
{
	platform_driver_unregister(&pasemi_nand_driver);
}
module_exit(pasemi_nand_exit);

MODULE_LICENSE("GPL");
MODULE_AUTHOR("Egor Martovetsky <egor@pasemi.com>");
MODULE_DESCRIPTION("NAND flash interface driver for PA Semi PWRficient");<|MERGE_RESOLUTION|>--- conflicted
+++ resolved
@@ -220,17 +220,11 @@
 
 static struct platform_driver pasemi_nand_driver =
 {
-<<<<<<< HEAD
-	.owner		= THIS_MODULE,
-	.name		= (char*)driver_name,
-	.match_table	= pasemi_nand_match,
-=======
 	.driver = {
 		.name = (char*)driver_name,
 		.owner = THIS_MODULE,
 		.of_match_table = pasemi_nand_match,
 	},
->>>>>>> 02f8c6ae
 	.probe		= pasemi_nand_probe,
 	.remove		= pasemi_nand_remove,
 };
