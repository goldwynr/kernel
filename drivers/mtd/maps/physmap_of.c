--- conflicted
+++ resolved
@@ -394,19 +394,12 @@
 };
 MODULE_DEVICE_TABLE(of, of_flash_match);
 
-<<<<<<< HEAD
-static struct of_platform_driver of_flash_driver = {
-	.owner		= THIS_MODULE,
-	.name		= "of-flash",
-	.match_table	= of_flash_match,
-=======
 static struct platform_driver of_flash_driver = {
 	.driver = {
 		.name = "of-flash",
 		.owner = THIS_MODULE,
 		.of_match_table = of_flash_match,
 	},
->>>>>>> 02f8c6ae
 	.probe		= of_flash_probe,
 	.remove		= of_flash_remove,
 };
