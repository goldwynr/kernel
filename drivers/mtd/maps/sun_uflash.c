--- conflicted
+++ resolved
@@ -148,19 +148,12 @@
 
 MODULE_DEVICE_TABLE(of, uflash_match);
 
-<<<<<<< HEAD
-static struct of_platform_driver uflash_driver = {
-	.owner		= THIS_MODULE,
-	.name		= DRIVER_NAME,
-	.match_table	= uflash_match,
-=======
 static struct platform_driver uflash_driver = {
 	.driver = {
 		.name = DRIVER_NAME,
 		.owner = THIS_MODULE,
 		.of_match_table = uflash_match,
 	},
->>>>>>> 02f8c6ae
 	.probe		= uflash_probe,
 	.remove		= __devexit_p(uflash_remove),
 };
