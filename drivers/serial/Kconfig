#
# Serial device configuration
#
# $Id: Kconfig,v 1.11 2004/03/11 18:08:04 lethal Exp $
#

menu "Serial drivers"

#
# The new 8250/16550 serial drivers
config SERIAL_8250
	tristate "8250/16550 and compatible serial support"
	depends on (BROKEN || !SPARC64)
	select SERIAL_CORE
	---help---
	  This selects whether you want to include the driver for the standard
	  serial ports.  The standard answer is Y.  People who might say N
	  here are those that are setting up dedicated Ethernet WWW/FTP
	  servers, or users that have one of the various bus mice instead of a
	  serial mouse and don't intend to use their machine's standard serial
	  port for anything.  (Note that the Cyclades and Stallion multi
	  serial port drivers do not need this driver built in for them to
	  work.)

	  To compile this driver as a module, choose M here: the
	  module will be called serial.
	  [WARNING: Do not compile this driver as a module if you are using
	  non-standard serial ports, since the configuration information will
	  be lost when the driver is unloaded.  This limitation may be lifted
	  in the future.]

	  BTW1: If you have a mouseman serial mouse which is not recognized by
	  the X window system, try running gpm first.

	  BTW2: If you intend to use a software modem (also called Winmodem)
	  under Linux, forget it.  These modems are crippled and require
	  proprietary drivers which are only available under Windows.

	  Most people will say Y or M here, so that they can use serial mice,
	  modems and similar devices connecting to the standard serial ports.

config SERIAL_8250_CONSOLE
	bool "Console on 8250/16550 and compatible serial port"
	depends on SERIAL_8250=y
	select SERIAL_CORE_CONSOLE
	---help---
	  If you say Y here, it will be possible to use a serial port as the
	  system console (the system console is the device which receives all
	  kernel messages and warnings and which allows logins in single user
	  mode). This could be useful if some terminal or printer is connected
	  to that serial port.

	  Even if you say Y here, the currently visible virtual console
	  (/dev/tty0) will still be used as the system console by default, but
	  you can alter that using a kernel command line option such as
	  "console=ttyS1". (Try "man bootparam" or see the documentation of
	  your boot loader (grub or lilo or loadlin) about how to pass options
	  to the kernel at boot time.)

	  If you don't have a VGA card installed and you say Y here, the
	  kernel will automatically use the first serial line, /dev/ttyS0, as
	  system console.

	  If unsure, say N.

config SERIAL_8250_CS
	tristate "8250/16550 PCMCIA device support"
	depends on PCMCIA && SERIAL_8250
	---help---
	  Say Y here to enable support for 16-bit PCMCIA serial devices,
	  including serial port cards, modems, and the modem functions of
	  multi-function Ethernet/modem cards. (PCMCIA- or PC-cards are
	  credit-card size devices often used with laptops.)

	  To compile this driver as a module, choose M here: the
	  module will be called serial_cs.

	  If unsure, say N.

config SERIAL_8250_ACPI
	bool "8250/16550 device discovery via ACPI namespace"
	default y if IA64
	depends on ACPI_BUS && SERIAL_8250
	---help---
	  If you wish to enable serial port discovery via the ACPI
	  namespace, say Y here.  If unsure, say N.

config SERIAL_8250_NR_UARTS
	int "Maximum number of non-legacy 8250/16550 serial ports"
	depends on SERIAL_8250
	default "4"
	---help---
	  Set this to the number of non-legacy serial ports you want
	  the driver to support.  This includes any ports discovered
	  via ACPI or PCI enumeration and any ports that may be added
	  at run-time via hot-plug.

config SERIAL_8250_EXTENDED
	bool "Extended 8250/16550 serial driver options"
	depends on SERIAL_8250
	help
	  If you wish to use any non-standard features of the standard "dumb"
	  driver, say Y here. This includes HUB6 support, shared serial
	  interrupts, special multiport support, support for more than the
	  four COM 1/2/3/4 boards, etc.

	  Note that the answer to this question won't directly affect the
	  kernel: saying N will just cause the configurator to skip all
	  the questions about serial driver options. If unsure, say N.

config SERIAL_8250_MANY_PORTS
	bool "Support more than 4 legacy serial ports"
	depends on SERIAL_8250_EXTENDED && !IA64
	help
	  Say Y here if you have dumb serial boards other than the four
	  standard COM 1/2/3/4 ports. This may happen if you have an AST
	  FourPort, Accent Async, Boca (read the Boca mini-HOWTO, available
	  from <http://www.tldp.org/docs.html#howto>), or other custom
	  serial port hardware which acts similar to standard serial port
	  hardware. If you only use the standard COM 1/2/3/4 ports, you can
	  say N here to save some memory. You can also say Y if you have an
	  "intelligent" multiport card such as Cyclades, Digiboards, etc.

config SERIAL_8250_SHARE_IRQ
	bool "Support for sharing serial interrupts"
	depends on SERIAL_8250_EXTENDED
	help
	  Some serial boards have hardware support which allows multiple dumb
	  serial ports on the same board to share a single IRQ. To enable
	  support for this in the serial driver, say Y here.

config SERIAL_8250_DETECT_IRQ
	bool "Autodetect IRQ on standard ports (unsafe)"
	depends on SERIAL_8250_EXTENDED
	help
	  Say Y here if you want the kernel to try to guess which IRQ
	  to use for your serial port.

	  This is considered unsafe; it is far better to configure the IRQ in
	  a boot script using the setserial command.

	  If unsure, say N.

config SERIAL_8250_MULTIPORT
	bool "Support special multiport boards"
	depends on SERIAL_8250_EXTENDED
	help
	  Some multiport serial ports have special ports which are used to
	  signal when there are any serial ports on the board which need
	  servicing. Say Y here to enable the serial driver to take advantage
	  of those special I/O ports.

config SERIAL_8250_RSA
	bool "Support RSA serial ports"
	depends on SERIAL_8250_EXTENDED
	help
	  ::: To be written :::

comment "Non-8250 serial port support"

config SERIAL_8250_ACORN
	tristate "Acorn expansion card serial port support"
	depends on ARM && ARCH_ACORN && SERIAL_8250
	help
	  If you have an Atomwide Serial card or Serial Port card for an Acorn
	  system, say Y to this option.  The driver can handle 1, 2, or 3 port
	  cards.  If unsure, say N.

config SERIAL_AMBA_PL010
	tristate "ARM AMBA PL010 serial port support"
	depends on ARM_AMBA
	select SERIAL_CORE
	help
	  This selects the ARM(R) AMBA(R) PrimeCell PL010 UART.  If you have
	  an Integrator/AP or Integrator/PP2 platform, say Y or M here.

	  If unsure, say N.

config SERIAL_AMBA_PL010_CONSOLE
	bool "Support for console on AMBA serial port"
	depends on SERIAL_AMBA_PL010=y
	select SERIAL_CORE_CONSOLE
	---help---
	  Say Y here if you wish to use an AMBA PrimeCell UART as the system
	  console (the system console is the device which receives all kernel
	  messages and warnings and which allows logins in single user mode).

	  Even if you say Y here, the currently visible framebuffer console
	  (/dev/tty0) will still be used as the system console by default, but
	  you can alter that using a kernel command line option such as
	  "console=ttyAM0". (Try "man bootparam" or see the documentation of
	  your boot loader (lilo or loadlin) about how to pass options to the
	  kernel at boot time.)

config SERIAL_AMBA_PL011
	tristate "ARM AMBA PL011 serial port support"
	depends on ARM_AMBA
	select SERIAL_CORE
	help
	  This selects the ARM(R) AMBA(R) PrimeCell PL011 UART.  If you have
	  an Integrator/PP2, Integrator/CP or Versatile platform, say Y or M
	  here.

	  If unsure, say N.

config SERIAL_AMBA_PL011_CONSOLE
	bool "Support for console on AMBA serial port"
	depends on SERIAL_AMBA_PL011=y
	select SERIAL_CORE_CONSOLE
	---help---
	  Say Y here if you wish to use an AMBA PrimeCell UART as the system
	  console (the system console is the device which receives all kernel
	  messages and warnings and which allows logins in single user mode).

	  Even if you say Y here, the currently visible framebuffer console
	  (/dev/tty0) will still be used as the system console by default, but
	  you can alter that using a kernel command line option such as
	  "console=ttyAM0". (Try "man bootparam" or see the documentation of
	  your boot loader (lilo or loadlin) about how to pass options to the
	  kernel at boot time.)

config SERIAL_CLPS711X
	tristate "CLPS711X serial port support"
	depends on ARM && ARCH_CLPS711X
	select SERIAL_CORE
	help
	  ::: To be written :::

config SERIAL_CLPS711X_CONSOLE
	bool "Support for console on CLPS711X serial port"
	depends on SERIAL_CLPS711X=y
	select SERIAL_CORE_CONSOLE
	help
	  Even if you say Y here, the currently visible virtual console
	  (/dev/tty0) will still be used as the system console by default, but
	  you can alter that using a kernel command line option such as
	  "console=ttyCL1". (Try "man bootparam" or see the documentation of
	  your boot loader (lilo or loadlin) about how to pass options to the
	  kernel at boot time.)

config SERIAL_S3C2410
	tristate "Samsung S3C2410 Serial port support"
	depends on ARM && ARCH_S3C2410
	select SERIAL_CORE
	help
	  Support for the on-chip UARTs on the Samsung S3C2410X CPU,
	  providing /dev/ttySAC0, 1 and 2 (note, some machines may not
	  provide all of these ports, depending on how the serial port
	  pins are configured.

config SERIAL_S3C2410_CONSOLE
	bool "Support for console on S3C2410 serial port"
	depends on SERIAL_S3C2410=y
	select SERIAL_CORE_CONSOLE
	help
	  Allow selection of the S3C2410 on-board serial ports for use as
	  an virtual console.

	  Even if you say Y here, the currently visible virtual console
	  (/dev/tty0) will still be used as the system console by default, but
	  you can alter that using a kernel command line option such as
	  "console=ttySACx". (Try "man bootparam" or see the documentation of
	  your boot loader about how to pass options to the kernel at
	  boot time.)

config SERIAL_BAST_SIO
	bool "Support for BAST SuperIO serial ports"
	depends on ARCH_BAST && SERIAL_8250=y
	help
	  Support for registerin the SuperIO chip on BAST board with
	  the 8250/16550 uart code.

config SERIAL_DZ
	bool "DECstation DZ serial driver"
	depends on MACH_DECSTATION && MIPS32
	select SERIAL_CORE
	help
	  DZ11-family serial controllers for VAXstations, including the
	  DC7085, M7814, and M7819.

config SERIAL_DZ_CONSOLE
	bool "Support console on DECstation DZ serial driver"
	depends on SERIAL_DZ=y
	select SERIAL_CORE_CONSOLE
	help
	  If you say Y here, it will be possible to use a serial port as the
	  system console (the system console is the device which receives all
	  kernel messages and warnings and which allows logins in single user
	  mode).  Note that the firmware uses ttyS0 as the serial console on
	  the Maxine and ttyS2 on the others.

	  If unsure, say Y.

config SERIAL_21285
	tristate "DC21285 serial port support"
	depends on ARM && FOOTBRIDGE
	select SERIAL_CORE
	help
	  If you have a machine based on a 21285 (Footbridge) StrongARM(R)/
	  PCI bridge you can enable its onboard serial port by enabling this
	  option.

config SERIAL_21285_CONSOLE
	bool "Console on DC21285 serial port"
	depends on SERIAL_21285=y
	select SERIAL_CORE_CONSOLE
	help
	  If you have enabled the serial port on the 21285 footbridge you can
	  make it the console by answering Y to this option.

	  Even if you say Y here, the currently visible virtual console
	  (/dev/tty0) will still be used as the system console by default, but
	  you can alter that using a kernel command line option such as
	  "console=ttyFB". (Try "man bootparam" or see the documentation of
	  your boot loader (lilo or loadlin) about how to pass options to the
	  kernel at boot time.)

config SERIAL_UART00
	bool "Excalibur serial port (uart00) support"
	depends on ARM && ARCH_CAMELOT
	select SERIAL_CORE
	help
	  Say Y here if you want to use the hard logic uart on Excalibur. This
	  driver also supports soft logic implentations of this uart core.

config SERIAL_UART00_CONSOLE
	bool "Support for console on Excalibur serial port"
	depends on SERIAL_UART00
	select SERIAL_CORE_CONSOLE
	help
	  Say Y here if you want to support a serial console on an Excalibur
	  hard logic uart or uart00 IP core.

	  Even if you say Y here, the currently visible virtual console
	  (/dev/tty0) will still be used as the system console by default, but
	  you can alter that using a kernel command line option such as
	  "console=ttyS1". (Try "man bootparam" or see the documentation of
	  your boot loader (lilo or loadlin) about how to pass options to the
	  kernel at boot time.)

config SERIAL_PXA
	bool "PXA serial port support"
	depends on ARM && ARCH_PXA
	select SERIAL_CORE
	help
	  If you have a machine based on an Intel XScale PXA2xx CPU you
	  can enable its onboard serial ports by enabling this option.

config SERIAL_PXA_CONSOLE
	bool "Console on PXA serial port"
	depends on SERIAL_PXA
	select SERIAL_CORE_CONSOLE
	help
	  If you have enabled the serial port on the Intel XScale PXA
	  CPU you can make it the console by answering Y to this option.

	  Even if you say Y here, the currently visible virtual console
	  (/dev/tty0) will still be used as the system console by default, but
	  you can alter that using a kernel command line option such as
	  "console=ttySA0". (Try "man bootparam" or see the documentation of
	  your boot loader (lilo or loadlin) about how to pass options to the
	  kernel at boot time.)

config SERIAL_SA1100
	bool "SA1100 serial port support"
	depends on ARM && ARCH_SA1100
	select SERIAL_CORE
	help
	  If you have a machine based on a SA1100/SA1110 StrongARM(R) CPU you
	  can enable its onboard serial port by enabling this option.
	  Please read <file:Documentation/arm/SA1100/serial_UART> for further
	  info.

config SERIAL_SA1100_CONSOLE
	bool "Console on SA1100 serial port"
	depends on SERIAL_SA1100
	select SERIAL_CORE_CONSOLE
	help
	  If you have enabled the serial port on the SA1100/SA1110 StrongARM
	  CPU you can make it the console by answering Y to this option.

	  Even if you say Y here, the currently visible virtual console
	  (/dev/tty0) will still be used as the system console by default, but
	  you can alter that using a kernel command line option such as
	  "console=ttySA0". (Try "man bootparam" or see the documentation of
	  your boot loader (lilo or loadlin) about how to pass options to the
	  kernel at boot time.)

config SERIAL_SUNCORE
	bool
	depends on SPARC32 || SPARC64
	select SERIAL_CORE
	select SERIAL_CORE_CONSOLE
	default y

config SERIAL_SUNZILOG
	tristate "Sun Zilog8530 serial support"
	depends on SPARC32 || SPARC64
	help
	  This driver supports the Zilog8530 serial ports found on many Sparc
	  systems.  Say Y or M if you want to be able to these serial ports.

config SERIAL_SUNZILOG_CONSOLE
	bool "Console on Sun Zilog8530 serial port"
	depends on SERIAL_SUNZILOG=y
	help
	  If you would like to be able to use the Zilog8530 serial port
	  on your Sparc system as the console, you can do so by answering
	  Y to this option.

config SERIAL_SUNSU
	tristate "Sun SU serial support"
	depends on (SPARC32 || SPARC64) && PCI
	help
	  This driver supports the 8250 serial ports that run the keyboard and
	  mouse on (PCI) UltraSPARC systems.  Say Y or M if you want to be able
	  to these serial ports.

config SERIAL_SUNSU_CONSOLE
	bool "Console on Sun SU serial port"
	depends on SERIAL_SUNSU=y
	help
	  If you would like to be able to use the SU serial port
	  on your Sparc system as the console, you can do so by answering
	  Y to this option.

config SERIAL_MUX
	tristate "Serial MUX support"
	depends on PARISC
	select SERIAL_CORE
	default y
	---help---
	  Saying Y here will enable the hardware MUX serial driver for
	  the Nova and K class systems.  The hardware MUX is not 8250/16550 
	  compatible therefore the /dev/ttyB0 device is shared between the 
	  Serial MUX and the PDC software console.  The following steps 
	  need to be completed to use the Serial MUX:

	    1. create the device entry (mknod /dev/ttyB0 c 11 0)
	    2. Edit the /etc/inittab to start a getty listening on /dev/ttyB0
	    3. Add device ttyB0 to /etc/securetty (if you want to log on as
		 root on this console.)
	    4. Change the kernel command console parameter to: console=ttyB0

config SERIAL_MUX_CONSOLE
        bool "Support for console on serial MUX"
        depends on SERIAL_MUX
	select SERIAL_CORE_CONSOLE
        default y

config PDC_CONSOLE
	bool "PDC software console support"
	depends on PARISC && !SERIAL_MUX
	default n
	help
	  Saying Y here will enable the software based PDC console to be 
	  used as the system console.  This is useful for machines in 
	  which the hardware based console has not been written yet.  The
	  following steps must be competed to use the PDC console:

	    1. create the device entry (mknod /dev/ttyB0 c 11 0)
	    2. Edit the /etc/inittab to start a getty listening on /dev/ttyB0
	    3. Add device ttyB0 to /etc/securetty (if you want to log on as
		 root on this console.)
	    4. Change the kernel command console parameter to: console=ttyB0

config SERIAL_SUNSAB
	tristate "Sun Siemens SAB82532 serial support"
	depends on (SPARC32 || SPARC64) && PCI
	help
	  This driver supports the Siemens SAB82532 DUSCC serial ports on newer
	  (PCI) UltraSPARC systems.  Say Y or M if you want to be able to these
	  serial ports.

config SERIAL_SUNSAB_CONSOLE
	bool "Console on Sun Siemens SAB82532 serial port"
	depends on SERIAL_SUNSAB=y
	help
	  If you would like to be able to use the SAB82532 serial port
	  on your Sparc system as the console, you can do so by answering
	  Y to this option.

config SERIAL_IP22_ZILOG
	tristate "IP22 Zilog8530 serial support"
	depends on SGI_IP22
	select SERIAL_CORE
	help
	  This driver supports the Zilog8530 serial ports found on SGI IP22
	  systems.  Say Y or M if you want to be able to these serial ports.

config SERIAL_IP22_ZILOG_CONSOLE
	bool "Console on IP22 Zilog8530 serial port"
	depends on SERIAL_IP22_ZILOG=y
	select SERIAL_CORE_CONSOLE
	help

config V850E_UART
	bool "NEC V850E on-chip UART support"
	depends on V850E_MA1 || V850E_ME2 || V850E_TEG || V850E2_ANNA || V850E_AS85EP1
	select SERIAL_CORE
	default y

config V850E_UARTB
        bool
	depends V850E_UART && V850E_ME2
	default y

config V850E_UART_CONSOLE
	bool "Use NEC V850E on-chip UART for console"
	depends on V850E_UART
	select SERIAL_CORE_CONSOLE

config SERIAL_SH_SCI
	tristate "SH SCI(F) serial port support"
	depends on SUPERH || H8300
	select SERIAL_CORE

config SERIAL_SH_SCI_CONSOLE
	bool "Support for console on SH SCI(F)"
	depends on SERIAL_SH_SCI=y
	select SERIAL_CORE_CONSOLE

config SERIAL_AU1X00
	bool "Enable Au1x00 UART Support"
	depends on MIPS && SOC_AU1X00
	select SERIAL_CORE
	help
	  If you have an Alchemy AU1X00 processor (MIPS based) and you want
	  to use serial ports, say Y.  Otherwise, say N.

config SERIAL_AU1X00_CONSOLE
	bool "Enable Au1x00 serial console"
	depends on SERIAL_AU1X00
	select SERIAL_CORE_CONSOLE
	help
	  If you have an Alchemy AU1X00 processor (MIPS based) and you want
	  to use a console on a serial port, say Y.  Otherwise, say N.

config SERIAL_CORE
	tristate

config SERIAL_CORE_CONSOLE
	bool

config SERIAL_68328
	bool "68328 serial support"
	depends on M68328 || M68EZ328 || M68VZ328
	help
	  This driver supports the built-in serial port of the Motorola 68328
	  (standard, EZ and VZ varities).

config SERIAL_68328_RTS_CTS
	bool "Support RTS/CTS on 68328 serial port"
	depends on SERIAL_68328

config SERIAL_COLDFIRE
	bool "ColdFire serial support"
	depends on COLDFIRE
	help
	  This driver supports the built-in serial ports of the Motorola ColdFire
	  family of CPUs.

config SERIAL_68360_SMC
	bool "68360 SMC uart support"
	depends on M68360
	help
	  This driver supports the SMC serial ports of the Motorola 68360 CPU.

config SERIAL_68360_SCC
	bool "68360 SCC uart support"
	depends on M68360
	help
	  This driver supports the SCC serial ports of the Motorola 68360 CPU.

config SERIAL_68360
	bool
	depends on SERIAL_68360_SMC || SERIAL_68360_SCC
	default y

config SERIAL_PMACZILOG
	tristate "PowerMac z85c30 ESCC support"
	depends on PPC_OF
	select SERIAL_CORE
	help
	  This driver supports the Zilog z85C30 serial ports found on
	  PowerMac machines.
	  Say Y or M if you want to be able to these serial ports.

config SERIAL_PMACZILOG_CONSOLE
	bool "Console on PowerMac z85c30 serial port"
	depends on SERIAL_PMACZILOG=y
	select SERIAL_CORE_CONSOLE
	help
	  If you would like to be able to use the z85c30 serial port
	  on your PowerMac as the console, you can do so by answering
	  Y to this option.

<<<<<<< HEAD
config SERIAL_ICOM
	tristate "IBM Multiport Serial Adapter"
	select SERIAL_CORE
	help
	  This driver is for a family of multiport serial adapters
	  including 2 port RVX, 2 port internal modem, 4 port internal
	  modem and a split 1 port RVX and 1 port internal modem.

	  This driver can also be built as a module.  If so, the module
	  will be called icom.

endmenu
=======
config SERIAL_LH7A40X
	tristate "Sharp LH7A40X embedded UART support"
	depends on ARM && ARCH_LH7A40X
	select SERIAL_CORE
	help
	  This enables support for the three on-board UARTs of the
	  Sharp LH7A40X series CPUs.  Choose Y or M.

config SERIAL_LH7A40X_CONSOLE
	bool "Support for connsole on Sharp LH7A40X serial port"
	depends on SERIAL_LH7A40X=y
	select SERIAL_CORE_CONSOLE
	help
	  Say Y here if you wish to use one of the serial ports as the
	  system console--the system console is the device which
	  receives all kernel messages and warnings and which allows
	  logins in single user mode.

	  Even if you say Y here, the currently visible framebuffer console
	  (/dev/tty0) will still be used as the default system console, but
	  you can alter that using a kernel command line, for example
	  "console=ttyAM1".

config SERIAL_CPM
	tristate "CPM SCC/SMC serial port support"
	depends on CPM2 || 8xx
	select SERIAL_CORE
	help
	  This driver supports the SCC and SMC serial ports on Motorola 
	  embedded PowerPC that contain a CPM1 (8xx) or CPM2 (8xxx)

config SERIAL_CPM_CONSOLE
	bool "Support for console on CPM SCC/SMC serial port"
	depends on SERIAL_CPM=y
	select SERIAL_CORE_CONSOLE
	help
	  Say Y here if you wish to use a SCC or SMC CPM UART as the system
	  console (the system console is the device which receives all kernel
	  messages and warnings and which allows logins in single user mode).

	  Even if you say Y here, the currently visible framebuffer console
	  (/dev/tty0) will still be used as the system console by default, but
	  you can alter that using a kernel command line option such as
	  "console=ttyCPM0". (Try "man bootparam" or see the documentation of
	  your boot loader (lilo or loadlin) about how to pass options to the
	  kernel at boot time.)

config SERIAL_CPM_SCC1
	bool "Support for SCC1 serial port"
	depends on SERIAL_CPM=y
	help
	  Select the is option to use SCC1 as a serial port

config SERIAL_CPM_SCC2
	bool "Support for SCC2 serial port"
	depends on SERIAL_CPM=y
	help
	  Select the is option to use SCC2 as a serial port

config SERIAL_CPM_SCC3
	bool "Support for SCC3 serial port"
	depends on SERIAL_CPM=y
	help
	  Select the is option to use SCC3 as a serial port

config SERIAL_CPM_SCC4
	bool "Support for SCC4 serial port"
	depends on SERIAL_CPM=y
	help
	  Select the is option to use SCC4 as a serial port

config SERIAL_CPM_SMC1
	bool "Support for SMC1 serial port"
	depends on SERIAL_CPM=y
	help
	  Select the is option to use SMC1 as a serial port

config SERIAL_CPM_SMC2
	bool "Support for SMC2 serial port"
	depends on SERIAL_CPM=y
	help
	  Select the is option to use SMC2 as a serial port

config SERIAL_SGI_L1_CONSOLE
	bool "SGI Altix L1 serial console support"
	depends on IA64_GENERIC || IA64_SGI_SN2
	select SERIAL_CORE
	help
		If you have an SGI Altix and you would like to use the system
		controller serial port as your console (you want this!),
		say Y.  Otherwise, say N.

config SERIAL_MPC52xx
	tristate "Freescale MPC52xx family PSC serial support"
	depends on PPC_MPC52xx
	select SERIAL_CORE
	help
	  This drivers support the MPC52xx PSC serial ports. If you would
	  like to use them, you must answer Y or M to this option. Not that
	  for use as console, it must be included in kernel and not as a
	  module.

config SERIAL_MPC52xx_CONSOLE
	bool "Console on a Freescale MPC52xx family PSC serial port"
	depends on SERIAL_MPC52xx=y
	select SERIAL_CORE_CONSOLE
	help
	  Select this options if you'd like to use one of the PSC serial port
	  of the Freescale MPC52xx family as a console.

config SERIAL_MPC52xx_CONSOLE_BAUD
	int "Freescale MPC52xx family PSC serial port baud"
	depends on SERIAL_MPC52xx_CONSOLE=y
	default "9600"
	help
	  Select the MPC52xx console baud rate.
	  This value is only used if the bootloader doesn't pass in the
	  console baudrate

endmenu
>>>>>>> 30e74fea
<|MERGE_RESOLUTION|>--- conflicted
+++ resolved
@@ -595,20 +595,6 @@
 	  on your PowerMac as the console, you can do so by answering
 	  Y to this option.
 
-<<<<<<< HEAD
-config SERIAL_ICOM
-	tristate "IBM Multiport Serial Adapter"
-	select SERIAL_CORE
-	help
-	  This driver is for a family of multiport serial adapters
-	  including 2 port RVX, 2 port internal modem, 4 port internal
-	  modem and a split 1 port RVX and 1 port internal modem.
-
-	  This driver can also be built as a module.  If so, the module
-	  will be called icom.
-
-endmenu
-=======
 config SERIAL_LH7A40X
 	tristate "Sharp LH7A40X embedded UART support"
 	depends on ARM && ARCH_LH7A40X
@@ -728,5 +714,4 @@
 	  This value is only used if the bootloader doesn't pass in the
 	  console baudrate
 
-endmenu
->>>>>>> 30e74fea
+endmenu