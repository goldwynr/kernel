--- conflicted
+++ resolved
@@ -314,14 +314,6 @@
 			 pdu->u.cmd_unlink.seqnum);
 		break;
 	case USBIP_RET_SUBMIT:
-<<<<<<< HEAD
-		usbip_udbg("RET_SUBMIT: st %d al %u sf %d #p %d ec %d\n",
-				pdu->u.ret_submit.status,
-				pdu->u.ret_submit.actual_length,
-				pdu->u.ret_submit.start_frame,
-				pdu->u.ret_submit.number_of_packets,
-				pdu->u.ret_submit.error_count);
-=======
 		pr_debug("USBIP_RET_SUBMIT: st %d al %u sf %d #p %d ec %d\n",
 			 pdu->u.ret_submit.status,
 			 pdu->u.ret_submit.actual_length,
@@ -329,7 +321,6 @@
 			 pdu->u.ret_submit.number_of_packets,
 			 pdu->u.ret_submit.error_count);
 		break;
->>>>>>> 02f8c6ae
 	case USBIP_RET_UNLINK:
 		pr_debug("USBIP_RET_UNLINK: status %d\n",
 			 pdu->u.ret_unlink.status);
@@ -735,7 +726,6 @@
 		return -EPIPE;
 	}
 
-
 	for (i = 0; i < np; i++) {
 		iso = buff + (i * sizeof(*iso));
 
@@ -748,14 +738,9 @@
 
 	if (total_length != urb->actual_length) {
 		dev_err(&urb->dev->dev,
-<<<<<<< HEAD
-		  "total length of iso packets (%d) not equal to actual length of buffer (%d)\n",
-		  total_length, urb->actual_length);
-=======
 			"total length of iso packets %d not equal to actual "
 			"length of buffer %d\n",
 			total_length, urb->actual_length);
->>>>>>> 02f8c6ae
 
 		if (ud->side == USBIP_STUB)
 			usbip_event_add(ud, SDEV_EVENT_ERROR_TCP);
@@ -804,16 +789,10 @@
 	for (i = np-1; i > 0; i--) {
 		actualoffset -= urb->iso_frame_desc[i].actual_length;
 		memmove(urb->transfer_buffer + urb->iso_frame_desc[i].offset,
-<<<<<<< HEAD
-				  urb->transfer_buffer + actualoffset,
-				  urb->iso_frame_desc[i].actual_length);
-	}
-=======
 			urb->transfer_buffer + actualoffset,
 			urb->iso_frame_desc[i].actual_length);
 	}
 
->>>>>>> 02f8c6ae
 	return ret;
 }
 EXPORT_SYMBOL_GPL(usbip_pad_iso);
