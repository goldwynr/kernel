/*
 * Copyright (C) 2003-2008 Takahiro Hirofuchi
 *
 * This is free software; you can redistribute it and/or modify
 * it under the terms of the GNU General Public License as published by
 * the Free Software Foundation; either version 2 of the License, or
 * (at your option) any later version.
 *
 * This is distributed in the hope that it will be useful,
 * but WITHOUT ANY WARRANTY; without even the implied warranty of
 * MERCHANTABILITY or FITNESS FOR A PARTICULAR PURPOSE.  See the
 * GNU General Public License for more details.
 *
 * You should have received a copy of the GNU General Public License
 * along with this program; if not, write to the Free Software
 * Foundation, Inc., 59 Temple Place - Suite 330, Boston, MA 02111-1307,
 * USA.
 */

#include <asm/byteorder.h>
#include <linux/kthread.h>
#include <linux/usb.h>
#include <linux/usb/hcd.h>

#include "usbip_common.h"
#include "stub.h"
<<<<<<< HEAD
#include <linux/usb/hcd.h>

=======
>>>>>>> 02f8c6ae

static int is_clear_halt_cmd(struct urb *urb)
{
	struct usb_ctrlrequest *req;

	req = (struct usb_ctrlrequest *) urb->setup_packet;

	 return (req->bRequest == USB_REQ_CLEAR_FEATURE) &&
		 (req->bRequestType == USB_RECIP_ENDPOINT) &&
		 (req->wValue == USB_ENDPOINT_HALT);
}

static int is_set_interface_cmd(struct urb *urb)
{
	struct usb_ctrlrequest *req;

	req = (struct usb_ctrlrequest *) urb->setup_packet;

	return (req->bRequest == USB_REQ_SET_INTERFACE) &&
		(req->bRequestType == USB_RECIP_INTERFACE);
}

static int is_set_configuration_cmd(struct urb *urb)
{
	struct usb_ctrlrequest *req;

	req = (struct usb_ctrlrequest *) urb->setup_packet;

	return (req->bRequest == USB_REQ_SET_CONFIGURATION) &&
		(req->bRequestType == USB_RECIP_DEVICE);
}

static int is_reset_device_cmd(struct urb *urb)
{
	struct usb_ctrlrequest *req;
	__u16 value;
	__u16 index;

	req = (struct usb_ctrlrequest *) urb->setup_packet;
	value = le16_to_cpu(req->wValue);
	index = le16_to_cpu(req->wIndex);

	if ((req->bRequest == USB_REQ_SET_FEATURE) &&
	    (req->bRequestType == USB_RT_PORT) &&
	    (value == USB_PORT_FEAT_RESET)) {
		usbip_dbg_stub_rx("reset_device_cmd, port %u\n", index);
		return 1;
	} else
		return 0;
}

static int tweak_clear_halt_cmd(struct urb *urb)
{
	struct usb_ctrlrequest *req;
	int target_endp;
	int target_dir;
	int target_pipe;
	int ret;

	req = (struct usb_ctrlrequest *) urb->setup_packet;

	/*
	 * The stalled endpoint is specified in the wIndex value. The endpoint
	 * of the urb is the target of this clear_halt request (i.e., control
	 * endpoint).
	 */
	target_endp = le16_to_cpu(req->wIndex) & 0x000f;

	/* the stalled endpoint direction is IN or OUT?. USB_DIR_IN is 0x80.  */
	target_dir = le16_to_cpu(req->wIndex) & 0x0080;

	if (target_dir)
		target_pipe = usb_rcvctrlpipe(urb->dev, target_endp);
	else
		target_pipe = usb_sndctrlpipe(urb->dev, target_endp);

	ret = usb_clear_halt(urb->dev, target_pipe);
	if (ret < 0)
		dev_err(&urb->dev->dev, "usb_clear_halt error: devnum %d endp "
			"%d ret %d\n", urb->dev->devnum, target_endp, ret);
	else
		dev_info(&urb->dev->dev, "usb_clear_halt done: devnum %d endp "
			 "%d\n", urb->dev->devnum, target_endp);

	return ret;
}

static int tweak_set_interface_cmd(struct urb *urb)
{
	struct usb_ctrlrequest *req;
	__u16 alternate;
	__u16 interface;
	int ret;

	req = (struct usb_ctrlrequest *) urb->setup_packet;
	alternate = le16_to_cpu(req->wValue);
	interface = le16_to_cpu(req->wIndex);

	usbip_dbg_stub_rx("set_interface: inf %u alt %u\n",
			  interface, alternate);

	ret = usb_set_interface(urb->dev, interface, alternate);
	if (ret < 0)
		dev_err(&urb->dev->dev, "usb_set_interface error: inf %u alt "
			"%u ret %d\n", interface, alternate, ret);
	else
		dev_info(&urb->dev->dev, "usb_set_interface done: inf %u alt "
			 "%u\n", interface, alternate);

	return ret;
}

static int tweak_set_configuration_cmd(struct urb *urb)
{
	struct usb_ctrlrequest *req;
	__u16 config;

	req = (struct usb_ctrlrequest *) urb->setup_packet;
	config = le16_to_cpu(req->wValue);

	/*
	 * I have never seen a multi-config device. Very rare.
	 * For most devices, this will be called to choose a default
	 * configuration only once in an initialization phase.
	 *
	 * set_configuration may change a device configuration and its device
	 * drivers will be unbound and assigned for a new device configuration.
	 * This means this usbip driver will be also unbound when called, then
	 * eventually reassigned to the device as far as driver matching
	 * condition is kept.
	 *
	 * Unfortunatelly, an existing usbip connection will be dropped
	 * due to this driver unbinding. So, skip here.
	 * A user may need to set a special configuration value before
	 * exporting the device.
	 */
	dev_info(&urb->dev->dev, "usb_set_configuration %d to %s... skip!\n",
		 config, dev_name(&urb->dev->dev));

	return 0;
	/* return usb_driver_set_configuration(urb->dev, config); */
}

static int tweak_reset_device_cmd(struct urb *urb)
{
	struct stub_priv *priv = (struct stub_priv *) urb->context;
	struct stub_device *sdev = priv->sdev;
<<<<<<< HEAD

	usbip_uinfo("reset_device %s\n", dev_name(&urb->dev->dev));

	/*
	 * usb_lock_device_for_reset caused a deadlock: it causes the driver
	 * to unbind. In the shutdown the rx thread is signalled to shut down
	 * but this thread is pending in the usb_lock_device_for_reset.
	 *
	 * Instead queue the reset.
	 *
	 * Unfortunatly an existing usbip connection will be dropped due to
	 * driver unbinding.
	 */
	usb_queue_reset_device(sdev->interface);
=======

	dev_info(&urb->dev->dev, "usb_queue_reset_device\n");

	/*
	 * With the implementation of pre_reset and post_reset the driver no 
	 * longer unbinds. This allows the use of synchronous reset.
	 */

	if (usb_lock_device_for_reset(sdev->udev, sdev->interface)<0)
	{
		dev_err(&urb->dev->dev, "could not obtain lock to reset device\n");
		return 0;
	}
	usb_reset_device(sdev->udev);
	usb_unlock_device(sdev->udev);

>>>>>>> 02f8c6ae
	return 0;
}

/*
 * clear_halt, set_interface, and set_configuration require special tricks.
 */
static void tweak_special_requests(struct urb *urb)
{
	if (!urb || !urb->setup_packet)
		return;

	if (usb_pipetype(urb->pipe) != PIPE_CONTROL)
		return;

	if (is_clear_halt_cmd(urb))
		/* tweak clear_halt */
		 tweak_clear_halt_cmd(urb);

	else if (is_set_interface_cmd(urb))
		/* tweak set_interface */
		tweak_set_interface_cmd(urb);

	else if (is_set_configuration_cmd(urb))
		/* tweak set_configuration */
		tweak_set_configuration_cmd(urb);

	else if (is_reset_device_cmd(urb))
		tweak_reset_device_cmd(urb);
	else
		usbip_dbg_stub_rx("no need to tweak\n");
}

/*
 * stub_recv_unlink() unlinks the URB by a call to usb_unlink_urb().
 * By unlinking the urb asynchronously, stub_rx can continuously
 * process coming urbs.  Even if the urb is unlinked, its completion
 * handler will be called and stub_tx will send a return pdu.
 *
 * See also comments about unlinking strategy in vhci_hcd.c.
 */
static int stub_recv_cmd_unlink(struct stub_device *sdev,
				struct usbip_header *pdu)
{
	unsigned long flags;

	struct stub_priv *priv;

	spin_lock_irqsave(&sdev->priv_lock, flags);

	list_for_each_entry(priv, &sdev->priv_init, list) {
		if (priv->seqnum == pdu->u.cmd_unlink.seqnum) {
			int ret;

			dev_info(&priv->urb->dev->dev, "unlink urb %p\n",
				 priv->urb);

			/*
			 * This matched urb is not completed yet (i.e., be in
			 * flight in usb hcd hardware/driver). Now we are
			 * cancelling it. The unlinking flag means that we are
			 * now not going to return the normal result pdu of a
			 * submission request, but going to return a result pdu
			 * of the unlink request.
			 */
			priv->unlinking = 1;

			/*
			 * In the case that unlinking flag is on, prev->seqnum
			 * is changed from the seqnum of the cancelling urb to
			 * the seqnum of the unlink request. This will be used
			 * to make the result pdu of the unlink request.
			 */
			priv->seqnum = pdu->base.seqnum;

			spin_unlock_irqrestore(&sdev->priv_lock, flags);

			/*
			 * usb_unlink_urb() is now out of spinlocking to avoid
			 * spinlock recursion since stub_complete() is
			 * sometimes called in this context but not in the
			 * interrupt context.  If stub_complete() is executed
			 * before we call usb_unlink_urb(), usb_unlink_urb()
			 * will return an error value. In this case, stub_tx
			 * will return the result pdu of this unlink request
			 * though submission is completed and actual unlinking
			 * is not executed. OK?
			 */
			/* In the above case, urb->status is not -ECONNRESET,
			 * so a driver in a client host will know the failure
			 * of the unlink request ?
			 */
			ret = usb_unlink_urb(priv->urb);
			if (ret != -EINPROGRESS)
				dev_err(&priv->urb->dev->dev,
					"failed to unlink a urb %p, ret %d\n",
					priv->urb, ret);
			return 0;
		}
	}

	usbip_dbg_stub_rx("seqnum %d is not pending\n",
			  pdu->u.cmd_unlink.seqnum);

	/*
	 * The urb of the unlink target is not found in priv_init queue. It was
	 * already completed and its results is/was going to be sent by a
	 * CMD_RET pdu. In this case, usb_unlink_urb() is not needed. We only
	 * return the completeness of this unlink request to vhci_hcd.
	 */
	stub_enqueue_ret_unlink(sdev, pdu->base.seqnum, 0);

	spin_unlock_irqrestore(&sdev->priv_lock, flags);

	return 0;
}

static int valid_request(struct stub_device *sdev, struct usbip_header *pdu)
{
	struct usbip_device *ud = &sdev->ud;

	if (pdu->base.devid == sdev->devid) {
		spin_lock(&ud->lock);
		if (ud->status == SDEV_ST_USED) {
			/* A request is valid. */
			spin_unlock(&ud->lock);
			return 1;
		}
		spin_unlock(&ud->lock);
	}

	return 0;
}

static struct stub_priv *stub_priv_alloc(struct stub_device *sdev,
					 struct usbip_header *pdu)
{
	struct stub_priv *priv;
	struct usbip_device *ud = &sdev->ud;
	unsigned long flags;

	spin_lock_irqsave(&sdev->priv_lock, flags);

	priv = kmem_cache_zalloc(stub_priv_cache, GFP_ATOMIC);
	if (!priv) {
		dev_err(&sdev->interface->dev, "alloc stub_priv\n");
		spin_unlock_irqrestore(&sdev->priv_lock, flags);
		usbip_event_add(ud, SDEV_EVENT_ERROR_MALLOC);
		return NULL;
	}

	priv->seqnum = pdu->base.seqnum;
	priv->sdev = sdev;

	/*
	 * After a stub_priv is linked to a list_head,
	 * our error handler can free allocated data.
	 */
	list_add_tail(&priv->list, &sdev->priv_init);

	spin_unlock_irqrestore(&sdev->priv_lock, flags);

	return priv;
}

static int get_pipe(struct stub_device *sdev, int epnum, int dir)
{
	struct usb_device *udev = sdev->udev;
	struct usb_host_endpoint *ep;
	struct usb_endpoint_descriptor *epd = NULL;

	if (dir == USBIP_DIR_IN)
		ep = udev->ep_in[epnum & 0x7f];
	else
		ep = udev->ep_out[epnum & 0x7f];
	if (!ep) {
		dev_err(&sdev->interface->dev, "no such endpoint?, %d\n",
			epnum);
		BUG();
	}

	epd = &ep->desc;
#if 0
	/* epnum 0 is always control */
	if (epnum == 0) {
		if (dir == USBIP_DIR_OUT)
			return usb_sndctrlpipe(udev, 0);
		else
			return usb_rcvctrlpipe(udev, 0);
	}
#endif
	if (usb_endpoint_xfer_control(epd)) {
		if (dir == USBIP_DIR_OUT)
			return usb_sndctrlpipe(udev, epnum);
		else
			return usb_rcvctrlpipe(udev, epnum);
	}

	if (usb_endpoint_xfer_bulk(epd)) {
		if (dir == USBIP_DIR_OUT)
			return usb_sndbulkpipe(udev, epnum);
		else
			return usb_rcvbulkpipe(udev, epnum);
	}

	if (usb_endpoint_xfer_int(epd)) {
		if (dir == USBIP_DIR_OUT)
			return usb_sndintpipe(udev, epnum);
		else
			return usb_rcvintpipe(udev, epnum);
	}

	if (usb_endpoint_xfer_isoc(epd)) {
		if (dir == USBIP_DIR_OUT)
			return usb_sndisocpipe(udev, epnum);
		else
			return usb_rcvisocpipe(udev, epnum);
	}

	/* NOT REACHED */
	dev_err(&sdev->interface->dev, "get pipe, epnum %d\n", epnum);
	return 0;
}

static void masking_bogus_flags(struct urb *urb)
{
	int				xfertype;
	struct usb_device		*dev;
	struct usb_host_endpoint	*ep;
	int				is_out;
	unsigned int	allowed;

	if (!urb || urb->hcpriv || !urb->complete)
		return;
	dev = urb->dev;
	if ((!dev) || (dev->state < USB_STATE_UNAUTHENTICATED))
		return;

	ep = (usb_pipein(urb->pipe) ? dev->ep_in : dev->ep_out)
		[usb_pipeendpoint(urb->pipe)];
	if (!ep)
		return;

	xfertype = usb_endpoint_type(&ep->desc);
	if (xfertype == USB_ENDPOINT_XFER_CONTROL) {
		struct usb_ctrlrequest *setup =
			(struct usb_ctrlrequest *) urb->setup_packet;

		if (!setup)
			return;
		is_out = !(setup->bRequestType & USB_DIR_IN) ||
			!setup->wLength;
	} else {
		is_out = usb_endpoint_dir_out(&ep->desc);
	}

	/* enforce simple/standard policy */
	allowed = (URB_NO_TRANSFER_DMA_MAP | URB_NO_INTERRUPT |
		   URB_DIR_MASK | URB_FREE_BUFFER);
	switch (xfertype) {
	case USB_ENDPOINT_XFER_BULK:
		if (is_out)
			allowed |= URB_ZERO_PACKET;
		/* FALLTHROUGH */
	case USB_ENDPOINT_XFER_CONTROL:
		allowed |= URB_NO_FSBR;	/* only affects UHCI */
		/* FALLTHROUGH */
	default:			/* all non-iso endpoints */
		if (!is_out)
			allowed |= URB_SHORT_NOT_OK;
		break;
	case USB_ENDPOINT_XFER_ISOC:
		allowed |= URB_ISO_ASAP;
		break;
	}
	urb->transfer_flags &= allowed;
}

static void stub_recv_cmd_submit(struct stub_device *sdev,
				 struct usbip_header *pdu)
{
	int ret;
	struct stub_priv *priv;
	struct usbip_device *ud = &sdev->ud;
	struct usb_device *udev = sdev->udev;
	int pipe = get_pipe(sdev, pdu->base.ep, pdu->base.direction);

	priv = stub_priv_alloc(sdev, pdu);
	if (!priv)
		return;

	/* setup a urb */
	if (usb_pipeisoc(pipe))
		priv->urb = usb_alloc_urb(pdu->u.cmd_submit.number_of_packets,
					  GFP_KERNEL);
	else
		priv->urb = usb_alloc_urb(0, GFP_KERNEL);

	if (!priv->urb) {
		dev_err(&sdev->interface->dev, "malloc urb\n");
		usbip_event_add(ud, SDEV_EVENT_ERROR_MALLOC);
		return;
	}

	/* set priv->urb->transfer_buffer */
	if (pdu->u.cmd_submit.transfer_buffer_length > 0) {
		priv->urb->transfer_buffer =
			kzalloc(pdu->u.cmd_submit.transfer_buffer_length,
				GFP_KERNEL);
		if (!priv->urb->transfer_buffer) {
			dev_err(&sdev->interface->dev, "malloc x_buff\n");
			usbip_event_add(ud, SDEV_EVENT_ERROR_MALLOC);
			return;
		}
	}

	/* set priv->urb->setup_packet */
	priv->urb->setup_packet = kmemdup(&pdu->u.cmd_submit.setup, 8,
					  GFP_KERNEL);
	if (!priv->urb->setup_packet) {
		dev_err(&sdev->interface->dev, "allocate setup_packet\n");
		usbip_event_add(ud, SDEV_EVENT_ERROR_MALLOC);
		return;
	}

	/* set other members from the base header of pdu */
	priv->urb->context                = (void *) priv;
	priv->urb->dev                    = udev;
	priv->urb->pipe                   = pipe;
	priv->urb->complete               = stub_complete;

	usbip_pack_pdu(pdu, priv->urb, USBIP_CMD_SUBMIT, 0);


	if (usbip_recv_xbuff(ud, priv->urb) < 0)
		return;

	if (usbip_recv_iso(ud, priv->urb) < 0)
		return;

	/* no need to submit an intercepted request, but harmless? */
	tweak_special_requests(priv->urb);

	masking_bogus_flags(priv->urb);
	/* urb is now ready to submit */
	ret = usb_submit_urb(priv->urb, GFP_KERNEL);

	if (ret == 0)
		usbip_dbg_stub_rx("submit urb ok, seqnum %u\n",
				  pdu->base.seqnum);
	else {
		dev_err(&sdev->interface->dev, "submit_urb error, %d\n", ret);
		usbip_dump_header(pdu);
		usbip_dump_urb(priv->urb);

		/*
		 * Pessimistic.
		 * This connection will be discarded.
		 */
		usbip_event_add(ud, SDEV_EVENT_ERROR_SUBMIT);
	}

	usbip_dbg_stub_rx("Leave\n");
	return;
}

/* recv a pdu */
static void stub_rx_pdu(struct usbip_device *ud)
{
	int ret;
	struct usbip_header pdu;
	struct stub_device *sdev = container_of(ud, struct stub_device, ud);
	struct device *dev = &sdev->interface->dev;

	usbip_dbg_stub_rx("Enter\n");

	memset(&pdu, 0, sizeof(pdu));

	/* 1. receive a pdu header */
	ret = usbip_xmit(0, ud->tcp_socket, (char *) &pdu, sizeof(pdu), 0);
	if (ret != sizeof(pdu)) {
		dev_err(dev, "recv a header, %d\n", ret);
		usbip_event_add(ud, SDEV_EVENT_ERROR_TCP);
		return;
	}

	usbip_header_correct_endian(&pdu, 0);

	if (usbip_dbg_flag_stub_rx)
		usbip_dump_header(&pdu);

	if (!valid_request(sdev, &pdu)) {
		dev_err(dev, "recv invalid request\n");
		usbip_event_add(ud, SDEV_EVENT_ERROR_TCP);
		return;
	}

	switch (pdu.base.command) {
	case USBIP_CMD_UNLINK:
		stub_recv_cmd_unlink(sdev, &pdu);
		break;

	case USBIP_CMD_SUBMIT:
		stub_recv_cmd_submit(sdev, &pdu);
		break;

	default:
		/* NOTREACHED */
		dev_err(dev, "unknown pdu\n");
		usbip_event_add(ud, SDEV_EVENT_ERROR_TCP);
		break;
	}
}

int stub_rx_loop(void *data)
{
	struct usbip_device *ud = data;

	while (!kthread_should_stop()) {
		if (usbip_event_happened(ud))
			break;

		stub_rx_pdu(ud);
	}

	return 0;
}<|MERGE_RESOLUTION|>--- conflicted
+++ resolved
@@ -24,11 +24,6 @@
 
 #include "usbip_common.h"
 #include "stub.h"
-<<<<<<< HEAD
-#include <linux/usb/hcd.h>
-
-=======
->>>>>>> 02f8c6ae
 
 static int is_clear_halt_cmd(struct urb *urb)
 {
@@ -176,22 +171,6 @@
 {
 	struct stub_priv *priv = (struct stub_priv *) urb->context;
 	struct stub_device *sdev = priv->sdev;
-<<<<<<< HEAD
-
-	usbip_uinfo("reset_device %s\n", dev_name(&urb->dev->dev));
-
-	/*
-	 * usb_lock_device_for_reset caused a deadlock: it causes the driver
-	 * to unbind. In the shutdown the rx thread is signalled to shut down
-	 * but this thread is pending in the usb_lock_device_for_reset.
-	 *
-	 * Instead queue the reset.
-	 *
-	 * Unfortunatly an existing usbip connection will be dropped due to
-	 * driver unbinding.
-	 */
-	usb_queue_reset_device(sdev->interface);
-=======
 
 	dev_info(&urb->dev->dev, "usb_queue_reset_device\n");
 
@@ -208,7 +187,6 @@
 	usb_reset_device(sdev->udev);
 	usb_unlock_device(sdev->udev);
 
->>>>>>> 02f8c6ae
 	return 0;
 }
 
