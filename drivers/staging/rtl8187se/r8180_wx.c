/*
	This file contains wireless extension handlers.

	This is part of rtl8180 OpenSource driver.
	Copyright (C) Andrea Merello 2004-2005  <andreamrl@tiscali.it>
	Released under the terms of GPL (General Public Licence)

	Parts of this driver are based on the GPL part
	of the official realtek driver.

	Parts of this driver are based on the rtl8180 driver skeleton
	from Patric Schenke & Andres Salomon.

	Parts of this driver are based on the Intel Pro Wireless 2100 GPL driver.

	We want to tanks the Authors of those projects and the Ndiswrapper
	project Authors.
*/


#include "r8180.h"
#include "r8180_hw.h"

#include "ieee80211/dot11d.h"

/* #define RATE_COUNT 4 */
u32 rtl8180_rates[] = {1000000, 2000000, 5500000, 11000000,
	6000000, 9000000, 12000000, 18000000, 24000000, 36000000, 48000000, 54000000};

#define RATE_COUNT ARRAY_SIZE(rtl8180_rates)

static CHANNEL_LIST DefaultChannelPlan[] = {
/*	{{1,2,3,4,5,6,7,8,9,10,11,12,13,14},14},	*/	/*Default channel plan	*/
	{{1, 2, 3, 4, 5, 6, 7, 8, 9, 10, 11, 36, 40, 44, 48, 52, 56, 60, 64}, 19},			/*FCC							*/
	{{1, 2, 3, 4, 5, 6, 7, 8, 9, 10, 11}, 11},											/*IC							*/
	{{1, 2, 3, 4, 5, 6, 7, 8, 9, 10, 11, 12, 13, 36, 40, 44, 48, 52, 56, 60, 64}, 21},	/*ETSI							*/
	{{1, 2, 3, 4, 5, 6, 7, 8, 9, 10, 11, 12, 13, 36, 40, 44, 48, 52, 56, 60, 64}, 21},	/*Spain. Change to ETSI.		*/
	{{1, 2, 3, 4, 5, 6, 7, 8, 9, 10, 11, 12, 13, 36, 40, 44, 48, 52, 56, 60, 64}, 21},	/*France. Change to ETSI.		*/
	{{14, 36, 40, 44, 48, 52, 56, 60, 64}, 9},											/*MKK							*/
	{{1, 2, 3, 4, 5, 6, 7, 8, 9, 10, 11, 12, 13, 14, 36, 40, 44, 48, 52, 56, 60, 64}, 22},/*MKK1						*/
	{{1, 2, 3, 4, 5, 6, 7, 8, 9, 10, 11, 12, 13, 36, 40, 44, 48, 52, 56, 60, 64}, 21},	/*Israel.						*/
	{{1, 2, 3, 4, 5, 6, 7, 8, 9, 10, 11, 12, 13, 34, 38, 42, 46}, 17},					/*For 11a , TELEC				*/
	{{1, 2, 3, 4, 5, 6, 7, 8, 9, 10, 11, 12, 13, 14}, 14}								/*For Global Domain. 1-11:active scan, 12-14 passive scan.*/	/* +YJ, 080626 */
};
static int r8180_wx_get_freq(struct net_device *dev,
			     struct iw_request_info *a,
			     union iwreq_data *wrqu, char *b)
{
	struct r8180_priv *priv = ieee80211_priv(dev);

	return ieee80211_wx_get_freq(priv->ieee80211, a, wrqu, b);
}


int r8180_wx_set_key(struct net_device *dev, struct iw_request_info *info,
		     union iwreq_data *wrqu, char *key)
{
	struct r8180_priv *priv = ieee80211_priv(dev);
	struct iw_point *erq = &(wrqu->encoding);

	if (priv->ieee80211->bHwRadioOff)
		return 0;

	if (erq->flags & IW_ENCODE_DISABLED)

/*	i = erq->flags & IW_ENCODE_INDEX;
	if (i < 1 || i > 4)
*/

	if (erq->length > 0) {

		/*int len = erq->length <= 5 ? 5 : 13;	*/

		u32* tkey = (u32*) key;
		priv->key0[0] = tkey[0];
		priv->key0[1] = tkey[1];
		priv->key0[2] = tkey[2];
		priv->key0[3] = tkey[3] & 0xff;
		DMESG("Setting wep key to %x %x %x %x",
		      tkey[0], tkey[1], tkey[2], tkey[3]);
		rtl8180_set_hw_wep(dev);
	}
	return 0;
}


static int r8180_wx_set_beaconinterval(struct net_device *dev, struct iw_request_info *aa,
			  union iwreq_data *wrqu, char *b)
{
	int *parms = (int *)b;
	int bi = parms[0];

	struct r8180_priv *priv = ieee80211_priv(dev);

	if (priv->ieee80211->bHwRadioOff)
		return 0;

	down(&priv->wx_sem);
	DMESG("setting beacon interval to %x", bi);

	priv->ieee80211->current_network.beacon_interval = bi;
	rtl8180_commit(dev);
	up(&priv->wx_sem);

	return 0;
}



static int r8180_wx_get_mode(struct net_device *dev, struct iw_request_info *a,
			     union iwreq_data *wrqu, char *b)
{
	struct r8180_priv *priv = ieee80211_priv(dev);
	return ieee80211_wx_get_mode(priv->ieee80211, a, wrqu, b);
}



static int r8180_wx_get_rate(struct net_device *dev,
			     struct iw_request_info *info,
			     union iwreq_data *wrqu, char *extra)
{
	struct r8180_priv *priv = ieee80211_priv(dev);
	return ieee80211_wx_get_rate(priv->ieee80211, info, wrqu, extra);
}



static int r8180_wx_set_rate(struct net_device *dev,
			     struct iw_request_info *info,
			     union iwreq_data *wrqu, char *extra)
{
	int ret;
	struct r8180_priv *priv = ieee80211_priv(dev);


	if (priv->ieee80211->bHwRadioOff)
		return 0;

	down(&priv->wx_sem);

	ret = ieee80211_wx_set_rate(priv->ieee80211, info, wrqu, extra);

	up(&priv->wx_sem);

	return ret;
}


static int r8180_wx_set_crcmon(struct net_device *dev,
			       struct iw_request_info *info,
			       union iwreq_data *wrqu, char *extra)
{
	struct r8180_priv *priv = ieee80211_priv(dev);
	int *parms = (int *)extra;
	int enable = (parms[0] > 0);
	short prev = priv->crcmon;


	if (priv->ieee80211->bHwRadioOff)
		return 0;

	down(&priv->wx_sem);

	if (enable)
		priv->crcmon = 1;
	else
		priv->crcmon = 0;

	DMESG("bad CRC in monitor mode are %s",
	      priv->crcmon ? "accepted" : "rejected");

	if (prev != priv->crcmon && priv->up)	{
		rtl8180_down(dev);
		rtl8180_up(dev);
	}

	up(&priv->wx_sem);

	return 0;
}


static int r8180_wx_set_mode(struct net_device *dev, struct iw_request_info *a,
			     union iwreq_data *wrqu, char *b)
{
	struct r8180_priv *priv = ieee80211_priv(dev);
	int ret;


	if (priv->ieee80211->bHwRadioOff)
		return 0;

	down(&priv->wx_sem);
/*	printk("set mode ENABLE_IPS\n");	*/
	if (priv->bInactivePs)	{
		if (wrqu->mode == IW_MODE_ADHOC)
			IPSLeave(dev);
	}
	ret = ieee80211_wx_set_mode(priv->ieee80211, a, wrqu, b);

/*	rtl8180_commit(dev);	*/

	up(&priv->wx_sem);
	return ret;
}

/* YJ,add,080819,for hidden ap */
struct  iw_range_with_scan_capa	{
		/* Informative stuff (to choose between different interface)	*/
		__u32		throughput;		/* To give an idea...				*/
		/* In theory this value should be the maximum benchmarked
		* TCP/IP throughput, because with most of these devices the
		* bit rate is meaningless (overhead an co) to estimate how
		* fast the connection will go and pick the fastest one.
		* I suggest people to play with Netperf or any benchmark...
		*/

		/* NWID (or domain id)	*/
		__u32           min_nwid;       /* Minimal NWID we are able to set */
		__u32			max_nwid;		/* Maximal NWID we are able to set */

		/* Old Frequency (backward compat - moved lower ) */
		__u16			old_num_channels;
		__u8			old_num_frequency;

		/* Scan capabilities */
		__u8			scan_capa;
};
/* YJ,add,080819,for hidden ap */


static int rtl8180_wx_get_range(struct net_device *dev,
				struct iw_request_info *info,
				union iwreq_data *wrqu, char *extra)
{
	struct iw_range *range = (struct iw_range *)extra;
	struct r8180_priv *priv = ieee80211_priv(dev);
	u16 val;
	int i;
	/*struct iw_range_with_scan_capa* tmp = (struct iw_range_with_scan_capa*)range; */ /*YJ,add,080819,for hidden ap */

	wrqu->data.length = sizeof(*range);
	memset(range, 0, sizeof(*range));

	/* Let's try to keep this struct in the same order as in
	 * linux/include/wireless.h
	 */

	/* TODO: See what values we can set, and remove the ones we can't
	 * set, or fill them with some default data.
	 */

	/* ~5 Mb/s real (802.11b) */
	range->throughput = 5 * 1000 * 1000;

	/* TODO: Not used in 802.11b?	*/
/*	range->min_nwid; */	/* Minimal NWID we are able to set */
	/* TODO: Not used in 802.11b?	*/
/*	range->max_nwid; */	/* Maximal NWID we are able to set */

		/* Old Frequency (backward compat - moved lower ) */
/*	range->old_num_channels; */
/*	range->old_num_frequency; */
/*	range->old_freq[6]; */ /* Filler to keep "version" at the same offset */
	if (priv->rf_set_sens != NULL)
		range->sensitivity = priv->max_sens;	/* signal level threshold range */

	range->max_qual.qual = 100;
	/* TODO: Find real max RSSI and stick here */
	range->max_qual.level = 0;
	range->max_qual.noise = -98;
	range->max_qual.updated = 7; /* Updated all three */

	range->avg_qual.qual = 92; /* > 8% missed beacons is 'bad' */
	/* TODO: Find real 'good' to 'bad' threshold value for RSSI */
	range->avg_qual.level = 20 + -98;
	range->avg_qual.noise = 0;
	range->avg_qual.updated = 7; /* Updated all three */

	range->num_bitrates = RATE_COUNT;

	for (i = 0; i < RATE_COUNT && i < IW_MAX_BITRATES; i++)
		range->bitrate[i] = rtl8180_rates[i];

	range->min_frag = MIN_FRAG_THRESHOLD;
	range->max_frag = MAX_FRAG_THRESHOLD;

	range->pm_capa = 0;

	range->we_version_compiled = WIRELESS_EXT;
	range->we_version_source = 16;

/*	range->retry_capa;	*/	/* What retry options are supported */
/*	range->retry_flags;	*/	/* How to decode max/min retry limit */
/*	range->r_time_flags;*/	/* How to decode max/min retry life */
/*	range->min_retry;	*/	/* Minimal number of retries */
/*	range->max_retry;	*/	/* Maximal number of retries */
/*	range->min_r_time;	*/	/* Minimal retry lifetime */
/*	range->max_r_time;	*/	/* Maximal retry lifetime */

		range->num_channels = 14;

	for (i = 0, val = 0; i < 14; i++) {

		/* Include only legal frequencies for some countries */
		if ((GET_DOT11D_INFO(priv->ieee80211)->channel_map)[i+1]) {
				range->freq[val].i = i + 1;
			range->freq[val].m = ieee80211_wlan_frequencies[i] * 100000;
			range->freq[val].e = 1;
			val++;
		} else {
			/* FIXME: do we need to set anything for channels	*/
			/* we don't use ?	*/
		}

		if (val == IW_MAX_FREQUENCIES)
		break;
	}

	range->num_frequency = val;
	range->enc_capa = IW_ENC_CAPA_WPA | IW_ENC_CAPA_WPA2 |
						IW_ENC_CAPA_CIPHER_TKIP | IW_ENC_CAPA_CIPHER_CCMP;

	/*tmp->scan_capa = 0x01;	*/	/*YJ,add,080819,for hidden ap	*/

	return 0;
}


static int r8180_wx_set_scan(struct net_device *dev, struct iw_request_info *a,
			     union iwreq_data *wrqu, char *b)
{
	struct r8180_priv *priv = ieee80211_priv(dev);
	int ret;
	struct ieee80211_device* ieee = priv->ieee80211;


	if (priv->ieee80211->bHwRadioOff)
		return 0;

/*YJ,add,080819, for hidden ap	*/
	/*printk("==*&*&*&==>%s in\n", __func__);	*/
	/*printk("=*&*&*&*===>flag:%x, %x\n", wrqu->data.flags, IW_SCAN_THIS_ESSID);	*/
	if (wrqu->data.flags & IW_SCAN_THIS_ESSID)	{
		struct iw_scan_req* req = (struct iw_scan_req*)b;
		if (req->essid_len)		{
			/*printk("==**&*&*&**===>scan set ssid:%s\n", req->essid); */
			ieee->current_network.ssid_len = req->essid_len;
			memcpy(ieee->current_network.ssid, req->essid, req->essid_len);
			/*printk("=====>network ssid:%s\n", ieee->current_network.ssid); */
		}
	}
/*YJ,add,080819, for hidden ap, end */

	down(&priv->wx_sem);
	if (priv->up)	{
/*		printk("set scan ENABLE_IPS\n");	*/
		priv->ieee80211->actscanning = true;
		if (priv->bInactivePs && (priv->ieee80211->state != IEEE80211_LINKED))	{
			IPSLeave(dev);
			/*down(&priv->ieee80211->wx_sem);	*/
/*
			if (priv->ieee80211->iw_mode == IW_MODE_MONITOR || !(priv->ieee80211->proto_started)){
				ret = -1;
				up(&priv->ieee80211->wx_sem);
				up(&priv->wx_sem);
				return ret;
			}
*/
	/*	queue_work(priv->ieee80211->wq, &priv->ieee80211->wx_sync_scan_wq); */
		/* printk("start scan============================>\n"); */
		ieee80211_softmac_ips_scan_syncro(priv->ieee80211);
<<<<<<< HEAD
//ieee80211_rtl_start_scan(priv->ieee80211);
=======
/* ieee80211_rtl_start_scan(priv->ieee80211); */
>>>>>>> 02f8c6ae
		/* intentionally forget to up sem */
/*			up(&priv->ieee80211->wx_sem); */
			ret = 0;
		}	else	{
			/* YJ,add,080828, prevent scan in BusyTraffic */
			/* FIXME: Need to consider last scan time */
			if ((priv->link_detect.bBusyTraffic) && (true))	{
				ret = 0;
				printk("Now traffic is busy, please try later!\n");
			}	else
				/* YJ,add,080828, prevent scan in BusyTraffic,end */
				ret = ieee80211_wx_set_scan(priv->ieee80211, a, wrqu, b);
		}
	}	else
			ret = -1;

	up(&priv->wx_sem);

	return ret;
}


static int r8180_wx_get_scan(struct net_device *dev, struct iw_request_info *a,
			     union iwreq_data *wrqu, char *b)
{

	int ret;
	struct r8180_priv *priv = ieee80211_priv(dev);

	down(&priv->wx_sem);
	if (priv->up)
		ret = ieee80211_wx_get_scan(priv->ieee80211, a, wrqu, b);
	else
		ret = -1;

	up(&priv->wx_sem);
	return ret;
}


static int r8180_wx_set_essid(struct net_device *dev,
			      struct iw_request_info *a,
			      union iwreq_data *wrqu, char *b)
{
	struct r8180_priv *priv = ieee80211_priv(dev);

	int ret;

	if (priv->ieee80211->bHwRadioOff)
		return 0;

	down(&priv->wx_sem);
	/* printk("set essid ENABLE_IPS\n"); */
	if (priv->bInactivePs)
		IPSLeave(dev);
/*	printk("haha:set essid %s essid_len = %d essid_flgs = %d\n",b,  wrqu->essid.length, wrqu->essid.flags);	*/

	ret = ieee80211_wx_set_essid(priv->ieee80211, a, wrqu, b);

	up(&priv->wx_sem);
	return ret;
}


static int r8180_wx_get_essid(struct net_device *dev,
			      struct iw_request_info *a,
			      union iwreq_data *wrqu, char *b)
{
	int ret;
	struct r8180_priv *priv = ieee80211_priv(dev);

	down(&priv->wx_sem);

	ret = ieee80211_wx_get_essid(priv->ieee80211, a, wrqu, b);

	up(&priv->wx_sem);

	return ret;
}


static int r8180_wx_set_freq(struct net_device *dev, struct iw_request_info *a,
			     union iwreq_data *wrqu, char *b)
{
	int ret;
	struct r8180_priv *priv = ieee80211_priv(dev);


	if (priv->ieee80211->bHwRadioOff)
		return 0;

	down(&priv->wx_sem);

	ret = ieee80211_wx_set_freq(priv->ieee80211, a, wrqu, b);

	up(&priv->wx_sem);
	return ret;
}


static int r8180_wx_get_name(struct net_device *dev,
			     struct iw_request_info *info,
			     union iwreq_data *wrqu, char *extra)
{
	struct r8180_priv *priv = ieee80211_priv(dev);
	return ieee80211_wx_get_name(priv->ieee80211, info, wrqu, extra);
}

static int r8180_wx_set_frag(struct net_device *dev,
			     struct iw_request_info *info,
			     union iwreq_data *wrqu, char *extra)
{
	struct r8180_priv *priv = ieee80211_priv(dev);

	if (priv->ieee80211->bHwRadioOff)
		return 0;

	if (wrqu->frag.disabled)
		priv->ieee80211->fts = DEFAULT_FRAG_THRESHOLD;
	else {
		if (wrqu->frag.value < MIN_FRAG_THRESHOLD ||
		    wrqu->frag.value > MAX_FRAG_THRESHOLD)
			return -EINVAL;

		priv->ieee80211->fts = wrqu->frag.value & ~0x1;
	}

	return 0;
}


static int r8180_wx_get_frag(struct net_device *dev,
			     struct iw_request_info *info,
			     union iwreq_data *wrqu, char *extra)
{
	struct r8180_priv *priv = ieee80211_priv(dev);

	wrqu->frag.value = priv->ieee80211->fts;
	wrqu->frag.fixed = 0;	/* no auto select */
	wrqu->frag.disabled = (wrqu->frag.value == DEFAULT_FRAG_THRESHOLD);

	return 0;
}


static int r8180_wx_set_wap(struct net_device *dev,
			 struct iw_request_info *info,
			 union iwreq_data *awrq,
			 char *extra)
{
	int ret;
	struct r8180_priv *priv = ieee80211_priv(dev);

	if (priv->ieee80211->bHwRadioOff)
		return 0;

	down(&priv->wx_sem);

	ret = ieee80211_wx_set_wap(priv->ieee80211, info, awrq, extra);

	up(&priv->wx_sem);
	return ret;

}


static int r8180_wx_get_wap(struct net_device *dev,
			    struct iw_request_info *info,
			    union iwreq_data *wrqu, char *extra)
{
	struct r8180_priv *priv = ieee80211_priv(dev);

	return ieee80211_wx_get_wap(priv->ieee80211, info, wrqu, extra);
}


static int r8180_wx_set_enc(struct net_device *dev,
			    struct iw_request_info *info,
			    union iwreq_data *wrqu, char *key)
{
	struct r8180_priv *priv = ieee80211_priv(dev);
	int ret;

	if (priv->ieee80211->bHwRadioOff)
		return 0;


	down(&priv->wx_sem);

	if (priv->hw_wep) ret = r8180_wx_set_key(dev, info, wrqu, key);
	else	{
		DMESG("Setting SW wep key");
		ret = ieee80211_wx_set_encode(priv->ieee80211, info, wrqu, key);
	}

	up(&priv->wx_sem);
	return ret;
}


static int r8180_wx_get_enc(struct net_device *dev,
			    struct iw_request_info *info,
			    union iwreq_data *wrqu, char *key)
{
	struct r8180_priv *priv = ieee80211_priv(dev);

	return ieee80211_wx_get_encode(priv->ieee80211, info, wrqu, key);
}


static int r8180_wx_set_scan_type(struct net_device *dev, struct iw_request_info *aa, union
	iwreq_data *wrqu, char *p)	{

	struct r8180_priv *priv = ieee80211_priv(dev);
	int *parms = (int*)p;
	int mode = parms[0];

	if (priv->ieee80211->bHwRadioOff)
		return 0;

	priv->ieee80211->active_scan = mode;

	return 1;
}


/* added by christian */
/*
static int r8180_wx_set_monitor_type(struct net_device *dev, struct iw_request_info *aa, union
	iwreq_data *wrqu, char *p){

	struct r8180_priv *priv = ieee80211_priv(dev);
	int *parms=(int*)p;
	int mode=parms[0];

	if(priv->ieee80211->iw_mode != IW_MODE_MONITOR) return -1;
	priv->prism_hdr = mode;
	if(!mode)dev->type=ARPHRD_IEEE80211;
	else dev->type=ARPHRD_IEEE80211_PRISM;
	DMESG("using %s RX encap", mode ? "AVS":"80211");
	return 0;

}
*/
/*of         r8180_wx_set_monitor_type */
/* end added christian */

static int r8180_wx_set_retry(struct net_device *dev,
				struct iw_request_info *info,
				union iwreq_data *wrqu, char *extra)
{
	struct r8180_priv *priv = ieee80211_priv(dev);
	int err = 0;

	if (priv->ieee80211->bHwRadioOff)
		return 0;

	down(&priv->wx_sem);

	if (wrqu->retry.flags & IW_RETRY_LIFETIME ||
	    wrqu->retry.disabled)	{
		err = -EINVAL;
		goto exit;
	}
	if (!(wrqu->retry.flags & IW_RETRY_LIMIT))	{
		err = -EINVAL;
		goto exit;
	}

	if (wrqu->retry.value > R8180_MAX_RETRY)	{
		err = -EINVAL;
		goto exit;
	}
	if (wrqu->retry.flags & IW_RETRY_MAX) {
		priv->retry_rts = wrqu->retry.value;
		DMESG("Setting retry for RTS/CTS data to %d", wrqu->retry.value);

	}	else {
		priv->retry_data = wrqu->retry.value;
		DMESG("Setting retry for non RTS/CTS data to %d", wrqu->retry.value);
	}

	/* FIXME !
	 * We might try to write directly the TX config register
	 * or to restart just the (R)TX process.
	 * I'm unsure if whole reset is really needed
	 */

	rtl8180_commit(dev);
	/*
	if(priv->up){
		rtl8180_rtx_disable(dev);
		rtl8180_rx_enable(dev);
		rtl8180_tx_enable(dev);

	}
	*/
exit:
	up(&priv->wx_sem);

	return err;
}

static int r8180_wx_get_retry(struct net_device *dev,
				struct iw_request_info *info,
				union iwreq_data *wrqu, char *extra)
{
	struct r8180_priv *priv = ieee80211_priv(dev);


	wrqu->retry.disabled = 0; /* can't be disabled */

	if ((wrqu->retry.flags & IW_RETRY_TYPE) ==
	    IW_RETRY_LIFETIME)
		return -EINVAL;

	if (wrqu->retry.flags & IW_RETRY_MAX) {
		wrqu->retry.flags = IW_RETRY_LIMIT & IW_RETRY_MAX;
		wrqu->retry.value = priv->retry_rts;
	} else {
		wrqu->retry.flags = IW_RETRY_LIMIT & IW_RETRY_MIN;
		wrqu->retry.value = priv->retry_data;
	}
	/* DMESG("returning %d",wrqu->retry.value); */


	return 0;
}

static int r8180_wx_get_sens(struct net_device *dev,
				struct iw_request_info *info,
				union iwreq_data *wrqu, char *extra)
{
	struct r8180_priv *priv = ieee80211_priv(dev);
	if (priv->rf_set_sens == NULL)
		return -1; /* we have not this support for this radio */
	wrqu->sens.value = priv->sens;
	return 0;
}


static int r8180_wx_set_sens(struct net_device *dev,
				struct iw_request_info *info,
				union iwreq_data *wrqu, char *extra)
{

	struct r8180_priv *priv = ieee80211_priv(dev);

	short err = 0;

	if (priv->ieee80211->bHwRadioOff)
		return 0;

	down(&priv->wx_sem);
	/* DMESG("attempt to set sensivity to %ddb",wrqu->sens.value); */
	if (priv->rf_set_sens == NULL) {
		err = -1; /* we have not this support for this radio */
		goto exit;
	}
	if (priv->rf_set_sens(dev, wrqu->sens.value) == 0)
		priv->sens = wrqu->sens.value;
	else
		err = -EINVAL;

exit:
	up(&priv->wx_sem);

	return err;
}


static int r8180_wx_set_rawtx(struct net_device *dev,
			       struct iw_request_info *info,
			       union iwreq_data *wrqu, char *extra)
{
	struct r8180_priv *priv = ieee80211_priv(dev);
	int ret;

	if (priv->ieee80211->bHwRadioOff)
		return 0;

	down(&priv->wx_sem);

	ret = ieee80211_wx_set_rawtx(priv->ieee80211, info, wrqu, extra);

	up(&priv->wx_sem);

	return ret;

}

static int r8180_wx_get_power(struct net_device *dev,
			       struct iw_request_info *info,
			       union iwreq_data *wrqu, char *extra)
{
	int ret;
	struct r8180_priv *priv = ieee80211_priv(dev);

	down(&priv->wx_sem);

	ret = ieee80211_wx_get_power(priv->ieee80211, info, wrqu, extra);

	up(&priv->wx_sem);

	return ret;
}

static int r8180_wx_set_power(struct net_device *dev,
			       struct iw_request_info *info,
			       union iwreq_data *wrqu, char *extra)
{
	int ret;
	struct r8180_priv *priv = ieee80211_priv(dev);


	if (priv->ieee80211->bHwRadioOff)
		return 0;

	down(&priv->wx_sem);
	printk("=>>>>>>>>>>=============================>set power:%d, %d!\n", wrqu->power.disabled, wrqu->power.flags);
	if (wrqu->power.disabled == 0) {
		wrqu->power.flags |= IW_POWER_ALL_R;
		wrqu->power.flags |= IW_POWER_TIMEOUT;
		wrqu->power.value = 1000;
	}

	ret = ieee80211_wx_set_power(priv->ieee80211, info, wrqu, extra);

	up(&priv->wx_sem);

	return ret;
}

static int r8180_wx_set_rts(struct net_device *dev,
			     struct iw_request_info *info,
			     union iwreq_data *wrqu, char *extra)
{
	struct r8180_priv *priv = ieee80211_priv(dev);


	if (priv->ieee80211->bHwRadioOff)
		return 0;

	if (wrqu->rts.disabled)
		priv->rts = DEFAULT_RTS_THRESHOLD;
	else {
		if (wrqu->rts.value < MIN_RTS_THRESHOLD ||
		    wrqu->rts.value > MAX_RTS_THRESHOLD)
			return -EINVAL;

		priv->rts = wrqu->rts.value;
	}

	return 0;
}
static int r8180_wx_get_rts(struct net_device *dev,
			     struct iw_request_info *info,
			     union iwreq_data *wrqu, char *extra)
{
	struct r8180_priv *priv = ieee80211_priv(dev);



	wrqu->rts.value = priv->rts;
	wrqu->rts.fixed = 0;	/* no auto select */
	wrqu->rts.disabled = (wrqu->rts.value == 0);

	return 0;
}
static int dummy(struct net_device *dev, struct iw_request_info *a,
		 union iwreq_data *wrqu, char *b)
{
	return -1;
}

/*
static int r8180_wx_get_psmode(struct net_device *dev,
			       struct iw_request_info *info,
			       union iwreq_data *wrqu, char *extra)
{
	struct r8180_priv *priv = ieee80211_priv(dev);
	struct ieee80211_device *ieee;
	int ret = 0;



	down(&priv->wx_sem);

	if(priv) {
		ieee = priv->ieee80211;
		if(ieee->ps == IEEE80211_PS_DISABLED) {
			*((unsigned int *)extra) = IEEE80211_PS_DISABLED;
			goto exit;
		}
		*((unsigned int *)extra) = IW_POWER_TIMEOUT;
	if (ieee->ps & IEEE80211_PS_MBCAST)
			*((unsigned int *)extra) |= IW_POWER_ALL_R;
		else
			*((unsigned int *)extra) |= IW_POWER_UNICAST_R;
	} else
		ret = -1;
exit:
	up(&priv->wx_sem);

	return ret;
}
static int r8180_wx_set_psmode(struct net_device *dev,
			       struct iw_request_info *info,
			       union iwreq_data *wrqu, char *extra)
{
	struct r8180_priv *priv = ieee80211_priv(dev);
	//struct ieee80211_device *ieee;
	int ret = 0;



	down(&priv->wx_sem);

	ret = ieee80211_wx_set_power(priv->ieee80211, info, wrqu, extra);

	up(&priv->wx_sem);

	return ret;

}
*/

static int r8180_wx_get_iwmode(struct net_device *dev,
			       struct iw_request_info *info,
			       union iwreq_data *wrqu, char *extra)
{
	struct r8180_priv *priv = ieee80211_priv(dev);
	struct ieee80211_device *ieee;
	int ret = 0;



	down(&priv->wx_sem);

	ieee = priv->ieee80211;

	strcpy(extra, "802.11");
	if (ieee->modulation & IEEE80211_CCK_MODULATION) {
		strcat(extra, "b");
		if (ieee->modulation & IEEE80211_OFDM_MODULATION)
			strcat(extra, "/g");
	} else if (ieee->modulation & IEEE80211_OFDM_MODULATION)
		strcat(extra, "g");

	up(&priv->wx_sem);

	return ret;
}
static int r8180_wx_set_iwmode(struct net_device *dev,
			       struct iw_request_info *info,
			       union iwreq_data *wrqu, char *extra)
{
	struct r8180_priv *priv = ieee80211_priv(dev);
	struct ieee80211_device *ieee = priv->ieee80211;
	int *param = (int *)extra;
	int ret = 0;
	int modulation = 0, mode = 0;


	if (priv->ieee80211->bHwRadioOff)
		return 0;

	down(&priv->wx_sem);

	if (*param == 1) {
		modulation |= IEEE80211_CCK_MODULATION;
		mode = IEEE_B;
	printk(KERN_INFO "B mode!\n");
	} else if (*param == 2) {
		modulation |= IEEE80211_OFDM_MODULATION;
		mode = IEEE_G;
	printk(KERN_INFO "G mode!\n");
	} else if (*param == 3) {
		modulation |= IEEE80211_CCK_MODULATION;
		modulation |= IEEE80211_OFDM_MODULATION;
		mode = IEEE_B|IEEE_G;
	printk(KERN_INFO "B/G mode!\n");
	}

	if (ieee->proto_started) {
		ieee80211_stop_protocol(ieee);
		ieee->mode = mode;
		ieee->modulation = modulation;
		ieee80211_start_protocol(ieee);
	} else {
		ieee->mode = mode;
		ieee->modulation = modulation;
/*		ieee80211_start_protocol(ieee); */
	}

	up(&priv->wx_sem);

	return ret;
}
static int r8180_wx_get_preamble(struct net_device *dev,
			     struct iw_request_info *info,
			     union iwreq_data *wrqu, char *extra)
{
	struct r8180_priv *priv = ieee80211_priv(dev);



	down(&priv->wx_sem);



	*extra = (char) priv->plcp_preamble_mode;	/* 0:auto 1:short 2:long */
	up(&priv->wx_sem);

	return 0;
}
static int r8180_wx_set_preamble(struct net_device *dev,
			     struct iw_request_info *info,
			     union iwreq_data *wrqu, char *extra)
{
	struct r8180_priv *priv = ieee80211_priv(dev);
	int ret = 0;


	if (priv->ieee80211->bHwRadioOff)
		return 0;

	down(&priv->wx_sem);
	if (*extra < 0 || *extra > 2)
		ret = -1;
	else
		priv->plcp_preamble_mode = *((short *)extra) ;



	up(&priv->wx_sem);

	return ret;
}
static int r8180_wx_get_siglevel(struct net_device *dev,
			       struct iw_request_info *info,
			       union iwreq_data *wrqu, char *extra)
{
	struct r8180_priv *priv = ieee80211_priv(dev);
	/* struct ieee80211_network *network = &(priv->ieee80211->current_network); */
	int ret = 0;



	down(&priv->wx_sem);
	/* Modify by hikaru 6.5 */
	*((int *)extra) = priv->wstats.qual.level;/*for interface test ,it should be the priv->wstats.qual.level; */



	up(&priv->wx_sem);

	return ret;
}
static int r8180_wx_get_sigqual(struct net_device *dev,
			       struct iw_request_info *info,
			       union iwreq_data *wrqu, char *extra)
{
	struct r8180_priv *priv = ieee80211_priv(dev);
	/* struct ieee80211_network *network = &(priv->ieee80211->current_network); */
	int ret = 0;



	down(&priv->wx_sem);
	/* Modify by hikaru 6.5	*/
	*((int *)extra) = priv->wstats.qual.qual;/* for interface test ,it should be the priv->wstats.qual.qual; */



	up(&priv->wx_sem);

	return ret;
}
static int r8180_wx_reset_stats(struct net_device *dev,
				struct iw_request_info *info,
				union iwreq_data *wrqu, char *extra)
{
	struct r8180_priv *priv = ieee80211_priv(dev);
	down(&priv->wx_sem);

	priv->stats.txrdu = 0;
	priv->stats.rxrdu = 0;
	priv->stats.rxnolast = 0;
	priv->stats.rxnodata = 0;
	priv->stats.rxnopointer = 0;
	priv->stats.txnperr = 0;
	priv->stats.txresumed = 0;
	priv->stats.rxerr = 0;
	priv->stats.rxoverflow = 0;
	priv->stats.rxint = 0;

	priv->stats.txnpokint = 0;
	priv->stats.txhpokint = 0;
	priv->stats.txhperr = 0;
	priv->stats.ints = 0;
	priv->stats.shints = 0;
	priv->stats.txoverflow = 0;
	priv->stats.rxdmafail = 0;
	priv->stats.txbeacon = 0;
	priv->stats.txbeaconerr = 0;
	priv->stats.txlpokint = 0;
	priv->stats.txlperr = 0;
	priv->stats.txretry = 0;/* 20060601 */
	priv->stats.rxcrcerrmin = 0 ;
	priv->stats.rxcrcerrmid = 0;
	priv->stats.rxcrcerrmax = 0;
	priv->stats.rxicverr = 0;

	up(&priv->wx_sem);

	return 0;

}
static int r8180_wx_radio_on(struct net_device *dev,
				struct iw_request_info *info,
				union iwreq_data *wrqu, char *extra)
{
	struct r8180_priv *priv = ieee80211_priv(dev);

	if (priv->ieee80211->bHwRadioOff)
		return 0;


	down(&priv->wx_sem);
	priv->rf_wakeup(dev);

	up(&priv->wx_sem);

	return 0;

}

static int r8180_wx_radio_off(struct net_device *dev,
				struct iw_request_info *info,
				union iwreq_data *wrqu, char *extra)
{
	struct r8180_priv *priv = ieee80211_priv(dev);

	if (priv->ieee80211->bHwRadioOff)
		return 0;


	down(&priv->wx_sem);
	priv->rf_sleep(dev);

	up(&priv->wx_sem);

	return 0;

}
static int r8180_wx_get_channelplan(struct net_device *dev,
			     struct iw_request_info *info,
			     union iwreq_data *wrqu, char *extra)
{
	struct r8180_priv *priv = ieee80211_priv(dev);



	down(&priv->wx_sem);
	*extra = priv->channel_plan;



	up(&priv->wx_sem);

	return 0;
}
static int r8180_wx_set_channelplan(struct net_device *dev,
			     struct iw_request_info *info,
			     union iwreq_data *wrqu, char *extra)
{
	struct r8180_priv *priv = ieee80211_priv(dev);
	/* struct ieee80211_device *ieee = netdev_priv(dev); */
	int *val = (int *)extra;
	int i;
	printk("-----in fun %s\n", __func__);

	if (priv->ieee80211->bHwRadioOff)
		return 0;

	/* unsigned long flags; */
	down(&priv->wx_sem);
	if (DefaultChannelPlan[*val].Len != 0)	{
		priv->channel_plan = *val;
		/* Clear old channel map 8 */
		for (i = 1; i <= MAX_CHANNEL_NUMBER; i++)
			GET_DOT11D_INFO(priv->ieee80211)->channel_map[i] = 0;

		/* Set new channel map */
		for (i = 1; i <= DefaultChannelPlan[*val].Len; i++)
			GET_DOT11D_INFO(priv->ieee80211)->channel_map[DefaultChannelPlan[*val].Channel[i-1]] = 1;
		
	}
	up(&priv->wx_sem);

	return 0;
}

static int r8180_wx_get_version(struct net_device *dev,
			       struct iw_request_info *info,
			       union iwreq_data *wrqu, char *extra)
{
	struct r8180_priv *priv = ieee80211_priv(dev);
	/* struct ieee80211_device *ieee; */

	down(&priv->wx_sem);
	strcpy(extra, "1020.0808");
	up(&priv->wx_sem);

	return 0;
}

/* added by amy 080818 */
/*receive datarate from user typing valid rate is from 2 to 108 (1 - 54M), if input 0, return to normal rate adaptive. */
static int r8180_wx_set_forcerate(struct net_device *dev,
			     struct iw_request_info *info,
			     union iwreq_data *wrqu, char *extra)
{
	struct r8180_priv *priv = ieee80211_priv(dev);
	u8 forcerate = *extra;

	down(&priv->wx_sem);

	printk("==============>%s(): forcerate is %d\n", __func__, forcerate);
	if ((forcerate == 2) || (forcerate == 4) || (forcerate == 11) || (forcerate == 22) || (forcerate == 12) ||
		(forcerate == 18) || (forcerate == 24) || (forcerate == 36) || (forcerate == 48) || (forcerate == 72) ||
		(forcerate == 96) || (forcerate == 108))
	{
		priv->ForcedDataRate = 1;
		priv->ieee80211->rate = forcerate * 5;
	}	else if (forcerate == 0)	{
		priv->ForcedDataRate = 0;
		printk("OK! return rate adaptive\n");
	}	else
			printk("ERR: wrong rate\n");
	up(&priv->wx_sem);
	return 0;
}

static int r8180_wx_set_enc_ext(struct net_device *dev,
										struct iw_request_info *info,
										union iwreq_data *wrqu, char *extra)
{

	struct r8180_priv *priv = ieee80211_priv(dev);
	/* printk("===>%s()\n", __func__); */

	int ret = 0;

	if (priv->ieee80211->bHwRadioOff)
		return 0;

	down(&priv->wx_sem);
	ret = ieee80211_wx_set_encode_ext(priv->ieee80211, info, wrqu, extra);
	up(&priv->wx_sem);
	return ret;

}
static int r8180_wx_set_auth(struct net_device *dev,
			     struct iw_request_info *info,
			     union iwreq_data *wrqu, char *extra)
{
	/* printk("====>%s()\n", __func__); */
	struct r8180_priv *priv = ieee80211_priv(dev);
	int ret = 0;

	if (priv->ieee80211->bHwRadioOff)
		return 0;

	down(&priv->wx_sem);
	ret = ieee80211_wx_set_auth(priv->ieee80211, info, &wrqu->param, extra);
	up(&priv->wx_sem);
	return ret;
}

static int r8180_wx_set_mlme(struct net_device *dev,
										struct iw_request_info *info,
										union iwreq_data *wrqu, char *extra)
{
	/* printk("====>%s()\n", __func__); */

	int ret = 0;
	struct r8180_priv *priv = ieee80211_priv(dev);


	if (priv->ieee80211->bHwRadioOff)
		return 0;


	down(&priv->wx_sem);
#if 1
	ret = ieee80211_wx_set_mlme(priv->ieee80211, info, wrqu, extra);
#endif
	up(&priv->wx_sem);
	return ret;
}
static int r8180_wx_set_gen_ie(struct net_device *dev,
			       struct iw_request_info *info,
			       union iwreq_data *wrqu, char *extra)
{
/*	printk("====>%s(), len:%d\n", __func__, data->length); */
	int ret = 0;
		struct r8180_priv *priv = ieee80211_priv(dev);


	if (priv->ieee80211->bHwRadioOff)
		return 0;

		down(&priv->wx_sem);
#if 1
		ret = ieee80211_wx_set_gen_ie(priv->ieee80211, extra, wrqu->data.length);
#endif
		up(&priv->wx_sem);
	/* printk("<======%s(), ret:%d\n", __func__, ret); */
		return ret;


}
static iw_handler r8180_wx_handlers[] =	{
		NULL,						/* SIOCSIWCOMMIT */
		r8180_wx_get_name,			/* SIOCGIWNAME */
		dummy,						/* SIOCSIWNWID */
		dummy,						/* SIOCGIWNWID */
		r8180_wx_set_freq,			/* SIOCSIWFREQ */
		r8180_wx_get_freq,			/* SIOCGIWFREQ */
		r8180_wx_set_mode,			/* SIOCSIWMODE */
		r8180_wx_get_mode,			/* SIOCGIWMODE */
		r8180_wx_set_sens,			/* SIOCSIWSENS */
		r8180_wx_get_sens,			/* SIOCGIWSENS */
		NULL,						/* SIOCSIWRANGE */
		rtl8180_wx_get_range,		/* SIOCGIWRANGE */
		NULL,						/* SIOCSIWPRIV */
		NULL,						/* SIOCGIWPRIV */
		NULL,						/* SIOCSIWSTATS */
		NULL,						/* SIOCGIWSTATS */
		dummy,						/* SIOCSIWSPY */
		dummy,						/* SIOCGIWSPY */
		NULL,						/* SIOCGIWTHRSPY */
		NULL,						/* SIOCWIWTHRSPY */
		r8180_wx_set_wap,			/* SIOCSIWAP */
		r8180_wx_get_wap,			/* SIOCGIWAP */
		r8180_wx_set_mlme,			/* SIOCSIWMLME*/
		dummy,						/* SIOCGIWAPLIST -- depricated */
		r8180_wx_set_scan,			/* SIOCSIWSCAN */
		r8180_wx_get_scan,			/* SIOCGIWSCAN */
		r8180_wx_set_essid,			/* SIOCSIWESSID */
		r8180_wx_get_essid,			/* SIOCGIWESSID */
		dummy,						/* SIOCSIWNICKN */
		dummy,						/* SIOCGIWNICKN */
		NULL,						/* -- hole -- */
		NULL,						/* -- hole -- */
		r8180_wx_set_rate,			/* SIOCSIWRATE */
		r8180_wx_get_rate,			/* SIOCGIWRATE */
		r8180_wx_set_rts,			/* SIOCSIWRTS */
		r8180_wx_get_rts,			/* SIOCGIWRTS */
		r8180_wx_set_frag,			/* SIOCSIWFRAG */
		r8180_wx_get_frag,			/* SIOCGIWFRAG */
		dummy,						/* SIOCSIWTXPOW */
		dummy,						/* SIOCGIWTXPOW */
		r8180_wx_set_retry,			/* SIOCSIWRETRY */
		r8180_wx_get_retry,			/* SIOCGIWRETRY */
		r8180_wx_set_enc,			/* SIOCSIWENCODE */
		r8180_wx_get_enc,			/* SIOCGIWENCODE */
		r8180_wx_set_power,			/* SIOCSIWPOWER */
		r8180_wx_get_power,			/* SIOCGIWPOWER */
		NULL,						/*---hole---*/
		NULL,						/*---hole---*/
		r8180_wx_set_gen_ie,		/* SIOCSIWGENIE */
		NULL,						/* SIOCSIWGENIE */
		r8180_wx_set_auth,			/* SIOCSIWAUTH */
		NULL,						/* SIOCSIWAUTH */
		r8180_wx_set_enc_ext,		/* SIOCSIWENCODEEXT */
		NULL,						/* SIOCSIWENCODEEXT */
		NULL,						/* SIOCSIWPMKSA */
		NULL,						/*---hole---*/
};


static const struct iw_priv_args r8180_private_args[] = {
	{
		SIOCIWFIRSTPRIV + 0x0,
		IW_PRIV_TYPE_INT | IW_PRIV_SIZE_FIXED | 1, 0, "badcrc"
	},
	{	SIOCIWFIRSTPRIV + 0x1,
		0, 0, "dummy"

	},
	{
		SIOCIWFIRSTPRIV + 0x2,
		IW_PRIV_TYPE_INT | IW_PRIV_SIZE_FIXED | 1, 0, "beaconint"
	},
	{	SIOCIWFIRSTPRIV + 0x3,
		0, 0, "dummy"

	},
	/* added by christian */
	/*
	{
		SIOCIWFIRSTPRIV + 0x2,
		IW_PRIV_TYPE_INT | IW_PRIV_SIZE_FIXED | 1, 0, "prismhdr"
	},
	*/
	/* end added by christian */
	{
		SIOCIWFIRSTPRIV + 0x4,
		IW_PRIV_TYPE_INT | IW_PRIV_SIZE_FIXED | 1, 0, "activescan"

	},
	{	SIOCIWFIRSTPRIV + 0x5,
		0, 0, "dummy"

	},
	{
		SIOCIWFIRSTPRIV + 0x6,
		IW_PRIV_TYPE_INT | IW_PRIV_SIZE_FIXED | 1, 0, "rawtx"

	},
	{	SIOCIWFIRSTPRIV + 0x7,
		0, 0, "dummy"

	},
/*
	{
		SIOCIWFIRSTPRIV + 0x5,
		0, IW_PRIV_TYPE_INT | IW_PRIV_SIZE_FIXED | 1, "getpsmode"
	},
	{
		SIOCIWFIRSTPRIV + 0x6,
		IW_PRIV_SIZE_FIXED, 0, "setpsmode"
	},
*/
/* set/get mode have been realized in public handlers */

	{
		SIOCIWFIRSTPRIV + 0x8,
		IW_PRIV_TYPE_INT | IW_PRIV_SIZE_FIXED | 1, 0, "setiwmode"
	},
	{
		SIOCIWFIRSTPRIV + 0x9,
		0, IW_PRIV_TYPE_CHAR | IW_PRIV_SIZE_FIXED | 32, "getiwmode"
	},
	{
		SIOCIWFIRSTPRIV + 0xA,
		IW_PRIV_TYPE_INT | IW_PRIV_SIZE_FIXED | 1, 0, "setpreamble"
	},
	{
		SIOCIWFIRSTPRIV + 0xB,
		0, IW_PRIV_TYPE_INT | IW_PRIV_SIZE_FIXED | 1, "getpreamble"
	},
	{	SIOCIWFIRSTPRIV + 0xC,
		0, 0, "dummy"
	},
	{
		SIOCIWFIRSTPRIV + 0xD,
		0, IW_PRIV_TYPE_INT | IW_PRIV_SIZE_FIXED | 1, "getrssi"
	},
	{	SIOCIWFIRSTPRIV + 0xE,
		0, 0, "dummy"
	},
	{
		SIOCIWFIRSTPRIV + 0xF,
		0, IW_PRIV_TYPE_INT | IW_PRIV_SIZE_FIXED | 1, "getlinkqual"
	},
	{
		SIOCIWFIRSTPRIV + 0x10,
		0, 0, "resetstats"
	},
	{
		SIOCIWFIRSTPRIV + 0x11,
		0, 0, "dummy"
	},
	{
		SIOCIWFIRSTPRIV + 0x12,
		0, 0, "radioon"
	},
	{
		SIOCIWFIRSTPRIV + 0x13,
		0, 0, "radiooff"
	},
	{
		SIOCIWFIRSTPRIV + 0x14,
		IW_PRIV_TYPE_INT | IW_PRIV_SIZE_FIXED | 1, 0, "setchannel"
	},
	{
		SIOCIWFIRSTPRIV + 0x15,
		0, IW_PRIV_TYPE_INT | IW_PRIV_SIZE_FIXED | 1, "getchannel"
	},
	{
		SIOCIWFIRSTPRIV + 0x16,
		0, 0, "dummy"
	},
	{
		SIOCIWFIRSTPRIV + 0x17,
		0, IW_PRIV_TYPE_CHAR | IW_PRIV_SIZE_FIXED | 32, "getversion"
	},
	{
		SIOCIWFIRSTPRIV + 0x18,
		IW_PRIV_TYPE_INT | IW_PRIV_SIZE_FIXED | 1, 0, "setrate"
	},
};


static iw_handler r8180_private_handler[] = {
	r8180_wx_set_crcmon,   /*SIOCIWSECONDPRIV*/
	dummy,
	r8180_wx_set_beaconinterval,
	dummy,
	/* r8180_wx_set_monitor_type, */
	r8180_wx_set_scan_type,
	dummy,
	r8180_wx_set_rawtx,
	dummy,
	r8180_wx_set_iwmode,
	r8180_wx_get_iwmode,
	r8180_wx_set_preamble,
	r8180_wx_get_preamble,
	dummy,
	r8180_wx_get_siglevel,
	dummy,
	r8180_wx_get_sigqual,
	r8180_wx_reset_stats,
	dummy,/* r8180_wx_get_stats */
	r8180_wx_radio_on,
	r8180_wx_radio_off,
	r8180_wx_set_channelplan,
	r8180_wx_get_channelplan,
	dummy,
	r8180_wx_get_version,
	r8180_wx_set_forcerate,
};

static inline int is_same_network(struct ieee80211_network *src,
									struct ieee80211_network *dst,
				  struct ieee80211_device *ieee)
{
		/*		A network is only a duplicate if the channel, BSSID, ESSID
		* and the capability field (in particular IBSS and BSS) all match.
		* We treat all <hidden> with the same BSSID and channel
		* as one network		*/
		return (((src->ssid_len == dst->ssid_len) || (ieee->iw_mode == IW_MODE_INFRA)) &&	/* YJ,mod, 080819,for hidden ap	*/
			/* ((src->ssid_len == dst->ssid_len) && */
			(src->channel == dst->channel) &&
			!memcmp(src->bssid, dst->bssid, ETH_ALEN) &&
			(!memcmp(src->ssid, dst->ssid, src->ssid_len) || (ieee->iw_mode == IW_MODE_INFRA)) &&  /* YJ,mod, 080819,for hidden ap */
			/*!memcmp(src->ssid, dst->ssid, src->ssid_len) && */
			((src->capability & WLAN_CAPABILITY_IBSS) ==
			(dst->capability & WLAN_CAPABILITY_IBSS)) &&
			((src->capability & WLAN_CAPABILITY_BSS) ==
			(dst->capability & WLAN_CAPABILITY_BSS)));
}

/* WB modefied to show signal to GUI on 18-01-2008 */
static struct iw_statistics *r8180_get_wireless_stats(struct net_device *dev)
{
	struct r8180_priv *priv = ieee80211_priv(dev);
	struct ieee80211_device* ieee = priv->ieee80211;
	struct iw_statistics* wstats = &priv->wstats;
	/* struct ieee80211_network* target = NULL; */
	int tmp_level = 0;
	int tmp_qual = 0;
	int tmp_noise = 0;
	/* unsigned long flag; */

	if (ieee->state < IEEE80211_LINKED)	{
		wstats->qual.qual = 0;
		wstats->qual.level = 0;
		wstats->qual.noise = 0;
		wstats->qual.updated = IW_QUAL_ALL_UPDATED | IW_QUAL_DBM;
		return wstats;
	}

	tmp_level = (&ieee->current_network)->stats.signal;
	tmp_qual = (&ieee->current_network)->stats.signalstrength;
	tmp_noise = (&ieee->current_network)->stats.noise;
	/* printk("level:%d, qual:%d, noise:%d\n", tmp_level, tmp_qual, tmp_noise); */

/*	printk("level:%d\n", tmp_level);	*/
	wstats->qual.level = tmp_level;
	wstats->qual.qual = tmp_qual;
	wstats->qual.noise = tmp_noise;
	wstats->qual.updated = IW_QUAL_ALL_UPDATED | IW_QUAL_DBM;
	return wstats;
}

struct iw_handler_def  r8180_wx_handlers_def = {
	.standard = r8180_wx_handlers,
	.num_standard = ARRAY_SIZE(r8180_wx_handlers),
	.private = r8180_private_handler,
	.num_private = ARRAY_SIZE(r8180_private_handler),
	.num_private_args = sizeof(r8180_private_args) / sizeof(struct iw_priv_args),
	.get_wireless_stats = r8180_get_wireless_stats,
	.private_args = (struct iw_priv_args *)r8180_private_args,
};

<|MERGE_RESOLUTION|>--- conflicted
+++ resolved
@@ -371,11 +371,7 @@
 	/*	queue_work(priv->ieee80211->wq, &priv->ieee80211->wx_sync_scan_wq); */
 		/* printk("start scan============================>\n"); */
 		ieee80211_softmac_ips_scan_syncro(priv->ieee80211);
-<<<<<<< HEAD
-//ieee80211_rtl_start_scan(priv->ieee80211);
-=======
 /* ieee80211_rtl_start_scan(priv->ieee80211); */
->>>>>>> 02f8c6ae
 		/* intentionally forget to up sem */
 /*			up(&priv->ieee80211->wx_sem); */
 			ret = 0;
