--- conflicted
+++ resolved
@@ -1574,14 +1574,8 @@
     }
     else {
         memset(mc_filter, 0, sizeof(mc_filter));
-<<<<<<< HEAD
-        for (ii = 0, mclist = dev->mc_list; mclist && ii < netdev_mc_count(dev);
-             ii++, mclist = mclist->next) {
-            int bit_nr = ether_crc(ETH_ALEN, mclist->dmi_addr) >> 26;
-=======
 	netdev_for_each_mc_addr(ha, dev) {
             int bit_nr = ether_crc(ETH_ALEN, ha->addr) >> 26;
->>>>>>> 02f8c6ae
             mc_filter[bit_nr >> 5] |= cpu_to_le32(1 << (bit_nr & 31));
         }
         for (ii = 0; ii < 4; ii++) {
