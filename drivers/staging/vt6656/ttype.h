/*
 * Copyright (c) 1996, 2003 VIA Networking Technologies, Inc.
 * All rights reserved.
 *
 * This program is free software; you can redistribute it and/or modify
 * it under the terms of the GNU General Public License as published by
 * the Free Software Foundation; either version 2 of the License, or
 * (at your option) any later version.
 *
 * This program is distributed in the hope that it will be useful,
 * but WITHOUT ANY WARRANTY; without even the implied warranty of
 * MERCHANTABILITY or FITNESS FOR A PARTICULAR PURPOSE.  See the
 * GNU General Public License for more details.
 *
 * You should have received a copy of the GNU General Public License along
 * with this program; if not, write to the Free Software Foundation, Inc.,
 * 51 Franklin Street, Fifth Floor, Boston, MA 02110-1301 USA.
 *
 * File: ttype.h
 *
 * Purpose: define basic common types and macros
 *
 * Author: Tevin Chen
 *
 * Date: May 21, 1996
 *
 */

#ifndef __TTYPE_H__
#define __TTYPE_H__

<<<<<<< HEAD
#ifdef CONFIG_XEN
#include <asm/hypervisor.h>
#endif

=======
>>>>>>> 02f8c6ae
/******* Common definitions and typedefs ***********************************/

typedef int             BOOL;

#if !defined(TRUE)
#define TRUE            1
#endif
#if !defined(FALSE)
#define FALSE           0
#endif

/****** Simple typedefs  ***************************************************/

typedef unsigned char   BYTE;           //  8-bit
typedef unsigned short  WORD;           // 16-bit
typedef unsigned long   DWORD;          // 32-bit

// QWORD is for those situation that we want
// an 8-byte-aligned 8 byte long structure
// which is NOT really a floating point number.
typedef union tagUQuadWord {
    struct {
        DWORD   dwLowDword;
        DWORD   dwHighDword;
    } u;
    double      DoNotUseThisField;
} UQuadWord;
typedef UQuadWord       QWORD;          // 64-bit

/****** Common pointer types ***********************************************/

typedef unsigned long   ULONG_PTR;      // 32-bit
typedef unsigned long   DWORD_PTR;      // 32-bit

// boolean pointer

typedef BYTE *           PBYTE;

typedef WORD *           PWORD;

typedef DWORD *          PDWORD;

typedef QWORD *          PQWORD;

#endif /* __TTYPE_H__ */<|MERGE_RESOLUTION|>--- conflicted
+++ resolved
@@ -29,13 +29,6 @@
 #ifndef __TTYPE_H__
 #define __TTYPE_H__
 
-<<<<<<< HEAD
-#ifdef CONFIG_XEN
-#include <asm/hypervisor.h>
-#endif
-
-=======
->>>>>>> 02f8c6ae
 /******* Common definitions and typedefs ***********************************/
 
 typedef int             BOOL;
