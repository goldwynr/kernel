/*
 * Samsung Laptop driver
 *
 * Copyright (C) 2009,2011 Greg Kroah-Hartman (gregkh@suse.de)
 * Copyright (C) 2009,2011 Novell Inc.
 *
 * This program is free software; you can redistribute it and/or modify it
 * under the terms of the GNU General Public License version 2 as published by
 * the Free Software Foundation.
 *
 */
#define pr_fmt(fmt) KBUILD_MODNAME ": " fmt

#include <linux/kernel.h>
#include <linux/init.h>
#include <linux/module.h>
#include <linux/delay.h>
#include <linux/pci.h>
#include <linux/backlight.h>
#include <linux/fb.h>
#include <linux/dmi.h>
#include <linux/platform_device.h>
#include <linux/rfkill.h>

/*
 * This driver is needed because a number of Samsung laptops do not hook
 * their control settings through ACPI.  So we have to poke around in the
 * BIOS to do things like brightness values, and "special" key controls.
 */

/*
 * We have 0 - 8 as valid brightness levels.  The specs say that level 0 should
 * be reserved by the BIOS (which really doesn't make much sense), we tell
 * userspace that the value is 0 - 7 and then just tell the hardware 1 - 8
 */
#define MAX_BRIGHT	0x07


#define SABI_IFACE_MAIN			0x00
#define SABI_IFACE_SUB			0x02
#define SABI_IFACE_COMPLETE		0x04
#define SABI_IFACE_DATA			0x05

/* Structure to get data back to the calling function */
struct sabi_retval {
	u8 retval[20];
};

struct sabi_header_offsets {
	u8 port;
	u8 re_mem;
	u8 iface_func;
	u8 en_mem;
	u8 data_offset;
	u8 data_segment;
};

struct sabi_commands {
	/*
	 * Brightness is 0 - 8, as described above.
	 * Value 0 is for the BIOS to use
	 */
	u8 get_brightness;
	u8 set_brightness;

	/*
	 * first byte:
	 * 0x00 - wireless is off
	 * 0x01 - wireless is on
	 * second byte:
	 * 0x02 - 3G is off
	 * 0x03 - 3G is on
	 * TODO, verify 3G is correct, that doesn't seem right...
	 */
	u8 get_wireless_button;
	u8 set_wireless_button;

	/* 0 is off, 1 is on */
	u8 get_backlight;
	u8 set_backlight;

	/*
	 * 0x80 or 0x00 - no action
	 * 0x81 - recovery key pressed
	 */
	u8 get_recovery_mode;
	u8 set_recovery_mode;

	/*
	 * on seclinux: 0 is low, 1 is high,
	 * on swsmi: 0 is normal, 1 is silent, 2 is turbo
	 */
	u8 get_performance_level;
	u8 set_performance_level;

	/*
	 * Tell the BIOS that Linux is running on this machine.
	 * 81 is on, 80 is off
	 */
	u8 set_linux;
};

struct sabi_performance_level {
	const char *name;
	u8 value;
};

struct sabi_config {
	const char *test_string;
	u16 main_function;
<<<<<<< HEAD
	struct sabi_header_offsets header_offsets;
	struct sabi_commands commands;
	struct sabi_performance_level performance_levels[4];
};

static struct sabi_config sabi_configs[] = {
	{
		.test_string = "SECLINUX",

		.main_function = 0x4c59,
=======
	const struct sabi_header_offsets header_offsets;
	const struct sabi_commands commands;
	const struct sabi_performance_level performance_levels[4];
	u8 min_brightness;
	u8 max_brightness;
};

static const struct sabi_config sabi_configs[] = {
	{
		.test_string = "SECLINUX",

		.main_function = 0x4c49,
>>>>>>> 6221f222

		.header_offsets = {
			.port = 0x00,
			.re_mem = 0x02,
			.iface_func = 0x03,
			.en_mem = 0x04,
			.data_offset = 0x05,
			.data_segment = 0x07,
		},

		.commands = {
			.get_brightness = 0x00,
			.set_brightness = 0x01,

			.get_wireless_button = 0x02,
			.set_wireless_button = 0x03,

			.get_backlight = 0x04,
			.set_backlight = 0x05,

			.get_recovery_mode = 0x06,
			.set_recovery_mode = 0x07,

			.get_performance_level = 0x08,
			.set_performance_level = 0x09,

			.set_linux = 0x0a,
		},

		.performance_levels = {
			{
				.name = "silent",
				.value = 0,
			},
			{
				.name = "normal",
				.value = 1,
			},
			{ },
		},
<<<<<<< HEAD
=======
		.min_brightness = 1,
		.max_brightness = 8,
>>>>>>> 6221f222
	},
	{
		.test_string = "SwSmi@",

		.main_function = 0x5843,

		.header_offsets = {
			.port = 0x00,
			.re_mem = 0x04,
			.iface_func = 0x02,
			.en_mem = 0x03,
			.data_offset = 0x05,
			.data_segment = 0x07,
		},

		.commands = {
			.get_brightness = 0x10,
			.set_brightness = 0x11,

			.get_wireless_button = 0x12,
			.set_wireless_button = 0x13,

			.get_backlight = 0x2d,
			.set_backlight = 0x2e,

			.get_recovery_mode = 0xff,
			.set_recovery_mode = 0xff,

			.get_performance_level = 0x31,
			.set_performance_level = 0x32,

			.set_linux = 0xff,
		},

		.performance_levels = {
			{
				.name = "normal",
				.value = 0,
			},
			{
				.name = "silent",
				.value = 1,
			},
			{
				.name = "overclock",
				.value = 2,
			},
			{ },
		},
<<<<<<< HEAD
	},
	{ },
};

static struct sabi_config *sabi_config;
=======
		.min_brightness = 0,
		.max_brightness = 8,
	},
	{ },
};

static const struct sabi_config *sabi_config;
>>>>>>> 6221f222

static void __iomem *sabi;
static void __iomem *sabi_iface;
static void __iomem *f0000_segment;
static struct backlight_device *backlight_device;
static struct mutex sabi_mutex;
static struct platform_device *sdev;
static struct rfkill *rfk;

static int force;
module_param(force, bool, 0);
MODULE_PARM_DESC(force,
		"Disable the DMI check and forces the driver to be loaded");

static int debug;
module_param(debug, bool, S_IRUGO | S_IWUSR);
MODULE_PARM_DESC(debug, "Debug enabled or not");

static int sabi_get_command(u8 command, struct sabi_retval *sretval)
{
	int retval = 0;
	u16 port = readw(sabi + sabi_config->header_offsets.port);
<<<<<<< HEAD
=======
	u8 complete, iface_data;
>>>>>>> 6221f222

	mutex_lock(&sabi_mutex);

	/* enable memory to be able to write to it */
	outb(readb(sabi + sabi_config->header_offsets.en_mem), port);

	/* write out the command */
	writew(sabi_config->main_function, sabi_iface + SABI_IFACE_MAIN);
	writew(command, sabi_iface + SABI_IFACE_SUB);
	writeb(0, sabi_iface + SABI_IFACE_COMPLETE);
	outb(readb(sabi + sabi_config->header_offsets.iface_func), port);

	/* write protect memory to make it safe */
	outb(readb(sabi + sabi_config->header_offsets.re_mem), port);

	/* see if the command actually succeeded */
	complete = readb(sabi_iface + SABI_IFACE_COMPLETE);
	iface_data = readb(sabi_iface + SABI_IFACE_DATA);
	if (complete != 0xaa || iface_data == 0xff) {
		pr_warn("SABI get command 0x%02x failed with completion flag 0x%02x and data 0x%02x\n",
		        command, complete, iface_data);
		retval = -EINVAL;
		goto exit;
	}
	/*
	 * Save off the data into a structure so the caller use it.
	 * Right now we only want the first 4 bytes,
	 * There are commands that need more, but not for the ones we
	 * currently care about.
	 */
	sretval->retval[0] = readb(sabi_iface + SABI_IFACE_DATA);
	sretval->retval[1] = readb(sabi_iface + SABI_IFACE_DATA + 1);
	sretval->retval[2] = readb(sabi_iface + SABI_IFACE_DATA + 2);
	sretval->retval[3] = readb(sabi_iface + SABI_IFACE_DATA + 3);

exit:
	mutex_unlock(&sabi_mutex);
	return retval;

}

static int sabi_set_command(u8 command, u8 data)
{
	int retval = 0;
	u16 port = readw(sabi + sabi_config->header_offsets.port);
<<<<<<< HEAD
=======
	u8 complete, iface_data;
>>>>>>> 6221f222

	mutex_lock(&sabi_mutex);

	/* enable memory to be able to write to it */
	outb(readb(sabi + sabi_config->header_offsets.en_mem), port);

	/* write out the command */
	writew(sabi_config->main_function, sabi_iface + SABI_IFACE_MAIN);
	writew(command, sabi_iface + SABI_IFACE_SUB);
	writeb(0, sabi_iface + SABI_IFACE_COMPLETE);
	writeb(data, sabi_iface + SABI_IFACE_DATA);
	outb(readb(sabi + sabi_config->header_offsets.iface_func), port);

	/* write protect memory to make it safe */
	outb(readb(sabi + sabi_config->header_offsets.re_mem), port);

	/* see if the command actually succeeded */
	complete = readb(sabi_iface + SABI_IFACE_COMPLETE);
	iface_data = readb(sabi_iface + SABI_IFACE_DATA);
	if (complete != 0xaa || iface_data == 0xff) {
		pr_warn("SABI set command 0x%02x failed with completion flag 0x%02x and data 0x%02x\n",
		       command, complete, iface_data);
		retval = -EINVAL;
	}

	mutex_unlock(&sabi_mutex);
	return retval;
}

static void test_backlight(void)
{
	struct sabi_retval sretval;

	sabi_get_command(sabi_config->commands.get_backlight, &sretval);
	printk(KERN_DEBUG "backlight = 0x%02x\n", sretval.retval[0]);

	sabi_set_command(sabi_config->commands.set_backlight, 0);
	printk(KERN_DEBUG "backlight should be off\n");

	sabi_get_command(sabi_config->commands.get_backlight, &sretval);
	printk(KERN_DEBUG "backlight = 0x%02x\n", sretval.retval[0]);

	msleep(1000);

	sabi_set_command(sabi_config->commands.set_backlight, 1);
	printk(KERN_DEBUG "backlight should be on\n");

	sabi_get_command(sabi_config->commands.get_backlight, &sretval);
	printk(KERN_DEBUG "backlight = 0x%02x\n", sretval.retval[0]);
}

static void test_wireless(void)
{
	struct sabi_retval sretval;

	sabi_get_command(sabi_config->commands.get_wireless_button, &sretval);
	printk(KERN_DEBUG "wireless led = 0x%02x\n", sretval.retval[0]);

	sabi_set_command(sabi_config->commands.set_wireless_button, 0);
	printk(KERN_DEBUG "wireless led should be off\n");

	sabi_get_command(sabi_config->commands.get_wireless_button, &sretval);
	printk(KERN_DEBUG "wireless led = 0x%02x\n", sretval.retval[0]);

	msleep(1000);

	sabi_set_command(sabi_config->commands.set_wireless_button, 1);
	printk(KERN_DEBUG "wireless led should be on\n");

	sabi_get_command(sabi_config->commands.get_wireless_button, &sretval);
	printk(KERN_DEBUG "wireless led = 0x%02x\n", sretval.retval[0]);
}

static u8 read_brightness(void)
{
	struct sabi_retval sretval;
	int user_brightness = 0;
	int retval;

	retval = sabi_get_command(sabi_config->commands.get_brightness,
				  &sretval);
<<<<<<< HEAD
	if (!retval)
=======
	if (!retval) {
>>>>>>> 6221f222
		user_brightness = sretval.retval[0];
		if (user_brightness != 0)
			user_brightness -= sabi_config->min_brightness;
	}
	return user_brightness;
}

static void set_brightness(u8 user_brightness)
{
<<<<<<< HEAD
	sabi_set_command(sabi_config->commands.set_brightness,
			 user_brightness + 1);
=======
	u8 user_level = user_brightness - sabi_config->min_brightness;

	sabi_set_command(sabi_config->commands.set_brightness, user_level);
>>>>>>> 6221f222
}

static int get_brightness(struct backlight_device *bd)
{
	return (int)read_brightness();
}

static int update_status(struct backlight_device *bd)
{
	set_brightness(bd->props.brightness);

	if (bd->props.power == FB_BLANK_UNBLANK)
		sabi_set_command(sabi_config->commands.set_backlight, 1);
	else
		sabi_set_command(sabi_config->commands.set_backlight, 0);
	return 0;
}

static const struct backlight_ops backlight_ops = {
	.get_brightness	= get_brightness,
	.update_status	= update_status,
};

static int rfkill_set(void *data, bool blocked)
{
	/* Do something with blocked...*/
	/*
	 * blocked == false is on
	 * blocked == true is off
	 */
	if (blocked)
		sabi_set_command(sabi_config->commands.set_wireless_button, 0);
	else
		sabi_set_command(sabi_config->commands.set_wireless_button, 1);

	return 0;
}

static struct rfkill_ops rfkill_ops = {
	.set_block = rfkill_set,
};

static int init_wireless(struct platform_device *sdev)
{
	int retval;

	rfk = rfkill_alloc("samsung-wifi", &sdev->dev, RFKILL_TYPE_WLAN,
			   &rfkill_ops, NULL);
	if (!rfk)
		return -ENOMEM;

	retval = rfkill_register(rfk);
	if (retval) {
		rfkill_destroy(rfk);
		return -ENODEV;
	}

	return 0;
}

static void destroy_wireless(void)
{
	rfkill_unregister(rfk);
	rfkill_destroy(rfk);
}

static ssize_t get_performance_level(struct device *dev,
				     struct device_attribute *attr, char *buf)
{
	struct sabi_retval sretval;
	int retval;
	int i;

	/* Read the state */
	retval = sabi_get_command(sabi_config->commands.get_performance_level,
				  &sretval);
	if (retval)
		return retval;

	/* The logic is backwards, yeah, lots of fun... */
	for (i = 0; sabi_config->performance_levels[i].name; ++i) {
		if (sretval.retval[0] == sabi_config->performance_levels[i].value)
			return sprintf(buf, "%s\n", sabi_config->performance_levels[i].name);
	}
	return sprintf(buf, "%s\n", "unknown");
}

static ssize_t set_performance_level(struct device *dev,
				struct device_attribute *attr, const char *buf,
				size_t count)
{
	if (count >= 1) {
		int i;
		for (i = 0; sabi_config->performance_levels[i].name; ++i) {
<<<<<<< HEAD
			struct sabi_performance_level *level =
=======
			const struct sabi_performance_level *level =
>>>>>>> 6221f222
				&sabi_config->performance_levels[i];
			if (!strncasecmp(level->name, buf, strlen(level->name))) {
				sabi_set_command(sabi_config->commands.set_performance_level,
						 level->value);
				break;
			}
		}
		if (!sabi_config->performance_levels[i].name)
			return -EINVAL;
	}
	return count;
}
static DEVICE_ATTR(performance_level, S_IWUSR | S_IRUGO,
		   get_performance_level, set_performance_level);


static int __init dmi_check_cb(const struct dmi_system_id *id)
{
	pr_info("found laptop model '%s'\n",
		id->ident);
	return 0;
}

static struct dmi_system_id __initdata samsung_dmi_table[] = {
	{
		.ident = "N128",
		.matches = {
			DMI_MATCH(DMI_SYS_VENDOR,
					"SAMSUNG ELECTRONICS CO., LTD."),
			DMI_MATCH(DMI_PRODUCT_NAME, "N128"),
			DMI_MATCH(DMI_BOARD_NAME, "N128"),
		},
		.callback = dmi_check_cb,
	},
	{
		.ident = "N130",
		.matches = {
			DMI_MATCH(DMI_SYS_VENDOR,
					"SAMSUNG ELECTRONICS CO., LTD."),
			DMI_MATCH(DMI_PRODUCT_NAME, "N130"),
			DMI_MATCH(DMI_BOARD_NAME, "N130"),
		},
		.callback = dmi_check_cb,
	},
	{
		.ident = "X125",
		.matches = {
			DMI_MATCH(DMI_SYS_VENDOR,
					"SAMSUNG ELECTRONICS CO., LTD."),
			DMI_MATCH(DMI_PRODUCT_NAME, "X125"),
			DMI_MATCH(DMI_BOARD_NAME, "X125"),
		},
		.callback = dmi_check_cb,
	},
	{
<<<<<<< HEAD
=======
		.ident = "X120/X170",
		.matches = {
			DMI_MATCH(DMI_SYS_VENDOR,
					"SAMSUNG ELECTRONICS CO., LTD."),
			DMI_MATCH(DMI_PRODUCT_NAME, "X120/X170"),
			DMI_MATCH(DMI_BOARD_NAME, "X120/X170"),
		},
		.callback = dmi_check_cb,
	},
	{
>>>>>>> 6221f222
		.ident = "NC10",
		.matches = {
			DMI_MATCH(DMI_SYS_VENDOR,
					"SAMSUNG ELECTRONICS CO., LTD."),
			DMI_MATCH(DMI_PRODUCT_NAME, "NC10"),
			DMI_MATCH(DMI_BOARD_NAME, "NC10"),
		},
		.callback = dmi_check_cb,
	},
		{
		.ident = "NP-Q45",
		.matches = {
			DMI_MATCH(DMI_SYS_VENDOR,
					"SAMSUNG ELECTRONICS CO., LTD."),
			DMI_MATCH(DMI_PRODUCT_NAME, "SQ45S70S"),
			DMI_MATCH(DMI_BOARD_NAME, "SQ45S70S"),
		},
		.callback = dmi_check_cb,
		},
	{
		.ident = "X360",
		.matches = {
			DMI_MATCH(DMI_SYS_VENDOR,
					"SAMSUNG ELECTRONICS CO., LTD."),
			DMI_MATCH(DMI_PRODUCT_NAME, "X360"),
			DMI_MATCH(DMI_BOARD_NAME, "X360"),
		},
		.callback = dmi_check_cb,
	},
	{
<<<<<<< HEAD
=======
		.ident = "R410 Plus",
		.matches = {
			DMI_MATCH(DMI_SYS_VENDOR,
					"SAMSUNG ELECTRONICS CO., LTD."),
			DMI_MATCH(DMI_PRODUCT_NAME, "R410P"),
			DMI_MATCH(DMI_BOARD_NAME, "R460"),
		},
		.callback = dmi_check_cb,
	},
	{
>>>>>>> 6221f222
		.ident = "R518",
		.matches = {
			DMI_MATCH(DMI_SYS_VENDOR,
					"SAMSUNG ELECTRONICS CO., LTD."),
			DMI_MATCH(DMI_PRODUCT_NAME, "R518"),
			DMI_MATCH(DMI_BOARD_NAME, "R518"),
		},
		.callback = dmi_check_cb,
	},
	{
<<<<<<< HEAD
		.ident = "N150/N210/N220",
		.matches = {
			DMI_MATCH(DMI_SYS_VENDOR,
					"SAMSUNG ELECTRONICS CO., LTD."),
			DMI_MATCH(DMI_PRODUCT_NAME, "N150/N210/N220"),
			DMI_MATCH(DMI_BOARD_NAME, "N150/N210/N220"),
=======
		.ident = "R519/R719",
		.matches = {
			DMI_MATCH(DMI_SYS_VENDOR,
					"SAMSUNG ELECTRONICS CO., LTD."),
			DMI_MATCH(DMI_PRODUCT_NAME, "R519/R719"),
			DMI_MATCH(DMI_BOARD_NAME, "R519/R719"),
		},
		.callback = dmi_check_cb,
	},
	{
		.ident = "N150/N210/N220/N230",
		.matches = {
			DMI_MATCH(DMI_SYS_VENDOR,
					"SAMSUNG ELECTRONICS CO., LTD."),
			DMI_MATCH(DMI_PRODUCT_NAME, "N150/N210/N220/N230"),
			DMI_MATCH(DMI_BOARD_NAME, "N150/N210/N220/N230"),
		},
		.callback = dmi_check_cb,
	},
	{
		.ident = "N150P/N210P/N220P",
		.matches = {
			DMI_MATCH(DMI_SYS_VENDOR,
					"SAMSUNG ELECTRONICS CO., LTD."),
			DMI_MATCH(DMI_PRODUCT_NAME, "N150P/N210P/N220P"),
			DMI_MATCH(DMI_BOARD_NAME, "N150P/N210P/N220P"),
>>>>>>> 6221f222
		},
		.callback = dmi_check_cb,
	},
	{
		.ident = "R530/R730",
		.matches = {
		      DMI_MATCH(DMI_SYS_VENDOR, "SAMSUNG ELECTRONICS CO., LTD."),
		      DMI_MATCH(DMI_PRODUCT_NAME, "R530/R730"),
		      DMI_MATCH(DMI_BOARD_NAME, "R530/R730"),
		},
		.callback = dmi_check_cb,
	},
	{
		.ident = "NF110/NF210/NF310",
		.matches = {
			DMI_MATCH(DMI_SYS_VENDOR, "SAMSUNG ELECTRONICS CO., LTD."),
			DMI_MATCH(DMI_PRODUCT_NAME, "NF110/NF210/NF310"),
			DMI_MATCH(DMI_BOARD_NAME, "NF110/NF210/NF310"),
		},
		.callback = dmi_check_cb,
	},
<<<<<<< HEAD
=======
	{
		.ident = "N145P/N250P/N260P",
		.matches = {
			DMI_MATCH(DMI_SYS_VENDOR, "SAMSUNG ELECTRONICS CO., LTD."),
			DMI_MATCH(DMI_PRODUCT_NAME, "N145P/N250P/N260P"),
			DMI_MATCH(DMI_BOARD_NAME, "N145P/N250P/N260P"),
		},
		.callback = dmi_check_cb,
	},
	{
		.ident = "R70/R71",
		.matches = {
			DMI_MATCH(DMI_SYS_VENDOR,
					"SAMSUNG ELECTRONICS CO., LTD."),
			DMI_MATCH(DMI_PRODUCT_NAME, "R70/R71"),
			DMI_MATCH(DMI_BOARD_NAME, "R70/R71"),
		},
		.callback = dmi_check_cb,
	},
	{
		.ident = "P460",
		.matches = {
			DMI_MATCH(DMI_SYS_VENDOR, "SAMSUNG ELECTRONICS CO., LTD."),
			DMI_MATCH(DMI_PRODUCT_NAME, "P460"),
			DMI_MATCH(DMI_BOARD_NAME, "P460"),
		},
		.callback = dmi_check_cb,
	},
>>>>>>> 6221f222
	{ },
};
MODULE_DEVICE_TABLE(dmi, samsung_dmi_table);

static int find_signature(void __iomem *memcheck, const char *testStr)
{
	int i = 0;
	int loca;

	for (loca = 0; loca < 0xffff; loca++) {
		char temp = readb(memcheck + loca);

		if (temp == testStr[i]) {
			if (i == strlen(testStr)-1)
				break;
			++i;
		} else {
			i = 0;
		}
	}
	return loca;
}

static int __init samsung_init(void)
{
	struct backlight_properties props;
	struct sabi_retval sretval;
	unsigned int ifaceP;
	int i;
	int loca;
	int retval;

	mutex_init(&sabi_mutex);

	if (!force && !dmi_check_system(samsung_dmi_table))
		return -ENODEV;

	f0000_segment = ioremap_nocache(0xf0000, 0xffff);
	if (!f0000_segment) {
		pr_err("Can't map the segment at 0xf0000\n");
		return -EINVAL;
	}

	/* Try to find one of the signatures in memory to find the header */
	for (i = 0; sabi_configs[i].test_string != 0; ++i) {
		sabi_config = &sabi_configs[i];
		loca = find_signature(f0000_segment, sabi_config->test_string);
		if (loca != 0xffff)
			break;
	}

	if (loca == 0xffff) {
		pr_err("This computer does not support SABI\n");
		goto error_no_signature;
	}

	/* point to the SMI port Number */
	loca += 1;
	sabi = (f0000_segment + loca);

	if (debug) {
		printk(KERN_DEBUG "This computer supports SABI==%x\n",
			loca + 0xf0000 - 6);
		printk(KERN_DEBUG "SABI header:\n");
		printk(KERN_DEBUG " SMI Port Number = 0x%04x\n",
			readw(sabi + sabi_config->header_offsets.port));
		printk(KERN_DEBUG " SMI Interface Function = 0x%02x\n",
			readb(sabi + sabi_config->header_offsets.iface_func));
		printk(KERN_DEBUG " SMI enable memory buffer = 0x%02x\n",
			readb(sabi + sabi_config->header_offsets.en_mem));
		printk(KERN_DEBUG " SMI restore memory buffer = 0x%02x\n",
			readb(sabi + sabi_config->header_offsets.re_mem));
		printk(KERN_DEBUG " SABI data offset = 0x%04x\n",
			readw(sabi + sabi_config->header_offsets.data_offset));
		printk(KERN_DEBUG " SABI data segment = 0x%04x\n",
			readw(sabi + sabi_config->header_offsets.data_segment));
	}

	/* Get a pointer to the SABI Interface */
	ifaceP = (readw(sabi + sabi_config->header_offsets.data_segment) & 0x0ffff) << 4;
	ifaceP += readw(sabi + sabi_config->header_offsets.data_offset) & 0x0ffff;
<<<<<<< HEAD
	sabi_iface = ioremap(ifaceP, 16);
=======
	sabi_iface = ioremap_nocache(ifaceP, 16);
>>>>>>> 6221f222
	if (!sabi_iface) {
		pr_err("Can't remap %x\n", ifaceP);
		goto exit;
	}
	if (debug) {
		printk(KERN_DEBUG "ifaceP = 0x%08x\n", ifaceP);
		printk(KERN_DEBUG "sabi_iface = %p\n", sabi_iface);

		test_backlight();
		test_wireless();

		retval = sabi_get_command(sabi_config->commands.get_brightness,
					  &sretval);
		printk(KERN_DEBUG "brightness = 0x%02x\n", sretval.retval[0]);
	}

	/* Turn on "Linux" mode in the BIOS */
	if (sabi_config->commands.set_linux != 0xff) {
		retval = sabi_set_command(sabi_config->commands.set_linux,
					  0x81);
		if (retval) {
<<<<<<< HEAD
			printk(KERN_ERR KBUILD_MODNAME ": Linux mode was not set!\n");
=======
			pr_warn("Linux mode was not set!\n");
>>>>>>> 6221f222
			goto error_no_platform;
		}
	}

	/* knock up a platform device to hang stuff off of */
	sdev = platform_device_register_simple("samsung", -1, NULL, 0);
	if (IS_ERR(sdev))
		goto error_no_platform;

	/* create a backlight device to talk to this one */
	memset(&props, 0, sizeof(struct backlight_properties));
	props.type = BACKLIGHT_PLATFORM;
	props.max_brightness = sabi_config->max_brightness;
	backlight_device = backlight_device_register("samsung", &sdev->dev,
						     NULL, &backlight_ops,
						     &props);
	if (IS_ERR(backlight_device))
		goto error_no_backlight;

	backlight_device->props.brightness = read_brightness();
	backlight_device->props.power = FB_BLANK_UNBLANK;
	backlight_update_status(backlight_device);

	retval = init_wireless(sdev);
	if (retval)
		goto error_no_rfk;

	retval = device_create_file(&sdev->dev, &dev_attr_performance_level);
	if (retval)
		goto error_file_create;

exit:
	return 0;

error_file_create:
	destroy_wireless();

error_no_rfk:
	backlight_device_unregister(backlight_device);

error_no_backlight:
	platform_device_unregister(sdev);

error_no_platform:
	iounmap(sabi_iface);

error_no_signature:
	iounmap(f0000_segment);
	return -EINVAL;
}

static void __exit samsung_exit(void)
{
	/* Turn off "Linux" mode in the BIOS */
	if (sabi_config->commands.set_linux != 0xff)
		sabi_set_command(sabi_config->commands.set_linux, 0x80);

	device_remove_file(&sdev->dev, &dev_attr_performance_level);
	backlight_device_unregister(backlight_device);
	destroy_wireless();
	iounmap(sabi_iface);
	iounmap(f0000_segment);
	platform_device_unregister(sdev);
}

module_init(samsung_init);
module_exit(samsung_exit);

MODULE_AUTHOR("Greg Kroah-Hartman <gregkh@suse.de>");
MODULE_DESCRIPTION("Samsung Backlight driver");
MODULE_LICENSE("GPL");<|MERGE_RESOLUTION|>--- conflicted
+++ resolved
@@ -108,18 +108,6 @@
 struct sabi_config {
 	const char *test_string;
 	u16 main_function;
-<<<<<<< HEAD
-	struct sabi_header_offsets header_offsets;
-	struct sabi_commands commands;
-	struct sabi_performance_level performance_levels[4];
-};
-
-static struct sabi_config sabi_configs[] = {
-	{
-		.test_string = "SECLINUX",
-
-		.main_function = 0x4c59,
-=======
 	const struct sabi_header_offsets header_offsets;
 	const struct sabi_commands commands;
 	const struct sabi_performance_level performance_levels[4];
@@ -132,7 +120,6 @@
 		.test_string = "SECLINUX",
 
 		.main_function = 0x4c49,
->>>>>>> 6221f222
 
 		.header_offsets = {
 			.port = 0x00,
@@ -173,11 +160,8 @@
 			},
 			{ },
 		},
-<<<<<<< HEAD
-=======
 		.min_brightness = 1,
 		.max_brightness = 8,
->>>>>>> 6221f222
 	},
 	{
 		.test_string = "SwSmi@",
@@ -227,21 +211,13 @@
 			},
 			{ },
 		},
-<<<<<<< HEAD
+		.min_brightness = 0,
+		.max_brightness = 8,
 	},
 	{ },
 };
 
-static struct sabi_config *sabi_config;
-=======
-		.min_brightness = 0,
-		.max_brightness = 8,
-	},
-	{ },
-};
-
 static const struct sabi_config *sabi_config;
->>>>>>> 6221f222
 
 static void __iomem *sabi;
 static void __iomem *sabi_iface;
@@ -264,10 +240,7 @@
 {
 	int retval = 0;
 	u16 port = readw(sabi + sabi_config->header_offsets.port);
-<<<<<<< HEAD
-=======
 	u8 complete, iface_data;
->>>>>>> 6221f222
 
 	mutex_lock(&sabi_mutex);
 
@@ -313,10 +286,7 @@
 {
 	int retval = 0;
 	u16 port = readw(sabi + sabi_config->header_offsets.port);
-<<<<<<< HEAD
-=======
 	u8 complete, iface_data;
->>>>>>> 6221f222
 
 	mutex_lock(&sabi_mutex);
 
@@ -398,11 +368,7 @@
 
 	retval = sabi_get_command(sabi_config->commands.get_brightness,
 				  &sretval);
-<<<<<<< HEAD
-	if (!retval)
-=======
 	if (!retval) {
->>>>>>> 6221f222
 		user_brightness = sretval.retval[0];
 		if (user_brightness != 0)
 			user_brightness -= sabi_config->min_brightness;
@@ -412,14 +378,9 @@
 
 static void set_brightness(u8 user_brightness)
 {
-<<<<<<< HEAD
-	sabi_set_command(sabi_config->commands.set_brightness,
-			 user_brightness + 1);
-=======
 	u8 user_level = user_brightness - sabi_config->min_brightness;
 
 	sabi_set_command(sabi_config->commands.set_brightness, user_level);
->>>>>>> 6221f222
 }
 
 static int get_brightness(struct backlight_device *bd)
@@ -514,11 +475,7 @@
 	if (count >= 1) {
 		int i;
 		for (i = 0; sabi_config->performance_levels[i].name; ++i) {
-<<<<<<< HEAD
-			struct sabi_performance_level *level =
-=======
 			const struct sabi_performance_level *level =
->>>>>>> 6221f222
 				&sabi_config->performance_levels[i];
 			if (!strncasecmp(level->name, buf, strlen(level->name))) {
 				sabi_set_command(sabi_config->commands.set_performance_level,
@@ -574,8 +531,6 @@
 		.callback = dmi_check_cb,
 	},
 	{
-<<<<<<< HEAD
-=======
 		.ident = "X120/X170",
 		.matches = {
 			DMI_MATCH(DMI_SYS_VENDOR,
@@ -586,7 +541,6 @@
 		.callback = dmi_check_cb,
 	},
 	{
->>>>>>> 6221f222
 		.ident = "NC10",
 		.matches = {
 			DMI_MATCH(DMI_SYS_VENDOR,
@@ -617,8 +571,6 @@
 		.callback = dmi_check_cb,
 	},
 	{
-<<<<<<< HEAD
-=======
 		.ident = "R410 Plus",
 		.matches = {
 			DMI_MATCH(DMI_SYS_VENDOR,
@@ -629,7 +581,6 @@
 		.callback = dmi_check_cb,
 	},
 	{
->>>>>>> 6221f222
 		.ident = "R518",
 		.matches = {
 			DMI_MATCH(DMI_SYS_VENDOR,
@@ -640,14 +591,6 @@
 		.callback = dmi_check_cb,
 	},
 	{
-<<<<<<< HEAD
-		.ident = "N150/N210/N220",
-		.matches = {
-			DMI_MATCH(DMI_SYS_VENDOR,
-					"SAMSUNG ELECTRONICS CO., LTD."),
-			DMI_MATCH(DMI_PRODUCT_NAME, "N150/N210/N220"),
-			DMI_MATCH(DMI_BOARD_NAME, "N150/N210/N220"),
-=======
 		.ident = "R519/R719",
 		.matches = {
 			DMI_MATCH(DMI_SYS_VENDOR,
@@ -674,7 +617,6 @@
 					"SAMSUNG ELECTRONICS CO., LTD."),
 			DMI_MATCH(DMI_PRODUCT_NAME, "N150P/N210P/N220P"),
 			DMI_MATCH(DMI_BOARD_NAME, "N150P/N210P/N220P"),
->>>>>>> 6221f222
 		},
 		.callback = dmi_check_cb,
 	},
@@ -696,8 +638,6 @@
 		},
 		.callback = dmi_check_cb,
 	},
-<<<<<<< HEAD
-=======
 	{
 		.ident = "N145P/N250P/N260P",
 		.matches = {
@@ -726,7 +666,6 @@
 		},
 		.callback = dmi_check_cb,
 	},
->>>>>>> 6221f222
 	{ },
 };
 MODULE_DEVICE_TABLE(dmi, samsung_dmi_table);
@@ -808,11 +747,7 @@
 	/* Get a pointer to the SABI Interface */
 	ifaceP = (readw(sabi + sabi_config->header_offsets.data_segment) & 0x0ffff) << 4;
 	ifaceP += readw(sabi + sabi_config->header_offsets.data_offset) & 0x0ffff;
-<<<<<<< HEAD
-	sabi_iface = ioremap(ifaceP, 16);
-=======
 	sabi_iface = ioremap_nocache(ifaceP, 16);
->>>>>>> 6221f222
 	if (!sabi_iface) {
 		pr_err("Can't remap %x\n", ifaceP);
 		goto exit;
@@ -834,11 +769,7 @@
 		retval = sabi_set_command(sabi_config->commands.set_linux,
 					  0x81);
 		if (retval) {
-<<<<<<< HEAD
-			printk(KERN_ERR KBUILD_MODNAME ": Linux mode was not set!\n");
-=======
 			pr_warn("Linux mode was not set!\n");
->>>>>>> 6221f222
 			goto error_no_platform;
 		}
 	}
