--- conflicted
+++ resolved
@@ -154,16 +154,10 @@
 	return count;
 }
 
-<<<<<<< HEAD
-static DEVICE_ATTR(led_red, S_IWUSR | S_IRUGO, line6_nop_read, toneport_set_led_red);
-static DEVICE_ATTR(led_green, S_IWUSR | S_IRUGO, line6_nop_read, toneport_set_led_green);
-
-=======
 static DEVICE_ATTR(led_red, S_IWUSR | S_IRUGO, line6_nop_read,
 		   toneport_set_led_red);
 static DEVICE_ATTR(led_green, S_IWUSR | S_IRUGO, line6_nop_read,
 		   toneport_set_led_green);
->>>>>>> 02f8c6ae
 
 static int toneport_send_cmd(struct usb_device *usbdev, int cmd1, int cmd2)
 {
