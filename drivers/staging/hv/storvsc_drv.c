--- conflicted
+++ resolved
@@ -40,11 +40,6 @@
 
 module_param(storvsc_ringbuffer_size, int, S_IRUGO);
 MODULE_PARM_DESC(storvsc_ringbuffer_size, "Ring buffer size (bytes)");
-<<<<<<< HEAD
-
-static const char *driver_name = "storvsc";
-
-=======
 
 static const char *driver_name = "storvsc";
 
@@ -56,7 +51,6 @@
 	}
 };
 
->>>>>>> 02f8c6ae
 struct hv_host_device {
 	struct hv_device *dev;
 	struct kmem_cache *request_pool;
@@ -98,17 +92,12 @@
 	scsi_adjust_queue_depth(sdevice, MSG_SIMPLE_TAG,
 				STORVSC_MAX_IO_REQUESTS);
 
-<<<<<<< HEAD
-	blk_queue_max_segment_size(sdevice->request_queue, PAGE_SIZE);
-
-=======
 	DPRINT_INFO(STORVSC_DRV, "sdev (%p) - setting max segment size to %ld",
 		    sdevice, PAGE_SIZE);
 	blk_queue_max_segment_size(sdevice->request_queue, PAGE_SIZE);
 
 	DPRINT_INFO(STORVSC_DRV, "sdev (%p) - adding merge bio vec routine",
 		    sdevice);
->>>>>>> 02f8c6ae
 	blk_queue_merge_bvec(sdevice->request_queue, storvsc_merge_bvec);
 
 	blk_queue_bounce_limit(sdevice->request_queue, BLK_BOUNCE_ANY);
@@ -319,45 +308,31 @@
 }
 
 
-<<<<<<< HEAD
-=======
 /*
  * storvsc_remove - Callback when our device is removed
  */
->>>>>>> 02f8c6ae
 static int storvsc_remove(struct hv_device *dev)
 {
 	struct Scsi_Host *host = dev_get_drvdata(&dev->device);
 	struct hv_host_device *host_dev =
 			(struct hv_host_device *)host->hostdata;
 
-<<<<<<< HEAD
-	scsi_remove_host(host);
-
-	scsi_host_put(host);
-
-	storvsc_dev_remove(dev);
-=======
 	/*
 	 * Call to the vsc driver to let it know that the device is being
 	 * removed
 	 */
 	storvsc_dev_remove(dev);
 
->>>>>>> 02f8c6ae
 	if (host_dev->request_pool) {
 		kmem_cache_destroy(host_dev->request_pool);
 		host_dev->request_pool = NULL;
 	}
-<<<<<<< HEAD
-=======
 
 	DPRINT_INFO(STORVSC, "removing host adapter (%p)...", host);
 	scsi_remove_host(host);
 
 	DPRINT_INFO(STORVSC, "releasing host adapter (%p)...", host);
 	scsi_host_put(host);
->>>>>>> 02f8c6ae
 	return 0;
 }
 
@@ -382,12 +357,9 @@
 	info[1] = sectors_pt;
 	info[2] = (int)cylinders;
 
-<<<<<<< HEAD
-=======
 	DPRINT_INFO(STORVSC_DRV, "CHS (%d, %d, %d)", (int)cylinders, heads,
 			sectors_pt);
 
->>>>>>> 02f8c6ae
 	return 0;
 }
 
@@ -398,18 +370,11 @@
 	struct vstor_packet *vstor_packet;
 	int ret, t;
 
-<<<<<<< HEAD
-
-	stor_device = get_out_stor_device(device);
-	if (!stor_device)
-		return -ENODEV;
-=======
 	DPRINT_INFO(STORVSC, "resetting host adapter...");
 
 	stor_device = get_stor_device(device);
 	if (!stor_device)
 		return -1;
->>>>>>> 02f8c6ae
 
 	request = &stor_device->reset_request;
 	vstor_packet = &request->vstor_packet;
@@ -433,8 +398,8 @@
 		ret = -ETIMEDOUT;
 		goto cleanup;
 	}
-<<<<<<< HEAD
-
+
+	DPRINT_INFO(STORVSC, "host adapter reset completed");
 
 	/*
 	 * At this point, all outstanding requests in the adapter
@@ -457,9 +422,16 @@
 		(struct hv_host_device *)scmnd->device->host->hostdata;
 	struct hv_device *dev = host_dev->dev;
 
+	DPRINT_INFO(STORVSC_DRV, "sdev (%p) dev obj (%p) - host resetting...",
+		    scmnd->device, dev);
+
+	/* Invokes the vsc to reset the host/bus */
 	ret = storvsc_host_reset(dev);
 	if (ret != 0)
 		return ret;
+
+	DPRINT_INFO(STORVSC_DRV, "sdev (%p) dev obj (%p) - host reseted",
+		    scmnd->device, dev);
 
 	return ret;
 }
@@ -507,94 +479,9 @@
 	scmnd->host_scribble = NULL;
 	scmnd->scsi_done = NULL;
 
-	scsi_done_fn(scmnd);
-
-=======
-
-	DPRINT_INFO(STORVSC, "host adapter reset completed");
-
-	/*
-	 * At this point, all outstanding requests in the adapter
-	 * should have been flushed out and return to us
-	 */
-
-cleanup:
-	put_stor_device(device);
-	return ret;
-}
-
-
-/*
- * storvsc_host_reset_handler - Reset the scsi HBA
- */
-static int storvsc_host_reset_handler(struct scsi_cmnd *scmnd)
-{
-	int ret;
-	struct hv_host_device *host_dev =
-		(struct hv_host_device *)scmnd->device->host->hostdata;
-	struct hv_device *dev = host_dev->dev;
-
-	DPRINT_INFO(STORVSC_DRV, "sdev (%p) dev obj (%p) - host resetting...",
-		    scmnd->device, dev);
-
-	/* Invokes the vsc to reset the host/bus */
-	ret = storvsc_host_reset(dev);
-	if (ret != 0)
-		return ret;
-
-	DPRINT_INFO(STORVSC_DRV, "sdev (%p) dev obj (%p) - host reseted",
-		    scmnd->device, dev);
-
-	return ret;
-}
-
-
-/*
- * storvsc_commmand_completion - Command completion processing
- */
-static void storvsc_commmand_completion(struct hv_storvsc_request *request)
-{
-	struct storvsc_cmd_request *cmd_request =
-		(struct storvsc_cmd_request *)request->context;
-	struct scsi_cmnd *scmnd = cmd_request->cmd;
-	struct hv_host_device *host_dev =
-		(struct hv_host_device *)scmnd->device->host->hostdata;
-	void (*scsi_done_fn)(struct scsi_cmnd *);
-	struct scsi_sense_hdr sense_hdr;
-	struct vmscsi_request *vm_srb;
-
-	if (cmd_request->bounce_sgl_count) {
-
-		/* FIXME: We can optimize on writes by just skipping this */
-		copy_from_bounce_buffer(scsi_sglist(scmnd),
-					cmd_request->bounce_sgl,
-					scsi_sg_count(scmnd));
-		destroy_bounce_buffer(cmd_request->bounce_sgl,
-				      cmd_request->bounce_sgl_count);
-	}
-
-	vm_srb = &request->vstor_packet.vm_srb;
-	scmnd->result = vm_srb->scsi_status;
-
-	if (scmnd->result) {
-		if (scsi_normalize_sense(scmnd->sense_buffer,
-				SCSI_SENSE_BUFFERSIZE, &sense_hdr))
-			scsi_print_sense_hdr("storvsc", &sense_hdr);
-	}
-
-	scsi_set_resid(scmnd,
-		request->data_buffer.len -
-		vm_srb->data_transfer_length);
-
-	scsi_done_fn = scmnd->scsi_done;
-
-	scmnd->host_scribble = NULL;
-	scmnd->scsi_done = NULL;
-
 	/* !!DO NOT MODIFY the scmnd after this call */
 	scsi_done_fn(scmnd);
 
->>>>>>> 02f8c6ae
 	kmem_cache_free(host_dev->request_pool, cmd_request);
 }
 
@@ -623,6 +510,8 @@
 
 		cmd_request =
 			(struct storvsc_cmd_request *)scmnd->host_scribble;
+		DPRINT_INFO(STORVSC_DRV, "retrying scmnd %p cmd_request %p",
+			    scmnd, cmd_request);
 
 		goto retry_request;
 	}
@@ -728,11 +617,7 @@
 	/* Invokes the vsc to start an IO */
 	ret = storvsc_do_io(dev, &cmd_request->request);
 
-<<<<<<< HEAD
-	if (ret == -EAGAIN) {
-=======
 	if (ret == -1) {
->>>>>>> 02f8c6ae
 		/* no more space */
 
 		if (cmd_request->bounce_sgl_count) {
@@ -789,13 +674,6 @@
 	.dma_boundary =		PAGE_SIZE-1,
 };
 
-<<<<<<< HEAD
-static const struct hv_vmbus_device_id id_table[] = {
-	{ "hv_scsi" },
-	{ "" }
-};
-=======
->>>>>>> 02f8c6ae
 
 /*
  * storvsc_probe - Add a new device for this driver
@@ -839,11 +717,7 @@
 	if (ret != 0) {
 		kmem_cache_destroy(host_dev->request_pool);
 		scsi_host_put(host);
-<<<<<<< HEAD
-		return -ENODEV;
-=======
 		return -1;
->>>>>>> 02f8c6ae
 	}
 
 	host_dev->path = device_info.path_id;
@@ -864,11 +738,7 @@
 
 		kmem_cache_destroy(host_dev->request_pool);
 		scsi_host_put(host);
-<<<<<<< HEAD
-		return -ENODEV;
-=======
 		return -1;
->>>>>>> 02f8c6ae
 	}
 
 	scsi_scan_host(host);
@@ -876,16 +746,6 @@
 }
 
 /* The one and only one */
-<<<<<<< HEAD
-
-static struct hv_driver storvsc_drv = {
-	.id_table = id_table,
-	.probe = storvsc_probe,
-	.remove = storvsc_remove,
-};
-
-static int __init storvsc_drv_init(void)
-=======
 
 static struct hv_driver storvsc_drv = {
 	.probe = storvsc_probe,
@@ -897,7 +757,6 @@
  * storvsc_drv_init - StorVsc driver initialization.
  */
 static int storvsc_drv_init(void)
->>>>>>> 02f8c6ae
 {
 	int ret;
 	struct hv_driver *drv = &storvsc_drv;
@@ -909,7 +768,6 @@
 	 * the ring buffer indices) by the max request size (which is
 	 * vmbus_channel_packet_multipage_buffer + struct vstor_packet + u64)
 	 */
-<<<<<<< HEAD
 
 	max_outstanding_req_per_channel =
 	((storvsc_ringbuffer_size - PAGE_SIZE) /
@@ -917,21 +775,6 @@
 	sizeof(struct vstor_packet) + sizeof(u64),
 	sizeof(u64)));
 
-
-	if (max_outstanding_req_per_channel <
-	    STORVSC_MAX_IO_REQUESTS)
-		return -EINVAL;
-
-	drv->driver.name = driver_name;
-
-=======
-
-	max_outstanding_req_per_channel =
-	((storvsc_ringbuffer_size - PAGE_SIZE) /
-	ALIGN(MAX_MULTIPAGE_BUFFER_PACKET +
-	sizeof(struct vstor_packet) + sizeof(u64),
-	sizeof(u64)));
-
 	memcpy(&drv->dev_type, &gStorVscDeviceType,
 	       sizeof(struct hv_guid));
 
@@ -953,36 +796,23 @@
 {
 	vmbus_child_driver_unregister(&storvsc_drv.driver);
 }
->>>>>>> 02f8c6ae
-
-	/* The driver belongs to vmbus */
-	ret = vmbus_child_driver_register(&drv->driver);
-
-<<<<<<< HEAD
-=======
+
+static int __init storvsc_init(void)
+{
+	int ret;
+
 	DPRINT_INFO(STORVSC_DRV, "Storvsc initializing....");
 	ret = storvsc_drv_init();
->>>>>>> 02f8c6ae
 	return ret;
 }
 
-static void __exit storvsc_drv_exit(void)
-{
-<<<<<<< HEAD
-	vmbus_child_driver_unregister(&storvsc_drv.driver);
-=======
+static void __exit storvsc_exit(void)
+{
 	storvsc_drv_exit();
->>>>>>> 02f8c6ae
 }
 
 MODULE_LICENSE("GPL");
 MODULE_VERSION(HV_DRV_VERSION);
 MODULE_DESCRIPTION("Microsoft Hyper-V virtual storage driver");
-<<<<<<< HEAD
-MODULE_ALIAS("vmbus:hv_scsi");
-module_init(storvsc_drv_init);
-module_exit(storvsc_drv_exit);
-=======
 module_init(storvsc_init);
-module_exit(storvsc_exit);
->>>>>>> 02f8c6ae
+module_exit(storvsc_exit);