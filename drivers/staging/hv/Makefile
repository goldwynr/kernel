--- conflicted
+++ resolved
@@ -5,11 +5,6 @@
 obj-$(CONFIG_HYPERV_UTILS)	+= hv_utils.o
 obj-$(CONFIG_HYPERV_MOUSE)	+= hv_mouse.o
 
-<<<<<<< HEAD
-EXTRA_CFLAGS += -I$(src)/include
-
-=======
->>>>>>> 02f8c6ae
 hv_vmbus-y := vmbus_drv.o \
 		 hv.o connection.o channel.o \
 		 channel_mgmt.o ring_buffer.o
