--- conflicted
+++ resolved
@@ -109,8 +109,6 @@
 
 static const char *drv_name = "blkvsc";
 
-<<<<<<< HEAD
-=======
 /* {32412632-86cb-44a2-9b5c-50d1417354f5} */
 static const struct hv_guid dev_type = {
 	.data = {
@@ -118,7 +116,6 @@
 		0x9b, 0x5c, 0x50, 0xd1, 0x41, 0x73, 0x54, 0xf5
 	}
 };
->>>>>>> 02f8c6ae
 
 /*
  * There is a circular dependency involving blkvsc_request_completion()
@@ -253,7 +250,6 @@
 
 	blkvsc_req->cmnd[1] |=
 	(blkvsc_req->req->cmd_flags & REQ_FUA) ? 0x8 : 0;
-<<<<<<< HEAD
 
 	*(unsigned long long *)&blkvsc_req->cmnd[2] =
 	cpu_to_be64(blkvsc_req->sector_start);
@@ -266,34 +262,6 @@
 			unsigned cmd, unsigned long arg)
 {
 	return cmd == HDIO_GET_IDENTITY ? -ENOTTY : -EINVAL;
-=======
-
-	*(unsigned long long *)&blkvsc_req->cmnd[2] =
-	cpu_to_be64(blkvsc_req->sector_start);
-	*(unsigned int *)&blkvsc_req->cmnd[10] =
-	cpu_to_be32(blkvsc_req->sector_count);
-}
-
-
-static int blkvsc_ioctl(struct block_device *bd, fmode_t mode,
-			unsigned cmd, unsigned long arg)
-{
-	struct block_device_context *blkdev = bd->bd_disk->private_data;
-	int ret = 0;
-
-	switch (cmd) {
-	case HDIO_GET_IDENTITY:
-		if (copy_to_user((void __user *)arg, blkdev->device_id,
-				 blkdev->device_id_len))
-			ret = -EFAULT;
-		break;
-	default:
-		ret = -EINVAL;
-		break;
-	}
-
-	return ret;
->>>>>>> 02f8c6ae
 }
 
 static void blkvsc_cmd_completion(struct hv_storvsc_request *request)
@@ -410,7 +378,6 @@
 		 else
 			blkdev->device_type = UNKNOWN_DEV_TYPE;
 
-<<<<<<< HEAD
 		break;
 
 	case DO_CAPACITY:
@@ -419,21 +386,6 @@
 		((buf[0] << 24) | (buf[1] << 16) |
 		(buf[2] << 8) | buf[3]) + 1;
 
-=======
-		blkdev->device_id_len = buf[7];
-		if (blkdev->device_id_len > 64)
-			blkdev->device_id_len = 64;
-
-		memcpy(blkdev->device_id, &buf[8], blkdev->device_id_len);
-		break;
-
-	case DO_CAPACITY:
-		/* be to le */
-		blkdev->capacity =
-		((buf[0] << 24) | (buf[1] << 16) |
-		(buf[2] << 8) | buf[3]) + 1;
-
->>>>>>> 02f8c6ae
 		blkdev->sector_size =
 		(buf[4] << 24) | (buf[5] << 16) |
 		(buf[6] << 8) | buf[7];
@@ -454,7 +406,6 @@
 	return ret;
 }
 
-<<<<<<< HEAD
 
 static int blkvsc_cancel_pending_reqs(struct block_device_context *blkdev)
 {
@@ -480,33 +431,6 @@
 			if (comp_req == pend_req)
 				break;
 
-=======
-
-static int blkvsc_cancel_pending_reqs(struct block_device_context *blkdev)
-{
-	struct blkvsc_request *pend_req, *tmp;
-	struct blkvsc_request *comp_req, *tmp2;
-	struct vmscsi_request *vm_srb;
-
-	int ret = 0;
-
-
-	/* Flush the pending list first */
-	list_for_each_entry_safe(pend_req, tmp, &blkdev->pending_list,
-				 pend_entry) {
-		/*
-		 * The pend_req could be part of a partially completed
-		 * request. If so, complete those req first until we
-		 * hit the pend_req
-		 */
-		list_for_each_entry_safe(comp_req, tmp2,
-					 &pend_req->group->blkvsc_req_list,
-					 req_entry) {
-
-			if (comp_req == pend_req)
-				break;
-
->>>>>>> 02f8c6ae
 			list_del(&comp_req->req_entry);
 
 			if (comp_req->req) {
@@ -525,7 +449,6 @@
 
 			kmem_cache_free(blkdev->request_pool, comp_req);
 		}
-<<<<<<< HEAD
 
 		list_del(&pend_req->pend_entry);
 
@@ -574,109 +497,6 @@
 
 	blkvsc_do_operation(blkdev, DO_FLUSH);
 
-	if (blkdev->users == 0) {
-		del_gendisk(blkdev->gd);
-		put_disk(blkdev->gd);
-		blk_cleanup_queue(blkdev->gd->queue);
-
-		storvsc_dev_remove(blkdev->device_ctx);
-
-		kmem_cache_destroy(blkdev->request_pool);
-		kfree(blkdev);
-=======
-
-		list_del(&pend_req->pend_entry);
-
-		list_del(&pend_req->req_entry);
-
-		if (comp_req->req) {
-			if (!__blk_end_request(pend_req->req, -EIO,
-					       pend_req->sector_count *
-					       blkdev->sector_size)) {
-				/*
-				 * All the sectors have been xferred ie the
-				 * request is done
-				 */
-				kmem_cache_free(blkdev->request_pool,
-						pend_req->group);
-			}
-		}
-
-		kmem_cache_free(blkdev->request_pool, pend_req);
->>>>>>> 02f8c6ae
-	}
-
-out:
-	return ret;
-}
-
-<<<<<<< HEAD
-static void blkvsc_shutdown(struct hv_device *dev)
-=======
-
-/*
- * blkvsc_remove() - Callback when our device is removed
- */
-static int blkvsc_remove(struct hv_device *dev)
->>>>>>> 02f8c6ae
-{
-	struct block_device_context *blkdev = dev_get_drvdata(&dev->device);
-	unsigned long flags;
-
-<<<<<<< HEAD
-	if (!blkdev)
-		return;
-=======
->>>>>>> 02f8c6ae
-
-	spin_lock_irqsave(&blkdev->lock, flags);
-
-	blkdev->shutting_down = 1;
-
-	blk_stop_queue(blkdev->gd->queue);
-
-	blkvsc_cancel_pending_reqs(blkdev);
-
-	spin_unlock_irqrestore(&blkdev->lock, flags);
-
-	blkvsc_do_operation(blkdev, DO_FLUSH);
-<<<<<<< HEAD
-
-	/*
-	 * Now wait for all outgoing I/O to be drained.
-	 */
-	storvsc_wait_to_drain((struct storvsc_device *)dev->ext);
-
-}
-
-static int blkvsc_release(struct gendisk *disk, fmode_t mode)
-{
-	struct block_device_context *blkdev = disk->private_data;
-	unsigned long flags;
-
-	spin_lock_irqsave(&blkdev->lock, flags);
-
-	if ((--blkdev->users == 0) && (blkdev->shutting_down)) {
-		blk_stop_queue(blkdev->gd->queue);
-		spin_unlock_irqrestore(&blkdev->lock, flags);
-
-		blkvsc_do_operation(blkdev, DO_FLUSH);
-		del_gendisk(blkdev->gd);
-		put_disk(blkdev->gd);
-		blk_cleanup_queue(blkdev->gd->queue);
-
-		storvsc_dev_remove(blkdev->device_ctx);
-
-		kmem_cache_destroy(blkdev->request_pool);
-		kfree(blkdev);
-	} else
-		spin_unlock_irqrestore(&blkdev->lock, flags);
-
-	return 0;
-}
-
-=======
-
 	blk_cleanup_queue(blkdev->gd->queue);
 
 	/*
@@ -737,7 +557,6 @@
 
 	return 0;
 }
->>>>>>> 02f8c6ae
 
 
 /*
@@ -888,7 +707,7 @@
 		} else {
 			ret = blkvsc_submit_request(blkvsc_req,
 						    blkvsc_request_completion);
-			if (ret == -EAGAIN) {
+			if (ret == -1) {
 				pending = 1;
 				list_add_tail(&blkvsc_req->pend_entry,
 					      &blkdev->pending_list);
@@ -956,22 +775,10 @@
 	}
 }
 
-<<<<<<< HEAD
-static const struct hv_vmbus_device_id id_table[] = {
-	{ "hv_block" },
-	{ "" }
-};
 
 
 /* The one and only one */
 static  struct hv_driver blkvsc_drv = {
-	.id_table = id_table,
-=======
-
-
-/* The one and only one */
-static  struct hv_driver blkvsc_drv = {
->>>>>>> 02f8c6ae
 	.probe =  blkvsc_probe,
 	.remove =  blkvsc_remove,
 	.shutdown = blkvsc_shutdown,
@@ -995,11 +802,8 @@
 
 	BUILD_BUG_ON(sizeof(sector_t) != 8);
 
-<<<<<<< HEAD
-=======
 	memcpy(&drv->dev_type, &dev_type, sizeof(struct hv_guid));
 	drv->name = drv_name;
->>>>>>> 02f8c6ae
 	drv->driver.name = drv_name;
 
 	/* The driver belongs to vmbus */
@@ -1085,11 +889,7 @@
 	blkdev->gd->queue = blk_init_queue(blkvsc_request, &blkdev->lock);
 
 	blk_queue_max_segment_size(blkdev->gd->queue, PAGE_SIZE);
-<<<<<<< HEAD
-	//blk_queue_max_segments(blkdev->gd->queue, MAX_MULTIPAGE_BUFFER_COUNT);
-=======
 	blk_queue_max_segments(blkdev->gd->queue, MAX_MULTIPAGE_BUFFER_COUNT);
->>>>>>> 02f8c6ae
 	blk_queue_segment_boundary(blkdev->gd->queue, PAGE_SIZE-1);
 	blk_queue_bounce_limit(blkdev->gd->queue, BLK_BOUNCE_ANY);
 	blk_queue_dma_alignment(blkdev->gd->queue, 511);
@@ -1100,10 +900,7 @@
 	else
 		blkdev->gd->first_minor = 0;
 	blkdev->gd->fops = &block_ops;
-<<<<<<< HEAD
-=======
 	blkdev->gd->events = DISK_EVENT_MEDIA_CHANGE;
->>>>>>> 02f8c6ae
 	blkdev->gd->private_data = blkdev;
 	blkdev->gd->driverfs_dev = &(blkdev->device_ctx->device);
 	sprintf(blkdev->gd->disk_name, "hd%c", 'a' + major_info.index);
@@ -1147,7 +944,6 @@
 	unsigned long flags;
 	struct blkvsc_request *comp_req, *tmp;
 	struct vmscsi_request *vm_srb;
-<<<<<<< HEAD
 
 
 	spin_lock_irqsave(&blkdev->lock, flags);
@@ -1190,50 +986,6 @@
 		}
 	}
 
-=======
-
-
-	spin_lock_irqsave(&blkdev->lock, flags);
-
-	blkdev->num_outstanding_reqs--;
-	blkvsc_req->group->outstanding--;
-
-	/*
-	 * Only start processing when all the blkvsc_reqs are
-	 * completed. This guarantees no out-of-order blkvsc_req
-	 * completion when calling end_that_request_first()
-	 */
-	if (blkvsc_req->group->outstanding == 0) {
-		list_for_each_entry_safe(comp_req, tmp,
-					 &blkvsc_req->group->blkvsc_req_list,
-					 req_entry) {
-
-			list_del(&comp_req->req_entry);
-
-			vm_srb =
-			&comp_req->request.vstor_packet.vm_srb;
-			if (!__blk_end_request(comp_req->req,
-				(!vm_srb->scsi_status ? 0 : -EIO),
-				comp_req->sector_count * blkdev->sector_size)) {
-				/*
-				 * All the sectors have been xferred ie the
-				 * request is done
-				 */
-				kmem_cache_free(blkdev->request_pool,
-						comp_req->group);
-			}
-
-			kmem_cache_free(blkdev->request_pool, comp_req);
-		}
-
-		if (!blkdev->shutting_down) {
-			blkvsc_do_pending_reqs(blkdev);
-			blk_start_queue(blkdev->gd->queue);
-			blkvsc_request(blkdev->gd->queue);
-		}
-	}
-
->>>>>>> 02f8c6ae
 	spin_unlock_irqrestore(&blkdev->lock, flags);
 }
 
@@ -1245,9 +997,5 @@
 MODULE_LICENSE("GPL");
 MODULE_VERSION(HV_DRV_VERSION);
 MODULE_DESCRIPTION("Microsoft Hyper-V virtual block driver");
-<<<<<<< HEAD
-MODULE_ALIAS("vmbus:hv_block");
-=======
->>>>>>> 02f8c6ae
 module_init(blkvsc_drv_init);
 module_exit(blkvsc_exit);