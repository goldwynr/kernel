/*
 * Copyright (c) 2009, Microsoft Corporation.
 *
 * This program is free software; you can redistribute it and/or modify it
 * under the terms and conditions of the GNU General Public License,
 * version 2, as published by the Free Software Foundation.
 *
 * This program is distributed in the hope it will be useful, but WITHOUT
 * ANY WARRANTY; without even the implied warranty of MERCHANTABILITY or
 * FITNESS FOR A PARTICULAR PURPOSE.  See the GNU General Public License for
 * more details.
 *
 * You should have received a copy of the GNU General Public License along with
 * this program; if not, write to the Free Software Foundation, Inc., 59 Temple
 * Place - Suite 330, Boston, MA 02111-1307 USA.
 *
 * Authors:
 *   Haiyang Zhang <haiyangz@microsoft.com>
 *   Hank Janssen  <hjanssen@microsoft.com>
 *   K. Y. Srinivasan <kys@microsoft.com>
 *
 */
#define pr_fmt(fmt) KBUILD_MODNAME ": " fmt

#include <linux/init.h>
#include <linux/module.h>
#include <linux/device.h>
#include <linux/irq.h>
#include <linux/interrupt.h>
#include <linux/sysctl.h>
<<<<<<< HEAD
#include <linux/slab.h>
#include <linux/acpi.h>
#include <linux/dmi.h>
#include <acpi/acpi_bus.h>
#include <linux/completion.h>

#include "hyperv.h"
#include "hyperv_vmbus.h"

#if LINUX_VERSION_CODE < KERNEL_VERSION(2, 6, 35)
#include <asm/mshyperv.h>

int x86_hyper_ms_hyperv;
EXPORT_SYMBOL(x86_hyper_ms_hyperv);

void *x86_hyper = &x86_hyper_ms_hyperv;
EXPORT_SYMBOL(x86_hyper);

struct ms_hyperv_info ms_hyperv = {
		.features = HV_X64_MSR_TIME_REF_COUNT_AVAILABLE,
};
EXPORT_SYMBOL(ms_hyperv);

#endif

static struct acpi_device  *hv_acpi_dev;
=======
#include <linux/pci.h>
#include <linux/dmi.h>
#include <linux/slab.h>
#include <linux/acpi.h>
#include <acpi/acpi_bus.h>
#include <linux/completion.h>

#include "hyperv.h"
#include "hyperv_vmbus.h"


static struct pci_dev *hv_pci_dev;
>>>>>>> 02f8c6ae

static struct tasklet_struct msg_dpc;
static struct tasklet_struct event_dpc;

unsigned int vmbus_loglevel = (ALL_MODULES << 16 | INFO_LVL);
EXPORT_SYMBOL(vmbus_loglevel);

<<<<<<< HEAD
=======
static int pci_probe_error;
>>>>>>> 02f8c6ae
static struct completion probe_event;
static int irq;

static void get_channel_info(struct hv_device *device,
			     struct hv_device_info *info)
{
	struct vmbus_channel_debug_info debug_info;

	if (!device->channel)
		return;

	vmbus_get_debug_info(device->channel, &debug_info);

	info->chn_id = debug_info.relid;
	info->chn_state = debug_info.state;
	memcpy(&info->chn_type, &debug_info.interfacetype,
	       sizeof(struct hv_guid));
	memcpy(&info->chn_instance, &debug_info.interface_instance,
	       sizeof(struct hv_guid));

	info->monitor_id = debug_info.monitorid;

	info->server_monitor_pending = debug_info.servermonitor_pending;
	info->server_monitor_latency = debug_info.servermonitor_latency;
	info->server_monitor_conn_id = debug_info.servermonitor_connectionid;

	info->client_monitor_pending = debug_info.clientmonitor_pending;
	info->client_monitor_latency = debug_info.clientmonitor_latency;
	info->client_monitor_conn_id = debug_info.clientmonitor_connectionid;

	info->inbound.int_mask = debug_info.inbound.current_interrupt_mask;
	info->inbound.read_idx = debug_info.inbound.current_read_index;
	info->inbound.write_idx = debug_info.inbound.current_write_index;
	info->inbound.bytes_avail_toread =
		debug_info.inbound.bytes_avail_toread;
	info->inbound.bytes_avail_towrite =
		debug_info.inbound.bytes_avail_towrite;

	info->outbound.int_mask =
		debug_info.outbound.current_interrupt_mask;
	info->outbound.read_idx = debug_info.outbound.current_read_index;
	info->outbound.write_idx = debug_info.outbound.current_write_index;
	info->outbound.bytes_avail_toread =
		debug_info.outbound.bytes_avail_toread;
	info->outbound.bytes_avail_towrite =
		debug_info.outbound.bytes_avail_towrite;
}

/*
 * vmbus_show_device_attr - Show the device attribute in sysfs.
 *
 * This is invoked when user does a
 * "cat /sys/bus/vmbus/devices/<busdevice>/<attr name>"
 */
static ssize_t vmbus_show_device_attr(struct device *dev,
				      struct device_attribute *dev_attr,
				      char *buf)
{
<<<<<<< HEAD
	struct hv_device *hv_dev = device_to_hv_device(dev);
=======
	struct hv_device *device_ctx = device_to_hv_device(dev);
>>>>>>> 02f8c6ae
	struct hv_device_info device_info;

	memset(&device_info, 0, sizeof(struct hv_device_info));

<<<<<<< HEAD
	get_channel_info(hv_dev, &device_info);

	if (!strcmp(dev_attr->attr.name, "class_id")) {
		return sprintf(buf, "%s\n", hv_dev->device_type);
	} else if (!strcmp(dev_attr->attr.name, "modalias")) {
		return sprintf(buf, "vmbus:%s\n", hv_dev->device_type);
=======
	get_channel_info(device_ctx, &device_info);

	if (!strcmp(dev_attr->attr.name, "class_id")) {
		return sprintf(buf, "{%02x%02x%02x%02x-%02x%02x-%02x%02x-"
			       "%02x%02x%02x%02x%02x%02x%02x%02x}\n",
			       device_info.chn_type.data[3],
			       device_info.chn_type.data[2],
			       device_info.chn_type.data[1],
			       device_info.chn_type.data[0],
			       device_info.chn_type.data[5],
			       device_info.chn_type.data[4],
			       device_info.chn_type.data[7],
			       device_info.chn_type.data[6],
			       device_info.chn_type.data[8],
			       device_info.chn_type.data[9],
			       device_info.chn_type.data[10],
			       device_info.chn_type.data[11],
			       device_info.chn_type.data[12],
			       device_info.chn_type.data[13],
			       device_info.chn_type.data[14],
			       device_info.chn_type.data[15]);
	} else if (!strcmp(dev_attr->attr.name, "device_id")) {
		return sprintf(buf, "{%02x%02x%02x%02x-%02x%02x-%02x%02x-"
			       "%02x%02x%02x%02x%02x%02x%02x%02x}\n",
			       device_info.chn_instance.data[3],
			       device_info.chn_instance.data[2],
			       device_info.chn_instance.data[1],
			       device_info.chn_instance.data[0],
			       device_info.chn_instance.data[5],
			       device_info.chn_instance.data[4],
			       device_info.chn_instance.data[7],
			       device_info.chn_instance.data[6],
			       device_info.chn_instance.data[8],
			       device_info.chn_instance.data[9],
			       device_info.chn_instance.data[10],
			       device_info.chn_instance.data[11],
			       device_info.chn_instance.data[12],
			       device_info.chn_instance.data[13],
			       device_info.chn_instance.data[14],
			       device_info.chn_instance.data[15]);
>>>>>>> 02f8c6ae
	} else if (!strcmp(dev_attr->attr.name, "state")) {
		return sprintf(buf, "%d\n", device_info.chn_state);
	} else if (!strcmp(dev_attr->attr.name, "id")) {
		return sprintf(buf, "%d\n", device_info.chn_id);
	} else if (!strcmp(dev_attr->attr.name, "out_intr_mask")) {
		return sprintf(buf, "%d\n", device_info.outbound.int_mask);
	} else if (!strcmp(dev_attr->attr.name, "out_read_index")) {
		return sprintf(buf, "%d\n", device_info.outbound.read_idx);
	} else if (!strcmp(dev_attr->attr.name, "out_write_index")) {
		return sprintf(buf, "%d\n", device_info.outbound.write_idx);
	} else if (!strcmp(dev_attr->attr.name, "out_read_bytes_avail")) {
		return sprintf(buf, "%d\n",
			       device_info.outbound.bytes_avail_toread);
	} else if (!strcmp(dev_attr->attr.name, "out_write_bytes_avail")) {
		return sprintf(buf, "%d\n",
			       device_info.outbound.bytes_avail_towrite);
	} else if (!strcmp(dev_attr->attr.name, "in_intr_mask")) {
		return sprintf(buf, "%d\n", device_info.inbound.int_mask);
	} else if (!strcmp(dev_attr->attr.name, "in_read_index")) {
		return sprintf(buf, "%d\n", device_info.inbound.read_idx);
	} else if (!strcmp(dev_attr->attr.name, "in_write_index")) {
		return sprintf(buf, "%d\n", device_info.inbound.write_idx);
	} else if (!strcmp(dev_attr->attr.name, "in_read_bytes_avail")) {
		return sprintf(buf, "%d\n",
			       device_info.inbound.bytes_avail_toread);
	} else if (!strcmp(dev_attr->attr.name, "in_write_bytes_avail")) {
		return sprintf(buf, "%d\n",
			       device_info.inbound.bytes_avail_towrite);
	} else if (!strcmp(dev_attr->attr.name, "monitor_id")) {
		return sprintf(buf, "%d\n", device_info.monitor_id);
	} else if (!strcmp(dev_attr->attr.name, "server_monitor_pending")) {
		return sprintf(buf, "%d\n", device_info.server_monitor_pending);
	} else if (!strcmp(dev_attr->attr.name, "server_monitor_latency")) {
		return sprintf(buf, "%d\n", device_info.server_monitor_latency);
	} else if (!strcmp(dev_attr->attr.name, "server_monitor_conn_id")) {
		return sprintf(buf, "%d\n",
			       device_info.server_monitor_conn_id);
	} else if (!strcmp(dev_attr->attr.name, "client_monitor_pending")) {
		return sprintf(buf, "%d\n", device_info.client_monitor_pending);
	} else if (!strcmp(dev_attr->attr.name, "client_monitor_latency")) {
		return sprintf(buf, "%d\n", device_info.client_monitor_latency);
	} else if (!strcmp(dev_attr->attr.name, "client_monitor_conn_id")) {
		return sprintf(buf, "%d\n",
			       device_info.client_monitor_conn_id);
	} else {
		return 0;
	}
}

/* Set up per device attributes in /sys/bus/vmbus/devices/<bus device> */
static struct device_attribute vmbus_device_attrs[] = {
	__ATTR(id, S_IRUGO, vmbus_show_device_attr, NULL),
	__ATTR(state, S_IRUGO, vmbus_show_device_attr, NULL),
	__ATTR(class_id, S_IRUGO, vmbus_show_device_attr, NULL),
<<<<<<< HEAD
	__ATTR(modalias, S_IRUGO, vmbus_show_device_attr, NULL),
	__ATTR(monitor_id, S_IRUGO, vmbus_show_device_attr, NULL),

	__ATTR(server_monitor_pending, S_IRUGO, vmbus_show_device_attr, NULL),
	__ATTR(server_monitor_latency, S_IRUGO, vmbus_show_device_attr, NULL),
	__ATTR(server_monitor_conn_id, S_IRUGO, vmbus_show_device_attr, NULL),

	__ATTR(client_monitor_pending, S_IRUGO, vmbus_show_device_attr, NULL),
	__ATTR(client_monitor_latency, S_IRUGO, vmbus_show_device_attr, NULL),
	__ATTR(client_monitor_conn_id, S_IRUGO, vmbus_show_device_attr, NULL),

	__ATTR(out_intr_mask, S_IRUGO, vmbus_show_device_attr, NULL),
	__ATTR(out_read_index, S_IRUGO, vmbus_show_device_attr, NULL),
	__ATTR(out_write_index, S_IRUGO, vmbus_show_device_attr, NULL),
	__ATTR(out_read_bytes_avail, S_IRUGO, vmbus_show_device_attr, NULL),
	__ATTR(out_write_bytes_avail, S_IRUGO, vmbus_show_device_attr, NULL),

	__ATTR(in_intr_mask, S_IRUGO, vmbus_show_device_attr, NULL),
	__ATTR(in_read_index, S_IRUGO, vmbus_show_device_attr, NULL),
	__ATTR(in_write_index, S_IRUGO, vmbus_show_device_attr, NULL),
	__ATTR(in_read_bytes_avail, S_IRUGO, vmbus_show_device_attr, NULL),
	__ATTR(in_write_bytes_avail, S_IRUGO, vmbus_show_device_attr, NULL),
	__ATTR_NULL
};


/*
 * vmbus_uevent - add uevent for our device
 *
 * This routine is invoked when a device is added or removed on the vmbus to
 * generate a uevent to udev in the userspace. The udev will then look at its
 * rule and the uevent generated here to load the appropriate driver
 */
static int vmbus_uevent(struct device *device, struct kobj_uevent_env *env)
{
	struct hv_device *dev = device_to_hv_device(device);

	return add_uevent_var(env, "MODALIAS=vmbus:%s", dev->device_type);
}


/*
 * vmbus_match - Attempt to match the specified device to the specified driver
 */
static int vmbus_match(struct device *device, struct device_driver *driver)
{
	struct hv_driver *drv = drv_to_hv_drv(driver);
	struct hv_device *hv_dev = device_to_hv_device(device);
	const struct hv_vmbus_device_id *id_array = drv->id_table;

	for (; *id_array->device_type != '\0'; id_array++) {
		if (!strcmp(id_array->device_type, hv_dev->device_type))
			return 1;
	}

	return 0;
}

/*
 * vmbus_probe - Add the new vmbus's child device
 */
static int vmbus_probe(struct device *child_device)
{
	int ret = 0;
	struct hv_driver *drv =
			drv_to_hv_drv(child_device->driver);
	struct hv_device *dev = device_to_hv_device(child_device);

	if (drv->probe) {
		ret = drv->probe(dev);
		if (ret != 0)
			pr_err("probe failed for device %s (%d)\n",
			       dev_name(child_device), ret);

	} else {
		pr_err("probe not set for driver %s\n",
		       dev_name(child_device));
		ret = -ENODEV;
	}
	return ret;
}

/*
 * vmbus_remove - Remove a vmbus device
 */
static int vmbus_remove(struct device *child_device)
{
	int ret;
	struct hv_driver *drv;

	struct hv_device *dev = device_to_hv_device(child_device);

	if (child_device->driver) {
		drv = drv_to_hv_drv(child_device->driver);

		if (drv->remove) {
			ret = drv->remove(dev);
		} else {
			pr_err("remove not set for driver %s\n",
				dev_name(child_device));
			ret = -ENODEV;
		}
	}

	return 0;
}


/*
 * vmbus_shutdown - Shutdown a vmbus device
 */
static void vmbus_shutdown(struct device *child_device)
{
	struct hv_driver *drv;
	struct hv_device *dev = device_to_hv_device(child_device);


	/* The device may not be attached yet */
	if (!child_device->driver)
		return;

	drv = drv_to_hv_drv(child_device->driver);

	if (drv->shutdown)
		drv->shutdown(dev);

	return;
}


/*
 * vmbus_device_release - Final callback release of the vmbus child device
 */
static void vmbus_device_release(struct device *device)
{
	struct hv_device *hv_dev = device_to_hv_device(device);

	kfree(hv_dev);

}

/* The one and only one */
static struct bus_type  hv_bus = {
	.name =		"vmbus",
	.match =		vmbus_match,
	.shutdown =		vmbus_shutdown,
	.remove =		vmbus_remove,
	.probe =		vmbus_probe,
	.uevent =		vmbus_uevent,
	.dev_attrs =	vmbus_device_attrs,
};

static const char *driver_name = "hyperv";


struct onmessage_work_context {
	struct work_struct work;
	struct hv_message msg;
};

static void vmbus_onmessage_work(struct work_struct *work)
{
	struct onmessage_work_context *ctx;

	ctx = container_of(work, struct onmessage_work_context,
			   work);
	vmbus_onmessage(&ctx->msg);
	kfree(ctx);
=======
	__ATTR(device_id, S_IRUGO, vmbus_show_device_attr, NULL),
	__ATTR(monitor_id, S_IRUGO, vmbus_show_device_attr, NULL),

	__ATTR(server_monitor_pending, S_IRUGO, vmbus_show_device_attr, NULL),
	__ATTR(server_monitor_latency, S_IRUGO, vmbus_show_device_attr, NULL),
	__ATTR(server_monitor_conn_id, S_IRUGO, vmbus_show_device_attr, NULL),

	__ATTR(client_monitor_pending, S_IRUGO, vmbus_show_device_attr, NULL),
	__ATTR(client_monitor_latency, S_IRUGO, vmbus_show_device_attr, NULL),
	__ATTR(client_monitor_conn_id, S_IRUGO, vmbus_show_device_attr, NULL),

	__ATTR(out_intr_mask, S_IRUGO, vmbus_show_device_attr, NULL),
	__ATTR(out_read_index, S_IRUGO, vmbus_show_device_attr, NULL),
	__ATTR(out_write_index, S_IRUGO, vmbus_show_device_attr, NULL),
	__ATTR(out_read_bytes_avail, S_IRUGO, vmbus_show_device_attr, NULL),
	__ATTR(out_write_bytes_avail, S_IRUGO, vmbus_show_device_attr, NULL),

	__ATTR(in_intr_mask, S_IRUGO, vmbus_show_device_attr, NULL),
	__ATTR(in_read_index, S_IRUGO, vmbus_show_device_attr, NULL),
	__ATTR(in_write_index, S_IRUGO, vmbus_show_device_attr, NULL),
	__ATTR(in_read_bytes_avail, S_IRUGO, vmbus_show_device_attr, NULL),
	__ATTR(in_write_bytes_avail, S_IRUGO, vmbus_show_device_attr, NULL),
	__ATTR_NULL
};


/*
 * vmbus_uevent - add uevent for our device
 *
 * This routine is invoked when a device is added or removed on the vmbus to
 * generate a uevent to udev in the userspace. The udev will then look at its
 * rule and the uevent generated here to load the appropriate driver
 */
static int vmbus_uevent(struct device *device, struct kobj_uevent_env *env)
{
	struct hv_device *dev = device_to_hv_device(device);
	int ret;

	ret = add_uevent_var(env, "VMBUS_DEVICE_CLASS_GUID={"
			     "%02x%02x%02x%02x-%02x%02x-%02x%02x-"
			     "%02x%02x%02x%02x%02x%02x%02x%02x}",
			     dev->dev_type.data[3],
			     dev->dev_type.data[2],
			     dev->dev_type.data[1],
			     dev->dev_type.data[0],
			     dev->dev_type.data[5],
			     dev->dev_type.data[4],
			     dev->dev_type.data[7],
			     dev->dev_type.data[6],
			     dev->dev_type.data[8],
			     dev->dev_type.data[9],
			     dev->dev_type.data[10],
			     dev->dev_type.data[11],
			     dev->dev_type.data[12],
			     dev->dev_type.data[13],
			     dev->dev_type.data[14],
			     dev->dev_type.data[15]);

	if (ret)
		return ret;

	ret = add_uevent_var(env, "VMBUS_DEVICE_DEVICE_GUID={"
			     "%02x%02x%02x%02x-%02x%02x-%02x%02x-"
			     "%02x%02x%02x%02x%02x%02x%02x%02x}",
			     dev->dev_instance.data[3],
			     dev->dev_instance.data[2],
			     dev->dev_instance.data[1],
			     dev->dev_instance.data[0],
			     dev->dev_instance.data[5],
			     dev->dev_instance.data[4],
			     dev->dev_instance.data[7],
			     dev->dev_instance.data[6],
			     dev->dev_instance.data[8],
			     dev->dev_instance.data[9],
			     dev->dev_instance.data[10],
			     dev->dev_instance.data[11],
			     dev->dev_instance.data[12],
			     dev->dev_instance.data[13],
			     dev->dev_instance.data[14],
			     dev->dev_instance.data[15]);
	if (ret)
		return ret;

	return 0;
}


/*
 * vmbus_match - Attempt to match the specified device to the specified driver
 */
static int vmbus_match(struct device *device, struct device_driver *driver)
{
	int match = 0;
	struct hv_driver *drv = drv_to_hv_drv(driver);
	struct hv_device *device_ctx = device_to_hv_device(device);

	/* We found our driver ? */
	if (memcmp(&device_ctx->dev_type, &drv->dev_type,
		   sizeof(struct hv_guid)) == 0)
		match = 1;

	return match;
}

/*
 * vmbus_probe - Add the new vmbus's child device
 */
static int vmbus_probe(struct device *child_device)
{
	int ret = 0;
	struct hv_driver *drv =
			drv_to_hv_drv(child_device->driver);
	struct hv_device *dev = device_to_hv_device(child_device);

	if (drv->probe) {
		ret = drv->probe(dev);
		if (ret != 0)
			pr_err("probe failed for device %s (%d)\n",
			       dev_name(child_device), ret);

	} else {
		pr_err("probe not set for driver %s\n",
		       dev_name(child_device));
		ret = -1;
	}
	return ret;
}

/*
 * vmbus_remove - Remove a vmbus device
 */
static int vmbus_remove(struct device *child_device)
{
	int ret;
	struct hv_driver *drv;

	struct hv_device *dev = device_to_hv_device(child_device);

	if (child_device->driver) {
		drv = drv_to_hv_drv(child_device->driver);

		if (drv->remove) {
			ret = drv->remove(dev);
		} else {
			pr_err("remove not set for driver %s\n",
				dev_name(child_device));
			ret = -1;
		}
	}

	return 0;
}


/*
 * vmbus_shutdown - Shutdown a vmbus device
 */
static void vmbus_shutdown(struct device *child_device)
{
	struct hv_driver *drv;
	struct hv_device *dev = device_to_hv_device(child_device);


	/* The device may not be attached yet */
	if (!child_device->driver)
		return;

	drv = drv_to_hv_drv(child_device->driver);

	if (drv->shutdown)
		drv->shutdown(dev);

	return;
}


/*
 * vmbus_device_release - Final callback release of the vmbus child device
 */
static void vmbus_device_release(struct device *device)
{
	struct hv_device *device_ctx = device_to_hv_device(device);

	kfree(device_ctx);

}

/* The one and only one */
static struct bus_type  hv_bus = {
	.name =		"vmbus",
	.match =		vmbus_match,
	.shutdown =		vmbus_shutdown,
	.remove =		vmbus_remove,
	.probe =		vmbus_probe,
	.uevent =		vmbus_uevent,
	.dev_attrs =	vmbus_device_attrs,
};

static const char *driver_name = "hyperv";


struct onmessage_work_context {
	struct work_struct work;
	struct hv_message msg;
};

static void vmbus_onmessage_work(struct work_struct *work)
{
	struct onmessage_work_context *ctx;

	ctx = container_of(work, struct onmessage_work_context,
			   work);
	vmbus_onmessage(&ctx->msg);
	kfree(ctx);
}

/*
 * vmbus_on_msg_dpc - DPC routine to handle messages from the hypervisior
 */
static void vmbus_on_msg_dpc(unsigned long data)
{
	int cpu = smp_processor_id();
	void *page_addr = hv_context.synic_message_page[cpu];
	struct hv_message *msg = (struct hv_message *)page_addr +
				  VMBUS_MESSAGE_SINT;
	struct onmessage_work_context *ctx;

	while (1) {
		if (msg->header.message_type == HVMSG_NONE) {
			/* no msg */
			break;
		} else {
			ctx = kmalloc(sizeof(*ctx), GFP_ATOMIC);
			if (ctx == NULL)
				continue;
			INIT_WORK(&ctx->work, vmbus_onmessage_work);
			memcpy(&ctx->msg, msg, sizeof(*msg));
			queue_work(vmbus_connection.work_queue, &ctx->work);
		}

		msg->header.message_type = HVMSG_NONE;

		/*
		 * Make sure the write to MessageType (ie set to
		 * HVMSG_NONE) happens before we read the
		 * MessagePending and EOMing. Otherwise, the EOMing
		 * will not deliver any more messages since there is
		 * no empty slot
		 */
		mb();

		if (msg->header.message_flags.msg_pending) {
			/*
			 * This will cause message queue rescan to
			 * possibly deliver another msg from the
			 * hypervisor
			 */
			wrmsrl(HV_X64_MSR_EOM, 0);
		}
	}
}

/*
 * vmbus_on_isr - ISR routine
 */
static int vmbus_on_isr(void)
{
	int ret = 0;
	int cpu = smp_processor_id();
	void *page_addr;
	struct hv_message *msg;
	union hv_synic_event_flags *event;

	page_addr = hv_context.synic_message_page[cpu];
	msg = (struct hv_message *)page_addr + VMBUS_MESSAGE_SINT;

	/* Check if there are actual msgs to be process */
	if (msg->header.message_type != HVMSG_NONE)
		ret |= 0x1;

	/* TODO: Check if there are events to be process */
	page_addr = hv_context.synic_event_page[cpu];
	event = (union hv_synic_event_flags *)page_addr + VMBUS_MESSAGE_SINT;

	/* Since we are a child, we only need to check bit 0 */
	if (sync_test_and_clear_bit(0, (unsigned long *) &event->flags32[0]))
		ret |= 0x2;

	return ret;
}


static irqreturn_t vmbus_isr(int irq, void *dev_id)
{
	int ret;

	ret = vmbus_on_isr();

	/* Schedules a dpc if necessary */
	if (ret > 0) {
		if (test_bit(0, (unsigned long *)&ret))
			tasklet_schedule(&msg_dpc);

		if (test_bit(1, (unsigned long *)&ret))
			tasklet_schedule(&event_dpc);

		return IRQ_HANDLED;
	} else {
		return IRQ_NONE;
	}
}

/*
 * vmbus_bus_init -Main vmbus driver initialization routine.
 *
 * Here, we
 *	- initialize the vmbus driver context
 *	- invoke the vmbus hv main init routine
 *	- get the irq resource
 *	- retrieve the channel offers
 */
static int vmbus_bus_init(struct pci_dev *pdev)
{
	int ret;
	unsigned int vector;

	/* Hypervisor initialization...setup hypercall page..etc */
	ret = hv_init();
	if (ret != 0) {
		pr_err("Unable to initialize the hypervisor - 0x%x\n", ret);
		goto cleanup;
	}

	/* Initialize the bus context */
	tasklet_init(&msg_dpc, vmbus_on_msg_dpc, 0);
	tasklet_init(&event_dpc, vmbus_on_event, 0);

	/* Now, register the bus  with LDM */
	ret = bus_register(&hv_bus);
	if (ret) {
		ret = -1;
		goto cleanup;
	}

	/* Get the interrupt resource */
	ret = request_irq(pdev->irq, vmbus_isr,
			  IRQF_SHARED | IRQF_SAMPLE_RANDOM,
			  driver_name, pdev);

	if (ret != 0) {
		pr_err("Unable to request IRQ %d\n",
			   pdev->irq);

		bus_unregister(&hv_bus);

		ret = -1;
		goto cleanup;
	}

	vector = IRQ0_VECTOR + pdev->irq;

	/*
	 * Notify the hypervisor of our irq and
	 * connect to the host.
	 */
	on_each_cpu(hv_synic_init, (void *)&vector, 1);
	ret = vmbus_connect();
	if (ret) {
		free_irq(pdev->irq, pdev);
		bus_unregister(&hv_bus);
		goto cleanup;
	}


	vmbus_request_offers();

cleanup:
	return ret;
}

/**
 * vmbus_child_driver_register() - Register a vmbus's child driver
 * @drv:        Pointer to driver structure you want to register
 *
 *
 * Registers the given driver with Linux through the 'driver_register()' call
 * And sets up the hyper-v vmbus handling for this driver.
 * It will return the state of the 'driver_register()' call.
 *
 * Mainly used by Hyper-V drivers.
 */
int vmbus_child_driver_register(struct device_driver *drv)
{
	int ret;

	pr_info("child driver registering - name %s\n", drv->name);

	/* The child driver on this vmbus */
	drv->bus = &hv_bus;

	ret = driver_register(drv);

	vmbus_request_offers();

	return ret;
}
EXPORT_SYMBOL(vmbus_child_driver_register);

/**
 * vmbus_child_driver_unregister() - Unregister a vmbus's child driver
 * @drv:        Pointer to driver structure you want to un-register
 *
 *
 * Un-register the given driver with Linux through the 'driver_unregister()'
 * call. And ungegisters the driver from the Hyper-V vmbus handler.
 *
 * Mainly used by Hyper-V drivers.
 */
void vmbus_child_driver_unregister(struct device_driver *drv)
{
	pr_info("child driver unregistering - name %s\n", drv->name);

	driver_unregister(drv);

	drv->bus = NULL;
>>>>>>> 02f8c6ae
}
EXPORT_SYMBOL(vmbus_child_driver_unregister);

/*
<<<<<<< HEAD
 * vmbus_on_msg_dpc - DPC routine to handle messages from the hypervisior
 */
static void vmbus_on_msg_dpc(unsigned long data)
{
	int cpu = smp_processor_id();
	void *page_addr = hv_context.synic_message_page[cpu];
	struct hv_message *msg = (struct hv_message *)page_addr +
				  VMBUS_MESSAGE_SINT;
	struct onmessage_work_context *ctx;

	while (1) {
		if (msg->header.message_type == HVMSG_NONE) {
			/* no msg */
			break;
		} else {
			ctx = kmalloc(sizeof(*ctx), GFP_ATOMIC);
			if (ctx == NULL)
				continue;
			INIT_WORK(&ctx->work, vmbus_onmessage_work);
			memcpy(&ctx->msg, msg, sizeof(*msg));
			queue_work(vmbus_connection.work_queue, &ctx->work);
		}

		msg->header.message_type = HVMSG_NONE;

		/*
		 * Make sure the write to MessageType (ie set to
		 * HVMSG_NONE) happens before we read the
		 * MessagePending and EOMing. Otherwise, the EOMing
		 * will not deliver any more messages since there is
		 * no empty slot
		 */
		smp_mb();

		if (msg->header.message_flags.msg_pending) {
			/*
			 * This will cause message queue rescan to
			 * possibly deliver another msg from the
			 * hypervisor
			 */
			wrmsrl(HV_X64_MSR_EOM, 0);
		}
	}
}

/*
 * vmbus_on_isr - ISR routine
 */
static int vmbus_on_isr(void)
{
	int ret = 0;
	int cpu = smp_processor_id();
	void *page_addr;
	struct hv_message *msg;
	union hv_synic_event_flags *event;

	page_addr = hv_context.synic_message_page[cpu];
	msg = (struct hv_message *)page_addr + VMBUS_MESSAGE_SINT;

	/* Check if there are actual msgs to be process */
	if (msg->header.message_type != HVMSG_NONE)
		ret |= 0x1;

	page_addr = hv_context.synic_event_page[cpu];
	event = (union hv_synic_event_flags *)page_addr + VMBUS_MESSAGE_SINT;

	/* Since we are a child, we only need to check bit 0 */
	if (sync_test_and_clear_bit(0, (unsigned long *) &event->flags32[0]))
		ret |= 0x2;
=======
 * vmbus_child_device_create - Creates and registers a new child device
 * on the vmbus.
 */
struct hv_device *vmbus_child_device_create(struct hv_guid *type,
					    struct hv_guid *instance,
					    struct vmbus_channel *channel)
{
	struct hv_device *child_device_obj;

	/* Allocate the new child device */
	child_device_obj = kzalloc(sizeof(struct hv_device), GFP_KERNEL);
	if (!child_device_obj) {
		pr_err("Unable to allocate device object for child device\n");
		return NULL;
	}

	child_device_obj->channel = channel;
	memcpy(&child_device_obj->dev_type, type, sizeof(struct hv_guid));
	memcpy(&child_device_obj->dev_instance, instance,
	       sizeof(struct hv_guid));


	return child_device_obj;
}

/*
 * vmbus_child_device_register - Register the child device
 */
int vmbus_child_device_register(struct hv_device *child_device_obj)
{
	int ret = 0;

	static atomic_t device_num = ATOMIC_INIT(0);

	/* Set the device name. Otherwise, device_register() will fail. */
	dev_set_name(&child_device_obj->device, "vmbus_0_%d",
		     atomic_inc_return(&device_num));

	/* The new device belongs to this bus */
	child_device_obj->device.bus = &hv_bus; /* device->dev.bus; */
	child_device_obj->device.parent = &hv_pci_dev->dev;
	child_device_obj->device.release = vmbus_device_release;

	/*
	 * Register with the LDM. This will kick off the driver/device
	 * binding...which will eventually call vmbus_match() and vmbus_probe()
	 */
	ret = device_register(&child_device_obj->device);

	if (ret)
		pr_err("Unable to register child device\n");
	else
		pr_info("child device %s registered\n",
			dev_name(&child_device_obj->device));
>>>>>>> 02f8c6ae

	return ret;
}

<<<<<<< HEAD

static irqreturn_t vmbus_isr(int irq, void *dev_id)
{
	int ret;

	ret = vmbus_on_isr();

	/* Schedules a dpc if necessary */
	if (ret > 0) {
		if (test_bit(0, (unsigned long *)&ret))
			tasklet_schedule(&msg_dpc);

		if (test_bit(1, (unsigned long *)&ret))
			tasklet_schedule(&event_dpc);

		return IRQ_HANDLED;
	} else {
		return IRQ_NONE;
	}
}

/*
 * vmbus_bus_init -Main vmbus driver initialization routine.
 *
 * Here, we
 *	- initialize the vmbus driver context
 *	- invoke the vmbus hv main init routine
 *	- get the irq resource
 *	- retrieve the channel offers
 */
static int vmbus_bus_init(int irq)
{
	int ret;
	unsigned int vector;

	/* Hypervisor initialization...setup hypercall page..etc */
	ret = hv_init();
	if (ret != 0) {
		pr_err("Unable to initialize the hypervisor - 0x%x\n", ret);
		return ret;
	}

	/* Initialize the bus context */
	tasklet_init(&msg_dpc, vmbus_on_msg_dpc, 0);
	tasklet_init(&event_dpc, vmbus_on_event, 0);

	/* Now, register the bus  with LDM */
	ret = bus_register(&hv_bus);
	if (ret)
		return ret;

	/* Get the interrupt resource */
	ret = request_irq(irq, vmbus_isr, IRQF_SAMPLE_RANDOM,
			driver_name, hv_acpi_dev);

	if (ret != 0) {
		pr_err("Unable to request IRQ %d\n",
			   irq);

		bus_unregister(&hv_bus);

		return ret;
	}

	vector = IRQ0_VECTOR + irq;

	/*
	 * Notify the hypervisor of our irq and
	 * connect to the host.
	 */
	on_each_cpu(hv_synic_init, (void *)&vector, 1);
	ret = vmbus_connect();
	if (ret) {
		free_irq(irq, hv_acpi_dev);
		bus_unregister(&hv_bus);
		return ret;
	}


	vmbus_request_offers();

	return 0;
}

/**
 * vmbus_child_driver_register() - Register a vmbus's child driver
 * @drv:        Pointer to driver structure you want to register
 *
 *
 * Registers the given driver with Linux through the 'driver_register()' call
 * And sets up the hyper-v vmbus handling for this driver.
 * It will return the state of the 'driver_register()' call.
 *
 * Mainly used by Hyper-V drivers.
 */
int vmbus_child_driver_register(struct device_driver *drv)
{
	int ret;

	pr_info("child driver registering - name %s\n", drv->name);

	/* The child driver on this vmbus */
	drv->bus = &hv_bus;

	ret = driver_register(drv);

	vmbus_request_offers();

	return ret;
=======
/*
 * vmbus_child_device_unregister - Remove the specified child device
 * from the vmbus.
 */
void vmbus_child_device_unregister(struct hv_device *device_obj)
{
	/*
	 * Kick off the process of unregistering the device.
	 * This will call vmbus_remove() and eventually vmbus_device_release()
	 */
	device_unregister(&device_obj->device);

	pr_info("child device %s unregistered\n",
		dev_name(&device_obj->device));
}


/*
 * VMBUS is an acpi enumerated device. Get the the IRQ information
 * from DSDT.
 */

static acpi_status vmbus_walk_resources(struct acpi_resource *res, void *irq)
{

	if (res->type == ACPI_RESOURCE_TYPE_IRQ) {
		struct acpi_resource_irq *irqp;
		irqp = &res->data.irq;

		*((unsigned int *)irq) = irqp->interrupts[0];
	}

	return AE_OK;
}

static int vmbus_acpi_add(struct acpi_device *device)
{
	acpi_status result;

	result =
	acpi_walk_resources(device->handle, METHOD_NAME__CRS,
			vmbus_walk_resources, &irq);

	if (ACPI_FAILURE(result)) {
		complete(&probe_event);
		return -ENODEV;
	}
	complete(&probe_event);
	return 0;
>>>>>>> 02f8c6ae
}
EXPORT_SYMBOL(vmbus_child_driver_register);

<<<<<<< HEAD
/**
 * vmbus_child_driver_unregister() - Unregister a vmbus's child driver
 * @drv:        Pointer to driver structure you want to un-register
 *
 *
 * Un-register the given driver with Linux through the 'driver_unregister()'
 * call. And ungegisters the driver from the Hyper-V vmbus handler.
 *
 * Mainly used by Hyper-V drivers.
 */
void vmbus_child_driver_unregister(struct device_driver *drv)
{
	pr_info("child driver unregistering - name %s\n", drv->name);

	driver_unregister(drv);

}
EXPORT_SYMBOL(vmbus_child_driver_unregister);

/*
 * vmbus_child_device_create - Creates and registers a new child device
 * on the vmbus.
 */
struct hv_device *vmbus_child_device_create(struct hv_guid *type,
					    struct hv_guid *instance,
					    struct vmbus_channel *channel)
{
	struct hv_device *child_device_obj;

	/* Allocate the new child device */
	child_device_obj = kzalloc(sizeof(struct hv_device), GFP_KERNEL);
	if (!child_device_obj) {
		pr_err("Unable to allocate device object for child device\n");
		return NULL;
	}

	spin_lock_init(&child_device_obj->ext_lock);
	child_device_obj->channel = channel;
	/*
	 * Get the human readable device type name and stash it away.
	 */
	child_device_obj->device_type = hv_get_devtype_name(type);
	memcpy(&child_device_obj->dev_instance, instance,
	       sizeof(struct hv_guid));
=======
static const struct acpi_device_id vmbus_acpi_device_ids[] = {
	{"VMBUS", 0},
	{"", 0},
};
MODULE_DEVICE_TABLE(acpi, vmbus_acpi_device_ids);

static struct acpi_driver vmbus_acpi_driver = {
	.name = "vmbus",
	.ids = vmbus_acpi_device_ids,
	.ops = {
		.add = vmbus_acpi_add,
	},
};

static int vmbus_acpi_init(void)
{
	int result;


	result = acpi_bus_register_driver(&vmbus_acpi_driver);
	if (result < 0)
		return result;
>>>>>>> 02f8c6ae


	return child_device_obj;
}

<<<<<<< HEAD
/*
 * vmbus_child_device_register - Register the child device
 */
int vmbus_child_device_register(struct hv_device *child_device_obj)
{
	int ret = 0;

	static atomic_t device_num = ATOMIC_INIT(0);

	/* Set the device name. Otherwise, device_register() will fail. */
	dev_set_name(&child_device_obj->device, "vmbus_0_%d",
		     atomic_inc_return(&device_num));

	/* The new device belongs to this bus */
	child_device_obj->device.bus = &hv_bus; /* device->dev.bus; */
	child_device_obj->device.parent = &hv_acpi_dev->dev;
	child_device_obj->device.release = vmbus_device_release;

	/*
	 * Register with the LDM. This will kick off the driver/device
	 * binding...which will eventually call vmbus_match() and vmbus_probe()
	 */
	ret = device_register(&child_device_obj->device);

	if (ret)
		pr_err("Unable to register child device\n");
	else
		pr_info("child device %s registered\n",
			dev_name(&child_device_obj->device));
=======
static void vmbus_acpi_exit(void)
{
	acpi_bus_unregister_driver(&vmbus_acpi_driver);
>>>>>>> 02f8c6ae

	return ret;
}

<<<<<<< HEAD
/*
 * vmbus_child_device_unregister - Remove the specified child device
 * from the vmbus.
 */
void vmbus_child_device_unregister(struct hv_device *device_obj)
{
	/*
	 * Kick off the process of unregistering the device.
	 * This will call vmbus_remove() and eventually vmbus_device_release()
	 */
	device_unregister(&device_obj->device);

	pr_info("child device %s unregistered\n",
		dev_name(&device_obj->device));
}


/*
 * VMBUS is an acpi enumerated device. Get the the IRQ information
 * from DSDT.
 */

static acpi_status vmbus_walk_resources(struct acpi_resource *res, void *irq)
{

	if (res->type == ACPI_RESOURCE_TYPE_IRQ) {
		struct acpi_resource_irq *irqp;
		irqp = &res->data.irq;

		*((unsigned int *)irq) = irqp->interrupts[0];
	}

	return AE_OK;
}

static int vmbus_acpi_add(struct acpi_device *device)
{
	acpi_status result;

	hv_acpi_dev = device;

	result =
	acpi_walk_resources(device->handle, METHOD_NAME__CRS,
			vmbus_walk_resources, &irq);

	if (ACPI_FAILURE(result)) {
		complete(&probe_event);
		return -ENODEV;
	}
	complete(&probe_event);
	return 0;
}

static const struct acpi_device_id vmbus_acpi_device_ids[] = {
	{"VMBUS", 0},
	{"VMBus", 0},
	{"", 0},
};
MODULE_DEVICE_TABLE(acpi, vmbus_acpi_device_ids);

static struct acpi_driver vmbus_acpi_driver = {
	.name = "vmbus",
	.ids = vmbus_acpi_device_ids,
	.ops = {
		.add = vmbus_acpi_add,
	},
};

static const struct dmi_system_id __initconst
hv_vmbus_dmi_table[] __maybe_unused  = {
	{
		.ident = "Hyper-V",
		.matches = {
			DMI_MATCH(DMI_SYS_VENDOR, "Microsoft Corporation"),
			DMI_MATCH(DMI_PRODUCT_NAME, "Virtual Machine"),
			DMI_MATCH(DMI_BOARD_NAME, "Virtual Machine"),
		},
	},
	{ },
};
MODULE_DEVICE_TABLE(dmi, hv_vmbus_dmi_table);

static int __init hv_acpi_init(void)
{
	int ret;

	if (!dmi_check_system(hv_vmbus_dmi_table))
		return -ENODEV;

	init_completion(&probe_event);

	/*
	 * Get irq resources first.
	 */

	ret = acpi_bus_register_driver(&vmbus_acpi_driver);

	if (ret)
		return ret;

	wait_for_completion(&probe_event);

	if (irq <= 0) {
		acpi_bus_unregister_driver(&vmbus_acpi_driver);
		return -ENODEV;
	}

	ret = vmbus_bus_init(irq);
	if (ret)
		acpi_bus_unregister_driver(&vmbus_acpi_driver);
	return ret;
=======

static int __devinit hv_pci_probe(struct pci_dev *pdev,
				const struct pci_device_id *ent)
{
	hv_pci_dev = pdev;

	pci_probe_error = pci_enable_device(pdev);
	if (pci_probe_error)
		goto probe_cleanup;

	/*
	 * If the PCI sub-sytem did not assign us an
	 * irq, use the bios provided one.
	 */

	if (pdev->irq == 0)
		pdev->irq = irq;

	pci_probe_error = vmbus_bus_init(pdev);

	if (pci_probe_error)
		pci_disable_device(pdev);

probe_cleanup:
	complete(&probe_event);
	return pci_probe_error;
}

/*
 * We use a PCI table to determine if we should autoload this driver  This is
 * needed by distro tools to determine if the hyperv drivers should be
 * installed and/or configured.  We don't do anything else with the table, but
 * it needs to be present.
 */
static const struct pci_device_id microsoft_hv_pci_table[] = {
	{ PCI_DEVICE(0x1414, 0x5353) },	/* VGA compatible controller */
	{ 0 }
};
MODULE_DEVICE_TABLE(pci, microsoft_hv_pci_table);

static struct pci_driver hv_bus_driver = {
	.name =           "hv_bus",
	.probe =          hv_pci_probe,
	.id_table =       microsoft_hv_pci_table,
};

static int __init hv_pci_init(void)
{
	int ret;

	init_completion(&probe_event);

	/*
	 * Get irq resources first.
	 */

	ret = vmbus_acpi_init();
	if (ret)
		return ret;

	wait_for_completion(&probe_event);

	if (irq <= 0) {
		vmbus_acpi_exit();
		return -ENODEV;
	}

	vmbus_acpi_exit();
	init_completion(&probe_event);
	ret = pci_register_driver(&hv_bus_driver);
	if (ret)
		return ret;
	/*
	 * All the vmbus initialization occurs within the
	 * hv_pci_probe() function. Wait for hv_pci_probe()
	 * to complete.
	 */
	wait_for_completion(&probe_event);

	if (pci_probe_error)
		pci_unregister_driver(&hv_bus_driver);
	return pci_probe_error;
>>>>>>> 02f8c6ae
}


MODULE_LICENSE("GPL");
MODULE_VERSION(HV_DRV_VERSION);
module_param(vmbus_loglevel, int, S_IRUGO|S_IWUSR);

<<<<<<< HEAD
module_init(hv_acpi_init);
=======
module_init(hv_pci_init);
>>>>>>> 02f8c6ae
<|MERGE_RESOLUTION|>--- conflicted
+++ resolved
@@ -28,34 +28,6 @@
 #include <linux/irq.h>
 #include <linux/interrupt.h>
 #include <linux/sysctl.h>
-<<<<<<< HEAD
-#include <linux/slab.h>
-#include <linux/acpi.h>
-#include <linux/dmi.h>
-#include <acpi/acpi_bus.h>
-#include <linux/completion.h>
-
-#include "hyperv.h"
-#include "hyperv_vmbus.h"
-
-#if LINUX_VERSION_CODE < KERNEL_VERSION(2, 6, 35)
-#include <asm/mshyperv.h>
-
-int x86_hyper_ms_hyperv;
-EXPORT_SYMBOL(x86_hyper_ms_hyperv);
-
-void *x86_hyper = &x86_hyper_ms_hyperv;
-EXPORT_SYMBOL(x86_hyper);
-
-struct ms_hyperv_info ms_hyperv = {
-		.features = HV_X64_MSR_TIME_REF_COUNT_AVAILABLE,
-};
-EXPORT_SYMBOL(ms_hyperv);
-
-#endif
-
-static struct acpi_device  *hv_acpi_dev;
-=======
 #include <linux/pci.h>
 #include <linux/dmi.h>
 #include <linux/slab.h>
@@ -68,18 +40,16 @@
 
 
 static struct pci_dev *hv_pci_dev;
->>>>>>> 02f8c6ae
 
 static struct tasklet_struct msg_dpc;
 static struct tasklet_struct event_dpc;
 
 unsigned int vmbus_loglevel = (ALL_MODULES << 16 | INFO_LVL);
 EXPORT_SYMBOL(vmbus_loglevel);
-
-<<<<<<< HEAD
-=======
+	/* (ALL_MODULES << 16 | DEBUG_LVL_ENTEREXIT); */
+	/* (((VMBUS | VMBUS_DRV)<<16) | DEBUG_LVL_ENTEREXIT); */
+
 static int pci_probe_error;
->>>>>>> 02f8c6ae
 static struct completion probe_event;
 static int irq;
 
@@ -138,23 +108,11 @@
 				      struct device_attribute *dev_attr,
 				      char *buf)
 {
-<<<<<<< HEAD
-	struct hv_device *hv_dev = device_to_hv_device(dev);
-=======
 	struct hv_device *device_ctx = device_to_hv_device(dev);
->>>>>>> 02f8c6ae
 	struct hv_device_info device_info;
 
 	memset(&device_info, 0, sizeof(struct hv_device_info));
 
-<<<<<<< HEAD
-	get_channel_info(hv_dev, &device_info);
-
-	if (!strcmp(dev_attr->attr.name, "class_id")) {
-		return sprintf(buf, "%s\n", hv_dev->device_type);
-	} else if (!strcmp(dev_attr->attr.name, "modalias")) {
-		return sprintf(buf, "vmbus:%s\n", hv_dev->device_type);
-=======
 	get_channel_info(device_ctx, &device_info);
 
 	if (!strcmp(dev_attr->attr.name, "class_id")) {
@@ -195,7 +153,6 @@
 			       device_info.chn_instance.data[13],
 			       device_info.chn_instance.data[14],
 			       device_info.chn_instance.data[15]);
->>>>>>> 02f8c6ae
 	} else if (!strcmp(dev_attr->attr.name, "state")) {
 		return sprintf(buf, "%d\n", device_info.chn_state);
 	} else if (!strcmp(dev_attr->attr.name, "id")) {
@@ -250,176 +207,6 @@
 	__ATTR(id, S_IRUGO, vmbus_show_device_attr, NULL),
 	__ATTR(state, S_IRUGO, vmbus_show_device_attr, NULL),
 	__ATTR(class_id, S_IRUGO, vmbus_show_device_attr, NULL),
-<<<<<<< HEAD
-	__ATTR(modalias, S_IRUGO, vmbus_show_device_attr, NULL),
-	__ATTR(monitor_id, S_IRUGO, vmbus_show_device_attr, NULL),
-
-	__ATTR(server_monitor_pending, S_IRUGO, vmbus_show_device_attr, NULL),
-	__ATTR(server_monitor_latency, S_IRUGO, vmbus_show_device_attr, NULL),
-	__ATTR(server_monitor_conn_id, S_IRUGO, vmbus_show_device_attr, NULL),
-
-	__ATTR(client_monitor_pending, S_IRUGO, vmbus_show_device_attr, NULL),
-	__ATTR(client_monitor_latency, S_IRUGO, vmbus_show_device_attr, NULL),
-	__ATTR(client_monitor_conn_id, S_IRUGO, vmbus_show_device_attr, NULL),
-
-	__ATTR(out_intr_mask, S_IRUGO, vmbus_show_device_attr, NULL),
-	__ATTR(out_read_index, S_IRUGO, vmbus_show_device_attr, NULL),
-	__ATTR(out_write_index, S_IRUGO, vmbus_show_device_attr, NULL),
-	__ATTR(out_read_bytes_avail, S_IRUGO, vmbus_show_device_attr, NULL),
-	__ATTR(out_write_bytes_avail, S_IRUGO, vmbus_show_device_attr, NULL),
-
-	__ATTR(in_intr_mask, S_IRUGO, vmbus_show_device_attr, NULL),
-	__ATTR(in_read_index, S_IRUGO, vmbus_show_device_attr, NULL),
-	__ATTR(in_write_index, S_IRUGO, vmbus_show_device_attr, NULL),
-	__ATTR(in_read_bytes_avail, S_IRUGO, vmbus_show_device_attr, NULL),
-	__ATTR(in_write_bytes_avail, S_IRUGO, vmbus_show_device_attr, NULL),
-	__ATTR_NULL
-};
-
-
-/*
- * vmbus_uevent - add uevent for our device
- *
- * This routine is invoked when a device is added or removed on the vmbus to
- * generate a uevent to udev in the userspace. The udev will then look at its
- * rule and the uevent generated here to load the appropriate driver
- */
-static int vmbus_uevent(struct device *device, struct kobj_uevent_env *env)
-{
-	struct hv_device *dev = device_to_hv_device(device);
-
-	return add_uevent_var(env, "MODALIAS=vmbus:%s", dev->device_type);
-}
-
-
-/*
- * vmbus_match - Attempt to match the specified device to the specified driver
- */
-static int vmbus_match(struct device *device, struct device_driver *driver)
-{
-	struct hv_driver *drv = drv_to_hv_drv(driver);
-	struct hv_device *hv_dev = device_to_hv_device(device);
-	const struct hv_vmbus_device_id *id_array = drv->id_table;
-
-	for (; *id_array->device_type != '\0'; id_array++) {
-		if (!strcmp(id_array->device_type, hv_dev->device_type))
-			return 1;
-	}
-
-	return 0;
-}
-
-/*
- * vmbus_probe - Add the new vmbus's child device
- */
-static int vmbus_probe(struct device *child_device)
-{
-	int ret = 0;
-	struct hv_driver *drv =
-			drv_to_hv_drv(child_device->driver);
-	struct hv_device *dev = device_to_hv_device(child_device);
-
-	if (drv->probe) {
-		ret = drv->probe(dev);
-		if (ret != 0)
-			pr_err("probe failed for device %s (%d)\n",
-			       dev_name(child_device), ret);
-
-	} else {
-		pr_err("probe not set for driver %s\n",
-		       dev_name(child_device));
-		ret = -ENODEV;
-	}
-	return ret;
-}
-
-/*
- * vmbus_remove - Remove a vmbus device
- */
-static int vmbus_remove(struct device *child_device)
-{
-	int ret;
-	struct hv_driver *drv;
-
-	struct hv_device *dev = device_to_hv_device(child_device);
-
-	if (child_device->driver) {
-		drv = drv_to_hv_drv(child_device->driver);
-
-		if (drv->remove) {
-			ret = drv->remove(dev);
-		} else {
-			pr_err("remove not set for driver %s\n",
-				dev_name(child_device));
-			ret = -ENODEV;
-		}
-	}
-
-	return 0;
-}
-
-
-/*
- * vmbus_shutdown - Shutdown a vmbus device
- */
-static void vmbus_shutdown(struct device *child_device)
-{
-	struct hv_driver *drv;
-	struct hv_device *dev = device_to_hv_device(child_device);
-
-
-	/* The device may not be attached yet */
-	if (!child_device->driver)
-		return;
-
-	drv = drv_to_hv_drv(child_device->driver);
-
-	if (drv->shutdown)
-		drv->shutdown(dev);
-
-	return;
-}
-
-
-/*
- * vmbus_device_release - Final callback release of the vmbus child device
- */
-static void vmbus_device_release(struct device *device)
-{
-	struct hv_device *hv_dev = device_to_hv_device(device);
-
-	kfree(hv_dev);
-
-}
-
-/* The one and only one */
-static struct bus_type  hv_bus = {
-	.name =		"vmbus",
-	.match =		vmbus_match,
-	.shutdown =		vmbus_shutdown,
-	.remove =		vmbus_remove,
-	.probe =		vmbus_probe,
-	.uevent =		vmbus_uevent,
-	.dev_attrs =	vmbus_device_attrs,
-};
-
-static const char *driver_name = "hyperv";
-
-
-struct onmessage_work_context {
-	struct work_struct work;
-	struct hv_message msg;
-};
-
-static void vmbus_onmessage_work(struct work_struct *work)
-{
-	struct onmessage_work_context *ctx;
-
-	ctx = container_of(work, struct onmessage_work_context,
-			   work);
-	vmbus_onmessage(&ctx->msg);
-	kfree(ctx);
-=======
 	__ATTR(device_id, S_IRUGO, vmbus_show_device_attr, NULL),
 	__ATTR(monitor_id, S_IRUGO, vmbus_show_device_attr, NULL),
 
@@ -845,82 +632,10 @@
 	driver_unregister(drv);
 
 	drv->bus = NULL;
->>>>>>> 02f8c6ae
 }
 EXPORT_SYMBOL(vmbus_child_driver_unregister);
 
 /*
-<<<<<<< HEAD
- * vmbus_on_msg_dpc - DPC routine to handle messages from the hypervisior
- */
-static void vmbus_on_msg_dpc(unsigned long data)
-{
-	int cpu = smp_processor_id();
-	void *page_addr = hv_context.synic_message_page[cpu];
-	struct hv_message *msg = (struct hv_message *)page_addr +
-				  VMBUS_MESSAGE_SINT;
-	struct onmessage_work_context *ctx;
-
-	while (1) {
-		if (msg->header.message_type == HVMSG_NONE) {
-			/* no msg */
-			break;
-		} else {
-			ctx = kmalloc(sizeof(*ctx), GFP_ATOMIC);
-			if (ctx == NULL)
-				continue;
-			INIT_WORK(&ctx->work, vmbus_onmessage_work);
-			memcpy(&ctx->msg, msg, sizeof(*msg));
-			queue_work(vmbus_connection.work_queue, &ctx->work);
-		}
-
-		msg->header.message_type = HVMSG_NONE;
-
-		/*
-		 * Make sure the write to MessageType (ie set to
-		 * HVMSG_NONE) happens before we read the
-		 * MessagePending and EOMing. Otherwise, the EOMing
-		 * will not deliver any more messages since there is
-		 * no empty slot
-		 */
-		smp_mb();
-
-		if (msg->header.message_flags.msg_pending) {
-			/*
-			 * This will cause message queue rescan to
-			 * possibly deliver another msg from the
-			 * hypervisor
-			 */
-			wrmsrl(HV_X64_MSR_EOM, 0);
-		}
-	}
-}
-
-/*
- * vmbus_on_isr - ISR routine
- */
-static int vmbus_on_isr(void)
-{
-	int ret = 0;
-	int cpu = smp_processor_id();
-	void *page_addr;
-	struct hv_message *msg;
-	union hv_synic_event_flags *event;
-
-	page_addr = hv_context.synic_message_page[cpu];
-	msg = (struct hv_message *)page_addr + VMBUS_MESSAGE_SINT;
-
-	/* Check if there are actual msgs to be process */
-	if (msg->header.message_type != HVMSG_NONE)
-		ret |= 0x1;
-
-	page_addr = hv_context.synic_event_page[cpu];
-	event = (union hv_synic_event_flags *)page_addr + VMBUS_MESSAGE_SINT;
-
-	/* Since we are a child, we only need to check bit 0 */
-	if (sync_test_and_clear_bit(0, (unsigned long *) &event->flags32[0]))
-		ret |= 0x2;
-=======
  * vmbus_child_device_create - Creates and registers a new child device
  * on the vmbus.
  */
@@ -975,122 +690,10 @@
 	else
 		pr_info("child device %s registered\n",
 			dev_name(&child_device_obj->device));
->>>>>>> 02f8c6ae
 
 	return ret;
 }
 
-<<<<<<< HEAD
-
-static irqreturn_t vmbus_isr(int irq, void *dev_id)
-{
-	int ret;
-
-	ret = vmbus_on_isr();
-
-	/* Schedules a dpc if necessary */
-	if (ret > 0) {
-		if (test_bit(0, (unsigned long *)&ret))
-			tasklet_schedule(&msg_dpc);
-
-		if (test_bit(1, (unsigned long *)&ret))
-			tasklet_schedule(&event_dpc);
-
-		return IRQ_HANDLED;
-	} else {
-		return IRQ_NONE;
-	}
-}
-
-/*
- * vmbus_bus_init -Main vmbus driver initialization routine.
- *
- * Here, we
- *	- initialize the vmbus driver context
- *	- invoke the vmbus hv main init routine
- *	- get the irq resource
- *	- retrieve the channel offers
- */
-static int vmbus_bus_init(int irq)
-{
-	int ret;
-	unsigned int vector;
-
-	/* Hypervisor initialization...setup hypercall page..etc */
-	ret = hv_init();
-	if (ret != 0) {
-		pr_err("Unable to initialize the hypervisor - 0x%x\n", ret);
-		return ret;
-	}
-
-	/* Initialize the bus context */
-	tasklet_init(&msg_dpc, vmbus_on_msg_dpc, 0);
-	tasklet_init(&event_dpc, vmbus_on_event, 0);
-
-	/* Now, register the bus  with LDM */
-	ret = bus_register(&hv_bus);
-	if (ret)
-		return ret;
-
-	/* Get the interrupt resource */
-	ret = request_irq(irq, vmbus_isr, IRQF_SAMPLE_RANDOM,
-			driver_name, hv_acpi_dev);
-
-	if (ret != 0) {
-		pr_err("Unable to request IRQ %d\n",
-			   irq);
-
-		bus_unregister(&hv_bus);
-
-		return ret;
-	}
-
-	vector = IRQ0_VECTOR + irq;
-
-	/*
-	 * Notify the hypervisor of our irq and
-	 * connect to the host.
-	 */
-	on_each_cpu(hv_synic_init, (void *)&vector, 1);
-	ret = vmbus_connect();
-	if (ret) {
-		free_irq(irq, hv_acpi_dev);
-		bus_unregister(&hv_bus);
-		return ret;
-	}
-
-
-	vmbus_request_offers();
-
-	return 0;
-}
-
-/**
- * vmbus_child_driver_register() - Register a vmbus's child driver
- * @drv:        Pointer to driver structure you want to register
- *
- *
- * Registers the given driver with Linux through the 'driver_register()' call
- * And sets up the hyper-v vmbus handling for this driver.
- * It will return the state of the 'driver_register()' call.
- *
- * Mainly used by Hyper-V drivers.
- */
-int vmbus_child_driver_register(struct device_driver *drv)
-{
-	int ret;
-
-	pr_info("child driver registering - name %s\n", drv->name);
-
-	/* The child driver on this vmbus */
-	drv->bus = &hv_bus;
-
-	ret = driver_register(drv);
-
-	vmbus_request_offers();
-
-	return ret;
-=======
 /*
  * vmbus_child_device_unregister - Remove the specified child device
  * from the vmbus.
@@ -1140,56 +743,8 @@
 	}
 	complete(&probe_event);
 	return 0;
->>>>>>> 02f8c6ae
-}
-EXPORT_SYMBOL(vmbus_child_driver_register);
-
-<<<<<<< HEAD
-/**
- * vmbus_child_driver_unregister() - Unregister a vmbus's child driver
- * @drv:        Pointer to driver structure you want to un-register
- *
- *
- * Un-register the given driver with Linux through the 'driver_unregister()'
- * call. And ungegisters the driver from the Hyper-V vmbus handler.
- *
- * Mainly used by Hyper-V drivers.
- */
-void vmbus_child_driver_unregister(struct device_driver *drv)
-{
-	pr_info("child driver unregistering - name %s\n", drv->name);
-
-	driver_unregister(drv);
-
-}
-EXPORT_SYMBOL(vmbus_child_driver_unregister);
-
-/*
- * vmbus_child_device_create - Creates and registers a new child device
- * on the vmbus.
- */
-struct hv_device *vmbus_child_device_create(struct hv_guid *type,
-					    struct hv_guid *instance,
-					    struct vmbus_channel *channel)
-{
-	struct hv_device *child_device_obj;
-
-	/* Allocate the new child device */
-	child_device_obj = kzalloc(sizeof(struct hv_device), GFP_KERNEL);
-	if (!child_device_obj) {
-		pr_err("Unable to allocate device object for child device\n");
-		return NULL;
-	}
-
-	spin_lock_init(&child_device_obj->ext_lock);
-	child_device_obj->channel = channel;
-	/*
-	 * Get the human readable device type name and stash it away.
-	 */
-	child_device_obj->device_type = hv_get_devtype_name(type);
-	memcpy(&child_device_obj->dev_instance, instance,
-	       sizeof(struct hv_guid));
-=======
+}
+
 static const struct acpi_device_id vmbus_acpi_device_ids[] = {
 	{"VMBUS", 0},
 	{"", 0},
@@ -1212,118 +767,61 @@
 	result = acpi_bus_register_driver(&vmbus_acpi_driver);
 	if (result < 0)
 		return result;
->>>>>>> 02f8c6ae
-
-
-	return child_device_obj;
-}
-
-<<<<<<< HEAD
-/*
- * vmbus_child_device_register - Register the child device
- */
-int vmbus_child_device_register(struct hv_device *child_device_obj)
-{
-	int ret = 0;
-
-	static atomic_t device_num = ATOMIC_INIT(0);
-
-	/* Set the device name. Otherwise, device_register() will fail. */
-	dev_set_name(&child_device_obj->device, "vmbus_0_%d",
-		     atomic_inc_return(&device_num));
-
-	/* The new device belongs to this bus */
-	child_device_obj->device.bus = &hv_bus; /* device->dev.bus; */
-	child_device_obj->device.parent = &hv_acpi_dev->dev;
-	child_device_obj->device.release = vmbus_device_release;
+
+	return 0;
+}
+
+static void vmbus_acpi_exit(void)
+{
+	acpi_bus_unregister_driver(&vmbus_acpi_driver);
+
+	return;
+}
+
+
+static int __devinit hv_pci_probe(struct pci_dev *pdev,
+				const struct pci_device_id *ent)
+{
+	hv_pci_dev = pdev;
+
+	pci_probe_error = pci_enable_device(pdev);
+	if (pci_probe_error)
+		goto probe_cleanup;
 
 	/*
-	 * Register with the LDM. This will kick off the driver/device
-	 * binding...which will eventually call vmbus_match() and vmbus_probe()
+	 * If the PCI sub-sytem did not assign us an
+	 * irq, use the bios provided one.
 	 */
-	ret = device_register(&child_device_obj->device);
-
-	if (ret)
-		pr_err("Unable to register child device\n");
-	else
-		pr_info("child device %s registered\n",
-			dev_name(&child_device_obj->device));
-=======
-static void vmbus_acpi_exit(void)
-{
-	acpi_bus_unregister_driver(&vmbus_acpi_driver);
->>>>>>> 02f8c6ae
-
-	return ret;
-}
-
-<<<<<<< HEAD
-/*
- * vmbus_child_device_unregister - Remove the specified child device
- * from the vmbus.
- */
-void vmbus_child_device_unregister(struct hv_device *device_obj)
-{
-	/*
-	 * Kick off the process of unregistering the device.
-	 * This will call vmbus_remove() and eventually vmbus_device_release()
-	 */
-	device_unregister(&device_obj->device);
-
-	pr_info("child device %s unregistered\n",
-		dev_name(&device_obj->device));
-}
-
-
-/*
- * VMBUS is an acpi enumerated device. Get the the IRQ information
- * from DSDT.
- */
-
-static acpi_status vmbus_walk_resources(struct acpi_resource *res, void *irq)
-{
-
-	if (res->type == ACPI_RESOURCE_TYPE_IRQ) {
-		struct acpi_resource_irq *irqp;
-		irqp = &res->data.irq;
-
-		*((unsigned int *)irq) = irqp->interrupts[0];
-	}
-
-	return AE_OK;
-}
-
-static int vmbus_acpi_add(struct acpi_device *device)
-{
-	acpi_status result;
-
-	hv_acpi_dev = device;
-
-	result =
-	acpi_walk_resources(device->handle, METHOD_NAME__CRS,
-			vmbus_walk_resources, &irq);
-
-	if (ACPI_FAILURE(result)) {
-		complete(&probe_event);
-		return -ENODEV;
-	}
+
+	if (pdev->irq == 0)
+		pdev->irq = irq;
+
+	pci_probe_error = vmbus_bus_init(pdev);
+
+	if (pci_probe_error)
+		pci_disable_device(pdev);
+
+probe_cleanup:
 	complete(&probe_event);
-	return 0;
-}
-
-static const struct acpi_device_id vmbus_acpi_device_ids[] = {
-	{"VMBUS", 0},
-	{"VMBus", 0},
-	{"", 0},
+	return pci_probe_error;
+}
+
+/*
+ * We use a PCI table to determine if we should autoload this driver  This is
+ * needed by distro tools to determine if the hyperv drivers should be
+ * installed and/or configured.  We don't do anything else with the table, but
+ * it needs to be present.
+ */
+static const struct pci_device_id microsoft_hv_pci_table[] = {
+	{ PCI_DEVICE(0x1414, 0x5353) },	/* VGA compatible controller */
+	{ 0 }
 };
-MODULE_DEVICE_TABLE(acpi, vmbus_acpi_device_ids);
-
-static struct acpi_driver vmbus_acpi_driver = {
-	.name = "vmbus",
-	.ids = vmbus_acpi_device_ids,
-	.ops = {
-		.add = vmbus_acpi_add,
-	},
+MODULE_DEVICE_TABLE(pci, microsoft_hv_pci_table);
+
+static struct pci_driver hv_bus_driver = {
+	.name =           "hv_bus",
+	.probe =          hv_pci_probe,
+	.id_table =       microsoft_hv_pci_table,
 };
 
 static const struct dmi_system_id __initconst
@@ -1340,85 +838,12 @@
 };
 MODULE_DEVICE_TABLE(dmi, hv_vmbus_dmi_table);
 
-static int __init hv_acpi_init(void)
+static int __init hv_pci_init(void)
 {
 	int ret;
 
 	if (!dmi_check_system(hv_vmbus_dmi_table))
 		return -ENODEV;
-
-	init_completion(&probe_event);
-
-	/*
-	 * Get irq resources first.
-	 */
-
-	ret = acpi_bus_register_driver(&vmbus_acpi_driver);
-
-	if (ret)
-		return ret;
-
-	wait_for_completion(&probe_event);
-
-	if (irq <= 0) {
-		acpi_bus_unregister_driver(&vmbus_acpi_driver);
-		return -ENODEV;
-	}
-
-	ret = vmbus_bus_init(irq);
-	if (ret)
-		acpi_bus_unregister_driver(&vmbus_acpi_driver);
-	return ret;
-=======
-
-static int __devinit hv_pci_probe(struct pci_dev *pdev,
-				const struct pci_device_id *ent)
-{
-	hv_pci_dev = pdev;
-
-	pci_probe_error = pci_enable_device(pdev);
-	if (pci_probe_error)
-		goto probe_cleanup;
-
-	/*
-	 * If the PCI sub-sytem did not assign us an
-	 * irq, use the bios provided one.
-	 */
-
-	if (pdev->irq == 0)
-		pdev->irq = irq;
-
-	pci_probe_error = vmbus_bus_init(pdev);
-
-	if (pci_probe_error)
-		pci_disable_device(pdev);
-
-probe_cleanup:
-	complete(&probe_event);
-	return pci_probe_error;
-}
-
-/*
- * We use a PCI table to determine if we should autoload this driver  This is
- * needed by distro tools to determine if the hyperv drivers should be
- * installed and/or configured.  We don't do anything else with the table, but
- * it needs to be present.
- */
-static const struct pci_device_id microsoft_hv_pci_table[] = {
-	{ PCI_DEVICE(0x1414, 0x5353) },	/* VGA compatible controller */
-	{ 0 }
-};
-MODULE_DEVICE_TABLE(pci, microsoft_hv_pci_table);
-
-static struct pci_driver hv_bus_driver = {
-	.name =           "hv_bus",
-	.probe =          hv_pci_probe,
-	.id_table =       microsoft_hv_pci_table,
-};
-
-static int __init hv_pci_init(void)
-{
-	int ret;
 
 	init_completion(&probe_event);
 
@@ -1452,7 +877,6 @@
 	if (pci_probe_error)
 		pci_unregister_driver(&hv_bus_driver);
 	return pci_probe_error;
->>>>>>> 02f8c6ae
 }
 
 
@@ -1460,8 +884,4 @@
 MODULE_VERSION(HV_DRV_VERSION);
 module_param(vmbus_loglevel, int, S_IRUGO|S_IWUSR);
 
-<<<<<<< HEAD
-module_init(hv_acpi_init);
-=======
-module_init(hv_pci_init);
->>>>>>> 02f8c6ae
+module_init(hv_pci_init);