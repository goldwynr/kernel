--- conflicted
+++ resolved
@@ -21,7 +21,6 @@
 #define pr_fmt(fmt) KBUILD_MODNAME ": " fmt
 
 #include <linux/init.h>
-#include <linux/atomic.h>
 #include <linux/module.h>
 #include <linux/highmem.h>
 #include <linux/device.h>
@@ -33,11 +32,8 @@
 #include <linux/skbuff.h>
 #include <linux/in.h>
 #include <linux/slab.h>
-<<<<<<< HEAD
-=======
 #include <linux/dmi.h>
 #include <linux/pci.h>
->>>>>>> 02f8c6ae
 #include <net/arp.h>
 #include <net/route.h>
 #include <net/sock.h>
@@ -45,22 +41,12 @@
 
 #include "hyperv.h"
 #include "hyperv_net.h"
-<<<<<<< HEAD
-
-static const char *driver_name = "netvsc";
-=======
->>>>>>> 02f8c6ae
 
 struct net_device_context {
 	/* point back to our device context */
 	struct hv_device *device_ctx;
-<<<<<<< HEAD
-	atomic_t avail;
-	struct delayed_work dwork;
-=======
 	unsigned long avail;
 	struct work_struct work;
->>>>>>> 02f8c6ae
 };
 
 
@@ -113,10 +99,7 @@
 	ret = rndis_filter_close(device_obj);
 	if (ret != 0)
 		netdev_err(net, "unable to close device (ret %d).\n", ret);
-<<<<<<< HEAD
-=======
-
->>>>>>> 02f8c6ae
+
 	return ret;
 }
 
@@ -135,14 +118,8 @@
 
 		dev_kfree_skb_any(skb);
 
-<<<<<<< HEAD
-		atomic_add(num_pages, &net_device_ctx->avail);
-		if (atomic_read(&net_device_ctx->avail) >=
-				PACKET_PAGES_HIWATER)
-=======
 		net_device_ctx->avail += num_pages;
 		if (net_device_ctx->avail >= PACKET_PAGES_HIWATER)
->>>>>>> 02f8c6ae
  			netif_wake_queue(net);
 	}
 }
@@ -156,11 +133,7 @@
 
 	/* Add 1 for skb->data and additional one for RNDIS */
 	num_pages = skb_shinfo(skb)->nr_frags + 1 + 1;
-<<<<<<< HEAD
-	if (num_pages > atomic_read(&net_device_ctx->avail))
-=======
 	if (num_pages > net_device_ctx->avail)
->>>>>>> 02f8c6ae
 		return NETDEV_TX_BUSY;
 
 	/* Allocate a netvsc packet based on # of frags. */
@@ -182,12 +155,9 @@
 
 	/* Setup the rndis header */
 	packet->page_buf_cnt = num_pages;
-<<<<<<< HEAD
-=======
 
 	/* TODO: Flush all write buffers/ memory fence ??? */
 	/* wmb(); */
->>>>>>> 02f8c6ae
 
 	/* Initialize it from the skb */
 	packet->total_data_buflen	= skb->len;
@@ -218,13 +188,8 @@
 		net->stats.tx_bytes += skb->len;
 		net->stats.tx_packets++;
 
-<<<<<<< HEAD
-		atomic_sub(num_pages, &net_device_ctx->avail);
-		if (atomic_read(&net_device_ctx->avail) < PACKET_PAGES_LOWATER)
-=======
 		net_device_ctx->avail -= num_pages;
 		if (net_device_ctx->avail < PACKET_PAGES_LOWATER)
->>>>>>> 02f8c6ae
 			netif_stop_queue(net);
 	} else {
 		/* we are shutting down or bus overloaded, just drop packet */
@@ -255,11 +220,7 @@
 		netif_wake_queue(net);
 		netif_notify_peers(net);
 		ndev_ctx = netdev_priv(net);
-<<<<<<< HEAD
-		schedule_delayed_work(&ndev_ctx->dwork, msecs_to_jiffies(20));
-=======
 		schedule_work(&ndev_ctx->work);
->>>>>>> 02f8c6ae
 	} else {
 		netif_carrier_off(net);
 		netif_stop_queue(net);
@@ -357,11 +318,7 @@
  * Send GARP packet to network peers after migrations.
  * After Quick Migration, the network is not immediately operational in the
  * current context when receiving RNDIS_STATUS_MEDIA_CONNECT event. So, add
-<<<<<<< HEAD
- * another netif_notify_peers() into a delayed work, otherwise GARP packet
-=======
  * another netif_notify_peers() into a scheduled work, otherwise GARP packet
->>>>>>> 02f8c6ae
  * will not be sent after quick migration, and cause network disconnection.
  */
 static void netvsc_send_garp(struct work_struct *w)
@@ -369,12 +326,8 @@
 	struct net_device_context *ndev_ctx;
 	struct net_device *net;
 
-<<<<<<< HEAD
-	ndev_ctx = container_of(w, struct net_device_context, dwork.work);
-=======
 	msleep(20);
 	ndev_ctx = container_of(w, struct net_device_context, work);
->>>>>>> 02f8c6ae
 	net = dev_get_drvdata(&ndev_ctx->device_ctx->device);
 	netif_notify_peers(net);
 }
@@ -389,29 +342,13 @@
 
 	net = alloc_etherdev(sizeof(struct net_device_context));
 	if (!net)
-		return -ENOMEM;
+		return -1;
 
 	/* Set initial state */
 	netif_carrier_off(net);
 
 	net_device_ctx = netdev_priv(net);
 	net_device_ctx->device_ctx = dev;
-<<<<<<< HEAD
-	atomic_set(&net_device_ctx->avail, ring_size);
-	dev_set_drvdata(&dev->device, net);
-	INIT_DELAYED_WORK(&net_device_ctx->dwork, netvsc_send_garp);
-
-	/* Notify the netvsc driver of the new device */
-	device_info.ring_size = ring_size;
-	ret = rndis_filter_device_add(dev, &device_info);
-	if (ret != 0) {
-		free_netdev(net);
-		dev_set_drvdata(&dev->device, NULL);
-		return ret;
-	}
-
-	netif_carrier_on(net);
-=======
 	net_device_ctx->avail = ring_size;
 	dev_set_drvdata(&dev->device, net);
 	INIT_WORK(&net_device_ctx->work, netvsc_send_garp);
@@ -438,17 +375,13 @@
 	if (!netif_carrier_ok(net))
 		if (!device_info.link_state)
 			netif_carrier_on(net);
->>>>>>> 02f8c6ae
 
 	memcpy(net->dev_addr, device_info.mac_adr, ETH_ALEN);
 
 	net->netdev_ops = &device_ops;
 
 	/* TODO: Add GSO and Checksum offload */
-<<<<<<< HEAD
-=======
 	net->hw_features = NETIF_F_SG;
->>>>>>> 02f8c6ae
 	net->features = NETIF_F_SG;
 
 	SET_ETHTOOL_OPS(net, &ethtool_ops);
@@ -467,25 +400,16 @@
 static int netvsc_remove(struct hv_device *dev)
 {
 	struct net_device *net = dev_get_drvdata(&dev->device);
-<<<<<<< HEAD
-	struct net_device_context *ndev_ctx;
-=======
 	int ret;
->>>>>>> 02f8c6ae
 
 	if (net == NULL) {
 		dev_err(&dev->device, "No net device to remove\n");
 		return 0;
 	}
 
-<<<<<<< HEAD
-	ndev_ctx = netdev_priv(net);
-	cancel_delayed_work_sync(&ndev_ctx->dwork);
-
-=======
->>>>>>> 02f8c6ae
 	/* Stop outbound asap */
 	netif_stop_queue(net);
+	/* netif_carrier_off(net); */
 
 	unregister_netdev(net);
 
@@ -493,22 +417,6 @@
 	 * Call to the vsc driver to let it know that the device is being
 	 * removed
 	 */
-<<<<<<< HEAD
-	rndis_filter_device_remove(dev);
-
-	free_netdev(net);
-	return 0;
-}
-
-static const struct hv_vmbus_device_id id_table[] = {
-	{ "hv_net" },
-	{ "" }
-};
-
-/* The one and only one */
-static struct  hv_driver netvsc_drv = {
-	.id_table = id_table,
-=======
 	ret = rndis_filter_device_remove(dev);
 	if (ret != 0) {
 		/* TODO: */
@@ -521,7 +429,6 @@
 
 /* The one and only one */
 static struct  hv_driver netvsc_drv = {
->>>>>>> 02f8c6ae
 	.probe = netvsc_probe,
 	.remove = netvsc_remove,
 };
@@ -530,18 +437,6 @@
 {
 	vmbus_child_driver_unregister(&netvsc_drv.driver);
 }
-<<<<<<< HEAD
-
-
-static int __init netvsc_drv_init(void)
-{
-	struct hv_driver *drv = &netvsc_drv;
-	int ret;
-
-	pr_info("initializing....");
-
-	drv->driver.name = driver_name;
-=======
 
 
 static const struct dmi_system_id __initconst
@@ -573,7 +468,6 @@
 	netvsc_initialize(drv);
 
 	drv->driver.name = drv->name;
->>>>>>> 02f8c6ae
 
 	/* The driver belongs to vmbus */
 	ret = vmbus_child_driver_register(&drv->driver);
@@ -581,12 +475,6 @@
 	return ret;
 }
 
-<<<<<<< HEAD
-MODULE_LICENSE("GPL");
-MODULE_VERSION(HV_DRV_VERSION);
-MODULE_DESCRIPTION("Microsoft Hyper-V network driver");
-MODULE_ALIAS("vmbus:hv_net");
-=======
 static const struct pci_device_id __initconst
 hv_netvsc_pci_table[] __maybe_unused = {
 	{ PCI_DEVICE(0x1414, 0x5353) }, /* VGA compatible controller */
@@ -597,7 +485,6 @@
 MODULE_LICENSE("GPL");
 MODULE_VERSION(HV_DRV_VERSION);
 MODULE_DESCRIPTION("Microsoft Hyper-V network driver");
->>>>>>> 02f8c6ae
 
 module_init(netvsc_drv_init);
 module_exit(netvsc_drv_exit);