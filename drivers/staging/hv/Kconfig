config HYPERV
	tristate "Microsoft Hyper-V client drivers"
<<<<<<< HEAD
	depends on X86 && ACPI && PCI && !XEN && m
=======
	depends on X86 && ACPI && PCI && m
>>>>>>> 02f8c6ae
	default n
	help
	  Select this option to run Linux as a Hyper-V client operating
	  system.

if HYPERV

config HYPERV_STORAGE
	tristate "Microsoft Hyper-V virtual storage driver"
	depends on SCSI
	default HYPERV
	help
	 Select this option to enable the Hyper-V virtual storage driver.

config HYPERV_BLOCK
	tristate "Microsoft Hyper-V virtual block driver"
	depends on BLOCK && SCSI && (LBDAF || 64BIT)
	default HYPERV
	help
	  Select this option to enable the Hyper-V virtual block driver.

config HYPERV_NET
	tristate "Microsoft Hyper-V virtual network driver"
	depends on NET
	default HYPERV
	help
	  Select this option to enable the Hyper-V virtual network driver.

config HYPERV_UTILS
	tristate "Microsoft Hyper-V Utilities driver"
	depends on CONNECTOR && NLS
	default HYPERV
	help
	  Select this option to enable the Hyper-V Utilities.

config HYPERV_MOUSE
	tristate "Microsoft Hyper-V mouse driver"
	depends on HID
	default HYPERV
	help
	  Select this option to enable the Hyper-V mouse driver.

endif<|MERGE_RESOLUTION|>--- conflicted
+++ resolved
@@ -1,10 +1,6 @@
 config HYPERV
 	tristate "Microsoft Hyper-V client drivers"
-<<<<<<< HEAD
-	depends on X86 && ACPI && PCI && !XEN && m
-=======
 	depends on X86 && ACPI && PCI && m
->>>>>>> 02f8c6ae
 	default n
 	help
 	  Select this option to run Linux as a Hyper-V client operating
