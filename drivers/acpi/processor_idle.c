--- conflicted
+++ resolved
@@ -125,7 +125,6 @@
 };
 
 
-#ifndef CONFIG_PROCESSOR_EXTERNAL_CONTROL
 /*
  * Callers should disable interrupts before the call and enable
  * interrupts after return.
@@ -144,7 +143,6 @@
 	}
 	current_thread_info()->status |= TS_POLLING;
 }
-#endif
 
 #ifdef ARCH_APICTIMER_STOPS_ON_C3
 
@@ -215,7 +213,7 @@
 static void lapic_timer_check_state(int state, struct acpi_processor *pr,
 				   struct acpi_processor_cx *cstate) { }
 static void lapic_timer_propagate_broadcast(struct acpi_processor *pr) { }
-static inline void lapic_timer_state_broadcast(struct acpi_processor *pr,
+static void lapic_timer_state_broadcast(struct acpi_processor *pr,
 				       struct acpi_processor_cx *cx,
 				       int broadcast)
 {
@@ -263,12 +261,7 @@
 	return 0;
 }
 
-<<<<<<< HEAD
-#if defined (CONFIG_GENERIC_TIME) && defined (CONFIG_X86) \
-    && !defined(CONFIG_PROCESSOR_EXTERNAL_CONTROL)
-=======
 #if defined(CONFIG_X86)
->>>>>>> 02f8c6ae
 static void tsc_check_state(int state)
 {
 	switch (boot_cpu_data.x86_vendor) {
@@ -465,8 +458,7 @@
 				 */
 				cx.entry_method = ACPI_CSTATE_HALT;
 				snprintf(cx.desc, ACPI_CX_DESC_LEN, "ACPI HLT");
-			/* This doesn't apply to external control case */
-			} else if (!processor_pm_external()) {
+			} else {
 				continue;
 			}
 			if (cx.type == ACPI_STATE_C1 &&
@@ -505,12 +497,6 @@
 
 		cx.power = obj->integer.value;
 
-#ifdef CONFIG_PROCESSOR_EXTERNAL_CONTROL
-		/* cache control methods to notify external logic */
-		if (processor_pm_external())
-			memcpy(&cx.reg, reg, sizeof(*reg));
-#endif
-
 		current_count++;
 		memcpy(&(pr->power.states[current_count]), &cx, sizeof(cx));
 
@@ -541,26 +527,6 @@
 	return status;
 }
 
-<<<<<<< HEAD
-static void acpi_processor_power_verify_c2(struct acpi_processor_cx *cx)
-{
-
-	if (!cx->address)
-		return;
-
-	/*
-	 * Otherwise we've met all of our C2 requirements.
-	 * Normalize the C2 latency to expidite policy
-	 */
-	cx->valid = 1;
-
-	cx->latency_ticks = cx->latency;
-
-	return;
-}
-
-=======
->>>>>>> 02f8c6ae
 static void acpi_processor_power_verify_c3(struct acpi_processor *pr,
 					   struct acpi_processor_cx *cx)
 {
@@ -648,9 +614,7 @@
 	unsigned int i;
 	unsigned int working = 0;
 
-#ifndef CONFIG_PROCESSOR_EXTERNAL_CONTROL
 	pr->power.timer_broadcast_on_state = INT_MAX;
-#endif
 
 	for (i = 1; i < ACPI_PROCESSOR_MAX_POWER && i <= max_cstate; i++) {
 		struct acpi_processor_cx *cx = &pr->power.states[i];
@@ -722,101 +686,6 @@
 	return 0;
 }
 
-<<<<<<< HEAD
-#ifdef CONFIG_ACPI_PROCFS
-static int acpi_processor_power_seq_show(struct seq_file *seq, void *offset)
-{
-	struct acpi_processor *pr = seq->private;
-	unsigned int i;
-
-
-	if (!pr)
-		goto end;
-
-	seq_printf(seq,
-#ifndef CONFIG_PROCESSOR_EXTERNAL_CONTROL
-		   "active state:            C%zd\n"
-#endif
-		   "max_cstate:              C%d\n"
-		   "maximum allowed latency: %d usec\n",
-#ifndef CONFIG_PROCESSOR_EXTERNAL_CONTROL
-		   pr->power.state ? pr->power.state - pr->power.states : 0,
-#endif
-		   max_cstate, pm_qos_requirement(PM_QOS_CPU_DMA_LATENCY));
-
-	seq_puts(seq, "states:\n");
-
-	for (i = 1; i <= pr->power.count; i++) {
-		seq_printf(seq, "   %cC%d:                  ",
-#ifndef CONFIG_PROCESSOR_EXTERNAL_CONTROL
-			   (&pr->power.states[i] ==
-			    pr->power.state ? '*' : ' '), i);
-#else
-			    ' ', i);
-#endif
-
-		if (!pr->power.states[i].valid) {
-			seq_puts(seq, "<not supported>\n");
-			continue;
-		}
-
-		switch (pr->power.states[i].type) {
-		case ACPI_STATE_C1:
-			seq_printf(seq, "type[C1] ");
-			break;
-		case ACPI_STATE_C2:
-			seq_printf(seq, "type[C2] ");
-			break;
-		case ACPI_STATE_C3:
-			seq_printf(seq, "type[C3] ");
-			break;
-		default:
-			seq_printf(seq, "type[--] ");
-			break;
-		}
-
-		if (pr->power.states[i].promotion.state)
-			seq_printf(seq, "promotion[C%zd] ",
-				   (pr->power.states[i].promotion.state -
-				    pr->power.states));
-		else
-			seq_puts(seq, "promotion[--] ");
-
-		if (pr->power.states[i].demotion.state)
-			seq_printf(seq, "demotion[C%zd] ",
-				   (pr->power.states[i].demotion.state -
-				    pr->power.states));
-		else
-			seq_puts(seq, "demotion[--] ");
-
-		seq_printf(seq, "latency[%03d] usage[%08d] duration[%020llu]\n",
-			   pr->power.states[i].latency,
-			   pr->power.states[i].usage,
-			   (unsigned long long)pr->power.states[i].time);
-	}
-
-      end:
-	return 0;
-}
-
-static int acpi_processor_power_open_fs(struct inode *inode, struct file *file)
-{
-	return single_open(file, acpi_processor_power_seq_show,
-			   PDE(inode)->data);
-}
-
-static const struct file_operations acpi_processor_power_fops = {
-	.owner = THIS_MODULE,
-	.open = acpi_processor_power_open_fs,
-	.read = seq_read,
-	.llseek = seq_lseek,
-	.release = single_release,
-};
-#endif
-
-#ifndef CONFIG_PROCESSOR_EXTERNAL_CONTROL
-=======
->>>>>>> 02f8c6ae
 /**
  * acpi_idle_bm_check - checks if bus master activity was detected
  */
@@ -934,17 +803,6 @@
 		return(acpi_idle_enter_c1(dev, state));
 
 	local_irq_disable();
-<<<<<<< HEAD
-	if (cx->entry_method != ACPI_CSTATE_FFH) {
-		current_thread_info()->status &= ~TS_POLLING;
-		/*
-		 * TS_POLLING-cleared state must be visible before we test
-		 * NEED_RESCHED:
-		 */
-		smp_mb();
-	}
-=======
->>>>>>> 02f8c6ae
 
 	if (cx->entry_method != ACPI_CSTATE_FFH) {
 		current_thread_info()->status &= ~TS_POLLING;
@@ -1034,17 +892,6 @@
 	}
 
 	local_irq_disable();
-<<<<<<< HEAD
-	if (cx->entry_method != ACPI_CSTATE_FFH) {
-		current_thread_info()->status &= ~TS_POLLING;
-		/*
-		 * TS_POLLING-cleared state must be visible before we test
-		 * NEED_RESCHED:
-		 */
-		smp_mb();
-	}
-=======
->>>>>>> 02f8c6ae
 
 	if (cx->entry_method != ACPI_CSTATE_FFH) {
 		current_thread_info()->status &= ~TS_POLLING;
@@ -1209,7 +1056,6 @@
 
 	return 0;
 }
-#endif /* CONFIG_PROCESSOR_EXTERNAL_CONTROL */
 
 int acpi_processor_cst_has_changed(struct acpi_processor *pr)
 {
@@ -1227,24 +1073,14 @@
 
 	if (!pr->flags.power_setup_done)
 		return -ENODEV;
-
-	if (processor_pm_external()) {
-		pr->flags.power = 0;
-		ret = acpi_processor_get_power_info(pr);
-		processor_notify_external(pr,
-			PROCESSOR_PM_CHANGE, PM_TYPE_IDLE);
-		return ret;
-	}
 
 	cpuidle_pause_and_lock();
 	cpuidle_disable_device(&pr->power.dev);
 	acpi_processor_get_power_info(pr);
-#ifndef CONFIG_PROCESSOR_EXTERNAL_CONTROL
 	if (pr->flags.power) {
 		acpi_processor_setup_cpuidle(pr);
 		ret = cpuidle_enable_device(&pr->power.dev);
 	}
-#endif
 	cpuidle_resume_and_unlock();
 
 	return ret;
@@ -1284,7 +1120,6 @@
 	acpi_processor_get_power_info(pr);
 	pr->flags.power_setup_done = 1;
 
-#ifndef CONFIG_PROCESSOR_EXTERNAL_CONTROL
 	/*
 	 * Install the idle handler if processor power management is supported.
 	 * Note that we use previously set idle handler will be used on
@@ -1295,26 +1130,6 @@
 		if (cpuidle_register_device(&pr->power.dev))
 			return -EIO;
 	}
-<<<<<<< HEAD
-#else /* avoid compiler warning */
-	(void)us_to_pm_timer_ticks;
-#endif
-
-	if (processor_pm_external())
-		processor_notify_external(pr,
-			PROCESSOR_PM_INIT, PM_TYPE_IDLE);
-
-#ifdef CONFIG_ACPI_PROCFS
-	/* 'power' [R] */
-	entry = proc_create_data(ACPI_PROCESSOR_FILE_POWER,
-				 S_IRUGO, acpi_device_dir(device),
-				 &acpi_processor_power_fops,
-				 acpi_driver_data(device));
-	if (!entry)
-		return -EIO;
-#endif
-=======
->>>>>>> 02f8c6ae
 	return 0;
 }
 
