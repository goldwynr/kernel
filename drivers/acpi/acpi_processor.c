/*
 * acpi_processor.c - ACPI processor enumeration support
 *
 * Copyright (C) 2001, 2002 Andy Grover <andrew.grover@intel.com>
 * Copyright (C) 2001, 2002 Paul Diefenbaugh <paul.s.diefenbaugh@intel.com>
 * Copyright (C) 2004       Dominik Brodowski <linux@brodo.de>
 * Copyright (C) 2004  Anil S Keshavamurthy <anil.s.keshavamurthy@intel.com>
 * Copyright (C) 2013, Intel Corporation
 *                     Rafael J. Wysocki <rafael.j.wysocki@intel.com>
 *
 * This program is free software; you can redistribute it and/or modify it
 * under the terms of the GNU General Public License version 2 as published
 * by the Free Software Foundation.
 */

#include <linux/acpi.h>
#include <linux/device.h>
#include <linux/kernel.h>
#include <linux/module.h>
#include <linux/pci.h>

#include <acpi/processor.h>

#include <asm/cpu.h>

#include "internal.h"

#define _COMPONENT	ACPI_PROCESSOR_COMPONENT

ACPI_MODULE_NAME("processor");

DEFINE_PER_CPU(struct acpi_processor *, processors);
EXPORT_PER_CPU_SYMBOL(processors);

/* --------------------------------------------------------------------------
                                Errata Handling
   -------------------------------------------------------------------------- */

struct acpi_processor_errata errata __read_mostly;
EXPORT_SYMBOL_GPL(errata);

static int acpi_processor_errata_piix4(struct pci_dev *dev)
{
	u8 value1 = 0;
	u8 value2 = 0;


	if (!dev)
		return -EINVAL;

	/*
	 * Note that 'dev' references the PIIX4 ACPI Controller.
	 */

	switch (dev->revision) {
	case 0:
		ACPI_DEBUG_PRINT((ACPI_DB_INFO, "Found PIIX4 A-step\n"));
		break;
	case 1:
		ACPI_DEBUG_PRINT((ACPI_DB_INFO, "Found PIIX4 B-step\n"));
		break;
	case 2:
		ACPI_DEBUG_PRINT((ACPI_DB_INFO, "Found PIIX4E\n"));
		break;
	case 3:
		ACPI_DEBUG_PRINT((ACPI_DB_INFO, "Found PIIX4M\n"));
		break;
	default:
		ACPI_DEBUG_PRINT((ACPI_DB_INFO, "Found unknown PIIX4\n"));
		break;
	}

	switch (dev->revision) {

	case 0:		/* PIIX4 A-step */
	case 1:		/* PIIX4 B-step */
		/*
		 * See specification changes #13 ("Manual Throttle Duty Cycle")
		 * and #14 ("Enabling and Disabling Manual Throttle"), plus
		 * erratum #5 ("STPCLK# Deassertion Time") from the January
		 * 2002 PIIX4 specification update.  Applies to only older
		 * PIIX4 models.
		 */
		errata.piix4.throttle = 1;

	case 2:		/* PIIX4E */
	case 3:		/* PIIX4M */
		/*
		 * See erratum #18 ("C3 Power State/BMIDE and Type-F DMA
		 * Livelock") from the January 2002 PIIX4 specification update.
		 * Applies to all PIIX4 models.
		 */

		/*
		 * BM-IDE
		 * ------
		 * Find the PIIX4 IDE Controller and get the Bus Master IDE
		 * Status register address.  We'll use this later to read
		 * each IDE controller's DMA status to make sure we catch all
		 * DMA activity.
		 */
		dev = pci_get_subsys(PCI_VENDOR_ID_INTEL,
				     PCI_DEVICE_ID_INTEL_82371AB,
				     PCI_ANY_ID, PCI_ANY_ID, NULL);
		if (dev) {
			errata.piix4.bmisx = pci_resource_start(dev, 4);
			pci_dev_put(dev);
		}

		/*
		 * Type-F DMA
		 * ----------
		 * Find the PIIX4 ISA Controller and read the Motherboard
		 * DMA controller's status to see if Type-F (Fast) DMA mode
		 * is enabled (bit 7) on either channel.  Note that we'll
		 * disable C3 support if this is enabled, as some legacy
		 * devices won't operate well if fast DMA is disabled.
		 */
		dev = pci_get_subsys(PCI_VENDOR_ID_INTEL,
				     PCI_DEVICE_ID_INTEL_82371AB_0,
				     PCI_ANY_ID, PCI_ANY_ID, NULL);
		if (dev) {
			pci_read_config_byte(dev, 0x76, &value1);
			pci_read_config_byte(dev, 0x77, &value2);
			if ((value1 & 0x80) || (value2 & 0x80))
				errata.piix4.fdma = 1;
			pci_dev_put(dev);
		}

		break;
	}

	if (errata.piix4.bmisx)
		ACPI_DEBUG_PRINT((ACPI_DB_INFO,
				  "Bus master activity detection (BM-IDE) erratum enabled\n"));
	if (errata.piix4.fdma)
		ACPI_DEBUG_PRINT((ACPI_DB_INFO,
				  "Type-F DMA livelock erratum (C3 disabled)\n"));

	return 0;
}

static int acpi_processor_errata(void)
{
	int result = 0;
	struct pci_dev *dev = NULL;

	/*
	 * PIIX4
	 */
	dev = pci_get_subsys(PCI_VENDOR_ID_INTEL,
			     PCI_DEVICE_ID_INTEL_82371AB_3, PCI_ANY_ID,
			     PCI_ANY_ID, NULL);
	if (dev) {
		result = acpi_processor_errata_piix4(dev);
		pci_dev_put(dev);
	}

	return result;
}

/* --------------------------------------------------------------------------
                                Initialization
   -------------------------------------------------------------------------- */

#ifdef CONFIG_ACPI_HOTPLUG_CPU
static int acpi_processor_hotadd_init(struct acpi_processor *pr)
{
	unsigned long long sta;
	acpi_status status;
	int ret;

#ifdef CONFIG_XEN
	if (xen_pcpu_index(pr->acpi_id, 1) != -1)
		return AE_OK;
#endif

	status = acpi_evaluate_integer(pr->handle, "_STA", NULL, &sta);
	if (ACPI_FAILURE(status) || !(sta & ACPI_STA_DEVICE_PRESENT))
		return -ENODEV;

	if (processor_cntl_external()) {
		processor_notify_external(pr, PROCESSOR_HOTPLUG,
					  HOTPLUG_TYPE_ADD);
		return 0;
	}

	cpu_maps_update_begin();
	cpu_hotplug_begin();

	ret = acpi_map_lsapic(pr->handle, pr->apic_id, &pr->id);
	if (ret)
		goto out;

	ret = arch_register_cpu(pr->id);
	if (ret) {
		acpi_unmap_lsapic(pr->id);
		goto out;
	}

	/*
	 * CPU got hot-added, but cpu_data is not initialized yet.  Set a flag
	 * to delay cpu_idle/throttling initialization and do it when the CPU
	 * gets online for the first time.
	 */
	pr_info("CPU%d has been hot-added\n", pr->id);
	pr->flags.need_hotplug_init = 1;

out:
	cpu_hotplug_done();
	cpu_maps_update_done();
	return ret;
}
#else
static inline int acpi_processor_hotadd_init(struct acpi_processor *pr)
{
	return -ENODEV;
}
#endif /* CONFIG_ACPI_HOTPLUG_CPU */

static int acpi_processor_get_info(struct acpi_device *device)
{
	union acpi_object object = { 0 };
	struct acpi_buffer buffer = { sizeof(union acpi_object), &object };
	struct acpi_processor *pr = acpi_driver_data(device);
	int cpu_index, device_declaration = 0;
	acpi_status status = AE_OK;
	static int cpu0_initialized;
	unsigned long long value;

	acpi_processor_errata();

	/*
	 * Check to see if we have bus mastering arbitration control.  This
	 * is required for proper C3 usage (to maintain cache coherency).
	 */
	if (acpi_gbl_FADT.pm2_control_block && acpi_gbl_FADT.pm2_control_length) {
		pr->flags.bm_control = 1;
		ACPI_DEBUG_PRINT((ACPI_DB_INFO,
				  "Bus mastering arbitration control present\n"));
	} else
		ACPI_DEBUG_PRINT((ACPI_DB_INFO,
				  "No bus mastering arbitration control\n"));

	if (!strcmp(acpi_device_hid(device), ACPI_PROCESSOR_OBJECT_HID)) {
		/* Declared with "Processor" statement; match ProcessorID */
		status = acpi_evaluate_object(pr->handle, NULL, NULL, &buffer);
		if (ACPI_FAILURE(status)) {
			dev_err(&device->dev,
				"Failed to evaluate processor object (0x%x)\n",
				status);
			return -ENODEV;
		}

		pr->acpi_id = object.processor.proc_id;
	} else {
		/*
		 * Declared with "Device" statement; match _UID.
		 * Note that we don't handle string _UIDs yet.
		 */
		status = acpi_evaluate_integer(pr->handle, METHOD_NAME__UID,
						NULL, &value);
		if (ACPI_FAILURE(status)) {
			dev_err(&device->dev,
				"Failed to evaluate processor _UID (0x%x)\n",
				status);
			return -ENODEV;
		}
		device_declaration = 1;
		pr->acpi_id = value;
	}
	pr->apic_id = acpi_get_apicid(pr->handle, device_declaration,
					pr->acpi_id);
	cpu_index = acpi_map_cpuid(pr->apic_id, pr->acpi_id);

	/* Handle UP system running SMP kernel, with no LAPIC in MADT */
	if (!cpu0_initialized && (cpu_index == -1) &&
	    (num_online_cpus() == 1)) {
		cpu_index = 0;
	}

	cpu0_initialized = 1;

	pr->id = cpu_index;

	/*
	 *  Extra Processor objects may be enumerated on MP systems with
	 *  less than the max # of CPUs. They should be ignored _iff
	 *  they are physically not present.
	 */
	if (pr->id == -1) {
		int ret = acpi_processor_hotadd_init(pr);
		if (ret && (ret != -ENODEV ||
			    acpi_get_cpuid(pr->handle, ~device_declaration,
					   pr->acpi_id) < 0))
			return ret;
	}
#if defined(CONFIG_SMP) && defined(CONFIG_PROCESSOR_EXTERNAL_CONTROL)
	if (pr->id >= setup_max_cpus && pr->id > 0)
		pr->id = -1;
#endif

	/*
	 * On some boxes several processors use the same processor bus id.
	 * But they are located in different scope. For example:
	 * \_SB.SCK0.CPU0
	 * \_SB.SCK1.CPU0
	 * Rename the processor device bus id. And the new bus id will be
	 * generated as the following format:
	 * CPU+CPU ID.
	 */
	if (pr->id != -1)
		sprintf(acpi_device_bid(device), "CPU%X", pr->id);
	else
		snprintf(acpi_device_bid(device),
			 ARRAY_SIZE(acpi_device_bid(device)),
			 "#%0*X",
			 (int)ARRAY_SIZE(acpi_device_bid(device)) - 2,
			 pr->acpi_id);
	ACPI_DEBUG_PRINT((ACPI_DB_INFO, "Processor [%d:%d]\n", pr->id,
			  pr->acpi_id));

	if (!object.processor.pblk_address)
		ACPI_DEBUG_PRINT((ACPI_DB_INFO, "No PBLK (NULL address)\n"));
	else if (object.processor.pblk_length != 6)
		dev_err(&device->dev, "Invalid PBLK length [%d]\n",
			    object.processor.pblk_length);
	else {
		pr->throttling.address = object.processor.pblk_address;
		pr->throttling.duty_offset = acpi_gbl_FADT.duty_offset;
		pr->throttling.duty_width = acpi_gbl_FADT.duty_width;

		pr->pblk = object.processor.pblk_address;

		/*
		 * We don't care about error returns - we just try to mark
		 * these reserved so that nobody else is confused into thinking
		 * that this region might be unused..
		 *
		 * (In particular, allocating the IO range for Cardbus)
		 */
		request_region(pr->throttling.address, 6, "ACPI CPU throttle");
	}

	/*
	 * If ACPI describes a slot number for this CPU, we can use it to
	 * ensure we get the right value in the "physical id" field
	 * of /proc/cpuinfo
	 */
<<<<<<< HEAD
	status = acpi_evaluate_object(pr->handle, "_SUN", NULL, &buffer);
	if (ACPI_SUCCESS(status) && pr->id != -1)
		arch_fix_phys_package_id(pr->id, object.integer.value);
=======
	status = acpi_evaluate_integer(pr->handle, "_SUN", NULL, &value);
	if (ACPI_SUCCESS(status))
		arch_fix_phys_package_id(pr->id, value);
>>>>>>> 6ce4eac1

	return 0;
}

/*
 * Do not put anything in here which needs the core to be online.
 * For example MSR access or setting up things which check for cpuinfo_x86
 * (cpu_data(cpu)) values, like CPU feature flags, family, model, etc.
 * Such things have to be put in and set up by the processor driver's .probe().
 */
#ifndef CONFIG_XEN
static DEFINE_PER_CPU(void *, processor_device_array);
#else
#include <linux/mutex.h>
#include <linux/radix-tree.h>
static DEFINE_MUTEX(processor_device_mutex);
static RADIX_TREE(processor_device_tree, GFP_KERNEL);
#endif

static int acpi_processor_add(struct acpi_device *device,
					const struct acpi_device_id *id)
{
	struct acpi_processor *pr;
	struct device *dev;
	int result = 0;

	pr = kzalloc(sizeof(struct acpi_processor), GFP_KERNEL);
	if (!pr)
		return -ENOMEM;

	if (!zalloc_cpumask_var(&pr->throttling.shared_cpu_map, GFP_KERNEL)) {
		result = -ENOMEM;
		goto err_free_pr;
	}

	pr->handle = device->handle;
	strcpy(acpi_device_name(device), ACPI_PROCESSOR_DEVICE_NAME);
	strcpy(acpi_device_class(device), ACPI_PROCESSOR_CLASS);
	device->driver_data = pr;

	result = acpi_processor_get_info(device);
	if (result || /* Processor is not physically present or unavailable */
	    ((pr->id == -1) && !processor_cntl_external()))
		return 0;

#ifdef CONFIG_SMP
	if (pr->id >= setup_max_cpus && pr->id != 0) {
		if (!processor_cntl_external())
			return 0;
		WARN_ON(pr->id != -1);
	}
#endif

	BUG_ON(!processor_cntl_external() && pr->id >= nr_cpu_ids);

	/*
	 * Buggy BIOS check.
	 * ACPI id of processors can be reported wrongly by the BIOS.
	 * Don't trust it blindly
	 */
#ifndef CONFIG_XEN
	if (per_cpu(processor_device_array, pr->id) != NULL &&
	    per_cpu(processor_device_array, pr->id) != device) {
#else
	mutex_lock(&processor_device_mutex);
	result = radix_tree_insert(&processor_device_tree,
				   pr->acpi_id, device);
	switch (result) {
	default:
		mutex_unlock(&processor_device_mutex);
		goto err;
	case -EEXIST:
		if (radix_tree_lookup(&processor_device_tree,
				      pr->acpi_id) == device) {
	case 0:
			mutex_unlock(&processor_device_mutex);
			break;
		}
		mutex_unlock(&processor_device_mutex);
#endif
		dev_warn(&device->dev,
			"BIOS reported wrong ACPI id %d for the processor\n",
			pr->id);
		/* Give up, but do not abort the namespace scan. */
		goto err;
	}

	/*
	 * processor_device_array is not cleared on errors to allow buggy BIOS
	 * checks.
	 */
#ifndef CONFIG_XEN
	per_cpu(processor_device_array, pr->id) = device;
#else
	if (pr->id != -1) {
#endif
	per_cpu(processors, pr->id) = pr;

	dev = get_cpu_device(pr->id);
	if (!dev) {
		result = -ENODEV;
		goto err;
	}

	result = acpi_bind_one(dev, pr->handle);
	if (result)
		goto err;

	pr->dev = dev;
	dev->offline = pr->flags.need_hotplug_init;

	/* Trigger the processor driver's .probe() if present. */
	if (device_attach(dev) >= 0)
		return 1;

	dev_err(dev, "Processor driver could not be attached\n");
	acpi_unbind_one(dev);
#ifdef CONFIG_XEN
	}
#endif

 err:
	free_cpumask_var(pr->throttling.shared_cpu_map);
	device->driver_data = NULL;
#ifdef CONFIG_XEN
	if (pr->id != -1)
#endif
	per_cpu(processors, pr->id) = NULL;
 err_free_pr:
	kfree(pr);
	return result;
}

#ifdef CONFIG_ACPI_HOTPLUG_CPU
/* --------------------------------------------------------------------------
                                    Removal
   -------------------------------------------------------------------------- */

static void acpi_processor_remove(struct acpi_device *device)
{
	struct acpi_processor *pr;

	if (!device || !acpi_driver_data(device))
		return;

	pr = acpi_driver_data(device);
	if (!processor_cntl_external() && pr->id >= nr_cpu_ids)
		goto out;

	/*
	 * The only reason why we ever get here is CPU hot-removal.  The CPU is
	 * already offline and the ACPI device removal locking prevents it from
	 * being put back online at this point.
	 *
	 * Unbind the driver from the processor device and detach it from the
	 * ACPI companion object.
	 */
	if (pr->id != -1) {
		device_release_driver(pr->dev);
		acpi_unbind_one(pr->dev);
	}

	if (processor_cntl_external())
		processor_notify_external(pr, PROCESSOR_HOTPLUG,
					  HOTPLUG_TYPE_REMOVE);

	/* Clean up. */
#ifdef CONFIG_XEN
	mutex_lock(&processor_device_mutex);
	radix_tree_delete(&processor_device_tree, pr->acpi_id);
	mutex_unlock(&processor_device_mutex);
	if (pr->id != -1)
		per_cpu(processors, pr->id) = NULL;
	goto out;
#else
	per_cpu(processor_device_array, pr->id) = NULL;
	per_cpu(processors, pr->id) = NULL;
#endif

	cpu_maps_update_begin();
	cpu_hotplug_begin();

	/* Remove the CPU. */
	arch_unregister_cpu(pr->id);
	acpi_unmap_lsapic(pr->id);

	cpu_hotplug_done();
	cpu_maps_update_done();

	try_offline_node(cpu_to_node(pr->id));

 out:
	free_cpumask_var(pr->throttling.shared_cpu_map);
	kfree(pr);
}
#endif /* CONFIG_ACPI_HOTPLUG_CPU */

/*
 * The following ACPI IDs are known to be suitable for representing as
 * processor devices.
 */
static const struct acpi_device_id processor_device_ids[] = {

	{ ACPI_PROCESSOR_OBJECT_HID, },
	{ ACPI_PROCESSOR_DEVICE_HID, },

	{ }
};

static struct acpi_scan_handler __refdata processor_handler = {
	.ids = processor_device_ids,
	.attach = acpi_processor_add,
#ifdef CONFIG_ACPI_HOTPLUG_CPU
	.detach = acpi_processor_remove,
#endif
	.hotplug = {
		.enabled = true,
	},
};

void __init acpi_processor_init(void)
{
	acpi_scan_add_handler_with_hotplug(&processor_handler, "processor");
}<|MERGE_RESOLUTION|>--- conflicted
+++ resolved
@@ -170,20 +170,9 @@
 	acpi_status status;
 	int ret;
 
-#ifdef CONFIG_XEN
-	if (xen_pcpu_index(pr->acpi_id, 1) != -1)
-		return AE_OK;
-#endif
-
 	status = acpi_evaluate_integer(pr->handle, "_STA", NULL, &sta);
 	if (ACPI_FAILURE(status) || !(sta & ACPI_STA_DEVICE_PRESENT))
 		return -ENODEV;
-
-	if (processor_cntl_external()) {
-		processor_notify_external(pr, PROCESSOR_HOTPLUG,
-					  HOTPLUG_TYPE_ADD);
-		return 0;
-	}
 
 	cpu_maps_update_begin();
 	cpu_hotplug_begin();
@@ -290,16 +279,9 @@
 	 */
 	if (pr->id == -1) {
 		int ret = acpi_processor_hotadd_init(pr);
-		if (ret && (ret != -ENODEV ||
-			    acpi_get_cpuid(pr->handle, ~device_declaration,
-					   pr->acpi_id) < 0))
+		if (ret)
 			return ret;
 	}
-#if defined(CONFIG_SMP) && defined(CONFIG_PROCESSOR_EXTERNAL_CONTROL)
-	if (pr->id >= setup_max_cpus && pr->id > 0)
-		pr->id = -1;
-#endif
-
 	/*
 	 * On some boxes several processors use the same processor bus id.
 	 * But they are located in different scope. For example:
@@ -309,14 +291,7 @@
 	 * generated as the following format:
 	 * CPU+CPU ID.
 	 */
-	if (pr->id != -1)
-		sprintf(acpi_device_bid(device), "CPU%X", pr->id);
-	else
-		snprintf(acpi_device_bid(device),
-			 ARRAY_SIZE(acpi_device_bid(device)),
-			 "#%0*X",
-			 (int)ARRAY_SIZE(acpi_device_bid(device)) - 2,
-			 pr->acpi_id);
+	sprintf(acpi_device_bid(device), "CPU%X", pr->id);
 	ACPI_DEBUG_PRINT((ACPI_DB_INFO, "Processor [%d:%d]\n", pr->id,
 			  pr->acpi_id));
 
@@ -347,15 +322,9 @@
 	 * ensure we get the right value in the "physical id" field
 	 * of /proc/cpuinfo
 	 */
-<<<<<<< HEAD
-	status = acpi_evaluate_object(pr->handle, "_SUN", NULL, &buffer);
-	if (ACPI_SUCCESS(status) && pr->id != -1)
-		arch_fix_phys_package_id(pr->id, object.integer.value);
-=======
 	status = acpi_evaluate_integer(pr->handle, "_SUN", NULL, &value);
 	if (ACPI_SUCCESS(status))
 		arch_fix_phys_package_id(pr->id, value);
->>>>>>> 6ce4eac1
 
 	return 0;
 }
@@ -366,14 +335,7 @@
  * (cpu_data(cpu)) values, like CPU feature flags, family, model, etc.
  * Such things have to be put in and set up by the processor driver's .probe().
  */
-#ifndef CONFIG_XEN
 static DEFINE_PER_CPU(void *, processor_device_array);
-#else
-#include <linux/mutex.h>
-#include <linux/radix-tree.h>
-static DEFINE_MUTEX(processor_device_mutex);
-static RADIX_TREE(processor_device_tree, GFP_KERNEL);
-#endif
 
 static int acpi_processor_add(struct acpi_device *device,
 					const struct acpi_device_id *id)
@@ -397,61 +359,34 @@
 	device->driver_data = pr;
 
 	result = acpi_processor_get_info(device);
-	if (result || /* Processor is not physically present or unavailable */
-	    ((pr->id == -1) && !processor_cntl_external()))
+	if (result) /* Processor is not physically present or unavailable */
 		return 0;
 
 #ifdef CONFIG_SMP
-	if (pr->id >= setup_max_cpus && pr->id != 0) {
-		if (!processor_cntl_external())
-			return 0;
-		WARN_ON(pr->id != -1);
-	}
+	if (pr->id >= setup_max_cpus && pr->id != 0)
+		return 0;
 #endif
 
-	BUG_ON(!processor_cntl_external() && pr->id >= nr_cpu_ids);
+	BUG_ON(pr->id >= nr_cpu_ids);
 
 	/*
 	 * Buggy BIOS check.
 	 * ACPI id of processors can be reported wrongly by the BIOS.
 	 * Don't trust it blindly
 	 */
-#ifndef CONFIG_XEN
 	if (per_cpu(processor_device_array, pr->id) != NULL &&
 	    per_cpu(processor_device_array, pr->id) != device) {
-#else
-	mutex_lock(&processor_device_mutex);
-	result = radix_tree_insert(&processor_device_tree,
-				   pr->acpi_id, device);
-	switch (result) {
-	default:
-		mutex_unlock(&processor_device_mutex);
-		goto err;
-	case -EEXIST:
-		if (radix_tree_lookup(&processor_device_tree,
-				      pr->acpi_id) == device) {
-	case 0:
-			mutex_unlock(&processor_device_mutex);
-			break;
-		}
-		mutex_unlock(&processor_device_mutex);
-#endif
 		dev_warn(&device->dev,
 			"BIOS reported wrong ACPI id %d for the processor\n",
 			pr->id);
 		/* Give up, but do not abort the namespace scan. */
 		goto err;
 	}
-
 	/*
 	 * processor_device_array is not cleared on errors to allow buggy BIOS
 	 * checks.
 	 */
-#ifndef CONFIG_XEN
 	per_cpu(processor_device_array, pr->id) = device;
-#else
-	if (pr->id != -1) {
-#endif
 	per_cpu(processors, pr->id) = pr;
 
 	dev = get_cpu_device(pr->id);
@@ -473,16 +408,10 @@
 
 	dev_err(dev, "Processor driver could not be attached\n");
 	acpi_unbind_one(dev);
-#ifdef CONFIG_XEN
-	}
-#endif
 
  err:
 	free_cpumask_var(pr->throttling.shared_cpu_map);
 	device->driver_data = NULL;
-#ifdef CONFIG_XEN
-	if (pr->id != -1)
-#endif
 	per_cpu(processors, pr->id) = NULL;
  err_free_pr:
 	kfree(pr);
@@ -502,7 +431,7 @@
 		return;
 
 	pr = acpi_driver_data(device);
-	if (!processor_cntl_external() && pr->id >= nr_cpu_ids)
+	if (pr->id >= nr_cpu_ids)
 		goto out;
 
 	/*
@@ -513,27 +442,12 @@
 	 * Unbind the driver from the processor device and detach it from the
 	 * ACPI companion object.
 	 */
-	if (pr->id != -1) {
-		device_release_driver(pr->dev);
-		acpi_unbind_one(pr->dev);
-	}
-
-	if (processor_cntl_external())
-		processor_notify_external(pr, PROCESSOR_HOTPLUG,
-					  HOTPLUG_TYPE_REMOVE);
+	device_release_driver(pr->dev);
+	acpi_unbind_one(pr->dev);
 
 	/* Clean up. */
-#ifdef CONFIG_XEN
-	mutex_lock(&processor_device_mutex);
-	radix_tree_delete(&processor_device_tree, pr->acpi_id);
-	mutex_unlock(&processor_device_mutex);
-	if (pr->id != -1)
-		per_cpu(processors, pr->id) = NULL;
-	goto out;
-#else
 	per_cpu(processor_device_array, pr->id) = NULL;
 	per_cpu(processors, pr->id) = NULL;
-#endif
 
 	cpu_maps_update_begin();
 	cpu_hotplug_begin();
