--- conflicted
+++ resolved
@@ -987,17 +987,14 @@
 	ec_skip_dsdt_scan, "HP Folio 13", {
 	DMI_MATCH(DMI_SYS_VENDOR, "Hewlett-Packard"),
 	DMI_MATCH(DMI_PRODUCT_NAME, "HP Folio 13"),}, NULL},
-<<<<<<< HEAD
+	{
+	ec_validate_ecdt, "ASUS hardware", {
+	DMI_MATCH(DMI_SYS_VENDOR, "ASUSTek Computer Inc."),
+	DMI_MATCH(DMI_PRODUCT_NAME, "L4R"),}, NULL},
  	{
  	ec_flag_acer_bap50cp, "Acer BAP50-CP", {
  	DMI_MATCH(DMI_BOARD_VENDOR, "Acer"),
  	DMI_MATCH(DMI_BOARD_NAME, "BAP50-CP")}, NULL},
-=======
-	{
-	ec_validate_ecdt, "ASUS hardware", {
-	DMI_MATCH(DMI_SYS_VENDOR, "ASUSTek Computer Inc."),
-	DMI_MATCH(DMI_PRODUCT_NAME, "L4R"),}, NULL},
->>>>>>> 03188ddd
 	{},
 };
 
