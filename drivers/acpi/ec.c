/*
 *  ec.c - ACPI Embedded Controller Driver (v2.1)
 *
 *  Copyright (C) 2006-2008 Alexey Starikovskiy <astarikovskiy@suse.de>
 *  Copyright (C) 2006 Denis Sadykov <denis.m.sadykov@intel.com>
 *  Copyright (C) 2004 Luming Yu <luming.yu@intel.com>
 *  Copyright (C) 2001, 2002 Andy Grover <andrew.grover@intel.com>
 *  Copyright (C) 2001, 2002 Paul Diefenbaugh <paul.s.diefenbaugh@intel.com>
 *
 * ~~~~~~~~~~~~~~~~~~~~~~~~~~~~~~~~~~~~~~~~~~~~~~~~~~~~~~~~~~~~~~~~~~~~~~~~~~
 *
 *  This program is free software; you can redistribute it and/or modify
 *  it under the terms of the GNU General Public License as published by
 *  the Free Software Foundation; either version 2 of the License, or (at
 *  your option) any later version.
 *
 *  This program is distributed in the hope that it will be useful, but
 *  WITHOUT ANY WARRANTY; without even the implied warranty of
 *  MERCHANTABILITY or FITNESS FOR A PARTICULAR PURPOSE.  See the GNU
 *  General Public License for more details.
 *
 *  You should have received a copy of the GNU General Public License along
 *  with this program; if not, write to the Free Software Foundation, Inc.,
 *  59 Temple Place, Suite 330, Boston, MA 02111-1307 USA.
 *
 * ~~~~~~~~~~~~~~~~~~~~~~~~~~~~~~~~~~~~~~~~~~~~~~~~~~~~~~~~~~~~~~~~~~~~~~~~~~
 */

/* Uncomment next line to get verbose printout */
/* #define DEBUG */

#include <linux/kernel.h>
#include <linux/module.h>
#include <linux/init.h>
#include <linux/types.h>
#include <linux/delay.h>
#include <linux/interrupt.h>
#include <linux/list.h>
#include <linux/spinlock.h>
#include <linux/slab.h>
#include <asm/io.h>
#include <acpi/acpi_bus.h>
#include <acpi/acpi_drivers.h>
#include <linux/dmi.h>

#include "internal.h"

#define ACPI_EC_CLASS			"embedded_controller"
#define ACPI_EC_DEVICE_NAME		"Embedded Controller"
#define ACPI_EC_FILE_INFO		"info"

#undef PREFIX
#define PREFIX				"ACPI: EC: "

/* EC status register */
#define ACPI_EC_FLAG_OBF	0x01	/* Output buffer full */
#define ACPI_EC_FLAG_IBF	0x02	/* Input buffer full */
#define ACPI_EC_FLAG_BURST	0x10	/* burst mode */
#define ACPI_EC_FLAG_SCI	0x20	/* EC-SCI occurred */

/* EC commands */
enum ec_command {
	ACPI_EC_COMMAND_READ = 0x80,
	ACPI_EC_COMMAND_WRITE = 0x81,
	ACPI_EC_BURST_ENABLE = 0x82,
	ACPI_EC_BURST_DISABLE = 0x83,
	ACPI_EC_COMMAND_QUERY = 0x84,
};

#define ACPI_EC_DELAY		500	/* Wait 500ms max. during EC ops */
#define ACPI_EC_UDELAY_GLK	1000	/* Wait 1ms max. to get global lock */
#define ACPI_EC_MSI_UDELAY	550	/* Wait 550us for MSI EC */

enum {
	EC_FLAGS_QUERY_PENDING,		/* Query is pending */
	EC_FLAGS_GPE_STORM,		/* GPE storm detected */
	EC_FLAGS_HANDLERS_INSTALLED,	/* Handlers for GPE and
					 * OpReg are installed */
	EC_FLAGS_BLOCKED,		/* Transactions are blocked */
};

/* ec.c is compiled in acpi namespace so this shows up as acpi.ec_delay param */
static unsigned int ec_delay __read_mostly = ACPI_EC_DELAY;
module_param(ec_delay, uint, 0644);
MODULE_PARM_DESC(ec_delay, "Timeout(ms) waited until an EC command completes");

/*
 * If the number of false interrupts per one transaction exceeds
 * this threshold, will think there is a GPE storm happened and
 * will disable the GPE for normal transaction.
 */
static unsigned int ec_storm_threshold  __read_mostly = 8;
module_param(ec_storm_threshold, uint, 0644);
MODULE_PARM_DESC(ec_storm_threshold, "Maxim false GPE numbers not considered as GPE storm");

/* If we find an EC via the ECDT, we need to keep a ptr to its context */
/* External interfaces use first EC only, so remember */
typedef int (*acpi_ec_query_func) (void *data);

struct acpi_ec_query_handler {
	struct list_head node;
	acpi_ec_query_func func;
	acpi_handle handle;
	void *data;
	u8 query_bit;
};

struct transaction {
	const u8 *wdata;
	u8 *rdata;
	unsigned short irq_count;
	u8 command;
	u8 wi;
	u8 ri;
	u8 wlen;
	u8 rlen;
	bool done;
};

struct acpi_ec *boot_ec, *first_ec;
EXPORT_SYMBOL(first_ec);

static int EC_FLAGS_MSI; /* Out-of-spec MSI controller */
static int EC_FLAGS_VALIDATE_ECDT; /* ASUStec ECDTs need to be validated */
static int EC_FLAGS_SKIP_DSDT_SCAN; /* Not all BIOS survive early DSDT scan */
static int EG_FLAGS_ACER_BAP50CP; /* Call _REG method */

/* --------------------------------------------------------------------------
                             Transaction Management
   -------------------------------------------------------------------------- */

static inline u8 acpi_ec_read_status(struct acpi_ec *ec)
{
	u8 x = inb(ec->command_addr);
	pr_debug(PREFIX "---> status = 0x%2.2x\n", x);
	return x;
}

static inline u8 acpi_ec_read_data(struct acpi_ec *ec)
{
	u8 x = inb(ec->data_addr);
	pr_debug(PREFIX "---> data = 0x%2.2x\n", x);
	return x;
}

static inline void acpi_ec_write_cmd(struct acpi_ec *ec, u8 command)
{
	pr_debug(PREFIX "<--- command = 0x%2.2x\n", command);
	outb(command, ec->command_addr);
}

static inline void acpi_ec_write_data(struct acpi_ec *ec, u8 data)
{
	pr_debug(PREFIX "<--- data = 0x%2.2x\n", data);
	outb(data, ec->data_addr);
}

static int ec_transaction_done(struct acpi_ec *ec)
{
	unsigned long flags;
	int ret = 0;
	spin_lock_irqsave(&ec->curr_lock, flags);
	if (!ec->curr || ec->curr->done)
		ret = 1;
	spin_unlock_irqrestore(&ec->curr_lock, flags);
	return ret;
}

static void start_transaction(struct acpi_ec *ec)
{
	ec->curr->irq_count = ec->curr->wi = ec->curr->ri = 0;
	ec->curr->done = false;
	acpi_ec_write_cmd(ec, ec->curr->command);
}

static void advance_transaction(struct acpi_ec *ec, u8 status)
{
	unsigned long flags;
	spin_lock_irqsave(&ec->curr_lock, flags);
	if (!ec->curr)
		goto unlock;
	if (ec->curr->wlen > ec->curr->wi) {
		if ((status & ACPI_EC_FLAG_IBF) == 0)
			acpi_ec_write_data(ec,
				ec->curr->wdata[ec->curr->wi++]);
		else
			goto err;
	} else if (ec->curr->rlen > ec->curr->ri) {
		if ((status & ACPI_EC_FLAG_OBF) == 1) {
			ec->curr->rdata[ec->curr->ri++] = acpi_ec_read_data(ec);
			if (ec->curr->rlen == ec->curr->ri)
				ec->curr->done = true;
		} else
			goto err;
	} else if (ec->curr->wlen == ec->curr->wi &&
		   (status & ACPI_EC_FLAG_IBF) == 0)
		ec->curr->done = true;
	goto unlock;
err:
	/* false interrupt, state didn't change */
	if (in_interrupt())
		++ec->curr->irq_count;
unlock:
	spin_unlock_irqrestore(&ec->curr_lock, flags);
}

static int acpi_ec_sync_query(struct acpi_ec *ec);

static int ec_check_sci_sync(struct acpi_ec *ec, u8 state)
{
	if (state & ACPI_EC_FLAG_SCI) {
		if (!test_and_set_bit(EC_FLAGS_QUERY_PENDING, &ec->flags))
			return acpi_ec_sync_query(ec);
	}
	return 0;
}

static int ec_poll(struct acpi_ec *ec)
{
	unsigned long flags;
	int repeat = 5; /* number of command restarts */
	while (repeat--) {
		unsigned long delay = jiffies +
			msecs_to_jiffies(ec_delay);
		do {
			/* don't sleep with disabled interrupts */
			if (EC_FLAGS_MSI || irqs_disabled()) {
				udelay(ACPI_EC_MSI_UDELAY);
				if (ec_transaction_done(ec))
					return 0;
			} else {
				if (wait_event_timeout(ec->wait,
						ec_transaction_done(ec),
						msecs_to_jiffies(1)))
					return 0;
			}
			advance_transaction(ec, acpi_ec_read_status(ec));
		} while (time_before(jiffies, delay));
		pr_debug(PREFIX "controller reset, restart transaction\n");
		spin_lock_irqsave(&ec->curr_lock, flags);
		start_transaction(ec);
		spin_unlock_irqrestore(&ec->curr_lock, flags);
	}
	return -ETIME;
}

static int acpi_ec_transaction_unlocked(struct acpi_ec *ec,
					struct transaction *t)
{
	unsigned long tmp;
	int ret = 0;
	if (EC_FLAGS_MSI)
		udelay(ACPI_EC_MSI_UDELAY);
	/* start transaction */
	spin_lock_irqsave(&ec->curr_lock, tmp);
	/* following two actions should be kept atomic */
	ec->curr = t;
	start_transaction(ec);
	if (ec->curr->command == ACPI_EC_COMMAND_QUERY)
		clear_bit(EC_FLAGS_QUERY_PENDING, &ec->flags);
	spin_unlock_irqrestore(&ec->curr_lock, tmp);
	ret = ec_poll(ec);
	spin_lock_irqsave(&ec->curr_lock, tmp);
	ec->curr = NULL;
	spin_unlock_irqrestore(&ec->curr_lock, tmp);
	return ret;
}

static int ec_check_ibf0(struct acpi_ec *ec)
{
	u8 status = acpi_ec_read_status(ec);
	return (status & ACPI_EC_FLAG_IBF) == 0;
}

static int ec_wait_ibf0(struct acpi_ec *ec)
{
	unsigned long delay = jiffies + msecs_to_jiffies(ec_delay);
	/* interrupt wait manually if GPE mode is not active */
	while (time_before(jiffies, delay))
		if (wait_event_timeout(ec->wait, ec_check_ibf0(ec),
					msecs_to_jiffies(1)))
			return 0;
	return -ETIME;
}

static int acpi_ec_transaction(struct acpi_ec *ec, struct transaction *t)
{
	int status;
	u32 glk;
	if (!ec || (!t) || (t->wlen && !t->wdata) || (t->rlen && !t->rdata))
		return -EINVAL;
	if (t->rdata)
		memset(t->rdata, 0, t->rlen);
	mutex_lock(&ec->lock);
	if (test_bit(EC_FLAGS_BLOCKED, &ec->flags)) {
		status = -EINVAL;
		goto unlock;
	}
	if (ec->global_lock) {
		status = acpi_acquire_global_lock(ACPI_EC_UDELAY_GLK, &glk);
		if (ACPI_FAILURE(status)) {
			status = -ENODEV;
			goto unlock;
		}
	}
	if (ec_wait_ibf0(ec)) {
		pr_err(PREFIX "input buffer is not empty, "
				"aborting transaction\n");
		status = -ETIME;
		goto end;
	}
	pr_debug(PREFIX "transaction start\n");
	/* disable GPE during transaction if storm is detected */
	if (test_bit(EC_FLAGS_GPE_STORM, &ec->flags)) {
		/* It has to be disabled, so that it doesn't trigger. */
		acpi_disable_gpe(NULL, ec->gpe);
	}

	status = acpi_ec_transaction_unlocked(ec, t);

	/* check if we received SCI during transaction */
	ec_check_sci_sync(ec, acpi_ec_read_status(ec));
	if (test_bit(EC_FLAGS_GPE_STORM, &ec->flags)) {
		msleep(1);
		/* It is safe to enable the GPE outside of the transaction. */
		acpi_enable_gpe(NULL, ec->gpe);
	} else if (t->irq_count > ec_storm_threshold) {
		pr_info(PREFIX "GPE storm detected, "
			"transactions will use polling mode\n");
		set_bit(EC_FLAGS_GPE_STORM, &ec->flags);
	}
	pr_debug(PREFIX "transaction end\n");
end:
	if (ec->global_lock)
		acpi_release_global_lock(glk);
unlock:
	mutex_unlock(&ec->lock);
	return status;
}

static int acpi_ec_burst_enable(struct acpi_ec *ec)
{
	u8 d;
	struct transaction t = {.command = ACPI_EC_BURST_ENABLE,
				.wdata = NULL, .rdata = &d,
				.wlen = 0, .rlen = 1};

	return acpi_ec_transaction(ec, &t);
}

static int acpi_ec_burst_disable(struct acpi_ec *ec)
{
	struct transaction t = {.command = ACPI_EC_BURST_DISABLE,
				.wdata = NULL, .rdata = NULL,
				.wlen = 0, .rlen = 0};

	return (acpi_ec_read_status(ec) & ACPI_EC_FLAG_BURST) ?
				acpi_ec_transaction(ec, &t) : 0;
}

static int acpi_ec_read(struct acpi_ec *ec, u8 address, u8 * data)
{
	int result;
	u8 d;
	struct transaction t = {.command = ACPI_EC_COMMAND_READ,
				.wdata = &address, .rdata = &d,
				.wlen = 1, .rlen = 1};

	result = acpi_ec_transaction(ec, &t);
	*data = d;
	return result;
}

static int acpi_ec_write(struct acpi_ec *ec, u8 address, u8 data)
{
	u8 wdata[2] = { address, data };
	struct transaction t = {.command = ACPI_EC_COMMAND_WRITE,
				.wdata = wdata, .rdata = NULL,
				.wlen = 2, .rlen = 0};

	return acpi_ec_transaction(ec, &t);
}

/*
 * Externally callable EC access functions. For now, assume 1 EC only
 */
int ec_burst_enable(void)
{
	if (!first_ec)
		return -ENODEV;
	return acpi_ec_burst_enable(first_ec);
}

EXPORT_SYMBOL(ec_burst_enable);

int ec_burst_disable(void)
{
	if (!first_ec)
		return -ENODEV;
	return acpi_ec_burst_disable(first_ec);
}

EXPORT_SYMBOL(ec_burst_disable);

int ec_read(u8 addr, u8 * val)
{
	int err;
	u8 temp_data;

	if (!first_ec)
		return -ENODEV;

	err = acpi_ec_read(first_ec, addr, &temp_data);

	if (!err) {
		*val = temp_data;
		return 0;
	} else
		return err;
}

EXPORT_SYMBOL(ec_read);

int ec_write(u8 addr, u8 val)
{
	int err;

	if (!first_ec)
		return -ENODEV;

	err = acpi_ec_write(first_ec, addr, val);

	return err;
}

EXPORT_SYMBOL(ec_write);

int ec_transaction(u8 command,
		   const u8 * wdata, unsigned wdata_len,
		   u8 * rdata, unsigned rdata_len)
{
	struct transaction t = {.command = command,
				.wdata = wdata, .rdata = rdata,
				.wlen = wdata_len, .rlen = rdata_len};
	if (!first_ec)
		return -ENODEV;

	return acpi_ec_transaction(first_ec, &t);
}

EXPORT_SYMBOL(ec_transaction);

void acpi_ec_block_transactions(void)
{
	struct acpi_ec *ec = first_ec;

	if (!ec)
		return;

	mutex_lock(&ec->lock);
	/* Prevent transactions from being carried out */
	set_bit(EC_FLAGS_BLOCKED, &ec->flags);
	mutex_unlock(&ec->lock);
}

void acpi_ec_unblock_transactions(void)
{
	struct acpi_ec *ec = first_ec;

	if (!ec)
		return;

	mutex_lock(&ec->lock);
	/* Allow transactions to be carried out again */
	clear_bit(EC_FLAGS_BLOCKED, &ec->flags);
	mutex_unlock(&ec->lock);
}

void acpi_ec_unblock_transactions_early(void)
{
	/*
	 * Allow transactions to happen again (this function is called from
	 * atomic context during wakeup, so we don't need to acquire the mutex).
	 */
	if (first_ec)
		clear_bit(EC_FLAGS_BLOCKED, &first_ec->flags);
}

static int acpi_ec_query_unlocked(struct acpi_ec *ec, u8 * data)
{
	int result;
	u8 d;
	struct transaction t = {.command = ACPI_EC_COMMAND_QUERY,
				.wdata = NULL, .rdata = &d,
				.wlen = 0, .rlen = 1};
	if (!ec || !data)
		return -EINVAL;
	/*
	 * Query the EC to find out which _Qxx method we need to evaluate.
	 * Note that successful completion of the query causes the ACPI_EC_SCI
	 * bit to be cleared (and thus clearing the interrupt source).
	 */
	result = acpi_ec_transaction_unlocked(ec, &t);
	if (result)
		return result;
	if (!d)
		return -ENODATA;
	*data = d;
	return 0;
}

/* --------------------------------------------------------------------------
                                Event Management
   -------------------------------------------------------------------------- */
int acpi_ec_add_query_handler(struct acpi_ec *ec, u8 query_bit,
			      acpi_handle handle, acpi_ec_query_func func,
			      void *data)
{
	struct acpi_ec_query_handler *handler =
	    kzalloc(sizeof(struct acpi_ec_query_handler), GFP_KERNEL);
	if (!handler)
		return -ENOMEM;

	handler->query_bit = query_bit;
	handler->handle = handle;
	handler->func = func;
	handler->data = data;
	mutex_lock(&ec->lock);
	list_add(&handler->node, &ec->list);
	mutex_unlock(&ec->lock);
	return 0;
}

EXPORT_SYMBOL_GPL(acpi_ec_add_query_handler);

void acpi_ec_remove_query_handler(struct acpi_ec *ec, u8 query_bit)
{
	struct acpi_ec_query_handler *handler, *tmp;
	mutex_lock(&ec->lock);
	list_for_each_entry_safe(handler, tmp, &ec->list, node) {
		if (query_bit == handler->query_bit) {
			list_del(&handler->node);
			kfree(handler);
		}
	}
	mutex_unlock(&ec->lock);
}

EXPORT_SYMBOL_GPL(acpi_ec_remove_query_handler);

static void acpi_ec_run(void *cxt)
{
	struct acpi_ec_query_handler *handler = cxt;
	if (!handler)
		return;
	pr_debug(PREFIX "start query execution\n");
	if (handler->func)
		handler->func(handler->data);
	else if (handler->handle)
		acpi_evaluate_object(handler->handle, NULL, NULL, NULL);
	pr_debug(PREFIX "stop query execution\n");
	kfree(handler);
}

static int acpi_ec_sync_query(struct acpi_ec *ec)
{
	u8 value = 0;
	int status;
	struct acpi_ec_query_handler *handler, *copy;
	if ((status = acpi_ec_query_unlocked(ec, &value)))
		return status;
	list_for_each_entry(handler, &ec->list, node) {
		if (value == handler->query_bit) {
			/* have custom handler for this bit */
			copy = kmalloc(sizeof(*handler), GFP_KERNEL);
			if (!copy)
				return -ENOMEM;
			memcpy(copy, handler, sizeof(*copy));
			pr_debug(PREFIX "push query execution (0x%2x) on queue\n", value);
			return acpi_os_execute((copy->func) ?
				OSL_NOTIFY_HANDLER : OSL_GPE_HANDLER,
				acpi_ec_run, copy);
		}
	}
	return 0;
}

static void acpi_ec_gpe_query(void *ec_cxt)
{
	struct acpi_ec *ec = ec_cxt;
	if (!ec)
		return;
	mutex_lock(&ec->lock);
	acpi_ec_sync_query(ec);
	mutex_unlock(&ec->lock);
}

static int ec_check_sci(struct acpi_ec *ec, u8 state)
{
	if (state & ACPI_EC_FLAG_SCI) {
		if (!test_and_set_bit(EC_FLAGS_QUERY_PENDING, &ec->flags)) {
			pr_debug(PREFIX "push gpe query to the queue\n");
			return acpi_os_execute(OSL_NOTIFY_HANDLER,
				acpi_ec_gpe_query, ec);
		}
	}
	return 0;
}

static u32 acpi_ec_gpe_handler(acpi_handle gpe_device,
	u32 gpe_number, void *data)
{
	struct acpi_ec *ec = data;

	pr_debug(PREFIX "~~~> interrupt\n");

	advance_transaction(ec, acpi_ec_read_status(ec));
	if (ec_transaction_done(ec) &&
	    (acpi_ec_read_status(ec) & ACPI_EC_FLAG_IBF) == 0) {
		wake_up(&ec->wait);
		ec_check_sci(ec, acpi_ec_read_status(ec));
	}
	return ACPI_INTERRUPT_HANDLED | ACPI_REENABLE_GPE;
}

/* --------------------------------------------------------------------------
                             Address Space Management
   -------------------------------------------------------------------------- */

static acpi_status
acpi_ec_space_handler(u32 function, acpi_physical_address address,
		      u32 bits, u64 *value64,
		      void *handler_context, void *region_context)
{
	struct acpi_ec *ec = handler_context;
	int result = 0, i, bytes = bits / 8;
	u8 *value = (u8 *)value64;

	if ((address > 0xFF) || !value || !handler_context)
		return AE_BAD_PARAMETER;

	if (function != ACPI_READ && function != ACPI_WRITE)
		return AE_BAD_PARAMETER;

	if (EC_FLAGS_MSI || bits > 8)
		acpi_ec_burst_enable(ec);

	for (i = 0; i < bytes; ++i, ++address, ++value)
		result = (function == ACPI_READ) ?
			acpi_ec_read(ec, address, value) :
			acpi_ec_write(ec, address, *value);

	if (EC_FLAGS_MSI || bits > 8)
		acpi_ec_burst_disable(ec);

	switch (result) {
	case -EINVAL:
		return AE_BAD_PARAMETER;
		break;
	case -ENODEV:
		return AE_NOT_FOUND;
		break;
	case -ETIME:
		return AE_TIME;
		break;
	default:
		return AE_OK;
	}
}

/* --------------------------------------------------------------------------
                               Driver Interface
   -------------------------------------------------------------------------- */
static acpi_status
ec_parse_io_ports(struct acpi_resource *resource, void *context);

static struct acpi_ec *make_acpi_ec(void)
{
	struct acpi_ec *ec = kzalloc(sizeof(struct acpi_ec), GFP_KERNEL);
	if (!ec)
		return NULL;
	ec->flags = 1 << EC_FLAGS_QUERY_PENDING;
	mutex_init(&ec->lock);
	init_waitqueue_head(&ec->wait);
	INIT_LIST_HEAD(&ec->list);
	spin_lock_init(&ec->curr_lock);
	return ec;
}

static acpi_status
acpi_ec_register_query_methods(acpi_handle handle, u32 level,
			       void *context, void **return_value)
{
	char node_name[5];
	struct acpi_buffer buffer = { sizeof(node_name), node_name };
	struct acpi_ec *ec = context;
	int value = 0;
	acpi_status status;

	status = acpi_get_name(handle, ACPI_SINGLE_NAME, &buffer);

	if (ACPI_SUCCESS(status) && sscanf(node_name, "_Q%x", &value) == 1) {
		acpi_ec_add_query_handler(ec, value, handle, NULL, NULL);
	}
	return AE_OK;
}

static acpi_status
ec_parse_device(acpi_handle handle, u32 Level, void *context, void **retval)
{
	acpi_status status;
	unsigned long long tmp = 0;

	struct acpi_ec *ec = context;

	/* clear addr values, ec_parse_io_ports depend on it */
	ec->command_addr = ec->data_addr = 0;

	status = acpi_walk_resources(handle, METHOD_NAME__CRS,
				     ec_parse_io_ports, ec);
	if (ACPI_FAILURE(status))
		return status;

	/* Get GPE bit assignment (EC events). */
	/* TODO: Add support for _GPE returning a package */
	status = acpi_evaluate_integer(handle, "_GPE", NULL, &tmp);
	if (ACPI_FAILURE(status))
		return status;
	ec->gpe = tmp;
	/* Use the global lock for all EC transactions? */
	tmp = 0;
	acpi_evaluate_integer(handle, "_GLK", NULL, &tmp);
	ec->global_lock = tmp;
	ec->handle = handle;
	return AE_CTRL_TERMINATE;
}

static int ec_install_handlers(struct acpi_ec *ec)
{
	acpi_status status;
	if (test_bit(EC_FLAGS_HANDLERS_INSTALLED, &ec->flags))
		return 0;
	status = acpi_install_gpe_handler(NULL, ec->gpe,
				  ACPI_GPE_EDGE_TRIGGERED,
				  &acpi_ec_gpe_handler, ec);
	if (ACPI_FAILURE(status))
		return -ENODEV;

	acpi_enable_gpe(NULL, ec->gpe);
	status = acpi_install_address_space_handler(ec->handle,
						    ACPI_ADR_SPACE_EC,
						    &acpi_ec_space_handler,
						    NULL, ec);
	if (ACPI_FAILURE(status)) {
		if (status == AE_NOT_FOUND) {
			/*
			 * Maybe OS fails in evaluating the _REG object.
			 * The AE_NOT_FOUND error will be ignored and OS
			 * continue to initialize EC.
			 */
			printk(KERN_ERR "Fail in evaluating the _REG object"
				" of EC device. Broken bios is suspected.\n");
		} else {
			acpi_remove_gpe_handler(NULL, ec->gpe,
				&acpi_ec_gpe_handler);
			acpi_disable_gpe(NULL, ec->gpe);
			return -ENODEV;
		}
	}

	set_bit(EC_FLAGS_HANDLERS_INSTALLED, &ec->flags);
	return 0;
}

static void ec_remove_handlers(struct acpi_ec *ec)
{
	acpi_disable_gpe(NULL, ec->gpe);
	if (ACPI_FAILURE(acpi_remove_address_space_handler(ec->handle,
				ACPI_ADR_SPACE_EC, &acpi_ec_space_handler)))
		pr_err(PREFIX "failed to remove space handler\n");
	if (ACPI_FAILURE(acpi_remove_gpe_handler(NULL, ec->gpe,
				&acpi_ec_gpe_handler)))
		pr_err(PREFIX "failed to remove gpe handler\n");
	clear_bit(EC_FLAGS_HANDLERS_INSTALLED, &ec->flags);
}

static int acpi_ec_add(struct acpi_device *device)
{
	struct acpi_ec *ec = NULL;
	int ret;
	union acpi_object params[2] = {
		{.type = ACPI_TYPE_INTEGER},
		{.type = ACPI_TYPE_INTEGER},
	};
	struct acpi_object_list arg_list = {2, params};

	params[0].integer.value = 3;
	params[1].integer.value = 1;

	strcpy(acpi_device_name(device), ACPI_EC_DEVICE_NAME);
	strcpy(acpi_device_class(device), ACPI_EC_CLASS);

	/* Check for boot EC */
	if (boot_ec &&
	    (boot_ec->handle == device->handle ||
	     boot_ec->handle == ACPI_ROOT_OBJECT)) {
		ec = boot_ec;
		boot_ec = NULL;
	} else {
		ec = make_acpi_ec();
		if (!ec)
			return -ENOMEM;
	}
	if (ec_parse_device(device->handle, 0, ec, NULL) !=
		AE_CTRL_TERMINATE) {
			kfree(ec);
			return -EINVAL;
	}

	/* Find and register all query methods */
	acpi_walk_namespace(ACPI_TYPE_METHOD, ec->handle, 1,
			    acpi_ec_register_query_methods, NULL, ec, NULL);

	if (!first_ec)
		first_ec = ec;
	device->driver_data = ec;

	WARN(!request_region(ec->data_addr, 1, "EC data"),
	     "Could not request EC data io port 0x%lx", ec->data_addr);
	WARN(!request_region(ec->command_addr, 1, "EC cmd"),
	     "Could not request EC cmd io port 0x%lx", ec->command_addr);

	pr_info(PREFIX "GPE = 0x%lx, I/O: command/status = 0x%lx, data = 0x%lx\n",
			  ec->gpe, ec->command_addr, ec->data_addr);

	ret = ec_install_handlers(ec);

	/* Workaround for broken acer laptop */
	if (EG_FLAGS_ACER_BAP50CP)
		acpi_evaluate_object(ec->handle, "_REG", &arg_list, NULL);
		
	/* EC is fully operational, allow queries */
	clear_bit(EC_FLAGS_QUERY_PENDING, &ec->flags);
	return ret;
}

static int acpi_ec_remove(struct acpi_device *device, int type)
{
	struct acpi_ec *ec;
	struct acpi_ec_query_handler *handler, *tmp;

	if (!device)
		return -EINVAL;

	ec = acpi_driver_data(device);
	ec_remove_handlers(ec);
	mutex_lock(&ec->lock);
	list_for_each_entry_safe(handler, tmp, &ec->list, node) {
		list_del(&handler->node);
		kfree(handler);
	}
	mutex_unlock(&ec->lock);
	release_region(ec->data_addr, 1);
	release_region(ec->command_addr, 1);
	device->driver_data = NULL;
	if (ec == first_ec)
		first_ec = NULL;
	kfree(ec);
	return 0;
}

static acpi_status
ec_parse_io_ports(struct acpi_resource *resource, void *context)
{
	struct acpi_ec *ec = context;

	if (resource->type != ACPI_RESOURCE_TYPE_IO)
		return AE_OK;

	/*
	 * The first address region returned is the data port, and
	 * the second address region returned is the status/command
	 * port.
	 */
	if (ec->data_addr == 0)
		ec->data_addr = resource->data.io.minimum;
	else if (ec->command_addr == 0)
		ec->command_addr = resource->data.io.minimum;
	else
		return AE_CTRL_TERMINATE;

	return AE_OK;
}

int __init acpi_boot_ec_enable(void)
{
	if (!boot_ec || test_bit(EC_FLAGS_HANDLERS_INSTALLED, &boot_ec->flags))
		return 0;
	if (!ec_install_handlers(boot_ec)) {
		first_ec = boot_ec;
		return 0;
	}
	return -EFAULT;
}

static const struct acpi_device_id ec_device_ids[] = {
	{"PNP0C09", 0},
	{"", 0},
};

/* Some BIOS do not survive early DSDT scan, skip it */
static int ec_skip_dsdt_scan(const struct dmi_system_id *id)
{
	EC_FLAGS_SKIP_DSDT_SCAN = 1;
	return 0;
}

/* ASUStek often supplies us with broken ECDT, validate it */
static int ec_validate_ecdt(const struct dmi_system_id *id)
{
	EC_FLAGS_VALIDATE_ECDT = 1;
	return 0;
}

/* MSI EC needs special treatment, enable it */
static int ec_flag_msi(const struct dmi_system_id *id)
{
	printk(KERN_DEBUG PREFIX "Detected MSI hardware, enabling workarounds.\n");
	EC_FLAGS_MSI = 1;
	EC_FLAGS_VALIDATE_ECDT = 1;
	return 0;
}

/*
 * Clevo M720 notebook actually works ok with IRQ mode, if we lifted
 * the GPE storm threshold back to 20
 */
static int ec_enlarge_storm_threshold(const struct dmi_system_id *id)
{
	pr_debug("Setting the EC GPE storm threshold to 20\n");
	ec_storm_threshold  = 20;
	return 0;
}

static int ec_flag_acer_bap50cp(const struct dmi_system_id *id)
{
	EG_FLAGS_ACER_BAP50CP = 1;
	return 0;
}

static struct dmi_system_id __initdata ec_dmi_table[] = {
	{
	ec_skip_dsdt_scan, "Compal JFL92", {
	DMI_MATCH(DMI_BIOS_VENDOR, "COMPAL"),
	DMI_MATCH(DMI_BOARD_NAME, "JFL92") }, NULL},
	{
	ec_flag_msi, "MSI hardware", {
	DMI_MATCH(DMI_BIOS_VENDOR, "Micro-Star")}, NULL},
	{
	ec_flag_msi, "MSI hardware", {
	DMI_MATCH(DMI_SYS_VENDOR, "Micro-Star")}, NULL},
	{
	ec_flag_msi, "MSI hardware", {
	DMI_MATCH(DMI_CHASSIS_VENDOR, "MICRO-Star")}, NULL},
	{
	ec_flag_msi, "MSI hardware", {
	DMI_MATCH(DMI_CHASSIS_VENDOR, "MICRO-STAR")}, NULL},
	{
	ec_flag_msi, "Quanta hardware", {
	DMI_MATCH(DMI_SYS_VENDOR, "Quanta"),
	DMI_MATCH(DMI_PRODUCT_NAME, "TW8/SW8/DW8"),}, NULL},
	{
	ec_flag_msi, "Quanta hardware", {
	DMI_MATCH(DMI_SYS_VENDOR, "Quanta"),
	DMI_MATCH(DMI_PRODUCT_NAME, "TW9/SW9"),}, NULL},
	{
	ec_validate_ecdt, "ASUS hardware", {
	DMI_MATCH(DMI_BIOS_VENDOR, "ASUS") }, NULL},
	{
	ec_validate_ecdt, "ASUS hardware", {
	DMI_MATCH(DMI_BOARD_VENDOR, "ASUSTeK Computer Inc.") }, NULL},
	{
	ec_enlarge_storm_threshold, "CLEVO hardware", {
	DMI_MATCH(DMI_SYS_VENDOR, "CLEVO Co."),
	DMI_MATCH(DMI_PRODUCT_NAME, "M720T/M730T"),}, NULL},
<<<<<<< HEAD
 	{
 	ec_flag_acer_bap50cp, "Acer BAP50-CP", {
 	DMI_MATCH(DMI_BOARD_VENDOR, "Acer"),
 	DMI_MATCH(DMI_BOARD_NAME, "BAP50-CP")}, NULL},
=======
	{
	ec_skip_dsdt_scan, "HP Folio 13", {
	DMI_MATCH(DMI_SYS_VENDOR, "Hewlett-Packard"),
	DMI_MATCH(DMI_PRODUCT_NAME, "HP Folio 13"),}, NULL},
>>>>>>> 61bfa77d
	{},
};

int __init acpi_ec_ecdt_probe(void)
{
	acpi_status status;
	struct acpi_ec *saved_ec = NULL;
	struct acpi_table_ecdt *ecdt_ptr;

	boot_ec = make_acpi_ec();
	if (!boot_ec)
		return -ENOMEM;
	/*
	 * Generate a boot ec context
	 */
	dmi_check_system(ec_dmi_table);
	status = acpi_get_table(ACPI_SIG_ECDT, 1,
				(struct acpi_table_header **)&ecdt_ptr);
	if (ACPI_SUCCESS(status)) {
		pr_info(PREFIX "EC description table is found, configuring boot EC\n");
		boot_ec->command_addr = ecdt_ptr->control.address;
		boot_ec->data_addr = ecdt_ptr->data.address;
		boot_ec->gpe = ecdt_ptr->gpe;
		boot_ec->handle = ACPI_ROOT_OBJECT;
		acpi_get_handle(ACPI_ROOT_OBJECT, ecdt_ptr->id, &boot_ec->handle);
		/* Don't trust ECDT, which comes from ASUSTek */
		if (!EC_FLAGS_VALIDATE_ECDT)
			goto install;
		saved_ec = kmemdup(boot_ec, sizeof(struct acpi_ec), GFP_KERNEL);
		if (!saved_ec)
			return -ENOMEM;
	/* fall through */
	}

	if (EC_FLAGS_SKIP_DSDT_SCAN)
		return -ENODEV;

	/* This workaround is needed only on some broken machines,
	 * which require early EC, but fail to provide ECDT */
	printk(KERN_DEBUG PREFIX "Look up EC in DSDT\n");
	status = acpi_get_devices(ec_device_ids[0].id, ec_parse_device,
					boot_ec, NULL);
	/* Check that acpi_get_devices actually find something */
	if (ACPI_FAILURE(status) || !boot_ec->handle)
		goto error;
	if (saved_ec) {
		/* try to find good ECDT from ASUSTek */
		if (saved_ec->command_addr != boot_ec->command_addr ||
		    saved_ec->data_addr != boot_ec->data_addr ||
		    saved_ec->gpe != boot_ec->gpe ||
		    saved_ec->handle != boot_ec->handle)
			pr_info(PREFIX "ASUSTek keeps feeding us with broken "
			"ECDT tables, which are very hard to workaround. "
			"Trying to use DSDT EC info instead. Please send "
			"output of acpidump to linux-acpi@vger.kernel.org\n");
		kfree(saved_ec);
		saved_ec = NULL;
	} else {
		/* We really need to limit this workaround, the only ASUS,
		* which needs it, has fake EC._INI method, so use it as flag.
		* Keep boot_ec struct as it will be needed soon.
		*/
		acpi_handle dummy;
		if (!dmi_name_in_vendors("ASUS") ||
		    ACPI_FAILURE(acpi_get_handle(boot_ec->handle, "_INI",
							&dummy)))
			return -ENODEV;
	}
install:
	if (!ec_install_handlers(boot_ec)) {
		first_ec = boot_ec;
		return 0;
	}
error:
	kfree(boot_ec);
	boot_ec = NULL;
	return -ENODEV;
}

static struct acpi_driver acpi_ec_driver = {
	.name = "ec",
	.class = ACPI_EC_CLASS,
	.ids = ec_device_ids,
	.ops = {
		.add = acpi_ec_add,
		.remove = acpi_ec_remove,
		},
};

int __init acpi_ec_init(void)
{
	int result = 0;

	/* Now register the driver for the EC */
	result = acpi_bus_register_driver(&acpi_ec_driver);
	if (result < 0)
		return -ENODEV;

	return result;
}

/* EC driver currently not unloadable */
#if 0
static void __exit acpi_ec_exit(void)
{

	acpi_bus_unregister_driver(&acpi_ec_driver);
	return;
}
#endif	/* 0 */<|MERGE_RESOLUTION|>--- conflicted
+++ resolved
@@ -983,17 +983,14 @@
 	ec_enlarge_storm_threshold, "CLEVO hardware", {
 	DMI_MATCH(DMI_SYS_VENDOR, "CLEVO Co."),
 	DMI_MATCH(DMI_PRODUCT_NAME, "M720T/M730T"),}, NULL},
-<<<<<<< HEAD
+	{
+	ec_skip_dsdt_scan, "HP Folio 13", {
+	DMI_MATCH(DMI_SYS_VENDOR, "Hewlett-Packard"),
+	DMI_MATCH(DMI_PRODUCT_NAME, "HP Folio 13"),}, NULL},
  	{
  	ec_flag_acer_bap50cp, "Acer BAP50-CP", {
  	DMI_MATCH(DMI_BOARD_VENDOR, "Acer"),
  	DMI_MATCH(DMI_BOARD_NAME, "BAP50-CP")}, NULL},
-=======
-	{
-	ec_skip_dsdt_scan, "HP Folio 13", {
-	DMI_MATCH(DMI_SYS_VENDOR, "Hewlett-Packard"),
-	DMI_MATCH(DMI_PRODUCT_NAME, "HP Folio 13"),}, NULL},
->>>>>>> 61bfa77d
 	{},
 };
 
