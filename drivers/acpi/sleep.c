/*
 * sleep.c - ACPI sleep support.
 *
 * Copyright (c) 2005 Alexey Starikovskiy <alexey.y.starikovskiy@intel.com>
 * Copyright (c) 2004 David Shaohua Li <shaohua.li@intel.com>
 * Copyright (c) 2000-2003 Patrick Mochel
 * Copyright (c) 2003 Open Source Development Lab
 *
 * This file is released under the GPLv2.
 *
 */

#include <linux/delay.h>
#include <linux/irq.h>
#include <linux/dmi.h>
#include <linux/device.h>
#include <linux/suspend.h>
#include <linux/reboot.h>
#include <linux/acpi.h>

#include <asm/io.h>

#include <acpi/acpi_bus.h>
#include <acpi/acpi_drivers.h>

#include "internal.h"
#include "sleep.h"

static u8 sleep_states[ACPI_S_STATE_COUNT];

static void acpi_sleep_tts_switch(u32 acpi_state)
{
	union acpi_object in_arg = { ACPI_TYPE_INTEGER };
	struct acpi_object_list arg_list = { 1, &in_arg };
	acpi_status status = AE_OK;

	in_arg.integer.value = acpi_state;
	status = acpi_evaluate_object(NULL, "\\_TTS", &arg_list, NULL);
	if (ACPI_FAILURE(status) && status != AE_NOT_FOUND) {
		/*
		 * OS can't evaluate the _TTS object correctly. Some warning
		 * message will be printed. But it won't break anything.
		 */
		printk(KERN_NOTICE "Failure in evaluating _TTS object\n");
	}
}

static int tts_notify_reboot(struct notifier_block *this,
			unsigned long code, void *x)
{
	acpi_sleep_tts_switch(ACPI_STATE_S5);
	return NOTIFY_DONE;
}

static struct notifier_block tts_notifier = {
	.notifier_call	= tts_notify_reboot,
	.next		= NULL,
	.priority	= 0,
};

static int acpi_sleep_prepare(u32 acpi_state)
{
#ifdef CONFIG_ACPI_SLEEP
#ifndef CONFIG_ACPI_PV_SLEEP
	/* do we have a wakeup address for S2 and S3? */
	if (acpi_state == ACPI_STATE_S3) {
		if (!acpi_wakeup_address) {
			return -EFAULT;
		}
		acpi_set_firmware_waking_vector(
				(acpi_physical_address)acpi_wakeup_address);

	}
#endif
	ACPI_FLUSH_CPU_CACHE();
#endif
	printk(KERN_INFO PREFIX "Preparing to enter system sleep state S%d\n",
		acpi_state);
	acpi_enable_wakeup_devices(acpi_state);
	acpi_enter_sleep_state_prep(acpi_state);
	return 0;
}

#ifdef CONFIG_ACPI_SLEEP
static u32 acpi_target_sleep_state = ACPI_STATE_S0;

<<<<<<< HEAD
=======
/*
 * The ACPI specification wants us to save NVS memory regions during hibernation
 * and to restore them during the subsequent resume.  Windows does that also for
 * suspend to RAM.  However, it is known that this mechanism does not work on
 * all machines, so we allow the user to disable it with the help of the
 * 'acpi_sleep=nonvs' kernel command line option.
 */
static bool nvs_nosave;

void __init acpi_nvs_nosave(void)
{
	nvs_nosave = true;
}

>>>>>>> 02f8c6ae
/*
 * ACPI 1.0 wants us to execute _PTS before suspending devices, so we allow the
 * user to request that behavior by using the 'acpi_old_suspend_ordering'
 * kernel command line option that causes the following variable to be set.
 */
static bool old_suspend_ordering;

void __init acpi_old_suspend_ordering(void)
{
	old_suspend_ordering = true;
}

/**
 * acpi_pm_freeze - Disable the GPEs and suspend EC transactions.
 */
static int acpi_pm_freeze(void)
{
	acpi_disable_all_gpes();
	acpi_os_wait_events_complete(NULL);
	acpi_ec_block_transactions();
	return 0;
}

/**
 * acpi_pre_suspend - Enable wakeup devices, "freeze" EC and save NVS.
 */
static int acpi_pm_pre_suspend(void)
{
	acpi_pm_freeze();
	return suspend_nvs_save();
}

/**
 *	__acpi_pm_prepare - Prepare the platform to enter the target state.
 *
 *	If necessary, set the firmware waking vector and do arch-specific
 *	nastiness to get the wakeup code to the waking vector.
 */
static int __acpi_pm_prepare(void)
{
	int error = acpi_sleep_prepare(acpi_target_sleep_state);
	if (error)
		acpi_target_sleep_state = ACPI_STATE_S0;

	return error;
}

/**
 *	acpi_pm_prepare - Prepare the platform to enter the target sleep
 *		state and disable the GPEs.
 */
static int acpi_pm_prepare(void)
{
	int error = __acpi_pm_prepare();
	if (!error)
		error = acpi_pm_pre_suspend();

	return error;
}

/**
 *	acpi_pm_finish - Instruct the platform to leave a sleep state.
 *
 *	This is called after we wake back up (or if entering the sleep state
 *	failed).
 */
static void acpi_pm_finish(void)
{
	u32 acpi_state = acpi_target_sleep_state;

	acpi_ec_unblock_transactions();
	suspend_nvs_free();

	if (acpi_state == ACPI_STATE_S0)
		return;

	printk(KERN_INFO PREFIX "Waking up from system sleep state S%d\n",
		acpi_state);
	acpi_disable_wakeup_devices(acpi_state);
	acpi_leave_sleep_state(acpi_state);

	/* reset firmware waking vector */
	acpi_set_firmware_waking_vector((acpi_physical_address) 0);

	acpi_target_sleep_state = ACPI_STATE_S0;
}

/**
 *	acpi_pm_end - Finish up suspend sequence.
 */
static void acpi_pm_end(void)
{
	/*
	 * This is necessary in case acpi_pm_finish() is not called during a
	 * failing transition to a sleep state.
	 */
	acpi_target_sleep_state = ACPI_STATE_S0;
	acpi_sleep_tts_switch(acpi_target_sleep_state);
}
#else /* !CONFIG_ACPI_SLEEP */
#define acpi_target_sleep_state	ACPI_STATE_S0
#endif /* CONFIG_ACPI_SLEEP */

#ifdef CONFIG_SUSPEND
<<<<<<< HEAD
extern void do_suspend_lowlevel(void);

=======
>>>>>>> 02f8c6ae
static u32 acpi_suspend_states[] = {
	[PM_SUSPEND_ON] = ACPI_STATE_S0,
	[PM_SUSPEND_STANDBY] = ACPI_STATE_S1,
	[PM_SUSPEND_MEM] = ACPI_STATE_S3,
	[PM_SUSPEND_MAX] = ACPI_STATE_S5
};

/**
 *	acpi_suspend_begin - Set the target system sleep state to the state
 *		associated with given @pm_state, if supported.
 */
static int acpi_suspend_begin(suspend_state_t pm_state)
{
	u32 acpi_state = acpi_suspend_states[pm_state];
	int error = 0;

	error = nvs_nosave ? 0 : suspend_nvs_alloc();
	if (error)
		return error;

	if (sleep_states[acpi_state]) {
		acpi_target_sleep_state = acpi_state;
		acpi_sleep_tts_switch(acpi_target_sleep_state);
	} else {
		printk(KERN_ERR "ACPI does not support this state: %d\n",
			pm_state);
		error = -ENOSYS;
	}
	return error;
}

/**
 *	acpi_suspend_enter - Actually enter a sleep state.
 *	@pm_state: ignored
 *
 *	Flush caches and go to sleep. For STR we have to call arch-specific
 *	assembly, which in turn call acpi_enter_sleep_state().
 *	It's unfortunate, but it works. Please fix if you're feeling frisky.
 */
static int acpi_suspend_enter(suspend_state_t pm_state)
{
	acpi_status status = AE_OK;
	u32 acpi_state = acpi_target_sleep_state;
	int error;

	ACPI_FLUSH_CPU_CACHE();

	switch (acpi_state) {
	case ACPI_STATE_S1:
		barrier();
		status = acpi_enter_sleep_state(acpi_state);
		break;

	case ACPI_STATE_S3:
<<<<<<< HEAD
#ifdef CONFIG_ACPI_PV_SLEEP
		/* Hyperviosr will save and restore CPU context
		 * and then we can skip low level housekeeping here.
		 */
		acpi_enter_sleep_state(acpi_state);
#else
		do_suspend_lowlevel();
#endif
=======
		error = acpi_suspend_lowlevel();
		if (error)
			return error;
		pr_info(PREFIX "Low-level resume complete\n");
>>>>>>> 02f8c6ae
		break;
	}

	/* This violates the spec but is required for bug compatibility. */
	acpi_write_bit_register(ACPI_BITREG_SCI_ENABLE, 1);

	/* Reprogram control registers and execute _BFS */
	acpi_leave_sleep_state_prep(acpi_state);

	/* ACPI 3.0 specs (P62) says that it's the responsibility
	 * of the OSPM to clear the status bit [ implying that the
	 * POWER_BUTTON event should not reach userspace ]
	 */
	if (ACPI_SUCCESS(status) && (acpi_state == ACPI_STATE_S3))
		acpi_clear_event(ACPI_EVENT_POWER_BUTTON);

	/*
	 * Disable and clear GPE status before interrupt is enabled. Some GPEs
	 * (like wakeup GPE) haven't handler, this can avoid such GPE misfire.
	 * acpi_leave_sleep_state will reenable specific GPEs later
	 */
	acpi_disable_all_gpes();
	/* Allow EC transactions to happen. */
	acpi_ec_unblock_transactions_early();

	suspend_nvs_restore();

	return ACPI_SUCCESS(status) ? 0 : -EFAULT;
}

static int acpi_suspend_state_valid(suspend_state_t pm_state)
{
	u32 acpi_state;

	switch (pm_state) {
	case PM_SUSPEND_ON:
	case PM_SUSPEND_STANDBY:
	case PM_SUSPEND_MEM:
		acpi_state = acpi_suspend_states[pm_state];

		return sleep_states[acpi_state];
	default:
		return 0;
	}
}

static const struct platform_suspend_ops acpi_suspend_ops = {
	.valid = acpi_suspend_state_valid,
	.begin = acpi_suspend_begin,
	.prepare_late = acpi_pm_prepare,
	.enter = acpi_suspend_enter,
	.wake = acpi_pm_finish,
	.end = acpi_pm_end,
};

/**
 *	acpi_suspend_begin_old - Set the target system sleep state to the
 *		state associated with given @pm_state, if supported, and
 *		execute the _PTS control method.  This function is used if the
 *		pre-ACPI 2.0 suspend ordering has been requested.
 */
static int acpi_suspend_begin_old(suspend_state_t pm_state)
{
	int error = acpi_suspend_begin(pm_state);
	if (!error)
		error = __acpi_pm_prepare();

	return error;
}

/*
 * The following callbacks are used if the pre-ACPI 2.0 suspend ordering has
 * been requested.
 */
static const struct platform_suspend_ops acpi_suspend_ops_old = {
	.valid = acpi_suspend_state_valid,
	.begin = acpi_suspend_begin_old,
	.prepare_late = acpi_pm_pre_suspend,
	.enter = acpi_suspend_enter,
	.wake = acpi_pm_finish,
	.end = acpi_pm_end,
	.recover = acpi_pm_finish,
};

static int __init init_old_suspend_ordering(const struct dmi_system_id *d)
{
	old_suspend_ordering = true;
	return 0;
}

<<<<<<< HEAD
=======
static int __init init_nvs_nosave(const struct dmi_system_id *d)
{
	acpi_nvs_nosave();
	return 0;
}

>>>>>>> 02f8c6ae
static struct dmi_system_id __initdata acpisleep_dmi_table[] = {
	{
	.callback = init_old_suspend_ordering,
	.ident = "Abit KN9 (nForce4 variant)",
	.matches = {
		DMI_MATCH(DMI_BOARD_VENDOR, "http://www.abit.com.tw/"),
		DMI_MATCH(DMI_BOARD_NAME, "KN9 Series(NF-CK804)"),
		},
	},
	{
	.callback = init_old_suspend_ordering,
	.ident = "HP xw4600 Workstation",
	.matches = {
		DMI_MATCH(DMI_SYS_VENDOR, "Hewlett-Packard"),
		DMI_MATCH(DMI_PRODUCT_NAME, "HP xw4600 Workstation"),
		},
	},
	{
	.callback = init_old_suspend_ordering,
	.ident = "Asus Pundit P1-AH2 (M2N8L motherboard)",
	.matches = {
		DMI_MATCH(DMI_BOARD_VENDOR, "ASUSTek Computer INC."),
		DMI_MATCH(DMI_BOARD_NAME, "M2N8L"),
		},
	},
	{
	.callback = init_old_suspend_ordering,
	.ident = "Panasonic CF51-2L",
<<<<<<< HEAD
=======
	.matches = {
		DMI_MATCH(DMI_BOARD_VENDOR,
				"Matsushita Electric Industrial Co.,Ltd."),
		DMI_MATCH(DMI_BOARD_NAME, "CF51-2L"),
		},
	},
	{
	.callback = init_nvs_nosave,
	.ident = "Sony Vaio VGN-SR11M",
	.matches = {
		DMI_MATCH(DMI_SYS_VENDOR, "Sony Corporation"),
		DMI_MATCH(DMI_PRODUCT_NAME, "VGN-SR11M"),
		},
	},
	{
	.callback = init_nvs_nosave,
	.ident = "Everex StepNote Series",
	.matches = {
		DMI_MATCH(DMI_SYS_VENDOR, "Everex Systems, Inc."),
		DMI_MATCH(DMI_PRODUCT_NAME, "Everex StepNote Series"),
		},
	},
	{
	.callback = init_nvs_nosave,
	.ident = "Sony Vaio VPCEB1Z1E",
	.matches = {
		DMI_MATCH(DMI_SYS_VENDOR, "Sony Corporation"),
		DMI_MATCH(DMI_PRODUCT_NAME, "VPCEB1Z1E"),
		},
	},
	{
	.callback = init_nvs_nosave,
	.ident = "Sony Vaio VGN-NW130D",
	.matches = {
		DMI_MATCH(DMI_SYS_VENDOR, "Sony Corporation"),
		DMI_MATCH(DMI_PRODUCT_NAME, "VGN-NW130D"),
		},
	},
	{
	.callback = init_nvs_nosave,
	.ident = "Averatec AV1020-ED2",
>>>>>>> 02f8c6ae
	.matches = {
		DMI_MATCH(DMI_SYS_VENDOR, "AVERATEC"),
		DMI_MATCH(DMI_PRODUCT_NAME, "1000 Series"),
		},
	},
	{},
};
#endif /* CONFIG_SUSPEND */

#ifdef CONFIG_HIBERNATION
static unsigned long s4_hardware_signature;
static struct acpi_table_facs *facs;
static bool nosigcheck;

void __init acpi_no_s4_hw_signature(void)
{
	nosigcheck = true;
}

static int acpi_hibernation_begin(void)
{
	int error;

	error = nvs_nosave ? 0 : suspend_nvs_alloc();
	if (!error) {
		acpi_target_sleep_state = ACPI_STATE_S4;
		acpi_sleep_tts_switch(acpi_target_sleep_state);
	}

	return error;
}

static int acpi_hibernation_enter(void)
{
	acpi_status status = AE_OK;

	ACPI_FLUSH_CPU_CACHE();

	/* This shouldn't return.  If it returns, we have a problem */
	status = acpi_enter_sleep_state(ACPI_STATE_S4);
	/* Reprogram control registers and execute _BFS */
	acpi_leave_sleep_state_prep(ACPI_STATE_S4);

	return ACPI_SUCCESS(status) ? 0 : -EFAULT;
}

static void acpi_hibernation_leave(void)
{
	/*
	 * If ACPI is not enabled by the BIOS and the boot kernel, we need to
	 * enable it here.
	 */
	acpi_enable();
	/* Reprogram control registers and execute _BFS */
	acpi_leave_sleep_state_prep(ACPI_STATE_S4);
	/* Check the hardware signature */
	if (facs && s4_hardware_signature != facs->hardware_signature) {
		printk(KERN_EMERG "ACPI: Hardware changed while hibernated, "
			"cannot resume!\n");
		panic("ACPI S4 hardware signature mismatch");
	}
	/* Restore the NVS memory area */
	suspend_nvs_restore();
	/* Allow EC transactions to happen. */
	acpi_ec_unblock_transactions_early();
}

static void acpi_pm_thaw(void)
{
	acpi_ec_unblock_transactions();
	acpi_enable_all_runtime_gpes();
}

static const struct platform_hibernation_ops acpi_hibernation_ops = {
	.begin = acpi_hibernation_begin,
	.end = acpi_pm_end,
	.pre_snapshot = acpi_pm_prepare,
	.finish = acpi_pm_finish,
	.prepare = acpi_pm_prepare,
	.enter = acpi_hibernation_enter,
	.leave = acpi_hibernation_leave,
	.pre_restore = acpi_pm_freeze,
	.restore_cleanup = acpi_pm_thaw,
};

/**
 *	acpi_hibernation_begin_old - Set the target system sleep state to
 *		ACPI_STATE_S4 and execute the _PTS control method.  This
 *		function is used if the pre-ACPI 2.0 suspend ordering has been
 *		requested.
 */
static int acpi_hibernation_begin_old(void)
{
	int error;
	/*
	 * The _TTS object should always be evaluated before the _PTS object.
	 * When the old_suspended_ordering is true, the _PTS object is
	 * evaluated in the acpi_sleep_prepare.
	 */
	acpi_sleep_tts_switch(ACPI_STATE_S4);

	error = acpi_sleep_prepare(ACPI_STATE_S4);

	if (!error) {
		if (!nvs_nosave)
			error = suspend_nvs_alloc();
		if (!error)
			acpi_target_sleep_state = ACPI_STATE_S4;
	}
	return error;
}

/*
 * The following callbacks are used if the pre-ACPI 2.0 suspend ordering has
 * been requested.
 */
static const struct platform_hibernation_ops acpi_hibernation_ops_old = {
	.begin = acpi_hibernation_begin_old,
	.end = acpi_pm_end,
	.pre_snapshot = acpi_pm_pre_suspend,
	.prepare = acpi_pm_freeze,
	.finish = acpi_pm_finish,
	.enter = acpi_hibernation_enter,
	.leave = acpi_hibernation_leave,
	.pre_restore = acpi_pm_freeze,
	.restore_cleanup = acpi_pm_thaw,
	.recover = acpi_pm_finish,
};
#endif /* CONFIG_HIBERNATION */

int acpi_suspend(u32 acpi_state)
{
	suspend_state_t states[] = {
		[1] = PM_SUSPEND_STANDBY,
		[3] = PM_SUSPEND_MEM,
		[5] = PM_SUSPEND_MAX
	};

	if (acpi_state < 6 && states[acpi_state])
		return pm_suspend(states[acpi_state]);
	if (acpi_state == 4)
		return hibernate();
	return -EINVAL;
}

#ifdef CONFIG_PM
/**
 *	acpi_pm_device_sleep_state - return preferred power state of ACPI device
 *		in the system sleep state given by %acpi_target_sleep_state
 *	@dev: device to examine; its driver model wakeup flags control
 *		whether it should be able to wake up the system
 *	@d_min_p: used to store the upper limit of allowed states range
 *	Return value: preferred power state of the device on success, -ENODEV on
 *		failure (ie. if there's no 'struct acpi_device' for @dev)
 *
 *	Find the lowest power (highest number) ACPI device power state that
 *	device @dev can be in while the system is in the sleep state represented
 *	by %acpi_target_sleep_state.  If @wake is nonzero, the device should be
 *	able to wake up the system from this sleep state.  If @d_min_p is set,
 *	the highest power (lowest number) device power state of @dev allowed
 *	in this system sleep state is stored at the location pointed to by it.
 *
 *	The caller must ensure that @dev is valid before using this function.
 *	The caller is also responsible for figuring out if the device is
 *	supposed to be able to wake up the system and passing this information
 *	via @wake.
 */

int acpi_pm_device_sleep_state(struct device *dev, int *d_min_p)
{
	acpi_handle handle = DEVICE_ACPI_HANDLE(dev);
	struct acpi_device *adev;
	char acpi_method[] = "_SxD";
	unsigned long long d_min, d_max;

	if (!handle || ACPI_FAILURE(acpi_bus_get_device(handle, &adev))) {
		printk(KERN_DEBUG "ACPI handle has no context!\n");
		return -ENODEV;
	}

	acpi_method[2] = '0' + acpi_target_sleep_state;
	/*
	 * If the sleep state is S0, we will return D3, but if the device has
	 * _S0W, we will use the value from _S0W
	 */
	d_min = ACPI_STATE_D0;
	d_max = ACPI_STATE_D3;

	/*
	 * If present, _SxD methods return the minimum D-state (highest power
	 * state) we can use for the corresponding S-states.  Otherwise, the
	 * minimum D-state is D0 (ACPI 3.x).
	 *
	 * NOTE: We rely on acpi_evaluate_integer() not clobbering the integer
	 * provided -- that's our fault recovery, we ignore retval.
	 */
	if (acpi_target_sleep_state > ACPI_STATE_S0)
		acpi_evaluate_integer(handle, acpi_method, NULL, &d_min);

	/*
	 * If _PRW says we can wake up the system from the target sleep state,
	 * the D-state returned by _SxD is sufficient for that (we assume a
	 * wakeup-aware driver if wake is set).  Still, if _SxW exists
	 * (ACPI 3.x), it should return the maximum (lowest power) D-state that
	 * can wake the system.  _S0W may be valid, too.
	 */
	if (acpi_target_sleep_state == ACPI_STATE_S0 ||
	    (device_may_wakeup(dev) &&
	     adev->wakeup.sleep_state <= acpi_target_sleep_state)) {
		acpi_status status;

		acpi_method[3] = 'W';
		status = acpi_evaluate_integer(handle, acpi_method, NULL,
						&d_max);
		if (ACPI_FAILURE(status)) {
			if (acpi_target_sleep_state != ACPI_STATE_S0 ||
			    status != AE_NOT_FOUND)
				d_max = d_min;
		} else if (d_max < d_min) {
			/* Warn the user of the broken DSDT */
			printk(KERN_WARNING "ACPI: Wrong value from %s\n",
				acpi_method);
			/* Sanitize it */
			d_min = d_max;
		}
	}

	if (d_min_p)
		*d_min_p = d_min;
	return d_max;
}
#endif /* CONFIG_PM */

#ifdef CONFIG_PM_SLEEP
/**
 *	acpi_pm_device_sleep_wake - enable or disable the system wake-up
 *                                  capability of given device
 *	@dev: device to handle
 *	@enable: 'true' - enable, 'false' - disable the wake-up capability
 */
int acpi_pm_device_sleep_wake(struct device *dev, bool enable)
{
	acpi_handle handle;
	struct acpi_device *adev;
	int error;

	if (!device_can_wakeup(dev))
		return -EINVAL;

	handle = DEVICE_ACPI_HANDLE(dev);
	if (!handle || ACPI_FAILURE(acpi_bus_get_device(handle, &adev))) {
		dev_dbg(dev, "ACPI handle has no context in %s!\n", __func__);
		return -ENODEV;
	}

	error = enable ?
		acpi_enable_wakeup_device_power(adev, acpi_target_sleep_state) :
		acpi_disable_wakeup_device_power(adev);
	if (!error)
		dev_info(dev, "wake-up capability %s by ACPI\n",
				enable ? "enabled" : "disabled");

	return error;
}
#endif  /* CONFIG_PM_SLEEP */

static void acpi_power_off_prepare(void)
{
	/* Prepare to power off the system */
	acpi_sleep_prepare(ACPI_STATE_S5);
	acpi_disable_all_gpes();
}

static void acpi_power_off(void)
{
	/* acpi_sleep_prepare(ACPI_STATE_S5) should have already been called */
	printk(KERN_DEBUG "%s called\n", __func__);
	local_irq_disable();
	acpi_enter_sleep_state(ACPI_STATE_S5);
}

/*
 * ACPI 2.0 created the optional _GTS and _BFS,
 * but industry adoption has been neither rapid nor broad.
 *
 * Linux gets into trouble when it executes poorly validated
 * paths through the BIOS, so disable _GTS and _BFS by default,
 * but do speak up and offer the option to enable them.
 */
static void __init acpi_gts_bfs_check(void)
{
	acpi_handle dummy;

	if (ACPI_SUCCESS(acpi_get_handle(ACPI_ROOT_OBJECT, METHOD_NAME__GTS, &dummy)))
	{
		printk(KERN_NOTICE PREFIX "BIOS offers _GTS\n");
		printk(KERN_NOTICE PREFIX "If \"acpi.gts=1\" improves suspend, "
			"please notify linux-acpi@vger.kernel.org\n");
	}
	if (ACPI_SUCCESS(acpi_get_handle(ACPI_ROOT_OBJECT, METHOD_NAME__BFS, &dummy)))
	{
		printk(KERN_NOTICE PREFIX "BIOS offers _BFS\n");
		printk(KERN_NOTICE PREFIX "If \"acpi.bfs=1\" improves resume, "
			"please notify linux-acpi@vger.kernel.org\n");
	}
}

int __init acpi_sleep_init(void)
{
	acpi_status status;
	u8 type_a, type_b;
#ifdef CONFIG_SUSPEND
	int i = 0;

	dmi_check_system(acpisleep_dmi_table);
#endif

	if (acpi_disabled)
		return 0;

	sleep_states[ACPI_STATE_S0] = 1;
	printk(KERN_INFO PREFIX "(supports S0");

#ifdef CONFIG_SUSPEND
	for (i = ACPI_STATE_S1; i < ACPI_STATE_S4; i++) {
		status = acpi_get_sleep_type_data(i, &type_a, &type_b);
		if (ACPI_SUCCESS(status)) {
			sleep_states[i] = 1;
			printk(" S%d", i);
		}
	}

	suspend_set_ops(old_suspend_ordering ?
		&acpi_suspend_ops_old : &acpi_suspend_ops);
#endif

#ifdef CONFIG_HIBERNATION
	status = acpi_get_sleep_type_data(ACPI_STATE_S4, &type_a, &type_b);
	if (ACPI_SUCCESS(status)) {
		hibernation_set_ops(old_suspend_ordering ?
			&acpi_hibernation_ops_old : &acpi_hibernation_ops);
		sleep_states[ACPI_STATE_S4] = 1;
		printk(" S4");
		if (!nosigcheck) {
			acpi_get_table(ACPI_SIG_FACS, 1,
				(struct acpi_table_header **)&facs);
			if (facs)
				s4_hardware_signature =
					facs->hardware_signature;
		}
	}
#endif
	status = acpi_get_sleep_type_data(ACPI_STATE_S5, &type_a, &type_b);
	if (ACPI_SUCCESS(status)) {
		sleep_states[ACPI_STATE_S5] = 1;
		printk(" S5");
		pm_power_off_prepare = acpi_power_off_prepare;
		pm_power_off = acpi_power_off;
	}
	printk(")\n");
	/*
	 * Register the tts_notifier to reboot notifier list so that the _TTS
	 * object can also be evaluated when the system enters S5.
	 */
	register_reboot_notifier(&tts_notifier);
	acpi_gts_bfs_check();
	return 0;
}<|MERGE_RESOLUTION|>--- conflicted
+++ resolved
@@ -61,7 +61,6 @@
 static int acpi_sleep_prepare(u32 acpi_state)
 {
 #ifdef CONFIG_ACPI_SLEEP
-#ifndef CONFIG_ACPI_PV_SLEEP
 	/* do we have a wakeup address for S2 and S3? */
 	if (acpi_state == ACPI_STATE_S3) {
 		if (!acpi_wakeup_address) {
@@ -71,7 +70,6 @@
 				(acpi_physical_address)acpi_wakeup_address);
 
 	}
-#endif
 	ACPI_FLUSH_CPU_CACHE();
 #endif
 	printk(KERN_INFO PREFIX "Preparing to enter system sleep state S%d\n",
@@ -84,8 +82,6 @@
 #ifdef CONFIG_ACPI_SLEEP
 static u32 acpi_target_sleep_state = ACPI_STATE_S0;
 
-<<<<<<< HEAD
-=======
 /*
  * The ACPI specification wants us to save NVS memory regions during hibernation
  * and to restore them during the subsequent resume.  Windows does that also for
@@ -100,7 +96,6 @@
 	nvs_nosave = true;
 }
 
->>>>>>> 02f8c6ae
 /*
  * ACPI 1.0 wants us to execute _PTS before suspending devices, so we allow the
  * user to request that behavior by using the 'acpi_old_suspend_ordering'
@@ -205,11 +200,6 @@
 #endif /* CONFIG_ACPI_SLEEP */
 
 #ifdef CONFIG_SUSPEND
-<<<<<<< HEAD
-extern void do_suspend_lowlevel(void);
-
-=======
->>>>>>> 02f8c6ae
 static u32 acpi_suspend_states[] = {
 	[PM_SUSPEND_ON] = ACPI_STATE_S0,
 	[PM_SUSPEND_STANDBY] = ACPI_STATE_S1,
@@ -264,21 +254,10 @@
 		break;
 
 	case ACPI_STATE_S3:
-<<<<<<< HEAD
-#ifdef CONFIG_ACPI_PV_SLEEP
-		/* Hyperviosr will save and restore CPU context
-		 * and then we can skip low level housekeeping here.
-		 */
-		acpi_enter_sleep_state(acpi_state);
-#else
-		do_suspend_lowlevel();
-#endif
-=======
 		error = acpi_suspend_lowlevel();
 		if (error)
 			return error;
 		pr_info(PREFIX "Low-level resume complete\n");
->>>>>>> 02f8c6ae
 		break;
 	}
 
@@ -369,15 +348,12 @@
 	return 0;
 }
 
-<<<<<<< HEAD
-=======
 static int __init init_nvs_nosave(const struct dmi_system_id *d)
 {
 	acpi_nvs_nosave();
 	return 0;
 }
 
->>>>>>> 02f8c6ae
 static struct dmi_system_id __initdata acpisleep_dmi_table[] = {
 	{
 	.callback = init_old_suspend_ordering,
@@ -406,8 +382,6 @@
 	{
 	.callback = init_old_suspend_ordering,
 	.ident = "Panasonic CF51-2L",
-<<<<<<< HEAD
-=======
 	.matches = {
 		DMI_MATCH(DMI_BOARD_VENDOR,
 				"Matsushita Electric Industrial Co.,Ltd."),
@@ -449,7 +423,6 @@
 	{
 	.callback = init_nvs_nosave,
 	.ident = "Averatec AV1020-ED2",
->>>>>>> 02f8c6ae
 	.matches = {
 		DMI_MATCH(DMI_SYS_VENDOR, "AVERATEC"),
 		DMI_MATCH(DMI_PRODUCT_NAME, "1000 Series"),
