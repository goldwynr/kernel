/*
 *  acpi_tables.c - ACPI Boot-Time Table Parsing
 *
 *  Copyright (C) 2001 Paul Diefenbaugh <paul.s.diefenbaugh@intel.com>
 *
 * ~~~~~~~~~~~~~~~~~~~~~~~~~~~~~~~~~~~~~~~~~~~~~~~~~~~~~~~~~~~~~~~~~~~~~~~~~~
 *
 *  This program is free software; you can redistribute it and/or modify
 *  it under the terms of the GNU General Public License as published by
 *  the Free Software Foundation; either version 2 of the License, or
 *  (at your option) any later version.
 *
 *  This program is distributed in the hope that it will be useful,
 *  but WITHOUT ANY WARRANTY; without even the implied warranty of
 *  MERCHANTABILITY or FITNESS FOR A PARTICULAR PURPOSE.  See the
 *  GNU General Public License for more details.
 *
 *  You should have received a copy of the GNU General Public License
 *  along with this program; if not, write to the Free Software
 *  Foundation, Inc., 59 Temple Place, Suite 330, Boston, MA  02111-1307  USA
 *
 * ~~~~~~~~~~~~~~~~~~~~~~~~~~~~~~~~~~~~~~~~~~~~~~~~~~~~~~~~~~~~~~~~~~~~~~~~~~
 *
 */

#include <linux/init.h>
#include <linux/kernel.h>
#include <linux/smp.h>
#include <linux/string.h>
#include <linux/types.h>
#include <linux/irq.h>
#include <linux/errno.h>
#include <linux/acpi.h>
#include <linux/bootmem.h>

#define PREFIX			"ACPI: "

#define ACPI_MAX_TABLES		128

static char *mps_inti_flags_polarity[] = { "dfl", "high", "res", "low" };
static char *mps_inti_flags_trigger[] = { "dfl", "edge", "res", "level" };

static struct acpi_table_desc initial_tables[ACPI_MAX_TABLES] __initdata;

static int acpi_apic_instance __initdata;

void acpi_table_print_madt_entry(struct acpi_subtable_header *header)
{
	if (!header)
		return;

	switch (header->type) {

	case ACPI_MADT_TYPE_LOCAL_APIC:
		{
			struct acpi_madt_local_apic *p =
			    (struct acpi_madt_local_apic *)header;
			printk(KERN_INFO PREFIX
			       "LAPIC (acpi_id[0x%02x] lapic_id[0x%02x] %s)\n",
			       p->processor_id, p->id,
			       (p->lapic_flags & ACPI_MADT_ENABLED) ? "enabled" : "disabled");
		}
		break;

	case ACPI_MADT_TYPE_IO_APIC:
		{
			struct acpi_madt_io_apic *p =
			    (struct acpi_madt_io_apic *)header;
			printk(KERN_INFO PREFIX
			       "IOAPIC (id[0x%02x] address[0x%08x] gsi_base[%d])\n",
			       p->id, p->address, p->global_irq_base);
		}
		break;

	case ACPI_MADT_TYPE_INTERRUPT_OVERRIDE:
		{
			struct acpi_madt_interrupt_override *p =
			    (struct acpi_madt_interrupt_override *)header;
			printk(KERN_INFO PREFIX
			       "INT_SRC_OVR (bus %d bus_irq %d global_irq %d %s %s)\n",
			       p->bus, p->source_irq, p->global_irq,
			       mps_inti_flags_polarity[p->inti_flags & ACPI_MADT_POLARITY_MASK],
			       mps_inti_flags_trigger[(p->inti_flags & ACPI_MADT_TRIGGER_MASK) >> 2]);
			if (p->inti_flags  &
			    ~(ACPI_MADT_POLARITY_MASK | ACPI_MADT_TRIGGER_MASK))
				printk(KERN_INFO PREFIX
				       "INT_SRC_OVR unexpected reserved flags: 0x%x\n",
				       p->inti_flags  &
					~(ACPI_MADT_POLARITY_MASK | ACPI_MADT_TRIGGER_MASK));

		}
		break;

	case ACPI_MADT_TYPE_NMI_SOURCE:
		{
			struct acpi_madt_nmi_source *p =
			    (struct acpi_madt_nmi_source *)header;
			printk(KERN_INFO PREFIX
			       "NMI_SRC (%s %s global_irq %d)\n",
			       mps_inti_flags_polarity[p->inti_flags & ACPI_MADT_POLARITY_MASK],
			       mps_inti_flags_trigger[(p->inti_flags & ACPI_MADT_TRIGGER_MASK) >> 2],
			       p->global_irq);
		}
		break;

	case ACPI_MADT_TYPE_LOCAL_APIC_NMI:
		{
			struct acpi_madt_local_apic_nmi *p =
			    (struct acpi_madt_local_apic_nmi *)header;
			printk(KERN_INFO PREFIX
			       "LAPIC_NMI (acpi_id[0x%02x] %s %s lint[0x%x])\n",
			       p->processor_id,
			       mps_inti_flags_polarity[p->inti_flags & ACPI_MADT_POLARITY_MASK	],
			       mps_inti_flags_trigger[(p->inti_flags & ACPI_MADT_TRIGGER_MASK) >> 2],
			       p->lint);
		}
		break;

	case ACPI_MADT_TYPE_LOCAL_APIC_OVERRIDE:
		{
			struct acpi_madt_local_apic_override *p =
			    (struct acpi_madt_local_apic_override *)header;
			printk(KERN_INFO PREFIX
			       "LAPIC_ADDR_OVR (address[%p])\n",
			       (void *)(unsigned long)p->address);
		}
		break;

	case ACPI_MADT_TYPE_IO_SAPIC:
		{
			struct acpi_madt_io_sapic *p =
			    (struct acpi_madt_io_sapic *)header;
			printk(KERN_INFO PREFIX
			       "IOSAPIC (id[0x%x] address[%p] gsi_base[%d])\n",
			       p->id, (void *)(unsigned long)p->address,
			       p->global_irq_base);
		}
		break;

	case ACPI_MADT_TYPE_LOCAL_SAPIC:
		{
			struct acpi_madt_local_sapic *p =
			    (struct acpi_madt_local_sapic *)header;
			printk(KERN_INFO PREFIX
			       "LSAPIC (acpi_id[0x%02x] lsapic_id[0x%02x] lsapic_eid[0x%02x] %s)\n",
			       p->processor_id, p->id, p->eid,
			       (p->lapic_flags & ACPI_MADT_ENABLED) ? "enabled" : "disabled");
		}
		break;

	case ACPI_MADT_TYPE_INTERRUPT_SOURCE:
		{
			struct acpi_madt_interrupt_source *p =
			    (struct acpi_madt_interrupt_source *)header;
			printk(KERN_INFO PREFIX
			       "PLAT_INT_SRC (%s %s type[0x%x] id[0x%04x] eid[0x%x] iosapic_vector[0x%x] global_irq[0x%x]\n",
			       mps_inti_flags_polarity[p->inti_flags & ACPI_MADT_POLARITY_MASK],
			       mps_inti_flags_trigger[(p->inti_flags & ACPI_MADT_TRIGGER_MASK) >> 2],
			       p->type, p->id, p->eid, p->io_sapic_vector,
			       p->global_irq);
		}
		break;

	default:
		printk(KERN_WARNING PREFIX
		       "Found unsupported MADT entry (type = 0x%x)\n",
		       header->type);
		break;
	}
}


int __init
acpi_table_parse_entries(char *id,
			     unsigned long table_size,
			     int entry_id,
			     acpi_table_entry_handler handler,
			     unsigned int max_entries)
{
	struct acpi_table_header *table_header = NULL;
	struct acpi_subtable_header *entry;
	unsigned int count = 0;
	unsigned long table_end;

	if (!handler)
		return -EINVAL;

	if (strncmp(id, ACPI_SIG_MADT, 4) == 0)
		acpi_get_table(id, acpi_apic_instance, &table_header);
	else
		acpi_get_table(id, 0, &table_header);

	if (!table_header) {
		printk(KERN_WARNING PREFIX "%4.4s not present\n", id);
		return -ENODEV;
	}

	table_end = (unsigned long)table_header + table_header->length;

	/* Parse all entries looking for a match. */

	entry = (struct acpi_subtable_header *)
	    ((unsigned long)table_header + table_size);

	while (((unsigned long)entry) + sizeof(struct acpi_subtable_header) <
	       table_end) {
		if (entry->type == entry_id
		    && (!max_entries || count++ < max_entries))
			if (handler(entry, table_end))
				return -EINVAL;

		entry = (struct acpi_subtable_header *)
		    ((unsigned long)entry + entry->length);
	}
	if (max_entries && count > max_entries) {
		printk(KERN_WARNING PREFIX "[%4.4s:0x%02x] ignored %i entries of "
		       "%i found\n", id, entry_id, count - max_entries, count);
	}

	return count;
}

int __init
acpi_table_parse_madt(enum acpi_madt_type id,
		      acpi_table_entry_handler handler, unsigned int max_entries)
{
	return acpi_table_parse_entries(ACPI_SIG_MADT,
					    sizeof(struct acpi_table_madt), id,
					    handler, max_entries);
}

/**
 * acpi_table_parse - find table with @id, run @handler on it
 *
 * @id: table id to find
 * @handler: handler to run
 *
 * Scan the ACPI System Descriptor Table (STD) for a table matching @id,
 * run @handler on it.  Return 0 if table found, return on if not.
 */
int __init acpi_table_parse(char *id, acpi_table_handler handler)
{
	struct acpi_table_header *table = NULL;

	if (!handler)
		return -EINVAL;

	if (strncmp(id, ACPI_SIG_MADT, 4) == 0)
		acpi_get_table(id, acpi_apic_instance, &table);
	else
		acpi_get_table(id, 0, &table);

	if (table) {
		handler(table);
		return 0;
	} else
		return 1;
}

/* 
 * The BIOS is supposed to supply a single APIC/MADT,
 * but some report two.  Provide a knob to use either.
 * (don't you wish instance 0 and 1 were not the same?)
 */
static void __init check_multiple_madt(void)
{
	struct acpi_table_header *table = NULL;

	acpi_get_table(ACPI_SIG_MADT, 2, &table);
	if (table) {
		printk(KERN_WARNING PREFIX
		       "BIOS bug: multiple APIC/MADT found,"
		       " using %d\n", acpi_apic_instance);
		printk(KERN_WARNING PREFIX
		       "If \"acpi_apic_instance=%d\" works better, "
		       "notify linux-acpi@vger.kernel.org\n",
		       acpi_apic_instance ? 0 : 2);

	} else
		acpi_apic_instance = 0;

	return;
}

/*
 * acpi_table_init()
 *
 * find RSDP, find and checksum SDT/XSDT.
 * checksum all tables, print SDT/XSDT
 *
 * result: sdt_entry[] is initialized
 */

int __init acpi_table_init(void)
{
<<<<<<< HEAD
	if (acpi_rsdt_forced)
		printk(KERN_INFO "Using RSDT as ACPI root table\n");

	acpi_initialize_tables(initial_tables, ACPI_MAX_TABLES, 0);
=======
	acpi_status status;

	status = acpi_initialize_tables(initial_tables, ACPI_MAX_TABLES, 0);
	if (ACPI_FAILURE(status))
		return 1;

>>>>>>> 8e492151
	check_multiple_madt();
	return 0;
}

static int __init acpi_parse_apic_instance(char *str)
{
	if (!str)
		return -EINVAL;

	acpi_apic_instance = simple_strtoul(str, NULL, 0);

	printk(KERN_NOTICE PREFIX "Shall use APIC/MADT table %d\n",
	       acpi_apic_instance);

	return 0;
}

early_param("acpi_apic_instance", acpi_parse_apic_instance);<|MERGE_RESOLUTION|>--- conflicted
+++ resolved
@@ -293,19 +293,15 @@
 
 int __init acpi_table_init(void)
 {
-<<<<<<< HEAD
+	acpi_status status;
+
 	if (acpi_rsdt_forced)
 		printk(KERN_INFO "Using RSDT as ACPI root table\n");
-
-	acpi_initialize_tables(initial_tables, ACPI_MAX_TABLES, 0);
-=======
-	acpi_status status;
 
 	status = acpi_initialize_tables(initial_tables, ACPI_MAX_TABLES, 0);
 	if (ACPI_FAILURE(status))
 		return 1;
 
->>>>>>> 8e492151
 	check_multiple_madt();
 	return 0;
 }
