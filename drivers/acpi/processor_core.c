--- conflicted
+++ resolved
@@ -19,61 +19,7 @@
 #define _COMPONENT		ACPI_PROCESSOR_COMPONENT
 ACPI_MODULE_NAME("processor_core");
 
-<<<<<<< HEAD
-MODULE_AUTHOR("Paul Diefenbaugh");
-MODULE_DESCRIPTION("ACPI Processor Driver");
-MODULE_LICENSE("GPL");
-
-static int acpi_processor_add(struct acpi_device *device);
-static int acpi_processor_remove(struct acpi_device *device, int type);
-#ifdef CONFIG_ACPI_PROCFS
-static int acpi_processor_info_open_fs(struct inode *inode, struct file *file);
-#endif
-static void acpi_processor_notify(struct acpi_device *device, u32 event);
-static acpi_status acpi_processor_hotadd_init(struct acpi_processor *pr);
-static int acpi_processor_handle_eject(struct acpi_processor *pr);
-
-
-static const struct acpi_device_id processor_device_ids[] = {
-	{ACPI_PROCESSOR_OBJECT_HID, 0},
-	{"ACPI0007", 0},
-	{"", 0},
-};
-MODULE_DEVICE_TABLE(acpi, processor_device_ids);
-
-static struct acpi_driver acpi_processor_driver = {
-	.name = "processor",
-	.class = ACPI_PROCESSOR_CLASS,
-	.ids = processor_device_ids,
-	.ops = {
-		.add = acpi_processor_add,
-		.remove = acpi_processor_remove,
-		.suspend = acpi_processor_suspend,
-		.resume = acpi_processor_resume,
-		.notify = acpi_processor_notify,
-		},
-};
-
-#define INSTALL_NOTIFY_HANDLER		1
-#define UNINSTALL_NOTIFY_HANDLER	2
-#ifdef CONFIG_ACPI_PROCFS
-static const struct file_operations acpi_processor_info_fops = {
-	.owner = THIS_MODULE,
-	.open = acpi_processor_info_open_fs,
-	.read = seq_read,
-	.llseek = seq_lseek,
-	.release = single_release,
-};
-#endif
-
-DEFINE_PER_CPU(struct acpi_processor *, processors);
-EXPORT_PER_CPU_SYMBOL(processors);
-
-struct acpi_processor_errata errata __read_mostly;
-static int set_no_mwait(const struct dmi_system_id *id)
-=======
 static int __init set_no_mwait(const struct dmi_system_id *id)
->>>>>>> 02f8c6ae
 {
 	printk(KERN_NOTICE PREFIX "%s detected - "
 		"disabling mwait for CPU C-states\n", id->ident);
@@ -81,11 +27,7 @@
 	return 0;
 }
 
-<<<<<<< HEAD
-static struct dmi_system_id __cpuinitdata processor_idle_dmi_table[] = {
-=======
 static struct dmi_system_id __initdata processor_idle_dmi_table[] = {
->>>>>>> 02f8c6ae
 	{
 	set_no_mwait, "Extensa 5220", {
 	DMI_MATCH(DMI_BIOS_VENDOR, "Phoenix Technologies LTD"),
@@ -222,49 +164,25 @@
 
 int acpi_get_cpuid(acpi_handle handle, int type, u32 acpi_id)
 {
-<<<<<<< HEAD
-	int i = 0;
-=======
 #ifdef CONFIG_SMP
 	int i;
 #endif
->>>>>>> 02f8c6ae
 	int apic_id = -1;
-
-	if (type < 0) {
-		if (!processor_cntl_external())
-			return -1;
-		type = ~type;
-		i = 1;
-	}
 
 	apic_id = map_mat_entry(handle, type, acpi_id);
 	if (apic_id == -1)
 		apic_id = map_madt_entry(type, acpi_id);
-	if (apic_id == -1 || i)
+	if (apic_id == -1)
 		return apic_id;
 
-<<<<<<< HEAD
-#ifndef CONFIG_PROCESSOR_EXTERNAL_CONTROL
-=======
 #ifdef CONFIG_SMP
->>>>>>> 02f8c6ae
 	for_each_possible_cpu(i) {
 		if (cpu_physical_id(i) == apic_id)
 			return i;
 	}
 #else
-<<<<<<< HEAD
-	/*
-	 * Use of cpu_physical_id() is bogus here. Rather than defining a
-	 * stub enforcing a 1:1 mapping, we keep it undefined to catch bad
-	 * uses. Return as if there was a 1:1 mapping.
-	 */
-	if (apic_id < nr_cpu_ids && cpu_possible(apic_id))
-=======
 	/* In UP kernel, only processor 0 is valid */
 	if (apic_id == 0)
->>>>>>> 02f8c6ae
 		return apic_id;
 #endif
 	return -1;
@@ -280,166 +198,6 @@
 	unsigned long long tmp;
 	union acpi_object object = { 0 };
 	struct acpi_buffer buffer = { sizeof(union acpi_object), &object };
-<<<<<<< HEAD
-	struct acpi_processor *pr;
-	int cpu_index, device_declaration = 0;
-	static int cpu0_initialized;
-
-	pr = acpi_driver_data(device);
-	if (!pr)
-		return -EINVAL;
-
-	if (num_online_cpus() > 1)
-		errata.smp = TRUE;
-
-	acpi_processor_errata(pr);
-
-	/*
-	 * Check to see if we have bus mastering arbitration control.  This
-	 * is required for proper C3 usage (to maintain cache coherency).
-	 */
-	if (acpi_gbl_FADT.pm2_control_block && acpi_gbl_FADT.pm2_control_length) {
-		pr->flags.bm_control = 1;
-		ACPI_DEBUG_PRINT((ACPI_DB_INFO,
-				  "Bus mastering arbitration control present\n"));
-	} else
-		ACPI_DEBUG_PRINT((ACPI_DB_INFO,
-				  "No bus mastering arbitration control\n"));
-
-	if (!strcmp(acpi_device_hid(device), ACPI_PROCESSOR_OBJECT_HID)) {
-		/* Declared with "Processor" statement; match ProcessorID */
-		status = acpi_evaluate_object(pr->handle, NULL, NULL, &buffer);
-		if (ACPI_FAILURE(status)) {
-			printk(KERN_ERR PREFIX "Evaluating processor object\n");
-			return -ENODEV;
-		}
-
-		/*
-		 * TBD: Synch processor ID (via LAPIC/LSAPIC structures) on SMP.
-		 *      >>> 'acpi_get_processor_id(acpi_id, &id)' in
-		 *      arch/xxx/acpi.c
-		 */
-		pr->acpi_id = object.processor.proc_id;
-	} else {
-		/*
-		 * Declared with "Device" statement; match _UID.
-		 * Note that we don't handle string _UIDs yet.
-		 */
-		unsigned long long value;
-		status = acpi_evaluate_integer(pr->handle, METHOD_NAME__UID,
-						NULL, &value);
-		if (ACPI_FAILURE(status)) {
-			printk(KERN_ERR PREFIX
-			    "Evaluating processor _UID [%#x]\n", status);
-			return -ENODEV;
-		}
-		device_declaration = 1;
-		pr->acpi_id = value;
-	}
-	cpu_index = get_cpu_id(pr->handle, device_declaration, pr->acpi_id);
-
-	/* Handle UP system running SMP kernel, with no LAPIC in MADT */
-	if (!cpu0_initialized && (cpu_index == -1) &&
-	    (num_online_cpus() == 1)) {
-		cpu_index = 0;
-	}
-
-	cpu0_initialized = 1;
-
-	pr->id = cpu_index;
-
-	/*
-	 *  Extra Processor objects may be enumerated on MP systems with
-	 *  less than the max # of CPUs. They should be ignored _iff
-	 *  they are physically not present.
-	 */
-	if (pr->id == -1) {
-		if (ACPI_FAILURE(acpi_processor_hotadd_init(pr)) &&
-		    get_cpu_id(pr->handle, ~device_declaration,
-			       pr->acpi_id) < 0) {
-			return -ENODEV;
-		}
-	}
-	/*
-	 * On some boxes several processors use the same processor bus id.
-	 * But they are located in different scope. For example:
-	 * \_SB.SCK0.CPU0
-	 * \_SB.SCK1.CPU0
-	 * Rename the processor device bus id. And the new bus id will be
-	 * generated as the following format:
-	 * CPU+CPU ID.
-	 */
-	if (pr->id != -1)
-		sprintf(acpi_device_bid(device), "CPU%X", pr->id);
-	else
-		snprintf(acpi_device_bid(device),
-			 ARRAY_SIZE(acpi_device_bid(device)),
-			 "#%0*X",
-			 (int)ARRAY_SIZE(acpi_device_bid(device)) - 2,
-			 pr->acpi_id);
-	ACPI_DEBUG_PRINT((ACPI_DB_INFO, "Processor [%d:%d]\n", pr->id,
-			  pr->acpi_id));
-
-	if (!object.processor.pblk_address)
-		ACPI_DEBUG_PRINT((ACPI_DB_INFO, "No PBLK (NULL address)\n"));
-	else if (object.processor.pblk_length != 6)
-		printk(KERN_ERR PREFIX "Invalid PBLK length [%d]\n",
-			    object.processor.pblk_length);
-	else {
-		pr->throttling.address = object.processor.pblk_address;
-		pr->throttling.duty_offset = acpi_gbl_FADT.duty_offset;
-		pr->throttling.duty_width = acpi_gbl_FADT.duty_width;
-
-		pr->pblk = object.processor.pblk_address;
-
-		/*
-		 * We don't care about error returns - we just try to mark
-		 * these reserved so that nobody else is confused into thinking
-		 * that this region might be unused..
-		 *
-		 * (In particular, allocating the IO range for Cardbus)
-		 */
-		request_region(pr->throttling.address, 6, "ACPI CPU throttle");
-	}
-
-	/*
-	 * If ACPI describes a slot number for this CPU, we can use it
-	 * ensure we get the right value in the "physical id" field
-	 * of /proc/cpuinfo
-	 */
-	status = acpi_evaluate_object(pr->handle, "_SUN", NULL, &buffer);
-	if (ACPI_SUCCESS(status) && pr->id != -1)
-		arch_fix_phys_package_id(pr->id, object.integer.value);
-
-	return 0;
-}
-
-#ifndef CONFIG_XEN
-static DEFINE_PER_CPU(void *, processor_device_array);
-#else
-static void *processor_device_array[NR_ACPI_CPUS];
-#endif
-
-static void acpi_processor_notify(struct acpi_device *device, u32 event)
-{
-	struct acpi_processor *pr = acpi_driver_data(device);
-	int saved;
-
-	if (!pr)
-		return;
-
-	switch (event) {
-	case ACPI_PROCESSOR_NOTIFY_PERFORMANCE:
-		saved = pr->performance_platform_limit;
-		acpi_processor_ppc_has_changed(pr);
-		if (saved == pr->performance_platform_limit)
-			break;
-		acpi_bus_generate_proc_event(device, event,
-					pr->performance_platform_limit);
-		acpi_bus_generate_netlink_event(device->pnp.device_class,
-						  dev_name(&device->dev), event,
-						  pr->performance_platform_limit);
-=======
 
 	status = acpi_get_type(handle, &acpi_type);
 	if (ACPI_FAILURE(status))
@@ -451,7 +209,6 @@
 		if (ACPI_FAILURE(status))
 			return false;
 		acpi_id = object.processor.proc_id;
->>>>>>> 02f8c6ae
 		break;
 	case ACPI_TYPE_DEVICE:
 		status = acpi_evaluate_integer(handle, "_UID", NULL, &tmp);
@@ -466,205 +223,14 @@
 	type = (acpi_type == ACPI_TYPE_DEVICE) ? 1 : 0;
 	cpuid = acpi_get_cpuid(handle, type, acpi_id);
 
-<<<<<<< HEAD
-static int __cpuinit acpi_processor_start(struct acpi_processor *pr)
-{
-#ifndef CONFIG_XEN
-	struct acpi_device *device = per_cpu(processor_device_array, pr->id);
-#else
-	struct acpi_device *device = processor_device_array[pr->acpi_id];
-#endif
-	int result = 0;
-
-	/* _PDC call should be done before doing anything else (if reqd.). */
-	arch_acpi_processor_init_pdc(pr);
-	acpi_processor_set_pdc(pr);
-	arch_acpi_processor_cleanup_pdc(pr);
-
-#if defined(CONFIG_CPU_FREQ) || defined(CONFIG_PROCESSOR_EXTERNAL_CONTROL)
-	acpi_processor_ppc_has_changed(pr);
-#endif
-
-	/*
-	 * pr->id may equal to -1 while processor_cntl_external enabled.
-	 * throttle and thermal module don't support this case.
-	 * Tx only works when dom0 vcpu == pcpu num by far, as we give
-	 * control to dom0.
-	 */
-	if (pr->id != -1) {
-		acpi_processor_get_throttling_info(pr);
-		acpi_processor_get_limit_info(pr);
-	}
-
-	if (cpuidle_get_driver() == &acpi_idle_driver
-	    || processor_pm_external())
-		acpi_processor_power_init(pr, device);
-
-	result = processor_extcntl_prepare(pr);
-	if (result)
-		goto err_power_exit;
-
-	pr->cdev = thermal_cooling_device_register("Processor", device,
-						&processor_cooling_ops);
-	if (IS_ERR(pr->cdev)) {
-		result = PTR_ERR(pr->cdev);
-		goto err_power_exit;
-	}
-
-	dev_dbg(&device->dev, "registered as cooling_device%d\n",
-		 pr->cdev->id);
-
-	result = sysfs_create_link(&device->dev.kobj,
-				   &pr->cdev->device.kobj,
-				   "thermal_cooling");
-	if (result) {
-		printk(KERN_ERR PREFIX "Create sysfs link\n");
-		goto err_thermal_unregister;
-	}
-	result = sysfs_create_link(&pr->cdev->device.kobj,
-				   &device->dev.kobj,
-				   "device");
-	if (result) {
-		printk(KERN_ERR PREFIX "Create sysfs link\n");
-		goto err_remove_sysfs_thermal;
-	}
-
-	return 0;
-
-err_remove_sysfs_thermal:
-	sysfs_remove_link(&device->dev.kobj, "thermal_cooling");
-err_thermal_unregister:
-	thermal_cooling_device_unregister(pr->cdev);
-err_power_exit:
-	acpi_processor_power_exit(pr, device);
-
-	return result;
-}
-
-static int acpi_cpu_soft_notify(struct notifier_block *nfb,
-		unsigned long action, void *hcpu)
-{
-	unsigned int cpu = (unsigned long)hcpu;
-	struct acpi_processor *pr = per_cpu(processors, cpu);
-
-	if (action == CPU_ONLINE && pr) {
-		/* CPU got hotplugged and onlined the first time
-		 * Initialize missing things
-		 */
-		if (pr->flags.need_hotplug_init) {
-			struct cpuidle_driver *idle_driver = cpuidle_get_driver();
-
-			printk(KERN_INFO "Will online and init hotplugged "
-			       "CPU: %d\n", pr->id);
-			WARN(acpi_processor_start(pr), "Failed to start CPU:"
-				" %d\n", pr->id);
-			pr->flags.need_hotplug_init = 0;
-			if (idle_driver && !strcmp(idle_driver->name,
-						   "intel_idle")) {
-				intel_idle_cpu_init(pr->id);
-			}
-		} else {
-			acpi_processor_ppc_has_changed(pr);
-			acpi_processor_cst_has_changed(pr);
-			acpi_processor_tstate_has_changed(pr);
-		}
-	}
-	return NOTIFY_OK;
-=======
 	if (cpuid == -1)
 		return false;
 
 	return true;
->>>>>>> 02f8c6ae
 }
 
 static void __cpuinit acpi_set_pdc_bits(u32 *buf)
 {
-<<<<<<< HEAD
-	struct acpi_processor *pr = NULL;
-	int result = 0;
-	struct sys_device *sysdev;
-
-	pr = kzalloc(sizeof(struct acpi_processor), GFP_KERNEL);
-	if (!pr)
-		return -ENOMEM;
-
-	if (!zalloc_cpumask_var(&pr->throttling.shared_cpu_map, GFP_KERNEL)) {
-		kfree(pr);
-		return -ENOMEM;
-	}
-
-	pr->handle = device->handle;
-	strcpy(acpi_device_name(device), ACPI_PROCESSOR_DEVICE_NAME);
-	strcpy(acpi_device_class(device), ACPI_PROCESSOR_CLASS);
-	device->driver_data = pr;
-
- 	processor_extcntl_init();
-
-	result = acpi_processor_get_info(device);
-	if (result ||
-	    ((pr->id == -1) && !processor_cntl_external())) {
-		/* Processor is physically not present */
-		return 0;
-	}
-
-	BUG_ON(!processor_cntl_external() &&
-	       ((pr->id >= nr_cpu_ids) || (pr->id < 0)));
-
-	/*
-	 * Buggy BIOS check
-	 * ACPI id of processors can be reported wrongly by the BIOS.
-	 * Don't trust it blindly
-	 */
-#ifndef CONFIG_XEN
-	if (per_cpu(processor_device_array, pr->id) != NULL &&
-	    per_cpu(processor_device_array, pr->id) != device) {
-#else
-	BUG_ON(pr->acpi_id >= NR_ACPI_CPUS);
-	if (processor_device_array[pr->acpi_id] != NULL &&
-	    processor_device_array[pr->acpi_id] != device) {
-#endif
-		printk(KERN_WARNING "BIOS reported wrong ACPI id "
-			"for the processor\n");
-		result = -ENODEV;
-		goto err_free_cpumask;
-	}
-#ifndef CONFIG_XEN
-	per_cpu(processor_device_array, pr->id) = device;
-
-	per_cpu(processors, pr->id) = pr;
-#else
-	processor_device_array[pr->acpi_id] = device;
-	if (pr->id != -1)
-		per_cpu(processors, pr->id) = pr;
-#endif
-
-	result = acpi_processor_add_fs(device);
-	if (result)
-		goto err_free_cpumask;
-
-	if (pr->id != -1) {
-		sysdev = get_cpu_sysdev(pr->id);
-		if (sysfs_create_link(&device->dev.kobj, &sysdev->kobj, "sysdev")) {
-			result = -EFAULT;
-			goto err_remove_fs;
-		}
-	}
-	result = acpi_processor_start(pr);
- 	if (result)
-		goto err_remove_sysfs;
-
-	return 0;
-
-err_remove_sysfs:
-	sysfs_remove_link(&device->dev.kobj, "sysdev");
-err_remove_fs:
-	acpi_processor_remove_fs(device);
-err_free_cpumask:
-	free_cpumask_var(pr->throttling.shared_cpu_map);
-
-	return result;
-=======
 	buf[0] = ACPI_PDC_REVISION_ID;
 	buf[1] = 1;
 
@@ -673,27 +239,13 @@
 
 	/* Twiddle arch-specific bits needed for _PDC */
 	arch_acpi_set_pdc_bits(buf);
->>>>>>> 02f8c6ae
 }
 
 static struct acpi_object_list *__cpuinit acpi_processor_alloc_pdc(void)
 {
-<<<<<<< HEAD
-	struct acpi_processor *pr = NULL;
-
-
-	if (!device || !acpi_driver_data(device))
-		return -EINVAL;
-
-	pr = acpi_driver_data(device);
-
-	if (!processor_cntl_external() && pr->id >= nr_cpu_ids)
-		goto free;
-=======
 	struct acpi_object_list *obj_list;
 	union acpi_object *obj;
 	u32 *buf;
->>>>>>> 02f8c6ae
 
 	/* allocate and initialize pdc. It will be used later. */
 	obj_list = kmalloc(sizeof(struct acpi_object_list), GFP_KERNEL);
@@ -702,75 +254,6 @@
 		return NULL;
 	}
 
-<<<<<<< HEAD
-	acpi_processor_power_exit(pr, device);
-
-	if (pr->id != -1)
-		sysfs_remove_link(&device->dev.kobj, "sysdev");
-
-	acpi_processor_remove_fs(device);
-
-	if (pr->cdev) {
-		sysfs_remove_link(&device->dev.kobj, "thermal_cooling");
-		sysfs_remove_link(&pr->cdev->device.kobj, "device");
-		thermal_cooling_device_unregister(pr->cdev);
-		pr->cdev = NULL;
-	}
-
-#ifndef CONFIG_XEN
-	per_cpu(processors, pr->id) = NULL;
-	per_cpu(processor_device_array, pr->id) = NULL;
-#else
-	if (pr->id != -1)
-		per_cpu(processors, pr->id) = NULL;
-	processor_device_array[pr->acpi_id] = NULL;
-#endif
-
-free:
-	free_cpumask_var(pr->throttling.shared_cpu_map);
-	kfree(pr);
-
-	return 0;
-}
-
-#ifdef CONFIG_ACPI_HOTPLUG_CPU
-/****************************************************************************
- * 	Acpi processor hotplug support 				       	    *
- ****************************************************************************/
-
-static int is_processor_present(acpi_handle handle)
-{
-	acpi_status status;
-	unsigned long long sta = 0;
-
-
-	status = acpi_evaluate_integer(handle, "_STA", NULL, &sta);
-
-	if (ACPI_SUCCESS(status) && (sta & ACPI_STA_DEVICE_PRESENT))
-		return 1;
-
-	/*
-	 * _STA is mandatory for a processor that supports hot plug
-	 */
-	if (status == AE_NOT_FOUND)
-		ACPI_DEBUG_PRINT((ACPI_DB_INFO,
-				"Processor does not support hot plug\n"));
-	else
-		ACPI_EXCEPTION((AE_INFO, status,
-				"Processor Device is not present"));
-	return 0;
-}
-
-static
-int acpi_processor_device_add(acpi_handle handle, struct acpi_device **device)
-{
-	acpi_handle phandle;
-	struct acpi_device *pdev;
-
-
-	if (acpi_get_parent(handle, &phandle)) {
-		return -ENODEV;
-=======
 	obj = kmalloc(sizeof(union acpi_object), GFP_KERNEL);
 	if (!obj) {
 		printk(KERN_ERR "Memory allocation error\n");
@@ -784,7 +267,6 @@
 		kfree(obj);
 		kfree(obj_list);
 		return NULL;
->>>>>>> 02f8c6ae
 	}
 
 	acpi_set_pdc_bits(buf);
@@ -795,15 +277,7 @@
 	obj_list->count = 1;
 	obj_list->pointer = obj;
 
-<<<<<<< HEAD
-	if (processor_cntl_external() && acpi_driver_data(*device))
-		processor_notify_external(acpi_driver_data(*device),
-			PROCESSOR_HOTPLUG, HOTPLUG_TYPE_ADD);
-
-	return 0;
-=======
 	return obj_list;
->>>>>>> 02f8c6ae
 }
 
 /*
@@ -824,48 +298,10 @@
 		union acpi_object *obj;
 		u32 *buffer = NULL;
 
-<<<<<<< HEAD
-		if (acpi_bus_get_device(handle, &device)) {
-			result = acpi_processor_device_add(handle, &device);
-			if (result)
-				printk(KERN_ERR PREFIX
-					    "Unable to add the device\n");
-			break;
-		}
-		pr = acpi_driver_data(device);
-		if (processor_cntl_external() && pr)
-			processor_notify_external(pr,
-					PROCESSOR_HOTPLUG, HOTPLUG_TYPE_ADD);
-		break;
-	case ACPI_NOTIFY_EJECT_REQUEST:
-		ACPI_DEBUG_PRINT((ACPI_DB_INFO,
-				  "received ACPI_NOTIFY_EJECT_REQUEST\n"));
-
-		if (acpi_bus_get_device(handle, &device)) {
-			printk(KERN_ERR PREFIX
-				    "Device don't exist, dropping EJECT\n");
-			break;
-		}
-		pr = acpi_driver_data(device);
-		if (!pr) {
-			printk(KERN_ERR PREFIX
-				    "Driver data is NULL, dropping EJECT\n");
-			return;
-		}
-		if (processor_cntl_external())
-			processor_notify_external(pr, PROCESSOR_HOTPLUG,
-						HOTPLUG_TYPE_REMOVE);
-		break;
-	default:
-		ACPI_DEBUG_PRINT((ACPI_DB_INFO,
-				  "Unsupported event [0x%x]\n", event));
-		break;
-=======
 		obj = pdc_in->pointer;
 		buffer = (u32 *)(obj->buffer.pointer);
 		buffer[2] &= ~(ACPI_PDC_C_C2C3_FFH | ACPI_PDC_C_C1_FFH);
 
->>>>>>> 02f8c6ae
 	}
 	status = acpi_evaluate_object(handle, "_PDC", pdc_in, NULL);
 
@@ -876,42 +312,6 @@
 	return status;
 }
 
-<<<<<<< HEAD
-static acpi_status acpi_processor_hotadd_init(struct acpi_processor *pr)
-{
-#ifdef CONFIG_XEN
-	if (xen_pcpu_index(pr->acpi_id, 1) != -1)
-		return AE_OK;
-#endif
-
-	if (!is_processor_present(pr->handle)) {
-		return AE_ERROR;
-	}
-
-	if (processor_cntl_external()) {
-		processor_notify_external(pr, PROCESSOR_HOTPLUG,
-					  HOTPLUG_TYPE_ADD);
-		return AE_OK;
-	}
-
-	if (acpi_map_lsapic(pr->handle, &pr->id))
-		return AE_ERROR;
-
-	if (arch_register_cpu(pr->id)) {
-		acpi_unmap_lsapic(pr->id);
-		return AE_ERROR;
-	}
-	/* CPU got hot-plugged, but cpu_data is not initialized yet
-	 * Set flag to delay cpu_idle/throttling initialization
-	 * in:
-	 * acpi_processor_add()
-	 *   acpi_processor_get_info()
-	 * and do it when the CPU gets online the first time
-	 * TBD: Cleanup above functions and try to do this more elegant.
-	 */
-	printk(KERN_INFO "CPU %d got hotplugged\n", pr->id);
-	pr->flags.need_hotplug_init = 1;
-=======
 void __cpuinit acpi_processor_set_pdc(acpi_handle handle)
 {
 	struct acpi_object_list *obj_list;
@@ -924,7 +324,6 @@
 		return;
 
 	acpi_processor_eval_pdc(handle, obj_list);
->>>>>>> 02f8c6ae
 
 	kfree(obj_list->pointer->buffer.pointer);
 	kfree(obj_list->pointer);
@@ -934,62 +333,11 @@
 static acpi_status __init
 early_init_pdc(acpi_handle handle, u32 lvl, void *context, void **rv)
 {
-<<<<<<< HEAD
-	if (processor_cntl_external()) {
-		processor_notify_external(pr, PROCESSOR_HOTPLUG,
-					  HOTPLUG_TYPE_REMOVE);
-		return (0);
-	}
-
-	if (cpu_online(pr->id))
-		cpu_down(pr->id);
-
-	arch_unregister_cpu(pr->id);
-	acpi_unmap_lsapic(pr->id);
-	return (0);
-}
-#else
-static acpi_status acpi_processor_hotadd_init(struct acpi_processor *pr)
-{
-	return AE_ERROR;
-}
-static int acpi_processor_handle_eject(struct acpi_processor *pr)
-{
-	return (-EINVAL);
-}
-#endif
-
-static
-void acpi_processor_install_hotplug_notify(void)
-{
-#ifdef CONFIG_ACPI_HOTPLUG_CPU
-	int action = INSTALL_NOTIFY_HANDLER;
-	acpi_walk_namespace(ACPI_TYPE_PROCESSOR,
-			    ACPI_ROOT_OBJECT,
-			    ACPI_UINT32_MAX,
-			    processor_walk_namespace_cb, &action, NULL);
-#endif
-	register_hotcpu_notifier(&acpi_cpu_notifier);
-}
-
-static
-void acpi_processor_uninstall_hotplug_notify(void)
-{
-#ifdef CONFIG_ACPI_HOTPLUG_CPU
-	int action = UNINSTALL_NOTIFY_HANDLER;
-	acpi_walk_namespace(ACPI_TYPE_PROCESSOR,
-			    ACPI_ROOT_OBJECT,
-			    ACPI_UINT32_MAX,
-			    processor_walk_namespace_cb, &action, NULL);
-#endif
-	unregister_hotcpu_notifier(&acpi_cpu_notifier);
-=======
 	if (processor_physically_present(handle) == false)
 		return AE_OK;
 
 	acpi_processor_set_pdc(handle);
 	return AE_OK;
->>>>>>> 02f8c6ae
 }
 
 void __init acpi_early_processor_set_pdc(void)
@@ -999,77 +347,9 @@
 	 * should not use mwait for CPU-states.
 	 */
 	dmi_check_system(processor_idle_dmi_table);
-<<<<<<< HEAD
-
-#ifdef CONFIG_CPU_IDLE
-	if (!cpuidle_register_driver(&acpi_idle_driver)) {
-		printk(KERN_DEBUG "ACPI: %s registered with cpuidle\n",
-			acpi_idle_driver.name);
-	} else {
-		printk(KERN_DEBUG "ACPI: acpi_idle yielding to %s\n",
-			cpuidle_get_driver()->name);
-	}
-#endif
-
-	result = acpi_bus_register_driver(&acpi_processor_driver);
-	if (result < 0)
-		goto out_cpuidle;
-
-	acpi_processor_install_hotplug_notify();
-
-	acpi_thermal_cpufreq_init();
-
-	acpi_processor_ppc_init();
-
-	acpi_processor_throttling_init();
-
-	return 0;
-
-out_cpuidle:
-	if (cpuidle_get_driver() == &acpi_idle_driver)
-		cpuidle_unregister_driver(&acpi_idle_driver);
-
-#ifdef CONFIG_ACPI_PROCFS
-	remove_proc_entry(ACPI_PROCESSOR_CLASS, acpi_root_dir);
-#endif
-
-	return result;
-}
-
-static void __exit acpi_processor_exit(void)
-{
-	if (acpi_disabled)
-		return;
-
-	acpi_processor_ppc_exit();
-
-	acpi_thermal_cpufreq_exit();
-
-	acpi_processor_uninstall_hotplug_notify();
-
-	acpi_bus_unregister_driver(&acpi_processor_driver);
-
-	if (cpuidle_get_driver() == &acpi_idle_driver)
-		cpuidle_unregister_driver(&acpi_idle_driver);
-
-#ifdef CONFIG_ACPI_PROCFS
-	remove_proc_entry(ACPI_PROCESSOR_CLASS, acpi_root_dir);
-#endif
-
-	return;
-}
-
-module_init(acpi_processor_init);
-module_exit(acpi_processor_exit);
-
-EXPORT_SYMBOL(acpi_processor_set_thermal_limit);
-
-MODULE_ALIAS("processor");
-=======
 
 	acpi_walk_namespace(ACPI_TYPE_PROCESSOR, ACPI_ROOT_OBJECT,
 			    ACPI_UINT32_MAX,
 			    early_init_pdc, NULL, NULL, NULL);
 	acpi_get_devices("ACPI0007", early_init_pdc, NULL, NULL);
-}
->>>>>>> 02f8c6ae
+}