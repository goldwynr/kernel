--- conflicted
+++ resolved
@@ -411,14 +411,6 @@
 	printk("\n");
 }
 
-<<<<<<< HEAD
-static u8 hex_val(unsigned char c)
-{
-	return isdigit(c) ? c - '0' : toupper(c) - 'A' + 10;
-}
-
-=======
->>>>>>> 02f8c6ae
 static acpi_status acpi_str_to_uuid(char *str, u8 *uuid)
 {
 	int i;
@@ -435,13 +427,8 @@
 			return AE_BAD_PARAMETER;
 	}
 	for (i = 0; i < 16; i++) {
-<<<<<<< HEAD
-		uuid[i] = hex_val(str[opc_map_to_uuid[i]]) << 4;
-		uuid[i] |= hex_val(str[opc_map_to_uuid[i] + 1]);
-=======
 		uuid[i] = hex_to_bin(str[opc_map_to_uuid[i]]) << 4;
 		uuid[i] |= hex_to_bin(str[opc_map_to_uuid[i] + 1]);
->>>>>>> 02f8c6ae
 	}
 	return AE_OK;
 }
@@ -533,10 +520,7 @@
 }
 EXPORT_SYMBOL(acpi_run_osc);
 
-<<<<<<< HEAD
 bool osc_sb_apei_support_acked;
-=======
->>>>>>> 02f8c6ae
 static u8 sb_uuid_str[] = "0811B06E-4A27-44F9-8D60-3CBBC22E7B48";
 static void acpi_bus_osc_support(void)
 {
@@ -559,7 +543,6 @@
 #if defined(CONFIG_ACPI_PROCESSOR) || defined(CONFIG_ACPI_PROCESSOR_MODULE)
 	capbuf[OSC_SUPPORT_TYPE] |= OSC_SB_PPC_OST_SUPPORT;
 #endif
-<<<<<<< HEAD
 
 #ifdef CONFIG_ACPI_APEI_GHES
 	if (!ghes_disable)
@@ -575,13 +558,6 @@
 		kfree(context.ret.pointer);
 	}
 	/* do we need to check other returned cap? Sounds no */
-=======
-	if (ACPI_FAILURE(acpi_get_handle(NULL, "\\_SB", &handle)))
-		return;
-	if (ACPI_SUCCESS(acpi_run_osc(handle, &context)))
-		kfree(context.ret.pointer);
-	/* do we need to check the returned cap? Sounds no */
->>>>>>> 02f8c6ae
 }
 
 /* --------------------------------------------------------------------------
