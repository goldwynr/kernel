/******************************************************************************
 *
 * Module Name: dsmethod - Parser/Interpreter interface - control method parsing
 *
 *****************************************************************************/

/*
 * Copyright (C) 2000 - 2011, Intel Corp.
 * All rights reserved.
 *
 * Redistribution and use in source and binary forms, with or without
 * modification, are permitted provided that the following conditions
 * are met:
 * 1. Redistributions of source code must retain the above copyright
 *    notice, this list of conditions, and the following disclaimer,
 *    without modification.
 * 2. Redistributions in binary form must reproduce at minimum a disclaimer
 *    substantially similar to the "NO WARRANTY" disclaimer below
 *    ("Disclaimer") and any redistribution must be conditioned upon
 *    including a substantially similar Disclaimer requirement for further
 *    binary redistribution.
 * 3. Neither the names of the above-listed copyright holders nor the names
 *    of any contributors may be used to endorse or promote products derived
 *    from this software without specific prior written permission.
 *
 * Alternatively, this software may be distributed under the terms of the
 * GNU General Public License ("GPL") version 2 as published by the Free
 * Software Foundation.
 *
 * NO WARRANTY
 * THIS SOFTWARE IS PROVIDED BY THE COPYRIGHT HOLDERS AND CONTRIBUTORS
 * "AS IS" AND ANY EXPRESS OR IMPLIED WARRANTIES, INCLUDING, BUT NOT
 * LIMITED TO, THE IMPLIED WARRANTIES OF MERCHANTIBILITY AND FITNESS FOR
 * A PARTICULAR PURPOSE ARE DISCLAIMED. IN NO EVENT SHALL THE COPYRIGHT
 * HOLDERS OR CONTRIBUTORS BE LIABLE FOR SPECIAL, EXEMPLARY, OR CONSEQUENTIAL
 * DAMAGES (INCLUDING, BUT NOT LIMITED TO, PROCUREMENT OF SUBSTITUTE GOODS
 * OR SERVICES; LOSS OF USE, DATA, OR PROFITS; OR BUSINESS INTERRUPTION)
 * HOWEVER CAUSED AND ON ANY THEORY OF LIABILITY, WHETHER IN CONTRACT,
 * STRICT LIABILITY, OR TORT (INCLUDING NEGLIGENCE OR OTHERWISE) ARISING
 * IN ANY WAY OUT OF THE USE OF THIS SOFTWARE, EVEN IF ADVISED OF THE
 * POSSIBILITY OF SUCH DAMAGES.
 */

#include <acpi/acpi.h>
#include "accommon.h"
#include "acdispat.h"
#include "acinterp.h"
#include "acnamesp.h"
#ifdef	ACPI_DISASSEMBLER
#include <acpi/acdisasm.h>
#endif

#define _COMPONENT          ACPI_DISPATCHER
ACPI_MODULE_NAME("dsmethod")

/* Local prototypes */
static acpi_status
acpi_ds_create_method_mutex(union acpi_operand_object *method_desc);

/*******************************************************************************
 *
 * FUNCTION:    acpi_ds_method_error
 *
 * PARAMETERS:  Status          - Execution status
 *              walk_state      - Current state
 *
 * RETURN:      Status
 *
 * DESCRIPTION: Called on method error. Invoke the global exception handler if
 *              present, dump the method data if the disassembler is configured
 *
 *              Note: Allows the exception handler to change the status code
 *
 ******************************************************************************/

acpi_status
acpi_ds_method_error(acpi_status status, struct acpi_walk_state *walk_state)
{
	ACPI_FUNCTION_ENTRY();

	/* Ignore AE_OK and control exception codes */

	if (ACPI_SUCCESS(status) || (status & AE_CODE_CONTROL)) {
		return (status);
	}

	/* Invoke the global exception handler */

	if (acpi_gbl_exception_handler) {

		/* Exit the interpreter, allow handler to execute methods */

		acpi_ex_exit_interpreter();

		/*
		 * Handler can map the exception code to anything it wants, including
		 * AE_OK, in which case the executing method will not be aborted.
		 */
		status = acpi_gbl_exception_handler(status,
						    walk_state->method_node ?
						    walk_state->method_node->
						    name.integer : 0,
						    walk_state->opcode,
						    walk_state->aml_offset,
						    NULL);
		acpi_ex_enter_interpreter();
	}

	acpi_ds_clear_implicit_return(walk_state);

#ifdef ACPI_DISASSEMBLER
	if (ACPI_FAILURE(status)) {

		/* Display method locals/args if disassembler is present */

		acpi_dm_dump_method_info(status, walk_state, walk_state->op);
	}
#endif

	return (status);
}

/*******************************************************************************
 *
 * FUNCTION:    acpi_ds_create_method_mutex
 *
 * PARAMETERS:  obj_desc            - The method object
 *
 * RETURN:      Status
 *
 * DESCRIPTION: Create a mutex object for a serialized control method
 *
 ******************************************************************************/

static acpi_status
acpi_ds_create_method_mutex(union acpi_operand_object *method_desc)
{
	union acpi_operand_object *mutex_desc;
	acpi_status status;

	ACPI_FUNCTION_TRACE(ds_create_method_mutex);

	/* Create the new mutex object */

	mutex_desc = acpi_ut_create_internal_object(ACPI_TYPE_MUTEX);
	if (!mutex_desc) {
		return_ACPI_STATUS(AE_NO_MEMORY);
	}

	/* Create the actual OS Mutex */

	status = acpi_os_create_mutex(&mutex_desc->mutex.os_mutex);
	if (ACPI_FAILURE(status)) {
		return_ACPI_STATUS(status);
	}

	mutex_desc->mutex.sync_level = method_desc->method.sync_level;
	method_desc->method.mutex = mutex_desc;
	return_ACPI_STATUS(AE_OK);
}

/*******************************************************************************
 *
 * FUNCTION:    acpi_ds_begin_method_execution
 *
 * PARAMETERS:  method_node         - Node of the method
 *              obj_desc            - The method object
 *              walk_state          - current state, NULL if not yet executing
 *                                    a method.
 *
 * RETURN:      Status
 *
 * DESCRIPTION: Prepare a method for execution.  Parses the method if necessary,
 *              increments the thread count, and waits at the method semaphore
 *              for clearance to execute.
 *
 ******************************************************************************/

acpi_status
acpi_ds_begin_method_execution(struct acpi_namespace_node *method_node,
			       union acpi_operand_object *obj_desc,
			       struct acpi_walk_state *walk_state)
{
	acpi_status status = AE_OK;

	ACPI_FUNCTION_TRACE_PTR(ds_begin_method_execution, method_node);

	if (!method_node) {
		return_ACPI_STATUS(AE_NULL_ENTRY);
	}

	/* Prevent wraparound of thread count */

	if (obj_desc->method.thread_count == ACPI_UINT8_MAX) {
		ACPI_ERROR((AE_INFO,
			    "Method reached maximum reentrancy limit (255)"));
		return_ACPI_STATUS(AE_AML_METHOD_LIMIT);
	}

	/*
	 * If this method is serialized, we need to acquire the method mutex.
	 */
	if (obj_desc->method.info_flags & ACPI_METHOD_SERIALIZED) {
		/*
		 * Create a mutex for the method if it is defined to be Serialized
		 * and a mutex has not already been created. We defer the mutex creation
		 * until a method is actually executed, to minimize the object count
		 */
		if (!obj_desc->method.mutex) {
			status = acpi_ds_create_method_mutex(obj_desc);
			if (ACPI_FAILURE(status)) {
				return_ACPI_STATUS(status);
			}
		}

		/*
		 * The current_sync_level (per-thread) must be less than or equal to
		 * the sync level of the method. This mechanism provides some
		 * deadlock prevention
		 *
		 * Top-level method invocation has no walk state at this point
		 */
		if (walk_state &&
		    (walk_state->thread->current_sync_level >
		     obj_desc->method.mutex->mutex.sync_level)) {
			ACPI_ERROR((AE_INFO,
				    "Cannot acquire Mutex for method [%4.4s], current SyncLevel is too large (%u)",
				    acpi_ut_get_node_name(method_node),
				    walk_state->thread->current_sync_level));

			return_ACPI_STATUS(AE_AML_MUTEX_ORDER);
		}

		/*
		 * Obtain the method mutex if necessary. Do not acquire mutex for a
		 * recursive call.
		 */
		if (!walk_state ||
		    !obj_desc->method.mutex->mutex.thread_id ||
		    (walk_state->thread->thread_id !=
		     obj_desc->method.mutex->mutex.thread_id)) {
			/*
			 * Acquire the method mutex. This releases the interpreter if we
			 * block (and reacquires it before it returns)
			 */
			status =
			    acpi_ex_system_wait_mutex(obj_desc->method.mutex->
						      mutex.os_mutex,
						      ACPI_WAIT_FOREVER);
			if (ACPI_FAILURE(status)) {
				return_ACPI_STATUS(status);
			}

			/* Update the mutex and walk info and save the original sync_level */

			if (walk_state) {
				obj_desc->method.mutex->mutex.
				    original_sync_level =
				    walk_state->thread->current_sync_level;

				obj_desc->method.mutex->mutex.thread_id =
				    walk_state->thread->thread_id;
				walk_state->thread->current_sync_level =
				    obj_desc->method.sync_level;
			} else {
				obj_desc->method.mutex->mutex.
				    original_sync_level =
				    obj_desc->method.mutex->mutex.sync_level;
			}
		}

		/* Always increase acquisition depth */

		obj_desc->method.mutex->mutex.acquisition_depth++;
	}

	/*
	 * Allocate an Owner ID for this method, only if this is the first thread
	 * to begin concurrent execution. We only need one owner_id, even if the
	 * method is invoked recursively.
	 */
	if (!obj_desc->method.owner_id) {
		status = acpi_ut_allocate_owner_id(&obj_desc->method.owner_id);
		if (ACPI_FAILURE(status)) {
			goto cleanup;
		}
	}

	/*
	 * Increment the method parse tree thread count since it has been
	 * reentered one more time (even if it is the same thread)
	 */
	obj_desc->method.thread_count++;
	return_ACPI_STATUS(status);

      cleanup:
	/* On error, must release the method mutex (if present) */

	if (obj_desc->method.mutex) {
		acpi_os_release_mutex(obj_desc->method.mutex->mutex.os_mutex);
	}
	return_ACPI_STATUS(status);
}

/*******************************************************************************
 *
 * FUNCTION:    acpi_ds_call_control_method
 *
 * PARAMETERS:  Thread              - Info for this thread
 *              this_walk_state     - Current walk state
 *              Op                  - Current Op to be walked
 *
 * RETURN:      Status
 *
 * DESCRIPTION: Transfer execution to a called control method
 *
 ******************************************************************************/

acpi_status
acpi_ds_call_control_method(struct acpi_thread_state *thread,
			    struct acpi_walk_state *this_walk_state,
			    union acpi_parse_object *op)
{
	acpi_status status;
	struct acpi_namespace_node *method_node;
	struct acpi_walk_state *next_walk_state = NULL;
	union acpi_operand_object *obj_desc;
	struct acpi_evaluate_info *info;
	u32 i;

	ACPI_FUNCTION_TRACE_PTR(ds_call_control_method, this_walk_state);

	ACPI_DEBUG_PRINT((ACPI_DB_DISPATCH,
			  "Calling method %p, currentstate=%p\n",
			  this_walk_state->prev_op, this_walk_state));

	/*
	 * Get the namespace entry for the control method we are about to call
	 */
	method_node = this_walk_state->method_call_node;
	if (!method_node) {
		return_ACPI_STATUS(AE_NULL_ENTRY);
	}

	obj_desc = acpi_ns_get_attached_object(method_node);
	if (!obj_desc) {
		return_ACPI_STATUS(AE_NULL_OBJECT);
	}

	/* Init for new method, possibly wait on method mutex */

	status = acpi_ds_begin_method_execution(method_node, obj_desc,
						this_walk_state);
	if (ACPI_FAILURE(status)) {
		return_ACPI_STATUS(status);
	}

	/* Begin method parse/execution. Create a new walk state */

	next_walk_state = acpi_ds_create_walk_state(obj_desc->method.owner_id,
						    NULL, obj_desc, thread);
	if (!next_walk_state) {
		status = AE_NO_MEMORY;
		goto cleanup;
	}

	/*
	 * The resolved arguments were put on the previous walk state's operand
	 * stack. Operands on the previous walk state stack always
	 * start at index 0. Also, null terminate the list of arguments
	 */
	this_walk_state->operands[this_walk_state->num_operands] = NULL;

	/*
	 * Allocate and initialize the evaluation information block
	 * TBD: this is somewhat inefficient, should change interface to
	 * ds_init_aml_walk. For now, keeps this struct off the CPU stack
	 */
	info = ACPI_ALLOCATE_ZEROED(sizeof(struct acpi_evaluate_info));
	if (!info) {
		return_ACPI_STATUS(AE_NO_MEMORY);
	}

	info->parameters = &this_walk_state->operands[0];

	status = acpi_ds_init_aml_walk(next_walk_state, NULL, method_node,
				       obj_desc->method.aml_start,
				       obj_desc->method.aml_length, info,
				       ACPI_IMODE_EXECUTE);

	ACPI_FREE(info);
	if (ACPI_FAILURE(status)) {
		goto cleanup;
	}

	/*
	 * Delete the operands on the previous walkstate operand stack
	 * (they were copied to new objects)
	 */
	for (i = 0; i < obj_desc->method.param_count; i++) {
		acpi_ut_remove_reference(this_walk_state->operands[i]);
		this_walk_state->operands[i] = NULL;
	}

	/* Clear the operand stack */

	this_walk_state->num_operands = 0;

	ACPI_DEBUG_PRINT((ACPI_DB_DISPATCH,
			  "**** Begin nested execution of [%4.4s] **** WalkState=%p\n",
			  method_node->name.ascii, next_walk_state));

	/* Invoke an internal method if necessary */

	if (obj_desc->method.info_flags & ACPI_METHOD_INTERNAL_ONLY) {
		status =
		    obj_desc->method.dispatch.implementation(next_walk_state);
		if (status == AE_OK) {
			status = AE_CTRL_TERMINATE;
		}
	}

	return_ACPI_STATUS(status);

      cleanup:

	/* On error, we must terminate the method properly */

	acpi_ds_terminate_control_method(obj_desc, next_walk_state);
	if (next_walk_state) {
		acpi_ds_delete_walk_state(next_walk_state);
	}

	return_ACPI_STATUS(status);
}

/*******************************************************************************
 *
 * FUNCTION:    acpi_ds_restart_control_method
 *
 * PARAMETERS:  walk_state          - State for preempted method (caller)
 *              return_desc         - Return value from the called method
 *
 * RETURN:      Status
 *
 * DESCRIPTION: Restart a method that was preempted by another (nested) method
 *              invocation.  Handle the return value (if any) from the callee.
 *
 ******************************************************************************/

acpi_status
acpi_ds_restart_control_method(struct acpi_walk_state *walk_state,
			       union acpi_operand_object *return_desc)
{
	acpi_status status;
	int same_as_implicit_return;

	ACPI_FUNCTION_TRACE_PTR(ds_restart_control_method, walk_state);

	ACPI_DEBUG_PRINT((ACPI_DB_DISPATCH,
			  "****Restart [%4.4s] Op %p ReturnValueFromCallee %p\n",
			  acpi_ut_get_node_name(walk_state->method_node),
			  walk_state->method_call_op, return_desc));

	ACPI_DEBUG_PRINT((ACPI_DB_DISPATCH,
			  "    ReturnFromThisMethodUsed?=%X ResStack %p Walk %p\n",
			  walk_state->return_used,
			  walk_state->results, walk_state));

	/* Did the called method return a value? */

	if (return_desc) {

		/* Is the implicit return object the same as the return desc? */

		same_as_implicit_return =
		    (walk_state->implicit_return_obj == return_desc);

		/* Are we actually going to use the return value? */

		if (walk_state->return_used) {

			/* Save the return value from the previous method */

			status = acpi_ds_result_push(return_desc, walk_state);
			if (ACPI_FAILURE(status)) {
				acpi_ut_remove_reference(return_desc);
				return_ACPI_STATUS(status);
			}

			/*
			 * Save as THIS method's return value in case it is returned
			 * immediately to yet another method
			 */
			walk_state->return_desc = return_desc;
		}

		/*
		 * The following code is the optional support for the so-called
		 * "implicit return". Some AML code assumes that the last value of the
		 * method is "implicitly" returned to the caller, in the absence of an
		 * explicit return value.
		 *
		 * Just save the last result of the method as the return value.
		 *
		 * NOTE: this is optional because the ASL language does not actually
		 * support this behavior.
		 */
		else if (!acpi_ds_do_implicit_return
			 (return_desc, walk_state, FALSE)
			 || same_as_implicit_return) {
			/*
			 * Delete the return value if it will not be used by the
			 * calling method or remove one reference if the explicit return
			 * is the same as the implicit return value.
			 */
			acpi_ut_remove_reference(return_desc);
		}
	}

	return_ACPI_STATUS(AE_OK);
}

/*******************************************************************************
 *
 * FUNCTION:    acpi_ds_terminate_control_method
 *
 * PARAMETERS:  method_desc         - Method object
 *              walk_state          - State associated with the method
 *
 * RETURN:      None
 *
 * DESCRIPTION: Terminate a control method.  Delete everything that the method
 *              created, delete all locals and arguments, and delete the parse
 *              tree if requested.
 *
 * MUTEX:       Interpreter is locked
 *
 ******************************************************************************/

void
acpi_ds_terminate_control_method(union acpi_operand_object *method_desc,
				 struct acpi_walk_state *walk_state)
{

	ACPI_FUNCTION_TRACE_PTR(ds_terminate_control_method, walk_state);

	/* method_desc is required, walk_state is optional */

	if (!method_desc) {
		return_VOID;
	}

	if (walk_state) {

		/* Delete all arguments and locals */

		acpi_ds_method_data_delete_all(walk_state);

		/*
		 * If method is serialized, release the mutex and restore the
		 * current sync level for this thread
		 */
		if (method_desc->method.mutex) {

			/* Acquisition Depth handles recursive calls */

			method_desc->method.mutex->mutex.acquisition_depth--;
			if (!method_desc->method.mutex->mutex.acquisition_depth) {
				walk_state->thread->current_sync_level =
				    method_desc->method.mutex->mutex.
				    original_sync_level;

				acpi_os_release_mutex(method_desc->method.
						      mutex->mutex.os_mutex);
				method_desc->method.mutex->mutex.thread_id = 0;
			}
		}

		/*
		 * Delete any namespace objects created anywhere within the
		 * namespace by the execution of this method. Unless:
		 * 1) This method is a module-level executable code method, in which
		 *    case we want make the objects permanent.
		 * 2) There are other threads executing the method, in which case we
		 *    will wait until the last thread has completed.
		 */
<<<<<<< HEAD
		if (!(method_desc->method.flags & AOPOBJ_MODULE_LEVEL)) {
=======
		if (!(method_desc->method.info_flags & ACPI_METHOD_MODULE_LEVEL)
		    && (method_desc->method.thread_count == 1)) {
>>>>>>> 02f8c6ae

			/* Delete any direct children of (created by) this method */

			acpi_ns_delete_namespace_subtree(walk_state->
							 method_node);

			/*
			 * Delete any objects that were created by this method
			 * elsewhere in the namespace (if any were created).
<<<<<<< HEAD
			 */
			if (method_desc->method.modifies_namespace) {
				acpi_ns_delete_namespace_by_owner(method_desc->
								  method.
								  owner_id);
=======
			 * Use of the ACPI_METHOD_MODIFIED_NAMESPACE optimizes the
			 * deletion such that we don't have to perform an entire
			 * namespace walk for every control method execution.
			 */
			if (method_desc->method.
			    info_flags & ACPI_METHOD_MODIFIED_NAMESPACE) {
				acpi_ns_delete_namespace_by_owner(method_desc->
								  method.
								  owner_id);
				method_desc->method.info_flags &=
				    ~ACPI_METHOD_MODIFIED_NAMESPACE;
>>>>>>> 02f8c6ae
			}
		}
	}

	/* Decrement the thread count on the method */

	if (method_desc->method.thread_count) {
		method_desc->method.thread_count--;
	} else {
		ACPI_ERROR((AE_INFO, "Invalid zero thread count in method"));
	}

	/* Are there any other threads currently executing this method? */

	if (method_desc->method.thread_count) {
		/*
		 * Additional threads. Do not release the owner_id in this case,
		 * we immediately reuse it for the next thread executing this method
		 */
		ACPI_DEBUG_PRINT((ACPI_DB_DISPATCH,
				  "*** Completed execution of one thread, %u threads remaining\n",
				  method_desc->method.thread_count));
	} else {
		/* This is the only executing thread for this method */

		/*
		 * Support to dynamically change a method from not_serialized to
		 * Serialized if it appears that the method is incorrectly written and
		 * does not support multiple thread execution. The best example of this
		 * is if such a method creates namespace objects and blocks. A second
		 * thread will fail with an AE_ALREADY_EXISTS exception.
		 *
		 * This code is here because we must wait until the last thread exits
		 * before marking the method as serialized.
		 */
		if (method_desc->method.
		    info_flags & ACPI_METHOD_SERIALIZED_PENDING) {
			if (walk_state) {
				ACPI_INFO((AE_INFO,
					   "Marking method %4.4s as Serialized because of AE_ALREADY_EXISTS error",
					   walk_state->method_node->name.
					   ascii));
			}

			/*
			 * Method tried to create an object twice and was marked as
			 * "pending serialized". The probable cause is that the method
			 * cannot handle reentrancy.
			 *
			 * The method was created as not_serialized, but it tried to create
			 * a named object and then blocked, causing the second thread
			 * entrance to begin and then fail. Workaround this problem by
			 * marking the method permanently as Serialized when the last
			 * thread exits here.
			 */
			method_desc->method.info_flags &=
			    ~ACPI_METHOD_SERIALIZED_PENDING;
			method_desc->method.info_flags |=
			    ACPI_METHOD_SERIALIZED;
			method_desc->method.sync_level = 0;
		}

		/* No more threads, we can free the owner_id */

		if (!
		    (method_desc->method.
		     info_flags & ACPI_METHOD_MODULE_LEVEL)) {
			acpi_ut_release_owner_id(&method_desc->method.owner_id);
		}
	}

	return_VOID;
}<|MERGE_RESOLUTION|>--- conflicted
+++ resolved
@@ -585,12 +585,8 @@
 		 * 2) There are other threads executing the method, in which case we
 		 *    will wait until the last thread has completed.
 		 */
-<<<<<<< HEAD
-		if (!(method_desc->method.flags & AOPOBJ_MODULE_LEVEL)) {
-=======
 		if (!(method_desc->method.info_flags & ACPI_METHOD_MODULE_LEVEL)
 		    && (method_desc->method.thread_count == 1)) {
->>>>>>> 02f8c6ae
 
 			/* Delete any direct children of (created by) this method */
 
@@ -600,13 +596,6 @@
 			/*
 			 * Delete any objects that were created by this method
 			 * elsewhere in the namespace (if any were created).
-<<<<<<< HEAD
-			 */
-			if (method_desc->method.modifies_namespace) {
-				acpi_ns_delete_namespace_by_owner(method_desc->
-								  method.
-								  owner_id);
-=======
 			 * Use of the ACPI_METHOD_MODIFIED_NAMESPACE optimizes the
 			 * deletion such that we don't have to perform an entire
 			 * namespace walk for every control method execution.
@@ -618,7 +607,6 @@
 								  owner_id);
 				method_desc->method.info_flags &=
 				    ~ACPI_METHOD_MODIFIED_NAMESPACE;
->>>>>>> 02f8c6ae
 			}
 		}
 	}
