/*******************************************************************************
 *
 * Module Name: nsxfobj - Public interfaces to the ACPI subsystem
 *                         ACPI Object oriented interfaces
 *
 ******************************************************************************/

/*
 * Copyright (C) 2000 - 2011, Intel Corp.
 * All rights reserved.
 *
 * Redistribution and use in source and binary forms, with or without
 * modification, are permitted provided that the following conditions
 * are met:
 * 1. Redistributions of source code must retain the above copyright
 *    notice, this list of conditions, and the following disclaimer,
 *    without modification.
 * 2. Redistributions in binary form must reproduce at minimum a disclaimer
 *    substantially similar to the "NO WARRANTY" disclaimer below
 *    ("Disclaimer") and any redistribution must be conditioned upon
 *    including a substantially similar Disclaimer requirement for further
 *    binary redistribution.
 * 3. Neither the names of the above-listed copyright holders nor the names
 *    of any contributors may be used to endorse or promote products derived
 *    from this software without specific prior written permission.
 *
 * Alternatively, this software may be distributed under the terms of the
 * GNU General Public License ("GPL") version 2 as published by the Free
 * Software Foundation.
 *
 * NO WARRANTY
 * THIS SOFTWARE IS PROVIDED BY THE COPYRIGHT HOLDERS AND CONTRIBUTORS
 * "AS IS" AND ANY EXPRESS OR IMPLIED WARRANTIES, INCLUDING, BUT NOT
 * LIMITED TO, THE IMPLIED WARRANTIES OF MERCHANTIBILITY AND FITNESS FOR
 * A PARTICULAR PURPOSE ARE DISCLAIMED. IN NO EVENT SHALL THE COPYRIGHT
 * HOLDERS OR CONTRIBUTORS BE LIABLE FOR SPECIAL, EXEMPLARY, OR CONSEQUENTIAL
 * DAMAGES (INCLUDING, BUT NOT LIMITED TO, PROCUREMENT OF SUBSTITUTE GOODS
 * OR SERVICES; LOSS OF USE, DATA, OR PROFITS; OR BUSINESS INTERRUPTION)
 * HOWEVER CAUSED AND ON ANY THEORY OF LIABILITY, WHETHER IN CONTRACT,
 * STRICT LIABILITY, OR TORT (INCLUDING NEGLIGENCE OR OTHERWISE) ARISING
 * IN ANY WAY OUT OF THE USE OF THIS SOFTWARE, EVEN IF ADVISED OF THE
 * POSSIBILITY OF SUCH DAMAGES.
 */

#include <acpi/acpi.h>
#include "accommon.h"
#include "acnamesp.h"

#define _COMPONENT          ACPI_NAMESPACE
ACPI_MODULE_NAME("nsxfobj")

/*******************************************************************************
 *
 * FUNCTION:    acpi_get_id
 *
 * PARAMETERS:  Handle          - Handle of object whose id is desired
 *              ret_id          - Where the id will be placed
 *
 * RETURN:      Status
 *
 * DESCRIPTION: This routine returns the owner id associated with a handle
 *
 ******************************************************************************/
acpi_status acpi_get_id(acpi_handle handle, acpi_owner_id * ret_id)
{
	struct acpi_namespace_node *node;
	acpi_status status;

	/* Parameter Validation */

	if (!ret_id) {
		return (AE_BAD_PARAMETER);
	}

	status = acpi_ut_acquire_mutex(ACPI_MTX_NAMESPACE);
	if (ACPI_FAILURE(status)) {
		return (status);
	}

	/* Convert and validate the handle */

	node = acpi_ns_validate_handle(handle);
	if (!node) {
		(void)acpi_ut_release_mutex(ACPI_MTX_NAMESPACE);
		return (AE_BAD_PARAMETER);
	}

	*ret_id = node->owner_id;

	status = acpi_ut_release_mutex(ACPI_MTX_NAMESPACE);
	return (status);
}

ACPI_EXPORT_SYMBOL(acpi_get_id)

/*******************************************************************************
 *
 * FUNCTION:    acpi_get_type
 *
 * PARAMETERS:  Handle          - Handle of object whose type is desired
 *              ret_type        - Where the type will be placed
 *
 * RETURN:      Status
 *
 * DESCRIPTION: This routine returns the type associatd with a particular handle
 *
 ******************************************************************************/
acpi_status acpi_get_type(acpi_handle handle, acpi_object_type * ret_type)
{
	struct acpi_namespace_node *node;
	acpi_status status;

	/* Parameter Validation */

	if (!ret_type) {
		return (AE_BAD_PARAMETER);
	}

	/*
	 * Special case for the predefined Root Node
	 * (return type ANY)
	 */
	if (handle == ACPI_ROOT_OBJECT) {
		*ret_type = ACPI_TYPE_ANY;
		return (AE_OK);
	}

	status = acpi_ut_acquire_mutex(ACPI_MTX_NAMESPACE);
	if (ACPI_FAILURE(status)) {
		return (status);
	}

	/* Convert and validate the handle */

	node = acpi_ns_validate_handle(handle);
	if (!node) {
		(void)acpi_ut_release_mutex(ACPI_MTX_NAMESPACE);
		return (AE_BAD_PARAMETER);
	}

	*ret_type = node->type;

	status = acpi_ut_release_mutex(ACPI_MTX_NAMESPACE);
	return (status);
}

ACPI_EXPORT_SYMBOL(acpi_get_type)

/*******************************************************************************
 *
 * FUNCTION:    acpi_get_parent
 *
 * PARAMETERS:  Handle          - Handle of object whose parent is desired
 *              ret_handle      - Where the parent handle will be placed
 *
 * RETURN:      Status
 *
 * DESCRIPTION: Returns a handle to the parent of the object represented by
 *              Handle.
 *
 ******************************************************************************/
acpi_status acpi_get_parent(acpi_handle handle, acpi_handle * ret_handle)
{
	struct acpi_namespace_node *node;
	struct acpi_namespace_node *parent_node;
	acpi_status status;

	if (!ret_handle) {
		return (AE_BAD_PARAMETER);
	}

	/* Special case for the predefined Root Node (no parent) */

	if (handle == ACPI_ROOT_OBJECT) {
		return (AE_NULL_ENTRY);
	}

	status = acpi_ut_acquire_mutex(ACPI_MTX_NAMESPACE);
	if (ACPI_FAILURE(status)) {
		return (status);
	}

	/* Convert and validate the handle */

	node = acpi_ns_validate_handle(handle);
	if (!node) {
		status = AE_BAD_PARAMETER;
		goto unlock_and_exit;
	}

	/* Get the parent entry */

	parent_node = node->parent;
<<<<<<< HEAD
	*ret_handle = acpi_ns_convert_entry_to_handle(parent_node);
=======
	*ret_handle = ACPI_CAST_PTR(acpi_handle, parent_node);
>>>>>>> 02f8c6ae

	/* Return exception if parent is null */

	if (!parent_node) {
		status = AE_NULL_ENTRY;
	}

      unlock_and_exit:

	(void)acpi_ut_release_mutex(ACPI_MTX_NAMESPACE);
	return (status);
}

ACPI_EXPORT_SYMBOL(acpi_get_parent)

/*******************************************************************************
 *
 * FUNCTION:    acpi_get_next_object
 *
 * PARAMETERS:  Type            - Type of object to be searched for
 *              Parent          - Parent object whose children we are getting
 *              last_child      - Previous child that was found.
 *                                The NEXT child will be returned
 *              ret_handle      - Where handle to the next object is placed
 *
 * RETURN:      Status
 *
 * DESCRIPTION: Return the next peer object within the namespace.  If Handle is
 *              valid, Scope is ignored.  Otherwise, the first object within
 *              Scope is returned.
 *
 ******************************************************************************/
acpi_status
acpi_get_next_object(acpi_object_type type,
		     acpi_handle parent,
		     acpi_handle child, acpi_handle * ret_handle)
{
	acpi_status status;
	struct acpi_namespace_node *node;
	struct acpi_namespace_node *parent_node = NULL;
	struct acpi_namespace_node *child_node = NULL;

	/* Parameter validation */

	if (type > ACPI_TYPE_EXTERNAL_MAX) {
		return (AE_BAD_PARAMETER);
	}

	status = acpi_ut_acquire_mutex(ACPI_MTX_NAMESPACE);
	if (ACPI_FAILURE(status)) {
		return (status);
	}

	/* If null handle, use the parent */

	if (!child) {

		/* Start search at the beginning of the specified scope */

		parent_node = acpi_ns_validate_handle(parent);
		if (!parent_node) {
			status = AE_BAD_PARAMETER;
			goto unlock_and_exit;
		}
	} else {
		/* Non-null handle, ignore the parent */
		/* Convert and validate the handle */

		child_node = acpi_ns_validate_handle(child);
		if (!child_node) {
			status = AE_BAD_PARAMETER;
			goto unlock_and_exit;
		}
	}

	/* Internal function does the real work */

	node = acpi_ns_get_next_node_typed(type, parent_node, child_node);
	if (!node) {
		status = AE_NOT_FOUND;
		goto unlock_and_exit;
	}

	if (ret_handle) {
		*ret_handle = ACPI_CAST_PTR(acpi_handle, node);
	}

      unlock_and_exit:

	(void)acpi_ut_release_mutex(ACPI_MTX_NAMESPACE);
	return (status);
}

ACPI_EXPORT_SYMBOL(acpi_get_next_object)<|MERGE_RESOLUTION|>--- conflicted
+++ resolved
@@ -191,11 +191,7 @@
 	/* Get the parent entry */
 
 	parent_node = node->parent;
-<<<<<<< HEAD
-	*ret_handle = acpi_ns_convert_entry_to_handle(parent_node);
-=======
 	*ret_handle = ACPI_CAST_PTR(acpi_handle, parent_node);
->>>>>>> 02f8c6ae
 
 	/* Return exception if parent is null */
 
