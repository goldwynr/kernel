/******************************************************************************
 *
 * Module Name: tbinstal - ACPI table installation and removal
 *
 *****************************************************************************/

/*
 * Copyright (C) 2000 - 2012, Intel Corp.
 * All rights reserved.
 *
 * Redistribution and use in source and binary forms, with or without
 * modification, are permitted provided that the following conditions
 * are met:
 * 1. Redistributions of source code must retain the above copyright
 *    notice, this list of conditions, and the following disclaimer,
 *    without modification.
 * 2. Redistributions in binary form must reproduce at minimum a disclaimer
 *    substantially similar to the "NO WARRANTY" disclaimer below
 *    ("Disclaimer") and any redistribution must be conditioned upon
 *    including a substantially similar Disclaimer requirement for further
 *    binary redistribution.
 * 3. Neither the names of the above-listed copyright holders nor the names
 *    of any contributors may be used to endorse or promote products derived
 *    from this software without specific prior written permission.
 *
 * Alternatively, this software may be distributed under the terms of the
 * GNU General Public License ("GPL") version 2 as published by the Free
 * Software Foundation.
 *
 * NO WARRANTY
 * THIS SOFTWARE IS PROVIDED BY THE COPYRIGHT HOLDERS AND CONTRIBUTORS
 * "AS IS" AND ANY EXPRESS OR IMPLIED WARRANTIES, INCLUDING, BUT NOT
 * LIMITED TO, THE IMPLIED WARRANTIES OF MERCHANTIBILITY AND FITNESS FOR
 * A PARTICULAR PURPOSE ARE DISCLAIMED. IN NO EVENT SHALL THE COPYRIGHT
 * HOLDERS OR CONTRIBUTORS BE LIABLE FOR SPECIAL, EXEMPLARY, OR CONSEQUENTIAL
 * DAMAGES (INCLUDING, BUT NOT LIMITED TO, PROCUREMENT OF SUBSTITUTE GOODS
 * OR SERVICES; LOSS OF USE, DATA, OR PROFITS; OR BUSINESS INTERRUPTION)
 * HOWEVER CAUSED AND ON ANY THEORY OF LIABILITY, WHETHER IN CONTRACT,
 * STRICT LIABILITY, OR TORT (INCLUDING NEGLIGENCE OR OTHERWISE) ARISING
 * IN ANY WAY OUT OF THE USE OF THIS SOFTWARE, EVEN IF ADVISED OF THE
 * POSSIBILITY OF SUCH DAMAGES.
 */

#include <acpi/acpi.h>
#include "accommon.h"
#include "acnamesp.h"
#include "actables.h"

#define _COMPONENT          ACPI_TABLES
ACPI_MODULE_NAME("tbinstal")

/******************************************************************************
 *
 * FUNCTION:    acpi_tb_verify_table
 *
 * PARAMETERS:  table_desc          - table
 *
 * RETURN:      Status
 *
 * DESCRIPTION: this function is called to verify and map table
 *
 *****************************************************************************/
acpi_status acpi_tb_verify_table(struct acpi_table_desc *table_desc)
{
	acpi_status status = AE_OK;

	ACPI_FUNCTION_TRACE(tb_verify_table);

	/* Map the table if necessary */

	if (!table_desc->pointer) {
		if ((table_desc->flags & ACPI_TABLE_ORIGIN_MASK) ==
		    ACPI_TABLE_ORIGIN_MAPPED) {
			table_desc->pointer =
			    acpi_os_map_memory(table_desc->address,
					       table_desc->length);
		}
		if (!table_desc->pointer) {
			return_ACPI_STATUS(AE_NO_MEMORY);
		}
	}

	/* FACS is the odd table, has no standard ACPI header and no checksum */

	if (!ACPI_COMPARE_NAME(&table_desc->signature, ACPI_SIG_FACS)) {

		/* Always calculate checksum, ignore bad checksum if requested */

		status =
		    acpi_tb_verify_checksum(table_desc->pointer,
					    table_desc->length);
	}

	return_ACPI_STATUS(status);
}

/*******************************************************************************
 *
 * FUNCTION:    acpi_tb_add_table
 *
 * PARAMETERS:  table_desc          - Table descriptor
 *              table_index         - Where the table index is returned
 *
 * RETURN:      Status
 *
 * DESCRIPTION: This function is called to add an ACPI table. It is used to
 *              dynamically load tables via the Load and load_table AML
 *              operators.
 *
 ******************************************************************************/

acpi_status
acpi_tb_add_table(struct acpi_table_desc *table_desc, u32 *table_index)
{
	u32 i;
	acpi_status status = AE_OK;

	ACPI_FUNCTION_TRACE(tb_add_table);

	if (!table_desc->pointer) {
		status = acpi_tb_verify_table(table_desc);
		if (ACPI_FAILURE(status) || !table_desc->pointer) {
			return_ACPI_STATUS(status);
		}
	}

	/*
	 * Validate the incoming table signature.
	 *
	 * 1) Originally, we checked the table signature for "SSDT" or "PSDT".
	 * 2) We added support for OEMx tables, signature "OEM".
	 * 3) Valid tables were encountered with a null signature, so we just
	 *    gave up on validating the signature, (05/2008).
	 * 4) We encountered non-AML tables such as the MADT, which caused
	 *    interpreter errors and kernel faults. So now, we once again allow
	 *    only "SSDT", "OEMx", and now, also a null signature. (05/2011).
	 */
	if ((table_desc->pointer->signature[0] != 0x00) &&
	    (!ACPI_COMPARE_NAME(table_desc->pointer->signature, ACPI_SIG_SSDT))
	    && (ACPI_STRNCMP(table_desc->pointer->signature, "OEM", 3))) {
		ACPI_ERROR((AE_INFO,
			    "Table has invalid signature [%4.4s] (0x%8.8X), must be SSDT or OEMx",
			    acpi_ut_valid_acpi_name(*(u32 *)table_desc->
						    pointer->
						    signature) ? table_desc->
			    pointer->signature : "????",
			    *(u32 *)table_desc->pointer->signature));

		return_ACPI_STATUS(AE_BAD_SIGNATURE);
	}

	(void)acpi_ut_acquire_mutex(ACPI_MTX_TABLES);

	/* Check if table is already registered */

	for (i = 0; i < acpi_gbl_root_table_list.current_table_count; ++i) {
		if (!acpi_gbl_root_table_list.tables[i].pointer) {
			status =
			    acpi_tb_verify_table(&acpi_gbl_root_table_list.
						 tables[i]);
			if (ACPI_FAILURE(status)
			    || !acpi_gbl_root_table_list.tables[i].pointer) {
				continue;
			}
		}

		/*
		 * Check for a table match on the entire table length,
		 * not just the header.
		 */
		if (table_desc->length !=
		    acpi_gbl_root_table_list.tables[i].length) {
			continue;
		}

		if (ACPI_MEMCMP(table_desc->pointer,
				acpi_gbl_root_table_list.tables[i].pointer,
				acpi_gbl_root_table_list.tables[i].length)) {
			continue;
		}

		/*
		 * Note: the current mechanism does not unregister a table if it is
		 * dynamically unloaded. The related namespace entries are deleted,
		 * but the table remains in the root table list.
		 *
		 * The assumption here is that the number of different tables that
		 * will be loaded is actually small, and there is minimal overhead
		 * in just keeping the table in case it is needed again.
		 *
		 * If this assumption changes in the future (perhaps on large
		 * machines with many table load/unload operations), tables will
		 * need to be unregistered when they are unloaded, and slots in the
		 * root table list should be reused when empty.
		 */

		/*
		 * Table is already registered.
		 * We can delete the table that was passed as a parameter.
		 */
		acpi_tb_delete_table(table_desc);
		*table_index = i;

		if (acpi_gbl_root_table_list.tables[i].
		    flags & ACPI_TABLE_IS_LOADED) {

			/* Table is still loaded, this is an error */

			status = AE_ALREADY_EXISTS;
			goto release;
		} else {
			/* Table was unloaded, allow it to be reloaded */

			table_desc->pointer =
			    acpi_gbl_root_table_list.tables[i].pointer;
			table_desc->address =
			    acpi_gbl_root_table_list.tables[i].address;
			status = AE_OK;
			goto print_header;
		}
	}

	/*
	 * ACPI Table Override:
	 * Allow the host to override dynamically loaded tables.
	 * NOTE: the table is fully mapped at this point, and the mapping will
	 * be deleted by tb_table_override if the table is actually overridden.
	 */
<<<<<<< HEAD
	status = acpi_os_table_override(table_desc->pointer, &override_table);
	if (ACPI_SUCCESS(status) && override_table) {
		ACPI_INFO((AE_INFO,
			   "%4.4s @ 0x%p Table override, replaced with:",
			   table_desc->pointer->signature,
			   ACPI_CAST_PTR(void, table_desc->address)));

		/* We can delete the table that was passed as a parameter */

		acpi_tb_delete_table(table_desc);

		/* Setup descriptor for the new table */

		table_desc->address = ACPI_PTR_TO_PHYSADDR(override_table);
		table_desc->pointer = override_table;
		table_desc->length = override_table->length;
		table_desc->flags = ACPI_TABLE_ORIGIN_OVERRIDE;
	} else {
		acpi_physical_address address = 0;
		u32 table_len = 0;
		status = acpi_os_phys_table_override(table_desc->pointer,
						     &address, &table_len);
		if (ACPI_SUCCESS(status) && table_len && address) {
			ACPI_INFO((AE_INFO, "%4.4s @ 0x%p "
				   "Phys table override, replaced with:",
				   table_desc->pointer->signature,
				   ACPI_CAST_PTR(void, table_desc->address)));
			table_desc->address = address;
			table_desc->pointer = acpi_os_map_memory(address,
								 table_len);
			table_desc->length = table_len;
		}
	}
=======
	(void)acpi_tb_table_override(table_desc->pointer, table_desc);
>>>>>>> dd775ae2

	/* Add the table to the global root table list */

	status = acpi_tb_store_table(table_desc->address, table_desc->pointer,
				     table_desc->length, table_desc->flags,
				     table_index);
	if (ACPI_FAILURE(status)) {
		goto release;
	}

      print_header:
	acpi_tb_print_table_header(table_desc->address, table_desc->pointer);

      release:
	(void)acpi_ut_release_mutex(ACPI_MTX_TABLES);
	return_ACPI_STATUS(status);
}

/*******************************************************************************
 *
 * FUNCTION:    acpi_tb_table_override
 *
 * PARAMETERS:  table_header        - Header for the original table
 *              table_desc          - Table descriptor initialized for the
 *                                    original table. May or may not be mapped.
 *
 * RETURN:      Pointer to the entire new table. NULL if table not overridden.
 *              If overridden, installs the new table within the input table
 *              descriptor.
 *
 * DESCRIPTION: Attempt table override by calling the OSL override functions.
 *              Note: If the table is overridden, then the entire new table
 *              is mapped and returned by this function.
 *
 ******************************************************************************/

struct acpi_table_header *acpi_tb_table_override(struct acpi_table_header
						 *table_header,
						 struct acpi_table_desc
						 *table_desc)
{
	acpi_status status;
	struct acpi_table_header *new_table = NULL;
	acpi_physical_address new_address = 0;
	u32 new_table_length = 0;
	u8 new_flags;
	char *override_type;

	/* (1) Attempt logical override (returns a logical address) */

	status = acpi_os_table_override(table_header, &new_table);
	if (ACPI_SUCCESS(status) && new_table) {
		new_address = ACPI_PTR_TO_PHYSADDR(new_table);
		new_table_length = new_table->length;
		new_flags = ACPI_TABLE_ORIGIN_OVERRIDE;
		override_type = "Logical";
		goto finish_override;
	}

	/* (2) Attempt physical override (returns a physical address) */

	status = acpi_os_physical_table_override(table_header,
						 &new_address,
						 &new_table_length);
	if (ACPI_SUCCESS(status) && new_address && new_table_length) {

		/* Map the entire new table */

		new_table = acpi_os_map_memory(new_address, new_table_length);
		if (!new_table) {
			ACPI_EXCEPTION((AE_INFO, AE_NO_MEMORY,
					"%4.4s %p Attempted physical table override failed",
					table_header->signature,
					ACPI_CAST_PTR(void,
						      table_desc->address)));
			return (NULL);
		}

		override_type = "Physical";
		new_flags = ACPI_TABLE_ORIGIN_MAPPED;
		goto finish_override;
	}

	return (NULL);		/* There was no override */

      finish_override:

	ACPI_INFO((AE_INFO,
		   "%4.4s %p %s table override, new table: %p",
		   table_header->signature,
		   ACPI_CAST_PTR(void, table_desc->address),
		   override_type, new_table));

	/* We can now unmap/delete the original table (if fully mapped) */

	acpi_tb_delete_table(table_desc);

	/* Setup descriptor for the new table */

	table_desc->address = new_address;
	table_desc->pointer = new_table;
	table_desc->length = new_table_length;
	table_desc->flags = new_flags;

	return (new_table);
}

/*******************************************************************************
 *
 * FUNCTION:    acpi_tb_resize_root_table_list
 *
 * PARAMETERS:  None
 *
 * RETURN:      Status
 *
 * DESCRIPTION: Expand the size of global table array
 *
 ******************************************************************************/

acpi_status acpi_tb_resize_root_table_list(void)
{
	struct acpi_table_desc *tables;

	ACPI_FUNCTION_TRACE(tb_resize_root_table_list);

	/* allow_resize flag is a parameter to acpi_initialize_tables */

	if (!(acpi_gbl_root_table_list.flags & ACPI_ROOT_ALLOW_RESIZE)) {
		ACPI_ERROR((AE_INFO,
			    "Resize of Root Table Array is not allowed"));
		return_ACPI_STATUS(AE_SUPPORT);
	}

	/* Increase the Table Array size */

	tables = ACPI_ALLOCATE_ZEROED(((acpi_size) acpi_gbl_root_table_list.
				       max_table_count +
				       ACPI_ROOT_TABLE_SIZE_INCREMENT) *
				      sizeof(struct acpi_table_desc));
	if (!tables) {
		ACPI_ERROR((AE_INFO,
			    "Could not allocate new root table array"));
		return_ACPI_STATUS(AE_NO_MEMORY);
	}

	/* Copy and free the previous table array */

	if (acpi_gbl_root_table_list.tables) {
		ACPI_MEMCPY(tables, acpi_gbl_root_table_list.tables,
			    (acpi_size) acpi_gbl_root_table_list.
			    max_table_count * sizeof(struct acpi_table_desc));

		if (acpi_gbl_root_table_list.flags & ACPI_ROOT_ORIGIN_ALLOCATED) {
			ACPI_FREE(acpi_gbl_root_table_list.tables);
		}
	}

	acpi_gbl_root_table_list.tables = tables;
	acpi_gbl_root_table_list.max_table_count +=
	    ACPI_ROOT_TABLE_SIZE_INCREMENT;
	acpi_gbl_root_table_list.flags |= (u8)ACPI_ROOT_ORIGIN_ALLOCATED;

	return_ACPI_STATUS(AE_OK);
}

/*******************************************************************************
 *
 * FUNCTION:    acpi_tb_store_table
 *
 * PARAMETERS:  Address             - Table address
 *              Table               - Table header
 *              Length              - Table length
 *              Flags               - flags
 *
 * RETURN:      Status and table index.
 *
 * DESCRIPTION: Add an ACPI table to the global table list
 *
 ******************************************************************************/

acpi_status
acpi_tb_store_table(acpi_physical_address address,
		    struct acpi_table_header *table,
		    u32 length, u8 flags, u32 *table_index)
{
	acpi_status status;
	struct acpi_table_desc *new_table;

	/* Ensure that there is room for the table in the Root Table List */

	if (acpi_gbl_root_table_list.current_table_count >=
	    acpi_gbl_root_table_list.max_table_count) {
		status = acpi_tb_resize_root_table_list();
		if (ACPI_FAILURE(status)) {
			return (status);
		}
	}

	new_table =
	    &acpi_gbl_root_table_list.tables[acpi_gbl_root_table_list.
					     current_table_count];

	/* Initialize added table */

	new_table->address = address;
	new_table->pointer = table;
	new_table->length = length;
	new_table->owner_id = 0;
	new_table->flags = flags;

	ACPI_MOVE_32_TO_32(&new_table->signature, table->signature);

	*table_index = acpi_gbl_root_table_list.current_table_count;
	acpi_gbl_root_table_list.current_table_count++;
	return (AE_OK);
}

/*******************************************************************************
 *
 * FUNCTION:    acpi_tb_delete_table
 *
 * PARAMETERS:  table_index         - Table index
 *
 * RETURN:      None
 *
 * DESCRIPTION: Delete one internal ACPI table
 *
 ******************************************************************************/

void acpi_tb_delete_table(struct acpi_table_desc *table_desc)
{
	/* Table must be mapped or allocated */
	if (!table_desc->pointer) {
		return;
	}
	switch (table_desc->flags & ACPI_TABLE_ORIGIN_MASK) {
	case ACPI_TABLE_ORIGIN_MAPPED:
		acpi_os_unmap_memory(table_desc->pointer, table_desc->length);
		break;
	case ACPI_TABLE_ORIGIN_ALLOCATED:
		ACPI_FREE(table_desc->pointer);
		break;

		/* Not mapped or allocated, there is nothing we can do */

	default:
		return;
	}

	table_desc->pointer = NULL;
}

/*******************************************************************************
 *
 * FUNCTION:    acpi_tb_terminate
 *
 * PARAMETERS:  None
 *
 * RETURN:      None
 *
 * DESCRIPTION: Delete all internal ACPI tables
 *
 ******************************************************************************/

void acpi_tb_terminate(void)
{
	u32 i;

	ACPI_FUNCTION_TRACE(tb_terminate);

	(void)acpi_ut_acquire_mutex(ACPI_MTX_TABLES);

	/* Delete the individual tables */

	for (i = 0; i < acpi_gbl_root_table_list.current_table_count; i++) {
		acpi_tb_delete_table(&acpi_gbl_root_table_list.tables[i]);
	}

	/*
	 * Delete the root table array if allocated locally. Array cannot be
	 * mapped, so we don't need to check for that flag.
	 */
	if (acpi_gbl_root_table_list.flags & ACPI_ROOT_ORIGIN_ALLOCATED) {
		ACPI_FREE(acpi_gbl_root_table_list.tables);
	}

	acpi_gbl_root_table_list.tables = NULL;
	acpi_gbl_root_table_list.flags = 0;
	acpi_gbl_root_table_list.current_table_count = 0;

	ACPI_DEBUG_PRINT((ACPI_DB_INFO, "ACPI Tables freed\n"));
	(void)acpi_ut_release_mutex(ACPI_MTX_TABLES);
}

/*******************************************************************************
 *
 * FUNCTION:    acpi_tb_delete_namespace_by_owner
 *
 * PARAMETERS:  table_index         - Table index
 *
 * RETURN:      Status
 *
 * DESCRIPTION: Delete all namespace objects created when this table was loaded.
 *
 ******************************************************************************/

acpi_status acpi_tb_delete_namespace_by_owner(u32 table_index)
{
	acpi_owner_id owner_id;
	acpi_status status;

	ACPI_FUNCTION_TRACE(tb_delete_namespace_by_owner);

	status = acpi_ut_acquire_mutex(ACPI_MTX_TABLES);
	if (ACPI_FAILURE(status)) {
		return_ACPI_STATUS(status);
	}

	if (table_index >= acpi_gbl_root_table_list.current_table_count) {

		/* The table index does not exist */

		(void)acpi_ut_release_mutex(ACPI_MTX_TABLES);
		return_ACPI_STATUS(AE_NOT_EXIST);
	}

	/* Get the owner ID for this table, used to delete namespace nodes */

	owner_id = acpi_gbl_root_table_list.tables[table_index].owner_id;
	(void)acpi_ut_release_mutex(ACPI_MTX_TABLES);

	/*
	 * Need to acquire the namespace writer lock to prevent interference
	 * with any concurrent namespace walks. The interpreter must be
	 * released during the deletion since the acquisition of the deletion
	 * lock may block, and also since the execution of a namespace walk
	 * must be allowed to use the interpreter.
	 */
	(void)acpi_ut_release_mutex(ACPI_MTX_INTERPRETER);
	status = acpi_ut_acquire_write_lock(&acpi_gbl_namespace_rw_lock);

	acpi_ns_delete_namespace_by_owner(owner_id);
	if (ACPI_FAILURE(status)) {
		return_ACPI_STATUS(status);
	}

	acpi_ut_release_write_lock(&acpi_gbl_namespace_rw_lock);

	status = acpi_ut_acquire_mutex(ACPI_MTX_INTERPRETER);
	return_ACPI_STATUS(status);
}

/*******************************************************************************
 *
 * FUNCTION:    acpi_tb_allocate_owner_id
 *
 * PARAMETERS:  table_index         - Table index
 *
 * RETURN:      Status
 *
 * DESCRIPTION: Allocates owner_id in table_desc
 *
 ******************************************************************************/

acpi_status acpi_tb_allocate_owner_id(u32 table_index)
{
	acpi_status status = AE_BAD_PARAMETER;

	ACPI_FUNCTION_TRACE(tb_allocate_owner_id);

	(void)acpi_ut_acquire_mutex(ACPI_MTX_TABLES);
	if (table_index < acpi_gbl_root_table_list.current_table_count) {
		status = acpi_ut_allocate_owner_id
		    (&(acpi_gbl_root_table_list.tables[table_index].owner_id));
	}

	(void)acpi_ut_release_mutex(ACPI_MTX_TABLES);
	return_ACPI_STATUS(status);
}

/*******************************************************************************
 *
 * FUNCTION:    acpi_tb_release_owner_id
 *
 * PARAMETERS:  table_index         - Table index
 *
 * RETURN:      Status
 *
 * DESCRIPTION: Releases owner_id in table_desc
 *
 ******************************************************************************/

acpi_status acpi_tb_release_owner_id(u32 table_index)
{
	acpi_status status = AE_BAD_PARAMETER;

	ACPI_FUNCTION_TRACE(tb_release_owner_id);

	(void)acpi_ut_acquire_mutex(ACPI_MTX_TABLES);
	if (table_index < acpi_gbl_root_table_list.current_table_count) {
		acpi_ut_release_owner_id(&
					 (acpi_gbl_root_table_list.
					  tables[table_index].owner_id));
		status = AE_OK;
	}

	(void)acpi_ut_release_mutex(ACPI_MTX_TABLES);
	return_ACPI_STATUS(status);
}

/*******************************************************************************
 *
 * FUNCTION:    acpi_tb_get_owner_id
 *
 * PARAMETERS:  table_index         - Table index
 *              owner_id            - Where the table owner_id is returned
 *
 * RETURN:      Status
 *
 * DESCRIPTION: returns owner_id for the ACPI table
 *
 ******************************************************************************/

acpi_status acpi_tb_get_owner_id(u32 table_index, acpi_owner_id *owner_id)
{
	acpi_status status = AE_BAD_PARAMETER;

	ACPI_FUNCTION_TRACE(tb_get_owner_id);

	(void)acpi_ut_acquire_mutex(ACPI_MTX_TABLES);
	if (table_index < acpi_gbl_root_table_list.current_table_count) {
		*owner_id =
		    acpi_gbl_root_table_list.tables[table_index].owner_id;
		status = AE_OK;
	}

	(void)acpi_ut_release_mutex(ACPI_MTX_TABLES);
	return_ACPI_STATUS(status);
}

/*******************************************************************************
 *
 * FUNCTION:    acpi_tb_is_table_loaded
 *
 * PARAMETERS:  table_index         - Table index
 *
 * RETURN:      Table Loaded Flag
 *
 ******************************************************************************/

u8 acpi_tb_is_table_loaded(u32 table_index)
{
	u8 is_loaded = FALSE;

	(void)acpi_ut_acquire_mutex(ACPI_MTX_TABLES);
	if (table_index < acpi_gbl_root_table_list.current_table_count) {
		is_loaded = (u8)
		    (acpi_gbl_root_table_list.tables[table_index].flags &
		     ACPI_TABLE_IS_LOADED);
	}

	(void)acpi_ut_release_mutex(ACPI_MTX_TABLES);
	return (is_loaded);
}

/*******************************************************************************
 *
 * FUNCTION:    acpi_tb_set_table_loaded_flag
 *
 * PARAMETERS:  table_index         - Table index
 *              is_loaded           - TRUE if table is loaded, FALSE otherwise
 *
 * RETURN:      None
 *
 * DESCRIPTION: Sets the table loaded flag to either TRUE or FALSE.
 *
 ******************************************************************************/

void acpi_tb_set_table_loaded_flag(u32 table_index, u8 is_loaded)
{

	(void)acpi_ut_acquire_mutex(ACPI_MTX_TABLES);
	if (table_index < acpi_gbl_root_table_list.current_table_count) {
		if (is_loaded) {
			acpi_gbl_root_table_list.tables[table_index].flags |=
			    ACPI_TABLE_IS_LOADED;
		} else {
			acpi_gbl_root_table_list.tables[table_index].flags &=
			    ~ACPI_TABLE_IS_LOADED;
		}
	}

	(void)acpi_ut_release_mutex(ACPI_MTX_TABLES);
}<|MERGE_RESOLUTION|>--- conflicted
+++ resolved
@@ -226,43 +226,7 @@
 	 * NOTE: the table is fully mapped at this point, and the mapping will
 	 * be deleted by tb_table_override if the table is actually overridden.
 	 */
-<<<<<<< HEAD
-	status = acpi_os_table_override(table_desc->pointer, &override_table);
-	if (ACPI_SUCCESS(status) && override_table) {
-		ACPI_INFO((AE_INFO,
-			   "%4.4s @ 0x%p Table override, replaced with:",
-			   table_desc->pointer->signature,
-			   ACPI_CAST_PTR(void, table_desc->address)));
-
-		/* We can delete the table that was passed as a parameter */
-
-		acpi_tb_delete_table(table_desc);
-
-		/* Setup descriptor for the new table */
-
-		table_desc->address = ACPI_PTR_TO_PHYSADDR(override_table);
-		table_desc->pointer = override_table;
-		table_desc->length = override_table->length;
-		table_desc->flags = ACPI_TABLE_ORIGIN_OVERRIDE;
-	} else {
-		acpi_physical_address address = 0;
-		u32 table_len = 0;
-		status = acpi_os_phys_table_override(table_desc->pointer,
-						     &address, &table_len);
-		if (ACPI_SUCCESS(status) && table_len && address) {
-			ACPI_INFO((AE_INFO, "%4.4s @ 0x%p "
-				   "Phys table override, replaced with:",
-				   table_desc->pointer->signature,
-				   ACPI_CAST_PTR(void, table_desc->address)));
-			table_desc->address = address;
-			table_desc->pointer = acpi_os_map_memory(address,
-								 table_len);
-			table_desc->length = table_len;
-		}
-	}
-=======
 	(void)acpi_tb_table_override(table_desc->pointer, table_desc);
->>>>>>> dd775ae2
 
 	/* Add the table to the global root table list */
 
