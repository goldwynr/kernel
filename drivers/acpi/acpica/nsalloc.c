--- conflicted
+++ resolved
@@ -234,12 +234,8 @@
 			 * modified the namespace. This is used for cleanup when the
 			 * method exits.
 			 */
-<<<<<<< HEAD
-			walk_state->method_desc->method.modifies_namespace = TRUE;
-=======
 			walk_state->method_desc->method.info_flags |=
 			    ACPI_METHOD_MODIFIED_NAMESPACE;
->>>>>>> 02f8c6ae
 		}
 	}
 
