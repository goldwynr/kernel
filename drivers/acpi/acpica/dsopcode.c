/******************************************************************************
 *
 * Module Name: dsopcode - Dispatcher suport for regions and fields
 *
 *****************************************************************************/

/*
 * Copyright (C) 2000 - 2011, Intel Corp.
 * All rights reserved.
 *
 * Redistribution and use in source and binary forms, with or without
 * modification, are permitted provided that the following conditions
 * are met:
 * 1. Redistributions of source code must retain the above copyright
 *    notice, this list of conditions, and the following disclaimer,
 *    without modification.
 * 2. Redistributions in binary form must reproduce at minimum a disclaimer
 *    substantially similar to the "NO WARRANTY" disclaimer below
 *    ("Disclaimer") and any redistribution must be conditioned upon
 *    including a substantially similar Disclaimer requirement for further
 *    binary redistribution.
 * 3. Neither the names of the above-listed copyright holders nor the names
 *    of any contributors may be used to endorse or promote products derived
 *    from this software without specific prior written permission.
 *
 * Alternatively, this software may be distributed under the terms of the
 * GNU General Public License ("GPL") version 2 as published by the Free
 * Software Foundation.
 *
 * NO WARRANTY
 * THIS SOFTWARE IS PROVIDED BY THE COPYRIGHT HOLDERS AND CONTRIBUTORS
 * "AS IS" AND ANY EXPRESS OR IMPLIED WARRANTIES, INCLUDING, BUT NOT
 * LIMITED TO, THE IMPLIED WARRANTIES OF MERCHANTIBILITY AND FITNESS FOR
 * A PARTICULAR PURPOSE ARE DISCLAIMED. IN NO EVENT SHALL THE COPYRIGHT
 * HOLDERS OR CONTRIBUTORS BE LIABLE FOR SPECIAL, EXEMPLARY, OR CONSEQUENTIAL
 * DAMAGES (INCLUDING, BUT NOT LIMITED TO, PROCUREMENT OF SUBSTITUTE GOODS
 * OR SERVICES; LOSS OF USE, DATA, OR PROFITS; OR BUSINESS INTERRUPTION)
 * HOWEVER CAUSED AND ON ANY THEORY OF LIABILITY, WHETHER IN CONTRACT,
 * STRICT LIABILITY, OR TORT (INCLUDING NEGLIGENCE OR OTHERWISE) ARISING
 * IN ANY WAY OUT OF THE USE OF THIS SOFTWARE, EVEN IF ADVISED OF THE
 * POSSIBILITY OF SUCH DAMAGES.
 */

#include <acpi/acpi.h>
#include "accommon.h"
#include "acparser.h"
#include "amlcode.h"
#include "acdispat.h"
#include "acinterp.h"
#include "acnamesp.h"
#include "acevents.h"
#include "actables.h"

#define _COMPONENT          ACPI_DISPATCHER
ACPI_MODULE_NAME("dsopcode")

/* Local prototypes */
static acpi_status
acpi_ds_init_buffer_field(u16 aml_opcode,
			  union acpi_operand_object *obj_desc,
			  union acpi_operand_object *buffer_desc,
			  union acpi_operand_object *offset_desc,
			  union acpi_operand_object *length_desc,
			  union acpi_operand_object *result_desc);

/*******************************************************************************
 *
<<<<<<< HEAD
 * FUNCTION:    acpi_ds_execute_arguments
 *
 * PARAMETERS:  Node                - Object NS node
 *              scope_node          - Parent NS node
 *              aml_length          - Length of executable AML
 *              aml_start           - Pointer to the AML
 *
 * RETURN:      Status.
 *
 * DESCRIPTION: Late (deferred) execution of region or field arguments
 *
 ******************************************************************************/

static acpi_status
acpi_ds_execute_arguments(struct acpi_namespace_node *node,
			  struct acpi_namespace_node *scope_node,
			  u32 aml_length, u8 * aml_start)
{
	acpi_status status;
	union acpi_parse_object *op;
	struct acpi_walk_state *walk_state;

	ACPI_FUNCTION_TRACE(ds_execute_arguments);

	/*
	 * Allocate a new parser op to be the root of the parsed tree
	 */
	op = acpi_ps_alloc_op(AML_INT_EVAL_SUBTREE_OP);
	if (!op) {
		return_ACPI_STATUS(AE_NO_MEMORY);
	}

	/* Save the Node for use in acpi_ps_parse_aml */

	op->common.node = scope_node;

	/* Create and initialize a new parser state */

	walk_state = acpi_ds_create_walk_state(0, NULL, NULL, NULL);
	if (!walk_state) {
		status = AE_NO_MEMORY;
		goto cleanup;
	}

	status = acpi_ds_init_aml_walk(walk_state, op, NULL, aml_start,
				       aml_length, NULL, ACPI_IMODE_LOAD_PASS1);
	if (ACPI_FAILURE(status)) {
		acpi_ds_delete_walk_state(walk_state);
		goto cleanup;
	}

	/* Mark this parse as a deferred opcode */

	walk_state->parse_flags = ACPI_PARSE_DEFERRED_OP;
	walk_state->deferred_node = node;

	/* Pass1: Parse the entire declaration */

	status = acpi_ps_parse_aml(walk_state);
	if (ACPI_FAILURE(status)) {
		goto cleanup;
	}

	/* Get and init the Op created above */

	op->common.node = node;
	acpi_ps_delete_parse_tree(op);

	/* Evaluate the deferred arguments */

	op = acpi_ps_alloc_op(AML_INT_EVAL_SUBTREE_OP);
	if (!op) {
		return_ACPI_STATUS(AE_NO_MEMORY);
	}

	op->common.node = scope_node;

	/* Create and initialize a new parser state */

	walk_state = acpi_ds_create_walk_state(0, NULL, NULL, NULL);
	if (!walk_state) {
		status = AE_NO_MEMORY;
		goto cleanup;
	}

	/* Execute the opcode and arguments */

	status = acpi_ds_init_aml_walk(walk_state, op, NULL, aml_start,
				       aml_length, NULL, ACPI_IMODE_EXECUTE);
	if (ACPI_FAILURE(status)) {
		acpi_ds_delete_walk_state(walk_state);
		goto cleanup;
	}

	/* Mark this execution as a deferred opcode */

	walk_state->deferred_node = node;
	status = acpi_ps_parse_aml(walk_state);

      cleanup:
	acpi_ps_delete_parse_tree(op);
	return_ACPI_STATUS(status);
}

/*******************************************************************************
 *
 * FUNCTION:    acpi_ds_get_buffer_field_arguments
 *
 * PARAMETERS:  obj_desc        - A valid buffer_field object
 *
 * RETURN:      Status.
 *
 * DESCRIPTION: Get buffer_field Buffer and Index. This implements the late
 *              evaluation of these field attributes.
 *
 ******************************************************************************/

acpi_status
acpi_ds_get_buffer_field_arguments(union acpi_operand_object *obj_desc)
{
	union acpi_operand_object *extra_desc;
	struct acpi_namespace_node *node;
	acpi_status status;

	ACPI_FUNCTION_TRACE_PTR(ds_get_buffer_field_arguments, obj_desc);

	if (obj_desc->common.flags & AOPOBJ_DATA_VALID) {
		return_ACPI_STATUS(AE_OK);
	}

	/* Get the AML pointer (method object) and buffer_field node */

	extra_desc = acpi_ns_get_secondary_object(obj_desc);
	node = obj_desc->buffer_field.node;

	ACPI_DEBUG_EXEC(acpi_ut_display_init_pathname
			(ACPI_TYPE_BUFFER_FIELD, node, NULL));
	ACPI_DEBUG_PRINT((ACPI_DB_EXEC, "[%4.4s] BufferField Arg Init\n",
			  acpi_ut_get_node_name(node)));

	/* Execute the AML code for the term_arg arguments */

	status = acpi_ds_execute_arguments(node, node->parent,
					   extra_desc->extra.aml_length,
					   extra_desc->extra.aml_start);
	return_ACPI_STATUS(status);
}

/*******************************************************************************
 *
 * FUNCTION:    acpi_ds_get_bank_field_arguments
 *
 * PARAMETERS:  obj_desc        - A valid bank_field object
 *
 * RETURN:      Status.
 *
 * DESCRIPTION: Get bank_field bank_value. This implements the late
 *              evaluation of these field attributes.
 *
 ******************************************************************************/

acpi_status
acpi_ds_get_bank_field_arguments(union acpi_operand_object *obj_desc)
{
	union acpi_operand_object *extra_desc;
	struct acpi_namespace_node *node;
	acpi_status status;

	ACPI_FUNCTION_TRACE_PTR(ds_get_bank_field_arguments, obj_desc);

	if (obj_desc->common.flags & AOPOBJ_DATA_VALID) {
		return_ACPI_STATUS(AE_OK);
	}

	/* Get the AML pointer (method object) and bank_field node */

	extra_desc = acpi_ns_get_secondary_object(obj_desc);
	node = obj_desc->bank_field.node;

	ACPI_DEBUG_EXEC(acpi_ut_display_init_pathname
			(ACPI_TYPE_LOCAL_BANK_FIELD, node, NULL));
	ACPI_DEBUG_PRINT((ACPI_DB_EXEC, "[%4.4s] BankField Arg Init\n",
			  acpi_ut_get_node_name(node)));

	/* Execute the AML code for the term_arg arguments */

	status = acpi_ds_execute_arguments(node, node->parent,
					   extra_desc->extra.aml_length,
					   extra_desc->extra.aml_start);
	return_ACPI_STATUS(status);
}

/*******************************************************************************
 *
 * FUNCTION:    acpi_ds_get_buffer_arguments
 *
 * PARAMETERS:  obj_desc        - A valid Buffer object
 *
 * RETURN:      Status.
 *
 * DESCRIPTION: Get Buffer length and initializer byte list.  This implements
 *              the late evaluation of these attributes.
 *
 ******************************************************************************/

acpi_status acpi_ds_get_buffer_arguments(union acpi_operand_object *obj_desc)
{
	struct acpi_namespace_node *node;
	acpi_status status;

	ACPI_FUNCTION_TRACE_PTR(ds_get_buffer_arguments, obj_desc);

	if (obj_desc->common.flags & AOPOBJ_DATA_VALID) {
		return_ACPI_STATUS(AE_OK);
	}

	/* Get the Buffer node */

	node = obj_desc->buffer.node;
	if (!node) {
		ACPI_ERROR((AE_INFO,
			    "No pointer back to NS node in buffer obj %p",
			    obj_desc));
		return_ACPI_STATUS(AE_AML_INTERNAL);
	}

	ACPI_DEBUG_PRINT((ACPI_DB_EXEC, "Buffer Arg Init\n"));

	/* Execute the AML code for the term_arg arguments */

	status = acpi_ds_execute_arguments(node, node,
					   obj_desc->buffer.aml_length,
					   obj_desc->buffer.aml_start);
	return_ACPI_STATUS(status);
}

/*******************************************************************************
 *
 * FUNCTION:    acpi_ds_get_package_arguments
 *
 * PARAMETERS:  obj_desc        - A valid Package object
 *
 * RETURN:      Status.
 *
 * DESCRIPTION: Get Package length and initializer byte list.  This implements
 *              the late evaluation of these attributes.
 *
 ******************************************************************************/

acpi_status acpi_ds_get_package_arguments(union acpi_operand_object *obj_desc)
{
	struct acpi_namespace_node *node;
	acpi_status status;

	ACPI_FUNCTION_TRACE_PTR(ds_get_package_arguments, obj_desc);

	if (obj_desc->common.flags & AOPOBJ_DATA_VALID) {
		return_ACPI_STATUS(AE_OK);
	}

	/* Get the Package node */

	node = obj_desc->package.node;
	if (!node) {
		ACPI_ERROR((AE_INFO,
			    "No pointer back to NS node in package %p",
			    obj_desc));
		return_ACPI_STATUS(AE_AML_INTERNAL);
	}

	ACPI_DEBUG_PRINT((ACPI_DB_EXEC, "Package Arg Init\n"));

	/* Execute the AML code for the term_arg arguments */

	status = acpi_ds_execute_arguments(node, node,
					   obj_desc->package.aml_length,
					   obj_desc->package.aml_start);
	return_ACPI_STATUS(status);
}

/*****************************************************************************
 *
 * FUNCTION:    acpi_ds_get_region_arguments
 *
 * PARAMETERS:  obj_desc        - A valid region object
 *
 * RETURN:      Status.
 *
 * DESCRIPTION: Get region address and length.  This implements the late
 *              evaluation of these region attributes.
 *
 ****************************************************************************/

acpi_status acpi_ds_get_region_arguments(union acpi_operand_object *obj_desc)
{
	struct acpi_namespace_node *node;
	acpi_status status;
	union acpi_operand_object *extra_desc;

	ACPI_FUNCTION_TRACE_PTR(ds_get_region_arguments, obj_desc);

	if (obj_desc->region.flags & AOPOBJ_DATA_VALID) {
		return_ACPI_STATUS(AE_OK);
	}

	extra_desc = acpi_ns_get_secondary_object(obj_desc);
	if (!extra_desc) {
		return_ACPI_STATUS(AE_NOT_EXIST);
	}

	/* Get the Region node */

	node = obj_desc->region.node;

	ACPI_DEBUG_EXEC(acpi_ut_display_init_pathname
			(ACPI_TYPE_REGION, node, NULL));

	ACPI_DEBUG_PRINT((ACPI_DB_EXEC, "[%4.4s] OpRegion Arg Init at AML %p\n",
			  acpi_ut_get_node_name(node),
			  extra_desc->extra.aml_start));

	/* Execute the argument AML */

	status = acpi_ds_execute_arguments(node, node->parent,
					   extra_desc->extra.aml_length,
					   extra_desc->extra.aml_start);
	if (ACPI_FAILURE(status)) {
		return_ACPI_STATUS(status);
	}

	/* Validate the region address/length via the host OS */

	status = acpi_os_validate_address(obj_desc->region.space_id,
					  obj_desc->region.address,
					  (acpi_size) obj_desc->region.length,
					  acpi_ut_get_node_name(node));

	if (ACPI_FAILURE(status)) {
		/*
		 * Invalid address/length. We will emit an error message and mark
		 * the region as invalid, so that it will cause an additional error if
		 * it is ever used. Then return AE_OK.
		 */
		ACPI_EXCEPTION((AE_INFO, status,
				"During address validation of OpRegion [%4.4s]",
				node->name.ascii));
		obj_desc->common.flags |= AOPOBJ_INVALID;
		status = AE_OK;
	}

	return_ACPI_STATUS(status);
}

/*******************************************************************************
 *
=======
>>>>>>> 02f8c6ae
 * FUNCTION:    acpi_ds_initialize_region
 *
 * PARAMETERS:  obj_handle      - Region namespace node
 *
 * RETURN:      Status
 *
 * DESCRIPTION: Front end to ev_initialize_region
 *
 ******************************************************************************/

acpi_status acpi_ds_initialize_region(acpi_handle obj_handle)
{
	union acpi_operand_object *obj_desc;
	acpi_status status;

	obj_desc = acpi_ns_get_attached_object(obj_handle);

	/* Namespace is NOT locked */

	status = acpi_ev_initialize_region(obj_desc, FALSE);
	return (status);
}

/*******************************************************************************
 *
 * FUNCTION:    acpi_ds_init_buffer_field
 *
 * PARAMETERS:  aml_opcode      - create_xxx_field
 *              obj_desc        - buffer_field object
 *              buffer_desc     - Host Buffer
 *              offset_desc     - Offset into buffer
 *              length_desc     - Length of field (CREATE_FIELD_OP only)
 *              result_desc     - Where to store the result
 *
 * RETURN:      Status
 *
 * DESCRIPTION: Perform actual initialization of a buffer field
 *
 ******************************************************************************/

static acpi_status
acpi_ds_init_buffer_field(u16 aml_opcode,
			  union acpi_operand_object *obj_desc,
			  union acpi_operand_object *buffer_desc,
			  union acpi_operand_object *offset_desc,
			  union acpi_operand_object *length_desc,
			  union acpi_operand_object *result_desc)
{
	u32 offset;
	u32 bit_offset;
	u32 bit_count;
	u8 field_flags;
	acpi_status status;

	ACPI_FUNCTION_TRACE_PTR(ds_init_buffer_field, obj_desc);

	/* Host object must be a Buffer */

	if (buffer_desc->common.type != ACPI_TYPE_BUFFER) {
		ACPI_ERROR((AE_INFO,
			    "Target of Create Field is not a Buffer object - %s",
			    acpi_ut_get_object_type_name(buffer_desc)));

		status = AE_AML_OPERAND_TYPE;
		goto cleanup;
	}

	/*
	 * The last parameter to all of these opcodes (result_desc) started
	 * out as a name_string, and should therefore now be a NS node
	 * after resolution in acpi_ex_resolve_operands().
	 */
	if (ACPI_GET_DESCRIPTOR_TYPE(result_desc) != ACPI_DESC_TYPE_NAMED) {
		ACPI_ERROR((AE_INFO,
			    "(%s) destination not a NS Node [%s]",
			    acpi_ps_get_opcode_name(aml_opcode),
			    acpi_ut_get_descriptor_name(result_desc)));

		status = AE_AML_OPERAND_TYPE;
		goto cleanup;
	}

	offset = (u32) offset_desc->integer.value;

	/*
	 * Setup the Bit offsets and counts, according to the opcode
	 */
	switch (aml_opcode) {
	case AML_CREATE_FIELD_OP:

		/* Offset is in bits, count is in bits */

		field_flags = AML_FIELD_ACCESS_BYTE;
		bit_offset = offset;
		bit_count = (u32) length_desc->integer.value;

		/* Must have a valid (>0) bit count */

		if (bit_count == 0) {
			ACPI_ERROR((AE_INFO,
				    "Attempt to CreateField of length zero"));
			status = AE_AML_OPERAND_VALUE;
			goto cleanup;
		}
		break;

	case AML_CREATE_BIT_FIELD_OP:

		/* Offset is in bits, Field is one bit */

		bit_offset = offset;
		bit_count = 1;
		field_flags = AML_FIELD_ACCESS_BYTE;
		break;

	case AML_CREATE_BYTE_FIELD_OP:

		/* Offset is in bytes, field is one byte */

		bit_offset = 8 * offset;
		bit_count = 8;
		field_flags = AML_FIELD_ACCESS_BYTE;
		break;

	case AML_CREATE_WORD_FIELD_OP:

		/* Offset is in bytes, field is one word */

		bit_offset = 8 * offset;
		bit_count = 16;
		field_flags = AML_FIELD_ACCESS_WORD;
		break;

	case AML_CREATE_DWORD_FIELD_OP:

		/* Offset is in bytes, field is one dword */

		bit_offset = 8 * offset;
		bit_count = 32;
		field_flags = AML_FIELD_ACCESS_DWORD;
		break;

	case AML_CREATE_QWORD_FIELD_OP:

		/* Offset is in bytes, field is one qword */

		bit_offset = 8 * offset;
		bit_count = 64;
		field_flags = AML_FIELD_ACCESS_QWORD;
		break;

	default:

		ACPI_ERROR((AE_INFO,
			    "Unknown field creation opcode 0x%02X",
			    aml_opcode));
		status = AE_AML_BAD_OPCODE;
		goto cleanup;
	}

	/* Entire field must fit within the current length of the buffer */

	if ((bit_offset + bit_count) > (8 * (u32) buffer_desc->buffer.length)) {
		ACPI_ERROR((AE_INFO,
			    "Field [%4.4s] at %u exceeds Buffer [%4.4s] size %u (bits)",
			    acpi_ut_get_node_name(result_desc),
			    bit_offset + bit_count,
			    acpi_ut_get_node_name(buffer_desc->buffer.node),
			    8 * (u32) buffer_desc->buffer.length));
		status = AE_AML_BUFFER_LIMIT;
		goto cleanup;
	}

	/*
	 * Initialize areas of the field object that are common to all fields
	 * For field_flags, use LOCK_RULE = 0 (NO_LOCK),
	 * UPDATE_RULE = 0 (UPDATE_PRESERVE)
	 */
	status = acpi_ex_prep_common_field_object(obj_desc, field_flags, 0,
						  bit_offset, bit_count);
	if (ACPI_FAILURE(status)) {
		goto cleanup;
	}

	obj_desc->buffer_field.buffer_obj = buffer_desc;

	/* Reference count for buffer_desc inherits obj_desc count */

	buffer_desc->common.reference_count = (u16)
	    (buffer_desc->common.reference_count +
	     obj_desc->common.reference_count);

      cleanup:

	/* Always delete the operands */

	acpi_ut_remove_reference(offset_desc);
	acpi_ut_remove_reference(buffer_desc);

	if (aml_opcode == AML_CREATE_FIELD_OP) {
		acpi_ut_remove_reference(length_desc);
	}

	/* On failure, delete the result descriptor */

	if (ACPI_FAILURE(status)) {
		acpi_ut_remove_reference(result_desc);	/* Result descriptor */
	} else {
		/* Now the address and length are valid for this buffer_field */

		obj_desc->buffer_field.flags |= AOPOBJ_DATA_VALID;
	}

	return_ACPI_STATUS(status);
}

/*******************************************************************************
 *
 * FUNCTION:    acpi_ds_eval_buffer_field_operands
 *
 * PARAMETERS:  walk_state      - Current walk
 *              Op              - A valid buffer_field Op object
 *
 * RETURN:      Status
 *
 * DESCRIPTION: Get buffer_field Buffer and Index
 *              Called from acpi_ds_exec_end_op during buffer_field parse tree walk
 *
 ******************************************************************************/

acpi_status
acpi_ds_eval_buffer_field_operands(struct acpi_walk_state *walk_state,
				   union acpi_parse_object *op)
{
	acpi_status status;
	union acpi_operand_object *obj_desc;
	struct acpi_namespace_node *node;
	union acpi_parse_object *next_op;

	ACPI_FUNCTION_TRACE_PTR(ds_eval_buffer_field_operands, op);

	/*
	 * This is where we evaluate the address and length fields of the
	 * create_xxx_field declaration
	 */
	node = op->common.node;

	/* next_op points to the op that holds the Buffer */

	next_op = op->common.value.arg;

	/* Evaluate/create the address and length operands */

	status = acpi_ds_create_operands(walk_state, next_op);
	if (ACPI_FAILURE(status)) {
		return_ACPI_STATUS(status);
	}

	obj_desc = acpi_ns_get_attached_object(node);
	if (!obj_desc) {
		return_ACPI_STATUS(AE_NOT_EXIST);
	}

	/* Resolve the operands */

	status = acpi_ex_resolve_operands(op->common.aml_opcode,
					  ACPI_WALK_OPERANDS, walk_state);
	if (ACPI_FAILURE(status)) {
		ACPI_ERROR((AE_INFO, "(%s) bad operand(s), status 0x%X",
			    acpi_ps_get_opcode_name(op->common.aml_opcode),
			    status));

		return_ACPI_STATUS(status);
	}

	/* Initialize the Buffer Field */

	if (op->common.aml_opcode == AML_CREATE_FIELD_OP) {

		/* NOTE: Slightly different operands for this opcode */

		status =
		    acpi_ds_init_buffer_field(op->common.aml_opcode, obj_desc,
					      walk_state->operands[0],
					      walk_state->operands[1],
					      walk_state->operands[2],
					      walk_state->operands[3]);
	} else {
		/* All other, create_xxx_field opcodes */

		status =
		    acpi_ds_init_buffer_field(op->common.aml_opcode, obj_desc,
					      walk_state->operands[0],
					      walk_state->operands[1], NULL,
					      walk_state->operands[2]);
	}

	return_ACPI_STATUS(status);
}

/*******************************************************************************
 *
 * FUNCTION:    acpi_ds_eval_region_operands
 *
 * PARAMETERS:  walk_state      - Current walk
 *              Op              - A valid region Op object
 *
 * RETURN:      Status
 *
 * DESCRIPTION: Get region address and length
 *              Called from acpi_ds_exec_end_op during op_region parse tree walk
 *
 ******************************************************************************/

acpi_status
acpi_ds_eval_region_operands(struct acpi_walk_state *walk_state,
			     union acpi_parse_object *op)
{
	acpi_status status;
	union acpi_operand_object *obj_desc;
	union acpi_operand_object *operand_desc;
	struct acpi_namespace_node *node;
	union acpi_parse_object *next_op;

	ACPI_FUNCTION_TRACE_PTR(ds_eval_region_operands, op);

	/*
	 * This is where we evaluate the address and length fields of the
	 * op_region declaration
	 */
	node = op->common.node;

	/* next_op points to the op that holds the space_iD */

	next_op = op->common.value.arg;

	/* next_op points to address op */

	next_op = next_op->common.next;

	/* Evaluate/create the address and length operands */

	status = acpi_ds_create_operands(walk_state, next_op);
	if (ACPI_FAILURE(status)) {
		return_ACPI_STATUS(status);
	}

	/* Resolve the length and address operands to numbers */

	status = acpi_ex_resolve_operands(op->common.aml_opcode,
					  ACPI_WALK_OPERANDS, walk_state);
	if (ACPI_FAILURE(status)) {
		return_ACPI_STATUS(status);
	}

	obj_desc = acpi_ns_get_attached_object(node);
	if (!obj_desc) {
		return_ACPI_STATUS(AE_NOT_EXIST);
	}

	/*
	 * Get the length operand and save it
	 * (at Top of stack)
	 */
	operand_desc = walk_state->operands[walk_state->num_operands - 1];

	obj_desc->region.length = (u32) operand_desc->integer.value;
	acpi_ut_remove_reference(operand_desc);

	/*
	 * Get the address and save it
	 * (at top of stack - 1)
	 */
	operand_desc = walk_state->operands[walk_state->num_operands - 2];

	obj_desc->region.address = (acpi_physical_address)
	    operand_desc->integer.value;
	acpi_ut_remove_reference(operand_desc);

	ACPI_DEBUG_PRINT((ACPI_DB_EXEC, "RgnObj %p Addr %8.8X%8.8X Len %X\n",
			  obj_desc,
			  ACPI_FORMAT_NATIVE_UINT(obj_desc->region.address),
			  obj_desc->region.length));

	/* Now the address and length are valid for this opregion */

	obj_desc->region.flags |= AOPOBJ_DATA_VALID;

	return_ACPI_STATUS(status);
}

/*******************************************************************************
 *
 * FUNCTION:    acpi_ds_eval_table_region_operands
 *
 * PARAMETERS:  walk_state      - Current walk
 *              Op              - A valid region Op object
 *
 * RETURN:      Status
 *
 * DESCRIPTION: Get region address and length.
 *              Called from acpi_ds_exec_end_op during data_table_region parse
 *              tree walk.
 *
 ******************************************************************************/

acpi_status
acpi_ds_eval_table_region_operands(struct acpi_walk_state *walk_state,
				   union acpi_parse_object *op)
{
	acpi_status status;
	union acpi_operand_object *obj_desc;
	union acpi_operand_object **operand;
	struct acpi_namespace_node *node;
	union acpi_parse_object *next_op;
	u32 table_index;
	struct acpi_table_header *table;

	ACPI_FUNCTION_TRACE_PTR(ds_eval_table_region_operands, op);

	/*
	 * This is where we evaluate the signature_string and oem_iDString
	 * and oem_table_iDString of the data_table_region declaration
	 */
	node = op->common.node;

	/* next_op points to signature_string op */

	next_op = op->common.value.arg;

	/*
	 * Evaluate/create the signature_string and oem_iDString
	 * and oem_table_iDString operands
	 */
	status = acpi_ds_create_operands(walk_state, next_op);
	if (ACPI_FAILURE(status)) {
		return_ACPI_STATUS(status);
	}

	/*
	 * Resolve the signature_string and oem_iDString
	 * and oem_table_iDString operands
	 */
	status = acpi_ex_resolve_operands(op->common.aml_opcode,
					  ACPI_WALK_OPERANDS, walk_state);
	if (ACPI_FAILURE(status)) {
		return_ACPI_STATUS(status);
	}

	operand = &walk_state->operands[0];

	/* Find the ACPI table */

	status = acpi_tb_find_table(operand[0]->string.pointer,
				    operand[1]->string.pointer,
				    operand[2]->string.pointer, &table_index);
	if (ACPI_FAILURE(status)) {
		return_ACPI_STATUS(status);
	}

	acpi_ut_remove_reference(operand[0]);
	acpi_ut_remove_reference(operand[1]);
	acpi_ut_remove_reference(operand[2]);

	status = acpi_get_table_by_index(table_index, &table);
	if (ACPI_FAILURE(status)) {
		return_ACPI_STATUS(status);
	}

	obj_desc = acpi_ns_get_attached_object(node);
	if (!obj_desc) {
		return_ACPI_STATUS(AE_NOT_EXIST);
	}

	obj_desc->region.address =
	    (acpi_physical_address) ACPI_TO_INTEGER(table);
	obj_desc->region.length = table->length;

	ACPI_DEBUG_PRINT((ACPI_DB_EXEC, "RgnObj %p Addr %8.8X%8.8X Len %X\n",
			  obj_desc,
			  ACPI_FORMAT_NATIVE_UINT(obj_desc->region.address),
			  obj_desc->region.length));

	/* Now the address and length are valid for this opregion */

	obj_desc->region.flags |= AOPOBJ_DATA_VALID;

	return_ACPI_STATUS(status);
}

/*******************************************************************************
 *
 * FUNCTION:    acpi_ds_eval_data_object_operands
 *
 * PARAMETERS:  walk_state      - Current walk
 *              Op              - A valid data_object Op object
 *              obj_desc        - data_object
 *
 * RETURN:      Status
 *
 * DESCRIPTION: Get the operands and complete the following data object types:
 *              Buffer, Package.
 *
 ******************************************************************************/

acpi_status
acpi_ds_eval_data_object_operands(struct acpi_walk_state *walk_state,
				  union acpi_parse_object *op,
				  union acpi_operand_object *obj_desc)
{
	acpi_status status;
	union acpi_operand_object *arg_desc;
	u32 length;

	ACPI_FUNCTION_TRACE(ds_eval_data_object_operands);

	/* The first operand (for all of these data objects) is the length */

	/*
	 * Set proper index into operand stack for acpi_ds_obj_stack_push
	 * invoked inside acpi_ds_create_operand.
	 */
	walk_state->operand_index = walk_state->num_operands;

	status = acpi_ds_create_operand(walk_state, op->common.value.arg, 1);
	if (ACPI_FAILURE(status)) {
		return_ACPI_STATUS(status);
	}

	status = acpi_ex_resolve_operands(walk_state->opcode,
					  &(walk_state->
					    operands[walk_state->num_operands -
						     1]), walk_state);
	if (ACPI_FAILURE(status)) {
		return_ACPI_STATUS(status);
	}

	/* Extract length operand */

	arg_desc = walk_state->operands[walk_state->num_operands - 1];
	length = (u32) arg_desc->integer.value;

	/* Cleanup for length operand */

	status = acpi_ds_obj_stack_pop(1, walk_state);
	if (ACPI_FAILURE(status)) {
		return_ACPI_STATUS(status);
	}

	acpi_ut_remove_reference(arg_desc);

	/*
	 * Create the actual data object
	 */
	switch (op->common.aml_opcode) {
	case AML_BUFFER_OP:

		status =
		    acpi_ds_build_internal_buffer_obj(walk_state, op, length,
						      &obj_desc);
		break;

	case AML_PACKAGE_OP:
	case AML_VAR_PACKAGE_OP:

		status =
		    acpi_ds_build_internal_package_obj(walk_state, op, length,
						       &obj_desc);
		break;

	default:
		return_ACPI_STATUS(AE_AML_BAD_OPCODE);
	}

	if (ACPI_SUCCESS(status)) {
		/*
		 * Return the object in the walk_state, unless the parent is a package -
		 * in this case, the return object will be stored in the parse tree
		 * for the package.
		 */
		if ((!op->common.parent) ||
		    ((op->common.parent->common.aml_opcode != AML_PACKAGE_OP) &&
		     (op->common.parent->common.aml_opcode !=
		      AML_VAR_PACKAGE_OP)
		     && (op->common.parent->common.aml_opcode != AML_NAME_OP))) {
			walk_state->result_obj = obj_desc;
		}
	}

	return_ACPI_STATUS(status);
}

/*******************************************************************************
 *
 * FUNCTION:    acpi_ds_eval_bank_field_operands
 *
 * PARAMETERS:  walk_state      - Current walk
 *              Op              - A valid bank_field Op object
 *
 * RETURN:      Status
 *
 * DESCRIPTION: Get bank_field bank_value
 *              Called from acpi_ds_exec_end_op during bank_field parse tree walk
 *
 ******************************************************************************/

acpi_status
acpi_ds_eval_bank_field_operands(struct acpi_walk_state *walk_state,
				 union acpi_parse_object *op)
{
	acpi_status status;
	union acpi_operand_object *obj_desc;
	union acpi_operand_object *operand_desc;
	struct acpi_namespace_node *node;
	union acpi_parse_object *next_op;
	union acpi_parse_object *arg;

	ACPI_FUNCTION_TRACE_PTR(ds_eval_bank_field_operands, op);

	/*
	 * This is where we evaluate the bank_value field of the
	 * bank_field declaration
	 */

	/* next_op points to the op that holds the Region */

	next_op = op->common.value.arg;

	/* next_op points to the op that holds the Bank Register */

	next_op = next_op->common.next;

	/* next_op points to the op that holds the Bank Value */

	next_op = next_op->common.next;

	/*
	 * Set proper index into operand stack for acpi_ds_obj_stack_push
	 * invoked inside acpi_ds_create_operand.
	 *
	 * We use walk_state->Operands[0] to store the evaluated bank_value
	 */
	walk_state->operand_index = 0;

	status = acpi_ds_create_operand(walk_state, next_op, 0);
	if (ACPI_FAILURE(status)) {
		return_ACPI_STATUS(status);
	}

	status = acpi_ex_resolve_to_value(&walk_state->operands[0], walk_state);
	if (ACPI_FAILURE(status)) {
		return_ACPI_STATUS(status);
	}

	ACPI_DUMP_OPERANDS(ACPI_WALK_OPERANDS,
			   acpi_ps_get_opcode_name(op->common.aml_opcode), 1);
	/*
	 * Get the bank_value operand and save it
	 * (at Top of stack)
	 */
	operand_desc = walk_state->operands[0];

	/* Arg points to the start Bank Field */

	arg = acpi_ps_get_arg(op, 4);
	while (arg) {

		/* Ignore OFFSET and ACCESSAS terms here */

		if (arg->common.aml_opcode == AML_INT_NAMEDFIELD_OP) {
			node = arg->common.node;

			obj_desc = acpi_ns_get_attached_object(node);
			if (!obj_desc) {
				return_ACPI_STATUS(AE_NOT_EXIST);
			}

			obj_desc->bank_field.value =
			    (u32) operand_desc->integer.value;
		}

		/* Move to next field in the list */

		arg = arg->common.next;
	}

	acpi_ut_remove_reference(operand_desc);
	return_ACPI_STATUS(status);
}<|MERGE_RESOLUTION|>--- conflicted
+++ resolved
@@ -65,364 +65,6 @@
 
 /*******************************************************************************
  *
-<<<<<<< HEAD
- * FUNCTION:    acpi_ds_execute_arguments
- *
- * PARAMETERS:  Node                - Object NS node
- *              scope_node          - Parent NS node
- *              aml_length          - Length of executable AML
- *              aml_start           - Pointer to the AML
- *
- * RETURN:      Status.
- *
- * DESCRIPTION: Late (deferred) execution of region or field arguments
- *
- ******************************************************************************/
-
-static acpi_status
-acpi_ds_execute_arguments(struct acpi_namespace_node *node,
-			  struct acpi_namespace_node *scope_node,
-			  u32 aml_length, u8 * aml_start)
-{
-	acpi_status status;
-	union acpi_parse_object *op;
-	struct acpi_walk_state *walk_state;
-
-	ACPI_FUNCTION_TRACE(ds_execute_arguments);
-
-	/*
-	 * Allocate a new parser op to be the root of the parsed tree
-	 */
-	op = acpi_ps_alloc_op(AML_INT_EVAL_SUBTREE_OP);
-	if (!op) {
-		return_ACPI_STATUS(AE_NO_MEMORY);
-	}
-
-	/* Save the Node for use in acpi_ps_parse_aml */
-
-	op->common.node = scope_node;
-
-	/* Create and initialize a new parser state */
-
-	walk_state = acpi_ds_create_walk_state(0, NULL, NULL, NULL);
-	if (!walk_state) {
-		status = AE_NO_MEMORY;
-		goto cleanup;
-	}
-
-	status = acpi_ds_init_aml_walk(walk_state, op, NULL, aml_start,
-				       aml_length, NULL, ACPI_IMODE_LOAD_PASS1);
-	if (ACPI_FAILURE(status)) {
-		acpi_ds_delete_walk_state(walk_state);
-		goto cleanup;
-	}
-
-	/* Mark this parse as a deferred opcode */
-
-	walk_state->parse_flags = ACPI_PARSE_DEFERRED_OP;
-	walk_state->deferred_node = node;
-
-	/* Pass1: Parse the entire declaration */
-
-	status = acpi_ps_parse_aml(walk_state);
-	if (ACPI_FAILURE(status)) {
-		goto cleanup;
-	}
-
-	/* Get and init the Op created above */
-
-	op->common.node = node;
-	acpi_ps_delete_parse_tree(op);
-
-	/* Evaluate the deferred arguments */
-
-	op = acpi_ps_alloc_op(AML_INT_EVAL_SUBTREE_OP);
-	if (!op) {
-		return_ACPI_STATUS(AE_NO_MEMORY);
-	}
-
-	op->common.node = scope_node;
-
-	/* Create and initialize a new parser state */
-
-	walk_state = acpi_ds_create_walk_state(0, NULL, NULL, NULL);
-	if (!walk_state) {
-		status = AE_NO_MEMORY;
-		goto cleanup;
-	}
-
-	/* Execute the opcode and arguments */
-
-	status = acpi_ds_init_aml_walk(walk_state, op, NULL, aml_start,
-				       aml_length, NULL, ACPI_IMODE_EXECUTE);
-	if (ACPI_FAILURE(status)) {
-		acpi_ds_delete_walk_state(walk_state);
-		goto cleanup;
-	}
-
-	/* Mark this execution as a deferred opcode */
-
-	walk_state->deferred_node = node;
-	status = acpi_ps_parse_aml(walk_state);
-
-      cleanup:
-	acpi_ps_delete_parse_tree(op);
-	return_ACPI_STATUS(status);
-}
-
-/*******************************************************************************
- *
- * FUNCTION:    acpi_ds_get_buffer_field_arguments
- *
- * PARAMETERS:  obj_desc        - A valid buffer_field object
- *
- * RETURN:      Status.
- *
- * DESCRIPTION: Get buffer_field Buffer and Index. This implements the late
- *              evaluation of these field attributes.
- *
- ******************************************************************************/
-
-acpi_status
-acpi_ds_get_buffer_field_arguments(union acpi_operand_object *obj_desc)
-{
-	union acpi_operand_object *extra_desc;
-	struct acpi_namespace_node *node;
-	acpi_status status;
-
-	ACPI_FUNCTION_TRACE_PTR(ds_get_buffer_field_arguments, obj_desc);
-
-	if (obj_desc->common.flags & AOPOBJ_DATA_VALID) {
-		return_ACPI_STATUS(AE_OK);
-	}
-
-	/* Get the AML pointer (method object) and buffer_field node */
-
-	extra_desc = acpi_ns_get_secondary_object(obj_desc);
-	node = obj_desc->buffer_field.node;
-
-	ACPI_DEBUG_EXEC(acpi_ut_display_init_pathname
-			(ACPI_TYPE_BUFFER_FIELD, node, NULL));
-	ACPI_DEBUG_PRINT((ACPI_DB_EXEC, "[%4.4s] BufferField Arg Init\n",
-			  acpi_ut_get_node_name(node)));
-
-	/* Execute the AML code for the term_arg arguments */
-
-	status = acpi_ds_execute_arguments(node, node->parent,
-					   extra_desc->extra.aml_length,
-					   extra_desc->extra.aml_start);
-	return_ACPI_STATUS(status);
-}
-
-/*******************************************************************************
- *
- * FUNCTION:    acpi_ds_get_bank_field_arguments
- *
- * PARAMETERS:  obj_desc        - A valid bank_field object
- *
- * RETURN:      Status.
- *
- * DESCRIPTION: Get bank_field bank_value. This implements the late
- *              evaluation of these field attributes.
- *
- ******************************************************************************/
-
-acpi_status
-acpi_ds_get_bank_field_arguments(union acpi_operand_object *obj_desc)
-{
-	union acpi_operand_object *extra_desc;
-	struct acpi_namespace_node *node;
-	acpi_status status;
-
-	ACPI_FUNCTION_TRACE_PTR(ds_get_bank_field_arguments, obj_desc);
-
-	if (obj_desc->common.flags & AOPOBJ_DATA_VALID) {
-		return_ACPI_STATUS(AE_OK);
-	}
-
-	/* Get the AML pointer (method object) and bank_field node */
-
-	extra_desc = acpi_ns_get_secondary_object(obj_desc);
-	node = obj_desc->bank_field.node;
-
-	ACPI_DEBUG_EXEC(acpi_ut_display_init_pathname
-			(ACPI_TYPE_LOCAL_BANK_FIELD, node, NULL));
-	ACPI_DEBUG_PRINT((ACPI_DB_EXEC, "[%4.4s] BankField Arg Init\n",
-			  acpi_ut_get_node_name(node)));
-
-	/* Execute the AML code for the term_arg arguments */
-
-	status = acpi_ds_execute_arguments(node, node->parent,
-					   extra_desc->extra.aml_length,
-					   extra_desc->extra.aml_start);
-	return_ACPI_STATUS(status);
-}
-
-/*******************************************************************************
- *
- * FUNCTION:    acpi_ds_get_buffer_arguments
- *
- * PARAMETERS:  obj_desc        - A valid Buffer object
- *
- * RETURN:      Status.
- *
- * DESCRIPTION: Get Buffer length and initializer byte list.  This implements
- *              the late evaluation of these attributes.
- *
- ******************************************************************************/
-
-acpi_status acpi_ds_get_buffer_arguments(union acpi_operand_object *obj_desc)
-{
-	struct acpi_namespace_node *node;
-	acpi_status status;
-
-	ACPI_FUNCTION_TRACE_PTR(ds_get_buffer_arguments, obj_desc);
-
-	if (obj_desc->common.flags & AOPOBJ_DATA_VALID) {
-		return_ACPI_STATUS(AE_OK);
-	}
-
-	/* Get the Buffer node */
-
-	node = obj_desc->buffer.node;
-	if (!node) {
-		ACPI_ERROR((AE_INFO,
-			    "No pointer back to NS node in buffer obj %p",
-			    obj_desc));
-		return_ACPI_STATUS(AE_AML_INTERNAL);
-	}
-
-	ACPI_DEBUG_PRINT((ACPI_DB_EXEC, "Buffer Arg Init\n"));
-
-	/* Execute the AML code for the term_arg arguments */
-
-	status = acpi_ds_execute_arguments(node, node,
-					   obj_desc->buffer.aml_length,
-					   obj_desc->buffer.aml_start);
-	return_ACPI_STATUS(status);
-}
-
-/*******************************************************************************
- *
- * FUNCTION:    acpi_ds_get_package_arguments
- *
- * PARAMETERS:  obj_desc        - A valid Package object
- *
- * RETURN:      Status.
- *
- * DESCRIPTION: Get Package length and initializer byte list.  This implements
- *              the late evaluation of these attributes.
- *
- ******************************************************************************/
-
-acpi_status acpi_ds_get_package_arguments(union acpi_operand_object *obj_desc)
-{
-	struct acpi_namespace_node *node;
-	acpi_status status;
-
-	ACPI_FUNCTION_TRACE_PTR(ds_get_package_arguments, obj_desc);
-
-	if (obj_desc->common.flags & AOPOBJ_DATA_VALID) {
-		return_ACPI_STATUS(AE_OK);
-	}
-
-	/* Get the Package node */
-
-	node = obj_desc->package.node;
-	if (!node) {
-		ACPI_ERROR((AE_INFO,
-			    "No pointer back to NS node in package %p",
-			    obj_desc));
-		return_ACPI_STATUS(AE_AML_INTERNAL);
-	}
-
-	ACPI_DEBUG_PRINT((ACPI_DB_EXEC, "Package Arg Init\n"));
-
-	/* Execute the AML code for the term_arg arguments */
-
-	status = acpi_ds_execute_arguments(node, node,
-					   obj_desc->package.aml_length,
-					   obj_desc->package.aml_start);
-	return_ACPI_STATUS(status);
-}
-
-/*****************************************************************************
- *
- * FUNCTION:    acpi_ds_get_region_arguments
- *
- * PARAMETERS:  obj_desc        - A valid region object
- *
- * RETURN:      Status.
- *
- * DESCRIPTION: Get region address and length.  This implements the late
- *              evaluation of these region attributes.
- *
- ****************************************************************************/
-
-acpi_status acpi_ds_get_region_arguments(union acpi_operand_object *obj_desc)
-{
-	struct acpi_namespace_node *node;
-	acpi_status status;
-	union acpi_operand_object *extra_desc;
-
-	ACPI_FUNCTION_TRACE_PTR(ds_get_region_arguments, obj_desc);
-
-	if (obj_desc->region.flags & AOPOBJ_DATA_VALID) {
-		return_ACPI_STATUS(AE_OK);
-	}
-
-	extra_desc = acpi_ns_get_secondary_object(obj_desc);
-	if (!extra_desc) {
-		return_ACPI_STATUS(AE_NOT_EXIST);
-	}
-
-	/* Get the Region node */
-
-	node = obj_desc->region.node;
-
-	ACPI_DEBUG_EXEC(acpi_ut_display_init_pathname
-			(ACPI_TYPE_REGION, node, NULL));
-
-	ACPI_DEBUG_PRINT((ACPI_DB_EXEC, "[%4.4s] OpRegion Arg Init at AML %p\n",
-			  acpi_ut_get_node_name(node),
-			  extra_desc->extra.aml_start));
-
-	/* Execute the argument AML */
-
-	status = acpi_ds_execute_arguments(node, node->parent,
-					   extra_desc->extra.aml_length,
-					   extra_desc->extra.aml_start);
-	if (ACPI_FAILURE(status)) {
-		return_ACPI_STATUS(status);
-	}
-
-	/* Validate the region address/length via the host OS */
-
-	status = acpi_os_validate_address(obj_desc->region.space_id,
-					  obj_desc->region.address,
-					  (acpi_size) obj_desc->region.length,
-					  acpi_ut_get_node_name(node));
-
-	if (ACPI_FAILURE(status)) {
-		/*
-		 * Invalid address/length. We will emit an error message and mark
-		 * the region as invalid, so that it will cause an additional error if
-		 * it is ever used. Then return AE_OK.
-		 */
-		ACPI_EXCEPTION((AE_INFO, status,
-				"During address validation of OpRegion [%4.4s]",
-				node->name.ascii));
-		obj_desc->common.flags |= AOPOBJ_INVALID;
-		status = AE_OK;
-	}
-
-	return_ACPI_STATUS(status);
-}
-
-/*******************************************************************************
- *
-=======
->>>>>>> 02f8c6ae
  * FUNCTION:    acpi_ds_initialize_region
  *
  * PARAMETERS:  obj_handle      - Region namespace node
