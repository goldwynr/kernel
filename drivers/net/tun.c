/*
 *  TUN - Universal TUN/TAP device driver.
 *  Copyright (C) 1999-2002 Maxim Krasnyansky <maxk@qualcomm.com>
 *
 *  This program is free software; you can redistribute it and/or modify
 *  it under the terms of the GNU General Public License as published by
 *  the Free Software Foundation; either version 2 of the License, or
 *  (at your option) any later version.
 *
 *  This program is distributed in the hope that it will be useful,
 *  but WITHOUT ANY WARRANTY; without even the implied warranty of
 *  MERCHANTABILITY or FITNESS FOR A PARTICULAR PURPOSE. See the
 *  GNU General Public License for more details.
 *
 *  $Id: tun.c,v 1.15 2002/03/01 02:44:24 maxk Exp $
 */

/*
 *  Changes:
 *
 *  Mike Kershaw <dragorn@kismetwireless.net> 2005/08/14
 *    Add TUNSETLINK ioctl to set the link encapsulation
 *
 *  Mark Smith <markzzzsmith@yahoo.com.au>
 *    Use random_ether_addr() for tap MAC address.
 *
 *  Harald Roelle <harald.roelle@ifi.lmu.de>  2004/04/20
 *    Fixes in packet dropping, queue length setting and queue wakeup.
 *    Increased default tx queue length.
 *    Added ethtool API.
 *    Minor cleanups
 *
 *  Daniel Podlejski <underley@underley.eu.org>
 *    Modifications for 2.3.99-pre5 kernel.
 */

#define pr_fmt(fmt) KBUILD_MODNAME ": " fmt

#define DRV_NAME	"tun"
#define DRV_VERSION	"1.6"
#define DRV_DESCRIPTION	"Universal TUN/TAP device driver"
#define DRV_COPYRIGHT	"(C) 1999-2004 Max Krasnyansky <maxk@qualcomm.com>"

#include <linux/module.h>
#include <linux/errno.h>
#include <linux/kernel.h>
#include <linux/major.h>
#include <linux/slab.h>
#include <linux/poll.h>
#include <linux/fcntl.h>
#include <linux/init.h>
#include <linux/skbuff.h>
#include <linux/netdevice.h>
#include <linux/etherdevice.h>
#include <linux/miscdevice.h>
#include <linux/ethtool.h>
#include <linux/rtnetlink.h>
#include <linux/compat.h>
#include <linux/if.h>
#include <linux/if_arp.h>
#include <linux/if_ether.h>
#include <linux/if_tun.h>
#include <linux/crc32.h>
#include <linux/nsproxy.h>
#include <linux/virtio_net.h>
#include <linux/rcupdate.h>
#include <net/net_namespace.h>
#include <net/netns/generic.h>
#include <net/rtnetlink.h>
#include <net/sock.h>

#include <asm/system.h>
#include <asm/uaccess.h>

/* Uncomment to enable debugging */
/* #define TUN_DEBUG 1 */

#ifdef TUN_DEBUG
static int debug;

#define tun_debug(level, tun, fmt, args...)			\
do {								\
	if (tun->debug)						\
		netdev_printk(level, tun->dev, fmt, ##args);	\
} while (0)
#define DBG1(level, fmt, args...)				\
do {								\
	if (debug == 2)						\
		printk(level fmt, ##args);			\
} while (0)
#else
#define tun_debug(level, tun, fmt, args...)			\
do {								\
	if (0)							\
		netdev_printk(level, tun->dev, fmt, ##args);	\
} while (0)
#define DBG1(level, fmt, args...)				\
do {								\
	if (0)							\
		printk(level fmt, ##args);			\
} while (0)
#endif

#define FLT_EXACT_COUNT 8
struct tap_filter {
	unsigned int    count;    /* Number of addrs. Zero means disabled */
	u32             mask[2];  /* Mask of the hashed addrs */
	unsigned char	addr[FLT_EXACT_COUNT][ETH_ALEN];
};

struct tun_file {
	atomic_t count;
	struct tun_struct *tun;
	struct net *net;
};

struct tun_sock;

struct tun_struct {
	struct tun_file		*tfile;
	unsigned int 		flags;
	uid_t			owner;
	gid_t			group;

	struct net_device	*dev;
	u32			set_features;
#define TUN_USER_FEATURES (NETIF_F_HW_CSUM|NETIF_F_TSO_ECN|NETIF_F_TSO| \
			  NETIF_F_TSO6|NETIF_F_UFO)
	struct fasync_struct	*fasync;

	struct tap_filter       txflt;
	struct socket		socket;
<<<<<<< HEAD
=======
	struct socket_wq	wq;

>>>>>>> 02f8c6ae
	int			vnet_hdr_sz;

#ifdef TUN_DEBUG
	int debug;
#endif
};

struct tun_sock {
	struct sock		sk;
	struct tun_struct	*tun;
};

static inline struct tun_sock *tun_sk(struct sock *sk)
{
	return container_of(sk, struct tun_sock, sk);
}

static int tun_attach(struct tun_struct *tun, struct file *file)
{
	struct tun_file *tfile = file->private_data;
	int err;

	ASSERT_RTNL();

	netif_tx_lock_bh(tun->dev);

	err = -EINVAL;
	if (tfile->tun)
		goto out;

	err = -EBUSY;
	if (tun->tfile)
		goto out;

	err = 0;
	tfile->tun = tun;
	tun->tfile = tfile;
	tun->socket.file = file;
<<<<<<< HEAD
=======
	netif_carrier_on(tun->dev);
>>>>>>> 02f8c6ae
	dev_hold(tun->dev);
	sock_hold(tun->socket.sk);
	atomic_inc(&tfile->count);

out:
	netif_tx_unlock_bh(tun->dev);
	return err;
}

static void __tun_detach(struct tun_struct *tun)
{
	/* Detach from net device */
	netif_tx_lock_bh(tun->dev);
	netif_carrier_off(tun->dev);
	tun->tfile = NULL;
	tun->socket.file = NULL;
	netif_tx_unlock_bh(tun->dev);

	/* Drop read queue */
	skb_queue_purge(&tun->socket.sk->sk_receive_queue);

	/* Drop the extra count on the net device */
	dev_put(tun->dev);
}

static void tun_detach(struct tun_struct *tun)
{
	rtnl_lock();
	__tun_detach(tun);
	rtnl_unlock();
}

static struct tun_struct *__tun_get(struct tun_file *tfile)
{
	struct tun_struct *tun = NULL;

	if (atomic_inc_not_zero(&tfile->count))
		tun = tfile->tun;

	return tun;
}

static struct tun_struct *tun_get(struct file *file)
{
	return __tun_get(file->private_data);
}

static void tun_put(struct tun_struct *tun)
{
	struct tun_file *tfile = tun->tfile;

	if (atomic_dec_and_test(&tfile->count))
		tun_detach(tfile->tun);
}

/* TAP filtering */
static void addr_hash_set(u32 *mask, const u8 *addr)
{
	int n = ether_crc(ETH_ALEN, addr) >> 26;
	mask[n >> 5] |= (1 << (n & 31));
}

static unsigned int addr_hash_test(const u32 *mask, const u8 *addr)
{
	int n = ether_crc(ETH_ALEN, addr) >> 26;
	return mask[n >> 5] & (1 << (n & 31));
}

static int update_filter(struct tap_filter *filter, void __user *arg)
{
	struct { u8 u[ETH_ALEN]; } *addr;
	struct tun_filter uf;
	int err, alen, n, nexact;

	if (copy_from_user(&uf, arg, sizeof(uf)))
		return -EFAULT;

	if (!uf.count) {
		/* Disabled */
		filter->count = 0;
		return 0;
	}

	alen = ETH_ALEN * uf.count;
	addr = kmalloc(alen, GFP_KERNEL);
	if (!addr)
		return -ENOMEM;

	if (copy_from_user(addr, arg + sizeof(uf), alen)) {
		err = -EFAULT;
		goto done;
	}

	/* The filter is updated without holding any locks. Which is
	 * perfectly safe. We disable it first and in the worst
	 * case we'll accept a few undesired packets. */
	filter->count = 0;
	wmb();

	/* Use first set of addresses as an exact filter */
	for (n = 0; n < uf.count && n < FLT_EXACT_COUNT; n++)
		memcpy(filter->addr[n], addr[n].u, ETH_ALEN);

	nexact = n;

	/* Remaining multicast addresses are hashed,
	 * unicast will leave the filter disabled. */
	memset(filter->mask, 0, sizeof(filter->mask));
	for (; n < uf.count; n++) {
		if (!is_multicast_ether_addr(addr[n].u)) {
			err = 0; /* no filter */
			goto done;
		}
		addr_hash_set(filter->mask, addr[n].u);
	}

	/* For ALLMULTI just set the mask to all ones.
	 * This overrides the mask populated above. */
	if ((uf.flags & TUN_FLT_ALLMULTI))
		memset(filter->mask, ~0, sizeof(filter->mask));

	/* Now enable the filter */
	wmb();
	filter->count = nexact;

	/* Return the number of exact filters */
	err = nexact;

done:
	kfree(addr);
	return err;
}

/* Returns: 0 - drop, !=0 - accept */
static int run_filter(struct tap_filter *filter, const struct sk_buff *skb)
{
	/* Cannot use eth_hdr(skb) here because skb_mac_hdr() is incorrect
	 * at this point. */
	struct ethhdr *eh = (struct ethhdr *) skb->data;
	int i;

	/* Exact match */
	for (i = 0; i < filter->count; i++)
		if (!compare_ether_addr(eh->h_dest, filter->addr[i]))
			return 1;

	/* Inexact match (multicast only) */
	if (is_multicast_ether_addr(eh->h_dest))
		return addr_hash_test(filter->mask, eh->h_dest);

	return 0;
}

/*
 * Checks whether the packet is accepted or not.
 * Returns: 0 - drop, !=0 - accept
 */
static int check_filter(struct tap_filter *filter, const struct sk_buff *skb)
{
	if (!filter->count)
		return 1;

	return run_filter(filter, skb);
}

/* Network device part of the driver */

static const struct ethtool_ops tun_ethtool_ops;

/* Net device detach from fd. */
static void tun_net_uninit(struct net_device *dev)
{
	struct tun_struct *tun = netdev_priv(dev);
	struct tun_file *tfile = tun->tfile;

	/* Inform the methods they need to stop using the dev.
	 */
	if (tfile) {
		wake_up_all(&tun->wq.wait);
		if (atomic_dec_and_test(&tfile->count))
			__tun_detach(tun);
	}
}

static void tun_free_netdev(struct net_device *dev)
{
	struct tun_struct *tun = netdev_priv(dev);

	sock_put(tun->socket.sk);
}

/* Net device open. */
static int tun_net_open(struct net_device *dev)
{
	netif_start_queue(dev);
	return 0;
}

/* Net device close. */
static int tun_net_close(struct net_device *dev)
{
	netif_stop_queue(dev);
	return 0;
}

/* Net device start xmit */
static netdev_tx_t tun_net_xmit(struct sk_buff *skb, struct net_device *dev)
{
	struct tun_struct *tun = netdev_priv(dev);

	tun_debug(KERN_INFO, tun, "tun_net_xmit %d\n", skb->len);

	/* Drop packet if interface is not attached */
	if (!tun->tfile)
		goto drop;

	/* Drop if the filter does not like it.
	 * This is a noop if the filter is disabled.
	 * Filter can be enabled only for the TAP devices. */
	if (!check_filter(&tun->txflt, skb))
		goto drop;

	if (tun->socket.sk->sk_filter &&
	    sk_filter(tun->socket.sk, skb))
		goto drop;

	if (skb_queue_len(&tun->socket.sk->sk_receive_queue) >= dev->tx_queue_len) {
		if (!(tun->flags & TUN_ONE_QUEUE)) {
			/* Normal queueing mode. */
			/* Packet scheduler handles dropping of further packets. */
			netif_stop_queue(dev);

			/* We won't see all dropped packets individually, so overrun
			 * error is more appropriate. */
			dev->stats.tx_fifo_errors++;
		} else {
			/* Single queue mode.
			 * Driver handles dropping of all packets itself. */
			goto drop;
		}
	}

	/* Orphan the skb - required as we might hang on to it
	 * for indefinite time. */
	skb_orphan(skb);

	/* Enqueue packet */
	skb_queue_tail(&tun->socket.sk->sk_receive_queue, skb);

	/* Notify and wake up reader process */
	if (tun->flags & TUN_FASYNC)
		kill_fasync(&tun->fasync, SIGIO, POLL_IN);
<<<<<<< HEAD
	wake_up_interruptible_poll(&tun->socket.wait, POLLIN |
=======
	wake_up_interruptible_poll(&tun->wq.wait, POLLIN |
>>>>>>> 02f8c6ae
				   POLLRDNORM | POLLRDBAND);
	return NETDEV_TX_OK;

drop:
	dev->stats.tx_dropped++;
	kfree_skb(skb);
	return NETDEV_TX_OK;
}

static void tun_net_mclist(struct net_device *dev)
{
	/*
	 * This callback is supposed to deal with mc filter in
	 * _rx_ path and has nothing to do with the _tx_ path.
	 * In rx path we always accept everything userspace gives us.
	 */
}

#define MIN_MTU 68
#define MAX_MTU 65535

static int
tun_net_change_mtu(struct net_device *dev, int new_mtu)
{
	if (new_mtu < MIN_MTU || new_mtu + dev->hard_header_len > MAX_MTU)
		return -EINVAL;
	dev->mtu = new_mtu;
	return 0;
}

static u32 tun_net_fix_features(struct net_device *dev, u32 features)
{
	struct tun_struct *tun = netdev_priv(dev);

	return (features & tun->set_features) | (features & ~TUN_USER_FEATURES);
}
#ifdef CONFIG_NET_POLL_CONTROLLER
static void tun_poll_controller(struct net_device *dev)
{
	/*
	 * Tun only receives frames when:
	 * 1) the char device endpoint gets data from user space
	 * 2) the tun socket gets a sendmsg call from user space
	 * Since both of those are syncronous operations, we are guaranteed
	 * never to have pending data when we poll for it
	 * so theres nothing to do here but return.
	 * We need this though so netpoll recognizes us as an interface that
	 * supports polling, which enables bridge devices in virt setups to
	 * still use netconsole
	 */
	return;
}
#endif
static const struct net_device_ops tun_netdev_ops = {
	.ndo_uninit		= tun_net_uninit,
	.ndo_open		= tun_net_open,
	.ndo_stop		= tun_net_close,
	.ndo_start_xmit		= tun_net_xmit,
	.ndo_change_mtu		= tun_net_change_mtu,
	.ndo_fix_features	= tun_net_fix_features,
#ifdef CONFIG_NET_POLL_CONTROLLER
	.ndo_poll_controller	= tun_poll_controller,
#endif
};

static const struct net_device_ops tap_netdev_ops = {
	.ndo_uninit		= tun_net_uninit,
	.ndo_open		= tun_net_open,
	.ndo_stop		= tun_net_close,
	.ndo_start_xmit		= tun_net_xmit,
	.ndo_change_mtu		= tun_net_change_mtu,
	.ndo_fix_features	= tun_net_fix_features,
	.ndo_set_multicast_list	= tun_net_mclist,
	.ndo_set_mac_address	= eth_mac_addr,
	.ndo_validate_addr	= eth_validate_addr,
#ifdef CONFIG_NET_POLL_CONTROLLER
	.ndo_poll_controller	= tun_poll_controller,
#endif
};

/* Initialize net device. */
static void tun_net_init(struct net_device *dev)
{
	struct tun_struct *tun = netdev_priv(dev);

	switch (tun->flags & TUN_TYPE_MASK) {
	case TUN_TUN_DEV:
		dev->netdev_ops = &tun_netdev_ops;

		/* Point-to-Point TUN Device */
		dev->hard_header_len = 0;
		dev->addr_len = 0;
		dev->mtu = 1500;

		/* Zero header length */
		dev->type = ARPHRD_NONE;
		dev->flags = IFF_POINTOPOINT | IFF_NOARP | IFF_MULTICAST;
		dev->tx_queue_len = TUN_READQ_SIZE;  /* We prefer our own queue length */
		break;

	case TUN_TAP_DEV:
		dev->netdev_ops = &tap_netdev_ops;
		/* Ethernet TAP Device */
		ether_setup(dev);

		random_ether_addr(dev->dev_addr);

		dev->tx_queue_len = TUN_READQ_SIZE;  /* We prefer our own queue length */
		break;
	}
}

/* Character device part */

/* Poll */
static unsigned int tun_chr_poll(struct file *file, poll_table * wait)
{
	struct tun_file *tfile = file->private_data;
	struct tun_struct *tun = __tun_get(tfile);
	struct sock *sk;
	unsigned int mask = 0;

	if (!tun)
		return POLLERR;

	sk = tun->socket.sk;

	tun_debug(KERN_INFO, tun, "tun_chr_poll\n");

	poll_wait(file, &tun->wq.wait, wait);

	if (!skb_queue_empty(&sk->sk_receive_queue))
		mask |= POLLIN | POLLRDNORM;

	if (sock_writeable(sk) ||
	    (!test_and_set_bit(SOCK_ASYNC_NOSPACE, &sk->sk_socket->flags) &&
	     sock_writeable(sk)))
		mask |= POLLOUT | POLLWRNORM;

	if (tun->dev->reg_state != NETREG_REGISTERED)
		mask = POLLERR;

	tun_put(tun);
	return mask;
}

/* prepad is the amount to reserve at front.  len is length after that.
 * linear is a hint as to how much to copy (usually headers). */
static inline struct sk_buff *tun_alloc_skb(struct tun_struct *tun,
					    size_t prepad, size_t len,
					    size_t linear, int noblock)
{
	struct sock *sk = tun->socket.sk;
	struct sk_buff *skb;
	int err;

	sock_update_classid(sk);

	/* Under a page?  Don't bother with paged skb. */
	if (prepad + len < PAGE_SIZE || !linear)
		linear = len;

	skb = sock_alloc_send_pskb(sk, prepad + linear, len - linear, noblock,
				   &err);
	if (!skb)
		return ERR_PTR(err);

	skb_reserve(skb, prepad);
	skb_put(skb, linear);
	skb->data_len = len - linear;
	skb->len += len - linear;

	return skb;
}

/* Get packet from user space buffer */
static __inline__ ssize_t tun_get_user(struct tun_struct *tun,
				       const struct iovec *iv, size_t count,
				       int noblock)
{
	struct tun_pi pi = { 0, cpu_to_be16(ETH_P_IP) };
	struct sk_buff *skb;
	size_t len = count, align = 0;
	struct virtio_net_hdr gso = { 0 };
	int offset = 0;

	if (!(tun->flags & TUN_NO_PI)) {
		if ((len -= sizeof(pi)) > count)
			return -EINVAL;

		if (memcpy_fromiovecend((void *)&pi, iv, 0, sizeof(pi)))
			return -EFAULT;
		offset += sizeof(pi);
	}

	if (tun->flags & TUN_VNET_HDR) {
		if ((len -= tun->vnet_hdr_sz) > count)
			return -EINVAL;

		if (memcpy_fromiovecend((void *)&gso, iv, offset, sizeof(gso)))
			return -EFAULT;

		if ((gso.flags & VIRTIO_NET_HDR_F_NEEDS_CSUM) &&
		    gso.csum_start + gso.csum_offset + 2 > gso.hdr_len)
			gso.hdr_len = gso.csum_start + gso.csum_offset + 2;

		if (gso.hdr_len > len)
			return -EINVAL;
		offset += tun->vnet_hdr_sz;
	}

	if ((tun->flags & TUN_TYPE_MASK) == TUN_TAP_DEV) {
		align = NET_IP_ALIGN;
		if (unlikely(len < ETH_HLEN ||
			     (gso.hdr_len && gso.hdr_len < ETH_HLEN)))
			return -EINVAL;
	}

	skb = tun_alloc_skb(tun, align, len, gso.hdr_len, noblock);
	if (IS_ERR(skb)) {
		if (PTR_ERR(skb) != -EAGAIN)
			tun->dev->stats.rx_dropped++;
		return PTR_ERR(skb);
	}

	if (skb_copy_datagram_from_iovec(skb, 0, iv, offset, len)) {
		tun->dev->stats.rx_dropped++;
		kfree_skb(skb);
		return -EFAULT;
	}

	if (gso.flags & VIRTIO_NET_HDR_F_NEEDS_CSUM) {
		if (!skb_partial_csum_set(skb, gso.csum_start,
					  gso.csum_offset)) {
			tun->dev->stats.rx_frame_errors++;
			kfree_skb(skb);
			return -EINVAL;
		}
	}

	switch (tun->flags & TUN_TYPE_MASK) {
	case TUN_TUN_DEV:
		if (tun->flags & TUN_NO_PI) {
			switch (skb->data[0] & 0xf0) {
			case 0x40:
				pi.proto = htons(ETH_P_IP);
				break;
			case 0x60:
				pi.proto = htons(ETH_P_IPV6);
				break;
			default:
				tun->dev->stats.rx_dropped++;
				kfree_skb(skb);
				return -EINVAL;
			}
		}

		skb_reset_mac_header(skb);
		skb->protocol = pi.proto;
		skb->dev = tun->dev;
		break;
	case TUN_TAP_DEV:
		skb->protocol = eth_type_trans(skb, tun->dev);
		break;
	};

	if (gso.gso_type != VIRTIO_NET_HDR_GSO_NONE) {
		pr_debug("GSO!\n");
		switch (gso.gso_type & ~VIRTIO_NET_HDR_GSO_ECN) {
		case VIRTIO_NET_HDR_GSO_TCPV4:
			skb_shinfo(skb)->gso_type = SKB_GSO_TCPV4;
			break;
		case VIRTIO_NET_HDR_GSO_TCPV6:
			skb_shinfo(skb)->gso_type = SKB_GSO_TCPV6;
			break;
		case VIRTIO_NET_HDR_GSO_UDP:
			skb_shinfo(skb)->gso_type = SKB_GSO_UDP;
			break;
		default:
			tun->dev->stats.rx_frame_errors++;
			kfree_skb(skb);
			return -EINVAL;
		}

		if (gso.gso_type & VIRTIO_NET_HDR_GSO_ECN)
			skb_shinfo(skb)->gso_type |= SKB_GSO_TCP_ECN;

		skb_shinfo(skb)->gso_size = gso.gso_size;
		if (skb_shinfo(skb)->gso_size == 0) {
			tun->dev->stats.rx_frame_errors++;
			kfree_skb(skb);
			return -EINVAL;
		}

		/* Header must be checked, and gso_segs computed. */
		skb_shinfo(skb)->gso_type |= SKB_GSO_DODGY;
		skb_shinfo(skb)->gso_segs = 0;
	}

	netif_rx_ni(skb);

	tun->dev->stats.rx_packets++;
	tun->dev->stats.rx_bytes += len;

	return count;
}

static ssize_t tun_chr_aio_write(struct kiocb *iocb, const struct iovec *iv,
			      unsigned long count, loff_t pos)
{
	struct file *file = iocb->ki_filp;
	struct tun_struct *tun = tun_get(file);
	ssize_t result;

	if (!tun)
		return -EBADFD;

	tun_debug(KERN_INFO, tun, "tun_chr_write %ld\n", count);

	result = tun_get_user(tun, iv, iov_length(iv, count),
			      file->f_flags & O_NONBLOCK);

	tun_put(tun);
	return result;
}

/* Put packet to the user space buffer */
static __inline__ ssize_t tun_put_user(struct tun_struct *tun,
				       struct sk_buff *skb,
				       const struct iovec *iv, int len)
{
	struct tun_pi pi = { 0, skb->protocol };
	ssize_t total = 0;

	if (!(tun->flags & TUN_NO_PI)) {
		if ((len -= sizeof(pi)) < 0)
			return -EINVAL;

		if (len < skb->len) {
			/* Packet will be striped */
			pi.flags |= TUN_PKT_STRIP;
		}

		if (memcpy_toiovecend(iv, (void *) &pi, 0, sizeof(pi)))
			return -EFAULT;
		total += sizeof(pi);
	}

	if (tun->flags & TUN_VNET_HDR) {
		struct virtio_net_hdr gso = { 0 }; /* no info leak */
		if ((len -= tun->vnet_hdr_sz) < 0)
			return -EINVAL;

		if (skb_is_gso(skb)) {
			struct skb_shared_info *sinfo = skb_shinfo(skb);

			/* This is a hint as to how much should be linear. */
			gso.hdr_len = skb_headlen(skb);
			gso.gso_size = sinfo->gso_size;
			if (sinfo->gso_type & SKB_GSO_TCPV4)
				gso.gso_type = VIRTIO_NET_HDR_GSO_TCPV4;
			else if (sinfo->gso_type & SKB_GSO_TCPV6)
				gso.gso_type = VIRTIO_NET_HDR_GSO_TCPV6;
			else if (sinfo->gso_type & SKB_GSO_UDP)
				gso.gso_type = VIRTIO_NET_HDR_GSO_UDP;
			else {
				pr_err("unexpected GSO type: "
				       "0x%x, gso_size %d, hdr_len %d\n",
				       sinfo->gso_type, gso.gso_size,
				       gso.hdr_len);
				print_hex_dump(KERN_ERR, "tun: ",
					       DUMP_PREFIX_NONE,
					       16, 1, skb->head,
					       min((int)gso.hdr_len, 64), true);
				WARN_ON_ONCE(1);
				return -EINVAL;
			}
			if (sinfo->gso_type & SKB_GSO_TCP_ECN)
				gso.gso_type |= VIRTIO_NET_HDR_GSO_ECN;
		} else
			gso.gso_type = VIRTIO_NET_HDR_GSO_NONE;

		if (skb->ip_summed == CHECKSUM_PARTIAL) {
			gso.flags = VIRTIO_NET_HDR_F_NEEDS_CSUM;
			gso.csum_start = skb_checksum_start_offset(skb);
			gso.csum_offset = skb->csum_offset;
		} /* else everything is zero */

		if (unlikely(memcpy_toiovecend(iv, (void *)&gso, total,
					       sizeof(gso))))
			return -EFAULT;
		total += tun->vnet_hdr_sz;
	}

	len = min_t(int, skb->len, len);

	skb_copy_datagram_const_iovec(skb, 0, iv, total, len);
	total += skb->len;

	tun->dev->stats.tx_packets++;
	tun->dev->stats.tx_bytes += len;

	return total;
}

static ssize_t tun_do_read(struct tun_struct *tun,
			   struct kiocb *iocb, const struct iovec *iv,
			   ssize_t len, int noblock)
{
	DECLARE_WAITQUEUE(wait, current);
	struct sk_buff *skb;
	ssize_t ret = 0;

<<<<<<< HEAD
	DBG(KERN_INFO "%s: tun_chr_read\n", tun->dev->name);

	add_wait_queue(&tun->socket.wait, &wait);
=======
	tun_debug(KERN_INFO, tun, "tun_chr_read\n");

	add_wait_queue(&tun->wq.wait, &wait);
>>>>>>> 02f8c6ae
	while (len) {
		current->state = TASK_INTERRUPTIBLE;

		/* Read frames from the queue */
		if (!(skb=skb_dequeue(&tun->socket.sk->sk_receive_queue))) {
			if (noblock) {
				ret = -EAGAIN;
				break;
			}
			if (signal_pending(current)) {
				ret = -ERESTARTSYS;
				break;
			}
			if (tun->dev->reg_state != NETREG_REGISTERED) {
				ret = -EIO;
				break;
			}

			/* Nothing to read, let's sleep */
			schedule();
			continue;
		}
		netif_wake_queue(tun->dev);

		ret = tun_put_user(tun, skb, iv, len);
		kfree_skb(skb);
		break;
	}

	current->state = TASK_RUNNING;
	remove_wait_queue(&tun->wq.wait, &wait);

	return ret;
}

static ssize_t tun_chr_aio_read(struct kiocb *iocb, const struct iovec *iv,
			    unsigned long count, loff_t pos)
{
	struct file *file = iocb->ki_filp;
	struct tun_file *tfile = file->private_data;
	struct tun_struct *tun = __tun_get(tfile);
	ssize_t len, ret;

<<<<<<< HEAD
	return ret;
}

static ssize_t tun_chr_aio_read(struct kiocb *iocb, const struct iovec *iv,
			    unsigned long count, loff_t pos)
{
	struct file *file = iocb->ki_filp;
	struct tun_file *tfile = file->private_data;
	struct tun_struct *tun = __tun_get(tfile);
	ssize_t len, ret;

=======
>>>>>>> 02f8c6ae
	if (!tun)
		return -EBADFD;
	len = iov_length(iv, count);
	if (len < 0) {
		ret = -EINVAL;
		goto out;
	}

	ret = tun_do_read(tun, iocb, iv, len, file->f_flags & O_NONBLOCK);
	ret = min_t(ssize_t, ret, len);
out:
	tun_put(tun);
	return ret;
}

static void tun_setup(struct net_device *dev)
{
	struct tun_struct *tun = netdev_priv(dev);

	tun->owner = -1;
	tun->group = -1;

	dev->ethtool_ops = &tun_ethtool_ops;
	dev->destructor = tun_free_netdev;
}

/* Trivial set of netlink ops to allow deleting tun or tap
 * device with netlink.
 */
static int tun_validate(struct nlattr *tb[], struct nlattr *data[])
{
	return -EINVAL;
}

static struct rtnl_link_ops tun_link_ops __read_mostly = {
	.kind		= DRV_NAME,
	.priv_size	= sizeof(struct tun_struct),
	.setup		= tun_setup,
	.validate	= tun_validate,
};

static void tun_sock_write_space(struct sock *sk)
{
	struct tun_struct *tun;
	wait_queue_head_t *wqueue;

	if (!sock_writeable(sk))
		return;

	if (!test_and_clear_bit(SOCK_ASYNC_NOSPACE, &sk->sk_socket->flags))
		return;

<<<<<<< HEAD
	if (sk->sk_sleep && waitqueue_active(sk->sk_sleep))
		wake_up_interruptible_sync_poll(sk->sk_sleep, POLLOUT |
=======
	wqueue = sk_sleep(sk);
	if (wqueue && waitqueue_active(wqueue))
		wake_up_interruptible_sync_poll(wqueue, POLLOUT |
>>>>>>> 02f8c6ae
						POLLWRNORM | POLLWRBAND);

	tun = tun_sk(sk)->tun;
	kill_fasync(&tun->fasync, SIGIO, POLL_OUT);
}

static void tun_sock_destruct(struct sock *sk)
{
	free_netdev(tun_sk(sk)->tun->dev);
}

static int tun_sendmsg(struct kiocb *iocb, struct socket *sock,
		       struct msghdr *m, size_t total_len)
{
	struct tun_struct *tun = container_of(sock, struct tun_struct, socket);
	return tun_get_user(tun, m->msg_iov, total_len,
			    m->msg_flags & MSG_DONTWAIT);
}

static int tun_recvmsg(struct kiocb *iocb, struct socket *sock,
		       struct msghdr *m, size_t total_len,
		       int flags)
{
	struct tun_struct *tun = container_of(sock, struct tun_struct, socket);
	int ret;
	if (flags & ~(MSG_DONTWAIT|MSG_TRUNC))
		return -EINVAL;
	ret = tun_do_read(tun, iocb, m->msg_iov, total_len,
			  flags & MSG_DONTWAIT);
	if (ret > total_len) {
		m->msg_flags |= MSG_TRUNC;
		ret = flags & MSG_TRUNC ? ret : total_len;
	}
	return ret;
}

/* Ops structure to mimic raw sockets with tun */
static const struct proto_ops tun_socket_ops = {
	.sendmsg = tun_sendmsg,
	.recvmsg = tun_recvmsg,
};

static struct proto tun_proto = {
	.name		= "tun",
	.owner		= THIS_MODULE,
	.obj_size	= sizeof(struct tun_sock),
};

static int tun_flags(struct tun_struct *tun)
{
	int flags = 0;

	if (tun->flags & TUN_TUN_DEV)
		flags |= IFF_TUN;
	else
		flags |= IFF_TAP;

	if (tun->flags & TUN_NO_PI)
		flags |= IFF_NO_PI;

	if (tun->flags & TUN_ONE_QUEUE)
		flags |= IFF_ONE_QUEUE;

	if (tun->flags & TUN_VNET_HDR)
		flags |= IFF_VNET_HDR;

	return flags;
}

static ssize_t tun_show_flags(struct device *dev, struct device_attribute *attr,
			      char *buf)
{
	struct tun_struct *tun = netdev_priv(to_net_dev(dev));
	return sprintf(buf, "0x%x\n", tun_flags(tun));
}

static ssize_t tun_show_owner(struct device *dev, struct device_attribute *attr,
			      char *buf)
{
	struct tun_struct *tun = netdev_priv(to_net_dev(dev));
	return sprintf(buf, "%d\n", tun->owner);
}

static ssize_t tun_show_group(struct device *dev, struct device_attribute *attr,
			      char *buf)
{
	struct tun_struct *tun = netdev_priv(to_net_dev(dev));
	return sprintf(buf, "%d\n", tun->group);
}

static DEVICE_ATTR(tun_flags, 0444, tun_show_flags, NULL);
static DEVICE_ATTR(owner, 0444, tun_show_owner, NULL);
static DEVICE_ATTR(group, 0444, tun_show_group, NULL);

static int tun_set_iff(struct net *net, struct file *file, struct ifreq *ifr)
{
	struct sock *sk;
	struct tun_struct *tun;
	struct net_device *dev;
	int err;

	dev = __dev_get_by_name(net, ifr->ifr_name);
	if (dev) {
		const struct cred *cred = current_cred();

		if (ifr->ifr_flags & IFF_TUN_EXCL)
			return -EBUSY;
		if ((ifr->ifr_flags & IFF_TUN) && dev->netdev_ops == &tun_netdev_ops)
			tun = netdev_priv(dev);
		else if ((ifr->ifr_flags & IFF_TAP) && dev->netdev_ops == &tap_netdev_ops)
			tun = netdev_priv(dev);
		else
			return -EINVAL;

		if (((tun->owner != -1 && cred->euid != tun->owner) ||
		     (tun->group != -1 && !in_egroup_p(tun->group))) &&
		    !capable(CAP_NET_ADMIN))
			return -EPERM;
		err = security_tun_dev_attach(tun->socket.sk);
		if (err < 0)
			return err;

		err = tun_attach(tun, file);
		if (err < 0)
			return err;
	}
	else {
		char *name;
		unsigned long flags = 0;

		if (!capable(CAP_NET_ADMIN))
			return -EPERM;
		err = security_tun_dev_create();
		if (err < 0)
			return err;

		/* Set dev type */
		if (ifr->ifr_flags & IFF_TUN) {
			/* TUN device */
			flags |= TUN_TUN_DEV;
			name = "tun%d";
		} else if (ifr->ifr_flags & IFF_TAP) {
			/* TAP device */
			flags |= TUN_TAP_DEV;
			name = "tap%d";
		} else
			return -EINVAL;

		if (*ifr->ifr_name)
			name = ifr->ifr_name;

		dev = alloc_netdev(sizeof(struct tun_struct), name,
				   tun_setup);
		if (!dev)
			return -ENOMEM;

		dev_net_set(dev, net);
		dev->rtnl_link_ops = &tun_link_ops;

		tun = netdev_priv(dev);
		tun->dev = dev;
		tun->flags = flags;
		tun->txflt.count = 0;
		tun->vnet_hdr_sz = sizeof(struct virtio_net_hdr);

		err = -ENOMEM;
		sk = sk_alloc(net, AF_UNSPEC, GFP_KERNEL, &tun_proto);
		if (!sk)
			goto err_free_dev;

<<<<<<< HEAD
		init_waitqueue_head(&tun->socket.wait);
=======
		tun->socket.wq = &tun->wq;
		init_waitqueue_head(&tun->wq.wait);
>>>>>>> 02f8c6ae
		tun->socket.ops = &tun_socket_ops;
		sock_init_data(&tun->socket, sk);
		sk->sk_write_space = tun_sock_write_space;
		sk->sk_sndbuf = INT_MAX;

		tun_sk(sk)->tun = tun;

		security_tun_dev_post_create(sk);

		tun_net_init(dev);

		dev->hw_features = NETIF_F_SG | NETIF_F_FRAGLIST |
			TUN_USER_FEATURES;
		dev->features = dev->hw_features;

		err = register_netdevice(tun->dev);
		if (err < 0)
			goto err_free_sk;

		if (!net_eq(dev_net(tun->dev), &init_net) ||
		    device_create_file(&tun->dev->dev, &dev_attr_tun_flags) ||
		    device_create_file(&tun->dev->dev, &dev_attr_owner) ||
		    device_create_file(&tun->dev->dev, &dev_attr_group))
			pr_err("Failed to create tun sysfs files\n");

		sk->sk_destruct = tun_sock_destruct;

		err = tun_attach(tun, file);
		if (err < 0)
			goto failed;
	}

	tun_debug(KERN_INFO, tun, "tun_set_iff\n");

	if (ifr->ifr_flags & IFF_NO_PI)
		tun->flags |= TUN_NO_PI;
	else
		tun->flags &= ~TUN_NO_PI;

	if (ifr->ifr_flags & IFF_ONE_QUEUE)
		tun->flags |= TUN_ONE_QUEUE;
	else
		tun->flags &= ~TUN_ONE_QUEUE;

	if (ifr->ifr_flags & IFF_VNET_HDR)
		tun->flags |= TUN_VNET_HDR;
	else
		tun->flags &= ~TUN_VNET_HDR;

	/* Make sure persistent devices do not get stuck in
	 * xoff state.
	 */
	if (netif_running(tun->dev))
		netif_wake_queue(tun->dev);

	strcpy(ifr->ifr_name, tun->dev->name);
	return 0;

 err_free_sk:
	sock_put(sk);
 err_free_dev:
	free_netdev(dev);
 failed:
	return err;
}

static int tun_get_iff(struct net *net, struct tun_struct *tun,
		       struct ifreq *ifr)
{
	tun_debug(KERN_INFO, tun, "tun_get_iff\n");

	strcpy(ifr->ifr_name, tun->dev->name);

	ifr->ifr_flags = tun_flags(tun);

	return 0;
}

/* This is like a cut-down ethtool ops, except done via tun fd so no
 * privs required. */
static int set_offload(struct tun_struct *tun, unsigned long arg)
{
	u32 features = 0;

	if (arg & TUN_F_CSUM) {
		features |= NETIF_F_HW_CSUM;
		arg &= ~TUN_F_CSUM;

		if (arg & (TUN_F_TSO4|TUN_F_TSO6)) {
			if (arg & TUN_F_TSO_ECN) {
				features |= NETIF_F_TSO_ECN;
				arg &= ~TUN_F_TSO_ECN;
			}
			if (arg & TUN_F_TSO4)
				features |= NETIF_F_TSO;
			if (arg & TUN_F_TSO6)
				features |= NETIF_F_TSO6;
			arg &= ~(TUN_F_TSO4|TUN_F_TSO6);
		}

		if (arg & TUN_F_UFO) {
			features |= NETIF_F_UFO;
			arg &= ~TUN_F_UFO;
		}
	}

	/* This gives the user a way to test for new features in future by
	 * trying to set them. */
	if (arg)
		return -EINVAL;

	tun->set_features = features;
	netdev_update_features(tun->dev);

	return 0;
}

static long __tun_chr_ioctl(struct file *file, unsigned int cmd,
			    unsigned long arg, int ifreq_len)
{
	struct tun_file *tfile = file->private_data;
	struct tun_struct *tun;
	void __user* argp = (void __user*)arg;
	struct sock_fprog fprog;
	struct ifreq ifr;
	int sndbuf;
	int vnet_hdr_sz;
	int ret;

	if (cmd == TUNSETIFF || _IOC_TYPE(cmd) == 0x89)
		if (copy_from_user(&ifr, argp, ifreq_len))
			return -EFAULT;

	if (cmd == TUNGETFEATURES) {
		/* Currently this just means: "what IFF flags are valid?".
		 * This is needed because we never checked for invalid flags on
		 * TUNSETIFF. */
		return put_user(IFF_TUN | IFF_TAP | IFF_NO_PI | IFF_ONE_QUEUE |
				IFF_VNET_HDR,
				(unsigned int __user*)argp);
	}

	rtnl_lock();

	tun = __tun_get(tfile);
	if (cmd == TUNSETIFF && !tun) {
		ifr.ifr_name[IFNAMSIZ-1] = '\0';

		ret = tun_set_iff(tfile->net, file, &ifr);

		if (ret)
			goto unlock;

		if (copy_to_user(argp, &ifr, ifreq_len))
			ret = -EFAULT;
		goto unlock;
	}

	ret = -EBADFD;
	if (!tun)
		goto unlock;

	tun_debug(KERN_INFO, tun, "tun_chr_ioctl cmd %d\n", cmd);

	ret = 0;
	switch (cmd) {
	case TUNGETIFF:
		ret = tun_get_iff(current->nsproxy->net_ns, tun, &ifr);
		if (ret)
			break;

		if (copy_to_user(argp, &ifr, ifreq_len))
			ret = -EFAULT;
		break;

	case TUNSETNOCSUM:
		/* Disable/Enable checksum */

		/* [unimplemented] */
		tun_debug(KERN_INFO, tun, "ignored: set checksum %s\n",
			  arg ? "disabled" : "enabled");
		break;

	case TUNSETPERSIST:
		/* Disable/Enable persist mode */
		if (arg)
			tun->flags |= TUN_PERSIST;
		else
			tun->flags &= ~TUN_PERSIST;

		tun_debug(KERN_INFO, tun, "persist %s\n",
			  arg ? "enabled" : "disabled");
		break;

	case TUNSETOWNER:
		/* Set owner of the device */
		tun->owner = (uid_t) arg;

		tun_debug(KERN_INFO, tun, "owner set to %d\n", tun->owner);
		break;

	case TUNSETGROUP:
		/* Set group of the device */
		tun->group= (gid_t) arg;

		tun_debug(KERN_INFO, tun, "group set to %d\n", tun->group);
		break;

	case TUNSETLINK:
		/* Only allow setting the type when the interface is down */
		if (tun->dev->flags & IFF_UP) {
			tun_debug(KERN_INFO, tun,
				  "Linktype set failed because interface is up\n");
			ret = -EBUSY;
		} else {
			tun->dev->type = (int) arg;
			tun_debug(KERN_INFO, tun, "linktype set to %d\n",
				  tun->dev->type);
			ret = 0;
		}
		break;

#ifdef TUN_DEBUG
	case TUNSETDEBUG:
		tun->debug = arg;
		break;
#endif
	case TUNSETOFFLOAD:
		ret = set_offload(tun, arg);
		break;

	case TUNSETTXFILTER:
		/* Can be set only for TAPs */
		ret = -EINVAL;
		if ((tun->flags & TUN_TYPE_MASK) != TUN_TAP_DEV)
			break;
		ret = update_filter(&tun->txflt, (void __user *)arg);
		break;

	case SIOCGIFHWADDR:
		/* Get hw address */
		memcpy(ifr.ifr_hwaddr.sa_data, tun->dev->dev_addr, ETH_ALEN);
		ifr.ifr_hwaddr.sa_family = tun->dev->type;
		if (copy_to_user(argp, &ifr, ifreq_len))
			ret = -EFAULT;
		break;

	case SIOCSIFHWADDR:
		/* Set hw address */
		tun_debug(KERN_DEBUG, tun, "set hw address: %pM\n",
			  ifr.ifr_hwaddr.sa_data);

		ret = dev_set_mac_address(tun->dev, &ifr.ifr_hwaddr);
		break;

	case TUNGETSNDBUF:
		sndbuf = tun->socket.sk->sk_sndbuf;
		if (copy_to_user(argp, &sndbuf, sizeof(sndbuf)))
			ret = -EFAULT;
		break;

	case TUNSETSNDBUF:
		if (copy_from_user(&sndbuf, argp, sizeof(sndbuf))) {
			ret = -EFAULT;
			break;
		}

		tun->socket.sk->sk_sndbuf = sndbuf;
		break;

	case TUNGETVNETHDRSZ:
		vnet_hdr_sz = tun->vnet_hdr_sz;
		if (copy_to_user(argp, &vnet_hdr_sz, sizeof(vnet_hdr_sz)))
			ret = -EFAULT;
		break;

	case TUNSETVNETHDRSZ:
		if (copy_from_user(&vnet_hdr_sz, argp, sizeof(vnet_hdr_sz))) {
			ret = -EFAULT;
			break;
		}
		if (vnet_hdr_sz < (int)sizeof(struct virtio_net_hdr)) {
			ret = -EINVAL;
			break;
		}

		tun->vnet_hdr_sz = vnet_hdr_sz;
		break;

<<<<<<< HEAD
=======
	case TUNATTACHFILTER:
		/* Can be set only for TAPs */
		ret = -EINVAL;
		if ((tun->flags & TUN_TYPE_MASK) != TUN_TAP_DEV)
			break;
		ret = -EFAULT;
		if (copy_from_user(&fprog, argp, sizeof(fprog)))
			break;

		ret = sk_attach_filter(&fprog, tun->socket.sk);
		break;

	case TUNDETACHFILTER:
		/* Can be set only for TAPs */
		ret = -EINVAL;
		if ((tun->flags & TUN_TYPE_MASK) != TUN_TAP_DEV)
			break;
		ret = sk_detach_filter(tun->socket.sk);
		break;

>>>>>>> 02f8c6ae
	default:
		ret = -EINVAL;
		break;
	}

unlock:
	rtnl_unlock();
	if (tun)
		tun_put(tun);
	return ret;
}

static long tun_chr_ioctl(struct file *file,
			  unsigned int cmd, unsigned long arg)
{
	return __tun_chr_ioctl(file, cmd, arg, sizeof (struct ifreq));
}

#ifdef CONFIG_COMPAT
static long tun_chr_compat_ioctl(struct file *file,
			 unsigned int cmd, unsigned long arg)
{
	switch (cmd) {
	case TUNSETIFF:
	case TUNGETIFF:
	case TUNSETTXFILTER:
	case TUNGETSNDBUF:
	case TUNSETSNDBUF:
	case SIOCGIFHWADDR:
	case SIOCSIFHWADDR:
		arg = (unsigned long)compat_ptr(arg);
		break;
	default:
		arg = (compat_ulong_t)arg;
		break;
	}

	/*
	 * compat_ifreq is shorter than ifreq, so we must not access beyond
	 * the end of that structure. All fields that are used in this
	 * driver are compatible though, we don't need to convert the
	 * contents.
	 */
	return __tun_chr_ioctl(file, cmd, arg, sizeof(struct compat_ifreq));
}
#endif /* CONFIG_COMPAT */

static int tun_chr_fasync(int fd, struct file *file, int on)
{
	struct tun_struct *tun = tun_get(file);
	int ret;

	if (!tun)
		return -EBADFD;

	tun_debug(KERN_INFO, tun, "tun_chr_fasync %d\n", on);

	if ((ret = fasync_helper(fd, file, on, &tun->fasync)) < 0)
		goto out;

	if (on) {
		ret = __f_setown(file, task_pid(current), PIDTYPE_PID, 0);
		if (ret)
			goto out;
		tun->flags |= TUN_FASYNC;
	} else
		tun->flags &= ~TUN_FASYNC;
	ret = 0;
out:
	tun_put(tun);
	return ret;
}

static int tun_chr_open(struct inode *inode, struct file * file)
{
	struct tun_file *tfile;

	DBG1(KERN_INFO, "tunX: tun_chr_open\n");

	tfile = kmalloc(sizeof(*tfile), GFP_KERNEL);
	if (!tfile)
		return -ENOMEM;
	atomic_set(&tfile->count, 0);
	tfile->tun = NULL;
	tfile->net = get_net(current->nsproxy->net_ns);
	file->private_data = tfile;
	return 0;
}

static int tun_chr_close(struct inode *inode, struct file *file)
{
	struct tun_file *tfile = file->private_data;
	struct tun_struct *tun;

	tun = __tun_get(tfile);
	if (tun) {
		struct net_device *dev = tun->dev;

		tun_debug(KERN_INFO, tun, "tun_chr_close\n");

		__tun_detach(tun);

		/* If desirable, unregister the netdevice. */
		if (!(tun->flags & TUN_PERSIST)) {
			rtnl_lock();
			if (dev->reg_state == NETREG_REGISTERED)
				unregister_netdevice(dev);
			rtnl_unlock();
		}
	}

	tun = tfile->tun;
	if (tun)
		sock_put(tun->socket.sk);

	put_net(tfile->net);
	kfree(tfile);

	return 0;
}

static const struct file_operations tun_fops = {
	.owner	= THIS_MODULE,
	.llseek = no_llseek,
	.read  = do_sync_read,
	.aio_read  = tun_chr_aio_read,
	.write = do_sync_write,
	.aio_write = tun_chr_aio_write,
	.poll	= tun_chr_poll,
	.unlocked_ioctl	= tun_chr_ioctl,
#ifdef CONFIG_COMPAT
	.compat_ioctl = tun_chr_compat_ioctl,
#endif
	.open	= tun_chr_open,
	.release = tun_chr_close,
	.fasync = tun_chr_fasync
};

static struct miscdevice tun_miscdev = {
	.minor = TUN_MINOR,
	.name = "tun",
	.nodename = "net/tun",
	.fops = &tun_fops,
};

/* ethtool interface */

static int tun_get_settings(struct net_device *dev, struct ethtool_cmd *cmd)
{
	cmd->supported		= 0;
	cmd->advertising	= 0;
	ethtool_cmd_speed_set(cmd, SPEED_10);
	cmd->duplex		= DUPLEX_FULL;
	cmd->port		= PORT_TP;
	cmd->phy_address	= 0;
	cmd->transceiver	= XCVR_INTERNAL;
	cmd->autoneg		= AUTONEG_DISABLE;
	cmd->maxtxpkt		= 0;
	cmd->maxrxpkt		= 0;
	return 0;
}

static void tun_get_drvinfo(struct net_device *dev, struct ethtool_drvinfo *info)
{
	struct tun_struct *tun = netdev_priv(dev);

	strcpy(info->driver, DRV_NAME);
	strcpy(info->version, DRV_VERSION);
	strcpy(info->fw_version, "N/A");

	switch (tun->flags & TUN_TYPE_MASK) {
	case TUN_TUN_DEV:
		strcpy(info->bus_info, "tun");
		break;
	case TUN_TAP_DEV:
		strcpy(info->bus_info, "tap");
		break;
	}
}

static u32 tun_get_msglevel(struct net_device *dev)
{
#ifdef TUN_DEBUG
	struct tun_struct *tun = netdev_priv(dev);
	return tun->debug;
#else
	return -EOPNOTSUPP;
#endif
}

static void tun_set_msglevel(struct net_device *dev, u32 value)
{
#ifdef TUN_DEBUG
	struct tun_struct *tun = netdev_priv(dev);
	tun->debug = value;
#endif
}

static const struct ethtool_ops tun_ethtool_ops = {
	.get_settings	= tun_get_settings,
	.get_drvinfo	= tun_get_drvinfo,
	.get_msglevel	= tun_get_msglevel,
	.set_msglevel	= tun_set_msglevel,
	.get_link	= ethtool_op_get_link,
};


static int __init tun_init(void)
{
	int ret = 0;

	pr_info("%s, %s\n", DRV_DESCRIPTION, DRV_VERSION);
	pr_info("%s\n", DRV_COPYRIGHT);

	ret = rtnl_link_register(&tun_link_ops);
	if (ret) {
		pr_err("Can't register link_ops\n");
		goto err_linkops;
	}

	ret = misc_register(&tun_miscdev);
	if (ret) {
		pr_err("Can't register misc device %d\n", TUN_MINOR);
		goto err_misc;
	}
	return  0;
err_misc:
	rtnl_link_unregister(&tun_link_ops);
err_linkops:
	return ret;
}

static void tun_cleanup(void)
{
	misc_deregister(&tun_miscdev);
	rtnl_link_unregister(&tun_link_ops);
}

/* Get an underlying socket object from tun file.  Returns error unless file is
 * attached to a device.  The returned object works like a packet socket, it
 * can be used for sock_sendmsg/sock_recvmsg.  The caller is responsible for
 * holding a reference to the file for as long as the socket is in use. */
struct socket *tun_get_socket(struct file *file)
{
	struct tun_struct *tun;
	if (file->f_op != &tun_fops)
		return ERR_PTR(-EINVAL);
	tun = tun_get(file);
	if (!tun)
		return ERR_PTR(-EBADFD);
	tun_put(tun);
	return &tun->socket;
}
EXPORT_SYMBOL_GPL(tun_get_socket);

module_init(tun_init);
module_exit(tun_cleanup);
MODULE_DESCRIPTION(DRV_DESCRIPTION);
MODULE_AUTHOR(DRV_COPYRIGHT);
MODULE_LICENSE("GPL");
MODULE_ALIAS_MISCDEV(TUN_MINOR);
MODULE_ALIAS("devname:net/tun");<|MERGE_RESOLUTION|>--- conflicted
+++ resolved
@@ -130,11 +130,8 @@
 
 	struct tap_filter       txflt;
 	struct socket		socket;
-<<<<<<< HEAD
-=======
 	struct socket_wq	wq;
 
->>>>>>> 02f8c6ae
 	int			vnet_hdr_sz;
 
 #ifdef TUN_DEBUG
@@ -173,10 +170,7 @@
 	tfile->tun = tun;
 	tun->tfile = tfile;
 	tun->socket.file = file;
-<<<<<<< HEAD
-=======
 	netif_carrier_on(tun->dev);
->>>>>>> 02f8c6ae
 	dev_hold(tun->dev);
 	sock_hold(tun->socket.sk);
 	atomic_inc(&tfile->count);
@@ -429,11 +423,7 @@
 	/* Notify and wake up reader process */
 	if (tun->flags & TUN_FASYNC)
 		kill_fasync(&tun->fasync, SIGIO, POLL_IN);
-<<<<<<< HEAD
-	wake_up_interruptible_poll(&tun->socket.wait, POLLIN |
-=======
 	wake_up_interruptible_poll(&tun->wq.wait, POLLIN |
->>>>>>> 02f8c6ae
 				   POLLRDNORM | POLLRDBAND);
 	return NETDEV_TX_OK;
 
@@ -847,15 +837,9 @@
 	struct sk_buff *skb;
 	ssize_t ret = 0;
 
-<<<<<<< HEAD
-	DBG(KERN_INFO "%s: tun_chr_read\n", tun->dev->name);
-
-	add_wait_queue(&tun->socket.wait, &wait);
-=======
 	tun_debug(KERN_INFO, tun, "tun_chr_read\n");
 
 	add_wait_queue(&tun->wq.wait, &wait);
->>>>>>> 02f8c6ae
 	while (len) {
 		current->state = TASK_INTERRUPTIBLE;
 
@@ -899,20 +883,6 @@
 	struct tun_struct *tun = __tun_get(tfile);
 	ssize_t len, ret;
 
-<<<<<<< HEAD
-	return ret;
-}
-
-static ssize_t tun_chr_aio_read(struct kiocb *iocb, const struct iovec *iv,
-			    unsigned long count, loff_t pos)
-{
-	struct file *file = iocb->ki_filp;
-	struct tun_file *tfile = file->private_data;
-	struct tun_struct *tun = __tun_get(tfile);
-	ssize_t len, ret;
-
-=======
->>>>>>> 02f8c6ae
 	if (!tun)
 		return -EBADFD;
 	len = iov_length(iv, count);
@@ -965,14 +935,9 @@
 	if (!test_and_clear_bit(SOCK_ASYNC_NOSPACE, &sk->sk_socket->flags))
 		return;
 
-<<<<<<< HEAD
-	if (sk->sk_sleep && waitqueue_active(sk->sk_sleep))
-		wake_up_interruptible_sync_poll(sk->sk_sleep, POLLOUT |
-=======
 	wqueue = sk_sleep(sk);
 	if (wqueue && waitqueue_active(wqueue))
 		wake_up_interruptible_sync_poll(wqueue, POLLOUT |
->>>>>>> 02f8c6ae
 						POLLWRNORM | POLLWRBAND);
 
 	tun = tun_sk(sk)->tun;
@@ -1143,12 +1108,8 @@
 		if (!sk)
 			goto err_free_dev;
 
-<<<<<<< HEAD
-		init_waitqueue_head(&tun->socket.wait);
-=======
 		tun->socket.wq = &tun->wq;
 		init_waitqueue_head(&tun->wq.wait);
->>>>>>> 02f8c6ae
 		tun->socket.ops = &tun_socket_ops;
 		sock_init_data(&tun->socket, sk);
 		sk->sk_write_space = tun_sock_write_space;
@@ -1168,8 +1129,7 @@
 		if (err < 0)
 			goto err_free_sk;
 
-		if (!net_eq(dev_net(tun->dev), &init_net) ||
-		    device_create_file(&tun->dev->dev, &dev_attr_tun_flags) ||
+		if (device_create_file(&tun->dev->dev, &dev_attr_tun_flags) ||
 		    device_create_file(&tun->dev->dev, &dev_attr_owner) ||
 		    device_create_file(&tun->dev->dev, &dev_attr_group))
 			pr_err("Failed to create tun sysfs files\n");
@@ -1438,8 +1398,6 @@
 		tun->vnet_hdr_sz = vnet_hdr_sz;
 		break;
 
-<<<<<<< HEAD
-=======
 	case TUNATTACHFILTER:
 		/* Can be set only for TAPs */
 		ret = -EINVAL;
@@ -1460,7 +1418,6 @@
 		ret = sk_detach_filter(tun->socket.sk);
 		break;
 
->>>>>>> 02f8c6ae
 	default:
 		ret = -EINVAL;
 		break;
