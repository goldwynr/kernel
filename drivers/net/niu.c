/* niu.c: Neptune ethernet driver.
 *
 * Copyright (C) 2007, 2008 David S. Miller (davem@davemloft.net)
 */

#define pr_fmt(fmt) KBUILD_MODNAME ": " fmt

#include <linux/module.h>
#include <linux/init.h>
#include <linux/pci.h>
#include <linux/dma-mapping.h>
#include <linux/netdevice.h>
#include <linux/ethtool.h>
#include <linux/etherdevice.h>
#include <linux/platform_device.h>
#include <linux/delay.h>
#include <linux/bitops.h>
#include <linux/mii.h>
#include <linux/if_ether.h>
#include <linux/if_vlan.h>
#include <linux/ip.h>
#include <linux/in.h>
#include <linux/ipv6.h>
#include <linux/log2.h>
#include <linux/jiffies.h>
#include <linux/crc32.h>
#include <linux/list.h>
#include <linux/slab.h>

#include <linux/io.h>
#include <linux/of_device.h>

#include "niu.h"

#define DRV_MODULE_NAME		"niu"
#define DRV_MODULE_VERSION	"1.1"
#define DRV_MODULE_RELDATE	"Apr 22, 2010"

static char version[] __devinitdata =
	DRV_MODULE_NAME ".c:v" DRV_MODULE_VERSION " (" DRV_MODULE_RELDATE ")\n";

MODULE_AUTHOR("David S. Miller (davem@davemloft.net)");
MODULE_DESCRIPTION("NIU ethernet driver");
MODULE_LICENSE("GPL");
MODULE_VERSION(DRV_MODULE_VERSION);

#ifndef readq
static u64 readq(void __iomem *reg)
{
	return ((u64) readl(reg)) | (((u64) readl(reg + 4UL)) << 32);
}

static void writeq(u64 val, void __iomem *reg)
{
	writel(val & 0xffffffff, reg);
	writel(val >> 32, reg + 0x4UL);
}
#endif

static DEFINE_PCI_DEVICE_TABLE(niu_pci_tbl) = {
	{PCI_DEVICE(PCI_VENDOR_ID_SUN, 0xabcd)},
	{}
};

MODULE_DEVICE_TABLE(pci, niu_pci_tbl);

#define NIU_TX_TIMEOUT			(5 * HZ)

#define nr64(reg)		readq(np->regs + (reg))
#define nw64(reg, val)		writeq((val), np->regs + (reg))

#define nr64_mac(reg)		readq(np->mac_regs + (reg))
#define nw64_mac(reg, val)	writeq((val), np->mac_regs + (reg))

#define nr64_ipp(reg)		readq(np->regs + np->ipp_off + (reg))
#define nw64_ipp(reg, val)	writeq((val), np->regs + np->ipp_off + (reg))

#define nr64_pcs(reg)		readq(np->regs + np->pcs_off + (reg))
#define nw64_pcs(reg, val)	writeq((val), np->regs + np->pcs_off + (reg))

#define nr64_xpcs(reg)		readq(np->regs + np->xpcs_off + (reg))
#define nw64_xpcs(reg, val)	writeq((val), np->regs + np->xpcs_off + (reg))

#define NIU_MSG_DEFAULT (NETIF_MSG_DRV | NETIF_MSG_PROBE | NETIF_MSG_LINK)

static int niu_debug;
static int debug = -1;
module_param(debug, int, 0);
MODULE_PARM_DESC(debug, "NIU debug level");

#define niu_lock_parent(np, flags) \
	spin_lock_irqsave(&np->parent->lock, flags)
#define niu_unlock_parent(np, flags) \
	spin_unlock_irqrestore(&np->parent->lock, flags)

static int serdes_init_10g_serdes(struct niu *np);

static int __niu_wait_bits_clear_mac(struct niu *np, unsigned long reg,
				     u64 bits, int limit, int delay)
{
	while (--limit >= 0) {
		u64 val = nr64_mac(reg);

		if (!(val & bits))
			break;
		udelay(delay);
	}
	if (limit < 0)
		return -ENODEV;
	return 0;
}

static int __niu_set_and_wait_clear_mac(struct niu *np, unsigned long reg,
					u64 bits, int limit, int delay,
					const char *reg_name)
{
	int err;

	nw64_mac(reg, bits);
	err = __niu_wait_bits_clear_mac(np, reg, bits, limit, delay);
	if (err)
		netdev_err(np->dev, "bits (%llx) of register %s would not clear, val[%llx]\n",
			   (unsigned long long)bits, reg_name,
			   (unsigned long long)nr64_mac(reg));
	return err;
}

#define niu_set_and_wait_clear_mac(NP, REG, BITS, LIMIT, DELAY, REG_NAME) \
({	BUILD_BUG_ON(LIMIT <= 0 || DELAY < 0); \
	__niu_set_and_wait_clear_mac(NP, REG, BITS, LIMIT, DELAY, REG_NAME); \
})

static int __niu_wait_bits_clear_ipp(struct niu *np, unsigned long reg,
				     u64 bits, int limit, int delay)
{
	while (--limit >= 0) {
		u64 val = nr64_ipp(reg);

		if (!(val & bits))
			break;
		udelay(delay);
	}
	if (limit < 0)
		return -ENODEV;
	return 0;
}

static int __niu_set_and_wait_clear_ipp(struct niu *np, unsigned long reg,
					u64 bits, int limit, int delay,
					const char *reg_name)
{
	int err;
	u64 val;

	val = nr64_ipp(reg);
	val |= bits;
	nw64_ipp(reg, val);

	err = __niu_wait_bits_clear_ipp(np, reg, bits, limit, delay);
	if (err)
		netdev_err(np->dev, "bits (%llx) of register %s would not clear, val[%llx]\n",
			   (unsigned long long)bits, reg_name,
			   (unsigned long long)nr64_ipp(reg));
	return err;
}

#define niu_set_and_wait_clear_ipp(NP, REG, BITS, LIMIT, DELAY, REG_NAME) \
({	BUILD_BUG_ON(LIMIT <= 0 || DELAY < 0); \
	__niu_set_and_wait_clear_ipp(NP, REG, BITS, LIMIT, DELAY, REG_NAME); \
})

static int __niu_wait_bits_clear(struct niu *np, unsigned long reg,
				 u64 bits, int limit, int delay)
{
	while (--limit >= 0) {
		u64 val = nr64(reg);

		if (!(val & bits))
			break;
		udelay(delay);
	}
	if (limit < 0)
		return -ENODEV;
	return 0;
}

#define niu_wait_bits_clear(NP, REG, BITS, LIMIT, DELAY) \
({	BUILD_BUG_ON(LIMIT <= 0 || DELAY < 0); \
	__niu_wait_bits_clear(NP, REG, BITS, LIMIT, DELAY); \
})

static int __niu_set_and_wait_clear(struct niu *np, unsigned long reg,
				    u64 bits, int limit, int delay,
				    const char *reg_name)
{
	int err;

	nw64(reg, bits);
	err = __niu_wait_bits_clear(np, reg, bits, limit, delay);
	if (err)
		netdev_err(np->dev, "bits (%llx) of register %s would not clear, val[%llx]\n",
			   (unsigned long long)bits, reg_name,
			   (unsigned long long)nr64(reg));
	return err;
}

#define niu_set_and_wait_clear(NP, REG, BITS, LIMIT, DELAY, REG_NAME) \
({	BUILD_BUG_ON(LIMIT <= 0 || DELAY < 0); \
	__niu_set_and_wait_clear(NP, REG, BITS, LIMIT, DELAY, REG_NAME); \
})

static void niu_ldg_rearm(struct niu *np, struct niu_ldg *lp, int on)
{
	u64 val = (u64) lp->timer;

	if (on)
		val |= LDG_IMGMT_ARM;

	nw64(LDG_IMGMT(lp->ldg_num), val);
}

static int niu_ldn_irq_enable(struct niu *np, int ldn, int on)
{
	unsigned long mask_reg, bits;
	u64 val;

	if (ldn < 0 || ldn > LDN_MAX)
		return -EINVAL;

	if (ldn < 64) {
		mask_reg = LD_IM0(ldn);
		bits = LD_IM0_MASK;
	} else {
		mask_reg = LD_IM1(ldn - 64);
		bits = LD_IM1_MASK;
	}

	val = nr64(mask_reg);
	if (on)
		val &= ~bits;
	else
		val |= bits;
	nw64(mask_reg, val);

	return 0;
}

static int niu_enable_ldn_in_ldg(struct niu *np, struct niu_ldg *lp, int on)
{
	struct niu_parent *parent = np->parent;
	int i;

	for (i = 0; i <= LDN_MAX; i++) {
		int err;

		if (parent->ldg_map[i] != lp->ldg_num)
			continue;

		err = niu_ldn_irq_enable(np, i, on);
		if (err)
			return err;
	}
	return 0;
}

static int niu_enable_interrupts(struct niu *np, int on)
{
	int i;

	for (i = 0; i < np->num_ldg; i++) {
		struct niu_ldg *lp = &np->ldg[i];
		int err;

		err = niu_enable_ldn_in_ldg(np, lp, on);
		if (err)
			return err;
	}
	for (i = 0; i < np->num_ldg; i++)
		niu_ldg_rearm(np, &np->ldg[i], on);

	return 0;
}

static u32 phy_encode(u32 type, int port)
{
	return type << (port * 2);
}

static u32 phy_decode(u32 val, int port)
{
	return (val >> (port * 2)) & PORT_TYPE_MASK;
}

static int mdio_wait(struct niu *np)
{
	int limit = 1000;
	u64 val;

	while (--limit > 0) {
		val = nr64(MIF_FRAME_OUTPUT);
		if ((val >> MIF_FRAME_OUTPUT_TA_SHIFT) & 0x1)
			return val & MIF_FRAME_OUTPUT_DATA;

		udelay(10);
	}

	return -ENODEV;
}

static int mdio_read(struct niu *np, int port, int dev, int reg)
{
	int err;

	nw64(MIF_FRAME_OUTPUT, MDIO_ADDR_OP(port, dev, reg));
	err = mdio_wait(np);
	if (err < 0)
		return err;

	nw64(MIF_FRAME_OUTPUT, MDIO_READ_OP(port, dev));
	return mdio_wait(np);
}

static int mdio_write(struct niu *np, int port, int dev, int reg, int data)
{
	int err;

	nw64(MIF_FRAME_OUTPUT, MDIO_ADDR_OP(port, dev, reg));
	err = mdio_wait(np);
	if (err < 0)
		return err;

	nw64(MIF_FRAME_OUTPUT, MDIO_WRITE_OP(port, dev, data));
	err = mdio_wait(np);
	if (err < 0)
		return err;

	return 0;
}

static int mii_read(struct niu *np, int port, int reg)
{
	nw64(MIF_FRAME_OUTPUT, MII_READ_OP(port, reg));
	return mdio_wait(np);
}

static int mii_write(struct niu *np, int port, int reg, int data)
{
	int err;

	nw64(MIF_FRAME_OUTPUT, MII_WRITE_OP(port, reg, data));
	err = mdio_wait(np);
	if (err < 0)
		return err;

	return 0;
}

static int esr2_set_tx_cfg(struct niu *np, unsigned long channel, u32 val)
{
	int err;

	err = mdio_write(np, np->port, NIU_ESR2_DEV_ADDR,
			 ESR2_TI_PLL_TX_CFG_L(channel),
			 val & 0xffff);
	if (!err)
		err = mdio_write(np, np->port, NIU_ESR2_DEV_ADDR,
				 ESR2_TI_PLL_TX_CFG_H(channel),
				 val >> 16);
	return err;
}

static int esr2_set_rx_cfg(struct niu *np, unsigned long channel, u32 val)
{
	int err;

	err = mdio_write(np, np->port, NIU_ESR2_DEV_ADDR,
			 ESR2_TI_PLL_RX_CFG_L(channel),
			 val & 0xffff);
	if (!err)
		err = mdio_write(np, np->port, NIU_ESR2_DEV_ADDR,
				 ESR2_TI_PLL_RX_CFG_H(channel),
				 val >> 16);
	return err;
}

/* Mode is always 10G fiber.  */
static int serdes_init_niu_10g_fiber(struct niu *np)
{
	struct niu_link_config *lp = &np->link_config;
	u32 tx_cfg, rx_cfg;
	unsigned long i;

	tx_cfg = (PLL_TX_CFG_ENTX | PLL_TX_CFG_SWING_1375MV);
	rx_cfg = (PLL_RX_CFG_ENRX | PLL_RX_CFG_TERM_0P8VDDT |
		  PLL_RX_CFG_ALIGN_ENA | PLL_RX_CFG_LOS_LTHRESH |
		  PLL_RX_CFG_EQ_LP_ADAPTIVE);

	if (lp->loopback_mode == LOOPBACK_PHY) {
		u16 test_cfg = PLL_TEST_CFG_LOOPBACK_CML_DIS;

		mdio_write(np, np->port, NIU_ESR2_DEV_ADDR,
			   ESR2_TI_PLL_TEST_CFG_L, test_cfg);

		tx_cfg |= PLL_TX_CFG_ENTEST;
		rx_cfg |= PLL_RX_CFG_ENTEST;
	}

	/* Initialize all 4 lanes of the SERDES.  */
	for (i = 0; i < 4; i++) {
		int err = esr2_set_tx_cfg(np, i, tx_cfg);
		if (err)
			return err;
	}

	for (i = 0; i < 4; i++) {
		int err = esr2_set_rx_cfg(np, i, rx_cfg);
		if (err)
			return err;
	}

	return 0;
}

static int serdes_init_niu_1g_serdes(struct niu *np)
{
	struct niu_link_config *lp = &np->link_config;
	u16 pll_cfg, pll_sts;
	int max_retry = 100;
	u64 uninitialized_var(sig), mask, val;
	u32 tx_cfg, rx_cfg;
	unsigned long i;
	int err;

	tx_cfg = (PLL_TX_CFG_ENTX | PLL_TX_CFG_SWING_1375MV |
		  PLL_TX_CFG_RATE_HALF);
	rx_cfg = (PLL_RX_CFG_ENRX | PLL_RX_CFG_TERM_0P8VDDT |
		  PLL_RX_CFG_ALIGN_ENA | PLL_RX_CFG_LOS_LTHRESH |
		  PLL_RX_CFG_RATE_HALF);

	if (np->port == 0)
		rx_cfg |= PLL_RX_CFG_EQ_LP_ADAPTIVE;

	if (lp->loopback_mode == LOOPBACK_PHY) {
		u16 test_cfg = PLL_TEST_CFG_LOOPBACK_CML_DIS;

		mdio_write(np, np->port, NIU_ESR2_DEV_ADDR,
			   ESR2_TI_PLL_TEST_CFG_L, test_cfg);

		tx_cfg |= PLL_TX_CFG_ENTEST;
		rx_cfg |= PLL_RX_CFG_ENTEST;
	}

	/* Initialize PLL for 1G */
	pll_cfg = (PLL_CFG_ENPLL | PLL_CFG_MPY_8X);

	err = mdio_write(np, np->port, NIU_ESR2_DEV_ADDR,
			 ESR2_TI_PLL_CFG_L, pll_cfg);
	if (err) {
		netdev_err(np->dev, "NIU Port %d %s() mdio write to ESR2_TI_PLL_CFG_L failed\n",
			   np->port, __func__);
		return err;
	}

	pll_sts = PLL_CFG_ENPLL;

	err = mdio_write(np, np->port, NIU_ESR2_DEV_ADDR,
			 ESR2_TI_PLL_STS_L, pll_sts);
	if (err) {
		netdev_err(np->dev, "NIU Port %d %s() mdio write to ESR2_TI_PLL_STS_L failed\n",
			   np->port, __func__);
		return err;
	}

	udelay(200);

	/* Initialize all 4 lanes of the SERDES.  */
	for (i = 0; i < 4; i++) {
		err = esr2_set_tx_cfg(np, i, tx_cfg);
		if (err)
			return err;
	}

	for (i = 0; i < 4; i++) {
		err = esr2_set_rx_cfg(np, i, rx_cfg);
		if (err)
			return err;
	}

	switch (np->port) {
	case 0:
		val = (ESR_INT_SRDY0_P0 | ESR_INT_DET0_P0);
		mask = val;
		break;

	case 1:
		val = (ESR_INT_SRDY0_P1 | ESR_INT_DET0_P1);
		mask = val;
		break;

	default:
		return -EINVAL;
	}

	while (max_retry--) {
		sig = nr64(ESR_INT_SIGNALS);
		if ((sig & mask) == val)
			break;

		mdelay(500);
	}

	if ((sig & mask) != val) {
		netdev_err(np->dev, "Port %u signal bits [%08x] are not [%08x]\n",
			   np->port, (int)(sig & mask), (int)val);
		return -ENODEV;
	}

	return 0;
}

static int serdes_init_niu_10g_serdes(struct niu *np)
{
	struct niu_link_config *lp = &np->link_config;
	u32 tx_cfg, rx_cfg, pll_cfg, pll_sts;
	int max_retry = 100;
	u64 uninitialized_var(sig), mask, val;
	unsigned long i;
	int err;

	tx_cfg = (PLL_TX_CFG_ENTX | PLL_TX_CFG_SWING_1375MV);
	rx_cfg = (PLL_RX_CFG_ENRX | PLL_RX_CFG_TERM_0P8VDDT |
		  PLL_RX_CFG_ALIGN_ENA | PLL_RX_CFG_LOS_LTHRESH |
		  PLL_RX_CFG_EQ_LP_ADAPTIVE);

	if (lp->loopback_mode == LOOPBACK_PHY) {
		u16 test_cfg = PLL_TEST_CFG_LOOPBACK_CML_DIS;

		mdio_write(np, np->port, NIU_ESR2_DEV_ADDR,
			   ESR2_TI_PLL_TEST_CFG_L, test_cfg);

		tx_cfg |= PLL_TX_CFG_ENTEST;
		rx_cfg |= PLL_RX_CFG_ENTEST;
	}

	/* Initialize PLL for 10G */
	pll_cfg = (PLL_CFG_ENPLL | PLL_CFG_MPY_10X);

	err = mdio_write(np, np->port, NIU_ESR2_DEV_ADDR,
			 ESR2_TI_PLL_CFG_L, pll_cfg & 0xffff);
	if (err) {
		netdev_err(np->dev, "NIU Port %d %s() mdio write to ESR2_TI_PLL_CFG_L failed\n",
			   np->port, __func__);
		return err;
	}

	pll_sts = PLL_CFG_ENPLL;

	err = mdio_write(np, np->port, NIU_ESR2_DEV_ADDR,
			 ESR2_TI_PLL_STS_L, pll_sts & 0xffff);
	if (err) {
		netdev_err(np->dev, "NIU Port %d %s() mdio write to ESR2_TI_PLL_STS_L failed\n",
			   np->port, __func__);
		return err;
	}

	udelay(200);

	/* Initialize all 4 lanes of the SERDES.  */
	for (i = 0; i < 4; i++) {
		err = esr2_set_tx_cfg(np, i, tx_cfg);
		if (err)
			return err;
	}

	for (i = 0; i < 4; i++) {
		err = esr2_set_rx_cfg(np, i, rx_cfg);
		if (err)
			return err;
	}

	/* check if serdes is ready */

	switch (np->port) {
	case 0:
		mask = ESR_INT_SIGNALS_P0_BITS;
		val = (ESR_INT_SRDY0_P0 |
		       ESR_INT_DET0_P0 |
		       ESR_INT_XSRDY_P0 |
		       ESR_INT_XDP_P0_CH3 |
		       ESR_INT_XDP_P0_CH2 |
		       ESR_INT_XDP_P0_CH1 |
		       ESR_INT_XDP_P0_CH0);
		break;

	case 1:
		mask = ESR_INT_SIGNALS_P1_BITS;
		val = (ESR_INT_SRDY0_P1 |
		       ESR_INT_DET0_P1 |
		       ESR_INT_XSRDY_P1 |
		       ESR_INT_XDP_P1_CH3 |
		       ESR_INT_XDP_P1_CH2 |
		       ESR_INT_XDP_P1_CH1 |
		       ESR_INT_XDP_P1_CH0);
		break;

	default:
		return -EINVAL;
	}

	while (max_retry--) {
		sig = nr64(ESR_INT_SIGNALS);
		if ((sig & mask) == val)
			break;

		mdelay(500);
	}

	if ((sig & mask) != val) {
		pr_info("NIU Port %u signal bits [%08x] are not [%08x] for 10G...trying 1G\n",
			np->port, (int)(sig & mask), (int)val);

		/* 10G failed, try initializing at 1G */
		err = serdes_init_niu_1g_serdes(np);
		if (!err) {
			np->flags &= ~NIU_FLAGS_10G;
			np->mac_xcvr = MAC_XCVR_PCS;
		}  else {
			netdev_err(np->dev, "Port %u 10G/1G SERDES Link Failed\n",
				   np->port);
			return -ENODEV;
		}
	}
	return 0;
}

static int esr_read_rxtx_ctrl(struct niu *np, unsigned long chan, u32 *val)
{
	int err;

	err = mdio_read(np, np->port, NIU_ESR_DEV_ADDR, ESR_RXTX_CTRL_L(chan));
	if (err >= 0) {
		*val = (err & 0xffff);
		err = mdio_read(np, np->port, NIU_ESR_DEV_ADDR,
				ESR_RXTX_CTRL_H(chan));
		if (err >= 0)
			*val |= ((err & 0xffff) << 16);
		err = 0;
	}
	return err;
}

static int esr_read_glue0(struct niu *np, unsigned long chan, u32 *val)
{
	int err;

	err = mdio_read(np, np->port, NIU_ESR_DEV_ADDR,
			ESR_GLUE_CTRL0_L(chan));
	if (err >= 0) {
		*val = (err & 0xffff);
		err = mdio_read(np, np->port, NIU_ESR_DEV_ADDR,
				ESR_GLUE_CTRL0_H(chan));
		if (err >= 0) {
			*val |= ((err & 0xffff) << 16);
			err = 0;
		}
	}
	return err;
}

static int esr_read_reset(struct niu *np, u32 *val)
{
	int err;

	err = mdio_read(np, np->port, NIU_ESR_DEV_ADDR,
			ESR_RXTX_RESET_CTRL_L);
	if (err >= 0) {
		*val = (err & 0xffff);
		err = mdio_read(np, np->port, NIU_ESR_DEV_ADDR,
				ESR_RXTX_RESET_CTRL_H);
		if (err >= 0) {
			*val |= ((err & 0xffff) << 16);
			err = 0;
		}
	}
	return err;
}

static int esr_write_rxtx_ctrl(struct niu *np, unsigned long chan, u32 val)
{
	int err;

	err = mdio_write(np, np->port, NIU_ESR_DEV_ADDR,
			 ESR_RXTX_CTRL_L(chan), val & 0xffff);
	if (!err)
		err = mdio_write(np, np->port, NIU_ESR_DEV_ADDR,
				 ESR_RXTX_CTRL_H(chan), (val >> 16));
	return err;
}

static int esr_write_glue0(struct niu *np, unsigned long chan, u32 val)
{
	int err;

	err = mdio_write(np, np->port, NIU_ESR_DEV_ADDR,
			ESR_GLUE_CTRL0_L(chan), val & 0xffff);
	if (!err)
		err = mdio_write(np, np->port, NIU_ESR_DEV_ADDR,
				 ESR_GLUE_CTRL0_H(chan), (val >> 16));
	return err;
}

static int esr_reset(struct niu *np)
{
	u32 uninitialized_var(reset);
	int err;

	err = mdio_write(np, np->port, NIU_ESR_DEV_ADDR,
			 ESR_RXTX_RESET_CTRL_L, 0x0000);
	if (err)
		return err;
	err = mdio_write(np, np->port, NIU_ESR_DEV_ADDR,
			 ESR_RXTX_RESET_CTRL_H, 0xffff);
	if (err)
		return err;
	udelay(200);

	err = mdio_write(np, np->port, NIU_ESR_DEV_ADDR,
			 ESR_RXTX_RESET_CTRL_L, 0xffff);
	if (err)
		return err;
	udelay(200);

	err = mdio_write(np, np->port, NIU_ESR_DEV_ADDR,
			 ESR_RXTX_RESET_CTRL_H, 0x0000);
	if (err)
		return err;
	udelay(200);

	err = esr_read_reset(np, &reset);
	if (err)
		return err;
	if (reset != 0) {
		netdev_err(np->dev, "Port %u ESR_RESET did not clear [%08x]\n",
			   np->port, reset);
		return -ENODEV;
	}

	return 0;
}

static int serdes_init_10g(struct niu *np)
{
	struct niu_link_config *lp = &np->link_config;
	unsigned long ctrl_reg, test_cfg_reg, i;
	u64 ctrl_val, test_cfg_val, sig, mask, val;
	int err;

	switch (np->port) {
	case 0:
		ctrl_reg = ENET_SERDES_0_CTRL_CFG;
		test_cfg_reg = ENET_SERDES_0_TEST_CFG;
		break;
	case 1:
		ctrl_reg = ENET_SERDES_1_CTRL_CFG;
		test_cfg_reg = ENET_SERDES_1_TEST_CFG;
		break;

	default:
		return -EINVAL;
	}
	ctrl_val = (ENET_SERDES_CTRL_SDET_0 |
		    ENET_SERDES_CTRL_SDET_1 |
		    ENET_SERDES_CTRL_SDET_2 |
		    ENET_SERDES_CTRL_SDET_3 |
		    (0x5 << ENET_SERDES_CTRL_EMPH_0_SHIFT) |
		    (0x5 << ENET_SERDES_CTRL_EMPH_1_SHIFT) |
		    (0x5 << ENET_SERDES_CTRL_EMPH_2_SHIFT) |
		    (0x5 << ENET_SERDES_CTRL_EMPH_3_SHIFT) |
		    (0x1 << ENET_SERDES_CTRL_LADJ_0_SHIFT) |
		    (0x1 << ENET_SERDES_CTRL_LADJ_1_SHIFT) |
		    (0x1 << ENET_SERDES_CTRL_LADJ_2_SHIFT) |
		    (0x1 << ENET_SERDES_CTRL_LADJ_3_SHIFT));
	test_cfg_val = 0;

	if (lp->loopback_mode == LOOPBACK_PHY) {
		test_cfg_val |= ((ENET_TEST_MD_PAD_LOOPBACK <<
				  ENET_SERDES_TEST_MD_0_SHIFT) |
				 (ENET_TEST_MD_PAD_LOOPBACK <<
				  ENET_SERDES_TEST_MD_1_SHIFT) |
				 (ENET_TEST_MD_PAD_LOOPBACK <<
				  ENET_SERDES_TEST_MD_2_SHIFT) |
				 (ENET_TEST_MD_PAD_LOOPBACK <<
				  ENET_SERDES_TEST_MD_3_SHIFT));
	}

	nw64(ctrl_reg, ctrl_val);
	nw64(test_cfg_reg, test_cfg_val);

	/* Initialize all 4 lanes of the SERDES.  */
	for (i = 0; i < 4; i++) {
		u32 rxtx_ctrl, glue0;

		err = esr_read_rxtx_ctrl(np, i, &rxtx_ctrl);
		if (err)
			return err;
		err = esr_read_glue0(np, i, &glue0);
		if (err)
			return err;

		rxtx_ctrl &= ~(ESR_RXTX_CTRL_VMUXLO);
		rxtx_ctrl |= (ESR_RXTX_CTRL_ENSTRETCH |
			      (2 << ESR_RXTX_CTRL_VMUXLO_SHIFT));

		glue0 &= ~(ESR_GLUE_CTRL0_SRATE |
			   ESR_GLUE_CTRL0_THCNT |
			   ESR_GLUE_CTRL0_BLTIME);
		glue0 |= (ESR_GLUE_CTRL0_RXLOSENAB |
			  (0xf << ESR_GLUE_CTRL0_SRATE_SHIFT) |
			  (0xff << ESR_GLUE_CTRL0_THCNT_SHIFT) |
			  (BLTIME_300_CYCLES <<
			   ESR_GLUE_CTRL0_BLTIME_SHIFT));

		err = esr_write_rxtx_ctrl(np, i, rxtx_ctrl);
		if (err)
			return err;
		err = esr_write_glue0(np, i, glue0);
		if (err)
			return err;
	}

	err = esr_reset(np);
	if (err)
		return err;

	sig = nr64(ESR_INT_SIGNALS);
	switch (np->port) {
	case 0:
		mask = ESR_INT_SIGNALS_P0_BITS;
		val = (ESR_INT_SRDY0_P0 |
		       ESR_INT_DET0_P0 |
		       ESR_INT_XSRDY_P0 |
		       ESR_INT_XDP_P0_CH3 |
		       ESR_INT_XDP_P0_CH2 |
		       ESR_INT_XDP_P0_CH1 |
		       ESR_INT_XDP_P0_CH0);
		break;

	case 1:
		mask = ESR_INT_SIGNALS_P1_BITS;
		val = (ESR_INT_SRDY0_P1 |
		       ESR_INT_DET0_P1 |
		       ESR_INT_XSRDY_P1 |
		       ESR_INT_XDP_P1_CH3 |
		       ESR_INT_XDP_P1_CH2 |
		       ESR_INT_XDP_P1_CH1 |
		       ESR_INT_XDP_P1_CH0);
		break;

	default:
		return -EINVAL;
	}

	if ((sig & mask) != val) {
		if (np->flags & NIU_FLAGS_HOTPLUG_PHY) {
			np->flags &= ~NIU_FLAGS_HOTPLUG_PHY_PRESENT;
			return 0;
		}
		netdev_err(np->dev, "Port %u signal bits [%08x] are not [%08x]\n",
			   np->port, (int)(sig & mask), (int)val);
		return -ENODEV;
	}
	if (np->flags & NIU_FLAGS_HOTPLUG_PHY)
		np->flags |= NIU_FLAGS_HOTPLUG_PHY_PRESENT;
	return 0;
}

static int serdes_init_1g(struct niu *np)
{
	u64 val;

	val = nr64(ENET_SERDES_1_PLL_CFG);
	val &= ~ENET_SERDES_PLL_FBDIV2;
	switch (np->port) {
	case 0:
		val |= ENET_SERDES_PLL_HRATE0;
		break;
	case 1:
		val |= ENET_SERDES_PLL_HRATE1;
		break;
	case 2:
		val |= ENET_SERDES_PLL_HRATE2;
		break;
	case 3:
		val |= ENET_SERDES_PLL_HRATE3;
		break;
	default:
		return -EINVAL;
	}
	nw64(ENET_SERDES_1_PLL_CFG, val);

	return 0;
}

static int serdes_init_1g_serdes(struct niu *np)
{
	struct niu_link_config *lp = &np->link_config;
	unsigned long ctrl_reg, test_cfg_reg, pll_cfg, i;
	u64 ctrl_val, test_cfg_val, sig, mask, val;
	int err;
	u64 reset_val, val_rd;

	val = ENET_SERDES_PLL_HRATE0 | ENET_SERDES_PLL_HRATE1 |
		ENET_SERDES_PLL_HRATE2 | ENET_SERDES_PLL_HRATE3 |
		ENET_SERDES_PLL_FBDIV0;
	switch (np->port) {
	case 0:
		reset_val =  ENET_SERDES_RESET_0;
		ctrl_reg = ENET_SERDES_0_CTRL_CFG;
		test_cfg_reg = ENET_SERDES_0_TEST_CFG;
		pll_cfg = ENET_SERDES_0_PLL_CFG;
		break;
	case 1:
		reset_val =  ENET_SERDES_RESET_1;
		ctrl_reg = ENET_SERDES_1_CTRL_CFG;
		test_cfg_reg = ENET_SERDES_1_TEST_CFG;
		pll_cfg = ENET_SERDES_1_PLL_CFG;
		break;

	default:
		return -EINVAL;
	}
	ctrl_val = (ENET_SERDES_CTRL_SDET_0 |
		    ENET_SERDES_CTRL_SDET_1 |
		    ENET_SERDES_CTRL_SDET_2 |
		    ENET_SERDES_CTRL_SDET_3 |
		    (0x5 << ENET_SERDES_CTRL_EMPH_0_SHIFT) |
		    (0x5 << ENET_SERDES_CTRL_EMPH_1_SHIFT) |
		    (0x5 << ENET_SERDES_CTRL_EMPH_2_SHIFT) |
		    (0x5 << ENET_SERDES_CTRL_EMPH_3_SHIFT) |
		    (0x1 << ENET_SERDES_CTRL_LADJ_0_SHIFT) |
		    (0x1 << ENET_SERDES_CTRL_LADJ_1_SHIFT) |
		    (0x1 << ENET_SERDES_CTRL_LADJ_2_SHIFT) |
		    (0x1 << ENET_SERDES_CTRL_LADJ_3_SHIFT));
	test_cfg_val = 0;

	if (lp->loopback_mode == LOOPBACK_PHY) {
		test_cfg_val |= ((ENET_TEST_MD_PAD_LOOPBACK <<
				  ENET_SERDES_TEST_MD_0_SHIFT) |
				 (ENET_TEST_MD_PAD_LOOPBACK <<
				  ENET_SERDES_TEST_MD_1_SHIFT) |
				 (ENET_TEST_MD_PAD_LOOPBACK <<
				  ENET_SERDES_TEST_MD_2_SHIFT) |
				 (ENET_TEST_MD_PAD_LOOPBACK <<
				  ENET_SERDES_TEST_MD_3_SHIFT));
	}

	nw64(ENET_SERDES_RESET, reset_val);
	mdelay(20);
	val_rd = nr64(ENET_SERDES_RESET);
	val_rd &= ~reset_val;
	nw64(pll_cfg, val);
	nw64(ctrl_reg, ctrl_val);
	nw64(test_cfg_reg, test_cfg_val);
	nw64(ENET_SERDES_RESET, val_rd);
	mdelay(2000);

	/* Initialize all 4 lanes of the SERDES.  */
	for (i = 0; i < 4; i++) {
		u32 rxtx_ctrl, glue0;

		err = esr_read_rxtx_ctrl(np, i, &rxtx_ctrl);
		if (err)
			return err;
		err = esr_read_glue0(np, i, &glue0);
		if (err)
			return err;

		rxtx_ctrl &= ~(ESR_RXTX_CTRL_VMUXLO);
		rxtx_ctrl |= (ESR_RXTX_CTRL_ENSTRETCH |
			      (2 << ESR_RXTX_CTRL_VMUXLO_SHIFT));

		glue0 &= ~(ESR_GLUE_CTRL0_SRATE |
			   ESR_GLUE_CTRL0_THCNT |
			   ESR_GLUE_CTRL0_BLTIME);
		glue0 |= (ESR_GLUE_CTRL0_RXLOSENAB |
			  (0xf << ESR_GLUE_CTRL0_SRATE_SHIFT) |
			  (0xff << ESR_GLUE_CTRL0_THCNT_SHIFT) |
			  (BLTIME_300_CYCLES <<
			   ESR_GLUE_CTRL0_BLTIME_SHIFT));

		err = esr_write_rxtx_ctrl(np, i, rxtx_ctrl);
		if (err)
			return err;
		err = esr_write_glue0(np, i, glue0);
		if (err)
			return err;
	}


	sig = nr64(ESR_INT_SIGNALS);
	switch (np->port) {
	case 0:
		val = (ESR_INT_SRDY0_P0 | ESR_INT_DET0_P0);
		mask = val;
		break;

	case 1:
		val = (ESR_INT_SRDY0_P1 | ESR_INT_DET0_P1);
		mask = val;
		break;

	default:
		return -EINVAL;
	}

	if ((sig & mask) != val) {
		netdev_err(np->dev, "Port %u signal bits [%08x] are not [%08x]\n",
			   np->port, (int)(sig & mask), (int)val);
		return -ENODEV;
	}

	return 0;
}

static int link_status_1g_serdes(struct niu *np, int *link_up_p)
{
	struct niu_link_config *lp = &np->link_config;
	int link_up;
	u64 val;
	u16 current_speed;
	unsigned long flags;
	u8 current_duplex;

	link_up = 0;
	current_speed = SPEED_INVALID;
	current_duplex = DUPLEX_INVALID;

	spin_lock_irqsave(&np->lock, flags);

	val = nr64_pcs(PCS_MII_STAT);

	if (val & PCS_MII_STAT_LINK_STATUS) {
		link_up = 1;
		current_speed = SPEED_1000;
		current_duplex = DUPLEX_FULL;
	}

	lp->active_speed = current_speed;
	lp->active_duplex = current_duplex;
	spin_unlock_irqrestore(&np->lock, flags);

	*link_up_p = link_up;
	return 0;
}

static int link_status_10g_serdes(struct niu *np, int *link_up_p)
{
	unsigned long flags;
	struct niu_link_config *lp = &np->link_config;
	int link_up = 0;
	int link_ok = 1;
	u64 val, val2;
	u16 current_speed;
	u8 current_duplex;

	if (!(np->flags & NIU_FLAGS_10G))
		return link_status_1g_serdes(np, link_up_p);

	current_speed = SPEED_INVALID;
	current_duplex = DUPLEX_INVALID;
	spin_lock_irqsave(&np->lock, flags);

	val = nr64_xpcs(XPCS_STATUS(0));
	val2 = nr64_mac(XMAC_INTER2);
	if (val2 & 0x01000000)
		link_ok = 0;

	if ((val & 0x1000ULL) && link_ok) {
		link_up = 1;
		current_speed = SPEED_10000;
		current_duplex = DUPLEX_FULL;
	}
	lp->active_speed = current_speed;
	lp->active_duplex = current_duplex;
	spin_unlock_irqrestore(&np->lock, flags);
	*link_up_p = link_up;
	return 0;
}

static int link_status_mii(struct niu *np, int *link_up_p)
{
	struct niu_link_config *lp = &np->link_config;
	int err;
	int bmsr, advert, ctrl1000, stat1000, lpa, bmcr, estatus;
	int supported, advertising, active_speed, active_duplex;

	err = mii_read(np, np->phy_addr, MII_BMCR);
	if (unlikely(err < 0))
		return err;
	bmcr = err;

	err = mii_read(np, np->phy_addr, MII_BMSR);
	if (unlikely(err < 0))
		return err;
	bmsr = err;

	err = mii_read(np, np->phy_addr, MII_ADVERTISE);
	if (unlikely(err < 0))
		return err;
	advert = err;

	err = mii_read(np, np->phy_addr, MII_LPA);
	if (unlikely(err < 0))
		return err;
	lpa = err;

	if (likely(bmsr & BMSR_ESTATEN)) {
		err = mii_read(np, np->phy_addr, MII_ESTATUS);
		if (unlikely(err < 0))
			return err;
		estatus = err;

		err = mii_read(np, np->phy_addr, MII_CTRL1000);
		if (unlikely(err < 0))
			return err;
		ctrl1000 = err;

		err = mii_read(np, np->phy_addr, MII_STAT1000);
		if (unlikely(err < 0))
			return err;
		stat1000 = err;
	} else
		estatus = ctrl1000 = stat1000 = 0;

	supported = 0;
	if (bmsr & BMSR_ANEGCAPABLE)
		supported |= SUPPORTED_Autoneg;
	if (bmsr & BMSR_10HALF)
		supported |= SUPPORTED_10baseT_Half;
	if (bmsr & BMSR_10FULL)
		supported |= SUPPORTED_10baseT_Full;
	if (bmsr & BMSR_100HALF)
		supported |= SUPPORTED_100baseT_Half;
	if (bmsr & BMSR_100FULL)
		supported |= SUPPORTED_100baseT_Full;
	if (estatus & ESTATUS_1000_THALF)
		supported |= SUPPORTED_1000baseT_Half;
	if (estatus & ESTATUS_1000_TFULL)
		supported |= SUPPORTED_1000baseT_Full;
	lp->supported = supported;

	advertising = 0;
	if (advert & ADVERTISE_10HALF)
		advertising |= ADVERTISED_10baseT_Half;
	if (advert & ADVERTISE_10FULL)
		advertising |= ADVERTISED_10baseT_Full;
	if (advert & ADVERTISE_100HALF)
		advertising |= ADVERTISED_100baseT_Half;
	if (advert & ADVERTISE_100FULL)
		advertising |= ADVERTISED_100baseT_Full;
	if (ctrl1000 & ADVERTISE_1000HALF)
		advertising |= ADVERTISED_1000baseT_Half;
	if (ctrl1000 & ADVERTISE_1000FULL)
		advertising |= ADVERTISED_1000baseT_Full;

	if (bmcr & BMCR_ANENABLE) {
		int neg, neg1000;

		lp->active_autoneg = 1;
		advertising |= ADVERTISED_Autoneg;

		neg = advert & lpa;
		neg1000 = (ctrl1000 << 2) & stat1000;

		if (neg1000 & (LPA_1000FULL | LPA_1000HALF))
			active_speed = SPEED_1000;
		else if (neg & LPA_100)
			active_speed = SPEED_100;
		else if (neg & (LPA_10HALF | LPA_10FULL))
			active_speed = SPEED_10;
		else
			active_speed = SPEED_INVALID;

		if ((neg1000 & LPA_1000FULL) || (neg & LPA_DUPLEX))
			active_duplex = DUPLEX_FULL;
		else if (active_speed != SPEED_INVALID)
			active_duplex = DUPLEX_HALF;
		else
			active_duplex = DUPLEX_INVALID;
	} else {
		lp->active_autoneg = 0;

		if ((bmcr & BMCR_SPEED1000) && !(bmcr & BMCR_SPEED100))
			active_speed = SPEED_1000;
		else if (bmcr & BMCR_SPEED100)
			active_speed = SPEED_100;
		else
			active_speed = SPEED_10;

		if (bmcr & BMCR_FULLDPLX)
			active_duplex = DUPLEX_FULL;
		else
			active_duplex = DUPLEX_HALF;
	}

	lp->active_advertising = advertising;
	lp->active_speed = active_speed;
	lp->active_duplex = active_duplex;
	*link_up_p = !!(bmsr & BMSR_LSTATUS);

	return 0;
}

static int link_status_1g_rgmii(struct niu *np, int *link_up_p)
{
	struct niu_link_config *lp = &np->link_config;
	u16 current_speed, bmsr;
	unsigned long flags;
	u8 current_duplex;
	int err, link_up;

	link_up = 0;
	current_speed = SPEED_INVALID;
	current_duplex = DUPLEX_INVALID;

	spin_lock_irqsave(&np->lock, flags);

	err = -EINVAL;

	err = mii_read(np, np->phy_addr, MII_BMSR);
	if (err < 0)
		goto out;

	bmsr = err;
	if (bmsr & BMSR_LSTATUS) {
		u16 adv, lpa;

		err = mii_read(np, np->phy_addr, MII_ADVERTISE);
		if (err < 0)
			goto out;
		adv = err;

		err = mii_read(np, np->phy_addr, MII_LPA);
		if (err < 0)
			goto out;
		lpa = err;

		err = mii_read(np, np->phy_addr, MII_ESTATUS);
		if (err < 0)
			goto out;
		link_up = 1;
		current_speed = SPEED_1000;
		current_duplex = DUPLEX_FULL;

	}
	lp->active_speed = current_speed;
	lp->active_duplex = current_duplex;
	err = 0;

out:
	spin_unlock_irqrestore(&np->lock, flags);

	*link_up_p = link_up;
	return err;
}

static int link_status_1g(struct niu *np, int *link_up_p)
{
	struct niu_link_config *lp = &np->link_config;
	unsigned long flags;
	int err;

	spin_lock_irqsave(&np->lock, flags);

	err = link_status_mii(np, link_up_p);
	lp->supported |= SUPPORTED_TP;
	lp->active_advertising |= ADVERTISED_TP;

	spin_unlock_irqrestore(&np->lock, flags);
	return err;
}

static int bcm8704_reset(struct niu *np)
{
	int err, limit;

	err = mdio_read(np, np->phy_addr,
			BCM8704_PHYXS_DEV_ADDR, MII_BMCR);
	if (err < 0 || err == 0xffff)
		return err;
	err |= BMCR_RESET;
	err = mdio_write(np, np->phy_addr, BCM8704_PHYXS_DEV_ADDR,
			 MII_BMCR, err);
	if (err)
		return err;

	limit = 1000;
	while (--limit >= 0) {
		err = mdio_read(np, np->phy_addr,
				BCM8704_PHYXS_DEV_ADDR, MII_BMCR);
		if (err < 0)
			return err;
		if (!(err & BMCR_RESET))
			break;
	}
	if (limit < 0) {
		netdev_err(np->dev, "Port %u PHY will not reset (bmcr=%04x)\n",
			   np->port, (err & 0xffff));
		return -ENODEV;
	}
	return 0;
}

/* When written, certain PHY registers need to be read back twice
 * in order for the bits to settle properly.
 */
static int bcm8704_user_dev3_readback(struct niu *np, int reg)
{
	int err = mdio_read(np, np->phy_addr, BCM8704_USER_DEV3_ADDR, reg);
	if (err < 0)
		return err;
	err = mdio_read(np, np->phy_addr, BCM8704_USER_DEV3_ADDR, reg);
	if (err < 0)
		return err;
	return 0;
}

static int bcm8706_init_user_dev3(struct niu *np)
{
	int err;


	err = mdio_read(np, np->phy_addr, BCM8704_USER_DEV3_ADDR,
			BCM8704_USER_OPT_DIGITAL_CTRL);
	if (err < 0)
		return err;
	err &= ~USER_ODIG_CTRL_GPIOS;
	err |= (0x3 << USER_ODIG_CTRL_GPIOS_SHIFT);
	err |=  USER_ODIG_CTRL_RESV2;
	err = mdio_write(np, np->phy_addr, BCM8704_USER_DEV3_ADDR,
			 BCM8704_USER_OPT_DIGITAL_CTRL, err);
	if (err)
		return err;

	mdelay(1000);

	return 0;
}

static int bcm8704_init_user_dev3(struct niu *np)
{
	int err;

	err = mdio_write(np, np->phy_addr,
			 BCM8704_USER_DEV3_ADDR, BCM8704_USER_CONTROL,
			 (USER_CONTROL_OPTXRST_LVL |
			  USER_CONTROL_OPBIASFLT_LVL |
			  USER_CONTROL_OBTMPFLT_LVL |
			  USER_CONTROL_OPPRFLT_LVL |
			  USER_CONTROL_OPTXFLT_LVL |
			  USER_CONTROL_OPRXLOS_LVL |
			  USER_CONTROL_OPRXFLT_LVL |
			  USER_CONTROL_OPTXON_LVL |
			  (0x3f << USER_CONTROL_RES1_SHIFT)));
	if (err)
		return err;

	err = mdio_write(np, np->phy_addr,
			 BCM8704_USER_DEV3_ADDR, BCM8704_USER_PMD_TX_CONTROL,
			 (USER_PMD_TX_CTL_XFP_CLKEN |
			  (1 << USER_PMD_TX_CTL_TX_DAC_TXD_SH) |
			  (2 << USER_PMD_TX_CTL_TX_DAC_TXCK_SH) |
			  USER_PMD_TX_CTL_TSCK_LPWREN));
	if (err)
		return err;

	err = bcm8704_user_dev3_readback(np, BCM8704_USER_CONTROL);
	if (err)
		return err;
	err = bcm8704_user_dev3_readback(np, BCM8704_USER_PMD_TX_CONTROL);
	if (err)
		return err;

	err = mdio_read(np, np->phy_addr, BCM8704_USER_DEV3_ADDR,
			BCM8704_USER_OPT_DIGITAL_CTRL);
	if (err < 0)
		return err;
	err &= ~USER_ODIG_CTRL_GPIOS;
	err |= (0x3 << USER_ODIG_CTRL_GPIOS_SHIFT);
	err = mdio_write(np, np->phy_addr, BCM8704_USER_DEV3_ADDR,
			 BCM8704_USER_OPT_DIGITAL_CTRL, err);
	if (err)
		return err;

	mdelay(1000);

	return 0;
}

static int mrvl88x2011_act_led(struct niu *np, int val)
{
	int	err;

	err  = mdio_read(np, np->phy_addr, MRVL88X2011_USER_DEV2_ADDR,
		MRVL88X2011_LED_8_TO_11_CTL);
	if (err < 0)
		return err;

	err &= ~MRVL88X2011_LED(MRVL88X2011_LED_ACT,MRVL88X2011_LED_CTL_MASK);
	err |=  MRVL88X2011_LED(MRVL88X2011_LED_ACT,val);

	return mdio_write(np, np->phy_addr, MRVL88X2011_USER_DEV2_ADDR,
			  MRVL88X2011_LED_8_TO_11_CTL, err);
}

static int mrvl88x2011_led_blink_rate(struct niu *np, int rate)
{
	int	err;

	err = mdio_read(np, np->phy_addr, MRVL88X2011_USER_DEV2_ADDR,
			MRVL88X2011_LED_BLINK_CTL);
	if (err >= 0) {
		err &= ~MRVL88X2011_LED_BLKRATE_MASK;
		err |= (rate << 4);

		err = mdio_write(np, np->phy_addr, MRVL88X2011_USER_DEV2_ADDR,
				 MRVL88X2011_LED_BLINK_CTL, err);
	}

	return err;
}

static int xcvr_init_10g_mrvl88x2011(struct niu *np)
{
	int	err;

	/* Set LED functions */
	err = mrvl88x2011_led_blink_rate(np, MRVL88X2011_LED_BLKRATE_134MS);
	if (err)
		return err;

	/* led activity */
	err = mrvl88x2011_act_led(np, MRVL88X2011_LED_CTL_OFF);
	if (err)
		return err;

	err = mdio_read(np, np->phy_addr, MRVL88X2011_USER_DEV3_ADDR,
			MRVL88X2011_GENERAL_CTL);
	if (err < 0)
		return err;

	err |= MRVL88X2011_ENA_XFPREFCLK;

	err = mdio_write(np, np->phy_addr, MRVL88X2011_USER_DEV3_ADDR,
			 MRVL88X2011_GENERAL_CTL, err);
	if (err < 0)
		return err;

	err = mdio_read(np, np->phy_addr, MRVL88X2011_USER_DEV1_ADDR,
			MRVL88X2011_PMA_PMD_CTL_1);
	if (err < 0)
		return err;

	if (np->link_config.loopback_mode == LOOPBACK_MAC)
		err |= MRVL88X2011_LOOPBACK;
	else
		err &= ~MRVL88X2011_LOOPBACK;

	err = mdio_write(np, np->phy_addr, MRVL88X2011_USER_DEV1_ADDR,
			 MRVL88X2011_PMA_PMD_CTL_1, err);
	if (err < 0)
		return err;

	/* Enable PMD  */
	return mdio_write(np, np->phy_addr, MRVL88X2011_USER_DEV1_ADDR,
			  MRVL88X2011_10G_PMD_TX_DIS, MRVL88X2011_ENA_PMDTX);
}


static int xcvr_diag_bcm870x(struct niu *np)
{
	u16 analog_stat0, tx_alarm_status;
	int err = 0;

#if 1
	err = mdio_read(np, np->phy_addr, BCM8704_PMA_PMD_DEV_ADDR,
			MII_STAT1000);
	if (err < 0)
		return err;
	pr_info("Port %u PMA_PMD(MII_STAT1000) [%04x]\n", np->port, err);

	err = mdio_read(np, np->phy_addr, BCM8704_USER_DEV3_ADDR, 0x20);
	if (err < 0)
		return err;
	pr_info("Port %u USER_DEV3(0x20) [%04x]\n", np->port, err);

	err = mdio_read(np, np->phy_addr, BCM8704_PHYXS_DEV_ADDR,
			MII_NWAYTEST);
	if (err < 0)
		return err;
	pr_info("Port %u PHYXS(MII_NWAYTEST) [%04x]\n", np->port, err);
#endif

	/* XXX dig this out it might not be so useful XXX */
	err = mdio_read(np, np->phy_addr, BCM8704_USER_DEV3_ADDR,
			BCM8704_USER_ANALOG_STATUS0);
	if (err < 0)
		return err;
	err = mdio_read(np, np->phy_addr, BCM8704_USER_DEV3_ADDR,
			BCM8704_USER_ANALOG_STATUS0);
	if (err < 0)
		return err;
	analog_stat0 = err;

	err = mdio_read(np, np->phy_addr, BCM8704_USER_DEV3_ADDR,
			BCM8704_USER_TX_ALARM_STATUS);
	if (err < 0)
		return err;
	err = mdio_read(np, np->phy_addr, BCM8704_USER_DEV3_ADDR,
			BCM8704_USER_TX_ALARM_STATUS);
	if (err < 0)
		return err;
	tx_alarm_status = err;

	if (analog_stat0 != 0x03fc) {
		if ((analog_stat0 == 0x43bc) && (tx_alarm_status != 0)) {
			pr_info("Port %u cable not connected or bad cable\n",
				np->port);
		} else if (analog_stat0 == 0x639c) {
			pr_info("Port %u optical module is bad or missing\n",
				np->port);
		}
	}

	return 0;
}

static int xcvr_10g_set_lb_bcm870x(struct niu *np)
{
	struct niu_link_config *lp = &np->link_config;
	int err;

	err = mdio_read(np, np->phy_addr, BCM8704_PCS_DEV_ADDR,
			MII_BMCR);
	if (err < 0)
		return err;

	err &= ~BMCR_LOOPBACK;

	if (lp->loopback_mode == LOOPBACK_MAC)
		err |= BMCR_LOOPBACK;

	err = mdio_write(np, np->phy_addr, BCM8704_PCS_DEV_ADDR,
			 MII_BMCR, err);
	if (err)
		return err;

	return 0;
}

static int xcvr_init_10g_bcm8706(struct niu *np)
{
	int err = 0;
	u64 val;

	if ((np->flags & NIU_FLAGS_HOTPLUG_PHY) &&
	    (np->flags & NIU_FLAGS_HOTPLUG_PHY_PRESENT) == 0)
			return err;

	val = nr64_mac(XMAC_CONFIG);
	val &= ~XMAC_CONFIG_LED_POLARITY;
	val |= XMAC_CONFIG_FORCE_LED_ON;
	nw64_mac(XMAC_CONFIG, val);

	val = nr64(MIF_CONFIG);
	val |= MIF_CONFIG_INDIRECT_MODE;
	nw64(MIF_CONFIG, val);

	err = bcm8704_reset(np);
	if (err)
		return err;

	err = xcvr_10g_set_lb_bcm870x(np);
	if (err)
		return err;

	err = bcm8706_init_user_dev3(np);
	if (err)
		return err;

	err = xcvr_diag_bcm870x(np);
	if (err)
		return err;

	return 0;
}

static int xcvr_init_10g_bcm8704(struct niu *np)
{
	int err;

	err = bcm8704_reset(np);
	if (err)
		return err;

	err = bcm8704_init_user_dev3(np);
	if (err)
		return err;

	err = xcvr_10g_set_lb_bcm870x(np);
	if (err)
		return err;

	err =  xcvr_diag_bcm870x(np);
	if (err)
		return err;

	return 0;
}

static int xcvr_init_10g(struct niu *np)
{
	int phy_id, err;
	u64 val;

	val = nr64_mac(XMAC_CONFIG);
	val &= ~XMAC_CONFIG_LED_POLARITY;
	val |= XMAC_CONFIG_FORCE_LED_ON;
	nw64_mac(XMAC_CONFIG, val);

	/* XXX shared resource, lock parent XXX */
	val = nr64(MIF_CONFIG);
	val |= MIF_CONFIG_INDIRECT_MODE;
	nw64(MIF_CONFIG, val);

	phy_id = phy_decode(np->parent->port_phy, np->port);
	phy_id = np->parent->phy_probe_info.phy_id[phy_id][np->port];

	/* handle different phy types */
	switch (phy_id & NIU_PHY_ID_MASK) {
	case NIU_PHY_ID_MRVL88X2011:
		err = xcvr_init_10g_mrvl88x2011(np);
		break;

	default: /* bcom 8704 */
		err = xcvr_init_10g_bcm8704(np);
		break;
	}

	return err;
}

static int mii_reset(struct niu *np)
{
	int limit, err;

	err = mii_write(np, np->phy_addr, MII_BMCR, BMCR_RESET);
	if (err)
		return err;

	limit = 1000;
	while (--limit >= 0) {
		udelay(500);
		err = mii_read(np, np->phy_addr, MII_BMCR);
		if (err < 0)
			return err;
		if (!(err & BMCR_RESET))
			break;
	}
	if (limit < 0) {
		netdev_err(np->dev, "Port %u MII would not reset, bmcr[%04x]\n",
			   np->port, err);
		return -ENODEV;
	}

	return 0;
}

static int xcvr_init_1g_rgmii(struct niu *np)
{
	int err;
	u64 val;
	u16 bmcr, bmsr, estat;

	val = nr64(MIF_CONFIG);
	val &= ~MIF_CONFIG_INDIRECT_MODE;
	nw64(MIF_CONFIG, val);

	err = mii_reset(np);
	if (err)
		return err;

	err = mii_read(np, np->phy_addr, MII_BMSR);
	if (err < 0)
		return err;
	bmsr = err;

	estat = 0;
	if (bmsr & BMSR_ESTATEN) {
		err = mii_read(np, np->phy_addr, MII_ESTATUS);
		if (err < 0)
			return err;
		estat = err;
	}

	bmcr = 0;
	err = mii_write(np, np->phy_addr, MII_BMCR, bmcr);
	if (err)
		return err;

	if (bmsr & BMSR_ESTATEN) {
		u16 ctrl1000 = 0;

		if (estat & ESTATUS_1000_TFULL)
			ctrl1000 |= ADVERTISE_1000FULL;
		err = mii_write(np, np->phy_addr, MII_CTRL1000, ctrl1000);
		if (err)
			return err;
	}

	bmcr = (BMCR_SPEED1000 | BMCR_FULLDPLX);

	err = mii_write(np, np->phy_addr, MII_BMCR, bmcr);
	if (err)
		return err;

	err = mii_read(np, np->phy_addr, MII_BMCR);
	if (err < 0)
		return err;
	bmcr = mii_read(np, np->phy_addr, MII_BMCR);

	err = mii_read(np, np->phy_addr, MII_BMSR);
	if (err < 0)
		return err;

	return 0;
}

static int mii_init_common(struct niu *np)
{
	struct niu_link_config *lp = &np->link_config;
	u16 bmcr, bmsr, adv, estat;
	int err;

	err = mii_reset(np);
	if (err)
		return err;

	err = mii_read(np, np->phy_addr, MII_BMSR);
	if (err < 0)
		return err;
	bmsr = err;

	estat = 0;
	if (bmsr & BMSR_ESTATEN) {
		err = mii_read(np, np->phy_addr, MII_ESTATUS);
		if (err < 0)
			return err;
		estat = err;
	}

	bmcr = 0;
	err = mii_write(np, np->phy_addr, MII_BMCR, bmcr);
	if (err)
		return err;

	if (lp->loopback_mode == LOOPBACK_MAC) {
		bmcr |= BMCR_LOOPBACK;
		if (lp->active_speed == SPEED_1000)
			bmcr |= BMCR_SPEED1000;
		if (lp->active_duplex == DUPLEX_FULL)
			bmcr |= BMCR_FULLDPLX;
	}

	if (lp->loopback_mode == LOOPBACK_PHY) {
		u16 aux;

		aux = (BCM5464R_AUX_CTL_EXT_LB |
		       BCM5464R_AUX_CTL_WRITE_1);
		err = mii_write(np, np->phy_addr, BCM5464R_AUX_CTL, aux);
		if (err)
			return err;
	}

	if (lp->autoneg) {
		u16 ctrl1000;

		adv = ADVERTISE_CSMA | ADVERTISE_PAUSE_CAP;
		if ((bmsr & BMSR_10HALF) &&
			(lp->advertising & ADVERTISED_10baseT_Half))
			adv |= ADVERTISE_10HALF;
		if ((bmsr & BMSR_10FULL) &&
			(lp->advertising & ADVERTISED_10baseT_Full))
			adv |= ADVERTISE_10FULL;
		if ((bmsr & BMSR_100HALF) &&
			(lp->advertising & ADVERTISED_100baseT_Half))
			adv |= ADVERTISE_100HALF;
		if ((bmsr & BMSR_100FULL) &&
			(lp->advertising & ADVERTISED_100baseT_Full))
			adv |= ADVERTISE_100FULL;
		err = mii_write(np, np->phy_addr, MII_ADVERTISE, adv);
		if (err)
			return err;

		if (likely(bmsr & BMSR_ESTATEN)) {
			ctrl1000 = 0;
			if ((estat & ESTATUS_1000_THALF) &&
				(lp->advertising & ADVERTISED_1000baseT_Half))
				ctrl1000 |= ADVERTISE_1000HALF;
			if ((estat & ESTATUS_1000_TFULL) &&
				(lp->advertising & ADVERTISED_1000baseT_Full))
				ctrl1000 |= ADVERTISE_1000FULL;
			err = mii_write(np, np->phy_addr,
					MII_CTRL1000, ctrl1000);
			if (err)
				return err;
		}

		bmcr |= (BMCR_ANENABLE | BMCR_ANRESTART);
	} else {
		/* !lp->autoneg */
		int fulldpx;

		if (lp->duplex == DUPLEX_FULL) {
			bmcr |= BMCR_FULLDPLX;
			fulldpx = 1;
		} else if (lp->duplex == DUPLEX_HALF)
			fulldpx = 0;
		else
			return -EINVAL;

		if (lp->speed == SPEED_1000) {
			/* if X-full requested while not supported, or
			   X-half requested while not supported... */
			if ((fulldpx && !(estat & ESTATUS_1000_TFULL)) ||
				(!fulldpx && !(estat & ESTATUS_1000_THALF)))
				return -EINVAL;
			bmcr |= BMCR_SPEED1000;
		} else if (lp->speed == SPEED_100) {
			if ((fulldpx && !(bmsr & BMSR_100FULL)) ||
				(!fulldpx && !(bmsr & BMSR_100HALF)))
				return -EINVAL;
			bmcr |= BMCR_SPEED100;
		} else if (lp->speed == SPEED_10) {
			if ((fulldpx && !(bmsr & BMSR_10FULL)) ||
				(!fulldpx && !(bmsr & BMSR_10HALF)))
				return -EINVAL;
		} else
			return -EINVAL;
	}

	err = mii_write(np, np->phy_addr, MII_BMCR, bmcr);
	if (err)
		return err;

#if 0
	err = mii_read(np, np->phy_addr, MII_BMCR);
	if (err < 0)
		return err;
	bmcr = err;

	err = mii_read(np, np->phy_addr, MII_BMSR);
	if (err < 0)
		return err;
	bmsr = err;

	pr_info("Port %u after MII init bmcr[%04x] bmsr[%04x]\n",
		np->port, bmcr, bmsr);
#endif

	return 0;
}

static int xcvr_init_1g(struct niu *np)
{
	u64 val;

	/* XXX shared resource, lock parent XXX */
	val = nr64(MIF_CONFIG);
	val &= ~MIF_CONFIG_INDIRECT_MODE;
	nw64(MIF_CONFIG, val);

	return mii_init_common(np);
}

static int niu_xcvr_init(struct niu *np)
{
	const struct niu_phy_ops *ops = np->phy_ops;
	int err;

	err = 0;
	if (ops->xcvr_init)
		err = ops->xcvr_init(np);

	return err;
}

static int niu_serdes_init(struct niu *np)
{
	const struct niu_phy_ops *ops = np->phy_ops;
	int err;

	err = 0;
	if (ops->serdes_init)
		err = ops->serdes_init(np);

	return err;
}

static void niu_init_xif(struct niu *);
static void niu_handle_led(struct niu *, int status);

static int niu_link_status_common(struct niu *np, int link_up)
{
	struct niu_link_config *lp = &np->link_config;
	struct net_device *dev = np->dev;
	unsigned long flags;

	if (!netif_carrier_ok(dev) && link_up) {
		netif_info(np, link, dev, "Link is up at %s, %s duplex\n",
			   lp->active_speed == SPEED_10000 ? "10Gb/sec" :
			   lp->active_speed == SPEED_1000 ? "1Gb/sec" :
			   lp->active_speed == SPEED_100 ? "100Mbit/sec" :
			   "10Mbit/sec",
			   lp->active_duplex == DUPLEX_FULL ? "full" : "half");

		spin_lock_irqsave(&np->lock, flags);
		niu_init_xif(np);
		niu_handle_led(np, 1);
		spin_unlock_irqrestore(&np->lock, flags);

		netif_carrier_on(dev);
	} else if (netif_carrier_ok(dev) && !link_up) {
		netif_warn(np, link, dev, "Link is down\n");
		spin_lock_irqsave(&np->lock, flags);
		niu_handle_led(np, 0);
		spin_unlock_irqrestore(&np->lock, flags);
		netif_carrier_off(dev);
	}

	return 0;
}

static int link_status_10g_mrvl(struct niu *np, int *link_up_p)
{
	int err, link_up, pma_status, pcs_status;

	link_up = 0;

	err = mdio_read(np, np->phy_addr, MRVL88X2011_USER_DEV1_ADDR,
			MRVL88X2011_10G_PMD_STATUS_2);
	if (err < 0)
		goto out;

	/* Check PMA/PMD Register: 1.0001.2 == 1 */
	err = mdio_read(np, np->phy_addr, MRVL88X2011_USER_DEV1_ADDR,
			MRVL88X2011_PMA_PMD_STATUS_1);
	if (err < 0)
		goto out;

	pma_status = ((err & MRVL88X2011_LNK_STATUS_OK) ? 1 : 0);

        /* Check PMC Register : 3.0001.2 == 1: read twice */
	err = mdio_read(np, np->phy_addr, MRVL88X2011_USER_DEV3_ADDR,
			MRVL88X2011_PMA_PMD_STATUS_1);
	if (err < 0)
		goto out;

	err = mdio_read(np, np->phy_addr, MRVL88X2011_USER_DEV3_ADDR,
			MRVL88X2011_PMA_PMD_STATUS_1);
	if (err < 0)
		goto out;

	pcs_status = ((err & MRVL88X2011_LNK_STATUS_OK) ? 1 : 0);

        /* Check XGXS Register : 4.0018.[0-3,12] */
	err = mdio_read(np, np->phy_addr, MRVL88X2011_USER_DEV4_ADDR,
			MRVL88X2011_10G_XGXS_LANE_STAT);
	if (err < 0)
		goto out;

	if (err == (PHYXS_XGXS_LANE_STAT_ALINGED | PHYXS_XGXS_LANE_STAT_LANE3 |
		    PHYXS_XGXS_LANE_STAT_LANE2 | PHYXS_XGXS_LANE_STAT_LANE1 |
		    PHYXS_XGXS_LANE_STAT_LANE0 | PHYXS_XGXS_LANE_STAT_MAGIC |
		    0x800))
		link_up = (pma_status && pcs_status) ? 1 : 0;

	np->link_config.active_speed = SPEED_10000;
	np->link_config.active_duplex = DUPLEX_FULL;
	err = 0;
out:
	mrvl88x2011_act_led(np, (link_up ?
				 MRVL88X2011_LED_CTL_PCS_ACT :
				 MRVL88X2011_LED_CTL_OFF));

	*link_up_p = link_up;
	return err;
}

static int link_status_10g_bcm8706(struct niu *np, int *link_up_p)
{
	int err, link_up;
	link_up = 0;

	err = mdio_read(np, np->phy_addr, BCM8704_PMA_PMD_DEV_ADDR,
			BCM8704_PMD_RCV_SIGDET);
	if (err < 0 || err == 0xffff)
		goto out;
	if (!(err & PMD_RCV_SIGDET_GLOBAL)) {
		err = 0;
		goto out;
	}

	err = mdio_read(np, np->phy_addr, BCM8704_PCS_DEV_ADDR,
			BCM8704_PCS_10G_R_STATUS);
	if (err < 0)
		goto out;

	if (!(err & PCS_10G_R_STATUS_BLK_LOCK)) {
		err = 0;
		goto out;
	}

	err = mdio_read(np, np->phy_addr, BCM8704_PHYXS_DEV_ADDR,
			BCM8704_PHYXS_XGXS_LANE_STAT);
	if (err < 0)
		goto out;
	if (err != (PHYXS_XGXS_LANE_STAT_ALINGED |
		    PHYXS_XGXS_LANE_STAT_MAGIC |
		    PHYXS_XGXS_LANE_STAT_PATTEST |
		    PHYXS_XGXS_LANE_STAT_LANE3 |
		    PHYXS_XGXS_LANE_STAT_LANE2 |
		    PHYXS_XGXS_LANE_STAT_LANE1 |
		    PHYXS_XGXS_LANE_STAT_LANE0)) {
		err = 0;
		np->link_config.active_speed = SPEED_INVALID;
		np->link_config.active_duplex = DUPLEX_INVALID;
		goto out;
	}

	link_up = 1;
	np->link_config.active_speed = SPEED_10000;
	np->link_config.active_duplex = DUPLEX_FULL;
	err = 0;

out:
	*link_up_p = link_up;
	return err;
}

static int link_status_10g_bcom(struct niu *np, int *link_up_p)
{
	int err, link_up;

	link_up = 0;

	err = mdio_read(np, np->phy_addr, BCM8704_PMA_PMD_DEV_ADDR,
			BCM8704_PMD_RCV_SIGDET);
	if (err < 0)
		goto out;
	if (!(err & PMD_RCV_SIGDET_GLOBAL)) {
		err = 0;
		goto out;
	}

	err = mdio_read(np, np->phy_addr, BCM8704_PCS_DEV_ADDR,
			BCM8704_PCS_10G_R_STATUS);
	if (err < 0)
		goto out;
	if (!(err & PCS_10G_R_STATUS_BLK_LOCK)) {
		err = 0;
		goto out;
	}

	err = mdio_read(np, np->phy_addr, BCM8704_PHYXS_DEV_ADDR,
			BCM8704_PHYXS_XGXS_LANE_STAT);
	if (err < 0)
		goto out;

	if (err != (PHYXS_XGXS_LANE_STAT_ALINGED |
		    PHYXS_XGXS_LANE_STAT_MAGIC |
		    PHYXS_XGXS_LANE_STAT_LANE3 |
		    PHYXS_XGXS_LANE_STAT_LANE2 |
		    PHYXS_XGXS_LANE_STAT_LANE1 |
		    PHYXS_XGXS_LANE_STAT_LANE0)) {
		err = 0;
		goto out;
	}

	link_up = 1;
	np->link_config.active_speed = SPEED_10000;
	np->link_config.active_duplex = DUPLEX_FULL;
	err = 0;

out:
	*link_up_p = link_up;
	return err;
}

static int link_status_10g(struct niu *np, int *link_up_p)
{
	unsigned long flags;
	int err = -EINVAL;

	spin_lock_irqsave(&np->lock, flags);

	if (np->link_config.loopback_mode == LOOPBACK_DISABLED) {
		int phy_id;

		phy_id = phy_decode(np->parent->port_phy, np->port);
		phy_id = np->parent->phy_probe_info.phy_id[phy_id][np->port];

		/* handle different phy types */
		switch (phy_id & NIU_PHY_ID_MASK) {
		case NIU_PHY_ID_MRVL88X2011:
			err = link_status_10g_mrvl(np, link_up_p);
			break;

		default: /* bcom 8704 */
			err = link_status_10g_bcom(np, link_up_p);
			break;
		}
	}

	spin_unlock_irqrestore(&np->lock, flags);

	return err;
}

static int niu_10g_phy_present(struct niu *np)
{
	u64 sig, mask, val;

	sig = nr64(ESR_INT_SIGNALS);
	switch (np->port) {
	case 0:
		mask = ESR_INT_SIGNALS_P0_BITS;
		val = (ESR_INT_SRDY0_P0 |
		       ESR_INT_DET0_P0 |
		       ESR_INT_XSRDY_P0 |
		       ESR_INT_XDP_P0_CH3 |
		       ESR_INT_XDP_P0_CH2 |
		       ESR_INT_XDP_P0_CH1 |
		       ESR_INT_XDP_P0_CH0);
		break;

	case 1:
		mask = ESR_INT_SIGNALS_P1_BITS;
		val = (ESR_INT_SRDY0_P1 |
		       ESR_INT_DET0_P1 |
		       ESR_INT_XSRDY_P1 |
		       ESR_INT_XDP_P1_CH3 |
		       ESR_INT_XDP_P1_CH2 |
		       ESR_INT_XDP_P1_CH1 |
		       ESR_INT_XDP_P1_CH0);
		break;

	default:
		return 0;
	}

	if ((sig & mask) != val)
		return 0;
	return 1;
}

static int link_status_10g_hotplug(struct niu *np, int *link_up_p)
{
	unsigned long flags;
	int err = 0;
	int phy_present;
	int phy_present_prev;

	spin_lock_irqsave(&np->lock, flags);

	if (np->link_config.loopback_mode == LOOPBACK_DISABLED) {
		phy_present_prev = (np->flags & NIU_FLAGS_HOTPLUG_PHY_PRESENT) ?
			1 : 0;
		phy_present = niu_10g_phy_present(np);
		if (phy_present != phy_present_prev) {
			/* state change */
			if (phy_present) {
				/* A NEM was just plugged in */
				np->flags |= NIU_FLAGS_HOTPLUG_PHY_PRESENT;
				if (np->phy_ops->xcvr_init)
					err = np->phy_ops->xcvr_init(np);
				if (err) {
					err = mdio_read(np, np->phy_addr,
						BCM8704_PHYXS_DEV_ADDR, MII_BMCR);
					if (err == 0xffff) {
						/* No mdio, back-to-back XAUI */
						goto out;
					}
					/* debounce */
					np->flags &= ~NIU_FLAGS_HOTPLUG_PHY_PRESENT;
				}
			} else {
				np->flags &= ~NIU_FLAGS_HOTPLUG_PHY_PRESENT;
				*link_up_p = 0;
				netif_warn(np, link, np->dev,
					   "Hotplug PHY Removed\n");
			}
		}
out:
		if (np->flags & NIU_FLAGS_HOTPLUG_PHY_PRESENT) {
			err = link_status_10g_bcm8706(np, link_up_p);
			if (err == 0xffff) {
				/* No mdio, back-to-back XAUI: it is C10NEM */
				*link_up_p = 1;
				np->link_config.active_speed = SPEED_10000;
				np->link_config.active_duplex = DUPLEX_FULL;
			}
		}
	}

	spin_unlock_irqrestore(&np->lock, flags);

	return 0;
}

static int niu_link_status(struct niu *np, int *link_up_p)
{
	const struct niu_phy_ops *ops = np->phy_ops;
	int err;

	err = 0;
	if (ops->link_status)
		err = ops->link_status(np, link_up_p);

	return err;
}

static void niu_timer(unsigned long __opaque)
{
	struct niu *np = (struct niu *) __opaque;
	unsigned long off;
	int err, link_up;

	err = niu_link_status(np, &link_up);
	if (!err)
		niu_link_status_common(np, link_up);

	if (netif_carrier_ok(np->dev))
		off = 5 * HZ;
	else
		off = 1 * HZ;
	np->timer.expires = jiffies + off;

	add_timer(&np->timer);
}

static const struct niu_phy_ops phy_ops_10g_serdes = {
	.serdes_init		= serdes_init_10g_serdes,
	.link_status		= link_status_10g_serdes,
};

static const struct niu_phy_ops phy_ops_10g_serdes_niu = {
	.serdes_init		= serdes_init_niu_10g_serdes,
	.link_status		= link_status_10g_serdes,
};

static const struct niu_phy_ops phy_ops_1g_serdes_niu = {
	.serdes_init		= serdes_init_niu_1g_serdes,
	.link_status		= link_status_1g_serdes,
};

static const struct niu_phy_ops phy_ops_1g_rgmii = {
	.xcvr_init		= xcvr_init_1g_rgmii,
	.link_status		= link_status_1g_rgmii,
};

static const struct niu_phy_ops phy_ops_10g_fiber_niu = {
	.serdes_init		= serdes_init_niu_10g_fiber,
	.xcvr_init		= xcvr_init_10g,
	.link_status		= link_status_10g,
};

static const struct niu_phy_ops phy_ops_10g_fiber = {
	.serdes_init		= serdes_init_10g,
	.xcvr_init		= xcvr_init_10g,
	.link_status		= link_status_10g,
};

static const struct niu_phy_ops phy_ops_10g_fiber_hotplug = {
	.serdes_init		= serdes_init_10g,
	.xcvr_init		= xcvr_init_10g_bcm8706,
	.link_status		= link_status_10g_hotplug,
};

static const struct niu_phy_ops phy_ops_niu_10g_hotplug = {
	.serdes_init		= serdes_init_niu_10g_fiber,
	.xcvr_init		= xcvr_init_10g_bcm8706,
	.link_status		= link_status_10g_hotplug,
};

static const struct niu_phy_ops phy_ops_10g_copper = {
	.serdes_init		= serdes_init_10g,
	.link_status		= link_status_10g, /* XXX */
};

static const struct niu_phy_ops phy_ops_1g_fiber = {
	.serdes_init		= serdes_init_1g,
	.xcvr_init		= xcvr_init_1g,
	.link_status		= link_status_1g,
};

static const struct niu_phy_ops phy_ops_1g_copper = {
	.xcvr_init		= xcvr_init_1g,
	.link_status		= link_status_1g,
};

struct niu_phy_template {
	const struct niu_phy_ops	*ops;
	u32				phy_addr_base;
};

static const struct niu_phy_template phy_template_niu_10g_fiber = {
	.ops		= &phy_ops_10g_fiber_niu,
	.phy_addr_base	= 16,
};

static const struct niu_phy_template phy_template_niu_10g_serdes = {
	.ops		= &phy_ops_10g_serdes_niu,
	.phy_addr_base	= 0,
};

static const struct niu_phy_template phy_template_niu_1g_serdes = {
	.ops		= &phy_ops_1g_serdes_niu,
	.phy_addr_base	= 0,
};

static const struct niu_phy_template phy_template_10g_fiber = {
	.ops		= &phy_ops_10g_fiber,
	.phy_addr_base	= 8,
};

static const struct niu_phy_template phy_template_10g_fiber_hotplug = {
	.ops		= &phy_ops_10g_fiber_hotplug,
	.phy_addr_base	= 8,
};

static const struct niu_phy_template phy_template_niu_10g_hotplug = {
	.ops		= &phy_ops_niu_10g_hotplug,
	.phy_addr_base	= 8,
};

static const struct niu_phy_template phy_template_10g_copper = {
	.ops		= &phy_ops_10g_copper,
	.phy_addr_base	= 10,
};

static const struct niu_phy_template phy_template_1g_fiber = {
	.ops		= &phy_ops_1g_fiber,
	.phy_addr_base	= 0,
};

static const struct niu_phy_template phy_template_1g_copper = {
	.ops		= &phy_ops_1g_copper,
	.phy_addr_base	= 0,
};

static const struct niu_phy_template phy_template_1g_rgmii = {
	.ops		= &phy_ops_1g_rgmii,
	.phy_addr_base	= 0,
};

static const struct niu_phy_template phy_template_10g_serdes = {
	.ops		= &phy_ops_10g_serdes,
	.phy_addr_base	= 0,
};

static int niu_atca_port_num[4] = {
	0, 0,  11, 10
};

static int serdes_init_10g_serdes(struct niu *np)
{
	struct niu_link_config *lp = &np->link_config;
	unsigned long ctrl_reg, test_cfg_reg, pll_cfg, i;
	u64 ctrl_val, test_cfg_val, sig, mask, val;

	switch (np->port) {
	case 0:
		ctrl_reg = ENET_SERDES_0_CTRL_CFG;
		test_cfg_reg = ENET_SERDES_0_TEST_CFG;
		pll_cfg = ENET_SERDES_0_PLL_CFG;
		break;
	case 1:
		ctrl_reg = ENET_SERDES_1_CTRL_CFG;
		test_cfg_reg = ENET_SERDES_1_TEST_CFG;
		pll_cfg = ENET_SERDES_1_PLL_CFG;
		break;

	default:
		return -EINVAL;
	}
	ctrl_val = (ENET_SERDES_CTRL_SDET_0 |
		    ENET_SERDES_CTRL_SDET_1 |
		    ENET_SERDES_CTRL_SDET_2 |
		    ENET_SERDES_CTRL_SDET_3 |
		    (0x5 << ENET_SERDES_CTRL_EMPH_0_SHIFT) |
		    (0x5 << ENET_SERDES_CTRL_EMPH_1_SHIFT) |
		    (0x5 << ENET_SERDES_CTRL_EMPH_2_SHIFT) |
		    (0x5 << ENET_SERDES_CTRL_EMPH_3_SHIFT) |
		    (0x1 << ENET_SERDES_CTRL_LADJ_0_SHIFT) |
		    (0x1 << ENET_SERDES_CTRL_LADJ_1_SHIFT) |
		    (0x1 << ENET_SERDES_CTRL_LADJ_2_SHIFT) |
		    (0x1 << ENET_SERDES_CTRL_LADJ_3_SHIFT));
	test_cfg_val = 0;

	if (lp->loopback_mode == LOOPBACK_PHY) {
		test_cfg_val |= ((ENET_TEST_MD_PAD_LOOPBACK <<
				  ENET_SERDES_TEST_MD_0_SHIFT) |
				 (ENET_TEST_MD_PAD_LOOPBACK <<
				  ENET_SERDES_TEST_MD_1_SHIFT) |
				 (ENET_TEST_MD_PAD_LOOPBACK <<
				  ENET_SERDES_TEST_MD_2_SHIFT) |
				 (ENET_TEST_MD_PAD_LOOPBACK <<
				  ENET_SERDES_TEST_MD_3_SHIFT));
	}

	esr_reset(np);
	nw64(pll_cfg, ENET_SERDES_PLL_FBDIV2);
	nw64(ctrl_reg, ctrl_val);
	nw64(test_cfg_reg, test_cfg_val);

	/* Initialize all 4 lanes of the SERDES.  */
	for (i = 0; i < 4; i++) {
		u32 rxtx_ctrl, glue0;
		int err;

		err = esr_read_rxtx_ctrl(np, i, &rxtx_ctrl);
		if (err)
			return err;
		err = esr_read_glue0(np, i, &glue0);
		if (err)
			return err;

		rxtx_ctrl &= ~(ESR_RXTX_CTRL_VMUXLO);
		rxtx_ctrl |= (ESR_RXTX_CTRL_ENSTRETCH |
			      (2 << ESR_RXTX_CTRL_VMUXLO_SHIFT));

		glue0 &= ~(ESR_GLUE_CTRL0_SRATE |
			   ESR_GLUE_CTRL0_THCNT |
			   ESR_GLUE_CTRL0_BLTIME);
		glue0 |= (ESR_GLUE_CTRL0_RXLOSENAB |
			  (0xf << ESR_GLUE_CTRL0_SRATE_SHIFT) |
			  (0xff << ESR_GLUE_CTRL0_THCNT_SHIFT) |
			  (BLTIME_300_CYCLES <<
			   ESR_GLUE_CTRL0_BLTIME_SHIFT));

		err = esr_write_rxtx_ctrl(np, i, rxtx_ctrl);
		if (err)
			return err;
		err = esr_write_glue0(np, i, glue0);
		if (err)
			return err;
	}


	sig = nr64(ESR_INT_SIGNALS);
	switch (np->port) {
	case 0:
		mask = ESR_INT_SIGNALS_P0_BITS;
		val = (ESR_INT_SRDY0_P0 |
		       ESR_INT_DET0_P0 |
		       ESR_INT_XSRDY_P0 |
		       ESR_INT_XDP_P0_CH3 |
		       ESR_INT_XDP_P0_CH2 |
		       ESR_INT_XDP_P0_CH1 |
		       ESR_INT_XDP_P0_CH0);
		break;

	case 1:
		mask = ESR_INT_SIGNALS_P1_BITS;
		val = (ESR_INT_SRDY0_P1 |
		       ESR_INT_DET0_P1 |
		       ESR_INT_XSRDY_P1 |
		       ESR_INT_XDP_P1_CH3 |
		       ESR_INT_XDP_P1_CH2 |
		       ESR_INT_XDP_P1_CH1 |
		       ESR_INT_XDP_P1_CH0);
		break;

	default:
		return -EINVAL;
	}

	if ((sig & mask) != val) {
		int err;
		err = serdes_init_1g_serdes(np);
		if (!err) {
			np->flags &= ~NIU_FLAGS_10G;
			np->mac_xcvr = MAC_XCVR_PCS;
		}  else {
			netdev_err(np->dev, "Port %u 10G/1G SERDES Link Failed\n",
				   np->port);
			return -ENODEV;
		}
	}

	return 0;
}

static int niu_determine_phy_disposition(struct niu *np)
{
	struct niu_parent *parent = np->parent;
	u8 plat_type = parent->plat_type;
	const struct niu_phy_template *tp;
	u32 phy_addr_off = 0;

	if (plat_type == PLAT_TYPE_NIU) {
		switch (np->flags &
			(NIU_FLAGS_10G |
			 NIU_FLAGS_FIBER |
			 NIU_FLAGS_XCVR_SERDES)) {
		case NIU_FLAGS_10G | NIU_FLAGS_XCVR_SERDES:
			/* 10G Serdes */
			tp = &phy_template_niu_10g_serdes;
			break;
		case NIU_FLAGS_XCVR_SERDES:
			/* 1G Serdes */
			tp = &phy_template_niu_1g_serdes;
			break;
		case NIU_FLAGS_10G | NIU_FLAGS_FIBER:
			/* 10G Fiber */
		default:
			if (np->flags & NIU_FLAGS_HOTPLUG_PHY) {
				tp = &phy_template_niu_10g_hotplug;
				if (np->port == 0)
					phy_addr_off = 8;
				if (np->port == 1)
					phy_addr_off = 12;
			} else {
				tp = &phy_template_niu_10g_fiber;
				phy_addr_off += np->port;
			}
			break;
		}
	} else {
		switch (np->flags &
			(NIU_FLAGS_10G |
			 NIU_FLAGS_FIBER |
			 NIU_FLAGS_XCVR_SERDES)) {
		case 0:
			/* 1G copper */
			tp = &phy_template_1g_copper;
			if (plat_type == PLAT_TYPE_VF_P0)
				phy_addr_off = 10;
			else if (plat_type == PLAT_TYPE_VF_P1)
				phy_addr_off = 26;

			phy_addr_off += (np->port ^ 0x3);
			break;

		case NIU_FLAGS_10G:
			/* 10G copper */
			tp = &phy_template_10g_copper;
			break;

		case NIU_FLAGS_FIBER:
			/* 1G fiber */
			tp = &phy_template_1g_fiber;
			break;

		case NIU_FLAGS_10G | NIU_FLAGS_FIBER:
			/* 10G fiber */
			tp = &phy_template_10g_fiber;
			if (plat_type == PLAT_TYPE_VF_P0 ||
			    plat_type == PLAT_TYPE_VF_P1)
				phy_addr_off = 8;
			phy_addr_off += np->port;
			if (np->flags & NIU_FLAGS_HOTPLUG_PHY) {
				tp = &phy_template_10g_fiber_hotplug;
				if (np->port == 0)
					phy_addr_off = 8;
				if (np->port == 1)
					phy_addr_off = 12;
			}
			break;

		case NIU_FLAGS_10G | NIU_FLAGS_XCVR_SERDES:
		case NIU_FLAGS_XCVR_SERDES | NIU_FLAGS_FIBER:
		case NIU_FLAGS_XCVR_SERDES:
			switch(np->port) {
			case 0:
			case 1:
				tp = &phy_template_10g_serdes;
				break;
			case 2:
			case 3:
				tp = &phy_template_1g_rgmii;
				break;
			default:
				return -EINVAL;
				break;
			}
			phy_addr_off = niu_atca_port_num[np->port];
			break;

		default:
			return -EINVAL;
		}
	}

	np->phy_ops = tp->ops;
	np->phy_addr = tp->phy_addr_base + phy_addr_off;

	return 0;
}

static int niu_init_link(struct niu *np)
{
	struct niu_parent *parent = np->parent;
	int err, ignore;

	if (parent->plat_type == PLAT_TYPE_NIU) {
		err = niu_xcvr_init(np);
		if (err)
			return err;
		msleep(200);
	}
	err = niu_serdes_init(np);
	if (err && !(np->flags & NIU_FLAGS_HOTPLUG_PHY))
		return err;
	msleep(200);
	err = niu_xcvr_init(np);
	if (!err || (np->flags & NIU_FLAGS_HOTPLUG_PHY))
		niu_link_status(np, &ignore);
	return 0;
}

static void niu_set_primary_mac(struct niu *np, unsigned char *addr)
{
	u16 reg0 = addr[4] << 8 | addr[5];
	u16 reg1 = addr[2] << 8 | addr[3];
	u16 reg2 = addr[0] << 8 | addr[1];

	if (np->flags & NIU_FLAGS_XMAC) {
		nw64_mac(XMAC_ADDR0, reg0);
		nw64_mac(XMAC_ADDR1, reg1);
		nw64_mac(XMAC_ADDR2, reg2);
	} else {
		nw64_mac(BMAC_ADDR0, reg0);
		nw64_mac(BMAC_ADDR1, reg1);
		nw64_mac(BMAC_ADDR2, reg2);
	}
}

static int niu_num_alt_addr(struct niu *np)
{
	if (np->flags & NIU_FLAGS_XMAC)
		return XMAC_NUM_ALT_ADDR;
	else
		return BMAC_NUM_ALT_ADDR;
}

static int niu_set_alt_mac(struct niu *np, int index, unsigned char *addr)
{
	u16 reg0 = addr[4] << 8 | addr[5];
	u16 reg1 = addr[2] << 8 | addr[3];
	u16 reg2 = addr[0] << 8 | addr[1];

	if (index >= niu_num_alt_addr(np))
		return -EINVAL;

	if (np->flags & NIU_FLAGS_XMAC) {
		nw64_mac(XMAC_ALT_ADDR0(index), reg0);
		nw64_mac(XMAC_ALT_ADDR1(index), reg1);
		nw64_mac(XMAC_ALT_ADDR2(index), reg2);
	} else {
		nw64_mac(BMAC_ALT_ADDR0(index), reg0);
		nw64_mac(BMAC_ALT_ADDR1(index), reg1);
		nw64_mac(BMAC_ALT_ADDR2(index), reg2);
	}

	return 0;
}

static int niu_enable_alt_mac(struct niu *np, int index, int on)
{
	unsigned long reg;
	u64 val, mask;

	if (index >= niu_num_alt_addr(np))
		return -EINVAL;

	if (np->flags & NIU_FLAGS_XMAC) {
		reg = XMAC_ADDR_CMPEN;
		mask = 1 << index;
	} else {
		reg = BMAC_ADDR_CMPEN;
		mask = 1 << (index + 1);
	}

	val = nr64_mac(reg);
	if (on)
		val |= mask;
	else
		val &= ~mask;
	nw64_mac(reg, val);

	return 0;
}

static void __set_rdc_table_num_hw(struct niu *np, unsigned long reg,
				   int num, int mac_pref)
{
	u64 val = nr64_mac(reg);
	val &= ~(HOST_INFO_MACRDCTBLN | HOST_INFO_MPR);
	val |= num;
	if (mac_pref)
		val |= HOST_INFO_MPR;
	nw64_mac(reg, val);
}

static int __set_rdc_table_num(struct niu *np,
			       int xmac_index, int bmac_index,
			       int rdc_table_num, int mac_pref)
{
	unsigned long reg;

	if (rdc_table_num & ~HOST_INFO_MACRDCTBLN)
		return -EINVAL;
	if (np->flags & NIU_FLAGS_XMAC)
		reg = XMAC_HOST_INFO(xmac_index);
	else
		reg = BMAC_HOST_INFO(bmac_index);
	__set_rdc_table_num_hw(np, reg, rdc_table_num, mac_pref);
	return 0;
}

static int niu_set_primary_mac_rdc_table(struct niu *np, int table_num,
					 int mac_pref)
{
	return __set_rdc_table_num(np, 17, 0, table_num, mac_pref);
}

static int niu_set_multicast_mac_rdc_table(struct niu *np, int table_num,
					   int mac_pref)
{
	return __set_rdc_table_num(np, 16, 8, table_num, mac_pref);
}

static int niu_set_alt_mac_rdc_table(struct niu *np, int idx,
				     int table_num, int mac_pref)
{
	if (idx >= niu_num_alt_addr(np))
		return -EINVAL;
	return __set_rdc_table_num(np, idx, idx + 1, table_num, mac_pref);
}

static u64 vlan_entry_set_parity(u64 reg_val)
{
	u64 port01_mask;
	u64 port23_mask;

	port01_mask = 0x00ff;
	port23_mask = 0xff00;

	if (hweight64(reg_val & port01_mask) & 1)
		reg_val |= ENET_VLAN_TBL_PARITY0;
	else
		reg_val &= ~ENET_VLAN_TBL_PARITY0;

	if (hweight64(reg_val & port23_mask) & 1)
		reg_val |= ENET_VLAN_TBL_PARITY1;
	else
		reg_val &= ~ENET_VLAN_TBL_PARITY1;

	return reg_val;
}

static void vlan_tbl_write(struct niu *np, unsigned long index,
			   int port, int vpr, int rdc_table)
{
	u64 reg_val = nr64(ENET_VLAN_TBL(index));

	reg_val &= ~((ENET_VLAN_TBL_VPR |
		      ENET_VLAN_TBL_VLANRDCTBLN) <<
		     ENET_VLAN_TBL_SHIFT(port));
	if (vpr)
		reg_val |= (ENET_VLAN_TBL_VPR <<
			    ENET_VLAN_TBL_SHIFT(port));
	reg_val |= (rdc_table << ENET_VLAN_TBL_SHIFT(port));

	reg_val = vlan_entry_set_parity(reg_val);

	nw64(ENET_VLAN_TBL(index), reg_val);
}

static void vlan_tbl_clear(struct niu *np)
{
	int i;

	for (i = 0; i < ENET_VLAN_TBL_NUM_ENTRIES; i++)
		nw64(ENET_VLAN_TBL(i), 0);
}

static int tcam_wait_bit(struct niu *np, u64 bit)
{
	int limit = 1000;

	while (--limit > 0) {
		if (nr64(TCAM_CTL) & bit)
			break;
		udelay(1);
	}
	if (limit <= 0)
		return -ENODEV;

	return 0;
}

static int tcam_flush(struct niu *np, int index)
{
	nw64(TCAM_KEY_0, 0x00);
	nw64(TCAM_KEY_MASK_0, 0xff);
	nw64(TCAM_CTL, (TCAM_CTL_RWC_TCAM_WRITE | index));

	return tcam_wait_bit(np, TCAM_CTL_STAT);
}

#if 0
static int tcam_read(struct niu *np, int index,
		     u64 *key, u64 *mask)
{
	int err;

	nw64(TCAM_CTL, (TCAM_CTL_RWC_TCAM_READ | index));
	err = tcam_wait_bit(np, TCAM_CTL_STAT);
	if (!err) {
		key[0] = nr64(TCAM_KEY_0);
		key[1] = nr64(TCAM_KEY_1);
		key[2] = nr64(TCAM_KEY_2);
		key[3] = nr64(TCAM_KEY_3);
		mask[0] = nr64(TCAM_KEY_MASK_0);
		mask[1] = nr64(TCAM_KEY_MASK_1);
		mask[2] = nr64(TCAM_KEY_MASK_2);
		mask[3] = nr64(TCAM_KEY_MASK_3);
	}
	return err;
}
#endif

static int tcam_write(struct niu *np, int index,
		      u64 *key, u64 *mask)
{
	nw64(TCAM_KEY_0, key[0]);
	nw64(TCAM_KEY_1, key[1]);
	nw64(TCAM_KEY_2, key[2]);
	nw64(TCAM_KEY_3, key[3]);
	nw64(TCAM_KEY_MASK_0, mask[0]);
	nw64(TCAM_KEY_MASK_1, mask[1]);
	nw64(TCAM_KEY_MASK_2, mask[2]);
	nw64(TCAM_KEY_MASK_3, mask[3]);
	nw64(TCAM_CTL, (TCAM_CTL_RWC_TCAM_WRITE | index));

	return tcam_wait_bit(np, TCAM_CTL_STAT);
}

#if 0
static int tcam_assoc_read(struct niu *np, int index, u64 *data)
{
	int err;

	nw64(TCAM_CTL, (TCAM_CTL_RWC_RAM_READ | index));
	err = tcam_wait_bit(np, TCAM_CTL_STAT);
	if (!err)
		*data = nr64(TCAM_KEY_1);

	return err;
}
#endif

static int tcam_assoc_write(struct niu *np, int index, u64 assoc_data)
{
	nw64(TCAM_KEY_1, assoc_data);
	nw64(TCAM_CTL, (TCAM_CTL_RWC_RAM_WRITE | index));

	return tcam_wait_bit(np, TCAM_CTL_STAT);
}

static void tcam_enable(struct niu *np, int on)
{
	u64 val = nr64(FFLP_CFG_1);

	if (on)
		val &= ~FFLP_CFG_1_TCAM_DIS;
	else
		val |= FFLP_CFG_1_TCAM_DIS;
	nw64(FFLP_CFG_1, val);
}

static void tcam_set_lat_and_ratio(struct niu *np, u64 latency, u64 ratio)
{
	u64 val = nr64(FFLP_CFG_1);

	val &= ~(FFLP_CFG_1_FFLPINITDONE |
		 FFLP_CFG_1_CAMLAT |
		 FFLP_CFG_1_CAMRATIO);
	val |= (latency << FFLP_CFG_1_CAMLAT_SHIFT);
	val |= (ratio << FFLP_CFG_1_CAMRATIO_SHIFT);
	nw64(FFLP_CFG_1, val);

	val = nr64(FFLP_CFG_1);
	val |= FFLP_CFG_1_FFLPINITDONE;
	nw64(FFLP_CFG_1, val);
}

static int tcam_user_eth_class_enable(struct niu *np, unsigned long class,
				      int on)
{
	unsigned long reg;
	u64 val;

	if (class < CLASS_CODE_ETHERTYPE1 ||
	    class > CLASS_CODE_ETHERTYPE2)
		return -EINVAL;

	reg = L2_CLS(class - CLASS_CODE_ETHERTYPE1);
	val = nr64(reg);
	if (on)
		val |= L2_CLS_VLD;
	else
		val &= ~L2_CLS_VLD;
	nw64(reg, val);

	return 0;
}

#if 0
static int tcam_user_eth_class_set(struct niu *np, unsigned long class,
				   u64 ether_type)
{
	unsigned long reg;
	u64 val;

	if (class < CLASS_CODE_ETHERTYPE1 ||
	    class > CLASS_CODE_ETHERTYPE2 ||
	    (ether_type & ~(u64)0xffff) != 0)
		return -EINVAL;

	reg = L2_CLS(class - CLASS_CODE_ETHERTYPE1);
	val = nr64(reg);
	val &= ~L2_CLS_ETYPE;
	val |= (ether_type << L2_CLS_ETYPE_SHIFT);
	nw64(reg, val);

	return 0;
}
#endif

static int tcam_user_ip_class_enable(struct niu *np, unsigned long class,
				     int on)
{
	unsigned long reg;
	u64 val;

	if (class < CLASS_CODE_USER_PROG1 ||
	    class > CLASS_CODE_USER_PROG4)
		return -EINVAL;

	reg = L3_CLS(class - CLASS_CODE_USER_PROG1);
	val = nr64(reg);
	if (on)
		val |= L3_CLS_VALID;
	else
		val &= ~L3_CLS_VALID;
	nw64(reg, val);

	return 0;
}

static int tcam_user_ip_class_set(struct niu *np, unsigned long class,
				  int ipv6, u64 protocol_id,
				  u64 tos_mask, u64 tos_val)
{
	unsigned long reg;
	u64 val;

	if (class < CLASS_CODE_USER_PROG1 ||
	    class > CLASS_CODE_USER_PROG4 ||
	    (protocol_id & ~(u64)0xff) != 0 ||
	    (tos_mask & ~(u64)0xff) != 0 ||
	    (tos_val & ~(u64)0xff) != 0)
		return -EINVAL;

	reg = L3_CLS(class - CLASS_CODE_USER_PROG1);
	val = nr64(reg);
	val &= ~(L3_CLS_IPVER | L3_CLS_PID |
		 L3_CLS_TOSMASK | L3_CLS_TOS);
	if (ipv6)
		val |= L3_CLS_IPVER;
	val |= (protocol_id << L3_CLS_PID_SHIFT);
	val |= (tos_mask << L3_CLS_TOSMASK_SHIFT);
	val |= (tos_val << L3_CLS_TOS_SHIFT);
	nw64(reg, val);

	return 0;
}

static int tcam_early_init(struct niu *np)
{
	unsigned long i;
	int err;

	tcam_enable(np, 0);
	tcam_set_lat_and_ratio(np,
			       DEFAULT_TCAM_LATENCY,
			       DEFAULT_TCAM_ACCESS_RATIO);
	for (i = CLASS_CODE_ETHERTYPE1; i <= CLASS_CODE_ETHERTYPE2; i++) {
		err = tcam_user_eth_class_enable(np, i, 0);
		if (err)
			return err;
	}
	for (i = CLASS_CODE_USER_PROG1; i <= CLASS_CODE_USER_PROG4; i++) {
		err = tcam_user_ip_class_enable(np, i, 0);
		if (err)
			return err;
	}

	return 0;
}

static int tcam_flush_all(struct niu *np)
{
	unsigned long i;

	for (i = 0; i < np->parent->tcam_num_entries; i++) {
		int err = tcam_flush(np, i);
		if (err)
			return err;
	}
	return 0;
}

static u64 hash_addr_regval(unsigned long index, unsigned long num_entries)
{
	return (u64)index | (num_entries == 1 ? HASH_TBL_ADDR_AUTOINC : 0);
}

#if 0
static int hash_read(struct niu *np, unsigned long partition,
		     unsigned long index, unsigned long num_entries,
		     u64 *data)
{
	u64 val = hash_addr_regval(index, num_entries);
	unsigned long i;

	if (partition >= FCRAM_NUM_PARTITIONS ||
	    index + num_entries > FCRAM_SIZE)
		return -EINVAL;

	nw64(HASH_TBL_ADDR(partition), val);
	for (i = 0; i < num_entries; i++)
		data[i] = nr64(HASH_TBL_DATA(partition));

	return 0;
}
#endif

static int hash_write(struct niu *np, unsigned long partition,
		      unsigned long index, unsigned long num_entries,
		      u64 *data)
{
	u64 val = hash_addr_regval(index, num_entries);
	unsigned long i;

	if (partition >= FCRAM_NUM_PARTITIONS ||
	    index + (num_entries * 8) > FCRAM_SIZE)
		return -EINVAL;

	nw64(HASH_TBL_ADDR(partition), val);
	for (i = 0; i < num_entries; i++)
		nw64(HASH_TBL_DATA(partition), data[i]);

	return 0;
}

static void fflp_reset(struct niu *np)
{
	u64 val;

	nw64(FFLP_CFG_1, FFLP_CFG_1_PIO_FIO_RST);
	udelay(10);
	nw64(FFLP_CFG_1, 0);

	val = FFLP_CFG_1_FCRAMOUTDR_NORMAL | FFLP_CFG_1_FFLPINITDONE;
	nw64(FFLP_CFG_1, val);
}

static void fflp_set_timings(struct niu *np)
{
	u64 val = nr64(FFLP_CFG_1);

	val &= ~FFLP_CFG_1_FFLPINITDONE;
	val |= (DEFAULT_FCRAMRATIO << FFLP_CFG_1_FCRAMRATIO_SHIFT);
	nw64(FFLP_CFG_1, val);

	val = nr64(FFLP_CFG_1);
	val |= FFLP_CFG_1_FFLPINITDONE;
	nw64(FFLP_CFG_1, val);

	val = nr64(FCRAM_REF_TMR);
	val &= ~(FCRAM_REF_TMR_MAX | FCRAM_REF_TMR_MIN);
	val |= (DEFAULT_FCRAM_REFRESH_MAX << FCRAM_REF_TMR_MAX_SHIFT);
	val |= (DEFAULT_FCRAM_REFRESH_MIN << FCRAM_REF_TMR_MIN_SHIFT);
	nw64(FCRAM_REF_TMR, val);
}

static int fflp_set_partition(struct niu *np, u64 partition,
			      u64 mask, u64 base, int enable)
{
	unsigned long reg;
	u64 val;

	if (partition >= FCRAM_NUM_PARTITIONS ||
	    (mask & ~(u64)0x1f) != 0 ||
	    (base & ~(u64)0x1f) != 0)
		return -EINVAL;

	reg = FLW_PRT_SEL(partition);

	val = nr64(reg);
	val &= ~(FLW_PRT_SEL_EXT | FLW_PRT_SEL_MASK | FLW_PRT_SEL_BASE);
	val |= (mask << FLW_PRT_SEL_MASK_SHIFT);
	val |= (base << FLW_PRT_SEL_BASE_SHIFT);
	if (enable)
		val |= FLW_PRT_SEL_EXT;
	nw64(reg, val);

	return 0;
}

static int fflp_disable_all_partitions(struct niu *np)
{
	unsigned long i;

	for (i = 0; i < FCRAM_NUM_PARTITIONS; i++) {
		int err = fflp_set_partition(np, 0, 0, 0, 0);
		if (err)
			return err;
	}
	return 0;
}

static void fflp_llcsnap_enable(struct niu *np, int on)
{
	u64 val = nr64(FFLP_CFG_1);

	if (on)
		val |= FFLP_CFG_1_LLCSNAP;
	else
		val &= ~FFLP_CFG_1_LLCSNAP;
	nw64(FFLP_CFG_1, val);
}

static void fflp_errors_enable(struct niu *np, int on)
{
	u64 val = nr64(FFLP_CFG_1);

	if (on)
		val &= ~FFLP_CFG_1_ERRORDIS;
	else
		val |= FFLP_CFG_1_ERRORDIS;
	nw64(FFLP_CFG_1, val);
}

static int fflp_hash_clear(struct niu *np)
{
	struct fcram_hash_ipv4 ent;
	unsigned long i;

	/* IPV4 hash entry with valid bit clear, rest is don't care.  */
	memset(&ent, 0, sizeof(ent));
	ent.header = HASH_HEADER_EXT;

	for (i = 0; i < FCRAM_SIZE; i += sizeof(ent)) {
		int err = hash_write(np, 0, i, 1, (u64 *) &ent);
		if (err)
			return err;
	}
	return 0;
}

static int fflp_early_init(struct niu *np)
{
	struct niu_parent *parent;
	unsigned long flags;
	int err;

	niu_lock_parent(np, flags);

	parent = np->parent;
	err = 0;
	if (!(parent->flags & PARENT_FLGS_CLS_HWINIT)) {
		if (np->parent->plat_type != PLAT_TYPE_NIU) {
			fflp_reset(np);
			fflp_set_timings(np);
			err = fflp_disable_all_partitions(np);
			if (err) {
				netif_printk(np, probe, KERN_DEBUG, np->dev,
					     "fflp_disable_all_partitions failed, err=%d\n",
					     err);
				goto out;
			}
		}

		err = tcam_early_init(np);
		if (err) {
			netif_printk(np, probe, KERN_DEBUG, np->dev,
				     "tcam_early_init failed, err=%d\n", err);
			goto out;
		}
		fflp_llcsnap_enable(np, 1);
		fflp_errors_enable(np, 0);
		nw64(H1POLY, 0);
		nw64(H2POLY, 0);

		err = tcam_flush_all(np);
		if (err) {
			netif_printk(np, probe, KERN_DEBUG, np->dev,
				     "tcam_flush_all failed, err=%d\n", err);
			goto out;
		}
		if (np->parent->plat_type != PLAT_TYPE_NIU) {
			err = fflp_hash_clear(np);
			if (err) {
				netif_printk(np, probe, KERN_DEBUG, np->dev,
					     "fflp_hash_clear failed, err=%d\n",
					     err);
				goto out;
			}
		}

		vlan_tbl_clear(np);

		parent->flags |= PARENT_FLGS_CLS_HWINIT;
	}
out:
	niu_unlock_parent(np, flags);
	return err;
}

static int niu_set_flow_key(struct niu *np, unsigned long class_code, u64 key)
{
	if (class_code < CLASS_CODE_USER_PROG1 ||
	    class_code > CLASS_CODE_SCTP_IPV6)
		return -EINVAL;

	nw64(FLOW_KEY(class_code - CLASS_CODE_USER_PROG1), key);
	return 0;
}

static int niu_set_tcam_key(struct niu *np, unsigned long class_code, u64 key)
{
	if (class_code < CLASS_CODE_USER_PROG1 ||
	    class_code > CLASS_CODE_SCTP_IPV6)
		return -EINVAL;

	nw64(TCAM_KEY(class_code - CLASS_CODE_USER_PROG1), key);
	return 0;
}

/* Entries for the ports are interleaved in the TCAM */
static u16 tcam_get_index(struct niu *np, u16 idx)
{
	/* One entry reserved for IP fragment rule */
	if (idx >= (np->clas.tcam_sz - 1))
		idx = 0;
	return np->clas.tcam_top + ((idx+1) * np->parent->num_ports);
}

static u16 tcam_get_size(struct niu *np)
{
	/* One entry reserved for IP fragment rule */
	return np->clas.tcam_sz - 1;
}

static u16 tcam_get_valid_entry_cnt(struct niu *np)
{
	/* One entry reserved for IP fragment rule */
	return np->clas.tcam_valid_entries - 1;
}

static void niu_rx_skb_append(struct sk_buff *skb, struct page *page,
			      u32 offset, u32 size)
{
	int i = skb_shinfo(skb)->nr_frags;
	skb_frag_t *frag = &skb_shinfo(skb)->frags[i];

	frag->page = page;
	frag->page_offset = offset;
	frag->size = size;

	skb->len += size;
	skb->data_len += size;
	skb->truesize += size;

	skb_shinfo(skb)->nr_frags = i + 1;
}

static unsigned int niu_hash_rxaddr(struct rx_ring_info *rp, u64 a)
{
	a >>= PAGE_SHIFT;
	a ^= (a >> ilog2(MAX_RBR_RING_SIZE));

	return a & (MAX_RBR_RING_SIZE - 1);
}

static struct page *niu_find_rxpage(struct rx_ring_info *rp, u64 addr,
				    struct page ***link)
{
	unsigned int h = niu_hash_rxaddr(rp, addr);
	struct page *p, **pp;

	addr &= PAGE_MASK;
	pp = &rp->rxhash[h];
	for (; (p = *pp) != NULL; pp = (struct page **) &p->mapping) {
		if (p->index == addr) {
			*link = pp;
			goto found;
		}
	}
	BUG();

found:
	return p;
}

static void niu_hash_page(struct rx_ring_info *rp, struct page *page, u64 base)
{
	unsigned int h = niu_hash_rxaddr(rp, base);

	page->index = base;
	page->mapping = (struct address_space *) rp->rxhash[h];
	rp->rxhash[h] = page;
}

static int niu_rbr_add_page(struct niu *np, struct rx_ring_info *rp,
			    gfp_t mask, int start_index)
{
	struct page *page;
	u64 addr;
	int i;

	page = alloc_page(mask);
	if (!page)
		return -ENOMEM;

	addr = np->ops->map_page(np->device, page, 0,
				 PAGE_SIZE, DMA_FROM_DEVICE);

	niu_hash_page(rp, page, addr);
	if (rp->rbr_blocks_per_page > 1)
		atomic_add(rp->rbr_blocks_per_page - 1,
			   &compound_head(page)->_count);

	for (i = 0; i < rp->rbr_blocks_per_page; i++) {
		__le32 *rbr = &rp->rbr[start_index + i];

		*rbr = cpu_to_le32(addr >> RBR_DESCR_ADDR_SHIFT);
		addr += rp->rbr_block_size;
	}

	return 0;
}

static void niu_rbr_refill(struct niu *np, struct rx_ring_info *rp, gfp_t mask)
{
	int index = rp->rbr_index;

	rp->rbr_pending++;
	if ((rp->rbr_pending % rp->rbr_blocks_per_page) == 0) {
		int err = niu_rbr_add_page(np, rp, mask, index);

		if (unlikely(err)) {
			rp->rbr_pending--;
			return;
		}

		rp->rbr_index += rp->rbr_blocks_per_page;
		BUG_ON(rp->rbr_index > rp->rbr_table_size);
		if (rp->rbr_index == rp->rbr_table_size)
			rp->rbr_index = 0;

		if (rp->rbr_pending >= rp->rbr_kick_thresh) {
			nw64(RBR_KICK(rp->rx_channel), rp->rbr_pending);
			rp->rbr_pending = 0;
		}
	}
}

static int niu_rx_pkt_ignore(struct niu *np, struct rx_ring_info *rp)
{
	unsigned int index = rp->rcr_index;
	int num_rcr = 0;

	rp->rx_dropped++;
	while (1) {
		struct page *page, **link;
		u64 addr, val;
		u32 rcr_size;

		num_rcr++;

		val = le64_to_cpup(&rp->rcr[index]);
		addr = (val & RCR_ENTRY_PKT_BUF_ADDR) <<
			RCR_ENTRY_PKT_BUF_ADDR_SHIFT;
		page = niu_find_rxpage(rp, addr, &link);

		rcr_size = rp->rbr_sizes[(val & RCR_ENTRY_PKTBUFSZ) >>
					 RCR_ENTRY_PKTBUFSZ_SHIFT];
		if ((page->index + PAGE_SIZE) - rcr_size == addr) {
			*link = (struct page *) page->mapping;
			np->ops->unmap_page(np->device, page->index,
					    PAGE_SIZE, DMA_FROM_DEVICE);
			page->index = 0;
			page->mapping = NULL;
			__free_page(page);
			rp->rbr_refill_pending++;
		}

		index = NEXT_RCR(rp, index);
		if (!(val & RCR_ENTRY_MULTI))
			break;

	}
	rp->rcr_index = index;

	return num_rcr;
}

static int niu_process_rx_pkt(struct napi_struct *napi, struct niu *np,
			      struct rx_ring_info *rp)
{
	unsigned int index = rp->rcr_index;
	struct rx_pkt_hdr1 *rh;
	struct sk_buff *skb;
	int len, num_rcr;

	skb = netdev_alloc_skb(np->dev, RX_SKB_ALLOC_SIZE);
	if (unlikely(!skb))
		return niu_rx_pkt_ignore(np, rp);

	num_rcr = 0;
	while (1) {
		struct page *page, **link;
		u32 rcr_size, append_size;
		u64 addr, val, off;

		num_rcr++;

		val = le64_to_cpup(&rp->rcr[index]);

		len = (val & RCR_ENTRY_L2_LEN) >>
			RCR_ENTRY_L2_LEN_SHIFT;
		len -= ETH_FCS_LEN;

		addr = (val & RCR_ENTRY_PKT_BUF_ADDR) <<
			RCR_ENTRY_PKT_BUF_ADDR_SHIFT;
		page = niu_find_rxpage(rp, addr, &link);

		rcr_size = rp->rbr_sizes[(val & RCR_ENTRY_PKTBUFSZ) >>
					 RCR_ENTRY_PKTBUFSZ_SHIFT];

		off = addr & ~PAGE_MASK;
		append_size = rcr_size;
		if (num_rcr == 1) {
			int ptype;

			ptype = (val >> RCR_ENTRY_PKT_TYPE_SHIFT);
			if ((ptype == RCR_PKT_TYPE_TCP ||
			     ptype == RCR_PKT_TYPE_UDP) &&
			    !(val & (RCR_ENTRY_NOPORT |
				     RCR_ENTRY_ERROR)))
				skb->ip_summed = CHECKSUM_UNNECESSARY;
			else
				skb_checksum_none_assert(skb);
		} else if (!(val & RCR_ENTRY_MULTI))
			append_size = len - skb->len;

		niu_rx_skb_append(skb, page, off, append_size);
		if ((page->index + rp->rbr_block_size) - rcr_size == addr) {
			*link = (struct page *) page->mapping;
			np->ops->unmap_page(np->device, page->index,
					    PAGE_SIZE, DMA_FROM_DEVICE);
			page->index = 0;
			page->mapping = NULL;
			rp->rbr_refill_pending++;
		} else
			get_page(page);

		index = NEXT_RCR(rp, index);
		if (!(val & RCR_ENTRY_MULTI))
			break;

	}
	rp->rcr_index = index;

	len += sizeof(*rh);
	len = min_t(int, len, sizeof(*rh) + VLAN_ETH_HLEN);
	__pskb_pull_tail(skb, len);

	rh = (struct rx_pkt_hdr1 *) skb->data;
	if (np->dev->features & NETIF_F_RXHASH)
		skb->rxhash = ((u32)rh->hashval2_0 << 24 |
			       (u32)rh->hashval2_1 << 16 |
			       (u32)rh->hashval1_1 << 8 |
			       (u32)rh->hashval1_2 << 0);
	skb_pull(skb, sizeof(*rh));

	rp->rx_packets++;
	rp->rx_bytes += skb->len;

	skb->protocol = eth_type_trans(skb, np->dev);
	skb_record_rx_queue(skb, rp->rx_channel);
	napi_gro_receive(napi, skb);

	return num_rcr;
}

static int niu_rbr_fill(struct niu *np, struct rx_ring_info *rp, gfp_t mask)
{
	int blocks_per_page = rp->rbr_blocks_per_page;
	int err, index = rp->rbr_index;

	err = 0;
	while (index < (rp->rbr_table_size - blocks_per_page)) {
		err = niu_rbr_add_page(np, rp, mask, index);
		if (err)
			break;

		index += blocks_per_page;
	}

	rp->rbr_index = index;
	return err;
}

static void niu_rbr_free(struct niu *np, struct rx_ring_info *rp)
{
	int i;

	for (i = 0; i < MAX_RBR_RING_SIZE; i++) {
		struct page *page;

		page = rp->rxhash[i];
		while (page) {
			struct page *next = (struct page *) page->mapping;
			u64 base = page->index;

			np->ops->unmap_page(np->device, base, PAGE_SIZE,
					    DMA_FROM_DEVICE);
			page->index = 0;
			page->mapping = NULL;

			__free_page(page);

			page = next;
		}
	}

	for (i = 0; i < rp->rbr_table_size; i++)
		rp->rbr[i] = cpu_to_le32(0);
	rp->rbr_index = 0;
}

static int release_tx_packet(struct niu *np, struct tx_ring_info *rp, int idx)
{
	struct tx_buff_info *tb = &rp->tx_buffs[idx];
	struct sk_buff *skb = tb->skb;
	struct tx_pkt_hdr *tp;
	u64 tx_flags;
	int i, len;

	tp = (struct tx_pkt_hdr *) skb->data;
	tx_flags = le64_to_cpup(&tp->flags);

	rp->tx_packets++;
	rp->tx_bytes += (((tx_flags & TXHDR_LEN) >> TXHDR_LEN_SHIFT) -
			 ((tx_flags & TXHDR_PAD) / 2));

	len = skb_headlen(skb);
	np->ops->unmap_single(np->device, tb->mapping,
			      len, DMA_TO_DEVICE);

	if (le64_to_cpu(rp->descr[idx]) & TX_DESC_MARK)
		rp->mark_pending--;

	tb->skb = NULL;
	do {
		idx = NEXT_TX(rp, idx);
		len -= MAX_TX_DESC_LEN;
	} while (len > 0);

	for (i = 0; i < skb_shinfo(skb)->nr_frags; i++) {
		tb = &rp->tx_buffs[idx];
		BUG_ON(tb->skb != NULL);
		np->ops->unmap_page(np->device, tb->mapping,
				    skb_shinfo(skb)->frags[i].size,
				    DMA_TO_DEVICE);
		idx = NEXT_TX(rp, idx);
	}

	dev_kfree_skb(skb);

	return idx;
}

#define NIU_TX_WAKEUP_THRESH(rp)		((rp)->pending / 4)

static void niu_tx_work(struct niu *np, struct tx_ring_info *rp)
{
	struct netdev_queue *txq;
	u16 pkt_cnt, tmp;
	int cons, index;
	u64 cs;

	index = (rp - np->tx_rings);
	txq = netdev_get_tx_queue(np->dev, index);

	cs = rp->tx_cs;
	if (unlikely(!(cs & (TX_CS_MK | TX_CS_MMK))))
		goto out;

	tmp = pkt_cnt = (cs & TX_CS_PKT_CNT) >> TX_CS_PKT_CNT_SHIFT;
	pkt_cnt = (pkt_cnt - rp->last_pkt_cnt) &
		(TX_CS_PKT_CNT >> TX_CS_PKT_CNT_SHIFT);

	rp->last_pkt_cnt = tmp;

	cons = rp->cons;

	netif_printk(np, tx_done, KERN_DEBUG, np->dev,
		     "%s() pkt_cnt[%u] cons[%d]\n", __func__, pkt_cnt, cons);

	while (pkt_cnt--)
		cons = release_tx_packet(np, rp, cons);

	rp->cons = cons;
	smp_mb();

out:
	if (unlikely(netif_tx_queue_stopped(txq) &&
		     (niu_tx_avail(rp) > NIU_TX_WAKEUP_THRESH(rp)))) {
		__netif_tx_lock(txq, smp_processor_id());
		if (netif_tx_queue_stopped(txq) &&
		    (niu_tx_avail(rp) > NIU_TX_WAKEUP_THRESH(rp)))
			netif_tx_wake_queue(txq);
		__netif_tx_unlock(txq);
	}
}

static inline void niu_sync_rx_discard_stats(struct niu *np,
					     struct rx_ring_info *rp,
					     const int limit)
{
	/* This elaborate scheme is needed for reading the RX discard
	 * counters, as they are only 16-bit and can overflow quickly,
	 * and because the overflow indication bit is not usable as
	 * the counter value does not wrap, but remains at max value
	 * 0xFFFF.
	 *
	 * In theory and in practice counters can be lost in between
	 * reading nr64() and clearing the counter nw64().  For this
	 * reason, the number of counter clearings nw64() is
	 * limited/reduced though the limit parameter.
	 */
	int rx_channel = rp->rx_channel;
	u32 misc, wred;

	/* RXMISC (Receive Miscellaneous Discard Count), covers the
	 * following discard events: IPP (Input Port Process),
	 * FFLP/TCAM, Full RCR (Receive Completion Ring) RBR (Receive
	 * Block Ring) prefetch buffer is empty.
	 */
	misc = nr64(RXMISC(rx_channel));
	if (unlikely((misc & RXMISC_COUNT) > limit)) {
		nw64(RXMISC(rx_channel), 0);
		rp->rx_errors += misc & RXMISC_COUNT;

		if (unlikely(misc & RXMISC_OFLOW))
			dev_err(np->device, "rx-%d: Counter overflow RXMISC discard\n",
				rx_channel);

		netif_printk(np, rx_err, KERN_DEBUG, np->dev,
			     "rx-%d: MISC drop=%u over=%u\n",
			     rx_channel, misc, misc-limit);
	}

	/* WRED (Weighted Random Early Discard) by hardware */
	wred = nr64(RED_DIS_CNT(rx_channel));
	if (unlikely((wred & RED_DIS_CNT_COUNT) > limit)) {
		nw64(RED_DIS_CNT(rx_channel), 0);
		rp->rx_dropped += wred & RED_DIS_CNT_COUNT;

		if (unlikely(wred & RED_DIS_CNT_OFLOW))
			dev_err(np->device, "rx-%d: Counter overflow WRED discard\n", rx_channel);

		netif_printk(np, rx_err, KERN_DEBUG, np->dev,
			     "rx-%d: WRED drop=%u over=%u\n",
			     rx_channel, wred, wred-limit);
	}
}

static int niu_rx_work(struct napi_struct *napi, struct niu *np,
		       struct rx_ring_info *rp, int budget)
{
	int qlen, rcr_done = 0, work_done = 0;
	struct rxdma_mailbox *mbox = rp->mbox;
	u64 stat;

#if 1
	stat = nr64(RX_DMA_CTL_STAT(rp->rx_channel));
	qlen = nr64(RCRSTAT_A(rp->rx_channel)) & RCRSTAT_A_QLEN;
#else
	stat = le64_to_cpup(&mbox->rx_dma_ctl_stat);
	qlen = (le64_to_cpup(&mbox->rcrstat_a) & RCRSTAT_A_QLEN);
#endif
	mbox->rx_dma_ctl_stat = 0;
	mbox->rcrstat_a = 0;

	netif_printk(np, rx_status, KERN_DEBUG, np->dev,
		     "%s(chan[%d]), stat[%llx] qlen=%d\n",
		     __func__, rp->rx_channel, (unsigned long long)stat, qlen);

	rcr_done = work_done = 0;
	qlen = min(qlen, budget);
	while (work_done < qlen) {
		rcr_done += niu_process_rx_pkt(napi, np, rp);
		work_done++;
	}

	if (rp->rbr_refill_pending >= rp->rbr_kick_thresh) {
		unsigned int i;

		for (i = 0; i < rp->rbr_refill_pending; i++)
			niu_rbr_refill(np, rp, GFP_ATOMIC);
		rp->rbr_refill_pending = 0;
	}

	stat = (RX_DMA_CTL_STAT_MEX |
		((u64)work_done << RX_DMA_CTL_STAT_PKTREAD_SHIFT) |
		((u64)rcr_done << RX_DMA_CTL_STAT_PTRREAD_SHIFT));

	nw64(RX_DMA_CTL_STAT(rp->rx_channel), stat);

	/* Only sync discards stats when qlen indicate potential for drops */
	if (qlen > 10)
		niu_sync_rx_discard_stats(np, rp, 0x7FFF);

	return work_done;
}

static int niu_poll_core(struct niu *np, struct niu_ldg *lp, int budget)
{
	u64 v0 = lp->v0;
	u32 tx_vec = (v0 >> 32);
	u32 rx_vec = (v0 & 0xffffffff);
	int i, work_done = 0;

	netif_printk(np, intr, KERN_DEBUG, np->dev,
		     "%s() v0[%016llx]\n", __func__, (unsigned long long)v0);

	for (i = 0; i < np->num_tx_rings; i++) {
		struct tx_ring_info *rp = &np->tx_rings[i];
		if (tx_vec & (1 << rp->tx_channel))
			niu_tx_work(np, rp);
		nw64(LD_IM0(LDN_TXDMA(rp->tx_channel)), 0);
	}

	for (i = 0; i < np->num_rx_rings; i++) {
		struct rx_ring_info *rp = &np->rx_rings[i];

		if (rx_vec & (1 << rp->rx_channel)) {
			int this_work_done;

			this_work_done = niu_rx_work(&lp->napi, np, rp,
						     budget);

			budget -= this_work_done;
			work_done += this_work_done;
		}
		nw64(LD_IM0(LDN_RXDMA(rp->rx_channel)), 0);
	}

	return work_done;
}

static int niu_poll(struct napi_struct *napi, int budget)
{
	struct niu_ldg *lp = container_of(napi, struct niu_ldg, napi);
	struct niu *np = lp->np;
	int work_done;

	work_done = niu_poll_core(np, lp, budget);

	if (work_done < budget) {
		napi_complete(napi);
		niu_ldg_rearm(np, lp, 1);
	}
	return work_done;
}

static void niu_log_rxchan_errors(struct niu *np, struct rx_ring_info *rp,
				  u64 stat)
{
	netdev_err(np->dev, "RX channel %u errors ( ", rp->rx_channel);

	if (stat & RX_DMA_CTL_STAT_RBR_TMOUT)
		pr_cont("RBR_TMOUT ");
	if (stat & RX_DMA_CTL_STAT_RSP_CNT_ERR)
		pr_cont("RSP_CNT ");
	if (stat & RX_DMA_CTL_STAT_BYTE_EN_BUS)
		pr_cont("BYTE_EN_BUS ");
	if (stat & RX_DMA_CTL_STAT_RSP_DAT_ERR)
		pr_cont("RSP_DAT ");
	if (stat & RX_DMA_CTL_STAT_RCR_ACK_ERR)
		pr_cont("RCR_ACK ");
	if (stat & RX_DMA_CTL_STAT_RCR_SHA_PAR)
		pr_cont("RCR_SHA_PAR ");
	if (stat & RX_DMA_CTL_STAT_RBR_PRE_PAR)
		pr_cont("RBR_PRE_PAR ");
	if (stat & RX_DMA_CTL_STAT_CONFIG_ERR)
		pr_cont("CONFIG ");
	if (stat & RX_DMA_CTL_STAT_RCRINCON)
		pr_cont("RCRINCON ");
	if (stat & RX_DMA_CTL_STAT_RCRFULL)
		pr_cont("RCRFULL ");
	if (stat & RX_DMA_CTL_STAT_RBRFULL)
		pr_cont("RBRFULL ");
	if (stat & RX_DMA_CTL_STAT_RBRLOGPAGE)
		pr_cont("RBRLOGPAGE ");
	if (stat & RX_DMA_CTL_STAT_CFIGLOGPAGE)
		pr_cont("CFIGLOGPAGE ");
	if (stat & RX_DMA_CTL_STAT_DC_FIFO_ERR)
		pr_cont("DC_FIDO ");

	pr_cont(")\n");
}

static int niu_rx_error(struct niu *np, struct rx_ring_info *rp)
{
	u64 stat = nr64(RX_DMA_CTL_STAT(rp->rx_channel));
	int err = 0;


	if (stat & (RX_DMA_CTL_STAT_CHAN_FATAL |
		    RX_DMA_CTL_STAT_PORT_FATAL))
		err = -EINVAL;

	if (err) {
		netdev_err(np->dev, "RX channel %u error, stat[%llx]\n",
			   rp->rx_channel,
			   (unsigned long long) stat);

		niu_log_rxchan_errors(np, rp, stat);
	}

	nw64(RX_DMA_CTL_STAT(rp->rx_channel),
	     stat & RX_DMA_CTL_WRITE_CLEAR_ERRS);

	return err;
}

static void niu_log_txchan_errors(struct niu *np, struct tx_ring_info *rp,
				  u64 cs)
{
	netdev_err(np->dev, "TX channel %u errors ( ", rp->tx_channel);

	if (cs & TX_CS_MBOX_ERR)
		pr_cont("MBOX ");
	if (cs & TX_CS_PKT_SIZE_ERR)
		pr_cont("PKT_SIZE ");
	if (cs & TX_CS_TX_RING_OFLOW)
		pr_cont("TX_RING_OFLOW ");
	if (cs & TX_CS_PREF_BUF_PAR_ERR)
		pr_cont("PREF_BUF_PAR ");
	if (cs & TX_CS_NACK_PREF)
		pr_cont("NACK_PREF ");
	if (cs & TX_CS_NACK_PKT_RD)
		pr_cont("NACK_PKT_RD ");
	if (cs & TX_CS_CONF_PART_ERR)
		pr_cont("CONF_PART ");
	if (cs & TX_CS_PKT_PRT_ERR)
		pr_cont("PKT_PTR ");

	pr_cont(")\n");
}

static int niu_tx_error(struct niu *np, struct tx_ring_info *rp)
{
	u64 cs, logh, logl;

	cs = nr64(TX_CS(rp->tx_channel));
	logh = nr64(TX_RNG_ERR_LOGH(rp->tx_channel));
	logl = nr64(TX_RNG_ERR_LOGL(rp->tx_channel));

	netdev_err(np->dev, "TX channel %u error, cs[%llx] logh[%llx] logl[%llx]\n",
		   rp->tx_channel,
		   (unsigned long long)cs,
		   (unsigned long long)logh,
		   (unsigned long long)logl);

	niu_log_txchan_errors(np, rp, cs);

	return -ENODEV;
}

static int niu_mif_interrupt(struct niu *np)
{
	u64 mif_status = nr64(MIF_STATUS);
	int phy_mdint = 0;

	if (np->flags & NIU_FLAGS_XMAC) {
		u64 xrxmac_stat = nr64_mac(XRXMAC_STATUS);

		if (xrxmac_stat & XRXMAC_STATUS_PHY_MDINT)
			phy_mdint = 1;
	}

	netdev_err(np->dev, "MIF interrupt, stat[%llx] phy_mdint(%d)\n",
		   (unsigned long long)mif_status, phy_mdint);

	return -ENODEV;
}

static void niu_xmac_interrupt(struct niu *np)
{
	struct niu_xmac_stats *mp = &np->mac_stats.xmac;
	u64 val;

	val = nr64_mac(XTXMAC_STATUS);
	if (val & XTXMAC_STATUS_FRAME_CNT_EXP)
		mp->tx_frames += TXMAC_FRM_CNT_COUNT;
	if (val & XTXMAC_STATUS_BYTE_CNT_EXP)
		mp->tx_bytes += TXMAC_BYTE_CNT_COUNT;
	if (val & XTXMAC_STATUS_TXFIFO_XFR_ERR)
		mp->tx_fifo_errors++;
	if (val & XTXMAC_STATUS_TXMAC_OFLOW)
		mp->tx_overflow_errors++;
	if (val & XTXMAC_STATUS_MAX_PSIZE_ERR)
		mp->tx_max_pkt_size_errors++;
	if (val & XTXMAC_STATUS_TXMAC_UFLOW)
		mp->tx_underflow_errors++;

	val = nr64_mac(XRXMAC_STATUS);
	if (val & XRXMAC_STATUS_LCL_FLT_STATUS)
		mp->rx_local_faults++;
	if (val & XRXMAC_STATUS_RFLT_DET)
		mp->rx_remote_faults++;
	if (val & XRXMAC_STATUS_LFLT_CNT_EXP)
		mp->rx_link_faults += LINK_FAULT_CNT_COUNT;
	if (val & XRXMAC_STATUS_ALIGNERR_CNT_EXP)
		mp->rx_align_errors += RXMAC_ALIGN_ERR_CNT_COUNT;
	if (val & XRXMAC_STATUS_RXFRAG_CNT_EXP)
		mp->rx_frags += RXMAC_FRAG_CNT_COUNT;
	if (val & XRXMAC_STATUS_RXMULTF_CNT_EXP)
		mp->rx_mcasts += RXMAC_MC_FRM_CNT_COUNT;
	if (val & XRXMAC_STATUS_RXBCAST_CNT_EXP)
		mp->rx_bcasts += RXMAC_BC_FRM_CNT_COUNT;
	if (val & XRXMAC_STATUS_RXBCAST_CNT_EXP)
		mp->rx_bcasts += RXMAC_BC_FRM_CNT_COUNT;
	if (val & XRXMAC_STATUS_RXHIST1_CNT_EXP)
		mp->rx_hist_cnt1 += RXMAC_HIST_CNT1_COUNT;
	if (val & XRXMAC_STATUS_RXHIST2_CNT_EXP)
		mp->rx_hist_cnt2 += RXMAC_HIST_CNT2_COUNT;
	if (val & XRXMAC_STATUS_RXHIST3_CNT_EXP)
		mp->rx_hist_cnt3 += RXMAC_HIST_CNT3_COUNT;
	if (val & XRXMAC_STATUS_RXHIST4_CNT_EXP)
		mp->rx_hist_cnt4 += RXMAC_HIST_CNT4_COUNT;
	if (val & XRXMAC_STATUS_RXHIST5_CNT_EXP)
		mp->rx_hist_cnt5 += RXMAC_HIST_CNT5_COUNT;
	if (val & XRXMAC_STATUS_RXHIST6_CNT_EXP)
		mp->rx_hist_cnt6 += RXMAC_HIST_CNT6_COUNT;
	if (val & XRXMAC_STATUS_RXHIST7_CNT_EXP)
		mp->rx_hist_cnt7 += RXMAC_HIST_CNT7_COUNT;
	if (val & XRXMAC_STATUS_RXOCTET_CNT_EXP)
		mp->rx_octets += RXMAC_BT_CNT_COUNT;
	if (val & XRXMAC_STATUS_CVIOLERR_CNT_EXP)
		mp->rx_code_violations += RXMAC_CD_VIO_CNT_COUNT;
	if (val & XRXMAC_STATUS_LENERR_CNT_EXP)
		mp->rx_len_errors += RXMAC_MPSZER_CNT_COUNT;
	if (val & XRXMAC_STATUS_CRCERR_CNT_EXP)
		mp->rx_crc_errors += RXMAC_CRC_ER_CNT_COUNT;
	if (val & XRXMAC_STATUS_RXUFLOW)
		mp->rx_underflows++;
	if (val & XRXMAC_STATUS_RXOFLOW)
		mp->rx_overflows++;

	val = nr64_mac(XMAC_FC_STAT);
	if (val & XMAC_FC_STAT_TX_MAC_NPAUSE)
		mp->pause_off_state++;
	if (val & XMAC_FC_STAT_TX_MAC_PAUSE)
		mp->pause_on_state++;
	if (val & XMAC_FC_STAT_RX_MAC_RPAUSE)
		mp->pause_received++;
}

static void niu_bmac_interrupt(struct niu *np)
{
	struct niu_bmac_stats *mp = &np->mac_stats.bmac;
	u64 val;

	val = nr64_mac(BTXMAC_STATUS);
	if (val & BTXMAC_STATUS_UNDERRUN)
		mp->tx_underflow_errors++;
	if (val & BTXMAC_STATUS_MAX_PKT_ERR)
		mp->tx_max_pkt_size_errors++;
	if (val & BTXMAC_STATUS_BYTE_CNT_EXP)
		mp->tx_bytes += BTXMAC_BYTE_CNT_COUNT;
	if (val & BTXMAC_STATUS_FRAME_CNT_EXP)
		mp->tx_frames += BTXMAC_FRM_CNT_COUNT;

	val = nr64_mac(BRXMAC_STATUS);
	if (val & BRXMAC_STATUS_OVERFLOW)
		mp->rx_overflows++;
	if (val & BRXMAC_STATUS_FRAME_CNT_EXP)
		mp->rx_frames += BRXMAC_FRAME_CNT_COUNT;
	if (val & BRXMAC_STATUS_ALIGN_ERR_EXP)
		mp->rx_align_errors += BRXMAC_ALIGN_ERR_CNT_COUNT;
	if (val & BRXMAC_STATUS_CRC_ERR_EXP)
		mp->rx_crc_errors += BRXMAC_ALIGN_ERR_CNT_COUNT;
	if (val & BRXMAC_STATUS_LEN_ERR_EXP)
		mp->rx_len_errors += BRXMAC_CODE_VIOL_ERR_CNT_COUNT;

	val = nr64_mac(BMAC_CTRL_STATUS);
	if (val & BMAC_CTRL_STATUS_NOPAUSE)
		mp->pause_off_state++;
	if (val & BMAC_CTRL_STATUS_PAUSE)
		mp->pause_on_state++;
	if (val & BMAC_CTRL_STATUS_PAUSE_RECV)
		mp->pause_received++;
}

static int niu_mac_interrupt(struct niu *np)
{
	if (np->flags & NIU_FLAGS_XMAC)
		niu_xmac_interrupt(np);
	else
		niu_bmac_interrupt(np);

	return 0;
}

static void niu_log_device_error(struct niu *np, u64 stat)
{
	netdev_err(np->dev, "Core device errors ( ");

	if (stat & SYS_ERR_MASK_META2)
		pr_cont("META2 ");
	if (stat & SYS_ERR_MASK_META1)
		pr_cont("META1 ");
	if (stat & SYS_ERR_MASK_PEU)
		pr_cont("PEU ");
	if (stat & SYS_ERR_MASK_TXC)
		pr_cont("TXC ");
	if (stat & SYS_ERR_MASK_RDMC)
		pr_cont("RDMC ");
	if (stat & SYS_ERR_MASK_TDMC)
		pr_cont("TDMC ");
	if (stat & SYS_ERR_MASK_ZCP)
		pr_cont("ZCP ");
	if (stat & SYS_ERR_MASK_FFLP)
		pr_cont("FFLP ");
	if (stat & SYS_ERR_MASK_IPP)
		pr_cont("IPP ");
	if (stat & SYS_ERR_MASK_MAC)
		pr_cont("MAC ");
	if (stat & SYS_ERR_MASK_SMX)
		pr_cont("SMX ");

	pr_cont(")\n");
}

static int niu_device_error(struct niu *np)
{
	u64 stat = nr64(SYS_ERR_STAT);

	netdev_err(np->dev, "Core device error, stat[%llx]\n",
		   (unsigned long long)stat);

	niu_log_device_error(np, stat);

	return -ENODEV;
}

static int niu_slowpath_interrupt(struct niu *np, struct niu_ldg *lp,
			      u64 v0, u64 v1, u64 v2)
{

	int i, err = 0;

	lp->v0 = v0;
	lp->v1 = v1;
	lp->v2 = v2;

	if (v1 & 0x00000000ffffffffULL) {
		u32 rx_vec = (v1 & 0xffffffff);

		for (i = 0; i < np->num_rx_rings; i++) {
			struct rx_ring_info *rp = &np->rx_rings[i];

			if (rx_vec & (1 << rp->rx_channel)) {
				int r = niu_rx_error(np, rp);
				if (r) {
					err = r;
				} else {
					if (!v0)
						nw64(RX_DMA_CTL_STAT(rp->rx_channel),
						     RX_DMA_CTL_STAT_MEX);
				}
			}
		}
	}
	if (v1 & 0x7fffffff00000000ULL) {
		u32 tx_vec = (v1 >> 32) & 0x7fffffff;

		for (i = 0; i < np->num_tx_rings; i++) {
			struct tx_ring_info *rp = &np->tx_rings[i];

			if (tx_vec & (1 << rp->tx_channel)) {
				int r = niu_tx_error(np, rp);
				if (r)
					err = r;
			}
		}
	}
	if ((v0 | v1) & 0x8000000000000000ULL) {
		int r = niu_mif_interrupt(np);
		if (r)
			err = r;
	}
	if (v2) {
		if (v2 & 0x01ef) {
			int r = niu_mac_interrupt(np);
			if (r)
				err = r;
		}
		if (v2 & 0x0210) {
			int r = niu_device_error(np);
			if (r)
				err = r;
		}
	}

	if (err)
		niu_enable_interrupts(np, 0);

	return err;
}

static void niu_rxchan_intr(struct niu *np, struct rx_ring_info *rp,
			    int ldn)
{
	struct rxdma_mailbox *mbox = rp->mbox;
	u64 stat_write, stat = le64_to_cpup(&mbox->rx_dma_ctl_stat);

	stat_write = (RX_DMA_CTL_STAT_RCRTHRES |
		      RX_DMA_CTL_STAT_RCRTO);
	nw64(RX_DMA_CTL_STAT(rp->rx_channel), stat_write);

	netif_printk(np, intr, KERN_DEBUG, np->dev,
		     "%s() stat[%llx]\n", __func__, (unsigned long long)stat);
}

static void niu_txchan_intr(struct niu *np, struct tx_ring_info *rp,
			    int ldn)
{
	rp->tx_cs = nr64(TX_CS(rp->tx_channel));

	netif_printk(np, intr, KERN_DEBUG, np->dev,
		     "%s() cs[%llx]\n", __func__, (unsigned long long)rp->tx_cs);
}

static void __niu_fastpath_interrupt(struct niu *np, int ldg, u64 v0)
{
	struct niu_parent *parent = np->parent;
	u32 rx_vec, tx_vec;
	int i;

	tx_vec = (v0 >> 32);
	rx_vec = (v0 & 0xffffffff);

	for (i = 0; i < np->num_rx_rings; i++) {
		struct rx_ring_info *rp = &np->rx_rings[i];
		int ldn = LDN_RXDMA(rp->rx_channel);

		if (parent->ldg_map[ldn] != ldg)
			continue;

		nw64(LD_IM0(ldn), LD_IM0_MASK);
		if (rx_vec & (1 << rp->rx_channel))
			niu_rxchan_intr(np, rp, ldn);
	}

	for (i = 0; i < np->num_tx_rings; i++) {
		struct tx_ring_info *rp = &np->tx_rings[i];
		int ldn = LDN_TXDMA(rp->tx_channel);

		if (parent->ldg_map[ldn] != ldg)
			continue;

		nw64(LD_IM0(ldn), LD_IM0_MASK);
		if (tx_vec & (1 << rp->tx_channel))
			niu_txchan_intr(np, rp, ldn);
	}
}

static void niu_schedule_napi(struct niu *np, struct niu_ldg *lp,
			      u64 v0, u64 v1, u64 v2)
{
	if (likely(napi_schedule_prep(&lp->napi))) {
		lp->v0 = v0;
		lp->v1 = v1;
		lp->v2 = v2;
		__niu_fastpath_interrupt(np, lp->ldg_num, v0);
		__napi_schedule(&lp->napi);
	}
}

static irqreturn_t niu_interrupt(int irq, void *dev_id)
{
	struct niu_ldg *lp = dev_id;
	struct niu *np = lp->np;
	int ldg = lp->ldg_num;
	unsigned long flags;
	u64 v0, v1, v2;

	if (netif_msg_intr(np))
		printk(KERN_DEBUG KBUILD_MODNAME ": " "%s() ldg[%p](%d)",
		       __func__, lp, ldg);

	spin_lock_irqsave(&np->lock, flags);

	v0 = nr64(LDSV0(ldg));
	v1 = nr64(LDSV1(ldg));
	v2 = nr64(LDSV2(ldg));

	if (netif_msg_intr(np))
		pr_cont(" v0[%llx] v1[%llx] v2[%llx]\n",
		       (unsigned long long) v0,
		       (unsigned long long) v1,
		       (unsigned long long) v2);

	if (unlikely(!v0 && !v1 && !v2)) {
		spin_unlock_irqrestore(&np->lock, flags);
		return IRQ_NONE;
	}

	if (unlikely((v0 & ((u64)1 << LDN_MIF)) || v1 || v2)) {
		int err = niu_slowpath_interrupt(np, lp, v0, v1, v2);
		if (err)
			goto out;
	}
	if (likely(v0 & ~((u64)1 << LDN_MIF)))
		niu_schedule_napi(np, lp, v0, v1, v2);
	else
		niu_ldg_rearm(np, lp, 1);
out:
	spin_unlock_irqrestore(&np->lock, flags);

	return IRQ_HANDLED;
}

static void niu_free_rx_ring_info(struct niu *np, struct rx_ring_info *rp)
{
	if (rp->mbox) {
		np->ops->free_coherent(np->device,
				       sizeof(struct rxdma_mailbox),
				       rp->mbox, rp->mbox_dma);
		rp->mbox = NULL;
	}
	if (rp->rcr) {
		np->ops->free_coherent(np->device,
				       MAX_RCR_RING_SIZE * sizeof(__le64),
				       rp->rcr, rp->rcr_dma);
		rp->rcr = NULL;
		rp->rcr_table_size = 0;
		rp->rcr_index = 0;
	}
	if (rp->rbr) {
		niu_rbr_free(np, rp);

		np->ops->free_coherent(np->device,
				       MAX_RBR_RING_SIZE * sizeof(__le32),
				       rp->rbr, rp->rbr_dma);
		rp->rbr = NULL;
		rp->rbr_table_size = 0;
		rp->rbr_index = 0;
	}
	kfree(rp->rxhash);
	rp->rxhash = NULL;
}

static void niu_free_tx_ring_info(struct niu *np, struct tx_ring_info *rp)
{
	if (rp->mbox) {
		np->ops->free_coherent(np->device,
				       sizeof(struct txdma_mailbox),
				       rp->mbox, rp->mbox_dma);
		rp->mbox = NULL;
	}
	if (rp->descr) {
		int i;

		for (i = 0; i < MAX_TX_RING_SIZE; i++) {
			if (rp->tx_buffs[i].skb)
				(void) release_tx_packet(np, rp, i);
		}

		np->ops->free_coherent(np->device,
				       MAX_TX_RING_SIZE * sizeof(__le64),
				       rp->descr, rp->descr_dma);
		rp->descr = NULL;
		rp->pending = 0;
		rp->prod = 0;
		rp->cons = 0;
		rp->wrap_bit = 0;
	}
}

static void niu_free_channels(struct niu *np)
{
	int i;

	if (np->rx_rings) {
		for (i = 0; i < np->num_rx_rings; i++) {
			struct rx_ring_info *rp = &np->rx_rings[i];

			niu_free_rx_ring_info(np, rp);
		}
		kfree(np->rx_rings);
		np->rx_rings = NULL;
		np->num_rx_rings = 0;
	}

	if (np->tx_rings) {
		for (i = 0; i < np->num_tx_rings; i++) {
			struct tx_ring_info *rp = &np->tx_rings[i];

			niu_free_tx_ring_info(np, rp);
		}
		kfree(np->tx_rings);
		np->tx_rings = NULL;
		np->num_tx_rings = 0;
	}
}

static int niu_alloc_rx_ring_info(struct niu *np,
				  struct rx_ring_info *rp)
{
	BUILD_BUG_ON(sizeof(struct rxdma_mailbox) != 64);

	rp->rxhash = kzalloc(MAX_RBR_RING_SIZE * sizeof(struct page *),
			     GFP_KERNEL);
	if (!rp->rxhash)
		return -ENOMEM;

	rp->mbox = np->ops->alloc_coherent(np->device,
					   sizeof(struct rxdma_mailbox),
					   &rp->mbox_dma, GFP_KERNEL);
	if (!rp->mbox)
		return -ENOMEM;
	if ((unsigned long)rp->mbox & (64UL - 1)) {
		netdev_err(np->dev, "Coherent alloc gives misaligned RXDMA mailbox %p\n",
			   rp->mbox);
		return -EINVAL;
	}

	rp->rcr = np->ops->alloc_coherent(np->device,
					  MAX_RCR_RING_SIZE * sizeof(__le64),
					  &rp->rcr_dma, GFP_KERNEL);
	if (!rp->rcr)
		return -ENOMEM;
	if ((unsigned long)rp->rcr & (64UL - 1)) {
		netdev_err(np->dev, "Coherent alloc gives misaligned RXDMA RCR table %p\n",
			   rp->rcr);
		return -EINVAL;
	}
	rp->rcr_table_size = MAX_RCR_RING_SIZE;
	rp->rcr_index = 0;

	rp->rbr = np->ops->alloc_coherent(np->device,
					  MAX_RBR_RING_SIZE * sizeof(__le32),
					  &rp->rbr_dma, GFP_KERNEL);
	if (!rp->rbr)
		return -ENOMEM;
	if ((unsigned long)rp->rbr & (64UL - 1)) {
		netdev_err(np->dev, "Coherent alloc gives misaligned RXDMA RBR table %p\n",
			   rp->rbr);
		return -EINVAL;
	}
	rp->rbr_table_size = MAX_RBR_RING_SIZE;
	rp->rbr_index = 0;
	rp->rbr_pending = 0;

	return 0;
}

static void niu_set_max_burst(struct niu *np, struct tx_ring_info *rp)
{
	int mtu = np->dev->mtu;

	/* These values are recommended by the HW designers for fair
	 * utilization of DRR amongst the rings.
	 */
	rp->max_burst = mtu + 32;
	if (rp->max_burst > 4096)
		rp->max_burst = 4096;
}

static int niu_alloc_tx_ring_info(struct niu *np,
				  struct tx_ring_info *rp)
{
	BUILD_BUG_ON(sizeof(struct txdma_mailbox) != 64);

	rp->mbox = np->ops->alloc_coherent(np->device,
					   sizeof(struct txdma_mailbox),
					   &rp->mbox_dma, GFP_KERNEL);
	if (!rp->mbox)
		return -ENOMEM;
	if ((unsigned long)rp->mbox & (64UL - 1)) {
		netdev_err(np->dev, "Coherent alloc gives misaligned TXDMA mailbox %p\n",
			   rp->mbox);
		return -EINVAL;
	}

	rp->descr = np->ops->alloc_coherent(np->device,
					    MAX_TX_RING_SIZE * sizeof(__le64),
					    &rp->descr_dma, GFP_KERNEL);
	if (!rp->descr)
		return -ENOMEM;
	if ((unsigned long)rp->descr & (64UL - 1)) {
		netdev_err(np->dev, "Coherent alloc gives misaligned TXDMA descr table %p\n",
			   rp->descr);
		return -EINVAL;
	}

	rp->pending = MAX_TX_RING_SIZE;
	rp->prod = 0;
	rp->cons = 0;
	rp->wrap_bit = 0;

	/* XXX make these configurable... XXX */
	rp->mark_freq = rp->pending / 4;

	niu_set_max_burst(np, rp);

	return 0;
}

static void niu_size_rbr(struct niu *np, struct rx_ring_info *rp)
{
	u16 bss;

	bss = min(PAGE_SHIFT, 15);

	rp->rbr_block_size = 1 << bss;
	rp->rbr_blocks_per_page = 1 << (PAGE_SHIFT-bss);

	rp->rbr_sizes[0] = 256;
	rp->rbr_sizes[1] = 1024;
	if (np->dev->mtu > ETH_DATA_LEN) {
		switch (PAGE_SIZE) {
		case 4 * 1024:
			rp->rbr_sizes[2] = 4096;
			break;

		default:
			rp->rbr_sizes[2] = 8192;
			break;
		}
	} else {
		rp->rbr_sizes[2] = 2048;
	}
	rp->rbr_sizes[3] = rp->rbr_block_size;
}

static int niu_alloc_channels(struct niu *np)
{
	struct niu_parent *parent = np->parent;
	int first_rx_channel, first_tx_channel;
	int num_rx_rings, num_tx_rings;
	struct rx_ring_info *rx_rings;
	struct tx_ring_info *tx_rings;
	int i, port, err;

	port = np->port;
	first_rx_channel = first_tx_channel = 0;
	for (i = 0; i < port; i++) {
		first_rx_channel += parent->rxchan_per_port[i];
		first_tx_channel += parent->txchan_per_port[i];
	}

	num_rx_rings = parent->rxchan_per_port[port];
	num_tx_rings = parent->txchan_per_port[port];

	rx_rings = kcalloc(num_rx_rings, sizeof(struct rx_ring_info),
			   GFP_KERNEL);
	err = -ENOMEM;
	if (!rx_rings)
		goto out_err;

	np->num_rx_rings = num_rx_rings;
	smp_wmb();
	np->rx_rings = rx_rings;

	netif_set_real_num_rx_queues(np->dev, num_rx_rings);

	for (i = 0; i < np->num_rx_rings; i++) {
		struct rx_ring_info *rp = &np->rx_rings[i];

		rp->np = np;
		rp->rx_channel = first_rx_channel + i;

		err = niu_alloc_rx_ring_info(np, rp);
		if (err)
			goto out_err;

		niu_size_rbr(np, rp);

		/* XXX better defaults, configurable, etc... XXX */
		rp->nonsyn_window = 64;
		rp->nonsyn_threshold = rp->rcr_table_size - 64;
		rp->syn_window = 64;
		rp->syn_threshold = rp->rcr_table_size - 64;
		rp->rcr_pkt_threshold = 16;
		rp->rcr_timeout = 8;
		rp->rbr_kick_thresh = RBR_REFILL_MIN;
		if (rp->rbr_kick_thresh < rp->rbr_blocks_per_page)
			rp->rbr_kick_thresh = rp->rbr_blocks_per_page;

		err = niu_rbr_fill(np, rp, GFP_KERNEL);
		if (err)
			return err;
	}

	tx_rings = kcalloc(num_tx_rings, sizeof(struct tx_ring_info),
			   GFP_KERNEL);
	err = -ENOMEM;
	if (!tx_rings)
		goto out_err;

	np->num_tx_rings = num_tx_rings;
	smp_wmb();
	np->tx_rings = tx_rings;

	netif_set_real_num_tx_queues(np->dev, num_tx_rings);

	for (i = 0; i < np->num_tx_rings; i++) {
		struct tx_ring_info *rp = &np->tx_rings[i];

		rp->np = np;
		rp->tx_channel = first_tx_channel + i;

		err = niu_alloc_tx_ring_info(np, rp);
		if (err)
			goto out_err;
	}

	return 0;

out_err:
	niu_free_channels(np);
	return err;
}

static int niu_tx_cs_sng_poll(struct niu *np, int channel)
{
	int limit = 1000;

	while (--limit > 0) {
		u64 val = nr64(TX_CS(channel));
		if (val & TX_CS_SNG_STATE)
			return 0;
	}
	return -ENODEV;
}

static int niu_tx_channel_stop(struct niu *np, int channel)
{
	u64 val = nr64(TX_CS(channel));

	val |= TX_CS_STOP_N_GO;
	nw64(TX_CS(channel), val);

	return niu_tx_cs_sng_poll(np, channel);
}

static int niu_tx_cs_reset_poll(struct niu *np, int channel)
{
	int limit = 1000;

	while (--limit > 0) {
		u64 val = nr64(TX_CS(channel));
		if (!(val & TX_CS_RST))
			return 0;
	}
	return -ENODEV;
}

static int niu_tx_channel_reset(struct niu *np, int channel)
{
	u64 val = nr64(TX_CS(channel));
	int err;

	val |= TX_CS_RST;
	nw64(TX_CS(channel), val);

	err = niu_tx_cs_reset_poll(np, channel);
	if (!err)
		nw64(TX_RING_KICK(channel), 0);

	return err;
}

static int niu_tx_channel_lpage_init(struct niu *np, int channel)
{
	u64 val;

	nw64(TX_LOG_MASK1(channel), 0);
	nw64(TX_LOG_VAL1(channel), 0);
	nw64(TX_LOG_MASK2(channel), 0);
	nw64(TX_LOG_VAL2(channel), 0);
	nw64(TX_LOG_PAGE_RELO1(channel), 0);
	nw64(TX_LOG_PAGE_RELO2(channel), 0);
	nw64(TX_LOG_PAGE_HDL(channel), 0);

	val  = (u64)np->port << TX_LOG_PAGE_VLD_FUNC_SHIFT;
	val |= (TX_LOG_PAGE_VLD_PAGE0 | TX_LOG_PAGE_VLD_PAGE1);
	nw64(TX_LOG_PAGE_VLD(channel), val);

	/* XXX TXDMA 32bit mode? XXX */

	return 0;
}

static void niu_txc_enable_port(struct niu *np, int on)
{
	unsigned long flags;
	u64 val, mask;

	niu_lock_parent(np, flags);
	val = nr64(TXC_CONTROL);
	mask = (u64)1 << np->port;
	if (on) {
		val |= TXC_CONTROL_ENABLE | mask;
	} else {
		val &= ~mask;
		if ((val & ~TXC_CONTROL_ENABLE) == 0)
			val &= ~TXC_CONTROL_ENABLE;
	}
	nw64(TXC_CONTROL, val);
	niu_unlock_parent(np, flags);
}

static void niu_txc_set_imask(struct niu *np, u64 imask)
{
	unsigned long flags;
	u64 val;

	niu_lock_parent(np, flags);
	val = nr64(TXC_INT_MASK);
	val &= ~TXC_INT_MASK_VAL(np->port);
	val |= (imask << TXC_INT_MASK_VAL_SHIFT(np->port));
	niu_unlock_parent(np, flags);
}

static void niu_txc_port_dma_enable(struct niu *np, int on)
{
	u64 val = 0;

	if (on) {
		int i;

		for (i = 0; i < np->num_tx_rings; i++)
			val |= (1 << np->tx_rings[i].tx_channel);
	}
	nw64(TXC_PORT_DMA(np->port), val);
}

static int niu_init_one_tx_channel(struct niu *np, struct tx_ring_info *rp)
{
	int err, channel = rp->tx_channel;
	u64 val, ring_len;

	err = niu_tx_channel_stop(np, channel);
	if (err)
		return err;

	err = niu_tx_channel_reset(np, channel);
	if (err)
		return err;

	err = niu_tx_channel_lpage_init(np, channel);
	if (err)
		return err;

	nw64(TXC_DMA_MAX(channel), rp->max_burst);
	nw64(TX_ENT_MSK(channel), 0);

	if (rp->descr_dma & ~(TX_RNG_CFIG_STADDR_BASE |
			      TX_RNG_CFIG_STADDR)) {
		netdev_err(np->dev, "TX ring channel %d DMA addr (%llx) is not aligned\n",
			   channel, (unsigned long long)rp->descr_dma);
		return -EINVAL;
	}

	/* The length field in TX_RNG_CFIG is measured in 64-byte
	 * blocks.  rp->pending is the number of TX descriptors in
	 * our ring, 8 bytes each, thus we divide by 8 bytes more
	 * to get the proper value the chip wants.
	 */
	ring_len = (rp->pending / 8);

	val = ((ring_len << TX_RNG_CFIG_LEN_SHIFT) |
	       rp->descr_dma);
	nw64(TX_RNG_CFIG(channel), val);

	if (((rp->mbox_dma >> 32) & ~TXDMA_MBH_MBADDR) ||
	    ((u32)rp->mbox_dma & ~TXDMA_MBL_MBADDR)) {
		netdev_err(np->dev, "TX ring channel %d MBOX addr (%llx) has invalid bits\n",
			    channel, (unsigned long long)rp->mbox_dma);
		return -EINVAL;
	}
	nw64(TXDMA_MBH(channel), rp->mbox_dma >> 32);
	nw64(TXDMA_MBL(channel), rp->mbox_dma & TXDMA_MBL_MBADDR);

	nw64(TX_CS(channel), 0);

	rp->last_pkt_cnt = 0;

	return 0;
}

static void niu_init_rdc_groups(struct niu *np)
{
	struct niu_rdc_tables *tp = &np->parent->rdc_group_cfg[np->port];
	int i, first_table_num = tp->first_table_num;

	for (i = 0; i < tp->num_tables; i++) {
		struct rdc_table *tbl = &tp->tables[i];
		int this_table = first_table_num + i;
		int slot;

		for (slot = 0; slot < NIU_RDC_TABLE_SLOTS; slot++)
			nw64(RDC_TBL(this_table, slot),
			     tbl->rxdma_channel[slot]);
	}

	nw64(DEF_RDC(np->port), np->parent->rdc_default[np->port]);
}

static void niu_init_drr_weight(struct niu *np)
{
	int type = phy_decode(np->parent->port_phy, np->port);
	u64 val;

	switch (type) {
	case PORT_TYPE_10G:
		val = PT_DRR_WEIGHT_DEFAULT_10G;
		break;

	case PORT_TYPE_1G:
	default:
		val = PT_DRR_WEIGHT_DEFAULT_1G;
		break;
	}
	nw64(PT_DRR_WT(np->port), val);
}

static int niu_init_hostinfo(struct niu *np)
{
	struct niu_parent *parent = np->parent;
	struct niu_rdc_tables *tp = &parent->rdc_group_cfg[np->port];
	int i, err, num_alt = niu_num_alt_addr(np);
	int first_rdc_table = tp->first_table_num;

	err = niu_set_primary_mac_rdc_table(np, first_rdc_table, 1);
	if (err)
		return err;

	err = niu_set_multicast_mac_rdc_table(np, first_rdc_table, 1);
	if (err)
		return err;

	for (i = 0; i < num_alt; i++) {
		err = niu_set_alt_mac_rdc_table(np, i, first_rdc_table, 1);
		if (err)
			return err;
	}

	return 0;
}

static int niu_rx_channel_reset(struct niu *np, int channel)
{
	return niu_set_and_wait_clear(np, RXDMA_CFIG1(channel),
				      RXDMA_CFIG1_RST, 1000, 10,
				      "RXDMA_CFIG1");
}

static int niu_rx_channel_lpage_init(struct niu *np, int channel)
{
	u64 val;

	nw64(RX_LOG_MASK1(channel), 0);
	nw64(RX_LOG_VAL1(channel), 0);
	nw64(RX_LOG_MASK2(channel), 0);
	nw64(RX_LOG_VAL2(channel), 0);
	nw64(RX_LOG_PAGE_RELO1(channel), 0);
	nw64(RX_LOG_PAGE_RELO2(channel), 0);
	nw64(RX_LOG_PAGE_HDL(channel), 0);

	val  = (u64)np->port << RX_LOG_PAGE_VLD_FUNC_SHIFT;
	val |= (RX_LOG_PAGE_VLD_PAGE0 | RX_LOG_PAGE_VLD_PAGE1);
	nw64(RX_LOG_PAGE_VLD(channel), val);

	return 0;
}

static void niu_rx_channel_wred_init(struct niu *np, struct rx_ring_info *rp)
{
	u64 val;

	val = (((u64)rp->nonsyn_window << RDC_RED_PARA_WIN_SHIFT) |
	       ((u64)rp->nonsyn_threshold << RDC_RED_PARA_THRE_SHIFT) |
	       ((u64)rp->syn_window << RDC_RED_PARA_WIN_SYN_SHIFT) |
	       ((u64)rp->syn_threshold << RDC_RED_PARA_THRE_SYN_SHIFT));
	nw64(RDC_RED_PARA(rp->rx_channel), val);
}

static int niu_compute_rbr_cfig_b(struct rx_ring_info *rp, u64 *ret)
{
	u64 val = 0;

	*ret = 0;
	switch (rp->rbr_block_size) {
	case 4 * 1024:
		val |= (RBR_BLKSIZE_4K << RBR_CFIG_B_BLKSIZE_SHIFT);
		break;
	case 8 * 1024:
		val |= (RBR_BLKSIZE_8K << RBR_CFIG_B_BLKSIZE_SHIFT);
		break;
	case 16 * 1024:
		val |= (RBR_BLKSIZE_16K << RBR_CFIG_B_BLKSIZE_SHIFT);
		break;
	case 32 * 1024:
		val |= (RBR_BLKSIZE_32K << RBR_CFIG_B_BLKSIZE_SHIFT);
		break;
	default:
		return -EINVAL;
	}
	val |= RBR_CFIG_B_VLD2;
	switch (rp->rbr_sizes[2]) {
	case 2 * 1024:
		val |= (RBR_BUFSZ2_2K << RBR_CFIG_B_BUFSZ2_SHIFT);
		break;
	case 4 * 1024:
		val |= (RBR_BUFSZ2_4K << RBR_CFIG_B_BUFSZ2_SHIFT);
		break;
	case 8 * 1024:
		val |= (RBR_BUFSZ2_8K << RBR_CFIG_B_BUFSZ2_SHIFT);
		break;
	case 16 * 1024:
		val |= (RBR_BUFSZ2_16K << RBR_CFIG_B_BUFSZ2_SHIFT);
		break;

	default:
		return -EINVAL;
	}
	val |= RBR_CFIG_B_VLD1;
	switch (rp->rbr_sizes[1]) {
	case 1 * 1024:
		val |= (RBR_BUFSZ1_1K << RBR_CFIG_B_BUFSZ1_SHIFT);
		break;
	case 2 * 1024:
		val |= (RBR_BUFSZ1_2K << RBR_CFIG_B_BUFSZ1_SHIFT);
		break;
	case 4 * 1024:
		val |= (RBR_BUFSZ1_4K << RBR_CFIG_B_BUFSZ1_SHIFT);
		break;
	case 8 * 1024:
		val |= (RBR_BUFSZ1_8K << RBR_CFIG_B_BUFSZ1_SHIFT);
		break;

	default:
		return -EINVAL;
	}
	val |= RBR_CFIG_B_VLD0;
	switch (rp->rbr_sizes[0]) {
	case 256:
		val |= (RBR_BUFSZ0_256 << RBR_CFIG_B_BUFSZ0_SHIFT);
		break;
	case 512:
		val |= (RBR_BUFSZ0_512 << RBR_CFIG_B_BUFSZ0_SHIFT);
		break;
	case 1 * 1024:
		val |= (RBR_BUFSZ0_1K << RBR_CFIG_B_BUFSZ0_SHIFT);
		break;
	case 2 * 1024:
		val |= (RBR_BUFSZ0_2K << RBR_CFIG_B_BUFSZ0_SHIFT);
		break;

	default:
		return -EINVAL;
	}

	*ret = val;
	return 0;
}

static int niu_enable_rx_channel(struct niu *np, int channel, int on)
{
	u64 val = nr64(RXDMA_CFIG1(channel));
	int limit;

	if (on)
		val |= RXDMA_CFIG1_EN;
	else
		val &= ~RXDMA_CFIG1_EN;
	nw64(RXDMA_CFIG1(channel), val);

	limit = 1000;
	while (--limit > 0) {
		if (nr64(RXDMA_CFIG1(channel)) & RXDMA_CFIG1_QST)
			break;
		udelay(10);
	}
	if (limit <= 0)
		return -ENODEV;
	return 0;
}

static int niu_init_one_rx_channel(struct niu *np, struct rx_ring_info *rp)
{
	int err, channel = rp->rx_channel;
	u64 val;

	err = niu_rx_channel_reset(np, channel);
	if (err)
		return err;

	err = niu_rx_channel_lpage_init(np, channel);
	if (err)
		return err;

	niu_rx_channel_wred_init(np, rp);

	nw64(RX_DMA_ENT_MSK(channel), RX_DMA_ENT_MSK_RBR_EMPTY);
	nw64(RX_DMA_CTL_STAT(channel),
	     (RX_DMA_CTL_STAT_MEX |
	      RX_DMA_CTL_STAT_RCRTHRES |
	      RX_DMA_CTL_STAT_RCRTO |
	      RX_DMA_CTL_STAT_RBR_EMPTY));
	nw64(RXDMA_CFIG1(channel), rp->mbox_dma >> 32);
	nw64(RXDMA_CFIG2(channel),
	     ((rp->mbox_dma & RXDMA_CFIG2_MBADDR_L) |
	      RXDMA_CFIG2_FULL_HDR));
	nw64(RBR_CFIG_A(channel),
	     ((u64)rp->rbr_table_size << RBR_CFIG_A_LEN_SHIFT) |
	     (rp->rbr_dma & (RBR_CFIG_A_STADDR_BASE | RBR_CFIG_A_STADDR)));
	err = niu_compute_rbr_cfig_b(rp, &val);
	if (err)
		return err;
	nw64(RBR_CFIG_B(channel), val);
	nw64(RCRCFIG_A(channel),
	     ((u64)rp->rcr_table_size << RCRCFIG_A_LEN_SHIFT) |
	     (rp->rcr_dma & (RCRCFIG_A_STADDR_BASE | RCRCFIG_A_STADDR)));
	nw64(RCRCFIG_B(channel),
	     ((u64)rp->rcr_pkt_threshold << RCRCFIG_B_PTHRES_SHIFT) |
	     RCRCFIG_B_ENTOUT |
	     ((u64)rp->rcr_timeout << RCRCFIG_B_TIMEOUT_SHIFT));

	err = niu_enable_rx_channel(np, channel, 1);
	if (err)
		return err;

	nw64(RBR_KICK(channel), rp->rbr_index);

	val = nr64(RX_DMA_CTL_STAT(channel));
	val |= RX_DMA_CTL_STAT_RBR_EMPTY;
	nw64(RX_DMA_CTL_STAT(channel), val);

	return 0;
}

static int niu_init_rx_channels(struct niu *np)
{
	unsigned long flags;
	u64 seed = jiffies_64;
	int err, i;

	niu_lock_parent(np, flags);
	nw64(RX_DMA_CK_DIV, np->parent->rxdma_clock_divider);
	nw64(RED_RAN_INIT, RED_RAN_INIT_OPMODE | (seed & RED_RAN_INIT_VAL));
	niu_unlock_parent(np, flags);

	/* XXX RXDMA 32bit mode? XXX */

	niu_init_rdc_groups(np);
	niu_init_drr_weight(np);

	err = niu_init_hostinfo(np);
	if (err)
		return err;

	for (i = 0; i < np->num_rx_rings; i++) {
		struct rx_ring_info *rp = &np->rx_rings[i];

		err = niu_init_one_rx_channel(np, rp);
		if (err)
			return err;
	}

	return 0;
}

static int niu_set_ip_frag_rule(struct niu *np)
{
	struct niu_parent *parent = np->parent;
	struct niu_classifier *cp = &np->clas;
	struct niu_tcam_entry *tp;
	int index, err;

	index = cp->tcam_top;
	tp = &parent->tcam[index];

	/* Note that the noport bit is the same in both ipv4 and
	 * ipv6 format TCAM entries.
	 */
	memset(tp, 0, sizeof(*tp));
	tp->key[1] = TCAM_V4KEY1_NOPORT;
	tp->key_mask[1] = TCAM_V4KEY1_NOPORT;
	tp->assoc_data = (TCAM_ASSOCDATA_TRES_USE_OFFSET |
			  ((u64)0 << TCAM_ASSOCDATA_OFFSET_SHIFT));
	err = tcam_write(np, index, tp->key, tp->key_mask);
	if (err)
		return err;
	err = tcam_assoc_write(np, index, tp->assoc_data);
	if (err)
		return err;
	tp->valid = 1;
	cp->tcam_valid_entries++;

	return 0;
}

static int niu_init_classifier_hw(struct niu *np)
{
	struct niu_parent *parent = np->parent;
	struct niu_classifier *cp = &np->clas;
	int i, err;

	nw64(H1POLY, cp->h1_init);
	nw64(H2POLY, cp->h2_init);

	err = niu_init_hostinfo(np);
	if (err)
		return err;

	for (i = 0; i < ENET_VLAN_TBL_NUM_ENTRIES; i++) {
		struct niu_vlan_rdc *vp = &cp->vlan_mappings[i];

		vlan_tbl_write(np, i, np->port,
			       vp->vlan_pref, vp->rdc_num);
	}

	for (i = 0; i < cp->num_alt_mac_mappings; i++) {
		struct niu_altmac_rdc *ap = &cp->alt_mac_mappings[i];

		err = niu_set_alt_mac_rdc_table(np, ap->alt_mac_num,
						ap->rdc_num, ap->mac_pref);
		if (err)
			return err;
	}

	for (i = CLASS_CODE_USER_PROG1; i <= CLASS_CODE_SCTP_IPV6; i++) {
		int index = i - CLASS_CODE_USER_PROG1;

		err = niu_set_tcam_key(np, i, parent->tcam_key[index]);
		if (err)
			return err;
		err = niu_set_flow_key(np, i, parent->flow_key[index]);
		if (err)
			return err;
	}

	err = niu_set_ip_frag_rule(np);
	if (err)
		return err;

	tcam_enable(np, 1);

	return 0;
}

static int niu_zcp_write(struct niu *np, int index, u64 *data)
{
	nw64(ZCP_RAM_DATA0, data[0]);
	nw64(ZCP_RAM_DATA1, data[1]);
	nw64(ZCP_RAM_DATA2, data[2]);
	nw64(ZCP_RAM_DATA3, data[3]);
	nw64(ZCP_RAM_DATA4, data[4]);
	nw64(ZCP_RAM_BE, ZCP_RAM_BE_VAL);
	nw64(ZCP_RAM_ACC,
	     (ZCP_RAM_ACC_WRITE |
	      (0 << ZCP_RAM_ACC_ZFCID_SHIFT) |
	      (ZCP_RAM_SEL_CFIFO(np->port) << ZCP_RAM_ACC_RAM_SEL_SHIFT)));

	return niu_wait_bits_clear(np, ZCP_RAM_ACC, ZCP_RAM_ACC_BUSY,
				   1000, 100);
}

static int niu_zcp_read(struct niu *np, int index, u64 *data)
{
	int err;

	err = niu_wait_bits_clear(np, ZCP_RAM_ACC, ZCP_RAM_ACC_BUSY,
				  1000, 100);
	if (err) {
		netdev_err(np->dev, "ZCP read busy won't clear, ZCP_RAM_ACC[%llx]\n",
			   (unsigned long long)nr64(ZCP_RAM_ACC));
		return err;
	}

	nw64(ZCP_RAM_ACC,
	     (ZCP_RAM_ACC_READ |
	      (0 << ZCP_RAM_ACC_ZFCID_SHIFT) |
	      (ZCP_RAM_SEL_CFIFO(np->port) << ZCP_RAM_ACC_RAM_SEL_SHIFT)));

	err = niu_wait_bits_clear(np, ZCP_RAM_ACC, ZCP_RAM_ACC_BUSY,
				  1000, 100);
	if (err) {
		netdev_err(np->dev, "ZCP read busy2 won't clear, ZCP_RAM_ACC[%llx]\n",
			   (unsigned long long)nr64(ZCP_RAM_ACC));
		return err;
	}

	data[0] = nr64(ZCP_RAM_DATA0);
	data[1] = nr64(ZCP_RAM_DATA1);
	data[2] = nr64(ZCP_RAM_DATA2);
	data[3] = nr64(ZCP_RAM_DATA3);
	data[4] = nr64(ZCP_RAM_DATA4);

	return 0;
}

static void niu_zcp_cfifo_reset(struct niu *np)
{
	u64 val = nr64(RESET_CFIFO);

	val |= RESET_CFIFO_RST(np->port);
	nw64(RESET_CFIFO, val);
	udelay(10);

	val &= ~RESET_CFIFO_RST(np->port);
	nw64(RESET_CFIFO, val);
}

static int niu_init_zcp(struct niu *np)
{
	u64 data[5], rbuf[5];
	int i, max, err;

	if (np->parent->plat_type != PLAT_TYPE_NIU) {
		if (np->port == 0 || np->port == 1)
			max = ATLAS_P0_P1_CFIFO_ENTRIES;
		else
			max = ATLAS_P2_P3_CFIFO_ENTRIES;
	} else
		max = NIU_CFIFO_ENTRIES;

	data[0] = 0;
	data[1] = 0;
	data[2] = 0;
	data[3] = 0;
	data[4] = 0;

	for (i = 0; i < max; i++) {
		err = niu_zcp_write(np, i, data);
		if (err)
			return err;
		err = niu_zcp_read(np, i, rbuf);
		if (err)
			return err;
	}

	niu_zcp_cfifo_reset(np);
	nw64(CFIFO_ECC(np->port), 0);
	nw64(ZCP_INT_STAT, ZCP_INT_STAT_ALL);
	(void) nr64(ZCP_INT_STAT);
	nw64(ZCP_INT_MASK, ZCP_INT_MASK_ALL);

	return 0;
}

static void niu_ipp_write(struct niu *np, int index, u64 *data)
{
	u64 val = nr64_ipp(IPP_CFIG);

	nw64_ipp(IPP_CFIG, val | IPP_CFIG_DFIFO_PIO_W);
	nw64_ipp(IPP_DFIFO_WR_PTR, index);
	nw64_ipp(IPP_DFIFO_WR0, data[0]);
	nw64_ipp(IPP_DFIFO_WR1, data[1]);
	nw64_ipp(IPP_DFIFO_WR2, data[2]);
	nw64_ipp(IPP_DFIFO_WR3, data[3]);
	nw64_ipp(IPP_DFIFO_WR4, data[4]);
	nw64_ipp(IPP_CFIG, val & ~IPP_CFIG_DFIFO_PIO_W);
}

static void niu_ipp_read(struct niu *np, int index, u64 *data)
{
	nw64_ipp(IPP_DFIFO_RD_PTR, index);
	data[0] = nr64_ipp(IPP_DFIFO_RD0);
	data[1] = nr64_ipp(IPP_DFIFO_RD1);
	data[2] = nr64_ipp(IPP_DFIFO_RD2);
	data[3] = nr64_ipp(IPP_DFIFO_RD3);
	data[4] = nr64_ipp(IPP_DFIFO_RD4);
}

static int niu_ipp_reset(struct niu *np)
{
	return niu_set_and_wait_clear_ipp(np, IPP_CFIG, IPP_CFIG_SOFT_RST,
					  1000, 100, "IPP_CFIG");
}

static int niu_init_ipp(struct niu *np)
{
	u64 data[5], rbuf[5], val;
	int i, max, err;

	if (np->parent->plat_type != PLAT_TYPE_NIU) {
		if (np->port == 0 || np->port == 1)
			max = ATLAS_P0_P1_DFIFO_ENTRIES;
		else
			max = ATLAS_P2_P3_DFIFO_ENTRIES;
	} else
		max = NIU_DFIFO_ENTRIES;

	data[0] = 0;
	data[1] = 0;
	data[2] = 0;
	data[3] = 0;
	data[4] = 0;

	for (i = 0; i < max; i++) {
		niu_ipp_write(np, i, data);
		niu_ipp_read(np, i, rbuf);
	}

	(void) nr64_ipp(IPP_INT_STAT);
	(void) nr64_ipp(IPP_INT_STAT);

	err = niu_ipp_reset(np);
	if (err)
		return err;

	(void) nr64_ipp(IPP_PKT_DIS);
	(void) nr64_ipp(IPP_BAD_CS_CNT);
	(void) nr64_ipp(IPP_ECC);

	(void) nr64_ipp(IPP_INT_STAT);

	nw64_ipp(IPP_MSK, ~IPP_MSK_ALL);

	val = nr64_ipp(IPP_CFIG);
	val &= ~IPP_CFIG_IP_MAX_PKT;
	val |= (IPP_CFIG_IPP_ENABLE |
		IPP_CFIG_DFIFO_ECC_EN |
		IPP_CFIG_DROP_BAD_CRC |
		IPP_CFIG_CKSUM_EN |
		(0x1ffff << IPP_CFIG_IP_MAX_PKT_SHIFT));
	nw64_ipp(IPP_CFIG, val);

	return 0;
}

static void niu_handle_led(struct niu *np, int status)
{
	u64 val;
	val = nr64_mac(XMAC_CONFIG);

	if ((np->flags & NIU_FLAGS_10G) != 0 &&
	    (np->flags & NIU_FLAGS_FIBER) != 0) {
		if (status) {
			val |= XMAC_CONFIG_LED_POLARITY;
			val &= ~XMAC_CONFIG_FORCE_LED_ON;
		} else {
			val |= XMAC_CONFIG_FORCE_LED_ON;
			val &= ~XMAC_CONFIG_LED_POLARITY;
		}
	}

	nw64_mac(XMAC_CONFIG, val);
}

static void niu_init_xif_xmac(struct niu *np)
{
	struct niu_link_config *lp = &np->link_config;
	u64 val;

	if (np->flags & NIU_FLAGS_XCVR_SERDES) {
		val = nr64(MIF_CONFIG);
		val |= MIF_CONFIG_ATCA_GE;
		nw64(MIF_CONFIG, val);
	}

	val = nr64_mac(XMAC_CONFIG);
	val &= ~XMAC_CONFIG_SEL_POR_CLK_SRC;

	val |= XMAC_CONFIG_TX_OUTPUT_EN;

	if (lp->loopback_mode == LOOPBACK_MAC) {
		val &= ~XMAC_CONFIG_SEL_POR_CLK_SRC;
		val |= XMAC_CONFIG_LOOPBACK;
	} else {
		val &= ~XMAC_CONFIG_LOOPBACK;
	}

	if (np->flags & NIU_FLAGS_10G) {
		val &= ~XMAC_CONFIG_LFS_DISABLE;
	} else {
		val |= XMAC_CONFIG_LFS_DISABLE;
		if (!(np->flags & NIU_FLAGS_FIBER) &&
		    !(np->flags & NIU_FLAGS_XCVR_SERDES))
			val |= XMAC_CONFIG_1G_PCS_BYPASS;
		else
			val &= ~XMAC_CONFIG_1G_PCS_BYPASS;
	}

	val &= ~XMAC_CONFIG_10G_XPCS_BYPASS;

	if (lp->active_speed == SPEED_100)
		val |= XMAC_CONFIG_SEL_CLK_25MHZ;
	else
		val &= ~XMAC_CONFIG_SEL_CLK_25MHZ;

	nw64_mac(XMAC_CONFIG, val);

	val = nr64_mac(XMAC_CONFIG);
	val &= ~XMAC_CONFIG_MODE_MASK;
	if (np->flags & NIU_FLAGS_10G) {
		val |= XMAC_CONFIG_MODE_XGMII;
	} else {
		if (lp->active_speed == SPEED_1000)
			val |= XMAC_CONFIG_MODE_GMII;
		else
			val |= XMAC_CONFIG_MODE_MII;
	}

	nw64_mac(XMAC_CONFIG, val);
}

static void niu_init_xif_bmac(struct niu *np)
{
	struct niu_link_config *lp = &np->link_config;
	u64 val;

	val = BMAC_XIF_CONFIG_TX_OUTPUT_EN;

	if (lp->loopback_mode == LOOPBACK_MAC)
		val |= BMAC_XIF_CONFIG_MII_LOOPBACK;
	else
		val &= ~BMAC_XIF_CONFIG_MII_LOOPBACK;

	if (lp->active_speed == SPEED_1000)
		val |= BMAC_XIF_CONFIG_GMII_MODE;
	else
		val &= ~BMAC_XIF_CONFIG_GMII_MODE;

	val &= ~(BMAC_XIF_CONFIG_LINK_LED |
		 BMAC_XIF_CONFIG_LED_POLARITY);

	if (!(np->flags & NIU_FLAGS_10G) &&
	    !(np->flags & NIU_FLAGS_FIBER) &&
	    lp->active_speed == SPEED_100)
		val |= BMAC_XIF_CONFIG_25MHZ_CLOCK;
	else
		val &= ~BMAC_XIF_CONFIG_25MHZ_CLOCK;

	nw64_mac(BMAC_XIF_CONFIG, val);
}

static void niu_init_xif(struct niu *np)
{
	if (np->flags & NIU_FLAGS_XMAC)
		niu_init_xif_xmac(np);
	else
		niu_init_xif_bmac(np);
}

static void niu_pcs_mii_reset(struct niu *np)
{
	int limit = 1000;
	u64 val = nr64_pcs(PCS_MII_CTL);
	val |= PCS_MII_CTL_RST;
	nw64_pcs(PCS_MII_CTL, val);
	while ((--limit >= 0) && (val & PCS_MII_CTL_RST)) {
		udelay(100);
		val = nr64_pcs(PCS_MII_CTL);
	}
}

static void niu_xpcs_reset(struct niu *np)
{
	int limit = 1000;
	u64 val = nr64_xpcs(XPCS_CONTROL1);
	val |= XPCS_CONTROL1_RESET;
	nw64_xpcs(XPCS_CONTROL1, val);
	while ((--limit >= 0) && (val & XPCS_CONTROL1_RESET)) {
		udelay(100);
		val = nr64_xpcs(XPCS_CONTROL1);
	}
}

static int niu_init_pcs(struct niu *np)
{
	struct niu_link_config *lp = &np->link_config;
	u64 val;

	switch (np->flags & (NIU_FLAGS_10G |
			     NIU_FLAGS_FIBER |
			     NIU_FLAGS_XCVR_SERDES)) {
	case NIU_FLAGS_FIBER:
		/* 1G fiber */
		nw64_pcs(PCS_CONF, PCS_CONF_MASK | PCS_CONF_ENABLE);
		nw64_pcs(PCS_DPATH_MODE, 0);
		niu_pcs_mii_reset(np);
		break;

	case NIU_FLAGS_10G:
	case NIU_FLAGS_10G | NIU_FLAGS_FIBER:
	case NIU_FLAGS_10G | NIU_FLAGS_XCVR_SERDES:
		/* 10G SERDES */
		if (!(np->flags & NIU_FLAGS_XMAC))
			return -EINVAL;

		/* 10G copper or fiber */
		val = nr64_mac(XMAC_CONFIG);
		val &= ~XMAC_CONFIG_10G_XPCS_BYPASS;
		nw64_mac(XMAC_CONFIG, val);

		niu_xpcs_reset(np);

		val = nr64_xpcs(XPCS_CONTROL1);
		if (lp->loopback_mode == LOOPBACK_PHY)
			val |= XPCS_CONTROL1_LOOPBACK;
		else
			val &= ~XPCS_CONTROL1_LOOPBACK;
		nw64_xpcs(XPCS_CONTROL1, val);

		nw64_xpcs(XPCS_DESKEW_ERR_CNT, 0);
		(void) nr64_xpcs(XPCS_SYMERR_CNT01);
		(void) nr64_xpcs(XPCS_SYMERR_CNT23);
		break;


	case NIU_FLAGS_XCVR_SERDES:
		/* 1G SERDES */
		niu_pcs_mii_reset(np);
		nw64_pcs(PCS_CONF, PCS_CONF_MASK | PCS_CONF_ENABLE);
		nw64_pcs(PCS_DPATH_MODE, 0);
		break;

	case 0:
		/* 1G copper */
	case NIU_FLAGS_XCVR_SERDES | NIU_FLAGS_FIBER:
		/* 1G RGMII FIBER */
		nw64_pcs(PCS_DPATH_MODE, PCS_DPATH_MODE_MII);
		niu_pcs_mii_reset(np);
		break;

	default:
		return -EINVAL;
	}

	return 0;
}

static int niu_reset_tx_xmac(struct niu *np)
{
	return niu_set_and_wait_clear_mac(np, XTXMAC_SW_RST,
					  (XTXMAC_SW_RST_REG_RS |
					   XTXMAC_SW_RST_SOFT_RST),
					  1000, 100, "XTXMAC_SW_RST");
}

static int niu_reset_tx_bmac(struct niu *np)
{
	int limit;

	nw64_mac(BTXMAC_SW_RST, BTXMAC_SW_RST_RESET);
	limit = 1000;
	while (--limit >= 0) {
		if (!(nr64_mac(BTXMAC_SW_RST) & BTXMAC_SW_RST_RESET))
			break;
		udelay(100);
	}
	if (limit < 0) {
		dev_err(np->device, "Port %u TX BMAC would not reset, BTXMAC_SW_RST[%llx]\n",
			np->port,
			(unsigned long long) nr64_mac(BTXMAC_SW_RST));
		return -ENODEV;
	}

	return 0;
}

static int niu_reset_tx_mac(struct niu *np)
{
	if (np->flags & NIU_FLAGS_XMAC)
		return niu_reset_tx_xmac(np);
	else
		return niu_reset_tx_bmac(np);
}

static void niu_init_tx_xmac(struct niu *np, u64 min, u64 max)
{
	u64 val;

	val = nr64_mac(XMAC_MIN);
	val &= ~(XMAC_MIN_TX_MIN_PKT_SIZE |
		 XMAC_MIN_RX_MIN_PKT_SIZE);
	val |= (min << XMAC_MIN_RX_MIN_PKT_SIZE_SHFT);
	val |= (min << XMAC_MIN_TX_MIN_PKT_SIZE_SHFT);
	nw64_mac(XMAC_MIN, val);

	nw64_mac(XMAC_MAX, max);

	nw64_mac(XTXMAC_STAT_MSK, ~(u64)0);

	val = nr64_mac(XMAC_IPG);
	if (np->flags & NIU_FLAGS_10G) {
		val &= ~XMAC_IPG_IPG_XGMII;
		val |= (IPG_12_15_XGMII << XMAC_IPG_IPG_XGMII_SHIFT);
	} else {
		val &= ~XMAC_IPG_IPG_MII_GMII;
		val |= (IPG_12_MII_GMII << XMAC_IPG_IPG_MII_GMII_SHIFT);
	}
	nw64_mac(XMAC_IPG, val);

	val = nr64_mac(XMAC_CONFIG);
	val &= ~(XMAC_CONFIG_ALWAYS_NO_CRC |
		 XMAC_CONFIG_STRETCH_MODE |
		 XMAC_CONFIG_VAR_MIN_IPG_EN |
		 XMAC_CONFIG_TX_ENABLE);
	nw64_mac(XMAC_CONFIG, val);

	nw64_mac(TXMAC_FRM_CNT, 0);
	nw64_mac(TXMAC_BYTE_CNT, 0);
}

static void niu_init_tx_bmac(struct niu *np, u64 min, u64 max)
{
	u64 val;

	nw64_mac(BMAC_MIN_FRAME, min);
	nw64_mac(BMAC_MAX_FRAME, max);

	nw64_mac(BTXMAC_STATUS_MASK, ~(u64)0);
	nw64_mac(BMAC_CTRL_TYPE, 0x8808);
	nw64_mac(BMAC_PREAMBLE_SIZE, 7);

	val = nr64_mac(BTXMAC_CONFIG);
	val &= ~(BTXMAC_CONFIG_FCS_DISABLE |
		 BTXMAC_CONFIG_ENABLE);
	nw64_mac(BTXMAC_CONFIG, val);
}

static void niu_init_tx_mac(struct niu *np)
{
	u64 min, max;

	min = 64;
	if (np->dev->mtu > ETH_DATA_LEN)
		max = 9216;
	else
		max = 1522;

	/* The XMAC_MIN register only accepts values for TX min which
	 * have the low 3 bits cleared.
	 */
	BUG_ON(min & 0x7);

	if (np->flags & NIU_FLAGS_XMAC)
		niu_init_tx_xmac(np, min, max);
	else
		niu_init_tx_bmac(np, min, max);
}

static int niu_reset_rx_xmac(struct niu *np)
{
	int limit;

	nw64_mac(XRXMAC_SW_RST,
		 XRXMAC_SW_RST_REG_RS | XRXMAC_SW_RST_SOFT_RST);
	limit = 1000;
	while (--limit >= 0) {
		if (!(nr64_mac(XRXMAC_SW_RST) & (XRXMAC_SW_RST_REG_RS |
						 XRXMAC_SW_RST_SOFT_RST)))
			break;
		udelay(100);
	}
	if (limit < 0) {
		dev_err(np->device, "Port %u RX XMAC would not reset, XRXMAC_SW_RST[%llx]\n",
			np->port,
			(unsigned long long) nr64_mac(XRXMAC_SW_RST));
		return -ENODEV;
	}

	return 0;
}

static int niu_reset_rx_bmac(struct niu *np)
{
	int limit;

	nw64_mac(BRXMAC_SW_RST, BRXMAC_SW_RST_RESET);
	limit = 1000;
	while (--limit >= 0) {
		if (!(nr64_mac(BRXMAC_SW_RST) & BRXMAC_SW_RST_RESET))
			break;
		udelay(100);
	}
	if (limit < 0) {
		dev_err(np->device, "Port %u RX BMAC would not reset, BRXMAC_SW_RST[%llx]\n",
			np->port,
			(unsigned long long) nr64_mac(BRXMAC_SW_RST));
		return -ENODEV;
	}

	return 0;
}

static int niu_reset_rx_mac(struct niu *np)
{
	if (np->flags & NIU_FLAGS_XMAC)
		return niu_reset_rx_xmac(np);
	else
		return niu_reset_rx_bmac(np);
}

static void niu_init_rx_xmac(struct niu *np)
{
	struct niu_parent *parent = np->parent;
	struct niu_rdc_tables *tp = &parent->rdc_group_cfg[np->port];
	int first_rdc_table = tp->first_table_num;
	unsigned long i;
	u64 val;

	nw64_mac(XMAC_ADD_FILT0, 0);
	nw64_mac(XMAC_ADD_FILT1, 0);
	nw64_mac(XMAC_ADD_FILT2, 0);
	nw64_mac(XMAC_ADD_FILT12_MASK, 0);
	nw64_mac(XMAC_ADD_FILT00_MASK, 0);
	for (i = 0; i < MAC_NUM_HASH; i++)
		nw64_mac(XMAC_HASH_TBL(i), 0);
	nw64_mac(XRXMAC_STAT_MSK, ~(u64)0);
	niu_set_primary_mac_rdc_table(np, first_rdc_table, 1);
	niu_set_multicast_mac_rdc_table(np, first_rdc_table, 1);

	val = nr64_mac(XMAC_CONFIG);
	val &= ~(XMAC_CONFIG_RX_MAC_ENABLE |
		 XMAC_CONFIG_PROMISCUOUS |
		 XMAC_CONFIG_PROMISC_GROUP |
		 XMAC_CONFIG_ERR_CHK_DIS |
		 XMAC_CONFIG_RX_CRC_CHK_DIS |
		 XMAC_CONFIG_RESERVED_MULTICAST |
		 XMAC_CONFIG_RX_CODEV_CHK_DIS |
		 XMAC_CONFIG_ADDR_FILTER_EN |
		 XMAC_CONFIG_RCV_PAUSE_ENABLE |
		 XMAC_CONFIG_STRIP_CRC |
		 XMAC_CONFIG_PASS_FLOW_CTRL |
		 XMAC_CONFIG_MAC2IPP_PKT_CNT_EN);
	val |= (XMAC_CONFIG_HASH_FILTER_EN);
	nw64_mac(XMAC_CONFIG, val);

	nw64_mac(RXMAC_BT_CNT, 0);
	nw64_mac(RXMAC_BC_FRM_CNT, 0);
	nw64_mac(RXMAC_MC_FRM_CNT, 0);
	nw64_mac(RXMAC_FRAG_CNT, 0);
	nw64_mac(RXMAC_HIST_CNT1, 0);
	nw64_mac(RXMAC_HIST_CNT2, 0);
	nw64_mac(RXMAC_HIST_CNT3, 0);
	nw64_mac(RXMAC_HIST_CNT4, 0);
	nw64_mac(RXMAC_HIST_CNT5, 0);
	nw64_mac(RXMAC_HIST_CNT6, 0);
	nw64_mac(RXMAC_HIST_CNT7, 0);
	nw64_mac(RXMAC_MPSZER_CNT, 0);
	nw64_mac(RXMAC_CRC_ER_CNT, 0);
	nw64_mac(RXMAC_CD_VIO_CNT, 0);
	nw64_mac(LINK_FAULT_CNT, 0);
}

static void niu_init_rx_bmac(struct niu *np)
{
	struct niu_parent *parent = np->parent;
	struct niu_rdc_tables *tp = &parent->rdc_group_cfg[np->port];
	int first_rdc_table = tp->first_table_num;
	unsigned long i;
	u64 val;

	nw64_mac(BMAC_ADD_FILT0, 0);
	nw64_mac(BMAC_ADD_FILT1, 0);
	nw64_mac(BMAC_ADD_FILT2, 0);
	nw64_mac(BMAC_ADD_FILT12_MASK, 0);
	nw64_mac(BMAC_ADD_FILT00_MASK, 0);
	for (i = 0; i < MAC_NUM_HASH; i++)
		nw64_mac(BMAC_HASH_TBL(i), 0);
	niu_set_primary_mac_rdc_table(np, first_rdc_table, 1);
	niu_set_multicast_mac_rdc_table(np, first_rdc_table, 1);
	nw64_mac(BRXMAC_STATUS_MASK, ~(u64)0);

	val = nr64_mac(BRXMAC_CONFIG);
	val &= ~(BRXMAC_CONFIG_ENABLE |
		 BRXMAC_CONFIG_STRIP_PAD |
		 BRXMAC_CONFIG_STRIP_FCS |
		 BRXMAC_CONFIG_PROMISC |
		 BRXMAC_CONFIG_PROMISC_GRP |
		 BRXMAC_CONFIG_ADDR_FILT_EN |
		 BRXMAC_CONFIG_DISCARD_DIS);
	val |= (BRXMAC_CONFIG_HASH_FILT_EN);
	nw64_mac(BRXMAC_CONFIG, val);

	val = nr64_mac(BMAC_ADDR_CMPEN);
	val |= BMAC_ADDR_CMPEN_EN0;
	nw64_mac(BMAC_ADDR_CMPEN, val);
}

static void niu_init_rx_mac(struct niu *np)
{
	niu_set_primary_mac(np, np->dev->dev_addr);

	if (np->flags & NIU_FLAGS_XMAC)
		niu_init_rx_xmac(np);
	else
		niu_init_rx_bmac(np);
}

static void niu_enable_tx_xmac(struct niu *np, int on)
{
	u64 val = nr64_mac(XMAC_CONFIG);

	if (on)
		val |= XMAC_CONFIG_TX_ENABLE;
	else
		val &= ~XMAC_CONFIG_TX_ENABLE;
	nw64_mac(XMAC_CONFIG, val);
}

static void niu_enable_tx_bmac(struct niu *np, int on)
{
	u64 val = nr64_mac(BTXMAC_CONFIG);

	if (on)
		val |= BTXMAC_CONFIG_ENABLE;
	else
		val &= ~BTXMAC_CONFIG_ENABLE;
	nw64_mac(BTXMAC_CONFIG, val);
}

static void niu_enable_tx_mac(struct niu *np, int on)
{
	if (np->flags & NIU_FLAGS_XMAC)
		niu_enable_tx_xmac(np, on);
	else
		niu_enable_tx_bmac(np, on);
}

static void niu_enable_rx_xmac(struct niu *np, int on)
{
	u64 val = nr64_mac(XMAC_CONFIG);

	val &= ~(XMAC_CONFIG_HASH_FILTER_EN |
		 XMAC_CONFIG_PROMISCUOUS);

	if (np->flags & NIU_FLAGS_MCAST)
		val |= XMAC_CONFIG_HASH_FILTER_EN;
	if (np->flags & NIU_FLAGS_PROMISC)
		val |= XMAC_CONFIG_PROMISCUOUS;

	if (on)
		val |= XMAC_CONFIG_RX_MAC_ENABLE;
	else
		val &= ~XMAC_CONFIG_RX_MAC_ENABLE;
	nw64_mac(XMAC_CONFIG, val);
}

static void niu_enable_rx_bmac(struct niu *np, int on)
{
	u64 val = nr64_mac(BRXMAC_CONFIG);

	val &= ~(BRXMAC_CONFIG_HASH_FILT_EN |
		 BRXMAC_CONFIG_PROMISC);

	if (np->flags & NIU_FLAGS_MCAST)
		val |= BRXMAC_CONFIG_HASH_FILT_EN;
	if (np->flags & NIU_FLAGS_PROMISC)
		val |= BRXMAC_CONFIG_PROMISC;

	if (on)
		val |= BRXMAC_CONFIG_ENABLE;
	else
		val &= ~BRXMAC_CONFIG_ENABLE;
	nw64_mac(BRXMAC_CONFIG, val);
}

static void niu_enable_rx_mac(struct niu *np, int on)
{
	if (np->flags & NIU_FLAGS_XMAC)
		niu_enable_rx_xmac(np, on);
	else
		niu_enable_rx_bmac(np, on);
}

static int niu_init_mac(struct niu *np)
{
	int err;

	niu_init_xif(np);
	err = niu_init_pcs(np);
	if (err)
		return err;

	err = niu_reset_tx_mac(np);
	if (err)
		return err;
	niu_init_tx_mac(np);
	err = niu_reset_rx_mac(np);
	if (err)
		return err;
	niu_init_rx_mac(np);

	/* This looks hookey but the RX MAC reset we just did will
	 * undo some of the state we setup in niu_init_tx_mac() so we
	 * have to call it again.  In particular, the RX MAC reset will
	 * set the XMAC_MAX register back to it's default value.
	 */
	niu_init_tx_mac(np);
	niu_enable_tx_mac(np, 1);

	niu_enable_rx_mac(np, 1);

	return 0;
}

static void niu_stop_one_tx_channel(struct niu *np, struct tx_ring_info *rp)
{
	(void) niu_tx_channel_stop(np, rp->tx_channel);
}

static void niu_stop_tx_channels(struct niu *np)
{
	int i;

	for (i = 0; i < np->num_tx_rings; i++) {
		struct tx_ring_info *rp = &np->tx_rings[i];

		niu_stop_one_tx_channel(np, rp);
	}
}

static void niu_reset_one_tx_channel(struct niu *np, struct tx_ring_info *rp)
{
	(void) niu_tx_channel_reset(np, rp->tx_channel);
}

static void niu_reset_tx_channels(struct niu *np)
{
	int i;

	for (i = 0; i < np->num_tx_rings; i++) {
		struct tx_ring_info *rp = &np->tx_rings[i];

		niu_reset_one_tx_channel(np, rp);
	}
}

static void niu_stop_one_rx_channel(struct niu *np, struct rx_ring_info *rp)
{
	(void) niu_enable_rx_channel(np, rp->rx_channel, 0);
}

static void niu_stop_rx_channels(struct niu *np)
{
	int i;

	for (i = 0; i < np->num_rx_rings; i++) {
		struct rx_ring_info *rp = &np->rx_rings[i];

		niu_stop_one_rx_channel(np, rp);
	}
}

static void niu_reset_one_rx_channel(struct niu *np, struct rx_ring_info *rp)
{
	int channel = rp->rx_channel;

	(void) niu_rx_channel_reset(np, channel);
	nw64(RX_DMA_ENT_MSK(channel), RX_DMA_ENT_MSK_ALL);
	nw64(RX_DMA_CTL_STAT(channel), 0);
	(void) niu_enable_rx_channel(np, channel, 0);
}

static void niu_reset_rx_channels(struct niu *np)
{
	int i;

	for (i = 0; i < np->num_rx_rings; i++) {
		struct rx_ring_info *rp = &np->rx_rings[i];

		niu_reset_one_rx_channel(np, rp);
	}
}

static void niu_disable_ipp(struct niu *np)
{
	u64 rd, wr, val;
	int limit;

	rd = nr64_ipp(IPP_DFIFO_RD_PTR);
	wr = nr64_ipp(IPP_DFIFO_WR_PTR);
	limit = 100;
	while (--limit >= 0 && (rd != wr)) {
		rd = nr64_ipp(IPP_DFIFO_RD_PTR);
		wr = nr64_ipp(IPP_DFIFO_WR_PTR);
	}
	if (limit < 0 &&
	    (rd != 0 && wr != 1)) {
		netdev_err(np->dev, "IPP would not quiesce, rd_ptr[%llx] wr_ptr[%llx]\n",
			   (unsigned long long)nr64_ipp(IPP_DFIFO_RD_PTR),
			   (unsigned long long)nr64_ipp(IPP_DFIFO_WR_PTR));
	}

	val = nr64_ipp(IPP_CFIG);
	val &= ~(IPP_CFIG_IPP_ENABLE |
		 IPP_CFIG_DFIFO_ECC_EN |
		 IPP_CFIG_DROP_BAD_CRC |
		 IPP_CFIG_CKSUM_EN);
	nw64_ipp(IPP_CFIG, val);

	(void) niu_ipp_reset(np);
}

static int niu_init_hw(struct niu *np)
{
	int i, err;

	netif_printk(np, ifup, KERN_DEBUG, np->dev, "Initialize TXC\n");
	niu_txc_enable_port(np, 1);
	niu_txc_port_dma_enable(np, 1);
	niu_txc_set_imask(np, 0);

	netif_printk(np, ifup, KERN_DEBUG, np->dev, "Initialize TX channels\n");
	for (i = 0; i < np->num_tx_rings; i++) {
		struct tx_ring_info *rp = &np->tx_rings[i];

		err = niu_init_one_tx_channel(np, rp);
		if (err)
			return err;
	}

	netif_printk(np, ifup, KERN_DEBUG, np->dev, "Initialize RX channels\n");
	err = niu_init_rx_channels(np);
	if (err)
		goto out_uninit_tx_channels;

	netif_printk(np, ifup, KERN_DEBUG, np->dev, "Initialize classifier\n");
	err = niu_init_classifier_hw(np);
	if (err)
		goto out_uninit_rx_channels;

	netif_printk(np, ifup, KERN_DEBUG, np->dev, "Initialize ZCP\n");
	err = niu_init_zcp(np);
	if (err)
		goto out_uninit_rx_channels;

	netif_printk(np, ifup, KERN_DEBUG, np->dev, "Initialize IPP\n");
	err = niu_init_ipp(np);
	if (err)
		goto out_uninit_rx_channels;

	netif_printk(np, ifup, KERN_DEBUG, np->dev, "Initialize MAC\n");
	err = niu_init_mac(np);
	if (err)
		goto out_uninit_ipp;

	return 0;

out_uninit_ipp:
	netif_printk(np, ifup, KERN_DEBUG, np->dev, "Uninit IPP\n");
	niu_disable_ipp(np);

out_uninit_rx_channels:
	netif_printk(np, ifup, KERN_DEBUG, np->dev, "Uninit RX channels\n");
	niu_stop_rx_channels(np);
	niu_reset_rx_channels(np);

out_uninit_tx_channels:
	netif_printk(np, ifup, KERN_DEBUG, np->dev, "Uninit TX channels\n");
	niu_stop_tx_channels(np);
	niu_reset_tx_channels(np);

	return err;
}

static void niu_stop_hw(struct niu *np)
{
	netif_printk(np, ifdown, KERN_DEBUG, np->dev, "Disable interrupts\n");
	niu_enable_interrupts(np, 0);

	netif_printk(np, ifdown, KERN_DEBUG, np->dev, "Disable RX MAC\n");
	niu_enable_rx_mac(np, 0);

	netif_printk(np, ifdown, KERN_DEBUG, np->dev, "Disable IPP\n");
	niu_disable_ipp(np);

	netif_printk(np, ifdown, KERN_DEBUG, np->dev, "Stop TX channels\n");
	niu_stop_tx_channels(np);

	netif_printk(np, ifdown, KERN_DEBUG, np->dev, "Stop RX channels\n");
	niu_stop_rx_channels(np);

	netif_printk(np, ifdown, KERN_DEBUG, np->dev, "Reset TX channels\n");
	niu_reset_tx_channels(np);

	netif_printk(np, ifdown, KERN_DEBUG, np->dev, "Reset RX channels\n");
	niu_reset_rx_channels(np);
}

static void niu_set_irq_name(struct niu *np)
{
	int port = np->port;
	int i, j = 1;

	sprintf(np->irq_name[0], "%s:MAC", np->dev->name);

	if (port == 0) {
		sprintf(np->irq_name[1], "%s:MIF", np->dev->name);
		sprintf(np->irq_name[2], "%s:SYSERR", np->dev->name);
		j = 3;
	}

	for (i = 0; i < np->num_ldg - j; i++) {
		if (i < np->num_rx_rings)
			sprintf(np->irq_name[i+j], "%s-rx-%d",
				np->dev->name, i);
		else if (i < np->num_tx_rings + np->num_rx_rings)
			sprintf(np->irq_name[i+j], "%s-tx-%d", np->dev->name,
				i - np->num_rx_rings);
	}
}

static int niu_request_irq(struct niu *np)
{
	int i, j, err;

	niu_set_irq_name(np);

	err = 0;
	for (i = 0; i < np->num_ldg; i++) {
		struct niu_ldg *lp = &np->ldg[i];

		err = request_irq(lp->irq, niu_interrupt, IRQF_SHARED,
				  np->irq_name[i], lp);
		if (err)
			goto out_free_irqs;

	}

	return 0;

out_free_irqs:
	for (j = 0; j < i; j++) {
		struct niu_ldg *lp = &np->ldg[j];

		free_irq(lp->irq, lp);
	}
	return err;
}

static void niu_free_irq(struct niu *np)
{
	int i;

	for (i = 0; i < np->num_ldg; i++) {
		struct niu_ldg *lp = &np->ldg[i];

		free_irq(lp->irq, lp);
	}
}

static void niu_enable_napi(struct niu *np)
{
	int i;

	for (i = 0; i < np->num_ldg; i++)
		napi_enable(&np->ldg[i].napi);
}

static void niu_disable_napi(struct niu *np)
{
	int i;

	for (i = 0; i < np->num_ldg; i++)
		napi_disable(&np->ldg[i].napi);
}

static int niu_open(struct net_device *dev)
{
	struct niu *np = netdev_priv(dev);
	int err;

	netif_carrier_off(dev);

	err = niu_alloc_channels(np);
	if (err)
		goto out_err;

	err = niu_enable_interrupts(np, 0);
	if (err)
		goto out_free_channels;

	err = niu_request_irq(np);
	if (err)
		goto out_free_channels;

	niu_enable_napi(np);

	spin_lock_irq(&np->lock);

	err = niu_init_hw(np);
	if (!err) {
		init_timer(&np->timer);
		np->timer.expires = jiffies + HZ;
		np->timer.data = (unsigned long) np;
		np->timer.function = niu_timer;

		err = niu_enable_interrupts(np, 1);
		if (err)
			niu_stop_hw(np);
	}

	spin_unlock_irq(&np->lock);

	if (err) {
		niu_disable_napi(np);
		goto out_free_irq;
	}

	netif_tx_start_all_queues(dev);

	if (np->link_config.loopback_mode != LOOPBACK_DISABLED)
		netif_carrier_on(dev);

	add_timer(&np->timer);

	return 0;

out_free_irq:
	niu_free_irq(np);

out_free_channels:
	niu_free_channels(np);

out_err:
	return err;
}

static void niu_full_shutdown(struct niu *np, struct net_device *dev)
{
	cancel_work_sync(&np->reset_task);

	niu_disable_napi(np);
	netif_tx_stop_all_queues(dev);

	del_timer_sync(&np->timer);

	spin_lock_irq(&np->lock);

	niu_stop_hw(np);

	spin_unlock_irq(&np->lock);
}

static int niu_close(struct net_device *dev)
{
	struct niu *np = netdev_priv(dev);

	niu_full_shutdown(np, dev);

	niu_free_irq(np);

	niu_free_channels(np);

	niu_handle_led(np, 0);

	return 0;
}

static void niu_sync_xmac_stats(struct niu *np)
{
	struct niu_xmac_stats *mp = &np->mac_stats.xmac;

	mp->tx_frames += nr64_mac(TXMAC_FRM_CNT);
	mp->tx_bytes += nr64_mac(TXMAC_BYTE_CNT);

	mp->rx_link_faults += nr64_mac(LINK_FAULT_CNT);
	mp->rx_align_errors += nr64_mac(RXMAC_ALIGN_ERR_CNT);
	mp->rx_frags += nr64_mac(RXMAC_FRAG_CNT);
	mp->rx_mcasts += nr64_mac(RXMAC_MC_FRM_CNT);
	mp->rx_bcasts += nr64_mac(RXMAC_BC_FRM_CNT);
	mp->rx_hist_cnt1 += nr64_mac(RXMAC_HIST_CNT1);
	mp->rx_hist_cnt2 += nr64_mac(RXMAC_HIST_CNT2);
	mp->rx_hist_cnt3 += nr64_mac(RXMAC_HIST_CNT3);
	mp->rx_hist_cnt4 += nr64_mac(RXMAC_HIST_CNT4);
	mp->rx_hist_cnt5 += nr64_mac(RXMAC_HIST_CNT5);
	mp->rx_hist_cnt6 += nr64_mac(RXMAC_HIST_CNT6);
	mp->rx_hist_cnt7 += nr64_mac(RXMAC_HIST_CNT7);
	mp->rx_octets += nr64_mac(RXMAC_BT_CNT);
	mp->rx_code_violations += nr64_mac(RXMAC_CD_VIO_CNT);
	mp->rx_len_errors += nr64_mac(RXMAC_MPSZER_CNT);
	mp->rx_crc_errors += nr64_mac(RXMAC_CRC_ER_CNT);
}

static void niu_sync_bmac_stats(struct niu *np)
{
	struct niu_bmac_stats *mp = &np->mac_stats.bmac;

	mp->tx_bytes += nr64_mac(BTXMAC_BYTE_CNT);
	mp->tx_frames += nr64_mac(BTXMAC_FRM_CNT);

	mp->rx_frames += nr64_mac(BRXMAC_FRAME_CNT);
	mp->rx_align_errors += nr64_mac(BRXMAC_ALIGN_ERR_CNT);
	mp->rx_crc_errors += nr64_mac(BRXMAC_ALIGN_ERR_CNT);
	mp->rx_len_errors += nr64_mac(BRXMAC_CODE_VIOL_ERR_CNT);
}

static void niu_sync_mac_stats(struct niu *np)
{
	if (np->flags & NIU_FLAGS_XMAC)
		niu_sync_xmac_stats(np);
	else
		niu_sync_bmac_stats(np);
}

static void niu_get_rx_stats(struct niu *np)
{
	unsigned long pkts, dropped, errors, bytes;
	struct rx_ring_info *rx_rings;
	int i;

	pkts = dropped = errors = bytes = 0;

	rx_rings = ACCESS_ONCE(np->rx_rings);
	if (!rx_rings)
		goto no_rings;

	for (i = 0; i < np->num_rx_rings; i++) {
		struct rx_ring_info *rp = &rx_rings[i];

		niu_sync_rx_discard_stats(np, rp, 0);

		pkts += rp->rx_packets;
		bytes += rp->rx_bytes;
		dropped += rp->rx_dropped;
		errors += rp->rx_errors;
	}

no_rings:
	np->dev->stats.rx_packets = pkts;
	np->dev->stats.rx_bytes = bytes;
	np->dev->stats.rx_dropped = dropped;
	np->dev->stats.rx_errors = errors;
}

static void niu_get_tx_stats(struct niu *np)
{
	unsigned long pkts, errors, bytes;
	struct tx_ring_info *tx_rings;
	int i;

	pkts = errors = bytes = 0;

	tx_rings = ACCESS_ONCE(np->tx_rings);
	if (!tx_rings)
		goto no_rings;

	for (i = 0; i < np->num_tx_rings; i++) {
		struct tx_ring_info *rp = &tx_rings[i];

		pkts += rp->tx_packets;
		bytes += rp->tx_bytes;
		errors += rp->tx_errors;
	}

no_rings:
	np->dev->stats.tx_packets = pkts;
	np->dev->stats.tx_bytes = bytes;
	np->dev->stats.tx_errors = errors;
}

static struct net_device_stats *niu_get_stats(struct net_device *dev)
{
	struct niu *np = netdev_priv(dev);

	if (netif_running(dev)) {
		niu_get_rx_stats(np);
		niu_get_tx_stats(np);
	}
	return &dev->stats;
}

static void niu_load_hash_xmac(struct niu *np, u16 *hash)
{
	int i;

	for (i = 0; i < 16; i++)
		nw64_mac(XMAC_HASH_TBL(i), hash[i]);
}

static void niu_load_hash_bmac(struct niu *np, u16 *hash)
{
	int i;

	for (i = 0; i < 16; i++)
		nw64_mac(BMAC_HASH_TBL(i), hash[i]);
}

static void niu_load_hash(struct niu *np, u16 *hash)
{
	if (np->flags & NIU_FLAGS_XMAC)
		niu_load_hash_xmac(np, hash);
	else
		niu_load_hash_bmac(np, hash);
}

static void niu_set_rx_mode(struct net_device *dev)
{
	struct niu *np = netdev_priv(dev);
	int i, alt_cnt, err;
	struct netdev_hw_addr *ha;
	unsigned long flags;
	u16 hash[16] = { 0, };

	spin_lock_irqsave(&np->lock, flags);
	niu_enable_rx_mac(np, 0);

	np->flags &= ~(NIU_FLAGS_MCAST | NIU_FLAGS_PROMISC);
	if (dev->flags & IFF_PROMISC)
		np->flags |= NIU_FLAGS_PROMISC;
	if ((dev->flags & IFF_ALLMULTI) || (!netdev_mc_empty(dev)))
		np->flags |= NIU_FLAGS_MCAST;

	alt_cnt = netdev_uc_count(dev);
	if (alt_cnt > niu_num_alt_addr(np)) {
		alt_cnt = 0;
		np->flags |= NIU_FLAGS_PROMISC;
	}

	if (alt_cnt) {
		int index = 0;

		netdev_for_each_uc_addr(ha, dev) {
			err = niu_set_alt_mac(np, index, ha->addr);
			if (err)
				netdev_warn(dev, "Error %d adding alt mac %d\n",
					    err, index);
			err = niu_enable_alt_mac(np, index, 1);
			if (err)
				netdev_warn(dev, "Error %d enabling alt mac %d\n",
					    err, index);

			index++;
		}
	} else {
		int alt_start;
		if (np->flags & NIU_FLAGS_XMAC)
			alt_start = 0;
		else
			alt_start = 1;
		for (i = alt_start; i < niu_num_alt_addr(np); i++) {
			err = niu_enable_alt_mac(np, i, 0);
			if (err)
				netdev_warn(dev, "Error %d disabling alt mac %d\n",
					    err, i);
		}
	}
	if (dev->flags & IFF_ALLMULTI) {
		for (i = 0; i < 16; i++)
			hash[i] = 0xffff;
	} else if (!netdev_mc_empty(dev)) {
		netdev_for_each_mc_addr(ha, dev) {
			u32 crc = ether_crc_le(ETH_ALEN, ha->addr);

			crc >>= 24;
			hash[crc >> 4] |= (1 << (15 - (crc & 0xf)));
		}
	}

	if (np->flags & NIU_FLAGS_MCAST)
		niu_load_hash(np, hash);

	niu_enable_rx_mac(np, 1);
	spin_unlock_irqrestore(&np->lock, flags);
}

static int niu_set_mac_addr(struct net_device *dev, void *p)
{
	struct niu *np = netdev_priv(dev);
	struct sockaddr *addr = p;
	unsigned long flags;

	if (!is_valid_ether_addr(addr->sa_data))
		return -EINVAL;

	memcpy(dev->dev_addr, addr->sa_data, ETH_ALEN);

	if (!netif_running(dev))
		return 0;

	spin_lock_irqsave(&np->lock, flags);
	niu_enable_rx_mac(np, 0);
	niu_set_primary_mac(np, dev->dev_addr);
	niu_enable_rx_mac(np, 1);
	spin_unlock_irqrestore(&np->lock, flags);

	return 0;
}

static int niu_ioctl(struct net_device *dev, struct ifreq *ifr, int cmd)
{
	return -EOPNOTSUPP;
}

static void niu_netif_stop(struct niu *np)
{
	np->dev->trans_start = jiffies;	/* prevent tx timeout */

	niu_disable_napi(np);

	netif_tx_disable(np->dev);
}

static void niu_netif_start(struct niu *np)
{
	/* NOTE: unconditional netif_wake_queue is only appropriate
	 * so long as all callers are assured to have free tx slots
	 * (such as after niu_init_hw).
	 */
	netif_tx_wake_all_queues(np->dev);

	niu_enable_napi(np);

	niu_enable_interrupts(np, 1);
}

static void niu_reset_buffers(struct niu *np)
{
	int i, j, k, err;

	if (np->rx_rings) {
		for (i = 0; i < np->num_rx_rings; i++) {
			struct rx_ring_info *rp = &np->rx_rings[i];

			for (j = 0, k = 0; j < MAX_RBR_RING_SIZE; j++) {
				struct page *page;

				page = rp->rxhash[j];
				while (page) {
					struct page *next =
						(struct page *) page->mapping;
					u64 base = page->index;
					base = base >> RBR_DESCR_ADDR_SHIFT;
					rp->rbr[k++] = cpu_to_le32(base);
					page = next;
				}
			}
			for (; k < MAX_RBR_RING_SIZE; k++) {
				err = niu_rbr_add_page(np, rp, GFP_ATOMIC, k);
				if (unlikely(err))
					break;
			}

			rp->rbr_index = rp->rbr_table_size - 1;
			rp->rcr_index = 0;
			rp->rbr_pending = 0;
			rp->rbr_refill_pending = 0;
		}
	}
	if (np->tx_rings) {
		for (i = 0; i < np->num_tx_rings; i++) {
			struct tx_ring_info *rp = &np->tx_rings[i];

			for (j = 0; j < MAX_TX_RING_SIZE; j++) {
				if (rp->tx_buffs[j].skb)
					(void) release_tx_packet(np, rp, j);
			}

			rp->pending = MAX_TX_RING_SIZE;
			rp->prod = 0;
			rp->cons = 0;
			rp->wrap_bit = 0;
		}
	}
}

static void niu_reset_task(struct work_struct *work)
{
	struct niu *np = container_of(work, struct niu, reset_task);
	unsigned long flags;
	int err;

	spin_lock_irqsave(&np->lock, flags);
	if (!netif_running(np->dev)) {
		spin_unlock_irqrestore(&np->lock, flags);
		return;
	}

	spin_unlock_irqrestore(&np->lock, flags);

	del_timer_sync(&np->timer);

	niu_netif_stop(np);

	spin_lock_irqsave(&np->lock, flags);

	niu_stop_hw(np);

	spin_unlock_irqrestore(&np->lock, flags);

	niu_reset_buffers(np);

	spin_lock_irqsave(&np->lock, flags);

	err = niu_init_hw(np);
	if (!err) {
		np->timer.expires = jiffies + HZ;
		add_timer(&np->timer);
		niu_netif_start(np);
	}

	spin_unlock_irqrestore(&np->lock, flags);
}

static void niu_tx_timeout(struct net_device *dev)
{
	struct niu *np = netdev_priv(dev);

	dev_err(np->device, "%s: Transmit timed out, resetting\n",
		dev->name);

	schedule_work(&np->reset_task);
}

static void niu_set_txd(struct tx_ring_info *rp, int index,
			u64 mapping, u64 len, u64 mark,
			u64 n_frags)
{
	__le64 *desc = &rp->descr[index];

	*desc = cpu_to_le64(mark |
			    (n_frags << TX_DESC_NUM_PTR_SHIFT) |
			    (len << TX_DESC_TR_LEN_SHIFT) |
			    (mapping & TX_DESC_SAD));
}

static u64 niu_compute_tx_flags(struct sk_buff *skb, struct ethhdr *ehdr,
				u64 pad_bytes, u64 len)
{
	u16 eth_proto, eth_proto_inner;
	u64 csum_bits, l3off, ihl, ret;
	u8 ip_proto;
	int ipv6;

	eth_proto = be16_to_cpu(ehdr->h_proto);
	eth_proto_inner = eth_proto;
	if (eth_proto == ETH_P_8021Q) {
		struct vlan_ethhdr *vp = (struct vlan_ethhdr *) ehdr;
		__be16 val = vp->h_vlan_encapsulated_proto;

		eth_proto_inner = be16_to_cpu(val);
	}

	ipv6 = ihl = 0;
	switch (skb->protocol) {
	case cpu_to_be16(ETH_P_IP):
		ip_proto = ip_hdr(skb)->protocol;
		ihl = ip_hdr(skb)->ihl;
		break;
	case cpu_to_be16(ETH_P_IPV6):
		ip_proto = ipv6_hdr(skb)->nexthdr;
		ihl = (40 >> 2);
		ipv6 = 1;
		break;
	default:
		ip_proto = ihl = 0;
		break;
	}

	csum_bits = TXHDR_CSUM_NONE;
	if (skb->ip_summed == CHECKSUM_PARTIAL) {
		u64 start, stuff;

		csum_bits = (ip_proto == IPPROTO_TCP ?
			     TXHDR_CSUM_TCP :
			     (ip_proto == IPPROTO_UDP ?
			      TXHDR_CSUM_UDP : TXHDR_CSUM_SCTP));

		start = skb_checksum_start_offset(skb) -
			(pad_bytes + sizeof(struct tx_pkt_hdr));
		stuff = start + skb->csum_offset;

		csum_bits |= (start / 2) << TXHDR_L4START_SHIFT;
		csum_bits |= (stuff / 2) << TXHDR_L4STUFF_SHIFT;
	}

	l3off = skb_network_offset(skb) -
		(pad_bytes + sizeof(struct tx_pkt_hdr));

	ret = (((pad_bytes / 2) << TXHDR_PAD_SHIFT) |
	       (len << TXHDR_LEN_SHIFT) |
	       ((l3off / 2) << TXHDR_L3START_SHIFT) |
	       (ihl << TXHDR_IHL_SHIFT) |
	       ((eth_proto_inner < 1536) ? TXHDR_LLC : 0) |
	       ((eth_proto == ETH_P_8021Q) ? TXHDR_VLAN : 0) |
	       (ipv6 ? TXHDR_IP_VER : 0) |
	       csum_bits);

	return ret;
}

static netdev_tx_t niu_start_xmit(struct sk_buff *skb,
				  struct net_device *dev)
{
	struct niu *np = netdev_priv(dev);
	unsigned long align, headroom;
	struct netdev_queue *txq;
	struct tx_ring_info *rp;
	struct tx_pkt_hdr *tp;
	unsigned int len, nfg;
	struct ethhdr *ehdr;
	int prod, i, tlen;
	u64 mapping, mrk;

	i = skb_get_queue_mapping(skb);
	rp = &np->tx_rings[i];
	txq = netdev_get_tx_queue(dev, i);

	if (niu_tx_avail(rp) <= (skb_shinfo(skb)->nr_frags + 1)) {
		netif_tx_stop_queue(txq);
		dev_err(np->device, "%s: BUG! Tx ring full when queue awake!\n", dev->name);
		rp->tx_errors++;
		return NETDEV_TX_BUSY;
	}

	if (skb->len < ETH_ZLEN) {
		unsigned int pad_bytes = ETH_ZLEN - skb->len;

		if (skb_pad(skb, pad_bytes))
			goto out;
		skb_put(skb, pad_bytes);
	}

	len = sizeof(struct tx_pkt_hdr) + 15;
	if (skb_headroom(skb) < len) {
		struct sk_buff *skb_new;

		skb_new = skb_realloc_headroom(skb, len);
		if (!skb_new) {
			rp->tx_errors++;
			goto out_drop;
		}
		kfree_skb(skb);
		skb = skb_new;
	} else
		skb_orphan(skb);

	align = ((unsigned long) skb->data & (16 - 1));
	headroom = align + sizeof(struct tx_pkt_hdr);

	ehdr = (struct ethhdr *) skb->data;
	tp = (struct tx_pkt_hdr *) skb_push(skb, headroom);

	len = skb->len - sizeof(struct tx_pkt_hdr);
	tp->flags = cpu_to_le64(niu_compute_tx_flags(skb, ehdr, align, len));
	tp->resv = 0;

	len = skb_headlen(skb);
	mapping = np->ops->map_single(np->device, skb->data,
				      len, DMA_TO_DEVICE);

	prod = rp->prod;

	rp->tx_buffs[prod].skb = skb;
	rp->tx_buffs[prod].mapping = mapping;

	mrk = TX_DESC_SOP;
	if (++rp->mark_counter == rp->mark_freq) {
		rp->mark_counter = 0;
		mrk |= TX_DESC_MARK;
		rp->mark_pending++;
	}

	tlen = len;
	nfg = skb_shinfo(skb)->nr_frags;
	while (tlen > 0) {
		tlen -= MAX_TX_DESC_LEN;
		nfg++;
	}

	while (len > 0) {
		unsigned int this_len = len;

		if (this_len > MAX_TX_DESC_LEN)
			this_len = MAX_TX_DESC_LEN;

		niu_set_txd(rp, prod, mapping, this_len, mrk, nfg);
		mrk = nfg = 0;

		prod = NEXT_TX(rp, prod);
		mapping += this_len;
		len -= this_len;
	}

	for (i = 0; i <  skb_shinfo(skb)->nr_frags; i++) {
		skb_frag_t *frag = &skb_shinfo(skb)->frags[i];

		len = frag->size;
		mapping = np->ops->map_page(np->device, frag->page,
					    frag->page_offset, len,
					    DMA_TO_DEVICE);

		rp->tx_buffs[prod].skb = NULL;
		rp->tx_buffs[prod].mapping = mapping;

		niu_set_txd(rp, prod, mapping, len, 0, 0);

		prod = NEXT_TX(rp, prod);
	}

	if (prod < rp->prod)
		rp->wrap_bit ^= TX_RING_KICK_WRAP;
	rp->prod = prod;

	nw64(TX_RING_KICK(rp->tx_channel), rp->wrap_bit | (prod << 3));

	if (unlikely(niu_tx_avail(rp) <= (MAX_SKB_FRAGS + 1))) {
		netif_tx_stop_queue(txq);
		if (niu_tx_avail(rp) > NIU_TX_WAKEUP_THRESH(rp))
			netif_tx_wake_queue(txq);
	}

out:
	return NETDEV_TX_OK;

out_drop:
	rp->tx_errors++;
	kfree_skb(skb);
	goto out;
}

static int niu_change_mtu(struct net_device *dev, int new_mtu)
{
	struct niu *np = netdev_priv(dev);
	int err, orig_jumbo, new_jumbo;

	if (new_mtu < 68 || new_mtu > NIU_MAX_MTU)
		return -EINVAL;

	orig_jumbo = (dev->mtu > ETH_DATA_LEN);
	new_jumbo = (new_mtu > ETH_DATA_LEN);

	dev->mtu = new_mtu;

	if (!netif_running(dev) ||
	    (orig_jumbo == new_jumbo))
		return 0;

	niu_full_shutdown(np, dev);

	niu_free_channels(np);

	niu_enable_napi(np);

	err = niu_alloc_channels(np);
	if (err)
		return err;

	spin_lock_irq(&np->lock);

	err = niu_init_hw(np);
	if (!err) {
		init_timer(&np->timer);
		np->timer.expires = jiffies + HZ;
		np->timer.data = (unsigned long) np;
		np->timer.function = niu_timer;

		err = niu_enable_interrupts(np, 1);
		if (err)
			niu_stop_hw(np);
	}

	spin_unlock_irq(&np->lock);

	if (!err) {
		netif_tx_start_all_queues(dev);
		if (np->link_config.loopback_mode != LOOPBACK_DISABLED)
			netif_carrier_on(dev);

		add_timer(&np->timer);
	}

	return err;
}

static void niu_get_drvinfo(struct net_device *dev,
			    struct ethtool_drvinfo *info)
{
	struct niu *np = netdev_priv(dev);
	struct niu_vpd *vpd = &np->vpd;

	strcpy(info->driver, DRV_MODULE_NAME);
	strcpy(info->version, DRV_MODULE_VERSION);
	sprintf(info->fw_version, "%d.%d",
		vpd->fcode_major, vpd->fcode_minor);
	if (np->parent->plat_type != PLAT_TYPE_NIU)
		strcpy(info->bus_info, pci_name(np->pdev));
}

static int niu_get_settings(struct net_device *dev, struct ethtool_cmd *cmd)
{
	struct niu *np = netdev_priv(dev);
	struct niu_link_config *lp;

	lp = &np->link_config;

	memset(cmd, 0, sizeof(*cmd));
	cmd->phy_address = np->phy_addr;
	cmd->supported = lp->supported;
	cmd->advertising = lp->active_advertising;
	cmd->autoneg = lp->active_autoneg;
	ethtool_cmd_speed_set(cmd, lp->active_speed);
	cmd->duplex = lp->active_duplex;
	cmd->port = (np->flags & NIU_FLAGS_FIBER) ? PORT_FIBRE : PORT_TP;
	cmd->transceiver = (np->flags & NIU_FLAGS_XCVR_SERDES) ?
		XCVR_EXTERNAL : XCVR_INTERNAL;

	return 0;
}

static int niu_set_settings(struct net_device *dev, struct ethtool_cmd *cmd)
{
	struct niu *np = netdev_priv(dev);
	struct niu_link_config *lp = &np->link_config;

	lp->advertising = cmd->advertising;
	lp->speed = ethtool_cmd_speed(cmd);
	lp->duplex = cmd->duplex;
	lp->autoneg = cmd->autoneg;
	return niu_init_link(np);
}

static u32 niu_get_msglevel(struct net_device *dev)
{
	struct niu *np = netdev_priv(dev);
	return np->msg_enable;
}

static void niu_set_msglevel(struct net_device *dev, u32 value)
{
	struct niu *np = netdev_priv(dev);
	np->msg_enable = value;
}

static int niu_nway_reset(struct net_device *dev)
{
	struct niu *np = netdev_priv(dev);

	if (np->link_config.autoneg)
		return niu_init_link(np);

	return 0;
}

static int niu_get_eeprom_len(struct net_device *dev)
{
	struct niu *np = netdev_priv(dev);

	return np->eeprom_len;
}

static int niu_get_eeprom(struct net_device *dev,
			  struct ethtool_eeprom *eeprom, u8 *data)
{
	struct niu *np = netdev_priv(dev);
	u32 offset, len, val;

	offset = eeprom->offset;
	len = eeprom->len;

	if (offset + len < offset)
		return -EINVAL;
	if (offset >= np->eeprom_len)
		return -EINVAL;
	if (offset + len > np->eeprom_len)
		len = eeprom->len = np->eeprom_len - offset;

	if (offset & 3) {
		u32 b_offset, b_count;

		b_offset = offset & 3;
		b_count = 4 - b_offset;
		if (b_count > len)
			b_count = len;

		val = nr64(ESPC_NCR((offset - b_offset) / 4));
		memcpy(data, ((char *)&val) + b_offset, b_count);
		data += b_count;
		len -= b_count;
		offset += b_count;
	}
	while (len >= 4) {
		val = nr64(ESPC_NCR(offset / 4));
		memcpy(data, &val, 4);
		data += 4;
		len -= 4;
		offset += 4;
	}
	if (len) {
		val = nr64(ESPC_NCR(offset / 4));
		memcpy(data, &val, len);
	}
	return 0;
}

static void niu_ethflow_to_l3proto(int flow_type, u8 *pid)
{
	switch (flow_type) {
	case TCP_V4_FLOW:
	case TCP_V6_FLOW:
		*pid = IPPROTO_TCP;
		break;
	case UDP_V4_FLOW:
	case UDP_V6_FLOW:
		*pid = IPPROTO_UDP;
		break;
	case SCTP_V4_FLOW:
	case SCTP_V6_FLOW:
		*pid = IPPROTO_SCTP;
		break;
	case AH_V4_FLOW:
	case AH_V6_FLOW:
		*pid = IPPROTO_AH;
		break;
	case ESP_V4_FLOW:
	case ESP_V6_FLOW:
		*pid = IPPROTO_ESP;
		break;
	default:
		*pid = 0;
		break;
	}
}

static int niu_class_to_ethflow(u64 class, int *flow_type)
{
	switch (class) {
	case CLASS_CODE_TCP_IPV4:
		*flow_type = TCP_V4_FLOW;
		break;
	case CLASS_CODE_UDP_IPV4:
		*flow_type = UDP_V4_FLOW;
		break;
	case CLASS_CODE_AH_ESP_IPV4:
		*flow_type = AH_V4_FLOW;
		break;
	case CLASS_CODE_SCTP_IPV4:
		*flow_type = SCTP_V4_FLOW;
		break;
	case CLASS_CODE_TCP_IPV6:
		*flow_type = TCP_V6_FLOW;
		break;
	case CLASS_CODE_UDP_IPV6:
		*flow_type = UDP_V6_FLOW;
		break;
	case CLASS_CODE_AH_ESP_IPV6:
		*flow_type = AH_V6_FLOW;
		break;
	case CLASS_CODE_SCTP_IPV6:
		*flow_type = SCTP_V6_FLOW;
		break;
	case CLASS_CODE_USER_PROG1:
	case CLASS_CODE_USER_PROG2:
	case CLASS_CODE_USER_PROG3:
	case CLASS_CODE_USER_PROG4:
		*flow_type = IP_USER_FLOW;
		break;
	default:
		return 0;
	}

	return 1;
}

static int niu_ethflow_to_class(int flow_type, u64 *class)
{
	switch (flow_type) {
	case TCP_V4_FLOW:
		*class = CLASS_CODE_TCP_IPV4;
		break;
	case UDP_V4_FLOW:
		*class = CLASS_CODE_UDP_IPV4;
		break;
	case AH_ESP_V4_FLOW:
	case AH_V4_FLOW:
	case ESP_V4_FLOW:
		*class = CLASS_CODE_AH_ESP_IPV4;
		break;
	case SCTP_V4_FLOW:
		*class = CLASS_CODE_SCTP_IPV4;
		break;
	case TCP_V6_FLOW:
		*class = CLASS_CODE_TCP_IPV6;
		break;
	case UDP_V6_FLOW:
		*class = CLASS_CODE_UDP_IPV6;
		break;
	case AH_ESP_V6_FLOW:
	case AH_V6_FLOW:
	case ESP_V6_FLOW:
		*class = CLASS_CODE_AH_ESP_IPV6;
		break;
	case SCTP_V6_FLOW:
		*class = CLASS_CODE_SCTP_IPV6;
		break;
	default:
		return 0;
	}

	return 1;
}

static u64 niu_flowkey_to_ethflow(u64 flow_key)
{
	u64 ethflow = 0;

	if (flow_key & FLOW_KEY_L2DA)
		ethflow |= RXH_L2DA;
	if (flow_key & FLOW_KEY_VLAN)
		ethflow |= RXH_VLAN;
	if (flow_key & FLOW_KEY_IPSA)
		ethflow |= RXH_IP_SRC;
	if (flow_key & FLOW_KEY_IPDA)
		ethflow |= RXH_IP_DST;
	if (flow_key & FLOW_KEY_PROTO)
		ethflow |= RXH_L3_PROTO;
	if (flow_key & (FLOW_KEY_L4_BYTE12 << FLOW_KEY_L4_0_SHIFT))
		ethflow |= RXH_L4_B_0_1;
	if (flow_key & (FLOW_KEY_L4_BYTE12 << FLOW_KEY_L4_1_SHIFT))
		ethflow |= RXH_L4_B_2_3;

	return ethflow;

}

static int niu_ethflow_to_flowkey(u64 ethflow, u64 *flow_key)
{
	u64 key = 0;

	if (ethflow & RXH_L2DA)
		key |= FLOW_KEY_L2DA;
	if (ethflow & RXH_VLAN)
		key |= FLOW_KEY_VLAN;
	if (ethflow & RXH_IP_SRC)
		key |= FLOW_KEY_IPSA;
	if (ethflow & RXH_IP_DST)
		key |= FLOW_KEY_IPDA;
	if (ethflow & RXH_L3_PROTO)
		key |= FLOW_KEY_PROTO;
	if (ethflow & RXH_L4_B_0_1)
		key |= (FLOW_KEY_L4_BYTE12 << FLOW_KEY_L4_0_SHIFT);
	if (ethflow & RXH_L4_B_2_3)
		key |= (FLOW_KEY_L4_BYTE12 << FLOW_KEY_L4_1_SHIFT);

	*flow_key = key;

	return 1;

}

static int niu_get_hash_opts(struct niu *np, struct ethtool_rxnfc *nfc)
{
	u64 class;

	nfc->data = 0;

	if (!niu_ethflow_to_class(nfc->flow_type, &class))
		return -EINVAL;

	if (np->parent->tcam_key[class - CLASS_CODE_USER_PROG1] &
	    TCAM_KEY_DISC)
		nfc->data = RXH_DISCARD;
	else
		nfc->data = niu_flowkey_to_ethflow(np->parent->flow_key[class -
						      CLASS_CODE_USER_PROG1]);
	return 0;
}

static void niu_get_ip4fs_from_tcam_key(struct niu_tcam_entry *tp,
					struct ethtool_rx_flow_spec *fsp)
{
	u32 tmp;
	u16 prt;

	tmp = (tp->key[3] & TCAM_V4KEY3_SADDR) >> TCAM_V4KEY3_SADDR_SHIFT;
	fsp->h_u.tcp_ip4_spec.ip4src = cpu_to_be32(tmp);

	tmp = (tp->key[3] & TCAM_V4KEY3_DADDR) >> TCAM_V4KEY3_DADDR_SHIFT;
	fsp->h_u.tcp_ip4_spec.ip4dst = cpu_to_be32(tmp);

	tmp = (tp->key_mask[3] & TCAM_V4KEY3_SADDR) >> TCAM_V4KEY3_SADDR_SHIFT;
	fsp->m_u.tcp_ip4_spec.ip4src = cpu_to_be32(tmp);

	tmp = (tp->key_mask[3] & TCAM_V4KEY3_DADDR) >> TCAM_V4KEY3_DADDR_SHIFT;
	fsp->m_u.tcp_ip4_spec.ip4dst = cpu_to_be32(tmp);

	fsp->h_u.tcp_ip4_spec.tos = (tp->key[2] & TCAM_V4KEY2_TOS) >>
		TCAM_V4KEY2_TOS_SHIFT;
	fsp->m_u.tcp_ip4_spec.tos = (tp->key_mask[2] & TCAM_V4KEY2_TOS) >>
		TCAM_V4KEY2_TOS_SHIFT;

	switch (fsp->flow_type) {
	case TCP_V4_FLOW:
	case UDP_V4_FLOW:
	case SCTP_V4_FLOW:
		prt = ((tp->key[2] & TCAM_V4KEY2_PORT_SPI) >>
			TCAM_V4KEY2_PORT_SPI_SHIFT) >> 16;
		fsp->h_u.tcp_ip4_spec.psrc = cpu_to_be16(prt);

		prt = ((tp->key[2] & TCAM_V4KEY2_PORT_SPI) >>
			TCAM_V4KEY2_PORT_SPI_SHIFT) & 0xffff;
		fsp->h_u.tcp_ip4_spec.pdst = cpu_to_be16(prt);

		prt = ((tp->key_mask[2] & TCAM_V4KEY2_PORT_SPI) >>
			TCAM_V4KEY2_PORT_SPI_SHIFT) >> 16;
		fsp->m_u.tcp_ip4_spec.psrc = cpu_to_be16(prt);

		prt = ((tp->key_mask[2] & TCAM_V4KEY2_PORT_SPI) >>
			 TCAM_V4KEY2_PORT_SPI_SHIFT) & 0xffff;
		fsp->m_u.tcp_ip4_spec.pdst = cpu_to_be16(prt);
		break;
	case AH_V4_FLOW:
	case ESP_V4_FLOW:
		tmp = (tp->key[2] & TCAM_V4KEY2_PORT_SPI) >>
			TCAM_V4KEY2_PORT_SPI_SHIFT;
		fsp->h_u.ah_ip4_spec.spi = cpu_to_be32(tmp);

		tmp = (tp->key_mask[2] & TCAM_V4KEY2_PORT_SPI) >>
			TCAM_V4KEY2_PORT_SPI_SHIFT;
		fsp->m_u.ah_ip4_spec.spi = cpu_to_be32(tmp);
		break;
	case IP_USER_FLOW:
		tmp = (tp->key[2] & TCAM_V4KEY2_PORT_SPI) >>
			TCAM_V4KEY2_PORT_SPI_SHIFT;
		fsp->h_u.usr_ip4_spec.l4_4_bytes = cpu_to_be32(tmp);

		tmp = (tp->key_mask[2] & TCAM_V4KEY2_PORT_SPI) >>
			TCAM_V4KEY2_PORT_SPI_SHIFT;
		fsp->m_u.usr_ip4_spec.l4_4_bytes = cpu_to_be32(tmp);

		fsp->h_u.usr_ip4_spec.proto =
			(tp->key[2] & TCAM_V4KEY2_PROTO) >>
			TCAM_V4KEY2_PROTO_SHIFT;
		fsp->m_u.usr_ip4_spec.proto =
			(tp->key_mask[2] & TCAM_V4KEY2_PROTO) >>
			TCAM_V4KEY2_PROTO_SHIFT;

		fsp->h_u.usr_ip4_spec.ip_ver = ETH_RX_NFC_IP4;
		break;
	default:
		break;
	}
}

static int niu_get_ethtool_tcam_entry(struct niu *np,
				      struct ethtool_rxnfc *nfc)
{
	struct niu_parent *parent = np->parent;
	struct niu_tcam_entry *tp;
	struct ethtool_rx_flow_spec *fsp = &nfc->fs;
	u16 idx;
	u64 class;
	int ret = 0;

	idx = tcam_get_index(np, (u16)nfc->fs.location);

	tp = &parent->tcam[idx];
	if (!tp->valid) {
		netdev_info(np->dev, "niu%d: entry [%d] invalid for idx[%d]\n",
			    parent->index, (u16)nfc->fs.location, idx);
		return -EINVAL;
	}

	/* fill the flow spec entry */
	class = (tp->key[0] & TCAM_V4KEY0_CLASS_CODE) >>
		TCAM_V4KEY0_CLASS_CODE_SHIFT;
	ret = niu_class_to_ethflow(class, &fsp->flow_type);

	if (ret < 0) {
		netdev_info(np->dev, "niu%d: niu_class_to_ethflow failed\n",
			    parent->index);
		ret = -EINVAL;
		goto out;
	}

	if (fsp->flow_type == AH_V4_FLOW || fsp->flow_type == AH_V6_FLOW) {
		u32 proto = (tp->key[2] & TCAM_V4KEY2_PROTO) >>
			TCAM_V4KEY2_PROTO_SHIFT;
		if (proto == IPPROTO_ESP) {
			if (fsp->flow_type == AH_V4_FLOW)
				fsp->flow_type = ESP_V4_FLOW;
			else
				fsp->flow_type = ESP_V6_FLOW;
		}
	}

	switch (fsp->flow_type) {
	case TCP_V4_FLOW:
	case UDP_V4_FLOW:
	case SCTP_V4_FLOW:
	case AH_V4_FLOW:
	case ESP_V4_FLOW:
		niu_get_ip4fs_from_tcam_key(tp, fsp);
		break;
	case TCP_V6_FLOW:
	case UDP_V6_FLOW:
	case SCTP_V6_FLOW:
	case AH_V6_FLOW:
	case ESP_V6_FLOW:
		/* Not yet implemented */
		ret = -EINVAL;
		break;
	case IP_USER_FLOW:
		niu_get_ip4fs_from_tcam_key(tp, fsp);
		break;
	default:
		ret = -EINVAL;
		break;
	}

	if (ret < 0)
		goto out;

	if (tp->assoc_data & TCAM_ASSOCDATA_DISC)
		fsp->ring_cookie = RX_CLS_FLOW_DISC;
	else
		fsp->ring_cookie = (tp->assoc_data & TCAM_ASSOCDATA_OFFSET) >>
			TCAM_ASSOCDATA_OFFSET_SHIFT;

	/* put the tcam size here */
	nfc->data = tcam_get_size(np);
out:
	return ret;
}

static int niu_get_ethtool_tcam_all(struct niu *np,
				    struct ethtool_rxnfc *nfc,
				    u32 *rule_locs)
{
	struct niu_parent *parent = np->parent;
	struct niu_tcam_entry *tp;
	int i, idx, cnt;
	unsigned long flags;
	int ret = 0;

	/* put the tcam size here */
	nfc->data = tcam_get_size(np);

	niu_lock_parent(np, flags);
	for (cnt = 0, i = 0; i < nfc->data; i++) {
		idx = tcam_get_index(np, i);
		tp = &parent->tcam[idx];
		if (!tp->valid)
			continue;
		if (cnt == nfc->rule_cnt) {
			ret = -EMSGSIZE;
			break;
		}
		rule_locs[cnt] = i;
		cnt++;
	}
	niu_unlock_parent(np, flags);

	return ret;
}

static int niu_get_nfc(struct net_device *dev, struct ethtool_rxnfc *cmd,
		       void *rule_locs)
{
	struct niu *np = netdev_priv(dev);
	int ret = 0;

	switch (cmd->cmd) {
	case ETHTOOL_GRXFH:
		ret = niu_get_hash_opts(np, cmd);
		break;
	case ETHTOOL_GRXRINGS:
		cmd->data = np->num_rx_rings;
		break;
	case ETHTOOL_GRXCLSRLCNT:
		cmd->rule_cnt = tcam_get_valid_entry_cnt(np);
		break;
	case ETHTOOL_GRXCLSRULE:
		ret = niu_get_ethtool_tcam_entry(np, cmd);
		break;
	case ETHTOOL_GRXCLSRLALL:
		ret = niu_get_ethtool_tcam_all(np, cmd, (u32 *)rule_locs);
		break;
	default:
		ret = -EINVAL;
		break;
	}

	return ret;
}

static int niu_set_hash_opts(struct niu *np, struct ethtool_rxnfc *nfc)
{
	u64 class;
	u64 flow_key = 0;
	unsigned long flags;

	if (!niu_ethflow_to_class(nfc->flow_type, &class))
		return -EINVAL;

	if (class < CLASS_CODE_USER_PROG1 ||
	    class > CLASS_CODE_SCTP_IPV6)
		return -EINVAL;

	if (nfc->data & RXH_DISCARD) {
		niu_lock_parent(np, flags);
		flow_key = np->parent->tcam_key[class -
					       CLASS_CODE_USER_PROG1];
		flow_key |= TCAM_KEY_DISC;
		nw64(TCAM_KEY(class - CLASS_CODE_USER_PROG1), flow_key);
		np->parent->tcam_key[class - CLASS_CODE_USER_PROG1] = flow_key;
		niu_unlock_parent(np, flags);
		return 0;
	} else {
		/* Discard was set before, but is not set now */
		if (np->parent->tcam_key[class - CLASS_CODE_USER_PROG1] &
		    TCAM_KEY_DISC) {
			niu_lock_parent(np, flags);
			flow_key = np->parent->tcam_key[class -
					       CLASS_CODE_USER_PROG1];
			flow_key &= ~TCAM_KEY_DISC;
			nw64(TCAM_KEY(class - CLASS_CODE_USER_PROG1),
			     flow_key);
			np->parent->tcam_key[class - CLASS_CODE_USER_PROG1] =
				flow_key;
			niu_unlock_parent(np, flags);
		}
	}

	if (!niu_ethflow_to_flowkey(nfc->data, &flow_key))
		return -EINVAL;

	niu_lock_parent(np, flags);
	nw64(FLOW_KEY(class - CLASS_CODE_USER_PROG1), flow_key);
	np->parent->flow_key[class - CLASS_CODE_USER_PROG1] = flow_key;
	niu_unlock_parent(np, flags);

	return 0;
}

static void niu_get_tcamkey_from_ip4fs(struct ethtool_rx_flow_spec *fsp,
				       struct niu_tcam_entry *tp,
				       int l2_rdc_tab, u64 class)
{
	u8 pid = 0;
	u32 sip, dip, sipm, dipm, spi, spim;
	u16 sport, dport, spm, dpm;

	sip = be32_to_cpu(fsp->h_u.tcp_ip4_spec.ip4src);
	sipm = be32_to_cpu(fsp->m_u.tcp_ip4_spec.ip4src);
	dip = be32_to_cpu(fsp->h_u.tcp_ip4_spec.ip4dst);
	dipm = be32_to_cpu(fsp->m_u.tcp_ip4_spec.ip4dst);

	tp->key[0] = class << TCAM_V4KEY0_CLASS_CODE_SHIFT;
	tp->key_mask[0] = TCAM_V4KEY0_CLASS_CODE;
	tp->key[1] = (u64)l2_rdc_tab << TCAM_V4KEY1_L2RDCNUM_SHIFT;
	tp->key_mask[1] = TCAM_V4KEY1_L2RDCNUM;

	tp->key[3] = (u64)sip << TCAM_V4KEY3_SADDR_SHIFT;
	tp->key[3] |= dip;

	tp->key_mask[3] = (u64)sipm << TCAM_V4KEY3_SADDR_SHIFT;
	tp->key_mask[3] |= dipm;

	tp->key[2] |= ((u64)fsp->h_u.tcp_ip4_spec.tos <<
		       TCAM_V4KEY2_TOS_SHIFT);
	tp->key_mask[2] |= ((u64)fsp->m_u.tcp_ip4_spec.tos <<
			    TCAM_V4KEY2_TOS_SHIFT);
	switch (fsp->flow_type) {
	case TCP_V4_FLOW:
	case UDP_V4_FLOW:
	case SCTP_V4_FLOW:
		sport = be16_to_cpu(fsp->h_u.tcp_ip4_spec.psrc);
		spm = be16_to_cpu(fsp->m_u.tcp_ip4_spec.psrc);
		dport = be16_to_cpu(fsp->h_u.tcp_ip4_spec.pdst);
		dpm = be16_to_cpu(fsp->m_u.tcp_ip4_spec.pdst);

		tp->key[2] |= (((u64)sport << 16) | dport);
		tp->key_mask[2] |= (((u64)spm << 16) | dpm);
		niu_ethflow_to_l3proto(fsp->flow_type, &pid);
		break;
	case AH_V4_FLOW:
	case ESP_V4_FLOW:
		spi = be32_to_cpu(fsp->h_u.ah_ip4_spec.spi);
		spim = be32_to_cpu(fsp->m_u.ah_ip4_spec.spi);

		tp->key[2] |= spi;
		tp->key_mask[2] |= spim;
		niu_ethflow_to_l3proto(fsp->flow_type, &pid);
		break;
	case IP_USER_FLOW:
		spi = be32_to_cpu(fsp->h_u.usr_ip4_spec.l4_4_bytes);
		spim = be32_to_cpu(fsp->m_u.usr_ip4_spec.l4_4_bytes);

		tp->key[2] |= spi;
		tp->key_mask[2] |= spim;
		pid = fsp->h_u.usr_ip4_spec.proto;
		break;
	default:
		break;
	}

	tp->key[2] |= ((u64)pid << TCAM_V4KEY2_PROTO_SHIFT);
	if (pid) {
		tp->key_mask[2] |= TCAM_V4KEY2_PROTO;
	}
}

static int niu_add_ethtool_tcam_entry(struct niu *np,
				      struct ethtool_rxnfc *nfc)
{
	struct niu_parent *parent = np->parent;
	struct niu_tcam_entry *tp;
	struct ethtool_rx_flow_spec *fsp = &nfc->fs;
	struct niu_rdc_tables *rdc_table = &parent->rdc_group_cfg[np->port];
	int l2_rdc_table = rdc_table->first_table_num;
	u16 idx;
	u64 class;
	unsigned long flags;
	int err, ret;

	ret = 0;

	idx = nfc->fs.location;
	if (idx >= tcam_get_size(np))
		return -EINVAL;

	if (fsp->flow_type == IP_USER_FLOW) {
		int i;
		int add_usr_cls = 0;
		struct ethtool_usrip4_spec *uspec = &fsp->h_u.usr_ip4_spec;
		struct ethtool_usrip4_spec *umask = &fsp->m_u.usr_ip4_spec;

		if (uspec->ip_ver != ETH_RX_NFC_IP4)
			return -EINVAL;

		niu_lock_parent(np, flags);

		for (i = 0; i < NIU_L3_PROG_CLS; i++) {
			if (parent->l3_cls[i]) {
				if (uspec->proto == parent->l3_cls_pid[i]) {
					class = parent->l3_cls[i];
					parent->l3_cls_refcnt[i]++;
					add_usr_cls = 1;
					break;
				}
			} else {
				/* Program new user IP class */
				switch (i) {
				case 0:
					class = CLASS_CODE_USER_PROG1;
					break;
				case 1:
					class = CLASS_CODE_USER_PROG2;
					break;
				case 2:
					class = CLASS_CODE_USER_PROG3;
					break;
				case 3:
					class = CLASS_CODE_USER_PROG4;
					break;
				default:
					break;
				}
				ret = tcam_user_ip_class_set(np, class, 0,
							     uspec->proto,
							     uspec->tos,
							     umask->tos);
				if (ret)
					goto out;

				ret = tcam_user_ip_class_enable(np, class, 1);
				if (ret)
					goto out;
				parent->l3_cls[i] = class;
				parent->l3_cls_pid[i] = uspec->proto;
				parent->l3_cls_refcnt[i]++;
				add_usr_cls = 1;
				break;
			}
		}
		if (!add_usr_cls) {
			netdev_info(np->dev, "niu%d: %s(): Could not find/insert class for pid %d\n",
				    parent->index, __func__, uspec->proto);
			ret = -EINVAL;
			goto out;
		}
		niu_unlock_parent(np, flags);
	} else {
		if (!niu_ethflow_to_class(fsp->flow_type, &class)) {
			return -EINVAL;
		}
	}

	niu_lock_parent(np, flags);

	idx = tcam_get_index(np, idx);
	tp = &parent->tcam[idx];

	memset(tp, 0, sizeof(*tp));

	/* fill in the tcam key and mask */
	switch (fsp->flow_type) {
	case TCP_V4_FLOW:
	case UDP_V4_FLOW:
	case SCTP_V4_FLOW:
	case AH_V4_FLOW:
	case ESP_V4_FLOW:
		niu_get_tcamkey_from_ip4fs(fsp, tp, l2_rdc_table, class);
		break;
	case TCP_V6_FLOW:
	case UDP_V6_FLOW:
	case SCTP_V6_FLOW:
	case AH_V6_FLOW:
	case ESP_V6_FLOW:
		/* Not yet implemented */
		netdev_info(np->dev, "niu%d: In %s(): flow %d for IPv6 not implemented\n",
			    parent->index, __func__, fsp->flow_type);
		ret = -EINVAL;
		goto out;
	case IP_USER_FLOW:
		niu_get_tcamkey_from_ip4fs(fsp, tp, l2_rdc_table, class);
		break;
	default:
		netdev_info(np->dev, "niu%d: In %s(): Unknown flow type %d\n",
			    parent->index, __func__, fsp->flow_type);
		ret = -EINVAL;
		goto out;
	}

	/* fill in the assoc data */
	if (fsp->ring_cookie == RX_CLS_FLOW_DISC) {
		tp->assoc_data = TCAM_ASSOCDATA_DISC;
	} else {
		if (fsp->ring_cookie >= np->num_rx_rings) {
			netdev_info(np->dev, "niu%d: In %s(): Invalid RX ring %lld\n",
				    parent->index, __func__,
				    (long long)fsp->ring_cookie);
			ret = -EINVAL;
			goto out;
		}
		tp->assoc_data = (TCAM_ASSOCDATA_TRES_USE_OFFSET |
				  (fsp->ring_cookie <<
				   TCAM_ASSOCDATA_OFFSET_SHIFT));
	}

	err = tcam_write(np, idx, tp->key, tp->key_mask);
	if (err) {
		ret = -EINVAL;
		goto out;
	}
	err = tcam_assoc_write(np, idx, tp->assoc_data);
	if (err) {
		ret = -EINVAL;
		goto out;
	}

	/* validate the entry */
	tp->valid = 1;
	np->clas.tcam_valid_entries++;
out:
	niu_unlock_parent(np, flags);

	return ret;
}

static int niu_del_ethtool_tcam_entry(struct niu *np, u32 loc)
{
	struct niu_parent *parent = np->parent;
	struct niu_tcam_entry *tp;
	u16 idx;
	unsigned long flags;
	u64 class;
	int ret = 0;

	if (loc >= tcam_get_size(np))
		return -EINVAL;

	niu_lock_parent(np, flags);

	idx = tcam_get_index(np, loc);
	tp = &parent->tcam[idx];

	/* if the entry is of a user defined class, then update*/
	class = (tp->key[0] & TCAM_V4KEY0_CLASS_CODE) >>
		TCAM_V4KEY0_CLASS_CODE_SHIFT;

	if (class >= CLASS_CODE_USER_PROG1 && class <= CLASS_CODE_USER_PROG4) {
		int i;
		for (i = 0; i < NIU_L3_PROG_CLS; i++) {
			if (parent->l3_cls[i] == class) {
				parent->l3_cls_refcnt[i]--;
				if (!parent->l3_cls_refcnt[i]) {
					/* disable class */
					ret = tcam_user_ip_class_enable(np,
									class,
									0);
					if (ret)
						goto out;
					parent->l3_cls[i] = 0;
					parent->l3_cls_pid[i] = 0;
				}
				break;
			}
		}
		if (i == NIU_L3_PROG_CLS) {
			netdev_info(np->dev, "niu%d: In %s(): Usr class 0x%llx not found\n",
				    parent->index, __func__,
				    (unsigned long long)class);
			ret = -EINVAL;
			goto out;
		}
	}

	ret = tcam_flush(np, idx);
	if (ret)
		goto out;

	/* invalidate the entry */
	tp->valid = 0;
	np->clas.tcam_valid_entries--;
out:
	niu_unlock_parent(np, flags);

	return ret;
}

static int niu_set_nfc(struct net_device *dev, struct ethtool_rxnfc *cmd)
{
	struct niu *np = netdev_priv(dev);
	int ret = 0;

	switch (cmd->cmd) {
	case ETHTOOL_SRXFH:
		ret = niu_set_hash_opts(np, cmd);
		break;
	case ETHTOOL_SRXCLSRLINS:
		ret = niu_add_ethtool_tcam_entry(np, cmd);
		break;
	case ETHTOOL_SRXCLSRLDEL:
		ret = niu_del_ethtool_tcam_entry(np, cmd->fs.location);
		break;
	default:
		ret = -EINVAL;
		break;
	}

	return ret;
}

static const struct {
	const char string[ETH_GSTRING_LEN];
} niu_xmac_stat_keys[] = {
	{ "tx_frames" },
	{ "tx_bytes" },
	{ "tx_fifo_errors" },
	{ "tx_overflow_errors" },
	{ "tx_max_pkt_size_errors" },
	{ "tx_underflow_errors" },
	{ "rx_local_faults" },
	{ "rx_remote_faults" },
	{ "rx_link_faults" },
	{ "rx_align_errors" },
	{ "rx_frags" },
	{ "rx_mcasts" },
	{ "rx_bcasts" },
	{ "rx_hist_cnt1" },
	{ "rx_hist_cnt2" },
	{ "rx_hist_cnt3" },
	{ "rx_hist_cnt4" },
	{ "rx_hist_cnt5" },
	{ "rx_hist_cnt6" },
	{ "rx_hist_cnt7" },
	{ "rx_octets" },
	{ "rx_code_violations" },
	{ "rx_len_errors" },
	{ "rx_crc_errors" },
	{ "rx_underflows" },
	{ "rx_overflows" },
	{ "pause_off_state" },
	{ "pause_on_state" },
	{ "pause_received" },
};

#define NUM_XMAC_STAT_KEYS	ARRAY_SIZE(niu_xmac_stat_keys)

static const struct {
	const char string[ETH_GSTRING_LEN];
} niu_bmac_stat_keys[] = {
	{ "tx_underflow_errors" },
	{ "tx_max_pkt_size_errors" },
	{ "tx_bytes" },
	{ "tx_frames" },
	{ "rx_overflows" },
	{ "rx_frames" },
	{ "rx_align_errors" },
	{ "rx_crc_errors" },
	{ "rx_len_errors" },
	{ "pause_off_state" },
	{ "pause_on_state" },
	{ "pause_received" },
};

#define NUM_BMAC_STAT_KEYS	ARRAY_SIZE(niu_bmac_stat_keys)

static const struct {
	const char string[ETH_GSTRING_LEN];
} niu_rxchan_stat_keys[] = {
	{ "rx_channel" },
	{ "rx_packets" },
	{ "rx_bytes" },
	{ "rx_dropped" },
	{ "rx_errors" },
};

#define NUM_RXCHAN_STAT_KEYS	ARRAY_SIZE(niu_rxchan_stat_keys)

static const struct {
	const char string[ETH_GSTRING_LEN];
} niu_txchan_stat_keys[] = {
	{ "tx_channel" },
	{ "tx_packets" },
	{ "tx_bytes" },
	{ "tx_errors" },
};

#define NUM_TXCHAN_STAT_KEYS	ARRAY_SIZE(niu_txchan_stat_keys)

static void niu_get_strings(struct net_device *dev, u32 stringset, u8 *data)
{
	struct niu *np = netdev_priv(dev);
	int i;

	if (stringset != ETH_SS_STATS)
		return;

	if (np->flags & NIU_FLAGS_XMAC) {
		memcpy(data, niu_xmac_stat_keys,
		       sizeof(niu_xmac_stat_keys));
		data += sizeof(niu_xmac_stat_keys);
	} else {
		memcpy(data, niu_bmac_stat_keys,
		       sizeof(niu_bmac_stat_keys));
		data += sizeof(niu_bmac_stat_keys);
	}
	for (i = 0; i < np->num_rx_rings; i++) {
		memcpy(data, niu_rxchan_stat_keys,
		       sizeof(niu_rxchan_stat_keys));
		data += sizeof(niu_rxchan_stat_keys);
	}
	for (i = 0; i < np->num_tx_rings; i++) {
		memcpy(data, niu_txchan_stat_keys,
		       sizeof(niu_txchan_stat_keys));
		data += sizeof(niu_txchan_stat_keys);
	}
}

static int niu_get_sset_count(struct net_device *dev, int stringset)
{
	struct niu *np = netdev_priv(dev);

	if (stringset != ETH_SS_STATS)
		return -EINVAL;

	return (np->flags & NIU_FLAGS_XMAC ?
		 NUM_XMAC_STAT_KEYS :
		 NUM_BMAC_STAT_KEYS) +
		(np->num_rx_rings * NUM_RXCHAN_STAT_KEYS) +
		(np->num_tx_rings * NUM_TXCHAN_STAT_KEYS);
}

static void niu_get_ethtool_stats(struct net_device *dev,
				  struct ethtool_stats *stats, u64 *data)
{
	struct niu *np = netdev_priv(dev);
	int i;

	niu_sync_mac_stats(np);
	if (np->flags & NIU_FLAGS_XMAC) {
		memcpy(data, &np->mac_stats.xmac,
		       sizeof(struct niu_xmac_stats));
		data += (sizeof(struct niu_xmac_stats) / sizeof(u64));
	} else {
		memcpy(data, &np->mac_stats.bmac,
		       sizeof(struct niu_bmac_stats));
		data += (sizeof(struct niu_bmac_stats) / sizeof(u64));
	}
	for (i = 0; i < np->num_rx_rings; i++) {
		struct rx_ring_info *rp = &np->rx_rings[i];

		niu_sync_rx_discard_stats(np, rp, 0);

		data[0] = rp->rx_channel;
		data[1] = rp->rx_packets;
		data[2] = rp->rx_bytes;
		data[3] = rp->rx_dropped;
		data[4] = rp->rx_errors;
		data += 5;
	}
	for (i = 0; i < np->num_tx_rings; i++) {
		struct tx_ring_info *rp = &np->tx_rings[i];

		data[0] = rp->tx_channel;
		data[1] = rp->tx_packets;
		data[2] = rp->tx_bytes;
		data[3] = rp->tx_errors;
		data += 4;
	}
}

static u64 niu_led_state_save(struct niu *np)
{
	if (np->flags & NIU_FLAGS_XMAC)
		return nr64_mac(XMAC_CONFIG);
	else
		return nr64_mac(BMAC_XIF_CONFIG);
}

static void niu_led_state_restore(struct niu *np, u64 val)
{
	if (np->flags & NIU_FLAGS_XMAC)
		nw64_mac(XMAC_CONFIG, val);
	else
		nw64_mac(BMAC_XIF_CONFIG, val);
}

static void niu_force_led(struct niu *np, int on)
{
	u64 val, reg, bit;

	if (np->flags & NIU_FLAGS_XMAC) {
		reg = XMAC_CONFIG;
		bit = XMAC_CONFIG_FORCE_LED_ON;
	} else {
		reg = BMAC_XIF_CONFIG;
		bit = BMAC_XIF_CONFIG_LINK_LED;
	}

	val = nr64_mac(reg);
	if (on)
		val |= bit;
	else
		val &= ~bit;
	nw64_mac(reg, val);
}

static int niu_set_phys_id(struct net_device *dev,
			   enum ethtool_phys_id_state state)

{
	struct niu *np = netdev_priv(dev);

	if (!netif_running(dev))
		return -EAGAIN;

	switch (state) {
	case ETHTOOL_ID_ACTIVE:
		np->orig_led_state = niu_led_state_save(np);
		return 1;	/* cycle on/off once per second */

	case ETHTOOL_ID_ON:
		niu_force_led(np, 1);
		break;

	case ETHTOOL_ID_OFF:
		niu_force_led(np, 0);
		break;

	case ETHTOOL_ID_INACTIVE:
		niu_led_state_restore(np, np->orig_led_state);
	}

	return 0;
}

static const struct ethtool_ops niu_ethtool_ops = {
	.get_drvinfo		= niu_get_drvinfo,
	.get_link		= ethtool_op_get_link,
	.get_msglevel		= niu_get_msglevel,
	.set_msglevel		= niu_set_msglevel,
	.nway_reset		= niu_nway_reset,
	.get_eeprom_len		= niu_get_eeprom_len,
	.get_eeprom		= niu_get_eeprom,
	.get_settings		= niu_get_settings,
	.set_settings		= niu_set_settings,
	.get_strings		= niu_get_strings,
	.get_sset_count		= niu_get_sset_count,
	.get_ethtool_stats	= niu_get_ethtool_stats,
	.set_phys_id		= niu_set_phys_id,
	.get_rxnfc		= niu_get_nfc,
	.set_rxnfc		= niu_set_nfc,
};

static int niu_ldg_assign_ldn(struct niu *np, struct niu_parent *parent,
			      int ldg, int ldn)
{
	if (ldg < NIU_LDG_MIN || ldg > NIU_LDG_MAX)
		return -EINVAL;
	if (ldn < 0 || ldn > LDN_MAX)
		return -EINVAL;

	parent->ldg_map[ldn] = ldg;

	if (np->parent->plat_type == PLAT_TYPE_NIU) {
		/* On N2 NIU, the ldn-->ldg assignments are setup and fixed by
		 * the firmware, and we're not supposed to change them.
		 * Validate the mapping, because if it's wrong we probably
		 * won't get any interrupts and that's painful to debug.
		 */
		if (nr64(LDG_NUM(ldn)) != ldg) {
			dev_err(np->device, "Port %u, mis-matched LDG assignment for ldn %d, should be %d is %llu\n",
				np->port, ldn, ldg,
				(unsigned long long) nr64(LDG_NUM(ldn)));
			return -EINVAL;
		}
	} else
		nw64(LDG_NUM(ldn), ldg);

	return 0;
}

static int niu_set_ldg_timer_res(struct niu *np, int res)
{
	if (res < 0 || res > LDG_TIMER_RES_VAL)
		return -EINVAL;


	nw64(LDG_TIMER_RES, res);

	return 0;
}

static int niu_set_ldg_sid(struct niu *np, int ldg, int func, int vector)
{
	if ((ldg < NIU_LDG_MIN || ldg > NIU_LDG_MAX) ||
	    (func < 0 || func > 3) ||
	    (vector < 0 || vector > 0x1f))
		return -EINVAL;

	nw64(SID(ldg), (func << SID_FUNC_SHIFT) | vector);

	return 0;
}

static int __devinit niu_pci_eeprom_read(struct niu *np, u32 addr)
{
	u64 frame, frame_base = (ESPC_PIO_STAT_READ_START |
				 (addr << ESPC_PIO_STAT_ADDR_SHIFT));
	int limit;

	if (addr > (ESPC_PIO_STAT_ADDR >> ESPC_PIO_STAT_ADDR_SHIFT))
		return -EINVAL;

	frame = frame_base;
	nw64(ESPC_PIO_STAT, frame);
	limit = 64;
	do {
		udelay(5);
		frame = nr64(ESPC_PIO_STAT);
		if (frame & ESPC_PIO_STAT_READ_END)
			break;
	} while (limit--);
	if (!(frame & ESPC_PIO_STAT_READ_END)) {
		dev_err(np->device, "EEPROM read timeout frame[%llx]\n",
			(unsigned long long) frame);
		return -ENODEV;
	}

	frame = frame_base;
	nw64(ESPC_PIO_STAT, frame);
	limit = 64;
	do {
		udelay(5);
		frame = nr64(ESPC_PIO_STAT);
		if (frame & ESPC_PIO_STAT_READ_END)
			break;
	} while (limit--);
	if (!(frame & ESPC_PIO_STAT_READ_END)) {
		dev_err(np->device, "EEPROM read timeout frame[%llx]\n",
			(unsigned long long) frame);
		return -ENODEV;
	}

	frame = nr64(ESPC_PIO_STAT);
	return (frame & ESPC_PIO_STAT_DATA) >> ESPC_PIO_STAT_DATA_SHIFT;
}

static int __devinit niu_pci_eeprom_read16(struct niu *np, u32 off)
{
	int err = niu_pci_eeprom_read(np, off);
	u16 val;

	if (err < 0)
		return err;
	val = (err << 8);
	err = niu_pci_eeprom_read(np, off + 1);
	if (err < 0)
		return err;
	val |= (err & 0xff);

	return val;
}

static int __devinit niu_pci_eeprom_read16_swp(struct niu *np, u32 off)
{
	int err = niu_pci_eeprom_read(np, off);
	u16 val;

	if (err < 0)
		return err;

	val = (err & 0xff);
	err = niu_pci_eeprom_read(np, off + 1);
	if (err < 0)
		return err;

	val |= (err & 0xff) << 8;

	return val;
}

static int __devinit niu_pci_vpd_get_propname(struct niu *np,
					      u32 off,
					      char *namebuf,
					      int namebuf_len)
{
	int i;

	for (i = 0; i < namebuf_len; i++) {
		int err = niu_pci_eeprom_read(np, off + i);
		if (err < 0)
			return err;
		*namebuf++ = err;
		if (!err)
			break;
	}
	if (i >= namebuf_len)
		return -EINVAL;

	return i + 1;
}

static void __devinit niu_vpd_parse_version(struct niu *np)
{
	struct niu_vpd *vpd = &np->vpd;
	int len = strlen(vpd->version) + 1;
	const char *s = vpd->version;
	int i;

	for (i = 0; i < len - 5; i++) {
		if (!strncmp(s + i, "FCode ", 6))
			break;
	}
	if (i >= len - 5)
		return;

	s += i + 5;
	sscanf(s, "%d.%d", &vpd->fcode_major, &vpd->fcode_minor);

	netif_printk(np, probe, KERN_DEBUG, np->dev,
		     "VPD_SCAN: FCODE major(%d) minor(%d)\n",
		     vpd->fcode_major, vpd->fcode_minor);
	if (vpd->fcode_major > NIU_VPD_MIN_MAJOR ||
	    (vpd->fcode_major == NIU_VPD_MIN_MAJOR &&
	     vpd->fcode_minor >= NIU_VPD_MIN_MINOR))
		np->flags |= NIU_FLAGS_VPD_VALID;
}

/* ESPC_PIO_EN_ENABLE must be set */
static int __devinit niu_pci_vpd_scan_props(struct niu *np,
					    u32 start, u32 end)
{
	unsigned int found_mask = 0;
#define FOUND_MASK_MODEL	0x00000001
#define FOUND_MASK_BMODEL	0x00000002
#define FOUND_MASK_VERS		0x00000004
#define FOUND_MASK_MAC		0x00000008
#define FOUND_MASK_NMAC		0x00000010
#define FOUND_MASK_PHY		0x00000020
#define FOUND_MASK_ALL		0x0000003f

	netif_printk(np, probe, KERN_DEBUG, np->dev,
		     "VPD_SCAN: start[%x] end[%x]\n", start, end);
	while (start < end) {
		int len, err, prop_len;
		char namebuf[64];
		u8 *prop_buf;
		int max_len;

		if (found_mask == FOUND_MASK_ALL) {
			niu_vpd_parse_version(np);
			return 1;
		}

		err = niu_pci_eeprom_read(np, start + 2);
		if (err < 0)
			return err;
		len = err;
		start += 3;

		prop_len = niu_pci_eeprom_read(np, start + 4);
		err = niu_pci_vpd_get_propname(np, start + 5, namebuf, 64);
		if (err < 0)
			return err;

		prop_buf = NULL;
		max_len = 0;
		if (!strcmp(namebuf, "model")) {
			prop_buf = np->vpd.model;
			max_len = NIU_VPD_MODEL_MAX;
			found_mask |= FOUND_MASK_MODEL;
		} else if (!strcmp(namebuf, "board-model")) {
			prop_buf = np->vpd.board_model;
			max_len = NIU_VPD_BD_MODEL_MAX;
			found_mask |= FOUND_MASK_BMODEL;
		} else if (!strcmp(namebuf, "version")) {
			prop_buf = np->vpd.version;
			max_len = NIU_VPD_VERSION_MAX;
			found_mask |= FOUND_MASK_VERS;
		} else if (!strcmp(namebuf, "local-mac-address")) {
			prop_buf = np->vpd.local_mac;
			max_len = ETH_ALEN;
			found_mask |= FOUND_MASK_MAC;
		} else if (!strcmp(namebuf, "num-mac-addresses")) {
			prop_buf = &np->vpd.mac_num;
			max_len = 1;
			found_mask |= FOUND_MASK_NMAC;
		} else if (!strcmp(namebuf, "phy-type")) {
			prop_buf = np->vpd.phy_type;
			max_len = NIU_VPD_PHY_TYPE_MAX;
			found_mask |= FOUND_MASK_PHY;
		}

		if (max_len && prop_len > max_len) {
			dev_err(np->device, "Property '%s' length (%d) is too long\n", namebuf, prop_len);
			return -EINVAL;
		}

		if (prop_buf) {
			u32 off = start + 5 + err;
			int i;

			netif_printk(np, probe, KERN_DEBUG, np->dev,
				     "VPD_SCAN: Reading in property [%s] len[%d]\n",
				     namebuf, prop_len);
			for (i = 0; i < prop_len; i++)
				*prop_buf++ = niu_pci_eeprom_read(np, off + i);
		}

		start += len;
	}

	return 0;
}

/* ESPC_PIO_EN_ENABLE must be set */
static void __devinit niu_pci_vpd_fetch(struct niu *np, u32 start)
{
	u32 offset;
	int err;

	err = niu_pci_eeprom_read16_swp(np, start + 1);
	if (err < 0)
		return;

	offset = err + 3;

	while (start + offset < ESPC_EEPROM_SIZE) {
		u32 here = start + offset;
		u32 end;

		err = niu_pci_eeprom_read(np, here);
		if (err != 0x90)
			return;

		err = niu_pci_eeprom_read16_swp(np, here + 1);
		if (err < 0)
			return;

		here = start + offset + 3;
		end = start + offset + err;

		offset += err;

		err = niu_pci_vpd_scan_props(np, here, end);
		if (err < 0 || err == 1)
			return;
	}
}

/* ESPC_PIO_EN_ENABLE must be set */
static u32 __devinit niu_pci_vpd_offset(struct niu *np)
{
	u32 start = 0, end = ESPC_EEPROM_SIZE, ret;
	int err;

	while (start < end) {
		ret = start;

		/* ROM header signature?  */
		err = niu_pci_eeprom_read16(np, start +  0);
		if (err != 0x55aa)
			return 0;

		/* Apply offset to PCI data structure.  */
		err = niu_pci_eeprom_read16(np, start + 23);
		if (err < 0)
			return 0;
		start += err;

		/* Check for "PCIR" signature.  */
		err = niu_pci_eeprom_read16(np, start +  0);
		if (err != 0x5043)
			return 0;
		err = niu_pci_eeprom_read16(np, start +  2);
		if (err != 0x4952)
			return 0;

		/* Check for OBP image type.  */
		err = niu_pci_eeprom_read(np, start + 20);
		if (err < 0)
			return 0;
		if (err != 0x01) {
			err = niu_pci_eeprom_read(np, ret + 2);
			if (err < 0)
				return 0;

			start = ret + (err * 512);
			continue;
		}

		err = niu_pci_eeprom_read16_swp(np, start + 8);
		if (err < 0)
			return err;
		ret += err;

		err = niu_pci_eeprom_read(np, ret + 0);
		if (err != 0x82)
			return 0;

		return ret;
	}

	return 0;
}

static int __devinit niu_phy_type_prop_decode(struct niu *np,
					      const char *phy_prop)
{
	if (!strcmp(phy_prop, "mif")) {
		/* 1G copper, MII */
		np->flags &= ~(NIU_FLAGS_FIBER |
			       NIU_FLAGS_10G);
		np->mac_xcvr = MAC_XCVR_MII;
	} else if (!strcmp(phy_prop, "xgf")) {
		/* 10G fiber, XPCS */
		np->flags |= (NIU_FLAGS_10G |
			      NIU_FLAGS_FIBER);
		np->mac_xcvr = MAC_XCVR_XPCS;
	} else if (!strcmp(phy_prop, "pcs")) {
		/* 1G fiber, PCS */
		np->flags &= ~NIU_FLAGS_10G;
		np->flags |= NIU_FLAGS_FIBER;
		np->mac_xcvr = MAC_XCVR_PCS;
	} else if (!strcmp(phy_prop, "xgc")) {
		/* 10G copper, XPCS */
		np->flags |= NIU_FLAGS_10G;
		np->flags &= ~NIU_FLAGS_FIBER;
		np->mac_xcvr = MAC_XCVR_XPCS;
	} else if (!strcmp(phy_prop, "xgsd") || !strcmp(phy_prop, "gsd")) {
		/* 10G Serdes or 1G Serdes, default to 10G */
		np->flags |= NIU_FLAGS_10G;
		np->flags &= ~NIU_FLAGS_FIBER;
		np->flags |= NIU_FLAGS_XCVR_SERDES;
		np->mac_xcvr = MAC_XCVR_XPCS;
	} else {
		return -EINVAL;
	}
	return 0;
}

static int niu_pci_vpd_get_nports(struct niu *np)
{
	int ports = 0;

	if ((!strcmp(np->vpd.model, NIU_QGC_LP_MDL_STR)) ||
	    (!strcmp(np->vpd.model, NIU_QGC_PEM_MDL_STR)) ||
	    (!strcmp(np->vpd.model, NIU_MARAMBA_MDL_STR)) ||
	    (!strcmp(np->vpd.model, NIU_KIMI_MDL_STR)) ||
	    (!strcmp(np->vpd.model, NIU_ALONSO_MDL_STR))) {
		ports = 4;
	} else if ((!strcmp(np->vpd.model, NIU_2XGF_LP_MDL_STR)) ||
		   (!strcmp(np->vpd.model, NIU_2XGF_PEM_MDL_STR)) ||
		   (!strcmp(np->vpd.model, NIU_FOXXY_MDL_STR)) ||
		   (!strcmp(np->vpd.model, NIU_2XGF_MRVL_MDL_STR))) {
		ports = 2;
	}

	return ports;
}

static void __devinit niu_pci_vpd_validate(struct niu *np)
{
	struct net_device *dev = np->dev;
	struct niu_vpd *vpd = &np->vpd;
	u8 val8;

	if (!is_valid_ether_addr(&vpd->local_mac[0])) {
		dev_err(np->device, "VPD MAC invalid, falling back to SPROM\n");

		np->flags &= ~NIU_FLAGS_VPD_VALID;
		return;
	}

	if (!strcmp(np->vpd.model, NIU_ALONSO_MDL_STR) ||
	    !strcmp(np->vpd.model, NIU_KIMI_MDL_STR)) {
		np->flags |= NIU_FLAGS_10G;
		np->flags &= ~NIU_FLAGS_FIBER;
		np->flags |= NIU_FLAGS_XCVR_SERDES;
		np->mac_xcvr = MAC_XCVR_PCS;
		if (np->port > 1) {
			np->flags |= NIU_FLAGS_FIBER;
			np->flags &= ~NIU_FLAGS_10G;
		}
		if (np->flags & NIU_FLAGS_10G)
			np->mac_xcvr = MAC_XCVR_XPCS;
	} else if (!strcmp(np->vpd.model, NIU_FOXXY_MDL_STR)) {
		np->flags |= (NIU_FLAGS_10G | NIU_FLAGS_FIBER |
			      NIU_FLAGS_HOTPLUG_PHY);
	} else if (niu_phy_type_prop_decode(np, np->vpd.phy_type)) {
		dev_err(np->device, "Illegal phy string [%s]\n",
			np->vpd.phy_type);
		dev_err(np->device, "Falling back to SPROM\n");
		np->flags &= ~NIU_FLAGS_VPD_VALID;
		return;
	}

	memcpy(dev->perm_addr, vpd->local_mac, ETH_ALEN);

	val8 = dev->perm_addr[5];
	dev->perm_addr[5] += np->port;
	if (dev->perm_addr[5] < val8)
		dev->perm_addr[4]++;

	memcpy(dev->dev_addr, dev->perm_addr, dev->addr_len);
}

static int __devinit niu_pci_probe_sprom(struct niu *np)
{
	struct net_device *dev = np->dev;
	int len, i;
	u64 val, sum;
	u8 val8;

	val = (nr64(ESPC_VER_IMGSZ) & ESPC_VER_IMGSZ_IMGSZ);
	val >>= ESPC_VER_IMGSZ_IMGSZ_SHIFT;
	len = val / 4;

	np->eeprom_len = len;

	netif_printk(np, probe, KERN_DEBUG, np->dev,
		     "SPROM: Image size %llu\n", (unsigned long long)val);

	sum = 0;
	for (i = 0; i < len; i++) {
		val = nr64(ESPC_NCR(i));
		sum += (val >>  0) & 0xff;
		sum += (val >>  8) & 0xff;
		sum += (val >> 16) & 0xff;
		sum += (val >> 24) & 0xff;
	}
	netif_printk(np, probe, KERN_DEBUG, np->dev,
		     "SPROM: Checksum %x\n", (int)(sum & 0xff));
	if ((sum & 0xff) != 0xab) {
		dev_err(np->device, "Bad SPROM checksum (%x, should be 0xab)\n", (int)(sum & 0xff));
		return -EINVAL;
	}

	val = nr64(ESPC_PHY_TYPE);
	switch (np->port) {
	case 0:
		val8 = (val & ESPC_PHY_TYPE_PORT0) >>
			ESPC_PHY_TYPE_PORT0_SHIFT;
		break;
	case 1:
		val8 = (val & ESPC_PHY_TYPE_PORT1) >>
			ESPC_PHY_TYPE_PORT1_SHIFT;
		break;
	case 2:
		val8 = (val & ESPC_PHY_TYPE_PORT2) >>
			ESPC_PHY_TYPE_PORT2_SHIFT;
		break;
	case 3:
		val8 = (val & ESPC_PHY_TYPE_PORT3) >>
			ESPC_PHY_TYPE_PORT3_SHIFT;
		break;
	default:
		dev_err(np->device, "Bogus port number %u\n",
			np->port);
		return -EINVAL;
	}
	netif_printk(np, probe, KERN_DEBUG, np->dev,
		     "SPROM: PHY type %x\n", val8);

	switch (val8) {
	case ESPC_PHY_TYPE_1G_COPPER:
		/* 1G copper, MII */
		np->flags &= ~(NIU_FLAGS_FIBER |
			       NIU_FLAGS_10G);
		np->mac_xcvr = MAC_XCVR_MII;
		break;

	case ESPC_PHY_TYPE_1G_FIBER:
		/* 1G fiber, PCS */
		np->flags &= ~NIU_FLAGS_10G;
		np->flags |= NIU_FLAGS_FIBER;
		np->mac_xcvr = MAC_XCVR_PCS;
		break;

	case ESPC_PHY_TYPE_10G_COPPER:
		/* 10G copper, XPCS */
		np->flags |= NIU_FLAGS_10G;
		np->flags &= ~NIU_FLAGS_FIBER;
		np->mac_xcvr = MAC_XCVR_XPCS;
		break;

	case ESPC_PHY_TYPE_10G_FIBER:
		/* 10G fiber, XPCS */
		np->flags |= (NIU_FLAGS_10G |
			      NIU_FLAGS_FIBER);
		np->mac_xcvr = MAC_XCVR_XPCS;
		break;

	default:
		dev_err(np->device, "Bogus SPROM phy type %u\n", val8);
		return -EINVAL;
	}

	val = nr64(ESPC_MAC_ADDR0);
	netif_printk(np, probe, KERN_DEBUG, np->dev,
		     "SPROM: MAC_ADDR0[%08llx]\n", (unsigned long long)val);
	dev->perm_addr[0] = (val >>  0) & 0xff;
	dev->perm_addr[1] = (val >>  8) & 0xff;
	dev->perm_addr[2] = (val >> 16) & 0xff;
	dev->perm_addr[3] = (val >> 24) & 0xff;

	val = nr64(ESPC_MAC_ADDR1);
	netif_printk(np, probe, KERN_DEBUG, np->dev,
		     "SPROM: MAC_ADDR1[%08llx]\n", (unsigned long long)val);
	dev->perm_addr[4] = (val >>  0) & 0xff;
	dev->perm_addr[5] = (val >>  8) & 0xff;

	if (!is_valid_ether_addr(&dev->perm_addr[0])) {
		dev_err(np->device, "SPROM MAC address invalid [ %pM ]\n",
			dev->perm_addr);
		return -EINVAL;
	}

	val8 = dev->perm_addr[5];
	dev->perm_addr[5] += np->port;
	if (dev->perm_addr[5] < val8)
		dev->perm_addr[4]++;

	memcpy(dev->dev_addr, dev->perm_addr, dev->addr_len);

	val = nr64(ESPC_MOD_STR_LEN);
	netif_printk(np, probe, KERN_DEBUG, np->dev,
		     "SPROM: MOD_STR_LEN[%llu]\n", (unsigned long long)val);
	if (val >= 8 * 4)
		return -EINVAL;

	for (i = 0; i < val; i += 4) {
		u64 tmp = nr64(ESPC_NCR(5 + (i / 4)));

		np->vpd.model[i + 3] = (tmp >>  0) & 0xff;
		np->vpd.model[i + 2] = (tmp >>  8) & 0xff;
		np->vpd.model[i + 1] = (tmp >> 16) & 0xff;
		np->vpd.model[i + 0] = (tmp >> 24) & 0xff;
	}
	np->vpd.model[val] = '\0';

	val = nr64(ESPC_BD_MOD_STR_LEN);
	netif_printk(np, probe, KERN_DEBUG, np->dev,
		     "SPROM: BD_MOD_STR_LEN[%llu]\n", (unsigned long long)val);
	if (val >= 4 * 4)
		return -EINVAL;

	for (i = 0; i < val; i += 4) {
		u64 tmp = nr64(ESPC_NCR(14 + (i / 4)));

		np->vpd.board_model[i + 3] = (tmp >>  0) & 0xff;
		np->vpd.board_model[i + 2] = (tmp >>  8) & 0xff;
		np->vpd.board_model[i + 1] = (tmp >> 16) & 0xff;
		np->vpd.board_model[i + 0] = (tmp >> 24) & 0xff;
	}
	np->vpd.board_model[val] = '\0';

	np->vpd.mac_num =
		nr64(ESPC_NUM_PORTS_MACS) & ESPC_NUM_PORTS_MACS_VAL;
	netif_printk(np, probe, KERN_DEBUG, np->dev,
		     "SPROM: NUM_PORTS_MACS[%d]\n", np->vpd.mac_num);

	return 0;
}

static int __devinit niu_get_and_validate_port(struct niu *np)
{
	struct niu_parent *parent = np->parent;

	if (np->port <= 1)
		np->flags |= NIU_FLAGS_XMAC;

	if (!parent->num_ports) {
		if (parent->plat_type == PLAT_TYPE_NIU) {
			parent->num_ports = 2;
		} else {
			parent->num_ports = niu_pci_vpd_get_nports(np);
			if (!parent->num_ports) {
				/* Fall back to SPROM as last resort.
				 * This will fail on most cards.
				 */
				parent->num_ports = nr64(ESPC_NUM_PORTS_MACS) &
					ESPC_NUM_PORTS_MACS_VAL;

				/* All of the current probing methods fail on
				 * Maramba on-board parts.
				 */
				if (!parent->num_ports)
					parent->num_ports = 4;
			}
		}
	}

	if (np->port >= parent->num_ports)
		return -ENODEV;

	return 0;
}

static int __devinit phy_record(struct niu_parent *parent,
				struct phy_probe_info *p,
				int dev_id_1, int dev_id_2, u8 phy_port,
				int type)
{
	u32 id = (dev_id_1 << 16) | dev_id_2;
	u8 idx;

	if (dev_id_1 < 0 || dev_id_2 < 0)
		return 0;
	if (type == PHY_TYPE_PMA_PMD || type == PHY_TYPE_PCS) {
		if (((id & NIU_PHY_ID_MASK) != NIU_PHY_ID_BCM8704) &&
		    ((id & NIU_PHY_ID_MASK) != NIU_PHY_ID_MRVL88X2011) &&
		    ((id & NIU_PHY_ID_MASK) != NIU_PHY_ID_BCM8706))
			return 0;
	} else {
		if ((id & NIU_PHY_ID_MASK) != NIU_PHY_ID_BCM5464R)
			return 0;
	}

	pr_info("niu%d: Found PHY %08x type %s at phy_port %u\n",
		parent->index, id,
		type == PHY_TYPE_PMA_PMD ? "PMA/PMD" :
		type == PHY_TYPE_PCS ? "PCS" : "MII",
		phy_port);

	if (p->cur[type] >= NIU_MAX_PORTS) {
		pr_err("Too many PHY ports\n");
		return -EINVAL;
	}
	idx = p->cur[type];
	p->phy_id[type][idx] = id;
	p->phy_port[type][idx] = phy_port;
	p->cur[type] = idx + 1;
	return 0;
}

static int __devinit port_has_10g(struct phy_probe_info *p, int port)
{
	int i;

	for (i = 0; i < p->cur[PHY_TYPE_PMA_PMD]; i++) {
		if (p->phy_port[PHY_TYPE_PMA_PMD][i] == port)
			return 1;
	}
	for (i = 0; i < p->cur[PHY_TYPE_PCS]; i++) {
		if (p->phy_port[PHY_TYPE_PCS][i] == port)
			return 1;
	}

	return 0;
}

static int __devinit count_10g_ports(struct phy_probe_info *p, int *lowest)
{
	int port, cnt;

	cnt = 0;
	*lowest = 32;
	for (port = 8; port < 32; port++) {
		if (port_has_10g(p, port)) {
			if (!cnt)
				*lowest = port;
			cnt++;
		}
	}

	return cnt;
}

static int __devinit count_1g_ports(struct phy_probe_info *p, int *lowest)
{
	*lowest = 32;
	if (p->cur[PHY_TYPE_MII])
		*lowest = p->phy_port[PHY_TYPE_MII][0];

	return p->cur[PHY_TYPE_MII];
}

static void __devinit niu_n2_divide_channels(struct niu_parent *parent)
{
	int num_ports = parent->num_ports;
	int i;

	for (i = 0; i < num_ports; i++) {
		parent->rxchan_per_port[i] = (16 / num_ports);
		parent->txchan_per_port[i] = (16 / num_ports);

		pr_info("niu%d: Port %u [%u RX chans] [%u TX chans]\n",
			parent->index, i,
			parent->rxchan_per_port[i],
			parent->txchan_per_port[i]);
	}
}

static void __devinit niu_divide_channels(struct niu_parent *parent,
					  int num_10g, int num_1g)
{
	int num_ports = parent->num_ports;
	int rx_chans_per_10g, rx_chans_per_1g;
	int tx_chans_per_10g, tx_chans_per_1g;
	int i, tot_rx, tot_tx;

	if (!num_10g || !num_1g) {
		rx_chans_per_10g = rx_chans_per_1g =
			(NIU_NUM_RXCHAN / num_ports);
		tx_chans_per_10g = tx_chans_per_1g =
			(NIU_NUM_TXCHAN / num_ports);
	} else {
		rx_chans_per_1g = NIU_NUM_RXCHAN / 8;
		rx_chans_per_10g = (NIU_NUM_RXCHAN -
				    (rx_chans_per_1g * num_1g)) /
			num_10g;

		tx_chans_per_1g = NIU_NUM_TXCHAN / 6;
		tx_chans_per_10g = (NIU_NUM_TXCHAN -
				    (tx_chans_per_1g * num_1g)) /
			num_10g;
	}

	tot_rx = tot_tx = 0;
	for (i = 0; i < num_ports; i++) {
		int type = phy_decode(parent->port_phy, i);

		if (type == PORT_TYPE_10G) {
			parent->rxchan_per_port[i] = rx_chans_per_10g;
			parent->txchan_per_port[i] = tx_chans_per_10g;
		} else {
			parent->rxchan_per_port[i] = rx_chans_per_1g;
			parent->txchan_per_port[i] = tx_chans_per_1g;
		}
		pr_info("niu%d: Port %u [%u RX chans] [%u TX chans]\n",
			parent->index, i,
			parent->rxchan_per_port[i],
			parent->txchan_per_port[i]);
		tot_rx += parent->rxchan_per_port[i];
		tot_tx += parent->txchan_per_port[i];
	}

	if (tot_rx > NIU_NUM_RXCHAN) {
		pr_err("niu%d: Too many RX channels (%d), resetting to one per port\n",
		       parent->index, tot_rx);
		for (i = 0; i < num_ports; i++)
			parent->rxchan_per_port[i] = 1;
	}
	if (tot_tx > NIU_NUM_TXCHAN) {
		pr_err("niu%d: Too many TX channels (%d), resetting to one per port\n",
		       parent->index, tot_tx);
		for (i = 0; i < num_ports; i++)
			parent->txchan_per_port[i] = 1;
	}
	if (tot_rx < NIU_NUM_RXCHAN || tot_tx < NIU_NUM_TXCHAN) {
		pr_warning("niu%d: Driver bug, wasted channels, RX[%d] TX[%d]\n",
			   parent->index, tot_rx, tot_tx);
	}
}

static void __devinit niu_divide_rdc_groups(struct niu_parent *parent,
					    int num_10g, int num_1g)
{
	int i, num_ports = parent->num_ports;
	int rdc_group, rdc_groups_per_port;
	int rdc_channel_base;

	rdc_group = 0;
	rdc_groups_per_port = NIU_NUM_RDC_TABLES / num_ports;

	rdc_channel_base = 0;

	for (i = 0; i < num_ports; i++) {
		struct niu_rdc_tables *tp = &parent->rdc_group_cfg[i];
		int grp, num_channels = parent->rxchan_per_port[i];
		int this_channel_offset;

		tp->first_table_num = rdc_group;
		tp->num_tables = rdc_groups_per_port;
		this_channel_offset = 0;
		for (grp = 0; grp < tp->num_tables; grp++) {
			struct rdc_table *rt = &tp->tables[grp];
			int slot;

			pr_info("niu%d: Port %d RDC tbl(%d) [ ",
				parent->index, i, tp->first_table_num + grp);
			for (slot = 0; slot < NIU_RDC_TABLE_SLOTS; slot++) {
				rt->rxdma_channel[slot] =
					rdc_channel_base + this_channel_offset;

				pr_cont("%d ", rt->rxdma_channel[slot]);

				if (++this_channel_offset == num_channels)
					this_channel_offset = 0;
			}
			pr_cont("]\n");
		}

		parent->rdc_default[i] = rdc_channel_base;

		rdc_channel_base += num_channels;
		rdc_group += rdc_groups_per_port;
	}
}

static int __devinit fill_phy_probe_info(struct niu *np,
					 struct niu_parent *parent,
					 struct phy_probe_info *info)
{
	unsigned long flags;
	int port, err;

	memset(info, 0, sizeof(*info));

	/* Port 0 to 7 are reserved for onboard Serdes, probe the rest.  */
	niu_lock_parent(np, flags);
	err = 0;
	for (port = 8; port < 32; port++) {
		int dev_id_1, dev_id_2;

		dev_id_1 = mdio_read(np, port,
				     NIU_PMA_PMD_DEV_ADDR, MII_PHYSID1);
		dev_id_2 = mdio_read(np, port,
				     NIU_PMA_PMD_DEV_ADDR, MII_PHYSID2);
		err = phy_record(parent, info, dev_id_1, dev_id_2, port,
				 PHY_TYPE_PMA_PMD);
		if (err)
			break;
		dev_id_1 = mdio_read(np, port,
				     NIU_PCS_DEV_ADDR, MII_PHYSID1);
		dev_id_2 = mdio_read(np, port,
				     NIU_PCS_DEV_ADDR, MII_PHYSID2);
		err = phy_record(parent, info, dev_id_1, dev_id_2, port,
				 PHY_TYPE_PCS);
		if (err)
			break;
		dev_id_1 = mii_read(np, port, MII_PHYSID1);
		dev_id_2 = mii_read(np, port, MII_PHYSID2);
		err = phy_record(parent, info, dev_id_1, dev_id_2, port,
				 PHY_TYPE_MII);
		if (err)
			break;
	}
	niu_unlock_parent(np, flags);

	return err;
}

static int __devinit walk_phys(struct niu *np, struct niu_parent *parent)
{
	struct phy_probe_info *info = &parent->phy_probe_info;
	int lowest_10g, lowest_1g;
	int num_10g, num_1g;
	u32 val;
	int err;

	num_10g = num_1g = 0;

	if (!strcmp(np->vpd.model, NIU_ALONSO_MDL_STR) ||
	    !strcmp(np->vpd.model, NIU_KIMI_MDL_STR)) {
		num_10g = 0;
		num_1g = 2;
		parent->plat_type = PLAT_TYPE_ATCA_CP3220;
		parent->num_ports = 4;
		val = (phy_encode(PORT_TYPE_1G, 0) |
		       phy_encode(PORT_TYPE_1G, 1) |
		       phy_encode(PORT_TYPE_1G, 2) |
		       phy_encode(PORT_TYPE_1G, 3));
	} else if (!strcmp(np->vpd.model, NIU_FOXXY_MDL_STR)) {
		num_10g = 2;
		num_1g = 0;
		parent->num_ports = 2;
		val = (phy_encode(PORT_TYPE_10G, 0) |
		       phy_encode(PORT_TYPE_10G, 1));
	} else if ((np->flags & NIU_FLAGS_XCVR_SERDES) &&
		   (parent->plat_type == PLAT_TYPE_NIU)) {
		/* this is the Monza case */
		if (np->flags & NIU_FLAGS_10G) {
			val = (phy_encode(PORT_TYPE_10G, 0) |
			       phy_encode(PORT_TYPE_10G, 1));
		} else {
			val = (phy_encode(PORT_TYPE_1G, 0) |
			       phy_encode(PORT_TYPE_1G, 1));
		}
	} else {
		err = fill_phy_probe_info(np, parent, info);
		if (err)
			return err;

		num_10g = count_10g_ports(info, &lowest_10g);
		num_1g = count_1g_ports(info, &lowest_1g);

		switch ((num_10g << 4) | num_1g) {
		case 0x24:
			if (lowest_1g == 10)
				parent->plat_type = PLAT_TYPE_VF_P0;
			else if (lowest_1g == 26)
				parent->plat_type = PLAT_TYPE_VF_P1;
			else
				goto unknown_vg_1g_port;

			/* fallthru */
		case 0x22:
			val = (phy_encode(PORT_TYPE_10G, 0) |
			       phy_encode(PORT_TYPE_10G, 1) |
			       phy_encode(PORT_TYPE_1G, 2) |
			       phy_encode(PORT_TYPE_1G, 3));
			break;

		case 0x20:
			val = (phy_encode(PORT_TYPE_10G, 0) |
			       phy_encode(PORT_TYPE_10G, 1));
			break;

		case 0x10:
			val = phy_encode(PORT_TYPE_10G, np->port);
			break;

		case 0x14:
			if (lowest_1g == 10)
				parent->plat_type = PLAT_TYPE_VF_P0;
			else if (lowest_1g == 26)
				parent->plat_type = PLAT_TYPE_VF_P1;
			else
				goto unknown_vg_1g_port;

			/* fallthru */
		case 0x13:
			if ((lowest_10g & 0x7) == 0)
				val = (phy_encode(PORT_TYPE_10G, 0) |
				       phy_encode(PORT_TYPE_1G, 1) |
				       phy_encode(PORT_TYPE_1G, 2) |
				       phy_encode(PORT_TYPE_1G, 3));
			else
				val = (phy_encode(PORT_TYPE_1G, 0) |
				       phy_encode(PORT_TYPE_10G, 1) |
				       phy_encode(PORT_TYPE_1G, 2) |
				       phy_encode(PORT_TYPE_1G, 3));
			break;

		case 0x04:
			if (lowest_1g == 10)
				parent->plat_type = PLAT_TYPE_VF_P0;
			else if (lowest_1g == 26)
				parent->plat_type = PLAT_TYPE_VF_P1;
			else
				goto unknown_vg_1g_port;

			val = (phy_encode(PORT_TYPE_1G, 0) |
			       phy_encode(PORT_TYPE_1G, 1) |
			       phy_encode(PORT_TYPE_1G, 2) |
			       phy_encode(PORT_TYPE_1G, 3));
			break;

		default:
			pr_err("Unsupported port config 10G[%d] 1G[%d]\n",
			       num_10g, num_1g);
			return -EINVAL;
		}
	}

	parent->port_phy = val;

	if (parent->plat_type == PLAT_TYPE_NIU)
		niu_n2_divide_channels(parent);
	else
		niu_divide_channels(parent, num_10g, num_1g);

	niu_divide_rdc_groups(parent, num_10g, num_1g);

	return 0;

unknown_vg_1g_port:
	pr_err("Cannot identify platform type, 1gport=%d\n", lowest_1g);
	return -EINVAL;
}

static int __devinit niu_probe_ports(struct niu *np)
{
	struct niu_parent *parent = np->parent;
	int err, i;

	if (parent->port_phy == PORT_PHY_UNKNOWN) {
		err = walk_phys(np, parent);
		if (err)
			return err;

		niu_set_ldg_timer_res(np, 2);
		for (i = 0; i <= LDN_MAX; i++)
			niu_ldn_irq_enable(np, i, 0);
	}

	if (parent->port_phy == PORT_PHY_INVALID)
		return -EINVAL;

	return 0;
}

static int __devinit niu_classifier_swstate_init(struct niu *np)
{
	struct niu_classifier *cp = &np->clas;

	cp->tcam_top = (u16) np->port;
	cp->tcam_sz = np->parent->tcam_num_entries / np->parent->num_ports;
	cp->h1_init = 0xffffffff;
	cp->h2_init = 0xffff;

	return fflp_early_init(np);
}

static void __devinit niu_link_config_init(struct niu *np)
{
	struct niu_link_config *lp = &np->link_config;

	lp->advertising = (ADVERTISED_10baseT_Half |
			   ADVERTISED_10baseT_Full |
			   ADVERTISED_100baseT_Half |
			   ADVERTISED_100baseT_Full |
			   ADVERTISED_1000baseT_Half |
			   ADVERTISED_1000baseT_Full |
			   ADVERTISED_10000baseT_Full |
			   ADVERTISED_Autoneg);
	lp->speed = lp->active_speed = SPEED_INVALID;
	lp->duplex = DUPLEX_FULL;
	lp->active_duplex = DUPLEX_INVALID;
	lp->autoneg = 1;
#if 0
	lp->loopback_mode = LOOPBACK_MAC;
	lp->active_speed = SPEED_10000;
	lp->active_duplex = DUPLEX_FULL;
#else
	lp->loopback_mode = LOOPBACK_DISABLED;
#endif
}

static int __devinit niu_init_mac_ipp_pcs_base(struct niu *np)
{
	switch (np->port) {
	case 0:
		np->mac_regs = np->regs + XMAC_PORT0_OFF;
		np->ipp_off  = 0x00000;
		np->pcs_off  = 0x04000;
		np->xpcs_off = 0x02000;
		break;

	case 1:
		np->mac_regs = np->regs + XMAC_PORT1_OFF;
		np->ipp_off  = 0x08000;
		np->pcs_off  = 0x0a000;
		np->xpcs_off = 0x08000;
		break;

	case 2:
		np->mac_regs = np->regs + BMAC_PORT2_OFF;
		np->ipp_off  = 0x04000;
		np->pcs_off  = 0x0e000;
		np->xpcs_off = ~0UL;
		break;

	case 3:
		np->mac_regs = np->regs + BMAC_PORT3_OFF;
		np->ipp_off  = 0x0c000;
		np->pcs_off  = 0x12000;
		np->xpcs_off = ~0UL;
		break;

	default:
		dev_err(np->device, "Port %u is invalid, cannot compute MAC block offset\n", np->port);
		return -EINVAL;
	}

	return 0;
}

static void __devinit niu_try_msix(struct niu *np, u8 *ldg_num_map)
{
	struct msix_entry msi_vec[NIU_NUM_LDG];
	struct niu_parent *parent = np->parent;
	struct pci_dev *pdev = np->pdev;
	int i, num_irqs, err;
	u8 first_ldg;

	first_ldg = (NIU_NUM_LDG / parent->num_ports) * np->port;
	for (i = 0; i < (NIU_NUM_LDG / parent->num_ports); i++)
		ldg_num_map[i] = first_ldg + i;

	num_irqs = (parent->rxchan_per_port[np->port] +
		    parent->txchan_per_port[np->port] +
		    (np->port == 0 ? 3 : 1));
	BUG_ON(num_irqs > (NIU_NUM_LDG / parent->num_ports));

retry:
	for (i = 0; i < num_irqs; i++) {
		msi_vec[i].vector = 0;
		msi_vec[i].entry = i;
	}

	err = pci_enable_msix(pdev, msi_vec, num_irqs);
	if (err < 0) {
		np->flags &= ~NIU_FLAGS_MSIX;
		return;
	}
	if (err > 0) {
		num_irqs = err;
		goto retry;
	}

	np->flags |= NIU_FLAGS_MSIX;
	for (i = 0; i < num_irqs; i++)
		np->ldg[i].irq = msi_vec[i].vector;
	np->num_ldg = num_irqs;
}

static int __devinit niu_n2_irq_init(struct niu *np, u8 *ldg_num_map)
{
#ifdef CONFIG_SPARC64
	struct platform_device *op = np->op;
	const u32 *int_prop;
	int i;

	int_prop = of_get_property(op->dev.of_node, "interrupts", NULL);
	if (!int_prop)
		return -ENODEV;

	for (i = 0; i < op->archdata.num_irqs; i++) {
		ldg_num_map[i] = int_prop[i];
		np->ldg[i].irq = op->archdata.irqs[i];
	}

	np->num_ldg = op->archdata.num_irqs;

	return 0;
#else
	return -EINVAL;
#endif
}

static int __devinit niu_ldg_init(struct niu *np)
{
	struct niu_parent *parent = np->parent;
	u8 ldg_num_map[NIU_NUM_LDG];
	int first_chan, num_chan;
	int i, err, ldg_rotor;
	u8 port;

	np->num_ldg = 1;
	np->ldg[0].irq = np->dev->irq;
	if (parent->plat_type == PLAT_TYPE_NIU) {
		err = niu_n2_irq_init(np, ldg_num_map);
		if (err)
			return err;
	} else
		niu_try_msix(np, ldg_num_map);

	port = np->port;
	for (i = 0; i < np->num_ldg; i++) {
		struct niu_ldg *lp = &np->ldg[i];

		netif_napi_add(np->dev, &lp->napi, niu_poll, 64);

		lp->np = np;
		lp->ldg_num = ldg_num_map[i];
		lp->timer = 2; /* XXX */

		/* On N2 NIU the firmware has setup the SID mappings so they go
		 * to the correct values that will route the LDG to the proper
		 * interrupt in the NCU interrupt table.
		 */
		if (np->parent->plat_type != PLAT_TYPE_NIU) {
			err = niu_set_ldg_sid(np, lp->ldg_num, port, i);
			if (err)
				return err;
		}
	}

	/* We adopt the LDG assignment ordering used by the N2 NIU
	 * 'interrupt' properties because that simplifies a lot of
	 * things.  This ordering is:
	 *
	 *	MAC
	 *	MIF	(if port zero)
	 *	SYSERR	(if port zero)
	 *	RX channels
	 *	TX channels
	 */

	ldg_rotor = 0;

	err = niu_ldg_assign_ldn(np, parent, ldg_num_map[ldg_rotor],
				  LDN_MAC(port));
	if (err)
		return err;

	ldg_rotor++;
	if (ldg_rotor == np->num_ldg)
		ldg_rotor = 0;

	if (port == 0) {
		err = niu_ldg_assign_ldn(np, parent,
					 ldg_num_map[ldg_rotor],
					 LDN_MIF);
		if (err)
			return err;

		ldg_rotor++;
		if (ldg_rotor == np->num_ldg)
			ldg_rotor = 0;

		err = niu_ldg_assign_ldn(np, parent,
					 ldg_num_map[ldg_rotor],
					 LDN_DEVICE_ERROR);
		if (err)
			return err;

		ldg_rotor++;
		if (ldg_rotor == np->num_ldg)
			ldg_rotor = 0;

	}

	first_chan = 0;
	for (i = 0; i < port; i++)
		first_chan += parent->rxchan_per_port[port];
	num_chan = parent->rxchan_per_port[port];

	for (i = first_chan; i < (first_chan + num_chan); i++) {
		err = niu_ldg_assign_ldn(np, parent,
					 ldg_num_map[ldg_rotor],
					 LDN_RXDMA(i));
		if (err)
			return err;
		ldg_rotor++;
		if (ldg_rotor == np->num_ldg)
			ldg_rotor = 0;
	}

	first_chan = 0;
	for (i = 0; i < port; i++)
		first_chan += parent->txchan_per_port[port];
	num_chan = parent->txchan_per_port[port];
	for (i = first_chan; i < (first_chan + num_chan); i++) {
		err = niu_ldg_assign_ldn(np, parent,
					 ldg_num_map[ldg_rotor],
					 LDN_TXDMA(i));
		if (err)
			return err;
		ldg_rotor++;
		if (ldg_rotor == np->num_ldg)
			ldg_rotor = 0;
	}

	return 0;
}

static void __devexit niu_ldg_free(struct niu *np)
{
	if (np->flags & NIU_FLAGS_MSIX)
		pci_disable_msix(np->pdev);
}

static int __devinit niu_get_of_props(struct niu *np)
{
#ifdef CONFIG_SPARC64
	struct net_device *dev = np->dev;
	struct device_node *dp;
	const char *phy_type;
	const u8 *mac_addr;
	const char *model;
	int prop_len;

	if (np->parent->plat_type == PLAT_TYPE_NIU)
		dp = np->op->dev.of_node;
	else
		dp = pci_device_to_OF_node(np->pdev);

	phy_type = of_get_property(dp, "phy-type", &prop_len);
	if (!phy_type) {
		netdev_err(dev, "%s: OF node lacks phy-type property\n",
			   dp->full_name);
		return -EINVAL;
	}

	if (!strcmp(phy_type, "none"))
		return -ENODEV;

	strcpy(np->vpd.phy_type, phy_type);

	if (niu_phy_type_prop_decode(np, np->vpd.phy_type)) {
		netdev_err(dev, "%s: Illegal phy string [%s]\n",
			   dp->full_name, np->vpd.phy_type);
		return -EINVAL;
	}

	mac_addr = of_get_property(dp, "local-mac-address", &prop_len);
	if (!mac_addr) {
		netdev_err(dev, "%s: OF node lacks local-mac-address property\n",
			   dp->full_name);
		return -EINVAL;
	}
	if (prop_len != dev->addr_len) {
		netdev_err(dev, "%s: OF MAC address prop len (%d) is wrong\n",
			   dp->full_name, prop_len);
	}
	memcpy(dev->perm_addr, mac_addr, dev->addr_len);
	if (!is_valid_ether_addr(&dev->perm_addr[0])) {
		netdev_err(dev, "%s: OF MAC address is invalid\n",
			   dp->full_name);
		netdev_err(dev, "%s: [ %pM ]\n", dp->full_name, dev->perm_addr);
		return -EINVAL;
	}

	memcpy(dev->dev_addr, dev->perm_addr, dev->addr_len);

	model = of_get_property(dp, "model", &prop_len);

	if (model)
		strcpy(np->vpd.model, model);

	if (of_find_property(dp, "hot-swappable-phy", &prop_len)) {
		np->flags |= (NIU_FLAGS_10G | NIU_FLAGS_FIBER |
			NIU_FLAGS_HOTPLUG_PHY);
	}

	return 0;
#else
	return -EINVAL;
#endif
}

static int __devinit niu_get_invariants(struct niu *np)
{
	int err, have_props;
	u32 offset;

	err = niu_get_of_props(np);
	if (err == -ENODEV)
		return err;

	have_props = !err;

	err = niu_init_mac_ipp_pcs_base(np);
	if (err)
		return err;

	if (have_props) {
		err = niu_get_and_validate_port(np);
		if (err)
			return err;

	} else  {
		if (np->parent->plat_type == PLAT_TYPE_NIU)
			return -EINVAL;

		nw64(ESPC_PIO_EN, ESPC_PIO_EN_ENABLE);
		offset = niu_pci_vpd_offset(np);
		netif_printk(np, probe, KERN_DEBUG, np->dev,
			     "%s() VPD offset [%08x]\n", __func__, offset);
		if (offset)
			niu_pci_vpd_fetch(np, offset);
		nw64(ESPC_PIO_EN, 0);

		if (np->flags & NIU_FLAGS_VPD_VALID) {
			niu_pci_vpd_validate(np);
			err = niu_get_and_validate_port(np);
			if (err)
				return err;
		}

		if (!(np->flags & NIU_FLAGS_VPD_VALID)) {
			err = niu_get_and_validate_port(np);
			if (err)
				return err;
			err = niu_pci_probe_sprom(np);
			if (err)
				return err;
		}
	}

	err = niu_probe_ports(np);
	if (err)
		return err;

	niu_ldg_init(np);

	niu_classifier_swstate_init(np);
	niu_link_config_init(np);

	err = niu_determine_phy_disposition(np);
	if (!err)
		err = niu_init_link(np);

	return err;
}

static LIST_HEAD(niu_parent_list);
static DEFINE_MUTEX(niu_parent_lock);
static int niu_parent_index;

static ssize_t show_port_phy(struct device *dev,
			     struct device_attribute *attr, char *buf)
{
	struct platform_device *plat_dev = to_platform_device(dev);
	struct niu_parent *p = plat_dev->dev.platform_data;
	u32 port_phy = p->port_phy;
	char *orig_buf = buf;
	int i;

	if (port_phy == PORT_PHY_UNKNOWN ||
	    port_phy == PORT_PHY_INVALID)
		return 0;

	for (i = 0; i < p->num_ports; i++) {
		const char *type_str;
		int type;

		type = phy_decode(port_phy, i);
		if (type == PORT_TYPE_10G)
			type_str = "10G";
		else
			type_str = "1G";
		buf += sprintf(buf,
			       (i == 0) ? "%s" : " %s",
			       type_str);
	}
	buf += sprintf(buf, "\n");
	return buf - orig_buf;
}

static ssize_t show_plat_type(struct device *dev,
			      struct device_attribute *attr, char *buf)
{
	struct platform_device *plat_dev = to_platform_device(dev);
	struct niu_parent *p = plat_dev->dev.platform_data;
	const char *type_str;

	switch (p->plat_type) {
	case PLAT_TYPE_ATLAS:
		type_str = "atlas";
		break;
	case PLAT_TYPE_NIU:
		type_str = "niu";
		break;
	case PLAT_TYPE_VF_P0:
		type_str = "vf_p0";
		break;
	case PLAT_TYPE_VF_P1:
		type_str = "vf_p1";
		break;
	default:
		type_str = "unknown";
		break;
	}

	return sprintf(buf, "%s\n", type_str);
}

static ssize_t __show_chan_per_port(struct device *dev,
				    struct device_attribute *attr, char *buf,
				    int rx)
{
	struct platform_device *plat_dev = to_platform_device(dev);
	struct niu_parent *p = plat_dev->dev.platform_data;
	char *orig_buf = buf;
	u8 *arr;
	int i;

	arr = (rx ? p->rxchan_per_port : p->txchan_per_port);

	for (i = 0; i < p->num_ports; i++) {
		buf += sprintf(buf,
			       (i == 0) ? "%d" : " %d",
			       arr[i]);
	}
	buf += sprintf(buf, "\n");

	return buf - orig_buf;
}

static ssize_t show_rxchan_per_port(struct device *dev,
				    struct device_attribute *attr, char *buf)
{
	return __show_chan_per_port(dev, attr, buf, 1);
}

static ssize_t show_txchan_per_port(struct device *dev,
				    struct device_attribute *attr, char *buf)
{
	return __show_chan_per_port(dev, attr, buf, 1);
}

static ssize_t show_num_ports(struct device *dev,
			      struct device_attribute *attr, char *buf)
{
	struct platform_device *plat_dev = to_platform_device(dev);
	struct niu_parent *p = plat_dev->dev.platform_data;

	return sprintf(buf, "%d\n", p->num_ports);
}

static struct device_attribute niu_parent_attributes[] = {
	__ATTR(port_phy, S_IRUGO, show_port_phy, NULL),
	__ATTR(plat_type, S_IRUGO, show_plat_type, NULL),
	__ATTR(rxchan_per_port, S_IRUGO, show_rxchan_per_port, NULL),
	__ATTR(txchan_per_port, S_IRUGO, show_txchan_per_port, NULL),
	__ATTR(num_ports, S_IRUGO, show_num_ports, NULL),
	{}
};

static struct niu_parent * __devinit niu_new_parent(struct niu *np,
						    union niu_parent_id *id,
						    u8 ptype)
{
	struct platform_device *plat_dev;
	struct niu_parent *p;
	int i;

	plat_dev = platform_device_register_simple("niu-board", niu_parent_index,
						   NULL, 0);
	if (IS_ERR(plat_dev))
		return NULL;

	for (i = 0; attr_name(niu_parent_attributes[i]); i++) {
		int err = device_create_file(&plat_dev->dev,
					     &niu_parent_attributes[i]);
		if (err)
			goto fail_unregister;
	}

	p = kzalloc(sizeof(*p), GFP_KERNEL);
	if (!p)
		goto fail_unregister;

	p->index = niu_parent_index++;

	plat_dev->dev.platform_data = p;
	p->plat_dev = plat_dev;

	memcpy(&p->id, id, sizeof(*id));
	p->plat_type = ptype;
	INIT_LIST_HEAD(&p->list);
	atomic_set(&p->refcnt, 0);
	list_add(&p->list, &niu_parent_list);
	spin_lock_init(&p->lock);

	p->rxdma_clock_divider = 7500;

	p->tcam_num_entries = NIU_PCI_TCAM_ENTRIES;
	if (p->plat_type == PLAT_TYPE_NIU)
		p->tcam_num_entries = NIU_NONPCI_TCAM_ENTRIES;

	for (i = CLASS_CODE_USER_PROG1; i <= CLASS_CODE_SCTP_IPV6; i++) {
		int index = i - CLASS_CODE_USER_PROG1;

		p->tcam_key[index] = TCAM_KEY_TSEL;
		p->flow_key[index] = (FLOW_KEY_IPSA |
				      FLOW_KEY_IPDA |
				      FLOW_KEY_PROTO |
				      (FLOW_KEY_L4_BYTE12 <<
				       FLOW_KEY_L4_0_SHIFT) |
				      (FLOW_KEY_L4_BYTE12 <<
				       FLOW_KEY_L4_1_SHIFT));
	}

	for (i = 0; i < LDN_MAX + 1; i++)
		p->ldg_map[i] = LDG_INVALID;

	return p;

fail_unregister:
	platform_device_unregister(plat_dev);
	return NULL;
}

static struct niu_parent * __devinit niu_get_parent(struct niu *np,
						    union niu_parent_id *id,
						    u8 ptype)
{
	struct niu_parent *p, *tmp;
	int port = np->port;

	mutex_lock(&niu_parent_lock);
	p = NULL;
	list_for_each_entry(tmp, &niu_parent_list, list) {
		if (!memcmp(id, &tmp->id, sizeof(*id))) {
			p = tmp;
			break;
		}
	}
	if (!p)
		p = niu_new_parent(np, id, ptype);

	if (p) {
		char port_name[6];
		int err;

		sprintf(port_name, "port%d", port);
		err = sysfs_create_link(&p->plat_dev->dev.kobj,
					&np->device->kobj,
					port_name);
		if (!err) {
			p->ports[port] = np;
			atomic_inc(&p->refcnt);
		}
	}
	mutex_unlock(&niu_parent_lock);

	return p;
}

static void niu_put_parent(struct niu *np)
{
	struct niu_parent *p = np->parent;
	u8 port = np->port;
	char port_name[6];

	BUG_ON(!p || p->ports[port] != np);

	netif_printk(np, probe, KERN_DEBUG, np->dev,
		     "%s() port[%u]\n", __func__, port);

	sprintf(port_name, "port%d", port);

	mutex_lock(&niu_parent_lock);

	sysfs_remove_link(&p->plat_dev->dev.kobj, port_name);

	p->ports[port] = NULL;
	np->parent = NULL;

	if (atomic_dec_and_test(&p->refcnt)) {
		list_del(&p->list);
		platform_device_unregister(p->plat_dev);
	}

	mutex_unlock(&niu_parent_lock);
}

static void *niu_pci_alloc_coherent(struct device *dev, size_t size,
				    u64 *handle, gfp_t flag)
{
	dma_addr_t dh;
	void *ret;

	ret = dma_alloc_coherent(dev, size, &dh, flag);
	if (ret)
		*handle = dh;
	return ret;
}

static void niu_pci_free_coherent(struct device *dev, size_t size,
				  void *cpu_addr, u64 handle)
{
	dma_free_coherent(dev, size, cpu_addr, handle);
}

static u64 niu_pci_map_page(struct device *dev, struct page *page,
			    unsigned long offset, size_t size,
			    enum dma_data_direction direction)
{
	return dma_map_page(dev, page, offset, size, direction);
}

static void niu_pci_unmap_page(struct device *dev, u64 dma_address,
			       size_t size, enum dma_data_direction direction)
{
	dma_unmap_page(dev, dma_address, size, direction);
}

static u64 niu_pci_map_single(struct device *dev, void *cpu_addr,
			      size_t size,
			      enum dma_data_direction direction)
{
	return dma_map_single(dev, cpu_addr, size, direction);
}

static void niu_pci_unmap_single(struct device *dev, u64 dma_address,
				 size_t size,
				 enum dma_data_direction direction)
{
	dma_unmap_single(dev, dma_address, size, direction);
}

static const struct niu_ops niu_pci_ops = {
	.alloc_coherent	= niu_pci_alloc_coherent,
	.free_coherent	= niu_pci_free_coherent,
	.map_page	= niu_pci_map_page,
	.unmap_page	= niu_pci_unmap_page,
	.map_single	= niu_pci_map_single,
	.unmap_single	= niu_pci_unmap_single,
};

static void __devinit niu_driver_version(void)
{
	static int niu_version_printed;

	if (niu_version_printed++ == 0)
		pr_info("%s", version);
}

static struct net_device * __devinit niu_alloc_and_init(
	struct device *gen_dev, struct pci_dev *pdev,
	struct platform_device *op, const struct niu_ops *ops,
	u8 port)
{
	struct net_device *dev;
	struct niu *np;

	dev = alloc_etherdev_mq(sizeof(struct niu), NIU_NUM_TXCHAN);
	if (!dev) {
		dev_err(gen_dev, "Etherdev alloc failed, aborting\n");
		return NULL;
	}

	SET_NETDEV_DEV(dev, gen_dev);

	np = netdev_priv(dev);
	np->dev = dev;
	np->pdev = pdev;
	np->op = op;
	np->device = gen_dev;
	np->ops = ops;

	np->msg_enable = niu_debug;

	spin_lock_init(&np->lock);
	INIT_WORK(&np->reset_task, niu_reset_task);

	np->port = port;

	return dev;
}

static const struct net_device_ops niu_netdev_ops = {
	.ndo_open		= niu_open,
	.ndo_stop		= niu_close,
	.ndo_start_xmit		= niu_start_xmit,
	.ndo_get_stats		= niu_get_stats,
	.ndo_set_multicast_list	= niu_set_rx_mode,
	.ndo_validate_addr	= eth_validate_addr,
	.ndo_set_mac_address	= niu_set_mac_addr,
	.ndo_do_ioctl		= niu_ioctl,
	.ndo_tx_timeout		= niu_tx_timeout,
	.ndo_change_mtu		= niu_change_mtu,
};

static void __devinit niu_assign_netdev_ops(struct net_device *dev)
{
	dev->netdev_ops = &niu_netdev_ops;
	dev->ethtool_ops = &niu_ethtool_ops;
	dev->watchdog_timeo = NIU_TX_TIMEOUT;
}

static void __devinit niu_device_announce(struct niu *np)
{
	struct net_device *dev = np->dev;

	pr_info("%s: NIU Ethernet %pM\n", dev->name, dev->dev_addr);

	if (np->parent->plat_type == PLAT_TYPE_ATCA_CP3220) {
		pr_info("%s: Port type[%s] mode[%s:%s] XCVR[%s] phy[%s]\n",
				dev->name,
				(np->flags & NIU_FLAGS_XMAC ? "XMAC" : "BMAC"),
				(np->flags & NIU_FLAGS_10G ? "10G" : "1G"),
				(np->flags & NIU_FLAGS_FIBER ? "RGMII FIBER" : "SERDES"),
				(np->mac_xcvr == MAC_XCVR_MII ? "MII" :
				 (np->mac_xcvr == MAC_XCVR_PCS ? "PCS" : "XPCS")),
				np->vpd.phy_type);
	} else {
		pr_info("%s: Port type[%s] mode[%s:%s] XCVR[%s] phy[%s]\n",
				dev->name,
				(np->flags & NIU_FLAGS_XMAC ? "XMAC" : "BMAC"),
				(np->flags & NIU_FLAGS_10G ? "10G" : "1G"),
				(np->flags & NIU_FLAGS_FIBER ? "FIBER" :
				 (np->flags & NIU_FLAGS_XCVR_SERDES ? "SERDES" :
				  "COPPER")),
				(np->mac_xcvr == MAC_XCVR_MII ? "MII" :
				 (np->mac_xcvr == MAC_XCVR_PCS ? "PCS" : "XPCS")),
				np->vpd.phy_type);
	}
}

static void __devinit niu_set_basic_features(struct net_device *dev)
{
	dev->hw_features = NETIF_F_SG | NETIF_F_HW_CSUM | NETIF_F_RXHASH;
	dev->features |= dev->hw_features | NETIF_F_RXCSUM;
}

static int __devinit niu_pci_init_one(struct pci_dev *pdev,
				      const struct pci_device_id *ent)
{
	union niu_parent_id parent_id;
	struct net_device *dev;
	struct niu *np;
	int err, pos;
	u64 dma_mask;
	u16 val16;

	niu_driver_version();

	err = pci_enable_device(pdev);
	if (err) {
		dev_err(&pdev->dev, "Cannot enable PCI device, aborting\n");
		return err;
	}

	if (!(pci_resource_flags(pdev, 0) & IORESOURCE_MEM) ||
	    !(pci_resource_flags(pdev, 2) & IORESOURCE_MEM)) {
		dev_err(&pdev->dev, "Cannot find proper PCI device base addresses, aborting\n");
		err = -ENODEV;
		goto err_out_disable_pdev;
	}

	err = pci_request_regions(pdev, DRV_MODULE_NAME);
	if (err) {
		dev_err(&pdev->dev, "Cannot obtain PCI resources, aborting\n");
		goto err_out_disable_pdev;
	}

	pos = pci_find_capability(pdev, PCI_CAP_ID_EXP);
	if (pos <= 0) {
		dev_err(&pdev->dev, "Cannot find PCI Express capability, aborting\n");
		goto err_out_free_res;
	}

	dev = niu_alloc_and_init(&pdev->dev, pdev, NULL,
				 &niu_pci_ops, PCI_FUNC(pdev->devfn));
	if (!dev) {
		err = -ENOMEM;
		goto err_out_free_res;
	}
	np = netdev_priv(dev);

	memset(&parent_id, 0, sizeof(parent_id));
	parent_id.pci.domain = pci_domain_nr(pdev->bus);
	parent_id.pci.bus = pdev->bus->number;
	parent_id.pci.device = PCI_SLOT(pdev->devfn);

	np->parent = niu_get_parent(np, &parent_id,
				    PLAT_TYPE_ATLAS);
	if (!np->parent) {
		err = -ENOMEM;
		goto err_out_free_dev;
	}

	pci_read_config_word(pdev, pos + PCI_EXP_DEVCTL, &val16);
	val16 &= ~PCI_EXP_DEVCTL_NOSNOOP_EN;
	val16 |= (PCI_EXP_DEVCTL_CERE |
		  PCI_EXP_DEVCTL_NFERE |
		  PCI_EXP_DEVCTL_FERE |
		  PCI_EXP_DEVCTL_URRE |
		  PCI_EXP_DEVCTL_RELAX_EN);
	pci_write_config_word(pdev, pos + PCI_EXP_DEVCTL, val16);

	dma_mask = DMA_BIT_MASK(44);
	err = pci_set_dma_mask(pdev, dma_mask);
	if (!err) {
		dev->features |= NETIF_F_HIGHDMA;
		err = pci_set_consistent_dma_mask(pdev, dma_mask);
		if (err) {
			dev_err(&pdev->dev, "Unable to obtain 44 bit DMA for consistent allocations, aborting\n");
			goto err_out_release_parent;
		}
	}
	if (err || dma_mask == DMA_BIT_MASK(32)) {
		err = pci_set_dma_mask(pdev, DMA_BIT_MASK(32));
		if (err) {
			dev_err(&pdev->dev, "No usable DMA configuration, aborting\n");
			goto err_out_release_parent;
		}
	}

	niu_set_basic_features(dev);

	np->regs = pci_ioremap_bar(pdev, 0);
	if (!np->regs) {
		dev_err(&pdev->dev, "Cannot map device registers, aborting\n");
		err = -ENOMEM;
		goto err_out_release_parent;
	}

	pci_set_master(pdev);
	pci_save_state(pdev);

	dev->irq = pdev->irq;

	niu_assign_netdev_ops(dev);

	err = niu_get_invariants(np);
	if (err) {
		if (err != -ENODEV)
			dev_err(&pdev->dev, "Problem fetching invariants of chip, aborting\n");
		goto err_out_iounmap;
	}

	err = register_netdev(dev);
	if (err) {
		dev_err(&pdev->dev, "Cannot register net device, aborting\n");
		goto err_out_iounmap;
	}

	pci_set_drvdata(pdev, dev);

	niu_device_announce(np);

	return 0;

err_out_iounmap:
	if (np->regs) {
		iounmap(np->regs);
		np->regs = NULL;
	}

err_out_release_parent:
	niu_put_parent(np);

err_out_free_dev:
	free_netdev(dev);

err_out_free_res:
	pci_release_regions(pdev);

err_out_disable_pdev:
	pci_disable_device(pdev);
	pci_set_drvdata(pdev, NULL);

	return err;
}

static void __devexit niu_pci_remove_one(struct pci_dev *pdev)
{
	struct net_device *dev = pci_get_drvdata(pdev);

	if (dev) {
		struct niu *np = netdev_priv(dev);

		unregister_netdev(dev);
		if (np->regs) {
			iounmap(np->regs);
			np->regs = NULL;
		}

		niu_ldg_free(np);

		niu_put_parent(np);

		free_netdev(dev);
		pci_release_regions(pdev);
		pci_disable_device(pdev);
		pci_set_drvdata(pdev, NULL);
	}
}

static int niu_suspend(struct pci_dev *pdev, pm_message_t state)
{
	struct net_device *dev = pci_get_drvdata(pdev);
	struct niu *np = netdev_priv(dev);
	unsigned long flags;

	if (!netif_running(dev))
		return 0;

	flush_work_sync(&np->reset_task);
	niu_netif_stop(np);

	del_timer_sync(&np->timer);

	spin_lock_irqsave(&np->lock, flags);
	niu_enable_interrupts(np, 0);
	spin_unlock_irqrestore(&np->lock, flags);

	netif_device_detach(dev);

	spin_lock_irqsave(&np->lock, flags);
	niu_stop_hw(np);
	spin_unlock_irqrestore(&np->lock, flags);

	pci_save_state(pdev);

	return 0;
}

static int niu_resume(struct pci_dev *pdev)
{
	struct net_device *dev = pci_get_drvdata(pdev);
	struct niu *np = netdev_priv(dev);
	unsigned long flags;
	int err;

	if (!netif_running(dev))
		return 0;

	pci_restore_state(pdev);

	netif_device_attach(dev);

	spin_lock_irqsave(&np->lock, flags);

	err = niu_init_hw(np);
	if (!err) {
		np->timer.expires = jiffies + HZ;
		add_timer(&np->timer);
		niu_netif_start(np);
	}

	spin_unlock_irqrestore(&np->lock, flags);

	return err;
}

static struct pci_driver niu_pci_driver = {
	.name		= DRV_MODULE_NAME,
	.id_table	= niu_pci_tbl,
	.probe		= niu_pci_init_one,
	.remove		= __devexit_p(niu_pci_remove_one),
	.suspend	= niu_suspend,
	.resume		= niu_resume,
};

#ifdef CONFIG_SPARC64
static void *niu_phys_alloc_coherent(struct device *dev, size_t size,
				     u64 *dma_addr, gfp_t flag)
{
	unsigned long order = get_order(size);
	unsigned long page = __get_free_pages(flag, order);

	if (page == 0UL)
		return NULL;
	memset((char *)page, 0, PAGE_SIZE << order);
	*dma_addr = __pa(page);

	return (void *) page;
}

static void niu_phys_free_coherent(struct device *dev, size_t size,
				   void *cpu_addr, u64 handle)
{
	unsigned long order = get_order(size);

	free_pages((unsigned long) cpu_addr, order);
}

static u64 niu_phys_map_page(struct device *dev, struct page *page,
			     unsigned long offset, size_t size,
			     enum dma_data_direction direction)
{
	return page_to_phys(page) + offset;
}

static void niu_phys_unmap_page(struct device *dev, u64 dma_address,
				size_t size, enum dma_data_direction direction)
{
	/* Nothing to do.  */
}

static u64 niu_phys_map_single(struct device *dev, void *cpu_addr,
			       size_t size,
			       enum dma_data_direction direction)
{
	return __pa(cpu_addr);
}

static void niu_phys_unmap_single(struct device *dev, u64 dma_address,
				  size_t size,
				  enum dma_data_direction direction)
{
	/* Nothing to do.  */
}

static const struct niu_ops niu_phys_ops = {
	.alloc_coherent	= niu_phys_alloc_coherent,
	.free_coherent	= niu_phys_free_coherent,
	.map_page	= niu_phys_map_page,
	.unmap_page	= niu_phys_unmap_page,
	.map_single	= niu_phys_map_single,
	.unmap_single	= niu_phys_unmap_single,
};

static int __devinit niu_of_probe(struct platform_device *op)
{
	union niu_parent_id parent_id;
	struct net_device *dev;
	struct niu *np;
	const u32 *reg;
	int err;

	niu_driver_version();

	reg = of_get_property(op->dev.of_node, "reg", NULL);
	if (!reg) {
		dev_err(&op->dev, "%s: No 'reg' property, aborting\n",
			op->dev.of_node->full_name);
		return -ENODEV;
	}

	dev = niu_alloc_and_init(&op->dev, NULL, op,
				 &niu_phys_ops, reg[0] & 0x1);
	if (!dev) {
		err = -ENOMEM;
		goto err_out;
	}
	np = netdev_priv(dev);

	memset(&parent_id, 0, sizeof(parent_id));
	parent_id.of = of_get_parent(op->dev.of_node);

	np->parent = niu_get_parent(np, &parent_id,
				    PLAT_TYPE_NIU);
	if (!np->parent) {
		err = -ENOMEM;
		goto err_out_free_dev;
	}

	niu_set_basic_features(dev);

	np->regs = of_ioremap(&op->resource[1], 0,
			      resource_size(&op->resource[1]),
			      "niu regs");
	if (!np->regs) {
		dev_err(&op->dev, "Cannot map device registers, aborting\n");
		err = -ENOMEM;
		goto err_out_release_parent;
	}

	np->vir_regs_1 = of_ioremap(&op->resource[2], 0,
				    resource_size(&op->resource[2]),
				    "niu vregs-1");
	if (!np->vir_regs_1) {
		dev_err(&op->dev, "Cannot map device vir registers 1, aborting\n");
		err = -ENOMEM;
		goto err_out_iounmap;
	}

	np->vir_regs_2 = of_ioremap(&op->resource[3], 0,
				    resource_size(&op->resource[3]),
				    "niu vregs-2");
	if (!np->vir_regs_2) {
		dev_err(&op->dev, "Cannot map device vir registers 2, aborting\n");
		err = -ENOMEM;
		goto err_out_iounmap;
	}

	niu_assign_netdev_ops(dev);

	err = niu_get_invariants(np);
	if (err) {
		if (err != -ENODEV)
			dev_err(&op->dev, "Problem fetching invariants of chip, aborting\n");
		goto err_out_iounmap;
	}

	err = register_netdev(dev);
	if (err) {
		dev_err(&op->dev, "Cannot register net device, aborting\n");
		goto err_out_iounmap;
	}

	dev_set_drvdata(&op->dev, dev);

	niu_device_announce(np);

	return 0;

err_out_iounmap:
	if (np->vir_regs_1) {
		of_iounmap(&op->resource[2], np->vir_regs_1,
			   resource_size(&op->resource[2]));
		np->vir_regs_1 = NULL;
	}

	if (np->vir_regs_2) {
		of_iounmap(&op->resource[3], np->vir_regs_2,
			   resource_size(&op->resource[3]));
		np->vir_regs_2 = NULL;
	}

	if (np->regs) {
		of_iounmap(&op->resource[1], np->regs,
			   resource_size(&op->resource[1]));
		np->regs = NULL;
	}

err_out_release_parent:
	niu_put_parent(np);

err_out_free_dev:
	free_netdev(dev);

err_out:
	return err;
}

static int __devexit niu_of_remove(struct platform_device *op)
{
	struct net_device *dev = dev_get_drvdata(&op->dev);

	if (dev) {
		struct niu *np = netdev_priv(dev);

		unregister_netdev(dev);

		if (np->vir_regs_1) {
			of_iounmap(&op->resource[2], np->vir_regs_1,
				   resource_size(&op->resource[2]));
			np->vir_regs_1 = NULL;
		}

		if (np->vir_regs_2) {
			of_iounmap(&op->resource[3], np->vir_regs_2,
				   resource_size(&op->resource[3]));
			np->vir_regs_2 = NULL;
		}

		if (np->regs) {
			of_iounmap(&op->resource[1], np->regs,
				   resource_size(&op->resource[1]));
			np->regs = NULL;
		}

		niu_ldg_free(np);

		niu_put_parent(np);

		free_netdev(dev);
		dev_set_drvdata(&op->dev, NULL);
	}
	return 0;
}

static const struct of_device_id niu_match[] = {
	{
		.name = "network",
		.compatible = "SUNW,niusl",
	},
	{},
};
MODULE_DEVICE_TABLE(of, niu_match);

<<<<<<< HEAD
static struct of_platform_driver niu_of_driver = {
	.owner		= THIS_MODULE,
	.name		= "niu",
	.match_table	= niu_match,
=======
static struct platform_driver niu_of_driver = {
	.driver = {
		.name = "niu",
		.owner = THIS_MODULE,
		.of_match_table = niu_match,
	},
>>>>>>> 02f8c6ae
	.probe		= niu_of_probe,
	.remove		= __devexit_p(niu_of_remove),
};

#endif /* CONFIG_SPARC64 */

static int __init niu_init(void)
{
	int err = 0;

	BUILD_BUG_ON(PAGE_SIZE < 4 * 1024);

	niu_debug = netif_msg_init(debug, NIU_MSG_DEFAULT);

#ifdef CONFIG_SPARC64
	err = platform_driver_register(&niu_of_driver);
#endif

	if (!err) {
		err = pci_register_driver(&niu_pci_driver);
#ifdef CONFIG_SPARC64
		if (err)
			platform_driver_unregister(&niu_of_driver);
#endif
	}

	return err;
}

static void __exit niu_exit(void)
{
	pci_unregister_driver(&niu_pci_driver);
#ifdef CONFIG_SPARC64
	platform_driver_unregister(&niu_of_driver);
#endif
}

module_init(niu_init);
module_exit(niu_exit);<|MERGE_RESOLUTION|>--- conflicted
+++ resolved
@@ -10211,19 +10211,12 @@
 };
 MODULE_DEVICE_TABLE(of, niu_match);
 
-<<<<<<< HEAD
-static struct of_platform_driver niu_of_driver = {
-	.owner		= THIS_MODULE,
-	.name		= "niu",
-	.match_table	= niu_match,
-=======
 static struct platform_driver niu_of_driver = {
 	.driver = {
 		.name = "niu",
 		.owner = THIS_MODULE,
 		.of_match_table = niu_match,
 	},
->>>>>>> 02f8c6ae
 	.probe		= niu_of_probe,
 	.remove		= __devexit_p(niu_of_remove),
 };
