--- conflicted
+++ resolved
@@ -412,11 +412,7 @@
 		outb_p(0x04 << ((*irqp == 9) ? 2 : *irqp), E33G_IDCFR);
 		outb_p(0x00, E33G_IDCFR);
 		msleep(1);
-<<<<<<< HEAD
-		free_irq(*irqp, el2_probe_interrupt);
-=======
 		free_irq(*irqp, &seen);
->>>>>>> 02f8c6ae
 		if (!seen)
 			continue;
 
@@ -426,10 +422,7 @@
 			continue;
 		if (retval < 0)
 			goto err_disable;
-<<<<<<< HEAD
-=======
 		break;
->>>>>>> 02f8c6ae
 	} while (*++irqp);
 
 	if (*irqp == 0) {
