--- conflicted
+++ resolved
@@ -94,13 +94,8 @@
 
 #define IGB_NETDEV_STAT(_net_stat) { \
 	.stat_string = __stringify(_net_stat), \
-<<<<<<< HEAD
-	.sizeof_stat = FIELD_SIZEOF(struct net_device_stats, _net_stat), \
-	.stat_offset = offsetof(struct net_device_stats, _net_stat) \
-=======
 	.sizeof_stat = FIELD_SIZEOF(struct rtnl_link_stats64, _net_stat), \
 	.stat_offset = offsetof(struct rtnl_link_stats64, _net_stat) \
->>>>>>> 02f8c6ae
 }
 static const struct igb_stats igb_gstrings_net_stats[] = {
 	IGB_NETDEV_STAT(rx_errors),
@@ -120,14 +115,9 @@
 	(sizeof(igb_gstrings_net_stats) / sizeof(struct igb_stats))
 #define IGB_RX_QUEUE_STATS_LEN \
 	(sizeof(struct igb_rx_queue_stats) / sizeof(u64))
-<<<<<<< HEAD
-#define IGB_TX_QUEUE_STATS_LEN \
-	(sizeof(struct igb_tx_queue_stats) / sizeof(u64))
-=======
 
 #define IGB_TX_QUEUE_STATS_LEN 3 /* packets, bytes, restart_queue */
 
->>>>>>> 02f8c6ae
 #define IGB_QUEUE_STATS_LEN \
 	((((struct igb_adapter *)netdev_priv(netdev))->num_rx_queues * \
 	  IGB_RX_QUEUE_STATS_LEN) + \
@@ -1669,7 +1659,6 @@
 	unsigned int size = 1024;
 	netdev_tx_t tx_ret_val;
 	struct sk_buff *skb;
-<<<<<<< HEAD
 
 	/* allocate test skb */
 	skb = alloc_skb(size, GFP_KERNEL);
@@ -1680,18 +1669,6 @@
 	igb_create_lbtest_frame(skb, size);
 	skb_put(skb, size);
 
-=======
-
-	/* allocate test skb */
-	skb = alloc_skb(size, GFP_KERNEL);
-	if (!skb)
-		return 11;
-
-	/* place data into test skb */
-	igb_create_lbtest_frame(skb, size);
-	skb_put(skb, size);
-
->>>>>>> 02f8c6ae
 	/*
 	 * Calculate the loop count based on the largest descriptor ring
 	 * The idea is to wrap the largest ring a number of times using 64
@@ -1992,25 +1969,7 @@
 {
 	struct igb_adapter *adapter = netdev_priv(netdev);
 	struct e1000_hw *hw = &adapter->hw;
-	unsigned long timeout;
-
-	timeout = data * 1000;
-
-<<<<<<< HEAD
-	/*
-	 *  msleep_interruptable only accepts unsigned int so we are limited
-	 * in how long a duration we can wait
-	 */
-	if (!timeout || timeout > UINT_MAX)
-		timeout = UINT_MAX;
-
-	igb_blink_led(hw);
-	msleep_interruptible(timeout);
-
-	igb_led_off(hw);
-	clear_bit(IGB_LED_ON, &adapter->led_status);
-	igb_cleanup_led(hw);
-=======
+
 	switch (state) {
 	case ETHTOOL_ID_ACTIVE:
 		igb_blink_led(hw);
@@ -2027,7 +1986,6 @@
 		igb_cleanup_led(hw);
 		break;
 	}
->>>>>>> 02f8c6ae
 
 	return 0;
 }
@@ -2131,15 +2089,6 @@
 				  struct ethtool_stats *stats, u64 *data)
 {
 	struct igb_adapter *adapter = netdev_priv(netdev);
-<<<<<<< HEAD
-	struct net_device_stats *net_stats = &netdev->stats;
-	u64 *queue_stat;
-	int i, j, k;
-	char *p;
-
-	igb_update_stats(adapter);
-
-=======
 	struct rtnl_link_stats64 *net_stats = &adapter->stats64;
 	unsigned int start;
 	struct igb_ring *ring;
@@ -2149,7 +2098,6 @@
 	spin_lock(&adapter->stats64_lock);
 	igb_update_stats(adapter, net_stats);
 
->>>>>>> 02f8c6ae
 	for (i = 0; i < IGB_GLOBAL_STATS_LEN; i++) {
 		p = (char *)adapter + igb_gstrings_stats[i].stat_offset;
 		data[i] = (igb_gstrings_stats[i].sizeof_stat ==
@@ -2161,16 +2109,6 @@
 			sizeof(u64)) ? *(u64 *)p : *(u32 *)p;
 	}
 	for (j = 0; j < adapter->num_tx_queues; j++) {
-<<<<<<< HEAD
-		queue_stat = (u64 *)&adapter->tx_ring[j]->tx_stats;
-		for (k = 0; k < IGB_TX_QUEUE_STATS_LEN; k++, i++)
-			data[i] = queue_stat[k];
-	}
-	for (j = 0; j < adapter->num_rx_queues; j++) {
-		queue_stat = (u64 *)&adapter->rx_ring[j]->rx_stats;
-		for (k = 0; k < IGB_RX_QUEUE_STATS_LEN; k++, i++)
-			data[i] = queue_stat[k];
-=======
 		u64	restart2;
 
 		ring = adapter->tx_ring[j];
@@ -2199,7 +2137,6 @@
 			data[i+4] = ring->rx_stats.alloc_failed;
 		} while (u64_stats_fetch_retry_bh(&ring->rx_syncp, start));
 		i += IGB_RX_QUEUE_STATS_LEN;
->>>>>>> 02f8c6ae
 	}
 	spin_unlock(&adapter->stats64_lock);
 }
