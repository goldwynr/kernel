/*
 * tg3.c: Broadcom Tigon3 ethernet driver.
 *
 * Copyright (C) 2001, 2002, 2003, 2004 David S. Miller (davem@redhat.com)
 * Copyright (C) 2001, 2002, 2003 Jeff Garzik (jgarzik@pobox.com)
 * Copyright (C) 2004 Sun Microsystems Inc.
 * Copyright (C) 2005-2011 Broadcom Corporation.
 *
 * Firmware is:
 *	Derived from proprietary unpublished source code,
 *	Copyright (C) 2000-2003 Broadcom Corporation.
 *
 *	Permission is hereby granted for the distribution of this firmware
 *	data in hexadecimal or equivalent format, provided this copyright
 *	notice is accompanying it.
 */

#include <linux/module.h>
#include <linux/moduleparam.h>
#include <linux/stringify.h>
#include <linux/kernel.h>
#include <linux/types.h>
#include <linux/compiler.h>
#include <linux/slab.h>
#include <linux/delay.h>
#include <linux/in.h>
#include <linux/init.h>
#include <linux/interrupt.h>
#include <linux/ioport.h>
#include <linux/pci.h>
#include <linux/netdevice.h>
#include <linux/etherdevice.h>
#include <linux/skbuff.h>
#include <linux/ethtool.h>
#include <linux/mdio.h>
#include <linux/mii.h>
#include <linux/phy.h>
#include <linux/brcmphy.h>
#include <linux/if_vlan.h>
#include <linux/ip.h>
#include <linux/tcp.h>
#include <linux/workqueue.h>
#include <linux/prefetch.h>
#include <linux/dma-mapping.h>
#include <linux/firmware.h>

#include <net/checksum.h>
#include <net/ip.h>

#include <asm/system.h>
#include <linux/io.h>
#include <asm/byteorder.h>
#include <linux/uaccess.h>

#ifdef CONFIG_SPARC
#include <asm/idprom.h>
#include <asm/prom.h>
#endif

#define BAR_0	0
#define BAR_2	2

#include "tg3.h"

/* Functions & macros to verify TG3_FLAGS types */

static inline int _tg3_flag(enum TG3_FLAGS flag, unsigned long *bits)
{
	return test_bit(flag, bits);
}

static inline void _tg3_flag_set(enum TG3_FLAGS flag, unsigned long *bits)
{
	set_bit(flag, bits);
}

static inline void _tg3_flag_clear(enum TG3_FLAGS flag, unsigned long *bits)
{
	clear_bit(flag, bits);
}

#define tg3_flag(tp, flag)				\
	_tg3_flag(TG3_FLAG_##flag, (tp)->tg3_flags)
#define tg3_flag_set(tp, flag)				\
	_tg3_flag_set(TG3_FLAG_##flag, (tp)->tg3_flags)
#define tg3_flag_clear(tp, flag)			\
	_tg3_flag_clear(TG3_FLAG_##flag, (tp)->tg3_flags)

static int entropy = 0;
module_param(entropy, int, 0);
MODULE_PARM_DESC(entropy, "Allow tg3 to populate the /dev/random entropy pool");

#define DRV_MODULE_NAME		"tg3"
#define TG3_MAJ_NUM			3
#define TG3_MIN_NUM			119
#define DRV_MODULE_VERSION	\
	__stringify(TG3_MAJ_NUM) "." __stringify(TG3_MIN_NUM)
#define DRV_MODULE_RELDATE	"May 18, 2011"

#define TG3_DEF_MAC_MODE	0
#define TG3_DEF_RX_MODE		0
#define TG3_DEF_TX_MODE		0
#define TG3_DEF_MSG_ENABLE	  \
	(NETIF_MSG_DRV		| \
	 NETIF_MSG_PROBE	| \
	 NETIF_MSG_LINK		| \
	 NETIF_MSG_TIMER	| \
	 NETIF_MSG_IFDOWN	| \
	 NETIF_MSG_IFUP		| \
	 NETIF_MSG_RX_ERR	| \
	 NETIF_MSG_TX_ERR)

#define TG3_GRC_LCLCTL_PWRSW_DELAY	100

/* length of time before we decide the hardware is borked,
 * and dev->tx_timeout() should be called to fix the problem
 */

#define TG3_TX_TIMEOUT			(5 * HZ)

/* hardware minimum and maximum for a single frame's data payload */
#define TG3_MIN_MTU			60
#define TG3_MAX_MTU(tp)	\
	(tg3_flag(tp, JUMBO_CAPABLE) ? 9000 : 1500)

/* These numbers seem to be hard coded in the NIC firmware somehow.
 * You can't change the ring sizes, but you can change where you place
 * them in the NIC onboard memory.
 */
#define TG3_RX_STD_RING_SIZE(tp) \
	(tg3_flag(tp, LRG_PROD_RING_CAP) ? \
	 TG3_RX_STD_MAX_SIZE_5717 : TG3_RX_STD_MAX_SIZE_5700)
#define TG3_DEF_RX_RING_PENDING		200
#define TG3_RX_JMB_RING_SIZE(tp) \
	(tg3_flag(tp, LRG_PROD_RING_CAP) ? \
	 TG3_RX_JMB_MAX_SIZE_5717 : TG3_RX_JMB_MAX_SIZE_5700)
#define TG3_DEF_RX_JUMBO_RING_PENDING	100
#define TG3_RSS_INDIR_TBL_SIZE		128

/* Do not place this n-ring entries value into the tp struct itself,
 * we really want to expose these constants to GCC so that modulo et
 * al.  operations are done with shifts and masks instead of with
 * hw multiply/modulo instructions.  Another solution would be to
 * replace things like '% foo' with '& (foo - 1)'.
 */

#define TG3_TX_RING_SIZE		512
#define TG3_DEF_TX_RING_PENDING		(TG3_TX_RING_SIZE - 1)

#define TG3_RX_STD_RING_BYTES(tp) \
	(sizeof(struct tg3_rx_buffer_desc) * TG3_RX_STD_RING_SIZE(tp))
#define TG3_RX_JMB_RING_BYTES(tp) \
	(sizeof(struct tg3_ext_rx_buffer_desc) * TG3_RX_JMB_RING_SIZE(tp))
#define TG3_RX_RCB_RING_BYTES(tp) \
	(sizeof(struct tg3_rx_buffer_desc) * (tp->rx_ret_ring_mask + 1))
#define TG3_TX_RING_BYTES	(sizeof(struct tg3_tx_buffer_desc) * \
				 TG3_TX_RING_SIZE)
#define NEXT_TX(N)		(((N) + 1) & (TG3_TX_RING_SIZE - 1))

#define TG3_DMA_BYTE_ENAB		64

#define TG3_RX_STD_DMA_SZ		1536
#define TG3_RX_JMB_DMA_SZ		9046

#define TG3_RX_DMA_TO_MAP_SZ(x)		((x) + TG3_DMA_BYTE_ENAB)

#define TG3_RX_STD_MAP_SZ		TG3_RX_DMA_TO_MAP_SZ(TG3_RX_STD_DMA_SZ)
#define TG3_RX_JMB_MAP_SZ		TG3_RX_DMA_TO_MAP_SZ(TG3_RX_JMB_DMA_SZ)

#define TG3_RX_STD_BUFF_RING_SIZE(tp) \
	(sizeof(struct ring_info) * TG3_RX_STD_RING_SIZE(tp))

#define TG3_RX_JMB_BUFF_RING_SIZE(tp) \
	(sizeof(struct ring_info) * TG3_RX_JMB_RING_SIZE(tp))

/* Due to a hardware bug, the 5701 can only DMA to memory addresses
 * that are at least dword aligned when used in PCIX mode.  The driver
 * works around this bug by double copying the packet.  This workaround
 * is built into the normal double copy length check for efficiency.
 *
 * However, the double copy is only necessary on those architectures
 * where unaligned memory accesses are inefficient.  For those architectures
 * where unaligned memory accesses incur little penalty, we can reintegrate
 * the 5701 in the normal rx path.  Doing so saves a device structure
 * dereference by hardcoding the double copy threshold in place.
 */
#define TG3_RX_COPY_THRESHOLD		256
#if NET_IP_ALIGN == 0 || defined(CONFIG_HAVE_EFFICIENT_UNALIGNED_ACCESS)
	#define TG3_RX_COPY_THRESH(tp)	TG3_RX_COPY_THRESHOLD
#else
	#define TG3_RX_COPY_THRESH(tp)	((tp)->rx_copy_thresh)
#endif

/* minimum number of free TX descriptors required to wake up TX process */
#define TG3_TX_WAKEUP_THRESH(tnapi)		((tnapi)->tx_pending / 4)
#define TG3_TX_BD_DMA_MAX		4096

#define TG3_RAW_IP_ALIGN 2

#define TG3_FW_UPDATE_TIMEOUT_SEC	5

#define FIRMWARE_TG3		"tigon/tg3.bin"
#define FIRMWARE_TG3TSO		"tigon/tg3_tso.bin"
#define FIRMWARE_TG3TSO5	"tigon/tg3_tso5.bin"

static char version[] __devinitdata =
	DRV_MODULE_NAME ".c:v" DRV_MODULE_VERSION " (" DRV_MODULE_RELDATE ")";

MODULE_AUTHOR("David S. Miller (davem@redhat.com) and Jeff Garzik (jgarzik@pobox.com)");
MODULE_DESCRIPTION("Broadcom Tigon3 ethernet driver");
MODULE_LICENSE("GPL");
MODULE_VERSION(DRV_MODULE_VERSION);
MODULE_FIRMWARE(FIRMWARE_TG3);
MODULE_FIRMWARE(FIRMWARE_TG3TSO);
MODULE_FIRMWARE(FIRMWARE_TG3TSO5);

static int tg3_debug = -1;	/* -1 == use TG3_DEF_MSG_ENABLE as value */
module_param(tg3_debug, int, 0);
MODULE_PARM_DESC(tg3_debug, "Tigon3 bitmapped debugging message enable value");

static DEFINE_PCI_DEVICE_TABLE(tg3_pci_tbl) = {
	{PCI_DEVICE(PCI_VENDOR_ID_BROADCOM, PCI_DEVICE_ID_TIGON3_5700)},
	{PCI_DEVICE(PCI_VENDOR_ID_BROADCOM, PCI_DEVICE_ID_TIGON3_5701)},
	{PCI_DEVICE(PCI_VENDOR_ID_BROADCOM, PCI_DEVICE_ID_TIGON3_5702)},
	{PCI_DEVICE(PCI_VENDOR_ID_BROADCOM, PCI_DEVICE_ID_TIGON3_5703)},
	{PCI_DEVICE(PCI_VENDOR_ID_BROADCOM, PCI_DEVICE_ID_TIGON3_5704)},
	{PCI_DEVICE(PCI_VENDOR_ID_BROADCOM, PCI_DEVICE_ID_TIGON3_5702FE)},
	{PCI_DEVICE(PCI_VENDOR_ID_BROADCOM, PCI_DEVICE_ID_TIGON3_5705)},
	{PCI_DEVICE(PCI_VENDOR_ID_BROADCOM, PCI_DEVICE_ID_TIGON3_5705_2)},
	{PCI_DEVICE(PCI_VENDOR_ID_BROADCOM, PCI_DEVICE_ID_TIGON3_5705M)},
	{PCI_DEVICE(PCI_VENDOR_ID_BROADCOM, PCI_DEVICE_ID_TIGON3_5705M_2)},
	{PCI_DEVICE(PCI_VENDOR_ID_BROADCOM, PCI_DEVICE_ID_TIGON3_5702X)},
	{PCI_DEVICE(PCI_VENDOR_ID_BROADCOM, PCI_DEVICE_ID_TIGON3_5703X)},
	{PCI_DEVICE(PCI_VENDOR_ID_BROADCOM, PCI_DEVICE_ID_TIGON3_5704S)},
	{PCI_DEVICE(PCI_VENDOR_ID_BROADCOM, PCI_DEVICE_ID_TIGON3_5702A3)},
	{PCI_DEVICE(PCI_VENDOR_ID_BROADCOM, PCI_DEVICE_ID_TIGON3_5703A3)},
	{PCI_DEVICE(PCI_VENDOR_ID_BROADCOM, PCI_DEVICE_ID_TIGON3_5782)},
	{PCI_DEVICE(PCI_VENDOR_ID_BROADCOM, PCI_DEVICE_ID_TIGON3_5788)},
	{PCI_DEVICE(PCI_VENDOR_ID_BROADCOM, PCI_DEVICE_ID_TIGON3_5789)},
	{PCI_DEVICE(PCI_VENDOR_ID_BROADCOM, PCI_DEVICE_ID_TIGON3_5901)},
	{PCI_DEVICE(PCI_VENDOR_ID_BROADCOM, PCI_DEVICE_ID_TIGON3_5901_2)},
	{PCI_DEVICE(PCI_VENDOR_ID_BROADCOM, PCI_DEVICE_ID_TIGON3_5704S_2)},
	{PCI_DEVICE(PCI_VENDOR_ID_BROADCOM, PCI_DEVICE_ID_TIGON3_5705F)},
	{PCI_DEVICE(PCI_VENDOR_ID_BROADCOM, PCI_DEVICE_ID_TIGON3_5721)},
	{PCI_DEVICE(PCI_VENDOR_ID_BROADCOM, PCI_DEVICE_ID_TIGON3_5722)},
	{PCI_DEVICE(PCI_VENDOR_ID_BROADCOM, PCI_DEVICE_ID_TIGON3_5751)},
	{PCI_DEVICE(PCI_VENDOR_ID_BROADCOM, PCI_DEVICE_ID_TIGON3_5751M)},
	{PCI_DEVICE(PCI_VENDOR_ID_BROADCOM, PCI_DEVICE_ID_TIGON3_5751F)},
	{PCI_DEVICE(PCI_VENDOR_ID_BROADCOM, PCI_DEVICE_ID_TIGON3_5752)},
	{PCI_DEVICE(PCI_VENDOR_ID_BROADCOM, PCI_DEVICE_ID_TIGON3_5752M)},
	{PCI_DEVICE(PCI_VENDOR_ID_BROADCOM, PCI_DEVICE_ID_TIGON3_5753)},
	{PCI_DEVICE(PCI_VENDOR_ID_BROADCOM, PCI_DEVICE_ID_TIGON3_5753M)},
	{PCI_DEVICE(PCI_VENDOR_ID_BROADCOM, PCI_DEVICE_ID_TIGON3_5753F)},
	{PCI_DEVICE(PCI_VENDOR_ID_BROADCOM, PCI_DEVICE_ID_TIGON3_5754)},
	{PCI_DEVICE(PCI_VENDOR_ID_BROADCOM, PCI_DEVICE_ID_TIGON3_5754M)},
	{PCI_DEVICE(PCI_VENDOR_ID_BROADCOM, PCI_DEVICE_ID_TIGON3_5755)},
	{PCI_DEVICE(PCI_VENDOR_ID_BROADCOM, PCI_DEVICE_ID_TIGON3_5755M)},
	{PCI_DEVICE(PCI_VENDOR_ID_BROADCOM, PCI_DEVICE_ID_TIGON3_5756)},
	{PCI_DEVICE(PCI_VENDOR_ID_BROADCOM, PCI_DEVICE_ID_TIGON3_5786)},
	{PCI_DEVICE(PCI_VENDOR_ID_BROADCOM, PCI_DEVICE_ID_TIGON3_5787)},
	{PCI_DEVICE(PCI_VENDOR_ID_BROADCOM, PCI_DEVICE_ID_TIGON3_5787M)},
	{PCI_DEVICE(PCI_VENDOR_ID_BROADCOM, PCI_DEVICE_ID_TIGON3_5787F)},
	{PCI_DEVICE(PCI_VENDOR_ID_BROADCOM, PCI_DEVICE_ID_TIGON3_5714)},
	{PCI_DEVICE(PCI_VENDOR_ID_BROADCOM, PCI_DEVICE_ID_TIGON3_5714S)},
	{PCI_DEVICE(PCI_VENDOR_ID_BROADCOM, PCI_DEVICE_ID_TIGON3_5715)},
	{PCI_DEVICE(PCI_VENDOR_ID_BROADCOM, PCI_DEVICE_ID_TIGON3_5715S)},
	{PCI_DEVICE(PCI_VENDOR_ID_BROADCOM, PCI_DEVICE_ID_TIGON3_5780)},
	{PCI_DEVICE(PCI_VENDOR_ID_BROADCOM, PCI_DEVICE_ID_TIGON3_5780S)},
	{PCI_DEVICE(PCI_VENDOR_ID_BROADCOM, PCI_DEVICE_ID_TIGON3_5781)},
	{PCI_DEVICE(PCI_VENDOR_ID_BROADCOM, PCI_DEVICE_ID_TIGON3_5906)},
	{PCI_DEVICE(PCI_VENDOR_ID_BROADCOM, PCI_DEVICE_ID_TIGON3_5906M)},
	{PCI_DEVICE(PCI_VENDOR_ID_BROADCOM, PCI_DEVICE_ID_TIGON3_5784)},
	{PCI_DEVICE(PCI_VENDOR_ID_BROADCOM, PCI_DEVICE_ID_TIGON3_5764)},
	{PCI_DEVICE(PCI_VENDOR_ID_BROADCOM, PCI_DEVICE_ID_TIGON3_5723)},
	{PCI_DEVICE(PCI_VENDOR_ID_BROADCOM, PCI_DEVICE_ID_TIGON3_5761)},
	{PCI_DEVICE(PCI_VENDOR_ID_BROADCOM, PCI_DEVICE_ID_TIGON3_5761E)},
	{PCI_DEVICE(PCI_VENDOR_ID_BROADCOM, TG3PCI_DEVICE_TIGON3_5761S)},
	{PCI_DEVICE(PCI_VENDOR_ID_BROADCOM, TG3PCI_DEVICE_TIGON3_5761SE)},
	{PCI_DEVICE(PCI_VENDOR_ID_BROADCOM, TG3PCI_DEVICE_TIGON3_5785_G)},
	{PCI_DEVICE(PCI_VENDOR_ID_BROADCOM, TG3PCI_DEVICE_TIGON3_5785_F)},
	{PCI_DEVICE(PCI_VENDOR_ID_BROADCOM, TG3PCI_DEVICE_TIGON3_57780)},
	{PCI_DEVICE(PCI_VENDOR_ID_BROADCOM, TG3PCI_DEVICE_TIGON3_57760)},
	{PCI_DEVICE(PCI_VENDOR_ID_BROADCOM, TG3PCI_DEVICE_TIGON3_57790)},
	{PCI_DEVICE(PCI_VENDOR_ID_BROADCOM, TG3PCI_DEVICE_TIGON3_57788)},
	{PCI_DEVICE(PCI_VENDOR_ID_BROADCOM, TG3PCI_DEVICE_TIGON3_5717)},
	{PCI_DEVICE(PCI_VENDOR_ID_BROADCOM, TG3PCI_DEVICE_TIGON3_5718)},
	{PCI_DEVICE(PCI_VENDOR_ID_BROADCOM, TG3PCI_DEVICE_TIGON3_57781)},
	{PCI_DEVICE(PCI_VENDOR_ID_BROADCOM, TG3PCI_DEVICE_TIGON3_57785)},
	{PCI_DEVICE(PCI_VENDOR_ID_BROADCOM, TG3PCI_DEVICE_TIGON3_57761)},
	{PCI_DEVICE(PCI_VENDOR_ID_BROADCOM, TG3PCI_DEVICE_TIGON3_57765)},
	{PCI_DEVICE(PCI_VENDOR_ID_BROADCOM, TG3PCI_DEVICE_TIGON3_57791)},
	{PCI_DEVICE(PCI_VENDOR_ID_BROADCOM, TG3PCI_DEVICE_TIGON3_57795)},
	{PCI_DEVICE(PCI_VENDOR_ID_BROADCOM, TG3PCI_DEVICE_TIGON3_5719)},
	{PCI_DEVICE(PCI_VENDOR_ID_BROADCOM, TG3PCI_DEVICE_TIGON3_5720)},
	{PCI_DEVICE(PCI_VENDOR_ID_SYSKONNECT, PCI_DEVICE_ID_SYSKONNECT_9DXX)},
	{PCI_DEVICE(PCI_VENDOR_ID_SYSKONNECT, PCI_DEVICE_ID_SYSKONNECT_9MXX)},
	{PCI_DEVICE(PCI_VENDOR_ID_ALTIMA, PCI_DEVICE_ID_ALTIMA_AC1000)},
	{PCI_DEVICE(PCI_VENDOR_ID_ALTIMA, PCI_DEVICE_ID_ALTIMA_AC1001)},
	{PCI_DEVICE(PCI_VENDOR_ID_ALTIMA, PCI_DEVICE_ID_ALTIMA_AC1003)},
	{PCI_DEVICE(PCI_VENDOR_ID_ALTIMA, PCI_DEVICE_ID_ALTIMA_AC9100)},
	{PCI_DEVICE(PCI_VENDOR_ID_APPLE, PCI_DEVICE_ID_APPLE_TIGON3)},
	{PCI_DEVICE(0x10cf, 0x11a2)}, /* Fujitsu 1000base-SX with BCM5703SKHB */
	{}
};

MODULE_DEVICE_TABLE(pci, tg3_pci_tbl);

static const struct {
	const char string[ETH_GSTRING_LEN];
} ethtool_stats_keys[] = {
	{ "rx_octets" },
	{ "rx_fragments" },
	{ "rx_ucast_packets" },
	{ "rx_mcast_packets" },
	{ "rx_bcast_packets" },
	{ "rx_fcs_errors" },
	{ "rx_align_errors" },
	{ "rx_xon_pause_rcvd" },
	{ "rx_xoff_pause_rcvd" },
	{ "rx_mac_ctrl_rcvd" },
	{ "rx_xoff_entered" },
	{ "rx_frame_too_long_errors" },
	{ "rx_jabbers" },
	{ "rx_undersize_packets" },
	{ "rx_in_length_errors" },
	{ "rx_out_length_errors" },
	{ "rx_64_or_less_octet_packets" },
	{ "rx_65_to_127_octet_packets" },
	{ "rx_128_to_255_octet_packets" },
	{ "rx_256_to_511_octet_packets" },
	{ "rx_512_to_1023_octet_packets" },
	{ "rx_1024_to_1522_octet_packets" },
	{ "rx_1523_to_2047_octet_packets" },
	{ "rx_2048_to_4095_octet_packets" },
	{ "rx_4096_to_8191_octet_packets" },
	{ "rx_8192_to_9022_octet_packets" },

	{ "tx_octets" },
	{ "tx_collisions" },

	{ "tx_xon_sent" },
	{ "tx_xoff_sent" },
	{ "tx_flow_control" },
	{ "tx_mac_errors" },
	{ "tx_single_collisions" },
	{ "tx_mult_collisions" },
	{ "tx_deferred" },
	{ "tx_excessive_collisions" },
	{ "tx_late_collisions" },
	{ "tx_collide_2times" },
	{ "tx_collide_3times" },
	{ "tx_collide_4times" },
	{ "tx_collide_5times" },
	{ "tx_collide_6times" },
	{ "tx_collide_7times" },
	{ "tx_collide_8times" },
	{ "tx_collide_9times" },
	{ "tx_collide_10times" },
	{ "tx_collide_11times" },
	{ "tx_collide_12times" },
	{ "tx_collide_13times" },
	{ "tx_collide_14times" },
	{ "tx_collide_15times" },
	{ "tx_ucast_packets" },
	{ "tx_mcast_packets" },
	{ "tx_bcast_packets" },
	{ "tx_carrier_sense_errors" },
	{ "tx_discards" },
	{ "tx_errors" },

	{ "dma_writeq_full" },
	{ "dma_write_prioq_full" },
	{ "rxbds_empty" },
	{ "rx_discards" },
	{ "rx_errors" },
	{ "rx_threshold_hit" },

	{ "dma_readq_full" },
	{ "dma_read_prioq_full" },
	{ "tx_comp_queue_full" },

	{ "ring_set_send_prod_index" },
	{ "ring_status_update" },
	{ "nic_irqs" },
	{ "nic_avoided_irqs" },
	{ "nic_tx_threshold_hit" },

	{ "mbuf_lwm_thresh_hit" },
};

#define TG3_NUM_STATS	ARRAY_SIZE(ethtool_stats_keys)


static const struct {
	const char string[ETH_GSTRING_LEN];
} ethtool_test_keys[] = {
	{ "nvram test     (online) " },
	{ "link test      (online) " },
	{ "register test  (offline)" },
	{ "memory test    (offline)" },
	{ "loopback test  (offline)" },
	{ "interrupt test (offline)" },
};

#define TG3_NUM_TEST	ARRAY_SIZE(ethtool_test_keys)


static void tg3_write32(struct tg3 *tp, u32 off, u32 val)
{
	writel(val, tp->regs + off);
}

static u32 tg3_read32(struct tg3 *tp, u32 off)
{
	return readl(tp->regs + off);
}

static void tg3_ape_write32(struct tg3 *tp, u32 off, u32 val)
{
	writel(val, tp->aperegs + off);
}

static u32 tg3_ape_read32(struct tg3 *tp, u32 off)
{
	return readl(tp->aperegs + off);
}

static void tg3_write_indirect_reg32(struct tg3 *tp, u32 off, u32 val)
{
	unsigned long flags;

	spin_lock_irqsave(&tp->indirect_lock, flags);
	pci_write_config_dword(tp->pdev, TG3PCI_REG_BASE_ADDR, off);
	pci_write_config_dword(tp->pdev, TG3PCI_REG_DATA, val);
	spin_unlock_irqrestore(&tp->indirect_lock, flags);
}

static void tg3_write_flush_reg32(struct tg3 *tp, u32 off, u32 val)
{
	writel(val, tp->regs + off);
	readl(tp->regs + off);
}

static u32 tg3_read_indirect_reg32(struct tg3 *tp, u32 off)
{
	unsigned long flags;
	u32 val;

	spin_lock_irqsave(&tp->indirect_lock, flags);
	pci_write_config_dword(tp->pdev, TG3PCI_REG_BASE_ADDR, off);
	pci_read_config_dword(tp->pdev, TG3PCI_REG_DATA, &val);
	spin_unlock_irqrestore(&tp->indirect_lock, flags);
	return val;
}

static void tg3_write_indirect_mbox(struct tg3 *tp, u32 off, u32 val)
{
	unsigned long flags;

	if (off == (MAILBOX_RCVRET_CON_IDX_0 + TG3_64BIT_REG_LOW)) {
		pci_write_config_dword(tp->pdev, TG3PCI_RCV_RET_RING_CON_IDX +
				       TG3_64BIT_REG_LOW, val);
		return;
	}
	if (off == TG3_RX_STD_PROD_IDX_REG) {
		pci_write_config_dword(tp->pdev, TG3PCI_STD_RING_PROD_IDX +
				       TG3_64BIT_REG_LOW, val);
		return;
	}

	spin_lock_irqsave(&tp->indirect_lock, flags);
	pci_write_config_dword(tp->pdev, TG3PCI_REG_BASE_ADDR, off + 0x5600);
	pci_write_config_dword(tp->pdev, TG3PCI_REG_DATA, val);
	spin_unlock_irqrestore(&tp->indirect_lock, flags);

	/* In indirect mode when disabling interrupts, we also need
	 * to clear the interrupt bit in the GRC local ctrl register.
	 */
	if ((off == (MAILBOX_INTERRUPT_0 + TG3_64BIT_REG_LOW)) &&
	    (val == 0x1)) {
		pci_write_config_dword(tp->pdev, TG3PCI_MISC_LOCAL_CTRL,
				       tp->grc_local_ctrl|GRC_LCLCTRL_CLEARINT);
	}
}

static u32 tg3_read_indirect_mbox(struct tg3 *tp, u32 off)
{
	unsigned long flags;
	u32 val;

	spin_lock_irqsave(&tp->indirect_lock, flags);
	pci_write_config_dword(tp->pdev, TG3PCI_REG_BASE_ADDR, off + 0x5600);
	pci_read_config_dword(tp->pdev, TG3PCI_REG_DATA, &val);
	spin_unlock_irqrestore(&tp->indirect_lock, flags);
	return val;
}

/* usec_wait specifies the wait time in usec when writing to certain registers
 * where it is unsafe to read back the register without some delay.
 * GRC_LOCAL_CTRL is one example if the GPIOs are toggled to switch power.
 * TG3PCI_CLOCK_CTRL is another example if the clock frequencies are changed.
 */
static void _tw32_flush(struct tg3 *tp, u32 off, u32 val, u32 usec_wait)
{
	if (tg3_flag(tp, PCIX_TARGET_HWBUG) || tg3_flag(tp, ICH_WORKAROUND))
		/* Non-posted methods */
		tp->write32(tp, off, val);
	else {
		/* Posted method */
		tg3_write32(tp, off, val);
		if (usec_wait)
			udelay(usec_wait);
		tp->read32(tp, off);
	}
	/* Wait again after the read for the posted method to guarantee that
	 * the wait time is met.
	 */
	if (usec_wait)
		udelay(usec_wait);
}

static inline void tw32_mailbox_flush(struct tg3 *tp, u32 off, u32 val)
{
	tp->write32_mbox(tp, off, val);
	if (!tg3_flag(tp, MBOX_WRITE_REORDER) && !tg3_flag(tp, ICH_WORKAROUND))
		tp->read32_mbox(tp, off);
}

static void tg3_write32_tx_mbox(struct tg3 *tp, u32 off, u32 val)
{
	void __iomem *mbox = tp->regs + off;
	writel(val, mbox);
	if (tg3_flag(tp, TXD_MBOX_HWBUG))
		writel(val, mbox);
	if (tg3_flag(tp, MBOX_WRITE_REORDER))
		readl(mbox);
}

static u32 tg3_read32_mbox_5906(struct tg3 *tp, u32 off)
{
	return readl(tp->regs + off + GRCMBOX_BASE);
}

static void tg3_write32_mbox_5906(struct tg3 *tp, u32 off, u32 val)
{
	writel(val, tp->regs + off + GRCMBOX_BASE);
}

#define tw32_mailbox(reg, val)		tp->write32_mbox(tp, reg, val)
#define tw32_mailbox_f(reg, val)	tw32_mailbox_flush(tp, (reg), (val))
#define tw32_rx_mbox(reg, val)		tp->write32_rx_mbox(tp, reg, val)
#define tw32_tx_mbox(reg, val)		tp->write32_tx_mbox(tp, reg, val)
#define tr32_mailbox(reg)		tp->read32_mbox(tp, reg)

#define tw32(reg, val)			tp->write32(tp, reg, val)
#define tw32_f(reg, val)		_tw32_flush(tp, (reg), (val), 0)
#define tw32_wait_f(reg, val, us)	_tw32_flush(tp, (reg), (val), (us))
#define tr32(reg)			tp->read32(tp, reg)

static void tg3_write_mem(struct tg3 *tp, u32 off, u32 val)
{
	unsigned long flags;

	if (GET_ASIC_REV(tp->pci_chip_rev_id) == ASIC_REV_5906 &&
	    (off >= NIC_SRAM_STATS_BLK) && (off < NIC_SRAM_TX_BUFFER_DESC))
		return;

	spin_lock_irqsave(&tp->indirect_lock, flags);
	if (tg3_flag(tp, SRAM_USE_CONFIG)) {
		pci_write_config_dword(tp->pdev, TG3PCI_MEM_WIN_BASE_ADDR, off);
		pci_write_config_dword(tp->pdev, TG3PCI_MEM_WIN_DATA, val);

		/* Always leave this as zero. */
		pci_write_config_dword(tp->pdev, TG3PCI_MEM_WIN_BASE_ADDR, 0);
	} else {
		tw32_f(TG3PCI_MEM_WIN_BASE_ADDR, off);
		tw32_f(TG3PCI_MEM_WIN_DATA, val);

		/* Always leave this as zero. */
		tw32_f(TG3PCI_MEM_WIN_BASE_ADDR, 0);
	}
	spin_unlock_irqrestore(&tp->indirect_lock, flags);
}

static void tg3_read_mem(struct tg3 *tp, u32 off, u32 *val)
{
	unsigned long flags;

	if (GET_ASIC_REV(tp->pci_chip_rev_id) == ASIC_REV_5906 &&
	    (off >= NIC_SRAM_STATS_BLK) && (off < NIC_SRAM_TX_BUFFER_DESC)) {
		*val = 0;
		return;
	}

	spin_lock_irqsave(&tp->indirect_lock, flags);
	if (tg3_flag(tp, SRAM_USE_CONFIG)) {
		pci_write_config_dword(tp->pdev, TG3PCI_MEM_WIN_BASE_ADDR, off);
		pci_read_config_dword(tp->pdev, TG3PCI_MEM_WIN_DATA, val);

		/* Always leave this as zero. */
		pci_write_config_dword(tp->pdev, TG3PCI_MEM_WIN_BASE_ADDR, 0);
	} else {
		tw32_f(TG3PCI_MEM_WIN_BASE_ADDR, off);
		*val = tr32(TG3PCI_MEM_WIN_DATA);

		/* Always leave this as zero. */
		tw32_f(TG3PCI_MEM_WIN_BASE_ADDR, 0);
	}
	spin_unlock_irqrestore(&tp->indirect_lock, flags);
}

static void tg3_ape_lock_init(struct tg3 *tp)
{
	int i;
	u32 regbase, bit;

	if (GET_ASIC_REV(tp->pci_chip_rev_id) == ASIC_REV_5761)
		regbase = TG3_APE_LOCK_GRANT;
	else
		regbase = TG3_APE_PER_LOCK_GRANT;

	/* Make sure the driver hasn't any stale locks. */
	for (i = 0; i < 8; i++) {
		if (i == TG3_APE_LOCK_GPIO)
			continue;
		tg3_ape_write32(tp, regbase + 4 * i, APE_LOCK_GRANT_DRIVER);
	}

	/* Clear the correct bit of the GPIO lock too. */
	if (!tp->pci_fn)
		bit = APE_LOCK_GRANT_DRIVER;
	else
		bit = 1 << tp->pci_fn;

	tg3_ape_write32(tp, regbase + 4 * TG3_APE_LOCK_GPIO, bit);
}

static int tg3_ape_lock(struct tg3 *tp, int locknum)
{
	int i, off;
	int ret = 0;
	u32 status, req, gnt, bit;

	if (!tg3_flag(tp, ENABLE_APE))
		return 0;

	switch (locknum) {
	case TG3_APE_LOCK_GPIO:
		if (GET_ASIC_REV(tp->pci_chip_rev_id) == ASIC_REV_5761)
			return 0;
	case TG3_APE_LOCK_GRC:
	case TG3_APE_LOCK_MEM:
		break;
	default:
		return -EINVAL;
	}

	if (GET_ASIC_REV(tp->pci_chip_rev_id) == ASIC_REV_5761) {
		req = TG3_APE_LOCK_REQ;
		gnt = TG3_APE_LOCK_GRANT;
	} else {
		req = TG3_APE_PER_LOCK_REQ;
		gnt = TG3_APE_PER_LOCK_GRANT;
	}

	off = 4 * locknum;

	if (locknum != TG3_APE_LOCK_GPIO || !tp->pci_fn)
		bit = APE_LOCK_REQ_DRIVER;
	else
		bit = 1 << tp->pci_fn;

	tg3_ape_write32(tp, req + off, bit);

	/* Wait for up to 1 millisecond to acquire lock. */
	for (i = 0; i < 100; i++) {
		status = tg3_ape_read32(tp, gnt + off);
		if (status == bit)
			break;
		udelay(10);
	}

	if (status != bit) {
		/* Revoke the lock request. */
		tg3_ape_write32(tp, gnt + off, bit);
		ret = -EBUSY;
	}

	return ret;
}

static void tg3_ape_unlock(struct tg3 *tp, int locknum)
{
	u32 gnt, bit;

	if (!tg3_flag(tp, ENABLE_APE))
		return;

	switch (locknum) {
	case TG3_APE_LOCK_GPIO:
		if (GET_ASIC_REV(tp->pci_chip_rev_id) == ASIC_REV_5761)
			return;
	case TG3_APE_LOCK_GRC:
	case TG3_APE_LOCK_MEM:
		break;
	default:
		return;
	}

	if (GET_ASIC_REV(tp->pci_chip_rev_id) == ASIC_REV_5761)
		gnt = TG3_APE_LOCK_GRANT;
	else
		gnt = TG3_APE_PER_LOCK_GRANT;

	if (locknum != TG3_APE_LOCK_GPIO || !tp->pci_fn)
		bit = APE_LOCK_GRANT_DRIVER;
	else
		bit = 1 << tp->pci_fn;

	tg3_ape_write32(tp, gnt + 4 * locknum, bit);
}

static void tg3_disable_ints(struct tg3 *tp)
{
	int i;

	tw32(TG3PCI_MISC_HOST_CTRL,
	     (tp->misc_host_ctrl | MISC_HOST_CTRL_MASK_PCI_INT));
	for (i = 0; i < tp->irq_max; i++)
		tw32_mailbox_f(tp->napi[i].int_mbox, 0x00000001);
}

static void tg3_enable_ints(struct tg3 *tp)
{
	int i;

	tp->irq_sync = 0;
	wmb();

	tw32(TG3PCI_MISC_HOST_CTRL,
	     (tp->misc_host_ctrl & ~MISC_HOST_CTRL_MASK_PCI_INT));

	tp->coal_now = tp->coalesce_mode | HOSTCC_MODE_ENABLE;
	for (i = 0; i < tp->irq_cnt; i++) {
		struct tg3_napi *tnapi = &tp->napi[i];

		tw32_mailbox_f(tnapi->int_mbox, tnapi->last_tag << 24);
		if (tg3_flag(tp, 1SHOT_MSI))
			tw32_mailbox_f(tnapi->int_mbox, tnapi->last_tag << 24);

		tp->coal_now |= tnapi->coal_now;
	}

	/* Force an initial interrupt */
	if (!tg3_flag(tp, TAGGED_STATUS) &&
	    (tp->napi[0].hw_status->status & SD_STATUS_UPDATED))
		tw32(GRC_LOCAL_CTRL, tp->grc_local_ctrl | GRC_LCLCTRL_SETINT);
	else
		tw32(HOSTCC_MODE, tp->coal_now);

	tp->coal_now &= ~(tp->napi[0].coal_now | tp->napi[1].coal_now);
}

static inline unsigned int tg3_has_work(struct tg3_napi *tnapi)
{
	struct tg3 *tp = tnapi->tp;
	struct tg3_hw_status *sblk = tnapi->hw_status;
	unsigned int work_exists = 0;

	/* check for phy events */
	if (!(tg3_flag(tp, USE_LINKCHG_REG) || tg3_flag(tp, POLL_SERDES))) {
		if (sblk->status & SD_STATUS_LINK_CHG)
			work_exists = 1;
	}

	/* check for TX work to do */
	if (sblk->idx[0].tx_consumer != tnapi->tx_cons)
		work_exists = 1;

	/* check for RX work to do */
	if (tnapi->rx_rcb_prod_idx &&
	    *(tnapi->rx_rcb_prod_idx) != tnapi->rx_rcb_ptr)
		work_exists = 1;

	return work_exists;
}

/* tg3_int_reenable
 *  similar to tg3_enable_ints, but it accurately determines whether there
 *  is new work pending and can return without flushing the PIO write
 *  which reenables interrupts
 */
static void tg3_int_reenable(struct tg3_napi *tnapi)
{
	struct tg3 *tp = tnapi->tp;

	tw32_mailbox(tnapi->int_mbox, tnapi->last_tag << 24);
	mmiowb();

	/* When doing tagged status, this work check is unnecessary.
	 * The last_tag we write above tells the chip which piece of
	 * work we've completed.
	 */
	if (!tg3_flag(tp, TAGGED_STATUS) && tg3_has_work(tnapi))
		tw32(HOSTCC_MODE, tp->coalesce_mode |
		     HOSTCC_MODE_ENABLE | tnapi->coal_now);
}

static void tg3_switch_clocks(struct tg3 *tp)
{
	u32 clock_ctrl;
	u32 orig_clock_ctrl;

	if (tg3_flag(tp, CPMU_PRESENT) || tg3_flag(tp, 5780_CLASS))
		return;

	clock_ctrl = tr32(TG3PCI_CLOCK_CTRL);

	orig_clock_ctrl = clock_ctrl;
	clock_ctrl &= (CLOCK_CTRL_FORCE_CLKRUN |
		       CLOCK_CTRL_CLKRUN_OENABLE |
		       0x1f);
	tp->pci_clock_ctrl = clock_ctrl;

	if (tg3_flag(tp, 5705_PLUS)) {
		if (orig_clock_ctrl & CLOCK_CTRL_625_CORE) {
			tw32_wait_f(TG3PCI_CLOCK_CTRL,
				    clock_ctrl | CLOCK_CTRL_625_CORE, 40);
		}
	} else if ((orig_clock_ctrl & CLOCK_CTRL_44MHZ_CORE) != 0) {
		tw32_wait_f(TG3PCI_CLOCK_CTRL,
			    clock_ctrl |
			    (CLOCK_CTRL_44MHZ_CORE | CLOCK_CTRL_ALTCLK),
			    40);
		tw32_wait_f(TG3PCI_CLOCK_CTRL,
			    clock_ctrl | (CLOCK_CTRL_ALTCLK),
			    40);
	}
	tw32_wait_f(TG3PCI_CLOCK_CTRL, clock_ctrl, 40);
}

#define PHY_BUSY_LOOPS	5000

static int tg3_readphy(struct tg3 *tp, int reg, u32 *val)
{
	u32 frame_val;
	unsigned int loops;
	int ret;

	if ((tp->mi_mode & MAC_MI_MODE_AUTO_POLL) != 0) {
		tw32_f(MAC_MI_MODE,
		     (tp->mi_mode & ~MAC_MI_MODE_AUTO_POLL));
		udelay(80);
	}

	*val = 0x0;

	frame_val  = ((tp->phy_addr << MI_COM_PHY_ADDR_SHIFT) &
		      MI_COM_PHY_ADDR_MASK);
	frame_val |= ((reg << MI_COM_REG_ADDR_SHIFT) &
		      MI_COM_REG_ADDR_MASK);
	frame_val |= (MI_COM_CMD_READ | MI_COM_START);

	tw32_f(MAC_MI_COM, frame_val);

	loops = PHY_BUSY_LOOPS;
	while (loops != 0) {
		udelay(10);
		frame_val = tr32(MAC_MI_COM);

		if ((frame_val & MI_COM_BUSY) == 0) {
			udelay(5);
			frame_val = tr32(MAC_MI_COM);
			break;
		}
		loops -= 1;
	}

	ret = -EBUSY;
	if (loops != 0) {
		*val = frame_val & MI_COM_DATA_MASK;
		ret = 0;
	}

	if ((tp->mi_mode & MAC_MI_MODE_AUTO_POLL) != 0) {
		tw32_f(MAC_MI_MODE, tp->mi_mode);
		udelay(80);
	}

	return ret;
}

static int tg3_writephy(struct tg3 *tp, int reg, u32 val)
{
	u32 frame_val;
	unsigned int loops;
	int ret;

	if ((tp->phy_flags & TG3_PHYFLG_IS_FET) &&
	    (reg == MII_CTRL1000 || reg == MII_TG3_AUX_CTRL))
		return 0;

	if ((tp->mi_mode & MAC_MI_MODE_AUTO_POLL) != 0) {
		tw32_f(MAC_MI_MODE,
		     (tp->mi_mode & ~MAC_MI_MODE_AUTO_POLL));
		udelay(80);
	}

	frame_val  = ((tp->phy_addr << MI_COM_PHY_ADDR_SHIFT) &
		      MI_COM_PHY_ADDR_MASK);
	frame_val |= ((reg << MI_COM_REG_ADDR_SHIFT) &
		      MI_COM_REG_ADDR_MASK);
	frame_val |= (val & MI_COM_DATA_MASK);
	frame_val |= (MI_COM_CMD_WRITE | MI_COM_START);

	tw32_f(MAC_MI_COM, frame_val);

	loops = PHY_BUSY_LOOPS;
	while (loops != 0) {
		udelay(10);
		frame_val = tr32(MAC_MI_COM);
		if ((frame_val & MI_COM_BUSY) == 0) {
			udelay(5);
			frame_val = tr32(MAC_MI_COM);
			break;
		}
		loops -= 1;
	}

	ret = -EBUSY;
	if (loops != 0)
		ret = 0;

	if ((tp->mi_mode & MAC_MI_MODE_AUTO_POLL) != 0) {
		tw32_f(MAC_MI_MODE, tp->mi_mode);
		udelay(80);
	}

	return ret;
}

static int tg3_phy_cl45_write(struct tg3 *tp, u32 devad, u32 addr, u32 val)
{
	int err;

	err = tg3_writephy(tp, MII_TG3_MMD_CTRL, devad);
	if (err)
		goto done;

	err = tg3_writephy(tp, MII_TG3_MMD_ADDRESS, addr);
	if (err)
		goto done;

	err = tg3_writephy(tp, MII_TG3_MMD_CTRL,
			   MII_TG3_MMD_CTRL_DATA_NOINC | devad);
	if (err)
		goto done;

	err = tg3_writephy(tp, MII_TG3_MMD_ADDRESS, val);

done:
	return err;
}

static int tg3_phy_cl45_read(struct tg3 *tp, u32 devad, u32 addr, u32 *val)
{
	int err;

	err = tg3_writephy(tp, MII_TG3_MMD_CTRL, devad);
	if (err)
		goto done;

	err = tg3_writephy(tp, MII_TG3_MMD_ADDRESS, addr);
	if (err)
		goto done;

	err = tg3_writephy(tp, MII_TG3_MMD_CTRL,
			   MII_TG3_MMD_CTRL_DATA_NOINC | devad);
	if (err)
		goto done;

	err = tg3_readphy(tp, MII_TG3_MMD_ADDRESS, val);

done:
	return err;
}

static int tg3_phydsp_read(struct tg3 *tp, u32 reg, u32 *val)
{
	int err;

	err = tg3_writephy(tp, MII_TG3_DSP_ADDRESS, reg);
	if (!err)
		err = tg3_readphy(tp, MII_TG3_DSP_RW_PORT, val);

	return err;
}

static int tg3_phydsp_write(struct tg3 *tp, u32 reg, u32 val)
{
	int err;

	err = tg3_writephy(tp, MII_TG3_DSP_ADDRESS, reg);
	if (!err)
		err = tg3_writephy(tp, MII_TG3_DSP_RW_PORT, val);

	return err;
}

static int tg3_phy_auxctl_read(struct tg3 *tp, int reg, u32 *val)
{
	int err;

	err = tg3_writephy(tp, MII_TG3_AUX_CTRL,
			   (reg << MII_TG3_AUXCTL_MISC_RDSEL_SHIFT) |
			   MII_TG3_AUXCTL_SHDWSEL_MISC);
	if (!err)
		err = tg3_readphy(tp, MII_TG3_AUX_CTRL, val);

	return err;
}

static int tg3_phy_auxctl_write(struct tg3 *tp, int reg, u32 set)
{
	if (reg == MII_TG3_AUXCTL_SHDWSEL_MISC)
		set |= MII_TG3_AUXCTL_MISC_WREN;

	return tg3_writephy(tp, MII_TG3_AUX_CTRL, set | reg);
}

#define TG3_PHY_AUXCTL_SMDSP_ENABLE(tp) \
	tg3_phy_auxctl_write((tp), MII_TG3_AUXCTL_SHDWSEL_AUXCTL, \
			     MII_TG3_AUXCTL_ACTL_SMDSP_ENA | \
			     MII_TG3_AUXCTL_ACTL_TX_6DB)

#define TG3_PHY_AUXCTL_SMDSP_DISABLE(tp) \
	tg3_phy_auxctl_write((tp), MII_TG3_AUXCTL_SHDWSEL_AUXCTL, \
			     MII_TG3_AUXCTL_ACTL_TX_6DB);

static int tg3_bmcr_reset(struct tg3 *tp)
{
	u32 phy_control;
	int limit, err;

	/* OK, reset it, and poll the BMCR_RESET bit until it
	 * clears or we time out.
	 */
	phy_control = BMCR_RESET;
	err = tg3_writephy(tp, MII_BMCR, phy_control);
	if (err != 0)
		return -EBUSY;

	limit = 5000;
	while (limit--) {
		err = tg3_readphy(tp, MII_BMCR, &phy_control);
		if (err != 0)
			return -EBUSY;

		if ((phy_control & BMCR_RESET) == 0) {
			udelay(40);
			break;
		}
		udelay(10);
	}
	if (limit < 0)
		return -EBUSY;

	return 0;
}

static int tg3_mdio_read(struct mii_bus *bp, int mii_id, int reg)
{
	struct tg3 *tp = bp->priv;
	u32 val;

	spin_lock_bh(&tp->lock);

	if (tg3_readphy(tp, reg, &val))
		val = -EIO;

	spin_unlock_bh(&tp->lock);

	return val;
}

static int tg3_mdio_write(struct mii_bus *bp, int mii_id, int reg, u16 val)
{
	struct tg3 *tp = bp->priv;
	u32 ret = 0;

	spin_lock_bh(&tp->lock);

	if (tg3_writephy(tp, reg, val))
		ret = -EIO;

	spin_unlock_bh(&tp->lock);

	return ret;
}

static int tg3_mdio_reset(struct mii_bus *bp)
{
	return 0;
}

static void tg3_mdio_config_5785(struct tg3 *tp)
{
	u32 val;
	struct phy_device *phydev;

	phydev = tp->mdio_bus->phy_map[TG3_PHY_MII_ADDR];
	switch (phydev->drv->phy_id & phydev->drv->phy_id_mask) {
	case PHY_ID_BCM50610:
	case PHY_ID_BCM50610M:
		val = MAC_PHYCFG2_50610_LED_MODES;
		break;
	case PHY_ID_BCMAC131:
		val = MAC_PHYCFG2_AC131_LED_MODES;
		break;
	case PHY_ID_RTL8211C:
		val = MAC_PHYCFG2_RTL8211C_LED_MODES;
		break;
	case PHY_ID_RTL8201E:
		val = MAC_PHYCFG2_RTL8201E_LED_MODES;
		break;
	default:
		return;
	}

	if (phydev->interface != PHY_INTERFACE_MODE_RGMII) {
		tw32(MAC_PHYCFG2, val);

		val = tr32(MAC_PHYCFG1);
		val &= ~(MAC_PHYCFG1_RGMII_INT |
			 MAC_PHYCFG1_RXCLK_TO_MASK | MAC_PHYCFG1_TXCLK_TO_MASK);
		val |= MAC_PHYCFG1_RXCLK_TIMEOUT | MAC_PHYCFG1_TXCLK_TIMEOUT;
		tw32(MAC_PHYCFG1, val);

		return;
	}

	if (!tg3_flag(tp, RGMII_INBAND_DISABLE))
		val |= MAC_PHYCFG2_EMODE_MASK_MASK |
		       MAC_PHYCFG2_FMODE_MASK_MASK |
		       MAC_PHYCFG2_GMODE_MASK_MASK |
		       MAC_PHYCFG2_ACT_MASK_MASK   |
		       MAC_PHYCFG2_QUAL_MASK_MASK |
		       MAC_PHYCFG2_INBAND_ENABLE;

	tw32(MAC_PHYCFG2, val);

	val = tr32(MAC_PHYCFG1);
	val &= ~(MAC_PHYCFG1_RXCLK_TO_MASK | MAC_PHYCFG1_TXCLK_TO_MASK |
		 MAC_PHYCFG1_RGMII_EXT_RX_DEC | MAC_PHYCFG1_RGMII_SND_STAT_EN);
	if (!tg3_flag(tp, RGMII_INBAND_DISABLE)) {
		if (tg3_flag(tp, RGMII_EXT_IBND_RX_EN))
			val |= MAC_PHYCFG1_RGMII_EXT_RX_DEC;
		if (tg3_flag(tp, RGMII_EXT_IBND_TX_EN))
			val |= MAC_PHYCFG1_RGMII_SND_STAT_EN;
	}
	val |= MAC_PHYCFG1_RXCLK_TIMEOUT | MAC_PHYCFG1_TXCLK_TIMEOUT |
	       MAC_PHYCFG1_RGMII_INT | MAC_PHYCFG1_TXC_DRV;
	tw32(MAC_PHYCFG1, val);

	val = tr32(MAC_EXT_RGMII_MODE);
	val &= ~(MAC_RGMII_MODE_RX_INT_B |
		 MAC_RGMII_MODE_RX_QUALITY |
		 MAC_RGMII_MODE_RX_ACTIVITY |
		 MAC_RGMII_MODE_RX_ENG_DET |
		 MAC_RGMII_MODE_TX_ENABLE |
		 MAC_RGMII_MODE_TX_LOWPWR |
		 MAC_RGMII_MODE_TX_RESET);
	if (!tg3_flag(tp, RGMII_INBAND_DISABLE)) {
		if (tg3_flag(tp, RGMII_EXT_IBND_RX_EN))
			val |= MAC_RGMII_MODE_RX_INT_B |
			       MAC_RGMII_MODE_RX_QUALITY |
			       MAC_RGMII_MODE_RX_ACTIVITY |
			       MAC_RGMII_MODE_RX_ENG_DET;
		if (tg3_flag(tp, RGMII_EXT_IBND_TX_EN))
			val |= MAC_RGMII_MODE_TX_ENABLE |
			       MAC_RGMII_MODE_TX_LOWPWR |
			       MAC_RGMII_MODE_TX_RESET;
	}
	tw32(MAC_EXT_RGMII_MODE, val);
}

static void tg3_mdio_start(struct tg3 *tp)
{
	tp->mi_mode &= ~MAC_MI_MODE_AUTO_POLL;
	tw32_f(MAC_MI_MODE, tp->mi_mode);
	udelay(80);

	if (tg3_flag(tp, MDIOBUS_INITED) &&
	    GET_ASIC_REV(tp->pci_chip_rev_id) == ASIC_REV_5785)
		tg3_mdio_config_5785(tp);
}

static int tg3_mdio_init(struct tg3 *tp)
{
	int i;
	u32 reg;
	struct phy_device *phydev;

	if (tg3_flag(tp, 5717_PLUS)) {
		u32 is_serdes;

		tp->phy_addr = tp->pci_fn + 1;

		if (tp->pci_chip_rev_id != CHIPREV_ID_5717_A0)
			is_serdes = tr32(SG_DIG_STATUS) & SG_DIG_IS_SERDES;
		else
			is_serdes = tr32(TG3_CPMU_PHY_STRAP) &
				    TG3_CPMU_PHY_STRAP_IS_SERDES;
		if (is_serdes)
			tp->phy_addr += 7;
	} else
		tp->phy_addr = TG3_PHY_MII_ADDR;

	tg3_mdio_start(tp);

	if (!tg3_flag(tp, USE_PHYLIB) || tg3_flag(tp, MDIOBUS_INITED))
		return 0;

	tp->mdio_bus = mdiobus_alloc();
	if (tp->mdio_bus == NULL)
		return -ENOMEM;

	tp->mdio_bus->name     = "tg3 mdio bus";
	snprintf(tp->mdio_bus->id, MII_BUS_ID_SIZE, "%x",
		 (tp->pdev->bus->number << 8) | tp->pdev->devfn);
	tp->mdio_bus->priv     = tp;
	tp->mdio_bus->parent   = &tp->pdev->dev;
	tp->mdio_bus->read     = &tg3_mdio_read;
	tp->mdio_bus->write    = &tg3_mdio_write;
	tp->mdio_bus->reset    = &tg3_mdio_reset;
	tp->mdio_bus->phy_mask = ~(1 << TG3_PHY_MII_ADDR);
	tp->mdio_bus->irq      = &tp->mdio_irq[0];

	for (i = 0; i < PHY_MAX_ADDR; i++)
		tp->mdio_bus->irq[i] = PHY_POLL;

	/* The bus registration will look for all the PHYs on the mdio bus.
	 * Unfortunately, it does not ensure the PHY is powered up before
	 * accessing the PHY ID registers.  A chip reset is the
	 * quickest way to bring the device back to an operational state..
	 */
	if (tg3_readphy(tp, MII_BMCR, &reg) || (reg & BMCR_PDOWN))
		tg3_bmcr_reset(tp);

	i = mdiobus_register(tp->mdio_bus);
	if (i) {
		dev_warn(&tp->pdev->dev, "mdiobus_reg failed (0x%x)\n", i);
		mdiobus_free(tp->mdio_bus);
		return i;
	}

	phydev = tp->mdio_bus->phy_map[TG3_PHY_MII_ADDR];

	if (!phydev || !phydev->drv) {
		dev_warn(&tp->pdev->dev, "No PHY devices\n");
		mdiobus_unregister(tp->mdio_bus);
		mdiobus_free(tp->mdio_bus);
		return -ENODEV;
	}

	switch (phydev->drv->phy_id & phydev->drv->phy_id_mask) {
	case PHY_ID_BCM57780:
		phydev->interface = PHY_INTERFACE_MODE_GMII;
		phydev->dev_flags |= PHY_BRCM_AUTO_PWRDWN_ENABLE;
		break;
	case PHY_ID_BCM50610:
	case PHY_ID_BCM50610M:
		phydev->dev_flags |= PHY_BRCM_CLEAR_RGMII_MODE |
				     PHY_BRCM_RX_REFCLK_UNUSED |
				     PHY_BRCM_DIS_TXCRXC_NOENRGY |
				     PHY_BRCM_AUTO_PWRDWN_ENABLE;
		if (tg3_flag(tp, RGMII_INBAND_DISABLE))
			phydev->dev_flags |= PHY_BRCM_STD_IBND_DISABLE;
		if (tg3_flag(tp, RGMII_EXT_IBND_RX_EN))
			phydev->dev_flags |= PHY_BRCM_EXT_IBND_RX_ENABLE;
		if (tg3_flag(tp, RGMII_EXT_IBND_TX_EN))
			phydev->dev_flags |= PHY_BRCM_EXT_IBND_TX_ENABLE;
		/* fallthru */
	case PHY_ID_RTL8211C:
		phydev->interface = PHY_INTERFACE_MODE_RGMII;
		break;
	case PHY_ID_RTL8201E:
	case PHY_ID_BCMAC131:
		phydev->interface = PHY_INTERFACE_MODE_MII;
		phydev->dev_flags |= PHY_BRCM_AUTO_PWRDWN_ENABLE;
		tp->phy_flags |= TG3_PHYFLG_IS_FET;
		break;
	}

	tg3_flag_set(tp, MDIOBUS_INITED);

	if (GET_ASIC_REV(tp->pci_chip_rev_id) == ASIC_REV_5785)
		tg3_mdio_config_5785(tp);

	return 0;
}

static void tg3_mdio_fini(struct tg3 *tp)
{
	if (tg3_flag(tp, MDIOBUS_INITED)) {
		tg3_flag_clear(tp, MDIOBUS_INITED);
		mdiobus_unregister(tp->mdio_bus);
		mdiobus_free(tp->mdio_bus);
	}
}

/* tp->lock is held. */
static inline void tg3_generate_fw_event(struct tg3 *tp)
{
	u32 val;

	val = tr32(GRC_RX_CPU_EVENT);
	val |= GRC_RX_CPU_DRIVER_EVENT;
	tw32_f(GRC_RX_CPU_EVENT, val);

	tp->last_event_jiffies = jiffies;
}

#define TG3_FW_EVENT_TIMEOUT_USEC 2500

/* tp->lock is held. */
static void tg3_wait_for_event_ack(struct tg3 *tp)
{
	int i;
	unsigned int delay_cnt;
	long time_remain;

	/* If enough time has passed, no wait is necessary. */
	time_remain = (long)(tp->last_event_jiffies + 1 +
		      usecs_to_jiffies(TG3_FW_EVENT_TIMEOUT_USEC)) -
		      (long)jiffies;
	if (time_remain < 0)
		return;

	/* Check if we can shorten the wait time. */
	delay_cnt = jiffies_to_usecs(time_remain);
	if (delay_cnt > TG3_FW_EVENT_TIMEOUT_USEC)
		delay_cnt = TG3_FW_EVENT_TIMEOUT_USEC;
	delay_cnt = (delay_cnt >> 3) + 1;

	for (i = 0; i < delay_cnt; i++) {
		if (!(tr32(GRC_RX_CPU_EVENT) & GRC_RX_CPU_DRIVER_EVENT))
			break;
		udelay(8);
	}
}

/* tp->lock is held. */
static void tg3_ump_link_report(struct tg3 *tp)
{
	u32 reg;
	u32 val;

	if (!tg3_flag(tp, 5780_CLASS) || !tg3_flag(tp, ENABLE_ASF))
		return;

	tg3_wait_for_event_ack(tp);

	tg3_write_mem(tp, NIC_SRAM_FW_CMD_MBOX, FWCMD_NICDRV_LINK_UPDATE);

	tg3_write_mem(tp, NIC_SRAM_FW_CMD_LEN_MBOX, 14);

	val = 0;
	if (!tg3_readphy(tp, MII_BMCR, &reg))
		val = reg << 16;
	if (!tg3_readphy(tp, MII_BMSR, &reg))
		val |= (reg & 0xffff);
	tg3_write_mem(tp, NIC_SRAM_FW_CMD_DATA_MBOX, val);

	val = 0;
	if (!tg3_readphy(tp, MII_ADVERTISE, &reg))
		val = reg << 16;
	if (!tg3_readphy(tp, MII_LPA, &reg))
		val |= (reg & 0xffff);
	tg3_write_mem(tp, NIC_SRAM_FW_CMD_DATA_MBOX + 4, val);

	val = 0;
	if (!(tp->phy_flags & TG3_PHYFLG_MII_SERDES)) {
		if (!tg3_readphy(tp, MII_CTRL1000, &reg))
			val = reg << 16;
		if (!tg3_readphy(tp, MII_STAT1000, &reg))
			val |= (reg & 0xffff);
	}
	tg3_write_mem(tp, NIC_SRAM_FW_CMD_DATA_MBOX + 8, val);

	if (!tg3_readphy(tp, MII_PHYADDR, &reg))
		val = reg << 16;
	else
		val = 0;
	tg3_write_mem(tp, NIC_SRAM_FW_CMD_DATA_MBOX + 12, val);

	tg3_generate_fw_event(tp);
}

static void tg3_link_report(struct tg3 *tp)
{
	if (!netif_carrier_ok(tp->dev)) {
		netif_info(tp, link, tp->dev, "Link is down\n");
		tg3_ump_link_report(tp);
	} else if (netif_msg_link(tp)) {
		netdev_info(tp->dev, "Link is up at %d Mbps, %s duplex\n",
			    (tp->link_config.active_speed == SPEED_1000 ?
			     1000 :
			     (tp->link_config.active_speed == SPEED_100 ?
			      100 : 10)),
			    (tp->link_config.active_duplex == DUPLEX_FULL ?
			     "full" : "half"));

		netdev_info(tp->dev, "Flow control is %s for TX and %s for RX\n",
			    (tp->link_config.active_flowctrl & FLOW_CTRL_TX) ?
			    "on" : "off",
			    (tp->link_config.active_flowctrl & FLOW_CTRL_RX) ?
			    "on" : "off");

		if (tp->phy_flags & TG3_PHYFLG_EEE_CAP)
			netdev_info(tp->dev, "EEE is %s\n",
				    tp->setlpicnt ? "enabled" : "disabled");

		tg3_ump_link_report(tp);
	}
}

static u16 tg3_advert_flowctrl_1000T(u8 flow_ctrl)
{
	u16 miireg;

	if ((flow_ctrl & FLOW_CTRL_TX) && (flow_ctrl & FLOW_CTRL_RX))
		miireg = ADVERTISE_PAUSE_CAP;
	else if (flow_ctrl & FLOW_CTRL_TX)
		miireg = ADVERTISE_PAUSE_ASYM;
	else if (flow_ctrl & FLOW_CTRL_RX)
		miireg = ADVERTISE_PAUSE_CAP | ADVERTISE_PAUSE_ASYM;
	else
		miireg = 0;

	return miireg;
}

static u16 tg3_advert_flowctrl_1000X(u8 flow_ctrl)
{
	u16 miireg;

	if ((flow_ctrl & FLOW_CTRL_TX) && (flow_ctrl & FLOW_CTRL_RX))
		miireg = ADVERTISE_1000XPAUSE;
	else if (flow_ctrl & FLOW_CTRL_TX)
		miireg = ADVERTISE_1000XPSE_ASYM;
	else if (flow_ctrl & FLOW_CTRL_RX)
		miireg = ADVERTISE_1000XPAUSE | ADVERTISE_1000XPSE_ASYM;
	else
		miireg = 0;

	return miireg;
}

static u8 tg3_resolve_flowctrl_1000X(u16 lcladv, u16 rmtadv)
{
	u8 cap = 0;

	if (lcladv & ADVERTISE_1000XPAUSE) {
		if (lcladv & ADVERTISE_1000XPSE_ASYM) {
			if (rmtadv & LPA_1000XPAUSE)
				cap = FLOW_CTRL_TX | FLOW_CTRL_RX;
			else if (rmtadv & LPA_1000XPAUSE_ASYM)
				cap = FLOW_CTRL_RX;
		} else {
			if (rmtadv & LPA_1000XPAUSE)
				cap = FLOW_CTRL_TX | FLOW_CTRL_RX;
		}
	} else if (lcladv & ADVERTISE_1000XPSE_ASYM) {
		if ((rmtadv & LPA_1000XPAUSE) && (rmtadv & LPA_1000XPAUSE_ASYM))
			cap = FLOW_CTRL_TX;
	}

	return cap;
}

static void tg3_setup_flow_control(struct tg3 *tp, u32 lcladv, u32 rmtadv)
{
	u8 autoneg;
	u8 flowctrl = 0;
	u32 old_rx_mode = tp->rx_mode;
	u32 old_tx_mode = tp->tx_mode;

	if (tg3_flag(tp, USE_PHYLIB))
		autoneg = tp->mdio_bus->phy_map[TG3_PHY_MII_ADDR]->autoneg;
	else
		autoneg = tp->link_config.autoneg;

	if (autoneg == AUTONEG_ENABLE && tg3_flag(tp, PAUSE_AUTONEG)) {
		if (tp->phy_flags & TG3_PHYFLG_ANY_SERDES)
			flowctrl = tg3_resolve_flowctrl_1000X(lcladv, rmtadv);
		else
			flowctrl = mii_resolve_flowctrl_fdx(lcladv, rmtadv);
	} else
		flowctrl = tp->link_config.flowctrl;

	tp->link_config.active_flowctrl = flowctrl;

	if (flowctrl & FLOW_CTRL_RX)
		tp->rx_mode |= RX_MODE_FLOW_CTRL_ENABLE;
	else
		tp->rx_mode &= ~RX_MODE_FLOW_CTRL_ENABLE;

	if (old_rx_mode != tp->rx_mode)
		tw32_f(MAC_RX_MODE, tp->rx_mode);

	if (flowctrl & FLOW_CTRL_TX)
		tp->tx_mode |= TX_MODE_FLOW_CTRL_ENABLE;
	else
		tp->tx_mode &= ~TX_MODE_FLOW_CTRL_ENABLE;

	if (old_tx_mode != tp->tx_mode)
		tw32_f(MAC_TX_MODE, tp->tx_mode);
}

static void tg3_adjust_link(struct net_device *dev)
{
	u8 oldflowctrl, linkmesg = 0;
	u32 mac_mode, lcl_adv, rmt_adv;
	struct tg3 *tp = netdev_priv(dev);
	struct phy_device *phydev = tp->mdio_bus->phy_map[TG3_PHY_MII_ADDR];

	spin_lock_bh(&tp->lock);

	mac_mode = tp->mac_mode & ~(MAC_MODE_PORT_MODE_MASK |
				    MAC_MODE_HALF_DUPLEX);

	oldflowctrl = tp->link_config.active_flowctrl;

	if (phydev->link) {
		lcl_adv = 0;
		rmt_adv = 0;

		if (phydev->speed == SPEED_100 || phydev->speed == SPEED_10)
			mac_mode |= MAC_MODE_PORT_MODE_MII;
		else if (phydev->speed == SPEED_1000 ||
			 GET_ASIC_REV(tp->pci_chip_rev_id) != ASIC_REV_5785)
			mac_mode |= MAC_MODE_PORT_MODE_GMII;
		else
			mac_mode |= MAC_MODE_PORT_MODE_MII;

		if (phydev->duplex == DUPLEX_HALF)
			mac_mode |= MAC_MODE_HALF_DUPLEX;
		else {
			lcl_adv = tg3_advert_flowctrl_1000T(
				  tp->link_config.flowctrl);

			if (phydev->pause)
				rmt_adv = LPA_PAUSE_CAP;
			if (phydev->asym_pause)
				rmt_adv |= LPA_PAUSE_ASYM;
		}

		tg3_setup_flow_control(tp, lcl_adv, rmt_adv);
	} else
		mac_mode |= MAC_MODE_PORT_MODE_GMII;

	if (mac_mode != tp->mac_mode) {
		tp->mac_mode = mac_mode;
		tw32_f(MAC_MODE, tp->mac_mode);
		udelay(40);
	}

	if (GET_ASIC_REV(tp->pci_chip_rev_id) == ASIC_REV_5785) {
		if (phydev->speed == SPEED_10)
			tw32(MAC_MI_STAT,
			     MAC_MI_STAT_10MBPS_MODE |
			     MAC_MI_STAT_LNKSTAT_ATTN_ENAB);
		else
			tw32(MAC_MI_STAT, MAC_MI_STAT_LNKSTAT_ATTN_ENAB);
	}

	if (phydev->speed == SPEED_1000 && phydev->duplex == DUPLEX_HALF)
		tw32(MAC_TX_LENGTHS,
		     ((2 << TX_LENGTHS_IPG_CRS_SHIFT) |
		      (6 << TX_LENGTHS_IPG_SHIFT) |
		      (0xff << TX_LENGTHS_SLOT_TIME_SHIFT)));
	else
		tw32(MAC_TX_LENGTHS,
		     ((2 << TX_LENGTHS_IPG_CRS_SHIFT) |
		      (6 << TX_LENGTHS_IPG_SHIFT) |
		      (32 << TX_LENGTHS_SLOT_TIME_SHIFT)));

	if ((phydev->link && tp->link_config.active_speed == SPEED_INVALID) ||
	    (!phydev->link && tp->link_config.active_speed != SPEED_INVALID) ||
	    phydev->speed != tp->link_config.active_speed ||
	    phydev->duplex != tp->link_config.active_duplex ||
	    oldflowctrl != tp->link_config.active_flowctrl)
		linkmesg = 1;

	tp->link_config.active_speed = phydev->speed;
	tp->link_config.active_duplex = phydev->duplex;

	spin_unlock_bh(&tp->lock);

	if (linkmesg)
		tg3_link_report(tp);
}

static int tg3_phy_init(struct tg3 *tp)
{
	struct phy_device *phydev;

	if (tp->phy_flags & TG3_PHYFLG_IS_CONNECTED)
		return 0;

	/* Bring the PHY back to a known state. */
	tg3_bmcr_reset(tp);

	phydev = tp->mdio_bus->phy_map[TG3_PHY_MII_ADDR];

	/* Attach the MAC to the PHY. */
	phydev = phy_connect(tp->dev, dev_name(&phydev->dev), tg3_adjust_link,
			     phydev->dev_flags, phydev->interface);
	if (IS_ERR(phydev)) {
		dev_err(&tp->pdev->dev, "Could not attach to PHY\n");
		return PTR_ERR(phydev);
	}

	/* Mask with MAC supported features. */
	switch (phydev->interface) {
	case PHY_INTERFACE_MODE_GMII:
	case PHY_INTERFACE_MODE_RGMII:
		if (!(tp->phy_flags & TG3_PHYFLG_10_100_ONLY)) {
			phydev->supported &= (PHY_GBIT_FEATURES |
					      SUPPORTED_Pause |
					      SUPPORTED_Asym_Pause);
			break;
		}
		/* fallthru */
	case PHY_INTERFACE_MODE_MII:
		phydev->supported &= (PHY_BASIC_FEATURES |
				      SUPPORTED_Pause |
				      SUPPORTED_Asym_Pause);
		break;
	default:
		phy_disconnect(tp->mdio_bus->phy_map[TG3_PHY_MII_ADDR]);
		return -EINVAL;
	}

	tp->phy_flags |= TG3_PHYFLG_IS_CONNECTED;

	phydev->advertising = phydev->supported;

	return 0;
}

static void tg3_phy_start(struct tg3 *tp)
{
	struct phy_device *phydev;

	if (!(tp->phy_flags & TG3_PHYFLG_IS_CONNECTED))
		return;

	phydev = tp->mdio_bus->phy_map[TG3_PHY_MII_ADDR];

	if (tp->phy_flags & TG3_PHYFLG_IS_LOW_POWER) {
		tp->phy_flags &= ~TG3_PHYFLG_IS_LOW_POWER;
		phydev->speed = tp->link_config.orig_speed;
		phydev->duplex = tp->link_config.orig_duplex;
		phydev->autoneg = tp->link_config.orig_autoneg;
		phydev->advertising = tp->link_config.orig_advertising;
	}

	phy_start(phydev);

	phy_start_aneg(phydev);
}

static void tg3_phy_stop(struct tg3 *tp)
{
	if (!(tp->phy_flags & TG3_PHYFLG_IS_CONNECTED))
		return;

	phy_stop(tp->mdio_bus->phy_map[TG3_PHY_MII_ADDR]);
}

static void tg3_phy_fini(struct tg3 *tp)
{
	if (tp->phy_flags & TG3_PHYFLG_IS_CONNECTED) {
		phy_disconnect(tp->mdio_bus->phy_map[TG3_PHY_MII_ADDR]);
		tp->phy_flags &= ~TG3_PHYFLG_IS_CONNECTED;
	}
}

static void tg3_phy_fet_toggle_apd(struct tg3 *tp, bool enable)
{
	u32 phytest;

	if (!tg3_readphy(tp, MII_TG3_FET_TEST, &phytest)) {
		u32 phy;

		tg3_writephy(tp, MII_TG3_FET_TEST,
			     phytest | MII_TG3_FET_SHADOW_EN);
		if (!tg3_readphy(tp, MII_TG3_FET_SHDW_AUXSTAT2, &phy)) {
			if (enable)
				phy |= MII_TG3_FET_SHDW_AUXSTAT2_APD;
			else
				phy &= ~MII_TG3_FET_SHDW_AUXSTAT2_APD;
			tg3_writephy(tp, MII_TG3_FET_SHDW_AUXSTAT2, phy);
		}
		tg3_writephy(tp, MII_TG3_FET_TEST, phytest);
	}
}

static void tg3_phy_toggle_apd(struct tg3 *tp, bool enable)
{
	u32 reg;

	if (!tg3_flag(tp, 5705_PLUS) ||
	    (tg3_flag(tp, 5717_PLUS) &&
	     (tp->phy_flags & TG3_PHYFLG_MII_SERDES)))
		return;

	if (tp->phy_flags & TG3_PHYFLG_IS_FET) {
		tg3_phy_fet_toggle_apd(tp, enable);
		return;
	}

	reg = MII_TG3_MISC_SHDW_WREN |
	      MII_TG3_MISC_SHDW_SCR5_SEL |
	      MII_TG3_MISC_SHDW_SCR5_LPED |
	      MII_TG3_MISC_SHDW_SCR5_DLPTLM |
	      MII_TG3_MISC_SHDW_SCR5_SDTL |
	      MII_TG3_MISC_SHDW_SCR5_C125OE;
	if (GET_ASIC_REV(tp->pci_chip_rev_id) != ASIC_REV_5784 || !enable)
		reg |= MII_TG3_MISC_SHDW_SCR5_DLLAPD;

	tg3_writephy(tp, MII_TG3_MISC_SHDW, reg);


	reg = MII_TG3_MISC_SHDW_WREN |
	      MII_TG3_MISC_SHDW_APD_SEL |
	      MII_TG3_MISC_SHDW_APD_WKTM_84MS;
	if (enable)
		reg |= MII_TG3_MISC_SHDW_APD_ENABLE;

	tg3_writephy(tp, MII_TG3_MISC_SHDW, reg);
}

static void tg3_phy_toggle_automdix(struct tg3 *tp, int enable)
{
	u32 phy;

	if (!tg3_flag(tp, 5705_PLUS) ||
	    (tp->phy_flags & TG3_PHYFLG_ANY_SERDES))
		return;

	if (tp->phy_flags & TG3_PHYFLG_IS_FET) {
		u32 ephy;

		if (!tg3_readphy(tp, MII_TG3_FET_TEST, &ephy)) {
			u32 reg = MII_TG3_FET_SHDW_MISCCTRL;

			tg3_writephy(tp, MII_TG3_FET_TEST,
				     ephy | MII_TG3_FET_SHADOW_EN);
			if (!tg3_readphy(tp, reg, &phy)) {
				if (enable)
					phy |= MII_TG3_FET_SHDW_MISCCTRL_MDIX;
				else
					phy &= ~MII_TG3_FET_SHDW_MISCCTRL_MDIX;
				tg3_writephy(tp, reg, phy);
			}
			tg3_writephy(tp, MII_TG3_FET_TEST, ephy);
		}
	} else {
		int ret;

		ret = tg3_phy_auxctl_read(tp,
					  MII_TG3_AUXCTL_SHDWSEL_MISC, &phy);
		if (!ret) {
			if (enable)
				phy |= MII_TG3_AUXCTL_MISC_FORCE_AMDIX;
			else
				phy &= ~MII_TG3_AUXCTL_MISC_FORCE_AMDIX;
			tg3_phy_auxctl_write(tp,
					     MII_TG3_AUXCTL_SHDWSEL_MISC, phy);
		}
	}
}

static void tg3_phy_set_wirespeed(struct tg3 *tp)
{
	int ret;
	u32 val;

	if (tp->phy_flags & TG3_PHYFLG_NO_ETH_WIRE_SPEED)
		return;

	ret = tg3_phy_auxctl_read(tp, MII_TG3_AUXCTL_SHDWSEL_MISC, &val);
	if (!ret)
		tg3_phy_auxctl_write(tp, MII_TG3_AUXCTL_SHDWSEL_MISC,
				     val | MII_TG3_AUXCTL_MISC_WIRESPD_EN);
}

static void tg3_phy_apply_otp(struct tg3 *tp)
{
	u32 otp, phy;

	if (!tp->phy_otp)
		return;

	otp = tp->phy_otp;

	if (TG3_PHY_AUXCTL_SMDSP_ENABLE(tp))
		return;

	phy = ((otp & TG3_OTP_AGCTGT_MASK) >> TG3_OTP_AGCTGT_SHIFT);
	phy |= MII_TG3_DSP_TAP1_AGCTGT_DFLT;
	tg3_phydsp_write(tp, MII_TG3_DSP_TAP1, phy);

	phy = ((otp & TG3_OTP_HPFFLTR_MASK) >> TG3_OTP_HPFFLTR_SHIFT) |
	      ((otp & TG3_OTP_HPFOVER_MASK) >> TG3_OTP_HPFOVER_SHIFT);
	tg3_phydsp_write(tp, MII_TG3_DSP_AADJ1CH0, phy);

	phy = ((otp & TG3_OTP_LPFDIS_MASK) >> TG3_OTP_LPFDIS_SHIFT);
	phy |= MII_TG3_DSP_AADJ1CH3_ADCCKADJ;
	tg3_phydsp_write(tp, MII_TG3_DSP_AADJ1CH3, phy);

	phy = ((otp & TG3_OTP_VDAC_MASK) >> TG3_OTP_VDAC_SHIFT);
	tg3_phydsp_write(tp, MII_TG3_DSP_EXP75, phy);

	phy = ((otp & TG3_OTP_10BTAMP_MASK) >> TG3_OTP_10BTAMP_SHIFT);
	tg3_phydsp_write(tp, MII_TG3_DSP_EXP96, phy);

	phy = ((otp & TG3_OTP_ROFF_MASK) >> TG3_OTP_ROFF_SHIFT) |
	      ((otp & TG3_OTP_RCOFF_MASK) >> TG3_OTP_RCOFF_SHIFT);
	tg3_phydsp_write(tp, MII_TG3_DSP_EXP97, phy);

	TG3_PHY_AUXCTL_SMDSP_DISABLE(tp);
}

static void tg3_phy_eee_adjust(struct tg3 *tp, u32 current_link_up)
{
	u32 val;

	if (!(tp->phy_flags & TG3_PHYFLG_EEE_CAP))
		return;

	tp->setlpicnt = 0;

	if (tp->link_config.autoneg == AUTONEG_ENABLE &&
	    current_link_up == 1 &&
	    tp->link_config.active_duplex == DUPLEX_FULL &&
	    (tp->link_config.active_speed == SPEED_100 ||
	     tp->link_config.active_speed == SPEED_1000)) {
		u32 eeectl;

		if (tp->link_config.active_speed == SPEED_1000)
			eeectl = TG3_CPMU_EEE_CTRL_EXIT_16_5_US;
		else
			eeectl = TG3_CPMU_EEE_CTRL_EXIT_36_US;

		tw32(TG3_CPMU_EEE_CTRL, eeectl);

		tg3_phy_cl45_read(tp, MDIO_MMD_AN,
				  TG3_CL45_D7_EEERES_STAT, &val);

		if (val == TG3_CL45_D7_EEERES_STAT_LP_1000T ||
		    val == TG3_CL45_D7_EEERES_STAT_LP_100TX)
			tp->setlpicnt = 2;
	}

	if (!tp->setlpicnt) {
		if (current_link_up == 1 &&
		   !TG3_PHY_AUXCTL_SMDSP_ENABLE(tp)) {
			tg3_phydsp_write(tp, MII_TG3_DSP_TAP26, 0x0000);
			TG3_PHY_AUXCTL_SMDSP_DISABLE(tp);
		}

		val = tr32(TG3_CPMU_EEE_MODE);
		tw32(TG3_CPMU_EEE_MODE, val & ~TG3_CPMU_EEEMD_LPI_ENABLE);
	}
}

static void tg3_phy_eee_enable(struct tg3 *tp)
{
	u32 val;

	if (tp->link_config.active_speed == SPEED_1000 &&
	    (GET_ASIC_REV(tp->pci_chip_rev_id) == ASIC_REV_5717 ||
	     GET_ASIC_REV(tp->pci_chip_rev_id) == ASIC_REV_5719 ||
	     GET_ASIC_REV(tp->pci_chip_rev_id) == ASIC_REV_57765) &&
	    !TG3_PHY_AUXCTL_SMDSP_ENABLE(tp)) {
		val = MII_TG3_DSP_TAP26_ALNOKO |
		      MII_TG3_DSP_TAP26_RMRXSTO;
		tg3_phydsp_write(tp, MII_TG3_DSP_TAP26, val);
		TG3_PHY_AUXCTL_SMDSP_DISABLE(tp);
	}

	val = tr32(TG3_CPMU_EEE_MODE);
	tw32(TG3_CPMU_EEE_MODE, val | TG3_CPMU_EEEMD_LPI_ENABLE);
}

static int tg3_wait_macro_done(struct tg3 *tp)
{
	int limit = 100;

	while (limit--) {
		u32 tmp32;

		if (!tg3_readphy(tp, MII_TG3_DSP_CONTROL, &tmp32)) {
			if ((tmp32 & 0x1000) == 0)
				break;
		}
	}
	if (limit < 0)
		return -EBUSY;

	return 0;
}

static int tg3_phy_write_and_check_testpat(struct tg3 *tp, int *resetp)
{
	static const u32 test_pat[4][6] = {
	{ 0x00005555, 0x00000005, 0x00002aaa, 0x0000000a, 0x00003456, 0x00000003 },
	{ 0x00002aaa, 0x0000000a, 0x00003333, 0x00000003, 0x0000789a, 0x00000005 },
	{ 0x00005a5a, 0x00000005, 0x00002a6a, 0x0000000a, 0x00001bcd, 0x00000003 },
	{ 0x00002a5a, 0x0000000a, 0x000033c3, 0x00000003, 0x00002ef1, 0x00000005 }
	};
	int chan;

	for (chan = 0; chan < 4; chan++) {
		int i;

		tg3_writephy(tp, MII_TG3_DSP_ADDRESS,
			     (chan * 0x2000) | 0x0200);
		tg3_writephy(tp, MII_TG3_DSP_CONTROL, 0x0002);

		for (i = 0; i < 6; i++)
			tg3_writephy(tp, MII_TG3_DSP_RW_PORT,
				     test_pat[chan][i]);

		tg3_writephy(tp, MII_TG3_DSP_CONTROL, 0x0202);
		if (tg3_wait_macro_done(tp)) {
			*resetp = 1;
			return -EBUSY;
		}

		tg3_writephy(tp, MII_TG3_DSP_ADDRESS,
			     (chan * 0x2000) | 0x0200);
		tg3_writephy(tp, MII_TG3_DSP_CONTROL, 0x0082);
		if (tg3_wait_macro_done(tp)) {
			*resetp = 1;
			return -EBUSY;
		}

		tg3_writephy(tp, MII_TG3_DSP_CONTROL, 0x0802);
		if (tg3_wait_macro_done(tp)) {
			*resetp = 1;
			return -EBUSY;
		}

		for (i = 0; i < 6; i += 2) {
			u32 low, high;

			if (tg3_readphy(tp, MII_TG3_DSP_RW_PORT, &low) ||
			    tg3_readphy(tp, MII_TG3_DSP_RW_PORT, &high) ||
			    tg3_wait_macro_done(tp)) {
				*resetp = 1;
				return -EBUSY;
			}
			low &= 0x7fff;
			high &= 0x000f;
			if (low != test_pat[chan][i] ||
			    high != test_pat[chan][i+1]) {
				tg3_writephy(tp, MII_TG3_DSP_ADDRESS, 0x000b);
				tg3_writephy(tp, MII_TG3_DSP_RW_PORT, 0x4001);
				tg3_writephy(tp, MII_TG3_DSP_RW_PORT, 0x4005);

				return -EBUSY;
			}
		}
	}

	return 0;
}

static int tg3_phy_reset_chanpat(struct tg3 *tp)
{
	int chan;

	for (chan = 0; chan < 4; chan++) {
		int i;

		tg3_writephy(tp, MII_TG3_DSP_ADDRESS,
			     (chan * 0x2000) | 0x0200);
		tg3_writephy(tp, MII_TG3_DSP_CONTROL, 0x0002);
		for (i = 0; i < 6; i++)
			tg3_writephy(tp, MII_TG3_DSP_RW_PORT, 0x000);
		tg3_writephy(tp, MII_TG3_DSP_CONTROL, 0x0202);
		if (tg3_wait_macro_done(tp))
			return -EBUSY;
	}

	return 0;
}

static int tg3_phy_reset_5703_4_5(struct tg3 *tp)
{
	u32 reg32, phy9_orig;
	int retries, do_phy_reset, err;

	retries = 10;
	do_phy_reset = 1;
	do {
		if (do_phy_reset) {
			err = tg3_bmcr_reset(tp);
			if (err)
				return err;
			do_phy_reset = 0;
		}

		/* Disable transmitter and interrupt.  */
		if (tg3_readphy(tp, MII_TG3_EXT_CTRL, &reg32))
			continue;

		reg32 |= 0x3000;
		tg3_writephy(tp, MII_TG3_EXT_CTRL, reg32);

		/* Set full-duplex, 1000 mbps.  */
		tg3_writephy(tp, MII_BMCR,
			     BMCR_FULLDPLX | BMCR_SPEED1000);

		/* Set to master mode.  */
		if (tg3_readphy(tp, MII_CTRL1000, &phy9_orig))
			continue;

		tg3_writephy(tp, MII_CTRL1000,
			     CTL1000_AS_MASTER | CTL1000_ENABLE_MASTER);

		err = TG3_PHY_AUXCTL_SMDSP_ENABLE(tp);
		if (err)
			return err;

		/* Block the PHY control access.  */
		tg3_phydsp_write(tp, 0x8005, 0x0800);

		err = tg3_phy_write_and_check_testpat(tp, &do_phy_reset);
		if (!err)
			break;
	} while (--retries);

	err = tg3_phy_reset_chanpat(tp);
	if (err)
		return err;

	tg3_phydsp_write(tp, 0x8005, 0x0000);

	tg3_writephy(tp, MII_TG3_DSP_ADDRESS, 0x8200);
	tg3_writephy(tp, MII_TG3_DSP_CONTROL, 0x0000);

	TG3_PHY_AUXCTL_SMDSP_DISABLE(tp);

	tg3_writephy(tp, MII_CTRL1000, phy9_orig);

	if (!tg3_readphy(tp, MII_TG3_EXT_CTRL, &reg32)) {
		reg32 &= ~0x3000;
		tg3_writephy(tp, MII_TG3_EXT_CTRL, reg32);
	} else if (!err)
		err = -EBUSY;

	return err;
}

/* This will reset the tigon3 PHY if there is no valid
 * link unless the FORCE argument is non-zero.
 */
static int tg3_phy_reset(struct tg3 *tp)
{
	u32 val, cpmuctrl;
	int err;

	if (GET_ASIC_REV(tp->pci_chip_rev_id) == ASIC_REV_5906) {
		val = tr32(GRC_MISC_CFG);
		tw32_f(GRC_MISC_CFG, val & ~GRC_MISC_CFG_EPHY_IDDQ);
		udelay(40);
	}
	err  = tg3_readphy(tp, MII_BMSR, &val);
	err |= tg3_readphy(tp, MII_BMSR, &val);
	if (err != 0)
		return -EBUSY;

	if (netif_running(tp->dev) && netif_carrier_ok(tp->dev)) {
		netif_carrier_off(tp->dev);
		tg3_link_report(tp);
	}

	if (GET_ASIC_REV(tp->pci_chip_rev_id) == ASIC_REV_5703 ||
	    GET_ASIC_REV(tp->pci_chip_rev_id) == ASIC_REV_5704 ||
	    GET_ASIC_REV(tp->pci_chip_rev_id) == ASIC_REV_5705) {
		err = tg3_phy_reset_5703_4_5(tp);
		if (err)
			return err;
		goto out;
	}

	cpmuctrl = 0;
	if (GET_ASIC_REV(tp->pci_chip_rev_id) == ASIC_REV_5784 &&
	    GET_CHIP_REV(tp->pci_chip_rev_id) != CHIPREV_5784_AX) {
		cpmuctrl = tr32(TG3_CPMU_CTRL);
		if (cpmuctrl & CPMU_CTRL_GPHY_10MB_RXONLY)
			tw32(TG3_CPMU_CTRL,
			     cpmuctrl & ~CPMU_CTRL_GPHY_10MB_RXONLY);
	}

	err = tg3_bmcr_reset(tp);
	if (err)
		return err;

	if (cpmuctrl & CPMU_CTRL_GPHY_10MB_RXONLY) {
		val = MII_TG3_DSP_EXP8_AEDW | MII_TG3_DSP_EXP8_REJ2MHz;
		tg3_phydsp_write(tp, MII_TG3_DSP_EXP8, val);

		tw32(TG3_CPMU_CTRL, cpmuctrl);
	}

	if (GET_CHIP_REV(tp->pci_chip_rev_id) == CHIPREV_5784_AX ||
	    GET_CHIP_REV(tp->pci_chip_rev_id) == CHIPREV_5761_AX) {
		val = tr32(TG3_CPMU_LSPD_1000MB_CLK);
		if ((val & CPMU_LSPD_1000MB_MACCLK_MASK) ==
		    CPMU_LSPD_1000MB_MACCLK_12_5) {
			val &= ~CPMU_LSPD_1000MB_MACCLK_MASK;
			udelay(40);
			tw32_f(TG3_CPMU_LSPD_1000MB_CLK, val);
		}
	}

	if (tg3_flag(tp, 5717_PLUS) &&
	    (tp->phy_flags & TG3_PHYFLG_MII_SERDES))
		return 0;

	tg3_phy_apply_otp(tp);

	if (tp->phy_flags & TG3_PHYFLG_ENABLE_APD)
		tg3_phy_toggle_apd(tp, true);
	else
		tg3_phy_toggle_apd(tp, false);

out:
	if ((tp->phy_flags & TG3_PHYFLG_ADC_BUG) &&
	    !TG3_PHY_AUXCTL_SMDSP_ENABLE(tp)) {
		tg3_phydsp_write(tp, 0x201f, 0x2aaa);
		tg3_phydsp_write(tp, 0x000a, 0x0323);
		TG3_PHY_AUXCTL_SMDSP_DISABLE(tp);
	}

	if (tp->phy_flags & TG3_PHYFLG_5704_A0_BUG) {
		tg3_writephy(tp, MII_TG3_MISC_SHDW, 0x8d68);
		tg3_writephy(tp, MII_TG3_MISC_SHDW, 0x8d68);
	}

	if (tp->phy_flags & TG3_PHYFLG_BER_BUG) {
		if (!TG3_PHY_AUXCTL_SMDSP_ENABLE(tp)) {
			tg3_phydsp_write(tp, 0x000a, 0x310b);
			tg3_phydsp_write(tp, 0x201f, 0x9506);
			tg3_phydsp_write(tp, 0x401f, 0x14e2);
			TG3_PHY_AUXCTL_SMDSP_DISABLE(tp);
		}
	} else if (tp->phy_flags & TG3_PHYFLG_JITTER_BUG) {
		if (!TG3_PHY_AUXCTL_SMDSP_ENABLE(tp)) {
			tg3_writephy(tp, MII_TG3_DSP_ADDRESS, 0x000a);
			if (tp->phy_flags & TG3_PHYFLG_ADJUST_TRIM) {
				tg3_writephy(tp, MII_TG3_DSP_RW_PORT, 0x110b);
				tg3_writephy(tp, MII_TG3_TEST1,
					     MII_TG3_TEST1_TRIM_EN | 0x4);
			} else
				tg3_writephy(tp, MII_TG3_DSP_RW_PORT, 0x010b);

			TG3_PHY_AUXCTL_SMDSP_DISABLE(tp);
		}
	}

	/* Set Extended packet length bit (bit 14) on all chips that */
	/* support jumbo frames */
	if ((tp->phy_id & TG3_PHY_ID_MASK) == TG3_PHY_ID_BCM5401) {
		/* Cannot do read-modify-write on 5401 */
		tg3_phy_auxctl_write(tp, MII_TG3_AUXCTL_SHDWSEL_AUXCTL, 0x4c20);
	} else if (tg3_flag(tp, JUMBO_CAPABLE)) {
		/* Set bit 14 with read-modify-write to preserve other bits */
		err = tg3_phy_auxctl_read(tp,
					  MII_TG3_AUXCTL_SHDWSEL_AUXCTL, &val);
		if (!err)
			tg3_phy_auxctl_write(tp, MII_TG3_AUXCTL_SHDWSEL_AUXCTL,
					   val | MII_TG3_AUXCTL_ACTL_EXTPKTLEN);
	}

	/* Set phy register 0x10 bit 0 to high fifo elasticity to support
	 * jumbo frames transmission.
	 */
	if (tg3_flag(tp, JUMBO_CAPABLE)) {
		if (!tg3_readphy(tp, MII_TG3_EXT_CTRL, &val))
			tg3_writephy(tp, MII_TG3_EXT_CTRL,
				     val | MII_TG3_EXT_CTRL_FIFO_ELASTIC);
	}

	if (GET_ASIC_REV(tp->pci_chip_rev_id) == ASIC_REV_5906) {
		/* adjust output voltage */
		tg3_writephy(tp, MII_TG3_FET_PTEST, 0x12);
	}

	tg3_phy_toggle_automdix(tp, 1);
	tg3_phy_set_wirespeed(tp);
	return 0;
}

#define TG3_GPIO_MSG_DRVR_PRES		 0x00000001
#define TG3_GPIO_MSG_NEED_VAUX		 0x00000002
#define TG3_GPIO_MSG_MASK		 (TG3_GPIO_MSG_DRVR_PRES | \
					  TG3_GPIO_MSG_NEED_VAUX)
#define TG3_GPIO_MSG_ALL_DRVR_PRES_MASK \
	((TG3_GPIO_MSG_DRVR_PRES << 0) | \
	 (TG3_GPIO_MSG_DRVR_PRES << 4) | \
	 (TG3_GPIO_MSG_DRVR_PRES << 8) | \
	 (TG3_GPIO_MSG_DRVR_PRES << 12))

#define TG3_GPIO_MSG_ALL_NEED_VAUX_MASK \
	((TG3_GPIO_MSG_NEED_VAUX << 0) | \
	 (TG3_GPIO_MSG_NEED_VAUX << 4) | \
	 (TG3_GPIO_MSG_NEED_VAUX << 8) | \
	 (TG3_GPIO_MSG_NEED_VAUX << 12))

static inline u32 tg3_set_function_status(struct tg3 *tp, u32 newstat)
{
	u32 status, shift;

	if (GET_ASIC_REV(tp->pci_chip_rev_id) == ASIC_REV_5717 ||
	    GET_ASIC_REV(tp->pci_chip_rev_id) == ASIC_REV_5719)
		status = tg3_ape_read32(tp, TG3_APE_GPIO_MSG);
	else
		status = tr32(TG3_CPMU_DRV_STATUS);

	shift = TG3_APE_GPIO_MSG_SHIFT + 4 * tp->pci_fn;
	status &= ~(TG3_GPIO_MSG_MASK << shift);
	status |= (newstat << shift);

	if (GET_ASIC_REV(tp->pci_chip_rev_id) == ASIC_REV_5717 ||
	    GET_ASIC_REV(tp->pci_chip_rev_id) == ASIC_REV_5719)
		tg3_ape_write32(tp, TG3_APE_GPIO_MSG, status);
	else
		tw32(TG3_CPMU_DRV_STATUS, status);

	return status >> TG3_APE_GPIO_MSG_SHIFT;
}

static inline int tg3_pwrsrc_switch_to_vmain(struct tg3 *tp)
{
	if (!tg3_flag(tp, IS_NIC))
		return 0;

	if (GET_ASIC_REV(tp->pci_chip_rev_id) == ASIC_REV_5717 ||
	    GET_ASIC_REV(tp->pci_chip_rev_id) == ASIC_REV_5719 ||
	    GET_ASIC_REV(tp->pci_chip_rev_id) == ASIC_REV_5720) {
		if (tg3_ape_lock(tp, TG3_APE_LOCK_GPIO))
			return -EIO;

		tg3_set_function_status(tp, TG3_GPIO_MSG_DRVR_PRES);

		tw32_wait_f(GRC_LOCAL_CTRL, tp->grc_local_ctrl,
			    TG3_GRC_LCLCTL_PWRSW_DELAY);

		tg3_ape_unlock(tp, TG3_APE_LOCK_GPIO);
	} else {
		tw32_wait_f(GRC_LOCAL_CTRL, tp->grc_local_ctrl,
			    TG3_GRC_LCLCTL_PWRSW_DELAY);
	}

	return 0;
}

static void tg3_pwrsrc_die_with_vmain(struct tg3 *tp)
{
	u32 grc_local_ctrl;

	if (!tg3_flag(tp, IS_NIC) ||
	    GET_ASIC_REV(tp->pci_chip_rev_id) == ASIC_REV_5700 ||
	    GET_ASIC_REV(tp->pci_chip_rev_id) == ASIC_REV_5701)
		return;

	grc_local_ctrl = tp->grc_local_ctrl | GRC_LCLCTRL_GPIO_OE1;

	tw32_wait_f(GRC_LOCAL_CTRL,
		    grc_local_ctrl | GRC_LCLCTRL_GPIO_OUTPUT1,
		    TG3_GRC_LCLCTL_PWRSW_DELAY);

	tw32_wait_f(GRC_LOCAL_CTRL,
		    grc_local_ctrl,
		    TG3_GRC_LCLCTL_PWRSW_DELAY);

	tw32_wait_f(GRC_LOCAL_CTRL,
		    grc_local_ctrl | GRC_LCLCTRL_GPIO_OUTPUT1,
		    TG3_GRC_LCLCTL_PWRSW_DELAY);
}

static void tg3_pwrsrc_switch_to_vaux(struct tg3 *tp)
{
	if (!tg3_flag(tp, IS_NIC))
		return;

	if (GET_ASIC_REV(tp->pci_chip_rev_id) == ASIC_REV_5700 ||
	    GET_ASIC_REV(tp->pci_chip_rev_id) == ASIC_REV_5701) {
		tw32_wait_f(GRC_LOCAL_CTRL, tp->grc_local_ctrl |
			    (GRC_LCLCTRL_GPIO_OE0 |
			     GRC_LCLCTRL_GPIO_OE1 |
			     GRC_LCLCTRL_GPIO_OE2 |
			     GRC_LCLCTRL_GPIO_OUTPUT0 |
			     GRC_LCLCTRL_GPIO_OUTPUT1),
			    TG3_GRC_LCLCTL_PWRSW_DELAY);
	} else if (tp->pdev->device == PCI_DEVICE_ID_TIGON3_5761 ||
		   tp->pdev->device == TG3PCI_DEVICE_TIGON3_5761S) {
		/* The 5761 non-e device swaps GPIO 0 and GPIO 2. */
		u32 grc_local_ctrl = GRC_LCLCTRL_GPIO_OE0 |
				     GRC_LCLCTRL_GPIO_OE1 |
				     GRC_LCLCTRL_GPIO_OE2 |
				     GRC_LCLCTRL_GPIO_OUTPUT0 |
				     GRC_LCLCTRL_GPIO_OUTPUT1 |
				     tp->grc_local_ctrl;
		tw32_wait_f(GRC_LOCAL_CTRL, grc_local_ctrl,
			    TG3_GRC_LCLCTL_PWRSW_DELAY);

		grc_local_ctrl |= GRC_LCLCTRL_GPIO_OUTPUT2;
		tw32_wait_f(GRC_LOCAL_CTRL, grc_local_ctrl,
			    TG3_GRC_LCLCTL_PWRSW_DELAY);

		grc_local_ctrl &= ~GRC_LCLCTRL_GPIO_OUTPUT0;
		tw32_wait_f(GRC_LOCAL_CTRL, grc_local_ctrl,
			    TG3_GRC_LCLCTL_PWRSW_DELAY);
	} else {
		u32 no_gpio2;
		u32 grc_local_ctrl = 0;

		/* Workaround to prevent overdrawing Amps. */
		if (GET_ASIC_REV(tp->pci_chip_rev_id) == ASIC_REV_5714) {
			grc_local_ctrl |= GRC_LCLCTRL_GPIO_OE3;
			tw32_wait_f(GRC_LOCAL_CTRL, tp->grc_local_ctrl |
				    grc_local_ctrl,
				    TG3_GRC_LCLCTL_PWRSW_DELAY);
		}

		/* On 5753 and variants, GPIO2 cannot be used. */
		no_gpio2 = tp->nic_sram_data_cfg &
			   NIC_SRAM_DATA_CFG_NO_GPIO2;

		grc_local_ctrl |= GRC_LCLCTRL_GPIO_OE0 |
				  GRC_LCLCTRL_GPIO_OE1 |
				  GRC_LCLCTRL_GPIO_OE2 |
				  GRC_LCLCTRL_GPIO_OUTPUT1 |
				  GRC_LCLCTRL_GPIO_OUTPUT2;
		if (no_gpio2) {
			grc_local_ctrl &= ~(GRC_LCLCTRL_GPIO_OE2 |
					    GRC_LCLCTRL_GPIO_OUTPUT2);
		}
		tw32_wait_f(GRC_LOCAL_CTRL,
			    tp->grc_local_ctrl | grc_local_ctrl,
			    TG3_GRC_LCLCTL_PWRSW_DELAY);

		grc_local_ctrl |= GRC_LCLCTRL_GPIO_OUTPUT0;

		tw32_wait_f(GRC_LOCAL_CTRL,
			    tp->grc_local_ctrl | grc_local_ctrl,
			    TG3_GRC_LCLCTL_PWRSW_DELAY);

		if (!no_gpio2) {
			grc_local_ctrl &= ~GRC_LCLCTRL_GPIO_OUTPUT2;
			tw32_wait_f(GRC_LOCAL_CTRL,
				    tp->grc_local_ctrl | grc_local_ctrl,
				    TG3_GRC_LCLCTL_PWRSW_DELAY);
		}
	}
}

static void tg3_frob_aux_power_5717(struct tg3 *tp, bool wol_enable)
{
	u32 msg = 0;

	/* Serialize power state transitions */
	if (tg3_ape_lock(tp, TG3_APE_LOCK_GPIO))
		return;

	if (tg3_flag(tp, ENABLE_ASF) || tg3_flag(tp, ENABLE_APE) || wol_enable)
		msg = TG3_GPIO_MSG_NEED_VAUX;

	msg = tg3_set_function_status(tp, msg);

	if (msg & TG3_GPIO_MSG_ALL_DRVR_PRES_MASK)
		goto done;

	if (msg & TG3_GPIO_MSG_ALL_NEED_VAUX_MASK)
		tg3_pwrsrc_switch_to_vaux(tp);
	else
		tg3_pwrsrc_die_with_vmain(tp);

done:
	tg3_ape_unlock(tp, TG3_APE_LOCK_GPIO);
}

static void tg3_frob_aux_power(struct tg3 *tp, bool include_wol)
{
	bool need_vaux = false;

	/* The GPIOs do something completely different on 57765. */
	if (!tg3_flag(tp, IS_NIC) ||
	    GET_ASIC_REV(tp->pci_chip_rev_id) == ASIC_REV_57765)
		return;

	if (GET_ASIC_REV(tp->pci_chip_rev_id) == ASIC_REV_5717 ||
	    GET_ASIC_REV(tp->pci_chip_rev_id) == ASIC_REV_5719 ||
	    GET_ASIC_REV(tp->pci_chip_rev_id) == ASIC_REV_5720) {
		tg3_frob_aux_power_5717(tp, include_wol ?
					tg3_flag(tp, WOL_ENABLE) != 0 : 0);
		return;
	}

	if (tp->pdev_peer && tp->pdev_peer != tp->pdev) {
		struct net_device *dev_peer;

		dev_peer = pci_get_drvdata(tp->pdev_peer);

		/* remove_one() may have been run on the peer. */
		if (dev_peer) {
			struct tg3 *tp_peer = netdev_priv(dev_peer);

			if (tg3_flag(tp_peer, INIT_COMPLETE))
				return;

			if ((include_wol && tg3_flag(tp_peer, WOL_ENABLE)) ||
			    tg3_flag(tp_peer, ENABLE_ASF))
				need_vaux = true;
		}
	}

	if ((include_wol && tg3_flag(tp, WOL_ENABLE)) ||
	    tg3_flag(tp, ENABLE_ASF))
		need_vaux = true;

	if (need_vaux)
		tg3_pwrsrc_switch_to_vaux(tp);
	else
		tg3_pwrsrc_die_with_vmain(tp);
}

static int tg3_5700_link_polarity(struct tg3 *tp, u32 speed)
{
	if (tp->led_ctrl == LED_CTRL_MODE_PHY_2)
		return 1;
	else if ((tp->phy_id & TG3_PHY_ID_MASK) == TG3_PHY_ID_BCM5411) {
		if (speed != SPEED_10)
			return 1;
	} else if (speed == SPEED_10)
		return 1;

	return 0;
}

static int tg3_setup_phy(struct tg3 *, int);

#define RESET_KIND_SHUTDOWN	0
#define RESET_KIND_INIT		1
#define RESET_KIND_SUSPEND	2

static void tg3_write_sig_post_reset(struct tg3 *, int);
static int tg3_halt_cpu(struct tg3 *, u32);

static void tg3_power_down_phy(struct tg3 *tp, bool do_low_power)
{
	u32 val;

	if (tp->phy_flags & TG3_PHYFLG_PHY_SERDES) {
		if (GET_ASIC_REV(tp->pci_chip_rev_id) == ASIC_REV_5704) {
			u32 sg_dig_ctrl = tr32(SG_DIG_CTRL);
			u32 serdes_cfg = tr32(MAC_SERDES_CFG);

			sg_dig_ctrl |=
				SG_DIG_USING_HW_AUTONEG | SG_DIG_SOFT_RESET;
			tw32(SG_DIG_CTRL, sg_dig_ctrl);
			tw32(MAC_SERDES_CFG, serdes_cfg | (1 << 15));
		}
		return;
	}

	if (GET_ASIC_REV(tp->pci_chip_rev_id) == ASIC_REV_5906) {
		tg3_bmcr_reset(tp);
		val = tr32(GRC_MISC_CFG);
		tw32_f(GRC_MISC_CFG, val | GRC_MISC_CFG_EPHY_IDDQ);
		udelay(40);
		return;
	} else if (tp->phy_flags & TG3_PHYFLG_IS_FET) {
		u32 phytest;
		if (!tg3_readphy(tp, MII_TG3_FET_TEST, &phytest)) {
			u32 phy;

			tg3_writephy(tp, MII_ADVERTISE, 0);
			tg3_writephy(tp, MII_BMCR,
				     BMCR_ANENABLE | BMCR_ANRESTART);

			tg3_writephy(tp, MII_TG3_FET_TEST,
				     phytest | MII_TG3_FET_SHADOW_EN);
			if (!tg3_readphy(tp, MII_TG3_FET_SHDW_AUXMODE4, &phy)) {
				phy |= MII_TG3_FET_SHDW_AUXMODE4_SBPD;
				tg3_writephy(tp,
					     MII_TG3_FET_SHDW_AUXMODE4,
					     phy);
			}
			tg3_writephy(tp, MII_TG3_FET_TEST, phytest);
		}
		return;
	} else if (do_low_power) {
		tg3_writephy(tp, MII_TG3_EXT_CTRL,
			     MII_TG3_EXT_CTRL_FORCE_LED_OFF);

		val = MII_TG3_AUXCTL_PCTL_100TX_LPWR |
		      MII_TG3_AUXCTL_PCTL_SPR_ISOLATE |
		      MII_TG3_AUXCTL_PCTL_VREG_11V;
		tg3_phy_auxctl_write(tp, MII_TG3_AUXCTL_SHDWSEL_PWRCTL, val);
	}

	/* The PHY should not be powered down on some chips because
	 * of bugs.
	 */
	if (GET_ASIC_REV(tp->pci_chip_rev_id) == ASIC_REV_5700 ||
	    GET_ASIC_REV(tp->pci_chip_rev_id) == ASIC_REV_5704 ||
	    (GET_ASIC_REV(tp->pci_chip_rev_id) == ASIC_REV_5780 &&
	     (tp->phy_flags & TG3_PHYFLG_MII_SERDES)) ||
	    (GET_ASIC_REV(tp->pci_chip_rev_id) == ASIC_REV_5717 &&
	     !tp->pci_fn))
		return;

	if (GET_CHIP_REV(tp->pci_chip_rev_id) == CHIPREV_5784_AX ||
	    GET_CHIP_REV(tp->pci_chip_rev_id) == CHIPREV_5761_AX) {
		val = tr32(TG3_CPMU_LSPD_1000MB_CLK);
		val &= ~CPMU_LSPD_1000MB_MACCLK_MASK;
		val |= CPMU_LSPD_1000MB_MACCLK_12_5;
		tw32_f(TG3_CPMU_LSPD_1000MB_CLK, val);
	}

	tg3_writephy(tp, MII_BMCR, BMCR_PDOWN);
}

/* tp->lock is held. */
static int tg3_nvram_lock(struct tg3 *tp)
{
	if (tg3_flag(tp, NVRAM)) {
		int i;

		if (tp->nvram_lock_cnt == 0) {
			tw32(NVRAM_SWARB, SWARB_REQ_SET1);
			for (i = 0; i < 8000; i++) {
				if (tr32(NVRAM_SWARB) & SWARB_GNT1)
					break;
				udelay(20);
			}
			if (i == 8000) {
				tw32(NVRAM_SWARB, SWARB_REQ_CLR1);
				return -ENODEV;
			}
		}
		tp->nvram_lock_cnt++;
	}
	return 0;
}

/* tp->lock is held. */
static void tg3_nvram_unlock(struct tg3 *tp)
{
	if (tg3_flag(tp, NVRAM)) {
		if (tp->nvram_lock_cnt > 0)
			tp->nvram_lock_cnt--;
		if (tp->nvram_lock_cnt == 0)
			tw32_f(NVRAM_SWARB, SWARB_REQ_CLR1);
	}
}

/* tp->lock is held. */
static void tg3_enable_nvram_access(struct tg3 *tp)
{
	if (tg3_flag(tp, 5750_PLUS) && !tg3_flag(tp, PROTECTED_NVRAM)) {
		u32 nvaccess = tr32(NVRAM_ACCESS);

		tw32(NVRAM_ACCESS, nvaccess | ACCESS_ENABLE);
	}
}

/* tp->lock is held. */
static void tg3_disable_nvram_access(struct tg3 *tp)
{
	if (tg3_flag(tp, 5750_PLUS) && !tg3_flag(tp, PROTECTED_NVRAM)) {
		u32 nvaccess = tr32(NVRAM_ACCESS);

		tw32(NVRAM_ACCESS, nvaccess & ~ACCESS_ENABLE);
	}
}

static int tg3_nvram_read_using_eeprom(struct tg3 *tp,
					u32 offset, u32 *val)
{
	u32 tmp;
	int i;

	if (offset > EEPROM_ADDR_ADDR_MASK || (offset % 4) != 0)
		return -EINVAL;

	tmp = tr32(GRC_EEPROM_ADDR) & ~(EEPROM_ADDR_ADDR_MASK |
					EEPROM_ADDR_DEVID_MASK |
					EEPROM_ADDR_READ);
	tw32(GRC_EEPROM_ADDR,
	     tmp |
	     (0 << EEPROM_ADDR_DEVID_SHIFT) |
	     ((offset << EEPROM_ADDR_ADDR_SHIFT) &
	      EEPROM_ADDR_ADDR_MASK) |
	     EEPROM_ADDR_READ | EEPROM_ADDR_START);

	for (i = 0; i < 1000; i++) {
		tmp = tr32(GRC_EEPROM_ADDR);

		if (tmp & EEPROM_ADDR_COMPLETE)
			break;
		msleep(1);
	}
	if (!(tmp & EEPROM_ADDR_COMPLETE))
		return -EBUSY;

	tmp = tr32(GRC_EEPROM_DATA);

	/*
	 * The data will always be opposite the native endian
	 * format.  Perform a blind byteswap to compensate.
	 */
	*val = swab32(tmp);

	return 0;
}

#define NVRAM_CMD_TIMEOUT 10000

static int tg3_nvram_exec_cmd(struct tg3 *tp, u32 nvram_cmd)
{
	int i;

	tw32(NVRAM_CMD, nvram_cmd);
	for (i = 0; i < NVRAM_CMD_TIMEOUT; i++) {
		udelay(10);
		if (tr32(NVRAM_CMD) & NVRAM_CMD_DONE) {
			udelay(10);
			break;
		}
	}

	if (i == NVRAM_CMD_TIMEOUT)
		return -EBUSY;

	return 0;
}

static u32 tg3_nvram_phys_addr(struct tg3 *tp, u32 addr)
{
	if (tg3_flag(tp, NVRAM) &&
	    tg3_flag(tp, NVRAM_BUFFERED) &&
	    tg3_flag(tp, FLASH) &&
	    !tg3_flag(tp, NO_NVRAM_ADDR_TRANS) &&
	    (tp->nvram_jedecnum == JEDEC_ATMEL))

		addr = ((addr / tp->nvram_pagesize) <<
			ATMEL_AT45DB0X1B_PAGE_POS) +
		       (addr % tp->nvram_pagesize);

	return addr;
}

static u32 tg3_nvram_logical_addr(struct tg3 *tp, u32 addr)
{
	if (tg3_flag(tp, NVRAM) &&
	    tg3_flag(tp, NVRAM_BUFFERED) &&
	    tg3_flag(tp, FLASH) &&
	    !tg3_flag(tp, NO_NVRAM_ADDR_TRANS) &&
	    (tp->nvram_jedecnum == JEDEC_ATMEL))

		addr = ((addr >> ATMEL_AT45DB0X1B_PAGE_POS) *
			tp->nvram_pagesize) +
		       (addr & ((1 << ATMEL_AT45DB0X1B_PAGE_POS) - 1));

	return addr;
}

/* NOTE: Data read in from NVRAM is byteswapped according to
 * the byteswapping settings for all other register accesses.
 * tg3 devices are BE devices, so on a BE machine, the data
 * returned will be exactly as it is seen in NVRAM.  On a LE
 * machine, the 32-bit value will be byteswapped.
 */
static int tg3_nvram_read(struct tg3 *tp, u32 offset, u32 *val)
{
	int ret;

	if (!tg3_flag(tp, NVRAM))
		return tg3_nvram_read_using_eeprom(tp, offset, val);

	offset = tg3_nvram_phys_addr(tp, offset);

	if (offset > NVRAM_ADDR_MSK)
		return -EINVAL;

	ret = tg3_nvram_lock(tp);
	if (ret)
		return ret;

	tg3_enable_nvram_access(tp);

	tw32(NVRAM_ADDR, offset);
	ret = tg3_nvram_exec_cmd(tp, NVRAM_CMD_RD | NVRAM_CMD_GO |
		NVRAM_CMD_FIRST | NVRAM_CMD_LAST | NVRAM_CMD_DONE);

	if (ret == 0)
		*val = tr32(NVRAM_RDDATA);

	tg3_disable_nvram_access(tp);

	tg3_nvram_unlock(tp);

	return ret;
}

/* Ensures NVRAM data is in bytestream format. */
static int tg3_nvram_read_be32(struct tg3 *tp, u32 offset, __be32 *val)
{
	u32 v;
	int res = tg3_nvram_read(tp, offset, &v);
	if (!res)
		*val = cpu_to_be32(v);
	return res;
}

/* tp->lock is held. */
static void __tg3_set_mac_addr(struct tg3 *tp, int skip_mac_1)
{
	u32 addr_high, addr_low;
	int i;

	addr_high = ((tp->dev->dev_addr[0] << 8) |
		     tp->dev->dev_addr[1]);
	addr_low = ((tp->dev->dev_addr[2] << 24) |
		    (tp->dev->dev_addr[3] << 16) |
		    (tp->dev->dev_addr[4] <<  8) |
		    (tp->dev->dev_addr[5] <<  0));
	for (i = 0; i < 4; i++) {
		if (i == 1 && skip_mac_1)
			continue;
		tw32(MAC_ADDR_0_HIGH + (i * 8), addr_high);
		tw32(MAC_ADDR_0_LOW + (i * 8), addr_low);
	}

	if (GET_ASIC_REV(tp->pci_chip_rev_id) == ASIC_REV_5703 ||
	    GET_ASIC_REV(tp->pci_chip_rev_id) == ASIC_REV_5704) {
		for (i = 0; i < 12; i++) {
			tw32(MAC_EXTADDR_0_HIGH + (i * 8), addr_high);
			tw32(MAC_EXTADDR_0_LOW + (i * 8), addr_low);
		}
	}

	addr_high = (tp->dev->dev_addr[0] +
		     tp->dev->dev_addr[1] +
		     tp->dev->dev_addr[2] +
		     tp->dev->dev_addr[3] +
		     tp->dev->dev_addr[4] +
		     tp->dev->dev_addr[5]) &
		TX_BACKOFF_SEED_MASK;
	tw32(MAC_TX_BACKOFF_SEED, addr_high);
}

static void tg3_enable_register_access(struct tg3 *tp)
{
	/*
	 * Make sure register accesses (indirect or otherwise) will function
	 * correctly.
	 */
	pci_write_config_dword(tp->pdev,
			       TG3PCI_MISC_HOST_CTRL, tp->misc_host_ctrl);
}

static int tg3_power_up(struct tg3 *tp)
{
	int err;

	tg3_enable_register_access(tp);

	err = pci_set_power_state(tp->pdev, PCI_D0);
	if (!err) {
		/* Switch out of Vaux if it is a NIC */
		tg3_pwrsrc_switch_to_vmain(tp);
	} else {
		netdev_err(tp->dev, "Transition to D0 failed\n");
	}

	return err;
}

static int tg3_power_down_prepare(struct tg3 *tp)
{
	u32 misc_host_ctrl;
	bool device_should_wake, do_low_power;

	tg3_enable_register_access(tp);

	/* Restore the CLKREQ setting. */
	if (tg3_flag(tp, CLKREQ_BUG)) {
		u16 lnkctl;

		pci_read_config_word(tp->pdev,
				     pci_pcie_cap(tp->pdev) + PCI_EXP_LNKCTL,
				     &lnkctl);
		lnkctl |= PCI_EXP_LNKCTL_CLKREQ_EN;
		pci_write_config_word(tp->pdev,
				      pci_pcie_cap(tp->pdev) + PCI_EXP_LNKCTL,
				      lnkctl);
	}

	misc_host_ctrl = tr32(TG3PCI_MISC_HOST_CTRL);
	tw32(TG3PCI_MISC_HOST_CTRL,
	     misc_host_ctrl | MISC_HOST_CTRL_MASK_PCI_INT);

	device_should_wake = device_may_wakeup(&tp->pdev->dev) &&
			     tg3_flag(tp, WOL_ENABLE);

	if (tg3_flag(tp, USE_PHYLIB)) {
		do_low_power = false;
		if ((tp->phy_flags & TG3_PHYFLG_IS_CONNECTED) &&
		    !(tp->phy_flags & TG3_PHYFLG_IS_LOW_POWER)) {
			struct phy_device *phydev;
			u32 phyid, advertising;

			phydev = tp->mdio_bus->phy_map[TG3_PHY_MII_ADDR];

			tp->phy_flags |= TG3_PHYFLG_IS_LOW_POWER;

			tp->link_config.orig_speed = phydev->speed;
			tp->link_config.orig_duplex = phydev->duplex;
			tp->link_config.orig_autoneg = phydev->autoneg;
			tp->link_config.orig_advertising = phydev->advertising;

			advertising = ADVERTISED_TP |
				      ADVERTISED_Pause |
				      ADVERTISED_Autoneg |
				      ADVERTISED_10baseT_Half;

			if (tg3_flag(tp, ENABLE_ASF) || device_should_wake) {
				if (tg3_flag(tp, WOL_SPEED_100MB))
					advertising |=
						ADVERTISED_100baseT_Half |
						ADVERTISED_100baseT_Full |
						ADVERTISED_10baseT_Full;
				else
					advertising |= ADVERTISED_10baseT_Full;
			}

			phydev->advertising = advertising;

			phy_start_aneg(phydev);

			phyid = phydev->drv->phy_id & phydev->drv->phy_id_mask;
			if (phyid != PHY_ID_BCMAC131) {
				phyid &= PHY_BCM_OUI_MASK;
				if (phyid == PHY_BCM_OUI_1 ||
				    phyid == PHY_BCM_OUI_2 ||
				    phyid == PHY_BCM_OUI_3)
					do_low_power = true;
			}
		}
	} else {
		do_low_power = true;

		if (!(tp->phy_flags & TG3_PHYFLG_IS_LOW_POWER)) {
			tp->phy_flags |= TG3_PHYFLG_IS_LOW_POWER;
			tp->link_config.orig_speed = tp->link_config.speed;
			tp->link_config.orig_duplex = tp->link_config.duplex;
			tp->link_config.orig_autoneg = tp->link_config.autoneg;
		}

		if (!(tp->phy_flags & TG3_PHYFLG_ANY_SERDES)) {
			tp->link_config.speed = SPEED_10;
			tp->link_config.duplex = DUPLEX_HALF;
			tp->link_config.autoneg = AUTONEG_ENABLE;
			tg3_setup_phy(tp, 0);
		}
	}

	if (GET_ASIC_REV(tp->pci_chip_rev_id) == ASIC_REV_5906) {
		u32 val;

		val = tr32(GRC_VCPU_EXT_CTRL);
		tw32(GRC_VCPU_EXT_CTRL, val | GRC_VCPU_EXT_CTRL_DISABLE_WOL);
	} else if (!tg3_flag(tp, ENABLE_ASF)) {
		int i;
		u32 val;

		for (i = 0; i < 200; i++) {
			tg3_read_mem(tp, NIC_SRAM_FW_ASF_STATUS_MBOX, &val);
			if (val == ~NIC_SRAM_FIRMWARE_MBOX_MAGIC1)
				break;
			msleep(1);
		}
	}
	if (tg3_flag(tp, WOL_CAP))
		tg3_write_mem(tp, NIC_SRAM_WOL_MBOX, WOL_SIGNATURE |
						     WOL_DRV_STATE_SHUTDOWN |
						     WOL_DRV_WOL |
						     WOL_SET_MAGIC_PKT);

	if (device_should_wake) {
		u32 mac_mode;

		if (!(tp->phy_flags & TG3_PHYFLG_PHY_SERDES)) {
			if (do_low_power &&
			    !(tp->phy_flags & TG3_PHYFLG_IS_FET)) {
				tg3_phy_auxctl_write(tp,
					       MII_TG3_AUXCTL_SHDWSEL_PWRCTL,
					       MII_TG3_AUXCTL_PCTL_WOL_EN |
					       MII_TG3_AUXCTL_PCTL_100TX_LPWR |
					       MII_TG3_AUXCTL_PCTL_CL_AB_TXDAC);
				udelay(40);
			}

			if (tp->phy_flags & TG3_PHYFLG_MII_SERDES)
				mac_mode = MAC_MODE_PORT_MODE_GMII;
			else
				mac_mode = MAC_MODE_PORT_MODE_MII;

			mac_mode |= tp->mac_mode & MAC_MODE_LINK_POLARITY;
			if (GET_ASIC_REV(tp->pci_chip_rev_id) ==
			    ASIC_REV_5700) {
				u32 speed = tg3_flag(tp, WOL_SPEED_100MB) ?
					     SPEED_100 : SPEED_10;
				if (tg3_5700_link_polarity(tp, speed))
					mac_mode |= MAC_MODE_LINK_POLARITY;
				else
					mac_mode &= ~MAC_MODE_LINK_POLARITY;
			}
		} else {
			mac_mode = MAC_MODE_PORT_MODE_TBI;
		}

		if (!tg3_flag(tp, 5750_PLUS))
			tw32(MAC_LED_CTRL, tp->led_ctrl);

		mac_mode |= MAC_MODE_MAGIC_PKT_ENABLE;
		if ((tg3_flag(tp, 5705_PLUS) && !tg3_flag(tp, 5780_CLASS)) &&
		    (tg3_flag(tp, ENABLE_ASF) || tg3_flag(tp, ENABLE_APE)))
			mac_mode |= MAC_MODE_KEEP_FRAME_IN_WOL;

		if (tg3_flag(tp, ENABLE_APE))
			mac_mode |= MAC_MODE_APE_TX_EN |
				    MAC_MODE_APE_RX_EN |
				    MAC_MODE_TDE_ENABLE;

		tw32_f(MAC_MODE, mac_mode);
		udelay(100);

		tw32_f(MAC_RX_MODE, RX_MODE_ENABLE);
		udelay(10);
	}

	if (!tg3_flag(tp, WOL_SPEED_100MB) &&
	    (GET_ASIC_REV(tp->pci_chip_rev_id) == ASIC_REV_5700 ||
	     GET_ASIC_REV(tp->pci_chip_rev_id) == ASIC_REV_5701)) {
		u32 base_val;

		base_val = tp->pci_clock_ctrl;
		base_val |= (CLOCK_CTRL_RXCLK_DISABLE |
			     CLOCK_CTRL_TXCLK_DISABLE);

		tw32_wait_f(TG3PCI_CLOCK_CTRL, base_val | CLOCK_CTRL_ALTCLK |
			    CLOCK_CTRL_PWRDOWN_PLL133, 40);
	} else if (tg3_flag(tp, 5780_CLASS) ||
		   tg3_flag(tp, CPMU_PRESENT) ||
		   GET_ASIC_REV(tp->pci_chip_rev_id) == ASIC_REV_5906) {
		/* do nothing */
	} else if (!(tg3_flag(tp, 5750_PLUS) && tg3_flag(tp, ENABLE_ASF))) {
		u32 newbits1, newbits2;

		if (GET_ASIC_REV(tp->pci_chip_rev_id) == ASIC_REV_5700 ||
		    GET_ASIC_REV(tp->pci_chip_rev_id) == ASIC_REV_5701) {
			newbits1 = (CLOCK_CTRL_RXCLK_DISABLE |
				    CLOCK_CTRL_TXCLK_DISABLE |
				    CLOCK_CTRL_ALTCLK);
			newbits2 = newbits1 | CLOCK_CTRL_44MHZ_CORE;
		} else if (tg3_flag(tp, 5705_PLUS)) {
			newbits1 = CLOCK_CTRL_625_CORE;
			newbits2 = newbits1 | CLOCK_CTRL_ALTCLK;
		} else {
			newbits1 = CLOCK_CTRL_ALTCLK;
			newbits2 = newbits1 | CLOCK_CTRL_44MHZ_CORE;
		}

		tw32_wait_f(TG3PCI_CLOCK_CTRL, tp->pci_clock_ctrl | newbits1,
			    40);

		tw32_wait_f(TG3PCI_CLOCK_CTRL, tp->pci_clock_ctrl | newbits2,
			    40);

		if (!tg3_flag(tp, 5705_PLUS)) {
			u32 newbits3;

			if (GET_ASIC_REV(tp->pci_chip_rev_id) == ASIC_REV_5700 ||
			    GET_ASIC_REV(tp->pci_chip_rev_id) == ASIC_REV_5701) {
				newbits3 = (CLOCK_CTRL_RXCLK_DISABLE |
					    CLOCK_CTRL_TXCLK_DISABLE |
					    CLOCK_CTRL_44MHZ_CORE);
			} else {
				newbits3 = CLOCK_CTRL_44MHZ_CORE;
			}

			tw32_wait_f(TG3PCI_CLOCK_CTRL,
				    tp->pci_clock_ctrl | newbits3, 40);
		}
	}

	if (!(device_should_wake) && !tg3_flag(tp, ENABLE_ASF))
		tg3_power_down_phy(tp, do_low_power);

	tg3_frob_aux_power(tp, true);

	/* Workaround for unstable PLL clock */
	if ((GET_CHIP_REV(tp->pci_chip_rev_id) == CHIPREV_5750_AX) ||
	    (GET_CHIP_REV(tp->pci_chip_rev_id) == CHIPREV_5750_BX)) {
		u32 val = tr32(0x7d00);

		val &= ~((1 << 16) | (1 << 4) | (1 << 2) | (1 << 1) | 1);
		tw32(0x7d00, val);
		if (!tg3_flag(tp, ENABLE_ASF)) {
			int err;

			err = tg3_nvram_lock(tp);
			tg3_halt_cpu(tp, RX_CPU_BASE);
			if (!err)
				tg3_nvram_unlock(tp);
		}
	}

	tg3_write_sig_post_reset(tp, RESET_KIND_SHUTDOWN);

	return 0;
}

static void tg3_power_down(struct tg3 *tp)
{
	tg3_power_down_prepare(tp);

	pci_wake_from_d3(tp->pdev, tg3_flag(tp, WOL_ENABLE));
	pci_set_power_state(tp->pdev, PCI_D3hot);
}

static void tg3_aux_stat_to_speed_duplex(struct tg3 *tp, u32 val, u16 *speed, u8 *duplex)
{
	switch (val & MII_TG3_AUX_STAT_SPDMASK) {
	case MII_TG3_AUX_STAT_10HALF:
		*speed = SPEED_10;
		*duplex = DUPLEX_HALF;
		break;

	case MII_TG3_AUX_STAT_10FULL:
		*speed = SPEED_10;
		*duplex = DUPLEX_FULL;
		break;

	case MII_TG3_AUX_STAT_100HALF:
		*speed = SPEED_100;
		*duplex = DUPLEX_HALF;
		break;

	case MII_TG3_AUX_STAT_100FULL:
		*speed = SPEED_100;
		*duplex = DUPLEX_FULL;
		break;

	case MII_TG3_AUX_STAT_1000HALF:
		*speed = SPEED_1000;
		*duplex = DUPLEX_HALF;
		break;

	case MII_TG3_AUX_STAT_1000FULL:
		*speed = SPEED_1000;
		*duplex = DUPLEX_FULL;
		break;

	default:
		if (tp->phy_flags & TG3_PHYFLG_IS_FET) {
			*speed = (val & MII_TG3_AUX_STAT_100) ? SPEED_100 :
				 SPEED_10;
			*duplex = (val & MII_TG3_AUX_STAT_FULL) ? DUPLEX_FULL :
				  DUPLEX_HALF;
			break;
		}
		*speed = SPEED_INVALID;
		*duplex = DUPLEX_INVALID;
		break;
	}
}

static int tg3_phy_autoneg_cfg(struct tg3 *tp, u32 advertise, u32 flowctrl)
{
	int err = 0;
	u32 val, new_adv;

	new_adv = ADVERTISE_CSMA;
	if (advertise & ADVERTISED_10baseT_Half)
		new_adv |= ADVERTISE_10HALF;
	if (advertise & ADVERTISED_10baseT_Full)
		new_adv |= ADVERTISE_10FULL;
	if (advertise & ADVERTISED_100baseT_Half)
		new_adv |= ADVERTISE_100HALF;
	if (advertise & ADVERTISED_100baseT_Full)
		new_adv |= ADVERTISE_100FULL;

	new_adv |= tg3_advert_flowctrl_1000T(flowctrl);

	err = tg3_writephy(tp, MII_ADVERTISE, new_adv);
	if (err)
		goto done;

	if (tp->phy_flags & TG3_PHYFLG_10_100_ONLY)
		goto done;

	new_adv = 0;
	if (advertise & ADVERTISED_1000baseT_Half)
		new_adv |= ADVERTISE_1000HALF;
	if (advertise & ADVERTISED_1000baseT_Full)
		new_adv |= ADVERTISE_1000FULL;

	if (tp->pci_chip_rev_id == CHIPREV_ID_5701_A0 ||
	    tp->pci_chip_rev_id == CHIPREV_ID_5701_B0)
		new_adv |= CTL1000_AS_MASTER | CTL1000_ENABLE_MASTER;

	err = tg3_writephy(tp, MII_CTRL1000, new_adv);
	if (err)
		goto done;

	if (!(tp->phy_flags & TG3_PHYFLG_EEE_CAP))
		goto done;

	tw32(TG3_CPMU_EEE_MODE,
	     tr32(TG3_CPMU_EEE_MODE) & ~TG3_CPMU_EEEMD_LPI_ENABLE);

	err = TG3_PHY_AUXCTL_SMDSP_ENABLE(tp);
	if (!err) {
		u32 err2;

		val = 0;
		/* Advertise 100-BaseTX EEE ability */
		if (advertise & ADVERTISED_100baseT_Full)
			val |= MDIO_AN_EEE_ADV_100TX;
		/* Advertise 1000-BaseT EEE ability */
		if (advertise & ADVERTISED_1000baseT_Full)
			val |= MDIO_AN_EEE_ADV_1000T;
		err = tg3_phy_cl45_write(tp, MDIO_MMD_AN, MDIO_AN_EEE_ADV, val);
		if (err)
			val = 0;

		switch (GET_ASIC_REV(tp->pci_chip_rev_id)) {
		case ASIC_REV_5717:
		case ASIC_REV_57765:
		case ASIC_REV_5719:
			/* If we advertised any eee advertisements above... */
			if (val)
				val = MII_TG3_DSP_TAP26_ALNOKO |
				      MII_TG3_DSP_TAP26_RMRXSTO |
				      MII_TG3_DSP_TAP26_OPCSINPT;
			tg3_phydsp_write(tp, MII_TG3_DSP_TAP26, val);
			/* Fall through */
		case ASIC_REV_5720:
			if (!tg3_phydsp_read(tp, MII_TG3_DSP_CH34TP2, &val))
				tg3_phydsp_write(tp, MII_TG3_DSP_CH34TP2, val |
						 MII_TG3_DSP_CH34TP2_HIBW01);
		}

		err2 = TG3_PHY_AUXCTL_SMDSP_DISABLE(tp);
		if (!err)
			err = err2;
	}

done:
	return err;
}

static void tg3_phy_copper_begin(struct tg3 *tp)
{
	u32 new_adv;
	int i;

	if (tp->phy_flags & TG3_PHYFLG_IS_LOW_POWER) {
		new_adv = ADVERTISED_10baseT_Half |
			  ADVERTISED_10baseT_Full;
		if (tg3_flag(tp, WOL_SPEED_100MB))
			new_adv |= ADVERTISED_100baseT_Half |
				   ADVERTISED_100baseT_Full;

		tg3_phy_autoneg_cfg(tp, new_adv,
				    FLOW_CTRL_TX | FLOW_CTRL_RX);
	} else if (tp->link_config.speed == SPEED_INVALID) {
		if (tp->phy_flags & TG3_PHYFLG_10_100_ONLY)
			tp->link_config.advertising &=
				~(ADVERTISED_1000baseT_Half |
				  ADVERTISED_1000baseT_Full);

		tg3_phy_autoneg_cfg(tp, tp->link_config.advertising,
				    tp->link_config.flowctrl);
	} else {
		/* Asking for a specific link mode. */
		if (tp->link_config.speed == SPEED_1000) {
			if (tp->link_config.duplex == DUPLEX_FULL)
				new_adv = ADVERTISED_1000baseT_Full;
			else
				new_adv = ADVERTISED_1000baseT_Half;
		} else if (tp->link_config.speed == SPEED_100) {
			if (tp->link_config.duplex == DUPLEX_FULL)
				new_adv = ADVERTISED_100baseT_Full;
			else
				new_adv = ADVERTISED_100baseT_Half;
		} else {
			if (tp->link_config.duplex == DUPLEX_FULL)
				new_adv = ADVERTISED_10baseT_Full;
			else
				new_adv = ADVERTISED_10baseT_Half;
		}

		tg3_phy_autoneg_cfg(tp, new_adv,
				    tp->link_config.flowctrl);
	}

	if (tp->link_config.autoneg == AUTONEG_DISABLE &&
	    tp->link_config.speed != SPEED_INVALID) {
		u32 bmcr, orig_bmcr;

		tp->link_config.active_speed = tp->link_config.speed;
		tp->link_config.active_duplex = tp->link_config.duplex;

		bmcr = 0;
		switch (tp->link_config.speed) {
		default:
		case SPEED_10:
			break;

		case SPEED_100:
			bmcr |= BMCR_SPEED100;
			break;

		case SPEED_1000:
			bmcr |= BMCR_SPEED1000;
			break;
		}

		if (tp->link_config.duplex == DUPLEX_FULL)
			bmcr |= BMCR_FULLDPLX;

		if (!tg3_readphy(tp, MII_BMCR, &orig_bmcr) &&
		    (bmcr != orig_bmcr)) {
			tg3_writephy(tp, MII_BMCR, BMCR_LOOPBACK);
			for (i = 0; i < 1500; i++) {
				u32 tmp;

				udelay(10);
				if (tg3_readphy(tp, MII_BMSR, &tmp) ||
				    tg3_readphy(tp, MII_BMSR, &tmp))
					continue;
				if (!(tmp & BMSR_LSTATUS)) {
					udelay(40);
					break;
				}
			}
			tg3_writephy(tp, MII_BMCR, bmcr);
			udelay(40);
		}
	} else {
		tg3_writephy(tp, MII_BMCR,
			     BMCR_ANENABLE | BMCR_ANRESTART);
	}
}

static int tg3_init_5401phy_dsp(struct tg3 *tp)
{
	int err;

	/* Turn off tap power management. */
	/* Set Extended packet length bit */
	err = tg3_phy_auxctl_write(tp, MII_TG3_AUXCTL_SHDWSEL_AUXCTL, 0x4c20);

	err |= tg3_phydsp_write(tp, 0x0012, 0x1804);
	err |= tg3_phydsp_write(tp, 0x0013, 0x1204);
	err |= tg3_phydsp_write(tp, 0x8006, 0x0132);
	err |= tg3_phydsp_write(tp, 0x8006, 0x0232);
	err |= tg3_phydsp_write(tp, 0x201f, 0x0a20);

	udelay(40);

	return err;
}

static int tg3_copper_is_advertising_all(struct tg3 *tp, u32 mask)
{
	u32 adv_reg, all_mask = 0;

	if (mask & ADVERTISED_10baseT_Half)
		all_mask |= ADVERTISE_10HALF;
	if (mask & ADVERTISED_10baseT_Full)
		all_mask |= ADVERTISE_10FULL;
	if (mask & ADVERTISED_100baseT_Half)
		all_mask |= ADVERTISE_100HALF;
	if (mask & ADVERTISED_100baseT_Full)
		all_mask |= ADVERTISE_100FULL;

	if (tg3_readphy(tp, MII_ADVERTISE, &adv_reg))
		return 0;

	if ((adv_reg & all_mask) != all_mask)
		return 0;
	if (!(tp->phy_flags & TG3_PHYFLG_10_100_ONLY)) {
		u32 tg3_ctrl;

		all_mask = 0;
		if (mask & ADVERTISED_1000baseT_Half)
			all_mask |= ADVERTISE_1000HALF;
		if (mask & ADVERTISED_1000baseT_Full)
			all_mask |= ADVERTISE_1000FULL;

		if (tg3_readphy(tp, MII_CTRL1000, &tg3_ctrl))
			return 0;

		if ((tg3_ctrl & all_mask) != all_mask)
			return 0;
	}
	return 1;
}

static int tg3_adv_1000T_flowctrl_ok(struct tg3 *tp, u32 *lcladv, u32 *rmtadv)
{
	u32 curadv, reqadv;

	if (tg3_readphy(tp, MII_ADVERTISE, lcladv))
		return 1;

	curadv = *lcladv & (ADVERTISE_PAUSE_CAP | ADVERTISE_PAUSE_ASYM);
	reqadv = tg3_advert_flowctrl_1000T(tp->link_config.flowctrl);

	if (tp->link_config.active_duplex == DUPLEX_FULL) {
		if (curadv != reqadv)
			return 0;

		if (tg3_flag(tp, PAUSE_AUTONEG))
			tg3_readphy(tp, MII_LPA, rmtadv);
	} else {
		/* Reprogram the advertisement register, even if it
		 * does not affect the current link.  If the link
		 * gets renegotiated in the future, we can save an
		 * additional renegotiation cycle by advertising
		 * it correctly in the first place.
		 */
		if (curadv != reqadv) {
			*lcladv &= ~(ADVERTISE_PAUSE_CAP |
				     ADVERTISE_PAUSE_ASYM);
			tg3_writephy(tp, MII_ADVERTISE, *lcladv | reqadv);
		}
	}

	return 1;
}

static int tg3_setup_copper_phy(struct tg3 *tp, int force_reset)
{
	int current_link_up;
	u32 bmsr, val;
	u32 lcl_adv, rmt_adv;
	u16 current_speed;
	u8 current_duplex;
	int i, err;

	tw32(MAC_EVENT, 0);

	tw32_f(MAC_STATUS,
	     (MAC_STATUS_SYNC_CHANGED |
	      MAC_STATUS_CFG_CHANGED |
	      MAC_STATUS_MI_COMPLETION |
	      MAC_STATUS_LNKSTATE_CHANGED));
	udelay(40);

	if ((tp->mi_mode & MAC_MI_MODE_AUTO_POLL) != 0) {
		tw32_f(MAC_MI_MODE,
		     (tp->mi_mode & ~MAC_MI_MODE_AUTO_POLL));
		udelay(80);
	}

	tg3_phy_auxctl_write(tp, MII_TG3_AUXCTL_SHDWSEL_PWRCTL, 0);

	/* Some third-party PHYs need to be reset on link going
	 * down.
	 */
	if ((GET_ASIC_REV(tp->pci_chip_rev_id) == ASIC_REV_5703 ||
	     GET_ASIC_REV(tp->pci_chip_rev_id) == ASIC_REV_5704 ||
	     GET_ASIC_REV(tp->pci_chip_rev_id) == ASIC_REV_5705) &&
	    netif_carrier_ok(tp->dev)) {
		tg3_readphy(tp, MII_BMSR, &bmsr);
		if (!tg3_readphy(tp, MII_BMSR, &bmsr) &&
		    !(bmsr & BMSR_LSTATUS))
			force_reset = 1;
	}
	if (force_reset)
		tg3_phy_reset(tp);

	if ((tp->phy_id & TG3_PHY_ID_MASK) == TG3_PHY_ID_BCM5401) {
		tg3_readphy(tp, MII_BMSR, &bmsr);
		if (tg3_readphy(tp, MII_BMSR, &bmsr) ||
		    !tg3_flag(tp, INIT_COMPLETE))
			bmsr = 0;

		if (!(bmsr & BMSR_LSTATUS)) {
			err = tg3_init_5401phy_dsp(tp);
			if (err)
				return err;

			tg3_readphy(tp, MII_BMSR, &bmsr);
			for (i = 0; i < 1000; i++) {
				udelay(10);
				if (!tg3_readphy(tp, MII_BMSR, &bmsr) &&
				    (bmsr & BMSR_LSTATUS)) {
					udelay(40);
					break;
				}
			}

			if ((tp->phy_id & TG3_PHY_ID_REV_MASK) ==
			    TG3_PHY_REV_BCM5401_B0 &&
			    !(bmsr & BMSR_LSTATUS) &&
			    tp->link_config.active_speed == SPEED_1000) {
				err = tg3_phy_reset(tp);
				if (!err)
					err = tg3_init_5401phy_dsp(tp);
				if (err)
					return err;
			}
		}
	} else if (tp->pci_chip_rev_id == CHIPREV_ID_5701_A0 ||
		   tp->pci_chip_rev_id == CHIPREV_ID_5701_B0) {
		/* 5701 {A0,B0} CRC bug workaround */
		tg3_writephy(tp, 0x15, 0x0a75);
		tg3_writephy(tp, MII_TG3_MISC_SHDW, 0x8c68);
		tg3_writephy(tp, MII_TG3_MISC_SHDW, 0x8d68);
		tg3_writephy(tp, MII_TG3_MISC_SHDW, 0x8c68);
	}

	/* Clear pending interrupts... */
	tg3_readphy(tp, MII_TG3_ISTAT, &val);
	tg3_readphy(tp, MII_TG3_ISTAT, &val);

	if (tp->phy_flags & TG3_PHYFLG_USE_MI_INTERRUPT)
		tg3_writephy(tp, MII_TG3_IMASK, ~MII_TG3_INT_LINKCHG);
	else if (!(tp->phy_flags & TG3_PHYFLG_IS_FET))
		tg3_writephy(tp, MII_TG3_IMASK, ~0);

	if (GET_ASIC_REV(tp->pci_chip_rev_id) == ASIC_REV_5700 ||
	    GET_ASIC_REV(tp->pci_chip_rev_id) == ASIC_REV_5701) {
		if (tp->led_ctrl == LED_CTRL_MODE_PHY_1)
			tg3_writephy(tp, MII_TG3_EXT_CTRL,
				     MII_TG3_EXT_CTRL_LNK3_LED_MODE);
		else
			tg3_writephy(tp, MII_TG3_EXT_CTRL, 0);
	}

	current_link_up = 0;
	current_speed = SPEED_INVALID;
	current_duplex = DUPLEX_INVALID;

	if (tp->phy_flags & TG3_PHYFLG_CAPACITIVE_COUPLING) {
		err = tg3_phy_auxctl_read(tp,
					  MII_TG3_AUXCTL_SHDWSEL_MISCTEST,
					  &val);
		if (!err && !(val & (1 << 10))) {
			tg3_phy_auxctl_write(tp,
					     MII_TG3_AUXCTL_SHDWSEL_MISCTEST,
					     val | (1 << 10));
			goto relink;
		}
	}

	bmsr = 0;
	for (i = 0; i < 100; i++) {
		tg3_readphy(tp, MII_BMSR, &bmsr);
		if (!tg3_readphy(tp, MII_BMSR, &bmsr) &&
		    (bmsr & BMSR_LSTATUS))
			break;
		udelay(40);
	}

	if (bmsr & BMSR_LSTATUS) {
		u32 aux_stat, bmcr;

		tg3_readphy(tp, MII_TG3_AUX_STAT, &aux_stat);
		for (i = 0; i < 2000; i++) {
			udelay(10);
			if (!tg3_readphy(tp, MII_TG3_AUX_STAT, &aux_stat) &&
			    aux_stat)
				break;
		}

		tg3_aux_stat_to_speed_duplex(tp, aux_stat,
					     &current_speed,
					     &current_duplex);

		bmcr = 0;
		for (i = 0; i < 200; i++) {
			tg3_readphy(tp, MII_BMCR, &bmcr);
			if (tg3_readphy(tp, MII_BMCR, &bmcr))
				continue;
			if (bmcr && bmcr != 0x7fff)
				break;
			udelay(10);
		}

		lcl_adv = 0;
		rmt_adv = 0;

		tp->link_config.active_speed = current_speed;
		tp->link_config.active_duplex = current_duplex;

		if (tp->link_config.autoneg == AUTONEG_ENABLE) {
			if ((bmcr & BMCR_ANENABLE) &&
			    tg3_copper_is_advertising_all(tp,
						tp->link_config.advertising)) {
				if (tg3_adv_1000T_flowctrl_ok(tp, &lcl_adv,
								  &rmt_adv))
					current_link_up = 1;
			}
		} else {
			if (!(bmcr & BMCR_ANENABLE) &&
			    tp->link_config.speed == current_speed &&
			    tp->link_config.duplex == current_duplex &&
			    tp->link_config.flowctrl ==
			    tp->link_config.active_flowctrl) {
				current_link_up = 1;
			}
		}

		if (current_link_up == 1 &&
		    tp->link_config.active_duplex == DUPLEX_FULL)
			tg3_setup_flow_control(tp, lcl_adv, rmt_adv);
	}

relink:
	if (current_link_up == 0 || (tp->phy_flags & TG3_PHYFLG_IS_LOW_POWER)) {
		tg3_phy_copper_begin(tp);

		tg3_readphy(tp, MII_BMSR, &bmsr);
		if ((!tg3_readphy(tp, MII_BMSR, &bmsr) && (bmsr & BMSR_LSTATUS)) ||
		    (tp->mac_mode & MAC_MODE_PORT_INT_LPBACK))
			current_link_up = 1;
	}

	tp->mac_mode &= ~MAC_MODE_PORT_MODE_MASK;
	if (current_link_up == 1) {
		if (tp->link_config.active_speed == SPEED_100 ||
		    tp->link_config.active_speed == SPEED_10)
			tp->mac_mode |= MAC_MODE_PORT_MODE_MII;
		else
			tp->mac_mode |= MAC_MODE_PORT_MODE_GMII;
	} else if (tp->phy_flags & TG3_PHYFLG_IS_FET)
		tp->mac_mode |= MAC_MODE_PORT_MODE_MII;
	else
		tp->mac_mode |= MAC_MODE_PORT_MODE_GMII;

	tp->mac_mode &= ~MAC_MODE_HALF_DUPLEX;
	if (tp->link_config.active_duplex == DUPLEX_HALF)
		tp->mac_mode |= MAC_MODE_HALF_DUPLEX;

	if (GET_ASIC_REV(tp->pci_chip_rev_id) == ASIC_REV_5700) {
		if (current_link_up == 1 &&
		    tg3_5700_link_polarity(tp, tp->link_config.active_speed))
			tp->mac_mode |= MAC_MODE_LINK_POLARITY;
		else
			tp->mac_mode &= ~MAC_MODE_LINK_POLARITY;
	}

	/* ??? Without this setting Netgear GA302T PHY does not
	 * ??? send/receive packets...
	 */
	if ((tp->phy_id & TG3_PHY_ID_MASK) == TG3_PHY_ID_BCM5411 &&
	    tp->pci_chip_rev_id == CHIPREV_ID_5700_ALTIMA) {
		tp->mi_mode |= MAC_MI_MODE_AUTO_POLL;
		tw32_f(MAC_MI_MODE, tp->mi_mode);
		udelay(80);
	}

	tw32_f(MAC_MODE, tp->mac_mode);
	udelay(40);

	tg3_phy_eee_adjust(tp, current_link_up);

	if (tg3_flag(tp, USE_LINKCHG_REG)) {
		/* Polled via timer. */
		tw32_f(MAC_EVENT, 0);
	} else {
		tw32_f(MAC_EVENT, MAC_EVENT_LNKSTATE_CHANGED);
	}
	udelay(40);

	if (GET_ASIC_REV(tp->pci_chip_rev_id) == ASIC_REV_5700 &&
	    current_link_up == 1 &&
	    tp->link_config.active_speed == SPEED_1000 &&
	    (tg3_flag(tp, PCIX_MODE) || tg3_flag(tp, PCI_HIGH_SPEED))) {
		udelay(120);
		tw32_f(MAC_STATUS,
		     (MAC_STATUS_SYNC_CHANGED |
		      MAC_STATUS_CFG_CHANGED));
		udelay(40);
		tg3_write_mem(tp,
			      NIC_SRAM_FIRMWARE_MBOX,
			      NIC_SRAM_FIRMWARE_MBOX_MAGIC2);
	}

	/* Prevent send BD corruption. */
	if (tg3_flag(tp, CLKREQ_BUG)) {
		u16 oldlnkctl, newlnkctl;

		pci_read_config_word(tp->pdev,
				     pci_pcie_cap(tp->pdev) + PCI_EXP_LNKCTL,
				     &oldlnkctl);
		if (tp->link_config.active_speed == SPEED_100 ||
		    tp->link_config.active_speed == SPEED_10)
			newlnkctl = oldlnkctl & ~PCI_EXP_LNKCTL_CLKREQ_EN;
		else
			newlnkctl = oldlnkctl | PCI_EXP_LNKCTL_CLKREQ_EN;
		if (newlnkctl != oldlnkctl)
			pci_write_config_word(tp->pdev,
					      pci_pcie_cap(tp->pdev) + PCI_EXP_LNKCTL,
					      newlnkctl);
	}

	if (current_link_up != netif_carrier_ok(tp->dev)) {
		if (current_link_up)
			netif_carrier_on(tp->dev);
		else
			netif_carrier_off(tp->dev);
		tg3_link_report(tp);
	}

	return 0;
}

struct tg3_fiber_aneginfo {
	int state;
#define ANEG_STATE_UNKNOWN		0
#define ANEG_STATE_AN_ENABLE		1
#define ANEG_STATE_RESTART_INIT		2
#define ANEG_STATE_RESTART		3
#define ANEG_STATE_DISABLE_LINK_OK	4
#define ANEG_STATE_ABILITY_DETECT_INIT	5
#define ANEG_STATE_ABILITY_DETECT	6
#define ANEG_STATE_ACK_DETECT_INIT	7
#define ANEG_STATE_ACK_DETECT		8
#define ANEG_STATE_COMPLETE_ACK_INIT	9
#define ANEG_STATE_COMPLETE_ACK		10
#define ANEG_STATE_IDLE_DETECT_INIT	11
#define ANEG_STATE_IDLE_DETECT		12
#define ANEG_STATE_LINK_OK		13
#define ANEG_STATE_NEXT_PAGE_WAIT_INIT	14
#define ANEG_STATE_NEXT_PAGE_WAIT	15

	u32 flags;
#define MR_AN_ENABLE		0x00000001
#define MR_RESTART_AN		0x00000002
#define MR_AN_COMPLETE		0x00000004
#define MR_PAGE_RX		0x00000008
#define MR_NP_LOADED		0x00000010
#define MR_TOGGLE_TX		0x00000020
#define MR_LP_ADV_FULL_DUPLEX	0x00000040
#define MR_LP_ADV_HALF_DUPLEX	0x00000080
#define MR_LP_ADV_SYM_PAUSE	0x00000100
#define MR_LP_ADV_ASYM_PAUSE	0x00000200
#define MR_LP_ADV_REMOTE_FAULT1	0x00000400
#define MR_LP_ADV_REMOTE_FAULT2	0x00000800
#define MR_LP_ADV_NEXT_PAGE	0x00001000
#define MR_TOGGLE_RX		0x00002000
#define MR_NP_RX		0x00004000

#define MR_LINK_OK		0x80000000

	unsigned long link_time, cur_time;

	u32 ability_match_cfg;
	int ability_match_count;

	char ability_match, idle_match, ack_match;

	u32 txconfig, rxconfig;
#define ANEG_CFG_NP		0x00000080
#define ANEG_CFG_ACK		0x00000040
#define ANEG_CFG_RF2		0x00000020
#define ANEG_CFG_RF1		0x00000010
#define ANEG_CFG_PS2		0x00000001
#define ANEG_CFG_PS1		0x00008000
#define ANEG_CFG_HD		0x00004000
#define ANEG_CFG_FD		0x00002000
#define ANEG_CFG_INVAL		0x00001f06

};
#define ANEG_OK		0
#define ANEG_DONE	1
#define ANEG_TIMER_ENAB	2
#define ANEG_FAILED	-1

#define ANEG_STATE_SETTLE_TIME	10000

static int tg3_fiber_aneg_smachine(struct tg3 *tp,
				   struct tg3_fiber_aneginfo *ap)
{
	u16 flowctrl;
	unsigned long delta;
	u32 rx_cfg_reg;
	int ret;

	if (ap->state == ANEG_STATE_UNKNOWN) {
		ap->rxconfig = 0;
		ap->link_time = 0;
		ap->cur_time = 0;
		ap->ability_match_cfg = 0;
		ap->ability_match_count = 0;
		ap->ability_match = 0;
		ap->idle_match = 0;
		ap->ack_match = 0;
	}
	ap->cur_time++;

	if (tr32(MAC_STATUS) & MAC_STATUS_RCVD_CFG) {
		rx_cfg_reg = tr32(MAC_RX_AUTO_NEG);

		if (rx_cfg_reg != ap->ability_match_cfg) {
			ap->ability_match_cfg = rx_cfg_reg;
			ap->ability_match = 0;
			ap->ability_match_count = 0;
		} else {
			if (++ap->ability_match_count > 1) {
				ap->ability_match = 1;
				ap->ability_match_cfg = rx_cfg_reg;
			}
		}
		if (rx_cfg_reg & ANEG_CFG_ACK)
			ap->ack_match = 1;
		else
			ap->ack_match = 0;

		ap->idle_match = 0;
	} else {
		ap->idle_match = 1;
		ap->ability_match_cfg = 0;
		ap->ability_match_count = 0;
		ap->ability_match = 0;
		ap->ack_match = 0;

		rx_cfg_reg = 0;
	}

	ap->rxconfig = rx_cfg_reg;
	ret = ANEG_OK;

	switch (ap->state) {
	case ANEG_STATE_UNKNOWN:
		if (ap->flags & (MR_AN_ENABLE | MR_RESTART_AN))
			ap->state = ANEG_STATE_AN_ENABLE;

		/* fallthru */
	case ANEG_STATE_AN_ENABLE:
		ap->flags &= ~(MR_AN_COMPLETE | MR_PAGE_RX);
		if (ap->flags & MR_AN_ENABLE) {
			ap->link_time = 0;
			ap->cur_time = 0;
			ap->ability_match_cfg = 0;
			ap->ability_match_count = 0;
			ap->ability_match = 0;
			ap->idle_match = 0;
			ap->ack_match = 0;

			ap->state = ANEG_STATE_RESTART_INIT;
		} else {
			ap->state = ANEG_STATE_DISABLE_LINK_OK;
		}
		break;

	case ANEG_STATE_RESTART_INIT:
		ap->link_time = ap->cur_time;
		ap->flags &= ~(MR_NP_LOADED);
		ap->txconfig = 0;
		tw32(MAC_TX_AUTO_NEG, 0);
		tp->mac_mode |= MAC_MODE_SEND_CONFIGS;
		tw32_f(MAC_MODE, tp->mac_mode);
		udelay(40);

		ret = ANEG_TIMER_ENAB;
		ap->state = ANEG_STATE_RESTART;

		/* fallthru */
	case ANEG_STATE_RESTART:
		delta = ap->cur_time - ap->link_time;
		if (delta > ANEG_STATE_SETTLE_TIME)
			ap->state = ANEG_STATE_ABILITY_DETECT_INIT;
		else
			ret = ANEG_TIMER_ENAB;
		break;

	case ANEG_STATE_DISABLE_LINK_OK:
		ret = ANEG_DONE;
		break;

	case ANEG_STATE_ABILITY_DETECT_INIT:
		ap->flags &= ~(MR_TOGGLE_TX);
		ap->txconfig = ANEG_CFG_FD;
		flowctrl = tg3_advert_flowctrl_1000X(tp->link_config.flowctrl);
		if (flowctrl & ADVERTISE_1000XPAUSE)
			ap->txconfig |= ANEG_CFG_PS1;
		if (flowctrl & ADVERTISE_1000XPSE_ASYM)
			ap->txconfig |= ANEG_CFG_PS2;
		tw32(MAC_TX_AUTO_NEG, ap->txconfig);
		tp->mac_mode |= MAC_MODE_SEND_CONFIGS;
		tw32_f(MAC_MODE, tp->mac_mode);
		udelay(40);

		ap->state = ANEG_STATE_ABILITY_DETECT;
		break;

	case ANEG_STATE_ABILITY_DETECT:
		if (ap->ability_match != 0 && ap->rxconfig != 0)
			ap->state = ANEG_STATE_ACK_DETECT_INIT;
		break;

	case ANEG_STATE_ACK_DETECT_INIT:
		ap->txconfig |= ANEG_CFG_ACK;
		tw32(MAC_TX_AUTO_NEG, ap->txconfig);
		tp->mac_mode |= MAC_MODE_SEND_CONFIGS;
		tw32_f(MAC_MODE, tp->mac_mode);
		udelay(40);

		ap->state = ANEG_STATE_ACK_DETECT;

		/* fallthru */
	case ANEG_STATE_ACK_DETECT:
		if (ap->ack_match != 0) {
			if ((ap->rxconfig & ~ANEG_CFG_ACK) ==
			    (ap->ability_match_cfg & ~ANEG_CFG_ACK)) {
				ap->state = ANEG_STATE_COMPLETE_ACK_INIT;
			} else {
				ap->state = ANEG_STATE_AN_ENABLE;
			}
		} else if (ap->ability_match != 0 &&
			   ap->rxconfig == 0) {
			ap->state = ANEG_STATE_AN_ENABLE;
		}
		break;

	case ANEG_STATE_COMPLETE_ACK_INIT:
		if (ap->rxconfig & ANEG_CFG_INVAL) {
			ret = ANEG_FAILED;
			break;
		}
		ap->flags &= ~(MR_LP_ADV_FULL_DUPLEX |
			       MR_LP_ADV_HALF_DUPLEX |
			       MR_LP_ADV_SYM_PAUSE |
			       MR_LP_ADV_ASYM_PAUSE |
			       MR_LP_ADV_REMOTE_FAULT1 |
			       MR_LP_ADV_REMOTE_FAULT2 |
			       MR_LP_ADV_NEXT_PAGE |
			       MR_TOGGLE_RX |
			       MR_NP_RX);
		if (ap->rxconfig & ANEG_CFG_FD)
			ap->flags |= MR_LP_ADV_FULL_DUPLEX;
		if (ap->rxconfig & ANEG_CFG_HD)
			ap->flags |= MR_LP_ADV_HALF_DUPLEX;
		if (ap->rxconfig & ANEG_CFG_PS1)
			ap->flags |= MR_LP_ADV_SYM_PAUSE;
		if (ap->rxconfig & ANEG_CFG_PS2)
			ap->flags |= MR_LP_ADV_ASYM_PAUSE;
		if (ap->rxconfig & ANEG_CFG_RF1)
			ap->flags |= MR_LP_ADV_REMOTE_FAULT1;
		if (ap->rxconfig & ANEG_CFG_RF2)
			ap->flags |= MR_LP_ADV_REMOTE_FAULT2;
		if (ap->rxconfig & ANEG_CFG_NP)
			ap->flags |= MR_LP_ADV_NEXT_PAGE;

		ap->link_time = ap->cur_time;

		ap->flags ^= (MR_TOGGLE_TX);
		if (ap->rxconfig & 0x0008)
			ap->flags |= MR_TOGGLE_RX;
		if (ap->rxconfig & ANEG_CFG_NP)
			ap->flags |= MR_NP_RX;
		ap->flags |= MR_PAGE_RX;

		ap->state = ANEG_STATE_COMPLETE_ACK;
		ret = ANEG_TIMER_ENAB;
		break;

	case ANEG_STATE_COMPLETE_ACK:
		if (ap->ability_match != 0 &&
		    ap->rxconfig == 0) {
			ap->state = ANEG_STATE_AN_ENABLE;
			break;
		}
		delta = ap->cur_time - ap->link_time;
		if (delta > ANEG_STATE_SETTLE_TIME) {
			if (!(ap->flags & (MR_LP_ADV_NEXT_PAGE))) {
				ap->state = ANEG_STATE_IDLE_DETECT_INIT;
			} else {
				if ((ap->txconfig & ANEG_CFG_NP) == 0 &&
				    !(ap->flags & MR_NP_RX)) {
					ap->state = ANEG_STATE_IDLE_DETECT_INIT;
				} else {
					ret = ANEG_FAILED;
				}
			}
		}
		break;

	case ANEG_STATE_IDLE_DETECT_INIT:
		ap->link_time = ap->cur_time;
		tp->mac_mode &= ~MAC_MODE_SEND_CONFIGS;
		tw32_f(MAC_MODE, tp->mac_mode);
		udelay(40);

		ap->state = ANEG_STATE_IDLE_DETECT;
		ret = ANEG_TIMER_ENAB;
		break;

	case ANEG_STATE_IDLE_DETECT:
		if (ap->ability_match != 0 &&
		    ap->rxconfig == 0) {
			ap->state = ANEG_STATE_AN_ENABLE;
			break;
		}
		delta = ap->cur_time - ap->link_time;
		if (delta > ANEG_STATE_SETTLE_TIME) {
			/* XXX another gem from the Broadcom driver :( */
			ap->state = ANEG_STATE_LINK_OK;
		}
		break;

	case ANEG_STATE_LINK_OK:
		ap->flags |= (MR_AN_COMPLETE | MR_LINK_OK);
		ret = ANEG_DONE;
		break;

	case ANEG_STATE_NEXT_PAGE_WAIT_INIT:
		/* ??? unimplemented */
		break;

	case ANEG_STATE_NEXT_PAGE_WAIT:
		/* ??? unimplemented */
		break;

	default:
		ret = ANEG_FAILED;
		break;
	}

	return ret;
}

static int fiber_autoneg(struct tg3 *tp, u32 *txflags, u32 *rxflags)
{
	int res = 0;
	struct tg3_fiber_aneginfo aninfo;
	int status = ANEG_FAILED;
	unsigned int tick;
	u32 tmp;

	tw32_f(MAC_TX_AUTO_NEG, 0);

	tmp = tp->mac_mode & ~MAC_MODE_PORT_MODE_MASK;
	tw32_f(MAC_MODE, tmp | MAC_MODE_PORT_MODE_GMII);
	udelay(40);

	tw32_f(MAC_MODE, tp->mac_mode | MAC_MODE_SEND_CONFIGS);
	udelay(40);

	memset(&aninfo, 0, sizeof(aninfo));
	aninfo.flags |= MR_AN_ENABLE;
	aninfo.state = ANEG_STATE_UNKNOWN;
	aninfo.cur_time = 0;
	tick = 0;
	while (++tick < 195000) {
		status = tg3_fiber_aneg_smachine(tp, &aninfo);
		if (status == ANEG_DONE || status == ANEG_FAILED)
			break;

		udelay(1);
	}

	tp->mac_mode &= ~MAC_MODE_SEND_CONFIGS;
	tw32_f(MAC_MODE, tp->mac_mode);
	udelay(40);

	*txflags = aninfo.txconfig;
	*rxflags = aninfo.flags;

	if (status == ANEG_DONE &&
	    (aninfo.flags & (MR_AN_COMPLETE | MR_LINK_OK |
			     MR_LP_ADV_FULL_DUPLEX)))
		res = 1;

	return res;
}

static void tg3_init_bcm8002(struct tg3 *tp)
{
	u32 mac_status = tr32(MAC_STATUS);
	int i;

	/* Reset when initting first time or we have a link. */
	if (tg3_flag(tp, INIT_COMPLETE) &&
	    !(mac_status & MAC_STATUS_PCS_SYNCED))
		return;

	/* Set PLL lock range. */
	tg3_writephy(tp, 0x16, 0x8007);

	/* SW reset */
	tg3_writephy(tp, MII_BMCR, BMCR_RESET);

	/* Wait for reset to complete. */
	/* XXX schedule_timeout() ... */
	for (i = 0; i < 500; i++)
		udelay(10);

	/* Config mode; select PMA/Ch 1 regs. */
	tg3_writephy(tp, 0x10, 0x8411);

	/* Enable auto-lock and comdet, select txclk for tx. */
	tg3_writephy(tp, 0x11, 0x0a10);

	tg3_writephy(tp, 0x18, 0x00a0);
	tg3_writephy(tp, 0x16, 0x41ff);

	/* Assert and deassert POR. */
	tg3_writephy(tp, 0x13, 0x0400);
	udelay(40);
	tg3_writephy(tp, 0x13, 0x0000);

	tg3_writephy(tp, 0x11, 0x0a50);
	udelay(40);
	tg3_writephy(tp, 0x11, 0x0a10);

	/* Wait for signal to stabilize */
	/* XXX schedule_timeout() ... */
	for (i = 0; i < 15000; i++)
		udelay(10);

	/* Deselect the channel register so we can read the PHYID
	 * later.
	 */
	tg3_writephy(tp, 0x10, 0x8011);
}

static int tg3_setup_fiber_hw_autoneg(struct tg3 *tp, u32 mac_status)
{
	u16 flowctrl;
	u32 sg_dig_ctrl, sg_dig_status;
	u32 serdes_cfg, expected_sg_dig_ctrl;
	int workaround, port_a;
	int current_link_up;

	serdes_cfg = 0;
	expected_sg_dig_ctrl = 0;
	workaround = 0;
	port_a = 1;
	current_link_up = 0;

	if (tp->pci_chip_rev_id != CHIPREV_ID_5704_A0 &&
	    tp->pci_chip_rev_id != CHIPREV_ID_5704_A1) {
		workaround = 1;
		if (tr32(TG3PCI_DUAL_MAC_CTRL) & DUAL_MAC_CTRL_ID)
			port_a = 0;

		/* preserve bits 0-11,13,14 for signal pre-emphasis */
		/* preserve bits 20-23 for voltage regulator */
		serdes_cfg = tr32(MAC_SERDES_CFG) & 0x00f06fff;
	}

	sg_dig_ctrl = tr32(SG_DIG_CTRL);

	if (tp->link_config.autoneg != AUTONEG_ENABLE) {
		if (sg_dig_ctrl & SG_DIG_USING_HW_AUTONEG) {
			if (workaround) {
				u32 val = serdes_cfg;

				if (port_a)
					val |= 0xc010000;
				else
					val |= 0x4010000;
				tw32_f(MAC_SERDES_CFG, val);
			}

			tw32_f(SG_DIG_CTRL, SG_DIG_COMMON_SETUP);
		}
		if (mac_status & MAC_STATUS_PCS_SYNCED) {
			tg3_setup_flow_control(tp, 0, 0);
			current_link_up = 1;
		}
		goto out;
	}

	/* Want auto-negotiation.  */
	expected_sg_dig_ctrl = SG_DIG_USING_HW_AUTONEG | SG_DIG_COMMON_SETUP;

	flowctrl = tg3_advert_flowctrl_1000X(tp->link_config.flowctrl);
	if (flowctrl & ADVERTISE_1000XPAUSE)
		expected_sg_dig_ctrl |= SG_DIG_PAUSE_CAP;
	if (flowctrl & ADVERTISE_1000XPSE_ASYM)
		expected_sg_dig_ctrl |= SG_DIG_ASYM_PAUSE;

	if (sg_dig_ctrl != expected_sg_dig_ctrl) {
		if ((tp->phy_flags & TG3_PHYFLG_PARALLEL_DETECT) &&
		    tp->serdes_counter &&
		    ((mac_status & (MAC_STATUS_PCS_SYNCED |
				    MAC_STATUS_RCVD_CFG)) ==
		     MAC_STATUS_PCS_SYNCED)) {
			tp->serdes_counter--;
			current_link_up = 1;
			goto out;
		}
restart_autoneg:
		if (workaround)
			tw32_f(MAC_SERDES_CFG, serdes_cfg | 0xc011000);
		tw32_f(SG_DIG_CTRL, expected_sg_dig_ctrl | SG_DIG_SOFT_RESET);
		udelay(5);
		tw32_f(SG_DIG_CTRL, expected_sg_dig_ctrl);

		tp->serdes_counter = SERDES_AN_TIMEOUT_5704S;
		tp->phy_flags &= ~TG3_PHYFLG_PARALLEL_DETECT;
	} else if (mac_status & (MAC_STATUS_PCS_SYNCED |
				 MAC_STATUS_SIGNAL_DET)) {
		sg_dig_status = tr32(SG_DIG_STATUS);
		mac_status = tr32(MAC_STATUS);

		if ((sg_dig_status & SG_DIG_AUTONEG_COMPLETE) &&
		    (mac_status & MAC_STATUS_PCS_SYNCED)) {
			u32 local_adv = 0, remote_adv = 0;

			if (sg_dig_ctrl & SG_DIG_PAUSE_CAP)
				local_adv |= ADVERTISE_1000XPAUSE;
			if (sg_dig_ctrl & SG_DIG_ASYM_PAUSE)
				local_adv |= ADVERTISE_1000XPSE_ASYM;

			if (sg_dig_status & SG_DIG_PARTNER_PAUSE_CAPABLE)
				remote_adv |= LPA_1000XPAUSE;
			if (sg_dig_status & SG_DIG_PARTNER_ASYM_PAUSE)
				remote_adv |= LPA_1000XPAUSE_ASYM;

			tg3_setup_flow_control(tp, local_adv, remote_adv);
			current_link_up = 1;
			tp->serdes_counter = 0;
			tp->phy_flags &= ~TG3_PHYFLG_PARALLEL_DETECT;
		} else if (!(sg_dig_status & SG_DIG_AUTONEG_COMPLETE)) {
			if (tp->serdes_counter)
				tp->serdes_counter--;
			else {
				if (workaround) {
					u32 val = serdes_cfg;

					if (port_a)
						val |= 0xc010000;
					else
						val |= 0x4010000;

					tw32_f(MAC_SERDES_CFG, val);
				}

				tw32_f(SG_DIG_CTRL, SG_DIG_COMMON_SETUP);
				udelay(40);

				/* Link parallel detection - link is up */
				/* only if we have PCS_SYNC and not */
				/* receiving config code words */
				mac_status = tr32(MAC_STATUS);
				if ((mac_status & MAC_STATUS_PCS_SYNCED) &&
				    !(mac_status & MAC_STATUS_RCVD_CFG)) {
					tg3_setup_flow_control(tp, 0, 0);
					current_link_up = 1;
					tp->phy_flags |=
						TG3_PHYFLG_PARALLEL_DETECT;
					tp->serdes_counter =
						SERDES_PARALLEL_DET_TIMEOUT;
				} else
					goto restart_autoneg;
			}
		}
	} else {
		tp->serdes_counter = SERDES_AN_TIMEOUT_5704S;
		tp->phy_flags &= ~TG3_PHYFLG_PARALLEL_DETECT;
	}

out:
	return current_link_up;
}

static int tg3_setup_fiber_by_hand(struct tg3 *tp, u32 mac_status)
{
	int current_link_up = 0;

	if (!(mac_status & MAC_STATUS_PCS_SYNCED))
		goto out;

	if (tp->link_config.autoneg == AUTONEG_ENABLE) {
		u32 txflags, rxflags;
		int i;

		if (fiber_autoneg(tp, &txflags, &rxflags)) {
			u32 local_adv = 0, remote_adv = 0;

			if (txflags & ANEG_CFG_PS1)
				local_adv |= ADVERTISE_1000XPAUSE;
			if (txflags & ANEG_CFG_PS2)
				local_adv |= ADVERTISE_1000XPSE_ASYM;

			if (rxflags & MR_LP_ADV_SYM_PAUSE)
				remote_adv |= LPA_1000XPAUSE;
			if (rxflags & MR_LP_ADV_ASYM_PAUSE)
				remote_adv |= LPA_1000XPAUSE_ASYM;

			tg3_setup_flow_control(tp, local_adv, remote_adv);

			current_link_up = 1;
		}
		for (i = 0; i < 30; i++) {
			udelay(20);
			tw32_f(MAC_STATUS,
			       (MAC_STATUS_SYNC_CHANGED |
				MAC_STATUS_CFG_CHANGED));
			udelay(40);
			if ((tr32(MAC_STATUS) &
			     (MAC_STATUS_SYNC_CHANGED |
			      MAC_STATUS_CFG_CHANGED)) == 0)
				break;
		}

		mac_status = tr32(MAC_STATUS);
		if (current_link_up == 0 &&
		    (mac_status & MAC_STATUS_PCS_SYNCED) &&
		    !(mac_status & MAC_STATUS_RCVD_CFG))
			current_link_up = 1;
	} else {
		tg3_setup_flow_control(tp, 0, 0);

		/* Forcing 1000FD link up. */
		current_link_up = 1;

		tw32_f(MAC_MODE, (tp->mac_mode | MAC_MODE_SEND_CONFIGS));
		udelay(40);

		tw32_f(MAC_MODE, tp->mac_mode);
		udelay(40);
	}

out:
	return current_link_up;
}

static int tg3_setup_fiber_phy(struct tg3 *tp, int force_reset)
{
	u32 orig_pause_cfg;
	u16 orig_active_speed;
	u8 orig_active_duplex;
	u32 mac_status;
	int current_link_up;
	int i;

	orig_pause_cfg = tp->link_config.active_flowctrl;
	orig_active_speed = tp->link_config.active_speed;
	orig_active_duplex = tp->link_config.active_duplex;

	if (!tg3_flag(tp, HW_AUTONEG) &&
	    netif_carrier_ok(tp->dev) &&
	    tg3_flag(tp, INIT_COMPLETE)) {
		mac_status = tr32(MAC_STATUS);
		mac_status &= (MAC_STATUS_PCS_SYNCED |
			       MAC_STATUS_SIGNAL_DET |
			       MAC_STATUS_CFG_CHANGED |
			       MAC_STATUS_RCVD_CFG);
		if (mac_status == (MAC_STATUS_PCS_SYNCED |
				   MAC_STATUS_SIGNAL_DET)) {
			tw32_f(MAC_STATUS, (MAC_STATUS_SYNC_CHANGED |
					    MAC_STATUS_CFG_CHANGED));
			return 0;
		}
	}

	tw32_f(MAC_TX_AUTO_NEG, 0);

	tp->mac_mode &= ~(MAC_MODE_PORT_MODE_MASK | MAC_MODE_HALF_DUPLEX);
	tp->mac_mode |= MAC_MODE_PORT_MODE_TBI;
	tw32_f(MAC_MODE, tp->mac_mode);
	udelay(40);

	if (tp->phy_id == TG3_PHY_ID_BCM8002)
		tg3_init_bcm8002(tp);

	/* Enable link change event even when serdes polling.  */
	tw32_f(MAC_EVENT, MAC_EVENT_LNKSTATE_CHANGED);
	udelay(40);

	current_link_up = 0;
	mac_status = tr32(MAC_STATUS);

	if (tg3_flag(tp, HW_AUTONEG))
		current_link_up = tg3_setup_fiber_hw_autoneg(tp, mac_status);
	else
		current_link_up = tg3_setup_fiber_by_hand(tp, mac_status);

	tp->napi[0].hw_status->status =
		(SD_STATUS_UPDATED |
		 (tp->napi[0].hw_status->status & ~SD_STATUS_LINK_CHG));

	for (i = 0; i < 100; i++) {
		tw32_f(MAC_STATUS, (MAC_STATUS_SYNC_CHANGED |
				    MAC_STATUS_CFG_CHANGED));
		udelay(5);
		if ((tr32(MAC_STATUS) & (MAC_STATUS_SYNC_CHANGED |
					 MAC_STATUS_CFG_CHANGED |
					 MAC_STATUS_LNKSTATE_CHANGED)) == 0)
			break;
	}

	mac_status = tr32(MAC_STATUS);
	if ((mac_status & MAC_STATUS_PCS_SYNCED) == 0) {
		current_link_up = 0;
		if (tp->link_config.autoneg == AUTONEG_ENABLE &&
		    tp->serdes_counter == 0) {
			tw32_f(MAC_MODE, (tp->mac_mode |
					  MAC_MODE_SEND_CONFIGS));
			udelay(1);
			tw32_f(MAC_MODE, tp->mac_mode);
		}
	}

	if (current_link_up == 1) {
		tp->link_config.active_speed = SPEED_1000;
		tp->link_config.active_duplex = DUPLEX_FULL;
		tw32(MAC_LED_CTRL, (tp->led_ctrl |
				    LED_CTRL_LNKLED_OVERRIDE |
				    LED_CTRL_1000MBPS_ON));
	} else {
		tp->link_config.active_speed = SPEED_INVALID;
		tp->link_config.active_duplex = DUPLEX_INVALID;
		tw32(MAC_LED_CTRL, (tp->led_ctrl |
				    LED_CTRL_LNKLED_OVERRIDE |
				    LED_CTRL_TRAFFIC_OVERRIDE));
	}

	if (current_link_up != netif_carrier_ok(tp->dev)) {
		if (current_link_up)
			netif_carrier_on(tp->dev);
		else
			netif_carrier_off(tp->dev);
		tg3_link_report(tp);
	} else {
		u32 now_pause_cfg = tp->link_config.active_flowctrl;
		if (orig_pause_cfg != now_pause_cfg ||
		    orig_active_speed != tp->link_config.active_speed ||
		    orig_active_duplex != tp->link_config.active_duplex)
			tg3_link_report(tp);
	}

	return 0;
}

static int tg3_setup_fiber_mii_phy(struct tg3 *tp, int force_reset)
{
	int current_link_up, err = 0;
	u32 bmsr, bmcr;
	u16 current_speed;
	u8 current_duplex;
	u32 local_adv, remote_adv;

	tp->mac_mode |= MAC_MODE_PORT_MODE_GMII;
	tw32_f(MAC_MODE, tp->mac_mode);
	udelay(40);

	tw32(MAC_EVENT, 0);

	tw32_f(MAC_STATUS,
	     (MAC_STATUS_SYNC_CHANGED |
	      MAC_STATUS_CFG_CHANGED |
	      MAC_STATUS_MI_COMPLETION |
	      MAC_STATUS_LNKSTATE_CHANGED));
	udelay(40);

	if (force_reset)
		tg3_phy_reset(tp);

	current_link_up = 0;
	current_speed = SPEED_INVALID;
	current_duplex = DUPLEX_INVALID;

	err |= tg3_readphy(tp, MII_BMSR, &bmsr);
	err |= tg3_readphy(tp, MII_BMSR, &bmsr);
	if (GET_ASIC_REV(tp->pci_chip_rev_id) == ASIC_REV_5714) {
		if (tr32(MAC_TX_STATUS) & TX_STATUS_LINK_UP)
			bmsr |= BMSR_LSTATUS;
		else
			bmsr &= ~BMSR_LSTATUS;
	}

	err |= tg3_readphy(tp, MII_BMCR, &bmcr);

	if ((tp->link_config.autoneg == AUTONEG_ENABLE) && !force_reset &&
	    (tp->phy_flags & TG3_PHYFLG_PARALLEL_DETECT)) {
		/* do nothing, just check for link up at the end */
	} else if (tp->link_config.autoneg == AUTONEG_ENABLE) {
		u32 adv, new_adv;

		err |= tg3_readphy(tp, MII_ADVERTISE, &adv);
		new_adv = adv & ~(ADVERTISE_1000XFULL | ADVERTISE_1000XHALF |
				  ADVERTISE_1000XPAUSE |
				  ADVERTISE_1000XPSE_ASYM |
				  ADVERTISE_SLCT);

		new_adv |= tg3_advert_flowctrl_1000X(tp->link_config.flowctrl);

		if (tp->link_config.advertising & ADVERTISED_1000baseT_Half)
			new_adv |= ADVERTISE_1000XHALF;
		if (tp->link_config.advertising & ADVERTISED_1000baseT_Full)
			new_adv |= ADVERTISE_1000XFULL;

		if ((new_adv != adv) || !(bmcr & BMCR_ANENABLE)) {
			tg3_writephy(tp, MII_ADVERTISE, new_adv);
			bmcr |= BMCR_ANENABLE | BMCR_ANRESTART;
			tg3_writephy(tp, MII_BMCR, bmcr);

			tw32_f(MAC_EVENT, MAC_EVENT_LNKSTATE_CHANGED);
			tp->serdes_counter = SERDES_AN_TIMEOUT_5714S;
			tp->phy_flags &= ~TG3_PHYFLG_PARALLEL_DETECT;

			return err;
		}
	} else {
		u32 new_bmcr;

		bmcr &= ~BMCR_SPEED1000;
		new_bmcr = bmcr & ~(BMCR_ANENABLE | BMCR_FULLDPLX);

		if (tp->link_config.duplex == DUPLEX_FULL)
			new_bmcr |= BMCR_FULLDPLX;

		if (new_bmcr != bmcr) {
			/* BMCR_SPEED1000 is a reserved bit that needs
			 * to be set on write.
			 */
			new_bmcr |= BMCR_SPEED1000;

			/* Force a linkdown */
			if (netif_carrier_ok(tp->dev)) {
				u32 adv;

				err |= tg3_readphy(tp, MII_ADVERTISE, &adv);
				adv &= ~(ADVERTISE_1000XFULL |
					 ADVERTISE_1000XHALF |
					 ADVERTISE_SLCT);
				tg3_writephy(tp, MII_ADVERTISE, adv);
				tg3_writephy(tp, MII_BMCR, bmcr |
							   BMCR_ANRESTART |
							   BMCR_ANENABLE);
				udelay(10);
				netif_carrier_off(tp->dev);
			}
			tg3_writephy(tp, MII_BMCR, new_bmcr);
			bmcr = new_bmcr;
			err |= tg3_readphy(tp, MII_BMSR, &bmsr);
			err |= tg3_readphy(tp, MII_BMSR, &bmsr);
			if (GET_ASIC_REV(tp->pci_chip_rev_id) ==
			    ASIC_REV_5714) {
				if (tr32(MAC_TX_STATUS) & TX_STATUS_LINK_UP)
					bmsr |= BMSR_LSTATUS;
				else
					bmsr &= ~BMSR_LSTATUS;
			}
			tp->phy_flags &= ~TG3_PHYFLG_PARALLEL_DETECT;
		}
	}

	if (bmsr & BMSR_LSTATUS) {
		current_speed = SPEED_1000;
		current_link_up = 1;
		if (bmcr & BMCR_FULLDPLX)
			current_duplex = DUPLEX_FULL;
		else
			current_duplex = DUPLEX_HALF;

		local_adv = 0;
		remote_adv = 0;

		if (bmcr & BMCR_ANENABLE) {
			u32 common;

			err |= tg3_readphy(tp, MII_ADVERTISE, &local_adv);
			err |= tg3_readphy(tp, MII_LPA, &remote_adv);
			common = local_adv & remote_adv;
			if (common & (ADVERTISE_1000XHALF |
				      ADVERTISE_1000XFULL)) {
				if (common & ADVERTISE_1000XFULL)
					current_duplex = DUPLEX_FULL;
				else
					current_duplex = DUPLEX_HALF;
			} else if (!tg3_flag(tp, 5780_CLASS)) {
				/* Link is up via parallel detect */
			} else {
				current_link_up = 0;
			}
		}
	}

	if (current_link_up == 1 && current_duplex == DUPLEX_FULL)
		tg3_setup_flow_control(tp, local_adv, remote_adv);

	tp->mac_mode &= ~MAC_MODE_HALF_DUPLEX;
	if (tp->link_config.active_duplex == DUPLEX_HALF)
		tp->mac_mode |= MAC_MODE_HALF_DUPLEX;

	tw32_f(MAC_MODE, tp->mac_mode);
	udelay(40);

	tw32_f(MAC_EVENT, MAC_EVENT_LNKSTATE_CHANGED);

	tp->link_config.active_speed = current_speed;
	tp->link_config.active_duplex = current_duplex;

	if (current_link_up != netif_carrier_ok(tp->dev)) {
		if (current_link_up)
			netif_carrier_on(tp->dev);
		else {
			netif_carrier_off(tp->dev);
			tp->phy_flags &= ~TG3_PHYFLG_PARALLEL_DETECT;
		}
		tg3_link_report(tp);
	}
	return err;
}

static void tg3_serdes_parallel_detect(struct tg3 *tp)
{
	if (tp->serdes_counter) {
		/* Give autoneg time to complete. */
		tp->serdes_counter--;
		return;
	}

	if (!netif_carrier_ok(tp->dev) &&
	    (tp->link_config.autoneg == AUTONEG_ENABLE)) {
		u32 bmcr;

		tg3_readphy(tp, MII_BMCR, &bmcr);
		if (bmcr & BMCR_ANENABLE) {
			u32 phy1, phy2;

			/* Select shadow register 0x1f */
			tg3_writephy(tp, MII_TG3_MISC_SHDW, 0x7c00);
			tg3_readphy(tp, MII_TG3_MISC_SHDW, &phy1);

			/* Select expansion interrupt status register */
			tg3_writephy(tp, MII_TG3_DSP_ADDRESS,
					 MII_TG3_DSP_EXP1_INT_STAT);
			tg3_readphy(tp, MII_TG3_DSP_RW_PORT, &phy2);
			tg3_readphy(tp, MII_TG3_DSP_RW_PORT, &phy2);

			if ((phy1 & 0x10) && !(phy2 & 0x20)) {
				/* We have signal detect and not receiving
				 * config code words, link is up by parallel
				 * detection.
				 */

				bmcr &= ~BMCR_ANENABLE;
				bmcr |= BMCR_SPEED1000 | BMCR_FULLDPLX;
				tg3_writephy(tp, MII_BMCR, bmcr);
				tp->phy_flags |= TG3_PHYFLG_PARALLEL_DETECT;
			}
		}
	} else if (netif_carrier_ok(tp->dev) &&
		   (tp->link_config.autoneg == AUTONEG_ENABLE) &&
		   (tp->phy_flags & TG3_PHYFLG_PARALLEL_DETECT)) {
		u32 phy2;

		/* Select expansion interrupt status register */
		tg3_writephy(tp, MII_TG3_DSP_ADDRESS,
				 MII_TG3_DSP_EXP1_INT_STAT);
		tg3_readphy(tp, MII_TG3_DSP_RW_PORT, &phy2);
		if (phy2 & 0x20) {
			u32 bmcr;

			/* Config code words received, turn on autoneg. */
			tg3_readphy(tp, MII_BMCR, &bmcr);
			tg3_writephy(tp, MII_BMCR, bmcr | BMCR_ANENABLE);

			tp->phy_flags &= ~TG3_PHYFLG_PARALLEL_DETECT;

		}
	}
}

static int tg3_setup_phy(struct tg3 *tp, int force_reset)
{
	u32 val;
	int err;

	if (tp->phy_flags & TG3_PHYFLG_PHY_SERDES)
		err = tg3_setup_fiber_phy(tp, force_reset);
	else if (tp->phy_flags & TG3_PHYFLG_MII_SERDES)
		err = tg3_setup_fiber_mii_phy(tp, force_reset);
	else
		err = tg3_setup_copper_phy(tp, force_reset);

	if (GET_CHIP_REV(tp->pci_chip_rev_id) == CHIPREV_5784_AX) {
		u32 scale;

		val = tr32(TG3_CPMU_CLCK_STAT) & CPMU_CLCK_STAT_MAC_CLCK_MASK;
		if (val == CPMU_CLCK_STAT_MAC_CLCK_62_5)
			scale = 65;
		else if (val == CPMU_CLCK_STAT_MAC_CLCK_6_25)
			scale = 6;
		else
			scale = 12;

		val = tr32(GRC_MISC_CFG) & ~GRC_MISC_CFG_PRESCALAR_MASK;
		val |= (scale << GRC_MISC_CFG_PRESCALAR_SHIFT);
		tw32(GRC_MISC_CFG, val);
	}

	val = (2 << TX_LENGTHS_IPG_CRS_SHIFT) |
	      (6 << TX_LENGTHS_IPG_SHIFT);
	if (GET_ASIC_REV(tp->pci_chip_rev_id) == ASIC_REV_5720)
		val |= tr32(MAC_TX_LENGTHS) &
		       (TX_LENGTHS_JMB_FRM_LEN_MSK |
			TX_LENGTHS_CNT_DWN_VAL_MSK);

	if (tp->link_config.active_speed == SPEED_1000 &&
	    tp->link_config.active_duplex == DUPLEX_HALF)
		tw32(MAC_TX_LENGTHS, val |
		     (0xff << TX_LENGTHS_SLOT_TIME_SHIFT));
	else
		tw32(MAC_TX_LENGTHS, val |
		     (32 << TX_LENGTHS_SLOT_TIME_SHIFT));

	if (!tg3_flag(tp, 5705_PLUS)) {
		if (netif_carrier_ok(tp->dev)) {
			tw32(HOSTCC_STAT_COAL_TICKS,
			     tp->coal.stats_block_coalesce_usecs);
		} else {
			tw32(HOSTCC_STAT_COAL_TICKS, 0);
		}
	}

	if (tg3_flag(tp, ASPM_WORKAROUND)) {
		val = tr32(PCIE_PWR_MGMT_THRESH);
		if (!netif_carrier_ok(tp->dev))
			val = (val & ~PCIE_PWR_MGMT_L1_THRESH_MSK) |
			      tp->pwrmgmt_thresh;
		else
			val |= PCIE_PWR_MGMT_L1_THRESH_MSK;
		tw32(PCIE_PWR_MGMT_THRESH, val);
	}

	return err;
}

static inline int tg3_irq_sync(struct tg3 *tp)
{
	return tp->irq_sync;
}

static inline void tg3_rd32_loop(struct tg3 *tp, u32 *dst, u32 off, u32 len)
{
	int i;

	dst = (u32 *)((u8 *)dst + off);
	for (i = 0; i < len; i += sizeof(u32))
		*dst++ = tr32(off + i);
}

static void tg3_dump_legacy_regs(struct tg3 *tp, u32 *regs)
{
	tg3_rd32_loop(tp, regs, TG3PCI_VENDOR, 0xb0);
	tg3_rd32_loop(tp, regs, MAILBOX_INTERRUPT_0, 0x200);
	tg3_rd32_loop(tp, regs, MAC_MODE, 0x4f0);
	tg3_rd32_loop(tp, regs, SNDDATAI_MODE, 0xe0);
	tg3_rd32_loop(tp, regs, SNDDATAC_MODE, 0x04);
	tg3_rd32_loop(tp, regs, SNDBDS_MODE, 0x80);
	tg3_rd32_loop(tp, regs, SNDBDI_MODE, 0x48);
	tg3_rd32_loop(tp, regs, SNDBDC_MODE, 0x04);
	tg3_rd32_loop(tp, regs, RCVLPC_MODE, 0x20);
	tg3_rd32_loop(tp, regs, RCVLPC_SELLST_BASE, 0x15c);
	tg3_rd32_loop(tp, regs, RCVDBDI_MODE, 0x0c);
	tg3_rd32_loop(tp, regs, RCVDBDI_JUMBO_BD, 0x3c);
	tg3_rd32_loop(tp, regs, RCVDBDI_BD_PROD_IDX_0, 0x44);
	tg3_rd32_loop(tp, regs, RCVDCC_MODE, 0x04);
	tg3_rd32_loop(tp, regs, RCVBDI_MODE, 0x20);
	tg3_rd32_loop(tp, regs, RCVCC_MODE, 0x14);
	tg3_rd32_loop(tp, regs, RCVLSC_MODE, 0x08);
	tg3_rd32_loop(tp, regs, MBFREE_MODE, 0x08);
	tg3_rd32_loop(tp, regs, HOSTCC_MODE, 0x100);

	if (tg3_flag(tp, SUPPORT_MSIX))
		tg3_rd32_loop(tp, regs, HOSTCC_RXCOL_TICKS_VEC1, 0x180);

	tg3_rd32_loop(tp, regs, MEMARB_MODE, 0x10);
	tg3_rd32_loop(tp, regs, BUFMGR_MODE, 0x58);
	tg3_rd32_loop(tp, regs, RDMAC_MODE, 0x08);
	tg3_rd32_loop(tp, regs, WDMAC_MODE, 0x08);
	tg3_rd32_loop(tp, regs, RX_CPU_MODE, 0x04);
	tg3_rd32_loop(tp, regs, RX_CPU_STATE, 0x04);
	tg3_rd32_loop(tp, regs, RX_CPU_PGMCTR, 0x04);
	tg3_rd32_loop(tp, regs, RX_CPU_HWBKPT, 0x04);

	if (!tg3_flag(tp, 5705_PLUS)) {
		tg3_rd32_loop(tp, regs, TX_CPU_MODE, 0x04);
		tg3_rd32_loop(tp, regs, TX_CPU_STATE, 0x04);
		tg3_rd32_loop(tp, regs, TX_CPU_PGMCTR, 0x04);
	}

	tg3_rd32_loop(tp, regs, GRCMBOX_INTERRUPT_0, 0x110);
	tg3_rd32_loop(tp, regs, FTQ_RESET, 0x120);
	tg3_rd32_loop(tp, regs, MSGINT_MODE, 0x0c);
	tg3_rd32_loop(tp, regs, DMAC_MODE, 0x04);
	tg3_rd32_loop(tp, regs, GRC_MODE, 0x4c);

	if (tg3_flag(tp, NVRAM))
		tg3_rd32_loop(tp, regs, NVRAM_CMD, 0x24);
}

static void tg3_dump_state(struct tg3 *tp)
{
	int i;
	u32 *regs;

	regs = kzalloc(TG3_REG_BLK_SIZE, GFP_ATOMIC);
	if (!regs) {
		netdev_err(tp->dev, "Failed allocating register dump buffer\n");
		return;
	}

	if (tg3_flag(tp, PCI_EXPRESS)) {
		/* Read up to but not including private PCI registers */
		for (i = 0; i < TG3_PCIE_TLDLPL_PORT; i += sizeof(u32))
			regs[i / sizeof(u32)] = tr32(i);
	} else
		tg3_dump_legacy_regs(tp, regs);

	for (i = 0; i < TG3_REG_BLK_SIZE / sizeof(u32); i += 4) {
		if (!regs[i + 0] && !regs[i + 1] &&
		    !regs[i + 2] && !regs[i + 3])
			continue;

		netdev_err(tp->dev, "0x%08x: 0x%08x, 0x%08x, 0x%08x, 0x%08x\n",
			   i * 4,
			   regs[i + 0], regs[i + 1], regs[i + 2], regs[i + 3]);
	}

	kfree(regs);

	for (i = 0; i < tp->irq_cnt; i++) {
		struct tg3_napi *tnapi = &tp->napi[i];

		/* SW status block */
		netdev_err(tp->dev,
			 "%d: Host status block [%08x:%08x:(%04x:%04x:%04x):(%04x:%04x)]\n",
			   i,
			   tnapi->hw_status->status,
			   tnapi->hw_status->status_tag,
			   tnapi->hw_status->rx_jumbo_consumer,
			   tnapi->hw_status->rx_consumer,
			   tnapi->hw_status->rx_mini_consumer,
			   tnapi->hw_status->idx[0].rx_producer,
			   tnapi->hw_status->idx[0].tx_consumer);

		netdev_err(tp->dev,
		"%d: NAPI info [%08x:%08x:(%04x:%04x:%04x):%04x:(%04x:%04x:%04x:%04x)]\n",
			   i,
			   tnapi->last_tag, tnapi->last_irq_tag,
			   tnapi->tx_prod, tnapi->tx_cons, tnapi->tx_pending,
			   tnapi->rx_rcb_ptr,
			   tnapi->prodring.rx_std_prod_idx,
			   tnapi->prodring.rx_std_cons_idx,
			   tnapi->prodring.rx_jmb_prod_idx,
			   tnapi->prodring.rx_jmb_cons_idx);
	}
}

/* This is called whenever we suspect that the system chipset is re-
 * ordering the sequence of MMIO to the tx send mailbox. The symptom
 * is bogus tx completions. We try to recover by setting the
 * TG3_FLAG_MBOX_WRITE_REORDER flag and resetting the chip later
 * in the workqueue.
 */
static void tg3_tx_recover(struct tg3 *tp)
{
	BUG_ON(tg3_flag(tp, MBOX_WRITE_REORDER) ||
	       tp->write32_tx_mbox == tg3_write_indirect_mbox);

	netdev_warn(tp->dev,
		    "The system may be re-ordering memory-mapped I/O "
		    "cycles to the network device, attempting to recover. "
		    "Please report the problem to the driver maintainer "
		    "and include system chipset information.\n");

	spin_lock(&tp->lock);
	tg3_flag_set(tp, TX_RECOVERY_PENDING);
	spin_unlock(&tp->lock);
}

static inline u32 tg3_tx_avail(struct tg3_napi *tnapi)
{
	/* Tell compiler to fetch tx indices from memory. */
	barrier();
	return tnapi->tx_pending -
	       ((tnapi->tx_prod - tnapi->tx_cons) & (TG3_TX_RING_SIZE - 1));
}

/* Tigon3 never reports partial packet sends.  So we do not
 * need special logic to handle SKBs that have not had all
 * of their frags sent yet, like SunGEM does.
 */
static void tg3_tx(struct tg3_napi *tnapi)
{
	struct tg3 *tp = tnapi->tp;
	u32 hw_idx = tnapi->hw_status->idx[0].tx_consumer;
	u32 sw_idx = tnapi->tx_cons;
	struct netdev_queue *txq;
	int index = tnapi - tp->napi;

	if (tg3_flag(tp, ENABLE_TSS))
		index--;

	txq = netdev_get_tx_queue(tp->dev, index);

	while (sw_idx != hw_idx) {
		struct tg3_tx_ring_info *ri = &tnapi->tx_buffers[sw_idx];
		struct sk_buff *skb = ri->skb;
		int i, tx_bug = 0;

		if (unlikely(skb == NULL)) {
			tg3_tx_recover(tp);
			return;
		}

		pci_unmap_single(tp->pdev,
				 dma_unmap_addr(ri, mapping),
				 skb_headlen(skb),
				 PCI_DMA_TODEVICE);

		ri->skb = NULL;

		while (ri->fragmented) {
			ri->fragmented = false;
			sw_idx = NEXT_TX(sw_idx);
			ri = &tnapi->tx_buffers[sw_idx];
		}

		sw_idx = NEXT_TX(sw_idx);

		for (i = 0; i < skb_shinfo(skb)->nr_frags; i++) {
			ri = &tnapi->tx_buffers[sw_idx];
			if (unlikely(ri->skb != NULL || sw_idx == hw_idx))
				tx_bug = 1;

			pci_unmap_page(tp->pdev,
				       dma_unmap_addr(ri, mapping),
				       skb_shinfo(skb)->frags[i].size,
				       PCI_DMA_TODEVICE);

			while (ri->fragmented) {
				ri->fragmented = false;
				sw_idx = NEXT_TX(sw_idx);
				ri = &tnapi->tx_buffers[sw_idx];
			}

			sw_idx = NEXT_TX(sw_idx);
		}

		dev_kfree_skb(skb);

		if (unlikely(tx_bug)) {
			tg3_tx_recover(tp);
			return;
		}
	}

	tnapi->tx_cons = sw_idx;

	/* Need to make the tx_cons update visible to tg3_start_xmit()
	 * before checking for netif_queue_stopped().  Without the
	 * memory barrier, there is a small possibility that tg3_start_xmit()
	 * will miss it and cause the queue to be stopped forever.
	 */
	smp_mb();

	if (unlikely(netif_tx_queue_stopped(txq) &&
		     (tg3_tx_avail(tnapi) > TG3_TX_WAKEUP_THRESH(tnapi)))) {
		__netif_tx_lock(txq, smp_processor_id());
		if (netif_tx_queue_stopped(txq) &&
		    (tg3_tx_avail(tnapi) > TG3_TX_WAKEUP_THRESH(tnapi)))
			netif_tx_wake_queue(txq);
		__netif_tx_unlock(txq);
	}
}

static void tg3_rx_skb_free(struct tg3 *tp, struct ring_info *ri, u32 map_sz)
{
	if (!ri->skb)
		return;

	pci_unmap_single(tp->pdev, dma_unmap_addr(ri, mapping),
			 map_sz, PCI_DMA_FROMDEVICE);
	dev_kfree_skb_any(ri->skb);
	ri->skb = NULL;
}

/* Returns size of skb allocated or < 0 on error.
 *
 * We only need to fill in the address because the other members
 * of the RX descriptor are invariant, see tg3_init_rings.
 *
 * Note the purposeful assymetry of cpu vs. chip accesses.  For
 * posting buffers we only dirty the first cache line of the RX
 * descriptor (containing the address).  Whereas for the RX status
 * buffers the cpu only reads the last cacheline of the RX descriptor
 * (to fetch the error flags, vlan tag, checksum, and opaque cookie).
 */
static int tg3_alloc_rx_skb(struct tg3 *tp, struct tg3_rx_prodring_set *tpr,
			    u32 opaque_key, u32 dest_idx_unmasked)
{
	struct tg3_rx_buffer_desc *desc;
	struct ring_info *map;
	struct sk_buff *skb;
	dma_addr_t mapping;
	int skb_size, dest_idx;

	switch (opaque_key) {
	case RXD_OPAQUE_RING_STD:
		dest_idx = dest_idx_unmasked & tp->rx_std_ring_mask;
		desc = &tpr->rx_std[dest_idx];
		map = &tpr->rx_std_buffers[dest_idx];
		skb_size = tp->rx_pkt_map_sz;
		break;

	case RXD_OPAQUE_RING_JUMBO:
		dest_idx = dest_idx_unmasked & tp->rx_jmb_ring_mask;
		desc = &tpr->rx_jmb[dest_idx].std;
		map = &tpr->rx_jmb_buffers[dest_idx];
		skb_size = TG3_RX_JMB_MAP_SZ;
		break;

	default:
		return -EINVAL;
	}

	/* Do not overwrite any of the map or rp information
	 * until we are sure we can commit to a new buffer.
	 *
	 * Callers depend upon this behavior and assume that
	 * we leave everything unchanged if we fail.
	 */
	skb = netdev_alloc_skb(tp->dev, skb_size + tp->rx_offset);
	if (skb == NULL)
		return -ENOMEM;

	skb_reserve(skb, tp->rx_offset);

	mapping = pci_map_single(tp->pdev, skb->data, skb_size,
				 PCI_DMA_FROMDEVICE);
	if (pci_dma_mapping_error(tp->pdev, mapping)) {
		dev_kfree_skb(skb);
		return -EIO;
	}

	map->skb = skb;
	dma_unmap_addr_set(map, mapping, mapping);

	desc->addr_hi = ((u64)mapping >> 32);
	desc->addr_lo = ((u64)mapping & 0xffffffff);

	return skb_size;
}

/* We only need to move over in the address because the other
 * members of the RX descriptor are invariant.  See notes above
 * tg3_alloc_rx_skb for full details.
 */
static void tg3_recycle_rx(struct tg3_napi *tnapi,
			   struct tg3_rx_prodring_set *dpr,
			   u32 opaque_key, int src_idx,
			   u32 dest_idx_unmasked)
{
	struct tg3 *tp = tnapi->tp;
	struct tg3_rx_buffer_desc *src_desc, *dest_desc;
	struct ring_info *src_map, *dest_map;
	struct tg3_rx_prodring_set *spr = &tp->napi[0].prodring;
	int dest_idx;

	switch (opaque_key) {
	case RXD_OPAQUE_RING_STD:
		dest_idx = dest_idx_unmasked & tp->rx_std_ring_mask;
		dest_desc = &dpr->rx_std[dest_idx];
		dest_map = &dpr->rx_std_buffers[dest_idx];
		src_desc = &spr->rx_std[src_idx];
		src_map = &spr->rx_std_buffers[src_idx];
		break;

	case RXD_OPAQUE_RING_JUMBO:
		dest_idx = dest_idx_unmasked & tp->rx_jmb_ring_mask;
		dest_desc = &dpr->rx_jmb[dest_idx].std;
		dest_map = &dpr->rx_jmb_buffers[dest_idx];
		src_desc = &spr->rx_jmb[src_idx].std;
		src_map = &spr->rx_jmb_buffers[src_idx];
		break;

	default:
		return;
	}

	dest_map->skb = src_map->skb;
	dma_unmap_addr_set(dest_map, mapping,
			   dma_unmap_addr(src_map, mapping));
	dest_desc->addr_hi = src_desc->addr_hi;
	dest_desc->addr_lo = src_desc->addr_lo;

	/* Ensure that the update to the skb happens after the physical
	 * addresses have been transferred to the new BD location.
	 */
	smp_wmb();

	src_map->skb = NULL;
}

/* The RX ring scheme is composed of multiple rings which post fresh
 * buffers to the chip, and one special ring the chip uses to report
 * status back to the host.
 *
 * The special ring reports the status of received packets to the
 * host.  The chip does not write into the original descriptor the
 * RX buffer was obtained from.  The chip simply takes the original
 * descriptor as provided by the host, updates the status and length
 * field, then writes this into the next status ring entry.
 *
 * Each ring the host uses to post buffers to the chip is described
 * by a TG3_BDINFO entry in the chips SRAM area.  When a packet arrives,
 * it is first placed into the on-chip ram.  When the packet's length
 * is known, it walks down the TG3_BDINFO entries to select the ring.
 * Each TG3_BDINFO specifies a MAXLEN field and the first TG3_BDINFO
 * which is within the range of the new packet's length is chosen.
 *
 * The "separate ring for rx status" scheme may sound queer, but it makes
 * sense from a cache coherency perspective.  If only the host writes
 * to the buffer post rings, and only the chip writes to the rx status
 * rings, then cache lines never move beyond shared-modified state.
 * If both the host and chip were to write into the same ring, cache line
 * eviction could occur since both entities want it in an exclusive state.
 */
static int tg3_rx(struct tg3_napi *tnapi, int budget)
{
	struct tg3 *tp = tnapi->tp;
	u32 work_mask, rx_std_posted = 0;
	u32 std_prod_idx, jmb_prod_idx;
	u32 sw_idx = tnapi->rx_rcb_ptr;
	u16 hw_idx;
	int received;
	struct tg3_rx_prodring_set *tpr = &tnapi->prodring;

	hw_idx = *(tnapi->rx_rcb_prod_idx);
	/*
	 * We need to order the read of hw_idx and the read of
	 * the opaque cookie.
	 */
	rmb();
	work_mask = 0;
	received = 0;
	std_prod_idx = tpr->rx_std_prod_idx;
	jmb_prod_idx = tpr->rx_jmb_prod_idx;
	while (sw_idx != hw_idx && budget > 0) {
		struct ring_info *ri;
		struct tg3_rx_buffer_desc *desc = &tnapi->rx_rcb[sw_idx];
		unsigned int len;
		struct sk_buff *skb;
		dma_addr_t dma_addr;
		u32 opaque_key, desc_idx, *post_ptr;

		desc_idx = desc->opaque & RXD_OPAQUE_INDEX_MASK;
		opaque_key = desc->opaque & RXD_OPAQUE_RING_MASK;
		if (opaque_key == RXD_OPAQUE_RING_STD) {
			ri = &tp->napi[0].prodring.rx_std_buffers[desc_idx];
			dma_addr = dma_unmap_addr(ri, mapping);
			skb = ri->skb;
			post_ptr = &std_prod_idx;
			rx_std_posted++;
		} else if (opaque_key == RXD_OPAQUE_RING_JUMBO) {
			ri = &tp->napi[0].prodring.rx_jmb_buffers[desc_idx];
			dma_addr = dma_unmap_addr(ri, mapping);
			skb = ri->skb;
			post_ptr = &jmb_prod_idx;
		} else
			goto next_pkt_nopost;

		work_mask |= opaque_key;

		if ((desc->err_vlan & RXD_ERR_MASK) != 0 &&
		    (desc->err_vlan != RXD_ERR_ODD_NIBBLE_RCVD_MII)) {
		drop_it:
			tg3_recycle_rx(tnapi, tpr, opaque_key,
				       desc_idx, *post_ptr);
		drop_it_no_recycle:
			/* Other statistics kept track of by card. */
			tp->rx_dropped++;
			goto next_pkt;
		}

		len = ((desc->idx_len & RXD_LEN_MASK) >> RXD_LEN_SHIFT) -
		      ETH_FCS_LEN;

		if (len > TG3_RX_COPY_THRESH(tp)) {
			int skb_size;

			skb_size = tg3_alloc_rx_skb(tp, tpr, opaque_key,
						    *post_ptr);
			if (skb_size < 0)
				goto drop_it;

			pci_unmap_single(tp->pdev, dma_addr, skb_size,
					 PCI_DMA_FROMDEVICE);

			/* Ensure that the update to the skb happens
			 * after the usage of the old DMA mapping.
			 */
			smp_wmb();

			ri->skb = NULL;

			skb_put(skb, len);
		} else {
			struct sk_buff *copy_skb;

			tg3_recycle_rx(tnapi, tpr, opaque_key,
				       desc_idx, *post_ptr);

			copy_skb = netdev_alloc_skb(tp->dev, len +
						    TG3_RAW_IP_ALIGN);
			if (copy_skb == NULL)
				goto drop_it_no_recycle;

			skb_reserve(copy_skb, TG3_RAW_IP_ALIGN);
			skb_put(copy_skb, len);
			pci_dma_sync_single_for_cpu(tp->pdev, dma_addr, len, PCI_DMA_FROMDEVICE);
			skb_copy_from_linear_data(skb, copy_skb->data, len);
			pci_dma_sync_single_for_device(tp->pdev, dma_addr, len, PCI_DMA_FROMDEVICE);

			/* We'll reuse the original ring buffer. */
			skb = copy_skb;
		}

		if ((tp->dev->features & NETIF_F_RXCSUM) &&
		    (desc->type_flags & RXD_FLAG_TCPUDP_CSUM) &&
		    (((desc->ip_tcp_csum & RXD_TCPCSUM_MASK)
		      >> RXD_TCPCSUM_SHIFT) == 0xffff))
			skb->ip_summed = CHECKSUM_UNNECESSARY;
		else
			skb_checksum_none_assert(skb);

		skb->protocol = eth_type_trans(skb, tp->dev);

		if (len > (tp->dev->mtu + ETH_HLEN) &&
		    skb->protocol != htons(ETH_P_8021Q)) {
			dev_kfree_skb(skb);
			goto drop_it_no_recycle;
		}

		if (desc->type_flags & RXD_FLAG_VLAN &&
		    !(tp->rx_mode & RX_MODE_KEEP_VLAN_TAG))
			__vlan_hwaccel_put_tag(skb,
					       desc->err_vlan & RXD_VLAN_MASK);

		napi_gro_receive(&tnapi->napi, skb);

		received++;
		budget--;

next_pkt:
		(*post_ptr)++;

		if (unlikely(rx_std_posted >= tp->rx_std_max_post)) {
			tpr->rx_std_prod_idx = std_prod_idx &
					       tp->rx_std_ring_mask;
			tw32_rx_mbox(TG3_RX_STD_PROD_IDX_REG,
				     tpr->rx_std_prod_idx);
			work_mask &= ~RXD_OPAQUE_RING_STD;
			rx_std_posted = 0;
		}
next_pkt_nopost:
		sw_idx++;
		sw_idx &= tp->rx_ret_ring_mask;

		/* Refresh hw_idx to see if there is new work */
		if (sw_idx == hw_idx) {
			hw_idx = *(tnapi->rx_rcb_prod_idx);
			rmb();
		}
	}

	/* ACK the status ring. */
	tnapi->rx_rcb_ptr = sw_idx;
	tw32_rx_mbox(tnapi->consmbox, sw_idx);

	/* Refill RX ring(s). */
	if (!tg3_flag(tp, ENABLE_RSS)) {
		if (work_mask & RXD_OPAQUE_RING_STD) {
			tpr->rx_std_prod_idx = std_prod_idx &
					       tp->rx_std_ring_mask;
			tw32_rx_mbox(TG3_RX_STD_PROD_IDX_REG,
				     tpr->rx_std_prod_idx);
		}
		if (work_mask & RXD_OPAQUE_RING_JUMBO) {
			tpr->rx_jmb_prod_idx = jmb_prod_idx &
					       tp->rx_jmb_ring_mask;
			tw32_rx_mbox(TG3_RX_JMB_PROD_IDX_REG,
				     tpr->rx_jmb_prod_idx);
		}
		mmiowb();
	} else if (work_mask) {
		/* rx_std_buffers[] and rx_jmb_buffers[] entries must be
		 * updated before the producer indices can be updated.
		 */
		smp_wmb();

		tpr->rx_std_prod_idx = std_prod_idx & tp->rx_std_ring_mask;
		tpr->rx_jmb_prod_idx = jmb_prod_idx & tp->rx_jmb_ring_mask;

		if (tnapi != &tp->napi[1]) {
			tp->rx_refill = true;
			napi_schedule(&tp->napi[1].napi);
		}
	}

	return received;
}

static void tg3_poll_link(struct tg3 *tp)
{
	/* handle link change and other phy events */
	if (!(tg3_flag(tp, USE_LINKCHG_REG) || tg3_flag(tp, POLL_SERDES))) {
		struct tg3_hw_status *sblk = tp->napi[0].hw_status;

		if (sblk->status & SD_STATUS_LINK_CHG) {
			sblk->status = SD_STATUS_UPDATED |
				       (sblk->status & ~SD_STATUS_LINK_CHG);
			spin_lock(&tp->lock);
			if (tg3_flag(tp, USE_PHYLIB)) {
				tw32_f(MAC_STATUS,
				     (MAC_STATUS_SYNC_CHANGED |
				      MAC_STATUS_CFG_CHANGED |
				      MAC_STATUS_MI_COMPLETION |
				      MAC_STATUS_LNKSTATE_CHANGED));
				udelay(40);
			} else
				tg3_setup_phy(tp, 0);
			spin_unlock(&tp->lock);
		}
	}
}

static int tg3_rx_prodring_xfer(struct tg3 *tp,
				struct tg3_rx_prodring_set *dpr,
				struct tg3_rx_prodring_set *spr)
{
	u32 si, di, cpycnt, src_prod_idx;
	int i, err = 0;

	while (1) {
		src_prod_idx = spr->rx_std_prod_idx;

		/* Make sure updates to the rx_std_buffers[] entries and the
		 * standard producer index are seen in the correct order.
		 */
		smp_rmb();

		if (spr->rx_std_cons_idx == src_prod_idx)
			break;

		if (spr->rx_std_cons_idx < src_prod_idx)
			cpycnt = src_prod_idx - spr->rx_std_cons_idx;
		else
			cpycnt = tp->rx_std_ring_mask + 1 -
				 spr->rx_std_cons_idx;

		cpycnt = min(cpycnt,
			     tp->rx_std_ring_mask + 1 - dpr->rx_std_prod_idx);

		si = spr->rx_std_cons_idx;
		di = dpr->rx_std_prod_idx;

		for (i = di; i < di + cpycnt; i++) {
			if (dpr->rx_std_buffers[i].skb) {
				cpycnt = i - di;
				err = -ENOSPC;
				break;
			}
		}

		if (!cpycnt)
			break;

		/* Ensure that updates to the rx_std_buffers ring and the
		 * shadowed hardware producer ring from tg3_recycle_skb() are
		 * ordered correctly WRT the skb check above.
		 */
		smp_rmb();

		memcpy(&dpr->rx_std_buffers[di],
		       &spr->rx_std_buffers[si],
		       cpycnt * sizeof(struct ring_info));

		for (i = 0; i < cpycnt; i++, di++, si++) {
			struct tg3_rx_buffer_desc *sbd, *dbd;
			sbd = &spr->rx_std[si];
			dbd = &dpr->rx_std[di];
			dbd->addr_hi = sbd->addr_hi;
			dbd->addr_lo = sbd->addr_lo;
		}

		spr->rx_std_cons_idx = (spr->rx_std_cons_idx + cpycnt) &
				       tp->rx_std_ring_mask;
		dpr->rx_std_prod_idx = (dpr->rx_std_prod_idx + cpycnt) &
				       tp->rx_std_ring_mask;
	}

	while (1) {
		src_prod_idx = spr->rx_jmb_prod_idx;

		/* Make sure updates to the rx_jmb_buffers[] entries and
		 * the jumbo producer index are seen in the correct order.
		 */
		smp_rmb();

		if (spr->rx_jmb_cons_idx == src_prod_idx)
			break;

		if (spr->rx_jmb_cons_idx < src_prod_idx)
			cpycnt = src_prod_idx - spr->rx_jmb_cons_idx;
		else
			cpycnt = tp->rx_jmb_ring_mask + 1 -
				 spr->rx_jmb_cons_idx;

		cpycnt = min(cpycnt,
			     tp->rx_jmb_ring_mask + 1 - dpr->rx_jmb_prod_idx);

		si = spr->rx_jmb_cons_idx;
		di = dpr->rx_jmb_prod_idx;

		for (i = di; i < di + cpycnt; i++) {
			if (dpr->rx_jmb_buffers[i].skb) {
				cpycnt = i - di;
				err = -ENOSPC;
				break;
			}
		}

		if (!cpycnt)
			break;

		/* Ensure that updates to the rx_jmb_buffers ring and the
		 * shadowed hardware producer ring from tg3_recycle_skb() are
		 * ordered correctly WRT the skb check above.
		 */
		smp_rmb();

		memcpy(&dpr->rx_jmb_buffers[di],
		       &spr->rx_jmb_buffers[si],
		       cpycnt * sizeof(struct ring_info));

		for (i = 0; i < cpycnt; i++, di++, si++) {
			struct tg3_rx_buffer_desc *sbd, *dbd;
			sbd = &spr->rx_jmb[si].std;
			dbd = &dpr->rx_jmb[di].std;
			dbd->addr_hi = sbd->addr_hi;
			dbd->addr_lo = sbd->addr_lo;
		}

		spr->rx_jmb_cons_idx = (spr->rx_jmb_cons_idx + cpycnt) &
				       tp->rx_jmb_ring_mask;
		dpr->rx_jmb_prod_idx = (dpr->rx_jmb_prod_idx + cpycnt) &
				       tp->rx_jmb_ring_mask;
	}

	return err;
}

static int tg3_poll_work(struct tg3_napi *tnapi, int work_done, int budget)
{
	struct tg3 *tp = tnapi->tp;

	/* run TX completion thread */
	if (tnapi->hw_status->idx[0].tx_consumer != tnapi->tx_cons) {
		tg3_tx(tnapi);
		if (unlikely(tg3_flag(tp, TX_RECOVERY_PENDING)))
			return work_done;
	}

	if (!tnapi->rx_rcb_prod_idx)
		return work_done;

	/* run RX thread, within the bounds set by NAPI.
	 * All RX "locking" is done by ensuring outside
	 * code synchronizes with tg3->napi.poll()
	 */
	if (*(tnapi->rx_rcb_prod_idx) != tnapi->rx_rcb_ptr)
		work_done += tg3_rx(tnapi, budget - work_done);

	if (tg3_flag(tp, ENABLE_RSS) && tnapi == &tp->napi[1]) {
		struct tg3_rx_prodring_set *dpr = &tp->napi[0].prodring;
		int i, err = 0;
		u32 std_prod_idx = dpr->rx_std_prod_idx;
		u32 jmb_prod_idx = dpr->rx_jmb_prod_idx;

		tp->rx_refill = false;
		for (i = 1; i < tp->irq_cnt; i++)
			err |= tg3_rx_prodring_xfer(tp, dpr,
						    &tp->napi[i].prodring);

		wmb();

		if (std_prod_idx != dpr->rx_std_prod_idx)
			tw32_rx_mbox(TG3_RX_STD_PROD_IDX_REG,
				     dpr->rx_std_prod_idx);

		if (jmb_prod_idx != dpr->rx_jmb_prod_idx)
			tw32_rx_mbox(TG3_RX_JMB_PROD_IDX_REG,
				     dpr->rx_jmb_prod_idx);

		mmiowb();

		if (err)
			tw32_f(HOSTCC_MODE, tp->coal_now);
	}

	return work_done;
}

static int tg3_poll_msix(struct napi_struct *napi, int budget)
{
	struct tg3_napi *tnapi = container_of(napi, struct tg3_napi, napi);
	struct tg3 *tp = tnapi->tp;
	int work_done = 0;
	struct tg3_hw_status *sblk = tnapi->hw_status;

	while (1) {
		work_done = tg3_poll_work(tnapi, work_done, budget);

		if (unlikely(tg3_flag(tp, TX_RECOVERY_PENDING)))
			goto tx_recovery;

		if (unlikely(work_done >= budget))
			break;

		/* tp->last_tag is used in tg3_int_reenable() below
		 * to tell the hw how much work has been processed,
		 * so we must read it before checking for more work.
		 */
		tnapi->last_tag = sblk->status_tag;
		tnapi->last_irq_tag = tnapi->last_tag;
		rmb();

		/* check for RX/TX work to do */
		if (likely(sblk->idx[0].tx_consumer == tnapi->tx_cons &&
			   *(tnapi->rx_rcb_prod_idx) == tnapi->rx_rcb_ptr)) {

			/* This test here is not race free, but will reduce
			 * the number of interrupts by looping again.
			 */
			if (tnapi == &tp->napi[1] && tp->rx_refill)
				continue;

			napi_complete(napi);
			/* Reenable interrupts. */
			tw32_mailbox(tnapi->int_mbox, tnapi->last_tag << 24);

			/* This test here is synchronized by napi_schedule()
			 * and napi_complete() to close the race condition.
			 */
			if (unlikely(tnapi == &tp->napi[1] && tp->rx_refill)) {
				tw32(HOSTCC_MODE, tp->coalesce_mode |
						  HOSTCC_MODE_ENABLE |
						  tnapi->coal_now);
			}
			mmiowb();
			break;
		}
	}

	return work_done;

tx_recovery:
	/* work_done is guaranteed to be less than budget. */
	napi_complete(napi);
	schedule_work(&tp->reset_task);
	return work_done;
}

static void tg3_process_error(struct tg3 *tp)
{
	u32 val;
	bool real_error = false;

	if (tg3_flag(tp, ERROR_PROCESSED))
		return;

	/* Check Flow Attention register */
	val = tr32(HOSTCC_FLOW_ATTN);
	if (val & ~HOSTCC_FLOW_ATTN_MBUF_LWM) {
		netdev_err(tp->dev, "FLOW Attention error.  Resetting chip.\n");
		real_error = true;
	}

	if (tr32(MSGINT_STATUS) & ~MSGINT_STATUS_MSI_REQ) {
		netdev_err(tp->dev, "MSI Status error.  Resetting chip.\n");
		real_error = true;
	}

	if (tr32(RDMAC_STATUS) || tr32(WDMAC_STATUS)) {
		netdev_err(tp->dev, "DMA Status error.  Resetting chip.\n");
		real_error = true;
	}

	if (!real_error)
		return;

	tg3_dump_state(tp);

	tg3_flag_set(tp, ERROR_PROCESSED);
	schedule_work(&tp->reset_task);
}

static int tg3_poll(struct napi_struct *napi, int budget)
{
	struct tg3_napi *tnapi = container_of(napi, struct tg3_napi, napi);
	struct tg3 *tp = tnapi->tp;
	int work_done = 0;
	struct tg3_hw_status *sblk = tnapi->hw_status;

	while (1) {
		if (sblk->status & SD_STATUS_ERROR)
			tg3_process_error(tp);

		tg3_poll_link(tp);

		work_done = tg3_poll_work(tnapi, work_done, budget);

		if (unlikely(tg3_flag(tp, TX_RECOVERY_PENDING)))
			goto tx_recovery;

		if (unlikely(work_done >= budget))
			break;

		if (tg3_flag(tp, TAGGED_STATUS)) {
			/* tp->last_tag is used in tg3_int_reenable() below
			 * to tell the hw how much work has been processed,
			 * so we must read it before checking for more work.
			 */
			tnapi->last_tag = sblk->status_tag;
			tnapi->last_irq_tag = tnapi->last_tag;
			rmb();
		} else
			sblk->status &= ~SD_STATUS_UPDATED;

		if (likely(!tg3_has_work(tnapi))) {
			napi_complete(napi);
			tg3_int_reenable(tnapi);
			break;
		}
	}

	return work_done;

tx_recovery:
	/* work_done is guaranteed to be less than budget. */
	napi_complete(napi);
	schedule_work(&tp->reset_task);
	return work_done;
}

static void tg3_napi_disable(struct tg3 *tp)
{
	int i;

	for (i = tp->irq_cnt - 1; i >= 0; i--)
		napi_disable(&tp->napi[i].napi);
}

static void tg3_napi_enable(struct tg3 *tp)
{
	int i;

	for (i = 0; i < tp->irq_cnt; i++)
		napi_enable(&tp->napi[i].napi);
}

static void tg3_napi_init(struct tg3 *tp)
{
	int i;

	netif_napi_add(tp->dev, &tp->napi[0].napi, tg3_poll, 64);
	for (i = 1; i < tp->irq_cnt; i++)
		netif_napi_add(tp->dev, &tp->napi[i].napi, tg3_poll_msix, 64);
}

static void tg3_napi_fini(struct tg3 *tp)
{
	int i;

	for (i = 0; i < tp->irq_cnt; i++)
		netif_napi_del(&tp->napi[i].napi);
}

static inline void tg3_netif_stop(struct tg3 *tp)
{
	tp->dev->trans_start = jiffies;	/* prevent tx timeout */
	tg3_napi_disable(tp);
	netif_tx_disable(tp->dev);
}

static inline void tg3_netif_start(struct tg3 *tp)
{
	/* NOTE: unconditional netif_tx_wake_all_queues is only
	 * appropriate so long as all callers are assured to
	 * have free tx slots (such as after tg3_init_hw)
	 */
	netif_tx_wake_all_queues(tp->dev);

	tg3_napi_enable(tp);
	tp->napi[0].hw_status->status |= SD_STATUS_UPDATED;
	tg3_enable_ints(tp);
}

static void tg3_irq_quiesce(struct tg3 *tp)
{
	int i;

	BUG_ON(tp->irq_sync);

	tp->irq_sync = 1;
	smp_mb();

	for (i = 0; i < tp->irq_cnt; i++)
		synchronize_irq(tp->napi[i].irq_vec);
}

/* Fully shutdown all tg3 driver activity elsewhere in the system.
 * If irq_sync is non-zero, then the IRQ handler must be synchronized
 * with as well.  Most of the time, this is not necessary except when
 * shutting down the device.
 */
static inline void tg3_full_lock(struct tg3 *tp, int irq_sync)
{
	spin_lock_bh(&tp->lock);
	if (irq_sync)
		tg3_irq_quiesce(tp);
}

static inline void tg3_full_unlock(struct tg3 *tp)
{
	spin_unlock_bh(&tp->lock);
}

/* One-shot MSI handler - Chip automatically disables interrupt
 * after sending MSI so driver doesn't have to do it.
 */
static irqreturn_t tg3_msi_1shot(int irq, void *dev_id)
{
	struct tg3_napi *tnapi = dev_id;
	struct tg3 *tp = tnapi->tp;

	prefetch(tnapi->hw_status);
	if (tnapi->rx_rcb)
		prefetch(&tnapi->rx_rcb[tnapi->rx_rcb_ptr]);

	if (likely(!tg3_irq_sync(tp)))
		napi_schedule(&tnapi->napi);

	return IRQ_HANDLED;
}

/* MSI ISR - No need to check for interrupt sharing and no need to
 * flush status block and interrupt mailbox. PCI ordering rules
 * guarantee that MSI will arrive after the status block.
 */
static irqreturn_t tg3_msi(int irq, void *dev_id)
{
	struct tg3_napi *tnapi = dev_id;
	struct tg3 *tp = tnapi->tp;

	prefetch(tnapi->hw_status);
	if (tnapi->rx_rcb)
		prefetch(&tnapi->rx_rcb[tnapi->rx_rcb_ptr]);
	/*
	 * Writing any value to intr-mbox-0 clears PCI INTA# and
	 * chip-internal interrupt pending events.
	 * Writing non-zero to intr-mbox-0 additional tells the
	 * NIC to stop sending us irqs, engaging "in-intr-handler"
	 * event coalescing.
	 */
	tw32_mailbox(MAILBOX_INTERRUPT_0 + TG3_64BIT_REG_LOW, 0x00000001);
	if (likely(!tg3_irq_sync(tp)))
		napi_schedule(&tnapi->napi);

	return IRQ_RETVAL(1);
}

static irqreturn_t tg3_interrupt(int irq, void *dev_id)
{
	struct tg3_napi *tnapi = dev_id;
	struct tg3 *tp = tnapi->tp;
	struct tg3_hw_status *sblk = tnapi->hw_status;
	unsigned int handled = 1;

	/* In INTx mode, it is possible for the interrupt to arrive at
	 * the CPU before the status block posted prior to the interrupt.
	 * Reading the PCI State register will confirm whether the
	 * interrupt is ours and will flush the status block.
	 */
	if (unlikely(!(sblk->status & SD_STATUS_UPDATED))) {
		if (tg3_flag(tp, CHIP_RESETTING) ||
		    (tr32(TG3PCI_PCISTATE) & PCISTATE_INT_NOT_ACTIVE)) {
			handled = 0;
			goto out;
		}
	}

	/*
	 * Writing any value to intr-mbox-0 clears PCI INTA# and
	 * chip-internal interrupt pending events.
	 * Writing non-zero to intr-mbox-0 additional tells the
	 * NIC to stop sending us irqs, engaging "in-intr-handler"
	 * event coalescing.
	 *
	 * Flush the mailbox to de-assert the IRQ immediately to prevent
	 * spurious interrupts.  The flush impacts performance but
	 * excessive spurious interrupts can be worse in some cases.
	 */
	tw32_mailbox_f(MAILBOX_INTERRUPT_0 + TG3_64BIT_REG_LOW, 0x00000001);
	if (tg3_irq_sync(tp))
		goto out;
	sblk->status &= ~SD_STATUS_UPDATED;
	if (likely(tg3_has_work(tnapi))) {
		prefetch(&tnapi->rx_rcb[tnapi->rx_rcb_ptr]);
		napi_schedule(&tnapi->napi);
	} else {
		/* No work, shared interrupt perhaps?  re-enable
		 * interrupts, and flush that PCI write
		 */
		tw32_mailbox_f(MAILBOX_INTERRUPT_0 + TG3_64BIT_REG_LOW,
			       0x00000000);
	}
out:
	return IRQ_RETVAL(handled);
}

static irqreturn_t tg3_interrupt_tagged(int irq, void *dev_id)
{
	struct tg3_napi *tnapi = dev_id;
	struct tg3 *tp = tnapi->tp;
	struct tg3_hw_status *sblk = tnapi->hw_status;
	unsigned int handled = 1;

	/* In INTx mode, it is possible for the interrupt to arrive at
	 * the CPU before the status block posted prior to the interrupt.
	 * Reading the PCI State register will confirm whether the
	 * interrupt is ours and will flush the status block.
	 */
	if (unlikely(sblk->status_tag == tnapi->last_irq_tag)) {
		if (tg3_flag(tp, CHIP_RESETTING) ||
		    (tr32(TG3PCI_PCISTATE) & PCISTATE_INT_NOT_ACTIVE)) {
			handled = 0;
			goto out;
		}
	}

	/*
	 * writing any value to intr-mbox-0 clears PCI INTA# and
	 * chip-internal interrupt pending events.
	 * writing non-zero to intr-mbox-0 additional tells the
	 * NIC to stop sending us irqs, engaging "in-intr-handler"
	 * event coalescing.
	 *
	 * Flush the mailbox to de-assert the IRQ immediately to prevent
	 * spurious interrupts.  The flush impacts performance but
	 * excessive spurious interrupts can be worse in some cases.
	 */
	tw32_mailbox_f(MAILBOX_INTERRUPT_0 + TG3_64BIT_REG_LOW, 0x00000001);

	/*
	 * In a shared interrupt configuration, sometimes other devices'
	 * interrupts will scream.  We record the current status tag here
	 * so that the above check can report that the screaming interrupts
	 * are unhandled.  Eventually they will be silenced.
	 */
	tnapi->last_irq_tag = sblk->status_tag;

	if (tg3_irq_sync(tp))
		goto out;

	prefetch(&tnapi->rx_rcb[tnapi->rx_rcb_ptr]);

	napi_schedule(&tnapi->napi);

out:
	return IRQ_RETVAL(handled);
}

/* ISR for interrupt test */
static irqreturn_t tg3_test_isr(int irq, void *dev_id)
{
	struct tg3_napi *tnapi = dev_id;
	struct tg3 *tp = tnapi->tp;
	struct tg3_hw_status *sblk = tnapi->hw_status;

	if ((sblk->status & SD_STATUS_UPDATED) ||
	    !(tr32(TG3PCI_PCISTATE) & PCISTATE_INT_NOT_ACTIVE)) {
		tg3_disable_ints(tp);
		return IRQ_RETVAL(1);
	}
	return IRQ_RETVAL(0);
}

static int tg3_init_hw(struct tg3 *, int);
static int tg3_halt(struct tg3 *, int, int);

/* Restart hardware after configuration changes, self-test, etc.
 * Invoked with tp->lock held.
 */
static int tg3_restart_hw(struct tg3 *tp, int reset_phy)
	__releases(tp->lock)
	__acquires(tp->lock)
{
	int err;

	err = tg3_init_hw(tp, reset_phy);
	if (err) {
		netdev_err(tp->dev,
			   "Failed to re-initialize device, aborting\n");
		tg3_halt(tp, RESET_KIND_SHUTDOWN, 1);
		tg3_full_unlock(tp);
		del_timer_sync(&tp->timer);
		tp->irq_sync = 0;
		tg3_napi_enable(tp);
		dev_close(tp->dev);
		tg3_full_lock(tp, 0);
	}
	return err;
}

#ifdef CONFIG_NET_POLL_CONTROLLER
static void tg3_poll_controller(struct net_device *dev)
{
	int i;
	struct tg3 *tp = netdev_priv(dev);

	for (i = 0; i < tp->irq_cnt; i++)
		tg3_interrupt(tp->napi[i].irq_vec, &tp->napi[i]);
}
#endif

static void tg3_reset_task(struct work_struct *work)
{
	struct tg3 *tp = container_of(work, struct tg3, reset_task);
	int err;
	unsigned int restart_timer;

	tg3_full_lock(tp, 0);

	if (!netif_running(tp->dev)) {
		tg3_full_unlock(tp);
		return;
	}

	tg3_full_unlock(tp);

	tg3_phy_stop(tp);

	tg3_netif_stop(tp);

	tg3_full_lock(tp, 1);

	restart_timer = tg3_flag(tp, RESTART_TIMER);
	tg3_flag_clear(tp, RESTART_TIMER);

	if (tg3_flag(tp, TX_RECOVERY_PENDING)) {
		tp->write32_tx_mbox = tg3_write32_tx_mbox;
		tp->write32_rx_mbox = tg3_write_flush_reg32;
		tg3_flag_set(tp, MBOX_WRITE_REORDER);
		tg3_flag_clear(tp, TX_RECOVERY_PENDING);
	}

	tg3_halt(tp, RESET_KIND_SHUTDOWN, 0);
	err = tg3_init_hw(tp, 1);
	if (err)
		goto out;

	tg3_netif_start(tp);

	if (restart_timer)
		mod_timer(&tp->timer, jiffies + 1);

out:
	tg3_full_unlock(tp);

	if (!err)
		tg3_phy_start(tp);
}

static void tg3_tx_timeout(struct net_device *dev)
{
	struct tg3 *tp = netdev_priv(dev);

	if (netif_msg_tx_err(tp)) {
		netdev_err(dev, "transmit timed out, resetting\n");
		tg3_dump_state(tp);
	}

	schedule_work(&tp->reset_task);
}

/* Test for DMA buffers crossing any 4GB boundaries: 4G, 8G, etc */
static inline int tg3_4g_overflow_test(dma_addr_t mapping, int len)
{
	u32 base = (u32) mapping & 0xffffffff;

	return (base > 0xffffdcc0) && (base + len + 8 < base);
}

/* Test for DMA addresses > 40-bit */
static inline int tg3_40bit_overflow_test(struct tg3 *tp, dma_addr_t mapping,
					  int len)
{
#if defined(CONFIG_HIGHMEM) && (BITS_PER_LONG == 64)
	if (tg3_flag(tp, 40BIT_DMA_BUG))
		return ((u64) mapping + len) > DMA_BIT_MASK(40);
	return 0;
#else
	return 0;
#endif
}

static inline void tg3_tx_set_bd(struct tg3_tx_buffer_desc *txbd,
				 dma_addr_t mapping, u32 len, u32 flags,
				 u32 mss, u32 vlan)
{
	txbd->addr_hi = ((u64) mapping >> 32);
	txbd->addr_lo = ((u64) mapping & 0xffffffff);
	txbd->len_flags = (len << TXD_LEN_SHIFT) | (flags & 0x0000ffff);
	txbd->vlan_tag = (mss << TXD_MSS_SHIFT) | (vlan << TXD_VLAN_TAG_SHIFT);
}

static bool tg3_tx_frag_set(struct tg3_napi *tnapi, u32 *entry, u32 *budget,
			    dma_addr_t map, u32 len, u32 flags,
			    u32 mss, u32 vlan)
{
	struct tg3 *tp = tnapi->tp;
	bool hwbug = false;

	if (tg3_flag(tp, SHORT_DMA_BUG) && len <= 8)
		hwbug = 1;

	if (tg3_4g_overflow_test(map, len))
		hwbug = 1;

	if (tg3_40bit_overflow_test(tp, map, len))
		hwbug = 1;

	if (tg3_flag(tp, 4K_FIFO_LIMIT)) {
		u32 prvidx = *entry;
		u32 tmp_flag = flags & ~TXD_FLAG_END;
		while (len > TG3_TX_BD_DMA_MAX && *budget) {
			u32 frag_len = TG3_TX_BD_DMA_MAX;
			len -= TG3_TX_BD_DMA_MAX;

			/* Avoid the 8byte DMA problem */
			if (len <= 8) {
				len += TG3_TX_BD_DMA_MAX / 2;
				frag_len = TG3_TX_BD_DMA_MAX / 2;
			}

			tnapi->tx_buffers[*entry].fragmented = true;

			tg3_tx_set_bd(&tnapi->tx_ring[*entry], map,
				      frag_len, tmp_flag, mss, vlan);
			*budget -= 1;
			prvidx = *entry;
			*entry = NEXT_TX(*entry);

			map += frag_len;
		}

		if (len) {
			if (*budget) {
				tg3_tx_set_bd(&tnapi->tx_ring[*entry], map,
					      len, flags, mss, vlan);
				*budget -= 1;
				*entry = NEXT_TX(*entry);
			} else {
				hwbug = 1;
				tnapi->tx_buffers[prvidx].fragmented = false;
			}
		}
	} else {
		tg3_tx_set_bd(&tnapi->tx_ring[*entry], map,
			      len, flags, mss, vlan);
		*entry = NEXT_TX(*entry);
	}

	return hwbug;
}

static void tg3_tx_skb_unmap(struct tg3_napi *tnapi, u32 entry, int last)
{
	int i;
	struct sk_buff *skb;
	struct tg3_tx_ring_info *txb = &tnapi->tx_buffers[entry];

	skb = txb->skb;
	txb->skb = NULL;

	pci_unmap_single(tnapi->tp->pdev,
			 dma_unmap_addr(txb, mapping),
			 skb_headlen(skb),
			 PCI_DMA_TODEVICE);

	while (txb->fragmented) {
		txb->fragmented = false;
		entry = NEXT_TX(entry);
		txb = &tnapi->tx_buffers[entry];
	}

	for (i = 0; i <= last; i++) {
		skb_frag_t *frag = &skb_shinfo(skb)->frags[i];

		entry = NEXT_TX(entry);
		txb = &tnapi->tx_buffers[entry];

		pci_unmap_page(tnapi->tp->pdev,
			       dma_unmap_addr(txb, mapping),
			       frag->size, PCI_DMA_TODEVICE);

		while (txb->fragmented) {
			txb->fragmented = false;
			entry = NEXT_TX(entry);
			txb = &tnapi->tx_buffers[entry];
		}
	}
}

/* Workaround 4GB and 40-bit hardware DMA bugs. */
static int tigon3_dma_hwbug_workaround(struct tg3_napi *tnapi,
				       struct sk_buff **pskb,
				       u32 *entry, u32 *budget,
				       u32 base_flags, u32 mss, u32 vlan)
{
	struct tg3 *tp = tnapi->tp;
	struct sk_buff *new_skb, *skb = *pskb;
	dma_addr_t new_addr = 0;
	int ret = 0;

	if (GET_ASIC_REV(tp->pci_chip_rev_id) != ASIC_REV_5701)
		new_skb = skb_copy(skb, GFP_ATOMIC);
	else {
		int more_headroom = 4 - ((unsigned long)skb->data & 3);

		new_skb = skb_copy_expand(skb,
					  skb_headroom(skb) + more_headroom,
					  skb_tailroom(skb), GFP_ATOMIC);
	}

	if (!new_skb) {
		ret = -1;
	} else {
		/* New SKB is guaranteed to be linear. */
		new_addr = pci_map_single(tp->pdev, new_skb->data, new_skb->len,
					  PCI_DMA_TODEVICE);
		/* Make sure the mapping succeeded */
		if (pci_dma_mapping_error(tp->pdev, new_addr)) {
			dev_kfree_skb(new_skb);
			ret = -1;
		} else {
			u32 save_entry = *entry;

			base_flags |= TXD_FLAG_END;

			tnapi->tx_buffers[*entry].skb = new_skb;
			dma_unmap_addr_set(&tnapi->tx_buffers[*entry],
					   mapping, new_addr);

			if (tg3_tx_frag_set(tnapi, entry, budget, new_addr,
					    new_skb->len, base_flags,
					    mss, vlan)) {
				tg3_tx_skb_unmap(tnapi, save_entry, -1);
				dev_kfree_skb(new_skb);
				ret = -1;
			}
		}
	}

	dev_kfree_skb(skb);
	*pskb = new_skb;
	return ret;
}

static netdev_tx_t tg3_start_xmit(struct sk_buff *, struct net_device *);

/* Use GSO to workaround a rare TSO bug that may be triggered when the
 * TSO header is greater than 80 bytes.
 */
static int tg3_tso_bug(struct tg3 *tp, struct sk_buff *skb)
{
	struct sk_buff *segs, *nskb;
	u32 frag_cnt_est = skb_shinfo(skb)->gso_segs * 3;

	/* Estimate the number of fragments in the worst case */
	if (unlikely(tg3_tx_avail(&tp->napi[0]) <= frag_cnt_est)) {
		netif_stop_queue(tp->dev);

		/* netif_tx_stop_queue() must be done before checking
		 * checking tx index in tg3_tx_avail() below, because in
		 * tg3_tx(), we update tx index before checking for
		 * netif_tx_queue_stopped().
		 */
		smp_mb();
		if (tg3_tx_avail(&tp->napi[0]) <= frag_cnt_est)
			return NETDEV_TX_BUSY;

		netif_wake_queue(tp->dev);
	}

	segs = skb_gso_segment(skb, tp->dev->features & ~NETIF_F_TSO);
	if (IS_ERR(segs))
		goto tg3_tso_bug_end;

	do {
		nskb = segs;
		segs = segs->next;
		nskb->next = NULL;
		tg3_start_xmit(nskb, tp->dev);
	} while (segs);

tg3_tso_bug_end:
	dev_kfree_skb(skb);

	return NETDEV_TX_OK;
}

/* hard_start_xmit for devices that have the 4G bug and/or 40-bit bug and
 * support TG3_FLAG_HW_TSO_1 or firmware TSO only.
 */
static netdev_tx_t tg3_start_xmit(struct sk_buff *skb, struct net_device *dev)
{
	struct tg3 *tp = netdev_priv(dev);
	u32 len, entry, base_flags, mss, vlan = 0;
	u32 budget;
	int i = -1, would_hit_hwbug;
	dma_addr_t mapping;
	struct tg3_napi *tnapi;
	struct netdev_queue *txq;
	unsigned int last;

	txq = netdev_get_tx_queue(dev, skb_get_queue_mapping(skb));
	tnapi = &tp->napi[skb_get_queue_mapping(skb)];
	if (tg3_flag(tp, ENABLE_TSS))
		tnapi++;

	budget = tg3_tx_avail(tnapi);

	/* We are running in BH disabled context with netif_tx_lock
	 * and TX reclaim runs via tp->napi.poll inside of a software
	 * interrupt.  Furthermore, IRQ processing runs lockless so we have
	 * no IRQ context deadlocks to worry about either.  Rejoice!
	 */
	if (unlikely(budget <= (skb_shinfo(skb)->nr_frags + 1))) {
		if (!netif_tx_queue_stopped(txq)) {
			netif_tx_stop_queue(txq);

			/* This is a hard error, log it. */
			netdev_err(dev,
				   "BUG! Tx Ring full when queue awake!\n");
		}
		return NETDEV_TX_BUSY;
	}

	entry = tnapi->tx_prod;
	base_flags = 0;
	if (skb->ip_summed == CHECKSUM_PARTIAL)
		base_flags |= TXD_FLAG_TCPUDP_CSUM;

	mss = skb_shinfo(skb)->gso_size;
	if (mss) {
		struct iphdr *iph;
		u32 tcp_opt_len, hdr_len;

		if (skb_header_cloned(skb) &&
		    pskb_expand_head(skb, 0, 0, GFP_ATOMIC)) {
			dev_kfree_skb(skb);
			goto out_unlock;
		}

		iph = ip_hdr(skb);
		tcp_opt_len = tcp_optlen(skb);

		hdr_len = skb_transport_offset(skb) + tcp_hdrlen(skb) - ETH_HLEN;

		if (!skb_is_gso_v6(skb)) {
			iph->check = 0;
			iph->tot_len = htons(mss + hdr_len);
		}

		if (unlikely((ETH_HLEN + hdr_len) > 80) &&
		    tg3_flag(tp, TSO_BUG))
			return tg3_tso_bug(tp, skb);

		base_flags |= (TXD_FLAG_CPU_PRE_DMA |
			       TXD_FLAG_CPU_POST_DMA);

		if (tg3_flag(tp, HW_TSO_1) ||
		    tg3_flag(tp, HW_TSO_2) ||
		    tg3_flag(tp, HW_TSO_3)) {
			tcp_hdr(skb)->check = 0;
			base_flags &= ~TXD_FLAG_TCPUDP_CSUM;
		} else
			tcp_hdr(skb)->check = ~csum_tcpudp_magic(iph->saddr,
								 iph->daddr, 0,
								 IPPROTO_TCP,
								 0);

		if (tg3_flag(tp, HW_TSO_3)) {
			mss |= (hdr_len & 0xc) << 12;
			if (hdr_len & 0x10)
				base_flags |= 0x00000010;
			base_flags |= (hdr_len & 0x3e0) << 5;
		} else if (tg3_flag(tp, HW_TSO_2))
			mss |= hdr_len << 9;
		else if (tg3_flag(tp, HW_TSO_1) ||
			 GET_ASIC_REV(tp->pci_chip_rev_id) == ASIC_REV_5705) {
			if (tcp_opt_len || iph->ihl > 5) {
				int tsflags;

				tsflags = (iph->ihl - 5) + (tcp_opt_len >> 2);
				mss |= (tsflags << 11);
			}
		} else {
			if (tcp_opt_len || iph->ihl > 5) {
				int tsflags;

				tsflags = (iph->ihl - 5) + (tcp_opt_len >> 2);
				base_flags |= tsflags << 12;
			}
		}
	}

	if (vlan_tx_tag_present(skb)) {
		base_flags |= TXD_FLAG_VLAN;
		vlan = vlan_tx_tag_get(skb);
	}

	if (tg3_flag(tp, USE_JUMBO_BDFLAG) &&
	    !mss && skb->len > VLAN_ETH_FRAME_LEN)
		base_flags |= TXD_FLAG_JMB_PKT;

	len = skb_headlen(skb);

	mapping = pci_map_single(tp->pdev, skb->data, len, PCI_DMA_TODEVICE);
	if (pci_dma_mapping_error(tp->pdev, mapping)) {
		dev_kfree_skb(skb);
		goto out_unlock;
	}

	tnapi->tx_buffers[entry].skb = skb;
	dma_unmap_addr_set(&tnapi->tx_buffers[entry], mapping, mapping);

	would_hit_hwbug = 0;

	if (tg3_flag(tp, 5701_DMA_BUG))
		would_hit_hwbug = 1;

	if (tg3_tx_frag_set(tnapi, &entry, &budget, mapping, len, base_flags |
			  ((skb_shinfo(skb)->nr_frags == 0) ? TXD_FLAG_END : 0),
			    mss, vlan)) {
		would_hit_hwbug = 1;
	/* Now loop through additional data fragments, and queue them. */
	} else if (skb_shinfo(skb)->nr_frags > 0) {
		u32 tmp_mss = mss;

		if (!tg3_flag(tp, HW_TSO_1) &&
		    !tg3_flag(tp, HW_TSO_2) &&
		    !tg3_flag(tp, HW_TSO_3))
			tmp_mss = 0;

		last = skb_shinfo(skb)->nr_frags - 1;
		for (i = 0; i <= last; i++) {
			skb_frag_t *frag = &skb_shinfo(skb)->frags[i];

			len = frag->size;
			mapping = pci_map_page(tp->pdev,
					       frag->page,
					       frag->page_offset,
					       len, PCI_DMA_TODEVICE);

			tnapi->tx_buffers[entry].skb = NULL;
			dma_unmap_addr_set(&tnapi->tx_buffers[entry], mapping,
					   mapping);
			if (pci_dma_mapping_error(tp->pdev, mapping))
				goto dma_error;

			if (!budget ||
			    tg3_tx_frag_set(tnapi, &entry, &budget, mapping,
					    len, base_flags |
					    ((i == last) ? TXD_FLAG_END : 0),
					    tmp_mss, vlan)) {
				would_hit_hwbug = 1;
				break;
			}
		}
	}

	if (would_hit_hwbug) {
		tg3_tx_skb_unmap(tnapi, tnapi->tx_prod, i);

		/* If the workaround fails due to memory/mapping
		 * failure, silently drop this packet.
		 */
		entry = tnapi->tx_prod;
		budget = tg3_tx_avail(tnapi);
		if (tigon3_dma_hwbug_workaround(tnapi, &skb, &entry, &budget,
						base_flags, mss, vlan))
			goto out_unlock;
	}

	skb_tx_timestamp(skb);

	/* Packets are ready, update Tx producer idx local and on card. */
	tw32_tx_mbox(tnapi->prodmbox, entry);

	tnapi->tx_prod = entry;
	if (unlikely(tg3_tx_avail(tnapi) <= (MAX_SKB_FRAGS + 1))) {
		netif_tx_stop_queue(txq);

		/* netif_tx_stop_queue() must be done before checking
		 * checking tx index in tg3_tx_avail() below, because in
		 * tg3_tx(), we update tx index before checking for
		 * netif_tx_queue_stopped().
		 */
		smp_mb();
		if (tg3_tx_avail(tnapi) > TG3_TX_WAKEUP_THRESH(tnapi))
			netif_tx_wake_queue(txq);
	}

out_unlock:
	mmiowb();

	return NETDEV_TX_OK;

dma_error:
	tg3_tx_skb_unmap(tnapi, tnapi->tx_prod, --i);
	dev_kfree_skb(skb);
	tnapi->tx_buffers[tnapi->tx_prod].skb = NULL;
	return NETDEV_TX_OK;
}

static void tg3_set_loopback(struct net_device *dev, u32 features)
{
	struct tg3 *tp = netdev_priv(dev);

	if (features & NETIF_F_LOOPBACK) {
		if (tp->mac_mode & MAC_MODE_PORT_INT_LPBACK)
			return;

		/*
		 * Clear MAC_MODE_HALF_DUPLEX or you won't get packets back in
		 * loopback mode if Half-Duplex mode was negotiated earlier.
		 */
		tp->mac_mode &= ~MAC_MODE_HALF_DUPLEX;

		/* Enable internal MAC loopback mode */
		tp->mac_mode |= MAC_MODE_PORT_INT_LPBACK;
		spin_lock_bh(&tp->lock);
		tw32(MAC_MODE, tp->mac_mode);
		netif_carrier_on(tp->dev);
		spin_unlock_bh(&tp->lock);
		netdev_info(dev, "Internal MAC loopback mode enabled.\n");
	} else {
		if (!(tp->mac_mode & MAC_MODE_PORT_INT_LPBACK))
			return;

		/* Disable internal MAC loopback mode */
		tp->mac_mode &= ~MAC_MODE_PORT_INT_LPBACK;
		spin_lock_bh(&tp->lock);
		tw32(MAC_MODE, tp->mac_mode);
		/* Force link status check */
		tg3_setup_phy(tp, 1);
		spin_unlock_bh(&tp->lock);
		netdev_info(dev, "Internal MAC loopback mode disabled.\n");
	}
}

static u32 tg3_fix_features(struct net_device *dev, u32 features)
{
	struct tg3 *tp = netdev_priv(dev);

	if (dev->mtu > ETH_DATA_LEN && tg3_flag(tp, 5780_CLASS))
		features &= ~NETIF_F_ALL_TSO;

	return features;
}

static int tg3_set_features(struct net_device *dev, u32 features)
{
	u32 changed = dev->features ^ features;

	if ((changed & NETIF_F_LOOPBACK) && netif_running(dev))
		tg3_set_loopback(dev, features);

	return 0;
}

static inline void tg3_set_mtu(struct net_device *dev, struct tg3 *tp,
			       int new_mtu)
{
	dev->mtu = new_mtu;

	if (new_mtu > ETH_DATA_LEN) {
		if (tg3_flag(tp, 5780_CLASS)) {
			netdev_update_features(dev);
			tg3_flag_clear(tp, TSO_CAPABLE);
		} else {
			tg3_flag_set(tp, JUMBO_RING_ENABLE);
		}
	} else {
		if (tg3_flag(tp, 5780_CLASS)) {
			tg3_flag_set(tp, TSO_CAPABLE);
			netdev_update_features(dev);
		}
		tg3_flag_clear(tp, JUMBO_RING_ENABLE);
	}
}

static int tg3_change_mtu(struct net_device *dev, int new_mtu)
{
	struct tg3 *tp = netdev_priv(dev);
	int err;

	if (new_mtu < TG3_MIN_MTU || new_mtu > TG3_MAX_MTU(tp))
		return -EINVAL;

	if (!netif_running(dev)) {
		/* We'll just catch it later when the
		 * device is up'd.
		 */
		tg3_set_mtu(dev, tp, new_mtu);
		return 0;
	}

	tg3_phy_stop(tp);

	tg3_netif_stop(tp);

	tg3_full_lock(tp, 1);

	tg3_halt(tp, RESET_KIND_SHUTDOWN, 1);

	tg3_set_mtu(dev, tp, new_mtu);

	err = tg3_restart_hw(tp, 0);

	if (!err)
		tg3_netif_start(tp);

	tg3_full_unlock(tp);

	if (!err)
		tg3_phy_start(tp);

	return err;
}

static void tg3_rx_prodring_free(struct tg3 *tp,
				 struct tg3_rx_prodring_set *tpr)
{
	int i;

	if (tpr != &tp->napi[0].prodring) {
		for (i = tpr->rx_std_cons_idx; i != tpr->rx_std_prod_idx;
		     i = (i + 1) & tp->rx_std_ring_mask)
			tg3_rx_skb_free(tp, &tpr->rx_std_buffers[i],
					tp->rx_pkt_map_sz);

		if (tg3_flag(tp, JUMBO_CAPABLE)) {
			for (i = tpr->rx_jmb_cons_idx;
			     i != tpr->rx_jmb_prod_idx;
			     i = (i + 1) & tp->rx_jmb_ring_mask) {
				tg3_rx_skb_free(tp, &tpr->rx_jmb_buffers[i],
						TG3_RX_JMB_MAP_SZ);
			}
		}

		return;
	}

	for (i = 0; i <= tp->rx_std_ring_mask; i++)
		tg3_rx_skb_free(tp, &tpr->rx_std_buffers[i],
				tp->rx_pkt_map_sz);

	if (tg3_flag(tp, JUMBO_CAPABLE) && !tg3_flag(tp, 5780_CLASS)) {
		for (i = 0; i <= tp->rx_jmb_ring_mask; i++)
			tg3_rx_skb_free(tp, &tpr->rx_jmb_buffers[i],
					TG3_RX_JMB_MAP_SZ);
	}
}

/* Initialize rx rings for packet processing.
 *
 * The chip has been shut down and the driver detached from
 * the networking, so no interrupts or new tx packets will
 * end up in the driver.  tp->{tx,}lock are held and thus
 * we may not sleep.
 */
static int tg3_rx_prodring_alloc(struct tg3 *tp,
				 struct tg3_rx_prodring_set *tpr)
{
	u32 i, rx_pkt_dma_sz;

	tpr->rx_std_cons_idx = 0;
	tpr->rx_std_prod_idx = 0;
	tpr->rx_jmb_cons_idx = 0;
	tpr->rx_jmb_prod_idx = 0;

	if (tpr != &tp->napi[0].prodring) {
		memset(&tpr->rx_std_buffers[0], 0,
		       TG3_RX_STD_BUFF_RING_SIZE(tp));
		if (tpr->rx_jmb_buffers)
			memset(&tpr->rx_jmb_buffers[0], 0,
			       TG3_RX_JMB_BUFF_RING_SIZE(tp));
		goto done;
	}

	/* Zero out all descriptors. */
	memset(tpr->rx_std, 0, TG3_RX_STD_RING_BYTES(tp));

	rx_pkt_dma_sz = TG3_RX_STD_DMA_SZ;
	if (tg3_flag(tp, 5780_CLASS) &&
	    tp->dev->mtu > ETH_DATA_LEN)
		rx_pkt_dma_sz = TG3_RX_JMB_DMA_SZ;
	tp->rx_pkt_map_sz = TG3_RX_DMA_TO_MAP_SZ(rx_pkt_dma_sz);

	/* Initialize invariants of the rings, we only set this
	 * stuff once.  This works because the card does not
	 * write into the rx buffer posting rings.
	 */
	for (i = 0; i <= tp->rx_std_ring_mask; i++) {
		struct tg3_rx_buffer_desc *rxd;

		rxd = &tpr->rx_std[i];
		rxd->idx_len = rx_pkt_dma_sz << RXD_LEN_SHIFT;
		rxd->type_flags = (RXD_FLAG_END << RXD_FLAGS_SHIFT);
		rxd->opaque = (RXD_OPAQUE_RING_STD |
			       (i << RXD_OPAQUE_INDEX_SHIFT));
	}

	/* Now allocate fresh SKBs for each rx ring. */
	for (i = 0; i < tp->rx_pending; i++) {
		if (tg3_alloc_rx_skb(tp, tpr, RXD_OPAQUE_RING_STD, i) < 0) {
			netdev_warn(tp->dev,
				    "Using a smaller RX standard ring. Only "
				    "%d out of %d buffers were allocated "
				    "successfully\n", i, tp->rx_pending);
			if (i == 0)
				goto initfail;
			tp->rx_pending = i;
			break;
		}
	}

	if (!tg3_flag(tp, JUMBO_CAPABLE) || tg3_flag(tp, 5780_CLASS))
		goto done;

	memset(tpr->rx_jmb, 0, TG3_RX_JMB_RING_BYTES(tp));

	if (!tg3_flag(tp, JUMBO_RING_ENABLE))
		goto done;

	for (i = 0; i <= tp->rx_jmb_ring_mask; i++) {
		struct tg3_rx_buffer_desc *rxd;

		rxd = &tpr->rx_jmb[i].std;
		rxd->idx_len = TG3_RX_JMB_DMA_SZ << RXD_LEN_SHIFT;
		rxd->type_flags = (RXD_FLAG_END << RXD_FLAGS_SHIFT) |
				  RXD_FLAG_JUMBO;
		rxd->opaque = (RXD_OPAQUE_RING_JUMBO |
		       (i << RXD_OPAQUE_INDEX_SHIFT));
	}

	for (i = 0; i < tp->rx_jumbo_pending; i++) {
		if (tg3_alloc_rx_skb(tp, tpr, RXD_OPAQUE_RING_JUMBO, i) < 0) {
			netdev_warn(tp->dev,
				    "Using a smaller RX jumbo ring. Only %d "
				    "out of %d buffers were allocated "
				    "successfully\n", i, tp->rx_jumbo_pending);
			if (i == 0)
				goto initfail;
			tp->rx_jumbo_pending = i;
			break;
		}
	}

done:
	return 0;

initfail:
	tg3_rx_prodring_free(tp, tpr);
	return -ENOMEM;
}

static void tg3_rx_prodring_fini(struct tg3 *tp,
				 struct tg3_rx_prodring_set *tpr)
{
	kfree(tpr->rx_std_buffers);
	tpr->rx_std_buffers = NULL;
	kfree(tpr->rx_jmb_buffers);
	tpr->rx_jmb_buffers = NULL;
	if (tpr->rx_std) {
		dma_free_coherent(&tp->pdev->dev, TG3_RX_STD_RING_BYTES(tp),
				  tpr->rx_std, tpr->rx_std_mapping);
		tpr->rx_std = NULL;
	}
	if (tpr->rx_jmb) {
		dma_free_coherent(&tp->pdev->dev, TG3_RX_JMB_RING_BYTES(tp),
				  tpr->rx_jmb, tpr->rx_jmb_mapping);
		tpr->rx_jmb = NULL;
	}
}

static int tg3_rx_prodring_init(struct tg3 *tp,
				struct tg3_rx_prodring_set *tpr)
{
	tpr->rx_std_buffers = kzalloc(TG3_RX_STD_BUFF_RING_SIZE(tp),
				      GFP_KERNEL);
	if (!tpr->rx_std_buffers)
		return -ENOMEM;

	tpr->rx_std = dma_alloc_coherent(&tp->pdev->dev,
					 TG3_RX_STD_RING_BYTES(tp),
					 &tpr->rx_std_mapping,
					 GFP_KERNEL);
	if (!tpr->rx_std)
		goto err_out;

	if (tg3_flag(tp, JUMBO_CAPABLE) && !tg3_flag(tp, 5780_CLASS)) {
		tpr->rx_jmb_buffers = kzalloc(TG3_RX_JMB_BUFF_RING_SIZE(tp),
					      GFP_KERNEL);
		if (!tpr->rx_jmb_buffers)
			goto err_out;

		tpr->rx_jmb = dma_alloc_coherent(&tp->pdev->dev,
						 TG3_RX_JMB_RING_BYTES(tp),
						 &tpr->rx_jmb_mapping,
						 GFP_KERNEL);
		if (!tpr->rx_jmb)
			goto err_out;
	}

	return 0;

err_out:
	tg3_rx_prodring_fini(tp, tpr);
	return -ENOMEM;
}

/* Free up pending packets in all rx/tx rings.
 *
 * The chip has been shut down and the driver detached from
 * the networking, so no interrupts or new tx packets will
 * end up in the driver.  tp->{tx,}lock is not held and we are not
 * in an interrupt context and thus may sleep.
 */
static void tg3_free_rings(struct tg3 *tp)
{
	int i, j;

	for (j = 0; j < tp->irq_cnt; j++) {
		struct tg3_napi *tnapi = &tp->napi[j];

		tg3_rx_prodring_free(tp, &tnapi->prodring);

		if (!tnapi->tx_buffers)
			continue;

		for (i = 0; i < TG3_TX_RING_SIZE; i++) {
			struct sk_buff *skb = tnapi->tx_buffers[i].skb;

			if (!skb)
				continue;

			tg3_tx_skb_unmap(tnapi, i,
					 skb_shinfo(skb)->nr_frags - 1);

			dev_kfree_skb_any(skb);
		}
	}
}

/* Initialize tx/rx rings for packet processing.
 *
 * The chip has been shut down and the driver detached from
 * the networking, so no interrupts or new tx packets will
 * end up in the driver.  tp->{tx,}lock are held and thus
 * we may not sleep.
 */
static int tg3_init_rings(struct tg3 *tp)
{
	int i;

	/* Free up all the SKBs. */
	tg3_free_rings(tp);

	for (i = 0; i < tp->irq_cnt; i++) {
		struct tg3_napi *tnapi = &tp->napi[i];

		tnapi->last_tag = 0;
		tnapi->last_irq_tag = 0;
		tnapi->hw_status->status = 0;
		tnapi->hw_status->status_tag = 0;
		memset(tnapi->hw_status, 0, TG3_HW_STATUS_SIZE);

		tnapi->tx_prod = 0;
		tnapi->tx_cons = 0;
		if (tnapi->tx_ring)
			memset(tnapi->tx_ring, 0, TG3_TX_RING_BYTES);

		tnapi->rx_rcb_ptr = 0;
		if (tnapi->rx_rcb)
			memset(tnapi->rx_rcb, 0, TG3_RX_RCB_RING_BYTES(tp));

		if (tg3_rx_prodring_alloc(tp, &tnapi->prodring)) {
			tg3_free_rings(tp);
			return -ENOMEM;
		}
	}

	return 0;
}

/*
 * Must not be invoked with interrupt sources disabled and
 * the hardware shutdown down.
 */
static void tg3_free_consistent(struct tg3 *tp)
{
	int i;

	for (i = 0; i < tp->irq_cnt; i++) {
		struct tg3_napi *tnapi = &tp->napi[i];

		if (tnapi->tx_ring) {
			dma_free_coherent(&tp->pdev->dev, TG3_TX_RING_BYTES,
				tnapi->tx_ring, tnapi->tx_desc_mapping);
			tnapi->tx_ring = NULL;
		}

		kfree(tnapi->tx_buffers);
		tnapi->tx_buffers = NULL;

		if (tnapi->rx_rcb) {
			dma_free_coherent(&tp->pdev->dev,
					  TG3_RX_RCB_RING_BYTES(tp),
					  tnapi->rx_rcb,
					  tnapi->rx_rcb_mapping);
			tnapi->rx_rcb = NULL;
		}

		tg3_rx_prodring_fini(tp, &tnapi->prodring);

		if (tnapi->hw_status) {
			dma_free_coherent(&tp->pdev->dev, TG3_HW_STATUS_SIZE,
					  tnapi->hw_status,
					  tnapi->status_mapping);
			tnapi->hw_status = NULL;
		}
	}

	if (tp->hw_stats) {
		dma_free_coherent(&tp->pdev->dev, sizeof(struct tg3_hw_stats),
				  tp->hw_stats, tp->stats_mapping);
		tp->hw_stats = NULL;
	}
}

/*
 * Must not be invoked with interrupt sources disabled and
 * the hardware shutdown down.  Can sleep.
 */
static int tg3_alloc_consistent(struct tg3 *tp)
{
	int i;

	tp->hw_stats = dma_alloc_coherent(&tp->pdev->dev,
					  sizeof(struct tg3_hw_stats),
					  &tp->stats_mapping,
					  GFP_KERNEL);
	if (!tp->hw_stats)
		goto err_out;

	memset(tp->hw_stats, 0, sizeof(struct tg3_hw_stats));

	for (i = 0; i < tp->irq_cnt; i++) {
		struct tg3_napi *tnapi = &tp->napi[i];
		struct tg3_hw_status *sblk;

		tnapi->hw_status = dma_alloc_coherent(&tp->pdev->dev,
						      TG3_HW_STATUS_SIZE,
						      &tnapi->status_mapping,
						      GFP_KERNEL);
		if (!tnapi->hw_status)
			goto err_out;

		memset(tnapi->hw_status, 0, TG3_HW_STATUS_SIZE);
		sblk = tnapi->hw_status;

		if (tg3_rx_prodring_init(tp, &tnapi->prodring))
			goto err_out;

		/* If multivector TSS is enabled, vector 0 does not handle
		 * tx interrupts.  Don't allocate any resources for it.
		 */
		if ((!i && !tg3_flag(tp, ENABLE_TSS)) ||
		    (i && tg3_flag(tp, ENABLE_TSS))) {
			tnapi->tx_buffers = kzalloc(
					       sizeof(struct tg3_tx_ring_info) *
					       TG3_TX_RING_SIZE, GFP_KERNEL);
			if (!tnapi->tx_buffers)
				goto err_out;

			tnapi->tx_ring = dma_alloc_coherent(&tp->pdev->dev,
							    TG3_TX_RING_BYTES,
							&tnapi->tx_desc_mapping,
							    GFP_KERNEL);
			if (!tnapi->tx_ring)
				goto err_out;
		}

		/*
		 * When RSS is enabled, the status block format changes
		 * slightly.  The "rx_jumbo_consumer", "reserved",
		 * and "rx_mini_consumer" members get mapped to the
		 * other three rx return ring producer indexes.
		 */
		switch (i) {
		default:
			if (tg3_flag(tp, ENABLE_RSS)) {
				tnapi->rx_rcb_prod_idx = NULL;
				break;
			}
			/* Fall through */
		case 1:
			tnapi->rx_rcb_prod_idx = &sblk->idx[0].rx_producer;
			break;
		case 2:
			tnapi->rx_rcb_prod_idx = &sblk->rx_jumbo_consumer;
			break;
		case 3:
			tnapi->rx_rcb_prod_idx = &sblk->reserved;
			break;
		case 4:
			tnapi->rx_rcb_prod_idx = &sblk->rx_mini_consumer;
			break;
		}

		/*
		 * If multivector RSS is enabled, vector 0 does not handle
		 * rx or tx interrupts.  Don't allocate any resources for it.
		 */
		if (!i && tg3_flag(tp, ENABLE_RSS))
			continue;

		tnapi->rx_rcb = dma_alloc_coherent(&tp->pdev->dev,
						   TG3_RX_RCB_RING_BYTES(tp),
						   &tnapi->rx_rcb_mapping,
						   GFP_KERNEL);
		if (!tnapi->rx_rcb)
			goto err_out;

		memset(tnapi->rx_rcb, 0, TG3_RX_RCB_RING_BYTES(tp));
	}

	return 0;

err_out:
	tg3_free_consistent(tp);
	return -ENOMEM;
}

#define MAX_WAIT_CNT 1000

/* To stop a block, clear the enable bit and poll till it
 * clears.  tp->lock is held.
 */
static int tg3_stop_block(struct tg3 *tp, unsigned long ofs, u32 enable_bit, int silent)
{
	unsigned int i;
	u32 val;

	if (tg3_flag(tp, 5705_PLUS)) {
		switch (ofs) {
		case RCVLSC_MODE:
		case DMAC_MODE:
		case MBFREE_MODE:
		case BUFMGR_MODE:
		case MEMARB_MODE:
			/* We can't enable/disable these bits of the
			 * 5705/5750, just say success.
			 */
			return 0;

		default:
			break;
		}
	}

	val = tr32(ofs);
	val &= ~enable_bit;
	tw32_f(ofs, val);

	for (i = 0; i < MAX_WAIT_CNT; i++) {
		udelay(100);
		val = tr32(ofs);
		if ((val & enable_bit) == 0)
			break;
	}

	if (i == MAX_WAIT_CNT && !silent) {
		dev_err(&tp->pdev->dev,
			"tg3_stop_block timed out, ofs=%lx enable_bit=%x\n",
			ofs, enable_bit);
		return -ENODEV;
	}

	return 0;
}

/* tp->lock is held. */
static int tg3_abort_hw(struct tg3 *tp, int silent)
{
	int i, err;

	tg3_disable_ints(tp);

	tp->rx_mode &= ~RX_MODE_ENABLE;
	tw32_f(MAC_RX_MODE, tp->rx_mode);
	udelay(10);

	err  = tg3_stop_block(tp, RCVBDI_MODE, RCVBDI_MODE_ENABLE, silent);
	err |= tg3_stop_block(tp, RCVLPC_MODE, RCVLPC_MODE_ENABLE, silent);
	err |= tg3_stop_block(tp, RCVLSC_MODE, RCVLSC_MODE_ENABLE, silent);
	err |= tg3_stop_block(tp, RCVDBDI_MODE, RCVDBDI_MODE_ENABLE, silent);
	err |= tg3_stop_block(tp, RCVDCC_MODE, RCVDCC_MODE_ENABLE, silent);
	err |= tg3_stop_block(tp, RCVCC_MODE, RCVCC_MODE_ENABLE, silent);

	err |= tg3_stop_block(tp, SNDBDS_MODE, SNDBDS_MODE_ENABLE, silent);
	err |= tg3_stop_block(tp, SNDBDI_MODE, SNDBDI_MODE_ENABLE, silent);
	err |= tg3_stop_block(tp, SNDDATAI_MODE, SNDDATAI_MODE_ENABLE, silent);
	err |= tg3_stop_block(tp, RDMAC_MODE, RDMAC_MODE_ENABLE, silent);
	err |= tg3_stop_block(tp, SNDDATAC_MODE, SNDDATAC_MODE_ENABLE, silent);
	err |= tg3_stop_block(tp, DMAC_MODE, DMAC_MODE_ENABLE, silent);
	err |= tg3_stop_block(tp, SNDBDC_MODE, SNDBDC_MODE_ENABLE, silent);

	tp->mac_mode &= ~MAC_MODE_TDE_ENABLE;
	tw32_f(MAC_MODE, tp->mac_mode);
	udelay(40);

	tp->tx_mode &= ~TX_MODE_ENABLE;
	tw32_f(MAC_TX_MODE, tp->tx_mode);

	for (i = 0; i < MAX_WAIT_CNT; i++) {
		udelay(100);
		if (!(tr32(MAC_TX_MODE) & TX_MODE_ENABLE))
			break;
	}
	if (i >= MAX_WAIT_CNT) {
		dev_err(&tp->pdev->dev,
			"%s timed out, TX_MODE_ENABLE will not clear "
			"MAC_TX_MODE=%08x\n", __func__, tr32(MAC_TX_MODE));
		err |= -ENODEV;
	}

	err |= tg3_stop_block(tp, HOSTCC_MODE, HOSTCC_MODE_ENABLE, silent);
	err |= tg3_stop_block(tp, WDMAC_MODE, WDMAC_MODE_ENABLE, silent);
	err |= tg3_stop_block(tp, MBFREE_MODE, MBFREE_MODE_ENABLE, silent);

	tw32(FTQ_RESET, 0xffffffff);
	tw32(FTQ_RESET, 0x00000000);

	err |= tg3_stop_block(tp, BUFMGR_MODE, BUFMGR_MODE_ENABLE, silent);
	err |= tg3_stop_block(tp, MEMARB_MODE, MEMARB_MODE_ENABLE, silent);

	for (i = 0; i < tp->irq_cnt; i++) {
		struct tg3_napi *tnapi = &tp->napi[i];
		if (tnapi->hw_status)
			memset(tnapi->hw_status, 0, TG3_HW_STATUS_SIZE);
	}
	if (tp->hw_stats)
		memset(tp->hw_stats, 0, sizeof(struct tg3_hw_stats));

	return err;
}

static void tg3_ape_send_event(struct tg3 *tp, u32 event)
{
	int i;
	u32 apedata;

	/* NCSI does not support APE events */
	if (tg3_flag(tp, APE_HAS_NCSI))
		return;

	apedata = tg3_ape_read32(tp, TG3_APE_SEG_SIG);
	if (apedata != APE_SEG_SIG_MAGIC)
		return;

	apedata = tg3_ape_read32(tp, TG3_APE_FW_STATUS);
	if (!(apedata & APE_FW_STATUS_READY))
		return;

	/* Wait for up to 1 millisecond for APE to service previous event. */
	for (i = 0; i < 10; i++) {
		if (tg3_ape_lock(tp, TG3_APE_LOCK_MEM))
			return;

		apedata = tg3_ape_read32(tp, TG3_APE_EVENT_STATUS);

		if (!(apedata & APE_EVENT_STATUS_EVENT_PENDING))
			tg3_ape_write32(tp, TG3_APE_EVENT_STATUS,
					event | APE_EVENT_STATUS_EVENT_PENDING);

		tg3_ape_unlock(tp, TG3_APE_LOCK_MEM);

		if (!(apedata & APE_EVENT_STATUS_EVENT_PENDING))
			break;

		udelay(100);
	}

	if (!(apedata & APE_EVENT_STATUS_EVENT_PENDING))
		tg3_ape_write32(tp, TG3_APE_EVENT, APE_EVENT_1);
}

static void tg3_ape_driver_state_change(struct tg3 *tp, int kind)
{
	u32 event;
	u32 apedata;

	if (!tg3_flag(tp, ENABLE_APE))
		return;

	switch (kind) {
	case RESET_KIND_INIT:
		tg3_ape_write32(tp, TG3_APE_HOST_SEG_SIG,
				APE_HOST_SEG_SIG_MAGIC);
		tg3_ape_write32(tp, TG3_APE_HOST_SEG_LEN,
				APE_HOST_SEG_LEN_MAGIC);
		apedata = tg3_ape_read32(tp, TG3_APE_HOST_INIT_COUNT);
		tg3_ape_write32(tp, TG3_APE_HOST_INIT_COUNT, ++apedata);
		tg3_ape_write32(tp, TG3_APE_HOST_DRIVER_ID,
			APE_HOST_DRIVER_ID_MAGIC(TG3_MAJ_NUM, TG3_MIN_NUM));
		tg3_ape_write32(tp, TG3_APE_HOST_BEHAVIOR,
				APE_HOST_BEHAV_NO_PHYLOCK);
		tg3_ape_write32(tp, TG3_APE_HOST_DRVR_STATE,
				    TG3_APE_HOST_DRVR_STATE_START);

		event = APE_EVENT_STATUS_STATE_START;
		break;
	case RESET_KIND_SHUTDOWN:
		/* With the interface we are currently using,
		 * APE does not track driver state.  Wiping
		 * out the HOST SEGMENT SIGNATURE forces
		 * the APE to assume OS absent status.
		 */
		tg3_ape_write32(tp, TG3_APE_HOST_SEG_SIG, 0x0);

		if (device_may_wakeup(&tp->pdev->dev) &&
		    tg3_flag(tp, WOL_ENABLE)) {
			tg3_ape_write32(tp, TG3_APE_HOST_WOL_SPEED,
					    TG3_APE_HOST_WOL_SPEED_AUTO);
			apedata = TG3_APE_HOST_DRVR_STATE_WOL;
		} else
			apedata = TG3_APE_HOST_DRVR_STATE_UNLOAD;

		tg3_ape_write32(tp, TG3_APE_HOST_DRVR_STATE, apedata);

		event = APE_EVENT_STATUS_STATE_UNLOAD;
		break;
	case RESET_KIND_SUSPEND:
		event = APE_EVENT_STATUS_STATE_SUSPEND;
		break;
	default:
		return;
	}

	event |= APE_EVENT_STATUS_DRIVER_EVNT | APE_EVENT_STATUS_STATE_CHNGE;

	tg3_ape_send_event(tp, event);
}

/* tp->lock is held. */
static void tg3_write_sig_pre_reset(struct tg3 *tp, int kind)
{
	tg3_write_mem(tp, NIC_SRAM_FIRMWARE_MBOX,
		      NIC_SRAM_FIRMWARE_MBOX_MAGIC1);

	if (tg3_flag(tp, ASF_NEW_HANDSHAKE)) {
		switch (kind) {
		case RESET_KIND_INIT:
			tg3_write_mem(tp, NIC_SRAM_FW_DRV_STATE_MBOX,
				      DRV_STATE_START);
			break;

		case RESET_KIND_SHUTDOWN:
			tg3_write_mem(tp, NIC_SRAM_FW_DRV_STATE_MBOX,
				      DRV_STATE_UNLOAD);
			break;

		case RESET_KIND_SUSPEND:
			tg3_write_mem(tp, NIC_SRAM_FW_DRV_STATE_MBOX,
				      DRV_STATE_SUSPEND);
			break;

		default:
			break;
		}
	}

	if (kind == RESET_KIND_INIT ||
	    kind == RESET_KIND_SUSPEND)
		tg3_ape_driver_state_change(tp, kind);
}

/* tp->lock is held. */
static void tg3_write_sig_post_reset(struct tg3 *tp, int kind)
{
	if (tg3_flag(tp, ASF_NEW_HANDSHAKE)) {
		switch (kind) {
		case RESET_KIND_INIT:
			tg3_write_mem(tp, NIC_SRAM_FW_DRV_STATE_MBOX,
				      DRV_STATE_START_DONE);
			break;

		case RESET_KIND_SHUTDOWN:
			tg3_write_mem(tp, NIC_SRAM_FW_DRV_STATE_MBOX,
				      DRV_STATE_UNLOAD_DONE);
			break;

		default:
			break;
		}
	}

	if (kind == RESET_KIND_SHUTDOWN)
		tg3_ape_driver_state_change(tp, kind);
}

/* tp->lock is held. */
static void tg3_write_sig_legacy(struct tg3 *tp, int kind)
{
	if (tg3_flag(tp, ENABLE_ASF)) {
		switch (kind) {
		case RESET_KIND_INIT:
			tg3_write_mem(tp, NIC_SRAM_FW_DRV_STATE_MBOX,
				      DRV_STATE_START);
			break;

		case RESET_KIND_SHUTDOWN:
			tg3_write_mem(tp, NIC_SRAM_FW_DRV_STATE_MBOX,
				      DRV_STATE_UNLOAD);
			break;

		case RESET_KIND_SUSPEND:
			tg3_write_mem(tp, NIC_SRAM_FW_DRV_STATE_MBOX,
				      DRV_STATE_SUSPEND);
			break;

		default:
			break;
		}
	}
}

static int tg3_poll_fw(struct tg3 *tp)
{
	int i;
	u32 val;

	if (GET_ASIC_REV(tp->pci_chip_rev_id) == ASIC_REV_5906) {
		/* Wait up to 20ms for init done. */
		for (i = 0; i < 200; i++) {
			if (tr32(VCPU_STATUS) & VCPU_STATUS_INIT_DONE)
				return 0;
			udelay(100);
		}
		return -ENODEV;
	}

	/* Wait for firmware initialization to complete. */
	for (i = 0; i < 100000; i++) {
		tg3_read_mem(tp, NIC_SRAM_FIRMWARE_MBOX, &val);
		if (val == ~NIC_SRAM_FIRMWARE_MBOX_MAGIC1)
			break;
		udelay(10);
	}

	/* Chip might not be fitted with firmware.  Some Sun onboard
	 * parts are configured like that.  So don't signal the timeout
	 * of the above loop as an error, but do report the lack of
	 * running firmware once.
	 */
	if (i >= 100000 && !tg3_flag(tp, NO_FWARE_REPORTED)) {
		tg3_flag_set(tp, NO_FWARE_REPORTED);

		netdev_info(tp->dev, "No firmware running\n");
	}

	if (tp->pci_chip_rev_id == CHIPREV_ID_57765_A0) {
		/* The 57765 A0 needs a little more
		 * time to do some important work.
		 */
		mdelay(10);
	}

	return 0;
}

/* Save PCI command register before chip reset */
static void tg3_save_pci_state(struct tg3 *tp)
{
	pci_read_config_word(tp->pdev, PCI_COMMAND, &tp->pci_cmd);
}

/* Restore PCI state after chip reset */
static void tg3_restore_pci_state(struct tg3 *tp)
{
	u32 val;

	/* Re-enable indirect register accesses. */
	pci_write_config_dword(tp->pdev, TG3PCI_MISC_HOST_CTRL,
			       tp->misc_host_ctrl);

	/* Set MAX PCI retry to zero. */
	val = (PCISTATE_ROM_ENABLE | PCISTATE_ROM_RETRY_ENABLE);
	if (tp->pci_chip_rev_id == CHIPREV_ID_5704_A0 &&
	    tg3_flag(tp, PCIX_MODE))
		val |= PCISTATE_RETRY_SAME_DMA;
	/* Allow reads and writes to the APE register and memory space. */
	if (tg3_flag(tp, ENABLE_APE))
		val |= PCISTATE_ALLOW_APE_CTLSPC_WR |
		       PCISTATE_ALLOW_APE_SHMEM_WR |
		       PCISTATE_ALLOW_APE_PSPACE_WR;
	pci_write_config_dword(tp->pdev, TG3PCI_PCISTATE, val);

	pci_write_config_word(tp->pdev, PCI_COMMAND, tp->pci_cmd);

	if (!tg3_flag(tp, PCI_EXPRESS)) {
		pci_write_config_byte(tp->pdev, PCI_CACHE_LINE_SIZE,
				      tp->pci_cacheline_sz);
		pci_write_config_byte(tp->pdev, PCI_LATENCY_TIMER,
				      tp->pci_lat_timer);
	}

	/* Make sure PCI-X relaxed ordering bit is clear. */
	if (tg3_flag(tp, PCIX_MODE)) {
		u16 pcix_cmd;

		pci_read_config_word(tp->pdev, tp->pcix_cap + PCI_X_CMD,
				     &pcix_cmd);
		pcix_cmd &= ~PCI_X_CMD_ERO;
		pci_write_config_word(tp->pdev, tp->pcix_cap + PCI_X_CMD,
				      pcix_cmd);
	}

	if (tg3_flag(tp, 5780_CLASS)) {

		/* Chip reset on 5780 will reset MSI enable bit,
		 * so need to restore it.
		 */
		if (tg3_flag(tp, USING_MSI)) {
			u16 ctrl;

			pci_read_config_word(tp->pdev,
					     tp->msi_cap + PCI_MSI_FLAGS,
					     &ctrl);
			pci_write_config_word(tp->pdev,
					      tp->msi_cap + PCI_MSI_FLAGS,
					      ctrl | PCI_MSI_FLAGS_ENABLE);
			val = tr32(MSGINT_MODE);
			tw32(MSGINT_MODE, val | MSGINT_MODE_ENABLE);
		}
	}
}

static void tg3_stop_fw(struct tg3 *);

/* tp->lock is held. */
static int tg3_chip_reset(struct tg3 *tp)
{
	u32 val;
	void (*write_op)(struct tg3 *, u32, u32);
	int i, err;

	tg3_nvram_lock(tp);

	tg3_ape_lock(tp, TG3_APE_LOCK_GRC);

	/* No matching tg3_nvram_unlock() after this because
	 * chip reset below will undo the nvram lock.
	 */
	tp->nvram_lock_cnt = 0;

	/* GRC_MISC_CFG core clock reset will clear the memory
	 * enable bit in PCI register 4 and the MSI enable bit
	 * on some chips, so we save relevant registers here.
	 */
	tg3_save_pci_state(tp);

	if (GET_ASIC_REV(tp->pci_chip_rev_id) == ASIC_REV_5752 ||
	    tg3_flag(tp, 5755_PLUS))
		tw32(GRC_FASTBOOT_PC, 0);

	/*
	 * We must avoid the readl() that normally takes place.
	 * It locks machines, causes machine checks, and other
	 * fun things.  So, temporarily disable the 5701
	 * hardware workaround, while we do the reset.
	 */
	write_op = tp->write32;
	if (write_op == tg3_write_flush_reg32)
		tp->write32 = tg3_write32;

	/* Prevent the irq handler from reading or writing PCI registers
	 * during chip reset when the memory enable bit in the PCI command
	 * register may be cleared.  The chip does not generate interrupt
	 * at this time, but the irq handler may still be called due to irq
	 * sharing or irqpoll.
	 */
	tg3_flag_set(tp, CHIP_RESETTING);
	for (i = 0; i < tp->irq_cnt; i++) {
		struct tg3_napi *tnapi = &tp->napi[i];
		if (tnapi->hw_status) {
			tnapi->hw_status->status = 0;
			tnapi->hw_status->status_tag = 0;
		}
		tnapi->last_tag = 0;
		tnapi->last_irq_tag = 0;
	}
	smp_mb();

	for (i = 0; i < tp->irq_cnt; i++)
		synchronize_irq(tp->napi[i].irq_vec);

	if (GET_ASIC_REV(tp->pci_chip_rev_id) == ASIC_REV_57780) {
		val = tr32(TG3_PCIE_LNKCTL) & ~TG3_PCIE_LNKCTL_L1_PLL_PD_EN;
		tw32(TG3_PCIE_LNKCTL, val | TG3_PCIE_LNKCTL_L1_PLL_PD_DIS);
	}

	/* do the reset */
	val = GRC_MISC_CFG_CORECLK_RESET;

	if (tg3_flag(tp, PCI_EXPRESS)) {
		/* Force PCIe 1.0a mode */
		if (GET_ASIC_REV(tp->pci_chip_rev_id) != ASIC_REV_5785 &&
		    !tg3_flag(tp, 57765_PLUS) &&
		    tr32(TG3_PCIE_PHY_TSTCTL) ==
		    (TG3_PCIE_PHY_TSTCTL_PCIE10 | TG3_PCIE_PHY_TSTCTL_PSCRAM))
			tw32(TG3_PCIE_PHY_TSTCTL, TG3_PCIE_PHY_TSTCTL_PSCRAM);

		if (tp->pci_chip_rev_id != CHIPREV_ID_5750_A0) {
			tw32(GRC_MISC_CFG, (1 << 29));
			val |= (1 << 29);
		}
	}

	if (GET_ASIC_REV(tp->pci_chip_rev_id) == ASIC_REV_5906) {
		tw32(VCPU_STATUS, tr32(VCPU_STATUS) | VCPU_STATUS_DRV_RESET);
		tw32(GRC_VCPU_EXT_CTRL,
		     tr32(GRC_VCPU_EXT_CTRL) & ~GRC_VCPU_EXT_CTRL_HALT_CPU);
	}

	/* Manage gphy power for all CPMU absent PCIe devices. */
	if (tg3_flag(tp, 5705_PLUS) && !tg3_flag(tp, CPMU_PRESENT))
		val |= GRC_MISC_CFG_KEEP_GPHY_POWER;

	tw32(GRC_MISC_CFG, val);

	/* restore 5701 hardware bug workaround write method */
	tp->write32 = write_op;

	/* Unfortunately, we have to delay before the PCI read back.
	 * Some 575X chips even will not respond to a PCI cfg access
	 * when the reset command is given to the chip.
	 *
	 * How do these hardware designers expect things to work
	 * properly if the PCI write is posted for a long period
	 * of time?  It is always necessary to have some method by
	 * which a register read back can occur to push the write
	 * out which does the reset.
	 *
	 * For most tg3 variants the trick below was working.
	 * Ho hum...
	 */
	udelay(120);

	/* Flush PCI posted writes.  The normal MMIO registers
	 * are inaccessible at this time so this is the only
	 * way to make this reliably (actually, this is no longer
	 * the case, see above).  I tried to use indirect
	 * register read/write but this upset some 5701 variants.
	 */
	pci_read_config_dword(tp->pdev, PCI_COMMAND, &val);

	udelay(120);

	if (tg3_flag(tp, PCI_EXPRESS) && pci_pcie_cap(tp->pdev)) {
		u16 val16;

		if (tp->pci_chip_rev_id == CHIPREV_ID_5750_A0) {
			int i;
			u32 cfg_val;

			/* Wait for link training to complete.  */
			for (i = 0; i < 5000; i++)
				udelay(100);

			pci_read_config_dword(tp->pdev, 0xc4, &cfg_val);
			pci_write_config_dword(tp->pdev, 0xc4,
					       cfg_val | (1 << 15));
		}

		/* Clear the "no snoop" and "relaxed ordering" bits. */
		pci_read_config_word(tp->pdev,
				     pci_pcie_cap(tp->pdev) + PCI_EXP_DEVCTL,
				     &val16);
		val16 &= ~(PCI_EXP_DEVCTL_RELAX_EN |
			   PCI_EXP_DEVCTL_NOSNOOP_EN);
		/*
		 * Older PCIe devices only support the 128 byte
		 * MPS setting.  Enforce the restriction.
		 */
		if (!tg3_flag(tp, CPMU_PRESENT))
			val16 &= ~PCI_EXP_DEVCTL_PAYLOAD;
		pci_write_config_word(tp->pdev,
				      pci_pcie_cap(tp->pdev) + PCI_EXP_DEVCTL,
				      val16);

		/* Clear error status */
		pci_write_config_word(tp->pdev,
				      pci_pcie_cap(tp->pdev) + PCI_EXP_DEVSTA,
				      PCI_EXP_DEVSTA_CED |
				      PCI_EXP_DEVSTA_NFED |
				      PCI_EXP_DEVSTA_FED |
				      PCI_EXP_DEVSTA_URD);
	}

	tg3_restore_pci_state(tp);

	tg3_flag_clear(tp, CHIP_RESETTING);
	tg3_flag_clear(tp, ERROR_PROCESSED);

	val = 0;
	if (tg3_flag(tp, 5780_CLASS))
		val = tr32(MEMARB_MODE);
	tw32(MEMARB_MODE, val | MEMARB_MODE_ENABLE);

	if (tp->pci_chip_rev_id == CHIPREV_ID_5750_A3) {
		tg3_stop_fw(tp);
		tw32(0x5000, 0x400);
	}

	tw32(GRC_MODE, tp->grc_mode);

	if (tp->pci_chip_rev_id == CHIPREV_ID_5705_A0) {
		val = tr32(0xc4);

		tw32(0xc4, val | (1 << 15));
	}

	if ((tp->nic_sram_data_cfg & NIC_SRAM_DATA_CFG_MINI_PCI) != 0 &&
	    GET_ASIC_REV(tp->pci_chip_rev_id) == ASIC_REV_5705) {
		tp->pci_clock_ctrl |= CLOCK_CTRL_CLKRUN_OENABLE;
		if (tp->pci_chip_rev_id == CHIPREV_ID_5705_A0)
			tp->pci_clock_ctrl |= CLOCK_CTRL_FORCE_CLKRUN;
		tw32(TG3PCI_CLOCK_CTRL, tp->pci_clock_ctrl);
	}

	if (tp->phy_flags & TG3_PHYFLG_PHY_SERDES) {
		tp->mac_mode = MAC_MODE_PORT_MODE_TBI;
		val = tp->mac_mode;
	} else if (tp->phy_flags & TG3_PHYFLG_MII_SERDES) {
		tp->mac_mode = MAC_MODE_PORT_MODE_GMII;
		val = tp->mac_mode;
	} else
		val = 0;

	tw32_f(MAC_MODE, val);
	udelay(40);

	tg3_ape_unlock(tp, TG3_APE_LOCK_GRC);

	err = tg3_poll_fw(tp);
	if (err)
		return err;

	tg3_mdio_start(tp);

	if (tg3_flag(tp, PCI_EXPRESS) &&
	    tp->pci_chip_rev_id != CHIPREV_ID_5750_A0 &&
	    GET_ASIC_REV(tp->pci_chip_rev_id) != ASIC_REV_5785 &&
	    !tg3_flag(tp, 57765_PLUS)) {
		val = tr32(0x7c00);

		tw32(0x7c00, val | (1 << 25));
	}

	if (GET_ASIC_REV(tp->pci_chip_rev_id) == ASIC_REV_5720) {
		val = tr32(TG3_CPMU_CLCK_ORIDE);
		tw32(TG3_CPMU_CLCK_ORIDE, val & ~CPMU_CLCK_ORIDE_MAC_ORIDE_EN);
	}

	/* Reprobe ASF enable state.  */
	tg3_flag_clear(tp, ENABLE_ASF);
	tg3_flag_clear(tp, ASF_NEW_HANDSHAKE);
	tg3_read_mem(tp, NIC_SRAM_DATA_SIG, &val);
	if (val == NIC_SRAM_DATA_SIG_MAGIC) {
		u32 nic_cfg;

		tg3_read_mem(tp, NIC_SRAM_DATA_CFG, &nic_cfg);
		if (nic_cfg & NIC_SRAM_DATA_CFG_ASF_ENABLE) {
			tg3_flag_set(tp, ENABLE_ASF);
			tp->last_event_jiffies = jiffies;
			if (tg3_flag(tp, 5750_PLUS))
				tg3_flag_set(tp, ASF_NEW_HANDSHAKE);
		}
	}

	return 0;
}

/* tp->lock is held. */
static void tg3_stop_fw(struct tg3 *tp)
{
	if (tg3_flag(tp, ENABLE_ASF) && !tg3_flag(tp, ENABLE_APE)) {
		/* Wait for RX cpu to ACK the previous event. */
		tg3_wait_for_event_ack(tp);

		tg3_write_mem(tp, NIC_SRAM_FW_CMD_MBOX, FWCMD_NICDRV_PAUSE_FW);

		tg3_generate_fw_event(tp);

		/* Wait for RX cpu to ACK this event. */
		tg3_wait_for_event_ack(tp);
	}
}

/* tp->lock is held. */
static int tg3_halt(struct tg3 *tp, int kind, int silent)
{
	int err;

	tg3_stop_fw(tp);

	tg3_write_sig_pre_reset(tp, kind);

	tg3_abort_hw(tp, silent);
	err = tg3_chip_reset(tp);

	__tg3_set_mac_addr(tp, 0);

	tg3_write_sig_legacy(tp, kind);
	tg3_write_sig_post_reset(tp, kind);

	if (err)
		return err;

	return 0;
}

#define RX_CPU_SCRATCH_BASE	0x30000
#define RX_CPU_SCRATCH_SIZE	0x04000
#define TX_CPU_SCRATCH_BASE	0x34000
#define TX_CPU_SCRATCH_SIZE	0x04000

/* tp->lock is held. */
static int tg3_halt_cpu(struct tg3 *tp, u32 offset)
{
	int i;

	BUG_ON(offset == TX_CPU_BASE && tg3_flag(tp, 5705_PLUS));

	if (GET_ASIC_REV(tp->pci_chip_rev_id) == ASIC_REV_5906) {
		u32 val = tr32(GRC_VCPU_EXT_CTRL);

		tw32(GRC_VCPU_EXT_CTRL, val | GRC_VCPU_EXT_CTRL_HALT_CPU);
		return 0;
	}
	if (offset == RX_CPU_BASE) {
		for (i = 0; i < 10000; i++) {
			tw32(offset + CPU_STATE, 0xffffffff);
			tw32(offset + CPU_MODE,  CPU_MODE_HALT);
			if (tr32(offset + CPU_MODE) & CPU_MODE_HALT)
				break;
		}

		tw32(offset + CPU_STATE, 0xffffffff);
		tw32_f(offset + CPU_MODE,  CPU_MODE_HALT);
		udelay(10);
	} else {
		for (i = 0; i < 10000; i++) {
			tw32(offset + CPU_STATE, 0xffffffff);
			tw32(offset + CPU_MODE,  CPU_MODE_HALT);
			if (tr32(offset + CPU_MODE) & CPU_MODE_HALT)
				break;
		}
	}

	if (i >= 10000) {
		netdev_err(tp->dev, "%s timed out, %s CPU\n",
			   __func__, offset == RX_CPU_BASE ? "RX" : "TX");
		return -ENODEV;
	}

	/* Clear firmware's nvram arbitration. */
	if (tg3_flag(tp, NVRAM))
		tw32(NVRAM_SWARB, SWARB_REQ_CLR0);
	return 0;
}

struct fw_info {
	unsigned int fw_base;
	unsigned int fw_len;
	const __be32 *fw_data;
};

/* tp->lock is held. */
static int tg3_load_firmware_cpu(struct tg3 *tp, u32 cpu_base, u32 cpu_scratch_base,
				 int cpu_scratch_size, struct fw_info *info)
{
	int err, lock_err, i;
	void (*write_op)(struct tg3 *, u32, u32);

	if (cpu_base == TX_CPU_BASE && tg3_flag(tp, 5705_PLUS)) {
		netdev_err(tp->dev,
			   "%s: Trying to load TX cpu firmware which is 5705\n",
			   __func__);
		return -EINVAL;
	}

	if (tg3_flag(tp, 5705_PLUS))
		write_op = tg3_write_mem;
	else
		write_op = tg3_write_indirect_reg32;

	/* It is possible that bootcode is still loading at this point.
	 * Get the nvram lock first before halting the cpu.
	 */
	lock_err = tg3_nvram_lock(tp);
	err = tg3_halt_cpu(tp, cpu_base);
	if (!lock_err)
		tg3_nvram_unlock(tp);
	if (err)
		goto out;

	for (i = 0; i < cpu_scratch_size; i += sizeof(u32))
		write_op(tp, cpu_scratch_base + i, 0);
	tw32(cpu_base + CPU_STATE, 0xffffffff);
	tw32(cpu_base + CPU_MODE, tr32(cpu_base+CPU_MODE)|CPU_MODE_HALT);
	for (i = 0; i < (info->fw_len / sizeof(u32)); i++)
		write_op(tp, (cpu_scratch_base +
			      (info->fw_base & 0xffff) +
			      (i * sizeof(u32))),
			      be32_to_cpu(info->fw_data[i]));

	err = 0;

out:
	return err;
}

/* tp->lock is held. */
static int tg3_load_5701_a0_firmware_fix(struct tg3 *tp)
{
	struct fw_info info;
	const __be32 *fw_data;
	int err, i;

	fw_data = (void *)tp->fw->data;

	/* Firmware blob starts with version numbers, followed by
	   start address and length. We are setting complete length.
	   length = end_address_of_bss - start_address_of_text.
	   Remainder is the blob to be loaded contiguously
	   from start address. */

	info.fw_base = be32_to_cpu(fw_data[1]);
	info.fw_len = tp->fw->size - 12;
	info.fw_data = &fw_data[3];

	err = tg3_load_firmware_cpu(tp, RX_CPU_BASE,
				    RX_CPU_SCRATCH_BASE, RX_CPU_SCRATCH_SIZE,
				    &info);
	if (err)
		return err;

	err = tg3_load_firmware_cpu(tp, TX_CPU_BASE,
				    TX_CPU_SCRATCH_BASE, TX_CPU_SCRATCH_SIZE,
				    &info);
	if (err)
		return err;

	/* Now startup only the RX cpu. */
	tw32(RX_CPU_BASE + CPU_STATE, 0xffffffff);
	tw32_f(RX_CPU_BASE + CPU_PC, info.fw_base);

	for (i = 0; i < 5; i++) {
		if (tr32(RX_CPU_BASE + CPU_PC) == info.fw_base)
			break;
		tw32(RX_CPU_BASE + CPU_STATE, 0xffffffff);
		tw32(RX_CPU_BASE + CPU_MODE,  CPU_MODE_HALT);
		tw32_f(RX_CPU_BASE + CPU_PC, info.fw_base);
		udelay(1000);
	}
	if (i >= 5) {
		netdev_err(tp->dev, "%s fails to set RX CPU PC, is %08x "
			   "should be %08x\n", __func__,
			   tr32(RX_CPU_BASE + CPU_PC), info.fw_base);
		return -ENODEV;
	}
	tw32(RX_CPU_BASE + CPU_STATE, 0xffffffff);
	tw32_f(RX_CPU_BASE + CPU_MODE,  0x00000000);

	return 0;
}

/* tp->lock is held. */
static int tg3_load_tso_firmware(struct tg3 *tp)
{
	struct fw_info info;
	const __be32 *fw_data;
	unsigned long cpu_base, cpu_scratch_base, cpu_scratch_size;
	int err, i;

	if (tg3_flag(tp, HW_TSO_1) ||
	    tg3_flag(tp, HW_TSO_2) ||
	    tg3_flag(tp, HW_TSO_3))
		return 0;

	fw_data = (void *)tp->fw->data;

	/* Firmware blob starts with version numbers, followed by
	   start address and length. We are setting complete length.
	   length = end_address_of_bss - start_address_of_text.
	   Remainder is the blob to be loaded contiguously
	   from start address. */

	info.fw_base = be32_to_cpu(fw_data[1]);
	cpu_scratch_size = tp->fw_len;
	info.fw_len = tp->fw->size - 12;
	info.fw_data = &fw_data[3];

	if (GET_ASIC_REV(tp->pci_chip_rev_id) == ASIC_REV_5705) {
		cpu_base = RX_CPU_BASE;
		cpu_scratch_base = NIC_SRAM_MBUF_POOL_BASE5705;
	} else {
		cpu_base = TX_CPU_BASE;
		cpu_scratch_base = TX_CPU_SCRATCH_BASE;
		cpu_scratch_size = TX_CPU_SCRATCH_SIZE;
	}

	err = tg3_load_firmware_cpu(tp, cpu_base,
				    cpu_scratch_base, cpu_scratch_size,
				    &info);
	if (err)
		return err;

	/* Now startup the cpu. */
	tw32(cpu_base + CPU_STATE, 0xffffffff);
	tw32_f(cpu_base + CPU_PC, info.fw_base);

	for (i = 0; i < 5; i++) {
		if (tr32(cpu_base + CPU_PC) == info.fw_base)
			break;
		tw32(cpu_base + CPU_STATE, 0xffffffff);
		tw32(cpu_base + CPU_MODE,  CPU_MODE_HALT);
		tw32_f(cpu_base + CPU_PC, info.fw_base);
		udelay(1000);
	}
	if (i >= 5) {
		netdev_err(tp->dev,
			   "%s fails to set CPU PC, is %08x should be %08x\n",
			   __func__, tr32(cpu_base + CPU_PC), info.fw_base);
		return -ENODEV;
	}
	tw32(cpu_base + CPU_STATE, 0xffffffff);
	tw32_f(cpu_base + CPU_MODE,  0x00000000);
	return 0;
}


static int tg3_set_mac_addr(struct net_device *dev, void *p)
{
	struct tg3 *tp = netdev_priv(dev);
	struct sockaddr *addr = p;
	int err = 0, skip_mac_1 = 0;

	if (!is_valid_ether_addr(addr->sa_data))
		return -EINVAL;

	memcpy(dev->dev_addr, addr->sa_data, dev->addr_len);

	if (!netif_running(dev))
		return 0;

	if (tg3_flag(tp, ENABLE_ASF)) {
		u32 addr0_high, addr0_low, addr1_high, addr1_low;

		addr0_high = tr32(MAC_ADDR_0_HIGH);
		addr0_low = tr32(MAC_ADDR_0_LOW);
		addr1_high = tr32(MAC_ADDR_1_HIGH);
		addr1_low = tr32(MAC_ADDR_1_LOW);

		/* Skip MAC addr 1 if ASF is using it. */
		if ((addr0_high != addr1_high || addr0_low != addr1_low) &&
		    !(addr1_high == 0 && addr1_low == 0))
			skip_mac_1 = 1;
	}
	spin_lock_bh(&tp->lock);
	__tg3_set_mac_addr(tp, skip_mac_1);
	spin_unlock_bh(&tp->lock);

	return err;
}

/* tp->lock is held. */
static void tg3_set_bdinfo(struct tg3 *tp, u32 bdinfo_addr,
			   dma_addr_t mapping, u32 maxlen_flags,
			   u32 nic_addr)
{
	tg3_write_mem(tp,
		      (bdinfo_addr + TG3_BDINFO_HOST_ADDR + TG3_64BIT_REG_HIGH),
		      ((u64) mapping >> 32));
	tg3_write_mem(tp,
		      (bdinfo_addr + TG3_BDINFO_HOST_ADDR + TG3_64BIT_REG_LOW),
		      ((u64) mapping & 0xffffffff));
	tg3_write_mem(tp,
		      (bdinfo_addr + TG3_BDINFO_MAXLEN_FLAGS),
		       maxlen_flags);

	if (!tg3_flag(tp, 5705_PLUS))
		tg3_write_mem(tp,
			      (bdinfo_addr + TG3_BDINFO_NIC_ADDR),
			      nic_addr);
}

static void __tg3_set_rx_mode(struct net_device *);
static void __tg3_set_coalesce(struct tg3 *tp, struct ethtool_coalesce *ec)
{
	int i;

	if (!tg3_flag(tp, ENABLE_TSS)) {
		tw32(HOSTCC_TXCOL_TICKS, ec->tx_coalesce_usecs);
		tw32(HOSTCC_TXMAX_FRAMES, ec->tx_max_coalesced_frames);
		tw32(HOSTCC_TXCOAL_MAXF_INT, ec->tx_max_coalesced_frames_irq);
	} else {
		tw32(HOSTCC_TXCOL_TICKS, 0);
		tw32(HOSTCC_TXMAX_FRAMES, 0);
		tw32(HOSTCC_TXCOAL_MAXF_INT, 0);
	}

	if (!tg3_flag(tp, ENABLE_RSS)) {
		tw32(HOSTCC_RXCOL_TICKS, ec->rx_coalesce_usecs);
		tw32(HOSTCC_RXMAX_FRAMES, ec->rx_max_coalesced_frames);
		tw32(HOSTCC_RXCOAL_MAXF_INT, ec->rx_max_coalesced_frames_irq);
	} else {
		tw32(HOSTCC_RXCOL_TICKS, 0);
		tw32(HOSTCC_RXMAX_FRAMES, 0);
		tw32(HOSTCC_RXCOAL_MAXF_INT, 0);
	}

	if (!tg3_flag(tp, 5705_PLUS)) {
		u32 val = ec->stats_block_coalesce_usecs;

		tw32(HOSTCC_RXCOAL_TICK_INT, ec->rx_coalesce_usecs_irq);
		tw32(HOSTCC_TXCOAL_TICK_INT, ec->tx_coalesce_usecs_irq);

		if (!netif_carrier_ok(tp->dev))
			val = 0;

		tw32(HOSTCC_STAT_COAL_TICKS, val);
	}

	for (i = 0; i < tp->irq_cnt - 1; i++) {
		u32 reg;

		reg = HOSTCC_RXCOL_TICKS_VEC1 + i * 0x18;
		tw32(reg, ec->rx_coalesce_usecs);
		reg = HOSTCC_RXMAX_FRAMES_VEC1 + i * 0x18;
		tw32(reg, ec->rx_max_coalesced_frames);
		reg = HOSTCC_RXCOAL_MAXF_INT_VEC1 + i * 0x18;
		tw32(reg, ec->rx_max_coalesced_frames_irq);

		if (tg3_flag(tp, ENABLE_TSS)) {
			reg = HOSTCC_TXCOL_TICKS_VEC1 + i * 0x18;
			tw32(reg, ec->tx_coalesce_usecs);
			reg = HOSTCC_TXMAX_FRAMES_VEC1 + i * 0x18;
			tw32(reg, ec->tx_max_coalesced_frames);
			reg = HOSTCC_TXCOAL_MAXF_INT_VEC1 + i * 0x18;
			tw32(reg, ec->tx_max_coalesced_frames_irq);
		}
	}

	for (; i < tp->irq_max - 1; i++) {
		tw32(HOSTCC_RXCOL_TICKS_VEC1 + i * 0x18, 0);
		tw32(HOSTCC_RXMAX_FRAMES_VEC1 + i * 0x18, 0);
		tw32(HOSTCC_RXCOAL_MAXF_INT_VEC1 + i * 0x18, 0);

		if (tg3_flag(tp, ENABLE_TSS)) {
			tw32(HOSTCC_TXCOL_TICKS_VEC1 + i * 0x18, 0);
			tw32(HOSTCC_TXMAX_FRAMES_VEC1 + i * 0x18, 0);
			tw32(HOSTCC_TXCOAL_MAXF_INT_VEC1 + i * 0x18, 0);
		}
	}
}

/* tp->lock is held. */
static void tg3_rings_reset(struct tg3 *tp)
{
	int i;
	u32 stblk, txrcb, rxrcb, limit;
	struct tg3_napi *tnapi = &tp->napi[0];

	/* Disable all transmit rings but the first. */
	if (!tg3_flag(tp, 5705_PLUS))
		limit = NIC_SRAM_SEND_RCB + TG3_BDINFO_SIZE * 16;
	else if (tg3_flag(tp, 5717_PLUS))
		limit = NIC_SRAM_SEND_RCB + TG3_BDINFO_SIZE * 4;
	else if (GET_ASIC_REV(tp->pci_chip_rev_id) == ASIC_REV_57765)
		limit = NIC_SRAM_SEND_RCB + TG3_BDINFO_SIZE * 2;
	else
		limit = NIC_SRAM_SEND_RCB + TG3_BDINFO_SIZE;

	for (txrcb = NIC_SRAM_SEND_RCB + TG3_BDINFO_SIZE;
	     txrcb < limit; txrcb += TG3_BDINFO_SIZE)
		tg3_write_mem(tp, txrcb + TG3_BDINFO_MAXLEN_FLAGS,
			      BDINFO_FLAGS_DISABLED);


	/* Disable all receive return rings but the first. */
	if (tg3_flag(tp, 5717_PLUS))
		limit = NIC_SRAM_RCV_RET_RCB + TG3_BDINFO_SIZE * 17;
	else if (!tg3_flag(tp, 5705_PLUS))
		limit = NIC_SRAM_RCV_RET_RCB + TG3_BDINFO_SIZE * 16;
	else if (GET_ASIC_REV(tp->pci_chip_rev_id) == ASIC_REV_5755 ||
		 GET_ASIC_REV(tp->pci_chip_rev_id) == ASIC_REV_57765)
		limit = NIC_SRAM_RCV_RET_RCB + TG3_BDINFO_SIZE * 4;
	else
		limit = NIC_SRAM_RCV_RET_RCB + TG3_BDINFO_SIZE;

	for (rxrcb = NIC_SRAM_RCV_RET_RCB + TG3_BDINFO_SIZE;
	     rxrcb < limit; rxrcb += TG3_BDINFO_SIZE)
		tg3_write_mem(tp, rxrcb + TG3_BDINFO_MAXLEN_FLAGS,
			      BDINFO_FLAGS_DISABLED);

	/* Disable interrupts */
	tw32_mailbox_f(tp->napi[0].int_mbox, 1);
	tp->napi[0].chk_msi_cnt = 0;
	tp->napi[0].last_rx_cons = 0;
	tp->napi[0].last_tx_cons = 0;

	/* Zero mailbox registers. */
	if (tg3_flag(tp, SUPPORT_MSIX)) {
		for (i = 1; i < tp->irq_max; i++) {
			tp->napi[i].tx_prod = 0;
			tp->napi[i].tx_cons = 0;
			if (tg3_flag(tp, ENABLE_TSS))
				tw32_mailbox(tp->napi[i].prodmbox, 0);
			tw32_rx_mbox(tp->napi[i].consmbox, 0);
			tw32_mailbox_f(tp->napi[i].int_mbox, 1);
			tp->napi[0].chk_msi_cnt = 0;
			tp->napi[i].last_rx_cons = 0;
			tp->napi[i].last_tx_cons = 0;
		}
		if (!tg3_flag(tp, ENABLE_TSS))
			tw32_mailbox(tp->napi[0].prodmbox, 0);
	} else {
		tp->napi[0].tx_prod = 0;
		tp->napi[0].tx_cons = 0;
		tw32_mailbox(tp->napi[0].prodmbox, 0);
		tw32_rx_mbox(tp->napi[0].consmbox, 0);
	}

	/* Make sure the NIC-based send BD rings are disabled. */
	if (!tg3_flag(tp, 5705_PLUS)) {
		u32 mbox = MAILBOX_SNDNIC_PROD_IDX_0 + TG3_64BIT_REG_LOW;
		for (i = 0; i < 16; i++)
			tw32_tx_mbox(mbox + i * 8, 0);
	}

	txrcb = NIC_SRAM_SEND_RCB;
	rxrcb = NIC_SRAM_RCV_RET_RCB;

	/* Clear status block in ram. */
	memset(tnapi->hw_status, 0, TG3_HW_STATUS_SIZE);

	/* Set status block DMA address */
	tw32(HOSTCC_STATUS_BLK_HOST_ADDR + TG3_64BIT_REG_HIGH,
	     ((u64) tnapi->status_mapping >> 32));
	tw32(HOSTCC_STATUS_BLK_HOST_ADDR + TG3_64BIT_REG_LOW,
	     ((u64) tnapi->status_mapping & 0xffffffff));

	if (tnapi->tx_ring) {
		tg3_set_bdinfo(tp, txrcb, tnapi->tx_desc_mapping,
			       (TG3_TX_RING_SIZE <<
				BDINFO_FLAGS_MAXLEN_SHIFT),
			       NIC_SRAM_TX_BUFFER_DESC);
		txrcb += TG3_BDINFO_SIZE;
	}

	if (tnapi->rx_rcb) {
		tg3_set_bdinfo(tp, rxrcb, tnapi->rx_rcb_mapping,
			       (tp->rx_ret_ring_mask + 1) <<
				BDINFO_FLAGS_MAXLEN_SHIFT, 0);
		rxrcb += TG3_BDINFO_SIZE;
	}

	stblk = HOSTCC_STATBLCK_RING1;

	for (i = 1, tnapi++; i < tp->irq_cnt; i++, tnapi++) {
		u64 mapping = (u64)tnapi->status_mapping;
		tw32(stblk + TG3_64BIT_REG_HIGH, mapping >> 32);
		tw32(stblk + TG3_64BIT_REG_LOW, mapping & 0xffffffff);

		/* Clear status block in ram. */
		memset(tnapi->hw_status, 0, TG3_HW_STATUS_SIZE);

		if (tnapi->tx_ring) {
			tg3_set_bdinfo(tp, txrcb, tnapi->tx_desc_mapping,
				       (TG3_TX_RING_SIZE <<
					BDINFO_FLAGS_MAXLEN_SHIFT),
				       NIC_SRAM_TX_BUFFER_DESC);
			txrcb += TG3_BDINFO_SIZE;
		}

		tg3_set_bdinfo(tp, rxrcb, tnapi->rx_rcb_mapping,
			       ((tp->rx_ret_ring_mask + 1) <<
				BDINFO_FLAGS_MAXLEN_SHIFT), 0);

		stblk += 8;
		rxrcb += TG3_BDINFO_SIZE;
	}
}

static void tg3_setup_rxbd_thresholds(struct tg3 *tp)
{
	u32 val, bdcache_maxcnt, host_rep_thresh, nic_rep_thresh;

	if (!tg3_flag(tp, 5750_PLUS) ||
	    tg3_flag(tp, 5780_CLASS) ||
	    GET_ASIC_REV(tp->pci_chip_rev_id) == ASIC_REV_5750 ||
	    GET_ASIC_REV(tp->pci_chip_rev_id) == ASIC_REV_5752)
		bdcache_maxcnt = TG3_SRAM_RX_STD_BDCACHE_SIZE_5700;
	else if (GET_ASIC_REV(tp->pci_chip_rev_id) == ASIC_REV_5755 ||
		 GET_ASIC_REV(tp->pci_chip_rev_id) == ASIC_REV_5787)
		bdcache_maxcnt = TG3_SRAM_RX_STD_BDCACHE_SIZE_5755;
	else
		bdcache_maxcnt = TG3_SRAM_RX_STD_BDCACHE_SIZE_5906;

	nic_rep_thresh = min(bdcache_maxcnt / 2, tp->rx_std_max_post);
	host_rep_thresh = max_t(u32, tp->rx_pending / 8, 1);

	val = min(nic_rep_thresh, host_rep_thresh);
	tw32(RCVBDI_STD_THRESH, val);

	if (tg3_flag(tp, 57765_PLUS))
		tw32(STD_REPLENISH_LWM, bdcache_maxcnt);

	if (!tg3_flag(tp, JUMBO_CAPABLE) || tg3_flag(tp, 5780_CLASS))
		return;

	if (!tg3_flag(tp, 5705_PLUS))
		bdcache_maxcnt = TG3_SRAM_RX_JMB_BDCACHE_SIZE_5700;
	else
		bdcache_maxcnt = TG3_SRAM_RX_JMB_BDCACHE_SIZE_5717;

	host_rep_thresh = max_t(u32, tp->rx_jumbo_pending / 8, 1);

	val = min(bdcache_maxcnt / 2, host_rep_thresh);
	tw32(RCVBDI_JUMBO_THRESH, val);

	if (tg3_flag(tp, 57765_PLUS))
		tw32(JMB_REPLENISH_LWM, bdcache_maxcnt);
}

/* tp->lock is held. */
static int tg3_reset_hw(struct tg3 *tp, int reset_phy)
{
	u32 val, rdmac_mode;
	int i, err, limit;
	struct tg3_rx_prodring_set *tpr = &tp->napi[0].prodring;

	tg3_disable_ints(tp);

	tg3_stop_fw(tp);

	tg3_write_sig_pre_reset(tp, RESET_KIND_INIT);

	if (tg3_flag(tp, INIT_COMPLETE))
		tg3_abort_hw(tp, 1);

	/* Enable MAC control of LPI */
	if (tp->phy_flags & TG3_PHYFLG_EEE_CAP) {
		tw32_f(TG3_CPMU_EEE_LNKIDL_CTRL,
		       TG3_CPMU_EEE_LNKIDL_PCIE_NL0 |
		       TG3_CPMU_EEE_LNKIDL_UART_IDL);

		tw32_f(TG3_CPMU_EEE_CTRL,
		       TG3_CPMU_EEE_CTRL_EXIT_20_1_US);

		val = TG3_CPMU_EEEMD_ERLY_L1_XIT_DET |
		      TG3_CPMU_EEEMD_LPI_IN_TX |
		      TG3_CPMU_EEEMD_LPI_IN_RX |
		      TG3_CPMU_EEEMD_EEE_ENABLE;

		if (GET_ASIC_REV(tp->pci_chip_rev_id) != ASIC_REV_5717)
			val |= TG3_CPMU_EEEMD_SND_IDX_DET_EN;

		if (tg3_flag(tp, ENABLE_APE))
			val |= TG3_CPMU_EEEMD_APE_TX_DET_EN;

		tw32_f(TG3_CPMU_EEE_MODE, val);

		tw32_f(TG3_CPMU_EEE_DBTMR1,
		       TG3_CPMU_DBTMR1_PCIEXIT_2047US |
		       TG3_CPMU_DBTMR1_LNKIDLE_2047US);

		tw32_f(TG3_CPMU_EEE_DBTMR2,
		       TG3_CPMU_DBTMR2_APE_TX_2047US |
		       TG3_CPMU_DBTMR2_TXIDXEQ_2047US);
	}

	if (reset_phy)
		tg3_phy_reset(tp);

	err = tg3_chip_reset(tp);
	if (err)
		return err;

	tg3_write_sig_legacy(tp, RESET_KIND_INIT);

	if (GET_CHIP_REV(tp->pci_chip_rev_id) == CHIPREV_5784_AX) {
		val = tr32(TG3_CPMU_CTRL);
		val &= ~(CPMU_CTRL_LINK_AWARE_MODE | CPMU_CTRL_LINK_IDLE_MODE);
		tw32(TG3_CPMU_CTRL, val);

		val = tr32(TG3_CPMU_LSPD_10MB_CLK);
		val &= ~CPMU_LSPD_10MB_MACCLK_MASK;
		val |= CPMU_LSPD_10MB_MACCLK_6_25;
		tw32(TG3_CPMU_LSPD_10MB_CLK, val);

		val = tr32(TG3_CPMU_LNK_AWARE_PWRMD);
		val &= ~CPMU_LNK_AWARE_MACCLK_MASK;
		val |= CPMU_LNK_AWARE_MACCLK_6_25;
		tw32(TG3_CPMU_LNK_AWARE_PWRMD, val);

		val = tr32(TG3_CPMU_HST_ACC);
		val &= ~CPMU_HST_ACC_MACCLK_MASK;
		val |= CPMU_HST_ACC_MACCLK_6_25;
		tw32(TG3_CPMU_HST_ACC, val);
	}

	if (GET_ASIC_REV(tp->pci_chip_rev_id) == ASIC_REV_57780) {
		val = tr32(PCIE_PWR_MGMT_THRESH) & ~PCIE_PWR_MGMT_L1_THRESH_MSK;
		val |= PCIE_PWR_MGMT_EXT_ASPM_TMR_EN |
		       PCIE_PWR_MGMT_L1_THRESH_4MS;
		tw32(PCIE_PWR_MGMT_THRESH, val);

		val = tr32(TG3_PCIE_EIDLE_DELAY) & ~TG3_PCIE_EIDLE_DELAY_MASK;
		tw32(TG3_PCIE_EIDLE_DELAY, val | TG3_PCIE_EIDLE_DELAY_13_CLKS);

		tw32(TG3_CORR_ERR_STAT, TG3_CORR_ERR_STAT_CLEAR);

		val = tr32(TG3_PCIE_LNKCTL) & ~TG3_PCIE_LNKCTL_L1_PLL_PD_EN;
		tw32(TG3_PCIE_LNKCTL, val | TG3_PCIE_LNKCTL_L1_PLL_PD_DIS);
	}

	if (tg3_flag(tp, L1PLLPD_EN)) {
		u32 grc_mode = tr32(GRC_MODE);

		/* Access the lower 1K of PL PCIE block registers. */
		val = grc_mode & ~GRC_MODE_PCIE_PORT_MASK;
		tw32(GRC_MODE, val | GRC_MODE_PCIE_PL_SEL);

		val = tr32(TG3_PCIE_TLDLPL_PORT + TG3_PCIE_PL_LO_PHYCTL1);
		tw32(TG3_PCIE_TLDLPL_PORT + TG3_PCIE_PL_LO_PHYCTL1,
		     val | TG3_PCIE_PL_LO_PHYCTL1_L1PLLPD_EN);

		tw32(GRC_MODE, grc_mode);
	}

	if (GET_ASIC_REV(tp->pci_chip_rev_id) == ASIC_REV_57765) {
		if (tp->pci_chip_rev_id == CHIPREV_ID_57765_A0) {
			u32 grc_mode = tr32(GRC_MODE);

			/* Access the lower 1K of PL PCIE block registers. */
			val = grc_mode & ~GRC_MODE_PCIE_PORT_MASK;
			tw32(GRC_MODE, val | GRC_MODE_PCIE_PL_SEL);

			val = tr32(TG3_PCIE_TLDLPL_PORT +
				   TG3_PCIE_PL_LO_PHYCTL5);
			tw32(TG3_PCIE_TLDLPL_PORT + TG3_PCIE_PL_LO_PHYCTL5,
			     val | TG3_PCIE_PL_LO_PHYCTL5_DIS_L2CLKREQ);

			tw32(GRC_MODE, grc_mode);
		}

		if (GET_CHIP_REV(tp->pci_chip_rev_id) != CHIPREV_57765_AX) {
			u32 grc_mode = tr32(GRC_MODE);

			/* Access the lower 1K of DL PCIE block registers. */
			val = grc_mode & ~GRC_MODE_PCIE_PORT_MASK;
			tw32(GRC_MODE, val | GRC_MODE_PCIE_DL_SEL);

			val = tr32(TG3_PCIE_TLDLPL_PORT +
				   TG3_PCIE_DL_LO_FTSMAX);
			val &= ~TG3_PCIE_DL_LO_FTSMAX_MSK;
			tw32(TG3_PCIE_TLDLPL_PORT + TG3_PCIE_DL_LO_FTSMAX,
			     val | TG3_PCIE_DL_LO_FTSMAX_VAL);

			tw32(GRC_MODE, grc_mode);
		}

		val = tr32(TG3_CPMU_LSPD_10MB_CLK);
		val &= ~CPMU_LSPD_10MB_MACCLK_MASK;
		val |= CPMU_LSPD_10MB_MACCLK_6_25;
		tw32(TG3_CPMU_LSPD_10MB_CLK, val);
	}

	/* This works around an issue with Athlon chipsets on
	 * B3 tigon3 silicon.  This bit has no effect on any
	 * other revision.  But do not set this on PCI Express
	 * chips and don't even touch the clocks if the CPMU is present.
	 */
	if (!tg3_flag(tp, CPMU_PRESENT)) {
		if (!tg3_flag(tp, PCI_EXPRESS))
			tp->pci_clock_ctrl |= CLOCK_CTRL_DELAY_PCI_GRANT;
		tw32_f(TG3PCI_CLOCK_CTRL, tp->pci_clock_ctrl);
	}

	if (tp->pci_chip_rev_id == CHIPREV_ID_5704_A0 &&
	    tg3_flag(tp, PCIX_MODE)) {
		val = tr32(TG3PCI_PCISTATE);
		val |= PCISTATE_RETRY_SAME_DMA;
		tw32(TG3PCI_PCISTATE, val);
	}

	if (tg3_flag(tp, ENABLE_APE)) {
		/* Allow reads and writes to the
		 * APE register and memory space.
		 */
		val = tr32(TG3PCI_PCISTATE);
		val |= PCISTATE_ALLOW_APE_CTLSPC_WR |
		       PCISTATE_ALLOW_APE_SHMEM_WR |
		       PCISTATE_ALLOW_APE_PSPACE_WR;
		tw32(TG3PCI_PCISTATE, val);
	}

	if (GET_CHIP_REV(tp->pci_chip_rev_id) == CHIPREV_5704_BX) {
		/* Enable some hw fixes.  */
		val = tr32(TG3PCI_MSI_DATA);
		val |= (1 << 26) | (1 << 28) | (1 << 29);
		tw32(TG3PCI_MSI_DATA, val);
	}

	/* Descriptor ring init may make accesses to the
	 * NIC SRAM area to setup the TX descriptors, so we
	 * can only do this after the hardware has been
	 * successfully reset.
	 */
	err = tg3_init_rings(tp);
	if (err)
		return err;

	if (tg3_flag(tp, 57765_PLUS)) {
		val = tr32(TG3PCI_DMA_RW_CTRL) &
		      ~DMA_RWCTRL_DIS_CACHE_ALIGNMENT;
		if (tp->pci_chip_rev_id == CHIPREV_ID_57765_A0)
			val &= ~DMA_RWCTRL_CRDRDR_RDMA_MRRS_MSK;
		if (GET_ASIC_REV(tp->pci_chip_rev_id) != ASIC_REV_57765 &&
		    GET_ASIC_REV(tp->pci_chip_rev_id) != ASIC_REV_5717)
			val |= DMA_RWCTRL_TAGGED_STAT_WA;
		tw32(TG3PCI_DMA_RW_CTRL, val | tp->dma_rwctrl);
	} else if (GET_ASIC_REV(tp->pci_chip_rev_id) != ASIC_REV_5784 &&
		   GET_ASIC_REV(tp->pci_chip_rev_id) != ASIC_REV_5761) {
		/* This value is determined during the probe time DMA
		 * engine test, tg3_test_dma.
		 */
		tw32(TG3PCI_DMA_RW_CTRL, tp->dma_rwctrl);
	}

	tp->grc_mode &= ~(GRC_MODE_HOST_SENDBDS |
			  GRC_MODE_4X_NIC_SEND_RINGS |
			  GRC_MODE_NO_TX_PHDR_CSUM |
			  GRC_MODE_NO_RX_PHDR_CSUM);
	tp->grc_mode |= GRC_MODE_HOST_SENDBDS;

	/* Pseudo-header checksum is done by hardware logic and not
	 * the offload processers, so make the chip do the pseudo-
	 * header checksums on receive.  For transmit it is more
	 * convenient to do the pseudo-header checksum in software
	 * as Linux does that on transmit for us in all cases.
	 */
	tp->grc_mode |= GRC_MODE_NO_TX_PHDR_CSUM;

	tw32(GRC_MODE,
	     tp->grc_mode |
	     (GRC_MODE_IRQ_ON_MAC_ATTN | GRC_MODE_HOST_STACKUP));

	/* Setup the timer prescalar register.  Clock is always 66Mhz. */
	val = tr32(GRC_MISC_CFG);
	val &= ~0xff;
	val |= (65 << GRC_MISC_CFG_PRESCALAR_SHIFT);
	tw32(GRC_MISC_CFG, val);

	/* Initialize MBUF/DESC pool. */
	if (tg3_flag(tp, 5750_PLUS)) {
		/* Do nothing.  */
	} else if (GET_ASIC_REV(tp->pci_chip_rev_id) != ASIC_REV_5705) {
		tw32(BUFMGR_MB_POOL_ADDR, NIC_SRAM_MBUF_POOL_BASE);
		if (GET_ASIC_REV(tp->pci_chip_rev_id) == ASIC_REV_5704)
			tw32(BUFMGR_MB_POOL_SIZE, NIC_SRAM_MBUF_POOL_SIZE64);
		else
			tw32(BUFMGR_MB_POOL_SIZE, NIC_SRAM_MBUF_POOL_SIZE96);
		tw32(BUFMGR_DMA_DESC_POOL_ADDR, NIC_SRAM_DMA_DESC_POOL_BASE);
		tw32(BUFMGR_DMA_DESC_POOL_SIZE, NIC_SRAM_DMA_DESC_POOL_SIZE);
	} else if (tg3_flag(tp, TSO_CAPABLE)) {
		int fw_len;

		fw_len = tp->fw_len;
		fw_len = (fw_len + (0x80 - 1)) & ~(0x80 - 1);
		tw32(BUFMGR_MB_POOL_ADDR,
		     NIC_SRAM_MBUF_POOL_BASE5705 + fw_len);
		tw32(BUFMGR_MB_POOL_SIZE,
		     NIC_SRAM_MBUF_POOL_SIZE5705 - fw_len - 0xa00);
	}

	if (tp->dev->mtu <= ETH_DATA_LEN) {
		tw32(BUFMGR_MB_RDMA_LOW_WATER,
		     tp->bufmgr_config.mbuf_read_dma_low_water);
		tw32(BUFMGR_MB_MACRX_LOW_WATER,
		     tp->bufmgr_config.mbuf_mac_rx_low_water);
		tw32(BUFMGR_MB_HIGH_WATER,
		     tp->bufmgr_config.mbuf_high_water);
	} else {
		tw32(BUFMGR_MB_RDMA_LOW_WATER,
		     tp->bufmgr_config.mbuf_read_dma_low_water_jumbo);
		tw32(BUFMGR_MB_MACRX_LOW_WATER,
		     tp->bufmgr_config.mbuf_mac_rx_low_water_jumbo);
		tw32(BUFMGR_MB_HIGH_WATER,
		     tp->bufmgr_config.mbuf_high_water_jumbo);
	}
	tw32(BUFMGR_DMA_LOW_WATER,
	     tp->bufmgr_config.dma_low_water);
	tw32(BUFMGR_DMA_HIGH_WATER,
	     tp->bufmgr_config.dma_high_water);

	val = BUFMGR_MODE_ENABLE | BUFMGR_MODE_ATTN_ENABLE;
	if (GET_ASIC_REV(tp->pci_chip_rev_id) == ASIC_REV_5719)
		val |= BUFMGR_MODE_NO_TX_UNDERRUN;
	if (GET_ASIC_REV(tp->pci_chip_rev_id) == ASIC_REV_5717 ||
	    tp->pci_chip_rev_id == CHIPREV_ID_5719_A0 ||
	    tp->pci_chip_rev_id == CHIPREV_ID_5720_A0)
		val |= BUFMGR_MODE_MBLOW_ATTN_ENAB;
	tw32(BUFMGR_MODE, val);
	for (i = 0; i < 2000; i++) {
		if (tr32(BUFMGR_MODE) & BUFMGR_MODE_ENABLE)
			break;
		udelay(10);
	}
	if (i >= 2000) {
		netdev_err(tp->dev, "%s cannot enable BUFMGR\n", __func__);
		return -ENODEV;
	}

	if (tp->pci_chip_rev_id == CHIPREV_ID_5906_A1)
		tw32(ISO_PKT_TX, (tr32(ISO_PKT_TX) & ~0x3) | 0x2);

	tg3_setup_rxbd_thresholds(tp);

	/* Initialize TG3_BDINFO's at:
	 *  RCVDBDI_STD_BD:	standard eth size rx ring
	 *  RCVDBDI_JUMBO_BD:	jumbo frame rx ring
	 *  RCVDBDI_MINI_BD:	small frame rx ring (??? does not work)
	 *
	 * like so:
	 *  TG3_BDINFO_HOST_ADDR:	high/low parts of DMA address of ring
	 *  TG3_BDINFO_MAXLEN_FLAGS:	(rx max buffer size << 16) |
	 *                              ring attribute flags
	 *  TG3_BDINFO_NIC_ADDR:	location of descriptors in nic SRAM
	 *
	 * Standard receive ring @ NIC_SRAM_RX_BUFFER_DESC, 512 entries.
	 * Jumbo receive ring @ NIC_SRAM_RX_JUMBO_BUFFER_DESC, 256 entries.
	 *
	 * The size of each ring is fixed in the firmware, but the location is
	 * configurable.
	 */
	tw32(RCVDBDI_STD_BD + TG3_BDINFO_HOST_ADDR + TG3_64BIT_REG_HIGH,
	     ((u64) tpr->rx_std_mapping >> 32));
	tw32(RCVDBDI_STD_BD + TG3_BDINFO_HOST_ADDR + TG3_64BIT_REG_LOW,
	     ((u64) tpr->rx_std_mapping & 0xffffffff));
	if (!tg3_flag(tp, 5717_PLUS))
		tw32(RCVDBDI_STD_BD + TG3_BDINFO_NIC_ADDR,
		     NIC_SRAM_RX_BUFFER_DESC);

	/* Disable the mini ring */
	if (!tg3_flag(tp, 5705_PLUS))
		tw32(RCVDBDI_MINI_BD + TG3_BDINFO_MAXLEN_FLAGS,
		     BDINFO_FLAGS_DISABLED);

	/* Program the jumbo buffer descriptor ring control
	 * blocks on those devices that have them.
	 */
	if (tp->pci_chip_rev_id == CHIPREV_ID_5719_A0 ||
	    (tg3_flag(tp, JUMBO_CAPABLE) && !tg3_flag(tp, 5780_CLASS))) {

		if (tg3_flag(tp, JUMBO_RING_ENABLE)) {
			tw32(RCVDBDI_JUMBO_BD + TG3_BDINFO_HOST_ADDR + TG3_64BIT_REG_HIGH,
			     ((u64) tpr->rx_jmb_mapping >> 32));
			tw32(RCVDBDI_JUMBO_BD + TG3_BDINFO_HOST_ADDR + TG3_64BIT_REG_LOW,
			     ((u64) tpr->rx_jmb_mapping & 0xffffffff));
			val = TG3_RX_JMB_RING_SIZE(tp) <<
			      BDINFO_FLAGS_MAXLEN_SHIFT;
			tw32(RCVDBDI_JUMBO_BD + TG3_BDINFO_MAXLEN_FLAGS,
			     val | BDINFO_FLAGS_USE_EXT_RECV);
			if (!tg3_flag(tp, USE_JUMBO_BDFLAG) ||
			    GET_ASIC_REV(tp->pci_chip_rev_id) == ASIC_REV_57765)
				tw32(RCVDBDI_JUMBO_BD + TG3_BDINFO_NIC_ADDR,
				     NIC_SRAM_RX_JUMBO_BUFFER_DESC);
		} else {
			tw32(RCVDBDI_JUMBO_BD + TG3_BDINFO_MAXLEN_FLAGS,
			     BDINFO_FLAGS_DISABLED);
		}

		if (tg3_flag(tp, 57765_PLUS)) {
			if (GET_ASIC_REV(tp->pci_chip_rev_id) == ASIC_REV_57765)
				val = TG3_RX_STD_MAX_SIZE_5700;
			else
				val = TG3_RX_STD_MAX_SIZE_5717;
			val <<= BDINFO_FLAGS_MAXLEN_SHIFT;
			val |= (TG3_RX_STD_DMA_SZ << 2);
		} else
			val = TG3_RX_STD_DMA_SZ << BDINFO_FLAGS_MAXLEN_SHIFT;
	} else
		val = TG3_RX_STD_MAX_SIZE_5700 << BDINFO_FLAGS_MAXLEN_SHIFT;

	tw32(RCVDBDI_STD_BD + TG3_BDINFO_MAXLEN_FLAGS, val);

	tpr->rx_std_prod_idx = tp->rx_pending;
	tw32_rx_mbox(TG3_RX_STD_PROD_IDX_REG, tpr->rx_std_prod_idx);

	tpr->rx_jmb_prod_idx =
		tg3_flag(tp, JUMBO_RING_ENABLE) ? tp->rx_jumbo_pending : 0;
	tw32_rx_mbox(TG3_RX_JMB_PROD_IDX_REG, tpr->rx_jmb_prod_idx);

	tg3_rings_reset(tp);

	/* Initialize MAC address and backoff seed. */
	__tg3_set_mac_addr(tp, 0);

	/* MTU + ethernet header + FCS + optional VLAN tag */
	tw32(MAC_RX_MTU_SIZE,
	     tp->dev->mtu + ETH_HLEN + ETH_FCS_LEN + VLAN_HLEN);

	/* The slot time is changed by tg3_setup_phy if we
	 * run at gigabit with half duplex.
	 */
	val = (2 << TX_LENGTHS_IPG_CRS_SHIFT) |
	      (6 << TX_LENGTHS_IPG_SHIFT) |
	      (32 << TX_LENGTHS_SLOT_TIME_SHIFT);

	if (GET_ASIC_REV(tp->pci_chip_rev_id) == ASIC_REV_5720)
		val |= tr32(MAC_TX_LENGTHS) &
		       (TX_LENGTHS_JMB_FRM_LEN_MSK |
			TX_LENGTHS_CNT_DWN_VAL_MSK);

	tw32(MAC_TX_LENGTHS, val);

	/* Receive rules. */
	tw32(MAC_RCV_RULE_CFG, RCV_RULE_CFG_DEFAULT_CLASS);
	tw32(RCVLPC_CONFIG, 0x0181);

	/* Calculate RDMAC_MODE setting early, we need it to determine
	 * the RCVLPC_STATE_ENABLE mask.
	 */
	rdmac_mode = (RDMAC_MODE_ENABLE | RDMAC_MODE_TGTABORT_ENAB |
		      RDMAC_MODE_MSTABORT_ENAB | RDMAC_MODE_PARITYERR_ENAB |
		      RDMAC_MODE_ADDROFLOW_ENAB | RDMAC_MODE_FIFOOFLOW_ENAB |
		      RDMAC_MODE_FIFOURUN_ENAB | RDMAC_MODE_FIFOOREAD_ENAB |
		      RDMAC_MODE_LNGREAD_ENAB);

	if (GET_ASIC_REV(tp->pci_chip_rev_id) == ASIC_REV_5717)
		rdmac_mode |= RDMAC_MODE_MULT_DMA_RD_DIS;

	if (GET_ASIC_REV(tp->pci_chip_rev_id) == ASIC_REV_5784 ||
	    GET_ASIC_REV(tp->pci_chip_rev_id) == ASIC_REV_5785 ||
	    GET_ASIC_REV(tp->pci_chip_rev_id) == ASIC_REV_57780)
		rdmac_mode |= RDMAC_MODE_BD_SBD_CRPT_ENAB |
			      RDMAC_MODE_MBUF_RBD_CRPT_ENAB |
			      RDMAC_MODE_MBUF_SBD_CRPT_ENAB;

	if (GET_ASIC_REV(tp->pci_chip_rev_id) == ASIC_REV_5705 &&
	    tp->pci_chip_rev_id != CHIPREV_ID_5705_A0) {
		if (tg3_flag(tp, TSO_CAPABLE) &&
		    GET_ASIC_REV(tp->pci_chip_rev_id) == ASIC_REV_5705) {
			rdmac_mode |= RDMAC_MODE_FIFO_SIZE_128;
		} else if (!(tr32(TG3PCI_PCISTATE) & PCISTATE_BUS_SPEED_HIGH) &&
			   !tg3_flag(tp, IS_5788)) {
			rdmac_mode |= RDMAC_MODE_FIFO_LONG_BURST;
		}
	}

	if (tg3_flag(tp, PCI_EXPRESS))
		rdmac_mode |= RDMAC_MODE_FIFO_LONG_BURST;

	if (tg3_flag(tp, HW_TSO_1) ||
	    tg3_flag(tp, HW_TSO_2) ||
	    tg3_flag(tp, HW_TSO_3))
		rdmac_mode |= RDMAC_MODE_IPV4_LSO_EN;

	if (tg3_flag(tp, 57765_PLUS) ||
	    GET_ASIC_REV(tp->pci_chip_rev_id) == ASIC_REV_5785 ||
	    GET_ASIC_REV(tp->pci_chip_rev_id) == ASIC_REV_57780)
		rdmac_mode |= RDMAC_MODE_IPV6_LSO_EN;

	if (GET_ASIC_REV(tp->pci_chip_rev_id) == ASIC_REV_5720)
		rdmac_mode |= tr32(RDMAC_MODE) & RDMAC_MODE_H2BNC_VLAN_DET;

	if (GET_ASIC_REV(tp->pci_chip_rev_id) == ASIC_REV_5761 ||
	    GET_ASIC_REV(tp->pci_chip_rev_id) == ASIC_REV_5784 ||
	    GET_ASIC_REV(tp->pci_chip_rev_id) == ASIC_REV_5785 ||
	    GET_ASIC_REV(tp->pci_chip_rev_id) == ASIC_REV_57780 ||
	    tg3_flag(tp, 57765_PLUS)) {
		val = tr32(TG3_RDMA_RSRVCTRL_REG);
		if (GET_ASIC_REV(tp->pci_chip_rev_id) == ASIC_REV_5719 ||
		    GET_ASIC_REV(tp->pci_chip_rev_id) == ASIC_REV_5720) {
			val &= ~(TG3_RDMA_RSRVCTRL_TXMRGN_MASK |
				 TG3_RDMA_RSRVCTRL_FIFO_LWM_MASK |
				 TG3_RDMA_RSRVCTRL_FIFO_HWM_MASK);
			val |= TG3_RDMA_RSRVCTRL_TXMRGN_320B |
			       TG3_RDMA_RSRVCTRL_FIFO_LWM_1_5K |
			       TG3_RDMA_RSRVCTRL_FIFO_HWM_1_5K;
		}
		tw32(TG3_RDMA_RSRVCTRL_REG,
		     val | TG3_RDMA_RSRVCTRL_FIFO_OFLW_FIX);
	}

	if (GET_ASIC_REV(tp->pci_chip_rev_id) == ASIC_REV_5719 ||
	    GET_ASIC_REV(tp->pci_chip_rev_id) == ASIC_REV_5720) {
		val = tr32(TG3_LSO_RD_DMA_CRPTEN_CTRL);
		tw32(TG3_LSO_RD_DMA_CRPTEN_CTRL, val |
		     TG3_LSO_RD_DMA_CRPTEN_CTRL_BLEN_BD_4K |
		     TG3_LSO_RD_DMA_CRPTEN_CTRL_BLEN_LSO_4K);
	}

	/* Receive/send statistics. */
	if (tg3_flag(tp, 5750_PLUS)) {
		val = tr32(RCVLPC_STATS_ENABLE);
		val &= ~RCVLPC_STATSENAB_DACK_FIX;
		tw32(RCVLPC_STATS_ENABLE, val);
	} else if ((rdmac_mode & RDMAC_MODE_FIFO_SIZE_128) &&
		   tg3_flag(tp, TSO_CAPABLE)) {
		val = tr32(RCVLPC_STATS_ENABLE);
		val &= ~RCVLPC_STATSENAB_LNGBRST_RFIX;
		tw32(RCVLPC_STATS_ENABLE, val);
	} else {
		tw32(RCVLPC_STATS_ENABLE, 0xffffff);
	}
	tw32(RCVLPC_STATSCTRL, RCVLPC_STATSCTRL_ENABLE);
	tw32(SNDDATAI_STATSENAB, 0xffffff);
	tw32(SNDDATAI_STATSCTRL,
	     (SNDDATAI_SCTRL_ENABLE |
	      SNDDATAI_SCTRL_FASTUPD));

	/* Setup host coalescing engine. */
	tw32(HOSTCC_MODE, 0);
	for (i = 0; i < 2000; i++) {
		if (!(tr32(HOSTCC_MODE) & HOSTCC_MODE_ENABLE))
			break;
		udelay(10);
	}

	__tg3_set_coalesce(tp, &tp->coal);

	if (!tg3_flag(tp, 5705_PLUS)) {
		/* Status/statistics block address.  See tg3_timer,
		 * the tg3_periodic_fetch_stats call there, and
		 * tg3_get_stats to see how this works for 5705/5750 chips.
		 */
		tw32(HOSTCC_STATS_BLK_HOST_ADDR + TG3_64BIT_REG_HIGH,
		     ((u64) tp->stats_mapping >> 32));
		tw32(HOSTCC_STATS_BLK_HOST_ADDR + TG3_64BIT_REG_LOW,
		     ((u64) tp->stats_mapping & 0xffffffff));
		tw32(HOSTCC_STATS_BLK_NIC_ADDR, NIC_SRAM_STATS_BLK);

		tw32(HOSTCC_STATUS_BLK_NIC_ADDR, NIC_SRAM_STATUS_BLK);

		/* Clear statistics and status block memory areas */
		for (i = NIC_SRAM_STATS_BLK;
		     i < NIC_SRAM_STATUS_BLK + TG3_HW_STATUS_SIZE;
		     i += sizeof(u32)) {
			tg3_write_mem(tp, i, 0);
			udelay(40);
		}
	}

	tw32(HOSTCC_MODE, HOSTCC_MODE_ENABLE | tp->coalesce_mode);

	tw32(RCVCC_MODE, RCVCC_MODE_ENABLE | RCVCC_MODE_ATTN_ENABLE);
	tw32(RCVLPC_MODE, RCVLPC_MODE_ENABLE);
	if (!tg3_flag(tp, 5705_PLUS))
		tw32(RCVLSC_MODE, RCVLSC_MODE_ENABLE | RCVLSC_MODE_ATTN_ENABLE);

	if (tp->phy_flags & TG3_PHYFLG_MII_SERDES) {
		tp->phy_flags &= ~TG3_PHYFLG_PARALLEL_DETECT;
		/* reset to prevent losing 1st rx packet intermittently */
		tw32_f(MAC_RX_MODE, RX_MODE_RESET);
		udelay(10);
	}

	tp->mac_mode |= MAC_MODE_TXSTAT_ENABLE | MAC_MODE_RXSTAT_ENABLE |
			MAC_MODE_TDE_ENABLE | MAC_MODE_RDE_ENABLE |
			MAC_MODE_FHDE_ENABLE;
	if (tg3_flag(tp, ENABLE_APE))
		tp->mac_mode |= MAC_MODE_APE_TX_EN | MAC_MODE_APE_RX_EN;
	if (!tg3_flag(tp, 5705_PLUS) &&
	    !(tp->phy_flags & TG3_PHYFLG_PHY_SERDES) &&
	    GET_ASIC_REV(tp->pci_chip_rev_id) != ASIC_REV_5700)
		tp->mac_mode |= MAC_MODE_LINK_POLARITY;
	tw32_f(MAC_MODE, tp->mac_mode | MAC_MODE_RXSTAT_CLEAR | MAC_MODE_TXSTAT_CLEAR);
	udelay(40);

	/* tp->grc_local_ctrl is partially set up during tg3_get_invariants().
	 * If TG3_FLAG_IS_NIC is zero, we should read the
	 * register to preserve the GPIO settings for LOMs. The GPIOs,
	 * whether used as inputs or outputs, are set by boot code after
	 * reset.
	 */
	if (!tg3_flag(tp, IS_NIC)) {
		u32 gpio_mask;

		gpio_mask = GRC_LCLCTRL_GPIO_OE0 | GRC_LCLCTRL_GPIO_OE1 |
			    GRC_LCLCTRL_GPIO_OE2 | GRC_LCLCTRL_GPIO_OUTPUT0 |
			    GRC_LCLCTRL_GPIO_OUTPUT1 | GRC_LCLCTRL_GPIO_OUTPUT2;

		if (GET_ASIC_REV(tp->pci_chip_rev_id) == ASIC_REV_5752)
			gpio_mask |= GRC_LCLCTRL_GPIO_OE3 |
				     GRC_LCLCTRL_GPIO_OUTPUT3;

		if (GET_ASIC_REV(tp->pci_chip_rev_id) == ASIC_REV_5755)
			gpio_mask |= GRC_LCLCTRL_GPIO_UART_SEL;

		tp->grc_local_ctrl &= ~gpio_mask;
		tp->grc_local_ctrl |= tr32(GRC_LOCAL_CTRL) & gpio_mask;

		/* GPIO1 must be driven high for eeprom write protect */
		if (tg3_flag(tp, EEPROM_WRITE_PROT))
			tp->grc_local_ctrl |= (GRC_LCLCTRL_GPIO_OE1 |
					       GRC_LCLCTRL_GPIO_OUTPUT1);
	}
	tw32_f(GRC_LOCAL_CTRL, tp->grc_local_ctrl);
	udelay(100);

	if (tg3_flag(tp, USING_MSIX)) {
		val = tr32(MSGINT_MODE);
		val |= MSGINT_MODE_ENABLE;
		if (tp->irq_cnt > 1)
			val |= MSGINT_MODE_MULTIVEC_EN;
		tw32(MSGINT_MODE, val);
	}

	if (!tg3_flag(tp, 5705_PLUS)) {
		tw32_f(DMAC_MODE, DMAC_MODE_ENABLE);
		udelay(40);
	}

	val = (WDMAC_MODE_ENABLE | WDMAC_MODE_TGTABORT_ENAB |
	       WDMAC_MODE_MSTABORT_ENAB | WDMAC_MODE_PARITYERR_ENAB |
	       WDMAC_MODE_ADDROFLOW_ENAB | WDMAC_MODE_FIFOOFLOW_ENAB |
	       WDMAC_MODE_FIFOURUN_ENAB | WDMAC_MODE_FIFOOREAD_ENAB |
	       WDMAC_MODE_LNGREAD_ENAB);

	if (GET_ASIC_REV(tp->pci_chip_rev_id) == ASIC_REV_5705 &&
	    tp->pci_chip_rev_id != CHIPREV_ID_5705_A0) {
		if (tg3_flag(tp, TSO_CAPABLE) &&
		    (tp->pci_chip_rev_id == CHIPREV_ID_5705_A1 ||
		     tp->pci_chip_rev_id == CHIPREV_ID_5705_A2)) {
			/* nothing */
		} else if (!(tr32(TG3PCI_PCISTATE) & PCISTATE_BUS_SPEED_HIGH) &&
			   !tg3_flag(tp, IS_5788)) {
			val |= WDMAC_MODE_RX_ACCEL;
		}
	}

	/* Enable host coalescing bug fix */
	if (tg3_flag(tp, 5755_PLUS))
		val |= WDMAC_MODE_STATUS_TAG_FIX;

	if (GET_ASIC_REV(tp->pci_chip_rev_id) == ASIC_REV_5785)
		val |= WDMAC_MODE_BURST_ALL_DATA;

	tw32_f(WDMAC_MODE, val);
	udelay(40);

	if (tg3_flag(tp, PCIX_MODE)) {
		u16 pcix_cmd;

		pci_read_config_word(tp->pdev, tp->pcix_cap + PCI_X_CMD,
				     &pcix_cmd);
		if (GET_ASIC_REV(tp->pci_chip_rev_id) == ASIC_REV_5703) {
			pcix_cmd &= ~PCI_X_CMD_MAX_READ;
			pcix_cmd |= PCI_X_CMD_READ_2K;
		} else if (GET_ASIC_REV(tp->pci_chip_rev_id) == ASIC_REV_5704) {
			pcix_cmd &= ~(PCI_X_CMD_MAX_SPLIT | PCI_X_CMD_MAX_READ);
			pcix_cmd |= PCI_X_CMD_READ_2K;
		}
		pci_write_config_word(tp->pdev, tp->pcix_cap + PCI_X_CMD,
				      pcix_cmd);
	}

	tw32_f(RDMAC_MODE, rdmac_mode);
	udelay(40);

	tw32(RCVDCC_MODE, RCVDCC_MODE_ENABLE | RCVDCC_MODE_ATTN_ENABLE);
	if (!tg3_flag(tp, 5705_PLUS))
		tw32(MBFREE_MODE, MBFREE_MODE_ENABLE);

	if (GET_ASIC_REV(tp->pci_chip_rev_id) == ASIC_REV_5761)
		tw32(SNDDATAC_MODE,
		     SNDDATAC_MODE_ENABLE | SNDDATAC_MODE_CDELAY);
	else
		tw32(SNDDATAC_MODE, SNDDATAC_MODE_ENABLE);

	tw32(SNDBDC_MODE, SNDBDC_MODE_ENABLE | SNDBDC_MODE_ATTN_ENABLE);
	tw32(RCVBDI_MODE, RCVBDI_MODE_ENABLE | RCVBDI_MODE_RCB_ATTN_ENAB);
	val = RCVDBDI_MODE_ENABLE | RCVDBDI_MODE_INV_RING_SZ;
	if (tg3_flag(tp, LRG_PROD_RING_CAP))
		val |= RCVDBDI_MODE_LRG_RING_SZ;
	tw32(RCVDBDI_MODE, val);
	tw32(SNDDATAI_MODE, SNDDATAI_MODE_ENABLE);
	if (tg3_flag(tp, HW_TSO_1) ||
	    tg3_flag(tp, HW_TSO_2) ||
	    tg3_flag(tp, HW_TSO_3))
		tw32(SNDDATAI_MODE, SNDDATAI_MODE_ENABLE | 0x8);
	val = SNDBDI_MODE_ENABLE | SNDBDI_MODE_ATTN_ENABLE;
	if (tg3_flag(tp, ENABLE_TSS))
		val |= SNDBDI_MODE_MULTI_TXQ_EN;
	tw32(SNDBDI_MODE, val);
	tw32(SNDBDS_MODE, SNDBDS_MODE_ENABLE | SNDBDS_MODE_ATTN_ENABLE);

	if (tp->pci_chip_rev_id == CHIPREV_ID_5701_A0) {
		err = tg3_load_5701_a0_firmware_fix(tp);
		if (err)
			return err;
	}

	if (tg3_flag(tp, TSO_CAPABLE)) {
		err = tg3_load_tso_firmware(tp);
		if (err)
			return err;
	}

	tp->tx_mode = TX_MODE_ENABLE;

	if (tg3_flag(tp, 5755_PLUS) ||
	    GET_ASIC_REV(tp->pci_chip_rev_id) == ASIC_REV_5906)
		tp->tx_mode |= TX_MODE_MBUF_LOCKUP_FIX;

	if (GET_ASIC_REV(tp->pci_chip_rev_id) == ASIC_REV_5720) {
		val = TX_MODE_JMB_FRM_LEN | TX_MODE_CNT_DN_MODE;
		tp->tx_mode &= ~val;
		tp->tx_mode |= tr32(MAC_TX_MODE) & val;
	}

	tw32_f(MAC_TX_MODE, tp->tx_mode);
	udelay(100);

	if (tg3_flag(tp, ENABLE_RSS)) {
		int i = 0;
		u32 reg = MAC_RSS_INDIR_TBL_0;

		if (tp->irq_cnt == 2) {
			for (i = 0; i < TG3_RSS_INDIR_TBL_SIZE; i += 8) {
				tw32(reg, 0x0);
				reg += 4;
			}
		} else {
			u32 val;

			while (i < TG3_RSS_INDIR_TBL_SIZE) {
				val = i % (tp->irq_cnt - 1);
				i++;
				for (; i % 8; i++) {
					val <<= 4;
					val |= (i % (tp->irq_cnt - 1));
				}
				tw32(reg, val);
				reg += 4;
			}
		}

		/* Setup the "secret" hash key. */
		tw32(MAC_RSS_HASH_KEY_0, 0x5f865437);
		tw32(MAC_RSS_HASH_KEY_1, 0xe4ac62cc);
		tw32(MAC_RSS_HASH_KEY_2, 0x50103a45);
		tw32(MAC_RSS_HASH_KEY_3, 0x36621985);
		tw32(MAC_RSS_HASH_KEY_4, 0xbf14c0e8);
		tw32(MAC_RSS_HASH_KEY_5, 0x1bc27a1e);
		tw32(MAC_RSS_HASH_KEY_6, 0x84f4b556);
		tw32(MAC_RSS_HASH_KEY_7, 0x094ea6fe);
		tw32(MAC_RSS_HASH_KEY_8, 0x7dda01e7);
		tw32(MAC_RSS_HASH_KEY_9, 0xc04d7481);
	}

	tp->rx_mode = RX_MODE_ENABLE;
	if (tg3_flag(tp, 5755_PLUS))
		tp->rx_mode |= RX_MODE_IPV6_CSUM_ENABLE;

	if (tg3_flag(tp, ENABLE_RSS))
		tp->rx_mode |= RX_MODE_RSS_ENABLE |
			       RX_MODE_RSS_ITBL_HASH_BITS_7 |
			       RX_MODE_RSS_IPV6_HASH_EN |
			       RX_MODE_RSS_TCP_IPV6_HASH_EN |
			       RX_MODE_RSS_IPV4_HASH_EN |
			       RX_MODE_RSS_TCP_IPV4_HASH_EN;

	tw32_f(MAC_RX_MODE, tp->rx_mode);
	udelay(10);

	tw32(MAC_LED_CTRL, tp->led_ctrl);

	tw32(MAC_MI_STAT, MAC_MI_STAT_LNKSTAT_ATTN_ENAB);
	if (tp->phy_flags & TG3_PHYFLG_PHY_SERDES) {
		tw32_f(MAC_RX_MODE, RX_MODE_RESET);
		udelay(10);
	}
	tw32_f(MAC_RX_MODE, tp->rx_mode);
	udelay(10);

	if (tp->phy_flags & TG3_PHYFLG_PHY_SERDES) {
		if ((GET_ASIC_REV(tp->pci_chip_rev_id) == ASIC_REV_5704) &&
			!(tp->phy_flags & TG3_PHYFLG_SERDES_PREEMPHASIS)) {
			/* Set drive transmission level to 1.2V  */
			/* only if the signal pre-emphasis bit is not set  */
			val = tr32(MAC_SERDES_CFG);
			val &= 0xfffff000;
			val |= 0x880;
			tw32(MAC_SERDES_CFG, val);
		}
		if (tp->pci_chip_rev_id == CHIPREV_ID_5703_A1)
			tw32(MAC_SERDES_CFG, 0x616000);
	}

	/* Prevent chip from dropping frames when flow control
	 * is enabled.
	 */
	if (GET_ASIC_REV(tp->pci_chip_rev_id) == ASIC_REV_57765)
		val = 1;
	else
		val = 2;
	tw32_f(MAC_LOW_WMARK_MAX_RX_FRAME, val);

	if (GET_ASIC_REV(tp->pci_chip_rev_id) == ASIC_REV_5704 &&
	    (tp->phy_flags & TG3_PHYFLG_PHY_SERDES)) {
		/* Use hardware link auto-negotiation */
		tg3_flag_set(tp, HW_AUTONEG);
	}

	if ((tp->phy_flags & TG3_PHYFLG_MII_SERDES) &&
	    GET_ASIC_REV(tp->pci_chip_rev_id) == ASIC_REV_5714) {
		u32 tmp;

		tmp = tr32(SERDES_RX_CTRL);
		tw32(SERDES_RX_CTRL, tmp | SERDES_RX_SIG_DETECT);
		tp->grc_local_ctrl &= ~GRC_LCLCTRL_USE_EXT_SIG_DETECT;
		tp->grc_local_ctrl |= GRC_LCLCTRL_USE_SIG_DETECT;
		tw32(GRC_LOCAL_CTRL, tp->grc_local_ctrl);
	}

	if (!tg3_flag(tp, USE_PHYLIB)) {
		if (tp->phy_flags & TG3_PHYFLG_IS_LOW_POWER) {
			tp->phy_flags &= ~TG3_PHYFLG_IS_LOW_POWER;
			tp->link_config.speed = tp->link_config.orig_speed;
			tp->link_config.duplex = tp->link_config.orig_duplex;
			tp->link_config.autoneg = tp->link_config.orig_autoneg;
		}

		err = tg3_setup_phy(tp, 0);
		if (err)
			return err;

		if (!(tp->phy_flags & TG3_PHYFLG_PHY_SERDES) &&
		    !(tp->phy_flags & TG3_PHYFLG_IS_FET)) {
			u32 tmp;

			/* Clear CRC stats. */
			if (!tg3_readphy(tp, MII_TG3_TEST1, &tmp)) {
				tg3_writephy(tp, MII_TG3_TEST1,
					     tmp | MII_TG3_TEST1_CRC_EN);
				tg3_readphy(tp, MII_TG3_RXR_COUNTERS, &tmp);
			}
		}
	}

	__tg3_set_rx_mode(tp->dev);

	/* Initialize receive rules. */
	tw32(MAC_RCV_RULE_0,  0xc2000000 & RCV_RULE_DISABLE_MASK);
	tw32(MAC_RCV_VALUE_0, 0xffffffff & RCV_RULE_DISABLE_MASK);
	tw32(MAC_RCV_RULE_1,  0x86000004 & RCV_RULE_DISABLE_MASK);
	tw32(MAC_RCV_VALUE_1, 0xffffffff & RCV_RULE_DISABLE_MASK);

	if (tg3_flag(tp, 5705_PLUS) && !tg3_flag(tp, 5780_CLASS))
		limit = 8;
	else
		limit = 16;
	if (tg3_flag(tp, ENABLE_ASF))
		limit -= 4;
	switch (limit) {
	case 16:
		tw32(MAC_RCV_RULE_15,  0); tw32(MAC_RCV_VALUE_15,  0);
	case 15:
		tw32(MAC_RCV_RULE_14,  0); tw32(MAC_RCV_VALUE_14,  0);
	case 14:
		tw32(MAC_RCV_RULE_13,  0); tw32(MAC_RCV_VALUE_13,  0);
	case 13:
		tw32(MAC_RCV_RULE_12,  0); tw32(MAC_RCV_VALUE_12,  0);
	case 12:
		tw32(MAC_RCV_RULE_11,  0); tw32(MAC_RCV_VALUE_11,  0);
	case 11:
		tw32(MAC_RCV_RULE_10,  0); tw32(MAC_RCV_VALUE_10,  0);
	case 10:
		tw32(MAC_RCV_RULE_9,  0); tw32(MAC_RCV_VALUE_9,  0);
	case 9:
		tw32(MAC_RCV_RULE_8,  0); tw32(MAC_RCV_VALUE_8,  0);
	case 8:
		tw32(MAC_RCV_RULE_7,  0); tw32(MAC_RCV_VALUE_7,  0);
	case 7:
		tw32(MAC_RCV_RULE_6,  0); tw32(MAC_RCV_VALUE_6,  0);
	case 6:
		tw32(MAC_RCV_RULE_5,  0); tw32(MAC_RCV_VALUE_5,  0);
	case 5:
		tw32(MAC_RCV_RULE_4,  0); tw32(MAC_RCV_VALUE_4,  0);
	case 4:
		/* tw32(MAC_RCV_RULE_3,  0); tw32(MAC_RCV_VALUE_3,  0); */
	case 3:
		/* tw32(MAC_RCV_RULE_2,  0); tw32(MAC_RCV_VALUE_2,  0); */
	case 2:
	case 1:

	default:
		break;
	}

	if (tg3_flag(tp, ENABLE_APE))
		/* Write our heartbeat update interval to APE. */
		tg3_ape_write32(tp, TG3_APE_HOST_HEARTBEAT_INT_MS,
				APE_HOST_HEARTBEAT_INT_DISABLE);

	tg3_write_sig_post_reset(tp, RESET_KIND_INIT);

	return 0;
}

/* Called at device open time to get the chip ready for
 * packet processing.  Invoked with tp->lock held.
 */
static int tg3_init_hw(struct tg3 *tp, int reset_phy)
{
	tg3_switch_clocks(tp);

	tw32(TG3PCI_MEM_WIN_BASE_ADDR, 0);

	return tg3_reset_hw(tp, reset_phy);
}

#define TG3_STAT_ADD32(PSTAT, REG) \
do {	u32 __val = tr32(REG); \
	(PSTAT)->low += __val; \
	if ((PSTAT)->low < __val) \
		(PSTAT)->high += 1; \
} while (0)

static void tg3_periodic_fetch_stats(struct tg3 *tp)
{
	struct tg3_hw_stats *sp = tp->hw_stats;

	if (!netif_carrier_ok(tp->dev))
		return;

	TG3_STAT_ADD32(&sp->tx_octets, MAC_TX_STATS_OCTETS);
	TG3_STAT_ADD32(&sp->tx_collisions, MAC_TX_STATS_COLLISIONS);
	TG3_STAT_ADD32(&sp->tx_xon_sent, MAC_TX_STATS_XON_SENT);
	TG3_STAT_ADD32(&sp->tx_xoff_sent, MAC_TX_STATS_XOFF_SENT);
	TG3_STAT_ADD32(&sp->tx_mac_errors, MAC_TX_STATS_MAC_ERRORS);
	TG3_STAT_ADD32(&sp->tx_single_collisions, MAC_TX_STATS_SINGLE_COLLISIONS);
	TG3_STAT_ADD32(&sp->tx_mult_collisions, MAC_TX_STATS_MULT_COLLISIONS);
	TG3_STAT_ADD32(&sp->tx_deferred, MAC_TX_STATS_DEFERRED);
	TG3_STAT_ADD32(&sp->tx_excessive_collisions, MAC_TX_STATS_EXCESSIVE_COL);
	TG3_STAT_ADD32(&sp->tx_late_collisions, MAC_TX_STATS_LATE_COL);
	TG3_STAT_ADD32(&sp->tx_ucast_packets, MAC_TX_STATS_UCAST);
	TG3_STAT_ADD32(&sp->tx_mcast_packets, MAC_TX_STATS_MCAST);
	TG3_STAT_ADD32(&sp->tx_bcast_packets, MAC_TX_STATS_BCAST);

	TG3_STAT_ADD32(&sp->rx_octets, MAC_RX_STATS_OCTETS);
	TG3_STAT_ADD32(&sp->rx_fragments, MAC_RX_STATS_FRAGMENTS);
	TG3_STAT_ADD32(&sp->rx_ucast_packets, MAC_RX_STATS_UCAST);
	TG3_STAT_ADD32(&sp->rx_mcast_packets, MAC_RX_STATS_MCAST);
	TG3_STAT_ADD32(&sp->rx_bcast_packets, MAC_RX_STATS_BCAST);
	TG3_STAT_ADD32(&sp->rx_fcs_errors, MAC_RX_STATS_FCS_ERRORS);
	TG3_STAT_ADD32(&sp->rx_align_errors, MAC_RX_STATS_ALIGN_ERRORS);
	TG3_STAT_ADD32(&sp->rx_xon_pause_rcvd, MAC_RX_STATS_XON_PAUSE_RECVD);
	TG3_STAT_ADD32(&sp->rx_xoff_pause_rcvd, MAC_RX_STATS_XOFF_PAUSE_RECVD);
	TG3_STAT_ADD32(&sp->rx_mac_ctrl_rcvd, MAC_RX_STATS_MAC_CTRL_RECVD);
	TG3_STAT_ADD32(&sp->rx_xoff_entered, MAC_RX_STATS_XOFF_ENTERED);
	TG3_STAT_ADD32(&sp->rx_frame_too_long_errors, MAC_RX_STATS_FRAME_TOO_LONG);
	TG3_STAT_ADD32(&sp->rx_jabbers, MAC_RX_STATS_JABBERS);
	TG3_STAT_ADD32(&sp->rx_undersize_packets, MAC_RX_STATS_UNDERSIZE);

	TG3_STAT_ADD32(&sp->rxbds_empty, RCVLPC_NO_RCV_BD_CNT);
	if (GET_ASIC_REV(tp->pci_chip_rev_id) != ASIC_REV_5717 &&
	    tp->pci_chip_rev_id != CHIPREV_ID_5719_A0 &&
	    tp->pci_chip_rev_id != CHIPREV_ID_5720_A0) {
		TG3_STAT_ADD32(&sp->rx_discards, RCVLPC_IN_DISCARDS_CNT);
	} else {
		u32 val = tr32(HOSTCC_FLOW_ATTN);
		val = (val & HOSTCC_FLOW_ATTN_MBUF_LWM) ? 1 : 0;
		if (val) {
			tw32(HOSTCC_FLOW_ATTN, HOSTCC_FLOW_ATTN_MBUF_LWM);
			sp->rx_discards.low += val;
			if (sp->rx_discards.low < val)
				sp->rx_discards.high += 1;
		}
		sp->mbuf_lwm_thresh_hit = sp->rx_discards;
	}
	TG3_STAT_ADD32(&sp->rx_errors, RCVLPC_IN_ERRORS_CNT);
}

static void tg3_chk_missed_msi(struct tg3 *tp)
{
	u32 i;

	for (i = 0; i < tp->irq_cnt; i++) {
		struct tg3_napi *tnapi = &tp->napi[i];

		if (tg3_has_work(tnapi)) {
			if (tnapi->last_rx_cons == tnapi->rx_rcb_ptr &&
			    tnapi->last_tx_cons == tnapi->tx_cons) {
				if (tnapi->chk_msi_cnt < 1) {
					tnapi->chk_msi_cnt++;
					return;
				}
				tw32_mailbox(tnapi->int_mbox,
					     tnapi->last_tag << 24);
			}
		}
		tnapi->chk_msi_cnt = 0;
		tnapi->last_rx_cons = tnapi->rx_rcb_ptr;
		tnapi->last_tx_cons = tnapi->tx_cons;
	}
}

static void tg3_timer(unsigned long __opaque)
{
	struct tg3 *tp = (struct tg3 *) __opaque;

	if (tp->irq_sync)
		goto restart_timer;

	spin_lock(&tp->lock);

	if (GET_ASIC_REV(tp->pci_chip_rev_id) == ASIC_REV_5717 ||
	    GET_ASIC_REV(tp->pci_chip_rev_id) == ASIC_REV_57765)
		tg3_chk_missed_msi(tp);

	if (!tg3_flag(tp, TAGGED_STATUS)) {
		/* All of this garbage is because when using non-tagged
		 * IRQ status the mailbox/status_block protocol the chip
		 * uses with the cpu is race prone.
		 */
		if (tp->napi[0].hw_status->status & SD_STATUS_UPDATED) {
			tw32(GRC_LOCAL_CTRL,
			     tp->grc_local_ctrl | GRC_LCLCTRL_SETINT);
		} else {
			tw32(HOSTCC_MODE, tp->coalesce_mode |
			     HOSTCC_MODE_ENABLE | HOSTCC_MODE_NOW);
		}

		if (!(tr32(WDMAC_MODE) & WDMAC_MODE_ENABLE)) {
			tg3_flag_set(tp, RESTART_TIMER);
			spin_unlock(&tp->lock);
			schedule_work(&tp->reset_task);
			return;
		}
	}

	/* This part only runs once per second. */
	if (!--tp->timer_counter) {
		if (tg3_flag(tp, 5705_PLUS))
			tg3_periodic_fetch_stats(tp);

		if (tp->setlpicnt && !--tp->setlpicnt)
			tg3_phy_eee_enable(tp);

		if (tg3_flag(tp, USE_LINKCHG_REG)) {
			u32 mac_stat;
			int phy_event;

			mac_stat = tr32(MAC_STATUS);

			phy_event = 0;
			if (tp->phy_flags & TG3_PHYFLG_USE_MI_INTERRUPT) {
				if (mac_stat & MAC_STATUS_MI_INTERRUPT)
					phy_event = 1;
			} else if (mac_stat & MAC_STATUS_LNKSTATE_CHANGED)
				phy_event = 1;

			if (phy_event)
				tg3_setup_phy(tp, 0);
		} else if (tg3_flag(tp, POLL_SERDES)) {
			u32 mac_stat = tr32(MAC_STATUS);
			int need_setup = 0;

			if (netif_carrier_ok(tp->dev) &&
			    (mac_stat & MAC_STATUS_LNKSTATE_CHANGED)) {
				need_setup = 1;
			}
			if (!netif_carrier_ok(tp->dev) &&
			    (mac_stat & (MAC_STATUS_PCS_SYNCED |
					 MAC_STATUS_SIGNAL_DET))) {
				need_setup = 1;
			}
			if (need_setup) {
				if (!tp->serdes_counter) {
					tw32_f(MAC_MODE,
					     (tp->mac_mode &
					      ~MAC_MODE_PORT_MODE_MASK));
					udelay(40);
					tw32_f(MAC_MODE, tp->mac_mode);
					udelay(40);
				}
				tg3_setup_phy(tp, 0);
			}
		} else if ((tp->phy_flags & TG3_PHYFLG_MII_SERDES) &&
			   tg3_flag(tp, 5780_CLASS)) {
			tg3_serdes_parallel_detect(tp);
		}

		tp->timer_counter = tp->timer_multiplier;
	}

	/* Heartbeat is only sent once every 2 seconds.
	 *
	 * The heartbeat is to tell the ASF firmware that the host
	 * driver is still alive.  In the event that the OS crashes,
	 * ASF needs to reset the hardware to free up the FIFO space
	 * that may be filled with rx packets destined for the host.
	 * If the FIFO is full, ASF will no longer function properly.
	 *
	 * Unintended resets have been reported on real time kernels
	 * where the timer doesn't run on time.  Netpoll will also have
	 * same problem.
	 *
	 * The new FWCMD_NICDRV_ALIVE3 command tells the ASF firmware
	 * to check the ring condition when the heartbeat is expiring
	 * before doing the reset.  This will prevent most unintended
	 * resets.
	 */
	if (!--tp->asf_counter) {
		if (tg3_flag(tp, ENABLE_ASF) && !tg3_flag(tp, ENABLE_APE)) {
			tg3_wait_for_event_ack(tp);

			tg3_write_mem(tp, NIC_SRAM_FW_CMD_MBOX,
				      FWCMD_NICDRV_ALIVE3);
			tg3_write_mem(tp, NIC_SRAM_FW_CMD_LEN_MBOX, 4);
			tg3_write_mem(tp, NIC_SRAM_FW_CMD_DATA_MBOX,
				      TG3_FW_UPDATE_TIMEOUT_SEC);

			tg3_generate_fw_event(tp);
		}
		tp->asf_counter = tp->asf_multiplier;
	}

	spin_unlock(&tp->lock);

restart_timer:
	tp->timer.expires = jiffies + tp->timer_offset;
	add_timer(&tp->timer);
}

static int tg3_request_irq(struct tg3 *tp, int irq_num)
{
	irq_handler_t fn;
	unsigned long flags = 0;
	char *name;
	struct tg3_napi *tnapi = &tp->napi[irq_num];

	if (entropy)
		flags = IRQF_SAMPLE_RANDOM;

	if (tp->irq_cnt == 1)
		name = tp->dev->name;
	else {
		name = &tnapi->irq_lbl[0];
		snprintf(name, IFNAMSIZ, "%s-%d", tp->dev->name, irq_num);
		name[IFNAMSIZ-1] = 0;
	}

	if (tg3_flag(tp, USING_MSI) || tg3_flag(tp, USING_MSIX)) {
		fn = tg3_msi;
		if (tg3_flag(tp, 1SHOT_MSI))
			fn = tg3_msi_1shot;
	} else {
		fn = tg3_interrupt;
		if (tg3_flag(tp, TAGGED_STATUS))
			fn = tg3_interrupt_tagged;
		flags |= IRQF_SHARED;
	}

	return request_irq(tnapi->irq_vec, fn, flags, name, tnapi);
}

static int tg3_test_interrupt(struct tg3 *tp)
{
	struct tg3_napi *tnapi = &tp->napi[0];
	struct net_device *dev = tp->dev;
	int err, i, intr_ok = 0;
	u32 val;

	if (!netif_running(dev))
		return -ENODEV;

	tg3_disable_ints(tp);

	free_irq(tnapi->irq_vec, tnapi);

	/*
	 * Turn off MSI one shot mode.  Otherwise this test has no
	 * observable way to know whether the interrupt was delivered.
	 */
	if (tg3_flag(tp, 57765_PLUS)) {
		val = tr32(MSGINT_MODE) | MSGINT_MODE_ONE_SHOT_DISABLE;
		tw32(MSGINT_MODE, val);
	}

	err = request_irq(tnapi->irq_vec, tg3_test_isr,
			  IRQF_SHARED | IRQF_SAMPLE_RANDOM, dev->name, tnapi);
	if (err)
		return err;

	tnapi->hw_status->status &= ~SD_STATUS_UPDATED;
	tg3_enable_ints(tp);

	tw32_f(HOSTCC_MODE, tp->coalesce_mode | HOSTCC_MODE_ENABLE |
	       tnapi->coal_now);

	for (i = 0; i < 5; i++) {
		u32 int_mbox, misc_host_ctrl;

		int_mbox = tr32_mailbox(tnapi->int_mbox);
		misc_host_ctrl = tr32(TG3PCI_MISC_HOST_CTRL);

		if ((int_mbox != 0) ||
		    (misc_host_ctrl & MISC_HOST_CTRL_MASK_PCI_INT)) {
			intr_ok = 1;
			break;
		}

		if (tg3_flag(tp, 57765_PLUS) &&
		    tnapi->hw_status->status_tag != tnapi->last_tag)
			tw32_mailbox_f(tnapi->int_mbox, tnapi->last_tag << 24);

		msleep(10);
	}

	tg3_disable_ints(tp);

	free_irq(tnapi->irq_vec, tnapi);

	err = tg3_request_irq(tp, 0);

	if (err)
		return err;

	if (intr_ok) {
		/* Reenable MSI one shot mode. */
		if (tg3_flag(tp, 57765_PLUS)) {
			val = tr32(MSGINT_MODE) & ~MSGINT_MODE_ONE_SHOT_DISABLE;
			tw32(MSGINT_MODE, val);
		}
		return 0;
	}

	return -EIO;
}

/* Returns 0 if MSI test succeeds or MSI test fails and INTx mode is
 * successfully restored
 */
static int tg3_test_msi(struct tg3 *tp)
{
	int err;
	u16 pci_cmd;

	if (!tg3_flag(tp, USING_MSI))
		return 0;

	/* Turn off SERR reporting in case MSI terminates with Master
	 * Abort.
	 */
	pci_read_config_word(tp->pdev, PCI_COMMAND, &pci_cmd);
	pci_write_config_word(tp->pdev, PCI_COMMAND,
			      pci_cmd & ~PCI_COMMAND_SERR);

	err = tg3_test_interrupt(tp);

	pci_write_config_word(tp->pdev, PCI_COMMAND, pci_cmd);

	if (!err)
		return 0;

	/* other failures */
	if (err != -EIO)
		return err;

	/* MSI test failed, go back to INTx mode */
	netdev_warn(tp->dev, "No interrupt was generated using MSI. Switching "
		    "to INTx mode. Please report this failure to the PCI "
		    "maintainer and include system chipset information\n");

	free_irq(tp->napi[0].irq_vec, &tp->napi[0]);

	pci_disable_msi(tp->pdev);

	tg3_flag_clear(tp, USING_MSI);
	tp->napi[0].irq_vec = tp->pdev->irq;

	err = tg3_request_irq(tp, 0);
	if (err)
		return err;

	/* Need to reset the chip because the MSI cycle may have terminated
	 * with Master Abort.
	 */
	tg3_full_lock(tp, 1);

	tg3_halt(tp, RESET_KIND_SHUTDOWN, 1);
	err = tg3_init_hw(tp, 1);

	tg3_full_unlock(tp);

	if (err)
		free_irq(tp->napi[0].irq_vec, &tp->napi[0]);

	return err;
}

static int tg3_request_firmware(struct tg3 *tp)
{
	const __be32 *fw_data;

	if (request_firmware(&tp->fw, tp->fw_needed, &tp->pdev->dev)) {
		netdev_err(tp->dev, "Failed to load firmware \"%s\"\n",
			   tp->fw_needed);
		return -ENOENT;
	}

	fw_data = (void *)tp->fw->data;

	/* Firmware blob starts with version numbers, followed by
	 * start address and _full_ length including BSS sections
	 * (which must be longer than the actual data, of course
	 */

	tp->fw_len = be32_to_cpu(fw_data[2]);	/* includes bss */
	if (tp->fw_len < (tp->fw->size - 12)) {
		netdev_err(tp->dev, "bogus length %d in \"%s\"\n",
			   tp->fw_len, tp->fw_needed);
		release_firmware(tp->fw);
		tp->fw = NULL;
		return -EINVAL;
	}

	/* We no longer need firmware; we have it. */
	tp->fw_needed = NULL;
	return 0;
}

static bool tg3_enable_msix(struct tg3 *tp)
{
	int i, rc;
	struct msix_entry msix_ent[tp->irq_max];

	tp->irq_cnt = num_online_cpus();
	if (tp->irq_cnt > 1) {
		/* We want as many rx rings enabled as there are cpus.
		 * In multiqueue MSI-X mode, the first MSI-X vector
		 * only deals with link interrupts, etc, so we add
		 * one to the number of vectors we are requesting.
		 */
		tp->irq_cnt = min_t(unsigned, tp->irq_cnt + 1, tp->irq_max);
	}

	for (i = 0; i < tp->irq_max; i++) {
		msix_ent[i].entry  = i;
		msix_ent[i].vector = 0;
	}

	rc = pci_enable_msix(tp->pdev, msix_ent, tp->irq_cnt);
	if (rc < 0) {
		return false;
	} else if (rc != 0) {
		if (pci_enable_msix(tp->pdev, msix_ent, rc))
			return false;
		netdev_notice(tp->dev, "Requested %d MSI-X vectors, received %d\n",
			      tp->irq_cnt, rc);
		tp->irq_cnt = rc;
	}

	for (i = 0; i < tp->irq_max; i++)
		tp->napi[i].irq_vec = msix_ent[i].vector;

	netif_set_real_num_tx_queues(tp->dev, 1);
	rc = tp->irq_cnt > 1 ? tp->irq_cnt - 1 : 1;
	if (netif_set_real_num_rx_queues(tp->dev, rc)) {
		pci_disable_msix(tp->pdev);
		return false;
	}

	if (tp->irq_cnt > 1) {
		tg3_flag_set(tp, ENABLE_RSS);

		if (GET_ASIC_REV(tp->pci_chip_rev_id) == ASIC_REV_5719 ||
		    GET_ASIC_REV(tp->pci_chip_rev_id) == ASIC_REV_5720) {
			tg3_flag_set(tp, ENABLE_TSS);
			netif_set_real_num_tx_queues(tp->dev, tp->irq_cnt - 1);
		}
	}

	return true;
}

static void tg3_ints_init(struct tg3 *tp)
{
	if ((tg3_flag(tp, SUPPORT_MSI) || tg3_flag(tp, SUPPORT_MSIX)) &&
	    !tg3_flag(tp, TAGGED_STATUS)) {
		/* All MSI supporting chips should support tagged
		 * status.  Assert that this is the case.
		 */
		netdev_warn(tp->dev,
			    "MSI without TAGGED_STATUS? Not using MSI\n");
		goto defcfg;
	}

	if (tg3_flag(tp, SUPPORT_MSIX) && tg3_enable_msix(tp))
		tg3_flag_set(tp, USING_MSIX);
	else if (tg3_flag(tp, SUPPORT_MSI) && pci_enable_msi(tp->pdev) == 0)
		tg3_flag_set(tp, USING_MSI);

	if (tg3_flag(tp, USING_MSI) || tg3_flag(tp, USING_MSIX)) {
		u32 msi_mode = tr32(MSGINT_MODE);
		if (tg3_flag(tp, USING_MSIX) && tp->irq_cnt > 1)
			msi_mode |= MSGINT_MODE_MULTIVEC_EN;
		tw32(MSGINT_MODE, msi_mode | MSGINT_MODE_ENABLE);
	}
defcfg:
	if (!tg3_flag(tp, USING_MSIX)) {
		tp->irq_cnt = 1;
		tp->napi[0].irq_vec = tp->pdev->irq;
		netif_set_real_num_tx_queues(tp->dev, 1);
		netif_set_real_num_rx_queues(tp->dev, 1);
	}
}

static void tg3_ints_fini(struct tg3 *tp)
{
	if (tg3_flag(tp, USING_MSIX))
		pci_disable_msix(tp->pdev);
	else if (tg3_flag(tp, USING_MSI))
		pci_disable_msi(tp->pdev);
	tg3_flag_clear(tp, USING_MSI);
	tg3_flag_clear(tp, USING_MSIX);
	tg3_flag_clear(tp, ENABLE_RSS);
	tg3_flag_clear(tp, ENABLE_TSS);
}

static int tg3_open(struct net_device *dev)
{
	struct tg3 *tp = netdev_priv(dev);
	int i, err;

	if (tp->fw_needed) {
		err = tg3_request_firmware(tp);
		if (tp->pci_chip_rev_id == CHIPREV_ID_5701_A0) {
			if (err)
				return err;
		} else if (err) {
			netdev_warn(tp->dev, "TSO capability disabled\n");
			tg3_flag_clear(tp, TSO_CAPABLE);
		} else if (!tg3_flag(tp, TSO_CAPABLE)) {
			netdev_notice(tp->dev, "TSO capability restored\n");
			tg3_flag_set(tp, TSO_CAPABLE);
		}
	}

	netif_carrier_off(tp->dev);

	err = tg3_power_up(tp);
	if (err)
		return err;

	tg3_full_lock(tp, 0);

	tg3_disable_ints(tp);
	tg3_flag_clear(tp, INIT_COMPLETE);

	tg3_full_unlock(tp);

	/*
	 * Setup interrupts first so we know how
	 * many NAPI resources to allocate
	 */
	tg3_ints_init(tp);

	/* The placement of this call is tied
	 * to the setup and use of Host TX descriptors.
	 */
	err = tg3_alloc_consistent(tp);
	if (err)
		goto err_out1;

	tg3_napi_init(tp);

	tg3_napi_enable(tp);

	for (i = 0; i < tp->irq_cnt; i++) {
		struct tg3_napi *tnapi = &tp->napi[i];
		err = tg3_request_irq(tp, i);
		if (err) {
			for (i--; i >= 0; i--) {
				tnapi = &tp->napi[i];
				free_irq(tnapi->irq_vec, tnapi);
			}
			goto err_out2;
		}
	}

	tg3_full_lock(tp, 0);

	err = tg3_init_hw(tp, 1);
	if (err) {
		tg3_halt(tp, RESET_KIND_SHUTDOWN, 1);
		tg3_free_rings(tp);
	} else {
		if (tg3_flag(tp, TAGGED_STATUS) &&
			GET_ASIC_REV(tp->pci_chip_rev_id) != ASIC_REV_5717 &&
			GET_ASIC_REV(tp->pci_chip_rev_id) != ASIC_REV_57765)
			tp->timer_offset = HZ;
		else
			tp->timer_offset = HZ / 10;

		BUG_ON(tp->timer_offset > HZ);
		tp->timer_counter = tp->timer_multiplier =
			(HZ / tp->timer_offset);
		tp->asf_counter = tp->asf_multiplier =
			((HZ / tp->timer_offset) * 2);

		init_timer(&tp->timer);
		tp->timer.expires = jiffies + tp->timer_offset;
		tp->timer.data = (unsigned long) tp;
		tp->timer.function = tg3_timer;
	}

	tg3_full_unlock(tp);

	if (err)
		goto err_out3;

	if (tg3_flag(tp, USING_MSI)) {
		err = tg3_test_msi(tp);

		if (err) {
			tg3_full_lock(tp, 0);
			tg3_halt(tp, RESET_KIND_SHUTDOWN, 1);
			tg3_free_rings(tp);
			tg3_full_unlock(tp);

			goto err_out2;
		}

		if (!tg3_flag(tp, 57765_PLUS) && tg3_flag(tp, USING_MSI)) {
			u32 val = tr32(PCIE_TRANSACTION_CFG);

			tw32(PCIE_TRANSACTION_CFG,
			     val | PCIE_TRANS_CFG_1SHOT_MSI);
		}
	}

	tg3_phy_start(tp);

	tg3_full_lock(tp, 0);

	add_timer(&tp->timer);
	tg3_flag_set(tp, INIT_COMPLETE);
	tg3_enable_ints(tp);

	tg3_full_unlock(tp);

	netif_tx_start_all_queues(dev);

	/*
	 * Reset loopback feature if it was turned on while the device was down
	 * make sure that it's installed properly now.
	 */
	if (dev->features & NETIF_F_LOOPBACK)
		tg3_set_loopback(dev, dev->features);

	return 0;

err_out3:
	for (i = tp->irq_cnt - 1; i >= 0; i--) {
		struct tg3_napi *tnapi = &tp->napi[i];
		free_irq(tnapi->irq_vec, tnapi);
	}

err_out2:
	tg3_napi_disable(tp);
	tg3_napi_fini(tp);
	tg3_free_consistent(tp);

err_out1:
	tg3_ints_fini(tp);
	tg3_frob_aux_power(tp, false);
	pci_set_power_state(tp->pdev, PCI_D3hot);
	return err;
}

static struct rtnl_link_stats64 *tg3_get_stats64(struct net_device *,
						 struct rtnl_link_stats64 *);
static struct tg3_ethtool_stats *tg3_get_estats(struct tg3 *);

static int tg3_close(struct net_device *dev)
{
	int i;
	struct tg3 *tp = netdev_priv(dev);

	tg3_napi_disable(tp);
	cancel_work_sync(&tp->reset_task);

	netif_tx_stop_all_queues(dev);

	del_timer_sync(&tp->timer);

	tg3_phy_stop(tp);

	tg3_full_lock(tp, 1);

	tg3_disable_ints(tp);

	tg3_halt(tp, RESET_KIND_SHUTDOWN, 1);
	tg3_free_rings(tp);
	tg3_flag_clear(tp, INIT_COMPLETE);

	tg3_full_unlock(tp);

	for (i = tp->irq_cnt - 1; i >= 0; i--) {
		struct tg3_napi *tnapi = &tp->napi[i];
		free_irq(tnapi->irq_vec, tnapi);
	}

	tg3_ints_fini(tp);

	tg3_get_stats64(tp->dev, &tp->net_stats_prev);

	memcpy(&tp->estats_prev, tg3_get_estats(tp),
	       sizeof(tp->estats_prev));

	tg3_napi_fini(tp);

	tg3_free_consistent(tp);

	tg3_power_down(tp);

	netif_carrier_off(tp->dev);

	return 0;
}

static inline u64 get_stat64(tg3_stat64_t *val)
{
       return ((u64)val->high << 32) | ((u64)val->low);
}

static u64 calc_crc_errors(struct tg3 *tp)
{
	struct tg3_hw_stats *hw_stats = tp->hw_stats;

	if (!(tp->phy_flags & TG3_PHYFLG_PHY_SERDES) &&
	    (GET_ASIC_REV(tp->pci_chip_rev_id) == ASIC_REV_5700 ||
	     GET_ASIC_REV(tp->pci_chip_rev_id) == ASIC_REV_5701)) {
		u32 val;

		spin_lock_bh(&tp->lock);
		if (!tg3_readphy(tp, MII_TG3_TEST1, &val)) {
			tg3_writephy(tp, MII_TG3_TEST1,
				     val | MII_TG3_TEST1_CRC_EN);
			tg3_readphy(tp, MII_TG3_RXR_COUNTERS, &val);
		} else
			val = 0;
		spin_unlock_bh(&tp->lock);

		tp->phy_crc_errors += val;

		return tp->phy_crc_errors;
	}

	return get_stat64(&hw_stats->rx_fcs_errors);
}

#define ESTAT_ADD(member) \
	estats->member =	old_estats->member + \
				get_stat64(&hw_stats->member)

static struct tg3_ethtool_stats *tg3_get_estats(struct tg3 *tp)
{
	struct tg3_ethtool_stats *estats = &tp->estats;
	struct tg3_ethtool_stats *old_estats = &tp->estats_prev;
	struct tg3_hw_stats *hw_stats = tp->hw_stats;

	if (!hw_stats)
		return old_estats;

	ESTAT_ADD(rx_octets);
	ESTAT_ADD(rx_fragments);
	ESTAT_ADD(rx_ucast_packets);
	ESTAT_ADD(rx_mcast_packets);
	ESTAT_ADD(rx_bcast_packets);
	ESTAT_ADD(rx_fcs_errors);
	ESTAT_ADD(rx_align_errors);
	ESTAT_ADD(rx_xon_pause_rcvd);
	ESTAT_ADD(rx_xoff_pause_rcvd);
	ESTAT_ADD(rx_mac_ctrl_rcvd);
	ESTAT_ADD(rx_xoff_entered);
	ESTAT_ADD(rx_frame_too_long_errors);
	ESTAT_ADD(rx_jabbers);
	ESTAT_ADD(rx_undersize_packets);
	ESTAT_ADD(rx_in_length_errors);
	ESTAT_ADD(rx_out_length_errors);
	ESTAT_ADD(rx_64_or_less_octet_packets);
	ESTAT_ADD(rx_65_to_127_octet_packets);
	ESTAT_ADD(rx_128_to_255_octet_packets);
	ESTAT_ADD(rx_256_to_511_octet_packets);
	ESTAT_ADD(rx_512_to_1023_octet_packets);
	ESTAT_ADD(rx_1024_to_1522_octet_packets);
	ESTAT_ADD(rx_1523_to_2047_octet_packets);
	ESTAT_ADD(rx_2048_to_4095_octet_packets);
	ESTAT_ADD(rx_4096_to_8191_octet_packets);
	ESTAT_ADD(rx_8192_to_9022_octet_packets);

	ESTAT_ADD(tx_octets);
	ESTAT_ADD(tx_collisions);
	ESTAT_ADD(tx_xon_sent);
	ESTAT_ADD(tx_xoff_sent);
	ESTAT_ADD(tx_flow_control);
	ESTAT_ADD(tx_mac_errors);
	ESTAT_ADD(tx_single_collisions);
	ESTAT_ADD(tx_mult_collisions);
	ESTAT_ADD(tx_deferred);
	ESTAT_ADD(tx_excessive_collisions);
	ESTAT_ADD(tx_late_collisions);
	ESTAT_ADD(tx_collide_2times);
	ESTAT_ADD(tx_collide_3times);
	ESTAT_ADD(tx_collide_4times);
	ESTAT_ADD(tx_collide_5times);
	ESTAT_ADD(tx_collide_6times);
	ESTAT_ADD(tx_collide_7times);
	ESTAT_ADD(tx_collide_8times);
	ESTAT_ADD(tx_collide_9times);
	ESTAT_ADD(tx_collide_10times);
	ESTAT_ADD(tx_collide_11times);
	ESTAT_ADD(tx_collide_12times);
	ESTAT_ADD(tx_collide_13times);
	ESTAT_ADD(tx_collide_14times);
	ESTAT_ADD(tx_collide_15times);
	ESTAT_ADD(tx_ucast_packets);
	ESTAT_ADD(tx_mcast_packets);
	ESTAT_ADD(tx_bcast_packets);
	ESTAT_ADD(tx_carrier_sense_errors);
	ESTAT_ADD(tx_discards);
	ESTAT_ADD(tx_errors);

	ESTAT_ADD(dma_writeq_full);
	ESTAT_ADD(dma_write_prioq_full);
	ESTAT_ADD(rxbds_empty);
	ESTAT_ADD(rx_discards);
	ESTAT_ADD(rx_errors);
	ESTAT_ADD(rx_threshold_hit);

	ESTAT_ADD(dma_readq_full);
	ESTAT_ADD(dma_read_prioq_full);
	ESTAT_ADD(tx_comp_queue_full);

	ESTAT_ADD(ring_set_send_prod_index);
	ESTAT_ADD(ring_status_update);
	ESTAT_ADD(nic_irqs);
	ESTAT_ADD(nic_avoided_irqs);
	ESTAT_ADD(nic_tx_threshold_hit);

	ESTAT_ADD(mbuf_lwm_thresh_hit);

	return estats;
}

static struct rtnl_link_stats64 *tg3_get_stats64(struct net_device *dev,
						 struct rtnl_link_stats64 *stats)
{
	struct tg3 *tp = netdev_priv(dev);
	struct rtnl_link_stats64 *old_stats = &tp->net_stats_prev;
	struct tg3_hw_stats *hw_stats = tp->hw_stats;

	if (!hw_stats)
		return old_stats;

	stats->rx_packets = old_stats->rx_packets +
		get_stat64(&hw_stats->rx_ucast_packets) +
		get_stat64(&hw_stats->rx_mcast_packets) +
		get_stat64(&hw_stats->rx_bcast_packets);

	stats->tx_packets = old_stats->tx_packets +
		get_stat64(&hw_stats->tx_ucast_packets) +
		get_stat64(&hw_stats->tx_mcast_packets) +
		get_stat64(&hw_stats->tx_bcast_packets);

	stats->rx_bytes = old_stats->rx_bytes +
		get_stat64(&hw_stats->rx_octets);
	stats->tx_bytes = old_stats->tx_bytes +
		get_stat64(&hw_stats->tx_octets);

	stats->rx_errors = old_stats->rx_errors +
		get_stat64(&hw_stats->rx_errors);
	stats->tx_errors = old_stats->tx_errors +
		get_stat64(&hw_stats->tx_errors) +
		get_stat64(&hw_stats->tx_mac_errors) +
		get_stat64(&hw_stats->tx_carrier_sense_errors) +
		get_stat64(&hw_stats->tx_discards);

	stats->multicast = old_stats->multicast +
		get_stat64(&hw_stats->rx_mcast_packets);
	stats->collisions = old_stats->collisions +
		get_stat64(&hw_stats->tx_collisions);

	stats->rx_length_errors = old_stats->rx_length_errors +
		get_stat64(&hw_stats->rx_frame_too_long_errors) +
		get_stat64(&hw_stats->rx_undersize_packets);

	stats->rx_over_errors = old_stats->rx_over_errors +
		get_stat64(&hw_stats->rxbds_empty);
	stats->rx_frame_errors = old_stats->rx_frame_errors +
		get_stat64(&hw_stats->rx_align_errors);
	stats->tx_aborted_errors = old_stats->tx_aborted_errors +
		get_stat64(&hw_stats->tx_discards);
	stats->tx_carrier_errors = old_stats->tx_carrier_errors +
		get_stat64(&hw_stats->tx_carrier_sense_errors);

	stats->rx_crc_errors = old_stats->rx_crc_errors +
		calc_crc_errors(tp);

	stats->rx_missed_errors = old_stats->rx_missed_errors +
		get_stat64(&hw_stats->rx_discards);

	stats->rx_dropped = tp->rx_dropped;

	return stats;
}

static inline u32 calc_crc(unsigned char *buf, int len)
{
	u32 reg;
	u32 tmp;
	int j, k;

	reg = 0xffffffff;

	for (j = 0; j < len; j++) {
		reg ^= buf[j];

		for (k = 0; k < 8; k++) {
			tmp = reg & 0x01;

			reg >>= 1;

			if (tmp)
				reg ^= 0xedb88320;
		}
	}

	return ~reg;
}

static void tg3_set_multi(struct tg3 *tp, unsigned int accept_all)
{
	/* accept or reject all multicast frames */
	tw32(MAC_HASH_REG_0, accept_all ? 0xffffffff : 0);
	tw32(MAC_HASH_REG_1, accept_all ? 0xffffffff : 0);
	tw32(MAC_HASH_REG_2, accept_all ? 0xffffffff : 0);
	tw32(MAC_HASH_REG_3, accept_all ? 0xffffffff : 0);
}

static void __tg3_set_rx_mode(struct net_device *dev)
{
	struct tg3 *tp = netdev_priv(dev);
	u32 rx_mode;

	rx_mode = tp->rx_mode & ~(RX_MODE_PROMISC |
				  RX_MODE_KEEP_VLAN_TAG);

#if !defined(CONFIG_VLAN_8021Q) && !defined(CONFIG_VLAN_8021Q_MODULE)
	/* When ASF is in use, we always keep the RX_MODE_KEEP_VLAN_TAG
	 * flag clear.
	 */
	if (!tg3_flag(tp, ENABLE_ASF))
		rx_mode |= RX_MODE_KEEP_VLAN_TAG;
#endif

	if (dev->flags & IFF_PROMISC) {
		/* Promiscuous mode. */
		rx_mode |= RX_MODE_PROMISC;
	} else if (dev->flags & IFF_ALLMULTI) {
		/* Accept all multicast. */
		tg3_set_multi(tp, 1);
	} else if (netdev_mc_empty(dev)) {
		/* Reject all multicast. */
		tg3_set_multi(tp, 0);
	} else {
		/* Accept one or more multicast(s). */
		struct netdev_hw_addr *ha;
		u32 mc_filter[4] = { 0, };
		u32 regidx;
		u32 bit;
		u32 crc;

		netdev_for_each_mc_addr(ha, dev) {
			crc = calc_crc(ha->addr, ETH_ALEN);
			bit = ~crc & 0x7f;
			regidx = (bit & 0x60) >> 5;
			bit &= 0x1f;
			mc_filter[regidx] |= (1 << bit);
		}

		tw32(MAC_HASH_REG_0, mc_filter[0]);
		tw32(MAC_HASH_REG_1, mc_filter[1]);
		tw32(MAC_HASH_REG_2, mc_filter[2]);
		tw32(MAC_HASH_REG_3, mc_filter[3]);
	}

	if (rx_mode != tp->rx_mode) {
		tp->rx_mode = rx_mode;
		tw32_f(MAC_RX_MODE, rx_mode);
		udelay(10);
	}
}

static void tg3_set_rx_mode(struct net_device *dev)
{
	struct tg3 *tp = netdev_priv(dev);

	if (!netif_running(dev))
		return;

	tg3_full_lock(tp, 0);
	__tg3_set_rx_mode(dev);
	tg3_full_unlock(tp);
}

static int tg3_get_regs_len(struct net_device *dev)
{
	return TG3_REG_BLK_SIZE;
}

static void tg3_get_regs(struct net_device *dev,
		struct ethtool_regs *regs, void *_p)
{
	struct tg3 *tp = netdev_priv(dev);

	regs->version = 0;

	memset(_p, 0, TG3_REG_BLK_SIZE);

	if (tp->phy_flags & TG3_PHYFLG_IS_LOW_POWER)
		return;

	tg3_full_lock(tp, 0);

	tg3_dump_legacy_regs(tp, (u32 *)_p);

	tg3_full_unlock(tp);
}

static int tg3_get_eeprom_len(struct net_device *dev)
{
	struct tg3 *tp = netdev_priv(dev);

	return tp->nvram_size;
}

static int tg3_get_eeprom(struct net_device *dev, struct ethtool_eeprom *eeprom, u8 *data)
{
	struct tg3 *tp = netdev_priv(dev);
	int ret;
	u8  *pd;
	u32 i, offset, len, b_offset, b_count;
	__be32 val;

	if (tg3_flag(tp, NO_NVRAM))
		return -EINVAL;

	if (tp->phy_flags & TG3_PHYFLG_IS_LOW_POWER)
		return -EAGAIN;

	offset = eeprom->offset;
	len = eeprom->len;
	eeprom->len = 0;

	eeprom->magic = TG3_EEPROM_MAGIC;

	if (offset & 3) {
		/* adjustments to start on required 4 byte boundary */
		b_offset = offset & 3;
		b_count = 4 - b_offset;
		if (b_count > len) {
			/* i.e. offset=1 len=2 */
			b_count = len;
		}
		ret = tg3_nvram_read_be32(tp, offset-b_offset, &val);
		if (ret)
			return ret;
		memcpy(data, ((char *)&val) + b_offset, b_count);
		len -= b_count;
		offset += b_count;
		eeprom->len += b_count;
	}

	/* read bytes up to the last 4 byte boundary */
	pd = &data[eeprom->len];
	for (i = 0; i < (len - (len & 3)); i += 4) {
		ret = tg3_nvram_read_be32(tp, offset + i, &val);
		if (ret) {
			eeprom->len += i;
			return ret;
		}
		memcpy(pd + i, &val, 4);
	}
	eeprom->len += i;

	if (len & 3) {
		/* read last bytes not ending on 4 byte boundary */
		pd = &data[eeprom->len];
		b_count = len & 3;
		b_offset = offset + len - b_count;
		ret = tg3_nvram_read_be32(tp, b_offset, &val);
		if (ret)
			return ret;
		memcpy(pd, &val, b_count);
		eeprom->len += b_count;
	}
	return 0;
}

static int tg3_nvram_write_block(struct tg3 *tp, u32 offset, u32 len, u8 *buf);

static int tg3_set_eeprom(struct net_device *dev, struct ethtool_eeprom *eeprom, u8 *data)
{
	struct tg3 *tp = netdev_priv(dev);
	int ret;
	u32 offset, len, b_offset, odd_len;
	u8 *buf;
	__be32 start, end;

	if (tp->phy_flags & TG3_PHYFLG_IS_LOW_POWER)
		return -EAGAIN;

	if (tg3_flag(tp, NO_NVRAM) ||
	    eeprom->magic != TG3_EEPROM_MAGIC)
		return -EINVAL;

	offset = eeprom->offset;
	len = eeprom->len;

	if ((b_offset = (offset & 3))) {
		/* adjustments to start on required 4 byte boundary */
		ret = tg3_nvram_read_be32(tp, offset-b_offset, &start);
		if (ret)
			return ret;
		len += b_offset;
		offset &= ~3;
		if (len < 4)
			len = 4;
	}

	odd_len = 0;
	if (len & 3) {
		/* adjustments to end on required 4 byte boundary */
		odd_len = 1;
		len = (len + 3) & ~3;
		ret = tg3_nvram_read_be32(tp, offset+len-4, &end);
		if (ret)
			return ret;
	}

	buf = data;
	if (b_offset || odd_len) {
		buf = kmalloc(len, GFP_KERNEL);
		if (!buf)
			return -ENOMEM;
		if (b_offset)
			memcpy(buf, &start, 4);
		if (odd_len)
			memcpy(buf+len-4, &end, 4);
		memcpy(buf + b_offset, data, eeprom->len);
	}

	ret = tg3_nvram_write_block(tp, offset, len, buf);

	if (buf != data)
		kfree(buf);

	return ret;
}

static int tg3_get_settings(struct net_device *dev, struct ethtool_cmd *cmd)
{
	struct tg3 *tp = netdev_priv(dev);

	if (tg3_flag(tp, USE_PHYLIB)) {
		struct phy_device *phydev;
		if (!(tp->phy_flags & TG3_PHYFLG_IS_CONNECTED))
			return -EAGAIN;
		phydev = tp->mdio_bus->phy_map[TG3_PHY_MII_ADDR];
		return phy_ethtool_gset(phydev, cmd);
	}

	cmd->supported = (SUPPORTED_Autoneg);

	if (!(tp->phy_flags & TG3_PHYFLG_10_100_ONLY))
		cmd->supported |= (SUPPORTED_1000baseT_Half |
				   SUPPORTED_1000baseT_Full);

	if (!(tp->phy_flags & TG3_PHYFLG_ANY_SERDES)) {
		cmd->supported |= (SUPPORTED_100baseT_Half |
				  SUPPORTED_100baseT_Full |
				  SUPPORTED_10baseT_Half |
				  SUPPORTED_10baseT_Full |
				  SUPPORTED_TP);
		cmd->port = PORT_TP;
	} else {
		cmd->supported |= SUPPORTED_FIBRE;
		cmd->port = PORT_FIBRE;
	}

	cmd->advertising = tp->link_config.advertising;
	if (tg3_flag(tp, PAUSE_AUTONEG)) {
		if (tp->link_config.flowctrl & FLOW_CTRL_RX) {
			if (tp->link_config.flowctrl & FLOW_CTRL_TX) {
				cmd->advertising |= ADVERTISED_Pause;
			} else {
				cmd->advertising |= ADVERTISED_Pause |
						    ADVERTISED_Asym_Pause;
			}
		} else if (tp->link_config.flowctrl & FLOW_CTRL_TX) {
			cmd->advertising |= ADVERTISED_Asym_Pause;
		}
	}
	if (netif_running(dev)) {
		ethtool_cmd_speed_set(cmd, tp->link_config.active_speed);
		cmd->duplex = tp->link_config.active_duplex;
	} else {
		ethtool_cmd_speed_set(cmd, SPEED_INVALID);
		cmd->duplex = DUPLEX_INVALID;
	}
	cmd->phy_address = tp->phy_addr;
	cmd->transceiver = XCVR_INTERNAL;
	cmd->autoneg = tp->link_config.autoneg;
	cmd->maxtxpkt = 0;
	cmd->maxrxpkt = 0;
	return 0;
}

static int tg3_set_settings(struct net_device *dev, struct ethtool_cmd *cmd)
{
	struct tg3 *tp = netdev_priv(dev);
	u32 speed = ethtool_cmd_speed(cmd);

	if (tg3_flag(tp, USE_PHYLIB)) {
		struct phy_device *phydev;
		if (!(tp->phy_flags & TG3_PHYFLG_IS_CONNECTED))
			return -EAGAIN;
		phydev = tp->mdio_bus->phy_map[TG3_PHY_MII_ADDR];
		return phy_ethtool_sset(phydev, cmd);
	}

	if (cmd->autoneg != AUTONEG_ENABLE &&
	    cmd->autoneg != AUTONEG_DISABLE)
		return -EINVAL;

	if (cmd->autoneg == AUTONEG_DISABLE &&
	    cmd->duplex != DUPLEX_FULL &&
	    cmd->duplex != DUPLEX_HALF)
		return -EINVAL;

	if (cmd->autoneg == AUTONEG_ENABLE) {
		u32 mask = ADVERTISED_Autoneg |
			   ADVERTISED_Pause |
			   ADVERTISED_Asym_Pause;

		if (!(tp->phy_flags & TG3_PHYFLG_10_100_ONLY))
			mask |= ADVERTISED_1000baseT_Half |
				ADVERTISED_1000baseT_Full;

		if (!(tp->phy_flags & TG3_PHYFLG_ANY_SERDES))
			mask |= ADVERTISED_100baseT_Half |
				ADVERTISED_100baseT_Full |
				ADVERTISED_10baseT_Half |
				ADVERTISED_10baseT_Full |
				ADVERTISED_TP;
		else
			mask |= ADVERTISED_FIBRE;

		if (cmd->advertising & ~mask)
			return -EINVAL;

		mask &= (ADVERTISED_1000baseT_Half |
			 ADVERTISED_1000baseT_Full |
			 ADVERTISED_100baseT_Half |
			 ADVERTISED_100baseT_Full |
			 ADVERTISED_10baseT_Half |
			 ADVERTISED_10baseT_Full);

		cmd->advertising &= mask;
	} else {
		if (tp->phy_flags & TG3_PHYFLG_ANY_SERDES) {
			if (speed != SPEED_1000)
				return -EINVAL;

			if (cmd->duplex != DUPLEX_FULL)
				return -EINVAL;
		} else {
			if (speed != SPEED_100 &&
			    speed != SPEED_10)
				return -EINVAL;
		}
	}

	tg3_full_lock(tp, 0);

	tp->link_config.autoneg = cmd->autoneg;
	if (cmd->autoneg == AUTONEG_ENABLE) {
		tp->link_config.advertising = (cmd->advertising |
					      ADVERTISED_Autoneg);
		tp->link_config.speed = SPEED_INVALID;
		tp->link_config.duplex = DUPLEX_INVALID;
	} else {
		tp->link_config.advertising = 0;
		tp->link_config.speed = speed;
		tp->link_config.duplex = cmd->duplex;
	}

	tp->link_config.orig_speed = tp->link_config.speed;
	tp->link_config.orig_duplex = tp->link_config.duplex;
	tp->link_config.orig_autoneg = tp->link_config.autoneg;

	if (netif_running(dev))
		tg3_setup_phy(tp, 1);

	tg3_full_unlock(tp);

	return 0;
}

static void tg3_get_drvinfo(struct net_device *dev, struct ethtool_drvinfo *info)
{
	struct tg3 *tp = netdev_priv(dev);

	strcpy(info->driver, DRV_MODULE_NAME);
	strcpy(info->version, DRV_MODULE_VERSION);
	strcpy(info->fw_version, tp->fw_ver);
	strcpy(info->bus_info, pci_name(tp->pdev));
}

static void tg3_get_wol(struct net_device *dev, struct ethtool_wolinfo *wol)
{
	struct tg3 *tp = netdev_priv(dev);

	if (tg3_flag(tp, WOL_CAP) && device_can_wakeup(&tp->pdev->dev))
		wol->supported = WAKE_MAGIC;
	else
		wol->supported = 0;
	wol->wolopts = 0;
	if (tg3_flag(tp, WOL_ENABLE) && device_can_wakeup(&tp->pdev->dev))
		wol->wolopts = WAKE_MAGIC;
	memset(&wol->sopass, 0, sizeof(wol->sopass));
}

static int tg3_set_wol(struct net_device *dev, struct ethtool_wolinfo *wol)
{
	struct tg3 *tp = netdev_priv(dev);
	struct device *dp = &tp->pdev->dev;

	if (wol->wolopts & ~WAKE_MAGIC)
		return -EINVAL;
	if ((wol->wolopts & WAKE_MAGIC) &&
	    !(tg3_flag(tp, WOL_CAP) && device_can_wakeup(dp)))
		return -EINVAL;

	device_set_wakeup_enable(dp, wol->wolopts & WAKE_MAGIC);

	spin_lock_bh(&tp->lock);
	if (device_may_wakeup(dp))
		tg3_flag_set(tp, WOL_ENABLE);
	else
		tg3_flag_clear(tp, WOL_ENABLE);
	spin_unlock_bh(&tp->lock);

	return 0;
}

static u32 tg3_get_msglevel(struct net_device *dev)
{
	struct tg3 *tp = netdev_priv(dev);
	return tp->msg_enable;
}

static void tg3_set_msglevel(struct net_device *dev, u32 value)
{
	struct tg3 *tp = netdev_priv(dev);
	tp->msg_enable = value;
}

static int tg3_nway_reset(struct net_device *dev)
{
	struct tg3 *tp = netdev_priv(dev);
	int r;

	if (!netif_running(dev))
		return -EAGAIN;

	if (tp->phy_flags & TG3_PHYFLG_PHY_SERDES)
		return -EINVAL;

	if (tg3_flag(tp, USE_PHYLIB)) {
		if (!(tp->phy_flags & TG3_PHYFLG_IS_CONNECTED))
			return -EAGAIN;
		r = phy_start_aneg(tp->mdio_bus->phy_map[TG3_PHY_MII_ADDR]);
	} else {
		u32 bmcr;

		spin_lock_bh(&tp->lock);
		r = -EINVAL;
		tg3_readphy(tp, MII_BMCR, &bmcr);
		if (!tg3_readphy(tp, MII_BMCR, &bmcr) &&
		    ((bmcr & BMCR_ANENABLE) ||
		     (tp->phy_flags & TG3_PHYFLG_PARALLEL_DETECT))) {
			tg3_writephy(tp, MII_BMCR, bmcr | BMCR_ANRESTART |
						   BMCR_ANENABLE);
			r = 0;
		}
		spin_unlock_bh(&tp->lock);
	}

	return r;
}

static void tg3_get_ringparam(struct net_device *dev, struct ethtool_ringparam *ering)
{
	struct tg3 *tp = netdev_priv(dev);

	ering->rx_max_pending = tp->rx_std_ring_mask;
	ering->rx_mini_max_pending = 0;
	if (tg3_flag(tp, JUMBO_RING_ENABLE))
		ering->rx_jumbo_max_pending = tp->rx_jmb_ring_mask;
	else
		ering->rx_jumbo_max_pending = 0;

	ering->tx_max_pending = TG3_TX_RING_SIZE - 1;

	ering->rx_pending = tp->rx_pending;
	ering->rx_mini_pending = 0;
	if (tg3_flag(tp, JUMBO_RING_ENABLE))
		ering->rx_jumbo_pending = tp->rx_jumbo_pending;
	else
		ering->rx_jumbo_pending = 0;

	ering->tx_pending = tp->napi[0].tx_pending;
}

static int tg3_set_ringparam(struct net_device *dev, struct ethtool_ringparam *ering)
{
	struct tg3 *tp = netdev_priv(dev);
	int i, irq_sync = 0, err = 0;

	if ((ering->rx_pending > tp->rx_std_ring_mask) ||
	    (ering->rx_jumbo_pending > tp->rx_jmb_ring_mask) ||
	    (ering->tx_pending > TG3_TX_RING_SIZE - 1) ||
	    (ering->tx_pending <= MAX_SKB_FRAGS) ||
	    (tg3_flag(tp, TSO_BUG) &&
	     (ering->tx_pending <= (MAX_SKB_FRAGS * 3))))
		return -EINVAL;

	if (netif_running(dev)) {
		tg3_phy_stop(tp);
		tg3_netif_stop(tp);
		irq_sync = 1;
	}

	tg3_full_lock(tp, irq_sync);

	tp->rx_pending = ering->rx_pending;

	if (tg3_flag(tp, MAX_RXPEND_64) &&
	    tp->rx_pending > 63)
		tp->rx_pending = 63;
	tp->rx_jumbo_pending = ering->rx_jumbo_pending;

	for (i = 0; i < tp->irq_max; i++)
		tp->napi[i].tx_pending = ering->tx_pending;

	if (netif_running(dev)) {
		tg3_halt(tp, RESET_KIND_SHUTDOWN, 1);
		err = tg3_restart_hw(tp, 1);
		if (!err)
			tg3_netif_start(tp);
	}

	tg3_full_unlock(tp);

	if (irq_sync && !err)
		tg3_phy_start(tp);

	return err;
}

static void tg3_get_pauseparam(struct net_device *dev, struct ethtool_pauseparam *epause)
{
	struct tg3 *tp = netdev_priv(dev);

	epause->autoneg = !!tg3_flag(tp, PAUSE_AUTONEG);

	if (tp->link_config.active_flowctrl & FLOW_CTRL_RX)
		epause->rx_pause = 1;
	else
		epause->rx_pause = 0;

	if (tp->link_config.active_flowctrl & FLOW_CTRL_TX)
		epause->tx_pause = 1;
	else
		epause->tx_pause = 0;
}

static int tg3_set_pauseparam(struct net_device *dev, struct ethtool_pauseparam *epause)
{
	struct tg3 *tp = netdev_priv(dev);
	int err = 0;

	if (tg3_flag(tp, USE_PHYLIB)) {
		u32 newadv;
		struct phy_device *phydev;

		phydev = tp->mdio_bus->phy_map[TG3_PHY_MII_ADDR];

		if (!(phydev->supported & SUPPORTED_Pause) ||
		    (!(phydev->supported & SUPPORTED_Asym_Pause) &&
		     (epause->rx_pause != epause->tx_pause)))
			return -EINVAL;

		tp->link_config.flowctrl = 0;
		if (epause->rx_pause) {
			tp->link_config.flowctrl |= FLOW_CTRL_RX;

			if (epause->tx_pause) {
				tp->link_config.flowctrl |= FLOW_CTRL_TX;
				newadv = ADVERTISED_Pause;
			} else
				newadv = ADVERTISED_Pause |
					 ADVERTISED_Asym_Pause;
		} else if (epause->tx_pause) {
			tp->link_config.flowctrl |= FLOW_CTRL_TX;
			newadv = ADVERTISED_Asym_Pause;
		} else
			newadv = 0;

		if (epause->autoneg)
			tg3_flag_set(tp, PAUSE_AUTONEG);
		else
			tg3_flag_clear(tp, PAUSE_AUTONEG);

		if (tp->phy_flags & TG3_PHYFLG_IS_CONNECTED) {
			u32 oldadv = phydev->advertising &
				     (ADVERTISED_Pause | ADVERTISED_Asym_Pause);
			if (oldadv != newadv) {
				phydev->advertising &=
					~(ADVERTISED_Pause |
					  ADVERTISED_Asym_Pause);
				phydev->advertising |= newadv;
				if (phydev->autoneg) {
					/*
					 * Always renegotiate the link to
					 * inform our link partner of our
					 * flow control settings, even if the
					 * flow control is forced.  Let
					 * tg3_adjust_link() do the final
					 * flow control setup.
					 */
					return phy_start_aneg(phydev);
				}
			}

			if (!epause->autoneg)
				tg3_setup_flow_control(tp, 0, 0);
		} else {
			tp->link_config.orig_advertising &=
					~(ADVERTISED_Pause |
					  ADVERTISED_Asym_Pause);
			tp->link_config.orig_advertising |= newadv;
		}
	} else {
		int irq_sync = 0;

		if (netif_running(dev)) {
			tg3_netif_stop(tp);
			irq_sync = 1;
		}

		tg3_full_lock(tp, irq_sync);

		if (epause->autoneg)
			tg3_flag_set(tp, PAUSE_AUTONEG);
		else
			tg3_flag_clear(tp, PAUSE_AUTONEG);
		if (epause->rx_pause)
			tp->link_config.flowctrl |= FLOW_CTRL_RX;
		else
			tp->link_config.flowctrl &= ~FLOW_CTRL_RX;
		if (epause->tx_pause)
			tp->link_config.flowctrl |= FLOW_CTRL_TX;
		else
			tp->link_config.flowctrl &= ~FLOW_CTRL_TX;

		if (netif_running(dev)) {
			tg3_halt(tp, RESET_KIND_SHUTDOWN, 1);
			err = tg3_restart_hw(tp, 1);
			if (!err)
				tg3_netif_start(tp);
		}

		tg3_full_unlock(tp);
	}

	return err;
}

static int tg3_get_sset_count(struct net_device *dev, int sset)
{
	switch (sset) {
	case ETH_SS_TEST:
		return TG3_NUM_TEST;
	case ETH_SS_STATS:
		return TG3_NUM_STATS;
	default:
		return -EOPNOTSUPP;
	}
}

static void tg3_get_strings(struct net_device *dev, u32 stringset, u8 *buf)
{
	switch (stringset) {
	case ETH_SS_STATS:
		memcpy(buf, &ethtool_stats_keys, sizeof(ethtool_stats_keys));
		break;
	case ETH_SS_TEST:
		memcpy(buf, &ethtool_test_keys, sizeof(ethtool_test_keys));
		break;
	default:
		WARN_ON(1);	/* we need a WARN() */
		break;
	}
}

static int tg3_set_phys_id(struct net_device *dev,
			    enum ethtool_phys_id_state state)
{
	struct tg3 *tp = netdev_priv(dev);

	if (!netif_running(tp->dev))
		return -EAGAIN;

	switch (state) {
	case ETHTOOL_ID_ACTIVE:
		return 1;	/* cycle on/off once per second */

	case ETHTOOL_ID_ON:
		tw32(MAC_LED_CTRL, LED_CTRL_LNKLED_OVERRIDE |
		     LED_CTRL_1000MBPS_ON |
		     LED_CTRL_100MBPS_ON |
		     LED_CTRL_10MBPS_ON |
		     LED_CTRL_TRAFFIC_OVERRIDE |
		     LED_CTRL_TRAFFIC_BLINK |
		     LED_CTRL_TRAFFIC_LED);
		break;

	case ETHTOOL_ID_OFF:
		tw32(MAC_LED_CTRL, LED_CTRL_LNKLED_OVERRIDE |
		     LED_CTRL_TRAFFIC_OVERRIDE);
		break;

	case ETHTOOL_ID_INACTIVE:
		tw32(MAC_LED_CTRL, tp->led_ctrl);
		break;
	}

	return 0;
}

static void tg3_get_ethtool_stats(struct net_device *dev,
				   struct ethtool_stats *estats, u64 *tmp_stats)
{
	struct tg3 *tp = netdev_priv(dev);
	memcpy(tmp_stats, tg3_get_estats(tp), sizeof(tp->estats));
}

static __be32 *tg3_vpd_readblock(struct tg3 *tp, u32 *vpdlen)
{
	int i;
	__be32 *buf;
	u32 offset = 0, len = 0;
	u32 magic, val;

	if (tg3_flag(tp, NO_NVRAM) || tg3_nvram_read(tp, 0, &magic))
		return NULL;

	if (magic == TG3_EEPROM_MAGIC) {
		for (offset = TG3_NVM_DIR_START;
		     offset < TG3_NVM_DIR_END;
		     offset += TG3_NVM_DIRENT_SIZE) {
			if (tg3_nvram_read(tp, offset, &val))
				return NULL;

			if ((val >> TG3_NVM_DIRTYPE_SHIFT) ==
			    TG3_NVM_DIRTYPE_EXTVPD)
				break;
		}

		if (offset != TG3_NVM_DIR_END) {
			len = (val & TG3_NVM_DIRTYPE_LENMSK) * 4;
			if (tg3_nvram_read(tp, offset + 4, &offset))
				return NULL;

			offset = tg3_nvram_logical_addr(tp, offset);
		}
	}

	if (!offset || !len) {
		offset = TG3_NVM_VPD_OFF;
		len = TG3_NVM_VPD_LEN;
	}

	buf = kmalloc(len, GFP_KERNEL);
	if (buf == NULL)
		return NULL;

	if (magic == TG3_EEPROM_MAGIC) {
		for (i = 0; i < len; i += 4) {
			/* The data is in little-endian format in NVRAM.
			 * Use the big-endian read routines to preserve
			 * the byte order as it exists in NVRAM.
			 */
			if (tg3_nvram_read_be32(tp, offset + i, &buf[i/4]))
				goto error;
		}
	} else {
		u8 *ptr;
		ssize_t cnt;
		unsigned int pos = 0;

		ptr = (u8 *)&buf[0];
		for (i = 0; pos < len && i < 3; i++, pos += cnt, ptr += cnt) {
			cnt = pci_read_vpd(tp->pdev, pos,
					   len - pos, ptr);
			if (cnt == -ETIMEDOUT || cnt == -EINTR)
				cnt = 0;
			else if (cnt < 0)
				goto error;
		}
		if (pos != len)
			goto error;
	}

	*vpdlen = len;

	return buf;

error:
	kfree(buf);
	return NULL;
}

#define NVRAM_TEST_SIZE 0x100
#define NVRAM_SELFBOOT_FORMAT1_0_SIZE	0x14
#define NVRAM_SELFBOOT_FORMAT1_2_SIZE	0x18
#define NVRAM_SELFBOOT_FORMAT1_3_SIZE	0x1c
#define NVRAM_SELFBOOT_FORMAT1_4_SIZE	0x20
#define NVRAM_SELFBOOT_FORMAT1_5_SIZE	0x24
#define NVRAM_SELFBOOT_FORMAT1_6_SIZE	0x50
#define NVRAM_SELFBOOT_HW_SIZE 0x20
#define NVRAM_SELFBOOT_DATA_SIZE 0x1c

static int tg3_test_nvram(struct tg3 *tp)
{
	u32 csum, magic, len;
	__be32 *buf;
	int i, j, k, err = 0, size;

	if (tg3_flag(tp, NO_NVRAM))
		return 0;

	if (tg3_nvram_read(tp, 0, &magic) != 0)
		return -EIO;

	if (magic == TG3_EEPROM_MAGIC)
		size = NVRAM_TEST_SIZE;
	else if ((magic & TG3_EEPROM_MAGIC_FW_MSK) == TG3_EEPROM_MAGIC_FW) {
		if ((magic & TG3_EEPROM_SB_FORMAT_MASK) ==
		    TG3_EEPROM_SB_FORMAT_1) {
			switch (magic & TG3_EEPROM_SB_REVISION_MASK) {
			case TG3_EEPROM_SB_REVISION_0:
				size = NVRAM_SELFBOOT_FORMAT1_0_SIZE;
				break;
			case TG3_EEPROM_SB_REVISION_2:
				size = NVRAM_SELFBOOT_FORMAT1_2_SIZE;
				break;
			case TG3_EEPROM_SB_REVISION_3:
				size = NVRAM_SELFBOOT_FORMAT1_3_SIZE;
				break;
			case TG3_EEPROM_SB_REVISION_4:
				size = NVRAM_SELFBOOT_FORMAT1_4_SIZE;
				break;
			case TG3_EEPROM_SB_REVISION_5:
				size = NVRAM_SELFBOOT_FORMAT1_5_SIZE;
				break;
			case TG3_EEPROM_SB_REVISION_6:
				size = NVRAM_SELFBOOT_FORMAT1_6_SIZE;
				break;
			default:
				return -EIO;
			}
		} else
			return 0;
	} else if ((magic & TG3_EEPROM_MAGIC_HW_MSK) == TG3_EEPROM_MAGIC_HW)
		size = NVRAM_SELFBOOT_HW_SIZE;
	else
		return -EIO;

	buf = kmalloc(size, GFP_KERNEL);
	if (buf == NULL)
		return -ENOMEM;

	err = -EIO;
	for (i = 0, j = 0; i < size; i += 4, j++) {
		err = tg3_nvram_read_be32(tp, i, &buf[j]);
		if (err)
			break;
	}
	if (i < size)
		goto out;

	/* Selfboot format */
	magic = be32_to_cpu(buf[0]);
	if ((magic & TG3_EEPROM_MAGIC_FW_MSK) ==
	    TG3_EEPROM_MAGIC_FW) {
		u8 *buf8 = (u8 *) buf, csum8 = 0;

		if ((magic & TG3_EEPROM_SB_REVISION_MASK) ==
		    TG3_EEPROM_SB_REVISION_2) {
			/* For rev 2, the csum doesn't include the MBA. */
			for (i = 0; i < TG3_EEPROM_SB_F1R2_MBA_OFF; i++)
				csum8 += buf8[i];
			for (i = TG3_EEPROM_SB_F1R2_MBA_OFF + 4; i < size; i++)
				csum8 += buf8[i];
		} else {
			for (i = 0; i < size; i++)
				csum8 += buf8[i];
		}

		if (csum8 == 0) {
			err = 0;
			goto out;
		}

		err = -EIO;
		goto out;
	}

	if ((magic & TG3_EEPROM_MAGIC_HW_MSK) ==
	    TG3_EEPROM_MAGIC_HW) {
		u8 data[NVRAM_SELFBOOT_DATA_SIZE];
		u8 parity[NVRAM_SELFBOOT_DATA_SIZE];
		u8 *buf8 = (u8 *) buf;

		/* Separate the parity bits and the data bytes.  */
		for (i = 0, j = 0, k = 0; i < NVRAM_SELFBOOT_HW_SIZE; i++) {
			if ((i == 0) || (i == 8)) {
				int l;
				u8 msk;

				for (l = 0, msk = 0x80; l < 7; l++, msk >>= 1)
					parity[k++] = buf8[i] & msk;
				i++;
			} else if (i == 16) {
				int l;
				u8 msk;

				for (l = 0, msk = 0x20; l < 6; l++, msk >>= 1)
					parity[k++] = buf8[i] & msk;
				i++;

				for (l = 0, msk = 0x80; l < 8; l++, msk >>= 1)
					parity[k++] = buf8[i] & msk;
				i++;
			}
			data[j++] = buf8[i];
		}

		err = -EIO;
		for (i = 0; i < NVRAM_SELFBOOT_DATA_SIZE; i++) {
			u8 hw8 = hweight8(data[i]);

			if ((hw8 & 0x1) && parity[i])
				goto out;
			else if (!(hw8 & 0x1) && !parity[i])
				goto out;
		}
		err = 0;
		goto out;
	}

	err = -EIO;

	/* Bootstrap checksum at offset 0x10 */
	csum = calc_crc((unsigned char *) buf, 0x10);
	if (csum != le32_to_cpu(buf[0x10/4]))
		goto out;

	/* Manufacturing block starts at offset 0x74, checksum at 0xfc */
	csum = calc_crc((unsigned char *) &buf[0x74/4], 0x88);
	if (csum != le32_to_cpu(buf[0xfc/4]))
		goto out;

	kfree(buf);

	buf = tg3_vpd_readblock(tp, &len);
	if (!buf)
		return -ENOMEM;

	i = pci_vpd_find_tag((u8 *)buf, 0, len, PCI_VPD_LRDT_RO_DATA);
	if (i > 0) {
		j = pci_vpd_lrdt_size(&((u8 *)buf)[i]);
		if (j < 0)
			goto out;

		if (i + PCI_VPD_LRDT_TAG_SIZE + j > len)
			goto out;

		i += PCI_VPD_LRDT_TAG_SIZE;
		j = pci_vpd_find_info_keyword((u8 *)buf, i, j,
					      PCI_VPD_RO_KEYWORD_CHKSUM);
		if (j > 0) {
			u8 csum8 = 0;

			j += PCI_VPD_INFO_FLD_HDR_SIZE;

			for (i = 0; i <= j; i++)
				csum8 += ((u8 *)buf)[i];

			if (csum8)
				goto out;
		}
	}

	err = 0;

out:
	kfree(buf);
	return err;
}

#define TG3_SERDES_TIMEOUT_SEC	2
#define TG3_COPPER_TIMEOUT_SEC	6

static int tg3_test_link(struct tg3 *tp)
{
	int i, max;

	if (!netif_running(tp->dev))
		return -ENODEV;

	if (tp->phy_flags & TG3_PHYFLG_ANY_SERDES)
		max = TG3_SERDES_TIMEOUT_SEC;
	else
		max = TG3_COPPER_TIMEOUT_SEC;

	for (i = 0; i < max; i++) {
		if (netif_carrier_ok(tp->dev))
			return 0;

		if (msleep_interruptible(1000))
			break;
	}

	return -EIO;
}

/* Only test the commonly used registers */
static int tg3_test_registers(struct tg3 *tp)
{
	int i, is_5705, is_5750;
	u32 offset, read_mask, write_mask, val, save_val, read_val;
	static struct {
		u16 offset;
		u16 flags;
#define TG3_FL_5705	0x1
#define TG3_FL_NOT_5705	0x2
#define TG3_FL_NOT_5788	0x4
#define TG3_FL_NOT_5750	0x8
		u32 read_mask;
		u32 write_mask;
	} reg_tbl[] = {
		/* MAC Control Registers */
		{ MAC_MODE, TG3_FL_NOT_5705,
			0x00000000, 0x00ef6f8c },
		{ MAC_MODE, TG3_FL_5705,
			0x00000000, 0x01ef6b8c },
		{ MAC_STATUS, TG3_FL_NOT_5705,
			0x03800107, 0x00000000 },
		{ MAC_STATUS, TG3_FL_5705,
			0x03800100, 0x00000000 },
		{ MAC_ADDR_0_HIGH, 0x0000,
			0x00000000, 0x0000ffff },
		{ MAC_ADDR_0_LOW, 0x0000,
			0x00000000, 0xffffffff },
		{ MAC_RX_MTU_SIZE, 0x0000,
			0x00000000, 0x0000ffff },
		{ MAC_TX_MODE, 0x0000,
			0x00000000, 0x00000070 },
		{ MAC_TX_LENGTHS, 0x0000,
			0x00000000, 0x00003fff },
		{ MAC_RX_MODE, TG3_FL_NOT_5705,
			0x00000000, 0x000007fc },
		{ MAC_RX_MODE, TG3_FL_5705,
			0x00000000, 0x000007dc },
		{ MAC_HASH_REG_0, 0x0000,
			0x00000000, 0xffffffff },
		{ MAC_HASH_REG_1, 0x0000,
			0x00000000, 0xffffffff },
		{ MAC_HASH_REG_2, 0x0000,
			0x00000000, 0xffffffff },
		{ MAC_HASH_REG_3, 0x0000,
			0x00000000, 0xffffffff },

		/* Receive Data and Receive BD Initiator Control Registers. */
		{ RCVDBDI_JUMBO_BD+0, TG3_FL_NOT_5705,
			0x00000000, 0xffffffff },
		{ RCVDBDI_JUMBO_BD+4, TG3_FL_NOT_5705,
			0x00000000, 0xffffffff },
		{ RCVDBDI_JUMBO_BD+8, TG3_FL_NOT_5705,
			0x00000000, 0x00000003 },
		{ RCVDBDI_JUMBO_BD+0xc, TG3_FL_NOT_5705,
			0x00000000, 0xffffffff },
		{ RCVDBDI_STD_BD+0, 0x0000,
			0x00000000, 0xffffffff },
		{ RCVDBDI_STD_BD+4, 0x0000,
			0x00000000, 0xffffffff },
		{ RCVDBDI_STD_BD+8, 0x0000,
			0x00000000, 0xffff0002 },
		{ RCVDBDI_STD_BD+0xc, 0x0000,
			0x00000000, 0xffffffff },

		/* Receive BD Initiator Control Registers. */
		{ RCVBDI_STD_THRESH, TG3_FL_NOT_5705,
			0x00000000, 0xffffffff },
		{ RCVBDI_STD_THRESH, TG3_FL_5705,
			0x00000000, 0x000003ff },
		{ RCVBDI_JUMBO_THRESH, TG3_FL_NOT_5705,
			0x00000000, 0xffffffff },

		/* Host Coalescing Control Registers. */
		{ HOSTCC_MODE, TG3_FL_NOT_5705,
			0x00000000, 0x00000004 },
		{ HOSTCC_MODE, TG3_FL_5705,
			0x00000000, 0x000000f6 },
		{ HOSTCC_RXCOL_TICKS, TG3_FL_NOT_5705,
			0x00000000, 0xffffffff },
		{ HOSTCC_RXCOL_TICKS, TG3_FL_5705,
			0x00000000, 0x000003ff },
		{ HOSTCC_TXCOL_TICKS, TG3_FL_NOT_5705,
			0x00000000, 0xffffffff },
		{ HOSTCC_TXCOL_TICKS, TG3_FL_5705,
			0x00000000, 0x000003ff },
		{ HOSTCC_RXMAX_FRAMES, TG3_FL_NOT_5705,
			0x00000000, 0xffffffff },
		{ HOSTCC_RXMAX_FRAMES, TG3_FL_5705 | TG3_FL_NOT_5788,
			0x00000000, 0x000000ff },
		{ HOSTCC_TXMAX_FRAMES, TG3_FL_NOT_5705,
			0x00000000, 0xffffffff },
		{ HOSTCC_TXMAX_FRAMES, TG3_FL_5705 | TG3_FL_NOT_5788,
			0x00000000, 0x000000ff },
		{ HOSTCC_RXCOAL_TICK_INT, TG3_FL_NOT_5705,
			0x00000000, 0xffffffff },
		{ HOSTCC_TXCOAL_TICK_INT, TG3_FL_NOT_5705,
			0x00000000, 0xffffffff },
		{ HOSTCC_RXCOAL_MAXF_INT, TG3_FL_NOT_5705,
			0x00000000, 0xffffffff },
		{ HOSTCC_RXCOAL_MAXF_INT, TG3_FL_5705 | TG3_FL_NOT_5788,
			0x00000000, 0x000000ff },
		{ HOSTCC_TXCOAL_MAXF_INT, TG3_FL_NOT_5705,
			0x00000000, 0xffffffff },
		{ HOSTCC_TXCOAL_MAXF_INT, TG3_FL_5705 | TG3_FL_NOT_5788,
			0x00000000, 0x000000ff },
		{ HOSTCC_STAT_COAL_TICKS, TG3_FL_NOT_5705,
			0x00000000, 0xffffffff },
		{ HOSTCC_STATS_BLK_HOST_ADDR, TG3_FL_NOT_5705,
			0x00000000, 0xffffffff },
		{ HOSTCC_STATS_BLK_HOST_ADDR+4, TG3_FL_NOT_5705,
			0x00000000, 0xffffffff },
		{ HOSTCC_STATUS_BLK_HOST_ADDR, 0x0000,
			0x00000000, 0xffffffff },
		{ HOSTCC_STATUS_BLK_HOST_ADDR+4, 0x0000,
			0x00000000, 0xffffffff },
		{ HOSTCC_STATS_BLK_NIC_ADDR, 0x0000,
			0xffffffff, 0x00000000 },
		{ HOSTCC_STATUS_BLK_NIC_ADDR, 0x0000,
			0xffffffff, 0x00000000 },

		/* Buffer Manager Control Registers. */
		{ BUFMGR_MB_POOL_ADDR, TG3_FL_NOT_5750,
			0x00000000, 0x007fff80 },
		{ BUFMGR_MB_POOL_SIZE, TG3_FL_NOT_5750,
			0x00000000, 0x007fffff },
		{ BUFMGR_MB_RDMA_LOW_WATER, 0x0000,
			0x00000000, 0x0000003f },
		{ BUFMGR_MB_MACRX_LOW_WATER, 0x0000,
			0x00000000, 0x000001ff },
		{ BUFMGR_MB_HIGH_WATER, 0x0000,
			0x00000000, 0x000001ff },
		{ BUFMGR_DMA_DESC_POOL_ADDR, TG3_FL_NOT_5705,
			0xffffffff, 0x00000000 },
		{ BUFMGR_DMA_DESC_POOL_SIZE, TG3_FL_NOT_5705,
			0xffffffff, 0x00000000 },

		/* Mailbox Registers */
		{ GRCMBOX_RCVSTD_PROD_IDX+4, 0x0000,
			0x00000000, 0x000001ff },
		{ GRCMBOX_RCVJUMBO_PROD_IDX+4, TG3_FL_NOT_5705,
			0x00000000, 0x000001ff },
		{ GRCMBOX_RCVRET_CON_IDX_0+4, 0x0000,
			0x00000000, 0x000007ff },
		{ GRCMBOX_SNDHOST_PROD_IDX_0+4, 0x0000,
			0x00000000, 0x000001ff },

		{ 0xffff, 0x0000, 0x00000000, 0x00000000 },
	};

	is_5705 = is_5750 = 0;
	if (tg3_flag(tp, 5705_PLUS)) {
		is_5705 = 1;
		if (tg3_flag(tp, 5750_PLUS))
			is_5750 = 1;
	}

	for (i = 0; reg_tbl[i].offset != 0xffff; i++) {
		if (is_5705 && (reg_tbl[i].flags & TG3_FL_NOT_5705))
			continue;

		if (!is_5705 && (reg_tbl[i].flags & TG3_FL_5705))
			continue;

		if (tg3_flag(tp, IS_5788) &&
		    (reg_tbl[i].flags & TG3_FL_NOT_5788))
			continue;

		if (is_5750 && (reg_tbl[i].flags & TG3_FL_NOT_5750))
			continue;

		offset = (u32) reg_tbl[i].offset;
		read_mask = reg_tbl[i].read_mask;
		write_mask = reg_tbl[i].write_mask;

		/* Save the original register content */
		save_val = tr32(offset);

		/* Determine the read-only value. */
		read_val = save_val & read_mask;

		/* Write zero to the register, then make sure the read-only bits
		 * are not changed and the read/write bits are all zeros.
		 */
		tw32(offset, 0);

		val = tr32(offset);

		/* Test the read-only and read/write bits. */
		if (((val & read_mask) != read_val) || (val & write_mask))
			goto out;

		/* Write ones to all the bits defined by RdMask and WrMask, then
		 * make sure the read-only bits are not changed and the
		 * read/write bits are all ones.
		 */
		tw32(offset, read_mask | write_mask);

		val = tr32(offset);

		/* Test the read-only bits. */
		if ((val & read_mask) != read_val)
			goto out;

		/* Test the read/write bits. */
		if ((val & write_mask) != write_mask)
			goto out;

		tw32(offset, save_val);
	}

	return 0;

out:
	if (netif_msg_hw(tp))
		netdev_err(tp->dev,
			   "Register test failed at offset %x\n", offset);
	tw32(offset, save_val);
	return -EIO;
}

static int tg3_do_mem_test(struct tg3 *tp, u32 offset, u32 len)
{
	static const u32 test_pattern[] = { 0x00000000, 0xffffffff, 0xaa55a55a };
	int i;
	u32 j;

	for (i = 0; i < ARRAY_SIZE(test_pattern); i++) {
		for (j = 0; j < len; j += 4) {
			u32 val;

			tg3_write_mem(tp, offset + j, test_pattern[i]);
			tg3_read_mem(tp, offset + j, &val);
			if (val != test_pattern[i])
				return -EIO;
		}
	}
	return 0;
}

static int tg3_test_memory(struct tg3 *tp)
{
	static struct mem_entry {
		u32 offset;
		u32 len;
	} mem_tbl_570x[] = {
		{ 0x00000000, 0x00b50},
		{ 0x00002000, 0x1c000},
		{ 0xffffffff, 0x00000}
	}, mem_tbl_5705[] = {
		{ 0x00000100, 0x0000c},
		{ 0x00000200, 0x00008},
		{ 0x00004000, 0x00800},
		{ 0x00006000, 0x01000},
		{ 0x00008000, 0x02000},
		{ 0x00010000, 0x0e000},
		{ 0xffffffff, 0x00000}
	}, mem_tbl_5755[] = {
		{ 0x00000200, 0x00008},
		{ 0x00004000, 0x00800},
		{ 0x00006000, 0x00800},
		{ 0x00008000, 0x02000},
		{ 0x00010000, 0x0c000},
		{ 0xffffffff, 0x00000}
	}, mem_tbl_5906[] = {
		{ 0x00000200, 0x00008},
		{ 0x00004000, 0x00400},
		{ 0x00006000, 0x00400},
		{ 0x00008000, 0x01000},
		{ 0x00010000, 0x01000},
		{ 0xffffffff, 0x00000}
	}, mem_tbl_5717[] = {
		{ 0x00000200, 0x00008},
		{ 0x00010000, 0x0a000},
		{ 0x00020000, 0x13c00},
		{ 0xffffffff, 0x00000}
	}, mem_tbl_57765[] = {
		{ 0x00000200, 0x00008},
		{ 0x00004000, 0x00800},
		{ 0x00006000, 0x09800},
		{ 0x00010000, 0x0a000},
		{ 0xffffffff, 0x00000}
	};
	struct mem_entry *mem_tbl;
	int err = 0;
	int i;

	if (tg3_flag(tp, 5717_PLUS))
		mem_tbl = mem_tbl_5717;
	else if (GET_ASIC_REV(tp->pci_chip_rev_id) == ASIC_REV_57765)
		mem_tbl = mem_tbl_57765;
	else if (tg3_flag(tp, 5755_PLUS))
		mem_tbl = mem_tbl_5755;
	else if (GET_ASIC_REV(tp->pci_chip_rev_id) == ASIC_REV_5906)
		mem_tbl = mem_tbl_5906;
	else if (tg3_flag(tp, 5705_PLUS))
		mem_tbl = mem_tbl_5705;
	else
		mem_tbl = mem_tbl_570x;

	for (i = 0; mem_tbl[i].offset != 0xffffffff; i++) {
		err = tg3_do_mem_test(tp, mem_tbl[i].offset, mem_tbl[i].len);
		if (err)
			break;
	}

	return err;
}

#define TG3_MAC_LOOPBACK	0
#define TG3_PHY_LOOPBACK	1
#define TG3_TSO_LOOPBACK	2

#define TG3_TSO_MSS		500

#define TG3_TSO_IP_HDR_LEN	20
#define TG3_TSO_TCP_HDR_LEN	20
#define TG3_TSO_TCP_OPT_LEN	12

static const u8 tg3_tso_header[] = {
0x08, 0x00,
0x45, 0x00, 0x00, 0x00,
0x00, 0x00, 0x40, 0x00,
0x40, 0x06, 0x00, 0x00,
0x0a, 0x00, 0x00, 0x01,
0x0a, 0x00, 0x00, 0x02,
0x0d, 0x00, 0xe0, 0x00,
0x00, 0x00, 0x01, 0x00,
0x00, 0x00, 0x02, 0x00,
0x80, 0x10, 0x10, 0x00,
0x14, 0x09, 0x00, 0x00,
0x01, 0x01, 0x08, 0x0a,
0x11, 0x11, 0x11, 0x11,
0x11, 0x11, 0x11, 0x11,
};

static int tg3_run_loopback(struct tg3 *tp, u32 pktsz, int loopback_mode)
{
	u32 mac_mode, rx_start_idx, rx_idx, tx_idx, opaque_key;
	u32 base_flags = 0, mss = 0, desc_idx, coal_now, data_off, val;
	u32 budget;
	struct sk_buff *skb, *rx_skb;
	u8 *tx_data;
	dma_addr_t map;
	int num_pkts, tx_len, rx_len, i, err;
	struct tg3_rx_buffer_desc *desc;
	struct tg3_napi *tnapi, *rnapi;
	struct tg3_rx_prodring_set *tpr = &tp->napi[0].prodring;

	tnapi = &tp->napi[0];
	rnapi = &tp->napi[0];
	if (tp->irq_cnt > 1) {
		if (tg3_flag(tp, ENABLE_RSS))
			rnapi = &tp->napi[1];
		if (tg3_flag(tp, ENABLE_TSS))
			tnapi = &tp->napi[1];
	}
	coal_now = tnapi->coal_now | rnapi->coal_now;

	if (loopback_mode == TG3_MAC_LOOPBACK) {
		/* HW errata - mac loopback fails in some cases on 5780.
		 * Normal traffic and PHY loopback are not affected by
		 * errata.  Also, the MAC loopback test is deprecated for
		 * all newer ASIC revisions.
		 */
		if (GET_ASIC_REV(tp->pci_chip_rev_id) == ASIC_REV_5780 ||
		    tg3_flag(tp, CPMU_PRESENT))
			return 0;

		mac_mode = tp->mac_mode &
			   ~(MAC_MODE_PORT_MODE_MASK | MAC_MODE_HALF_DUPLEX);
		mac_mode |= MAC_MODE_PORT_INT_LPBACK;
		if (!tg3_flag(tp, 5705_PLUS))
			mac_mode |= MAC_MODE_LINK_POLARITY;
		if (tp->phy_flags & TG3_PHYFLG_10_100_ONLY)
			mac_mode |= MAC_MODE_PORT_MODE_MII;
		else
			mac_mode |= MAC_MODE_PORT_MODE_GMII;
		tw32(MAC_MODE, mac_mode);
	} else {
		if (tp->phy_flags & TG3_PHYFLG_IS_FET) {
			tg3_phy_fet_toggle_apd(tp, false);
			val = BMCR_LOOPBACK | BMCR_FULLDPLX | BMCR_SPEED100;
		} else
			val = BMCR_LOOPBACK | BMCR_FULLDPLX | BMCR_SPEED1000;

		tg3_phy_toggle_automdix(tp, 0);

		tg3_writephy(tp, MII_BMCR, val);
		udelay(40);

		mac_mode = tp->mac_mode &
			   ~(MAC_MODE_PORT_MODE_MASK | MAC_MODE_HALF_DUPLEX);
		if (tp->phy_flags & TG3_PHYFLG_IS_FET) {
			tg3_writephy(tp, MII_TG3_FET_PTEST,
				     MII_TG3_FET_PTEST_FRC_TX_LINK |
				     MII_TG3_FET_PTEST_FRC_TX_LOCK);
			/* The write needs to be flushed for the AC131 */
			if (GET_ASIC_REV(tp->pci_chip_rev_id) == ASIC_REV_5785)
				tg3_readphy(tp, MII_TG3_FET_PTEST, &val);
			mac_mode |= MAC_MODE_PORT_MODE_MII;
		} else
			mac_mode |= MAC_MODE_PORT_MODE_GMII;

		/* reset to prevent losing 1st rx packet intermittently */
		if (tp->phy_flags & TG3_PHYFLG_MII_SERDES) {
			tw32_f(MAC_RX_MODE, RX_MODE_RESET);
			udelay(10);
			tw32_f(MAC_RX_MODE, tp->rx_mode);
		}
		if (GET_ASIC_REV(tp->pci_chip_rev_id) == ASIC_REV_5700) {
			u32 masked_phy_id = tp->phy_id & TG3_PHY_ID_MASK;
			if (masked_phy_id == TG3_PHY_ID_BCM5401)
				mac_mode &= ~MAC_MODE_LINK_POLARITY;
			else if (masked_phy_id == TG3_PHY_ID_BCM5411)
				mac_mode |= MAC_MODE_LINK_POLARITY;
			tg3_writephy(tp, MII_TG3_EXT_CTRL,
				     MII_TG3_EXT_CTRL_LNK3_LED_MODE);
		}
		tw32(MAC_MODE, mac_mode);

		/* Wait for link */
		for (i = 0; i < 100; i++) {
			if (tr32(MAC_TX_STATUS) & TX_STATUS_LINK_UP)
				break;
			mdelay(1);
		}
	}

	err = -EIO;

	tx_len = pktsz;
	skb = netdev_alloc_skb(tp->dev, tx_len);
	if (!skb)
		return -ENOMEM;

	tx_data = skb_put(skb, tx_len);
	memcpy(tx_data, tp->dev->dev_addr, 6);
	memset(tx_data + 6, 0x0, 8);

	tw32(MAC_RX_MTU_SIZE, tx_len + ETH_FCS_LEN);

	if (loopback_mode == TG3_TSO_LOOPBACK) {
		struct iphdr *iph = (struct iphdr *)&tx_data[ETH_HLEN];

		u32 hdr_len = TG3_TSO_IP_HDR_LEN + TG3_TSO_TCP_HDR_LEN +
			      TG3_TSO_TCP_OPT_LEN;

		memcpy(tx_data + ETH_ALEN * 2, tg3_tso_header,
		       sizeof(tg3_tso_header));
		mss = TG3_TSO_MSS;

		val = tx_len - ETH_ALEN * 2 - sizeof(tg3_tso_header);
		num_pkts = DIV_ROUND_UP(val, TG3_TSO_MSS);

		/* Set the total length field in the IP header */
		iph->tot_len = htons((u16)(mss + hdr_len));

		base_flags = (TXD_FLAG_CPU_PRE_DMA |
			      TXD_FLAG_CPU_POST_DMA);

		if (tg3_flag(tp, HW_TSO_1) ||
		    tg3_flag(tp, HW_TSO_2) ||
		    tg3_flag(tp, HW_TSO_3)) {
			struct tcphdr *th;
			val = ETH_HLEN + TG3_TSO_IP_HDR_LEN;
			th = (struct tcphdr *)&tx_data[val];
			th->check = 0;
		} else
			base_flags |= TXD_FLAG_TCPUDP_CSUM;

		if (tg3_flag(tp, HW_TSO_3)) {
			mss |= (hdr_len & 0xc) << 12;
			if (hdr_len & 0x10)
				base_flags |= 0x00000010;
			base_flags |= (hdr_len & 0x3e0) << 5;
		} else if (tg3_flag(tp, HW_TSO_2))
			mss |= hdr_len << 9;
		else if (tg3_flag(tp, HW_TSO_1) ||
			 GET_ASIC_REV(tp->pci_chip_rev_id) == ASIC_REV_5705) {
			mss |= (TG3_TSO_TCP_OPT_LEN << 9);
		} else {
			base_flags |= (TG3_TSO_TCP_OPT_LEN << 10);
		}

		data_off = ETH_ALEN * 2 + sizeof(tg3_tso_header);
	} else {
		num_pkts = 1;
		data_off = ETH_HLEN;
	}

	for (i = data_off; i < tx_len; i++)
		tx_data[i] = (u8) (i & 0xff);

	map = pci_map_single(tp->pdev, skb->data, tx_len, PCI_DMA_TODEVICE);
	if (pci_dma_mapping_error(tp->pdev, map)) {
		dev_kfree_skb(skb);
		return -EIO;
	}

	val = tnapi->tx_prod;
	tnapi->tx_buffers[val].skb = skb;
	dma_unmap_addr_set(&tnapi->tx_buffers[val], mapping, map);

	tw32_f(HOSTCC_MODE, tp->coalesce_mode | HOSTCC_MODE_ENABLE |
	       rnapi->coal_now);

	udelay(10);

	rx_start_idx = rnapi->hw_status->idx[0].rx_producer;

	budget = tg3_tx_avail(tnapi);
	if (tg3_tx_frag_set(tnapi, &val, &budget, map, tx_len,
			    base_flags | TXD_FLAG_END, mss, 0)) {
		tnapi->tx_buffers[val].skb = NULL;
		dev_kfree_skb(skb);
		return -EIO;
	}

	tnapi->tx_prod++;

	tw32_tx_mbox(tnapi->prodmbox, tnapi->tx_prod);
	tr32_mailbox(tnapi->prodmbox);

	udelay(10);

	/* 350 usec to allow enough time on some 10/100 Mbps devices.  */
	for (i = 0; i < 35; i++) {
		tw32_f(HOSTCC_MODE, tp->coalesce_mode | HOSTCC_MODE_ENABLE |
		       coal_now);

		udelay(10);

		tx_idx = tnapi->hw_status->idx[0].tx_consumer;
		rx_idx = rnapi->hw_status->idx[0].rx_producer;
		if ((tx_idx == tnapi->tx_prod) &&
		    (rx_idx == (rx_start_idx + num_pkts)))
			break;
	}

	tg3_tx_skb_unmap(tnapi, tnapi->tx_prod - 1, -1);
	dev_kfree_skb(skb);

	if (tx_idx != tnapi->tx_prod)
		goto out;

	if (rx_idx != rx_start_idx + num_pkts)
		goto out;

	val = data_off;
	while (rx_idx != rx_start_idx) {
		desc = &rnapi->rx_rcb[rx_start_idx++];
		desc_idx = desc->opaque & RXD_OPAQUE_INDEX_MASK;
		opaque_key = desc->opaque & RXD_OPAQUE_RING_MASK;

		if ((desc->err_vlan & RXD_ERR_MASK) != 0 &&
		    (desc->err_vlan != RXD_ERR_ODD_NIBBLE_RCVD_MII))
			goto out;

		rx_len = ((desc->idx_len & RXD_LEN_MASK) >> RXD_LEN_SHIFT)
			 - ETH_FCS_LEN;

		if (loopback_mode != TG3_TSO_LOOPBACK) {
			if (rx_len != tx_len)
				goto out;

			if (pktsz <= TG3_RX_STD_DMA_SZ - ETH_FCS_LEN) {
				if (opaque_key != RXD_OPAQUE_RING_STD)
					goto out;
			} else {
				if (opaque_key != RXD_OPAQUE_RING_JUMBO)
					goto out;
			}
		} else if ((desc->type_flags & RXD_FLAG_TCPUDP_CSUM) &&
			   (desc->ip_tcp_csum & RXD_TCPCSUM_MASK)
			    >> RXD_TCPCSUM_SHIFT != 0xffff) {
			goto out;
		}

		if (opaque_key == RXD_OPAQUE_RING_STD) {
			rx_skb = tpr->rx_std_buffers[desc_idx].skb;
			map = dma_unmap_addr(&tpr->rx_std_buffers[desc_idx],
					     mapping);
		} else if (opaque_key == RXD_OPAQUE_RING_JUMBO) {
			rx_skb = tpr->rx_jmb_buffers[desc_idx].skb;
			map = dma_unmap_addr(&tpr->rx_jmb_buffers[desc_idx],
					     mapping);
		} else
			goto out;

		pci_dma_sync_single_for_cpu(tp->pdev, map, rx_len,
					    PCI_DMA_FROMDEVICE);

		for (i = data_off; i < rx_len; i++, val++) {
			if (*(rx_skb->data + i) != (u8) (val & 0xff))
				goto out;
		}
	}

	err = 0;

	/* tg3_free_rings will unmap and free the rx_skb */
out:
	return err;
}

#define TG3_STD_LOOPBACK_FAILED		1
#define TG3_JMB_LOOPBACK_FAILED		2
#define TG3_TSO_LOOPBACK_FAILED		4

#define TG3_MAC_LOOPBACK_SHIFT		0
#define TG3_PHY_LOOPBACK_SHIFT		4
#define TG3_LOOPBACK_FAILED		0x00000077

static int tg3_test_loopback(struct tg3 *tp)
{
	int err = 0;
	u32 eee_cap, cpmuctrl = 0;

	if (!netif_running(tp->dev))
		return TG3_LOOPBACK_FAILED;

	eee_cap = tp->phy_flags & TG3_PHYFLG_EEE_CAP;
	tp->phy_flags &= ~TG3_PHYFLG_EEE_CAP;

	err = tg3_reset_hw(tp, 1);
	if (err) {
		err = TG3_LOOPBACK_FAILED;
		goto done;
	}

	if (tg3_flag(tp, ENABLE_RSS)) {
		int i;

		/* Reroute all rx packets to the 1st queue */
		for (i = MAC_RSS_INDIR_TBL_0;
		     i < MAC_RSS_INDIR_TBL_0 + TG3_RSS_INDIR_TBL_SIZE; i += 4)
			tw32(i, 0x0);
	}

	/* Turn off gphy autopowerdown. */
	if (tp->phy_flags & TG3_PHYFLG_ENABLE_APD)
		tg3_phy_toggle_apd(tp, false);

	if (tg3_flag(tp, CPMU_PRESENT)) {
		int i;
		u32 status;

		tw32(TG3_CPMU_MUTEX_REQ, CPMU_MUTEX_REQ_DRIVER);

		/* Wait for up to 40 microseconds to acquire lock. */
		for (i = 0; i < 4; i++) {
			status = tr32(TG3_CPMU_MUTEX_GNT);
			if (status == CPMU_MUTEX_GNT_DRIVER)
				break;
			udelay(10);
		}

		if (status != CPMU_MUTEX_GNT_DRIVER) {
			err = TG3_LOOPBACK_FAILED;
			goto done;
		}

		/* Turn off link-based power management. */
		cpmuctrl = tr32(TG3_CPMU_CTRL);
		tw32(TG3_CPMU_CTRL,
		     cpmuctrl & ~(CPMU_CTRL_LINK_SPEED_MODE |
				  CPMU_CTRL_LINK_AWARE_MODE));
	}

	if (tg3_run_loopback(tp, ETH_FRAME_LEN, TG3_MAC_LOOPBACK))
		err |= TG3_STD_LOOPBACK_FAILED << TG3_MAC_LOOPBACK_SHIFT;

	if (tg3_flag(tp, JUMBO_RING_ENABLE) &&
	    tg3_run_loopback(tp, 9000 + ETH_HLEN, TG3_MAC_LOOPBACK))
		err |= TG3_JMB_LOOPBACK_FAILED << TG3_MAC_LOOPBACK_SHIFT;

	if (tg3_flag(tp, CPMU_PRESENT)) {
		tw32(TG3_CPMU_CTRL, cpmuctrl);

		/* Release the mutex */
		tw32(TG3_CPMU_MUTEX_GNT, CPMU_MUTEX_GNT_DRIVER);
	}

	if (!(tp->phy_flags & TG3_PHYFLG_PHY_SERDES) &&
	    !tg3_flag(tp, USE_PHYLIB)) {
		if (tg3_run_loopback(tp, ETH_FRAME_LEN, TG3_PHY_LOOPBACK))
			err |= TG3_STD_LOOPBACK_FAILED <<
			       TG3_PHY_LOOPBACK_SHIFT;
		if (tg3_flag(tp, TSO_CAPABLE) &&
		    tg3_run_loopback(tp, ETH_FRAME_LEN, TG3_TSO_LOOPBACK))
			err |= TG3_TSO_LOOPBACK_FAILED <<
			       TG3_PHY_LOOPBACK_SHIFT;
		if (tg3_flag(tp, JUMBO_RING_ENABLE) &&
		    tg3_run_loopback(tp, 9000 + ETH_HLEN, TG3_PHY_LOOPBACK))
			err |= TG3_JMB_LOOPBACK_FAILED <<
			       TG3_PHY_LOOPBACK_SHIFT;
	}

	/* Re-enable gphy autopowerdown. */
	if (tp->phy_flags & TG3_PHYFLG_ENABLE_APD)
		tg3_phy_toggle_apd(tp, true);

done:
	tp->phy_flags |= eee_cap;

	return err;
}

static void tg3_self_test(struct net_device *dev, struct ethtool_test *etest,
			  u64 *data)
{
	struct tg3 *tp = netdev_priv(dev);

	if ((tp->phy_flags & TG3_PHYFLG_IS_LOW_POWER) &&
	    tg3_power_up(tp)) {
		etest->flags |= ETH_TEST_FL_FAILED;
		memset(data, 1, sizeof(u64) * TG3_NUM_TEST);
		return;
	}

	memset(data, 0, sizeof(u64) * TG3_NUM_TEST);

	if (tg3_test_nvram(tp) != 0) {
		etest->flags |= ETH_TEST_FL_FAILED;
		data[0] = 1;
	}
	if (tg3_test_link(tp) != 0) {
		etest->flags |= ETH_TEST_FL_FAILED;
		data[1] = 1;
	}
	if (etest->flags & ETH_TEST_FL_OFFLINE) {
		int err, err2 = 0, irq_sync = 0;

		if (netif_running(dev)) {
			tg3_phy_stop(tp);
			tg3_netif_stop(tp);
			irq_sync = 1;
		}

		tg3_full_lock(tp, irq_sync);

		tg3_halt(tp, RESET_KIND_SUSPEND, 1);
		err = tg3_nvram_lock(tp);
		tg3_halt_cpu(tp, RX_CPU_BASE);
		if (!tg3_flag(tp, 5705_PLUS))
			tg3_halt_cpu(tp, TX_CPU_BASE);
		if (!err)
			tg3_nvram_unlock(tp);

		if (tp->phy_flags & TG3_PHYFLG_MII_SERDES)
			tg3_phy_reset(tp);

		if (tg3_test_registers(tp) != 0) {
			etest->flags |= ETH_TEST_FL_FAILED;
			data[2] = 1;
		}
		if (tg3_test_memory(tp) != 0) {
			etest->flags |= ETH_TEST_FL_FAILED;
			data[3] = 1;
		}
		if ((data[4] = tg3_test_loopback(tp)) != 0)
			etest->flags |= ETH_TEST_FL_FAILED;

		tg3_full_unlock(tp);

		if (tg3_test_interrupt(tp) != 0) {
			etest->flags |= ETH_TEST_FL_FAILED;
			data[5] = 1;
		}

		tg3_full_lock(tp, 0);

		tg3_halt(tp, RESET_KIND_SHUTDOWN, 1);
		if (netif_running(dev)) {
			tg3_flag_set(tp, INIT_COMPLETE);
			err2 = tg3_restart_hw(tp, 1);
			if (!err2)
				tg3_netif_start(tp);
		}

		tg3_full_unlock(tp);

		if (irq_sync && !err2)
			tg3_phy_start(tp);
	}
	if (tp->phy_flags & TG3_PHYFLG_IS_LOW_POWER)
		tg3_power_down(tp);

}

static int tg3_ioctl(struct net_device *dev, struct ifreq *ifr, int cmd)
{
	struct mii_ioctl_data *data = if_mii(ifr);
	struct tg3 *tp = netdev_priv(dev);
	int err;

	if (tg3_flag(tp, USE_PHYLIB)) {
		struct phy_device *phydev;
		if (!(tp->phy_flags & TG3_PHYFLG_IS_CONNECTED))
			return -EAGAIN;
		phydev = tp->mdio_bus->phy_map[TG3_PHY_MII_ADDR];
		return phy_mii_ioctl(phydev, ifr, cmd);
	}

	switch (cmd) {
	case SIOCGMIIPHY:
		data->phy_id = tp->phy_addr;

		/* fallthru */
	case SIOCGMIIREG: {
		u32 mii_regval;

		if (tp->phy_flags & TG3_PHYFLG_PHY_SERDES)
			break;			/* We have no PHY */

		if (!netif_running(dev))
			return -EAGAIN;

		spin_lock_bh(&tp->lock);
		err = tg3_readphy(tp, data->reg_num & 0x1f, &mii_regval);
		spin_unlock_bh(&tp->lock);

		data->val_out = mii_regval;

		return err;
	}

	case SIOCSMIIREG:
		if (tp->phy_flags & TG3_PHYFLG_PHY_SERDES)
			break;			/* We have no PHY */

		if (!netif_running(dev))
			return -EAGAIN;

		spin_lock_bh(&tp->lock);
		err = tg3_writephy(tp, data->reg_num & 0x1f, data->val_in);
		spin_unlock_bh(&tp->lock);

		return err;

	default:
		/* do nothing */
		break;
	}
	return -EOPNOTSUPP;
}

static int tg3_get_coalesce(struct net_device *dev, struct ethtool_coalesce *ec)
{
	struct tg3 *tp = netdev_priv(dev);

	memcpy(ec, &tp->coal, sizeof(*ec));
	return 0;
}

static int tg3_set_coalesce(struct net_device *dev, struct ethtool_coalesce *ec)
{
	struct tg3 *tp = netdev_priv(dev);
	u32 max_rxcoal_tick_int = 0, max_txcoal_tick_int = 0;
	u32 max_stat_coal_ticks = 0, min_stat_coal_ticks = 0;

	if (!tg3_flag(tp, 5705_PLUS)) {
		max_rxcoal_tick_int = MAX_RXCOAL_TICK_INT;
		max_txcoal_tick_int = MAX_TXCOAL_TICK_INT;
		max_stat_coal_ticks = MAX_STAT_COAL_TICKS;
		min_stat_coal_ticks = MIN_STAT_COAL_TICKS;
	}

	if ((ec->rx_coalesce_usecs > MAX_RXCOL_TICKS) ||
	    (ec->tx_coalesce_usecs > MAX_TXCOL_TICKS) ||
	    (ec->rx_max_coalesced_frames > MAX_RXMAX_FRAMES) ||
	    (ec->tx_max_coalesced_frames > MAX_TXMAX_FRAMES) ||
	    (ec->rx_coalesce_usecs_irq > max_rxcoal_tick_int) ||
	    (ec->tx_coalesce_usecs_irq > max_txcoal_tick_int) ||
	    (ec->rx_max_coalesced_frames_irq > MAX_RXCOAL_MAXF_INT) ||
	    (ec->tx_max_coalesced_frames_irq > MAX_TXCOAL_MAXF_INT) ||
	    (ec->stats_block_coalesce_usecs > max_stat_coal_ticks) ||
	    (ec->stats_block_coalesce_usecs < min_stat_coal_ticks))
		return -EINVAL;

	/* No rx interrupts will be generated if both are zero */
	if ((ec->rx_coalesce_usecs == 0) &&
	    (ec->rx_max_coalesced_frames == 0))
		return -EINVAL;

	/* No tx interrupts will be generated if both are zero */
	if ((ec->tx_coalesce_usecs == 0) &&
	    (ec->tx_max_coalesced_frames == 0))
		return -EINVAL;

	/* Only copy relevant parameters, ignore all others. */
	tp->coal.rx_coalesce_usecs = ec->rx_coalesce_usecs;
	tp->coal.tx_coalesce_usecs = ec->tx_coalesce_usecs;
	tp->coal.rx_max_coalesced_frames = ec->rx_max_coalesced_frames;
	tp->coal.tx_max_coalesced_frames = ec->tx_max_coalesced_frames;
	tp->coal.rx_coalesce_usecs_irq = ec->rx_coalesce_usecs_irq;
	tp->coal.tx_coalesce_usecs_irq = ec->tx_coalesce_usecs_irq;
	tp->coal.rx_max_coalesced_frames_irq = ec->rx_max_coalesced_frames_irq;
	tp->coal.tx_max_coalesced_frames_irq = ec->tx_max_coalesced_frames_irq;
	tp->coal.stats_block_coalesce_usecs = ec->stats_block_coalesce_usecs;

	if (netif_running(dev)) {
		tg3_full_lock(tp, 0);
		__tg3_set_coalesce(tp, &tp->coal);
		tg3_full_unlock(tp);
	}
	return 0;
}

static const struct ethtool_ops tg3_ethtool_ops = {
	.get_settings		= tg3_get_settings,
	.set_settings		= tg3_set_settings,
	.get_drvinfo		= tg3_get_drvinfo,
	.get_regs_len		= tg3_get_regs_len,
	.get_regs		= tg3_get_regs,
	.get_wol		= tg3_get_wol,
	.set_wol		= tg3_set_wol,
	.get_msglevel		= tg3_get_msglevel,
	.set_msglevel		= tg3_set_msglevel,
	.nway_reset		= tg3_nway_reset,
	.get_link		= ethtool_op_get_link,
	.get_eeprom_len		= tg3_get_eeprom_len,
	.get_eeprom		= tg3_get_eeprom,
	.set_eeprom		= tg3_set_eeprom,
	.get_ringparam		= tg3_get_ringparam,
	.set_ringparam		= tg3_set_ringparam,
	.get_pauseparam		= tg3_get_pauseparam,
	.set_pauseparam		= tg3_set_pauseparam,
	.self_test		= tg3_self_test,
	.get_strings		= tg3_get_strings,
	.set_phys_id		= tg3_set_phys_id,
	.get_ethtool_stats	= tg3_get_ethtool_stats,
	.get_coalesce		= tg3_get_coalesce,
	.set_coalesce		= tg3_set_coalesce,
	.get_sset_count		= tg3_get_sset_count,
};

static void __devinit tg3_get_eeprom_size(struct tg3 *tp)
{
	u32 cursize, val, magic;

	tp->nvram_size = EEPROM_CHIP_SIZE;

	if (tg3_nvram_read(tp, 0, &magic) != 0)
		return;

	if ((magic != TG3_EEPROM_MAGIC) &&
	    ((magic & TG3_EEPROM_MAGIC_FW_MSK) != TG3_EEPROM_MAGIC_FW) &&
	    ((magic & TG3_EEPROM_MAGIC_HW_MSK) != TG3_EEPROM_MAGIC_HW))
		return;

	/*
	 * Size the chip by reading offsets at increasing powers of two.
	 * When we encounter our validation signature, we know the addressing
	 * has wrapped around, and thus have our chip size.
	 */
	cursize = 0x10;

	while (cursize < tp->nvram_size) {
		if (tg3_nvram_read(tp, cursize, &val) != 0)
			return;

		if (val == magic)
			break;

		cursize <<= 1;
	}

	tp->nvram_size = cursize;
}

static void __devinit tg3_get_nvram_size(struct tg3 *tp)
{
	u32 val;

	if (tg3_flag(tp, NO_NVRAM) || tg3_nvram_read(tp, 0, &val) != 0)
		return;

	/* Selfboot format */
	if (val != TG3_EEPROM_MAGIC) {
		tg3_get_eeprom_size(tp);
		return;
	}

	if (tg3_nvram_read(tp, 0xf0, &val) == 0) {
		if (val != 0) {
			/* This is confusing.  We want to operate on the
			 * 16-bit value at offset 0xf2.  The tg3_nvram_read()
			 * call will read from NVRAM and byteswap the data
			 * according to the byteswapping settings for all
			 * other register accesses.  This ensures the data we
			 * want will always reside in the lower 16-bits.
			 * However, the data in NVRAM is in LE format, which
			 * means the data from the NVRAM read will always be
			 * opposite the endianness of the CPU.  The 16-bit
			 * byteswap then brings the data to CPU endianness.
			 */
			tp->nvram_size = swab16((u16)(val & 0x0000ffff)) * 1024;
			return;
		}
	}
	tp->nvram_size = TG3_NVRAM_SIZE_512KB;
}

static void __devinit tg3_get_nvram_info(struct tg3 *tp)
{
	u32 nvcfg1;

	nvcfg1 = tr32(NVRAM_CFG1);
	if (nvcfg1 & NVRAM_CFG1_FLASHIF_ENAB) {
		tg3_flag_set(tp, FLASH);
	} else {
		nvcfg1 &= ~NVRAM_CFG1_COMPAT_BYPASS;
		tw32(NVRAM_CFG1, nvcfg1);
	}

	if (GET_ASIC_REV(tp->pci_chip_rev_id) == ASIC_REV_5750 ||
	    tg3_flag(tp, 5780_CLASS)) {
		switch (nvcfg1 & NVRAM_CFG1_VENDOR_MASK) {
		case FLASH_VENDOR_ATMEL_FLASH_BUFFERED:
			tp->nvram_jedecnum = JEDEC_ATMEL;
			tp->nvram_pagesize = ATMEL_AT45DB0X1B_PAGE_SIZE;
			tg3_flag_set(tp, NVRAM_BUFFERED);
			break;
		case FLASH_VENDOR_ATMEL_FLASH_UNBUFFERED:
			tp->nvram_jedecnum = JEDEC_ATMEL;
			tp->nvram_pagesize = ATMEL_AT25F512_PAGE_SIZE;
			break;
		case FLASH_VENDOR_ATMEL_EEPROM:
			tp->nvram_jedecnum = JEDEC_ATMEL;
			tp->nvram_pagesize = ATMEL_AT24C512_CHIP_SIZE;
			tg3_flag_set(tp, NVRAM_BUFFERED);
			break;
		case FLASH_VENDOR_ST:
			tp->nvram_jedecnum = JEDEC_ST;
			tp->nvram_pagesize = ST_M45PEX0_PAGE_SIZE;
			tg3_flag_set(tp, NVRAM_BUFFERED);
			break;
		case FLASH_VENDOR_SAIFUN:
			tp->nvram_jedecnum = JEDEC_SAIFUN;
			tp->nvram_pagesize = SAIFUN_SA25F0XX_PAGE_SIZE;
			break;
		case FLASH_VENDOR_SST_SMALL:
		case FLASH_VENDOR_SST_LARGE:
			tp->nvram_jedecnum = JEDEC_SST;
			tp->nvram_pagesize = SST_25VF0X0_PAGE_SIZE;
			break;
		}
	} else {
		tp->nvram_jedecnum = JEDEC_ATMEL;
		tp->nvram_pagesize = ATMEL_AT45DB0X1B_PAGE_SIZE;
		tg3_flag_set(tp, NVRAM_BUFFERED);
	}
}

static void __devinit tg3_nvram_get_pagesize(struct tg3 *tp, u32 nvmcfg1)
{
	switch (nvmcfg1 & NVRAM_CFG1_5752PAGE_SIZE_MASK) {
	case FLASH_5752PAGE_SIZE_256:
		tp->nvram_pagesize = 256;
		break;
	case FLASH_5752PAGE_SIZE_512:
		tp->nvram_pagesize = 512;
		break;
	case FLASH_5752PAGE_SIZE_1K:
		tp->nvram_pagesize = 1024;
		break;
	case FLASH_5752PAGE_SIZE_2K:
		tp->nvram_pagesize = 2048;
		break;
	case FLASH_5752PAGE_SIZE_4K:
		tp->nvram_pagesize = 4096;
		break;
	case FLASH_5752PAGE_SIZE_264:
		tp->nvram_pagesize = 264;
		break;
	case FLASH_5752PAGE_SIZE_528:
		tp->nvram_pagesize = 528;
		break;
	}
}

static void __devinit tg3_get_5752_nvram_info(struct tg3 *tp)
{
	u32 nvcfg1;

	nvcfg1 = tr32(NVRAM_CFG1);

	/* NVRAM protection for TPM */
	if (nvcfg1 & (1 << 27))
		tg3_flag_set(tp, PROTECTED_NVRAM);

	switch (nvcfg1 & NVRAM_CFG1_5752VENDOR_MASK) {
	case FLASH_5752VENDOR_ATMEL_EEPROM_64KHZ:
	case FLASH_5752VENDOR_ATMEL_EEPROM_376KHZ:
		tp->nvram_jedecnum = JEDEC_ATMEL;
		tg3_flag_set(tp, NVRAM_BUFFERED);
		break;
	case FLASH_5752VENDOR_ATMEL_FLASH_BUFFERED:
		tp->nvram_jedecnum = JEDEC_ATMEL;
		tg3_flag_set(tp, NVRAM_BUFFERED);
		tg3_flag_set(tp, FLASH);
		break;
	case FLASH_5752VENDOR_ST_M45PE10:
	case FLASH_5752VENDOR_ST_M45PE20:
	case FLASH_5752VENDOR_ST_M45PE40:
		tp->nvram_jedecnum = JEDEC_ST;
		tg3_flag_set(tp, NVRAM_BUFFERED);
		tg3_flag_set(tp, FLASH);
		break;
	}

	if (tg3_flag(tp, FLASH)) {
		tg3_nvram_get_pagesize(tp, nvcfg1);
	} else {
		/* For eeprom, set pagesize to maximum eeprom size */
		tp->nvram_pagesize = ATMEL_AT24C512_CHIP_SIZE;

		nvcfg1 &= ~NVRAM_CFG1_COMPAT_BYPASS;
		tw32(NVRAM_CFG1, nvcfg1);
	}
}

static void __devinit tg3_get_5755_nvram_info(struct tg3 *tp)
{
	u32 nvcfg1, protect = 0;

	nvcfg1 = tr32(NVRAM_CFG1);

	/* NVRAM protection for TPM */
	if (nvcfg1 & (1 << 27)) {
		tg3_flag_set(tp, PROTECTED_NVRAM);
		protect = 1;
	}

	nvcfg1 &= NVRAM_CFG1_5752VENDOR_MASK;
	switch (nvcfg1) {
	case FLASH_5755VENDOR_ATMEL_FLASH_1:
	case FLASH_5755VENDOR_ATMEL_FLASH_2:
	case FLASH_5755VENDOR_ATMEL_FLASH_3:
	case FLASH_5755VENDOR_ATMEL_FLASH_5:
		tp->nvram_jedecnum = JEDEC_ATMEL;
		tg3_flag_set(tp, NVRAM_BUFFERED);
		tg3_flag_set(tp, FLASH);
		tp->nvram_pagesize = 264;
		if (nvcfg1 == FLASH_5755VENDOR_ATMEL_FLASH_1 ||
		    nvcfg1 == FLASH_5755VENDOR_ATMEL_FLASH_5)
			tp->nvram_size = (protect ? 0x3e200 :
					  TG3_NVRAM_SIZE_512KB);
		else if (nvcfg1 == FLASH_5755VENDOR_ATMEL_FLASH_2)
			tp->nvram_size = (protect ? 0x1f200 :
					  TG3_NVRAM_SIZE_256KB);
		else
			tp->nvram_size = (protect ? 0x1f200 :
					  TG3_NVRAM_SIZE_128KB);
		break;
	case FLASH_5752VENDOR_ST_M45PE10:
	case FLASH_5752VENDOR_ST_M45PE20:
	case FLASH_5752VENDOR_ST_M45PE40:
		tp->nvram_jedecnum = JEDEC_ST;
		tg3_flag_set(tp, NVRAM_BUFFERED);
		tg3_flag_set(tp, FLASH);
		tp->nvram_pagesize = 256;
		if (nvcfg1 == FLASH_5752VENDOR_ST_M45PE10)
			tp->nvram_size = (protect ?
					  TG3_NVRAM_SIZE_64KB :
					  TG3_NVRAM_SIZE_128KB);
		else if (nvcfg1 == FLASH_5752VENDOR_ST_M45PE20)
			tp->nvram_size = (protect ?
					  TG3_NVRAM_SIZE_64KB :
					  TG3_NVRAM_SIZE_256KB);
		else
			tp->nvram_size = (protect ?
					  TG3_NVRAM_SIZE_128KB :
					  TG3_NVRAM_SIZE_512KB);
		break;
	}
}

static void __devinit tg3_get_5787_nvram_info(struct tg3 *tp)
{
	u32 nvcfg1;

	nvcfg1 = tr32(NVRAM_CFG1);

	switch (nvcfg1 & NVRAM_CFG1_5752VENDOR_MASK) {
	case FLASH_5787VENDOR_ATMEL_EEPROM_64KHZ:
	case FLASH_5787VENDOR_ATMEL_EEPROM_376KHZ:
	case FLASH_5787VENDOR_MICRO_EEPROM_64KHZ:
	case FLASH_5787VENDOR_MICRO_EEPROM_376KHZ:
		tp->nvram_jedecnum = JEDEC_ATMEL;
		tg3_flag_set(tp, NVRAM_BUFFERED);
		tp->nvram_pagesize = ATMEL_AT24C512_CHIP_SIZE;

		nvcfg1 &= ~NVRAM_CFG1_COMPAT_BYPASS;
		tw32(NVRAM_CFG1, nvcfg1);
		break;
	case FLASH_5752VENDOR_ATMEL_FLASH_BUFFERED:
	case FLASH_5755VENDOR_ATMEL_FLASH_1:
	case FLASH_5755VENDOR_ATMEL_FLASH_2:
	case FLASH_5755VENDOR_ATMEL_FLASH_3:
		tp->nvram_jedecnum = JEDEC_ATMEL;
		tg3_flag_set(tp, NVRAM_BUFFERED);
		tg3_flag_set(tp, FLASH);
		tp->nvram_pagesize = 264;
		break;
	case FLASH_5752VENDOR_ST_M45PE10:
	case FLASH_5752VENDOR_ST_M45PE20:
	case FLASH_5752VENDOR_ST_M45PE40:
		tp->nvram_jedecnum = JEDEC_ST;
		tg3_flag_set(tp, NVRAM_BUFFERED);
		tg3_flag_set(tp, FLASH);
		tp->nvram_pagesize = 256;
		break;
	}
}

static void __devinit tg3_get_5761_nvram_info(struct tg3 *tp)
{
	u32 nvcfg1, protect = 0;

	nvcfg1 = tr32(NVRAM_CFG1);

	/* NVRAM protection for TPM */
	if (nvcfg1 & (1 << 27)) {
		tg3_flag_set(tp, PROTECTED_NVRAM);
		protect = 1;
	}

	nvcfg1 &= NVRAM_CFG1_5752VENDOR_MASK;
	switch (nvcfg1) {
	case FLASH_5761VENDOR_ATMEL_ADB021D:
	case FLASH_5761VENDOR_ATMEL_ADB041D:
	case FLASH_5761VENDOR_ATMEL_ADB081D:
	case FLASH_5761VENDOR_ATMEL_ADB161D:
	case FLASH_5761VENDOR_ATMEL_MDB021D:
	case FLASH_5761VENDOR_ATMEL_MDB041D:
	case FLASH_5761VENDOR_ATMEL_MDB081D:
	case FLASH_5761VENDOR_ATMEL_MDB161D:
		tp->nvram_jedecnum = JEDEC_ATMEL;
		tg3_flag_set(tp, NVRAM_BUFFERED);
		tg3_flag_set(tp, FLASH);
		tg3_flag_set(tp, NO_NVRAM_ADDR_TRANS);
		tp->nvram_pagesize = 256;
		break;
	case FLASH_5761VENDOR_ST_A_M45PE20:
	case FLASH_5761VENDOR_ST_A_M45PE40:
	case FLASH_5761VENDOR_ST_A_M45PE80:
	case FLASH_5761VENDOR_ST_A_M45PE16:
	case FLASH_5761VENDOR_ST_M_M45PE20:
	case FLASH_5761VENDOR_ST_M_M45PE40:
	case FLASH_5761VENDOR_ST_M_M45PE80:
	case FLASH_5761VENDOR_ST_M_M45PE16:
		tp->nvram_jedecnum = JEDEC_ST;
		tg3_flag_set(tp, NVRAM_BUFFERED);
		tg3_flag_set(tp, FLASH);
		tp->nvram_pagesize = 256;
		break;
	}

	if (protect) {
		tp->nvram_size = tr32(NVRAM_ADDR_LOCKOUT);
	} else {
		switch (nvcfg1) {
		case FLASH_5761VENDOR_ATMEL_ADB161D:
		case FLASH_5761VENDOR_ATMEL_MDB161D:
		case FLASH_5761VENDOR_ST_A_M45PE16:
		case FLASH_5761VENDOR_ST_M_M45PE16:
			tp->nvram_size = TG3_NVRAM_SIZE_2MB;
			break;
		case FLASH_5761VENDOR_ATMEL_ADB081D:
		case FLASH_5761VENDOR_ATMEL_MDB081D:
		case FLASH_5761VENDOR_ST_A_M45PE80:
		case FLASH_5761VENDOR_ST_M_M45PE80:
			tp->nvram_size = TG3_NVRAM_SIZE_1MB;
			break;
		case FLASH_5761VENDOR_ATMEL_ADB041D:
		case FLASH_5761VENDOR_ATMEL_MDB041D:
		case FLASH_5761VENDOR_ST_A_M45PE40:
		case FLASH_5761VENDOR_ST_M_M45PE40:
			tp->nvram_size = TG3_NVRAM_SIZE_512KB;
			break;
		case FLASH_5761VENDOR_ATMEL_ADB021D:
		case FLASH_5761VENDOR_ATMEL_MDB021D:
		case FLASH_5761VENDOR_ST_A_M45PE20:
		case FLASH_5761VENDOR_ST_M_M45PE20:
			tp->nvram_size = TG3_NVRAM_SIZE_256KB;
			break;
		}
	}
}

static void __devinit tg3_get_5906_nvram_info(struct tg3 *tp)
{
	tp->nvram_jedecnum = JEDEC_ATMEL;
	tg3_flag_set(tp, NVRAM_BUFFERED);
	tp->nvram_pagesize = ATMEL_AT24C512_CHIP_SIZE;
}

static void __devinit tg3_get_57780_nvram_info(struct tg3 *tp)
{
	u32 nvcfg1;

	nvcfg1 = tr32(NVRAM_CFG1);

	switch (nvcfg1 & NVRAM_CFG1_5752VENDOR_MASK) {
	case FLASH_5787VENDOR_ATMEL_EEPROM_376KHZ:
	case FLASH_5787VENDOR_MICRO_EEPROM_376KHZ:
		tp->nvram_jedecnum = JEDEC_ATMEL;
		tg3_flag_set(tp, NVRAM_BUFFERED);
		tp->nvram_pagesize = ATMEL_AT24C512_CHIP_SIZE;

		nvcfg1 &= ~NVRAM_CFG1_COMPAT_BYPASS;
		tw32(NVRAM_CFG1, nvcfg1);
		return;
	case FLASH_5752VENDOR_ATMEL_FLASH_BUFFERED:
	case FLASH_57780VENDOR_ATMEL_AT45DB011D:
	case FLASH_57780VENDOR_ATMEL_AT45DB011B:
	case FLASH_57780VENDOR_ATMEL_AT45DB021D:
	case FLASH_57780VENDOR_ATMEL_AT45DB021B:
	case FLASH_57780VENDOR_ATMEL_AT45DB041D:
	case FLASH_57780VENDOR_ATMEL_AT45DB041B:
		tp->nvram_jedecnum = JEDEC_ATMEL;
		tg3_flag_set(tp, NVRAM_BUFFERED);
		tg3_flag_set(tp, FLASH);

		switch (nvcfg1 & NVRAM_CFG1_5752VENDOR_MASK) {
		case FLASH_5752VENDOR_ATMEL_FLASH_BUFFERED:
		case FLASH_57780VENDOR_ATMEL_AT45DB011D:
		case FLASH_57780VENDOR_ATMEL_AT45DB011B:
			tp->nvram_size = TG3_NVRAM_SIZE_128KB;
			break;
		case FLASH_57780VENDOR_ATMEL_AT45DB021D:
		case FLASH_57780VENDOR_ATMEL_AT45DB021B:
			tp->nvram_size = TG3_NVRAM_SIZE_256KB;
			break;
		case FLASH_57780VENDOR_ATMEL_AT45DB041D:
		case FLASH_57780VENDOR_ATMEL_AT45DB041B:
			tp->nvram_size = TG3_NVRAM_SIZE_512KB;
			break;
		}
		break;
	case FLASH_5752VENDOR_ST_M45PE10:
	case FLASH_5752VENDOR_ST_M45PE20:
	case FLASH_5752VENDOR_ST_M45PE40:
		tp->nvram_jedecnum = JEDEC_ST;
		tg3_flag_set(tp, NVRAM_BUFFERED);
		tg3_flag_set(tp, FLASH);

		switch (nvcfg1 & NVRAM_CFG1_5752VENDOR_MASK) {
		case FLASH_5752VENDOR_ST_M45PE10:
			tp->nvram_size = TG3_NVRAM_SIZE_128KB;
			break;
		case FLASH_5752VENDOR_ST_M45PE20:
			tp->nvram_size = TG3_NVRAM_SIZE_256KB;
			break;
		case FLASH_5752VENDOR_ST_M45PE40:
			tp->nvram_size = TG3_NVRAM_SIZE_512KB;
			break;
		}
		break;
	default:
		tg3_flag_set(tp, NO_NVRAM);
		return;
	}

	tg3_nvram_get_pagesize(tp, nvcfg1);
	if (tp->nvram_pagesize != 264 && tp->nvram_pagesize != 528)
		tg3_flag_set(tp, NO_NVRAM_ADDR_TRANS);
}


static void __devinit tg3_get_5717_nvram_info(struct tg3 *tp)
{
	u32 nvcfg1;

	nvcfg1 = tr32(NVRAM_CFG1);

	switch (nvcfg1 & NVRAM_CFG1_5752VENDOR_MASK) {
	case FLASH_5717VENDOR_ATMEL_EEPROM:
	case FLASH_5717VENDOR_MICRO_EEPROM:
		tp->nvram_jedecnum = JEDEC_ATMEL;
		tg3_flag_set(tp, NVRAM_BUFFERED);
		tp->nvram_pagesize = ATMEL_AT24C512_CHIP_SIZE;

		nvcfg1 &= ~NVRAM_CFG1_COMPAT_BYPASS;
		tw32(NVRAM_CFG1, nvcfg1);
		return;
	case FLASH_5717VENDOR_ATMEL_MDB011D:
	case FLASH_5717VENDOR_ATMEL_ADB011B:
	case FLASH_5717VENDOR_ATMEL_ADB011D:
	case FLASH_5717VENDOR_ATMEL_MDB021D:
	case FLASH_5717VENDOR_ATMEL_ADB021B:
	case FLASH_5717VENDOR_ATMEL_ADB021D:
	case FLASH_5717VENDOR_ATMEL_45USPT:
		tp->nvram_jedecnum = JEDEC_ATMEL;
		tg3_flag_set(tp, NVRAM_BUFFERED);
		tg3_flag_set(tp, FLASH);

		switch (nvcfg1 & NVRAM_CFG1_5752VENDOR_MASK) {
		case FLASH_5717VENDOR_ATMEL_MDB021D:
			/* Detect size with tg3_nvram_get_size() */
			break;
		case FLASH_5717VENDOR_ATMEL_ADB021B:
		case FLASH_5717VENDOR_ATMEL_ADB021D:
			tp->nvram_size = TG3_NVRAM_SIZE_256KB;
			break;
		default:
			tp->nvram_size = TG3_NVRAM_SIZE_128KB;
			break;
		}
		break;
	case FLASH_5717VENDOR_ST_M_M25PE10:
	case FLASH_5717VENDOR_ST_A_M25PE10:
	case FLASH_5717VENDOR_ST_M_M45PE10:
	case FLASH_5717VENDOR_ST_A_M45PE10:
	case FLASH_5717VENDOR_ST_M_M25PE20:
	case FLASH_5717VENDOR_ST_A_M25PE20:
	case FLASH_5717VENDOR_ST_M_M45PE20:
	case FLASH_5717VENDOR_ST_A_M45PE20:
	case FLASH_5717VENDOR_ST_25USPT:
	case FLASH_5717VENDOR_ST_45USPT:
		tp->nvram_jedecnum = JEDEC_ST;
		tg3_flag_set(tp, NVRAM_BUFFERED);
		tg3_flag_set(tp, FLASH);

		switch (nvcfg1 & NVRAM_CFG1_5752VENDOR_MASK) {
		case FLASH_5717VENDOR_ST_M_M25PE20:
		case FLASH_5717VENDOR_ST_M_M45PE20:
			/* Detect size with tg3_nvram_get_size() */
			break;
		case FLASH_5717VENDOR_ST_A_M25PE20:
		case FLASH_5717VENDOR_ST_A_M45PE20:
			tp->nvram_size = TG3_NVRAM_SIZE_256KB;
			break;
		default:
			tp->nvram_size = TG3_NVRAM_SIZE_128KB;
			break;
		}
		break;
	default:
		tg3_flag_set(tp, NO_NVRAM);
		return;
	}

	tg3_nvram_get_pagesize(tp, nvcfg1);
	if (tp->nvram_pagesize != 264 && tp->nvram_pagesize != 528)
		tg3_flag_set(tp, NO_NVRAM_ADDR_TRANS);
}

static void __devinit tg3_get_5720_nvram_info(struct tg3 *tp)
{
	u32 nvcfg1, nvmpinstrp;

	nvcfg1 = tr32(NVRAM_CFG1);
	nvmpinstrp = nvcfg1 & NVRAM_CFG1_5752VENDOR_MASK;

	switch (nvmpinstrp) {
	case FLASH_5720_EEPROM_HD:
	case FLASH_5720_EEPROM_LD:
		tp->nvram_jedecnum = JEDEC_ATMEL;
		tg3_flag_set(tp, NVRAM_BUFFERED);

		nvcfg1 &= ~NVRAM_CFG1_COMPAT_BYPASS;
		tw32(NVRAM_CFG1, nvcfg1);
		if (nvmpinstrp == FLASH_5720_EEPROM_HD)
			tp->nvram_pagesize = ATMEL_AT24C512_CHIP_SIZE;
		else
			tp->nvram_pagesize = ATMEL_AT24C02_CHIP_SIZE;
		return;
	case FLASH_5720VENDOR_M_ATMEL_DB011D:
	case FLASH_5720VENDOR_A_ATMEL_DB011B:
	case FLASH_5720VENDOR_A_ATMEL_DB011D:
	case FLASH_5720VENDOR_M_ATMEL_DB021D:
	case FLASH_5720VENDOR_A_ATMEL_DB021B:
	case FLASH_5720VENDOR_A_ATMEL_DB021D:
	case FLASH_5720VENDOR_M_ATMEL_DB041D:
	case FLASH_5720VENDOR_A_ATMEL_DB041B:
	case FLASH_5720VENDOR_A_ATMEL_DB041D:
	case FLASH_5720VENDOR_M_ATMEL_DB081D:
	case FLASH_5720VENDOR_A_ATMEL_DB081D:
	case FLASH_5720VENDOR_ATMEL_45USPT:
		tp->nvram_jedecnum = JEDEC_ATMEL;
		tg3_flag_set(tp, NVRAM_BUFFERED);
		tg3_flag_set(tp, FLASH);

		switch (nvmpinstrp) {
		case FLASH_5720VENDOR_M_ATMEL_DB021D:
		case FLASH_5720VENDOR_A_ATMEL_DB021B:
		case FLASH_5720VENDOR_A_ATMEL_DB021D:
			tp->nvram_size = TG3_NVRAM_SIZE_256KB;
			break;
		case FLASH_5720VENDOR_M_ATMEL_DB041D:
		case FLASH_5720VENDOR_A_ATMEL_DB041B:
		case FLASH_5720VENDOR_A_ATMEL_DB041D:
			tp->nvram_size = TG3_NVRAM_SIZE_512KB;
			break;
		case FLASH_5720VENDOR_M_ATMEL_DB081D:
		case FLASH_5720VENDOR_A_ATMEL_DB081D:
			tp->nvram_size = TG3_NVRAM_SIZE_1MB;
			break;
		default:
			tp->nvram_size = TG3_NVRAM_SIZE_128KB;
			break;
		}
		break;
	case FLASH_5720VENDOR_M_ST_M25PE10:
	case FLASH_5720VENDOR_M_ST_M45PE10:
	case FLASH_5720VENDOR_A_ST_M25PE10:
	case FLASH_5720VENDOR_A_ST_M45PE10:
	case FLASH_5720VENDOR_M_ST_M25PE20:
	case FLASH_5720VENDOR_M_ST_M45PE20:
	case FLASH_5720VENDOR_A_ST_M25PE20:
	case FLASH_5720VENDOR_A_ST_M45PE20:
	case FLASH_5720VENDOR_M_ST_M25PE40:
	case FLASH_5720VENDOR_M_ST_M45PE40:
	case FLASH_5720VENDOR_A_ST_M25PE40:
	case FLASH_5720VENDOR_A_ST_M45PE40:
	case FLASH_5720VENDOR_M_ST_M25PE80:
	case FLASH_5720VENDOR_M_ST_M45PE80:
	case FLASH_5720VENDOR_A_ST_M25PE80:
	case FLASH_5720VENDOR_A_ST_M45PE80:
	case FLASH_5720VENDOR_ST_25USPT:
	case FLASH_5720VENDOR_ST_45USPT:
		tp->nvram_jedecnum = JEDEC_ST;
		tg3_flag_set(tp, NVRAM_BUFFERED);
		tg3_flag_set(tp, FLASH);

		switch (nvmpinstrp) {
		case FLASH_5720VENDOR_M_ST_M25PE20:
		case FLASH_5720VENDOR_M_ST_M45PE20:
		case FLASH_5720VENDOR_A_ST_M25PE20:
		case FLASH_5720VENDOR_A_ST_M45PE20:
			tp->nvram_size = TG3_NVRAM_SIZE_256KB;
			break;
		case FLASH_5720VENDOR_M_ST_M25PE40:
		case FLASH_5720VENDOR_M_ST_M45PE40:
		case FLASH_5720VENDOR_A_ST_M25PE40:
		case FLASH_5720VENDOR_A_ST_M45PE40:
			tp->nvram_size = TG3_NVRAM_SIZE_512KB;
			break;
		case FLASH_5720VENDOR_M_ST_M25PE80:
		case FLASH_5720VENDOR_M_ST_M45PE80:
		case FLASH_5720VENDOR_A_ST_M25PE80:
		case FLASH_5720VENDOR_A_ST_M45PE80:
			tp->nvram_size = TG3_NVRAM_SIZE_1MB;
			break;
		default:
			tp->nvram_size = TG3_NVRAM_SIZE_128KB;
			break;
		}
		break;
	default:
		tg3_flag_set(tp, NO_NVRAM);
		return;
	}

	tg3_nvram_get_pagesize(tp, nvcfg1);
	if (tp->nvram_pagesize != 264 && tp->nvram_pagesize != 528)
		tg3_flag_set(tp, NO_NVRAM_ADDR_TRANS);
}

/* Chips other than 5700/5701 use the NVRAM for fetching info. */
static void __devinit tg3_nvram_init(struct tg3 *tp)
{
	tw32_f(GRC_EEPROM_ADDR,
	     (EEPROM_ADDR_FSM_RESET |
	      (EEPROM_DEFAULT_CLOCK_PERIOD <<
	       EEPROM_ADDR_CLKPERD_SHIFT)));

	msleep(1);

	/* Enable seeprom accesses. */
	tw32_f(GRC_LOCAL_CTRL,
	     tr32(GRC_LOCAL_CTRL) | GRC_LCLCTRL_AUTO_SEEPROM);
	udelay(100);

	if (GET_ASIC_REV(tp->pci_chip_rev_id) != ASIC_REV_5700 &&
	    GET_ASIC_REV(tp->pci_chip_rev_id) != ASIC_REV_5701) {
		tg3_flag_set(tp, NVRAM);

		if (tg3_nvram_lock(tp)) {
			netdev_warn(tp->dev,
				    "Cannot get nvram lock, %s failed\n",
				    __func__);
			return;
		}
		tg3_enable_nvram_access(tp);

		tp->nvram_size = 0;

		if (GET_ASIC_REV(tp->pci_chip_rev_id) == ASIC_REV_5752)
			tg3_get_5752_nvram_info(tp);
		else if (GET_ASIC_REV(tp->pci_chip_rev_id) == ASIC_REV_5755)
			tg3_get_5755_nvram_info(tp);
		else if (GET_ASIC_REV(tp->pci_chip_rev_id) == ASIC_REV_5787 ||
			 GET_ASIC_REV(tp->pci_chip_rev_id) == ASIC_REV_5784 ||
			 GET_ASIC_REV(tp->pci_chip_rev_id) == ASIC_REV_5785)
			tg3_get_5787_nvram_info(tp);
		else if (GET_ASIC_REV(tp->pci_chip_rev_id) == ASIC_REV_5761)
			tg3_get_5761_nvram_info(tp);
		else if (GET_ASIC_REV(tp->pci_chip_rev_id) == ASIC_REV_5906)
			tg3_get_5906_nvram_info(tp);
		else if (GET_ASIC_REV(tp->pci_chip_rev_id) == ASIC_REV_57780 ||
			 GET_ASIC_REV(tp->pci_chip_rev_id) == ASIC_REV_57765)
			tg3_get_57780_nvram_info(tp);
		else if (GET_ASIC_REV(tp->pci_chip_rev_id) == ASIC_REV_5717 ||
			 GET_ASIC_REV(tp->pci_chip_rev_id) == ASIC_REV_5719)
			tg3_get_5717_nvram_info(tp);
		else if (GET_ASIC_REV(tp->pci_chip_rev_id) == ASIC_REV_5720)
			tg3_get_5720_nvram_info(tp);
		else
			tg3_get_nvram_info(tp);

		if (tp->nvram_size == 0)
			tg3_get_nvram_size(tp);

		tg3_disable_nvram_access(tp);
		tg3_nvram_unlock(tp);

	} else {
		tg3_flag_clear(tp, NVRAM);
		tg3_flag_clear(tp, NVRAM_BUFFERED);

		tg3_get_eeprom_size(tp);
	}
}

static int tg3_nvram_write_block_using_eeprom(struct tg3 *tp,
				    u32 offset, u32 len, u8 *buf)
{
	int i, j, rc = 0;
	u32 val;

	for (i = 0; i < len; i += 4) {
		u32 addr;
		__be32 data;

		addr = offset + i;

		memcpy(&data, buf + i, 4);

		/*
		 * The SEEPROM interface expects the data to always be opposite
		 * the native endian format.  We accomplish this by reversing
		 * all the operations that would have been performed on the
		 * data from a call to tg3_nvram_read_be32().
		 */
		tw32(GRC_EEPROM_DATA, swab32(be32_to_cpu(data)));

		val = tr32(GRC_EEPROM_ADDR);
		tw32(GRC_EEPROM_ADDR, val | EEPROM_ADDR_COMPLETE);

		val &= ~(EEPROM_ADDR_ADDR_MASK | EEPROM_ADDR_DEVID_MASK |
			EEPROM_ADDR_READ);
		tw32(GRC_EEPROM_ADDR, val |
			(0 << EEPROM_ADDR_DEVID_SHIFT) |
			(addr & EEPROM_ADDR_ADDR_MASK) |
			EEPROM_ADDR_START |
			EEPROM_ADDR_WRITE);

		for (j = 0; j < 1000; j++) {
			val = tr32(GRC_EEPROM_ADDR);

			if (val & EEPROM_ADDR_COMPLETE)
				break;
			msleep(1);
		}
		if (!(val & EEPROM_ADDR_COMPLETE)) {
			rc = -EBUSY;
			break;
		}
	}

	return rc;
}

/* offset and length are dword aligned */
static int tg3_nvram_write_block_unbuffered(struct tg3 *tp, u32 offset, u32 len,
		u8 *buf)
{
	int ret = 0;
	u32 pagesize = tp->nvram_pagesize;
	u32 pagemask = pagesize - 1;
	u32 nvram_cmd;
	u8 *tmp;

	tmp = kmalloc(pagesize, GFP_KERNEL);
	if (tmp == NULL)
		return -ENOMEM;

	while (len) {
		int j;
		u32 phy_addr, page_off, size;

		phy_addr = offset & ~pagemask;

		for (j = 0; j < pagesize; j += 4) {
			ret = tg3_nvram_read_be32(tp, phy_addr + j,
						  (__be32 *) (tmp + j));
			if (ret)
				break;
		}
		if (ret)
			break;

		page_off = offset & pagemask;
		size = pagesize;
		if (len < size)
			size = len;

		len -= size;

		memcpy(tmp + page_off, buf, size);

		offset = offset + (pagesize - page_off);

		tg3_enable_nvram_access(tp);

		/*
		 * Before we can erase the flash page, we need
		 * to issue a special "write enable" command.
		 */
		nvram_cmd = NVRAM_CMD_WREN | NVRAM_CMD_GO | NVRAM_CMD_DONE;

		if (tg3_nvram_exec_cmd(tp, nvram_cmd))
			break;

		/* Erase the target page */
		tw32(NVRAM_ADDR, phy_addr);

		nvram_cmd = NVRAM_CMD_GO | NVRAM_CMD_DONE | NVRAM_CMD_WR |
			NVRAM_CMD_FIRST | NVRAM_CMD_LAST | NVRAM_CMD_ERASE;

		if (tg3_nvram_exec_cmd(tp, nvram_cmd))
			break;

		/* Issue another write enable to start the write. */
		nvram_cmd = NVRAM_CMD_WREN | NVRAM_CMD_GO | NVRAM_CMD_DONE;

		if (tg3_nvram_exec_cmd(tp, nvram_cmd))
			break;

		for (j = 0; j < pagesize; j += 4) {
			__be32 data;

			data = *((__be32 *) (tmp + j));

			tw32(NVRAM_WRDATA, be32_to_cpu(data));

			tw32(NVRAM_ADDR, phy_addr + j);

			nvram_cmd = NVRAM_CMD_GO | NVRAM_CMD_DONE |
				NVRAM_CMD_WR;

			if (j == 0)
				nvram_cmd |= NVRAM_CMD_FIRST;
			else if (j == (pagesize - 4))
				nvram_cmd |= NVRAM_CMD_LAST;

			if ((ret = tg3_nvram_exec_cmd(tp, nvram_cmd)))
				break;
		}
		if (ret)
			break;
	}

	nvram_cmd = NVRAM_CMD_WRDI | NVRAM_CMD_GO | NVRAM_CMD_DONE;
	tg3_nvram_exec_cmd(tp, nvram_cmd);

	kfree(tmp);

	return ret;
}

/* offset and length are dword aligned */
static int tg3_nvram_write_block_buffered(struct tg3 *tp, u32 offset, u32 len,
		u8 *buf)
{
	int i, ret = 0;

	for (i = 0; i < len; i += 4, offset += 4) {
		u32 page_off, phy_addr, nvram_cmd;
		__be32 data;

		memcpy(&data, buf + i, 4);
		tw32(NVRAM_WRDATA, be32_to_cpu(data));

		page_off = offset % tp->nvram_pagesize;

		phy_addr = tg3_nvram_phys_addr(tp, offset);

		tw32(NVRAM_ADDR, phy_addr);

		nvram_cmd = NVRAM_CMD_GO | NVRAM_CMD_DONE | NVRAM_CMD_WR;

		if (page_off == 0 || i == 0)
			nvram_cmd |= NVRAM_CMD_FIRST;
		if (page_off == (tp->nvram_pagesize - 4))
			nvram_cmd |= NVRAM_CMD_LAST;

		if (i == (len - 4))
			nvram_cmd |= NVRAM_CMD_LAST;

		if (GET_ASIC_REV(tp->pci_chip_rev_id) != ASIC_REV_5752 &&
		    !tg3_flag(tp, 5755_PLUS) &&
		    (tp->nvram_jedecnum == JEDEC_ST) &&
		    (nvram_cmd & NVRAM_CMD_FIRST)) {

			if ((ret = tg3_nvram_exec_cmd(tp,
				NVRAM_CMD_WREN | NVRAM_CMD_GO |
				NVRAM_CMD_DONE)))

				break;
		}
		if (!tg3_flag(tp, FLASH)) {
			/* We always do complete word writes to eeprom. */
			nvram_cmd |= (NVRAM_CMD_FIRST | NVRAM_CMD_LAST);
		}

		if ((ret = tg3_nvram_exec_cmd(tp, nvram_cmd)))
			break;
	}
	return ret;
}

/* offset and length are dword aligned */
static int tg3_nvram_write_block(struct tg3 *tp, u32 offset, u32 len, u8 *buf)
{
	int ret;

	if (tg3_flag(tp, EEPROM_WRITE_PROT)) {
		tw32_f(GRC_LOCAL_CTRL, tp->grc_local_ctrl &
		       ~GRC_LCLCTRL_GPIO_OUTPUT1);
		udelay(40);
	}

	if (!tg3_flag(tp, NVRAM)) {
		ret = tg3_nvram_write_block_using_eeprom(tp, offset, len, buf);
	} else {
		u32 grc_mode;

		ret = tg3_nvram_lock(tp);
		if (ret)
			return ret;

		tg3_enable_nvram_access(tp);
		if (tg3_flag(tp, 5750_PLUS) && !tg3_flag(tp, PROTECTED_NVRAM))
			tw32(NVRAM_WRITE1, 0x406);

		grc_mode = tr32(GRC_MODE);
		tw32(GRC_MODE, grc_mode | GRC_MODE_NVRAM_WR_ENABLE);

		if (tg3_flag(tp, NVRAM_BUFFERED) || !tg3_flag(tp, FLASH)) {
			ret = tg3_nvram_write_block_buffered(tp, offset, len,
				buf);
		} else {
			ret = tg3_nvram_write_block_unbuffered(tp, offset, len,
				buf);
		}

		grc_mode = tr32(GRC_MODE);
		tw32(GRC_MODE, grc_mode & ~GRC_MODE_NVRAM_WR_ENABLE);

		tg3_disable_nvram_access(tp);
		tg3_nvram_unlock(tp);
	}

	if (tg3_flag(tp, EEPROM_WRITE_PROT)) {
		tw32_f(GRC_LOCAL_CTRL, tp->grc_local_ctrl);
		udelay(40);
	}

	return ret;
}

struct subsys_tbl_ent {
	u16 subsys_vendor, subsys_devid;
	u32 phy_id;
};

static struct subsys_tbl_ent subsys_id_to_phy_id[] __devinitdata = {
	/* Broadcom boards. */
	{ TG3PCI_SUBVENDOR_ID_BROADCOM,
	  TG3PCI_SUBDEVICE_ID_BROADCOM_95700A6, TG3_PHY_ID_BCM5401 },
	{ TG3PCI_SUBVENDOR_ID_BROADCOM,
	  TG3PCI_SUBDEVICE_ID_BROADCOM_95701A5, TG3_PHY_ID_BCM5701 },
	{ TG3PCI_SUBVENDOR_ID_BROADCOM,
	  TG3PCI_SUBDEVICE_ID_BROADCOM_95700T6, TG3_PHY_ID_BCM8002 },
	{ TG3PCI_SUBVENDOR_ID_BROADCOM,
	  TG3PCI_SUBDEVICE_ID_BROADCOM_95700A9, 0 },
	{ TG3PCI_SUBVENDOR_ID_BROADCOM,
	  TG3PCI_SUBDEVICE_ID_BROADCOM_95701T1, TG3_PHY_ID_BCM5701 },
	{ TG3PCI_SUBVENDOR_ID_BROADCOM,
	  TG3PCI_SUBDEVICE_ID_BROADCOM_95701T8, TG3_PHY_ID_BCM5701 },
	{ TG3PCI_SUBVENDOR_ID_BROADCOM,
	  TG3PCI_SUBDEVICE_ID_BROADCOM_95701A7, 0 },
	{ TG3PCI_SUBVENDOR_ID_BROADCOM,
	  TG3PCI_SUBDEVICE_ID_BROADCOM_95701A10, TG3_PHY_ID_BCM5701 },
	{ TG3PCI_SUBVENDOR_ID_BROADCOM,
	  TG3PCI_SUBDEVICE_ID_BROADCOM_95701A12, TG3_PHY_ID_BCM5701 },
	{ TG3PCI_SUBVENDOR_ID_BROADCOM,
	  TG3PCI_SUBDEVICE_ID_BROADCOM_95703AX1, TG3_PHY_ID_BCM5703 },
	{ TG3PCI_SUBVENDOR_ID_BROADCOM,
	  TG3PCI_SUBDEVICE_ID_BROADCOM_95703AX2, TG3_PHY_ID_BCM5703 },

	/* 3com boards. */
	{ TG3PCI_SUBVENDOR_ID_3COM,
	  TG3PCI_SUBDEVICE_ID_3COM_3C996T, TG3_PHY_ID_BCM5401 },
	{ TG3PCI_SUBVENDOR_ID_3COM,
	  TG3PCI_SUBDEVICE_ID_3COM_3C996BT, TG3_PHY_ID_BCM5701 },
	{ TG3PCI_SUBVENDOR_ID_3COM,
	  TG3PCI_SUBDEVICE_ID_3COM_3C996SX, 0 },
	{ TG3PCI_SUBVENDOR_ID_3COM,
	  TG3PCI_SUBDEVICE_ID_3COM_3C1000T, TG3_PHY_ID_BCM5701 },
	{ TG3PCI_SUBVENDOR_ID_3COM,
	  TG3PCI_SUBDEVICE_ID_3COM_3C940BR01, TG3_PHY_ID_BCM5701 },

	/* DELL boards. */
	{ TG3PCI_SUBVENDOR_ID_DELL,
	  TG3PCI_SUBDEVICE_ID_DELL_VIPER, TG3_PHY_ID_BCM5401 },
	{ TG3PCI_SUBVENDOR_ID_DELL,
	  TG3PCI_SUBDEVICE_ID_DELL_JAGUAR, TG3_PHY_ID_BCM5401 },
	{ TG3PCI_SUBVENDOR_ID_DELL,
	  TG3PCI_SUBDEVICE_ID_DELL_MERLOT, TG3_PHY_ID_BCM5411 },
	{ TG3PCI_SUBVENDOR_ID_DELL,
	  TG3PCI_SUBDEVICE_ID_DELL_SLIM_MERLOT, TG3_PHY_ID_BCM5411 },

	/* Compaq boards. */
	{ TG3PCI_SUBVENDOR_ID_COMPAQ,
	  TG3PCI_SUBDEVICE_ID_COMPAQ_BANSHEE, TG3_PHY_ID_BCM5701 },
	{ TG3PCI_SUBVENDOR_ID_COMPAQ,
	  TG3PCI_SUBDEVICE_ID_COMPAQ_BANSHEE_2, TG3_PHY_ID_BCM5701 },
	{ TG3PCI_SUBVENDOR_ID_COMPAQ,
	  TG3PCI_SUBDEVICE_ID_COMPAQ_CHANGELING, 0 },
	{ TG3PCI_SUBVENDOR_ID_COMPAQ,
	  TG3PCI_SUBDEVICE_ID_COMPAQ_NC7780, TG3_PHY_ID_BCM5701 },
	{ TG3PCI_SUBVENDOR_ID_COMPAQ,
	  TG3PCI_SUBDEVICE_ID_COMPAQ_NC7780_2, TG3_PHY_ID_BCM5701 },

	/* IBM boards. */
	{ TG3PCI_SUBVENDOR_ID_IBM,
	  TG3PCI_SUBDEVICE_ID_IBM_5703SAX2, 0 }
};

static struct subsys_tbl_ent * __devinit tg3_lookup_by_subsys(struct tg3 *tp)
{
	int i;

	for (i = 0; i < ARRAY_SIZE(subsys_id_to_phy_id); i++) {
		if ((subsys_id_to_phy_id[i].subsys_vendor ==
		     tp->pdev->subsystem_vendor) &&
		    (subsys_id_to_phy_id[i].subsys_devid ==
		     tp->pdev->subsystem_device))
			return &subsys_id_to_phy_id[i];
	}
	return NULL;
}

static void __devinit tg3_get_eeprom_hw_cfg(struct tg3 *tp)
{
	u32 val;

	tp->phy_id = TG3_PHY_ID_INVALID;
	tp->led_ctrl = LED_CTRL_MODE_PHY_1;

	/* Assume an onboard device and WOL capable by default.  */
	tg3_flag_set(tp, EEPROM_WRITE_PROT);
	tg3_flag_set(tp, WOL_CAP);

	if (GET_ASIC_REV(tp->pci_chip_rev_id) == ASIC_REV_5906) {
		if (!(tr32(PCIE_TRANSACTION_CFG) & PCIE_TRANS_CFG_LOM)) {
			tg3_flag_clear(tp, EEPROM_WRITE_PROT);
			tg3_flag_set(tp, IS_NIC);
		}
		val = tr32(VCPU_CFGSHDW);
		if (val & VCPU_CFGSHDW_ASPM_DBNC)
			tg3_flag_set(tp, ASPM_WORKAROUND);
		if ((val & VCPU_CFGSHDW_WOL_ENABLE) &&
		    (val & VCPU_CFGSHDW_WOL_MAGPKT)) {
			tg3_flag_set(tp, WOL_ENABLE);
			device_set_wakeup_enable(&tp->pdev->dev, true);
		}
		goto done;
	}

	tg3_read_mem(tp, NIC_SRAM_DATA_SIG, &val);
	if (val == NIC_SRAM_DATA_SIG_MAGIC) {
		u32 nic_cfg, led_cfg;
		u32 nic_phy_id, ver, cfg2 = 0, cfg4 = 0, eeprom_phy_id;
		int eeprom_phy_serdes = 0;

		tg3_read_mem(tp, NIC_SRAM_DATA_CFG, &nic_cfg);
		tp->nic_sram_data_cfg = nic_cfg;

		tg3_read_mem(tp, NIC_SRAM_DATA_VER, &ver);
		ver >>= NIC_SRAM_DATA_VER_SHIFT;
		if (GET_ASIC_REV(tp->pci_chip_rev_id) != ASIC_REV_5700 &&
		    GET_ASIC_REV(tp->pci_chip_rev_id) != ASIC_REV_5701 &&
		    GET_ASIC_REV(tp->pci_chip_rev_id) != ASIC_REV_5703 &&
		    (ver > 0) && (ver < 0x100))
			tg3_read_mem(tp, NIC_SRAM_DATA_CFG_2, &cfg2);

		if (GET_ASIC_REV(tp->pci_chip_rev_id) == ASIC_REV_5785)
			tg3_read_mem(tp, NIC_SRAM_DATA_CFG_4, &cfg4);

		if ((nic_cfg & NIC_SRAM_DATA_CFG_PHY_TYPE_MASK) ==
		    NIC_SRAM_DATA_CFG_PHY_TYPE_FIBER)
			eeprom_phy_serdes = 1;

		tg3_read_mem(tp, NIC_SRAM_DATA_PHY_ID, &nic_phy_id);
		if (nic_phy_id != 0) {
			u32 id1 = nic_phy_id & NIC_SRAM_DATA_PHY_ID1_MASK;
			u32 id2 = nic_phy_id & NIC_SRAM_DATA_PHY_ID2_MASK;

			eeprom_phy_id  = (id1 >> 16) << 10;
			eeprom_phy_id |= (id2 & 0xfc00) << 16;
			eeprom_phy_id |= (id2 & 0x03ff) <<  0;
		} else
			eeprom_phy_id = 0;

		tp->phy_id = eeprom_phy_id;
		if (eeprom_phy_serdes) {
			if (!tg3_flag(tp, 5705_PLUS))
				tp->phy_flags |= TG3_PHYFLG_PHY_SERDES;
			else
				tp->phy_flags |= TG3_PHYFLG_MII_SERDES;
		}

		if (tg3_flag(tp, 5750_PLUS))
			led_cfg = cfg2 & (NIC_SRAM_DATA_CFG_LED_MODE_MASK |
				    SHASTA_EXT_LED_MODE_MASK);
		else
			led_cfg = nic_cfg & NIC_SRAM_DATA_CFG_LED_MODE_MASK;

		switch (led_cfg) {
		default:
		case NIC_SRAM_DATA_CFG_LED_MODE_PHY_1:
			tp->led_ctrl = LED_CTRL_MODE_PHY_1;
			break;

		case NIC_SRAM_DATA_CFG_LED_MODE_PHY_2:
			tp->led_ctrl = LED_CTRL_MODE_PHY_2;
			break;

		case NIC_SRAM_DATA_CFG_LED_MODE_MAC:
			tp->led_ctrl = LED_CTRL_MODE_MAC;

			/* Default to PHY_1_MODE if 0 (MAC_MODE) is
			 * read on some older 5700/5701 bootcode.
			 */
			if (GET_ASIC_REV(tp->pci_chip_rev_id) ==
			    ASIC_REV_5700 ||
			    GET_ASIC_REV(tp->pci_chip_rev_id) ==
			    ASIC_REV_5701)
				tp->led_ctrl = LED_CTRL_MODE_PHY_1;

			break;

		case SHASTA_EXT_LED_SHARED:
			tp->led_ctrl = LED_CTRL_MODE_SHARED;
			if (tp->pci_chip_rev_id != CHIPREV_ID_5750_A0 &&
			    tp->pci_chip_rev_id != CHIPREV_ID_5750_A1)
				tp->led_ctrl |= (LED_CTRL_MODE_PHY_1 |
						 LED_CTRL_MODE_PHY_2);
			break;

		case SHASTA_EXT_LED_MAC:
			tp->led_ctrl = LED_CTRL_MODE_SHASTA_MAC;
			break;

		case SHASTA_EXT_LED_COMBO:
			tp->led_ctrl = LED_CTRL_MODE_COMBO;
			if (tp->pci_chip_rev_id != CHIPREV_ID_5750_A0)
				tp->led_ctrl |= (LED_CTRL_MODE_PHY_1 |
						 LED_CTRL_MODE_PHY_2);
			break;

		}

		if ((GET_ASIC_REV(tp->pci_chip_rev_id) == ASIC_REV_5700 ||
		     GET_ASIC_REV(tp->pci_chip_rev_id) == ASIC_REV_5701) &&
		    tp->pdev->subsystem_vendor == PCI_VENDOR_ID_DELL)
			tp->led_ctrl = LED_CTRL_MODE_PHY_2;

		if (GET_CHIP_REV(tp->pci_chip_rev_id) == CHIPREV_5784_AX)
			tp->led_ctrl = LED_CTRL_MODE_PHY_1;

		if (nic_cfg & NIC_SRAM_DATA_CFG_EEPROM_WP) {
			tg3_flag_set(tp, EEPROM_WRITE_PROT);
			if ((tp->pdev->subsystem_vendor ==
			     PCI_VENDOR_ID_ARIMA) &&
			    (tp->pdev->subsystem_device == 0x205a ||
			     tp->pdev->subsystem_device == 0x2063))
				tg3_flag_clear(tp, EEPROM_WRITE_PROT);
		} else {
			tg3_flag_clear(tp, EEPROM_WRITE_PROT);
			tg3_flag_set(tp, IS_NIC);
		}

		if (nic_cfg & NIC_SRAM_DATA_CFG_ASF_ENABLE) {
			tg3_flag_set(tp, ENABLE_ASF);
			if (tg3_flag(tp, 5750_PLUS))
				tg3_flag_set(tp, ASF_NEW_HANDSHAKE);
		}

		if ((nic_cfg & NIC_SRAM_DATA_CFG_APE_ENABLE) &&
		    tg3_flag(tp, 5750_PLUS))
			tg3_flag_set(tp, ENABLE_APE);

		if (tp->phy_flags & TG3_PHYFLG_ANY_SERDES &&
		    !(nic_cfg & NIC_SRAM_DATA_CFG_FIBER_WOL))
			tg3_flag_clear(tp, WOL_CAP);

		if (tg3_flag(tp, WOL_CAP) &&
		    (nic_cfg & NIC_SRAM_DATA_CFG_WOL_ENABLE)) {
			tg3_flag_set(tp, WOL_ENABLE);
			device_set_wakeup_enable(&tp->pdev->dev, true);
		}

		if (cfg2 & (1 << 17))
			tp->phy_flags |= TG3_PHYFLG_CAPACITIVE_COUPLING;

		/* serdes signal pre-emphasis in register 0x590 set by */
		/* bootcode if bit 18 is set */
		if (cfg2 & (1 << 18))
			tp->phy_flags |= TG3_PHYFLG_SERDES_PREEMPHASIS;

		if ((tg3_flag(tp, 57765_PLUS) ||
		     (GET_ASIC_REV(tp->pci_chip_rev_id) == ASIC_REV_5784 &&
		      GET_CHIP_REV(tp->pci_chip_rev_id) != CHIPREV_5784_AX)) &&
		    (cfg2 & NIC_SRAM_DATA_CFG_2_APD_EN))
			tp->phy_flags |= TG3_PHYFLG_ENABLE_APD;

		if (tg3_flag(tp, PCI_EXPRESS) &&
		    GET_ASIC_REV(tp->pci_chip_rev_id) != ASIC_REV_5785 &&
		    !tg3_flag(tp, 57765_PLUS)) {
			u32 cfg3;

			tg3_read_mem(tp, NIC_SRAM_DATA_CFG_3, &cfg3);
			if (cfg3 & NIC_SRAM_ASPM_DEBOUNCE)
				tg3_flag_set(tp, ASPM_WORKAROUND);
		}

		if (cfg4 & NIC_SRAM_RGMII_INBAND_DISABLE)
			tg3_flag_set(tp, RGMII_INBAND_DISABLE);
		if (cfg4 & NIC_SRAM_RGMII_EXT_IBND_RX_EN)
			tg3_flag_set(tp, RGMII_EXT_IBND_RX_EN);
		if (cfg4 & NIC_SRAM_RGMII_EXT_IBND_TX_EN)
			tg3_flag_set(tp, RGMII_EXT_IBND_TX_EN);
	}
done:
	if (tg3_flag(tp, WOL_CAP))
		device_set_wakeup_enable(&tp->pdev->dev,
					 tg3_flag(tp, WOL_ENABLE));
	else
		device_set_wakeup_capable(&tp->pdev->dev, false);
}

static int __devinit tg3_issue_otp_command(struct tg3 *tp, u32 cmd)
{
	int i;
	u32 val;

	tw32(OTP_CTRL, cmd | OTP_CTRL_OTP_CMD_START);
	tw32(OTP_CTRL, cmd);

	/* Wait for up to 1 ms for command to execute. */
	for (i = 0; i < 100; i++) {
		val = tr32(OTP_STATUS);
		if (val & OTP_STATUS_CMD_DONE)
			break;
		udelay(10);
	}

	return (val & OTP_STATUS_CMD_DONE) ? 0 : -EBUSY;
}

/* Read the gphy configuration from the OTP region of the chip.  The gphy
 * configuration is a 32-bit value that straddles the alignment boundary.
 * We do two 32-bit reads and then shift and merge the results.
 */
static u32 __devinit tg3_read_otp_phycfg(struct tg3 *tp)
{
	u32 bhalf_otp, thalf_otp;

	tw32(OTP_MODE, OTP_MODE_OTP_THRU_GRC);

	if (tg3_issue_otp_command(tp, OTP_CTRL_OTP_CMD_INIT))
		return 0;

	tw32(OTP_ADDRESS, OTP_ADDRESS_MAGIC1);

	if (tg3_issue_otp_command(tp, OTP_CTRL_OTP_CMD_READ))
		return 0;

	thalf_otp = tr32(OTP_READ_DATA);

	tw32(OTP_ADDRESS, OTP_ADDRESS_MAGIC2);

	if (tg3_issue_otp_command(tp, OTP_CTRL_OTP_CMD_READ))
		return 0;

	bhalf_otp = tr32(OTP_READ_DATA);

	return ((thalf_otp & 0x0000ffff) << 16) | (bhalf_otp >> 16);
}

static void __devinit tg3_phy_init_link_config(struct tg3 *tp)
{
	u32 adv = ADVERTISED_Autoneg |
		  ADVERTISED_Pause;

	if (!(tp->phy_flags & TG3_PHYFLG_10_100_ONLY))
		adv |= ADVERTISED_1000baseT_Half |
		       ADVERTISED_1000baseT_Full;

	if (!(tp->phy_flags & TG3_PHYFLG_ANY_SERDES))
		adv |= ADVERTISED_100baseT_Half |
		       ADVERTISED_100baseT_Full |
		       ADVERTISED_10baseT_Half |
		       ADVERTISED_10baseT_Full |
		       ADVERTISED_TP;
	else
		adv |= ADVERTISED_FIBRE;

	tp->link_config.advertising = adv;
	tp->link_config.speed = SPEED_INVALID;
	tp->link_config.duplex = DUPLEX_INVALID;
	tp->link_config.autoneg = AUTONEG_ENABLE;
	tp->link_config.active_speed = SPEED_INVALID;
	tp->link_config.active_duplex = DUPLEX_INVALID;
	tp->link_config.orig_speed = SPEED_INVALID;
	tp->link_config.orig_duplex = DUPLEX_INVALID;
	tp->link_config.orig_autoneg = AUTONEG_INVALID;
}

static int __devinit tg3_phy_probe(struct tg3 *tp)
{
	u32 hw_phy_id_1, hw_phy_id_2;
	u32 hw_phy_id, hw_phy_id_masked;
	int err;

	/* flow control autonegotiation is default behavior */
	tg3_flag_set(tp, PAUSE_AUTONEG);
	tp->link_config.flowctrl = FLOW_CTRL_TX | FLOW_CTRL_RX;

	if (tg3_flag(tp, USE_PHYLIB))
		return tg3_phy_init(tp);

	/* Reading the PHY ID register can conflict with ASF
	 * firmware access to the PHY hardware.
	 */
	err = 0;
	if (tg3_flag(tp, ENABLE_ASF) || tg3_flag(tp, ENABLE_APE)) {
		hw_phy_id = hw_phy_id_masked = TG3_PHY_ID_INVALID;
	} else {
		/* Now read the physical PHY_ID from the chip and verify
		 * that it is sane.  If it doesn't look good, we fall back
		 * to either the hard-coded table based PHY_ID and failing
		 * that the value found in the eeprom area.
		 */
		err |= tg3_readphy(tp, MII_PHYSID1, &hw_phy_id_1);
		err |= tg3_readphy(tp, MII_PHYSID2, &hw_phy_id_2);

		hw_phy_id  = (hw_phy_id_1 & 0xffff) << 10;
		hw_phy_id |= (hw_phy_id_2 & 0xfc00) << 16;
		hw_phy_id |= (hw_phy_id_2 & 0x03ff) <<  0;

		hw_phy_id_masked = hw_phy_id & TG3_PHY_ID_MASK;
	}

	if (!err && TG3_KNOWN_PHY_ID(hw_phy_id_masked)) {
		tp->phy_id = hw_phy_id;
		if (hw_phy_id_masked == TG3_PHY_ID_BCM8002)
			tp->phy_flags |= TG3_PHYFLG_PHY_SERDES;
		else
			tp->phy_flags &= ~TG3_PHYFLG_PHY_SERDES;
	} else {
		if (tp->phy_id != TG3_PHY_ID_INVALID) {
			/* Do nothing, phy ID already set up in
			 * tg3_get_eeprom_hw_cfg().
			 */
		} else {
			struct subsys_tbl_ent *p;

			/* No eeprom signature?  Try the hardcoded
			 * subsys device table.
			 */
			p = tg3_lookup_by_subsys(tp);
			if (!p)
				return -ENODEV;

			tp->phy_id = p->phy_id;
			if (!tp->phy_id ||
			    tp->phy_id == TG3_PHY_ID_BCM8002)
				tp->phy_flags |= TG3_PHYFLG_PHY_SERDES;
		}
	}

	if (!(tp->phy_flags & TG3_PHYFLG_ANY_SERDES) &&
	    (GET_ASIC_REV(tp->pci_chip_rev_id) == ASIC_REV_5719 ||
	     GET_ASIC_REV(tp->pci_chip_rev_id) == ASIC_REV_5720 ||
	     (tp->pdev->device == TG3PCI_DEVICE_TIGON3_5718 &&
	      tp->pci_chip_rev_id != CHIPREV_ID_5717_A0) ||
	     (GET_ASIC_REV(tp->pci_chip_rev_id) == ASIC_REV_57765 &&
	      tp->pci_chip_rev_id != CHIPREV_ID_57765_A0)))
		tp->phy_flags |= TG3_PHYFLG_EEE_CAP;

	tg3_phy_init_link_config(tp);

	if (!(tp->phy_flags & TG3_PHYFLG_ANY_SERDES) &&
	    !tg3_flag(tp, ENABLE_APE) &&
	    !tg3_flag(tp, ENABLE_ASF)) {
		u32 bmsr, mask;

		tg3_readphy(tp, MII_BMSR, &bmsr);
		if (!tg3_readphy(tp, MII_BMSR, &bmsr) &&
		    (bmsr & BMSR_LSTATUS))
			goto skip_phy_reset;

		err = tg3_phy_reset(tp);
		if (err)
			return err;

		tg3_phy_set_wirespeed(tp);

		mask = (ADVERTISED_10baseT_Half | ADVERTISED_10baseT_Full |
			ADVERTISED_100baseT_Half | ADVERTISED_100baseT_Full |
			ADVERTISED_1000baseT_Half | ADVERTISED_1000baseT_Full);
		if (!tg3_copper_is_advertising_all(tp, mask)) {
			tg3_phy_autoneg_cfg(tp, tp->link_config.advertising,
					    tp->link_config.flowctrl);

			tg3_writephy(tp, MII_BMCR,
				     BMCR_ANENABLE | BMCR_ANRESTART);
		}
	}

skip_phy_reset:
	if ((tp->phy_id & TG3_PHY_ID_MASK) == TG3_PHY_ID_BCM5401) {
		err = tg3_init_5401phy_dsp(tp);
		if (err)
			return err;

		err = tg3_init_5401phy_dsp(tp);
	}

	return err;
}

static void __devinit tg3_read_vpd(struct tg3 *tp)
{
	u8 *vpd_data;
	unsigned int block_end, rosize, len;
	u32 vpdlen;
	int j, i = 0;

	vpd_data = (u8 *)tg3_vpd_readblock(tp, &vpdlen);
	if (!vpd_data)
		goto out_no_vpd;

	i = pci_vpd_find_tag(vpd_data, 0, vpdlen, PCI_VPD_LRDT_RO_DATA);
	if (i < 0)
		goto out_not_found;

	rosize = pci_vpd_lrdt_size(&vpd_data[i]);
	block_end = i + PCI_VPD_LRDT_TAG_SIZE + rosize;
	i += PCI_VPD_LRDT_TAG_SIZE;

	if (block_end > vpdlen)
		goto out_not_found;

	j = pci_vpd_find_info_keyword(vpd_data, i, rosize,
				      PCI_VPD_RO_KEYWORD_MFR_ID);
	if (j > 0) {
		len = pci_vpd_info_field_size(&vpd_data[j]);

		j += PCI_VPD_INFO_FLD_HDR_SIZE;
		if (j + len > block_end || len != 4 ||
		    memcmp(&vpd_data[j], "1028", 4))
			goto partno;

		j = pci_vpd_find_info_keyword(vpd_data, i, rosize,
					      PCI_VPD_RO_KEYWORD_VENDOR0);
		if (j < 0)
			goto partno;

		len = pci_vpd_info_field_size(&vpd_data[j]);

		j += PCI_VPD_INFO_FLD_HDR_SIZE;
		if (j + len > block_end)
			goto partno;

		memcpy(tp->fw_ver, &vpd_data[j], len);
		strncat(tp->fw_ver, " bc ", vpdlen - len - 1);
	}

partno:
	i = pci_vpd_find_info_keyword(vpd_data, i, rosize,
				      PCI_VPD_RO_KEYWORD_PARTNO);
	if (i < 0)
		goto out_not_found;

	len = pci_vpd_info_field_size(&vpd_data[i]);

	i += PCI_VPD_INFO_FLD_HDR_SIZE;
	if (len > TG3_BPN_SIZE ||
	    (len + i) > vpdlen)
		goto out_not_found;

	memcpy(tp->board_part_number, &vpd_data[i], len);

out_not_found:
	kfree(vpd_data);
	if (tp->board_part_number[0])
		return;

out_no_vpd:
	if (GET_ASIC_REV(tp->pci_chip_rev_id) == ASIC_REV_5717) {
		if (tp->pdev->device == TG3PCI_DEVICE_TIGON3_5717)
			strcpy(tp->board_part_number, "BCM5717");
		else if (tp->pdev->device == TG3PCI_DEVICE_TIGON3_5718)
			strcpy(tp->board_part_number, "BCM5718");
		else
			goto nomatch;
	} else if (GET_ASIC_REV(tp->pci_chip_rev_id) == ASIC_REV_57780) {
		if (tp->pdev->device == TG3PCI_DEVICE_TIGON3_57780)
			strcpy(tp->board_part_number, "BCM57780");
		else if (tp->pdev->device == TG3PCI_DEVICE_TIGON3_57760)
			strcpy(tp->board_part_number, "BCM57760");
		else if (tp->pdev->device == TG3PCI_DEVICE_TIGON3_57790)
			strcpy(tp->board_part_number, "BCM57790");
		else if (tp->pdev->device == TG3PCI_DEVICE_TIGON3_57788)
			strcpy(tp->board_part_number, "BCM57788");
		else
			goto nomatch;
	} else if (GET_ASIC_REV(tp->pci_chip_rev_id) == ASIC_REV_57765) {
		if (tp->pdev->device == TG3PCI_DEVICE_TIGON3_57761)
			strcpy(tp->board_part_number, "BCM57761");
		else if (tp->pdev->device == TG3PCI_DEVICE_TIGON3_57765)
			strcpy(tp->board_part_number, "BCM57765");
		else if (tp->pdev->device == TG3PCI_DEVICE_TIGON3_57781)
			strcpy(tp->board_part_number, "BCM57781");
		else if (tp->pdev->device == TG3PCI_DEVICE_TIGON3_57785)
			strcpy(tp->board_part_number, "BCM57785");
		else if (tp->pdev->device == TG3PCI_DEVICE_TIGON3_57791)
			strcpy(tp->board_part_number, "BCM57791");
		else if (tp->pdev->device == TG3PCI_DEVICE_TIGON3_57795)
			strcpy(tp->board_part_number, "BCM57795");
		else
			goto nomatch;
	} else if (GET_ASIC_REV(tp->pci_chip_rev_id) == ASIC_REV_5906) {
		strcpy(tp->board_part_number, "BCM95906");
	} else {
nomatch:
		strcpy(tp->board_part_number, "none");
	}
}

static int __devinit tg3_fw_img_is_valid(struct tg3 *tp, u32 offset)
{
	u32 val;

	if (tg3_nvram_read(tp, offset, &val) ||
	    (val & 0xfc000000) != 0x0c000000 ||
	    tg3_nvram_read(tp, offset + 4, &val) ||
	    val != 0)
		return 0;

	return 1;
}

static void __devinit tg3_read_bc_ver(struct tg3 *tp)
{
	u32 val, offset, start, ver_offset;
	int i, dst_off;
	bool newver = false;

	if (tg3_nvram_read(tp, 0xc, &offset) ||
	    tg3_nvram_read(tp, 0x4, &start))
		return;

	offset = tg3_nvram_logical_addr(tp, offset);

	if (tg3_nvram_read(tp, offset, &val))
		return;

	if ((val & 0xfc000000) == 0x0c000000) {
		if (tg3_nvram_read(tp, offset + 4, &val))
			return;

		if (val == 0)
			newver = true;
	}

	dst_off = strlen(tp->fw_ver);

	if (newver) {
		if (TG3_VER_SIZE - dst_off < 16 ||
		    tg3_nvram_read(tp, offset + 8, &ver_offset))
			return;

		offset = offset + ver_offset - start;
		for (i = 0; i < 16; i += 4) {
			__be32 v;
			if (tg3_nvram_read_be32(tp, offset + i, &v))
				return;

			memcpy(tp->fw_ver + dst_off + i, &v, sizeof(v));
		}
	} else {
		u32 major, minor;

		if (tg3_nvram_read(tp, TG3_NVM_PTREV_BCVER, &ver_offset))
			return;

		major = (ver_offset & TG3_NVM_BCVER_MAJMSK) >>
			TG3_NVM_BCVER_MAJSFT;
		minor = ver_offset & TG3_NVM_BCVER_MINMSK;
		snprintf(&tp->fw_ver[dst_off], TG3_VER_SIZE - dst_off,
			 "v%d.%02d", major, minor);
	}
}

static void __devinit tg3_read_hwsb_ver(struct tg3 *tp)
{
	u32 val, major, minor;

	/* Use native endian representation */
	if (tg3_nvram_read(tp, TG3_NVM_HWSB_CFG1, &val))
		return;

	major = (val & TG3_NVM_HWSB_CFG1_MAJMSK) >>
		TG3_NVM_HWSB_CFG1_MAJSFT;
	minor = (val & TG3_NVM_HWSB_CFG1_MINMSK) >>
		TG3_NVM_HWSB_CFG1_MINSFT;

	snprintf(&tp->fw_ver[0], 32, "sb v%d.%02d", major, minor);
}

static void __devinit tg3_read_sb_ver(struct tg3 *tp, u32 val)
{
	u32 offset, major, minor, build;

	strncat(tp->fw_ver, "sb", TG3_VER_SIZE - strlen(tp->fw_ver) - 1);

	if ((val & TG3_EEPROM_SB_FORMAT_MASK) != TG3_EEPROM_SB_FORMAT_1)
		return;

	switch (val & TG3_EEPROM_SB_REVISION_MASK) {
	case TG3_EEPROM_SB_REVISION_0:
		offset = TG3_EEPROM_SB_F1R0_EDH_OFF;
		break;
	case TG3_EEPROM_SB_REVISION_2:
		offset = TG3_EEPROM_SB_F1R2_EDH_OFF;
		break;
	case TG3_EEPROM_SB_REVISION_3:
		offset = TG3_EEPROM_SB_F1R3_EDH_OFF;
		break;
	case TG3_EEPROM_SB_REVISION_4:
		offset = TG3_EEPROM_SB_F1R4_EDH_OFF;
		break;
	case TG3_EEPROM_SB_REVISION_5:
		offset = TG3_EEPROM_SB_F1R5_EDH_OFF;
		break;
	case TG3_EEPROM_SB_REVISION_6:
		offset = TG3_EEPROM_SB_F1R6_EDH_OFF;
		break;
	default:
		return;
	}

	if (tg3_nvram_read(tp, offset, &val))
		return;

	build = (val & TG3_EEPROM_SB_EDH_BLD_MASK) >>
		TG3_EEPROM_SB_EDH_BLD_SHFT;
	major = (val & TG3_EEPROM_SB_EDH_MAJ_MASK) >>
		TG3_EEPROM_SB_EDH_MAJ_SHFT;
	minor =  val & TG3_EEPROM_SB_EDH_MIN_MASK;

	if (minor > 99 || build > 26)
		return;

	offset = strlen(tp->fw_ver);
	snprintf(&tp->fw_ver[offset], TG3_VER_SIZE - offset,
		 " v%d.%02d", major, minor);

	if (build > 0) {
		offset = strlen(tp->fw_ver);
		if (offset < TG3_VER_SIZE - 1)
			tp->fw_ver[offset] = 'a' + build - 1;
	}
}

static void __devinit tg3_read_mgmtfw_ver(struct tg3 *tp)
{
	u32 val, offset, start;
	int i, vlen;

	for (offset = TG3_NVM_DIR_START;
	     offset < TG3_NVM_DIR_END;
	     offset += TG3_NVM_DIRENT_SIZE) {
		if (tg3_nvram_read(tp, offset, &val))
			return;

		if ((val >> TG3_NVM_DIRTYPE_SHIFT) == TG3_NVM_DIRTYPE_ASFINI)
			break;
	}

	if (offset == TG3_NVM_DIR_END)
		return;

	if (!tg3_flag(tp, 5705_PLUS))
		start = 0x08000000;
	else if (tg3_nvram_read(tp, offset - 4, &start))
		return;

	if (tg3_nvram_read(tp, offset + 4, &offset) ||
	    !tg3_fw_img_is_valid(tp, offset) ||
	    tg3_nvram_read(tp, offset + 8, &val))
		return;

	offset += val - start;

	vlen = strlen(tp->fw_ver);

	tp->fw_ver[vlen++] = ',';
	tp->fw_ver[vlen++] = ' ';

	for (i = 0; i < 4; i++) {
		__be32 v;
		if (tg3_nvram_read_be32(tp, offset, &v))
			return;

		offset += sizeof(v);

		if (vlen > TG3_VER_SIZE - sizeof(v)) {
			memcpy(&tp->fw_ver[vlen], &v, TG3_VER_SIZE - vlen);
			break;
		}

		memcpy(&tp->fw_ver[vlen], &v, sizeof(v));
		vlen += sizeof(v);
	}
}

static void __devinit tg3_read_dash_ver(struct tg3 *tp)
{
	int vlen;
	u32 apedata;
	char *fwtype;

	if (!tg3_flag(tp, ENABLE_APE) || !tg3_flag(tp, ENABLE_ASF))
		return;

	apedata = tg3_ape_read32(tp, TG3_APE_SEG_SIG);
	if (apedata != APE_SEG_SIG_MAGIC)
		return;

	apedata = tg3_ape_read32(tp, TG3_APE_FW_STATUS);
	if (!(apedata & APE_FW_STATUS_READY))
		return;

	apedata = tg3_ape_read32(tp, TG3_APE_FW_VERSION);

	if (tg3_ape_read32(tp, TG3_APE_FW_FEATURES) & TG3_APE_FW_FEATURE_NCSI) {
		tg3_flag_set(tp, APE_HAS_NCSI);
		fwtype = "NCSI";
	} else {
		fwtype = "DASH";
	}

	vlen = strlen(tp->fw_ver);

	snprintf(&tp->fw_ver[vlen], TG3_VER_SIZE - vlen, " %s v%d.%d.%d.%d",
		 fwtype,
		 (apedata & APE_FW_VERSION_MAJMSK) >> APE_FW_VERSION_MAJSFT,
		 (apedata & APE_FW_VERSION_MINMSK) >> APE_FW_VERSION_MINSFT,
		 (apedata & APE_FW_VERSION_REVMSK) >> APE_FW_VERSION_REVSFT,
		 (apedata & APE_FW_VERSION_BLDMSK));
}

static void __devinit tg3_read_fw_ver(struct tg3 *tp)
{
	u32 val;
	bool vpd_vers = false;

	if (tp->fw_ver[0] != 0)
		vpd_vers = true;

	if (tg3_flag(tp, NO_NVRAM)) {
		strcat(tp->fw_ver, "sb");
		return;
	}

	if (tg3_nvram_read(tp, 0, &val))
		return;

	if (val == TG3_EEPROM_MAGIC)
		tg3_read_bc_ver(tp);
	else if ((val & TG3_EEPROM_MAGIC_FW_MSK) == TG3_EEPROM_MAGIC_FW)
		tg3_read_sb_ver(tp, val);
	else if ((val & TG3_EEPROM_MAGIC_HW_MSK) == TG3_EEPROM_MAGIC_HW)
		tg3_read_hwsb_ver(tp);
	else
		return;

	if (vpd_vers)
		goto done;

	if (tg3_flag(tp, ENABLE_APE)) {
		if (tg3_flag(tp, ENABLE_ASF))
			tg3_read_dash_ver(tp);
	} else if (tg3_flag(tp, ENABLE_ASF)) {
		tg3_read_mgmtfw_ver(tp);
	}

done:
	tp->fw_ver[TG3_VER_SIZE - 1] = 0;
}

static struct pci_dev * __devinit tg3_find_peer(struct tg3 *);

static inline u32 tg3_rx_ret_ring_size(struct tg3 *tp)
{
	if (tg3_flag(tp, LRG_PROD_RING_CAP))
		return TG3_RX_RET_MAX_SIZE_5717;
	else if (tg3_flag(tp, JUMBO_CAPABLE) && !tg3_flag(tp, 5780_CLASS))
		return TG3_RX_RET_MAX_SIZE_5700;
	else
		return TG3_RX_RET_MAX_SIZE_5705;
}

static DEFINE_PCI_DEVICE_TABLE(tg3_write_reorder_chipsets) = {
	{ PCI_DEVICE(PCI_VENDOR_ID_AMD, PCI_DEVICE_ID_AMD_FE_GATE_700C) },
	{ PCI_DEVICE(PCI_VENDOR_ID_AMD, PCI_DEVICE_ID_AMD_8131_BRIDGE) },
	{ PCI_DEVICE(PCI_VENDOR_ID_VIA, PCI_DEVICE_ID_VIA_8385_0) },
	{ },
};

static int __devinit tg3_get_invariants(struct tg3 *tp)
{
	u32 misc_ctrl_reg;
	u32 pci_state_reg, grc_misc_cfg;
	u32 val;
	u16 pci_cmd;
	int err;

	/* Force memory write invalidate off.  If we leave it on,
	 * then on 5700_BX chips we have to enable a workaround.
	 * The workaround is to set the TG3PCI_DMA_RW_CTRL boundary
	 * to match the cacheline size.  The Broadcom driver have this
	 * workaround but turns MWI off all the times so never uses
	 * it.  This seems to suggest that the workaround is insufficient.
	 */
	pci_read_config_word(tp->pdev, PCI_COMMAND, &pci_cmd);
	pci_cmd &= ~PCI_COMMAND_INVALIDATE;
	pci_write_config_word(tp->pdev, PCI_COMMAND, pci_cmd);

	/* Important! -- Make sure register accesses are byteswapped
	 * correctly.  Also, for those chips that require it, make
	 * sure that indirect register accesses are enabled before
	 * the first operation.
	 */
	pci_read_config_dword(tp->pdev, TG3PCI_MISC_HOST_CTRL,
			      &misc_ctrl_reg);
	tp->misc_host_ctrl |= (misc_ctrl_reg &
			       MISC_HOST_CTRL_CHIPREV);
	pci_write_config_dword(tp->pdev, TG3PCI_MISC_HOST_CTRL,
			       tp->misc_host_ctrl);

	tp->pci_chip_rev_id = (misc_ctrl_reg >>
			       MISC_HOST_CTRL_CHIPREV_SHIFT);
	if (GET_ASIC_REV(tp->pci_chip_rev_id) == ASIC_REV_USE_PROD_ID_REG) {
		u32 prod_id_asic_rev;

		if (tp->pdev->device == TG3PCI_DEVICE_TIGON3_5717 ||
		    tp->pdev->device == TG3PCI_DEVICE_TIGON3_5718 ||
		    tp->pdev->device == TG3PCI_DEVICE_TIGON3_5719 ||
		    tp->pdev->device == TG3PCI_DEVICE_TIGON3_5720)
			pci_read_config_dword(tp->pdev,
					      TG3PCI_GEN2_PRODID_ASICREV,
					      &prod_id_asic_rev);
		else if (tp->pdev->device == TG3PCI_DEVICE_TIGON3_57781 ||
			 tp->pdev->device == TG3PCI_DEVICE_TIGON3_57785 ||
			 tp->pdev->device == TG3PCI_DEVICE_TIGON3_57761 ||
			 tp->pdev->device == TG3PCI_DEVICE_TIGON3_57765 ||
			 tp->pdev->device == TG3PCI_DEVICE_TIGON3_57791 ||
			 tp->pdev->device == TG3PCI_DEVICE_TIGON3_57795)
			pci_read_config_dword(tp->pdev,
					      TG3PCI_GEN15_PRODID_ASICREV,
					      &prod_id_asic_rev);
		else
			pci_read_config_dword(tp->pdev, TG3PCI_PRODID_ASICREV,
					      &prod_id_asic_rev);

		tp->pci_chip_rev_id = prod_id_asic_rev;
	}

	/* Wrong chip ID in 5752 A0. This code can be removed later
	 * as A0 is not in production.
	 */
	if (tp->pci_chip_rev_id == CHIPREV_ID_5752_A0_HW)
		tp->pci_chip_rev_id = CHIPREV_ID_5752_A0;

	/* If we have 5702/03 A1 or A2 on certain ICH chipsets,
	 * we need to disable memory and use config. cycles
	 * only to access all registers. The 5702/03 chips
	 * can mistakenly decode the special cycles from the
	 * ICH chipsets as memory write cycles, causing corruption
	 * of register and memory space. Only certain ICH bridges
	 * will drive special cycles with non-zero data during the
	 * address phase which can fall within the 5703's address
	 * range. This is not an ICH bug as the PCI spec allows
	 * non-zero address during special cycles. However, only
	 * these ICH bridges are known to drive non-zero addresses
	 * during special cycles.
	 *
	 * Since special cycles do not cross PCI bridges, we only
	 * enable this workaround if the 5703 is on the secondary
	 * bus of these ICH bridges.
	 */
	if ((tp->pci_chip_rev_id == CHIPREV_ID_5703_A1) ||
	    (tp->pci_chip_rev_id == CHIPREV_ID_5703_A2)) {
		static struct tg3_dev_id {
			u32	vendor;
			u32	device;
			u32	rev;
		} ich_chipsets[] = {
			{ PCI_VENDOR_ID_INTEL, PCI_DEVICE_ID_INTEL_82801AA_8,
			  PCI_ANY_ID },
			{ PCI_VENDOR_ID_INTEL, PCI_DEVICE_ID_INTEL_82801AB_8,
			  PCI_ANY_ID },
			{ PCI_VENDOR_ID_INTEL, PCI_DEVICE_ID_INTEL_82801BA_11,
			  0xa },
			{ PCI_VENDOR_ID_INTEL, PCI_DEVICE_ID_INTEL_82801BA_6,
			  PCI_ANY_ID },
			{ },
		};
		struct tg3_dev_id *pci_id = &ich_chipsets[0];
		struct pci_dev *bridge = NULL;

		while (pci_id->vendor != 0) {
			bridge = pci_get_device(pci_id->vendor, pci_id->device,
						bridge);
			if (!bridge) {
				pci_id++;
				continue;
			}
			if (pci_id->rev != PCI_ANY_ID) {
				if (bridge->revision > pci_id->rev)
					continue;
			}
			if (bridge->subordinate &&
			    (bridge->subordinate->number ==
			     tp->pdev->bus->number)) {
				tg3_flag_set(tp, ICH_WORKAROUND);
				pci_dev_put(bridge);
				break;
			}
		}
	}

	if (GET_ASIC_REV(tp->pci_chip_rev_id) == ASIC_REV_5701) {
		static struct tg3_dev_id {
			u32	vendor;
			u32	device;
		} bridge_chipsets[] = {
			{ PCI_VENDOR_ID_INTEL, PCI_DEVICE_ID_INTEL_PXH_0 },
			{ PCI_VENDOR_ID_INTEL, PCI_DEVICE_ID_INTEL_PXH_1 },
			{ },
		};
		struct tg3_dev_id *pci_id = &bridge_chipsets[0];
		struct pci_dev *bridge = NULL;

		while (pci_id->vendor != 0) {
			bridge = pci_get_device(pci_id->vendor,
						pci_id->device,
						bridge);
			if (!bridge) {
				pci_id++;
				continue;
			}
			if (bridge->subordinate &&
			    (bridge->subordinate->number <=
			     tp->pdev->bus->number) &&
			    (bridge->subordinate->subordinate >=
			     tp->pdev->bus->number)) {
				tg3_flag_set(tp, 5701_DMA_BUG);
				pci_dev_put(bridge);
				break;
			}
		}
	}

	/* The EPB bridge inside 5714, 5715, and 5780 cannot support
	 * DMA addresses > 40-bit. This bridge may have other additional
	 * 57xx devices behind it in some 4-port NIC designs for example.
	 * Any tg3 device found behind the bridge will also need the 40-bit
	 * DMA workaround.
	 */
	if (GET_ASIC_REV(tp->pci_chip_rev_id) == ASIC_REV_5780 ||
	    GET_ASIC_REV(tp->pci_chip_rev_id) == ASIC_REV_5714) {
		tg3_flag_set(tp, 5780_CLASS);
		tg3_flag_set(tp, 40BIT_DMA_BUG);
		tp->msi_cap = pci_find_capability(tp->pdev, PCI_CAP_ID_MSI);
	} else {
		struct pci_dev *bridge = NULL;

		do {
			bridge = pci_get_device(PCI_VENDOR_ID_SERVERWORKS,
						PCI_DEVICE_ID_SERVERWORKS_EPB,
						bridge);
			if (bridge && bridge->subordinate &&
			    (bridge->subordinate->number <=
			     tp->pdev->bus->number) &&
			    (bridge->subordinate->subordinate >=
			     tp->pdev->bus->number)) {
				tg3_flag_set(tp, 40BIT_DMA_BUG);
				pci_dev_put(bridge);
				break;
			}
		} while (bridge);
	}

	if (GET_ASIC_REV(tp->pci_chip_rev_id) == ASIC_REV_5704 ||
	    GET_ASIC_REV(tp->pci_chip_rev_id) == ASIC_REV_5714)
		tp->pdev_peer = tg3_find_peer(tp);

	if (GET_ASIC_REV(tp->pci_chip_rev_id) == ASIC_REV_5717 ||
	    GET_ASIC_REV(tp->pci_chip_rev_id) == ASIC_REV_5719 ||
	    GET_ASIC_REV(tp->pci_chip_rev_id) == ASIC_REV_5720)
		tg3_flag_set(tp, 5717_PLUS);

	if (GET_ASIC_REV(tp->pci_chip_rev_id) == ASIC_REV_57765 ||
	    tg3_flag(tp, 5717_PLUS))
		tg3_flag_set(tp, 57765_PLUS);

	/* Intentionally exclude ASIC_REV_5906 */
	if (GET_ASIC_REV(tp->pci_chip_rev_id) == ASIC_REV_5755 ||
	    GET_ASIC_REV(tp->pci_chip_rev_id) == ASIC_REV_5787 ||
	    GET_ASIC_REV(tp->pci_chip_rev_id) == ASIC_REV_5784 ||
	    GET_ASIC_REV(tp->pci_chip_rev_id) == ASIC_REV_5761 ||
	    GET_ASIC_REV(tp->pci_chip_rev_id) == ASIC_REV_5785 ||
	    GET_ASIC_REV(tp->pci_chip_rev_id) == ASIC_REV_57780 ||
	    tg3_flag(tp, 57765_PLUS))
		tg3_flag_set(tp, 5755_PLUS);

	if (GET_ASIC_REV(tp->pci_chip_rev_id) == ASIC_REV_5750 ||
	    GET_ASIC_REV(tp->pci_chip_rev_id) == ASIC_REV_5752 ||
	    GET_ASIC_REV(tp->pci_chip_rev_id) == ASIC_REV_5906 ||
	    tg3_flag(tp, 5755_PLUS) ||
	    tg3_flag(tp, 5780_CLASS))
		tg3_flag_set(tp, 5750_PLUS);

	if (GET_ASIC_REV(tp->pci_chip_rev_id) == ASIC_REV_5705 ||
	    tg3_flag(tp, 5750_PLUS))
		tg3_flag_set(tp, 5705_PLUS);

	/* Determine TSO capabilities */
	if (tp->pci_chip_rev_id == CHIPREV_ID_5719_A0)
		; /* Do nothing. HW bug. */
	else if (tg3_flag(tp, 57765_PLUS))
		tg3_flag_set(tp, HW_TSO_3);
	else if (tg3_flag(tp, 5755_PLUS) ||
		 GET_ASIC_REV(tp->pci_chip_rev_id) == ASIC_REV_5906)
		tg3_flag_set(tp, HW_TSO_2);
	else if (tg3_flag(tp, 5750_PLUS)) {
		tg3_flag_set(tp, HW_TSO_1);
		tg3_flag_set(tp, TSO_BUG);
		if (GET_ASIC_REV(tp->pci_chip_rev_id) == ASIC_REV_5750 &&
		    tp->pci_chip_rev_id >= CHIPREV_ID_5750_C2)
			tg3_flag_clear(tp, TSO_BUG);
	} else if (GET_ASIC_REV(tp->pci_chip_rev_id) != ASIC_REV_5700 &&
		   GET_ASIC_REV(tp->pci_chip_rev_id) != ASIC_REV_5701 &&
		   tp->pci_chip_rev_id != CHIPREV_ID_5705_A0) {
			tg3_flag_set(tp, TSO_BUG);
		if (GET_ASIC_REV(tp->pci_chip_rev_id) == ASIC_REV_5705)
			tp->fw_needed = FIRMWARE_TG3TSO5;
		else
			tp->fw_needed = FIRMWARE_TG3TSO;
	}

	/* Selectively allow TSO based on operating conditions */
	if (tg3_flag(tp, HW_TSO_1) ||
	    tg3_flag(tp, HW_TSO_2) ||
	    tg3_flag(tp, HW_TSO_3) ||
	    tp->fw_needed) {
		/* For firmware TSO, assume ASF is disabled.
		 * We'll disable TSO later if we discover ASF
		 * is enabled in tg3_get_eeprom_hw_cfg().
		 */
		tg3_flag_set(tp, TSO_CAPABLE);
	} else {
		tg3_flag_clear(tp, TSO_CAPABLE);
		tg3_flag_clear(tp, TSO_BUG);
		tp->fw_needed = NULL;
	}

	if (tp->pci_chip_rev_id == CHIPREV_ID_5701_A0)
		tp->fw_needed = FIRMWARE_TG3;

	tp->irq_max = 1;

	if (tg3_flag(tp, 5750_PLUS)) {
		tg3_flag_set(tp, SUPPORT_MSI);
		if (GET_CHIP_REV(tp->pci_chip_rev_id) == CHIPREV_5750_AX ||
		    GET_CHIP_REV(tp->pci_chip_rev_id) == CHIPREV_5750_BX ||
		    (GET_ASIC_REV(tp->pci_chip_rev_id) == ASIC_REV_5714 &&
		     tp->pci_chip_rev_id <= CHIPREV_ID_5714_A2 &&
		     tp->pdev_peer == tp->pdev))
			tg3_flag_clear(tp, SUPPORT_MSI);

		if (tg3_flag(tp, 5755_PLUS) ||
		    GET_ASIC_REV(tp->pci_chip_rev_id) == ASIC_REV_5906) {
			tg3_flag_set(tp, 1SHOT_MSI);
		}

		if (tg3_flag(tp, 57765_PLUS)) {
			tg3_flag_set(tp, SUPPORT_MSIX);
			tp->irq_max = TG3_IRQ_MAX_VECS;
		}
	}

<<<<<<< HEAD
	if (tg3_flag(tp, 5755_PLUS))
		tg3_flag_set(tp, SHORT_DMA_BUG);

	if (GET_ASIC_REV(tp->pci_chip_rev_id) == ASIC_REV_5719)
		tg3_flag_set(tp, 4K_FIFO_LIMIT);
=======
	/* All chips can get confused if TX buffers
	 * straddle the 4GB address boundary.
	 */
	tg3_flag_set(tp, 4G_DMA_BNDRY_BUG);

	if (tg3_flag(tp, 5755_PLUS) ||
		GET_ASIC_REV(tp->pci_chip_rev_id) == ASIC_REV_5906)
			tg3_flag_set(tp, SHORT_DMA_BUG);
	else
		tg3_flag_set(tp, 40BIT_DMA_LIMIT_BUG);
>>>>>>> e4965373

	if (tg3_flag(tp, 5717_PLUS))
		tg3_flag_set(tp, LRG_PROD_RING_CAP);

	if (tg3_flag(tp, 57765_PLUS) &&
	    tp->pci_chip_rev_id != CHIPREV_ID_5719_A0)
		tg3_flag_set(tp, USE_JUMBO_BDFLAG);

	if (!tg3_flag(tp, 5705_PLUS) ||
	    tg3_flag(tp, 5780_CLASS) ||
	    tg3_flag(tp, USE_JUMBO_BDFLAG))
		tg3_flag_set(tp, JUMBO_CAPABLE);

	pci_read_config_dword(tp->pdev, TG3PCI_PCISTATE,
			      &pci_state_reg);

	if (pci_is_pcie(tp->pdev)) {
		u16 lnkctl;

		tg3_flag_set(tp, PCI_EXPRESS);

		if (tp->pci_chip_rev_id == CHIPREV_ID_5719_A0) {
			int readrq = pcie_get_readrq(tp->pdev);
			if (readrq > 2048)
				pcie_set_readrq(tp->pdev, 2048);
		}

		pci_read_config_word(tp->pdev,
				     pci_pcie_cap(tp->pdev) + PCI_EXP_LNKCTL,
				     &lnkctl);
		if (lnkctl & PCI_EXP_LNKCTL_CLKREQ_EN) {
			if (GET_ASIC_REV(tp->pci_chip_rev_id) ==
			    ASIC_REV_5906) {
				tg3_flag_clear(tp, HW_TSO_2);
				tg3_flag_clear(tp, TSO_CAPABLE);
			}
			if (GET_ASIC_REV(tp->pci_chip_rev_id) == ASIC_REV_5784 ||
			    GET_ASIC_REV(tp->pci_chip_rev_id) == ASIC_REV_5761 ||
			    tp->pci_chip_rev_id == CHIPREV_ID_57780_A0 ||
			    tp->pci_chip_rev_id == CHIPREV_ID_57780_A1)
				tg3_flag_set(tp, CLKREQ_BUG);
		} else if (tp->pci_chip_rev_id == CHIPREV_ID_5717_A0) {
			tg3_flag_set(tp, L1PLLPD_EN);
		}
	} else if (GET_ASIC_REV(tp->pci_chip_rev_id) == ASIC_REV_5785) {
		/* BCM5785 devices are effectively PCIe devices, and should
		 * follow PCIe codepaths, but do not have a PCIe capabilities
		 * section.
		*/
		tg3_flag_set(tp, PCI_EXPRESS);
	} else if (!tg3_flag(tp, 5705_PLUS) ||
		   tg3_flag(tp, 5780_CLASS)) {
		tp->pcix_cap = pci_find_capability(tp->pdev, PCI_CAP_ID_PCIX);
		if (!tp->pcix_cap) {
			dev_err(&tp->pdev->dev,
				"Cannot find PCI-X capability, aborting\n");
			return -EIO;
		}

		if (!(pci_state_reg & PCISTATE_CONV_PCI_MODE))
			tg3_flag_set(tp, PCIX_MODE);
	}

	/* If we have an AMD 762 or VIA K8T800 chipset, write
	 * reordering to the mailbox registers done by the host
	 * controller can cause major troubles.  We read back from
	 * every mailbox register write to force the writes to be
	 * posted to the chip in order.
	 */
	if (pci_dev_present(tg3_write_reorder_chipsets) &&
	    !tg3_flag(tp, PCI_EXPRESS))
		tg3_flag_set(tp, MBOX_WRITE_REORDER);

	pci_read_config_byte(tp->pdev, PCI_CACHE_LINE_SIZE,
			     &tp->pci_cacheline_sz);
	pci_read_config_byte(tp->pdev, PCI_LATENCY_TIMER,
			     &tp->pci_lat_timer);
	if (GET_ASIC_REV(tp->pci_chip_rev_id) == ASIC_REV_5703 &&
	    tp->pci_lat_timer < 64) {
		tp->pci_lat_timer = 64;
		pci_write_config_byte(tp->pdev, PCI_LATENCY_TIMER,
				      tp->pci_lat_timer);
	}

	/* Important! -- It is critical that the PCI-X hw workaround
	 * situation is decided before the first MMIO register access.
	 */
	if (GET_CHIP_REV(tp->pci_chip_rev_id) == CHIPREV_5700_BX) {
		/* 5700 BX chips need to have their TX producer index
		 * mailboxes written twice to workaround a bug.
		 */
		tg3_flag_set(tp, TXD_MBOX_HWBUG);

		/* If we are in PCI-X mode, enable register write workaround.
		 *
		 * The workaround is to use indirect register accesses
		 * for all chip writes not to mailbox registers.
		 */
		if (tg3_flag(tp, PCIX_MODE)) {
			u32 pm_reg;

			tg3_flag_set(tp, PCIX_TARGET_HWBUG);

			/* The chip can have it's power management PCI config
			 * space registers clobbered due to this bug.
			 * So explicitly force the chip into D0 here.
			 */
			pci_read_config_dword(tp->pdev,
					      tp->pm_cap + PCI_PM_CTRL,
					      &pm_reg);
			pm_reg &= ~PCI_PM_CTRL_STATE_MASK;
			pm_reg |= PCI_PM_CTRL_PME_ENABLE | 0 /* D0 */;
			pci_write_config_dword(tp->pdev,
					       tp->pm_cap + PCI_PM_CTRL,
					       pm_reg);

			/* Also, force SERR#/PERR# in PCI command. */
			pci_read_config_word(tp->pdev, PCI_COMMAND, &pci_cmd);
			pci_cmd |= PCI_COMMAND_PARITY | PCI_COMMAND_SERR;
			pci_write_config_word(tp->pdev, PCI_COMMAND, pci_cmd);
		}
	}

	if ((pci_state_reg & PCISTATE_BUS_SPEED_HIGH) != 0)
		tg3_flag_set(tp, PCI_HIGH_SPEED);
	if ((pci_state_reg & PCISTATE_BUS_32BIT) != 0)
		tg3_flag_set(tp, PCI_32BIT);

	/* Chip-specific fixup from Broadcom driver */
	if ((tp->pci_chip_rev_id == CHIPREV_ID_5704_A0) &&
	    (!(pci_state_reg & PCISTATE_RETRY_SAME_DMA))) {
		pci_state_reg |= PCISTATE_RETRY_SAME_DMA;
		pci_write_config_dword(tp->pdev, TG3PCI_PCISTATE, pci_state_reg);
	}

	/* Default fast path register access methods */
	tp->read32 = tg3_read32;
	tp->write32 = tg3_write32;
	tp->read32_mbox = tg3_read32;
	tp->write32_mbox = tg3_write32;
	tp->write32_tx_mbox = tg3_write32;
	tp->write32_rx_mbox = tg3_write32;

	/* Various workaround register access methods */
	if (tg3_flag(tp, PCIX_TARGET_HWBUG))
		tp->write32 = tg3_write_indirect_reg32;
	else if (GET_ASIC_REV(tp->pci_chip_rev_id) == ASIC_REV_5701 ||
		 (tg3_flag(tp, PCI_EXPRESS) &&
		  tp->pci_chip_rev_id == CHIPREV_ID_5750_A0)) {
		/*
		 * Back to back register writes can cause problems on these
		 * chips, the workaround is to read back all reg writes
		 * except those to mailbox regs.
		 *
		 * See tg3_write_indirect_reg32().
		 */
		tp->write32 = tg3_write_flush_reg32;
	}

	if (tg3_flag(tp, TXD_MBOX_HWBUG) || tg3_flag(tp, MBOX_WRITE_REORDER)) {
		tp->write32_tx_mbox = tg3_write32_tx_mbox;
		if (tg3_flag(tp, MBOX_WRITE_REORDER))
			tp->write32_rx_mbox = tg3_write_flush_reg32;
	}

	if (tg3_flag(tp, ICH_WORKAROUND)) {
		tp->read32 = tg3_read_indirect_reg32;
		tp->write32 = tg3_write_indirect_reg32;
		tp->read32_mbox = tg3_read_indirect_mbox;
		tp->write32_mbox = tg3_write_indirect_mbox;
		tp->write32_tx_mbox = tg3_write_indirect_mbox;
		tp->write32_rx_mbox = tg3_write_indirect_mbox;

		iounmap(tp->regs);
		tp->regs = NULL;

		pci_read_config_word(tp->pdev, PCI_COMMAND, &pci_cmd);
		pci_cmd &= ~PCI_COMMAND_MEMORY;
		pci_write_config_word(tp->pdev, PCI_COMMAND, pci_cmd);
	}
	if (GET_ASIC_REV(tp->pci_chip_rev_id) == ASIC_REV_5906) {
		tp->read32_mbox = tg3_read32_mbox_5906;
		tp->write32_mbox = tg3_write32_mbox_5906;
		tp->write32_tx_mbox = tg3_write32_mbox_5906;
		tp->write32_rx_mbox = tg3_write32_mbox_5906;
	}

	if (tp->write32 == tg3_write_indirect_reg32 ||
	    (tg3_flag(tp, PCIX_MODE) &&
	     (GET_ASIC_REV(tp->pci_chip_rev_id) == ASIC_REV_5700 ||
	      GET_ASIC_REV(tp->pci_chip_rev_id) == ASIC_REV_5701)))
		tg3_flag_set(tp, SRAM_USE_CONFIG);

	/* The memory arbiter has to be enabled in order for SRAM accesses
	 * to succeed.  Normally on powerup the tg3 chip firmware will make
	 * sure it is enabled, but other entities such as system netboot
	 * code might disable it.
	 */
	val = tr32(MEMARB_MODE);
	tw32(MEMARB_MODE, val | MEMARB_MODE_ENABLE);

	tp->pci_fn = PCI_FUNC(tp->pdev->devfn) & 3;
	if (GET_ASIC_REV(tp->pci_chip_rev_id) == ASIC_REV_5704 ||
	    tg3_flag(tp, 5780_CLASS)) {
		if (tg3_flag(tp, PCIX_MODE)) {
			pci_read_config_dword(tp->pdev,
					      tp->pcix_cap + PCI_X_STATUS,
					      &val);
			tp->pci_fn = val & 0x7;
		}
	} else if (GET_ASIC_REV(tp->pci_chip_rev_id) == ASIC_REV_5717) {
		tg3_read_mem(tp, NIC_SRAM_CPMU_STATUS, &val);
		if ((val & NIC_SRAM_CPMUSTAT_SIG_MSK) ==
		    NIC_SRAM_CPMUSTAT_SIG) {
			tp->pci_fn = val & TG3_CPMU_STATUS_FMSK_5717;
			tp->pci_fn = tp->pci_fn ? 1 : 0;
		}
	} else if (GET_ASIC_REV(tp->pci_chip_rev_id) == ASIC_REV_5719 ||
		   GET_ASIC_REV(tp->pci_chip_rev_id) == ASIC_REV_5720) {
		tg3_read_mem(tp, NIC_SRAM_CPMU_STATUS, &val);
		if ((val & NIC_SRAM_CPMUSTAT_SIG_MSK) ==
		    NIC_SRAM_CPMUSTAT_SIG) {
			tp->pci_fn = (val & TG3_CPMU_STATUS_FMSK_5719) >>
				     TG3_CPMU_STATUS_FSHFT_5719;
		}
	}

	/* Get eeprom hw config before calling tg3_set_power_state().
	 * In particular, the TG3_FLAG_IS_NIC flag must be
	 * determined before calling tg3_set_power_state() so that
	 * we know whether or not to switch out of Vaux power.
	 * When the flag is set, it means that GPIO1 is used for eeprom
	 * write protect and also implies that it is a LOM where GPIOs
	 * are not used to switch power.
	 */
	tg3_get_eeprom_hw_cfg(tp);

	if (tp->fw_needed && tg3_flag(tp, ENABLE_ASF)) {
		tg3_flag_clear(tp, TSO_CAPABLE);
		tg3_flag_clear(tp, TSO_BUG);
		tp->fw_needed = NULL;
	}

	if (tg3_flag(tp, ENABLE_APE)) {
		/* Allow reads and writes to the
		 * APE register and memory space.
		 */
		pci_state_reg |= PCISTATE_ALLOW_APE_CTLSPC_WR |
				 PCISTATE_ALLOW_APE_SHMEM_WR |
				 PCISTATE_ALLOW_APE_PSPACE_WR;
		pci_write_config_dword(tp->pdev, TG3PCI_PCISTATE,
				       pci_state_reg);

		tg3_ape_lock_init(tp);
	}

	if (GET_ASIC_REV(tp->pci_chip_rev_id) == ASIC_REV_5784 ||
	    GET_ASIC_REV(tp->pci_chip_rev_id) == ASIC_REV_5761 ||
	    GET_ASIC_REV(tp->pci_chip_rev_id) == ASIC_REV_5785 ||
	    GET_ASIC_REV(tp->pci_chip_rev_id) == ASIC_REV_57780 ||
	    tg3_flag(tp, 57765_PLUS))
		tg3_flag_set(tp, CPMU_PRESENT);

	/* Set up tp->grc_local_ctrl before calling
	 * tg3_pwrsrc_switch_to_vmain().  GPIO1 driven high
	 * will bring 5700's external PHY out of reset.
	 * It is also used as eeprom write protect on LOMs.
	 */
	tp->grc_local_ctrl = GRC_LCLCTRL_INT_ON_ATTN | GRC_LCLCTRL_AUTO_SEEPROM;
	if (GET_ASIC_REV(tp->pci_chip_rev_id) == ASIC_REV_5700 ||
	    tg3_flag(tp, EEPROM_WRITE_PROT))
		tp->grc_local_ctrl |= (GRC_LCLCTRL_GPIO_OE1 |
				       GRC_LCLCTRL_GPIO_OUTPUT1);
	/* Unused GPIO3 must be driven as output on 5752 because there
	 * are no pull-up resistors on unused GPIO pins.
	 */
	else if (GET_ASIC_REV(tp->pci_chip_rev_id) == ASIC_REV_5752)
		tp->grc_local_ctrl |= GRC_LCLCTRL_GPIO_OE3;

	if (GET_ASIC_REV(tp->pci_chip_rev_id) == ASIC_REV_5755 ||
	    GET_ASIC_REV(tp->pci_chip_rev_id) == ASIC_REV_57780 ||
	    GET_ASIC_REV(tp->pci_chip_rev_id) == ASIC_REV_57765)
		tp->grc_local_ctrl |= GRC_LCLCTRL_GPIO_UART_SEL;

	if (tp->pdev->device == PCI_DEVICE_ID_TIGON3_5761 ||
	    tp->pdev->device == TG3PCI_DEVICE_TIGON3_5761S) {
		/* Turn off the debug UART. */
		tp->grc_local_ctrl |= GRC_LCLCTRL_GPIO_UART_SEL;
		if (tg3_flag(tp, IS_NIC))
			/* Keep VMain power. */
			tp->grc_local_ctrl |= GRC_LCLCTRL_GPIO_OE0 |
					      GRC_LCLCTRL_GPIO_OUTPUT0;
	}

	/* Switch out of Vaux if it is a NIC */
	tg3_pwrsrc_switch_to_vmain(tp);

	/* Derive initial jumbo mode from MTU assigned in
	 * ether_setup() via the alloc_etherdev() call
	 */
	if (tp->dev->mtu > ETH_DATA_LEN && !tg3_flag(tp, 5780_CLASS))
		tg3_flag_set(tp, JUMBO_RING_ENABLE);

	/* Determine WakeOnLan speed to use. */
	if (GET_ASIC_REV(tp->pci_chip_rev_id) == ASIC_REV_5700 ||
	    tp->pci_chip_rev_id == CHIPREV_ID_5701_A0 ||
	    tp->pci_chip_rev_id == CHIPREV_ID_5701_B0 ||
	    tp->pci_chip_rev_id == CHIPREV_ID_5701_B2) {
		tg3_flag_clear(tp, WOL_SPEED_100MB);
	} else {
		tg3_flag_set(tp, WOL_SPEED_100MB);
	}

	if (GET_ASIC_REV(tp->pci_chip_rev_id) == ASIC_REV_5906)
		tp->phy_flags |= TG3_PHYFLG_IS_FET;

	/* A few boards don't want Ethernet@WireSpeed phy feature */
	if (GET_ASIC_REV(tp->pci_chip_rev_id) == ASIC_REV_5700 ||
	    (GET_ASIC_REV(tp->pci_chip_rev_id) == ASIC_REV_5705 &&
	     (tp->pci_chip_rev_id != CHIPREV_ID_5705_A0) &&
	     (tp->pci_chip_rev_id != CHIPREV_ID_5705_A1)) ||
	    (tp->phy_flags & TG3_PHYFLG_IS_FET) ||
	    (tp->phy_flags & TG3_PHYFLG_ANY_SERDES))
		tp->phy_flags |= TG3_PHYFLG_NO_ETH_WIRE_SPEED;

	if (GET_CHIP_REV(tp->pci_chip_rev_id) == CHIPREV_5703_AX ||
	    GET_CHIP_REV(tp->pci_chip_rev_id) == CHIPREV_5704_AX)
		tp->phy_flags |= TG3_PHYFLG_ADC_BUG;
	if (tp->pci_chip_rev_id == CHIPREV_ID_5704_A0)
		tp->phy_flags |= TG3_PHYFLG_5704_A0_BUG;

	if (tg3_flag(tp, 5705_PLUS) &&
	    !(tp->phy_flags & TG3_PHYFLG_IS_FET) &&
	    GET_ASIC_REV(tp->pci_chip_rev_id) != ASIC_REV_5785 &&
	    GET_ASIC_REV(tp->pci_chip_rev_id) != ASIC_REV_57780 &&
	    !tg3_flag(tp, 57765_PLUS)) {
		if (GET_ASIC_REV(tp->pci_chip_rev_id) == ASIC_REV_5755 ||
		    GET_ASIC_REV(tp->pci_chip_rev_id) == ASIC_REV_5787 ||
		    GET_ASIC_REV(tp->pci_chip_rev_id) == ASIC_REV_5784 ||
		    GET_ASIC_REV(tp->pci_chip_rev_id) == ASIC_REV_5761) {
			if (tp->pdev->device != PCI_DEVICE_ID_TIGON3_5756 &&
			    tp->pdev->device != PCI_DEVICE_ID_TIGON3_5722)
				tp->phy_flags |= TG3_PHYFLG_JITTER_BUG;
			if (tp->pdev->device == PCI_DEVICE_ID_TIGON3_5755M)
				tp->phy_flags |= TG3_PHYFLG_ADJUST_TRIM;
		} else
			tp->phy_flags |= TG3_PHYFLG_BER_BUG;
	}

	if (GET_ASIC_REV(tp->pci_chip_rev_id) == ASIC_REV_5784 &&
	    GET_CHIP_REV(tp->pci_chip_rev_id) != CHIPREV_5784_AX) {
		tp->phy_otp = tg3_read_otp_phycfg(tp);
		if (tp->phy_otp == 0)
			tp->phy_otp = TG3_OTP_DEFAULT;
	}

	if (tg3_flag(tp, CPMU_PRESENT))
		tp->mi_mode = MAC_MI_MODE_500KHZ_CONST;
	else
		tp->mi_mode = MAC_MI_MODE_BASE;

	tp->coalesce_mode = 0;
	if (GET_CHIP_REV(tp->pci_chip_rev_id) != CHIPREV_5700_AX &&
	    GET_CHIP_REV(tp->pci_chip_rev_id) != CHIPREV_5700_BX)
		tp->coalesce_mode |= HOSTCC_MODE_32BYTE;

	/* Set these bits to enable statistics workaround. */
	if (GET_ASIC_REV(tp->pci_chip_rev_id) == ASIC_REV_5717 ||
	    tp->pci_chip_rev_id == CHIPREV_ID_5719_A0 ||
	    tp->pci_chip_rev_id == CHIPREV_ID_5720_A0) {
		tp->coalesce_mode |= HOSTCC_MODE_ATTN;
		tp->grc_mode |= GRC_MODE_IRQ_ON_FLOW_ATTN;
	}

	if (GET_ASIC_REV(tp->pci_chip_rev_id) == ASIC_REV_5785 ||
	    GET_ASIC_REV(tp->pci_chip_rev_id) == ASIC_REV_57780)
		tg3_flag_set(tp, USE_PHYLIB);

	err = tg3_mdio_init(tp);
	if (err)
		return err;

	/* Initialize data/descriptor byte/word swapping. */
	val = tr32(GRC_MODE);
	if (GET_ASIC_REV(tp->pci_chip_rev_id) == ASIC_REV_5720)
		val &= (GRC_MODE_BYTE_SWAP_B2HRX_DATA |
			GRC_MODE_WORD_SWAP_B2HRX_DATA |
			GRC_MODE_B2HRX_ENABLE |
			GRC_MODE_HTX2B_ENABLE |
			GRC_MODE_HOST_STACKUP);
	else
		val &= GRC_MODE_HOST_STACKUP;

	tw32(GRC_MODE, val | tp->grc_mode);

	tg3_switch_clocks(tp);

	/* Clear this out for sanity. */
	tw32(TG3PCI_MEM_WIN_BASE_ADDR, 0);

	pci_read_config_dword(tp->pdev, TG3PCI_PCISTATE,
			      &pci_state_reg);
	if ((pci_state_reg & PCISTATE_CONV_PCI_MODE) == 0 &&
	    !tg3_flag(tp, PCIX_TARGET_HWBUG)) {
		u32 chiprevid = GET_CHIP_REV_ID(tp->misc_host_ctrl);

		if (chiprevid == CHIPREV_ID_5701_A0 ||
		    chiprevid == CHIPREV_ID_5701_B0 ||
		    chiprevid == CHIPREV_ID_5701_B2 ||
		    chiprevid == CHIPREV_ID_5701_B5) {
			void __iomem *sram_base;

			/* Write some dummy words into the SRAM status block
			 * area, see if it reads back correctly.  If the return
			 * value is bad, force enable the PCIX workaround.
			 */
			sram_base = tp->regs + NIC_SRAM_WIN_BASE + NIC_SRAM_STATS_BLK;

			writel(0x00000000, sram_base);
			writel(0x00000000, sram_base + 4);
			writel(0xffffffff, sram_base + 4);
			if (readl(sram_base) != 0x00000000)
				tg3_flag_set(tp, PCIX_TARGET_HWBUG);
		}
	}

	udelay(50);
	tg3_nvram_init(tp);

	grc_misc_cfg = tr32(GRC_MISC_CFG);
	grc_misc_cfg &= GRC_MISC_CFG_BOARD_ID_MASK;

	if (GET_ASIC_REV(tp->pci_chip_rev_id) == ASIC_REV_5705 &&
	    (grc_misc_cfg == GRC_MISC_CFG_BOARD_ID_5788 ||
	     grc_misc_cfg == GRC_MISC_CFG_BOARD_ID_5788M))
		tg3_flag_set(tp, IS_5788);

	if (!tg3_flag(tp, IS_5788) &&
	    GET_ASIC_REV(tp->pci_chip_rev_id) != ASIC_REV_5700)
		tg3_flag_set(tp, TAGGED_STATUS);
	if (tg3_flag(tp, TAGGED_STATUS)) {
		tp->coalesce_mode |= (HOSTCC_MODE_CLRTICK_RXBD |
				      HOSTCC_MODE_CLRTICK_TXBD);

		tp->misc_host_ctrl |= MISC_HOST_CTRL_TAGGED_STATUS;
		pci_write_config_dword(tp->pdev, TG3PCI_MISC_HOST_CTRL,
				       tp->misc_host_ctrl);
	}

	/* Preserve the APE MAC_MODE bits */
	if (tg3_flag(tp, ENABLE_APE))
		tp->mac_mode = MAC_MODE_APE_TX_EN | MAC_MODE_APE_RX_EN;
	else
		tp->mac_mode = TG3_DEF_MAC_MODE;

	/* these are limited to 10/100 only */
	if ((GET_ASIC_REV(tp->pci_chip_rev_id) == ASIC_REV_5703 &&
	     (grc_misc_cfg == 0x8000 || grc_misc_cfg == 0x4000)) ||
	    (GET_ASIC_REV(tp->pci_chip_rev_id) == ASIC_REV_5705 &&
	     tp->pdev->vendor == PCI_VENDOR_ID_BROADCOM &&
	     (tp->pdev->device == PCI_DEVICE_ID_TIGON3_5901 ||
	      tp->pdev->device == PCI_DEVICE_ID_TIGON3_5901_2 ||
	      tp->pdev->device == PCI_DEVICE_ID_TIGON3_5705F)) ||
	    (tp->pdev->vendor == PCI_VENDOR_ID_BROADCOM &&
	     (tp->pdev->device == PCI_DEVICE_ID_TIGON3_5751F ||
	      tp->pdev->device == PCI_DEVICE_ID_TIGON3_5753F ||
	      tp->pdev->device == PCI_DEVICE_ID_TIGON3_5787F)) ||
	    tp->pdev->device == TG3PCI_DEVICE_TIGON3_57790 ||
	    tp->pdev->device == TG3PCI_DEVICE_TIGON3_57791 ||
	    tp->pdev->device == TG3PCI_DEVICE_TIGON3_57795 ||
	    (tp->phy_flags & TG3_PHYFLG_IS_FET))
		tp->phy_flags |= TG3_PHYFLG_10_100_ONLY;

	err = tg3_phy_probe(tp);
	if (err) {
		dev_err(&tp->pdev->dev, "phy probe failed, err %d\n", err);
		/* ... but do not return immediately ... */
		tg3_mdio_fini(tp);
	}

	tg3_read_vpd(tp);
	tg3_read_fw_ver(tp);

	if (tp->phy_flags & TG3_PHYFLG_PHY_SERDES) {
		tp->phy_flags &= ~TG3_PHYFLG_USE_MI_INTERRUPT;
	} else {
		if (GET_ASIC_REV(tp->pci_chip_rev_id) == ASIC_REV_5700)
			tp->phy_flags |= TG3_PHYFLG_USE_MI_INTERRUPT;
		else
			tp->phy_flags &= ~TG3_PHYFLG_USE_MI_INTERRUPT;
	}

	/* 5700 {AX,BX} chips have a broken status block link
	 * change bit implementation, so we must use the
	 * status register in those cases.
	 */
	if (GET_ASIC_REV(tp->pci_chip_rev_id) == ASIC_REV_5700)
		tg3_flag_set(tp, USE_LINKCHG_REG);
	else
		tg3_flag_clear(tp, USE_LINKCHG_REG);

	/* The led_ctrl is set during tg3_phy_probe, here we might
	 * have to force the link status polling mechanism based
	 * upon subsystem IDs.
	 */
	if (tp->pdev->subsystem_vendor == PCI_VENDOR_ID_DELL &&
	    GET_ASIC_REV(tp->pci_chip_rev_id) == ASIC_REV_5701 &&
	    !(tp->phy_flags & TG3_PHYFLG_PHY_SERDES)) {
		tp->phy_flags |= TG3_PHYFLG_USE_MI_INTERRUPT;
		tg3_flag_set(tp, USE_LINKCHG_REG);
	}

	/* For all SERDES we poll the MAC status register. */
	if (tp->phy_flags & TG3_PHYFLG_PHY_SERDES)
		tg3_flag_set(tp, POLL_SERDES);
	else
		tg3_flag_clear(tp, POLL_SERDES);

	tp->rx_offset = NET_IP_ALIGN;
	tp->rx_copy_thresh = TG3_RX_COPY_THRESHOLD;
	if (GET_ASIC_REV(tp->pci_chip_rev_id) == ASIC_REV_5701 &&
	    tg3_flag(tp, PCIX_MODE)) {
		tp->rx_offset = 0;
#ifndef CONFIG_HAVE_EFFICIENT_UNALIGNED_ACCESS
		tp->rx_copy_thresh = ~(u16)0;
#endif
	}

	tp->rx_std_ring_mask = TG3_RX_STD_RING_SIZE(tp) - 1;
	tp->rx_jmb_ring_mask = TG3_RX_JMB_RING_SIZE(tp) - 1;
	tp->rx_ret_ring_mask = tg3_rx_ret_ring_size(tp) - 1;

	tp->rx_std_max_post = tp->rx_std_ring_mask + 1;

	/* Increment the rx prod index on the rx std ring by at most
	 * 8 for these chips to workaround hw errata.
	 */
	if (GET_ASIC_REV(tp->pci_chip_rev_id) == ASIC_REV_5750 ||
	    GET_ASIC_REV(tp->pci_chip_rev_id) == ASIC_REV_5752 ||
	    GET_ASIC_REV(tp->pci_chip_rev_id) == ASIC_REV_5755)
		tp->rx_std_max_post = 8;

	if (tg3_flag(tp, ASPM_WORKAROUND))
		tp->pwrmgmt_thresh = tr32(PCIE_PWR_MGMT_THRESH) &
				     PCIE_PWR_MGMT_L1_THRESH_MSK;

	return err;
}

#ifdef CONFIG_SPARC
static int __devinit tg3_get_macaddr_sparc(struct tg3 *tp)
{
	struct net_device *dev = tp->dev;
	struct pci_dev *pdev = tp->pdev;
	struct device_node *dp = pci_device_to_OF_node(pdev);
	const unsigned char *addr;
	int len;

	addr = of_get_property(dp, "local-mac-address", &len);
	if (addr && len == 6) {
		memcpy(dev->dev_addr, addr, 6);
		memcpy(dev->perm_addr, dev->dev_addr, 6);
		return 0;
	}
	return -ENODEV;
}

static int __devinit tg3_get_default_macaddr_sparc(struct tg3 *tp)
{
	struct net_device *dev = tp->dev;

	memcpy(dev->dev_addr, idprom->id_ethaddr, 6);
	memcpy(dev->perm_addr, idprom->id_ethaddr, 6);
	return 0;
}
#endif

static int __devinit tg3_get_device_address(struct tg3 *tp)
{
	struct net_device *dev = tp->dev;
	u32 hi, lo, mac_offset;
	int addr_ok = 0;

#ifdef CONFIG_SPARC
	if (!tg3_get_macaddr_sparc(tp))
		return 0;
#endif

	mac_offset = 0x7c;
	if (GET_ASIC_REV(tp->pci_chip_rev_id) == ASIC_REV_5704 ||
	    tg3_flag(tp, 5780_CLASS)) {
		if (tr32(TG3PCI_DUAL_MAC_CTRL) & DUAL_MAC_CTRL_ID)
			mac_offset = 0xcc;
		if (tg3_nvram_lock(tp))
			tw32_f(NVRAM_CMD, NVRAM_CMD_RESET);
		else
			tg3_nvram_unlock(tp);
	} else if (tg3_flag(tp, 5717_PLUS)) {
		if (tp->pci_fn & 1)
			mac_offset = 0xcc;
		if (tp->pci_fn > 1)
			mac_offset += 0x18c;
	} else if (GET_ASIC_REV(tp->pci_chip_rev_id) == ASIC_REV_5906)
		mac_offset = 0x10;

	/* First try to get it from MAC address mailbox. */
	tg3_read_mem(tp, NIC_SRAM_MAC_ADDR_HIGH_MBOX, &hi);
	if ((hi >> 16) == 0x484b) {
		dev->dev_addr[0] = (hi >>  8) & 0xff;
		dev->dev_addr[1] = (hi >>  0) & 0xff;

		tg3_read_mem(tp, NIC_SRAM_MAC_ADDR_LOW_MBOX, &lo);
		dev->dev_addr[2] = (lo >> 24) & 0xff;
		dev->dev_addr[3] = (lo >> 16) & 0xff;
		dev->dev_addr[4] = (lo >>  8) & 0xff;
		dev->dev_addr[5] = (lo >>  0) & 0xff;

		/* Some old bootcode may report a 0 MAC address in SRAM */
		addr_ok = is_valid_ether_addr(&dev->dev_addr[0]);
	}
	if (!addr_ok) {
		/* Next, try NVRAM. */
		if (!tg3_flag(tp, NO_NVRAM) &&
		    !tg3_nvram_read_be32(tp, mac_offset + 0, &hi) &&
		    !tg3_nvram_read_be32(tp, mac_offset + 4, &lo)) {
			memcpy(&dev->dev_addr[0], ((char *)&hi) + 2, 2);
			memcpy(&dev->dev_addr[2], (char *)&lo, sizeof(lo));
		}
		/* Finally just fetch it out of the MAC control regs. */
		else {
			hi = tr32(MAC_ADDR_0_HIGH);
			lo = tr32(MAC_ADDR_0_LOW);

			dev->dev_addr[5] = lo & 0xff;
			dev->dev_addr[4] = (lo >> 8) & 0xff;
			dev->dev_addr[3] = (lo >> 16) & 0xff;
			dev->dev_addr[2] = (lo >> 24) & 0xff;
			dev->dev_addr[1] = hi & 0xff;
			dev->dev_addr[0] = (hi >> 8) & 0xff;
		}
	}

	if (!is_valid_ether_addr(&dev->dev_addr[0])) {
#ifdef CONFIG_SPARC
		if (!tg3_get_default_macaddr_sparc(tp))
			return 0;
#endif
		return -EINVAL;
	}
	memcpy(dev->perm_addr, dev->dev_addr, dev->addr_len);
	return 0;
}

#define BOUNDARY_SINGLE_CACHELINE	1
#define BOUNDARY_MULTI_CACHELINE	2

static u32 __devinit tg3_calc_dma_bndry(struct tg3 *tp, u32 val)
{
	int cacheline_size;
	u8 byte;
	int goal;

	pci_read_config_byte(tp->pdev, PCI_CACHE_LINE_SIZE, &byte);
	if (byte == 0)
		cacheline_size = 1024;
	else
		cacheline_size = (int) byte * 4;

	/* On 5703 and later chips, the boundary bits have no
	 * effect.
	 */
	if (GET_ASIC_REV(tp->pci_chip_rev_id) != ASIC_REV_5700 &&
	    GET_ASIC_REV(tp->pci_chip_rev_id) != ASIC_REV_5701 &&
	    !tg3_flag(tp, PCI_EXPRESS))
		goto out;

#if defined(CONFIG_PPC64) || defined(CONFIG_IA64) || defined(CONFIG_PARISC)
	goal = BOUNDARY_MULTI_CACHELINE;
#else
#if defined(CONFIG_SPARC64) || defined(CONFIG_ALPHA)
	goal = BOUNDARY_SINGLE_CACHELINE;
#else
	goal = 0;
#endif
#endif

	if (tg3_flag(tp, 57765_PLUS)) {
		val = goal ? 0 : DMA_RWCTRL_DIS_CACHE_ALIGNMENT;
		goto out;
	}

	if (!goal)
		goto out;

	/* PCI controllers on most RISC systems tend to disconnect
	 * when a device tries to burst across a cache-line boundary.
	 * Therefore, letting tg3 do so just wastes PCI bandwidth.
	 *
	 * Unfortunately, for PCI-E there are only limited
	 * write-side controls for this, and thus for reads
	 * we will still get the disconnects.  We'll also waste
	 * these PCI cycles for both read and write for chips
	 * other than 5700 and 5701 which do not implement the
	 * boundary bits.
	 */
	if (tg3_flag(tp, PCIX_MODE) && !tg3_flag(tp, PCI_EXPRESS)) {
		switch (cacheline_size) {
		case 16:
		case 32:
		case 64:
		case 128:
			if (goal == BOUNDARY_SINGLE_CACHELINE) {
				val |= (DMA_RWCTRL_READ_BNDRY_128_PCIX |
					DMA_RWCTRL_WRITE_BNDRY_128_PCIX);
			} else {
				val |= (DMA_RWCTRL_READ_BNDRY_384_PCIX |
					DMA_RWCTRL_WRITE_BNDRY_384_PCIX);
			}
			break;

		case 256:
			val |= (DMA_RWCTRL_READ_BNDRY_256_PCIX |
				DMA_RWCTRL_WRITE_BNDRY_256_PCIX);
			break;

		default:
			val |= (DMA_RWCTRL_READ_BNDRY_384_PCIX |
				DMA_RWCTRL_WRITE_BNDRY_384_PCIX);
			break;
		}
	} else if (tg3_flag(tp, PCI_EXPRESS)) {
		switch (cacheline_size) {
		case 16:
		case 32:
		case 64:
			if (goal == BOUNDARY_SINGLE_CACHELINE) {
				val &= ~DMA_RWCTRL_WRITE_BNDRY_DISAB_PCIE;
				val |= DMA_RWCTRL_WRITE_BNDRY_64_PCIE;
				break;
			}
			/* fallthrough */
		case 128:
		default:
			val &= ~DMA_RWCTRL_WRITE_BNDRY_DISAB_PCIE;
			val |= DMA_RWCTRL_WRITE_BNDRY_128_PCIE;
			break;
		}
	} else {
		switch (cacheline_size) {
		case 16:
			if (goal == BOUNDARY_SINGLE_CACHELINE) {
				val |= (DMA_RWCTRL_READ_BNDRY_16 |
					DMA_RWCTRL_WRITE_BNDRY_16);
				break;
			}
			/* fallthrough */
		case 32:
			if (goal == BOUNDARY_SINGLE_CACHELINE) {
				val |= (DMA_RWCTRL_READ_BNDRY_32 |
					DMA_RWCTRL_WRITE_BNDRY_32);
				break;
			}
			/* fallthrough */
		case 64:
			if (goal == BOUNDARY_SINGLE_CACHELINE) {
				val |= (DMA_RWCTRL_READ_BNDRY_64 |
					DMA_RWCTRL_WRITE_BNDRY_64);
				break;
			}
			/* fallthrough */
		case 128:
			if (goal == BOUNDARY_SINGLE_CACHELINE) {
				val |= (DMA_RWCTRL_READ_BNDRY_128 |
					DMA_RWCTRL_WRITE_BNDRY_128);
				break;
			}
			/* fallthrough */
		case 256:
			val |= (DMA_RWCTRL_READ_BNDRY_256 |
				DMA_RWCTRL_WRITE_BNDRY_256);
			break;
		case 512:
			val |= (DMA_RWCTRL_READ_BNDRY_512 |
				DMA_RWCTRL_WRITE_BNDRY_512);
			break;
		case 1024:
		default:
			val |= (DMA_RWCTRL_READ_BNDRY_1024 |
				DMA_RWCTRL_WRITE_BNDRY_1024);
			break;
		}
	}

out:
	return val;
}

static int __devinit tg3_do_test_dma(struct tg3 *tp, u32 *buf, dma_addr_t buf_dma, int size, int to_device)
{
	struct tg3_internal_buffer_desc test_desc;
	u32 sram_dma_descs;
	int i, ret;

	sram_dma_descs = NIC_SRAM_DMA_DESC_POOL_BASE;

	tw32(FTQ_RCVBD_COMP_FIFO_ENQDEQ, 0);
	tw32(FTQ_RCVDATA_COMP_FIFO_ENQDEQ, 0);
	tw32(RDMAC_STATUS, 0);
	tw32(WDMAC_STATUS, 0);

	tw32(BUFMGR_MODE, 0);
	tw32(FTQ_RESET, 0);

	test_desc.addr_hi = ((u64) buf_dma) >> 32;
	test_desc.addr_lo = buf_dma & 0xffffffff;
	test_desc.nic_mbuf = 0x00002100;
	test_desc.len = size;

	/*
	 * HP ZX1 was seeing test failures for 5701 cards running at 33Mhz
	 * the *second* time the tg3 driver was getting loaded after an
	 * initial scan.
	 *
	 * Broadcom tells me:
	 *   ...the DMA engine is connected to the GRC block and a DMA
	 *   reset may affect the GRC block in some unpredictable way...
	 *   The behavior of resets to individual blocks has not been tested.
	 *
	 * Broadcom noted the GRC reset will also reset all sub-components.
	 */
	if (to_device) {
		test_desc.cqid_sqid = (13 << 8) | 2;

		tw32_f(RDMAC_MODE, RDMAC_MODE_ENABLE);
		udelay(40);
	} else {
		test_desc.cqid_sqid = (16 << 8) | 7;

		tw32_f(WDMAC_MODE, WDMAC_MODE_ENABLE);
		udelay(40);
	}
	test_desc.flags = 0x00000005;

	for (i = 0; i < (sizeof(test_desc) / sizeof(u32)); i++) {
		u32 val;

		val = *(((u32 *)&test_desc) + i);
		pci_write_config_dword(tp->pdev, TG3PCI_MEM_WIN_BASE_ADDR,
				       sram_dma_descs + (i * sizeof(u32)));
		pci_write_config_dword(tp->pdev, TG3PCI_MEM_WIN_DATA, val);
	}
	pci_write_config_dword(tp->pdev, TG3PCI_MEM_WIN_BASE_ADDR, 0);

	if (to_device)
		tw32(FTQ_DMA_HIGH_READ_FIFO_ENQDEQ, sram_dma_descs);
	else
		tw32(FTQ_DMA_HIGH_WRITE_FIFO_ENQDEQ, sram_dma_descs);

	ret = -ENODEV;
	for (i = 0; i < 40; i++) {
		u32 val;

		if (to_device)
			val = tr32(FTQ_RCVBD_COMP_FIFO_ENQDEQ);
		else
			val = tr32(FTQ_RCVDATA_COMP_FIFO_ENQDEQ);
		if ((val & 0xffff) == sram_dma_descs) {
			ret = 0;
			break;
		}

		udelay(100);
	}

	return ret;
}

#define TEST_BUFFER_SIZE	0x2000

static DEFINE_PCI_DEVICE_TABLE(tg3_dma_wait_state_chipsets) = {
	{ PCI_DEVICE(PCI_VENDOR_ID_APPLE, PCI_DEVICE_ID_APPLE_UNI_N_PCI15) },
	{ },
};

static int __devinit tg3_test_dma(struct tg3 *tp)
{
	dma_addr_t buf_dma;
	u32 *buf, saved_dma_rwctrl;
	int ret = 0;

	buf = dma_alloc_coherent(&tp->pdev->dev, TEST_BUFFER_SIZE,
				 &buf_dma, GFP_KERNEL);
	if (!buf) {
		ret = -ENOMEM;
		goto out_nofree;
	}

	tp->dma_rwctrl = ((0x7 << DMA_RWCTRL_PCI_WRITE_CMD_SHIFT) |
			  (0x6 << DMA_RWCTRL_PCI_READ_CMD_SHIFT));

	tp->dma_rwctrl = tg3_calc_dma_bndry(tp, tp->dma_rwctrl);

	if (tg3_flag(tp, 57765_PLUS))
		goto out;

	if (tg3_flag(tp, PCI_EXPRESS)) {
		/* DMA read watermark not used on PCIE */
		tp->dma_rwctrl |= 0x00180000;
	} else if (!tg3_flag(tp, PCIX_MODE)) {
		if (GET_ASIC_REV(tp->pci_chip_rev_id) == ASIC_REV_5705 ||
		    GET_ASIC_REV(tp->pci_chip_rev_id) == ASIC_REV_5750)
			tp->dma_rwctrl |= 0x003f0000;
		else
			tp->dma_rwctrl |= 0x003f000f;
	} else {
		if (GET_ASIC_REV(tp->pci_chip_rev_id) == ASIC_REV_5703 ||
		    GET_ASIC_REV(tp->pci_chip_rev_id) == ASIC_REV_5704) {
			u32 ccval = (tr32(TG3PCI_CLOCK_CTRL) & 0x1f);
			u32 read_water = 0x7;

			/* If the 5704 is behind the EPB bridge, we can
			 * do the less restrictive ONE_DMA workaround for
			 * better performance.
			 */
			if (tg3_flag(tp, 40BIT_DMA_BUG) &&
			    GET_ASIC_REV(tp->pci_chip_rev_id) == ASIC_REV_5704)
				tp->dma_rwctrl |= 0x8000;
			else if (ccval == 0x6 || ccval == 0x7)
				tp->dma_rwctrl |= DMA_RWCTRL_ONE_DMA;

			if (GET_ASIC_REV(tp->pci_chip_rev_id) == ASIC_REV_5703)
				read_water = 4;
			/* Set bit 23 to enable PCIX hw bug fix */
			tp->dma_rwctrl |=
				(read_water << DMA_RWCTRL_READ_WATER_SHIFT) |
				(0x3 << DMA_RWCTRL_WRITE_WATER_SHIFT) |
				(1 << 23);
		} else if (GET_ASIC_REV(tp->pci_chip_rev_id) == ASIC_REV_5780) {
			/* 5780 always in PCIX mode */
			tp->dma_rwctrl |= 0x00144000;
		} else if (GET_ASIC_REV(tp->pci_chip_rev_id) == ASIC_REV_5714) {
			/* 5714 always in PCIX mode */
			tp->dma_rwctrl |= 0x00148000;
		} else {
			tp->dma_rwctrl |= 0x001b000f;
		}
	}

	if (GET_ASIC_REV(tp->pci_chip_rev_id) == ASIC_REV_5703 ||
	    GET_ASIC_REV(tp->pci_chip_rev_id) == ASIC_REV_5704)
		tp->dma_rwctrl &= 0xfffffff0;

	if (GET_ASIC_REV(tp->pci_chip_rev_id) == ASIC_REV_5700 ||
	    GET_ASIC_REV(tp->pci_chip_rev_id) == ASIC_REV_5701) {
		/* Remove this if it causes problems for some boards. */
		tp->dma_rwctrl |= DMA_RWCTRL_USE_MEM_READ_MULT;

		/* On 5700/5701 chips, we need to set this bit.
		 * Otherwise the chip will issue cacheline transactions
		 * to streamable DMA memory with not all the byte
		 * enables turned on.  This is an error on several
		 * RISC PCI controllers, in particular sparc64.
		 *
		 * On 5703/5704 chips, this bit has been reassigned
		 * a different meaning.  In particular, it is used
		 * on those chips to enable a PCI-X workaround.
		 */
		tp->dma_rwctrl |= DMA_RWCTRL_ASSERT_ALL_BE;
	}

	tw32(TG3PCI_DMA_RW_CTRL, tp->dma_rwctrl);

#if 0
	/* Unneeded, already done by tg3_get_invariants.  */
	tg3_switch_clocks(tp);
#endif

	if (GET_ASIC_REV(tp->pci_chip_rev_id) != ASIC_REV_5700 &&
	    GET_ASIC_REV(tp->pci_chip_rev_id) != ASIC_REV_5701)
		goto out;

	/* It is best to perform DMA test with maximum write burst size
	 * to expose the 5700/5701 write DMA bug.
	 */
	saved_dma_rwctrl = tp->dma_rwctrl;
	tp->dma_rwctrl &= ~DMA_RWCTRL_WRITE_BNDRY_MASK;
	tw32(TG3PCI_DMA_RW_CTRL, tp->dma_rwctrl);

	while (1) {
		u32 *p = buf, i;

		for (i = 0; i < TEST_BUFFER_SIZE / sizeof(u32); i++)
			p[i] = i;

		/* Send the buffer to the chip. */
		ret = tg3_do_test_dma(tp, buf, buf_dma, TEST_BUFFER_SIZE, 1);
		if (ret) {
			dev_err(&tp->pdev->dev,
				"%s: Buffer write failed. err = %d\n",
				__func__, ret);
			break;
		}

#if 0
		/* validate data reached card RAM correctly. */
		for (i = 0; i < TEST_BUFFER_SIZE / sizeof(u32); i++) {
			u32 val;
			tg3_read_mem(tp, 0x2100 + (i*4), &val);
			if (le32_to_cpu(val) != p[i]) {
				dev_err(&tp->pdev->dev,
					"%s: Buffer corrupted on device! "
					"(%d != %d)\n", __func__, val, i);
				/* ret = -ENODEV here? */
			}
			p[i] = 0;
		}
#endif
		/* Now read it back. */
		ret = tg3_do_test_dma(tp, buf, buf_dma, TEST_BUFFER_SIZE, 0);
		if (ret) {
			dev_err(&tp->pdev->dev, "%s: Buffer read failed. "
				"err = %d\n", __func__, ret);
			break;
		}

		/* Verify it. */
		for (i = 0; i < TEST_BUFFER_SIZE / sizeof(u32); i++) {
			if (p[i] == i)
				continue;

			if ((tp->dma_rwctrl & DMA_RWCTRL_WRITE_BNDRY_MASK) !=
			    DMA_RWCTRL_WRITE_BNDRY_16) {
				tp->dma_rwctrl &= ~DMA_RWCTRL_WRITE_BNDRY_MASK;
				tp->dma_rwctrl |= DMA_RWCTRL_WRITE_BNDRY_16;
				tw32(TG3PCI_DMA_RW_CTRL, tp->dma_rwctrl);
				break;
			} else {
				dev_err(&tp->pdev->dev,
					"%s: Buffer corrupted on read back! "
					"(%d != %d)\n", __func__, p[i], i);
				ret = -ENODEV;
				goto out;
			}
		}

		if (i == (TEST_BUFFER_SIZE / sizeof(u32))) {
			/* Success. */
			ret = 0;
			break;
		}
	}
	if ((tp->dma_rwctrl & DMA_RWCTRL_WRITE_BNDRY_MASK) !=
	    DMA_RWCTRL_WRITE_BNDRY_16) {
		/* DMA test passed without adjusting DMA boundary,
		 * now look for chipsets that are known to expose the
		 * DMA bug without failing the test.
		 */
		if (pci_dev_present(tg3_dma_wait_state_chipsets)) {
			tp->dma_rwctrl &= ~DMA_RWCTRL_WRITE_BNDRY_MASK;
			tp->dma_rwctrl |= DMA_RWCTRL_WRITE_BNDRY_16;
		} else {
			/* Safe to use the calculated DMA boundary. */
			tp->dma_rwctrl = saved_dma_rwctrl;
		}

		tw32(TG3PCI_DMA_RW_CTRL, tp->dma_rwctrl);
	}

out:
	dma_free_coherent(&tp->pdev->dev, TEST_BUFFER_SIZE, buf, buf_dma);
out_nofree:
	return ret;
}

static void __devinit tg3_init_bufmgr_config(struct tg3 *tp)
{
	if (tg3_flag(tp, 57765_PLUS)) {
		tp->bufmgr_config.mbuf_read_dma_low_water =
			DEFAULT_MB_RDMA_LOW_WATER_5705;
		tp->bufmgr_config.mbuf_mac_rx_low_water =
			DEFAULT_MB_MACRX_LOW_WATER_57765;
		tp->bufmgr_config.mbuf_high_water =
			DEFAULT_MB_HIGH_WATER_57765;

		tp->bufmgr_config.mbuf_read_dma_low_water_jumbo =
			DEFAULT_MB_RDMA_LOW_WATER_5705;
		tp->bufmgr_config.mbuf_mac_rx_low_water_jumbo =
			DEFAULT_MB_MACRX_LOW_WATER_JUMBO_57765;
		tp->bufmgr_config.mbuf_high_water_jumbo =
			DEFAULT_MB_HIGH_WATER_JUMBO_57765;
	} else if (tg3_flag(tp, 5705_PLUS)) {
		tp->bufmgr_config.mbuf_read_dma_low_water =
			DEFAULT_MB_RDMA_LOW_WATER_5705;
		tp->bufmgr_config.mbuf_mac_rx_low_water =
			DEFAULT_MB_MACRX_LOW_WATER_5705;
		tp->bufmgr_config.mbuf_high_water =
			DEFAULT_MB_HIGH_WATER_5705;
		if (GET_ASIC_REV(tp->pci_chip_rev_id) == ASIC_REV_5906) {
			tp->bufmgr_config.mbuf_mac_rx_low_water =
				DEFAULT_MB_MACRX_LOW_WATER_5906;
			tp->bufmgr_config.mbuf_high_water =
				DEFAULT_MB_HIGH_WATER_5906;
		}

		tp->bufmgr_config.mbuf_read_dma_low_water_jumbo =
			DEFAULT_MB_RDMA_LOW_WATER_JUMBO_5780;
		tp->bufmgr_config.mbuf_mac_rx_low_water_jumbo =
			DEFAULT_MB_MACRX_LOW_WATER_JUMBO_5780;
		tp->bufmgr_config.mbuf_high_water_jumbo =
			DEFAULT_MB_HIGH_WATER_JUMBO_5780;
	} else {
		tp->bufmgr_config.mbuf_read_dma_low_water =
			DEFAULT_MB_RDMA_LOW_WATER;
		tp->bufmgr_config.mbuf_mac_rx_low_water =
			DEFAULT_MB_MACRX_LOW_WATER;
		tp->bufmgr_config.mbuf_high_water =
			DEFAULT_MB_HIGH_WATER;

		tp->bufmgr_config.mbuf_read_dma_low_water_jumbo =
			DEFAULT_MB_RDMA_LOW_WATER_JUMBO;
		tp->bufmgr_config.mbuf_mac_rx_low_water_jumbo =
			DEFAULT_MB_MACRX_LOW_WATER_JUMBO;
		tp->bufmgr_config.mbuf_high_water_jumbo =
			DEFAULT_MB_HIGH_WATER_JUMBO;
	}

	tp->bufmgr_config.dma_low_water = DEFAULT_DMA_LOW_WATER;
	tp->bufmgr_config.dma_high_water = DEFAULT_DMA_HIGH_WATER;
}

static char * __devinit tg3_phy_string(struct tg3 *tp)
{
	switch (tp->phy_id & TG3_PHY_ID_MASK) {
	case TG3_PHY_ID_BCM5400:	return "5400";
	case TG3_PHY_ID_BCM5401:	return "5401";
	case TG3_PHY_ID_BCM5411:	return "5411";
	case TG3_PHY_ID_BCM5701:	return "5701";
	case TG3_PHY_ID_BCM5703:	return "5703";
	case TG3_PHY_ID_BCM5704:	return "5704";
	case TG3_PHY_ID_BCM5705:	return "5705";
	case TG3_PHY_ID_BCM5750:	return "5750";
	case TG3_PHY_ID_BCM5752:	return "5752";
	case TG3_PHY_ID_BCM5714:	return "5714";
	case TG3_PHY_ID_BCM5780:	return "5780";
	case TG3_PHY_ID_BCM5755:	return "5755";
	case TG3_PHY_ID_BCM5787:	return "5787";
	case TG3_PHY_ID_BCM5784:	return "5784";
	case TG3_PHY_ID_BCM5756:	return "5722/5756";
	case TG3_PHY_ID_BCM5906:	return "5906";
	case TG3_PHY_ID_BCM5761:	return "5761";
	case TG3_PHY_ID_BCM5718C:	return "5718C";
	case TG3_PHY_ID_BCM5718S:	return "5718S";
	case TG3_PHY_ID_BCM57765:	return "57765";
	case TG3_PHY_ID_BCM5719C:	return "5719C";
	case TG3_PHY_ID_BCM5720C:	return "5720C";
	case TG3_PHY_ID_BCM8002:	return "8002/serdes";
	case 0:			return "serdes";
	default:		return "unknown";
	}
}

static char * __devinit tg3_bus_string(struct tg3 *tp, char *str)
{
	if (tg3_flag(tp, PCI_EXPRESS)) {
		strcpy(str, "PCI Express");
		return str;
	} else if (tg3_flag(tp, PCIX_MODE)) {
		u32 clock_ctrl = tr32(TG3PCI_CLOCK_CTRL) & 0x1f;

		strcpy(str, "PCIX:");

		if ((clock_ctrl == 7) ||
		    ((tr32(GRC_MISC_CFG) & GRC_MISC_CFG_BOARD_ID_MASK) ==
		     GRC_MISC_CFG_BOARD_ID_5704CIOBE))
			strcat(str, "133MHz");
		else if (clock_ctrl == 0)
			strcat(str, "33MHz");
		else if (clock_ctrl == 2)
			strcat(str, "50MHz");
		else if (clock_ctrl == 4)
			strcat(str, "66MHz");
		else if (clock_ctrl == 6)
			strcat(str, "100MHz");
	} else {
		strcpy(str, "PCI:");
		if (tg3_flag(tp, PCI_HIGH_SPEED))
			strcat(str, "66MHz");
		else
			strcat(str, "33MHz");
	}
	if (tg3_flag(tp, PCI_32BIT))
		strcat(str, ":32-bit");
	else
		strcat(str, ":64-bit");
	return str;
}

static struct pci_dev * __devinit tg3_find_peer(struct tg3 *tp)
{
	struct pci_dev *peer;
	unsigned int func, devnr = tp->pdev->devfn & ~7;

	for (func = 0; func < 8; func++) {
		peer = pci_get_slot(tp->pdev->bus, devnr | func);
		if (peer && peer != tp->pdev)
			break;
		pci_dev_put(peer);
	}
	/* 5704 can be configured in single-port mode, set peer to
	 * tp->pdev in that case.
	 */
	if (!peer) {
		peer = tp->pdev;
		return peer;
	}

	/*
	 * We don't need to keep the refcount elevated; there's no way
	 * to remove one half of this device without removing the other
	 */
	pci_dev_put(peer);

	return peer;
}

static void __devinit tg3_init_coal(struct tg3 *tp)
{
	struct ethtool_coalesce *ec = &tp->coal;

	memset(ec, 0, sizeof(*ec));
	ec->cmd = ETHTOOL_GCOALESCE;
	ec->rx_coalesce_usecs = LOW_RXCOL_TICKS;
	ec->tx_coalesce_usecs = LOW_TXCOL_TICKS;
	ec->rx_max_coalesced_frames = LOW_RXMAX_FRAMES;
	ec->tx_max_coalesced_frames = LOW_TXMAX_FRAMES;
	ec->rx_coalesce_usecs_irq = DEFAULT_RXCOAL_TICK_INT;
	ec->tx_coalesce_usecs_irq = DEFAULT_TXCOAL_TICK_INT;
	ec->rx_max_coalesced_frames_irq = DEFAULT_RXCOAL_MAXF_INT;
	ec->tx_max_coalesced_frames_irq = DEFAULT_TXCOAL_MAXF_INT;
	ec->stats_block_coalesce_usecs = DEFAULT_STAT_COAL_TICKS;

	if (tp->coalesce_mode & (HOSTCC_MODE_CLRTICK_RXBD |
				 HOSTCC_MODE_CLRTICK_TXBD)) {
		ec->rx_coalesce_usecs = LOW_RXCOL_TICKS_CLRTCKS;
		ec->rx_coalesce_usecs_irq = DEFAULT_RXCOAL_TICK_INT_CLRTCKS;
		ec->tx_coalesce_usecs = LOW_TXCOL_TICKS_CLRTCKS;
		ec->tx_coalesce_usecs_irq = DEFAULT_TXCOAL_TICK_INT_CLRTCKS;
	}

	if (tg3_flag(tp, 5705_PLUS)) {
		ec->rx_coalesce_usecs_irq = 0;
		ec->tx_coalesce_usecs_irq = 0;
		ec->stats_block_coalesce_usecs = 0;
	}
}

static const struct net_device_ops tg3_netdev_ops = {
	.ndo_open		= tg3_open,
	.ndo_stop		= tg3_close,
	.ndo_start_xmit		= tg3_start_xmit,
	.ndo_get_stats64	= tg3_get_stats64,
	.ndo_validate_addr	= eth_validate_addr,
	.ndo_set_multicast_list	= tg3_set_rx_mode,
	.ndo_set_mac_address	= tg3_set_mac_addr,
	.ndo_do_ioctl		= tg3_ioctl,
	.ndo_tx_timeout		= tg3_tx_timeout,
	.ndo_change_mtu		= tg3_change_mtu,
	.ndo_fix_features	= tg3_fix_features,
	.ndo_set_features	= tg3_set_features,
#ifdef CONFIG_NET_POLL_CONTROLLER
	.ndo_poll_controller	= tg3_poll_controller,
#endif
};

static int __devinit tg3_init_one(struct pci_dev *pdev,
				  const struct pci_device_id *ent)
{
	struct net_device *dev;
	struct tg3 *tp;
	int i, err, pm_cap;
	u32 sndmbx, rcvmbx, intmbx;
	char str[40];
	u64 dma_mask, persist_dma_mask;
	u32 features = 0;

	printk_once(KERN_INFO "%s\n", version);

	err = pci_enable_device(pdev);
	if (err) {
		dev_err(&pdev->dev, "Cannot enable PCI device, aborting\n");
		return err;
	}

	err = pci_request_regions(pdev, DRV_MODULE_NAME);
	if (err) {
		dev_err(&pdev->dev, "Cannot obtain PCI resources, aborting\n");
		goto err_out_disable_pdev;
	}

	pci_set_master(pdev);

	/* Find power-management capability. */
	pm_cap = pci_find_capability(pdev, PCI_CAP_ID_PM);
	if (pm_cap == 0) {
		dev_err(&pdev->dev,
			"Cannot find Power Management capability, aborting\n");
		err = -EIO;
		goto err_out_free_res;
	}

	err = pci_set_power_state(pdev, PCI_D0);
	if (err) {
		dev_err(&pdev->dev, "Transition to D0 failed, aborting\n");
		goto err_out_free_res;
	}

	dev = alloc_etherdev_mq(sizeof(*tp), TG3_IRQ_MAX_VECS);
	if (!dev) {
		dev_err(&pdev->dev, "Etherdev alloc failed, aborting\n");
		err = -ENOMEM;
		goto err_out_power_down;
	}

	SET_NETDEV_DEV(dev, &pdev->dev);

	tp = netdev_priv(dev);
	tp->pdev = pdev;
	tp->dev = dev;
	tp->pm_cap = pm_cap;
	tp->rx_mode = TG3_DEF_RX_MODE;
	tp->tx_mode = TG3_DEF_TX_MODE;

	if (tg3_debug > 0)
		tp->msg_enable = tg3_debug;
	else
		tp->msg_enable = TG3_DEF_MSG_ENABLE;

	/* The word/byte swap controls here control register access byte
	 * swapping.  DMA data byte swapping is controlled in the GRC_MODE
	 * setting below.
	 */
	tp->misc_host_ctrl =
		MISC_HOST_CTRL_MASK_PCI_INT |
		MISC_HOST_CTRL_WORD_SWAP |
		MISC_HOST_CTRL_INDIR_ACCESS |
		MISC_HOST_CTRL_PCISTATE_RW;

	/* The NONFRM (non-frame) byte/word swap controls take effect
	 * on descriptor entries, anything which isn't packet data.
	 *
	 * The StrongARM chips on the board (one for tx, one for rx)
	 * are running in big-endian mode.
	 */
	tp->grc_mode = (GRC_MODE_WSWAP_DATA | GRC_MODE_BSWAP_DATA |
			GRC_MODE_WSWAP_NONFRM_DATA);
#ifdef __BIG_ENDIAN
	tp->grc_mode |= GRC_MODE_BSWAP_NONFRM_DATA;
#endif
	spin_lock_init(&tp->lock);
	spin_lock_init(&tp->indirect_lock);
	INIT_WORK(&tp->reset_task, tg3_reset_task);

	tp->regs = pci_ioremap_bar(pdev, BAR_0);
	if (!tp->regs) {
		dev_err(&pdev->dev, "Cannot map device registers, aborting\n");
		err = -ENOMEM;
		goto err_out_free_dev;
	}

	if (tp->pdev->device == PCI_DEVICE_ID_TIGON3_5761 ||
	    tp->pdev->device == PCI_DEVICE_ID_TIGON3_5761E ||
	    tp->pdev->device == TG3PCI_DEVICE_TIGON3_5761S ||
	    tp->pdev->device == TG3PCI_DEVICE_TIGON3_5761SE ||
	    tp->pdev->device == TG3PCI_DEVICE_TIGON3_5717 ||
	    tp->pdev->device == TG3PCI_DEVICE_TIGON3_5718 ||
	    tp->pdev->device == TG3PCI_DEVICE_TIGON3_5719 ||
	    tp->pdev->device == TG3PCI_DEVICE_TIGON3_5720) {
		tg3_flag_set(tp, ENABLE_APE);
		tp->aperegs = pci_ioremap_bar(pdev, BAR_2);
		if (!tp->aperegs) {
			dev_err(&pdev->dev,
				"Cannot map APE registers, aborting\n");
			err = -ENOMEM;
			goto err_out_iounmap;
		}
	}

	tp->rx_pending = TG3_DEF_RX_RING_PENDING;
	tp->rx_jumbo_pending = TG3_DEF_RX_JUMBO_RING_PENDING;

	dev->ethtool_ops = &tg3_ethtool_ops;
	dev->watchdog_timeo = TG3_TX_TIMEOUT;
	dev->netdev_ops = &tg3_netdev_ops;
	dev->irq = pdev->irq;

	err = tg3_get_invariants(tp);
	if (err) {
		dev_err(&pdev->dev,
			"Problem fetching invariants of chip, aborting\n");
		goto err_out_apeunmap;
	}

	/* The EPB bridge inside 5714, 5715, and 5780 and any
	 * device behind the EPB cannot support DMA addresses > 40-bit.
	 * On 64-bit systems with IOMMU, use 40-bit dma_mask.
	 * On 64-bit systems without IOMMU, use 64-bit dma_mask and
	 * do DMA address check in tg3_start_xmit().
	 */
	if (tg3_flag(tp, IS_5788))
		persist_dma_mask = dma_mask = DMA_BIT_MASK(32);
	else if (tg3_flag(tp, 40BIT_DMA_BUG)) {
		persist_dma_mask = dma_mask = DMA_BIT_MASK(40);
#ifdef CONFIG_HIGHMEM
		dma_mask = DMA_BIT_MASK(64);
#endif
	} else
		persist_dma_mask = dma_mask = DMA_BIT_MASK(64);

	/* Configure DMA attributes. */
	if (dma_mask > DMA_BIT_MASK(32)) {
		err = pci_set_dma_mask(pdev, dma_mask);
		if (!err) {
			features |= NETIF_F_HIGHDMA;
			err = pci_set_consistent_dma_mask(pdev,
							  persist_dma_mask);
			if (err < 0) {
				dev_err(&pdev->dev, "Unable to obtain 64 bit "
					"DMA for consistent allocations\n");
				goto err_out_apeunmap;
			}
		}
	}
	if (err || dma_mask == DMA_BIT_MASK(32)) {
		err = pci_set_dma_mask(pdev, DMA_BIT_MASK(32));
		if (err) {
			dev_err(&pdev->dev,
				"No usable DMA configuration, aborting\n");
			goto err_out_apeunmap;
		}
	}

	tg3_init_bufmgr_config(tp);

	features |= NETIF_F_HW_VLAN_TX | NETIF_F_HW_VLAN_RX;

	/* 5700 B0 chips do not support checksumming correctly due
	 * to hardware bugs.
	 */
	if (tp->pci_chip_rev_id != CHIPREV_ID_5700_B0) {
		features |= NETIF_F_SG | NETIF_F_IP_CSUM | NETIF_F_RXCSUM;

		if (tg3_flag(tp, 5755_PLUS))
			features |= NETIF_F_IPV6_CSUM;
	}

	/* TSO is on by default on chips that support hardware TSO.
	 * Firmware TSO on older chips gives lower performance, so it
	 * is off by default, but can be enabled using ethtool.
	 */
	if ((tg3_flag(tp, HW_TSO_1) ||
	     tg3_flag(tp, HW_TSO_2) ||
	     tg3_flag(tp, HW_TSO_3)) &&
	    (features & NETIF_F_IP_CSUM))
		features |= NETIF_F_TSO;
	if (tg3_flag(tp, HW_TSO_2) || tg3_flag(tp, HW_TSO_3)) {
		if (features & NETIF_F_IPV6_CSUM)
			features |= NETIF_F_TSO6;
		if (tg3_flag(tp, HW_TSO_3) ||
		    GET_ASIC_REV(tp->pci_chip_rev_id) == ASIC_REV_5761 ||
		    (GET_ASIC_REV(tp->pci_chip_rev_id) == ASIC_REV_5784 &&
		     GET_CHIP_REV(tp->pci_chip_rev_id) != CHIPREV_5784_AX) ||
		    GET_ASIC_REV(tp->pci_chip_rev_id) == ASIC_REV_5785 ||
		    GET_ASIC_REV(tp->pci_chip_rev_id) == ASIC_REV_57780)
			features |= NETIF_F_TSO_ECN;
	}

	dev->features |= features;
	dev->vlan_features |= features;

	/*
	 * Add loopback capability only for a subset of devices that support
	 * MAC-LOOPBACK. Eventually this need to be enhanced to allow INT-PHY
	 * loopback for the remaining devices.
	 */
	if (GET_ASIC_REV(tp->pci_chip_rev_id) != ASIC_REV_5780 &&
	    !tg3_flag(tp, CPMU_PRESENT))
		/* Add the loopback capability */
		features |= NETIF_F_LOOPBACK;

	dev->hw_features |= features;

	if (tp->pci_chip_rev_id == CHIPREV_ID_5705_A1 &&
	    !tg3_flag(tp, TSO_CAPABLE) &&
	    !(tr32(TG3PCI_PCISTATE) & PCISTATE_BUS_SPEED_HIGH)) {
		tg3_flag_set(tp, MAX_RXPEND_64);
		tp->rx_pending = 63;
	}

	err = tg3_get_device_address(tp);
	if (err) {
		dev_err(&pdev->dev,
			"Could not obtain valid ethernet address, aborting\n");
		goto err_out_apeunmap;
	}

	/*
	 * Reset chip in case UNDI or EFI driver did not shutdown
	 * DMA self test will enable WDMAC and we'll see (spurious)
	 * pending DMA on the PCI bus at that point.
	 */
	if ((tr32(HOSTCC_MODE) & HOSTCC_MODE_ENABLE) ||
	    (tr32(WDMAC_MODE) & WDMAC_MODE_ENABLE)) {
		tw32(MEMARB_MODE, MEMARB_MODE_ENABLE);
		tg3_halt(tp, RESET_KIND_SHUTDOWN, 1);
	}

	err = tg3_test_dma(tp);
	if (err) {
		dev_err(&pdev->dev, "DMA engine test failed, aborting\n");
		goto err_out_apeunmap;
	}

	intmbx = MAILBOX_INTERRUPT_0 + TG3_64BIT_REG_LOW;
	rcvmbx = MAILBOX_RCVRET_CON_IDX_0 + TG3_64BIT_REG_LOW;
	sndmbx = MAILBOX_SNDHOST_PROD_IDX_0 + TG3_64BIT_REG_LOW;
	for (i = 0; i < tp->irq_max; i++) {
		struct tg3_napi *tnapi = &tp->napi[i];

		tnapi->tp = tp;
		tnapi->tx_pending = TG3_DEF_TX_RING_PENDING;

		tnapi->int_mbox = intmbx;
		if (i < 4)
			intmbx += 0x8;
		else
			intmbx += 0x4;

		tnapi->consmbox = rcvmbx;
		tnapi->prodmbox = sndmbx;

		if (i)
			tnapi->coal_now = HOSTCC_MODE_COAL_VEC1_NOW << (i - 1);
		else
			tnapi->coal_now = HOSTCC_MODE_NOW;

		if (!tg3_flag(tp, SUPPORT_MSIX))
			break;

		/*
		 * If we support MSIX, we'll be using RSS.  If we're using
		 * RSS, the first vector only handles link interrupts and the
		 * remaining vectors handle rx and tx interrupts.  Reuse the
		 * mailbox values for the next iteration.  The values we setup
		 * above are still useful for the single vectored mode.
		 */
		if (!i)
			continue;

		rcvmbx += 0x8;

		if (sndmbx & 0x4)
			sndmbx -= 0x4;
		else
			sndmbx += 0xc;
	}

	tg3_init_coal(tp);

	pci_set_drvdata(pdev, dev);

	if (tg3_flag(tp, 5717_PLUS)) {
		/* Resume a low-power mode */
		tg3_frob_aux_power(tp, false);
	}

	err = register_netdev(dev);
	if (err) {
		dev_err(&pdev->dev, "Cannot register net device, aborting\n");
		goto err_out_apeunmap;
	}

	netdev_info(dev, "Tigon3 [partno(%s) rev %04x] (%s) MAC address %pM\n",
		    tp->board_part_number,
		    tp->pci_chip_rev_id,
		    tg3_bus_string(tp, str),
		    dev->dev_addr);

	if (tp->phy_flags & TG3_PHYFLG_IS_CONNECTED) {
		struct phy_device *phydev;
		phydev = tp->mdio_bus->phy_map[TG3_PHY_MII_ADDR];
		netdev_info(dev,
			    "attached PHY driver [%s] (mii_bus:phy_addr=%s)\n",
			    phydev->drv->name, dev_name(&phydev->dev));
	} else {
		char *ethtype;

		if (tp->phy_flags & TG3_PHYFLG_10_100_ONLY)
			ethtype = "10/100Base-TX";
		else if (tp->phy_flags & TG3_PHYFLG_ANY_SERDES)
			ethtype = "1000Base-SX";
		else
			ethtype = "10/100/1000Base-T";

		netdev_info(dev, "attached PHY is %s (%s Ethernet) "
			    "(WireSpeed[%d], EEE[%d])\n",
			    tg3_phy_string(tp), ethtype,
			    (tp->phy_flags & TG3_PHYFLG_NO_ETH_WIRE_SPEED) == 0,
			    (tp->phy_flags & TG3_PHYFLG_EEE_CAP) != 0);
	}

	netdev_info(dev, "RXcsums[%d] LinkChgREG[%d] MIirq[%d] ASF[%d] TSOcap[%d]\n",
		    (dev->features & NETIF_F_RXCSUM) != 0,
		    tg3_flag(tp, USE_LINKCHG_REG) != 0,
		    (tp->phy_flags & TG3_PHYFLG_USE_MI_INTERRUPT) != 0,
		    tg3_flag(tp, ENABLE_ASF) != 0,
		    tg3_flag(tp, TSO_CAPABLE) != 0);
	netdev_info(dev, "dma_rwctrl[%08x] dma_mask[%d-bit]\n",
		    tp->dma_rwctrl,
		    pdev->dma_mask == DMA_BIT_MASK(32) ? 32 :
		    ((u64)pdev->dma_mask) == DMA_BIT_MASK(40) ? 40 : 64);

	pci_save_state(pdev);

	return 0;

err_out_apeunmap:
	if (tp->aperegs) {
		iounmap(tp->aperegs);
		tp->aperegs = NULL;
	}

err_out_iounmap:
	if (tp->regs) {
		iounmap(tp->regs);
		tp->regs = NULL;
	}

err_out_free_dev:
	free_netdev(dev);

err_out_power_down:
	pci_set_power_state(pdev, PCI_D3hot);

err_out_free_res:
	pci_release_regions(pdev);

err_out_disable_pdev:
	pci_disable_device(pdev);
	pci_set_drvdata(pdev, NULL);
	return err;
}

static void __devexit tg3_remove_one(struct pci_dev *pdev)
{
	struct net_device *dev = pci_get_drvdata(pdev);

	if (dev) {
		struct tg3 *tp = netdev_priv(dev);

		if (tp->fw)
			release_firmware(tp->fw);

		cancel_work_sync(&tp->reset_task);

		if (tg3_flag(tp, USE_PHYLIB)) {
			tg3_phy_fini(tp);
			tg3_mdio_fini(tp);
		}

		unregister_netdev(dev);
		if (tp->aperegs) {
			iounmap(tp->aperegs);
			tp->aperegs = NULL;
		}
		if (tp->regs) {
			iounmap(tp->regs);
			tp->regs = NULL;
		}
		free_netdev(dev);
		pci_release_regions(pdev);
		pci_disable_device(pdev);
		pci_set_drvdata(pdev, NULL);
	}
}

#ifdef CONFIG_PM_SLEEP
static int tg3_suspend(struct device *device)
{
	struct pci_dev *pdev = to_pci_dev(device);
	struct net_device *dev = pci_get_drvdata(pdev);
	struct tg3 *tp = netdev_priv(dev);
	int err;

	if (!netif_running(dev))
		return 0;

	flush_work_sync(&tp->reset_task);
	tg3_phy_stop(tp);
	tg3_netif_stop(tp);

	del_timer_sync(&tp->timer);

	tg3_full_lock(tp, 1);
	tg3_disable_ints(tp);
	tg3_full_unlock(tp);

	netif_device_detach(dev);

	tg3_full_lock(tp, 0);
	tg3_halt(tp, RESET_KIND_SHUTDOWN, 1);
	tg3_flag_clear(tp, INIT_COMPLETE);
	tg3_full_unlock(tp);

	err = tg3_power_down_prepare(tp);
	if (err) {
		int err2;

		tg3_full_lock(tp, 0);

		tg3_flag_set(tp, INIT_COMPLETE);
		err2 = tg3_restart_hw(tp, 1);
		if (err2)
			goto out;

		tp->timer.expires = jiffies + tp->timer_offset;
		add_timer(&tp->timer);

		netif_device_attach(dev);
		tg3_netif_start(tp);

out:
		tg3_full_unlock(tp);

		if (!err2)
			tg3_phy_start(tp);
	}

	return err;
}

static int tg3_resume(struct device *device)
{
	struct pci_dev *pdev = to_pci_dev(device);
	struct net_device *dev = pci_get_drvdata(pdev);
	struct tg3 *tp = netdev_priv(dev);
	int err;

	if (!netif_running(dev))
		return 0;

	netif_device_attach(dev);

	tg3_full_lock(tp, 0);

	tg3_flag_set(tp, INIT_COMPLETE);
	err = tg3_restart_hw(tp, 1);
	if (err)
		goto out;

	tp->timer.expires = jiffies + tp->timer_offset;
	add_timer(&tp->timer);

	tg3_netif_start(tp);

out:
	tg3_full_unlock(tp);

	if (!err)
		tg3_phy_start(tp);

	return err;
}

static SIMPLE_DEV_PM_OPS(tg3_pm_ops, tg3_suspend, tg3_resume);
#define TG3_PM_OPS (&tg3_pm_ops)

#else

#define TG3_PM_OPS NULL

#endif /* CONFIG_PM_SLEEP */

/**
 * tg3_io_error_detected - called when PCI error is detected
 * @pdev: Pointer to PCI device
 * @state: The current pci connection state
 *
 * This function is called after a PCI bus error affecting
 * this device has been detected.
 */
static pci_ers_result_t tg3_io_error_detected(struct pci_dev *pdev,
					      pci_channel_state_t state)
{
	struct net_device *netdev = pci_get_drvdata(pdev);
	struct tg3 *tp = netdev_priv(netdev);
	pci_ers_result_t err = PCI_ERS_RESULT_NEED_RESET;

	netdev_info(netdev, "PCI I/O error detected\n");

	rtnl_lock();

	if (!netif_running(netdev))
		goto done;

	tg3_phy_stop(tp);

	tg3_netif_stop(tp);

	del_timer_sync(&tp->timer);
	tg3_flag_clear(tp, RESTART_TIMER);

	/* Want to make sure that the reset task doesn't run */
	cancel_work_sync(&tp->reset_task);
	tg3_flag_clear(tp, TX_RECOVERY_PENDING);
	tg3_flag_clear(tp, RESTART_TIMER);

	netif_device_detach(netdev);

	/* Clean up software state, even if MMIO is blocked */
	tg3_full_lock(tp, 0);
	tg3_halt(tp, RESET_KIND_SHUTDOWN, 0);
	tg3_full_unlock(tp);

done:
	if (state == pci_channel_io_perm_failure)
		err = PCI_ERS_RESULT_DISCONNECT;
	else
		pci_disable_device(pdev);

	rtnl_unlock();

	return err;
}

/**
 * tg3_io_slot_reset - called after the pci bus has been reset.
 * @pdev: Pointer to PCI device
 *
 * Restart the card from scratch, as if from a cold-boot.
 * At this point, the card has exprienced a hard reset,
 * followed by fixups by BIOS, and has its config space
 * set up identically to what it was at cold boot.
 */
static pci_ers_result_t tg3_io_slot_reset(struct pci_dev *pdev)
{
	struct net_device *netdev = pci_get_drvdata(pdev);
	struct tg3 *tp = netdev_priv(netdev);
	pci_ers_result_t rc = PCI_ERS_RESULT_DISCONNECT;
	int err;

	rtnl_lock();

	if (pci_enable_device(pdev)) {
		netdev_err(netdev, "Cannot re-enable PCI device after reset.\n");
		goto done;
	}

	pci_set_master(pdev);
	pci_restore_state(pdev);
	pci_save_state(pdev);

	if (!netif_running(netdev)) {
		rc = PCI_ERS_RESULT_RECOVERED;
		goto done;
	}

	err = tg3_power_up(tp);
	if (err)
		goto done;

	rc = PCI_ERS_RESULT_RECOVERED;

done:
	rtnl_unlock();

	return rc;
}

/**
 * tg3_io_resume - called when traffic can start flowing again.
 * @pdev: Pointer to PCI device
 *
 * This callback is called when the error recovery driver tells
 * us that its OK to resume normal operation.
 */
static void tg3_io_resume(struct pci_dev *pdev)
{
	struct net_device *netdev = pci_get_drvdata(pdev);
	struct tg3 *tp = netdev_priv(netdev);
	int err;

	rtnl_lock();

	if (!netif_running(netdev))
		goto done;

	tg3_full_lock(tp, 0);
	tg3_flag_set(tp, INIT_COMPLETE);
	err = tg3_restart_hw(tp, 1);
	tg3_full_unlock(tp);
	if (err) {
		netdev_err(netdev, "Cannot restart hardware after reset.\n");
		goto done;
	}

	netif_device_attach(netdev);

	tp->timer.expires = jiffies + tp->timer_offset;
	add_timer(&tp->timer);

	tg3_netif_start(tp);

	tg3_phy_start(tp);

done:
	rtnl_unlock();
}

static struct pci_error_handlers tg3_err_handler = {
	.error_detected	= tg3_io_error_detected,
	.slot_reset	= tg3_io_slot_reset,
	.resume		= tg3_io_resume
};

static struct pci_driver tg3_driver = {
	.name		= DRV_MODULE_NAME,
	.id_table	= tg3_pci_tbl,
	.probe		= tg3_init_one,
	.remove		= __devexit_p(tg3_remove_one),
	.err_handler	= &tg3_err_handler,
	.driver.pm	= TG3_PM_OPS,
};

static int __init tg3_init(void)
{
	return pci_register_driver(&tg3_driver);
}

static void __exit tg3_cleanup(void)
{
	pci_unregister_driver(&tg3_driver);
}

module_init(tg3_init);
module_exit(tg3_cleanup);<|MERGE_RESOLUTION|>--- conflicted
+++ resolved
@@ -13965,24 +13965,12 @@
 		}
 	}
 
-<<<<<<< HEAD
-	if (tg3_flag(tp, 5755_PLUS))
-		tg3_flag_set(tp, SHORT_DMA_BUG);
-
-	if (GET_ASIC_REV(tp->pci_chip_rev_id) == ASIC_REV_5719)
-		tg3_flag_set(tp, 4K_FIFO_LIMIT);
-=======
-	/* All chips can get confused if TX buffers
-	 * straddle the 4GB address boundary.
-	 */
-	tg3_flag_set(tp, 4G_DMA_BNDRY_BUG);
-
 	if (tg3_flag(tp, 5755_PLUS) ||
 		GET_ASIC_REV(tp->pci_chip_rev_id) == ASIC_REV_5906)
 			tg3_flag_set(tp, SHORT_DMA_BUG);
-	else
-		tg3_flag_set(tp, 40BIT_DMA_LIMIT_BUG);
->>>>>>> e4965373
+
+	if (GET_ASIC_REV(tp->pci_chip_rev_id) == ASIC_REV_5719)
+		tg3_flag_set(tp, 4K_FIFO_LIMIT);
 
 	if (tg3_flag(tp, 5717_PLUS))
 		tg3_flag_set(tp, LRG_PROD_RING_CAP);
