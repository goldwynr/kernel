/*
 * tg3.c: Broadcom Tigon3 ethernet driver.
 *
 * Copyright (C) 2001, 2002, 2003, 2004 David S. Miller (davem@redhat.com)
 * Copyright (C) 2001, 2002, 2003 Jeff Garzik (jgarzik@pobox.com)
 * Copyright (C) 2004 Sun Microsystems Inc.
 * Copyright (C) 2005-2007 Broadcom Corporation.
 *
 * Firmware is:
 *	Derived from proprietary unpublished source code,
 *	Copyright (C) 2000-2003 Broadcom Corporation.
 *
 *	Permission is hereby granted for the distribution of this firmware
 *	data in hexadecimal or equivalent format, provided this copyright
 *	notice is accompanying it.
 */


#include <linux/module.h>
#include <linux/moduleparam.h>
#include <linux/kernel.h>
#include <linux/types.h>
#include <linux/compiler.h>
#include <linux/slab.h>
#include <linux/delay.h>
#include <linux/in.h>
#include <linux/init.h>
#include <linux/ioport.h>
#include <linux/pci.h>
#include <linux/netdevice.h>
#include <linux/etherdevice.h>
#include <linux/skbuff.h>
#include <linux/ethtool.h>
#include <linux/mii.h>
#include <linux/phy.h>
#include <linux/brcmphy.h>
#include <linux/if_vlan.h>
#include <linux/ip.h>
#include <linux/tcp.h>
#include <linux/workqueue.h>
#include <linux/prefetch.h>
#include <linux/dma-mapping.h>
#include <linux/firmware.h>

#include <net/checksum.h>
#include <net/ip.h>

#include <asm/system.h>
#include <asm/io.h>
#include <asm/byteorder.h>
#include <asm/uaccess.h>

#ifdef CONFIG_SPARC
#include <asm/idprom.h>
#include <asm/prom.h>
#endif

#define BAR_0	0
#define BAR_2	2

#if defined(CONFIG_VLAN_8021Q) || defined(CONFIG_VLAN_8021Q_MODULE)
#define TG3_VLAN_TAG_USED 1
#else
#define TG3_VLAN_TAG_USED 0
#endif

#include "tg3.h"

#define DRV_MODULE_NAME		"tg3"
#define PFX DRV_MODULE_NAME	": "
#define DRV_MODULE_VERSION	"3.97"
#define DRV_MODULE_RELDATE	"December 10, 2008"

#define TG3_DEF_MAC_MODE	0
#define TG3_DEF_RX_MODE		0
#define TG3_DEF_TX_MODE		0
#define TG3_DEF_MSG_ENABLE	  \
	(NETIF_MSG_DRV		| \
	 NETIF_MSG_PROBE	| \
	 NETIF_MSG_LINK		| \
	 NETIF_MSG_TIMER	| \
	 NETIF_MSG_IFDOWN	| \
	 NETIF_MSG_IFUP		| \
	 NETIF_MSG_RX_ERR	| \
	 NETIF_MSG_TX_ERR)

/* length of time before we decide the hardware is borked,
 * and dev->tx_timeout() should be called to fix the problem
 */
#define TG3_TX_TIMEOUT			(5 * HZ)

/* hardware minimum and maximum for a single frame's data payload */
#define TG3_MIN_MTU			60
#define TG3_MAX_MTU(tp)	\
	((tp->tg3_flags2 & TG3_FLG2_JUMBO_CAPABLE) ? 9000 : 1500)

/* These numbers seem to be hard coded in the NIC firmware somehow.
 * You can't change the ring sizes, but you can change where you place
 * them in the NIC onboard memory.
 */
#define TG3_RX_RING_SIZE		512
#define TG3_DEF_RX_RING_PENDING		200
#define TG3_RX_JUMBO_RING_SIZE		256
#define TG3_DEF_RX_JUMBO_RING_PENDING	100

/* Do not place this n-ring entries value into the tp struct itself,
 * we really want to expose these constants to GCC so that modulo et
 * al.  operations are done with shifts and masks instead of with
 * hw multiply/modulo instructions.  Another solution would be to
 * replace things like '% foo' with '& (foo - 1)'.
 */
#define TG3_RX_RCB_RING_SIZE(tp)	\
	((tp->tg3_flags2 & TG3_FLG2_5705_PLUS) ?  512 : 1024)

#define TG3_TX_RING_SIZE		512
#define TG3_DEF_TX_RING_PENDING		(TG3_TX_RING_SIZE - 1)

#define TG3_RX_RING_BYTES	(sizeof(struct tg3_rx_buffer_desc) * \
				 TG3_RX_RING_SIZE)
#define TG3_RX_JUMBO_RING_BYTES	(sizeof(struct tg3_rx_buffer_desc) * \
			         TG3_RX_JUMBO_RING_SIZE)
#define TG3_RX_RCB_RING_BYTES(tp) (sizeof(struct tg3_rx_buffer_desc) * \
			           TG3_RX_RCB_RING_SIZE(tp))
#define TG3_TX_RING_BYTES	(sizeof(struct tg3_tx_buffer_desc) * \
				 TG3_TX_RING_SIZE)
#define NEXT_TX(N)		(((N) + 1) & (TG3_TX_RING_SIZE - 1))

#define RX_PKT_BUF_SZ		(1536 + tp->rx_offset + 64)
#define RX_JUMBO_PKT_BUF_SZ	(9046 + tp->rx_offset + 64)

/* minimum number of free TX descriptors required to wake up TX process */
#define TG3_TX_WAKEUP_THRESH(tp)		((tp)->tx_pending / 4)

#define TG3_RAW_IP_ALIGN 2

/* number of ETHTOOL_GSTATS u64's */
#define TG3_NUM_STATS		(sizeof(struct tg3_ethtool_stats)/sizeof(u64))

#define TG3_NUM_TEST		6

#define FIRMWARE_TG3		"tigon/tg3.bin"
#define FIRMWARE_TG3TSO		"tigon/tg3_tso.bin"
#define FIRMWARE_TG3TSO5	"tigon/tg3_tso5.bin"

static char version[] __devinitdata =
	DRV_MODULE_NAME ".c:v" DRV_MODULE_VERSION " (" DRV_MODULE_RELDATE ")\n";

MODULE_AUTHOR("David S. Miller (davem@redhat.com) and Jeff Garzik (jgarzik@pobox.com)");
MODULE_DESCRIPTION("Broadcom Tigon3 ethernet driver");
MODULE_LICENSE("GPL");
MODULE_VERSION(DRV_MODULE_VERSION);
MODULE_FIRMWARE(FIRMWARE_TG3);
MODULE_FIRMWARE(FIRMWARE_TG3TSO);
MODULE_FIRMWARE(FIRMWARE_TG3TSO5);


static int tg3_debug = -1;	/* -1 == use TG3_DEF_MSG_ENABLE as value */
module_param(tg3_debug, int, 0);
MODULE_PARM_DESC(tg3_debug, "Tigon3 bitmapped debugging message enable value");

static struct pci_device_id tg3_pci_tbl[] = {
	{PCI_DEVICE(PCI_VENDOR_ID_BROADCOM, PCI_DEVICE_ID_TIGON3_5700)},
	{PCI_DEVICE(PCI_VENDOR_ID_BROADCOM, PCI_DEVICE_ID_TIGON3_5701)},
	{PCI_DEVICE(PCI_VENDOR_ID_BROADCOM, PCI_DEVICE_ID_TIGON3_5702)},
	{PCI_DEVICE(PCI_VENDOR_ID_BROADCOM, PCI_DEVICE_ID_TIGON3_5703)},
	{PCI_DEVICE(PCI_VENDOR_ID_BROADCOM, PCI_DEVICE_ID_TIGON3_5704)},
	{PCI_DEVICE(PCI_VENDOR_ID_BROADCOM, PCI_DEVICE_ID_TIGON3_5702FE)},
	{PCI_DEVICE(PCI_VENDOR_ID_BROADCOM, PCI_DEVICE_ID_TIGON3_5705)},
	{PCI_DEVICE(PCI_VENDOR_ID_BROADCOM, PCI_DEVICE_ID_TIGON3_5705_2)},
	{PCI_DEVICE(PCI_VENDOR_ID_BROADCOM, PCI_DEVICE_ID_TIGON3_5705M)},
	{PCI_DEVICE(PCI_VENDOR_ID_BROADCOM, PCI_DEVICE_ID_TIGON3_5705M_2)},
	{PCI_DEVICE(PCI_VENDOR_ID_BROADCOM, PCI_DEVICE_ID_TIGON3_5702X)},
	{PCI_DEVICE(PCI_VENDOR_ID_BROADCOM, PCI_DEVICE_ID_TIGON3_5703X)},
	{PCI_DEVICE(PCI_VENDOR_ID_BROADCOM, PCI_DEVICE_ID_TIGON3_5704S)},
	{PCI_DEVICE(PCI_VENDOR_ID_BROADCOM, PCI_DEVICE_ID_TIGON3_5702A3)},
	{PCI_DEVICE(PCI_VENDOR_ID_BROADCOM, PCI_DEVICE_ID_TIGON3_5703A3)},
	{PCI_DEVICE(PCI_VENDOR_ID_BROADCOM, PCI_DEVICE_ID_TIGON3_5782)},
	{PCI_DEVICE(PCI_VENDOR_ID_BROADCOM, PCI_DEVICE_ID_TIGON3_5788)},
	{PCI_DEVICE(PCI_VENDOR_ID_BROADCOM, PCI_DEVICE_ID_TIGON3_5789)},
	{PCI_DEVICE(PCI_VENDOR_ID_BROADCOM, PCI_DEVICE_ID_TIGON3_5901)},
	{PCI_DEVICE(PCI_VENDOR_ID_BROADCOM, PCI_DEVICE_ID_TIGON3_5901_2)},
	{PCI_DEVICE(PCI_VENDOR_ID_BROADCOM, PCI_DEVICE_ID_TIGON3_5704S_2)},
	{PCI_DEVICE(PCI_VENDOR_ID_BROADCOM, PCI_DEVICE_ID_TIGON3_5705F)},
	{PCI_DEVICE(PCI_VENDOR_ID_BROADCOM, PCI_DEVICE_ID_TIGON3_5720)},
	{PCI_DEVICE(PCI_VENDOR_ID_BROADCOM, PCI_DEVICE_ID_TIGON3_5721)},
	{PCI_DEVICE(PCI_VENDOR_ID_BROADCOM, PCI_DEVICE_ID_TIGON3_5722)},
	{PCI_DEVICE(PCI_VENDOR_ID_BROADCOM, PCI_DEVICE_ID_TIGON3_5750)},
	{PCI_DEVICE(PCI_VENDOR_ID_BROADCOM, PCI_DEVICE_ID_TIGON3_5751)},
	{PCI_DEVICE(PCI_VENDOR_ID_BROADCOM, PCI_DEVICE_ID_TIGON3_5750M)},
	{PCI_DEVICE(PCI_VENDOR_ID_BROADCOM, PCI_DEVICE_ID_TIGON3_5751M)},
	{PCI_DEVICE(PCI_VENDOR_ID_BROADCOM, PCI_DEVICE_ID_TIGON3_5751F)},
	{PCI_DEVICE(PCI_VENDOR_ID_BROADCOM, PCI_DEVICE_ID_TIGON3_5752)},
	{PCI_DEVICE(PCI_VENDOR_ID_BROADCOM, PCI_DEVICE_ID_TIGON3_5752M)},
	{PCI_DEVICE(PCI_VENDOR_ID_BROADCOM, PCI_DEVICE_ID_TIGON3_5753)},
	{PCI_DEVICE(PCI_VENDOR_ID_BROADCOM, PCI_DEVICE_ID_TIGON3_5753M)},
	{PCI_DEVICE(PCI_VENDOR_ID_BROADCOM, PCI_DEVICE_ID_TIGON3_5753F)},
	{PCI_DEVICE(PCI_VENDOR_ID_BROADCOM, PCI_DEVICE_ID_TIGON3_5754)},
	{PCI_DEVICE(PCI_VENDOR_ID_BROADCOM, PCI_DEVICE_ID_TIGON3_5754M)},
	{PCI_DEVICE(PCI_VENDOR_ID_BROADCOM, PCI_DEVICE_ID_TIGON3_5755)},
	{PCI_DEVICE(PCI_VENDOR_ID_BROADCOM, PCI_DEVICE_ID_TIGON3_5755M)},
	{PCI_DEVICE(PCI_VENDOR_ID_BROADCOM, PCI_DEVICE_ID_TIGON3_5756)},
	{PCI_DEVICE(PCI_VENDOR_ID_BROADCOM, PCI_DEVICE_ID_TIGON3_5786)},
	{PCI_DEVICE(PCI_VENDOR_ID_BROADCOM, PCI_DEVICE_ID_TIGON3_5787)},
	{PCI_DEVICE(PCI_VENDOR_ID_BROADCOM, PCI_DEVICE_ID_TIGON3_5787M)},
	{PCI_DEVICE(PCI_VENDOR_ID_BROADCOM, PCI_DEVICE_ID_TIGON3_5787F)},
	{PCI_DEVICE(PCI_VENDOR_ID_BROADCOM, PCI_DEVICE_ID_TIGON3_5714)},
	{PCI_DEVICE(PCI_VENDOR_ID_BROADCOM, PCI_DEVICE_ID_TIGON3_5714S)},
	{PCI_DEVICE(PCI_VENDOR_ID_BROADCOM, PCI_DEVICE_ID_TIGON3_5715)},
	{PCI_DEVICE(PCI_VENDOR_ID_BROADCOM, PCI_DEVICE_ID_TIGON3_5715S)},
	{PCI_DEVICE(PCI_VENDOR_ID_BROADCOM, PCI_DEVICE_ID_TIGON3_5780)},
	{PCI_DEVICE(PCI_VENDOR_ID_BROADCOM, PCI_DEVICE_ID_TIGON3_5780S)},
	{PCI_DEVICE(PCI_VENDOR_ID_BROADCOM, PCI_DEVICE_ID_TIGON3_5781)},
	{PCI_DEVICE(PCI_VENDOR_ID_BROADCOM, PCI_DEVICE_ID_TIGON3_5906)},
	{PCI_DEVICE(PCI_VENDOR_ID_BROADCOM, PCI_DEVICE_ID_TIGON3_5906M)},
	{PCI_DEVICE(PCI_VENDOR_ID_BROADCOM, PCI_DEVICE_ID_TIGON3_5784)},
	{PCI_DEVICE(PCI_VENDOR_ID_BROADCOM, PCI_DEVICE_ID_TIGON3_5764)},
	{PCI_DEVICE(PCI_VENDOR_ID_BROADCOM, PCI_DEVICE_ID_TIGON3_5723)},
	{PCI_DEVICE(PCI_VENDOR_ID_BROADCOM, PCI_DEVICE_ID_TIGON3_5761)},
	{PCI_DEVICE(PCI_VENDOR_ID_BROADCOM, PCI_DEVICE_ID_TIGON3_5761E)},
<<<<<<< HEAD
=======
	{PCI_DEVICE(PCI_VENDOR_ID_BROADCOM, TG3PCI_DEVICE_TIGON3_5761S)},
	{PCI_DEVICE(PCI_VENDOR_ID_BROADCOM, TG3PCI_DEVICE_TIGON3_5761SE)},
	{PCI_DEVICE(PCI_VENDOR_ID_BROADCOM, PCI_DEVICE_ID_TIGON3_5785)},
>>>>>>> 18e352e4
	{PCI_DEVICE(PCI_VENDOR_ID_BROADCOM, TG3PCI_DEVICE_TIGON3_57780)},
	{PCI_DEVICE(PCI_VENDOR_ID_BROADCOM, TG3PCI_DEVICE_TIGON3_57760)},
	{PCI_DEVICE(PCI_VENDOR_ID_BROADCOM, TG3PCI_DEVICE_TIGON3_57790)},
	{PCI_DEVICE(PCI_VENDOR_ID_BROADCOM, TG3PCI_DEVICE_TIGON3_57720)},
	{PCI_DEVICE(PCI_VENDOR_ID_SYSKONNECT, PCI_DEVICE_ID_SYSKONNECT_9DXX)},
	{PCI_DEVICE(PCI_VENDOR_ID_SYSKONNECT, PCI_DEVICE_ID_SYSKONNECT_9MXX)},
	{PCI_DEVICE(PCI_VENDOR_ID_ALTIMA, PCI_DEVICE_ID_ALTIMA_AC1000)},
	{PCI_DEVICE(PCI_VENDOR_ID_ALTIMA, PCI_DEVICE_ID_ALTIMA_AC1001)},
	{PCI_DEVICE(PCI_VENDOR_ID_ALTIMA, PCI_DEVICE_ID_ALTIMA_AC1003)},
	{PCI_DEVICE(PCI_VENDOR_ID_ALTIMA, PCI_DEVICE_ID_ALTIMA_AC9100)},
	{PCI_DEVICE(PCI_VENDOR_ID_APPLE, PCI_DEVICE_ID_APPLE_TIGON3)},
	{}
};

MODULE_DEVICE_TABLE(pci, tg3_pci_tbl);

static const struct {
	const char string[ETH_GSTRING_LEN];
} ethtool_stats_keys[TG3_NUM_STATS] = {
	{ "rx_octets" },
	{ "rx_fragments" },
	{ "rx_ucast_packets" },
	{ "rx_mcast_packets" },
	{ "rx_bcast_packets" },
	{ "rx_fcs_errors" },
	{ "rx_align_errors" },
	{ "rx_xon_pause_rcvd" },
	{ "rx_xoff_pause_rcvd" },
	{ "rx_mac_ctrl_rcvd" },
	{ "rx_xoff_entered" },
	{ "rx_frame_too_long_errors" },
	{ "rx_jabbers" },
	{ "rx_undersize_packets" },
	{ "rx_in_length_errors" },
	{ "rx_out_length_errors" },
	{ "rx_64_or_less_octet_packets" },
	{ "rx_65_to_127_octet_packets" },
	{ "rx_128_to_255_octet_packets" },
	{ "rx_256_to_511_octet_packets" },
	{ "rx_512_to_1023_octet_packets" },
	{ "rx_1024_to_1522_octet_packets" },
	{ "rx_1523_to_2047_octet_packets" },
	{ "rx_2048_to_4095_octet_packets" },
	{ "rx_4096_to_8191_octet_packets" },
	{ "rx_8192_to_9022_octet_packets" },

	{ "tx_octets" },
	{ "tx_collisions" },

	{ "tx_xon_sent" },
	{ "tx_xoff_sent" },
	{ "tx_flow_control" },
	{ "tx_mac_errors" },
	{ "tx_single_collisions" },
	{ "tx_mult_collisions" },
	{ "tx_deferred" },
	{ "tx_excessive_collisions" },
	{ "tx_late_collisions" },
	{ "tx_collide_2times" },
	{ "tx_collide_3times" },
	{ "tx_collide_4times" },
	{ "tx_collide_5times" },
	{ "tx_collide_6times" },
	{ "tx_collide_7times" },
	{ "tx_collide_8times" },
	{ "tx_collide_9times" },
	{ "tx_collide_10times" },
	{ "tx_collide_11times" },
	{ "tx_collide_12times" },
	{ "tx_collide_13times" },
	{ "tx_collide_14times" },
	{ "tx_collide_15times" },
	{ "tx_ucast_packets" },
	{ "tx_mcast_packets" },
	{ "tx_bcast_packets" },
	{ "tx_carrier_sense_errors" },
	{ "tx_discards" },
	{ "tx_errors" },

	{ "dma_writeq_full" },
	{ "dma_write_prioq_full" },
	{ "rxbds_empty" },
	{ "rx_discards" },
	{ "rx_errors" },
	{ "rx_threshold_hit" },

	{ "dma_readq_full" },
	{ "dma_read_prioq_full" },
	{ "tx_comp_queue_full" },

	{ "ring_set_send_prod_index" },
	{ "ring_status_update" },
	{ "nic_irqs" },
	{ "nic_avoided_irqs" },
	{ "nic_tx_threshold_hit" }
};

static const struct {
	const char string[ETH_GSTRING_LEN];
} ethtool_test_keys[TG3_NUM_TEST] = {
	{ "nvram test     (online) " },
	{ "link test      (online) " },
	{ "register test  (offline)" },
	{ "memory test    (offline)" },
	{ "loopback test  (offline)" },
	{ "interrupt test (offline)" },
};

static void tg3_write32(struct tg3 *tp, u32 off, u32 val)
{
	writel(val, tp->regs + off);
}

static u32 tg3_read32(struct tg3 *tp, u32 off)
{
	return (readl(tp->regs + off));
}

static void tg3_ape_write32(struct tg3 *tp, u32 off, u32 val)
{
	writel(val, tp->aperegs + off);
}

static u32 tg3_ape_read32(struct tg3 *tp, u32 off)
{
	return (readl(tp->aperegs + off));
}

static void tg3_write_indirect_reg32(struct tg3 *tp, u32 off, u32 val)
{
	unsigned long flags;

	spin_lock_irqsave(&tp->indirect_lock, flags);
	pci_write_config_dword(tp->pdev, TG3PCI_REG_BASE_ADDR, off);
	pci_write_config_dword(tp->pdev, TG3PCI_REG_DATA, val);
	spin_unlock_irqrestore(&tp->indirect_lock, flags);
}

static void tg3_write_flush_reg32(struct tg3 *tp, u32 off, u32 val)
{
	writel(val, tp->regs + off);
	readl(tp->regs + off);
}

static u32 tg3_read_indirect_reg32(struct tg3 *tp, u32 off)
{
	unsigned long flags;
	u32 val;

	spin_lock_irqsave(&tp->indirect_lock, flags);
	pci_write_config_dword(tp->pdev, TG3PCI_REG_BASE_ADDR, off);
	pci_read_config_dword(tp->pdev, TG3PCI_REG_DATA, &val);
	spin_unlock_irqrestore(&tp->indirect_lock, flags);
	return val;
}

static void tg3_write_indirect_mbox(struct tg3 *tp, u32 off, u32 val)
{
	unsigned long flags;

	if (off == (MAILBOX_RCVRET_CON_IDX_0 + TG3_64BIT_REG_LOW)) {
		pci_write_config_dword(tp->pdev, TG3PCI_RCV_RET_RING_CON_IDX +
				       TG3_64BIT_REG_LOW, val);
		return;
	}
	if (off == (MAILBOX_RCV_STD_PROD_IDX + TG3_64BIT_REG_LOW)) {
		pci_write_config_dword(tp->pdev, TG3PCI_STD_RING_PROD_IDX +
				       TG3_64BIT_REG_LOW, val);
		return;
	}

	spin_lock_irqsave(&tp->indirect_lock, flags);
	pci_write_config_dword(tp->pdev, TG3PCI_REG_BASE_ADDR, off + 0x5600);
	pci_write_config_dword(tp->pdev, TG3PCI_REG_DATA, val);
	spin_unlock_irqrestore(&tp->indirect_lock, flags);

	/* In indirect mode when disabling interrupts, we also need
	 * to clear the interrupt bit in the GRC local ctrl register.
	 */
	if ((off == (MAILBOX_INTERRUPT_0 + TG3_64BIT_REG_LOW)) &&
	    (val == 0x1)) {
		pci_write_config_dword(tp->pdev, TG3PCI_MISC_LOCAL_CTRL,
				       tp->grc_local_ctrl|GRC_LCLCTRL_CLEARINT);
	}
}

static u32 tg3_read_indirect_mbox(struct tg3 *tp, u32 off)
{
	unsigned long flags;
	u32 val;

	spin_lock_irqsave(&tp->indirect_lock, flags);
	pci_write_config_dword(tp->pdev, TG3PCI_REG_BASE_ADDR, off + 0x5600);
	pci_read_config_dword(tp->pdev, TG3PCI_REG_DATA, &val);
	spin_unlock_irqrestore(&tp->indirect_lock, flags);
	return val;
}

/* usec_wait specifies the wait time in usec when writing to certain registers
 * where it is unsafe to read back the register without some delay.
 * GRC_LOCAL_CTRL is one example if the GPIOs are toggled to switch power.
 * TG3PCI_CLOCK_CTRL is another example if the clock frequencies are changed.
 */
static void _tw32_flush(struct tg3 *tp, u32 off, u32 val, u32 usec_wait)
{
	if ((tp->tg3_flags & TG3_FLAG_PCIX_TARGET_HWBUG) ||
	    (tp->tg3_flags2 & TG3_FLG2_ICH_WORKAROUND))
		/* Non-posted methods */
		tp->write32(tp, off, val);
	else {
		/* Posted method */
		tg3_write32(tp, off, val);
		if (usec_wait)
			udelay(usec_wait);
		tp->read32(tp, off);
	}
	/* Wait again after the read for the posted method to guarantee that
	 * the wait time is met.
	 */
	if (usec_wait)
		udelay(usec_wait);
}

static inline void tw32_mailbox_flush(struct tg3 *tp, u32 off, u32 val)
{
	tp->write32_mbox(tp, off, val);
	if (!(tp->tg3_flags & TG3_FLAG_MBOX_WRITE_REORDER) &&
	    !(tp->tg3_flags2 & TG3_FLG2_ICH_WORKAROUND))
		tp->read32_mbox(tp, off);
}

static void tg3_write32_tx_mbox(struct tg3 *tp, u32 off, u32 val)
{
	void __iomem *mbox = tp->regs + off;
	writel(val, mbox);
	if (tp->tg3_flags & TG3_FLAG_TXD_MBOX_HWBUG)
		writel(val, mbox);
	if (tp->tg3_flags & TG3_FLAG_MBOX_WRITE_REORDER)
		readl(mbox);
}

static u32 tg3_read32_mbox_5906(struct tg3 *tp, u32 off)
{
	return (readl(tp->regs + off + GRCMBOX_BASE));
}

static void tg3_write32_mbox_5906(struct tg3 *tp, u32 off, u32 val)
{
	writel(val, tp->regs + off + GRCMBOX_BASE);
}

#define tw32_mailbox(reg, val)	tp->write32_mbox(tp, reg, val)
#define tw32_mailbox_f(reg, val)	tw32_mailbox_flush(tp, (reg), (val))
#define tw32_rx_mbox(reg, val)	tp->write32_rx_mbox(tp, reg, val)
#define tw32_tx_mbox(reg, val)	tp->write32_tx_mbox(tp, reg, val)
#define tr32_mailbox(reg)	tp->read32_mbox(tp, reg)

#define tw32(reg,val)		tp->write32(tp, reg, val)
#define tw32_f(reg,val)		_tw32_flush(tp,(reg),(val), 0)
#define tw32_wait_f(reg,val,us)	_tw32_flush(tp,(reg),(val), (us))
#define tr32(reg)		tp->read32(tp, reg)

static void tg3_write_mem(struct tg3 *tp, u32 off, u32 val)
{
	unsigned long flags;

	if ((GET_ASIC_REV(tp->pci_chip_rev_id) == ASIC_REV_5906) &&
	    (off >= NIC_SRAM_STATS_BLK) && (off < NIC_SRAM_TX_BUFFER_DESC))
		return;

	spin_lock_irqsave(&tp->indirect_lock, flags);
	if (tp->tg3_flags & TG3_FLAG_SRAM_USE_CONFIG) {
		pci_write_config_dword(tp->pdev, TG3PCI_MEM_WIN_BASE_ADDR, off);
		pci_write_config_dword(tp->pdev, TG3PCI_MEM_WIN_DATA, val);

		/* Always leave this as zero. */
		pci_write_config_dword(tp->pdev, TG3PCI_MEM_WIN_BASE_ADDR, 0);
	} else {
		tw32_f(TG3PCI_MEM_WIN_BASE_ADDR, off);
		tw32_f(TG3PCI_MEM_WIN_DATA, val);

		/* Always leave this as zero. */
		tw32_f(TG3PCI_MEM_WIN_BASE_ADDR, 0);
	}
	spin_unlock_irqrestore(&tp->indirect_lock, flags);
}

static void tg3_read_mem(struct tg3 *tp, u32 off, u32 *val)
{
	unsigned long flags;

	if ((GET_ASIC_REV(tp->pci_chip_rev_id) == ASIC_REV_5906) &&
	    (off >= NIC_SRAM_STATS_BLK) && (off < NIC_SRAM_TX_BUFFER_DESC)) {
		*val = 0;
		return;
	}

	spin_lock_irqsave(&tp->indirect_lock, flags);
	if (tp->tg3_flags & TG3_FLAG_SRAM_USE_CONFIG) {
		pci_write_config_dword(tp->pdev, TG3PCI_MEM_WIN_BASE_ADDR, off);
		pci_read_config_dword(tp->pdev, TG3PCI_MEM_WIN_DATA, val);

		/* Always leave this as zero. */
		pci_write_config_dword(tp->pdev, TG3PCI_MEM_WIN_BASE_ADDR, 0);
	} else {
		tw32_f(TG3PCI_MEM_WIN_BASE_ADDR, off);
		*val = tr32(TG3PCI_MEM_WIN_DATA);

		/* Always leave this as zero. */
		tw32_f(TG3PCI_MEM_WIN_BASE_ADDR, 0);
	}
	spin_unlock_irqrestore(&tp->indirect_lock, flags);
}

static void tg3_ape_lock_init(struct tg3 *tp)
{
	int i;

	/* Make sure the driver hasn't any stale locks. */
	for (i = 0; i < 8; i++)
		tg3_ape_write32(tp, TG3_APE_LOCK_GRANT + 4 * i,
				APE_LOCK_GRANT_DRIVER);
}

static int tg3_ape_lock(struct tg3 *tp, int locknum)
{
	int i, off;
	int ret = 0;
	u32 status;

	if (!(tp->tg3_flags3 & TG3_FLG3_ENABLE_APE))
		return 0;

	switch (locknum) {
		case TG3_APE_LOCK_GRC:
		case TG3_APE_LOCK_MEM:
			break;
		default:
			return -EINVAL;
	}

	off = 4 * locknum;

	tg3_ape_write32(tp, TG3_APE_LOCK_REQ + off, APE_LOCK_REQ_DRIVER);

	/* Wait for up to 1 millisecond to acquire lock. */
	for (i = 0; i < 100; i++) {
		status = tg3_ape_read32(tp, TG3_APE_LOCK_GRANT + off);
		if (status == APE_LOCK_GRANT_DRIVER)
			break;
		udelay(10);
	}

	if (status != APE_LOCK_GRANT_DRIVER) {
		/* Revoke the lock request. */
		tg3_ape_write32(tp, TG3_APE_LOCK_GRANT + off,
				APE_LOCK_GRANT_DRIVER);

		ret = -EBUSY;
	}

	return ret;
}

static void tg3_ape_unlock(struct tg3 *tp, int locknum)
{
	int off;

	if (!(tp->tg3_flags3 & TG3_FLG3_ENABLE_APE))
		return;

	switch (locknum) {
		case TG3_APE_LOCK_GRC:
		case TG3_APE_LOCK_MEM:
			break;
		default:
			return;
	}

	off = 4 * locknum;
	tg3_ape_write32(tp, TG3_APE_LOCK_GRANT + off, APE_LOCK_GRANT_DRIVER);
}

static void tg3_disable_ints(struct tg3 *tp)
{
	tw32(TG3PCI_MISC_HOST_CTRL,
	     (tp->misc_host_ctrl | MISC_HOST_CTRL_MASK_PCI_INT));
	tw32_mailbox_f(MAILBOX_INTERRUPT_0 + TG3_64BIT_REG_LOW, 0x00000001);
}

static inline void tg3_cond_int(struct tg3 *tp)
{
	if (!(tp->tg3_flags & TG3_FLAG_TAGGED_STATUS) &&
	    (tp->hw_status->status & SD_STATUS_UPDATED))
		tw32(GRC_LOCAL_CTRL, tp->grc_local_ctrl | GRC_LCLCTRL_SETINT);
	else
		tw32(HOSTCC_MODE, tp->coalesce_mode |
		     (HOSTCC_MODE_ENABLE | HOSTCC_MODE_NOW));
}

static void tg3_enable_ints(struct tg3 *tp)
{
	tp->irq_sync = 0;
	wmb();

	tw32(TG3PCI_MISC_HOST_CTRL,
	     (tp->misc_host_ctrl & ~MISC_HOST_CTRL_MASK_PCI_INT));
	tw32_mailbox_f(MAILBOX_INTERRUPT_0 + TG3_64BIT_REG_LOW,
		       (tp->last_tag << 24));
	if (tp->tg3_flags2 & TG3_FLG2_1SHOT_MSI)
		tw32_mailbox_f(MAILBOX_INTERRUPT_0 + TG3_64BIT_REG_LOW,
			       (tp->last_tag << 24));
	tg3_cond_int(tp);
}

static inline unsigned int tg3_has_work(struct tg3 *tp)
{
	struct tg3_hw_status *sblk = tp->hw_status;
	unsigned int work_exists = 0;

	/* check for phy events */
	if (!(tp->tg3_flags &
	      (TG3_FLAG_USE_LINKCHG_REG |
	       TG3_FLAG_POLL_SERDES))) {
		if (sblk->status & SD_STATUS_LINK_CHG)
			work_exists = 1;
	}
	/* check for RX/TX work to do */
	if (sblk->idx[0].tx_consumer != tp->tx_cons ||
	    sblk->idx[0].rx_producer != tp->rx_rcb_ptr)
		work_exists = 1;

	return work_exists;
}

/* tg3_restart_ints
 *  similar to tg3_enable_ints, but it accurately determines whether there
 *  is new work pending and can return without flushing the PIO write
 *  which reenables interrupts
 */
static void tg3_restart_ints(struct tg3 *tp)
{
	tw32_mailbox(MAILBOX_INTERRUPT_0 + TG3_64BIT_REG_LOW,
		     tp->last_tag << 24);
	mmiowb();

	/* When doing tagged status, this work check is unnecessary.
	 * The last_tag we write above tells the chip which piece of
	 * work we've completed.
	 */
	if (!(tp->tg3_flags & TG3_FLAG_TAGGED_STATUS) &&
	    tg3_has_work(tp))
		tw32(HOSTCC_MODE, tp->coalesce_mode |
		     (HOSTCC_MODE_ENABLE | HOSTCC_MODE_NOW));
}

static inline void tg3_netif_stop(struct tg3 *tp)
{
	tp->dev->trans_start = jiffies;	/* prevent tx timeout */
	napi_disable(&tp->napi);
	netif_tx_disable(tp->dev);
}

static inline void tg3_netif_start(struct tg3 *tp)
{
	netif_wake_queue(tp->dev);
	/* NOTE: unconditional netif_wake_queue is only appropriate
	 * so long as all callers are assured to have free tx slots
	 * (such as after tg3_init_hw)
	 */
	napi_enable(&tp->napi);
	tp->hw_status->status |= SD_STATUS_UPDATED;
	tg3_enable_ints(tp);
}

static void tg3_switch_clocks(struct tg3 *tp)
{
	u32 clock_ctrl = tr32(TG3PCI_CLOCK_CTRL);
	u32 orig_clock_ctrl;

	if ((tp->tg3_flags & TG3_FLAG_CPMU_PRESENT) ||
	    (tp->tg3_flags2 & TG3_FLG2_5780_CLASS))
		return;

	orig_clock_ctrl = clock_ctrl;
	clock_ctrl &= (CLOCK_CTRL_FORCE_CLKRUN |
		       CLOCK_CTRL_CLKRUN_OENABLE |
		       0x1f);
	tp->pci_clock_ctrl = clock_ctrl;

	if (tp->tg3_flags2 & TG3_FLG2_5705_PLUS) {
		if (orig_clock_ctrl & CLOCK_CTRL_625_CORE) {
			tw32_wait_f(TG3PCI_CLOCK_CTRL,
				    clock_ctrl | CLOCK_CTRL_625_CORE, 40);
		}
	} else if ((orig_clock_ctrl & CLOCK_CTRL_44MHZ_CORE) != 0) {
		tw32_wait_f(TG3PCI_CLOCK_CTRL,
			    clock_ctrl |
			    (CLOCK_CTRL_44MHZ_CORE | CLOCK_CTRL_ALTCLK),
			    40);
		tw32_wait_f(TG3PCI_CLOCK_CTRL,
			    clock_ctrl | (CLOCK_CTRL_ALTCLK),
			    40);
	}
	tw32_wait_f(TG3PCI_CLOCK_CTRL, clock_ctrl, 40);
}

#define PHY_BUSY_LOOPS	5000

static int tg3_readphy(struct tg3 *tp, int reg, u32 *val)
{
	u32 frame_val;
	unsigned int loops;
	int ret;

	if ((tp->mi_mode & MAC_MI_MODE_AUTO_POLL) != 0) {
		tw32_f(MAC_MI_MODE,
		     (tp->mi_mode & ~MAC_MI_MODE_AUTO_POLL));
		udelay(80);
	}

	*val = 0x0;

	frame_val  = ((PHY_ADDR << MI_COM_PHY_ADDR_SHIFT) &
		      MI_COM_PHY_ADDR_MASK);
	frame_val |= ((reg << MI_COM_REG_ADDR_SHIFT) &
		      MI_COM_REG_ADDR_MASK);
	frame_val |= (MI_COM_CMD_READ | MI_COM_START);

	tw32_f(MAC_MI_COM, frame_val);

	loops = PHY_BUSY_LOOPS;
	while (loops != 0) {
		udelay(10);
		frame_val = tr32(MAC_MI_COM);

		if ((frame_val & MI_COM_BUSY) == 0) {
			udelay(5);
			frame_val = tr32(MAC_MI_COM);
			break;
		}
		loops -= 1;
	}

	ret = -EBUSY;
	if (loops != 0) {
		*val = frame_val & MI_COM_DATA_MASK;
		ret = 0;
	}

	if ((tp->mi_mode & MAC_MI_MODE_AUTO_POLL) != 0) {
		tw32_f(MAC_MI_MODE, tp->mi_mode);
		udelay(80);
	}

	return ret;
}

static int tg3_writephy(struct tg3 *tp, int reg, u32 val)
{
	u32 frame_val;
	unsigned int loops;
	int ret;

	if (GET_ASIC_REV(tp->pci_chip_rev_id) == ASIC_REV_5906 &&
	    (reg == MII_TG3_CTRL || reg == MII_TG3_AUX_CTRL))
		return 0;

	if ((tp->mi_mode & MAC_MI_MODE_AUTO_POLL) != 0) {
		tw32_f(MAC_MI_MODE,
		     (tp->mi_mode & ~MAC_MI_MODE_AUTO_POLL));
		udelay(80);
	}

	frame_val  = ((PHY_ADDR << MI_COM_PHY_ADDR_SHIFT) &
		      MI_COM_PHY_ADDR_MASK);
	frame_val |= ((reg << MI_COM_REG_ADDR_SHIFT) &
		      MI_COM_REG_ADDR_MASK);
	frame_val |= (val & MI_COM_DATA_MASK);
	frame_val |= (MI_COM_CMD_WRITE | MI_COM_START);

	tw32_f(MAC_MI_COM, frame_val);

	loops = PHY_BUSY_LOOPS;
	while (loops != 0) {
		udelay(10);
		frame_val = tr32(MAC_MI_COM);
		if ((frame_val & MI_COM_BUSY) == 0) {
			udelay(5);
			frame_val = tr32(MAC_MI_COM);
			break;
		}
		loops -= 1;
	}

	ret = -EBUSY;
	if (loops != 0)
		ret = 0;

	if ((tp->mi_mode & MAC_MI_MODE_AUTO_POLL) != 0) {
		tw32_f(MAC_MI_MODE, tp->mi_mode);
		udelay(80);
	}

	return ret;
}

static int tg3_bmcr_reset(struct tg3 *tp)
{
	u32 phy_control;
	int limit, err;

	/* OK, reset it, and poll the BMCR_RESET bit until it
	 * clears or we time out.
	 */
	phy_control = BMCR_RESET;
	err = tg3_writephy(tp, MII_BMCR, phy_control);
	if (err != 0)
		return -EBUSY;

	limit = 5000;
	while (limit--) {
		err = tg3_readphy(tp, MII_BMCR, &phy_control);
		if (err != 0)
			return -EBUSY;

		if ((phy_control & BMCR_RESET) == 0) {
			udelay(40);
			break;
		}
		udelay(10);
	}
	if (limit <= 0)
		return -EBUSY;

	return 0;
}

static int tg3_mdio_read(struct mii_bus *bp, int mii_id, int reg)
{
	struct tg3 *tp = (struct tg3 *)bp->priv;
	u32 val;

	if (tp->tg3_flags3 & TG3_FLG3_MDIOBUS_PAUSED)
		return -EAGAIN;

	if (tg3_readphy(tp, reg, &val))
		return -EIO;

	return val;
}

static int tg3_mdio_write(struct mii_bus *bp, int mii_id, int reg, u16 val)
{
	struct tg3 *tp = (struct tg3 *)bp->priv;

	if (tp->tg3_flags3 & TG3_FLG3_MDIOBUS_PAUSED)
		return -EAGAIN;

	if (tg3_writephy(tp, reg, val))
		return -EIO;

	return 0;
}

static int tg3_mdio_reset(struct mii_bus *bp)
{
	return 0;
}

static void tg3_mdio_config_5785(struct tg3 *tp)
{
	u32 val;
	struct phy_device *phydev;

	phydev = tp->mdio_bus->phy_map[PHY_ADDR];
	switch (phydev->drv->phy_id & phydev->drv->phy_id_mask) {
	case TG3_PHY_ID_BCM50610:
		val = MAC_PHYCFG2_50610_LED_MODES;
		break;
	case TG3_PHY_ID_BCMAC131:
		val = MAC_PHYCFG2_AC131_LED_MODES;
		break;
	case TG3_PHY_ID_RTL8211C:
		val = MAC_PHYCFG2_RTL8211C_LED_MODES;
		break;
	case TG3_PHY_ID_RTL8201E:
		val = MAC_PHYCFG2_RTL8201E_LED_MODES;
		break;
	default:
		return;
	}

	if (phydev->interface != PHY_INTERFACE_MODE_RGMII) {
		tw32(MAC_PHYCFG2, val);

		val = tr32(MAC_PHYCFG1);
		val &= ~MAC_PHYCFG1_RGMII_INT;
		tw32(MAC_PHYCFG1, val);

		return;
	}

	if (!(tp->tg3_flags3 & TG3_FLG3_RGMII_STD_IBND_DISABLE))
		val |= MAC_PHYCFG2_EMODE_MASK_MASK |
		       MAC_PHYCFG2_FMODE_MASK_MASK |
		       MAC_PHYCFG2_GMODE_MASK_MASK |
		       MAC_PHYCFG2_ACT_MASK_MASK   |
		       MAC_PHYCFG2_QUAL_MASK_MASK |
		       MAC_PHYCFG2_INBAND_ENABLE;

	tw32(MAC_PHYCFG2, val);

	val = tr32(MAC_PHYCFG1) & ~(MAC_PHYCFG1_RGMII_EXT_RX_DEC |
				    MAC_PHYCFG1_RGMII_SND_STAT_EN);
	if (tp->tg3_flags3 & TG3_FLG3_RGMII_STD_IBND_DISABLE) {
		if (tp->tg3_flags3 & TG3_FLG3_RGMII_EXT_IBND_RX_EN)
			val |= MAC_PHYCFG1_RGMII_EXT_RX_DEC;
		if (tp->tg3_flags3 & TG3_FLG3_RGMII_EXT_IBND_TX_EN)
			val |= MAC_PHYCFG1_RGMII_SND_STAT_EN;
	}
	tw32(MAC_PHYCFG1, val | MAC_PHYCFG1_RGMII_INT | MAC_PHYCFG1_TXC_DRV);

	val = tr32(MAC_EXT_RGMII_MODE);
	val &= ~(MAC_RGMII_MODE_RX_INT_B |
		 MAC_RGMII_MODE_RX_QUALITY |
		 MAC_RGMII_MODE_RX_ACTIVITY |
		 MAC_RGMII_MODE_RX_ENG_DET |
		 MAC_RGMII_MODE_TX_ENABLE |
		 MAC_RGMII_MODE_TX_LOWPWR |
		 MAC_RGMII_MODE_TX_RESET);
	if (!(tp->tg3_flags3 & TG3_FLG3_RGMII_STD_IBND_DISABLE)) {
		if (tp->tg3_flags3 & TG3_FLG3_RGMII_EXT_IBND_RX_EN)
			val |= MAC_RGMII_MODE_RX_INT_B |
			       MAC_RGMII_MODE_RX_QUALITY |
			       MAC_RGMII_MODE_RX_ACTIVITY |
			       MAC_RGMII_MODE_RX_ENG_DET;
		if (tp->tg3_flags3 & TG3_FLG3_RGMII_EXT_IBND_TX_EN)
			val |= MAC_RGMII_MODE_TX_ENABLE |
			       MAC_RGMII_MODE_TX_LOWPWR |
			       MAC_RGMII_MODE_TX_RESET;
	}
	tw32(MAC_EXT_RGMII_MODE, val);
}

static void tg3_mdio_start(struct tg3 *tp)
{
	if (tp->tg3_flags3 & TG3_FLG3_MDIOBUS_INITED) {
		mutex_lock(&tp->mdio_bus->mdio_lock);
		tp->tg3_flags3 &= ~TG3_FLG3_MDIOBUS_PAUSED;
		mutex_unlock(&tp->mdio_bus->mdio_lock);
	}

	tp->mi_mode &= ~MAC_MI_MODE_AUTO_POLL;
	tw32_f(MAC_MI_MODE, tp->mi_mode);
	udelay(80);

	if ((tp->tg3_flags3 & TG3_FLG3_MDIOBUS_INITED) &&
	    GET_ASIC_REV(tp->pci_chip_rev_id) == ASIC_REV_5785)
		tg3_mdio_config_5785(tp);
}

static void tg3_mdio_stop(struct tg3 *tp)
{
	if (tp->tg3_flags3 & TG3_FLG3_MDIOBUS_INITED) {
		mutex_lock(&tp->mdio_bus->mdio_lock);
		tp->tg3_flags3 |= TG3_FLG3_MDIOBUS_PAUSED;
		mutex_unlock(&tp->mdio_bus->mdio_lock);
	}
}

static int tg3_mdio_init(struct tg3 *tp)
{
	int i;
	u32 reg;
	struct phy_device *phydev;

	tg3_mdio_start(tp);

	if (!(tp->tg3_flags3 & TG3_FLG3_USE_PHYLIB) ||
	    (tp->tg3_flags3 & TG3_FLG3_MDIOBUS_INITED))
		return 0;

	tp->mdio_bus = mdiobus_alloc();
	if (tp->mdio_bus == NULL)
		return -ENOMEM;

	tp->mdio_bus->name     = "tg3 mdio bus";
	snprintf(tp->mdio_bus->id, MII_BUS_ID_SIZE, "%x",
		 (tp->pdev->bus->number << 8) | tp->pdev->devfn);
	tp->mdio_bus->priv     = tp;
	tp->mdio_bus->parent   = &tp->pdev->dev;
	tp->mdio_bus->read     = &tg3_mdio_read;
	tp->mdio_bus->write    = &tg3_mdio_write;
	tp->mdio_bus->reset    = &tg3_mdio_reset;
	tp->mdio_bus->phy_mask = ~(1 << PHY_ADDR);
	tp->mdio_bus->irq      = &tp->mdio_irq[0];

	for (i = 0; i < PHY_MAX_ADDR; i++)
		tp->mdio_bus->irq[i] = PHY_POLL;

	/* The bus registration will look for all the PHYs on the mdio bus.
	 * Unfortunately, it does not ensure the PHY is powered up before
	 * accessing the PHY ID registers.  A chip reset is the
	 * quickest way to bring the device back to an operational state..
	 */
	if (tg3_readphy(tp, MII_BMCR, &reg) || (reg & BMCR_PDOWN))
		tg3_bmcr_reset(tp);

	i = mdiobus_register(tp->mdio_bus);
	if (i) {
		printk(KERN_WARNING "%s: mdiobus_reg failed (0x%x)\n",
			tp->dev->name, i);
		mdiobus_free(tp->mdio_bus);
		return i;
	}

	phydev = tp->mdio_bus->phy_map[PHY_ADDR];

	if (!phydev || !phydev->drv) {
		printk(KERN_WARNING "%s: No PHY devices\n", tp->dev->name);
		mdiobus_unregister(tp->mdio_bus);
		mdiobus_free(tp->mdio_bus);
		return -ENODEV;
	}

<<<<<<< HEAD
if(!phydev || !phydev->drv)
	return -1;

	switch (phydev->drv->phy_id & phydev->drv->phy_id_mask) {
	case TG3_PHY_ID_BCM57780:
		phydev->interface = PHY_INTERFACE_MODE_GMII;
		phydev->dev_flags = PHY_BRCM_WIRESPEED_ENABLE;
=======
	switch (phydev->drv->phy_id & phydev->drv->phy_id_mask) {
	case TG3_PHY_ID_BCM57780:
		phydev->interface = PHY_INTERFACE_MODE_GMII;
>>>>>>> 18e352e4
		break;
	case TG3_PHY_ID_BCM50610:
		if (tp->tg3_flags3 & TG3_FLG3_RGMII_STD_IBND_DISABLE)
			phydev->dev_flags |= PHY_BRCM_STD_IBND_DISABLE;
		if (tp->tg3_flags3 & TG3_FLG3_RGMII_EXT_IBND_RX_EN)
			phydev->dev_flags |= PHY_BRCM_EXT_IBND_RX_ENABLE;
		if (tp->tg3_flags3 & TG3_FLG3_RGMII_EXT_IBND_TX_EN)
			phydev->dev_flags |= PHY_BRCM_EXT_IBND_TX_ENABLE;
		/* fallthru */
	case TG3_PHY_ID_RTL8211C:
		phydev->interface = PHY_INTERFACE_MODE_RGMII;
		break;
	case TG3_PHY_ID_RTL8201E:
	case TG3_PHY_ID_BCMAC131:
		phydev->interface = PHY_INTERFACE_MODE_MII;
		break;
	}

	tp->tg3_flags3 |= TG3_FLG3_MDIOBUS_INITED;

	if (GET_ASIC_REV(tp->pci_chip_rev_id) == ASIC_REV_5785)
		tg3_mdio_config_5785(tp);

	return 0;
}

static void tg3_mdio_fini(struct tg3 *tp)
{
	if (tp->tg3_flags3 & TG3_FLG3_MDIOBUS_INITED) {
		tp->tg3_flags3 &= ~TG3_FLG3_MDIOBUS_INITED;
		mdiobus_unregister(tp->mdio_bus);
		mdiobus_free(tp->mdio_bus);
		tp->tg3_flags3 &= ~TG3_FLG3_MDIOBUS_PAUSED;
	}
}

/* tp->lock is held. */
static inline void tg3_generate_fw_event(struct tg3 *tp)
{
	u32 val;

	val = tr32(GRC_RX_CPU_EVENT);
	val |= GRC_RX_CPU_DRIVER_EVENT;
	tw32_f(GRC_RX_CPU_EVENT, val);

	tp->last_event_jiffies = jiffies;
}

#define TG3_FW_EVENT_TIMEOUT_USEC 2500

/* tp->lock is held. */
static void tg3_wait_for_event_ack(struct tg3 *tp)
{
	int i;
	unsigned int delay_cnt;
	long time_remain;

	/* If enough time has passed, no wait is necessary. */
	time_remain = (long)(tp->last_event_jiffies + 1 +
		      usecs_to_jiffies(TG3_FW_EVENT_TIMEOUT_USEC)) -
		      (long)jiffies;
	if (time_remain < 0)
		return;

	/* Check if we can shorten the wait time. */
	delay_cnt = jiffies_to_usecs(time_remain);
	if (delay_cnt > TG3_FW_EVENT_TIMEOUT_USEC)
		delay_cnt = TG3_FW_EVENT_TIMEOUT_USEC;
	delay_cnt = (delay_cnt >> 3) + 1;

	for (i = 0; i < delay_cnt; i++) {
		if (!(tr32(GRC_RX_CPU_EVENT) & GRC_RX_CPU_DRIVER_EVENT))
			break;
		udelay(8);
	}
}

/* tp->lock is held. */
static void tg3_ump_link_report(struct tg3 *tp)
{
	u32 reg;
	u32 val;

	if (!(tp->tg3_flags2 & TG3_FLG2_5780_CLASS) ||
	    !(tp->tg3_flags  & TG3_FLAG_ENABLE_ASF))
		return;

	tg3_wait_for_event_ack(tp);

	tg3_write_mem(tp, NIC_SRAM_FW_CMD_MBOX, FWCMD_NICDRV_LINK_UPDATE);

	tg3_write_mem(tp, NIC_SRAM_FW_CMD_LEN_MBOX, 14);

	val = 0;
	if (!tg3_readphy(tp, MII_BMCR, &reg))
		val = reg << 16;
	if (!tg3_readphy(tp, MII_BMSR, &reg))
		val |= (reg & 0xffff);
	tg3_write_mem(tp, NIC_SRAM_FW_CMD_DATA_MBOX, val);

	val = 0;
	if (!tg3_readphy(tp, MII_ADVERTISE, &reg))
		val = reg << 16;
	if (!tg3_readphy(tp, MII_LPA, &reg))
		val |= (reg & 0xffff);
	tg3_write_mem(tp, NIC_SRAM_FW_CMD_DATA_MBOX + 4, val);

	val = 0;
	if (!(tp->tg3_flags2 & TG3_FLG2_MII_SERDES)) {
		if (!tg3_readphy(tp, MII_CTRL1000, &reg))
			val = reg << 16;
		if (!tg3_readphy(tp, MII_STAT1000, &reg))
			val |= (reg & 0xffff);
	}
	tg3_write_mem(tp, NIC_SRAM_FW_CMD_DATA_MBOX + 8, val);

	if (!tg3_readphy(tp, MII_PHYADDR, &reg))
		val = reg << 16;
	else
		val = 0;
	tg3_write_mem(tp, NIC_SRAM_FW_CMD_DATA_MBOX + 12, val);

	tg3_generate_fw_event(tp);
}

static void tg3_link_report(struct tg3 *tp)
{
	if (!netif_carrier_ok(tp->dev)) {
		if (netif_msg_link(tp))
			printk(KERN_INFO PFX "%s: Link is down.\n",
			       tp->dev->name);
		tg3_ump_link_report(tp);
	} else if (netif_msg_link(tp)) {
		printk(KERN_INFO PFX "%s: Link is up at %d Mbps, %s duplex.\n",
		       tp->dev->name,
		       (tp->link_config.active_speed == SPEED_1000 ?
			1000 :
			(tp->link_config.active_speed == SPEED_100 ?
			 100 : 10)),
		       (tp->link_config.active_duplex == DUPLEX_FULL ?
			"full" : "half"));

		printk(KERN_INFO PFX
		       "%s: Flow control is %s for TX and %s for RX.\n",
		       tp->dev->name,
		       (tp->link_config.active_flowctrl & FLOW_CTRL_TX) ?
		       "on" : "off",
		       (tp->link_config.active_flowctrl & FLOW_CTRL_RX) ?
		       "on" : "off");
		tg3_ump_link_report(tp);
	}
}

static u16 tg3_advert_flowctrl_1000T(u8 flow_ctrl)
{
	u16 miireg;

	if ((flow_ctrl & FLOW_CTRL_TX) && (flow_ctrl & FLOW_CTRL_RX))
		miireg = ADVERTISE_PAUSE_CAP;
	else if (flow_ctrl & FLOW_CTRL_TX)
		miireg = ADVERTISE_PAUSE_ASYM;
	else if (flow_ctrl & FLOW_CTRL_RX)
		miireg = ADVERTISE_PAUSE_CAP | ADVERTISE_PAUSE_ASYM;
	else
		miireg = 0;

	return miireg;
}

static u16 tg3_advert_flowctrl_1000X(u8 flow_ctrl)
{
	u16 miireg;

	if ((flow_ctrl & FLOW_CTRL_TX) && (flow_ctrl & FLOW_CTRL_RX))
		miireg = ADVERTISE_1000XPAUSE;
	else if (flow_ctrl & FLOW_CTRL_TX)
		miireg = ADVERTISE_1000XPSE_ASYM;
	else if (flow_ctrl & FLOW_CTRL_RX)
		miireg = ADVERTISE_1000XPAUSE | ADVERTISE_1000XPSE_ASYM;
	else
		miireg = 0;

	return miireg;
}

static u8 tg3_resolve_flowctrl_1000X(u16 lcladv, u16 rmtadv)
{
	u8 cap = 0;

	if (lcladv & ADVERTISE_1000XPAUSE) {
		if (lcladv & ADVERTISE_1000XPSE_ASYM) {
			if (rmtadv & LPA_1000XPAUSE)
				cap = FLOW_CTRL_TX | FLOW_CTRL_RX;
			else if (rmtadv & LPA_1000XPAUSE_ASYM)
				cap = FLOW_CTRL_RX;
		} else {
			if (rmtadv & LPA_1000XPAUSE)
				cap = FLOW_CTRL_TX | FLOW_CTRL_RX;
		}
	} else if (lcladv & ADVERTISE_1000XPSE_ASYM) {
		if ((rmtadv & LPA_1000XPAUSE) && (rmtadv & LPA_1000XPAUSE_ASYM))
			cap = FLOW_CTRL_TX;
	}

	return cap;
}

static void tg3_setup_flow_control(struct tg3 *tp, u32 lcladv, u32 rmtadv)
{
	u8 autoneg;
	u8 flowctrl = 0;
	u32 old_rx_mode = tp->rx_mode;
	u32 old_tx_mode = tp->tx_mode;

	if (tp->tg3_flags3 & TG3_FLG3_USE_PHYLIB)
		autoneg = tp->mdio_bus->phy_map[PHY_ADDR]->autoneg;
	else
		autoneg = tp->link_config.autoneg;

	if (autoneg == AUTONEG_ENABLE &&
	    (tp->tg3_flags & TG3_FLAG_PAUSE_AUTONEG)) {
		if (tp->tg3_flags2 & TG3_FLG2_ANY_SERDES)
			flowctrl = tg3_resolve_flowctrl_1000X(lcladv, rmtadv);
		else
			flowctrl = mii_resolve_flowctrl_fdx(lcladv, rmtadv);
	} else
		flowctrl = tp->link_config.flowctrl;

	tp->link_config.active_flowctrl = flowctrl;

	if (flowctrl & FLOW_CTRL_RX)
		tp->rx_mode |= RX_MODE_FLOW_CTRL_ENABLE;
	else
		tp->rx_mode &= ~RX_MODE_FLOW_CTRL_ENABLE;

	if (old_rx_mode != tp->rx_mode)
		tw32_f(MAC_RX_MODE, tp->rx_mode);

	if (flowctrl & FLOW_CTRL_TX)
		tp->tx_mode |= TX_MODE_FLOW_CTRL_ENABLE;
	else
		tp->tx_mode &= ~TX_MODE_FLOW_CTRL_ENABLE;

	if (old_tx_mode != tp->tx_mode)
		tw32_f(MAC_TX_MODE, tp->tx_mode);
}

static void tg3_adjust_link(struct net_device *dev)
{
	u8 oldflowctrl, linkmesg = 0;
	u32 mac_mode, lcl_adv, rmt_adv;
	struct tg3 *tp = netdev_priv(dev);
	struct phy_device *phydev = tp->mdio_bus->phy_map[PHY_ADDR];

	spin_lock(&tp->lock);

	mac_mode = tp->mac_mode & ~(MAC_MODE_PORT_MODE_MASK |
				    MAC_MODE_HALF_DUPLEX);

	oldflowctrl = tp->link_config.active_flowctrl;

	if (phydev->link) {
		lcl_adv = 0;
		rmt_adv = 0;

		if (phydev->speed == SPEED_100 || phydev->speed == SPEED_10)
			mac_mode |= MAC_MODE_PORT_MODE_MII;
		else
			mac_mode |= MAC_MODE_PORT_MODE_GMII;

		if (phydev->duplex == DUPLEX_HALF)
			mac_mode |= MAC_MODE_HALF_DUPLEX;
		else {
			lcl_adv = tg3_advert_flowctrl_1000T(
				  tp->link_config.flowctrl);

			if (phydev->pause)
				rmt_adv = LPA_PAUSE_CAP;
			if (phydev->asym_pause)
				rmt_adv |= LPA_PAUSE_ASYM;
		}

		tg3_setup_flow_control(tp, lcl_adv, rmt_adv);
	} else
		mac_mode |= MAC_MODE_PORT_MODE_GMII;

	if (mac_mode != tp->mac_mode) {
		tp->mac_mode = mac_mode;
		tw32_f(MAC_MODE, tp->mac_mode);
		udelay(40);
	}

	if (GET_ASIC_REV(tp->pci_chip_rev_id) == ASIC_REV_5785) {
		if (phydev->speed == SPEED_10)
			tw32(MAC_MI_STAT,
			     MAC_MI_STAT_10MBPS_MODE |
			     MAC_MI_STAT_LNKSTAT_ATTN_ENAB);
		else
			tw32(MAC_MI_STAT, MAC_MI_STAT_LNKSTAT_ATTN_ENAB);
	}

	if (phydev->speed == SPEED_1000 && phydev->duplex == DUPLEX_HALF)
		tw32(MAC_TX_LENGTHS,
		     ((2 << TX_LENGTHS_IPG_CRS_SHIFT) |
		      (6 << TX_LENGTHS_IPG_SHIFT) |
		      (0xff << TX_LENGTHS_SLOT_TIME_SHIFT)));
	else
		tw32(MAC_TX_LENGTHS,
		     ((2 << TX_LENGTHS_IPG_CRS_SHIFT) |
		      (6 << TX_LENGTHS_IPG_SHIFT) |
		      (32 << TX_LENGTHS_SLOT_TIME_SHIFT)));

	if ((phydev->link && tp->link_config.active_speed == SPEED_INVALID) ||
	    (!phydev->link && tp->link_config.active_speed != SPEED_INVALID) ||
	    phydev->speed != tp->link_config.active_speed ||
	    phydev->duplex != tp->link_config.active_duplex ||
	    oldflowctrl != tp->link_config.active_flowctrl)
	    linkmesg = 1;

	tp->link_config.active_speed = phydev->speed;
	tp->link_config.active_duplex = phydev->duplex;

	spin_unlock(&tp->lock);

	if (linkmesg)
		tg3_link_report(tp);
}

static int tg3_phy_init(struct tg3 *tp)
{
	struct phy_device *phydev;

	if (tp->tg3_flags3 & TG3_FLG3_PHY_CONNECTED)
		return 0;

	/* Bring the PHY back to a known state. */
	tg3_bmcr_reset(tp);

	phydev = tp->mdio_bus->phy_map[PHY_ADDR];

	/* Attach the MAC to the PHY. */
	phydev = phy_connect(tp->dev, dev_name(&phydev->dev), tg3_adjust_link,
			     phydev->dev_flags, phydev->interface);
	if (IS_ERR(phydev)) {
		printk(KERN_ERR "%s: Could not attach to PHY\n", tp->dev->name);
		return PTR_ERR(phydev);
	}

	/* Mask with MAC supported features. */
	switch (phydev->interface) {
	case PHY_INTERFACE_MODE_GMII:
	case PHY_INTERFACE_MODE_RGMII:
		if (!(tp->tg3_flags & TG3_FLAG_10_100_ONLY)) {
			phydev->supported &= (PHY_GBIT_FEATURES |
					      SUPPORTED_Pause |
					      SUPPORTED_Asym_Pause);
			break;
		}
		/* fallthru */
	case PHY_INTERFACE_MODE_MII:
		phydev->supported &= (PHY_BASIC_FEATURES |
				      SUPPORTED_Pause |
				      SUPPORTED_Asym_Pause);
		break;
	default:
		phy_disconnect(tp->mdio_bus->phy_map[PHY_ADDR]);
		return -EINVAL;
	}

	tp->tg3_flags3 |= TG3_FLG3_PHY_CONNECTED;

	phydev->advertising = phydev->supported;

	return 0;
}

static void tg3_phy_start(struct tg3 *tp)
{
	struct phy_device *phydev;

	if (!(tp->tg3_flags3 & TG3_FLG3_PHY_CONNECTED))
		return;

	phydev = tp->mdio_bus->phy_map[PHY_ADDR];

	if (tp->link_config.phy_is_low_power) {
		tp->link_config.phy_is_low_power = 0;
		phydev->speed = tp->link_config.orig_speed;
		phydev->duplex = tp->link_config.orig_duplex;
		phydev->autoneg = tp->link_config.orig_autoneg;
		phydev->advertising = tp->link_config.orig_advertising;
	}

	phy_start(phydev);

	phy_start_aneg(phydev);
}

static void tg3_phy_stop(struct tg3 *tp)
{
	if (!(tp->tg3_flags3 & TG3_FLG3_PHY_CONNECTED))
		return;

	phy_stop(tp->mdio_bus->phy_map[PHY_ADDR]);
}

static void tg3_phy_fini(struct tg3 *tp)
{
	if (tp->tg3_flags3 & TG3_FLG3_PHY_CONNECTED) {
		phy_disconnect(tp->mdio_bus->phy_map[PHY_ADDR]);
		tp->tg3_flags3 &= ~TG3_FLG3_PHY_CONNECTED;
	}
}

static void tg3_phydsp_write(struct tg3 *tp, u32 reg, u32 val)
{
	tg3_writephy(tp, MII_TG3_DSP_ADDRESS, reg);
	tg3_writephy(tp, MII_TG3_DSP_RW_PORT, val);
}

static void tg3_phy_toggle_apd(struct tg3 *tp, bool enable)
{
	u32 reg;

	if (!(tp->tg3_flags2 & TG3_FLG2_5705_PLUS))
		return;

	reg = MII_TG3_MISC_SHDW_WREN |
	      MII_TG3_MISC_SHDW_SCR5_SEL |
	      MII_TG3_MISC_SHDW_SCR5_LPED |
	      MII_TG3_MISC_SHDW_SCR5_DLPTLM |
	      MII_TG3_MISC_SHDW_SCR5_SDTL |
	      MII_TG3_MISC_SHDW_SCR5_C125OE;
	if (GET_ASIC_REV(tp->pci_chip_rev_id) != ASIC_REV_5784 || !enable)
		reg |= MII_TG3_MISC_SHDW_SCR5_DLLAPD;

	tg3_writephy(tp, MII_TG3_MISC_SHDW, reg);


	reg = MII_TG3_MISC_SHDW_WREN |
	      MII_TG3_MISC_SHDW_APD_SEL |
	      MII_TG3_MISC_SHDW_APD_WKTM_84MS;
	if (enable)
		reg |= MII_TG3_MISC_SHDW_APD_ENABLE;

	tg3_writephy(tp, MII_TG3_MISC_SHDW, reg);
}

static void tg3_phy_toggle_automdix(struct tg3 *tp, int enable)
{
	u32 phy;

	if (!(tp->tg3_flags2 & TG3_FLG2_5705_PLUS) ||
	    (tp->tg3_flags2 & TG3_FLG2_ANY_SERDES))
		return;

	if (GET_ASIC_REV(tp->pci_chip_rev_id) == ASIC_REV_5906) {
		u32 ephy;

		if (!tg3_readphy(tp, MII_TG3_EPHY_TEST, &ephy)) {
			tg3_writephy(tp, MII_TG3_EPHY_TEST,
				     ephy | MII_TG3_EPHY_SHADOW_EN);
			if (!tg3_readphy(tp, MII_TG3_EPHYTST_MISCCTRL, &phy)) {
				if (enable)
					phy |= MII_TG3_EPHYTST_MISCCTRL_MDIX;
				else
					phy &= ~MII_TG3_EPHYTST_MISCCTRL_MDIX;
				tg3_writephy(tp, MII_TG3_EPHYTST_MISCCTRL, phy);
			}
			tg3_writephy(tp, MII_TG3_EPHY_TEST, ephy);
		}
	} else {
		phy = MII_TG3_AUXCTL_MISC_RDSEL_MISC |
		      MII_TG3_AUXCTL_SHDWSEL_MISC;
		if (!tg3_writephy(tp, MII_TG3_AUX_CTRL, phy) &&
		    !tg3_readphy(tp, MII_TG3_AUX_CTRL, &phy)) {
			if (enable)
				phy |= MII_TG3_AUXCTL_MISC_FORCE_AMDIX;
			else
				phy &= ~MII_TG3_AUXCTL_MISC_FORCE_AMDIX;
			phy |= MII_TG3_AUXCTL_MISC_WREN;
			tg3_writephy(tp, MII_TG3_AUX_CTRL, phy);
		}
	}
}

static void tg3_phy_set_wirespeed(struct tg3 *tp)
{
	u32 val;

	if (tp->tg3_flags2 & TG3_FLG2_NO_ETH_WIRE_SPEED)
		return;

	if (!tg3_writephy(tp, MII_TG3_AUX_CTRL, 0x7007) &&
	    !tg3_readphy(tp, MII_TG3_AUX_CTRL, &val))
		tg3_writephy(tp, MII_TG3_AUX_CTRL,
			     (val | (1 << 15) | (1 << 4)));
}

static void tg3_phy_apply_otp(struct tg3 *tp)
{
	u32 otp, phy;

	if (!tp->phy_otp)
		return;

	otp = tp->phy_otp;

	/* Enable SM_DSP clock and tx 6dB coding. */
	phy = MII_TG3_AUXCTL_SHDWSEL_AUXCTL |
	      MII_TG3_AUXCTL_ACTL_SMDSP_ENA |
	      MII_TG3_AUXCTL_ACTL_TX_6DB;
	tg3_writephy(tp, MII_TG3_AUX_CTRL, phy);

	phy = ((otp & TG3_OTP_AGCTGT_MASK) >> TG3_OTP_AGCTGT_SHIFT);
	phy |= MII_TG3_DSP_TAP1_AGCTGT_DFLT;
	tg3_phydsp_write(tp, MII_TG3_DSP_TAP1, phy);

	phy = ((otp & TG3_OTP_HPFFLTR_MASK) >> TG3_OTP_HPFFLTR_SHIFT) |
	      ((otp & TG3_OTP_HPFOVER_MASK) >> TG3_OTP_HPFOVER_SHIFT);
	tg3_phydsp_write(tp, MII_TG3_DSP_AADJ1CH0, phy);

	phy = ((otp & TG3_OTP_LPFDIS_MASK) >> TG3_OTP_LPFDIS_SHIFT);
	phy |= MII_TG3_DSP_AADJ1CH3_ADCCKADJ;
	tg3_phydsp_write(tp, MII_TG3_DSP_AADJ1CH3, phy);

	phy = ((otp & TG3_OTP_VDAC_MASK) >> TG3_OTP_VDAC_SHIFT);
	tg3_phydsp_write(tp, MII_TG3_DSP_EXP75, phy);

	phy = ((otp & TG3_OTP_10BTAMP_MASK) >> TG3_OTP_10BTAMP_SHIFT);
	tg3_phydsp_write(tp, MII_TG3_DSP_EXP96, phy);

	phy = ((otp & TG3_OTP_ROFF_MASK) >> TG3_OTP_ROFF_SHIFT) |
	      ((otp & TG3_OTP_RCOFF_MASK) >> TG3_OTP_RCOFF_SHIFT);
	tg3_phydsp_write(tp, MII_TG3_DSP_EXP97, phy);

	/* Turn off SM_DSP clock. */
	phy = MII_TG3_AUXCTL_SHDWSEL_AUXCTL |
	      MII_TG3_AUXCTL_ACTL_TX_6DB;
	tg3_writephy(tp, MII_TG3_AUX_CTRL, phy);
}

static int tg3_wait_macro_done(struct tg3 *tp)
{
	int limit = 100;

	while (limit--) {
		u32 tmp32;

		if (!tg3_readphy(tp, 0x16, &tmp32)) {
			if ((tmp32 & 0x1000) == 0)
				break;
		}
	}
	if (limit <= 0)
		return -EBUSY;

	return 0;
}

static int tg3_phy_write_and_check_testpat(struct tg3 *tp, int *resetp)
{
	static const u32 test_pat[4][6] = {
	{ 0x00005555, 0x00000005, 0x00002aaa, 0x0000000a, 0x00003456, 0x00000003 },
	{ 0x00002aaa, 0x0000000a, 0x00003333, 0x00000003, 0x0000789a, 0x00000005 },
	{ 0x00005a5a, 0x00000005, 0x00002a6a, 0x0000000a, 0x00001bcd, 0x00000003 },
	{ 0x00002a5a, 0x0000000a, 0x000033c3, 0x00000003, 0x00002ef1, 0x00000005 }
	};
	int chan;

	for (chan = 0; chan < 4; chan++) {
		int i;

		tg3_writephy(tp, MII_TG3_DSP_ADDRESS,
			     (chan * 0x2000) | 0x0200);
		tg3_writephy(tp, 0x16, 0x0002);

		for (i = 0; i < 6; i++)
			tg3_writephy(tp, MII_TG3_DSP_RW_PORT,
				     test_pat[chan][i]);

		tg3_writephy(tp, 0x16, 0x0202);
		if (tg3_wait_macro_done(tp)) {
			*resetp = 1;
			return -EBUSY;
		}

		tg3_writephy(tp, MII_TG3_DSP_ADDRESS,
			     (chan * 0x2000) | 0x0200);
		tg3_writephy(tp, 0x16, 0x0082);
		if (tg3_wait_macro_done(tp)) {
			*resetp = 1;
			return -EBUSY;
		}

		tg3_writephy(tp, 0x16, 0x0802);
		if (tg3_wait_macro_done(tp)) {
			*resetp = 1;
			return -EBUSY;
		}

		for (i = 0; i < 6; i += 2) {
			u32 low, high;

			if (tg3_readphy(tp, MII_TG3_DSP_RW_PORT, &low) ||
			    tg3_readphy(tp, MII_TG3_DSP_RW_PORT, &high) ||
			    tg3_wait_macro_done(tp)) {
				*resetp = 1;
				return -EBUSY;
			}
			low &= 0x7fff;
			high &= 0x000f;
			if (low != test_pat[chan][i] ||
			    high != test_pat[chan][i+1]) {
				tg3_writephy(tp, MII_TG3_DSP_ADDRESS, 0x000b);
				tg3_writephy(tp, MII_TG3_DSP_RW_PORT, 0x4001);
				tg3_writephy(tp, MII_TG3_DSP_RW_PORT, 0x4005);

				return -EBUSY;
			}
		}
	}

	return 0;
}

static int tg3_phy_reset_chanpat(struct tg3 *tp)
{
	int chan;

	for (chan = 0; chan < 4; chan++) {
		int i;

		tg3_writephy(tp, MII_TG3_DSP_ADDRESS,
			     (chan * 0x2000) | 0x0200);
		tg3_writephy(tp, 0x16, 0x0002);
		for (i = 0; i < 6; i++)
			tg3_writephy(tp, MII_TG3_DSP_RW_PORT, 0x000);
		tg3_writephy(tp, 0x16, 0x0202);
		if (tg3_wait_macro_done(tp))
			return -EBUSY;
	}

	return 0;
}

static int tg3_phy_reset_5703_4_5(struct tg3 *tp)
{
	u32 reg32, phy9_orig;
	int retries, do_phy_reset, err;

	retries = 10;
	do_phy_reset = 1;
	do {
		if (do_phy_reset) {
			err = tg3_bmcr_reset(tp);
			if (err)
				return err;
			do_phy_reset = 0;
		}

		/* Disable transmitter and interrupt.  */
		if (tg3_readphy(tp, MII_TG3_EXT_CTRL, &reg32))
			continue;

		reg32 |= 0x3000;
		tg3_writephy(tp, MII_TG3_EXT_CTRL, reg32);

		/* Set full-duplex, 1000 mbps.  */
		tg3_writephy(tp, MII_BMCR,
			     BMCR_FULLDPLX | TG3_BMCR_SPEED1000);

		/* Set to master mode.  */
		if (tg3_readphy(tp, MII_TG3_CTRL, &phy9_orig))
			continue;

		tg3_writephy(tp, MII_TG3_CTRL,
			     (MII_TG3_CTRL_AS_MASTER |
			      MII_TG3_CTRL_ENABLE_AS_MASTER));

		/* Enable SM_DSP_CLOCK and 6dB.  */
		tg3_writephy(tp, MII_TG3_AUX_CTRL, 0x0c00);

		/* Block the PHY control access.  */
		tg3_writephy(tp, MII_TG3_DSP_ADDRESS, 0x8005);
		tg3_writephy(tp, MII_TG3_DSP_RW_PORT, 0x0800);

		err = tg3_phy_write_and_check_testpat(tp, &do_phy_reset);
		if (!err)
			break;
	} while (--retries);

	err = tg3_phy_reset_chanpat(tp);
	if (err)
		return err;

	tg3_writephy(tp, MII_TG3_DSP_ADDRESS, 0x8005);
	tg3_writephy(tp, MII_TG3_DSP_RW_PORT, 0x0000);

	tg3_writephy(tp, MII_TG3_DSP_ADDRESS, 0x8200);
	tg3_writephy(tp, 0x16, 0x0000);

	if (GET_ASIC_REV(tp->pci_chip_rev_id) == ASIC_REV_5703 ||
	    GET_ASIC_REV(tp->pci_chip_rev_id) == ASIC_REV_5704) {
		/* Set Extended packet length bit for jumbo frames */
		tg3_writephy(tp, MII_TG3_AUX_CTRL, 0x4400);
	}
	else {
		tg3_writephy(tp, MII_TG3_AUX_CTRL, 0x0400);
	}

	tg3_writephy(tp, MII_TG3_CTRL, phy9_orig);

	if (!tg3_readphy(tp, MII_TG3_EXT_CTRL, &reg32)) {
		reg32 &= ~0x3000;
		tg3_writephy(tp, MII_TG3_EXT_CTRL, reg32);
	} else if (!err)
		err = -EBUSY;

	return err;
}

/* This will reset the tigon3 PHY if there is no valid
 * link unless the FORCE argument is non-zero.
 */
static int tg3_phy_reset(struct tg3 *tp)
{
	u32 cpmuctrl;
	u32 phy_status;
	int err;

	if (GET_ASIC_REV(tp->pci_chip_rev_id) == ASIC_REV_5906) {
		u32 val;

		val = tr32(GRC_MISC_CFG);
		tw32_f(GRC_MISC_CFG, val & ~GRC_MISC_CFG_EPHY_IDDQ);
		udelay(40);
	}
	err  = tg3_readphy(tp, MII_BMSR, &phy_status);
	err |= tg3_readphy(tp, MII_BMSR, &phy_status);
	if (err != 0)
		return -EBUSY;

	if (netif_running(tp->dev) && netif_carrier_ok(tp->dev)) {
		netif_carrier_off(tp->dev);
		tg3_link_report(tp);
	}

	if (GET_ASIC_REV(tp->pci_chip_rev_id) == ASIC_REV_5703 ||
	    GET_ASIC_REV(tp->pci_chip_rev_id) == ASIC_REV_5704 ||
	    GET_ASIC_REV(tp->pci_chip_rev_id) == ASIC_REV_5705) {
		err = tg3_phy_reset_5703_4_5(tp);
		if (err)
			return err;
		goto out;
	}

	cpmuctrl = 0;
	if (GET_ASIC_REV(tp->pci_chip_rev_id) == ASIC_REV_5784 &&
	    GET_CHIP_REV(tp->pci_chip_rev_id) != CHIPREV_5784_AX) {
		cpmuctrl = tr32(TG3_CPMU_CTRL);
		if (cpmuctrl & CPMU_CTRL_GPHY_10MB_RXONLY)
			tw32(TG3_CPMU_CTRL,
			     cpmuctrl & ~CPMU_CTRL_GPHY_10MB_RXONLY);
	}

	err = tg3_bmcr_reset(tp);
	if (err)
		return err;

	if (cpmuctrl & CPMU_CTRL_GPHY_10MB_RXONLY) {
		u32 phy;

		phy = MII_TG3_DSP_EXP8_AEDW | MII_TG3_DSP_EXP8_REJ2MHz;
		tg3_phydsp_write(tp, MII_TG3_DSP_EXP8, phy);

		tw32(TG3_CPMU_CTRL, cpmuctrl);
	}

	if (GET_CHIP_REV(tp->pci_chip_rev_id) == CHIPREV_5784_AX ||
	    GET_CHIP_REV(tp->pci_chip_rev_id) == CHIPREV_5761_AX) {
		u32 val;

		val = tr32(TG3_CPMU_LSPD_1000MB_CLK);
		if ((val & CPMU_LSPD_1000MB_MACCLK_MASK) ==
		    CPMU_LSPD_1000MB_MACCLK_12_5) {
			val &= ~CPMU_LSPD_1000MB_MACCLK_MASK;
			udelay(40);
			tw32_f(TG3_CPMU_LSPD_1000MB_CLK, val);
		}
	}

	tg3_phy_apply_otp(tp);

	if (tp->tg3_flags3 & TG3_FLG3_PHY_ENABLE_APD)
		tg3_phy_toggle_apd(tp, true);
	else
		tg3_phy_toggle_apd(tp, false);

out:
	if (tp->tg3_flags2 & TG3_FLG2_PHY_ADC_BUG) {
		tg3_writephy(tp, MII_TG3_AUX_CTRL, 0x0c00);
		tg3_writephy(tp, MII_TG3_DSP_ADDRESS, 0x201f);
		tg3_writephy(tp, MII_TG3_DSP_RW_PORT, 0x2aaa);
		tg3_writephy(tp, MII_TG3_DSP_ADDRESS, 0x000a);
		tg3_writephy(tp, MII_TG3_DSP_RW_PORT, 0x0323);
		tg3_writephy(tp, MII_TG3_AUX_CTRL, 0x0400);
	}
	if (tp->tg3_flags2 & TG3_FLG2_PHY_5704_A0_BUG) {
		tg3_writephy(tp, 0x1c, 0x8d68);
		tg3_writephy(tp, 0x1c, 0x8d68);
	}
	if (tp->tg3_flags2 & TG3_FLG2_PHY_BER_BUG) {
		tg3_writephy(tp, MII_TG3_AUX_CTRL, 0x0c00);
		tg3_writephy(tp, MII_TG3_DSP_ADDRESS, 0x000a);
		tg3_writephy(tp, MII_TG3_DSP_RW_PORT, 0x310b);
		tg3_writephy(tp, MII_TG3_DSP_ADDRESS, 0x201f);
		tg3_writephy(tp, MII_TG3_DSP_RW_PORT, 0x9506);
		tg3_writephy(tp, MII_TG3_DSP_ADDRESS, 0x401f);
		tg3_writephy(tp, MII_TG3_DSP_RW_PORT, 0x14e2);
		tg3_writephy(tp, MII_TG3_AUX_CTRL, 0x0400);
	}
	else if (tp->tg3_flags2 & TG3_FLG2_PHY_JITTER_BUG) {
		tg3_writephy(tp, MII_TG3_AUX_CTRL, 0x0c00);
		tg3_writephy(tp, MII_TG3_DSP_ADDRESS, 0x000a);
		if (tp->tg3_flags2 & TG3_FLG2_PHY_ADJUST_TRIM) {
			tg3_writephy(tp, MII_TG3_DSP_RW_PORT, 0x110b);
			tg3_writephy(tp, MII_TG3_TEST1,
				     MII_TG3_TEST1_TRIM_EN | 0x4);
		} else
			tg3_writephy(tp, MII_TG3_DSP_RW_PORT, 0x010b);
		tg3_writephy(tp, MII_TG3_AUX_CTRL, 0x0400);
	}
	/* Set Extended packet length bit (bit 14) on all chips that */
	/* support jumbo frames */
	if ((tp->phy_id & PHY_ID_MASK) == PHY_ID_BCM5401) {
		/* Cannot do read-modify-write on 5401 */
		tg3_writephy(tp, MII_TG3_AUX_CTRL, 0x4c20);
	} else if (tp->tg3_flags2 & TG3_FLG2_JUMBO_CAPABLE) {
		u32 phy_reg;

		/* Set bit 14 with read-modify-write to preserve other bits */
		if (!tg3_writephy(tp, MII_TG3_AUX_CTRL, 0x0007) &&
		    !tg3_readphy(tp, MII_TG3_AUX_CTRL, &phy_reg))
			tg3_writephy(tp, MII_TG3_AUX_CTRL, phy_reg | 0x4000);
	}

	/* Set phy register 0x10 bit 0 to high fifo elasticity to support
	 * jumbo frames transmission.
	 */
	if (tp->tg3_flags2 & TG3_FLG2_JUMBO_CAPABLE) {
		u32 phy_reg;

		if (!tg3_readphy(tp, MII_TG3_EXT_CTRL, &phy_reg))
		    tg3_writephy(tp, MII_TG3_EXT_CTRL,
				 phy_reg | MII_TG3_EXT_CTRL_FIFO_ELASTIC);
	}

	if (GET_ASIC_REV(tp->pci_chip_rev_id) == ASIC_REV_5906) {
		/* adjust output voltage */
		tg3_writephy(tp, MII_TG3_EPHY_PTEST, 0x12);
	}

	tg3_phy_toggle_automdix(tp, 1);
	tg3_phy_set_wirespeed(tp);
	return 0;
}

static void tg3_frob_aux_power(struct tg3 *tp)
{
	struct tg3 *tp_peer = tp;

	if ((tp->tg3_flags2 & TG3_FLG2_IS_NIC) == 0)
		return;

	if ((GET_ASIC_REV(tp->pci_chip_rev_id) == ASIC_REV_5704) ||
	    (GET_ASIC_REV(tp->pci_chip_rev_id) == ASIC_REV_5714)) {
		struct net_device *dev_peer;

		dev_peer = pci_get_drvdata(tp->pdev_peer);
		/* remove_one() may have been run on the peer. */
		if (!dev_peer)
			tp_peer = tp;
		else
			tp_peer = netdev_priv(dev_peer);
	}

	if ((tp->tg3_flags & TG3_FLAG_WOL_ENABLE) != 0 ||
	    (tp->tg3_flags & TG3_FLAG_ENABLE_ASF) != 0 ||
	    (tp_peer->tg3_flags & TG3_FLAG_WOL_ENABLE) != 0 ||
	    (tp_peer->tg3_flags & TG3_FLAG_ENABLE_ASF) != 0) {
		if (GET_ASIC_REV(tp->pci_chip_rev_id) == ASIC_REV_5700 ||
		    GET_ASIC_REV(tp->pci_chip_rev_id) == ASIC_REV_5701) {
			tw32_wait_f(GRC_LOCAL_CTRL, tp->grc_local_ctrl |
				    (GRC_LCLCTRL_GPIO_OE0 |
				     GRC_LCLCTRL_GPIO_OE1 |
				     GRC_LCLCTRL_GPIO_OE2 |
				     GRC_LCLCTRL_GPIO_OUTPUT0 |
				     GRC_LCLCTRL_GPIO_OUTPUT1),
				    100);
		} else if (tp->pdev->device == PCI_DEVICE_ID_TIGON3_5761) {
			/* The 5761 non-e device swaps GPIO 0 and GPIO 2. */
			u32 grc_local_ctrl = GRC_LCLCTRL_GPIO_OE0 |
					     GRC_LCLCTRL_GPIO_OE1 |
					     GRC_LCLCTRL_GPIO_OE2 |
					     GRC_LCLCTRL_GPIO_OUTPUT0 |
					     GRC_LCLCTRL_GPIO_OUTPUT1 |
					     tp->grc_local_ctrl;
			tw32_wait_f(GRC_LOCAL_CTRL, grc_local_ctrl, 100);

			grc_local_ctrl |= GRC_LCLCTRL_GPIO_OUTPUT2;
			tw32_wait_f(GRC_LOCAL_CTRL, grc_local_ctrl, 100);

			grc_local_ctrl &= ~GRC_LCLCTRL_GPIO_OUTPUT0;
			tw32_wait_f(GRC_LOCAL_CTRL, grc_local_ctrl, 100);
		} else {
			u32 no_gpio2;
			u32 grc_local_ctrl = 0;

			if (tp_peer != tp &&
			    (tp_peer->tg3_flags & TG3_FLAG_INIT_COMPLETE) != 0)
				return;

			/* Workaround to prevent overdrawing Amps. */
			if (GET_ASIC_REV(tp->pci_chip_rev_id) ==
			    ASIC_REV_5714) {
				grc_local_ctrl |= GRC_LCLCTRL_GPIO_OE3;
				tw32_wait_f(GRC_LOCAL_CTRL, tp->grc_local_ctrl |
					    grc_local_ctrl, 100);
			}

			/* On 5753 and variants, GPIO2 cannot be used. */
			no_gpio2 = tp->nic_sram_data_cfg &
				    NIC_SRAM_DATA_CFG_NO_GPIO2;

			grc_local_ctrl |= GRC_LCLCTRL_GPIO_OE0 |
					 GRC_LCLCTRL_GPIO_OE1 |
					 GRC_LCLCTRL_GPIO_OE2 |
					 GRC_LCLCTRL_GPIO_OUTPUT1 |
					 GRC_LCLCTRL_GPIO_OUTPUT2;
			if (no_gpio2) {
				grc_local_ctrl &= ~(GRC_LCLCTRL_GPIO_OE2 |
						    GRC_LCLCTRL_GPIO_OUTPUT2);
			}
			tw32_wait_f(GRC_LOCAL_CTRL, tp->grc_local_ctrl |
						    grc_local_ctrl, 100);

			grc_local_ctrl |= GRC_LCLCTRL_GPIO_OUTPUT0;

			tw32_wait_f(GRC_LOCAL_CTRL, tp->grc_local_ctrl |
						    grc_local_ctrl, 100);

			if (!no_gpio2) {
				grc_local_ctrl &= ~GRC_LCLCTRL_GPIO_OUTPUT2;
				tw32_wait_f(GRC_LOCAL_CTRL, tp->grc_local_ctrl |
					    grc_local_ctrl, 100);
			}
		}
	} else {
		if (GET_ASIC_REV(tp->pci_chip_rev_id) != ASIC_REV_5700 &&
		    GET_ASIC_REV(tp->pci_chip_rev_id) != ASIC_REV_5701) {
			if (tp_peer != tp &&
			    (tp_peer->tg3_flags & TG3_FLAG_INIT_COMPLETE) != 0)
				return;

			tw32_wait_f(GRC_LOCAL_CTRL, tp->grc_local_ctrl |
				    (GRC_LCLCTRL_GPIO_OE1 |
				     GRC_LCLCTRL_GPIO_OUTPUT1), 100);

			tw32_wait_f(GRC_LOCAL_CTRL, tp->grc_local_ctrl |
				    GRC_LCLCTRL_GPIO_OE1, 100);

			tw32_wait_f(GRC_LOCAL_CTRL, tp->grc_local_ctrl |
				    (GRC_LCLCTRL_GPIO_OE1 |
				     GRC_LCLCTRL_GPIO_OUTPUT1), 100);
		}
	}
}

static int tg3_5700_link_polarity(struct tg3 *tp, u32 speed)
{
	if (tp->led_ctrl == LED_CTRL_MODE_PHY_2)
		return 1;
	else if ((tp->phy_id & PHY_ID_MASK) == PHY_ID_BCM5411) {
		if (speed != SPEED_10)
			return 1;
	} else if (speed == SPEED_10)
		return 1;

	return 0;
}

static int tg3_setup_phy(struct tg3 *, int);

#define RESET_KIND_SHUTDOWN	0
#define RESET_KIND_INIT		1
#define RESET_KIND_SUSPEND	2

static void tg3_write_sig_post_reset(struct tg3 *, int);
static int tg3_halt_cpu(struct tg3 *, u32);
static int tg3_nvram_lock(struct tg3 *);
static void tg3_nvram_unlock(struct tg3 *);

static void tg3_power_down_phy(struct tg3 *tp, bool do_low_power)
{
	u32 val;

	if (tp->tg3_flags2 & TG3_FLG2_PHY_SERDES) {
		if (GET_ASIC_REV(tp->pci_chip_rev_id) == ASIC_REV_5704) {
			u32 sg_dig_ctrl = tr32(SG_DIG_CTRL);
			u32 serdes_cfg = tr32(MAC_SERDES_CFG);

			sg_dig_ctrl |=
				SG_DIG_USING_HW_AUTONEG | SG_DIG_SOFT_RESET;
			tw32(SG_DIG_CTRL, sg_dig_ctrl);
			tw32(MAC_SERDES_CFG, serdes_cfg | (1 << 15));
		}
		return;
	}

	if (GET_ASIC_REV(tp->pci_chip_rev_id) == ASIC_REV_5906) {
		tg3_bmcr_reset(tp);
		val = tr32(GRC_MISC_CFG);
		tw32_f(GRC_MISC_CFG, val | GRC_MISC_CFG_EPHY_IDDQ);
		udelay(40);
		return;
	} else if (do_low_power) {
		tg3_writephy(tp, MII_TG3_EXT_CTRL,
			     MII_TG3_EXT_CTRL_FORCE_LED_OFF);

		tg3_writephy(tp, MII_TG3_AUX_CTRL,
			     MII_TG3_AUXCTL_SHDWSEL_PWRCTL |
			     MII_TG3_AUXCTL_PCTL_100TX_LPWR |
			     MII_TG3_AUXCTL_PCTL_SPR_ISOLATE |
			     MII_TG3_AUXCTL_PCTL_VREG_11V);
	}

	/* The PHY should not be powered down on some chips because
	 * of bugs.
	 */
	if (GET_ASIC_REV(tp->pci_chip_rev_id) == ASIC_REV_5700 ||
	    GET_ASIC_REV(tp->pci_chip_rev_id) == ASIC_REV_5704 ||
	    (GET_ASIC_REV(tp->pci_chip_rev_id) == ASIC_REV_5780 &&
	     (tp->tg3_flags2 & TG3_FLG2_MII_SERDES)))
		return;

	if (GET_CHIP_REV(tp->pci_chip_rev_id) == CHIPREV_5784_AX ||
	    GET_CHIP_REV(tp->pci_chip_rev_id) == CHIPREV_5761_AX) {
		val = tr32(TG3_CPMU_LSPD_1000MB_CLK);
		val &= ~CPMU_LSPD_1000MB_MACCLK_MASK;
		val |= CPMU_LSPD_1000MB_MACCLK_12_5;
		tw32_f(TG3_CPMU_LSPD_1000MB_CLK, val);
	}

	tg3_writephy(tp, MII_BMCR, BMCR_PDOWN);
}

/* tp->lock is held. */
static void __tg3_set_mac_addr(struct tg3 *tp, int skip_mac_1)
{
	u32 addr_high, addr_low;
	int i;

	addr_high = ((tp->dev->dev_addr[0] << 8) |
		     tp->dev->dev_addr[1]);
	addr_low = ((tp->dev->dev_addr[2] << 24) |
		    (tp->dev->dev_addr[3] << 16) |
		    (tp->dev->dev_addr[4] <<  8) |
		    (tp->dev->dev_addr[5] <<  0));
	for (i = 0; i < 4; i++) {
		if (i == 1 && skip_mac_1)
			continue;
		tw32(MAC_ADDR_0_HIGH + (i * 8), addr_high);
		tw32(MAC_ADDR_0_LOW + (i * 8), addr_low);
	}

	if (GET_ASIC_REV(tp->pci_chip_rev_id) == ASIC_REV_5703 ||
	    GET_ASIC_REV(tp->pci_chip_rev_id) == ASIC_REV_5704) {
		for (i = 0; i < 12; i++) {
			tw32(MAC_EXTADDR_0_HIGH + (i * 8), addr_high);
			tw32(MAC_EXTADDR_0_LOW + (i * 8), addr_low);
		}
	}

	addr_high = (tp->dev->dev_addr[0] +
		     tp->dev->dev_addr[1] +
		     tp->dev->dev_addr[2] +
		     tp->dev->dev_addr[3] +
		     tp->dev->dev_addr[4] +
		     tp->dev->dev_addr[5]) &
		TX_BACKOFF_SEED_MASK;
	tw32(MAC_TX_BACKOFF_SEED, addr_high);
}

static int tg3_set_power_state(struct tg3 *tp, pci_power_t state)
{
	u32 misc_host_ctrl;
	bool device_should_wake, do_low_power;

	/* Make sure register accesses (indirect or otherwise)
	 * will function correctly.
	 */
	pci_write_config_dword(tp->pdev,
			       TG3PCI_MISC_HOST_CTRL,
			       tp->misc_host_ctrl);

	switch (state) {
	case PCI_D0:
		pci_enable_wake(tp->pdev, state, false);
		pci_set_power_state(tp->pdev, PCI_D0);

		/* Switch out of Vaux if it is a NIC */
		if (tp->tg3_flags2 & TG3_FLG2_IS_NIC)
			tw32_wait_f(GRC_LOCAL_CTRL, tp->grc_local_ctrl, 100);

		return 0;

	case PCI_D1:
	case PCI_D2:
	case PCI_D3hot:
		break;

	default:
		printk(KERN_ERR PFX "%s: Invalid power state (D%d) requested\n",
			tp->dev->name, state);
		return -EINVAL;
	}

	/* Restore the CLKREQ setting. */
	if (tp->tg3_flags3 & TG3_FLG3_CLKREQ_BUG) {
		u16 lnkctl;

		pci_read_config_word(tp->pdev,
				     tp->pcie_cap + PCI_EXP_LNKCTL,
				     &lnkctl);
		lnkctl |= PCI_EXP_LNKCTL_CLKREQ_EN;
		pci_write_config_word(tp->pdev,
				      tp->pcie_cap + PCI_EXP_LNKCTL,
				      lnkctl);
	}

	misc_host_ctrl = tr32(TG3PCI_MISC_HOST_CTRL);
	tw32(TG3PCI_MISC_HOST_CTRL,
	     misc_host_ctrl | MISC_HOST_CTRL_MASK_PCI_INT);

	device_should_wake = pci_pme_capable(tp->pdev, state) &&
			     device_may_wakeup(&tp->pdev->dev) &&
			     (tp->tg3_flags & TG3_FLAG_WOL_ENABLE);

	if (tp->tg3_flags3 & TG3_FLG3_USE_PHYLIB) {
		do_low_power = false;
		if ((tp->tg3_flags3 & TG3_FLG3_PHY_CONNECTED) &&
		    !tp->link_config.phy_is_low_power) {
			struct phy_device *phydev;
			u32 phyid, advertising;

			phydev = tp->mdio_bus->phy_map[PHY_ADDR];

			tp->link_config.phy_is_low_power = 1;

			tp->link_config.orig_speed = phydev->speed;
			tp->link_config.orig_duplex = phydev->duplex;
			tp->link_config.orig_autoneg = phydev->autoneg;
			tp->link_config.orig_advertising = phydev->advertising;

			advertising = ADVERTISED_TP |
				      ADVERTISED_Pause |
				      ADVERTISED_Autoneg |
				      ADVERTISED_10baseT_Half;

			if ((tp->tg3_flags & TG3_FLAG_ENABLE_ASF) ||
			    device_should_wake) {
				if (tp->tg3_flags & TG3_FLAG_WOL_SPEED_100MB)
					advertising |=
						ADVERTISED_100baseT_Half |
						ADVERTISED_100baseT_Full |
						ADVERTISED_10baseT_Full;
				else
					advertising |= ADVERTISED_10baseT_Full;
			}

			phydev->advertising = advertising;

			phy_start_aneg(phydev);

			phyid = phydev->drv->phy_id & phydev->drv->phy_id_mask;
			if (phyid != TG3_PHY_ID_BCMAC131) {
				phyid &= TG3_PHY_OUI_MASK;
				if (phyid == TG3_PHY_OUI_1 &&
				    phyid == TG3_PHY_OUI_2 &&
				    phyid == TG3_PHY_OUI_3)
					do_low_power = true;
			}
		}
	} else {
		do_low_power = true;

		if (tp->link_config.phy_is_low_power == 0) {
			tp->link_config.phy_is_low_power = 1;
			tp->link_config.orig_speed = tp->link_config.speed;
			tp->link_config.orig_duplex = tp->link_config.duplex;
			tp->link_config.orig_autoneg = tp->link_config.autoneg;
		}

		if (!(tp->tg3_flags2 & TG3_FLG2_ANY_SERDES)) {
			tp->link_config.speed = SPEED_10;
			tp->link_config.duplex = DUPLEX_HALF;
			tp->link_config.autoneg = AUTONEG_ENABLE;
			tg3_setup_phy(tp, 0);
		}
	}

	__tg3_set_mac_addr(tp, 0);

	if (GET_ASIC_REV(tp->pci_chip_rev_id) == ASIC_REV_5906) {
		u32 val;

		val = tr32(GRC_VCPU_EXT_CTRL);
		tw32(GRC_VCPU_EXT_CTRL, val | GRC_VCPU_EXT_CTRL_DISABLE_WOL);
	} else if (!(tp->tg3_flags & TG3_FLAG_ENABLE_ASF)) {
		int i;
		u32 val;

		for (i = 0; i < 200; i++) {
			tg3_read_mem(tp, NIC_SRAM_FW_ASF_STATUS_MBOX, &val);
			if (val == ~NIC_SRAM_FIRMWARE_MBOX_MAGIC1)
				break;
			msleep(1);
		}
	}
	if (tp->tg3_flags & TG3_FLAG_WOL_CAP)
		tg3_write_mem(tp, NIC_SRAM_WOL_MBOX, WOL_SIGNATURE |
						     WOL_DRV_STATE_SHUTDOWN |
						     WOL_DRV_WOL |
						     WOL_SET_MAGIC_PKT);

	if (device_should_wake) {
		u32 mac_mode;

		if (!(tp->tg3_flags2 & TG3_FLG2_PHY_SERDES)) {
			if (do_low_power) {
				tg3_writephy(tp, MII_TG3_AUX_CTRL, 0x5a);
				udelay(40);
			}

			if (tp->tg3_flags2 & TG3_FLG2_MII_SERDES)
				mac_mode = MAC_MODE_PORT_MODE_GMII;
			else
				mac_mode = MAC_MODE_PORT_MODE_MII;

			mac_mode |= tp->mac_mode & MAC_MODE_LINK_POLARITY;
			if (GET_ASIC_REV(tp->pci_chip_rev_id) ==
			    ASIC_REV_5700) {
				u32 speed = (tp->tg3_flags &
					     TG3_FLAG_WOL_SPEED_100MB) ?
					     SPEED_100 : SPEED_10;
				if (tg3_5700_link_polarity(tp, speed))
					mac_mode |= MAC_MODE_LINK_POLARITY;
				else
					mac_mode &= ~MAC_MODE_LINK_POLARITY;
			}
		} else {
			mac_mode = MAC_MODE_PORT_MODE_TBI;
		}

		if (!(tp->tg3_flags2 & TG3_FLG2_5750_PLUS))
			tw32(MAC_LED_CTRL, tp->led_ctrl);

		mac_mode |= MAC_MODE_MAGIC_PKT_ENABLE;
		if (((tp->tg3_flags2 & TG3_FLG2_5705_PLUS) &&
		    !(tp->tg3_flags2 & TG3_FLG2_5780_CLASS)) &&
		    ((tp->tg3_flags & TG3_FLAG_ENABLE_ASF) ||
		     (tp->tg3_flags3 & TG3_FLG3_ENABLE_APE)))
			mac_mode |= MAC_MODE_KEEP_FRAME_IN_WOL;

		if (tp->tg3_flags3 & TG3_FLG3_ENABLE_APE) {
			mac_mode |= tp->mac_mode &
				    (MAC_MODE_APE_TX_EN | MAC_MODE_APE_RX_EN);
			if (mac_mode & MAC_MODE_APE_TX_EN)
				mac_mode |= MAC_MODE_TDE_ENABLE;
		}

		tw32_f(MAC_MODE, mac_mode);
		udelay(100);

		tw32_f(MAC_RX_MODE, RX_MODE_ENABLE);
		udelay(10);
	}

	if (!(tp->tg3_flags & TG3_FLAG_WOL_SPEED_100MB) &&
	    (GET_ASIC_REV(tp->pci_chip_rev_id) == ASIC_REV_5700 ||
	     GET_ASIC_REV(tp->pci_chip_rev_id) == ASIC_REV_5701)) {
		u32 base_val;

		base_val = tp->pci_clock_ctrl;
		base_val |= (CLOCK_CTRL_RXCLK_DISABLE |
			     CLOCK_CTRL_TXCLK_DISABLE);

		tw32_wait_f(TG3PCI_CLOCK_CTRL, base_val | CLOCK_CTRL_ALTCLK |
			    CLOCK_CTRL_PWRDOWN_PLL133, 40);
	} else if ((tp->tg3_flags2 & TG3_FLG2_5780_CLASS) ||
		   (tp->tg3_flags & TG3_FLAG_CPMU_PRESENT) ||
		   (GET_ASIC_REV(tp->pci_chip_rev_id) == ASIC_REV_5906)) {
		/* do nothing */
	} else if (!((tp->tg3_flags2 & TG3_FLG2_5750_PLUS) &&
		     (tp->tg3_flags & TG3_FLAG_ENABLE_ASF))) {
		u32 newbits1, newbits2;

		if (GET_ASIC_REV(tp->pci_chip_rev_id) == ASIC_REV_5700 ||
		    GET_ASIC_REV(tp->pci_chip_rev_id) == ASIC_REV_5701) {
			newbits1 = (CLOCK_CTRL_RXCLK_DISABLE |
				    CLOCK_CTRL_TXCLK_DISABLE |
				    CLOCK_CTRL_ALTCLK);
			newbits2 = newbits1 | CLOCK_CTRL_44MHZ_CORE;
		} else if (tp->tg3_flags2 & TG3_FLG2_5705_PLUS) {
			newbits1 = CLOCK_CTRL_625_CORE;
			newbits2 = newbits1 | CLOCK_CTRL_ALTCLK;
		} else {
			newbits1 = CLOCK_CTRL_ALTCLK;
			newbits2 = newbits1 | CLOCK_CTRL_44MHZ_CORE;
		}

		tw32_wait_f(TG3PCI_CLOCK_CTRL, tp->pci_clock_ctrl | newbits1,
			    40);

		tw32_wait_f(TG3PCI_CLOCK_CTRL, tp->pci_clock_ctrl | newbits2,
			    40);

		if (!(tp->tg3_flags2 & TG3_FLG2_5705_PLUS)) {
			u32 newbits3;

			if (GET_ASIC_REV(tp->pci_chip_rev_id) == ASIC_REV_5700 ||
			    GET_ASIC_REV(tp->pci_chip_rev_id) == ASIC_REV_5701) {
				newbits3 = (CLOCK_CTRL_RXCLK_DISABLE |
					    CLOCK_CTRL_TXCLK_DISABLE |
					    CLOCK_CTRL_44MHZ_CORE);
			} else {
				newbits3 = CLOCK_CTRL_44MHZ_CORE;
			}

			tw32_wait_f(TG3PCI_CLOCK_CTRL,
				    tp->pci_clock_ctrl | newbits3, 40);
		}
	}

	if (!(device_should_wake) &&
	    !(tp->tg3_flags & TG3_FLAG_ENABLE_ASF))
		tg3_power_down_phy(tp, do_low_power);

	tg3_frob_aux_power(tp);

	/* Workaround for unstable PLL clock */
	if ((GET_CHIP_REV(tp->pci_chip_rev_id) == CHIPREV_5750_AX) ||
	    (GET_CHIP_REV(tp->pci_chip_rev_id) == CHIPREV_5750_BX)) {
		u32 val = tr32(0x7d00);

		val &= ~((1 << 16) | (1 << 4) | (1 << 2) | (1 << 1) | 1);
		tw32(0x7d00, val);
		if (!(tp->tg3_flags & TG3_FLAG_ENABLE_ASF)) {
			int err;

			err = tg3_nvram_lock(tp);
			tg3_halt_cpu(tp, RX_CPU_BASE);
			if (!err)
				tg3_nvram_unlock(tp);
		}
	}

	tg3_write_sig_post_reset(tp, RESET_KIND_SHUTDOWN);

	if (device_should_wake)
		pci_enable_wake(tp->pdev, state, true);

	/* Finally, set the new power state. */
	pci_set_power_state(tp->pdev, state);

	return 0;
}

static void tg3_aux_stat_to_speed_duplex(struct tg3 *tp, u32 val, u16 *speed, u8 *duplex)
{
	switch (val & MII_TG3_AUX_STAT_SPDMASK) {
	case MII_TG3_AUX_STAT_10HALF:
		*speed = SPEED_10;
		*duplex = DUPLEX_HALF;
		break;

	case MII_TG3_AUX_STAT_10FULL:
		*speed = SPEED_10;
		*duplex = DUPLEX_FULL;
		break;

	case MII_TG3_AUX_STAT_100HALF:
		*speed = SPEED_100;
		*duplex = DUPLEX_HALF;
		break;

	case MII_TG3_AUX_STAT_100FULL:
		*speed = SPEED_100;
		*duplex = DUPLEX_FULL;
		break;

	case MII_TG3_AUX_STAT_1000HALF:
		*speed = SPEED_1000;
		*duplex = DUPLEX_HALF;
		break;

	case MII_TG3_AUX_STAT_1000FULL:
		*speed = SPEED_1000;
		*duplex = DUPLEX_FULL;
		break;

	default:
		if (GET_ASIC_REV(tp->pci_chip_rev_id) == ASIC_REV_5906) {
			*speed = (val & MII_TG3_AUX_STAT_100) ? SPEED_100 :
				 SPEED_10;
			*duplex = (val & MII_TG3_AUX_STAT_FULL) ? DUPLEX_FULL :
				  DUPLEX_HALF;
			break;
		}
		*speed = SPEED_INVALID;
		*duplex = DUPLEX_INVALID;
		break;
	}
}

static void tg3_phy_copper_begin(struct tg3 *tp)
{
	u32 new_adv;
	int i;

	if (tp->link_config.phy_is_low_power) {
		/* Entering low power mode.  Disable gigabit and
		 * 100baseT advertisements.
		 */
		tg3_writephy(tp, MII_TG3_CTRL, 0);

		new_adv = (ADVERTISE_10HALF | ADVERTISE_10FULL |
			   ADVERTISE_CSMA | ADVERTISE_PAUSE_CAP);
		if (tp->tg3_flags & TG3_FLAG_WOL_SPEED_100MB)
			new_adv |= (ADVERTISE_100HALF | ADVERTISE_100FULL);

		tg3_writephy(tp, MII_ADVERTISE, new_adv);
	} else if (tp->link_config.speed == SPEED_INVALID) {
		if (tp->tg3_flags & TG3_FLAG_10_100_ONLY)
			tp->link_config.advertising &=
				~(ADVERTISED_1000baseT_Half |
				  ADVERTISED_1000baseT_Full);

		new_adv = ADVERTISE_CSMA;
		if (tp->link_config.advertising & ADVERTISED_10baseT_Half)
			new_adv |= ADVERTISE_10HALF;
		if (tp->link_config.advertising & ADVERTISED_10baseT_Full)
			new_adv |= ADVERTISE_10FULL;
		if (tp->link_config.advertising & ADVERTISED_100baseT_Half)
			new_adv |= ADVERTISE_100HALF;
		if (tp->link_config.advertising & ADVERTISED_100baseT_Full)
			new_adv |= ADVERTISE_100FULL;

		new_adv |= tg3_advert_flowctrl_1000T(tp->link_config.flowctrl);

		tg3_writephy(tp, MII_ADVERTISE, new_adv);

		if (tp->link_config.advertising &
		    (ADVERTISED_1000baseT_Half | ADVERTISED_1000baseT_Full)) {
			new_adv = 0;
			if (tp->link_config.advertising & ADVERTISED_1000baseT_Half)
				new_adv |= MII_TG3_CTRL_ADV_1000_HALF;
			if (tp->link_config.advertising & ADVERTISED_1000baseT_Full)
				new_adv |= MII_TG3_CTRL_ADV_1000_FULL;
			if (!(tp->tg3_flags & TG3_FLAG_10_100_ONLY) &&
			    (tp->pci_chip_rev_id == CHIPREV_ID_5701_A0 ||
			     tp->pci_chip_rev_id == CHIPREV_ID_5701_B0))
				new_adv |= (MII_TG3_CTRL_AS_MASTER |
					    MII_TG3_CTRL_ENABLE_AS_MASTER);
			tg3_writephy(tp, MII_TG3_CTRL, new_adv);
		} else {
			tg3_writephy(tp, MII_TG3_CTRL, 0);
		}
	} else {
		new_adv = tg3_advert_flowctrl_1000T(tp->link_config.flowctrl);
		new_adv |= ADVERTISE_CSMA;

		/* Asking for a specific link mode. */
		if (tp->link_config.speed == SPEED_1000) {
			tg3_writephy(tp, MII_ADVERTISE, new_adv);

			if (tp->link_config.duplex == DUPLEX_FULL)
				new_adv = MII_TG3_CTRL_ADV_1000_FULL;
			else
				new_adv = MII_TG3_CTRL_ADV_1000_HALF;
			if (tp->pci_chip_rev_id == CHIPREV_ID_5701_A0 ||
			    tp->pci_chip_rev_id == CHIPREV_ID_5701_B0)
				new_adv |= (MII_TG3_CTRL_AS_MASTER |
					    MII_TG3_CTRL_ENABLE_AS_MASTER);
		} else {
			if (tp->link_config.speed == SPEED_100) {
				if (tp->link_config.duplex == DUPLEX_FULL)
					new_adv |= ADVERTISE_100FULL;
				else
					new_adv |= ADVERTISE_100HALF;
			} else {
				if (tp->link_config.duplex == DUPLEX_FULL)
					new_adv |= ADVERTISE_10FULL;
				else
					new_adv |= ADVERTISE_10HALF;
			}
			tg3_writephy(tp, MII_ADVERTISE, new_adv);

			new_adv = 0;
		}

		tg3_writephy(tp, MII_TG3_CTRL, new_adv);
	}

	if (tp->link_config.autoneg == AUTONEG_DISABLE &&
	    tp->link_config.speed != SPEED_INVALID) {
		u32 bmcr, orig_bmcr;

		tp->link_config.active_speed = tp->link_config.speed;
		tp->link_config.active_duplex = tp->link_config.duplex;

		bmcr = 0;
		switch (tp->link_config.speed) {
		default:
		case SPEED_10:
			break;

		case SPEED_100:
			bmcr |= BMCR_SPEED100;
			break;

		case SPEED_1000:
			bmcr |= TG3_BMCR_SPEED1000;
			break;
		}

		if (tp->link_config.duplex == DUPLEX_FULL)
			bmcr |= BMCR_FULLDPLX;

		if (!tg3_readphy(tp, MII_BMCR, &orig_bmcr) &&
		    (bmcr != orig_bmcr)) {
			tg3_writephy(tp, MII_BMCR, BMCR_LOOPBACK);
			for (i = 0; i < 1500; i++) {
				u32 tmp;

				udelay(10);
				if (tg3_readphy(tp, MII_BMSR, &tmp) ||
				    tg3_readphy(tp, MII_BMSR, &tmp))
					continue;
				if (!(tmp & BMSR_LSTATUS)) {
					udelay(40);
					break;
				}
			}
			tg3_writephy(tp, MII_BMCR, bmcr);
			udelay(40);
		}
	} else {
		tg3_writephy(tp, MII_BMCR,
			     BMCR_ANENABLE | BMCR_ANRESTART);
	}
}

static int tg3_init_5401phy_dsp(struct tg3 *tp)
{
	int err;

	/* Turn off tap power management. */
	/* Set Extended packet length bit */
	err  = tg3_writephy(tp, MII_TG3_AUX_CTRL, 0x4c20);

	err |= tg3_writephy(tp, MII_TG3_DSP_ADDRESS, 0x0012);
	err |= tg3_writephy(tp, MII_TG3_DSP_RW_PORT, 0x1804);

	err |= tg3_writephy(tp, MII_TG3_DSP_ADDRESS, 0x0013);
	err |= tg3_writephy(tp, MII_TG3_DSP_RW_PORT, 0x1204);

	err |= tg3_writephy(tp, MII_TG3_DSP_ADDRESS, 0x8006);
	err |= tg3_writephy(tp, MII_TG3_DSP_RW_PORT, 0x0132);

	err |= tg3_writephy(tp, MII_TG3_DSP_ADDRESS, 0x8006);
	err |= tg3_writephy(tp, MII_TG3_DSP_RW_PORT, 0x0232);

	err |= tg3_writephy(tp, MII_TG3_DSP_ADDRESS, 0x201f);
	err |= tg3_writephy(tp, MII_TG3_DSP_RW_PORT, 0x0a20);

	udelay(40);

	return err;
}

static int tg3_copper_is_advertising_all(struct tg3 *tp, u32 mask)
{
	u32 adv_reg, all_mask = 0;

	if (mask & ADVERTISED_10baseT_Half)
		all_mask |= ADVERTISE_10HALF;
	if (mask & ADVERTISED_10baseT_Full)
		all_mask |= ADVERTISE_10FULL;
	if (mask & ADVERTISED_100baseT_Half)
		all_mask |= ADVERTISE_100HALF;
	if (mask & ADVERTISED_100baseT_Full)
		all_mask |= ADVERTISE_100FULL;

	if (tg3_readphy(tp, MII_ADVERTISE, &adv_reg))
		return 0;

	if ((adv_reg & all_mask) != all_mask)
		return 0;
	if (!(tp->tg3_flags & TG3_FLAG_10_100_ONLY)) {
		u32 tg3_ctrl;

		all_mask = 0;
		if (mask & ADVERTISED_1000baseT_Half)
			all_mask |= ADVERTISE_1000HALF;
		if (mask & ADVERTISED_1000baseT_Full)
			all_mask |= ADVERTISE_1000FULL;

		if (tg3_readphy(tp, MII_TG3_CTRL, &tg3_ctrl))
			return 0;

		if ((tg3_ctrl & all_mask) != all_mask)
			return 0;
	}
	return 1;
}

static int tg3_adv_1000T_flowctrl_ok(struct tg3 *tp, u32 *lcladv, u32 *rmtadv)
{
	u32 curadv, reqadv;

	if (tg3_readphy(tp, MII_ADVERTISE, lcladv))
		return 1;

	curadv = *lcladv & (ADVERTISE_PAUSE_CAP | ADVERTISE_PAUSE_ASYM);
	reqadv = tg3_advert_flowctrl_1000T(tp->link_config.flowctrl);

	if (tp->link_config.active_duplex == DUPLEX_FULL) {
		if (curadv != reqadv)
			return 0;

		if (tp->tg3_flags & TG3_FLAG_PAUSE_AUTONEG)
			tg3_readphy(tp, MII_LPA, rmtadv);
	} else {
		/* Reprogram the advertisement register, even if it
		 * does not affect the current link.  If the link
		 * gets renegotiated in the future, we can save an
		 * additional renegotiation cycle by advertising
		 * it correctly in the first place.
		 */
		if (curadv != reqadv) {
			*lcladv &= ~(ADVERTISE_PAUSE_CAP |
				     ADVERTISE_PAUSE_ASYM);
			tg3_writephy(tp, MII_ADVERTISE, *lcladv | reqadv);
		}
	}

	return 1;
}

static int tg3_setup_copper_phy(struct tg3 *tp, int force_reset)
{
	int current_link_up;
	u32 bmsr, dummy;
	u32 lcl_adv, rmt_adv;
	u16 current_speed;
	u8 current_duplex;
	int i, err;

	tw32(MAC_EVENT, 0);

	tw32_f(MAC_STATUS,
	     (MAC_STATUS_SYNC_CHANGED |
	      MAC_STATUS_CFG_CHANGED |
	      MAC_STATUS_MI_COMPLETION |
	      MAC_STATUS_LNKSTATE_CHANGED));
	udelay(40);

	if ((tp->mi_mode & MAC_MI_MODE_AUTO_POLL) != 0) {
		tw32_f(MAC_MI_MODE,
		     (tp->mi_mode & ~MAC_MI_MODE_AUTO_POLL));
		udelay(80);
	}

	tg3_writephy(tp, MII_TG3_AUX_CTRL, 0x02);

	/* Some third-party PHYs need to be reset on link going
	 * down.
	 */
	if ((GET_ASIC_REV(tp->pci_chip_rev_id) == ASIC_REV_5703 ||
	     GET_ASIC_REV(tp->pci_chip_rev_id) == ASIC_REV_5704 ||
	     GET_ASIC_REV(tp->pci_chip_rev_id) == ASIC_REV_5705) &&
	    netif_carrier_ok(tp->dev)) {
		tg3_readphy(tp, MII_BMSR, &bmsr);
		if (!tg3_readphy(tp, MII_BMSR, &bmsr) &&
		    !(bmsr & BMSR_LSTATUS))
			force_reset = 1;
	}
	if (force_reset)
		tg3_phy_reset(tp);

	if ((tp->phy_id & PHY_ID_MASK) == PHY_ID_BCM5401) {
		tg3_readphy(tp, MII_BMSR, &bmsr);
		if (tg3_readphy(tp, MII_BMSR, &bmsr) ||
		    !(tp->tg3_flags & TG3_FLAG_INIT_COMPLETE))
			bmsr = 0;

		if (!(bmsr & BMSR_LSTATUS)) {
			err = tg3_init_5401phy_dsp(tp);
			if (err)
				return err;

			tg3_readphy(tp, MII_BMSR, &bmsr);
			for (i = 0; i < 1000; i++) {
				udelay(10);
				if (!tg3_readphy(tp, MII_BMSR, &bmsr) &&
				    (bmsr & BMSR_LSTATUS)) {
					udelay(40);
					break;
				}
			}

			if ((tp->phy_id & PHY_ID_REV_MASK) == PHY_REV_BCM5401_B0 &&
			    !(bmsr & BMSR_LSTATUS) &&
			    tp->link_config.active_speed == SPEED_1000) {
				err = tg3_phy_reset(tp);
				if (!err)
					err = tg3_init_5401phy_dsp(tp);
				if (err)
					return err;
			}
		}
	} else if (tp->pci_chip_rev_id == CHIPREV_ID_5701_A0 ||
		   tp->pci_chip_rev_id == CHIPREV_ID_5701_B0) {
		/* 5701 {A0,B0} CRC bug workaround */
		tg3_writephy(tp, 0x15, 0x0a75);
		tg3_writephy(tp, 0x1c, 0x8c68);
		tg3_writephy(tp, 0x1c, 0x8d68);
		tg3_writephy(tp, 0x1c, 0x8c68);
	}

	/* Clear pending interrupts... */
	tg3_readphy(tp, MII_TG3_ISTAT, &dummy);
	tg3_readphy(tp, MII_TG3_ISTAT, &dummy);

	if (tp->tg3_flags & TG3_FLAG_USE_MI_INTERRUPT)
		tg3_writephy(tp, MII_TG3_IMASK, ~MII_TG3_INT_LINKCHG);
	else if (GET_ASIC_REV(tp->pci_chip_rev_id) != ASIC_REV_5906)
		tg3_writephy(tp, MII_TG3_IMASK, ~0);

	if (GET_ASIC_REV(tp->pci_chip_rev_id) == ASIC_REV_5700 ||
	    GET_ASIC_REV(tp->pci_chip_rev_id) == ASIC_REV_5701) {
		if (tp->led_ctrl == LED_CTRL_MODE_PHY_1)
			tg3_writephy(tp, MII_TG3_EXT_CTRL,
				     MII_TG3_EXT_CTRL_LNK3_LED_MODE);
		else
			tg3_writephy(tp, MII_TG3_EXT_CTRL, 0);
	}

	current_link_up = 0;
	current_speed = SPEED_INVALID;
	current_duplex = DUPLEX_INVALID;

	if (tp->tg3_flags2 & TG3_FLG2_CAPACITIVE_COUPLING) {
		u32 val;

		tg3_writephy(tp, MII_TG3_AUX_CTRL, 0x4007);
		tg3_readphy(tp, MII_TG3_AUX_CTRL, &val);
		if (!(val & (1 << 10))) {
			val |= (1 << 10);
			tg3_writephy(tp, MII_TG3_AUX_CTRL, val);
			goto relink;
		}
	}

	bmsr = 0;
	for (i = 0; i < 100; i++) {
		tg3_readphy(tp, MII_BMSR, &bmsr);
		if (!tg3_readphy(tp, MII_BMSR, &bmsr) &&
		    (bmsr & BMSR_LSTATUS))
			break;
		udelay(40);
	}

	if (bmsr & BMSR_LSTATUS) {
		u32 aux_stat, bmcr;

		tg3_readphy(tp, MII_TG3_AUX_STAT, &aux_stat);
		for (i = 0; i < 2000; i++) {
			udelay(10);
			if (!tg3_readphy(tp, MII_TG3_AUX_STAT, &aux_stat) &&
			    aux_stat)
				break;
		}

		tg3_aux_stat_to_speed_duplex(tp, aux_stat,
					     &current_speed,
					     &current_duplex);

		bmcr = 0;
		for (i = 0; i < 200; i++) {
			tg3_readphy(tp, MII_BMCR, &bmcr);
			if (tg3_readphy(tp, MII_BMCR, &bmcr))
				continue;
			if (bmcr && bmcr != 0x7fff)
				break;
			udelay(10);
		}

		lcl_adv = 0;
		rmt_adv = 0;

		tp->link_config.active_speed = current_speed;
		tp->link_config.active_duplex = current_duplex;

		if (tp->link_config.autoneg == AUTONEG_ENABLE) {
			if ((bmcr & BMCR_ANENABLE) &&
			    tg3_copper_is_advertising_all(tp,
						tp->link_config.advertising)) {
				if (tg3_adv_1000T_flowctrl_ok(tp, &lcl_adv,
								  &rmt_adv))
					current_link_up = 1;
			}
		} else {
			if (!(bmcr & BMCR_ANENABLE) &&
			    tp->link_config.speed == current_speed &&
			    tp->link_config.duplex == current_duplex &&
			    tp->link_config.flowctrl ==
			    tp->link_config.active_flowctrl) {
				current_link_up = 1;
			}
		}

		if (current_link_up == 1 &&
		    tp->link_config.active_duplex == DUPLEX_FULL)
			tg3_setup_flow_control(tp, lcl_adv, rmt_adv);
	}

relink:
	if (current_link_up == 0 || tp->link_config.phy_is_low_power) {
		u32 tmp;

		tg3_phy_copper_begin(tp);

		tg3_readphy(tp, MII_BMSR, &tmp);
		if (!tg3_readphy(tp, MII_BMSR, &tmp) &&
		    (tmp & BMSR_LSTATUS))
			current_link_up = 1;
	}

	tp->mac_mode &= ~MAC_MODE_PORT_MODE_MASK;
	if (current_link_up == 1) {
		if (tp->link_config.active_speed == SPEED_100 ||
		    tp->link_config.active_speed == SPEED_10)
			tp->mac_mode |= MAC_MODE_PORT_MODE_MII;
		else
			tp->mac_mode |= MAC_MODE_PORT_MODE_GMII;
	} else
		tp->mac_mode |= MAC_MODE_PORT_MODE_GMII;

	tp->mac_mode &= ~MAC_MODE_HALF_DUPLEX;
	if (tp->link_config.active_duplex == DUPLEX_HALF)
		tp->mac_mode |= MAC_MODE_HALF_DUPLEX;

	if (GET_ASIC_REV(tp->pci_chip_rev_id) == ASIC_REV_5700) {
		if (current_link_up == 1 &&
		    tg3_5700_link_polarity(tp, tp->link_config.active_speed))
			tp->mac_mode |= MAC_MODE_LINK_POLARITY;
		else
			tp->mac_mode &= ~MAC_MODE_LINK_POLARITY;
	}

	/* ??? Without this setting Netgear GA302T PHY does not
	 * ??? send/receive packets...
	 */
	if ((tp->phy_id & PHY_ID_MASK) == PHY_ID_BCM5411 &&
	    tp->pci_chip_rev_id == CHIPREV_ID_5700_ALTIMA) {
		tp->mi_mode |= MAC_MI_MODE_AUTO_POLL;
		tw32_f(MAC_MI_MODE, tp->mi_mode);
		udelay(80);
	}

	tw32_f(MAC_MODE, tp->mac_mode);
	udelay(40);

	if (tp->tg3_flags & TG3_FLAG_USE_LINKCHG_REG) {
		/* Polled via timer. */
		tw32_f(MAC_EVENT, 0);
	} else {
		tw32_f(MAC_EVENT, MAC_EVENT_LNKSTATE_CHANGED);
	}
	udelay(40);

	if (GET_ASIC_REV(tp->pci_chip_rev_id) == ASIC_REV_5700 &&
	    current_link_up == 1 &&
	    tp->link_config.active_speed == SPEED_1000 &&
	    ((tp->tg3_flags & TG3_FLAG_PCIX_MODE) ||
	     (tp->tg3_flags & TG3_FLAG_PCI_HIGH_SPEED))) {
		udelay(120);
		tw32_f(MAC_STATUS,
		     (MAC_STATUS_SYNC_CHANGED |
		      MAC_STATUS_CFG_CHANGED));
		udelay(40);
		tg3_write_mem(tp,
			      NIC_SRAM_FIRMWARE_MBOX,
			      NIC_SRAM_FIRMWARE_MBOX_MAGIC2);
	}

	/* Prevent send BD corruption. */
	if (tp->tg3_flags3 & TG3_FLG3_CLKREQ_BUG) {
		u16 oldlnkctl, newlnkctl;

		pci_read_config_word(tp->pdev,
				     tp->pcie_cap + PCI_EXP_LNKCTL,
				     &oldlnkctl);
		if (tp->link_config.active_speed == SPEED_100 ||
		    tp->link_config.active_speed == SPEED_10)
			newlnkctl = oldlnkctl & ~PCI_EXP_LNKCTL_CLKREQ_EN;
		else
			newlnkctl = oldlnkctl | PCI_EXP_LNKCTL_CLKREQ_EN;
		if (newlnkctl != oldlnkctl)
			pci_write_config_word(tp->pdev,
					      tp->pcie_cap + PCI_EXP_LNKCTL,
					      newlnkctl);
	}

	if (current_link_up != netif_carrier_ok(tp->dev)) {
		if (current_link_up)
			netif_carrier_on(tp->dev);
		else
			netif_carrier_off(tp->dev);
		tg3_link_report(tp);
	}

	return 0;
}

struct tg3_fiber_aneginfo {
	int state;
#define ANEG_STATE_UNKNOWN		0
#define ANEG_STATE_AN_ENABLE		1
#define ANEG_STATE_RESTART_INIT		2
#define ANEG_STATE_RESTART		3
#define ANEG_STATE_DISABLE_LINK_OK	4
#define ANEG_STATE_ABILITY_DETECT_INIT	5
#define ANEG_STATE_ABILITY_DETECT	6
#define ANEG_STATE_ACK_DETECT_INIT	7
#define ANEG_STATE_ACK_DETECT		8
#define ANEG_STATE_COMPLETE_ACK_INIT	9
#define ANEG_STATE_COMPLETE_ACK		10
#define ANEG_STATE_IDLE_DETECT_INIT	11
#define ANEG_STATE_IDLE_DETECT		12
#define ANEG_STATE_LINK_OK		13
#define ANEG_STATE_NEXT_PAGE_WAIT_INIT	14
#define ANEG_STATE_NEXT_PAGE_WAIT	15

	u32 flags;
#define MR_AN_ENABLE		0x00000001
#define MR_RESTART_AN		0x00000002
#define MR_AN_COMPLETE		0x00000004
#define MR_PAGE_RX		0x00000008
#define MR_NP_LOADED		0x00000010
#define MR_TOGGLE_TX		0x00000020
#define MR_LP_ADV_FULL_DUPLEX	0x00000040
#define MR_LP_ADV_HALF_DUPLEX	0x00000080
#define MR_LP_ADV_SYM_PAUSE	0x00000100
#define MR_LP_ADV_ASYM_PAUSE	0x00000200
#define MR_LP_ADV_REMOTE_FAULT1	0x00000400
#define MR_LP_ADV_REMOTE_FAULT2	0x00000800
#define MR_LP_ADV_NEXT_PAGE	0x00001000
#define MR_TOGGLE_RX		0x00002000
#define MR_NP_RX		0x00004000

#define MR_LINK_OK		0x80000000

	unsigned long link_time, cur_time;

	u32 ability_match_cfg;
	int ability_match_count;

	char ability_match, idle_match, ack_match;

	u32 txconfig, rxconfig;
#define ANEG_CFG_NP		0x00000080
#define ANEG_CFG_ACK		0x00000040
#define ANEG_CFG_RF2		0x00000020
#define ANEG_CFG_RF1		0x00000010
#define ANEG_CFG_PS2		0x00000001
#define ANEG_CFG_PS1		0x00008000
#define ANEG_CFG_HD		0x00004000
#define ANEG_CFG_FD		0x00002000
#define ANEG_CFG_INVAL		0x00001f06

};
#define ANEG_OK		0
#define ANEG_DONE	1
#define ANEG_TIMER_ENAB	2
#define ANEG_FAILED	-1

#define ANEG_STATE_SETTLE_TIME	10000

static int tg3_fiber_aneg_smachine(struct tg3 *tp,
				   struct tg3_fiber_aneginfo *ap)
{
	u16 flowctrl;
	unsigned long delta;
	u32 rx_cfg_reg;
	int ret;

	if (ap->state == ANEG_STATE_UNKNOWN) {
		ap->rxconfig = 0;
		ap->link_time = 0;
		ap->cur_time = 0;
		ap->ability_match_cfg = 0;
		ap->ability_match_count = 0;
		ap->ability_match = 0;
		ap->idle_match = 0;
		ap->ack_match = 0;
	}
	ap->cur_time++;

	if (tr32(MAC_STATUS) & MAC_STATUS_RCVD_CFG) {
		rx_cfg_reg = tr32(MAC_RX_AUTO_NEG);

		if (rx_cfg_reg != ap->ability_match_cfg) {
			ap->ability_match_cfg = rx_cfg_reg;
			ap->ability_match = 0;
			ap->ability_match_count = 0;
		} else {
			if (++ap->ability_match_count > 1) {
				ap->ability_match = 1;
				ap->ability_match_cfg = rx_cfg_reg;
			}
		}
		if (rx_cfg_reg & ANEG_CFG_ACK)
			ap->ack_match = 1;
		else
			ap->ack_match = 0;

		ap->idle_match = 0;
	} else {
		ap->idle_match = 1;
		ap->ability_match_cfg = 0;
		ap->ability_match_count = 0;
		ap->ability_match = 0;
		ap->ack_match = 0;

		rx_cfg_reg = 0;
	}

	ap->rxconfig = rx_cfg_reg;
	ret = ANEG_OK;

	switch(ap->state) {
	case ANEG_STATE_UNKNOWN:
		if (ap->flags & (MR_AN_ENABLE | MR_RESTART_AN))
			ap->state = ANEG_STATE_AN_ENABLE;

		/* fallthru */
	case ANEG_STATE_AN_ENABLE:
		ap->flags &= ~(MR_AN_COMPLETE | MR_PAGE_RX);
		if (ap->flags & MR_AN_ENABLE) {
			ap->link_time = 0;
			ap->cur_time = 0;
			ap->ability_match_cfg = 0;
			ap->ability_match_count = 0;
			ap->ability_match = 0;
			ap->idle_match = 0;
			ap->ack_match = 0;

			ap->state = ANEG_STATE_RESTART_INIT;
		} else {
			ap->state = ANEG_STATE_DISABLE_LINK_OK;
		}
		break;

	case ANEG_STATE_RESTART_INIT:
		ap->link_time = ap->cur_time;
		ap->flags &= ~(MR_NP_LOADED);
		ap->txconfig = 0;
		tw32(MAC_TX_AUTO_NEG, 0);
		tp->mac_mode |= MAC_MODE_SEND_CONFIGS;
		tw32_f(MAC_MODE, tp->mac_mode);
		udelay(40);

		ret = ANEG_TIMER_ENAB;
		ap->state = ANEG_STATE_RESTART;

		/* fallthru */
	case ANEG_STATE_RESTART:
		delta = ap->cur_time - ap->link_time;
		if (delta > ANEG_STATE_SETTLE_TIME) {
			ap->state = ANEG_STATE_ABILITY_DETECT_INIT;
		} else {
			ret = ANEG_TIMER_ENAB;
		}
		break;

	case ANEG_STATE_DISABLE_LINK_OK:
		ret = ANEG_DONE;
		break;

	case ANEG_STATE_ABILITY_DETECT_INIT:
		ap->flags &= ~(MR_TOGGLE_TX);
		ap->txconfig = ANEG_CFG_FD;
		flowctrl = tg3_advert_flowctrl_1000X(tp->link_config.flowctrl);
		if (flowctrl & ADVERTISE_1000XPAUSE)
			ap->txconfig |= ANEG_CFG_PS1;
		if (flowctrl & ADVERTISE_1000XPSE_ASYM)
			ap->txconfig |= ANEG_CFG_PS2;
		tw32(MAC_TX_AUTO_NEG, ap->txconfig);
		tp->mac_mode |= MAC_MODE_SEND_CONFIGS;
		tw32_f(MAC_MODE, tp->mac_mode);
		udelay(40);

		ap->state = ANEG_STATE_ABILITY_DETECT;
		break;

	case ANEG_STATE_ABILITY_DETECT:
		if (ap->ability_match != 0 && ap->rxconfig != 0) {
			ap->state = ANEG_STATE_ACK_DETECT_INIT;
		}
		break;

	case ANEG_STATE_ACK_DETECT_INIT:
		ap->txconfig |= ANEG_CFG_ACK;
		tw32(MAC_TX_AUTO_NEG, ap->txconfig);
		tp->mac_mode |= MAC_MODE_SEND_CONFIGS;
		tw32_f(MAC_MODE, tp->mac_mode);
		udelay(40);

		ap->state = ANEG_STATE_ACK_DETECT;

		/* fallthru */
	case ANEG_STATE_ACK_DETECT:
		if (ap->ack_match != 0) {
			if ((ap->rxconfig & ~ANEG_CFG_ACK) ==
			    (ap->ability_match_cfg & ~ANEG_CFG_ACK)) {
				ap->state = ANEG_STATE_COMPLETE_ACK_INIT;
			} else {
				ap->state = ANEG_STATE_AN_ENABLE;
			}
		} else if (ap->ability_match != 0 &&
			   ap->rxconfig == 0) {
			ap->state = ANEG_STATE_AN_ENABLE;
		}
		break;

	case ANEG_STATE_COMPLETE_ACK_INIT:
		if (ap->rxconfig & ANEG_CFG_INVAL) {
			ret = ANEG_FAILED;
			break;
		}
		ap->flags &= ~(MR_LP_ADV_FULL_DUPLEX |
			       MR_LP_ADV_HALF_DUPLEX |
			       MR_LP_ADV_SYM_PAUSE |
			       MR_LP_ADV_ASYM_PAUSE |
			       MR_LP_ADV_REMOTE_FAULT1 |
			       MR_LP_ADV_REMOTE_FAULT2 |
			       MR_LP_ADV_NEXT_PAGE |
			       MR_TOGGLE_RX |
			       MR_NP_RX);
		if (ap->rxconfig & ANEG_CFG_FD)
			ap->flags |= MR_LP_ADV_FULL_DUPLEX;
		if (ap->rxconfig & ANEG_CFG_HD)
			ap->flags |= MR_LP_ADV_HALF_DUPLEX;
		if (ap->rxconfig & ANEG_CFG_PS1)
			ap->flags |= MR_LP_ADV_SYM_PAUSE;
		if (ap->rxconfig & ANEG_CFG_PS2)
			ap->flags |= MR_LP_ADV_ASYM_PAUSE;
		if (ap->rxconfig & ANEG_CFG_RF1)
			ap->flags |= MR_LP_ADV_REMOTE_FAULT1;
		if (ap->rxconfig & ANEG_CFG_RF2)
			ap->flags |= MR_LP_ADV_REMOTE_FAULT2;
		if (ap->rxconfig & ANEG_CFG_NP)
			ap->flags |= MR_LP_ADV_NEXT_PAGE;

		ap->link_time = ap->cur_time;

		ap->flags ^= (MR_TOGGLE_TX);
		if (ap->rxconfig & 0x0008)
			ap->flags |= MR_TOGGLE_RX;
		if (ap->rxconfig & ANEG_CFG_NP)
			ap->flags |= MR_NP_RX;
		ap->flags |= MR_PAGE_RX;

		ap->state = ANEG_STATE_COMPLETE_ACK;
		ret = ANEG_TIMER_ENAB;
		break;

	case ANEG_STATE_COMPLETE_ACK:
		if (ap->ability_match != 0 &&
		    ap->rxconfig == 0) {
			ap->state = ANEG_STATE_AN_ENABLE;
			break;
		}
		delta = ap->cur_time - ap->link_time;
		if (delta > ANEG_STATE_SETTLE_TIME) {
			if (!(ap->flags & (MR_LP_ADV_NEXT_PAGE))) {
				ap->state = ANEG_STATE_IDLE_DETECT_INIT;
			} else {
				if ((ap->txconfig & ANEG_CFG_NP) == 0 &&
				    !(ap->flags & MR_NP_RX)) {
					ap->state = ANEG_STATE_IDLE_DETECT_INIT;
				} else {
					ret = ANEG_FAILED;
				}
			}
		}
		break;

	case ANEG_STATE_IDLE_DETECT_INIT:
		ap->link_time = ap->cur_time;
		tp->mac_mode &= ~MAC_MODE_SEND_CONFIGS;
		tw32_f(MAC_MODE, tp->mac_mode);
		udelay(40);

		ap->state = ANEG_STATE_IDLE_DETECT;
		ret = ANEG_TIMER_ENAB;
		break;

	case ANEG_STATE_IDLE_DETECT:
		if (ap->ability_match != 0 &&
		    ap->rxconfig == 0) {
			ap->state = ANEG_STATE_AN_ENABLE;
			break;
		}
		delta = ap->cur_time - ap->link_time;
		if (delta > ANEG_STATE_SETTLE_TIME) {
			/* XXX another gem from the Broadcom driver :( */
			ap->state = ANEG_STATE_LINK_OK;
		}
		break;

	case ANEG_STATE_LINK_OK:
		ap->flags |= (MR_AN_COMPLETE | MR_LINK_OK);
		ret = ANEG_DONE;
		break;

	case ANEG_STATE_NEXT_PAGE_WAIT_INIT:
		/* ??? unimplemented */
		break;

	case ANEG_STATE_NEXT_PAGE_WAIT:
		/* ??? unimplemented */
		break;

	default:
		ret = ANEG_FAILED;
		break;
	}

	return ret;
}

static int fiber_autoneg(struct tg3 *tp, u32 *txflags, u32 *rxflags)
{
	int res = 0;
	struct tg3_fiber_aneginfo aninfo;
	int status = ANEG_FAILED;
	unsigned int tick;
	u32 tmp;

	tw32_f(MAC_TX_AUTO_NEG, 0);

	tmp = tp->mac_mode & ~MAC_MODE_PORT_MODE_MASK;
	tw32_f(MAC_MODE, tmp | MAC_MODE_PORT_MODE_GMII);
	udelay(40);

	tw32_f(MAC_MODE, tp->mac_mode | MAC_MODE_SEND_CONFIGS);
	udelay(40);

	memset(&aninfo, 0, sizeof(aninfo));
	aninfo.flags |= MR_AN_ENABLE;
	aninfo.state = ANEG_STATE_UNKNOWN;
	aninfo.cur_time = 0;
	tick = 0;
	while (++tick < 195000) {
		status = tg3_fiber_aneg_smachine(tp, &aninfo);
		if (status == ANEG_DONE || status == ANEG_FAILED)
			break;

		udelay(1);
	}

	tp->mac_mode &= ~MAC_MODE_SEND_CONFIGS;
	tw32_f(MAC_MODE, tp->mac_mode);
	udelay(40);

	*txflags = aninfo.txconfig;
	*rxflags = aninfo.flags;

	if (status == ANEG_DONE &&
	    (aninfo.flags & (MR_AN_COMPLETE | MR_LINK_OK |
			     MR_LP_ADV_FULL_DUPLEX)))
		res = 1;

	return res;
}

static void tg3_init_bcm8002(struct tg3 *tp)
{
	u32 mac_status = tr32(MAC_STATUS);
	int i;

	/* Reset when initting first time or we have a link. */
	if ((tp->tg3_flags & TG3_FLAG_INIT_COMPLETE) &&
	    !(mac_status & MAC_STATUS_PCS_SYNCED))
		return;

	/* Set PLL lock range. */
	tg3_writephy(tp, 0x16, 0x8007);

	/* SW reset */
	tg3_writephy(tp, MII_BMCR, BMCR_RESET);

	/* Wait for reset to complete. */
	/* XXX schedule_timeout() ... */
	for (i = 0; i < 500; i++)
		udelay(10);

	/* Config mode; select PMA/Ch 1 regs. */
	tg3_writephy(tp, 0x10, 0x8411);

	/* Enable auto-lock and comdet, select txclk for tx. */
	tg3_writephy(tp, 0x11, 0x0a10);

	tg3_writephy(tp, 0x18, 0x00a0);
	tg3_writephy(tp, 0x16, 0x41ff);

	/* Assert and deassert POR. */
	tg3_writephy(tp, 0x13, 0x0400);
	udelay(40);
	tg3_writephy(tp, 0x13, 0x0000);

	tg3_writephy(tp, 0x11, 0x0a50);
	udelay(40);
	tg3_writephy(tp, 0x11, 0x0a10);

	/* Wait for signal to stabilize */
	/* XXX schedule_timeout() ... */
	for (i = 0; i < 15000; i++)
		udelay(10);

	/* Deselect the channel register so we can read the PHYID
	 * later.
	 */
	tg3_writephy(tp, 0x10, 0x8011);
}

static int tg3_setup_fiber_hw_autoneg(struct tg3 *tp, u32 mac_status)
{
	u16 flowctrl;
	u32 sg_dig_ctrl, sg_dig_status;
	u32 serdes_cfg, expected_sg_dig_ctrl;
	int workaround, port_a;
	int current_link_up;

	serdes_cfg = 0;
	expected_sg_dig_ctrl = 0;
	workaround = 0;
	port_a = 1;
	current_link_up = 0;

	if (tp->pci_chip_rev_id != CHIPREV_ID_5704_A0 &&
	    tp->pci_chip_rev_id != CHIPREV_ID_5704_A1) {
		workaround = 1;
		if (tr32(TG3PCI_DUAL_MAC_CTRL) & DUAL_MAC_CTRL_ID)
			port_a = 0;

		/* preserve bits 0-11,13,14 for signal pre-emphasis */
		/* preserve bits 20-23 for voltage regulator */
		serdes_cfg = tr32(MAC_SERDES_CFG) & 0x00f06fff;
	}

	sg_dig_ctrl = tr32(SG_DIG_CTRL);

	if (tp->link_config.autoneg != AUTONEG_ENABLE) {
		if (sg_dig_ctrl & SG_DIG_USING_HW_AUTONEG) {
			if (workaround) {
				u32 val = serdes_cfg;

				if (port_a)
					val |= 0xc010000;
				else
					val |= 0x4010000;
				tw32_f(MAC_SERDES_CFG, val);
			}

			tw32_f(SG_DIG_CTRL, SG_DIG_COMMON_SETUP);
		}
		if (mac_status & MAC_STATUS_PCS_SYNCED) {
			tg3_setup_flow_control(tp, 0, 0);
			current_link_up = 1;
		}
		goto out;
	}

	/* Want auto-negotiation.  */
	expected_sg_dig_ctrl = SG_DIG_USING_HW_AUTONEG | SG_DIG_COMMON_SETUP;

	flowctrl = tg3_advert_flowctrl_1000X(tp->link_config.flowctrl);
	if (flowctrl & ADVERTISE_1000XPAUSE)
		expected_sg_dig_ctrl |= SG_DIG_PAUSE_CAP;
	if (flowctrl & ADVERTISE_1000XPSE_ASYM)
		expected_sg_dig_ctrl |= SG_DIG_ASYM_PAUSE;

	if (sg_dig_ctrl != expected_sg_dig_ctrl) {
		if ((tp->tg3_flags2 & TG3_FLG2_PARALLEL_DETECT) &&
		    tp->serdes_counter &&
		    ((mac_status & (MAC_STATUS_PCS_SYNCED |
				    MAC_STATUS_RCVD_CFG)) ==
		     MAC_STATUS_PCS_SYNCED)) {
			tp->serdes_counter--;
			current_link_up = 1;
			goto out;
		}
restart_autoneg:
		if (workaround)
			tw32_f(MAC_SERDES_CFG, serdes_cfg | 0xc011000);
		tw32_f(SG_DIG_CTRL, expected_sg_dig_ctrl | SG_DIG_SOFT_RESET);
		udelay(5);
		tw32_f(SG_DIG_CTRL, expected_sg_dig_ctrl);

		tp->serdes_counter = SERDES_AN_TIMEOUT_5704S;
		tp->tg3_flags2 &= ~TG3_FLG2_PARALLEL_DETECT;
	} else if (mac_status & (MAC_STATUS_PCS_SYNCED |
				 MAC_STATUS_SIGNAL_DET)) {
		sg_dig_status = tr32(SG_DIG_STATUS);
		mac_status = tr32(MAC_STATUS);

		if ((sg_dig_status & SG_DIG_AUTONEG_COMPLETE) &&
		    (mac_status & MAC_STATUS_PCS_SYNCED)) {
			u32 local_adv = 0, remote_adv = 0;

			if (sg_dig_ctrl & SG_DIG_PAUSE_CAP)
				local_adv |= ADVERTISE_1000XPAUSE;
			if (sg_dig_ctrl & SG_DIG_ASYM_PAUSE)
				local_adv |= ADVERTISE_1000XPSE_ASYM;

			if (sg_dig_status & SG_DIG_PARTNER_PAUSE_CAPABLE)
				remote_adv |= LPA_1000XPAUSE;
			if (sg_dig_status & SG_DIG_PARTNER_ASYM_PAUSE)
				remote_adv |= LPA_1000XPAUSE_ASYM;

			tg3_setup_flow_control(tp, local_adv, remote_adv);
			current_link_up = 1;
			tp->serdes_counter = 0;
			tp->tg3_flags2 &= ~TG3_FLG2_PARALLEL_DETECT;
		} else if (!(sg_dig_status & SG_DIG_AUTONEG_COMPLETE)) {
			if (tp->serdes_counter)
				tp->serdes_counter--;
			else {
				if (workaround) {
					u32 val = serdes_cfg;

					if (port_a)
						val |= 0xc010000;
					else
						val |= 0x4010000;

					tw32_f(MAC_SERDES_CFG, val);
				}

				tw32_f(SG_DIG_CTRL, SG_DIG_COMMON_SETUP);
				udelay(40);

				/* Link parallel detection - link is up */
				/* only if we have PCS_SYNC and not */
				/* receiving config code words */
				mac_status = tr32(MAC_STATUS);
				if ((mac_status & MAC_STATUS_PCS_SYNCED) &&
				    !(mac_status & MAC_STATUS_RCVD_CFG)) {
					tg3_setup_flow_control(tp, 0, 0);
					current_link_up = 1;
					tp->tg3_flags2 |=
						TG3_FLG2_PARALLEL_DETECT;
					tp->serdes_counter =
						SERDES_PARALLEL_DET_TIMEOUT;
				} else
					goto restart_autoneg;
			}
		}
	} else {
		tp->serdes_counter = SERDES_AN_TIMEOUT_5704S;
		tp->tg3_flags2 &= ~TG3_FLG2_PARALLEL_DETECT;
	}

out:
	return current_link_up;
}

static int tg3_setup_fiber_by_hand(struct tg3 *tp, u32 mac_status)
{
	int current_link_up = 0;

	if (!(mac_status & MAC_STATUS_PCS_SYNCED))
		goto out;

	if (tp->link_config.autoneg == AUTONEG_ENABLE) {
		u32 txflags, rxflags;
		int i;

		if (fiber_autoneg(tp, &txflags, &rxflags)) {
			u32 local_adv = 0, remote_adv = 0;

			if (txflags & ANEG_CFG_PS1)
				local_adv |= ADVERTISE_1000XPAUSE;
			if (txflags & ANEG_CFG_PS2)
				local_adv |= ADVERTISE_1000XPSE_ASYM;

			if (rxflags & MR_LP_ADV_SYM_PAUSE)
				remote_adv |= LPA_1000XPAUSE;
			if (rxflags & MR_LP_ADV_ASYM_PAUSE)
				remote_adv |= LPA_1000XPAUSE_ASYM;

			tg3_setup_flow_control(tp, local_adv, remote_adv);

			current_link_up = 1;
		}
		for (i = 0; i < 30; i++) {
			udelay(20);
			tw32_f(MAC_STATUS,
			       (MAC_STATUS_SYNC_CHANGED |
				MAC_STATUS_CFG_CHANGED));
			udelay(40);
			if ((tr32(MAC_STATUS) &
			     (MAC_STATUS_SYNC_CHANGED |
			      MAC_STATUS_CFG_CHANGED)) == 0)
				break;
		}

		mac_status = tr32(MAC_STATUS);
		if (current_link_up == 0 &&
		    (mac_status & MAC_STATUS_PCS_SYNCED) &&
		    !(mac_status & MAC_STATUS_RCVD_CFG))
			current_link_up = 1;
	} else {
		tg3_setup_flow_control(tp, 0, 0);

		/* Forcing 1000FD link up. */
		current_link_up = 1;

		tw32_f(MAC_MODE, (tp->mac_mode | MAC_MODE_SEND_CONFIGS));
		udelay(40);

		tw32_f(MAC_MODE, tp->mac_mode);
		udelay(40);
	}

out:
	return current_link_up;
}

static int tg3_setup_fiber_phy(struct tg3 *tp, int force_reset)
{
	u32 orig_pause_cfg;
	u16 orig_active_speed;
	u8 orig_active_duplex;
	u32 mac_status;
	int current_link_up;
	int i;

	orig_pause_cfg = tp->link_config.active_flowctrl;
	orig_active_speed = tp->link_config.active_speed;
	orig_active_duplex = tp->link_config.active_duplex;

	if (!(tp->tg3_flags2 & TG3_FLG2_HW_AUTONEG) &&
	    netif_carrier_ok(tp->dev) &&
	    (tp->tg3_flags & TG3_FLAG_INIT_COMPLETE)) {
		mac_status = tr32(MAC_STATUS);
		mac_status &= (MAC_STATUS_PCS_SYNCED |
			       MAC_STATUS_SIGNAL_DET |
			       MAC_STATUS_CFG_CHANGED |
			       MAC_STATUS_RCVD_CFG);
		if (mac_status == (MAC_STATUS_PCS_SYNCED |
				   MAC_STATUS_SIGNAL_DET)) {
			tw32_f(MAC_STATUS, (MAC_STATUS_SYNC_CHANGED |
					    MAC_STATUS_CFG_CHANGED));
			return 0;
		}
	}

	tw32_f(MAC_TX_AUTO_NEG, 0);

	tp->mac_mode &= ~(MAC_MODE_PORT_MODE_MASK | MAC_MODE_HALF_DUPLEX);
	tp->mac_mode |= MAC_MODE_PORT_MODE_TBI;
	tw32_f(MAC_MODE, tp->mac_mode);
	udelay(40);

	if (tp->phy_id == PHY_ID_BCM8002)
		tg3_init_bcm8002(tp);

	/* Enable link change event even when serdes polling.  */
	tw32_f(MAC_EVENT, MAC_EVENT_LNKSTATE_CHANGED);
	udelay(40);

	current_link_up = 0;
	mac_status = tr32(MAC_STATUS);

	if (tp->tg3_flags2 & TG3_FLG2_HW_AUTONEG)
		current_link_up = tg3_setup_fiber_hw_autoneg(tp, mac_status);
	else
		current_link_up = tg3_setup_fiber_by_hand(tp, mac_status);

	tp->hw_status->status =
		(SD_STATUS_UPDATED |
		 (tp->hw_status->status & ~SD_STATUS_LINK_CHG));

	for (i = 0; i < 100; i++) {
		tw32_f(MAC_STATUS, (MAC_STATUS_SYNC_CHANGED |
				    MAC_STATUS_CFG_CHANGED));
		udelay(5);
		if ((tr32(MAC_STATUS) & (MAC_STATUS_SYNC_CHANGED |
					 MAC_STATUS_CFG_CHANGED |
					 MAC_STATUS_LNKSTATE_CHANGED)) == 0)
			break;
	}

	mac_status = tr32(MAC_STATUS);
	if ((mac_status & MAC_STATUS_PCS_SYNCED) == 0) {
		current_link_up = 0;
		if (tp->link_config.autoneg == AUTONEG_ENABLE &&
		    tp->serdes_counter == 0) {
			tw32_f(MAC_MODE, (tp->mac_mode |
					  MAC_MODE_SEND_CONFIGS));
			udelay(1);
			tw32_f(MAC_MODE, tp->mac_mode);
		}
	}

	if (current_link_up == 1) {
		tp->link_config.active_speed = SPEED_1000;
		tp->link_config.active_duplex = DUPLEX_FULL;
		tw32(MAC_LED_CTRL, (tp->led_ctrl |
				    LED_CTRL_LNKLED_OVERRIDE |
				    LED_CTRL_1000MBPS_ON));
	} else {
		tp->link_config.active_speed = SPEED_INVALID;
		tp->link_config.active_duplex = DUPLEX_INVALID;
		tw32(MAC_LED_CTRL, (tp->led_ctrl |
				    LED_CTRL_LNKLED_OVERRIDE |
				    LED_CTRL_TRAFFIC_OVERRIDE));
	}

	if (current_link_up != netif_carrier_ok(tp->dev)) {
		if (current_link_up)
			netif_carrier_on(tp->dev);
		else
			netif_carrier_off(tp->dev);
		tg3_link_report(tp);
	} else {
		u32 now_pause_cfg = tp->link_config.active_flowctrl;
		if (orig_pause_cfg != now_pause_cfg ||
		    orig_active_speed != tp->link_config.active_speed ||
		    orig_active_duplex != tp->link_config.active_duplex)
			tg3_link_report(tp);
	}

	return 0;
}

static int tg3_setup_fiber_mii_phy(struct tg3 *tp, int force_reset)
{
	int current_link_up, err = 0;
	u32 bmsr, bmcr;
	u16 current_speed;
	u8 current_duplex;
	u32 local_adv, remote_adv;

	tp->mac_mode |= MAC_MODE_PORT_MODE_GMII;
	tw32_f(MAC_MODE, tp->mac_mode);
	udelay(40);

	tw32(MAC_EVENT, 0);

	tw32_f(MAC_STATUS,
	     (MAC_STATUS_SYNC_CHANGED |
	      MAC_STATUS_CFG_CHANGED |
	      MAC_STATUS_MI_COMPLETION |
	      MAC_STATUS_LNKSTATE_CHANGED));
	udelay(40);

	if (force_reset)
		tg3_phy_reset(tp);

	current_link_up = 0;
	current_speed = SPEED_INVALID;
	current_duplex = DUPLEX_INVALID;

	err |= tg3_readphy(tp, MII_BMSR, &bmsr);
	err |= tg3_readphy(tp, MII_BMSR, &bmsr);
	if (GET_ASIC_REV(tp->pci_chip_rev_id) == ASIC_REV_5714) {
		if (tr32(MAC_TX_STATUS) & TX_STATUS_LINK_UP)
			bmsr |= BMSR_LSTATUS;
		else
			bmsr &= ~BMSR_LSTATUS;
	}

	err |= tg3_readphy(tp, MII_BMCR, &bmcr);

	if ((tp->link_config.autoneg == AUTONEG_ENABLE) && !force_reset &&
	    (tp->tg3_flags2 & TG3_FLG2_PARALLEL_DETECT)) {
		/* do nothing, just check for link up at the end */
	} else if (tp->link_config.autoneg == AUTONEG_ENABLE) {
		u32 adv, new_adv;

		err |= tg3_readphy(tp, MII_ADVERTISE, &adv);
		new_adv = adv & ~(ADVERTISE_1000XFULL | ADVERTISE_1000XHALF |
				  ADVERTISE_1000XPAUSE |
				  ADVERTISE_1000XPSE_ASYM |
				  ADVERTISE_SLCT);

		new_adv |= tg3_advert_flowctrl_1000X(tp->link_config.flowctrl);

		if (tp->link_config.advertising & ADVERTISED_1000baseT_Half)
			new_adv |= ADVERTISE_1000XHALF;
		if (tp->link_config.advertising & ADVERTISED_1000baseT_Full)
			new_adv |= ADVERTISE_1000XFULL;

		if ((new_adv != adv) || !(bmcr & BMCR_ANENABLE)) {
			tg3_writephy(tp, MII_ADVERTISE, new_adv);
			bmcr |= BMCR_ANENABLE | BMCR_ANRESTART;
			tg3_writephy(tp, MII_BMCR, bmcr);

			tw32_f(MAC_EVENT, MAC_EVENT_LNKSTATE_CHANGED);
			tp->serdes_counter = SERDES_AN_TIMEOUT_5714S;
			tp->tg3_flags2 &= ~TG3_FLG2_PARALLEL_DETECT;

			return err;
		}
	} else {
		u32 new_bmcr;

		bmcr &= ~BMCR_SPEED1000;
		new_bmcr = bmcr & ~(BMCR_ANENABLE | BMCR_FULLDPLX);

		if (tp->link_config.duplex == DUPLEX_FULL)
			new_bmcr |= BMCR_FULLDPLX;

		if (new_bmcr != bmcr) {
			/* BMCR_SPEED1000 is a reserved bit that needs
			 * to be set on write.
			 */
			new_bmcr |= BMCR_SPEED1000;

			/* Force a linkdown */
			if (netif_carrier_ok(tp->dev)) {
				u32 adv;

				err |= tg3_readphy(tp, MII_ADVERTISE, &adv);
				adv &= ~(ADVERTISE_1000XFULL |
					 ADVERTISE_1000XHALF |
					 ADVERTISE_SLCT);
				tg3_writephy(tp, MII_ADVERTISE, adv);
				tg3_writephy(tp, MII_BMCR, bmcr |
							   BMCR_ANRESTART |
							   BMCR_ANENABLE);
				udelay(10);
				netif_carrier_off(tp->dev);
			}
			tg3_writephy(tp, MII_BMCR, new_bmcr);
			bmcr = new_bmcr;
			err |= tg3_readphy(tp, MII_BMSR, &bmsr);
			err |= tg3_readphy(tp, MII_BMSR, &bmsr);
			if (GET_ASIC_REV(tp->pci_chip_rev_id) ==
			    ASIC_REV_5714) {
				if (tr32(MAC_TX_STATUS) & TX_STATUS_LINK_UP)
					bmsr |= BMSR_LSTATUS;
				else
					bmsr &= ~BMSR_LSTATUS;
			}
			tp->tg3_flags2 &= ~TG3_FLG2_PARALLEL_DETECT;
		}
	}

	if (bmsr & BMSR_LSTATUS) {
		current_speed = SPEED_1000;
		current_link_up = 1;
		if (bmcr & BMCR_FULLDPLX)
			current_duplex = DUPLEX_FULL;
		else
			current_duplex = DUPLEX_HALF;

		local_adv = 0;
		remote_adv = 0;

		if (bmcr & BMCR_ANENABLE) {
			u32 common;

			err |= tg3_readphy(tp, MII_ADVERTISE, &local_adv);
			err |= tg3_readphy(tp, MII_LPA, &remote_adv);
			common = local_adv & remote_adv;
			if (common & (ADVERTISE_1000XHALF |
				      ADVERTISE_1000XFULL)) {
				if (common & ADVERTISE_1000XFULL)
					current_duplex = DUPLEX_FULL;
				else
					current_duplex = DUPLEX_HALF;
			}
			else
				current_link_up = 0;
		}
	}

	if (current_link_up == 1 && current_duplex == DUPLEX_FULL)
		tg3_setup_flow_control(tp, local_adv, remote_adv);

	tp->mac_mode &= ~MAC_MODE_HALF_DUPLEX;
	if (tp->link_config.active_duplex == DUPLEX_HALF)
		tp->mac_mode |= MAC_MODE_HALF_DUPLEX;

	tw32_f(MAC_MODE, tp->mac_mode);
	udelay(40);

	tw32_f(MAC_EVENT, MAC_EVENT_LNKSTATE_CHANGED);

	tp->link_config.active_speed = current_speed;
	tp->link_config.active_duplex = current_duplex;

	if (current_link_up != netif_carrier_ok(tp->dev)) {
		if (current_link_up)
			netif_carrier_on(tp->dev);
		else {
			netif_carrier_off(tp->dev);
			tp->tg3_flags2 &= ~TG3_FLG2_PARALLEL_DETECT;
		}
		tg3_link_report(tp);
	}
	return err;
}

static void tg3_serdes_parallel_detect(struct tg3 *tp)
{
	if (tp->serdes_counter) {
		/* Give autoneg time to complete. */
		tp->serdes_counter--;
		return;
	}
	if (!netif_carrier_ok(tp->dev) &&
	    (tp->link_config.autoneg == AUTONEG_ENABLE)) {
		u32 bmcr;

		tg3_readphy(tp, MII_BMCR, &bmcr);
		if (bmcr & BMCR_ANENABLE) {
			u32 phy1, phy2;

			/* Select shadow register 0x1f */
			tg3_writephy(tp, 0x1c, 0x7c00);
			tg3_readphy(tp, 0x1c, &phy1);

			/* Select expansion interrupt status register */
			tg3_writephy(tp, 0x17, 0x0f01);
			tg3_readphy(tp, 0x15, &phy2);
			tg3_readphy(tp, 0x15, &phy2);

			if ((phy1 & 0x10) && !(phy2 & 0x20)) {
				/* We have signal detect and not receiving
				 * config code words, link is up by parallel
				 * detection.
				 */

				bmcr &= ~BMCR_ANENABLE;
				bmcr |= BMCR_SPEED1000 | BMCR_FULLDPLX;
				tg3_writephy(tp, MII_BMCR, bmcr);
				tp->tg3_flags2 |= TG3_FLG2_PARALLEL_DETECT;
			}
		}
	}
	else if (netif_carrier_ok(tp->dev) &&
		 (tp->link_config.autoneg == AUTONEG_ENABLE) &&
		 (tp->tg3_flags2 & TG3_FLG2_PARALLEL_DETECT)) {
		u32 phy2;

		/* Select expansion interrupt status register */
		tg3_writephy(tp, 0x17, 0x0f01);
		tg3_readphy(tp, 0x15, &phy2);
		if (phy2 & 0x20) {
			u32 bmcr;

			/* Config code words received, turn on autoneg. */
			tg3_readphy(tp, MII_BMCR, &bmcr);
			tg3_writephy(tp, MII_BMCR, bmcr | BMCR_ANENABLE);

			tp->tg3_flags2 &= ~TG3_FLG2_PARALLEL_DETECT;

		}
	}
}

static int tg3_setup_phy(struct tg3 *tp, int force_reset)
{
	int err;

	if (tp->tg3_flags2 & TG3_FLG2_PHY_SERDES) {
		err = tg3_setup_fiber_phy(tp, force_reset);
	} else if (tp->tg3_flags2 & TG3_FLG2_MII_SERDES) {
		err = tg3_setup_fiber_mii_phy(tp, force_reset);
	} else {
		err = tg3_setup_copper_phy(tp, force_reset);
	}

	if (GET_CHIP_REV(tp->pci_chip_rev_id) == CHIPREV_5784_AX) {
		u32 val, scale;

		val = tr32(TG3_CPMU_CLCK_STAT) & CPMU_CLCK_STAT_MAC_CLCK_MASK;
		if (val == CPMU_CLCK_STAT_MAC_CLCK_62_5)
			scale = 65;
		else if (val == CPMU_CLCK_STAT_MAC_CLCK_6_25)
			scale = 6;
		else
			scale = 12;

		val = tr32(GRC_MISC_CFG) & ~GRC_MISC_CFG_PRESCALAR_MASK;
		val |= (scale << GRC_MISC_CFG_PRESCALAR_SHIFT);
		tw32(GRC_MISC_CFG, val);
	}

	if (tp->link_config.active_speed == SPEED_1000 &&
	    tp->link_config.active_duplex == DUPLEX_HALF)
		tw32(MAC_TX_LENGTHS,
		     ((2 << TX_LENGTHS_IPG_CRS_SHIFT) |
		      (6 << TX_LENGTHS_IPG_SHIFT) |
		      (0xff << TX_LENGTHS_SLOT_TIME_SHIFT)));
	else
		tw32(MAC_TX_LENGTHS,
		     ((2 << TX_LENGTHS_IPG_CRS_SHIFT) |
		      (6 << TX_LENGTHS_IPG_SHIFT) |
		      (32 << TX_LENGTHS_SLOT_TIME_SHIFT)));

	if (!(tp->tg3_flags2 & TG3_FLG2_5705_PLUS)) {
		if (netif_carrier_ok(tp->dev)) {
			tw32(HOSTCC_STAT_COAL_TICKS,
			     tp->coal.stats_block_coalesce_usecs);
		} else {
			tw32(HOSTCC_STAT_COAL_TICKS, 0);
		}
	}

	if (tp->tg3_flags & TG3_FLAG_ASPM_WORKAROUND) {
		u32 val = tr32(PCIE_PWR_MGMT_THRESH);
		if (!netif_carrier_ok(tp->dev))
			val = (val & ~PCIE_PWR_MGMT_L1_THRESH_MSK) |
			      tp->pwrmgmt_thresh;
		else
			val |= PCIE_PWR_MGMT_L1_THRESH_MSK;
		tw32(PCIE_PWR_MGMT_THRESH, val);
	}

	return err;
}

/* This is called whenever we suspect that the system chipset is re-
 * ordering the sequence of MMIO to the tx send mailbox. The symptom
 * is bogus tx completions. We try to recover by setting the
 * TG3_FLAG_MBOX_WRITE_REORDER flag and resetting the chip later
 * in the workqueue.
 */
static void tg3_tx_recover(struct tg3 *tp)
{
	BUG_ON((tp->tg3_flags & TG3_FLAG_MBOX_WRITE_REORDER) ||
	       tp->write32_tx_mbox == tg3_write_indirect_mbox);

	printk(KERN_WARNING PFX "%s: The system may be re-ordering memory-"
	       "mapped I/O cycles to the network device, attempting to "
	       "recover. Please report the problem to the driver maintainer "
	       "and include system chipset information.\n", tp->dev->name);

	spin_lock(&tp->lock);
	tp->tg3_flags |= TG3_FLAG_TX_RECOVERY_PENDING;
	spin_unlock(&tp->lock);
}

static inline u32 tg3_tx_avail(struct tg3 *tp)
{
	smp_mb();
	return (tp->tx_pending -
		((tp->tx_prod - tp->tx_cons) & (TG3_TX_RING_SIZE - 1)));
}

/* Tigon3 never reports partial packet sends.  So we do not
 * need special logic to handle SKBs that have not had all
 * of their frags sent yet, like SunGEM does.
 */
static void tg3_tx(struct tg3 *tp)
{
	u32 hw_idx = tp->hw_status->idx[0].tx_consumer;
	u32 sw_idx = tp->tx_cons;

	while (sw_idx != hw_idx) {
		struct tx_ring_info *ri = &tp->tx_buffers[sw_idx];
		struct sk_buff *skb = ri->skb;
		int i, tx_bug = 0;

		if (unlikely(skb == NULL)) {
			tg3_tx_recover(tp);
			return;
		}

		skb_dma_unmap(&tp->pdev->dev, skb, DMA_TO_DEVICE);

		ri->skb = NULL;

		sw_idx = NEXT_TX(sw_idx);

		for (i = 0; i < skb_shinfo(skb)->nr_frags; i++) {
			ri = &tp->tx_buffers[sw_idx];
			if (unlikely(ri->skb != NULL || sw_idx == hw_idx))
				tx_bug = 1;
			sw_idx = NEXT_TX(sw_idx);
		}

		dev_kfree_skb(skb);

		if (unlikely(tx_bug)) {
			tg3_tx_recover(tp);
			return;
		}
	}

	tp->tx_cons = sw_idx;

	/* Need to make the tx_cons update visible to tg3_start_xmit()
	 * before checking for netif_queue_stopped().  Without the
	 * memory barrier, there is a small possibility that tg3_start_xmit()
	 * will miss it and cause the queue to be stopped forever.
	 */
	smp_mb();

	if (unlikely(netif_queue_stopped(tp->dev) &&
		     (tg3_tx_avail(tp) > TG3_TX_WAKEUP_THRESH(tp)))) {
		netif_tx_lock(tp->dev);
		if (netif_queue_stopped(tp->dev) &&
		    (tg3_tx_avail(tp) > TG3_TX_WAKEUP_THRESH(tp)))
			netif_wake_queue(tp->dev);
		netif_tx_unlock(tp->dev);
	}
}

/* Returns size of skb allocated or < 0 on error.
 *
 * We only need to fill in the address because the other members
 * of the RX descriptor are invariant, see tg3_init_rings.
 *
 * Note the purposeful assymetry of cpu vs. chip accesses.  For
 * posting buffers we only dirty the first cache line of the RX
 * descriptor (containing the address).  Whereas for the RX status
 * buffers the cpu only reads the last cacheline of the RX descriptor
 * (to fetch the error flags, vlan tag, checksum, and opaque cookie).
 */
static int tg3_alloc_rx_skb(struct tg3 *tp, u32 opaque_key,
			    int src_idx, u32 dest_idx_unmasked)
{
	struct tg3_rx_buffer_desc *desc;
	struct ring_info *map, *src_map;
	struct sk_buff *skb;
	dma_addr_t mapping;
	int skb_size, dest_idx;

	src_map = NULL;
	switch (opaque_key) {
	case RXD_OPAQUE_RING_STD:
		dest_idx = dest_idx_unmasked % TG3_RX_RING_SIZE;
		desc = &tp->rx_std[dest_idx];
		map = &tp->rx_std_buffers[dest_idx];
		if (src_idx >= 0)
			src_map = &tp->rx_std_buffers[src_idx];
		skb_size = tp->rx_pkt_buf_sz;
		break;

	case RXD_OPAQUE_RING_JUMBO:
		dest_idx = dest_idx_unmasked % TG3_RX_JUMBO_RING_SIZE;
		desc = &tp->rx_jumbo[dest_idx];
		map = &tp->rx_jumbo_buffers[dest_idx];
		if (src_idx >= 0)
			src_map = &tp->rx_jumbo_buffers[src_idx];
		skb_size = RX_JUMBO_PKT_BUF_SZ;
		break;

	default:
		return -EINVAL;
	}

	/* Do not overwrite any of the map or rp information
	 * until we are sure we can commit to a new buffer.
	 *
	 * Callers depend upon this behavior and assume that
	 * we leave everything unchanged if we fail.
	 */
	skb = netdev_alloc_skb(tp->dev, skb_size);
	if (skb == NULL)
		return -ENOMEM;

	skb_reserve(skb, tp->rx_offset);

	mapping = pci_map_single(tp->pdev, skb->data,
				 skb_size - tp->rx_offset,
				 PCI_DMA_FROMDEVICE);

	map->skb = skb;
	pci_unmap_addr_set(map, mapping, mapping);

	if (src_map != NULL)
		src_map->skb = NULL;

	desc->addr_hi = ((u64)mapping >> 32);
	desc->addr_lo = ((u64)mapping & 0xffffffff);

	return skb_size;
}

/* We only need to move over in the address because the other
 * members of the RX descriptor are invariant.  See notes above
 * tg3_alloc_rx_skb for full details.
 */
static void tg3_recycle_rx(struct tg3 *tp, u32 opaque_key,
			   int src_idx, u32 dest_idx_unmasked)
{
	struct tg3_rx_buffer_desc *src_desc, *dest_desc;
	struct ring_info *src_map, *dest_map;
	int dest_idx;

	switch (opaque_key) {
	case RXD_OPAQUE_RING_STD:
		dest_idx = dest_idx_unmasked % TG3_RX_RING_SIZE;
		dest_desc = &tp->rx_std[dest_idx];
		dest_map = &tp->rx_std_buffers[dest_idx];
		src_desc = &tp->rx_std[src_idx];
		src_map = &tp->rx_std_buffers[src_idx];
		break;

	case RXD_OPAQUE_RING_JUMBO:
		dest_idx = dest_idx_unmasked % TG3_RX_JUMBO_RING_SIZE;
		dest_desc = &tp->rx_jumbo[dest_idx];
		dest_map = &tp->rx_jumbo_buffers[dest_idx];
		src_desc = &tp->rx_jumbo[src_idx];
		src_map = &tp->rx_jumbo_buffers[src_idx];
		break;

	default:
		return;
	}

	dest_map->skb = src_map->skb;
	pci_unmap_addr_set(dest_map, mapping,
			   pci_unmap_addr(src_map, mapping));
	dest_desc->addr_hi = src_desc->addr_hi;
	dest_desc->addr_lo = src_desc->addr_lo;

	src_map->skb = NULL;
}

#if TG3_VLAN_TAG_USED
static int tg3_vlan_rx(struct tg3 *tp, struct sk_buff *skb, u16 vlan_tag)
{
	return vlan_hwaccel_receive_skb(skb, tp->vlgrp, vlan_tag);
}
#endif

/* The RX ring scheme is composed of multiple rings which post fresh
 * buffers to the chip, and one special ring the chip uses to report
 * status back to the host.
 *
 * The special ring reports the status of received packets to the
 * host.  The chip does not write into the original descriptor the
 * RX buffer was obtained from.  The chip simply takes the original
 * descriptor as provided by the host, updates the status and length
 * field, then writes this into the next status ring entry.
 *
 * Each ring the host uses to post buffers to the chip is described
 * by a TG3_BDINFO entry in the chips SRAM area.  When a packet arrives,
 * it is first placed into the on-chip ram.  When the packet's length
 * is known, it walks down the TG3_BDINFO entries to select the ring.
 * Each TG3_BDINFO specifies a MAXLEN field and the first TG3_BDINFO
 * which is within the range of the new packet's length is chosen.
 *
 * The "separate ring for rx status" scheme may sound queer, but it makes
 * sense from a cache coherency perspective.  If only the host writes
 * to the buffer post rings, and only the chip writes to the rx status
 * rings, then cache lines never move beyond shared-modified state.
 * If both the host and chip were to write into the same ring, cache line
 * eviction could occur since both entities want it in an exclusive state.
 */
static int tg3_rx(struct tg3 *tp, int budget)
{
	u32 work_mask, rx_std_posted = 0;
	u32 sw_idx = tp->rx_rcb_ptr;
	u16 hw_idx;
	int received;

	hw_idx = tp->hw_status->idx[0].rx_producer;
	/*
	 * We need to order the read of hw_idx and the read of
	 * the opaque cookie.
	 */
	rmb();
	work_mask = 0;
	received = 0;
	while (sw_idx != hw_idx && budget > 0) {
		struct tg3_rx_buffer_desc *desc = &tp->rx_rcb[sw_idx];
		unsigned int len;
		struct sk_buff *skb;
		dma_addr_t dma_addr;
		u32 opaque_key, desc_idx, *post_ptr;

		desc_idx = desc->opaque & RXD_OPAQUE_INDEX_MASK;
		opaque_key = desc->opaque & RXD_OPAQUE_RING_MASK;
		if (opaque_key == RXD_OPAQUE_RING_STD) {
			dma_addr = pci_unmap_addr(&tp->rx_std_buffers[desc_idx],
						  mapping);
			skb = tp->rx_std_buffers[desc_idx].skb;
			post_ptr = &tp->rx_std_ptr;
			rx_std_posted++;
		} else if (opaque_key == RXD_OPAQUE_RING_JUMBO) {
			dma_addr = pci_unmap_addr(&tp->rx_jumbo_buffers[desc_idx],
						  mapping);
			skb = tp->rx_jumbo_buffers[desc_idx].skb;
			post_ptr = &tp->rx_jumbo_ptr;
		}
		else {
			goto next_pkt_nopost;
		}

		work_mask |= opaque_key;

		if ((desc->err_vlan & RXD_ERR_MASK) != 0 &&
		    (desc->err_vlan != RXD_ERR_ODD_NIBBLE_RCVD_MII)) {
		drop_it:
			tg3_recycle_rx(tp, opaque_key,
				       desc_idx, *post_ptr);
		drop_it_no_recycle:
			/* Other statistics kept track of by card. */
			tp->net_stats.rx_dropped++;
			goto next_pkt;
		}

		len = ((desc->idx_len & RXD_LEN_MASK) >> RXD_LEN_SHIFT) -
		      ETH_FCS_LEN;

		if (len > RX_COPY_THRESHOLD
			&& tp->rx_offset == NET_IP_ALIGN
			/* rx_offset will likely not equal NET_IP_ALIGN
			 * if this is a 5701 card running in PCI-X mode
			 * [see tg3_get_invariants()]
			 */
		) {
			int skb_size;

			skb_size = tg3_alloc_rx_skb(tp, opaque_key,
						    desc_idx, *post_ptr);
			if (skb_size < 0)
				goto drop_it;

			pci_unmap_single(tp->pdev, dma_addr,
					 skb_size - tp->rx_offset,
					 PCI_DMA_FROMDEVICE);

			skb_put(skb, len);
		} else {
			struct sk_buff *copy_skb;

			tg3_recycle_rx(tp, opaque_key,
				       desc_idx, *post_ptr);

			copy_skb = netdev_alloc_skb(tp->dev,
						    len + TG3_RAW_IP_ALIGN);
			if (copy_skb == NULL)
				goto drop_it_no_recycle;

			skb_reserve(copy_skb, TG3_RAW_IP_ALIGN);
			skb_put(copy_skb, len);
			pci_dma_sync_single_for_cpu(tp->pdev, dma_addr, len, PCI_DMA_FROMDEVICE);
			skb_copy_from_linear_data(skb, copy_skb->data, len);
			pci_dma_sync_single_for_device(tp->pdev, dma_addr, len, PCI_DMA_FROMDEVICE);

			/* We'll reuse the original ring buffer. */
			skb = copy_skb;
		}

		if ((tp->tg3_flags & TG3_FLAG_RX_CHECKSUMS) &&
		    (desc->type_flags & RXD_FLAG_TCPUDP_CSUM) &&
		    (((desc->ip_tcp_csum & RXD_TCPCSUM_MASK)
		      >> RXD_TCPCSUM_SHIFT) == 0xffff))
			skb->ip_summed = CHECKSUM_UNNECESSARY;
		else
			skb->ip_summed = CHECKSUM_NONE;

		skb->protocol = eth_type_trans(skb, tp->dev);
#if TG3_VLAN_TAG_USED
		if (tp->vlgrp != NULL &&
		    desc->type_flags & RXD_FLAG_VLAN) {
			tg3_vlan_rx(tp, skb,
				    desc->err_vlan & RXD_VLAN_MASK);
		} else
#endif
			netif_receive_skb(skb);

		received++;
		budget--;

next_pkt:
		(*post_ptr)++;

		if (unlikely(rx_std_posted >= tp->rx_std_max_post)) {
			u32 idx = *post_ptr % TG3_RX_RING_SIZE;

			tw32_rx_mbox(MAILBOX_RCV_STD_PROD_IDX +
				     TG3_64BIT_REG_LOW, idx);
			work_mask &= ~RXD_OPAQUE_RING_STD;
			rx_std_posted = 0;
		}
next_pkt_nopost:
		sw_idx++;
		sw_idx &= (TG3_RX_RCB_RING_SIZE(tp) - 1);

		/* Refresh hw_idx to see if there is new work */
		if (sw_idx == hw_idx) {
			hw_idx = tp->hw_status->idx[0].rx_producer;
			rmb();
		}
	}

	/* ACK the status ring. */
	tp->rx_rcb_ptr = sw_idx;
	tw32_rx_mbox(MAILBOX_RCVRET_CON_IDX_0 + TG3_64BIT_REG_LOW, sw_idx);

	/* Refill RX ring(s). */
	if (work_mask & RXD_OPAQUE_RING_STD) {
		sw_idx = tp->rx_std_ptr % TG3_RX_RING_SIZE;
		tw32_rx_mbox(MAILBOX_RCV_STD_PROD_IDX + TG3_64BIT_REG_LOW,
			     sw_idx);
	}
	if (work_mask & RXD_OPAQUE_RING_JUMBO) {
		sw_idx = tp->rx_jumbo_ptr % TG3_RX_JUMBO_RING_SIZE;
		tw32_rx_mbox(MAILBOX_RCV_JUMBO_PROD_IDX + TG3_64BIT_REG_LOW,
			     sw_idx);
	}
	mmiowb();

	return received;
}

static int tg3_poll_work(struct tg3 *tp, int work_done, int budget)
{
	struct tg3_hw_status *sblk = tp->hw_status;

	/* handle link change and other phy events */
	if (!(tp->tg3_flags &
	      (TG3_FLAG_USE_LINKCHG_REG |
	       TG3_FLAG_POLL_SERDES))) {
		if (sblk->status & SD_STATUS_LINK_CHG) {
			sblk->status = SD_STATUS_UPDATED |
				(sblk->status & ~SD_STATUS_LINK_CHG);
			spin_lock(&tp->lock);
			if (tp->tg3_flags3 & TG3_FLG3_USE_PHYLIB) {
				tw32_f(MAC_STATUS,
				     (MAC_STATUS_SYNC_CHANGED |
				      MAC_STATUS_CFG_CHANGED |
				      MAC_STATUS_MI_COMPLETION |
				      MAC_STATUS_LNKSTATE_CHANGED));
				udelay(40);
			} else
				tg3_setup_phy(tp, 0);
			spin_unlock(&tp->lock);
		}
	}

	/* run TX completion thread */
	if (sblk->idx[0].tx_consumer != tp->tx_cons) {
		tg3_tx(tp);
		if (unlikely(tp->tg3_flags & TG3_FLAG_TX_RECOVERY_PENDING))
			return work_done;
	}

	/* run RX thread, within the bounds set by NAPI.
	 * All RX "locking" is done by ensuring outside
	 * code synchronizes with tg3->napi.poll()
	 */
	if (sblk->idx[0].rx_producer != tp->rx_rcb_ptr)
		work_done += tg3_rx(tp, budget - work_done);

	return work_done;
}

static int tg3_poll(struct napi_struct *napi, int budget)
{
	struct tg3 *tp = container_of(napi, struct tg3, napi);
	int work_done = 0;
	struct tg3_hw_status *sblk = tp->hw_status;

	while (1) {
		work_done = tg3_poll_work(tp, work_done, budget);

		if (unlikely(tp->tg3_flags & TG3_FLAG_TX_RECOVERY_PENDING))
			goto tx_recovery;

		if (unlikely(work_done >= budget))
			break;

		if (tp->tg3_flags & TG3_FLAG_TAGGED_STATUS) {
			/* tp->last_tag is used in tg3_restart_ints() below
			 * to tell the hw how much work has been processed,
			 * so we must read it before checking for more work.
			 */
			tp->last_tag = sblk->status_tag;
			rmb();
		} else
			sblk->status &= ~SD_STATUS_UPDATED;

		if (likely(!tg3_has_work(tp))) {
			netif_rx_complete(napi);
			tg3_restart_ints(tp);
			break;
		}
	}

	return work_done;

tx_recovery:
	/* work_done is guaranteed to be less than budget. */
	netif_rx_complete(napi);
	schedule_work(&tp->reset_task);
	return work_done;
}

static void tg3_irq_quiesce(struct tg3 *tp)
{
	BUG_ON(tp->irq_sync);

	tp->irq_sync = 1;
	smp_mb();

	synchronize_irq(tp->pdev->irq);
}

static inline int tg3_irq_sync(struct tg3 *tp)
{
	return tp->irq_sync;
}

/* Fully shutdown all tg3 driver activity elsewhere in the system.
 * If irq_sync is non-zero, then the IRQ handler must be synchronized
 * with as well.  Most of the time, this is not necessary except when
 * shutting down the device.
 */
static inline void tg3_full_lock(struct tg3 *tp, int irq_sync)
{
	spin_lock_bh(&tp->lock);
	if (irq_sync)
		tg3_irq_quiesce(tp);
}

static inline void tg3_full_unlock(struct tg3 *tp)
{
	spin_unlock_bh(&tp->lock);
}

/* One-shot MSI handler - Chip automatically disables interrupt
 * after sending MSI so driver doesn't have to do it.
 */
static irqreturn_t tg3_msi_1shot(int irq, void *dev_id)
{
	struct net_device *dev = dev_id;
	struct tg3 *tp = netdev_priv(dev);

	prefetch(tp->hw_status);
	prefetch(&tp->rx_rcb[tp->rx_rcb_ptr]);

	if (likely(!tg3_irq_sync(tp)))
		netif_rx_schedule(&tp->napi);

	return IRQ_HANDLED;
}

/* MSI ISR - No need to check for interrupt sharing and no need to
 * flush status block and interrupt mailbox. PCI ordering rules
 * guarantee that MSI will arrive after the status block.
 */
static irqreturn_t tg3_msi(int irq, void *dev_id)
{
	struct net_device *dev = dev_id;
	struct tg3 *tp = netdev_priv(dev);

	prefetch(tp->hw_status);
	prefetch(&tp->rx_rcb[tp->rx_rcb_ptr]);
	/*
	 * Writing any value to intr-mbox-0 clears PCI INTA# and
	 * chip-internal interrupt pending events.
	 * Writing non-zero to intr-mbox-0 additional tells the
	 * NIC to stop sending us irqs, engaging "in-intr-handler"
	 * event coalescing.
	 */
	tw32_mailbox(MAILBOX_INTERRUPT_0 + TG3_64BIT_REG_LOW, 0x00000001);
	if (likely(!tg3_irq_sync(tp)))
		netif_rx_schedule(&tp->napi);

	return IRQ_RETVAL(1);
}

static irqreturn_t tg3_interrupt(int irq, void *dev_id)
{
	struct net_device *dev = dev_id;
	struct tg3 *tp = netdev_priv(dev);
	struct tg3_hw_status *sblk = tp->hw_status;
	unsigned int handled = 1;

	/* In INTx mode, it is possible for the interrupt to arrive at
	 * the CPU before the status block posted prior to the interrupt.
	 * Reading the PCI State register will confirm whether the
	 * interrupt is ours and will flush the status block.
	 */
	if (unlikely(!(sblk->status & SD_STATUS_UPDATED))) {
		if ((tp->tg3_flags & TG3_FLAG_CHIP_RESETTING) ||
		    (tr32(TG3PCI_PCISTATE) & PCISTATE_INT_NOT_ACTIVE)) {
			handled = 0;
			goto out;
		}
	}

	/*
	 * Writing any value to intr-mbox-0 clears PCI INTA# and
	 * chip-internal interrupt pending events.
	 * Writing non-zero to intr-mbox-0 additional tells the
	 * NIC to stop sending us irqs, engaging "in-intr-handler"
	 * event coalescing.
	 *
	 * Flush the mailbox to de-assert the IRQ immediately to prevent
	 * spurious interrupts.  The flush impacts performance but
	 * excessive spurious interrupts can be worse in some cases.
	 */
	tw32_mailbox_f(MAILBOX_INTERRUPT_0 + TG3_64BIT_REG_LOW, 0x00000001);
	if (tg3_irq_sync(tp))
		goto out;
	sblk->status &= ~SD_STATUS_UPDATED;
	if (likely(tg3_has_work(tp))) {
		prefetch(&tp->rx_rcb[tp->rx_rcb_ptr]);
		netif_rx_schedule(&tp->napi);
	} else {
		/* No work, shared interrupt perhaps?  re-enable
		 * interrupts, and flush that PCI write
		 */
		tw32_mailbox_f(MAILBOX_INTERRUPT_0 + TG3_64BIT_REG_LOW,
			       0x00000000);
	}
out:
	return IRQ_RETVAL(handled);
}

static irqreturn_t tg3_interrupt_tagged(int irq, void *dev_id)
{
	struct net_device *dev = dev_id;
	struct tg3 *tp = netdev_priv(dev);
	struct tg3_hw_status *sblk = tp->hw_status;
	unsigned int handled = 1;

	/* In INTx mode, it is possible for the interrupt to arrive at
	 * the CPU before the status block posted prior to the interrupt.
	 * Reading the PCI State register will confirm whether the
	 * interrupt is ours and will flush the status block.
	 */
	if (unlikely(sblk->status_tag == tp->last_tag)) {
		if ((tp->tg3_flags & TG3_FLAG_CHIP_RESETTING) ||
		    (tr32(TG3PCI_PCISTATE) & PCISTATE_INT_NOT_ACTIVE)) {
			handled = 0;
			goto out;
		}
	}

	/*
	 * writing any value to intr-mbox-0 clears PCI INTA# and
	 * chip-internal interrupt pending events.
	 * writing non-zero to intr-mbox-0 additional tells the
	 * NIC to stop sending us irqs, engaging "in-intr-handler"
	 * event coalescing.
	 *
	 * Flush the mailbox to de-assert the IRQ immediately to prevent
	 * spurious interrupts.  The flush impacts performance but
	 * excessive spurious interrupts can be worse in some cases.
	 */
	tw32_mailbox_f(MAILBOX_INTERRUPT_0 + TG3_64BIT_REG_LOW, 0x00000001);
	if (tg3_irq_sync(tp))
		goto out;
	if (netif_rx_schedule_prep(&tp->napi)) {
		prefetch(&tp->rx_rcb[tp->rx_rcb_ptr]);
		/* Update last_tag to mark that this status has been
		 * seen. Because interrupt may be shared, we may be
		 * racing with tg3_poll(), so only update last_tag
		 * if tg3_poll() is not scheduled.
		 */
		tp->last_tag = sblk->status_tag;
		__netif_rx_schedule(&tp->napi);
	}
out:
	return IRQ_RETVAL(handled);
}

/* ISR for interrupt test */
static irqreturn_t tg3_test_isr(int irq, void *dev_id)
{
	struct net_device *dev = dev_id;
	struct tg3 *tp = netdev_priv(dev);
	struct tg3_hw_status *sblk = tp->hw_status;

	if ((sblk->status & SD_STATUS_UPDATED) ||
	    !(tr32(TG3PCI_PCISTATE) & PCISTATE_INT_NOT_ACTIVE)) {
		tg3_disable_ints(tp);
		return IRQ_RETVAL(1);
	}
	return IRQ_RETVAL(0);
}

static int tg3_init_hw(struct tg3 *, int);
static int tg3_halt(struct tg3 *, int, int);

/* Restart hardware after configuration changes, self-test, etc.
 * Invoked with tp->lock held.
 */
static int tg3_restart_hw(struct tg3 *tp, int reset_phy)
	__releases(tp->lock)
	__acquires(tp->lock)
{
	int err;

	err = tg3_init_hw(tp, reset_phy);
	if (err) {
		printk(KERN_ERR PFX "%s: Failed to re-initialize device, "
		       "aborting.\n", tp->dev->name);
		tg3_halt(tp, RESET_KIND_SHUTDOWN, 1);
		tg3_full_unlock(tp);
		del_timer_sync(&tp->timer);
		tp->irq_sync = 0;
		napi_enable(&tp->napi);
		dev_close(tp->dev);
		tg3_full_lock(tp, 0);
	}
	return err;
}

#ifdef CONFIG_NET_POLL_CONTROLLER
static void tg3_poll_controller(struct net_device *dev)
{
	struct tg3 *tp = netdev_priv(dev);

	tg3_interrupt(tp->pdev->irq, dev);
}
#endif

static void tg3_reset_task(struct work_struct *work)
{
	struct tg3 *tp = container_of(work, struct tg3, reset_task);
	int err;
	unsigned int restart_timer;

	tg3_full_lock(tp, 0);

	if (!netif_running(tp->dev)) {
		tg3_full_unlock(tp);
		return;
	}

	tg3_full_unlock(tp);

	tg3_phy_stop(tp);

	tg3_netif_stop(tp);

	tg3_full_lock(tp, 1);

	restart_timer = tp->tg3_flags2 & TG3_FLG2_RESTART_TIMER;
	tp->tg3_flags2 &= ~TG3_FLG2_RESTART_TIMER;

	if (tp->tg3_flags & TG3_FLAG_TX_RECOVERY_PENDING) {
		tp->write32_tx_mbox = tg3_write32_tx_mbox;
		tp->write32_rx_mbox = tg3_write_flush_reg32;
		tp->tg3_flags |= TG3_FLAG_MBOX_WRITE_REORDER;
		tp->tg3_flags &= ~TG3_FLAG_TX_RECOVERY_PENDING;
	}

	tg3_halt(tp, RESET_KIND_SHUTDOWN, 0);
	err = tg3_init_hw(tp, 1);
	if (err)
		goto out;

	tg3_netif_start(tp);

	if (restart_timer)
		mod_timer(&tp->timer, jiffies + 1);

out:
	tg3_full_unlock(tp);

	if (!err)
		tg3_phy_start(tp);
}

static void tg3_dump_short_state(struct tg3 *tp)
{
	printk(KERN_ERR PFX "DEBUG: MAC_TX_STATUS[%08x] MAC_RX_STATUS[%08x]\n",
	       tr32(MAC_TX_STATUS), tr32(MAC_RX_STATUS));
	printk(KERN_ERR PFX "DEBUG: RDMAC_STATUS[%08x] WDMAC_STATUS[%08x]\n",
	       tr32(RDMAC_STATUS), tr32(WDMAC_STATUS));
}

static void tg3_tx_timeout(struct net_device *dev)
{
	struct tg3 *tp = netdev_priv(dev);

	if (netif_msg_tx_err(tp)) {
		printk(KERN_ERR PFX "%s: transmit timed out, resetting\n",
		       dev->name);
		tg3_dump_short_state(tp);
	}

	schedule_work(&tp->reset_task);
}

/* Test for DMA buffers crossing any 4GB boundaries: 4G, 8G, etc */
static inline int tg3_4g_overflow_test(dma_addr_t mapping, int len)
{
	u32 base = (u32) mapping & 0xffffffff;

	return ((base > 0xffffdcc0) &&
		(base + len + 8 < base));
}

/* Test for DMA addresses > 40-bit */
static inline int tg3_40bit_overflow_test(struct tg3 *tp, dma_addr_t mapping,
					  int len)
{
#if defined(CONFIG_HIGHMEM) && (BITS_PER_LONG == 64)
	if (tp->tg3_flags & TG3_FLAG_40BIT_DMA_BUG)
		return (((u64) mapping + len) > DMA_40BIT_MASK);
	return 0;
#else
	return 0;
#endif
}

static void tg3_set_txd(struct tg3 *, int, dma_addr_t, int, u32, u32);

/* Workaround 4GB and 40-bit hardware DMA bugs. */
static int tigon3_dma_hwbug_workaround(struct tg3 *tp, struct sk_buff *skb,
				       u32 last_plus_one, u32 *start,
				       u32 base_flags, u32 mss)
{
	struct sk_buff *new_skb;
	dma_addr_t new_addr = 0;
	u32 entry = *start;
	int i, ret = 0;

	if (GET_ASIC_REV(tp->pci_chip_rev_id) != ASIC_REV_5701)
		new_skb = skb_copy(skb, GFP_ATOMIC);
	else {
		int more_headroom = 4 - ((unsigned long)skb->data & 3);

		new_skb = skb_copy_expand(skb,
					  skb_headroom(skb) + more_headroom,
					  skb_tailroom(skb), GFP_ATOMIC);
	}

	if (!new_skb) {
		ret = -1;
	} else {
		/* New SKB is guaranteed to be linear. */
		entry = *start;
		ret = skb_dma_map(&tp->pdev->dev, new_skb, DMA_TO_DEVICE);
		new_addr = skb_shinfo(new_skb)->dma_maps[0];

		/* Make sure new skb does not cross any 4G boundaries.
		 * Drop the packet if it does.
		 */
		if (ret || tg3_4g_overflow_test(new_addr, new_skb->len)) {
			if (!ret)
				skb_dma_unmap(&tp->pdev->dev, new_skb,
					      DMA_TO_DEVICE);
			ret = -1;
			dev_kfree_skb(new_skb);
			new_skb = NULL;
		} else {
			tg3_set_txd(tp, entry, new_addr, new_skb->len,
				    base_flags, 1 | (mss << 1));
			*start = NEXT_TX(entry);
		}
	}

	/* Now clean up the sw ring entries. */
	i = 0;
	while (entry != last_plus_one) {
		if (i == 0) {
			tp->tx_buffers[entry].skb = new_skb;
		} else {
			tp->tx_buffers[entry].skb = NULL;
		}
		entry = NEXT_TX(entry);
		i++;
	}

	skb_dma_unmap(&tp->pdev->dev, skb, DMA_TO_DEVICE);
	dev_kfree_skb(skb);

	return ret;
}

static void tg3_set_txd(struct tg3 *tp, int entry,
			dma_addr_t mapping, int len, u32 flags,
			u32 mss_and_is_end)
{
	struct tg3_tx_buffer_desc *txd = &tp->tx_ring[entry];
	int is_end = (mss_and_is_end & 0x1);
	u32 mss = (mss_and_is_end >> 1);
	u32 vlan_tag = 0;

	if (is_end)
		flags |= TXD_FLAG_END;
	if (flags & TXD_FLAG_VLAN) {
		vlan_tag = flags >> 16;
		flags &= 0xffff;
	}
	vlan_tag |= (mss << TXD_MSS_SHIFT);

	txd->addr_hi = ((u64) mapping >> 32);
	txd->addr_lo = ((u64) mapping & 0xffffffff);
	txd->len_flags = (len << TXD_LEN_SHIFT) | flags;
	txd->vlan_tag = vlan_tag << TXD_VLAN_TAG_SHIFT;
}

/* hard_start_xmit for devices that don't have any bugs and
 * support TG3_FLG2_HW_TSO_2 only.
 */
static int tg3_start_xmit(struct sk_buff *skb, struct net_device *dev)
{
	struct tg3 *tp = netdev_priv(dev);
	u32 len, entry, base_flags, mss;
	struct skb_shared_info *sp;
	dma_addr_t mapping;

	len = skb_headlen(skb);

	/* We are running in BH disabled context with netif_tx_lock
	 * and TX reclaim runs via tp->napi.poll inside of a software
	 * interrupt.  Furthermore, IRQ processing runs lockless so we have
	 * no IRQ context deadlocks to worry about either.  Rejoice!
	 */
	if (unlikely(tg3_tx_avail(tp) <= (skb_shinfo(skb)->nr_frags + 1))) {
		if (!netif_queue_stopped(dev)) {
			netif_stop_queue(dev);

			/* This is a hard error, log it. */
			printk(KERN_ERR PFX "%s: BUG! Tx Ring full when "
			       "queue awake!\n", dev->name);
		}
		return NETDEV_TX_BUSY;
	}

	entry = tp->tx_prod;
	base_flags = 0;
	mss = 0;
	if ((mss = skb_shinfo(skb)->gso_size) != 0) {
		int tcp_opt_len, ip_tcp_len;

		if (skb_header_cloned(skb) &&
		    pskb_expand_head(skb, 0, 0, GFP_ATOMIC)) {
			dev_kfree_skb(skb);
			goto out_unlock;
		}

		if (skb_shinfo(skb)->gso_type & SKB_GSO_TCPV6)
			mss |= (skb_headlen(skb) - ETH_HLEN) << 9;
		else {
			struct iphdr *iph = ip_hdr(skb);

			tcp_opt_len = tcp_optlen(skb);
			ip_tcp_len = ip_hdrlen(skb) + sizeof(struct tcphdr);

			iph->check = 0;
			iph->tot_len = htons(mss + ip_tcp_len + tcp_opt_len);
			mss |= (ip_tcp_len + tcp_opt_len) << 9;
		}

		base_flags |= (TXD_FLAG_CPU_PRE_DMA |
			       TXD_FLAG_CPU_POST_DMA);

		tcp_hdr(skb)->check = 0;

	}
	else if (skb->ip_summed == CHECKSUM_PARTIAL)
		base_flags |= TXD_FLAG_TCPUDP_CSUM;
#if TG3_VLAN_TAG_USED
	if (tp->vlgrp != NULL && vlan_tx_tag_present(skb))
		base_flags |= (TXD_FLAG_VLAN |
			       (vlan_tx_tag_get(skb) << 16));
#endif

	if (skb_dma_map(&tp->pdev->dev, skb, DMA_TO_DEVICE)) {
		dev_kfree_skb(skb);
		goto out_unlock;
	}

	sp = skb_shinfo(skb);

	mapping = sp->dma_maps[0];

	tp->tx_buffers[entry].skb = skb;

	tg3_set_txd(tp, entry, mapping, len, base_flags,
		    (skb_shinfo(skb)->nr_frags == 0) | (mss << 1));

	entry = NEXT_TX(entry);

	/* Now loop through additional data fragments, and queue them. */
	if (skb_shinfo(skb)->nr_frags > 0) {
		unsigned int i, last;

		last = skb_shinfo(skb)->nr_frags - 1;
		for (i = 0; i <= last; i++) {
			skb_frag_t *frag = &skb_shinfo(skb)->frags[i];

			len = frag->size;
			mapping = sp->dma_maps[i + 1];
			tp->tx_buffers[entry].skb = NULL;

			tg3_set_txd(tp, entry, mapping, len,
				    base_flags, (i == last) | (mss << 1));

			entry = NEXT_TX(entry);
		}
	}

	/* Packets are ready, update Tx producer idx local and on card. */
	tw32_tx_mbox((MAILBOX_SNDHOST_PROD_IDX_0 + TG3_64BIT_REG_LOW), entry);

	tp->tx_prod = entry;
	if (unlikely(tg3_tx_avail(tp) <= (MAX_SKB_FRAGS + 1))) {
		netif_stop_queue(dev);
		if (tg3_tx_avail(tp) > TG3_TX_WAKEUP_THRESH(tp))
			netif_wake_queue(tp->dev);
	}

out_unlock:
    	mmiowb();

	dev->trans_start = jiffies;

	return NETDEV_TX_OK;
}

static int tg3_start_xmit_dma_bug(struct sk_buff *, struct net_device *);

/* Use GSO to workaround a rare TSO bug that may be triggered when the
 * TSO header is greater than 80 bytes.
 */
static int tg3_tso_bug(struct tg3 *tp, struct sk_buff *skb)
{
	struct sk_buff *segs, *nskb;

	/* Estimate the number of fragments in the worst case */
	if (unlikely(tg3_tx_avail(tp) <= (skb_shinfo(skb)->gso_segs * 3))) {
		netif_stop_queue(tp->dev);
		if (tg3_tx_avail(tp) <= (skb_shinfo(skb)->gso_segs * 3))
			return NETDEV_TX_BUSY;

		netif_wake_queue(tp->dev);
	}

	segs = skb_gso_segment(skb, tp->dev->features & ~NETIF_F_TSO);
	if (IS_ERR(segs))
		goto tg3_tso_bug_end;

	do {
		nskb = segs;
		segs = segs->next;
		nskb->next = NULL;
		tg3_start_xmit_dma_bug(nskb, tp->dev);
	} while (segs);

tg3_tso_bug_end:
	dev_kfree_skb(skb);

	return NETDEV_TX_OK;
}

/* hard_start_xmit for devices that have the 4G bug and/or 40-bit bug and
 * support TG3_FLG2_HW_TSO_1 or firmware TSO only.
 */
static int tg3_start_xmit_dma_bug(struct sk_buff *skb, struct net_device *dev)
{
	struct tg3 *tp = netdev_priv(dev);
	u32 len, entry, base_flags, mss;
	struct skb_shared_info *sp;
	int would_hit_hwbug;
	dma_addr_t mapping;

	len = skb_headlen(skb);

	/* We are running in BH disabled context with netif_tx_lock
	 * and TX reclaim runs via tp->napi.poll inside of a software
	 * interrupt.  Furthermore, IRQ processing runs lockless so we have
	 * no IRQ context deadlocks to worry about either.  Rejoice!
	 */
	if (unlikely(tg3_tx_avail(tp) <= (skb_shinfo(skb)->nr_frags + 1))) {
		if (!netif_queue_stopped(dev)) {
			netif_stop_queue(dev);

			/* This is a hard error, log it. */
			printk(KERN_ERR PFX "%s: BUG! Tx Ring full when "
			       "queue awake!\n", dev->name);
		}
		return NETDEV_TX_BUSY;
	}

	entry = tp->tx_prod;
	base_flags = 0;
	if (skb->ip_summed == CHECKSUM_PARTIAL)
		base_flags |= TXD_FLAG_TCPUDP_CSUM;
	mss = 0;
	if ((mss = skb_shinfo(skb)->gso_size) != 0) {
		struct iphdr *iph;
		int tcp_opt_len, ip_tcp_len, hdr_len;

		if (skb_header_cloned(skb) &&
		    pskb_expand_head(skb, 0, 0, GFP_ATOMIC)) {
			dev_kfree_skb(skb);
			goto out_unlock;
		}

		tcp_opt_len = tcp_optlen(skb);
		ip_tcp_len = ip_hdrlen(skb) + sizeof(struct tcphdr);

		hdr_len = ip_tcp_len + tcp_opt_len;
		if (unlikely((ETH_HLEN + hdr_len) > 80) &&
			     (tp->tg3_flags2 & TG3_FLG2_TSO_BUG))
			return (tg3_tso_bug(tp, skb));

		base_flags |= (TXD_FLAG_CPU_PRE_DMA |
			       TXD_FLAG_CPU_POST_DMA);

		iph = ip_hdr(skb);
		iph->check = 0;
		iph->tot_len = htons(mss + hdr_len);
		if (tp->tg3_flags2 & TG3_FLG2_HW_TSO) {
			tcp_hdr(skb)->check = 0;
			base_flags &= ~TXD_FLAG_TCPUDP_CSUM;
		} else
			tcp_hdr(skb)->check = ~csum_tcpudp_magic(iph->saddr,
								 iph->daddr, 0,
								 IPPROTO_TCP,
								 0);

		if ((tp->tg3_flags2 & TG3_FLG2_HW_TSO) ||
		    (GET_ASIC_REV(tp->pci_chip_rev_id) == ASIC_REV_5705)) {
			if (tcp_opt_len || iph->ihl > 5) {
				int tsflags;

				tsflags = (iph->ihl - 5) + (tcp_opt_len >> 2);
				mss |= (tsflags << 11);
			}
		} else {
			if (tcp_opt_len || iph->ihl > 5) {
				int tsflags;

				tsflags = (iph->ihl - 5) + (tcp_opt_len >> 2);
				base_flags |= tsflags << 12;
			}
		}
	}
#if TG3_VLAN_TAG_USED
	if (tp->vlgrp != NULL && vlan_tx_tag_present(skb))
		base_flags |= (TXD_FLAG_VLAN |
			       (vlan_tx_tag_get(skb) << 16));
#endif

	if (skb_dma_map(&tp->pdev->dev, skb, DMA_TO_DEVICE)) {
		dev_kfree_skb(skb);
		goto out_unlock;
	}

	sp = skb_shinfo(skb);

	mapping = sp->dma_maps[0];

	tp->tx_buffers[entry].skb = skb;

	would_hit_hwbug = 0;

	if (tp->tg3_flags3 & TG3_FLG3_5701_DMA_BUG)
		would_hit_hwbug = 1;
	else if (tg3_4g_overflow_test(mapping, len))
		would_hit_hwbug = 1;

	tg3_set_txd(tp, entry, mapping, len, base_flags,
		    (skb_shinfo(skb)->nr_frags == 0) | (mss << 1));

	entry = NEXT_TX(entry);

	/* Now loop through additional data fragments, and queue them. */
	if (skb_shinfo(skb)->nr_frags > 0) {
		unsigned int i, last;

		last = skb_shinfo(skb)->nr_frags - 1;
		for (i = 0; i <= last; i++) {
			skb_frag_t *frag = &skb_shinfo(skb)->frags[i];

			len = frag->size;
			mapping = sp->dma_maps[i + 1];

			tp->tx_buffers[entry].skb = NULL;

			if (tg3_4g_overflow_test(mapping, len))
				would_hit_hwbug = 1;

			if (tg3_40bit_overflow_test(tp, mapping, len))
				would_hit_hwbug = 1;

			if (tp->tg3_flags2 & TG3_FLG2_HW_TSO)
				tg3_set_txd(tp, entry, mapping, len,
					    base_flags, (i == last)|(mss << 1));
			else
				tg3_set_txd(tp, entry, mapping, len,
					    base_flags, (i == last));

			entry = NEXT_TX(entry);
		}
	}

	if (would_hit_hwbug) {
		u32 last_plus_one = entry;
		u32 start;

		start = entry - 1 - skb_shinfo(skb)->nr_frags;
		start &= (TG3_TX_RING_SIZE - 1);

		/* If the workaround fails due to memory/mapping
		 * failure, silently drop this packet.
		 */
		if (tigon3_dma_hwbug_workaround(tp, skb, last_plus_one,
						&start, base_flags, mss))
			goto out_unlock;

		entry = start;
	}

	/* Packets are ready, update Tx producer idx local and on card. */
	tw32_tx_mbox((MAILBOX_SNDHOST_PROD_IDX_0 + TG3_64BIT_REG_LOW), entry);

	tp->tx_prod = entry;
	if (unlikely(tg3_tx_avail(tp) <= (MAX_SKB_FRAGS + 1))) {
		netif_stop_queue(dev);
		if (tg3_tx_avail(tp) > TG3_TX_WAKEUP_THRESH(tp))
			netif_wake_queue(tp->dev);
	}

out_unlock:
    	mmiowb();

	dev->trans_start = jiffies;

	return NETDEV_TX_OK;
}

static inline void tg3_set_mtu(struct net_device *dev, struct tg3 *tp,
			       int new_mtu)
{
	dev->mtu = new_mtu;

	if (new_mtu > ETH_DATA_LEN) {
		if (tp->tg3_flags2 & TG3_FLG2_5780_CLASS) {
			tp->tg3_flags2 &= ~TG3_FLG2_TSO_CAPABLE;
			ethtool_op_set_tso(dev, 0);
		}
		else
			tp->tg3_flags |= TG3_FLAG_JUMBO_RING_ENABLE;
	} else {
		if (tp->tg3_flags2 & TG3_FLG2_5780_CLASS)
			tp->tg3_flags2 |= TG3_FLG2_TSO_CAPABLE;
		tp->tg3_flags &= ~TG3_FLAG_JUMBO_RING_ENABLE;
	}
}

static int tg3_change_mtu(struct net_device *dev, int new_mtu)
{
	struct tg3 *tp = netdev_priv(dev);
	int err;

	if (new_mtu < TG3_MIN_MTU || new_mtu > TG3_MAX_MTU(tp))
		return -EINVAL;

	if (!netif_running(dev)) {
		/* We'll just catch it later when the
		 * device is up'd.
		 */
		tg3_set_mtu(dev, tp, new_mtu);
		return 0;
	}

	tg3_phy_stop(tp);

	tg3_netif_stop(tp);

	tg3_full_lock(tp, 1);

	tg3_halt(tp, RESET_KIND_SHUTDOWN, 1);

	tg3_set_mtu(dev, tp, new_mtu);

	err = tg3_restart_hw(tp, 0);

	if (!err)
		tg3_netif_start(tp);

	tg3_full_unlock(tp);

	if (!err)
		tg3_phy_start(tp);

	return err;
}

/* Free up pending packets in all rx/tx rings.
 *
 * The chip has been shut down and the driver detached from
 * the networking, so no interrupts or new tx packets will
 * end up in the driver.  tp->{tx,}lock is not held and we are not
 * in an interrupt context and thus may sleep.
 */
static void tg3_free_rings(struct tg3 *tp)
{
	struct ring_info *rxp;
	int i;

	for (i = 0; i < TG3_RX_RING_SIZE; i++) {
		rxp = &tp->rx_std_buffers[i];

		if (rxp->skb == NULL)
			continue;
		pci_unmap_single(tp->pdev,
				 pci_unmap_addr(rxp, mapping),
				 tp->rx_pkt_buf_sz - tp->rx_offset,
				 PCI_DMA_FROMDEVICE);
		dev_kfree_skb_any(rxp->skb);
		rxp->skb = NULL;
	}

	for (i = 0; i < TG3_RX_JUMBO_RING_SIZE; i++) {
		rxp = &tp->rx_jumbo_buffers[i];

		if (rxp->skb == NULL)
			continue;
		pci_unmap_single(tp->pdev,
				 pci_unmap_addr(rxp, mapping),
				 RX_JUMBO_PKT_BUF_SZ - tp->rx_offset,
				 PCI_DMA_FROMDEVICE);
		dev_kfree_skb_any(rxp->skb);
		rxp->skb = NULL;
	}

	for (i = 0; i < TG3_TX_RING_SIZE; ) {
		struct tx_ring_info *txp;
		struct sk_buff *skb;

		txp = &tp->tx_buffers[i];
		skb = txp->skb;

		if (skb == NULL) {
			i++;
			continue;
		}

		skb_dma_unmap(&tp->pdev->dev, skb, DMA_TO_DEVICE);

		txp->skb = NULL;

		i += skb_shinfo(skb)->nr_frags + 1;

		dev_kfree_skb_any(skb);
	}
}

/* Initialize tx/rx rings for packet processing.
 *
 * The chip has been shut down and the driver detached from
 * the networking, so no interrupts or new tx packets will
 * end up in the driver.  tp->{tx,}lock are held and thus
 * we may not sleep.
 */
static int tg3_init_rings(struct tg3 *tp)
{
	u32 i;

	/* Free up all the SKBs. */
	tg3_free_rings(tp);

	/* Zero out all descriptors. */
	memset(tp->rx_std, 0, TG3_RX_RING_BYTES);
	memset(tp->rx_jumbo, 0, TG3_RX_JUMBO_RING_BYTES);
	memset(tp->rx_rcb, 0, TG3_RX_RCB_RING_BYTES(tp));
	memset(tp->tx_ring, 0, TG3_TX_RING_BYTES);

	tp->rx_pkt_buf_sz = RX_PKT_BUF_SZ;
	if ((tp->tg3_flags2 & TG3_FLG2_5780_CLASS) &&
	    (tp->dev->mtu > ETH_DATA_LEN))
		tp->rx_pkt_buf_sz = RX_JUMBO_PKT_BUF_SZ;

	/* Initialize invariants of the rings, we only set this
	 * stuff once.  This works because the card does not
	 * write into the rx buffer posting rings.
	 */
	for (i = 0; i < TG3_RX_RING_SIZE; i++) {
		struct tg3_rx_buffer_desc *rxd;

		rxd = &tp->rx_std[i];
		rxd->idx_len = (tp->rx_pkt_buf_sz - tp->rx_offset - 64)
			<< RXD_LEN_SHIFT;
		rxd->type_flags = (RXD_FLAG_END << RXD_FLAGS_SHIFT);
		rxd->opaque = (RXD_OPAQUE_RING_STD |
			       (i << RXD_OPAQUE_INDEX_SHIFT));
	}

	if (tp->tg3_flags & TG3_FLAG_JUMBO_RING_ENABLE) {
		for (i = 0; i < TG3_RX_JUMBO_RING_SIZE; i++) {
			struct tg3_rx_buffer_desc *rxd;

			rxd = &tp->rx_jumbo[i];
			rxd->idx_len = (RX_JUMBO_PKT_BUF_SZ - tp->rx_offset - 64)
				<< RXD_LEN_SHIFT;
			rxd->type_flags = (RXD_FLAG_END << RXD_FLAGS_SHIFT) |
				RXD_FLAG_JUMBO;
			rxd->opaque = (RXD_OPAQUE_RING_JUMBO |
			       (i << RXD_OPAQUE_INDEX_SHIFT));
		}
	}

	/* Now allocate fresh SKBs for each rx ring. */
	for (i = 0; i < tp->rx_pending; i++) {
		if (tg3_alloc_rx_skb(tp, RXD_OPAQUE_RING_STD, -1, i) < 0) {
			printk(KERN_WARNING PFX
			       "%s: Using a smaller RX standard ring, "
			       "only %d out of %d buffers were allocated "
			       "successfully.\n",
			       tp->dev->name, i, tp->rx_pending);
			if (i == 0)
				return -ENOMEM;
			tp->rx_pending = i;
			break;
		}
	}

	if (tp->tg3_flags & TG3_FLAG_JUMBO_RING_ENABLE) {
		for (i = 0; i < tp->rx_jumbo_pending; i++) {
			if (tg3_alloc_rx_skb(tp, RXD_OPAQUE_RING_JUMBO,
					     -1, i) < 0) {
				printk(KERN_WARNING PFX
				       "%s: Using a smaller RX jumbo ring, "
				       "only %d out of %d buffers were "
				       "allocated successfully.\n",
				       tp->dev->name, i, tp->rx_jumbo_pending);
				if (i == 0) {
					tg3_free_rings(tp);
					return -ENOMEM;
				}
				tp->rx_jumbo_pending = i;
				break;
			}
		}
	}
	return 0;
}

/*
 * Must not be invoked with interrupt sources disabled and
 * the hardware shutdown down.
 */
static void tg3_free_consistent(struct tg3 *tp)
{
	kfree(tp->rx_std_buffers);
	tp->rx_std_buffers = NULL;
	if (tp->rx_std) {
		pci_free_consistent(tp->pdev, TG3_RX_RING_BYTES,
				    tp->rx_std, tp->rx_std_mapping);
		tp->rx_std = NULL;
	}
	if (tp->rx_jumbo) {
		pci_free_consistent(tp->pdev, TG3_RX_JUMBO_RING_BYTES,
				    tp->rx_jumbo, tp->rx_jumbo_mapping);
		tp->rx_jumbo = NULL;
	}
	if (tp->rx_rcb) {
		pci_free_consistent(tp->pdev, TG3_RX_RCB_RING_BYTES(tp),
				    tp->rx_rcb, tp->rx_rcb_mapping);
		tp->rx_rcb = NULL;
	}
	if (tp->tx_ring) {
		pci_free_consistent(tp->pdev, TG3_TX_RING_BYTES,
			tp->tx_ring, tp->tx_desc_mapping);
		tp->tx_ring = NULL;
	}
	if (tp->hw_status) {
		pci_free_consistent(tp->pdev, TG3_HW_STATUS_SIZE,
				    tp->hw_status, tp->status_mapping);
		tp->hw_status = NULL;
	}
	if (tp->hw_stats) {
		pci_free_consistent(tp->pdev, sizeof(struct tg3_hw_stats),
				    tp->hw_stats, tp->stats_mapping);
		tp->hw_stats = NULL;
	}
}

/*
 * Must not be invoked with interrupt sources disabled and
 * the hardware shutdown down.  Can sleep.
 */
static int tg3_alloc_consistent(struct tg3 *tp)
{
	tp->rx_std_buffers = kzalloc((sizeof(struct ring_info) *
				      (TG3_RX_RING_SIZE +
				       TG3_RX_JUMBO_RING_SIZE)) +
				     (sizeof(struct tx_ring_info) *
				      TG3_TX_RING_SIZE),
				     GFP_KERNEL);
	if (!tp->rx_std_buffers)
		return -ENOMEM;

	tp->rx_jumbo_buffers = &tp->rx_std_buffers[TG3_RX_RING_SIZE];
	tp->tx_buffers = (struct tx_ring_info *)
		&tp->rx_jumbo_buffers[TG3_RX_JUMBO_RING_SIZE];

	tp->rx_std = pci_alloc_consistent(tp->pdev, TG3_RX_RING_BYTES,
					  &tp->rx_std_mapping);
	if (!tp->rx_std)
		goto err_out;

	tp->rx_jumbo = pci_alloc_consistent(tp->pdev, TG3_RX_JUMBO_RING_BYTES,
					    &tp->rx_jumbo_mapping);

	if (!tp->rx_jumbo)
		goto err_out;

	tp->rx_rcb = pci_alloc_consistent(tp->pdev, TG3_RX_RCB_RING_BYTES(tp),
					  &tp->rx_rcb_mapping);
	if (!tp->rx_rcb)
		goto err_out;

	tp->tx_ring = pci_alloc_consistent(tp->pdev, TG3_TX_RING_BYTES,
					   &tp->tx_desc_mapping);
	if (!tp->tx_ring)
		goto err_out;

	tp->hw_status = pci_alloc_consistent(tp->pdev,
					     TG3_HW_STATUS_SIZE,
					     &tp->status_mapping);
	if (!tp->hw_status)
		goto err_out;

	tp->hw_stats = pci_alloc_consistent(tp->pdev,
					    sizeof(struct tg3_hw_stats),
					    &tp->stats_mapping);
	if (!tp->hw_stats)
		goto err_out;

	memset(tp->hw_status, 0, TG3_HW_STATUS_SIZE);
	memset(tp->hw_stats, 0, sizeof(struct tg3_hw_stats));

	return 0;

err_out:
	tg3_free_consistent(tp);
	return -ENOMEM;
}

#define MAX_WAIT_CNT 1000

/* To stop a block, clear the enable bit and poll till it
 * clears.  tp->lock is held.
 */
static int tg3_stop_block(struct tg3 *tp, unsigned long ofs, u32 enable_bit, int silent)
{
	unsigned int i;
	u32 val;

	if (tp->tg3_flags2 & TG3_FLG2_5705_PLUS) {
		switch (ofs) {
		case RCVLSC_MODE:
		case DMAC_MODE:
		case MBFREE_MODE:
		case BUFMGR_MODE:
		case MEMARB_MODE:
			/* We can't enable/disable these bits of the
			 * 5705/5750, just say success.
			 */
			return 0;

		default:
			break;
		}
	}

	val = tr32(ofs);
	val &= ~enable_bit;
	tw32_f(ofs, val);

	for (i = 0; i < MAX_WAIT_CNT; i++) {
		udelay(100);
		val = tr32(ofs);
		if ((val & enable_bit) == 0)
			break;
	}

	if (i == MAX_WAIT_CNT && !silent) {
		printk(KERN_ERR PFX "tg3_stop_block timed out, "
		       "ofs=%lx enable_bit=%x\n",
		       ofs, enable_bit);
		return -ENODEV;
	}

	return 0;
}

/* tp->lock is held. */
static int tg3_abort_hw(struct tg3 *tp, int silent)
{
	int i, err;

	tg3_disable_ints(tp);

	tp->rx_mode &= ~RX_MODE_ENABLE;
	tw32_f(MAC_RX_MODE, tp->rx_mode);
	udelay(10);

	err  = tg3_stop_block(tp, RCVBDI_MODE, RCVBDI_MODE_ENABLE, silent);
	err |= tg3_stop_block(tp, RCVLPC_MODE, RCVLPC_MODE_ENABLE, silent);
	err |= tg3_stop_block(tp, RCVLSC_MODE, RCVLSC_MODE_ENABLE, silent);
	err |= tg3_stop_block(tp, RCVDBDI_MODE, RCVDBDI_MODE_ENABLE, silent);
	err |= tg3_stop_block(tp, RCVDCC_MODE, RCVDCC_MODE_ENABLE, silent);
	err |= tg3_stop_block(tp, RCVCC_MODE, RCVCC_MODE_ENABLE, silent);

	err |= tg3_stop_block(tp, SNDBDS_MODE, SNDBDS_MODE_ENABLE, silent);
	err |= tg3_stop_block(tp, SNDBDI_MODE, SNDBDI_MODE_ENABLE, silent);
	err |= tg3_stop_block(tp, SNDDATAI_MODE, SNDDATAI_MODE_ENABLE, silent);
	err |= tg3_stop_block(tp, RDMAC_MODE, RDMAC_MODE_ENABLE, silent);
	err |= tg3_stop_block(tp, SNDDATAC_MODE, SNDDATAC_MODE_ENABLE, silent);
	err |= tg3_stop_block(tp, DMAC_MODE, DMAC_MODE_ENABLE, silent);
	err |= tg3_stop_block(tp, SNDBDC_MODE, SNDBDC_MODE_ENABLE, silent);

	tp->mac_mode &= ~MAC_MODE_TDE_ENABLE;
	tw32_f(MAC_MODE, tp->mac_mode);
	udelay(40);

	tp->tx_mode &= ~TX_MODE_ENABLE;
	tw32_f(MAC_TX_MODE, tp->tx_mode);

	for (i = 0; i < MAX_WAIT_CNT; i++) {
		udelay(100);
		if (!(tr32(MAC_TX_MODE) & TX_MODE_ENABLE))
			break;
	}
	if (i >= MAX_WAIT_CNT) {
		printk(KERN_ERR PFX "tg3_abort_hw timed out for %s, "
		       "TX_MODE_ENABLE will not clear MAC_TX_MODE=%08x\n",
		       tp->dev->name, tr32(MAC_TX_MODE));
		err |= -ENODEV;
	}

	err |= tg3_stop_block(tp, HOSTCC_MODE, HOSTCC_MODE_ENABLE, silent);
	err |= tg3_stop_block(tp, WDMAC_MODE, WDMAC_MODE_ENABLE, silent);
	err |= tg3_stop_block(tp, MBFREE_MODE, MBFREE_MODE_ENABLE, silent);

	tw32(FTQ_RESET, 0xffffffff);
	tw32(FTQ_RESET, 0x00000000);

	err |= tg3_stop_block(tp, BUFMGR_MODE, BUFMGR_MODE_ENABLE, silent);
	err |= tg3_stop_block(tp, MEMARB_MODE, MEMARB_MODE_ENABLE, silent);

	if (tp->hw_status)
		memset(tp->hw_status, 0, TG3_HW_STATUS_SIZE);
	if (tp->hw_stats)
		memset(tp->hw_stats, 0, sizeof(struct tg3_hw_stats));

	return err;
}

/* tp->lock is held. */
static int tg3_nvram_lock(struct tg3 *tp)
{
	if (tp->tg3_flags & TG3_FLAG_NVRAM) {
		int i;

		if (tp->nvram_lock_cnt == 0) {
			tw32(NVRAM_SWARB, SWARB_REQ_SET1);
			for (i = 0; i < 8000; i++) {
				if (tr32(NVRAM_SWARB) & SWARB_GNT1)
					break;
				udelay(20);
			}
			if (i == 8000) {
				tw32(NVRAM_SWARB, SWARB_REQ_CLR1);
				return -ENODEV;
			}
		}
		tp->nvram_lock_cnt++;
	}
	return 0;
}

/* tp->lock is held. */
static void tg3_nvram_unlock(struct tg3 *tp)
{
	if (tp->tg3_flags & TG3_FLAG_NVRAM) {
		if (tp->nvram_lock_cnt > 0)
			tp->nvram_lock_cnt--;
		if (tp->nvram_lock_cnt == 0)
			tw32_f(NVRAM_SWARB, SWARB_REQ_CLR1);
	}
}

/* tp->lock is held. */
static void tg3_enable_nvram_access(struct tg3 *tp)
{
	if ((tp->tg3_flags2 & TG3_FLG2_5750_PLUS) &&
	    !(tp->tg3_flags2 & TG3_FLG2_PROTECTED_NVRAM)) {
		u32 nvaccess = tr32(NVRAM_ACCESS);

		tw32(NVRAM_ACCESS, nvaccess | ACCESS_ENABLE);
	}
}

/* tp->lock is held. */
static void tg3_disable_nvram_access(struct tg3 *tp)
{
	if ((tp->tg3_flags2 & TG3_FLG2_5750_PLUS) &&
	    !(tp->tg3_flags2 & TG3_FLG2_PROTECTED_NVRAM)) {
		u32 nvaccess = tr32(NVRAM_ACCESS);

		tw32(NVRAM_ACCESS, nvaccess & ~ACCESS_ENABLE);
	}
}

static void tg3_ape_send_event(struct tg3 *tp, u32 event)
{
	int i;
	u32 apedata;

	apedata = tg3_ape_read32(tp, TG3_APE_SEG_SIG);
	if (apedata != APE_SEG_SIG_MAGIC)
		return;

	apedata = tg3_ape_read32(tp, TG3_APE_FW_STATUS);
	if (!(apedata & APE_FW_STATUS_READY))
		return;

	/* Wait for up to 1 millisecond for APE to service previous event. */
	for (i = 0; i < 10; i++) {
		if (tg3_ape_lock(tp, TG3_APE_LOCK_MEM))
			return;

		apedata = tg3_ape_read32(tp, TG3_APE_EVENT_STATUS);

		if (!(apedata & APE_EVENT_STATUS_EVENT_PENDING))
			tg3_ape_write32(tp, TG3_APE_EVENT_STATUS,
					event | APE_EVENT_STATUS_EVENT_PENDING);

		tg3_ape_unlock(tp, TG3_APE_LOCK_MEM);

		if (!(apedata & APE_EVENT_STATUS_EVENT_PENDING))
			break;

		udelay(100);
	}

	if (!(apedata & APE_EVENT_STATUS_EVENT_PENDING))
		tg3_ape_write32(tp, TG3_APE_EVENT, APE_EVENT_1);
}

static void tg3_ape_driver_state_change(struct tg3 *tp, int kind)
{
	u32 event;
	u32 apedata;

	if (!(tp->tg3_flags3 & TG3_FLG3_ENABLE_APE))
		return;

	switch (kind) {
		case RESET_KIND_INIT:
			tg3_ape_write32(tp, TG3_APE_HOST_SEG_SIG,
					APE_HOST_SEG_SIG_MAGIC);
			tg3_ape_write32(tp, TG3_APE_HOST_SEG_LEN,
					APE_HOST_SEG_LEN_MAGIC);
			apedata = tg3_ape_read32(tp, TG3_APE_HOST_INIT_COUNT);
			tg3_ape_write32(tp, TG3_APE_HOST_INIT_COUNT, ++apedata);
			tg3_ape_write32(tp, TG3_APE_HOST_DRIVER_ID,
					APE_HOST_DRIVER_ID_MAGIC);
			tg3_ape_write32(tp, TG3_APE_HOST_BEHAVIOR,
					APE_HOST_BEHAV_NO_PHYLOCK);

			event = APE_EVENT_STATUS_STATE_START;
			break;
		case RESET_KIND_SHUTDOWN:
			/* With the interface we are currently using,
			 * APE does not track driver state.  Wiping
			 * out the HOST SEGMENT SIGNATURE forces
			 * the APE to assume OS absent status.
			 */
			tg3_ape_write32(tp, TG3_APE_HOST_SEG_SIG, 0x0);

			event = APE_EVENT_STATUS_STATE_UNLOAD;
			break;
		case RESET_KIND_SUSPEND:
			event = APE_EVENT_STATUS_STATE_SUSPEND;
			break;
		default:
			return;
	}

	event |= APE_EVENT_STATUS_DRIVER_EVNT | APE_EVENT_STATUS_STATE_CHNGE;

	tg3_ape_send_event(tp, event);
}

/* tp->lock is held. */
static void tg3_write_sig_pre_reset(struct tg3 *tp, int kind)
{
	tg3_write_mem(tp, NIC_SRAM_FIRMWARE_MBOX,
		      NIC_SRAM_FIRMWARE_MBOX_MAGIC1);

	if (tp->tg3_flags2 & TG3_FLG2_ASF_NEW_HANDSHAKE) {
		switch (kind) {
		case RESET_KIND_INIT:
			tg3_write_mem(tp, NIC_SRAM_FW_DRV_STATE_MBOX,
				      DRV_STATE_START);
			break;

		case RESET_KIND_SHUTDOWN:
			tg3_write_mem(tp, NIC_SRAM_FW_DRV_STATE_MBOX,
				      DRV_STATE_UNLOAD);
			break;

		case RESET_KIND_SUSPEND:
			tg3_write_mem(tp, NIC_SRAM_FW_DRV_STATE_MBOX,
				      DRV_STATE_SUSPEND);
			break;

		default:
			break;
		}
	}

	if (kind == RESET_KIND_INIT ||
	    kind == RESET_KIND_SUSPEND)
		tg3_ape_driver_state_change(tp, kind);
}

/* tp->lock is held. */
static void tg3_write_sig_post_reset(struct tg3 *tp, int kind)
{
	if (tp->tg3_flags2 & TG3_FLG2_ASF_NEW_HANDSHAKE) {
		switch (kind) {
		case RESET_KIND_INIT:
			tg3_write_mem(tp, NIC_SRAM_FW_DRV_STATE_MBOX,
				      DRV_STATE_START_DONE);
			break;

		case RESET_KIND_SHUTDOWN:
			tg3_write_mem(tp, NIC_SRAM_FW_DRV_STATE_MBOX,
				      DRV_STATE_UNLOAD_DONE);
			break;

		default:
			break;
		}
	}

	if (kind == RESET_KIND_SHUTDOWN)
		tg3_ape_driver_state_change(tp, kind);
}

/* tp->lock is held. */
static void tg3_write_sig_legacy(struct tg3 *tp, int kind)
{
	if (tp->tg3_flags & TG3_FLAG_ENABLE_ASF) {
		switch (kind) {
		case RESET_KIND_INIT:
			tg3_write_mem(tp, NIC_SRAM_FW_DRV_STATE_MBOX,
				      DRV_STATE_START);
			break;

		case RESET_KIND_SHUTDOWN:
			tg3_write_mem(tp, NIC_SRAM_FW_DRV_STATE_MBOX,
				      DRV_STATE_UNLOAD);
			break;

		case RESET_KIND_SUSPEND:
			tg3_write_mem(tp, NIC_SRAM_FW_DRV_STATE_MBOX,
				      DRV_STATE_SUSPEND);
			break;

		default:
			break;
		}
	}
}

static int tg3_poll_fw(struct tg3 *tp)
{
	int i;
	u32 val;

	if (GET_ASIC_REV(tp->pci_chip_rev_id) == ASIC_REV_5906) {
		/* Wait up to 20ms for init done. */
		for (i = 0; i < 200; i++) {
			if (tr32(VCPU_STATUS) & VCPU_STATUS_INIT_DONE)
				return 0;
			udelay(100);
		}
		return -ENODEV;
	}

	/* Wait for firmware initialization to complete. */
	for (i = 0; i < 100000; i++) {
		tg3_read_mem(tp, NIC_SRAM_FIRMWARE_MBOX, &val);
		if (val == ~NIC_SRAM_FIRMWARE_MBOX_MAGIC1)
			break;
		udelay(10);
	}

	/* Chip might not be fitted with firmware.  Some Sun onboard
	 * parts are configured like that.  So don't signal the timeout
	 * of the above loop as an error, but do report the lack of
	 * running firmware once.
	 */
	if (i >= 100000 &&
	    !(tp->tg3_flags2 & TG3_FLG2_NO_FWARE_REPORTED)) {
		tp->tg3_flags2 |= TG3_FLG2_NO_FWARE_REPORTED;

		printk(KERN_INFO PFX "%s: No firmware running.\n",
		       tp->dev->name);
	}

	return 0;
}

/* Save PCI command register before chip reset */
static void tg3_save_pci_state(struct tg3 *tp)
{
	pci_read_config_word(tp->pdev, PCI_COMMAND, &tp->pci_cmd);
}

/* Restore PCI state after chip reset */
static void tg3_restore_pci_state(struct tg3 *tp)
{
	u32 val;

	/* Re-enable indirect register accesses. */
	pci_write_config_dword(tp->pdev, TG3PCI_MISC_HOST_CTRL,
			       tp->misc_host_ctrl);

	/* Set MAX PCI retry to zero. */
	val = (PCISTATE_ROM_ENABLE | PCISTATE_ROM_RETRY_ENABLE);
	if (tp->pci_chip_rev_id == CHIPREV_ID_5704_A0 &&
	    (tp->tg3_flags & TG3_FLAG_PCIX_MODE))
		val |= PCISTATE_RETRY_SAME_DMA;
	/* Allow reads and writes to the APE register and memory space. */
	if (tp->tg3_flags3 & TG3_FLG3_ENABLE_APE)
		val |= PCISTATE_ALLOW_APE_CTLSPC_WR |
		       PCISTATE_ALLOW_APE_SHMEM_WR;
	pci_write_config_dword(tp->pdev, TG3PCI_PCISTATE, val);

	pci_write_config_word(tp->pdev, PCI_COMMAND, tp->pci_cmd);

	if (GET_ASIC_REV(tp->pci_chip_rev_id) != ASIC_REV_5785) {
		if (tp->tg3_flags2 & TG3_FLG2_PCI_EXPRESS)
			pcie_set_readrq(tp->pdev, 4096);
		else {
			pci_write_config_byte(tp->pdev, PCI_CACHE_LINE_SIZE,
					      tp->pci_cacheline_sz);
			pci_write_config_byte(tp->pdev, PCI_LATENCY_TIMER,
					      tp->pci_lat_timer);
		}
	}

	/* Make sure PCI-X relaxed ordering bit is clear. */
	if (tp->tg3_flags & TG3_FLAG_PCIX_MODE) {
		u16 pcix_cmd;

		pci_read_config_word(tp->pdev, tp->pcix_cap + PCI_X_CMD,
				     &pcix_cmd);
		pcix_cmd &= ~PCI_X_CMD_ERO;
		pci_write_config_word(tp->pdev, tp->pcix_cap + PCI_X_CMD,
				      pcix_cmd);
	}

	if (tp->tg3_flags2 & TG3_FLG2_5780_CLASS) {

		/* Chip reset on 5780 will reset MSI enable bit,
		 * so need to restore it.
		 */
		if (tp->tg3_flags2 & TG3_FLG2_USING_MSI) {
			u16 ctrl;

			pci_read_config_word(tp->pdev,
					     tp->msi_cap + PCI_MSI_FLAGS,
					     &ctrl);
			pci_write_config_word(tp->pdev,
					      tp->msi_cap + PCI_MSI_FLAGS,
					      ctrl | PCI_MSI_FLAGS_ENABLE);
			val = tr32(MSGINT_MODE);
			tw32(MSGINT_MODE, val | MSGINT_MODE_ENABLE);
		}
	}
}

static void tg3_stop_fw(struct tg3 *);

/* tp->lock is held. */
static int tg3_chip_reset(struct tg3 *tp)
{
	u32 val;
	void (*write_op)(struct tg3 *, u32, u32);
	int err;

	tg3_nvram_lock(tp);

	tg3_mdio_stop(tp);

	tg3_ape_lock(tp, TG3_APE_LOCK_GRC);

	/* No matching tg3_nvram_unlock() after this because
	 * chip reset below will undo the nvram lock.
	 */
	tp->nvram_lock_cnt = 0;

	/* GRC_MISC_CFG core clock reset will clear the memory
	 * enable bit in PCI register 4 and the MSI enable bit
	 * on some chips, so we save relevant registers here.
	 */
	tg3_save_pci_state(tp);

	if (GET_ASIC_REV(tp->pci_chip_rev_id) == ASIC_REV_5752 ||
<<<<<<< HEAD
	    GET_ASIC_REV(tp->pci_chip_rev_id) == ASIC_REV_5755 ||
	    GET_ASIC_REV(tp->pci_chip_rev_id) == ASIC_REV_5787 ||
	    GET_ASIC_REV(tp->pci_chip_rev_id) == ASIC_REV_5784 ||
	    GET_ASIC_REV(tp->pci_chip_rev_id) == ASIC_REV_57780 ||
	    GET_ASIC_REV(tp->pci_chip_rev_id) == ASIC_REV_5761 ||
	    GET_ASIC_REV(tp->pci_chip_rev_id) == ASIC_REV_5785)
=======
	    (tp->tg3_flags3 & TG3_FLG3_5755_PLUS))
>>>>>>> 18e352e4
		tw32(GRC_FASTBOOT_PC, 0);

	/*
	 * We must avoid the readl() that normally takes place.
	 * It locks machines, causes machine checks, and other
	 * fun things.  So, temporarily disable the 5701
	 * hardware workaround, while we do the reset.
	 */
	write_op = tp->write32;
	if (write_op == tg3_write_flush_reg32)
		tp->write32 = tg3_write32;

	/* Prevent the irq handler from reading or writing PCI registers
	 * during chip reset when the memory enable bit in the PCI command
	 * register may be cleared.  The chip does not generate interrupt
	 * at this time, but the irq handler may still be called due to irq
	 * sharing or irqpoll.
	 */
	tp->tg3_flags |= TG3_FLAG_CHIP_RESETTING;
	if (tp->hw_status) {
		tp->hw_status->status = 0;
		tp->hw_status->status_tag = 0;
	}
	tp->last_tag = 0;
	smp_mb();
	synchronize_irq(tp->pdev->irq);

	/* do the reset */
	val = GRC_MISC_CFG_CORECLK_RESET;

	if (tp->tg3_flags2 & TG3_FLG2_PCI_EXPRESS) {
		if (tr32(0x7e2c) == 0x60) {
			tw32(0x7e2c, 0x20);
		}
		if (tp->pci_chip_rev_id != CHIPREV_ID_5750_A0) {
			tw32(GRC_MISC_CFG, (1 << 29));
			val |= (1 << 29);
		}
	}

	if (GET_ASIC_REV(tp->pci_chip_rev_id) == ASIC_REV_5906) {
		tw32(VCPU_STATUS, tr32(VCPU_STATUS) | VCPU_STATUS_DRV_RESET);
		tw32(GRC_VCPU_EXT_CTRL,
		     tr32(GRC_VCPU_EXT_CTRL) & ~GRC_VCPU_EXT_CTRL_HALT_CPU);
	}

	if (tp->tg3_flags2 & TG3_FLG2_5705_PLUS)
		val |= GRC_MISC_CFG_KEEP_GPHY_POWER;
	tw32(GRC_MISC_CFG, val);

	/* restore 5701 hardware bug workaround write method */
	tp->write32 = write_op;

	/* Unfortunately, we have to delay before the PCI read back.
	 * Some 575X chips even will not respond to a PCI cfg access
	 * when the reset command is given to the chip.
	 *
	 * How do these hardware designers expect things to work
	 * properly if the PCI write is posted for a long period
	 * of time?  It is always necessary to have some method by
	 * which a register read back can occur to push the write
	 * out which does the reset.
	 *
	 * For most tg3 variants the trick below was working.
	 * Ho hum...
	 */
	udelay(120);

	/* Flush PCI posted writes.  The normal MMIO registers
	 * are inaccessible at this time so this is the only
	 * way to make this reliably (actually, this is no longer
	 * the case, see above).  I tried to use indirect
	 * register read/write but this upset some 5701 variants.
	 */
	pci_read_config_dword(tp->pdev, PCI_COMMAND, &val);

	udelay(120);

	if ((tp->tg3_flags2 & TG3_FLG2_PCI_EXPRESS) && tp->pcie_cap) {
		if (tp->pci_chip_rev_id == CHIPREV_ID_5750_A0) {
			int i;
			u32 cfg_val;

			/* Wait for link training to complete.  */
			for (i = 0; i < 5000; i++)
				udelay(100);

			pci_read_config_dword(tp->pdev, 0xc4, &cfg_val);
			pci_write_config_dword(tp->pdev, 0xc4,
					       cfg_val | (1 << 15));
		}

		/* Set PCIE max payload size to 128 bytes and
		 * clear the "no snoop" and "relaxed ordering" bits.
		 */
		pci_write_config_word(tp->pdev,
				      tp->pcie_cap + PCI_EXP_DEVCTL,
				      0);

		pcie_set_readrq(tp->pdev, 4096);

		/* Clear error status */
		pci_write_config_word(tp->pdev,
				      tp->pcie_cap + PCI_EXP_DEVSTA,
				      PCI_EXP_DEVSTA_CED |
				      PCI_EXP_DEVSTA_NFED |
				      PCI_EXP_DEVSTA_FED |
				      PCI_EXP_DEVSTA_URD);
	}

	tg3_restore_pci_state(tp);

	tp->tg3_flags &= ~TG3_FLAG_CHIP_RESETTING;

	val = 0;
	if (tp->tg3_flags2 & TG3_FLG2_5780_CLASS)
		val = tr32(MEMARB_MODE);
	tw32(MEMARB_MODE, val | MEMARB_MODE_ENABLE);

	if (tp->pci_chip_rev_id == CHIPREV_ID_5750_A3) {
		tg3_stop_fw(tp);
		tw32(0x5000, 0x400);
	}

	tw32(GRC_MODE, tp->grc_mode);

	if (tp->pci_chip_rev_id == CHIPREV_ID_5705_A0) {
		val = tr32(0xc4);

		tw32(0xc4, val | (1 << 15));
	}

	if ((tp->nic_sram_data_cfg & NIC_SRAM_DATA_CFG_MINI_PCI) != 0 &&
	    GET_ASIC_REV(tp->pci_chip_rev_id) == ASIC_REV_5705) {
		tp->pci_clock_ctrl |= CLOCK_CTRL_CLKRUN_OENABLE;
		if (tp->pci_chip_rev_id == CHIPREV_ID_5705_A0)
			tp->pci_clock_ctrl |= CLOCK_CTRL_FORCE_CLKRUN;
		tw32(TG3PCI_CLOCK_CTRL, tp->pci_clock_ctrl);
	}

	if (tp->tg3_flags2 & TG3_FLG2_PHY_SERDES) {
		tp->mac_mode = MAC_MODE_PORT_MODE_TBI;
		tw32_f(MAC_MODE, tp->mac_mode);
	} else if (tp->tg3_flags2 & TG3_FLG2_MII_SERDES) {
		tp->mac_mode = MAC_MODE_PORT_MODE_GMII;
		tw32_f(MAC_MODE, tp->mac_mode);
	} else if (tp->tg3_flags3 & TG3_FLG3_ENABLE_APE) {
		tp->mac_mode &= (MAC_MODE_APE_TX_EN | MAC_MODE_APE_RX_EN);
		if (tp->mac_mode & MAC_MODE_APE_TX_EN)
			tp->mac_mode |= MAC_MODE_TDE_ENABLE;
		tw32_f(MAC_MODE, tp->mac_mode);
	} else
		tw32_f(MAC_MODE, 0);
	udelay(40);

	tg3_mdio_start(tp);

	tg3_ape_unlock(tp, TG3_APE_LOCK_GRC);

	err = tg3_poll_fw(tp);
	if (err)
		return err;

	if ((tp->tg3_flags2 & TG3_FLG2_PCI_EXPRESS) &&
	    tp->pci_chip_rev_id != CHIPREV_ID_5750_A0) {
		val = tr32(0x7c00);

		tw32(0x7c00, val | (1 << 25));
	}

	/* Reprobe ASF enable state.  */
	tp->tg3_flags &= ~TG3_FLAG_ENABLE_ASF;
	tp->tg3_flags2 &= ~TG3_FLG2_ASF_NEW_HANDSHAKE;
	tg3_read_mem(tp, NIC_SRAM_DATA_SIG, &val);
	if (val == NIC_SRAM_DATA_SIG_MAGIC) {
		u32 nic_cfg;

		tg3_read_mem(tp, NIC_SRAM_DATA_CFG, &nic_cfg);
		if (nic_cfg & NIC_SRAM_DATA_CFG_ASF_ENABLE) {
			tp->tg3_flags |= TG3_FLAG_ENABLE_ASF;
			tp->last_event_jiffies = jiffies;
			if (tp->tg3_flags2 & TG3_FLG2_5750_PLUS)
				tp->tg3_flags2 |= TG3_FLG2_ASF_NEW_HANDSHAKE;
		}
	}

	return 0;
}

/* tp->lock is held. */
static void tg3_stop_fw(struct tg3 *tp)
{
	if ((tp->tg3_flags & TG3_FLAG_ENABLE_ASF) &&
	   !(tp->tg3_flags3 & TG3_FLG3_ENABLE_APE)) {
		/* Wait for RX cpu to ACK the previous event. */
		tg3_wait_for_event_ack(tp);

		tg3_write_mem(tp, NIC_SRAM_FW_CMD_MBOX, FWCMD_NICDRV_PAUSE_FW);

		tg3_generate_fw_event(tp);

		/* Wait for RX cpu to ACK this event. */
		tg3_wait_for_event_ack(tp);
	}
}

/* tp->lock is held. */
static int tg3_halt(struct tg3 *tp, int kind, int silent)
{
	int err;

	tg3_stop_fw(tp);

	tg3_write_sig_pre_reset(tp, kind);

	tg3_abort_hw(tp, silent);
	err = tg3_chip_reset(tp);

	tg3_write_sig_legacy(tp, kind);
	tg3_write_sig_post_reset(tp, kind);

	if (err)
		return err;

	return 0;
}

#define RX_CPU_SCRATCH_BASE	0x30000
#define RX_CPU_SCRATCH_SIZE	0x04000
#define TX_CPU_SCRATCH_BASE	0x34000
#define TX_CPU_SCRATCH_SIZE	0x04000

/* tp->lock is held. */
static int tg3_halt_cpu(struct tg3 *tp, u32 offset)
{
	int i;

	BUG_ON(offset == TX_CPU_BASE &&
	    (tp->tg3_flags2 & TG3_FLG2_5705_PLUS));

	if (GET_ASIC_REV(tp->pci_chip_rev_id) == ASIC_REV_5906) {
		u32 val = tr32(GRC_VCPU_EXT_CTRL);

		tw32(GRC_VCPU_EXT_CTRL, val | GRC_VCPU_EXT_CTRL_HALT_CPU);
		return 0;
	}
	if (offset == RX_CPU_BASE) {
		for (i = 0; i < 10000; i++) {
			tw32(offset + CPU_STATE, 0xffffffff);
			tw32(offset + CPU_MODE,  CPU_MODE_HALT);
			if (tr32(offset + CPU_MODE) & CPU_MODE_HALT)
				break;
		}

		tw32(offset + CPU_STATE, 0xffffffff);
		tw32_f(offset + CPU_MODE,  CPU_MODE_HALT);
		udelay(10);
	} else {
		for (i = 0; i < 10000; i++) {
			tw32(offset + CPU_STATE, 0xffffffff);
			tw32(offset + CPU_MODE,  CPU_MODE_HALT);
			if (tr32(offset + CPU_MODE) & CPU_MODE_HALT)
				break;
		}
	}

	if (i >= 10000) {
		printk(KERN_ERR PFX "tg3_reset_cpu timed out for %s, "
		       "and %s CPU\n",
		       tp->dev->name,
		       (offset == RX_CPU_BASE ? "RX" : "TX"));
		return -ENODEV;
	}

	/* Clear firmware's nvram arbitration. */
	if (tp->tg3_flags & TG3_FLAG_NVRAM)
		tw32(NVRAM_SWARB, SWARB_REQ_CLR0);
	return 0;
}

struct fw_info {
	unsigned int fw_base;
	unsigned int fw_len;
	const __be32 *fw_data;
};

/* tp->lock is held. */
static int tg3_load_firmware_cpu(struct tg3 *tp, u32 cpu_base, u32 cpu_scratch_base,
				 int cpu_scratch_size, struct fw_info *info)
{
	int err, lock_err, i;
	void (*write_op)(struct tg3 *, u32, u32);

	if (cpu_base == TX_CPU_BASE &&
	    (tp->tg3_flags2 & TG3_FLG2_5705_PLUS)) {
		printk(KERN_ERR PFX "tg3_load_firmware_cpu: Trying to load "
		       "TX cpu firmware on %s which is 5705.\n",
		       tp->dev->name);
		return -EINVAL;
	}

	if (tp->tg3_flags2 & TG3_FLG2_5705_PLUS)
		write_op = tg3_write_mem;
	else
		write_op = tg3_write_indirect_reg32;

	/* It is possible that bootcode is still loading at this point.
	 * Get the nvram lock first before halting the cpu.
	 */
	lock_err = tg3_nvram_lock(tp);
	err = tg3_halt_cpu(tp, cpu_base);
	if (!lock_err)
		tg3_nvram_unlock(tp);
	if (err)
		goto out;

	for (i = 0; i < cpu_scratch_size; i += sizeof(u32))
		write_op(tp, cpu_scratch_base + i, 0);
	tw32(cpu_base + CPU_STATE, 0xffffffff);
	tw32(cpu_base + CPU_MODE, tr32(cpu_base+CPU_MODE)|CPU_MODE_HALT);
	for (i = 0; i < (info->fw_len / sizeof(u32)); i++)
		write_op(tp, (cpu_scratch_base +
			      (info->fw_base & 0xffff) +
			      (i * sizeof(u32))),
			      be32_to_cpu(info->fw_data[i]));

	err = 0;

out:
	return err;
}

/* tp->lock is held. */
static int tg3_load_5701_a0_firmware_fix(struct tg3 *tp)
{
	struct fw_info info;
	const __be32 *fw_data;
	int err, i;

	fw_data = (void *)tp->fw->data;

	/* Firmware blob starts with version numbers, followed by
	   start address and length. We are setting complete length.
	   length = end_address_of_bss - start_address_of_text.
	   Remainder is the blob to be loaded contiguously
	   from start address. */

	info.fw_base = be32_to_cpu(fw_data[1]);
	info.fw_len = tp->fw->size - 12;
	info.fw_data = &fw_data[3];

	err = tg3_load_firmware_cpu(tp, RX_CPU_BASE,
				    RX_CPU_SCRATCH_BASE, RX_CPU_SCRATCH_SIZE,
				    &info);
	if (err)
		return err;

	err = tg3_load_firmware_cpu(tp, TX_CPU_BASE,
				    TX_CPU_SCRATCH_BASE, TX_CPU_SCRATCH_SIZE,
				    &info);
	if (err)
		return err;

	/* Now startup only the RX cpu. */
	tw32(RX_CPU_BASE + CPU_STATE, 0xffffffff);
	tw32_f(RX_CPU_BASE + CPU_PC, info.fw_base);

	for (i = 0; i < 5; i++) {
		if (tr32(RX_CPU_BASE + CPU_PC) == info.fw_base)
			break;
		tw32(RX_CPU_BASE + CPU_STATE, 0xffffffff);
		tw32(RX_CPU_BASE + CPU_MODE,  CPU_MODE_HALT);
		tw32_f(RX_CPU_BASE + CPU_PC, info.fw_base);
		udelay(1000);
	}
	if (i >= 5) {
		printk(KERN_ERR PFX "tg3_load_firmware fails for %s "
		       "to set RX CPU PC, is %08x should be %08x\n",
		       tp->dev->name, tr32(RX_CPU_BASE + CPU_PC),
		       info.fw_base);
		return -ENODEV;
	}
	tw32(RX_CPU_BASE + CPU_STATE, 0xffffffff);
	tw32_f(RX_CPU_BASE + CPU_MODE,  0x00000000);

	return 0;
}

/* 5705 needs a special version of the TSO firmware.  */

/* tp->lock is held. */
static int tg3_load_tso_firmware(struct tg3 *tp)
{
	struct fw_info info;
	const __be32 *fw_data;
	unsigned long cpu_base, cpu_scratch_base, cpu_scratch_size;
	int err, i;

	if (tp->tg3_flags2 & TG3_FLG2_HW_TSO)
		return 0;

	fw_data = (void *)tp->fw->data;

	/* Firmware blob starts with version numbers, followed by
	   start address and length. We are setting complete length.
	   length = end_address_of_bss - start_address_of_text.
	   Remainder is the blob to be loaded contiguously
	   from start address. */

	info.fw_base = be32_to_cpu(fw_data[1]);
	cpu_scratch_size = tp->fw_len;
	info.fw_len = tp->fw->size - 12;
	info.fw_data = &fw_data[3];

	if (GET_ASIC_REV(tp->pci_chip_rev_id) == ASIC_REV_5705) {
		cpu_base = RX_CPU_BASE;
		cpu_scratch_base = NIC_SRAM_MBUF_POOL_BASE5705;
	} else {
		cpu_base = TX_CPU_BASE;
		cpu_scratch_base = TX_CPU_SCRATCH_BASE;
		cpu_scratch_size = TX_CPU_SCRATCH_SIZE;
	}

	err = tg3_load_firmware_cpu(tp, cpu_base,
				    cpu_scratch_base, cpu_scratch_size,
				    &info);
	if (err)
		return err;

	/* Now startup the cpu. */
	tw32(cpu_base + CPU_STATE, 0xffffffff);
	tw32_f(cpu_base + CPU_PC, info.fw_base);

	for (i = 0; i < 5; i++) {
		if (tr32(cpu_base + CPU_PC) == info.fw_base)
			break;
		tw32(cpu_base + CPU_STATE, 0xffffffff);
		tw32(cpu_base + CPU_MODE,  CPU_MODE_HALT);
		tw32_f(cpu_base + CPU_PC, info.fw_base);
		udelay(1000);
	}
	if (i >= 5) {
		printk(KERN_ERR PFX "tg3_load_tso_firmware fails for %s "
		       "to set CPU PC, is %08x should be %08x\n",
		       tp->dev->name, tr32(cpu_base + CPU_PC),
		       info.fw_base);
		return -ENODEV;
	}
	tw32(cpu_base + CPU_STATE, 0xffffffff);
	tw32_f(cpu_base + CPU_MODE,  0x00000000);
	return 0;
}


static int tg3_set_mac_addr(struct net_device *dev, void *p)
{
	struct tg3 *tp = netdev_priv(dev);
	struct sockaddr *addr = p;
	int err = 0, skip_mac_1 = 0;

	if (!is_valid_ether_addr(addr->sa_data))
		return -EINVAL;

	memcpy(dev->dev_addr, addr->sa_data, dev->addr_len);

	if (!netif_running(dev))
		return 0;

	if (tp->tg3_flags & TG3_FLAG_ENABLE_ASF) {
		u32 addr0_high, addr0_low, addr1_high, addr1_low;

		addr0_high = tr32(MAC_ADDR_0_HIGH);
		addr0_low = tr32(MAC_ADDR_0_LOW);
		addr1_high = tr32(MAC_ADDR_1_HIGH);
		addr1_low = tr32(MAC_ADDR_1_LOW);

		/* Skip MAC addr 1 if ASF is using it. */
		if ((addr0_high != addr1_high || addr0_low != addr1_low) &&
		    !(addr1_high == 0 && addr1_low == 0))
			skip_mac_1 = 1;
	}
	spin_lock_bh(&tp->lock);
	__tg3_set_mac_addr(tp, skip_mac_1);
	spin_unlock_bh(&tp->lock);

	return err;
}

/* tp->lock is held. */
static void tg3_set_bdinfo(struct tg3 *tp, u32 bdinfo_addr,
			   dma_addr_t mapping, u32 maxlen_flags,
			   u32 nic_addr)
{
	tg3_write_mem(tp,
		      (bdinfo_addr + TG3_BDINFO_HOST_ADDR + TG3_64BIT_REG_HIGH),
		      ((u64) mapping >> 32));
	tg3_write_mem(tp,
		      (bdinfo_addr + TG3_BDINFO_HOST_ADDR + TG3_64BIT_REG_LOW),
		      ((u64) mapping & 0xffffffff));
	tg3_write_mem(tp,
		      (bdinfo_addr + TG3_BDINFO_MAXLEN_FLAGS),
		       maxlen_flags);

	if (!(tp->tg3_flags2 & TG3_FLG2_5705_PLUS))
		tg3_write_mem(tp,
			      (bdinfo_addr + TG3_BDINFO_NIC_ADDR),
			      nic_addr);
}

static void __tg3_set_rx_mode(struct net_device *);
static void __tg3_set_coalesce(struct tg3 *tp, struct ethtool_coalesce *ec)
{
	tw32(HOSTCC_RXCOL_TICKS, ec->rx_coalesce_usecs);
	tw32(HOSTCC_TXCOL_TICKS, ec->tx_coalesce_usecs);
	tw32(HOSTCC_RXMAX_FRAMES, ec->rx_max_coalesced_frames);
	tw32(HOSTCC_TXMAX_FRAMES, ec->tx_max_coalesced_frames);
	if (!(tp->tg3_flags2 & TG3_FLG2_5705_PLUS)) {
		tw32(HOSTCC_RXCOAL_TICK_INT, ec->rx_coalesce_usecs_irq);
		tw32(HOSTCC_TXCOAL_TICK_INT, ec->tx_coalesce_usecs_irq);
	}
	tw32(HOSTCC_RXCOAL_MAXF_INT, ec->rx_max_coalesced_frames_irq);
	tw32(HOSTCC_TXCOAL_MAXF_INT, ec->tx_max_coalesced_frames_irq);
	if (!(tp->tg3_flags2 & TG3_FLG2_5705_PLUS)) {
		u32 val = ec->stats_block_coalesce_usecs;

		if (!netif_carrier_ok(tp->dev))
			val = 0;

		tw32(HOSTCC_STAT_COAL_TICKS, val);
	}
}

/* tp->lock is held. */
static int tg3_reset_hw(struct tg3 *tp, int reset_phy)
{
	u32 val, rdmac_mode;
	int i, err, limit;

	tg3_disable_ints(tp);

	tg3_stop_fw(tp);

	tg3_write_sig_pre_reset(tp, RESET_KIND_INIT);

	if (tp->tg3_flags & TG3_FLAG_INIT_COMPLETE) {
		tg3_abort_hw(tp, 1);
	}

	if (reset_phy &&
	    !(tp->tg3_flags3 & TG3_FLG3_USE_PHYLIB))
		tg3_phy_reset(tp);

	err = tg3_chip_reset(tp);
	if (err)
		return err;

	tg3_write_sig_legacy(tp, RESET_KIND_INIT);

	if (GET_CHIP_REV(tp->pci_chip_rev_id) == CHIPREV_5784_AX) {
		val = tr32(TG3_CPMU_CTRL);
		val &= ~(CPMU_CTRL_LINK_AWARE_MODE | CPMU_CTRL_LINK_IDLE_MODE);
		tw32(TG3_CPMU_CTRL, val);

		val = tr32(TG3_CPMU_LSPD_10MB_CLK);
		val &= ~CPMU_LSPD_10MB_MACCLK_MASK;
		val |= CPMU_LSPD_10MB_MACCLK_6_25;
		tw32(TG3_CPMU_LSPD_10MB_CLK, val);

		val = tr32(TG3_CPMU_LNK_AWARE_PWRMD);
		val &= ~CPMU_LNK_AWARE_MACCLK_MASK;
		val |= CPMU_LNK_AWARE_MACCLK_6_25;
		tw32(TG3_CPMU_LNK_AWARE_PWRMD, val);

		val = tr32(TG3_CPMU_HST_ACC);
		val &= ~CPMU_HST_ACC_MACCLK_MASK;
		val |= CPMU_HST_ACC_MACCLK_6_25;
		tw32(TG3_CPMU_HST_ACC, val);
	}

	/* This works around an issue with Athlon chipsets on
	 * B3 tigon3 silicon.  This bit has no effect on any
	 * other revision.  But do not set this on PCI Express
	 * chips and don't even touch the clocks if the CPMU is present.
	 */
	if (!(tp->tg3_flags & TG3_FLAG_CPMU_PRESENT)) {
		if (!(tp->tg3_flags2 & TG3_FLG2_PCI_EXPRESS))
			tp->pci_clock_ctrl |= CLOCK_CTRL_DELAY_PCI_GRANT;
		tw32_f(TG3PCI_CLOCK_CTRL, tp->pci_clock_ctrl);
	}

	if (tp->pci_chip_rev_id == CHIPREV_ID_5704_A0 &&
	    (tp->tg3_flags & TG3_FLAG_PCIX_MODE)) {
		val = tr32(TG3PCI_PCISTATE);
		val |= PCISTATE_RETRY_SAME_DMA;
		tw32(TG3PCI_PCISTATE, val);
	}

	if (tp->tg3_flags3 & TG3_FLG3_ENABLE_APE) {
		/* Allow reads and writes to the
		 * APE register and memory space.
		 */
		val = tr32(TG3PCI_PCISTATE);
		val |= PCISTATE_ALLOW_APE_CTLSPC_WR |
		       PCISTATE_ALLOW_APE_SHMEM_WR;
		tw32(TG3PCI_PCISTATE, val);
	}

	if (GET_CHIP_REV(tp->pci_chip_rev_id) == CHIPREV_5704_BX) {
		/* Enable some hw fixes.  */
		val = tr32(TG3PCI_MSI_DATA);
		val |= (1 << 26) | (1 << 28) | (1 << 29);
		tw32(TG3PCI_MSI_DATA, val);
	}

	/* Descriptor ring init may make accesses to the
	 * NIC SRAM area to setup the TX descriptors, so we
	 * can only do this after the hardware has been
	 * successfully reset.
	 */
	err = tg3_init_rings(tp);
	if (err)
		return err;

	if (GET_ASIC_REV(tp->pci_chip_rev_id) != ASIC_REV_5784 &&
<<<<<<< HEAD
	    GET_ASIC_REV(tp->pci_chip_rev_id) != ASIC_REV_57780 &&
	    GET_ASIC_REV(tp->pci_chip_rev_id) != ASIC_REV_5761 &&
	    GET_ASIC_REV(tp->pci_chip_rev_id) != ASIC_REV_5785) {
=======
	    GET_ASIC_REV(tp->pci_chip_rev_id) != ASIC_REV_5761) {
>>>>>>> 18e352e4
		/* This value is determined during the probe time DMA
		 * engine test, tg3_test_dma.
		 */
		tw32(TG3PCI_DMA_RW_CTRL, tp->dma_rwctrl);
	}

	tp->grc_mode &= ~(GRC_MODE_HOST_SENDBDS |
			  GRC_MODE_4X_NIC_SEND_RINGS |
			  GRC_MODE_NO_TX_PHDR_CSUM |
			  GRC_MODE_NO_RX_PHDR_CSUM);
	tp->grc_mode |= GRC_MODE_HOST_SENDBDS;

	/* Pseudo-header checksum is done by hardware logic and not
	 * the offload processers, so make the chip do the pseudo-
	 * header checksums on receive.  For transmit it is more
	 * convenient to do the pseudo-header checksum in software
	 * as Linux does that on transmit for us in all cases.
	 */
	tp->grc_mode |= GRC_MODE_NO_TX_PHDR_CSUM;

	tw32(GRC_MODE,
	     tp->grc_mode |
	     (GRC_MODE_IRQ_ON_MAC_ATTN | GRC_MODE_HOST_STACKUP));

	/* Setup the timer prescalar register.  Clock is always 66Mhz. */
	val = tr32(GRC_MISC_CFG);
	val &= ~0xff;
	val |= (65 << GRC_MISC_CFG_PRESCALAR_SHIFT);
	tw32(GRC_MISC_CFG, val);

	/* Initialize MBUF/DESC pool. */
	if (tp->tg3_flags2 & TG3_FLG2_5750_PLUS) {
		/* Do nothing.  */
	} else if (GET_ASIC_REV(tp->pci_chip_rev_id) != ASIC_REV_5705) {
		tw32(BUFMGR_MB_POOL_ADDR, NIC_SRAM_MBUF_POOL_BASE);
		if (GET_ASIC_REV(tp->pci_chip_rev_id) == ASIC_REV_5704)
			tw32(BUFMGR_MB_POOL_SIZE, NIC_SRAM_MBUF_POOL_SIZE64);
		else
			tw32(BUFMGR_MB_POOL_SIZE, NIC_SRAM_MBUF_POOL_SIZE96);
		tw32(BUFMGR_DMA_DESC_POOL_ADDR, NIC_SRAM_DMA_DESC_POOL_BASE);
		tw32(BUFMGR_DMA_DESC_POOL_SIZE, NIC_SRAM_DMA_DESC_POOL_SIZE);
	}
	else if (tp->tg3_flags2 & TG3_FLG2_TSO_CAPABLE) {
		int fw_len;

		fw_len = tp->fw_len;
		fw_len = (fw_len + (0x80 - 1)) & ~(0x80 - 1);
		tw32(BUFMGR_MB_POOL_ADDR,
		     NIC_SRAM_MBUF_POOL_BASE5705 + fw_len);
		tw32(BUFMGR_MB_POOL_SIZE,
		     NIC_SRAM_MBUF_POOL_SIZE5705 - fw_len - 0xa00);
	}

	if (tp->dev->mtu <= ETH_DATA_LEN) {
		tw32(BUFMGR_MB_RDMA_LOW_WATER,
		     tp->bufmgr_config.mbuf_read_dma_low_water);
		tw32(BUFMGR_MB_MACRX_LOW_WATER,
		     tp->bufmgr_config.mbuf_mac_rx_low_water);
		tw32(BUFMGR_MB_HIGH_WATER,
		     tp->bufmgr_config.mbuf_high_water);
	} else {
		tw32(BUFMGR_MB_RDMA_LOW_WATER,
		     tp->bufmgr_config.mbuf_read_dma_low_water_jumbo);
		tw32(BUFMGR_MB_MACRX_LOW_WATER,
		     tp->bufmgr_config.mbuf_mac_rx_low_water_jumbo);
		tw32(BUFMGR_MB_HIGH_WATER,
		     tp->bufmgr_config.mbuf_high_water_jumbo);
	}
	tw32(BUFMGR_DMA_LOW_WATER,
	     tp->bufmgr_config.dma_low_water);
	tw32(BUFMGR_DMA_HIGH_WATER,
	     tp->bufmgr_config.dma_high_water);

	tw32(BUFMGR_MODE, BUFMGR_MODE_ENABLE | BUFMGR_MODE_ATTN_ENABLE);
	for (i = 0; i < 2000; i++) {
		if (tr32(BUFMGR_MODE) & BUFMGR_MODE_ENABLE)
			break;
		udelay(10);
	}
	if (i >= 2000) {
		printk(KERN_ERR PFX "tg3_reset_hw cannot enable BUFMGR for %s.\n",
		       tp->dev->name);
		return -ENODEV;
	}

	/* Setup replenish threshold. */
	val = tp->rx_pending / 8;
	if (val == 0)
		val = 1;
	else if (val > tp->rx_std_max_post)
		val = tp->rx_std_max_post;
	else if (GET_ASIC_REV(tp->pci_chip_rev_id) == ASIC_REV_5906) {
		if (tp->pci_chip_rev_id == CHIPREV_ID_5906_A1)
			tw32(ISO_PKT_TX, (tr32(ISO_PKT_TX) & ~0x3) | 0x2);

		if (val > (TG3_RX_INTERNAL_RING_SZ_5906 / 2))
			val = TG3_RX_INTERNAL_RING_SZ_5906 / 2;
	}

	tw32(RCVBDI_STD_THRESH, val);

	/* Initialize TG3_BDINFO's at:
	 *  RCVDBDI_STD_BD:	standard eth size rx ring
	 *  RCVDBDI_JUMBO_BD:	jumbo frame rx ring
	 *  RCVDBDI_MINI_BD:	small frame rx ring (??? does not work)
	 *
	 * like so:
	 *  TG3_BDINFO_HOST_ADDR:	high/low parts of DMA address of ring
	 *  TG3_BDINFO_MAXLEN_FLAGS:	(rx max buffer size << 16) |
	 *                              ring attribute flags
	 *  TG3_BDINFO_NIC_ADDR:	location of descriptors in nic SRAM
	 *
	 * Standard receive ring @ NIC_SRAM_RX_BUFFER_DESC, 512 entries.
	 * Jumbo receive ring @ NIC_SRAM_RX_JUMBO_BUFFER_DESC, 256 entries.
	 *
	 * The size of each ring is fixed in the firmware, but the location is
	 * configurable.
	 */
	tw32(RCVDBDI_STD_BD + TG3_BDINFO_HOST_ADDR + TG3_64BIT_REG_HIGH,
	     ((u64) tp->rx_std_mapping >> 32));
	tw32(RCVDBDI_STD_BD + TG3_BDINFO_HOST_ADDR + TG3_64BIT_REG_LOW,
	     ((u64) tp->rx_std_mapping & 0xffffffff));
	tw32(RCVDBDI_STD_BD + TG3_BDINFO_NIC_ADDR,
	     NIC_SRAM_RX_BUFFER_DESC);

	/* Don't even try to program the JUMBO/MINI buffer descriptor
	 * configs on 5705.
	 */
	if (tp->tg3_flags2 & TG3_FLG2_5705_PLUS) {
		tw32(RCVDBDI_STD_BD + TG3_BDINFO_MAXLEN_FLAGS,
		     RX_STD_MAX_SIZE_5705 << BDINFO_FLAGS_MAXLEN_SHIFT);
	} else {
		tw32(RCVDBDI_STD_BD + TG3_BDINFO_MAXLEN_FLAGS,
		     RX_STD_MAX_SIZE << BDINFO_FLAGS_MAXLEN_SHIFT);

		tw32(RCVDBDI_MINI_BD + TG3_BDINFO_MAXLEN_FLAGS,
		     BDINFO_FLAGS_DISABLED);

		/* Setup replenish threshold. */
		tw32(RCVBDI_JUMBO_THRESH, tp->rx_jumbo_pending / 8);

		if (tp->tg3_flags & TG3_FLAG_JUMBO_RING_ENABLE) {
			tw32(RCVDBDI_JUMBO_BD + TG3_BDINFO_HOST_ADDR + TG3_64BIT_REG_HIGH,
			     ((u64) tp->rx_jumbo_mapping >> 32));
			tw32(RCVDBDI_JUMBO_BD + TG3_BDINFO_HOST_ADDR + TG3_64BIT_REG_LOW,
			     ((u64) tp->rx_jumbo_mapping & 0xffffffff));
			tw32(RCVDBDI_JUMBO_BD + TG3_BDINFO_MAXLEN_FLAGS,
			     RX_JUMBO_MAX_SIZE << BDINFO_FLAGS_MAXLEN_SHIFT);
			tw32(RCVDBDI_JUMBO_BD + TG3_BDINFO_NIC_ADDR,
			     NIC_SRAM_RX_JUMBO_BUFFER_DESC);
		} else {
			tw32(RCVDBDI_JUMBO_BD + TG3_BDINFO_MAXLEN_FLAGS,
			     BDINFO_FLAGS_DISABLED);
		}

	}

	/* There is only one send ring on 5705/5750, no need to explicitly
	 * disable the others.
	 */
	if (!(tp->tg3_flags2 & TG3_FLG2_5705_PLUS)) {
		/* Clear out send RCB ring in SRAM. */
		for (i = NIC_SRAM_SEND_RCB; i < NIC_SRAM_RCV_RET_RCB; i += TG3_BDINFO_SIZE)
			tg3_write_mem(tp, i + TG3_BDINFO_MAXLEN_FLAGS,
				      BDINFO_FLAGS_DISABLED);
	}

	tp->tx_prod = 0;
	tp->tx_cons = 0;
	tw32_mailbox(MAILBOX_SNDHOST_PROD_IDX_0 + TG3_64BIT_REG_LOW, 0);
	tw32_tx_mbox(MAILBOX_SNDNIC_PROD_IDX_0 + TG3_64BIT_REG_LOW, 0);

	tg3_set_bdinfo(tp, NIC_SRAM_SEND_RCB,
		       tp->tx_desc_mapping,
		       (TG3_TX_RING_SIZE <<
			BDINFO_FLAGS_MAXLEN_SHIFT),
		       NIC_SRAM_TX_BUFFER_DESC);

	/* There is only one receive return ring on 5705/5750, no need
	 * to explicitly disable the others.
	 */
	if (!(tp->tg3_flags2 & TG3_FLG2_5705_PLUS)) {
		for (i = NIC_SRAM_RCV_RET_RCB; i < NIC_SRAM_STATS_BLK;
		     i += TG3_BDINFO_SIZE) {
			tg3_write_mem(tp, i + TG3_BDINFO_MAXLEN_FLAGS,
				      BDINFO_FLAGS_DISABLED);
		}
	}

	tp->rx_rcb_ptr = 0;
	tw32_rx_mbox(MAILBOX_RCVRET_CON_IDX_0 + TG3_64BIT_REG_LOW, 0);

	tg3_set_bdinfo(tp, NIC_SRAM_RCV_RET_RCB,
		       tp->rx_rcb_mapping,
		       (TG3_RX_RCB_RING_SIZE(tp) <<
			BDINFO_FLAGS_MAXLEN_SHIFT),
		       0);

	tp->rx_std_ptr = tp->rx_pending;
	tw32_rx_mbox(MAILBOX_RCV_STD_PROD_IDX + TG3_64BIT_REG_LOW,
		     tp->rx_std_ptr);

	tp->rx_jumbo_ptr = (tp->tg3_flags & TG3_FLAG_JUMBO_RING_ENABLE) ?
						tp->rx_jumbo_pending : 0;
	tw32_rx_mbox(MAILBOX_RCV_JUMBO_PROD_IDX + TG3_64BIT_REG_LOW,
		     tp->rx_jumbo_ptr);

	/* Initialize MAC address and backoff seed. */
	__tg3_set_mac_addr(tp, 0);

	/* MTU + ethernet header + FCS + optional VLAN tag */
	tw32(MAC_RX_MTU_SIZE, tp->dev->mtu + ETH_HLEN + 8);

	/* The slot time is changed by tg3_setup_phy if we
	 * run at gigabit with half duplex.
	 */
	tw32(MAC_TX_LENGTHS,
	     (2 << TX_LENGTHS_IPG_CRS_SHIFT) |
	     (6 << TX_LENGTHS_IPG_SHIFT) |
	     (32 << TX_LENGTHS_SLOT_TIME_SHIFT));

	/* Receive rules. */
	tw32(MAC_RCV_RULE_CFG, RCV_RULE_CFG_DEFAULT_CLASS);
	tw32(RCVLPC_CONFIG, 0x0181);

	/* Calculate RDMAC_MODE setting early, we need it to determine
	 * the RCVLPC_STATE_ENABLE mask.
	 */
	rdmac_mode = (RDMAC_MODE_ENABLE | RDMAC_MODE_TGTABORT_ENAB |
		      RDMAC_MODE_MSTABORT_ENAB | RDMAC_MODE_PARITYERR_ENAB |
		      RDMAC_MODE_ADDROFLOW_ENAB | RDMAC_MODE_FIFOOFLOW_ENAB |
		      RDMAC_MODE_FIFOURUN_ENAB | RDMAC_MODE_FIFOOREAD_ENAB |
		      RDMAC_MODE_LNGREAD_ENAB);

	if (GET_ASIC_REV(tp->pci_chip_rev_id) == ASIC_REV_5784 ||
<<<<<<< HEAD
	    GET_ASIC_REV(tp->pci_chip_rev_id) == ASIC_REV_57780 ||
	    GET_ASIC_REV(tp->pci_chip_rev_id) == ASIC_REV_5785)
=======
	    GET_ASIC_REV(tp->pci_chip_rev_id) == ASIC_REV_5785 ||
	    GET_ASIC_REV(tp->pci_chip_rev_id) == ASIC_REV_57780)
>>>>>>> 18e352e4
		rdmac_mode |= RDMAC_MODE_BD_SBD_CRPT_ENAB |
			      RDMAC_MODE_MBUF_RBD_CRPT_ENAB |
			      RDMAC_MODE_MBUF_SBD_CRPT_ENAB;

	/* If statement applies to 5705 and 5750 PCI devices only */
	if ((GET_ASIC_REV(tp->pci_chip_rev_id) == ASIC_REV_5705 &&
	     tp->pci_chip_rev_id != CHIPREV_ID_5705_A0) ||
	    (GET_ASIC_REV(tp->pci_chip_rev_id) == ASIC_REV_5750)) {
		if (tp->tg3_flags2 & TG3_FLG2_TSO_CAPABLE &&
		    GET_ASIC_REV(tp->pci_chip_rev_id) == ASIC_REV_5705) {
			rdmac_mode |= RDMAC_MODE_FIFO_SIZE_128;
		} else if (!(tr32(TG3PCI_PCISTATE) & PCISTATE_BUS_SPEED_HIGH) &&
			   !(tp->tg3_flags2 & TG3_FLG2_IS_5788)) {
			rdmac_mode |= RDMAC_MODE_FIFO_LONG_BURST;
		}
	}

	if (tp->tg3_flags2 & TG3_FLG2_PCI_EXPRESS)
		rdmac_mode |= RDMAC_MODE_FIFO_LONG_BURST;

	if (tp->tg3_flags2 & TG3_FLG2_HW_TSO)
		rdmac_mode |= RDMAC_MODE_IPV4_LSO_EN;

	if (GET_ASIC_REV(tp->pci_chip_rev_id) == ASIC_REV_5785 ||
	    GET_ASIC_REV(tp->pci_chip_rev_id) == ASIC_REV_57780)
		rdmac_mode |= RDMAC_MODE_IPV6_LSO_EN;

	/* Receive/send statistics. */
	if (tp->tg3_flags2 & TG3_FLG2_5750_PLUS) {
		val = tr32(RCVLPC_STATS_ENABLE);
		val &= ~RCVLPC_STATSENAB_DACK_FIX;
		tw32(RCVLPC_STATS_ENABLE, val);
	} else if ((rdmac_mode & RDMAC_MODE_FIFO_SIZE_128) &&
		   (tp->tg3_flags2 & TG3_FLG2_TSO_CAPABLE)) {
		val = tr32(RCVLPC_STATS_ENABLE);
		val &= ~RCVLPC_STATSENAB_LNGBRST_RFIX;
		tw32(RCVLPC_STATS_ENABLE, val);
	} else {
		tw32(RCVLPC_STATS_ENABLE, 0xffffff);
	}
	tw32(RCVLPC_STATSCTRL, RCVLPC_STATSCTRL_ENABLE);
	tw32(SNDDATAI_STATSENAB, 0xffffff);
	tw32(SNDDATAI_STATSCTRL,
	     (SNDDATAI_SCTRL_ENABLE |
	      SNDDATAI_SCTRL_FASTUPD));

	/* Setup host coalescing engine. */
	tw32(HOSTCC_MODE, 0);
	for (i = 0; i < 2000; i++) {
		if (!(tr32(HOSTCC_MODE) & HOSTCC_MODE_ENABLE))
			break;
		udelay(10);
	}

	__tg3_set_coalesce(tp, &tp->coal);

	/* set status block DMA address */
	tw32(HOSTCC_STATUS_BLK_HOST_ADDR + TG3_64BIT_REG_HIGH,
	     ((u64) tp->status_mapping >> 32));
	tw32(HOSTCC_STATUS_BLK_HOST_ADDR + TG3_64BIT_REG_LOW,
	     ((u64) tp->status_mapping & 0xffffffff));

	if (!(tp->tg3_flags2 & TG3_FLG2_5705_PLUS)) {
		/* Status/statistics block address.  See tg3_timer,
		 * the tg3_periodic_fetch_stats call there, and
		 * tg3_get_stats to see how this works for 5705/5750 chips.
		 */
		tw32(HOSTCC_STATS_BLK_HOST_ADDR + TG3_64BIT_REG_HIGH,
		     ((u64) tp->stats_mapping >> 32));
		tw32(HOSTCC_STATS_BLK_HOST_ADDR + TG3_64BIT_REG_LOW,
		     ((u64) tp->stats_mapping & 0xffffffff));
		tw32(HOSTCC_STATS_BLK_NIC_ADDR, NIC_SRAM_STATS_BLK);
		tw32(HOSTCC_STATUS_BLK_NIC_ADDR, NIC_SRAM_STATUS_BLK);
	}

	tw32(HOSTCC_MODE, HOSTCC_MODE_ENABLE | tp->coalesce_mode);

	tw32(RCVCC_MODE, RCVCC_MODE_ENABLE | RCVCC_MODE_ATTN_ENABLE);
	tw32(RCVLPC_MODE, RCVLPC_MODE_ENABLE);
	if (!(tp->tg3_flags2 & TG3_FLG2_5705_PLUS))
		tw32(RCVLSC_MODE, RCVLSC_MODE_ENABLE | RCVLSC_MODE_ATTN_ENABLE);

	/* Clear statistics/status block in chip, and status block in ram. */
	for (i = NIC_SRAM_STATS_BLK;
	     i < NIC_SRAM_STATUS_BLK + TG3_HW_STATUS_SIZE;
	     i += sizeof(u32)) {
		tg3_write_mem(tp, i, 0);
		udelay(40);
	}
	memset(tp->hw_status, 0, TG3_HW_STATUS_SIZE);

	if (tp->tg3_flags2 & TG3_FLG2_MII_SERDES) {
		tp->tg3_flags2 &= ~TG3_FLG2_PARALLEL_DETECT;
		/* reset to prevent losing 1st rx packet intermittently */
		tw32_f(MAC_RX_MODE, RX_MODE_RESET);
		udelay(10);
	}

	if (tp->tg3_flags3 & TG3_FLG3_ENABLE_APE)
		tp->mac_mode &= MAC_MODE_APE_TX_EN | MAC_MODE_APE_RX_EN;
	else
		tp->mac_mode = 0;
	tp->mac_mode |= MAC_MODE_TXSTAT_ENABLE | MAC_MODE_RXSTAT_ENABLE |
		MAC_MODE_TDE_ENABLE | MAC_MODE_RDE_ENABLE | MAC_MODE_FHDE_ENABLE;
	if (!(tp->tg3_flags2 & TG3_FLG2_5705_PLUS) &&
	    !(tp->tg3_flags2 & TG3_FLG2_PHY_SERDES) &&
	    GET_ASIC_REV(tp->pci_chip_rev_id) != ASIC_REV_5700)
		tp->mac_mode |= MAC_MODE_LINK_POLARITY;
	tw32_f(MAC_MODE, tp->mac_mode | MAC_MODE_RXSTAT_CLEAR | MAC_MODE_TXSTAT_CLEAR);
	udelay(40);

	/* tp->grc_local_ctrl is partially set up during tg3_get_invariants().
	 * If TG3_FLG2_IS_NIC is zero, we should read the
	 * register to preserve the GPIO settings for LOMs. The GPIOs,
	 * whether used as inputs or outputs, are set by boot code after
	 * reset.
	 */
	if (!(tp->tg3_flags2 & TG3_FLG2_IS_NIC)) {
		u32 gpio_mask;

		gpio_mask = GRC_LCLCTRL_GPIO_OE0 | GRC_LCLCTRL_GPIO_OE1 |
			    GRC_LCLCTRL_GPIO_OE2 | GRC_LCLCTRL_GPIO_OUTPUT0 |
			    GRC_LCLCTRL_GPIO_OUTPUT1 | GRC_LCLCTRL_GPIO_OUTPUT2;

		if (GET_ASIC_REV(tp->pci_chip_rev_id) == ASIC_REV_5752)
			gpio_mask |= GRC_LCLCTRL_GPIO_OE3 |
				     GRC_LCLCTRL_GPIO_OUTPUT3;

		if (GET_ASIC_REV(tp->pci_chip_rev_id) == ASIC_REV_5755)
			gpio_mask |= GRC_LCLCTRL_GPIO_UART_SEL;

		tp->grc_local_ctrl &= ~gpio_mask;
		tp->grc_local_ctrl |= tr32(GRC_LOCAL_CTRL) & gpio_mask;

		/* GPIO1 must be driven high for eeprom write protect */
		if (tp->tg3_flags & TG3_FLAG_EEPROM_WRITE_PROT)
			tp->grc_local_ctrl |= (GRC_LCLCTRL_GPIO_OE1 |
					       GRC_LCLCTRL_GPIO_OUTPUT1);
	}
	tw32_f(GRC_LOCAL_CTRL, tp->grc_local_ctrl);
	udelay(100);

	tw32_mailbox_f(MAILBOX_INTERRUPT_0 + TG3_64BIT_REG_LOW, 0);
	tp->last_tag = 0;

	if (!(tp->tg3_flags2 & TG3_FLG2_5705_PLUS)) {
		tw32_f(DMAC_MODE, DMAC_MODE_ENABLE);
		udelay(40);
	}

	val = (WDMAC_MODE_ENABLE | WDMAC_MODE_TGTABORT_ENAB |
	       WDMAC_MODE_MSTABORT_ENAB | WDMAC_MODE_PARITYERR_ENAB |
	       WDMAC_MODE_ADDROFLOW_ENAB | WDMAC_MODE_FIFOOFLOW_ENAB |
	       WDMAC_MODE_FIFOURUN_ENAB | WDMAC_MODE_FIFOOREAD_ENAB |
	       WDMAC_MODE_LNGREAD_ENAB);

	/* If statement applies to 5705 and 5750 PCI devices only */
	if ((GET_ASIC_REV(tp->pci_chip_rev_id) == ASIC_REV_5705 &&
	     tp->pci_chip_rev_id != CHIPREV_ID_5705_A0) ||
	    GET_ASIC_REV(tp->pci_chip_rev_id) == ASIC_REV_5750) {
		if ((tp->tg3_flags & TG3_FLG2_TSO_CAPABLE) &&
		    (tp->pci_chip_rev_id == CHIPREV_ID_5705_A1 ||
		     tp->pci_chip_rev_id == CHIPREV_ID_5705_A2)) {
			/* nothing */
		} else if (!(tr32(TG3PCI_PCISTATE) & PCISTATE_BUS_SPEED_HIGH) &&
			   !(tp->tg3_flags2 & TG3_FLG2_IS_5788) &&
			   !(tp->tg3_flags2 & TG3_FLG2_PCI_EXPRESS)) {
			val |= WDMAC_MODE_RX_ACCEL;
		}
	}

	/* Enable host coalescing bug fix */
<<<<<<< HEAD
	if ((GET_ASIC_REV(tp->pci_chip_rev_id) == ASIC_REV_5755) ||
	    (GET_ASIC_REV(tp->pci_chip_rev_id) == ASIC_REV_5787) ||
	    (GET_ASIC_REV(tp->pci_chip_rev_id) == ASIC_REV_5784) ||
	    (GET_ASIC_REV(tp->pci_chip_rev_id) == ASIC_REV_57780) ||
	    (GET_ASIC_REV(tp->pci_chip_rev_id) == ASIC_REV_5761) ||
	    (GET_ASIC_REV(tp->pci_chip_rev_id) == ASIC_REV_5785))
=======
	if (tp->tg3_flags3 & TG3_FLG3_5755_PLUS)
>>>>>>> 18e352e4
		val |= WDMAC_MODE_STATUS_TAG_FIX;

	tw32_f(WDMAC_MODE, val);
	udelay(40);

	if (tp->tg3_flags & TG3_FLAG_PCIX_MODE) {
		u16 pcix_cmd;

		pci_read_config_word(tp->pdev, tp->pcix_cap + PCI_X_CMD,
				     &pcix_cmd);
		if (GET_ASIC_REV(tp->pci_chip_rev_id) == ASIC_REV_5703) {
			pcix_cmd &= ~PCI_X_CMD_MAX_READ;
			pcix_cmd |= PCI_X_CMD_READ_2K;
		} else if (GET_ASIC_REV(tp->pci_chip_rev_id) == ASIC_REV_5704) {
			pcix_cmd &= ~(PCI_X_CMD_MAX_SPLIT | PCI_X_CMD_MAX_READ);
			pcix_cmd |= PCI_X_CMD_READ_2K;
		}
		pci_write_config_word(tp->pdev, tp->pcix_cap + PCI_X_CMD,
				      pcix_cmd);
	}

	tw32_f(RDMAC_MODE, rdmac_mode);
	udelay(40);

	tw32(RCVDCC_MODE, RCVDCC_MODE_ENABLE | RCVDCC_MODE_ATTN_ENABLE);
	if (!(tp->tg3_flags2 & TG3_FLG2_5705_PLUS))
		tw32(MBFREE_MODE, MBFREE_MODE_ENABLE);

	if (GET_ASIC_REV(tp->pci_chip_rev_id) == ASIC_REV_5761)
		tw32(SNDDATAC_MODE,
		     SNDDATAC_MODE_ENABLE | SNDDATAC_MODE_CDELAY);
	else
		tw32(SNDDATAC_MODE, SNDDATAC_MODE_ENABLE);

	tw32(SNDBDC_MODE, SNDBDC_MODE_ENABLE | SNDBDC_MODE_ATTN_ENABLE);
	tw32(RCVBDI_MODE, RCVBDI_MODE_ENABLE | RCVBDI_MODE_RCB_ATTN_ENAB);
	tw32(RCVDBDI_MODE, RCVDBDI_MODE_ENABLE | RCVDBDI_MODE_INV_RING_SZ);
	tw32(SNDDATAI_MODE, SNDDATAI_MODE_ENABLE);
	if (tp->tg3_flags2 & TG3_FLG2_HW_TSO)
		tw32(SNDDATAI_MODE, SNDDATAI_MODE_ENABLE | 0x8);
	tw32(SNDBDI_MODE, SNDBDI_MODE_ENABLE | SNDBDI_MODE_ATTN_ENABLE);
	tw32(SNDBDS_MODE, SNDBDS_MODE_ENABLE | SNDBDS_MODE_ATTN_ENABLE);

	if (tp->pci_chip_rev_id == CHIPREV_ID_5701_A0) {
		err = tg3_load_5701_a0_firmware_fix(tp);
		if (err)
			return err;
	}

	if (tp->tg3_flags2 & TG3_FLG2_TSO_CAPABLE) {
		err = tg3_load_tso_firmware(tp);
		if (err)
			return err;
	}

	tp->tx_mode = TX_MODE_ENABLE;
	tw32_f(MAC_TX_MODE, tp->tx_mode);
	udelay(100);

	tp->rx_mode = RX_MODE_ENABLE;
<<<<<<< HEAD
	if (GET_ASIC_REV(tp->pci_chip_rev_id) == ASIC_REV_5755 ||
	    GET_ASIC_REV(tp->pci_chip_rev_id) == ASIC_REV_5784 ||
	    GET_ASIC_REV(tp->pci_chip_rev_id) == ASIC_REV_57780 ||
	    GET_ASIC_REV(tp->pci_chip_rev_id) == ASIC_REV_5761 ||
	    GET_ASIC_REV(tp->pci_chip_rev_id) == ASIC_REV_5785)
=======
	if (tp->tg3_flags3 & TG3_FLG3_5755_PLUS)
>>>>>>> 18e352e4
		tp->rx_mode |= RX_MODE_IPV6_CSUM_ENABLE;

	tw32_f(MAC_RX_MODE, tp->rx_mode);
	udelay(10);

	tw32(MAC_LED_CTRL, tp->led_ctrl);

	tw32(MAC_MI_STAT, MAC_MI_STAT_LNKSTAT_ATTN_ENAB);
	if (tp->tg3_flags2 & TG3_FLG2_PHY_SERDES) {
		tw32_f(MAC_RX_MODE, RX_MODE_RESET);
		udelay(10);
	}
	tw32_f(MAC_RX_MODE, tp->rx_mode);
	udelay(10);

	if (tp->tg3_flags2 & TG3_FLG2_PHY_SERDES) {
		if ((GET_ASIC_REV(tp->pci_chip_rev_id) == ASIC_REV_5704) &&
			!(tp->tg3_flags2 & TG3_FLG2_SERDES_PREEMPHASIS)) {
			/* Set drive transmission level to 1.2V  */
			/* only if the signal pre-emphasis bit is not set  */
			val = tr32(MAC_SERDES_CFG);
			val &= 0xfffff000;
			val |= 0x880;
			tw32(MAC_SERDES_CFG, val);
		}
		if (tp->pci_chip_rev_id == CHIPREV_ID_5703_A1)
			tw32(MAC_SERDES_CFG, 0x616000);
	}

	/* Prevent chip from dropping frames when flow control
	 * is enabled.
	 */
	tw32_f(MAC_LOW_WMARK_MAX_RX_FRAME, 2);

	if (GET_ASIC_REV(tp->pci_chip_rev_id) == ASIC_REV_5704 &&
	    (tp->tg3_flags2 & TG3_FLG2_PHY_SERDES)) {
		/* Use hardware link auto-negotiation */
		tp->tg3_flags2 |= TG3_FLG2_HW_AUTONEG;
	}

	if ((tp->tg3_flags2 & TG3_FLG2_MII_SERDES) &&
	    (GET_ASIC_REV(tp->pci_chip_rev_id) == ASIC_REV_5714)) {
		u32 tmp;

		tmp = tr32(SERDES_RX_CTRL);
		tw32(SERDES_RX_CTRL, tmp | SERDES_RX_SIG_DETECT);
		tp->grc_local_ctrl &= ~GRC_LCLCTRL_USE_EXT_SIG_DETECT;
		tp->grc_local_ctrl |= GRC_LCLCTRL_USE_SIG_DETECT;
		tw32(GRC_LOCAL_CTRL, tp->grc_local_ctrl);
	}

	if (!(tp->tg3_flags3 & TG3_FLG3_USE_PHYLIB)) {
		if (tp->link_config.phy_is_low_power) {
			tp->link_config.phy_is_low_power = 0;
			tp->link_config.speed = tp->link_config.orig_speed;
			tp->link_config.duplex = tp->link_config.orig_duplex;
			tp->link_config.autoneg = tp->link_config.orig_autoneg;
		}

		err = tg3_setup_phy(tp, 0);
		if (err)
			return err;

		if (!(tp->tg3_flags2 & TG3_FLG2_PHY_SERDES) &&
		    GET_ASIC_REV(tp->pci_chip_rev_id) != ASIC_REV_5906) {
			u32 tmp;

			/* Clear CRC stats. */
			if (!tg3_readphy(tp, MII_TG3_TEST1, &tmp)) {
				tg3_writephy(tp, MII_TG3_TEST1,
					     tmp | MII_TG3_TEST1_CRC_EN);
				tg3_readphy(tp, 0x14, &tmp);
			}
		}
	}

	__tg3_set_rx_mode(tp->dev);

	/* Initialize receive rules. */
	tw32(MAC_RCV_RULE_0,  0xc2000000 & RCV_RULE_DISABLE_MASK);
	tw32(MAC_RCV_VALUE_0, 0xffffffff & RCV_RULE_DISABLE_MASK);
	tw32(MAC_RCV_RULE_1,  0x86000004 & RCV_RULE_DISABLE_MASK);
	tw32(MAC_RCV_VALUE_1, 0xffffffff & RCV_RULE_DISABLE_MASK);

	if ((tp->tg3_flags2 & TG3_FLG2_5705_PLUS) &&
	    !(tp->tg3_flags2 & TG3_FLG2_5780_CLASS))
		limit = 8;
	else
		limit = 16;
	if (tp->tg3_flags & TG3_FLAG_ENABLE_ASF)
		limit -= 4;
	switch (limit) {
	case 16:
		tw32(MAC_RCV_RULE_15,  0); tw32(MAC_RCV_VALUE_15,  0);
	case 15:
		tw32(MAC_RCV_RULE_14,  0); tw32(MAC_RCV_VALUE_14,  0);
	case 14:
		tw32(MAC_RCV_RULE_13,  0); tw32(MAC_RCV_VALUE_13,  0);
	case 13:
		tw32(MAC_RCV_RULE_12,  0); tw32(MAC_RCV_VALUE_12,  0);
	case 12:
		tw32(MAC_RCV_RULE_11,  0); tw32(MAC_RCV_VALUE_11,  0);
	case 11:
		tw32(MAC_RCV_RULE_10,  0); tw32(MAC_RCV_VALUE_10,  0);
	case 10:
		tw32(MAC_RCV_RULE_9,  0); tw32(MAC_RCV_VALUE_9,  0);
	case 9:
		tw32(MAC_RCV_RULE_8,  0); tw32(MAC_RCV_VALUE_8,  0);
	case 8:
		tw32(MAC_RCV_RULE_7,  0); tw32(MAC_RCV_VALUE_7,  0);
	case 7:
		tw32(MAC_RCV_RULE_6,  0); tw32(MAC_RCV_VALUE_6,  0);
	case 6:
		tw32(MAC_RCV_RULE_5,  0); tw32(MAC_RCV_VALUE_5,  0);
	case 5:
		tw32(MAC_RCV_RULE_4,  0); tw32(MAC_RCV_VALUE_4,  0);
	case 4:
		/* tw32(MAC_RCV_RULE_3,  0); tw32(MAC_RCV_VALUE_3,  0); */
	case 3:
		/* tw32(MAC_RCV_RULE_2,  0); tw32(MAC_RCV_VALUE_2,  0); */
	case 2:
	case 1:

	default:
		break;
	}

	if (tp->tg3_flags3 & TG3_FLG3_ENABLE_APE)
		/* Write our heartbeat update interval to APE. */
		tg3_ape_write32(tp, TG3_APE_HOST_HEARTBEAT_INT_MS,
				APE_HOST_HEARTBEAT_INT_DISABLE);

	tg3_write_sig_post_reset(tp, RESET_KIND_INIT);

	return 0;
}

/* Called at device open time to get the chip ready for
 * packet processing.  Invoked with tp->lock held.
 */
static int tg3_init_hw(struct tg3 *tp, int reset_phy)
{
	tg3_switch_clocks(tp);

	tw32(TG3PCI_MEM_WIN_BASE_ADDR, 0);

	return tg3_reset_hw(tp, reset_phy);
}

#define TG3_STAT_ADD32(PSTAT, REG) \
do {	u32 __val = tr32(REG); \
	(PSTAT)->low += __val; \
	if ((PSTAT)->low < __val) \
		(PSTAT)->high += 1; \
} while (0)

static void tg3_periodic_fetch_stats(struct tg3 *tp)
{
	struct tg3_hw_stats *sp = tp->hw_stats;

	if (!netif_carrier_ok(tp->dev))
		return;

	TG3_STAT_ADD32(&sp->tx_octets, MAC_TX_STATS_OCTETS);
	TG3_STAT_ADD32(&sp->tx_collisions, MAC_TX_STATS_COLLISIONS);
	TG3_STAT_ADD32(&sp->tx_xon_sent, MAC_TX_STATS_XON_SENT);
	TG3_STAT_ADD32(&sp->tx_xoff_sent, MAC_TX_STATS_XOFF_SENT);
	TG3_STAT_ADD32(&sp->tx_mac_errors, MAC_TX_STATS_MAC_ERRORS);
	TG3_STAT_ADD32(&sp->tx_single_collisions, MAC_TX_STATS_SINGLE_COLLISIONS);
	TG3_STAT_ADD32(&sp->tx_mult_collisions, MAC_TX_STATS_MULT_COLLISIONS);
	TG3_STAT_ADD32(&sp->tx_deferred, MAC_TX_STATS_DEFERRED);
	TG3_STAT_ADD32(&sp->tx_excessive_collisions, MAC_TX_STATS_EXCESSIVE_COL);
	TG3_STAT_ADD32(&sp->tx_late_collisions, MAC_TX_STATS_LATE_COL);
	TG3_STAT_ADD32(&sp->tx_ucast_packets, MAC_TX_STATS_UCAST);
	TG3_STAT_ADD32(&sp->tx_mcast_packets, MAC_TX_STATS_MCAST);
	TG3_STAT_ADD32(&sp->tx_bcast_packets, MAC_TX_STATS_BCAST);

	TG3_STAT_ADD32(&sp->rx_octets, MAC_RX_STATS_OCTETS);
	TG3_STAT_ADD32(&sp->rx_fragments, MAC_RX_STATS_FRAGMENTS);
	TG3_STAT_ADD32(&sp->rx_ucast_packets, MAC_RX_STATS_UCAST);
	TG3_STAT_ADD32(&sp->rx_mcast_packets, MAC_RX_STATS_MCAST);
	TG3_STAT_ADD32(&sp->rx_bcast_packets, MAC_RX_STATS_BCAST);
	TG3_STAT_ADD32(&sp->rx_fcs_errors, MAC_RX_STATS_FCS_ERRORS);
	TG3_STAT_ADD32(&sp->rx_align_errors, MAC_RX_STATS_ALIGN_ERRORS);
	TG3_STAT_ADD32(&sp->rx_xon_pause_rcvd, MAC_RX_STATS_XON_PAUSE_RECVD);
	TG3_STAT_ADD32(&sp->rx_xoff_pause_rcvd, MAC_RX_STATS_XOFF_PAUSE_RECVD);
	TG3_STAT_ADD32(&sp->rx_mac_ctrl_rcvd, MAC_RX_STATS_MAC_CTRL_RECVD);
	TG3_STAT_ADD32(&sp->rx_xoff_entered, MAC_RX_STATS_XOFF_ENTERED);
	TG3_STAT_ADD32(&sp->rx_frame_too_long_errors, MAC_RX_STATS_FRAME_TOO_LONG);
	TG3_STAT_ADD32(&sp->rx_jabbers, MAC_RX_STATS_JABBERS);
	TG3_STAT_ADD32(&sp->rx_undersize_packets, MAC_RX_STATS_UNDERSIZE);

	TG3_STAT_ADD32(&sp->rxbds_empty, RCVLPC_NO_RCV_BD_CNT);
	TG3_STAT_ADD32(&sp->rx_discards, RCVLPC_IN_DISCARDS_CNT);
	TG3_STAT_ADD32(&sp->rx_errors, RCVLPC_IN_ERRORS_CNT);
}

static void tg3_timer(unsigned long __opaque)
{
	struct tg3 *tp = (struct tg3 *) __opaque;

	if (tp->irq_sync)
		goto restart_timer;

	spin_lock(&tp->lock);

	if (!(tp->tg3_flags & TG3_FLAG_TAGGED_STATUS)) {
		/* All of this garbage is because when using non-tagged
		 * IRQ status the mailbox/status_block protocol the chip
		 * uses with the cpu is race prone.
		 */
		if (tp->hw_status->status & SD_STATUS_UPDATED) {
			tw32(GRC_LOCAL_CTRL,
			     tp->grc_local_ctrl | GRC_LCLCTRL_SETINT);
		} else {
			tw32(HOSTCC_MODE, tp->coalesce_mode |
			     (HOSTCC_MODE_ENABLE | HOSTCC_MODE_NOW));
		}

		if (!(tr32(WDMAC_MODE) & WDMAC_MODE_ENABLE)) {
			tp->tg3_flags2 |= TG3_FLG2_RESTART_TIMER;
			spin_unlock(&tp->lock);
			schedule_work(&tp->reset_task);
			return;
		}
	}

	/* This part only runs once per second. */
	if (!--tp->timer_counter) {
		if (tp->tg3_flags2 & TG3_FLG2_5705_PLUS)
			tg3_periodic_fetch_stats(tp);

		if (tp->tg3_flags & TG3_FLAG_USE_LINKCHG_REG) {
			u32 mac_stat;
			int phy_event;

			mac_stat = tr32(MAC_STATUS);

			phy_event = 0;
			if (tp->tg3_flags & TG3_FLAG_USE_MI_INTERRUPT) {
				if (mac_stat & MAC_STATUS_MI_INTERRUPT)
					phy_event = 1;
			} else if (mac_stat & MAC_STATUS_LNKSTATE_CHANGED)
				phy_event = 1;

			if (phy_event)
				tg3_setup_phy(tp, 0);
		} else if (tp->tg3_flags & TG3_FLAG_POLL_SERDES) {
			u32 mac_stat = tr32(MAC_STATUS);
			int need_setup = 0;

			if (netif_carrier_ok(tp->dev) &&
			    (mac_stat & MAC_STATUS_LNKSTATE_CHANGED)) {
				need_setup = 1;
			}
			if (! netif_carrier_ok(tp->dev) &&
			    (mac_stat & (MAC_STATUS_PCS_SYNCED |
					 MAC_STATUS_SIGNAL_DET))) {
				need_setup = 1;
			}
			if (need_setup) {
				if (!tp->serdes_counter) {
					tw32_f(MAC_MODE,
					     (tp->mac_mode &
					      ~MAC_MODE_PORT_MODE_MASK));
					udelay(40);
					tw32_f(MAC_MODE, tp->mac_mode);
					udelay(40);
				}
				tg3_setup_phy(tp, 0);
			}
		} else if (tp->tg3_flags2 & TG3_FLG2_MII_SERDES)
			tg3_serdes_parallel_detect(tp);

		tp->timer_counter = tp->timer_multiplier;
	}

	/* Heartbeat is only sent once every 2 seconds.
	 *
	 * The heartbeat is to tell the ASF firmware that the host
	 * driver is still alive.  In the event that the OS crashes,
	 * ASF needs to reset the hardware to free up the FIFO space
	 * that may be filled with rx packets destined for the host.
	 * If the FIFO is full, ASF will no longer function properly.
	 *
	 * Unintended resets have been reported on real time kernels
	 * where the timer doesn't run on time.  Netpoll will also have
	 * same problem.
	 *
	 * The new FWCMD_NICDRV_ALIVE3 command tells the ASF firmware
	 * to check the ring condition when the heartbeat is expiring
	 * before doing the reset.  This will prevent most unintended
	 * resets.
	 */
	if (!--tp->asf_counter) {
		if ((tp->tg3_flags & TG3_FLAG_ENABLE_ASF) &&
		    !(tp->tg3_flags3 & TG3_FLG3_ENABLE_APE)) {
			tg3_wait_for_event_ack(tp);

			tg3_write_mem(tp, NIC_SRAM_FW_CMD_MBOX,
				      FWCMD_NICDRV_ALIVE3);
			tg3_write_mem(tp, NIC_SRAM_FW_CMD_LEN_MBOX, 4);
			/* 5 seconds timeout */
			tg3_write_mem(tp, NIC_SRAM_FW_CMD_DATA_MBOX, 5);

			tg3_generate_fw_event(tp);
		}
		tp->asf_counter = tp->asf_multiplier;
	}

	spin_unlock(&tp->lock);

restart_timer:
	tp->timer.expires = jiffies + tp->timer_offset;
	add_timer(&tp->timer);
}

static int tg3_request_irq(struct tg3 *tp)
{
	irq_handler_t fn;
	unsigned long flags;
	struct net_device *dev = tp->dev;

	if (tp->tg3_flags2 & TG3_FLG2_USING_MSI) {
		fn = tg3_msi;
		if (tp->tg3_flags2 & TG3_FLG2_1SHOT_MSI)
			fn = tg3_msi_1shot;
		flags = IRQF_SAMPLE_RANDOM;
	} else {
		fn = tg3_interrupt;
		if (tp->tg3_flags & TG3_FLAG_TAGGED_STATUS)
			fn = tg3_interrupt_tagged;
		flags = IRQF_SHARED | IRQF_SAMPLE_RANDOM;
	}
	return (request_irq(tp->pdev->irq, fn, flags, dev->name, dev));
}

static int tg3_test_interrupt(struct tg3 *tp)
{
	struct net_device *dev = tp->dev;
	int err, i, intr_ok = 0;

	if (!netif_running(dev))
		return -ENODEV;

	tg3_disable_ints(tp);

	free_irq(tp->pdev->irq, dev);

	err = request_irq(tp->pdev->irq, tg3_test_isr,
			  IRQF_SHARED | IRQF_SAMPLE_RANDOM, dev->name, dev);
	if (err)
		return err;

	tp->hw_status->status &= ~SD_STATUS_UPDATED;
	tg3_enable_ints(tp);

	tw32_f(HOSTCC_MODE, tp->coalesce_mode | HOSTCC_MODE_ENABLE |
	       HOSTCC_MODE_NOW);

	for (i = 0; i < 5; i++) {
		u32 int_mbox, misc_host_ctrl;

		int_mbox = tr32_mailbox(MAILBOX_INTERRUPT_0 +
					TG3_64BIT_REG_LOW);
		misc_host_ctrl = tr32(TG3PCI_MISC_HOST_CTRL);

		if ((int_mbox != 0) ||
		    (misc_host_ctrl & MISC_HOST_CTRL_MASK_PCI_INT)) {
			intr_ok = 1;
			break;
		}

		msleep(10);
	}

	tg3_disable_ints(tp);

	free_irq(tp->pdev->irq, dev);

	err = tg3_request_irq(tp);

	if (err)
		return err;

	if (intr_ok)
		return 0;

	return -EIO;
}

/* Returns 0 if MSI test succeeds or MSI test fails and INTx mode is
 * successfully restored
 */
static int tg3_test_msi(struct tg3 *tp)
{
	struct net_device *dev = tp->dev;
	int err;
	u16 pci_cmd;

	if (!(tp->tg3_flags2 & TG3_FLG2_USING_MSI))
		return 0;

	/* Turn off SERR reporting in case MSI terminates with Master
	 * Abort.
	 */
	pci_read_config_word(tp->pdev, PCI_COMMAND, &pci_cmd);
	pci_write_config_word(tp->pdev, PCI_COMMAND,
			      pci_cmd & ~PCI_COMMAND_SERR);

	err = tg3_test_interrupt(tp);

	pci_write_config_word(tp->pdev, PCI_COMMAND, pci_cmd);

	if (!err)
		return 0;

	/* other failures */
	if (err != -EIO)
		return err;

	/* MSI test failed, go back to INTx mode */
	printk(KERN_WARNING PFX "%s: No interrupt was generated using MSI, "
	       "switching to INTx mode. Please report this failure to "
	       "the PCI maintainer and include system chipset information.\n",
		       tp->dev->name);

	free_irq(tp->pdev->irq, dev);
	pci_disable_msi(tp->pdev);

	tp->tg3_flags2 &= ~TG3_FLG2_USING_MSI;

	err = tg3_request_irq(tp);
	if (err)
		return err;

	/* Need to reset the chip because the MSI cycle may have terminated
	 * with Master Abort.
	 */
	tg3_full_lock(tp, 1);

	tg3_halt(tp, RESET_KIND_SHUTDOWN, 1);
	err = tg3_init_hw(tp, 1);

	tg3_full_unlock(tp);

	if (err)
		free_irq(tp->pdev->irq, dev);

	return err;
}

static int tg3_request_firmware(struct tg3 *tp)
{
	const __be32 *fw_data;

	if (request_firmware(&tp->fw, tp->fw_needed, &tp->pdev->dev)) {
		printk(KERN_ERR "%s: Failed to load firmware \"%s\"\n",
		       tp->dev->name, tp->fw_needed);
		return -ENOENT;
	}

	fw_data = (void *)tp->fw->data;

	/* Firmware blob starts with version numbers, followed by
	 * start address and _full_ length including BSS sections
	 * (which must be longer than the actual data, of course
	 */

	tp->fw_len = be32_to_cpu(fw_data[2]);	/* includes bss */
	if (tp->fw_len < (tp->fw->size - 12)) {
		printk(KERN_ERR "%s: bogus length %d in \"%s\"\n",
		       tp->dev->name, tp->fw_len, tp->fw_needed);
		release_firmware(tp->fw);
		tp->fw = NULL;
		return -EINVAL;
	}

	/* We no longer need firmware; we have it. */
	tp->fw_needed = NULL;
	return 0;
}

static int tg3_open(struct net_device *dev)
{
	struct tg3 *tp = netdev_priv(dev);
	int err;

	if (tp->fw_needed) {
		err = tg3_request_firmware(tp);
		if (tp->pci_chip_rev_id == CHIPREV_ID_5701_A0) {
			if (err)
				return err;
		} else if (err) {
			printk(KERN_WARNING "%s: TSO capability disabled.\n",
			       tp->dev->name);
			tp->tg3_flags2 &= ~TG3_FLG2_TSO_CAPABLE;
		} else if (!(tp->tg3_flags2 & TG3_FLG2_TSO_CAPABLE)) {
			printk(KERN_NOTICE "%s: TSO capability restored.\n",
			       tp->dev->name);
			tp->tg3_flags2 |= TG3_FLG2_TSO_CAPABLE;
		}
	}

	netif_carrier_off(tp->dev);

	err = tg3_set_power_state(tp, PCI_D0);
	if (err)
		return err;

	tg3_full_lock(tp, 0);

	tg3_disable_ints(tp);
	tp->tg3_flags &= ~TG3_FLAG_INIT_COMPLETE;

	tg3_full_unlock(tp);

	/* The placement of this call is tied
	 * to the setup and use of Host TX descriptors.
	 */
	err = tg3_alloc_consistent(tp);
	if (err)
		return err;

	if (tp->tg3_flags & TG3_FLAG_SUPPORT_MSI) {
		/* All MSI supporting chips should support tagged
		 * status.  Assert that this is the case.
		 */
		if (!(tp->tg3_flags & TG3_FLAG_TAGGED_STATUS)) {
			printk(KERN_WARNING PFX "%s: MSI without TAGGED? "
			       "Not using MSI.\n", tp->dev->name);
		} else if (pci_enable_msi(tp->pdev) == 0) {
			u32 msi_mode;

			msi_mode = tr32(MSGINT_MODE);
			tw32(MSGINT_MODE, msi_mode | MSGINT_MODE_ENABLE);
			tp->tg3_flags2 |= TG3_FLG2_USING_MSI;
		}
	}
	err = tg3_request_irq(tp);

	if (err) {
		if (tp->tg3_flags2 & TG3_FLG2_USING_MSI) {
			pci_disable_msi(tp->pdev);
			tp->tg3_flags2 &= ~TG3_FLG2_USING_MSI;
		}
		tg3_free_consistent(tp);
		return err;
	}

	napi_enable(&tp->napi);

	tg3_full_lock(tp, 0);

	err = tg3_init_hw(tp, 1);
	if (err) {
		tg3_halt(tp, RESET_KIND_SHUTDOWN, 1);
		tg3_free_rings(tp);
	} else {
		if (tp->tg3_flags & TG3_FLAG_TAGGED_STATUS)
			tp->timer_offset = HZ;
		else
			tp->timer_offset = HZ / 10;

		BUG_ON(tp->timer_offset > HZ);
		tp->timer_counter = tp->timer_multiplier =
			(HZ / tp->timer_offset);
		tp->asf_counter = tp->asf_multiplier =
			((HZ / tp->timer_offset) * 2);

		init_timer(&tp->timer);
		tp->timer.expires = jiffies + tp->timer_offset;
		tp->timer.data = (unsigned long) tp;
		tp->timer.function = tg3_timer;
	}

	tg3_full_unlock(tp);

	if (err) {
		napi_disable(&tp->napi);
		free_irq(tp->pdev->irq, dev);
		if (tp->tg3_flags2 & TG3_FLG2_USING_MSI) {
			pci_disable_msi(tp->pdev);
			tp->tg3_flags2 &= ~TG3_FLG2_USING_MSI;
		}
		tg3_free_consistent(tp);
		return err;
	}

	if (tp->tg3_flags2 & TG3_FLG2_USING_MSI) {
		err = tg3_test_msi(tp);

		if (err) {
			tg3_full_lock(tp, 0);

			if (tp->tg3_flags2 & TG3_FLG2_USING_MSI) {
				pci_disable_msi(tp->pdev);
				tp->tg3_flags2 &= ~TG3_FLG2_USING_MSI;
			}
			tg3_halt(tp, RESET_KIND_SHUTDOWN, 1);
			tg3_free_rings(tp);
			tg3_free_consistent(tp);

			tg3_full_unlock(tp);

			napi_disable(&tp->napi);

			return err;
		}

		if (tp->tg3_flags2 & TG3_FLG2_USING_MSI) {
			if (tp->tg3_flags2 & TG3_FLG2_1SHOT_MSI) {
				u32 val = tr32(PCIE_TRANSACTION_CFG);

				tw32(PCIE_TRANSACTION_CFG,
				     val | PCIE_TRANS_CFG_1SHOT_MSI);
			}
		}
	}

	tg3_phy_start(tp);

	tg3_full_lock(tp, 0);

	add_timer(&tp->timer);
	tp->tg3_flags |= TG3_FLAG_INIT_COMPLETE;
	tg3_enable_ints(tp);

	tg3_full_unlock(tp);

	netif_start_queue(dev);

	return 0;
}

#if 0
/*static*/ void tg3_dump_state(struct tg3 *tp)
{
	u32 val32, val32_2, val32_3, val32_4, val32_5;
	u16 val16;
	int i;

	pci_read_config_word(tp->pdev, PCI_STATUS, &val16);
	pci_read_config_dword(tp->pdev, TG3PCI_PCISTATE, &val32);
	printk("DEBUG: PCI status [%04x] TG3PCI state[%08x]\n",
	       val16, val32);

	/* MAC block */
	printk("DEBUG: MAC_MODE[%08x] MAC_STATUS[%08x]\n",
	       tr32(MAC_MODE), tr32(MAC_STATUS));
	printk("       MAC_EVENT[%08x] MAC_LED_CTRL[%08x]\n",
	       tr32(MAC_EVENT), tr32(MAC_LED_CTRL));
	printk("DEBUG: MAC_TX_MODE[%08x] MAC_TX_STATUS[%08x]\n",
	       tr32(MAC_TX_MODE), tr32(MAC_TX_STATUS));
	printk("       MAC_RX_MODE[%08x] MAC_RX_STATUS[%08x]\n",
	       tr32(MAC_RX_MODE), tr32(MAC_RX_STATUS));

	/* Send data initiator control block */
	printk("DEBUG: SNDDATAI_MODE[%08x] SNDDATAI_STATUS[%08x]\n",
	       tr32(SNDDATAI_MODE), tr32(SNDDATAI_STATUS));
	printk("       SNDDATAI_STATSCTRL[%08x]\n",
	       tr32(SNDDATAI_STATSCTRL));

	/* Send data completion control block */
	printk("DEBUG: SNDDATAC_MODE[%08x]\n", tr32(SNDDATAC_MODE));

	/* Send BD ring selector block */
	printk("DEBUG: SNDBDS_MODE[%08x] SNDBDS_STATUS[%08x]\n",
	       tr32(SNDBDS_MODE), tr32(SNDBDS_STATUS));

	/* Send BD initiator control block */
	printk("DEBUG: SNDBDI_MODE[%08x] SNDBDI_STATUS[%08x]\n",
	       tr32(SNDBDI_MODE), tr32(SNDBDI_STATUS));

	/* Send BD completion control block */
	printk("DEBUG: SNDBDC_MODE[%08x]\n", tr32(SNDBDC_MODE));

	/* Receive list placement control block */
	printk("DEBUG: RCVLPC_MODE[%08x] RCVLPC_STATUS[%08x]\n",
	       tr32(RCVLPC_MODE), tr32(RCVLPC_STATUS));
	printk("       RCVLPC_STATSCTRL[%08x]\n",
	       tr32(RCVLPC_STATSCTRL));

	/* Receive data and receive BD initiator control block */
	printk("DEBUG: RCVDBDI_MODE[%08x] RCVDBDI_STATUS[%08x]\n",
	       tr32(RCVDBDI_MODE), tr32(RCVDBDI_STATUS));

	/* Receive data completion control block */
	printk("DEBUG: RCVDCC_MODE[%08x]\n",
	       tr32(RCVDCC_MODE));

	/* Receive BD initiator control block */
	printk("DEBUG: RCVBDI_MODE[%08x] RCVBDI_STATUS[%08x]\n",
	       tr32(RCVBDI_MODE), tr32(RCVBDI_STATUS));

	/* Receive BD completion control block */
	printk("DEBUG: RCVCC_MODE[%08x] RCVCC_STATUS[%08x]\n",
	       tr32(RCVCC_MODE), tr32(RCVCC_STATUS));

	/* Receive list selector control block */
	printk("DEBUG: RCVLSC_MODE[%08x] RCVLSC_STATUS[%08x]\n",
	       tr32(RCVLSC_MODE), tr32(RCVLSC_STATUS));

	/* Mbuf cluster free block */
	printk("DEBUG: MBFREE_MODE[%08x] MBFREE_STATUS[%08x]\n",
	       tr32(MBFREE_MODE), tr32(MBFREE_STATUS));

	/* Host coalescing control block */
	printk("DEBUG: HOSTCC_MODE[%08x] HOSTCC_STATUS[%08x]\n",
	       tr32(HOSTCC_MODE), tr32(HOSTCC_STATUS));
	printk("DEBUG: HOSTCC_STATS_BLK_HOST_ADDR[%08x%08x]\n",
	       tr32(HOSTCC_STATS_BLK_HOST_ADDR + TG3_64BIT_REG_HIGH),
	       tr32(HOSTCC_STATS_BLK_HOST_ADDR + TG3_64BIT_REG_LOW));
	printk("DEBUG: HOSTCC_STATUS_BLK_HOST_ADDR[%08x%08x]\n",
	       tr32(HOSTCC_STATUS_BLK_HOST_ADDR + TG3_64BIT_REG_HIGH),
	       tr32(HOSTCC_STATUS_BLK_HOST_ADDR + TG3_64BIT_REG_LOW));
	printk("DEBUG: HOSTCC_STATS_BLK_NIC_ADDR[%08x]\n",
	       tr32(HOSTCC_STATS_BLK_NIC_ADDR));
	printk("DEBUG: HOSTCC_STATUS_BLK_NIC_ADDR[%08x]\n",
	       tr32(HOSTCC_STATUS_BLK_NIC_ADDR));

	/* Memory arbiter control block */
	printk("DEBUG: MEMARB_MODE[%08x] MEMARB_STATUS[%08x]\n",
	       tr32(MEMARB_MODE), tr32(MEMARB_STATUS));

	/* Buffer manager control block */
	printk("DEBUG: BUFMGR_MODE[%08x] BUFMGR_STATUS[%08x]\n",
	       tr32(BUFMGR_MODE), tr32(BUFMGR_STATUS));
	printk("DEBUG: BUFMGR_MB_POOL_ADDR[%08x] BUFMGR_MB_POOL_SIZE[%08x]\n",
	       tr32(BUFMGR_MB_POOL_ADDR), tr32(BUFMGR_MB_POOL_SIZE));
	printk("DEBUG: BUFMGR_DMA_DESC_POOL_ADDR[%08x] "
	       "BUFMGR_DMA_DESC_POOL_SIZE[%08x]\n",
	       tr32(BUFMGR_DMA_DESC_POOL_ADDR),
	       tr32(BUFMGR_DMA_DESC_POOL_SIZE));

	/* Read DMA control block */
	printk("DEBUG: RDMAC_MODE[%08x] RDMAC_STATUS[%08x]\n",
	       tr32(RDMAC_MODE), tr32(RDMAC_STATUS));

	/* Write DMA control block */
	printk("DEBUG: WDMAC_MODE[%08x] WDMAC_STATUS[%08x]\n",
	       tr32(WDMAC_MODE), tr32(WDMAC_STATUS));

	/* DMA completion block */
	printk("DEBUG: DMAC_MODE[%08x]\n",
	       tr32(DMAC_MODE));

	/* GRC block */
	printk("DEBUG: GRC_MODE[%08x] GRC_MISC_CFG[%08x]\n",
	       tr32(GRC_MODE), tr32(GRC_MISC_CFG));
	printk("DEBUG: GRC_LOCAL_CTRL[%08x]\n",
	       tr32(GRC_LOCAL_CTRL));

	/* TG3_BDINFOs */
	printk("DEBUG: RCVDBDI_JUMBO_BD[%08x%08x:%08x:%08x]\n",
	       tr32(RCVDBDI_JUMBO_BD + 0x0),
	       tr32(RCVDBDI_JUMBO_BD + 0x4),
	       tr32(RCVDBDI_JUMBO_BD + 0x8),
	       tr32(RCVDBDI_JUMBO_BD + 0xc));
	printk("DEBUG: RCVDBDI_STD_BD[%08x%08x:%08x:%08x]\n",
	       tr32(RCVDBDI_STD_BD + 0x0),
	       tr32(RCVDBDI_STD_BD + 0x4),
	       tr32(RCVDBDI_STD_BD + 0x8),
	       tr32(RCVDBDI_STD_BD + 0xc));
	printk("DEBUG: RCVDBDI_MINI_BD[%08x%08x:%08x:%08x]\n",
	       tr32(RCVDBDI_MINI_BD + 0x0),
	       tr32(RCVDBDI_MINI_BD + 0x4),
	       tr32(RCVDBDI_MINI_BD + 0x8),
	       tr32(RCVDBDI_MINI_BD + 0xc));

	tg3_read_mem(tp, NIC_SRAM_SEND_RCB + 0x0, &val32);
	tg3_read_mem(tp, NIC_SRAM_SEND_RCB + 0x4, &val32_2);
	tg3_read_mem(tp, NIC_SRAM_SEND_RCB + 0x8, &val32_3);
	tg3_read_mem(tp, NIC_SRAM_SEND_RCB + 0xc, &val32_4);
	printk("DEBUG: SRAM_SEND_RCB_0[%08x%08x:%08x:%08x]\n",
	       val32, val32_2, val32_3, val32_4);

	tg3_read_mem(tp, NIC_SRAM_RCV_RET_RCB + 0x0, &val32);
	tg3_read_mem(tp, NIC_SRAM_RCV_RET_RCB + 0x4, &val32_2);
	tg3_read_mem(tp, NIC_SRAM_RCV_RET_RCB + 0x8, &val32_3);
	tg3_read_mem(tp, NIC_SRAM_RCV_RET_RCB + 0xc, &val32_4);
	printk("DEBUG: SRAM_RCV_RET_RCB_0[%08x%08x:%08x:%08x]\n",
	       val32, val32_2, val32_3, val32_4);

	tg3_read_mem(tp, NIC_SRAM_STATUS_BLK + 0x0, &val32);
	tg3_read_mem(tp, NIC_SRAM_STATUS_BLK + 0x4, &val32_2);
	tg3_read_mem(tp, NIC_SRAM_STATUS_BLK + 0x8, &val32_3);
	tg3_read_mem(tp, NIC_SRAM_STATUS_BLK + 0xc, &val32_4);
	tg3_read_mem(tp, NIC_SRAM_STATUS_BLK + 0x10, &val32_5);
	printk("DEBUG: SRAM_STATUS_BLK[%08x:%08x:%08x:%08x:%08x]\n",
	       val32, val32_2, val32_3, val32_4, val32_5);

	/* SW status block */
	printk("DEBUG: Host status block [%08x:%08x:(%04x:%04x:%04x):(%04x:%04x)]\n",
	       tp->hw_status->status,
	       tp->hw_status->status_tag,
	       tp->hw_status->rx_jumbo_consumer,
	       tp->hw_status->rx_consumer,
	       tp->hw_status->rx_mini_consumer,
	       tp->hw_status->idx[0].rx_producer,
	       tp->hw_status->idx[0].tx_consumer);

	/* SW statistics block */
	printk("DEBUG: Host statistics block [%08x:%08x:%08x:%08x]\n",
	       ((u32 *)tp->hw_stats)[0],
	       ((u32 *)tp->hw_stats)[1],
	       ((u32 *)tp->hw_stats)[2],
	       ((u32 *)tp->hw_stats)[3]);

	/* Mailboxes */
	printk("DEBUG: SNDHOST_PROD[%08x%08x] SNDNIC_PROD[%08x%08x]\n",
	       tr32_mailbox(MAILBOX_SNDHOST_PROD_IDX_0 + 0x0),
	       tr32_mailbox(MAILBOX_SNDHOST_PROD_IDX_0 + 0x4),
	       tr32_mailbox(MAILBOX_SNDNIC_PROD_IDX_0 + 0x0),
	       tr32_mailbox(MAILBOX_SNDNIC_PROD_IDX_0 + 0x4));

	/* NIC side send descriptors. */
	for (i = 0; i < 6; i++) {
		unsigned long txd;

		txd = tp->regs + NIC_SRAM_WIN_BASE + NIC_SRAM_TX_BUFFER_DESC
			+ (i * sizeof(struct tg3_tx_buffer_desc));
		printk("DEBUG: NIC TXD(%d)[%08x:%08x:%08x:%08x]\n",
		       i,
		       readl(txd + 0x0), readl(txd + 0x4),
		       readl(txd + 0x8), readl(txd + 0xc));
	}

	/* NIC side RX descriptors. */
	for (i = 0; i < 6; i++) {
		unsigned long rxd;

		rxd = tp->regs + NIC_SRAM_WIN_BASE + NIC_SRAM_RX_BUFFER_DESC
			+ (i * sizeof(struct tg3_rx_buffer_desc));
		printk("DEBUG: NIC RXD_STD(%d)[0][%08x:%08x:%08x:%08x]\n",
		       i,
		       readl(rxd + 0x0), readl(rxd + 0x4),
		       readl(rxd + 0x8), readl(rxd + 0xc));
		rxd += (4 * sizeof(u32));
		printk("DEBUG: NIC RXD_STD(%d)[1][%08x:%08x:%08x:%08x]\n",
		       i,
		       readl(rxd + 0x0), readl(rxd + 0x4),
		       readl(rxd + 0x8), readl(rxd + 0xc));
	}

	for (i = 0; i < 6; i++) {
		unsigned long rxd;

		rxd = tp->regs + NIC_SRAM_WIN_BASE + NIC_SRAM_RX_JUMBO_BUFFER_DESC
			+ (i * sizeof(struct tg3_rx_buffer_desc));
		printk("DEBUG: NIC RXD_JUMBO(%d)[0][%08x:%08x:%08x:%08x]\n",
		       i,
		       readl(rxd + 0x0), readl(rxd + 0x4),
		       readl(rxd + 0x8), readl(rxd + 0xc));
		rxd += (4 * sizeof(u32));
		printk("DEBUG: NIC RXD_JUMBO(%d)[1][%08x:%08x:%08x:%08x]\n",
		       i,
		       readl(rxd + 0x0), readl(rxd + 0x4),
		       readl(rxd + 0x8), readl(rxd + 0xc));
	}
}
#endif

static struct net_device_stats *tg3_get_stats(struct net_device *);
static struct tg3_ethtool_stats *tg3_get_estats(struct tg3 *);

static int tg3_close(struct net_device *dev)
{
	struct tg3 *tp = netdev_priv(dev);

	napi_disable(&tp->napi);
	cancel_work_sync(&tp->reset_task);

	netif_stop_queue(dev);

	del_timer_sync(&tp->timer);

	tg3_full_lock(tp, 1);
#if 0
	tg3_dump_state(tp);
#endif

	tg3_disable_ints(tp);

	tg3_halt(tp, RESET_KIND_SHUTDOWN, 1);
	tg3_free_rings(tp);
	tp->tg3_flags &= ~TG3_FLAG_INIT_COMPLETE;

	tg3_full_unlock(tp);

	free_irq(tp->pdev->irq, dev);
	if (tp->tg3_flags2 & TG3_FLG2_USING_MSI) {
		pci_disable_msi(tp->pdev);
		tp->tg3_flags2 &= ~TG3_FLG2_USING_MSI;
	}

	memcpy(&tp->net_stats_prev, tg3_get_stats(tp->dev),
	       sizeof(tp->net_stats_prev));
	memcpy(&tp->estats_prev, tg3_get_estats(tp),
	       sizeof(tp->estats_prev));

	tg3_free_consistent(tp);

	tg3_set_power_state(tp, PCI_D3hot);

	netif_carrier_off(tp->dev);

	return 0;
}

static inline unsigned long get_stat64(tg3_stat64_t *val)
{
	unsigned long ret;

#if (BITS_PER_LONG == 32)
	ret = val->low;
#else
	ret = ((u64)val->high << 32) | ((u64)val->low);
#endif
	return ret;
}

static inline u64 get_estat64(tg3_stat64_t *val)
{
       return ((u64)val->high << 32) | ((u64)val->low);
}

static unsigned long calc_crc_errors(struct tg3 *tp)
{
	struct tg3_hw_stats *hw_stats = tp->hw_stats;

	if (!(tp->tg3_flags2 & TG3_FLG2_PHY_SERDES) &&
	    (GET_ASIC_REV(tp->pci_chip_rev_id) == ASIC_REV_5700 ||
	     GET_ASIC_REV(tp->pci_chip_rev_id) == ASIC_REV_5701)) {
		u32 val;

		spin_lock_bh(&tp->lock);
		if (!tg3_readphy(tp, MII_TG3_TEST1, &val)) {
			tg3_writephy(tp, MII_TG3_TEST1,
				     val | MII_TG3_TEST1_CRC_EN);
			tg3_readphy(tp, 0x14, &val);
		} else
			val = 0;
		spin_unlock_bh(&tp->lock);

		tp->phy_crc_errors += val;

		return tp->phy_crc_errors;
	}

	return get_stat64(&hw_stats->rx_fcs_errors);
}

#define ESTAT_ADD(member) \
	estats->member =	old_estats->member + \
				get_estat64(&hw_stats->member)

static struct tg3_ethtool_stats *tg3_get_estats(struct tg3 *tp)
{
	struct tg3_ethtool_stats *estats = &tp->estats;
	struct tg3_ethtool_stats *old_estats = &tp->estats_prev;
	struct tg3_hw_stats *hw_stats = tp->hw_stats;

	if (!hw_stats)
		return old_estats;

	ESTAT_ADD(rx_octets);
	ESTAT_ADD(rx_fragments);
	ESTAT_ADD(rx_ucast_packets);
	ESTAT_ADD(rx_mcast_packets);
	ESTAT_ADD(rx_bcast_packets);
	ESTAT_ADD(rx_fcs_errors);
	ESTAT_ADD(rx_align_errors);
	ESTAT_ADD(rx_xon_pause_rcvd);
	ESTAT_ADD(rx_xoff_pause_rcvd);
	ESTAT_ADD(rx_mac_ctrl_rcvd);
	ESTAT_ADD(rx_xoff_entered);
	ESTAT_ADD(rx_frame_too_long_errors);
	ESTAT_ADD(rx_jabbers);
	ESTAT_ADD(rx_undersize_packets);
	ESTAT_ADD(rx_in_length_errors);
	ESTAT_ADD(rx_out_length_errors);
	ESTAT_ADD(rx_64_or_less_octet_packets);
	ESTAT_ADD(rx_65_to_127_octet_packets);
	ESTAT_ADD(rx_128_to_255_octet_packets);
	ESTAT_ADD(rx_256_to_511_octet_packets);
	ESTAT_ADD(rx_512_to_1023_octet_packets);
	ESTAT_ADD(rx_1024_to_1522_octet_packets);
	ESTAT_ADD(rx_1523_to_2047_octet_packets);
	ESTAT_ADD(rx_2048_to_4095_octet_packets);
	ESTAT_ADD(rx_4096_to_8191_octet_packets);
	ESTAT_ADD(rx_8192_to_9022_octet_packets);

	ESTAT_ADD(tx_octets);
	ESTAT_ADD(tx_collisions);
	ESTAT_ADD(tx_xon_sent);
	ESTAT_ADD(tx_xoff_sent);
	ESTAT_ADD(tx_flow_control);
	ESTAT_ADD(tx_mac_errors);
	ESTAT_ADD(tx_single_collisions);
	ESTAT_ADD(tx_mult_collisions);
	ESTAT_ADD(tx_deferred);
	ESTAT_ADD(tx_excessive_collisions);
	ESTAT_ADD(tx_late_collisions);
	ESTAT_ADD(tx_collide_2times);
	ESTAT_ADD(tx_collide_3times);
	ESTAT_ADD(tx_collide_4times);
	ESTAT_ADD(tx_collide_5times);
	ESTAT_ADD(tx_collide_6times);
	ESTAT_ADD(tx_collide_7times);
	ESTAT_ADD(tx_collide_8times);
	ESTAT_ADD(tx_collide_9times);
	ESTAT_ADD(tx_collide_10times);
	ESTAT_ADD(tx_collide_11times);
	ESTAT_ADD(tx_collide_12times);
	ESTAT_ADD(tx_collide_13times);
	ESTAT_ADD(tx_collide_14times);
	ESTAT_ADD(tx_collide_15times);
	ESTAT_ADD(tx_ucast_packets);
	ESTAT_ADD(tx_mcast_packets);
	ESTAT_ADD(tx_bcast_packets);
	ESTAT_ADD(tx_carrier_sense_errors);
	ESTAT_ADD(tx_discards);
	ESTAT_ADD(tx_errors);

	ESTAT_ADD(dma_writeq_full);
	ESTAT_ADD(dma_write_prioq_full);
	ESTAT_ADD(rxbds_empty);
	ESTAT_ADD(rx_discards);
	ESTAT_ADD(rx_errors);
	ESTAT_ADD(rx_threshold_hit);

	ESTAT_ADD(dma_readq_full);
	ESTAT_ADD(dma_read_prioq_full);
	ESTAT_ADD(tx_comp_queue_full);

	ESTAT_ADD(ring_set_send_prod_index);
	ESTAT_ADD(ring_status_update);
	ESTAT_ADD(nic_irqs);
	ESTAT_ADD(nic_avoided_irqs);
	ESTAT_ADD(nic_tx_threshold_hit);

	return estats;
}

static struct net_device_stats *tg3_get_stats(struct net_device *dev)
{
	struct tg3 *tp = netdev_priv(dev);
	struct net_device_stats *stats = &tp->net_stats;
	struct net_device_stats *old_stats = &tp->net_stats_prev;
	struct tg3_hw_stats *hw_stats = tp->hw_stats;

	if (!hw_stats)
		return old_stats;

	stats->rx_packets = old_stats->rx_packets +
		get_stat64(&hw_stats->rx_ucast_packets) +
		get_stat64(&hw_stats->rx_mcast_packets) +
		get_stat64(&hw_stats->rx_bcast_packets);

	stats->tx_packets = old_stats->tx_packets +
		get_stat64(&hw_stats->tx_ucast_packets) +
		get_stat64(&hw_stats->tx_mcast_packets) +
		get_stat64(&hw_stats->tx_bcast_packets);

	stats->rx_bytes = old_stats->rx_bytes +
		get_stat64(&hw_stats->rx_octets);
	stats->tx_bytes = old_stats->tx_bytes +
		get_stat64(&hw_stats->tx_octets);

	stats->rx_errors = old_stats->rx_errors +
		get_stat64(&hw_stats->rx_errors);
	stats->tx_errors = old_stats->tx_errors +
		get_stat64(&hw_stats->tx_errors) +
		get_stat64(&hw_stats->tx_mac_errors) +
		get_stat64(&hw_stats->tx_carrier_sense_errors) +
		get_stat64(&hw_stats->tx_discards);

	stats->multicast = old_stats->multicast +
		get_stat64(&hw_stats->rx_mcast_packets);
	stats->collisions = old_stats->collisions +
		get_stat64(&hw_stats->tx_collisions);

	stats->rx_length_errors = old_stats->rx_length_errors +
		get_stat64(&hw_stats->rx_frame_too_long_errors) +
		get_stat64(&hw_stats->rx_undersize_packets);

	stats->rx_over_errors = old_stats->rx_over_errors +
		get_stat64(&hw_stats->rxbds_empty);
	stats->rx_frame_errors = old_stats->rx_frame_errors +
		get_stat64(&hw_stats->rx_align_errors);
	stats->tx_aborted_errors = old_stats->tx_aborted_errors +
		get_stat64(&hw_stats->tx_discards);
	stats->tx_carrier_errors = old_stats->tx_carrier_errors +
		get_stat64(&hw_stats->tx_carrier_sense_errors);

	stats->rx_crc_errors = old_stats->rx_crc_errors +
		calc_crc_errors(tp);

	stats->rx_missed_errors = old_stats->rx_missed_errors +
		get_stat64(&hw_stats->rx_discards);

	return stats;
}

static inline u32 calc_crc(unsigned char *buf, int len)
{
	u32 reg;
	u32 tmp;
	int j, k;

	reg = 0xffffffff;

	for (j = 0; j < len; j++) {
		reg ^= buf[j];

		for (k = 0; k < 8; k++) {
			tmp = reg & 0x01;

			reg >>= 1;

			if (tmp) {
				reg ^= 0xedb88320;
			}
		}
	}

	return ~reg;
}

static void tg3_set_multi(struct tg3 *tp, unsigned int accept_all)
{
	/* accept or reject all multicast frames */
	tw32(MAC_HASH_REG_0, accept_all ? 0xffffffff : 0);
	tw32(MAC_HASH_REG_1, accept_all ? 0xffffffff : 0);
	tw32(MAC_HASH_REG_2, accept_all ? 0xffffffff : 0);
	tw32(MAC_HASH_REG_3, accept_all ? 0xffffffff : 0);
}

static void __tg3_set_rx_mode(struct net_device *dev)
{
	struct tg3 *tp = netdev_priv(dev);
	u32 rx_mode;

	rx_mode = tp->rx_mode & ~(RX_MODE_PROMISC |
				  RX_MODE_KEEP_VLAN_TAG);

	/* When ASF is in use, we always keep the RX_MODE_KEEP_VLAN_TAG
	 * flag clear.
	 */
#if TG3_VLAN_TAG_USED
	if (!tp->vlgrp &&
	    !(tp->tg3_flags & TG3_FLAG_ENABLE_ASF))
		rx_mode |= RX_MODE_KEEP_VLAN_TAG;
#else
	/* By definition, VLAN is disabled always in this
	 * case.
	 */
	if (!(tp->tg3_flags & TG3_FLAG_ENABLE_ASF))
		rx_mode |= RX_MODE_KEEP_VLAN_TAG;
#endif

	if (dev->flags & IFF_PROMISC) {
		/* Promiscuous mode. */
		rx_mode |= RX_MODE_PROMISC;
	} else if (dev->flags & IFF_ALLMULTI) {
		/* Accept all multicast. */
		tg3_set_multi (tp, 1);
	} else if (dev->mc_count < 1) {
		/* Reject all multicast. */
		tg3_set_multi (tp, 0);
	} else {
		/* Accept one or more multicast(s). */
		struct dev_mc_list *mclist;
		unsigned int i;
		u32 mc_filter[4] = { 0, };
		u32 regidx;
		u32 bit;
		u32 crc;

		for (i = 0, mclist = dev->mc_list; mclist && i < dev->mc_count;
		     i++, mclist = mclist->next) {

			crc = calc_crc (mclist->dmi_addr, ETH_ALEN);
			bit = ~crc & 0x7f;
			regidx = (bit & 0x60) >> 5;
			bit &= 0x1f;
			mc_filter[regidx] |= (1 << bit);
		}

		tw32(MAC_HASH_REG_0, mc_filter[0]);
		tw32(MAC_HASH_REG_1, mc_filter[1]);
		tw32(MAC_HASH_REG_2, mc_filter[2]);
		tw32(MAC_HASH_REG_3, mc_filter[3]);
	}

	if (rx_mode != tp->rx_mode) {
		tp->rx_mode = rx_mode;
		tw32_f(MAC_RX_MODE, rx_mode);
		udelay(10);
	}
}

static void tg3_set_rx_mode(struct net_device *dev)
{
	struct tg3 *tp = netdev_priv(dev);

	if (!netif_running(dev))
		return;

	tg3_full_lock(tp, 0);
	__tg3_set_rx_mode(dev);
	tg3_full_unlock(tp);
}

#define TG3_REGDUMP_LEN		(32 * 1024)

static int tg3_get_regs_len(struct net_device *dev)
{
	return TG3_REGDUMP_LEN;
}

static void tg3_get_regs(struct net_device *dev,
		struct ethtool_regs *regs, void *_p)
{
	u32 *p = _p;
	struct tg3 *tp = netdev_priv(dev);
	u8 *orig_p = _p;
	int i;

	regs->version = 0;

	memset(p, 0, TG3_REGDUMP_LEN);

	if (tp->link_config.phy_is_low_power)
		return;

	tg3_full_lock(tp, 0);

#define __GET_REG32(reg)	(*(p)++ = tr32(reg))
#define GET_REG32_LOOP(base,len)		\
do {	p = (u32 *)(orig_p + (base));		\
	for (i = 0; i < len; i += 4)		\
		__GET_REG32((base) + i);	\
} while (0)
#define GET_REG32_1(reg)			\
do {	p = (u32 *)(orig_p + (reg));		\
	__GET_REG32((reg));			\
} while (0)

	GET_REG32_LOOP(TG3PCI_VENDOR, 0xb0);
	GET_REG32_LOOP(MAILBOX_INTERRUPT_0, 0x200);
	GET_REG32_LOOP(MAC_MODE, 0x4f0);
	GET_REG32_LOOP(SNDDATAI_MODE, 0xe0);
	GET_REG32_1(SNDDATAC_MODE);
	GET_REG32_LOOP(SNDBDS_MODE, 0x80);
	GET_REG32_LOOP(SNDBDI_MODE, 0x48);
	GET_REG32_1(SNDBDC_MODE);
	GET_REG32_LOOP(RCVLPC_MODE, 0x20);
	GET_REG32_LOOP(RCVLPC_SELLST_BASE, 0x15c);
	GET_REG32_LOOP(RCVDBDI_MODE, 0x0c);
	GET_REG32_LOOP(RCVDBDI_JUMBO_BD, 0x3c);
	GET_REG32_LOOP(RCVDBDI_BD_PROD_IDX_0, 0x44);
	GET_REG32_1(RCVDCC_MODE);
	GET_REG32_LOOP(RCVBDI_MODE, 0x20);
	GET_REG32_LOOP(RCVCC_MODE, 0x14);
	GET_REG32_LOOP(RCVLSC_MODE, 0x08);
	GET_REG32_1(MBFREE_MODE);
	GET_REG32_LOOP(HOSTCC_MODE, 0x100);
	GET_REG32_LOOP(MEMARB_MODE, 0x10);
	GET_REG32_LOOP(BUFMGR_MODE, 0x58);
	GET_REG32_LOOP(RDMAC_MODE, 0x08);
	GET_REG32_LOOP(WDMAC_MODE, 0x08);
	GET_REG32_1(RX_CPU_MODE);
	GET_REG32_1(RX_CPU_STATE);
	GET_REG32_1(RX_CPU_PGMCTR);
	GET_REG32_1(RX_CPU_HWBKPT);
	GET_REG32_1(TX_CPU_MODE);
	GET_REG32_1(TX_CPU_STATE);
	GET_REG32_1(TX_CPU_PGMCTR);
	GET_REG32_LOOP(GRCMBOX_INTERRUPT_0, 0x110);
	GET_REG32_LOOP(FTQ_RESET, 0x120);
	GET_REG32_LOOP(MSGINT_MODE, 0x0c);
	GET_REG32_1(DMAC_MODE);
	GET_REG32_LOOP(GRC_MODE, 0x4c);
	if (tp->tg3_flags & TG3_FLAG_NVRAM)
		GET_REG32_LOOP(NVRAM_CMD, 0x24);

#undef __GET_REG32
#undef GET_REG32_LOOP
#undef GET_REG32_1

	tg3_full_unlock(tp);
}

static int tg3_get_eeprom_len(struct net_device *dev)
{
	struct tg3 *tp = netdev_priv(dev);

	return tp->nvram_size;
}

static int tg3_nvram_read(struct tg3 *tp, u32 offset, u32 *val);
static int tg3_nvram_read_le(struct tg3 *tp, u32 offset, __le32 *val);
static int tg3_nvram_read_swab(struct tg3 *tp, u32 offset, u32 *val);

static int tg3_get_eeprom(struct net_device *dev, struct ethtool_eeprom *eeprom, u8 *data)
{
	struct tg3 *tp = netdev_priv(dev);
	int ret;
	u8  *pd;
	u32 i, offset, len, b_offset, b_count;
	__le32 val;

	if (tp->link_config.phy_is_low_power)
		return -EAGAIN;

	offset = eeprom->offset;
	len = eeprom->len;
	eeprom->len = 0;

	eeprom->magic = TG3_EEPROM_MAGIC;

	if (offset & 3) {
		/* adjustments to start on required 4 byte boundary */
		b_offset = offset & 3;
		b_count = 4 - b_offset;
		if (b_count > len) {
			/* i.e. offset=1 len=2 */
			b_count = len;
		}
		ret = tg3_nvram_read_le(tp, offset-b_offset, &val);
		if (ret)
			return ret;
		memcpy(data, ((char*)&val) + b_offset, b_count);
		len -= b_count;
		offset += b_count;
	        eeprom->len += b_count;
	}

	/* read bytes upto the last 4 byte boundary */
	pd = &data[eeprom->len];
	for (i = 0; i < (len - (len & 3)); i += 4) {
		ret = tg3_nvram_read_le(tp, offset + i, &val);
		if (ret) {
			eeprom->len += i;
			return ret;
		}
		memcpy(pd + i, &val, 4);
	}
	eeprom->len += i;

	if (len & 3) {
		/* read last bytes not ending on 4 byte boundary */
		pd = &data[eeprom->len];
		b_count = len & 3;
		b_offset = offset + len - b_count;
		ret = tg3_nvram_read_le(tp, b_offset, &val);
		if (ret)
			return ret;
		memcpy(pd, &val, b_count);
		eeprom->len += b_count;
	}
	return 0;
}

static int tg3_nvram_write_block(struct tg3 *tp, u32 offset, u32 len, u8 *buf);

static int tg3_set_eeprom(struct net_device *dev, struct ethtool_eeprom *eeprom, u8 *data)
{
	struct tg3 *tp = netdev_priv(dev);
	int ret;
	u32 offset, len, b_offset, odd_len;
	u8 *buf;
	__le32 start, end;

	if (tp->link_config.phy_is_low_power)
		return -EAGAIN;

	if (eeprom->magic != TG3_EEPROM_MAGIC)
		return -EINVAL;

	offset = eeprom->offset;
	len = eeprom->len;

	if ((b_offset = (offset & 3))) {
		/* adjustments to start on required 4 byte boundary */
		ret = tg3_nvram_read_le(tp, offset-b_offset, &start);
		if (ret)
			return ret;
		len += b_offset;
		offset &= ~3;
		if (len < 4)
			len = 4;
	}

	odd_len = 0;
	if (len & 3) {
		/* adjustments to end on required 4 byte boundary */
		odd_len = 1;
		len = (len + 3) & ~3;
		ret = tg3_nvram_read_le(tp, offset+len-4, &end);
		if (ret)
			return ret;
	}

	buf = data;
	if (b_offset || odd_len) {
		buf = kmalloc(len, GFP_KERNEL);
		if (!buf)
			return -ENOMEM;
		if (b_offset)
			memcpy(buf, &start, 4);
		if (odd_len)
			memcpy(buf+len-4, &end, 4);
		memcpy(buf + b_offset, data, eeprom->len);
	}

	ret = tg3_nvram_write_block(tp, offset, len, buf);

	if (buf != data)
		kfree(buf);

	return ret;
}

static int tg3_get_settings(struct net_device *dev, struct ethtool_cmd *cmd)
{
	struct tg3 *tp = netdev_priv(dev);

	if (tp->tg3_flags3 & TG3_FLG3_USE_PHYLIB) {
		if (!(tp->tg3_flags3 & TG3_FLG3_PHY_CONNECTED))
			return -EAGAIN;
		return phy_ethtool_gset(tp->mdio_bus->phy_map[PHY_ADDR], cmd);
	}

	cmd->supported = (SUPPORTED_Autoneg);

	if (!(tp->tg3_flags & TG3_FLAG_10_100_ONLY))
		cmd->supported |= (SUPPORTED_1000baseT_Half |
				   SUPPORTED_1000baseT_Full);

	if (!(tp->tg3_flags2 & TG3_FLG2_ANY_SERDES)) {
		cmd->supported |= (SUPPORTED_100baseT_Half |
				  SUPPORTED_100baseT_Full |
				  SUPPORTED_10baseT_Half |
				  SUPPORTED_10baseT_Full |
				  SUPPORTED_TP);
		cmd->port = PORT_TP;
	} else {
		cmd->supported |= SUPPORTED_FIBRE;
		cmd->port = PORT_FIBRE;
	}

	cmd->advertising = tp->link_config.advertising;
	if (netif_running(dev)) {
		cmd->speed = tp->link_config.active_speed;
		cmd->duplex = tp->link_config.active_duplex;
	}
	cmd->phy_address = PHY_ADDR;
	cmd->transceiver = 0;
	cmd->autoneg = tp->link_config.autoneg;
	cmd->maxtxpkt = 0;
	cmd->maxrxpkt = 0;
	return 0;
}

static int tg3_set_settings(struct net_device *dev, struct ethtool_cmd *cmd)
{
	struct tg3 *tp = netdev_priv(dev);

	if (tp->tg3_flags3 & TG3_FLG3_USE_PHYLIB) {
		if (!(tp->tg3_flags3 & TG3_FLG3_PHY_CONNECTED))
			return -EAGAIN;
		return phy_ethtool_sset(tp->mdio_bus->phy_map[PHY_ADDR], cmd);
	}

	if (tp->tg3_flags2 & TG3_FLG2_ANY_SERDES) {
		/* These are the only valid advertisement bits allowed.  */
		if (cmd->autoneg == AUTONEG_ENABLE &&
		    (cmd->advertising & ~(ADVERTISED_1000baseT_Half |
					  ADVERTISED_1000baseT_Full |
					  ADVERTISED_Autoneg |
					  ADVERTISED_FIBRE)))
			return -EINVAL;
		/* Fiber can only do SPEED_1000.  */
		else if ((cmd->autoneg != AUTONEG_ENABLE) &&
			 (cmd->speed != SPEED_1000))
			return -EINVAL;
	/* Copper cannot force SPEED_1000.  */
	} else if ((cmd->autoneg != AUTONEG_ENABLE) &&
		   (cmd->speed == SPEED_1000))
		return -EINVAL;
	else if ((cmd->speed == SPEED_1000) &&
		 (tp->tg3_flags & TG3_FLAG_10_100_ONLY))
		return -EINVAL;

	tg3_full_lock(tp, 0);

	tp->link_config.autoneg = cmd->autoneg;
	if (cmd->autoneg == AUTONEG_ENABLE) {
		tp->link_config.advertising = (cmd->advertising |
					      ADVERTISED_Autoneg);
		tp->link_config.speed = SPEED_INVALID;
		tp->link_config.duplex = DUPLEX_INVALID;
	} else {
		tp->link_config.advertising = 0;
		tp->link_config.speed = cmd->speed;
		tp->link_config.duplex = cmd->duplex;
	}

	tp->link_config.orig_speed = tp->link_config.speed;
	tp->link_config.orig_duplex = tp->link_config.duplex;
	tp->link_config.orig_autoneg = tp->link_config.autoneg;

	if (netif_running(dev))
		tg3_setup_phy(tp, 1);

	tg3_full_unlock(tp);

	return 0;
}

static void tg3_get_drvinfo(struct net_device *dev, struct ethtool_drvinfo *info)
{
	struct tg3 *tp = netdev_priv(dev);

	strcpy(info->driver, DRV_MODULE_NAME);
	strcpy(info->version, DRV_MODULE_VERSION);
	strcpy(info->fw_version, tp->fw_ver);
	strcpy(info->bus_info, pci_name(tp->pdev));
}

static void tg3_get_wol(struct net_device *dev, struct ethtool_wolinfo *wol)
{
	struct tg3 *tp = netdev_priv(dev);

	if ((tp->tg3_flags & TG3_FLAG_WOL_CAP) &&
	    device_can_wakeup(&tp->pdev->dev))
		wol->supported = WAKE_MAGIC;
	else
		wol->supported = 0;
	wol->wolopts = 0;
	if ((tp->tg3_flags & TG3_FLAG_WOL_ENABLE) &&
	    device_can_wakeup(&tp->pdev->dev))
		wol->wolopts = WAKE_MAGIC;
	memset(&wol->sopass, 0, sizeof(wol->sopass));
}

static int tg3_set_wol(struct net_device *dev, struct ethtool_wolinfo *wol)
{
	struct tg3 *tp = netdev_priv(dev);
	struct device *dp = &tp->pdev->dev;

	if (wol->wolopts & ~WAKE_MAGIC)
		return -EINVAL;
	if ((wol->wolopts & WAKE_MAGIC) &&
	    !((tp->tg3_flags & TG3_FLAG_WOL_CAP) && device_can_wakeup(dp)))
		return -EINVAL;

	spin_lock_bh(&tp->lock);
	if (wol->wolopts & WAKE_MAGIC) {
		tp->tg3_flags |= TG3_FLAG_WOL_ENABLE;
		device_set_wakeup_enable(dp, true);
	} else {
		tp->tg3_flags &= ~TG3_FLAG_WOL_ENABLE;
		device_set_wakeup_enable(dp, false);
	}
	spin_unlock_bh(&tp->lock);

	return 0;
}

static u32 tg3_get_msglevel(struct net_device *dev)
{
	struct tg3 *tp = netdev_priv(dev);
	return tp->msg_enable;
}

static void tg3_set_msglevel(struct net_device *dev, u32 value)
{
	struct tg3 *tp = netdev_priv(dev);
	tp->msg_enable = value;
}

static int tg3_set_tso(struct net_device *dev, u32 value)
{
	struct tg3 *tp = netdev_priv(dev);

	if (!(tp->tg3_flags2 & TG3_FLG2_TSO_CAPABLE)) {
		if (value)
			return -EINVAL;
		return 0;
	}
	if ((dev->features & NETIF_F_IPV6_CSUM) &&
	    (tp->tg3_flags2 & TG3_FLG2_HW_TSO_2)) {
		if (value) {
			dev->features |= NETIF_F_TSO6;
			if (GET_ASIC_REV(tp->pci_chip_rev_id) == ASIC_REV_5761 ||
			    (GET_ASIC_REV(tp->pci_chip_rev_id) == ASIC_REV_5784 &&
			     GET_CHIP_REV(tp->pci_chip_rev_id) != CHIPREV_5784_AX) ||
<<<<<<< HEAD
			    GET_ASIC_REV(tp->pci_chip_rev_id) == ASIC_REV_57780 ||
			    GET_ASIC_REV(tp->pci_chip_rev_id) == ASIC_REV_5785)
=======
			    GET_ASIC_REV(tp->pci_chip_rev_id) == ASIC_REV_5785 ||
			    GET_ASIC_REV(tp->pci_chip_rev_id) == ASIC_REV_57780)
>>>>>>> 18e352e4
				dev->features |= NETIF_F_TSO_ECN;
		} else
			dev->features &= ~(NETIF_F_TSO6 | NETIF_F_TSO_ECN);
	}
	return ethtool_op_set_tso(dev, value);
}

static int tg3_nway_reset(struct net_device *dev)
{
	struct tg3 *tp = netdev_priv(dev);
	int r;

	if (!netif_running(dev))
		return -EAGAIN;

	if (tp->tg3_flags2 & TG3_FLG2_PHY_SERDES)
		return -EINVAL;

	if (tp->tg3_flags3 & TG3_FLG3_USE_PHYLIB) {
		if (!(tp->tg3_flags3 & TG3_FLG3_PHY_CONNECTED))
			return -EAGAIN;
		r = phy_start_aneg(tp->mdio_bus->phy_map[PHY_ADDR]);
	} else {
		u32 bmcr;

		spin_lock_bh(&tp->lock);
		r = -EINVAL;
		tg3_readphy(tp, MII_BMCR, &bmcr);
		if (!tg3_readphy(tp, MII_BMCR, &bmcr) &&
		    ((bmcr & BMCR_ANENABLE) ||
		     (tp->tg3_flags2 & TG3_FLG2_PARALLEL_DETECT))) {
			tg3_writephy(tp, MII_BMCR, bmcr | BMCR_ANRESTART |
						   BMCR_ANENABLE);
			r = 0;
		}
		spin_unlock_bh(&tp->lock);
	}

	return r;
}

static void tg3_get_ringparam(struct net_device *dev, struct ethtool_ringparam *ering)
{
	struct tg3 *tp = netdev_priv(dev);

	ering->rx_max_pending = TG3_RX_RING_SIZE - 1;
	ering->rx_mini_max_pending = 0;
	if (tp->tg3_flags & TG3_FLAG_JUMBO_RING_ENABLE)
		ering->rx_jumbo_max_pending = TG3_RX_JUMBO_RING_SIZE - 1;
	else
		ering->rx_jumbo_max_pending = 0;

	ering->tx_max_pending = TG3_TX_RING_SIZE - 1;

	ering->rx_pending = tp->rx_pending;
	ering->rx_mini_pending = 0;
	if (tp->tg3_flags & TG3_FLAG_JUMBO_RING_ENABLE)
		ering->rx_jumbo_pending = tp->rx_jumbo_pending;
	else
		ering->rx_jumbo_pending = 0;

	ering->tx_pending = tp->tx_pending;
}

static int tg3_set_ringparam(struct net_device *dev, struct ethtool_ringparam *ering)
{
	struct tg3 *tp = netdev_priv(dev);
	int irq_sync = 0, err = 0;

	if ((ering->rx_pending > TG3_RX_RING_SIZE - 1) ||
	    (ering->rx_jumbo_pending > TG3_RX_JUMBO_RING_SIZE - 1) ||
	    (ering->tx_pending > TG3_TX_RING_SIZE - 1) ||
	    (ering->tx_pending <= MAX_SKB_FRAGS) ||
	    ((tp->tg3_flags2 & TG3_FLG2_TSO_BUG) &&
	     (ering->tx_pending <= (MAX_SKB_FRAGS * 3))))
		return -EINVAL;

	if (netif_running(dev)) {
		tg3_phy_stop(tp);
		tg3_netif_stop(tp);
		irq_sync = 1;
	}

	tg3_full_lock(tp, irq_sync);

	tp->rx_pending = ering->rx_pending;

	if ((tp->tg3_flags2 & TG3_FLG2_MAX_RXPEND_64) &&
	    tp->rx_pending > 63)
		tp->rx_pending = 63;
	tp->rx_jumbo_pending = ering->rx_jumbo_pending;
	tp->tx_pending = ering->tx_pending;

	if (netif_running(dev)) {
		tg3_halt(tp, RESET_KIND_SHUTDOWN, 1);
		err = tg3_restart_hw(tp, 1);
		if (!err)
			tg3_netif_start(tp);
	}

	tg3_full_unlock(tp);

	if (irq_sync && !err)
		tg3_phy_start(tp);

	return err;
}

static void tg3_get_pauseparam(struct net_device *dev, struct ethtool_pauseparam *epause)
{
	struct tg3 *tp = netdev_priv(dev);

	epause->autoneg = (tp->tg3_flags & TG3_FLAG_PAUSE_AUTONEG) != 0;

	if (tp->link_config.active_flowctrl & FLOW_CTRL_RX)
		epause->rx_pause = 1;
	else
		epause->rx_pause = 0;

	if (tp->link_config.active_flowctrl & FLOW_CTRL_TX)
		epause->tx_pause = 1;
	else
		epause->tx_pause = 0;
}

static int tg3_set_pauseparam(struct net_device *dev, struct ethtool_pauseparam *epause)
{
	struct tg3 *tp = netdev_priv(dev);
	int err = 0;

	if (tp->tg3_flags3 & TG3_FLG3_USE_PHYLIB) {
		if (!(tp->tg3_flags3 & TG3_FLG3_PHY_CONNECTED))
			return -EAGAIN;

		if (epause->autoneg) {
			u32 newadv;
			struct phy_device *phydev;

			phydev = tp->mdio_bus->phy_map[PHY_ADDR];

			if (epause->rx_pause) {
				if (epause->tx_pause)
					newadv = ADVERTISED_Pause;
				else
					newadv = ADVERTISED_Pause |
						 ADVERTISED_Asym_Pause;
			} else if (epause->tx_pause) {
				newadv = ADVERTISED_Asym_Pause;
			} else
				newadv = 0;

			if (tp->tg3_flags3 & TG3_FLG3_PHY_CONNECTED) {
				u32 oldadv = phydev->advertising &
					     (ADVERTISED_Pause |
					      ADVERTISED_Asym_Pause);
				if (oldadv != newadv) {
					phydev->advertising &=
						~(ADVERTISED_Pause |
						  ADVERTISED_Asym_Pause);
					phydev->advertising |= newadv;
					err = phy_start_aneg(phydev);
				}
			} else {
				tp->link_config.advertising &=
						~(ADVERTISED_Pause |
						  ADVERTISED_Asym_Pause);
				tp->link_config.advertising |= newadv;
			}
		} else {
			if (epause->rx_pause)
				tp->link_config.flowctrl |= FLOW_CTRL_RX;
			else
				tp->link_config.flowctrl &= ~FLOW_CTRL_RX;

			if (epause->tx_pause)
				tp->link_config.flowctrl |= FLOW_CTRL_TX;
			else
				tp->link_config.flowctrl &= ~FLOW_CTRL_TX;

			if (netif_running(dev))
				tg3_setup_flow_control(tp, 0, 0);
		}
	} else {
		int irq_sync = 0;

		if (netif_running(dev)) {
			tg3_netif_stop(tp);
			irq_sync = 1;
		}

		tg3_full_lock(tp, irq_sync);

		if (epause->autoneg)
			tp->tg3_flags |= TG3_FLAG_PAUSE_AUTONEG;
		else
			tp->tg3_flags &= ~TG3_FLAG_PAUSE_AUTONEG;
		if (epause->rx_pause)
			tp->link_config.flowctrl |= FLOW_CTRL_RX;
		else
			tp->link_config.flowctrl &= ~FLOW_CTRL_RX;
		if (epause->tx_pause)
			tp->link_config.flowctrl |= FLOW_CTRL_TX;
		else
			tp->link_config.flowctrl &= ~FLOW_CTRL_TX;

		if (netif_running(dev)) {
			tg3_halt(tp, RESET_KIND_SHUTDOWN, 1);
			err = tg3_restart_hw(tp, 1);
			if (!err)
				tg3_netif_start(tp);
		}

		tg3_full_unlock(tp);
	}

	return err;
}

static u32 tg3_get_rx_csum(struct net_device *dev)
{
	struct tg3 *tp = netdev_priv(dev);
	return (tp->tg3_flags & TG3_FLAG_RX_CHECKSUMS) != 0;
}

static int tg3_set_rx_csum(struct net_device *dev, u32 data)
{
	struct tg3 *tp = netdev_priv(dev);

	if (tp->tg3_flags & TG3_FLAG_BROKEN_CHECKSUMS) {
		if (data != 0)
			return -EINVAL;
  		return 0;
  	}

	spin_lock_bh(&tp->lock);
	if (data)
		tp->tg3_flags |= TG3_FLAG_RX_CHECKSUMS;
	else
		tp->tg3_flags &= ~TG3_FLAG_RX_CHECKSUMS;
	spin_unlock_bh(&tp->lock);

	return 0;
}

static int tg3_set_tx_csum(struct net_device *dev, u32 data)
{
	struct tg3 *tp = netdev_priv(dev);

	if (tp->tg3_flags & TG3_FLAG_BROKEN_CHECKSUMS) {
		if (data != 0)
			return -EINVAL;
  		return 0;
  	}

<<<<<<< HEAD
	if (GET_ASIC_REV(tp->pci_chip_rev_id) == ASIC_REV_5755 ||
	    GET_ASIC_REV(tp->pci_chip_rev_id) == ASIC_REV_5787 ||
	    GET_ASIC_REV(tp->pci_chip_rev_id) == ASIC_REV_5784 ||
	    GET_ASIC_REV(tp->pci_chip_rev_id) == ASIC_REV_57780 ||
	    GET_ASIC_REV(tp->pci_chip_rev_id) == ASIC_REV_5761 ||
	    GET_ASIC_REV(tp->pci_chip_rev_id) == ASIC_REV_5785)
=======
	if (tp->tg3_flags3 & TG3_FLG3_5755_PLUS)
>>>>>>> 18e352e4
		ethtool_op_set_tx_ipv6_csum(dev, data);
	else
		ethtool_op_set_tx_csum(dev, data);

	return 0;
}

static int tg3_get_sset_count (struct net_device *dev, int sset)
{
	switch (sset) {
	case ETH_SS_TEST:
		return TG3_NUM_TEST;
	case ETH_SS_STATS:
		return TG3_NUM_STATS;
	default:
		return -EOPNOTSUPP;
	}
}

static void tg3_get_strings (struct net_device *dev, u32 stringset, u8 *buf)
{
	switch (stringset) {
	case ETH_SS_STATS:
		memcpy(buf, &ethtool_stats_keys, sizeof(ethtool_stats_keys));
		break;
	case ETH_SS_TEST:
		memcpy(buf, &ethtool_test_keys, sizeof(ethtool_test_keys));
		break;
	default:
		WARN_ON(1);	/* we need a WARN() */
		break;
	}
}

static int tg3_phys_id(struct net_device *dev, u32 data)
{
	struct tg3 *tp = netdev_priv(dev);
	int i;

	if (!netif_running(tp->dev))
		return -EAGAIN;

	if (data == 0)
		data = UINT_MAX / 2;

	for (i = 0; i < (data * 2); i++) {
		if ((i % 2) == 0)
			tw32(MAC_LED_CTRL, LED_CTRL_LNKLED_OVERRIDE |
					   LED_CTRL_1000MBPS_ON |
					   LED_CTRL_100MBPS_ON |
					   LED_CTRL_10MBPS_ON |
					   LED_CTRL_TRAFFIC_OVERRIDE |
					   LED_CTRL_TRAFFIC_BLINK |
					   LED_CTRL_TRAFFIC_LED);

		else
			tw32(MAC_LED_CTRL, LED_CTRL_LNKLED_OVERRIDE |
					   LED_CTRL_TRAFFIC_OVERRIDE);

		if (msleep_interruptible(500))
			break;
	}
	tw32(MAC_LED_CTRL, tp->led_ctrl);
	return 0;
}

static void tg3_get_ethtool_stats (struct net_device *dev,
				   struct ethtool_stats *estats, u64 *tmp_stats)
{
	struct tg3 *tp = netdev_priv(dev);
	memcpy(tmp_stats, tg3_get_estats(tp), sizeof(tp->estats));
}

#define NVRAM_TEST_SIZE 0x100
#define NVRAM_SELFBOOT_FORMAT1_0_SIZE	0x14
#define NVRAM_SELFBOOT_FORMAT1_2_SIZE	0x18
#define NVRAM_SELFBOOT_FORMAT1_3_SIZE	0x1c
#define NVRAM_SELFBOOT_HW_SIZE 0x20
#define NVRAM_SELFBOOT_DATA_SIZE 0x1c

static int tg3_test_nvram(struct tg3 *tp)
{
	u32 csum, magic;
	__le32 *buf;
	int i, j, k, err = 0, size;

	if (tg3_nvram_read_swab(tp, 0, &magic) != 0)
		return -EIO;

	if (magic == TG3_EEPROM_MAGIC)
		size = NVRAM_TEST_SIZE;
	else if ((magic & TG3_EEPROM_MAGIC_FW_MSK) == TG3_EEPROM_MAGIC_FW) {
		if ((magic & TG3_EEPROM_SB_FORMAT_MASK) ==
		    TG3_EEPROM_SB_FORMAT_1) {
			switch (magic & TG3_EEPROM_SB_REVISION_MASK) {
			case TG3_EEPROM_SB_REVISION_0:
				size = NVRAM_SELFBOOT_FORMAT1_0_SIZE;
				break;
			case TG3_EEPROM_SB_REVISION_2:
				size = NVRAM_SELFBOOT_FORMAT1_2_SIZE;
				break;
			case TG3_EEPROM_SB_REVISION_3:
				size = NVRAM_SELFBOOT_FORMAT1_3_SIZE;
				break;
			default:
				return 0;
			}
		} else
			return 0;
	} else if ((magic & TG3_EEPROM_MAGIC_HW_MSK) == TG3_EEPROM_MAGIC_HW)
		size = NVRAM_SELFBOOT_HW_SIZE;
	else
		return -EIO;

	buf = kmalloc(size, GFP_KERNEL);
	if (buf == NULL)
		return -ENOMEM;

	err = -EIO;
	for (i = 0, j = 0; i < size; i += 4, j++) {
		if ((err = tg3_nvram_read_le(tp, i, &buf[j])) != 0)
			break;
	}
	if (i < size)
		goto out;

	/* Selfboot format */
	magic = swab32(le32_to_cpu(buf[0]));
	if ((magic & TG3_EEPROM_MAGIC_FW_MSK) ==
	    TG3_EEPROM_MAGIC_FW) {
		u8 *buf8 = (u8 *) buf, csum8 = 0;

		if ((magic & TG3_EEPROM_SB_REVISION_MASK) ==
		    TG3_EEPROM_SB_REVISION_2) {
			/* For rev 2, the csum doesn't include the MBA. */
			for (i = 0; i < TG3_EEPROM_SB_F1R2_MBA_OFF; i++)
				csum8 += buf8[i];
			for (i = TG3_EEPROM_SB_F1R2_MBA_OFF + 4; i < size; i++)
				csum8 += buf8[i];
		} else {
			for (i = 0; i < size; i++)
				csum8 += buf8[i];
		}

		if (csum8 == 0) {
			err = 0;
			goto out;
		}

		err = -EIO;
		goto out;
	}

	if ((magic & TG3_EEPROM_MAGIC_HW_MSK) ==
	    TG3_EEPROM_MAGIC_HW) {
		u8 data[NVRAM_SELFBOOT_DATA_SIZE];
	       	u8 parity[NVRAM_SELFBOOT_DATA_SIZE];
		u8 *buf8 = (u8 *) buf;

		/* Separate the parity bits and the data bytes.  */
		for (i = 0, j = 0, k = 0; i < NVRAM_SELFBOOT_HW_SIZE; i++) {
			if ((i == 0) || (i == 8)) {
				int l;
				u8 msk;

				for (l = 0, msk = 0x80; l < 7; l++, msk >>= 1)
					parity[k++] = buf8[i] & msk;
				i++;
			}
			else if (i == 16) {
				int l;
				u8 msk;

				for (l = 0, msk = 0x20; l < 6; l++, msk >>= 1)
					parity[k++] = buf8[i] & msk;
				i++;

				for (l = 0, msk = 0x80; l < 8; l++, msk >>= 1)
					parity[k++] = buf8[i] & msk;
				i++;
			}
			data[j++] = buf8[i];
		}

		err = -EIO;
		for (i = 0; i < NVRAM_SELFBOOT_DATA_SIZE; i++) {
			u8 hw8 = hweight8(data[i]);

			if ((hw8 & 0x1) && parity[i])
				goto out;
			else if (!(hw8 & 0x1) && !parity[i])
				goto out;
		}
		err = 0;
		goto out;
	}

	/* Bootstrap checksum at offset 0x10 */
	csum = calc_crc((unsigned char *) buf, 0x10);
	if(csum != le32_to_cpu(buf[0x10/4]))
		goto out;

	/* Manufacturing block starts at offset 0x74, checksum at 0xfc */
	csum = calc_crc((unsigned char *) &buf[0x74/4], 0x88);
	if (csum != le32_to_cpu(buf[0xfc/4]))
		 goto out;

	err = 0;

out:
	kfree(buf);
	return err;
}

#define TG3_SERDES_TIMEOUT_SEC	2
#define TG3_COPPER_TIMEOUT_SEC	6

static int tg3_test_link(struct tg3 *tp)
{
	int i, max;

	if (!netif_running(tp->dev))
		return -ENODEV;

	if (tp->tg3_flags2 & TG3_FLG2_ANY_SERDES)
		max = TG3_SERDES_TIMEOUT_SEC;
	else
		max = TG3_COPPER_TIMEOUT_SEC;

	for (i = 0; i < max; i++) {
		if (netif_carrier_ok(tp->dev))
			return 0;

		if (msleep_interruptible(1000))
			break;
	}

	return -EIO;
}

/* Only test the commonly used registers */
static int tg3_test_registers(struct tg3 *tp)
{
	int i, is_5705, is_5750;
	u32 offset, read_mask, write_mask, val, save_val, read_val;
	static struct {
		u16 offset;
		u16 flags;
#define TG3_FL_5705	0x1
#define TG3_FL_NOT_5705	0x2
#define TG3_FL_NOT_5788	0x4
#define TG3_FL_NOT_5750	0x8
		u32 read_mask;
		u32 write_mask;
	} reg_tbl[] = {
		/* MAC Control Registers */
		{ MAC_MODE, TG3_FL_NOT_5705,
			0x00000000, 0x00ef6f8c },
		{ MAC_MODE, TG3_FL_5705,
			0x00000000, 0x01ef6b8c },
		{ MAC_STATUS, TG3_FL_NOT_5705,
			0x03800107, 0x00000000 },
		{ MAC_STATUS, TG3_FL_5705,
			0x03800100, 0x00000000 },
		{ MAC_ADDR_0_HIGH, 0x0000,
			0x00000000, 0x0000ffff },
		{ MAC_ADDR_0_LOW, 0x0000,
		       	0x00000000, 0xffffffff },
		{ MAC_RX_MTU_SIZE, 0x0000,
			0x00000000, 0x0000ffff },
		{ MAC_TX_MODE, 0x0000,
			0x00000000, 0x00000070 },
		{ MAC_TX_LENGTHS, 0x0000,
			0x00000000, 0x00003fff },
		{ MAC_RX_MODE, TG3_FL_NOT_5705,
			0x00000000, 0x000007fc },
		{ MAC_RX_MODE, TG3_FL_5705,
			0x00000000, 0x000007dc },
		{ MAC_HASH_REG_0, 0x0000,
			0x00000000, 0xffffffff },
		{ MAC_HASH_REG_1, 0x0000,
			0x00000000, 0xffffffff },
		{ MAC_HASH_REG_2, 0x0000,
			0x00000000, 0xffffffff },
		{ MAC_HASH_REG_3, 0x0000,
			0x00000000, 0xffffffff },

		/* Receive Data and Receive BD Initiator Control Registers. */
		{ RCVDBDI_JUMBO_BD+0, TG3_FL_NOT_5705,
			0x00000000, 0xffffffff },
		{ RCVDBDI_JUMBO_BD+4, TG3_FL_NOT_5705,
			0x00000000, 0xffffffff },
		{ RCVDBDI_JUMBO_BD+8, TG3_FL_NOT_5705,
			0x00000000, 0x00000003 },
		{ RCVDBDI_JUMBO_BD+0xc, TG3_FL_NOT_5705,
			0x00000000, 0xffffffff },
		{ RCVDBDI_STD_BD+0, 0x0000,
			0x00000000, 0xffffffff },
		{ RCVDBDI_STD_BD+4, 0x0000,
			0x00000000, 0xffffffff },
		{ RCVDBDI_STD_BD+8, 0x0000,
			0x00000000, 0xffff0002 },
		{ RCVDBDI_STD_BD+0xc, 0x0000,
			0x00000000, 0xffffffff },

		/* Receive BD Initiator Control Registers. */
		{ RCVBDI_STD_THRESH, TG3_FL_NOT_5705,
			0x00000000, 0xffffffff },
		{ RCVBDI_STD_THRESH, TG3_FL_5705,
			0x00000000, 0x000003ff },
		{ RCVBDI_JUMBO_THRESH, TG3_FL_NOT_5705,
			0x00000000, 0xffffffff },

		/* Host Coalescing Control Registers. */
		{ HOSTCC_MODE, TG3_FL_NOT_5705,
			0x00000000, 0x00000004 },
		{ HOSTCC_MODE, TG3_FL_5705,
			0x00000000, 0x000000f6 },
		{ HOSTCC_RXCOL_TICKS, TG3_FL_NOT_5705,
			0x00000000, 0xffffffff },
		{ HOSTCC_RXCOL_TICKS, TG3_FL_5705,
			0x00000000, 0x000003ff },
		{ HOSTCC_TXCOL_TICKS, TG3_FL_NOT_5705,
			0x00000000, 0xffffffff },
		{ HOSTCC_TXCOL_TICKS, TG3_FL_5705,
			0x00000000, 0x000003ff },
		{ HOSTCC_RXMAX_FRAMES, TG3_FL_NOT_5705,
			0x00000000, 0xffffffff },
		{ HOSTCC_RXMAX_FRAMES, TG3_FL_5705 | TG3_FL_NOT_5788,
			0x00000000, 0x000000ff },
		{ HOSTCC_TXMAX_FRAMES, TG3_FL_NOT_5705,
			0x00000000, 0xffffffff },
		{ HOSTCC_TXMAX_FRAMES, TG3_FL_5705 | TG3_FL_NOT_5788,
			0x00000000, 0x000000ff },
		{ HOSTCC_RXCOAL_TICK_INT, TG3_FL_NOT_5705,
			0x00000000, 0xffffffff },
		{ HOSTCC_TXCOAL_TICK_INT, TG3_FL_NOT_5705,
			0x00000000, 0xffffffff },
		{ HOSTCC_RXCOAL_MAXF_INT, TG3_FL_NOT_5705,
			0x00000000, 0xffffffff },
		{ HOSTCC_RXCOAL_MAXF_INT, TG3_FL_5705 | TG3_FL_NOT_5788,
			0x00000000, 0x000000ff },
		{ HOSTCC_TXCOAL_MAXF_INT, TG3_FL_NOT_5705,
			0x00000000, 0xffffffff },
		{ HOSTCC_TXCOAL_MAXF_INT, TG3_FL_5705 | TG3_FL_NOT_5788,
			0x00000000, 0x000000ff },
		{ HOSTCC_STAT_COAL_TICKS, TG3_FL_NOT_5705,
			0x00000000, 0xffffffff },
		{ HOSTCC_STATS_BLK_HOST_ADDR, TG3_FL_NOT_5705,
			0x00000000, 0xffffffff },
		{ HOSTCC_STATS_BLK_HOST_ADDR+4, TG3_FL_NOT_5705,
			0x00000000, 0xffffffff },
		{ HOSTCC_STATUS_BLK_HOST_ADDR, 0x0000,
			0x00000000, 0xffffffff },
		{ HOSTCC_STATUS_BLK_HOST_ADDR+4, 0x0000,
			0x00000000, 0xffffffff },
		{ HOSTCC_STATS_BLK_NIC_ADDR, 0x0000,
			0xffffffff, 0x00000000 },
		{ HOSTCC_STATUS_BLK_NIC_ADDR, 0x0000,
			0xffffffff, 0x00000000 },

		/* Buffer Manager Control Registers. */
		{ BUFMGR_MB_POOL_ADDR, TG3_FL_NOT_5750,
			0x00000000, 0x007fff80 },
		{ BUFMGR_MB_POOL_SIZE, TG3_FL_NOT_5750,
			0x00000000, 0x007fffff },
		{ BUFMGR_MB_RDMA_LOW_WATER, 0x0000,
			0x00000000, 0x0000003f },
		{ BUFMGR_MB_MACRX_LOW_WATER, 0x0000,
			0x00000000, 0x000001ff },
		{ BUFMGR_MB_HIGH_WATER, 0x0000,
			0x00000000, 0x000001ff },
		{ BUFMGR_DMA_DESC_POOL_ADDR, TG3_FL_NOT_5705,
			0xffffffff, 0x00000000 },
		{ BUFMGR_DMA_DESC_POOL_SIZE, TG3_FL_NOT_5705,
			0xffffffff, 0x00000000 },

		/* Mailbox Registers */
		{ GRCMBOX_RCVSTD_PROD_IDX+4, 0x0000,
			0x00000000, 0x000001ff },
		{ GRCMBOX_RCVJUMBO_PROD_IDX+4, TG3_FL_NOT_5705,
			0x00000000, 0x000001ff },
		{ GRCMBOX_RCVRET_CON_IDX_0+4, 0x0000,
			0x00000000, 0x000007ff },
		{ GRCMBOX_SNDHOST_PROD_IDX_0+4, 0x0000,
			0x00000000, 0x000001ff },

		{ 0xffff, 0x0000, 0x00000000, 0x00000000 },
	};

	is_5705 = is_5750 = 0;
	if (tp->tg3_flags2 & TG3_FLG2_5705_PLUS) {
		is_5705 = 1;
		if (tp->tg3_flags2 & TG3_FLG2_5750_PLUS)
			is_5750 = 1;
	}

	for (i = 0; reg_tbl[i].offset != 0xffff; i++) {
		if (is_5705 && (reg_tbl[i].flags & TG3_FL_NOT_5705))
			continue;

		if (!is_5705 && (reg_tbl[i].flags & TG3_FL_5705))
			continue;

		if ((tp->tg3_flags2 & TG3_FLG2_IS_5788) &&
		    (reg_tbl[i].flags & TG3_FL_NOT_5788))
			continue;

		if (is_5750 && (reg_tbl[i].flags & TG3_FL_NOT_5750))
			continue;

		offset = (u32) reg_tbl[i].offset;
		read_mask = reg_tbl[i].read_mask;
		write_mask = reg_tbl[i].write_mask;

		/* Save the original register content */
		save_val = tr32(offset);

		/* Determine the read-only value. */
		read_val = save_val & read_mask;

		/* Write zero to the register, then make sure the read-only bits
		 * are not changed and the read/write bits are all zeros.
		 */
		tw32(offset, 0);

		val = tr32(offset);

		/* Test the read-only and read/write bits. */
		if (((val & read_mask) != read_val) || (val & write_mask))
			goto out;

		/* Write ones to all the bits defined by RdMask and WrMask, then
		 * make sure the read-only bits are not changed and the
		 * read/write bits are all ones.
		 */
		tw32(offset, read_mask | write_mask);

		val = tr32(offset);

		/* Test the read-only bits. */
		if ((val & read_mask) != read_val)
			goto out;

		/* Test the read/write bits. */
		if ((val & write_mask) != write_mask)
			goto out;

		tw32(offset, save_val);
	}

	return 0;

out:
	if (netif_msg_hw(tp))
		printk(KERN_ERR PFX "Register test failed at offset %x\n",
		       offset);
	tw32(offset, save_val);
	return -EIO;
}

static int tg3_do_mem_test(struct tg3 *tp, u32 offset, u32 len)
{
	static const u32 test_pattern[] = { 0x00000000, 0xffffffff, 0xaa55a55a };
	int i;
	u32 j;

	for (i = 0; i < ARRAY_SIZE(test_pattern); i++) {
		for (j = 0; j < len; j += 4) {
			u32 val;

			tg3_write_mem(tp, offset + j, test_pattern[i]);
			tg3_read_mem(tp, offset + j, &val);
			if (val != test_pattern[i])
				return -EIO;
		}
	}
	return 0;
}

static int tg3_test_memory(struct tg3 *tp)
{
	static struct mem_entry {
		u32 offset;
		u32 len;
	} mem_tbl_570x[] = {
		{ 0x00000000, 0x00b50},
		{ 0x00002000, 0x1c000},
		{ 0xffffffff, 0x00000}
	}, mem_tbl_5705[] = {
		{ 0x00000100, 0x0000c},
		{ 0x00000200, 0x00008},
		{ 0x00004000, 0x00800},
		{ 0x00006000, 0x01000},
		{ 0x00008000, 0x02000},
		{ 0x00010000, 0x0e000},
		{ 0xffffffff, 0x00000}
	}, mem_tbl_5755[] = {
		{ 0x00000200, 0x00008},
		{ 0x00004000, 0x00800},
		{ 0x00006000, 0x00800},
		{ 0x00008000, 0x02000},
		{ 0x00010000, 0x0c000},
		{ 0xffffffff, 0x00000}
	}, mem_tbl_5906[] = {
		{ 0x00000200, 0x00008},
		{ 0x00004000, 0x00400},
		{ 0x00006000, 0x00400},
		{ 0x00008000, 0x01000},
		{ 0x00010000, 0x01000},
		{ 0xffffffff, 0x00000}
	};
	struct mem_entry *mem_tbl;
	int err = 0;
	int i;

<<<<<<< HEAD
	if (tp->tg3_flags2 & TG3_FLG2_5705_PLUS) {
		if (GET_ASIC_REV(tp->pci_chip_rev_id) == ASIC_REV_5755 ||
		    GET_ASIC_REV(tp->pci_chip_rev_id) == ASIC_REV_5787 ||
		    GET_ASIC_REV(tp->pci_chip_rev_id) == ASIC_REV_5784 ||
		    GET_ASIC_REV(tp->pci_chip_rev_id) == ASIC_REV_57780 ||
		    GET_ASIC_REV(tp->pci_chip_rev_id) == ASIC_REV_5761 ||
		    GET_ASIC_REV(tp->pci_chip_rev_id) == ASIC_REV_5785)
			mem_tbl = mem_tbl_5755;
		else if (GET_ASIC_REV(tp->pci_chip_rev_id) == ASIC_REV_5906)
			mem_tbl = mem_tbl_5906;
		else
			mem_tbl = mem_tbl_5705;
	} else
=======
	if (tp->tg3_flags3 & TG3_FLG3_5755_PLUS)
		mem_tbl = mem_tbl_5755;
	else if (GET_ASIC_REV(tp->pci_chip_rev_id) == ASIC_REV_5906)
		mem_tbl = mem_tbl_5906;
	else if (tp->tg3_flags2 & TG3_FLG2_5705_PLUS)
		mem_tbl = mem_tbl_5705;
	else
>>>>>>> 18e352e4
		mem_tbl = mem_tbl_570x;

	for (i = 0; mem_tbl[i].offset != 0xffffffff; i++) {
		if ((err = tg3_do_mem_test(tp, mem_tbl[i].offset,
		    mem_tbl[i].len)) != 0)
			break;
	}

	return err;
}

#define TG3_MAC_LOOPBACK	0
#define TG3_PHY_LOOPBACK	1

static int tg3_run_loopback(struct tg3 *tp, int loopback_mode)
{
	u32 mac_mode, rx_start_idx, rx_idx, tx_idx, opaque_key;
	u32 desc_idx;
	struct sk_buff *skb, *rx_skb;
	u8 *tx_data;
	dma_addr_t map;
	int num_pkts, tx_len, rx_len, i, err;
	struct tg3_rx_buffer_desc *desc;

	if (loopback_mode == TG3_MAC_LOOPBACK) {
		/* HW errata - mac loopback fails in some cases on 5780.
		 * Normal traffic and PHY loopback are not affected by
		 * errata.
		 */
		if (GET_ASIC_REV(tp->pci_chip_rev_id) == ASIC_REV_5780)
			return 0;

		mac_mode = (tp->mac_mode & ~MAC_MODE_PORT_MODE_MASK) |
			   MAC_MODE_PORT_INT_LPBACK;
		if (!(tp->tg3_flags2 & TG3_FLG2_5705_PLUS))
			mac_mode |= MAC_MODE_LINK_POLARITY;
		if (tp->tg3_flags & TG3_FLAG_10_100_ONLY)
			mac_mode |= MAC_MODE_PORT_MODE_MII;
		else
			mac_mode |= MAC_MODE_PORT_MODE_GMII;
		tw32(MAC_MODE, mac_mode);
	} else if (loopback_mode == TG3_PHY_LOOPBACK) {
		u32 val;

		if (GET_ASIC_REV(tp->pci_chip_rev_id) == ASIC_REV_5906) {
			u32 phytest;

			if (!tg3_readphy(tp, MII_TG3_EPHY_TEST, &phytest)) {
				u32 phy;

				tg3_writephy(tp, MII_TG3_EPHY_TEST,
					     phytest | MII_TG3_EPHY_SHADOW_EN);
				if (!tg3_readphy(tp, 0x1b, &phy))
					tg3_writephy(tp, 0x1b, phy & ~0x20);
				tg3_writephy(tp, MII_TG3_EPHY_TEST, phytest);
			}
			val = BMCR_LOOPBACK | BMCR_FULLDPLX | BMCR_SPEED100;
		} else
			val = BMCR_LOOPBACK | BMCR_FULLDPLX | BMCR_SPEED1000;

		tg3_phy_toggle_automdix(tp, 0);

		tg3_writephy(tp, MII_BMCR, val);
		udelay(40);

		mac_mode = tp->mac_mode & ~MAC_MODE_PORT_MODE_MASK;
		if (GET_ASIC_REV(tp->pci_chip_rev_id) == ASIC_REV_5906) {
			tg3_writephy(tp, MII_TG3_EPHY_PTEST, 0x1800);
			mac_mode |= MAC_MODE_PORT_MODE_MII;
		} else
			mac_mode |= MAC_MODE_PORT_MODE_GMII;

		/* reset to prevent losing 1st rx packet intermittently */
		if (tp->tg3_flags2 & TG3_FLG2_MII_SERDES) {
			tw32_f(MAC_RX_MODE, RX_MODE_RESET);
			udelay(10);
			tw32_f(MAC_RX_MODE, tp->rx_mode);
		}
		if (GET_ASIC_REV(tp->pci_chip_rev_id) == ASIC_REV_5700) {
			if ((tp->phy_id & PHY_ID_MASK) == PHY_ID_BCM5401)
				mac_mode &= ~MAC_MODE_LINK_POLARITY;
			else if ((tp->phy_id & PHY_ID_MASK) == PHY_ID_BCM5411)
				mac_mode |= MAC_MODE_LINK_POLARITY;
			tg3_writephy(tp, MII_TG3_EXT_CTRL,
				     MII_TG3_EXT_CTRL_LNK3_LED_MODE);
		}
		tw32(MAC_MODE, mac_mode);
	}
	else
		return -EINVAL;

	err = -EIO;

	tx_len = 1514;
	skb = netdev_alloc_skb(tp->dev, tx_len);
	if (!skb)
		return -ENOMEM;

	tx_data = skb_put(skb, tx_len);
	memcpy(tx_data, tp->dev->dev_addr, 6);
	memset(tx_data + 6, 0x0, 8);

	tw32(MAC_RX_MTU_SIZE, tx_len + 4);

	for (i = 14; i < tx_len; i++)
		tx_data[i] = (u8) (i & 0xff);

	map = pci_map_single(tp->pdev, skb->data, tx_len, PCI_DMA_TODEVICE);

	tw32_f(HOSTCC_MODE, tp->coalesce_mode | HOSTCC_MODE_ENABLE |
	     HOSTCC_MODE_NOW);

	udelay(10);

	rx_start_idx = tp->hw_status->idx[0].rx_producer;

	num_pkts = 0;

	tg3_set_txd(tp, tp->tx_prod, map, tx_len, 0, 1);

	tp->tx_prod++;
	num_pkts++;

	tw32_tx_mbox(MAILBOX_SNDHOST_PROD_IDX_0 + TG3_64BIT_REG_LOW,
		     tp->tx_prod);
	tr32_mailbox(MAILBOX_SNDHOST_PROD_IDX_0 + TG3_64BIT_REG_LOW);

	udelay(10);

	/* 250 usec to allow enough time on some 10/100 Mbps devices.  */
	for (i = 0; i < 25; i++) {
		tw32_f(HOSTCC_MODE, tp->coalesce_mode | HOSTCC_MODE_ENABLE |
		       HOSTCC_MODE_NOW);

		udelay(10);

		tx_idx = tp->hw_status->idx[0].tx_consumer;
		rx_idx = tp->hw_status->idx[0].rx_producer;
		if ((tx_idx == tp->tx_prod) &&
		    (rx_idx == (rx_start_idx + num_pkts)))
			break;
	}

	pci_unmap_single(tp->pdev, map, tx_len, PCI_DMA_TODEVICE);
	dev_kfree_skb(skb);

	if (tx_idx != tp->tx_prod)
		goto out;

	if (rx_idx != rx_start_idx + num_pkts)
		goto out;

	desc = &tp->rx_rcb[rx_start_idx];
	desc_idx = desc->opaque & RXD_OPAQUE_INDEX_MASK;
	opaque_key = desc->opaque & RXD_OPAQUE_RING_MASK;
	if (opaque_key != RXD_OPAQUE_RING_STD)
		goto out;

	if ((desc->err_vlan & RXD_ERR_MASK) != 0 &&
	    (desc->err_vlan != RXD_ERR_ODD_NIBBLE_RCVD_MII))
		goto out;

	rx_len = ((desc->idx_len & RXD_LEN_MASK) >> RXD_LEN_SHIFT) - 4;
	if (rx_len != tx_len)
		goto out;

	rx_skb = tp->rx_std_buffers[desc_idx].skb;

	map = pci_unmap_addr(&tp->rx_std_buffers[desc_idx], mapping);
	pci_dma_sync_single_for_cpu(tp->pdev, map, rx_len, PCI_DMA_FROMDEVICE);

	for (i = 14; i < tx_len; i++) {
		if (*(rx_skb->data + i) != (u8) (i & 0xff))
			goto out;
	}
	err = 0;

	/* tg3_free_rings will unmap and free the rx_skb */
out:
	return err;
}

#define TG3_MAC_LOOPBACK_FAILED		1
#define TG3_PHY_LOOPBACK_FAILED		2
#define TG3_LOOPBACK_FAILED		(TG3_MAC_LOOPBACK_FAILED |	\
					 TG3_PHY_LOOPBACK_FAILED)

static int tg3_test_loopback(struct tg3 *tp)
{
	int err = 0;
	u32 cpmuctrl = 0;

	if (!netif_running(tp->dev))
		return TG3_LOOPBACK_FAILED;

	err = tg3_reset_hw(tp, 1);
	if (err)
		return TG3_LOOPBACK_FAILED;

<<<<<<< HEAD
	if (GET_ASIC_REV(tp->pci_chip_rev_id) == ASIC_REV_5784 ||
	    GET_ASIC_REV(tp->pci_chip_rev_id) == ASIC_REV_57780 ||
	    GET_ASIC_REV(tp->pci_chip_rev_id) == ASIC_REV_5761 ||
	    GET_ASIC_REV(tp->pci_chip_rev_id) == ASIC_REV_5785) {
=======
	/* Turn off gphy autopowerdown. */
	if (tp->tg3_flags3 & TG3_FLG3_PHY_ENABLE_APD)
		tg3_phy_toggle_apd(tp, false);

	if (tp->tg3_flags & TG3_FLAG_CPMU_PRESENT) {
>>>>>>> 18e352e4
		int i;
		u32 status;

		tw32(TG3_CPMU_MUTEX_REQ, CPMU_MUTEX_REQ_DRIVER);

		/* Wait for up to 40 microseconds to acquire lock. */
		for (i = 0; i < 4; i++) {
			status = tr32(TG3_CPMU_MUTEX_GNT);
			if (status == CPMU_MUTEX_GNT_DRIVER)
				break;
			udelay(10);
		}

		if (status != CPMU_MUTEX_GNT_DRIVER)
			return TG3_LOOPBACK_FAILED;

		/* Turn off link-based power management. */
		cpmuctrl = tr32(TG3_CPMU_CTRL);
		tw32(TG3_CPMU_CTRL,
		     cpmuctrl & ~(CPMU_CTRL_LINK_SPEED_MODE |
				  CPMU_CTRL_LINK_AWARE_MODE));
	}

	if (tg3_run_loopback(tp, TG3_MAC_LOOPBACK))
		err |= TG3_MAC_LOOPBACK_FAILED;

<<<<<<< HEAD
	if (GET_ASIC_REV(tp->pci_chip_rev_id) == ASIC_REV_5784 ||
	    GET_ASIC_REV(tp->pci_chip_rev_id) == ASIC_REV_57780 ||
	    GET_ASIC_REV(tp->pci_chip_rev_id) == ASIC_REV_5761 ||
	    GET_ASIC_REV(tp->pci_chip_rev_id) == ASIC_REV_5785) {
=======
	if (tp->tg3_flags & TG3_FLAG_CPMU_PRESENT) {
>>>>>>> 18e352e4
		tw32(TG3_CPMU_CTRL, cpmuctrl);

		/* Release the mutex */
		tw32(TG3_CPMU_MUTEX_GNT, CPMU_MUTEX_GNT_DRIVER);
	}

	if (!(tp->tg3_flags2 & TG3_FLG2_PHY_SERDES) &&
	    !(tp->tg3_flags3 & TG3_FLG3_USE_PHYLIB)) {
		if (tg3_run_loopback(tp, TG3_PHY_LOOPBACK))
			err |= TG3_PHY_LOOPBACK_FAILED;
	}

	/* Re-enable gphy autopowerdown. */
	if (tp->tg3_flags3 & TG3_FLG3_PHY_ENABLE_APD)
		tg3_phy_toggle_apd(tp, true);

	return err;
}

static void tg3_self_test(struct net_device *dev, struct ethtool_test *etest,
			  u64 *data)
{
	struct tg3 *tp = netdev_priv(dev);

	if (tp->link_config.phy_is_low_power)
		tg3_set_power_state(tp, PCI_D0);

	memset(data, 0, sizeof(u64) * TG3_NUM_TEST);

	if (tg3_test_nvram(tp) != 0) {
		etest->flags |= ETH_TEST_FL_FAILED;
		data[0] = 1;
	}
	if (tg3_test_link(tp) != 0) {
		etest->flags |= ETH_TEST_FL_FAILED;
		data[1] = 1;
	}
	if (etest->flags & ETH_TEST_FL_OFFLINE) {
		int err, err2 = 0, irq_sync = 0;

		if (netif_running(dev)) {
			tg3_phy_stop(tp);
			tg3_netif_stop(tp);
			irq_sync = 1;
		}

		tg3_full_lock(tp, irq_sync);

		tg3_halt(tp, RESET_KIND_SUSPEND, 1);
		err = tg3_nvram_lock(tp);
		tg3_halt_cpu(tp, RX_CPU_BASE);
		if (!(tp->tg3_flags2 & TG3_FLG2_5705_PLUS))
			tg3_halt_cpu(tp, TX_CPU_BASE);
		if (!err)
			tg3_nvram_unlock(tp);

		if (tp->tg3_flags2 & TG3_FLG2_MII_SERDES)
			tg3_phy_reset(tp);

		if (tg3_test_registers(tp) != 0) {
			etest->flags |= ETH_TEST_FL_FAILED;
			data[2] = 1;
		}
		if (tg3_test_memory(tp) != 0) {
			etest->flags |= ETH_TEST_FL_FAILED;
			data[3] = 1;
		}
		if ((data[4] = tg3_test_loopback(tp)) != 0)
			etest->flags |= ETH_TEST_FL_FAILED;

		tg3_full_unlock(tp);

		if (tg3_test_interrupt(tp) != 0) {
			etest->flags |= ETH_TEST_FL_FAILED;
			data[5] = 1;
		}

		tg3_full_lock(tp, 0);

		tg3_halt(tp, RESET_KIND_SHUTDOWN, 1);
		if (netif_running(dev)) {
			tp->tg3_flags |= TG3_FLAG_INIT_COMPLETE;
			err2 = tg3_restart_hw(tp, 1);
			if (!err2)
				tg3_netif_start(tp);
		}

		tg3_full_unlock(tp);

		if (irq_sync && !err2)
			tg3_phy_start(tp);
	}
	if (tp->link_config.phy_is_low_power)
		tg3_set_power_state(tp, PCI_D3hot);

}

static int tg3_ioctl(struct net_device *dev, struct ifreq *ifr, int cmd)
{
	struct mii_ioctl_data *data = if_mii(ifr);
	struct tg3 *tp = netdev_priv(dev);
	int err;

	if (tp->tg3_flags3 & TG3_FLG3_USE_PHYLIB) {
		if (!(tp->tg3_flags3 & TG3_FLG3_PHY_CONNECTED))
			return -EAGAIN;
		return phy_mii_ioctl(tp->mdio_bus->phy_map[PHY_ADDR], data, cmd);
	}

	switch(cmd) {
	case SIOCGMIIPHY:
		data->phy_id = PHY_ADDR;

		/* fallthru */
	case SIOCGMIIREG: {
		u32 mii_regval;

		if (tp->tg3_flags2 & TG3_FLG2_PHY_SERDES)
			break;			/* We have no PHY */

		if (tp->link_config.phy_is_low_power)
			return -EAGAIN;

		spin_lock_bh(&tp->lock);
		err = tg3_readphy(tp, data->reg_num & 0x1f, &mii_regval);
		spin_unlock_bh(&tp->lock);

		data->val_out = mii_regval;

		return err;
	}

	case SIOCSMIIREG:
		if (tp->tg3_flags2 & TG3_FLG2_PHY_SERDES)
			break;			/* We have no PHY */

		if (!capable(CAP_NET_ADMIN))
			return -EPERM;

		if (tp->link_config.phy_is_low_power)
			return -EAGAIN;

		spin_lock_bh(&tp->lock);
		err = tg3_writephy(tp, data->reg_num & 0x1f, data->val_in);
		spin_unlock_bh(&tp->lock);

		return err;

	default:
		/* do nothing */
		break;
	}
	return -EOPNOTSUPP;
}

#if TG3_VLAN_TAG_USED
static void tg3_vlan_rx_register(struct net_device *dev, struct vlan_group *grp)
{
	struct tg3 *tp = netdev_priv(dev);

	if (netif_running(dev))
		tg3_netif_stop(tp);

	tg3_full_lock(tp, 0);

	tp->vlgrp = grp;

	/* Update RX_MODE_KEEP_VLAN_TAG bit in RX_MODE register. */
	__tg3_set_rx_mode(dev);

	if (netif_running(dev))
		tg3_netif_start(tp);

	tg3_full_unlock(tp);
}
#endif

static int tg3_get_coalesce(struct net_device *dev, struct ethtool_coalesce *ec)
{
	struct tg3 *tp = netdev_priv(dev);

	memcpy(ec, &tp->coal, sizeof(*ec));
	return 0;
}

static int tg3_set_coalesce(struct net_device *dev, struct ethtool_coalesce *ec)
{
	struct tg3 *tp = netdev_priv(dev);
	u32 max_rxcoal_tick_int = 0, max_txcoal_tick_int = 0;
	u32 max_stat_coal_ticks = 0, min_stat_coal_ticks = 0;

	if (!(tp->tg3_flags2 & TG3_FLG2_5705_PLUS)) {
		max_rxcoal_tick_int = MAX_RXCOAL_TICK_INT;
		max_txcoal_tick_int = MAX_TXCOAL_TICK_INT;
		max_stat_coal_ticks = MAX_STAT_COAL_TICKS;
		min_stat_coal_ticks = MIN_STAT_COAL_TICKS;
	}

	if ((ec->rx_coalesce_usecs > MAX_RXCOL_TICKS) ||
	    (ec->tx_coalesce_usecs > MAX_TXCOL_TICKS) ||
	    (ec->rx_max_coalesced_frames > MAX_RXMAX_FRAMES) ||
	    (ec->tx_max_coalesced_frames > MAX_TXMAX_FRAMES) ||
	    (ec->rx_coalesce_usecs_irq > max_rxcoal_tick_int) ||
	    (ec->tx_coalesce_usecs_irq > max_txcoal_tick_int) ||
	    (ec->rx_max_coalesced_frames_irq > MAX_RXCOAL_MAXF_INT) ||
	    (ec->tx_max_coalesced_frames_irq > MAX_TXCOAL_MAXF_INT) ||
	    (ec->stats_block_coalesce_usecs > max_stat_coal_ticks) ||
	    (ec->stats_block_coalesce_usecs < min_stat_coal_ticks))
		return -EINVAL;

	/* No rx interrupts will be generated if both are zero */
	if ((ec->rx_coalesce_usecs == 0) &&
	    (ec->rx_max_coalesced_frames == 0))
		return -EINVAL;

	/* No tx interrupts will be generated if both are zero */
	if ((ec->tx_coalesce_usecs == 0) &&
	    (ec->tx_max_coalesced_frames == 0))
		return -EINVAL;

	/* Only copy relevant parameters, ignore all others. */
	tp->coal.rx_coalesce_usecs = ec->rx_coalesce_usecs;
	tp->coal.tx_coalesce_usecs = ec->tx_coalesce_usecs;
	tp->coal.rx_max_coalesced_frames = ec->rx_max_coalesced_frames;
	tp->coal.tx_max_coalesced_frames = ec->tx_max_coalesced_frames;
	tp->coal.rx_coalesce_usecs_irq = ec->rx_coalesce_usecs_irq;
	tp->coal.tx_coalesce_usecs_irq = ec->tx_coalesce_usecs_irq;
	tp->coal.rx_max_coalesced_frames_irq = ec->rx_max_coalesced_frames_irq;
	tp->coal.tx_max_coalesced_frames_irq = ec->tx_max_coalesced_frames_irq;
	tp->coal.stats_block_coalesce_usecs = ec->stats_block_coalesce_usecs;

	if (netif_running(dev)) {
		tg3_full_lock(tp, 0);
		__tg3_set_coalesce(tp, &tp->coal);
		tg3_full_unlock(tp);
	}
	return 0;
}

static const struct ethtool_ops tg3_ethtool_ops = {
	.get_settings		= tg3_get_settings,
	.set_settings		= tg3_set_settings,
	.get_drvinfo		= tg3_get_drvinfo,
	.get_regs_len		= tg3_get_regs_len,
	.get_regs		= tg3_get_regs,
	.get_wol		= tg3_get_wol,
	.set_wol		= tg3_set_wol,
	.get_msglevel		= tg3_get_msglevel,
	.set_msglevel		= tg3_set_msglevel,
	.nway_reset		= tg3_nway_reset,
	.get_link		= ethtool_op_get_link,
	.get_eeprom_len		= tg3_get_eeprom_len,
	.get_eeprom		= tg3_get_eeprom,
	.set_eeprom		= tg3_set_eeprom,
	.get_ringparam		= tg3_get_ringparam,
	.set_ringparam		= tg3_set_ringparam,
	.get_pauseparam		= tg3_get_pauseparam,
	.set_pauseparam		= tg3_set_pauseparam,
	.get_rx_csum		= tg3_get_rx_csum,
	.set_rx_csum		= tg3_set_rx_csum,
	.set_tx_csum		= tg3_set_tx_csum,
	.set_sg			= ethtool_op_set_sg,
	.set_tso		= tg3_set_tso,
	.self_test		= tg3_self_test,
	.get_strings		= tg3_get_strings,
	.phys_id		= tg3_phys_id,
	.get_ethtool_stats	= tg3_get_ethtool_stats,
	.get_coalesce		= tg3_get_coalesce,
	.set_coalesce		= tg3_set_coalesce,
	.get_sset_count		= tg3_get_sset_count,
};

static void __devinit tg3_get_eeprom_size(struct tg3 *tp)
{
	u32 cursize, val, magic;

	tp->nvram_size = EEPROM_CHIP_SIZE;

	if (tg3_nvram_read_swab(tp, 0, &magic) != 0)
		return;

	if ((magic != TG3_EEPROM_MAGIC) &&
	    ((magic & TG3_EEPROM_MAGIC_FW_MSK) != TG3_EEPROM_MAGIC_FW) &&
	    ((magic & TG3_EEPROM_MAGIC_HW_MSK) != TG3_EEPROM_MAGIC_HW))
		return;

	/*
	 * Size the chip by reading offsets at increasing powers of two.
	 * When we encounter our validation signature, we know the addressing
	 * has wrapped around, and thus have our chip size.
	 */
	cursize = 0x10;

	while (cursize < tp->nvram_size) {
		if (tg3_nvram_read_swab(tp, cursize, &val) != 0)
			return;

		if (val == magic)
			break;

		cursize <<= 1;
	}

	tp->nvram_size = cursize;
}

static void __devinit tg3_get_nvram_size(struct tg3 *tp)
{
	u32 val;

	if (tg3_nvram_read_swab(tp, 0, &val) != 0)
		return;

	/* Selfboot format */
	if (val != TG3_EEPROM_MAGIC) {
		tg3_get_eeprom_size(tp);
		return;
	}

	if (tg3_nvram_read(tp, 0xf0, &val) == 0) {
		if (val != 0) {
			tp->nvram_size = (val >> 16) * 1024;
			return;
		}
	}
	tp->nvram_size = TG3_NVRAM_SIZE_512KB;
}

static void __devinit tg3_get_nvram_info(struct tg3 *tp)
{
	u32 nvcfg1;

	nvcfg1 = tr32(NVRAM_CFG1);
	if (nvcfg1 & NVRAM_CFG1_FLASHIF_ENAB) {
		tp->tg3_flags2 |= TG3_FLG2_FLASH;
	}
	else {
		nvcfg1 &= ~NVRAM_CFG1_COMPAT_BYPASS;
		tw32(NVRAM_CFG1, nvcfg1);
	}

	if ((GET_ASIC_REV(tp->pci_chip_rev_id) == ASIC_REV_5750) ||
	    (tp->tg3_flags2 & TG3_FLG2_5780_CLASS)) {
		switch (nvcfg1 & NVRAM_CFG1_VENDOR_MASK) {
			case FLASH_VENDOR_ATMEL_FLASH_BUFFERED:
				tp->nvram_jedecnum = JEDEC_ATMEL;
				tp->nvram_pagesize = ATMEL_AT45DB0X1B_PAGE_SIZE;
				tp->tg3_flags |= TG3_FLAG_NVRAM_BUFFERED;
				break;
			case FLASH_VENDOR_ATMEL_FLASH_UNBUFFERED:
				tp->nvram_jedecnum = JEDEC_ATMEL;
                         	tp->nvram_pagesize = ATMEL_AT25F512_PAGE_SIZE;
				break;
			case FLASH_VENDOR_ATMEL_EEPROM:
				tp->nvram_jedecnum = JEDEC_ATMEL;
                         	tp->nvram_pagesize = ATMEL_AT24C512_CHIP_SIZE;
				tp->tg3_flags |= TG3_FLAG_NVRAM_BUFFERED;
				break;
			case FLASH_VENDOR_ST:
				tp->nvram_jedecnum = JEDEC_ST;
				tp->nvram_pagesize = ST_M45PEX0_PAGE_SIZE;
				tp->tg3_flags |= TG3_FLAG_NVRAM_BUFFERED;
				break;
			case FLASH_VENDOR_SAIFUN:
				tp->nvram_jedecnum = JEDEC_SAIFUN;
				tp->nvram_pagesize = SAIFUN_SA25F0XX_PAGE_SIZE;
				break;
			case FLASH_VENDOR_SST_SMALL:
			case FLASH_VENDOR_SST_LARGE:
				tp->nvram_jedecnum = JEDEC_SST;
				tp->nvram_pagesize = SST_25VF0X0_PAGE_SIZE;
				break;
		}
	}
	else {
		tp->nvram_jedecnum = JEDEC_ATMEL;
		tp->nvram_pagesize = ATMEL_AT45DB0X1B_PAGE_SIZE;
		tp->tg3_flags |= TG3_FLAG_NVRAM_BUFFERED;
	}
}

static void __devinit tg3_get_5752_nvram_info(struct tg3 *tp)
{
	u32 nvcfg1;

	nvcfg1 = tr32(NVRAM_CFG1);

	/* NVRAM protection for TPM */
	if (nvcfg1 & (1 << 27))
		tp->tg3_flags2 |= TG3_FLG2_PROTECTED_NVRAM;

	switch (nvcfg1 & NVRAM_CFG1_5752VENDOR_MASK) {
		case FLASH_5752VENDOR_ATMEL_EEPROM_64KHZ:
		case FLASH_5752VENDOR_ATMEL_EEPROM_376KHZ:
			tp->nvram_jedecnum = JEDEC_ATMEL;
			tp->tg3_flags |= TG3_FLAG_NVRAM_BUFFERED;
			break;
		case FLASH_5752VENDOR_ATMEL_FLASH_BUFFERED:
			tp->nvram_jedecnum = JEDEC_ATMEL;
			tp->tg3_flags |= TG3_FLAG_NVRAM_BUFFERED;
			tp->tg3_flags2 |= TG3_FLG2_FLASH;
			break;
		case FLASH_5752VENDOR_ST_M45PE10:
		case FLASH_5752VENDOR_ST_M45PE20:
		case FLASH_5752VENDOR_ST_M45PE40:
			tp->nvram_jedecnum = JEDEC_ST;
			tp->tg3_flags |= TG3_FLAG_NVRAM_BUFFERED;
			tp->tg3_flags2 |= TG3_FLG2_FLASH;
			break;
	}

	if (tp->tg3_flags2 & TG3_FLG2_FLASH) {
		switch (nvcfg1 & NVRAM_CFG1_5752PAGE_SIZE_MASK) {
			case FLASH_5752PAGE_SIZE_256:
				tp->nvram_pagesize = 256;
				break;
			case FLASH_5752PAGE_SIZE_512:
				tp->nvram_pagesize = 512;
				break;
			case FLASH_5752PAGE_SIZE_1K:
				tp->nvram_pagesize = 1024;
				break;
			case FLASH_5752PAGE_SIZE_2K:
				tp->nvram_pagesize = 2048;
				break;
			case FLASH_5752PAGE_SIZE_4K:
				tp->nvram_pagesize = 4096;
				break;
			case FLASH_5752PAGE_SIZE_264:
				tp->nvram_pagesize = 264;
				break;
		}
	}
	else {
		/* For eeprom, set pagesize to maximum eeprom size */
		tp->nvram_pagesize = ATMEL_AT24C512_CHIP_SIZE;

		nvcfg1 &= ~NVRAM_CFG1_COMPAT_BYPASS;
		tw32(NVRAM_CFG1, nvcfg1);
	}
}

static void __devinit tg3_get_5755_nvram_info(struct tg3 *tp)
{
	u32 nvcfg1, protect = 0;

	nvcfg1 = tr32(NVRAM_CFG1);

	/* NVRAM protection for TPM */
	if (nvcfg1 & (1 << 27)) {
		tp->tg3_flags2 |= TG3_FLG2_PROTECTED_NVRAM;
		protect = 1;
	}

	nvcfg1 &= NVRAM_CFG1_5752VENDOR_MASK;
	switch (nvcfg1) {
		case FLASH_5755VENDOR_ATMEL_FLASH_1:
		case FLASH_5755VENDOR_ATMEL_FLASH_2:
		case FLASH_5755VENDOR_ATMEL_FLASH_3:
		case FLASH_5755VENDOR_ATMEL_FLASH_5:
			tp->nvram_jedecnum = JEDEC_ATMEL;
			tp->tg3_flags |= TG3_FLAG_NVRAM_BUFFERED;
			tp->tg3_flags2 |= TG3_FLG2_FLASH;
			tp->nvram_pagesize = 264;
			if (nvcfg1 == FLASH_5755VENDOR_ATMEL_FLASH_1 ||
			    nvcfg1 == FLASH_5755VENDOR_ATMEL_FLASH_5)
				tp->nvram_size = (protect ? 0x3e200 :
						  TG3_NVRAM_SIZE_512KB);
			else if (nvcfg1 == FLASH_5755VENDOR_ATMEL_FLASH_2)
				tp->nvram_size = (protect ? 0x1f200 :
						  TG3_NVRAM_SIZE_256KB);
			else
				tp->nvram_size = (protect ? 0x1f200 :
						  TG3_NVRAM_SIZE_128KB);
			break;
		case FLASH_5752VENDOR_ST_M45PE10:
		case FLASH_5752VENDOR_ST_M45PE20:
		case FLASH_5752VENDOR_ST_M45PE40:
			tp->nvram_jedecnum = JEDEC_ST;
			tp->tg3_flags |= TG3_FLAG_NVRAM_BUFFERED;
			tp->tg3_flags2 |= TG3_FLG2_FLASH;
			tp->nvram_pagesize = 256;
			if (nvcfg1 == FLASH_5752VENDOR_ST_M45PE10)
				tp->nvram_size = (protect ?
						  TG3_NVRAM_SIZE_64KB :
						  TG3_NVRAM_SIZE_128KB);
			else if (nvcfg1 == FLASH_5752VENDOR_ST_M45PE20)
				tp->nvram_size = (protect ?
						  TG3_NVRAM_SIZE_64KB :
						  TG3_NVRAM_SIZE_256KB);
			else
				tp->nvram_size = (protect ?
						  TG3_NVRAM_SIZE_128KB :
						  TG3_NVRAM_SIZE_512KB);
			break;
	}
}

static void __devinit tg3_get_5787_nvram_info(struct tg3 *tp)
{
	u32 nvcfg1;

	nvcfg1 = tr32(NVRAM_CFG1);

	switch (nvcfg1 & NVRAM_CFG1_5752VENDOR_MASK) {
		case FLASH_5787VENDOR_ATMEL_EEPROM_64KHZ:
		case FLASH_5787VENDOR_ATMEL_EEPROM_376KHZ:
		case FLASH_5787VENDOR_MICRO_EEPROM_64KHZ:
		case FLASH_5787VENDOR_MICRO_EEPROM_376KHZ:
			tp->nvram_jedecnum = JEDEC_ATMEL;
			tp->tg3_flags |= TG3_FLAG_NVRAM_BUFFERED;
			tp->nvram_pagesize = ATMEL_AT24C512_CHIP_SIZE;

			nvcfg1 &= ~NVRAM_CFG1_COMPAT_BYPASS;
			tw32(NVRAM_CFG1, nvcfg1);
			break;
		case FLASH_5752VENDOR_ATMEL_FLASH_BUFFERED:
		case FLASH_5755VENDOR_ATMEL_FLASH_1:
		case FLASH_5755VENDOR_ATMEL_FLASH_2:
		case FLASH_5755VENDOR_ATMEL_FLASH_3:
			tp->nvram_jedecnum = JEDEC_ATMEL;
			tp->tg3_flags |= TG3_FLAG_NVRAM_BUFFERED;
			tp->tg3_flags2 |= TG3_FLG2_FLASH;
			tp->nvram_pagesize = 264;
			break;
		case FLASH_5752VENDOR_ST_M45PE10:
		case FLASH_5752VENDOR_ST_M45PE20:
		case FLASH_5752VENDOR_ST_M45PE40:
			tp->nvram_jedecnum = JEDEC_ST;
			tp->tg3_flags |= TG3_FLAG_NVRAM_BUFFERED;
			tp->tg3_flags2 |= TG3_FLG2_FLASH;
			tp->nvram_pagesize = 256;
			break;
	}
}

static void __devinit tg3_get_5761_nvram_info(struct tg3 *tp)
{
	u32 nvcfg1, protect = 0;

	nvcfg1 = tr32(NVRAM_CFG1);

	/* NVRAM protection for TPM */
	if (nvcfg1 & (1 << 27)) {
		tp->tg3_flags2 |= TG3_FLG2_PROTECTED_NVRAM;
		protect = 1;
	}

	nvcfg1 &= NVRAM_CFG1_5752VENDOR_MASK;
	switch (nvcfg1) {
		case FLASH_5761VENDOR_ATMEL_ADB021D:
		case FLASH_5761VENDOR_ATMEL_ADB041D:
		case FLASH_5761VENDOR_ATMEL_ADB081D:
		case FLASH_5761VENDOR_ATMEL_ADB161D:
		case FLASH_5761VENDOR_ATMEL_MDB021D:
		case FLASH_5761VENDOR_ATMEL_MDB041D:
		case FLASH_5761VENDOR_ATMEL_MDB081D:
		case FLASH_5761VENDOR_ATMEL_MDB161D:
			tp->nvram_jedecnum = JEDEC_ATMEL;
			tp->tg3_flags |= TG3_FLAG_NVRAM_BUFFERED;
			tp->tg3_flags2 |= TG3_FLG2_FLASH;
			tp->tg3_flags3 |= TG3_FLG3_NO_NVRAM_ADDR_TRANS;
			tp->nvram_pagesize = 256;
			break;
		case FLASH_5761VENDOR_ST_A_M45PE20:
		case FLASH_5761VENDOR_ST_A_M45PE40:
		case FLASH_5761VENDOR_ST_A_M45PE80:
		case FLASH_5761VENDOR_ST_A_M45PE16:
		case FLASH_5761VENDOR_ST_M_M45PE20:
		case FLASH_5761VENDOR_ST_M_M45PE40:
		case FLASH_5761VENDOR_ST_M_M45PE80:
		case FLASH_5761VENDOR_ST_M_M45PE16:
			tp->nvram_jedecnum = JEDEC_ST;
			tp->tg3_flags |= TG3_FLAG_NVRAM_BUFFERED;
			tp->tg3_flags2 |= TG3_FLG2_FLASH;
			tp->nvram_pagesize = 256;
			break;
	}

	if (protect) {
		tp->nvram_size = tr32(NVRAM_ADDR_LOCKOUT);
	} else {
		switch (nvcfg1) {
			case FLASH_5761VENDOR_ATMEL_ADB161D:
			case FLASH_5761VENDOR_ATMEL_MDB161D:
			case FLASH_5761VENDOR_ST_A_M45PE16:
			case FLASH_5761VENDOR_ST_M_M45PE16:
				tp->nvram_size = TG3_NVRAM_SIZE_2MB;
				break;
			case FLASH_5761VENDOR_ATMEL_ADB081D:
			case FLASH_5761VENDOR_ATMEL_MDB081D:
			case FLASH_5761VENDOR_ST_A_M45PE80:
			case FLASH_5761VENDOR_ST_M_M45PE80:
				tp->nvram_size = TG3_NVRAM_SIZE_1MB;
				break;
			case FLASH_5761VENDOR_ATMEL_ADB041D:
			case FLASH_5761VENDOR_ATMEL_MDB041D:
			case FLASH_5761VENDOR_ST_A_M45PE40:
			case FLASH_5761VENDOR_ST_M_M45PE40:
				tp->nvram_size = TG3_NVRAM_SIZE_512KB;
				break;
			case FLASH_5761VENDOR_ATMEL_ADB021D:
			case FLASH_5761VENDOR_ATMEL_MDB021D:
			case FLASH_5761VENDOR_ST_A_M45PE20:
			case FLASH_5761VENDOR_ST_M_M45PE20:
				tp->nvram_size = TG3_NVRAM_SIZE_256KB;
				break;
		}
	}
}

static void __devinit tg3_get_5906_nvram_info(struct tg3 *tp)
{
	tp->nvram_jedecnum = JEDEC_ATMEL;
	tp->tg3_flags |= TG3_FLAG_NVRAM_BUFFERED;
	tp->nvram_pagesize = ATMEL_AT24C512_CHIP_SIZE;
}

static void __devinit tg3_get_57780_nvram_info(struct tg3 *tp)
{
	u32 nvcfg1;

	nvcfg1 = tr32(NVRAM_CFG1);

	switch (nvcfg1 & NVRAM_CFG1_5752VENDOR_MASK) {
	case FLASH_5787VENDOR_ATMEL_EEPROM_376KHZ:
	case FLASH_5787VENDOR_MICRO_EEPROM_376KHZ:
		tp->nvram_jedecnum = JEDEC_ATMEL;
		tp->tg3_flags |= TG3_FLAG_NVRAM_BUFFERED;
		tp->nvram_pagesize = ATMEL_AT24C512_CHIP_SIZE;

		nvcfg1 &= ~NVRAM_CFG1_COMPAT_BYPASS;
		tw32(NVRAM_CFG1, nvcfg1);
		return;
	case FLASH_5752VENDOR_ATMEL_FLASH_BUFFERED:
	case FLASH_57780VENDOR_ATMEL_AT45DB011D:
	case FLASH_57780VENDOR_ATMEL_AT45DB011B:
	case FLASH_57780VENDOR_ATMEL_AT45DB021D:
	case FLASH_57780VENDOR_ATMEL_AT45DB021B:
	case FLASH_57780VENDOR_ATMEL_AT45DB041D:
	case FLASH_57780VENDOR_ATMEL_AT45DB041B:
		tp->nvram_jedecnum = JEDEC_ATMEL;
		tp->tg3_flags |= TG3_FLAG_NVRAM_BUFFERED;
		tp->tg3_flags2 |= TG3_FLG2_FLASH;

		switch (nvcfg1 & NVRAM_CFG1_5752VENDOR_MASK) {
		case FLASH_5752VENDOR_ATMEL_FLASH_BUFFERED:
		case FLASH_57780VENDOR_ATMEL_AT45DB011D:
		case FLASH_57780VENDOR_ATMEL_AT45DB011B:
			tp->nvram_size = TG3_NVRAM_SIZE_128KB;
			break;
		case FLASH_57780VENDOR_ATMEL_AT45DB021D:
		case FLASH_57780VENDOR_ATMEL_AT45DB021B:
			tp->nvram_size = TG3_NVRAM_SIZE_256KB;
			break;
		case FLASH_57780VENDOR_ATMEL_AT45DB041D:
		case FLASH_57780VENDOR_ATMEL_AT45DB041B:
			tp->nvram_size = TG3_NVRAM_SIZE_512KB;
			break;
		}
		break;
	case FLASH_5752VENDOR_ST_M45PE10:
	case FLASH_5752VENDOR_ST_M45PE20:
	case FLASH_5752VENDOR_ST_M45PE40:
		tp->nvram_jedecnum = JEDEC_ST;
		tp->tg3_flags |= TG3_FLAG_NVRAM_BUFFERED;
		tp->tg3_flags2 |= TG3_FLG2_FLASH;

		switch (nvcfg1 & NVRAM_CFG1_5752VENDOR_MASK) {
		case FLASH_5752VENDOR_ST_M45PE10:
			tp->nvram_size = TG3_NVRAM_SIZE_128KB;
			break;
		case FLASH_5752VENDOR_ST_M45PE20:
			tp->nvram_size = TG3_NVRAM_SIZE_256KB;
			break;
		case FLASH_5752VENDOR_ST_M45PE40:
			tp->nvram_size = TG3_NVRAM_SIZE_512KB;
			break;
		}
		break;
	default:
		return;
	}

	switch (nvcfg1 & NVRAM_CFG1_5752PAGE_SIZE_MASK) {
	case FLASH_5752PAGE_SIZE_256:
		tp->tg3_flags3 |= TG3_FLG3_NO_NVRAM_ADDR_TRANS;
		tp->nvram_pagesize = 256;
		break;
	case FLASH_5752PAGE_SIZE_512:
		tp->tg3_flags3 |= TG3_FLG3_NO_NVRAM_ADDR_TRANS;
		tp->nvram_pagesize = 512;
		break;
	case FLASH_5752PAGE_SIZE_1K:
		tp->tg3_flags3 |= TG3_FLG3_NO_NVRAM_ADDR_TRANS;
		tp->nvram_pagesize = 1024;
		break;
	case FLASH_5752PAGE_SIZE_2K:
		tp->tg3_flags3 |= TG3_FLG3_NO_NVRAM_ADDR_TRANS;
		tp->nvram_pagesize = 2048;
		break;
	case FLASH_5752PAGE_SIZE_4K:
		tp->tg3_flags3 |= TG3_FLG3_NO_NVRAM_ADDR_TRANS;
		tp->nvram_pagesize = 4096;
		break;
	case FLASH_5752PAGE_SIZE_264:
		tp->nvram_pagesize = 264;
		break;
	case FLASH_5752PAGE_SIZE_528:
		tp->nvram_pagesize = 528;
		break;
	}
}

/* Chips other than 5700/5701 use the NVRAM for fetching info. */
static void __devinit tg3_nvram_init(struct tg3 *tp)
{
	tw32_f(GRC_EEPROM_ADDR,
	     (EEPROM_ADDR_FSM_RESET |
	      (EEPROM_DEFAULT_CLOCK_PERIOD <<
	       EEPROM_ADDR_CLKPERD_SHIFT)));

	msleep(1);

	/* Enable seeprom accesses. */
	tw32_f(GRC_LOCAL_CTRL,
	     tr32(GRC_LOCAL_CTRL) | GRC_LCLCTRL_AUTO_SEEPROM);
	udelay(100);

	if (GET_ASIC_REV(tp->pci_chip_rev_id) != ASIC_REV_5700 &&
	    GET_ASIC_REV(tp->pci_chip_rev_id) != ASIC_REV_5701) {
		tp->tg3_flags |= TG3_FLAG_NVRAM;

		if (tg3_nvram_lock(tp)) {
			printk(KERN_WARNING PFX "%s: Cannot get nvarm lock, "
			       "tg3_nvram_init failed.\n", tp->dev->name);
			return;
		}
		tg3_enable_nvram_access(tp);

		tp->nvram_size = 0;

		if (GET_ASIC_REV(tp->pci_chip_rev_id) == ASIC_REV_5752)
			tg3_get_5752_nvram_info(tp);
		else if (GET_ASIC_REV(tp->pci_chip_rev_id) == ASIC_REV_5755)
			tg3_get_5755_nvram_info(tp);
		else if (GET_ASIC_REV(tp->pci_chip_rev_id) == ASIC_REV_5787 ||
			 GET_ASIC_REV(tp->pci_chip_rev_id) == ASIC_REV_5784 ||
			 GET_ASIC_REV(tp->pci_chip_rev_id) == ASIC_REV_57780 ||
			 GET_ASIC_REV(tp->pci_chip_rev_id) == ASIC_REV_5785)
			tg3_get_5787_nvram_info(tp);
		else if (GET_ASIC_REV(tp->pci_chip_rev_id) == ASIC_REV_5761)
			tg3_get_5761_nvram_info(tp);
		else if (GET_ASIC_REV(tp->pci_chip_rev_id) == ASIC_REV_5906)
			tg3_get_5906_nvram_info(tp);
		else if (GET_ASIC_REV(tp->pci_chip_rev_id) == ASIC_REV_57780)
			tg3_get_57780_nvram_info(tp);
		else
			tg3_get_nvram_info(tp);

		if (tp->nvram_size == 0)
			tg3_get_nvram_size(tp);

		tg3_disable_nvram_access(tp);
		tg3_nvram_unlock(tp);

	} else {
		tp->tg3_flags &= ~(TG3_FLAG_NVRAM | TG3_FLAG_NVRAM_BUFFERED);

		tg3_get_eeprom_size(tp);
	}
}

static int tg3_nvram_read_using_eeprom(struct tg3 *tp,
					u32 offset, u32 *val)
{
	u32 tmp;
	int i;

	if (offset > EEPROM_ADDR_ADDR_MASK ||
	    (offset % 4) != 0)
		return -EINVAL;

	tmp = tr32(GRC_EEPROM_ADDR) & ~(EEPROM_ADDR_ADDR_MASK |
					EEPROM_ADDR_DEVID_MASK |
					EEPROM_ADDR_READ);
	tw32(GRC_EEPROM_ADDR,
	     tmp |
	     (0 << EEPROM_ADDR_DEVID_SHIFT) |
	     ((offset << EEPROM_ADDR_ADDR_SHIFT) &
	      EEPROM_ADDR_ADDR_MASK) |
	     EEPROM_ADDR_READ | EEPROM_ADDR_START);

	for (i = 0; i < 1000; i++) {
		tmp = tr32(GRC_EEPROM_ADDR);

		if (tmp & EEPROM_ADDR_COMPLETE)
			break;
		msleep(1);
	}
	if (!(tmp & EEPROM_ADDR_COMPLETE))
		return -EBUSY;

	*val = tr32(GRC_EEPROM_DATA);
	return 0;
}

#define NVRAM_CMD_TIMEOUT 10000

static int tg3_nvram_exec_cmd(struct tg3 *tp, u32 nvram_cmd)
{
	int i;

	tw32(NVRAM_CMD, nvram_cmd);
	for (i = 0; i < NVRAM_CMD_TIMEOUT; i++) {
		udelay(10);
		if (tr32(NVRAM_CMD) & NVRAM_CMD_DONE) {
			udelay(10);
			break;
		}
	}
	if (i == NVRAM_CMD_TIMEOUT) {
		return -EBUSY;
	}
	return 0;
}

static u32 tg3_nvram_phys_addr(struct tg3 *tp, u32 addr)
{
	if ((tp->tg3_flags & TG3_FLAG_NVRAM) &&
	    (tp->tg3_flags & TG3_FLAG_NVRAM_BUFFERED) &&
	    (tp->tg3_flags2 & TG3_FLG2_FLASH) &&
	   !(tp->tg3_flags3 & TG3_FLG3_NO_NVRAM_ADDR_TRANS) &&
	    (tp->nvram_jedecnum == JEDEC_ATMEL))

		addr = ((addr / tp->nvram_pagesize) <<
			ATMEL_AT45DB0X1B_PAGE_POS) +
		       (addr % tp->nvram_pagesize);

	return addr;
}

static u32 tg3_nvram_logical_addr(struct tg3 *tp, u32 addr)
{
	if ((tp->tg3_flags & TG3_FLAG_NVRAM) &&
	    (tp->tg3_flags & TG3_FLAG_NVRAM_BUFFERED) &&
	    (tp->tg3_flags2 & TG3_FLG2_FLASH) &&
	   !(tp->tg3_flags3 & TG3_FLG3_NO_NVRAM_ADDR_TRANS) &&
	    (tp->nvram_jedecnum == JEDEC_ATMEL))

		addr = ((addr >> ATMEL_AT45DB0X1B_PAGE_POS) *
			tp->nvram_pagesize) +
		       (addr & ((1 << ATMEL_AT45DB0X1B_PAGE_POS) - 1));

	return addr;
}

static int tg3_nvram_read(struct tg3 *tp, u32 offset, u32 *val)
{
	int ret;

	if (!(tp->tg3_flags & TG3_FLAG_NVRAM))
		return tg3_nvram_read_using_eeprom(tp, offset, val);

	offset = tg3_nvram_phys_addr(tp, offset);

	if (offset > NVRAM_ADDR_MSK)
		return -EINVAL;

	ret = tg3_nvram_lock(tp);
	if (ret)
		return ret;

	tg3_enable_nvram_access(tp);

	tw32(NVRAM_ADDR, offset);
	ret = tg3_nvram_exec_cmd(tp, NVRAM_CMD_RD | NVRAM_CMD_GO |
		NVRAM_CMD_FIRST | NVRAM_CMD_LAST | NVRAM_CMD_DONE);

	if (ret == 0)
		*val = swab32(tr32(NVRAM_RDDATA));

	tg3_disable_nvram_access(tp);

	tg3_nvram_unlock(tp);

	return ret;
}

static int tg3_nvram_read_le(struct tg3 *tp, u32 offset, __le32 *val)
{
	u32 v;
	int res = tg3_nvram_read(tp, offset, &v);
	if (!res)
		*val = cpu_to_le32(v);
	return res;
}

static int tg3_nvram_read_swab(struct tg3 *tp, u32 offset, u32 *val)
{
	int err;
	u32 tmp;

	err = tg3_nvram_read(tp, offset, &tmp);
	*val = swab32(tmp);
	return err;
}

static int tg3_nvram_write_block_using_eeprom(struct tg3 *tp,
				    u32 offset, u32 len, u8 *buf)
{
	int i, j, rc = 0;
	u32 val;

	for (i = 0; i < len; i += 4) {
		u32 addr;
		__le32 data;

		addr = offset + i;

		memcpy(&data, buf + i, 4);

		tw32(GRC_EEPROM_DATA, le32_to_cpu(data));

		val = tr32(GRC_EEPROM_ADDR);
		tw32(GRC_EEPROM_ADDR, val | EEPROM_ADDR_COMPLETE);

		val &= ~(EEPROM_ADDR_ADDR_MASK | EEPROM_ADDR_DEVID_MASK |
			EEPROM_ADDR_READ);
		tw32(GRC_EEPROM_ADDR, val |
			(0 << EEPROM_ADDR_DEVID_SHIFT) |
			(addr & EEPROM_ADDR_ADDR_MASK) |
			EEPROM_ADDR_START |
			EEPROM_ADDR_WRITE);

		for (j = 0; j < 1000; j++) {
			val = tr32(GRC_EEPROM_ADDR);

			if (val & EEPROM_ADDR_COMPLETE)
				break;
			msleep(1);
		}
		if (!(val & EEPROM_ADDR_COMPLETE)) {
			rc = -EBUSY;
			break;
		}
	}

	return rc;
}

/* offset and length are dword aligned */
static int tg3_nvram_write_block_unbuffered(struct tg3 *tp, u32 offset, u32 len,
		u8 *buf)
{
	int ret = 0;
	u32 pagesize = tp->nvram_pagesize;
	u32 pagemask = pagesize - 1;
	u32 nvram_cmd;
	u8 *tmp;

	tmp = kmalloc(pagesize, GFP_KERNEL);
	if (tmp == NULL)
		return -ENOMEM;

	while (len) {
		int j;
		u32 phy_addr, page_off, size;

		phy_addr = offset & ~pagemask;

		for (j = 0; j < pagesize; j += 4) {
			if ((ret = tg3_nvram_read_le(tp, phy_addr + j,
						(__le32 *) (tmp + j))))
				break;
		}
		if (ret)
			break;

	        page_off = offset & pagemask;
		size = pagesize;
		if (len < size)
			size = len;

		len -= size;

		memcpy(tmp + page_off, buf, size);

		offset = offset + (pagesize - page_off);

		tg3_enable_nvram_access(tp);

		/*
		 * Before we can erase the flash page, we need
		 * to issue a special "write enable" command.
		 */
		nvram_cmd = NVRAM_CMD_WREN | NVRAM_CMD_GO | NVRAM_CMD_DONE;

		if (tg3_nvram_exec_cmd(tp, nvram_cmd))
			break;

		/* Erase the target page */
		tw32(NVRAM_ADDR, phy_addr);

		nvram_cmd = NVRAM_CMD_GO | NVRAM_CMD_DONE | NVRAM_CMD_WR |
			NVRAM_CMD_FIRST | NVRAM_CMD_LAST | NVRAM_CMD_ERASE;

	        if (tg3_nvram_exec_cmd(tp, nvram_cmd))
			break;

		/* Issue another write enable to start the write. */
		nvram_cmd = NVRAM_CMD_WREN | NVRAM_CMD_GO | NVRAM_CMD_DONE;

		if (tg3_nvram_exec_cmd(tp, nvram_cmd))
			break;

		for (j = 0; j < pagesize; j += 4) {
			__be32 data;

			data = *((__be32 *) (tmp + j));
			/* swab32(le32_to_cpu(data)), actually */
			tw32(NVRAM_WRDATA, be32_to_cpu(data));

			tw32(NVRAM_ADDR, phy_addr + j);

			nvram_cmd = NVRAM_CMD_GO | NVRAM_CMD_DONE |
				NVRAM_CMD_WR;

			if (j == 0)
				nvram_cmd |= NVRAM_CMD_FIRST;
			else if (j == (pagesize - 4))
				nvram_cmd |= NVRAM_CMD_LAST;

			if ((ret = tg3_nvram_exec_cmd(tp, nvram_cmd)))
				break;
		}
		if (ret)
			break;
	}

	nvram_cmd = NVRAM_CMD_WRDI | NVRAM_CMD_GO | NVRAM_CMD_DONE;
	tg3_nvram_exec_cmd(tp, nvram_cmd);

	kfree(tmp);

	return ret;
}

/* offset and length are dword aligned */
static int tg3_nvram_write_block_buffered(struct tg3 *tp, u32 offset, u32 len,
		u8 *buf)
{
	int i, ret = 0;

	for (i = 0; i < len; i += 4, offset += 4) {
		u32 page_off, phy_addr, nvram_cmd;
		__be32 data;

		memcpy(&data, buf + i, 4);
		tw32(NVRAM_WRDATA, be32_to_cpu(data));

	        page_off = offset % tp->nvram_pagesize;

		phy_addr = tg3_nvram_phys_addr(tp, offset);

		tw32(NVRAM_ADDR, phy_addr);

		nvram_cmd = NVRAM_CMD_GO | NVRAM_CMD_DONE | NVRAM_CMD_WR;

	        if ((page_off == 0) || (i == 0))
			nvram_cmd |= NVRAM_CMD_FIRST;
		if (page_off == (tp->nvram_pagesize - 4))
			nvram_cmd |= NVRAM_CMD_LAST;

		if (i == (len - 4))
			nvram_cmd |= NVRAM_CMD_LAST;

<<<<<<< HEAD
		if ((GET_ASIC_REV(tp->pci_chip_rev_id) != ASIC_REV_5752) &&
		    (GET_ASIC_REV(tp->pci_chip_rev_id) != ASIC_REV_5755) &&
		    (GET_ASIC_REV(tp->pci_chip_rev_id) != ASIC_REV_5787) &&
		    (GET_ASIC_REV(tp->pci_chip_rev_id) != ASIC_REV_5784) &&
		    (GET_ASIC_REV(tp->pci_chip_rev_id) != ASIC_REV_57780) &&
		    (GET_ASIC_REV(tp->pci_chip_rev_id) != ASIC_REV_5761) &&
		    (GET_ASIC_REV(tp->pci_chip_rev_id) != ASIC_REV_5785) &&
=======
		if (GET_ASIC_REV(tp->pci_chip_rev_id) != ASIC_REV_5752 &&
		    !(tp->tg3_flags3 & TG3_FLG3_5755_PLUS) &&
>>>>>>> 18e352e4
		    (tp->nvram_jedecnum == JEDEC_ST) &&
		    (nvram_cmd & NVRAM_CMD_FIRST)) {

			if ((ret = tg3_nvram_exec_cmd(tp,
				NVRAM_CMD_WREN | NVRAM_CMD_GO |
				NVRAM_CMD_DONE)))

				break;
		}
		if (!(tp->tg3_flags2 & TG3_FLG2_FLASH)) {
			/* We always do complete word writes to eeprom. */
			nvram_cmd |= (NVRAM_CMD_FIRST | NVRAM_CMD_LAST);
		}

		if ((ret = tg3_nvram_exec_cmd(tp, nvram_cmd)))
			break;
	}
	return ret;
}

/* offset and length are dword aligned */
static int tg3_nvram_write_block(struct tg3 *tp, u32 offset, u32 len, u8 *buf)
{
	int ret;

	if (tp->tg3_flags & TG3_FLAG_EEPROM_WRITE_PROT) {
		tw32_f(GRC_LOCAL_CTRL, tp->grc_local_ctrl &
		       ~GRC_LCLCTRL_GPIO_OUTPUT1);
		udelay(40);
	}

	if (!(tp->tg3_flags & TG3_FLAG_NVRAM)) {
		ret = tg3_nvram_write_block_using_eeprom(tp, offset, len, buf);
	}
	else {
		u32 grc_mode;

		ret = tg3_nvram_lock(tp);
		if (ret)
			return ret;

		tg3_enable_nvram_access(tp);
		if ((tp->tg3_flags2 & TG3_FLG2_5750_PLUS) &&
		    !(tp->tg3_flags2 & TG3_FLG2_PROTECTED_NVRAM))
			tw32(NVRAM_WRITE1, 0x406);

		grc_mode = tr32(GRC_MODE);
		tw32(GRC_MODE, grc_mode | GRC_MODE_NVRAM_WR_ENABLE);

		if ((tp->tg3_flags & TG3_FLAG_NVRAM_BUFFERED) ||
			!(tp->tg3_flags2 & TG3_FLG2_FLASH)) {

			ret = tg3_nvram_write_block_buffered(tp, offset, len,
				buf);
		}
		else {
			ret = tg3_nvram_write_block_unbuffered(tp, offset, len,
				buf);
		}

		grc_mode = tr32(GRC_MODE);
		tw32(GRC_MODE, grc_mode & ~GRC_MODE_NVRAM_WR_ENABLE);

		tg3_disable_nvram_access(tp);
		tg3_nvram_unlock(tp);
	}

	if (tp->tg3_flags & TG3_FLAG_EEPROM_WRITE_PROT) {
		tw32_f(GRC_LOCAL_CTRL, tp->grc_local_ctrl);
		udelay(40);
	}

	return ret;
}

struct subsys_tbl_ent {
	u16 subsys_vendor, subsys_devid;
	u32 phy_id;
};

static struct subsys_tbl_ent subsys_id_to_phy_id[] = {
	/* Broadcom boards. */
	{ PCI_VENDOR_ID_BROADCOM, 0x1644, PHY_ID_BCM5401 }, /* BCM95700A6 */
	{ PCI_VENDOR_ID_BROADCOM, 0x0001, PHY_ID_BCM5701 }, /* BCM95701A5 */
	{ PCI_VENDOR_ID_BROADCOM, 0x0002, PHY_ID_BCM8002 }, /* BCM95700T6 */
	{ PCI_VENDOR_ID_BROADCOM, 0x0003, 0 },		    /* BCM95700A9 */
	{ PCI_VENDOR_ID_BROADCOM, 0x0005, PHY_ID_BCM5701 }, /* BCM95701T1 */
	{ PCI_VENDOR_ID_BROADCOM, 0x0006, PHY_ID_BCM5701 }, /* BCM95701T8 */
	{ PCI_VENDOR_ID_BROADCOM, 0x0007, 0 },		    /* BCM95701A7 */
	{ PCI_VENDOR_ID_BROADCOM, 0x0008, PHY_ID_BCM5701 }, /* BCM95701A10 */
	{ PCI_VENDOR_ID_BROADCOM, 0x8008, PHY_ID_BCM5701 }, /* BCM95701A12 */
	{ PCI_VENDOR_ID_BROADCOM, 0x0009, PHY_ID_BCM5703 }, /* BCM95703Ax1 */
	{ PCI_VENDOR_ID_BROADCOM, 0x8009, PHY_ID_BCM5703 }, /* BCM95703Ax2 */

	/* 3com boards. */
	{ PCI_VENDOR_ID_3COM, 0x1000, PHY_ID_BCM5401 }, /* 3C996T */
	{ PCI_VENDOR_ID_3COM, 0x1006, PHY_ID_BCM5701 }, /* 3C996BT */
	{ PCI_VENDOR_ID_3COM, 0x1004, 0 },		/* 3C996SX */
	{ PCI_VENDOR_ID_3COM, 0x1007, PHY_ID_BCM5701 }, /* 3C1000T */
	{ PCI_VENDOR_ID_3COM, 0x1008, PHY_ID_BCM5701 }, /* 3C940BR01 */

	/* DELL boards. */
	{ PCI_VENDOR_ID_DELL, 0x00d1, PHY_ID_BCM5401 }, /* VIPER */
	{ PCI_VENDOR_ID_DELL, 0x0106, PHY_ID_BCM5401 }, /* JAGUAR */
	{ PCI_VENDOR_ID_DELL, 0x0109, PHY_ID_BCM5411 }, /* MERLOT */
	{ PCI_VENDOR_ID_DELL, 0x010a, PHY_ID_BCM5411 }, /* SLIM_MERLOT */

	/* Compaq boards. */
	{ PCI_VENDOR_ID_COMPAQ, 0x007c, PHY_ID_BCM5701 }, /* BANSHEE */
	{ PCI_VENDOR_ID_COMPAQ, 0x009a, PHY_ID_BCM5701 }, /* BANSHEE_2 */
	{ PCI_VENDOR_ID_COMPAQ, 0x007d, 0 },		  /* CHANGELING */
	{ PCI_VENDOR_ID_COMPAQ, 0x0085, PHY_ID_BCM5701 }, /* NC7780 */
	{ PCI_VENDOR_ID_COMPAQ, 0x0099, PHY_ID_BCM5701 }, /* NC7780_2 */

	/* IBM boards. */
	{ PCI_VENDOR_ID_IBM, 0x0281, 0 } /* IBM??? */
};

static inline struct subsys_tbl_ent *lookup_by_subsys(struct tg3 *tp)
{
	int i;

	for (i = 0; i < ARRAY_SIZE(subsys_id_to_phy_id); i++) {
		if ((subsys_id_to_phy_id[i].subsys_vendor ==
		     tp->pdev->subsystem_vendor) &&
		    (subsys_id_to_phy_id[i].subsys_devid ==
		     tp->pdev->subsystem_device))
			return &subsys_id_to_phy_id[i];
	}
	return NULL;
}

static void __devinit tg3_get_eeprom_hw_cfg(struct tg3 *tp)
{
	u32 val;
	u16 pmcsr;

	/* On some early chips the SRAM cannot be accessed in D3hot state,
	 * so need make sure we're in D0.
	 */
	pci_read_config_word(tp->pdev, tp->pm_cap + PCI_PM_CTRL, &pmcsr);
	pmcsr &= ~PCI_PM_CTRL_STATE_MASK;
	pci_write_config_word(tp->pdev, tp->pm_cap + PCI_PM_CTRL, pmcsr);
	msleep(1);

	/* Make sure register accesses (indirect or otherwise)
	 * will function correctly.
	 */
	pci_write_config_dword(tp->pdev, TG3PCI_MISC_HOST_CTRL,
			       tp->misc_host_ctrl);

	/* The memory arbiter has to be enabled in order for SRAM accesses
	 * to succeed.  Normally on powerup the tg3 chip firmware will make
	 * sure it is enabled, but other entities such as system netboot
	 * code might disable it.
	 */
	val = tr32(MEMARB_MODE);
	tw32(MEMARB_MODE, val | MEMARB_MODE_ENABLE);

	tp->phy_id = PHY_ID_INVALID;
	tp->led_ctrl = LED_CTRL_MODE_PHY_1;

	/* Assume an onboard device and WOL capable by default.  */
	tp->tg3_flags |= TG3_FLAG_EEPROM_WRITE_PROT | TG3_FLAG_WOL_CAP;

	if (GET_ASIC_REV(tp->pci_chip_rev_id) == ASIC_REV_5906) {
		if (!(tr32(PCIE_TRANSACTION_CFG) & PCIE_TRANS_CFG_LOM)) {
			tp->tg3_flags &= ~TG3_FLAG_EEPROM_WRITE_PROT;
			tp->tg3_flags2 |= TG3_FLG2_IS_NIC;
		}
		val = tr32(VCPU_CFGSHDW);
		if (val & VCPU_CFGSHDW_ASPM_DBNC)
			tp->tg3_flags |= TG3_FLAG_ASPM_WORKAROUND;
		if ((val & VCPU_CFGSHDW_WOL_ENABLE) &&
<<<<<<< HEAD
		    (val & VCPU_CFGSHDW_WOL_MAGPKT)) {
			tp->tg3_flags |= TG3_FLAG_WOL_ENABLE;
			device_set_wakeup_enable(&tp->pdev->dev, true);
		}
		return;
=======
		    (val & VCPU_CFGSHDW_WOL_MAGPKT))
			tp->tg3_flags |= TG3_FLAG_WOL_ENABLE;
		goto done;
>>>>>>> 18e352e4
	}

	tg3_read_mem(tp, NIC_SRAM_DATA_SIG, &val);
	if (val == NIC_SRAM_DATA_SIG_MAGIC) {
		u32 nic_cfg, led_cfg;
		u32 nic_phy_id, ver, cfg2 = 0, cfg4 = 0, eeprom_phy_id;
		int eeprom_phy_serdes = 0;

		tg3_read_mem(tp, NIC_SRAM_DATA_CFG, &nic_cfg);
		tp->nic_sram_data_cfg = nic_cfg;

		tg3_read_mem(tp, NIC_SRAM_DATA_VER, &ver);
		ver >>= NIC_SRAM_DATA_VER_SHIFT;
		if ((GET_ASIC_REV(tp->pci_chip_rev_id) != ASIC_REV_5700) &&
		    (GET_ASIC_REV(tp->pci_chip_rev_id) != ASIC_REV_5701) &&
		    (GET_ASIC_REV(tp->pci_chip_rev_id) != ASIC_REV_5703) &&
		    (ver > 0) && (ver < 0x100))
			tg3_read_mem(tp, NIC_SRAM_DATA_CFG_2, &cfg2);

		if (GET_ASIC_REV(tp->pci_chip_rev_id) == ASIC_REV_5785)
			tg3_read_mem(tp, NIC_SRAM_DATA_CFG_4, &cfg4);

		if ((nic_cfg & NIC_SRAM_DATA_CFG_PHY_TYPE_MASK) ==
		    NIC_SRAM_DATA_CFG_PHY_TYPE_FIBER)
			eeprom_phy_serdes = 1;

		tg3_read_mem(tp, NIC_SRAM_DATA_PHY_ID, &nic_phy_id);
		if (nic_phy_id != 0) {
			u32 id1 = nic_phy_id & NIC_SRAM_DATA_PHY_ID1_MASK;
			u32 id2 = nic_phy_id & NIC_SRAM_DATA_PHY_ID2_MASK;

			eeprom_phy_id  = (id1 >> 16) << 10;
			eeprom_phy_id |= (id2 & 0xfc00) << 16;
			eeprom_phy_id |= (id2 & 0x03ff) <<  0;
		} else
			eeprom_phy_id = 0;

		tp->phy_id = eeprom_phy_id;
		if (eeprom_phy_serdes) {
			if (tp->tg3_flags2 & TG3_FLG2_5780_CLASS)
				tp->tg3_flags2 |= TG3_FLG2_MII_SERDES;
			else
				tp->tg3_flags2 |= TG3_FLG2_PHY_SERDES;
		}

		if (tp->tg3_flags2 & TG3_FLG2_5750_PLUS)
			led_cfg = cfg2 & (NIC_SRAM_DATA_CFG_LED_MODE_MASK |
				    SHASTA_EXT_LED_MODE_MASK);
		else
			led_cfg = nic_cfg & NIC_SRAM_DATA_CFG_LED_MODE_MASK;

		switch (led_cfg) {
		default:
		case NIC_SRAM_DATA_CFG_LED_MODE_PHY_1:
			tp->led_ctrl = LED_CTRL_MODE_PHY_1;
			break;

		case NIC_SRAM_DATA_CFG_LED_MODE_PHY_2:
			tp->led_ctrl = LED_CTRL_MODE_PHY_2;
			break;

		case NIC_SRAM_DATA_CFG_LED_MODE_MAC:
			tp->led_ctrl = LED_CTRL_MODE_MAC;

			/* Default to PHY_1_MODE if 0 (MAC_MODE) is
			 * read on some older 5700/5701 bootcode.
			 */
			if (GET_ASIC_REV(tp->pci_chip_rev_id) ==
			    ASIC_REV_5700 ||
			    GET_ASIC_REV(tp->pci_chip_rev_id) ==
			    ASIC_REV_5701)
				tp->led_ctrl = LED_CTRL_MODE_PHY_1;

			break;

		case SHASTA_EXT_LED_SHARED:
			tp->led_ctrl = LED_CTRL_MODE_SHARED;
			if (tp->pci_chip_rev_id != CHIPREV_ID_5750_A0 &&
			    tp->pci_chip_rev_id != CHIPREV_ID_5750_A1)
				tp->led_ctrl |= (LED_CTRL_MODE_PHY_1 |
						 LED_CTRL_MODE_PHY_2);
			break;

		case SHASTA_EXT_LED_MAC:
			tp->led_ctrl = LED_CTRL_MODE_SHASTA_MAC;
			break;

		case SHASTA_EXT_LED_COMBO:
			tp->led_ctrl = LED_CTRL_MODE_COMBO;
			if (tp->pci_chip_rev_id != CHIPREV_ID_5750_A0)
				tp->led_ctrl |= (LED_CTRL_MODE_PHY_1 |
						 LED_CTRL_MODE_PHY_2);
			break;

		}

		if ((GET_ASIC_REV(tp->pci_chip_rev_id) == ASIC_REV_5700 ||
		     GET_ASIC_REV(tp->pci_chip_rev_id) == ASIC_REV_5701) &&
		    tp->pdev->subsystem_vendor == PCI_VENDOR_ID_DELL)
			tp->led_ctrl = LED_CTRL_MODE_PHY_2;

		if (GET_CHIP_REV(tp->pci_chip_rev_id) == CHIPREV_5784_AX)
			tp->led_ctrl = LED_CTRL_MODE_PHY_1;

		if (nic_cfg & NIC_SRAM_DATA_CFG_EEPROM_WP) {
			tp->tg3_flags |= TG3_FLAG_EEPROM_WRITE_PROT;
			if ((tp->pdev->subsystem_vendor ==
			     PCI_VENDOR_ID_ARIMA) &&
			    (tp->pdev->subsystem_device == 0x205a ||
			     tp->pdev->subsystem_device == 0x2063))
				tp->tg3_flags &= ~TG3_FLAG_EEPROM_WRITE_PROT;
		} else {
			tp->tg3_flags &= ~TG3_FLAG_EEPROM_WRITE_PROT;
			tp->tg3_flags2 |= TG3_FLG2_IS_NIC;
		}

		if (nic_cfg & NIC_SRAM_DATA_CFG_ASF_ENABLE) {
			tp->tg3_flags |= TG3_FLAG_ENABLE_ASF;
			if (tp->tg3_flags2 & TG3_FLG2_5750_PLUS)
				tp->tg3_flags2 |= TG3_FLG2_ASF_NEW_HANDSHAKE;
		}

		if ((nic_cfg & NIC_SRAM_DATA_CFG_APE_ENABLE) &&
			(tp->tg3_flags2 & TG3_FLG2_5750_PLUS))
			tp->tg3_flags3 |= TG3_FLG3_ENABLE_APE;

		if (tp->tg3_flags2 & TG3_FLG2_ANY_SERDES &&
		    !(nic_cfg & NIC_SRAM_DATA_CFG_FIBER_WOL))
			tp->tg3_flags &= ~TG3_FLAG_WOL_CAP;

		if ((tp->tg3_flags & TG3_FLAG_WOL_CAP) &&
<<<<<<< HEAD
		    (nic_cfg & NIC_SRAM_DATA_CFG_WOL_ENABLE)) {
=======
		    (nic_cfg & NIC_SRAM_DATA_CFG_WOL_ENABLE))
>>>>>>> 18e352e4
			tp->tg3_flags |= TG3_FLAG_WOL_ENABLE;
		    	device_set_wakeup_enable(&tp->pdev->dev, true);
		}

		if (cfg2 & (1 << 17))
			tp->tg3_flags2 |= TG3_FLG2_CAPACITIVE_COUPLING;

		/* serdes signal pre-emphasis in register 0x590 set by */
		/* bootcode if bit 18 is set */
		if (cfg2 & (1 << 18))
			tp->tg3_flags2 |= TG3_FLG2_SERDES_PREEMPHASIS;

		if (((GET_ASIC_REV(tp->pci_chip_rev_id) == ASIC_REV_5784 &&
		      GET_CHIP_REV(tp->pci_chip_rev_id) != CHIPREV_5784_AX)) &&
		    (cfg2 & NIC_SRAM_DATA_CFG_2_APD_EN))
			tp->tg3_flags3 |= TG3_FLG3_PHY_ENABLE_APD;

		if (tp->tg3_flags2 & TG3_FLG2_PCI_EXPRESS) {
			u32 cfg3;

			tg3_read_mem(tp, NIC_SRAM_DATA_CFG_3, &cfg3);
			if (cfg3 & NIC_SRAM_ASPM_DEBOUNCE)
				tp->tg3_flags |= TG3_FLAG_ASPM_WORKAROUND;
		}

		if (cfg4 & NIC_SRAM_RGMII_STD_IBND_DISABLE)
			tp->tg3_flags3 |= TG3_FLG3_RGMII_STD_IBND_DISABLE;
		if (cfg4 & NIC_SRAM_RGMII_EXT_IBND_RX_EN)
			tp->tg3_flags3 |= TG3_FLG3_RGMII_EXT_IBND_RX_EN;
		if (cfg4 & NIC_SRAM_RGMII_EXT_IBND_TX_EN)
			tp->tg3_flags3 |= TG3_FLG3_RGMII_EXT_IBND_TX_EN;
	}
done:
	device_init_wakeup(&tp->pdev->dev, tp->tg3_flags & TG3_FLAG_WOL_CAP);
	device_set_wakeup_enable(&tp->pdev->dev,
				 tp->tg3_flags & TG3_FLAG_WOL_ENABLE);
}

static int __devinit tg3_issue_otp_command(struct tg3 *tp, u32 cmd)
{
	int i;
	u32 val;

	tw32(OTP_CTRL, cmd | OTP_CTRL_OTP_CMD_START);
	tw32(OTP_CTRL, cmd);

	/* Wait for up to 1 ms for command to execute. */
	for (i = 0; i < 100; i++) {
		val = tr32(OTP_STATUS);
		if (val & OTP_STATUS_CMD_DONE)
			break;
		udelay(10);
	}

	return (val & OTP_STATUS_CMD_DONE) ? 0 : -EBUSY;
}

/* Read the gphy configuration from the OTP region of the chip.  The gphy
 * configuration is a 32-bit value that straddles the alignment boundary.
 * We do two 32-bit reads and then shift and merge the results.
 */
static u32 __devinit tg3_read_otp_phycfg(struct tg3 *tp)
{
	u32 bhalf_otp, thalf_otp;

	tw32(OTP_MODE, OTP_MODE_OTP_THRU_GRC);

	if (tg3_issue_otp_command(tp, OTP_CTRL_OTP_CMD_INIT))
		return 0;

	tw32(OTP_ADDRESS, OTP_ADDRESS_MAGIC1);

	if (tg3_issue_otp_command(tp, OTP_CTRL_OTP_CMD_READ))
		return 0;

	thalf_otp = tr32(OTP_READ_DATA);

	tw32(OTP_ADDRESS, OTP_ADDRESS_MAGIC2);

	if (tg3_issue_otp_command(tp, OTP_CTRL_OTP_CMD_READ))
		return 0;

	bhalf_otp = tr32(OTP_READ_DATA);

	return ((thalf_otp & 0x0000ffff) << 16) | (bhalf_otp >> 16);
}

static int __devinit tg3_phy_probe(struct tg3 *tp)
{
	u32 hw_phy_id_1, hw_phy_id_2;
	u32 hw_phy_id, hw_phy_id_masked;
	int err;

	if (tp->tg3_flags3 & TG3_FLG3_USE_PHYLIB)
		return tg3_phy_init(tp);

	/* Reading the PHY ID register can conflict with ASF
	 * firwmare access to the PHY hardware.
	 */
	err = 0;
	if ((tp->tg3_flags & TG3_FLAG_ENABLE_ASF) ||
	    (tp->tg3_flags3 & TG3_FLG3_ENABLE_APE)) {
		hw_phy_id = hw_phy_id_masked = PHY_ID_INVALID;
	} else {
		/* Now read the physical PHY_ID from the chip and verify
		 * that it is sane.  If it doesn't look good, we fall back
		 * to either the hard-coded table based PHY_ID and failing
		 * that the value found in the eeprom area.
		 */
		err |= tg3_readphy(tp, MII_PHYSID1, &hw_phy_id_1);
		err |= tg3_readphy(tp, MII_PHYSID2, &hw_phy_id_2);

		hw_phy_id  = (hw_phy_id_1 & 0xffff) << 10;
		hw_phy_id |= (hw_phy_id_2 & 0xfc00) << 16;
		hw_phy_id |= (hw_phy_id_2 & 0x03ff) <<  0;

		hw_phy_id_masked = hw_phy_id & PHY_ID_MASK;
	}

	if (!err && KNOWN_PHY_ID(hw_phy_id_masked)) {
		tp->phy_id = hw_phy_id;
		if (hw_phy_id_masked == PHY_ID_BCM8002)
			tp->tg3_flags2 |= TG3_FLG2_PHY_SERDES;
		else
			tp->tg3_flags2 &= ~TG3_FLG2_PHY_SERDES;
	} else {
		if (tp->phy_id != PHY_ID_INVALID) {
			/* Do nothing, phy ID already set up in
			 * tg3_get_eeprom_hw_cfg().
			 */
		} else {
			struct subsys_tbl_ent *p;

			/* No eeprom signature?  Try the hardcoded
			 * subsys device table.
			 */
			p = lookup_by_subsys(tp);
			if (!p)
				return -ENODEV;

			tp->phy_id = p->phy_id;
			if (!tp->phy_id ||
			    tp->phy_id == PHY_ID_BCM8002)
				tp->tg3_flags2 |= TG3_FLG2_PHY_SERDES;
		}
	}

	if (!(tp->tg3_flags2 & TG3_FLG2_ANY_SERDES) &&
	    !(tp->tg3_flags3 & TG3_FLG3_ENABLE_APE) &&
	    !(tp->tg3_flags & TG3_FLAG_ENABLE_ASF)) {
		u32 bmsr, adv_reg, tg3_ctrl, mask;

		tg3_readphy(tp, MII_BMSR, &bmsr);
		if (!tg3_readphy(tp, MII_BMSR, &bmsr) &&
		    (bmsr & BMSR_LSTATUS))
			goto skip_phy_reset;

		err = tg3_phy_reset(tp);
		if (err)
			return err;

		adv_reg = (ADVERTISE_10HALF | ADVERTISE_10FULL |
			   ADVERTISE_100HALF | ADVERTISE_100FULL |
			   ADVERTISE_CSMA | ADVERTISE_PAUSE_CAP);
		tg3_ctrl = 0;
		if (!(tp->tg3_flags & TG3_FLAG_10_100_ONLY)) {
			tg3_ctrl = (MII_TG3_CTRL_ADV_1000_HALF |
				    MII_TG3_CTRL_ADV_1000_FULL);
			if (tp->pci_chip_rev_id == CHIPREV_ID_5701_A0 ||
			    tp->pci_chip_rev_id == CHIPREV_ID_5701_B0)
				tg3_ctrl |= (MII_TG3_CTRL_AS_MASTER |
					     MII_TG3_CTRL_ENABLE_AS_MASTER);
		}

		mask = (ADVERTISED_10baseT_Half | ADVERTISED_10baseT_Full |
			ADVERTISED_100baseT_Half | ADVERTISED_100baseT_Full |
			ADVERTISED_1000baseT_Half | ADVERTISED_1000baseT_Full);
		if (!tg3_copper_is_advertising_all(tp, mask)) {
			tg3_writephy(tp, MII_ADVERTISE, adv_reg);

			if (!(tp->tg3_flags & TG3_FLAG_10_100_ONLY))
				tg3_writephy(tp, MII_TG3_CTRL, tg3_ctrl);

			tg3_writephy(tp, MII_BMCR,
				     BMCR_ANENABLE | BMCR_ANRESTART);
		}
		tg3_phy_set_wirespeed(tp);

		tg3_writephy(tp, MII_ADVERTISE, adv_reg);
		if (!(tp->tg3_flags & TG3_FLAG_10_100_ONLY))
			tg3_writephy(tp, MII_TG3_CTRL, tg3_ctrl);
	}

skip_phy_reset:
	if ((tp->phy_id & PHY_ID_MASK) == PHY_ID_BCM5401) {
		err = tg3_init_5401phy_dsp(tp);
		if (err)
			return err;
	}

	if (!err && ((tp->phy_id & PHY_ID_MASK) == PHY_ID_BCM5401)) {
		err = tg3_init_5401phy_dsp(tp);
	}

	if (tp->tg3_flags2 & TG3_FLG2_ANY_SERDES)
		tp->link_config.advertising =
			(ADVERTISED_1000baseT_Half |
			 ADVERTISED_1000baseT_Full |
			 ADVERTISED_Autoneg |
			 ADVERTISED_FIBRE);
	if (tp->tg3_flags & TG3_FLAG_10_100_ONLY)
		tp->link_config.advertising &=
			~(ADVERTISED_1000baseT_Half |
			  ADVERTISED_1000baseT_Full);

	return err;
}

static void __devinit tg3_read_partno(struct tg3 *tp)
{
	unsigned char vpd_data[256];
	unsigned int i;
	u32 magic;

	if (tg3_nvram_read_swab(tp, 0x0, &magic))
		goto out_not_found;

	if (magic == TG3_EEPROM_MAGIC) {
		for (i = 0; i < 256; i += 4) {
			u32 tmp;

			if (tg3_nvram_read(tp, 0x100 + i, &tmp))
				goto out_not_found;

			vpd_data[i + 0] = ((tmp >>  0) & 0xff);
			vpd_data[i + 1] = ((tmp >>  8) & 0xff);
			vpd_data[i + 2] = ((tmp >> 16) & 0xff);
			vpd_data[i + 3] = ((tmp >> 24) & 0xff);
		}
	} else {
		int vpd_cap;

		vpd_cap = pci_find_capability(tp->pdev, PCI_CAP_ID_VPD);
		for (i = 0; i < 256; i += 4) {
			u32 tmp, j = 0;
			__le32 v;
			u16 tmp16;

			pci_write_config_word(tp->pdev, vpd_cap + PCI_VPD_ADDR,
					      i);
			while (j++ < 100) {
				pci_read_config_word(tp->pdev, vpd_cap +
						     PCI_VPD_ADDR, &tmp16);
				if (tmp16 & 0x8000)
					break;
				msleep(1);
			}
			if (!(tmp16 & 0x8000))
				goto out_not_found;

			pci_read_config_dword(tp->pdev, vpd_cap + PCI_VPD_DATA,
					      &tmp);
			v = cpu_to_le32(tmp);
			memcpy(&vpd_data[i], &v, 4);
		}
	}

	/* Now parse and find the part number. */
	for (i = 0; i < 254; ) {
		unsigned char val = vpd_data[i];
		unsigned int block_end;

		if (val == 0x82 || val == 0x91) {
			i = (i + 3 +
			     (vpd_data[i + 1] +
			      (vpd_data[i + 2] << 8)));
			continue;
		}

		if (val != 0x90)
			goto out_not_found;

		block_end = (i + 3 +
			     (vpd_data[i + 1] +
			      (vpd_data[i + 2] << 8)));
		i += 3;

		if (block_end > 256)
			goto out_not_found;

		while (i < (block_end - 2)) {
			if (vpd_data[i + 0] == 'P' &&
			    vpd_data[i + 1] == 'N') {
				int partno_len = vpd_data[i + 2];

				i += 3;
				if (partno_len > 24 || (partno_len + i) > 256)
					goto out_not_found;

				memcpy(tp->board_part_number,
				       &vpd_data[i], partno_len);

				/* Success. */
				return;
			}
			i += 3 + vpd_data[i + 2];
		}

		/* Part number not found. */
		goto out_not_found;
	}

out_not_found:
	if (GET_ASIC_REV(tp->pci_chip_rev_id) == ASIC_REV_5906)
		strcpy(tp->board_part_number, "BCM95906");
	else
		strcpy(tp->board_part_number, "none");
}

static int __devinit tg3_fw_img_is_valid(struct tg3 *tp, u32 offset)
{
	u32 val;

	if (tg3_nvram_read_swab(tp, offset, &val) ||
	    (val & 0xfc000000) != 0x0c000000 ||
	    tg3_nvram_read_swab(tp, offset + 4, &val) ||
	    val != 0)
		return 0;

	return 1;
}

static void __devinit tg3_read_sb_ver(struct tg3 *tp, u32 val)
{
	u32 offset, major, minor, build;

	tp->fw_ver[0] = 's';
	tp->fw_ver[1] = 'b';
	tp->fw_ver[2] = '\0';

	if ((val & TG3_EEPROM_SB_FORMAT_MASK) != TG3_EEPROM_SB_FORMAT_1)
		return;

	switch (val & TG3_EEPROM_SB_REVISION_MASK) {
	case TG3_EEPROM_SB_REVISION_0:
		offset = TG3_EEPROM_SB_F1R0_EDH_OFF;
		break;
	case TG3_EEPROM_SB_REVISION_2:
		offset = TG3_EEPROM_SB_F1R2_EDH_OFF;
		break;
	case TG3_EEPROM_SB_REVISION_3:
		offset = TG3_EEPROM_SB_F1R3_EDH_OFF;
		break;
	default:
		return;
	}

	if (tg3_nvram_read_swab(tp, offset, &val))
		return;

	build = (val & TG3_EEPROM_SB_EDH_BLD_MASK) >>
		TG3_EEPROM_SB_EDH_BLD_SHFT;
	major = (val & TG3_EEPROM_SB_EDH_MAJ_MASK) >>
		TG3_EEPROM_SB_EDH_MAJ_SHFT;
	minor =  val & TG3_EEPROM_SB_EDH_MIN_MASK;

	if (minor > 99 || build > 26)
		return;

	snprintf(&tp->fw_ver[2], 30, " v%d.%02d", major, minor);

	if (build > 0) {
		tp->fw_ver[8] = 'a' + build - 1;
		tp->fw_ver[9] = '\0';
	}
}

static void __devinit tg3_read_fw_ver(struct tg3 *tp)
{
	u32 val, offset, start;
	u32 ver_offset;
	int i, bcnt;

	if (tg3_nvram_read_swab(tp, 0, &val))
		return;

	if (val != TG3_EEPROM_MAGIC) {
		if ((val & TG3_EEPROM_MAGIC_FW_MSK) == TG3_EEPROM_MAGIC_FW)
			tg3_read_sb_ver(tp, val);

		return;
	}

	if (tg3_nvram_read_swab(tp, 0xc, &offset) ||
	    tg3_nvram_read_swab(tp, 0x4, &start))
		return;

	offset = tg3_nvram_logical_addr(tp, offset);

	if (!tg3_fw_img_is_valid(tp, offset) ||
	    tg3_nvram_read_swab(tp, offset + 8, &ver_offset))
		return;

	offset = offset + ver_offset - start;
	for (i = 0; i < 16; i += 4) {
		__le32 v;
		if (tg3_nvram_read_le(tp, offset + i, &v))
			return;

		memcpy(tp->fw_ver + i, &v, 4);
	}

	if (!(tp->tg3_flags & TG3_FLAG_ENABLE_ASF) ||
	     (tp->tg3_flags3 & TG3_FLG3_ENABLE_APE))
		return;

	for (offset = TG3_NVM_DIR_START;
	     offset < TG3_NVM_DIR_END;
	     offset += TG3_NVM_DIRENT_SIZE) {
		if (tg3_nvram_read_swab(tp, offset, &val))
			return;

		if ((val >> TG3_NVM_DIRTYPE_SHIFT) == TG3_NVM_DIRTYPE_ASFINI)
			break;
	}

	if (offset == TG3_NVM_DIR_END)
		return;

	if (!(tp->tg3_flags2 & TG3_FLG2_5705_PLUS))
		start = 0x08000000;
	else if (tg3_nvram_read_swab(tp, offset - 4, &start))
		return;

	if (tg3_nvram_read_swab(tp, offset + 4, &offset) ||
	    !tg3_fw_img_is_valid(tp, offset) ||
	    tg3_nvram_read_swab(tp, offset + 8, &val))
		return;

	offset += val - start;

	bcnt = strlen(tp->fw_ver);

	tp->fw_ver[bcnt++] = ',';
	tp->fw_ver[bcnt++] = ' ';

	for (i = 0; i < 4; i++) {
		__le32 v;
		if (tg3_nvram_read_le(tp, offset, &v))
			return;

		offset += sizeof(v);

		if (bcnt > TG3_VER_SIZE - sizeof(v)) {
			memcpy(&tp->fw_ver[bcnt], &v, TG3_VER_SIZE - bcnt);
			break;
		}

		memcpy(&tp->fw_ver[bcnt], &v, sizeof(v));
		bcnt += sizeof(v);
	}

	tp->fw_ver[TG3_VER_SIZE - 1] = 0;
}

static struct pci_dev * __devinit tg3_find_peer(struct tg3 *);

static int __devinit tg3_get_invariants(struct tg3 *tp)
{
	static struct pci_device_id write_reorder_chipsets[] = {
		{ PCI_DEVICE(PCI_VENDOR_ID_AMD,
		             PCI_DEVICE_ID_AMD_FE_GATE_700C) },
		{ PCI_DEVICE(PCI_VENDOR_ID_AMD,
		             PCI_DEVICE_ID_AMD_8131_BRIDGE) },
		{ PCI_DEVICE(PCI_VENDOR_ID_VIA,
			     PCI_DEVICE_ID_VIA_8385_0) },
		{ },
	};
	u32 misc_ctrl_reg;
	u32 pci_state_reg, grc_misc_cfg;
	u32 val;
	u16 pci_cmd;
	int err;

	/* Force memory write invalidate off.  If we leave it on,
	 * then on 5700_BX chips we have to enable a workaround.
	 * The workaround is to set the TG3PCI_DMA_RW_CTRL boundary
	 * to match the cacheline size.  The Broadcom driver have this
	 * workaround but turns MWI off all the times so never uses
	 * it.  This seems to suggest that the workaround is insufficient.
	 */
	pci_read_config_word(tp->pdev, PCI_COMMAND, &pci_cmd);
	pci_cmd &= ~PCI_COMMAND_INVALIDATE;
	pci_write_config_word(tp->pdev, PCI_COMMAND, pci_cmd);

	/* It is absolutely critical that TG3PCI_MISC_HOST_CTRL
	 * has the register indirect write enable bit set before
	 * we try to access any of the MMIO registers.  It is also
	 * critical that the PCI-X hw workaround situation is decided
	 * before that as well.
	 */
	pci_read_config_dword(tp->pdev, TG3PCI_MISC_HOST_CTRL,
			      &misc_ctrl_reg);

	tp->pci_chip_rev_id = (misc_ctrl_reg >>
			       MISC_HOST_CTRL_CHIPREV_SHIFT);
	if (GET_ASIC_REV(tp->pci_chip_rev_id) == ASIC_REV_USE_PROD_ID_REG) {
		u32 prod_id_asic_rev;

		pci_read_config_dword(tp->pdev, TG3PCI_PRODID_ASICREV,
				      &prod_id_asic_rev);
		tp->pci_chip_rev_id = prod_id_asic_rev;
	}

	/* Wrong chip ID in 5752 A0. This code can be removed later
	 * as A0 is not in production.
	 */
	if (tp->pci_chip_rev_id == CHIPREV_ID_5752_A0_HW)
		tp->pci_chip_rev_id = CHIPREV_ID_5752_A0;

	/* If we have 5702/03 A1 or A2 on certain ICH chipsets,
	 * we need to disable memory and use config. cycles
	 * only to access all registers. The 5702/03 chips
	 * can mistakenly decode the special cycles from the
	 * ICH chipsets as memory write cycles, causing corruption
	 * of register and memory space. Only certain ICH bridges
	 * will drive special cycles with non-zero data during the
	 * address phase which can fall within the 5703's address
	 * range. This is not an ICH bug as the PCI spec allows
	 * non-zero address during special cycles. However, only
	 * these ICH bridges are known to drive non-zero addresses
	 * during special cycles.
	 *
	 * Since special cycles do not cross PCI bridges, we only
	 * enable this workaround if the 5703 is on the secondary
	 * bus of these ICH bridges.
	 */
	if ((tp->pci_chip_rev_id == CHIPREV_ID_5703_A1) ||
	    (tp->pci_chip_rev_id == CHIPREV_ID_5703_A2)) {
		static struct tg3_dev_id {
			u32	vendor;
			u32	device;
			u32	rev;
		} ich_chipsets[] = {
			{ PCI_VENDOR_ID_INTEL, PCI_DEVICE_ID_INTEL_82801AA_8,
			  PCI_ANY_ID },
			{ PCI_VENDOR_ID_INTEL, PCI_DEVICE_ID_INTEL_82801AB_8,
			  PCI_ANY_ID },
			{ PCI_VENDOR_ID_INTEL, PCI_DEVICE_ID_INTEL_82801BA_11,
			  0xa },
			{ PCI_VENDOR_ID_INTEL, PCI_DEVICE_ID_INTEL_82801BA_6,
			  PCI_ANY_ID },
			{ },
		};
		struct tg3_dev_id *pci_id = &ich_chipsets[0];
		struct pci_dev *bridge = NULL;

		while (pci_id->vendor != 0) {
			bridge = pci_get_device(pci_id->vendor, pci_id->device,
						bridge);
			if (!bridge) {
				pci_id++;
				continue;
			}
			if (pci_id->rev != PCI_ANY_ID) {
				if (bridge->revision > pci_id->rev)
					continue;
			}
			if (bridge->subordinate &&
			    (bridge->subordinate->number ==
			     tp->pdev->bus->number)) {

				tp->tg3_flags2 |= TG3_FLG2_ICH_WORKAROUND;
				pci_dev_put(bridge);
				break;
			}
		}
	}

	if ((GET_ASIC_REV(tp->pci_chip_rev_id) == ASIC_REV_5701)) {
		static struct tg3_dev_id {
			u32	vendor;
			u32	device;
		} bridge_chipsets[] = {
			{ PCI_VENDOR_ID_INTEL, PCI_DEVICE_ID_INTEL_PXH_0 },
			{ PCI_VENDOR_ID_INTEL, PCI_DEVICE_ID_INTEL_PXH_1 },
			{ },
		};
		struct tg3_dev_id *pci_id = &bridge_chipsets[0];
		struct pci_dev *bridge = NULL;

		while (pci_id->vendor != 0) {
			bridge = pci_get_device(pci_id->vendor,
						pci_id->device,
						bridge);
			if (!bridge) {
				pci_id++;
				continue;
			}
			if (bridge->subordinate &&
			    (bridge->subordinate->number <=
			     tp->pdev->bus->number) &&
			    (bridge->subordinate->subordinate >=
			     tp->pdev->bus->number)) {
				tp->tg3_flags3 |= TG3_FLG3_5701_DMA_BUG;
				pci_dev_put(bridge);
				break;
			}
		}
	}

	/* The EPB bridge inside 5714, 5715, and 5780 cannot support
	 * DMA addresses > 40-bit. This bridge may have other additional
	 * 57xx devices behind it in some 4-port NIC designs for example.
	 * Any tg3 device found behind the bridge will also need the 40-bit
	 * DMA workaround.
	 */
	if (GET_ASIC_REV(tp->pci_chip_rev_id) == ASIC_REV_5780 ||
	    GET_ASIC_REV(tp->pci_chip_rev_id) == ASIC_REV_5714) {
		tp->tg3_flags2 |= TG3_FLG2_5780_CLASS;
		tp->tg3_flags |= TG3_FLAG_40BIT_DMA_BUG;
		tp->msi_cap = pci_find_capability(tp->pdev, PCI_CAP_ID_MSI);
	}
	else {
		struct pci_dev *bridge = NULL;

		do {
			bridge = pci_get_device(PCI_VENDOR_ID_SERVERWORKS,
						PCI_DEVICE_ID_SERVERWORKS_EPB,
						bridge);
			if (bridge && bridge->subordinate &&
			    (bridge->subordinate->number <=
			     tp->pdev->bus->number) &&
			    (bridge->subordinate->subordinate >=
			     tp->pdev->bus->number)) {
				tp->tg3_flags |= TG3_FLAG_40BIT_DMA_BUG;
				pci_dev_put(bridge);
				break;
			}
		} while (bridge);
	}

	/* Initialize misc host control in PCI block. */
	tp->misc_host_ctrl |= (misc_ctrl_reg &
			       MISC_HOST_CTRL_CHIPREV);
	pci_write_config_dword(tp->pdev, TG3PCI_MISC_HOST_CTRL,
			       tp->misc_host_ctrl);

	if ((GET_ASIC_REV(tp->pci_chip_rev_id) == ASIC_REV_5704) ||
	    (GET_ASIC_REV(tp->pci_chip_rev_id) == ASIC_REV_5714))
		tp->pdev_peer = tg3_find_peer(tp);

	/* Intentionally exclude ASIC_REV_5906 */
	if (GET_ASIC_REV(tp->pci_chip_rev_id) == ASIC_REV_5755 ||
	    GET_ASIC_REV(tp->pci_chip_rev_id) == ASIC_REV_5787 ||
	    GET_ASIC_REV(tp->pci_chip_rev_id) == ASIC_REV_5784 ||
	    GET_ASIC_REV(tp->pci_chip_rev_id) == ASIC_REV_57780 ||
	    GET_ASIC_REV(tp->pci_chip_rev_id) == ASIC_REV_5761 ||
	    GET_ASIC_REV(tp->pci_chip_rev_id) == ASIC_REV_5785 ||
	    GET_ASIC_REV(tp->pci_chip_rev_id) == ASIC_REV_57780)
		tp->tg3_flags3 |= TG3_FLG3_5755_PLUS;

	if (GET_ASIC_REV(tp->pci_chip_rev_id) == ASIC_REV_5750 ||
	    GET_ASIC_REV(tp->pci_chip_rev_id) == ASIC_REV_5752 ||
	    GET_ASIC_REV(tp->pci_chip_rev_id) == ASIC_REV_5906 ||
	    (tp->tg3_flags3 & TG3_FLG3_5755_PLUS) ||
	    (tp->tg3_flags2 & TG3_FLG2_5780_CLASS))
		tp->tg3_flags2 |= TG3_FLG2_5750_PLUS;

	if ((GET_ASIC_REV(tp->pci_chip_rev_id) == ASIC_REV_5705) ||
	    (tp->tg3_flags2 & TG3_FLG2_5750_PLUS))
		tp->tg3_flags2 |= TG3_FLG2_5705_PLUS;

	/* 5700 B0 chips do not support checksumming correctly due
	 * to hardware bugs.
	 */
	if (tp->pci_chip_rev_id == CHIPREV_ID_5700_B0)
		tp->tg3_flags |= TG3_FLAG_BROKEN_CHECKSUMS;
	else {
		tp->tg3_flags |= TG3_FLAG_RX_CHECKSUMS;
		tp->dev->features |= NETIF_F_IP_CSUM | NETIF_F_SG;
		if (tp->tg3_flags3 & TG3_FLG3_5755_PLUS)
			tp->dev->features |= NETIF_F_IPV6_CSUM;
	}

	if (tp->tg3_flags2 & TG3_FLG2_5750_PLUS) {
		tp->tg3_flags |= TG3_FLAG_SUPPORT_MSI;
		if (GET_CHIP_REV(tp->pci_chip_rev_id) == CHIPREV_5750_AX ||
		    GET_CHIP_REV(tp->pci_chip_rev_id) == CHIPREV_5750_BX ||
		    (GET_ASIC_REV(tp->pci_chip_rev_id) == ASIC_REV_5714 &&
		     tp->pci_chip_rev_id <= CHIPREV_ID_5714_A2 &&
		     tp->pdev_peer == tp->pdev))
			tp->tg3_flags &= ~TG3_FLAG_SUPPORT_MSI;

<<<<<<< HEAD
		if (GET_ASIC_REV(tp->pci_chip_rev_id) == ASIC_REV_5755 ||
		    GET_ASIC_REV(tp->pci_chip_rev_id) == ASIC_REV_5787 ||
		    GET_ASIC_REV(tp->pci_chip_rev_id) == ASIC_REV_5784 ||
		    GET_ASIC_REV(tp->pci_chip_rev_id) == ASIC_REV_57780 ||
		    GET_ASIC_REV(tp->pci_chip_rev_id) == ASIC_REV_5761 ||
		    GET_ASIC_REV(tp->pci_chip_rev_id) == ASIC_REV_5785 ||
=======
		if ((tp->tg3_flags3 & TG3_FLG3_5755_PLUS) ||
>>>>>>> 18e352e4
		    GET_ASIC_REV(tp->pci_chip_rev_id) == ASIC_REV_5906) {
			tp->tg3_flags2 |= TG3_FLG2_HW_TSO_2;
			tp->tg3_flags2 |= TG3_FLG2_1SHOT_MSI;
		} else {
			tp->tg3_flags2 |= TG3_FLG2_HW_TSO_1 | TG3_FLG2_TSO_BUG;
			if (GET_ASIC_REV(tp->pci_chip_rev_id) ==
				ASIC_REV_5750 &&
	     		    tp->pci_chip_rev_id >= CHIPREV_ID_5750_C2)
				tp->tg3_flags2 &= ~TG3_FLG2_TSO_BUG;
		}
	}

	if (!(tp->tg3_flags2 & TG3_FLG2_5705_PLUS) ||
	     (tp->tg3_flags2 & TG3_FLG2_5780_CLASS))
		tp->tg3_flags2 |= TG3_FLG2_JUMBO_CAPABLE;

	pci_read_config_dword(tp->pdev, TG3PCI_PCISTATE,
			      &pci_state_reg);

	tp->pcie_cap = pci_find_capability(tp->pdev, PCI_CAP_ID_EXP);
	if (tp->pcie_cap != 0) {
		u16 lnkctl;

		tp->tg3_flags2 |= TG3_FLG2_PCI_EXPRESS;

		pcie_set_readrq(tp->pdev, 4096);

		pci_read_config_word(tp->pdev,
				     tp->pcie_cap + PCI_EXP_LNKCTL,
				     &lnkctl);
		if (lnkctl & PCI_EXP_LNKCTL_CLKREQ_EN) {
			if (GET_ASIC_REV(tp->pci_chip_rev_id) == ASIC_REV_5906)
				tp->tg3_flags2 &= ~TG3_FLG2_HW_TSO_2;
			if (GET_ASIC_REV(tp->pci_chip_rev_id) == ASIC_REV_5784 ||
			    GET_ASIC_REV(tp->pci_chip_rev_id) == ASIC_REV_5761 ||
			    GET_ASIC_REV(tp->pci_chip_rev_id) == ASIC_REV_57780)
				tp->tg3_flags3 |= TG3_FLG3_CLKREQ_BUG;
		}
	} else if (GET_ASIC_REV(tp->pci_chip_rev_id) == ASIC_REV_5785) {
		tp->tg3_flags2 |= TG3_FLG2_PCI_EXPRESS;
	} else if (!(tp->tg3_flags2 & TG3_FLG2_5705_PLUS) ||
		   (tp->tg3_flags2 & TG3_FLG2_5780_CLASS)) {
		tp->pcix_cap = pci_find_capability(tp->pdev, PCI_CAP_ID_PCIX);
		if (!tp->pcix_cap) {
			printk(KERN_ERR PFX "Cannot find PCI-X "
					    "capability, aborting.\n");
			return -EIO;
		}

		if (!(pci_state_reg & PCISTATE_CONV_PCI_MODE))
			tp->tg3_flags |= TG3_FLAG_PCIX_MODE;
	}

	/* If we have an AMD 762 or VIA K8T800 chipset, write
	 * reordering to the mailbox registers done by the host
	 * controller can cause major troubles.  We read back from
	 * every mailbox register write to force the writes to be
	 * posted to the chip in order.
	 */
	if (pci_dev_present(write_reorder_chipsets) &&
	    !(tp->tg3_flags2 & TG3_FLG2_PCI_EXPRESS))
		tp->tg3_flags |= TG3_FLAG_MBOX_WRITE_REORDER;

	pci_read_config_byte(tp->pdev, PCI_CACHE_LINE_SIZE,
			     &tp->pci_cacheline_sz);
	pci_read_config_byte(tp->pdev, PCI_LATENCY_TIMER,
			     &tp->pci_lat_timer);
	if (GET_ASIC_REV(tp->pci_chip_rev_id) == ASIC_REV_5703 &&
	    tp->pci_lat_timer < 64) {
		tp->pci_lat_timer = 64;
		pci_write_config_byte(tp->pdev, PCI_LATENCY_TIMER,
				      tp->pci_lat_timer);
	}

	if (GET_CHIP_REV(tp->pci_chip_rev_id) == CHIPREV_5700_BX) {
		/* 5700 BX chips need to have their TX producer index
		 * mailboxes written twice to workaround a bug.
		 */
		tp->tg3_flags |= TG3_FLAG_TXD_MBOX_HWBUG;

		/* If we are in PCI-X mode, enable register write workaround.
		 *
		 * The workaround is to use indirect register accesses
		 * for all chip writes not to mailbox registers.
		 */
		if (tp->tg3_flags & TG3_FLAG_PCIX_MODE) {
			u32 pm_reg;

			tp->tg3_flags |= TG3_FLAG_PCIX_TARGET_HWBUG;

			/* The chip can have it's power management PCI config
			 * space registers clobbered due to this bug.
			 * So explicitly force the chip into D0 here.
			 */
			pci_read_config_dword(tp->pdev,
					      tp->pm_cap + PCI_PM_CTRL,
					      &pm_reg);
			pm_reg &= ~PCI_PM_CTRL_STATE_MASK;
			pm_reg |= PCI_PM_CTRL_PME_ENABLE | 0 /* D0 */;
			pci_write_config_dword(tp->pdev,
					       tp->pm_cap + PCI_PM_CTRL,
					       pm_reg);

			/* Also, force SERR#/PERR# in PCI command. */
			pci_read_config_word(tp->pdev, PCI_COMMAND, &pci_cmd);
			pci_cmd |= PCI_COMMAND_PARITY | PCI_COMMAND_SERR;
			pci_write_config_word(tp->pdev, PCI_COMMAND, pci_cmd);
		}
	}

	if ((pci_state_reg & PCISTATE_BUS_SPEED_HIGH) != 0)
		tp->tg3_flags |= TG3_FLAG_PCI_HIGH_SPEED;
	if ((pci_state_reg & PCISTATE_BUS_32BIT) != 0)
		tp->tg3_flags |= TG3_FLAG_PCI_32BIT;

	/* Chip-specific fixup from Broadcom driver */
	if ((tp->pci_chip_rev_id == CHIPREV_ID_5704_A0) &&
	    (!(pci_state_reg & PCISTATE_RETRY_SAME_DMA))) {
		pci_state_reg |= PCISTATE_RETRY_SAME_DMA;
		pci_write_config_dword(tp->pdev, TG3PCI_PCISTATE, pci_state_reg);
	}

	/* Default fast path register access methods */
	tp->read32 = tg3_read32;
	tp->write32 = tg3_write32;
	tp->read32_mbox = tg3_read32;
	tp->write32_mbox = tg3_write32;
	tp->write32_tx_mbox = tg3_write32;
	tp->write32_rx_mbox = tg3_write32;

	/* Various workaround register access methods */
	if (tp->tg3_flags & TG3_FLAG_PCIX_TARGET_HWBUG)
		tp->write32 = tg3_write_indirect_reg32;
	else if (GET_ASIC_REV(tp->pci_chip_rev_id) == ASIC_REV_5701 ||
		 ((tp->tg3_flags2 & TG3_FLG2_PCI_EXPRESS) &&
		  tp->pci_chip_rev_id == CHIPREV_ID_5750_A0)) {
		/*
		 * Back to back register writes can cause problems on these
		 * chips, the workaround is to read back all reg writes
		 * except those to mailbox regs.
		 *
		 * See tg3_write_indirect_reg32().
		 */
		tp->write32 = tg3_write_flush_reg32;
	}


	if ((tp->tg3_flags & TG3_FLAG_TXD_MBOX_HWBUG) ||
	    (tp->tg3_flags & TG3_FLAG_MBOX_WRITE_REORDER)) {
		tp->write32_tx_mbox = tg3_write32_tx_mbox;
		if (tp->tg3_flags & TG3_FLAG_MBOX_WRITE_REORDER)
			tp->write32_rx_mbox = tg3_write_flush_reg32;
	}

	if (tp->tg3_flags2 & TG3_FLG2_ICH_WORKAROUND) {
		tp->read32 = tg3_read_indirect_reg32;
		tp->write32 = tg3_write_indirect_reg32;
		tp->read32_mbox = tg3_read_indirect_mbox;
		tp->write32_mbox = tg3_write_indirect_mbox;
		tp->write32_tx_mbox = tg3_write_indirect_mbox;
		tp->write32_rx_mbox = tg3_write_indirect_mbox;

		iounmap(tp->regs);
		tp->regs = NULL;

		pci_read_config_word(tp->pdev, PCI_COMMAND, &pci_cmd);
		pci_cmd &= ~PCI_COMMAND_MEMORY;
		pci_write_config_word(tp->pdev, PCI_COMMAND, pci_cmd);
	}
	if (GET_ASIC_REV(tp->pci_chip_rev_id) == ASIC_REV_5906) {
		tp->read32_mbox = tg3_read32_mbox_5906;
		tp->write32_mbox = tg3_write32_mbox_5906;
		tp->write32_tx_mbox = tg3_write32_mbox_5906;
		tp->write32_rx_mbox = tg3_write32_mbox_5906;
	}

	if (tp->write32 == tg3_write_indirect_reg32 ||
	    ((tp->tg3_flags & TG3_FLAG_PCIX_MODE) &&
	     (GET_ASIC_REV(tp->pci_chip_rev_id) == ASIC_REV_5700 ||
	      GET_ASIC_REV(tp->pci_chip_rev_id) == ASIC_REV_5701)))
		tp->tg3_flags |= TG3_FLAG_SRAM_USE_CONFIG;

	/* Get eeprom hw config before calling tg3_set_power_state().
	 * In particular, the TG3_FLG2_IS_NIC flag must be
	 * determined before calling tg3_set_power_state() so that
	 * we know whether or not to switch out of Vaux power.
	 * When the flag is set, it means that GPIO1 is used for eeprom
	 * write protect and also implies that it is a LOM where GPIOs
	 * are not used to switch power.
	 */
	tg3_get_eeprom_hw_cfg(tp);

	if (tp->tg3_flags3 & TG3_FLG3_ENABLE_APE) {
		/* Allow reads and writes to the
		 * APE register and memory space.
		 */
		pci_state_reg |= PCISTATE_ALLOW_APE_CTLSPC_WR |
				 PCISTATE_ALLOW_APE_SHMEM_WR;
		pci_write_config_dword(tp->pdev, TG3PCI_PCISTATE,
				       pci_state_reg);
	}

	if (GET_ASIC_REV(tp->pci_chip_rev_id) == ASIC_REV_5784 ||
	    GET_ASIC_REV(tp->pci_chip_rev_id) == ASIC_REV_57780 ||
	    GET_ASIC_REV(tp->pci_chip_rev_id) == ASIC_REV_5761 ||
	    GET_ASIC_REV(tp->pci_chip_rev_id) == ASIC_REV_5785 ||
	    GET_ASIC_REV(tp->pci_chip_rev_id) == ASIC_REV_57780)
		tp->tg3_flags |= TG3_FLAG_CPMU_PRESENT;

	/* Set up tp->grc_local_ctrl before calling tg3_set_power_state().
	 * GPIO1 driven high will bring 5700's external PHY out of reset.
	 * It is also used as eeprom write protect on LOMs.
	 */
	tp->grc_local_ctrl = GRC_LCLCTRL_INT_ON_ATTN | GRC_LCLCTRL_AUTO_SEEPROM;
	if ((GET_ASIC_REV(tp->pci_chip_rev_id) == ASIC_REV_5700) ||
	    (tp->tg3_flags & TG3_FLAG_EEPROM_WRITE_PROT))
		tp->grc_local_ctrl |= (GRC_LCLCTRL_GPIO_OE1 |
				       GRC_LCLCTRL_GPIO_OUTPUT1);
	/* Unused GPIO3 must be driven as output on 5752 because there
	 * are no pull-up resistors on unused GPIO pins.
	 */
	else if (GET_ASIC_REV(tp->pci_chip_rev_id) == ASIC_REV_5752)
		tp->grc_local_ctrl |= GRC_LCLCTRL_GPIO_OE3;

	if (GET_ASIC_REV(tp->pci_chip_rev_id) == ASIC_REV_5755 ||
	    GET_ASIC_REV(tp->pci_chip_rev_id) == ASIC_REV_57780)
		tp->grc_local_ctrl |= GRC_LCLCTRL_GPIO_UART_SEL;

	if (tp->pdev->device == PCI_DEVICE_ID_TIGON3_5761) {
		/* Turn off the debug UART. */
		tp->grc_local_ctrl |= GRC_LCLCTRL_GPIO_UART_SEL;
		if (tp->tg3_flags2 & TG3_FLG2_IS_NIC)
			/* Keep VMain power. */
			tp->grc_local_ctrl |= GRC_LCLCTRL_GPIO_OE0 |
					      GRC_LCLCTRL_GPIO_OUTPUT0;
	}

	/* Force the chip into D0. */
	err = tg3_set_power_state(tp, PCI_D0);
	if (err) {
		printk(KERN_ERR PFX "(%s) transition to D0 failed\n",
		       pci_name(tp->pdev));
		return err;
	}

	/* Derive initial jumbo mode from MTU assigned in
	 * ether_setup() via the alloc_etherdev() call
	 */
	if (tp->dev->mtu > ETH_DATA_LEN &&
	    !(tp->tg3_flags2 & TG3_FLG2_5780_CLASS))
		tp->tg3_flags |= TG3_FLAG_JUMBO_RING_ENABLE;

	/* Determine WakeOnLan speed to use. */
	if (GET_ASIC_REV(tp->pci_chip_rev_id) == ASIC_REV_5700 ||
	    tp->pci_chip_rev_id == CHIPREV_ID_5701_A0 ||
	    tp->pci_chip_rev_id == CHIPREV_ID_5701_B0 ||
	    tp->pci_chip_rev_id == CHIPREV_ID_5701_B2) {
		tp->tg3_flags &= ~(TG3_FLAG_WOL_SPEED_100MB);
	} else {
		tp->tg3_flags |= TG3_FLAG_WOL_SPEED_100MB;
	}

	/* A few boards don't want Ethernet@WireSpeed phy feature */
	if ((GET_ASIC_REV(tp->pci_chip_rev_id) == ASIC_REV_5700) ||
	    ((GET_ASIC_REV(tp->pci_chip_rev_id) == ASIC_REV_5705) &&
	     (tp->pci_chip_rev_id != CHIPREV_ID_5705_A0) &&
	     (tp->pci_chip_rev_id != CHIPREV_ID_5705_A1)) ||
	    (GET_ASIC_REV(tp->pci_chip_rev_id) == ASIC_REV_5906) ||
	    (tp->tg3_flags2 & TG3_FLG2_ANY_SERDES))
		tp->tg3_flags2 |= TG3_FLG2_NO_ETH_WIRE_SPEED;

	if (GET_CHIP_REV(tp->pci_chip_rev_id) == CHIPREV_5703_AX ||
	    GET_CHIP_REV(tp->pci_chip_rev_id) == CHIPREV_5704_AX)
		tp->tg3_flags2 |= TG3_FLG2_PHY_ADC_BUG;
	if (tp->pci_chip_rev_id == CHIPREV_ID_5704_A0)
		tp->tg3_flags2 |= TG3_FLG2_PHY_5704_A0_BUG;

	if ((tp->tg3_flags2 & TG3_FLG2_5705_PLUS) &&
	    GET_ASIC_REV(tp->pci_chip_rev_id) != ASIC_REV_5906 &&
	    GET_ASIC_REV(tp->pci_chip_rev_id) != ASIC_REV_5785 &&
	    GET_ASIC_REV(tp->pci_chip_rev_id) != ASIC_REV_57780) {
		if (GET_ASIC_REV(tp->pci_chip_rev_id) == ASIC_REV_5755 ||
		    GET_ASIC_REV(tp->pci_chip_rev_id) == ASIC_REV_5787 ||
		    GET_ASIC_REV(tp->pci_chip_rev_id) == ASIC_REV_5784 ||
		    GET_ASIC_REV(tp->pci_chip_rev_id) == ASIC_REV_57780 ||
		    GET_ASIC_REV(tp->pci_chip_rev_id) == ASIC_REV_5761) {
			if (tp->pdev->device != PCI_DEVICE_ID_TIGON3_5756 &&
			    tp->pdev->device != PCI_DEVICE_ID_TIGON3_5722)
				tp->tg3_flags2 |= TG3_FLG2_PHY_JITTER_BUG;
			if (tp->pdev->device == PCI_DEVICE_ID_TIGON3_5755M)
				tp->tg3_flags2 |= TG3_FLG2_PHY_ADJUST_TRIM;
		} else
			tp->tg3_flags2 |= TG3_FLG2_PHY_BER_BUG;
	}

	if (GET_ASIC_REV(tp->pci_chip_rev_id) == ASIC_REV_5784 &&
	    GET_CHIP_REV(tp->pci_chip_rev_id) != CHIPREV_5784_AX) {
		tp->phy_otp = tg3_read_otp_phycfg(tp);
		if (tp->phy_otp == 0)
			tp->phy_otp = TG3_OTP_DEFAULT;
	}

	if (tp->tg3_flags & TG3_FLAG_CPMU_PRESENT)
		tp->mi_mode = MAC_MI_MODE_500KHZ_CONST;
	else
		tp->mi_mode = MAC_MI_MODE_BASE;

	tp->coalesce_mode = 0;
	if (GET_CHIP_REV(tp->pci_chip_rev_id) != CHIPREV_5700_AX &&
	    GET_CHIP_REV(tp->pci_chip_rev_id) != CHIPREV_5700_BX)
		tp->coalesce_mode |= HOSTCC_MODE_32BYTE;

	if (GET_ASIC_REV(tp->pci_chip_rev_id) == ASIC_REV_5785 ||
	    GET_ASIC_REV(tp->pci_chip_rev_id) == ASIC_REV_57780)
		tp->tg3_flags3 |= TG3_FLG3_USE_PHYLIB;

	err = tg3_mdio_init(tp);
	if (err)
		return err;

	/* Initialize data/descriptor byte/word swapping. */
	val = tr32(GRC_MODE);
	val &= GRC_MODE_HOST_STACKUP;
	tw32(GRC_MODE, val | tp->grc_mode);

	tg3_switch_clocks(tp);

	/* Clear this out for sanity. */
	tw32(TG3PCI_MEM_WIN_BASE_ADDR, 0);

	pci_read_config_dword(tp->pdev, TG3PCI_PCISTATE,
			      &pci_state_reg);
	if ((pci_state_reg & PCISTATE_CONV_PCI_MODE) == 0 &&
	    (tp->tg3_flags & TG3_FLAG_PCIX_TARGET_HWBUG) == 0) {
		u32 chiprevid = GET_CHIP_REV_ID(tp->misc_host_ctrl);

		if (chiprevid == CHIPREV_ID_5701_A0 ||
		    chiprevid == CHIPREV_ID_5701_B0 ||
		    chiprevid == CHIPREV_ID_5701_B2 ||
		    chiprevid == CHIPREV_ID_5701_B5) {
			void __iomem *sram_base;

			/* Write some dummy words into the SRAM status block
			 * area, see if it reads back correctly.  If the return
			 * value is bad, force enable the PCIX workaround.
			 */
			sram_base = tp->regs + NIC_SRAM_WIN_BASE + NIC_SRAM_STATS_BLK;

			writel(0x00000000, sram_base);
			writel(0x00000000, sram_base + 4);
			writel(0xffffffff, sram_base + 4);
			if (readl(sram_base) != 0x00000000)
				tp->tg3_flags |= TG3_FLAG_PCIX_TARGET_HWBUG;
		}
	}

	udelay(50);
	tg3_nvram_init(tp);

	grc_misc_cfg = tr32(GRC_MISC_CFG);
	grc_misc_cfg &= GRC_MISC_CFG_BOARD_ID_MASK;

	if (GET_ASIC_REV(tp->pci_chip_rev_id) == ASIC_REV_5705 &&
	    (grc_misc_cfg == GRC_MISC_CFG_BOARD_ID_5788 ||
	     grc_misc_cfg == GRC_MISC_CFG_BOARD_ID_5788M))
		tp->tg3_flags2 |= TG3_FLG2_IS_5788;

	if (!(tp->tg3_flags2 & TG3_FLG2_IS_5788) &&
	    (GET_ASIC_REV(tp->pci_chip_rev_id) != ASIC_REV_5700))
		tp->tg3_flags |= TG3_FLAG_TAGGED_STATUS;
	if (tp->tg3_flags & TG3_FLAG_TAGGED_STATUS) {
		tp->coalesce_mode |= (HOSTCC_MODE_CLRTICK_RXBD |
				      HOSTCC_MODE_CLRTICK_TXBD);

		tp->misc_host_ctrl |= MISC_HOST_CTRL_TAGGED_STATUS;
		pci_write_config_dword(tp->pdev, TG3PCI_MISC_HOST_CTRL,
				       tp->misc_host_ctrl);
	}

	/* Preserve the APE MAC_MODE bits */
	if (tp->tg3_flags3 & TG3_FLG3_ENABLE_APE)
		tp->mac_mode = tr32(MAC_MODE) |
			       MAC_MODE_APE_TX_EN | MAC_MODE_APE_RX_EN;
	else
		tp->mac_mode = TG3_DEF_MAC_MODE;

	/* these are limited to 10/100 only */
	if ((GET_ASIC_REV(tp->pci_chip_rev_id) == ASIC_REV_5703 &&
	     (grc_misc_cfg == 0x8000 || grc_misc_cfg == 0x4000)) ||
	    (GET_ASIC_REV(tp->pci_chip_rev_id) == ASIC_REV_5705 &&
	     tp->pdev->vendor == PCI_VENDOR_ID_BROADCOM &&
	     (tp->pdev->device == PCI_DEVICE_ID_TIGON3_5901 ||
	      tp->pdev->device == PCI_DEVICE_ID_TIGON3_5901_2 ||
	      tp->pdev->device == PCI_DEVICE_ID_TIGON3_5705F)) ||
	    (tp->pdev->vendor == PCI_VENDOR_ID_BROADCOM &&
	     (tp->pdev->device == PCI_DEVICE_ID_TIGON3_5751F ||
	      tp->pdev->device == PCI_DEVICE_ID_TIGON3_5753F ||
	      tp->pdev->device == PCI_DEVICE_ID_TIGON3_5787F)) ||
	    tp->pdev->device == TG3PCI_DEVICE_TIGON3_57790 ||
	    GET_ASIC_REV(tp->pci_chip_rev_id) == ASIC_REV_5906)
		tp->tg3_flags |= TG3_FLAG_10_100_ONLY;

	err = tg3_phy_probe(tp);
	if (err) {
		printk(KERN_ERR PFX "(%s) phy probe failed, err %d\n",
		       pci_name(tp->pdev), err);
		/* ... but do not return immediately ... */
		tg3_mdio_fini(tp);
	}

	tg3_read_partno(tp);
	tg3_read_fw_ver(tp);

	if (tp->tg3_flags2 & TG3_FLG2_PHY_SERDES) {
		tp->tg3_flags &= ~TG3_FLAG_USE_MI_INTERRUPT;
	} else {
		if (GET_ASIC_REV(tp->pci_chip_rev_id) == ASIC_REV_5700)
			tp->tg3_flags |= TG3_FLAG_USE_MI_INTERRUPT;
		else
			tp->tg3_flags &= ~TG3_FLAG_USE_MI_INTERRUPT;
	}

	/* 5700 {AX,BX} chips have a broken status block link
	 * change bit implementation, so we must use the
	 * status register in those cases.
	 */
	if (GET_ASIC_REV(tp->pci_chip_rev_id) == ASIC_REV_5700)
		tp->tg3_flags |= TG3_FLAG_USE_LINKCHG_REG;
	else
		tp->tg3_flags &= ~TG3_FLAG_USE_LINKCHG_REG;

	/* The led_ctrl is set during tg3_phy_probe, here we might
	 * have to force the link status polling mechanism based
	 * upon subsystem IDs.
	 */
	if (tp->pdev->subsystem_vendor == PCI_VENDOR_ID_DELL &&
	    GET_ASIC_REV(tp->pci_chip_rev_id) == ASIC_REV_5701 &&
	    !(tp->tg3_flags2 & TG3_FLG2_PHY_SERDES)) {
		tp->tg3_flags |= (TG3_FLAG_USE_MI_INTERRUPT |
				  TG3_FLAG_USE_LINKCHG_REG);
	}

	/* For all SERDES we poll the MAC status register. */
	if (tp->tg3_flags2 & TG3_FLG2_PHY_SERDES)
		tp->tg3_flags |= TG3_FLAG_POLL_SERDES;
	else
		tp->tg3_flags &= ~TG3_FLAG_POLL_SERDES;

<<<<<<< HEAD
	/* All chips before 5787 can get confused if TX buffers
	 * straddle the 4GB address boundary in some cases.
	 */
	if (GET_ASIC_REV(tp->pci_chip_rev_id) == ASIC_REV_5755 ||
	    GET_ASIC_REV(tp->pci_chip_rev_id) == ASIC_REV_5787 ||
	    GET_ASIC_REV(tp->pci_chip_rev_id) == ASIC_REV_5784 ||
	    GET_ASIC_REV(tp->pci_chip_rev_id) == ASIC_REV_57780 ||
	    GET_ASIC_REV(tp->pci_chip_rev_id) == ASIC_REV_5761 ||
	    GET_ASIC_REV(tp->pci_chip_rev_id) == ASIC_REV_5785 ||
	    GET_ASIC_REV(tp->pci_chip_rev_id) == ASIC_REV_5906)
		tp->dev->hard_start_xmit = tg3_start_xmit;
	else
		tp->dev->hard_start_xmit = tg3_start_xmit_dma_bug;

	tp->rx_offset = 2;
=======
	tp->rx_offset = NET_IP_ALIGN;
>>>>>>> 18e352e4
	if (GET_ASIC_REV(tp->pci_chip_rev_id) == ASIC_REV_5701 &&
	    (tp->tg3_flags & TG3_FLAG_PCIX_MODE) != 0)
		tp->rx_offset = 0;

	tp->rx_std_max_post = TG3_RX_RING_SIZE;

	/* Increment the rx prod index on the rx std ring by at most
	 * 8 for these chips to workaround hw errata.
	 */
	if (GET_ASIC_REV(tp->pci_chip_rev_id) == ASIC_REV_5750 ||
	    GET_ASIC_REV(tp->pci_chip_rev_id) == ASIC_REV_5752 ||
	    GET_ASIC_REV(tp->pci_chip_rev_id) == ASIC_REV_5755)
		tp->rx_std_max_post = 8;

	if (tp->tg3_flags & TG3_FLAG_ASPM_WORKAROUND)
		tp->pwrmgmt_thresh = tr32(PCIE_PWR_MGMT_THRESH) &
				     PCIE_PWR_MGMT_L1_THRESH_MSK;

	return err;
}

#ifdef CONFIG_SPARC
static int __devinit tg3_get_macaddr_sparc(struct tg3 *tp)
{
	struct net_device *dev = tp->dev;
	struct pci_dev *pdev = tp->pdev;
	struct device_node *dp = pci_device_to_OF_node(pdev);
	const unsigned char *addr;
	int len;

	addr = of_get_property(dp, "local-mac-address", &len);
	if (addr && len == 6) {
		memcpy(dev->dev_addr, addr, 6);
		memcpy(dev->perm_addr, dev->dev_addr, 6);
		return 0;
	}
	return -ENODEV;
}

static int __devinit tg3_get_default_macaddr_sparc(struct tg3 *tp)
{
	struct net_device *dev = tp->dev;

	memcpy(dev->dev_addr, idprom->id_ethaddr, 6);
	memcpy(dev->perm_addr, idprom->id_ethaddr, 6);
	return 0;
}
#endif

static int __devinit tg3_get_device_address(struct tg3 *tp)
{
	struct net_device *dev = tp->dev;
	u32 hi, lo, mac_offset;
	int addr_ok = 0;

#ifdef CONFIG_SPARC
	if (!tg3_get_macaddr_sparc(tp))
		return 0;
#endif

	mac_offset = 0x7c;
	if ((GET_ASIC_REV(tp->pci_chip_rev_id) == ASIC_REV_5704) ||
	    (tp->tg3_flags2 & TG3_FLG2_5780_CLASS)) {
		if (tr32(TG3PCI_DUAL_MAC_CTRL) & DUAL_MAC_CTRL_ID)
			mac_offset = 0xcc;
		if (tg3_nvram_lock(tp))
			tw32_f(NVRAM_CMD, NVRAM_CMD_RESET);
		else
			tg3_nvram_unlock(tp);
	}
	if (GET_ASIC_REV(tp->pci_chip_rev_id) == ASIC_REV_5906)
		mac_offset = 0x10;

	/* First try to get it from MAC address mailbox. */
	tg3_read_mem(tp, NIC_SRAM_MAC_ADDR_HIGH_MBOX, &hi);
	if ((hi >> 16) == 0x484b) {
		dev->dev_addr[0] = (hi >>  8) & 0xff;
		dev->dev_addr[1] = (hi >>  0) & 0xff;

		tg3_read_mem(tp, NIC_SRAM_MAC_ADDR_LOW_MBOX, &lo);
		dev->dev_addr[2] = (lo >> 24) & 0xff;
		dev->dev_addr[3] = (lo >> 16) & 0xff;
		dev->dev_addr[4] = (lo >>  8) & 0xff;
		dev->dev_addr[5] = (lo >>  0) & 0xff;

		/* Some old bootcode may report a 0 MAC address in SRAM */
		addr_ok = is_valid_ether_addr(&dev->dev_addr[0]);
	}
	if (!addr_ok) {
		/* Next, try NVRAM. */
		if (!tg3_nvram_read(tp, mac_offset + 0, &hi) &&
		    !tg3_nvram_read(tp, mac_offset + 4, &lo)) {
			dev->dev_addr[0] = ((hi >> 16) & 0xff);
			dev->dev_addr[1] = ((hi >> 24) & 0xff);
			dev->dev_addr[2] = ((lo >>  0) & 0xff);
			dev->dev_addr[3] = ((lo >>  8) & 0xff);
			dev->dev_addr[4] = ((lo >> 16) & 0xff);
			dev->dev_addr[5] = ((lo >> 24) & 0xff);
		}
		/* Finally just fetch it out of the MAC control regs. */
		else {
			hi = tr32(MAC_ADDR_0_HIGH);
			lo = tr32(MAC_ADDR_0_LOW);

			dev->dev_addr[5] = lo & 0xff;
			dev->dev_addr[4] = (lo >> 8) & 0xff;
			dev->dev_addr[3] = (lo >> 16) & 0xff;
			dev->dev_addr[2] = (lo >> 24) & 0xff;
			dev->dev_addr[1] = hi & 0xff;
			dev->dev_addr[0] = (hi >> 8) & 0xff;
		}
	}

	if (!is_valid_ether_addr(&dev->dev_addr[0])) {
#ifdef CONFIG_SPARC
		if (!tg3_get_default_macaddr_sparc(tp))
			return 0;
#endif
		return -EINVAL;
	}
	memcpy(dev->perm_addr, dev->dev_addr, dev->addr_len);
	return 0;
}

#define BOUNDARY_SINGLE_CACHELINE	1
#define BOUNDARY_MULTI_CACHELINE	2

static u32 __devinit tg3_calc_dma_bndry(struct tg3 *tp, u32 val)
{
	int cacheline_size;
	u8 byte;
	int goal;

	pci_read_config_byte(tp->pdev, PCI_CACHE_LINE_SIZE, &byte);
	if (byte == 0)
		cacheline_size = 1024;
	else
		cacheline_size = (int) byte * 4;

	/* On 5703 and later chips, the boundary bits have no
	 * effect.
	 */
	if (GET_ASIC_REV(tp->pci_chip_rev_id) != ASIC_REV_5700 &&
	    GET_ASIC_REV(tp->pci_chip_rev_id) != ASIC_REV_5701 &&
	    !(tp->tg3_flags2 & TG3_FLG2_PCI_EXPRESS))
		goto out;

#if defined(CONFIG_PPC64) || defined(CONFIG_IA64) || defined(CONFIG_PARISC)
	goal = BOUNDARY_MULTI_CACHELINE;
#else
#if defined(CONFIG_SPARC64) || defined(CONFIG_ALPHA)
	goal = BOUNDARY_SINGLE_CACHELINE;
#else
	goal = 0;
#endif
#endif

	if (!goal)
		goto out;

	/* PCI controllers on most RISC systems tend to disconnect
	 * when a device tries to burst across a cache-line boundary.
	 * Therefore, letting tg3 do so just wastes PCI bandwidth.
	 *
	 * Unfortunately, for PCI-E there are only limited
	 * write-side controls for this, and thus for reads
	 * we will still get the disconnects.  We'll also waste
	 * these PCI cycles for both read and write for chips
	 * other than 5700 and 5701 which do not implement the
	 * boundary bits.
	 */
	if ((tp->tg3_flags & TG3_FLAG_PCIX_MODE) &&
	    !(tp->tg3_flags2 & TG3_FLG2_PCI_EXPRESS)) {
		switch (cacheline_size) {
		case 16:
		case 32:
		case 64:
		case 128:
			if (goal == BOUNDARY_SINGLE_CACHELINE) {
				val |= (DMA_RWCTRL_READ_BNDRY_128_PCIX |
					DMA_RWCTRL_WRITE_BNDRY_128_PCIX);
			} else {
				val |= (DMA_RWCTRL_READ_BNDRY_384_PCIX |
					DMA_RWCTRL_WRITE_BNDRY_384_PCIX);
			}
			break;

		case 256:
			val |= (DMA_RWCTRL_READ_BNDRY_256_PCIX |
				DMA_RWCTRL_WRITE_BNDRY_256_PCIX);
			break;

		default:
			val |= (DMA_RWCTRL_READ_BNDRY_384_PCIX |
				DMA_RWCTRL_WRITE_BNDRY_384_PCIX);
			break;
		}
	} else if (tp->tg3_flags2 & TG3_FLG2_PCI_EXPRESS) {
		switch (cacheline_size) {
		case 16:
		case 32:
		case 64:
			if (goal == BOUNDARY_SINGLE_CACHELINE) {
				val &= ~DMA_RWCTRL_WRITE_BNDRY_DISAB_PCIE;
				val |= DMA_RWCTRL_WRITE_BNDRY_64_PCIE;
				break;
			}
			/* fallthrough */
		case 128:
		default:
			val &= ~DMA_RWCTRL_WRITE_BNDRY_DISAB_PCIE;
			val |= DMA_RWCTRL_WRITE_BNDRY_128_PCIE;
			break;
		}
	} else {
		switch (cacheline_size) {
		case 16:
			if (goal == BOUNDARY_SINGLE_CACHELINE) {
				val |= (DMA_RWCTRL_READ_BNDRY_16 |
					DMA_RWCTRL_WRITE_BNDRY_16);
				break;
			}
			/* fallthrough */
		case 32:
			if (goal == BOUNDARY_SINGLE_CACHELINE) {
				val |= (DMA_RWCTRL_READ_BNDRY_32 |
					DMA_RWCTRL_WRITE_BNDRY_32);
				break;
			}
			/* fallthrough */
		case 64:
			if (goal == BOUNDARY_SINGLE_CACHELINE) {
				val |= (DMA_RWCTRL_READ_BNDRY_64 |
					DMA_RWCTRL_WRITE_BNDRY_64);
				break;
			}
			/* fallthrough */
		case 128:
			if (goal == BOUNDARY_SINGLE_CACHELINE) {
				val |= (DMA_RWCTRL_READ_BNDRY_128 |
					DMA_RWCTRL_WRITE_BNDRY_128);
				break;
			}
			/* fallthrough */
		case 256:
			val |= (DMA_RWCTRL_READ_BNDRY_256 |
				DMA_RWCTRL_WRITE_BNDRY_256);
			break;
		case 512:
			val |= (DMA_RWCTRL_READ_BNDRY_512 |
				DMA_RWCTRL_WRITE_BNDRY_512);
			break;
		case 1024:
		default:
			val |= (DMA_RWCTRL_READ_BNDRY_1024 |
				DMA_RWCTRL_WRITE_BNDRY_1024);
			break;
		}
	}

out:
	return val;
}

static int __devinit tg3_do_test_dma(struct tg3 *tp, u32 *buf, dma_addr_t buf_dma, int size, int to_device)
{
	struct tg3_internal_buffer_desc test_desc;
	u32 sram_dma_descs;
	int i, ret;

	sram_dma_descs = NIC_SRAM_DMA_DESC_POOL_BASE;

	tw32(FTQ_RCVBD_COMP_FIFO_ENQDEQ, 0);
	tw32(FTQ_RCVDATA_COMP_FIFO_ENQDEQ, 0);
	tw32(RDMAC_STATUS, 0);
	tw32(WDMAC_STATUS, 0);

	tw32(BUFMGR_MODE, 0);
	tw32(FTQ_RESET, 0);

	test_desc.addr_hi = ((u64) buf_dma) >> 32;
	test_desc.addr_lo = buf_dma & 0xffffffff;
	test_desc.nic_mbuf = 0x00002100;
	test_desc.len = size;

	/*
	 * HP ZX1 was seeing test failures for 5701 cards running at 33Mhz
	 * the *second* time the tg3 driver was getting loaded after an
	 * initial scan.
	 *
	 * Broadcom tells me:
	 *   ...the DMA engine is connected to the GRC block and a DMA
	 *   reset may affect the GRC block in some unpredictable way...
	 *   The behavior of resets to individual blocks has not been tested.
	 *
	 * Broadcom noted the GRC reset will also reset all sub-components.
	 */
	if (to_device) {
		test_desc.cqid_sqid = (13 << 8) | 2;

		tw32_f(RDMAC_MODE, RDMAC_MODE_ENABLE);
		udelay(40);
	} else {
		test_desc.cqid_sqid = (16 << 8) | 7;

		tw32_f(WDMAC_MODE, WDMAC_MODE_ENABLE);
		udelay(40);
	}
	test_desc.flags = 0x00000005;

	for (i = 0; i < (sizeof(test_desc) / sizeof(u32)); i++) {
		u32 val;

		val = *(((u32 *)&test_desc) + i);
		pci_write_config_dword(tp->pdev, TG3PCI_MEM_WIN_BASE_ADDR,
				       sram_dma_descs + (i * sizeof(u32)));
		pci_write_config_dword(tp->pdev, TG3PCI_MEM_WIN_DATA, val);
	}
	pci_write_config_dword(tp->pdev, TG3PCI_MEM_WIN_BASE_ADDR, 0);

	if (to_device) {
		tw32(FTQ_DMA_HIGH_READ_FIFO_ENQDEQ, sram_dma_descs);
	} else {
		tw32(FTQ_DMA_HIGH_WRITE_FIFO_ENQDEQ, sram_dma_descs);
	}

	ret = -ENODEV;
	for (i = 0; i < 40; i++) {
		u32 val;

		if (to_device)
			val = tr32(FTQ_RCVBD_COMP_FIFO_ENQDEQ);
		else
			val = tr32(FTQ_RCVDATA_COMP_FIFO_ENQDEQ);
		if ((val & 0xffff) == sram_dma_descs) {
			ret = 0;
			break;
		}

		udelay(100);
	}

	return ret;
}

#define TEST_BUFFER_SIZE	0x2000

static int __devinit tg3_test_dma(struct tg3 *tp)
{
	dma_addr_t buf_dma;
	u32 *buf, saved_dma_rwctrl;
	int ret;

	buf = pci_alloc_consistent(tp->pdev, TEST_BUFFER_SIZE, &buf_dma);
	if (!buf) {
		ret = -ENOMEM;
		goto out_nofree;
	}

	tp->dma_rwctrl = ((0x7 << DMA_RWCTRL_PCI_WRITE_CMD_SHIFT) |
			  (0x6 << DMA_RWCTRL_PCI_READ_CMD_SHIFT));

	tp->dma_rwctrl = tg3_calc_dma_bndry(tp, tp->dma_rwctrl);

	if (tp->tg3_flags2 & TG3_FLG2_PCI_EXPRESS) {
		/* DMA read watermark not used on PCIE */
		tp->dma_rwctrl |= 0x00180000;
	} else if (!(tp->tg3_flags & TG3_FLAG_PCIX_MODE)) {
		if (GET_ASIC_REV(tp->pci_chip_rev_id) == ASIC_REV_5705 ||
		    GET_ASIC_REV(tp->pci_chip_rev_id) == ASIC_REV_5750)
			tp->dma_rwctrl |= 0x003f0000;
		else
			tp->dma_rwctrl |= 0x003f000f;
	} else {
		if (GET_ASIC_REV(tp->pci_chip_rev_id) == ASIC_REV_5703 ||
		    GET_ASIC_REV(tp->pci_chip_rev_id) == ASIC_REV_5704) {
			u32 ccval = (tr32(TG3PCI_CLOCK_CTRL) & 0x1f);
			u32 read_water = 0x7;

			/* If the 5704 is behind the EPB bridge, we can
			 * do the less restrictive ONE_DMA workaround for
			 * better performance.
			 */
			if ((tp->tg3_flags & TG3_FLAG_40BIT_DMA_BUG) &&
			    GET_ASIC_REV(tp->pci_chip_rev_id) == ASIC_REV_5704)
				tp->dma_rwctrl |= 0x8000;
			else if (ccval == 0x6 || ccval == 0x7)
				tp->dma_rwctrl |= DMA_RWCTRL_ONE_DMA;

			if (GET_ASIC_REV(tp->pci_chip_rev_id) == ASIC_REV_5703)
				read_water = 4;
			/* Set bit 23 to enable PCIX hw bug fix */
			tp->dma_rwctrl |=
				(read_water << DMA_RWCTRL_READ_WATER_SHIFT) |
				(0x3 << DMA_RWCTRL_WRITE_WATER_SHIFT) |
				(1 << 23);
		} else if (GET_ASIC_REV(tp->pci_chip_rev_id) == ASIC_REV_5780) {
			/* 5780 always in PCIX mode */
			tp->dma_rwctrl |= 0x00144000;
		} else if (GET_ASIC_REV(tp->pci_chip_rev_id) == ASIC_REV_5714) {
			/* 5714 always in PCIX mode */
			tp->dma_rwctrl |= 0x00148000;
		} else {
			tp->dma_rwctrl |= 0x001b000f;
		}
	}

	if (GET_ASIC_REV(tp->pci_chip_rev_id) == ASIC_REV_5703 ||
	    GET_ASIC_REV(tp->pci_chip_rev_id) == ASIC_REV_5704)
		tp->dma_rwctrl &= 0xfffffff0;

	if (GET_ASIC_REV(tp->pci_chip_rev_id) == ASIC_REV_5700 ||
	    GET_ASIC_REV(tp->pci_chip_rev_id) == ASIC_REV_5701) {
		/* Remove this if it causes problems for some boards. */
		tp->dma_rwctrl |= DMA_RWCTRL_USE_MEM_READ_MULT;

		/* On 5700/5701 chips, we need to set this bit.
		 * Otherwise the chip will issue cacheline transactions
		 * to streamable DMA memory with not all the byte
		 * enables turned on.  This is an error on several
		 * RISC PCI controllers, in particular sparc64.
		 *
		 * On 5703/5704 chips, this bit has been reassigned
		 * a different meaning.  In particular, it is used
		 * on those chips to enable a PCI-X workaround.
		 */
		tp->dma_rwctrl |= DMA_RWCTRL_ASSERT_ALL_BE;
	}

	tw32(TG3PCI_DMA_RW_CTRL, tp->dma_rwctrl);

#if 0
	/* Unneeded, already done by tg3_get_invariants.  */
	tg3_switch_clocks(tp);
#endif

	ret = 0;
	if (GET_ASIC_REV(tp->pci_chip_rev_id) != ASIC_REV_5700 &&
	    GET_ASIC_REV(tp->pci_chip_rev_id) != ASIC_REV_5701)
		goto out;

	/* It is best to perform DMA test with maximum write burst size
	 * to expose the 5700/5701 write DMA bug.
	 */
	saved_dma_rwctrl = tp->dma_rwctrl;
	tp->dma_rwctrl &= ~DMA_RWCTRL_WRITE_BNDRY_MASK;
	tw32(TG3PCI_DMA_RW_CTRL, tp->dma_rwctrl);

	while (1) {
		u32 *p = buf, i;

		for (i = 0; i < TEST_BUFFER_SIZE / sizeof(u32); i++)
			p[i] = i;

		/* Send the buffer to the chip. */
		ret = tg3_do_test_dma(tp, buf, buf_dma, TEST_BUFFER_SIZE, 1);
		if (ret) {
			printk(KERN_ERR "tg3_test_dma() Write the buffer failed %d\n", ret);
			break;
		}

#if 0
		/* validate data reached card RAM correctly. */
		for (i = 0; i < TEST_BUFFER_SIZE / sizeof(u32); i++) {
			u32 val;
			tg3_read_mem(tp, 0x2100 + (i*4), &val);
			if (le32_to_cpu(val) != p[i]) {
				printk(KERN_ERR "  tg3_test_dma()  Card buffer corrupted on write! (%d != %d)\n", val, i);
				/* ret = -ENODEV here? */
			}
			p[i] = 0;
		}
#endif
		/* Now read it back. */
		ret = tg3_do_test_dma(tp, buf, buf_dma, TEST_BUFFER_SIZE, 0);
		if (ret) {
			printk(KERN_ERR "tg3_test_dma() Read the buffer failed %d\n", ret);

			break;
		}

		/* Verify it. */
		for (i = 0; i < TEST_BUFFER_SIZE / sizeof(u32); i++) {
			if (p[i] == i)
				continue;

			if ((tp->dma_rwctrl & DMA_RWCTRL_WRITE_BNDRY_MASK) !=
			    DMA_RWCTRL_WRITE_BNDRY_16) {
				tp->dma_rwctrl &= ~DMA_RWCTRL_WRITE_BNDRY_MASK;
				tp->dma_rwctrl |= DMA_RWCTRL_WRITE_BNDRY_16;
				tw32(TG3PCI_DMA_RW_CTRL, tp->dma_rwctrl);
				break;
			} else {
				printk(KERN_ERR "tg3_test_dma() buffer corrupted on read back! (%d != %d)\n", p[i], i);
				ret = -ENODEV;
				goto out;
			}
		}

		if (i == (TEST_BUFFER_SIZE / sizeof(u32))) {
			/* Success. */
			ret = 0;
			break;
		}
	}
	if ((tp->dma_rwctrl & DMA_RWCTRL_WRITE_BNDRY_MASK) !=
	    DMA_RWCTRL_WRITE_BNDRY_16) {
		static struct pci_device_id dma_wait_state_chipsets[] = {
			{ PCI_DEVICE(PCI_VENDOR_ID_APPLE,
				     PCI_DEVICE_ID_APPLE_UNI_N_PCI15) },
			{ },
		};

		/* DMA test passed without adjusting DMA boundary,
		 * now look for chipsets that are known to expose the
		 * DMA bug without failing the test.
		 */
		if (pci_dev_present(dma_wait_state_chipsets)) {
			tp->dma_rwctrl &= ~DMA_RWCTRL_WRITE_BNDRY_MASK;
			tp->dma_rwctrl |= DMA_RWCTRL_WRITE_BNDRY_16;
		}
		else
			/* Safe to use the calculated DMA boundary. */
			tp->dma_rwctrl = saved_dma_rwctrl;

		tw32(TG3PCI_DMA_RW_CTRL, tp->dma_rwctrl);
	}

out:
	pci_free_consistent(tp->pdev, TEST_BUFFER_SIZE, buf, buf_dma);
out_nofree:
	return ret;
}

static void __devinit tg3_init_link_config(struct tg3 *tp)
{
	tp->link_config.advertising =
		(ADVERTISED_10baseT_Half | ADVERTISED_10baseT_Full |
		 ADVERTISED_100baseT_Half | ADVERTISED_100baseT_Full |
		 ADVERTISED_1000baseT_Half | ADVERTISED_1000baseT_Full |
		 ADVERTISED_Autoneg | ADVERTISED_MII);
	tp->link_config.speed = SPEED_INVALID;
	tp->link_config.duplex = DUPLEX_INVALID;
	tp->link_config.autoneg = AUTONEG_ENABLE;
	tp->link_config.active_speed = SPEED_INVALID;
	tp->link_config.active_duplex = DUPLEX_INVALID;
	tp->link_config.phy_is_low_power = 0;
	tp->link_config.orig_speed = SPEED_INVALID;
	tp->link_config.orig_duplex = DUPLEX_INVALID;
	tp->link_config.orig_autoneg = AUTONEG_INVALID;
}

static void __devinit tg3_init_bufmgr_config(struct tg3 *tp)
{
	if (tp->tg3_flags2 & TG3_FLG2_5705_PLUS) {
		tp->bufmgr_config.mbuf_read_dma_low_water =
			DEFAULT_MB_RDMA_LOW_WATER_5705;
		tp->bufmgr_config.mbuf_mac_rx_low_water =
			DEFAULT_MB_MACRX_LOW_WATER_5705;
		tp->bufmgr_config.mbuf_high_water =
			DEFAULT_MB_HIGH_WATER_5705;
		if (GET_ASIC_REV(tp->pci_chip_rev_id) == ASIC_REV_5906) {
			tp->bufmgr_config.mbuf_mac_rx_low_water =
				DEFAULT_MB_MACRX_LOW_WATER_5906;
			tp->bufmgr_config.mbuf_high_water =
				DEFAULT_MB_HIGH_WATER_5906;
		}

		tp->bufmgr_config.mbuf_read_dma_low_water_jumbo =
			DEFAULT_MB_RDMA_LOW_WATER_JUMBO_5780;
		tp->bufmgr_config.mbuf_mac_rx_low_water_jumbo =
			DEFAULT_MB_MACRX_LOW_WATER_JUMBO_5780;
		tp->bufmgr_config.mbuf_high_water_jumbo =
			DEFAULT_MB_HIGH_WATER_JUMBO_5780;
	} else {
		tp->bufmgr_config.mbuf_read_dma_low_water =
			DEFAULT_MB_RDMA_LOW_WATER;
		tp->bufmgr_config.mbuf_mac_rx_low_water =
			DEFAULT_MB_MACRX_LOW_WATER;
		tp->bufmgr_config.mbuf_high_water =
			DEFAULT_MB_HIGH_WATER;

		tp->bufmgr_config.mbuf_read_dma_low_water_jumbo =
			DEFAULT_MB_RDMA_LOW_WATER_JUMBO;
		tp->bufmgr_config.mbuf_mac_rx_low_water_jumbo =
			DEFAULT_MB_MACRX_LOW_WATER_JUMBO;
		tp->bufmgr_config.mbuf_high_water_jumbo =
			DEFAULT_MB_HIGH_WATER_JUMBO;
	}

	tp->bufmgr_config.dma_low_water = DEFAULT_DMA_LOW_WATER;
	tp->bufmgr_config.dma_high_water = DEFAULT_DMA_HIGH_WATER;
}

static char * __devinit tg3_phy_string(struct tg3 *tp)
{
	switch (tp->phy_id & PHY_ID_MASK) {
	case PHY_ID_BCM5400:	return "5400";
	case PHY_ID_BCM5401:	return "5401";
	case PHY_ID_BCM5411:	return "5411";
	case PHY_ID_BCM5701:	return "5701";
	case PHY_ID_BCM5703:	return "5703";
	case PHY_ID_BCM5704:	return "5704";
	case PHY_ID_BCM5705:	return "5705";
	case PHY_ID_BCM5750:	return "5750";
	case PHY_ID_BCM5752:	return "5752";
	case PHY_ID_BCM5714:	return "5714";
	case PHY_ID_BCM5780:	return "5780";
	case PHY_ID_BCM5755:	return "5755";
	case PHY_ID_BCM5787:	return "5787";
	case PHY_ID_BCM5784:	return "5784";
	case PHY_ID_BCM5756:	return "5722/5756";
	case PHY_ID_BCM5906:	return "5906";
	case PHY_ID_BCM5761:	return "5761";
	case PHY_ID_BCM57780:	return "57780";
	case PHY_ID_BCM8002:	return "8002/serdes";
	case 0:			return "serdes";
	default:		return "unknown";
	}
}

static char * __devinit tg3_bus_string(struct tg3 *tp, char *str)
{
	if (tp->tg3_flags2 & TG3_FLG2_PCI_EXPRESS) {
		strcpy(str, "PCI Express");
		return str;
	} else if (tp->tg3_flags & TG3_FLAG_PCIX_MODE) {
		u32 clock_ctrl = tr32(TG3PCI_CLOCK_CTRL) & 0x1f;

		strcpy(str, "PCIX:");

		if ((clock_ctrl == 7) ||
		    ((tr32(GRC_MISC_CFG) & GRC_MISC_CFG_BOARD_ID_MASK) ==
		     GRC_MISC_CFG_BOARD_ID_5704CIOBE))
			strcat(str, "133MHz");
		else if (clock_ctrl == 0)
			strcat(str, "33MHz");
		else if (clock_ctrl == 2)
			strcat(str, "50MHz");
		else if (clock_ctrl == 4)
			strcat(str, "66MHz");
		else if (clock_ctrl == 6)
			strcat(str, "100MHz");
	} else {
		strcpy(str, "PCI:");
		if (tp->tg3_flags & TG3_FLAG_PCI_HIGH_SPEED)
			strcat(str, "66MHz");
		else
			strcat(str, "33MHz");
	}
	if (tp->tg3_flags & TG3_FLAG_PCI_32BIT)
		strcat(str, ":32-bit");
	else
		strcat(str, ":64-bit");
	return str;
}

static struct pci_dev * __devinit tg3_find_peer(struct tg3 *tp)
{
	struct pci_dev *peer;
	unsigned int func, devnr = tp->pdev->devfn & ~7;

	for (func = 0; func < 8; func++) {
		peer = pci_get_slot(tp->pdev->bus, devnr | func);
		if (peer && peer != tp->pdev)
			break;
		pci_dev_put(peer);
	}
	/* 5704 can be configured in single-port mode, set peer to
	 * tp->pdev in that case.
	 */
	if (!peer) {
		peer = tp->pdev;
		return peer;
	}

	/*
	 * We don't need to keep the refcount elevated; there's no way
	 * to remove one half of this device without removing the other
	 */
	pci_dev_put(peer);

	return peer;
}

static void __devinit tg3_init_coal(struct tg3 *tp)
{
	struct ethtool_coalesce *ec = &tp->coal;

	memset(ec, 0, sizeof(*ec));
	ec->cmd = ETHTOOL_GCOALESCE;
	ec->rx_coalesce_usecs = LOW_RXCOL_TICKS;
	ec->tx_coalesce_usecs = LOW_TXCOL_TICKS;
	ec->rx_max_coalesced_frames = LOW_RXMAX_FRAMES;
	ec->tx_max_coalesced_frames = LOW_TXMAX_FRAMES;
	ec->rx_coalesce_usecs_irq = DEFAULT_RXCOAL_TICK_INT;
	ec->tx_coalesce_usecs_irq = DEFAULT_TXCOAL_TICK_INT;
	ec->rx_max_coalesced_frames_irq = DEFAULT_RXCOAL_MAXF_INT;
	ec->tx_max_coalesced_frames_irq = DEFAULT_TXCOAL_MAXF_INT;
	ec->stats_block_coalesce_usecs = DEFAULT_STAT_COAL_TICKS;

	if (tp->coalesce_mode & (HOSTCC_MODE_CLRTICK_RXBD |
				 HOSTCC_MODE_CLRTICK_TXBD)) {
		ec->rx_coalesce_usecs = LOW_RXCOL_TICKS_CLRTCKS;
		ec->rx_coalesce_usecs_irq = DEFAULT_RXCOAL_TICK_INT_CLRTCKS;
		ec->tx_coalesce_usecs = LOW_TXCOL_TICKS_CLRTCKS;
		ec->tx_coalesce_usecs_irq = DEFAULT_TXCOAL_TICK_INT_CLRTCKS;
	}

	if (tp->tg3_flags2 & TG3_FLG2_5705_PLUS) {
		ec->rx_coalesce_usecs_irq = 0;
		ec->tx_coalesce_usecs_irq = 0;
		ec->stats_block_coalesce_usecs = 0;
	}
}

static const struct net_device_ops tg3_netdev_ops = {
	.ndo_open		= tg3_open,
	.ndo_stop		= tg3_close,
	.ndo_start_xmit		= tg3_start_xmit,
	.ndo_get_stats		= tg3_get_stats,
	.ndo_validate_addr	= eth_validate_addr,
	.ndo_set_multicast_list	= tg3_set_rx_mode,
	.ndo_set_mac_address	= tg3_set_mac_addr,
	.ndo_do_ioctl		= tg3_ioctl,
	.ndo_tx_timeout		= tg3_tx_timeout,
	.ndo_change_mtu		= tg3_change_mtu,
#if TG3_VLAN_TAG_USED
	.ndo_vlan_rx_register	= tg3_vlan_rx_register,
#endif
#ifdef CONFIG_NET_POLL_CONTROLLER
	.ndo_poll_controller	= tg3_poll_controller,
#endif
};

static const struct net_device_ops tg3_netdev_ops_dma_bug = {
	.ndo_open		= tg3_open,
	.ndo_stop		= tg3_close,
	.ndo_start_xmit		= tg3_start_xmit_dma_bug,
	.ndo_get_stats		= tg3_get_stats,
	.ndo_validate_addr	= eth_validate_addr,
	.ndo_set_multicast_list	= tg3_set_rx_mode,
	.ndo_set_mac_address	= tg3_set_mac_addr,
	.ndo_do_ioctl		= tg3_ioctl,
	.ndo_tx_timeout		= tg3_tx_timeout,
	.ndo_change_mtu		= tg3_change_mtu,
#if TG3_VLAN_TAG_USED
	.ndo_vlan_rx_register	= tg3_vlan_rx_register,
#endif
#ifdef CONFIG_NET_POLL_CONTROLLER
	.ndo_poll_controller	= tg3_poll_controller,
#endif
};

static int __devinit tg3_init_one(struct pci_dev *pdev,
				  const struct pci_device_id *ent)
{
	static int tg3_version_printed = 0;
	struct net_device *dev;
	struct tg3 *tp;
	int err, pm_cap;
	char str[40];
	u64 dma_mask, persist_dma_mask;

	if (tg3_version_printed++ == 0)
		printk(KERN_INFO "%s", version);

	err = pci_enable_device(pdev);
	if (err) {
		printk(KERN_ERR PFX "Cannot enable PCI device, "
		       "aborting.\n");
		return err;
	}

	err = pci_request_regions(pdev, DRV_MODULE_NAME);
	if (err) {
		printk(KERN_ERR PFX "Cannot obtain PCI resources, "
		       "aborting.\n");
		goto err_out_disable_pdev;
	}

	pci_set_master(pdev);

	/* Find power-management capability. */
	pm_cap = pci_find_capability(pdev, PCI_CAP_ID_PM);
	if (pm_cap == 0) {
		printk(KERN_ERR PFX "Cannot find PowerManagement capability, "
		       "aborting.\n");
		err = -EIO;
		goto err_out_free_res;
	}

	dev = alloc_etherdev(sizeof(*tp));
	if (!dev) {
		printk(KERN_ERR PFX "Etherdev alloc failed, aborting.\n");
		err = -ENOMEM;
		goto err_out_free_res;
	}

	SET_NETDEV_DEV(dev, &pdev->dev);

#if TG3_VLAN_TAG_USED
	dev->features |= NETIF_F_HW_VLAN_TX | NETIF_F_HW_VLAN_RX;
#endif

	tp = netdev_priv(dev);
	tp->pdev = pdev;
	tp->dev = dev;
	tp->pm_cap = pm_cap;
	tp->rx_mode = TG3_DEF_RX_MODE;
	tp->tx_mode = TG3_DEF_TX_MODE;

	if (tg3_debug > 0)
		tp->msg_enable = tg3_debug;
	else
		tp->msg_enable = TG3_DEF_MSG_ENABLE;

	/* The word/byte swap controls here control register access byte
	 * swapping.  DMA data byte swapping is controlled in the GRC_MODE
	 * setting below.
	 */
	tp->misc_host_ctrl =
		MISC_HOST_CTRL_MASK_PCI_INT |
		MISC_HOST_CTRL_WORD_SWAP |
		MISC_HOST_CTRL_INDIR_ACCESS |
		MISC_HOST_CTRL_PCISTATE_RW;

	/* The NONFRM (non-frame) byte/word swap controls take effect
	 * on descriptor entries, anything which isn't packet data.
	 *
	 * The StrongARM chips on the board (one for tx, one for rx)
	 * are running in big-endian mode.
	 */
	tp->grc_mode = (GRC_MODE_WSWAP_DATA | GRC_MODE_BSWAP_DATA |
			GRC_MODE_WSWAP_NONFRM_DATA);
#ifdef __BIG_ENDIAN
	tp->grc_mode |= GRC_MODE_BSWAP_NONFRM_DATA;
#endif
	spin_lock_init(&tp->lock);
	spin_lock_init(&tp->indirect_lock);
	INIT_WORK(&tp->reset_task, tg3_reset_task);

	tp->regs = pci_ioremap_bar(pdev, BAR_0);
	if (!tp->regs) {
		printk(KERN_ERR PFX "Cannot map device registers, "
		       "aborting.\n");
		err = -ENOMEM;
		goto err_out_free_dev;
	}

	tg3_init_link_config(tp);

	tp->rx_pending = TG3_DEF_RX_RING_PENDING;
	tp->rx_jumbo_pending = TG3_DEF_RX_JUMBO_RING_PENDING;
	tp->tx_pending = TG3_DEF_TX_RING_PENDING;

	netif_napi_add(dev, &tp->napi, tg3_poll, 64);
	dev->ethtool_ops = &tg3_ethtool_ops;
	dev->watchdog_timeo = TG3_TX_TIMEOUT;
	dev->irq = pdev->irq;

	err = tg3_get_invariants(tp);
	if (err) {
		printk(KERN_ERR PFX "Problem fetching invariants of chip, "
		       "aborting.\n");
		goto err_out_iounmap;
	}

	if ((tp->tg3_flags3 & TG3_FLG3_5755_PLUS) ||
	    GET_ASIC_REV(tp->pci_chip_rev_id) == ASIC_REV_5906)
		dev->netdev_ops = &tg3_netdev_ops;
	else
		dev->netdev_ops = &tg3_netdev_ops_dma_bug;


	/* The EPB bridge inside 5714, 5715, and 5780 and any
	 * device behind the EPB cannot support DMA addresses > 40-bit.
	 * On 64-bit systems with IOMMU, use 40-bit dma_mask.
	 * On 64-bit systems without IOMMU, use 64-bit dma_mask and
	 * do DMA address check in tg3_start_xmit().
	 */
	if (tp->tg3_flags2 & TG3_FLG2_IS_5788)
		persist_dma_mask = dma_mask = DMA_32BIT_MASK;
	else if (tp->tg3_flags & TG3_FLAG_40BIT_DMA_BUG) {
		persist_dma_mask = dma_mask = DMA_40BIT_MASK;
#ifdef CONFIG_HIGHMEM
		dma_mask = DMA_64BIT_MASK;
#endif
	} else
		persist_dma_mask = dma_mask = DMA_64BIT_MASK;

	/* Configure DMA attributes. */
	if (dma_mask > DMA_32BIT_MASK) {
		err = pci_set_dma_mask(pdev, dma_mask);
		if (!err) {
			dev->features |= NETIF_F_HIGHDMA;
			err = pci_set_consistent_dma_mask(pdev,
							  persist_dma_mask);
			if (err < 0) {
				printk(KERN_ERR PFX "Unable to obtain 64 bit "
				       "DMA for consistent allocations\n");
				goto err_out_iounmap;
			}
		}
	}
	if (err || dma_mask == DMA_32BIT_MASK) {
		err = pci_set_dma_mask(pdev, DMA_32BIT_MASK);
		if (err) {
			printk(KERN_ERR PFX "No usable DMA configuration, "
			       "aborting.\n");
			goto err_out_iounmap;
		}
	}

	tg3_init_bufmgr_config(tp);

	if (tp->pci_chip_rev_id == CHIPREV_ID_5701_A0)
		tp->fw_needed = FIRMWARE_TG3;

	if (tp->tg3_flags2 & TG3_FLG2_HW_TSO) {
		tp->tg3_flags2 |= TG3_FLG2_TSO_CAPABLE;
	}
	else if (GET_ASIC_REV(tp->pci_chip_rev_id) == ASIC_REV_5700 ||
	    GET_ASIC_REV(tp->pci_chip_rev_id) == ASIC_REV_5701 ||
	    tp->pci_chip_rev_id == CHIPREV_ID_5705_A0 ||
	    GET_ASIC_REV(tp->pci_chip_rev_id) == ASIC_REV_5906 ||
	    (tp->tg3_flags & TG3_FLAG_ENABLE_ASF) != 0) {
		tp->tg3_flags2 &= ~TG3_FLG2_TSO_CAPABLE;
	} else {
		tp->tg3_flags2 |= TG3_FLG2_TSO_CAPABLE | TG3_FLG2_TSO_BUG;
		if (GET_ASIC_REV(tp->pci_chip_rev_id) == ASIC_REV_5705)
			tp->fw_needed = FIRMWARE_TG3TSO5;
		else
			tp->fw_needed = FIRMWARE_TG3TSO;
	}

	/* TSO is on by default on chips that support hardware TSO.
	 * Firmware TSO on older chips gives lower performance, so it
	 * is off by default, but can be enabled using ethtool.
	 */
	if (tp->tg3_flags2 & TG3_FLG2_HW_TSO) {
		if (dev->features & NETIF_F_IP_CSUM)
			dev->features |= NETIF_F_TSO;
		if ((dev->features & NETIF_F_IPV6_CSUM) &&
		    (tp->tg3_flags2 & TG3_FLG2_HW_TSO_2))
			dev->features |= NETIF_F_TSO6;
		if (GET_ASIC_REV(tp->pci_chip_rev_id) == ASIC_REV_5761 ||
		    (GET_ASIC_REV(tp->pci_chip_rev_id) == ASIC_REV_5784 &&
		     GET_CHIP_REV(tp->pci_chip_rev_id) != CHIPREV_5784_AX) ||
<<<<<<< HEAD
			GET_ASIC_REV(tp->pci_chip_rev_id) == ASIC_REV_57780 ||
			GET_ASIC_REV(tp->pci_chip_rev_id) == ASIC_REV_5785)
=======
			GET_ASIC_REV(tp->pci_chip_rev_id) == ASIC_REV_5785 ||
		    GET_ASIC_REV(tp->pci_chip_rev_id) == ASIC_REV_57780)
>>>>>>> 18e352e4
			dev->features |= NETIF_F_TSO_ECN;
	}


	if (tp->pci_chip_rev_id == CHIPREV_ID_5705_A1 &&
	    !(tp->tg3_flags2 & TG3_FLG2_TSO_CAPABLE) &&
	    !(tr32(TG3PCI_PCISTATE) & PCISTATE_BUS_SPEED_HIGH)) {
		tp->tg3_flags2 |= TG3_FLG2_MAX_RXPEND_64;
		tp->rx_pending = 63;
	}

	err = tg3_get_device_address(tp);
	if (err) {
		printk(KERN_ERR PFX "Could not obtain valid ethernet address, "
		       "aborting.\n");
		goto err_out_fw;
	}

	if (tp->tg3_flags3 & TG3_FLG3_ENABLE_APE) {
		tp->aperegs = pci_ioremap_bar(pdev, BAR_2);
		if (!tp->aperegs) {
			printk(KERN_ERR PFX "Cannot map APE registers, "
			       "aborting.\n");
			err = -ENOMEM;
			goto err_out_fw;
		}

		tg3_ape_lock_init(tp);
	}

	/*
	 * Reset chip in case UNDI or EFI driver did not shutdown
	 * DMA self test will enable WDMAC and we'll see (spurious)
	 * pending DMA on the PCI bus at that point.
	 */
	if ((tr32(HOSTCC_MODE) & HOSTCC_MODE_ENABLE) ||
	    (tr32(WDMAC_MODE) & WDMAC_MODE_ENABLE)) {
		tw32(MEMARB_MODE, MEMARB_MODE_ENABLE);
		tg3_halt(tp, RESET_KIND_SHUTDOWN, 1);
	}

	err = tg3_test_dma(tp);
	if (err) {
		printk(KERN_ERR PFX "DMA engine test failed, aborting.\n");
		goto err_out_apeunmap;
	}

<<<<<<< HEAD
	/* Tigon3 can do ipv4 only... and some chips have buggy
	 * checksumming.
	 */
	if ((tp->tg3_flags & TG3_FLAG_BROKEN_CHECKSUMS) == 0) {
		dev->features |= NETIF_F_IP_CSUM | NETIF_F_SG;
		if (GET_ASIC_REV(tp->pci_chip_rev_id) == ASIC_REV_5755 ||
		    GET_ASIC_REV(tp->pci_chip_rev_id) == ASIC_REV_5787 ||
		    GET_ASIC_REV(tp->pci_chip_rev_id) == ASIC_REV_5784 ||
		    GET_ASIC_REV(tp->pci_chip_rev_id) == ASIC_REV_57780 ||
		    GET_ASIC_REV(tp->pci_chip_rev_id) == ASIC_REV_5761 ||
		    GET_ASIC_REV(tp->pci_chip_rev_id) == ASIC_REV_5785)
			dev->features |= NETIF_F_IPV6_CSUM;

		tp->tg3_flags |= TG3_FLAG_RX_CHECKSUMS;
	} else
		tp->tg3_flags &= ~TG3_FLAG_RX_CHECKSUMS;

=======
>>>>>>> 18e352e4
	/* flow control autonegotiation is default behavior */
	tp->tg3_flags |= TG3_FLAG_PAUSE_AUTONEG;
	tp->link_config.flowctrl = FLOW_CTRL_TX | FLOW_CTRL_RX;

	tg3_init_coal(tp);

	pci_set_drvdata(pdev, dev);

	err = register_netdev(dev);
	if (err) {
		printk(KERN_ERR PFX "Cannot register net device, "
		       "aborting.\n");
		goto err_out_apeunmap;
	}

	printk(KERN_INFO "%s: Tigon3 [partno(%s) rev %04x] (%s) MAC address %pM\n",
	       dev->name,
	       tp->board_part_number,
	       tp->pci_chip_rev_id,
	       tg3_bus_string(tp, str),
	       dev->dev_addr);

	if (tp->tg3_flags3 & TG3_FLG3_PHY_CONNECTED)
		printk(KERN_INFO
		       "%s: attached PHY driver [%s] (mii_bus:phy_addr=%s)\n",
		       tp->dev->name,
		       tp->mdio_bus->phy_map[PHY_ADDR]->drv->name,
		       dev_name(&tp->mdio_bus->phy_map[PHY_ADDR]->dev));
	else
		printk(KERN_INFO
		       "%s: attached PHY is %s (%s Ethernet) (WireSpeed[%d])\n",
		       tp->dev->name, tg3_phy_string(tp),
		       ((tp->tg3_flags & TG3_FLAG_10_100_ONLY) ? "10/100Base-TX" :
			((tp->tg3_flags2 & TG3_FLG2_ANY_SERDES) ? "1000Base-SX" :
			 "10/100/1000Base-T")),
		       (tp->tg3_flags2 & TG3_FLG2_NO_ETH_WIRE_SPEED) == 0);

	printk(KERN_INFO "%s: RXcsums[%d] LinkChgREG[%d] MIirq[%d] ASF[%d] TSOcap[%d]\n",
	       dev->name,
	       (tp->tg3_flags & TG3_FLAG_RX_CHECKSUMS) != 0,
	       (tp->tg3_flags & TG3_FLAG_USE_LINKCHG_REG) != 0,
	       (tp->tg3_flags & TG3_FLAG_USE_MI_INTERRUPT) != 0,
	       (tp->tg3_flags & TG3_FLAG_ENABLE_ASF) != 0,
	       (tp->tg3_flags2 & TG3_FLG2_TSO_CAPABLE) != 0);
	printk(KERN_INFO "%s: dma_rwctrl[%08x] dma_mask[%d-bit]\n",
	       dev->name, tp->dma_rwctrl,
	       (pdev->dma_mask == DMA_32BIT_MASK) ? 32 :
	        (((u64) pdev->dma_mask == DMA_40BIT_MASK) ? 40 : 64));

	return 0;

err_out_apeunmap:
	if (tp->aperegs) {
		iounmap(tp->aperegs);
		tp->aperegs = NULL;
	}

err_out_fw:
	if (tp->fw)
		release_firmware(tp->fw);

err_out_iounmap:
	if (tp->regs) {
		iounmap(tp->regs);
		tp->regs = NULL;
	}

err_out_free_dev:
	free_netdev(dev);

err_out_free_res:
	pci_release_regions(pdev);

err_out_disable_pdev:
	pci_disable_device(pdev);
	pci_set_drvdata(pdev, NULL);
	return err;
}

static void __devexit tg3_remove_one(struct pci_dev *pdev)
{
	struct net_device *dev = pci_get_drvdata(pdev);

	if (dev) {
		struct tg3 *tp = netdev_priv(dev);

		if (tp->fw)
			release_firmware(tp->fw);

		flush_scheduled_work();

		if (tp->tg3_flags3 & TG3_FLG3_USE_PHYLIB) {
			tg3_phy_fini(tp);
			tg3_mdio_fini(tp);
		}

		unregister_netdev(dev);
		if (tp->aperegs) {
			iounmap(tp->aperegs);
			tp->aperegs = NULL;
		}
		if (tp->regs) {
			iounmap(tp->regs);
			tp->regs = NULL;
		}
		free_netdev(dev);
		pci_release_regions(pdev);
		pci_disable_device(pdev);
		pci_set_drvdata(pdev, NULL);
	}
}

static int tg3_suspend(struct pci_dev *pdev, pm_message_t state)
{
	struct net_device *dev = pci_get_drvdata(pdev);
	struct tg3 *tp = netdev_priv(dev);
	pci_power_t target_state;
	int err;

	/* PCI register 4 needs to be saved whether netif_running() or not.
	 * MSI address and data need to be saved if using MSI and
	 * netif_running().
	 */
	pci_save_state(pdev);

	if (!netif_running(dev))
		return 0;

	flush_scheduled_work();
	tg3_phy_stop(tp);
	tg3_netif_stop(tp);

	del_timer_sync(&tp->timer);

	tg3_full_lock(tp, 1);
	tg3_disable_ints(tp);
	tg3_full_unlock(tp);

	netif_device_detach(dev);

	tg3_full_lock(tp, 0);
	tg3_halt(tp, RESET_KIND_SHUTDOWN, 1);
	tp->tg3_flags &= ~TG3_FLAG_INIT_COMPLETE;
	tg3_full_unlock(tp);

	target_state = pdev->pm_cap ? pci_target_state(pdev) : PCI_D3hot;

	err = tg3_set_power_state(tp, target_state);
	if (err) {
		int err2;

		tg3_full_lock(tp, 0);

		tp->tg3_flags |= TG3_FLAG_INIT_COMPLETE;
		err2 = tg3_restart_hw(tp, 1);
		if (err2)
			goto out;

		tp->timer.expires = jiffies + tp->timer_offset;
		add_timer(&tp->timer);

		netif_device_attach(dev);
		tg3_netif_start(tp);

out:
		tg3_full_unlock(tp);

		if (!err2)
			tg3_phy_start(tp);
	}

	return err;
}

static int tg3_resume(struct pci_dev *pdev)
{
	struct net_device *dev = pci_get_drvdata(pdev);
	struct tg3 *tp = netdev_priv(dev);
	int err;

	pci_restore_state(tp->pdev);

	if (!netif_running(dev))
		return 0;

	err = tg3_set_power_state(tp, PCI_D0);
	if (err)
		return err;

	netif_device_attach(dev);

	tg3_full_lock(tp, 0);

	tp->tg3_flags |= TG3_FLAG_INIT_COMPLETE;
	err = tg3_restart_hw(tp, 1);
	if (err)
		goto out;

	tp->timer.expires = jiffies + tp->timer_offset;
	add_timer(&tp->timer);

	tg3_netif_start(tp);

out:
	tg3_full_unlock(tp);

	if (!err)
		tg3_phy_start(tp);

	return err;
}

static struct pci_driver tg3_driver = {
	.name		= DRV_MODULE_NAME,
	.id_table	= tg3_pci_tbl,
	.probe		= tg3_init_one,
	.remove		= __devexit_p(tg3_remove_one),
	.suspend	= tg3_suspend,
	.resume		= tg3_resume
};

static int __init tg3_init(void)
{
	return pci_register_driver(&tg3_driver);
}

static void __exit tg3_cleanup(void)
{
	pci_unregister_driver(&tg3_driver);
}

module_init(tg3_init);
module_exit(tg3_cleanup);<|MERGE_RESOLUTION|>--- conflicted
+++ resolved
@@ -217,12 +217,8 @@
 	{PCI_DEVICE(PCI_VENDOR_ID_BROADCOM, PCI_DEVICE_ID_TIGON3_5723)},
 	{PCI_DEVICE(PCI_VENDOR_ID_BROADCOM, PCI_DEVICE_ID_TIGON3_5761)},
 	{PCI_DEVICE(PCI_VENDOR_ID_BROADCOM, PCI_DEVICE_ID_TIGON3_5761E)},
-<<<<<<< HEAD
-=======
 	{PCI_DEVICE(PCI_VENDOR_ID_BROADCOM, TG3PCI_DEVICE_TIGON3_5761S)},
 	{PCI_DEVICE(PCI_VENDOR_ID_BROADCOM, TG3PCI_DEVICE_TIGON3_5761SE)},
-	{PCI_DEVICE(PCI_VENDOR_ID_BROADCOM, PCI_DEVICE_ID_TIGON3_5785)},
->>>>>>> 18e352e4
 	{PCI_DEVICE(PCI_VENDOR_ID_BROADCOM, TG3PCI_DEVICE_TIGON3_57780)},
 	{PCI_DEVICE(PCI_VENDOR_ID_BROADCOM, TG3PCI_DEVICE_TIGON3_57760)},
 	{PCI_DEVICE(PCI_VENDOR_ID_BROADCOM, TG3PCI_DEVICE_TIGON3_57790)},
@@ -1049,19 +1045,9 @@
 		return -ENODEV;
 	}
 
-<<<<<<< HEAD
-if(!phydev || !phydev->drv)
-	return -1;
-
 	switch (phydev->drv->phy_id & phydev->drv->phy_id_mask) {
 	case TG3_PHY_ID_BCM57780:
 		phydev->interface = PHY_INTERFACE_MODE_GMII;
-		phydev->dev_flags = PHY_BRCM_WIRESPEED_ENABLE;
-=======
-	switch (phydev->drv->phy_id & phydev->drv->phy_id_mask) {
-	case TG3_PHY_ID_BCM57780:
-		phydev->interface = PHY_INTERFACE_MODE_GMII;
->>>>>>> 18e352e4
 		break;
 	case TG3_PHY_ID_BCM50610:
 		if (tp->tg3_flags3 & TG3_FLG3_RGMII_STD_IBND_DISABLE)
@@ -5999,16 +5985,7 @@
 	tg3_save_pci_state(tp);
 
 	if (GET_ASIC_REV(tp->pci_chip_rev_id) == ASIC_REV_5752 ||
-<<<<<<< HEAD
-	    GET_ASIC_REV(tp->pci_chip_rev_id) == ASIC_REV_5755 ||
-	    GET_ASIC_REV(tp->pci_chip_rev_id) == ASIC_REV_5787 ||
-	    GET_ASIC_REV(tp->pci_chip_rev_id) == ASIC_REV_5784 ||
-	    GET_ASIC_REV(tp->pci_chip_rev_id) == ASIC_REV_57780 ||
-	    GET_ASIC_REV(tp->pci_chip_rev_id) == ASIC_REV_5761 ||
-	    GET_ASIC_REV(tp->pci_chip_rev_id) == ASIC_REV_5785)
-=======
 	    (tp->tg3_flags3 & TG3_FLG3_5755_PLUS))
->>>>>>> 18e352e4
 		tw32(GRC_FASTBOOT_PC, 0);
 
 	/*
@@ -6633,13 +6610,7 @@
 		return err;
 
 	if (GET_ASIC_REV(tp->pci_chip_rev_id) != ASIC_REV_5784 &&
-<<<<<<< HEAD
-	    GET_ASIC_REV(tp->pci_chip_rev_id) != ASIC_REV_57780 &&
-	    GET_ASIC_REV(tp->pci_chip_rev_id) != ASIC_REV_5761 &&
-	    GET_ASIC_REV(tp->pci_chip_rev_id) != ASIC_REV_5785) {
-=======
 	    GET_ASIC_REV(tp->pci_chip_rev_id) != ASIC_REV_5761) {
->>>>>>> 18e352e4
 		/* This value is determined during the probe time DMA
 		 * engine test, tg3_test_dma.
 		 */
@@ -6875,13 +6846,8 @@
 		      RDMAC_MODE_LNGREAD_ENAB);
 
 	if (GET_ASIC_REV(tp->pci_chip_rev_id) == ASIC_REV_5784 ||
-<<<<<<< HEAD
-	    GET_ASIC_REV(tp->pci_chip_rev_id) == ASIC_REV_57780 ||
-	    GET_ASIC_REV(tp->pci_chip_rev_id) == ASIC_REV_5785)
-=======
 	    GET_ASIC_REV(tp->pci_chip_rev_id) == ASIC_REV_5785 ||
 	    GET_ASIC_REV(tp->pci_chip_rev_id) == ASIC_REV_57780)
->>>>>>> 18e352e4
 		rdmac_mode |= RDMAC_MODE_BD_SBD_CRPT_ENAB |
 			      RDMAC_MODE_MBUF_RBD_CRPT_ENAB |
 			      RDMAC_MODE_MBUF_SBD_CRPT_ENAB;
@@ -7054,16 +7020,7 @@
 	}
 
 	/* Enable host coalescing bug fix */
-<<<<<<< HEAD
-	if ((GET_ASIC_REV(tp->pci_chip_rev_id) == ASIC_REV_5755) ||
-	    (GET_ASIC_REV(tp->pci_chip_rev_id) == ASIC_REV_5787) ||
-	    (GET_ASIC_REV(tp->pci_chip_rev_id) == ASIC_REV_5784) ||
-	    (GET_ASIC_REV(tp->pci_chip_rev_id) == ASIC_REV_57780) ||
-	    (GET_ASIC_REV(tp->pci_chip_rev_id) == ASIC_REV_5761) ||
-	    (GET_ASIC_REV(tp->pci_chip_rev_id) == ASIC_REV_5785))
-=======
 	if (tp->tg3_flags3 & TG3_FLG3_5755_PLUS)
->>>>>>> 18e352e4
 		val |= WDMAC_MODE_STATUS_TAG_FIX;
 
 	tw32_f(WDMAC_MODE, val);
@@ -7124,15 +7081,7 @@
 	udelay(100);
 
 	tp->rx_mode = RX_MODE_ENABLE;
-<<<<<<< HEAD
-	if (GET_ASIC_REV(tp->pci_chip_rev_id) == ASIC_REV_5755 ||
-	    GET_ASIC_REV(tp->pci_chip_rev_id) == ASIC_REV_5784 ||
-	    GET_ASIC_REV(tp->pci_chip_rev_id) == ASIC_REV_57780 ||
-	    GET_ASIC_REV(tp->pci_chip_rev_id) == ASIC_REV_5761 ||
-	    GET_ASIC_REV(tp->pci_chip_rev_id) == ASIC_REV_5785)
-=======
 	if (tp->tg3_flags3 & TG3_FLG3_5755_PLUS)
->>>>>>> 18e352e4
 		tp->rx_mode |= RX_MODE_IPV6_CSUM_ENABLE;
 
 	tw32_f(MAC_RX_MODE, tp->rx_mode);
@@ -8734,13 +8683,8 @@
 			if (GET_ASIC_REV(tp->pci_chip_rev_id) == ASIC_REV_5761 ||
 			    (GET_ASIC_REV(tp->pci_chip_rev_id) == ASIC_REV_5784 &&
 			     GET_CHIP_REV(tp->pci_chip_rev_id) != CHIPREV_5784_AX) ||
-<<<<<<< HEAD
-			    GET_ASIC_REV(tp->pci_chip_rev_id) == ASIC_REV_57780 ||
-			    GET_ASIC_REV(tp->pci_chip_rev_id) == ASIC_REV_5785)
-=======
 			    GET_ASIC_REV(tp->pci_chip_rev_id) == ASIC_REV_5785 ||
 			    GET_ASIC_REV(tp->pci_chip_rev_id) == ASIC_REV_57780)
->>>>>>> 18e352e4
 				dev->features |= NETIF_F_TSO_ECN;
 		} else
 			dev->features &= ~(NETIF_F_TSO6 | NETIF_F_TSO_ECN);
@@ -8995,16 +8939,7 @@
   		return 0;
   	}
 
-<<<<<<< HEAD
-	if (GET_ASIC_REV(tp->pci_chip_rev_id) == ASIC_REV_5755 ||
-	    GET_ASIC_REV(tp->pci_chip_rev_id) == ASIC_REV_5787 ||
-	    GET_ASIC_REV(tp->pci_chip_rev_id) == ASIC_REV_5784 ||
-	    GET_ASIC_REV(tp->pci_chip_rev_id) == ASIC_REV_57780 ||
-	    GET_ASIC_REV(tp->pci_chip_rev_id) == ASIC_REV_5761 ||
-	    GET_ASIC_REV(tp->pci_chip_rev_id) == ASIC_REV_5785)
-=======
 	if (tp->tg3_flags3 & TG3_FLG3_5755_PLUS)
->>>>>>> 18e352e4
 		ethtool_op_set_tx_ipv6_csum(dev, data);
 	else
 		ethtool_op_set_tx_csum(dev, data);
@@ -9521,21 +9456,6 @@
 	int err = 0;
 	int i;
 
-<<<<<<< HEAD
-	if (tp->tg3_flags2 & TG3_FLG2_5705_PLUS) {
-		if (GET_ASIC_REV(tp->pci_chip_rev_id) == ASIC_REV_5755 ||
-		    GET_ASIC_REV(tp->pci_chip_rev_id) == ASIC_REV_5787 ||
-		    GET_ASIC_REV(tp->pci_chip_rev_id) == ASIC_REV_5784 ||
-		    GET_ASIC_REV(tp->pci_chip_rev_id) == ASIC_REV_57780 ||
-		    GET_ASIC_REV(tp->pci_chip_rev_id) == ASIC_REV_5761 ||
-		    GET_ASIC_REV(tp->pci_chip_rev_id) == ASIC_REV_5785)
-			mem_tbl = mem_tbl_5755;
-		else if (GET_ASIC_REV(tp->pci_chip_rev_id) == ASIC_REV_5906)
-			mem_tbl = mem_tbl_5906;
-		else
-			mem_tbl = mem_tbl_5705;
-	} else
-=======
 	if (tp->tg3_flags3 & TG3_FLG3_5755_PLUS)
 		mem_tbl = mem_tbl_5755;
 	else if (GET_ASIC_REV(tp->pci_chip_rev_id) == ASIC_REV_5906)
@@ -9543,7 +9463,6 @@
 	else if (tp->tg3_flags2 & TG3_FLG2_5705_PLUS)
 		mem_tbl = mem_tbl_5705;
 	else
->>>>>>> 18e352e4
 		mem_tbl = mem_tbl_570x;
 
 	for (i = 0; mem_tbl[i].offset != 0xffffffff; i++) {
@@ -9743,18 +9662,11 @@
 	if (err)
 		return TG3_LOOPBACK_FAILED;
 
-<<<<<<< HEAD
-	if (GET_ASIC_REV(tp->pci_chip_rev_id) == ASIC_REV_5784 ||
-	    GET_ASIC_REV(tp->pci_chip_rev_id) == ASIC_REV_57780 ||
-	    GET_ASIC_REV(tp->pci_chip_rev_id) == ASIC_REV_5761 ||
-	    GET_ASIC_REV(tp->pci_chip_rev_id) == ASIC_REV_5785) {
-=======
 	/* Turn off gphy autopowerdown. */
 	if (tp->tg3_flags3 & TG3_FLG3_PHY_ENABLE_APD)
 		tg3_phy_toggle_apd(tp, false);
 
 	if (tp->tg3_flags & TG3_FLAG_CPMU_PRESENT) {
->>>>>>> 18e352e4
 		int i;
 		u32 status;
 
@@ -9781,14 +9693,7 @@
 	if (tg3_run_loopback(tp, TG3_MAC_LOOPBACK))
 		err |= TG3_MAC_LOOPBACK_FAILED;
 
-<<<<<<< HEAD
-	if (GET_ASIC_REV(tp->pci_chip_rev_id) == ASIC_REV_5784 ||
-	    GET_ASIC_REV(tp->pci_chip_rev_id) == ASIC_REV_57780 ||
-	    GET_ASIC_REV(tp->pci_chip_rev_id) == ASIC_REV_5761 ||
-	    GET_ASIC_REV(tp->pci_chip_rev_id) == ASIC_REV_5785) {
-=======
 	if (tp->tg3_flags & TG3_FLAG_CPMU_PRESENT) {
->>>>>>> 18e352e4
 		tw32(TG3_CPMU_CTRL, cpmuctrl);
 
 		/* Release the mutex */
@@ -10537,7 +10442,6 @@
 			tg3_get_5755_nvram_info(tp);
 		else if (GET_ASIC_REV(tp->pci_chip_rev_id) == ASIC_REV_5787 ||
 			 GET_ASIC_REV(tp->pci_chip_rev_id) == ASIC_REV_5784 ||
-			 GET_ASIC_REV(tp->pci_chip_rev_id) == ASIC_REV_57780 ||
 			 GET_ASIC_REV(tp->pci_chip_rev_id) == ASIC_REV_5785)
 			tg3_get_5787_nvram_info(tp);
 		else if (GET_ASIC_REV(tp->pci_chip_rev_id) == ASIC_REV_5761)
@@ -10866,18 +10770,8 @@
 		if (i == (len - 4))
 			nvram_cmd |= NVRAM_CMD_LAST;
 
-<<<<<<< HEAD
-		if ((GET_ASIC_REV(tp->pci_chip_rev_id) != ASIC_REV_5752) &&
-		    (GET_ASIC_REV(tp->pci_chip_rev_id) != ASIC_REV_5755) &&
-		    (GET_ASIC_REV(tp->pci_chip_rev_id) != ASIC_REV_5787) &&
-		    (GET_ASIC_REV(tp->pci_chip_rev_id) != ASIC_REV_5784) &&
-		    (GET_ASIC_REV(tp->pci_chip_rev_id) != ASIC_REV_57780) &&
-		    (GET_ASIC_REV(tp->pci_chip_rev_id) != ASIC_REV_5761) &&
-		    (GET_ASIC_REV(tp->pci_chip_rev_id) != ASIC_REV_5785) &&
-=======
 		if (GET_ASIC_REV(tp->pci_chip_rev_id) != ASIC_REV_5752 &&
 		    !(tp->tg3_flags3 & TG3_FLG3_5755_PLUS) &&
->>>>>>> 18e352e4
 		    (tp->nvram_jedecnum == JEDEC_ST) &&
 		    (nvram_cmd & NVRAM_CMD_FIRST)) {
 
@@ -11052,17 +10946,11 @@
 		if (val & VCPU_CFGSHDW_ASPM_DBNC)
 			tp->tg3_flags |= TG3_FLAG_ASPM_WORKAROUND;
 		if ((val & VCPU_CFGSHDW_WOL_ENABLE) &&
-<<<<<<< HEAD
 		    (val & VCPU_CFGSHDW_WOL_MAGPKT)) {
 			tp->tg3_flags |= TG3_FLAG_WOL_ENABLE;
 			device_set_wakeup_enable(&tp->pdev->dev, true);
 		}
-		return;
-=======
-		    (val & VCPU_CFGSHDW_WOL_MAGPKT))
-			tp->tg3_flags |= TG3_FLAG_WOL_ENABLE;
 		goto done;
->>>>>>> 18e352e4
 	}
 
 	tg3_read_mem(tp, NIC_SRAM_DATA_SIG, &val);
@@ -11194,13 +11082,9 @@
 			tp->tg3_flags &= ~TG3_FLAG_WOL_CAP;
 
 		if ((tp->tg3_flags & TG3_FLAG_WOL_CAP) &&
-<<<<<<< HEAD
 		    (nic_cfg & NIC_SRAM_DATA_CFG_WOL_ENABLE)) {
-=======
-		    (nic_cfg & NIC_SRAM_DATA_CFG_WOL_ENABLE))
->>>>>>> 18e352e4
 			tp->tg3_flags |= TG3_FLAG_WOL_ENABLE;
-		    	device_set_wakeup_enable(&tp->pdev->dev, true);
+			device_set_wakeup_enable(&tp->pdev->dev, true);
 		}
 
 		if (cfg2 & (1 << 17))
@@ -11855,7 +11739,6 @@
 	if (GET_ASIC_REV(tp->pci_chip_rev_id) == ASIC_REV_5755 ||
 	    GET_ASIC_REV(tp->pci_chip_rev_id) == ASIC_REV_5787 ||
 	    GET_ASIC_REV(tp->pci_chip_rev_id) == ASIC_REV_5784 ||
-	    GET_ASIC_REV(tp->pci_chip_rev_id) == ASIC_REV_57780 ||
 	    GET_ASIC_REV(tp->pci_chip_rev_id) == ASIC_REV_5761 ||
 	    GET_ASIC_REV(tp->pci_chip_rev_id) == ASIC_REV_5785 ||
 	    GET_ASIC_REV(tp->pci_chip_rev_id) == ASIC_REV_57780)
@@ -11893,16 +11776,7 @@
 		     tp->pdev_peer == tp->pdev))
 			tp->tg3_flags &= ~TG3_FLAG_SUPPORT_MSI;
 
-<<<<<<< HEAD
-		if (GET_ASIC_REV(tp->pci_chip_rev_id) == ASIC_REV_5755 ||
-		    GET_ASIC_REV(tp->pci_chip_rev_id) == ASIC_REV_5787 ||
-		    GET_ASIC_REV(tp->pci_chip_rev_id) == ASIC_REV_5784 ||
-		    GET_ASIC_REV(tp->pci_chip_rev_id) == ASIC_REV_57780 ||
-		    GET_ASIC_REV(tp->pci_chip_rev_id) == ASIC_REV_5761 ||
-		    GET_ASIC_REV(tp->pci_chip_rev_id) == ASIC_REV_5785 ||
-=======
 		if ((tp->tg3_flags3 & TG3_FLG3_5755_PLUS) ||
->>>>>>> 18e352e4
 		    GET_ASIC_REV(tp->pci_chip_rev_id) == ASIC_REV_5906) {
 			tp->tg3_flags2 |= TG3_FLG2_HW_TSO_2;
 			tp->tg3_flags2 |= TG3_FLG2_1SHOT_MSI;
@@ -12106,7 +11980,6 @@
 	}
 
 	if (GET_ASIC_REV(tp->pci_chip_rev_id) == ASIC_REV_5784 ||
-	    GET_ASIC_REV(tp->pci_chip_rev_id) == ASIC_REV_57780 ||
 	    GET_ASIC_REV(tp->pci_chip_rev_id) == ASIC_REV_5761 ||
 	    GET_ASIC_REV(tp->pci_chip_rev_id) == ASIC_REV_5785 ||
 	    GET_ASIC_REV(tp->pci_chip_rev_id) == ASIC_REV_57780)
@@ -12187,7 +12060,6 @@
 		if (GET_ASIC_REV(tp->pci_chip_rev_id) == ASIC_REV_5755 ||
 		    GET_ASIC_REV(tp->pci_chip_rev_id) == ASIC_REV_5787 ||
 		    GET_ASIC_REV(tp->pci_chip_rev_id) == ASIC_REV_5784 ||
-		    GET_ASIC_REV(tp->pci_chip_rev_id) == ASIC_REV_57780 ||
 		    GET_ASIC_REV(tp->pci_chip_rev_id) == ASIC_REV_5761) {
 			if (tp->pdev->device != PCI_DEVICE_ID_TIGON3_5756 &&
 			    tp->pdev->device != PCI_DEVICE_ID_TIGON3_5722)
@@ -12215,8 +12087,7 @@
 	    GET_CHIP_REV(tp->pci_chip_rev_id) != CHIPREV_5700_BX)
 		tp->coalesce_mode |= HOSTCC_MODE_32BYTE;
 
-	if (GET_ASIC_REV(tp->pci_chip_rev_id) == ASIC_REV_5785 ||
-	    GET_ASIC_REV(tp->pci_chip_rev_id) == ASIC_REV_57780)
+	if (GET_ASIC_REV(tp->pci_chip_rev_id) == ASIC_REV_5785)
 		tp->tg3_flags3 |= TG3_FLG3_USE_PHYLIB;
 
 	err = tg3_mdio_init(tp);
@@ -12351,25 +12222,7 @@
 	else
 		tp->tg3_flags &= ~TG3_FLAG_POLL_SERDES;
 
-<<<<<<< HEAD
-	/* All chips before 5787 can get confused if TX buffers
-	 * straddle the 4GB address boundary in some cases.
-	 */
-	if (GET_ASIC_REV(tp->pci_chip_rev_id) == ASIC_REV_5755 ||
-	    GET_ASIC_REV(tp->pci_chip_rev_id) == ASIC_REV_5787 ||
-	    GET_ASIC_REV(tp->pci_chip_rev_id) == ASIC_REV_5784 ||
-	    GET_ASIC_REV(tp->pci_chip_rev_id) == ASIC_REV_57780 ||
-	    GET_ASIC_REV(tp->pci_chip_rev_id) == ASIC_REV_5761 ||
-	    GET_ASIC_REV(tp->pci_chip_rev_id) == ASIC_REV_5785 ||
-	    GET_ASIC_REV(tp->pci_chip_rev_id) == ASIC_REV_5906)
-		tp->dev->hard_start_xmit = tg3_start_xmit;
-	else
-		tp->dev->hard_start_xmit = tg3_start_xmit_dma_bug;
-
-	tp->rx_offset = 2;
-=======
 	tp->rx_offset = NET_IP_ALIGN;
->>>>>>> 18e352e4
 	if (GET_ASIC_REV(tp->pci_chip_rev_id) == ASIC_REV_5701 &&
 	    (tp->tg3_flags & TG3_FLAG_PCIX_MODE) != 0)
 		tp->rx_offset = 0;
@@ -13319,13 +13172,8 @@
 		if (GET_ASIC_REV(tp->pci_chip_rev_id) == ASIC_REV_5761 ||
 		    (GET_ASIC_REV(tp->pci_chip_rev_id) == ASIC_REV_5784 &&
 		     GET_CHIP_REV(tp->pci_chip_rev_id) != CHIPREV_5784_AX) ||
-<<<<<<< HEAD
-			GET_ASIC_REV(tp->pci_chip_rev_id) == ASIC_REV_57780 ||
-			GET_ASIC_REV(tp->pci_chip_rev_id) == ASIC_REV_5785)
-=======
 			GET_ASIC_REV(tp->pci_chip_rev_id) == ASIC_REV_5785 ||
 		    GET_ASIC_REV(tp->pci_chip_rev_id) == ASIC_REV_57780)
->>>>>>> 18e352e4
 			dev->features |= NETIF_F_TSO_ECN;
 	}
 
@@ -13373,26 +13221,6 @@
 		goto err_out_apeunmap;
 	}
 
-<<<<<<< HEAD
-	/* Tigon3 can do ipv4 only... and some chips have buggy
-	 * checksumming.
-	 */
-	if ((tp->tg3_flags & TG3_FLAG_BROKEN_CHECKSUMS) == 0) {
-		dev->features |= NETIF_F_IP_CSUM | NETIF_F_SG;
-		if (GET_ASIC_REV(tp->pci_chip_rev_id) == ASIC_REV_5755 ||
-		    GET_ASIC_REV(tp->pci_chip_rev_id) == ASIC_REV_5787 ||
-		    GET_ASIC_REV(tp->pci_chip_rev_id) == ASIC_REV_5784 ||
-		    GET_ASIC_REV(tp->pci_chip_rev_id) == ASIC_REV_57780 ||
-		    GET_ASIC_REV(tp->pci_chip_rev_id) == ASIC_REV_5761 ||
-		    GET_ASIC_REV(tp->pci_chip_rev_id) == ASIC_REV_5785)
-			dev->features |= NETIF_F_IPV6_CSUM;
-
-		tp->tg3_flags |= TG3_FLAG_RX_CHECKSUMS;
-	} else
-		tp->tg3_flags &= ~TG3_FLAG_RX_CHECKSUMS;
-
-=======
->>>>>>> 18e352e4
 	/* flow control autonegotiation is default behavior */
 	tp->tg3_flags |= TG3_FLAG_PAUSE_AUTONEG;
 	tp->link_config.flowctrl = FLOW_CTRL_TX | FLOW_CTRL_RX;
