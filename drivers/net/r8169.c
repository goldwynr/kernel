--- conflicted
+++ resolved
@@ -462,11 +462,7 @@
 	PMEnable	= (1 << 0),	/* Power Management Enable */
 
 	/* Config2 register p. 25 */
-<<<<<<< HEAD
-	MSIEnable       = (1 << 5),     /* 8169 only. Reserved in the 8168. */
-=======
 	MSIEnable	= (1 << 5),	/* 8169 only. Reserved in the 8168. */
->>>>>>> 40e6f936
 	PCI_Clock_66MHz = 0x01,
 	PCI_Clock_33MHz = 0x00,
 
