/*
 * r8169.c: RealTek 8169/8168/8101 ethernet driver.
 *
 * Copyright (c) 2002 ShuChen <shuchen@realtek.com.tw>
 * Copyright (c) 2003 - 2007 Francois Romieu <romieu@fr.zoreil.com>
 * Copyright (c) a lot of people too. Please respect their work.
 *
 * See MAINTAINERS file for support contact information.
 */

#include <linux/module.h>
#include <linux/moduleparam.h>
#include <linux/pci.h>
#include <linux/netdevice.h>
#include <linux/etherdevice.h>
#include <linux/delay.h>
#include <linux/ethtool.h>
#include <linux/mii.h>
#include <linux/if_vlan.h>
#include <linux/crc32.h>
#include <linux/in.h>
#include <linux/ip.h>
#include <linux/tcp.h>
#include <linux/init.h>
#include <linux/dma-mapping.h>
<<<<<<< HEAD
#include <linux/pci-aspm.h>
=======
#include <linux/pm_runtime.h>
#include <linux/firmware.h>
#include <linux/pci-aspm.h>
#include <linux/prefetch.h>
>>>>>>> 02f8c6ae

#include <asm/system.h>
#include <asm/io.h>
#include <asm/irq.h>

#define RTL8169_VERSION "2.3LK-NAPI"
#define MODULENAME "r8169"
#define PFX MODULENAME ": "

#define FIRMWARE_8168D_1	"rtl_nic/rtl8168d-1.fw"
#define FIRMWARE_8168D_2	"rtl_nic/rtl8168d-2.fw"
#define FIRMWARE_8168E_1	"rtl_nic/rtl8168e-1.fw"
#define FIRMWARE_8168E_2	"rtl_nic/rtl8168e-2.fw"
#define FIRMWARE_8105E_1	"rtl_nic/rtl8105e-1.fw"

#ifdef RTL8169_DEBUG
#define assert(expr) \
	if (!(expr)) {					\
		printk( "Assertion failed! %s,%s,%s,line=%d\n",	\
		#expr,__FILE__,__func__,__LINE__);		\
	}
#define dprintk(fmt, args...) \
	do { printk(KERN_DEBUG PFX fmt, ## args); } while (0)
#else
#define assert(expr) do {} while (0)
#define dprintk(fmt, args...)	do {} while (0)
#endif /* RTL8169_DEBUG */

#define R8169_MSG_DEFAULT \
	(NETIF_MSG_DRV | NETIF_MSG_PROBE | NETIF_MSG_IFUP | NETIF_MSG_IFDOWN)

#define TX_BUFFS_AVAIL(tp) \
	(tp->dirty_tx + NUM_TX_DESC - tp->cur_tx - 1)

/* Maximum number of multicast addresses to filter (vs. Rx-all-multicast).
   The RTL chips use a 64 element hash table based on the Ethernet CRC. */
static const int multicast_filter_limit = 32;

/* MAC address length */
#define MAC_ADDR_LEN	6

#define MAX_READ_REQUEST_SHIFT	12
#define RX_FIFO_THRESH	7	/* 7 means NO threshold, Rx buffer level before first PCI xfer. */
#define RX_DMA_BURST	6	/* Maximum PCI burst, '6' is 1024 */
#define TX_DMA_BURST	6	/* Maximum PCI burst, '6' is 1024 */
#define SafeMtu		0x1c20	/* ... actually life sucks beyond ~7k */
#define InterFrameGap	0x03	/* 3 means InterFrameGap = the shortest one */

#define R8169_REGS_SIZE		256
#define R8169_NAPI_WEIGHT	64
#define NUM_TX_DESC	64	/* Number of Tx descriptor registers */
#define NUM_RX_DESC	256	/* Number of Rx descriptor registers */
#define RX_BUF_SIZE	1536	/* Rx Buffer size */
#define R8169_TX_RING_BYTES	(NUM_TX_DESC * sizeof(struct TxDesc))
#define R8169_RX_RING_BYTES	(NUM_RX_DESC * sizeof(struct RxDesc))

#define RTL8169_TX_TIMEOUT	(6*HZ)
#define RTL8169_PHY_TIMEOUT	(10*HZ)

#define RTL_EEPROM_SIG		cpu_to_le32(0x8129)
#define RTL_EEPROM_SIG_MASK	cpu_to_le32(0xffff)
#define RTL_EEPROM_SIG_ADDR	0x0000

/* write/read MMIO register */
#define RTL_W8(reg, val8)	writeb ((val8), ioaddr + (reg))
#define RTL_W16(reg, val16)	writew ((val16), ioaddr + (reg))
#define RTL_W32(reg, val32)	writel ((val32), ioaddr + (reg))
#define RTL_R8(reg)		readb (ioaddr + (reg))
#define RTL_R16(reg)		readw (ioaddr + (reg))
#define RTL_R32(reg)		readl (ioaddr + (reg))

enum mac_version {
	RTL_GIGA_MAC_VER_01 = 0,
	RTL_GIGA_MAC_VER_02,
	RTL_GIGA_MAC_VER_03,
	RTL_GIGA_MAC_VER_04,
	RTL_GIGA_MAC_VER_05,
	RTL_GIGA_MAC_VER_06,
	RTL_GIGA_MAC_VER_07,
	RTL_GIGA_MAC_VER_08,
	RTL_GIGA_MAC_VER_09,
	RTL_GIGA_MAC_VER_10,
	RTL_GIGA_MAC_VER_11,
	RTL_GIGA_MAC_VER_12,
	RTL_GIGA_MAC_VER_13,
	RTL_GIGA_MAC_VER_14,
	RTL_GIGA_MAC_VER_15,
	RTL_GIGA_MAC_VER_16,
	RTL_GIGA_MAC_VER_17,
	RTL_GIGA_MAC_VER_18,
	RTL_GIGA_MAC_VER_19,
	RTL_GIGA_MAC_VER_20,
	RTL_GIGA_MAC_VER_21,
	RTL_GIGA_MAC_VER_22,
	RTL_GIGA_MAC_VER_23,
	RTL_GIGA_MAC_VER_24,
	RTL_GIGA_MAC_VER_25,
	RTL_GIGA_MAC_VER_26,
	RTL_GIGA_MAC_VER_27,
	RTL_GIGA_MAC_VER_28,
	RTL_GIGA_MAC_VER_29,
	RTL_GIGA_MAC_VER_30,
	RTL_GIGA_MAC_VER_31,
	RTL_GIGA_MAC_VER_32,
	RTL_GIGA_MAC_VER_33,
	RTL_GIGA_MAC_NONE   = 0xff,
};

enum rtl_tx_desc_version {
	RTL_TD_0	= 0,
	RTL_TD_1	= 1,
};

#define _R(NAME,TD,FW) \
	{ .name = NAME, .txd_version = TD, .fw_name = FW }

static const struct {
	const char *name;
	enum rtl_tx_desc_version txd_version;
	const char *fw_name;
} rtl_chip_infos[] = {
	/* PCI devices. */
	[RTL_GIGA_MAC_VER_01] =
		_R("RTL8169",		RTL_TD_0, NULL),
	[RTL_GIGA_MAC_VER_02] =
		_R("RTL8169s",		RTL_TD_0, NULL),
	[RTL_GIGA_MAC_VER_03] =
		_R("RTL8110s",		RTL_TD_0, NULL),
	[RTL_GIGA_MAC_VER_04] =
		_R("RTL8169sb/8110sb",	RTL_TD_0, NULL),
	[RTL_GIGA_MAC_VER_05] =
		_R("RTL8169sc/8110sc",	RTL_TD_0, NULL),
	[RTL_GIGA_MAC_VER_06] =
		_R("RTL8169sc/8110sc",	RTL_TD_0, NULL),
	/* PCI-E devices. */
	[RTL_GIGA_MAC_VER_07] =
		_R("RTL8102e",		RTL_TD_1, NULL),
	[RTL_GIGA_MAC_VER_08] =
		_R("RTL8102e",		RTL_TD_1, NULL),
	[RTL_GIGA_MAC_VER_09] =
		_R("RTL8102e",		RTL_TD_1, NULL),
	[RTL_GIGA_MAC_VER_10] =
		_R("RTL8101e",		RTL_TD_0, NULL),
	[RTL_GIGA_MAC_VER_11] =
		_R("RTL8168b/8111b",	RTL_TD_0, NULL),
	[RTL_GIGA_MAC_VER_12] =
		_R("RTL8168b/8111b",	RTL_TD_0, NULL),
	[RTL_GIGA_MAC_VER_13] =
		_R("RTL8101e",		RTL_TD_0, NULL),
	[RTL_GIGA_MAC_VER_14] =
		_R("RTL8100e",		RTL_TD_0, NULL),
	[RTL_GIGA_MAC_VER_15] =
		_R("RTL8100e",		RTL_TD_0, NULL),
	[RTL_GIGA_MAC_VER_16] =
		_R("RTL8101e",		RTL_TD_0, NULL),
	[RTL_GIGA_MAC_VER_17] =
		_R("RTL8168b/8111b",	RTL_TD_0, NULL),
	[RTL_GIGA_MAC_VER_18] =
		_R("RTL8168cp/8111cp",	RTL_TD_1, NULL),
	[RTL_GIGA_MAC_VER_19] =
		_R("RTL8168c/8111c",	RTL_TD_1, NULL),
	[RTL_GIGA_MAC_VER_20] =
		_R("RTL8168c/8111c",	RTL_TD_1, NULL),
	[RTL_GIGA_MAC_VER_21] =
		_R("RTL8168c/8111c",	RTL_TD_1, NULL),
	[RTL_GIGA_MAC_VER_22] =
		_R("RTL8168c/8111c",	RTL_TD_1, NULL),
	[RTL_GIGA_MAC_VER_23] =
		_R("RTL8168cp/8111cp",	RTL_TD_1, NULL),
	[RTL_GIGA_MAC_VER_24] =
		_R("RTL8168cp/8111cp",	RTL_TD_1, NULL),
	[RTL_GIGA_MAC_VER_25] =
		_R("RTL8168d/8111d",	RTL_TD_1, FIRMWARE_8168D_1),
	[RTL_GIGA_MAC_VER_26] =
		_R("RTL8168d/8111d",	RTL_TD_1, FIRMWARE_8168D_2),
	[RTL_GIGA_MAC_VER_27] =
		_R("RTL8168dp/8111dp",	RTL_TD_1, NULL),
	[RTL_GIGA_MAC_VER_28] =
		_R("RTL8168dp/8111dp",	RTL_TD_1, NULL),
	[RTL_GIGA_MAC_VER_29] =
		_R("RTL8105e",		RTL_TD_1, FIRMWARE_8105E_1),
	[RTL_GIGA_MAC_VER_30] =
		_R("RTL8105e",		RTL_TD_1, FIRMWARE_8105E_1),
	[RTL_GIGA_MAC_VER_31] =
		_R("RTL8168dp/8111dp",	RTL_TD_1, NULL),
	[RTL_GIGA_MAC_VER_32] =
		_R("RTL8168e/8111e",	RTL_TD_1, FIRMWARE_8168E_1),
	[RTL_GIGA_MAC_VER_33] =
		_R("RTL8168e/8111e",	RTL_TD_1, FIRMWARE_8168E_2)
};
#undef _R

enum cfg_version {
	RTL_CFG_0 = 0x00,
	RTL_CFG_1,
	RTL_CFG_2
};

static void rtl_hw_start_8169(struct net_device *);
static void rtl_hw_start_8168(struct net_device *);
static void rtl_hw_start_8101(struct net_device *);

static DEFINE_PCI_DEVICE_TABLE(rtl8169_pci_tbl) = {
	{ PCI_DEVICE(PCI_VENDOR_ID_REALTEK,	0x8129), 0, 0, RTL_CFG_0 },
	{ PCI_DEVICE(PCI_VENDOR_ID_REALTEK,	0x8136), 0, 0, RTL_CFG_2 },
	{ PCI_DEVICE(PCI_VENDOR_ID_REALTEK,	0x8167), 0, 0, RTL_CFG_0 },
	{ PCI_DEVICE(PCI_VENDOR_ID_REALTEK,	0x8168), 0, 0, RTL_CFG_1 },
	{ PCI_DEVICE(PCI_VENDOR_ID_REALTEK,	0x8169), 0, 0, RTL_CFG_0 },
	{ PCI_DEVICE(PCI_VENDOR_ID_DLINK,	0x4300), 0, 0, RTL_CFG_0 },
	{ PCI_DEVICE(PCI_VENDOR_ID_AT,		0xc107), 0, 0, RTL_CFG_0 },
	{ PCI_DEVICE(0x16ec,			0x0116), 0, 0, RTL_CFG_0 },
	{ PCI_VENDOR_ID_LINKSYS,		0x1032,
		PCI_ANY_ID, 0x0024, 0, 0, RTL_CFG_0 },
	{ 0x0001,				0x8168,
		PCI_ANY_ID, 0x2410, 0, 0, RTL_CFG_2 },
	{0,},
};

MODULE_DEVICE_TABLE(pci, rtl8169_pci_tbl);

<<<<<<< HEAD
/*
 * we set our copybreak very high so that we don't have
 * to allocate 16k frames all the time (see note in
 * rtl8169_open()
 */
static int rx_copybreak = 16383;
=======
static int rx_buf_sz = 16383;
>>>>>>> 02f8c6ae
static int use_dac;
static struct {
	u32 msg_enable;
} debug = { -1 };

enum rtl_registers {
	MAC0		= 0,	/* Ethernet hardware address. */
	MAC4		= 4,
	MAR0		= 8,	/* Multicast filter. */
	CounterAddrLow		= 0x10,
	CounterAddrHigh		= 0x14,
	TxDescStartAddrLow	= 0x20,
	TxDescStartAddrHigh	= 0x24,
	TxHDescStartAddrLow	= 0x28,
	TxHDescStartAddrHigh	= 0x2c,
	FLASH		= 0x30,
	ERSR		= 0x36,
	ChipCmd		= 0x37,
	TxPoll		= 0x38,
	IntrMask	= 0x3c,
	IntrStatus	= 0x3e,
	TxConfig	= 0x40,
	RxConfig	= 0x44,

#define RTL_RX_CONFIG_MASK		0xff7e1880u

	RxMissed	= 0x4c,
	Cfg9346		= 0x50,
	Config0		= 0x51,
	Config1		= 0x52,
	Config2		= 0x53,
	Config3		= 0x54,
	Config4		= 0x55,
	Config5		= 0x56,
	MultiIntr	= 0x5c,
	PHYAR		= 0x60,
	PHYstatus	= 0x6c,
	RxMaxSize	= 0xda,
	CPlusCmd	= 0xe0,
	IntrMitigate	= 0xe2,
	RxDescAddrLow	= 0xe4,
	RxDescAddrHigh	= 0xe8,
	EarlyTxThres	= 0xec,	/* 8169. Unit of 32 bytes. */

#define NoEarlyTx	0x3f	/* Max value : no early transmit. */

	MaxTxPacketSize	= 0xec,	/* 8101/8168. Unit of 128 bytes. */

#define TxPacketMax	(8064 >> 7)

	FuncEvent	= 0xf0,
	FuncEventMask	= 0xf4,
	FuncPresetState	= 0xf8,
	FuncForceEvent	= 0xfc,
};

enum rtl8110_registers {
	TBICSR			= 0x64,
	TBI_ANAR		= 0x68,
	TBI_LPAR		= 0x6a,
};

enum rtl8168_8101_registers {
	CSIDR			= 0x64,
	CSIAR			= 0x68,
#define	CSIAR_FLAG			0x80000000
#define	CSIAR_WRITE_CMD			0x80000000
#define	CSIAR_BYTE_ENABLE		0x0f
#define	CSIAR_BYTE_ENABLE_SHIFT		12
#define	CSIAR_ADDR_MASK			0x0fff
	PMCH			= 0x6f,
	EPHYAR			= 0x80,
#define	EPHYAR_FLAG			0x80000000
#define	EPHYAR_WRITE_CMD		0x80000000
#define	EPHYAR_REG_MASK			0x1f
#define	EPHYAR_REG_SHIFT		16
#define	EPHYAR_DATA_MASK		0xffff
	DLLPR			= 0xd0,
#define	PM_SWITCH			(1 << 6)
	DBG_REG			= 0xd1,
#define	FIX_NAK_1			(1 << 4)
#define	FIX_NAK_2			(1 << 3)
	TWSI			= 0xd2,
	MCU			= 0xd3,
#define	EN_NDP				(1 << 3)
#define	EN_OOB_RESET			(1 << 2)
	EFUSEAR			= 0xdc,
#define	EFUSEAR_FLAG			0x80000000
#define	EFUSEAR_WRITE_CMD		0x80000000
#define	EFUSEAR_READ_CMD		0x00000000
#define	EFUSEAR_REG_MASK		0x03ff
#define	EFUSEAR_REG_SHIFT		8
#define	EFUSEAR_DATA_MASK		0xff
};

enum rtl8168_registers {
	ERIDR			= 0x70,
	ERIAR			= 0x74,
#define ERIAR_FLAG			0x80000000
#define ERIAR_WRITE_CMD			0x80000000
#define ERIAR_READ_CMD			0x00000000
#define ERIAR_ADDR_BYTE_ALIGN		4
#define ERIAR_EXGMAC			0
#define ERIAR_MSIX			1
#define ERIAR_ASF			2
#define ERIAR_TYPE_SHIFT		16
#define ERIAR_BYTEEN			0x0f
#define ERIAR_BYTEEN_SHIFT		12
	EPHY_RXER_NUM		= 0x7c,
	OCPDR			= 0xb0,	/* OCP GPHY access */
#define OCPDR_WRITE_CMD			0x80000000
#define OCPDR_READ_CMD			0x00000000
#define OCPDR_REG_MASK			0x7f
#define OCPDR_GPHY_REG_SHIFT		16
#define OCPDR_DATA_MASK			0xffff
	OCPAR			= 0xb4,
#define OCPAR_FLAG			0x80000000
#define OCPAR_GPHY_WRITE_CMD		0x8000f060
#define OCPAR_GPHY_READ_CMD		0x0000f060
	RDSAR1			= 0xd0,	/* 8168c only. Undocumented on 8168dp */
	MISC			= 0xf0,	/* 8168e only. */
#define TXPLA_RST			(1 << 29)
};

enum rtl_register_content {
	/* InterruptStatusBits */
	SYSErr		= 0x8000,
	PCSTimeout	= 0x4000,
	SWInt		= 0x0100,
	TxDescUnavail	= 0x0080,
	RxFIFOOver	= 0x0040,
	LinkChg		= 0x0020,
	RxOverflow	= 0x0010,
	TxErr		= 0x0008,
	TxOK		= 0x0004,
	RxErr		= 0x0002,
	RxOK		= 0x0001,

	/* RxStatusDesc */
	RxFOVF	= (1 << 23),
	RxRWT	= (1 << 22),
	RxRES	= (1 << 21),
	RxRUNT	= (1 << 20),
	RxCRC	= (1 << 19),

	/* ChipCmdBits */
	CmdReset	= 0x10,
	CmdRxEnb	= 0x08,
	CmdTxEnb	= 0x04,
	RxBufEmpty	= 0x01,

	/* TXPoll register p.5 */
	HPQ		= 0x80,		/* Poll cmd on the high prio queue */
	NPQ		= 0x40,		/* Poll cmd on the low prio queue */
	FSWInt		= 0x01,		/* Forced software interrupt */

	/* Cfg9346Bits */
	Cfg9346_Lock	= 0x00,
	Cfg9346_Unlock	= 0xc0,

	/* rx_mode_bits */
	AcceptErr	= 0x20,
	AcceptRunt	= 0x10,
	AcceptBroadcast	= 0x08,
	AcceptMulticast	= 0x04,
	AcceptMyPhys	= 0x02,
	AcceptAllPhys	= 0x01,

	/* RxConfigBits */
	RxCfgFIFOShift	= 13,
	RxCfgDMAShift	=  8,

	/* TxConfigBits */
	TxInterFrameGapShift = 24,
	TxDMAShift = 8,	/* DMA burst value (0-7) is shift this many bits */

	/* Config1 register p.24 */
	LEDS1		= (1 << 7),
	LEDS0		= (1 << 6),
	MSIEnable	= (1 << 5),	/* Enable Message Signaled Interrupt */
	Speed_down	= (1 << 4),
	MEMMAP		= (1 << 3),
	IOMAP		= (1 << 2),
	VPD		= (1 << 1),
	PMEnable	= (1 << 0),	/* Power Management Enable */

	/* Config2 register p. 25 */
	PCI_Clock_66MHz = 0x01,
	PCI_Clock_33MHz = 0x00,

	/* Config3 register p.25 */
	MagicPacket	= (1 << 5),	/* Wake up when receives a Magic Packet */
	LinkUp		= (1 << 4),	/* Wake up when the cable connection is re-established */
	Beacon_en	= (1 << 0),	/* 8168 only. Reserved in the 8168b */

	/* Config5 register p.27 */
	BWF		= (1 << 6),	/* Accept Broadcast wakeup frame */
	MWF		= (1 << 5),	/* Accept Multicast wakeup frame */
	UWF		= (1 << 4),	/* Accept Unicast wakeup frame */
	Spi_en		= (1 << 3),
	LanWake		= (1 << 1),	/* LanWake enable/disable */
	PMEStatus	= (1 << 0),	/* PME status can be reset by PCI RST# */

	/* TBICSR p.28 */
	TBIReset	= 0x80000000,
	TBILoopback	= 0x40000000,
	TBINwEnable	= 0x20000000,
	TBINwRestart	= 0x10000000,
	TBILinkOk	= 0x02000000,
	TBINwComplete	= 0x01000000,

	/* CPlusCmd p.31 */
	EnableBist	= (1 << 15),	// 8168 8101
	Mac_dbgo_oe	= (1 << 14),	// 8168 8101
	Normal_mode	= (1 << 13),	// unused
	Force_half_dup	= (1 << 12),	// 8168 8101
	Force_rxflow_en	= (1 << 11),	// 8168 8101
	Force_txflow_en	= (1 << 10),	// 8168 8101
	Cxpl_dbg_sel	= (1 << 9),	// 8168 8101
	ASF		= (1 << 8),	// 8168 8101
	PktCntrDisable	= (1 << 7),	// 8168 8101
	Mac_dbgo_sel	= 0x001c,	// 8168
	RxVlan		= (1 << 6),
	RxChkSum	= (1 << 5),
	PCIDAC		= (1 << 4),
	PCIMulRW	= (1 << 3),
	INTT_0		= 0x0000,	// 8168
	INTT_1		= 0x0001,	// 8168
	INTT_2		= 0x0002,	// 8168
	INTT_3		= 0x0003,	// 8168

	/* rtl8169_PHYstatus */
	TBI_Enable	= 0x80,
	TxFlowCtrl	= 0x40,
	RxFlowCtrl	= 0x20,
	_1000bpsF	= 0x10,
	_100bps		= 0x08,
	_10bps		= 0x04,
	LinkStatus	= 0x02,
	FullDup		= 0x01,

	/* _TBICSRBit */
	TBILinkOK	= 0x02000000,

	/* DumpCounterCommand */
	CounterDump	= 0x8,
};

enum rtl_desc_bit {
	/* First doubleword. */
	DescOwn		= (1 << 31), /* Descriptor is owned by NIC */
	RingEnd		= (1 << 30), /* End of descriptor ring */
	FirstFrag	= (1 << 29), /* First segment of a packet */
	LastFrag	= (1 << 28), /* Final segment of a packet */
};

/* Generic case. */
enum rtl_tx_desc_bit {
	/* First doubleword. */
	TD_LSO		= (1 << 27),		/* Large Send Offload */
#define TD_MSS_MAX			0x07ffu	/* MSS value */

	/* Second doubleword. */
	TxVlanTag	= (1 << 17),		/* Add VLAN tag */
};

/* 8169, 8168b and 810x except 8102e. */
enum rtl_tx_desc_bit_0 {
	/* First doubleword. */
#define TD0_MSS_SHIFT			16	/* MSS position (11 bits) */
	TD0_TCP_CS	= (1 << 16),		/* Calculate TCP/IP checksum */
	TD0_UDP_CS	= (1 << 17),		/* Calculate UDP/IP checksum */
	TD0_IP_CS	= (1 << 18),		/* Calculate IP checksum */
};

/* 8102e, 8168c and beyond. */
enum rtl_tx_desc_bit_1 {
	/* Second doubleword. */
#define TD1_MSS_SHIFT			18	/* MSS position (11 bits) */
	TD1_IP_CS	= (1 << 29),		/* Calculate IP checksum */
	TD1_TCP_CS	= (1 << 30),		/* Calculate TCP/IP checksum */
	TD1_UDP_CS	= (1 << 31),		/* Calculate UDP/IP checksum */
};

static const struct rtl_tx_desc_info {
	struct {
		u32 udp;
		u32 tcp;
	} checksum;
	u16 mss_shift;
	u16 opts_offset;
} tx_desc_info [] = {
	[RTL_TD_0] = {
		.checksum = {
			.udp	= TD0_IP_CS | TD0_UDP_CS,
			.tcp	= TD0_IP_CS | TD0_TCP_CS
		},
		.mss_shift	= TD0_MSS_SHIFT,
		.opts_offset	= 0
	},
	[RTL_TD_1] = {
		.checksum = {
			.udp	= TD1_IP_CS | TD1_UDP_CS,
			.tcp	= TD1_IP_CS | TD1_TCP_CS
		},
		.mss_shift	= TD1_MSS_SHIFT,
		.opts_offset	= 1
	}
};

enum rtl_rx_desc_bit {
	/* Rx private */
	PID1		= (1 << 18), /* Protocol ID bit 1/2 */
	PID0		= (1 << 17), /* Protocol ID bit 2/2 */

#define RxProtoUDP	(PID1)
#define RxProtoTCP	(PID0)
#define RxProtoIP	(PID1 | PID0)
#define RxProtoMask	RxProtoIP

	IPFail		= (1 << 16), /* IP checksum failed */
	UDPFail		= (1 << 15), /* UDP/IP checksum failed */
	TCPFail		= (1 << 14), /* TCP/IP checksum failed */
	RxVlanTag	= (1 << 16), /* VLAN tag available */
};

#define RsvdMask	0x3fffc000

struct TxDesc {
	__le32 opts1;
	__le32 opts2;
	__le64 addr;
};

struct RxDesc {
	__le32 opts1;
	__le32 opts2;
	__le64 addr;
};

struct ring_info {
	struct sk_buff	*skb;
	u32		len;
	u8		__pad[sizeof(void *) - sizeof(u32)];
};

enum features {
	RTL_FEATURE_WOL		= (1 << 0),
	RTL_FEATURE_MSI		= (1 << 1),
	RTL_FEATURE_GMII	= (1 << 2),
};

struct rtl8169_counters {
	__le64	tx_packets;
	__le64	rx_packets;
	__le64	tx_errors;
	__le32	rx_errors;
	__le16	rx_missed;
	__le16	align_errors;
	__le32	tx_one_collision;
	__le32	tx_multi_collision;
	__le64	rx_unicast;
	__le64	rx_broadcast;
	__le32	rx_multicast;
	__le16	tx_aborted;
	__le16	tx_underun;
};

struct rtl8169_private {
	void __iomem *mmio_addr;	/* memory map physical address */
	struct pci_dev *pci_dev;
	struct net_device *dev;
	struct napi_struct napi;
	spinlock_t lock;
	u32 msg_enable;
	u16 txd_version;
	u16 mac_version;
	u32 cur_rx; /* Index into the Rx descriptor buffer of next Rx pkt. */
	u32 cur_tx; /* Index into the Tx descriptor buffer of next Rx pkt. */
	u32 dirty_rx;
	u32 dirty_tx;
	struct TxDesc *TxDescArray;	/* 256-aligned Tx descriptor ring */
	struct RxDesc *RxDescArray;	/* 256-aligned Rx descriptor ring */
	dma_addr_t TxPhyAddr;
	dma_addr_t RxPhyAddr;
	void *Rx_databuff[NUM_RX_DESC];	/* Rx data buffers */
	struct ring_info tx_skb[NUM_TX_DESC];	/* Tx data buffers */
	struct timer_list timer;
	u16 cp_cmd;
	u16 intr_event;
	u16 napi_event;
	u16 intr_mask;

	struct mdio_ops {
		void (*write)(void __iomem *, int, int);
		int (*read)(void __iomem *, int);
	} mdio_ops;

	struct pll_power_ops {
		void (*down)(struct rtl8169_private *);
		void (*up)(struct rtl8169_private *);
	} pll_power_ops;

	int (*set_speed)(struct net_device *, u8 aneg, u16 sp, u8 dpx, u32 adv);
	int (*get_settings)(struct net_device *, struct ethtool_cmd *);
	void (*phy_reset_enable)(struct rtl8169_private *tp);
	void (*hw_start)(struct net_device *);
	unsigned int (*phy_reset_pending)(struct rtl8169_private *tp);
	unsigned int (*link_ok)(void __iomem *);
	int (*do_ioctl)(struct rtl8169_private *tp, struct mii_ioctl_data *data, int cmd);
	int pcie_cap;
	struct delayed_work task;
	unsigned features;

	struct mii_if_info mii;
	struct rtl8169_counters counters;
	u32 saved_wolopts;

	const struct firmware *fw;
#define RTL_FIRMWARE_UNKNOWN	ERR_PTR(-EAGAIN);
};

MODULE_AUTHOR("Realtek and the Linux r8169 crew <netdev@vger.kernel.org>");
MODULE_DESCRIPTION("RealTek RTL-8169 Gigabit Ethernet driver");
module_param(use_dac, int, 0);
MODULE_PARM_DESC(use_dac, "Enable PCI DAC. Unsafe on 32 bit PCI slot.");
module_param_named(debug, debug.msg_enable, int, 0);
MODULE_PARM_DESC(debug, "Debug verbosity level (0=none, ..., 16=all)");
MODULE_LICENSE("GPL");
MODULE_VERSION(RTL8169_VERSION);
MODULE_FIRMWARE(FIRMWARE_8168D_1);
MODULE_FIRMWARE(FIRMWARE_8168D_2);
MODULE_FIRMWARE(FIRMWARE_8168E_1);
MODULE_FIRMWARE(FIRMWARE_8168E_2);
MODULE_FIRMWARE(FIRMWARE_8105E_1);

static int rtl8169_open(struct net_device *dev);
static netdev_tx_t rtl8169_start_xmit(struct sk_buff *skb,
				      struct net_device *dev);
static irqreturn_t rtl8169_interrupt(int irq, void *dev_instance);
static int rtl8169_init_ring(struct net_device *dev);
static void rtl_hw_start(struct net_device *dev);
static int rtl8169_close(struct net_device *dev);
static void rtl_set_rx_mode(struct net_device *dev);
static void rtl8169_tx_timeout(struct net_device *dev);
static struct net_device_stats *rtl8169_get_stats(struct net_device *dev);
static int rtl8169_rx_interrupt(struct net_device *, struct rtl8169_private *,
				void __iomem *, u32 budget);
static int rtl8169_change_mtu(struct net_device *dev, int new_mtu);
static void rtl8169_down(struct net_device *dev);
static void rtl8169_rx_clear(struct rtl8169_private *tp);
static int rtl8169_poll(struct napi_struct *napi, int budget);

static const unsigned int rtl8169_rx_config =
	(RX_FIFO_THRESH << RxCfgFIFOShift) | (RX_DMA_BURST << RxCfgDMAShift);

static u32 ocp_read(struct rtl8169_private *tp, u8 mask, u16 reg)
{
	void __iomem *ioaddr = tp->mmio_addr;
	int i;

	RTL_W32(OCPAR, ((u32)mask & 0x0f) << 12 | (reg & 0x0fff));
	for (i = 0; i < 20; i++) {
		udelay(100);
		if (RTL_R32(OCPAR) & OCPAR_FLAG)
			break;
	}
	return RTL_R32(OCPDR);
}

static void ocp_write(struct rtl8169_private *tp, u8 mask, u16 reg, u32 data)
{
	void __iomem *ioaddr = tp->mmio_addr;
	int i;

	RTL_W32(OCPDR, data);
	RTL_W32(OCPAR, OCPAR_FLAG | ((u32)mask & 0x0f) << 12 | (reg & 0x0fff));
	for (i = 0; i < 20; i++) {
		udelay(100);
		if ((RTL_R32(OCPAR) & OCPAR_FLAG) == 0)
			break;
	}
}

static void rtl8168_oob_notify(struct rtl8169_private *tp, u8 cmd)
{
	void __iomem *ioaddr = tp->mmio_addr;
	int i;

	RTL_W8(ERIDR, cmd);
	RTL_W32(ERIAR, 0x800010e8);
	msleep(2);
	for (i = 0; i < 5; i++) {
		udelay(100);
		if (!(RTL_R32(ERIAR) & ERIAR_FLAG))
			break;
	}

	ocp_write(tp, 0x1, 0x30, 0x00000001);
}

#define OOB_CMD_RESET		0x00
#define OOB_CMD_DRIVER_START	0x05
#define OOB_CMD_DRIVER_STOP	0x06

static u16 rtl8168_get_ocp_reg(struct rtl8169_private *tp)
{
	return (tp->mac_version == RTL_GIGA_MAC_VER_31) ? 0xb8 : 0x10;
}

static void rtl8168_driver_start(struct rtl8169_private *tp)
{
	u16 reg;
	int i;

	rtl8168_oob_notify(tp, OOB_CMD_DRIVER_START);

	reg = rtl8168_get_ocp_reg(tp);

	for (i = 0; i < 10; i++) {
		msleep(10);
		if (ocp_read(tp, 0x0f, reg) & 0x00000800)
			break;
	}
}

static void rtl8168_driver_stop(struct rtl8169_private *tp)
{
	u16 reg;
	int i;

	rtl8168_oob_notify(tp, OOB_CMD_DRIVER_STOP);

	reg = rtl8168_get_ocp_reg(tp);

	for (i = 0; i < 10; i++) {
		msleep(10);
		if ((ocp_read(tp, 0x0f, reg) & 0x00000800) == 0)
			break;
	}
}

static int r8168dp_check_dash(struct rtl8169_private *tp)
{
	u16 reg = rtl8168_get_ocp_reg(tp);

	return (ocp_read(tp, 0x0f, reg) & 0x00008000) ? 1 : 0;
}

static void r8169_mdio_write(void __iomem *ioaddr, int reg_addr, int value)
{
	int i;

	RTL_W32(PHYAR, 0x80000000 | (reg_addr & 0x1f) << 16 | (value & 0xffff));

	for (i = 20; i > 0; i--) {
		/*
		 * Check if the RTL8169 has completed writing to the specified
		 * MII register.
		 */
		if (!(RTL_R32(PHYAR) & 0x80000000))
			break;
		udelay(25);
	}
	/*
	 * According to hardware specs a 20us delay is required after write
	 * complete indication, but before sending next command.
	 */
	udelay(20);
}

static int r8169_mdio_read(void __iomem *ioaddr, int reg_addr)
{
	int i, value = -1;

	RTL_W32(PHYAR, 0x0 | (reg_addr & 0x1f) << 16);

	for (i = 20; i > 0; i--) {
		/*
		 * Check if the RTL8169 has completed retrieving data from
		 * the specified MII register.
		 */
		if (RTL_R32(PHYAR) & 0x80000000) {
			value = RTL_R32(PHYAR) & 0xffff;
			break;
		}
		udelay(25);
	}
	/*
	 * According to hardware specs a 20us delay is required after read
	 * complete indication, but before sending next command.
	 */
	udelay(20);

<<<<<<< HEAD
=======
	return value;
}

static void r8168dp_1_mdio_access(void __iomem *ioaddr, int reg_addr, u32 data)
{
	int i;

	RTL_W32(OCPDR, data |
		((reg_addr & OCPDR_REG_MASK) << OCPDR_GPHY_REG_SHIFT));
	RTL_W32(OCPAR, OCPAR_GPHY_WRITE_CMD);
	RTL_W32(EPHY_RXER_NUM, 0);

	for (i = 0; i < 100; i++) {
		mdelay(1);
		if (!(RTL_R32(OCPAR) & OCPAR_FLAG))
			break;
	}
}

static void r8168dp_1_mdio_write(void __iomem *ioaddr, int reg_addr, int value)
{
	r8168dp_1_mdio_access(ioaddr, reg_addr, OCPDR_WRITE_CMD |
		(value & OCPDR_DATA_MASK));
}

static int r8168dp_1_mdio_read(void __iomem *ioaddr, int reg_addr)
{
	int i;

	r8168dp_1_mdio_access(ioaddr, reg_addr, OCPDR_READ_CMD);

	mdelay(1);
	RTL_W32(OCPAR, OCPAR_GPHY_READ_CMD);
	RTL_W32(EPHY_RXER_NUM, 0);

	for (i = 0; i < 100; i++) {
		mdelay(1);
		if (RTL_R32(OCPAR) & OCPAR_FLAG)
			break;
	}

	return RTL_R32(OCPDR) & OCPDR_DATA_MASK;
}

#define R8168DP_1_MDIO_ACCESS_BIT	0x00020000

static void r8168dp_2_mdio_start(void __iomem *ioaddr)
{
	RTL_W32(0xd0, RTL_R32(0xd0) & ~R8168DP_1_MDIO_ACCESS_BIT);
}

static void r8168dp_2_mdio_stop(void __iomem *ioaddr)
{
	RTL_W32(0xd0, RTL_R32(0xd0) | R8168DP_1_MDIO_ACCESS_BIT);
}

static void r8168dp_2_mdio_write(void __iomem *ioaddr, int reg_addr, int value)
{
	r8168dp_2_mdio_start(ioaddr);

	r8169_mdio_write(ioaddr, reg_addr, value);

	r8168dp_2_mdio_stop(ioaddr);
}

static int r8168dp_2_mdio_read(void __iomem *ioaddr, int reg_addr)
{
	int value;

	r8168dp_2_mdio_start(ioaddr);

	value = r8169_mdio_read(ioaddr, reg_addr);

	r8168dp_2_mdio_stop(ioaddr);

>>>>>>> 02f8c6ae
	return value;
}

static void rtl_writephy(struct rtl8169_private *tp, int location, u32 val)
{
	tp->mdio_ops.write(tp->mmio_addr, location, val);
}

static int rtl_readphy(struct rtl8169_private *tp, int location)
{
	return tp->mdio_ops.read(tp->mmio_addr, location);
}

static void rtl_patchphy(struct rtl8169_private *tp, int reg_addr, int value)
{
	rtl_writephy(tp, reg_addr, rtl_readphy(tp, reg_addr) | value);
}

static void rtl_w1w0_phy(struct rtl8169_private *tp, int reg_addr, int p, int m)
{
	int val;

	val = rtl_readphy(tp, reg_addr);
	rtl_writephy(tp, reg_addr, (val | p) & ~m);
}

static void rtl_mdio_write(struct net_device *dev, int phy_id, int location,
			   int val)
{
	struct rtl8169_private *tp = netdev_priv(dev);

	rtl_writephy(tp, location, val);
}

static int rtl_mdio_read(struct net_device *dev, int phy_id, int location)
{
	struct rtl8169_private *tp = netdev_priv(dev);

	return rtl_readphy(tp, location);
}

static void rtl_ephy_write(void __iomem *ioaddr, int reg_addr, int value)
{
	unsigned int i;

	RTL_W32(EPHYAR, EPHYAR_WRITE_CMD | (value & EPHYAR_DATA_MASK) |
		(reg_addr & EPHYAR_REG_MASK) << EPHYAR_REG_SHIFT);

	for (i = 0; i < 100; i++) {
		if (!(RTL_R32(EPHYAR) & EPHYAR_FLAG))
			break;
		udelay(10);
	}
}

static u16 rtl_ephy_read(void __iomem *ioaddr, int reg_addr)
{
	u16 value = 0xffff;
	unsigned int i;

	RTL_W32(EPHYAR, (reg_addr & EPHYAR_REG_MASK) << EPHYAR_REG_SHIFT);

	for (i = 0; i < 100; i++) {
		if (RTL_R32(EPHYAR) & EPHYAR_FLAG) {
			value = RTL_R32(EPHYAR) & EPHYAR_DATA_MASK;
			break;
		}
		udelay(10);
	}

	return value;
}

static void rtl_csi_write(void __iomem *ioaddr, int addr, int value)
{
	unsigned int i;

	RTL_W32(CSIDR, value);
	RTL_W32(CSIAR, CSIAR_WRITE_CMD | (addr & CSIAR_ADDR_MASK) |
		CSIAR_BYTE_ENABLE << CSIAR_BYTE_ENABLE_SHIFT);

	for (i = 0; i < 100; i++) {
		if (!(RTL_R32(CSIAR) & CSIAR_FLAG))
			break;
		udelay(10);
	}
}

static u32 rtl_csi_read(void __iomem *ioaddr, int addr)
{
	u32 value = ~0x00;
	unsigned int i;

	RTL_W32(CSIAR, (addr & CSIAR_ADDR_MASK) |
		CSIAR_BYTE_ENABLE << CSIAR_BYTE_ENABLE_SHIFT);

	for (i = 0; i < 100; i++) {
		if (RTL_R32(CSIAR) & CSIAR_FLAG) {
			value = RTL_R32(CSIDR);
			break;
		}
		udelay(10);
	}

	return value;
}

static u8 rtl8168d_efuse_read(void __iomem *ioaddr, int reg_addr)
{
	u8 value = 0xff;
	unsigned int i;

	RTL_W32(EFUSEAR, (reg_addr & EFUSEAR_REG_MASK) << EFUSEAR_REG_SHIFT);

	for (i = 0; i < 300; i++) {
		if (RTL_R32(EFUSEAR) & EFUSEAR_FLAG) {
			value = RTL_R32(EFUSEAR) & EFUSEAR_DATA_MASK;
			break;
		}
		udelay(100);
	}

	return value;
}

static void rtl8169_irq_mask_and_ack(void __iomem *ioaddr)
{
	RTL_W16(IntrMask, 0x0000);

	RTL_W16(IntrStatus, 0xffff);
}

static void rtl8169_asic_down(void __iomem *ioaddr)
{
	RTL_W8(ChipCmd, 0x00);
	rtl8169_irq_mask_and_ack(ioaddr);
	RTL_R16(CPlusCmd);
}

static unsigned int rtl8169_tbi_reset_pending(struct rtl8169_private *tp)
{
	void __iomem *ioaddr = tp->mmio_addr;

	return RTL_R32(TBICSR) & TBIReset;
}

static unsigned int rtl8169_xmii_reset_pending(struct rtl8169_private *tp)
{
	return rtl_readphy(tp, MII_BMCR) & BMCR_RESET;
}

static unsigned int rtl8169_tbi_link_ok(void __iomem *ioaddr)
{
	return RTL_R32(TBICSR) & TBILinkOk;
}

static unsigned int rtl8169_xmii_link_ok(void __iomem *ioaddr)
{
	return RTL_R8(PHYstatus) & LinkStatus;
}

static void rtl8169_tbi_reset_enable(struct rtl8169_private *tp)
{
	void __iomem *ioaddr = tp->mmio_addr;

	RTL_W32(TBICSR, RTL_R32(TBICSR) | TBIReset);
}

static void rtl8169_xmii_reset_enable(struct rtl8169_private *tp)
{
	unsigned int val;

	val = rtl_readphy(tp, MII_BMCR) | BMCR_RESET;
	rtl_writephy(tp, MII_BMCR, val & 0xffff);
}

static void __rtl8169_check_link_status(struct net_device *dev,
					struct rtl8169_private *tp,
					void __iomem *ioaddr, bool pm)
{
	unsigned long flags;

	spin_lock_irqsave(&tp->lock, flags);
	if (tp->link_ok(ioaddr)) {
		/* This is to cancel a scheduled suspend if there's one. */
		if (pm)
			pm_request_resume(&tp->pci_dev->dev);
		netif_carrier_on(dev);
		if (net_ratelimit())
			netif_info(tp, ifup, dev, "link up\n");
	} else {
		netif_carrier_off(dev);
		netif_info(tp, ifdown, dev, "link down\n");
		if (pm)
			pm_schedule_suspend(&tp->pci_dev->dev, 100);
	}
	spin_unlock_irqrestore(&tp->lock, flags);
}

static void rtl8169_check_link_status(struct net_device *dev,
				      struct rtl8169_private *tp,
				      void __iomem *ioaddr)
{
	__rtl8169_check_link_status(dev, tp, ioaddr, false);
}

#define WAKE_ANY (WAKE_PHY | WAKE_MAGIC | WAKE_UCAST | WAKE_BCAST | WAKE_MCAST)

static u32 __rtl8169_get_wol(struct rtl8169_private *tp)
{
	void __iomem *ioaddr = tp->mmio_addr;
	u8 options;
	u32 wolopts = 0;

	options = RTL_R8(Config1);
	if (!(options & PMEnable))
		return 0;

	options = RTL_R8(Config3);
	if (options & LinkUp)
		wolopts |= WAKE_PHY;
	if (options & MagicPacket)
		wolopts |= WAKE_MAGIC;

	options = RTL_R8(Config5);
	if (options & UWF)
		wolopts |= WAKE_UCAST;
	if (options & BWF)
		wolopts |= WAKE_BCAST;
	if (options & MWF)
		wolopts |= WAKE_MCAST;

	return wolopts;
}

static void rtl8169_get_wol(struct net_device *dev, struct ethtool_wolinfo *wol)
{
	struct rtl8169_private *tp = netdev_priv(dev);

	spin_lock_irq(&tp->lock);

	wol->supported = WAKE_ANY;
	wol->wolopts = __rtl8169_get_wol(tp);

	spin_unlock_irq(&tp->lock);
}

static void __rtl8169_set_wol(struct rtl8169_private *tp, u32 wolopts)
{
	void __iomem *ioaddr = tp->mmio_addr;
	unsigned int i;
	static const struct {
		u32 opt;
		u16 reg;
		u8  mask;
	} cfg[] = {
		{ WAKE_ANY,   Config1, PMEnable },
		{ WAKE_PHY,   Config3, LinkUp },
		{ WAKE_MAGIC, Config3, MagicPacket },
		{ WAKE_UCAST, Config5, UWF },
		{ WAKE_BCAST, Config5, BWF },
		{ WAKE_MCAST, Config5, MWF },
		{ WAKE_ANY,   Config5, LanWake }
	};

	RTL_W8(Cfg9346, Cfg9346_Unlock);

	for (i = 0; i < ARRAY_SIZE(cfg); i++) {
		u8 options = RTL_R8(cfg[i].reg) & ~cfg[i].mask;
		if (wolopts & cfg[i].opt)
			options |= cfg[i].mask;
		RTL_W8(cfg[i].reg, options);
	}

	RTL_W8(Cfg9346, Cfg9346_Lock);
}

static int rtl8169_set_wol(struct net_device *dev, struct ethtool_wolinfo *wol)
{
	struct rtl8169_private *tp = netdev_priv(dev);

	spin_lock_irq(&tp->lock);

	if (wol->wolopts)
		tp->features |= RTL_FEATURE_WOL;
	else
		tp->features &= ~RTL_FEATURE_WOL;
	__rtl8169_set_wol(tp, wol->wolopts);
	spin_unlock_irq(&tp->lock);

	device_set_wakeup_enable(&tp->pci_dev->dev, wol->wolopts);

	return 0;
}

static const char *rtl_lookup_firmware_name(struct rtl8169_private *tp)
{
	return rtl_chip_infos[tp->mac_version].fw_name;
}

static void rtl8169_get_drvinfo(struct net_device *dev,
				struct ethtool_drvinfo *info)
{
	struct rtl8169_private *tp = netdev_priv(dev);

	strcpy(info->driver, MODULENAME);
	strcpy(info->version, RTL8169_VERSION);
	strcpy(info->bus_info, pci_name(tp->pci_dev));
	strncpy(info->fw_version, IS_ERR_OR_NULL(tp->fw) ? "N/A" :
		rtl_lookup_firmware_name(tp), sizeof(info->fw_version) - 1);
}

static int rtl8169_get_regs_len(struct net_device *dev)
{
	return R8169_REGS_SIZE;
}

static int rtl8169_set_speed_tbi(struct net_device *dev,
				 u8 autoneg, u16 speed, u8 duplex, u32 ignored)
{
	struct rtl8169_private *tp = netdev_priv(dev);
	void __iomem *ioaddr = tp->mmio_addr;
	int ret = 0;
	u32 reg;

	reg = RTL_R32(TBICSR);
	if ((autoneg == AUTONEG_DISABLE) && (speed == SPEED_1000) &&
	    (duplex == DUPLEX_FULL)) {
		RTL_W32(TBICSR, reg & ~(TBINwEnable | TBINwRestart));
	} else if (autoneg == AUTONEG_ENABLE)
		RTL_W32(TBICSR, reg | TBINwEnable | TBINwRestart);
	else {
		netif_warn(tp, link, dev,
			   "incorrect speed setting refused in TBI mode\n");
		ret = -EOPNOTSUPP;
	}

	return ret;
}

static int rtl8169_set_speed_xmii(struct net_device *dev,
				  u8 autoneg, u16 speed, u8 duplex, u32 adv)
{
	struct rtl8169_private *tp = netdev_priv(dev);
	int giga_ctrl, bmcr;
	int rc = -EINVAL;

	rtl_writephy(tp, 0x1f, 0x0000);

	if (autoneg == AUTONEG_ENABLE) {
		int auto_nego;

		auto_nego = rtl_readphy(tp, MII_ADVERTISE);
		auto_nego &= ~(ADVERTISE_10HALF | ADVERTISE_10FULL |
				ADVERTISE_100HALF | ADVERTISE_100FULL);

		if (adv & ADVERTISED_10baseT_Half)
			auto_nego |= ADVERTISE_10HALF;
		if (adv & ADVERTISED_10baseT_Full)
			auto_nego |= ADVERTISE_10FULL;
		if (adv & ADVERTISED_100baseT_Half)
			auto_nego |= ADVERTISE_100HALF;
		if (adv & ADVERTISED_100baseT_Full)
			auto_nego |= ADVERTISE_100FULL;

		auto_nego |= ADVERTISE_PAUSE_CAP | ADVERTISE_PAUSE_ASYM;

		giga_ctrl = rtl_readphy(tp, MII_CTRL1000);
		giga_ctrl &= ~(ADVERTISE_1000FULL | ADVERTISE_1000HALF);

		/* The 8100e/8101e/8102e do Fast Ethernet only. */
		if (tp->mii.supports_gmii) {
			if (adv & ADVERTISED_1000baseT_Half)
				giga_ctrl |= ADVERTISE_1000HALF;
			if (adv & ADVERTISED_1000baseT_Full)
				giga_ctrl |= ADVERTISE_1000FULL;
		} else if (adv & (ADVERTISED_1000baseT_Half |
				  ADVERTISED_1000baseT_Full)) {
			netif_info(tp, link, dev,
				   "PHY does not support 1000Mbps\n");
			goto out;
		}

		bmcr = BMCR_ANENABLE | BMCR_ANRESTART;

		rtl_writephy(tp, MII_ADVERTISE, auto_nego);
		rtl_writephy(tp, MII_CTRL1000, giga_ctrl);
	} else {
		giga_ctrl = 0;

		if (speed == SPEED_10)
			bmcr = 0;
		else if (speed == SPEED_100)
			bmcr = BMCR_SPEED100;
		else
			goto out;

		if (duplex == DUPLEX_FULL)
			bmcr |= BMCR_FULLDPLX;
	}

	rtl_writephy(tp, MII_BMCR, bmcr);

	if (tp->mac_version == RTL_GIGA_MAC_VER_02 ||
	    tp->mac_version == RTL_GIGA_MAC_VER_03) {
		if ((speed == SPEED_100) && (autoneg != AUTONEG_ENABLE)) {
			rtl_writephy(tp, 0x17, 0x2138);
			rtl_writephy(tp, 0x0e, 0x0260);
		} else {
			rtl_writephy(tp, 0x17, 0x2108);
			rtl_writephy(tp, 0x0e, 0x0000);
		}
	}

	rc = 0;
out:
	return rc;
}

static int rtl8169_set_speed(struct net_device *dev,
			     u8 autoneg, u16 speed, u8 duplex, u32 advertising)
{
	struct rtl8169_private *tp = netdev_priv(dev);
	int ret;

	ret = tp->set_speed(dev, autoneg, speed, duplex, advertising);
	if (ret < 0)
		goto out;

	if (netif_running(dev) && (autoneg == AUTONEG_ENABLE) &&
	    (advertising & ADVERTISED_1000baseT_Full)) {
		mod_timer(&tp->timer, jiffies + RTL8169_PHY_TIMEOUT);
	}
out:
	return ret;
}

static int rtl8169_set_settings(struct net_device *dev, struct ethtool_cmd *cmd)
{
	struct rtl8169_private *tp = netdev_priv(dev);
	unsigned long flags;
	int ret;

	del_timer_sync(&tp->timer);

	spin_lock_irqsave(&tp->lock, flags);
	ret = rtl8169_set_speed(dev, cmd->autoneg, ethtool_cmd_speed(cmd),
				cmd->duplex, cmd->advertising);
	spin_unlock_irqrestore(&tp->lock, flags);

	return ret;
}

static u32 rtl8169_fix_features(struct net_device *dev, u32 features)
{
	if (dev->mtu > TD_MSS_MAX)
		features &= ~NETIF_F_ALL_TSO;

	return features;
}

static int rtl8169_set_features(struct net_device *dev, u32 features)
{
	struct rtl8169_private *tp = netdev_priv(dev);
	void __iomem *ioaddr = tp->mmio_addr;
	unsigned long flags;

	spin_lock_irqsave(&tp->lock, flags);

	if (features & NETIF_F_RXCSUM)
		tp->cp_cmd |= RxChkSum;
	else
		tp->cp_cmd &= ~RxChkSum;

	if (dev->features & NETIF_F_HW_VLAN_RX)
		tp->cp_cmd |= RxVlan;
	else
		tp->cp_cmd &= ~RxVlan;

	RTL_W16(CPlusCmd, tp->cp_cmd);
	RTL_R16(CPlusCmd);

	spin_unlock_irqrestore(&tp->lock, flags);

	return 0;
}

static inline u32 rtl8169_tx_vlan_tag(struct rtl8169_private *tp,
				      struct sk_buff *skb)
{
	return (vlan_tx_tag_present(skb)) ?
		TxVlanTag | swab16(vlan_tx_tag_get(skb)) : 0x00;
}

static void rtl8169_rx_vlan_tag(struct RxDesc *desc, struct sk_buff *skb)
{
	u32 opts2 = le32_to_cpu(desc->opts2);

	if (opts2 & RxVlanTag)
		__vlan_hwaccel_put_tag(skb, swab16(opts2 & 0xffff));

	desc->opts2 = 0;
}

static int rtl8169_gset_tbi(struct net_device *dev, struct ethtool_cmd *cmd)
{
	struct rtl8169_private *tp = netdev_priv(dev);
	void __iomem *ioaddr = tp->mmio_addr;
	u32 status;

	cmd->supported =
		SUPPORTED_1000baseT_Full | SUPPORTED_Autoneg | SUPPORTED_FIBRE;
	cmd->port = PORT_FIBRE;
	cmd->transceiver = XCVR_INTERNAL;

	status = RTL_R32(TBICSR);
	cmd->advertising = (status & TBINwEnable) ?  ADVERTISED_Autoneg : 0;
	cmd->autoneg = !!(status & TBINwEnable);

	ethtool_cmd_speed_set(cmd, SPEED_1000);
	cmd->duplex = DUPLEX_FULL; /* Always set */

	return 0;
}

static int rtl8169_gset_xmii(struct net_device *dev, struct ethtool_cmd *cmd)
{
	struct rtl8169_private *tp = netdev_priv(dev);

	return mii_ethtool_gset(&tp->mii, cmd);
}

static int rtl8169_get_settings(struct net_device *dev, struct ethtool_cmd *cmd)
{
	struct rtl8169_private *tp = netdev_priv(dev);
	unsigned long flags;
	int rc;

	spin_lock_irqsave(&tp->lock, flags);

	rc = tp->get_settings(dev, cmd);

	spin_unlock_irqrestore(&tp->lock, flags);
	return rc;
}

static void rtl8169_get_regs(struct net_device *dev, struct ethtool_regs *regs,
			     void *p)
{
	struct rtl8169_private *tp = netdev_priv(dev);
	unsigned long flags;

	if (regs->len > R8169_REGS_SIZE)
		regs->len = R8169_REGS_SIZE;

	spin_lock_irqsave(&tp->lock, flags);
	memcpy_fromio(p, tp->mmio_addr, regs->len);
	spin_unlock_irqrestore(&tp->lock, flags);
}

static u32 rtl8169_get_msglevel(struct net_device *dev)
{
	struct rtl8169_private *tp = netdev_priv(dev);

	return tp->msg_enable;
}

static void rtl8169_set_msglevel(struct net_device *dev, u32 value)
{
	struct rtl8169_private *tp = netdev_priv(dev);

	tp->msg_enable = value;
}

static const char rtl8169_gstrings[][ETH_GSTRING_LEN] = {
	"tx_packets",
	"rx_packets",
	"tx_errors",
	"rx_errors",
	"rx_missed",
	"align_errors",
	"tx_single_collisions",
	"tx_multi_collisions",
	"unicast",
	"broadcast",
	"multicast",
	"tx_aborted",
	"tx_underrun",
};

static int rtl8169_get_sset_count(struct net_device *dev, int sset)
{
	switch (sset) {
	case ETH_SS_STATS:
		return ARRAY_SIZE(rtl8169_gstrings);
	default:
		return -EOPNOTSUPP;
	}
}

static void rtl8169_update_counters(struct net_device *dev)
{
	struct rtl8169_private *tp = netdev_priv(dev);
	void __iomem *ioaddr = tp->mmio_addr;
	struct device *d = &tp->pci_dev->dev;
	struct rtl8169_counters *counters;
	dma_addr_t paddr;
	u32 cmd;
	int wait = 1000;

	/*
	 * Some chips are unable to dump tally counters when the receiver
	 * is disabled.
	 */
	if ((RTL_R8(ChipCmd) & CmdRxEnb) == 0)
		return;

	counters = dma_alloc_coherent(d, sizeof(*counters), &paddr, GFP_KERNEL);
	if (!counters)
		return;

	RTL_W32(CounterAddrHigh, (u64)paddr >> 32);
	cmd = (u64)paddr & DMA_BIT_MASK(32);
	RTL_W32(CounterAddrLow, cmd);
	RTL_W32(CounterAddrLow, cmd | CounterDump);

	while (wait--) {
		if ((RTL_R32(CounterAddrLow) & CounterDump) == 0) {
			memcpy(&tp->counters, counters, sizeof(*counters));
			break;
		}
		udelay(10);
	}

	RTL_W32(CounterAddrLow, 0);
	RTL_W32(CounterAddrHigh, 0);

	dma_free_coherent(d, sizeof(*counters), counters, paddr);
}

static void rtl8169_get_ethtool_stats(struct net_device *dev,
				      struct ethtool_stats *stats, u64 *data)
{
	struct rtl8169_private *tp = netdev_priv(dev);

	ASSERT_RTNL();

	rtl8169_update_counters(dev);

	data[0] = le64_to_cpu(tp->counters.tx_packets);
	data[1] = le64_to_cpu(tp->counters.rx_packets);
	data[2] = le64_to_cpu(tp->counters.tx_errors);
	data[3] = le32_to_cpu(tp->counters.rx_errors);
	data[4] = le16_to_cpu(tp->counters.rx_missed);
	data[5] = le16_to_cpu(tp->counters.align_errors);
	data[6] = le32_to_cpu(tp->counters.tx_one_collision);
	data[7] = le32_to_cpu(tp->counters.tx_multi_collision);
	data[8] = le64_to_cpu(tp->counters.rx_unicast);
	data[9] = le64_to_cpu(tp->counters.rx_broadcast);
	data[10] = le32_to_cpu(tp->counters.rx_multicast);
	data[11] = le16_to_cpu(tp->counters.tx_aborted);
	data[12] = le16_to_cpu(tp->counters.tx_underun);
}

static void rtl8169_get_strings(struct net_device *dev, u32 stringset, u8 *data)
{
	switch(stringset) {
	case ETH_SS_STATS:
		memcpy(data, *rtl8169_gstrings, sizeof(rtl8169_gstrings));
		break;
	}
}

static const struct ethtool_ops rtl8169_ethtool_ops = {
	.get_drvinfo		= rtl8169_get_drvinfo,
	.get_regs_len		= rtl8169_get_regs_len,
	.get_link		= ethtool_op_get_link,
	.get_settings		= rtl8169_get_settings,
	.set_settings		= rtl8169_set_settings,
	.get_msglevel		= rtl8169_get_msglevel,
	.set_msglevel		= rtl8169_set_msglevel,
	.get_regs		= rtl8169_get_regs,
	.get_wol		= rtl8169_get_wol,
	.set_wol		= rtl8169_set_wol,
	.get_strings		= rtl8169_get_strings,
	.get_sset_count		= rtl8169_get_sset_count,
	.get_ethtool_stats	= rtl8169_get_ethtool_stats,
};

static void rtl8169_get_mac_version(struct rtl8169_private *tp,
				    struct net_device *dev, u8 default_version)
{
	void __iomem *ioaddr = tp->mmio_addr;
	/*
	 * The driver currently handles the 8168Bf and the 8168Be identically
	 * but they can be identified more specifically through the test below
	 * if needed:
	 *
	 * (RTL_R32(TxConfig) & 0x700000) == 0x500000 ? 8168Bf : 8168Be
	 *
	 * Same thing for the 8101Eb and the 8101Ec:
	 *
	 * (RTL_R32(TxConfig) & 0x700000) == 0x200000 ? 8101Eb : 8101Ec
	 */
	static const struct rtl_mac_info {
		u32 mask;
		u32 val;
		int mac_version;
	} mac_info[] = {
		/* 8168E family. */
		{ 0x7cf00000, 0x2c200000,	RTL_GIGA_MAC_VER_33 },
		{ 0x7cf00000, 0x2c100000,	RTL_GIGA_MAC_VER_32 },
		{ 0x7c800000, 0x2c000000,	RTL_GIGA_MAC_VER_33 },

		/* 8168D family. */
		{ 0x7cf00000, 0x28300000,	RTL_GIGA_MAC_VER_26 },
		{ 0x7cf00000, 0x28100000,	RTL_GIGA_MAC_VER_25 },
		{ 0x7c800000, 0x28000000,	RTL_GIGA_MAC_VER_26 },

		/* 8168DP family. */
		{ 0x7cf00000, 0x28800000,	RTL_GIGA_MAC_VER_27 },
		{ 0x7cf00000, 0x28a00000,	RTL_GIGA_MAC_VER_28 },
		{ 0x7cf00000, 0x28b00000,	RTL_GIGA_MAC_VER_31 },

		/* 8168C family. */
		{ 0x7cf00000, 0x3cb00000,	RTL_GIGA_MAC_VER_24 },
		{ 0x7cf00000, 0x3c900000,	RTL_GIGA_MAC_VER_23 },
		{ 0x7cf00000, 0x3c800000,	RTL_GIGA_MAC_VER_18 },
		{ 0x7c800000, 0x3c800000,	RTL_GIGA_MAC_VER_24 },
		{ 0x7cf00000, 0x3c000000,	RTL_GIGA_MAC_VER_19 },
		{ 0x7cf00000, 0x3c200000,	RTL_GIGA_MAC_VER_20 },
		{ 0x7cf00000, 0x3c300000,	RTL_GIGA_MAC_VER_21 },
		{ 0x7cf00000, 0x3c400000,	RTL_GIGA_MAC_VER_22 },
		{ 0x7c800000, 0x3c000000,	RTL_GIGA_MAC_VER_22 },

		/* 8168B family. */
		{ 0x7cf00000, 0x38000000,	RTL_GIGA_MAC_VER_12 },
		{ 0x7cf00000, 0x38500000,	RTL_GIGA_MAC_VER_17 },
		{ 0x7c800000, 0x38000000,	RTL_GIGA_MAC_VER_17 },
		{ 0x7c800000, 0x30000000,	RTL_GIGA_MAC_VER_11 },

		/* 8101 family. */
		{ 0x7cf00000, 0x40b00000,	RTL_GIGA_MAC_VER_30 },
		{ 0x7cf00000, 0x40a00000,	RTL_GIGA_MAC_VER_30 },
		{ 0x7cf00000, 0x40900000,	RTL_GIGA_MAC_VER_29 },
		{ 0x7c800000, 0x40800000,	RTL_GIGA_MAC_VER_30 },
		{ 0x7cf00000, 0x34a00000,	RTL_GIGA_MAC_VER_09 },
		{ 0x7cf00000, 0x24a00000,	RTL_GIGA_MAC_VER_09 },
		{ 0x7cf00000, 0x34900000,	RTL_GIGA_MAC_VER_08 },
		{ 0x7cf00000, 0x24900000,	RTL_GIGA_MAC_VER_08 },
		{ 0x7cf00000, 0x34800000,	RTL_GIGA_MAC_VER_07 },
		{ 0x7cf00000, 0x24800000,	RTL_GIGA_MAC_VER_07 },
		{ 0x7cf00000, 0x34000000,	RTL_GIGA_MAC_VER_13 },
		{ 0x7cf00000, 0x34300000,	RTL_GIGA_MAC_VER_10 },
		{ 0x7cf00000, 0x34200000,	RTL_GIGA_MAC_VER_16 },
		{ 0x7c800000, 0x34800000,	RTL_GIGA_MAC_VER_09 },
		{ 0x7c800000, 0x24800000,	RTL_GIGA_MAC_VER_09 },
		{ 0x7c800000, 0x34000000,	RTL_GIGA_MAC_VER_16 },
		/* FIXME: where did these entries come from ? -- FR */
		{ 0xfc800000, 0x38800000,	RTL_GIGA_MAC_VER_15 },
		{ 0xfc800000, 0x30800000,	RTL_GIGA_MAC_VER_14 },

		/* 8110 family. */
		{ 0xfc800000, 0x98000000,	RTL_GIGA_MAC_VER_06 },
		{ 0xfc800000, 0x18000000,	RTL_GIGA_MAC_VER_05 },
		{ 0xfc800000, 0x10000000,	RTL_GIGA_MAC_VER_04 },
		{ 0xfc800000, 0x04000000,	RTL_GIGA_MAC_VER_03 },
		{ 0xfc800000, 0x00800000,	RTL_GIGA_MAC_VER_02 },
		{ 0xfc800000, 0x00000000,	RTL_GIGA_MAC_VER_01 },

		/* Catch-all */
		{ 0x00000000, 0x00000000,	RTL_GIGA_MAC_NONE   }
	};
	const struct rtl_mac_info *p = mac_info;
	u32 reg;

	reg = RTL_R32(TxConfig);
	while ((reg & p->mask) != p->val)
		p++;
	tp->mac_version = p->mac_version;

	if (tp->mac_version == RTL_GIGA_MAC_NONE) {
		netif_notice(tp, probe, dev,
			     "unknown MAC, using family default\n");
		tp->mac_version = default_version;
	}
}

static void rtl8169_print_mac_version(struct rtl8169_private *tp)
{
	dprintk("mac_version = 0x%02x\n", tp->mac_version);
}

struct phy_reg {
	u16 reg;
	u16 val;
};

static void rtl_writephy_batch(struct rtl8169_private *tp,
			       const struct phy_reg *regs, int len)
{
	while (len-- > 0) {
		rtl_writephy(tp, regs->reg, regs->val);
		regs++;
	}
}

#define PHY_READ		0x00000000
#define PHY_DATA_OR		0x10000000
#define PHY_DATA_AND		0x20000000
#define PHY_BJMPN		0x30000000
#define PHY_READ_EFUSE		0x40000000
#define PHY_READ_MAC_BYTE	0x50000000
#define PHY_WRITE_MAC_BYTE	0x60000000
#define PHY_CLEAR_READCOUNT	0x70000000
#define PHY_WRITE		0x80000000
#define PHY_READCOUNT_EQ_SKIP	0x90000000
#define PHY_COMP_EQ_SKIPN	0xa0000000
#define PHY_COMP_NEQ_SKIPN	0xb0000000
#define PHY_WRITE_PREVIOUS	0xc0000000
#define PHY_SKIPN		0xd0000000
#define PHY_DELAY_MS		0xe0000000
#define PHY_WRITE_ERI_WORD	0xf0000000

static void
rtl_phy_write_fw(struct rtl8169_private *tp, const struct firmware *fw)
{
	__le32 *phytable = (__le32 *)fw->data;
	struct net_device *dev = tp->dev;
	size_t index, fw_size = fw->size / sizeof(*phytable);
	u32 predata, count;

	if (fw->size % sizeof(*phytable)) {
		netif_err(tp, probe, dev, "odd sized firmware %zd\n", fw->size);
		return;
	}

	for (index = 0; index < fw_size; index++) {
		u32 action = le32_to_cpu(phytable[index]);
		u32 regno = (action & 0x0fff0000) >> 16;

		switch(action & 0xf0000000) {
		case PHY_READ:
		case PHY_DATA_OR:
		case PHY_DATA_AND:
		case PHY_READ_EFUSE:
		case PHY_CLEAR_READCOUNT:
		case PHY_WRITE:
		case PHY_WRITE_PREVIOUS:
		case PHY_DELAY_MS:
			break;

		case PHY_BJMPN:
			if (regno > index) {
				netif_err(tp, probe, tp->dev,
					  "Out of range of firmware\n");
				return;
			}
			break;
		case PHY_READCOUNT_EQ_SKIP:
			if (index + 2 >= fw_size) {
				netif_err(tp, probe, tp->dev,
					  "Out of range of firmware\n");
				return;
			}
			break;
		case PHY_COMP_EQ_SKIPN:
		case PHY_COMP_NEQ_SKIPN:
		case PHY_SKIPN:
			if (index + 1 + regno >= fw_size) {
				netif_err(tp, probe, tp->dev,
					  "Out of range of firmware\n");
				return;
			}
			break;

		case PHY_READ_MAC_BYTE:
		case PHY_WRITE_MAC_BYTE:
		case PHY_WRITE_ERI_WORD:
		default:
			netif_err(tp, probe, tp->dev,
				  "Invalid action 0x%08x\n", action);
			return;
		}
	}

	predata = 0;
	count = 0;

	for (index = 0; index < fw_size; ) {
		u32 action = le32_to_cpu(phytable[index]);
		u32 data = action & 0x0000ffff;
		u32 regno = (action & 0x0fff0000) >> 16;

		if (!action)
			break;

		switch(action & 0xf0000000) {
		case PHY_READ:
			predata = rtl_readphy(tp, regno);
			count++;
			index++;
			break;
		case PHY_DATA_OR:
			predata |= data;
			index++;
			break;
		case PHY_DATA_AND:
			predata &= data;
			index++;
			break;
		case PHY_BJMPN:
			index -= regno;
			break;
		case PHY_READ_EFUSE:
			predata = rtl8168d_efuse_read(tp->mmio_addr, regno);
			index++;
			break;
		case PHY_CLEAR_READCOUNT:
			count = 0;
			index++;
			break;
		case PHY_WRITE:
			rtl_writephy(tp, regno, data);
			index++;
			break;
		case PHY_READCOUNT_EQ_SKIP:
			index += (count == data) ? 2 : 1;
			break;
		case PHY_COMP_EQ_SKIPN:
			if (predata == data)
				index += regno;
			index++;
			break;
		case PHY_COMP_NEQ_SKIPN:
			if (predata != data)
				index += regno;
			index++;
			break;
		case PHY_WRITE_PREVIOUS:
			rtl_writephy(tp, regno, predata);
			index++;
			break;
		case PHY_SKIPN:
			index += regno + 1;
			break;
		case PHY_DELAY_MS:
			mdelay(data);
			index++;
			break;

		case PHY_READ_MAC_BYTE:
		case PHY_WRITE_MAC_BYTE:
		case PHY_WRITE_ERI_WORD:
		default:
			BUG();
		}
	}
}

static void rtl_release_firmware(struct rtl8169_private *tp)
{
	if (!IS_ERR_OR_NULL(tp->fw))
		release_firmware(tp->fw);
	tp->fw = RTL_FIRMWARE_UNKNOWN;
}

static void rtl_apply_firmware(struct rtl8169_private *tp)
{
	const struct firmware *fw = tp->fw;

	/* TODO: release firmware once rtl_phy_write_fw signals failures. */
	if (!IS_ERR_OR_NULL(fw))
		rtl_phy_write_fw(tp, fw);
}

static void rtl_apply_firmware_cond(struct rtl8169_private *tp, u8 reg, u16 val)
{
	if (rtl_readphy(tp, reg) != val)
		netif_warn(tp, hw, tp->dev, "chipset not ready for firmware\n");
	else
		rtl_apply_firmware(tp);
}

static void rtl8169s_hw_phy_config(struct rtl8169_private *tp)
{
	static const struct phy_reg phy_reg_init[] = {
		{ 0x1f, 0x0001 },
		{ 0x06, 0x006e },
		{ 0x08, 0x0708 },
		{ 0x15, 0x4000 },
		{ 0x18, 0x65c7 },

		{ 0x1f, 0x0001 },
		{ 0x03, 0x00a1 },
		{ 0x02, 0x0008 },
		{ 0x01, 0x0120 },
		{ 0x00, 0x1000 },
		{ 0x04, 0x0800 },
		{ 0x04, 0x0000 },

		{ 0x03, 0xff41 },
		{ 0x02, 0xdf60 },
		{ 0x01, 0x0140 },
		{ 0x00, 0x0077 },
		{ 0x04, 0x7800 },
		{ 0x04, 0x7000 },

		{ 0x03, 0x802f },
		{ 0x02, 0x4f02 },
		{ 0x01, 0x0409 },
		{ 0x00, 0xf0f9 },
		{ 0x04, 0x9800 },
		{ 0x04, 0x9000 },

		{ 0x03, 0xdf01 },
		{ 0x02, 0xdf20 },
		{ 0x01, 0xff95 },
		{ 0x00, 0xba00 },
		{ 0x04, 0xa800 },
		{ 0x04, 0xa000 },

		{ 0x03, 0xff41 },
		{ 0x02, 0xdf20 },
		{ 0x01, 0x0140 },
		{ 0x00, 0x00bb },
		{ 0x04, 0xb800 },
		{ 0x04, 0xb000 },

		{ 0x03, 0xdf41 },
		{ 0x02, 0xdc60 },
		{ 0x01, 0x6340 },
		{ 0x00, 0x007d },
		{ 0x04, 0xd800 },
		{ 0x04, 0xd000 },

		{ 0x03, 0xdf01 },
		{ 0x02, 0xdf20 },
		{ 0x01, 0x100a },
		{ 0x00, 0xa0ff },
		{ 0x04, 0xf800 },
		{ 0x04, 0xf000 },

		{ 0x1f, 0x0000 },
		{ 0x0b, 0x0000 },
		{ 0x00, 0x9200 }
	};

	rtl_writephy_batch(tp, phy_reg_init, ARRAY_SIZE(phy_reg_init));
}

static void rtl8169sb_hw_phy_config(struct rtl8169_private *tp)
{
	static const struct phy_reg phy_reg_init[] = {
		{ 0x1f, 0x0002 },
		{ 0x01, 0x90d0 },
		{ 0x1f, 0x0000 }
	};

	rtl_writephy_batch(tp, phy_reg_init, ARRAY_SIZE(phy_reg_init));
}

static void rtl8169scd_hw_phy_config_quirk(struct rtl8169_private *tp)
{
	struct pci_dev *pdev = tp->pci_dev;
	u16 vendor_id, device_id;

	pci_read_config_word(pdev, PCI_SUBSYSTEM_VENDOR_ID, &vendor_id);
	pci_read_config_word(pdev, PCI_SUBSYSTEM_ID, &device_id);

	if ((vendor_id != PCI_VENDOR_ID_GIGABYTE) || (device_id != 0xe000))
		return;

	rtl_writephy(tp, 0x1f, 0x0001);
	rtl_writephy(tp, 0x10, 0xf01b);
	rtl_writephy(tp, 0x1f, 0x0000);
}

static void rtl8169scd_hw_phy_config(struct rtl8169_private *tp)
{
	static const struct phy_reg phy_reg_init[] = {
		{ 0x1f, 0x0001 },
		{ 0x04, 0x0000 },
		{ 0x03, 0x00a1 },
		{ 0x02, 0x0008 },
		{ 0x01, 0x0120 },
		{ 0x00, 0x1000 },
		{ 0x04, 0x0800 },
		{ 0x04, 0x9000 },
		{ 0x03, 0x802f },
		{ 0x02, 0x4f02 },
		{ 0x01, 0x0409 },
		{ 0x00, 0xf099 },
		{ 0x04, 0x9800 },
		{ 0x04, 0xa000 },
		{ 0x03, 0xdf01 },
		{ 0x02, 0xdf20 },
		{ 0x01, 0xff95 },
		{ 0x00, 0xba00 },
		{ 0x04, 0xa800 },
		{ 0x04, 0xf000 },
		{ 0x03, 0xdf01 },
		{ 0x02, 0xdf20 },
		{ 0x01, 0x101a },
		{ 0x00, 0xa0ff },
		{ 0x04, 0xf800 },
		{ 0x04, 0x0000 },
		{ 0x1f, 0x0000 },

		{ 0x1f, 0x0001 },
		{ 0x10, 0xf41b },
		{ 0x14, 0xfb54 },
		{ 0x18, 0xf5c7 },
		{ 0x1f, 0x0000 },

		{ 0x1f, 0x0001 },
		{ 0x17, 0x0cc0 },
		{ 0x1f, 0x0000 }
	};

	rtl_writephy_batch(tp, phy_reg_init, ARRAY_SIZE(phy_reg_init));

	rtl8169scd_hw_phy_config_quirk(tp);
}

static void rtl8169sce_hw_phy_config(struct rtl8169_private *tp)
{
	static const struct phy_reg phy_reg_init[] = {
		{ 0x1f, 0x0001 },
		{ 0x04, 0x0000 },
		{ 0x03, 0x00a1 },
		{ 0x02, 0x0008 },
		{ 0x01, 0x0120 },
		{ 0x00, 0x1000 },
		{ 0x04, 0x0800 },
		{ 0x04, 0x9000 },
		{ 0x03, 0x802f },
		{ 0x02, 0x4f02 },
		{ 0x01, 0x0409 },
		{ 0x00, 0xf099 },
		{ 0x04, 0x9800 },
		{ 0x04, 0xa000 },
		{ 0x03, 0xdf01 },
		{ 0x02, 0xdf20 },
		{ 0x01, 0xff95 },
		{ 0x00, 0xba00 },
		{ 0x04, 0xa800 },
		{ 0x04, 0xf000 },
		{ 0x03, 0xdf01 },
		{ 0x02, 0xdf20 },
		{ 0x01, 0x101a },
		{ 0x00, 0xa0ff },
		{ 0x04, 0xf800 },
		{ 0x04, 0x0000 },
		{ 0x1f, 0x0000 },

		{ 0x1f, 0x0001 },
		{ 0x0b, 0x8480 },
		{ 0x1f, 0x0000 },

		{ 0x1f, 0x0001 },
		{ 0x18, 0x67c7 },
		{ 0x04, 0x2000 },
		{ 0x03, 0x002f },
		{ 0x02, 0x4360 },
		{ 0x01, 0x0109 },
		{ 0x00, 0x3022 },
		{ 0x04, 0x2800 },
		{ 0x1f, 0x0000 },

		{ 0x1f, 0x0001 },
		{ 0x17, 0x0cc0 },
		{ 0x1f, 0x0000 }
	};

	rtl_writephy_batch(tp, phy_reg_init, ARRAY_SIZE(phy_reg_init));
}

static void rtl8168bb_hw_phy_config(struct rtl8169_private *tp)
{
	static const struct phy_reg phy_reg_init[] = {
		{ 0x10, 0xf41b },
		{ 0x1f, 0x0000 }
	};

	rtl_writephy(tp, 0x1f, 0x0001);
	rtl_patchphy(tp, 0x16, 1 << 0);

	rtl_writephy_batch(tp, phy_reg_init, ARRAY_SIZE(phy_reg_init));
}

static void rtl8168bef_hw_phy_config(struct rtl8169_private *tp)
{
	static const struct phy_reg phy_reg_init[] = {
		{ 0x1f, 0x0001 },
		{ 0x10, 0xf41b },
		{ 0x1f, 0x0000 }
	};

	rtl_writephy_batch(tp, phy_reg_init, ARRAY_SIZE(phy_reg_init));
}

static void rtl8168cp_1_hw_phy_config(struct rtl8169_private *tp)
{
	static const struct phy_reg phy_reg_init[] = {
		{ 0x1f, 0x0000 },
		{ 0x1d, 0x0f00 },
		{ 0x1f, 0x0002 },
		{ 0x0c, 0x1ec8 },
		{ 0x1f, 0x0000 }
	};

	rtl_writephy_batch(tp, phy_reg_init, ARRAY_SIZE(phy_reg_init));
}

static void rtl8168cp_2_hw_phy_config(struct rtl8169_private *tp)
{
	static const struct phy_reg phy_reg_init[] = {
		{ 0x1f, 0x0001 },
		{ 0x1d, 0x3d98 },
		{ 0x1f, 0x0000 }
	};

	rtl_writephy(tp, 0x1f, 0x0000);
	rtl_patchphy(tp, 0x14, 1 << 5);
	rtl_patchphy(tp, 0x0d, 1 << 5);

	rtl_writephy_batch(tp, phy_reg_init, ARRAY_SIZE(phy_reg_init));
}

static void rtl8168c_1_hw_phy_config(struct rtl8169_private *tp)
{
	static const struct phy_reg phy_reg_init[] = {
		{ 0x1f, 0x0001 },
		{ 0x12, 0x2300 },
		{ 0x1f, 0x0002 },
		{ 0x00, 0x88d4 },
		{ 0x01, 0x82b1 },
		{ 0x03, 0x7002 },
		{ 0x08, 0x9e30 },
		{ 0x09, 0x01f0 },
		{ 0x0a, 0x5500 },
		{ 0x0c, 0x00c8 },
		{ 0x1f, 0x0003 },
		{ 0x12, 0xc096 },
		{ 0x16, 0x000a },
		{ 0x1f, 0x0000 },
		{ 0x1f, 0x0000 },
		{ 0x09, 0x2000 },
		{ 0x09, 0x0000 }
	};

	rtl_writephy_batch(tp, phy_reg_init, ARRAY_SIZE(phy_reg_init));

	rtl_patchphy(tp, 0x14, 1 << 5);
	rtl_patchphy(tp, 0x0d, 1 << 5);
	rtl_writephy(tp, 0x1f, 0x0000);
}

static void rtl8168c_2_hw_phy_config(struct rtl8169_private *tp)
{
	static const struct phy_reg phy_reg_init[] = {
		{ 0x1f, 0x0001 },
		{ 0x12, 0x2300 },
		{ 0x03, 0x802f },
		{ 0x02, 0x4f02 },
		{ 0x01, 0x0409 },
		{ 0x00, 0xf099 },
		{ 0x04, 0x9800 },
		{ 0x04, 0x9000 },
		{ 0x1d, 0x3d98 },
		{ 0x1f, 0x0002 },
		{ 0x0c, 0x7eb8 },
		{ 0x06, 0x0761 },
		{ 0x1f, 0x0003 },
		{ 0x16, 0x0f0a },
		{ 0x1f, 0x0000 }
	};

	rtl_writephy_batch(tp, phy_reg_init, ARRAY_SIZE(phy_reg_init));

	rtl_patchphy(tp, 0x16, 1 << 0);
	rtl_patchphy(tp, 0x14, 1 << 5);
	rtl_patchphy(tp, 0x0d, 1 << 5);
	rtl_writephy(tp, 0x1f, 0x0000);
}

static void rtl8168c_3_hw_phy_config(struct rtl8169_private *tp)
{
	static const struct phy_reg phy_reg_init[] = {
		{ 0x1f, 0x0001 },
		{ 0x12, 0x2300 },
		{ 0x1d, 0x3d98 },
		{ 0x1f, 0x0002 },
		{ 0x0c, 0x7eb8 },
		{ 0x06, 0x5461 },
		{ 0x1f, 0x0003 },
		{ 0x16, 0x0f0a },
		{ 0x1f, 0x0000 }
	};

	rtl_writephy_batch(tp, phy_reg_init, ARRAY_SIZE(phy_reg_init));

	rtl_patchphy(tp, 0x16, 1 << 0);
	rtl_patchphy(tp, 0x14, 1 << 5);
	rtl_patchphy(tp, 0x0d, 1 << 5);
	rtl_writephy(tp, 0x1f, 0x0000);
}

static void rtl8168c_4_hw_phy_config(struct rtl8169_private *tp)
{
	rtl8168c_3_hw_phy_config(tp);
}

static void rtl8168d_1_hw_phy_config(struct rtl8169_private *tp)
{
	static const struct phy_reg phy_reg_init_0[] = {
		/* Channel Estimation */
		{ 0x1f, 0x0001 },
		{ 0x06, 0x4064 },
		{ 0x07, 0x2863 },
		{ 0x08, 0x059c },
		{ 0x09, 0x26b4 },
		{ 0x0a, 0x6a19 },
		{ 0x0b, 0xdcc8 },
		{ 0x10, 0xf06d },
		{ 0x14, 0x7f68 },
		{ 0x18, 0x7fd9 },
		{ 0x1c, 0xf0ff },
		{ 0x1d, 0x3d9c },
		{ 0x1f, 0x0003 },
		{ 0x12, 0xf49f },
		{ 0x13, 0x070b },
		{ 0x1a, 0x05ad },
		{ 0x14, 0x94c0 },

		/*
		 * Tx Error Issue
		 * Enhance line driver power
		 */
		{ 0x1f, 0x0002 },
		{ 0x06, 0x5561 },
		{ 0x1f, 0x0005 },
		{ 0x05, 0x8332 },
		{ 0x06, 0x5561 },

		/*
		 * Can not link to 1Gbps with bad cable
		 * Decrease SNR threshold form 21.07dB to 19.04dB
		 */
		{ 0x1f, 0x0001 },
		{ 0x17, 0x0cc0 },

		{ 0x1f, 0x0000 },
		{ 0x0d, 0xf880 }
	};
	void __iomem *ioaddr = tp->mmio_addr;

	rtl_writephy_batch(tp, phy_reg_init_0, ARRAY_SIZE(phy_reg_init_0));

	/*
	 * Rx Error Issue
	 * Fine Tune Switching regulator parameter
	 */
	rtl_writephy(tp, 0x1f, 0x0002);
	rtl_w1w0_phy(tp, 0x0b, 0x0010, 0x00ef);
	rtl_w1w0_phy(tp, 0x0c, 0xa200, 0x5d00);

	if (rtl8168d_efuse_read(ioaddr, 0x01) == 0xb1) {
		static const struct phy_reg phy_reg_init[] = {
			{ 0x1f, 0x0002 },
			{ 0x05, 0x669a },
			{ 0x1f, 0x0005 },
			{ 0x05, 0x8330 },
			{ 0x06, 0x669a },
			{ 0x1f, 0x0002 }
		};
		int val;

		rtl_writephy_batch(tp, phy_reg_init, ARRAY_SIZE(phy_reg_init));

		val = rtl_readphy(tp, 0x0d);

		if ((val & 0x00ff) != 0x006c) {
			static const u32 set[] = {
				0x0065, 0x0066, 0x0067, 0x0068,
				0x0069, 0x006a, 0x006b, 0x006c
			};
			int i;

			rtl_writephy(tp, 0x1f, 0x0002);

			val &= 0xff00;
			for (i = 0; i < ARRAY_SIZE(set); i++)
				rtl_writephy(tp, 0x0d, val | set[i]);
		}
	} else {
		static const struct phy_reg phy_reg_init[] = {
			{ 0x1f, 0x0002 },
			{ 0x05, 0x6662 },
			{ 0x1f, 0x0005 },
			{ 0x05, 0x8330 },
			{ 0x06, 0x6662 }
		};

		rtl_writephy_batch(tp, phy_reg_init, ARRAY_SIZE(phy_reg_init));
	}

	/* RSET couple improve */
	rtl_writephy(tp, 0x1f, 0x0002);
	rtl_patchphy(tp, 0x0d, 0x0300);
	rtl_patchphy(tp, 0x0f, 0x0010);

	/* Fine tune PLL performance */
	rtl_writephy(tp, 0x1f, 0x0002);
	rtl_w1w0_phy(tp, 0x02, 0x0100, 0x0600);
	rtl_w1w0_phy(tp, 0x03, 0x0000, 0xe000);

	rtl_writephy(tp, 0x1f, 0x0005);
	rtl_writephy(tp, 0x05, 0x001b);

	rtl_apply_firmware_cond(tp, MII_EXPANSION, 0xbf00);

	rtl_writephy(tp, 0x1f, 0x0000);
}

static void rtl8168d_2_hw_phy_config(struct rtl8169_private *tp)
{
	static const struct phy_reg phy_reg_init_0[] = {
		/* Channel Estimation */
		{ 0x1f, 0x0001 },
		{ 0x06, 0x4064 },
		{ 0x07, 0x2863 },
		{ 0x08, 0x059c },
		{ 0x09, 0x26b4 },
		{ 0x0a, 0x6a19 },
		{ 0x0b, 0xdcc8 },
		{ 0x10, 0xf06d },
		{ 0x14, 0x7f68 },
		{ 0x18, 0x7fd9 },
		{ 0x1c, 0xf0ff },
		{ 0x1d, 0x3d9c },
		{ 0x1f, 0x0003 },
		{ 0x12, 0xf49f },
		{ 0x13, 0x070b },
		{ 0x1a, 0x05ad },
		{ 0x14, 0x94c0 },

		/*
		 * Tx Error Issue
		 * Enhance line driver power
		 */
		{ 0x1f, 0x0002 },
		{ 0x06, 0x5561 },
		{ 0x1f, 0x0005 },
		{ 0x05, 0x8332 },
		{ 0x06, 0x5561 },

		/*
		 * Can not link to 1Gbps with bad cable
		 * Decrease SNR threshold form 21.07dB to 19.04dB
		 */
		{ 0x1f, 0x0001 },
		{ 0x17, 0x0cc0 },

		{ 0x1f, 0x0000 },
		{ 0x0d, 0xf880 }
	};
	void __iomem *ioaddr = tp->mmio_addr;

	rtl_writephy_batch(tp, phy_reg_init_0, ARRAY_SIZE(phy_reg_init_0));

	if (rtl8168d_efuse_read(ioaddr, 0x01) == 0xb1) {
		static const struct phy_reg phy_reg_init[] = {
			{ 0x1f, 0x0002 },
			{ 0x05, 0x669a },
			{ 0x1f, 0x0005 },
			{ 0x05, 0x8330 },
			{ 0x06, 0x669a },

			{ 0x1f, 0x0002 }
		};
		int val;

		rtl_writephy_batch(tp, phy_reg_init, ARRAY_SIZE(phy_reg_init));

		val = rtl_readphy(tp, 0x0d);
		if ((val & 0x00ff) != 0x006c) {
			static const u32 set[] = {
				0x0065, 0x0066, 0x0067, 0x0068,
				0x0069, 0x006a, 0x006b, 0x006c
			};
			int i;

			rtl_writephy(tp, 0x1f, 0x0002);

			val &= 0xff00;
			for (i = 0; i < ARRAY_SIZE(set); i++)
				rtl_writephy(tp, 0x0d, val | set[i]);
		}
	} else {
		static const struct phy_reg phy_reg_init[] = {
			{ 0x1f, 0x0002 },
			{ 0x05, 0x2642 },
			{ 0x1f, 0x0005 },
			{ 0x05, 0x8330 },
			{ 0x06, 0x2642 }
		};

		rtl_writephy_batch(tp, phy_reg_init, ARRAY_SIZE(phy_reg_init));
	}

	/* Fine tune PLL performance */
	rtl_writephy(tp, 0x1f, 0x0002);
	rtl_w1w0_phy(tp, 0x02, 0x0100, 0x0600);
	rtl_w1w0_phy(tp, 0x03, 0x0000, 0xe000);

	/* Switching regulator Slew rate */
	rtl_writephy(tp, 0x1f, 0x0002);
	rtl_patchphy(tp, 0x0f, 0x0017);

	rtl_writephy(tp, 0x1f, 0x0005);
	rtl_writephy(tp, 0x05, 0x001b);

	rtl_apply_firmware_cond(tp, MII_EXPANSION, 0xb300);

	rtl_writephy(tp, 0x1f, 0x0000);
}

static void rtl8168d_3_hw_phy_config(struct rtl8169_private *tp)
{
	static const struct phy_reg phy_reg_init[] = {
		{ 0x1f, 0x0002 },
		{ 0x10, 0x0008 },
		{ 0x0d, 0x006c },

		{ 0x1f, 0x0000 },
		{ 0x0d, 0xf880 },

		{ 0x1f, 0x0001 },
		{ 0x17, 0x0cc0 },

		{ 0x1f, 0x0001 },
		{ 0x0b, 0xa4d8 },
		{ 0x09, 0x281c },
		{ 0x07, 0x2883 },
		{ 0x0a, 0x6b35 },
		{ 0x1d, 0x3da4 },
		{ 0x1c, 0xeffd },
		{ 0x14, 0x7f52 },
		{ 0x18, 0x7fc6 },
		{ 0x08, 0x0601 },
		{ 0x06, 0x4063 },
		{ 0x10, 0xf074 },
		{ 0x1f, 0x0003 },
		{ 0x13, 0x0789 },
		{ 0x12, 0xf4bd },
		{ 0x1a, 0x04fd },
		{ 0x14, 0x84b0 },
		{ 0x1f, 0x0000 },
		{ 0x00, 0x9200 },

		{ 0x1f, 0x0005 },
		{ 0x01, 0x0340 },
		{ 0x1f, 0x0001 },
		{ 0x04, 0x4000 },
		{ 0x03, 0x1d21 },
		{ 0x02, 0x0c32 },
		{ 0x01, 0x0200 },
		{ 0x00, 0x5554 },
		{ 0x04, 0x4800 },
		{ 0x04, 0x4000 },
		{ 0x04, 0xf000 },
		{ 0x03, 0xdf01 },
		{ 0x02, 0xdf20 },
		{ 0x01, 0x101a },
		{ 0x00, 0xa0ff },
		{ 0x04, 0xf800 },
		{ 0x04, 0xf000 },
		{ 0x1f, 0x0000 },

		{ 0x1f, 0x0007 },
		{ 0x1e, 0x0023 },
		{ 0x16, 0x0000 },
		{ 0x1f, 0x0000 }
	};

	rtl_writephy_batch(tp, phy_reg_init, ARRAY_SIZE(phy_reg_init));
}

static void rtl8168d_4_hw_phy_config(struct rtl8169_private *tp)
{
	static const struct phy_reg phy_reg_init[] = {
		{ 0x1f, 0x0001 },
		{ 0x17, 0x0cc0 },

		{ 0x1f, 0x0007 },
		{ 0x1e, 0x002d },
		{ 0x18, 0x0040 },
		{ 0x1f, 0x0000 }
	};

	rtl_writephy_batch(tp, phy_reg_init, ARRAY_SIZE(phy_reg_init));
	rtl_patchphy(tp, 0x0d, 1 << 5);
}

static void rtl8168e_hw_phy_config(struct rtl8169_private *tp)
{
	static const struct phy_reg phy_reg_init[] = {
		/* Enable Delay cap */
		{ 0x1f, 0x0005 },
		{ 0x05, 0x8b80 },
		{ 0x06, 0xc896 },
		{ 0x1f, 0x0000 },

		/* Channel estimation fine tune */
		{ 0x1f, 0x0001 },
		{ 0x0b, 0x6c20 },
		{ 0x07, 0x2872 },
		{ 0x1c, 0xefff },
		{ 0x1f, 0x0003 },
		{ 0x14, 0x6420 },
		{ 0x1f, 0x0000 },

		/* Update PFM & 10M TX idle timer */
		{ 0x1f, 0x0007 },
		{ 0x1e, 0x002f },
		{ 0x15, 0x1919 },
		{ 0x1f, 0x0000 },

		{ 0x1f, 0x0007 },
		{ 0x1e, 0x00ac },
		{ 0x18, 0x0006 },
		{ 0x1f, 0x0000 }
	};

	rtl_apply_firmware(tp);

	rtl_writephy_batch(tp, phy_reg_init, ARRAY_SIZE(phy_reg_init));

	/* DCO enable for 10M IDLE Power */
	rtl_writephy(tp, 0x1f, 0x0007);
	rtl_writephy(tp, 0x1e, 0x0023);
	rtl_w1w0_phy(tp, 0x17, 0x0006, 0x0000);
	rtl_writephy(tp, 0x1f, 0x0000);

	/* For impedance matching */
	rtl_writephy(tp, 0x1f, 0x0002);
	rtl_w1w0_phy(tp, 0x08, 0x8000, 0x7f00);
	rtl_writephy(tp, 0x1f, 0x0000);

	/* PHY auto speed down */
	rtl_writephy(tp, 0x1f, 0x0007);
	rtl_writephy(tp, 0x1e, 0x002d);
	rtl_w1w0_phy(tp, 0x18, 0x0050, 0x0000);
	rtl_writephy(tp, 0x1f, 0x0000);
	rtl_w1w0_phy(tp, 0x14, 0x8000, 0x0000);

	rtl_writephy(tp, 0x1f, 0x0005);
	rtl_writephy(tp, 0x05, 0x8b86);
	rtl_w1w0_phy(tp, 0x06, 0x0001, 0x0000);
	rtl_writephy(tp, 0x1f, 0x0000);

	rtl_writephy(tp, 0x1f, 0x0005);
	rtl_writephy(tp, 0x05, 0x8b85);
	rtl_w1w0_phy(tp, 0x06, 0x0000, 0x2000);
	rtl_writephy(tp, 0x1f, 0x0007);
	rtl_writephy(tp, 0x1e, 0x0020);
	rtl_w1w0_phy(tp, 0x15, 0x0000, 0x1100);
	rtl_writephy(tp, 0x1f, 0x0006);
	rtl_writephy(tp, 0x00, 0x5a00);
	rtl_writephy(tp, 0x1f, 0x0000);
	rtl_writephy(tp, 0x0d, 0x0007);
	rtl_writephy(tp, 0x0e, 0x003c);
	rtl_writephy(tp, 0x0d, 0x4007);
	rtl_writephy(tp, 0x0e, 0x0000);
	rtl_writephy(tp, 0x0d, 0x0000);
}

static void rtl8102e_hw_phy_config(struct rtl8169_private *tp)
{
	static const struct phy_reg phy_reg_init[] = {
		{ 0x1f, 0x0003 },
		{ 0x08, 0x441d },
		{ 0x01, 0x9100 },
		{ 0x1f, 0x0000 }
	};

	rtl_writephy(tp, 0x1f, 0x0000);
	rtl_patchphy(tp, 0x11, 1 << 12);
	rtl_patchphy(tp, 0x19, 1 << 13);
	rtl_patchphy(tp, 0x10, 1 << 15);

	rtl_writephy_batch(tp, phy_reg_init, ARRAY_SIZE(phy_reg_init));
}

static void rtl8105e_hw_phy_config(struct rtl8169_private *tp)
{
	static const struct phy_reg phy_reg_init[] = {
		{ 0x1f, 0x0005 },
		{ 0x1a, 0x0000 },
		{ 0x1f, 0x0000 },

		{ 0x1f, 0x0004 },
		{ 0x1c, 0x0000 },
		{ 0x1f, 0x0000 },

		{ 0x1f, 0x0001 },
		{ 0x15, 0x7701 },
		{ 0x1f, 0x0000 }
	};

	/* Disable ALDPS before ram code */
	rtl_writephy(tp, 0x1f, 0x0000);
	rtl_writephy(tp, 0x18, 0x0310);
	msleep(100);

	rtl_apply_firmware(tp);

	rtl_writephy_batch(tp, phy_reg_init, ARRAY_SIZE(phy_reg_init));
}

static void rtl_hw_phy_config(struct net_device *dev)
{
	struct rtl8169_private *tp = netdev_priv(dev);

	rtl8169_print_mac_version(tp);

	switch (tp->mac_version) {
	case RTL_GIGA_MAC_VER_01:
		break;
	case RTL_GIGA_MAC_VER_02:
	case RTL_GIGA_MAC_VER_03:
		rtl8169s_hw_phy_config(tp);
		break;
	case RTL_GIGA_MAC_VER_04:
		rtl8169sb_hw_phy_config(tp);
		break;
	case RTL_GIGA_MAC_VER_05:
		rtl8169scd_hw_phy_config(tp);
		break;
	case RTL_GIGA_MAC_VER_06:
		rtl8169sce_hw_phy_config(tp);
		break;
	case RTL_GIGA_MAC_VER_07:
	case RTL_GIGA_MAC_VER_08:
	case RTL_GIGA_MAC_VER_09:
		rtl8102e_hw_phy_config(tp);
		break;
	case RTL_GIGA_MAC_VER_11:
		rtl8168bb_hw_phy_config(tp);
		break;
	case RTL_GIGA_MAC_VER_12:
		rtl8168bef_hw_phy_config(tp);
		break;
	case RTL_GIGA_MAC_VER_17:
		rtl8168bef_hw_phy_config(tp);
		break;
	case RTL_GIGA_MAC_VER_18:
		rtl8168cp_1_hw_phy_config(tp);
		break;
	case RTL_GIGA_MAC_VER_19:
		rtl8168c_1_hw_phy_config(tp);
		break;
	case RTL_GIGA_MAC_VER_20:
		rtl8168c_2_hw_phy_config(tp);
		break;
	case RTL_GIGA_MAC_VER_21:
		rtl8168c_3_hw_phy_config(tp);
		break;
	case RTL_GIGA_MAC_VER_22:
		rtl8168c_4_hw_phy_config(tp);
		break;
	case RTL_GIGA_MAC_VER_23:
	case RTL_GIGA_MAC_VER_24:
		rtl8168cp_2_hw_phy_config(tp);
		break;
	case RTL_GIGA_MAC_VER_25:
		rtl8168d_1_hw_phy_config(tp);
		break;
	case RTL_GIGA_MAC_VER_26:
		rtl8168d_2_hw_phy_config(tp);
		break;
	case RTL_GIGA_MAC_VER_27:
		rtl8168d_3_hw_phy_config(tp);
		break;
	case RTL_GIGA_MAC_VER_28:
		rtl8168d_4_hw_phy_config(tp);
		break;
	case RTL_GIGA_MAC_VER_29:
	case RTL_GIGA_MAC_VER_30:
		rtl8105e_hw_phy_config(tp);
		break;
	case RTL_GIGA_MAC_VER_31:
		/* None. */
		break;
	case RTL_GIGA_MAC_VER_32:
	case RTL_GIGA_MAC_VER_33:
		rtl8168e_hw_phy_config(tp);
		break;

	default:
		break;
	}
}

static void rtl8169_phy_timer(unsigned long __opaque)
{
	struct net_device *dev = (struct net_device *)__opaque;
	struct rtl8169_private *tp = netdev_priv(dev);
	struct timer_list *timer = &tp->timer;
	void __iomem *ioaddr = tp->mmio_addr;
	unsigned long timeout = RTL8169_PHY_TIMEOUT;

	assert(tp->mac_version > RTL_GIGA_MAC_VER_01);

	spin_lock_irq(&tp->lock);

	if (tp->phy_reset_pending(tp)) {
		/*
		 * A busy loop could burn quite a few cycles on nowadays CPU.
		 * Let's delay the execution of the timer for a few ticks.
		 */
		timeout = HZ/10;
		goto out_mod_timer;
	}

	if (tp->link_ok(ioaddr))
		goto out_unlock;

	netif_warn(tp, link, dev, "PHY reset until link up\n");

	tp->phy_reset_enable(tp);

out_mod_timer:
	mod_timer(timer, jiffies + timeout);
out_unlock:
	spin_unlock_irq(&tp->lock);
}

#ifdef CONFIG_NET_POLL_CONTROLLER
/*
 * Polling 'interrupt' - used by things like netconsole to send skbs
 * without having to re-enable interrupts. It's not called while
 * the interrupt routine is executing.
 */
static void rtl8169_netpoll(struct net_device *dev)
{
	struct rtl8169_private *tp = netdev_priv(dev);
	struct pci_dev *pdev = tp->pci_dev;

	disable_irq(pdev->irq);
	rtl8169_interrupt(pdev->irq, dev);
	enable_irq(pdev->irq);
}
#endif

static void rtl8169_release_board(struct pci_dev *pdev, struct net_device *dev,
				  void __iomem *ioaddr)
{
	iounmap(ioaddr);
	pci_release_regions(pdev);
	pci_clear_mwi(pdev);
	pci_disable_device(pdev);
	free_netdev(dev);
}

static void rtl8169_phy_reset(struct net_device *dev,
			      struct rtl8169_private *tp)
{
	unsigned int i;

	tp->phy_reset_enable(tp);
	for (i = 0; i < 100; i++) {
		if (!tp->phy_reset_pending(tp))
			return;
		msleep(1);
	}
	netif_err(tp, link, dev, "PHY reset failed\n");
}

static void rtl8169_init_phy(struct net_device *dev, struct rtl8169_private *tp)
{
	void __iomem *ioaddr = tp->mmio_addr;

	rtl_hw_phy_config(dev);

	if (tp->mac_version <= RTL_GIGA_MAC_VER_06) {
		dprintk("Set MAC Reg C+CR Offset 0x82h = 0x01h\n");
		RTL_W8(0x82, 0x01);
	}

	pci_write_config_byte(tp->pci_dev, PCI_LATENCY_TIMER, 0x40);

	if (tp->mac_version <= RTL_GIGA_MAC_VER_06)
		pci_write_config_byte(tp->pci_dev, PCI_CACHE_LINE_SIZE, 0x08);

	if (tp->mac_version == RTL_GIGA_MAC_VER_02) {
		dprintk("Set MAC Reg C+CR Offset 0x82h = 0x01h\n");
		RTL_W8(0x82, 0x01);
		dprintk("Set PHY Reg 0x0bh = 0x00h\n");
		rtl_writephy(tp, 0x0b, 0x0000); //w 0x0b 15 0 0
	}

	rtl8169_phy_reset(dev, tp);

	rtl8169_set_speed(dev, AUTONEG_ENABLE, SPEED_1000, DUPLEX_FULL,
			  ADVERTISED_10baseT_Half | ADVERTISED_10baseT_Full |
			  ADVERTISED_100baseT_Half | ADVERTISED_100baseT_Full |
			  (tp->mii.supports_gmii ?
			   ADVERTISED_1000baseT_Half |
			   ADVERTISED_1000baseT_Full : 0));

	if (RTL_R8(PHYstatus) & TBI_Enable)
		netif_info(tp, link, dev, "TBI auto-negotiating\n");
}

static void rtl_rar_set(struct rtl8169_private *tp, u8 *addr)
{
	void __iomem *ioaddr = tp->mmio_addr;
	u32 high;
	u32 low;

	low  = addr[0] | (addr[1] << 8) | (addr[2] << 16) | (addr[3] << 24);
	high = addr[4] | (addr[5] << 8);

	spin_lock_irq(&tp->lock);

	RTL_W8(Cfg9346, Cfg9346_Unlock);

	RTL_W32(MAC4, high);
	RTL_R32(MAC4);

	RTL_W32(MAC0, low);
	RTL_R32(MAC0);

	RTL_W8(Cfg9346, Cfg9346_Lock);

	spin_unlock_irq(&tp->lock);
}

static int rtl_set_mac_address(struct net_device *dev, void *p)
{
	struct rtl8169_private *tp = netdev_priv(dev);
	struct sockaddr *addr = p;

	if (!is_valid_ether_addr(addr->sa_data))
		return -EADDRNOTAVAIL;

	memcpy(dev->dev_addr, addr->sa_data, dev->addr_len);

	rtl_rar_set(tp, dev->dev_addr);

	return 0;
}

static int rtl8169_ioctl(struct net_device *dev, struct ifreq *ifr, int cmd)
{
	struct rtl8169_private *tp = netdev_priv(dev);
	struct mii_ioctl_data *data = if_mii(ifr);

	return netif_running(dev) ? tp->do_ioctl(tp, data, cmd) : -ENODEV;
}

static int rtl_xmii_ioctl(struct rtl8169_private *tp,
			  struct mii_ioctl_data *data, int cmd)
{
	switch (cmd) {
	case SIOCGMIIPHY:
		data->phy_id = 32; /* Internal PHY */
		return 0;

	case SIOCGMIIREG:
		data->val_out = rtl_readphy(tp, data->reg_num & 0x1f);
		return 0;

	case SIOCSMIIREG:
		rtl_writephy(tp, data->reg_num & 0x1f, data->val_in);
		return 0;
	}
	return -EOPNOTSUPP;
}

static int rtl_tbi_ioctl(struct rtl8169_private *tp, struct mii_ioctl_data *data, int cmd)
{
	return -EOPNOTSUPP;
}

static const struct rtl_cfg_info {
	void (*hw_start)(struct net_device *);
	unsigned int region;
	unsigned int align;
	u16 intr_event;
	u16 napi_event;
	unsigned features;
	u8 default_ver;
} rtl_cfg_infos [] = {
	[RTL_CFG_0] = {
		.hw_start	= rtl_hw_start_8169,
		.region		= 1,
		.align		= 0,
		.intr_event	= SYSErr | LinkChg | RxOverflow |
				  RxFIFOOver | TxErr | TxOK | RxOK | RxErr,
		.napi_event	= RxFIFOOver | TxErr | TxOK | RxOK | RxOverflow,
		.features	= RTL_FEATURE_GMII,
		.default_ver	= RTL_GIGA_MAC_VER_01,
	},
	[RTL_CFG_1] = {
		.hw_start	= rtl_hw_start_8168,
		.region		= 2,
		.align		= 8,
		.intr_event	= SYSErr | LinkChg | RxOverflow |
				  TxErr | TxOK | RxOK | RxErr,
		.napi_event	= TxErr | TxOK | RxOK | RxOverflow,
		.features	= RTL_FEATURE_GMII | RTL_FEATURE_MSI,
		.default_ver	= RTL_GIGA_MAC_VER_11,
	},
	[RTL_CFG_2] = {
		.hw_start	= rtl_hw_start_8101,
		.region		= 2,
		.align		= 8,
		.intr_event	= SYSErr | LinkChg | RxOverflow | PCSTimeout |
				  RxFIFOOver | TxErr | TxOK | RxOK | RxErr,
		.napi_event	= RxFIFOOver | TxErr | TxOK | RxOK | RxOverflow,
		.features	= RTL_FEATURE_MSI,
		.default_ver	= RTL_GIGA_MAC_VER_13,
	}
};

/* Cfg9346_Unlock assumed. */
static unsigned rtl_try_msi(struct pci_dev *pdev, void __iomem *ioaddr,
			    const struct rtl_cfg_info *cfg)
{
	unsigned msi = 0;
	u8 cfg2;

	cfg2 = RTL_R8(Config2) & ~MSIEnable;
	if (cfg->features & RTL_FEATURE_MSI) {
		if (pci_enable_msi(pdev)) {
			dev_info(&pdev->dev, "no MSI. Back to INTx.\n");
		} else {
			cfg2 |= MSIEnable;
			msi = RTL_FEATURE_MSI;
		}
	}
	RTL_W8(Config2, cfg2);
	return msi;
}

static void rtl_disable_msi(struct pci_dev *pdev, struct rtl8169_private *tp)
{
	if (tp->features & RTL_FEATURE_MSI) {
		pci_disable_msi(pdev);
		tp->features &= ~RTL_FEATURE_MSI;
	}
}

static const struct net_device_ops rtl8169_netdev_ops = {
	.ndo_open		= rtl8169_open,
	.ndo_stop		= rtl8169_close,
	.ndo_get_stats		= rtl8169_get_stats,
	.ndo_start_xmit		= rtl8169_start_xmit,
	.ndo_tx_timeout		= rtl8169_tx_timeout,
	.ndo_validate_addr	= eth_validate_addr,
	.ndo_change_mtu		= rtl8169_change_mtu,
	.ndo_fix_features	= rtl8169_fix_features,
	.ndo_set_features	= rtl8169_set_features,
	.ndo_set_mac_address	= rtl_set_mac_address,
	.ndo_do_ioctl		= rtl8169_ioctl,
	.ndo_set_multicast_list	= rtl_set_rx_mode,
#ifdef CONFIG_NET_POLL_CONTROLLER
	.ndo_poll_controller	= rtl8169_netpoll,
#endif

};

static void __devinit rtl_init_mdio_ops(struct rtl8169_private *tp)
{
	struct mdio_ops *ops = &tp->mdio_ops;

	switch (tp->mac_version) {
	case RTL_GIGA_MAC_VER_27:
		ops->write	= r8168dp_1_mdio_write;
		ops->read	= r8168dp_1_mdio_read;
		break;
	case RTL_GIGA_MAC_VER_28:
	case RTL_GIGA_MAC_VER_31:
		ops->write	= r8168dp_2_mdio_write;
		ops->read	= r8168dp_2_mdio_read;
		break;
	default:
		ops->write	= r8169_mdio_write;
		ops->read	= r8169_mdio_read;
		break;
	}
}

static void r810x_phy_power_down(struct rtl8169_private *tp)
{
	rtl_writephy(tp, 0x1f, 0x0000);
	rtl_writephy(tp, MII_BMCR, BMCR_PDOWN);
}

static void r810x_phy_power_up(struct rtl8169_private *tp)
{
	rtl_writephy(tp, 0x1f, 0x0000);
	rtl_writephy(tp, MII_BMCR, BMCR_ANENABLE);
}

static void r810x_pll_power_down(struct rtl8169_private *tp)
{
	if (__rtl8169_get_wol(tp) & WAKE_ANY) {
		rtl_writephy(tp, 0x1f, 0x0000);
		rtl_writephy(tp, MII_BMCR, 0x0000);
		return;
	}

	r810x_phy_power_down(tp);
}

static void r810x_pll_power_up(struct rtl8169_private *tp)
{
	r810x_phy_power_up(tp);
}

static void r8168_phy_power_up(struct rtl8169_private *tp)
{
	rtl_writephy(tp, 0x1f, 0x0000);
	switch (tp->mac_version) {
	case RTL_GIGA_MAC_VER_11:
	case RTL_GIGA_MAC_VER_12:
	case RTL_GIGA_MAC_VER_17:
	case RTL_GIGA_MAC_VER_18:
	case RTL_GIGA_MAC_VER_19:
	case RTL_GIGA_MAC_VER_20:
	case RTL_GIGA_MAC_VER_21:
	case RTL_GIGA_MAC_VER_22:
	case RTL_GIGA_MAC_VER_23:
	case RTL_GIGA_MAC_VER_24:
	case RTL_GIGA_MAC_VER_25:
	case RTL_GIGA_MAC_VER_26:
	case RTL_GIGA_MAC_VER_27:
	case RTL_GIGA_MAC_VER_28:
	case RTL_GIGA_MAC_VER_31:
		rtl_writephy(tp, 0x0e, 0x0000);
		break;
	default:
		break;
	}
	rtl_writephy(tp, MII_BMCR, BMCR_ANENABLE);
}

static void r8168_phy_power_down(struct rtl8169_private *tp)
{
	rtl_writephy(tp, 0x1f, 0x0000);
	switch (tp->mac_version) {
	case RTL_GIGA_MAC_VER_32:
	case RTL_GIGA_MAC_VER_33:
		rtl_writephy(tp, MII_BMCR, BMCR_ANENABLE | BMCR_PDOWN);
		break;

	case RTL_GIGA_MAC_VER_11:
	case RTL_GIGA_MAC_VER_12:
	case RTL_GIGA_MAC_VER_17:
	case RTL_GIGA_MAC_VER_18:
	case RTL_GIGA_MAC_VER_19:
	case RTL_GIGA_MAC_VER_20:
	case RTL_GIGA_MAC_VER_21:
	case RTL_GIGA_MAC_VER_22:
	case RTL_GIGA_MAC_VER_23:
	case RTL_GIGA_MAC_VER_24:
	case RTL_GIGA_MAC_VER_25:
	case RTL_GIGA_MAC_VER_26:
	case RTL_GIGA_MAC_VER_27:
	case RTL_GIGA_MAC_VER_28:
	case RTL_GIGA_MAC_VER_31:
		rtl_writephy(tp, 0x0e, 0x0200);
	default:
		rtl_writephy(tp, MII_BMCR, BMCR_PDOWN);
		break;
	}
}

static void r8168_pll_power_down(struct rtl8169_private *tp)
{
	void __iomem *ioaddr = tp->mmio_addr;

	if ((tp->mac_version == RTL_GIGA_MAC_VER_27 ||
	     tp->mac_version == RTL_GIGA_MAC_VER_28 ||
	     tp->mac_version == RTL_GIGA_MAC_VER_31) &&
	    r8168dp_check_dash(tp)) {
		return;
	}

	if ((tp->mac_version == RTL_GIGA_MAC_VER_23 ||
	     tp->mac_version == RTL_GIGA_MAC_VER_24) &&
	    (RTL_R16(CPlusCmd) & ASF)) {
		return;
	}

	if (tp->mac_version == RTL_GIGA_MAC_VER_32 ||
	    tp->mac_version == RTL_GIGA_MAC_VER_33)
		rtl_ephy_write(ioaddr, 0x19, 0xff64);

	if (__rtl8169_get_wol(tp) & WAKE_ANY) {
		rtl_writephy(tp, 0x1f, 0x0000);
		rtl_writephy(tp, MII_BMCR, 0x0000);

		RTL_W32(RxConfig, RTL_R32(RxConfig) |
			AcceptBroadcast | AcceptMulticast | AcceptMyPhys);
		return;
	}

	r8168_phy_power_down(tp);

	switch (tp->mac_version) {
	case RTL_GIGA_MAC_VER_25:
	case RTL_GIGA_MAC_VER_26:
	case RTL_GIGA_MAC_VER_27:
	case RTL_GIGA_MAC_VER_28:
	case RTL_GIGA_MAC_VER_31:
	case RTL_GIGA_MAC_VER_32:
	case RTL_GIGA_MAC_VER_33:
		RTL_W8(PMCH, RTL_R8(PMCH) & ~0x80);
		break;
	}
}

static void r8168_pll_power_up(struct rtl8169_private *tp)
{
	void __iomem *ioaddr = tp->mmio_addr;

	if ((tp->mac_version == RTL_GIGA_MAC_VER_27 ||
	     tp->mac_version == RTL_GIGA_MAC_VER_28 ||
	     tp->mac_version == RTL_GIGA_MAC_VER_31) &&
	    r8168dp_check_dash(tp)) {
		return;
	}

	switch (tp->mac_version) {
	case RTL_GIGA_MAC_VER_25:
	case RTL_GIGA_MAC_VER_26:
	case RTL_GIGA_MAC_VER_27:
	case RTL_GIGA_MAC_VER_28:
	case RTL_GIGA_MAC_VER_31:
	case RTL_GIGA_MAC_VER_32:
	case RTL_GIGA_MAC_VER_33:
		RTL_W8(PMCH, RTL_R8(PMCH) | 0x80);
		break;
	}

	r8168_phy_power_up(tp);
}

static void rtl_pll_power_op(struct rtl8169_private *tp,
			     void (*op)(struct rtl8169_private *))
{
	if (op)
		op(tp);
}

static void rtl_pll_power_down(struct rtl8169_private *tp)
{
	rtl_pll_power_op(tp, tp->pll_power_ops.down);
}

static void rtl_pll_power_up(struct rtl8169_private *tp)
{
	rtl_pll_power_op(tp, tp->pll_power_ops.up);
}

static void __devinit rtl_init_pll_power_ops(struct rtl8169_private *tp)
{
	struct pll_power_ops *ops = &tp->pll_power_ops;

	switch (tp->mac_version) {
	case RTL_GIGA_MAC_VER_07:
	case RTL_GIGA_MAC_VER_08:
	case RTL_GIGA_MAC_VER_09:
	case RTL_GIGA_MAC_VER_10:
	case RTL_GIGA_MAC_VER_16:
	case RTL_GIGA_MAC_VER_29:
	case RTL_GIGA_MAC_VER_30:
		ops->down	= r810x_pll_power_down;
		ops->up		= r810x_pll_power_up;
		break;

	case RTL_GIGA_MAC_VER_11:
	case RTL_GIGA_MAC_VER_12:
	case RTL_GIGA_MAC_VER_17:
	case RTL_GIGA_MAC_VER_18:
	case RTL_GIGA_MAC_VER_19:
	case RTL_GIGA_MAC_VER_20:
	case RTL_GIGA_MAC_VER_21:
	case RTL_GIGA_MAC_VER_22:
	case RTL_GIGA_MAC_VER_23:
	case RTL_GIGA_MAC_VER_24:
	case RTL_GIGA_MAC_VER_25:
	case RTL_GIGA_MAC_VER_26:
	case RTL_GIGA_MAC_VER_27:
	case RTL_GIGA_MAC_VER_28:
	case RTL_GIGA_MAC_VER_31:
	case RTL_GIGA_MAC_VER_32:
	case RTL_GIGA_MAC_VER_33:
		ops->down	= r8168_pll_power_down;
		ops->up		= r8168_pll_power_up;
		break;

	default:
		ops->down	= NULL;
		ops->up		= NULL;
		break;
	}
}

static void rtl_hw_reset(struct rtl8169_private *tp)
{
	void __iomem *ioaddr = tp->mmio_addr;
	int i;

	/* Soft reset the chip. */
	RTL_W8(ChipCmd, CmdReset);

	/* Check that the chip has finished the reset. */
	for (i = 0; i < 100; i++) {
		if ((RTL_R8(ChipCmd) & CmdReset) == 0)
			break;
		msleep_interruptible(1);
	}
}

static int __devinit
rtl8169_init_one(struct pci_dev *pdev, const struct pci_device_id *ent)
{
	const struct rtl_cfg_info *cfg = rtl_cfg_infos + ent->driver_data;
	const unsigned int region = cfg->region;
	struct rtl8169_private *tp;
	struct mii_if_info *mii;
	struct net_device *dev;
	void __iomem *ioaddr;
	int chipset, i;
	int rc;

	if (netif_msg_drv(&debug)) {
		printk(KERN_INFO "%s Gigabit Ethernet driver %s loaded\n",
		       MODULENAME, RTL8169_VERSION);
	}

	dev = alloc_etherdev(sizeof (*tp));
	if (!dev) {
		if (netif_msg_drv(&debug))
			dev_err(&pdev->dev, "unable to alloc new ethernet\n");
		rc = -ENOMEM;
		goto out;
	}

	SET_NETDEV_DEV(dev, &pdev->dev);
	dev->netdev_ops = &rtl8169_netdev_ops;
	tp = netdev_priv(dev);
	tp->dev = dev;
	tp->pci_dev = pdev;
	tp->msg_enable = netif_msg_init(debug.msg_enable, R8169_MSG_DEFAULT);

	mii = &tp->mii;
	mii->dev = dev;
	mii->mdio_read = rtl_mdio_read;
	mii->mdio_write = rtl_mdio_write;
	mii->phy_id_mask = 0x1f;
	mii->reg_num_mask = 0x1f;
	mii->supports_gmii = !!(cfg->features & RTL_FEATURE_GMII);

	/* disable ASPM completely as that cause random device stop working
	 * problems as well as full system hangs for some PCIe devices users */
	pci_disable_link_state(pdev, PCIE_LINK_STATE_L0S | PCIE_LINK_STATE_L1 |
				     PCIE_LINK_STATE_CLKPM);

	/* enable device (incl. PCI PM wakeup and hotplug setup) */
	rc = pci_enable_device(pdev);
	if (rc < 0) {
		netif_err(tp, probe, dev, "enable failure\n");
		goto err_out_free_dev_1;
	}

	if (pci_set_mwi(pdev) < 0)
		netif_info(tp, probe, dev, "Mem-Wr-Inval unavailable\n");

	/* make sure PCI base addr 1 is MMIO */
	if (!(pci_resource_flags(pdev, region) & IORESOURCE_MEM)) {
		netif_err(tp, probe, dev,
			  "region #%d not an MMIO resource, aborting\n",
			  region);
		rc = -ENODEV;
		goto err_out_mwi_2;
	}

	/* check for weird/broken PCI region reporting */
	if (pci_resource_len(pdev, region) < R8169_REGS_SIZE) {
		netif_err(tp, probe, dev,
			  "Invalid PCI region size(s), aborting\n");
		rc = -ENODEV;
		goto err_out_mwi_2;
	}

	rc = pci_request_regions(pdev, MODULENAME);
	if (rc < 0) {
		netif_err(tp, probe, dev, "could not request regions\n");
		goto err_out_mwi_2;
	}

	tp->cp_cmd = RxChkSum;

	if ((sizeof(dma_addr_t) > 4) &&
	    !pci_set_dma_mask(pdev, DMA_BIT_MASK(64)) && use_dac) {
		tp->cp_cmd |= PCIDAC;
		dev->features |= NETIF_F_HIGHDMA;
	} else {
		rc = pci_set_dma_mask(pdev, DMA_BIT_MASK(32));
		if (rc < 0) {
			netif_err(tp, probe, dev, "DMA configuration failed\n");
			goto err_out_free_res_3;
		}
	}

	/* ioremap MMIO region */
	ioaddr = ioremap(pci_resource_start(pdev, region), R8169_REGS_SIZE);
	if (!ioaddr) {
		netif_err(tp, probe, dev, "cannot remap MMIO, aborting\n");
		rc = -EIO;
		goto err_out_free_res_3;
	}
	tp->mmio_addr = ioaddr;

	tp->pcie_cap = pci_find_capability(pdev, PCI_CAP_ID_EXP);
	if (!tp->pcie_cap)
		netif_info(tp, probe, dev, "no PCI Express capability\n");

	RTL_W16(IntrMask, 0x0000);

	rtl_hw_reset(tp);

	RTL_W16(IntrStatus, 0xffff);

	pci_set_master(pdev);

	/* Identify chip attached to board */
	rtl8169_get_mac_version(tp, dev, cfg->default_ver);

	/*
	 * Pretend we are using VLANs; This bypasses a nasty bug where
	 * Interrupts stop flowing on high load on 8110SCd controllers.
	 */
	if (tp->mac_version == RTL_GIGA_MAC_VER_05)
		tp->cp_cmd |= RxVlan;

	rtl_init_mdio_ops(tp);
	rtl_init_pll_power_ops(tp);

	rtl8169_print_mac_version(tp);

	chipset = tp->mac_version;
	tp->txd_version = rtl_chip_infos[chipset].txd_version;

	RTL_W8(Cfg9346, Cfg9346_Unlock);
	RTL_W8(Config1, RTL_R8(Config1) | PMEnable);
	RTL_W8(Config5, RTL_R8(Config5) & PMEStatus);
	if ((RTL_R8(Config3) & (LinkUp | MagicPacket)) != 0)
		tp->features |= RTL_FEATURE_WOL;
	if ((RTL_R8(Config5) & (UWF | BWF | MWF)) != 0)
		tp->features |= RTL_FEATURE_WOL;
	tp->features |= rtl_try_msi(pdev, ioaddr, cfg);
	RTL_W8(Cfg9346, Cfg9346_Lock);

	if ((tp->mac_version <= RTL_GIGA_MAC_VER_06) &&
	    (RTL_R8(PHYstatus) & TBI_Enable)) {
		tp->set_speed = rtl8169_set_speed_tbi;
		tp->get_settings = rtl8169_gset_tbi;
		tp->phy_reset_enable = rtl8169_tbi_reset_enable;
		tp->phy_reset_pending = rtl8169_tbi_reset_pending;
		tp->link_ok = rtl8169_tbi_link_ok;
		tp->do_ioctl = rtl_tbi_ioctl;
	} else {
		tp->set_speed = rtl8169_set_speed_xmii;
		tp->get_settings = rtl8169_gset_xmii;
		tp->phy_reset_enable = rtl8169_xmii_reset_enable;
		tp->phy_reset_pending = rtl8169_xmii_reset_pending;
		tp->link_ok = rtl8169_xmii_link_ok;
		tp->do_ioctl = rtl_xmii_ioctl;
	}

	spin_lock_init(&tp->lock);

	/* Get MAC address */
	for (i = 0; i < MAC_ADDR_LEN; i++)
		dev->dev_addr[i] = RTL_R8(MAC0 + i);
	memcpy(dev->perm_addr, dev->dev_addr, dev->addr_len);

	SET_ETHTOOL_OPS(dev, &rtl8169_ethtool_ops);
	dev->watchdog_timeo = RTL8169_TX_TIMEOUT;
	dev->irq = pdev->irq;
	dev->base_addr = (unsigned long) ioaddr;

	netif_napi_add(dev, &tp->napi, rtl8169_poll, R8169_NAPI_WEIGHT);

	/* don't enable SG, IP_CSUM and TSO by default - it might not work
	 * properly for all devices */
	dev->features |= NETIF_F_RXCSUM |
		NETIF_F_HW_VLAN_TX | NETIF_F_HW_VLAN_RX;

	dev->hw_features = NETIF_F_SG | NETIF_F_IP_CSUM | NETIF_F_TSO |
		NETIF_F_RXCSUM | NETIF_F_HW_VLAN_TX | NETIF_F_HW_VLAN_RX;
	dev->vlan_features = NETIF_F_SG | NETIF_F_IP_CSUM | NETIF_F_TSO |
		NETIF_F_HIGHDMA;

	if (tp->mac_version == RTL_GIGA_MAC_VER_05)
		/* 8110SCd requires hardware Rx VLAN - disallow toggling */
		dev->hw_features &= ~NETIF_F_HW_VLAN_RX;

	tp->intr_mask = 0xffff;
	tp->hw_start = cfg->hw_start;
	tp->intr_event = cfg->intr_event;
	tp->napi_event = cfg->napi_event;

	init_timer(&tp->timer);
	tp->timer.data = (unsigned long) dev;
	tp->timer.function = rtl8169_phy_timer;

	tp->fw = RTL_FIRMWARE_UNKNOWN;

	rc = register_netdev(dev);
	if (rc < 0)
		goto err_out_msi_4;

	pci_set_drvdata(pdev, dev);

	netif_info(tp, probe, dev, "%s at 0x%lx, %pM, XID %08x IRQ %d\n",
		   rtl_chip_infos[chipset].name, dev->base_addr, dev->dev_addr,
		   (u32)(RTL_R32(TxConfig) & 0x9cf0f8ff), dev->irq);

	if (tp->mac_version == RTL_GIGA_MAC_VER_27 ||
	    tp->mac_version == RTL_GIGA_MAC_VER_28 ||
	    tp->mac_version == RTL_GIGA_MAC_VER_31) {
		rtl8168_driver_start(tp);
	}

	device_set_wakeup_enable(&pdev->dev, tp->features & RTL_FEATURE_WOL);

	if (pci_dev_run_wake(pdev))
		pm_runtime_put_noidle(&pdev->dev);

	netif_carrier_off(dev);

out:
	return rc;

err_out_msi_4:
	rtl_disable_msi(pdev, tp);
	iounmap(ioaddr);
err_out_free_res_3:
	pci_release_regions(pdev);
err_out_mwi_2:
	pci_clear_mwi(pdev);
	pci_disable_device(pdev);
err_out_free_dev_1:
	free_netdev(dev);
	goto out;
}

static void __devexit rtl8169_remove_one(struct pci_dev *pdev)
{
	struct net_device *dev = pci_get_drvdata(pdev);
	struct rtl8169_private *tp = netdev_priv(dev);

	if (tp->mac_version == RTL_GIGA_MAC_VER_27 ||
	    tp->mac_version == RTL_GIGA_MAC_VER_28 ||
	    tp->mac_version == RTL_GIGA_MAC_VER_31) {
		rtl8168_driver_stop(tp);
	}

	cancel_delayed_work_sync(&tp->task);

	unregister_netdev(dev);

	rtl_release_firmware(tp);

	if (pci_dev_run_wake(pdev))
		pm_runtime_get_noresume(&pdev->dev);

	/* restore original MAC address */
	rtl_rar_set(tp, dev->perm_addr);

	rtl_disable_msi(pdev, tp);
	rtl8169_release_board(pdev, dev, tp->mmio_addr);
	pci_set_drvdata(pdev, NULL);
}

<<<<<<< HEAD
static void rtl8169_set_rxbufsize(struct rtl8169_private *tp,
				  unsigned int mtu)
{
	unsigned int max_frame = mtu + VLAN_ETH_HLEN + ETH_FCS_LEN;

	if (max_frame != 16383)
		printk(KERN_WARNING PFX "WARNING! Changing of MTU on this "
			"NIC may lead to frame reception errors!\n");
=======
static void rtl_request_firmware(struct rtl8169_private *tp)
{
	/* Return early if the firmware is already loaded / cached. */
	if (IS_ERR(tp->fw)) {
		const char *name;

		name = rtl_lookup_firmware_name(tp);
		if (name) {
			int rc;
>>>>>>> 02f8c6ae

			rc = request_firmware(&tp->fw, name, &tp->pci_dev->dev);
			if (rc >= 0)
				return;

			netif_warn(tp, ifup, tp->dev, "unable to load "
				"firmware patch %s (%d)\n", name, rc);
		}
		tp->fw = NULL;
	}
}

static int rtl8169_open(struct net_device *dev)
{
	struct rtl8169_private *tp = netdev_priv(dev);
	void __iomem *ioaddr = tp->mmio_addr;
	struct pci_dev *pdev = tp->pci_dev;
	int retval = -ENOMEM;

<<<<<<< HEAD

	/*
	 * Note that we use a magic value here, its wierd I know
	 * its done because, some subset of rtl8169 hardware suffers from
	 * a problem in which frames received that are longer than
	 * the size set in RxMaxSize register return garbage sizes
	 * when received.  To avoid this we need to turn off filtering,
	 * which is done by setting a value of 16383 in the RxMaxSize register
	 * and allocating 16k frames to handle the largest possible rx value
	 * thats what the magic math below does.
	 */
	rtl8169_set_rxbufsize(tp, 16383 - VLAN_ETH_HLEN - ETH_FCS_LEN);
=======
	pm_runtime_get_sync(&pdev->dev);
>>>>>>> 02f8c6ae

	/*
	 * Rx and Tx desscriptors needs 256 bytes alignment.
	 * dma_alloc_coherent provides more.
	 */
	tp->TxDescArray = dma_alloc_coherent(&pdev->dev, R8169_TX_RING_BYTES,
					     &tp->TxPhyAddr, GFP_KERNEL);
	if (!tp->TxDescArray)
		goto err_pm_runtime_put;

	tp->RxDescArray = dma_alloc_coherent(&pdev->dev, R8169_RX_RING_BYTES,
					     &tp->RxPhyAddr, GFP_KERNEL);
	if (!tp->RxDescArray)
		goto err_free_tx_0;

	retval = rtl8169_init_ring(dev);
	if (retval < 0)
		goto err_free_rx_1;

	INIT_DELAYED_WORK(&tp->task, NULL);

	smp_mb();

	rtl_request_firmware(tp);

	retval = request_irq(dev->irq, rtl8169_interrupt,
			     (tp->features & RTL_FEATURE_MSI) ? 0 : IRQF_SHARED,
			     dev->name, dev);
	if (retval < 0)
		goto err_release_fw_2;

	napi_enable(&tp->napi);

	rtl8169_init_phy(dev, tp);

	rtl8169_set_features(dev, dev->features);

	rtl_pll_power_up(tp);

	rtl_hw_start(dev);

	tp->saved_wolopts = 0;
	pm_runtime_put_noidle(&pdev->dev);

	rtl8169_check_link_status(dev, tp, ioaddr);
out:
	return retval;

err_release_fw_2:
	rtl_release_firmware(tp);
	rtl8169_rx_clear(tp);
err_free_rx_1:
	dma_free_coherent(&pdev->dev, R8169_RX_RING_BYTES, tp->RxDescArray,
			  tp->RxPhyAddr);
	tp->RxDescArray = NULL;
err_free_tx_0:
	dma_free_coherent(&pdev->dev, R8169_TX_RING_BYTES, tp->TxDescArray,
			  tp->TxPhyAddr);
	tp->TxDescArray = NULL;
err_pm_runtime_put:
	pm_runtime_put_noidle(&pdev->dev);
	goto out;
}

static void rtl8169_hw_reset(struct rtl8169_private *tp)
{
	void __iomem *ioaddr = tp->mmio_addr;

	/* Disable interrupts */
	rtl8169_irq_mask_and_ack(ioaddr);

	if (tp->mac_version == RTL_GIGA_MAC_VER_27 ||
	    tp->mac_version == RTL_GIGA_MAC_VER_28 ||
	    tp->mac_version == RTL_GIGA_MAC_VER_31) {
		while (RTL_R8(TxPoll) & NPQ)
			udelay(20);

	}

	/* Reset the chipset */
	RTL_W8(ChipCmd, CmdReset);

	/* PCI commit */
	RTL_R8(ChipCmd);
}

static void rtl_set_rx_tx_config_registers(struct rtl8169_private *tp)
{
	void __iomem *ioaddr = tp->mmio_addr;
	u32 cfg = rtl8169_rx_config;

	cfg |= (RTL_R32(RxConfig) & RTL_RX_CONFIG_MASK);
	RTL_W32(RxConfig, cfg);

	/* Set DMA burst size and Interframe Gap Time */
	RTL_W32(TxConfig, (TX_DMA_BURST << TxDMAShift) |
		(InterFrameGap << TxInterFrameGapShift));
}

static void rtl_hw_start(struct net_device *dev)
{
	struct rtl8169_private *tp = netdev_priv(dev);

	rtl_hw_reset(tp);

	tp->hw_start(dev);

	netif_start_queue(dev);
}

static void rtl_set_rx_tx_desc_registers(struct rtl8169_private *tp,
					 void __iomem *ioaddr)
{
	/*
	 * Magic spell: some iop3xx ARM board needs the TxDescAddrHigh
	 * register to be written before TxDescAddrLow to work.
	 * Switching from MMIO to I/O access fixes the issue as well.
	 */
	RTL_W32(TxDescStartAddrHigh, ((u64) tp->TxPhyAddr) >> 32);
	RTL_W32(TxDescStartAddrLow, ((u64) tp->TxPhyAddr) & DMA_BIT_MASK(32));
	RTL_W32(RxDescAddrHigh, ((u64) tp->RxPhyAddr) >> 32);
	RTL_W32(RxDescAddrLow, ((u64) tp->RxPhyAddr) & DMA_BIT_MASK(32));
}

static u16 rtl_rw_cpluscmd(void __iomem *ioaddr)
{
	u16 cmd;

	cmd = RTL_R16(CPlusCmd);
	RTL_W16(CPlusCmd, cmd);
	return cmd;
}

static void rtl_set_rx_max_size(void __iomem *ioaddr, unsigned int rx_buf_sz)
{
	/* Low hurts. Let's disable the filtering. */
	RTL_W16(RxMaxSize, rx_buf_sz + 1);
}

static void rtl8169_set_magic_reg(void __iomem *ioaddr, unsigned mac_version)
{
	static const struct rtl_cfg2_info {
		u32 mac_version;
		u32 clk;
		u32 val;
	} cfg2_info [] = {
		{ RTL_GIGA_MAC_VER_05, PCI_Clock_33MHz, 0x000fff00 }, // 8110SCd
		{ RTL_GIGA_MAC_VER_05, PCI_Clock_66MHz, 0x000fffff },
		{ RTL_GIGA_MAC_VER_06, PCI_Clock_33MHz, 0x00ffff00 }, // 8110SCe
		{ RTL_GIGA_MAC_VER_06, PCI_Clock_66MHz, 0x00ffffff }
	};
	const struct rtl_cfg2_info *p = cfg2_info;
	unsigned int i;
	u32 clk;

	clk = RTL_R8(Config2) & PCI_Clock_66MHz;
	for (i = 0; i < ARRAY_SIZE(cfg2_info); i++, p++) {
		if ((p->mac_version == mac_version) && (p->clk == clk)) {
			RTL_W32(0x7c, p->val);
			break;
		}
	}
}

static void rtl_hw_start_8169(struct net_device *dev)
{
	struct rtl8169_private *tp = netdev_priv(dev);
	void __iomem *ioaddr = tp->mmio_addr;
	struct pci_dev *pdev = tp->pci_dev;

	if (tp->mac_version == RTL_GIGA_MAC_VER_05) {
		RTL_W16(CPlusCmd, RTL_R16(CPlusCmd) | PCIMulRW);
		pci_write_config_byte(pdev, PCI_CACHE_LINE_SIZE, 0x08);
	}

	RTL_W8(Cfg9346, Cfg9346_Unlock);
	if (tp->mac_version == RTL_GIGA_MAC_VER_01 ||
	    tp->mac_version == RTL_GIGA_MAC_VER_02 ||
	    tp->mac_version == RTL_GIGA_MAC_VER_03 ||
	    tp->mac_version == RTL_GIGA_MAC_VER_04)
		RTL_W8(ChipCmd, CmdTxEnb | CmdRxEnb);

	RTL_W8(EarlyTxThres, NoEarlyTx);

	rtl_set_rx_max_size(ioaddr, rx_buf_sz);

	if (tp->mac_version == RTL_GIGA_MAC_VER_01 ||
	    tp->mac_version == RTL_GIGA_MAC_VER_02 ||
	    tp->mac_version == RTL_GIGA_MAC_VER_03 ||
	    tp->mac_version == RTL_GIGA_MAC_VER_04)
		rtl_set_rx_tx_config_registers(tp);

	tp->cp_cmd |= rtl_rw_cpluscmd(ioaddr) | PCIMulRW;

	if (tp->mac_version == RTL_GIGA_MAC_VER_02 ||
	    tp->mac_version == RTL_GIGA_MAC_VER_03) {
		dprintk("Set MAC Reg C+CR Offset 0xE0. "
			"Bit-3 and bit-14 MUST be 1\n");
		tp->cp_cmd |= (1 << 14);
	}

	RTL_W16(CPlusCmd, tp->cp_cmd);

	rtl8169_set_magic_reg(ioaddr, tp->mac_version);

	/*
	 * Undocumented corner. Supposedly:
	 * (TxTimer << 12) | (TxPackets << 8) | (RxTimer << 4) | RxPackets
	 */
	RTL_W16(IntrMitigate, 0x0000);

	rtl_set_rx_tx_desc_registers(tp, ioaddr);

	if (tp->mac_version != RTL_GIGA_MAC_VER_01 &&
	    tp->mac_version != RTL_GIGA_MAC_VER_02 &&
	    tp->mac_version != RTL_GIGA_MAC_VER_03 &&
	    tp->mac_version != RTL_GIGA_MAC_VER_04) {
		RTL_W8(ChipCmd, CmdTxEnb | CmdRxEnb);
		rtl_set_rx_tx_config_registers(tp);
	}

	RTL_W8(Cfg9346, Cfg9346_Lock);

	/* Initially a 10 us delay. Turned it into a PCI commit. - FR */
	RTL_R8(IntrMask);

	RTL_W32(RxMissed, 0);

	rtl_set_rx_mode(dev);

	/* no early-rx interrupts */
	RTL_W16(MultiIntr, RTL_R16(MultiIntr) & 0xF000);

	/* Enable all known interrupts by setting the interrupt mask. */
	RTL_W16(IntrMask, tp->intr_event);
}

static void rtl_tx_performance_tweak(struct pci_dev *pdev, u16 force)
{
	struct net_device *dev = pci_get_drvdata(pdev);
	struct rtl8169_private *tp = netdev_priv(dev);
	int cap = tp->pcie_cap;

	if (cap) {
		u16 ctl;

		pci_read_config_word(pdev, cap + PCI_EXP_DEVCTL, &ctl);
		ctl = (ctl & ~PCI_EXP_DEVCTL_READRQ) | force;
		pci_write_config_word(pdev, cap + PCI_EXP_DEVCTL, ctl);
	}
}

static void rtl_csi_access_enable(void __iomem *ioaddr, u32 bits)
{
	u32 csi;

	csi = rtl_csi_read(ioaddr, 0x070c) & 0x00ffffff;
	rtl_csi_write(ioaddr, 0x070c, csi | bits);
}

static void rtl_csi_access_enable_1(void __iomem *ioaddr)
{
	rtl_csi_access_enable(ioaddr, 0x17000000);
}

static void rtl_csi_access_enable_2(void __iomem *ioaddr)
{
	rtl_csi_access_enable(ioaddr, 0x27000000);
}

struct ephy_info {
	unsigned int offset;
	u16 mask;
	u16 bits;
};

static void rtl_ephy_init(void __iomem *ioaddr, const struct ephy_info *e, int len)
{
	u16 w;

	while (len-- > 0) {
		w = (rtl_ephy_read(ioaddr, e->offset) & ~e->mask) | e->bits;
		rtl_ephy_write(ioaddr, e->offset, w);
		e++;
	}
}

static void rtl_disable_clock_request(struct pci_dev *pdev)
{
	struct net_device *dev = pci_get_drvdata(pdev);
	struct rtl8169_private *tp = netdev_priv(dev);
	int cap = tp->pcie_cap;

	if (cap) {
		u16 ctl;

		pci_read_config_word(pdev, cap + PCI_EXP_LNKCTL, &ctl);
		ctl &= ~PCI_EXP_LNKCTL_CLKREQ_EN;
		pci_write_config_word(pdev, cap + PCI_EXP_LNKCTL, ctl);
	}
}

static void rtl_enable_clock_request(struct pci_dev *pdev)
{
	struct net_device *dev = pci_get_drvdata(pdev);
	struct rtl8169_private *tp = netdev_priv(dev);
	int cap = tp->pcie_cap;

	if (cap) {
		u16 ctl;

		pci_read_config_word(pdev, cap + PCI_EXP_LNKCTL, &ctl);
		ctl |= PCI_EXP_LNKCTL_CLKREQ_EN;
		pci_write_config_word(pdev, cap + PCI_EXP_LNKCTL, ctl);
	}
}

#define R8168_CPCMD_QUIRK_MASK (\
	EnableBist | \
	Mac_dbgo_oe | \
	Force_half_dup | \
	Force_rxflow_en | \
	Force_txflow_en | \
	Cxpl_dbg_sel | \
	ASF | \
	PktCntrDisable | \
	Mac_dbgo_sel)

static void rtl_hw_start_8168bb(void __iomem *ioaddr, struct pci_dev *pdev)
{
	RTL_W8(Config3, RTL_R8(Config3) & ~Beacon_en);

	RTL_W16(CPlusCmd, RTL_R16(CPlusCmd) & ~R8168_CPCMD_QUIRK_MASK);

	rtl_tx_performance_tweak(pdev,
		(0x5 << MAX_READ_REQUEST_SHIFT) | PCI_EXP_DEVCTL_NOSNOOP_EN);
}

static void rtl_hw_start_8168bef(void __iomem *ioaddr, struct pci_dev *pdev)
{
	rtl_hw_start_8168bb(ioaddr, pdev);

	RTL_W8(MaxTxPacketSize, TxPacketMax);

	RTL_W8(Config4, RTL_R8(Config4) & ~(1 << 0));
}

static void __rtl_hw_start_8168cp(void __iomem *ioaddr, struct pci_dev *pdev)
{
	RTL_W8(Config1, RTL_R8(Config1) | Speed_down);

	RTL_W8(Config3, RTL_R8(Config3) & ~Beacon_en);

	rtl_tx_performance_tweak(pdev, 0x5 << MAX_READ_REQUEST_SHIFT);

	rtl_disable_clock_request(pdev);

	RTL_W16(CPlusCmd, RTL_R16(CPlusCmd) & ~R8168_CPCMD_QUIRK_MASK);
}

static void rtl_hw_start_8168cp_1(void __iomem *ioaddr, struct pci_dev *pdev)
{
	static const struct ephy_info e_info_8168cp[] = {
		{ 0x01, 0,	0x0001 },
		{ 0x02, 0x0800,	0x1000 },
		{ 0x03, 0,	0x0042 },
		{ 0x06, 0x0080,	0x0000 },
		{ 0x07, 0,	0x2000 }
	};

	rtl_csi_access_enable_2(ioaddr);

	rtl_ephy_init(ioaddr, e_info_8168cp, ARRAY_SIZE(e_info_8168cp));

	__rtl_hw_start_8168cp(ioaddr, pdev);
}

static void rtl_hw_start_8168cp_2(void __iomem *ioaddr, struct pci_dev *pdev)
{
	rtl_csi_access_enable_2(ioaddr);

	RTL_W8(Config3, RTL_R8(Config3) & ~Beacon_en);

	rtl_tx_performance_tweak(pdev, 0x5 << MAX_READ_REQUEST_SHIFT);

	RTL_W16(CPlusCmd, RTL_R16(CPlusCmd) & ~R8168_CPCMD_QUIRK_MASK);
}

static void rtl_hw_start_8168cp_3(void __iomem *ioaddr, struct pci_dev *pdev)
{
	rtl_csi_access_enable_2(ioaddr);

	RTL_W8(Config3, RTL_R8(Config3) & ~Beacon_en);

	/* Magic. */
	RTL_W8(DBG_REG, 0x20);

	RTL_W8(MaxTxPacketSize, TxPacketMax);

	rtl_tx_performance_tweak(pdev, 0x5 << MAX_READ_REQUEST_SHIFT);

	RTL_W16(CPlusCmd, RTL_R16(CPlusCmd) & ~R8168_CPCMD_QUIRK_MASK);
}

static void rtl_hw_start_8168c_1(void __iomem *ioaddr, struct pci_dev *pdev)
{
	static const struct ephy_info e_info_8168c_1[] = {
		{ 0x02, 0x0800,	0x1000 },
		{ 0x03, 0,	0x0002 },
		{ 0x06, 0x0080,	0x0000 }
	};

	rtl_csi_access_enable_2(ioaddr);

	RTL_W8(DBG_REG, 0x06 | FIX_NAK_1 | FIX_NAK_2);

	rtl_ephy_init(ioaddr, e_info_8168c_1, ARRAY_SIZE(e_info_8168c_1));

	__rtl_hw_start_8168cp(ioaddr, pdev);
}

static void rtl_hw_start_8168c_2(void __iomem *ioaddr, struct pci_dev *pdev)
{
	static const struct ephy_info e_info_8168c_2[] = {
		{ 0x01, 0,	0x0001 },
		{ 0x03, 0x0400,	0x0220 }
	};

	rtl_csi_access_enable_2(ioaddr);

	rtl_ephy_init(ioaddr, e_info_8168c_2, ARRAY_SIZE(e_info_8168c_2));

	__rtl_hw_start_8168cp(ioaddr, pdev);
}

static void rtl_hw_start_8168c_3(void __iomem *ioaddr, struct pci_dev *pdev)
{
	rtl_hw_start_8168c_2(ioaddr, pdev);
}

static void rtl_hw_start_8168c_4(void __iomem *ioaddr, struct pci_dev *pdev)
{
	rtl_csi_access_enable_2(ioaddr);

	__rtl_hw_start_8168cp(ioaddr, pdev);
}

static void rtl_hw_start_8168d(void __iomem *ioaddr, struct pci_dev *pdev)
{
	rtl_csi_access_enable_2(ioaddr);

	rtl_disable_clock_request(pdev);

	RTL_W8(MaxTxPacketSize, TxPacketMax);

	rtl_tx_performance_tweak(pdev, 0x5 << MAX_READ_REQUEST_SHIFT);

	RTL_W16(CPlusCmd, RTL_R16(CPlusCmd) & ~R8168_CPCMD_QUIRK_MASK);
}

static void rtl_hw_start_8168dp(void __iomem *ioaddr, struct pci_dev *pdev)
{
	rtl_csi_access_enable_1(ioaddr);

	rtl_tx_performance_tweak(pdev, 0x5 << MAX_READ_REQUEST_SHIFT);

	RTL_W8(MaxTxPacketSize, TxPacketMax);

	rtl_disable_clock_request(pdev);
}

static void rtl_hw_start_8168d_4(void __iomem *ioaddr, struct pci_dev *pdev)
{
	static const struct ephy_info e_info_8168d_4[] = {
		{ 0x0b, ~0,	0x48 },
		{ 0x19, 0x20,	0x50 },
		{ 0x0c, ~0,	0x20 }
	};
	int i;

	rtl_csi_access_enable_1(ioaddr);

	rtl_tx_performance_tweak(pdev, 0x5 << MAX_READ_REQUEST_SHIFT);

	RTL_W8(MaxTxPacketSize, TxPacketMax);

	for (i = 0; i < ARRAY_SIZE(e_info_8168d_4); i++) {
		const struct ephy_info *e = e_info_8168d_4 + i;
		u16 w;

		w = rtl_ephy_read(ioaddr, e->offset);
		rtl_ephy_write(ioaddr, 0x03, (w & e->mask) | e->bits);
	}

	rtl_enable_clock_request(pdev);
}

static void rtl_hw_start_8168e(void __iomem *ioaddr, struct pci_dev *pdev)
{
	static const struct ephy_info e_info_8168e[] = {
		{ 0x00, 0x0200,	0x0100 },
		{ 0x00, 0x0000,	0x0004 },
		{ 0x06, 0x0002,	0x0001 },
		{ 0x06, 0x0000,	0x0030 },
		{ 0x07, 0x0000,	0x2000 },
		{ 0x00, 0x0000,	0x0020 },
		{ 0x03, 0x5800,	0x2000 },
		{ 0x03, 0x0000,	0x0001 },
		{ 0x01, 0x0800,	0x1000 },
		{ 0x07, 0x0000,	0x4000 },
		{ 0x1e, 0x0000,	0x2000 },
		{ 0x19, 0xffff,	0xfe6c },
		{ 0x0a, 0x0000,	0x0040 }
	};

	rtl_csi_access_enable_2(ioaddr);

	rtl_ephy_init(ioaddr, e_info_8168e, ARRAY_SIZE(e_info_8168e));

	rtl_tx_performance_tweak(pdev, 0x5 << MAX_READ_REQUEST_SHIFT);

	RTL_W8(MaxTxPacketSize, TxPacketMax);

	rtl_disable_clock_request(pdev);

	/* Reset tx FIFO pointer */
	RTL_W32(MISC, RTL_R32(MISC) | TXPLA_RST);
	RTL_W32(MISC, RTL_R32(MISC) & ~TXPLA_RST);

	RTL_W8(Config5, RTL_R8(Config5) & ~Spi_en);
}

static void rtl_hw_start_8168(struct net_device *dev)
{
	struct rtl8169_private *tp = netdev_priv(dev);
	void __iomem *ioaddr = tp->mmio_addr;
	struct pci_dev *pdev = tp->pci_dev;

	RTL_W8(Cfg9346, Cfg9346_Unlock);

	RTL_W8(MaxTxPacketSize, TxPacketMax);

	rtl_set_rx_max_size(ioaddr, rx_buf_sz);

	tp->cp_cmd |= RTL_R16(CPlusCmd) | PktCntrDisable | INTT_1;

	RTL_W16(CPlusCmd, tp->cp_cmd);

	RTL_W16(IntrMitigate, 0x5151);

	/* Work around for RxFIFO overflow. */
	if (tp->mac_version == RTL_GIGA_MAC_VER_11 ||
	    tp->mac_version == RTL_GIGA_MAC_VER_22) {
		tp->intr_event |= RxFIFOOver | PCSTimeout;
		tp->intr_event &= ~RxOverflow;
	}

	rtl_set_rx_tx_desc_registers(tp, ioaddr);

	rtl_set_rx_mode(dev);

	RTL_W32(TxConfig, (TX_DMA_BURST << TxDMAShift) |
		(InterFrameGap << TxInterFrameGapShift));

	RTL_R8(IntrMask);

	switch (tp->mac_version) {
	case RTL_GIGA_MAC_VER_11:
		rtl_hw_start_8168bb(ioaddr, pdev);
		break;

	case RTL_GIGA_MAC_VER_12:
	case RTL_GIGA_MAC_VER_17:
		rtl_hw_start_8168bef(ioaddr, pdev);
		break;

	case RTL_GIGA_MAC_VER_18:
		rtl_hw_start_8168cp_1(ioaddr, pdev);
		break;

	case RTL_GIGA_MAC_VER_19:
		rtl_hw_start_8168c_1(ioaddr, pdev);
		break;

	case RTL_GIGA_MAC_VER_20:
		rtl_hw_start_8168c_2(ioaddr, pdev);
		break;

	case RTL_GIGA_MAC_VER_21:
		rtl_hw_start_8168c_3(ioaddr, pdev);
		break;

	case RTL_GIGA_MAC_VER_22:
		rtl_hw_start_8168c_4(ioaddr, pdev);
		break;

	case RTL_GIGA_MAC_VER_23:
		rtl_hw_start_8168cp_2(ioaddr, pdev);
		break;

	case RTL_GIGA_MAC_VER_24:
		rtl_hw_start_8168cp_3(ioaddr, pdev);
		break;

	case RTL_GIGA_MAC_VER_25:
	case RTL_GIGA_MAC_VER_26:
	case RTL_GIGA_MAC_VER_27:
		rtl_hw_start_8168d(ioaddr, pdev);
		break;

	case RTL_GIGA_MAC_VER_28:
		rtl_hw_start_8168d_4(ioaddr, pdev);
		break;

	case RTL_GIGA_MAC_VER_31:
		rtl_hw_start_8168dp(ioaddr, pdev);
		break;

	case RTL_GIGA_MAC_VER_32:
	case RTL_GIGA_MAC_VER_33:
		rtl_hw_start_8168e(ioaddr, pdev);
		break;

	default:
		printk(KERN_ERR PFX "%s: unknown chipset (mac_version = %d).\n",
			dev->name, tp->mac_version);
		break;
	}

	RTL_W8(ChipCmd, CmdTxEnb | CmdRxEnb);

	RTL_W8(Cfg9346, Cfg9346_Lock);

	RTL_W16(MultiIntr, RTL_R16(MultiIntr) & 0xF000);

	RTL_W16(IntrMask, tp->intr_event);
}

#define R810X_CPCMD_QUIRK_MASK (\
	EnableBist | \
	Mac_dbgo_oe | \
	Force_half_dup | \
	Force_rxflow_en | \
	Force_txflow_en | \
	Cxpl_dbg_sel | \
	ASF | \
	PktCntrDisable | \
	Mac_dbgo_sel)

static void rtl_hw_start_8102e_1(void __iomem *ioaddr, struct pci_dev *pdev)
{
	static const struct ephy_info e_info_8102e_1[] = {
		{ 0x01,	0, 0x6e65 },
		{ 0x02,	0, 0x091f },
		{ 0x03,	0, 0xc2f9 },
		{ 0x06,	0, 0xafb5 },
		{ 0x07,	0, 0x0e00 },
		{ 0x19,	0, 0xec80 },
		{ 0x01,	0, 0x2e65 },
		{ 0x01,	0, 0x6e65 }
	};
	u8 cfg1;

	rtl_csi_access_enable_2(ioaddr);

	RTL_W8(DBG_REG, FIX_NAK_1);

	rtl_tx_performance_tweak(pdev, 0x5 << MAX_READ_REQUEST_SHIFT);

	RTL_W8(Config1,
	       LEDS1 | LEDS0 | Speed_down | MEMMAP | IOMAP | VPD | PMEnable);
	RTL_W8(Config3, RTL_R8(Config3) & ~Beacon_en);

	cfg1 = RTL_R8(Config1);
	if ((cfg1 & LEDS0) && (cfg1 & LEDS1))
		RTL_W8(Config1, cfg1 & ~LEDS0);

	rtl_ephy_init(ioaddr, e_info_8102e_1, ARRAY_SIZE(e_info_8102e_1));
}

static void rtl_hw_start_8102e_2(void __iomem *ioaddr, struct pci_dev *pdev)
{
	rtl_csi_access_enable_2(ioaddr);

	rtl_tx_performance_tweak(pdev, 0x5 << MAX_READ_REQUEST_SHIFT);

	RTL_W8(Config1, MEMMAP | IOMAP | VPD | PMEnable);
	RTL_W8(Config3, RTL_R8(Config3) & ~Beacon_en);
}

static void rtl_hw_start_8102e_3(void __iomem *ioaddr, struct pci_dev *pdev)
{
	rtl_hw_start_8102e_2(ioaddr, pdev);

	rtl_ephy_write(ioaddr, 0x03, 0xc2f9);
}

static void rtl_hw_start_8105e_1(void __iomem *ioaddr, struct pci_dev *pdev)
{
	static const struct ephy_info e_info_8105e_1[] = {
		{ 0x07,	0, 0x4000 },
		{ 0x19,	0, 0x0200 },
		{ 0x19,	0, 0x0020 },
		{ 0x1e,	0, 0x2000 },
		{ 0x03,	0, 0x0001 },
		{ 0x19,	0, 0x0100 },
		{ 0x19,	0, 0x0004 },
		{ 0x0a,	0, 0x0020 }
	};

	/* Force LAN exit from ASPM if Rx/Tx are not idle */
	RTL_W32(FuncEvent, RTL_R32(FuncEvent) | 0x002800);

	/* Disable Early Tally Counter */
	RTL_W32(FuncEvent, RTL_R32(FuncEvent) & ~0x010000);

	RTL_W8(MCU, RTL_R8(MCU) | EN_NDP | EN_OOB_RESET);
	RTL_W8(DLLPR, RTL_R8(DLLPR) | PM_SWITCH);

	rtl_ephy_init(ioaddr, e_info_8105e_1, ARRAY_SIZE(e_info_8105e_1));
}

static void rtl_hw_start_8105e_2(void __iomem *ioaddr, struct pci_dev *pdev)
{
	rtl_hw_start_8105e_1(ioaddr, pdev);
	rtl_ephy_write(ioaddr, 0x1e, rtl_ephy_read(ioaddr, 0x1e) | 0x8000);
}

static void rtl_hw_start_8101(struct net_device *dev)
{
	struct rtl8169_private *tp = netdev_priv(dev);
	void __iomem *ioaddr = tp->mmio_addr;
	struct pci_dev *pdev = tp->pci_dev;

	if (tp->mac_version == RTL_GIGA_MAC_VER_13 ||
	    tp->mac_version == RTL_GIGA_MAC_VER_16) {
		int cap = tp->pcie_cap;

		if (cap) {
			pci_write_config_word(pdev, cap + PCI_EXP_DEVCTL,
					      PCI_EXP_DEVCTL_NOSNOOP_EN);
		}
	}

	RTL_W8(Cfg9346, Cfg9346_Unlock);

	switch (tp->mac_version) {
	case RTL_GIGA_MAC_VER_07:
		rtl_hw_start_8102e_1(ioaddr, pdev);
		break;

	case RTL_GIGA_MAC_VER_08:
		rtl_hw_start_8102e_3(ioaddr, pdev);
		break;

	case RTL_GIGA_MAC_VER_09:
		rtl_hw_start_8102e_2(ioaddr, pdev);
		break;

	case RTL_GIGA_MAC_VER_29:
		rtl_hw_start_8105e_1(ioaddr, pdev);
		break;
	case RTL_GIGA_MAC_VER_30:
		rtl_hw_start_8105e_2(ioaddr, pdev);
		break;
	}

	RTL_W8(Cfg9346, Cfg9346_Lock);

	RTL_W8(MaxTxPacketSize, TxPacketMax);

	rtl_set_rx_max_size(ioaddr, rx_buf_sz);

	tp->cp_cmd &= ~R810X_CPCMD_QUIRK_MASK;
	RTL_W16(CPlusCmd, tp->cp_cmd);

	RTL_W16(IntrMitigate, 0x0000);

	rtl_set_rx_tx_desc_registers(tp, ioaddr);

	RTL_W8(ChipCmd, CmdTxEnb | CmdRxEnb);
	rtl_set_rx_tx_config_registers(tp);

	RTL_R8(IntrMask);

	rtl_set_rx_mode(dev);

	RTL_W16(MultiIntr, RTL_R16(MultiIntr) & 0xf000);

	RTL_W16(IntrMask, tp->intr_event);
}

static int rtl8169_change_mtu(struct net_device *dev, int new_mtu)
{
	if (new_mtu < ETH_ZLEN || new_mtu > SafeMtu)
		return -EINVAL;

	dev->mtu = new_mtu;
	netdev_update_features(dev);

<<<<<<< HEAD
	if (!netif_running(dev))
		goto out;

	rtl8169_down(dev);

	rtl8169_set_rxbufsize(tp, dev->mtu);

	ret = rtl8169_init_ring(dev);
	if (ret < 0)
		goto out;

	napi_enable(&tp->napi);

	rtl_hw_start(dev);

	rtl8169_request_timer(dev);

out:
	return ret;
=======
	return 0;
>>>>>>> 02f8c6ae
}

static inline void rtl8169_make_unusable_by_asic(struct RxDesc *desc)
{
	desc->addr = cpu_to_le64(0x0badbadbadbadbadull);
	desc->opts1 &= ~cpu_to_le32(DescOwn | RsvdMask);
}

static void rtl8169_free_rx_databuff(struct rtl8169_private *tp,
				     void **data_buff, struct RxDesc *desc)
{
	dma_unmap_single(&tp->pci_dev->dev, le64_to_cpu(desc->addr), rx_buf_sz,
			 DMA_FROM_DEVICE);

	kfree(*data_buff);
	*data_buff = NULL;
	rtl8169_make_unusable_by_asic(desc);
}

static inline void rtl8169_mark_to_asic(struct RxDesc *desc, u32 rx_buf_sz)
{
	u32 eor = le32_to_cpu(desc->opts1) & RingEnd;

	desc->opts1 = cpu_to_le32(DescOwn | eor | rx_buf_sz);
}

static inline void rtl8169_map_to_asic(struct RxDesc *desc, dma_addr_t mapping,
				       u32 rx_buf_sz)
{
	desc->addr = cpu_to_le64(mapping);
	wmb();
	rtl8169_mark_to_asic(desc, rx_buf_sz);
}

<<<<<<< HEAD
static struct sk_buff *rtl8169_alloc_rx_skb(struct pci_dev *pdev,
					    struct net_device *dev,
					    struct RxDesc *desc, int rx_buf_sz,
					    unsigned int align, gfp_t gfp)
=======
static inline void *rtl8169_align(void *data)
>>>>>>> 02f8c6ae
{
	return (void *)ALIGN((long)data, 16);
}

static struct sk_buff *rtl8169_alloc_rx_data(struct rtl8169_private *tp,
					     struct RxDesc *desc)
{
	void *data;
	dma_addr_t mapping;
	struct device *d = &tp->pci_dev->dev;
	struct net_device *dev = tp->dev;
	int node = dev->dev.parent ? dev_to_node(dev->dev.parent) : -1;

<<<<<<< HEAD
	skb = __netdev_alloc_skb(dev, rx_buf_sz + pad, gfp);
	if (!skb)
		goto err_out;
=======
	data = kmalloc_node(rx_buf_sz, GFP_KERNEL, node);
	if (!data)
		return NULL;
>>>>>>> 02f8c6ae

	if (rtl8169_align(data) != data) {
		kfree(data);
		data = kmalloc_node(rx_buf_sz + 15, GFP_KERNEL, node);
		if (!data)
			return NULL;
	}

	mapping = dma_map_single(d, rtl8169_align(data), rx_buf_sz,
				 DMA_FROM_DEVICE);
	if (unlikely(dma_mapping_error(d, mapping))) {
		if (net_ratelimit())
			netif_err(tp, drv, tp->dev, "Failed to map RX DMA!\n");
		goto err_out;
	}

	rtl8169_map_to_asic(desc, mapping, rx_buf_sz);
	return data;

err_out:
	kfree(data);
	return NULL;
}

static void rtl8169_rx_clear(struct rtl8169_private *tp)
{
	unsigned int i;

	for (i = 0; i < NUM_RX_DESC; i++) {
		if (tp->Rx_databuff[i]) {
			rtl8169_free_rx_databuff(tp, tp->Rx_databuff + i,
					    tp->RxDescArray + i);
		}
	}
}

<<<<<<< HEAD
static u32 rtl8169_rx_fill(struct rtl8169_private *tp, struct net_device *dev,
			   u32 start, u32 end, gfp_t gfp)
=======
static inline void rtl8169_mark_as_last_descriptor(struct RxDesc *desc)
>>>>>>> 02f8c6ae
{
	desc->opts1 |= cpu_to_le32(RingEnd);
}

static int rtl8169_rx_fill(struct rtl8169_private *tp)
{
	unsigned int i;

	for (i = 0; i < NUM_RX_DESC; i++) {
		void *data;

		if (tp->Rx_databuff[i])
			continue;

<<<<<<< HEAD
		skb = rtl8169_alloc_rx_skb(tp->pci_dev, dev,
					   tp->RxDescArray + i,
					   tp->rx_buf_sz, tp->align, gfp);
		if (!skb)
			break;

		tp->Rx_skbuff[i] = skb;
=======
		data = rtl8169_alloc_rx_data(tp, tp->RxDescArray + i);
		if (!data) {
			rtl8169_make_unusable_by_asic(tp->RxDescArray + i);
			goto err_out;
		}
		tp->Rx_databuff[i] = data;
>>>>>>> 02f8c6ae
	}

	rtl8169_mark_as_last_descriptor(tp->RxDescArray + NUM_RX_DESC - 1);
	return 0;

err_out:
	rtl8169_rx_clear(tp);
	return -ENOMEM;
}

static void rtl8169_init_ring_indexes(struct rtl8169_private *tp)
{
	tp->dirty_tx = tp->dirty_rx = tp->cur_tx = tp->cur_rx = 0;
}

static int rtl8169_init_ring(struct net_device *dev)
{
	struct rtl8169_private *tp = netdev_priv(dev);

	rtl8169_init_ring_indexes(tp);

	memset(tp->tx_skb, 0x0, NUM_TX_DESC * sizeof(struct ring_info));
<<<<<<< HEAD
	memset(tp->Rx_skbuff, 0x0, NUM_RX_DESC * sizeof(struct sk_buff *));

	if (rtl8169_rx_fill(tp, dev, 0, NUM_RX_DESC, GFP_KERNEL) != NUM_RX_DESC)
		goto err_out;

	rtl8169_mark_as_last_descriptor(tp->RxDescArray + NUM_RX_DESC - 1);

	return 0;
=======
	memset(tp->Rx_databuff, 0x0, NUM_RX_DESC * sizeof(void *));
>>>>>>> 02f8c6ae

	return rtl8169_rx_fill(tp);
}

static void rtl8169_unmap_tx_skb(struct device *d, struct ring_info *tx_skb,
				 struct TxDesc *desc)
{
	unsigned int len = tx_skb->len;

	dma_unmap_single(d, le64_to_cpu(desc->addr), len, DMA_TO_DEVICE);

	desc->opts1 = 0x00;
	desc->opts2 = 0x00;
	desc->addr = 0x00;
	tx_skb->len = 0;
}

static void rtl8169_tx_clear_range(struct rtl8169_private *tp, u32 start,
				   unsigned int n)
{
	unsigned int i;

	for (i = 0; i < n; i++) {
		unsigned int entry = (start + i) % NUM_TX_DESC;
		struct ring_info *tx_skb = tp->tx_skb + entry;
		unsigned int len = tx_skb->len;

		if (len) {
			struct sk_buff *skb = tx_skb->skb;

			rtl8169_unmap_tx_skb(&tp->pci_dev->dev, tx_skb,
					     tp->TxDescArray + entry);
			if (skb) {
				tp->dev->stats.tx_dropped++;
				dev_kfree_skb(skb);
				tx_skb->skb = NULL;
			}
		}
	}
}

static void rtl8169_tx_clear(struct rtl8169_private *tp)
{
	rtl8169_tx_clear_range(tp, tp->dirty_tx, NUM_TX_DESC);
	tp->cur_tx = tp->dirty_tx = 0;
}

static void rtl8169_schedule_work(struct net_device *dev, work_func_t task)
{
	struct rtl8169_private *tp = netdev_priv(dev);

	PREPARE_DELAYED_WORK(&tp->task, task);
	schedule_delayed_work(&tp->task, 4);
}

static void rtl8169_wait_for_quiescence(struct net_device *dev)
{
	struct rtl8169_private *tp = netdev_priv(dev);
	void __iomem *ioaddr = tp->mmio_addr;

	synchronize_irq(dev->irq);

	/* Wait for any pending NAPI task to complete */
	napi_disable(&tp->napi);

	rtl8169_irq_mask_and_ack(ioaddr);

	tp->intr_mask = 0xffff;
	RTL_W16(IntrMask, tp->intr_event);
	napi_enable(&tp->napi);
}

static void rtl8169_reinit_task(struct work_struct *work)
{
	struct rtl8169_private *tp =
		container_of(work, struct rtl8169_private, task.work);
	struct net_device *dev = tp->dev;
	int ret;

	rtnl_lock();

	if (!netif_running(dev))
		goto out_unlock;

	rtl8169_wait_for_quiescence(dev);
	rtl8169_close(dev);

	ret = rtl8169_open(dev);
	if (unlikely(ret < 0)) {
		if (net_ratelimit())
			netif_err(tp, drv, dev,
				  "reinit failure (status = %d). Rescheduling\n",
				  ret);
		rtl8169_schedule_work(dev, rtl8169_reinit_task);
	}

out_unlock:
	rtnl_unlock();
}

static void rtl8169_reset_task(struct work_struct *work)
{
	struct rtl8169_private *tp =
		container_of(work, struct rtl8169_private, task.work);
	struct net_device *dev = tp->dev;
	int i;

	rtnl_lock();

	if (!netif_running(dev))
		goto out_unlock;

	rtl8169_wait_for_quiescence(dev);

	for (i = 0; i < NUM_RX_DESC; i++)
		rtl8169_mark_to_asic(tp->RxDescArray + i, rx_buf_sz);

	rtl8169_tx_clear(tp);

	rtl8169_init_ring_indexes(tp);
	rtl_hw_start(dev);
	netif_wake_queue(dev);
	rtl8169_check_link_status(dev, tp, tp->mmio_addr);

out_unlock:
	rtnl_unlock();
}

static void rtl8169_tx_timeout(struct net_device *dev)
{
	struct rtl8169_private *tp = netdev_priv(dev);

	rtl8169_hw_reset(tp);

	/* Let's wait a bit while any (async) irq lands on */
	rtl8169_schedule_work(dev, rtl8169_reset_task);
}

static int rtl8169_xmit_frags(struct rtl8169_private *tp, struct sk_buff *skb,
			      u32 *opts)
{
	struct skb_shared_info *info = skb_shinfo(skb);
	unsigned int cur_frag, entry;
	struct TxDesc * uninitialized_var(txd);
	struct device *d = &tp->pci_dev->dev;

	entry = tp->cur_tx;
	for (cur_frag = 0; cur_frag < info->nr_frags; cur_frag++) {
		skb_frag_t *frag = info->frags + cur_frag;
		dma_addr_t mapping;
		u32 status, len;
		void *addr;

		entry = (entry + 1) % NUM_TX_DESC;

		txd = tp->TxDescArray + entry;
		len = frag->size;
		addr = ((void *) page_address(frag->page)) + frag->page_offset;
		mapping = dma_map_single(d, addr, len, DMA_TO_DEVICE);
		if (unlikely(dma_mapping_error(d, mapping))) {
			if (net_ratelimit())
				netif_err(tp, drv, tp->dev,
					  "Failed to map TX fragments DMA!\n");
			goto err_out;
		}

		/* Anti gcc 2.95.3 bugware (sic) */
		status = opts[0] | len |
			(RingEnd * !((entry + 1) % NUM_TX_DESC));

		txd->opts1 = cpu_to_le32(status);
		txd->opts2 = cpu_to_le32(opts[1]);
		txd->addr = cpu_to_le64(mapping);

		tp->tx_skb[entry].len = len;
	}

	if (cur_frag) {
		tp->tx_skb[entry].skb = skb;
		txd->opts1 |= cpu_to_le32(LastFrag);
	}

	return cur_frag;

err_out:
	rtl8169_tx_clear_range(tp, tp->cur_tx + 1, cur_frag);
	return -EIO;
}

static inline void rtl8169_tso_csum(struct rtl8169_private *tp,
				    struct sk_buff *skb, u32 *opts)
{
	const struct rtl_tx_desc_info *info = tx_desc_info + tp->txd_version;
	u32 mss = skb_shinfo(skb)->gso_size;
	int offset = info->opts_offset;

	if (mss) {
		opts[0] |= TD_LSO;
		opts[offset] |= min(mss, TD_MSS_MAX) << info->mss_shift;
	} else if (skb->ip_summed == CHECKSUM_PARTIAL) {
		const struct iphdr *ip = ip_hdr(skb);

		if (ip->protocol == IPPROTO_TCP)
			opts[offset] |= info->checksum.tcp;
		else if (ip->protocol == IPPROTO_UDP)
			opts[offset] |= info->checksum.udp;
		else
			WARN_ON_ONCE(1);
	}
}

static netdev_tx_t rtl8169_start_xmit(struct sk_buff *skb,
				      struct net_device *dev)
{
	struct rtl8169_private *tp = netdev_priv(dev);
	unsigned int entry = tp->cur_tx % NUM_TX_DESC;
	struct TxDesc *txd = tp->TxDescArray + entry;
	void __iomem *ioaddr = tp->mmio_addr;
	struct device *d = &tp->pci_dev->dev;
	dma_addr_t mapping;
	u32 status, len;
	u32 opts[2];
	int frags;

	if (unlikely(TX_BUFFS_AVAIL(tp) < skb_shinfo(skb)->nr_frags)) {
		netif_err(tp, drv, dev, "BUG! Tx Ring full when queue awake!\n");
		goto err_stop_0;
	}

	if (unlikely(le32_to_cpu(txd->opts1) & DescOwn))
		goto err_stop_0;

	len = skb_headlen(skb);
	mapping = dma_map_single(d, skb->data, len, DMA_TO_DEVICE);
	if (unlikely(dma_mapping_error(d, mapping))) {
		if (net_ratelimit())
			netif_err(tp, drv, dev, "Failed to map TX DMA!\n");
		goto err_dma_0;
	}

	tp->tx_skb[entry].len = len;
	txd->addr = cpu_to_le64(mapping);

	opts[1] = cpu_to_le32(rtl8169_tx_vlan_tag(tp, skb));
	opts[0] = DescOwn;

	rtl8169_tso_csum(tp, skb, opts);

	frags = rtl8169_xmit_frags(tp, skb, opts);
	if (frags < 0)
		goto err_dma_1;
	else if (frags)
		opts[0] |= FirstFrag;
	else {
		opts[0] |= FirstFrag | LastFrag;
		tp->tx_skb[entry].skb = skb;
	}

	txd->opts2 = cpu_to_le32(opts[1]);

	wmb();

	/* Anti gcc 2.95.3 bugware (sic) */
	status = opts[0] | len | (RingEnd * !((entry + 1) % NUM_TX_DESC));
	txd->opts1 = cpu_to_le32(status);

	tp->cur_tx += frags + 1;

	wmb();

	RTL_W8(TxPoll, NPQ);

	if (TX_BUFFS_AVAIL(tp) < MAX_SKB_FRAGS) {
		netif_stop_queue(dev);
		smp_rmb();
		if (TX_BUFFS_AVAIL(tp) >= MAX_SKB_FRAGS)
			netif_wake_queue(dev);
	}

	return NETDEV_TX_OK;

err_dma_1:
	rtl8169_unmap_tx_skb(d, tp->tx_skb + entry, txd);
err_dma_0:
	dev_kfree_skb(skb);
	dev->stats.tx_dropped++;
	return NETDEV_TX_OK;

err_stop_0:
	netif_stop_queue(dev);
	dev->stats.tx_dropped++;
	return NETDEV_TX_BUSY;
}

static void rtl8169_pcierr_interrupt(struct net_device *dev)
{
	struct rtl8169_private *tp = netdev_priv(dev);
	struct pci_dev *pdev = tp->pci_dev;
	u16 pci_status, pci_cmd;

	pci_read_config_word(pdev, PCI_COMMAND, &pci_cmd);
	pci_read_config_word(pdev, PCI_STATUS, &pci_status);

	netif_err(tp, intr, dev, "PCI error (cmd = 0x%04x, status = 0x%04x)\n",
		  pci_cmd, pci_status);

	/*
	 * The recovery sequence below admits a very elaborated explanation:
	 * - it seems to work;
	 * - I did not see what else could be done;
	 * - it makes iop3xx happy.
	 *
	 * Feel free to adjust to your needs.
	 */
	if (pdev->broken_parity_status)
		pci_cmd &= ~PCI_COMMAND_PARITY;
	else
		pci_cmd |= PCI_COMMAND_SERR | PCI_COMMAND_PARITY;

	pci_write_config_word(pdev, PCI_COMMAND, pci_cmd);

	pci_write_config_word(pdev, PCI_STATUS,
		pci_status & (PCI_STATUS_DETECTED_PARITY |
		PCI_STATUS_SIG_SYSTEM_ERROR | PCI_STATUS_REC_MASTER_ABORT |
		PCI_STATUS_REC_TARGET_ABORT | PCI_STATUS_SIG_TARGET_ABORT));

	/* The infamous DAC f*ckup only happens at boot time */
	if ((tp->cp_cmd & PCIDAC) && !tp->dirty_rx && !tp->cur_rx) {
		void __iomem *ioaddr = tp->mmio_addr;

		netif_info(tp, intr, dev, "disabling PCI DAC\n");
		tp->cp_cmd &= ~PCIDAC;
		RTL_W16(CPlusCmd, tp->cp_cmd);
		dev->features &= ~NETIF_F_HIGHDMA;
	}

	rtl8169_hw_reset(tp);

	rtl8169_schedule_work(dev, rtl8169_reinit_task);
}

static void rtl8169_tx_interrupt(struct net_device *dev,
				 struct rtl8169_private *tp,
				 void __iomem *ioaddr)
{
	unsigned int dirty_tx, tx_left;

	dirty_tx = tp->dirty_tx;
	smp_rmb();
	tx_left = tp->cur_tx - dirty_tx;

	while (tx_left > 0) {
		unsigned int entry = dirty_tx % NUM_TX_DESC;
		struct ring_info *tx_skb = tp->tx_skb + entry;
		u32 status;

		rmb();
		status = le32_to_cpu(tp->TxDescArray[entry].opts1);
		if (status & DescOwn)
			break;

		rtl8169_unmap_tx_skb(&tp->pci_dev->dev, tx_skb,
				     tp->TxDescArray + entry);
		if (status & LastFrag) {
			dev->stats.tx_packets++;
			dev->stats.tx_bytes += tx_skb->skb->len;
			dev_kfree_skb(tx_skb->skb);
			tx_skb->skb = NULL;
		}
		dirty_tx++;
		tx_left--;
	}

	if (tp->dirty_tx != dirty_tx) {
		tp->dirty_tx = dirty_tx;
		smp_wmb();
		if (netif_queue_stopped(dev) &&
		    (TX_BUFFS_AVAIL(tp) >= MAX_SKB_FRAGS)) {
			netif_wake_queue(dev);
		}
		/*
		 * 8168 hack: TxPoll requests are lost when the Tx packets are
		 * too close. Let's kick an extra TxPoll request when a burst
		 * of start_xmit activity is detected (if it is not detected,
		 * it is slow enough). -- FR
		 */
		smp_rmb();
		if (tp->cur_tx != dirty_tx)
			RTL_W8(TxPoll, NPQ);
	}
}

static inline int rtl8169_fragmented_frame(u32 status)
{
	return (status & (FirstFrag | LastFrag)) != (FirstFrag | LastFrag);
}

static inline void rtl8169_rx_csum(struct sk_buff *skb, u32 opts1)
{
	u32 status = opts1 & RxProtoMask;

	if (((status == RxProtoTCP) && !(opts1 & TCPFail)) ||
	    ((status == RxProtoUDP) && !(opts1 & UDPFail)))
		skb->ip_summed = CHECKSUM_UNNECESSARY;
	else
		skb_checksum_none_assert(skb);
}

static struct sk_buff *rtl8169_try_rx_copy(void *data,
					   struct rtl8169_private *tp,
					   int pkt_size,
					   dma_addr_t addr)
{
	struct sk_buff *skb;
	struct device *d = &tp->pci_dev->dev;

<<<<<<< HEAD
	if (pkt_size >= rx_copybreak)
		goto out;

	skb = netdev_alloc_skb_ip_align(tp->dev, pkt_size);
	if (!skb)
		goto out;

	pci_dma_sync_single_for_cpu(tp->pci_dev, addr, pkt_size,
				    PCI_DMA_FROMDEVICE);
	skb_copy_from_linear_data(*sk_buff, skb->data, pkt_size);
	*sk_buff = skb;
	done = true;
out:
	return done;
=======
	data = rtl8169_align(data);
	dma_sync_single_for_cpu(d, addr, pkt_size, DMA_FROM_DEVICE);
	prefetch(data);
	skb = netdev_alloc_skb_ip_align(tp->dev, pkt_size);
	if (skb)
		memcpy(skb->data, data, pkt_size);
	dma_sync_single_for_device(d, addr, pkt_size, DMA_FROM_DEVICE);

	return skb;
>>>>>>> 02f8c6ae
}

static int rtl8169_rx_interrupt(struct net_device *dev,
				struct rtl8169_private *tp,
				void __iomem *ioaddr, u32 budget)
{
	unsigned int cur_rx, rx_left;
	unsigned int count;

	cur_rx = tp->cur_rx;
	rx_left = NUM_RX_DESC + tp->dirty_rx - cur_rx;
	rx_left = min(rx_left, budget);

	for (; rx_left > 0; rx_left--, cur_rx++) {
		unsigned int entry = cur_rx % NUM_RX_DESC;
		struct RxDesc *desc = tp->RxDescArray + entry;
		u32 status;

		rmb();
		status = le32_to_cpu(desc->opts1);

		if (status & DescOwn)
			break;
		if (unlikely(status & RxRES)) {
			netif_info(tp, rx_err, dev, "Rx ERROR. status = %08x\n",
				   status);
			dev->stats.rx_errors++;
			if (status & (RxRWT | RxRUNT))
				dev->stats.rx_length_errors++;
			if (status & RxCRC)
				dev->stats.rx_crc_errors++;
			if (status & RxFOVF) {
				rtl8169_schedule_work(dev, rtl8169_reset_task);
				dev->stats.rx_fifo_errors++;
			}
			rtl8169_mark_to_asic(desc, rx_buf_sz);
		} else {
			struct sk_buff *skb;
			dma_addr_t addr = le64_to_cpu(desc->addr);
			int pkt_size = (status & 0x00001FFF) - 4;

			/*
			 * The driver does not support incoming fragmented
			 * frames. They are seen as a symptom of over-mtu
			 * sized frames.
			 */
			if (unlikely(rtl8169_fragmented_frame(status))) {
				dev->stats.rx_dropped++;
				dev->stats.rx_length_errors++;
				rtl8169_mark_to_asic(desc, rx_buf_sz);
				continue;
			}

			skb = rtl8169_try_rx_copy(tp->Rx_databuff[entry],
						  tp, pkt_size, addr);
			rtl8169_mark_to_asic(desc, rx_buf_sz);
			if (!skb) {
				dev->stats.rx_dropped++;
				continue;
			}

			rtl8169_rx_csum(skb, status);
			skb_put(skb, pkt_size);
			skb->protocol = eth_type_trans(skb, dev);

			rtl8169_rx_vlan_tag(desc, skb);

			napi_gro_receive(&tp->napi, skb);

			dev->stats.rx_bytes += pkt_size;
			dev->stats.rx_packets++;
		}

		/* Work around for AMD plateform. */
		if ((desc->opts2 & cpu_to_le32(0xfffe000)) &&
		    (tp->mac_version == RTL_GIGA_MAC_VER_05)) {
			desc->opts2 = 0;
			cur_rx++;
		}
	}

	count = cur_rx - tp->cur_rx;
	tp->cur_rx = cur_rx;

<<<<<<< HEAD
	delta = rtl8169_rx_fill(tp, dev, tp->dirty_rx, tp->cur_rx, GFP_ATOMIC);
	if (!delta && count && netif_msg_intr(tp))
		printk(KERN_INFO "%s: no Rx buffer allocated\n", dev->name);
	tp->dirty_rx += delta;

	/*
	 * FIXME: until there is periodic timer to try and refill the ring,
	 * a temporary shortage may definitely kill the Rx process.
	 * - disable the asic to try and avoid an overflow and kick it again
	 *   after refill ?
	 * - how do others driver handle this condition (Uh oh...).
	 */
	if ((tp->dirty_rx + NUM_RX_DESC == tp->cur_rx) && netif_msg_intr(tp))
		printk(KERN_EMERG "%s: Rx buffers exhausted\n", dev->name);
=======
	tp->dirty_rx += count;
>>>>>>> 02f8c6ae

	return count;
}

static irqreturn_t rtl8169_interrupt(int irq, void *dev_instance)
{
	struct net_device *dev = dev_instance;
	struct rtl8169_private *tp = netdev_priv(dev);
	void __iomem *ioaddr = tp->mmio_addr;
	int handled = 0;
	int status;

	/* loop handling interrupts until we have no new ones or
	 * we hit a invalid/hotplug case.
	 */
	status = RTL_R16(IntrStatus);
	while (status && status != 0xffff) {
		handled = 1;

		/* Handle all of the error cases first. These will reset
		 * the chip, so just exit the loop.
		 */
		if (unlikely(!netif_running(dev))) {
			rtl8169_asic_down(ioaddr);
			break;
		}

<<<<<<< HEAD
		/* Work around for rx fifo overflow */
		if (unlikely(status & RxFIFOOver) &&
		    (tp->mac_version == RTL_GIGA_MAC_VER_11 ||
		     tp->mac_version == RTL_GIGA_MAC_VER_22)) {
			netif_stop_queue(dev);
			rtl8169_tx_timeout(dev);
			break;
=======
		if (unlikely(status & RxFIFOOver)) {
			switch (tp->mac_version) {
			/* Work around for rx fifo overflow */
			case RTL_GIGA_MAC_VER_11:
			case RTL_GIGA_MAC_VER_22:
			case RTL_GIGA_MAC_VER_26:
				netif_stop_queue(dev);
				rtl8169_tx_timeout(dev);
				goto done;
			/* Testers needed. */
			case RTL_GIGA_MAC_VER_17:
			case RTL_GIGA_MAC_VER_19:
			case RTL_GIGA_MAC_VER_20:
			case RTL_GIGA_MAC_VER_21:
			case RTL_GIGA_MAC_VER_23:
			case RTL_GIGA_MAC_VER_24:
			case RTL_GIGA_MAC_VER_27:
			case RTL_GIGA_MAC_VER_28:
			case RTL_GIGA_MAC_VER_31:
			/* Experimental science. Pktgen proof. */
			case RTL_GIGA_MAC_VER_12:
			case RTL_GIGA_MAC_VER_25:
				if (status == RxFIFOOver)
					goto done;
				break;
			default:
				break;
			}
>>>>>>> 02f8c6ae
		}

		if (unlikely(status & SYSErr)) {
			rtl8169_pcierr_interrupt(dev);
			break;
		}

		if (status & LinkChg)
			__rtl8169_check_link_status(dev, tp, ioaddr, true);

		/* We need to see the lastest version of tp->intr_mask to
		 * avoid ignoring an MSI interrupt and having to wait for
		 * another event which may never come.
		 */
		smp_rmb();
		if (status & tp->intr_mask & tp->napi_event) {
			RTL_W16(IntrMask, tp->intr_event & ~tp->napi_event);
			tp->intr_mask = ~tp->napi_event;

			if (likely(napi_schedule_prep(&tp->napi)))
				__napi_schedule(&tp->napi);
			else
				netif_info(tp, intr, dev,
					   "interrupt %04x in poll\n", status);
		}

		/* We only get a new MSI interrupt when all active irq
		 * sources on the chip have been acknowledged. So, ack
		 * everything we've seen and check if new sources have become
		 * active to avoid blocking all interrupts from the chip.
		 */
		RTL_W16(IntrStatus,
			(status & RxFIFOOver) ? (status | RxOverflow) : status);
		status = RTL_R16(IntrStatus);
	}
done:
	return IRQ_RETVAL(handled);
}

static int rtl8169_poll(struct napi_struct *napi, int budget)
{
	struct rtl8169_private *tp = container_of(napi, struct rtl8169_private, napi);
	struct net_device *dev = tp->dev;
	void __iomem *ioaddr = tp->mmio_addr;
	int work_done;

	work_done = rtl8169_rx_interrupt(dev, tp, ioaddr, (u32) budget);
	rtl8169_tx_interrupt(dev, tp, ioaddr);

	if (work_done < budget) {
		napi_complete(napi);

		/* We need for force the visibility of tp->intr_mask
		 * for other CPUs, as we can loose an MSI interrupt
		 * and potentially wait for a retransmit timeout if we don't.
		 * The posted write to IntrMask is safe, as it will
		 * eventually make it to the chip and we won't loose anything
		 * until it does.
		 */
		tp->intr_mask = 0xffff;
		wmb();
		RTL_W16(IntrMask, tp->intr_event);
	}

	return work_done;
}

static void rtl8169_rx_missed(struct net_device *dev, void __iomem *ioaddr)
{
	struct rtl8169_private *tp = netdev_priv(dev);

	if (tp->mac_version > RTL_GIGA_MAC_VER_06)
		return;

	dev->stats.rx_missed_errors += (RTL_R32(RxMissed) & 0xffffff);
	RTL_W32(RxMissed, 0);
}

static void rtl8169_down(struct net_device *dev)
{
	struct rtl8169_private *tp = netdev_priv(dev);
	void __iomem *ioaddr = tp->mmio_addr;

	del_timer_sync(&tp->timer);

	netif_stop_queue(dev);

	napi_disable(&tp->napi);

	spin_lock_irq(&tp->lock);

	rtl8169_asic_down(ioaddr);
	/*
	 * At this point device interrupts can not be enabled in any function,
	 * as netif_running is not true (rtl8169_interrupt, rtl8169_reset_task,
	 * rtl8169_reinit_task) and napi is disabled (rtl8169_poll).
	 */
	rtl8169_rx_missed(dev, ioaddr);

	spin_unlock_irq(&tp->lock);

	synchronize_irq(dev->irq);

	/* Give a racing hard_start_xmit a few cycles to complete. */
	synchronize_sched();  /* FIXME: should this be synchronize_irq()? */

	rtl8169_tx_clear(tp);

	rtl8169_rx_clear(tp);

	rtl_pll_power_down(tp);
}

static int rtl8169_close(struct net_device *dev)
{
	struct rtl8169_private *tp = netdev_priv(dev);
	struct pci_dev *pdev = tp->pci_dev;

	pm_runtime_get_sync(&pdev->dev);

	/* Update counters before going down */
	rtl8169_update_counters(dev);

	rtl8169_down(dev);

	free_irq(dev->irq, dev);

	dma_free_coherent(&pdev->dev, R8169_RX_RING_BYTES, tp->RxDescArray,
			  tp->RxPhyAddr);
	dma_free_coherent(&pdev->dev, R8169_TX_RING_BYTES, tp->TxDescArray,
			  tp->TxPhyAddr);
	tp->TxDescArray = NULL;
	tp->RxDescArray = NULL;

	pm_runtime_put_sync(&pdev->dev);

	return 0;
}

static void rtl_set_rx_mode(struct net_device *dev)
{
	struct rtl8169_private *tp = netdev_priv(dev);
	void __iomem *ioaddr = tp->mmio_addr;
	unsigned long flags;
	u32 mc_filter[2];	/* Multicast hash filter */
	int rx_mode;
	u32 tmp = 0;

	if (dev->flags & IFF_PROMISC) {
		/* Unconditionally log net taps. */
		netif_notice(tp, link, dev, "Promiscuous mode enabled\n");
		rx_mode =
		    AcceptBroadcast | AcceptMulticast | AcceptMyPhys |
		    AcceptAllPhys;
		mc_filter[1] = mc_filter[0] = 0xffffffff;
	} else if ((netdev_mc_count(dev) > multicast_filter_limit) ||
		   (dev->flags & IFF_ALLMULTI)) {
		/* Too many to filter perfectly -- accept all multicasts. */
		rx_mode = AcceptBroadcast | AcceptMulticast | AcceptMyPhys;
		mc_filter[1] = mc_filter[0] = 0xffffffff;
	} else {
		struct netdev_hw_addr *ha;

		rx_mode = AcceptBroadcast | AcceptMyPhys;
		mc_filter[1] = mc_filter[0] = 0;
		netdev_for_each_mc_addr(ha, dev) {
			int bit_nr = ether_crc(ETH_ALEN, ha->addr) >> 26;
			mc_filter[bit_nr >> 5] |= 1 << (bit_nr & 31);
			rx_mode |= AcceptMulticast;
		}
	}

	spin_lock_irqsave(&tp->lock, flags);

	tmp = rtl8169_rx_config | rx_mode |
	      (RTL_R32(RxConfig) & RTL_RX_CONFIG_MASK);

	if (tp->mac_version > RTL_GIGA_MAC_VER_06) {
		u32 data = mc_filter[0];

		mc_filter[0] = swab32(mc_filter[1]);
		mc_filter[1] = swab32(data);
	}

	RTL_W32(MAR0 + 4, mc_filter[1]);
	RTL_W32(MAR0 + 0, mc_filter[0]);

	RTL_W32(RxConfig, tmp);

	spin_unlock_irqrestore(&tp->lock, flags);
}

/**
 *  rtl8169_get_stats - Get rtl8169 read/write statistics
 *  @dev: The Ethernet Device to get statistics for
 *
 *  Get TX/RX statistics for rtl8169
 */
static struct net_device_stats *rtl8169_get_stats(struct net_device *dev)
{
	struct rtl8169_private *tp = netdev_priv(dev);
	void __iomem *ioaddr = tp->mmio_addr;
	unsigned long flags;

	if (netif_running(dev)) {
		spin_lock_irqsave(&tp->lock, flags);
		rtl8169_rx_missed(dev, ioaddr);
		spin_unlock_irqrestore(&tp->lock, flags);
	}

	return &dev->stats;
}

static void rtl8169_net_suspend(struct net_device *dev)
{
	struct rtl8169_private *tp = netdev_priv(dev);

	if (!netif_running(dev))
		return;

	rtl_pll_power_down(tp);

	netif_device_detach(dev);
	netif_stop_queue(dev);
}

#ifdef CONFIG_PM

static int rtl8169_suspend(struct device *device)
{
	struct pci_dev *pdev = to_pci_dev(device);
	struct net_device *dev = pci_get_drvdata(pdev);

	rtl8169_net_suspend(dev);

	return 0;
}

static void __rtl8169_resume(struct net_device *dev)
{
	struct rtl8169_private *tp = netdev_priv(dev);

	netif_device_attach(dev);

	rtl_pll_power_up(tp);

	rtl8169_schedule_work(dev, rtl8169_reset_task);
}

static int rtl8169_resume(struct device *device)
{
	struct pci_dev *pdev = to_pci_dev(device);
	struct net_device *dev = pci_get_drvdata(pdev);
	struct rtl8169_private *tp = netdev_priv(dev);

	rtl8169_init_phy(dev, tp);

	if (netif_running(dev))
		__rtl8169_resume(dev);

	return 0;
}

static int rtl8169_runtime_suspend(struct device *device)
{
	struct pci_dev *pdev = to_pci_dev(device);
	struct net_device *dev = pci_get_drvdata(pdev);
	struct rtl8169_private *tp = netdev_priv(dev);

	if (!tp->TxDescArray)
		return 0;

	spin_lock_irq(&tp->lock);
	tp->saved_wolopts = __rtl8169_get_wol(tp);
	__rtl8169_set_wol(tp, WAKE_ANY);
	spin_unlock_irq(&tp->lock);

	rtl8169_net_suspend(dev);

	return 0;
}

static int rtl8169_runtime_resume(struct device *device)
{
	struct pci_dev *pdev = to_pci_dev(device);
	struct net_device *dev = pci_get_drvdata(pdev);
	struct rtl8169_private *tp = netdev_priv(dev);

	if (!tp->TxDescArray)
		return 0;

	spin_lock_irq(&tp->lock);
	__rtl8169_set_wol(tp, tp->saved_wolopts);
	tp->saved_wolopts = 0;
	spin_unlock_irq(&tp->lock);

	rtl8169_init_phy(dev, tp);

	__rtl8169_resume(dev);

	return 0;
}

<<<<<<< HEAD
static const struct dev_pm_ops rtl8169_pm_ops = {
	.suspend = rtl8169_suspend,
	.resume = rtl8169_resume,
	.freeze = rtl8169_suspend,
	.thaw = rtl8169_resume,
	.poweroff = rtl8169_suspend,
	.restore = rtl8169_resume,
=======
static int rtl8169_runtime_idle(struct device *device)
{
	struct pci_dev *pdev = to_pci_dev(device);
	struct net_device *dev = pci_get_drvdata(pdev);
	struct rtl8169_private *tp = netdev_priv(dev);

	return tp->TxDescArray ? -EBUSY : 0;
}

static const struct dev_pm_ops rtl8169_pm_ops = {
	.suspend		= rtl8169_suspend,
	.resume			= rtl8169_resume,
	.freeze			= rtl8169_suspend,
	.thaw			= rtl8169_resume,
	.poweroff		= rtl8169_suspend,
	.restore		= rtl8169_resume,
	.runtime_suspend	= rtl8169_runtime_suspend,
	.runtime_resume		= rtl8169_runtime_resume,
	.runtime_idle		= rtl8169_runtime_idle,
>>>>>>> 02f8c6ae
};

#define RTL8169_PM_OPS	(&rtl8169_pm_ops)

#else /* !CONFIG_PM */

#define RTL8169_PM_OPS	NULL

#endif /* !CONFIG_PM */

static void rtl_shutdown(struct pci_dev *pdev)
{
	struct net_device *dev = pci_get_drvdata(pdev);
	struct rtl8169_private *tp = netdev_priv(dev);
	void __iomem *ioaddr = tp->mmio_addr;

	rtl8169_net_suspend(dev);

	/* Restore original MAC address */
	rtl_rar_set(tp, dev->perm_addr);

	spin_lock_irq(&tp->lock);

	rtl8169_asic_down(ioaddr);

	spin_unlock_irq(&tp->lock);

	if (system_state == SYSTEM_POWER_OFF) {
		/* WoL fails with some 8168 when the receiver is disabled. */
		if (tp->features & RTL_FEATURE_WOL) {
			pci_clear_master(pdev);

			RTL_W8(ChipCmd, CmdRxEnb);
			/* PCI commit */
			RTL_R8(ChipCmd);
		}

		pci_wake_from_d3(pdev, true);
		pci_set_power_state(pdev, PCI_D3hot);
	}
}

static struct pci_driver rtl8169_pci_driver = {
	.name		= MODULENAME,
	.id_table	= rtl8169_pci_tbl,
	.probe		= rtl8169_init_one,
	.remove		= __devexit_p(rtl8169_remove_one),
	.shutdown	= rtl_shutdown,
	.driver.pm	= RTL8169_PM_OPS,
};

static int __init rtl8169_init_module(void)
{
	return pci_register_driver(&rtl8169_pci_driver);
}

static void __exit rtl8169_cleanup_module(void)
{
	pci_unregister_driver(&rtl8169_pci_driver);
}

module_init(rtl8169_init_module);
module_exit(rtl8169_cleanup_module);<|MERGE_RESOLUTION|>--- conflicted
+++ resolved
@@ -23,14 +23,10 @@
 #include <linux/tcp.h>
 #include <linux/init.h>
 #include <linux/dma-mapping.h>
-<<<<<<< HEAD
-#include <linux/pci-aspm.h>
-=======
 #include <linux/pm_runtime.h>
 #include <linux/firmware.h>
 #include <linux/pci-aspm.h>
 #include <linux/prefetch.h>
->>>>>>> 02f8c6ae
 
 #include <asm/system.h>
 #include <asm/io.h>
@@ -251,16 +247,7 @@
 
 MODULE_DEVICE_TABLE(pci, rtl8169_pci_tbl);
 
-<<<<<<< HEAD
-/*
- * we set our copybreak very high so that we don't have
- * to allocate 16k frames all the time (see note in
- * rtl8169_open()
- */
-static int rx_copybreak = 16383;
-=======
 static int rx_buf_sz = 16383;
->>>>>>> 02f8c6ae
 static int use_dac;
 static struct {
 	u32 msg_enable;
@@ -855,8 +842,6 @@
 	 */
 	udelay(20);
 
-<<<<<<< HEAD
-=======
 	return value;
 }
 
@@ -932,7 +917,6 @@
 
 	r8168dp_2_mdio_stop(ioaddr);
 
->>>>>>> 02f8c6ae
 	return value;
 }
 
@@ -3528,16 +3512,6 @@
 	pci_set_drvdata(pdev, NULL);
 }
 
-<<<<<<< HEAD
-static void rtl8169_set_rxbufsize(struct rtl8169_private *tp,
-				  unsigned int mtu)
-{
-	unsigned int max_frame = mtu + VLAN_ETH_HLEN + ETH_FCS_LEN;
-
-	if (max_frame != 16383)
-		printk(KERN_WARNING PFX "WARNING! Changing of MTU on this "
-			"NIC may lead to frame reception errors!\n");
-=======
 static void rtl_request_firmware(struct rtl8169_private *tp)
 {
 	/* Return early if the firmware is already loaded / cached. */
@@ -3547,7 +3521,6 @@
 		name = rtl_lookup_firmware_name(tp);
 		if (name) {
 			int rc;
->>>>>>> 02f8c6ae
 
 			rc = request_firmware(&tp->fw, name, &tp->pci_dev->dev);
 			if (rc >= 0)
@@ -3567,22 +3540,7 @@
 	struct pci_dev *pdev = tp->pci_dev;
 	int retval = -ENOMEM;
 
-<<<<<<< HEAD
-
-	/*
-	 * Note that we use a magic value here, its wierd I know
-	 * its done because, some subset of rtl8169 hardware suffers from
-	 * a problem in which frames received that are longer than
-	 * the size set in RxMaxSize register return garbage sizes
-	 * when received.  To avoid this we need to turn off filtering,
-	 * which is done by setting a value of 16383 in the RxMaxSize register
-	 * and allocating 16k frames to handle the largest possible rx value
-	 * thats what the magic math below does.
-	 */
-	rtl8169_set_rxbufsize(tp, 16383 - VLAN_ETH_HLEN - ETH_FCS_LEN);
-=======
 	pm_runtime_get_sync(&pdev->dev);
->>>>>>> 02f8c6ae
 
 	/*
 	 * Rx and Tx desscriptors needs 256 bytes alignment.
@@ -4383,29 +4341,7 @@
 	dev->mtu = new_mtu;
 	netdev_update_features(dev);
 
-<<<<<<< HEAD
-	if (!netif_running(dev))
-		goto out;
-
-	rtl8169_down(dev);
-
-	rtl8169_set_rxbufsize(tp, dev->mtu);
-
-	ret = rtl8169_init_ring(dev);
-	if (ret < 0)
-		goto out;
-
-	napi_enable(&tp->napi);
-
-	rtl_hw_start(dev);
-
-	rtl8169_request_timer(dev);
-
-out:
-	return ret;
-=======
 	return 0;
->>>>>>> 02f8c6ae
 }
 
 static inline void rtl8169_make_unusable_by_asic(struct RxDesc *desc)
@@ -4440,14 +4376,7 @@
 	rtl8169_mark_to_asic(desc, rx_buf_sz);
 }
 
-<<<<<<< HEAD
-static struct sk_buff *rtl8169_alloc_rx_skb(struct pci_dev *pdev,
-					    struct net_device *dev,
-					    struct RxDesc *desc, int rx_buf_sz,
-					    unsigned int align, gfp_t gfp)
-=======
 static inline void *rtl8169_align(void *data)
->>>>>>> 02f8c6ae
 {
 	return (void *)ALIGN((long)data, 16);
 }
@@ -4461,15 +4390,9 @@
 	struct net_device *dev = tp->dev;
 	int node = dev->dev.parent ? dev_to_node(dev->dev.parent) : -1;
 
-<<<<<<< HEAD
-	skb = __netdev_alloc_skb(dev, rx_buf_sz + pad, gfp);
-	if (!skb)
-		goto err_out;
-=======
 	data = kmalloc_node(rx_buf_sz, GFP_KERNEL, node);
 	if (!data)
 		return NULL;
->>>>>>> 02f8c6ae
 
 	if (rtl8169_align(data) != data) {
 		kfree(data);
@@ -4506,12 +4429,7 @@
 	}
 }
 
-<<<<<<< HEAD
-static u32 rtl8169_rx_fill(struct rtl8169_private *tp, struct net_device *dev,
-			   u32 start, u32 end, gfp_t gfp)
-=======
 static inline void rtl8169_mark_as_last_descriptor(struct RxDesc *desc)
->>>>>>> 02f8c6ae
 {
 	desc->opts1 |= cpu_to_le32(RingEnd);
 }
@@ -4526,22 +4444,12 @@
 		if (tp->Rx_databuff[i])
 			continue;
 
-<<<<<<< HEAD
-		skb = rtl8169_alloc_rx_skb(tp->pci_dev, dev,
-					   tp->RxDescArray + i,
-					   tp->rx_buf_sz, tp->align, gfp);
-		if (!skb)
-			break;
-
-		tp->Rx_skbuff[i] = skb;
-=======
 		data = rtl8169_alloc_rx_data(tp, tp->RxDescArray + i);
 		if (!data) {
 			rtl8169_make_unusable_by_asic(tp->RxDescArray + i);
 			goto err_out;
 		}
 		tp->Rx_databuff[i] = data;
->>>>>>> 02f8c6ae
 	}
 
 	rtl8169_mark_as_last_descriptor(tp->RxDescArray + NUM_RX_DESC - 1);
@@ -4564,18 +4472,7 @@
 	rtl8169_init_ring_indexes(tp);
 
 	memset(tp->tx_skb, 0x0, NUM_TX_DESC * sizeof(struct ring_info));
-<<<<<<< HEAD
-	memset(tp->Rx_skbuff, 0x0, NUM_RX_DESC * sizeof(struct sk_buff *));
-
-	if (rtl8169_rx_fill(tp, dev, 0, NUM_RX_DESC, GFP_KERNEL) != NUM_RX_DESC)
-		goto err_out;
-
-	rtl8169_mark_as_last_descriptor(tp->RxDescArray + NUM_RX_DESC - 1);
-
-	return 0;
-=======
 	memset(tp->Rx_databuff, 0x0, NUM_RX_DESC * sizeof(void *));
->>>>>>> 02f8c6ae
 
 	return rtl8169_rx_fill(tp);
 }
@@ -4992,22 +4889,6 @@
 	struct sk_buff *skb;
 	struct device *d = &tp->pci_dev->dev;
 
-<<<<<<< HEAD
-	if (pkt_size >= rx_copybreak)
-		goto out;
-
-	skb = netdev_alloc_skb_ip_align(tp->dev, pkt_size);
-	if (!skb)
-		goto out;
-
-	pci_dma_sync_single_for_cpu(tp->pci_dev, addr, pkt_size,
-				    PCI_DMA_FROMDEVICE);
-	skb_copy_from_linear_data(*sk_buff, skb->data, pkt_size);
-	*sk_buff = skb;
-	done = true;
-out:
-	return done;
-=======
 	data = rtl8169_align(data);
 	dma_sync_single_for_cpu(d, addr, pkt_size, DMA_FROM_DEVICE);
 	prefetch(data);
@@ -5017,7 +4898,6 @@
 	dma_sync_single_for_device(d, addr, pkt_size, DMA_FROM_DEVICE);
 
 	return skb;
->>>>>>> 02f8c6ae
 }
 
 static int rtl8169_rx_interrupt(struct net_device *dev,
@@ -5102,24 +4982,7 @@
 	count = cur_rx - tp->cur_rx;
 	tp->cur_rx = cur_rx;
 
-<<<<<<< HEAD
-	delta = rtl8169_rx_fill(tp, dev, tp->dirty_rx, tp->cur_rx, GFP_ATOMIC);
-	if (!delta && count && netif_msg_intr(tp))
-		printk(KERN_INFO "%s: no Rx buffer allocated\n", dev->name);
-	tp->dirty_rx += delta;
-
-	/*
-	 * FIXME: until there is periodic timer to try and refill the ring,
-	 * a temporary shortage may definitely kill the Rx process.
-	 * - disable the asic to try and avoid an overflow and kick it again
-	 *   after refill ?
-	 * - how do others driver handle this condition (Uh oh...).
-	 */
-	if ((tp->dirty_rx + NUM_RX_DESC == tp->cur_rx) && netif_msg_intr(tp))
-		printk(KERN_EMERG "%s: Rx buffers exhausted\n", dev->name);
-=======
 	tp->dirty_rx += count;
->>>>>>> 02f8c6ae
 
 	return count;
 }
@@ -5147,15 +5010,6 @@
 			break;
 		}
 
-<<<<<<< HEAD
-		/* Work around for rx fifo overflow */
-		if (unlikely(status & RxFIFOOver) &&
-		    (tp->mac_version == RTL_GIGA_MAC_VER_11 ||
-		     tp->mac_version == RTL_GIGA_MAC_VER_22)) {
-			netif_stop_queue(dev);
-			rtl8169_tx_timeout(dev);
-			break;
-=======
 		if (unlikely(status & RxFIFOOver)) {
 			switch (tp->mac_version) {
 			/* Work around for rx fifo overflow */
@@ -5184,7 +5038,6 @@
 			default:
 				break;
 			}
->>>>>>> 02f8c6ae
 		}
 
 		if (unlikely(status & SYSErr)) {
@@ -5488,15 +5341,6 @@
 	return 0;
 }
 
-<<<<<<< HEAD
-static const struct dev_pm_ops rtl8169_pm_ops = {
-	.suspend = rtl8169_suspend,
-	.resume = rtl8169_resume,
-	.freeze = rtl8169_suspend,
-	.thaw = rtl8169_resume,
-	.poweroff = rtl8169_suspend,
-	.restore = rtl8169_resume,
-=======
 static int rtl8169_runtime_idle(struct device *device)
 {
 	struct pci_dev *pdev = to_pci_dev(device);
@@ -5516,7 +5360,6 @@
 	.runtime_suspend	= rtl8169_runtime_suspend,
 	.runtime_resume		= rtl8169_runtime_resume,
 	.runtime_idle		= rtl8169_runtime_idle,
->>>>>>> 02f8c6ae
 };
 
 #define RTL8169_PM_OPS	(&rtl8169_pm_ops)
