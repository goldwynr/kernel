--- conflicted
+++ resolved
@@ -222,19 +222,12 @@
 };
 MODULE_DEVICE_TABLE(of, fs_enet_mdio_bb_match);
 
-<<<<<<< HEAD
-static struct of_platform_driver fs_enet_bb_mdio_driver = {
-	.owner = THIS_MODULE,
-	.name = "fsl-bb-mdio",
-	.match_table = fs_enet_mdio_bb_match,
-=======
 static struct platform_driver fs_enet_bb_mdio_driver = {
 	.driver = {
 		.name = "fsl-bb-mdio",
 		.owner = THIS_MODULE,
 		.of_match_table = fs_enet_mdio_bb_match,
 	},
->>>>>>> 02f8c6ae
 	.probe = fs_enet_mdio_probe,
 	.remove = fs_enet_mdio_remove,
 };
