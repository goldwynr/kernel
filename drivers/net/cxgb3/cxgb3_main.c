--- conflicted
+++ resolved
@@ -45,11 +45,8 @@
 #include <linux/firmware.h>
 #include <linux/log2.h>
 #include <linux/stringify.h>
-<<<<<<< HEAD
-=======
 #include <linux/sched.h>
 #include <linux/slab.h>
->>>>>>> 02f8c6ae
 #include <asm/uaccess.h>
 
 #include "common.h"
@@ -350,11 +347,7 @@
 	t3_mac_set_mtu(mac, dev->mtu);
 	t3_mac_set_address(mac, LAN_MAC_IDX, dev->dev_addr);
 	t3_mac_set_address(mac, SAN_MAC_IDX, pi->iscsic.mac_addr);
-<<<<<<< HEAD
-	t3_mac_set_rx_mode(mac, &rm);
-=======
 	t3_mac_set_rx_mode(mac, dev);
->>>>>>> 02f8c6ae
 	t3_link_start(&pi->phy, mac, &pi->link_config);
 	t3_mac_enable(mac, MAC_DIRECTION_RX | MAC_DIRECTION_TX);
 }
@@ -446,11 +439,7 @@
 static int await_mgmt_replies(struct adapter *adap, unsigned long init_cnt,
 			      unsigned long n)
 {
-<<<<<<< HEAD
-	int attempts = 20;
-=======
 	int attempts = 10;
->>>>>>> 02f8c6ae
 
 	while (adap->sge.qs[0].rspq.offload_pkts < init_cnt + n) {
 		if (!--attempts)
@@ -1902,36 +1891,6 @@
 	return 0;
 }
 
-<<<<<<< HEAD
-static u32 get_rx_csum(struct net_device *dev)
-{
-	struct port_info *p = netdev_priv(dev);
-
-	return p->rx_offload & T3_RX_CSUM;
-}
-
-static int set_rx_csum(struct net_device *dev, u32 data)
-{
-	struct port_info *p = netdev_priv(dev);
-
-	if (data) {
-		p->rx_offload |= T3_RX_CSUM;
-	} else {
-		int i;
-
-#ifndef CONFIG_XEN
-		p->rx_offload &= ~(T3_RX_CSUM | T3_LRO);
-#else
-		p->rx_offload &= ~(T3_RX_CSUM);
-#endif
-		for (i = p->first_qset; i < p->first_qset + p->nqsets; i++)
-			set_qset_lro(dev, i, 0);
-	}
-	return 0;
-}
-
-=======
->>>>>>> 02f8c6ae
 static void get_sge_param(struct net_device *dev, struct ethtool_ringparam *e)
 {
 	struct port_info *pi = netdev_priv(dev);
@@ -3011,11 +2970,7 @@
 	if (state == pci_channel_io_perm_failure)
 		return PCI_ERS_RESULT_DISCONNECT;
 
-<<<<<<< HEAD
-	ret = t3_adapter_error(adapter, 0, 0);
-=======
 	t3_adapter_error(adapter, 0, 0);
->>>>>>> 02f8c6ae
 
 	/* Request a slot reset. */
 	return PCI_ERS_RESULT_NEED_RESET;
@@ -3302,14 +3257,6 @@
 		adapter->port[i] = netdev;
 		pi = netdev_priv(netdev);
 		pi->adapter = adapter;
-<<<<<<< HEAD
-#ifndef CONFIG_XEN
-		pi->rx_offload = T3_RX_CSUM | T3_LRO;
-#else
-		pi->rx_offload = T3_RX_CSUM;
-#endif
-=======
->>>>>>> 02f8c6ae
 		pi->port_id = i;
 		netif_carrier_off(netdev);
 		netdev->irq = pdev->irq;
