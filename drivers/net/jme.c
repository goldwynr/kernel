--- conflicted
+++ resolved
@@ -753,28 +753,20 @@
 	struct jme_ring *rxring = &(jme->rxring[0]);
 	struct jme_buffer_info *rxbi = rxring->bufinf + i;
 	struct sk_buff *skb;
-	dma_addr_t mapping;
 
 	skb = netdev_alloc_skb(jme->dev,
 		jme->dev->mtu + RX_EXTRA_LEN);
 	if (unlikely(!skb))
 		return -ENOMEM;
 
-	mapping = pci_map_page(jme->pdev, virt_to_page(skb->data),
-			       offset_in_page(skb->data), skb_tailroom(skb),
-			       PCI_DMA_FROMDEVICE);
-	if (unlikely(pci_dma_mapping_error(jme->pdev, mapping))) {
-		dev_kfree_skb(skb);
-		return -ENOMEM;
-	}
-
-	if (likely(rxbi->mapping))
-		pci_unmap_page(jme->pdev, rxbi->mapping,
-			       rxbi->len, PCI_DMA_FROMDEVICE);
-
 	rxbi->skb = skb;
 	rxbi->len = skb_tailroom(skb);
-	rxbi->mapping = mapping;
+	rxbi->mapping = pci_map_page(jme->pdev,
+					virt_to_page(skb->data),
+					offset_in_page(skb->data),
+					rxbi->len,
+					PCI_DMA_FROMDEVICE);
+
 	return 0;
 }
 
@@ -1693,8 +1685,6 @@
 }
 
 static inline void
-<<<<<<< HEAD
-=======
 jme_new_phy_on(struct jme_adapter *jme)
 {
 	u32 reg;
@@ -1727,7 +1717,6 @@
 }
 
 static inline void
->>>>>>> 02f8c6ae
 jme_phy_on(struct jme_adapter *jme)
 {
 	u32 bmcr;
@@ -1735,8 +1724,6 @@
 	bmcr = jme_mdio_read(jme->dev, jme->mii_if.phy_id, MII_BMCR);
 	bmcr &= ~BMCR_PDOWN;
 	jme_mdio_write(jme->dev, jme->mii_if.phy_id, MII_BMCR, bmcr);
-<<<<<<< HEAD
-=======
 
 	if (new_phy_power_ctrl(jme->chip_main_rev))
 		jme_new_phy_on(jme);
@@ -1753,7 +1740,6 @@
 
 	if (new_phy_power_ctrl(jme->chip_main_rev))
 		jme_new_phy_off(jme);
->>>>>>> 02f8c6ae
 }
 
 static int
@@ -1776,17 +1762,11 @@
 
 	jme_start_irq(jme);
 
-<<<<<<< HEAD
-	if (test_bit(JME_FLAG_SSET, &jme->flags)) {
-		jme_phy_on(jme);
-=======
 	jme_phy_on(jme);
 	if (test_bit(JME_FLAG_SSET, &jme->flags))
->>>>>>> 02f8c6ae
 		jme_set_settings(netdev, &jme->old_ecmd);
-	} else {
+	else
 		jme_reset_phy_processor(jme);
-	}
 
 	jme_reset_link(jme);
 
@@ -3203,17 +3183,11 @@
 
 	jwrite32(jme, JME_PMCS, 0xFFFF0000 | jme->reg_pmcs);
 
-<<<<<<< HEAD
-	if (test_bit(JME_FLAG_SSET, &jme->flags)) {
-		jme_phy_on(jme);
-=======
 	jme_phy_on(jme);
 	if (test_bit(JME_FLAG_SSET, &jme->flags))
->>>>>>> 02f8c6ae
 		jme_set_settings(netdev, &jme->old_ecmd);
-	} else {
+	else
 		jme_reset_phy_processor(jme);
-	}
 
 	jme_start_irq(jme);
 	netif_device_attach(netdev);
