--- conflicted
+++ resolved
@@ -566,15 +566,9 @@
 #define __AT_TESTING        0x0001
 #define __AT_RESETTING      0x0002
 #define __AT_DOWN           0x0003
-<<<<<<< HEAD
-	u8 work_event;
-#define ATL1C_WORK_EVENT_RESET 		0x01
-#define ATL1C_WORK_EVENT_LINK_CHANGE	0x02
-=======
 	unsigned long work_event;
 #define	ATL1C_WORK_EVENT_RESET		0
 #define	ATL1C_WORK_EVENT_LINK_CHANGE	1
->>>>>>> 02f8c6ae
 	u32 msg_enable;
 
 	bool have_msi;
