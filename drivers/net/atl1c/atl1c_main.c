/*
 * Copyright(c) 2008 - 2009 Atheros Corporation. All rights reserved.
 *
 * Derived from Intel e1000 driver
 * Copyright(c) 1999 - 2005 Intel Corporation. All rights reserved.
 *
 * This program is free software; you can redistribute it and/or modify it
 * under the terms of the GNU General Public License as published by the Free
 * Software Foundation; either version 2 of the License, or (at your option)
 * any later version.
 *
 * This program is distributed in the hope that it will be useful, but WITHOUT
 * ANY WARRANTY; without even the implied warranty of MERCHANTABILITY or
 * FITNESS FOR A PARTICULAR PURPOSE.  See the GNU General Public License for
 * more details.
 *
 * You should have received a copy of the GNU General Public License along with
 * this program; if not, write to the Free Software Foundation, Inc., 59
 * Temple Place - Suite 330, Boston, MA  02111-1307, USA.
 */

#include "atl1c.h"

#define ATL1C_DRV_VERSION "1.0.1.0-NAPI"
char atl1c_driver_name[] = "atl1c";
char atl1c_driver_version[] = ATL1C_DRV_VERSION;
#define PCI_DEVICE_ID_ATTANSIC_L2C      0x1062
#define PCI_DEVICE_ID_ATTANSIC_L1C      0x1063
#define PCI_DEVICE_ID_ATHEROS_L2C_B	0x2060 /* AR8152 v1.1 Fast 10/100 */
#define PCI_DEVICE_ID_ATHEROS_L2C_B2	0x2062 /* AR8152 v2.0 Fast 10/100 */
#define PCI_DEVICE_ID_ATHEROS_L1D	0x1073 /* AR8151 v1.0 Gigabit 1000 */
#define PCI_DEVICE_ID_ATHEROS_L1D_2_0	0x1083 /* AR8151 v2.0 Gigabit 1000 */
#define L2CB_V10			0xc0
#define L2CB_V11			0xc1

/*
 * atl1c_pci_tbl - PCI Device ID Table
 *
 * Wildcard entries (PCI_ANY_ID) should come last
 * Last entry must be all 0s
 *
 * { Vendor ID, Device ID, SubVendor ID, SubDevice ID,
 *   Class, Class Mask, private data (not used) }
 */
static DEFINE_PCI_DEVICE_TABLE(atl1c_pci_tbl) = {
	{PCI_DEVICE(PCI_VENDOR_ID_ATTANSIC, PCI_DEVICE_ID_ATTANSIC_L1C)},
	{PCI_DEVICE(PCI_VENDOR_ID_ATTANSIC, PCI_DEVICE_ID_ATTANSIC_L2C)},
	{PCI_DEVICE(PCI_VENDOR_ID_ATTANSIC, PCI_DEVICE_ID_ATHEROS_L2C_B)},
	{PCI_DEVICE(PCI_VENDOR_ID_ATTANSIC, PCI_DEVICE_ID_ATHEROS_L2C_B2)},
	{PCI_DEVICE(PCI_VENDOR_ID_ATTANSIC, PCI_DEVICE_ID_ATHEROS_L1D)},
	{PCI_DEVICE(PCI_VENDOR_ID_ATTANSIC, PCI_DEVICE_ID_ATHEROS_L1D_2_0)},
	/* required last entry */
	{ 0 }
};
MODULE_DEVICE_TABLE(pci, atl1c_pci_tbl);

MODULE_AUTHOR("Jie Yang <jie.yang@atheros.com>");
MODULE_DESCRIPTION("Atheros 1000M Ethernet Network Driver");
MODULE_LICENSE("GPL");
MODULE_VERSION(ATL1C_DRV_VERSION);

static int atl1c_stop_mac(struct atl1c_hw *hw);
static void atl1c_enable_rx_ctrl(struct atl1c_hw *hw);
static void atl1c_enable_tx_ctrl(struct atl1c_hw *hw);
static void atl1c_disable_l0s_l1(struct atl1c_hw *hw);
static void atl1c_set_aspm(struct atl1c_hw *hw, bool linkup);
static void atl1c_setup_mac_ctrl(struct atl1c_adapter *adapter);
static void atl1c_clean_rx_irq(struct atl1c_adapter *adapter, u8 que,
		   int *work_done, int work_to_do);
static int atl1c_up(struct atl1c_adapter *adapter);
static void atl1c_down(struct atl1c_adapter *adapter);

static const u16 atl1c_pay_load_size[] = {
	128, 256, 512, 1024, 2048, 4096,
};

static const u16 atl1c_rfd_prod_idx_regs[AT_MAX_RECEIVE_QUEUE] =
{
	REG_MB_RFD0_PROD_IDX,
	REG_MB_RFD1_PROD_IDX,
	REG_MB_RFD2_PROD_IDX,
	REG_MB_RFD3_PROD_IDX
};

static const u16 atl1c_rfd_addr_lo_regs[AT_MAX_RECEIVE_QUEUE] =
{
	REG_RFD0_HEAD_ADDR_LO,
	REG_RFD1_HEAD_ADDR_LO,
	REG_RFD2_HEAD_ADDR_LO,
	REG_RFD3_HEAD_ADDR_LO
};

static const u16 atl1c_rrd_addr_lo_regs[AT_MAX_RECEIVE_QUEUE] =
{
	REG_RRD0_HEAD_ADDR_LO,
	REG_RRD1_HEAD_ADDR_LO,
	REG_RRD2_HEAD_ADDR_LO,
	REG_RRD3_HEAD_ADDR_LO
};

static const u32 atl1c_default_msg = NETIF_MSG_DRV | NETIF_MSG_PROBE |
	NETIF_MSG_LINK | NETIF_MSG_TIMER | NETIF_MSG_IFDOWN | NETIF_MSG_IFUP;
static void atl1c_pcie_patch(struct atl1c_hw *hw)
{
	u32 data;

	AT_READ_REG(hw, REG_PCIE_PHYMISC, &data);
	data |= PCIE_PHYMISC_FORCE_RCV_DET;
	AT_WRITE_REG(hw, REG_PCIE_PHYMISC, data);

	if (hw->nic_type == athr_l2c_b && hw->revision_id == L2CB_V10) {
		AT_READ_REG(hw, REG_PCIE_PHYMISC2, &data);

		data &= ~(PCIE_PHYMISC2_SERDES_CDR_MASK <<
			PCIE_PHYMISC2_SERDES_CDR_SHIFT);
		data |= 3 << PCIE_PHYMISC2_SERDES_CDR_SHIFT;
		data &= ~(PCIE_PHYMISC2_SERDES_TH_MASK <<
			PCIE_PHYMISC2_SERDES_TH_SHIFT);
		data |= 3 << PCIE_PHYMISC2_SERDES_TH_SHIFT;
		AT_WRITE_REG(hw, REG_PCIE_PHYMISC2, data);
	}
}

/* FIXME: no need any more ? */
/*
 * atl1c_init_pcie - init PCIE module
 */
static void atl1c_reset_pcie(struct atl1c_hw *hw, u32 flag)
{
	u32 data;
	u32 pci_cmd;
	struct pci_dev *pdev = hw->adapter->pdev;

	AT_READ_REG(hw, PCI_COMMAND, &pci_cmd);
	pci_cmd &= ~PCI_COMMAND_INTX_DISABLE;
	pci_cmd |= (PCI_COMMAND_MEMORY | PCI_COMMAND_MASTER |
		PCI_COMMAND_IO);
	AT_WRITE_REG(hw, PCI_COMMAND, pci_cmd);

	/*
	 * Clear any PowerSaveing Settings
	 */
	pci_enable_wake(pdev, PCI_D3hot, 0);
	pci_enable_wake(pdev, PCI_D3cold, 0);

	/*
	 * Mask some pcie error bits
	 */
	AT_READ_REG(hw, REG_PCIE_UC_SEVERITY, &data);
	data &= ~PCIE_UC_SERVRITY_DLP;
	data &= ~PCIE_UC_SERVRITY_FCP;
	AT_WRITE_REG(hw, REG_PCIE_UC_SEVERITY, data);

	AT_READ_REG(hw, REG_LTSSM_ID_CTRL, &data);
	data &= ~LTSSM_ID_EN_WRO;
	AT_WRITE_REG(hw, REG_LTSSM_ID_CTRL, data);

	atl1c_pcie_patch(hw);
	if (flag & ATL1C_PCIE_L0S_L1_DISABLE)
		atl1c_disable_l0s_l1(hw);
	if (flag & ATL1C_PCIE_PHY_RESET)
		AT_WRITE_REG(hw, REG_GPHY_CTRL, GPHY_CTRL_DEFAULT);
	else
		AT_WRITE_REG(hw, REG_GPHY_CTRL,
			GPHY_CTRL_DEFAULT | GPHY_CTRL_EXT_RESET);

	msleep(5);
}

/*
 * atl1c_irq_enable - Enable default interrupt generation settings
 * @adapter: board private structure
 */
static inline void atl1c_irq_enable(struct atl1c_adapter *adapter)
{
	if (likely(atomic_dec_and_test(&adapter->irq_sem))) {
		AT_WRITE_REG(&adapter->hw, REG_ISR, 0x7FFFFFFF);
		AT_WRITE_REG(&adapter->hw, REG_IMR, adapter->hw.intr_mask);
		AT_WRITE_FLUSH(&adapter->hw);
	}
}

/*
 * atl1c_irq_disable - Mask off interrupt generation on the NIC
 * @adapter: board private structure
 */
static inline void atl1c_irq_disable(struct atl1c_adapter *adapter)
{
	atomic_inc(&adapter->irq_sem);
	AT_WRITE_REG(&adapter->hw, REG_IMR, 0);
	AT_WRITE_REG(&adapter->hw, REG_ISR, ISR_DIS_INT);
	AT_WRITE_FLUSH(&adapter->hw);
	synchronize_irq(adapter->pdev->irq);
}

/*
 * atl1c_irq_reset - reset interrupt confiure on the NIC
 * @adapter: board private structure
 */
static inline void atl1c_irq_reset(struct atl1c_adapter *adapter)
{
	atomic_set(&adapter->irq_sem, 1);
	atl1c_irq_enable(adapter);
}

/*
 * atl1c_wait_until_idle - wait up to AT_HW_MAX_IDLE_DELAY reads
 * of the idle status register until the device is actually idle
 */
static u32 atl1c_wait_until_idle(struct atl1c_hw *hw)
{
	int timeout;
	u32 data;

	for (timeout = 0; timeout < AT_HW_MAX_IDLE_DELAY; timeout++) {
		AT_READ_REG(hw, REG_IDLE_STATUS, &data);
		if ((data & IDLE_STATUS_MASK) == 0)
			return 0;
		msleep(1);
	}
	return data;
}

/*
 * atl1c_phy_config - Timer Call-back
 * @data: pointer to netdev cast into an unsigned long
 */
static void atl1c_phy_config(unsigned long data)
{
	struct atl1c_adapter *adapter = (struct atl1c_adapter *) data;
	struct atl1c_hw *hw = &adapter->hw;
	unsigned long flags;

	spin_lock_irqsave(&adapter->mdio_lock, flags);
	atl1c_restart_autoneg(hw);
	spin_unlock_irqrestore(&adapter->mdio_lock, flags);
}

void atl1c_reinit_locked(struct atl1c_adapter *adapter)
{
	WARN_ON(in_interrupt());
	atl1c_down(adapter);
	atl1c_up(adapter);
	clear_bit(__AT_RESETTING, &adapter->flags);
}

static void atl1c_check_link_status(struct atl1c_adapter *adapter)
{
	struct atl1c_hw *hw = &adapter->hw;
	struct net_device *netdev = adapter->netdev;
	struct pci_dev    *pdev   = adapter->pdev;
	int err;
	unsigned long flags;
	u16 speed, duplex, phy_data;

	spin_lock_irqsave(&adapter->mdio_lock, flags);
	/* MII_BMSR must read twise */
	atl1c_read_phy_reg(hw, MII_BMSR, &phy_data);
	atl1c_read_phy_reg(hw, MII_BMSR, &phy_data);
	spin_unlock_irqrestore(&adapter->mdio_lock, flags);

	if ((phy_data & BMSR_LSTATUS) == 0) {
		/* link down */
		hw->hibernate = true;
		if (atl1c_stop_mac(hw) != 0)
			if (netif_msg_hw(adapter))
				dev_warn(&pdev->dev, "stop mac failed\n");
		atl1c_set_aspm(hw, false);
		netif_carrier_off(netdev);
		netif_stop_queue(netdev);
		atl1c_phy_reset(hw);
		atl1c_phy_init(&adapter->hw);
	} else {
		/* Link Up */
		hw->hibernate = false;
		spin_lock_irqsave(&adapter->mdio_lock, flags);
		err = atl1c_get_speed_and_duplex(hw, &speed, &duplex);
		spin_unlock_irqrestore(&adapter->mdio_lock, flags);
		if (unlikely(err))
			return;
		/* link result is our setting */
		if (adapter->link_speed != speed ||
		    adapter->link_duplex != duplex) {
			adapter->link_speed  = speed;
			adapter->link_duplex = duplex;
			atl1c_set_aspm(hw, true);
			atl1c_enable_tx_ctrl(hw);
			atl1c_enable_rx_ctrl(hw);
			atl1c_setup_mac_ctrl(adapter);
			if (netif_msg_link(adapter))
				dev_info(&pdev->dev,
					"%s: %s NIC Link is Up<%d Mbps %s>\n",
					atl1c_driver_name, netdev->name,
					adapter->link_speed,
					adapter->link_duplex == FULL_DUPLEX ?
					"Full Duplex" : "Half Duplex");
		}
		if (!netif_carrier_ok(netdev))
			netif_carrier_on(netdev);
	}
}

static void atl1c_link_chg_event(struct atl1c_adapter *adapter)
{
	struct net_device *netdev = adapter->netdev;
	struct pci_dev    *pdev   = adapter->pdev;
	u16 phy_data;
	u16 link_up;

	spin_lock(&adapter->mdio_lock);
	atl1c_read_phy_reg(&adapter->hw, MII_BMSR, &phy_data);
	atl1c_read_phy_reg(&adapter->hw, MII_BMSR, &phy_data);
	spin_unlock(&adapter->mdio_lock);
	link_up = phy_data & BMSR_LSTATUS;
	/* notify upper layer link down ASAP */
	if (!link_up) {
		if (netif_carrier_ok(netdev)) {
			/* old link state: Up */
			netif_carrier_off(netdev);
			if (netif_msg_link(adapter))
				dev_info(&pdev->dev,
					"%s: %s NIC Link is Down\n",
					atl1c_driver_name, netdev->name);
			adapter->link_speed = SPEED_0;
		}
	}

<<<<<<< HEAD
	adapter->work_event |= ATL1C_WORK_EVENT_LINK_CHANGE;
=======
	set_bit(ATL1C_WORK_EVENT_LINK_CHANGE, &adapter->work_event);
>>>>>>> 02f8c6ae
	schedule_work(&adapter->common_task);
}

static void atl1c_common_task(struct work_struct *work)
{
	struct atl1c_adapter *adapter;
	struct net_device *netdev;

	adapter = container_of(work, struct atl1c_adapter, common_task);
	netdev = adapter->netdev;

<<<<<<< HEAD
	if (adapter->work_event & ATL1C_WORK_EVENT_RESET) {
=======
	if (test_and_clear_bit(ATL1C_WORK_EVENT_RESET, &adapter->work_event)) {
>>>>>>> 02f8c6ae
		netif_device_detach(netdev);
		atl1c_down(adapter);
		atl1c_up(adapter);
		netif_device_attach(netdev);
<<<<<<< HEAD
		return;
	}

	if (adapter->work_event & ATL1C_WORK_EVENT_LINK_CHANGE)
		atl1c_check_link_status(adapter);

	return;
=======
	}

	if (test_and_clear_bit(ATL1C_WORK_EVENT_LINK_CHANGE,
		&adapter->work_event))
		atl1c_check_link_status(adapter);
>>>>>>> 02f8c6ae
}


static void atl1c_del_timer(struct atl1c_adapter *adapter)
{
	del_timer_sync(&adapter->phy_config_timer);
}


/*
 * atl1c_tx_timeout - Respond to a Tx Hang
 * @netdev: network interface device structure
 */
static void atl1c_tx_timeout(struct net_device *netdev)
{
	struct atl1c_adapter *adapter = netdev_priv(netdev);

	/* Do the reset outside of interrupt context */
<<<<<<< HEAD
	adapter->work_event |= ATL1C_WORK_EVENT_RESET;
=======
	set_bit(ATL1C_WORK_EVENT_RESET, &adapter->work_event);
>>>>>>> 02f8c6ae
	schedule_work(&adapter->common_task);
}

/*
 * atl1c_set_multi - Multicast and Promiscuous mode set
 * @netdev: network interface device structure
 *
 * The set_multi entry point is called whenever the multicast address
 * list or the network interface flags are updated.  This routine is
 * responsible for configuring the hardware for proper multicast,
 * promiscuous mode, and all-multi behavior.
 */
static void atl1c_set_multi(struct net_device *netdev)
{
	struct atl1c_adapter *adapter = netdev_priv(netdev);
	struct atl1c_hw *hw = &adapter->hw;
	struct netdev_hw_addr *ha;
	u32 mac_ctrl_data;
	u32 hash_value;

	/* Check for Promiscuous and All Multicast modes */
	AT_READ_REG(hw, REG_MAC_CTRL, &mac_ctrl_data);

	if (netdev->flags & IFF_PROMISC) {
		mac_ctrl_data |= MAC_CTRL_PROMIS_EN;
	} else if (netdev->flags & IFF_ALLMULTI) {
		mac_ctrl_data |= MAC_CTRL_MC_ALL_EN;
		mac_ctrl_data &= ~MAC_CTRL_PROMIS_EN;
	} else {
		mac_ctrl_data &= ~(MAC_CTRL_PROMIS_EN | MAC_CTRL_MC_ALL_EN);
	}

	AT_WRITE_REG(hw, REG_MAC_CTRL, mac_ctrl_data);

	/* clear the old settings from the multicast hash table */
	AT_WRITE_REG(hw, REG_RX_HASH_TABLE, 0);
	AT_WRITE_REG_ARRAY(hw, REG_RX_HASH_TABLE, 1, 0);

	/* comoute mc addresses' hash value ,and put it into hash table */
	netdev_for_each_mc_addr(ha, netdev) {
		hash_value = atl1c_hash_mc_addr(hw, ha->addr);
		atl1c_hash_set(hw, hash_value);
	}
}

static void atl1c_vlan_rx_register(struct net_device *netdev,
				   struct vlan_group *grp)
{
	struct atl1c_adapter *adapter = netdev_priv(netdev);
	struct pci_dev *pdev = adapter->pdev;
	u32 mac_ctrl_data = 0;

	if (netif_msg_pktdata(adapter))
		dev_dbg(&pdev->dev, "atl1c_vlan_rx_register\n");

	atl1c_irq_disable(adapter);

	adapter->vlgrp = grp;
	AT_READ_REG(&adapter->hw, REG_MAC_CTRL, &mac_ctrl_data);

	if (grp) {
		/* enable VLAN tag insert/strip */
		mac_ctrl_data |= MAC_CTRL_RMV_VLAN;
	} else {
		/* disable VLAN tag insert/strip */
		mac_ctrl_data &= ~MAC_CTRL_RMV_VLAN;
	}

	AT_WRITE_REG(&adapter->hw, REG_MAC_CTRL, mac_ctrl_data);
	atl1c_irq_enable(adapter);
}

static void atl1c_restore_vlan(struct atl1c_adapter *adapter)
{
	struct pci_dev *pdev = adapter->pdev;

	if (netif_msg_pktdata(adapter))
		dev_dbg(&pdev->dev, "atl1c_restore_vlan !");
	atl1c_vlan_rx_register(adapter->netdev, adapter->vlgrp);
}
/*
 * atl1c_set_mac - Change the Ethernet Address of the NIC
 * @netdev: network interface device structure
 * @p: pointer to an address structure
 *
 * Returns 0 on success, negative on failure
 */
static int atl1c_set_mac_addr(struct net_device *netdev, void *p)
{
	struct atl1c_adapter *adapter = netdev_priv(netdev);
	struct sockaddr *addr = p;

	if (!is_valid_ether_addr(addr->sa_data))
		return -EADDRNOTAVAIL;

	if (netif_running(netdev))
		return -EBUSY;

	memcpy(netdev->dev_addr, addr->sa_data, netdev->addr_len);
	memcpy(adapter->hw.mac_addr, addr->sa_data, netdev->addr_len);

	atl1c_hw_set_mac_addr(&adapter->hw);

	return 0;
}

static void atl1c_set_rxbufsize(struct atl1c_adapter *adapter,
				struct net_device *dev)
{
	int mtu = dev->mtu;

	adapter->rx_buffer_len = mtu > AT_RX_BUF_SIZE ?
		roundup(mtu + ETH_HLEN + ETH_FCS_LEN + VLAN_HLEN, 8) : AT_RX_BUF_SIZE;
}

static u32 atl1c_fix_features(struct net_device *netdev, u32 features)
{
	if (netdev->mtu > MAX_TSO_FRAME_SIZE)
		features &= ~(NETIF_F_TSO | NETIF_F_TSO6);

	return features;
}

/*
 * atl1c_change_mtu - Change the Maximum Transfer Unit
 * @netdev: network interface device structure
 * @new_mtu: new value for maximum frame size
 *
 * Returns 0 on success, negative on failure
 */
static int atl1c_change_mtu(struct net_device *netdev, int new_mtu)
{
	struct atl1c_adapter *adapter = netdev_priv(netdev);
	int old_mtu   = netdev->mtu;
	int max_frame = new_mtu + ETH_HLEN + ETH_FCS_LEN + VLAN_HLEN;

	if ((max_frame < ETH_ZLEN + ETH_FCS_LEN) ||
			(max_frame > MAX_JUMBO_FRAME_SIZE)) {
		if (netif_msg_link(adapter))
			dev_warn(&adapter->pdev->dev, "invalid MTU setting\n");
		return -EINVAL;
	}
	/* set MTU */
	if (old_mtu != new_mtu && netif_running(netdev)) {
		while (test_and_set_bit(__AT_RESETTING, &adapter->flags))
			msleep(1);
		netdev->mtu = new_mtu;
		adapter->hw.max_frame_size = new_mtu;
		atl1c_set_rxbufsize(adapter, netdev);
		atl1c_down(adapter);
		netdev_update_features(netdev);
		atl1c_up(adapter);
		clear_bit(__AT_RESETTING, &adapter->flags);
		if (adapter->hw.ctrl_flags & ATL1C_FPGA_VERSION) {
			u32 phy_data;

			AT_READ_REG(&adapter->hw, 0x1414, &phy_data);
			phy_data |= 0x10000000;
			AT_WRITE_REG(&adapter->hw, 0x1414, phy_data);
		}

	}
	return 0;
}

/*
 *  caller should hold mdio_lock
 */
static int atl1c_mdio_read(struct net_device *netdev, int phy_id, int reg_num)
{
	struct atl1c_adapter *adapter = netdev_priv(netdev);
	u16 result;

	atl1c_read_phy_reg(&adapter->hw, reg_num & MDIO_REG_ADDR_MASK, &result);
	return result;
}

static void atl1c_mdio_write(struct net_device *netdev, int phy_id,
			     int reg_num, int val)
{
	struct atl1c_adapter *adapter = netdev_priv(netdev);

	atl1c_write_phy_reg(&adapter->hw, reg_num & MDIO_REG_ADDR_MASK, val);
}

/*
 * atl1c_mii_ioctl -
 * @netdev:
 * @ifreq:
 * @cmd:
 */
static int atl1c_mii_ioctl(struct net_device *netdev,
			   struct ifreq *ifr, int cmd)
{
	struct atl1c_adapter *adapter = netdev_priv(netdev);
	struct pci_dev *pdev = adapter->pdev;
	struct mii_ioctl_data *data = if_mii(ifr);
	unsigned long flags;
	int retval = 0;

	if (!netif_running(netdev))
		return -EINVAL;

	spin_lock_irqsave(&adapter->mdio_lock, flags);
	switch (cmd) {
	case SIOCGMIIPHY:
		data->phy_id = 0;
		break;

	case SIOCGMIIREG:
		if (atl1c_read_phy_reg(&adapter->hw, data->reg_num & 0x1F,
				    &data->val_out)) {
			retval = -EIO;
			goto out;
		}
		break;

	case SIOCSMIIREG:
		if (data->reg_num & ~(0x1F)) {
			retval = -EFAULT;
			goto out;
		}

		dev_dbg(&pdev->dev, "<atl1c_mii_ioctl> write %x %x",
				data->reg_num, data->val_in);
		if (atl1c_write_phy_reg(&adapter->hw,
				     data->reg_num, data->val_in)) {
			retval = -EIO;
			goto out;
		}
		break;

	default:
		retval = -EOPNOTSUPP;
		break;
	}
out:
	spin_unlock_irqrestore(&adapter->mdio_lock, flags);
	return retval;
}

/*
 * atl1c_ioctl -
 * @netdev:
 * @ifreq:
 * @cmd:
 */
static int atl1c_ioctl(struct net_device *netdev, struct ifreq *ifr, int cmd)
{
	switch (cmd) {
	case SIOCGMIIPHY:
	case SIOCGMIIREG:
	case SIOCSMIIREG:
		return atl1c_mii_ioctl(netdev, ifr, cmd);
	default:
		return -EOPNOTSUPP;
	}
}

/*
 * atl1c_alloc_queues - Allocate memory for all rings
 * @adapter: board private structure to initialize
 *
 */
static int __devinit atl1c_alloc_queues(struct atl1c_adapter *adapter)
{
	return 0;
}

static void atl1c_set_mac_type(struct atl1c_hw *hw)
{
	switch (hw->device_id) {
	case PCI_DEVICE_ID_ATTANSIC_L2C:
		hw->nic_type = athr_l2c;
		break;
	case PCI_DEVICE_ID_ATTANSIC_L1C:
		hw->nic_type = athr_l1c;
		break;
	case PCI_DEVICE_ID_ATHEROS_L2C_B:
		hw->nic_type = athr_l2c_b;
		break;
	case PCI_DEVICE_ID_ATHEROS_L2C_B2:
		hw->nic_type = athr_l2c_b2;
		break;
	case PCI_DEVICE_ID_ATHEROS_L1D:
		hw->nic_type = athr_l1d;
		break;
	case PCI_DEVICE_ID_ATHEROS_L1D_2_0:
		hw->nic_type = athr_l1d_2;
		break;
	default:
		break;
	}
}

static int atl1c_setup_mac_funcs(struct atl1c_hw *hw)
{
	u32 phy_status_data;
	u32 link_ctrl_data;

	atl1c_set_mac_type(hw);
	AT_READ_REG(hw, REG_PHY_STATUS, &phy_status_data);
	AT_READ_REG(hw, REG_LINK_CTRL, &link_ctrl_data);

	hw->ctrl_flags = ATL1C_INTR_MODRT_ENABLE  |
			 ATL1C_TXQ_MODE_ENHANCE;
	if (link_ctrl_data & LINK_CTRL_L0S_EN)
		hw->ctrl_flags |= ATL1C_ASPM_L0S_SUPPORT;
	if (link_ctrl_data & LINK_CTRL_L1_EN)
		hw->ctrl_flags |= ATL1C_ASPM_L1_SUPPORT;
	if (link_ctrl_data & LINK_CTRL_EXT_SYNC)
		hw->ctrl_flags |= ATL1C_LINK_EXT_SYNC;
	hw->ctrl_flags |= ATL1C_ASPM_CTRL_MON;

	if (hw->nic_type == athr_l1c ||
	    hw->nic_type == athr_l1d ||
	    hw->nic_type == athr_l1d_2)
		hw->link_cap_flags |= ATL1C_LINK_CAP_1000M;
	return 0;
}
/*
 * atl1c_sw_init - Initialize general software structures (struct atl1c_adapter)
 * @adapter: board private structure to initialize
 *
 * atl1c_sw_init initializes the Adapter private data structure.
 * Fields are initialized based on PCI device information and
 * OS network device settings (MTU size).
 */
static int __devinit atl1c_sw_init(struct atl1c_adapter *adapter)
{
	struct atl1c_hw *hw   = &adapter->hw;
	struct pci_dev	*pdev = adapter->pdev;
	u32 revision;


	adapter->wol = 0;
	device_set_wakeup_enable(&pdev->dev, false);
	adapter->link_speed = SPEED_0;
	adapter->link_duplex = FULL_DUPLEX;
	adapter->num_rx_queues = AT_DEF_RECEIVE_QUEUE;
	adapter->tpd_ring[0].count = 1024;
	adapter->rfd_ring[0].count = 512;

	hw->vendor_id = pdev->vendor;
	hw->device_id = pdev->device;
	hw->subsystem_vendor_id = pdev->subsystem_vendor;
	hw->subsystem_id = pdev->subsystem_device;
	AT_READ_REG(hw, PCI_CLASS_REVISION, &revision);
	hw->revision_id = revision & 0xFF;
	/* before link up, we assume hibernate is true */
	hw->hibernate = true;
	hw->media_type = MEDIA_TYPE_AUTO_SENSOR;
	if (atl1c_setup_mac_funcs(hw) != 0) {
		dev_err(&pdev->dev, "set mac function pointers failed\n");
		return -1;
	}
	hw->intr_mask = IMR_NORMAL_MASK;
	hw->phy_configured = false;
	hw->preamble_len = 7;
	hw->max_frame_size = adapter->netdev->mtu;
	if (adapter->num_rx_queues < 2) {
		hw->rss_type = atl1c_rss_disable;
		hw->rss_mode = atl1c_rss_mode_disable;
	} else {
		hw->rss_type = atl1c_rss_ipv4;
		hw->rss_mode = atl1c_rss_mul_que_mul_int;
		hw->rss_hash_bits = 16;
	}
	hw->autoneg_advertised = ADVERTISED_Autoneg;
	hw->indirect_tab = 0xE4E4E4E4;
	hw->base_cpu = 0;

	hw->ict = 50000;		/* 100ms */
	hw->smb_timer = 200000;	  	/* 400ms */
	hw->cmb_tpd = 4;
	hw->cmb_tx_timer = 1;		/* 2 us  */
	hw->rx_imt = 200;
	hw->tx_imt = 1000;

	hw->tpd_burst = 5;
	hw->rfd_burst = 8;
	hw->dma_order = atl1c_dma_ord_out;
	hw->dmar_block = atl1c_dma_req_1024;
	hw->dmaw_block = atl1c_dma_req_1024;
	hw->dmar_dly_cnt = 15;
	hw->dmaw_dly_cnt = 4;

	if (atl1c_alloc_queues(adapter)) {
		dev_err(&pdev->dev, "Unable to allocate memory for queues\n");
		return -ENOMEM;
	}
	/* TODO */
	atl1c_set_rxbufsize(adapter, adapter->netdev);
	atomic_set(&adapter->irq_sem, 1);
	spin_lock_init(&adapter->mdio_lock);
	spin_lock_init(&adapter->tx_lock);
	set_bit(__AT_DOWN, &adapter->flags);

	return 0;
}

static inline void atl1c_clean_buffer(struct pci_dev *pdev,
				struct atl1c_buffer *buffer_info, int in_irq)
{
	u16 pci_driection;
	if (buffer_info->flags & ATL1C_BUFFER_FREE)
		return;
	if (buffer_info->dma) {
		if (buffer_info->flags & ATL1C_PCIMAP_FROMDEVICE)
			pci_driection = PCI_DMA_FROMDEVICE;
		else
			pci_driection = PCI_DMA_TODEVICE;

		if (buffer_info->flags & ATL1C_PCIMAP_SINGLE)
			pci_unmap_single(pdev, buffer_info->dma,
					buffer_info->length, pci_driection);
		else if (buffer_info->flags & ATL1C_PCIMAP_PAGE)
			pci_unmap_page(pdev, buffer_info->dma,
					buffer_info->length, pci_driection);
	}
	if (buffer_info->skb) {
		if (in_irq)
			dev_kfree_skb_irq(buffer_info->skb);
		else
			dev_kfree_skb(buffer_info->skb);
	}
	buffer_info->dma = 0;
	buffer_info->skb = NULL;
	ATL1C_SET_BUFFER_STATE(buffer_info, ATL1C_BUFFER_FREE);
}
/*
 * atl1c_clean_tx_ring - Free Tx-skb
 * @adapter: board private structure
 */
static void atl1c_clean_tx_ring(struct atl1c_adapter *adapter,
				enum atl1c_trans_queue type)
{
	struct atl1c_tpd_ring *tpd_ring = &adapter->tpd_ring[type];
	struct atl1c_buffer *buffer_info;
	struct pci_dev *pdev = adapter->pdev;
	u16 index, ring_count;

	ring_count = tpd_ring->count;
	for (index = 0; index < ring_count; index++) {
		buffer_info = &tpd_ring->buffer_info[index];
		atl1c_clean_buffer(pdev, buffer_info, 0);
	}

	/* Zero out Tx-buffers */
	memset(tpd_ring->desc, 0, sizeof(struct atl1c_tpd_desc) *
		ring_count);
	atomic_set(&tpd_ring->next_to_clean, 0);
	tpd_ring->next_to_use = 0;
}

/*
 * atl1c_clean_rx_ring - Free rx-reservation skbs
 * @adapter: board private structure
 */
static void atl1c_clean_rx_ring(struct atl1c_adapter *adapter)
{
	struct atl1c_rfd_ring *rfd_ring = adapter->rfd_ring;
	struct atl1c_rrd_ring *rrd_ring = adapter->rrd_ring;
	struct atl1c_buffer *buffer_info;
	struct pci_dev *pdev = adapter->pdev;
	int i, j;

	for (i = 0; i < adapter->num_rx_queues; i++) {
		for (j = 0; j < rfd_ring[i].count; j++) {
			buffer_info = &rfd_ring[i].buffer_info[j];
			atl1c_clean_buffer(pdev, buffer_info, 0);
		}
		/* zero out the descriptor ring */
		memset(rfd_ring[i].desc, 0, rfd_ring[i].size);
		rfd_ring[i].next_to_clean = 0;
		rfd_ring[i].next_to_use = 0;
		rrd_ring[i].next_to_use = 0;
		rrd_ring[i].next_to_clean = 0;
	}
}

/*
 * Read / Write Ptr Initialize:
 */
static void atl1c_init_ring_ptrs(struct atl1c_adapter *adapter)
{
	struct atl1c_tpd_ring *tpd_ring = adapter->tpd_ring;
	struct atl1c_rfd_ring *rfd_ring = adapter->rfd_ring;
	struct atl1c_rrd_ring *rrd_ring = adapter->rrd_ring;
	struct atl1c_buffer *buffer_info;
	int i, j;

	for (i = 0; i < AT_MAX_TRANSMIT_QUEUE; i++) {
		tpd_ring[i].next_to_use = 0;
		atomic_set(&tpd_ring[i].next_to_clean, 0);
		buffer_info = tpd_ring[i].buffer_info;
		for (j = 0; j < tpd_ring->count; j++)
			ATL1C_SET_BUFFER_STATE(&buffer_info[i],
					ATL1C_BUFFER_FREE);
	}
	for (i = 0; i < adapter->num_rx_queues; i++) {
		rfd_ring[i].next_to_use = 0;
		rfd_ring[i].next_to_clean = 0;
		rrd_ring[i].next_to_use = 0;
		rrd_ring[i].next_to_clean = 0;
		for (j = 0; j < rfd_ring[i].count; j++) {
			buffer_info = &rfd_ring[i].buffer_info[j];
			ATL1C_SET_BUFFER_STATE(buffer_info, ATL1C_BUFFER_FREE);
		}
	}
}

/*
 * atl1c_free_ring_resources - Free Tx / RX descriptor Resources
 * @adapter: board private structure
 *
 * Free all transmit software resources
 */
static void atl1c_free_ring_resources(struct atl1c_adapter *adapter)
{
	struct pci_dev *pdev = adapter->pdev;

	pci_free_consistent(pdev, adapter->ring_header.size,
					adapter->ring_header.desc,
					adapter->ring_header.dma);
	adapter->ring_header.desc = NULL;

	/* Note: just free tdp_ring.buffer_info,
	*  it contain rfd_ring.buffer_info, do not double free */
	if (adapter->tpd_ring[0].buffer_info) {
		kfree(adapter->tpd_ring[0].buffer_info);
		adapter->tpd_ring[0].buffer_info = NULL;
	}
}

/*
 * atl1c_setup_mem_resources - allocate Tx / RX descriptor resources
 * @adapter: board private structure
 *
 * Return 0 on success, negative on failure
 */
static int atl1c_setup_ring_resources(struct atl1c_adapter *adapter)
{
	struct pci_dev *pdev = adapter->pdev;
	struct atl1c_tpd_ring *tpd_ring = adapter->tpd_ring;
	struct atl1c_rfd_ring *rfd_ring = adapter->rfd_ring;
	struct atl1c_rrd_ring *rrd_ring = adapter->rrd_ring;
	struct atl1c_ring_header *ring_header = &adapter->ring_header;
	int num_rx_queues = adapter->num_rx_queues;
	int size;
	int i;
	int count = 0;
	int rx_desc_count = 0;
	u32 offset = 0;

	rrd_ring[0].count = rfd_ring[0].count;
	for (i = 1; i < AT_MAX_TRANSMIT_QUEUE; i++)
		tpd_ring[i].count = tpd_ring[0].count;

	for (i = 1; i < adapter->num_rx_queues; i++)
		rfd_ring[i].count = rrd_ring[i].count = rfd_ring[0].count;

	/* 2 tpd queue, one high priority queue,
	 * another normal priority queue */
	size = sizeof(struct atl1c_buffer) * (tpd_ring->count * 2 +
		rfd_ring->count * num_rx_queues);
	tpd_ring->buffer_info = kzalloc(size, GFP_KERNEL);
	if (unlikely(!tpd_ring->buffer_info)) {
		dev_err(&pdev->dev, "kzalloc failed, size = %d\n",
			size);
		goto err_nomem;
	}
	for (i = 0; i < AT_MAX_TRANSMIT_QUEUE; i++) {
		tpd_ring[i].buffer_info =
			(struct atl1c_buffer *) (tpd_ring->buffer_info + count);
		count += tpd_ring[i].count;
	}

	for (i = 0; i < num_rx_queues; i++) {
		rfd_ring[i].buffer_info =
			(struct atl1c_buffer *) (tpd_ring->buffer_info + count);
		count += rfd_ring[i].count;
		rx_desc_count += rfd_ring[i].count;
	}
	/*
	 * real ring DMA buffer
	 * each ring/block may need up to 8 bytes for alignment, hence the
	 * additional bytes tacked onto the end.
	 */
	ring_header->size = size =
		sizeof(struct atl1c_tpd_desc) * tpd_ring->count * 2 +
		sizeof(struct atl1c_rx_free_desc) * rx_desc_count +
		sizeof(struct atl1c_recv_ret_status) * rx_desc_count +
		sizeof(struct atl1c_hw_stats) +
		8 * 4 + 8 * 2 * num_rx_queues;

	ring_header->desc = pci_alloc_consistent(pdev, ring_header->size,
				&ring_header->dma);
	if (unlikely(!ring_header->desc)) {
		dev_err(&pdev->dev, "pci_alloc_consistend failed\n");
		goto err_nomem;
	}
	memset(ring_header->desc, 0, ring_header->size);
	/* init TPD ring */

	tpd_ring[0].dma = roundup(ring_header->dma, 8);
	offset = tpd_ring[0].dma - ring_header->dma;
	for (i = 0; i < AT_MAX_TRANSMIT_QUEUE; i++) {
		tpd_ring[i].dma = ring_header->dma + offset;
		tpd_ring[i].desc = (u8 *) ring_header->desc + offset;
		tpd_ring[i].size =
			sizeof(struct atl1c_tpd_desc) * tpd_ring[i].count;
		offset += roundup(tpd_ring[i].size, 8);
	}
	/* init RFD ring */
	for (i = 0; i < num_rx_queues; i++) {
		rfd_ring[i].dma = ring_header->dma + offset;
		rfd_ring[i].desc = (u8 *) ring_header->desc + offset;
		rfd_ring[i].size = sizeof(struct atl1c_rx_free_desc) *
				rfd_ring[i].count;
		offset += roundup(rfd_ring[i].size, 8);
	}

	/* init RRD ring */
	for (i = 0; i < num_rx_queues; i++) {
		rrd_ring[i].dma = ring_header->dma + offset;
		rrd_ring[i].desc = (u8 *) ring_header->desc + offset;
		rrd_ring[i].size = sizeof(struct atl1c_recv_ret_status) *
				rrd_ring[i].count;
		offset += roundup(rrd_ring[i].size, 8);
	}

	adapter->smb.dma = ring_header->dma + offset;
	adapter->smb.smb = (u8 *)ring_header->desc + offset;
	return 0;

err_nomem:
	kfree(tpd_ring->buffer_info);
	return -ENOMEM;
}

static void atl1c_configure_des_ring(struct atl1c_adapter *adapter)
{
	struct atl1c_hw *hw = &adapter->hw;
	struct atl1c_rfd_ring *rfd_ring = (struct atl1c_rfd_ring *)
				adapter->rfd_ring;
	struct atl1c_rrd_ring *rrd_ring = (struct atl1c_rrd_ring *)
				adapter->rrd_ring;
	struct atl1c_tpd_ring *tpd_ring = (struct atl1c_tpd_ring *)
				adapter->tpd_ring;
	struct atl1c_cmb *cmb = (struct atl1c_cmb *) &adapter->cmb;
	struct atl1c_smb *smb = (struct atl1c_smb *) &adapter->smb;
	int i;
	u32 data;

	/* TPD */
	AT_WRITE_REG(hw, REG_TX_BASE_ADDR_HI,
			(u32)((tpd_ring[atl1c_trans_normal].dma &
				AT_DMA_HI_ADDR_MASK) >> 32));
	/* just enable normal priority TX queue */
	AT_WRITE_REG(hw, REG_NTPD_HEAD_ADDR_LO,
			(u32)(tpd_ring[atl1c_trans_normal].dma &
				AT_DMA_LO_ADDR_MASK));
	AT_WRITE_REG(hw, REG_HTPD_HEAD_ADDR_LO,
			(u32)(tpd_ring[atl1c_trans_high].dma &
				AT_DMA_LO_ADDR_MASK));
	AT_WRITE_REG(hw, REG_TPD_RING_SIZE,
			(u32)(tpd_ring[0].count & TPD_RING_SIZE_MASK));


	/* RFD */
	AT_WRITE_REG(hw, REG_RX_BASE_ADDR_HI,
			(u32)((rfd_ring[0].dma & AT_DMA_HI_ADDR_MASK) >> 32));
	for (i = 0; i < adapter->num_rx_queues; i++)
		AT_WRITE_REG(hw, atl1c_rfd_addr_lo_regs[i],
			(u32)(rfd_ring[i].dma & AT_DMA_LO_ADDR_MASK));

	AT_WRITE_REG(hw, REG_RFD_RING_SIZE,
			rfd_ring[0].count & RFD_RING_SIZE_MASK);
	AT_WRITE_REG(hw, REG_RX_BUF_SIZE,
			adapter->rx_buffer_len & RX_BUF_SIZE_MASK);

	/* RRD */
	for (i = 0; i < adapter->num_rx_queues; i++)
		AT_WRITE_REG(hw, atl1c_rrd_addr_lo_regs[i],
			(u32)(rrd_ring[i].dma & AT_DMA_LO_ADDR_MASK));
	AT_WRITE_REG(hw, REG_RRD_RING_SIZE,
			(rrd_ring[0].count & RRD_RING_SIZE_MASK));

	/* CMB */
	AT_WRITE_REG(hw, REG_CMB_BASE_ADDR_LO, cmb->dma & AT_DMA_LO_ADDR_MASK);

	/* SMB */
	AT_WRITE_REG(hw, REG_SMB_BASE_ADDR_HI,
			(u32)((smb->dma & AT_DMA_HI_ADDR_MASK) >> 32));
	AT_WRITE_REG(hw, REG_SMB_BASE_ADDR_LO,
			(u32)(smb->dma & AT_DMA_LO_ADDR_MASK));
	if (hw->nic_type == athr_l2c_b) {
		AT_WRITE_REG(hw, REG_SRAM_RXF_LEN, 0x02a0L);
		AT_WRITE_REG(hw, REG_SRAM_TXF_LEN, 0x0100L);
		AT_WRITE_REG(hw, REG_SRAM_RXF_ADDR, 0x029f0000L);
		AT_WRITE_REG(hw, REG_SRAM_RFD0_INFO, 0x02bf02a0L);
		AT_WRITE_REG(hw, REG_SRAM_TXF_ADDR, 0x03bf02c0L);
		AT_WRITE_REG(hw, REG_SRAM_TRD_ADDR, 0x03df03c0L);
		AT_WRITE_REG(hw, REG_TXF_WATER_MARK, 0);	/* TX watermark, to enter l1 state.*/
		AT_WRITE_REG(hw, REG_RXD_DMA_CTRL, 0);		/* RXD threshold.*/
	}
	if (hw->nic_type == athr_l2c_b || hw->nic_type == athr_l1d_2) {
			/* Power Saving for L2c_B */
		AT_READ_REG(hw, REG_SERDES_LOCK, &data);
		data |= SERDES_MAC_CLK_SLOWDOWN;
		data |= SERDES_PYH_CLK_SLOWDOWN;
		AT_WRITE_REG(hw, REG_SERDES_LOCK, data);
	}
	/* Load all of base address above */
	AT_WRITE_REG(hw, REG_LOAD_PTR, 1);
}

static void atl1c_configure_tx(struct atl1c_adapter *adapter)
{
	struct atl1c_hw *hw = &adapter->hw;
	u32 dev_ctrl_data;
	u32 max_pay_load;
	u16 tx_offload_thresh;
	u32 txq_ctrl_data;
	u32 max_pay_load_data;

	tx_offload_thresh = MAX_TX_OFFLOAD_THRESH;
	AT_WRITE_REG(hw, REG_TX_TSO_OFFLOAD_THRESH,
		(tx_offload_thresh >> 3) & TX_TSO_OFFLOAD_THRESH_MASK);
	AT_READ_REG(hw, REG_DEVICE_CTRL, &dev_ctrl_data);
	max_pay_load  = (dev_ctrl_data >> DEVICE_CTRL_MAX_PAYLOAD_SHIFT) &
			DEVICE_CTRL_MAX_PAYLOAD_MASK;
	hw->dmaw_block = min_t(u32, max_pay_load, hw->dmaw_block);
	max_pay_load  = (dev_ctrl_data >> DEVICE_CTRL_MAX_RREQ_SZ_SHIFT) &
			DEVICE_CTRL_MAX_RREQ_SZ_MASK;
	hw->dmar_block = min_t(u32, max_pay_load, hw->dmar_block);

	txq_ctrl_data = (hw->tpd_burst & TXQ_NUM_TPD_BURST_MASK) <<
			TXQ_NUM_TPD_BURST_SHIFT;
	if (hw->ctrl_flags & ATL1C_TXQ_MODE_ENHANCE)
		txq_ctrl_data |= TXQ_CTRL_ENH_MODE;
	max_pay_load_data = (atl1c_pay_load_size[hw->dmar_block] &
			TXQ_TXF_BURST_NUM_MASK) << TXQ_TXF_BURST_NUM_SHIFT;
	if (hw->nic_type == athr_l2c_b || hw->nic_type == athr_l2c_b2)
		max_pay_load_data >>= 1;
	txq_ctrl_data |= max_pay_load_data;

	AT_WRITE_REG(hw, REG_TXQ_CTRL, txq_ctrl_data);
}

static void atl1c_configure_rx(struct atl1c_adapter *adapter)
{
	struct atl1c_hw *hw = &adapter->hw;
	u32 rxq_ctrl_data;

	rxq_ctrl_data = (hw->rfd_burst & RXQ_RFD_BURST_NUM_MASK) <<
			RXQ_RFD_BURST_NUM_SHIFT;

	if (hw->ctrl_flags & ATL1C_RX_IPV6_CHKSUM)
		rxq_ctrl_data |= IPV6_CHKSUM_CTRL_EN;
	if (hw->rss_type == atl1c_rss_ipv4)
		rxq_ctrl_data |= RSS_HASH_IPV4;
	if (hw->rss_type == atl1c_rss_ipv4_tcp)
		rxq_ctrl_data |= RSS_HASH_IPV4_TCP;
	if (hw->rss_type == atl1c_rss_ipv6)
		rxq_ctrl_data |= RSS_HASH_IPV6;
	if (hw->rss_type == atl1c_rss_ipv6_tcp)
		rxq_ctrl_data |= RSS_HASH_IPV6_TCP;
	if (hw->rss_type != atl1c_rss_disable)
		rxq_ctrl_data |= RRS_HASH_CTRL_EN;

	rxq_ctrl_data |= (hw->rss_mode & RSS_MODE_MASK) <<
			RSS_MODE_SHIFT;
	rxq_ctrl_data |= (hw->rss_hash_bits & RSS_HASH_BITS_MASK) <<
			RSS_HASH_BITS_SHIFT;
	if (hw->ctrl_flags & ATL1C_ASPM_CTRL_MON)
		rxq_ctrl_data |= (ASPM_THRUPUT_LIMIT_1M &
			ASPM_THRUPUT_LIMIT_MASK) << ASPM_THRUPUT_LIMIT_SHIFT;

	AT_WRITE_REG(hw, REG_RXQ_CTRL, rxq_ctrl_data);
}

static void atl1c_configure_rss(struct atl1c_adapter *adapter)
{
	struct atl1c_hw *hw = &adapter->hw;

	AT_WRITE_REG(hw, REG_IDT_TABLE, hw->indirect_tab);
	AT_WRITE_REG(hw, REG_BASE_CPU_NUMBER, hw->base_cpu);
}

static void atl1c_configure_dma(struct atl1c_adapter *adapter)
{
	struct atl1c_hw *hw = &adapter->hw;
	u32 dma_ctrl_data;

	dma_ctrl_data = DMA_CTRL_DMAR_REQ_PRI;
	if (hw->ctrl_flags & ATL1C_CMB_ENABLE)
		dma_ctrl_data |= DMA_CTRL_CMB_EN;
	if (hw->ctrl_flags & ATL1C_SMB_ENABLE)
		dma_ctrl_data |= DMA_CTRL_SMB_EN;
	else
		dma_ctrl_data |= MAC_CTRL_SMB_DIS;

	switch (hw->dma_order) {
	case atl1c_dma_ord_in:
		dma_ctrl_data |= DMA_CTRL_DMAR_IN_ORDER;
		break;
	case atl1c_dma_ord_enh:
		dma_ctrl_data |= DMA_CTRL_DMAR_ENH_ORDER;
		break;
	case atl1c_dma_ord_out:
		dma_ctrl_data |= DMA_CTRL_DMAR_OUT_ORDER;
		break;
	default:
		break;
	}

	dma_ctrl_data |= (((u32)hw->dmar_block) & DMA_CTRL_DMAR_BURST_LEN_MASK)
		<< DMA_CTRL_DMAR_BURST_LEN_SHIFT;
	dma_ctrl_data |= (((u32)hw->dmaw_block) & DMA_CTRL_DMAW_BURST_LEN_MASK)
		<< DMA_CTRL_DMAW_BURST_LEN_SHIFT;
	dma_ctrl_data |= (((u32)hw->dmar_dly_cnt) & DMA_CTRL_DMAR_DLY_CNT_MASK)
		<< DMA_CTRL_DMAR_DLY_CNT_SHIFT;
	dma_ctrl_data |= (((u32)hw->dmaw_dly_cnt) & DMA_CTRL_DMAW_DLY_CNT_MASK)
		<< DMA_CTRL_DMAW_DLY_CNT_SHIFT;

	AT_WRITE_REG(hw, REG_DMA_CTRL, dma_ctrl_data);
}

/*
 * Stop the mac, transmit and receive units
 * hw - Struct containing variables accessed by shared code
 * return : 0  or  idle status (if error)
 */
static int atl1c_stop_mac(struct atl1c_hw *hw)
{
	u32 data;

	AT_READ_REG(hw, REG_RXQ_CTRL, &data);
	data &= ~(RXQ1_CTRL_EN | RXQ2_CTRL_EN |
		  RXQ3_CTRL_EN | RXQ_CTRL_EN);
	AT_WRITE_REG(hw, REG_RXQ_CTRL, data);

	AT_READ_REG(hw, REG_TXQ_CTRL, &data);
	data &= ~TXQ_CTRL_EN;
	AT_WRITE_REG(hw, REG_TWSI_CTRL, data);

	atl1c_wait_until_idle(hw);

	AT_READ_REG(hw, REG_MAC_CTRL, &data);
	data &= ~(MAC_CTRL_TX_EN | MAC_CTRL_RX_EN);
	AT_WRITE_REG(hw, REG_MAC_CTRL, data);

	return (int)atl1c_wait_until_idle(hw);
}

static void atl1c_enable_rx_ctrl(struct atl1c_hw *hw)
{
	u32 data;

	AT_READ_REG(hw, REG_RXQ_CTRL, &data);
	switch (hw->adapter->num_rx_queues) {
	case 4:
		data |= (RXQ3_CTRL_EN | RXQ2_CTRL_EN | RXQ1_CTRL_EN);
		break;
	case 3:
		data |= (RXQ2_CTRL_EN | RXQ1_CTRL_EN);
		break;
	case 2:
		data |= RXQ1_CTRL_EN;
		break;
	default:
		break;
	}
	data |= RXQ_CTRL_EN;
	AT_WRITE_REG(hw, REG_RXQ_CTRL, data);
}

static void atl1c_enable_tx_ctrl(struct atl1c_hw *hw)
{
	u32 data;

	AT_READ_REG(hw, REG_TXQ_CTRL, &data);
	data |= TXQ_CTRL_EN;
	AT_WRITE_REG(hw, REG_TXQ_CTRL, data);
}

/*
 * Reset the transmit and receive units; mask and clear all interrupts.
 * hw - Struct containing variables accessed by shared code
 * return : 0  or  idle status (if error)
 */
static int atl1c_reset_mac(struct atl1c_hw *hw)
{
	struct atl1c_adapter *adapter = (struct atl1c_adapter *)hw->adapter;
	struct pci_dev *pdev = adapter->pdev;
	u32 master_ctrl_data = 0;

	AT_WRITE_REG(hw, REG_IMR, 0);
	AT_WRITE_REG(hw, REG_ISR, ISR_DIS_INT);

	atl1c_stop_mac(hw);
	/*
	 * Issue Soft Reset to the MAC.  This will reset the chip's
	 * transmit, receive, DMA.  It will not effect
	 * the current PCI configuration.  The global reset bit is self-
	 * clearing, and should clear within a microsecond.
	 */
	AT_READ_REG(hw, REG_MASTER_CTRL, &master_ctrl_data);
	master_ctrl_data |= MASTER_CTRL_OOB_DIS_OFF;
	AT_WRITE_REGW(hw, REG_MASTER_CTRL, ((master_ctrl_data | MASTER_CTRL_SOFT_RST)
			& 0xFFFF));

	AT_WRITE_FLUSH(hw);
	msleep(10);
	/* Wait at least 10ms for All module to be Idle */

	if (atl1c_wait_until_idle(hw)) {
		dev_err(&pdev->dev,
			"MAC state machine can't be idle since"
			" disabled for 10ms second\n");
		return -1;
	}
	return 0;
}

static void atl1c_disable_l0s_l1(struct atl1c_hw *hw)
{
	u32 pm_ctrl_data;

	AT_READ_REG(hw, REG_PM_CTRL, &pm_ctrl_data);
	pm_ctrl_data &= ~(PM_CTRL_L1_ENTRY_TIMER_MASK <<
			PM_CTRL_L1_ENTRY_TIMER_SHIFT);
	pm_ctrl_data &= ~PM_CTRL_CLK_SWH_L1;
	pm_ctrl_data &= ~PM_CTRL_ASPM_L0S_EN;
	pm_ctrl_data &= ~PM_CTRL_ASPM_L1_EN;
	pm_ctrl_data &= ~PM_CTRL_MAC_ASPM_CHK;
	pm_ctrl_data &= ~PM_CTRL_SERDES_PD_EX_L1;

	pm_ctrl_data |= PM_CTRL_SERDES_BUDS_RX_L1_EN;
	pm_ctrl_data |= PM_CTRL_SERDES_PLL_L1_EN;
	pm_ctrl_data |=	PM_CTRL_SERDES_L1_EN;
	AT_WRITE_REG(hw, REG_PM_CTRL, pm_ctrl_data);
}

/*
 * Set ASPM state.
 * Enable/disable L0s/L1 depend on link state.
 */
static void atl1c_set_aspm(struct atl1c_hw *hw, bool linkup)
{
	u32 pm_ctrl_data;
	u32 link_ctrl_data;
	u32 link_l1_timer = 0xF;

	AT_READ_REG(hw, REG_PM_CTRL, &pm_ctrl_data);
	AT_READ_REG(hw, REG_LINK_CTRL, &link_ctrl_data);

	pm_ctrl_data &= ~PM_CTRL_SERDES_PD_EX_L1;
	pm_ctrl_data &=  ~(PM_CTRL_L1_ENTRY_TIMER_MASK <<
			PM_CTRL_L1_ENTRY_TIMER_SHIFT);
	pm_ctrl_data &= ~(PM_CTRL_LCKDET_TIMER_MASK <<
			PM_CTRL_LCKDET_TIMER_SHIFT);
	pm_ctrl_data |= AT_LCKDET_TIMER	<< PM_CTRL_LCKDET_TIMER_SHIFT;

	if (hw->nic_type == athr_l2c_b || hw->nic_type == athr_l1d ||
		hw->nic_type == athr_l2c_b2 || hw->nic_type == athr_l1d_2) {
		link_ctrl_data &= ~LINK_CTRL_EXT_SYNC;
		if (!(hw->ctrl_flags & ATL1C_APS_MODE_ENABLE)) {
			if (hw->nic_type == athr_l2c_b && hw->revision_id == L2CB_V10)
				link_ctrl_data |= LINK_CTRL_EXT_SYNC;
		}

		AT_WRITE_REG(hw, REG_LINK_CTRL, link_ctrl_data);

		pm_ctrl_data |= PM_CTRL_RCVR_WT_TIMER;
		pm_ctrl_data &= ~(PM_CTRL_PM_REQ_TIMER_MASK <<
			PM_CTRL_PM_REQ_TIMER_SHIFT);
		pm_ctrl_data |= AT_ASPM_L1_TIMER <<
			PM_CTRL_PM_REQ_TIMER_SHIFT;
		pm_ctrl_data &= ~PM_CTRL_SA_DLY_EN;
		pm_ctrl_data &= ~PM_CTRL_HOTRST;
		pm_ctrl_data |= 1 << PM_CTRL_L1_ENTRY_TIMER_SHIFT;
		pm_ctrl_data |= PM_CTRL_SERDES_PD_EX_L1;
	}
	pm_ctrl_data |= PM_CTRL_MAC_ASPM_CHK;
	if (linkup) {
		pm_ctrl_data &= ~PM_CTRL_ASPM_L1_EN;
		pm_ctrl_data &= ~PM_CTRL_ASPM_L0S_EN;
		if (hw->ctrl_flags & ATL1C_ASPM_L1_SUPPORT)
			pm_ctrl_data |= PM_CTRL_ASPM_L1_EN;
		if (hw->ctrl_flags & ATL1C_ASPM_L0S_SUPPORT)
			pm_ctrl_data |= PM_CTRL_ASPM_L0S_EN;

		if (hw->nic_type == athr_l2c_b || hw->nic_type == athr_l1d ||
			hw->nic_type == athr_l2c_b2 || hw->nic_type == athr_l1d_2) {
			if (hw->nic_type == athr_l2c_b)
				if (!(hw->ctrl_flags & ATL1C_APS_MODE_ENABLE))
					pm_ctrl_data &= ~PM_CTRL_ASPM_L0S_EN;
			pm_ctrl_data &= ~PM_CTRL_SERDES_L1_EN;
			pm_ctrl_data &= ~PM_CTRL_SERDES_PLL_L1_EN;
			pm_ctrl_data &= ~PM_CTRL_SERDES_BUDS_RX_L1_EN;
			pm_ctrl_data |= PM_CTRL_CLK_SWH_L1;
		if (hw->adapter->link_speed == SPEED_100 ||
				hw->adapter->link_speed == SPEED_1000) {
				pm_ctrl_data &=  ~(PM_CTRL_L1_ENTRY_TIMER_MASK <<
					PM_CTRL_L1_ENTRY_TIMER_SHIFT);
				if (hw->nic_type == athr_l2c_b)
					link_l1_timer = 7;
				else if (hw->nic_type == athr_l2c_b2 ||
					hw->nic_type == athr_l1d_2)
					link_l1_timer = 4;
				pm_ctrl_data |= link_l1_timer <<
					PM_CTRL_L1_ENTRY_TIMER_SHIFT;
			}
		} else {
			pm_ctrl_data |= PM_CTRL_SERDES_L1_EN;
			pm_ctrl_data |= PM_CTRL_SERDES_PLL_L1_EN;
			pm_ctrl_data |= PM_CTRL_SERDES_BUDS_RX_L1_EN;
			pm_ctrl_data &= ~PM_CTRL_CLK_SWH_L1;
			pm_ctrl_data &= ~PM_CTRL_ASPM_L0S_EN;
			pm_ctrl_data &= ~PM_CTRL_ASPM_L1_EN;

		}
	} else {
		pm_ctrl_data &= ~PM_CTRL_SERDES_L1_EN;
		pm_ctrl_data &= ~PM_CTRL_ASPM_L0S_EN;
		pm_ctrl_data &= ~PM_CTRL_SERDES_PLL_L1_EN;
		pm_ctrl_data |= PM_CTRL_CLK_SWH_L1;

		if (hw->ctrl_flags & ATL1C_ASPM_L1_SUPPORT)
			pm_ctrl_data |= PM_CTRL_ASPM_L1_EN;
		else
			pm_ctrl_data &= ~PM_CTRL_ASPM_L1_EN;
	}
	AT_WRITE_REG(hw, REG_PM_CTRL, pm_ctrl_data);

	return;
}

static void atl1c_setup_mac_ctrl(struct atl1c_adapter *adapter)
{
	struct atl1c_hw *hw = &adapter->hw;
	struct net_device *netdev = adapter->netdev;
	u32 mac_ctrl_data;

	mac_ctrl_data = MAC_CTRL_TX_EN | MAC_CTRL_RX_EN;
	mac_ctrl_data |= (MAC_CTRL_TX_FLOW | MAC_CTRL_RX_FLOW);

	if (adapter->link_duplex == FULL_DUPLEX) {
		hw->mac_duplex = true;
		mac_ctrl_data |= MAC_CTRL_DUPLX;
	}

	if (adapter->link_speed == SPEED_1000)
		hw->mac_speed = atl1c_mac_speed_1000;
	else
		hw->mac_speed = atl1c_mac_speed_10_100;

	mac_ctrl_data |= (hw->mac_speed & MAC_CTRL_SPEED_MASK) <<
			MAC_CTRL_SPEED_SHIFT;

	mac_ctrl_data |= (MAC_CTRL_ADD_CRC | MAC_CTRL_PAD);
	mac_ctrl_data |= ((hw->preamble_len & MAC_CTRL_PRMLEN_MASK) <<
			MAC_CTRL_PRMLEN_SHIFT);

	if (adapter->vlgrp)
		mac_ctrl_data |= MAC_CTRL_RMV_VLAN;

	mac_ctrl_data |= MAC_CTRL_BC_EN;
	if (netdev->flags & IFF_PROMISC)
		mac_ctrl_data |= MAC_CTRL_PROMIS_EN;
	if (netdev->flags & IFF_ALLMULTI)
		mac_ctrl_data |= MAC_CTRL_MC_ALL_EN;

	mac_ctrl_data |= MAC_CTRL_SINGLE_PAUSE_EN;
	if (hw->nic_type == athr_l1d || hw->nic_type == athr_l2c_b2 ||
	    hw->nic_type == athr_l1d_2) {
		mac_ctrl_data |= MAC_CTRL_SPEED_MODE_SW;
		mac_ctrl_data |= MAC_CTRL_HASH_ALG_CRC32;
	}
	AT_WRITE_REG(hw, REG_MAC_CTRL, mac_ctrl_data);
}

/*
 * atl1c_configure - Configure Transmit&Receive Unit after Reset
 * @adapter: board private structure
 *
 * Configure the Tx /Rx unit of the MAC after a reset.
 */
static int atl1c_configure(struct atl1c_adapter *adapter)
{
	struct atl1c_hw *hw = &adapter->hw;
	u32 master_ctrl_data = 0;
	u32 intr_modrt_data;
	u32 data;

	/* clear interrupt status */
	AT_WRITE_REG(hw, REG_ISR, 0xFFFFFFFF);
	/*  Clear any WOL status */
	AT_WRITE_REG(hw, REG_WOL_CTRL, 0);
	/* set Interrupt Clear Timer
	 * HW will enable self to assert interrupt event to system after
	 * waiting x-time for software to notify it accept interrupt.
	 */

	data = CLK_GATING_EN_ALL;
	if (hw->ctrl_flags & ATL1C_CLK_GATING_EN) {
		if (hw->nic_type == athr_l2c_b)
			data &= ~CLK_GATING_RXMAC_EN;
	} else
		data = 0;
	AT_WRITE_REG(hw, REG_CLK_GATING_CTRL, data);

	AT_WRITE_REG(hw, REG_INT_RETRIG_TIMER,
		hw->ict & INT_RETRIG_TIMER_MASK);

	atl1c_configure_des_ring(adapter);

	if (hw->ctrl_flags & ATL1C_INTR_MODRT_ENABLE) {
		intr_modrt_data = (hw->tx_imt & IRQ_MODRT_TIMER_MASK) <<
					IRQ_MODRT_TX_TIMER_SHIFT;
		intr_modrt_data |= (hw->rx_imt & IRQ_MODRT_TIMER_MASK) <<
					IRQ_MODRT_RX_TIMER_SHIFT;
		AT_WRITE_REG(hw, REG_IRQ_MODRT_TIMER_INIT, intr_modrt_data);
		master_ctrl_data |=
			MASTER_CTRL_TX_ITIMER_EN | MASTER_CTRL_RX_ITIMER_EN;
	}

	if (hw->ctrl_flags & ATL1C_INTR_CLEAR_ON_READ)
		master_ctrl_data |= MASTER_CTRL_INT_RDCLR;

	master_ctrl_data |= MASTER_CTRL_SA_TIMER_EN;
	AT_WRITE_REG(hw, REG_MASTER_CTRL, master_ctrl_data);

	if (hw->ctrl_flags & ATL1C_CMB_ENABLE) {
		AT_WRITE_REG(hw, REG_CMB_TPD_THRESH,
			hw->cmb_tpd & CMB_TPD_THRESH_MASK);
		AT_WRITE_REG(hw, REG_CMB_TX_TIMER,
			hw->cmb_tx_timer & CMB_TX_TIMER_MASK);
	}

	if (hw->ctrl_flags & ATL1C_SMB_ENABLE)
		AT_WRITE_REG(hw, REG_SMB_STAT_TIMER,
			hw->smb_timer & SMB_STAT_TIMER_MASK);
	/* set MTU */
	AT_WRITE_REG(hw, REG_MTU, hw->max_frame_size + ETH_HLEN +
			VLAN_HLEN + ETH_FCS_LEN);
	/* HDS, disable */
	AT_WRITE_REG(hw, REG_HDS_CTRL, 0);

	atl1c_configure_tx(adapter);
	atl1c_configure_rx(adapter);
	atl1c_configure_rss(adapter);
	atl1c_configure_dma(adapter);

	return 0;
}

static void atl1c_update_hw_stats(struct atl1c_adapter *adapter)
{
	u16 hw_reg_addr = 0;
	unsigned long *stats_item = NULL;
	u32 data;

	/* update rx status */
	hw_reg_addr = REG_MAC_RX_STATUS_BIN;
	stats_item  = &adapter->hw_stats.rx_ok;
	while (hw_reg_addr <= REG_MAC_RX_STATUS_END) {
		AT_READ_REG(&adapter->hw, hw_reg_addr, &data);
		*stats_item += data;
		stats_item++;
		hw_reg_addr += 4;
	}
/* update tx status */
	hw_reg_addr = REG_MAC_TX_STATUS_BIN;
	stats_item  = &adapter->hw_stats.tx_ok;
	while (hw_reg_addr <= REG_MAC_TX_STATUS_END) {
		AT_READ_REG(&adapter->hw, hw_reg_addr, &data);
		*stats_item += data;
		stats_item++;
		hw_reg_addr += 4;
	}
}

/*
 * atl1c_get_stats - Get System Network Statistics
 * @netdev: network interface device structure
 *
 * Returns the address of the device statistics structure.
 * The statistics are actually updated from the timer callback.
 */
static struct net_device_stats *atl1c_get_stats(struct net_device *netdev)
{
	struct atl1c_adapter *adapter = netdev_priv(netdev);
	struct atl1c_hw_stats  *hw_stats = &adapter->hw_stats;
	struct net_device_stats *net_stats = &netdev->stats;

	atl1c_update_hw_stats(adapter);
	net_stats->rx_packets = hw_stats->rx_ok;
	net_stats->tx_packets = hw_stats->tx_ok;
	net_stats->rx_bytes   = hw_stats->rx_byte_cnt;
	net_stats->tx_bytes   = hw_stats->tx_byte_cnt;
	net_stats->multicast  = hw_stats->rx_mcast;
	net_stats->collisions = hw_stats->tx_1_col +
				hw_stats->tx_2_col * 2 +
				hw_stats->tx_late_col + hw_stats->tx_abort_col;
	net_stats->rx_errors  = hw_stats->rx_frag + hw_stats->rx_fcs_err +
				hw_stats->rx_len_err + hw_stats->rx_sz_ov +
				hw_stats->rx_rrd_ov + hw_stats->rx_align_err;
	net_stats->rx_fifo_errors   = hw_stats->rx_rxf_ov;
	net_stats->rx_length_errors = hw_stats->rx_len_err;
	net_stats->rx_crc_errors    = hw_stats->rx_fcs_err;
	net_stats->rx_frame_errors  = hw_stats->rx_align_err;
	net_stats->rx_over_errors   = hw_stats->rx_rrd_ov + hw_stats->rx_rxf_ov;

	net_stats->rx_missed_errors = hw_stats->rx_rrd_ov + hw_stats->rx_rxf_ov;

	net_stats->tx_errors = hw_stats->tx_late_col + hw_stats->tx_abort_col +
				hw_stats->tx_underrun + hw_stats->tx_trunc;
	net_stats->tx_fifo_errors    = hw_stats->tx_underrun;
	net_stats->tx_aborted_errors = hw_stats->tx_abort_col;
	net_stats->tx_window_errors  = hw_stats->tx_late_col;

	return net_stats;
}

static inline void atl1c_clear_phy_int(struct atl1c_adapter *adapter)
{
	u16 phy_data;

	spin_lock(&adapter->mdio_lock);
	atl1c_read_phy_reg(&adapter->hw, MII_ISR, &phy_data);
	spin_unlock(&adapter->mdio_lock);
}

static bool atl1c_clean_tx_irq(struct atl1c_adapter *adapter,
				enum atl1c_trans_queue type)
{
	struct atl1c_tpd_ring *tpd_ring = (struct atl1c_tpd_ring *)
				&adapter->tpd_ring[type];
	struct atl1c_buffer *buffer_info;
	struct pci_dev *pdev = adapter->pdev;
	u16 next_to_clean = atomic_read(&tpd_ring->next_to_clean);
	u16 hw_next_to_clean;
	u16 shift;
	u32 data;

	if (type == atl1c_trans_high)
		shift = MB_HTPD_CONS_IDX_SHIFT;
	else
		shift = MB_NTPD_CONS_IDX_SHIFT;

	AT_READ_REG(&adapter->hw, REG_MB_PRIO_CONS_IDX, &data);
	hw_next_to_clean = (data >> shift) & MB_PRIO_PROD_IDX_MASK;

	while (next_to_clean != hw_next_to_clean) {
		buffer_info = &tpd_ring->buffer_info[next_to_clean];
		atl1c_clean_buffer(pdev, buffer_info, 1);
		if (++next_to_clean == tpd_ring->count)
			next_to_clean = 0;
		atomic_set(&tpd_ring->next_to_clean, next_to_clean);
	}

	if (netif_queue_stopped(adapter->netdev) &&
			netif_carrier_ok(adapter->netdev)) {
		netif_wake_queue(adapter->netdev);
	}

	return true;
}

/*
 * atl1c_intr - Interrupt Handler
 * @irq: interrupt number
 * @data: pointer to a network interface device structure
 * @pt_regs: CPU registers structure
 */
static irqreturn_t atl1c_intr(int irq, void *data)
{
	struct net_device *netdev  = data;
	struct atl1c_adapter *adapter = netdev_priv(netdev);
	struct pci_dev *pdev = adapter->pdev;
	struct atl1c_hw *hw = &adapter->hw;
	int max_ints = AT_MAX_INT_WORK;
	int handled = IRQ_NONE;
	u32 status;
	u32 reg_data;

	do {
		AT_READ_REG(hw, REG_ISR, &reg_data);
		status = reg_data & hw->intr_mask;

		if (status == 0 || (status & ISR_DIS_INT) != 0) {
			if (max_ints != AT_MAX_INT_WORK)
				handled = IRQ_HANDLED;
			break;
		}
		/* link event */
		if (status & ISR_GPHY)
			atl1c_clear_phy_int(adapter);
		/* Ack ISR */
		AT_WRITE_REG(hw, REG_ISR, status | ISR_DIS_INT);
		if (status & ISR_RX_PKT) {
			if (likely(napi_schedule_prep(&adapter->napi))) {
				hw->intr_mask &= ~ISR_RX_PKT;
				AT_WRITE_REG(hw, REG_IMR, hw->intr_mask);
				__napi_schedule(&adapter->napi);
			}
		}
		if (status & ISR_TX_PKT)
			atl1c_clean_tx_irq(adapter, atl1c_trans_normal);

		handled = IRQ_HANDLED;
		/* check if PCIE PHY Link down */
		if (status & ISR_ERROR) {
			if (netif_msg_hw(adapter))
				dev_err(&pdev->dev,
					"atl1c hardware error (status = 0x%x)\n",
					status & ISR_ERROR);
			/* reset MAC */
<<<<<<< HEAD
			hw->intr_mask &= ~ISR_ERROR;
			AT_WRITE_REG(hw, REG_IMR, hw->intr_mask);
			adapter->work_event |= ATL1C_WORK_EVENT_RESET;
			schedule_work(&adapter->common_task);
			break;
=======
			adapter->work_event |= ATL1C_WORK_EVENT_RESET;
			schedule_work(&adapter->common_task);
			return IRQ_HANDLED;
>>>>>>> 02f8c6ae
		}

		if (status & ISR_OVER)
			if (netif_msg_intr(adapter))
				dev_warn(&pdev->dev,
					"TX/RX overflow (status = 0x%x)\n",
					status & ISR_OVER);

		/* link event */
		if (status & (ISR_GPHY | ISR_MANUAL)) {
			netdev->stats.tx_carrier_errors++;
			atl1c_link_chg_event(adapter);
			break;
		}

	} while (--max_ints > 0);
	/* re-enable Interrupt*/
	AT_WRITE_REG(&adapter->hw, REG_ISR, 0);
	return handled;
}

static inline void atl1c_rx_checksum(struct atl1c_adapter *adapter,
		  struct sk_buff *skb, struct atl1c_recv_ret_status *prrs)
{
	/*
	 * The pid field in RRS in not correct sometimes, so we
	 * cannot figure out if the packet is fragmented or not,
	 * so we tell the KERNEL CHECKSUM_NONE
	 */
	skb_checksum_none_assert(skb);
}

static int atl1c_alloc_rx_buffer(struct atl1c_adapter *adapter, const int ringid)
{
	struct atl1c_rfd_ring *rfd_ring = &adapter->rfd_ring[ringid];
	struct pci_dev *pdev = adapter->pdev;
	struct atl1c_buffer *buffer_info, *next_info;
	struct sk_buff *skb;
	void *vir_addr = NULL;
	u16 num_alloc = 0;
	u16 rfd_next_to_use, next_next;
	struct atl1c_rx_free_desc *rfd_desc;

	next_next = rfd_next_to_use = rfd_ring->next_to_use;
	if (++next_next == rfd_ring->count)
		next_next = 0;
	buffer_info = &rfd_ring->buffer_info[rfd_next_to_use];
	next_info = &rfd_ring->buffer_info[next_next];

	while (next_info->flags & ATL1C_BUFFER_FREE) {
		rfd_desc = ATL1C_RFD_DESC(rfd_ring, rfd_next_to_use);

		skb = dev_alloc_skb(adapter->rx_buffer_len);
		if (unlikely(!skb)) {
			if (netif_msg_rx_err(adapter))
				dev_warn(&pdev->dev, "alloc rx buffer failed\n");
			break;
		}

		/*
		 * Make buffer alignment 2 beyond a 16 byte boundary
		 * this will result in a 16 byte aligned IP header after
		 * the 14 byte MAC header is removed
		 */
		vir_addr = skb->data;
		ATL1C_SET_BUFFER_STATE(buffer_info, ATL1C_BUFFER_BUSY);
		buffer_info->skb = skb;
		buffer_info->length = adapter->rx_buffer_len;
		buffer_info->dma = pci_map_single(pdev, vir_addr,
						buffer_info->length,
						PCI_DMA_FROMDEVICE);
		ATL1C_SET_PCIMAP_TYPE(buffer_info, ATL1C_PCIMAP_SINGLE,
			ATL1C_PCIMAP_FROMDEVICE);
		rfd_desc->buffer_addr = cpu_to_le64(buffer_info->dma);
		rfd_next_to_use = next_next;
		if (++next_next == rfd_ring->count)
			next_next = 0;
		buffer_info = &rfd_ring->buffer_info[rfd_next_to_use];
		next_info = &rfd_ring->buffer_info[next_next];
		num_alloc++;
	}

	if (num_alloc) {
		/* TODO: update mailbox here */
		wmb();
		rfd_ring->next_to_use = rfd_next_to_use;
		AT_WRITE_REG(&adapter->hw, atl1c_rfd_prod_idx_regs[ringid],
			rfd_ring->next_to_use & MB_RFDX_PROD_IDX_MASK);
	}

	return num_alloc;
}

static void atl1c_clean_rrd(struct atl1c_rrd_ring *rrd_ring,
			struct	atl1c_recv_ret_status *rrs, u16 num)
{
	u16 i;
	/* the relationship between rrd and rfd is one map one */
	for (i = 0; i < num; i++, rrs = ATL1C_RRD_DESC(rrd_ring,
					rrd_ring->next_to_clean)) {
		rrs->word3 &= ~RRS_RXD_UPDATED;
		if (++rrd_ring->next_to_clean == rrd_ring->count)
			rrd_ring->next_to_clean = 0;
	}
}

static void atl1c_clean_rfd(struct atl1c_rfd_ring *rfd_ring,
	struct atl1c_recv_ret_status *rrs, u16 num)
{
	u16 i;
	u16 rfd_index;
	struct atl1c_buffer *buffer_info = rfd_ring->buffer_info;

	rfd_index = (rrs->word0 >> RRS_RX_RFD_INDEX_SHIFT) &
			RRS_RX_RFD_INDEX_MASK;
	for (i = 0; i < num; i++) {
		buffer_info[rfd_index].skb = NULL;
		ATL1C_SET_BUFFER_STATE(&buffer_info[rfd_index],
					ATL1C_BUFFER_FREE);
		if (++rfd_index == rfd_ring->count)
			rfd_index = 0;
	}
	rfd_ring->next_to_clean = rfd_index;
}

static void atl1c_clean_rx_irq(struct atl1c_adapter *adapter, u8 que,
		   int *work_done, int work_to_do)
{
	u16 rfd_num, rfd_index;
	u16 count = 0;
	u16 length;
	struct pci_dev *pdev = adapter->pdev;
	struct net_device *netdev  = adapter->netdev;
	struct atl1c_rfd_ring *rfd_ring = &adapter->rfd_ring[que];
	struct atl1c_rrd_ring *rrd_ring = &adapter->rrd_ring[que];
	struct sk_buff *skb;
	struct atl1c_recv_ret_status *rrs;
	struct atl1c_buffer *buffer_info;

	while (1) {
		if (*work_done >= work_to_do)
			break;
		rrs = ATL1C_RRD_DESC(rrd_ring, rrd_ring->next_to_clean);
		if (likely(RRS_RXD_IS_VALID(rrs->word3))) {
			rfd_num = (rrs->word0 >> RRS_RX_RFD_CNT_SHIFT) &
				RRS_RX_RFD_CNT_MASK;
			if (unlikely(rfd_num != 1))
				/* TODO support mul rfd*/
				if (netif_msg_rx_err(adapter))
					dev_warn(&pdev->dev,
						"Multi rfd not support yet!\n");
			goto rrs_checked;
		} else {
			break;
		}
rrs_checked:
		atl1c_clean_rrd(rrd_ring, rrs, rfd_num);
		if (rrs->word3 & (RRS_RX_ERR_SUM | RRS_802_3_LEN_ERR)) {
			atl1c_clean_rfd(rfd_ring, rrs, rfd_num);
				if (netif_msg_rx_err(adapter))
					dev_warn(&pdev->dev,
						"wrong packet! rrs word3 is %x\n",
						rrs->word3);
			continue;
		}

		length = le16_to_cpu((rrs->word3 >> RRS_PKT_SIZE_SHIFT) &
				RRS_PKT_SIZE_MASK);
		/* Good Receive */
		if (likely(rfd_num == 1)) {
			rfd_index = (rrs->word0 >> RRS_RX_RFD_INDEX_SHIFT) &
					RRS_RX_RFD_INDEX_MASK;
			buffer_info = &rfd_ring->buffer_info[rfd_index];
			pci_unmap_single(pdev, buffer_info->dma,
				buffer_info->length, PCI_DMA_FROMDEVICE);
			skb = buffer_info->skb;
		} else {
			/* TODO */
			if (netif_msg_rx_err(adapter))
				dev_warn(&pdev->dev,
					"Multi rfd not support yet!\n");
			break;
		}
		atl1c_clean_rfd(rfd_ring, rrs, rfd_num);
		skb_put(skb, length - ETH_FCS_LEN);
		skb->protocol = eth_type_trans(skb, netdev);
		atl1c_rx_checksum(adapter, skb, rrs);
		if (unlikely(adapter->vlgrp) && rrs->word3 & RRS_VLAN_INS) {
			u16 vlan;

			AT_TAG_TO_VLAN(rrs->vlan_tag, vlan);
			vlan = le16_to_cpu(vlan);
			vlan_hwaccel_receive_skb(skb, adapter->vlgrp, vlan);
		} else
			netif_receive_skb(skb);

		(*work_done)++;
		count++;
	}
	if (count)
		atl1c_alloc_rx_buffer(adapter, que);
}

/*
 * atl1c_clean - NAPI Rx polling callback
 * @adapter: board private structure
 */
static int atl1c_clean(struct napi_struct *napi, int budget)
{
	struct atl1c_adapter *adapter =
			container_of(napi, struct atl1c_adapter, napi);
	int work_done = 0;

	/* Keep link state information with original netdev */
	if (!netif_carrier_ok(adapter->netdev))
		goto quit_polling;
	/* just enable one RXQ */
	atl1c_clean_rx_irq(adapter, 0, &work_done, budget);

	if (work_done < budget) {
quit_polling:
		napi_complete(napi);
		adapter->hw.intr_mask |= ISR_RX_PKT;
		AT_WRITE_REG(&adapter->hw, REG_IMR, adapter->hw.intr_mask);
	}
	return work_done;
}

#ifdef CONFIG_NET_POLL_CONTROLLER

/*
 * Polling 'interrupt' - used by things like netconsole to send skbs
 * without having to re-enable interrupts. It's not called while
 * the interrupt routine is executing.
 */
static void atl1c_netpoll(struct net_device *netdev)
{
	struct atl1c_adapter *adapter = netdev_priv(netdev);

	disable_irq(adapter->pdev->irq);
	atl1c_intr(adapter->pdev->irq, netdev);
	enable_irq(adapter->pdev->irq);
}
#endif

static inline u16 atl1c_tpd_avail(struct atl1c_adapter *adapter, enum atl1c_trans_queue type)
{
	struct atl1c_tpd_ring *tpd_ring = &adapter->tpd_ring[type];
	u16 next_to_use = 0;
	u16 next_to_clean = 0;

	next_to_clean = atomic_read(&tpd_ring->next_to_clean);
	next_to_use   = tpd_ring->next_to_use;

	return (u16)(next_to_clean > next_to_use) ?
		(next_to_clean - next_to_use - 1) :
		(tpd_ring->count + next_to_clean - next_to_use - 1);
}

/*
 * get next usable tpd
 * Note: should call atl1c_tdp_avail to make sure
 * there is enough tpd to use
 */
static struct atl1c_tpd_desc *atl1c_get_tpd(struct atl1c_adapter *adapter,
	enum atl1c_trans_queue type)
{
	struct atl1c_tpd_ring *tpd_ring = &adapter->tpd_ring[type];
	struct atl1c_tpd_desc *tpd_desc;
	u16 next_to_use = 0;

	next_to_use = tpd_ring->next_to_use;
	if (++tpd_ring->next_to_use == tpd_ring->count)
		tpd_ring->next_to_use = 0;
	tpd_desc = ATL1C_TPD_DESC(tpd_ring, next_to_use);
	memset(tpd_desc, 0, sizeof(struct atl1c_tpd_desc));
	return	tpd_desc;
}

static struct atl1c_buffer *
atl1c_get_tx_buffer(struct atl1c_adapter *adapter, struct atl1c_tpd_desc *tpd)
{
	struct atl1c_tpd_ring *tpd_ring = adapter->tpd_ring;

	return &tpd_ring->buffer_info[tpd -
			(struct atl1c_tpd_desc *)tpd_ring->desc];
}

/* Calculate the transmit packet descript needed*/
static u16 atl1c_cal_tpd_req(const struct sk_buff *skb)
{
	u16 tpd_req;
	u16 proto_hdr_len = 0;

	tpd_req = skb_shinfo(skb)->nr_frags + 1;

	if (skb_is_gso(skb)) {
		proto_hdr_len = skb_transport_offset(skb) + tcp_hdrlen(skb);
		if (proto_hdr_len < skb_headlen(skb))
			tpd_req++;
		if (skb_shinfo(skb)->gso_type & SKB_GSO_TCPV6)
			tpd_req++;
	}
	return tpd_req;
}

static int atl1c_tso_csum(struct atl1c_adapter *adapter,
			  struct sk_buff *skb,
			  struct atl1c_tpd_desc **tpd,
			  enum atl1c_trans_queue type)
{
	struct pci_dev *pdev = adapter->pdev;
	u8 hdr_len;
	u32 real_len;
	unsigned short offload_type;
	int err;

	if (skb_is_gso(skb)) {
		if (skb_header_cloned(skb)) {
			err = pskb_expand_head(skb, 0, 0, GFP_ATOMIC);
			if (unlikely(err))
				return -1;
		}
		offload_type = skb_shinfo(skb)->gso_type;

		if (offload_type & SKB_GSO_TCPV4) {
			real_len = (((unsigned char *)ip_hdr(skb) - skb->data)
					+ ntohs(ip_hdr(skb)->tot_len));

			if (real_len < skb->len)
				pskb_trim(skb, real_len);

			hdr_len = (skb_transport_offset(skb) + tcp_hdrlen(skb));
			if (unlikely(skb->len == hdr_len)) {
				/* only xsum need */
				if (netif_msg_tx_queued(adapter))
					dev_warn(&pdev->dev,
						"IPV4 tso with zero data??\n");
				goto check_sum;
			} else {
				ip_hdr(skb)->check = 0;
				tcp_hdr(skb)->check = ~csum_tcpudp_magic(
							ip_hdr(skb)->saddr,
							ip_hdr(skb)->daddr,
							0, IPPROTO_TCP, 0);
				(*tpd)->word1 |= 1 << TPD_IPV4_PACKET_SHIFT;
			}
		}

		if (offload_type & SKB_GSO_TCPV6) {
			struct atl1c_tpd_ext_desc *etpd =
				*(struct atl1c_tpd_ext_desc **)(tpd);

			memset(etpd, 0, sizeof(struct atl1c_tpd_ext_desc));
			*tpd = atl1c_get_tpd(adapter, type);
			ipv6_hdr(skb)->payload_len = 0;
			/* check payload == 0 byte ? */
			hdr_len = (skb_transport_offset(skb) + tcp_hdrlen(skb));
			if (unlikely(skb->len == hdr_len)) {
				/* only xsum need */
				if (netif_msg_tx_queued(adapter))
					dev_warn(&pdev->dev,
						"IPV6 tso with zero data??\n");
				goto check_sum;
			} else
				tcp_hdr(skb)->check = ~csum_ipv6_magic(
						&ipv6_hdr(skb)->saddr,
						&ipv6_hdr(skb)->daddr,
						0, IPPROTO_TCP, 0);
			etpd->word1 |= 1 << TPD_LSO_EN_SHIFT;
			etpd->word1 |= 1 << TPD_LSO_VER_SHIFT;
			etpd->pkt_len = cpu_to_le32(skb->len);
			(*tpd)->word1 |= 1 << TPD_LSO_VER_SHIFT;
		}

		(*tpd)->word1 |= 1 << TPD_LSO_EN_SHIFT;
		(*tpd)->word1 |= (skb_transport_offset(skb) & TPD_TCPHDR_OFFSET_MASK) <<
				TPD_TCPHDR_OFFSET_SHIFT;
		(*tpd)->word1 |= (skb_shinfo(skb)->gso_size & TPD_MSS_MASK) <<
				TPD_MSS_SHIFT;
		return 0;
	}

check_sum:
	if (likely(skb->ip_summed == CHECKSUM_PARTIAL)) {
		u8 css, cso;
		cso = skb_checksum_start_offset(skb);

		if (unlikely(cso & 0x1)) {
			if (netif_msg_tx_err(adapter))
				dev_err(&adapter->pdev->dev,
					"payload offset should not an event number\n");
			return -1;
		} else {
			css = cso + skb->csum_offset;

			(*tpd)->word1 |= ((cso >> 1) & TPD_PLOADOFFSET_MASK) <<
					TPD_PLOADOFFSET_SHIFT;
			(*tpd)->word1 |= ((css >> 1) & TPD_CCSUM_OFFSET_MASK) <<
					TPD_CCSUM_OFFSET_SHIFT;
			(*tpd)->word1 |= 1 << TPD_CCSUM_EN_SHIFT;
		}
	}
	return 0;
}

static void atl1c_tx_map(struct atl1c_adapter *adapter,
		      struct sk_buff *skb, struct atl1c_tpd_desc *tpd,
			enum atl1c_trans_queue type)
{
	struct atl1c_tpd_desc *use_tpd = NULL;
	struct atl1c_buffer *buffer_info = NULL;
	u16 buf_len = skb_headlen(skb);
	u16 map_len = 0;
	u16 mapped_len = 0;
	u16 hdr_len = 0;
	u16 nr_frags;
	u16 f;
	int tso;

	nr_frags = skb_shinfo(skb)->nr_frags;
	tso = (tpd->word1 >> TPD_LSO_EN_SHIFT) & TPD_LSO_EN_MASK;
	if (tso) {
		/* TSO */
		map_len = hdr_len = skb_transport_offset(skb) + tcp_hdrlen(skb);
		use_tpd = tpd;

		buffer_info = atl1c_get_tx_buffer(adapter, use_tpd);
		buffer_info->length = map_len;
		buffer_info->dma = pci_map_single(adapter->pdev,
					skb->data, hdr_len, PCI_DMA_TODEVICE);
		ATL1C_SET_BUFFER_STATE(buffer_info, ATL1C_BUFFER_BUSY);
		ATL1C_SET_PCIMAP_TYPE(buffer_info, ATL1C_PCIMAP_SINGLE,
			ATL1C_PCIMAP_TODEVICE);
		mapped_len += map_len;
		use_tpd->buffer_addr = cpu_to_le64(buffer_info->dma);
		use_tpd->buffer_len = cpu_to_le16(buffer_info->length);
	}

	if (mapped_len < buf_len) {
		/* mapped_len == 0, means we should use the first tpd,
		   which is given by caller  */
		if (mapped_len == 0)
			use_tpd = tpd;
		else {
			use_tpd = atl1c_get_tpd(adapter, type);
			memcpy(use_tpd, tpd, sizeof(struct atl1c_tpd_desc));
		}
		buffer_info = atl1c_get_tx_buffer(adapter, use_tpd);
		buffer_info->length = buf_len - mapped_len;
		buffer_info->dma =
			pci_map_single(adapter->pdev, skb->data + mapped_len,
					buffer_info->length, PCI_DMA_TODEVICE);
		ATL1C_SET_BUFFER_STATE(buffer_info, ATL1C_BUFFER_BUSY);
		ATL1C_SET_PCIMAP_TYPE(buffer_info, ATL1C_PCIMAP_SINGLE,
			ATL1C_PCIMAP_TODEVICE);
		use_tpd->buffer_addr = cpu_to_le64(buffer_info->dma);
		use_tpd->buffer_len  = cpu_to_le16(buffer_info->length);
	}

	for (f = 0; f < nr_frags; f++) {
		struct skb_frag_struct *frag;

		frag = &skb_shinfo(skb)->frags[f];

		use_tpd = atl1c_get_tpd(adapter, type);
		memcpy(use_tpd, tpd, sizeof(struct atl1c_tpd_desc));

		buffer_info = atl1c_get_tx_buffer(adapter, use_tpd);
		buffer_info->length = frag->size;
		buffer_info->dma =
			pci_map_page(adapter->pdev, frag->page,
					frag->page_offset,
					buffer_info->length,
					PCI_DMA_TODEVICE);
		ATL1C_SET_BUFFER_STATE(buffer_info, ATL1C_BUFFER_BUSY);
		ATL1C_SET_PCIMAP_TYPE(buffer_info, ATL1C_PCIMAP_PAGE,
			ATL1C_PCIMAP_TODEVICE);
		use_tpd->buffer_addr = cpu_to_le64(buffer_info->dma);
		use_tpd->buffer_len  = cpu_to_le16(buffer_info->length);
	}

	/* The last tpd */
	use_tpd->word1 |= 1 << TPD_EOP_SHIFT;
	/* The last buffer info contain the skb address,
	   so it will be free after unmap */
	buffer_info->skb = skb;
}

static void atl1c_tx_queue(struct atl1c_adapter *adapter, struct sk_buff *skb,
			   struct atl1c_tpd_desc *tpd, enum atl1c_trans_queue type)
{
	struct atl1c_tpd_ring *tpd_ring = &adapter->tpd_ring[type];
	u32 prod_data;

	AT_READ_REG(&adapter->hw, REG_MB_PRIO_PROD_IDX, &prod_data);
	switch (type) {
	case atl1c_trans_high:
		prod_data &= 0xFFFF0000;
		prod_data |= tpd_ring->next_to_use & 0xFFFF;
		break;
	case atl1c_trans_normal:
		prod_data &= 0x0000FFFF;
		prod_data |= (tpd_ring->next_to_use & 0xFFFF) << 16;
		break;
	default:
		break;
	}
	wmb();
	AT_WRITE_REG(&adapter->hw, REG_MB_PRIO_PROD_IDX, prod_data);
}

static netdev_tx_t atl1c_xmit_frame(struct sk_buff *skb,
					  struct net_device *netdev)
{
	struct atl1c_adapter *adapter = netdev_priv(netdev);
	unsigned long flags;
	u16 tpd_req = 1;
	struct atl1c_tpd_desc *tpd;
	enum atl1c_trans_queue type = atl1c_trans_normal;

	if (test_bit(__AT_DOWN, &adapter->flags)) {
		dev_kfree_skb_any(skb);
		return NETDEV_TX_OK;
	}

	tpd_req = atl1c_cal_tpd_req(skb);
	if (!spin_trylock_irqsave(&adapter->tx_lock, flags)) {
		if (netif_msg_pktdata(adapter))
			dev_info(&adapter->pdev->dev, "tx locked\n");
		return NETDEV_TX_LOCKED;
	}
	if (skb->mark == 0x01)
		type = atl1c_trans_high;
	else
		type = atl1c_trans_normal;

	if (atl1c_tpd_avail(adapter, type) < tpd_req) {
		/* no enough descriptor, just stop queue */
		netif_stop_queue(netdev);
		spin_unlock_irqrestore(&adapter->tx_lock, flags);
		return NETDEV_TX_BUSY;
	}

	tpd = atl1c_get_tpd(adapter, type);

	/* do TSO and check sum */
	if (atl1c_tso_csum(adapter, skb, &tpd, type) != 0) {
		spin_unlock_irqrestore(&adapter->tx_lock, flags);
		dev_kfree_skb_any(skb);
		return NETDEV_TX_OK;
	}

	if (unlikely(vlan_tx_tag_present(skb))) {
		u16 vlan = vlan_tx_tag_get(skb);
		__le16 tag;

		vlan = cpu_to_le16(vlan);
		AT_VLAN_TO_TAG(vlan, tag);
		tpd->word1 |= 1 << TPD_INS_VTAG_SHIFT;
		tpd->vlan_tag = tag;
	}

	if (skb_network_offset(skb) != ETH_HLEN)
		tpd->word1 |= 1 << TPD_ETH_TYPE_SHIFT; /* Ethernet frame */

	atl1c_tx_map(adapter, skb, tpd, type);
	atl1c_tx_queue(adapter, skb, tpd, type);

	spin_unlock_irqrestore(&adapter->tx_lock, flags);
	return NETDEV_TX_OK;
}

static void atl1c_free_irq(struct atl1c_adapter *adapter)
{
	struct net_device *netdev = adapter->netdev;

	free_irq(adapter->pdev->irq, netdev);

	if (adapter->have_msi)
		pci_disable_msi(adapter->pdev);
}

static int atl1c_request_irq(struct atl1c_adapter *adapter)
{
	struct pci_dev    *pdev   = adapter->pdev;
	struct net_device *netdev = adapter->netdev;
	int flags = 0;
	int err = 0;

	adapter->have_msi = true;
	err = pci_enable_msi(adapter->pdev);
	if (err) {
		if (netif_msg_ifup(adapter))
			dev_err(&pdev->dev,
				"Unable to allocate MSI interrupt Error: %d\n",
				err);
		adapter->have_msi = false;
	} else
		netdev->irq = pdev->irq;

	if (!adapter->have_msi)
		flags |= IRQF_SHARED;
	err = request_irq(adapter->pdev->irq, atl1c_intr, flags,
			netdev->name, netdev);
	if (err) {
		if (netif_msg_ifup(adapter))
			dev_err(&pdev->dev,
				"Unable to allocate interrupt Error: %d\n",
				err);
		if (adapter->have_msi)
			pci_disable_msi(adapter->pdev);
		return err;
	}
	if (netif_msg_ifup(adapter))
		dev_dbg(&pdev->dev, "atl1c_request_irq OK\n");
	return err;
}

static int atl1c_up(struct atl1c_adapter *adapter)
{
	struct net_device *netdev = adapter->netdev;
	int num;
	int err;
	int i;

	netif_carrier_off(netdev);
	atl1c_init_ring_ptrs(adapter);
	atl1c_set_multi(netdev);
	atl1c_restore_vlan(adapter);

	for (i = 0; i < adapter->num_rx_queues; i++) {
		num = atl1c_alloc_rx_buffer(adapter, i);
		if (unlikely(num == 0)) {
			err = -ENOMEM;
			goto err_alloc_rx;
		}
	}

	if (atl1c_configure(adapter)) {
		err = -EIO;
		goto err_up;
	}

	err = atl1c_request_irq(adapter);
	if (unlikely(err))
		goto err_up;

	clear_bit(__AT_DOWN, &adapter->flags);
	napi_enable(&adapter->napi);
	atl1c_irq_enable(adapter);
	atl1c_check_link_status(adapter);
	netif_start_queue(netdev);
	return err;

err_up:
err_alloc_rx:
	atl1c_clean_rx_ring(adapter);
	return err;
}

static void atl1c_down(struct atl1c_adapter *adapter)
{
	struct net_device *netdev = adapter->netdev;

	atl1c_del_timer(adapter);
	adapter->work_event = 0; /* clear all event */
	/* signal that we're down so the interrupt handler does not
	 * reschedule our watchdog timer */
	set_bit(__AT_DOWN, &adapter->flags);
	netif_carrier_off(netdev);
	napi_disable(&adapter->napi);
	atl1c_irq_disable(adapter);
	atl1c_free_irq(adapter);
	/* reset MAC to disable all RX/TX */
	atl1c_reset_mac(&adapter->hw);
	msleep(1);

	adapter->link_speed = SPEED_0;
	adapter->link_duplex = -1;
	atl1c_clean_tx_ring(adapter, atl1c_trans_normal);
	atl1c_clean_tx_ring(adapter, atl1c_trans_high);
	atl1c_clean_rx_ring(adapter);
}

/*
 * atl1c_open - Called when a network interface is made active
 * @netdev: network interface device structure
 *
 * Returns 0 on success, negative value on failure
 *
 * The open entry point is called when a network interface is made
 * active by the system (IFF_UP).  At this point all resources needed
 * for transmit and receive operations are allocated, the interrupt
 * handler is registered with the OS, the watchdog timer is started,
 * and the stack is notified that the interface is ready.
 */
static int atl1c_open(struct net_device *netdev)
{
	struct atl1c_adapter *adapter = netdev_priv(netdev);
	int err;

	/* disallow open during test */
	if (test_bit(__AT_TESTING, &adapter->flags))
		return -EBUSY;

	/* allocate rx/tx dma buffer & descriptors */
	err = atl1c_setup_ring_resources(adapter);
	if (unlikely(err))
		return err;

	err = atl1c_up(adapter);
	if (unlikely(err))
		goto err_up;

	if (adapter->hw.ctrl_flags & ATL1C_FPGA_VERSION) {
		u32 phy_data;

		AT_READ_REG(&adapter->hw, REG_MDIO_CTRL, &phy_data);
		phy_data |= MDIO_AP_EN;
		AT_WRITE_REG(&adapter->hw, REG_MDIO_CTRL, phy_data);
	}
	return 0;

err_up:
	atl1c_free_irq(adapter);
	atl1c_free_ring_resources(adapter);
	atl1c_reset_mac(&adapter->hw);
	return err;
}

/*
 * atl1c_close - Disables a network interface
 * @netdev: network interface device structure
 *
 * Returns 0, this is not allowed to fail
 *
 * The close entry point is called when an interface is de-activated
 * by the OS.  The hardware is still under the drivers control, but
 * needs to be disabled.  A global MAC reset is issued to stop the
 * hardware, and all transmit and receive resources are freed.
 */
static int atl1c_close(struct net_device *netdev)
{
	struct atl1c_adapter *adapter = netdev_priv(netdev);

	WARN_ON(test_bit(__AT_RESETTING, &adapter->flags));
	atl1c_down(adapter);
	atl1c_free_ring_resources(adapter);
	return 0;
}

static int atl1c_suspend(struct device *dev)
{
	struct pci_dev *pdev = to_pci_dev(dev);
	struct net_device *netdev = pci_get_drvdata(pdev);
	struct atl1c_adapter *adapter = netdev_priv(netdev);
	struct atl1c_hw *hw = &adapter->hw;
	u32 mac_ctrl_data = 0;
	u32 master_ctrl_data = 0;
	u32 wol_ctrl_data = 0;
	u16 mii_intr_status_data = 0;
	u32 wufc = adapter->wol;

	atl1c_disable_l0s_l1(hw);
	if (netif_running(netdev)) {
		WARN_ON(test_bit(__AT_RESETTING, &adapter->flags));
		atl1c_down(adapter);
	}
	netif_device_detach(netdev);

	if (wufc)
		if (atl1c_phy_power_saving(hw) != 0)
			dev_dbg(&pdev->dev, "phy power saving failed");

	AT_READ_REG(hw, REG_MASTER_CTRL, &master_ctrl_data);
	AT_READ_REG(hw, REG_MAC_CTRL, &mac_ctrl_data);

	master_ctrl_data &= ~MASTER_CTRL_CLK_SEL_DIS;
	mac_ctrl_data &= ~(MAC_CTRL_PRMLEN_MASK << MAC_CTRL_PRMLEN_SHIFT);
	mac_ctrl_data |= (((u32)adapter->hw.preamble_len &
			MAC_CTRL_PRMLEN_MASK) <<
			MAC_CTRL_PRMLEN_SHIFT);
	mac_ctrl_data &= ~(MAC_CTRL_SPEED_MASK << MAC_CTRL_SPEED_SHIFT);
	mac_ctrl_data &= ~MAC_CTRL_DUPLX;

	if (wufc) {
		mac_ctrl_data |= MAC_CTRL_RX_EN;
		if (adapter->link_speed == SPEED_1000 ||
			adapter->link_speed == SPEED_0) {
			mac_ctrl_data |= atl1c_mac_speed_1000 <<
					MAC_CTRL_SPEED_SHIFT;
			mac_ctrl_data |= MAC_CTRL_DUPLX;
		} else
			mac_ctrl_data |= atl1c_mac_speed_10_100 <<
					MAC_CTRL_SPEED_SHIFT;

		if (adapter->link_duplex == DUPLEX_FULL)
			mac_ctrl_data |= MAC_CTRL_DUPLX;

		/* turn on magic packet wol */
		if (wufc & AT_WUFC_MAG)
			wol_ctrl_data |= WOL_MAGIC_EN | WOL_MAGIC_PME_EN;

		if (wufc & AT_WUFC_LNKC) {
			wol_ctrl_data |=  WOL_LINK_CHG_EN | WOL_LINK_CHG_PME_EN;
			/* only link up can wake up */
			if (atl1c_write_phy_reg(hw, MII_IER, IER_LINK_UP) != 0) {
				dev_dbg(&pdev->dev, "%s: read write phy "
						  "register failed.\n",
						  atl1c_driver_name);
			}
		}
		/* clear phy interrupt */
		atl1c_read_phy_reg(hw, MII_ISR, &mii_intr_status_data);
		/* Config MAC Ctrl register */
		if (adapter->vlgrp)
			mac_ctrl_data |= MAC_CTRL_RMV_VLAN;

		/* magic packet maybe Broadcast&multicast&Unicast frame */
		if (wufc & AT_WUFC_MAG)
			mac_ctrl_data |= MAC_CTRL_BC_EN;

		dev_dbg(&pdev->dev,
			"%s: suspend MAC=0x%x\n",
			atl1c_driver_name, mac_ctrl_data);
		AT_WRITE_REG(hw, REG_MASTER_CTRL, master_ctrl_data);
		AT_WRITE_REG(hw, REG_WOL_CTRL, wol_ctrl_data);
		AT_WRITE_REG(hw, REG_MAC_CTRL, mac_ctrl_data);

		AT_WRITE_REG(hw, REG_GPHY_CTRL, GPHY_CTRL_DEFAULT |
			GPHY_CTRL_EXT_RESET);
	} else {
		AT_WRITE_REG(hw, REG_GPHY_CTRL, GPHY_CTRL_POWER_SAVING);
		master_ctrl_data |= MASTER_CTRL_CLK_SEL_DIS;
		mac_ctrl_data |= atl1c_mac_speed_10_100 << MAC_CTRL_SPEED_SHIFT;
		mac_ctrl_data |= MAC_CTRL_DUPLX;
		AT_WRITE_REG(hw, REG_MASTER_CTRL, master_ctrl_data);
		AT_WRITE_REG(hw, REG_MAC_CTRL, mac_ctrl_data);
		AT_WRITE_REG(hw, REG_WOL_CTRL, 0);
		hw->phy_configured = false; /* re-init PHY when resume */
	}

	return 0;
}

#ifdef CONFIG_PM_SLEEP
static int atl1c_resume(struct device *dev)
{
	struct pci_dev *pdev = to_pci_dev(dev);
	struct net_device *netdev = pci_get_drvdata(pdev);
	struct atl1c_adapter *adapter = netdev_priv(netdev);

	AT_WRITE_REG(&adapter->hw, REG_WOL_CTRL, 0);
	atl1c_reset_pcie(&adapter->hw, ATL1C_PCIE_L0S_L1_DISABLE |
			ATL1C_PCIE_PHY_RESET);

	atl1c_phy_reset(&adapter->hw);
	atl1c_reset_mac(&adapter->hw);
	atl1c_phy_init(&adapter->hw);

#if 0
	AT_READ_REG(&adapter->hw, REG_PM_CTRLSTAT, &pm_data);
	pm_data &= ~PM_CTRLSTAT_PME_EN;
	AT_WRITE_REG(&adapter->hw, REG_PM_CTRLSTAT, pm_data);
#endif

	netif_device_attach(netdev);
	if (netif_running(netdev))
		atl1c_up(adapter);

	return 0;
}
#endif

static void atl1c_shutdown(struct pci_dev *pdev)
{
	struct net_device *netdev = pci_get_drvdata(pdev);
	struct atl1c_adapter *adapter = netdev_priv(netdev);

	atl1c_suspend(&pdev->dev);
	pci_wake_from_d3(pdev, adapter->wol);
	pci_set_power_state(pdev, PCI_D3hot);
}

static const struct net_device_ops atl1c_netdev_ops = {
	.ndo_open		= atl1c_open,
	.ndo_stop		= atl1c_close,
	.ndo_validate_addr	= eth_validate_addr,
	.ndo_start_xmit		= atl1c_xmit_frame,
	.ndo_set_mac_address 	= atl1c_set_mac_addr,
	.ndo_set_multicast_list = atl1c_set_multi,
	.ndo_change_mtu		= atl1c_change_mtu,
	.ndo_fix_features	= atl1c_fix_features,
	.ndo_do_ioctl		= atl1c_ioctl,
	.ndo_tx_timeout		= atl1c_tx_timeout,
	.ndo_get_stats		= atl1c_get_stats,
	.ndo_vlan_rx_register	= atl1c_vlan_rx_register,
#ifdef CONFIG_NET_POLL_CONTROLLER
	.ndo_poll_controller	= atl1c_netpoll,
#endif
};

static int atl1c_init_netdev(struct net_device *netdev, struct pci_dev *pdev)
{
	SET_NETDEV_DEV(netdev, &pdev->dev);
	pci_set_drvdata(pdev, netdev);

	netdev->irq  = pdev->irq;
	netdev->netdev_ops = &atl1c_netdev_ops;
	netdev->watchdog_timeo = AT_TX_WATCHDOG;
	atl1c_set_ethtool_ops(netdev);

	/* TODO: add when ready */
	netdev->hw_features =	NETIF_F_SG	   |
				NETIF_F_HW_CSUM	   |
				NETIF_F_HW_VLAN_TX |
				NETIF_F_TSO	   |
				NETIF_F_TSO6;
	netdev->features =	netdev->hw_features |
				NETIF_F_HW_VLAN_RX;
	return 0;
}

/*
 * atl1c_probe - Device Initialization Routine
 * @pdev: PCI device information struct
 * @ent: entry in atl1c_pci_tbl
 *
 * Returns 0 on success, negative on failure
 *
 * atl1c_probe initializes an adapter identified by a pci_dev structure.
 * The OS initialization, configuring of the adapter private structure,
 * and a hardware reset occur.
 */
static int __devinit atl1c_probe(struct pci_dev *pdev,
				 const struct pci_device_id *ent)
{
	struct net_device *netdev;
	struct atl1c_adapter *adapter;
	static int cards_found;

	int err = 0;

	/* enable device (incl. PCI PM wakeup and hotplug setup) */
	err = pci_enable_device_mem(pdev);
	if (err) {
		dev_err(&pdev->dev, "cannot enable PCI device\n");
		return err;
	}

	/*
	 * The atl1c chip can DMA to 64-bit addresses, but it uses a single
	 * shared register for the high 32 bits, so only a single, aligned,
	 * 4 GB physical address range can be used at a time.
	 *
	 * Supporting 64-bit DMA on this hardware is more trouble than it's
	 * worth.  It is far easier to limit to 32-bit DMA than update
	 * various kernel subsystems to support the mechanics required by a
	 * fixed-high-32-bit system.
	 */
	if ((pci_set_dma_mask(pdev, DMA_BIT_MASK(32)) != 0) ||
	    (pci_set_consistent_dma_mask(pdev, DMA_BIT_MASK(32)) != 0)) {
		dev_err(&pdev->dev, "No usable DMA configuration,aborting\n");
		goto err_dma;
	}

	err = pci_request_regions(pdev, atl1c_driver_name);
	if (err) {
		dev_err(&pdev->dev, "cannot obtain PCI resources\n");
		goto err_pci_reg;
	}

	pci_set_master(pdev);

	netdev = alloc_etherdev(sizeof(struct atl1c_adapter));
	if (netdev == NULL) {
		err = -ENOMEM;
		dev_err(&pdev->dev, "etherdev alloc failed\n");
		goto err_alloc_etherdev;
	}

	err = atl1c_init_netdev(netdev, pdev);
	if (err) {
		dev_err(&pdev->dev, "init netdevice failed\n");
		goto err_init_netdev;
	}
	adapter = netdev_priv(netdev);
	adapter->bd_number = cards_found;
	adapter->netdev = netdev;
	adapter->pdev = pdev;
	adapter->hw.adapter = adapter;
	adapter->msg_enable = netif_msg_init(-1, atl1c_default_msg);
	adapter->hw.hw_addr = ioremap(pci_resource_start(pdev, 0), pci_resource_len(pdev, 0));
	if (!adapter->hw.hw_addr) {
		err = -EIO;
		dev_err(&pdev->dev, "cannot map device registers\n");
		goto err_ioremap;
	}
	netdev->base_addr = (unsigned long)adapter->hw.hw_addr;

	/* init mii data */
	adapter->mii.dev = netdev;
	adapter->mii.mdio_read  = atl1c_mdio_read;
	adapter->mii.mdio_write = atl1c_mdio_write;
	adapter->mii.phy_id_mask = 0x1f;
	adapter->mii.reg_num_mask = MDIO_REG_ADDR_MASK;
	netif_napi_add(netdev, &adapter->napi, atl1c_clean, 64);
	setup_timer(&adapter->phy_config_timer, atl1c_phy_config,
			(unsigned long)adapter);
	/* setup the private structure */
	err = atl1c_sw_init(adapter);
	if (err) {
		dev_err(&pdev->dev, "net device private data init failed\n");
		goto err_sw_init;
	}
	atl1c_reset_pcie(&adapter->hw, ATL1C_PCIE_L0S_L1_DISABLE |
			ATL1C_PCIE_PHY_RESET);

	/* Init GPHY as early as possible due to power saving issue  */
	atl1c_phy_reset(&adapter->hw);

	err = atl1c_reset_mac(&adapter->hw);
	if (err) {
		err = -EIO;
		goto err_reset;
	}

	/* reset the controller to
	 * put the device in a known good starting state */
	err = atl1c_phy_init(&adapter->hw);
	if (err) {
		err = -EIO;
		goto err_reset;
	}
	if (atl1c_read_mac_addr(&adapter->hw) != 0) {
		err = -EIO;
		dev_err(&pdev->dev, "get mac address failed\n");
		goto err_eeprom;
	}
	memcpy(netdev->dev_addr, adapter->hw.mac_addr, netdev->addr_len);
	memcpy(netdev->perm_addr, adapter->hw.mac_addr, netdev->addr_len);
	if (netif_msg_probe(adapter))
		dev_dbg(&pdev->dev, "mac address : %pM\n",
			adapter->hw.mac_addr);

	atl1c_hw_set_mac_addr(&adapter->hw);
	INIT_WORK(&adapter->common_task, atl1c_common_task);
	adapter->work_event = 0;
	err = register_netdev(netdev);
	if (err) {
		dev_err(&pdev->dev, "register netdevice failed\n");
		goto err_register;
	}

	if (netif_msg_probe(adapter))
		dev_info(&pdev->dev, "version %s\n", ATL1C_DRV_VERSION);
	cards_found++;
	return 0;

err_reset:
err_register:
err_sw_init:
err_eeprom:
	iounmap(adapter->hw.hw_addr);
err_init_netdev:
err_ioremap:
	free_netdev(netdev);
err_alloc_etherdev:
	pci_release_regions(pdev);
err_pci_reg:
err_dma:
	pci_disable_device(pdev);
	return err;
}

/*
 * atl1c_remove - Device Removal Routine
 * @pdev: PCI device information struct
 *
 * atl1c_remove is called by the PCI subsystem to alert the driver
 * that it should release a PCI device.  The could be caused by a
 * Hot-Plug event, or because the driver is going to be removed from
 * memory.
 */
static void __devexit atl1c_remove(struct pci_dev *pdev)
{
	struct net_device *netdev = pci_get_drvdata(pdev);
	struct atl1c_adapter *adapter = netdev_priv(netdev);

	unregister_netdev(netdev);
	atl1c_phy_disable(&adapter->hw);

	iounmap(adapter->hw.hw_addr);

	pci_release_regions(pdev);
	pci_disable_device(pdev);
	free_netdev(netdev);
}

/*
 * atl1c_io_error_detected - called when PCI error is detected
 * @pdev: Pointer to PCI device
 * @state: The current pci connection state
 *
 * This function is called after a PCI bus error affecting
 * this device has been detected.
 */
static pci_ers_result_t atl1c_io_error_detected(struct pci_dev *pdev,
						pci_channel_state_t state)
{
	struct net_device *netdev = pci_get_drvdata(pdev);
	struct atl1c_adapter *adapter = netdev_priv(netdev);

	netif_device_detach(netdev);

	if (state == pci_channel_io_perm_failure)
		return PCI_ERS_RESULT_DISCONNECT;

	if (netif_running(netdev))
		atl1c_down(adapter);

	pci_disable_device(pdev);

	/* Request a slot slot reset. */
	return PCI_ERS_RESULT_NEED_RESET;
}

/*
 * atl1c_io_slot_reset - called after the pci bus has been reset.
 * @pdev: Pointer to PCI device
 *
 * Restart the card from scratch, as if from a cold-boot. Implementation
 * resembles the first-half of the e1000_resume routine.
 */
static pci_ers_result_t atl1c_io_slot_reset(struct pci_dev *pdev)
{
	struct net_device *netdev = pci_get_drvdata(pdev);
	struct atl1c_adapter *adapter = netdev_priv(netdev);

	if (pci_enable_device(pdev)) {
		if (netif_msg_hw(adapter))
			dev_err(&pdev->dev,
				"Cannot re-enable PCI device after reset\n");
		return PCI_ERS_RESULT_DISCONNECT;
	}
	pci_set_master(pdev);

	pci_enable_wake(pdev, PCI_D3hot, 0);
	pci_enable_wake(pdev, PCI_D3cold, 0);

	atl1c_reset_mac(&adapter->hw);

	return PCI_ERS_RESULT_RECOVERED;
}

/*
 * atl1c_io_resume - called when traffic can start flowing again.
 * @pdev: Pointer to PCI device
 *
 * This callback is called when the error recovery driver tells us that
 * its OK to resume normal operation. Implementation resembles the
 * second-half of the atl1c_resume routine.
 */
static void atl1c_io_resume(struct pci_dev *pdev)
{
	struct net_device *netdev = pci_get_drvdata(pdev);
	struct atl1c_adapter *adapter = netdev_priv(netdev);

	if (netif_running(netdev)) {
		if (atl1c_up(adapter)) {
			if (netif_msg_hw(adapter))
				dev_err(&pdev->dev,
					"Cannot bring device back up after reset\n");
			return;
		}
	}

	netif_device_attach(netdev);
}

static struct pci_error_handlers atl1c_err_handler = {
	.error_detected = atl1c_io_error_detected,
	.slot_reset = atl1c_io_slot_reset,
	.resume = atl1c_io_resume,
};

static SIMPLE_DEV_PM_OPS(atl1c_pm_ops, atl1c_suspend, atl1c_resume);

static struct pci_driver atl1c_driver = {
	.name     = atl1c_driver_name,
	.id_table = atl1c_pci_tbl,
	.probe    = atl1c_probe,
	.remove   = __devexit_p(atl1c_remove),
	.shutdown = atl1c_shutdown,
	.err_handler = &atl1c_err_handler,
	.driver.pm = &atl1c_pm_ops,
};

/*
 * atl1c_init_module - Driver Registration Routine
 *
 * atl1c_init_module is the first routine called when the driver is
 * loaded. All it does is register with the PCI subsystem.
 */
static int __init atl1c_init_module(void)
{
	return pci_register_driver(&atl1c_driver);
}

/*
 * atl1c_exit_module - Driver Exit Cleanup Routine
 *
 * atl1c_exit_module is called just before the driver is removed
 * from memory.
 */
static void __exit atl1c_exit_module(void)
{
	pci_unregister_driver(&atl1c_driver);
}

module_init(atl1c_init_module);
module_exit(atl1c_exit_module);<|MERGE_RESOLUTION|>--- conflicted
+++ resolved
@@ -325,11 +325,7 @@
 		}
 	}
 
-<<<<<<< HEAD
-	adapter->work_event |= ATL1C_WORK_EVENT_LINK_CHANGE;
-=======
 	set_bit(ATL1C_WORK_EVENT_LINK_CHANGE, &adapter->work_event);
->>>>>>> 02f8c6ae
 	schedule_work(&adapter->common_task);
 }
 
@@ -341,30 +337,16 @@
 	adapter = container_of(work, struct atl1c_adapter, common_task);
 	netdev = adapter->netdev;
 
-<<<<<<< HEAD
-	if (adapter->work_event & ATL1C_WORK_EVENT_RESET) {
-=======
 	if (test_and_clear_bit(ATL1C_WORK_EVENT_RESET, &adapter->work_event)) {
->>>>>>> 02f8c6ae
 		netif_device_detach(netdev);
 		atl1c_down(adapter);
 		atl1c_up(adapter);
 		netif_device_attach(netdev);
-<<<<<<< HEAD
-		return;
-	}
-
-	if (adapter->work_event & ATL1C_WORK_EVENT_LINK_CHANGE)
-		atl1c_check_link_status(adapter);
-
-	return;
-=======
 	}
 
 	if (test_and_clear_bit(ATL1C_WORK_EVENT_LINK_CHANGE,
 		&adapter->work_event))
 		atl1c_check_link_status(adapter);
->>>>>>> 02f8c6ae
 }
 
 
@@ -383,11 +365,7 @@
 	struct atl1c_adapter *adapter = netdev_priv(netdev);
 
 	/* Do the reset outside of interrupt context */
-<<<<<<< HEAD
-	adapter->work_event |= ATL1C_WORK_EVENT_RESET;
-=======
 	set_bit(ATL1C_WORK_EVENT_RESET, &adapter->work_event);
->>>>>>> 02f8c6ae
 	schedule_work(&adapter->common_task);
 }
 
@@ -1710,17 +1688,9 @@
 					"atl1c hardware error (status = 0x%x)\n",
 					status & ISR_ERROR);
 			/* reset MAC */
-<<<<<<< HEAD
-			hw->intr_mask &= ~ISR_ERROR;
-			AT_WRITE_REG(hw, REG_IMR, hw->intr_mask);
-			adapter->work_event |= ATL1C_WORK_EVENT_RESET;
-			schedule_work(&adapter->common_task);
-			break;
-=======
 			adapter->work_event |= ATL1C_WORK_EVENT_RESET;
 			schedule_work(&adapter->common_task);
 			return IRQ_HANDLED;
->>>>>>> 02f8c6ae
 		}
 
 		if (status & ISR_OVER)
