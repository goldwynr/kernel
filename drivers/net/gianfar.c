--- conflicted
+++ resolved
@@ -2531,16 +2531,10 @@
 		 */
 		if (skb_queue_len(&priv->rx_recycle) < rx_queue->rx_ring_size &&
 				skb_recycle_check(skb, priv->rx_buffer_size +
-<<<<<<< HEAD
-					RXBUF_ALIGNMENT))
-			skb_queue_head(&priv->rx_recycle, skb);
-		else
-=======
 					RXBUF_ALIGNMENT)) {
 			gfar_align_skb(skb);
 			skb_queue_head(&priv->rx_recycle, skb);
 		} else
->>>>>>> 02f8c6ae
 			dev_kfree_skb_any(skb);
 
 		tx_queue->tx_skbuff[skb_dirtytx] = NULL;
@@ -2623,13 +2617,6 @@
 	struct sk_buff *skb = NULL;
 
 	skb = skb_dequeue(&priv->rx_recycle);
-<<<<<<< HEAD
-	if (!skb)
-		skb = netdev_alloc_skb(dev,
-				priv->rx_buffer_size + RXBUF_ALIGNMENT);
-
-=======
->>>>>>> 02f8c6ae
 	if (!skb)
 		skb = gfar_alloc_skb(dev);
 
@@ -2784,22 +2771,8 @@
 
 			if (unlikely(!newskb))
 				newskb = skb;
-<<<<<<< HEAD
-			else if (skb) {
-				/*
-				 * We need to reset ->data to what it
-				 * was before gfar_new_skb() re-aligned
-				 * it to an RXBUF_ALIGNMENT boundary
-				 * before we put the skb back on the
-				 * recycle list.
-				 */
-				skb->data = skb->head + NET_SKB_PAD;
-				skb_queue_head(&priv->rx_recycle, skb);
-			}
-=======
 			else if (skb)
 				skb_queue_head(&priv->rx_recycle, skb);
->>>>>>> 02f8c6ae
 		} else {
 			/* Increment the number of packets */
 			rx_queue->stats.rx_packets++;
@@ -3306,13 +3279,6 @@
 MODULE_DEVICE_TABLE(of, gfar_match);
 
 /* Structure for a device driver */
-<<<<<<< HEAD
-static struct of_platform_driver gfar_driver = {
-	.owner = THIS_MODULE,
-	.name = "fsl-gianfar",
-	.match_table = gfar_match,
-
-=======
 static struct platform_driver gfar_driver = {
 	.driver = {
 		.name = "fsl-gianfar",
@@ -3320,7 +3286,6 @@
 		.pm = GFAR_PM_OPS,
 		.of_match_table = gfar_match,
 	},
->>>>>>> 02f8c6ae
 	.probe = gfar_probe,
 	.remove = gfar_remove,
 };
