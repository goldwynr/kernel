--- conflicted
+++ resolved
@@ -855,11 +855,7 @@
 
 	/* identify the MAC */
 	if (e1000_set_mac_type(hw)) {
-<<<<<<< HEAD
-		DPRINTK(PROBE, ERR, "Unknown MAC Type\n");
-=======
 		e_err(probe, "Unknown MAC Type\n");
->>>>>>> 02f8c6ae
 		return -EIO;
 	}
 
@@ -985,24 +981,11 @@
 	 */
 	pci_using_dac = 0;
 	if ((hw->bus_type == e1000_bus_type_pcix) &&
-<<<<<<< HEAD
-	    !pci_set_dma_mask(pdev, DMA_BIT_MASK(64))) {
-=======
 	    !dma_set_mask(&pdev->dev, DMA_BIT_MASK(64))) {
->>>>>>> 02f8c6ae
 		/*
 		 * according to DMA-API-HOWTO, coherent calls will always
 		 * succeed if the set call did
 		 */
-<<<<<<< HEAD
-		pci_set_consistent_dma_mask(pdev, DMA_BIT_MASK(64));
-		pci_using_dac = 1;
-	} else if (!pci_set_dma_mask(pdev, DMA_BIT_MASK(32))) {
-		pci_set_consistent_dma_mask(pdev, DMA_BIT_MASK(32));
-	} else {
-		E1000_ERR("No usable DMA configuration, aborting\n");
-		goto err_dma;
-=======
 		dma_set_coherent_mask(&pdev->dev, DMA_BIT_MASK(64));
 		pci_using_dac = 1;
 	} else {
@@ -1012,7 +995,6 @@
 			goto err_dma;
 		}
 		dma_set_coherent_mask(&pdev->dev, DMA_BIT_MASK(32));
->>>>>>> 02f8c6ae
 	}
 
 	netdev->netdev_ops = &e1000_netdev_ops;
@@ -1097,11 +1079,7 @@
 	memcpy(netdev->perm_addr, hw->mac_addr, netdev->addr_len);
 
 	if (!is_valid_ether_addr(netdev->perm_addr))
-<<<<<<< HEAD
-		DPRINTK(PROBE, ERR, "Invalid MAC Address\n");
-=======
 		e_err(probe, "Invalid MAC Address\n");
->>>>>>> 02f8c6ae
 
 	init_timer(&adapter->tx_fifo_stall_timer);
 	adapter->tx_fifo_stall_timer.function = e1000_82547_tx_fifo_stall;
@@ -4057,31 +4035,8 @@
 		total_rx_bytes += length;
 		total_rx_packets++;
 
-<<<<<<< HEAD
-		/* code added for copybreak, this should improve
-		 * performance for small packets with large amounts
-		 * of reassembly being done in the stack */
-		if (length < copybreak) {
-			struct sk_buff *new_skb =
-			    netdev_alloc_skb_ip_align(netdev, length);
-			if (new_skb) {
-				skb_copy_to_linear_data_offset(new_skb,
-							       -NET_IP_ALIGN,
-							       (skb->data -
-							        NET_IP_ALIGN),
-							       (length +
-							        NET_IP_ALIGN));
-				/* save the skb in buffer_info as good */
-				buffer_info->skb = skb;
-				skb = new_skb;
-			}
-			/* else just continue with the old one */
-		}
-		/* end copybreak code */
-=======
 		e1000_check_copybreak(netdev, buffer_info, length, &skb);
 
->>>>>>> 02f8c6ae
 		skb_put(skb, length);
 
 		/* Receive Checksum Offload */
