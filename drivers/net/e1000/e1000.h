--- conflicted
+++ resolved
@@ -307,12 +307,9 @@
 	int need_ioport;
 
 	bool discarding;
-<<<<<<< HEAD
-=======
 
 	struct work_struct fifo_stall_task;
 	struct work_struct phy_info_task;
->>>>>>> 02f8c6ae
 };
 
 enum e1000_state_t {
