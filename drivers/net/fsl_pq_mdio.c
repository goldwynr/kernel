--- conflicted
+++ resolved
@@ -471,16 +471,11 @@
 MODULE_DEVICE_TABLE(of, fsl_pq_mdio_match);
 
 static struct of_platform_driver fsl_pq_mdio_driver = {
-<<<<<<< HEAD
-	.owner = THIS_MODULE,
-	.name = "fsl-pq_mdio",
-=======
 	.driver = {
 		.name = "fsl-pq_mdio",
 		.owner = THIS_MODULE,
 		.of_match_table = fsl_pq_mdio_match,
 	},
->>>>>>> e44a21b7
 	.probe = fsl_pq_mdio_probe,
 	.remove = fsl_pq_mdio_remove,
 };
