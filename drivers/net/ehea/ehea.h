/*
 *  linux/drivers/net/ehea/ehea.h
 *
 *  eHEA ethernet device driver for IBM eServer System p
 *
 *  (C) Copyright IBM Corp. 2006
 *
 *  Authors:
 *       Christoph Raisch <raisch@de.ibm.com>
 *       Jan-Bernd Themann <themann@de.ibm.com>
 *       Thomas Klein <tklein@de.ibm.com>
 *
 *
 * This program is free software; you can redistribute it and/or modify
 * it under the terms of the GNU General Public License as published by
 * the Free Software Foundation; either version 2, or (at your option)
 * any later version.
 *
 * This program is distributed in the hope that it will be useful,
 * but WITHOUT ANY WARRANTY; without even the implied warranty of
 * MERCHANTABILITY or FITNESS FOR A PARTICULAR PURPOSE.	 See the
 * GNU General Public License for more details.
 *
 * You should have received a copy of the GNU General Public License
 * along with this program; if not, write to the Free Software
 * Foundation, Inc., 675 Mass Ave, Cambridge, MA 02139, USA.
 */

#ifndef __EHEA_H__
#define __EHEA_H__

#include <linux/module.h>
#include <linux/ethtool.h>
#include <linux/vmalloc.h>
#include <linux/if_vlan.h>
#include <linux/inet_lro.h>

#include <asm/ibmebus.h>
#include <asm/abs_addr.h>
#include <asm/io.h>

#define DRV_NAME	"ehea"
<<<<<<< HEAD
#define DRV_VERSION	"EHEA_0105"
=======
#define DRV_VERSION	"EHEA_0107"
>>>>>>> 02f8c6ae

/* eHEA capability flags */
#define DLPAR_PORT_ADD_REM 1
#define DLPAR_MEM_ADD      2
#define DLPAR_MEM_REM      4
#define EHEA_CAPABILITIES  (DLPAR_PORT_ADD_REM | DLPAR_MEM_ADD | DLPAR_MEM_REM)

#define EHEA_MSG_DEFAULT (NETIF_MSG_LINK | NETIF_MSG_TIMER \
	| NETIF_MSG_RX_ERR | NETIF_MSG_TX_ERR)

#define EHEA_MAX_ENTRIES_RQ1 32767
#define EHEA_MAX_ENTRIES_RQ2 16383
#define EHEA_MAX_ENTRIES_RQ3 16383
#define EHEA_MAX_ENTRIES_SQ  32767
#define EHEA_MIN_ENTRIES_QP  127

#define EHEA_SMALL_QUEUES
#define EHEA_NUM_TX_QP 1
#define EHEA_LRO_MAX_AGGR 64

#ifdef EHEA_SMALL_QUEUES
#define EHEA_MAX_CQE_COUNT      1023
#define EHEA_DEF_ENTRIES_SQ     1023
#define EHEA_DEF_ENTRIES_RQ1    4095
#define EHEA_DEF_ENTRIES_RQ2    1023
#define EHEA_DEF_ENTRIES_RQ3    1023
#else
#define EHEA_MAX_CQE_COUNT      4080
#define EHEA_DEF_ENTRIES_SQ     4080
#define EHEA_DEF_ENTRIES_RQ1    8160
#define EHEA_DEF_ENTRIES_RQ2    2040
#define EHEA_DEF_ENTRIES_RQ3    2040
#endif

#define EHEA_MAX_ENTRIES_EQ 20

#define EHEA_SG_SQ  2
#define EHEA_SG_RQ1 1
#define EHEA_SG_RQ2 0
#define EHEA_SG_RQ3 0

#define EHEA_MAX_PACKET_SIZE    9022	/* for jumbo frames */
#define EHEA_RQ2_PKT_SIZE       1522
#define EHEA_L_PKT_SIZE         256	/* low latency */

#define MAX_LRO_DESCRIPTORS 8

/* Send completion signaling */

/* Protection Domain Identifier */
#define EHEA_PD_ID        0xaabcdeff

#define EHEA_RQ2_THRESHOLD 	   1
#define EHEA_RQ3_THRESHOLD 	   9	/* use RQ3 threshold of 1522 bytes */

#define EHEA_SPEED_10G         10000
#define EHEA_SPEED_1G           1000
#define EHEA_SPEED_100M          100
#define EHEA_SPEED_10M            10
#define EHEA_SPEED_AUTONEG         0

/* Broadcast/Multicast registration types */
#define EHEA_BCMC_SCOPE_ALL	0x08
#define EHEA_BCMC_SCOPE_SINGLE	0x00
#define EHEA_BCMC_MULTICAST	0x04
#define EHEA_BCMC_BROADCAST	0x00
#define EHEA_BCMC_UNTAGGED	0x02
#define EHEA_BCMC_TAGGED	0x00
#define EHEA_BCMC_VLANID_ALL	0x01
#define EHEA_BCMC_VLANID_SINGLE	0x00

#define EHEA_CACHE_LINE          128

/* Memory Regions */
#define EHEA_MR_ACC_CTRL       0x00800000

#define EHEA_BUSMAP_START      0x8000000000000000ULL
#define EHEA_INVAL_ADDR        0xFFFFFFFFFFFFFFFFULL
#define EHEA_DIR_INDEX_SHIFT 13                   /* 8k Entries in 64k block */
#define EHEA_TOP_INDEX_SHIFT (EHEA_DIR_INDEX_SHIFT * 2)
#define EHEA_MAP_ENTRIES (1 << EHEA_DIR_INDEX_SHIFT)
#define EHEA_MAP_SIZE (0x10000)                   /* currently fixed map size */
#define EHEA_INDEX_MASK (EHEA_MAP_ENTRIES - 1)


#define EHEA_WATCH_DOG_TIMEOUT 10*HZ

/* utility functions */

void ehea_dump(void *adr, int len, char *msg);

#define EHEA_BMASK(pos, length) (((pos) << 16) + (length))

#define EHEA_BMASK_IBM(from, to) (((63 - to) << 16) + ((to) - (from) + 1))

#define EHEA_BMASK_SHIFTPOS(mask) (((mask) >> 16) & 0xffff)

#define EHEA_BMASK_MASK(mask) \
	(0xffffffffffffffffULL >> ((64 - (mask)) & 0xffff))

#define EHEA_BMASK_SET(mask, value) \
	((EHEA_BMASK_MASK(mask) & ((u64)(value))) << EHEA_BMASK_SHIFTPOS(mask))

#define EHEA_BMASK_GET(mask, value) \
	(EHEA_BMASK_MASK(mask) & (((u64)(value)) >> EHEA_BMASK_SHIFTPOS(mask)))

/*
 * Generic ehea page
 */
struct ehea_page {
	u8 entries[PAGE_SIZE];
};

/*
 * Generic queue in linux kernel virtual memory
 */
struct hw_queue {
	u64 current_q_offset;		/* current queue entry */
	struct ehea_page **queue_pages;	/* array of pages belonging to queue */
	u32 qe_size;			/* queue entry size */
	u32 queue_length;      		/* queue length allocated in bytes */
	u32 pagesize;
	u32 toggle_state;		/* toggle flag - per page */
	u32 reserved;			/* 64 bit alignment */
};

/*
 * For pSeries this is a 64bit memory address where
 * I/O memory is mapped into CPU address space
 */
struct h_epa {
	void __iomem *addr;
};

struct h_epa_user {
	u64 addr;
};

struct h_epas {
	struct h_epa kernel;	/* kernel space accessible resource,
				   set to 0 if unused */
	struct h_epa_user user;	/* user space accessible resource
				   set to 0 if unused */
};

/*
 * Memory map data structures
 */
struct ehea_dir_bmap
{
	u64 ent[EHEA_MAP_ENTRIES];
};
struct ehea_top_bmap
{
	struct ehea_dir_bmap *dir[EHEA_MAP_ENTRIES];
};
struct ehea_bmap
{
	struct ehea_top_bmap *top[EHEA_MAP_ENTRIES];
};

struct ehea_qp;
struct ehea_cq;
struct ehea_eq;
struct ehea_port;
struct ehea_av;

/*
 * Queue attributes passed to ehea_create_qp()
 */
struct ehea_qp_init_attr {
	/* input parameter */
	u32 qp_token;           /* queue token */
	u8 low_lat_rq1;
	u8 signalingtype;       /* cqe generation flag */
	u8 rq_count;            /* num of receive queues */
	u8 eqe_gen;             /* eqe generation flag */
	u16 max_nr_send_wqes;   /* max number of send wqes */
	u16 max_nr_rwqes_rq1;   /* max number of receive wqes */
	u16 max_nr_rwqes_rq2;
	u16 max_nr_rwqes_rq3;
	u8 wqe_size_enc_sq;
	u8 wqe_size_enc_rq1;
	u8 wqe_size_enc_rq2;
	u8 wqe_size_enc_rq3;
	u8 swqe_imm_data_len;   /* immediate data length for swqes */
	u16 port_nr;
	u16 rq2_threshold;
	u16 rq3_threshold;
	u64 send_cq_handle;
	u64 recv_cq_handle;
	u64 aff_eq_handle;

	/* output parameter */
	u32 qp_nr;
	u16 act_nr_send_wqes;
	u16 act_nr_rwqes_rq1;
	u16 act_nr_rwqes_rq2;
	u16 act_nr_rwqes_rq3;
	u8 act_wqe_size_enc_sq;
	u8 act_wqe_size_enc_rq1;
	u8 act_wqe_size_enc_rq2;
	u8 act_wqe_size_enc_rq3;
	u32 nr_sq_pages;
	u32 nr_rq1_pages;
	u32 nr_rq2_pages;
	u32 nr_rq3_pages;
	u32 liobn_sq;
	u32 liobn_rq1;
	u32 liobn_rq2;
	u32 liobn_rq3;
};

/*
 * Event Queue attributes, passed as parameter
 */
struct ehea_eq_attr {
	u32 type;
	u32 max_nr_of_eqes;
	u8 eqe_gen;        /* generate eqe flag */
	u64 eq_handle;
	u32 act_nr_of_eqes;
	u32 nr_pages;
	u32 ist1;          /* Interrupt service token */
	u32 ist2;
	u32 ist3;
	u32 ist4;
};


/*
 * Event Queue
 */
struct ehea_eq {
	struct ehea_adapter *adapter;
	struct hw_queue hw_queue;
	u64 fw_handle;
	struct h_epas epas;
	spinlock_t spinlock;
	struct ehea_eq_attr attr;
};

/*
 * HEA Queues
 */
struct ehea_qp {
	struct ehea_adapter *adapter;
	u64 fw_handle;			/* QP handle for firmware calls */
	struct hw_queue hw_squeue;
	struct hw_queue hw_rqueue1;
	struct hw_queue hw_rqueue2;
	struct hw_queue hw_rqueue3;
	struct h_epas epas;
	struct ehea_qp_init_attr init_attr;
};

/*
 * Completion Queue attributes
 */
struct ehea_cq_attr {
	/* input parameter */
	u32 max_nr_of_cqes;
	u32 cq_token;
	u64 eq_handle;

	/* output parameter */
	u32 act_nr_of_cqes;
	u32 nr_pages;
};

/*
 * Completion Queue
 */
struct ehea_cq {
	struct ehea_adapter *adapter;
	u64 fw_handle;
	struct hw_queue hw_queue;
	struct h_epas epas;
	struct ehea_cq_attr attr;
};

/*
 * Memory Region
 */
struct ehea_mr {
	struct ehea_adapter *adapter;
	u64 handle;
	u64 vaddr;
	u32 lkey;
};

/*
 * Port state information
 */
struct port_stats {
	int poll_receive_errors;
	int queue_stopped;
	int err_tcp_cksum;
	int err_ip_cksum;
	int err_frame_crc;
};

#define EHEA_IRQ_NAME_SIZE 20

/*
 * Queue SKB Array
 */
struct ehea_q_skb_arr {
	struct sk_buff **arr;		/* skb array for queue */
	int len;                	/* array length */
	int index;			/* array index */
	int os_skbs;			/* rq2/rq3 only: outstanding skbs */
};

/*
 * Port resources
 */
struct ehea_port_res {
	struct napi_struct napi;
	struct port_stats p_stats;
	struct ehea_mr send_mr;       	/* send memory region */
	struct ehea_mr recv_mr;       	/* receive memory region */
	spinlock_t xmit_lock;
	struct ehea_port *port;
	char int_recv_name[EHEA_IRQ_NAME_SIZE];
	char int_send_name[EHEA_IRQ_NAME_SIZE];
	struct ehea_qp *qp;
	struct ehea_cq *send_cq;
	struct ehea_cq *recv_cq;
	struct ehea_eq *eq;
	struct ehea_q_skb_arr rq1_skba;
	struct ehea_q_skb_arr rq2_skba;
	struct ehea_q_skb_arr rq3_skba;
	struct ehea_q_skb_arr sq_skba;
	int sq_skba_size;
	spinlock_t netif_queue;
	int queue_stopped;
	int swqe_refill_th;
	atomic_t swqe_avail;
	int swqe_ll_count;
	u32 swqe_id_counter;
	u64 tx_packets;
	u64 tx_bytes;
	u64 rx_packets;
	u64 rx_bytes;
	u32 poll_counter;
	struct net_lro_mgr lro_mgr;
	struct net_lro_desc lro_desc[MAX_LRO_DESCRIPTORS];
	int sq_restart_flag;
};


#define EHEA_MAX_PORTS 16

#define EHEA_NUM_PORTRES_FW_HANDLES    6  /* QP handle, SendCQ handle,
					     RecvCQ handle, EQ handle,
					     SendMR handle, RecvMR handle */
#define EHEA_NUM_PORT_FW_HANDLES       1  /* EQ handle */
#define EHEA_NUM_ADAPTER_FW_HANDLES    2  /* MR handle, NEQ handle */

struct ehea_adapter {
	u64 handle;
	struct platform_device *ofdev;
	struct ehea_port *port[EHEA_MAX_PORTS];
	struct ehea_eq *neq;       /* notification event queue */
	struct tasklet_struct neq_tasklet;
	struct ehea_mr mr;
	u32 pd;                    /* protection domain */
	u64 max_mc_mac;            /* max number of multicast mac addresses */
	int active_ports;
	struct list_head list;
};


struct ehea_mc_list {
	struct list_head list;
	u64 macaddr;
};

/* kdump support */
struct ehea_fw_handle_entry {
	u64 adh;               /* Adapter Handle */
	u64 fwh;               /* Firmware Handle */
};

struct ehea_fw_handle_array {
	struct ehea_fw_handle_entry *arr;
	int num_entries;
	struct mutex lock;
};

struct ehea_bcmc_reg_entry {
	u64 adh;               /* Adapter Handle */
	u32 port_id;           /* Logical Port Id */
	u8 reg_type;           /* Registration Type */
	u64 macaddr;
};

struct ehea_bcmc_reg_array {
	struct ehea_bcmc_reg_entry *arr;
	int num_entries;
	spinlock_t lock;
};

#define EHEA_PORT_UP 1
#define EHEA_PORT_DOWN 0
#define EHEA_PHY_LINK_UP 1
#define EHEA_PHY_LINK_DOWN 0
#define EHEA_MAX_PORT_RES 16
struct ehea_port {
	struct ehea_adapter *adapter;	 /* adapter that owns this port */
	struct net_device *netdev;
	struct net_device_stats stats;
	struct ehea_port_res port_res[EHEA_MAX_PORT_RES];
	struct platform_device  ofdev; /* Open Firmware Device */
	struct ehea_mc_list *mc_list;	 /* Multicast MAC addresses */
	struct vlan_group *vgrp;
	struct ehea_eq *qp_eq;
	struct work_struct reset_task;
	struct mutex port_lock;
	char int_aff_name[EHEA_IRQ_NAME_SIZE];
	int allmulti;			 /* Indicates IFF_ALLMULTI state */
	int promisc;		 	 /* Indicates IFF_PROMISC state */
	int num_tx_qps;
	int num_add_tx_qps;
	int num_mcs;
	int resets;
	unsigned long flags;
	u64 mac_addr;
	u32 logical_port_id;
	u32 port_speed;
	u32 msg_enable;
	u32 sig_comp_iv;
	u32 state;
	u32 lro_max_aggr;
	u8 phy_link;
	u8 full_duplex;
	u8 autoneg;
	u8 num_def_qps;
	wait_queue_head_t swqe_avail_wq;
	wait_queue_head_t restart_wq;
};

struct port_res_cfg {
	int max_entries_rcq;
	int max_entries_scq;
	int max_entries_sq;
	int max_entries_rq1;
	int max_entries_rq2;
	int max_entries_rq3;
};

enum ehea_flag_bits {
	__EHEA_STOP_XFER,
	__EHEA_DISABLE_PORT_RESET
};

void ehea_set_ethtool_ops(struct net_device *netdev);
int ehea_sense_port_attr(struct ehea_port *port);
int ehea_set_portspeed(struct ehea_port *port, u32 port_speed);

#endif	/* __EHEA_H__ */<|MERGE_RESOLUTION|>--- conflicted
+++ resolved
@@ -40,11 +40,7 @@
 #include <asm/io.h>
 
 #define DRV_NAME	"ehea"
-<<<<<<< HEAD
-#define DRV_VERSION	"EHEA_0105"
-=======
 #define DRV_VERSION	"EHEA_0107"
->>>>>>> 02f8c6ae
 
 /* eHEA capability flags */
 #define DLPAR_PORT_ADD_REM 1
