/*
 * Linux driver for VMware's vmxnet3 ethernet NIC.
 *
 * Copyright (C) 2008-2009, VMware, Inc. All Rights Reserved.
 *
 * This program is free software; you can redistribute it and/or modify it
 * under the terms of the GNU General Public License as published by the
 * Free Software Foundation; version 2 of the License and no later version.
 *
 * This program is distributed in the hope that it will be useful, but
 * WITHOUT ANY WARRANTY; without even the implied warranty of
 * MERCHANTABILITY OR FITNESS FOR A PARTICULAR PURPOSE, GOOD TITLE or
 * NON INFRINGEMENT.  See the GNU General Public License for more
 * details.
 *
 * You should have received a copy of the GNU General Public License
 * along with this program; if not, write to the Free Software
 * Foundation, Inc., 51 Franklin St, Fifth Floor, Boston, MA 02110-1301 USA.
 *
 * The full GNU General Public License is included in this distribution in
 * the file called "COPYING".
 *
 * Maintained by: Shreyas Bhatewara <pv-drivers@vmware.com>
 *
 */


#include "vmxnet3_int.h"

struct vmxnet3_stat_desc {
	char desc[ETH_GSTRING_LEN];
	int  offset;
};


<<<<<<< HEAD
static u32
vmxnet3_get_rx_csum(struct net_device *netdev)
{
	struct vmxnet3_adapter *adapter = netdev_priv(netdev);
	return adapter->rxcsum;
}


static int
vmxnet3_set_rx_csum(struct net_device *netdev, u32 val)
{
	struct vmxnet3_adapter *adapter = netdev_priv(netdev);
	unsigned long flags;

	if (adapter->rxcsum != val) {
		adapter->rxcsum = val;
		if (netif_running(netdev)) {
			if (val)
				adapter->shared->devRead.misc.uptFeatures |=
				UPT1_F_RXCSUM;
			else
				adapter->shared->devRead.misc.uptFeatures &=
				~UPT1_F_RXCSUM;

			spin_lock_irqsave(&adapter->cmd_lock, flags);
			VMXNET3_WRITE_BAR1_REG(adapter, VMXNET3_REG_CMD,
					       VMXNET3_CMD_UPDATE_FEATURE);
			spin_unlock_irqrestore(&adapter->cmd_lock, flags);
		}
	}
	return 0;
}


=======
>>>>>>> 02f8c6ae
/* per tq stats maintained by the device */
static const struct vmxnet3_stat_desc
vmxnet3_tq_dev_stats[] = {
	/* description,         offset */
	{ "Tx Queue#",        0 },
	{ "  TSO pkts tx",	offsetof(struct UPT1_TxStats, TSOPktsTxOK) },
	{ "  TSO bytes tx",	offsetof(struct UPT1_TxStats, TSOBytesTxOK) },
	{ "  ucast pkts tx",	offsetof(struct UPT1_TxStats, ucastPktsTxOK) },
	{ "  ucast bytes tx",	offsetof(struct UPT1_TxStats, ucastBytesTxOK) },
	{ "  mcast pkts tx",	offsetof(struct UPT1_TxStats, mcastPktsTxOK) },
	{ "  mcast bytes tx",	offsetof(struct UPT1_TxStats, mcastBytesTxOK) },
	{ "  bcast pkts tx",	offsetof(struct UPT1_TxStats, bcastPktsTxOK) },
	{ "  bcast bytes tx",	offsetof(struct UPT1_TxStats, bcastBytesTxOK) },
	{ "  pkts tx err",	offsetof(struct UPT1_TxStats, pktsTxError) },
	{ "  pkts tx discard",	offsetof(struct UPT1_TxStats, pktsTxDiscard) },
};

/* per tq stats maintained by the driver */
static const struct vmxnet3_stat_desc
vmxnet3_tq_driver_stats[] = {
	/* description,         offset */
	{"  drv dropped tx total",	offsetof(struct vmxnet3_tq_driver_stats,
						 drop_total) },
	{ "     too many frags", offsetof(struct vmxnet3_tq_driver_stats,
					  drop_too_many_frags) },
	{ "     giant hdr",	offsetof(struct vmxnet3_tq_driver_stats,
					 drop_oversized_hdr) },
	{ "     hdr err",	offsetof(struct vmxnet3_tq_driver_stats,
					 drop_hdr_inspect_err) },
	{ "     tso",		offsetof(struct vmxnet3_tq_driver_stats,
					 drop_tso) },
	{ "  ring full",	offsetof(struct vmxnet3_tq_driver_stats,
					 tx_ring_full) },
	{ "  pkts linearized",	offsetof(struct vmxnet3_tq_driver_stats,
					 linearized) },
	{ "  hdr cloned",	offsetof(struct vmxnet3_tq_driver_stats,
					 copy_skb_header) },
	{ "  giant hdr",	offsetof(struct vmxnet3_tq_driver_stats,
					 oversized_hdr) },
};

/* per rq stats maintained by the device */
static const struct vmxnet3_stat_desc
vmxnet3_rq_dev_stats[] = {
	{ "Rx Queue#",        0 },
	{ "  LRO pkts rx",	offsetof(struct UPT1_RxStats, LROPktsRxOK) },
	{ "  LRO byte rx",	offsetof(struct UPT1_RxStats, LROBytesRxOK) },
	{ "  ucast pkts rx",	offsetof(struct UPT1_RxStats, ucastPktsRxOK) },
	{ "  ucast bytes rx",	offsetof(struct UPT1_RxStats, ucastBytesRxOK) },
	{ "  mcast pkts rx",	offsetof(struct UPT1_RxStats, mcastPktsRxOK) },
	{ "  mcast bytes rx",	offsetof(struct UPT1_RxStats, mcastBytesRxOK) },
	{ "  bcast pkts rx",	offsetof(struct UPT1_RxStats, bcastPktsRxOK) },
	{ "  bcast bytes rx",	offsetof(struct UPT1_RxStats, bcastBytesRxOK) },
	{ "  pkts rx OOB",	offsetof(struct UPT1_RxStats, pktsRxOutOfBuf) },
	{ "  pkts rx err",	offsetof(struct UPT1_RxStats, pktsRxError) },
};

/* per rq stats maintained by the driver */
static const struct vmxnet3_stat_desc
vmxnet3_rq_driver_stats[] = {
	/* description,         offset */
	{ "  drv dropped rx total", offsetof(struct vmxnet3_rq_driver_stats,
					     drop_total) },
	{ "     err",		offsetof(struct vmxnet3_rq_driver_stats,
					 drop_err) },
	{ "     fcs",		offsetof(struct vmxnet3_rq_driver_stats,
					 drop_fcs) },
	{ "  rx buf alloc fail", offsetof(struct vmxnet3_rq_driver_stats,
					  rx_buf_alloc_failure) },
};

/* gloabl stats maintained by the driver */
static const struct vmxnet3_stat_desc
vmxnet3_global_stats[] = {
	/* description,         offset */
	{ "tx timeout count",	offsetof(struct vmxnet3_adapter,
					 tx_timeout_count) }
};


struct net_device_stats *
vmxnet3_get_stats(struct net_device *netdev)
{
	struct vmxnet3_adapter *adapter;
	struct vmxnet3_tq_driver_stats *drvTxStats;
	struct vmxnet3_rq_driver_stats *drvRxStats;
	struct UPT1_TxStats *devTxStats;
	struct UPT1_RxStats *devRxStats;
	struct net_device_stats *net_stats = &netdev->stats;
	unsigned long flags;
	int i;

	adapter = netdev_priv(netdev);

	/* Collect the dev stats into the shared area */
	spin_lock_irqsave(&adapter->cmd_lock, flags);
	VMXNET3_WRITE_BAR1_REG(adapter, VMXNET3_REG_CMD, VMXNET3_CMD_GET_STATS);
	spin_unlock_irqrestore(&adapter->cmd_lock, flags);

	memset(net_stats, 0, sizeof(*net_stats));
	for (i = 0; i < adapter->num_tx_queues; i++) {
		devTxStats = &adapter->tqd_start[i].stats;
		drvTxStats = &adapter->tx_queue[i].stats;
		net_stats->tx_packets += devTxStats->ucastPktsTxOK +
					devTxStats->mcastPktsTxOK +
					devTxStats->bcastPktsTxOK;
		net_stats->tx_bytes += devTxStats->ucastBytesTxOK +
				      devTxStats->mcastBytesTxOK +
				      devTxStats->bcastBytesTxOK;
		net_stats->tx_errors += devTxStats->pktsTxError;
		net_stats->tx_dropped += drvTxStats->drop_total;
	}

	for (i = 0; i < adapter->num_rx_queues; i++) {
		devRxStats = &adapter->rqd_start[i].stats;
		drvRxStats = &adapter->rx_queue[i].stats;
		net_stats->rx_packets += devRxStats->ucastPktsRxOK +
					devRxStats->mcastPktsRxOK +
					devRxStats->bcastPktsRxOK;

		net_stats->rx_bytes += devRxStats->ucastBytesRxOK +
				      devRxStats->mcastBytesRxOK +
				      devRxStats->bcastBytesRxOK;

		net_stats->rx_errors += devRxStats->pktsRxError;
		net_stats->rx_dropped += drvRxStats->drop_total;
		net_stats->multicast +=  devRxStats->mcastPktsRxOK;
	}
	return net_stats;
}

static int
vmxnet3_get_sset_count(struct net_device *netdev, int sset)
{
	struct vmxnet3_adapter *adapter = netdev_priv(netdev);
	switch (sset) {
	case ETH_SS_STATS:
		return (ARRAY_SIZE(vmxnet3_tq_dev_stats) +
			ARRAY_SIZE(vmxnet3_tq_driver_stats)) *
		       adapter->num_tx_queues +
		       (ARRAY_SIZE(vmxnet3_rq_dev_stats) +
			ARRAY_SIZE(vmxnet3_rq_driver_stats)) *
		       adapter->num_rx_queues +
			ARRAY_SIZE(vmxnet3_global_stats);
	default:
		return -EOPNOTSUPP;
	}
}


/* Should be multiple of 4 */
#define NUM_TX_REGS	8
#define NUM_RX_REGS	12

static int
vmxnet3_get_regs_len(struct net_device *netdev)
{
	struct vmxnet3_adapter *adapter = netdev_priv(netdev);
	return (adapter->num_tx_queues * NUM_TX_REGS * sizeof(u32) +
		adapter->num_rx_queues * NUM_RX_REGS * sizeof(u32));
}


static void
vmxnet3_get_drvinfo(struct net_device *netdev, struct ethtool_drvinfo *drvinfo)
{
	struct vmxnet3_adapter *adapter = netdev_priv(netdev);

	strlcpy(drvinfo->driver, vmxnet3_driver_name, sizeof(drvinfo->driver));
	drvinfo->driver[sizeof(drvinfo->driver) - 1] = '\0';

	strlcpy(drvinfo->version, VMXNET3_DRIVER_VERSION_REPORT,
		sizeof(drvinfo->version));
	drvinfo->driver[sizeof(drvinfo->version) - 1] = '\0';

	strlcpy(drvinfo->fw_version, "N/A", sizeof(drvinfo->fw_version));
	drvinfo->fw_version[sizeof(drvinfo->fw_version) - 1] = '\0';

	strlcpy(drvinfo->bus_info, pci_name(adapter->pdev),
		ETHTOOL_BUSINFO_LEN);
	drvinfo->n_stats = vmxnet3_get_sset_count(netdev, ETH_SS_STATS);
	drvinfo->testinfo_len = 0;
	drvinfo->eedump_len   = 0;
	drvinfo->regdump_len  = vmxnet3_get_regs_len(netdev);
}


static void
vmxnet3_get_strings(struct net_device *netdev, u32 stringset, u8 *buf)
{
	 struct vmxnet3_adapter *adapter = netdev_priv(netdev);
	if (stringset == ETH_SS_STATS) {
		int i, j;
		for (j = 0; j < adapter->num_tx_queues; j++) {
			for (i = 0; i < ARRAY_SIZE(vmxnet3_tq_dev_stats); i++) {
				memcpy(buf, vmxnet3_tq_dev_stats[i].desc,
				       ETH_GSTRING_LEN);
				buf += ETH_GSTRING_LEN;
			}
			for (i = 0; i < ARRAY_SIZE(vmxnet3_tq_driver_stats);
			     i++) {
				memcpy(buf, vmxnet3_tq_driver_stats[i].desc,
				       ETH_GSTRING_LEN);
				buf += ETH_GSTRING_LEN;
			}
		}

		for (j = 0; j < adapter->num_rx_queues; j++) {
			for (i = 0; i < ARRAY_SIZE(vmxnet3_rq_dev_stats); i++) {
				memcpy(buf, vmxnet3_rq_dev_stats[i].desc,
				       ETH_GSTRING_LEN);
				buf += ETH_GSTRING_LEN;
			}
			for (i = 0; i < ARRAY_SIZE(vmxnet3_rq_driver_stats);
			     i++) {
				memcpy(buf, vmxnet3_rq_driver_stats[i].desc,
				       ETH_GSTRING_LEN);
				buf += ETH_GSTRING_LEN;
			}
		}

		for (i = 0; i < ARRAY_SIZE(vmxnet3_global_stats); i++) {
			memcpy(buf, vmxnet3_global_stats[i].desc,
				ETH_GSTRING_LEN);
			buf += ETH_GSTRING_LEN;
		}
	}
}

<<<<<<< HEAD
static int
vmxnet3_set_flags(struct net_device *netdev, u32 data)
{
	struct vmxnet3_adapter *adapter = netdev_priv(netdev);
	u8 lro_requested = (data & ETH_FLAG_LRO) == 0 ? 0 : 1;
	u8 lro_present = (netdev->features & NETIF_F_LRO) == 0 ? 0 : 1;
	unsigned long flags;

	if (data & ~ETH_FLAG_LRO)
		return -EOPNOTSUPP;
=======
int vmxnet3_set_features(struct net_device *netdev, u32 features)
{
	struct vmxnet3_adapter *adapter = netdev_priv(netdev);
	unsigned long flags;
	u32 changed = features ^ netdev->features;
>>>>>>> 02f8c6ae

	if (changed & (NETIF_F_RXCSUM|NETIF_F_LRO)) {
		if (features & NETIF_F_RXCSUM)
			adapter->shared->devRead.misc.uptFeatures |=
			UPT1_F_RXCSUM;
		else
			adapter->shared->devRead.misc.uptFeatures &=
			~UPT1_F_RXCSUM;

		/* Update private LRO flag */
		adapter->lro = lro_requested;

		/* update harware LRO capability accordingly */
<<<<<<< HEAD
		if (lro_requested)
=======
		if (features & NETIF_F_LRO)
>>>>>>> 02f8c6ae
			adapter->shared->devRead.misc.uptFeatures |=
							UPT1_F_LRO;
		else
			adapter->shared->devRead.misc.uptFeatures &=
							~UPT1_F_LRO;
<<<<<<< HEAD
=======

>>>>>>> 02f8c6ae
		spin_lock_irqsave(&adapter->cmd_lock, flags);
		VMXNET3_WRITE_BAR1_REG(adapter, VMXNET3_REG_CMD,
				       VMXNET3_CMD_UPDATE_FEATURE);
		spin_unlock_irqrestore(&adapter->cmd_lock, flags);
	}
	return 0;
}

static void
vmxnet3_get_ethtool_stats(struct net_device *netdev,
			  struct ethtool_stats *stats, u64  *buf)
{
	struct vmxnet3_adapter *adapter = netdev_priv(netdev);
	unsigned long flags;
	u8 *base;
	int i;
	int j = 0;

	spin_lock_irqsave(&adapter->cmd_lock, flags);
	VMXNET3_WRITE_BAR1_REG(adapter, VMXNET3_REG_CMD, VMXNET3_CMD_GET_STATS);
	spin_unlock_irqrestore(&adapter->cmd_lock, flags);

	/* this does assume each counter is 64-bit wide */
	for (j = 0; j < adapter->num_tx_queues; j++) {
		base = (u8 *)&adapter->tqd_start[j].stats;
		*buf++ = (u64)j;
		for (i = 1; i < ARRAY_SIZE(vmxnet3_tq_dev_stats); i++)
			*buf++ = *(u64 *)(base +
					  vmxnet3_tq_dev_stats[i].offset);

		base = (u8 *)&adapter->tx_queue[j].stats;
		for (i = 0; i < ARRAY_SIZE(vmxnet3_tq_driver_stats); i++)
			*buf++ = *(u64 *)(base +
					  vmxnet3_tq_driver_stats[i].offset);
	}

	for (j = 0; j < adapter->num_tx_queues; j++) {
		base = (u8 *)&adapter->rqd_start[j].stats;
		*buf++ = (u64) j;
		for (i = 1; i < ARRAY_SIZE(vmxnet3_rq_dev_stats); i++)
			*buf++ = *(u64 *)(base +
					  vmxnet3_rq_dev_stats[i].offset);

		base = (u8 *)&adapter->rx_queue[j].stats;
		for (i = 0; i < ARRAY_SIZE(vmxnet3_rq_driver_stats); i++)
			*buf++ = *(u64 *)(base +
					  vmxnet3_rq_driver_stats[i].offset);
	}

	base = (u8 *)adapter;
	for (i = 0; i < ARRAY_SIZE(vmxnet3_global_stats); i++)
		*buf++ = *(u64 *)(base + vmxnet3_global_stats[i].offset);
}


static void
vmxnet3_get_regs(struct net_device *netdev, struct ethtool_regs *regs, void *p)
{
	struct vmxnet3_adapter *adapter = netdev_priv(netdev);
	u32 *buf = p;
	int i = 0, j = 0;

	memset(p, 0, vmxnet3_get_regs_len(netdev));

	regs->version = 1;

	/* Update vmxnet3_get_regs_len if we want to dump more registers */

	/* make each ring use multiple of 16 bytes */
	for (i = 0; i < adapter->num_tx_queues; i++) {
		buf[j++] = adapter->tx_queue[i].tx_ring.next2fill;
		buf[j++] = adapter->tx_queue[i].tx_ring.next2comp;
		buf[j++] = adapter->tx_queue[i].tx_ring.gen;
		buf[j++] = 0;

		buf[j++] = adapter->tx_queue[i].comp_ring.next2proc;
		buf[j++] = adapter->tx_queue[i].comp_ring.gen;
		buf[j++] = adapter->tx_queue[i].stopped;
		buf[j++] = 0;
	}

	for (i = 0; i < adapter->num_rx_queues; i++) {
		buf[j++] = adapter->rx_queue[i].rx_ring[0].next2fill;
		buf[j++] = adapter->rx_queue[i].rx_ring[0].next2comp;
		buf[j++] = adapter->rx_queue[i].rx_ring[0].gen;
		buf[j++] = 0;

		buf[j++] = adapter->rx_queue[i].rx_ring[1].next2fill;
		buf[j++] = adapter->rx_queue[i].rx_ring[1].next2comp;
		buf[j++] = adapter->rx_queue[i].rx_ring[1].gen;
		buf[j++] = 0;

		buf[j++] = adapter->rx_queue[i].comp_ring.next2proc;
		buf[j++] = adapter->rx_queue[i].comp_ring.gen;
		buf[j++] = 0;
		buf[j++] = 0;
	}

}


static void
vmxnet3_get_wol(struct net_device *netdev, struct ethtool_wolinfo *wol)
{
	struct vmxnet3_adapter *adapter = netdev_priv(netdev);

	wol->supported = WAKE_UCAST | WAKE_ARP | WAKE_MAGIC;
	wol->wolopts = adapter->wol;
}


static int
vmxnet3_set_wol(struct net_device *netdev, struct ethtool_wolinfo *wol)
{
	struct vmxnet3_adapter *adapter = netdev_priv(netdev);

	if (wol->wolopts & (WAKE_PHY | WAKE_MCAST | WAKE_BCAST |
			    WAKE_MAGICSECURE)) {
		return -EOPNOTSUPP;
	}

	adapter->wol = wol->wolopts;

	device_set_wakeup_enable(&adapter->pdev->dev, adapter->wol);

	return 0;
}


static int
vmxnet3_get_settings(struct net_device *netdev, struct ethtool_cmd *ecmd)
{
	struct vmxnet3_adapter *adapter = netdev_priv(netdev);

	ecmd->supported = SUPPORTED_10000baseT_Full | SUPPORTED_1000baseT_Full |
			  SUPPORTED_TP;
	ecmd->advertising = ADVERTISED_TP;
	ecmd->port = PORT_TP;
	ecmd->transceiver = XCVR_INTERNAL;

	if (adapter->link_speed) {
		ethtool_cmd_speed_set(ecmd, adapter->link_speed);
		ecmd->duplex = DUPLEX_FULL;
	} else {
		ethtool_cmd_speed_set(ecmd, -1);
		ecmd->duplex = -1;
	}
	return 0;
}


static void
vmxnet3_get_ringparam(struct net_device *netdev,
		      struct ethtool_ringparam *param)
{
	struct vmxnet3_adapter *adapter = netdev_priv(netdev);

	param->rx_max_pending = VMXNET3_RX_RING_MAX_SIZE;
	param->tx_max_pending = VMXNET3_TX_RING_MAX_SIZE;
	param->rx_mini_max_pending = 0;
	param->rx_jumbo_max_pending = 0;

	param->rx_pending = adapter->rx_queue[0].rx_ring[0].size *
			    adapter->num_rx_queues;
	param->tx_pending = adapter->tx_queue[0].tx_ring.size *
			    adapter->num_tx_queues;
	param->rx_mini_pending = 0;
	param->rx_jumbo_pending = 0;
}


static int
vmxnet3_set_ringparam(struct net_device *netdev,
		      struct ethtool_ringparam *param)
{
	struct vmxnet3_adapter *adapter = netdev_priv(netdev);
	u32 new_tx_ring_size, new_rx_ring_size;
	u32 sz;
	int err = 0;

	if (param->tx_pending == 0 || param->tx_pending >
						VMXNET3_TX_RING_MAX_SIZE)
		return -EINVAL;

	if (param->rx_pending == 0 || param->rx_pending >
						VMXNET3_RX_RING_MAX_SIZE)
		return -EINVAL;


	/* round it up to a multiple of VMXNET3_RING_SIZE_ALIGN */
	new_tx_ring_size = (param->tx_pending + VMXNET3_RING_SIZE_MASK) &
							~VMXNET3_RING_SIZE_MASK;
	new_tx_ring_size = min_t(u32, new_tx_ring_size,
				 VMXNET3_TX_RING_MAX_SIZE);
	if (new_tx_ring_size > VMXNET3_TX_RING_MAX_SIZE || (new_tx_ring_size %
						VMXNET3_RING_SIZE_ALIGN) != 0)
		return -EINVAL;

	/* ring0 has to be a multiple of
	 * rx_buf_per_pkt * VMXNET3_RING_SIZE_ALIGN
	 */
	sz = adapter->rx_buf_per_pkt * VMXNET3_RING_SIZE_ALIGN;
	new_rx_ring_size = (param->rx_pending + sz - 1) / sz * sz;
	new_rx_ring_size = min_t(u32, new_rx_ring_size,
				 VMXNET3_RX_RING_MAX_SIZE / sz * sz);
	if (new_rx_ring_size > VMXNET3_RX_RING_MAX_SIZE || (new_rx_ring_size %
							   sz) != 0)
		return -EINVAL;

	if (new_tx_ring_size == adapter->tx_queue[0].tx_ring.size &&
	    new_rx_ring_size == adapter->rx_queue[0].rx_ring[0].size) {
		return 0;
	}

	/*
	 * Reset_work may be in the middle of resetting the device, wait for its
	 * completion.
	 */
	while (test_and_set_bit(VMXNET3_STATE_BIT_RESETTING, &adapter->state))
		msleep(1);

	if (netif_running(netdev)) {
		vmxnet3_quiesce_dev(adapter);
		vmxnet3_reset_dev(adapter);

		/* recreate the rx queue and the tx queue based on the
		 * new sizes */
		vmxnet3_tq_destroy_all(adapter);
		vmxnet3_rq_destroy_all(adapter);

		err = vmxnet3_create_queues(adapter, new_tx_ring_size,
			new_rx_ring_size, VMXNET3_DEF_RX_RING_SIZE);

		if (err) {
			/* failed, most likely because of OOM, try default
			 * size */
			printk(KERN_ERR "%s: failed to apply new sizes, try the"
				" default ones\n", netdev->name);
			err = vmxnet3_create_queues(adapter,
						    VMXNET3_DEF_TX_RING_SIZE,
						    VMXNET3_DEF_RX_RING_SIZE,
						    VMXNET3_DEF_RX_RING_SIZE);
			if (err) {
				printk(KERN_ERR "%s: failed to create queues "
					"with default sizes. Closing it\n",
					netdev->name);
				goto out;
			}
		}

		err = vmxnet3_activate_dev(adapter);
		if (err)
			printk(KERN_ERR "%s: failed to re-activate, error %d."
				" Closing it\n", netdev->name, err);
	}

out:
	clear_bit(VMXNET3_STATE_BIT_RESETTING, &adapter->state);
	if (err)
		vmxnet3_force_close(adapter);

	return err;
}


static int
vmxnet3_get_rxnfc(struct net_device *netdev, struct ethtool_rxnfc *info,
		  void *rules)
{
	struct vmxnet3_adapter *adapter = netdev_priv(netdev);
	switch (info->cmd) {
	case ETHTOOL_GRXRINGS:
		info->data = adapter->num_rx_queues;
		return 0;
	}
	return -EOPNOTSUPP;
}

#ifdef VMXNET3_RSS
static int
vmxnet3_get_rss_indir(struct net_device *netdev,
		      struct ethtool_rxfh_indir *p)
{
	struct vmxnet3_adapter *adapter = netdev_priv(netdev);
	struct UPT1_RSSConf *rssConf = adapter->rss_conf;
	unsigned int n = min_t(unsigned int, p->size, rssConf->indTableSize);

	p->size = rssConf->indTableSize;
	while (n--)
		p->ring_index[n] = rssConf->indTable[n];
	return 0;

}

static int
vmxnet3_set_rss_indir(struct net_device *netdev,
		      const struct ethtool_rxfh_indir *p)
{
	unsigned int i;
	unsigned long flags;
	struct vmxnet3_adapter *adapter = netdev_priv(netdev);
	struct UPT1_RSSConf *rssConf = adapter->rss_conf;

	if (p->size != rssConf->indTableSize)
		return -EINVAL;
	for (i = 0; i < rssConf->indTableSize; i++) {
		/*
		 * Return with error code if any of the queue indices
		 * is out of range
		 */
		if (p->ring_index[i] < 0 ||
		    p->ring_index[i] >= adapter->num_rx_queues)
			return -EINVAL;
	}

	for (i = 0; i < rssConf->indTableSize; i++)
		rssConf->indTable[i] = p->ring_index[i];

	spin_lock_irqsave(&adapter->cmd_lock, flags);
	VMXNET3_WRITE_BAR1_REG(adapter, VMXNET3_REG_CMD,
			       VMXNET3_CMD_UPDATE_RSSIDT);
	spin_unlock_irqrestore(&adapter->cmd_lock, flags);

	return 0;

}
#endif

static struct ethtool_ops vmxnet3_ethtool_ops = {
	.get_settings      = vmxnet3_get_settings,
	.get_drvinfo       = vmxnet3_get_drvinfo,
	.get_regs_len      = vmxnet3_get_regs_len,
	.get_regs          = vmxnet3_get_regs,
	.get_wol           = vmxnet3_get_wol,
	.set_wol           = vmxnet3_set_wol,
	.get_link          = ethtool_op_get_link,
	.get_strings       = vmxnet3_get_strings,
<<<<<<< HEAD
	.get_flags	   = ethtool_op_get_flags,
	.set_flags	   = vmxnet3_set_flags,
=======
>>>>>>> 02f8c6ae
	.get_sset_count	   = vmxnet3_get_sset_count,
	.get_ethtool_stats = vmxnet3_get_ethtool_stats,
	.get_ringparam     = vmxnet3_get_ringparam,
	.set_ringparam     = vmxnet3_set_ringparam,
	.get_rxnfc         = vmxnet3_get_rxnfc,
#ifdef VMXNET3_RSS
	.get_rxfh_indir    = vmxnet3_get_rss_indir,
	.set_rxfh_indir    = vmxnet3_set_rss_indir,
#endif
};

void vmxnet3_set_ethtool_ops(struct net_device *netdev)
{
	SET_ETHTOOL_OPS(netdev, &vmxnet3_ethtool_ops);
}<|MERGE_RESOLUTION|>--- conflicted
+++ resolved
@@ -33,43 +33,6 @@
 };
 
 
-<<<<<<< HEAD
-static u32
-vmxnet3_get_rx_csum(struct net_device *netdev)
-{
-	struct vmxnet3_adapter *adapter = netdev_priv(netdev);
-	return adapter->rxcsum;
-}
-
-
-static int
-vmxnet3_set_rx_csum(struct net_device *netdev, u32 val)
-{
-	struct vmxnet3_adapter *adapter = netdev_priv(netdev);
-	unsigned long flags;
-
-	if (adapter->rxcsum != val) {
-		adapter->rxcsum = val;
-		if (netif_running(netdev)) {
-			if (val)
-				adapter->shared->devRead.misc.uptFeatures |=
-				UPT1_F_RXCSUM;
-			else
-				adapter->shared->devRead.misc.uptFeatures &=
-				~UPT1_F_RXCSUM;
-
-			spin_lock_irqsave(&adapter->cmd_lock, flags);
-			VMXNET3_WRITE_BAR1_REG(adapter, VMXNET3_REG_CMD,
-					       VMXNET3_CMD_UPDATE_FEATURE);
-			spin_unlock_irqrestore(&adapter->cmd_lock, flags);
-		}
-	}
-	return 0;
-}
-
-
-=======
->>>>>>> 02f8c6ae
 /* per tq stats maintained by the device */
 static const struct vmxnet3_stat_desc
 vmxnet3_tq_dev_stats[] = {
@@ -299,24 +262,11 @@
 	}
 }
 
-<<<<<<< HEAD
-static int
-vmxnet3_set_flags(struct net_device *netdev, u32 data)
-{
-	struct vmxnet3_adapter *adapter = netdev_priv(netdev);
-	u8 lro_requested = (data & ETH_FLAG_LRO) == 0 ? 0 : 1;
-	u8 lro_present = (netdev->features & NETIF_F_LRO) == 0 ? 0 : 1;
-	unsigned long flags;
-
-	if (data & ~ETH_FLAG_LRO)
-		return -EOPNOTSUPP;
-=======
 int vmxnet3_set_features(struct net_device *netdev, u32 features)
 {
 	struct vmxnet3_adapter *adapter = netdev_priv(netdev);
 	unsigned long flags;
 	u32 changed = features ^ netdev->features;
->>>>>>> 02f8c6ae
 
 	if (changed & (NETIF_F_RXCSUM|NETIF_F_LRO)) {
 		if (features & NETIF_F_RXCSUM)
@@ -326,24 +276,14 @@
 			adapter->shared->devRead.misc.uptFeatures &=
 			~UPT1_F_RXCSUM;
 
-		/* Update private LRO flag */
-		adapter->lro = lro_requested;
-
 		/* update harware LRO capability accordingly */
-<<<<<<< HEAD
-		if (lro_requested)
-=======
 		if (features & NETIF_F_LRO)
->>>>>>> 02f8c6ae
 			adapter->shared->devRead.misc.uptFeatures |=
 							UPT1_F_LRO;
 		else
 			adapter->shared->devRead.misc.uptFeatures &=
 							~UPT1_F_LRO;
-<<<<<<< HEAD
-=======
-
->>>>>>> 02f8c6ae
+
 		spin_lock_irqsave(&adapter->cmd_lock, flags);
 		VMXNET3_WRITE_BAR1_REG(adapter, VMXNET3_REG_CMD,
 				       VMXNET3_CMD_UPDATE_FEATURE);
@@ -681,11 +621,6 @@
 	.set_wol           = vmxnet3_set_wol,
 	.get_link          = ethtool_op_get_link,
 	.get_strings       = vmxnet3_get_strings,
-<<<<<<< HEAD
-	.get_flags	   = ethtool_op_get_flags,
-	.set_flags	   = vmxnet3_set_flags,
-=======
->>>>>>> 02f8c6ae
 	.get_sset_count	   = vmxnet3_get_sset_count,
 	.get_ethtool_stats = vmxnet3_get_ethtool_stats,
 	.get_ringparam     = vmxnet3_get_ringparam,
