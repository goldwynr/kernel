--- conflicted
+++ resolved
@@ -248,13 +248,8 @@
 	u32		ts:1;         /* Tag is stripped */
 	u32		tci:16;       /* Tag stripped */
 #endif  /* __BIG_ENDIAN_BITFIELD */
-<<<<<<< HEAD
-
-
-=======
-
-
->>>>>>> 02f8c6ae
+
+
 #ifdef __BIG_ENDIAN_BITFIELD
 	u32		gen:1;        /* generation bit */
 	u32		type:7;       /* completion type */
@@ -481,10 +476,6 @@
 							 * each intr */
 	__le32		intrCtrl;
 	__le32		reserved[2];
-<<<<<<< HEAD
-
-=======
->>>>>>> 02f8c6ae
 };
 
 /* one bit per VLAN ID, the size is in the units of u32	*/
