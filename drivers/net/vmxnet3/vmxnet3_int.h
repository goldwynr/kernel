/*
 * Linux driver for VMware's vmxnet3 ethernet NIC.
 *
 * Copyright (C) 2008-2009, VMware, Inc. All Rights Reserved.
 *
 * This program is free software; you can redistribute it and/or modify it
 * under the terms of the GNU General Public License as published by the
 * Free Software Foundation; version 2 of the License and no later version.
 *
 * This program is distributed in the hope that it will be useful, but
 * WITHOUT ANY WARRANTY; without even the implied warranty of
 * MERCHANTABILITY OR FITNESS FOR A PARTICULAR PURPOSE, GOOD TITLE or
 * NON INFRINGEMENT.  See the GNU General Public License for more
 * details.
 *
 * You should have received a copy of the GNU General Public License
 * along with this program; if not, write to the Free Software
 * Foundation, Inc., 51 Franklin St, Fifth Floor, Boston, MA 02110-1301 USA.
 *
 * The full GNU General Public License is included in this distribution in
 * the file called "COPYING".
 *
 * Maintained by: Shreyas Bhatewara <pv-drivers@vmware.com>
 *
 */

#ifndef _VMXNET3_INT_H
#define _VMXNET3_INT_H

#include <linux/ethtool.h>
#include <linux/delay.h>
#include <linux/netdevice.h>
#include <linux/pci.h>
#include <linux/compiler.h>
#include <linux/slab.h>
#include <linux/spinlock.h>
#include <linux/ioport.h>
#include <linux/highmem.h>
#include <linux/init.h>
#include <linux/timer.h>
#include <linux/skbuff.h>
#include <linux/interrupt.h>
#include <linux/workqueue.h>
#include <linux/uaccess.h>
#include <asm/dma.h>
#include <asm/page.h>

#include <linux/tcp.h>
#include <linux/udp.h>
#include <linux/ip.h>
#include <linux/ipv6.h>
#include <linux/in.h>
#include <linux/etherdevice.h>
#include <asm/checksum.h>
#include <linux/if_vlan.h>
#include <linux/if_arp.h>
#include <linux/inetdevice.h>
#include <linux/log2.h>

#include "vmxnet3_defs.h"

#ifdef DEBUG
# define VMXNET3_DRIVER_VERSION_REPORT VMXNET3_DRIVER_VERSION_STRING"-NAPI(debug)"
#else
# define VMXNET3_DRIVER_VERSION_REPORT VMXNET3_DRIVER_VERSION_STRING"-NAPI"
#endif


/*
 * Version numbers
 */
#define VMXNET3_DRIVER_VERSION_STRING   "1.1.18.0-k"

/* a 32-bit int, each byte encode a verion number in VMXNET3_DRIVER_VERSION */
#define VMXNET3_DRIVER_VERSION_NUM      0x01011200

#if defined(CONFIG_PCI_MSI)
	/* RSS only makes sense if MSI-X is supported. */
	#define VMXNET3_RSS
#endif

/*
 * Capabilities
 */

enum {
	VMNET_CAP_SG	        = 0x0001, /* Can do scatter-gather transmits. */
	VMNET_CAP_IP4_CSUM      = 0x0002, /* Can checksum only TCP/UDP over
					   * IPv4 */
	VMNET_CAP_HW_CSUM       = 0x0004, /* Can checksum all packets. */
	VMNET_CAP_HIGH_DMA      = 0x0008, /* Can DMA to high memory. */
	VMNET_CAP_TOE	        = 0x0010, /* Supports TCP/IP offload. */
	VMNET_CAP_TSO	        = 0x0020, /* Supports TCP Segmentation
					   * offload */
	VMNET_CAP_SW_TSO        = 0x0040, /* Supports SW TCP Segmentation */
	VMNET_CAP_VMXNET_APROM  = 0x0080, /* Vmxnet APROM support */
	VMNET_CAP_HW_TX_VLAN    = 0x0100, /* Can we do VLAN tagging in HW */
	VMNET_CAP_HW_RX_VLAN    = 0x0200, /* Can we do VLAN untagging in HW */
	VMNET_CAP_SW_VLAN       = 0x0400, /* VLAN tagging/untagging in SW */
	VMNET_CAP_WAKE_PCKT_RCV = 0x0800, /* Can wake on network packet recv? */
	VMNET_CAP_ENABLE_INT_INLINE = 0x1000,  /* Enable Interrupt Inline */
	VMNET_CAP_ENABLE_HEADER_COPY = 0x2000,  /* copy header for vmkernel */
	VMNET_CAP_TX_CHAIN      = 0x4000, /* Guest can use multiple tx entries
					  * for a pkt */
	VMNET_CAP_RX_CHAIN      = 0x8000, /* pkt can span multiple rx entries */
	VMNET_CAP_LPD           = 0x10000, /* large pkt delivery */
	VMNET_CAP_BPF           = 0x20000, /* BPF Support in VMXNET Virtual HW*/
	VMNET_CAP_SG_SPAN_PAGES = 0x40000, /* Scatter-gather can span multiple*/
					   /* pages transmits */
	VMNET_CAP_IP6_CSUM      = 0x80000, /* Can do IPv6 csum offload. */
	VMNET_CAP_TSO6         = 0x100000, /* TSO seg. offload for IPv6 pkts. */
	VMNET_CAP_TSO256k      = 0x200000, /* Can do TSO seg offload for */
					   /* pkts up to 256kB. */
	VMNET_CAP_UPT          = 0x400000  /* Support UPT */
};

/*
 * PCI vendor and device IDs.
 */
#define PCI_VENDOR_ID_VMWARE            0x15AD
#define PCI_DEVICE_ID_VMWARE_VMXNET3    0x07B0
#define MAX_ETHERNET_CARDS		10
#define MAX_PCI_PASSTHRU_DEVICE		6

struct vmxnet3_cmd_ring {
	union Vmxnet3_GenericDesc *base;
	u32		size;
	u32		next2fill;
	u32		next2comp;
	u8		gen;
	dma_addr_t	basePA;
};

static inline void
vmxnet3_cmd_ring_adv_next2fill(struct vmxnet3_cmd_ring *ring)
{
	ring->next2fill++;
	if (unlikely(ring->next2fill == ring->size)) {
		ring->next2fill = 0;
		VMXNET3_FLIP_RING_GEN(ring->gen);
	}
}

static inline void
vmxnet3_cmd_ring_adv_next2comp(struct vmxnet3_cmd_ring *ring)
{
	VMXNET3_INC_RING_IDX_ONLY(ring->next2comp, ring->size);
}

static inline int
vmxnet3_cmd_ring_desc_avail(struct vmxnet3_cmd_ring *ring)
{
	return (ring->next2comp > ring->next2fill ? 0 : ring->size) +
		ring->next2comp - ring->next2fill - 1;
}

struct vmxnet3_comp_ring {
	union Vmxnet3_GenericDesc *base;
	u32               size;
	u32               next2proc;
	u8                gen;
	u8                intr_idx;
	dma_addr_t           basePA;
};

static inline void
vmxnet3_comp_ring_adv_next2proc(struct vmxnet3_comp_ring *ring)
{
	ring->next2proc++;
	if (unlikely(ring->next2proc == ring->size)) {
		ring->next2proc = 0;
		VMXNET3_FLIP_RING_GEN(ring->gen);
	}
}

struct vmxnet3_tx_data_ring {
	struct Vmxnet3_TxDataDesc *base;
	u32              size;
	dma_addr_t          basePA;
};

enum vmxnet3_buf_map_type {
	VMXNET3_MAP_INVALID = 0,
	VMXNET3_MAP_NONE,
	VMXNET3_MAP_SINGLE,
	VMXNET3_MAP_PAGE,
};

struct vmxnet3_tx_buf_info {
	u32      map_type;
	u16      len;
	u16      sop_idx;
	dma_addr_t  dma_addr;
	struct sk_buff *skb;
};

struct vmxnet3_tq_driver_stats {
	u64 drop_total;     /* # of pkts dropped by the driver, the
				* counters below track droppings due to
				* different reasons
				*/
	u64 drop_too_many_frags;
	u64 drop_oversized_hdr;
	u64 drop_hdr_inspect_err;
	u64 drop_tso;

	u64 tx_ring_full;
	u64 linearized;         /* # of pkts linearized */
	u64 copy_skb_header;    /* # of times we have to copy skb header */
	u64 oversized_hdr;
};

struct vmxnet3_tx_ctx {
	bool   ipv4;
	u16 mss;
	u32 eth_ip_hdr_size; /* only valid for pkts requesting tso or csum
				 * offloading
				 */
	u32 l4_hdr_size;     /* only valid if mss != 0 */
	u32 copy_size;       /* # of bytes copied into the data ring */
	union Vmxnet3_GenericDesc *sop_txd;
	union Vmxnet3_GenericDesc *eop_txd;
};

struct vmxnet3_tx_queue {
	char			name[IFNAMSIZ+8]; /* To identify interrupt */
	struct vmxnet3_adapter		*adapter;
	spinlock_t                      tx_lock;
	struct vmxnet3_cmd_ring         tx_ring;
	struct vmxnet3_tx_buf_info      *buf_info;
	struct vmxnet3_tx_data_ring     data_ring;
	struct vmxnet3_comp_ring        comp_ring;
	struct Vmxnet3_TxQueueCtrl      *shared;
	struct vmxnet3_tq_driver_stats  stats;
	bool                            stopped;
	int                             num_stop;  /* # of times the queue is
						    * stopped */
	int				qid;
} __attribute__((__aligned__(SMP_CACHE_BYTES)));

enum vmxnet3_rx_buf_type {
	VMXNET3_RX_BUF_NONE = 0,
	VMXNET3_RX_BUF_SKB = 1,
	VMXNET3_RX_BUF_PAGE = 2
};

struct vmxnet3_rx_buf_info {
	enum vmxnet3_rx_buf_type buf_type;
	u16     len;
	union {
		struct sk_buff *skb;
		struct page    *page;
	};
	dma_addr_t dma_addr;
};

struct vmxnet3_rx_ctx {
	struct sk_buff *skb;
	u32 sop_idx;
};

struct vmxnet3_rq_driver_stats {
	u64 drop_total;
	u64 drop_err;
	u64 drop_fcs;
	u64 rx_buf_alloc_failure;
};

struct vmxnet3_rx_queue {
	char			name[IFNAMSIZ + 8]; /* To identify interrupt */
	struct vmxnet3_adapter	  *adapter;
	struct napi_struct        napi;
	struct vmxnet3_cmd_ring   rx_ring[2];
	struct vmxnet3_comp_ring  comp_ring;
	struct vmxnet3_rx_ctx     rx_ctx;
	u32 qid;            /* rqID in RCD for buffer from 1st ring */
	u32 qid2;           /* rqID in RCD for buffer from 2nd ring */
	u32 uncommitted[2]; /* # of buffers allocated since last RXPROD
				* update */
	struct vmxnet3_rx_buf_info     *buf_info[2];
	struct Vmxnet3_RxQueueCtrl            *shared;
	struct vmxnet3_rq_driver_stats  stats;
} __attribute__((__aligned__(SMP_CACHE_BYTES)));

#define VMXNET3_DEVICE_MAX_TX_QUEUES 8
#define VMXNET3_DEVICE_MAX_RX_QUEUES 8   /* Keep this value as a power of 2 */

/* Should be less than UPT1_RSS_MAX_IND_TABLE_SIZE */
#define VMXNET3_RSS_IND_TABLE_SIZE (VMXNET3_DEVICE_MAX_RX_QUEUES * 4)

#define VMXNET3_LINUX_MAX_MSIX_VECT     (VMXNET3_DEVICE_MAX_TX_QUEUES + \
					 VMXNET3_DEVICE_MAX_RX_QUEUES + 1)
#define VMXNET3_LINUX_MIN_MSIX_VECT     2 /* 1 for tx-rx pair and 1 for event */


struct vmxnet3_intr {
	enum vmxnet3_intr_mask_mode  mask_mode;
	enum vmxnet3_intr_type       type;	/* MSI-X, MSI, or INTx? */
	u8  num_intrs;			/* # of intr vectors */
	u8  event_intr_idx;		/* idx of the intr vector for event */
	u8  mod_levels[VMXNET3_LINUX_MAX_MSIX_VECT]; /* moderation level */
	char	event_msi_vector_name[IFNAMSIZ+11];
#ifdef CONFIG_PCI_MSI
	struct msix_entry msix_entries[VMXNET3_LINUX_MAX_MSIX_VECT];
#endif
};

/* Interrupt sharing schemes, share_intr */
#define VMXNET3_INTR_BUDDYSHARE 0    /* Corresponding tx,rx queues share irq */
#define VMXNET3_INTR_TXSHARE 1	     /* All tx queues share one irq */
#define VMXNET3_INTR_DONTSHARE 2     /* each queue has its own irq */


#define VMXNET3_STATE_BIT_RESETTING   0
#define VMXNET3_STATE_BIT_QUIESCED    1
struct vmxnet3_adapter {
	struct vmxnet3_tx_queue		tx_queue[VMXNET3_DEVICE_MAX_TX_QUEUES];
	struct vmxnet3_rx_queue		rx_queue[VMXNET3_DEVICE_MAX_RX_QUEUES];
	struct vlan_group		*vlan_grp;
	struct vmxnet3_intr		intr;
	spinlock_t			cmd_lock;
	struct Vmxnet3_DriverShared	*shared;
	struct Vmxnet3_PMConf		*pm_conf;
	struct Vmxnet3_TxQueueDesc	*tqd_start;     /* all tx queue desc */
	struct Vmxnet3_RxQueueDesc	*rqd_start;	/* all rx queue desc */
	struct net_device		*netdev;
	struct net_device_stats		net_stats;
	struct pci_dev			*pdev;

	u8			__iomem *hw_addr0; /* for BAR 0 */
	u8			__iomem *hw_addr1; /* for BAR 1 */

<<<<<<< HEAD
	/* feature control */
	bool				rxcsum;
	bool				lro;
	bool				jumbo_frame;
=======
>>>>>>> 02f8c6ae
#ifdef VMXNET3_RSS
	struct UPT1_RSSConf		*rss_conf;
	bool				rss;
#endif
	u32				num_rx_queues;
	u32				num_tx_queues;

	/* rx buffer related */
	unsigned			skb_buf_size;
	int		rx_buf_per_pkt;  /* only apply to the 1st ring */
	dma_addr_t			shared_pa;
	dma_addr_t queue_desc_pa;

	/* Wake-on-LAN */
	u32     wol;

	/* Link speed */
	u32     link_speed; /* in mbps */

	u64     tx_timeout_count;
	struct work_struct work;

	unsigned long  state;    /* VMXNET3_STATE_BIT_xxx */

	int dev_number;
	int share_intr;
};

#define VMXNET3_WRITE_BAR0_REG(adapter, reg, val)  \
	writel((val), (adapter)->hw_addr0 + (reg))
#define VMXNET3_READ_BAR0_REG(adapter, reg)        \
	readl((adapter)->hw_addr0 + (reg))

#define VMXNET3_WRITE_BAR1_REG(adapter, reg, val)  \
	writel((val), (adapter)->hw_addr1 + (reg))
#define VMXNET3_READ_BAR1_REG(adapter, reg)        \
	readl((adapter)->hw_addr1 + (reg))

#define VMXNET3_WAKE_QUEUE_THRESHOLD(tq)  (5)
#define VMXNET3_RX_ALLOC_THRESHOLD(rq, ring_idx, adapter) \
	((rq)->rx_ring[ring_idx].size >> 3)

#define VMXNET3_GET_ADDR_LO(dma)   ((u32)(dma))
#define VMXNET3_GET_ADDR_HI(dma)   ((u32)(((u64)(dma)) >> 32))

/* must be a multiple of VMXNET3_RING_SIZE_ALIGN */
#define VMXNET3_DEF_TX_RING_SIZE    512
#define VMXNET3_DEF_RX_RING_SIZE    256

#define VMXNET3_MAX_ETH_HDR_SIZE    22
#define VMXNET3_MAX_SKB_BUF_SIZE    (3*1024)

int
vmxnet3_quiesce_dev(struct vmxnet3_adapter *adapter);

int
vmxnet3_activate_dev(struct vmxnet3_adapter *adapter);

void
vmxnet3_force_close(struct vmxnet3_adapter *adapter);

void
vmxnet3_reset_dev(struct vmxnet3_adapter *adapter);

void
vmxnet3_tq_destroy_all(struct vmxnet3_adapter *adapter);

void
vmxnet3_rq_destroy_all(struct vmxnet3_adapter *adapter);
<<<<<<< HEAD
=======

int
vmxnet3_set_features(struct net_device *netdev, u32 features);
>>>>>>> 02f8c6ae

int
vmxnet3_create_queues(struct vmxnet3_adapter *adapter,
		      u32 tx_ring_size, u32 rx_ring_size, u32 rx_ring2_size);

extern void vmxnet3_set_ethtool_ops(struct net_device *netdev);
extern struct net_device_stats *vmxnet3_get_stats(struct net_device *netdev);

extern char vmxnet3_driver_name[];

/* compatibility stub */
static inline int netif_set_real_num_rx_queues(struct net_device *dev, int num)
{
	return 0;
}

#endif<|MERGE_RESOLUTION|>--- conflicted
+++ resolved
@@ -330,13 +330,6 @@
 	u8			__iomem *hw_addr0; /* for BAR 0 */
 	u8			__iomem *hw_addr1; /* for BAR 1 */
 
-<<<<<<< HEAD
-	/* feature control */
-	bool				rxcsum;
-	bool				lro;
-	bool				jumbo_frame;
-=======
->>>>>>> 02f8c6ae
 #ifdef VMXNET3_RSS
 	struct UPT1_RSSConf		*rss_conf;
 	bool				rss;
@@ -406,12 +399,9 @@
 
 void
 vmxnet3_rq_destroy_all(struct vmxnet3_adapter *adapter);
-<<<<<<< HEAD
-=======
 
 int
 vmxnet3_set_features(struct net_device *netdev, u32 features);
->>>>>>> 02f8c6ae
 
 int
 vmxnet3_create_queues(struct vmxnet3_adapter *adapter,
@@ -421,11 +411,4 @@
 extern struct net_device_stats *vmxnet3_get_stats(struct net_device *netdev);
 
 extern char vmxnet3_driver_name[];
-
-/* compatibility stub */
-static inline int netif_set_real_num_rx_queues(struct net_device *dev, int num)
-{
-	return 0;
-}
-
 #endif