--- conflicted
+++ resolved
@@ -3986,19 +3986,12 @@
 
 MODULE_DEVICE_TABLE(of, ucc_geth_match);
 
-<<<<<<< HEAD
-static struct of_platform_driver ucc_geth_driver = {
-	.owner		= THIS_MODULE,
-	.name		= DRV_NAME,
-	.match_table	= ucc_geth_match,
-=======
 static struct platform_driver ucc_geth_driver = {
 	.driver = {
 		.name = DRV_NAME,
 		.owner = THIS_MODULE,
 		.of_match_table = ucc_geth_match,
 	},
->>>>>>> 02f8c6ae
 	.probe		= ucc_geth_probe,
 	.remove		= ucc_geth_remove,
 	.suspend	= ucc_geth_suspend,
