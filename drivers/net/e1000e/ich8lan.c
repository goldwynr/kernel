/*******************************************************************************

  Intel PRO/1000 Linux driver
  Copyright(c) 1999 - 2011 Intel Corporation.

  This program is free software; you can redistribute it and/or modify it
  under the terms and conditions of the GNU General Public License,
  version 2, as published by the Free Software Foundation.

  This program is distributed in the hope it will be useful, but WITHOUT
  ANY WARRANTY; without even the implied warranty of MERCHANTABILITY or
  FITNESS FOR A PARTICULAR PURPOSE.  See the GNU General Public License for
  more details.

  You should have received a copy of the GNU General Public License along with
  this program; if not, write to the Free Software Foundation, Inc.,
  51 Franklin St - Fifth Floor, Boston, MA 02110-1301 USA.

  The full GNU General Public License is included in this distribution in
  the file called "COPYING".

  Contact Information:
  Linux NICS <linux.nics@intel.com>
  e1000-devel Mailing List <e1000-devel@lists.sourceforge.net>
  Intel Corporation, 5200 N.E. Elam Young Parkway, Hillsboro, OR 97124-6497

*******************************************************************************/

/*
 * 82562G 10/100 Network Connection
 * 82562G-2 10/100 Network Connection
 * 82562GT 10/100 Network Connection
 * 82562GT-2 10/100 Network Connection
 * 82562V 10/100 Network Connection
 * 82562V-2 10/100 Network Connection
 * 82566DC-2 Gigabit Network Connection
 * 82566DC Gigabit Network Connection
 * 82566DM-2 Gigabit Network Connection
 * 82566DM Gigabit Network Connection
 * 82566MC Gigabit Network Connection
 * 82566MM Gigabit Network Connection
 * 82567LM Gigabit Network Connection
 * 82567LF Gigabit Network Connection
 * 82567V Gigabit Network Connection
 * 82567LM-2 Gigabit Network Connection
 * 82567LF-2 Gigabit Network Connection
 * 82567V-2 Gigabit Network Connection
 * 82567LF-3 Gigabit Network Connection
 * 82567LM-3 Gigabit Network Connection
 * 82567LM-4 Gigabit Network Connection
 * 82577LM Gigabit Network Connection
 * 82577LC Gigabit Network Connection
 * 82578DM Gigabit Network Connection
 * 82578DC Gigabit Network Connection
 * 82579LM Gigabit Network Connection
 * 82579V Gigabit Network Connection
 */

#include "e1000.h"

#define ICH_FLASH_GFPREG		0x0000
#define ICH_FLASH_HSFSTS		0x0004
#define ICH_FLASH_HSFCTL		0x0006
#define ICH_FLASH_FADDR			0x0008
#define ICH_FLASH_FDATA0		0x0010
#define ICH_FLASH_PR0			0x0074

#define ICH_FLASH_READ_COMMAND_TIMEOUT	500
#define ICH_FLASH_WRITE_COMMAND_TIMEOUT	500
#define ICH_FLASH_ERASE_COMMAND_TIMEOUT	3000000
#define ICH_FLASH_LINEAR_ADDR_MASK	0x00FFFFFF
#define ICH_FLASH_CYCLE_REPEAT_COUNT	10

#define ICH_CYCLE_READ			0
#define ICH_CYCLE_WRITE			2
#define ICH_CYCLE_ERASE			3

#define FLASH_GFPREG_BASE_MASK		0x1FFF
#define FLASH_SECTOR_ADDR_SHIFT		12

#define ICH_FLASH_SEG_SIZE_256		256
#define ICH_FLASH_SEG_SIZE_4K		4096
#define ICH_FLASH_SEG_SIZE_8K		8192
#define ICH_FLASH_SEG_SIZE_64K		65536


#define E1000_ICH_FWSM_RSPCIPHY	0x00000040 /* Reset PHY on PCI Reset */
/* FW established a valid mode */
#define E1000_ICH_FWSM_FW_VALID		0x00008000

#define E1000_ICH_MNG_IAMT_MODE		0x2

#define ID_LED_DEFAULT_ICH8LAN  ((ID_LED_DEF1_DEF2 << 12) | \
				 (ID_LED_DEF1_OFF2 <<  8) | \
				 (ID_LED_DEF1_ON2  <<  4) | \
				 (ID_LED_DEF1_DEF2))

#define E1000_ICH_NVM_SIG_WORD		0x13
#define E1000_ICH_NVM_SIG_MASK		0xC000
#define E1000_ICH_NVM_VALID_SIG_MASK    0xC0
#define E1000_ICH_NVM_SIG_VALUE         0x80

#define E1000_ICH8_LAN_INIT_TIMEOUT	1500

#define E1000_FEXTNVM_SW_CONFIG		1
#define E1000_FEXTNVM_SW_CONFIG_ICH8M (1 << 27) /* Bit redefined for ICH8M :/ */

#define E1000_FEXTNVM4_BEACON_DURATION_MASK    0x7
#define E1000_FEXTNVM4_BEACON_DURATION_8USEC   0x7
#define E1000_FEXTNVM4_BEACON_DURATION_16USEC  0x3

#define PCIE_ICH8_SNOOP_ALL		PCIE_NO_SNOOP_ALL

#define E1000_ICH_RAR_ENTRIES		7

#define PHY_PAGE_SHIFT 5
#define PHY_REG(page, reg) (((page) << PHY_PAGE_SHIFT) | \
			   ((reg) & MAX_PHY_REG_ADDRESS))
#define IGP3_KMRN_DIAG  PHY_REG(770, 19) /* KMRN Diagnostic */
#define IGP3_VR_CTRL    PHY_REG(776, 18) /* Voltage Regulator Control */

#define IGP3_KMRN_DIAG_PCS_LOCK_LOSS	0x0002
#define IGP3_VR_CTRL_DEV_POWERDOWN_MODE_MASK 0x0300
#define IGP3_VR_CTRL_MODE_SHUTDOWN	0x0200

#define HV_LED_CONFIG		PHY_REG(768, 30) /* LED Configuration */

#define SW_FLAG_TIMEOUT    1000 /* SW Semaphore flag timeout in milliseconds */

/* SMBus Address Phy Register */
#define HV_SMB_ADDR            PHY_REG(768, 26)
#define HV_SMB_ADDR_MASK       0x007F
#define HV_SMB_ADDR_PEC_EN     0x0200
#define HV_SMB_ADDR_VALID      0x0080

/* PHY Power Management Control */
#define HV_PM_CTRL		PHY_REG(770, 17)

/* PHY Low Power Idle Control */
#define I82579_LPI_CTRL			PHY_REG(772, 20)
#define I82579_LPI_CTRL_ENABLE_MASK	0x6000

/* EMI Registers */
#define I82579_EMI_ADDR         0x10
#define I82579_EMI_DATA         0x11
#define I82579_LPI_UPDATE_TIMER 0x4805	/* in 40ns units + 40 ns base value */

/* Strapping Option Register - RO */
#define E1000_STRAP                     0x0000C
#define E1000_STRAP_SMBUS_ADDRESS_MASK  0x00FE0000
#define E1000_STRAP_SMBUS_ADDRESS_SHIFT 17

/* OEM Bits Phy Register */
#define HV_OEM_BITS            PHY_REG(768, 25)
#define HV_OEM_BITS_LPLU       0x0004 /* Low Power Link Up */
#define HV_OEM_BITS_GBE_DIS    0x0040 /* Gigabit Disable */
#define HV_OEM_BITS_RESTART_AN 0x0400 /* Restart Auto-negotiation */

#define E1000_NVM_K1_CONFIG 0x1B /* NVM K1 Config Word */
#define E1000_NVM_K1_ENABLE 0x1  /* NVM Enable K1 bit */

/* KMRN Mode Control */
#define HV_KMRN_MODE_CTRL      PHY_REG(769, 16)
#define HV_KMRN_MDIO_SLOW      0x0400

/* ICH GbE Flash Hardware Sequencing Flash Status Register bit breakdown */
/* Offset 04h HSFSTS */
union ich8_hws_flash_status {
	struct ich8_hsfsts {
		u16 flcdone    :1; /* bit 0 Flash Cycle Done */
		u16 flcerr     :1; /* bit 1 Flash Cycle Error */
		u16 dael       :1; /* bit 2 Direct Access error Log */
		u16 berasesz   :2; /* bit 4:3 Sector Erase Size */
		u16 flcinprog  :1; /* bit 5 flash cycle in Progress */
		u16 reserved1  :2; /* bit 13:6 Reserved */
		u16 reserved2  :6; /* bit 13:6 Reserved */
		u16 fldesvalid :1; /* bit 14 Flash Descriptor Valid */
		u16 flockdn    :1; /* bit 15 Flash Config Lock-Down */
	} hsf_status;
	u16 regval;
};

/* ICH GbE Flash Hardware Sequencing Flash control Register bit breakdown */
/* Offset 06h FLCTL */
union ich8_hws_flash_ctrl {
	struct ich8_hsflctl {
		u16 flcgo      :1;   /* 0 Flash Cycle Go */
		u16 flcycle    :2;   /* 2:1 Flash Cycle */
		u16 reserved   :5;   /* 7:3 Reserved  */
		u16 fldbcount  :2;   /* 9:8 Flash Data Byte Count */
		u16 flockdn    :6;   /* 15:10 Reserved */
	} hsf_ctrl;
	u16 regval;
};

/* ICH Flash Region Access Permissions */
union ich8_hws_flash_regacc {
	struct ich8_flracc {
		u32 grra      :8; /* 0:7 GbE region Read Access */
		u32 grwa      :8; /* 8:15 GbE region Write Access */
		u32 gmrag     :8; /* 23:16 GbE Master Read Access Grant */
		u32 gmwag     :8; /* 31:24 GbE Master Write Access Grant */
	} hsf_flregacc;
	u16 regval;
};

/* ICH Flash Protected Region */
union ich8_flash_protected_range {
	struct ich8_pr {
		u32 base:13;     /* 0:12 Protected Range Base */
		u32 reserved1:2; /* 13:14 Reserved */
		u32 rpe:1;       /* 15 Read Protection Enable */
		u32 limit:13;    /* 16:28 Protected Range Limit */
		u32 reserved2:2; /* 29:30 Reserved */
		u32 wpe:1;       /* 31 Write Protection Enable */
	} range;
	u32 regval;
};

static s32 e1000_setup_link_ich8lan(struct e1000_hw *hw);
static void e1000_clear_hw_cntrs_ich8lan(struct e1000_hw *hw);
static void e1000_initialize_hw_bits_ich8lan(struct e1000_hw *hw);
static s32 e1000_erase_flash_bank_ich8lan(struct e1000_hw *hw, u32 bank);
static s32 e1000_retry_write_flash_byte_ich8lan(struct e1000_hw *hw,
						u32 offset, u8 byte);
static s32 e1000_read_flash_byte_ich8lan(struct e1000_hw *hw, u32 offset,
					 u8 *data);
static s32 e1000_read_flash_word_ich8lan(struct e1000_hw *hw, u32 offset,
					 u16 *data);
static s32 e1000_read_flash_data_ich8lan(struct e1000_hw *hw, u32 offset,
					 u8 size, u16 *data);
static s32 e1000_setup_copper_link_ich8lan(struct e1000_hw *hw);
static s32 e1000_kmrn_lock_loss_workaround_ich8lan(struct e1000_hw *hw);
static s32 e1000_get_cfg_done_ich8lan(struct e1000_hw *hw);
static s32 e1000_cleanup_led_ich8lan(struct e1000_hw *hw);
static s32 e1000_led_on_ich8lan(struct e1000_hw *hw);
static s32 e1000_led_off_ich8lan(struct e1000_hw *hw);
static s32 e1000_id_led_init_pchlan(struct e1000_hw *hw);
static s32 e1000_setup_led_pchlan(struct e1000_hw *hw);
static s32 e1000_cleanup_led_pchlan(struct e1000_hw *hw);
static s32 e1000_led_on_pchlan(struct e1000_hw *hw);
static s32 e1000_led_off_pchlan(struct e1000_hw *hw);
static s32 e1000_set_lplu_state_pchlan(struct e1000_hw *hw, bool active);
static void e1000_power_down_phy_copper_ich8lan(struct e1000_hw *hw);
static void e1000_lan_init_done_ich8lan(struct e1000_hw *hw);
static s32  e1000_k1_gig_workaround_hv(struct e1000_hw *hw, bool link);
static s32 e1000_set_mdio_slow_mode_hv(struct e1000_hw *hw);
static bool e1000_check_mng_mode_ich8lan(struct e1000_hw *hw);
static bool e1000_check_mng_mode_pchlan(struct e1000_hw *hw);
static s32 e1000_k1_workaround_lv(struct e1000_hw *hw);
static void e1000_gate_hw_phy_config_ich8lan(struct e1000_hw *hw, bool gate);

static inline u16 __er16flash(struct e1000_hw *hw, unsigned long reg)
{
	return readw(hw->flash_address + reg);
}

static inline u32 __er32flash(struct e1000_hw *hw, unsigned long reg)
{
	return readl(hw->flash_address + reg);
}

static inline void __ew16flash(struct e1000_hw *hw, unsigned long reg, u16 val)
{
	writew(val, hw->flash_address + reg);
}

static inline void __ew32flash(struct e1000_hw *hw, unsigned long reg, u32 val)
{
	writel(val, hw->flash_address + reg);
}

#define er16flash(reg)		__er16flash(hw, (reg))
#define er32flash(reg)		__er32flash(hw, (reg))
#define ew16flash(reg,val)	__ew16flash(hw, (reg), (val))
#define ew32flash(reg,val)	__ew32flash(hw, (reg), (val))

static void e1000_toggle_lanphypc_value_ich8lan(struct e1000_hw *hw)
{
	u32 ctrl;

	ctrl = er32(CTRL);
	ctrl |= E1000_CTRL_LANPHYPC_OVERRIDE;
	ctrl &= ~E1000_CTRL_LANPHYPC_VALUE;
	ew32(CTRL, ctrl);
	udelay(10);
	ctrl &= ~E1000_CTRL_LANPHYPC_OVERRIDE;
	ew32(CTRL, ctrl);
}

/**
 *  e1000_init_phy_params_pchlan - Initialize PHY function pointers
 *  @hw: pointer to the HW structure
 *
 *  Initialize family-specific PHY parameters and function pointers.
 **/
static s32 e1000_init_phy_params_pchlan(struct e1000_hw *hw)
{
	struct e1000_phy_info *phy = &hw->phy;
<<<<<<< HEAD
	u32 fwsm;
=======
	u32 ctrl, fwsm;
>>>>>>> 02f8c6ae
	s32 ret_val = 0;

	phy->addr                     = 1;
	phy->reset_delay_us           = 100;

<<<<<<< HEAD
	phy->ops.set_page             = e1000_set_page_igp;
	phy->ops.read_reg             = e1000_read_phy_reg_hv;
	phy->ops.read_reg_locked      = e1000_read_phy_reg_hv_locked;
	phy->ops.read_reg_page        = e1000_read_phy_reg_page_hv;
=======
	phy->ops.read_reg             = e1000_read_phy_reg_hv;
	phy->ops.read_reg_locked      = e1000_read_phy_reg_hv_locked;
>>>>>>> 02f8c6ae
	phy->ops.set_d0_lplu_state    = e1000_set_lplu_state_pchlan;
	phy->ops.set_d3_lplu_state    = e1000_set_lplu_state_pchlan;
	phy->ops.write_reg            = e1000_write_phy_reg_hv;
	phy->ops.write_reg_locked     = e1000_write_phy_reg_hv_locked;
<<<<<<< HEAD
	phy->ops.write_reg_page       = e1000_write_phy_reg_page_hv;
=======
>>>>>>> 02f8c6ae
	phy->ops.power_up             = e1000_power_up_phy_copper;
	phy->ops.power_down           = e1000_power_down_phy_copper_ich8lan;
	phy->autoneg_mask             = AUTONEG_ADVERTISE_SPEED_DEFAULT;

	/*
<<<<<<< HEAD
	 * Reset the PHY before any acccess to it.  Doing so, ensures that
	 * the PHY is in a known good state before we read/write PHY registers.
	 * The generic reset is sufficient here, because we haven't determined
	 * the PHY type yet.
	 */
	ret_val = e1000e_phy_hw_reset_generic(hw);
	if (ret_val)
		goto out;

	/*
=======
>>>>>>> 02f8c6ae
	 * The MAC-PHY interconnect may still be in SMBus mode
	 * after Sx->S0.  If the manageability engine (ME) is
	 * disabled, then toggle the LANPHYPC Value bit to force
	 * the interconnect to PCIe mode.
	 */
	fwsm = er32(FWSM);
	if (!(fwsm & E1000_ICH_FWSM_FW_VALID) && !e1000_check_reset_block(hw)) {
<<<<<<< HEAD
		e1000_toggle_lanphypc_value_ich8lan(hw);
=======
		ctrl = er32(CTRL);
		ctrl |= E1000_CTRL_LANPHYPC_OVERRIDE;
		ctrl &= ~E1000_CTRL_LANPHYPC_VALUE;
		ew32(CTRL, ctrl);
		udelay(10);
		ctrl &= ~E1000_CTRL_LANPHYPC_OVERRIDE;
		ew32(CTRL, ctrl);
>>>>>>> 02f8c6ae
		msleep(50);

		/*
		 * Gate automatic PHY configuration by hardware on
		 * non-managed 82579
		 */
		if (hw->mac.type == e1000_pch2lan)
			e1000_gate_hw_phy_config_ich8lan(hw, true);
	}

	/*
<<<<<<< HEAD
	 * Reset the PHY before any acccess to it.  Doing so, ensures that
=======
	 * Reset the PHY before any access to it.  Doing so, ensures that
>>>>>>> 02f8c6ae
	 * the PHY is in a known good state before we read/write PHY registers.
	 * The generic reset is sufficient here, because we haven't determined
	 * the PHY type yet.
	 */
	ret_val = e1000e_phy_hw_reset_generic(hw);
	if (ret_val)
		goto out;

	/* Ungate automatic PHY configuration on non-managed 82579 */
	if ((hw->mac.type == e1000_pch2lan) &&
	    !(fwsm & E1000_ICH_FWSM_FW_VALID)) {
<<<<<<< HEAD
		msleep(10);
=======
		usleep_range(10000, 20000);
>>>>>>> 02f8c6ae
		e1000_gate_hw_phy_config_ich8lan(hw, false);
	}

	phy->id = e1000_phy_unknown;
	switch (hw->mac.type) {
	default:
		ret_val = e1000e_get_phy_id(hw);
		if (ret_val)
			goto out;
		if ((phy->id != 0) && (phy->id != PHY_REVISION_MASK))
			break;
		/* fall-through */
	case e1000_pch2lan:
		/*
		 * In case the PHY needs to be in mdio slow mode,
		 * set slow mode and try to get the PHY id again.
		 */
		ret_val = e1000_set_mdio_slow_mode_hv(hw);
		if (ret_val)
			goto out;
		ret_val = e1000e_get_phy_id(hw);
		if (ret_val)
			goto out;
		break;
	}
	phy->type = e1000e_get_phy_type_from_id(phy->id);

	switch (phy->type) {
	case e1000_phy_82577:
	case e1000_phy_82579:
		phy->ops.check_polarity = e1000_check_polarity_82577;
		phy->ops.force_speed_duplex =
		    e1000_phy_force_speed_duplex_82577;
		phy->ops.get_cable_length = e1000_get_cable_length_82577;
		phy->ops.get_info = e1000_get_phy_info_82577;
		phy->ops.commit = e1000e_phy_sw_reset;
		break;
	case e1000_phy_82578:
		phy->ops.check_polarity = e1000_check_polarity_m88;
		phy->ops.force_speed_duplex = e1000e_phy_force_speed_duplex_m88;
		phy->ops.get_cable_length = e1000e_get_cable_length_m88;
		phy->ops.get_info = e1000e_get_phy_info_m88;
		break;
	default:
		ret_val = -E1000_ERR_PHY;
		break;
	}

<<<<<<< HEAD
 out:
=======
out:
>>>>>>> 02f8c6ae
	return ret_val;
}

/**
 *  e1000_init_phy_params_ich8lan - Initialize PHY function pointers
 *  @hw: pointer to the HW structure
 *
 *  Initialize family-specific PHY parameters and function pointers.
 **/
static s32 e1000_init_phy_params_ich8lan(struct e1000_hw *hw)
{
	struct e1000_phy_info *phy = &hw->phy;
	s32 ret_val;
	u16 i = 0;

	phy->addr			= 1;
	phy->reset_delay_us		= 100;

	phy->ops.power_up               = e1000_power_up_phy_copper;
	phy->ops.power_down             = e1000_power_down_phy_copper_ich8lan;

	/*
	 * We may need to do this twice - once for IGP and if that fails,
	 * we'll set BM func pointers and try again
	 */
	ret_val = e1000e_determine_phy_address(hw);
	if (ret_val) {
		phy->ops.write_reg = e1000e_write_phy_reg_bm;
		phy->ops.read_reg  = e1000e_read_phy_reg_bm;
		ret_val = e1000e_determine_phy_address(hw);
		if (ret_val) {
			e_dbg("Cannot determine PHY addr. Erroring out\n");
			return ret_val;
		}
	}

	phy->id = 0;
	while ((e1000_phy_unknown == e1000e_get_phy_type_from_id(phy->id)) &&
	       (i++ < 100)) {
		usleep_range(1000, 2000);
		ret_val = e1000e_get_phy_id(hw);
		if (ret_val)
			return ret_val;
	}

	/* Verify phy id */
	switch (phy->id) {
	case IGP03E1000_E_PHY_ID:
		phy->type = e1000_phy_igp_3;
		phy->autoneg_mask = AUTONEG_ADVERTISE_SPEED_DEFAULT;
		phy->ops.read_reg_locked = e1000e_read_phy_reg_igp_locked;
		phy->ops.write_reg_locked = e1000e_write_phy_reg_igp_locked;
		phy->ops.get_info = e1000e_get_phy_info_igp;
		phy->ops.check_polarity = e1000_check_polarity_igp;
		phy->ops.force_speed_duplex = e1000e_phy_force_speed_duplex_igp;
		break;
	case IFE_E_PHY_ID:
	case IFE_PLUS_E_PHY_ID:
	case IFE_C_E_PHY_ID:
		phy->type = e1000_phy_ife;
		phy->autoneg_mask = E1000_ALL_NOT_GIG;
		phy->ops.get_info = e1000_get_phy_info_ife;
		phy->ops.check_polarity = e1000_check_polarity_ife;
		phy->ops.force_speed_duplex = e1000_phy_force_speed_duplex_ife;
		break;
	case BME1000_E_PHY_ID:
		phy->type = e1000_phy_bm;
		phy->autoneg_mask = AUTONEG_ADVERTISE_SPEED_DEFAULT;
		phy->ops.read_reg = e1000e_read_phy_reg_bm;
		phy->ops.write_reg = e1000e_write_phy_reg_bm;
		phy->ops.commit = e1000e_phy_sw_reset;
		phy->ops.get_info = e1000e_get_phy_info_m88;
		phy->ops.check_polarity = e1000_check_polarity_m88;
		phy->ops.force_speed_duplex = e1000e_phy_force_speed_duplex_m88;
		break;
	default:
		return -E1000_ERR_PHY;
		break;
	}

	return 0;
}

/**
 *  e1000_init_nvm_params_ich8lan - Initialize NVM function pointers
 *  @hw: pointer to the HW structure
 *
 *  Initialize family-specific NVM parameters and function
 *  pointers.
 **/
static s32 e1000_init_nvm_params_ich8lan(struct e1000_hw *hw)
{
	struct e1000_nvm_info *nvm = &hw->nvm;
	struct e1000_dev_spec_ich8lan *dev_spec = &hw->dev_spec.ich8lan;
	u32 gfpreg, sector_base_addr, sector_end_addr;
	u16 i;

	/* Can't read flash registers if the register set isn't mapped. */
	if (!hw->flash_address) {
		e_dbg("ERROR: Flash registers not mapped\n");
		return -E1000_ERR_CONFIG;
	}

	nvm->type = e1000_nvm_flash_sw;

	gfpreg = er32flash(ICH_FLASH_GFPREG);

	/*
	 * sector_X_addr is a "sector"-aligned address (4096 bytes)
	 * Add 1 to sector_end_addr since this sector is included in
	 * the overall size.
	 */
	sector_base_addr = gfpreg & FLASH_GFPREG_BASE_MASK;
	sector_end_addr = ((gfpreg >> 16) & FLASH_GFPREG_BASE_MASK) + 1;

	/* flash_base_addr is byte-aligned */
	nvm->flash_base_addr = sector_base_addr << FLASH_SECTOR_ADDR_SHIFT;

	/*
	 * find total size of the NVM, then cut in half since the total
	 * size represents two separate NVM banks.
	 */
	nvm->flash_bank_size = (sector_end_addr - sector_base_addr)
				<< FLASH_SECTOR_ADDR_SHIFT;
	nvm->flash_bank_size /= 2;
	/* Adjust to word count */
	nvm->flash_bank_size /= sizeof(u16);

	nvm->word_size = E1000_ICH8_SHADOW_RAM_WORDS;

	/* Clear shadow ram */
	for (i = 0; i < nvm->word_size; i++) {
		dev_spec->shadow_ram[i].modified = false;
		dev_spec->shadow_ram[i].value    = 0xFFFF;
	}

	return 0;
}

/**
 *  e1000_init_mac_params_ich8lan - Initialize MAC function pointers
 *  @hw: pointer to the HW structure
 *
 *  Initialize family-specific MAC parameters and function
 *  pointers.
 **/
static s32 e1000_init_mac_params_ich8lan(struct e1000_adapter *adapter)
{
	struct e1000_hw *hw = &adapter->hw;
	struct e1000_mac_info *mac = &hw->mac;

	/* Set media type function pointer */
	hw->phy.media_type = e1000_media_type_copper;

	/* Set mta register count */
	mac->mta_reg_count = 32;
	/* Set rar entry count */
	mac->rar_entry_count = E1000_ICH_RAR_ENTRIES;
	if (mac->type == e1000_ich8lan)
		mac->rar_entry_count--;
	/* FWSM register */
	mac->has_fwsm = true;
	/* ARC subsystem not supported */
	mac->arc_subsystem_valid = false;
	/* Adaptive IFS supported */
	mac->adaptive_ifs = true;

	/* LED operations */
	switch (mac->type) {
	case e1000_ich8lan:
	case e1000_ich9lan:
	case e1000_ich10lan:
		/* check management mode */
		mac->ops.check_mng_mode = e1000_check_mng_mode_ich8lan;
		/* ID LED init */
		mac->ops.id_led_init = e1000e_id_led_init;
		/* blink LED */
		mac->ops.blink_led = e1000e_blink_led_generic;
		/* setup LED */
		mac->ops.setup_led = e1000e_setup_led_generic;
		/* cleanup LED */
		mac->ops.cleanup_led = e1000_cleanup_led_ich8lan;
		/* turn on/off LED */
		mac->ops.led_on = e1000_led_on_ich8lan;
		mac->ops.led_off = e1000_led_off_ich8lan;
		break;
	case e1000_pchlan:
	case e1000_pch2lan:
		/* check management mode */
		mac->ops.check_mng_mode = e1000_check_mng_mode_pchlan;
		/* ID LED init */
		mac->ops.id_led_init = e1000_id_led_init_pchlan;
		/* setup LED */
		mac->ops.setup_led = e1000_setup_led_pchlan;
		/* cleanup LED */
		mac->ops.cleanup_led = e1000_cleanup_led_pchlan;
		/* turn on/off LED */
		mac->ops.led_on = e1000_led_on_pchlan;
		mac->ops.led_off = e1000_led_off_pchlan;
		break;
	default:
		break;
	}

	/* Enable PCS Lock-loss workaround for ICH8 */
	if (mac->type == e1000_ich8lan)
		e1000e_set_kmrn_lock_loss_workaround_ich8lan(hw, true);

	/* Gate automatic PHY configuration by hardware on managed 82579 */
	if ((mac->type == e1000_pch2lan) &&
	    (er32(FWSM) & E1000_ICH_FWSM_FW_VALID))
		e1000_gate_hw_phy_config_ich8lan(hw, true);

	return 0;
}

/**
 *  e1000_set_eee_pchlan - Enable/disable EEE support
 *  @hw: pointer to the HW structure
 *
 *  Enable/disable EEE based on setting in dev_spec structure.  The bits in
 *  the LPI Control register will remain set only if/when link is up.
 **/
static s32 e1000_set_eee_pchlan(struct e1000_hw *hw)
{
	s32 ret_val = 0;
	u16 phy_reg;

	if (hw->phy.type != e1000_phy_82579)
		goto out;

	ret_val = e1e_rphy(hw, I82579_LPI_CTRL, &phy_reg);
	if (ret_val)
		goto out;

	if (hw->dev_spec.ich8lan.eee_disable)
		phy_reg &= ~I82579_LPI_CTRL_ENABLE_MASK;
	else
		phy_reg |= I82579_LPI_CTRL_ENABLE_MASK;

	ret_val = e1e_wphy(hw, I82579_LPI_CTRL, phy_reg);
out:
	return ret_val;
}

/**
 *  e1000_check_for_copper_link_ich8lan - Check for link (Copper)
 *  @hw: pointer to the HW structure
 *
 *  Checks to see of the link status of the hardware has changed.  If a
 *  change in link status has been detected, then we read the PHY registers
 *  to get the current speed/duplex if link exists.
 **/
static s32 e1000_check_for_copper_link_ich8lan(struct e1000_hw *hw)
{
	struct e1000_mac_info *mac = &hw->mac;
	s32 ret_val;
	bool link;

	/*
	 * We only want to go out to the PHY registers to see if Auto-Neg
	 * has completed and/or if our link status has changed.  The
	 * get_link_status flag is set upon receiving a Link Status
	 * Change or Rx Sequence Error interrupt.
	 */
	if (!mac->get_link_status) {
		ret_val = 0;
		goto out;
	}

	/*
	 * First we want to see if the MII Status Register reports
	 * link.  If so, then we want to get the current speed/duplex
	 * of the PHY.
	 */
	ret_val = e1000e_phy_has_link_generic(hw, 1, 0, &link);
	if (ret_val)
		goto out;

	if (hw->mac.type == e1000_pchlan) {
		ret_val = e1000_k1_gig_workaround_hv(hw, link);
		if (ret_val)
			goto out;
	}

	if (!link)
		goto out; /* No link detected */

	mac->get_link_status = false;

	if (hw->phy.type == e1000_phy_82578) {
		ret_val = e1000_link_stall_workaround_hv(hw);
		if (ret_val)
			goto out;
	}

	if (hw->mac.type == e1000_pch2lan) {
		ret_val = e1000_k1_workaround_lv(hw);
		if (ret_val)
			goto out;
	}

	/*
	 * Check if there was DownShift, must be checked
	 * immediately after link-up
	 */
	e1000e_check_downshift(hw);

	/* Enable/Disable EEE after link up */
	ret_val = e1000_set_eee_pchlan(hw);
	if (ret_val)
		goto out;

	/*
	 * If we are forcing speed/duplex, then we simply return since
	 * we have already determined whether we have link or not.
	 */
	if (!mac->autoneg) {
		ret_val = -E1000_ERR_CONFIG;
		goto out;
	}

	/*
	 * Auto-Neg is enabled.  Auto Speed Detection takes care
	 * of MAC speed/duplex configuration.  So we only need to
	 * configure Collision Distance in the MAC.
	 */
	e1000e_config_collision_dist(hw);

	/*
	 * Configure Flow Control now that Auto-Neg has completed.
	 * First, we need to restore the desired flow control
	 * settings because we may have had to re-autoneg with a
	 * different link partner.
	 */
	ret_val = e1000e_config_fc_after_link_up(hw);
	if (ret_val)
		e_dbg("Error configuring flow control\n");

out:
	return ret_val;
}

static s32 e1000_get_variants_ich8lan(struct e1000_adapter *adapter)
{
	struct e1000_hw *hw = &adapter->hw;
	s32 rc;

	rc = e1000_init_mac_params_ich8lan(adapter);
	if (rc)
		return rc;

	rc = e1000_init_nvm_params_ich8lan(hw);
	if (rc)
		return rc;

	switch (hw->mac.type) {
	case e1000_ich8lan:
	case e1000_ich9lan:
	case e1000_ich10lan:
		rc = e1000_init_phy_params_ich8lan(hw);
		break;
	case e1000_pchlan:
	case e1000_pch2lan:
		rc = e1000_init_phy_params_pchlan(hw);
		break;
	default:
		break;
	}
	if (rc)
		return rc;

	/*
	 * Disable Jumbo Frame support on parts with Intel 10/100 PHY or
	 * on parts with MACsec enabled in NVM (reflected in CTRL_EXT).
	 */
	if ((adapter->hw.phy.type == e1000_phy_ife) ||
	    ((adapter->hw.mac.type >= e1000_pch2lan) &&
	     (!(er32(CTRL_EXT) & E1000_CTRL_EXT_LSECCK)))) {
		adapter->flags &= ~FLAG_HAS_JUMBO_FRAMES;
		adapter->max_hw_frame_size = ETH_FRAME_LEN + ETH_FCS_LEN;

		hw->mac.ops.blink_led = NULL;
	}

	if ((adapter->hw.mac.type == e1000_ich8lan) &&
	    (adapter->hw.phy.type == e1000_phy_igp_3))
		adapter->flags |= FLAG_LSC_GIG_SPEED_DROP;

	/* Disable EEE by default until IEEE802.3az spec is finalized */
	if (adapter->flags2 & FLAG2_HAS_EEE)
		adapter->hw.dev_spec.ich8lan.eee_disable = true;

	return 0;
}

static DEFINE_MUTEX(nvm_mutex);

/**
 *  e1000_acquire_nvm_ich8lan - Acquire NVM mutex
 *  @hw: pointer to the HW structure
 *
 *  Acquires the mutex for performing NVM operations.
 **/
static s32 e1000_acquire_nvm_ich8lan(struct e1000_hw *hw)
{
	mutex_lock(&nvm_mutex);

	return 0;
}

/**
 *  e1000_release_nvm_ich8lan - Release NVM mutex
 *  @hw: pointer to the HW structure
 *
 *  Releases the mutex used while performing NVM operations.
 **/
static void e1000_release_nvm_ich8lan(struct e1000_hw *hw)
{
	mutex_unlock(&nvm_mutex);
}

static DEFINE_MUTEX(swflag_mutex);

/**
 *  e1000_acquire_swflag_ich8lan - Acquire software control flag
 *  @hw: pointer to the HW structure
 *
 *  Acquires the software control flag for performing PHY and select
 *  MAC CSR accesses.
 **/
static s32 e1000_acquire_swflag_ich8lan(struct e1000_hw *hw)
{
	u32 extcnf_ctrl, timeout = PHY_CFG_TIMEOUT;
	s32 ret_val = 0;

	mutex_lock(&swflag_mutex);

	while (timeout) {
		extcnf_ctrl = er32(EXTCNF_CTRL);
		if (!(extcnf_ctrl & E1000_EXTCNF_CTRL_SWFLAG))
			break;

		mdelay(1);
		timeout--;
	}

	if (!timeout) {
		e_dbg("SW/FW/HW has locked the resource for too long.\n");
		ret_val = -E1000_ERR_CONFIG;
		goto out;
	}

	timeout = SW_FLAG_TIMEOUT;

	extcnf_ctrl |= E1000_EXTCNF_CTRL_SWFLAG;
	ew32(EXTCNF_CTRL, extcnf_ctrl);

	while (timeout) {
		extcnf_ctrl = er32(EXTCNF_CTRL);
		if (extcnf_ctrl & E1000_EXTCNF_CTRL_SWFLAG)
			break;

		mdelay(1);
		timeout--;
	}

	if (!timeout) {
		e_dbg("Failed to acquire the semaphore.\n");
		extcnf_ctrl &= ~E1000_EXTCNF_CTRL_SWFLAG;
		ew32(EXTCNF_CTRL, extcnf_ctrl);
		ret_val = -E1000_ERR_CONFIG;
		goto out;
	}

out:
	if (ret_val)
		mutex_unlock(&swflag_mutex);

	return ret_val;
}

/**
 *  e1000_release_swflag_ich8lan - Release software control flag
 *  @hw: pointer to the HW structure
 *
 *  Releases the software control flag for performing PHY and select
 *  MAC CSR accesses.
 **/
static void e1000_release_swflag_ich8lan(struct e1000_hw *hw)
{
	u32 extcnf_ctrl;

	extcnf_ctrl = er32(EXTCNF_CTRL);

<<<<<<< HEAD
	if (extcnf_ctrl & E1000_EXTCNF_CTRL_SWFLAG) {
		extcnf_ctrl &= ~E1000_EXTCNF_CTRL_SWFLAG;
		ew32(EXTCNF_CTRL, extcnf_ctrl);
	} else {
		e_dbg("Semaphore unexpectedly released by sw/fw/hw\n");
	}

=======
>>>>>>> 02f8c6ae
	mutex_unlock(&swflag_mutex);
}

/**
 *  e1000_check_mng_mode_ich8lan - Checks management mode
 *  @hw: pointer to the HW structure
 *
 *  This checks if the adapter has any manageability enabled.
 *  This is a function pointer entry point only called by read/write
 *  routines for the PHY and NVM parts.
 **/
static bool e1000_check_mng_mode_ich8lan(struct e1000_hw *hw)
{
	u32 fwsm;

	fwsm = er32(FWSM);
	return (fwsm & E1000_ICH_FWSM_FW_VALID) &&
	       ((fwsm & E1000_FWSM_MODE_MASK) ==
		(E1000_ICH_MNG_IAMT_MODE << E1000_FWSM_MODE_SHIFT));
}

/**
 *  e1000_check_mng_mode_pchlan - Checks management mode
 *  @hw: pointer to the HW structure
 *
 *  This checks if the adapter has iAMT enabled.
 *  This is a function pointer entry point only called by read/write
 *  routines for the PHY and NVM parts.
 **/
static bool e1000_check_mng_mode_pchlan(struct e1000_hw *hw)
{
	u32 fwsm;

	fwsm = er32(FWSM);
	return (fwsm & E1000_ICH_FWSM_FW_VALID) &&
	       (fwsm & (E1000_ICH_MNG_IAMT_MODE << E1000_FWSM_MODE_SHIFT));
}

/**
 *  e1000_check_reset_block_ich8lan - Check if PHY reset is blocked
 *  @hw: pointer to the HW structure
 *
 *  Checks if firmware is blocking the reset of the PHY.
 *  This is a function pointer entry point only called by
 *  reset routines.
 **/
static s32 e1000_check_reset_block_ich8lan(struct e1000_hw *hw)
{
	u32 fwsm;

	fwsm = er32(FWSM);

	return (fwsm & E1000_ICH_FWSM_RSPCIPHY) ? 0 : E1000_BLK_PHY_RESET;
}

/**
 *  e1000_write_smbus_addr - Write SMBus address to PHY needed during Sx states
 *  @hw: pointer to the HW structure
 *
 *  Assumes semaphore already acquired.
 *
 **/
static s32 e1000_write_smbus_addr(struct e1000_hw *hw)
{
	u16 phy_data;
	u32 strap = er32(STRAP);
	s32 ret_val = 0;

	strap &= E1000_STRAP_SMBUS_ADDRESS_MASK;

	ret_val = e1000_read_phy_reg_hv_locked(hw, HV_SMB_ADDR, &phy_data);
	if (ret_val)
		goto out;

	phy_data &= ~HV_SMB_ADDR_MASK;
	phy_data |= (strap >> E1000_STRAP_SMBUS_ADDRESS_SHIFT);
	phy_data |= HV_SMB_ADDR_PEC_EN | HV_SMB_ADDR_VALID;
	ret_val = e1000_write_phy_reg_hv_locked(hw, HV_SMB_ADDR, phy_data);

out:
	return ret_val;
}

/**
 *  e1000_sw_lcd_config_ich8lan - SW-based LCD Configuration
 *  @hw:   pointer to the HW structure
 *
 *  SW should configure the LCD from the NVM extended configuration region
 *  as a workaround for certain parts.
 **/
static s32 e1000_sw_lcd_config_ich8lan(struct e1000_hw *hw)
{
	struct e1000_phy_info *phy = &hw->phy;
	u32 i, data, cnf_size, cnf_base_addr, sw_cfg_mask;
	s32 ret_val = 0;
	u16 word_addr, reg_data, reg_addr, phy_page = 0;

	/*
	 * Initialize the PHY from the NVM on ICH platforms.  This
	 * is needed due to an issue where the NVM configuration is
	 * not properly autoloaded after power transitions.
	 * Therefore, after each PHY reset, we will load the
	 * configuration data out of the NVM manually.
	 */
	switch (hw->mac.type) {
	case e1000_ich8lan:
		if (phy->type != e1000_phy_igp_3)
			return ret_val;

		if ((hw->adapter->pdev->device == E1000_DEV_ID_ICH8_IGP_AMT) ||
		    (hw->adapter->pdev->device == E1000_DEV_ID_ICH8_IGP_C)) {
			sw_cfg_mask = E1000_FEXTNVM_SW_CONFIG;
			break;
		}
		/* Fall-thru */
	case e1000_pchlan:
	case e1000_pch2lan:
		sw_cfg_mask = E1000_FEXTNVM_SW_CONFIG_ICH8M;
		break;
	default:
		return ret_val;
	}

	ret_val = hw->phy.ops.acquire(hw);
	if (ret_val)
		return ret_val;
<<<<<<< HEAD

	data = er32(FEXTNVM);
	if (!(data & sw_cfg_mask))
		goto out;

=======

	data = er32(FEXTNVM);
	if (!(data & sw_cfg_mask))
		goto out;

>>>>>>> 02f8c6ae
	/*
	 * Make sure HW does not configure LCD from PHY
	 * extended configuration before SW configuration
	 */
	data = er32(EXTCNF_CTRL);
	if (!(hw->mac.type == e1000_pch2lan)) {
		if (data & E1000_EXTCNF_CTRL_LCD_WRITE_ENABLE)
			goto out;
	}

	cnf_size = er32(EXTCNF_SIZE);
	cnf_size &= E1000_EXTCNF_SIZE_EXT_PCIE_LENGTH_MASK;
	cnf_size >>= E1000_EXTCNF_SIZE_EXT_PCIE_LENGTH_SHIFT;
	if (!cnf_size)
		goto out;

	cnf_base_addr = data & E1000_EXTCNF_CTRL_EXT_CNF_POINTER_MASK;
	cnf_base_addr >>= E1000_EXTCNF_CTRL_EXT_CNF_POINTER_SHIFT;

	if ((!(data & E1000_EXTCNF_CTRL_OEM_WRITE_ENABLE) &&
	    (hw->mac.type == e1000_pchlan)) ||
	     (hw->mac.type == e1000_pch2lan)) {
		/*
		 * HW configures the SMBus address and LEDs when the
		 * OEM and LCD Write Enable bits are set in the NVM.
		 * When both NVM bits are cleared, SW will configure
		 * them instead.
		 */
		ret_val = e1000_write_smbus_addr(hw);
		if (ret_val)
			goto out;

		data = er32(LEDCTL);
		ret_val = e1000_write_phy_reg_hv_locked(hw, HV_LED_CONFIG,
							(u16)data);
		if (ret_val)
			goto out;
	}

	/* Configure LCD from extended configuration region. */

	/* cnf_base_addr is in DWORD */
	word_addr = (u16)(cnf_base_addr << 1);

	for (i = 0; i < cnf_size; i++) {
		ret_val = e1000_read_nvm(hw, (word_addr + i * 2), 1,
					 &reg_data);
		if (ret_val)
			goto out;

		ret_val = e1000_read_nvm(hw, (word_addr + i * 2 + 1),
					 1, &reg_addr);
		if (ret_val)
			goto out;

		/* Save off the PHY page for future writes. */
		if (reg_addr == IGP01E1000_PHY_PAGE_SELECT) {
			phy_page = reg_data;
			continue;
		}

		reg_addr &= PHY_REG_MASK;
		reg_addr |= phy_page;

		ret_val = phy->ops.write_reg_locked(hw, (u32)reg_addr,
						    reg_data);
		if (ret_val)
			goto out;
	}

out:
	hw->phy.ops.release(hw);
	return ret_val;
}

/**
 *  e1000_k1_gig_workaround_hv - K1 Si workaround
 *  @hw:   pointer to the HW structure
 *  @link: link up bool flag
 *
 *  If K1 is enabled for 1Gbps, the MAC might stall when transitioning
 *  from a lower speed.  This workaround disables K1 whenever link is at 1Gig
 *  If link is down, the function will restore the default K1 setting located
 *  in the NVM.
 **/
static s32 e1000_k1_gig_workaround_hv(struct e1000_hw *hw, bool link)
{
	s32 ret_val = 0;
	u16 status_reg = 0;
	bool k1_enable = hw->dev_spec.ich8lan.nvm_k1_enabled;

	if (hw->mac.type != e1000_pchlan)
		goto out;

	/* Wrap the whole flow with the sw flag */
	ret_val = hw->phy.ops.acquire(hw);
	if (ret_val)
		goto out;

	/* Disable K1 when link is 1Gbps, otherwise use the NVM setting */
	if (link) {
		if (hw->phy.type == e1000_phy_82578) {
			ret_val = hw->phy.ops.read_reg_locked(hw, BM_CS_STATUS,
			                                          &status_reg);
			if (ret_val)
				goto release;

			status_reg &= BM_CS_STATUS_LINK_UP |
			              BM_CS_STATUS_RESOLVED |
			              BM_CS_STATUS_SPEED_MASK;

			if (status_reg == (BM_CS_STATUS_LINK_UP |
			                   BM_CS_STATUS_RESOLVED |
			                   BM_CS_STATUS_SPEED_1000))
				k1_enable = false;
		}

		if (hw->phy.type == e1000_phy_82577) {
			ret_val = hw->phy.ops.read_reg_locked(hw, HV_M_STATUS,
			                                          &status_reg);
			if (ret_val)
				goto release;

			status_reg &= HV_M_STATUS_LINK_UP |
			              HV_M_STATUS_AUTONEG_COMPLETE |
			              HV_M_STATUS_SPEED_MASK;

			if (status_reg == (HV_M_STATUS_LINK_UP |
			                   HV_M_STATUS_AUTONEG_COMPLETE |
			                   HV_M_STATUS_SPEED_1000))
				k1_enable = false;
		}

		/* Link stall fix for link up */
		ret_val = hw->phy.ops.write_reg_locked(hw, PHY_REG(770, 19),
		                                           0x0100);
		if (ret_val)
			goto release;

	} else {
		/* Link stall fix for link down */
		ret_val = hw->phy.ops.write_reg_locked(hw, PHY_REG(770, 19),
		                                           0x4100);
		if (ret_val)
			goto release;
	}

	ret_val = e1000_configure_k1_ich8lan(hw, k1_enable);

release:
	hw->phy.ops.release(hw);
out:
	return ret_val;
}

/**
 *  e1000_configure_k1_ich8lan - Configure K1 power state
 *  @hw: pointer to the HW structure
 *  @enable: K1 state to configure
 *
 *  Configure the K1 power state based on the provided parameter.
 *  Assumes semaphore already acquired.
 *
 *  Success returns 0, Failure returns -E1000_ERR_PHY (-2)
 **/
s32 e1000_configure_k1_ich8lan(struct e1000_hw *hw, bool k1_enable)
{
	s32 ret_val = 0;
	u32 ctrl_reg = 0;
	u32 ctrl_ext = 0;
	u32 reg = 0;
	u16 kmrn_reg = 0;

	ret_val = e1000e_read_kmrn_reg_locked(hw,
	                                     E1000_KMRNCTRLSTA_K1_CONFIG,
	                                     &kmrn_reg);
	if (ret_val)
		goto out;

	if (k1_enable)
		kmrn_reg |= E1000_KMRNCTRLSTA_K1_ENABLE;
	else
		kmrn_reg &= ~E1000_KMRNCTRLSTA_K1_ENABLE;

	ret_val = e1000e_write_kmrn_reg_locked(hw,
	                                      E1000_KMRNCTRLSTA_K1_CONFIG,
	                                      kmrn_reg);
	if (ret_val)
		goto out;

	udelay(20);
	ctrl_ext = er32(CTRL_EXT);
	ctrl_reg = er32(CTRL);

	reg = ctrl_reg & ~(E1000_CTRL_SPD_1000 | E1000_CTRL_SPD_100);
	reg |= E1000_CTRL_FRCSPD;
	ew32(CTRL, reg);

	ew32(CTRL_EXT, ctrl_ext | E1000_CTRL_EXT_SPD_BYPS);
	udelay(20);
	ew32(CTRL, ctrl_reg);
	ew32(CTRL_EXT, ctrl_ext);
	udelay(20);

out:
	return ret_val;
}

/**
 *  e1000_oem_bits_config_ich8lan - SW-based LCD Configuration
 *  @hw:       pointer to the HW structure
 *  @d0_state: boolean if entering d0 or d3 device state
 *
 *  SW will configure Gbe Disable and LPLU based on the NVM. The four bits are
 *  collectively called OEM bits.  The OEM Write Enable bit and SW Config bit
 *  in NVM determines whether HW should configure LPLU and Gbe Disable.
 **/
static s32 e1000_oem_bits_config_ich8lan(struct e1000_hw *hw, bool d0_state)
{
	s32 ret_val = 0;
	u32 mac_reg;
	u16 oem_reg;

	if ((hw->mac.type != e1000_pch2lan) && (hw->mac.type != e1000_pchlan))
		return ret_val;

	ret_val = hw->phy.ops.acquire(hw);
	if (ret_val)
		return ret_val;

	if (!(hw->mac.type == e1000_pch2lan)) {
		mac_reg = er32(EXTCNF_CTRL);
		if (mac_reg & E1000_EXTCNF_CTRL_OEM_WRITE_ENABLE)
			goto out;
	}

	mac_reg = er32(FEXTNVM);
	if (!(mac_reg & E1000_FEXTNVM_SW_CONFIG_ICH8M))
		goto out;

	mac_reg = er32(PHY_CTRL);

	ret_val = hw->phy.ops.read_reg_locked(hw, HV_OEM_BITS, &oem_reg);
	if (ret_val)
		goto out;

	oem_reg &= ~(HV_OEM_BITS_GBE_DIS | HV_OEM_BITS_LPLU);

	if (d0_state) {
		if (mac_reg & E1000_PHY_CTRL_GBE_DISABLE)
			oem_reg |= HV_OEM_BITS_GBE_DIS;

		if (mac_reg & E1000_PHY_CTRL_D0A_LPLU)
			oem_reg |= HV_OEM_BITS_LPLU;
	} else {
		if (mac_reg & E1000_PHY_CTRL_NOND0A_GBE_DISABLE)
			oem_reg |= HV_OEM_BITS_GBE_DIS;

		if (mac_reg & E1000_PHY_CTRL_NOND0A_LPLU)
			oem_reg |= HV_OEM_BITS_LPLU;
	}
	/* Restart auto-neg to activate the bits */
	if (!e1000_check_reset_block(hw))
		oem_reg |= HV_OEM_BITS_RESTART_AN;
	ret_val = hw->phy.ops.write_reg_locked(hw, HV_OEM_BITS, oem_reg);

out:
	hw->phy.ops.release(hw);

	return ret_val;
}


/**
 *  e1000_set_mdio_slow_mode_hv - Set slow MDIO access mode
 *  @hw:   pointer to the HW structure
 **/
static s32 e1000_set_mdio_slow_mode_hv(struct e1000_hw *hw)
{
	s32 ret_val;
	u16 data;

	ret_val = e1e_rphy(hw, HV_KMRN_MODE_CTRL, &data);
	if (ret_val)
		return ret_val;

	data |= HV_KMRN_MDIO_SLOW;

	ret_val = e1e_wphy(hw, HV_KMRN_MODE_CTRL, data);

	return ret_val;
}

/**
 *  e1000_hv_phy_workarounds_ich8lan - A series of Phy workarounds to be
 *  done after every PHY reset.
 **/
static s32 e1000_hv_phy_workarounds_ich8lan(struct e1000_hw *hw)
{
	s32 ret_val = 0;
	u16 phy_data;

	if (hw->mac.type != e1000_pchlan)
		return ret_val;

	/* Set MDIO slow mode before any other MDIO access */
	if (hw->phy.type == e1000_phy_82577) {
		ret_val = e1000_set_mdio_slow_mode_hv(hw);
		if (ret_val)
			goto out;
	}

	if (((hw->phy.type == e1000_phy_82577) &&
	     ((hw->phy.revision == 1) || (hw->phy.revision == 2))) ||
	    ((hw->phy.type == e1000_phy_82578) && (hw->phy.revision == 1))) {
		/* Disable generation of early preamble */
		ret_val = e1e_wphy(hw, PHY_REG(769, 25), 0x4431);
		if (ret_val)
			return ret_val;

		/* Preamble tuning for SSC */
		ret_val = e1e_wphy(hw, PHY_REG(770, 16), 0xA204);
		if (ret_val)
			return ret_val;
	}

	if (hw->phy.type == e1000_phy_82578) {
		/*
		 * Return registers to default by doing a soft reset then
		 * writing 0x3140 to the control register.
		 */
		if (hw->phy.revision < 2) {
			e1000e_phy_sw_reset(hw);
			ret_val = e1e_wphy(hw, PHY_CONTROL, 0x3140);
		}
	}

	/* Select page 0 */
	ret_val = hw->phy.ops.acquire(hw);
	if (ret_val)
		return ret_val;

	hw->phy.addr = 1;
	ret_val = e1000e_write_phy_reg_mdic(hw, IGP01E1000_PHY_PAGE_SELECT, 0);
	hw->phy.ops.release(hw);
<<<<<<< HEAD
	if (ret_val)
		goto out;

	/*
	 * Configure the K1 Si workaround during phy reset assuming there is
	 * link so that it disables K1 if link is in 1Gbps.
	 */
	ret_val = e1000_k1_gig_workaround_hv(hw, true);
	if (ret_val)
		goto out;

	/* Workaround for link disconnects on a busy hub in half duplex */
	ret_val = hw->phy.ops.acquire(hw);
	if (ret_val)
		goto out;
	ret_val = hw->phy.ops.read_reg_locked(hw, BM_PORT_GEN_CFG, &phy_data);
	if (ret_val)
		goto release;
	ret_val = hw->phy.ops.write_reg_locked(hw, BM_PORT_GEN_CFG,
					       phy_data & 0x00FF);
release:
	hw->phy.ops.release(hw);
out:
	return ret_val;
}

/**
 *  e1000_copy_rx_addrs_to_phy_ich8lan - Copy Rx addresses from MAC to PHY
 *  @hw:   pointer to the HW structure
 **/
void e1000_copy_rx_addrs_to_phy_ich8lan(struct e1000_hw *hw)
{
	u32 mac_reg;
	u16 i, phy_reg = 0;
	s32 ret_val;

	ret_val = hw->phy.ops.acquire(hw);
	if (ret_val)
		return;
	ret_val = e1000_enable_phy_wakeup_reg_access_bm(hw, &phy_reg);
	if (ret_val)
		goto release;

	/* Copy both RAL/H (rar_entry_count) and SHRAL/H (+4) to PHY */
	for (i = 0; i < (hw->mac.rar_entry_count + 4); i++) {
		mac_reg = er32(RAL(i));
		hw->phy.ops.write_reg_page(hw, BM_RAR_L(i),
					   (u16)(mac_reg & 0xFFFF));
		hw->phy.ops.write_reg_page(hw, BM_RAR_M(i),
					   (u16)((mac_reg >> 16) & 0xFFFF));

		mac_reg = er32(RAH(i));
		hw->phy.ops.write_reg_page(hw, BM_RAR_H(i),
					   (u16)(mac_reg & 0xFFFF));
		hw->phy.ops.write_reg_page(hw, BM_RAR_CTRL(i),
					   (u16)((mac_reg & E1000_RAH_AV)
						 >> 16));
	}

	e1000_disable_phy_wakeup_reg_access_bm(hw, &phy_reg);

release:
	hw->phy.ops.release(hw);
}

/**
 *  e1000_lv_jumbo_workaround_ich8lan - required for jumbo frame operation
 *  with 82579 PHY
 *  @hw: pointer to the HW structure
 *  @enable: flag to enable/disable workaround when enabling/disabling jumbos
 **/
s32 e1000_lv_jumbo_workaround_ich8lan(struct e1000_hw *hw, bool enable)
{
	s32 ret_val = 0;
	u16 phy_reg, data;
	u32 mac_reg;
	u16 i;

	if (hw->mac.type != e1000_pch2lan)
		goto out;

	/* disable Rx path while enabling/disabling workaround */
	e1e_rphy(hw, PHY_REG(769, 20), &phy_reg);
	ret_val = e1e_wphy(hw, PHY_REG(769, 20), phy_reg | (1 << 14));
	if (ret_val)
		goto out;

	if (enable) {
		/*
		 * Write Rx addresses (rar_entry_count for RAL/H, +4 for
		 * SHRAL/H) and initial CRC values to the MAC
		 */
		for (i = 0; i < (hw->mac.rar_entry_count + 4); i++) {
			u8 mac_addr[ETH_ALEN] = {0};
			u32 addr_high, addr_low;

			addr_high = er32(RAH(i));
			if (!(addr_high & E1000_RAH_AV))
				continue;
			addr_low = er32(RAL(i));
			mac_addr[0] = (addr_low & 0xFF);
			mac_addr[1] = ((addr_low >> 8) & 0xFF);
			mac_addr[2] = ((addr_low >> 16) & 0xFF);
			mac_addr[3] = ((addr_low >> 24) & 0xFF);
			mac_addr[4] = (addr_high & 0xFF);
			mac_addr[5] = ((addr_high >> 8) & 0xFF);

			ew32(PCH_RAICC(i), ~ether_crc_le(ETH_ALEN, mac_addr));
		}

		/* Write Rx addresses to the PHY */
		e1000_copy_rx_addrs_to_phy_ich8lan(hw);

		/* Enable jumbo frame workaround in the MAC */
		mac_reg = er32(FFLT_DBG);
		mac_reg &= ~(1 << 14);
		mac_reg |= (7 << 15);
		ew32(FFLT_DBG, mac_reg);

		mac_reg = er32(RCTL);
		mac_reg |= E1000_RCTL_SECRC;
		ew32(RCTL, mac_reg);

		ret_val = e1000e_read_kmrn_reg(hw,
						E1000_KMRNCTRLSTA_CTRL_OFFSET,
						&data);
		if (ret_val)
			goto out;
		ret_val = e1000e_write_kmrn_reg(hw,
						E1000_KMRNCTRLSTA_CTRL_OFFSET,
						data | (1 << 0));
		if (ret_val)
			goto out;
		ret_val = e1000e_read_kmrn_reg(hw,
						E1000_KMRNCTRLSTA_HD_CTRL,
						&data);
		if (ret_val)
			goto out;
		data &= ~(0xF << 8);
		data |= (0xB << 8);
		ret_val = e1000e_write_kmrn_reg(hw,
						E1000_KMRNCTRLSTA_HD_CTRL,
						data);
		if (ret_val)
			goto out;

		/* Enable jumbo frame workaround in the PHY */
		e1e_rphy(hw, PHY_REG(769, 23), &data);
		data &= ~(0x7F << 5);
		data |= (0x37 << 5);
		ret_val = e1e_wphy(hw, PHY_REG(769, 23), data);
		if (ret_val)
			goto out;
		e1e_rphy(hw, PHY_REG(769, 16), &data);
		data &= ~(1 << 13);
		ret_val = e1e_wphy(hw, PHY_REG(769, 16), data);
		if (ret_val)
			goto out;
		e1e_rphy(hw, PHY_REG(776, 20), &data);
		data &= ~(0x3FF << 2);
		data |= (0x1A << 2);
		ret_val = e1e_wphy(hw, PHY_REG(776, 20), data);
		if (ret_val)
			goto out;
		ret_val = e1e_wphy(hw, PHY_REG(776, 23), 0xFE00);
		if (ret_val)
			goto out;
		e1e_rphy(hw, HV_PM_CTRL, &data);
		ret_val = e1e_wphy(hw, HV_PM_CTRL, data | (1 << 10));
		if (ret_val)
			goto out;
	} else {
		/* Write MAC register values back to h/w defaults */
		mac_reg = er32(FFLT_DBG);
		mac_reg &= ~(0xF << 14);
		ew32(FFLT_DBG, mac_reg);

		mac_reg = er32(RCTL);
		mac_reg &= ~E1000_RCTL_SECRC;
		ew32(RCTL, mac_reg);

		ret_val = e1000e_read_kmrn_reg(hw,
						E1000_KMRNCTRLSTA_CTRL_OFFSET,
						&data);
		if (ret_val)
			goto out;
		ret_val = e1000e_write_kmrn_reg(hw,
						E1000_KMRNCTRLSTA_CTRL_OFFSET,
						data & ~(1 << 0));
		if (ret_val)
			goto out;
		ret_val = e1000e_read_kmrn_reg(hw,
						E1000_KMRNCTRLSTA_HD_CTRL,
						&data);
		if (ret_val)
			goto out;
		data &= ~(0xF << 8);
		data |= (0xB << 8);
		ret_val = e1000e_write_kmrn_reg(hw,
						E1000_KMRNCTRLSTA_HD_CTRL,
						data);
		if (ret_val)
			goto out;

		/* Write PHY register values back to h/w defaults */
		e1e_rphy(hw, PHY_REG(769, 23), &data);
		data &= ~(0x7F << 5);
		ret_val = e1e_wphy(hw, PHY_REG(769, 23), data);
		if (ret_val)
			goto out;
		e1e_rphy(hw, PHY_REG(769, 16), &data);
		data |= (1 << 13);
		ret_val = e1e_wphy(hw, PHY_REG(769, 16), data);
		if (ret_val)
			goto out;
		e1e_rphy(hw, PHY_REG(776, 20), &data);
		data &= ~(0x3FF << 2);
		data |= (0x8 << 2);
		ret_val = e1e_wphy(hw, PHY_REG(776, 20), data);
		if (ret_val)
			goto out;
		ret_val = e1e_wphy(hw, PHY_REG(776, 23), 0x7E00);
		if (ret_val)
			goto out;
		e1e_rphy(hw, HV_PM_CTRL, &data);
		ret_val = e1e_wphy(hw, HV_PM_CTRL, data & ~(1 << 10));
		if (ret_val)
			goto out;
	}

	/* re-enable Rx path after enabling/disabling workaround */
	ret_val = e1e_wphy(hw, PHY_REG(769, 20), phy_reg & ~(1 << 14));
=======
	if (ret_val)
		goto out;

	/*
	 * Configure the K1 Si workaround during phy reset assuming there is
	 * link so that it disables K1 if link is in 1Gbps.
	 */
	ret_val = e1000_k1_gig_workaround_hv(hw, true);
	if (ret_val)
		goto out;

	/* Workaround for link disconnects on a busy hub in half duplex */
	ret_val = hw->phy.ops.acquire(hw);
	if (ret_val)
		goto out;
	ret_val = hw->phy.ops.read_reg_locked(hw,
	                                      PHY_REG(BM_PORT_CTRL_PAGE, 17),
	                                      &phy_data);
	if (ret_val)
		goto release;
	ret_val = hw->phy.ops.write_reg_locked(hw,
	                                       PHY_REG(BM_PORT_CTRL_PAGE, 17),
	                                       phy_data & 0x00FF);
release:
	hw->phy.ops.release(hw);
out:
	return ret_val;
}

/**
 *  e1000_copy_rx_addrs_to_phy_ich8lan - Copy Rx addresses from MAC to PHY
 *  @hw:   pointer to the HW structure
 **/
void e1000_copy_rx_addrs_to_phy_ich8lan(struct e1000_hw *hw)
{
	u32 mac_reg;
	u16 i;

	/* Copy both RAL/H (rar_entry_count) and SHRAL/H (+4) to PHY */
	for (i = 0; i < (hw->mac.rar_entry_count + 4); i++) {
		mac_reg = er32(RAL(i));
		e1e_wphy(hw, BM_RAR_L(i), (u16)(mac_reg & 0xFFFF));
		e1e_wphy(hw, BM_RAR_M(i), (u16)((mac_reg >> 16) & 0xFFFF));
		mac_reg = er32(RAH(i));
		e1e_wphy(hw, BM_RAR_H(i), (u16)(mac_reg & 0xFFFF));
		e1e_wphy(hw, BM_RAR_CTRL(i), (u16)((mac_reg >> 16) & 0x8000));
	}
}

/**
 *  e1000_lv_jumbo_workaround_ich8lan - required for jumbo frame operation
 *  with 82579 PHY
 *  @hw: pointer to the HW structure
 *  @enable: flag to enable/disable workaround when enabling/disabling jumbos
 **/
s32 e1000_lv_jumbo_workaround_ich8lan(struct e1000_hw *hw, bool enable)
{
	s32 ret_val = 0;
	u16 phy_reg, data;
	u32 mac_reg;
	u16 i;

	if (hw->mac.type != e1000_pch2lan)
		goto out;

	/* disable Rx path while enabling/disabling workaround */
	e1e_rphy(hw, PHY_REG(769, 20), &phy_reg);
	ret_val = e1e_wphy(hw, PHY_REG(769, 20), phy_reg | (1 << 14));
	if (ret_val)
		goto out;

	if (enable) {
		/*
		 * Write Rx addresses (rar_entry_count for RAL/H, +4 for
		 * SHRAL/H) and initial CRC values to the MAC
		 */
		for (i = 0; i < (hw->mac.rar_entry_count + 4); i++) {
			u8 mac_addr[ETH_ALEN] = {0};
			u32 addr_high, addr_low;

			addr_high = er32(RAH(i));
			if (!(addr_high & E1000_RAH_AV))
				continue;
			addr_low = er32(RAL(i));
			mac_addr[0] = (addr_low & 0xFF);
			mac_addr[1] = ((addr_low >> 8) & 0xFF);
			mac_addr[2] = ((addr_low >> 16) & 0xFF);
			mac_addr[3] = ((addr_low >> 24) & 0xFF);
			mac_addr[4] = (addr_high & 0xFF);
			mac_addr[5] = ((addr_high >> 8) & 0xFF);

			ew32(PCH_RAICC(i), ~ether_crc_le(ETH_ALEN, mac_addr));
		}

		/* Write Rx addresses to the PHY */
		e1000_copy_rx_addrs_to_phy_ich8lan(hw);

		/* Enable jumbo frame workaround in the MAC */
		mac_reg = er32(FFLT_DBG);
		mac_reg &= ~(1 << 14);
		mac_reg |= (7 << 15);
		ew32(FFLT_DBG, mac_reg);

		mac_reg = er32(RCTL);
		mac_reg |= E1000_RCTL_SECRC;
		ew32(RCTL, mac_reg);

		ret_val = e1000e_read_kmrn_reg(hw,
						E1000_KMRNCTRLSTA_CTRL_OFFSET,
						&data);
		if (ret_val)
			goto out;
		ret_val = e1000e_write_kmrn_reg(hw,
						E1000_KMRNCTRLSTA_CTRL_OFFSET,
						data | (1 << 0));
		if (ret_val)
			goto out;
		ret_val = e1000e_read_kmrn_reg(hw,
						E1000_KMRNCTRLSTA_HD_CTRL,
						&data);
		if (ret_val)
			goto out;
		data &= ~(0xF << 8);
		data |= (0xB << 8);
		ret_val = e1000e_write_kmrn_reg(hw,
						E1000_KMRNCTRLSTA_HD_CTRL,
						data);
		if (ret_val)
			goto out;

		/* Enable jumbo frame workaround in the PHY */
		e1e_rphy(hw, PHY_REG(769, 23), &data);
		data &= ~(0x7F << 5);
		data |= (0x37 << 5);
		ret_val = e1e_wphy(hw, PHY_REG(769, 23), data);
		if (ret_val)
			goto out;
		e1e_rphy(hw, PHY_REG(769, 16), &data);
		data &= ~(1 << 13);
		ret_val = e1e_wphy(hw, PHY_REG(769, 16), data);
		if (ret_val)
			goto out;
		e1e_rphy(hw, PHY_REG(776, 20), &data);
		data &= ~(0x3FF << 2);
		data |= (0x1A << 2);
		ret_val = e1e_wphy(hw, PHY_REG(776, 20), data);
		if (ret_val)
			goto out;
		ret_val = e1e_wphy(hw, PHY_REG(776, 23), 0xFE00);
		if (ret_val)
			goto out;
		e1e_rphy(hw, HV_PM_CTRL, &data);
		ret_val = e1e_wphy(hw, HV_PM_CTRL, data | (1 << 10));
		if (ret_val)
			goto out;
	} else {
		/* Write MAC register values back to h/w defaults */
		mac_reg = er32(FFLT_DBG);
		mac_reg &= ~(0xF << 14);
		ew32(FFLT_DBG, mac_reg);

		mac_reg = er32(RCTL);
		mac_reg &= ~E1000_RCTL_SECRC;
		ew32(RCTL, mac_reg);

		ret_val = e1000e_read_kmrn_reg(hw,
						E1000_KMRNCTRLSTA_CTRL_OFFSET,
						&data);
		if (ret_val)
			goto out;
		ret_val = e1000e_write_kmrn_reg(hw,
						E1000_KMRNCTRLSTA_CTRL_OFFSET,
						data & ~(1 << 0));
		if (ret_val)
			goto out;
		ret_val = e1000e_read_kmrn_reg(hw,
						E1000_KMRNCTRLSTA_HD_CTRL,
						&data);
		if (ret_val)
			goto out;
		data &= ~(0xF << 8);
		data |= (0xB << 8);
		ret_val = e1000e_write_kmrn_reg(hw,
						E1000_KMRNCTRLSTA_HD_CTRL,
						data);
		if (ret_val)
			goto out;

		/* Write PHY register values back to h/w defaults */
		e1e_rphy(hw, PHY_REG(769, 23), &data);
		data &= ~(0x7F << 5);
		ret_val = e1e_wphy(hw, PHY_REG(769, 23), data);
		if (ret_val)
			goto out;
		e1e_rphy(hw, PHY_REG(769, 16), &data);
		data |= (1 << 13);
		ret_val = e1e_wphy(hw, PHY_REG(769, 16), data);
		if (ret_val)
			goto out;
		e1e_rphy(hw, PHY_REG(776, 20), &data);
		data &= ~(0x3FF << 2);
		data |= (0x8 << 2);
		ret_val = e1e_wphy(hw, PHY_REG(776, 20), data);
		if (ret_val)
			goto out;
		ret_val = e1e_wphy(hw, PHY_REG(776, 23), 0x7E00);
		if (ret_val)
			goto out;
		e1e_rphy(hw, HV_PM_CTRL, &data);
		ret_val = e1e_wphy(hw, HV_PM_CTRL, data & ~(1 << 10));
		if (ret_val)
			goto out;
	}

	/* re-enable Rx path after enabling/disabling workaround */
	ret_val = e1e_wphy(hw, PHY_REG(769, 20), phy_reg & ~(1 << 14));

out:
	return ret_val;
}

/**
 *  e1000_lv_phy_workarounds_ich8lan - A series of Phy workarounds to be
 *  done after every PHY reset.
 **/
static s32 e1000_lv_phy_workarounds_ich8lan(struct e1000_hw *hw)
{
	s32 ret_val = 0;

	if (hw->mac.type != e1000_pch2lan)
		goto out;

	/* Set MDIO slow mode before any other MDIO access */
	ret_val = e1000_set_mdio_slow_mode_hv(hw);

out:
	return ret_val;
}

/**
 *  e1000_k1_gig_workaround_lv - K1 Si workaround
 *  @hw:   pointer to the HW structure
 *
 *  Workaround to set the K1 beacon duration for 82579 parts
 **/
static s32 e1000_k1_workaround_lv(struct e1000_hw *hw)
{
	s32 ret_val = 0;
	u16 status_reg = 0;
	u32 mac_reg;

	if (hw->mac.type != e1000_pch2lan)
		goto out;

	/* Set K1 beacon duration based on 1Gbps speed or otherwise */
	ret_val = e1e_rphy(hw, HV_M_STATUS, &status_reg);
	if (ret_val)
		goto out;

	if ((status_reg & (HV_M_STATUS_LINK_UP | HV_M_STATUS_AUTONEG_COMPLETE))
	    == (HV_M_STATUS_LINK_UP | HV_M_STATUS_AUTONEG_COMPLETE)) {
		mac_reg = er32(FEXTNVM4);
		mac_reg &= ~E1000_FEXTNVM4_BEACON_DURATION_MASK;

		if (status_reg & HV_M_STATUS_SPEED_1000)
			mac_reg |= E1000_FEXTNVM4_BEACON_DURATION_8USEC;
		else
			mac_reg |= E1000_FEXTNVM4_BEACON_DURATION_16USEC;

		ew32(FEXTNVM4, mac_reg);
	}
>>>>>>> 02f8c6ae

out:
	return ret_val;
}

/**
<<<<<<< HEAD
 *  e1000_lv_phy_workarounds_ich8lan - A series of Phy workarounds to be
 *  done after every PHY reset.
 **/
static s32 e1000_lv_phy_workarounds_ich8lan(struct e1000_hw *hw)
{
	s32 ret_val = 0;

	if (hw->mac.type != e1000_pch2lan)
		goto out;

	/* Set MDIO slow mode before any other MDIO access */
	ret_val = e1000_set_mdio_slow_mode_hv(hw);

out:
	return ret_val;
}

/**
 *  e1000_k1_gig_workaround_lv - K1 Si workaround
 *  @hw:   pointer to the HW structure
 *
 *  Workaround to set the K1 beacon duration for 82579 parts
 **/
static s32 e1000_k1_workaround_lv(struct e1000_hw *hw)
{
	s32 ret_val = 0;
	u16 status_reg = 0;
	u32 mac_reg;

	if (hw->mac.type != e1000_pch2lan)
		goto out;

	/* Set K1 beacon duration based on 1Gbps speed or otherwise */
	ret_val = e1e_rphy(hw, HV_M_STATUS, &status_reg);
	if (ret_val)
		goto out;

	if ((status_reg & (HV_M_STATUS_LINK_UP | HV_M_STATUS_AUTONEG_COMPLETE))
	    == (HV_M_STATUS_LINK_UP | HV_M_STATUS_AUTONEG_COMPLETE)) {
		mac_reg = er32(FEXTNVM4);
		mac_reg &= ~E1000_FEXTNVM4_BEACON_DURATION_MASK;

		if (status_reg & HV_M_STATUS_SPEED_1000)
			mac_reg |= E1000_FEXTNVM4_BEACON_DURATION_8USEC;
		else
			mac_reg |= E1000_FEXTNVM4_BEACON_DURATION_16USEC;

		ew32(FEXTNVM4, mac_reg);
	}

out:
	return ret_val;
}

/**
=======
>>>>>>> 02f8c6ae
 *  e1000_gate_hw_phy_config_ich8lan - disable PHY config via hardware
 *  @hw:   pointer to the HW structure
 *  @gate: boolean set to true to gate, false to ungate
 *
 *  Gate/ungate the automatic PHY configuration via hardware; perform
 *  the configuration via software instead.
 **/
static void e1000_gate_hw_phy_config_ich8lan(struct e1000_hw *hw, bool gate)
{
	u32 extcnf_ctrl;

	if (hw->mac.type != e1000_pch2lan)
		return;

	extcnf_ctrl = er32(EXTCNF_CTRL);

	if (gate)
		extcnf_ctrl |= E1000_EXTCNF_CTRL_GATE_PHY_CFG;
	else
		extcnf_ctrl &= ~E1000_EXTCNF_CTRL_GATE_PHY_CFG;

	ew32(EXTCNF_CTRL, extcnf_ctrl);
	return;
}

/**
 *  e1000_lan_init_done_ich8lan - Check for PHY config completion
 *  @hw: pointer to the HW structure
 *
 *  Check the appropriate indication the MAC has finished configuring the
 *  PHY after a software reset.
 **/
static void e1000_lan_init_done_ich8lan(struct e1000_hw *hw)
{
	u32 data, loop = E1000_ICH8_LAN_INIT_TIMEOUT;

	/* Wait for basic configuration completes before proceeding */
	do {
		data = er32(STATUS);
		data &= E1000_STATUS_LAN_INIT_DONE;
		udelay(100);
	} while ((!data) && --loop);

	/*
	 * If basic configuration is incomplete before the above loop
	 * count reaches 0, loading the configuration from NVM will
	 * leave the PHY in a bad state possibly resulting in no link.
	 */
	if (loop == 0)
		e_dbg("LAN_INIT_DONE not set, increase timeout\n");

	/* Clear the Init Done bit for the next init event */
	data = er32(STATUS);
	data &= ~E1000_STATUS_LAN_INIT_DONE;
	ew32(STATUS, data);
}

/**
 *  e1000_post_phy_reset_ich8lan - Perform steps required after a PHY reset
 *  @hw: pointer to the HW structure
 **/
static s32 e1000_post_phy_reset_ich8lan(struct e1000_hw *hw)
{
	s32 ret_val = 0;
	u16 reg;

	if (e1000_check_reset_block(hw))
		goto out;

	/* Allow time for h/w to get to quiescent state after reset */
<<<<<<< HEAD
	msleep(10);

=======
	usleep_range(10000, 20000);

	/* Perform any necessary post-reset workarounds */
>>>>>>> 02f8c6ae
	switch (hw->mac.type) {
	case e1000_pchlan:
		ret_val = e1000_hv_phy_workarounds_ich8lan(hw);
		if (ret_val)
			goto out;
		break;
	case e1000_pch2lan:
		ret_val = e1000_lv_phy_workarounds_ich8lan(hw);
		if (ret_val)
			goto out;
		break;
	default:
		break;
	}

<<<<<<< HEAD
	/* Clear the host wakeup bit after lcd reset */
	if (hw->mac.type >= e1000_pchlan) {
		e1e_rphy(hw, BM_PORT_GEN_CFG, &reg);
		reg &= ~BM_WUC_HOST_WU_BIT;
		e1e_wphy(hw, BM_PORT_GEN_CFG, reg);
	}
=======
	/* Dummy read to clear the phy wakeup bit after lcd reset */
	if (hw->mac.type >= e1000_pchlan)
		e1e_rphy(hw, BM_WUC, &reg);
>>>>>>> 02f8c6ae

	/* Configure the LCD with the extended configuration region in NVM */
	ret_val = e1000_sw_lcd_config_ich8lan(hw);
	if (ret_val)
		goto out;

	/* Configure the LCD with the OEM bits in NVM */
	ret_val = e1000_oem_bits_config_ich8lan(hw, true);

	if (hw->mac.type == e1000_pch2lan) {
		/* Ungate automatic PHY configuration on non-managed 82579 */
		if (!(er32(FWSM) & E1000_ICH_FWSM_FW_VALID)) {
<<<<<<< HEAD
			msleep(10);
=======
			usleep_range(10000, 20000);
>>>>>>> 02f8c6ae
			e1000_gate_hw_phy_config_ich8lan(hw, false);
		}

		/* Set EEE LPI Update Timer to 200usec */
		ret_val = hw->phy.ops.acquire(hw);
		if (ret_val)
			goto out;
		ret_val = hw->phy.ops.write_reg_locked(hw, I82579_EMI_ADDR,
						       I82579_LPI_UPDATE_TIMER);
		if (ret_val)
			goto release;
		ret_val = hw->phy.ops.write_reg_locked(hw, I82579_EMI_DATA,
						       0x1387);
release:
		hw->phy.ops.release(hw);
	}

out:
	return ret_val;
}

/**
 *  e1000_phy_hw_reset_ich8lan - Performs a PHY reset
 *  @hw: pointer to the HW structure
 *
 *  Resets the PHY
 *  This is a function pointer entry point called by drivers
 *  or other shared routines.
 **/
static s32 e1000_phy_hw_reset_ich8lan(struct e1000_hw *hw)
{
	s32 ret_val = 0;

	/* Gate automatic PHY configuration by hardware on non-managed 82579 */
	if ((hw->mac.type == e1000_pch2lan) &&
	    !(er32(FWSM) & E1000_ICH_FWSM_FW_VALID))
		e1000_gate_hw_phy_config_ich8lan(hw, true);

	ret_val = e1000e_phy_hw_reset_generic(hw);
	if (ret_val)
		goto out;

	ret_val = e1000_post_phy_reset_ich8lan(hw);

out:
	return ret_val;
}

/**
 *  e1000_set_lplu_state_pchlan - Set Low Power Link Up state
 *  @hw: pointer to the HW structure
 *  @active: true to enable LPLU, false to disable
 *
 *  Sets the LPLU state according to the active flag.  For PCH, if OEM write
 *  bit are disabled in the NVM, writing the LPLU bits in the MAC will not set
 *  the phy speed. This function will manually set the LPLU bit and restart
 *  auto-neg as hw would do. D3 and D0 LPLU will call the same function
 *  since it configures the same bit.
 **/
static s32 e1000_set_lplu_state_pchlan(struct e1000_hw *hw, bool active)
{
	s32 ret_val = 0;
	u16 oem_reg;

	ret_val = e1e_rphy(hw, HV_OEM_BITS, &oem_reg);
	if (ret_val)
		goto out;

	if (active)
		oem_reg |= HV_OEM_BITS_LPLU;
	else
		oem_reg &= ~HV_OEM_BITS_LPLU;

	oem_reg |= HV_OEM_BITS_RESTART_AN;
	ret_val = e1e_wphy(hw, HV_OEM_BITS, oem_reg);

out:
	return ret_val;
}

/**
 *  e1000_set_d0_lplu_state_ich8lan - Set Low Power Linkup D0 state
 *  @hw: pointer to the HW structure
 *  @active: true to enable LPLU, false to disable
 *
 *  Sets the LPLU D0 state according to the active flag.  When
 *  activating LPLU this function also disables smart speed
 *  and vice versa.  LPLU will not be activated unless the
 *  device autonegotiation advertisement meets standards of
 *  either 10 or 10/100 or 10/100/1000 at all duplexes.
 *  This is a function pointer entry point only called by
 *  PHY setup routines.
 **/
static s32 e1000_set_d0_lplu_state_ich8lan(struct e1000_hw *hw, bool active)
{
	struct e1000_phy_info *phy = &hw->phy;
	u32 phy_ctrl;
	s32 ret_val = 0;
	u16 data;

	if (phy->type == e1000_phy_ife)
		return ret_val;

	phy_ctrl = er32(PHY_CTRL);

	if (active) {
		phy_ctrl |= E1000_PHY_CTRL_D0A_LPLU;
		ew32(PHY_CTRL, phy_ctrl);

		if (phy->type != e1000_phy_igp_3)
			return 0;

		/*
		 * Call gig speed drop workaround on LPLU before accessing
		 * any PHY registers
		 */
		if (hw->mac.type == e1000_ich8lan)
			e1000e_gig_downshift_workaround_ich8lan(hw);

		/* When LPLU is enabled, we should disable SmartSpeed */
		ret_val = e1e_rphy(hw, IGP01E1000_PHY_PORT_CONFIG, &data);
		data &= ~IGP01E1000_PSCFR_SMART_SPEED;
		ret_val = e1e_wphy(hw, IGP01E1000_PHY_PORT_CONFIG, data);
		if (ret_val)
			return ret_val;
	} else {
		phy_ctrl &= ~E1000_PHY_CTRL_D0A_LPLU;
		ew32(PHY_CTRL, phy_ctrl);

		if (phy->type != e1000_phy_igp_3)
			return 0;

		/*
		 * LPLU and SmartSpeed are mutually exclusive.  LPLU is used
		 * during Dx states where the power conservation is most
		 * important.  During driver activity we should enable
		 * SmartSpeed, so performance is maintained.
		 */
		if (phy->smart_speed == e1000_smart_speed_on) {
			ret_val = e1e_rphy(hw, IGP01E1000_PHY_PORT_CONFIG,
					   &data);
			if (ret_val)
				return ret_val;

			data |= IGP01E1000_PSCFR_SMART_SPEED;
			ret_val = e1e_wphy(hw, IGP01E1000_PHY_PORT_CONFIG,
					   data);
			if (ret_val)
				return ret_val;
		} else if (phy->smart_speed == e1000_smart_speed_off) {
			ret_val = e1e_rphy(hw, IGP01E1000_PHY_PORT_CONFIG,
					   &data);
			if (ret_val)
				return ret_val;

			data &= ~IGP01E1000_PSCFR_SMART_SPEED;
			ret_val = e1e_wphy(hw, IGP01E1000_PHY_PORT_CONFIG,
					   data);
			if (ret_val)
				return ret_val;
		}
	}

	return 0;
}

/**
 *  e1000_set_d3_lplu_state_ich8lan - Set Low Power Linkup D3 state
 *  @hw: pointer to the HW structure
 *  @active: true to enable LPLU, false to disable
 *
 *  Sets the LPLU D3 state according to the active flag.  When
 *  activating LPLU this function also disables smart speed
 *  and vice versa.  LPLU will not be activated unless the
 *  device autonegotiation advertisement meets standards of
 *  either 10 or 10/100 or 10/100/1000 at all duplexes.
 *  This is a function pointer entry point only called by
 *  PHY setup routines.
 **/
static s32 e1000_set_d3_lplu_state_ich8lan(struct e1000_hw *hw, bool active)
{
	struct e1000_phy_info *phy = &hw->phy;
	u32 phy_ctrl;
	s32 ret_val;
	u16 data;

	phy_ctrl = er32(PHY_CTRL);

	if (!active) {
		phy_ctrl &= ~E1000_PHY_CTRL_NOND0A_LPLU;
		ew32(PHY_CTRL, phy_ctrl);

		if (phy->type != e1000_phy_igp_3)
			return 0;

		/*
		 * LPLU and SmartSpeed are mutually exclusive.  LPLU is used
		 * during Dx states where the power conservation is most
		 * important.  During driver activity we should enable
		 * SmartSpeed, so performance is maintained.
		 */
		if (phy->smart_speed == e1000_smart_speed_on) {
			ret_val = e1e_rphy(hw, IGP01E1000_PHY_PORT_CONFIG,
					   &data);
			if (ret_val)
				return ret_val;

			data |= IGP01E1000_PSCFR_SMART_SPEED;
			ret_val = e1e_wphy(hw, IGP01E1000_PHY_PORT_CONFIG,
					   data);
			if (ret_val)
				return ret_val;
		} else if (phy->smart_speed == e1000_smart_speed_off) {
			ret_val = e1e_rphy(hw, IGP01E1000_PHY_PORT_CONFIG,
					   &data);
			if (ret_val)
				return ret_val;

			data &= ~IGP01E1000_PSCFR_SMART_SPEED;
			ret_val = e1e_wphy(hw, IGP01E1000_PHY_PORT_CONFIG,
					   data);
			if (ret_val)
				return ret_val;
		}
	} else if ((phy->autoneg_advertised == E1000_ALL_SPEED_DUPLEX) ||
		   (phy->autoneg_advertised == E1000_ALL_NOT_GIG) ||
		   (phy->autoneg_advertised == E1000_ALL_10_SPEED)) {
		phy_ctrl |= E1000_PHY_CTRL_NOND0A_LPLU;
		ew32(PHY_CTRL, phy_ctrl);

		if (phy->type != e1000_phy_igp_3)
			return 0;

		/*
		 * Call gig speed drop workaround on LPLU before accessing
		 * any PHY registers
		 */
		if (hw->mac.type == e1000_ich8lan)
			e1000e_gig_downshift_workaround_ich8lan(hw);

		/* When LPLU is enabled, we should disable SmartSpeed */
		ret_val = e1e_rphy(hw, IGP01E1000_PHY_PORT_CONFIG, &data);
		if (ret_val)
			return ret_val;

		data &= ~IGP01E1000_PSCFR_SMART_SPEED;
		ret_val = e1e_wphy(hw, IGP01E1000_PHY_PORT_CONFIG, data);
	}

	return 0;
}

/**
 *  e1000_valid_nvm_bank_detect_ich8lan - finds out the valid bank 0 or 1
 *  @hw: pointer to the HW structure
 *  @bank:  pointer to the variable that returns the active bank
 *
 *  Reads signature byte from the NVM using the flash access registers.
 *  Word 0x13 bits 15:14 = 10b indicate a valid signature for that bank.
 **/
static s32 e1000_valid_nvm_bank_detect_ich8lan(struct e1000_hw *hw, u32 *bank)
{
	u32 eecd;
	struct e1000_nvm_info *nvm = &hw->nvm;
	u32 bank1_offset = nvm->flash_bank_size * sizeof(u16);
	u32 act_offset = E1000_ICH_NVM_SIG_WORD * 2 + 1;
	u8 sig_byte = 0;
	s32 ret_val = 0;

	switch (hw->mac.type) {
	case e1000_ich8lan:
	case e1000_ich9lan:
		eecd = er32(EECD);
		if ((eecd & E1000_EECD_SEC1VAL_VALID_MASK) ==
		    E1000_EECD_SEC1VAL_VALID_MASK) {
			if (eecd & E1000_EECD_SEC1VAL)
				*bank = 1;
			else
				*bank = 0;

			return 0;
		}
		e_dbg("Unable to determine valid NVM bank via EEC - "
		       "reading flash signature\n");
		/* fall-thru */
	default:
		/* set bank to 0 in case flash read fails */
		*bank = 0;

		/* Check bank 0 */
		ret_val = e1000_read_flash_byte_ich8lan(hw, act_offset,
		                                        &sig_byte);
		if (ret_val)
			return ret_val;
		if ((sig_byte & E1000_ICH_NVM_VALID_SIG_MASK) ==
		    E1000_ICH_NVM_SIG_VALUE) {
			*bank = 0;
			return 0;
		}

		/* Check bank 1 */
		ret_val = e1000_read_flash_byte_ich8lan(hw, act_offset +
		                                        bank1_offset,
		                                        &sig_byte);
		if (ret_val)
			return ret_val;
		if ((sig_byte & E1000_ICH_NVM_VALID_SIG_MASK) ==
		    E1000_ICH_NVM_SIG_VALUE) {
			*bank = 1;
			return 0;
		}

		e_dbg("ERROR: No valid NVM bank present\n");
		return -E1000_ERR_NVM;
	}

	return 0;
}

/**
 *  e1000_read_nvm_ich8lan - Read word(s) from the NVM
 *  @hw: pointer to the HW structure
 *  @offset: The offset (in bytes) of the word(s) to read.
 *  @words: Size of data to read in words
 *  @data: Pointer to the word(s) to read at offset.
 *
 *  Reads a word(s) from the NVM using the flash access registers.
 **/
static s32 e1000_read_nvm_ich8lan(struct e1000_hw *hw, u16 offset, u16 words,
				  u16 *data)
{
	struct e1000_nvm_info *nvm = &hw->nvm;
	struct e1000_dev_spec_ich8lan *dev_spec = &hw->dev_spec.ich8lan;
	u32 act_offset;
	s32 ret_val = 0;
	u32 bank = 0;
	u16 i, word;

	if ((offset >= nvm->word_size) || (words > nvm->word_size - offset) ||
	    (words == 0)) {
		e_dbg("nvm parameter(s) out of bounds\n");
		ret_val = -E1000_ERR_NVM;
		goto out;
	}

	nvm->ops.acquire(hw);

	ret_val = e1000_valid_nvm_bank_detect_ich8lan(hw, &bank);
	if (ret_val) {
		e_dbg("Could not detect valid bank, assuming bank 0\n");
		bank = 0;
	}

	act_offset = (bank) ? nvm->flash_bank_size : 0;
	act_offset += offset;

	ret_val = 0;
	for (i = 0; i < words; i++) {
		if ((dev_spec->shadow_ram) &&
		    (dev_spec->shadow_ram[offset+i].modified)) {
			data[i] = dev_spec->shadow_ram[offset+i].value;
		} else {
			ret_val = e1000_read_flash_word_ich8lan(hw,
								act_offset + i,
								&word);
			if (ret_val)
				break;
			data[i] = word;
		}
	}

	nvm->ops.release(hw);

out:
	if (ret_val)
		e_dbg("NVM read error: %d\n", ret_val);

	return ret_val;
}

/**
 *  e1000_flash_cycle_init_ich8lan - Initialize flash
 *  @hw: pointer to the HW structure
 *
 *  This function does initial flash setup so that a new read/write/erase cycle
 *  can be started.
 **/
static s32 e1000_flash_cycle_init_ich8lan(struct e1000_hw *hw)
{
	union ich8_hws_flash_status hsfsts;
	s32 ret_val = -E1000_ERR_NVM;

	hsfsts.regval = er16flash(ICH_FLASH_HSFSTS);

	/* Check if the flash descriptor is valid */
	if (hsfsts.hsf_status.fldesvalid == 0) {
		e_dbg("Flash descriptor invalid.  "
			 "SW Sequencing must be used.\n");
		return -E1000_ERR_NVM;
	}

	/* Clear FCERR and DAEL in hw status by writing 1 */
	hsfsts.hsf_status.flcerr = 1;
	hsfsts.hsf_status.dael = 1;

	ew16flash(ICH_FLASH_HSFSTS, hsfsts.regval);

	/*
	 * Either we should have a hardware SPI cycle in progress
	 * bit to check against, in order to start a new cycle or
	 * FDONE bit should be changed in the hardware so that it
	 * is 1 after hardware reset, which can then be used as an
	 * indication whether a cycle is in progress or has been
	 * completed.
	 */

	if (hsfsts.hsf_status.flcinprog == 0) {
		/*
		 * There is no cycle running at present,
		 * so we can start a cycle.
		 * Begin by setting Flash Cycle Done.
		 */
		hsfsts.hsf_status.flcdone = 1;
		ew16flash(ICH_FLASH_HSFSTS, hsfsts.regval);
		ret_val = 0;
	} else {
		s32 i = 0;

		/*
		 * Otherwise poll for sometime so the current
		 * cycle has a chance to end before giving up.
		 */
		for (i = 0; i < ICH_FLASH_READ_COMMAND_TIMEOUT; i++) {
			hsfsts.regval = __er16flash(hw, ICH_FLASH_HSFSTS);
			if (hsfsts.hsf_status.flcinprog == 0) {
				ret_val = 0;
				break;
			}
			udelay(1);
		}
		if (ret_val == 0) {
			/*
			 * Successful in waiting for previous cycle to timeout,
			 * now set the Flash Cycle Done.
			 */
			hsfsts.hsf_status.flcdone = 1;
			ew16flash(ICH_FLASH_HSFSTS, hsfsts.regval);
		} else {
			e_dbg("Flash controller busy, cannot get access\n");
		}
	}

	return ret_val;
}

/**
 *  e1000_flash_cycle_ich8lan - Starts flash cycle (read/write/erase)
 *  @hw: pointer to the HW structure
 *  @timeout: maximum time to wait for completion
 *
 *  This function starts a flash cycle and waits for its completion.
 **/
static s32 e1000_flash_cycle_ich8lan(struct e1000_hw *hw, u32 timeout)
{
	union ich8_hws_flash_ctrl hsflctl;
	union ich8_hws_flash_status hsfsts;
	s32 ret_val = -E1000_ERR_NVM;
	u32 i = 0;

	/* Start a cycle by writing 1 in Flash Cycle Go in Hw Flash Control */
	hsflctl.regval = er16flash(ICH_FLASH_HSFCTL);
	hsflctl.hsf_ctrl.flcgo = 1;
	ew16flash(ICH_FLASH_HSFCTL, hsflctl.regval);

	/* wait till FDONE bit is set to 1 */
	do {
		hsfsts.regval = er16flash(ICH_FLASH_HSFSTS);
		if (hsfsts.hsf_status.flcdone == 1)
			break;
		udelay(1);
	} while (i++ < timeout);

	if (hsfsts.hsf_status.flcdone == 1 && hsfsts.hsf_status.flcerr == 0)
		return 0;

	return ret_val;
}

/**
 *  e1000_read_flash_word_ich8lan - Read word from flash
 *  @hw: pointer to the HW structure
 *  @offset: offset to data location
 *  @data: pointer to the location for storing the data
 *
 *  Reads the flash word at offset into data.  Offset is converted
 *  to bytes before read.
 **/
static s32 e1000_read_flash_word_ich8lan(struct e1000_hw *hw, u32 offset,
					 u16 *data)
{
	/* Must convert offset into bytes. */
	offset <<= 1;

	return e1000_read_flash_data_ich8lan(hw, offset, 2, data);
}

/**
 *  e1000_read_flash_byte_ich8lan - Read byte from flash
 *  @hw: pointer to the HW structure
 *  @offset: The offset of the byte to read.
 *  @data: Pointer to a byte to store the value read.
 *
 *  Reads a single byte from the NVM using the flash access registers.
 **/
static s32 e1000_read_flash_byte_ich8lan(struct e1000_hw *hw, u32 offset,
					 u8 *data)
{
	s32 ret_val;
	u16 word = 0;

	ret_val = e1000_read_flash_data_ich8lan(hw, offset, 1, &word);
	if (ret_val)
		return ret_val;

	*data = (u8)word;

	return 0;
}

/**
 *  e1000_read_flash_data_ich8lan - Read byte or word from NVM
 *  @hw: pointer to the HW structure
 *  @offset: The offset (in bytes) of the byte or word to read.
 *  @size: Size of data to read, 1=byte 2=word
 *  @data: Pointer to the word to store the value read.
 *
 *  Reads a byte or word from the NVM using the flash access registers.
 **/
static s32 e1000_read_flash_data_ich8lan(struct e1000_hw *hw, u32 offset,
					 u8 size, u16 *data)
{
	union ich8_hws_flash_status hsfsts;
	union ich8_hws_flash_ctrl hsflctl;
	u32 flash_linear_addr;
	u32 flash_data = 0;
	s32 ret_val = -E1000_ERR_NVM;
	u8 count = 0;

	if (size < 1  || size > 2 || offset > ICH_FLASH_LINEAR_ADDR_MASK)
		return -E1000_ERR_NVM;

	flash_linear_addr = (ICH_FLASH_LINEAR_ADDR_MASK & offset) +
			    hw->nvm.flash_base_addr;

	do {
		udelay(1);
		/* Steps */
		ret_val = e1000_flash_cycle_init_ich8lan(hw);
		if (ret_val != 0)
			break;

		hsflctl.regval = er16flash(ICH_FLASH_HSFCTL);
		/* 0b/1b corresponds to 1 or 2 byte size, respectively. */
		hsflctl.hsf_ctrl.fldbcount = size - 1;
		hsflctl.hsf_ctrl.flcycle = ICH_CYCLE_READ;
		ew16flash(ICH_FLASH_HSFCTL, hsflctl.regval);

		ew32flash(ICH_FLASH_FADDR, flash_linear_addr);

		ret_val = e1000_flash_cycle_ich8lan(hw,
						ICH_FLASH_READ_COMMAND_TIMEOUT);

		/*
		 * Check if FCERR is set to 1, if set to 1, clear it
		 * and try the whole sequence a few more times, else
		 * read in (shift in) the Flash Data0, the order is
		 * least significant byte first msb to lsb
		 */
		if (ret_val == 0) {
			flash_data = er32flash(ICH_FLASH_FDATA0);
			if (size == 1)
				*data = (u8)(flash_data & 0x000000FF);
			else if (size == 2)
				*data = (u16)(flash_data & 0x0000FFFF);
			break;
		} else {
			/*
			 * If we've gotten here, then things are probably
			 * completely hosed, but if the error condition is
			 * detected, it won't hurt to give it another try...
			 * ICH_FLASH_CYCLE_REPEAT_COUNT times.
			 */
			hsfsts.regval = er16flash(ICH_FLASH_HSFSTS);
			if (hsfsts.hsf_status.flcerr == 1) {
				/* Repeat for some time before giving up. */
				continue;
			} else if (hsfsts.hsf_status.flcdone == 0) {
				e_dbg("Timeout error - flash cycle "
					 "did not complete.\n");
				break;
			}
		}
	} while (count++ < ICH_FLASH_CYCLE_REPEAT_COUNT);

	return ret_val;
}

/**
 *  e1000_write_nvm_ich8lan - Write word(s) to the NVM
 *  @hw: pointer to the HW structure
 *  @offset: The offset (in bytes) of the word(s) to write.
 *  @words: Size of data to write in words
 *  @data: Pointer to the word(s) to write at offset.
 *
 *  Writes a byte or word to the NVM using the flash access registers.
 **/
static s32 e1000_write_nvm_ich8lan(struct e1000_hw *hw, u16 offset, u16 words,
				   u16 *data)
{
	struct e1000_nvm_info *nvm = &hw->nvm;
	struct e1000_dev_spec_ich8lan *dev_spec = &hw->dev_spec.ich8lan;
	u16 i;

	if ((offset >= nvm->word_size) || (words > nvm->word_size - offset) ||
	    (words == 0)) {
		e_dbg("nvm parameter(s) out of bounds\n");
		return -E1000_ERR_NVM;
	}

	nvm->ops.acquire(hw);

	for (i = 0; i < words; i++) {
		dev_spec->shadow_ram[offset+i].modified = true;
		dev_spec->shadow_ram[offset+i].value = data[i];
	}

	nvm->ops.release(hw);

	return 0;
}

/**
 *  e1000_update_nvm_checksum_ich8lan - Update the checksum for NVM
 *  @hw: pointer to the HW structure
 *
 *  The NVM checksum is updated by calling the generic update_nvm_checksum,
 *  which writes the checksum to the shadow ram.  The changes in the shadow
 *  ram are then committed to the EEPROM by processing each bank at a time
 *  checking for the modified bit and writing only the pending changes.
 *  After a successful commit, the shadow ram is cleared and is ready for
 *  future writes.
 **/
static s32 e1000_update_nvm_checksum_ich8lan(struct e1000_hw *hw)
{
	struct e1000_nvm_info *nvm = &hw->nvm;
	struct e1000_dev_spec_ich8lan *dev_spec = &hw->dev_spec.ich8lan;
	u32 i, act_offset, new_bank_offset, old_bank_offset, bank;
	s32 ret_val;
	u16 data;

	ret_val = e1000e_update_nvm_checksum_generic(hw);
	if (ret_val)
		goto out;

	if (nvm->type != e1000_nvm_flash_sw)
		goto out;

	nvm->ops.acquire(hw);

	/*
	 * We're writing to the opposite bank so if we're on bank 1,
	 * write to bank 0 etc.  We also need to erase the segment that
	 * is going to be written
	 */
	ret_val =  e1000_valid_nvm_bank_detect_ich8lan(hw, &bank);
	if (ret_val) {
		e_dbg("Could not detect valid bank, assuming bank 0\n");
		bank = 0;
	}

	if (bank == 0) {
		new_bank_offset = nvm->flash_bank_size;
		old_bank_offset = 0;
		ret_val = e1000_erase_flash_bank_ich8lan(hw, 1);
		if (ret_val)
			goto release;
	} else {
		old_bank_offset = nvm->flash_bank_size;
		new_bank_offset = 0;
		ret_val = e1000_erase_flash_bank_ich8lan(hw, 0);
		if (ret_val)
			goto release;
	}

	for (i = 0; i < E1000_ICH8_SHADOW_RAM_WORDS; i++) {
		/*
		 * Determine whether to write the value stored
		 * in the other NVM bank or a modified value stored
		 * in the shadow RAM
		 */
		if (dev_spec->shadow_ram[i].modified) {
			data = dev_spec->shadow_ram[i].value;
		} else {
			ret_val = e1000_read_flash_word_ich8lan(hw, i +
			                                        old_bank_offset,
			                                        &data);
			if (ret_val)
				break;
		}

		/*
		 * If the word is 0x13, then make sure the signature bits
		 * (15:14) are 11b until the commit has completed.
		 * This will allow us to write 10b which indicates the
		 * signature is valid.  We want to do this after the write
		 * has completed so that we don't mark the segment valid
		 * while the write is still in progress
		 */
		if (i == E1000_ICH_NVM_SIG_WORD)
			data |= E1000_ICH_NVM_SIG_MASK;

		/* Convert offset to bytes. */
		act_offset = (i + new_bank_offset) << 1;

		udelay(100);
		/* Write the bytes to the new bank. */
		ret_val = e1000_retry_write_flash_byte_ich8lan(hw,
							       act_offset,
							       (u8)data);
		if (ret_val)
			break;

		udelay(100);
		ret_val = e1000_retry_write_flash_byte_ich8lan(hw,
							  act_offset + 1,
							  (u8)(data >> 8));
		if (ret_val)
			break;
	}

	/*
	 * Don't bother writing the segment valid bits if sector
	 * programming failed.
	 */
	if (ret_val) {
		/* Possibly read-only, see e1000e_write_protect_nvm_ich8lan() */
		e_dbg("Flash commit failed.\n");
		goto release;
	}

	/*
	 * Finally validate the new segment by setting bit 15:14
	 * to 10b in word 0x13 , this can be done without an
	 * erase as well since these bits are 11 to start with
	 * and we need to change bit 14 to 0b
	 */
	act_offset = new_bank_offset + E1000_ICH_NVM_SIG_WORD;
	ret_val = e1000_read_flash_word_ich8lan(hw, act_offset, &data);
	if (ret_val)
		goto release;

	data &= 0xBFFF;
	ret_val = e1000_retry_write_flash_byte_ich8lan(hw,
						       act_offset * 2 + 1,
						       (u8)(data >> 8));
	if (ret_val)
		goto release;

	/*
	 * And invalidate the previously valid segment by setting
	 * its signature word (0x13) high_byte to 0b. This can be
	 * done without an erase because flash erase sets all bits
	 * to 1's. We can write 1's to 0's without an erase
	 */
	act_offset = (old_bank_offset + E1000_ICH_NVM_SIG_WORD) * 2 + 1;
	ret_val = e1000_retry_write_flash_byte_ich8lan(hw, act_offset, 0);
	if (ret_val)
		goto release;

	/* Great!  Everything worked, we can now clear the cached entries. */
	for (i = 0; i < E1000_ICH8_SHADOW_RAM_WORDS; i++) {
		dev_spec->shadow_ram[i].modified = false;
		dev_spec->shadow_ram[i].value = 0xFFFF;
	}

release:
	nvm->ops.release(hw);

	/*
	 * Reload the EEPROM, or else modifications will not appear
	 * until after the next adapter reset.
	 */
	if (!ret_val) {
		e1000e_reload_nvm(hw);
<<<<<<< HEAD
		msleep(10);
=======
		usleep_range(10000, 20000);
>>>>>>> 02f8c6ae
	}

out:
	if (ret_val)
		e_dbg("NVM update error: %d\n", ret_val);

	return ret_val;
}

/**
 *  e1000_validate_nvm_checksum_ich8lan - Validate EEPROM checksum
 *  @hw: pointer to the HW structure
 *
 *  Check to see if checksum needs to be fixed by reading bit 6 in word 0x19.
 *  If the bit is 0, that the EEPROM had been modified, but the checksum was not
 *  calculated, in which case we need to calculate the checksum and set bit 6.
 **/
static s32 e1000_validate_nvm_checksum_ich8lan(struct e1000_hw *hw)
{
	s32 ret_val;
	u16 data;

	/*
	 * Read 0x19 and check bit 6.  If this bit is 0, the checksum
	 * needs to be fixed.  This bit is an indication that the NVM
	 * was prepared by OEM software and did not calculate the
	 * checksum...a likely scenario.
	 */
	ret_val = e1000_read_nvm(hw, 0x19, 1, &data);
	if (ret_val)
		return ret_val;

	if ((data & 0x40) == 0) {
		data |= 0x40;
		ret_val = e1000_write_nvm(hw, 0x19, 1, &data);
		if (ret_val)
			return ret_val;
		ret_val = e1000e_update_nvm_checksum(hw);
		if (ret_val)
			return ret_val;
	}

	return e1000e_validate_nvm_checksum_generic(hw);
}

/**
 *  e1000e_write_protect_nvm_ich8lan - Make the NVM read-only
 *  @hw: pointer to the HW structure
 *
 *  To prevent malicious write/erase of the NVM, set it to be read-only
 *  so that the hardware ignores all write/erase cycles of the NVM via
 *  the flash control registers.  The shadow-ram copy of the NVM will
 *  still be updated, however any updates to this copy will not stick
 *  across driver reloads.
 **/
void e1000e_write_protect_nvm_ich8lan(struct e1000_hw *hw)
{
	struct e1000_nvm_info *nvm = &hw->nvm;
	union ich8_flash_protected_range pr0;
	union ich8_hws_flash_status hsfsts;
	u32 gfpreg;

	nvm->ops.acquire(hw);

	gfpreg = er32flash(ICH_FLASH_GFPREG);

	/* Write-protect GbE Sector of NVM */
	pr0.regval = er32flash(ICH_FLASH_PR0);
	pr0.range.base = gfpreg & FLASH_GFPREG_BASE_MASK;
	pr0.range.limit = ((gfpreg >> 16) & FLASH_GFPREG_BASE_MASK);
	pr0.range.wpe = true;
	ew32flash(ICH_FLASH_PR0, pr0.regval);

	/*
	 * Lock down a subset of GbE Flash Control Registers, e.g.
	 * PR0 to prevent the write-protection from being lifted.
	 * Once FLOCKDN is set, the registers protected by it cannot
	 * be written until FLOCKDN is cleared by a hardware reset.
	 */
	hsfsts.regval = er16flash(ICH_FLASH_HSFSTS);
	hsfsts.hsf_status.flockdn = true;
	ew32flash(ICH_FLASH_HSFSTS, hsfsts.regval);

	nvm->ops.release(hw);
}

/**
 *  e1000_write_flash_data_ich8lan - Writes bytes to the NVM
 *  @hw: pointer to the HW structure
 *  @offset: The offset (in bytes) of the byte/word to read.
 *  @size: Size of data to read, 1=byte 2=word
 *  @data: The byte(s) to write to the NVM.
 *
 *  Writes one/two bytes to the NVM using the flash access registers.
 **/
static s32 e1000_write_flash_data_ich8lan(struct e1000_hw *hw, u32 offset,
					  u8 size, u16 data)
{
	union ich8_hws_flash_status hsfsts;
	union ich8_hws_flash_ctrl hsflctl;
	u32 flash_linear_addr;
	u32 flash_data = 0;
	s32 ret_val;
	u8 count = 0;

	if (size < 1 || size > 2 || data > size * 0xff ||
	    offset > ICH_FLASH_LINEAR_ADDR_MASK)
		return -E1000_ERR_NVM;

	flash_linear_addr = (ICH_FLASH_LINEAR_ADDR_MASK & offset) +
			    hw->nvm.flash_base_addr;

	do {
		udelay(1);
		/* Steps */
		ret_val = e1000_flash_cycle_init_ich8lan(hw);
		if (ret_val)
			break;

		hsflctl.regval = er16flash(ICH_FLASH_HSFCTL);
		/* 0b/1b corresponds to 1 or 2 byte size, respectively. */
		hsflctl.hsf_ctrl.fldbcount = size -1;
		hsflctl.hsf_ctrl.flcycle = ICH_CYCLE_WRITE;
		ew16flash(ICH_FLASH_HSFCTL, hsflctl.regval);

		ew32flash(ICH_FLASH_FADDR, flash_linear_addr);

		if (size == 1)
			flash_data = (u32)data & 0x00FF;
		else
			flash_data = (u32)data;

		ew32flash(ICH_FLASH_FDATA0, flash_data);

		/*
		 * check if FCERR is set to 1 , if set to 1, clear it
		 * and try the whole sequence a few more times else done
		 */
		ret_val = e1000_flash_cycle_ich8lan(hw,
					       ICH_FLASH_WRITE_COMMAND_TIMEOUT);
		if (!ret_val)
			break;

		/*
		 * If we're here, then things are most likely
		 * completely hosed, but if the error condition
		 * is detected, it won't hurt to give it another
		 * try...ICH_FLASH_CYCLE_REPEAT_COUNT times.
		 */
		hsfsts.regval = er16flash(ICH_FLASH_HSFSTS);
		if (hsfsts.hsf_status.flcerr == 1)
			/* Repeat for some time before giving up. */
			continue;
		if (hsfsts.hsf_status.flcdone == 0) {
			e_dbg("Timeout error - flash cycle "
				 "did not complete.");
			break;
		}
	} while (count++ < ICH_FLASH_CYCLE_REPEAT_COUNT);

	return ret_val;
}

/**
 *  e1000_write_flash_byte_ich8lan - Write a single byte to NVM
 *  @hw: pointer to the HW structure
 *  @offset: The index of the byte to read.
 *  @data: The byte to write to the NVM.
 *
 *  Writes a single byte to the NVM using the flash access registers.
 **/
static s32 e1000_write_flash_byte_ich8lan(struct e1000_hw *hw, u32 offset,
					  u8 data)
{
	u16 word = (u16)data;

	return e1000_write_flash_data_ich8lan(hw, offset, 1, word);
}

/**
 *  e1000_retry_write_flash_byte_ich8lan - Writes a single byte to NVM
 *  @hw: pointer to the HW structure
 *  @offset: The offset of the byte to write.
 *  @byte: The byte to write to the NVM.
 *
 *  Writes a single byte to the NVM using the flash access registers.
 *  Goes through a retry algorithm before giving up.
 **/
static s32 e1000_retry_write_flash_byte_ich8lan(struct e1000_hw *hw,
						u32 offset, u8 byte)
{
	s32 ret_val;
	u16 program_retries;

	ret_val = e1000_write_flash_byte_ich8lan(hw, offset, byte);
	if (!ret_val)
		return ret_val;

	for (program_retries = 0; program_retries < 100; program_retries++) {
		e_dbg("Retrying Byte %2.2X at offset %u\n", byte, offset);
		udelay(100);
		ret_val = e1000_write_flash_byte_ich8lan(hw, offset, byte);
		if (!ret_val)
			break;
	}
	if (program_retries == 100)
		return -E1000_ERR_NVM;

	return 0;
}

/**
 *  e1000_erase_flash_bank_ich8lan - Erase a bank (4k) from NVM
 *  @hw: pointer to the HW structure
 *  @bank: 0 for first bank, 1 for second bank, etc.
 *
 *  Erases the bank specified. Each bank is a 4k block. Banks are 0 based.
 *  bank N is 4096 * N + flash_reg_addr.
 **/
static s32 e1000_erase_flash_bank_ich8lan(struct e1000_hw *hw, u32 bank)
{
	struct e1000_nvm_info *nvm = &hw->nvm;
	union ich8_hws_flash_status hsfsts;
	union ich8_hws_flash_ctrl hsflctl;
	u32 flash_linear_addr;
	/* bank size is in 16bit words - adjust to bytes */
	u32 flash_bank_size = nvm->flash_bank_size * 2;
	s32 ret_val;
	s32 count = 0;
	s32 j, iteration, sector_size;

	hsfsts.regval = er16flash(ICH_FLASH_HSFSTS);

	/*
	 * Determine HW Sector size: Read BERASE bits of hw flash status
	 * register
	 * 00: The Hw sector is 256 bytes, hence we need to erase 16
	 *     consecutive sectors.  The start index for the nth Hw sector
	 *     can be calculated as = bank * 4096 + n * 256
	 * 01: The Hw sector is 4K bytes, hence we need to erase 1 sector.
	 *     The start index for the nth Hw sector can be calculated
	 *     as = bank * 4096
	 * 10: The Hw sector is 8K bytes, nth sector = bank * 8192
	 *     (ich9 only, otherwise error condition)
	 * 11: The Hw sector is 64K bytes, nth sector = bank * 65536
	 */
	switch (hsfsts.hsf_status.berasesz) {
	case 0:
		/* Hw sector size 256 */
		sector_size = ICH_FLASH_SEG_SIZE_256;
		iteration = flash_bank_size / ICH_FLASH_SEG_SIZE_256;
		break;
	case 1:
		sector_size = ICH_FLASH_SEG_SIZE_4K;
		iteration = 1;
		break;
	case 2:
		sector_size = ICH_FLASH_SEG_SIZE_8K;
		iteration = 1;
		break;
	case 3:
		sector_size = ICH_FLASH_SEG_SIZE_64K;
		iteration = 1;
		break;
	default:
		return -E1000_ERR_NVM;
	}

	/* Start with the base address, then add the sector offset. */
	flash_linear_addr = hw->nvm.flash_base_addr;
	flash_linear_addr += (bank) ? flash_bank_size : 0;

	for (j = 0; j < iteration ; j++) {
		do {
			/* Steps */
			ret_val = e1000_flash_cycle_init_ich8lan(hw);
			if (ret_val)
				return ret_val;

			/*
			 * Write a value 11 (block Erase) in Flash
			 * Cycle field in hw flash control
			 */
			hsflctl.regval = er16flash(ICH_FLASH_HSFCTL);
			hsflctl.hsf_ctrl.flcycle = ICH_CYCLE_ERASE;
			ew16flash(ICH_FLASH_HSFCTL, hsflctl.regval);

			/*
			 * Write the last 24 bits of an index within the
			 * block into Flash Linear address field in Flash
			 * Address.
			 */
			flash_linear_addr += (j * sector_size);
			ew32flash(ICH_FLASH_FADDR, flash_linear_addr);

			ret_val = e1000_flash_cycle_ich8lan(hw,
					       ICH_FLASH_ERASE_COMMAND_TIMEOUT);
			if (ret_val == 0)
				break;

			/*
			 * Check if FCERR is set to 1.  If 1,
			 * clear it and try the whole sequence
			 * a few more times else Done
			 */
			hsfsts.regval = er16flash(ICH_FLASH_HSFSTS);
			if (hsfsts.hsf_status.flcerr == 1)
				/* repeat for some time before giving up */
				continue;
			else if (hsfsts.hsf_status.flcdone == 0)
				return ret_val;
		} while (++count < ICH_FLASH_CYCLE_REPEAT_COUNT);
	}

	return 0;
}

/**
 *  e1000_valid_led_default_ich8lan - Set the default LED settings
 *  @hw: pointer to the HW structure
 *  @data: Pointer to the LED settings
 *
 *  Reads the LED default settings from the NVM to data.  If the NVM LED
 *  settings is all 0's or F's, set the LED default to a valid LED default
 *  setting.
 **/
static s32 e1000_valid_led_default_ich8lan(struct e1000_hw *hw, u16 *data)
{
	s32 ret_val;

	ret_val = e1000_read_nvm(hw, NVM_ID_LED_SETTINGS, 1, data);
	if (ret_val) {
		e_dbg("NVM Read Error\n");
		return ret_val;
	}

	if (*data == ID_LED_RESERVED_0000 ||
	    *data == ID_LED_RESERVED_FFFF)
		*data = ID_LED_DEFAULT_ICH8LAN;

	return 0;
}

/**
 *  e1000_id_led_init_pchlan - store LED configurations
 *  @hw: pointer to the HW structure
 *
 *  PCH does not control LEDs via the LEDCTL register, rather it uses
 *  the PHY LED configuration register.
 *
 *  PCH also does not have an "always on" or "always off" mode which
 *  complicates the ID feature.  Instead of using the "on" mode to indicate
 *  in ledctl_mode2 the LEDs to use for ID (see e1000e_id_led_init()),
 *  use "link_up" mode.  The LEDs will still ID on request if there is no
 *  link based on logic in e1000_led_[on|off]_pchlan().
 **/
static s32 e1000_id_led_init_pchlan(struct e1000_hw *hw)
{
	struct e1000_mac_info *mac = &hw->mac;
	s32 ret_val;
	const u32 ledctl_on = E1000_LEDCTL_MODE_LINK_UP;
	const u32 ledctl_off = E1000_LEDCTL_MODE_LINK_UP | E1000_PHY_LED0_IVRT;
	u16 data, i, temp, shift;

	/* Get default ID LED modes */
	ret_val = hw->nvm.ops.valid_led_default(hw, &data);
	if (ret_val)
		goto out;

	mac->ledctl_default = er32(LEDCTL);
	mac->ledctl_mode1 = mac->ledctl_default;
	mac->ledctl_mode2 = mac->ledctl_default;

	for (i = 0; i < 4; i++) {
		temp = (data >> (i << 2)) & E1000_LEDCTL_LED0_MODE_MASK;
		shift = (i * 5);
		switch (temp) {
		case ID_LED_ON1_DEF2:
		case ID_LED_ON1_ON2:
		case ID_LED_ON1_OFF2:
			mac->ledctl_mode1 &= ~(E1000_PHY_LED0_MASK << shift);
			mac->ledctl_mode1 |= (ledctl_on << shift);
			break;
		case ID_LED_OFF1_DEF2:
		case ID_LED_OFF1_ON2:
		case ID_LED_OFF1_OFF2:
			mac->ledctl_mode1 &= ~(E1000_PHY_LED0_MASK << shift);
			mac->ledctl_mode1 |= (ledctl_off << shift);
			break;
		default:
			/* Do nothing */
			break;
		}
		switch (temp) {
		case ID_LED_DEF1_ON2:
		case ID_LED_ON1_ON2:
		case ID_LED_OFF1_ON2:
			mac->ledctl_mode2 &= ~(E1000_PHY_LED0_MASK << shift);
			mac->ledctl_mode2 |= (ledctl_on << shift);
			break;
		case ID_LED_DEF1_OFF2:
		case ID_LED_ON1_OFF2:
		case ID_LED_OFF1_OFF2:
			mac->ledctl_mode2 &= ~(E1000_PHY_LED0_MASK << shift);
			mac->ledctl_mode2 |= (ledctl_off << shift);
			break;
		default:
			/* Do nothing */
			break;
		}
	}

out:
	return ret_val;
}

/**
 *  e1000_get_bus_info_ich8lan - Get/Set the bus type and width
 *  @hw: pointer to the HW structure
 *
 *  ICH8 use the PCI Express bus, but does not contain a PCI Express Capability
 *  register, so the the bus width is hard coded.
 **/
static s32 e1000_get_bus_info_ich8lan(struct e1000_hw *hw)
{
	struct e1000_bus_info *bus = &hw->bus;
	s32 ret_val;

	ret_val = e1000e_get_bus_info_pcie(hw);

	/*
	 * ICH devices are "PCI Express"-ish.  They have
	 * a configuration space, but do not contain
	 * PCI Express Capability registers, so bus width
	 * must be hardcoded.
	 */
	if (bus->width == e1000_bus_width_unknown)
		bus->width = e1000_bus_width_pcie_x1;

	return ret_val;
}

/**
 *  e1000_reset_hw_ich8lan - Reset the hardware
 *  @hw: pointer to the HW structure
 *
 *  Does a full reset of the hardware which includes a reset of the PHY and
 *  MAC.
 **/
static s32 e1000_reset_hw_ich8lan(struct e1000_hw *hw)
{
	struct e1000_dev_spec_ich8lan *dev_spec = &hw->dev_spec.ich8lan;
	u16 reg;
	u32 ctrl, kab;
	s32 ret_val;

	/*
	 * Prevent the PCI-E bus from sticking if there is no TLP connection
	 * on the last TLP read/write transaction when MAC is reset.
	 */
	ret_val = e1000e_disable_pcie_master(hw);
	if (ret_val)
		e_dbg("PCI-E Master disable polling has failed.\n");

	e_dbg("Masking off all interrupts\n");
	ew32(IMC, 0xffffffff);

	/*
	 * Disable the Transmit and Receive units.  Then delay to allow
	 * any pending transactions to complete before we hit the MAC
	 * with the global reset.
	 */
	ew32(RCTL, 0);
	ew32(TCTL, E1000_TCTL_PSP);
	e1e_flush();

	usleep_range(10000, 20000);

	/* Workaround for ICH8 bit corruption issue in FIFO memory */
	if (hw->mac.type == e1000_ich8lan) {
		/* Set Tx and Rx buffer allocation to 8k apiece. */
		ew32(PBA, E1000_PBA_8K);
		/* Set Packet Buffer Size to 16k. */
		ew32(PBS, E1000_PBS_16K);
	}

	if (hw->mac.type == e1000_pchlan) {
		/* Save the NVM K1 bit setting*/
		ret_val = e1000_read_nvm(hw, E1000_NVM_K1_CONFIG, 1, &reg);
		if (ret_val)
			return ret_val;

		if (reg & E1000_NVM_K1_ENABLE)
			dev_spec->nvm_k1_enabled = true;
		else
			dev_spec->nvm_k1_enabled = false;
	}

	ctrl = er32(CTRL);

	if (!e1000_check_reset_block(hw)) {
		/*
		 * Full-chip reset requires MAC and PHY reset at the same
		 * time to make sure the interface between MAC and the
		 * external PHY is reset.
		 */
		ctrl |= E1000_CTRL_PHY_RST;

		/*
		 * Gate automatic PHY configuration by hardware on
		 * non-managed 82579
		 */
		if ((hw->mac.type == e1000_pch2lan) &&
		    !(er32(FWSM) & E1000_ICH_FWSM_FW_VALID))
			e1000_gate_hw_phy_config_ich8lan(hw, true);
	}
	ret_val = e1000_acquire_swflag_ich8lan(hw);
	e_dbg("Issuing a global reset to ich8lan\n");
	ew32(CTRL, (ctrl | E1000_CTRL_RST));
	msleep(20);

	if (!ret_val)
		mutex_unlock(&swflag_mutex);

<<<<<<< HEAD
	if (ctrl & E1000_CTRL_PHY_RST) {  
=======
	if (ctrl & E1000_CTRL_PHY_RST) {
>>>>>>> 02f8c6ae
		ret_val = hw->phy.ops.get_cfg_done(hw);
		if (ret_val)
			goto out;

		ret_val = e1000_post_phy_reset_ich8lan(hw);
		if (ret_val)
			goto out;
	}

	/*
	 * For PCH, this write will make sure that any noise
	 * will be detected as a CRC error and be dropped rather than show up
	 * as a bad packet to the DMA engine.
	 */
	if (hw->mac.type == e1000_pchlan)
		ew32(CRC_OFFSET, 0x65656565);

	ew32(IMC, 0xffffffff);
	er32(ICR);

	kab = er32(KABGTXD);
	kab |= E1000_KABGTXD_BGSQLBIAS;
	ew32(KABGTXD, kab);

out:
	return ret_val;
}

/**
 *  e1000_init_hw_ich8lan - Initialize the hardware
 *  @hw: pointer to the HW structure
 *
 *  Prepares the hardware for transmit and receive by doing the following:
 *   - initialize hardware bits
 *   - initialize LED identification
 *   - setup receive address registers
 *   - setup flow control
 *   - setup transmit descriptors
 *   - clear statistics
 **/
static s32 e1000_init_hw_ich8lan(struct e1000_hw *hw)
{
	struct e1000_mac_info *mac = &hw->mac;
	u32 ctrl_ext, txdctl, snoop;
	s32 ret_val;
	u16 i;

	e1000_initialize_hw_bits_ich8lan(hw);

	/* Initialize identification LED */
	ret_val = mac->ops.id_led_init(hw);
	if (ret_val)
		e_dbg("Error initializing identification LED\n");
		/* This is not fatal and we should not stop init due to this */

	/* Setup the receive address. */
	e1000e_init_rx_addrs(hw, mac->rar_entry_count);

	/* Zero out the Multicast HASH table */
	e_dbg("Zeroing the MTA\n");
	for (i = 0; i < mac->mta_reg_count; i++)
		E1000_WRITE_REG_ARRAY(hw, E1000_MTA, i, 0);

	/*
	 * The 82578 Rx buffer will stall if wakeup is enabled in host and
	 * the ME.  Disable wakeup by clearing the host wakeup bit.
	 * Reset the phy after disabling host wakeup to reset the Rx buffer.
	 */
	if (hw->phy.type == e1000_phy_82578) {
<<<<<<< HEAD
		e1e_rphy(hw, BM_PORT_GEN_CFG, &i);
		i &= ~BM_WUC_HOST_WU_BIT;
		e1e_wphy(hw, BM_PORT_GEN_CFG, i);
=======
		e1e_rphy(hw, BM_WUC, &i);
>>>>>>> 02f8c6ae
		ret_val = e1000_phy_hw_reset_ich8lan(hw);
		if (ret_val)
			return ret_val;
	}

	/* Setup link and flow control */
	ret_val = e1000_setup_link_ich8lan(hw);

	/* Set the transmit descriptor write-back policy for both queues */
	txdctl = er32(TXDCTL(0));
	txdctl = (txdctl & ~E1000_TXDCTL_WTHRESH) |
		 E1000_TXDCTL_FULL_TX_DESC_WB;
	txdctl = (txdctl & ~E1000_TXDCTL_PTHRESH) |
		 E1000_TXDCTL_MAX_TX_DESC_PREFETCH;
	ew32(TXDCTL(0), txdctl);
	txdctl = er32(TXDCTL(1));
	txdctl = (txdctl & ~E1000_TXDCTL_WTHRESH) |
		 E1000_TXDCTL_FULL_TX_DESC_WB;
	txdctl = (txdctl & ~E1000_TXDCTL_PTHRESH) |
		 E1000_TXDCTL_MAX_TX_DESC_PREFETCH;
	ew32(TXDCTL(1), txdctl);

	/*
	 * ICH8 has opposite polarity of no_snoop bits.
	 * By default, we should use snoop behavior.
	 */
	if (mac->type == e1000_ich8lan)
		snoop = PCIE_ICH8_SNOOP_ALL;
	else
		snoop = (u32) ~(PCIE_NO_SNOOP_ALL);
	e1000e_set_pcie_no_snoop(hw, snoop);

	ctrl_ext = er32(CTRL_EXT);
	ctrl_ext |= E1000_CTRL_EXT_RO_DIS;
	ew32(CTRL_EXT, ctrl_ext);

	/*
	 * Clear all of the statistics registers (clear on read).  It is
	 * important that we do this after we have tried to establish link
	 * because the symbol error count will increment wildly if there
	 * is no link.
	 */
	e1000_clear_hw_cntrs_ich8lan(hw);

	return 0;
}
/**
 *  e1000_initialize_hw_bits_ich8lan - Initialize required hardware bits
 *  @hw: pointer to the HW structure
 *
 *  Sets/Clears required hardware bits necessary for correctly setting up the
 *  hardware for transmit and receive.
 **/
static void e1000_initialize_hw_bits_ich8lan(struct e1000_hw *hw)
{
	u32 reg;

	/* Extended Device Control */
	reg = er32(CTRL_EXT);
	reg |= (1 << 22);
	/* Enable PHY low-power state when MAC is at D3 w/o WoL */
	if (hw->mac.type >= e1000_pchlan)
		reg |= E1000_CTRL_EXT_PHYPDEN;
	ew32(CTRL_EXT, reg);

	/* Transmit Descriptor Control 0 */
	reg = er32(TXDCTL(0));
	reg |= (1 << 22);
	ew32(TXDCTL(0), reg);

	/* Transmit Descriptor Control 1 */
	reg = er32(TXDCTL(1));
	reg |= (1 << 22);
	ew32(TXDCTL(1), reg);

	/* Transmit Arbitration Control 0 */
	reg = er32(TARC(0));
	if (hw->mac.type == e1000_ich8lan)
		reg |= (1 << 28) | (1 << 29);
	reg |= (1 << 23) | (1 << 24) | (1 << 26) | (1 << 27);
	ew32(TARC(0), reg);

	/* Transmit Arbitration Control 1 */
	reg = er32(TARC(1));
	if (er32(TCTL) & E1000_TCTL_MULR)
		reg &= ~(1 << 28);
	else
		reg |= (1 << 28);
	reg |= (1 << 24) | (1 << 26) | (1 << 30);
	ew32(TARC(1), reg);

	/* Device Status */
	if (hw->mac.type == e1000_ich8lan) {
		reg = er32(STATUS);
		reg &= ~(1 << 31);
		ew32(STATUS, reg);
	}

	/*
	 * work-around descriptor data corruption issue during nfs v2 udp
	 * traffic, just disable the nfs filtering capability
	 */
	reg = er32(RFCTL);
	reg |= (E1000_RFCTL_NFSW_DIS | E1000_RFCTL_NFSR_DIS);
	ew32(RFCTL, reg);
}

/**
 *  e1000_setup_link_ich8lan - Setup flow control and link settings
 *  @hw: pointer to the HW structure
 *
 *  Determines which flow control settings to use, then configures flow
 *  control.  Calls the appropriate media-specific link configuration
 *  function.  Assuming the adapter has a valid link partner, a valid link
 *  should be established.  Assumes the hardware has previously been reset
 *  and the transmitter and receiver are not enabled.
 **/
static s32 e1000_setup_link_ich8lan(struct e1000_hw *hw)
{
	s32 ret_val;

	if (e1000_check_reset_block(hw))
		return 0;

	/*
	 * ICH parts do not have a word in the NVM to determine
	 * the default flow control setting, so we explicitly
	 * set it to full.
	 */
	if (hw->fc.requested_mode == e1000_fc_default) {
		/* Workaround h/w hang when Tx flow control enabled */
		if (hw->mac.type == e1000_pchlan)
			hw->fc.requested_mode = e1000_fc_rx_pause;
		else
			hw->fc.requested_mode = e1000_fc_full;
	}

	/*
	 * Save off the requested flow control mode for use later.  Depending
	 * on the link partner's capabilities, we may or may not use this mode.
	 */
	hw->fc.current_mode = hw->fc.requested_mode;

	e_dbg("After fix-ups FlowControl is now = %x\n",
		hw->fc.current_mode);

	/* Continue to configure the copper link. */
	ret_val = e1000_setup_copper_link_ich8lan(hw);
	if (ret_val)
		return ret_val;

	ew32(FCTTV, hw->fc.pause_time);
	if ((hw->phy.type == e1000_phy_82578) ||
	    (hw->phy.type == e1000_phy_82579) ||
	    (hw->phy.type == e1000_phy_82577)) {
		ew32(FCRTV_PCH, hw->fc.refresh_time);

		ret_val = e1e_wphy(hw, PHY_REG(BM_PORT_CTRL_PAGE, 27),
				   hw->fc.pause_time);
		if (ret_val)
			return ret_val;
	}

	return e1000e_set_fc_watermarks(hw);
}

/**
 *  e1000_setup_copper_link_ich8lan - Configure MAC/PHY interface
 *  @hw: pointer to the HW structure
 *
 *  Configures the kumeran interface to the PHY to wait the appropriate time
 *  when polling the PHY, then call the generic setup_copper_link to finish
 *  configuring the copper link.
 **/
static s32 e1000_setup_copper_link_ich8lan(struct e1000_hw *hw)
{
	u32 ctrl;
	s32 ret_val;
	u16 reg_data;

	ctrl = er32(CTRL);
	ctrl |= E1000_CTRL_SLU;
	ctrl &= ~(E1000_CTRL_FRCSPD | E1000_CTRL_FRCDPX);
	ew32(CTRL, ctrl);

	/*
	 * Set the mac to wait the maximum time between each iteration
	 * and increase the max iterations when polling the phy;
	 * this fixes erroneous timeouts at 10Mbps.
	 */
	ret_val = e1000e_write_kmrn_reg(hw, E1000_KMRNCTRLSTA_TIMEOUTS, 0xFFFF);
	if (ret_val)
		return ret_val;
	ret_val = e1000e_read_kmrn_reg(hw, E1000_KMRNCTRLSTA_INBAND_PARAM,
	                               &reg_data);
	if (ret_val)
		return ret_val;
	reg_data |= 0x3F;
	ret_val = e1000e_write_kmrn_reg(hw, E1000_KMRNCTRLSTA_INBAND_PARAM,
	                                reg_data);
	if (ret_val)
		return ret_val;

	switch (hw->phy.type) {
	case e1000_phy_igp_3:
		ret_val = e1000e_copper_link_setup_igp(hw);
		if (ret_val)
			return ret_val;
		break;
	case e1000_phy_bm:
	case e1000_phy_82578:
		ret_val = e1000e_copper_link_setup_m88(hw);
		if (ret_val)
			return ret_val;
		break;
	case e1000_phy_82577:
	case e1000_phy_82579:
		ret_val = e1000_copper_link_setup_82577(hw);
		if (ret_val)
			return ret_val;
		break;
	case e1000_phy_ife:
		ret_val = e1e_rphy(hw, IFE_PHY_MDIX_CONTROL, &reg_data);
		if (ret_val)
			return ret_val;

		reg_data &= ~IFE_PMC_AUTO_MDIX;

		switch (hw->phy.mdix) {
		case 1:
			reg_data &= ~IFE_PMC_FORCE_MDIX;
			break;
		case 2:
			reg_data |= IFE_PMC_FORCE_MDIX;
			break;
		case 0:
		default:
			reg_data |= IFE_PMC_AUTO_MDIX;
			break;
		}
		ret_val = e1e_wphy(hw, IFE_PHY_MDIX_CONTROL, reg_data);
		if (ret_val)
			return ret_val;
		break;
	default:
		break;
	}
	return e1000e_setup_copper_link(hw);
}

/**
 *  e1000_get_link_up_info_ich8lan - Get current link speed and duplex
 *  @hw: pointer to the HW structure
 *  @speed: pointer to store current link speed
 *  @duplex: pointer to store the current link duplex
 *
 *  Calls the generic get_speed_and_duplex to retrieve the current link
 *  information and then calls the Kumeran lock loss workaround for links at
 *  gigabit speeds.
 **/
static s32 e1000_get_link_up_info_ich8lan(struct e1000_hw *hw, u16 *speed,
					  u16 *duplex)
{
	s32 ret_val;

	ret_val = e1000e_get_speed_and_duplex_copper(hw, speed, duplex);
	if (ret_val)
		return ret_val;

	if ((hw->mac.type == e1000_ich8lan) &&
	    (hw->phy.type == e1000_phy_igp_3) &&
	    (*speed == SPEED_1000)) {
		ret_val = e1000_kmrn_lock_loss_workaround_ich8lan(hw);
	}

	return ret_val;
}

/**
 *  e1000_kmrn_lock_loss_workaround_ich8lan - Kumeran workaround
 *  @hw: pointer to the HW structure
 *
 *  Work-around for 82566 Kumeran PCS lock loss:
 *  On link status change (i.e. PCI reset, speed change) and link is up and
 *  speed is gigabit-
 *    0) if workaround is optionally disabled do nothing
 *    1) wait 1ms for Kumeran link to come up
 *    2) check Kumeran Diagnostic register PCS lock loss bit
 *    3) if not set the link is locked (all is good), otherwise...
 *    4) reset the PHY
 *    5) repeat up to 10 times
 *  Note: this is only called for IGP3 copper when speed is 1gb.
 **/
static s32 e1000_kmrn_lock_loss_workaround_ich8lan(struct e1000_hw *hw)
{
	struct e1000_dev_spec_ich8lan *dev_spec = &hw->dev_spec.ich8lan;
	u32 phy_ctrl;
	s32 ret_val;
	u16 i, data;
	bool link;

	if (!dev_spec->kmrn_lock_loss_workaround_enabled)
		return 0;

	/*
	 * Make sure link is up before proceeding.  If not just return.
	 * Attempting this while link is negotiating fouled up link
	 * stability
	 */
	ret_val = e1000e_phy_has_link_generic(hw, 1, 0, &link);
	if (!link)
		return 0;

	for (i = 0; i < 10; i++) {
		/* read once to clear */
		ret_val = e1e_rphy(hw, IGP3_KMRN_DIAG, &data);
		if (ret_val)
			return ret_val;
		/* and again to get new status */
		ret_val = e1e_rphy(hw, IGP3_KMRN_DIAG, &data);
		if (ret_val)
			return ret_val;

		/* check for PCS lock */
		if (!(data & IGP3_KMRN_DIAG_PCS_LOCK_LOSS))
			return 0;

		/* Issue PHY reset */
		e1000_phy_hw_reset(hw);
		mdelay(5);
	}
	/* Disable GigE link negotiation */
	phy_ctrl = er32(PHY_CTRL);
	phy_ctrl |= (E1000_PHY_CTRL_GBE_DISABLE |
		     E1000_PHY_CTRL_NOND0A_GBE_DISABLE);
	ew32(PHY_CTRL, phy_ctrl);

	/*
	 * Call gig speed drop workaround on Gig disable before accessing
	 * any PHY registers
	 */
	e1000e_gig_downshift_workaround_ich8lan(hw);

	/* unable to acquire PCS lock */
	return -E1000_ERR_PHY;
}

/**
 *  e1000_set_kmrn_lock_loss_workaround_ich8lan - Set Kumeran workaround state
 *  @hw: pointer to the HW structure
 *  @state: boolean value used to set the current Kumeran workaround state
 *
 *  If ICH8, set the current Kumeran workaround state (enabled - true
 *  /disabled - false).
 **/
void e1000e_set_kmrn_lock_loss_workaround_ich8lan(struct e1000_hw *hw,
						 bool state)
{
	struct e1000_dev_spec_ich8lan *dev_spec = &hw->dev_spec.ich8lan;

	if (hw->mac.type != e1000_ich8lan) {
		e_dbg("Workaround applies to ICH8 only.\n");
		return;
	}

	dev_spec->kmrn_lock_loss_workaround_enabled = state;
}

/**
 *  e1000_ipg3_phy_powerdown_workaround_ich8lan - Power down workaround on D3
 *  @hw: pointer to the HW structure
 *
 *  Workaround for 82566 power-down on D3 entry:
 *    1) disable gigabit link
 *    2) write VR power-down enable
 *    3) read it back
 *  Continue if successful, else issue LCD reset and repeat
 **/
void e1000e_igp3_phy_powerdown_workaround_ich8lan(struct e1000_hw *hw)
{
	u32 reg;
	u16 data;
	u8  retry = 0;

	if (hw->phy.type != e1000_phy_igp_3)
		return;

	/* Try the workaround twice (if needed) */
	do {
		/* Disable link */
		reg = er32(PHY_CTRL);
		reg |= (E1000_PHY_CTRL_GBE_DISABLE |
			E1000_PHY_CTRL_NOND0A_GBE_DISABLE);
		ew32(PHY_CTRL, reg);

		/*
		 * Call gig speed drop workaround on Gig disable before
		 * accessing any PHY registers
		 */
		if (hw->mac.type == e1000_ich8lan)
			e1000e_gig_downshift_workaround_ich8lan(hw);

		/* Write VR power-down enable */
		e1e_rphy(hw, IGP3_VR_CTRL, &data);
		data &= ~IGP3_VR_CTRL_DEV_POWERDOWN_MODE_MASK;
		e1e_wphy(hw, IGP3_VR_CTRL, data | IGP3_VR_CTRL_MODE_SHUTDOWN);

		/* Read it back and test */
		e1e_rphy(hw, IGP3_VR_CTRL, &data);
		data &= IGP3_VR_CTRL_DEV_POWERDOWN_MODE_MASK;
		if ((data == IGP3_VR_CTRL_MODE_SHUTDOWN) || retry)
			break;

		/* Issue PHY reset and repeat at most one more time */
		reg = er32(CTRL);
		ew32(CTRL, reg | E1000_CTRL_PHY_RST);
		retry++;
	} while (retry);
}

/**
 *  e1000e_gig_downshift_workaround_ich8lan - WoL from S5 stops working
 *  @hw: pointer to the HW structure
 *
 *  Steps to take when dropping from 1Gb/s (eg. link cable removal (LSC),
 *  LPLU, Gig disable, MDIC PHY reset):
 *    1) Set Kumeran Near-end loopback
 *    2) Clear Kumeran Near-end loopback
 *  Should only be called for ICH8[m] devices with IGP_3 Phy.
 **/
void e1000e_gig_downshift_workaround_ich8lan(struct e1000_hw *hw)
{
	s32 ret_val;
	u16 reg_data;

	if ((hw->mac.type != e1000_ich8lan) ||
	    (hw->phy.type != e1000_phy_igp_3))
		return;

	ret_val = e1000e_read_kmrn_reg(hw, E1000_KMRNCTRLSTA_DIAG_OFFSET,
				      &reg_data);
	if (ret_val)
		return;
	reg_data |= E1000_KMRNCTRLSTA_DIAG_NELPBK;
	ret_val = e1000e_write_kmrn_reg(hw, E1000_KMRNCTRLSTA_DIAG_OFFSET,
				       reg_data);
	if (ret_val)
		return;
	reg_data &= ~E1000_KMRNCTRLSTA_DIAG_NELPBK;
	ret_val = e1000e_write_kmrn_reg(hw, E1000_KMRNCTRLSTA_DIAG_OFFSET,
				       reg_data);
}

/**
 *  e1000_suspend_workarounds_ich8lan - workarounds needed during S0->Sx
 *  @hw: pointer to the HW structure
 *
 *  During S0 to Sx transition, it is possible the link remains at gig
 *  instead of negotiating to a lower speed.  Before going to Sx, set
 *  'LPLU Enabled' and 'Gig Disable' to force link speed negotiation
 *  to a lower speed.  For PCH and newer parts, the OEM bits PHY register
 *  (LED, GbE disable and LPLU configurations) also needs to be written.
 **/
void e1000_suspend_workarounds_ich8lan(struct e1000_hw *hw)
{
	u32 phy_ctrl;
	s32 ret_val;

	phy_ctrl = er32(PHY_CTRL);
	phy_ctrl |= E1000_PHY_CTRL_D0A_LPLU | E1000_PHY_CTRL_GBE_DISABLE;
	ew32(PHY_CTRL, phy_ctrl);

	if (hw->mac.type >= e1000_pchlan) {
		e1000_oem_bits_config_ich8lan(hw, false);
		ret_val = hw->phy.ops.acquire(hw);
		if (ret_val)
			return;
		e1000_write_smbus_addr(hw);
		hw->phy.ops.release(hw);
<<<<<<< HEAD
	}
}

/**
 *  e1000_resume_workarounds_pchlan - workarounds needed during Sx->S0
 *  @hw: pointer to the HW structure
 *
 *  During Sx to S0 transitions on non-managed devices or managed devices
 *  on which PHY resets are not blocked, if the PHY registers cannot be
 *  accessed properly by the s/w toggle the LANPHYPC value to power cycle
 *  the PHY.
 **/
void e1000_resume_workarounds_pchlan(struct e1000_hw *hw)
{
	u32 fwsm;

	if (hw->mac.type != e1000_pch2lan)
		return;

	fwsm = er32(FWSM);
	if (!(fwsm & E1000_ICH_FWSM_FW_VALID) || !e1000_check_reset_block(hw)) {
		u16 phy_id1, phy_id2;
		s32 ret_val;

		ret_val = hw->phy.ops.acquire(hw);
		if (ret_val) {
			e_dbg("Failed to acquire PHY semaphore in resume\n");
			return;
		}

		/* Test access to the PHY registers by reading the ID regs */
		ret_val = hw->phy.ops.read_reg_locked(hw, PHY_ID1, &phy_id1);
		if (ret_val)
			goto release;
		ret_val = hw->phy.ops.read_reg_locked(hw, PHY_ID2, &phy_id2);
		if (ret_val)
			goto release;

		if (hw->phy.id == ((u32)(phy_id1 << 16) |
				   (u32)(phy_id2 & PHY_REVISION_MASK)))
			goto release;

		e1000_toggle_lanphypc_value_ich8lan(hw);

		hw->phy.ops.release(hw);
		msleep(50);
		e1000_phy_hw_reset(hw);
		msleep(50);
		return;
	}

release:
	hw->phy.ops.release(hw);

	return;
=======
	}
>>>>>>> 02f8c6ae
}

/**
 *  e1000_cleanup_led_ich8lan - Restore the default LED operation
 *  @hw: pointer to the HW structure
 *
 *  Return the LED back to the default configuration.
 **/
static s32 e1000_cleanup_led_ich8lan(struct e1000_hw *hw)
{
	if (hw->phy.type == e1000_phy_ife)
		return e1e_wphy(hw, IFE_PHY_SPECIAL_CONTROL_LED, 0);

	ew32(LEDCTL, hw->mac.ledctl_default);
	return 0;
}

/**
 *  e1000_led_on_ich8lan - Turn LEDs on
 *  @hw: pointer to the HW structure
 *
 *  Turn on the LEDs.
 **/
static s32 e1000_led_on_ich8lan(struct e1000_hw *hw)
{
	if (hw->phy.type == e1000_phy_ife)
		return e1e_wphy(hw, IFE_PHY_SPECIAL_CONTROL_LED,
				(IFE_PSCL_PROBE_MODE | IFE_PSCL_PROBE_LEDS_ON));

	ew32(LEDCTL, hw->mac.ledctl_mode2);
	return 0;
}

/**
 *  e1000_led_off_ich8lan - Turn LEDs off
 *  @hw: pointer to the HW structure
 *
 *  Turn off the LEDs.
 **/
static s32 e1000_led_off_ich8lan(struct e1000_hw *hw)
{
	if (hw->phy.type == e1000_phy_ife)
		return e1e_wphy(hw, IFE_PHY_SPECIAL_CONTROL_LED,
				(IFE_PSCL_PROBE_MODE |
				 IFE_PSCL_PROBE_LEDS_OFF));

	ew32(LEDCTL, hw->mac.ledctl_mode1);
	return 0;
}

/**
 *  e1000_setup_led_pchlan - Configures SW controllable LED
 *  @hw: pointer to the HW structure
 *
 *  This prepares the SW controllable LED for use.
 **/
static s32 e1000_setup_led_pchlan(struct e1000_hw *hw)
{
	return e1e_wphy(hw, HV_LED_CONFIG, (u16)hw->mac.ledctl_mode1);
}

/**
 *  e1000_cleanup_led_pchlan - Restore the default LED operation
 *  @hw: pointer to the HW structure
 *
 *  Return the LED back to the default configuration.
 **/
static s32 e1000_cleanup_led_pchlan(struct e1000_hw *hw)
{
	return e1e_wphy(hw, HV_LED_CONFIG, (u16)hw->mac.ledctl_default);
}

/**
 *  e1000_led_on_pchlan - Turn LEDs on
 *  @hw: pointer to the HW structure
 *
 *  Turn on the LEDs.
 **/
static s32 e1000_led_on_pchlan(struct e1000_hw *hw)
{
	u16 data = (u16)hw->mac.ledctl_mode2;
	u32 i, led;

	/*
	 * If no link, then turn LED on by setting the invert bit
	 * for each LED that's mode is "link_up" in ledctl_mode2.
	 */
	if (!(er32(STATUS) & E1000_STATUS_LU)) {
		for (i = 0; i < 3; i++) {
			led = (data >> (i * 5)) & E1000_PHY_LED0_MASK;
			if ((led & E1000_PHY_LED0_MODE_MASK) !=
			    E1000_LEDCTL_MODE_LINK_UP)
				continue;
			if (led & E1000_PHY_LED0_IVRT)
				data &= ~(E1000_PHY_LED0_IVRT << (i * 5));
			else
				data |= (E1000_PHY_LED0_IVRT << (i * 5));
		}
	}

	return e1e_wphy(hw, HV_LED_CONFIG, data);
}

/**
 *  e1000_led_off_pchlan - Turn LEDs off
 *  @hw: pointer to the HW structure
 *
 *  Turn off the LEDs.
 **/
static s32 e1000_led_off_pchlan(struct e1000_hw *hw)
{
	u16 data = (u16)hw->mac.ledctl_mode1;
	u32 i, led;

	/*
	 * If no link, then turn LED off by clearing the invert bit
	 * for each LED that's mode is "link_up" in ledctl_mode1.
	 */
	if (!(er32(STATUS) & E1000_STATUS_LU)) {
		for (i = 0; i < 3; i++) {
			led = (data >> (i * 5)) & E1000_PHY_LED0_MASK;
			if ((led & E1000_PHY_LED0_MODE_MASK) !=
			    E1000_LEDCTL_MODE_LINK_UP)
				continue;
			if (led & E1000_PHY_LED0_IVRT)
				data &= ~(E1000_PHY_LED0_IVRT << (i * 5));
			else
				data |= (E1000_PHY_LED0_IVRT << (i * 5));
		}
	}

	return e1e_wphy(hw, HV_LED_CONFIG, data);
}

/**
 *  e1000_get_cfg_done_ich8lan - Read config done bit after Full or PHY reset
 *  @hw: pointer to the HW structure
 *
 *  Read appropriate register for the config done bit for completion status
 *  and configure the PHY through s/w for EEPROM-less parts.
 *
 *  NOTE: some silicon which is EEPROM-less will fail trying to read the
 *  config done bit, so only an error is logged and continues.  If we were
 *  to return with error, EEPROM-less silicon would not be able to be reset
 *  or change link.
 **/
static s32 e1000_get_cfg_done_ich8lan(struct e1000_hw *hw)
{
	s32 ret_val = 0;
	u32 bank = 0;
	u32 status;

	e1000e_get_cfg_done(hw);

	/* Wait for indication from h/w that it has completed basic config */
	if (hw->mac.type >= e1000_ich10lan) {
		e1000_lan_init_done_ich8lan(hw);
	} else {
		ret_val = e1000e_get_auto_rd_done(hw);
		if (ret_val) {
			/*
			 * When auto config read does not complete, do not
			 * return with an error. This can happen in situations
			 * where there is no eeprom and prevents getting link.
			 */
			e_dbg("Auto Read Done did not complete\n");
			ret_val = 0;
		}
	}

	/* Clear PHY Reset Asserted bit */
	status = er32(STATUS);
	if (status & E1000_STATUS_PHYRA)
		ew32(STATUS, status & ~E1000_STATUS_PHYRA);
	else
		e_dbg("PHY Reset Asserted not set - needs delay\n");

	/* If EEPROM is not marked present, init the IGP 3 PHY manually */
	if (hw->mac.type <= e1000_ich9lan) {
		if (((er32(EECD) & E1000_EECD_PRES) == 0) &&
		    (hw->phy.type == e1000_phy_igp_3)) {
			e1000e_phy_init_script_igp3(hw);
		}
	} else {
		if (e1000_valid_nvm_bank_detect_ich8lan(hw, &bank)) {
			/* Maybe we should do a basic PHY config */
			e_dbg("EEPROM not present\n");
			ret_val = -E1000_ERR_CONFIG;
		}
	}

	return ret_val;
}

/**
 * e1000_power_down_phy_copper_ich8lan - Remove link during PHY power down
 * @hw: pointer to the HW structure
 *
 * In the case of a PHY power down to save power, or to turn off link during a
 * driver unload, or wake on lan is not enabled, remove the link.
 **/
static void e1000_power_down_phy_copper_ich8lan(struct e1000_hw *hw)
{
	/* If the management interface is not enabled, then power down */
	if (!(hw->mac.ops.check_mng_mode(hw) ||
	      hw->phy.ops.check_reset_block(hw)))
		e1000_power_down_phy_copper(hw);
}

/**
 *  e1000_clear_hw_cntrs_ich8lan - Clear statistical counters
 *  @hw: pointer to the HW structure
 *
 *  Clears hardware counters specific to the silicon family and calls
 *  clear_hw_cntrs_generic to clear all general purpose counters.
 **/
static void e1000_clear_hw_cntrs_ich8lan(struct e1000_hw *hw)
{
	u16 phy_data;
	s32 ret_val;

	e1000e_clear_hw_cntrs_base(hw);

	er32(ALGNERRC);
	er32(RXERRC);
	er32(TNCRS);
	er32(CEXTERR);
	er32(TSCTC);
	er32(TSCTFC);

	er32(MGTPRC);
	er32(MGTPDC);
	er32(MGTPTC);

	er32(IAC);
	er32(ICRXOC);

	/* Clear PHY statistics registers */
	if ((hw->phy.type == e1000_phy_82578) ||
	    (hw->phy.type == e1000_phy_82579) ||
	    (hw->phy.type == e1000_phy_82577)) {
<<<<<<< HEAD
		ret_val = hw->phy.ops.acquire(hw);
		if (ret_val)
			return;
		ret_val = hw->phy.ops.set_page(hw,
					       HV_STATS_PAGE << IGP_PAGE_SHIFT);
		if (ret_val)
			goto release;
		hw->phy.ops.read_reg_page(hw, HV_SCC_UPPER, &phy_data);
		hw->phy.ops.read_reg_page(hw, HV_SCC_LOWER, &phy_data);
		hw->phy.ops.read_reg_page(hw, HV_ECOL_UPPER, &phy_data);
		hw->phy.ops.read_reg_page(hw, HV_ECOL_LOWER, &phy_data);
		hw->phy.ops.read_reg_page(hw, HV_MCC_UPPER, &phy_data);
		hw->phy.ops.read_reg_page(hw, HV_MCC_LOWER, &phy_data);
		hw->phy.ops.read_reg_page(hw, HV_LATECOL_UPPER, &phy_data);
		hw->phy.ops.read_reg_page(hw, HV_LATECOL_LOWER, &phy_data);
		hw->phy.ops.read_reg_page(hw, HV_COLC_UPPER, &phy_data);
		hw->phy.ops.read_reg_page(hw, HV_COLC_LOWER, &phy_data);
		hw->phy.ops.read_reg_page(hw, HV_DC_UPPER, &phy_data);
		hw->phy.ops.read_reg_page(hw, HV_DC_LOWER, &phy_data);
		hw->phy.ops.read_reg_page(hw, HV_TNCRS_UPPER, &phy_data);
		hw->phy.ops.read_reg_page(hw, HV_TNCRS_LOWER, &phy_data);
release:
		hw->phy.ops.release(hw);
=======
		e1e_rphy(hw, HV_SCC_UPPER, &phy_data);
		e1e_rphy(hw, HV_SCC_LOWER, &phy_data);
		e1e_rphy(hw, HV_ECOL_UPPER, &phy_data);
		e1e_rphy(hw, HV_ECOL_LOWER, &phy_data);
		e1e_rphy(hw, HV_MCC_UPPER, &phy_data);
		e1e_rphy(hw, HV_MCC_LOWER, &phy_data);
		e1e_rphy(hw, HV_LATECOL_UPPER, &phy_data);
		e1e_rphy(hw, HV_LATECOL_LOWER, &phy_data);
		e1e_rphy(hw, HV_COLC_UPPER, &phy_data);
		e1e_rphy(hw, HV_COLC_LOWER, &phy_data);
		e1e_rphy(hw, HV_DC_UPPER, &phy_data);
		e1e_rphy(hw, HV_DC_LOWER, &phy_data);
		e1e_rphy(hw, HV_TNCRS_UPPER, &phy_data);
		e1e_rphy(hw, HV_TNCRS_LOWER, &phy_data);
>>>>>>> 02f8c6ae
	}
}

static struct e1000_mac_operations ich8_mac_ops = {
	.id_led_init		= e1000e_id_led_init,
	/* check_mng_mode dependent on mac type */
	.check_for_link		= e1000_check_for_copper_link_ich8lan,
	/* cleanup_led dependent on mac type */
	.clear_hw_cntrs		= e1000_clear_hw_cntrs_ich8lan,
	.get_bus_info		= e1000_get_bus_info_ich8lan,
	.set_lan_id		= e1000_set_lan_id_single_port,
	.get_link_up_info	= e1000_get_link_up_info_ich8lan,
	/* led_on dependent on mac type */
	/* led_off dependent on mac type */
	.update_mc_addr_list	= e1000e_update_mc_addr_list_generic,
	.reset_hw		= e1000_reset_hw_ich8lan,
	.init_hw		= e1000_init_hw_ich8lan,
	.setup_link		= e1000_setup_link_ich8lan,
	.setup_physical_interface= e1000_setup_copper_link_ich8lan,
	/* id_led_init dependent on mac type */
};

static struct e1000_phy_operations ich8_phy_ops = {
	.acquire		= e1000_acquire_swflag_ich8lan,
	.check_reset_block	= e1000_check_reset_block_ich8lan,
	.commit			= NULL,
	.get_cfg_done		= e1000_get_cfg_done_ich8lan,
	.get_cable_length	= e1000e_get_cable_length_igp_2,
	.read_reg		= e1000e_read_phy_reg_igp,
	.release		= e1000_release_swflag_ich8lan,
	.reset			= e1000_phy_hw_reset_ich8lan,
	.set_d0_lplu_state	= e1000_set_d0_lplu_state_ich8lan,
	.set_d3_lplu_state	= e1000_set_d3_lplu_state_ich8lan,
	.write_reg		= e1000e_write_phy_reg_igp,
};

static struct e1000_nvm_operations ich8_nvm_ops = {
	.acquire		= e1000_acquire_nvm_ich8lan,
	.read		 	= e1000_read_nvm_ich8lan,
	.release		= e1000_release_nvm_ich8lan,
	.update			= e1000_update_nvm_checksum_ich8lan,
	.valid_led_default	= e1000_valid_led_default_ich8lan,
	.validate		= e1000_validate_nvm_checksum_ich8lan,
	.write			= e1000_write_nvm_ich8lan,
};

struct e1000_info e1000_ich8_info = {
	.mac			= e1000_ich8lan,
	.flags			= FLAG_HAS_WOL
				  | FLAG_IS_ICH
				  | FLAG_RX_CSUM_ENABLED
				  | FLAG_HAS_CTRLEXT_ON_LOAD
				  | FLAG_HAS_AMT
				  | FLAG_HAS_FLASH
				  | FLAG_APME_IN_WUC,
	.pba			= 8,
	.max_hw_frame_size	= ETH_FRAME_LEN + ETH_FCS_LEN,
	.get_variants		= e1000_get_variants_ich8lan,
	.mac_ops		= &ich8_mac_ops,
	.phy_ops		= &ich8_phy_ops,
	.nvm_ops		= &ich8_nvm_ops,
};

struct e1000_info e1000_ich9_info = {
	.mac			= e1000_ich9lan,
	.flags			= FLAG_HAS_JUMBO_FRAMES
				  | FLAG_IS_ICH
				  | FLAG_HAS_WOL
				  | FLAG_RX_CSUM_ENABLED
				  | FLAG_HAS_CTRLEXT_ON_LOAD
				  | FLAG_HAS_AMT
				  | FLAG_HAS_ERT
				  | FLAG_HAS_FLASH
				  | FLAG_APME_IN_WUC,
	.pba			= 10,
	.max_hw_frame_size	= DEFAULT_JUMBO,
	.get_variants		= e1000_get_variants_ich8lan,
	.mac_ops		= &ich8_mac_ops,
	.phy_ops		= &ich8_phy_ops,
	.nvm_ops		= &ich8_nvm_ops,
};

struct e1000_info e1000_ich10_info = {
	.mac			= e1000_ich10lan,
	.flags			= FLAG_HAS_JUMBO_FRAMES
				  | FLAG_IS_ICH
				  | FLAG_HAS_WOL
				  | FLAG_RX_CSUM_ENABLED
				  | FLAG_HAS_CTRLEXT_ON_LOAD
				  | FLAG_HAS_AMT
				  | FLAG_HAS_ERT
				  | FLAG_HAS_FLASH
				  | FLAG_APME_IN_WUC,
	.pba			= 10,
	.max_hw_frame_size	= DEFAULT_JUMBO,
	.get_variants		= e1000_get_variants_ich8lan,
	.mac_ops		= &ich8_mac_ops,
	.phy_ops		= &ich8_phy_ops,
	.nvm_ops		= &ich8_nvm_ops,
};

struct e1000_info e1000_pch_info = {
	.mac			= e1000_pchlan,
	.flags			= FLAG_IS_ICH
				  | FLAG_HAS_WOL
				  | FLAG_RX_CSUM_ENABLED
				  | FLAG_HAS_CTRLEXT_ON_LOAD
				  | FLAG_HAS_AMT
				  | FLAG_HAS_FLASH
				  | FLAG_HAS_JUMBO_FRAMES
				  | FLAG_DISABLE_FC_PAUSE_TIME /* errata */
				  | FLAG_APME_IN_WUC,
	.flags2			= FLAG2_HAS_PHY_STATS,
	.pba			= 26,
	.max_hw_frame_size	= 4096,
	.get_variants		= e1000_get_variants_ich8lan,
	.mac_ops		= &ich8_mac_ops,
	.phy_ops		= &ich8_phy_ops,
	.nvm_ops		= &ich8_nvm_ops,
};

struct e1000_info e1000_pch2_info = {
	.mac			= e1000_pch2lan,
	.flags			= FLAG_IS_ICH
				  | FLAG_HAS_WOL
				  | FLAG_RX_CSUM_ENABLED
				  | FLAG_HAS_CTRLEXT_ON_LOAD
				  | FLAG_HAS_AMT
				  | FLAG_HAS_FLASH
				  | FLAG_HAS_JUMBO_FRAMES
				  | FLAG_APME_IN_WUC,
	.flags2			= FLAG2_HAS_PHY_STATS
				  | FLAG2_HAS_EEE,
<<<<<<< HEAD
	.pba			= 18,
=======
	.pba			= 26,
>>>>>>> 02f8c6ae
	.max_hw_frame_size	= DEFAULT_JUMBO,
	.get_variants		= e1000_get_variants_ich8lan,
	.mac_ops		= &ich8_mac_ops,
	.phy_ops		= &ich8_phy_ops,
	.nvm_ops		= &ich8_nvm_ops,
};<|MERGE_RESOLUTION|>--- conflicted
+++ resolved
@@ -297,51 +297,26 @@
 static s32 e1000_init_phy_params_pchlan(struct e1000_hw *hw)
 {
 	struct e1000_phy_info *phy = &hw->phy;
-<<<<<<< HEAD
 	u32 fwsm;
-=======
-	u32 ctrl, fwsm;
->>>>>>> 02f8c6ae
 	s32 ret_val = 0;
 
 	phy->addr                     = 1;
 	phy->reset_delay_us           = 100;
 
-<<<<<<< HEAD
 	phy->ops.set_page             = e1000_set_page_igp;
 	phy->ops.read_reg             = e1000_read_phy_reg_hv;
 	phy->ops.read_reg_locked      = e1000_read_phy_reg_hv_locked;
 	phy->ops.read_reg_page        = e1000_read_phy_reg_page_hv;
-=======
-	phy->ops.read_reg             = e1000_read_phy_reg_hv;
-	phy->ops.read_reg_locked      = e1000_read_phy_reg_hv_locked;
->>>>>>> 02f8c6ae
 	phy->ops.set_d0_lplu_state    = e1000_set_lplu_state_pchlan;
 	phy->ops.set_d3_lplu_state    = e1000_set_lplu_state_pchlan;
 	phy->ops.write_reg            = e1000_write_phy_reg_hv;
 	phy->ops.write_reg_locked     = e1000_write_phy_reg_hv_locked;
-<<<<<<< HEAD
 	phy->ops.write_reg_page       = e1000_write_phy_reg_page_hv;
-=======
->>>>>>> 02f8c6ae
 	phy->ops.power_up             = e1000_power_up_phy_copper;
 	phy->ops.power_down           = e1000_power_down_phy_copper_ich8lan;
 	phy->autoneg_mask             = AUTONEG_ADVERTISE_SPEED_DEFAULT;
 
 	/*
-<<<<<<< HEAD
-	 * Reset the PHY before any acccess to it.  Doing so, ensures that
-	 * the PHY is in a known good state before we read/write PHY registers.
-	 * The generic reset is sufficient here, because we haven't determined
-	 * the PHY type yet.
-	 */
-	ret_val = e1000e_phy_hw_reset_generic(hw);
-	if (ret_val)
-		goto out;
-
-	/*
-=======
->>>>>>> 02f8c6ae
 	 * The MAC-PHY interconnect may still be in SMBus mode
 	 * after Sx->S0.  If the manageability engine (ME) is
 	 * disabled, then toggle the LANPHYPC Value bit to force
@@ -349,17 +324,7 @@
 	 */
 	fwsm = er32(FWSM);
 	if (!(fwsm & E1000_ICH_FWSM_FW_VALID) && !e1000_check_reset_block(hw)) {
-<<<<<<< HEAD
 		e1000_toggle_lanphypc_value_ich8lan(hw);
-=======
-		ctrl = er32(CTRL);
-		ctrl |= E1000_CTRL_LANPHYPC_OVERRIDE;
-		ctrl &= ~E1000_CTRL_LANPHYPC_VALUE;
-		ew32(CTRL, ctrl);
-		udelay(10);
-		ctrl &= ~E1000_CTRL_LANPHYPC_OVERRIDE;
-		ew32(CTRL, ctrl);
->>>>>>> 02f8c6ae
 		msleep(50);
 
 		/*
@@ -371,11 +336,7 @@
 	}
 
 	/*
-<<<<<<< HEAD
-	 * Reset the PHY before any acccess to it.  Doing so, ensures that
-=======
 	 * Reset the PHY before any access to it.  Doing so, ensures that
->>>>>>> 02f8c6ae
 	 * the PHY is in a known good state before we read/write PHY registers.
 	 * The generic reset is sufficient here, because we haven't determined
 	 * the PHY type yet.
@@ -387,11 +348,7 @@
 	/* Ungate automatic PHY configuration on non-managed 82579 */
 	if ((hw->mac.type == e1000_pch2lan) &&
 	    !(fwsm & E1000_ICH_FWSM_FW_VALID)) {
-<<<<<<< HEAD
-		msleep(10);
-=======
 		usleep_range(10000, 20000);
->>>>>>> 02f8c6ae
 		e1000_gate_hw_phy_config_ich8lan(hw, false);
 	}
 
@@ -440,11 +397,7 @@
 		break;
 	}
 
-<<<<<<< HEAD
- out:
-=======
 out:
->>>>>>> 02f8c6ae
 	return ret_val;
 }
 
@@ -940,7 +893,6 @@
 
 	extcnf_ctrl = er32(EXTCNF_CTRL);
 
-<<<<<<< HEAD
 	if (extcnf_ctrl & E1000_EXTCNF_CTRL_SWFLAG) {
 		extcnf_ctrl &= ~E1000_EXTCNF_CTRL_SWFLAG;
 		ew32(EXTCNF_CTRL, extcnf_ctrl);
@@ -948,8 +900,6 @@
 		e_dbg("Semaphore unexpectedly released by sw/fw/hw\n");
 	}
 
-=======
->>>>>>> 02f8c6ae
 	mutex_unlock(&swflag_mutex);
 }
 
@@ -1076,19 +1026,11 @@
 	ret_val = hw->phy.ops.acquire(hw);
 	if (ret_val)
 		return ret_val;
-<<<<<<< HEAD
 
 	data = er32(FEXTNVM);
 	if (!(data & sw_cfg_mask))
 		goto out;
 
-=======
-
-	data = er32(FEXTNVM);
-	if (!(data & sw_cfg_mask))
-		goto out;
-
->>>>>>> 02f8c6ae
 	/*
 	 * Make sure HW does not configure LCD from PHY
 	 * extended configuration before SW configuration
@@ -1434,7 +1376,6 @@
 	hw->phy.addr = 1;
 	ret_val = e1000e_write_phy_reg_mdic(hw, IGP01E1000_PHY_PAGE_SELECT, 0);
 	hw->phy.ops.release(hw);
-<<<<<<< HEAD
 	if (ret_val)
 		goto out;
 
@@ -1667,223 +1608,6 @@
 
 	/* re-enable Rx path after enabling/disabling workaround */
 	ret_val = e1e_wphy(hw, PHY_REG(769, 20), phy_reg & ~(1 << 14));
-=======
-	if (ret_val)
-		goto out;
-
-	/*
-	 * Configure the K1 Si workaround during phy reset assuming there is
-	 * link so that it disables K1 if link is in 1Gbps.
-	 */
-	ret_val = e1000_k1_gig_workaround_hv(hw, true);
-	if (ret_val)
-		goto out;
-
-	/* Workaround for link disconnects on a busy hub in half duplex */
-	ret_val = hw->phy.ops.acquire(hw);
-	if (ret_val)
-		goto out;
-	ret_val = hw->phy.ops.read_reg_locked(hw,
-	                                      PHY_REG(BM_PORT_CTRL_PAGE, 17),
-	                                      &phy_data);
-	if (ret_val)
-		goto release;
-	ret_val = hw->phy.ops.write_reg_locked(hw,
-	                                       PHY_REG(BM_PORT_CTRL_PAGE, 17),
-	                                       phy_data & 0x00FF);
-release:
-	hw->phy.ops.release(hw);
-out:
-	return ret_val;
-}
-
-/**
- *  e1000_copy_rx_addrs_to_phy_ich8lan - Copy Rx addresses from MAC to PHY
- *  @hw:   pointer to the HW structure
- **/
-void e1000_copy_rx_addrs_to_phy_ich8lan(struct e1000_hw *hw)
-{
-	u32 mac_reg;
-	u16 i;
-
-	/* Copy both RAL/H (rar_entry_count) and SHRAL/H (+4) to PHY */
-	for (i = 0; i < (hw->mac.rar_entry_count + 4); i++) {
-		mac_reg = er32(RAL(i));
-		e1e_wphy(hw, BM_RAR_L(i), (u16)(mac_reg & 0xFFFF));
-		e1e_wphy(hw, BM_RAR_M(i), (u16)((mac_reg >> 16) & 0xFFFF));
-		mac_reg = er32(RAH(i));
-		e1e_wphy(hw, BM_RAR_H(i), (u16)(mac_reg & 0xFFFF));
-		e1e_wphy(hw, BM_RAR_CTRL(i), (u16)((mac_reg >> 16) & 0x8000));
-	}
-}
-
-/**
- *  e1000_lv_jumbo_workaround_ich8lan - required for jumbo frame operation
- *  with 82579 PHY
- *  @hw: pointer to the HW structure
- *  @enable: flag to enable/disable workaround when enabling/disabling jumbos
- **/
-s32 e1000_lv_jumbo_workaround_ich8lan(struct e1000_hw *hw, bool enable)
-{
-	s32 ret_val = 0;
-	u16 phy_reg, data;
-	u32 mac_reg;
-	u16 i;
-
-	if (hw->mac.type != e1000_pch2lan)
-		goto out;
-
-	/* disable Rx path while enabling/disabling workaround */
-	e1e_rphy(hw, PHY_REG(769, 20), &phy_reg);
-	ret_val = e1e_wphy(hw, PHY_REG(769, 20), phy_reg | (1 << 14));
-	if (ret_val)
-		goto out;
-
-	if (enable) {
-		/*
-		 * Write Rx addresses (rar_entry_count for RAL/H, +4 for
-		 * SHRAL/H) and initial CRC values to the MAC
-		 */
-		for (i = 0; i < (hw->mac.rar_entry_count + 4); i++) {
-			u8 mac_addr[ETH_ALEN] = {0};
-			u32 addr_high, addr_low;
-
-			addr_high = er32(RAH(i));
-			if (!(addr_high & E1000_RAH_AV))
-				continue;
-			addr_low = er32(RAL(i));
-			mac_addr[0] = (addr_low & 0xFF);
-			mac_addr[1] = ((addr_low >> 8) & 0xFF);
-			mac_addr[2] = ((addr_low >> 16) & 0xFF);
-			mac_addr[3] = ((addr_low >> 24) & 0xFF);
-			mac_addr[4] = (addr_high & 0xFF);
-			mac_addr[5] = ((addr_high >> 8) & 0xFF);
-
-			ew32(PCH_RAICC(i), ~ether_crc_le(ETH_ALEN, mac_addr));
-		}
-
-		/* Write Rx addresses to the PHY */
-		e1000_copy_rx_addrs_to_phy_ich8lan(hw);
-
-		/* Enable jumbo frame workaround in the MAC */
-		mac_reg = er32(FFLT_DBG);
-		mac_reg &= ~(1 << 14);
-		mac_reg |= (7 << 15);
-		ew32(FFLT_DBG, mac_reg);
-
-		mac_reg = er32(RCTL);
-		mac_reg |= E1000_RCTL_SECRC;
-		ew32(RCTL, mac_reg);
-
-		ret_val = e1000e_read_kmrn_reg(hw,
-						E1000_KMRNCTRLSTA_CTRL_OFFSET,
-						&data);
-		if (ret_val)
-			goto out;
-		ret_val = e1000e_write_kmrn_reg(hw,
-						E1000_KMRNCTRLSTA_CTRL_OFFSET,
-						data | (1 << 0));
-		if (ret_val)
-			goto out;
-		ret_val = e1000e_read_kmrn_reg(hw,
-						E1000_KMRNCTRLSTA_HD_CTRL,
-						&data);
-		if (ret_val)
-			goto out;
-		data &= ~(0xF << 8);
-		data |= (0xB << 8);
-		ret_val = e1000e_write_kmrn_reg(hw,
-						E1000_KMRNCTRLSTA_HD_CTRL,
-						data);
-		if (ret_val)
-			goto out;
-
-		/* Enable jumbo frame workaround in the PHY */
-		e1e_rphy(hw, PHY_REG(769, 23), &data);
-		data &= ~(0x7F << 5);
-		data |= (0x37 << 5);
-		ret_val = e1e_wphy(hw, PHY_REG(769, 23), data);
-		if (ret_val)
-			goto out;
-		e1e_rphy(hw, PHY_REG(769, 16), &data);
-		data &= ~(1 << 13);
-		ret_val = e1e_wphy(hw, PHY_REG(769, 16), data);
-		if (ret_val)
-			goto out;
-		e1e_rphy(hw, PHY_REG(776, 20), &data);
-		data &= ~(0x3FF << 2);
-		data |= (0x1A << 2);
-		ret_val = e1e_wphy(hw, PHY_REG(776, 20), data);
-		if (ret_val)
-			goto out;
-		ret_val = e1e_wphy(hw, PHY_REG(776, 23), 0xFE00);
-		if (ret_val)
-			goto out;
-		e1e_rphy(hw, HV_PM_CTRL, &data);
-		ret_val = e1e_wphy(hw, HV_PM_CTRL, data | (1 << 10));
-		if (ret_val)
-			goto out;
-	} else {
-		/* Write MAC register values back to h/w defaults */
-		mac_reg = er32(FFLT_DBG);
-		mac_reg &= ~(0xF << 14);
-		ew32(FFLT_DBG, mac_reg);
-
-		mac_reg = er32(RCTL);
-		mac_reg &= ~E1000_RCTL_SECRC;
-		ew32(RCTL, mac_reg);
-
-		ret_val = e1000e_read_kmrn_reg(hw,
-						E1000_KMRNCTRLSTA_CTRL_OFFSET,
-						&data);
-		if (ret_val)
-			goto out;
-		ret_val = e1000e_write_kmrn_reg(hw,
-						E1000_KMRNCTRLSTA_CTRL_OFFSET,
-						data & ~(1 << 0));
-		if (ret_val)
-			goto out;
-		ret_val = e1000e_read_kmrn_reg(hw,
-						E1000_KMRNCTRLSTA_HD_CTRL,
-						&data);
-		if (ret_val)
-			goto out;
-		data &= ~(0xF << 8);
-		data |= (0xB << 8);
-		ret_val = e1000e_write_kmrn_reg(hw,
-						E1000_KMRNCTRLSTA_HD_CTRL,
-						data);
-		if (ret_val)
-			goto out;
-
-		/* Write PHY register values back to h/w defaults */
-		e1e_rphy(hw, PHY_REG(769, 23), &data);
-		data &= ~(0x7F << 5);
-		ret_val = e1e_wphy(hw, PHY_REG(769, 23), data);
-		if (ret_val)
-			goto out;
-		e1e_rphy(hw, PHY_REG(769, 16), &data);
-		data |= (1 << 13);
-		ret_val = e1e_wphy(hw, PHY_REG(769, 16), data);
-		if (ret_val)
-			goto out;
-		e1e_rphy(hw, PHY_REG(776, 20), &data);
-		data &= ~(0x3FF << 2);
-		data |= (0x8 << 2);
-		ret_val = e1e_wphy(hw, PHY_REG(776, 20), data);
-		if (ret_val)
-			goto out;
-		ret_val = e1e_wphy(hw, PHY_REG(776, 23), 0x7E00);
-		if (ret_val)
-			goto out;
-		e1e_rphy(hw, HV_PM_CTRL, &data);
-		ret_val = e1e_wphy(hw, HV_PM_CTRL, data & ~(1 << 10));
-		if (ret_val)
-			goto out;
-	}
-
-	/* re-enable Rx path after enabling/disabling workaround */
-	ret_val = e1e_wphy(hw, PHY_REG(769, 20), phy_reg & ~(1 << 14));
 
 out:
 	return ret_val;
@@ -1939,71 +1663,12 @@
 
 		ew32(FEXTNVM4, mac_reg);
 	}
->>>>>>> 02f8c6ae
 
 out:
 	return ret_val;
 }
 
 /**
-<<<<<<< HEAD
- *  e1000_lv_phy_workarounds_ich8lan - A series of Phy workarounds to be
- *  done after every PHY reset.
- **/
-static s32 e1000_lv_phy_workarounds_ich8lan(struct e1000_hw *hw)
-{
-	s32 ret_val = 0;
-
-	if (hw->mac.type != e1000_pch2lan)
-		goto out;
-
-	/* Set MDIO slow mode before any other MDIO access */
-	ret_val = e1000_set_mdio_slow_mode_hv(hw);
-
-out:
-	return ret_val;
-}
-
-/**
- *  e1000_k1_gig_workaround_lv - K1 Si workaround
- *  @hw:   pointer to the HW structure
- *
- *  Workaround to set the K1 beacon duration for 82579 parts
- **/
-static s32 e1000_k1_workaround_lv(struct e1000_hw *hw)
-{
-	s32 ret_val = 0;
-	u16 status_reg = 0;
-	u32 mac_reg;
-
-	if (hw->mac.type != e1000_pch2lan)
-		goto out;
-
-	/* Set K1 beacon duration based on 1Gbps speed or otherwise */
-	ret_val = e1e_rphy(hw, HV_M_STATUS, &status_reg);
-	if (ret_val)
-		goto out;
-
-	if ((status_reg & (HV_M_STATUS_LINK_UP | HV_M_STATUS_AUTONEG_COMPLETE))
-	    == (HV_M_STATUS_LINK_UP | HV_M_STATUS_AUTONEG_COMPLETE)) {
-		mac_reg = er32(FEXTNVM4);
-		mac_reg &= ~E1000_FEXTNVM4_BEACON_DURATION_MASK;
-
-		if (status_reg & HV_M_STATUS_SPEED_1000)
-			mac_reg |= E1000_FEXTNVM4_BEACON_DURATION_8USEC;
-		else
-			mac_reg |= E1000_FEXTNVM4_BEACON_DURATION_16USEC;
-
-		ew32(FEXTNVM4, mac_reg);
-	}
-
-out:
-	return ret_val;
-}
-
-/**
-=======
->>>>>>> 02f8c6ae
  *  e1000_gate_hw_phy_config_ich8lan - disable PHY config via hardware
  *  @hw:   pointer to the HW structure
  *  @gate: boolean set to true to gate, false to ungate
@@ -2074,14 +1739,9 @@
 		goto out;
 
 	/* Allow time for h/w to get to quiescent state after reset */
-<<<<<<< HEAD
-	msleep(10);
-
-=======
 	usleep_range(10000, 20000);
 
 	/* Perform any necessary post-reset workarounds */
->>>>>>> 02f8c6ae
 	switch (hw->mac.type) {
 	case e1000_pchlan:
 		ret_val = e1000_hv_phy_workarounds_ich8lan(hw);
@@ -2097,18 +1757,12 @@
 		break;
 	}
 
-<<<<<<< HEAD
 	/* Clear the host wakeup bit after lcd reset */
 	if (hw->mac.type >= e1000_pchlan) {
 		e1e_rphy(hw, BM_PORT_GEN_CFG, &reg);
 		reg &= ~BM_WUC_HOST_WU_BIT;
 		e1e_wphy(hw, BM_PORT_GEN_CFG, reg);
 	}
-=======
-	/* Dummy read to clear the phy wakeup bit after lcd reset */
-	if (hw->mac.type >= e1000_pchlan)
-		e1e_rphy(hw, BM_WUC, &reg);
->>>>>>> 02f8c6ae
 
 	/* Configure the LCD with the extended configuration region in NVM */
 	ret_val = e1000_sw_lcd_config_ich8lan(hw);
@@ -2121,11 +1775,7 @@
 	if (hw->mac.type == e1000_pch2lan) {
 		/* Ungate automatic PHY configuration on non-managed 82579 */
 		if (!(er32(FWSM) & E1000_ICH_FWSM_FW_VALID)) {
-<<<<<<< HEAD
-			msleep(10);
-=======
 			usleep_range(10000, 20000);
->>>>>>> 02f8c6ae
 			e1000_gate_hw_phy_config_ich8lan(hw, false);
 		}
 
@@ -2920,11 +2570,7 @@
 	 */
 	if (!ret_val) {
 		e1000e_reload_nvm(hw);
-<<<<<<< HEAD
-		msleep(10);
-=======
 		usleep_range(10000, 20000);
->>>>>>> 02f8c6ae
 	}
 
 out:
@@ -3449,11 +3095,7 @@
 	if (!ret_val)
 		mutex_unlock(&swflag_mutex);
 
-<<<<<<< HEAD
-	if (ctrl & E1000_CTRL_PHY_RST) {  
-=======
 	if (ctrl & E1000_CTRL_PHY_RST) {
->>>>>>> 02f8c6ae
 		ret_val = hw->phy.ops.get_cfg_done(hw);
 		if (ret_val)
 			goto out;
@@ -3523,13 +3165,9 @@
 	 * Reset the phy after disabling host wakeup to reset the Rx buffer.
 	 */
 	if (hw->phy.type == e1000_phy_82578) {
-<<<<<<< HEAD
 		e1e_rphy(hw, BM_PORT_GEN_CFG, &i);
 		i &= ~BM_WUC_HOST_WU_BIT;
 		e1e_wphy(hw, BM_PORT_GEN_CFG, i);
-=======
-		e1e_rphy(hw, BM_WUC, &i);
->>>>>>> 02f8c6ae
 		ret_val = e1000_phy_hw_reset_ich8lan(hw);
 		if (ret_val)
 			return ret_val;
@@ -4009,7 +3647,6 @@
 			return;
 		e1000_write_smbus_addr(hw);
 		hw->phy.ops.release(hw);
-<<<<<<< HEAD
 	}
 }
 
@@ -4065,9 +3702,6 @@
 	hw->phy.ops.release(hw);
 
 	return;
-=======
-	}
->>>>>>> 02f8c6ae
 }
 
 /**
@@ -4309,7 +3943,6 @@
 	if ((hw->phy.type == e1000_phy_82578) ||
 	    (hw->phy.type == e1000_phy_82579) ||
 	    (hw->phy.type == e1000_phy_82577)) {
-<<<<<<< HEAD
 		ret_val = hw->phy.ops.acquire(hw);
 		if (ret_val)
 			return;
@@ -4333,22 +3966,6 @@
 		hw->phy.ops.read_reg_page(hw, HV_TNCRS_LOWER, &phy_data);
 release:
 		hw->phy.ops.release(hw);
-=======
-		e1e_rphy(hw, HV_SCC_UPPER, &phy_data);
-		e1e_rphy(hw, HV_SCC_LOWER, &phy_data);
-		e1e_rphy(hw, HV_ECOL_UPPER, &phy_data);
-		e1e_rphy(hw, HV_ECOL_LOWER, &phy_data);
-		e1e_rphy(hw, HV_MCC_UPPER, &phy_data);
-		e1e_rphy(hw, HV_MCC_LOWER, &phy_data);
-		e1e_rphy(hw, HV_LATECOL_UPPER, &phy_data);
-		e1e_rphy(hw, HV_LATECOL_LOWER, &phy_data);
-		e1e_rphy(hw, HV_COLC_UPPER, &phy_data);
-		e1e_rphy(hw, HV_COLC_LOWER, &phy_data);
-		e1e_rphy(hw, HV_DC_UPPER, &phy_data);
-		e1e_rphy(hw, HV_DC_LOWER, &phy_data);
-		e1e_rphy(hw, HV_TNCRS_UPPER, &phy_data);
-		e1e_rphy(hw, HV_TNCRS_LOWER, &phy_data);
->>>>>>> 02f8c6ae
 	}
 }
 
@@ -4482,11 +4099,7 @@
 				  | FLAG_APME_IN_WUC,
 	.flags2			= FLAG2_HAS_PHY_STATS
 				  | FLAG2_HAS_EEE,
-<<<<<<< HEAD
-	.pba			= 18,
-=======
 	.pba			= 26,
->>>>>>> 02f8c6ae
 	.max_hw_frame_size	= DEFAULT_JUMBO,
 	.get_variants		= e1000_get_variants_ich8lan,
 	.mac_ops		= &ich8_mac_ops,
