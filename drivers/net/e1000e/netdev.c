/*******************************************************************************

  Intel PRO/1000 Linux driver
  Copyright(c) 1999 - 2007 Intel Corporation.

  This program is free software; you can redistribute it and/or modify it
  under the terms and conditions of the GNU General Public License,
  version 2, as published by the Free Software Foundation.

  This program is distributed in the hope it will be useful, but WITHOUT
  ANY WARRANTY; without even the implied warranty of MERCHANTABILITY or
  FITNESS FOR A PARTICULAR PURPOSE.  See the GNU General Public License for
  more details.

  You should have received a copy of the GNU General Public License along with
  this program; if not, write to the Free Software Foundation, Inc.,
  51 Franklin St - Fifth Floor, Boston, MA 02110-1301 USA.

  The full GNU General Public License is included in this distribution in
  the file called "COPYING".

  Contact Information:
  Linux NICS <linux.nics@intel.com>
  e1000-devel Mailing List <e1000-devel@lists.sourceforge.net>
  Intel Corporation, 5200 N.E. Elam Young Parkway, Hillsboro, OR 97124-6497

*******************************************************************************/

#include <linux/module.h>
#include <linux/types.h>
#include <linux/init.h>
#include <linux/pci.h>
#include <linux/vmalloc.h>
#include <linux/pagemap.h>
#include <linux/delay.h>
#include <linux/netdevice.h>
#include <linux/tcp.h>
#include <linux/ipv6.h>
#include <net/checksum.h>
#include <net/ip6_checksum.h>
#include <linux/mii.h>
#include <linux/ethtool.h>
#include <linux/if_vlan.h>
#include <linux/cpu.h>
#include <linux/smp.h>

#include "e1000.h"

#define DRV_VERSION "0.2.0"
char e1000e_driver_name[] = "e1000e";
const char e1000e_driver_version[] = DRV_VERSION;

static const struct e1000_info *e1000_info_tbl[] = {
	[board_82571]		= &e1000_82571_info,
	[board_82572]		= &e1000_82572_info,
	[board_82573]		= &e1000_82573_info,
	[board_80003es2lan]	= &e1000_es2_info,
	[board_ich8lan]		= &e1000_ich8_info,
	[board_ich9lan]		= &e1000_ich9_info,
};

#ifdef DEBUG
/**
 * e1000_get_hw_dev_name - return device name string
 * used by hardware layer to print debugging information
 **/
char *e1000e_get_hw_dev_name(struct e1000_hw *hw)
{
	return hw->adapter->netdev->name;
}
#endif

/**
 * e1000_desc_unused - calculate if we have unused descriptors
 **/
static int e1000_desc_unused(struct e1000_ring *ring)
{
	if (ring->next_to_clean > ring->next_to_use)
		return ring->next_to_clean - ring->next_to_use - 1;

	return ring->count + ring->next_to_clean - ring->next_to_use - 1;
}

/**
 * e1000_receive_skb - helper function to handle rx indications
 * @adapter: board private structure
 * @status: descriptor status field as written by hardware
 * @vlan: descriptor vlan field as written by hardware (no le/be conversion)
 * @skb: pointer to sk_buff to be indicated to stack
 **/
static void e1000_receive_skb(struct e1000_adapter *adapter,
			      struct net_device *netdev,
			      struct sk_buff *skb,
			      u8 status, __le16 vlan)
{
	skb->protocol = eth_type_trans(skb, netdev);

	if (adapter->vlgrp && (status & E1000_RXD_STAT_VP))
		vlan_hwaccel_receive_skb(skb, adapter->vlgrp,
					 le16_to_cpu(vlan) &
					 E1000_RXD_SPC_VLAN_MASK);
	else
		netif_receive_skb(skb);

	netdev->last_rx = jiffies;
}

/**
 * e1000_rx_checksum - Receive Checksum Offload for 82543
 * @adapter:     board private structure
 * @status_err:  receive descriptor status and error fields
 * @csum:	receive descriptor csum field
 * @sk_buff:     socket buffer with received data
 **/
static void e1000_rx_checksum(struct e1000_adapter *adapter, u32 status_err,
			      u32 csum, struct sk_buff *skb)
{
	u16 status = (u16)status_err;
	u8 errors = (u8)(status_err >> 24);
	skb->ip_summed = CHECKSUM_NONE;

	/* Ignore Checksum bit is set */
	if (status & E1000_RXD_STAT_IXSM)
		return;
	/* TCP/UDP checksum error bit is set */
	if (errors & E1000_RXD_ERR_TCPE) {
		/* let the stack verify checksum errors */
		adapter->hw_csum_err++;
		return;
	}

	/* TCP/UDP Checksum has not been calculated */
	if (!(status & (E1000_RXD_STAT_TCPCS | E1000_RXD_STAT_UDPCS)))
		return;

	/* It must be a TCP or UDP packet with a valid checksum */
	if (status & E1000_RXD_STAT_TCPCS) {
		/* TCP checksum is good */
		skb->ip_summed = CHECKSUM_UNNECESSARY;
	} else {
		/* IP fragment with UDP payload */
		/* Hardware complements the payload checksum, so we undo it
		 * and then put the value in host order for further stack use.
		 */
		__sum16 sum = (__force __sum16)htons(csum);
		skb->csum = csum_unfold(~sum);
		skb->ip_summed = CHECKSUM_COMPLETE;
	}
	adapter->hw_csum_good++;
}

/**
 * e1000_alloc_rx_buffers - Replace used receive buffers; legacy & extended
 * @adapter: address of board private structure
 **/
static void e1000_alloc_rx_buffers(struct e1000_adapter *adapter,
				   int cleaned_count)
{
	struct net_device *netdev = adapter->netdev;
	struct pci_dev *pdev = adapter->pdev;
	struct e1000_ring *rx_ring = adapter->rx_ring;
	struct e1000_rx_desc *rx_desc;
	struct e1000_buffer *buffer_info;
	struct sk_buff *skb;
	unsigned int i;
	unsigned int bufsz = adapter->rx_buffer_len + NET_IP_ALIGN;

	i = rx_ring->next_to_use;
	buffer_info = &rx_ring->buffer_info[i];

	while (cleaned_count--) {
		skb = buffer_info->skb;
		if (skb) {
			skb_trim(skb, 0);
			goto map_skb;
		}

		skb = netdev_alloc_skb(netdev, bufsz);
		if (!skb) {
			/* Better luck next round */
			adapter->alloc_rx_buff_failed++;
			break;
		}

		/* Make buffer alignment 2 beyond a 16 byte boundary
		 * this will result in a 16 byte aligned IP header after
		 * the 14 byte MAC header is removed
		 */
		skb_reserve(skb, NET_IP_ALIGN);

		buffer_info->skb = skb;
map_skb:
		buffer_info->dma = pci_map_single(pdev, skb->data,
						  adapter->rx_buffer_len,
						  PCI_DMA_FROMDEVICE);
		if (pci_dma_mapping_error(buffer_info->dma)) {
			dev_err(&pdev->dev, "RX DMA map failed\n");
			adapter->rx_dma_failed++;
			break;
		}

		rx_desc = E1000_RX_DESC(*rx_ring, i);
		rx_desc->buffer_addr = cpu_to_le64(buffer_info->dma);

		i++;
		if (i == rx_ring->count)
			i = 0;
		buffer_info = &rx_ring->buffer_info[i];
	}

	if (rx_ring->next_to_use != i) {
		rx_ring->next_to_use = i;
		if (i-- == 0)
			i = (rx_ring->count - 1);

		/* Force memory writes to complete before letting h/w
		 * know there are new descriptors to fetch.  (Only
		 * applicable for weak-ordered memory model archs,
		 * such as IA-64). */
		wmb();
		writel(i, adapter->hw.hw_addr + rx_ring->tail);
	}
}

/**
 * e1000_alloc_rx_buffers_ps - Replace used receive buffers; packet split
 * @adapter: address of board private structure
 **/
static void e1000_alloc_rx_buffers_ps(struct e1000_adapter *adapter,
				      int cleaned_count)
{
	struct net_device *netdev = adapter->netdev;
	struct pci_dev *pdev = adapter->pdev;
	union e1000_rx_desc_packet_split *rx_desc;
	struct e1000_ring *rx_ring = adapter->rx_ring;
	struct e1000_buffer *buffer_info;
	struct e1000_ps_page *ps_page;
	struct sk_buff *skb;
	unsigned int i, j;

	i = rx_ring->next_to_use;
	buffer_info = &rx_ring->buffer_info[i];

	while (cleaned_count--) {
		rx_desc = E1000_RX_DESC_PS(*rx_ring, i);

		for (j = 0; j < PS_PAGE_BUFFERS; j++) {
			ps_page = &buffer_info->ps_pages[j];
			if (j >= adapter->rx_ps_pages) {
				/* all unused desc entries get hw null ptr */
				rx_desc->read.buffer_addr[j+1] = ~cpu_to_le64(0);
				continue;
			}
			if (!ps_page->page) {
				ps_page->page = alloc_page(GFP_ATOMIC);
				if (!ps_page->page) {
					adapter->alloc_rx_buff_failed++;
					goto no_buffers;
				}
				ps_page->dma = pci_map_page(pdev,
						   ps_page->page,
						   0, PAGE_SIZE,
						   PCI_DMA_FROMDEVICE);
				if (pci_dma_mapping_error(ps_page->dma)) {
					dev_err(&adapter->pdev->dev,
					  "RX DMA page map failed\n");
					adapter->rx_dma_failed++;
					goto no_buffers;
				}
			}
			/*
			 * Refresh the desc even if buffer_addrs
			 * didn't change because each write-back
			 * erases this info.
			 */
			rx_desc->read.buffer_addr[j+1] =
			     cpu_to_le64(ps_page->dma);
		}

		skb = netdev_alloc_skb(netdev,
				       adapter->rx_ps_bsize0 + NET_IP_ALIGN);

		if (!skb) {
			adapter->alloc_rx_buff_failed++;
			break;
		}

		/* Make buffer alignment 2 beyond a 16 byte boundary
		 * this will result in a 16 byte aligned IP header after
		 * the 14 byte MAC header is removed
		 */
		skb_reserve(skb, NET_IP_ALIGN);

		buffer_info->skb = skb;
		buffer_info->dma = pci_map_single(pdev, skb->data,
						  adapter->rx_ps_bsize0,
						  PCI_DMA_FROMDEVICE);
		if (pci_dma_mapping_error(buffer_info->dma)) {
			dev_err(&pdev->dev, "RX DMA map failed\n");
			adapter->rx_dma_failed++;
			/* cleanup skb */
			dev_kfree_skb_any(skb);
			buffer_info->skb = NULL;
			break;
		}

		rx_desc->read.buffer_addr[0] = cpu_to_le64(buffer_info->dma);

		i++;
		if (i == rx_ring->count)
			i = 0;
		buffer_info = &rx_ring->buffer_info[i];
	}

no_buffers:
	if (rx_ring->next_to_use != i) {
		rx_ring->next_to_use = i;

		if (!(i--))
			i = (rx_ring->count - 1);

		/* Force memory writes to complete before letting h/w
		 * know there are new descriptors to fetch.  (Only
		 * applicable for weak-ordered memory model archs,
		 * such as IA-64). */
		wmb();
		/* Hardware increments by 16 bytes, but packet split
		 * descriptors are 32 bytes...so we increment tail
		 * twice as much.
		 */
		writel(i<<1, adapter->hw.hw_addr + rx_ring->tail);
	}
}

/**
 * e1000_clean_rx_irq - Send received data up the network stack; legacy
 * @adapter: board private structure
 *
 * the return value indicates whether actual cleaning was done, there
 * is no guarantee that everything was cleaned
 **/
static bool e1000_clean_rx_irq(struct e1000_adapter *adapter,
			       int *work_done, int work_to_do)
{
	struct net_device *netdev = adapter->netdev;
	struct pci_dev *pdev = adapter->pdev;
	struct e1000_ring *rx_ring = adapter->rx_ring;
	struct e1000_rx_desc *rx_desc, *next_rxd;
	struct e1000_buffer *buffer_info, *next_buffer;
	u32 length;
	unsigned int i;
	int cleaned_count = 0;
	bool cleaned = 0;
	unsigned int total_rx_bytes = 0, total_rx_packets = 0;

	i = rx_ring->next_to_clean;
	rx_desc = E1000_RX_DESC(*rx_ring, i);
	buffer_info = &rx_ring->buffer_info[i];

	while (rx_desc->status & E1000_RXD_STAT_DD) {
		struct sk_buff *skb;
		u8 status;

		if (*work_done >= work_to_do)
			break;
		(*work_done)++;

		status = rx_desc->status;
		skb = buffer_info->skb;
		buffer_info->skb = NULL;

		prefetch(skb->data - NET_IP_ALIGN);

		i++;
		if (i == rx_ring->count)
			i = 0;
		next_rxd = E1000_RX_DESC(*rx_ring, i);
		prefetch(next_rxd);

		next_buffer = &rx_ring->buffer_info[i];

		cleaned = 1;
		cleaned_count++;
		pci_unmap_single(pdev,
				 buffer_info->dma,
				 adapter->rx_buffer_len,
				 PCI_DMA_FROMDEVICE);
		buffer_info->dma = 0;

		length = le16_to_cpu(rx_desc->length);

		/* !EOP means multiple descriptors were used to store a single
		 * packet, also make sure the frame isn't just CRC only */
		if (!(status & E1000_RXD_STAT_EOP) || (length <= 4)) {
			/* All receives must fit into a single buffer */
			ndev_dbg(netdev, "%s: Receive packet consumed "
				 "multiple buffers\n", netdev->name);
			/* recycle */
			buffer_info->skb = skb;
			goto next_desc;
		}

		if (rx_desc->errors & E1000_RXD_ERR_FRAME_ERR_MASK) {
			/* recycle */
			buffer_info->skb = skb;
			goto next_desc;
		}

		total_rx_bytes += length;
		total_rx_packets++;

		/* code added for copybreak, this should improve
		 * performance for small packets with large amounts
		 * of reassembly being done in the stack */
		if (length < copybreak) {
			struct sk_buff *new_skb =
			    netdev_alloc_skb(netdev, length + NET_IP_ALIGN);
			if (new_skb) {
				skb_reserve(new_skb, NET_IP_ALIGN);
				memcpy(new_skb->data - NET_IP_ALIGN,
				       skb->data - NET_IP_ALIGN,
				       length + NET_IP_ALIGN);
				/* save the skb in buffer_info as good */
				buffer_info->skb = skb;
				skb = new_skb;
			}
			/* else just continue with the old one */
		}
		/* end copybreak code */
		skb_put(skb, length);

		/* Receive Checksum Offload */
		e1000_rx_checksum(adapter,
				  (u32)(status) |
				  ((u32)(rx_desc->errors) << 24),
				  le16_to_cpu(rx_desc->csum), skb);

		e1000_receive_skb(adapter, netdev, skb,status,rx_desc->special);

next_desc:
		rx_desc->status = 0;

		/* return some buffers to hardware, one at a time is too slow */
		if (cleaned_count >= E1000_RX_BUFFER_WRITE) {
			adapter->alloc_rx_buf(adapter, cleaned_count);
			cleaned_count = 0;
		}

		/* use prefetched values */
		rx_desc = next_rxd;
		buffer_info = next_buffer;
	}
	rx_ring->next_to_clean = i;

	cleaned_count = e1000_desc_unused(rx_ring);
	if (cleaned_count)
		adapter->alloc_rx_buf(adapter, cleaned_count);

	adapter->total_rx_packets += total_rx_packets;
	adapter->total_rx_bytes += total_rx_bytes;
	adapter->net_stats.rx_packets += total_rx_packets;
	adapter->net_stats.rx_bytes += total_rx_bytes;
	return cleaned;
}

static void e1000_put_txbuf(struct e1000_adapter *adapter,
			     struct e1000_buffer *buffer_info)
{
	if (buffer_info->dma) {
		pci_unmap_page(adapter->pdev, buffer_info->dma,
			       buffer_info->length, PCI_DMA_TODEVICE);
		buffer_info->dma = 0;
	}
	if (buffer_info->skb) {
		dev_kfree_skb_any(buffer_info->skb);
		buffer_info->skb = NULL;
	}
}

static void e1000_print_tx_hang(struct e1000_adapter *adapter)
{
	struct e1000_ring *tx_ring = adapter->tx_ring;
	unsigned int i = tx_ring->next_to_clean;
	unsigned int eop = tx_ring->buffer_info[i].next_to_watch;
	struct e1000_tx_desc *eop_desc = E1000_TX_DESC(*tx_ring, eop);
	struct net_device *netdev = adapter->netdev;

	/* detected Tx unit hang */
	ndev_err(netdev,
		 "Detected Tx Unit Hang:\n"
		 "  TDH                  <%x>\n"
		 "  TDT                  <%x>\n"
		 "  next_to_use          <%x>\n"
		 "  next_to_clean        <%x>\n"
		 "buffer_info[next_to_clean]:\n"
		 "  time_stamp           <%lx>\n"
		 "  next_to_watch        <%x>\n"
		 "  jiffies              <%lx>\n"
		 "  next_to_watch.status <%x>\n",
		 readl(adapter->hw.hw_addr + tx_ring->head),
		 readl(adapter->hw.hw_addr + tx_ring->tail),
		 tx_ring->next_to_use,
		 tx_ring->next_to_clean,
		 tx_ring->buffer_info[eop].time_stamp,
		 eop,
		 jiffies,
		 eop_desc->upper.fields.status);
}

/**
 * e1000_clean_tx_irq - Reclaim resources after transmit completes
 * @adapter: board private structure
 *
 * the return value indicates whether actual cleaning was done, there
 * is no guarantee that everything was cleaned
 **/
static bool e1000_clean_tx_irq(struct e1000_adapter *adapter)
{
	struct net_device *netdev = adapter->netdev;
	struct e1000_hw *hw = &adapter->hw;
	struct e1000_ring *tx_ring = adapter->tx_ring;
	struct e1000_tx_desc *tx_desc, *eop_desc;
	struct e1000_buffer *buffer_info;
	unsigned int i, eop;
	unsigned int count = 0;
	bool cleaned = 0;
	unsigned int total_tx_bytes = 0, total_tx_packets = 0;

	i = tx_ring->next_to_clean;
	eop = tx_ring->buffer_info[i].next_to_watch;
	eop_desc = E1000_TX_DESC(*tx_ring, eop);

	while (eop_desc->upper.data & cpu_to_le32(E1000_TXD_STAT_DD)) {
		for (cleaned = 0; !cleaned; ) {
			tx_desc = E1000_TX_DESC(*tx_ring, i);
			buffer_info = &tx_ring->buffer_info[i];
			cleaned = (i == eop);

			if (cleaned) {
				struct sk_buff *skb = buffer_info->skb;
				unsigned int segs, bytecount;
				segs = skb_shinfo(skb)->gso_segs ?: 1;
				/* multiply data chunks by size of headers */
				bytecount = ((segs - 1) * skb_headlen(skb)) +
					    skb->len;
				total_tx_packets += segs;
				total_tx_bytes += bytecount;
			}

			e1000_put_txbuf(adapter, buffer_info);
			tx_desc->upper.data = 0;

			i++;
			if (i == tx_ring->count)
				i = 0;
		}

		eop = tx_ring->buffer_info[i].next_to_watch;
		eop_desc = E1000_TX_DESC(*tx_ring, eop);
#define E1000_TX_WEIGHT 64
		/* weight of a sort for tx, to avoid endless transmit cleanup */
		if (count++ == E1000_TX_WEIGHT)
			break;
	}

	tx_ring->next_to_clean = i;

#define TX_WAKE_THRESHOLD 32
	if (cleaned && netif_carrier_ok(netdev) &&
		     e1000_desc_unused(tx_ring) >= TX_WAKE_THRESHOLD) {
		/* Make sure that anybody stopping the queue after this
		 * sees the new next_to_clean.
		 */
		smp_mb();

		if (netif_queue_stopped(netdev) &&
		    !(test_bit(__E1000_DOWN, &adapter->state))) {
			netif_wake_queue(netdev);
			++adapter->restart_queue;
		}
	}

	if (adapter->detect_tx_hung) {
		/* Detect a transmit hang in hardware, this serializes the
		 * check with the clearing of time_stamp and movement of i */
		adapter->detect_tx_hung = 0;
		if (tx_ring->buffer_info[eop].dma &&
		    time_after(jiffies, tx_ring->buffer_info[eop].time_stamp
			       + (adapter->tx_timeout_factor * HZ))
		    && !(er32(STATUS) &
			 E1000_STATUS_TXOFF)) {
			e1000_print_tx_hang(adapter);
			netif_stop_queue(netdev);
		}
	}
	adapter->total_tx_bytes += total_tx_bytes;
	adapter->total_tx_packets += total_tx_packets;
	adapter->net_stats.tx_packets += total_tx_packets;
	adapter->net_stats.tx_bytes += total_tx_bytes;
	return cleaned;
}

/**
 * e1000_clean_rx_irq_ps - Send received data up the network stack; packet split
 * @adapter: board private structure
 *
 * the return value indicates whether actual cleaning was done, there
 * is no guarantee that everything was cleaned
 **/
static bool e1000_clean_rx_irq_ps(struct e1000_adapter *adapter,
				  int *work_done, int work_to_do)
{
	union e1000_rx_desc_packet_split *rx_desc, *next_rxd;
	struct net_device *netdev = adapter->netdev;
	struct pci_dev *pdev = adapter->pdev;
	struct e1000_ring *rx_ring = adapter->rx_ring;
	struct e1000_buffer *buffer_info, *next_buffer;
	struct e1000_ps_page *ps_page;
	struct sk_buff *skb;
	unsigned int i, j;
	u32 length, staterr;
	int cleaned_count = 0;
	bool cleaned = 0;
	unsigned int total_rx_bytes = 0, total_rx_packets = 0;

	i = rx_ring->next_to_clean;
	rx_desc = E1000_RX_DESC_PS(*rx_ring, i);
	staterr = le32_to_cpu(rx_desc->wb.middle.status_error);
	buffer_info = &rx_ring->buffer_info[i];

	while (staterr & E1000_RXD_STAT_DD) {
		if (*work_done >= work_to_do)
			break;
		(*work_done)++;
		skb = buffer_info->skb;

		/* in the packet split case this is header only */
		prefetch(skb->data - NET_IP_ALIGN);

		i++;
		if (i == rx_ring->count)
			i = 0;
		next_rxd = E1000_RX_DESC_PS(*rx_ring, i);
		prefetch(next_rxd);

		next_buffer = &rx_ring->buffer_info[i];

		cleaned = 1;
		cleaned_count++;
		pci_unmap_single(pdev, buffer_info->dma,
				 adapter->rx_ps_bsize0,
				 PCI_DMA_FROMDEVICE);
		buffer_info->dma = 0;

		if (!(staterr & E1000_RXD_STAT_EOP)) {
			ndev_dbg(netdev, "%s: Packet Split buffers didn't pick "
				 "up the full packet\n", netdev->name);
			dev_kfree_skb_irq(skb);
			goto next_desc;
		}

		if (staterr & E1000_RXDEXT_ERR_FRAME_ERR_MASK) {
			dev_kfree_skb_irq(skb);
			goto next_desc;
		}

		length = le16_to_cpu(rx_desc->wb.middle.length0);

		if (!length) {
			ndev_dbg(netdev, "%s: Last part of the packet spanning"
				 " multiple descriptors\n", netdev->name);
			dev_kfree_skb_irq(skb);
			goto next_desc;
		}

		/* Good Receive */
		skb_put(skb, length);

		{
		/* this looks ugly, but it seems compiler issues make it
		   more efficient than reusing j */
		int l1 = le16_to_cpu(rx_desc->wb.upper.length[0]);

		/* page alloc/put takes too long and effects small packet
		 * throughput, so unsplit small packets and save the alloc/put*/
		if (l1 && (l1 <= copybreak) &&
		    ((length + l1) <= adapter->rx_ps_bsize0)) {
			u8 *vaddr;

			ps_page = &buffer_info->ps_pages[0];

			/* there is no documentation about how to call
			 * kmap_atomic, so we can't hold the mapping
			 * very long */
			pci_dma_sync_single_for_cpu(pdev, ps_page->dma,
				PAGE_SIZE, PCI_DMA_FROMDEVICE);
			vaddr = kmap_atomic(ps_page->page, KM_SKB_DATA_SOFTIRQ);
			memcpy(skb_tail_pointer(skb), vaddr, l1);
			kunmap_atomic(vaddr, KM_SKB_DATA_SOFTIRQ);
			pci_dma_sync_single_for_device(pdev, ps_page->dma,
				PAGE_SIZE, PCI_DMA_FROMDEVICE);

			skb_put(skb, l1);
			goto copydone;
		} /* if */
		}

		for (j = 0; j < PS_PAGE_BUFFERS; j++) {
			length = le16_to_cpu(rx_desc->wb.upper.length[j]);
			if (!length)
				break;

			ps_page = &buffer_info->ps_pages[j];
			pci_unmap_page(pdev, ps_page->dma, PAGE_SIZE,
				       PCI_DMA_FROMDEVICE);
			ps_page->dma = 0;
			skb_fill_page_desc(skb, j, ps_page->page, 0, length);
			ps_page->page = NULL;
			skb->len += length;
			skb->data_len += length;
			skb->truesize += length;
		}

copydone:
		total_rx_bytes += skb->len;
		total_rx_packets++;

		e1000_rx_checksum(adapter, staterr, le16_to_cpu(
			rx_desc->wb.lower.hi_dword.csum_ip.csum), skb);

		if (rx_desc->wb.upper.header_status &
			   cpu_to_le16(E1000_RXDPS_HDRSTAT_HDRSP))
			adapter->rx_hdr_split++;

		e1000_receive_skb(adapter, netdev, skb,
				  staterr, rx_desc->wb.middle.vlan);

next_desc:
		rx_desc->wb.middle.status_error &= cpu_to_le32(~0xFF);
		buffer_info->skb = NULL;

		/* return some buffers to hardware, one at a time is too slow */
		if (cleaned_count >= E1000_RX_BUFFER_WRITE) {
			adapter->alloc_rx_buf(adapter, cleaned_count);
			cleaned_count = 0;
		}

		/* use prefetched values */
		rx_desc = next_rxd;
		buffer_info = next_buffer;

		staterr = le32_to_cpu(rx_desc->wb.middle.status_error);
	}
	rx_ring->next_to_clean = i;

	cleaned_count = e1000_desc_unused(rx_ring);
	if (cleaned_count)
		adapter->alloc_rx_buf(adapter, cleaned_count);

	adapter->total_rx_packets += total_rx_packets;
	adapter->total_rx_bytes += total_rx_bytes;
	adapter->net_stats.rx_packets += total_rx_packets;
	adapter->net_stats.rx_bytes += total_rx_bytes;
	return cleaned;
}

/**
 * e1000_clean_rx_ring - Free Rx Buffers per Queue
 * @adapter: board private structure
 **/
static void e1000_clean_rx_ring(struct e1000_adapter *adapter)
{
	struct e1000_ring *rx_ring = adapter->rx_ring;
	struct e1000_buffer *buffer_info;
	struct e1000_ps_page *ps_page;
	struct pci_dev *pdev = adapter->pdev;
	unsigned int i, j;

	/* Free all the Rx ring sk_buffs */
	for (i = 0; i < rx_ring->count; i++) {
		buffer_info = &rx_ring->buffer_info[i];
		if (buffer_info->dma) {
			if (adapter->clean_rx == e1000_clean_rx_irq)
				pci_unmap_single(pdev, buffer_info->dma,
						 adapter->rx_buffer_len,
						 PCI_DMA_FROMDEVICE);
			else if (adapter->clean_rx == e1000_clean_rx_irq_ps)
				pci_unmap_single(pdev, buffer_info->dma,
						 adapter->rx_ps_bsize0,
						 PCI_DMA_FROMDEVICE);
			buffer_info->dma = 0;
		}

		if (buffer_info->skb) {
			dev_kfree_skb(buffer_info->skb);
			buffer_info->skb = NULL;
		}

		for (j = 0; j < PS_PAGE_BUFFERS; j++) {
			ps_page = &buffer_info->ps_pages[j];
			if (!ps_page->page)
				break;
			pci_unmap_page(pdev, ps_page->dma, PAGE_SIZE,
				       PCI_DMA_FROMDEVICE);
			ps_page->dma = 0;
			put_page(ps_page->page);
			ps_page->page = NULL;
		}
	}

	/* there also may be some cached data from a chained receive */
	if (rx_ring->rx_skb_top) {
		dev_kfree_skb(rx_ring->rx_skb_top);
		rx_ring->rx_skb_top = NULL;
	}

	/* Zero out the descriptor ring */
	memset(rx_ring->desc, 0, rx_ring->size);

	rx_ring->next_to_clean = 0;
	rx_ring->next_to_use = 0;

	writel(0, adapter->hw.hw_addr + rx_ring->head);
	writel(0, adapter->hw.hw_addr + rx_ring->tail);
}

/**
 * e1000_intr_msi - Interrupt Handler
 * @irq: interrupt number
 * @data: pointer to a network interface device structure
 **/
static irqreturn_t e1000_intr_msi(int irq, void *data)
{
	struct net_device *netdev = data;
	struct e1000_adapter *adapter = netdev_priv(netdev);
	struct e1000_hw *hw = &adapter->hw;
	u32 icr = er32(ICR);

	/* read ICR disables interrupts using IAM, so keep up with our
	 * enable/disable accounting */
	atomic_inc(&adapter->irq_sem);

	if (icr & (E1000_ICR_RXSEQ | E1000_ICR_LSC)) {
		hw->mac.get_link_status = 1;
		/* ICH8 workaround-- Call gig speed drop workaround on cable
		 * disconnect (LSC) before accessing any PHY registers */
		if ((adapter->flags & FLAG_LSC_GIG_SPEED_DROP) &&
		    (!(er32(STATUS) & E1000_STATUS_LU)))
			e1000e_gig_downshift_workaround_ich8lan(hw);

		/* 80003ES2LAN workaround-- For packet buffer work-around on
		 * link down event; disable receives here in the ISR and reset
		 * adapter in watchdog */
		if (netif_carrier_ok(netdev) &&
		    adapter->flags & FLAG_RX_NEEDS_RESTART) {
			/* disable receives */
			u32 rctl = er32(RCTL);
			ew32(RCTL, rctl & ~E1000_RCTL_EN);
		}
		/* guard against interrupt when we're going down */
		if (!test_bit(__E1000_DOWN, &adapter->state))
			mod_timer(&adapter->watchdog_timer, jiffies + 1);
	}

	if (netif_rx_schedule_prep(netdev, &adapter->napi)) {
		adapter->total_tx_bytes = 0;
		adapter->total_tx_packets = 0;
		adapter->total_rx_bytes = 0;
		adapter->total_rx_packets = 0;
		__netif_rx_schedule(netdev, &adapter->napi);
	} else {
		atomic_dec(&adapter->irq_sem);
	}

	return IRQ_HANDLED;
}

/**
 * e1000_intr - Interrupt Handler
 * @irq: interrupt number
 * @data: pointer to a network interface device structure
 **/
static irqreturn_t e1000_intr(int irq, void *data)
{
	struct net_device *netdev = data;
	struct e1000_adapter *adapter = netdev_priv(netdev);
	struct e1000_hw *hw = &adapter->hw;

	u32 rctl, icr = er32(ICR);
	if (!icr)
		return IRQ_NONE;  /* Not our interrupt */

	/* IMS will not auto-mask if INT_ASSERTED is not set, and if it is
	 * not set, then the adapter didn't send an interrupt */
	if (!(icr & E1000_ICR_INT_ASSERTED))
		return IRQ_NONE;

	/* Interrupt Auto-Mask...upon reading ICR,
	 * interrupts are masked.  No need for the
	 * IMC write, but it does mean we should
	 * account for it ASAP. */
	atomic_inc(&adapter->irq_sem);

	if (icr & (E1000_ICR_RXSEQ | E1000_ICR_LSC)) {
		hw->mac.get_link_status = 1;
		/* ICH8 workaround-- Call gig speed drop workaround on cable
		 * disconnect (LSC) before accessing any PHY registers */
		if ((adapter->flags & FLAG_LSC_GIG_SPEED_DROP) &&
		    (!(er32(STATUS) & E1000_STATUS_LU)))
			e1000e_gig_downshift_workaround_ich8lan(hw);

		/* 80003ES2LAN workaround--
		 * For packet buffer work-around on link down event;
		 * disable receives here in the ISR and
		 * reset adapter in watchdog
		 */
		if (netif_carrier_ok(netdev) &&
		    (adapter->flags & FLAG_RX_NEEDS_RESTART)) {
			/* disable receives */
			rctl = er32(RCTL);
			ew32(RCTL, rctl & ~E1000_RCTL_EN);
		}
		/* guard against interrupt when we're going down */
		if (!test_bit(__E1000_DOWN, &adapter->state))
			mod_timer(&adapter->watchdog_timer, jiffies + 1);
	}

	if (netif_rx_schedule_prep(netdev, &adapter->napi)) {
		adapter->total_tx_bytes = 0;
		adapter->total_tx_packets = 0;
		adapter->total_rx_bytes = 0;
		adapter->total_rx_packets = 0;
		__netif_rx_schedule(netdev, &adapter->napi);
	} else {
		atomic_dec(&adapter->irq_sem);
	}

	return IRQ_HANDLED;
}

static int e1000_request_irq(struct e1000_adapter *adapter)
{
	struct net_device *netdev = adapter->netdev;
	irq_handler_t handler = e1000_intr;
	int irq_flags = IRQF_SHARED;
	int err;

	if (!pci_enable_msi(adapter->pdev)) {
		adapter->flags |= FLAG_MSI_ENABLED;
		handler = e1000_intr_msi;
		irq_flags = 0;
	}

	err = request_irq(adapter->pdev->irq, handler, irq_flags, netdev->name,
			  netdev);
	if (err) {
		ndev_err(netdev,
		       "Unable to allocate %s interrupt (return: %d)\n",
			adapter->flags & FLAG_MSI_ENABLED ? "MSI":"INTx",
			err);
		if (adapter->flags & FLAG_MSI_ENABLED)
			pci_disable_msi(adapter->pdev);
	}

	return err;
}

static void e1000_free_irq(struct e1000_adapter *adapter)
{
	struct net_device *netdev = adapter->netdev;

	free_irq(adapter->pdev->irq, netdev);
	if (adapter->flags & FLAG_MSI_ENABLED) {
		pci_disable_msi(adapter->pdev);
		adapter->flags &= ~FLAG_MSI_ENABLED;
	}
}

/**
 * e1000_irq_disable - Mask off interrupt generation on the NIC
 **/
static void e1000_irq_disable(struct e1000_adapter *adapter)
{
	struct e1000_hw *hw = &adapter->hw;

	atomic_inc(&adapter->irq_sem);
	ew32(IMC, ~0);
	e1e_flush();
	synchronize_irq(adapter->pdev->irq);
}

/**
 * e1000_irq_enable - Enable default interrupt generation settings
 **/
static void e1000_irq_enable(struct e1000_adapter *adapter)
{
	struct e1000_hw *hw = &adapter->hw;

	if (atomic_dec_and_test(&adapter->irq_sem)) {
		ew32(IMS, IMS_ENABLE_MASK);
		e1e_flush();
	}
}

/**
 * e1000_get_hw_control - get control of the h/w from f/w
 * @adapter: address of board private structure
 *
 * e1000_get_hw_control sets {CTRL_EXT|SWSM}:DRV_LOAD bit.
 * For ASF and Pass Through versions of f/w this means that
 * the driver is loaded. For AMT version (only with 82573)
 * of the f/w this means that the network i/f is open.
 **/
static void e1000_get_hw_control(struct e1000_adapter *adapter)
{
	struct e1000_hw *hw = &adapter->hw;
	u32 ctrl_ext;
	u32 swsm;

	/* Let firmware know the driver has taken over */
	if (adapter->flags & FLAG_HAS_SWSM_ON_LOAD) {
		swsm = er32(SWSM);
		ew32(SWSM, swsm | E1000_SWSM_DRV_LOAD);
	} else if (adapter->flags & FLAG_HAS_CTRLEXT_ON_LOAD) {
		ctrl_ext = er32(CTRL_EXT);
		ew32(CTRL_EXT,
				ctrl_ext | E1000_CTRL_EXT_DRV_LOAD);
	}
}

/**
 * e1000_release_hw_control - release control of the h/w to f/w
 * @adapter: address of board private structure
 *
 * e1000_release_hw_control resets {CTRL_EXT|SWSM}:DRV_LOAD bit.
 * For ASF and Pass Through versions of f/w this means that the
 * driver is no longer loaded. For AMT version (only with 82573) i
 * of the f/w this means that the network i/f is closed.
 *
 **/
static void e1000_release_hw_control(struct e1000_adapter *adapter)
{
	struct e1000_hw *hw = &adapter->hw;
	u32 ctrl_ext;
	u32 swsm;

	/* Let firmware taken over control of h/w */
	if (adapter->flags & FLAG_HAS_SWSM_ON_LOAD) {
		swsm = er32(SWSM);
		ew32(SWSM, swsm & ~E1000_SWSM_DRV_LOAD);
	} else if (adapter->flags & FLAG_HAS_CTRLEXT_ON_LOAD) {
		ctrl_ext = er32(CTRL_EXT);
		ew32(CTRL_EXT,
				ctrl_ext & ~E1000_CTRL_EXT_DRV_LOAD);
	}
}

/**
 * @e1000_alloc_ring - allocate memory for a ring structure
 **/
static int e1000_alloc_ring_dma(struct e1000_adapter *adapter,
				struct e1000_ring *ring)
{
	struct pci_dev *pdev = adapter->pdev;

	ring->desc = dma_alloc_coherent(&pdev->dev, ring->size, &ring->dma,
					GFP_KERNEL);
	if (!ring->desc)
		return -ENOMEM;

	return 0;
}

/**
 * e1000e_setup_tx_resources - allocate Tx resources (Descriptors)
 * @adapter: board private structure
 *
 * Return 0 on success, negative on failure
 **/
int e1000e_setup_tx_resources(struct e1000_adapter *adapter)
{
	struct e1000_ring *tx_ring = adapter->tx_ring;
	int err = -ENOMEM, size;

	size = sizeof(struct e1000_buffer) * tx_ring->count;
	tx_ring->buffer_info = vmalloc(size);
	if (!tx_ring->buffer_info)
		goto err;
	memset(tx_ring->buffer_info, 0, size);

	/* round up to nearest 4K */
	tx_ring->size = tx_ring->count * sizeof(struct e1000_tx_desc);
	tx_ring->size = ALIGN(tx_ring->size, 4096);

	err = e1000_alloc_ring_dma(adapter, tx_ring);
	if (err)
		goto err;

	tx_ring->next_to_use = 0;
	tx_ring->next_to_clean = 0;
	spin_lock_init(&adapter->tx_queue_lock);

	return 0;
err:
	vfree(tx_ring->buffer_info);
	ndev_err(adapter->netdev,
	"Unable to allocate memory for the transmit descriptor ring\n");
	return err;
}

/**
 * e1000e_setup_rx_resources - allocate Rx resources (Descriptors)
 * @adapter: board private structure
 *
 * Returns 0 on success, negative on failure
 **/
int e1000e_setup_rx_resources(struct e1000_adapter *adapter)
{
	struct e1000_ring *rx_ring = adapter->rx_ring;
	struct e1000_buffer *buffer_info;
	int i, size, desc_len, err = -ENOMEM;

	size = sizeof(struct e1000_buffer) * rx_ring->count;
	rx_ring->buffer_info = vmalloc(size);
	if (!rx_ring->buffer_info)
		goto err;
	memset(rx_ring->buffer_info, 0, size);

	for (i = 0; i < rx_ring->count; i++) {
		buffer_info = &rx_ring->buffer_info[i];
		buffer_info->ps_pages = kcalloc(PS_PAGE_BUFFERS,
						sizeof(struct e1000_ps_page),
						GFP_KERNEL);
		if (!buffer_info->ps_pages)
			goto err_pages;
	}

	desc_len = sizeof(union e1000_rx_desc_packet_split);

	/* Round up to nearest 4K */
	rx_ring->size = rx_ring->count * desc_len;
	rx_ring->size = ALIGN(rx_ring->size, 4096);

	err = e1000_alloc_ring_dma(adapter, rx_ring);
	if (err)
		goto err_pages;

	rx_ring->next_to_clean = 0;
	rx_ring->next_to_use = 0;
	rx_ring->rx_skb_top = NULL;

	return 0;

err_pages:
	for (i = 0; i < rx_ring->count; i++) {
		buffer_info = &rx_ring->buffer_info[i];
		kfree(buffer_info->ps_pages);
	}
err:
	vfree(rx_ring->buffer_info);
	ndev_err(adapter->netdev,
	"Unable to allocate memory for the transmit descriptor ring\n");
	return err;
}

/**
 * e1000_clean_tx_ring - Free Tx Buffers
 * @adapter: board private structure
 **/
static void e1000_clean_tx_ring(struct e1000_adapter *adapter)
{
	struct e1000_ring *tx_ring = adapter->tx_ring;
	struct e1000_buffer *buffer_info;
	unsigned long size;
	unsigned int i;

	for (i = 0; i < tx_ring->count; i++) {
		buffer_info = &tx_ring->buffer_info[i];
		e1000_put_txbuf(adapter, buffer_info);
	}

	size = sizeof(struct e1000_buffer) * tx_ring->count;
	memset(tx_ring->buffer_info, 0, size);

	memset(tx_ring->desc, 0, tx_ring->size);

	tx_ring->next_to_use = 0;
	tx_ring->next_to_clean = 0;

	writel(0, adapter->hw.hw_addr + tx_ring->head);
	writel(0, adapter->hw.hw_addr + tx_ring->tail);
}

/**
 * e1000e_free_tx_resources - Free Tx Resources per Queue
 * @adapter: board private structure
 *
 * Free all transmit software resources
 **/
void e1000e_free_tx_resources(struct e1000_adapter *adapter)
{
	struct pci_dev *pdev = adapter->pdev;
	struct e1000_ring *tx_ring = adapter->tx_ring;

	e1000_clean_tx_ring(adapter);

	vfree(tx_ring->buffer_info);
	tx_ring->buffer_info = NULL;

	dma_free_coherent(&pdev->dev, tx_ring->size, tx_ring->desc,
			  tx_ring->dma);
	tx_ring->desc = NULL;
}

/**
 * e1000e_free_rx_resources - Free Rx Resources
 * @adapter: board private structure
 *
 * Free all receive software resources
 **/

void e1000e_free_rx_resources(struct e1000_adapter *adapter)
{
	struct pci_dev *pdev = adapter->pdev;
	struct e1000_ring *rx_ring = adapter->rx_ring;
	int i;

	e1000_clean_rx_ring(adapter);

	for (i = 0; i < rx_ring->count; i++) {
		kfree(rx_ring->buffer_info[i].ps_pages);
	}

	vfree(rx_ring->buffer_info);
	rx_ring->buffer_info = NULL;

	dma_free_coherent(&pdev->dev, rx_ring->size, rx_ring->desc,
			  rx_ring->dma);
	rx_ring->desc = NULL;
}

/**
 * e1000_update_itr - update the dynamic ITR value based on statistics
 * @adapter: pointer to adapter
 * @itr_setting: current adapter->itr
 * @packets: the number of packets during this measurement interval
 * @bytes: the number of bytes during this measurement interval
 *
 *      Stores a new ITR value based on packets and byte
 *      counts during the last interrupt.  The advantage of per interrupt
 *      computation is faster updates and more accurate ITR for the current
 *      traffic pattern.  Constants in this function were computed
 *      based on theoretical maximum wire speed and thresholds were set based
 *      on testing data as well as attempting to minimize response time
 *      while increasing bulk throughput.
 *      this functionality is controlled by the InterruptThrottleRate module
 *      parameter (see e1000_param.c)
 **/
static unsigned int e1000_update_itr(struct e1000_adapter *adapter,
				     u16 itr_setting, int packets,
				     int bytes)
{
	unsigned int retval = itr_setting;

	if (packets == 0)
		goto update_itr_done;

	switch (itr_setting) {
	case lowest_latency:
		/* handle TSO and jumbo frames */
		if (bytes/packets > 8000)
			retval = bulk_latency;
		else if ((packets < 5) && (bytes > 512)) {
			retval = low_latency;
		}
		break;
	case low_latency:  /* 50 usec aka 20000 ints/s */
		if (bytes > 10000) {
			/* this if handles the TSO accounting */
			if (bytes/packets > 8000) {
				retval = bulk_latency;
			} else if ((packets < 10) || ((bytes/packets) > 1200)) {
				retval = bulk_latency;
			} else if ((packets > 35)) {
				retval = lowest_latency;
			}
		} else if (bytes/packets > 2000) {
			retval = bulk_latency;
		} else if (packets <= 2 && bytes < 512) {
			retval = lowest_latency;
		}
		break;
	case bulk_latency: /* 250 usec aka 4000 ints/s */
		if (bytes > 25000) {
			if (packets > 35) {
				retval = low_latency;
			}
		} else if (bytes < 6000) {
			retval = low_latency;
		}
		break;
	}

update_itr_done:
	return retval;
}

static void e1000_set_itr(struct e1000_adapter *adapter)
{
	struct e1000_hw *hw = &adapter->hw;
	u16 current_itr;
	u32 new_itr = adapter->itr;

	/* for non-gigabit speeds, just fix the interrupt rate at 4000 */
	if (adapter->link_speed != SPEED_1000) {
		current_itr = 0;
		new_itr = 4000;
		goto set_itr_now;
	}

	adapter->tx_itr = e1000_update_itr(adapter,
				    adapter->tx_itr,
				    adapter->total_tx_packets,
				    adapter->total_tx_bytes);
	/* conservative mode (itr 3) eliminates the lowest_latency setting */
	if (adapter->itr_setting == 3 && adapter->tx_itr == lowest_latency)
		adapter->tx_itr = low_latency;

	adapter->rx_itr = e1000_update_itr(adapter,
				    adapter->rx_itr,
				    adapter->total_rx_packets,
				    adapter->total_rx_bytes);
	/* conservative mode (itr 3) eliminates the lowest_latency setting */
	if (adapter->itr_setting == 3 && adapter->rx_itr == lowest_latency)
		adapter->rx_itr = low_latency;

	current_itr = max(adapter->rx_itr, adapter->tx_itr);

	switch (current_itr) {
	/* counts and packets in update_itr are dependent on these numbers */
	case lowest_latency:
		new_itr = 70000;
		break;
	case low_latency:
		new_itr = 20000; /* aka hwitr = ~200 */
		break;
	case bulk_latency:
		new_itr = 4000;
		break;
	default:
		break;
	}

set_itr_now:
	if (new_itr != adapter->itr) {
		/* this attempts to bias the interrupt rate towards Bulk
		 * by adding intermediate steps when interrupt rate is
		 * increasing */
		new_itr = new_itr > adapter->itr ?
			     min(adapter->itr + (new_itr >> 2), new_itr) :
			     new_itr;
		adapter->itr = new_itr;
		ew32(ITR, 1000000000 / (new_itr * 256));
	}
}

/**
 * e1000_clean - NAPI Rx polling callback
 * @adapter: board private structure
 * @budget: amount of packets driver is allowed to process this poll
 **/
static int e1000_clean(struct napi_struct *napi, int budget)
{
	struct e1000_adapter *adapter = container_of(napi, struct e1000_adapter, napi);
	struct net_device *poll_dev = adapter->netdev;
	int tx_cleaned = 0, work_done = 0;

	/* Must NOT use netdev_priv macro here. */
	adapter = poll_dev->priv;

	/* e1000_clean is called per-cpu.  This lock protects
	 * tx_ring from being cleaned by multiple cpus
	 * simultaneously.  A failure obtaining the lock means
	 * tx_ring is currently being cleaned anyway. */
	if (spin_trylock(&adapter->tx_queue_lock)) {
		tx_cleaned = e1000_clean_tx_irq(adapter);
		spin_unlock(&adapter->tx_queue_lock);
	}

	adapter->clean_rx(adapter, &work_done, budget);

	if (tx_cleaned)
		work_done = budget;

	/* If budget not fully consumed, exit the polling mode */
	if (work_done < budget) {
		if (adapter->itr_setting & 3)
			e1000_set_itr(adapter);
		netif_rx_complete(poll_dev, napi);
		e1000_irq_enable(adapter);
	}

	return work_done;
}

static void e1000_vlan_rx_add_vid(struct net_device *netdev, u16 vid)
{
	struct e1000_adapter *adapter = netdev_priv(netdev);
	struct e1000_hw *hw = &adapter->hw;
	u32 vfta, index;

	/* don't update vlan cookie if already programmed */
	if ((adapter->hw.mng_cookie.status &
	     E1000_MNG_DHCP_COOKIE_STATUS_VLAN) &&
	    (vid == adapter->mng_vlan_id))
		return;
	/* add VID to filter table */
	index = (vid >> 5) & 0x7F;
	vfta = E1000_READ_REG_ARRAY(hw, E1000_VFTA, index);
	vfta |= (1 << (vid & 0x1F));
	e1000e_write_vfta(hw, index, vfta);
}

static void e1000_vlan_rx_kill_vid(struct net_device *netdev, u16 vid)
{
	struct e1000_adapter *adapter = netdev_priv(netdev);
	struct e1000_hw *hw = &adapter->hw;
	u32 vfta, index;

	e1000_irq_disable(adapter);
	vlan_group_set_device(adapter->vlgrp, vid, NULL);
	e1000_irq_enable(adapter);

	if ((adapter->hw.mng_cookie.status &
	     E1000_MNG_DHCP_COOKIE_STATUS_VLAN) &&
	    (vid == adapter->mng_vlan_id)) {
		/* release control to f/w */
		e1000_release_hw_control(adapter);
		return;
	}

	/* remove VID from filter table */
	index = (vid >> 5) & 0x7F;
	vfta = E1000_READ_REG_ARRAY(hw, E1000_VFTA, index);
	vfta &= ~(1 << (vid & 0x1F));
	e1000e_write_vfta(hw, index, vfta);
}

static void e1000_update_mng_vlan(struct e1000_adapter *adapter)
{
	struct net_device *netdev = adapter->netdev;
	u16 vid = adapter->hw.mng_cookie.vlan_id;
	u16 old_vid = adapter->mng_vlan_id;

	if (!adapter->vlgrp)
		return;

	if (!vlan_group_get_device(adapter->vlgrp, vid)) {
		adapter->mng_vlan_id = E1000_MNG_VLAN_NONE;
		if (adapter->hw.mng_cookie.status &
			E1000_MNG_DHCP_COOKIE_STATUS_VLAN) {
			e1000_vlan_rx_add_vid(netdev, vid);
			adapter->mng_vlan_id = vid;
		}

		if ((old_vid != (u16)E1000_MNG_VLAN_NONE) &&
				(vid != old_vid) &&
		    !vlan_group_get_device(adapter->vlgrp, old_vid))
			e1000_vlan_rx_kill_vid(netdev, old_vid);
	} else {
		adapter->mng_vlan_id = vid;
	}
}


static void e1000_vlan_rx_register(struct net_device *netdev,
				   struct vlan_group *grp)
{
	struct e1000_adapter *adapter = netdev_priv(netdev);
	struct e1000_hw *hw = &adapter->hw;
	u32 ctrl, rctl;

	e1000_irq_disable(adapter);
	adapter->vlgrp = grp;

	if (grp) {
		/* enable VLAN tag insert/strip */
		ctrl = er32(CTRL);
		ctrl |= E1000_CTRL_VME;
		ew32(CTRL, ctrl);

		if (adapter->flags & FLAG_HAS_HW_VLAN_FILTER) {
			/* enable VLAN receive filtering */
			rctl = er32(RCTL);
			rctl |= E1000_RCTL_VFE;
			rctl &= ~E1000_RCTL_CFIEN;
			ew32(RCTL, rctl);
			e1000_update_mng_vlan(adapter);
		}
	} else {
		/* disable VLAN tag insert/strip */
		ctrl = er32(CTRL);
		ctrl &= ~E1000_CTRL_VME;
		ew32(CTRL, ctrl);

		if (adapter->flags & FLAG_HAS_HW_VLAN_FILTER) {
			/* disable VLAN filtering */
			rctl = er32(RCTL);
			rctl &= ~E1000_RCTL_VFE;
			ew32(RCTL, rctl);
			if (adapter->mng_vlan_id !=
			    (u16)E1000_MNG_VLAN_NONE) {
				e1000_vlan_rx_kill_vid(netdev,
						       adapter->mng_vlan_id);
				adapter->mng_vlan_id = E1000_MNG_VLAN_NONE;
			}
		}
	}

	e1000_irq_enable(adapter);
}

static void e1000_restore_vlan(struct e1000_adapter *adapter)
{
	u16 vid;

	e1000_vlan_rx_register(adapter->netdev, adapter->vlgrp);

	if (!adapter->vlgrp)
		return;

	for (vid = 0; vid < VLAN_GROUP_ARRAY_LEN; vid++) {
		if (!vlan_group_get_device(adapter->vlgrp, vid))
			continue;
		e1000_vlan_rx_add_vid(adapter->netdev, vid);
	}
}

static void e1000_init_manageability(struct e1000_adapter *adapter)
{
	struct e1000_hw *hw = &adapter->hw;
	u32 manc, manc2h;

	if (!(adapter->flags & FLAG_MNG_PT_ENABLED))
		return;

	manc = er32(MANC);

	/* enable receiving management packets to the host. this will probably
	 * generate destination unreachable messages from the host OS, but
	 * the packets will be handled on SMBUS */
	manc |= E1000_MANC_EN_MNG2HOST;
	manc2h = er32(MANC2H);
#define E1000_MNG2HOST_PORT_623 (1 << 5)
#define E1000_MNG2HOST_PORT_664 (1 << 6)
	manc2h |= E1000_MNG2HOST_PORT_623;
	manc2h |= E1000_MNG2HOST_PORT_664;
	ew32(MANC2H, manc2h);
	ew32(MANC, manc);
}

/**
 * e1000_configure_tx - Configure 8254x Transmit Unit after Reset
 * @adapter: board private structure
 *
 * Configure the Tx unit of the MAC after a reset.
 **/
static void e1000_configure_tx(struct e1000_adapter *adapter)
{
	struct e1000_hw *hw = &adapter->hw;
	struct e1000_ring *tx_ring = adapter->tx_ring;
	u64 tdba;
	u32 tdlen, tctl, tipg, tarc;
	u32 ipgr1, ipgr2;

	/* Setup the HW Tx Head and Tail descriptor pointers */
	tdba = tx_ring->dma;
	tdlen = tx_ring->count * sizeof(struct e1000_tx_desc);
	ew32(TDBAL, (tdba & DMA_32BIT_MASK));
	ew32(TDBAH, (tdba >> 32));
	ew32(TDLEN, tdlen);
	ew32(TDH, 0);
	ew32(TDT, 0);
	tx_ring->head = E1000_TDH;
	tx_ring->tail = E1000_TDT;

	/* Set the default values for the Tx Inter Packet Gap timer */
	tipg = DEFAULT_82543_TIPG_IPGT_COPPER;          /*  8  */
	ipgr1 = DEFAULT_82543_TIPG_IPGR1;               /*  8  */
	ipgr2 = DEFAULT_82543_TIPG_IPGR2;               /*  6  */

	if (adapter->flags & FLAG_TIPG_MEDIUM_FOR_80003ESLAN)
		ipgr2 = DEFAULT_80003ES2LAN_TIPG_IPGR2; /*  7  */

	tipg |= ipgr1 << E1000_TIPG_IPGR1_SHIFT;
	tipg |= ipgr2 << E1000_TIPG_IPGR2_SHIFT;
	ew32(TIPG, tipg);

	/* Set the Tx Interrupt Delay register */
	ew32(TIDV, adapter->tx_int_delay);
	/* tx irq moderation */
	ew32(TADV, adapter->tx_abs_int_delay);

	/* Program the Transmit Control Register */
	tctl = er32(TCTL);
	tctl &= ~E1000_TCTL_CT;
	tctl |= E1000_TCTL_PSP | E1000_TCTL_RTLC |
		(E1000_COLLISION_THRESHOLD << E1000_CT_SHIFT);

	if (adapter->flags & FLAG_TARC_SPEED_MODE_BIT) {
		tarc = er32(TARC0);
		/* set the speed mode bit, we'll clear it if we're not at
		 * gigabit link later */
#define SPEED_MODE_BIT (1 << 21)
		tarc |= SPEED_MODE_BIT;
		ew32(TARC0, tarc);
	}

	/* errata: program both queues to unweighted RR */
	if (adapter->flags & FLAG_TARC_SET_BIT_ZERO) {
		tarc = er32(TARC0);
		tarc |= 1;
		ew32(TARC0, tarc);
		tarc = er32(TARC1);
		tarc |= 1;
		ew32(TARC1, tarc);
	}

	e1000e_config_collision_dist(hw);

	/* Setup Transmit Descriptor Settings for eop descriptor */
	adapter->txd_cmd = E1000_TXD_CMD_EOP | E1000_TXD_CMD_IFCS;

	/* only set IDE if we are delaying interrupts using the timers */
	if (adapter->tx_int_delay)
		adapter->txd_cmd |= E1000_TXD_CMD_IDE;

	/* enable Report Status bit */
	adapter->txd_cmd |= E1000_TXD_CMD_RS;

	ew32(TCTL, tctl);

	adapter->tx_queue_len = adapter->netdev->tx_queue_len;
}

/**
 * e1000_setup_rctl - configure the receive control registers
 * @adapter: Board private structure
 **/
#define PAGE_USE_COUNT(S) (((S) >> PAGE_SHIFT) + \
			   (((S) & (PAGE_SIZE - 1)) ? 1 : 0))
static void e1000_setup_rctl(struct e1000_adapter *adapter)
{
	struct e1000_hw *hw = &adapter->hw;
	u32 rctl, rfctl;
	u32 psrctl = 0;
	u32 pages = 0;

	/* Program MC offset vector base */
	rctl = er32(RCTL);
	rctl &= ~(3 << E1000_RCTL_MO_SHIFT);
	rctl |= E1000_RCTL_EN | E1000_RCTL_BAM |
		E1000_RCTL_LBM_NO | E1000_RCTL_RDMTS_HALF |
		(adapter->hw.mac.mc_filter_type << E1000_RCTL_MO_SHIFT);

	/* Do not Store bad packets */
	rctl &= ~E1000_RCTL_SBP;

	/* Enable Long Packet receive */
	if (adapter->netdev->mtu <= ETH_DATA_LEN)
		rctl &= ~E1000_RCTL_LPE;
	else
		rctl |= E1000_RCTL_LPE;

	/* Enable hardware CRC frame stripping */
	rctl |= E1000_RCTL_SECRC;

	/* Setup buffer sizes */
	rctl &= ~E1000_RCTL_SZ_4096;
	rctl |= E1000_RCTL_BSEX;
	switch (adapter->rx_buffer_len) {
	case 256:
		rctl |= E1000_RCTL_SZ_256;
		rctl &= ~E1000_RCTL_BSEX;
		break;
	case 512:
		rctl |= E1000_RCTL_SZ_512;
		rctl &= ~E1000_RCTL_BSEX;
		break;
	case 1024:
		rctl |= E1000_RCTL_SZ_1024;
		rctl &= ~E1000_RCTL_BSEX;
		break;
	case 2048:
	default:
		rctl |= E1000_RCTL_SZ_2048;
		rctl &= ~E1000_RCTL_BSEX;
		break;
	case 4096:
		rctl |= E1000_RCTL_SZ_4096;
		break;
	case 8192:
		rctl |= E1000_RCTL_SZ_8192;
		break;
	case 16384:
		rctl |= E1000_RCTL_SZ_16384;
		break;
	}

	/*
	 * 82571 and greater support packet-split where the protocol
	 * header is placed in skb->data and the packet data is
	 * placed in pages hanging off of skb_shinfo(skb)->nr_frags.
	 * In the case of a non-split, skb->data is linearly filled,
	 * followed by the page buffers.  Therefore, skb->data is
	 * sized to hold the largest protocol header.
	 *
	 * allocations using alloc_page take too long for regular MTU
	 * so only enable packet split for jumbo frames
	 *
	 * Using pages when the page size is greater than 16k wastes
	 * a lot of memory, since we allocate 3 pages at all times
	 * per packet.
	 */
	adapter->rx_ps_pages = 0;
	pages = PAGE_USE_COUNT(adapter->netdev->mtu);
	if ((pages <= 3) && (PAGE_SIZE <= 16384) && (rctl & E1000_RCTL_LPE))
		adapter->rx_ps_pages = pages;

	if (adapter->rx_ps_pages) {
		/* Configure extra packet-split registers */
		rfctl = er32(RFCTL);
		rfctl |= E1000_RFCTL_EXTEN;
		/* disable packet split support for IPv6 extension headers,
		 * because some malformed IPv6 headers can hang the RX */
		rfctl |= (E1000_RFCTL_IPV6_EX_DIS |
			  E1000_RFCTL_NEW_IPV6_EXT_DIS);

		ew32(RFCTL, rfctl);

		/* Enable Packet split descriptors */
		rctl |= E1000_RCTL_DTYP_PS;

		psrctl |= adapter->rx_ps_bsize0 >>
			E1000_PSRCTL_BSIZE0_SHIFT;

		switch (adapter->rx_ps_pages) {
		case 3:
			psrctl |= PAGE_SIZE <<
				E1000_PSRCTL_BSIZE3_SHIFT;
		case 2:
			psrctl |= PAGE_SIZE <<
				E1000_PSRCTL_BSIZE2_SHIFT;
		case 1:
			psrctl |= PAGE_SIZE >>
				E1000_PSRCTL_BSIZE1_SHIFT;
			break;
		}

		ew32(PSRCTL, psrctl);
	}

	ew32(RCTL, rctl);
}

/**
 * e1000_configure_rx - Configure Receive Unit after Reset
 * @adapter: board private structure
 *
 * Configure the Rx unit of the MAC after a reset.
 **/
static void e1000_configure_rx(struct e1000_adapter *adapter)
{
	struct e1000_hw *hw = &adapter->hw;
	struct e1000_ring *rx_ring = adapter->rx_ring;
	u64 rdba;
	u32 rdlen, rctl, rxcsum, ctrl_ext;

	if (adapter->rx_ps_pages) {
		/* this is a 32 byte descriptor */
		rdlen = rx_ring->count *
			sizeof(union e1000_rx_desc_packet_split);
		adapter->clean_rx = e1000_clean_rx_irq_ps;
		adapter->alloc_rx_buf = e1000_alloc_rx_buffers_ps;
	} else {
		rdlen = rx_ring->count *
			sizeof(struct e1000_rx_desc);
		adapter->clean_rx = e1000_clean_rx_irq;
		adapter->alloc_rx_buf = e1000_alloc_rx_buffers;
	}

	/* disable receives while setting up the descriptors */
	rctl = er32(RCTL);
	ew32(RCTL, rctl & ~E1000_RCTL_EN);
	e1e_flush();
	msleep(10);

	/* set the Receive Delay Timer Register */
	ew32(RDTR, adapter->rx_int_delay);

	/* irq moderation */
	ew32(RADV, adapter->rx_abs_int_delay);
	if (adapter->itr_setting != 0)
		ew32(ITR,
			1000000000 / (adapter->itr * 256));

	ctrl_ext = er32(CTRL_EXT);
	/* Reset delay timers after every interrupt */
	ctrl_ext |= E1000_CTRL_EXT_INT_TIMER_CLR;
	/* Auto-Mask interrupts upon ICR access */
	ctrl_ext |= E1000_CTRL_EXT_IAME;
	ew32(IAM, 0xffffffff);
	ew32(CTRL_EXT, ctrl_ext);
	e1e_flush();

	/* Setup the HW Rx Head and Tail Descriptor Pointers and
	 * the Base and Length of the Rx Descriptor Ring */
	rdba = rx_ring->dma;
	ew32(RDBAL, (rdba & DMA_32BIT_MASK));
	ew32(RDBAH, (rdba >> 32));
	ew32(RDLEN, rdlen);
	ew32(RDH, 0);
	ew32(RDT, 0);
	rx_ring->head = E1000_RDH;
	rx_ring->tail = E1000_RDT;

	/* Enable Receive Checksum Offload for TCP and UDP */
	rxcsum = er32(RXCSUM);
	if (adapter->flags & FLAG_RX_CSUM_ENABLED) {
		rxcsum |= E1000_RXCSUM_TUOFL;

		/* IPv4 payload checksum for UDP fragments must be
		 * used in conjunction with packet-split. */
		if (adapter->rx_ps_pages)
			rxcsum |= E1000_RXCSUM_IPPCSE;
	} else {
		rxcsum &= ~E1000_RXCSUM_TUOFL;
		/* no need to clear IPPCSE as it defaults to 0 */
	}
	ew32(RXCSUM, rxcsum);

	/* Enable early receives on supported devices, only takes effect when
	 * packet size is equal or larger than the specified value (in 8 byte
	 * units), e.g. using jumbo frames when setting to E1000_ERT_2048 */
	if ((adapter->flags & FLAG_HAS_ERT) &&
	    (adapter->netdev->mtu > ETH_DATA_LEN))
		ew32(ERT, E1000_ERT_2048);

	/* Enable Receives */
	ew32(RCTL, rctl);
}

/**
 *  e1000_mc_addr_list_update - Update Multicast addresses
 *  @hw: pointer to the HW structure
 *  @mc_addr_list: array of multicast addresses to program
 *  @mc_addr_count: number of multicast addresses to program
 *  @rar_used_count: the first RAR register free to program
 *  @rar_count: total number of supported Receive Address Registers
 *
 *  Updates the Receive Address Registers and Multicast Table Array.
 *  The caller must have a packed mc_addr_list of multicast addresses.
 *  The parameter rar_count will usually be hw->mac.rar_entry_count
 *  unless there are workarounds that change this.  Currently no func pointer
 *  exists and all implementations are handled in the generic version of this
 *  function.
 **/
static void e1000_mc_addr_list_update(struct e1000_hw *hw, u8 *mc_addr_list,
			       u32 mc_addr_count, u32 rar_used_count,
			       u32 rar_count)
{
	hw->mac.ops.mc_addr_list_update(hw, mc_addr_list, mc_addr_count,
				        rar_used_count, rar_count);
}

/**
 * e1000_set_multi - Multicast and Promiscuous mode set
 * @netdev: network interface device structure
 *
 * The set_multi entry point is called whenever the multicast address
 * list or the network interface flags are updated.  This routine is
 * responsible for configuring the hardware for proper multicast,
 * promiscuous mode, and all-multi behavior.
 **/
static void e1000_set_multi(struct net_device *netdev)
{
	struct e1000_adapter *adapter = netdev_priv(netdev);
	struct e1000_hw *hw = &adapter->hw;
	struct e1000_mac_info *mac = &hw->mac;
	struct dev_mc_list *mc_ptr;
	u8  *mta_list;
	u32 rctl;
	int i;

	/* Check for Promiscuous and All Multicast modes */

	rctl = er32(RCTL);

	if (netdev->flags & IFF_PROMISC) {
		rctl |= (E1000_RCTL_UPE | E1000_RCTL_MPE);
	} else if (netdev->flags & IFF_ALLMULTI) {
		rctl |= E1000_RCTL_MPE;
		rctl &= ~E1000_RCTL_UPE;
	} else {
		rctl &= ~(E1000_RCTL_UPE | E1000_RCTL_MPE);
	}

	ew32(RCTL, rctl);

	if (netdev->mc_count) {
		mta_list = kmalloc(netdev->mc_count * 6, GFP_ATOMIC);
		if (!mta_list)
			return;

		/* prepare a packed array of only addresses. */
		mc_ptr = netdev->mc_list;

		for (i = 0; i < netdev->mc_count; i++) {
			if (!mc_ptr)
				break;
			memcpy(mta_list + (i*ETH_ALEN), mc_ptr->dmi_addr,
			       ETH_ALEN);
			mc_ptr = mc_ptr->next;
		}

		e1000_mc_addr_list_update(hw, mta_list, i, 1,
					  mac->rar_entry_count);
		kfree(mta_list);
	} else {
		/*
		 * if we're called from probe, we might not have
		 * anything to do here, so clear out the list
		 */
		e1000_mc_addr_list_update(hw, NULL, 0, 1,
					  mac->rar_entry_count);
	}
}

/**
 * e1000_configure - configure the hardware for RX and TX
 * @adapter: private board structure
 **/
static void e1000_configure(struct e1000_adapter *adapter)
{
	e1000_set_multi(adapter->netdev);

	e1000_restore_vlan(adapter);
	e1000_init_manageability(adapter);

	e1000_configure_tx(adapter);
	e1000_setup_rctl(adapter);
	e1000_configure_rx(adapter);
	adapter->alloc_rx_buf(adapter,
			      e1000_desc_unused(adapter->rx_ring));
}

/**
 * e1000e_power_up_phy - restore link in case the phy was powered down
 * @adapter: address of board private structure
 *
 * The phy may be powered down to save power and turn off link when the
 * driver is unloaded and wake on lan is not enabled (among others)
 * *** this routine MUST be followed by a call to e1000e_reset ***
 **/
void e1000e_power_up_phy(struct e1000_adapter *adapter)
{
	u16 mii_reg = 0;

	/* Just clear the power down bit to wake the phy back up */
	if (adapter->hw.media_type == e1000_media_type_copper) {
		/* according to the manual, the phy will retain its
		 * settings across a power-down/up cycle */
		e1e_rphy(&adapter->hw, PHY_CONTROL, &mii_reg);
		mii_reg &= ~MII_CR_POWER_DOWN;
		e1e_wphy(&adapter->hw, PHY_CONTROL, mii_reg);
	}

	adapter->hw.mac.ops.setup_link(&adapter->hw);
}

/**
 * e1000_power_down_phy - Power down the PHY
 *
 * Power down the PHY so no link is implied when interface is down
 * The PHY cannot be powered down is management or WoL is active
 */
static void e1000_power_down_phy(struct e1000_adapter *adapter)
{
	struct e1000_hw *hw = &adapter->hw;
	u16 mii_reg;

	/* WoL is enabled */
	if (adapter->wol)
		return;

	/* non-copper PHY? */
	if (adapter->hw.media_type != e1000_media_type_copper)
		return;

	/* reset is blocked because of a SoL/IDER session */
	if (e1000e_check_mng_mode(hw) ||
	    e1000_check_reset_block(hw))
		return;

	/* manageability (AMT) is enabled */
	if (er32(MANC) & E1000_MANC_SMBUS_EN)
		return;

	/* power down the PHY */
	e1e_rphy(hw, PHY_CONTROL, &mii_reg);
	mii_reg |= MII_CR_POWER_DOWN;
	e1e_wphy(hw, PHY_CONTROL, mii_reg);
	mdelay(1);
}

/**
 * e1000e_reset - bring the hardware into a known good state
 *
 * This function boots the hardware and enables some settings that
 * require a configuration cycle of the hardware - those cannot be
 * set/changed during runtime. After reset the device needs to be
 * properly configured for rx, tx etc.
 */
void e1000e_reset(struct e1000_adapter *adapter)
{
	struct e1000_mac_info *mac = &adapter->hw.mac;
	struct e1000_hw *hw = &adapter->hw;
	u32 tx_space, min_tx_space, min_rx_space;
	u32 pba;
	u16 hwm;

	ew32(PBA, adapter->pba);

	if (mac->max_frame_size > ETH_FRAME_LEN + ETH_FCS_LEN ) {
		/* To maintain wire speed transmits, the Tx FIFO should be
		 * large enough to accommodate two full transmit packets,
		 * rounded up to the next 1KB and expressed in KB.  Likewise,
		 * the Rx FIFO should be large enough to accommodate at least
		 * one full receive packet and is similarly rounded up and
		 * expressed in KB. */
		pba = er32(PBA);
		/* upper 16 bits has Tx packet buffer allocation size in KB */
		tx_space = pba >> 16;
		/* lower 16 bits has Rx packet buffer allocation size in KB */
		pba &= 0xffff;
		/* the tx fifo also stores 16 bytes of information about the tx
		 * but don't include ethernet FCS because hardware appends it */
		min_tx_space = (mac->max_frame_size +
				sizeof(struct e1000_tx_desc) -
				ETH_FCS_LEN) * 2;
		min_tx_space = ALIGN(min_tx_space, 1024);
		min_tx_space >>= 10;
		/* software strips receive CRC, so leave room for it */
		min_rx_space = mac->max_frame_size;
		min_rx_space = ALIGN(min_rx_space, 1024);
		min_rx_space >>= 10;

		/* If current Tx allocation is less than the min Tx FIFO size,
		 * and the min Tx FIFO size is less than the current Rx FIFO
		 * allocation, take space away from current Rx allocation */
		if ((tx_space < min_tx_space) &&
		    ((min_tx_space - tx_space) < pba)) {
			pba -= min_tx_space - tx_space;

			/* if short on rx space, rx wins and must trump tx
			 * adjustment or use Early Receive if available */
			if ((pba < min_rx_space) &&
			    (!(adapter->flags & FLAG_HAS_ERT)))
				/* ERT enabled in e1000_configure_rx */
				pba = min_rx_space;
		}

		ew32(PBA, pba);
	}


	/* flow control settings */
	/* The high water mark must be low enough to fit one full frame
	 * (or the size used for early receive) above it in the Rx FIFO.
	 * Set it to the lower of:
	 * - 90% of the Rx FIFO size, and
	 * - the full Rx FIFO size minus the early receive size (for parts
	 *   with ERT support assuming ERT set to E1000_ERT_2048), or
	 * - the full Rx FIFO size minus one full frame */
	if (adapter->flags & FLAG_HAS_ERT)
		hwm = min(((adapter->pba << 10) * 9 / 10),
			  ((adapter->pba << 10) - (E1000_ERT_2048 << 3)));
	else
		hwm = min(((adapter->pba << 10) * 9 / 10),
			  ((adapter->pba << 10) - mac->max_frame_size));

	mac->fc_high_water = hwm & 0xFFF8; /* 8-byte granularity */
	mac->fc_low_water = mac->fc_high_water - 8;

	if (adapter->flags & FLAG_DISABLE_FC_PAUSE_TIME)
		mac->fc_pause_time = 0xFFFF;
	else
		mac->fc_pause_time = E1000_FC_PAUSE_TIME;
	mac->fc = mac->original_fc;

	/* Allow time for pending master requests to run */
	mac->ops.reset_hw(hw);
	ew32(WUC, 0);

	if (mac->ops.init_hw(hw))
		ndev_err(adapter->netdev, "Hardware Error\n");

	e1000_update_mng_vlan(adapter);

	/* Enable h/w to recognize an 802.1Q VLAN Ethernet packet */
	ew32(VET, ETH_P_8021Q);

	e1000e_reset_adaptive(hw);
	e1000_get_phy_info(hw);

	if (!(adapter->flags & FLAG_SMART_POWER_DOWN)) {
		u16 phy_data = 0;
		/* speed up time to link by disabling smart power down, ignore
		 * the return value of this function because there is nothing
		 * different we would do if it failed */
		e1e_rphy(hw, IGP02E1000_PHY_POWER_MGMT, &phy_data);
		phy_data &= ~IGP02E1000_PM_SPD;
		e1e_wphy(hw, IGP02E1000_PHY_POWER_MGMT, phy_data);
	}
}

int e1000e_up(struct e1000_adapter *adapter)
{
	struct e1000_hw *hw = &adapter->hw;

	/* hardware has been reset, we need to reload some things */
	e1000_configure(adapter);

	clear_bit(__E1000_DOWN, &adapter->state);

	napi_enable(&adapter->napi);
	e1000_irq_enable(adapter);

	/* fire a link change interrupt to start the watchdog */
	ew32(ICS, E1000_ICS_LSC);
	return 0;
}

void e1000e_down(struct e1000_adapter *adapter)
{
	struct net_device *netdev = adapter->netdev;
	struct e1000_hw *hw = &adapter->hw;
	u32 tctl, rctl;

	/* signal that we're down so the interrupt handler does not
	 * reschedule our watchdog timer */
	set_bit(__E1000_DOWN, &adapter->state);

	/* disable receives in the hardware */
	rctl = er32(RCTL);
	ew32(RCTL, rctl & ~E1000_RCTL_EN);
	/* flush and sleep below */

	netif_stop_queue(netdev);

	/* disable transmits in the hardware */
	tctl = er32(TCTL);
	tctl &= ~E1000_TCTL_EN;
	ew32(TCTL, tctl);
	/* flush both disables and wait for them to finish */
	e1e_flush();
	msleep(10);

	napi_disable(&adapter->napi);
	atomic_set(&adapter->irq_sem, 0);
	e1000_irq_disable(adapter);

	del_timer_sync(&adapter->watchdog_timer);
	del_timer_sync(&adapter->phy_info_timer);

	netdev->tx_queue_len = adapter->tx_queue_len;
	netif_carrier_off(netdev);
	adapter->link_speed = 0;
	adapter->link_duplex = 0;

	e1000e_reset(adapter);
	e1000_clean_tx_ring(adapter);
	e1000_clean_rx_ring(adapter);

	/*
	 * TODO: for power management, we could drop the link and
	 * pci_disable_device here.
	 */
}

void e1000e_reinit_locked(struct e1000_adapter *adapter)
{
	might_sleep();
	while (test_and_set_bit(__E1000_RESETTING, &adapter->state))
		msleep(1);
	e1000e_down(adapter);
	e1000e_up(adapter);
	clear_bit(__E1000_RESETTING, &adapter->state);
}

/**
 * e1000_sw_init - Initialize general software structures (struct e1000_adapter)
 * @adapter: board private structure to initialize
 *
 * e1000_sw_init initializes the Adapter private data structure.
 * Fields are initialized based on PCI device information and
 * OS network device settings (MTU size).
 **/
static int __devinit e1000_sw_init(struct e1000_adapter *adapter)
{
	struct e1000_hw *hw = &adapter->hw;
	struct net_device *netdev = adapter->netdev;

	adapter->rx_buffer_len = ETH_FRAME_LEN + VLAN_HLEN + ETH_FCS_LEN;
	adapter->rx_ps_bsize0 = 128;
	hw->mac.max_frame_size = netdev->mtu + ETH_HLEN + ETH_FCS_LEN;
	hw->mac.min_frame_size = ETH_ZLEN + ETH_FCS_LEN;

	adapter->tx_ring = kzalloc(sizeof(struct e1000_ring), GFP_KERNEL);
	if (!adapter->tx_ring)
		goto err;

	adapter->rx_ring = kzalloc(sizeof(struct e1000_ring), GFP_KERNEL);
	if (!adapter->rx_ring)
		goto err;

	spin_lock_init(&adapter->tx_queue_lock);

	/* Explicitly disable IRQ since the NIC can be in any state. */
	atomic_set(&adapter->irq_sem, 0);
	e1000_irq_disable(adapter);

	spin_lock_init(&adapter->stats_lock);

	set_bit(__E1000_DOWN, &adapter->state);
	return 0;

err:
	ndev_err(netdev, "Unable to allocate memory for queues\n");
	kfree(adapter->rx_ring);
	kfree(adapter->tx_ring);
	return -ENOMEM;
}

/**
 * e1000_open - Called when a network interface is made active
 * @netdev: network interface device structure
 *
 * Returns 0 on success, negative value on failure
 *
 * The open entry point is called when a network interface is made
 * active by the system (IFF_UP).  At this point all resources needed
 * for transmit and receive operations are allocated, the interrupt
 * handler is registered with the OS, the watchdog timer is started,
 * and the stack is notified that the interface is ready.
 **/
static int e1000_open(struct net_device *netdev)
{
	struct e1000_adapter *adapter = netdev_priv(netdev);
	struct e1000_hw *hw = &adapter->hw;
	int err;

	/* disallow open during test */
	if (test_bit(__E1000_TESTING, &adapter->state))
		return -EBUSY;

	/* allocate transmit descriptors */
	err = e1000e_setup_tx_resources(adapter);
	if (err)
		goto err_setup_tx;

	/* allocate receive descriptors */
	err = e1000e_setup_rx_resources(adapter);
	if (err)
		goto err_setup_rx;

	e1000e_power_up_phy(adapter);

	adapter->mng_vlan_id = E1000_MNG_VLAN_NONE;
	if ((adapter->hw.mng_cookie.status &
	     E1000_MNG_DHCP_COOKIE_STATUS_VLAN))
		e1000_update_mng_vlan(adapter);

	/* If AMT is enabled, let the firmware know that the network
	 * interface is now open */
	if ((adapter->flags & FLAG_HAS_AMT) &&
	    e1000e_check_mng_mode(&adapter->hw))
		e1000_get_hw_control(adapter);

	/* before we allocate an interrupt, we must be ready to handle it.
	 * Setting DEBUG_SHIRQ in the kernel makes it fire an interrupt
	 * as soon as we call pci_request_irq, so we have to setup our
	 * clean_rx handler before we do so.  */
	e1000_configure(adapter);

	err = e1000_request_irq(adapter);
	if (err)
		goto err_req_irq;

	/* From here on the code is the same as e1000e_up() */
	clear_bit(__E1000_DOWN, &adapter->state);

	napi_enable(&adapter->napi);

	e1000_irq_enable(adapter);

	/* fire a link status change interrupt to start the watchdog */
	ew32(ICS, E1000_ICS_LSC);

	return 0;

err_req_irq:
	e1000_release_hw_control(adapter);
	e1000_power_down_phy(adapter);
	e1000e_free_rx_resources(adapter);
err_setup_rx:
	e1000e_free_tx_resources(adapter);
err_setup_tx:
	e1000e_reset(adapter);

	return err;
}

/**
 * e1000_close - Disables a network interface
 * @netdev: network interface device structure
 *
 * Returns 0, this is not allowed to fail
 *
 * The close entry point is called when an interface is de-activated
 * by the OS.  The hardware is still under the drivers control, but
 * needs to be disabled.  A global MAC reset is issued to stop the
 * hardware, and all transmit and receive resources are freed.
 **/
static int e1000_close(struct net_device *netdev)
{
	struct e1000_adapter *adapter = netdev_priv(netdev);

	WARN_ON(test_bit(__E1000_RESETTING, &adapter->state));
	e1000e_down(adapter);
	e1000_power_down_phy(adapter);
	e1000_free_irq(adapter);

	e1000e_free_tx_resources(adapter);
	e1000e_free_rx_resources(adapter);

	/* kill manageability vlan ID if supported, but not if a vlan with
	 * the same ID is registered on the host OS (let 8021q kill it) */
	if ((adapter->hw.mng_cookie.status &
			  E1000_MNG_DHCP_COOKIE_STATUS_VLAN) &&
	     !(adapter->vlgrp &&
	       vlan_group_get_device(adapter->vlgrp, adapter->mng_vlan_id)))
		e1000_vlan_rx_kill_vid(netdev, adapter->mng_vlan_id);

	/* If AMT is enabled, let the firmware know that the network
	 * interface is now closed */
	if ((adapter->flags & FLAG_HAS_AMT) &&
	    e1000e_check_mng_mode(&adapter->hw))
		e1000_release_hw_control(adapter);

	return 0;
}
/**
 * e1000_set_mac - Change the Ethernet Address of the NIC
 * @netdev: network interface device structure
 * @p: pointer to an address structure
 *
 * Returns 0 on success, negative on failure
 **/
static int e1000_set_mac(struct net_device *netdev, void *p)
{
	struct e1000_adapter *adapter = netdev_priv(netdev);
	struct sockaddr *addr = p;

	if (!is_valid_ether_addr(addr->sa_data))
		return -EADDRNOTAVAIL;

	memcpy(netdev->dev_addr, addr->sa_data, netdev->addr_len);
	memcpy(adapter->hw.mac.addr, addr->sa_data, netdev->addr_len);

	e1000e_rar_set(&adapter->hw, adapter->hw.mac.addr, 0);

	if (adapter->flags & FLAG_RESET_OVERWRITES_LAA) {
		/* activate the work around */
		e1000e_set_laa_state_82571(&adapter->hw, 1);

		/* Hold a copy of the LAA in RAR[14] This is done so that
		 * between the time RAR[0] gets clobbered  and the time it
		 * gets fixed (in e1000_watchdog), the actual LAA is in one
		 * of the RARs and no incoming packets directed to this port
		 * are dropped. Eventually the LAA will be in RAR[0] and
		 * RAR[14] */
		e1000e_rar_set(&adapter->hw,
			      adapter->hw.mac.addr,
			      adapter->hw.mac.rar_entry_count - 1);
	}

	return 0;
}

/* Need to wait a few seconds after link up to get diagnostic information from
 * the phy */
static void e1000_update_phy_info(unsigned long data)
{
	struct e1000_adapter *adapter = (struct e1000_adapter *) data;
	e1000_get_phy_info(&adapter->hw);
}

/**
 * e1000e_update_stats - Update the board statistics counters
 * @adapter: board private structure
 **/
void e1000e_update_stats(struct e1000_adapter *adapter)
{
	struct e1000_hw *hw = &adapter->hw;
	struct pci_dev *pdev = adapter->pdev;
	unsigned long irq_flags;
	u16 phy_tmp;

#define PHY_IDLE_ERROR_COUNT_MASK 0x00FF

	/*
	 * Prevent stats update while adapter is being reset, or if the pci
	 * connection is down.
	 */
	if (adapter->link_speed == 0)
		return;
	if (pci_channel_offline(pdev))
		return;

	spin_lock_irqsave(&adapter->stats_lock, irq_flags);

	/* these counters are modified from e1000_adjust_tbi_stats,
	 * called from the interrupt context, so they must only
	 * be written while holding adapter->stats_lock
	 */

	adapter->stats.crcerrs += er32(CRCERRS);
	adapter->stats.gprc += er32(GPRC);
	adapter->stats.gorcl += er32(GORCL);
	adapter->stats.gorch += er32(GORCH);
	adapter->stats.bprc += er32(BPRC);
	adapter->stats.mprc += er32(MPRC);
	adapter->stats.roc += er32(ROC);

	if (adapter->flags & FLAG_HAS_STATS_PTC_PRC) {
		adapter->stats.prc64 += er32(PRC64);
		adapter->stats.prc127 += er32(PRC127);
		adapter->stats.prc255 += er32(PRC255);
		adapter->stats.prc511 += er32(PRC511);
		adapter->stats.prc1023 += er32(PRC1023);
		adapter->stats.prc1522 += er32(PRC1522);
		adapter->stats.symerrs += er32(SYMERRS);
		adapter->stats.sec += er32(SEC);
	}

	adapter->stats.mpc += er32(MPC);
	adapter->stats.scc += er32(SCC);
	adapter->stats.ecol += er32(ECOL);
	adapter->stats.mcc += er32(MCC);
	adapter->stats.latecol += er32(LATECOL);
	adapter->stats.dc += er32(DC);
	adapter->stats.rlec += er32(RLEC);
	adapter->stats.xonrxc += er32(XONRXC);
	adapter->stats.xontxc += er32(XONTXC);
	adapter->stats.xoffrxc += er32(XOFFRXC);
	adapter->stats.xofftxc += er32(XOFFTXC);
	adapter->stats.fcruc += er32(FCRUC);
	adapter->stats.gptc += er32(GPTC);
	adapter->stats.gotcl += er32(GOTCL);
	adapter->stats.gotch += er32(GOTCH);
	adapter->stats.rnbc += er32(RNBC);
	adapter->stats.ruc += er32(RUC);
	adapter->stats.rfc += er32(RFC);
	adapter->stats.rjc += er32(RJC);
	adapter->stats.torl += er32(TORL);
	adapter->stats.torh += er32(TORH);
	adapter->stats.totl += er32(TOTL);
	adapter->stats.toth += er32(TOTH);
	adapter->stats.tpr += er32(TPR);

	if (adapter->flags & FLAG_HAS_STATS_PTC_PRC) {
		adapter->stats.ptc64 += er32(PTC64);
		adapter->stats.ptc127 += er32(PTC127);
		adapter->stats.ptc255 += er32(PTC255);
		adapter->stats.ptc511 += er32(PTC511);
		adapter->stats.ptc1023 += er32(PTC1023);
		adapter->stats.ptc1522 += er32(PTC1522);
	}

	adapter->stats.mptc += er32(MPTC);
	adapter->stats.bptc += er32(BPTC);

	/* used for adaptive IFS */

	hw->mac.tx_packet_delta = er32(TPT);
	adapter->stats.tpt += hw->mac.tx_packet_delta;
	hw->mac.collision_delta = er32(COLC);
	adapter->stats.colc += hw->mac.collision_delta;

	adapter->stats.algnerrc += er32(ALGNERRC);
	adapter->stats.rxerrc += er32(RXERRC);
	adapter->stats.tncrs += er32(TNCRS);
	adapter->stats.cexterr += er32(CEXTERR);
	adapter->stats.tsctc += er32(TSCTC);
	adapter->stats.tsctfc += er32(TSCTFC);

	adapter->stats.iac += er32(IAC);

	if (adapter->flags & FLAG_HAS_STATS_ICR_ICT) {
		adapter->stats.icrxoc += er32(ICRXOC);
		adapter->stats.icrxptc += er32(ICRXPTC);
		adapter->stats.icrxatc += er32(ICRXATC);
		adapter->stats.ictxptc += er32(ICTXPTC);
		adapter->stats.ictxatc += er32(ICTXATC);
		adapter->stats.ictxqec += er32(ICTXQEC);
		adapter->stats.ictxqmtc += er32(ICTXQMTC);
		adapter->stats.icrxdmtc += er32(ICRXDMTC);
	}

	/* Fill out the OS statistics structure */
	adapter->net_stats.multicast = adapter->stats.mprc;
	adapter->net_stats.collisions = adapter->stats.colc;

	/* Rx Errors */

	/* RLEC on some newer hardware can be incorrect so build
	* our own version based on RUC and ROC */
	adapter->net_stats.rx_errors = adapter->stats.rxerrc +
		adapter->stats.crcerrs + adapter->stats.algnerrc +
		adapter->stats.ruc + adapter->stats.roc +
		adapter->stats.cexterr;
	adapter->net_stats.rx_length_errors = adapter->stats.ruc +
					      adapter->stats.roc;
	adapter->net_stats.rx_crc_errors = adapter->stats.crcerrs;
	adapter->net_stats.rx_frame_errors = adapter->stats.algnerrc;
	adapter->net_stats.rx_missed_errors = adapter->stats.mpc;

	/* Tx Errors */
	adapter->net_stats.tx_errors = adapter->stats.ecol +
				       adapter->stats.latecol;
	adapter->net_stats.tx_aborted_errors = adapter->stats.ecol;
	adapter->net_stats.tx_window_errors = adapter->stats.latecol;
	adapter->net_stats.tx_carrier_errors = adapter->stats.tncrs;

	/* Tx Dropped needs to be maintained elsewhere */

	/* Phy Stats */
	if (hw->media_type == e1000_media_type_copper) {
		if ((adapter->link_speed == SPEED_1000) &&
		   (!e1e_rphy(hw, PHY_1000T_STATUS, &phy_tmp))) {
			phy_tmp &= PHY_IDLE_ERROR_COUNT_MASK;
			adapter->phy_stats.idle_errors += phy_tmp;
		}
	}

	/* Management Stats */
	adapter->stats.mgptc += er32(MGTPTC);
	adapter->stats.mgprc += er32(MGTPRC);
	adapter->stats.mgpdc += er32(MGTPDC);

	spin_unlock_irqrestore(&adapter->stats_lock, irq_flags);
}

static void e1000_print_link_info(struct e1000_adapter *adapter)
{
	struct net_device *netdev = adapter->netdev;
	struct e1000_hw *hw = &adapter->hw;
	u32 ctrl = er32(CTRL);

	ndev_info(netdev,
		"Link is Up %d Mbps %s, Flow Control: %s\n",
		adapter->link_speed,
		(adapter->link_duplex == FULL_DUPLEX) ?
				"Full Duplex" : "Half Duplex",
		((ctrl & E1000_CTRL_TFCE) && (ctrl & E1000_CTRL_RFCE)) ?
				"RX/TX" :
		((ctrl & E1000_CTRL_RFCE) ? "RX" :
		((ctrl & E1000_CTRL_TFCE) ? "TX" : "None" )));
}

/**
 * e1000_watchdog - Timer Call-back
 * @data: pointer to adapter cast into an unsigned long
 **/
static void e1000_watchdog(unsigned long data)
{
	struct e1000_adapter *adapter = (struct e1000_adapter *) data;

	/* Do the rest outside of interrupt context */
	schedule_work(&adapter->watchdog_task);

	/* TODO: make this use queue_delayed_work() */
}

static void e1000_watchdog_task(struct work_struct *work)
{
	struct e1000_adapter *adapter = container_of(work,
					struct e1000_adapter, watchdog_task);

	struct net_device *netdev = adapter->netdev;
	struct e1000_mac_info *mac = &adapter->hw.mac;
	struct e1000_ring *tx_ring = adapter->tx_ring;
	struct e1000_hw *hw = &adapter->hw;
	u32 link, tctl;
	s32 ret_val;
	int tx_pending = 0;

	if ((netif_carrier_ok(netdev)) &&
	    (er32(STATUS) & E1000_STATUS_LU))
		goto link_up;

	ret_val = mac->ops.check_for_link(hw);
	if ((ret_val == E1000_ERR_PHY) &&
	    (adapter->hw.phy.type == e1000_phy_igp_3) &&
	    (er32(CTRL) &
	     E1000_PHY_CTRL_GBE_DISABLE)) {
		/* See e1000_kmrn_lock_loss_workaround_ich8lan() */
		ndev_info(netdev,
			"Gigabit has been disabled, downgrading speed\n");
	}

	if ((e1000e_enable_tx_pkt_filtering(hw)) &&
	    (adapter->mng_vlan_id != adapter->hw.mng_cookie.vlan_id))
		e1000_update_mng_vlan(adapter);

	if ((adapter->hw.media_type == e1000_media_type_internal_serdes) &&
	   !(er32(TXCW) & E1000_TXCW_ANE))
		link = adapter->hw.mac.serdes_has_link;
	else
		link = er32(STATUS) & E1000_STATUS_LU;

	if (link) {
		if (!netif_carrier_ok(netdev)) {
			bool txb2b = 1;
			mac->ops.get_link_up_info(&adapter->hw,
						   &adapter->link_speed,
						   &adapter->link_duplex);
			e1000_print_link_info(adapter);
			/* tweak tx_queue_len according to speed/duplex
			 * and adjust the timeout factor */
			netdev->tx_queue_len = adapter->tx_queue_len;
			adapter->tx_timeout_factor = 1;
			switch (adapter->link_speed) {
			case SPEED_10:
				txb2b = 0;
				netdev->tx_queue_len = 10;
				adapter->tx_timeout_factor = 14;
				break;
			case SPEED_100:
				txb2b = 0;
				netdev->tx_queue_len = 100;
				/* maybe add some timeout factor ? */
				break;
			}

			/* workaround: re-program speed mode bit after
			 * link-up event */
			if ((adapter->flags & FLAG_TARC_SPEED_MODE_BIT) &&
			    !txb2b) {
				u32 tarc0;
				tarc0 = er32(TARC0);
				tarc0 &= ~SPEED_MODE_BIT;
				ew32(TARC0, tarc0);
			}

			/* disable TSO for pcie and 10/100 speeds, to avoid
			 * some hardware issues */
			if (!(adapter->flags & FLAG_TSO_FORCE)) {
				switch (adapter->link_speed) {
				case SPEED_10:
				case SPEED_100:
					ndev_info(netdev,
					"10/100 speed: disabling TSO\n");
					netdev->features &= ~NETIF_F_TSO;
					netdev->features &= ~NETIF_F_TSO6;
					break;
				case SPEED_1000:
					netdev->features |= NETIF_F_TSO;
					netdev->features |= NETIF_F_TSO6;
					break;
				default:
					/* oops */
					break;
				}
			}

			/* enable transmits in the hardware, need to do this
			 * after setting TARC0 */
			tctl = er32(TCTL);
			tctl |= E1000_TCTL_EN;
			ew32(TCTL, tctl);

			netif_carrier_on(netdev);
			netif_wake_queue(netdev);

			if (!test_bit(__E1000_DOWN, &adapter->state))
				mod_timer(&adapter->phy_info_timer,
					  round_jiffies(jiffies + 2 * HZ));
		} else {
			/* make sure the receive unit is started */
			if (adapter->flags & FLAG_RX_NEEDS_RESTART) {
				u32 rctl = er32(RCTL);
				ew32(RCTL, rctl |
						E1000_RCTL_EN);
			}
		}
	} else {
		if (netif_carrier_ok(netdev)) {
			adapter->link_speed = 0;
			adapter->link_duplex = 0;
			ndev_info(netdev, "Link is Down\n");
			netif_carrier_off(netdev);
			netif_stop_queue(netdev);
			if (!test_bit(__E1000_DOWN, &adapter->state))
				mod_timer(&adapter->phy_info_timer,
					  round_jiffies(jiffies + 2 * HZ));

			if (adapter->flags & FLAG_RX_NEEDS_RESTART)
				schedule_work(&adapter->reset_task);
		}
	}

link_up:
	e1000e_update_stats(adapter);

	mac->tx_packet_delta = adapter->stats.tpt - adapter->tpt_old;
	adapter->tpt_old = adapter->stats.tpt;
	mac->collision_delta = adapter->stats.colc - adapter->colc_old;
	adapter->colc_old = adapter->stats.colc;

	adapter->gorcl = adapter->stats.gorcl - adapter->gorcl_old;
	adapter->gorcl_old = adapter->stats.gorcl;
	adapter->gotcl = adapter->stats.gotcl - adapter->gotcl_old;
	adapter->gotcl_old = adapter->stats.gotcl;

	e1000e_update_adaptive(&adapter->hw);

	if (!netif_carrier_ok(netdev)) {
		tx_pending = (e1000_desc_unused(tx_ring) + 1 <
			       tx_ring->count);
		if (tx_pending) {
			/* We've lost link, so the controller stops DMA,
			 * but we've got queued Tx work that's never going
			 * to get done, so reset controller to flush Tx.
			 * (Do the reset outside of interrupt context). */
			adapter->tx_timeout_count++;
			schedule_work(&adapter->reset_task);
		}
	}

	/* Cause software interrupt to ensure rx ring is cleaned */
	ew32(ICS, E1000_ICS_RXDMT0);

	/* Force detection of hung controller every watchdog period */
	adapter->detect_tx_hung = 1;

	/* With 82571 controllers, LAA may be overwritten due to controller
	 * reset from the other port. Set the appropriate LAA in RAR[0] */
	if (e1000e_get_laa_state_82571(hw))
		e1000e_rar_set(hw, adapter->hw.mac.addr, 0);

	/* Reset the timer */
	if (!test_bit(__E1000_DOWN, &adapter->state))
		mod_timer(&adapter->watchdog_timer,
			  round_jiffies(jiffies + 2 * HZ));
}

#define E1000_TX_FLAGS_CSUM		0x00000001
#define E1000_TX_FLAGS_VLAN		0x00000002
#define E1000_TX_FLAGS_TSO		0x00000004
#define E1000_TX_FLAGS_IPV4		0x00000008
#define E1000_TX_FLAGS_VLAN_MASK	0xffff0000
#define E1000_TX_FLAGS_VLAN_SHIFT	16

static int e1000_tso(struct e1000_adapter *adapter,
		     struct sk_buff *skb)
{
	struct e1000_ring *tx_ring = adapter->tx_ring;
	struct e1000_context_desc *context_desc;
	struct e1000_buffer *buffer_info;
	unsigned int i;
	u32 cmd_length = 0;
	u16 ipcse = 0, tucse, mss;
	u8 ipcss, ipcso, tucss, tucso, hdr_len;
	int err;

	if (skb_is_gso(skb)) {
		if (skb_header_cloned(skb)) {
			err = pskb_expand_head(skb, 0, 0, GFP_ATOMIC);
			if (err)
				return err;
		}

		hdr_len = skb_transport_offset(skb) + tcp_hdrlen(skb);
		mss = skb_shinfo(skb)->gso_size;
		if (skb->protocol == htons(ETH_P_IP)) {
			struct iphdr *iph = ip_hdr(skb);
			iph->tot_len = 0;
			iph->check = 0;
			tcp_hdr(skb)->check = ~csum_tcpudp_magic(iph->saddr,
								 iph->daddr, 0,
								 IPPROTO_TCP,
								 0);
			cmd_length = E1000_TXD_CMD_IP;
			ipcse = skb_transport_offset(skb) - 1;
		} else if (skb_shinfo(skb)->gso_type == SKB_GSO_TCPV6) {
			ipv6_hdr(skb)->payload_len = 0;
			tcp_hdr(skb)->check =
				~csum_ipv6_magic(&ipv6_hdr(skb)->saddr,
						 &ipv6_hdr(skb)->daddr,
						 0, IPPROTO_TCP, 0);
			ipcse = 0;
		}
		ipcss = skb_network_offset(skb);
		ipcso = (void *)&(ip_hdr(skb)->check) - (void *)skb->data;
		tucss = skb_transport_offset(skb);
		tucso = (void *)&(tcp_hdr(skb)->check) - (void *)skb->data;
		tucse = 0;

		cmd_length |= (E1000_TXD_CMD_DEXT | E1000_TXD_CMD_TSE |
			       E1000_TXD_CMD_TCP | (skb->len - (hdr_len)));

		i = tx_ring->next_to_use;
		context_desc = E1000_CONTEXT_DESC(*tx_ring, i);
		buffer_info = &tx_ring->buffer_info[i];

		context_desc->lower_setup.ip_fields.ipcss  = ipcss;
		context_desc->lower_setup.ip_fields.ipcso  = ipcso;
		context_desc->lower_setup.ip_fields.ipcse  = cpu_to_le16(ipcse);
		context_desc->upper_setup.tcp_fields.tucss = tucss;
		context_desc->upper_setup.tcp_fields.tucso = tucso;
		context_desc->upper_setup.tcp_fields.tucse = cpu_to_le16(tucse);
		context_desc->tcp_seg_setup.fields.mss     = cpu_to_le16(mss);
		context_desc->tcp_seg_setup.fields.hdr_len = hdr_len;
		context_desc->cmd_and_length = cpu_to_le32(cmd_length);

		buffer_info->time_stamp = jiffies;
		buffer_info->next_to_watch = i;

		i++;
		if (i == tx_ring->count)
			i = 0;
		tx_ring->next_to_use = i;

		return 1;
	}

	return 0;
}

static bool e1000_tx_csum(struct e1000_adapter *adapter, struct sk_buff *skb)
{
	struct e1000_ring *tx_ring = adapter->tx_ring;
	struct e1000_context_desc *context_desc;
	struct e1000_buffer *buffer_info;
	unsigned int i;
	u8 css;

	if (skb->ip_summed == CHECKSUM_PARTIAL) {
		css = skb_transport_offset(skb);

		i = tx_ring->next_to_use;
		buffer_info = &tx_ring->buffer_info[i];
		context_desc = E1000_CONTEXT_DESC(*tx_ring, i);

		context_desc->lower_setup.ip_config = 0;
		context_desc->upper_setup.tcp_fields.tucss = css;
		context_desc->upper_setup.tcp_fields.tucso =
					css + skb->csum_offset;
		context_desc->upper_setup.tcp_fields.tucse = 0;
		context_desc->tcp_seg_setup.data = 0;
		context_desc->cmd_and_length = cpu_to_le32(E1000_TXD_CMD_DEXT);

		buffer_info->time_stamp = jiffies;
		buffer_info->next_to_watch = i;

		i++;
		if (i == tx_ring->count)
			i = 0;
		tx_ring->next_to_use = i;

		return 1;
	}

	return 0;
}

#define E1000_MAX_PER_TXD	8192
#define E1000_MAX_TXD_PWR	12

static int e1000_tx_map(struct e1000_adapter *adapter,
			struct sk_buff *skb, unsigned int first,
			unsigned int max_per_txd, unsigned int nr_frags,
			unsigned int mss)
{
	struct e1000_ring *tx_ring = adapter->tx_ring;
	struct e1000_buffer *buffer_info;
	unsigned int len = skb->len - skb->data_len;
	unsigned int offset = 0, size, count = 0, i;
	unsigned int f;

	i = tx_ring->next_to_use;

	while (len) {
		buffer_info = &tx_ring->buffer_info[i];
		size = min(len, max_per_txd);

		/* Workaround for premature desc write-backs
		 * in TSO mode.  Append 4-byte sentinel desc */
		if (mss && !nr_frags && size == len && size > 8)
			size -= 4;

		buffer_info->length = size;
		/* set time_stamp *before* dma to help avoid a possible race */
		buffer_info->time_stamp = jiffies;
		buffer_info->dma =
			pci_map_single(adapter->pdev,
				skb->data + offset,
				size,
				PCI_DMA_TODEVICE);
		if (pci_dma_mapping_error(buffer_info->dma)) {
			dev_err(&adapter->pdev->dev, "TX DMA map failed\n");
			adapter->tx_dma_failed++;
			return -1;
		}
		buffer_info->next_to_watch = i;

		len -= size;
		offset += size;
		count++;
		i++;
		if (i == tx_ring->count)
			i = 0;
	}

	for (f = 0; f < nr_frags; f++) {
		struct skb_frag_struct *frag;

		frag = &skb_shinfo(skb)->frags[f];
		len = frag->size;
		offset = frag->page_offset;

		while (len) {
			buffer_info = &tx_ring->buffer_info[i];
			size = min(len, max_per_txd);
			/* Workaround for premature desc write-backs
			 * in TSO mode.  Append 4-byte sentinel desc */
			if (mss && f == (nr_frags-1) && size == len && size > 8)
				size -= 4;

			buffer_info->length = size;
			buffer_info->time_stamp = jiffies;
			buffer_info->dma =
				pci_map_page(adapter->pdev,
					frag->page,
					offset,
					size,
					PCI_DMA_TODEVICE);
			if (pci_dma_mapping_error(buffer_info->dma)) {
				dev_err(&adapter->pdev->dev,
					"TX DMA page map failed\n");
				adapter->tx_dma_failed++;
				return -1;
			}

			buffer_info->next_to_watch = i;

			len -= size;
			offset += size;
			count++;

			i++;
			if (i == tx_ring->count)
				i = 0;
		}
	}

	if (i == 0)
		i = tx_ring->count - 1;
	else
		i--;

	tx_ring->buffer_info[i].skb = skb;
	tx_ring->buffer_info[first].next_to_watch = i;

	return count;
}

static void e1000_tx_queue(struct e1000_adapter *adapter,
			   int tx_flags, int count)
{
	struct e1000_ring *tx_ring = adapter->tx_ring;
	struct e1000_tx_desc *tx_desc = NULL;
	struct e1000_buffer *buffer_info;
	u32 txd_upper = 0, txd_lower = E1000_TXD_CMD_IFCS;
	unsigned int i;

	if (tx_flags & E1000_TX_FLAGS_TSO) {
		txd_lower |= E1000_TXD_CMD_DEXT | E1000_TXD_DTYP_D |
			     E1000_TXD_CMD_TSE;
		txd_upper |= E1000_TXD_POPTS_TXSM << 8;

		if (tx_flags & E1000_TX_FLAGS_IPV4)
			txd_upper |= E1000_TXD_POPTS_IXSM << 8;
	}

	if (tx_flags & E1000_TX_FLAGS_CSUM) {
		txd_lower |= E1000_TXD_CMD_DEXT | E1000_TXD_DTYP_D;
		txd_upper |= E1000_TXD_POPTS_TXSM << 8;
	}

	if (tx_flags & E1000_TX_FLAGS_VLAN) {
		txd_lower |= E1000_TXD_CMD_VLE;
		txd_upper |= (tx_flags & E1000_TX_FLAGS_VLAN_MASK);
	}

	i = tx_ring->next_to_use;

	while (count--) {
		buffer_info = &tx_ring->buffer_info[i];
		tx_desc = E1000_TX_DESC(*tx_ring, i);
		tx_desc->buffer_addr = cpu_to_le64(buffer_info->dma);
		tx_desc->lower.data =
			cpu_to_le32(txd_lower | buffer_info->length);
		tx_desc->upper.data = cpu_to_le32(txd_upper);

		i++;
		if (i == tx_ring->count)
			i = 0;
	}

	tx_desc->lower.data |= cpu_to_le32(adapter->txd_cmd);

	/* Force memory writes to complete before letting h/w
	 * know there are new descriptors to fetch.  (Only
	 * applicable for weak-ordered memory model archs,
	 * such as IA-64). */
	wmb();

	tx_ring->next_to_use = i;
	writel(i, adapter->hw.hw_addr + tx_ring->tail);
	/* we need this if more than one processor can write to our tail
	 * at a time, it synchronizes IO on IA64/Altix systems */
	mmiowb();
}

#define MINIMUM_DHCP_PACKET_SIZE 282
static int e1000_transfer_dhcp_info(struct e1000_adapter *adapter,
				    struct sk_buff *skb)
{
	struct e1000_hw *hw =  &adapter->hw;
	u16 length, offset;

	if (vlan_tx_tag_present(skb)) {
		if (!((vlan_tx_tag_get(skb) == adapter->hw.mng_cookie.vlan_id)
		    && (adapter->hw.mng_cookie.status &
			E1000_MNG_DHCP_COOKIE_STATUS_VLAN)))
			return 0;
	}

	if (skb->len <= MINIMUM_DHCP_PACKET_SIZE)
		return 0;

	if (((struct ethhdr *) skb->data)->h_proto != htons(ETH_P_IP))
		return 0;

	{
		const struct iphdr *ip = (struct iphdr *)((u8 *)skb->data+14);
		struct udphdr *udp;

		if (ip->protocol != IPPROTO_UDP)
			return 0;

		udp = (struct udphdr *)((u8 *)ip + (ip->ihl << 2));
		if (ntohs(udp->dest) != 67)
			return 0;

		offset = (u8 *)udp + 8 - skb->data;
		length = skb->len - offset;
		return e1000e_mng_write_dhcp_info(hw, (u8 *)udp + 8, length);
	}

	return 0;
}

static int __e1000_maybe_stop_tx(struct net_device *netdev, int size)
{
	struct e1000_adapter *adapter = netdev_priv(netdev);

	netif_stop_queue(netdev);
	/* Herbert's original patch had:
	 *  smp_mb__after_netif_stop_queue();
	 * but since that doesn't exist yet, just open code it. */
	smp_mb();

	/* We need to check again in a case another CPU has just
	 * made room available. */
	if (e1000_desc_unused(adapter->tx_ring) < size)
		return -EBUSY;

	/* A reprieve! */
	netif_start_queue(netdev);
	++adapter->restart_queue;
	return 0;
}

static int e1000_maybe_stop_tx(struct net_device *netdev, int size)
{
	struct e1000_adapter *adapter = netdev_priv(netdev);

	if (e1000_desc_unused(adapter->tx_ring) >= size)
		return 0;
	return __e1000_maybe_stop_tx(netdev, size);
}

#define TXD_USE_COUNT(S, X) (((S) >> (X)) + 1 )
static int e1000_xmit_frame(struct sk_buff *skb, struct net_device *netdev)
{
	struct e1000_adapter *adapter = netdev_priv(netdev);
	struct e1000_ring *tx_ring = adapter->tx_ring;
	unsigned int first;
	unsigned int max_per_txd = E1000_MAX_PER_TXD;
	unsigned int max_txd_pwr = E1000_MAX_TXD_PWR;
	unsigned int tx_flags = 0;
	unsigned int len = skb->len - skb->data_len;
	unsigned long irq_flags;
	unsigned int nr_frags;
	unsigned int mss;
	int count = 0;
	int tso;
	unsigned int f;

	if (test_bit(__E1000_DOWN, &adapter->state)) {
		dev_kfree_skb_any(skb);
		return NETDEV_TX_OK;
	}

	if (skb->len <= 0) {
		dev_kfree_skb_any(skb);
		return NETDEV_TX_OK;
	}

	mss = skb_shinfo(skb)->gso_size;
	/* The controller does a simple calculation to
	 * make sure there is enough room in the FIFO before
	 * initiating the DMA for each buffer.  The calc is:
	 * 4 = ceil(buffer len/mss).  To make sure we don't
	 * overrun the FIFO, adjust the max buffer len if mss
	 * drops. */
	if (mss) {
		u8 hdr_len;
		max_per_txd = min(mss << 2, max_per_txd);
		max_txd_pwr = fls(max_per_txd) - 1;

		/* TSO Workaround for 82571/2/3 Controllers -- if skb->data
		* points to just header, pull a few bytes of payload from
		* frags into skb->data */
		hdr_len = skb_transport_offset(skb) + tcp_hdrlen(skb);
		if (skb->data_len && (hdr_len == len)) {
			unsigned int pull_size;

			pull_size = min((unsigned int)4, skb->data_len);
			if (!__pskb_pull_tail(skb, pull_size)) {
				ndev_err(netdev,
					 "__pskb_pull_tail failed.\n");
				dev_kfree_skb_any(skb);
				return NETDEV_TX_OK;
			}
			len = skb->len - skb->data_len;
		}
	}

	/* reserve a descriptor for the offload context */
	if ((mss) || (skb->ip_summed == CHECKSUM_PARTIAL))
		count++;
	count++;

	count += TXD_USE_COUNT(len, max_txd_pwr);

	nr_frags = skb_shinfo(skb)->nr_frags;
	for (f = 0; f < nr_frags; f++)
		count += TXD_USE_COUNT(skb_shinfo(skb)->frags[f].size,
				       max_txd_pwr);

	if (adapter->hw.mac.tx_pkt_filtering)
		e1000_transfer_dhcp_info(adapter, skb);

	if (!spin_trylock_irqsave(&adapter->tx_queue_lock, irq_flags))
		/* Collision - tell upper layer to requeue */
		return NETDEV_TX_LOCKED;

	/* need: count + 2 desc gap to keep tail from touching
	 * head, otherwise try next time */
	if (e1000_maybe_stop_tx(netdev, count + 2)) {
		spin_unlock_irqrestore(&adapter->tx_queue_lock, irq_flags);
		return NETDEV_TX_BUSY;
	}

	if (adapter->vlgrp && vlan_tx_tag_present(skb)) {
		tx_flags |= E1000_TX_FLAGS_VLAN;
		tx_flags |= (vlan_tx_tag_get(skb) << E1000_TX_FLAGS_VLAN_SHIFT);
	}

	first = tx_ring->next_to_use;

	tso = e1000_tso(adapter, skb);
	if (tso < 0) {
		dev_kfree_skb_any(skb);
		spin_unlock_irqrestore(&adapter->tx_queue_lock, irq_flags);
		return NETDEV_TX_OK;
	}

	if (tso)
		tx_flags |= E1000_TX_FLAGS_TSO;
	else if (e1000_tx_csum(adapter, skb))
		tx_flags |= E1000_TX_FLAGS_CSUM;

	/* Old method was to assume IPv4 packet by default if TSO was enabled.
	 * 82571 hardware supports TSO capabilities for IPv6 as well...
	 * no longer assume, we must. */
	if (skb->protocol == htons(ETH_P_IP))
		tx_flags |= E1000_TX_FLAGS_IPV4;

	count = e1000_tx_map(adapter, skb, first, max_per_txd, nr_frags, mss);
	if (count < 0) {
		/* handle pci_map_single() error in e1000_tx_map */
		dev_kfree_skb_any(skb);
		spin_unlock_irqrestore(&adapter->tx_queue_lock, irq_flags);
		return NETDEV_TX_OK;
	}

	e1000_tx_queue(adapter, tx_flags, count);

	netdev->trans_start = jiffies;

	/* Make sure there is space in the ring for the next send. */
	e1000_maybe_stop_tx(netdev, MAX_SKB_FRAGS + 2);

	spin_unlock_irqrestore(&adapter->tx_queue_lock, irq_flags);
	return NETDEV_TX_OK;
}

/**
 * e1000_tx_timeout - Respond to a Tx Hang
 * @netdev: network interface device structure
 **/
static void e1000_tx_timeout(struct net_device *netdev)
{
	struct e1000_adapter *adapter = netdev_priv(netdev);

	/* Do the reset outside of interrupt context */
	adapter->tx_timeout_count++;
	schedule_work(&adapter->reset_task);
}

static void e1000_reset_task(struct work_struct *work)
{
	struct e1000_adapter *adapter;
	adapter = container_of(work, struct e1000_adapter, reset_task);

	e1000e_reinit_locked(adapter);
}

/**
 * e1000_get_stats - Get System Network Statistics
 * @netdev: network interface device structure
 *
 * Returns the address of the device statistics structure.
 * The statistics are actually updated from the timer callback.
 **/
static struct net_device_stats *e1000_get_stats(struct net_device *netdev)
{
	struct e1000_adapter *adapter = netdev_priv(netdev);

	/* only return the current stats */
	return &adapter->net_stats;
}

/**
 * e1000_change_mtu - Change the Maximum Transfer Unit
 * @netdev: network interface device structure
 * @new_mtu: new value for maximum frame size
 *
 * Returns 0 on success, negative on failure
 **/
static int e1000_change_mtu(struct net_device *netdev, int new_mtu)
{
	struct e1000_adapter *adapter = netdev_priv(netdev);
	int max_frame = new_mtu + ETH_HLEN + ETH_FCS_LEN;

	if ((max_frame < ETH_ZLEN + ETH_FCS_LEN) ||
	    (max_frame > MAX_JUMBO_FRAME_SIZE)) {
		ndev_err(netdev, "Invalid MTU setting\n");
		return -EINVAL;
	}

	/* Jumbo frame size limits */
	if (max_frame > ETH_FRAME_LEN + ETH_FCS_LEN) {
		if (!(adapter->flags & FLAG_HAS_JUMBO_FRAMES)) {
			ndev_err(netdev, "Jumbo Frames not supported.\n");
			return -EINVAL;
		}
		if (adapter->hw.phy.type == e1000_phy_ife) {
			ndev_err(netdev, "Jumbo Frames not supported.\n");
			return -EINVAL;
		}
	}

#define MAX_STD_JUMBO_FRAME_SIZE 9234
	if (max_frame > MAX_STD_JUMBO_FRAME_SIZE) {
		ndev_err(netdev, "MTU > 9216 not supported.\n");
		return -EINVAL;
	}

	while (test_and_set_bit(__E1000_RESETTING, &adapter->state))
		msleep(1);
	/* e1000e_down has a dependency on max_frame_size */
	adapter->hw.mac.max_frame_size = max_frame;
	if (netif_running(netdev))
		e1000e_down(adapter);

	/* NOTE: netdev_alloc_skb reserves 16 bytes, and typically NET_IP_ALIGN
	 * means we reserve 2 more, this pushes us to allocate from the next
	 * larger slab size.
	 * i.e. RXBUFFER_2048 --> size-4096 slab */

	if (max_frame <= 256)
		adapter->rx_buffer_len = 256;
	else if (max_frame <= 512)
		adapter->rx_buffer_len = 512;
	else if (max_frame <= 1024)
		adapter->rx_buffer_len = 1024;
	else if (max_frame <= 2048)
		adapter->rx_buffer_len = 2048;
	else
		adapter->rx_buffer_len = 4096;

	/* adjust allocation if LPE protects us, and we aren't using SBP */
	if ((max_frame == ETH_FRAME_LEN + ETH_FCS_LEN) ||
	     (max_frame == ETH_FRAME_LEN + VLAN_HLEN + ETH_FCS_LEN))
		adapter->rx_buffer_len = ETH_FRAME_LEN + VLAN_HLEN
					 + ETH_FCS_LEN ;

	ndev_info(netdev, "changing MTU from %d to %d\n",
		netdev->mtu, new_mtu);
	netdev->mtu = new_mtu;

	if (netif_running(netdev))
		e1000e_up(adapter);
	else
		e1000e_reset(adapter);

	clear_bit(__E1000_RESETTING, &adapter->state);

	return 0;
}

static int e1000_mii_ioctl(struct net_device *netdev, struct ifreq *ifr,
			   int cmd)
{
	struct e1000_adapter *adapter = netdev_priv(netdev);
	struct mii_ioctl_data *data = if_mii(ifr);
	unsigned long irq_flags;

	if (adapter->hw.media_type != e1000_media_type_copper)
		return -EOPNOTSUPP;

	switch (cmd) {
	case SIOCGMIIPHY:
		data->phy_id = adapter->hw.phy.addr;
		break;
	case SIOCGMIIREG:
		if (!capable(CAP_NET_ADMIN))
			return -EPERM;
		spin_lock_irqsave(&adapter->stats_lock, irq_flags);
		if (e1e_rphy(&adapter->hw, data->reg_num & 0x1F,
				   &data->val_out)) {
			spin_unlock_irqrestore(&adapter->stats_lock, irq_flags);
			return -EIO;
		}
		spin_unlock_irqrestore(&adapter->stats_lock, irq_flags);
		break;
	case SIOCSMIIREG:
	default:
		return -EOPNOTSUPP;
	}
	return 0;
}

static int e1000_ioctl(struct net_device *netdev, struct ifreq *ifr, int cmd)
{
	switch (cmd) {
	case SIOCGMIIPHY:
	case SIOCGMIIREG:
	case SIOCSMIIREG:
		return e1000_mii_ioctl(netdev, ifr, cmd);
	default:
		return -EOPNOTSUPP;
	}
}

static int e1000_suspend(struct pci_dev *pdev, pm_message_t state)
{
	struct net_device *netdev = pci_get_drvdata(pdev);
	struct e1000_adapter *adapter = netdev_priv(netdev);
	struct e1000_hw *hw = &adapter->hw;
	u32 ctrl, ctrl_ext, rctl, status;
	u32 wufc = adapter->wol;
	int retval = 0;

	netif_device_detach(netdev);

	if (netif_running(netdev)) {
		WARN_ON(test_bit(__E1000_RESETTING, &adapter->state));
		e1000e_down(adapter);
		e1000_free_irq(adapter);
	}

	retval = pci_save_state(pdev);
	if (retval)
		return retval;

	status = er32(STATUS);
	if (status & E1000_STATUS_LU)
		wufc &= ~E1000_WUFC_LNKC;

	if (wufc) {
		e1000_setup_rctl(adapter);
		e1000_set_multi(netdev);

		/* turn on all-multi mode if wake on multicast is enabled */
		if (wufc & E1000_WUFC_MC) {
			rctl = er32(RCTL);
			rctl |= E1000_RCTL_MPE;
			ew32(RCTL, rctl);
		}

		ctrl = er32(CTRL);
		/* advertise wake from D3Cold */
		#define E1000_CTRL_ADVD3WUC 0x00100000
		/* phy power management enable */
		#define E1000_CTRL_EN_PHY_PWR_MGMT 0x00200000
		ctrl |= E1000_CTRL_ADVD3WUC |
			E1000_CTRL_EN_PHY_PWR_MGMT;
		ew32(CTRL, ctrl);

		if (adapter->hw.media_type == e1000_media_type_fiber ||
		   adapter->hw.media_type == e1000_media_type_internal_serdes) {
			/* keep the laser running in D3 */
			ctrl_ext = er32(CTRL_EXT);
			ctrl_ext |= E1000_CTRL_EXT_SDP7_DATA;
			ew32(CTRL_EXT, ctrl_ext);
		}

		/* Allow time for pending master requests to run */
		e1000e_disable_pcie_master(&adapter->hw);

		ew32(WUC, E1000_WUC_PME_EN);
		ew32(WUFC, wufc);
		pci_enable_wake(pdev, PCI_D3hot, 1);
		pci_enable_wake(pdev, PCI_D3cold, 1);
	} else {
		ew32(WUC, 0);
		ew32(WUFC, 0);
		pci_enable_wake(pdev, PCI_D3hot, 0);
		pci_enable_wake(pdev, PCI_D3cold, 0);
	}

	/* make sure adapter isn't asleep if manageability is enabled */
	if (adapter->flags & FLAG_MNG_PT_ENABLED) {
		pci_enable_wake(pdev, PCI_D3hot, 1);
		pci_enable_wake(pdev, PCI_D3cold, 1);
	}

	if (adapter->hw.phy.type == e1000_phy_igp_3)
		e1000e_igp3_phy_powerdown_workaround_ich8lan(&adapter->hw);

	/* Release control of h/w to f/w.  If f/w is AMT enabled, this
	 * would have already happened in close and is redundant. */
	e1000_release_hw_control(adapter);

	pci_disable_device(pdev);

	pci_set_power_state(pdev, pci_choose_state(pdev, state));

	return 0;
}

static void e1000e_disable_l1aspm(struct pci_dev *pdev)
{
	int pos;
<<<<<<< HEAD
	u32 cap;
=======
>>>>>>> 976dde01
	u16 val;

	/*
	 * 82573 workaround - disable L1 ASPM on mobile chipsets
	 *
	 * L1 ASPM on various mobile (ich7) chipsets do not behave properly
	 * resulting in lost data or garbage information on the pci-e link
	 * level. This could result in (false) bad EEPROM checksum errors,
	 * long ping times (up to 2s) or even a system freeze/hang.
	 *
	 * Unfortunately this feature saves about 1W power consumption when
	 * active.
	 */
	pos = pci_find_capability(pdev, PCI_CAP_ID_EXP);
<<<<<<< HEAD
	pci_read_config_dword(pdev, pos + PCI_EXP_LNKCAP, &cap);
=======
>>>>>>> 976dde01
	pci_read_config_word(pdev, pos + PCI_EXP_LNKCTL, &val);
	if (val & 0x2) {
		dev_warn(&pdev->dev, "Disabling L1 ASPM\n");
		val &= ~0x2;
		pci_write_config_word(pdev, pos + PCI_EXP_LNKCTL, val);
	}
}

#ifdef CONFIG_PM
static int e1000_resume(struct pci_dev *pdev)
{
	struct net_device *netdev = pci_get_drvdata(pdev);
	struct e1000_adapter *adapter = netdev_priv(netdev);
	struct e1000_hw *hw = &adapter->hw;
	u32 err;

	pci_set_power_state(pdev, PCI_D0);
	pci_restore_state(pdev);
	e1000e_disable_l1aspm(pdev);
	err = pci_enable_device(pdev);
	if (err) {
		dev_err(&pdev->dev,
			"Cannot enable PCI device from suspend\n");
		return err;
	}

	pci_set_master(pdev);

	pci_enable_wake(pdev, PCI_D3hot, 0);
	pci_enable_wake(pdev, PCI_D3cold, 0);

	if (netif_running(netdev)) {
		err = e1000_request_irq(adapter);
		if (err)
			return err;
	}

	e1000e_power_up_phy(adapter);
	e1000e_reset(adapter);
	ew32(WUS, ~0);

	e1000_init_manageability(adapter);

	if (netif_running(netdev))
		e1000e_up(adapter);

	netif_device_attach(netdev);

	/* If the controller has AMT, do not set DRV_LOAD until the interface
	 * is up.  For all other cases, let the f/w know that the h/w is now
	 * under the control of the driver. */
	if (!(adapter->flags & FLAG_HAS_AMT) || !e1000e_check_mng_mode(&adapter->hw))
		e1000_get_hw_control(adapter);

	return 0;
}
#endif

static void e1000_shutdown(struct pci_dev *pdev)
{
	e1000_suspend(pdev, PMSG_SUSPEND);
}

#ifdef CONFIG_NET_POLL_CONTROLLER
/*
 * Polling 'interrupt' - used by things like netconsole to send skbs
 * without having to re-enable interrupts. It's not called while
 * the interrupt routine is executing.
 */
static void e1000_netpoll(struct net_device *netdev)
{
	struct e1000_adapter *adapter = netdev_priv(netdev);

	disable_irq(adapter->pdev->irq);
	e1000_intr(adapter->pdev->irq, netdev);

	e1000_clean_tx_irq(adapter);

	enable_irq(adapter->pdev->irq);
}
#endif

/**
 * e1000_io_error_detected - called when PCI error is detected
 * @pdev: Pointer to PCI device
 * @state: The current pci connection state
 *
 * This function is called after a PCI bus error affecting
 * this device has been detected.
 */
static pci_ers_result_t e1000_io_error_detected(struct pci_dev *pdev,
						pci_channel_state_t state)
{
	struct net_device *netdev = pci_get_drvdata(pdev);
	struct e1000_adapter *adapter = netdev_priv(netdev);

	netif_device_detach(netdev);

	if (netif_running(netdev))
		e1000e_down(adapter);
	pci_disable_device(pdev);

	/* Request a slot slot reset. */
	return PCI_ERS_RESULT_NEED_RESET;
}

/**
 * e1000_io_slot_reset - called after the pci bus has been reset.
 * @pdev: Pointer to PCI device
 *
 * Restart the card from scratch, as if from a cold-boot. Implementation
 * resembles the first-half of the e1000_resume routine.
 */
static pci_ers_result_t e1000_io_slot_reset(struct pci_dev *pdev)
{
	struct net_device *netdev = pci_get_drvdata(pdev);
	struct e1000_adapter *adapter = netdev_priv(netdev);
	struct e1000_hw *hw = &adapter->hw;

	e1000e_disable_l1aspm(pdev);
	if (pci_enable_device(pdev)) {
		dev_err(&pdev->dev,
			"Cannot re-enable PCI device after reset.\n");
		return PCI_ERS_RESULT_DISCONNECT;
	}
	pci_set_master(pdev);

	pci_enable_wake(pdev, PCI_D3hot, 0);
	pci_enable_wake(pdev, PCI_D3cold, 0);

	e1000e_reset(adapter);
	ew32(WUS, ~0);

	return PCI_ERS_RESULT_RECOVERED;
}

/**
 * e1000_io_resume - called when traffic can start flowing again.
 * @pdev: Pointer to PCI device
 *
 * This callback is called when the error recovery driver tells us that
 * its OK to resume normal operation. Implementation resembles the
 * second-half of the e1000_resume routine.
 */
static void e1000_io_resume(struct pci_dev *pdev)
{
	struct net_device *netdev = pci_get_drvdata(pdev);
	struct e1000_adapter *adapter = netdev_priv(netdev);

	e1000_init_manageability(adapter);

	if (netif_running(netdev)) {
		if (e1000e_up(adapter)) {
			dev_err(&pdev->dev,
				"can't bring device back up after reset\n");
			return;
		}
	}

	netif_device_attach(netdev);

	/* If the controller has AMT, do not set DRV_LOAD until the interface
	 * is up.  For all other cases, let the f/w know that the h/w is now
	 * under the control of the driver. */
	if (!(adapter->flags & FLAG_HAS_AMT) ||
	    !e1000e_check_mng_mode(&adapter->hw))
		e1000_get_hw_control(adapter);

}

static void e1000_print_device_info(struct e1000_adapter *adapter)
{
	struct e1000_hw *hw = &adapter->hw;
	struct net_device *netdev = adapter->netdev;
	u32 part_num;

	/* print bus type/speed/width info */
	ndev_info(netdev, "(PCI Express:2.5GB/s:%s) "
		  "%02x:%02x:%02x:%02x:%02x:%02x\n",
		  /* bus width */
		 ((hw->bus.width == e1000_bus_width_pcie_x4) ? "Width x4" :
		  "Width x1"),
		  /* MAC address */
		  netdev->dev_addr[0], netdev->dev_addr[1],
		  netdev->dev_addr[2], netdev->dev_addr[3],
		  netdev->dev_addr[4], netdev->dev_addr[5]);
	ndev_info(netdev, "Intel(R) PRO/%s Network Connection\n",
		  (hw->phy.type == e1000_phy_ife)
		   ? "10/100" : "1000");
	e1000e_read_part_num(hw, &part_num);
	ndev_info(netdev, "MAC: %d, PHY: %d, PBA No: %06x-%03x\n",
		  hw->mac.type, hw->phy.type,
		  (part_num >> 8), (part_num & 0xff));
}

/**
 * e1000_probe - Device Initialization Routine
 * @pdev: PCI device information struct
 * @ent: entry in e1000_pci_tbl
 *
 * Returns 0 on success, negative on failure
 *
 * e1000_probe initializes an adapter identified by a pci_dev structure.
 * The OS initialization, configuring of the adapter private structure,
 * and a hardware reset occur.
 **/
static int __devinit e1000_probe(struct pci_dev *pdev,
				 const struct pci_device_id *ent)
{
	struct net_device *netdev;
	struct e1000_adapter *adapter;
	struct e1000_hw *hw;
	const struct e1000_info *ei = e1000_info_tbl[ent->driver_data];
	unsigned long mmio_start, mmio_len;
	unsigned long flash_start, flash_len;

	static int cards_found;
	int i, err, pci_using_dac;
	u16 eeprom_data = 0;
	u16 eeprom_apme_mask = E1000_EEPROM_APME;

	e1000e_disable_l1aspm(pdev);
	err = pci_enable_device(pdev);
	if (err)
		return err;

	pci_using_dac = 0;
	err = pci_set_dma_mask(pdev, DMA_64BIT_MASK);
	if (!err) {
		err = pci_set_consistent_dma_mask(pdev, DMA_64BIT_MASK);
		if (!err)
			pci_using_dac = 1;
	} else {
		err = pci_set_dma_mask(pdev, DMA_32BIT_MASK);
		if (err) {
			err = pci_set_consistent_dma_mask(pdev,
							  DMA_32BIT_MASK);
			if (err) {
				dev_err(&pdev->dev, "No usable DMA "
					"configuration, aborting\n");
				goto err_dma;
			}
		}
	}

	err = pci_request_regions(pdev, e1000e_driver_name);
	if (err)
		goto err_pci_reg;

	pci_set_master(pdev);

	err = -ENOMEM;
	netdev = alloc_etherdev(sizeof(struct e1000_adapter));
	if (!netdev)
		goto err_alloc_etherdev;

	SET_NETDEV_DEV(netdev, &pdev->dev);

	pci_set_drvdata(pdev, netdev);
	adapter = netdev_priv(netdev);
	hw = &adapter->hw;
	adapter->netdev = netdev;
	adapter->pdev = pdev;
	adapter->ei = ei;
	adapter->pba = ei->pba;
	adapter->flags = ei->flags;
	adapter->hw.adapter = adapter;
	adapter->hw.mac.type = ei->mac;
	adapter->msg_enable = (1 << NETIF_MSG_DRV | NETIF_MSG_PROBE) - 1;

	mmio_start = pci_resource_start(pdev, 0);
	mmio_len = pci_resource_len(pdev, 0);

	err = -EIO;
	adapter->hw.hw_addr = ioremap(mmio_start, mmio_len);
	if (!adapter->hw.hw_addr)
		goto err_ioremap;

	if ((adapter->flags & FLAG_HAS_FLASH) &&
	    (pci_resource_flags(pdev, 1) & IORESOURCE_MEM)) {
		flash_start = pci_resource_start(pdev, 1);
		flash_len = pci_resource_len(pdev, 1);
		adapter->hw.flash_address = ioremap(flash_start, flash_len);
		if (!adapter->hw.flash_address)
			goto err_flashmap;
	}

	/* construct the net_device struct */
	netdev->open			= &e1000_open;
	netdev->stop			= &e1000_close;
	netdev->hard_start_xmit		= &e1000_xmit_frame;
	netdev->get_stats		= &e1000_get_stats;
	netdev->set_multicast_list	= &e1000_set_multi;
	netdev->set_mac_address		= &e1000_set_mac;
	netdev->change_mtu		= &e1000_change_mtu;
	netdev->do_ioctl		= &e1000_ioctl;
	e1000e_set_ethtool_ops(netdev);
	netdev->tx_timeout		= &e1000_tx_timeout;
	netdev->watchdog_timeo		= 5 * HZ;
	netif_napi_add(netdev, &adapter->napi, e1000_clean, 64);
	netdev->vlan_rx_register	= e1000_vlan_rx_register;
	netdev->vlan_rx_add_vid		= e1000_vlan_rx_add_vid;
	netdev->vlan_rx_kill_vid	= e1000_vlan_rx_kill_vid;
#ifdef CONFIG_NET_POLL_CONTROLLER
	netdev->poll_controller		= e1000_netpoll;
#endif
	strncpy(netdev->name, pci_name(pdev), sizeof(netdev->name) - 1);

	netdev->mem_start = mmio_start;
	netdev->mem_end = mmio_start + mmio_len;

	adapter->bd_number = cards_found++;

	/* setup adapter struct */
	err = e1000_sw_init(adapter);
	if (err)
		goto err_sw_init;

	err = -EIO;

	memcpy(&hw->mac.ops, ei->mac_ops, sizeof(hw->mac.ops));
	memcpy(&hw->nvm.ops, ei->nvm_ops, sizeof(hw->nvm.ops));
	memcpy(&hw->phy.ops, ei->phy_ops, sizeof(hw->phy.ops));

	err = ei->get_invariants(adapter);
	if (err)
		goto err_hw_init;

	hw->mac.ops.get_bus_info(&adapter->hw);

	adapter->hw.phy.wait_for_link = 0;

	/* Copper options */
	if (adapter->hw.media_type == e1000_media_type_copper) {
		adapter->hw.phy.mdix = AUTO_ALL_MODES;
		adapter->hw.phy.disable_polarity_correction = 0;
		adapter->hw.phy.ms_type = e1000_ms_hw_default;
	}

	if (e1000_check_reset_block(&adapter->hw))
		ndev_info(netdev,
			  "PHY reset is blocked due to SOL/IDER session.\n");

	netdev->features = NETIF_F_SG |
			   NETIF_F_HW_CSUM |
			   NETIF_F_HW_VLAN_TX |
			   NETIF_F_HW_VLAN_RX;

	if (adapter->flags & FLAG_HAS_HW_VLAN_FILTER)
		netdev->features |= NETIF_F_HW_VLAN_FILTER;

	netdev->features |= NETIF_F_TSO;
	netdev->features |= NETIF_F_TSO6;

	if (pci_using_dac)
		netdev->features |= NETIF_F_HIGHDMA;

	/* We should not be using LLTX anymore, but we are still TX faster with
	 * it. */
	netdev->features |= NETIF_F_LLTX;

	if (e1000e_enable_mng_pass_thru(&adapter->hw))
		adapter->flags |= FLAG_MNG_PT_ENABLED;

	/* before reading the NVM, reset the controller to
	 * put the device in a known good starting state */
	adapter->hw.mac.ops.reset_hw(&adapter->hw);

	/*
	 * systems with ASPM and others may see the checksum fail on the first
	 * attempt. Let's give it a few tries
	 */
	for (i = 0;; i++) {
		if (e1000_validate_nvm_checksum(&adapter->hw) >= 0)
			break;
		if (i == 2) {
			ndev_err(netdev, "The NVM Checksum Is Not Valid\n");
			err = -EIO;
			goto err_eeprom;
		}
	}

	/* copy the MAC address out of the NVM */
	if (e1000e_read_mac_addr(&adapter->hw))
		ndev_err(netdev, "NVM Read Error while reading MAC address\n");

	memcpy(netdev->dev_addr, adapter->hw.mac.addr, netdev->addr_len);
	memcpy(netdev->perm_addr, adapter->hw.mac.addr, netdev->addr_len);

	if (!is_valid_ether_addr(netdev->perm_addr)) {
		ndev_err(netdev, "Invalid MAC Address: "
			 "%02x:%02x:%02x:%02x:%02x:%02x\n",
			 netdev->perm_addr[0], netdev->perm_addr[1],
			 netdev->perm_addr[2], netdev->perm_addr[3],
			 netdev->perm_addr[4], netdev->perm_addr[5]);
		err = -EIO;
		goto err_eeprom;
	}

	init_timer(&adapter->watchdog_timer);
	adapter->watchdog_timer.function = &e1000_watchdog;
	adapter->watchdog_timer.data = (unsigned long) adapter;

	init_timer(&adapter->phy_info_timer);
	adapter->phy_info_timer.function = &e1000_update_phy_info;
	adapter->phy_info_timer.data = (unsigned long) adapter;

	INIT_WORK(&adapter->reset_task, e1000_reset_task);
	INIT_WORK(&adapter->watchdog_task, e1000_watchdog_task);

	e1000e_check_options(adapter);

	/* Initialize link parameters. User can change them with ethtool */
	adapter->hw.mac.autoneg = 1;
	adapter->fc_autoneg = 1;
	adapter->hw.mac.original_fc = e1000_fc_default;
	adapter->hw.mac.fc = e1000_fc_default;
	adapter->hw.phy.autoneg_advertised = 0x2f;

	/* ring size defaults */
	adapter->rx_ring->count = 256;
	adapter->tx_ring->count = 256;

	/*
	 * Initial Wake on LAN setting - If APM wake is enabled in
	 * the EEPROM, enable the ACPI Magic Packet filter
	 */
	if (adapter->flags & FLAG_APME_IN_WUC) {
		/* APME bit in EEPROM is mapped to WUC.APME */
		eeprom_data = er32(WUC);
		eeprom_apme_mask = E1000_WUC_APME;
	} else if (adapter->flags & FLAG_APME_IN_CTRL3) {
		if (adapter->flags & FLAG_APME_CHECK_PORT_B &&
		    (adapter->hw.bus.func == 1))
			e1000_read_nvm(&adapter->hw,
				NVM_INIT_CONTROL3_PORT_B, 1, &eeprom_data);
		else
			e1000_read_nvm(&adapter->hw,
				NVM_INIT_CONTROL3_PORT_A, 1, &eeprom_data);
	}

	/* fetch WoL from EEPROM */
	if (eeprom_data & eeprom_apme_mask)
		adapter->eeprom_wol |= E1000_WUFC_MAG;

	/*
	 * now that we have the eeprom settings, apply the special cases
	 * where the eeprom may be wrong or the board simply won't support
	 * wake on lan on a particular port
	 */
	if (!(adapter->flags & FLAG_HAS_WOL))
		adapter->eeprom_wol = 0;

	/* initialize the wol settings based on the eeprom settings */
	adapter->wol = adapter->eeprom_wol;

	/* reset the hardware with the new settings */
	e1000e_reset(adapter);

	/* If the controller has AMT, do not set DRV_LOAD until the interface
	 * is up.  For all other cases, let the f/w know that the h/w is now
	 * under the control of the driver. */
	if (!(adapter->flags & FLAG_HAS_AMT) ||
	    !e1000e_check_mng_mode(&adapter->hw))
		e1000_get_hw_control(adapter);

	/* tell the stack to leave us alone until e1000_open() is called */
	netif_carrier_off(netdev);
	netif_stop_queue(netdev);

	strcpy(netdev->name, "eth%d");
	err = register_netdev(netdev);
	if (err)
		goto err_register;

	e1000_print_device_info(adapter);

	return 0;

err_register:
err_hw_init:
	e1000_release_hw_control(adapter);
err_eeprom:
	if (!e1000_check_reset_block(&adapter->hw))
		e1000_phy_hw_reset(&adapter->hw);

	if (adapter->hw.flash_address)
		iounmap(adapter->hw.flash_address);

err_flashmap:
	kfree(adapter->tx_ring);
	kfree(adapter->rx_ring);
err_sw_init:
	iounmap(adapter->hw.hw_addr);
err_ioremap:
	free_netdev(netdev);
err_alloc_etherdev:
	pci_release_regions(pdev);
err_pci_reg:
err_dma:
	pci_disable_device(pdev);
	return err;
}

/**
 * e1000_remove - Device Removal Routine
 * @pdev: PCI device information struct
 *
 * e1000_remove is called by the PCI subsystem to alert the driver
 * that it should release a PCI device.  The could be caused by a
 * Hot-Plug event, or because the driver is going to be removed from
 * memory.
 **/
static void __devexit e1000_remove(struct pci_dev *pdev)
{
	struct net_device *netdev = pci_get_drvdata(pdev);
	struct e1000_adapter *adapter = netdev_priv(netdev);

	/* flush_scheduled work may reschedule our watchdog task, so
	 * explicitly disable watchdog tasks from being rescheduled  */
	set_bit(__E1000_DOWN, &adapter->state);
	del_timer_sync(&adapter->watchdog_timer);
	del_timer_sync(&adapter->phy_info_timer);

	flush_scheduled_work();

	/* Release control of h/w to f/w.  If f/w is AMT enabled, this
	 * would have already happened in close and is redundant. */
	e1000_release_hw_control(adapter);

	unregister_netdev(netdev);

	if (!e1000_check_reset_block(&adapter->hw))
		e1000_phy_hw_reset(&adapter->hw);

	kfree(adapter->tx_ring);
	kfree(adapter->rx_ring);

	iounmap(adapter->hw.hw_addr);
	if (adapter->hw.flash_address)
		iounmap(adapter->hw.flash_address);
	pci_release_regions(pdev);

	free_netdev(netdev);

	pci_disable_device(pdev);
}

/* PCI Error Recovery (ERS) */
static struct pci_error_handlers e1000_err_handler = {
	.error_detected = e1000_io_error_detected,
	.slot_reset = e1000_io_slot_reset,
	.resume = e1000_io_resume,
};

static struct pci_device_id e1000_pci_tbl[] = {
	{ PCI_VDEVICE(INTEL, E1000_DEV_ID_82571EB_COPPER), board_82571 },
	{ PCI_VDEVICE(INTEL, E1000_DEV_ID_82571EB_FIBER), board_82571 },
	{ PCI_VDEVICE(INTEL, E1000_DEV_ID_82571EB_QUAD_COPPER), board_82571 },
	{ PCI_VDEVICE(INTEL, E1000_DEV_ID_82571EB_QUAD_COPPER_LP), board_82571 },
	{ PCI_VDEVICE(INTEL, E1000_DEV_ID_82571EB_QUAD_FIBER), board_82571 },
	{ PCI_VDEVICE(INTEL, E1000_DEV_ID_82571EB_SERDES), board_82571 },
	{ PCI_VDEVICE(INTEL, E1000_DEV_ID_82571EB_SERDES_DUAL), board_82571 },
	{ PCI_VDEVICE(INTEL, E1000_DEV_ID_82571EB_SERDES_QUAD), board_82571 },
	{ PCI_VDEVICE(INTEL, E1000_DEV_ID_82571PT_QUAD_COPPER), board_82571 },
	{ PCI_VDEVICE(INTEL, E1000_DEV_ID_82572EI), board_82572 },
	{ PCI_VDEVICE(INTEL, E1000_DEV_ID_82572EI_COPPER), board_82572 },
	{ PCI_VDEVICE(INTEL, E1000_DEV_ID_82572EI_FIBER), board_82572 },
	{ PCI_VDEVICE(INTEL, E1000_DEV_ID_82572EI_SERDES), board_82572 },
	{ PCI_VDEVICE(INTEL, E1000_DEV_ID_82573E), board_82573 },
	{ PCI_VDEVICE(INTEL, E1000_DEV_ID_82573E_IAMT), board_82573 },
	{ PCI_VDEVICE(INTEL, E1000_DEV_ID_82573L), board_82573 },
	{ PCI_VDEVICE(INTEL, E1000_DEV_ID_80003ES2LAN_COPPER_DPT),
	  board_80003es2lan },
	{ PCI_VDEVICE(INTEL, E1000_DEV_ID_80003ES2LAN_COPPER_SPT),
	  board_80003es2lan },
	{ PCI_VDEVICE(INTEL, E1000_DEV_ID_80003ES2LAN_SERDES_DPT),
	  board_80003es2lan },
	{ PCI_VDEVICE(INTEL, E1000_DEV_ID_80003ES2LAN_SERDES_SPT),
	  board_80003es2lan },
	{ PCI_VDEVICE(INTEL, E1000_DEV_ID_ICH8_IFE), board_ich8lan },
	{ PCI_VDEVICE(INTEL, E1000_DEV_ID_ICH8_IFE_G), board_ich8lan },
	{ PCI_VDEVICE(INTEL, E1000_DEV_ID_ICH8_IFE_GT), board_ich8lan },
	{ PCI_VDEVICE(INTEL, E1000_DEV_ID_ICH8_IGP_AMT), board_ich8lan },
	{ PCI_VDEVICE(INTEL, E1000_DEV_ID_ICH8_IGP_C), board_ich8lan },
	{ PCI_VDEVICE(INTEL, E1000_DEV_ID_ICH8_IGP_M), board_ich8lan },
	{ PCI_VDEVICE(INTEL, E1000_DEV_ID_ICH8_IGP_M_AMT), board_ich8lan },
	{ PCI_VDEVICE(INTEL, E1000_DEV_ID_ICH9_IFE), board_ich9lan },
	{ PCI_VDEVICE(INTEL, E1000_DEV_ID_ICH9_IFE_G), board_ich9lan },
	{ PCI_VDEVICE(INTEL, E1000_DEV_ID_ICH9_IFE_GT), board_ich9lan },
	{ PCI_VDEVICE(INTEL, E1000_DEV_ID_ICH9_IGP_AMT), board_ich9lan },
	{ PCI_VDEVICE(INTEL, E1000_DEV_ID_ICH9_IGP_C), board_ich9lan },

	{ }	/* terminate list */
};
MODULE_DEVICE_TABLE(pci, e1000_pci_tbl);

/* PCI Device API Driver */
static struct pci_driver e1000_driver = {
	.name     = e1000e_driver_name,
	.id_table = e1000_pci_tbl,
	.probe    = e1000_probe,
	.remove   = __devexit_p(e1000_remove),
#ifdef CONFIG_PM
	/* Power Managment Hooks */
	.suspend  = e1000_suspend,
	.resume   = e1000_resume,
#endif
	.shutdown = e1000_shutdown,
	.err_handler = &e1000_err_handler
};

/**
 * e1000_init_module - Driver Registration Routine
 *
 * e1000_init_module is the first routine called when the driver is
 * loaded. All it does is register with the PCI subsystem.
 **/
static int __init e1000_init_module(void)
{
	int ret;
	printk(KERN_INFO "%s: Intel(R) PRO/1000 Network Driver - %s\n",
	       e1000e_driver_name, e1000e_driver_version);
	printk(KERN_INFO "%s: Copyright (c) 1999-2007 Intel Corporation.\n",
	       e1000e_driver_name);
	ret = pci_register_driver(&e1000_driver);

	return ret;
}
module_init(e1000_init_module);

/**
 * e1000_exit_module - Driver Exit Cleanup Routine
 *
 * e1000_exit_module is called just before the driver is removed
 * from memory.
 **/
static void __exit e1000_exit_module(void)
{
	pci_unregister_driver(&e1000_driver);
}
module_exit(e1000_exit_module);


MODULE_AUTHOR("Intel Corporation, <linux.nics@intel.com>");
MODULE_DESCRIPTION("Intel(R) PRO/1000 Network Driver");
MODULE_LICENSE("GPL");
MODULE_VERSION(DRV_VERSION);

/* e1000_main.c */<|MERGE_RESOLUTION|>--- conflicted
+++ resolved
@@ -3490,10 +3490,6 @@
 static void e1000e_disable_l1aspm(struct pci_dev *pdev)
 {
 	int pos;
-<<<<<<< HEAD
-	u32 cap;
-=======
->>>>>>> 976dde01
 	u16 val;
 
 	/*
@@ -3508,10 +3504,6 @@
 	 * active.
 	 */
 	pos = pci_find_capability(pdev, PCI_CAP_ID_EXP);
-<<<<<<< HEAD
-	pci_read_config_dword(pdev, pos + PCI_EXP_LNKCAP, &cap);
-=======
->>>>>>> 976dde01
 	pci_read_config_word(pdev, pos + PCI_EXP_LNKCTL, &val);
 	if (val & 0x2) {
 		dev_warn(&pdev->dev, "Disabling L1 ASPM\n");
