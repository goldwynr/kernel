--- conflicted
+++ resolved
@@ -533,11 +533,7 @@
 			mac->autoneg_failed = 1;
 			return 0;
 		}
-<<<<<<< HEAD
-		e_dbg("NOT RXing /C/, disable AutoNeg and force link.\n");
-=======
 		e_dbg("NOT Rx'ing /C/, disable AutoNeg and force link.\n");
->>>>>>> 02f8c6ae
 
 		/* Disable auto-negotiation in the TXCW register */
 		ew32(TXCW, (mac->txcw & ~E1000_TXCW_ANE));
@@ -560,11 +556,7 @@
 		 * and disable forced link in the Device Control register
 		 * in an attempt to auto-negotiate with our link partner.
 		 */
-<<<<<<< HEAD
-		e_dbg("RXing /C/, enable AutoNeg and stop forcing link.\n");
-=======
 		e_dbg("Rx'ing /C/, enable AutoNeg and stop forcing link.\n");
->>>>>>> 02f8c6ae
 		ew32(TXCW, mac->txcw);
 		ew32(CTRL, (ctrl & ~E1000_CTRL_SLU));
 
@@ -606,11 +598,7 @@
 			mac->autoneg_failed = 1;
 			return 0;
 		}
-<<<<<<< HEAD
-		e_dbg("NOT RXing /C/, disable AutoNeg and force link.\n");
-=======
 		e_dbg("NOT Rx'ing /C/, disable AutoNeg and force link.\n");
->>>>>>> 02f8c6ae
 
 		/* Disable auto-negotiation in the TXCW register */
 		ew32(TXCW, (mac->txcw & ~E1000_TXCW_ANE));
@@ -633,11 +621,7 @@
 		 * and disable forced link in the Device Control register
 		 * in an attempt to auto-negotiate with our link partner.
 		 */
-<<<<<<< HEAD
-		e_dbg("RXing /C/, enable AutoNeg and stop forcing link.\n");
-=======
 		e_dbg("Rx'ing /C/, enable AutoNeg and stop forcing link.\n");
->>>>>>> 02f8c6ae
 		ew32(TXCW, mac->txcw);
 		ew32(CTRL, (ctrl & ~E1000_CTRL_SLU));
 
@@ -1205,11 +1189,7 @@
 			} else {
 				hw->fc.current_mode = e1000_fc_rx_pause;
 				e_dbg("Flow Control = "
-<<<<<<< HEAD
-					 "RX PAUSE frames only.\r\n");
-=======
 				      "Rx PAUSE frames only.\r\n");
->>>>>>> 02f8c6ae
 			}
 		}
 		/*
@@ -2150,11 +2130,7 @@
 		}
 	}
 
-<<<<<<< HEAD
-	msleep(10);
-=======
 	usleep_range(10000, 20000);
->>>>>>> 02f8c6ae
 	nvm->ops.release(hw);
 	return 0;
 }
@@ -2267,7 +2243,6 @@
 		pba_num[(offset * 2) + 1] = (u8)(nvm_data & 0xFF);
 	}
 	pba_num[offset * 2] = '\0';
-<<<<<<< HEAD
 
 out:
 	return ret_val;
@@ -2293,33 +2268,6 @@
 	for (i = 0; i < E1000_RAL_MAC_ADDR_LEN; i++)
 		hw->mac.perm_addr[i] = (u8)(rar_low >> (i*8));
 
-=======
-
-out:
-	return ret_val;
-}
-
-/**
- *  e1000_read_mac_addr_generic - Read device MAC address
- *  @hw: pointer to the HW structure
- *
- *  Reads the device MAC address from the EEPROM and stores the value.
- *  Since devices with two ports use the same EEPROM, we increment the
- *  last bit in the MAC address for the second port.
- **/
-s32 e1000_read_mac_addr_generic(struct e1000_hw *hw)
-{
-	u32 rar_high;
-	u32 rar_low;
-	u16 i;
-
-	rar_high = er32(RAH(0));
-	rar_low = er32(RAL(0));
-
-	for (i = 0; i < E1000_RAL_MAC_ADDR_LEN; i++)
-		hw->mac.perm_addr[i] = (u8)(rar_low >> (i*8));
-
->>>>>>> 02f8c6ae
 	for (i = 0; i < E1000_RAH_MAC_ADDR_LEN; i++)
 		hw->mac.perm_addr[i+4] = (u8)(rar_high >> (i*8));
 
