/*******************************************************************************

  Intel PRO/1000 Linux driver
  Copyright(c) 1999 - 2011 Intel Corporation.

  This program is free software; you can redistribute it and/or modify it
  under the terms and conditions of the GNU General Public License,
  version 2, as published by the Free Software Foundation.

  This program is distributed in the hope it will be useful, but WITHOUT
  ANY WARRANTY; without even the implied warranty of MERCHANTABILITY or
  FITNESS FOR A PARTICULAR PURPOSE.  See the GNU General Public License for
  more details.

  You should have received a copy of the GNU General Public License along with
  this program; if not, write to the Free Software Foundation, Inc.,
  51 Franklin St - Fifth Floor, Boston, MA 02110-1301 USA.

  The full GNU General Public License is included in this distribution in
  the file called "COPYING".

  Contact Information:
  Linux NICS <linux.nics@intel.com>
  e1000-devel Mailing List <e1000-devel@lists.sourceforge.net>
  Intel Corporation, 5200 N.E. Elam Young Parkway, Hillsboro, OR 97124-6497

*******************************************************************************/

/* ethtool support for e1000 */

#include <linux/netdevice.h>
#include <linux/ethtool.h>
#include <linux/pci.h>
#include <linux/slab.h>
#include <linux/delay.h>

#include "e1000.h"

enum {NETDEV_STATS, E1000_STATS};

struct e1000_stats {
	char stat_string[ETH_GSTRING_LEN];
	int type;
	int sizeof_stat;
	int stat_offset;
};

#define E1000_STAT(str, m) { \
<<<<<<< HEAD
			.stat_string = str, \
			.type = E1000_STATS, \
			.sizeof_stat = sizeof(((struct e1000_adapter *)0)->m), \
			.stat_offset = offsetof(struct e1000_adapter, m) }
#define E1000_NETDEV_STAT(str, m) { \
			.stat_string = str, \
			.type = NETDEV_STATS, \
			.sizeof_stat = sizeof(((struct net_device *)0)->m), \
			.stat_offset = offsetof(struct net_device, m) }
=======
		.stat_string = str, \
		.type = E1000_STATS, \
		.sizeof_stat = sizeof(((struct e1000_adapter *)0)->m), \
		.stat_offset = offsetof(struct e1000_adapter, m) }
#define E1000_NETDEV_STAT(str, m) { \
		.stat_string = str, \
		.type = NETDEV_STATS, \
		.sizeof_stat = sizeof(((struct rtnl_link_stats64 *)0)->m), \
		.stat_offset = offsetof(struct rtnl_link_stats64, m) }
>>>>>>> 02f8c6ae

static const struct e1000_stats e1000_gstrings_stats[] = {
	E1000_STAT("rx_packets", stats.gprc),
	E1000_STAT("tx_packets", stats.gptc),
	E1000_STAT("rx_bytes", stats.gorc),
	E1000_STAT("tx_bytes", stats.gotc),
	E1000_STAT("rx_broadcast", stats.bprc),
	E1000_STAT("tx_broadcast", stats.bptc),
	E1000_STAT("rx_multicast", stats.mprc),
	E1000_STAT("tx_multicast", stats.mptc),
<<<<<<< HEAD
	E1000_NETDEV_STAT("rx_errors", stats.rx_errors),
	E1000_NETDEV_STAT("tx_errors", stats.tx_errors),
	E1000_NETDEV_STAT("tx_dropped", stats.tx_dropped),
	E1000_STAT("multicast", stats.mprc),
	E1000_STAT("collisions", stats.colc),
	E1000_NETDEV_STAT("rx_length_errors", stats.rx_length_errors),
	E1000_NETDEV_STAT("rx_over_errors", stats.rx_over_errors),
	E1000_STAT("rx_crc_errors", stats.crcerrs),
	E1000_NETDEV_STAT("rx_frame_errors", stats.rx_frame_errors),
=======
	E1000_NETDEV_STAT("rx_errors", rx_errors),
	E1000_NETDEV_STAT("tx_errors", tx_errors),
	E1000_NETDEV_STAT("tx_dropped", tx_dropped),
	E1000_STAT("multicast", stats.mprc),
	E1000_STAT("collisions", stats.colc),
	E1000_NETDEV_STAT("rx_length_errors", rx_length_errors),
	E1000_NETDEV_STAT("rx_over_errors", rx_over_errors),
	E1000_STAT("rx_crc_errors", stats.crcerrs),
	E1000_NETDEV_STAT("rx_frame_errors", rx_frame_errors),
>>>>>>> 02f8c6ae
	E1000_STAT("rx_no_buffer_count", stats.rnbc),
	E1000_STAT("rx_missed_errors", stats.mpc),
	E1000_STAT("tx_aborted_errors", stats.ecol),
	E1000_STAT("tx_carrier_errors", stats.tncrs),
<<<<<<< HEAD
	E1000_NETDEV_STAT("tx_fifo_errors", stats.tx_fifo_errors),
	E1000_NETDEV_STAT("tx_heartbeat_errors", stats.tx_heartbeat_errors),
=======
	E1000_NETDEV_STAT("tx_fifo_errors", tx_fifo_errors),
	E1000_NETDEV_STAT("tx_heartbeat_errors", tx_heartbeat_errors),
>>>>>>> 02f8c6ae
	E1000_STAT("tx_window_errors", stats.latecol),
	E1000_STAT("tx_abort_late_coll", stats.latecol),
	E1000_STAT("tx_deferred_ok", stats.dc),
	E1000_STAT("tx_single_coll_ok", stats.scc),
	E1000_STAT("tx_multi_coll_ok", stats.mcc),
	E1000_STAT("tx_timeout_count", tx_timeout_count),
	E1000_STAT("tx_restart_queue", restart_queue),
	E1000_STAT("rx_long_length_errors", stats.roc),
	E1000_STAT("rx_short_length_errors", stats.ruc),
	E1000_STAT("rx_align_errors", stats.algnerrc),
	E1000_STAT("tx_tcp_seg_good", stats.tsctc),
	E1000_STAT("tx_tcp_seg_failed", stats.tsctfc),
	E1000_STAT("rx_flow_control_xon", stats.xonrxc),
	E1000_STAT("rx_flow_control_xoff", stats.xoffrxc),
	E1000_STAT("tx_flow_control_xon", stats.xontxc),
	E1000_STAT("tx_flow_control_xoff", stats.xofftxc),
	E1000_STAT("rx_long_byte_count", stats.gorc),
	E1000_STAT("rx_csum_offload_good", hw_csum_good),
	E1000_STAT("rx_csum_offload_errors", hw_csum_err),
	E1000_STAT("rx_header_split", rx_hdr_split),
	E1000_STAT("alloc_rx_buff_failed", alloc_rx_buff_failed),
	E1000_STAT("tx_smbus", stats.mgptc),
	E1000_STAT("rx_smbus", stats.mgprc),
	E1000_STAT("dropped_smbus", stats.mgpdc),
	E1000_STAT("rx_dma_failed", rx_dma_failed),
	E1000_STAT("tx_dma_failed", tx_dma_failed),
};

#define E1000_GLOBAL_STATS_LEN	ARRAY_SIZE(e1000_gstrings_stats)
#define E1000_STATS_LEN (E1000_GLOBAL_STATS_LEN)
static const char e1000_gstrings_test[][ETH_GSTRING_LEN] = {
	"Register test  (offline)", "Eeprom test    (offline)",
	"Interrupt test (offline)", "Loopback test  (offline)",
	"Link test   (on/offline)"
};
#define E1000_TEST_LEN ARRAY_SIZE(e1000_gstrings_test)

static int e1000_get_settings(struct net_device *netdev,
			      struct ethtool_cmd *ecmd)
{
	struct e1000_adapter *adapter = netdev_priv(netdev);
	struct e1000_hw *hw = &adapter->hw;
	u32 speed;

	if (hw->phy.media_type == e1000_media_type_copper) {

		ecmd->supported = (SUPPORTED_10baseT_Half |
				   SUPPORTED_10baseT_Full |
				   SUPPORTED_100baseT_Half |
				   SUPPORTED_100baseT_Full |
				   SUPPORTED_1000baseT_Full |
				   SUPPORTED_Autoneg |
				   SUPPORTED_TP);
		if (hw->phy.type == e1000_phy_ife)
			ecmd->supported &= ~SUPPORTED_1000baseT_Full;
		ecmd->advertising = ADVERTISED_TP;

		if (hw->mac.autoneg == 1) {
			ecmd->advertising |= ADVERTISED_Autoneg;
			/* the e1000 autoneg seems to match ethtool nicely */
			ecmd->advertising |= hw->phy.autoneg_advertised;
		}

		ecmd->port = PORT_TP;
		ecmd->phy_address = hw->phy.addr;
		ecmd->transceiver = XCVR_INTERNAL;

	} else {
		ecmd->supported   = (SUPPORTED_1000baseT_Full |
				     SUPPORTED_FIBRE |
				     SUPPORTED_Autoneg);

		ecmd->advertising = (ADVERTISED_1000baseT_Full |
				     ADVERTISED_FIBRE |
				     ADVERTISED_Autoneg);

		ecmd->port = PORT_FIBRE;
		ecmd->transceiver = XCVR_EXTERNAL;
	}

	speed = -1;
	ecmd->duplex = -1;

	if (netif_running(netdev)) {
		if (netif_carrier_ok(netdev)) {
			speed = adapter->link_speed;
			ecmd->duplex = adapter->link_duplex - 1;
		}
	} else {
		u32 status = er32(STATUS);
		if (status & E1000_STATUS_LU) {
			if (status & E1000_STATUS_SPEED_1000)
				speed = SPEED_1000;
			else if (status & E1000_STATUS_SPEED_100)
				speed = SPEED_100;
			else
				speed = SPEED_10;

			if (status & E1000_STATUS_FD)
				ecmd->duplex = DUPLEX_FULL;
			else
				ecmd->duplex = DUPLEX_HALF;
		}
	}

	ethtool_cmd_speed_set(ecmd, speed);
	ecmd->autoneg = ((hw->phy.media_type == e1000_media_type_fiber) ||
			 hw->mac.autoneg) ? AUTONEG_ENABLE : AUTONEG_DISABLE;

	/* MDI-X => 2; MDI =>1; Invalid =>0 */
	if ((hw->phy.media_type == e1000_media_type_copper) &&
	    netif_carrier_ok(netdev))
		ecmd->eth_tp_mdix = hw->phy.is_mdix ? ETH_TP_MDI_X :
		                                      ETH_TP_MDI;
	else
		ecmd->eth_tp_mdix = ETH_TP_MDI_INVALID;

	return 0;
}

<<<<<<< HEAD
static u32 e1000_get_link(struct net_device *netdev)
{
	struct e1000_adapter *adapter = netdev_priv(netdev);
	struct e1000_hw *hw = &adapter->hw;

	/*
	 * Avoid touching hardware registers when possible, otherwise
	 * link negotiation can get messed up when user-level scripts
	 * are rapidly polling the driver to see if link is up.
	 */
	return netif_running(netdev) ? netif_carrier_ok(netdev) :
	    !!(er32(STATUS) & E1000_STATUS_LU);
}

=======
>>>>>>> 02f8c6ae
static int e1000_set_spd_dplx(struct e1000_adapter *adapter, u32 spd, u8 dplx)
{
	struct e1000_mac_info *mac = &adapter->hw.mac;

	mac->autoneg = 0;

	/* Make sure dplx is at most 1 bit and lsb of speed is not set
	 * for the switch() below to work */
	if ((spd & 1) || (dplx & ~1))
		goto err_inval;

	/* Fiber NICs only allow 1000 gbps Full duplex */
	if ((adapter->hw.phy.media_type == e1000_media_type_fiber) &&
	    spd != SPEED_1000 &&
	    dplx != DUPLEX_FULL) {
		goto err_inval;
	}

	switch (spd + dplx) {
	case SPEED_10 + DUPLEX_HALF:
		mac->forced_speed_duplex = ADVERTISE_10_HALF;
		break;
	case SPEED_10 + DUPLEX_FULL:
		mac->forced_speed_duplex = ADVERTISE_10_FULL;
		break;
	case SPEED_100 + DUPLEX_HALF:
		mac->forced_speed_duplex = ADVERTISE_100_HALF;
		break;
	case SPEED_100 + DUPLEX_FULL:
		mac->forced_speed_duplex = ADVERTISE_100_FULL;
		break;
	case SPEED_1000 + DUPLEX_FULL:
		mac->autoneg = 1;
		adapter->hw.phy.autoneg_advertised = ADVERTISE_1000_FULL;
		break;
	case SPEED_1000 + DUPLEX_HALF: /* not supported */
	default:
		goto err_inval;
	}
	return 0;

err_inval:
	e_err("Unsupported Speed/Duplex configuration\n");
	return -EINVAL;
}

static int e1000_set_settings(struct net_device *netdev,
			      struct ethtool_cmd *ecmd)
{
	struct e1000_adapter *adapter = netdev_priv(netdev);
	struct e1000_hw *hw = &adapter->hw;

	/*
	 * When SoL/IDER sessions are active, autoneg/speed/duplex
	 * cannot be changed
	 */
	if (e1000_check_reset_block(hw)) {
		e_err("Cannot change link characteristics when SoL/IDER is "
		      "active.\n");
		return -EINVAL;
	}

	while (test_and_set_bit(__E1000_RESETTING, &adapter->state))
		usleep_range(1000, 2000);

	if (ecmd->autoneg == AUTONEG_ENABLE) {
		hw->mac.autoneg = 1;
		if (hw->phy.media_type == e1000_media_type_fiber)
			hw->phy.autoneg_advertised = ADVERTISED_1000baseT_Full |
						     ADVERTISED_FIBRE |
						     ADVERTISED_Autoneg;
		else
			hw->phy.autoneg_advertised = ecmd->advertising |
						     ADVERTISED_TP |
						     ADVERTISED_Autoneg;
		ecmd->advertising = hw->phy.autoneg_advertised;
		if (adapter->fc_autoneg)
			hw->fc.requested_mode = e1000_fc_default;
	} else {
		u32 speed = ethtool_cmd_speed(ecmd);
		if (e1000_set_spd_dplx(adapter, speed, ecmd->duplex)) {
			clear_bit(__E1000_RESETTING, &adapter->state);
			return -EINVAL;
		}
	}

	/* reset the link */

	if (netif_running(adapter->netdev)) {
		e1000e_down(adapter);
		e1000e_up(adapter);
	} else {
		e1000e_reset(adapter);
	}

	clear_bit(__E1000_RESETTING, &adapter->state);
	return 0;
}

static void e1000_get_pauseparam(struct net_device *netdev,
				 struct ethtool_pauseparam *pause)
{
	struct e1000_adapter *adapter = netdev_priv(netdev);
	struct e1000_hw *hw = &adapter->hw;

	pause->autoneg =
		(adapter->fc_autoneg ? AUTONEG_ENABLE : AUTONEG_DISABLE);

	if (hw->fc.current_mode == e1000_fc_rx_pause) {
		pause->rx_pause = 1;
	} else if (hw->fc.current_mode == e1000_fc_tx_pause) {
		pause->tx_pause = 1;
	} else if (hw->fc.current_mode == e1000_fc_full) {
		pause->rx_pause = 1;
		pause->tx_pause = 1;
	}
}

static int e1000_set_pauseparam(struct net_device *netdev,
				struct ethtool_pauseparam *pause)
{
	struct e1000_adapter *adapter = netdev_priv(netdev);
	struct e1000_hw *hw = &adapter->hw;
	int retval = 0;

	adapter->fc_autoneg = pause->autoneg;

	while (test_and_set_bit(__E1000_RESETTING, &adapter->state))
		usleep_range(1000, 2000);

	if (adapter->fc_autoneg == AUTONEG_ENABLE) {
		hw->fc.requested_mode = e1000_fc_default;
		if (netif_running(adapter->netdev)) {
			e1000e_down(adapter);
			e1000e_up(adapter);
		} else {
			e1000e_reset(adapter);
		}
	} else {
		if (pause->rx_pause && pause->tx_pause)
			hw->fc.requested_mode = e1000_fc_full;
		else if (pause->rx_pause && !pause->tx_pause)
			hw->fc.requested_mode = e1000_fc_rx_pause;
		else if (!pause->rx_pause && pause->tx_pause)
			hw->fc.requested_mode = e1000_fc_tx_pause;
		else if (!pause->rx_pause && !pause->tx_pause)
			hw->fc.requested_mode = e1000_fc_none;

		hw->fc.current_mode = hw->fc.requested_mode;

		if (hw->phy.media_type == e1000_media_type_fiber) {
			retval = hw->mac.ops.setup_link(hw);
			/* implicit goto out */
		} else {
			retval = e1000e_force_mac_fc(hw);
			if (retval)
				goto out;
			e1000e_set_fc_watermarks(hw);
		}
	}

out:
	clear_bit(__E1000_RESETTING, &adapter->state);
	return retval;
}

static u32 e1000_get_rx_csum(struct net_device *netdev)
{
	struct e1000_adapter *adapter = netdev_priv(netdev);
	return adapter->flags & FLAG_RX_CSUM_ENABLED;
}

static int e1000_set_rx_csum(struct net_device *netdev, u32 data)
{
	struct e1000_adapter *adapter = netdev_priv(netdev);

	if (data)
		adapter->flags |= FLAG_RX_CSUM_ENABLED;
	else
		adapter->flags &= ~FLAG_RX_CSUM_ENABLED;

	if (netif_running(netdev))
		e1000e_reinit_locked(adapter);
	else
		e1000e_reset(adapter);
	return 0;
}

static u32 e1000_get_tx_csum(struct net_device *netdev)
{
	return (netdev->features & NETIF_F_HW_CSUM) != 0;
}

static int e1000_set_tx_csum(struct net_device *netdev, u32 data)
{
	if (data)
		netdev->features |= NETIF_F_HW_CSUM;
	else
		netdev->features &= ~NETIF_F_HW_CSUM;

	return 0;
}

static int e1000_set_tso(struct net_device *netdev, u32 data)
{
	struct e1000_adapter *adapter = netdev_priv(netdev);

	if (data) {
		netdev->features |= NETIF_F_TSO;
		netdev->features |= NETIF_F_TSO6;
	} else {
		netdev->features &= ~NETIF_F_TSO;
		netdev->features &= ~NETIF_F_TSO6;
	}

	adapter->flags |= FLAG_TSO_FORCE;
	return 0;
}

static u32 e1000_get_msglevel(struct net_device *netdev)
{
	struct e1000_adapter *adapter = netdev_priv(netdev);
	return adapter->msg_enable;
}

static void e1000_set_msglevel(struct net_device *netdev, u32 data)
{
	struct e1000_adapter *adapter = netdev_priv(netdev);
	adapter->msg_enable = data;
}

static int e1000_get_regs_len(struct net_device *netdev)
{
#define E1000_REGS_LEN 32 /* overestimate */
	return E1000_REGS_LEN * sizeof(u32);
}

static void e1000_get_regs(struct net_device *netdev,
			   struct ethtool_regs *regs, void *p)
{
	struct e1000_adapter *adapter = netdev_priv(netdev);
	struct e1000_hw *hw = &adapter->hw;
	u32 *regs_buff = p;
	u16 phy_data;

	memset(p, 0, E1000_REGS_LEN * sizeof(u32));

	regs->version = (1 << 24) | (adapter->pdev->revision << 16) |
			adapter->pdev->device;

	regs_buff[0]  = er32(CTRL);
	regs_buff[1]  = er32(STATUS);

	regs_buff[2]  = er32(RCTL);
	regs_buff[3]  = er32(RDLEN);
	regs_buff[4]  = er32(RDH);
	regs_buff[5]  = er32(RDT);
	regs_buff[6]  = er32(RDTR);

	regs_buff[7]  = er32(TCTL);
	regs_buff[8]  = er32(TDLEN);
	regs_buff[9]  = er32(TDH);
	regs_buff[10] = er32(TDT);
	regs_buff[11] = er32(TIDV);

	regs_buff[12] = adapter->hw.phy.type;  /* PHY type (IGP=1, M88=0) */

	/* ethtool doesn't use anything past this point, so all this
	 * code is likely legacy junk for apps that may or may not
	 * exist */
	if (hw->phy.type == e1000_phy_m88) {
		e1e_rphy(hw, M88E1000_PHY_SPEC_STATUS, &phy_data);
		regs_buff[13] = (u32)phy_data; /* cable length */
		regs_buff[14] = 0;  /* Dummy (to align w/ IGP phy reg dump) */
		regs_buff[15] = 0;  /* Dummy (to align w/ IGP phy reg dump) */
		regs_buff[16] = 0;  /* Dummy (to align w/ IGP phy reg dump) */
		e1e_rphy(hw, M88E1000_PHY_SPEC_CTRL, &phy_data);
		regs_buff[17] = (u32)phy_data; /* extended 10bt distance */
		regs_buff[18] = regs_buff[13]; /* cable polarity */
		regs_buff[19] = 0;  /* Dummy (to align w/ IGP phy reg dump) */
		regs_buff[20] = regs_buff[17]; /* polarity correction */
		/* phy receive errors */
		regs_buff[22] = adapter->phy_stats.receive_errors;
		regs_buff[23] = regs_buff[13]; /* mdix mode */
	}
	regs_buff[21] = 0; /* was idle_errors */
	e1e_rphy(hw, PHY_1000T_STATUS, &phy_data);
	regs_buff[24] = (u32)phy_data;  /* phy local receiver status */
	regs_buff[25] = regs_buff[24];  /* phy remote receiver status */
}

static int e1000_get_eeprom_len(struct net_device *netdev)
{
	struct e1000_adapter *adapter = netdev_priv(netdev);
	return adapter->hw.nvm.word_size * 2;
}

static int e1000_get_eeprom(struct net_device *netdev,
			    struct ethtool_eeprom *eeprom, u8 *bytes)
{
	struct e1000_adapter *adapter = netdev_priv(netdev);
	struct e1000_hw *hw = &adapter->hw;
	u16 *eeprom_buff;
	int first_word;
	int last_word;
	int ret_val = 0;
	u16 i;

	if (eeprom->len == 0)
		return -EINVAL;

	eeprom->magic = adapter->pdev->vendor | (adapter->pdev->device << 16);

	first_word = eeprom->offset >> 1;
	last_word = (eeprom->offset + eeprom->len - 1) >> 1;

	eeprom_buff = kmalloc(sizeof(u16) *
			(last_word - first_word + 1), GFP_KERNEL);
	if (!eeprom_buff)
		return -ENOMEM;

	if (hw->nvm.type == e1000_nvm_eeprom_spi) {
		ret_val = e1000_read_nvm(hw, first_word,
					 last_word - first_word + 1,
					 eeprom_buff);
	} else {
		for (i = 0; i < last_word - first_word + 1; i++) {
			ret_val = e1000_read_nvm(hw, first_word + i, 1,
						      &eeprom_buff[i]);
			if (ret_val)
				break;
		}
	}

	if (ret_val) {
		/* a read error occurred, throw away the result */
		memset(eeprom_buff, 0xff, sizeof(u16) *
		       (last_word - first_word + 1));
	} else {
		/* Device's eeprom is always little-endian, word addressable */
		for (i = 0; i < last_word - first_word + 1; i++)
			le16_to_cpus(&eeprom_buff[i]);
	}

	memcpy(bytes, (u8 *)eeprom_buff + (eeprom->offset & 1), eeprom->len);
	kfree(eeprom_buff);

	return ret_val;
}

static int e1000_set_eeprom(struct net_device *netdev,
			    struct ethtool_eeprom *eeprom, u8 *bytes)
{
	struct e1000_adapter *adapter = netdev_priv(netdev);
	struct e1000_hw *hw = &adapter->hw;
	u16 *eeprom_buff;
	void *ptr;
	int max_len;
	int first_word;
	int last_word;
	int ret_val = 0;
	u16 i;

	if (eeprom->len == 0)
		return -EOPNOTSUPP;

	if (eeprom->magic != (adapter->pdev->vendor | (adapter->pdev->device << 16)))
		return -EFAULT;

	if (adapter->flags & FLAG_READ_ONLY_NVM)
		return -EINVAL;

	max_len = hw->nvm.word_size * 2;

	first_word = eeprom->offset >> 1;
	last_word = (eeprom->offset + eeprom->len - 1) >> 1;
	eeprom_buff = kmalloc(max_len, GFP_KERNEL);
	if (!eeprom_buff)
		return -ENOMEM;

	ptr = (void *)eeprom_buff;

	if (eeprom->offset & 1) {
		/* need read/modify/write of first changed EEPROM word */
		/* only the second byte of the word is being modified */
		ret_val = e1000_read_nvm(hw, first_word, 1, &eeprom_buff[0]);
		ptr++;
	}
	if (((eeprom->offset + eeprom->len) & 1) && (ret_val == 0))
		/* need read/modify/write of last changed EEPROM word */
		/* only the first byte of the word is being modified */
		ret_val = e1000_read_nvm(hw, last_word, 1,
				  &eeprom_buff[last_word - first_word]);

	if (ret_val)
		goto out;

	/* Device's eeprom is always little-endian, word addressable */
	for (i = 0; i < last_word - first_word + 1; i++)
		le16_to_cpus(&eeprom_buff[i]);

	memcpy(ptr, bytes, eeprom->len);

	for (i = 0; i < last_word - first_word + 1; i++)
		eeprom_buff[i] = cpu_to_le16(eeprom_buff[i]);

	ret_val = e1000_write_nvm(hw, first_word,
				  last_word - first_word + 1, eeprom_buff);

	if (ret_val)
		goto out;

	/*
	 * Update the checksum over the first part of the EEPROM if needed
	 * and flush shadow RAM for applicable controllers
	 */
	if ((first_word <= NVM_CHECKSUM_REG) ||
	    (hw->mac.type == e1000_82583) ||
	    (hw->mac.type == e1000_82574) ||
	    (hw->mac.type == e1000_82573))
		ret_val = e1000e_update_nvm_checksum(hw);

out:
	kfree(eeprom_buff);
	return ret_val;
}

static void e1000_get_drvinfo(struct net_device *netdev,
			      struct ethtool_drvinfo *drvinfo)
{
	struct e1000_adapter *adapter = netdev_priv(netdev);
	char firmware_version[32];

	strncpy(drvinfo->driver,  e1000e_driver_name,
		sizeof(drvinfo->driver) - 1);
	strncpy(drvinfo->version, e1000e_driver_version,
		sizeof(drvinfo->version) - 1);

	/*
	 * EEPROM image version # is reported as firmware version # for
	 * PCI-E controllers
	 */
	snprintf(firmware_version, sizeof(firmware_version), "%d.%d-%d",
		(adapter->eeprom_vers & 0xF000) >> 12,
		(adapter->eeprom_vers & 0x0FF0) >> 4,
		(adapter->eeprom_vers & 0x000F));

	strncpy(drvinfo->fw_version, firmware_version,
		sizeof(drvinfo->fw_version) - 1);
	strncpy(drvinfo->bus_info, pci_name(adapter->pdev),
		sizeof(drvinfo->bus_info) - 1);
	drvinfo->regdump_len = e1000_get_regs_len(netdev);
	drvinfo->eedump_len = e1000_get_eeprom_len(netdev);
}

static void e1000_get_ringparam(struct net_device *netdev,
				struct ethtool_ringparam *ring)
{
	struct e1000_adapter *adapter = netdev_priv(netdev);
	struct e1000_ring *tx_ring = adapter->tx_ring;
	struct e1000_ring *rx_ring = adapter->rx_ring;

	ring->rx_max_pending = E1000_MAX_RXD;
	ring->tx_max_pending = E1000_MAX_TXD;
	ring->rx_mini_max_pending = 0;
	ring->rx_jumbo_max_pending = 0;
	ring->rx_pending = rx_ring->count;
	ring->tx_pending = tx_ring->count;
	ring->rx_mini_pending = 0;
	ring->rx_jumbo_pending = 0;
}

static int e1000_set_ringparam(struct net_device *netdev,
			       struct ethtool_ringparam *ring)
{
	struct e1000_adapter *adapter = netdev_priv(netdev);
	struct e1000_ring *tx_ring, *tx_old;
	struct e1000_ring *rx_ring, *rx_old;
	int err;

	if ((ring->rx_mini_pending) || (ring->rx_jumbo_pending))
		return -EINVAL;

	while (test_and_set_bit(__E1000_RESETTING, &adapter->state))
		usleep_range(1000, 2000);

	if (netif_running(adapter->netdev))
		e1000e_down(adapter);

	tx_old = adapter->tx_ring;
	rx_old = adapter->rx_ring;

	err = -ENOMEM;
	tx_ring = kmemdup(tx_old, sizeof(struct e1000_ring), GFP_KERNEL);
	if (!tx_ring)
		goto err_alloc_tx;

	rx_ring = kmemdup(rx_old, sizeof(struct e1000_ring), GFP_KERNEL);
	if (!rx_ring)
		goto err_alloc_rx;

	adapter->tx_ring = tx_ring;
	adapter->rx_ring = rx_ring;

	rx_ring->count = max(ring->rx_pending, (u32)E1000_MIN_RXD);
	rx_ring->count = min(rx_ring->count, (u32)(E1000_MAX_RXD));
	rx_ring->count = ALIGN(rx_ring->count, REQ_RX_DESCRIPTOR_MULTIPLE);

	tx_ring->count = max(ring->tx_pending, (u32)E1000_MIN_TXD);
	tx_ring->count = min(tx_ring->count, (u32)(E1000_MAX_TXD));
	tx_ring->count = ALIGN(tx_ring->count, REQ_TX_DESCRIPTOR_MULTIPLE);

	if (netif_running(adapter->netdev)) {
		/* Try to get new resources before deleting old */
		err = e1000e_setup_rx_resources(adapter);
		if (err)
			goto err_setup_rx;
		err = e1000e_setup_tx_resources(adapter);
		if (err)
			goto err_setup_tx;

		/*
		 * restore the old in order to free it,
		 * then add in the new
		 */
		adapter->rx_ring = rx_old;
		adapter->tx_ring = tx_old;
		e1000e_free_rx_resources(adapter);
		e1000e_free_tx_resources(adapter);
		kfree(tx_old);
		kfree(rx_old);
		adapter->rx_ring = rx_ring;
		adapter->tx_ring = tx_ring;
		err = e1000e_up(adapter);
		if (err)
			goto err_setup;
	}

	clear_bit(__E1000_RESETTING, &adapter->state);
	return 0;
err_setup_tx:
	e1000e_free_rx_resources(adapter);
err_setup_rx:
	adapter->rx_ring = rx_old;
	adapter->tx_ring = tx_old;
	kfree(rx_ring);
err_alloc_rx:
	kfree(tx_ring);
err_alloc_tx:
	e1000e_up(adapter);
err_setup:
	clear_bit(__E1000_RESETTING, &adapter->state);
	return err;
}

static bool reg_pattern_test(struct e1000_adapter *adapter, u64 *data,
			     int reg, int offset, u32 mask, u32 write)
{
	u32 pat, val;
	static const u32 test[] = {
		0x5A5A5A5A, 0xA5A5A5A5, 0x00000000, 0xFFFFFFFF};
	for (pat = 0; pat < ARRAY_SIZE(test); pat++) {
		E1000_WRITE_REG_ARRAY(&adapter->hw, reg, offset,
				      (test[pat] & write));
		val = E1000_READ_REG_ARRAY(&adapter->hw, reg, offset);
		if (val != (test[pat] & write & mask)) {
			e_err("pattern test reg %04X failed: got 0x%08X "
			      "expected 0x%08X\n", reg + offset, val,
			      (test[pat] & write & mask));
			*data = reg;
			return 1;
		}
	}
	return 0;
}

static bool reg_set_and_check(struct e1000_adapter *adapter, u64 *data,
			      int reg, u32 mask, u32 write)
{
	u32 val;
	__ew32(&adapter->hw, reg, write & mask);
	val = __er32(&adapter->hw, reg);
	if ((write & mask) != (val & mask)) {
		e_err("set/check reg %04X test failed: got 0x%08X "
		      "expected 0x%08X\n", reg, (val & mask), (write & mask));
		*data = reg;
		return 1;
	}
	return 0;
}
#define REG_PATTERN_TEST_ARRAY(reg, offset, mask, write)                       \
	do {                                                                   \
		if (reg_pattern_test(adapter, data, reg, offset, mask, write)) \
			return 1;                                              \
	} while (0)
#define REG_PATTERN_TEST(reg, mask, write)                                     \
	REG_PATTERN_TEST_ARRAY(reg, 0, mask, write)

#define REG_SET_AND_CHECK(reg, mask, write)                                    \
	do {                                                                   \
		if (reg_set_and_check(adapter, data, reg, mask, write))        \
			return 1;                                              \
	} while (0)

static int e1000_reg_test(struct e1000_adapter *adapter, u64 *data)
{
	struct e1000_hw *hw = &adapter->hw;
	struct e1000_mac_info *mac = &adapter->hw.mac;
	u32 value;
	u32 before;
	u32 after;
	u32 i;
	u32 toggle;
	u32 mask;

	/*
	 * The status register is Read Only, so a write should fail.
	 * Some bits that get toggled are ignored.
	 */
	switch (mac->type) {
	/* there are several bits on newer hardware that are r/w */
	case e1000_82571:
	case e1000_82572:
	case e1000_80003es2lan:
		toggle = 0x7FFFF3FF;
		break;
        default:
		toggle = 0x7FFFF033;
		break;
	}

	before = er32(STATUS);
	value = (er32(STATUS) & toggle);
	ew32(STATUS, toggle);
	after = er32(STATUS) & toggle;
	if (value != after) {
		e_err("failed STATUS register test got: 0x%08X expected: "
		      "0x%08X\n", after, value);
		*data = 1;
		return 1;
	}
	/* restore previous status */
	ew32(STATUS, before);

	if (!(adapter->flags & FLAG_IS_ICH)) {
		REG_PATTERN_TEST(E1000_FCAL, 0xFFFFFFFF, 0xFFFFFFFF);
		REG_PATTERN_TEST(E1000_FCAH, 0x0000FFFF, 0xFFFFFFFF);
		REG_PATTERN_TEST(E1000_FCT, 0x0000FFFF, 0xFFFFFFFF);
		REG_PATTERN_TEST(E1000_VET, 0x0000FFFF, 0xFFFFFFFF);
	}

	REG_PATTERN_TEST(E1000_RDTR, 0x0000FFFF, 0xFFFFFFFF);
	REG_PATTERN_TEST(E1000_RDBAH, 0xFFFFFFFF, 0xFFFFFFFF);
	REG_PATTERN_TEST(E1000_RDLEN, 0x000FFF80, 0x000FFFFF);
	REG_PATTERN_TEST(E1000_RDH, 0x0000FFFF, 0x0000FFFF);
	REG_PATTERN_TEST(E1000_RDT, 0x0000FFFF, 0x0000FFFF);
	REG_PATTERN_TEST(E1000_FCRTH, 0x0000FFF8, 0x0000FFF8);
	REG_PATTERN_TEST(E1000_FCTTV, 0x0000FFFF, 0x0000FFFF);
	REG_PATTERN_TEST(E1000_TIPG, 0x3FFFFFFF, 0x3FFFFFFF);
	REG_PATTERN_TEST(E1000_TDBAH, 0xFFFFFFFF, 0xFFFFFFFF);
	REG_PATTERN_TEST(E1000_TDLEN, 0x000FFF80, 0x000FFFFF);

	REG_SET_AND_CHECK(E1000_RCTL, 0xFFFFFFFF, 0x00000000);

	before = ((adapter->flags & FLAG_IS_ICH) ? 0x06C3B33E : 0x06DFB3FE);
	REG_SET_AND_CHECK(E1000_RCTL, before, 0x003FFFFB);
	REG_SET_AND_CHECK(E1000_TCTL, 0xFFFFFFFF, 0x00000000);

	REG_SET_AND_CHECK(E1000_RCTL, before, 0xFFFFFFFF);
	REG_PATTERN_TEST(E1000_RDBAL, 0xFFFFFFF0, 0xFFFFFFFF);
	if (!(adapter->flags & FLAG_IS_ICH))
		REG_PATTERN_TEST(E1000_TXCW, 0xC000FFFF, 0x0000FFFF);
	REG_PATTERN_TEST(E1000_TDBAL, 0xFFFFFFF0, 0xFFFFFFFF);
	REG_PATTERN_TEST(E1000_TIDV, 0x0000FFFF, 0x0000FFFF);
	mask = 0x8003FFFF;
	switch (mac->type) {
	case e1000_ich10lan:
	case e1000_pchlan:
	case e1000_pch2lan:
		mask |= (1 << 18);
		break;
	default:
		break;
	}
	for (i = 0; i < mac->rar_entry_count; i++)
		REG_PATTERN_TEST_ARRAY(E1000_RA, ((i << 1) + 1),
		                       mask, 0xFFFFFFFF);

	for (i = 0; i < mac->mta_reg_count; i++)
		REG_PATTERN_TEST_ARRAY(E1000_MTA, i, 0xFFFFFFFF, 0xFFFFFFFF);

	*data = 0;
	return 0;
}

static int e1000_eeprom_test(struct e1000_adapter *adapter, u64 *data)
{
	u16 temp;
	u16 checksum = 0;
	u16 i;

	*data = 0;
	/* Read and add up the contents of the EEPROM */
	for (i = 0; i < (NVM_CHECKSUM_REG + 1); i++) {
		if ((e1000_read_nvm(&adapter->hw, i, 1, &temp)) < 0) {
			*data = 1;
			return *data;
		}
		checksum += temp;
	}

	/* If Checksum is not Correct return error else test passed */
	if ((checksum != (u16) NVM_SUM) && !(*data))
		*data = 2;

	return *data;
}

static irqreturn_t e1000_test_intr(int irq, void *data)
{
	struct net_device *netdev = (struct net_device *) data;
	struct e1000_adapter *adapter = netdev_priv(netdev);
	struct e1000_hw *hw = &adapter->hw;

	adapter->test_icr |= er32(ICR);

	return IRQ_HANDLED;
}

static int e1000_intr_test(struct e1000_adapter *adapter, u64 *data)
{
	struct net_device *netdev = adapter->netdev;
	struct e1000_hw *hw = &adapter->hw;
	u32 mask;
	u32 shared_int = 1;
	u32 irq = adapter->pdev->irq;
	int i;
	int ret_val = 0;
	int int_mode = E1000E_INT_MODE_LEGACY;

	*data = 0;

	/* NOTE: we don't test MSI/MSI-X interrupts here, yet */
	if (adapter->int_mode == E1000E_INT_MODE_MSIX) {
		int_mode = adapter->int_mode;
		e1000e_reset_interrupt_capability(adapter);
		adapter->int_mode = E1000E_INT_MODE_LEGACY;
		e1000e_set_interrupt_capability(adapter);
	}
	/* Hook up test interrupt handler just for this test */
	if (!request_irq(irq, e1000_test_intr, IRQF_PROBE_SHARED, netdev->name,
			 netdev)) {
		shared_int = 0;
	} else if (request_irq(irq, e1000_test_intr, IRQF_SHARED,
		 netdev->name, netdev)) {
		*data = 1;
		ret_val = -1;
		goto out;
	}
	e_info("testing %s interrupt\n", (shared_int ? "shared" : "unshared"));

	/* Disable all the interrupts */
	ew32(IMC, 0xFFFFFFFF);
	usleep_range(10000, 20000);

	/* Test each interrupt */
	for (i = 0; i < 10; i++) {
		/* Interrupt to test */
		mask = 1 << i;

		if (adapter->flags & FLAG_IS_ICH) {
			switch (mask) {
			case E1000_ICR_RXSEQ:
				continue;
			case 0x00000100:
				if (adapter->hw.mac.type == e1000_ich8lan ||
				    adapter->hw.mac.type == e1000_ich9lan)
					continue;
				break;
			default:
				break;
			}
		}

		if (!shared_int) {
			/*
			 * Disable the interrupt to be reported in
			 * the cause register and then force the same
			 * interrupt and see if one gets posted.  If
			 * an interrupt was posted to the bus, the
			 * test failed.
			 */
			adapter->test_icr = 0;
			ew32(IMC, mask);
			ew32(ICS, mask);
			usleep_range(10000, 20000);

			if (adapter->test_icr & mask) {
				*data = 3;
				break;
			}
		}

		/*
		 * Enable the interrupt to be reported in
		 * the cause register and then force the same
		 * interrupt and see if one gets posted.  If
		 * an interrupt was not posted to the bus, the
		 * test failed.
		 */
		adapter->test_icr = 0;
		ew32(IMS, mask);
		ew32(ICS, mask);
		usleep_range(10000, 20000);

		if (!(adapter->test_icr & mask)) {
			*data = 4;
			break;
		}

		if (!shared_int) {
			/*
			 * Disable the other interrupts to be reported in
			 * the cause register and then force the other
			 * interrupts and see if any get posted.  If
			 * an interrupt was posted to the bus, the
			 * test failed.
			 */
			adapter->test_icr = 0;
			ew32(IMC, ~mask & 0x00007FFF);
			ew32(ICS, ~mask & 0x00007FFF);
			usleep_range(10000, 20000);

			if (adapter->test_icr) {
				*data = 5;
				break;
			}
		}
	}

	/* Disable all the interrupts */
	ew32(IMC, 0xFFFFFFFF);
	usleep_range(10000, 20000);

	/* Unhook test interrupt handler */
	free_irq(irq, netdev);

out:
	if (int_mode == E1000E_INT_MODE_MSIX) {
		e1000e_reset_interrupt_capability(adapter);
		adapter->int_mode = int_mode;
		e1000e_set_interrupt_capability(adapter);
	}

	return ret_val;
}

static void e1000_free_desc_rings(struct e1000_adapter *adapter)
{
	struct e1000_ring *tx_ring = &adapter->test_tx_ring;
	struct e1000_ring *rx_ring = &adapter->test_rx_ring;
	struct pci_dev *pdev = adapter->pdev;
	int i;

	if (tx_ring->desc && tx_ring->buffer_info) {
		for (i = 0; i < tx_ring->count; i++) {
			if (tx_ring->buffer_info[i].dma)
				dma_unmap_single(&pdev->dev,
					tx_ring->buffer_info[i].dma,
					tx_ring->buffer_info[i].length,
					DMA_TO_DEVICE);
			if (tx_ring->buffer_info[i].skb)
				dev_kfree_skb(tx_ring->buffer_info[i].skb);
		}
	}

	if (rx_ring->desc && rx_ring->buffer_info) {
		for (i = 0; i < rx_ring->count; i++) {
			if (rx_ring->buffer_info[i].dma)
				dma_unmap_single(&pdev->dev,
					rx_ring->buffer_info[i].dma,
					2048, DMA_FROM_DEVICE);
			if (rx_ring->buffer_info[i].skb)
				dev_kfree_skb(rx_ring->buffer_info[i].skb);
		}
	}

	if (tx_ring->desc) {
		dma_free_coherent(&pdev->dev, tx_ring->size, tx_ring->desc,
				  tx_ring->dma);
		tx_ring->desc = NULL;
	}
	if (rx_ring->desc) {
		dma_free_coherent(&pdev->dev, rx_ring->size, rx_ring->desc,
				  rx_ring->dma);
		rx_ring->desc = NULL;
	}

	kfree(tx_ring->buffer_info);
	tx_ring->buffer_info = NULL;
	kfree(rx_ring->buffer_info);
	rx_ring->buffer_info = NULL;
}

static int e1000_setup_desc_rings(struct e1000_adapter *adapter)
{
	struct e1000_ring *tx_ring = &adapter->test_tx_ring;
	struct e1000_ring *rx_ring = &adapter->test_rx_ring;
	struct pci_dev *pdev = adapter->pdev;
	struct e1000_hw *hw = &adapter->hw;
	u32 rctl;
	int i;
	int ret_val;

	/* Setup Tx descriptor ring and Tx buffers */

	if (!tx_ring->count)
		tx_ring->count = E1000_DEFAULT_TXD;

	tx_ring->buffer_info = kcalloc(tx_ring->count,
				       sizeof(struct e1000_buffer),
				       GFP_KERNEL);
	if (!(tx_ring->buffer_info)) {
		ret_val = 1;
		goto err_nomem;
	}

	tx_ring->size = tx_ring->count * sizeof(struct e1000_tx_desc);
	tx_ring->size = ALIGN(tx_ring->size, 4096);
	tx_ring->desc = dma_alloc_coherent(&pdev->dev, tx_ring->size,
					   &tx_ring->dma, GFP_KERNEL);
	if (!tx_ring->desc) {
		ret_val = 2;
		goto err_nomem;
	}
	tx_ring->next_to_use = 0;
	tx_ring->next_to_clean = 0;

	ew32(TDBAL, ((u64) tx_ring->dma & 0x00000000FFFFFFFF));
	ew32(TDBAH, ((u64) tx_ring->dma >> 32));
	ew32(TDLEN, tx_ring->count * sizeof(struct e1000_tx_desc));
	ew32(TDH, 0);
	ew32(TDT, 0);
	ew32(TCTL, E1000_TCTL_PSP | E1000_TCTL_EN | E1000_TCTL_MULR |
	     E1000_COLLISION_THRESHOLD << E1000_CT_SHIFT |
	     E1000_COLLISION_DISTANCE << E1000_COLD_SHIFT);

	for (i = 0; i < tx_ring->count; i++) {
		struct e1000_tx_desc *tx_desc = E1000_TX_DESC(*tx_ring, i);
		struct sk_buff *skb;
		unsigned int skb_size = 1024;

		skb = alloc_skb(skb_size, GFP_KERNEL);
		if (!skb) {
			ret_val = 3;
			goto err_nomem;
		}
		skb_put(skb, skb_size);
		tx_ring->buffer_info[i].skb = skb;
		tx_ring->buffer_info[i].length = skb->len;
		tx_ring->buffer_info[i].dma =
			dma_map_single(&pdev->dev, skb->data, skb->len,
				       DMA_TO_DEVICE);
		if (dma_mapping_error(&pdev->dev,
				      tx_ring->buffer_info[i].dma)) {
			ret_val = 4;
			goto err_nomem;
		}
		tx_desc->buffer_addr = cpu_to_le64(tx_ring->buffer_info[i].dma);
		tx_desc->lower.data = cpu_to_le32(skb->len);
		tx_desc->lower.data |= cpu_to_le32(E1000_TXD_CMD_EOP |
						   E1000_TXD_CMD_IFCS |
						   E1000_TXD_CMD_RS);
		tx_desc->upper.data = 0;
	}

	/* Setup Rx descriptor ring and Rx buffers */

	if (!rx_ring->count)
		rx_ring->count = E1000_DEFAULT_RXD;

	rx_ring->buffer_info = kcalloc(rx_ring->count,
				       sizeof(struct e1000_buffer),
				       GFP_KERNEL);
	if (!(rx_ring->buffer_info)) {
		ret_val = 5;
		goto err_nomem;
	}

	rx_ring->size = rx_ring->count * sizeof(struct e1000_rx_desc);
	rx_ring->desc = dma_alloc_coherent(&pdev->dev, rx_ring->size,
					   &rx_ring->dma, GFP_KERNEL);
	if (!rx_ring->desc) {
		ret_val = 6;
		goto err_nomem;
	}
	rx_ring->next_to_use = 0;
	rx_ring->next_to_clean = 0;

	rctl = er32(RCTL);
	ew32(RCTL, rctl & ~E1000_RCTL_EN);
	ew32(RDBAL, ((u64) rx_ring->dma & 0xFFFFFFFF));
	ew32(RDBAH, ((u64) rx_ring->dma >> 32));
	ew32(RDLEN, rx_ring->size);
	ew32(RDH, 0);
	ew32(RDT, 0);
	rctl = E1000_RCTL_EN | E1000_RCTL_BAM | E1000_RCTL_SZ_2048 |
		E1000_RCTL_UPE | E1000_RCTL_MPE | E1000_RCTL_LPE |
		E1000_RCTL_SBP | E1000_RCTL_SECRC |
		E1000_RCTL_LBM_NO | E1000_RCTL_RDMTS_HALF |
		(adapter->hw.mac.mc_filter_type << E1000_RCTL_MO_SHIFT);
	ew32(RCTL, rctl);

	for (i = 0; i < rx_ring->count; i++) {
		struct e1000_rx_desc *rx_desc = E1000_RX_DESC(*rx_ring, i);
		struct sk_buff *skb;

		skb = alloc_skb(2048 + NET_IP_ALIGN, GFP_KERNEL);
		if (!skb) {
			ret_val = 7;
			goto err_nomem;
		}
		skb_reserve(skb, NET_IP_ALIGN);
		rx_ring->buffer_info[i].skb = skb;
		rx_ring->buffer_info[i].dma =
			dma_map_single(&pdev->dev, skb->data, 2048,
				       DMA_FROM_DEVICE);
		if (dma_mapping_error(&pdev->dev,
				      rx_ring->buffer_info[i].dma)) {
			ret_val = 8;
			goto err_nomem;
		}
		rx_desc->buffer_addr =
			cpu_to_le64(rx_ring->buffer_info[i].dma);
		memset(skb->data, 0x00, skb->len);
	}

	return 0;

err_nomem:
	e1000_free_desc_rings(adapter);
	return ret_val;
}

static void e1000_phy_disable_receiver(struct e1000_adapter *adapter)
{
	/* Write out to PHY registers 29 and 30 to disable the Receiver. */
	e1e_wphy(&adapter->hw, 29, 0x001F);
	e1e_wphy(&adapter->hw, 30, 0x8FFC);
	e1e_wphy(&adapter->hw, 29, 0x001A);
	e1e_wphy(&adapter->hw, 30, 0x8FF0);
}

static int e1000_integrated_phy_loopback(struct e1000_adapter *adapter)
{
	struct e1000_hw *hw = &adapter->hw;
	u32 ctrl_reg = 0;
	u16 phy_reg = 0;
	s32 ret_val = 0;

	hw->mac.autoneg = 0;

	if (hw->phy.type == e1000_phy_ife) {
		/* force 100, set loopback */
		e1e_wphy(hw, PHY_CONTROL, 0x6100);

		/* Now set up the MAC to the same speed/duplex as the PHY. */
		ctrl_reg = er32(CTRL);
		ctrl_reg &= ~E1000_CTRL_SPD_SEL; /* Clear the speed sel bits */
		ctrl_reg |= (E1000_CTRL_FRCSPD | /* Set the Force Speed Bit */
			     E1000_CTRL_FRCDPX | /* Set the Force Duplex Bit */
			     E1000_CTRL_SPD_100 |/* Force Speed to 100 */
			     E1000_CTRL_FD);	 /* Force Duplex to FULL */

		ew32(CTRL, ctrl_reg);
		udelay(500);

		return 0;
	}

	/* Specific PHY configuration for loopback */
	switch (hw->phy.type) {
	case e1000_phy_m88:
		/* Auto-MDI/MDIX Off */
		e1e_wphy(hw, M88E1000_PHY_SPEC_CTRL, 0x0808);
		/* reset to update Auto-MDI/MDIX */
		e1e_wphy(hw, PHY_CONTROL, 0x9140);
		/* autoneg off */
		e1e_wphy(hw, PHY_CONTROL, 0x8140);
		break;
	case e1000_phy_gg82563:
		e1e_wphy(hw, GG82563_PHY_KMRN_MODE_CTRL, 0x1CC);
		break;
	case e1000_phy_bm:
		/* Set Default MAC Interface speed to 1GB */
		e1e_rphy(hw, PHY_REG(2, 21), &phy_reg);
		phy_reg &= ~0x0007;
		phy_reg |= 0x006;
		e1e_wphy(hw, PHY_REG(2, 21), phy_reg);
		/* Assert SW reset for above settings to take effect */
		e1000e_commit_phy(hw);
		mdelay(1);
		/* Force Full Duplex */
		e1e_rphy(hw, PHY_REG(769, 16), &phy_reg);
		e1e_wphy(hw, PHY_REG(769, 16), phy_reg | 0x000C);
		/* Set Link Up (in force link) */
		e1e_rphy(hw, PHY_REG(776, 16), &phy_reg);
		e1e_wphy(hw, PHY_REG(776, 16), phy_reg | 0x0040);
		/* Force Link */
		e1e_rphy(hw, PHY_REG(769, 16), &phy_reg);
		e1e_wphy(hw, PHY_REG(769, 16), phy_reg | 0x0040);
		/* Set Early Link Enable */
		e1e_rphy(hw, PHY_REG(769, 20), &phy_reg);
		e1e_wphy(hw, PHY_REG(769, 20), phy_reg | 0x0400);
		break;
	case e1000_phy_82577:
	case e1000_phy_82578:
		/* Workaround: K1 must be disabled for stable 1Gbps operation */
		ret_val = hw->phy.ops.acquire(hw);
		if (ret_val) {
			e_err("Cannot setup 1Gbps loopback.\n");
			return ret_val;
		}
		e1000_configure_k1_ich8lan(hw, false);
		hw->phy.ops.release(hw);
		break;
	case e1000_phy_82579:
		/* Disable PHY energy detect power down */
		e1e_rphy(hw, PHY_REG(0, 21), &phy_reg);
		e1e_wphy(hw, PHY_REG(0, 21), phy_reg & ~(1 << 3));
		/* Disable full chip energy detect */
		e1e_rphy(hw, PHY_REG(776, 18), &phy_reg);
		e1e_wphy(hw, PHY_REG(776, 18), phy_reg | 1);
		/* Enable loopback on the PHY */
#define I82577_PHY_LBK_CTRL          19
		e1e_wphy(hw, I82577_PHY_LBK_CTRL, 0x8001);
		break;
	default:
		break;
	}

	/* force 1000, set loopback */
	e1e_wphy(hw, PHY_CONTROL, 0x4140);
	mdelay(250);

	/* Now set up the MAC to the same speed/duplex as the PHY. */
	ctrl_reg = er32(CTRL);
	ctrl_reg &= ~E1000_CTRL_SPD_SEL; /* Clear the speed sel bits */
	ctrl_reg |= (E1000_CTRL_FRCSPD | /* Set the Force Speed Bit */
		     E1000_CTRL_FRCDPX | /* Set the Force Duplex Bit */
		     E1000_CTRL_SPD_1000 |/* Force Speed to 1000 */
		     E1000_CTRL_FD);	 /* Force Duplex to FULL */

	if (adapter->flags & FLAG_IS_ICH)
		ctrl_reg |= E1000_CTRL_SLU;	/* Set Link Up */

	if (hw->phy.media_type == e1000_media_type_copper &&
	    hw->phy.type == e1000_phy_m88) {
		ctrl_reg |= E1000_CTRL_ILOS; /* Invert Loss of Signal */
	} else {
		/*
		 * Set the ILOS bit on the fiber Nic if half duplex link is
		 * detected.
		 */
		if ((er32(STATUS) & E1000_STATUS_FD) == 0)
			ctrl_reg |= (E1000_CTRL_ILOS | E1000_CTRL_SLU);
	}

	ew32(CTRL, ctrl_reg);

	/*
	 * Disable the receiver on the PHY so when a cable is plugged in, the
	 * PHY does not begin to autoneg when a cable is reconnected to the NIC.
	 */
	if (hw->phy.type == e1000_phy_m88)
		e1000_phy_disable_receiver(adapter);

	udelay(500);

	return 0;
}

static int e1000_set_82571_fiber_loopback(struct e1000_adapter *adapter)
{
	struct e1000_hw *hw = &adapter->hw;
	u32 ctrl = er32(CTRL);
	int link = 0;

	/* special requirements for 82571/82572 fiber adapters */

	/*
	 * jump through hoops to make sure link is up because serdes
	 * link is hardwired up
	 */
	ctrl |= E1000_CTRL_SLU;
	ew32(CTRL, ctrl);

	/* disable autoneg */
	ctrl = er32(TXCW);
	ctrl &= ~(1 << 31);
	ew32(TXCW, ctrl);

	link = (er32(STATUS) & E1000_STATUS_LU);

	if (!link) {
		/* set invert loss of signal */
		ctrl = er32(CTRL);
		ctrl |= E1000_CTRL_ILOS;
		ew32(CTRL, ctrl);
	}

	/*
	 * special write to serdes control register to enable SerDes analog
	 * loopback
	 */
#define E1000_SERDES_LB_ON 0x410
	ew32(SCTL, E1000_SERDES_LB_ON);
	usleep_range(10000, 20000);

	return 0;
}

/* only call this for fiber/serdes connections to es2lan */
static int e1000_set_es2lan_mac_loopback(struct e1000_adapter *adapter)
{
	struct e1000_hw *hw = &adapter->hw;
	u32 ctrlext = er32(CTRL_EXT);
	u32 ctrl = er32(CTRL);

	/*
	 * save CTRL_EXT to restore later, reuse an empty variable (unused
	 * on mac_type 80003es2lan)
	 */
	adapter->tx_fifo_head = ctrlext;

	/* clear the serdes mode bits, putting the device into mac loopback */
	ctrlext &= ~E1000_CTRL_EXT_LINK_MODE_PCIE_SERDES;
	ew32(CTRL_EXT, ctrlext);

	/* force speed to 1000/FD, link up */
	ctrl &= ~(E1000_CTRL_SPD_1000 | E1000_CTRL_SPD_100);
	ctrl |= (E1000_CTRL_SLU | E1000_CTRL_FRCSPD | E1000_CTRL_FRCDPX |
		 E1000_CTRL_SPD_1000 | E1000_CTRL_FD);
	ew32(CTRL, ctrl);

	/* set mac loopback */
	ctrl = er32(RCTL);
	ctrl |= E1000_RCTL_LBM_MAC;
	ew32(RCTL, ctrl);

	/* set testing mode parameters (no need to reset later) */
#define KMRNCTRLSTA_OPMODE (0x1F << 16)
#define KMRNCTRLSTA_OPMODE_1GB_FD_GMII 0x0582
	ew32(KMRNCTRLSTA,
	     (KMRNCTRLSTA_OPMODE | KMRNCTRLSTA_OPMODE_1GB_FD_GMII));

	return 0;
}

static int e1000_setup_loopback_test(struct e1000_adapter *adapter)
{
	struct e1000_hw *hw = &adapter->hw;
	u32 rctl;

	if (hw->phy.media_type == e1000_media_type_fiber ||
	    hw->phy.media_type == e1000_media_type_internal_serdes) {
		switch (hw->mac.type) {
		case e1000_80003es2lan:
			return e1000_set_es2lan_mac_loopback(adapter);
			break;
		case e1000_82571:
		case e1000_82572:
			return e1000_set_82571_fiber_loopback(adapter);
			break;
		default:
			rctl = er32(RCTL);
			rctl |= E1000_RCTL_LBM_TCVR;
			ew32(RCTL, rctl);
			return 0;
		}
	} else if (hw->phy.media_type == e1000_media_type_copper) {
		return e1000_integrated_phy_loopback(adapter);
	}

	return 7;
}

static void e1000_loopback_cleanup(struct e1000_adapter *adapter)
{
	struct e1000_hw *hw = &adapter->hw;
	u32 rctl;
	u16 phy_reg;

	rctl = er32(RCTL);
	rctl &= ~(E1000_RCTL_LBM_TCVR | E1000_RCTL_LBM_MAC);
	ew32(RCTL, rctl);

	switch (hw->mac.type) {
	case e1000_80003es2lan:
		if (hw->phy.media_type == e1000_media_type_fiber ||
		    hw->phy.media_type == e1000_media_type_internal_serdes) {
			/* restore CTRL_EXT, stealing space from tx_fifo_head */
			ew32(CTRL_EXT, adapter->tx_fifo_head);
			adapter->tx_fifo_head = 0;
		}
		/* fall through */
	case e1000_82571:
	case e1000_82572:
		if (hw->phy.media_type == e1000_media_type_fiber ||
		    hw->phy.media_type == e1000_media_type_internal_serdes) {
#define E1000_SERDES_LB_OFF 0x400
			ew32(SCTL, E1000_SERDES_LB_OFF);
			usleep_range(10000, 20000);
			break;
		}
		/* Fall Through */
	default:
		hw->mac.autoneg = 1;
		if (hw->phy.type == e1000_phy_gg82563)
			e1e_wphy(hw, GG82563_PHY_KMRN_MODE_CTRL, 0x180);
		e1e_rphy(hw, PHY_CONTROL, &phy_reg);
		if (phy_reg & MII_CR_LOOPBACK) {
			phy_reg &= ~MII_CR_LOOPBACK;
			e1e_wphy(hw, PHY_CONTROL, phy_reg);
			e1000e_commit_phy(hw);
		}
		break;
	}
}

static void e1000_create_lbtest_frame(struct sk_buff *skb,
				      unsigned int frame_size)
{
	memset(skb->data, 0xFF, frame_size);
	frame_size &= ~1;
	memset(&skb->data[frame_size / 2], 0xAA, frame_size / 2 - 1);
	memset(&skb->data[frame_size / 2 + 10], 0xBE, 1);
	memset(&skb->data[frame_size / 2 + 12], 0xAF, 1);
}

static int e1000_check_lbtest_frame(struct sk_buff *skb,
				    unsigned int frame_size)
{
	frame_size &= ~1;
	if (*(skb->data + 3) == 0xFF)
		if ((*(skb->data + frame_size / 2 + 10) == 0xBE) &&
		   (*(skb->data + frame_size / 2 + 12) == 0xAF))
			return 0;
	return 13;
}

static int e1000_run_loopback_test(struct e1000_adapter *adapter)
{
	struct e1000_ring *tx_ring = &adapter->test_tx_ring;
	struct e1000_ring *rx_ring = &adapter->test_rx_ring;
	struct pci_dev *pdev = adapter->pdev;
	struct e1000_hw *hw = &adapter->hw;
	int i, j, k, l;
	int lc;
	int good_cnt;
	int ret_val = 0;
	unsigned long time;

	ew32(RDT, rx_ring->count - 1);

	/*
	 * Calculate the loop count based on the largest descriptor ring
	 * The idea is to wrap the largest ring a number of times using 64
	 * send/receive pairs during each loop
	 */

	if (rx_ring->count <= tx_ring->count)
		lc = ((tx_ring->count / 64) * 2) + 1;
	else
		lc = ((rx_ring->count / 64) * 2) + 1;

	k = 0;
	l = 0;
	for (j = 0; j <= lc; j++) { /* loop count loop */
		for (i = 0; i < 64; i++) { /* send the packets */
			e1000_create_lbtest_frame(tx_ring->buffer_info[k].skb,
						  1024);
			dma_sync_single_for_device(&pdev->dev,
					tx_ring->buffer_info[k].dma,
					tx_ring->buffer_info[k].length,
					DMA_TO_DEVICE);
			k++;
			if (k == tx_ring->count)
				k = 0;
		}
		ew32(TDT, k);
		msleep(200);
		time = jiffies; /* set the start time for the receive */
		good_cnt = 0;
		do { /* receive the sent packets */
			dma_sync_single_for_cpu(&pdev->dev,
					rx_ring->buffer_info[l].dma, 2048,
					DMA_FROM_DEVICE);

			ret_val = e1000_check_lbtest_frame(
					rx_ring->buffer_info[l].skb, 1024);
			if (!ret_val)
				good_cnt++;
			l++;
			if (l == rx_ring->count)
				l = 0;
			/*
			 * time + 20 msecs (200 msecs on 2.4) is more than
			 * enough time to complete the receives, if it's
			 * exceeded, break and error off
			 */
		} while ((good_cnt < 64) && !time_after(jiffies, time + 20));
		if (good_cnt != 64) {
			ret_val = 13; /* ret_val is the same as mis-compare */
			break;
		}
		if (jiffies >= (time + 20)) {
			ret_val = 14; /* error code for time out error */
			break;
		}
	} /* end loop count loop */
	return ret_val;
}

static int e1000_loopback_test(struct e1000_adapter *adapter, u64 *data)
{
	/*
	 * PHY loopback cannot be performed if SoL/IDER
	 * sessions are active
	 */
	if (e1000_check_reset_block(&adapter->hw)) {
		e_err("Cannot do PHY loopback test when SoL/IDER is active.\n");
		*data = 0;
		goto out;
	}

	*data = e1000_setup_desc_rings(adapter);
	if (*data)
		goto out;

	*data = e1000_setup_loopback_test(adapter);
	if (*data)
		goto err_loopback;

	*data = e1000_run_loopback_test(adapter);
	e1000_loopback_cleanup(adapter);

err_loopback:
	e1000_free_desc_rings(adapter);
out:
	return *data;
}

static int e1000_link_test(struct e1000_adapter *adapter, u64 *data)
{
	struct e1000_hw *hw = &adapter->hw;

	*data = 0;
	if (hw->phy.media_type == e1000_media_type_internal_serdes) {
		int i = 0;
		hw->mac.serdes_has_link = false;

		/*
		 * On some blade server designs, link establishment
		 * could take as long as 2-3 minutes
		 */
		do {
			hw->mac.ops.check_for_link(hw);
			if (hw->mac.serdes_has_link)
				return *data;
			msleep(20);
		} while (i++ < 3750);

		*data = 1;
	} else {
		hw->mac.ops.check_for_link(hw);
		if (hw->mac.autoneg)
			/*
			 * On some Phy/switch combinations, link establishment
			 * can take a few seconds more than expected.
			 */
			msleep(5000);

		if (!(er32(STATUS) & E1000_STATUS_LU))
			*data = 1;
	}
	return *data;
}

static int e1000e_get_sset_count(struct net_device *netdev, int sset)
{
	switch (sset) {
	case ETH_SS_TEST:
		return E1000_TEST_LEN;
	case ETH_SS_STATS:
		return E1000_STATS_LEN;
	default:
		return -EOPNOTSUPP;
	}
}

static void e1000_diag_test(struct net_device *netdev,
			    struct ethtool_test *eth_test, u64 *data)
{
	struct e1000_adapter *adapter = netdev_priv(netdev);
	u16 autoneg_advertised;
	u8 forced_speed_duplex;
	u8 autoneg;
	bool if_running = netif_running(netdev);

	set_bit(__E1000_TESTING, &adapter->state);

	if (!if_running) {
		/* Get control of and reset hardware */
		if (adapter->flags & FLAG_HAS_AMT)
			e1000e_get_hw_control(adapter);

		e1000e_power_up_phy(adapter);

		adapter->hw.phy.autoneg_wait_to_complete = 1;
		e1000e_reset(adapter);
		adapter->hw.phy.autoneg_wait_to_complete = 0;
	}

	if (eth_test->flags == ETH_TEST_FL_OFFLINE) {
		/* Offline tests */

		/* save speed, duplex, autoneg settings */
		autoneg_advertised = adapter->hw.phy.autoneg_advertised;
		forced_speed_duplex = adapter->hw.mac.forced_speed_duplex;
		autoneg = adapter->hw.mac.autoneg;

		e_info("offline testing starting\n");

		if (if_running)
			/* indicate we're in test mode */
			dev_close(netdev);

		if (e1000_reg_test(adapter, &data[0]))
			eth_test->flags |= ETH_TEST_FL_FAILED;

		e1000e_reset(adapter);
		if (e1000_eeprom_test(adapter, &data[1]))
			eth_test->flags |= ETH_TEST_FL_FAILED;

		e1000e_reset(adapter);
		if (e1000_intr_test(adapter, &data[2]))
			eth_test->flags |= ETH_TEST_FL_FAILED;

		e1000e_reset(adapter);
		if (e1000_loopback_test(adapter, &data[3]))
			eth_test->flags |= ETH_TEST_FL_FAILED;

		/* force this routine to wait until autoneg complete/timeout */
		adapter->hw.phy.autoneg_wait_to_complete = 1;
		e1000e_reset(adapter);
		adapter->hw.phy.autoneg_wait_to_complete = 0;

		if (e1000_link_test(adapter, &data[4]))
			eth_test->flags |= ETH_TEST_FL_FAILED;

		/* restore speed, duplex, autoneg settings */
		adapter->hw.phy.autoneg_advertised = autoneg_advertised;
		adapter->hw.mac.forced_speed_duplex = forced_speed_duplex;
		adapter->hw.mac.autoneg = autoneg;
		e1000e_reset(adapter);

		clear_bit(__E1000_TESTING, &adapter->state);
		if (if_running)
			dev_open(netdev);
	} else {
		/* Online tests */

		e_info("online testing starting\n");

		/* register, eeprom, intr and loopback tests not run online */
		data[0] = 0;
		data[1] = 0;
		data[2] = 0;
		data[3] = 0;

		if (e1000_link_test(adapter, &data[4]))
			eth_test->flags |= ETH_TEST_FL_FAILED;

		clear_bit(__E1000_TESTING, &adapter->state);
	}

	if (!if_running) {
		e1000e_reset(adapter);

		if (adapter->flags & FLAG_HAS_AMT)
			e1000e_release_hw_control(adapter);
	}

	msleep_interruptible(4 * 1000);
}

static void e1000_get_wol(struct net_device *netdev,
			  struct ethtool_wolinfo *wol)
{
	struct e1000_adapter *adapter = netdev_priv(netdev);

	wol->supported = 0;
	wol->wolopts = 0;

	if (!(adapter->flags & FLAG_HAS_WOL) ||
	    !device_can_wakeup(&adapter->pdev->dev))
		return;

	wol->supported = WAKE_UCAST | WAKE_MCAST |
	    WAKE_BCAST | WAKE_MAGIC | WAKE_PHY;

	/* apply any specific unsupported masks here */
	if (adapter->flags & FLAG_NO_WAKE_UCAST) {
		wol->supported &= ~WAKE_UCAST;

		if (adapter->wol & E1000_WUFC_EX)
			e_err("Interface does not support directed (unicast) "
			      "frame wake-up packets\n");
	}

	if (adapter->wol & E1000_WUFC_EX)
		wol->wolopts |= WAKE_UCAST;
	if (adapter->wol & E1000_WUFC_MC)
		wol->wolopts |= WAKE_MCAST;
	if (adapter->wol & E1000_WUFC_BC)
		wol->wolopts |= WAKE_BCAST;
	if (adapter->wol & E1000_WUFC_MAG)
		wol->wolopts |= WAKE_MAGIC;
	if (adapter->wol & E1000_WUFC_LNKC)
		wol->wolopts |= WAKE_PHY;
}

static int e1000_set_wol(struct net_device *netdev, struct ethtool_wolinfo *wol)
{
	struct e1000_adapter *adapter = netdev_priv(netdev);

	if (!(adapter->flags & FLAG_HAS_WOL) ||
	    !device_can_wakeup(&adapter->pdev->dev) ||
	    (wol->wolopts & ~(WAKE_UCAST | WAKE_MCAST | WAKE_BCAST |
			      WAKE_MAGIC | WAKE_PHY)))
		return -EOPNOTSUPP;

	/* these settings will always override what we currently have */
	adapter->wol = 0;

	if (wol->wolopts & WAKE_UCAST)
		adapter->wol |= E1000_WUFC_EX;
	if (wol->wolopts & WAKE_MCAST)
		adapter->wol |= E1000_WUFC_MC;
	if (wol->wolopts & WAKE_BCAST)
		adapter->wol |= E1000_WUFC_BC;
	if (wol->wolopts & WAKE_MAGIC)
		adapter->wol |= E1000_WUFC_MAG;
	if (wol->wolopts & WAKE_PHY)
		adapter->wol |= E1000_WUFC_LNKC;

	device_set_wakeup_enable(&adapter->pdev->dev, adapter->wol);

	return 0;
}

<<<<<<< HEAD
/* toggle LED 4 times per second = 2 "blinks" per second */
#define E1000_ID_INTERVAL	(HZ/4)

/* bit defines for adapter->led_status */
#define E1000_LED_ON		0

void e1000e_led_blink_task(struct work_struct *work)
{
	struct e1000_adapter *adapter = container_of(work,
	                                struct e1000_adapter, led_blink_task);

	if (test_and_change_bit(E1000_LED_ON, &adapter->led_status))
		adapter->hw.mac.ops.led_off(&adapter->hw);
	else
		adapter->hw.mac.ops.led_on(&adapter->hw);
}

static void e1000_led_blink_callback(unsigned long data)
{
	struct e1000_adapter *adapter = (struct e1000_adapter *) data;

	schedule_work(&adapter->led_blink_task);
	mod_timer(&adapter->blink_timer, jiffies + E1000_ID_INTERVAL);
}

static int e1000_phys_id(struct net_device *netdev, u32 data)
=======
static int e1000_set_phys_id(struct net_device *netdev,
			     enum ethtool_phys_id_state state)
>>>>>>> 02f8c6ae
{
	struct e1000_adapter *adapter = netdev_priv(netdev);
	struct e1000_hw *hw = &adapter->hw;

<<<<<<< HEAD
	if (!data)
		data = INT_MAX;

	if ((hw->phy.type == e1000_phy_ife) ||
	    (hw->mac.type == e1000_pchlan) ||
	    (hw->mac.type == e1000_pch2lan) ||
	    (hw->mac.type == e1000_82583) ||
	    (hw->mac.type == e1000_82574)) {
		if (!adapter->blink_timer.function) {
			init_timer(&adapter->blink_timer);
			adapter->blink_timer.function =
				e1000_led_blink_callback;
			adapter->blink_timer.data = (unsigned long) adapter;
		}
		mod_timer(&adapter->blink_timer, jiffies);
		msleep_interruptible(data * 1000);
		del_timer_sync(&adapter->blink_timer);
=======
	switch (state) {
	case ETHTOOL_ID_ACTIVE:
		if (!hw->mac.ops.blink_led)
			return 2;	/* cycle on/off twice per second */

		hw->mac.ops.blink_led(hw);
		break;

	case ETHTOOL_ID_INACTIVE:
>>>>>>> 02f8c6ae
		if (hw->phy.type == e1000_phy_ife)
			e1e_wphy(hw, IFE_PHY_SPECIAL_CONTROL_LED, 0);
		hw->mac.ops.led_off(hw);
		hw->mac.ops.cleanup_led(hw);
		break;

	case ETHTOOL_ID_ON:
		adapter->hw.mac.ops.led_on(&adapter->hw);
		break;

	case ETHTOOL_ID_OFF:
		adapter->hw.mac.ops.led_off(&adapter->hw);
		break;
	}
	return 0;
}

static int e1000_get_coalesce(struct net_device *netdev,
			      struct ethtool_coalesce *ec)
{
	struct e1000_adapter *adapter = netdev_priv(netdev);

	if (adapter->itr_setting <= 4)
		ec->rx_coalesce_usecs = adapter->itr_setting;
	else
		ec->rx_coalesce_usecs = 1000000 / adapter->itr_setting;

	return 0;
}

static int e1000_set_coalesce(struct net_device *netdev,
			      struct ethtool_coalesce *ec)
{
	struct e1000_adapter *adapter = netdev_priv(netdev);
	struct e1000_hw *hw = &adapter->hw;

	if ((ec->rx_coalesce_usecs > E1000_MAX_ITR_USECS) ||
	    ((ec->rx_coalesce_usecs > 4) &&
	     (ec->rx_coalesce_usecs < E1000_MIN_ITR_USECS)) ||
	    (ec->rx_coalesce_usecs == 2))
		return -EINVAL;

	if (ec->rx_coalesce_usecs == 4) {
		adapter->itr = adapter->itr_setting = 4;
	} else if (ec->rx_coalesce_usecs <= 3) {
		adapter->itr = 20000;
		adapter->itr_setting = ec->rx_coalesce_usecs;
	} else {
		adapter->itr = (1000000 / ec->rx_coalesce_usecs);
		adapter->itr_setting = adapter->itr & ~3;
	}

	if (adapter->itr_setting != 0)
		ew32(ITR, 1000000000 / (adapter->itr * 256));
	else
		ew32(ITR, 0);

	return 0;
}

static int e1000_nway_reset(struct net_device *netdev)
{
	struct e1000_adapter *adapter = netdev_priv(netdev);

	if (!netif_running(netdev))
		return -EAGAIN;

	if (!adapter->hw.mac.autoneg)
		return -EINVAL;

	e1000e_reinit_locked(adapter);

	return 0;
}

static void e1000_get_ethtool_stats(struct net_device *netdev,
				    struct ethtool_stats *stats,
				    u64 *data)
{
	struct e1000_adapter *adapter = netdev_priv(netdev);
	struct rtnl_link_stats64 net_stats;
	int i;
	char *p = NULL;

	e1000e_get_stats64(netdev, &net_stats);
	for (i = 0; i < E1000_GLOBAL_STATS_LEN; i++) {
		switch (e1000_gstrings_stats[i].type) {
		case NETDEV_STATS:
<<<<<<< HEAD
			p = (char *) netdev +
=======
			p = (char *) &net_stats +
>>>>>>> 02f8c6ae
					e1000_gstrings_stats[i].stat_offset;
			break;
		case E1000_STATS:
			p = (char *) adapter +
					e1000_gstrings_stats[i].stat_offset;
			break;
		default:
			data[i] = 0;
			continue;
		}

		data[i] = (e1000_gstrings_stats[i].sizeof_stat ==
			sizeof(u64)) ? *(u64 *)p : *(u32 *)p;
	}
}

static void e1000_get_strings(struct net_device *netdev, u32 stringset,
			      u8 *data)
{
	u8 *p = data;
	int i;

	switch (stringset) {
	case ETH_SS_TEST:
		memcpy(data, e1000_gstrings_test, sizeof(e1000_gstrings_test));
		break;
	case ETH_SS_STATS:
		for (i = 0; i < E1000_GLOBAL_STATS_LEN; i++) {
			memcpy(p, e1000_gstrings_stats[i].stat_string,
			       ETH_GSTRING_LEN);
			p += ETH_GSTRING_LEN;
		}
		break;
	}
}

static int e1000e_set_flags(struct net_device *netdev, u32 data)
{
	struct e1000_adapter *adapter = netdev_priv(netdev);
	bool need_reset = false;
	int rc;

	need_reset = (data & ETH_FLAG_RXVLAN) !=
		     (netdev->features & NETIF_F_HW_VLAN_RX);

	rc = ethtool_op_set_flags(netdev, data, ETH_FLAG_RXVLAN |
				  ETH_FLAG_TXVLAN);

	if (rc)
		return rc;

	if (need_reset) {
		if (netif_running(netdev))
			e1000e_reinit_locked(adapter);
		else
			e1000e_reset(adapter);
	}

	return 0;
}

static const struct ethtool_ops e1000_ethtool_ops = {
	.get_settings		= e1000_get_settings,
	.set_settings		= e1000_set_settings,
	.get_drvinfo		= e1000_get_drvinfo,
	.get_regs_len		= e1000_get_regs_len,
	.get_regs		= e1000_get_regs,
	.get_wol		= e1000_get_wol,
	.set_wol		= e1000_set_wol,
	.get_msglevel		= e1000_get_msglevel,
	.set_msglevel		= e1000_set_msglevel,
	.nway_reset		= e1000_nway_reset,
	.get_link		= ethtool_op_get_link,
	.get_eeprom_len		= e1000_get_eeprom_len,
	.get_eeprom		= e1000_get_eeprom,
	.set_eeprom		= e1000_set_eeprom,
	.get_ringparam		= e1000_get_ringparam,
	.set_ringparam		= e1000_set_ringparam,
	.get_pauseparam		= e1000_get_pauseparam,
	.set_pauseparam		= e1000_set_pauseparam,
	.get_rx_csum		= e1000_get_rx_csum,
	.set_rx_csum		= e1000_set_rx_csum,
	.get_tx_csum		= e1000_get_tx_csum,
	.set_tx_csum		= e1000_set_tx_csum,
	.get_sg			= ethtool_op_get_sg,
	.set_sg			= ethtool_op_set_sg,
	.get_tso		= ethtool_op_get_tso,
	.set_tso		= e1000_set_tso,
	.self_test		= e1000_diag_test,
	.get_strings		= e1000_get_strings,
	.set_phys_id		= e1000_set_phys_id,
	.get_ethtool_stats	= e1000_get_ethtool_stats,
	.get_sset_count		= e1000e_get_sset_count,
	.get_coalesce		= e1000_get_coalesce,
	.set_coalesce		= e1000_set_coalesce,
	.get_flags		= ethtool_op_get_flags,
<<<<<<< HEAD
=======
	.set_flags		= e1000e_set_flags,
>>>>>>> 02f8c6ae
};

void e1000e_set_ethtool_ops(struct net_device *netdev)
{
	SET_ETHTOOL_OPS(netdev, &e1000_ethtool_ops);
}<|MERGE_RESOLUTION|>--- conflicted
+++ resolved
@@ -46,17 +46,6 @@
 };
 
 #define E1000_STAT(str, m) { \
-<<<<<<< HEAD
-			.stat_string = str, \
-			.type = E1000_STATS, \
-			.sizeof_stat = sizeof(((struct e1000_adapter *)0)->m), \
-			.stat_offset = offsetof(struct e1000_adapter, m) }
-#define E1000_NETDEV_STAT(str, m) { \
-			.stat_string = str, \
-			.type = NETDEV_STATS, \
-			.sizeof_stat = sizeof(((struct net_device *)0)->m), \
-			.stat_offset = offsetof(struct net_device, m) }
-=======
 		.stat_string = str, \
 		.type = E1000_STATS, \
 		.sizeof_stat = sizeof(((struct e1000_adapter *)0)->m), \
@@ -66,7 +55,6 @@
 		.type = NETDEV_STATS, \
 		.sizeof_stat = sizeof(((struct rtnl_link_stats64 *)0)->m), \
 		.stat_offset = offsetof(struct rtnl_link_stats64, m) }
->>>>>>> 02f8c6ae
 
 static const struct e1000_stats e1000_gstrings_stats[] = {
 	E1000_STAT("rx_packets", stats.gprc),
@@ -77,17 +65,6 @@
 	E1000_STAT("tx_broadcast", stats.bptc),
 	E1000_STAT("rx_multicast", stats.mprc),
 	E1000_STAT("tx_multicast", stats.mptc),
-<<<<<<< HEAD
-	E1000_NETDEV_STAT("rx_errors", stats.rx_errors),
-	E1000_NETDEV_STAT("tx_errors", stats.tx_errors),
-	E1000_NETDEV_STAT("tx_dropped", stats.tx_dropped),
-	E1000_STAT("multicast", stats.mprc),
-	E1000_STAT("collisions", stats.colc),
-	E1000_NETDEV_STAT("rx_length_errors", stats.rx_length_errors),
-	E1000_NETDEV_STAT("rx_over_errors", stats.rx_over_errors),
-	E1000_STAT("rx_crc_errors", stats.crcerrs),
-	E1000_NETDEV_STAT("rx_frame_errors", stats.rx_frame_errors),
-=======
 	E1000_NETDEV_STAT("rx_errors", rx_errors),
 	E1000_NETDEV_STAT("tx_errors", tx_errors),
 	E1000_NETDEV_STAT("tx_dropped", tx_dropped),
@@ -97,18 +74,12 @@
 	E1000_NETDEV_STAT("rx_over_errors", rx_over_errors),
 	E1000_STAT("rx_crc_errors", stats.crcerrs),
 	E1000_NETDEV_STAT("rx_frame_errors", rx_frame_errors),
->>>>>>> 02f8c6ae
 	E1000_STAT("rx_no_buffer_count", stats.rnbc),
 	E1000_STAT("rx_missed_errors", stats.mpc),
 	E1000_STAT("tx_aborted_errors", stats.ecol),
 	E1000_STAT("tx_carrier_errors", stats.tncrs),
-<<<<<<< HEAD
-	E1000_NETDEV_STAT("tx_fifo_errors", stats.tx_fifo_errors),
-	E1000_NETDEV_STAT("tx_heartbeat_errors", stats.tx_heartbeat_errors),
-=======
 	E1000_NETDEV_STAT("tx_fifo_errors", tx_fifo_errors),
 	E1000_NETDEV_STAT("tx_heartbeat_errors", tx_heartbeat_errors),
->>>>>>> 02f8c6ae
 	E1000_STAT("tx_window_errors", stats.latecol),
 	E1000_STAT("tx_abort_late_coll", stats.latecol),
 	E1000_STAT("tx_deferred_ok", stats.dc),
@@ -229,23 +200,6 @@
 	return 0;
 }
 
-<<<<<<< HEAD
-static u32 e1000_get_link(struct net_device *netdev)
-{
-	struct e1000_adapter *adapter = netdev_priv(netdev);
-	struct e1000_hw *hw = &adapter->hw;
-
-	/*
-	 * Avoid touching hardware registers when possible, otherwise
-	 * link negotiation can get messed up when user-level scripts
-	 * are rapidly polling the driver to see if link is up.
-	 */
-	return netif_running(netdev) ? netif_carrier_ok(netdev) :
-	    !!(er32(STATUS) & E1000_STATUS_LU);
-}
-
-=======
->>>>>>> 02f8c6ae
 static int e1000_set_spd_dplx(struct e1000_adapter *adapter, u32 spd, u8 dplx)
 {
 	struct e1000_mac_info *mac = &adapter->hw.mac;
@@ -1908,60 +1862,12 @@
 	return 0;
 }
 
-<<<<<<< HEAD
-/* toggle LED 4 times per second = 2 "blinks" per second */
-#define E1000_ID_INTERVAL	(HZ/4)
-
-/* bit defines for adapter->led_status */
-#define E1000_LED_ON		0
-
-void e1000e_led_blink_task(struct work_struct *work)
-{
-	struct e1000_adapter *adapter = container_of(work,
-	                                struct e1000_adapter, led_blink_task);
-
-	if (test_and_change_bit(E1000_LED_ON, &adapter->led_status))
-		adapter->hw.mac.ops.led_off(&adapter->hw);
-	else
-		adapter->hw.mac.ops.led_on(&adapter->hw);
-}
-
-static void e1000_led_blink_callback(unsigned long data)
-{
-	struct e1000_adapter *adapter = (struct e1000_adapter *) data;
-
-	schedule_work(&adapter->led_blink_task);
-	mod_timer(&adapter->blink_timer, jiffies + E1000_ID_INTERVAL);
-}
-
-static int e1000_phys_id(struct net_device *netdev, u32 data)
-=======
 static int e1000_set_phys_id(struct net_device *netdev,
 			     enum ethtool_phys_id_state state)
->>>>>>> 02f8c6ae
 {
 	struct e1000_adapter *adapter = netdev_priv(netdev);
 	struct e1000_hw *hw = &adapter->hw;
 
-<<<<<<< HEAD
-	if (!data)
-		data = INT_MAX;
-
-	if ((hw->phy.type == e1000_phy_ife) ||
-	    (hw->mac.type == e1000_pchlan) ||
-	    (hw->mac.type == e1000_pch2lan) ||
-	    (hw->mac.type == e1000_82583) ||
-	    (hw->mac.type == e1000_82574)) {
-		if (!adapter->blink_timer.function) {
-			init_timer(&adapter->blink_timer);
-			adapter->blink_timer.function =
-				e1000_led_blink_callback;
-			adapter->blink_timer.data = (unsigned long) adapter;
-		}
-		mod_timer(&adapter->blink_timer, jiffies);
-		msleep_interruptible(data * 1000);
-		del_timer_sync(&adapter->blink_timer);
-=======
 	switch (state) {
 	case ETHTOOL_ID_ACTIVE:
 		if (!hw->mac.ops.blink_led)
@@ -1971,7 +1877,6 @@
 		break;
 
 	case ETHTOOL_ID_INACTIVE:
->>>>>>> 02f8c6ae
 		if (hw->phy.type == e1000_phy_ife)
 			e1e_wphy(hw, IFE_PHY_SPECIAL_CONTROL_LED, 0);
 		hw->mac.ops.led_off(hw);
@@ -2060,11 +1965,7 @@
 	for (i = 0; i < E1000_GLOBAL_STATS_LEN; i++) {
 		switch (e1000_gstrings_stats[i].type) {
 		case NETDEV_STATS:
-<<<<<<< HEAD
-			p = (char *) netdev +
-=======
 			p = (char *) &net_stats +
->>>>>>> 02f8c6ae
 					e1000_gstrings_stats[i].stat_offset;
 			break;
 		case E1000_STATS:
@@ -2161,10 +2062,7 @@
 	.get_coalesce		= e1000_get_coalesce,
 	.set_coalesce		= e1000_set_coalesce,
 	.get_flags		= ethtool_op_get_flags,
-<<<<<<< HEAD
-=======
 	.set_flags		= e1000e_set_flags,
->>>>>>> 02f8c6ae
 };
 
 void e1000e_set_ethtool_ops(struct net_device *netdev)
