--- conflicted
+++ resolved
@@ -40,10 +40,7 @@
 #include <linux/pci.h>
 #include <linux/pci-aspm.h>
 #include <linux/crc32.h>
-<<<<<<< HEAD
-=======
 #include <linux/if_vlan.h>
->>>>>>> 02f8c6ae
 
 #include "hw.h"
 
@@ -158,12 +155,9 @@
 #define HV_M_STATUS_SPEED_1000            0x0200
 #define HV_M_STATUS_LINK_UP               0x0040
 
-<<<<<<< HEAD
-=======
 /* Time to wait before putting the device into D3 if there's no link (in ms). */
 #define LINK_TIMEOUT		100
 
->>>>>>> 02f8c6ae
 #define DEFAULT_RDTR			0
 #define DEFAULT_RADV			8
 #define BURST_RDTR			0x20
@@ -203,14 +197,6 @@
 	board_ich10lan,
 	board_pchlan,
 	board_pch2lan,
-<<<<<<< HEAD
-=======
-};
-
-struct e1000_queue_stats {
-	u64 packets;
-	u64 bytes;
->>>>>>> 02f8c6ae
 };
 
 struct e1000_ps_page {
@@ -404,15 +390,10 @@
 	unsigned int flags2;
 	struct work_struct downshift_task;
 	struct work_struct update_phy_task;
-<<<<<<< HEAD
-	struct work_struct led_blink_task;
-	struct work_struct print_hang_task;
-=======
 	struct work_struct print_hang_task;
 
 	bool idle_check;
 	int phy_hang_count;
->>>>>>> 02f8c6ae
 };
 
 struct e1000_info {
@@ -469,12 +450,9 @@
 #define FLAG2_HAS_PHY_STATS               (1 << 4)
 #define FLAG2_HAS_EEE                     (1 << 5)
 #define FLAG2_DMA_BURST                   (1 << 6)
-<<<<<<< HEAD
-=======
 #define FLAG2_DISABLE_ASPM_L0S            (1 << 7)
 #define FLAG2_DISABLE_AIM                 (1 << 8)
 #define FLAG2_CHECK_PHY_HANG              (1 << 9)
->>>>>>> 02f8c6ae
 
 #define E1000_RX_DESC_PS(R, i)	    \
 	(&(((union e1000_rx_desc_packet_split *)((R).desc))[i]))
@@ -501,7 +479,6 @@
 
 extern void e1000e_check_options(struct e1000_adapter *adapter);
 extern void e1000e_set_ethtool_ops(struct net_device *netdev);
-extern void e1000e_led_blink_task(struct work_struct *work);
 
 extern int e1000e_up(struct e1000_adapter *adapter);
 extern void e1000e_down(struct e1000_adapter *adapter);
@@ -512,21 +489,13 @@
 extern int e1000e_setup_tx_resources(struct e1000_adapter *adapter);
 extern void e1000e_free_rx_resources(struct e1000_adapter *adapter);
 extern void e1000e_free_tx_resources(struct e1000_adapter *adapter);
-<<<<<<< HEAD
-extern void e1000e_update_stats(struct e1000_adapter *adapter);
-=======
 extern struct rtnl_link_stats64 *e1000e_get_stats64(struct net_device *netdev,
                                                     struct rtnl_link_stats64
                                                     *stats);
->>>>>>> 02f8c6ae
 extern void e1000e_set_interrupt_capability(struct e1000_adapter *adapter);
 extern void e1000e_reset_interrupt_capability(struct e1000_adapter *adapter);
 extern void e1000e_get_hw_control(struct e1000_adapter *adapter);
 extern void e1000e_release_hw_control(struct e1000_adapter *adapter);
-<<<<<<< HEAD
-extern void e1000e_disable_aspm(struct pci_dev *pdev, u16 state);
-=======
->>>>>>> 02f8c6ae
 
 extern unsigned int copybreak;
 extern int entropy;
@@ -560,12 +529,8 @@
 						 bool state);
 extern void e1000e_igp3_phy_powerdown_workaround_ich8lan(struct e1000_hw *hw);
 extern void e1000e_gig_downshift_workaround_ich8lan(struct e1000_hw *hw);
-<<<<<<< HEAD
 extern void e1000_suspend_workarounds_ich8lan(struct e1000_hw *hw);
 extern void e1000_resume_workarounds_pchlan(struct e1000_hw *hw);
-=======
-extern void e1000e_disable_gig_wol_ich8lan(struct e1000_hw *hw);
->>>>>>> 02f8c6ae
 extern s32 e1000_configure_k1_ich8lan(struct e1000_hw *hw, bool k1_enable);
 extern s32 e1000_lv_jumbo_workaround_ich8lan(struct e1000_hw *hw, bool enable);
 extern void e1000_copy_rx_addrs_to_phy_ich8lan(struct e1000_hw *hw);
@@ -603,11 +568,7 @@
 extern void e1000e_config_collision_dist(struct e1000_hw *hw);
 extern s32 e1000e_config_fc_after_link_up(struct e1000_hw *hw);
 extern s32 e1000e_force_mac_fc(struct e1000_hw *hw);
-<<<<<<< HEAD
-extern s32 e1000e_blink_led(struct e1000_hw *hw);
-=======
 extern s32 e1000e_blink_led_generic(struct e1000_hw *hw);
->>>>>>> 02f8c6ae
 extern void e1000_write_vfta_generic(struct e1000_hw *hw, u32 offset, u32 value);
 extern s32 e1000_check_alt_mac_addr_generic(struct e1000_hw *hw);
 extern void e1000e_reset_adaptive(struct e1000_hw *hw);
@@ -670,11 +631,8 @@
 extern s32 e1000_write_phy_reg_hv(struct e1000_hw *hw, u32 offset, u16 data);
 extern s32 e1000_write_phy_reg_hv_locked(struct e1000_hw *hw, u32 offset,
                                          u16 data);
-<<<<<<< HEAD
 extern s32 e1000_write_phy_reg_page_hv(struct e1000_hw *hw, u32 offset,
 				       u16 data);
-=======
->>>>>>> 02f8c6ae
 extern s32 e1000_link_stall_workaround_hv(struct e1000_hw *hw);
 extern s32 e1000_copper_link_setup_82577(struct e1000_hw *hw);
 extern s32 e1000_check_polarity_82577(struct e1000_hw *hw);
@@ -687,10 +645,7 @@
 extern s32 e1000_check_polarity_ife(struct e1000_hw *hw);
 extern s32 e1000_phy_force_speed_duplex_ife(struct e1000_hw *hw);
 extern s32 e1000_check_polarity_igp(struct e1000_hw *hw);
-<<<<<<< HEAD
-=======
 extern bool e1000_check_phy_82574(struct e1000_hw *hw);
->>>>>>> 02f8c6ae
 
 static inline s32 e1000_phy_hw_reset(struct e1000_hw *hw)
 {
