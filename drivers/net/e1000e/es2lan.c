--- conflicted
+++ resolved
@@ -489,7 +489,6 @@
 			e1000_release_phy_80003es2lan(hw);
 			return ret_val;
 		}
-<<<<<<< HEAD
 
 		udelay(200);
 
@@ -497,15 +496,6 @@
 		                                  MAX_PHY_REG_ADDRESS & offset,
 		                                  data);
 
-=======
-
-		udelay(200);
-
-		ret_val = e1000e_read_phy_reg_mdic(hw,
-		                                  MAX_PHY_REG_ADDRESS & offset,
-		                                  data);
-
->>>>>>> 02f8c6ae
 		udelay(200);
 	} else {
 		ret_val = e1000e_read_phy_reg_mdic(hw,
