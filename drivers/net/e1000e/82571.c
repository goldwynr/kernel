/*******************************************************************************

  Intel PRO/1000 Linux driver
  Copyright(c) 1999 - 2011 Intel Corporation.

  This program is free software; you can redistribute it and/or modify it
  under the terms and conditions of the GNU General Public License,
  version 2, as published by the Free Software Foundation.

  This program is distributed in the hope it will be useful, but WITHOUT
  ANY WARRANTY; without even the implied warranty of MERCHANTABILITY or
  FITNESS FOR A PARTICULAR PURPOSE.  See the GNU General Public License for
  more details.

  You should have received a copy of the GNU General Public License along with
  this program; if not, write to the Free Software Foundation, Inc.,
  51 Franklin St - Fifth Floor, Boston, MA 02110-1301 USA.

  The full GNU General Public License is included in this distribution in
  the file called "COPYING".

  Contact Information:
  Linux NICS <linux.nics@intel.com>
  e1000-devel Mailing List <e1000-devel@lists.sourceforge.net>
  Intel Corporation, 5200 N.E. Elam Young Parkway, Hillsboro, OR 97124-6497

*******************************************************************************/

/*
 * 82571EB Gigabit Ethernet Controller
 * 82571EB Gigabit Ethernet Controller (Copper)
 * 82571EB Gigabit Ethernet Controller (Fiber)
 * 82571EB Dual Port Gigabit Mezzanine Adapter
 * 82571EB Quad Port Gigabit Mezzanine Adapter
 * 82571PT Gigabit PT Quad Port Server ExpressModule
 * 82572EI Gigabit Ethernet Controller (Copper)
 * 82572EI Gigabit Ethernet Controller (Fiber)
 * 82572EI Gigabit Ethernet Controller
 * 82573V Gigabit Ethernet Controller (Copper)
 * 82573E Gigabit Ethernet Controller (Copper)
 * 82573L Gigabit Ethernet Controller
 * 82574L Gigabit Network Connection
 * 82583V Gigabit Network Connection
 */

#include "e1000.h"

#define ID_LED_RESERVED_F746 0xF746
#define ID_LED_DEFAULT_82573 ((ID_LED_DEF1_DEF2 << 12) | \
			      (ID_LED_OFF1_ON2  <<  8) | \
			      (ID_LED_DEF1_DEF2 <<  4) | \
			      (ID_LED_DEF1_DEF2))

#define E1000_GCR_L1_ACT_WITHOUT_L0S_RX 0x08000000
<<<<<<< HEAD
#define AN_RETRY_COUNT		5 /* Autoneg Retry Count value */
=======
#define AN_RETRY_COUNT          5 /* Autoneg Retry Count value */
#define E1000_BASE1000T_STATUS          10
#define E1000_IDLE_ERROR_COUNT_MASK     0xFF
#define E1000_RECEIVE_ERROR_COUNTER     21
#define E1000_RECEIVE_ERROR_MAX         0xFFFF

>>>>>>> 02f8c6ae
#define E1000_NVM_INIT_CTRL2_MNGM 0x6000 /* Manageability Operation Mode mask */

static s32 e1000_get_phy_id_82571(struct e1000_hw *hw);
static s32 e1000_setup_copper_link_82571(struct e1000_hw *hw);
static s32 e1000_setup_fiber_serdes_link_82571(struct e1000_hw *hw);
static s32 e1000_check_for_serdes_link_82571(struct e1000_hw *hw);
static s32 e1000_write_nvm_eewr_82571(struct e1000_hw *hw, u16 offset,
				      u16 words, u16 *data);
static s32 e1000_fix_nvm_checksum_82571(struct e1000_hw *hw);
static void e1000_initialize_hw_bits_82571(struct e1000_hw *hw);
static s32 e1000_setup_link_82571(struct e1000_hw *hw);
static void e1000_clear_hw_cntrs_82571(struct e1000_hw *hw);
static void e1000_clear_vfta_82571(struct e1000_hw *hw);
static bool e1000_check_mng_mode_82574(struct e1000_hw *hw);
static s32 e1000_led_on_82574(struct e1000_hw *hw);
static void e1000_put_hw_semaphore_82571(struct e1000_hw *hw);
static void e1000_power_down_phy_copper_82571(struct e1000_hw *hw);
static void e1000_put_hw_semaphore_82573(struct e1000_hw *hw);
static s32 e1000_get_hw_semaphore_82574(struct e1000_hw *hw);
static void e1000_put_hw_semaphore_82574(struct e1000_hw *hw);
static s32 e1000_set_d0_lplu_state_82574(struct e1000_hw *hw, bool active);
static s32 e1000_set_d3_lplu_state_82574(struct e1000_hw *hw, bool active);

/**
 *  e1000_init_phy_params_82571 - Init PHY func ptrs.
 *  @hw: pointer to the HW structure
 **/
static s32 e1000_init_phy_params_82571(struct e1000_hw *hw)
{
	struct e1000_phy_info *phy = &hw->phy;
	s32 ret_val;

	if (hw->phy.media_type != e1000_media_type_copper) {
		phy->type = e1000_phy_none;
		return 0;
	}

	phy->addr			 = 1;
	phy->autoneg_mask		 = AUTONEG_ADVERTISE_SPEED_DEFAULT;
	phy->reset_delay_us		 = 100;

	phy->ops.power_up		 = e1000_power_up_phy_copper;
	phy->ops.power_down		 = e1000_power_down_phy_copper_82571;

	switch (hw->mac.type) {
	case e1000_82571:
	case e1000_82572:
		phy->type		 = e1000_phy_igp_2;
		break;
	case e1000_82573:
		phy->type		 = e1000_phy_m88;
		break;
	case e1000_82574:
	case e1000_82583:
		phy->type		 = e1000_phy_bm;
		phy->ops.acquire = e1000_get_hw_semaphore_82574;
		phy->ops.release = e1000_put_hw_semaphore_82574;
		phy->ops.set_d0_lplu_state = e1000_set_d0_lplu_state_82574;
		phy->ops.set_d3_lplu_state = e1000_set_d3_lplu_state_82574;
		break;
	default:
		return -E1000_ERR_PHY;
		break;
	}

	/* This can only be done after all function pointers are setup. */
	ret_val = e1000_get_phy_id_82571(hw);
	if (ret_val) {
		e_dbg("Error getting PHY ID\n");
		return ret_val;
	}

	/* Verify phy id */
	switch (hw->mac.type) {
	case e1000_82571:
	case e1000_82572:
		if (phy->id != IGP01E1000_I_PHY_ID)
			ret_val = -E1000_ERR_PHY;
		break;
	case e1000_82573:
		if (phy->id != M88E1111_I_PHY_ID)
			ret_val = -E1000_ERR_PHY;
		break;
	case e1000_82574:
	case e1000_82583:
		if (phy->id != BME1000_E_PHY_ID_R2)
			ret_val = -E1000_ERR_PHY;
		break;
	default:
		ret_val = -E1000_ERR_PHY;
		break;
	}

	if (ret_val)
		e_dbg("PHY ID unknown: type = 0x%08x\n", phy->id);

	return ret_val;
}

/**
 *  e1000_init_nvm_params_82571 - Init NVM func ptrs.
 *  @hw: pointer to the HW structure
 **/
static s32 e1000_init_nvm_params_82571(struct e1000_hw *hw)
{
	struct e1000_nvm_info *nvm = &hw->nvm;
	u32 eecd = er32(EECD);
	u16 size;

	nvm->opcode_bits = 8;
	nvm->delay_usec = 1;
	switch (nvm->override) {
	case e1000_nvm_override_spi_large:
		nvm->page_size = 32;
		nvm->address_bits = 16;
		break;
	case e1000_nvm_override_spi_small:
		nvm->page_size = 8;
		nvm->address_bits = 8;
		break;
	default:
		nvm->page_size = eecd & E1000_EECD_ADDR_BITS ? 32 : 8;
		nvm->address_bits = eecd & E1000_EECD_ADDR_BITS ? 16 : 8;
		break;
	}

	switch (hw->mac.type) {
	case e1000_82573:
	case e1000_82574:
	case e1000_82583:
		if (((eecd >> 15) & 0x3) == 0x3) {
			nvm->type = e1000_nvm_flash_hw;
			nvm->word_size = 2048;
			/*
			 * Autonomous Flash update bit must be cleared due
			 * to Flash update issue.
			 */
			eecd &= ~E1000_EECD_AUPDEN;
			ew32(EECD, eecd);
			break;
		}
		/* Fall Through */
	default:
		nvm->type = e1000_nvm_eeprom_spi;
		size = (u16)((eecd & E1000_EECD_SIZE_EX_MASK) >>
				  E1000_EECD_SIZE_EX_SHIFT);
		/*
		 * Added to a constant, "size" becomes the left-shift value
		 * for setting word_size.
		 */
		size += NVM_WORD_SIZE_BASE_SHIFT;

		/* EEPROM access above 16k is unsupported */
		if (size > 14)
			size = 14;
		nvm->word_size	= 1 << size;
		break;
	}

	/* Function Pointers */
	switch (hw->mac.type) {
	case e1000_82574:
	case e1000_82583:
		nvm->ops.acquire = e1000_get_hw_semaphore_82574;
		nvm->ops.release = e1000_put_hw_semaphore_82574;
		break;
	default:
		break;
	}

	return 0;
}

/**
 *  e1000_init_mac_params_82571 - Init MAC func ptrs.
 *  @hw: pointer to the HW structure
 **/
static s32 e1000_init_mac_params_82571(struct e1000_adapter *adapter)
{
	struct e1000_hw *hw = &adapter->hw;
	struct e1000_mac_info *mac = &hw->mac;
	struct e1000_mac_operations *func = &mac->ops;
	u32 swsm = 0;
	u32 swsm2 = 0;
	bool force_clear_smbi = false;

	/* Set media type */
	switch (adapter->pdev->device) {
	case E1000_DEV_ID_82571EB_FIBER:
	case E1000_DEV_ID_82572EI_FIBER:
	case E1000_DEV_ID_82571EB_QUAD_FIBER:
		hw->phy.media_type = e1000_media_type_fiber;
		break;
	case E1000_DEV_ID_82571EB_SERDES:
	case E1000_DEV_ID_82572EI_SERDES:
	case E1000_DEV_ID_82571EB_SERDES_DUAL:
	case E1000_DEV_ID_82571EB_SERDES_QUAD:
		hw->phy.media_type = e1000_media_type_internal_serdes;
		break;
	default:
		hw->phy.media_type = e1000_media_type_copper;
		break;
	}

	/* Set mta register count */
	mac->mta_reg_count = 128;
	/* Set rar entry count */
	mac->rar_entry_count = E1000_RAR_ENTRIES;
	/* Adaptive IFS supported */
	mac->adaptive_ifs = true;

	/* check for link */
	switch (hw->phy.media_type) {
	case e1000_media_type_copper:
		func->setup_physical_interface = e1000_setup_copper_link_82571;
		func->check_for_link = e1000e_check_for_copper_link;
		func->get_link_up_info = e1000e_get_speed_and_duplex_copper;
		break;
	case e1000_media_type_fiber:
		func->setup_physical_interface =
			e1000_setup_fiber_serdes_link_82571;
		func->check_for_link = e1000e_check_for_fiber_link;
		func->get_link_up_info =
			e1000e_get_speed_and_duplex_fiber_serdes;
		break;
	case e1000_media_type_internal_serdes:
		func->setup_physical_interface =
			e1000_setup_fiber_serdes_link_82571;
		func->check_for_link = e1000_check_for_serdes_link_82571;
		func->get_link_up_info =
			e1000e_get_speed_and_duplex_fiber_serdes;
		break;
	default:
		return -E1000_ERR_CONFIG;
		break;
	}

	switch (hw->mac.type) {
	case e1000_82573:
		func->set_lan_id = e1000_set_lan_id_single_port;
		func->check_mng_mode = e1000e_check_mng_mode_generic;
		func->led_on = e1000e_led_on_generic;
<<<<<<< HEAD
=======
		func->blink_led = e1000e_blink_led_generic;
>>>>>>> 02f8c6ae

		/* FWSM register */
		mac->has_fwsm = true;
		/*
		 * ARC supported; valid only if manageability features are
		 * enabled.
		 */
		mac->arc_subsystem_valid =
			(er32(FWSM) & E1000_FWSM_MODE_MASK)
			? true : false;
		break;
	case e1000_82574:
	case e1000_82583:
		func->set_lan_id = e1000_set_lan_id_single_port;
		func->check_mng_mode = e1000_check_mng_mode_82574;
		func->led_on = e1000_led_on_82574;
		break;
	default:
		func->check_mng_mode = e1000e_check_mng_mode_generic;
		func->led_on = e1000e_led_on_generic;
<<<<<<< HEAD
=======
		func->blink_led = e1000e_blink_led_generic;
>>>>>>> 02f8c6ae

		/* FWSM register */
		mac->has_fwsm = true;
		break;
	}

	/*
	 * Ensure that the inter-port SWSM.SMBI lock bit is clear before
	 * first NVM or PHY access. This should be done for single-port
	 * devices, and for one port only on dual-port devices so that
	 * for those devices we can still use the SMBI lock to synchronize
	 * inter-port accesses to the PHY & NVM.
	 */
	switch (hw->mac.type) {
	case e1000_82571:
	case e1000_82572:
		swsm2 = er32(SWSM2);

		if (!(swsm2 & E1000_SWSM2_LOCK)) {
			/* Only do this for the first interface on this card */
			ew32(SWSM2,
			    swsm2 | E1000_SWSM2_LOCK);
			force_clear_smbi = true;
		} else
			force_clear_smbi = false;
		break;
	default:
		force_clear_smbi = true;
		break;
	}

	if (force_clear_smbi) {
		/* Make sure SWSM.SMBI is clear */
		swsm = er32(SWSM);
		if (swsm & E1000_SWSM_SMBI) {
			/* This bit should not be set on a first interface, and
			 * indicates that the bootagent or EFI code has
			 * improperly left this bit enabled
			 */
			e_dbg("Please update your 82571 Bootagent\n");
		}
		ew32(SWSM, swsm & ~E1000_SWSM_SMBI);
	}

	/*
	 * Initialize device specific counter of SMBI acquisition
	 * timeouts.
	 */
	 hw->dev_spec.e82571.smb_counter = 0;

	return 0;
}

static s32 e1000_get_variants_82571(struct e1000_adapter *adapter)
{
	struct e1000_hw *hw = &adapter->hw;
	static int global_quad_port_a; /* global port a indication */
	struct pci_dev *pdev = adapter->pdev;
	int is_port_b = er32(STATUS) & E1000_STATUS_FUNC_1;
	s32 rc;

	rc = e1000_init_mac_params_82571(adapter);
	if (rc)
		return rc;

	rc = e1000_init_nvm_params_82571(hw);
	if (rc)
		return rc;

	rc = e1000_init_phy_params_82571(hw);
	if (rc)
		return rc;

	/* tag quad port adapters first, it's used below */
	switch (pdev->device) {
	case E1000_DEV_ID_82571EB_QUAD_COPPER:
	case E1000_DEV_ID_82571EB_QUAD_FIBER:
	case E1000_DEV_ID_82571EB_QUAD_COPPER_LP:
	case E1000_DEV_ID_82571PT_QUAD_COPPER:
		adapter->flags |= FLAG_IS_QUAD_PORT;
		/* mark the first port */
		if (global_quad_port_a == 0)
			adapter->flags |= FLAG_IS_QUAD_PORT_A;
		/* Reset for multiple quad port adapters */
		global_quad_port_a++;
		if (global_quad_port_a == 4)
			global_quad_port_a = 0;
		break;
	default:
		break;
	}

	switch (adapter->hw.mac.type) {
	case e1000_82571:
		/* these dual ports don't have WoL on port B at all */
		if (((pdev->device == E1000_DEV_ID_82571EB_FIBER) ||
		     (pdev->device == E1000_DEV_ID_82571EB_SERDES) ||
		     (pdev->device == E1000_DEV_ID_82571EB_COPPER)) &&
		    (is_port_b))
			adapter->flags &= ~FLAG_HAS_WOL;
		/* quad ports only support WoL on port A */
		if (adapter->flags & FLAG_IS_QUAD_PORT &&
		    (!(adapter->flags & FLAG_IS_QUAD_PORT_A)))
			adapter->flags &= ~FLAG_HAS_WOL;
		/* Does not support WoL on any port */
		if (pdev->device == E1000_DEV_ID_82571EB_SERDES_QUAD)
			adapter->flags &= ~FLAG_HAS_WOL;
		break;
	case e1000_82573:
	case e1000_82574:
	case e1000_82583:
<<<<<<< HEAD
		/* Disable ASPM L0s due to hardware errata */
		e1000e_disable_aspm(adapter->pdev, PCIE_LINK_STATE_L0S);

=======
>>>>>>> 02f8c6ae
		if (pdev->device == E1000_DEV_ID_82573L) {
			adapter->flags |= FLAG_HAS_JUMBO_FRAMES;
			adapter->max_hw_frame_size = DEFAULT_JUMBO;
		}
		break;
	default:
		break;
	}

	return 0;
}

/**
 *  e1000_get_phy_id_82571 - Retrieve the PHY ID and revision
 *  @hw: pointer to the HW structure
 *
 *  Reads the PHY registers and stores the PHY ID and possibly the PHY
 *  revision in the hardware structure.
 **/
static s32 e1000_get_phy_id_82571(struct e1000_hw *hw)
{
	struct e1000_phy_info *phy = &hw->phy;
	s32 ret_val;
	u16 phy_id = 0;

	switch (hw->mac.type) {
	case e1000_82571:
	case e1000_82572:
		/*
		 * The 82571 firmware may still be configuring the PHY.
		 * In this case, we cannot access the PHY until the
		 * configuration is done.  So we explicitly set the
		 * PHY ID.
		 */
		phy->id = IGP01E1000_I_PHY_ID;
		break;
	case e1000_82573:
		return e1000e_get_phy_id(hw);
		break;
	case e1000_82574:
	case e1000_82583:
		ret_val = e1e_rphy(hw, PHY_ID1, &phy_id);
		if (ret_val)
			return ret_val;

		phy->id = (u32)(phy_id << 16);
		udelay(20);
		ret_val = e1e_rphy(hw, PHY_ID2, &phy_id);
		if (ret_val)
			return ret_val;

		phy->id |= (u32)(phy_id);
		phy->revision = (u32)(phy_id & ~PHY_REVISION_MASK);
		break;
	default:
		return -E1000_ERR_PHY;
		break;
	}

	return 0;
}

/**
 *  e1000_get_hw_semaphore_82571 - Acquire hardware semaphore
 *  @hw: pointer to the HW structure
 *
 *  Acquire the HW semaphore to access the PHY or NVM
 **/
static s32 e1000_get_hw_semaphore_82571(struct e1000_hw *hw)
{
	u32 swsm;
	s32 sw_timeout = hw->nvm.word_size + 1;
	s32 fw_timeout = hw->nvm.word_size + 1;
	s32 i = 0;

	/*
	 * If we have timedout 3 times on trying to acquire
	 * the inter-port SMBI semaphore, there is old code
	 * operating on the other port, and it is not
	 * releasing SMBI. Modify the number of times that
	 * we try for the semaphore to interwork with this
	 * older code.
	 */
	if (hw->dev_spec.e82571.smb_counter > 2)
		sw_timeout = 1;

	/* Get the SW semaphore */
	while (i < sw_timeout) {
		swsm = er32(SWSM);
		if (!(swsm & E1000_SWSM_SMBI))
			break;

		udelay(50);
		i++;
	}

	if (i == sw_timeout) {
		e_dbg("Driver can't access device - SMBI bit is set.\n");
		hw->dev_spec.e82571.smb_counter++;
	}
	/* Get the FW semaphore. */
	for (i = 0; i < fw_timeout; i++) {
		swsm = er32(SWSM);
		ew32(SWSM, swsm | E1000_SWSM_SWESMBI);

		/* Semaphore acquired if bit latched */
		if (er32(SWSM) & E1000_SWSM_SWESMBI)
			break;

		udelay(50);
	}

	if (i == fw_timeout) {
		/* Release semaphores */
		e1000_put_hw_semaphore_82571(hw);
		e_dbg("Driver can't access the NVM\n");
		return -E1000_ERR_NVM;
	}

	return 0;
}

/**
 *  e1000_put_hw_semaphore_82571 - Release hardware semaphore
 *  @hw: pointer to the HW structure
 *
 *  Release hardware semaphore used to access the PHY or NVM
 **/
static void e1000_put_hw_semaphore_82571(struct e1000_hw *hw)
{
	u32 swsm;

	swsm = er32(SWSM);
	swsm &= ~(E1000_SWSM_SMBI | E1000_SWSM_SWESMBI);
	ew32(SWSM, swsm);
}
/**
 *  e1000_get_hw_semaphore_82573 - Acquire hardware semaphore
 *  @hw: pointer to the HW structure
 *
 *  Acquire the HW semaphore during reset.
 *
 **/
static s32 e1000_get_hw_semaphore_82573(struct e1000_hw *hw)
{
	u32 extcnf_ctrl;
	s32 ret_val = 0;
	s32 i = 0;

	extcnf_ctrl = er32(EXTCNF_CTRL);
	extcnf_ctrl |= E1000_EXTCNF_CTRL_MDIO_SW_OWNERSHIP;
	do {
		ew32(EXTCNF_CTRL, extcnf_ctrl);
		extcnf_ctrl = er32(EXTCNF_CTRL);

		if (extcnf_ctrl & E1000_EXTCNF_CTRL_MDIO_SW_OWNERSHIP)
			break;

		extcnf_ctrl |= E1000_EXTCNF_CTRL_MDIO_SW_OWNERSHIP;

<<<<<<< HEAD
		msleep(2);
=======
		usleep_range(2000, 4000);
>>>>>>> 02f8c6ae
		i++;
	} while (i < MDIO_OWNERSHIP_TIMEOUT);

	if (i == MDIO_OWNERSHIP_TIMEOUT) {
		/* Release semaphores */
		e1000_put_hw_semaphore_82573(hw);
		e_dbg("Driver can't access the PHY\n");
		ret_val = -E1000_ERR_PHY;
		goto out;
	}

out:
	return ret_val;
}

/**
 *  e1000_put_hw_semaphore_82573 - Release hardware semaphore
 *  @hw: pointer to the HW structure
 *
 *  Release hardware semaphore used during reset.
 *
 **/
static void e1000_put_hw_semaphore_82573(struct e1000_hw *hw)
{
	u32 extcnf_ctrl;

	extcnf_ctrl = er32(EXTCNF_CTRL);
	extcnf_ctrl &= ~E1000_EXTCNF_CTRL_MDIO_SW_OWNERSHIP;
	ew32(EXTCNF_CTRL, extcnf_ctrl);
}

static DEFINE_MUTEX(swflag_mutex);

/**
 *  e1000_get_hw_semaphore_82574 - Acquire hardware semaphore
 *  @hw: pointer to the HW structure
 *
 *  Acquire the HW semaphore to access the PHY or NVM.
 *
 **/
static s32 e1000_get_hw_semaphore_82574(struct e1000_hw *hw)
{
	s32 ret_val;

	mutex_lock(&swflag_mutex);
	ret_val = e1000_get_hw_semaphore_82573(hw);
	if (ret_val)
		mutex_unlock(&swflag_mutex);
	return ret_val;
}

/**
 *  e1000_put_hw_semaphore_82574 - Release hardware semaphore
 *  @hw: pointer to the HW structure
 *
 *  Release hardware semaphore used to access the PHY or NVM
 *
 **/
static void e1000_put_hw_semaphore_82574(struct e1000_hw *hw)
{
	e1000_put_hw_semaphore_82573(hw);
	mutex_unlock(&swflag_mutex);
}

/**
 *  e1000_set_d0_lplu_state_82574 - Set Low Power Linkup D0 state
 *  @hw: pointer to the HW structure
 *  @active: true to enable LPLU, false to disable
 *
 *  Sets the LPLU D0 state according to the active flag.
 *  LPLU will not be activated unless the
 *  device autonegotiation advertisement meets standards of
 *  either 10 or 10/100 or 10/100/1000 at all duplexes.
 *  This is a function pointer entry point only called by
 *  PHY setup routines.
 **/
static s32 e1000_set_d0_lplu_state_82574(struct e1000_hw *hw, bool active)
{
	u16 data = er32(POEMB);

	if (active)
		data |= E1000_PHY_CTRL_D0A_LPLU;
	else
		data &= ~E1000_PHY_CTRL_D0A_LPLU;

	ew32(POEMB, data);
	return 0;
}

/**
 *  e1000_set_d3_lplu_state_82574 - Sets low power link up state for D3
 *  @hw: pointer to the HW structure
 *  @active: boolean used to enable/disable lplu
 *
 *  The low power link up (lplu) state is set to the power management level D3
 *  when active is true, else clear lplu for D3. LPLU
 *  is used during Dx states where the power conservation is most important.
 *  During driver activity, SmartSpeed should be enabled so performance is
 *  maintained.
 **/
static s32 e1000_set_d3_lplu_state_82574(struct e1000_hw *hw, bool active)
{
	u16 data = er32(POEMB);

	if (!active) {
		data &= ~E1000_PHY_CTRL_NOND0A_LPLU;
	} else if ((hw->phy.autoneg_advertised == E1000_ALL_SPEED_DUPLEX) ||
		   (hw->phy.autoneg_advertised == E1000_ALL_NOT_GIG) ||
		   (hw->phy.autoneg_advertised == E1000_ALL_10_SPEED)) {
		data |= E1000_PHY_CTRL_NOND0A_LPLU;
	}

	ew32(POEMB, data);
	return 0;
}

/**
 *  e1000_acquire_nvm_82571 - Request for access to the EEPROM
 *  @hw: pointer to the HW structure
 *
 *  To gain access to the EEPROM, first we must obtain a hardware semaphore.
 *  Then for non-82573 hardware, set the EEPROM access request bit and wait
 *  for EEPROM access grant bit.  If the access grant bit is not set, release
 *  hardware semaphore.
 **/
static s32 e1000_acquire_nvm_82571(struct e1000_hw *hw)
{
	s32 ret_val;

	ret_val = e1000_get_hw_semaphore_82571(hw);
	if (ret_val)
		return ret_val;

	switch (hw->mac.type) {
	case e1000_82573:
		break;
	default:
		ret_val = e1000e_acquire_nvm(hw);
		break;
	}

	if (ret_val)
		e1000_put_hw_semaphore_82571(hw);

	return ret_val;
}

/**
 *  e1000_release_nvm_82571 - Release exclusive access to EEPROM
 *  @hw: pointer to the HW structure
 *
 *  Stop any current commands to the EEPROM and clear the EEPROM request bit.
 **/
static void e1000_release_nvm_82571(struct e1000_hw *hw)
{
	e1000e_release_nvm(hw);
	e1000_put_hw_semaphore_82571(hw);
}

/**
 *  e1000_write_nvm_82571 - Write to EEPROM using appropriate interface
 *  @hw: pointer to the HW structure
 *  @offset: offset within the EEPROM to be written to
 *  @words: number of words to write
 *  @data: 16 bit word(s) to be written to the EEPROM
 *
 *  For non-82573 silicon, write data to EEPROM at offset using SPI interface.
 *
 *  If e1000e_update_nvm_checksum is not called after this function, the
 *  EEPROM will most likely contain an invalid checksum.
 **/
static s32 e1000_write_nvm_82571(struct e1000_hw *hw, u16 offset, u16 words,
				 u16 *data)
{
	s32 ret_val;

	switch (hw->mac.type) {
	case e1000_82573:
	case e1000_82574:
	case e1000_82583:
		ret_val = e1000_write_nvm_eewr_82571(hw, offset, words, data);
		break;
	case e1000_82571:
	case e1000_82572:
		ret_val = e1000e_write_nvm_spi(hw, offset, words, data);
		break;
	default:
		ret_val = -E1000_ERR_NVM;
		break;
	}

	return ret_val;
}

/**
 *  e1000_update_nvm_checksum_82571 - Update EEPROM checksum
 *  @hw: pointer to the HW structure
 *
 *  Updates the EEPROM checksum by reading/adding each word of the EEPROM
 *  up to the checksum.  Then calculates the EEPROM checksum and writes the
 *  value to the EEPROM.
 **/
static s32 e1000_update_nvm_checksum_82571(struct e1000_hw *hw)
{
	u32 eecd;
	s32 ret_val;
	u16 i;

	ret_val = e1000e_update_nvm_checksum_generic(hw);
	if (ret_val)
		return ret_val;

	/*
	 * If our nvm is an EEPROM, then we're done
	 * otherwise, commit the checksum to the flash NVM.
	 */
	if (hw->nvm.type != e1000_nvm_flash_hw)
		return ret_val;

	/* Check for pending operations. */
	for (i = 0; i < E1000_FLASH_UPDATES; i++) {
		usleep_range(1000, 2000);
		if ((er32(EECD) & E1000_EECD_FLUPD) == 0)
			break;
	}

	if (i == E1000_FLASH_UPDATES)
		return -E1000_ERR_NVM;

	/* Reset the firmware if using STM opcode. */
	if ((er32(FLOP) & 0xFF00) == E1000_STM_OPCODE) {
		/*
		 * The enabling of and the actual reset must be done
		 * in two write cycles.
		 */
		ew32(HICR, E1000_HICR_FW_RESET_ENABLE);
		e1e_flush();
		ew32(HICR, E1000_HICR_FW_RESET);
	}

	/* Commit the write to flash */
	eecd = er32(EECD) | E1000_EECD_FLUPD;
	ew32(EECD, eecd);

	for (i = 0; i < E1000_FLASH_UPDATES; i++) {
		usleep_range(1000, 2000);
		if ((er32(EECD) & E1000_EECD_FLUPD) == 0)
			break;
	}

	if (i == E1000_FLASH_UPDATES)
		return -E1000_ERR_NVM;

	return 0;
}

/**
 *  e1000_validate_nvm_checksum_82571 - Validate EEPROM checksum
 *  @hw: pointer to the HW structure
 *
 *  Calculates the EEPROM checksum by reading/adding each word of the EEPROM
 *  and then verifies that the sum of the EEPROM is equal to 0xBABA.
 **/
static s32 e1000_validate_nvm_checksum_82571(struct e1000_hw *hw)
{
	if (hw->nvm.type == e1000_nvm_flash_hw)
		e1000_fix_nvm_checksum_82571(hw);

	return e1000e_validate_nvm_checksum_generic(hw);
}

/**
 *  e1000_write_nvm_eewr_82571 - Write to EEPROM for 82573 silicon
 *  @hw: pointer to the HW structure
 *  @offset: offset within the EEPROM to be written to
 *  @words: number of words to write
 *  @data: 16 bit word(s) to be written to the EEPROM
 *
 *  After checking for invalid values, poll the EEPROM to ensure the previous
 *  command has completed before trying to write the next word.  After write
 *  poll for completion.
 *
 *  If e1000e_update_nvm_checksum is not called after this function, the
 *  EEPROM will most likely contain an invalid checksum.
 **/
static s32 e1000_write_nvm_eewr_82571(struct e1000_hw *hw, u16 offset,
				      u16 words, u16 *data)
{
	struct e1000_nvm_info *nvm = &hw->nvm;
	u32 i, eewr = 0;
	s32 ret_val = 0;

	/*
	 * A check for invalid values:  offset too large, too many words,
	 * and not enough words.
	 */
	if ((offset >= nvm->word_size) || (words > (nvm->word_size - offset)) ||
	    (words == 0)) {
		e_dbg("nvm parameter(s) out of bounds\n");
		return -E1000_ERR_NVM;
	}

	for (i = 0; i < words; i++) {
		eewr = (data[i] << E1000_NVM_RW_REG_DATA) |
		       ((offset+i) << E1000_NVM_RW_ADDR_SHIFT) |
		       E1000_NVM_RW_REG_START;

		ret_val = e1000e_poll_eerd_eewr_done(hw, E1000_NVM_POLL_WRITE);
		if (ret_val)
			break;

		ew32(EEWR, eewr);

		ret_val = e1000e_poll_eerd_eewr_done(hw, E1000_NVM_POLL_WRITE);
		if (ret_val)
			break;
	}

	return ret_val;
}

/**
 *  e1000_get_cfg_done_82571 - Poll for configuration done
 *  @hw: pointer to the HW structure
 *
 *  Reads the management control register for the config done bit to be set.
 **/
static s32 e1000_get_cfg_done_82571(struct e1000_hw *hw)
{
	s32 timeout = PHY_CFG_TIMEOUT;

	while (timeout) {
		if (er32(EEMNGCTL) &
		    E1000_NVM_CFG_DONE_PORT_0)
			break;
		usleep_range(1000, 2000);
		timeout--;
	}
	if (!timeout) {
		e_dbg("MNG configuration cycle has not completed.\n");
		return -E1000_ERR_RESET;
	}

	return 0;
}

/**
 *  e1000_set_d0_lplu_state_82571 - Set Low Power Linkup D0 state
 *  @hw: pointer to the HW structure
 *  @active: true to enable LPLU, false to disable
 *
 *  Sets the LPLU D0 state according to the active flag.  When activating LPLU
 *  this function also disables smart speed and vice versa.  LPLU will not be
 *  activated unless the device autonegotiation advertisement meets standards
 *  of either 10 or 10/100 or 10/100/1000 at all duplexes.  This is a function
 *  pointer entry point only called by PHY setup routines.
 **/
static s32 e1000_set_d0_lplu_state_82571(struct e1000_hw *hw, bool active)
{
	struct e1000_phy_info *phy = &hw->phy;
	s32 ret_val;
	u16 data;

	ret_val = e1e_rphy(hw, IGP02E1000_PHY_POWER_MGMT, &data);
	if (ret_val)
		return ret_val;

	if (active) {
		data |= IGP02E1000_PM_D0_LPLU;
		ret_val = e1e_wphy(hw, IGP02E1000_PHY_POWER_MGMT, data);
		if (ret_val)
			return ret_val;

		/* When LPLU is enabled, we should disable SmartSpeed */
		ret_val = e1e_rphy(hw, IGP01E1000_PHY_PORT_CONFIG, &data);
		data &= ~IGP01E1000_PSCFR_SMART_SPEED;
		ret_val = e1e_wphy(hw, IGP01E1000_PHY_PORT_CONFIG, data);
		if (ret_val)
			return ret_val;
	} else {
		data &= ~IGP02E1000_PM_D0_LPLU;
		ret_val = e1e_wphy(hw, IGP02E1000_PHY_POWER_MGMT, data);
		/*
		 * LPLU and SmartSpeed are mutually exclusive.  LPLU is used
		 * during Dx states where the power conservation is most
		 * important.  During driver activity we should enable
		 * SmartSpeed, so performance is maintained.
		 */
		if (phy->smart_speed == e1000_smart_speed_on) {
			ret_val = e1e_rphy(hw, IGP01E1000_PHY_PORT_CONFIG,
					   &data);
			if (ret_val)
				return ret_val;

			data |= IGP01E1000_PSCFR_SMART_SPEED;
			ret_val = e1e_wphy(hw, IGP01E1000_PHY_PORT_CONFIG,
					   data);
			if (ret_val)
				return ret_val;
		} else if (phy->smart_speed == e1000_smart_speed_off) {
			ret_val = e1e_rphy(hw, IGP01E1000_PHY_PORT_CONFIG,
					   &data);
			if (ret_val)
				return ret_val;

			data &= ~IGP01E1000_PSCFR_SMART_SPEED;
			ret_val = e1e_wphy(hw, IGP01E1000_PHY_PORT_CONFIG,
					   data);
			if (ret_val)
				return ret_val;
		}
	}

	return 0;
}

/**
 *  e1000_reset_hw_82571 - Reset hardware
 *  @hw: pointer to the HW structure
 *
 *  This resets the hardware into a known state.
 **/
static s32 e1000_reset_hw_82571(struct e1000_hw *hw)
{
	u32 ctrl, ctrl_ext;
	s32 ret_val;

	/*
	 * Prevent the PCI-E bus from sticking if there is no TLP connection
	 * on the last TLP read/write transaction when MAC is reset.
	 */
	ret_val = e1000e_disable_pcie_master(hw);
	if (ret_val)
		e_dbg("PCI-E Master disable polling has failed.\n");

	e_dbg("Masking off all interrupts\n");
	ew32(IMC, 0xffffffff);

	ew32(RCTL, 0);
	ew32(TCTL, E1000_TCTL_PSP);
	e1e_flush();

	usleep_range(10000, 20000);

	/*
	 * Must acquire the MDIO ownership before MAC reset.
	 * Ownership defaults to firmware after a reset.
	 */
	switch (hw->mac.type) {
	case e1000_82573:
		ret_val = e1000_get_hw_semaphore_82573(hw);
		break;
	case e1000_82574:
	case e1000_82583:
		ret_val = e1000_get_hw_semaphore_82574(hw);
		break;
	default:
		break;
	}
	if (ret_val)
		e_dbg("Cannot acquire MDIO ownership\n");

	ctrl = er32(CTRL);

	e_dbg("Issuing a global reset to MAC\n");
	ew32(CTRL, ctrl | E1000_CTRL_RST);

	/* Must release MDIO ownership and mutex after MAC reset. */
	switch (hw->mac.type) {
	case e1000_82574:
	case e1000_82583:
		e1000_put_hw_semaphore_82574(hw);
		break;
	default:
		break;
	}

	if (hw->nvm.type == e1000_nvm_flash_hw) {
		udelay(10);
		ctrl_ext = er32(CTRL_EXT);
		ctrl_ext |= E1000_CTRL_EXT_EE_RST;
		ew32(CTRL_EXT, ctrl_ext);
		e1e_flush();
	}

	ret_val = e1000e_get_auto_rd_done(hw);
	if (ret_val)
		/* We don't want to continue accessing MAC registers. */
		return ret_val;

	/*
	 * Phy configuration from NVM just starts after EECD_AUTO_RD is set.
	 * Need to wait for Phy configuration completion before accessing
	 * NVM and Phy.
	 */

	switch (hw->mac.type) {
	case e1000_82573:
	case e1000_82574:
	case e1000_82583:
		msleep(25);
		break;
	default:
		break;
	}

	/* Clear any pending interrupt events. */
	ew32(IMC, 0xffffffff);
	er32(ICR);

	if (hw->mac.type == e1000_82571) {
		/* Install any alternate MAC address into RAR0 */
		ret_val = e1000_check_alt_mac_addr_generic(hw);
		if (ret_val)
			return ret_val;

		e1000e_set_laa_state_82571(hw, true);
	}

	/* Reinitialize the 82571 serdes link state machine */
	if (hw->phy.media_type == e1000_media_type_internal_serdes)
		hw->mac.serdes_link_state = e1000_serdes_link_down;

	return 0;
}

/**
 *  e1000_init_hw_82571 - Initialize hardware
 *  @hw: pointer to the HW structure
 *
 *  This inits the hardware readying it for operation.
 **/
static s32 e1000_init_hw_82571(struct e1000_hw *hw)
{
	struct e1000_mac_info *mac = &hw->mac;
	u32 reg_data;
	s32 ret_val;
	u16 i, rar_count = mac->rar_entry_count;

	e1000_initialize_hw_bits_82571(hw);

	/* Initialize identification LED */
	ret_val = e1000e_id_led_init(hw);
	if (ret_val)
		e_dbg("Error initializing identification LED\n");
		/* This is not fatal and we should not stop init due to this */

	/* Disabling VLAN filtering */
	e_dbg("Initializing the IEEE VLAN\n");
	mac->ops.clear_vfta(hw);

	/* Setup the receive address. */
	/*
	 * If, however, a locally administered address was assigned to the
	 * 82571, we must reserve a RAR for it to work around an issue where
	 * resetting one port will reload the MAC on the other port.
	 */
	if (e1000e_get_laa_state_82571(hw))
		rar_count--;
	e1000e_init_rx_addrs(hw, rar_count);

	/* Zero out the Multicast HASH table */
	e_dbg("Zeroing the MTA\n");
	for (i = 0; i < mac->mta_reg_count; i++)
		E1000_WRITE_REG_ARRAY(hw, E1000_MTA, i, 0);

	/* Setup link and flow control */
	ret_val = e1000_setup_link_82571(hw);

	/* Set the transmit descriptor write-back policy */
	reg_data = er32(TXDCTL(0));
	reg_data = (reg_data & ~E1000_TXDCTL_WTHRESH) |
		   E1000_TXDCTL_FULL_TX_DESC_WB |
		   E1000_TXDCTL_COUNT_DESC;
	ew32(TXDCTL(0), reg_data);

	/* ...for both queues. */
	switch (mac->type) {
	case e1000_82573:
		e1000e_enable_tx_pkt_filtering(hw);
		/* fall through */
	case e1000_82574:
	case e1000_82583:
		reg_data = er32(GCR);
		reg_data |= E1000_GCR_L1_ACT_WITHOUT_L0S_RX;
		ew32(GCR, reg_data);
		break;
	default:
		reg_data = er32(TXDCTL(1));
		reg_data = (reg_data & ~E1000_TXDCTL_WTHRESH) |
			   E1000_TXDCTL_FULL_TX_DESC_WB |
			   E1000_TXDCTL_COUNT_DESC;
		ew32(TXDCTL(1), reg_data);
		break;
	}

	/*
	 * Clear all of the statistics registers (clear on read).  It is
	 * important that we do this after we have tried to establish link
	 * because the symbol error count will increment wildly if there
	 * is no link.
	 */
	e1000_clear_hw_cntrs_82571(hw);

	return ret_val;
}

/**
 *  e1000_initialize_hw_bits_82571 - Initialize hardware-dependent bits
 *  @hw: pointer to the HW structure
 *
 *  Initializes required hardware-dependent bits needed for normal operation.
 **/
static void e1000_initialize_hw_bits_82571(struct e1000_hw *hw)
{
	u32 reg;

	/* Transmit Descriptor Control 0 */
	reg = er32(TXDCTL(0));
	reg |= (1 << 22);
	ew32(TXDCTL(0), reg);

	/* Transmit Descriptor Control 1 */
	reg = er32(TXDCTL(1));
	reg |= (1 << 22);
	ew32(TXDCTL(1), reg);

	/* Transmit Arbitration Control 0 */
	reg = er32(TARC(0));
	reg &= ~(0xF << 27); /* 30:27 */
	switch (hw->mac.type) {
	case e1000_82571:
	case e1000_82572:
		reg |= (1 << 23) | (1 << 24) | (1 << 25) | (1 << 26);
		break;
	default:
		break;
	}
	ew32(TARC(0), reg);

	/* Transmit Arbitration Control 1 */
	reg = er32(TARC(1));
	switch (hw->mac.type) {
	case e1000_82571:
	case e1000_82572:
		reg &= ~((1 << 29) | (1 << 30));
		reg |= (1 << 22) | (1 << 24) | (1 << 25) | (1 << 26);
		if (er32(TCTL) & E1000_TCTL_MULR)
			reg &= ~(1 << 28);
		else
			reg |= (1 << 28);
		ew32(TARC(1), reg);
		break;
	default:
		break;
	}

	/* Device Control */
	switch (hw->mac.type) {
	case e1000_82573:
	case e1000_82574:
	case e1000_82583:
		reg = er32(CTRL);
		reg &= ~(1 << 29);
		ew32(CTRL, reg);
		break;
	default:
		break;
	}

	/* Extended Device Control */
	switch (hw->mac.type) {
	case e1000_82573:
	case e1000_82574:
	case e1000_82583:
		reg = er32(CTRL_EXT);
		reg &= ~(1 << 23);
		reg |= (1 << 22);
		ew32(CTRL_EXT, reg);
		break;
	default:
		break;
	}

	if (hw->mac.type == e1000_82571) {
		reg = er32(PBA_ECC);
		reg |= E1000_PBA_ECC_CORR_EN;
		ew32(PBA_ECC, reg);
	}
	/*
	 * Workaround for hardware errata.
	 * Ensure that DMA Dynamic Clock gating is disabled on 82571 and 82572
	 */

        if ((hw->mac.type == e1000_82571) ||
           (hw->mac.type == e1000_82572)) {
                reg = er32(CTRL_EXT);
                reg &= ~E1000_CTRL_EXT_DMA_DYN_CLK_EN;
                ew32(CTRL_EXT, reg);
        }


	/* PCI-Ex Control Registers */
	switch (hw->mac.type) {
	case e1000_82574:
	case e1000_82583:
		reg = er32(GCR);
		reg |= (1 << 22);
		ew32(GCR, reg);

		/*
		 * Workaround for hardware errata.
		 * apply workaround for hardware errata documented in errata
		 * docs Fixes issue where some error prone or unreliable PCIe
		 * completions are occurring, particularly with ASPM enabled.
<<<<<<< HEAD
		 * Without fix, issue can cause tx timeouts.
=======
		 * Without fix, issue can cause Tx timeouts.
>>>>>>> 02f8c6ae
		 */
		reg = er32(GCR2);
		reg |= 1;
		ew32(GCR2, reg);
		break;
	default:
		break;
	}
}

/**
 *  e1000_clear_vfta_82571 - Clear VLAN filter table
 *  @hw: pointer to the HW structure
 *
 *  Clears the register array which contains the VLAN filter table by
 *  setting all the values to 0.
 **/
static void e1000_clear_vfta_82571(struct e1000_hw *hw)
{
	u32 offset;
	u32 vfta_value = 0;
	u32 vfta_offset = 0;
	u32 vfta_bit_in_reg = 0;

	switch (hw->mac.type) {
	case e1000_82573:
	case e1000_82574:
	case e1000_82583:
		if (hw->mng_cookie.vlan_id != 0) {
			/*
			 * The VFTA is a 4096b bit-field, each identifying
			 * a single VLAN ID.  The following operations
			 * determine which 32b entry (i.e. offset) into the
			 * array we want to set the VLAN ID (i.e. bit) of
			 * the manageability unit.
			 */
			vfta_offset = (hw->mng_cookie.vlan_id >>
				       E1000_VFTA_ENTRY_SHIFT) &
				      E1000_VFTA_ENTRY_MASK;
			vfta_bit_in_reg = 1 << (hw->mng_cookie.vlan_id &
					       E1000_VFTA_ENTRY_BIT_SHIFT_MASK);
		}
		break;
	default:
		break;
	}
	for (offset = 0; offset < E1000_VLAN_FILTER_TBL_SIZE; offset++) {
		/*
		 * If the offset we want to clear is the same offset of the
		 * manageability VLAN ID, then clear all bits except that of
		 * the manageability unit.
		 */
		vfta_value = (offset == vfta_offset) ? vfta_bit_in_reg : 0;
		E1000_WRITE_REG_ARRAY(hw, E1000_VFTA, offset, vfta_value);
		e1e_flush();
	}
}

/**
 *  e1000_check_mng_mode_82574 - Check manageability is enabled
 *  @hw: pointer to the HW structure
 *
 *  Reads the NVM Initialization Control Word 2 and returns true
 *  (>0) if any manageability is enabled, else false (0).
 **/
static bool e1000_check_mng_mode_82574(struct e1000_hw *hw)
{
	u16 data;

	e1000_read_nvm(hw, NVM_INIT_CONTROL2_REG, 1, &data);
	return (data & E1000_NVM_INIT_CTRL2_MNGM) != 0;
}

/**
 *  e1000_led_on_82574 - Turn LED on
 *  @hw: pointer to the HW structure
 *
 *  Turn LED on.
 **/
static s32 e1000_led_on_82574(struct e1000_hw *hw)
{
	u32 ctrl;
	u32 i;

	ctrl = hw->mac.ledctl_mode2;
	if (!(E1000_STATUS_LU & er32(STATUS))) {
		/*
		 * If no link, then turn LED on by setting the invert bit
		 * for each LED that's "on" (0x0E) in ledctl_mode2.
		 */
		for (i = 0; i < 4; i++)
			if (((hw->mac.ledctl_mode2 >> (i * 8)) & 0xFF) ==
			    E1000_LEDCTL_MODE_LED_ON)
				ctrl |= (E1000_LEDCTL_LED0_IVRT << (i * 8));
	}
	ew32(LEDCTL, ctrl);

	return 0;
}

/**
<<<<<<< HEAD
=======
 *  e1000_check_phy_82574 - check 82574 phy hung state
 *  @hw: pointer to the HW structure
 *
 *  Returns whether phy is hung or not
 **/
bool e1000_check_phy_82574(struct e1000_hw *hw)
{
	u16 status_1kbt = 0;
	u16 receive_errors = 0;
	bool phy_hung = false;
	s32 ret_val = 0;

	/*
	 * Read PHY Receive Error counter first, if its is max - all F's then
	 * read the Base1000T status register If both are max then PHY is hung.
	 */
	ret_val = e1e_rphy(hw, E1000_RECEIVE_ERROR_COUNTER, &receive_errors);

	if (ret_val)
		goto out;
	if (receive_errors == E1000_RECEIVE_ERROR_MAX)  {
		ret_val = e1e_rphy(hw, E1000_BASE1000T_STATUS, &status_1kbt);
		if (ret_val)
			goto out;
		if ((status_1kbt & E1000_IDLE_ERROR_COUNT_MASK) ==
		    E1000_IDLE_ERROR_COUNT_MASK)
			phy_hung = true;
	}
out:
	return phy_hung;
}

/**
>>>>>>> 02f8c6ae
 *  e1000_setup_link_82571 - Setup flow control and link settings
 *  @hw: pointer to the HW structure
 *
 *  Determines which flow control settings to use, then configures flow
 *  control.  Calls the appropriate media-specific link configuration
 *  function.  Assuming the adapter has a valid link partner, a valid link
 *  should be established.  Assumes the hardware has previously been reset
 *  and the transmitter and receiver are not enabled.
 **/
static s32 e1000_setup_link_82571(struct e1000_hw *hw)
{
	/*
	 * 82573 does not have a word in the NVM to determine
	 * the default flow control setting, so we explicitly
	 * set it to full.
	 */
	switch (hw->mac.type) {
	case e1000_82573:
	case e1000_82574:
	case e1000_82583:
		if (hw->fc.requested_mode == e1000_fc_default)
			hw->fc.requested_mode = e1000_fc_full;
		break;
	default:
		break;
	}

	return e1000e_setup_link(hw);
}

/**
 *  e1000_setup_copper_link_82571 - Configure copper link settings
 *  @hw: pointer to the HW structure
 *
 *  Configures the link for auto-neg or forced speed and duplex.  Then we check
 *  for link, once link is established calls to configure collision distance
 *  and flow control are called.
 **/
static s32 e1000_setup_copper_link_82571(struct e1000_hw *hw)
{
	u32 ctrl;
	s32 ret_val;

	ctrl = er32(CTRL);
	ctrl |= E1000_CTRL_SLU;
	ctrl &= ~(E1000_CTRL_FRCSPD | E1000_CTRL_FRCDPX);
	ew32(CTRL, ctrl);

	switch (hw->phy.type) {
	case e1000_phy_m88:
	case e1000_phy_bm:
		ret_val = e1000e_copper_link_setup_m88(hw);
		break;
	case e1000_phy_igp_2:
		ret_val = e1000e_copper_link_setup_igp(hw);
		break;
	default:
		return -E1000_ERR_PHY;
		break;
	}

	if (ret_val)
		return ret_val;

	ret_val = e1000e_setup_copper_link(hw);

	return ret_val;
}

/**
 *  e1000_setup_fiber_serdes_link_82571 - Setup link for fiber/serdes
 *  @hw: pointer to the HW structure
 *
 *  Configures collision distance and flow control for fiber and serdes links.
 *  Upon successful setup, poll for link.
 **/
static s32 e1000_setup_fiber_serdes_link_82571(struct e1000_hw *hw)
{
	switch (hw->mac.type) {
	case e1000_82571:
	case e1000_82572:
		/*
		 * If SerDes loopback mode is entered, there is no form
		 * of reset to take the adapter out of that mode.  So we
		 * have to explicitly take the adapter out of loopback
		 * mode.  This prevents drivers from twiddling their thumbs
		 * if another tool failed to take it out of loopback mode.
		 */
		ew32(SCTL, E1000_SCTL_DISABLE_SERDES_LOOPBACK);
		break;
	default:
		break;
	}

	return e1000e_setup_fiber_serdes_link(hw);
}

/**
 *  e1000_check_for_serdes_link_82571 - Check for link (Serdes)
 *  @hw: pointer to the HW structure
 *
 *  Reports the link state as up or down.
 *
 *  If autonegotiation is supported by the link partner, the link state is
 *  determined by the result of autonegotiation. This is the most likely case.
 *  If autonegotiation is not supported by the link partner, and the link
 *  has a valid signal, force the link up.
 *
 *  The link state is represented internally here by 4 states:
 *
 *  1) down
 *  2) autoneg_progress
 *  3) autoneg_complete (the link successfully autonegotiated)
 *  4) forced_up (the link has been forced up, it did not autonegotiate)
 *
 **/
static s32 e1000_check_for_serdes_link_82571(struct e1000_hw *hw)
{
	struct e1000_mac_info *mac = &hw->mac;
	u32 rxcw;
	u32 ctrl;
	u32 status;
	u32 txcw;
	u32 i;
	s32 ret_val = 0;

	ctrl = er32(CTRL);
	status = er32(STATUS);
	rxcw = er32(RXCW);

	if ((rxcw & E1000_RXCW_SYNCH) && !(rxcw & E1000_RXCW_IV)) {

		/* Receiver is synchronized with no invalid bits.  */
		switch (mac->serdes_link_state) {
		case e1000_serdes_link_autoneg_complete:
			if (!(status & E1000_STATUS_LU)) {
				/*
				 * We have lost link, retry autoneg before
				 * reporting link failure
				 */
				mac->serdes_link_state =
				    e1000_serdes_link_autoneg_progress;
				mac->serdes_has_link = false;
				e_dbg("AN_UP     -> AN_PROG\n");
			} else {
				mac->serdes_has_link = true;
			}
			break;

		case e1000_serdes_link_forced_up:
			/*
			 * If we are receiving /C/ ordered sets, re-enable
			 * auto-negotiation in the TXCW register and disable
			 * forced link in the Device Control register in an
			 * attempt to auto-negotiate with our link partner.
			 * If the partner code word is null, stop forcing
			 * and restart auto negotiation.
			 */
			if ((rxcw & E1000_RXCW_C) || !(rxcw & E1000_RXCW_CW))  {
				/* Enable autoneg, and unforce link up */
				ew32(TXCW, mac->txcw);
				ew32(CTRL, (ctrl & ~E1000_CTRL_SLU));
				mac->serdes_link_state =
				    e1000_serdes_link_autoneg_progress;
				mac->serdes_has_link = false;
				e_dbg("FORCED_UP -> AN_PROG\n");
			} else {
				mac->serdes_has_link = true;
			}
			break;

		case e1000_serdes_link_autoneg_progress:
			if (rxcw & E1000_RXCW_C) {
				/*
				 * We received /C/ ordered sets, meaning the
				 * link partner has autonegotiated, and we can
				 * trust the Link Up (LU) status bit.
				 */
				if (status & E1000_STATUS_LU) {
					mac->serdes_link_state =
					    e1000_serdes_link_autoneg_complete;
					e_dbg("AN_PROG   -> AN_UP\n");
					mac->serdes_has_link = true;
				} else {
					/* Autoneg completed, but failed. */
					mac->serdes_link_state =
					    e1000_serdes_link_down;
					e_dbg("AN_PROG   -> DOWN\n");
				}
			} else {
				/*
				 * The link partner did not autoneg.
				 * Force link up and full duplex, and change
				 * state to forced.
				 */
				ew32(TXCW, (mac->txcw & ~E1000_TXCW_ANE));
				ctrl |= (E1000_CTRL_SLU | E1000_CTRL_FD);
				ew32(CTRL, ctrl);

				/* Configure Flow Control after link up. */
				ret_val = e1000e_config_fc_after_link_up(hw);
				if (ret_val) {
					e_dbg("Error config flow control\n");
					break;
				}
				mac->serdes_link_state =
				    e1000_serdes_link_forced_up;
				mac->serdes_has_link = true;
				e_dbg("AN_PROG   -> FORCED_UP\n");
			}
			break;

		case e1000_serdes_link_down:
		default:
			/*
			 * The link was down but the receiver has now gained
			 * valid sync, so lets see if we can bring the link
			 * up.
			 */
			ew32(TXCW, mac->txcw);
			ew32(CTRL, (ctrl & ~E1000_CTRL_SLU));
			mac->serdes_link_state =
			    e1000_serdes_link_autoneg_progress;
			mac->serdes_has_link = false;
			e_dbg("DOWN      -> AN_PROG\n");
			break;
		}
	} else {
		if (!(rxcw & E1000_RXCW_SYNCH)) {
			mac->serdes_has_link = false;
			mac->serdes_link_state = e1000_serdes_link_down;
			e_dbg("ANYSTATE  -> DOWN\n");
		} else {
			/*
			 * Check several times, if Sync and Config
			 * both are consistently 1 then simply ignore
			 * the Invalid bit and restart Autoneg
			 */
			for (i = 0; i < AN_RETRY_COUNT; i++) {
				udelay(10);
				rxcw = er32(RXCW);
				if ((rxcw & E1000_RXCW_IV) &&
				    !((rxcw & E1000_RXCW_SYNCH) &&
				      (rxcw & E1000_RXCW_C))) {
					mac->serdes_has_link = false;
					mac->serdes_link_state =
					    e1000_serdes_link_down;
					e_dbg("ANYSTATE  -> DOWN\n");
					break;
				}
			}

			if (i == AN_RETRY_COUNT) {
				txcw = er32(TXCW);
				txcw |= E1000_TXCW_ANE;
				ew32(TXCW, txcw);
				mac->serdes_link_state =
				    e1000_serdes_link_autoneg_progress;
				mac->serdes_has_link = false;
				e_dbg("ANYSTATE  -> AN_PROG\n");
			}
		}
	}

	return ret_val;
}

/**
 *  e1000_valid_led_default_82571 - Verify a valid default LED config
 *  @hw: pointer to the HW structure
 *  @data: pointer to the NVM (EEPROM)
 *
 *  Read the EEPROM for the current default LED configuration.  If the
 *  LED configuration is not valid, set to a valid LED configuration.
 **/
static s32 e1000_valid_led_default_82571(struct e1000_hw *hw, u16 *data)
{
	s32 ret_val;

	ret_val = e1000_read_nvm(hw, NVM_ID_LED_SETTINGS, 1, data);
	if (ret_val) {
		e_dbg("NVM Read Error\n");
		return ret_val;
	}

	switch (hw->mac.type) {
	case e1000_82573:
	case e1000_82574:
	case e1000_82583:
		if (*data == ID_LED_RESERVED_F746)
			*data = ID_LED_DEFAULT_82573;
		break;
	default:
		if (*data == ID_LED_RESERVED_0000 ||
		    *data == ID_LED_RESERVED_FFFF)
			*data = ID_LED_DEFAULT;
		break;
	}

	return 0;
}

/**
 *  e1000e_get_laa_state_82571 - Get locally administered address state
 *  @hw: pointer to the HW structure
 *
 *  Retrieve and return the current locally administered address state.
 **/
bool e1000e_get_laa_state_82571(struct e1000_hw *hw)
{
	if (hw->mac.type != e1000_82571)
		return false;

	return hw->dev_spec.e82571.laa_is_present;
}

/**
 *  e1000e_set_laa_state_82571 - Set locally administered address state
 *  @hw: pointer to the HW structure
 *  @state: enable/disable locally administered address
 *
 *  Enable/Disable the current locally administered address state.
 **/
void e1000e_set_laa_state_82571(struct e1000_hw *hw, bool state)
{
	if (hw->mac.type != e1000_82571)
		return;

	hw->dev_spec.e82571.laa_is_present = state;

	/* If workaround is activated... */
	if (state)
		/*
		 * Hold a copy of the LAA in RAR[14] This is done so that
		 * between the time RAR[0] gets clobbered and the time it
		 * gets fixed, the actual LAA is in one of the RARs and no
		 * incoming packets directed to this port are dropped.
		 * Eventually the LAA will be in RAR[0] and RAR[14].
		 */
		e1000e_rar_set(hw, hw->mac.addr, hw->mac.rar_entry_count - 1);
}

/**
 *  e1000_fix_nvm_checksum_82571 - Fix EEPROM checksum
 *  @hw: pointer to the HW structure
 *
 *  Verifies that the EEPROM has completed the update.  After updating the
 *  EEPROM, we need to check bit 15 in work 0x23 for the checksum fix.  If
 *  the checksum fix is not implemented, we need to set the bit and update
 *  the checksum.  Otherwise, if bit 15 is set and the checksum is incorrect,
 *  we need to return bad checksum.
 **/
static s32 e1000_fix_nvm_checksum_82571(struct e1000_hw *hw)
{
	struct e1000_nvm_info *nvm = &hw->nvm;
	s32 ret_val;
	u16 data;

	if (nvm->type != e1000_nvm_flash_hw)
		return 0;

	/*
	 * Check bit 4 of word 10h.  If it is 0, firmware is done updating
	 * 10h-12h.  Checksum may need to be fixed.
	 */
	ret_val = e1000_read_nvm(hw, 0x10, 1, &data);
	if (ret_val)
		return ret_val;

	if (!(data & 0x10)) {
		/*
		 * Read 0x23 and check bit 15.  This bit is a 1
		 * when the checksum has already been fixed.  If
		 * the checksum is still wrong and this bit is a
		 * 1, we need to return bad checksum.  Otherwise,
		 * we need to set this bit to a 1 and update the
		 * checksum.
		 */
		ret_val = e1000_read_nvm(hw, 0x23, 1, &data);
		if (ret_val)
			return ret_val;

		if (!(data & 0x8000)) {
			data |= 0x8000;
			ret_val = e1000_write_nvm(hw, 0x23, 1, &data);
			if (ret_val)
				return ret_val;
			ret_val = e1000e_update_nvm_checksum(hw);
		}
	}

	return 0;
}

/**
 *  e1000_read_mac_addr_82571 - Read device MAC address
 *  @hw: pointer to the HW structure
 **/
static s32 e1000_read_mac_addr_82571(struct e1000_hw *hw)
{
	s32 ret_val = 0;

	if (hw->mac.type == e1000_82571) {
		/*
		 * If there's an alternate MAC address place it in RAR0
		 * so that it will override the Si installed default perm
		 * address.
		 */
		ret_val = e1000_check_alt_mac_addr_generic(hw);
		if (ret_val)
			goto out;
	}

	ret_val = e1000_read_mac_addr_generic(hw);

out:
	return ret_val;
}

/**
 * e1000_power_down_phy_copper_82571 - Remove link during PHY power down
 * @hw: pointer to the HW structure
 *
 * In the case of a PHY power down to save power, or to turn off link during a
 * driver unload, or wake on lan is not enabled, remove the link.
 **/
static void e1000_power_down_phy_copper_82571(struct e1000_hw *hw)
{
	struct e1000_phy_info *phy = &hw->phy;
	struct e1000_mac_info *mac = &hw->mac;

	if (!(phy->ops.check_reset_block))
		return;

	/* If the management interface is not enabled, then power down */
	if (!(mac->ops.check_mng_mode(hw) || phy->ops.check_reset_block(hw)))
		e1000_power_down_phy_copper(hw);
}

/**
 *  e1000_clear_hw_cntrs_82571 - Clear device specific hardware counters
 *  @hw: pointer to the HW structure
 *
 *  Clears the hardware counters by reading the counter registers.
 **/
static void e1000_clear_hw_cntrs_82571(struct e1000_hw *hw)
{
	e1000e_clear_hw_cntrs_base(hw);

	er32(PRC64);
	er32(PRC127);
	er32(PRC255);
	er32(PRC511);
	er32(PRC1023);
	er32(PRC1522);
	er32(PTC64);
	er32(PTC127);
	er32(PTC255);
	er32(PTC511);
	er32(PTC1023);
	er32(PTC1522);

	er32(ALGNERRC);
	er32(RXERRC);
	er32(TNCRS);
	er32(CEXTERR);
	er32(TSCTC);
	er32(TSCTFC);

	er32(MGTPRC);
	er32(MGTPDC);
	er32(MGTPTC);

	er32(IAC);
	er32(ICRXOC);

	er32(ICRXPTC);
	er32(ICRXATC);
	er32(ICTXPTC);
	er32(ICTXATC);
	er32(ICTXQEC);
	er32(ICTXQMTC);
	er32(ICRXDMTC);
}

static struct e1000_mac_operations e82571_mac_ops = {
	/* .check_mng_mode: mac type dependent */
	/* .check_for_link: media type dependent */
	.id_led_init		= e1000e_id_led_init,
	.cleanup_led		= e1000e_cleanup_led_generic,
	.clear_hw_cntrs		= e1000_clear_hw_cntrs_82571,
	.get_bus_info		= e1000e_get_bus_info_pcie,
	.set_lan_id		= e1000_set_lan_id_multi_port_pcie,
	/* .get_link_up_info: media type dependent */
	/* .led_on: mac type dependent */
	.led_off		= e1000e_led_off_generic,
	.update_mc_addr_list	= e1000e_update_mc_addr_list_generic,
	.write_vfta		= e1000_write_vfta_generic,
	.clear_vfta		= e1000_clear_vfta_82571,
	.reset_hw		= e1000_reset_hw_82571,
	.init_hw		= e1000_init_hw_82571,
	.setup_link		= e1000_setup_link_82571,
	/* .setup_physical_interface: media type dependent */
	.setup_led		= e1000e_setup_led_generic,
	.read_mac_addr		= e1000_read_mac_addr_82571,
};

static struct e1000_phy_operations e82_phy_ops_igp = {
	.acquire		= e1000_get_hw_semaphore_82571,
	.check_polarity		= e1000_check_polarity_igp,
	.check_reset_block	= e1000e_check_reset_block_generic,
	.commit			= NULL,
	.force_speed_duplex	= e1000e_phy_force_speed_duplex_igp,
	.get_cfg_done		= e1000_get_cfg_done_82571,
	.get_cable_length	= e1000e_get_cable_length_igp_2,
	.get_info		= e1000e_get_phy_info_igp,
	.read_reg		= e1000e_read_phy_reg_igp,
	.release		= e1000_put_hw_semaphore_82571,
	.reset			= e1000e_phy_hw_reset_generic,
	.set_d0_lplu_state	= e1000_set_d0_lplu_state_82571,
	.set_d3_lplu_state	= e1000e_set_d3_lplu_state,
	.write_reg		= e1000e_write_phy_reg_igp,
	.cfg_on_link_up      	= NULL,
};

static struct e1000_phy_operations e82_phy_ops_m88 = {
	.acquire		= e1000_get_hw_semaphore_82571,
	.check_polarity		= e1000_check_polarity_m88,
	.check_reset_block	= e1000e_check_reset_block_generic,
	.commit			= e1000e_phy_sw_reset,
	.force_speed_duplex	= e1000e_phy_force_speed_duplex_m88,
	.get_cfg_done		= e1000e_get_cfg_done,
	.get_cable_length	= e1000e_get_cable_length_m88,
	.get_info		= e1000e_get_phy_info_m88,
	.read_reg		= e1000e_read_phy_reg_m88,
	.release		= e1000_put_hw_semaphore_82571,
	.reset			= e1000e_phy_hw_reset_generic,
	.set_d0_lplu_state	= e1000_set_d0_lplu_state_82571,
	.set_d3_lplu_state	= e1000e_set_d3_lplu_state,
	.write_reg		= e1000e_write_phy_reg_m88,
	.cfg_on_link_up      	= NULL,
};

static struct e1000_phy_operations e82_phy_ops_bm = {
	.acquire		= e1000_get_hw_semaphore_82571,
	.check_polarity		= e1000_check_polarity_m88,
	.check_reset_block	= e1000e_check_reset_block_generic,
	.commit			= e1000e_phy_sw_reset,
	.force_speed_duplex	= e1000e_phy_force_speed_duplex_m88,
	.get_cfg_done		= e1000e_get_cfg_done,
	.get_cable_length	= e1000e_get_cable_length_m88,
	.get_info		= e1000e_get_phy_info_m88,
	.read_reg		= e1000e_read_phy_reg_bm2,
	.release		= e1000_put_hw_semaphore_82571,
	.reset			= e1000e_phy_hw_reset_generic,
	.set_d0_lplu_state	= e1000_set_d0_lplu_state_82571,
	.set_d3_lplu_state	= e1000e_set_d3_lplu_state,
	.write_reg		= e1000e_write_phy_reg_bm2,
	.cfg_on_link_up      	= NULL,
};

static struct e1000_nvm_operations e82571_nvm_ops = {
	.acquire		= e1000_acquire_nvm_82571,
	.read			= e1000e_read_nvm_eerd,
	.release		= e1000_release_nvm_82571,
	.update			= e1000_update_nvm_checksum_82571,
	.valid_led_default	= e1000_valid_led_default_82571,
	.validate		= e1000_validate_nvm_checksum_82571,
	.write			= e1000_write_nvm_82571,
};

struct e1000_info e1000_82571_info = {
	.mac			= e1000_82571,
	.flags			= FLAG_HAS_HW_VLAN_FILTER
				  | FLAG_HAS_JUMBO_FRAMES
				  | FLAG_HAS_WOL
				  | FLAG_APME_IN_CTRL3
				  | FLAG_RX_CSUM_ENABLED
				  | FLAG_HAS_CTRLEXT_ON_LOAD
				  | FLAG_HAS_SMART_POWER_DOWN
				  | FLAG_RESET_OVERWRITES_LAA /* errata */
				  | FLAG_TARC_SPEED_MODE_BIT /* errata */
				  | FLAG_APME_CHECK_PORT_B,
	.flags2			= FLAG2_DISABLE_ASPM_L1 /* errata 13 */
				  | FLAG2_DMA_BURST,
	.pba			= 38,
	.max_hw_frame_size	= DEFAULT_JUMBO,
	.get_variants		= e1000_get_variants_82571,
	.mac_ops		= &e82571_mac_ops,
	.phy_ops		= &e82_phy_ops_igp,
	.nvm_ops		= &e82571_nvm_ops,
};

struct e1000_info e1000_82572_info = {
	.mac			= e1000_82572,
	.flags			= FLAG_HAS_HW_VLAN_FILTER
				  | FLAG_HAS_JUMBO_FRAMES
				  | FLAG_HAS_WOL
				  | FLAG_APME_IN_CTRL3
				  | FLAG_RX_CSUM_ENABLED
				  | FLAG_HAS_CTRLEXT_ON_LOAD
				  | FLAG_TARC_SPEED_MODE_BIT, /* errata */
	.flags2			= FLAG2_DISABLE_ASPM_L1 /* errata 13 */
				  | FLAG2_DMA_BURST,
	.pba			= 38,
	.max_hw_frame_size	= DEFAULT_JUMBO,
	.get_variants		= e1000_get_variants_82571,
	.mac_ops		= &e82571_mac_ops,
	.phy_ops		= &e82_phy_ops_igp,
	.nvm_ops		= &e82571_nvm_ops,
};

struct e1000_info e1000_82573_info = {
	.mac			= e1000_82573,
	.flags			= FLAG_HAS_HW_VLAN_FILTER
				  | FLAG_HAS_WOL
				  | FLAG_APME_IN_CTRL3
				  | FLAG_RX_CSUM_ENABLED
				  | FLAG_HAS_SMART_POWER_DOWN
				  | FLAG_HAS_AMT
				  | FLAG_HAS_SWSM_ON_LOAD,
<<<<<<< HEAD
	.flags2			= FLAG2_DISABLE_ASPM_L1,
=======
	.flags2			= FLAG2_DISABLE_ASPM_L1
				  | FLAG2_DISABLE_ASPM_L0S,
>>>>>>> 02f8c6ae
	.pba			= 20,
	.max_hw_frame_size	= ETH_FRAME_LEN + ETH_FCS_LEN,
	.get_variants		= e1000_get_variants_82571,
	.mac_ops		= &e82571_mac_ops,
	.phy_ops		= &e82_phy_ops_m88,
	.nvm_ops		= &e82571_nvm_ops,
};

struct e1000_info e1000_82574_info = {
	.mac			= e1000_82574,
	.flags			= FLAG_HAS_HW_VLAN_FILTER
				  | FLAG_HAS_MSIX
				  | FLAG_HAS_JUMBO_FRAMES
				  | FLAG_HAS_WOL
				  | FLAG_APME_IN_CTRL3
				  | FLAG_RX_CSUM_ENABLED
				  | FLAG_HAS_SMART_POWER_DOWN
				  | FLAG_HAS_AMT
				  | FLAG_HAS_CTRLEXT_ON_LOAD,
<<<<<<< HEAD
	.pba			= 36,
=======
	.flags2			  = FLAG2_CHECK_PHY_HANG
				  | FLAG2_DISABLE_ASPM_L0S,
	.pba			= 32,
>>>>>>> 02f8c6ae
	.max_hw_frame_size	= DEFAULT_JUMBO,
	.get_variants		= e1000_get_variants_82571,
	.mac_ops		= &e82571_mac_ops,
	.phy_ops		= &e82_phy_ops_bm,
	.nvm_ops		= &e82571_nvm_ops,
};

struct e1000_info e1000_82583_info = {
	.mac			= e1000_82583,
	.flags			= FLAG_HAS_HW_VLAN_FILTER
				  | FLAG_HAS_WOL
				  | FLAG_APME_IN_CTRL3
				  | FLAG_RX_CSUM_ENABLED
				  | FLAG_HAS_SMART_POWER_DOWN
				  | FLAG_HAS_AMT
				  | FLAG_HAS_CTRLEXT_ON_LOAD,
<<<<<<< HEAD
	.pba			= 36,
=======
	.flags2			= FLAG2_DISABLE_ASPM_L0S,
	.pba			= 32,
>>>>>>> 02f8c6ae
	.max_hw_frame_size	= ETH_FRAME_LEN + ETH_FCS_LEN,
	.get_variants		= e1000_get_variants_82571,
	.mac_ops		= &e82571_mac_ops,
	.phy_ops		= &e82_phy_ops_bm,
	.nvm_ops		= &e82571_nvm_ops,
};
<|MERGE_RESOLUTION|>--- conflicted
+++ resolved
@@ -52,16 +52,12 @@
 			      (ID_LED_DEF1_DEF2))
 
 #define E1000_GCR_L1_ACT_WITHOUT_L0S_RX 0x08000000
-<<<<<<< HEAD
-#define AN_RETRY_COUNT		5 /* Autoneg Retry Count value */
-=======
 #define AN_RETRY_COUNT          5 /* Autoneg Retry Count value */
 #define E1000_BASE1000T_STATUS          10
 #define E1000_IDLE_ERROR_COUNT_MASK     0xFF
 #define E1000_RECEIVE_ERROR_COUNTER     21
 #define E1000_RECEIVE_ERROR_MAX         0xFFFF
 
->>>>>>> 02f8c6ae
 #define E1000_NVM_INIT_CTRL2_MNGM 0x6000 /* Manageability Operation Mode mask */
 
 static s32 e1000_get_phy_id_82571(struct e1000_hw *hw);
@@ -304,10 +300,7 @@
 		func->set_lan_id = e1000_set_lan_id_single_port;
 		func->check_mng_mode = e1000e_check_mng_mode_generic;
 		func->led_on = e1000e_led_on_generic;
-<<<<<<< HEAD
-=======
 		func->blink_led = e1000e_blink_led_generic;
->>>>>>> 02f8c6ae
 
 		/* FWSM register */
 		mac->has_fwsm = true;
@@ -328,10 +321,7 @@
 	default:
 		func->check_mng_mode = e1000e_check_mng_mode_generic;
 		func->led_on = e1000e_led_on_generic;
-<<<<<<< HEAD
-=======
 		func->blink_led = e1000e_blink_led_generic;
->>>>>>> 02f8c6ae
 
 		/* FWSM register */
 		mac->has_fwsm = true;
@@ -443,12 +433,6 @@
 	case e1000_82573:
 	case e1000_82574:
 	case e1000_82583:
-<<<<<<< HEAD
-		/* Disable ASPM L0s due to hardware errata */
-		e1000e_disable_aspm(adapter->pdev, PCIE_LINK_STATE_L0S);
-
-=======
->>>>>>> 02f8c6ae
 		if (pdev->device == E1000_DEV_ID_82573L) {
 			adapter->flags |= FLAG_HAS_JUMBO_FRAMES;
 			adapter->max_hw_frame_size = DEFAULT_JUMBO;
@@ -609,11 +593,7 @@
 
 		extcnf_ctrl |= E1000_EXTCNF_CTRL_MDIO_SW_OWNERSHIP;
 
-<<<<<<< HEAD
-		msleep(2);
-=======
 		usleep_range(2000, 4000);
->>>>>>> 02f8c6ae
 		i++;
 	} while (i < MDIO_OWNERSHIP_TIMEOUT);
 
@@ -1329,11 +1309,7 @@
 		 * apply workaround for hardware errata documented in errata
 		 * docs Fixes issue where some error prone or unreliable PCIe
 		 * completions are occurring, particularly with ASPM enabled.
-<<<<<<< HEAD
-		 * Without fix, issue can cause tx timeouts.
-=======
 		 * Without fix, issue can cause Tx timeouts.
->>>>>>> 02f8c6ae
 		 */
 		reg = er32(GCR2);
 		reg |= 1;
@@ -1435,8 +1411,6 @@
 }
 
 /**
-<<<<<<< HEAD
-=======
  *  e1000_check_phy_82574 - check 82574 phy hung state
  *  @hw: pointer to the HW structure
  *
@@ -1470,7 +1444,6 @@
 }
 
 /**
->>>>>>> 02f8c6ae
  *  e1000_setup_link_82571 - Setup flow control and link settings
  *  @hw: pointer to the HW structure
  *
@@ -2092,12 +2065,8 @@
 				  | FLAG_HAS_SMART_POWER_DOWN
 				  | FLAG_HAS_AMT
 				  | FLAG_HAS_SWSM_ON_LOAD,
-<<<<<<< HEAD
-	.flags2			= FLAG2_DISABLE_ASPM_L1,
-=======
 	.flags2			= FLAG2_DISABLE_ASPM_L1
 				  | FLAG2_DISABLE_ASPM_L0S,
->>>>>>> 02f8c6ae
 	.pba			= 20,
 	.max_hw_frame_size	= ETH_FRAME_LEN + ETH_FCS_LEN,
 	.get_variants		= e1000_get_variants_82571,
@@ -2117,13 +2086,9 @@
 				  | FLAG_HAS_SMART_POWER_DOWN
 				  | FLAG_HAS_AMT
 				  | FLAG_HAS_CTRLEXT_ON_LOAD,
-<<<<<<< HEAD
-	.pba			= 36,
-=======
 	.flags2			  = FLAG2_CHECK_PHY_HANG
 				  | FLAG2_DISABLE_ASPM_L0S,
 	.pba			= 32,
->>>>>>> 02f8c6ae
 	.max_hw_frame_size	= DEFAULT_JUMBO,
 	.get_variants		= e1000_get_variants_82571,
 	.mac_ops		= &e82571_mac_ops,
@@ -2140,12 +2105,8 @@
 				  | FLAG_HAS_SMART_POWER_DOWN
 				  | FLAG_HAS_AMT
 				  | FLAG_HAS_CTRLEXT_ON_LOAD,
-<<<<<<< HEAD
-	.pba			= 36,
-=======
 	.flags2			= FLAG2_DISABLE_ASPM_L0S,
 	.pba			= 32,
->>>>>>> 02f8c6ae
 	.max_hw_frame_size	= ETH_FRAME_LEN + ETH_FCS_LEN,
 	.get_variants		= e1000_get_variants_82571,
 	.mac_ops		= &e82571_mac_ops,
