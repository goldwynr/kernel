--- conflicted
+++ resolved
@@ -2796,12 +2796,8 @@
 
 	for_all_evt_queues(adapter, eqo, i) {
 		napi_enable(&eqo->napi);
-<<<<<<< HEAD
 		be_enable_busy_poll(eqo);
-		be_eq_notify(adapter, eqo->q.id, true, false, 0);
-=======
 		be_eq_notify(adapter, eqo->q.id, true, true, 0);
->>>>>>> d83a3234
 	}
 	adapter->flags |= BE_FLAGS_NAPI_ENABLED;
 
