--- conflicted
+++ resolved
@@ -2438,14 +2438,7 @@
 			if (ib_ports &&
 			    (num_vfs_argc > 1 || probe_vfs_argc > 1)) {
 				mlx4_err(dev,
-<<<<<<< HEAD
-					 "Invalid syntax of num_vfs/probe_vfs "
-					 "with IB port. Single port VFs syntax"
-					 " is only supported when all ports "
-					 "are configured as ethernet\n");
-=======
 					 "Invalid syntax of num_vfs/probe_vfs with IB port - single port VFs syntax is only supported when all ports are configured as ethernet\n");
->>>>>>> 1ebcafff
 				err = -EINVAL;
 				goto err_master_mfunc;
 			}
