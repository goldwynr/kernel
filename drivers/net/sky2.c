--- conflicted
+++ resolved
@@ -1385,7 +1385,7 @@
 		skb_reserve(skb, NET_IP_ALIGN);
 
 	for (i = 0; i < sky2->rx_nfrags; i++) {
-		struct page *page = netdev_alloc_page(sky2->netdev);
+		struct page *page = alloc_page(GFP_ATOMIC);
 
 		if (!page)
 			goto free_partial;
@@ -1920,13 +1920,6 @@
 
 	sky2->tx_cons = idx;
 	smp_mb();
-<<<<<<< HEAD
-
-	/* Wake unless it's detached, and called e.g. from sky2_down() */
-	if (tx_avail(sky2) > MAX_SKB_TX_LE + 4 && netif_device_present(dev))
-		netif_wake_queue(dev);
-=======
->>>>>>> 02f8c6ae
 }
 
 static void sky2_tx_reset(struct sky2_hw *hw, unsigned port)
@@ -2349,8 +2342,8 @@
 }
 
 /* Adjust length of skb with fragments to match received data */
-static void skb_put_frags(struct sky2_port *sky2, struct sk_buff *skb,
-			  unsigned int hdr_space, unsigned int length)
+static void skb_put_frags(struct sk_buff *skb, unsigned int hdr_space,
+			  unsigned int length)
 {
 	int i, num_frags;
 	unsigned int size;
@@ -2367,11 +2360,15 @@
 
 		if (length == 0) {
 			/* don't need this page */
-			netdev_free_page(sky2->netdev, frag->page);
+			__free_page(frag->page);
 			--skb_shinfo(skb)->nr_frags;
 		} else {
 			size = min(length, (unsigned) PAGE_SIZE);
-			skb_add_rx_frag(skb, i, frag->page, 0, size);
+
+			frag->size = size;
+			skb->data_len += size;
+			skb->truesize += size;
+			skb->len += size;
 			length -= size;
 		}
 	}
@@ -2399,7 +2396,7 @@
 	*re = nre;
 
 	if (skb_shinfo(skb)->nr_frags)
-		skb_put_frags(sky2, skb, hdr_space, length);
+		skb_put_frags(skb, hdr_space, length);
 	else
 		skb_put(skb, length);
 	return skb;
@@ -3175,49 +3172,6 @@
 		reg = sky2_pci_read16(hw, PSM_CONFIG_REG3);
 		if (reg & PCI_EXP_LNKCTL_ASPMC) {
 			cap = pci_find_capability(pdev, PCI_CAP_ID_EXP);
-			/* restore the PCIe Link Control register */
-			sky2_pci_write16(hw, cap + PCI_EXP_LNKCTL, reg);
-		}
-		sky2_write8(hw, B2_TST_CTRL1, TST_CFG_WRITE_OFF);
-
-		/* re-enable PEX PM in PEX PHY debug reg. 8 (clear bit 12) */
-		sky2_write32(hw, Y2_PEX_PHY_DATA, PEX_DB_ACCESS | (0x08UL << 16));
-	}
-
-	if (hw->chip_id == CHIP_ID_YUKON_OPT) {
-		u16 reg;
-		u32 msk;
-
-		if (hw->chip_rev == 0) {
-			/* disable PCI-E PHY power down (set PHY reg 0x80, bit 7 */
-			sky2_write32(hw, Y2_PEX_PHY_DATA, (0x80UL << 16) | (1 << 7));
-
-			/* set PHY Link Detect Timer to 1.1 second (11x 100ms) */
-			reg = 10;
-		} else {
-			/* set PHY Link Detect Timer to 0.4 second (4x 100ms) */
-			reg = 3;
-		}
-
-		reg <<= PSM_CONFIG_REG4_TIMER_PHY_LINK_DETECT_BASE;
-
-		/* reset PHY Link Detect */
-		sky2_write8(hw, B2_TST_CTRL1, TST_CFG_WRITE_ON);
-		sky2_pci_write16(hw, PSM_CONFIG_REG4,
-				 reg | PSM_CONFIG_REG4_RST_PHY_LINK_DETECT);
-		sky2_pci_write16(hw, PSM_CONFIG_REG4, reg);
-
-
-		/* enable PHY Quick Link */
-		msk = sky2_read32(hw, B0_IMSK);
-		msk |= Y2_IS_PHY_QLNK;
-		sky2_write32(hw, B0_IMSK, msk);
-
-		/* check if PSMv2 was running before */
-		reg = sky2_pci_read16(hw, PSM_CONFIG_REG3);
-#define  PCI_EXP_LNKCTL_ASPMC	0x0003	/* ASPM Control */
-		if (reg & PCI_EXP_LNKCTL_ASPMC) {
-			int cap = pci_find_capability(pdev, PCI_CAP_ID_EXP);
 			/* restore the PCIe Link Control register */
 			sky2_pci_write16(hw, cap + PCI_EXP_LNKCTL, reg);
 		}
@@ -4724,11 +4678,7 @@
 		"Optima",	/* 0xbc */
 	};
 
-<<<<<<< HEAD
-	if (chipid >= CHIP_ID_YUKON_XL && chipid < CHIP_ID_YUKON_OPT)
-=======
 	if (chipid >= CHIP_ID_YUKON_XL && chipid <= CHIP_ID_YUKON_OPT)
->>>>>>> 02f8c6ae
 		strncpy(buf, name[chipid - CHIP_ID_YUKON_XL], sz);
 	else
 		snprintf(buf, sz, "(chip %#x)", chipid);
