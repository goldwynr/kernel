/*
 * Copyright (c) 2007 Patrick McHardy <kaber@trash.net>
 *
 * This program is free software; you can redistribute it and/or
 * modify it under the terms of the GNU General Public License as
 * published by the Free Software Foundation; either version 2 of
 * the License, or (at your option) any later version.
 *
 * The code this is based on carried the following copyright notice:
 * ---
 * (C) Copyright 2001-2006
 * Alex Zeffertt, Cambridge Broadband Ltd, ajz@cambridgebroadband.com
 * Re-worked by Ben Greear <greearb@candelatech.com>
 * ---
 */
#include <linux/kernel.h>
#include <linux/types.h>
#include <linux/module.h>
#include <linux/init.h>
#include <linux/errno.h>
#include <linux/slab.h>
#include <linux/string.h>
#include <linux/rculist.h>
#include <linux/notifier.h>
#include <linux/netdevice.h>
#include <linux/etherdevice.h>
#include <linux/ethtool.h>
#include <linux/if_arp.h>
#include <linux/if_link.h>
#include <linux/if_macvlan.h>
#include <net/rtnetlink.h>
#include <net/xfrm.h>

#define MACVLAN_HASH_SIZE	(1 << BITS_PER_BYTE)

struct macvlan_port {
	struct net_device	*dev;
	struct hlist_head	vlan_hash[MACVLAN_HASH_SIZE];
	struct list_head	vlans;
	struct rcu_head		rcu;
	bool 			passthru;
	int			count;
};

<<<<<<< HEAD
struct macvlan_dev {
	struct net_device	*dev;
	struct list_head	list;
	struct hlist_node	hlist;
	struct macvlan_port	*port;
	struct net_device	*lowerdev;
	enum macvlan_mode	mode;
};
=======
static void macvlan_port_destroy(struct net_device *dev);
>>>>>>> 02f8c6ae

#define macvlan_port_get_rcu(dev) \
	((struct macvlan_port *) rcu_dereference(dev->rx_handler_data))
#define macvlan_port_get(dev) ((struct macvlan_port *) dev->rx_handler_data)
#define macvlan_port_exists(dev) (dev->priv_flags & IFF_MACVLAN_PORT)

static struct macvlan_dev *macvlan_hash_lookup(const struct macvlan_port *port,
					       const unsigned char *addr)
{
	struct macvlan_dev *vlan;
	struct hlist_node *n;

	hlist_for_each_entry_rcu(vlan, n, &port->vlan_hash[addr[5]], hlist) {
		if (!compare_ether_addr_64bits(vlan->dev->dev_addr, addr))
			return vlan;
	}
	return NULL;
}

static void macvlan_hash_add(struct macvlan_dev *vlan)
{
	struct macvlan_port *port = vlan->port;
	const unsigned char *addr = vlan->dev->dev_addr;

	hlist_add_head_rcu(&vlan->hlist, &port->vlan_hash[addr[5]]);
}

static void macvlan_hash_del(struct macvlan_dev *vlan, bool sync)
{
	hlist_del_rcu(&vlan->hlist);
	if (sync)
		synchronize_rcu();
}

static void macvlan_hash_change_addr(struct macvlan_dev *vlan,
					const unsigned char *addr)
{
	macvlan_hash_del(vlan, true);
	/* Now that we are unhashed it is safe to change the device
	 * address without confusing packet delivery.
	 */
	memcpy(vlan->dev->dev_addr, addr, ETH_ALEN);
	macvlan_hash_add(vlan);
}

static int macvlan_addr_busy(const struct macvlan_port *port,
				const unsigned char *addr)
{
	/* Test to see if the specified multicast address is
	 * currently in use by the underlying device or
	 * another macvlan.
	 */
	if (!compare_ether_addr_64bits(port->dev->dev_addr, addr))
		return 1;

	if (macvlan_hash_lookup(port, addr))
		return 1;

	return 0;
}


static int macvlan_broadcast_one(struct sk_buff *skb,
				 const struct macvlan_dev *vlan,
				 const struct ethhdr *eth, bool local)
{
	struct net_device *dev = vlan->dev;
	if (!skb)
		return NET_RX_DROP;

	if (local)
		return vlan->forward(dev, skb);

	skb->dev = dev;
	if (!compare_ether_addr_64bits(eth->h_dest,
				       dev->broadcast))
		skb->pkt_type = PACKET_BROADCAST;
	else
		skb->pkt_type = PACKET_MULTICAST;

	return vlan->receive(skb);
}

static void macvlan_broadcast(struct sk_buff *skb,
			      const struct macvlan_port *port,
			      struct net_device *src,
			      enum macvlan_mode mode)
{
	const struct ethhdr *eth = eth_hdr(skb);
	const struct macvlan_dev *vlan;
	struct hlist_node *n;
	struct sk_buff *nskb;
	unsigned int i;
<<<<<<< HEAD
	bool local;
=======
	int err;
>>>>>>> 02f8c6ae

	if (skb->protocol == htons(ETH_P_PAUSE))
		return;

	for (i = 0; i < MACVLAN_HASH_SIZE; i++) {
		hlist_for_each_entry_rcu(vlan, n, &port->vlan_hash[i], hlist) {
			if (vlan->dev == src || !(vlan->mode & mode))
<<<<<<< HEAD
				continue;

			dev = vlan->dev;

			nskb = skb_clone(skb, GFP_ATOMIC);
			local = mode == MACVLAN_MODE_BRIDGE;
			if (nskb == NULL) {
				dev->stats.rx_errors++;
				dev->stats.rx_dropped++;
				continue;
			}

			if (local)
				dev_forward_skb(dev, skb);

			dev->stats.rx_bytes += skb->len + ETH_HLEN;
			dev->stats.rx_packets++;
			dev->stats.multicast++;
=======
				continue;
>>>>>>> 02f8c6ae

			nskb = skb_clone(skb, GFP_ATOMIC);
			err = macvlan_broadcast_one(nskb, vlan, eth,
					 mode == MACVLAN_MODE_BRIDGE);
			macvlan_count_rx(vlan, skb->len + ETH_HLEN,
					 err == NET_RX_SUCCESS, 1);
		}
	}
}

/* called under rcu_read_lock() from netif_receive_skb */
static rx_handler_result_t macvlan_handle_frame(struct sk_buff **pskb)
{
	struct macvlan_port *port;
	struct sk_buff *skb = *pskb;
	const struct ethhdr *eth = eth_hdr(skb);
	const struct macvlan_dev *vlan;
	const struct macvlan_dev *src;
	struct net_device *dev;
	unsigned int len = 0;
	int ret = NET_RX_DROP;

	port = macvlan_port_get_rcu(skb->dev);
	if (is_multicast_ether_addr(eth->h_dest)) {
		src = macvlan_hash_lookup(port, eth->h_source);
		if (!src)
			/* frame comes from an external address */
			macvlan_broadcast(skb, port, NULL,
					  MACVLAN_MODE_PRIVATE |
					  MACVLAN_MODE_VEPA    |
<<<<<<< HEAD
=======
					  MACVLAN_MODE_PASSTHRU|
>>>>>>> 02f8c6ae
					  MACVLAN_MODE_BRIDGE);
		else if (src->mode == MACVLAN_MODE_VEPA)
			/* flood to everyone except source */
			macvlan_broadcast(skb, port, src->dev,
					  MACVLAN_MODE_VEPA |
					  MACVLAN_MODE_BRIDGE);
		else if (src->mode == MACVLAN_MODE_BRIDGE)
			/*
			 * flood only to VEPA ports, bridge ports
			 * already saw the frame on the way out.
			 */
			macvlan_broadcast(skb, port, src->dev,
					  MACVLAN_MODE_VEPA);
<<<<<<< HEAD
		return skb;
=======
		return RX_HANDLER_PASS;
>>>>>>> 02f8c6ae
	}

	if (port->passthru)
		vlan = list_first_entry(&port->vlans, struct macvlan_dev, list);
	else
		vlan = macvlan_hash_lookup(port, eth->h_dest);
	if (vlan == NULL)
		return RX_HANDLER_PASS;

	dev = vlan->dev;
	if (unlikely(!(dev->flags & IFF_UP))) {
		kfree_skb(skb);
		return RX_HANDLER_CONSUMED;
	}
	len = skb->len + ETH_HLEN;
	skb = skb_share_check(skb, GFP_ATOMIC);
	if (!skb)
		goto out;

	skb->dev = dev;
	skb->pkt_type = PACKET_HOST;

	ret = vlan->receive(skb);

out:
	macvlan_count_rx(vlan, len, ret == NET_RX_SUCCESS, 0);
	return RX_HANDLER_CONSUMED;
}

static int macvlan_queue_xmit(struct sk_buff *skb, struct net_device *dev)
<<<<<<< HEAD
{
	const struct macvlan_dev *vlan = netdev_priv(dev);
	const struct macvlan_port *port = vlan->port;
	const struct macvlan_dev *dest;

	if (vlan->mode == MACVLAN_MODE_BRIDGE) {
		const struct ethhdr *eth = (void *)skb->data;

		/* send to other bridge ports directly */
		if (is_multicast_ether_addr(eth->h_dest)) {
			macvlan_broadcast(skb, port, dev, MACVLAN_MODE_BRIDGE);
			goto xmit_world;
		}

		dest = macvlan_hash_lookup(port, eth->h_dest);
		if (dest && dest->mode == MACVLAN_MODE_BRIDGE) {
			int ret = dev_forward_skb(dest->dev, skb);
			if (ret == NET_RX_SUCCESS) {
				dev->stats.rx_bytes += skb->len + ETH_HLEN;
				dev->stats.rx_packets++;
			}
			else {
				dev->stats.rx_errors++;
				dev->stats.rx_dropped++;
			}

			return NET_XMIT_SUCCESS;
		}
	}

xmit_world:
	skb->dev = vlan->lowerdev;
	return dev_queue_xmit(skb);
}

static netdev_tx_t macvlan_start_xmit(struct sk_buff *skb,
				      struct net_device *dev)
{
	int i = skb_get_queue_mapping(skb);
	struct netdev_queue *txq = netdev_get_tx_queue(dev, i);
=======
{
	const struct macvlan_dev *vlan = netdev_priv(dev);
	const struct macvlan_port *port = vlan->port;
	const struct macvlan_dev *dest;
	__u8 ip_summed = skb->ip_summed;

	if (vlan->mode == MACVLAN_MODE_BRIDGE) {
		const struct ethhdr *eth = (void *)skb->data;
		skb->ip_summed = CHECKSUM_UNNECESSARY;

		/* send to other bridge ports directly */
		if (is_multicast_ether_addr(eth->h_dest)) {
			macvlan_broadcast(skb, port, dev, MACVLAN_MODE_BRIDGE);
			goto xmit_world;
		}

		dest = macvlan_hash_lookup(port, eth->h_dest);
		if (dest && dest->mode == MACVLAN_MODE_BRIDGE) {
			/* send to lowerdev first for its network taps */
			vlan->forward(vlan->lowerdev, skb);

			return NET_XMIT_SUCCESS;
		}
	}

xmit_world:
	skb->ip_summed = ip_summed;
	skb_set_dev(skb, vlan->lowerdev);
	return dev_queue_xmit(skb);
}

netdev_tx_t macvlan_start_xmit(struct sk_buff *skb,
			       struct net_device *dev)
{
>>>>>>> 02f8c6ae
	unsigned int len = skb->len;
	int ret;
	const struct macvlan_dev *vlan = netdev_priv(dev);

	ret = macvlan_queue_xmit(skb, dev);
<<<<<<< HEAD
	if (likely(ret == NET_XMIT_SUCCESS)) {
		txq->tx_packets++;
		txq->tx_bytes += len;
	} else
		txq->tx_dropped++;
=======
	if (likely(ret == NET_XMIT_SUCCESS || ret == NET_XMIT_CN)) {
		struct macvlan_pcpu_stats *pcpu_stats;
>>>>>>> 02f8c6ae

		pcpu_stats = this_cpu_ptr(vlan->pcpu_stats);
		u64_stats_update_begin(&pcpu_stats->syncp);
		pcpu_stats->tx_packets++;
		pcpu_stats->tx_bytes += len;
		u64_stats_update_end(&pcpu_stats->syncp);
	} else {
		this_cpu_inc(vlan->pcpu_stats->tx_dropped);
	}
	return ret;
}
EXPORT_SYMBOL_GPL(macvlan_start_xmit);

static int macvlan_hard_header(struct sk_buff *skb, struct net_device *dev,
			       unsigned short type, const void *daddr,
			       const void *saddr, unsigned len)
{
	const struct macvlan_dev *vlan = netdev_priv(dev);
	struct net_device *lowerdev = vlan->lowerdev;

	return dev_hard_header(skb, lowerdev, type, daddr,
			       saddr ? : dev->dev_addr, len);
}

static const struct header_ops macvlan_hard_header_ops = {
	.create  	= macvlan_hard_header,
	.rebuild	= eth_rebuild_header,
	.parse		= eth_header_parse,
	.cache		= eth_header_cache,
	.cache_update	= eth_header_cache_update,
};

static int macvlan_open(struct net_device *dev)
{
	struct macvlan_dev *vlan = netdev_priv(dev);
	struct net_device *lowerdev = vlan->lowerdev;
	int err;

	if (vlan->port->passthru) {
		dev_set_promiscuity(lowerdev, 1);
		goto hash_add;
	}

	err = -EBUSY;
	if (macvlan_addr_busy(vlan->port, dev->dev_addr))
		goto out;

	err = dev_uc_add(lowerdev, dev->dev_addr);
	if (err < 0)
		goto out;
	if (dev->flags & IFF_ALLMULTI) {
		err = dev_set_allmulti(lowerdev, 1);
		if (err < 0)
			goto del_unicast;
	}

hash_add:
	macvlan_hash_add(vlan);
	return 0;

del_unicast:
	dev_uc_del(lowerdev, dev->dev_addr);
out:
	return err;
}

static int macvlan_stop(struct net_device *dev)
{
	struct macvlan_dev *vlan = netdev_priv(dev);
	struct net_device *lowerdev = vlan->lowerdev;

	if (vlan->port->passthru) {
		dev_set_promiscuity(lowerdev, -1);
		goto hash_del;
	}

	dev_mc_unsync(lowerdev, dev);
	if (dev->flags & IFF_ALLMULTI)
		dev_set_allmulti(lowerdev, -1);

	dev_uc_del(lowerdev, dev->dev_addr);

hash_del:
	macvlan_hash_del(vlan, !dev->dismantle);
	return 0;
}

static int macvlan_set_mac_address(struct net_device *dev, void *p)
{
	struct macvlan_dev *vlan = netdev_priv(dev);
	struct net_device *lowerdev = vlan->lowerdev;
	struct sockaddr *addr = p;
	int err;

	if (!is_valid_ether_addr(addr->sa_data))
		return -EADDRNOTAVAIL;

	if (!(dev->flags & IFF_UP)) {
		/* Just copy in the new address */
		memcpy(dev->dev_addr, addr->sa_data, ETH_ALEN);
	} else {
		/* Rehash and update the device filters */
		if (macvlan_addr_busy(vlan->port, addr->sa_data))
			return -EBUSY;

		err = dev_uc_add(lowerdev, addr->sa_data);
		if (err)
			return err;

		dev_uc_del(lowerdev, dev->dev_addr);

		macvlan_hash_change_addr(vlan, addr->sa_data);
	}
	return 0;
}

static void macvlan_change_rx_flags(struct net_device *dev, int change)
{
	struct macvlan_dev *vlan = netdev_priv(dev);
	struct net_device *lowerdev = vlan->lowerdev;

	if (change & IFF_ALLMULTI)
		dev_set_allmulti(lowerdev, dev->flags & IFF_ALLMULTI ? 1 : -1);
}

static void macvlan_set_multicast_list(struct net_device *dev)
{
	struct macvlan_dev *vlan = netdev_priv(dev);

	dev_mc_sync(vlan->lowerdev, dev);
}

static int macvlan_change_mtu(struct net_device *dev, int new_mtu)
{
	struct macvlan_dev *vlan = netdev_priv(dev);

	if (new_mtu < 68 || vlan->lowerdev->mtu < new_mtu)
		return -EINVAL;
	dev->mtu = new_mtu;
	return 0;
}

/*
 * macvlan network devices have devices nesting below it and are a special
 * "super class" of normal network devices; split their locks off into a
 * separate class since they always nest.
 */
static struct lock_class_key macvlan_netdev_xmit_lock_key;
static struct lock_class_key macvlan_netdev_addr_lock_key;

#define MACVLAN_FEATURES \
	(NETIF_F_SG | NETIF_F_ALL_CSUM | NETIF_F_HIGHDMA | NETIF_F_FRAGLIST | \
	 NETIF_F_GSO | NETIF_F_TSO | NETIF_F_UFO | NETIF_F_GSO_ROBUST | \
	 NETIF_F_TSO_ECN | NETIF_F_TSO6 | NETIF_F_GRO | NETIF_F_RXCSUM)

#define MACVLAN_STATE_MASK \
	((1<<__LINK_STATE_NOCARRIER) | (1<<__LINK_STATE_DORMANT))

static void macvlan_set_lockdep_class_one(struct net_device *dev,
					  struct netdev_queue *txq,
					  void *_unused)
{
	lockdep_set_class(&txq->_xmit_lock,
			  &macvlan_netdev_xmit_lock_key);
}

static void macvlan_set_lockdep_class(struct net_device *dev)
{
	lockdep_set_class(&dev->addr_list_lock,
			  &macvlan_netdev_addr_lock_key);
	netdev_for_each_tx_queue(dev, macvlan_set_lockdep_class_one, NULL);
}

static int macvlan_init(struct net_device *dev)
{
	struct macvlan_dev *vlan = netdev_priv(dev);
	const struct net_device *lowerdev = vlan->lowerdev;

	dev->state		= (dev->state & ~MACVLAN_STATE_MASK) |
				  (lowerdev->state & MACVLAN_STATE_MASK);
	dev->features 		= lowerdev->features & MACVLAN_FEATURES;
	dev->features		|= NETIF_F_LLTX;
	dev->gso_max_size	= lowerdev->gso_max_size;
	dev->iflink		= lowerdev->ifindex;
	dev->hard_header_len	= lowerdev->hard_header_len;

	macvlan_set_lockdep_class(dev);

	vlan->pcpu_stats = alloc_percpu(struct macvlan_pcpu_stats);
	if (!vlan->pcpu_stats)
		return -ENOMEM;

	return 0;
}

static void macvlan_uninit(struct net_device *dev)
{
	struct macvlan_dev *vlan = netdev_priv(dev);
	struct macvlan_port *port = vlan->port;

	free_percpu(vlan->pcpu_stats);

	port->count -= 1;
	if (!port->count)
		macvlan_port_destroy(port->dev);
}

static struct rtnl_link_stats64 *macvlan_dev_get_stats64(struct net_device *dev,
							 struct rtnl_link_stats64 *stats)
{
	struct macvlan_dev *vlan = netdev_priv(dev);

	if (vlan->pcpu_stats) {
		struct macvlan_pcpu_stats *p;
		u64 rx_packets, rx_bytes, rx_multicast, tx_packets, tx_bytes;
		u32 rx_errors = 0, tx_dropped = 0;
		unsigned int start;
		int i;

		for_each_possible_cpu(i) {
			p = per_cpu_ptr(vlan->pcpu_stats, i);
			do {
				start = u64_stats_fetch_begin_bh(&p->syncp);
				rx_packets	= p->rx_packets;
				rx_bytes	= p->rx_bytes;
				rx_multicast	= p->rx_multicast;
				tx_packets	= p->tx_packets;
				tx_bytes	= p->tx_bytes;
			} while (u64_stats_fetch_retry_bh(&p->syncp, start));

			stats->rx_packets	+= rx_packets;
			stats->rx_bytes		+= rx_bytes;
			stats->multicast	+= rx_multicast;
			stats->tx_packets	+= tx_packets;
			stats->tx_bytes		+= tx_bytes;
			/* rx_errors & tx_dropped are u32, updated
			 * without syncp protection.
			 */
			rx_errors	+= p->rx_errors;
			tx_dropped	+= p->tx_dropped;
		}
		stats->rx_errors	= rx_errors;
		stats->rx_dropped	= rx_errors;
		stats->tx_dropped	= tx_dropped;
	}
	return stats;
}

static void macvlan_ethtool_get_drvinfo(struct net_device *dev,
					struct ethtool_drvinfo *drvinfo)
{
	snprintf(drvinfo->driver, 32, "macvlan");
	snprintf(drvinfo->version, 32, "0.1");
}

static int macvlan_ethtool_get_settings(struct net_device *dev,
					struct ethtool_cmd *cmd)
{
	const struct macvlan_dev *vlan = netdev_priv(dev);
	return dev_ethtool_get_settings(vlan->lowerdev, cmd);
}

static const struct ethtool_ops macvlan_ethtool_ops = {
	.get_link		= ethtool_op_get_link,
	.get_settings		= macvlan_ethtool_get_settings,
	.get_drvinfo		= macvlan_ethtool_get_drvinfo,
};

static const struct net_device_ops macvlan_netdev_ops = {
	.ndo_init		= macvlan_init,
	.ndo_uninit		= macvlan_uninit,
	.ndo_open		= macvlan_open,
	.ndo_stop		= macvlan_stop,
	.ndo_start_xmit		= macvlan_start_xmit,
	.ndo_change_mtu		= macvlan_change_mtu,
	.ndo_change_rx_flags	= macvlan_change_rx_flags,
	.ndo_set_mac_address	= macvlan_set_mac_address,
	.ndo_set_multicast_list	= macvlan_set_multicast_list,
	.ndo_get_stats64	= macvlan_dev_get_stats64,
	.ndo_validate_addr	= eth_validate_addr,
};

void macvlan_common_setup(struct net_device *dev)
{
	ether_setup(dev);

	dev->priv_flags	       &= ~IFF_XMIT_DST_RELEASE;
	dev->netdev_ops		= &macvlan_netdev_ops;
	dev->destructor		= free_netdev;
	dev->header_ops		= &macvlan_hard_header_ops,
	dev->ethtool_ops	= &macvlan_ethtool_ops;
}
EXPORT_SYMBOL_GPL(macvlan_common_setup);

static void macvlan_setup(struct net_device *dev)
{
	macvlan_common_setup(dev);
	dev->tx_queue_len	= 0;
}

static int macvlan_port_create(struct net_device *dev)
{
	struct macvlan_port *port;
	unsigned int i;
	int err;

	if (dev->type != ARPHRD_ETHER || dev->flags & IFF_LOOPBACK)
		return -EINVAL;

	port = kzalloc(sizeof(*port), GFP_KERNEL);
	if (port == NULL)
		return -ENOMEM;

	port->passthru = false;
	port->dev = dev;
	INIT_LIST_HEAD(&port->vlans);
	for (i = 0; i < MACVLAN_HASH_SIZE; i++)
		INIT_HLIST_HEAD(&port->vlan_hash[i]);

	err = netdev_rx_handler_register(dev, macvlan_handle_frame, port);
	if (err)
		kfree(port);
	else
		dev->priv_flags |= IFF_MACVLAN_PORT;
	return err;
}

static void macvlan_port_destroy(struct net_device *dev)
{
	struct macvlan_port *port = macvlan_port_get(dev);

	dev->priv_flags &= ~IFF_MACVLAN_PORT;
	netdev_rx_handler_unregister(dev);
	kfree_rcu(port, rcu);
}

static int macvlan_validate(struct nlattr *tb[], struct nlattr *data[])
{
	if (tb[IFLA_ADDRESS]) {
		if (nla_len(tb[IFLA_ADDRESS]) != ETH_ALEN)
			return -EINVAL;
		if (!is_valid_ether_addr(nla_data(tb[IFLA_ADDRESS])))
			return -EADDRNOTAVAIL;
	}
<<<<<<< HEAD

	if (data && data[IFLA_MACVLAN_MODE]) {
		switch (nla_get_u32(data[IFLA_MACVLAN_MODE])) {
		case MACVLAN_MODE_PRIVATE:
		case MACVLAN_MODE_VEPA:
		case MACVLAN_MODE_BRIDGE:
			break;
		default:
			return -EINVAL;
		}
	}
	return 0;
}

static int macvlan_get_tx_queues(struct net *net,
				 struct nlattr *tb[],
				 unsigned int *num_tx_queues,
				 unsigned int *real_num_tx_queues)
{
	struct net_device *real_dev;

	if (!tb[IFLA_LINK])
		return -EINVAL;
=======
>>>>>>> 02f8c6ae

	if (data && data[IFLA_MACVLAN_MODE]) {
		switch (nla_get_u32(data[IFLA_MACVLAN_MODE])) {
		case MACVLAN_MODE_PRIVATE:
		case MACVLAN_MODE_VEPA:
		case MACVLAN_MODE_BRIDGE:
		case MACVLAN_MODE_PASSTHRU:
			break;
		default:
			return -EINVAL;
		}
	}
	return 0;
}

int macvlan_common_newlink(struct net *src_net, struct net_device *dev,
			   struct nlattr *tb[], struct nlattr *data[],
			   int (*receive)(struct sk_buff *skb),
			   int (*forward)(struct net_device *dev,
					  struct sk_buff *skb))
{
	struct macvlan_dev *vlan = netdev_priv(dev);
	struct macvlan_port *port;
	struct net_device *lowerdev;
	int err;

	if (!tb[IFLA_LINK])
		return -EINVAL;

	lowerdev = __dev_get_by_index(src_net, nla_get_u32(tb[IFLA_LINK]));
	if (lowerdev == NULL)
		return -ENODEV;

	/* When creating macvlans on top of other macvlans - use
	 * the real device as the lowerdev.
	 */
	if (lowerdev->rtnl_link_ops == dev->rtnl_link_ops) {
		struct macvlan_dev *lowervlan = netdev_priv(lowerdev);
		lowerdev = lowervlan->lowerdev;
	}

	if (!tb[IFLA_MTU])
		dev->mtu = lowerdev->mtu;
	else if (dev->mtu > lowerdev->mtu)
		return -EINVAL;

	if (!tb[IFLA_ADDRESS])
		random_ether_addr(dev->dev_addr);

	if (!macvlan_port_exists(lowerdev)) {
		err = macvlan_port_create(lowerdev);
		if (err < 0)
			return err;
	}
	port = macvlan_port_get(lowerdev);

	/* Only 1 macvlan device can be created in passthru mode */
	if (port->passthru)
		return -EINVAL;

	vlan->lowerdev = lowerdev;
	vlan->dev      = dev;
	vlan->port     = port;
	vlan->receive  = receive;
	vlan->forward  = forward;

	vlan->mode     = MACVLAN_MODE_VEPA;
	if (data && data[IFLA_MACVLAN_MODE])
		vlan->mode = nla_get_u32(data[IFLA_MACVLAN_MODE]);

<<<<<<< HEAD
	vlan->mode     = MACVLAN_MODE_VEPA;
	if (data && data[IFLA_MACVLAN_MODE])
		vlan->mode = nla_get_u32(data[IFLA_MACVLAN_MODE]);

=======
	if (vlan->mode == MACVLAN_MODE_PASSTHRU) {
		if (port->count)
			return -EINVAL;
		port->passthru = true;
		memcpy(dev->dev_addr, lowerdev->dev_addr, ETH_ALEN);
	}

	port->count += 1;
>>>>>>> 02f8c6ae
	err = register_netdevice(dev);
	if (err < 0)
		goto destroy_port;

	list_add_tail(&vlan->list, &port->vlans);
	netif_stacked_transfer_operstate(lowerdev, dev);

	return 0;

destroy_port:
	port->count -= 1;
	if (!port->count)
		macvlan_port_destroy(lowerdev);

	return err;
}
EXPORT_SYMBOL_GPL(macvlan_common_newlink);

static int macvlan_newlink(struct net *src_net, struct net_device *dev,
			   struct nlattr *tb[], struct nlattr *data[])
{
	return macvlan_common_newlink(src_net, dev, tb, data,
				      netif_rx,
				      dev_forward_skb);
}

void macvlan_dellink(struct net_device *dev, struct list_head *head)
{
	struct macvlan_dev *vlan = netdev_priv(dev);

	list_del(&vlan->list);
	unregister_netdevice_queue(dev, head);
}
EXPORT_SYMBOL_GPL(macvlan_dellink);

static int macvlan_changelink(struct net_device *dev,
		struct nlattr *tb[], struct nlattr *data[])
{
	struct macvlan_dev *vlan = netdev_priv(dev);
	if (data && data[IFLA_MACVLAN_MODE])
		vlan->mode = nla_get_u32(data[IFLA_MACVLAN_MODE]);
	return 0;
}

static size_t macvlan_get_size(const struct net_device *dev)
{
	return nla_total_size(4);
}

static int macvlan_fill_info(struct sk_buff *skb,
				const struct net_device *dev)
{
	struct macvlan_dev *vlan = netdev_priv(dev);

	NLA_PUT_U32(skb, IFLA_MACVLAN_MODE, vlan->mode);
	return 0;

nla_put_failure:
	return -EMSGSIZE;
}

<<<<<<< HEAD
static int macvlan_changelink(struct net_device *dev,
		struct nlattr *tb[], struct nlattr *data[])
{
	struct macvlan_dev *vlan = netdev_priv(dev);
	if (data && data[IFLA_MACVLAN_MODE])
		vlan->mode = nla_get_u32(data[IFLA_MACVLAN_MODE]);
	return 0;
}

static size_t macvlan_get_size(const struct net_device *dev)
{
	return nla_total_size(4);
}

static int macvlan_fill_info(struct sk_buff *skb,
				const struct net_device *dev)
{
	struct macvlan_dev *vlan = netdev_priv(dev);

	NLA_PUT_U32(skb, IFLA_MACVLAN_MODE, vlan->mode);
	return 0;

nla_put_failure:
	return -EMSGSIZE;
}

static const struct nla_policy macvlan_policy[IFLA_MACVLAN_MAX + 1] = {
	[IFLA_MACVLAN_MODE] = { .type = NLA_U32 },
};

static struct rtnl_link_ops macvlan_link_ops __read_mostly = {
=======
static const struct nla_policy macvlan_policy[IFLA_MACVLAN_MAX + 1] = {
	[IFLA_MACVLAN_MODE] = { .type = NLA_U32 },
};

int macvlan_link_register(struct rtnl_link_ops *ops)
{
	/* common fields */
	ops->priv_size		= sizeof(struct macvlan_dev);
	ops->validate		= macvlan_validate;
	ops->maxtype		= IFLA_MACVLAN_MAX;
	ops->policy		= macvlan_policy;
	ops->changelink		= macvlan_changelink;
	ops->get_size		= macvlan_get_size;
	ops->fill_info		= macvlan_fill_info;

	return rtnl_link_register(ops);
};
EXPORT_SYMBOL_GPL(macvlan_link_register);

static struct rtnl_link_ops macvlan_link_ops = {
>>>>>>> 02f8c6ae
	.kind		= "macvlan",
	.setup		= macvlan_setup,
	.newlink	= macvlan_newlink,
	.dellink	= macvlan_dellink,
	.maxtype	= IFLA_MACVLAN_MAX,
	.policy		= macvlan_policy,
	.changelink	= macvlan_changelink,
	.get_size	= macvlan_get_size,
	.fill_info	= macvlan_fill_info,
};

static int macvlan_device_event(struct notifier_block *unused,
				unsigned long event, void *ptr)
{
	struct net_device *dev = ptr;
	struct macvlan_dev *vlan, *next;
	struct macvlan_port *port;
	LIST_HEAD(list_kill);

	if (!macvlan_port_exists(dev))
		return NOTIFY_DONE;

	port = macvlan_port_get(dev);

	switch (event) {
	case NETDEV_CHANGE:
		list_for_each_entry(vlan, &port->vlans, list)
			netif_stacked_transfer_operstate(vlan->lowerdev,
							 vlan->dev);
		break;
	case NETDEV_FEAT_CHANGE:
		list_for_each_entry(vlan, &port->vlans, list) {
			vlan->dev->features = dev->features & MACVLAN_FEATURES;
			vlan->dev->gso_max_size = dev->gso_max_size;
			netdev_features_change(vlan->dev);
		}
		break;
	case NETDEV_UNREGISTER:
		/* twiddle thumbs on netns device moves */
		if (dev->reg_state != NETREG_UNREGISTERING)
			break;

		list_for_each_entry_safe(vlan, next, &port->vlans, list)
			vlan->dev->rtnl_link_ops->dellink(vlan->dev, &list_kill);
		unregister_netdevice_many(&list_kill);
		list_del(&list_kill);
		break;
	case NETDEV_PRE_TYPE_CHANGE:
		/* Forbid underlaying device to change its type. */
		return NOTIFY_BAD;
	}
	return NOTIFY_DONE;
}

static struct notifier_block macvlan_notifier_block __read_mostly = {
	.notifier_call	= macvlan_device_event,
};

static int __init macvlan_init_module(void)
{
	int err;

	register_netdevice_notifier(&macvlan_notifier_block);

	err = macvlan_link_register(&macvlan_link_ops);
	if (err < 0)
		goto err1;
	return 0;
err1:
	unregister_netdevice_notifier(&macvlan_notifier_block);
	return err;
}

static void __exit macvlan_cleanup_module(void)
{
	rtnl_link_unregister(&macvlan_link_ops);
	unregister_netdevice_notifier(&macvlan_notifier_block);
}

module_init(macvlan_init_module);
module_exit(macvlan_cleanup_module);

MODULE_LICENSE("GPL");
MODULE_AUTHOR("Patrick McHardy <kaber@trash.net>");
MODULE_DESCRIPTION("Driver for MAC address based VLANs");
MODULE_ALIAS_RTNL_LINK("macvlan");<|MERGE_RESOLUTION|>--- conflicted
+++ resolved
@@ -42,18 +42,7 @@
 	int			count;
 };
 
-<<<<<<< HEAD
-struct macvlan_dev {
-	struct net_device	*dev;
-	struct list_head	list;
-	struct hlist_node	hlist;
-	struct macvlan_port	*port;
-	struct net_device	*lowerdev;
-	enum macvlan_mode	mode;
-};
-=======
 static void macvlan_port_destroy(struct net_device *dev);
->>>>>>> 02f8c6ae
 
 #define macvlan_port_get_rcu(dev) \
 	((struct macvlan_port *) rcu_dereference(dev->rx_handler_data))
@@ -147,11 +136,7 @@
 	struct hlist_node *n;
 	struct sk_buff *nskb;
 	unsigned int i;
-<<<<<<< HEAD
-	bool local;
-=======
 	int err;
->>>>>>> 02f8c6ae
 
 	if (skb->protocol == htons(ETH_P_PAUSE))
 		return;
@@ -159,28 +144,7 @@
 	for (i = 0; i < MACVLAN_HASH_SIZE; i++) {
 		hlist_for_each_entry_rcu(vlan, n, &port->vlan_hash[i], hlist) {
 			if (vlan->dev == src || !(vlan->mode & mode))
-<<<<<<< HEAD
 				continue;
-
-			dev = vlan->dev;
-
-			nskb = skb_clone(skb, GFP_ATOMIC);
-			local = mode == MACVLAN_MODE_BRIDGE;
-			if (nskb == NULL) {
-				dev->stats.rx_errors++;
-				dev->stats.rx_dropped++;
-				continue;
-			}
-
-			if (local)
-				dev_forward_skb(dev, skb);
-
-			dev->stats.rx_bytes += skb->len + ETH_HLEN;
-			dev->stats.rx_packets++;
-			dev->stats.multicast++;
-=======
-				continue;
->>>>>>> 02f8c6ae
 
 			nskb = skb_clone(skb, GFP_ATOMIC);
 			err = macvlan_broadcast_one(nskb, vlan, eth,
@@ -211,10 +175,7 @@
 			macvlan_broadcast(skb, port, NULL,
 					  MACVLAN_MODE_PRIVATE |
 					  MACVLAN_MODE_VEPA    |
-<<<<<<< HEAD
-=======
 					  MACVLAN_MODE_PASSTHRU|
->>>>>>> 02f8c6ae
 					  MACVLAN_MODE_BRIDGE);
 		else if (src->mode == MACVLAN_MODE_VEPA)
 			/* flood to everyone except source */
@@ -228,11 +189,7 @@
 			 */
 			macvlan_broadcast(skb, port, src->dev,
 					  MACVLAN_MODE_VEPA);
-<<<<<<< HEAD
-		return skb;
-=======
 		return RX_HANDLER_PASS;
->>>>>>> 02f8c6ae
 	}
 
 	if (port->passthru)
@@ -263,14 +220,15 @@
 }
 
 static int macvlan_queue_xmit(struct sk_buff *skb, struct net_device *dev)
-<<<<<<< HEAD
 {
 	const struct macvlan_dev *vlan = netdev_priv(dev);
 	const struct macvlan_port *port = vlan->port;
 	const struct macvlan_dev *dest;
+	__u8 ip_summed = skb->ip_summed;
 
 	if (vlan->mode == MACVLAN_MODE_BRIDGE) {
 		const struct ethhdr *eth = (void *)skb->data;
+		skb->ip_summed = CHECKSUM_UNNECESSARY;
 
 		/* send to other bridge ports directly */
 		if (is_multicast_ether_addr(eth->h_dest)) {
@@ -280,49 +238,6 @@
 
 		dest = macvlan_hash_lookup(port, eth->h_dest);
 		if (dest && dest->mode == MACVLAN_MODE_BRIDGE) {
-			int ret = dev_forward_skb(dest->dev, skb);
-			if (ret == NET_RX_SUCCESS) {
-				dev->stats.rx_bytes += skb->len + ETH_HLEN;
-				dev->stats.rx_packets++;
-			}
-			else {
-				dev->stats.rx_errors++;
-				dev->stats.rx_dropped++;
-			}
-
-			return NET_XMIT_SUCCESS;
-		}
-	}
-
-xmit_world:
-	skb->dev = vlan->lowerdev;
-	return dev_queue_xmit(skb);
-}
-
-static netdev_tx_t macvlan_start_xmit(struct sk_buff *skb,
-				      struct net_device *dev)
-{
-	int i = skb_get_queue_mapping(skb);
-	struct netdev_queue *txq = netdev_get_tx_queue(dev, i);
-=======
-{
-	const struct macvlan_dev *vlan = netdev_priv(dev);
-	const struct macvlan_port *port = vlan->port;
-	const struct macvlan_dev *dest;
-	__u8 ip_summed = skb->ip_summed;
-
-	if (vlan->mode == MACVLAN_MODE_BRIDGE) {
-		const struct ethhdr *eth = (void *)skb->data;
-		skb->ip_summed = CHECKSUM_UNNECESSARY;
-
-		/* send to other bridge ports directly */
-		if (is_multicast_ether_addr(eth->h_dest)) {
-			macvlan_broadcast(skb, port, dev, MACVLAN_MODE_BRIDGE);
-			goto xmit_world;
-		}
-
-		dest = macvlan_hash_lookup(port, eth->h_dest);
-		if (dest && dest->mode == MACVLAN_MODE_BRIDGE) {
 			/* send to lowerdev first for its network taps */
 			vlan->forward(vlan->lowerdev, skb);
 
@@ -339,22 +254,13 @@
 netdev_tx_t macvlan_start_xmit(struct sk_buff *skb,
 			       struct net_device *dev)
 {
->>>>>>> 02f8c6ae
 	unsigned int len = skb->len;
 	int ret;
 	const struct macvlan_dev *vlan = netdev_priv(dev);
 
 	ret = macvlan_queue_xmit(skb, dev);
-<<<<<<< HEAD
-	if (likely(ret == NET_XMIT_SUCCESS)) {
-		txq->tx_packets++;
-		txq->tx_bytes += len;
-	} else
-		txq->tx_dropped++;
-=======
 	if (likely(ret == NET_XMIT_SUCCESS || ret == NET_XMIT_CN)) {
 		struct macvlan_pcpu_stats *pcpu_stats;
->>>>>>> 02f8c6ae
 
 		pcpu_stats = this_cpu_ptr(vlan->pcpu_stats);
 		u64_stats_update_begin(&pcpu_stats->syncp);
@@ -699,32 +605,6 @@
 		if (!is_valid_ether_addr(nla_data(tb[IFLA_ADDRESS])))
 			return -EADDRNOTAVAIL;
 	}
-<<<<<<< HEAD
-
-	if (data && data[IFLA_MACVLAN_MODE]) {
-		switch (nla_get_u32(data[IFLA_MACVLAN_MODE])) {
-		case MACVLAN_MODE_PRIVATE:
-		case MACVLAN_MODE_VEPA:
-		case MACVLAN_MODE_BRIDGE:
-			break;
-		default:
-			return -EINVAL;
-		}
-	}
-	return 0;
-}
-
-static int macvlan_get_tx_queues(struct net *net,
-				 struct nlattr *tb[],
-				 unsigned int *num_tx_queues,
-				 unsigned int *real_num_tx_queues)
-{
-	struct net_device *real_dev;
-
-	if (!tb[IFLA_LINK])
-		return -EINVAL;
-=======
->>>>>>> 02f8c6ae
 
 	if (data && data[IFLA_MACVLAN_MODE]) {
 		switch (nla_get_u32(data[IFLA_MACVLAN_MODE])) {
@@ -795,12 +675,6 @@
 	if (data && data[IFLA_MACVLAN_MODE])
 		vlan->mode = nla_get_u32(data[IFLA_MACVLAN_MODE]);
 
-<<<<<<< HEAD
-	vlan->mode     = MACVLAN_MODE_VEPA;
-	if (data && data[IFLA_MACVLAN_MODE])
-		vlan->mode = nla_get_u32(data[IFLA_MACVLAN_MODE]);
-
-=======
 	if (vlan->mode == MACVLAN_MODE_PASSTHRU) {
 		if (port->count)
 			return -EINVAL;
@@ -809,7 +683,6 @@
 	}
 
 	port->count += 1;
->>>>>>> 02f8c6ae
 	err = register_netdevice(dev);
 	if (err < 0)
 		goto destroy_port;
@@ -871,39 +744,6 @@
 	return -EMSGSIZE;
 }
 
-<<<<<<< HEAD
-static int macvlan_changelink(struct net_device *dev,
-		struct nlattr *tb[], struct nlattr *data[])
-{
-	struct macvlan_dev *vlan = netdev_priv(dev);
-	if (data && data[IFLA_MACVLAN_MODE])
-		vlan->mode = nla_get_u32(data[IFLA_MACVLAN_MODE]);
-	return 0;
-}
-
-static size_t macvlan_get_size(const struct net_device *dev)
-{
-	return nla_total_size(4);
-}
-
-static int macvlan_fill_info(struct sk_buff *skb,
-				const struct net_device *dev)
-{
-	struct macvlan_dev *vlan = netdev_priv(dev);
-
-	NLA_PUT_U32(skb, IFLA_MACVLAN_MODE, vlan->mode);
-	return 0;
-
-nla_put_failure:
-	return -EMSGSIZE;
-}
-
-static const struct nla_policy macvlan_policy[IFLA_MACVLAN_MAX + 1] = {
-	[IFLA_MACVLAN_MODE] = { .type = NLA_U32 },
-};
-
-static struct rtnl_link_ops macvlan_link_ops __read_mostly = {
-=======
 static const struct nla_policy macvlan_policy[IFLA_MACVLAN_MAX + 1] = {
 	[IFLA_MACVLAN_MODE] = { .type = NLA_U32 },
 };
@@ -924,16 +764,10 @@
 EXPORT_SYMBOL_GPL(macvlan_link_register);
 
 static struct rtnl_link_ops macvlan_link_ops = {
->>>>>>> 02f8c6ae
 	.kind		= "macvlan",
 	.setup		= macvlan_setup,
 	.newlink	= macvlan_newlink,
 	.dellink	= macvlan_dellink,
-	.maxtype	= IFLA_MACVLAN_MAX,
-	.policy		= macvlan_policy,
-	.changelink	= macvlan_changelink,
-	.get_size	= macvlan_get_size,
-	.fill_info	= macvlan_fill_info,
 };
 
 static int macvlan_device_event(struct notifier_block *unused,
