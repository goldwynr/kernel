/*
 * Copyright (c) 2007 Patrick McHardy <kaber@trash.net>
 *
 * This program is free software; you can redistribute it and/or
 * modify it under the terms of the GNU General Public License as
 * published by the Free Software Foundation; either version 2 of
 * the License, or (at your option) any later version.
 *
 * The code this is based on carried the following copyright notice:
 * ---
 * (C) Copyright 2001-2006
 * Alex Zeffertt, Cambridge Broadband Ltd, ajz@cambridgebroadband.com
 * Re-worked by Ben Greear <greearb@candelatech.com>
 * ---
 */
#include <linux/kernel.h>
#include <linux/types.h>
#include <linux/module.h>
#include <linux/init.h>
#include <linux/errno.h>
#include <linux/slab.h>
#include <linux/string.h>
#include <linux/rculist.h>
#include <linux/notifier.h>
#include <linux/netdevice.h>
#include <linux/etherdevice.h>
#include <linux/ethtool.h>
#include <linux/if_arp.h>
#include <linux/if_vlan.h>
#include <linux/if_link.h>
#include <linux/if_macvlan.h>
#include <linux/hash.h>
#include <net/rtnetlink.h>
#include <net/xfrm.h>

#define MACVLAN_HASH_SIZE	(1 << BITS_PER_BYTE)

struct macvlan_port {
	struct net_device	*dev;
	struct hlist_head	vlan_hash[MACVLAN_HASH_SIZE];
	struct list_head	vlans;
	struct rcu_head		rcu;
	bool 			passthru;
	int			count;
};

static void macvlan_port_destroy(struct net_device *dev);

static struct macvlan_port *macvlan_port_get_rcu(const struct net_device *dev)
{
	return rcu_dereference(dev->rx_handler_data);
}

static struct macvlan_port *macvlan_port_get_rtnl(const struct net_device *dev)
{
	return rtnl_dereference(dev->rx_handler_data);
}

#define macvlan_port_exists(dev) (dev->priv_flags & IFF_MACVLAN_PORT)

static struct macvlan_dev *macvlan_hash_lookup(const struct macvlan_port *port,
					       const unsigned char *addr)
{
	struct macvlan_dev *vlan;

	hlist_for_each_entry_rcu(vlan, &port->vlan_hash[addr[5]], hlist) {
		if (ether_addr_equal_64bits(vlan->dev->dev_addr, addr))
			return vlan;
	}
	return NULL;
}

static void macvlan_hash_add(struct macvlan_dev *vlan)
{
	struct macvlan_port *port = vlan->port;
	const unsigned char *addr = vlan->dev->dev_addr;

	hlist_add_head_rcu(&vlan->hlist, &port->vlan_hash[addr[5]]);
}

static void macvlan_hash_del(struct macvlan_dev *vlan, bool sync)
{
	hlist_del_rcu(&vlan->hlist);
	if (sync)
		synchronize_rcu();
}

static void macvlan_hash_change_addr(struct macvlan_dev *vlan,
					const unsigned char *addr)
{
	macvlan_hash_del(vlan, true);
	/* Now that we are unhashed it is safe to change the device
	 * address without confusing packet delivery.
	 */
	memcpy(vlan->dev->dev_addr, addr, ETH_ALEN);
	macvlan_hash_add(vlan);
}

static int macvlan_addr_busy(const struct macvlan_port *port,
				const unsigned char *addr)
{
	/* Test to see if the specified multicast address is
	 * currently in use by the underlying device or
	 * another macvlan.
	 */
	if (ether_addr_equal_64bits(port->dev->dev_addr, addr))
		return 1;

	if (macvlan_hash_lookup(port, addr))
		return 1;

	return 0;
}


static int macvlan_broadcast_one(struct sk_buff *skb,
				 const struct macvlan_dev *vlan,
				 const struct ethhdr *eth, bool local)
{
	struct net_device *dev = vlan->dev;

	if (local)
		return vlan->forward(dev, skb);

	skb->dev = dev;
	if (ether_addr_equal_64bits(eth->h_dest, dev->broadcast))
		skb->pkt_type = PACKET_BROADCAST;
	else
		skb->pkt_type = PACKET_MULTICAST;

	return vlan->receive(skb);
}

static u32 macvlan_hash_mix(const struct macvlan_dev *vlan)
{
	return (u32)(((unsigned long)vlan) >> L1_CACHE_SHIFT);
}


static unsigned int mc_hash(const struct macvlan_dev *vlan,
			    const unsigned char *addr)
{
	u32 val = __get_unaligned_cpu32(addr + 2);

	val ^= macvlan_hash_mix(vlan);
	return hash_32(val, MACVLAN_MC_FILTER_BITS);
}

static void macvlan_broadcast(struct sk_buff *skb,
			      const struct macvlan_port *port,
			      struct net_device *src,
			      enum macvlan_mode mode)
{
	const struct ethhdr *eth = eth_hdr(skb);
	const struct macvlan_dev *vlan;
	struct sk_buff *nskb;
	unsigned int i;
	int err;
	unsigned int hash;

	if (skb->protocol == htons(ETH_P_PAUSE))
		return;

	for (i = 0; i < MACVLAN_HASH_SIZE; i++) {
		hlist_for_each_entry_rcu(vlan, &port->vlan_hash[i], hlist) {
			if (vlan->dev == src || !(vlan->mode & mode))
				continue;

			hash = mc_hash(vlan, eth->h_dest);
			if (!test_bit(hash, vlan->mc_filter))
				continue;

			err = NET_RX_DROP;
			nskb = skb_clone(skb, GFP_ATOMIC);
			if (likely(nskb))
				err = macvlan_broadcast_one(
					nskb, vlan, eth,
					mode == MACVLAN_MODE_BRIDGE);
			macvlan_count_rx(vlan, skb->len + ETH_HLEN,
					 err == NET_RX_SUCCESS, 1);
		}
	}
}

/* called under rcu_read_lock() from netif_receive_skb */
static rx_handler_result_t macvlan_handle_frame(struct sk_buff **pskb)
{
	struct macvlan_port *port;
	struct sk_buff *skb = *pskb;
	const struct ethhdr *eth = eth_hdr(skb);
	const struct macvlan_dev *vlan;
	const struct macvlan_dev *src;
	struct net_device *dev;
	unsigned int len = 0;
	int ret = NET_RX_DROP;

	port = macvlan_port_get_rcu(skb->dev);
	if (is_multicast_ether_addr(eth->h_dest)) {
		skb = ip_check_defrag(skb, IP_DEFRAG_MACVLAN);
		if (!skb)
			return RX_HANDLER_CONSUMED;
		eth = eth_hdr(skb);
		src = macvlan_hash_lookup(port, eth->h_source);
		if (!src)
			/* frame comes from an external address */
			macvlan_broadcast(skb, port, NULL,
					  MACVLAN_MODE_PRIVATE |
					  MACVLAN_MODE_VEPA    |
					  MACVLAN_MODE_PASSTHRU|
					  MACVLAN_MODE_BRIDGE);
		else if (src->mode == MACVLAN_MODE_VEPA)
			/* flood to everyone except source */
			macvlan_broadcast(skb, port, src->dev,
					  MACVLAN_MODE_VEPA |
					  MACVLAN_MODE_BRIDGE);
		else if (src->mode == MACVLAN_MODE_BRIDGE)
			/*
			 * flood only to VEPA ports, bridge ports
			 * already saw the frame on the way out.
			 */
			macvlan_broadcast(skb, port, src->dev,
					  MACVLAN_MODE_VEPA);
		else {
			/* forward to original port. */
			vlan = src;
			ret = macvlan_broadcast_one(skb, vlan, eth, 0);
			goto out;
		}

		return RX_HANDLER_PASS;
	}

	if (port->passthru)
		vlan = list_first_or_null_rcu(&port->vlans,
					      struct macvlan_dev, list);
	else
		vlan = macvlan_hash_lookup(port, eth->h_dest);
	if (vlan == NULL)
		return RX_HANDLER_PASS;

	dev = vlan->dev;
	if (unlikely(!(dev->flags & IFF_UP))) {
		kfree_skb(skb);
		return RX_HANDLER_CONSUMED;
	}
	len = skb->len + ETH_HLEN;
	skb = skb_share_check(skb, GFP_ATOMIC);
	if (!skb)
		goto out;

	skb->dev = dev;
	skb->pkt_type = PACKET_HOST;

	ret = vlan->receive(skb);

out:
	macvlan_count_rx(vlan, len, ret == NET_RX_SUCCESS, 0);
	return RX_HANDLER_CONSUMED;
}

static int macvlan_queue_xmit(struct sk_buff *skb, struct net_device *dev)
{
	const struct macvlan_dev *vlan = netdev_priv(dev);
	const struct macvlan_port *port = vlan->port;
	const struct macvlan_dev *dest;

	if (vlan->mode == MACVLAN_MODE_BRIDGE) {
		const struct ethhdr *eth = (void *)skb->data;

		/* send to other bridge ports directly */
		if (is_multicast_ether_addr(eth->h_dest)) {
			macvlan_broadcast(skb, port, dev, MACVLAN_MODE_BRIDGE);
			goto xmit_world;
		}

		dest = macvlan_hash_lookup(port, eth->h_dest);
		if (dest && dest->mode == MACVLAN_MODE_BRIDGE) {
			/* send to lowerdev first for its network taps */
			dev_forward_skb(vlan->lowerdev, skb);

			return NET_XMIT_SUCCESS;
		}
	}

xmit_world:
	skb->dev = vlan->lowerdev;
	return dev_queue_xmit(skb);
}

netdev_tx_t macvlan_start_xmit(struct sk_buff *skb,
			       struct net_device *dev)
{
	unsigned int len = skb->len;
	int ret;
	const struct macvlan_dev *vlan = netdev_priv(dev);

	if (vlan->fwd_priv) {
		skb->dev = vlan->lowerdev;
		ret = dev_queue_xmit_accel(skb, vlan->fwd_priv);
	} else {
		ret = macvlan_queue_xmit(skb, dev);
	}

	if (likely(ret == NET_XMIT_SUCCESS || ret == NET_XMIT_CN)) {
		struct macvlan_pcpu_stats *pcpu_stats;

		pcpu_stats = this_cpu_ptr(vlan->pcpu_stats);
		u64_stats_update_begin(&pcpu_stats->syncp);
		pcpu_stats->tx_packets++;
		pcpu_stats->tx_bytes += len;
		u64_stats_update_end(&pcpu_stats->syncp);
	} else {
		this_cpu_inc(vlan->pcpu_stats->tx_dropped);
	}
	return ret;
}
EXPORT_SYMBOL_GPL(macvlan_start_xmit);

static int macvlan_hard_header(struct sk_buff *skb, struct net_device *dev,
			       unsigned short type, const void *daddr,
			       const void *saddr, unsigned len)
{
	const struct macvlan_dev *vlan = netdev_priv(dev);
	struct net_device *lowerdev = vlan->lowerdev;

	return dev_hard_header(skb, lowerdev, type, daddr,
			       saddr ? : dev->dev_addr, len);
}

static const struct header_ops macvlan_hard_header_ops = {
	.create  	= macvlan_hard_header,
	.rebuild	= eth_rebuild_header,
	.parse		= eth_header_parse,
	.cache		= eth_header_cache,
	.cache_update	= eth_header_cache_update,
};

static int macvlan_open(struct net_device *dev)
{
	struct macvlan_dev *vlan = netdev_priv(dev);
	struct net_device *lowerdev = vlan->lowerdev;
	int err;

	if (vlan->port->passthru) {
		if (!(vlan->flags & MACVLAN_FLAG_NOPROMISC)) {
			err = dev_set_promiscuity(lowerdev, 1);
			if (err < 0)
				goto out;
		}
		goto hash_add;
	}

	if (lowerdev->features & NETIF_F_HW_L2FW_DOFFLOAD) {
		vlan->fwd_priv =
		      lowerdev->netdev_ops->ndo_dfwd_add_station(lowerdev, dev);

		/* If we get a NULL pointer back, or if we get an error
		 * then we should just fall through to the non accelerated path
		 */
		if (IS_ERR_OR_NULL(vlan->fwd_priv)) {
			vlan->fwd_priv = NULL;
		} else
			return 0;
	}

	err = -EBUSY;
	if (macvlan_addr_busy(vlan->port, dev->dev_addr))
		goto out;

	err = dev_uc_add(lowerdev, dev->dev_addr);
	if (err < 0)
		goto out;
	if (dev->flags & IFF_ALLMULTI) {
		err = dev_set_allmulti(lowerdev, 1);
		if (err < 0)
			goto del_unicast;
	}

hash_add:
	macvlan_hash_add(vlan);
	return 0;

del_unicast:
	dev_uc_del(lowerdev, dev->dev_addr);
out:
	if (vlan->fwd_priv) {
		lowerdev->netdev_ops->ndo_dfwd_del_station(lowerdev,
							   vlan->fwd_priv);
		vlan->fwd_priv = NULL;
	}
	return err;
}

static int macvlan_stop(struct net_device *dev)
{
	struct macvlan_dev *vlan = netdev_priv(dev);
	struct net_device *lowerdev = vlan->lowerdev;

	if (vlan->fwd_priv) {
		lowerdev->netdev_ops->ndo_dfwd_del_station(lowerdev,
							   vlan->fwd_priv);
		vlan->fwd_priv = NULL;
		return 0;
	}

	dev_uc_unsync(lowerdev, dev);
	dev_mc_unsync(lowerdev, dev);

	if (vlan->port->passthru) {
		if (!(vlan->flags & MACVLAN_FLAG_NOPROMISC))
			dev_set_promiscuity(lowerdev, -1);
		goto hash_del;
	}

	if (dev->flags & IFF_ALLMULTI)
		dev_set_allmulti(lowerdev, -1);

	dev_uc_del(lowerdev, dev->dev_addr);

hash_del:
	macvlan_hash_del(vlan, !dev->dismantle);
	return 0;
}

static int macvlan_set_mac_address(struct net_device *dev, void *p)
{
	struct macvlan_dev *vlan = netdev_priv(dev);
	struct net_device *lowerdev = vlan->lowerdev;
	struct sockaddr *addr = p;
	int err;

	if (!is_valid_ether_addr(addr->sa_data))
		return -EADDRNOTAVAIL;

	if (!(dev->flags & IFF_UP)) {
		/* Just copy in the new address */
		memcpy(dev->dev_addr, addr->sa_data, ETH_ALEN);
	} else {
		/* Rehash and update the device filters */
		if (macvlan_addr_busy(vlan->port, addr->sa_data))
			return -EBUSY;

		err = dev_uc_add(lowerdev, addr->sa_data);
		if (err)
			return err;

		dev_uc_del(lowerdev, dev->dev_addr);

		macvlan_hash_change_addr(vlan, addr->sa_data);
	}
	return 0;
}

static void macvlan_change_rx_flags(struct net_device *dev, int change)
{
	struct macvlan_dev *vlan = netdev_priv(dev);
	struct net_device *lowerdev = vlan->lowerdev;

	if (dev->flags & IFF_UP) {
		if (change & IFF_ALLMULTI)
			dev_set_allmulti(lowerdev, dev->flags & IFF_ALLMULTI ? 1 : -1);
	}
}

static void macvlan_set_mac_lists(struct net_device *dev)
{
	struct macvlan_dev *vlan = netdev_priv(dev);

	if (dev->flags & (IFF_PROMISC | IFF_ALLMULTI)) {
		bitmap_fill(vlan->mc_filter, MACVLAN_MC_FILTER_SZ);
	} else {
		struct netdev_hw_addr *ha;
		DECLARE_BITMAP(filter, MACVLAN_MC_FILTER_SZ);

		bitmap_zero(filter, MACVLAN_MC_FILTER_SZ);
		netdev_for_each_mc_addr(ha, dev) {
			__set_bit(mc_hash(vlan, ha->addr), filter);
		}

		__set_bit(mc_hash(vlan, dev->broadcast), filter);

		bitmap_copy(vlan->mc_filter, filter, MACVLAN_MC_FILTER_SZ);
	}
	dev_uc_sync(vlan->lowerdev, dev);
	dev_mc_sync(vlan->lowerdev, dev);
}

static int macvlan_change_mtu(struct net_device *dev, int new_mtu)
{
	struct macvlan_dev *vlan = netdev_priv(dev);

	if (new_mtu < 68 || vlan->lowerdev->mtu < new_mtu)
		return -EINVAL;
	dev->mtu = new_mtu;
	return 0;
}

/*
 * macvlan network devices have devices nesting below it and are a special
 * "super class" of normal network devices; split their locks off into a
 * separate class since they always nest.
 */
static struct lock_class_key macvlan_netdev_xmit_lock_key;
static struct lock_class_key macvlan_netdev_addr_lock_key;

#define ALWAYS_ON_FEATURES \
	(NETIF_F_SG | NETIF_F_GEN_CSUM | NETIF_F_GSO_SOFTWARE | NETIF_F_LLTX)

#define MACVLAN_FEATURES \
	(NETIF_F_SG | NETIF_F_ALL_CSUM | NETIF_F_HIGHDMA | NETIF_F_FRAGLIST | \
	 NETIF_F_GSO | NETIF_F_TSO | NETIF_F_UFO | NETIF_F_GSO_ROBUST | \
	 NETIF_F_TSO_ECN | NETIF_F_TSO6 | NETIF_F_GRO | NETIF_F_RXCSUM | \
	 NETIF_F_HW_VLAN_CTAG_FILTER | NETIF_F_HW_VLAN_STAG_FILTER)

#define MACVLAN_STATE_MASK \
	((1<<__LINK_STATE_NOCARRIER) | (1<<__LINK_STATE_DORMANT))

static void macvlan_set_lockdep_class_one(struct net_device *dev,
					  struct netdev_queue *txq,
					  void *_unused)
{
	lockdep_set_class(&txq->_xmit_lock,
			  &macvlan_netdev_xmit_lock_key);
}

static void macvlan_set_lockdep_class(struct net_device *dev)
{
	lockdep_set_class(&dev->addr_list_lock,
			  &macvlan_netdev_addr_lock_key);
	netdev_for_each_tx_queue(dev, macvlan_set_lockdep_class_one, NULL);
}

static int macvlan_init(struct net_device *dev)
{
	struct macvlan_dev *vlan = netdev_priv(dev);
	const struct net_device *lowerdev = vlan->lowerdev;
	int i;

	dev->state		= (dev->state & ~MACVLAN_STATE_MASK) |
				  (lowerdev->state & MACVLAN_STATE_MASK);
	dev->features 		= lowerdev->features & MACVLAN_FEATURES;
<<<<<<< HEAD
	dev->features		|= ALWAYS_ON_FEATURES;
=======
	dev->features		|= NETIF_F_LLTX;
	dev->vlan_features	= lowerdev->vlan_features & MACVLAN_FEATURES;
>>>>>>> 2ffe8469
	dev->gso_max_size	= lowerdev->gso_max_size;
	dev->iflink		= lowerdev->ifindex;
	dev->hard_header_len	= lowerdev->hard_header_len;

	macvlan_set_lockdep_class(dev);

	vlan->pcpu_stats = alloc_percpu(struct macvlan_pcpu_stats);
	if (!vlan->pcpu_stats)
		return -ENOMEM;

	for_each_possible_cpu(i) {
		struct macvlan_pcpu_stats *mvlstats;
		mvlstats = per_cpu_ptr(vlan->pcpu_stats, i);
		u64_stats_init(&mvlstats->syncp);
	}

	return 0;
}

static void macvlan_uninit(struct net_device *dev)
{
	struct macvlan_dev *vlan = netdev_priv(dev);
	struct macvlan_port *port = vlan->port;

	free_percpu(vlan->pcpu_stats);

	port->count -= 1;
	if (!port->count)
		macvlan_port_destroy(port->dev);
}

static struct rtnl_link_stats64 *macvlan_dev_get_stats64(struct net_device *dev,
							 struct rtnl_link_stats64 *stats)
{
	struct macvlan_dev *vlan = netdev_priv(dev);

	if (vlan->pcpu_stats) {
		struct macvlan_pcpu_stats *p;
		u64 rx_packets, rx_bytes, rx_multicast, tx_packets, tx_bytes;
		u32 rx_errors = 0, tx_dropped = 0;
		unsigned int start;
		int i;

		for_each_possible_cpu(i) {
			p = per_cpu_ptr(vlan->pcpu_stats, i);
			do {
				start = u64_stats_fetch_begin_bh(&p->syncp);
				rx_packets	= p->rx_packets;
				rx_bytes	= p->rx_bytes;
				rx_multicast	= p->rx_multicast;
				tx_packets	= p->tx_packets;
				tx_bytes	= p->tx_bytes;
			} while (u64_stats_fetch_retry_bh(&p->syncp, start));

			stats->rx_packets	+= rx_packets;
			stats->rx_bytes		+= rx_bytes;
			stats->multicast	+= rx_multicast;
			stats->tx_packets	+= tx_packets;
			stats->tx_bytes		+= tx_bytes;
			/* rx_errors & tx_dropped are u32, updated
			 * without syncp protection.
			 */
			rx_errors	+= p->rx_errors;
			tx_dropped	+= p->tx_dropped;
		}
		stats->rx_errors	= rx_errors;
		stats->rx_dropped	= rx_errors;
		stats->tx_dropped	= tx_dropped;
	}
	return stats;
}

static int macvlan_vlan_rx_add_vid(struct net_device *dev,
				   __be16 proto, u16 vid)
{
	struct macvlan_dev *vlan = netdev_priv(dev);
	struct net_device *lowerdev = vlan->lowerdev;

	return vlan_vid_add(lowerdev, proto, vid);
}

static int macvlan_vlan_rx_kill_vid(struct net_device *dev,
				    __be16 proto, u16 vid)
{
	struct macvlan_dev *vlan = netdev_priv(dev);
	struct net_device *lowerdev = vlan->lowerdev;

	vlan_vid_del(lowerdev, proto, vid);
	return 0;
}

static int macvlan_fdb_add(struct ndmsg *ndm, struct nlattr *tb[],
			   struct net_device *dev,
			   const unsigned char *addr,
			   u16 flags)
{
	struct macvlan_dev *vlan = netdev_priv(dev);
	int err = -EINVAL;

	if (!vlan->port->passthru)
		return -EOPNOTSUPP;

	if (flags & NLM_F_REPLACE)
		return -EOPNOTSUPP;

	if (is_unicast_ether_addr(addr))
		err = dev_uc_add_excl(dev, addr);
	else if (is_multicast_ether_addr(addr))
		err = dev_mc_add_excl(dev, addr);

	return err;
}

static int macvlan_fdb_del(struct ndmsg *ndm, struct nlattr *tb[],
			   struct net_device *dev,
			   const unsigned char *addr)
{
	struct macvlan_dev *vlan = netdev_priv(dev);
	int err = -EINVAL;

	if (!vlan->port->passthru)
		return -EOPNOTSUPP;

	if (is_unicast_ether_addr(addr))
		err = dev_uc_del(dev, addr);
	else if (is_multicast_ether_addr(addr))
		err = dev_mc_del(dev, addr);

	return err;
}

static void macvlan_ethtool_get_drvinfo(struct net_device *dev,
					struct ethtool_drvinfo *drvinfo)
{
	strlcpy(drvinfo->driver, "macvlan", sizeof(drvinfo->driver));
	strlcpy(drvinfo->version, "0.1", sizeof(drvinfo->version));
}

static int macvlan_ethtool_get_settings(struct net_device *dev,
					struct ethtool_cmd *cmd)
{
	const struct macvlan_dev *vlan = netdev_priv(dev);

	return __ethtool_get_settings(vlan->lowerdev, cmd);
}

static netdev_features_t macvlan_fix_features(struct net_device *dev,
					      netdev_features_t features)
{
	struct macvlan_dev *vlan = netdev_priv(dev);
	netdev_features_t mask;

	features |= NETIF_F_ALL_FOR_ALL;
	features &= (vlan->set_features | ~MACVLAN_FEATURES);
	mask = features;

	features = netdev_increment_features(vlan->lowerdev->features,
					     features,
					     mask);
	features |= ALWAYS_ON_FEATURES;

	return features;
}

static const struct ethtool_ops macvlan_ethtool_ops = {
	.get_link		= ethtool_op_get_link,
	.get_settings		= macvlan_ethtool_get_settings,
	.get_drvinfo		= macvlan_ethtool_get_drvinfo,
};

static const struct net_device_ops macvlan_netdev_ops = {
	.ndo_init		= macvlan_init,
	.ndo_uninit		= macvlan_uninit,
	.ndo_open		= macvlan_open,
	.ndo_stop		= macvlan_stop,
	.ndo_start_xmit		= macvlan_start_xmit,
	.ndo_change_mtu		= macvlan_change_mtu,
	.ndo_fix_features	= macvlan_fix_features,
	.ndo_change_rx_flags	= macvlan_change_rx_flags,
	.ndo_set_mac_address	= macvlan_set_mac_address,
	.ndo_set_rx_mode	= macvlan_set_mac_lists,
	.ndo_get_stats64	= macvlan_dev_get_stats64,
	.ndo_validate_addr	= eth_validate_addr,
	.ndo_vlan_rx_add_vid	= macvlan_vlan_rx_add_vid,
	.ndo_vlan_rx_kill_vid	= macvlan_vlan_rx_kill_vid,
	.ndo_fdb_add		= macvlan_fdb_add,
	.ndo_fdb_del		= macvlan_fdb_del,
	.ndo_fdb_dump		= ndo_dflt_fdb_dump,
};

void macvlan_common_setup(struct net_device *dev)
{
	ether_setup(dev);

	dev->priv_flags	       &= ~(IFF_XMIT_DST_RELEASE | IFF_TX_SKB_SHARING);
	dev->priv_flags	       |= IFF_UNICAST_FLT;
	dev->netdev_ops		= &macvlan_netdev_ops;
	dev->destructor		= free_netdev;
	dev->header_ops		= &macvlan_hard_header_ops;
	dev->ethtool_ops	= &macvlan_ethtool_ops;
}
EXPORT_SYMBOL_GPL(macvlan_common_setup);

static void macvlan_setup(struct net_device *dev)
{
	macvlan_common_setup(dev);
	dev->tx_queue_len	= 0;
}

static int macvlan_port_create(struct net_device *dev)
{
	struct macvlan_port *port;
	unsigned int i;
	int err;

	if (dev->type != ARPHRD_ETHER || dev->flags & IFF_LOOPBACK)
		return -EINVAL;

	port = kzalloc(sizeof(*port), GFP_KERNEL);
	if (port == NULL)
		return -ENOMEM;

	port->passthru = false;
	port->dev = dev;
	INIT_LIST_HEAD(&port->vlans);
	for (i = 0; i < MACVLAN_HASH_SIZE; i++)
		INIT_HLIST_HEAD(&port->vlan_hash[i]);

	err = netdev_rx_handler_register(dev, macvlan_handle_frame, port);
	if (err)
		kfree(port);
	else
		dev->priv_flags |= IFF_MACVLAN_PORT;
	return err;
}

static void macvlan_port_destroy(struct net_device *dev)
{
	struct macvlan_port *port = macvlan_port_get_rtnl(dev);

	dev->priv_flags &= ~IFF_MACVLAN_PORT;
	netdev_rx_handler_unregister(dev);
	kfree_rcu(port, rcu);
}

static int macvlan_validate(struct nlattr *tb[], struct nlattr *data[])
{
	if (tb[IFLA_ADDRESS]) {
		if (nla_len(tb[IFLA_ADDRESS]) != ETH_ALEN)
			return -EINVAL;
		if (!is_valid_ether_addr(nla_data(tb[IFLA_ADDRESS])))
			return -EADDRNOTAVAIL;
	}

	if (data && data[IFLA_MACVLAN_FLAGS] &&
	    nla_get_u16(data[IFLA_MACVLAN_FLAGS]) & ~MACVLAN_FLAG_NOPROMISC)
		return -EINVAL;

	if (data && data[IFLA_MACVLAN_MODE]) {
		switch (nla_get_u32(data[IFLA_MACVLAN_MODE])) {
		case MACVLAN_MODE_PRIVATE:
		case MACVLAN_MODE_VEPA:
		case MACVLAN_MODE_BRIDGE:
		case MACVLAN_MODE_PASSTHRU:
			break;
		default:
			return -EINVAL;
		}
	}
	return 0;
}

int macvlan_common_newlink(struct net *src_net, struct net_device *dev,
			   struct nlattr *tb[], struct nlattr *data[],
			   int (*receive)(struct sk_buff *skb),
			   int (*forward)(struct net_device *dev,
					  struct sk_buff *skb))
{
	struct macvlan_dev *vlan = netdev_priv(dev);
	struct macvlan_port *port;
	struct net_device *lowerdev;
	int err;

	if (!tb[IFLA_LINK])
		return -EINVAL;

	lowerdev = __dev_get_by_index(src_net, nla_get_u32(tb[IFLA_LINK]));
	if (lowerdev == NULL)
		return -ENODEV;

	/* When creating macvlans on top of other macvlans - use
	 * the real device as the lowerdev.
	 */
	if (lowerdev->rtnl_link_ops == dev->rtnl_link_ops) {
		struct macvlan_dev *lowervlan = netdev_priv(lowerdev);
		lowerdev = lowervlan->lowerdev;
	}

	if (!tb[IFLA_MTU])
		dev->mtu = lowerdev->mtu;
	else if (dev->mtu > lowerdev->mtu)
		return -EINVAL;

	if (!tb[IFLA_ADDRESS])
		eth_hw_addr_random(dev);

	if (!macvlan_port_exists(lowerdev)) {
		err = macvlan_port_create(lowerdev);
		if (err < 0)
			return err;
	}
	port = macvlan_port_get_rtnl(lowerdev);

	/* Only 1 macvlan device can be created in passthru mode */
	if (port->passthru)
		return -EINVAL;

	vlan->lowerdev = lowerdev;
	vlan->dev      = dev;
	vlan->port     = port;
	vlan->receive  = receive;
	vlan->forward  = forward;
	vlan->set_features = MACVLAN_FEATURES;

	vlan->mode     = MACVLAN_MODE_VEPA;
	if (data && data[IFLA_MACVLAN_MODE])
		vlan->mode = nla_get_u32(data[IFLA_MACVLAN_MODE]);

	if (data && data[IFLA_MACVLAN_FLAGS])
		vlan->flags = nla_get_u16(data[IFLA_MACVLAN_FLAGS]);

	if (vlan->mode == MACVLAN_MODE_PASSTHRU) {
		if (port->count)
			return -EINVAL;
		port->passthru = true;
		eth_hw_addr_inherit(dev, lowerdev);
	}

	port->count += 1;
	err = register_netdevice(dev);
	if (err < 0)
		goto destroy_port;

	dev->priv_flags |= IFF_MACVLAN;
	err = netdev_upper_dev_link(lowerdev, dev);
	if (err)
		goto unregister_netdev;

	list_add_tail_rcu(&vlan->list, &port->vlans);
	netif_stacked_transfer_operstate(lowerdev, dev);

	return 0;

unregister_netdev:
	unregister_netdevice(dev);
destroy_port:
	port->count -= 1;
	if (!port->count)
		macvlan_port_destroy(lowerdev);

	return err;
}
EXPORT_SYMBOL_GPL(macvlan_common_newlink);

static int macvlan_newlink(struct net *src_net, struct net_device *dev,
			   struct nlattr *tb[], struct nlattr *data[])
{
	return macvlan_common_newlink(src_net, dev, tb, data,
				      netif_rx,
				      dev_forward_skb);
}

void macvlan_dellink(struct net_device *dev, struct list_head *head)
{
	struct macvlan_dev *vlan = netdev_priv(dev);

	list_del_rcu(&vlan->list);
	unregister_netdevice_queue(dev, head);
	netdev_upper_dev_unlink(vlan->lowerdev, dev);
}
EXPORT_SYMBOL_GPL(macvlan_dellink);

static int macvlan_changelink(struct net_device *dev,
		struct nlattr *tb[], struct nlattr *data[])
{
	struct macvlan_dev *vlan = netdev_priv(dev);
	enum macvlan_mode mode;
	bool set_mode = false;

	/* Validate mode, but don't set yet: setting flags may fail. */
	if (data && data[IFLA_MACVLAN_MODE]) {
		set_mode = true;
		mode = nla_get_u32(data[IFLA_MACVLAN_MODE]);
		/* Passthrough mode can't be set or cleared dynamically */
		if ((mode == MACVLAN_MODE_PASSTHRU) !=
		    (vlan->mode == MACVLAN_MODE_PASSTHRU))
			return -EINVAL;
	}

	if (data && data[IFLA_MACVLAN_FLAGS]) {
		__u16 flags = nla_get_u16(data[IFLA_MACVLAN_FLAGS]);
		bool promisc = (flags ^ vlan->flags) & MACVLAN_FLAG_NOPROMISC;
		if (vlan->port->passthru && promisc) {
			int err;

			if (flags & MACVLAN_FLAG_NOPROMISC)
				err = dev_set_promiscuity(vlan->lowerdev, -1);
			else
				err = dev_set_promiscuity(vlan->lowerdev, 1);
			if (err < 0)
				return err;
		}
		vlan->flags = flags;
	}
	if (set_mode)
		vlan->mode = mode;
	return 0;
}

static size_t macvlan_get_size(const struct net_device *dev)
{
	return (0
		+ nla_total_size(4) /* IFLA_MACVLAN_MODE */
		+ nla_total_size(2) /* IFLA_MACVLAN_FLAGS */
		);
}

static int macvlan_fill_info(struct sk_buff *skb,
				const struct net_device *dev)
{
	struct macvlan_dev *vlan = netdev_priv(dev);

	if (nla_put_u32(skb, IFLA_MACVLAN_MODE, vlan->mode))
		goto nla_put_failure;
	if (nla_put_u16(skb, IFLA_MACVLAN_FLAGS, vlan->flags))
		goto nla_put_failure;
	return 0;

nla_put_failure:
	return -EMSGSIZE;
}

static const struct nla_policy macvlan_policy[IFLA_MACVLAN_MAX + 1] = {
	[IFLA_MACVLAN_MODE]  = { .type = NLA_U32 },
	[IFLA_MACVLAN_FLAGS] = { .type = NLA_U16 },
};

int macvlan_link_register(struct rtnl_link_ops *ops)
{
	/* common fields */
	ops->priv_size		= sizeof(struct macvlan_dev);
	ops->validate		= macvlan_validate;
	ops->maxtype		= IFLA_MACVLAN_MAX;
	ops->policy		= macvlan_policy;
	ops->changelink		= macvlan_changelink;
	ops->get_size		= macvlan_get_size;
	ops->fill_info		= macvlan_fill_info;

	return rtnl_link_register(ops);
};
EXPORT_SYMBOL_GPL(macvlan_link_register);

static struct rtnl_link_ops macvlan_link_ops = {
	.kind		= "macvlan",
	.setup		= macvlan_setup,
	.newlink	= macvlan_newlink,
	.dellink	= macvlan_dellink,
};

static int macvlan_device_event(struct notifier_block *unused,
				unsigned long event, void *ptr)
{
	struct net_device *dev = netdev_notifier_info_to_dev(ptr);
	struct macvlan_dev *vlan, *next;
	struct macvlan_port *port;
	LIST_HEAD(list_kill);

	if (!macvlan_port_exists(dev))
		return NOTIFY_DONE;

	port = macvlan_port_get_rtnl(dev);

	switch (event) {
	case NETDEV_CHANGE:
		list_for_each_entry(vlan, &port->vlans, list)
			netif_stacked_transfer_operstate(vlan->lowerdev,
							 vlan->dev);
		break;
	case NETDEV_FEAT_CHANGE:
		list_for_each_entry(vlan, &port->vlans, list) {
			vlan->dev->gso_max_size = dev->gso_max_size;
			netdev_update_features(vlan->dev);
		}
		break;
	case NETDEV_UNREGISTER:
		/* twiddle thumbs on netns device moves */
		if (dev->reg_state != NETREG_UNREGISTERING)
			break;

		list_for_each_entry_safe(vlan, next, &port->vlans, list)
			vlan->dev->rtnl_link_ops->dellink(vlan->dev, &list_kill);
		unregister_netdevice_many(&list_kill);
		break;
	case NETDEV_PRE_TYPE_CHANGE:
		/* Forbid underlaying device to change its type. */
		return NOTIFY_BAD;
	}
	return NOTIFY_DONE;
}

static struct notifier_block macvlan_notifier_block __read_mostly = {
	.notifier_call	= macvlan_device_event,
};

static int __init macvlan_init_module(void)
{
	int err;

	register_netdevice_notifier(&macvlan_notifier_block);

	err = macvlan_link_register(&macvlan_link_ops);
	if (err < 0)
		goto err1;
	return 0;
err1:
	unregister_netdevice_notifier(&macvlan_notifier_block);
	return err;
}

static void __exit macvlan_cleanup_module(void)
{
	rtnl_link_unregister(&macvlan_link_ops);
	unregister_netdevice_notifier(&macvlan_notifier_block);
}

module_init(macvlan_init_module);
module_exit(macvlan_cleanup_module);

MODULE_LICENSE("GPL");
MODULE_AUTHOR("Patrick McHardy <kaber@trash.net>");
MODULE_DESCRIPTION("Driver for MAC address based VLANs");
MODULE_ALIAS_RTNL_LINK("macvlan");<|MERGE_RESOLUTION|>--- conflicted
+++ resolved
@@ -539,12 +539,8 @@
 	dev->state		= (dev->state & ~MACVLAN_STATE_MASK) |
 				  (lowerdev->state & MACVLAN_STATE_MASK);
 	dev->features 		= lowerdev->features & MACVLAN_FEATURES;
-<<<<<<< HEAD
 	dev->features		|= ALWAYS_ON_FEATURES;
-=======
-	dev->features		|= NETIF_F_LLTX;
 	dev->vlan_features	= lowerdev->vlan_features & MACVLAN_FEATURES;
->>>>>>> 2ffe8469
 	dev->gso_max_size	= lowerdev->gso_max_size;
 	dev->iflink		= lowerdev->ifindex;
 	dev->hard_header_len	= lowerdev->hard_header_len;
