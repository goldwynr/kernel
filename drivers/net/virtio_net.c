--- conflicted
+++ resolved
@@ -210,11 +210,7 @@
 			return -EINVAL;
 		}
 
-<<<<<<< HEAD
-		page = vi->rvq->vq_ops->get_buf(vi->rvq, &len);
-=======
 		page = virtqueue_get_buf(vi->rvq, &len);
->>>>>>> 02f8c6ae
 		if (!page) {
 			pr_debug("%s: rx error: %d buffers missing\n",
 				 skb->dev->name, hdr->mhdr.num_buffers);
@@ -344,11 +340,7 @@
 
 	skb_to_sgvec(skb, vi->rx_sg + 1, 0, skb->len);
 
-<<<<<<< HEAD
-	err = vi->rvq->vq_ops->add_buf(vi->rvq, vi->rx_sg, 0, 2, skb);
-=======
 	err = virtqueue_add_buf_gfp(vi->rvq, vi->rx_sg, 0, 2, skb, gfp);
->>>>>>> 02f8c6ae
 	if (err < 0)
 		dev_kfree_skb(skb);
 
@@ -393,13 +385,8 @@
 
 	/* chain first in list head */
 	first->private = (unsigned long)list;
-<<<<<<< HEAD
-	err = vi->rvq->vq_ops->add_buf(vi->rvq, vi->rx_sg, 0, MAX_SKB_FRAGS + 2,
-				       first);
-=======
 	err = virtqueue_add_buf_gfp(vi->rvq, vi->rx_sg, 0, MAX_SKB_FRAGS + 2,
 				    first, gfp);
->>>>>>> 02f8c6ae
 	if (err < 0)
 		give_pages(vi, first);
 
@@ -417,11 +404,7 @@
 
 	sg_init_one(vi->rx_sg, page_address(page), PAGE_SIZE);
 
-<<<<<<< HEAD
-	err = vi->rvq->vq_ops->add_buf(vi->rvq, vi->rx_sg, 0, 1, page);
-=======
 	err = virtqueue_add_buf_gfp(vi->rvq, vi->rx_sg, 0, 1, page, gfp);
->>>>>>> 02f8c6ae
 	if (err < 0)
 		give_pages(vi, page);
 
@@ -477,20 +460,6 @@
 	}
 }
 
-static void virtnet_napi_enable(struct virtnet_info *vi)
-{
-	napi_enable(&vi->napi);
-
-	/* If all buffers were filled by other side before we napi_enabled, we
-	 * won't get another interrupt, so process any outstanding packets
-	 * now.  virtnet_poll wants re-enable the queue, so we disable here.
-	 * We synchronize against interrupts via NAPI_STATE_SCHED */
-	if (napi_schedule_prep(&vi->napi)) {
-		vi->rvq->vq_ops->disable_cb(vi->rvq);
-		__napi_schedule(&vi->napi);
-	}
-}
-
 static void refill_work(struct work_struct *work)
 {
 	struct virtnet_info *vi;
@@ -515,11 +484,7 @@
 
 again:
 	while (received < budget &&
-<<<<<<< HEAD
-	       (buf = vi->rvq->vq_ops->get_buf(vi->rvq, &len)) != NULL) {
-=======
 	       (buf = virtqueue_get_buf(vi->rvq, &len)) != NULL) {
->>>>>>> 02f8c6ae
 		receive_buf(vi->dev, buf, len);
 		--vi->num;
 		received++;
@@ -602,11 +567,7 @@
 		sg_set_buf(vi->tx_sg, &hdr->hdr, sizeof hdr->hdr);
 
 	hdr->num_sg = skb_to_sgvec(skb, vi->tx_sg + 1, 0, skb->len) + 1;
-<<<<<<< HEAD
-	return vi->svq->vq_ops->add_buf(vi->svq, vi->tx_sg, hdr->num_sg,
-=======
 	return virtqueue_add_buf(vi->svq, vi->tx_sg, hdr->num_sg,
->>>>>>> 02f8c6ae
 					0, skb);
 }
 
@@ -638,11 +599,7 @@
 		kfree_skb(skb);
 		return NETDEV_TX_OK;
 	}
-<<<<<<< HEAD
-	vi->svq->vq_ops->kick(vi->svq);
-=======
 	virtqueue_kick(vi->svq);
->>>>>>> 02f8c6ae
 
 	/* Don't wait up for transmitted skbs to be freed. */
 	skb_orphan(skb);
@@ -1053,21 +1010,13 @@
 {
 	void *buf;
 	while (1) {
-<<<<<<< HEAD
-		buf = vi->svq->vq_ops->detach_unused_buf(vi->svq);
-=======
 		buf = virtqueue_detach_unused_buf(vi->svq);
->>>>>>> 02f8c6ae
 		if (!buf)
 			break;
 		dev_kfree_skb(buf);
 	}
 	while (1) {
-<<<<<<< HEAD
-		buf = vi->rvq->vq_ops->detach_unused_buf(vi->rvq);
-=======
 		buf = virtqueue_detach_unused_buf(vi->rvq);
->>>>>>> 02f8c6ae
 		if (!buf)
 			break;
 		if (vi->mergeable_rx_bufs || vi->big_packets)
