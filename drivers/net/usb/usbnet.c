--- conflicted
+++ resolved
@@ -43,11 +43,8 @@
 #include <linux/mii.h>
 #include <linux/usb.h>
 #include <linux/usb/usbnet.h>
-<<<<<<< HEAD
-=======
 #include <linux/slab.h>
 #include <linux/kernel.h>
->>>>>>> 02f8c6ae
 #include <linux/pm_runtime.h>
 
 #define DRIVER_VERSION		"22-Aug-2005"
@@ -1424,14 +1421,11 @@
 		dev->rx_urb_size = dev->hard_mtu;
 	dev->maxpacket = usb_maxpacket (dev->udev, dev->out, 1);
 
-<<<<<<< HEAD
-=======
 	if ((dev->driver_info->flags & FLAG_WLAN) != 0)
 		SET_NETDEV_DEVTYPE(net, &wlan_type);
 	if ((dev->driver_info->flags & FLAG_WWAN) != 0)
 		SET_NETDEV_DEVTYPE(net, &wwan_type);
 
->>>>>>> 02f8c6ae
 	status = register_netdev (net);
 	if (status)
 		goto out3;
