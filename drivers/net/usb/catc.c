--- conflicted
+++ resolved
@@ -647,13 +647,8 @@
 	if (netdev->flags & IFF_ALLMULTI) {
 		memset(catc->multicast, 0xff, 64);
 	} else {
-<<<<<<< HEAD
-		netdev_for_each_mc_addr(mc, netdev) {
-			u32 crc = ether_crc_le(6, mc->dmi_addr);
-=======
 		netdev_for_each_mc_addr(ha, netdev) {
 			u32 crc = ether_crc_le(6, ha->addr);
->>>>>>> 02f8c6ae
 			if (!catc->is_f5u011) {
 				catc->multicast[(crc >> 3) & 0x3f] |= 1 << (crc & 7);
 			} else {
