/*
 * drivers/net/team/team_mode_roundrobin.c - Round-robin mode for team
 * Copyright (c) 2011 Jiri Pirko <jpirko@redhat.com>
 *
 * This program is free software; you can redistribute it and/or modify
 * it under the terms of the GNU General Public License as published by
 * the Free Software Foundation; either version 2 of the License, or
 * (at your option) any later version.
 */

#include <linux/kernel.h>
#include <linux/types.h>
#include <linux/module.h>
#include <linux/init.h>
#include <linux/errno.h>
#include <linux/netdevice.h>
#include <linux/if_team.h>

struct rr_priv {
	unsigned int sent_packets;
};

static struct rr_priv *rr_priv(struct team *team)
{
	return (struct rr_priv *) &team->mode_priv;
}

static bool rr_transmit(struct team *team, struct sk_buff *skb)
{
	struct team_port *port;
	int port_index;

	port_index = rr_priv(team)->sent_packets++ % team->en_port_count;
	port = team_get_port_by_index_rcu(team, port_index);
	if (unlikely(!port))
		goto drop;
<<<<<<< HEAD
	port = __get_first_port_up(team, port);
=======
	port = team_get_first_port_txable_rcu(team, port);
>>>>>>> 30b4eb63
	if (unlikely(!port))
		goto drop;
	if (team_dev_queue_xmit(team, port, skb))
		return false;
	return true;

drop:
	dev_kfree_skb_any(skb);
	return false;
}

static const struct team_mode_ops rr_mode_ops = {
	.transmit		= rr_transmit,
	.port_enter		= team_modeop_port_enter,
	.port_change_dev_addr	= team_modeop_port_change_dev_addr,
};

static const struct team_mode rr_mode = {
	.kind		= "roundrobin",
	.owner		= THIS_MODULE,
	.priv_size	= sizeof(struct rr_priv),
	.ops		= &rr_mode_ops,
};

static int __init rr_init_module(void)
{
	return team_mode_register(&rr_mode);
}

static void __exit rr_cleanup_module(void)
{
	team_mode_unregister(&rr_mode);
}

module_init(rr_init_module);
module_exit(rr_cleanup_module);

MODULE_LICENSE("GPL v2");
MODULE_AUTHOR("Jiri Pirko <jpirko@redhat.com>");
MODULE_DESCRIPTION("Round-robin mode for team");
MODULE_ALIAS("team-mode-roundrobin");<|MERGE_RESOLUTION|>--- conflicted
+++ resolved
@@ -34,11 +34,7 @@
 	port = team_get_port_by_index_rcu(team, port_index);
 	if (unlikely(!port))
 		goto drop;
-<<<<<<< HEAD
-	port = __get_first_port_up(team, port);
-=======
 	port = team_get_first_port_txable_rcu(team, port);
->>>>>>> 30b4eb63
 	if (unlikely(!port))
 		goto drop;
 	if (team_dev_queue_xmit(team, port, skb))
