/***************************************************************************
 *
 * Copyright (C) 2004-2008 SMSC
 * Copyright (C) 2005-2008 ARM
 *
 * This program is free software; you can redistribute it and/or
 * modify it under the terms of the GNU General Public License
 * as published by the Free Software Foundation; either version 2
 * of the License, or (at your option) any later version.
 *
 * This program is distributed in the hope that it will be useful,
 * but WITHOUT ANY WARRANTY; without even the implied warranty of
 * MERCHANTABILITY or FITNESS FOR A PARTICULAR PURPOSE.  See the
 * GNU General Public License for more details.
 *
 * You should have received a copy of the GNU General Public License
 * along with this program; if not, write to the Free Software
 * Foundation, Inc., 59 Temple Place - Suite 330, Boston, MA  02111-1307, USA.
 *
 ***************************************************************************
 * Rewritten, heavily based on smsc911x simple driver by SMSC.
 * Partly uses io macros from smc91x.c by Nicolas Pitre
 *
 * Supported devices:
 *   LAN9115, LAN9116, LAN9117, LAN9118
 *   LAN9215, LAN9216, LAN9217, LAN9218
 *   LAN9210, LAN9211
 *   LAN9220, LAN9221
 *
 */

#define pr_fmt(fmt) KBUILD_MODNAME ": " fmt

#include <linux/crc32.h>
#include <linux/delay.h>
#include <linux/errno.h>
#include <linux/etherdevice.h>
#include <linux/ethtool.h>
#include <linux/init.h>
#include <linux/ioport.h>
#include <linux/kernel.h>
#include <linux/module.h>
#include <linux/netdevice.h>
#include <linux/platform_device.h>
#include <linux/sched.h>
#include <linux/timer.h>
#include <linux/bug.h>
#include <linux/bitops.h>
#include <linux/irq.h>
#include <linux/io.h>
#include <linux/swab.h>
#include <linux/phy.h>
#include <linux/smsc911x.h>
#include <linux/device.h>
#include "smsc911x.h"

#define SMSC_CHIPNAME		"smsc911x"
#define SMSC_MDIONAME		"smsc911x-mdio"
#define SMSC_DRV_VERSION	"2008-10-21"

MODULE_LICENSE("GPL");
MODULE_VERSION(SMSC_DRV_VERSION);
MODULE_ALIAS("platform:smsc911x");

#if USE_DEBUG > 0
static int debug = 16;
#else
static int debug = 3;
#endif

module_param(debug, int, 0);
MODULE_PARM_DESC(debug, "Debug level (0=none,...,16=all)");

struct smsc911x_data;

struct smsc911x_ops {
	u32 (*reg_read)(struct smsc911x_data *pdata, u32 reg);
	void (*reg_write)(struct smsc911x_data *pdata, u32 reg, u32 val);
	void (*rx_readfifo)(struct smsc911x_data *pdata,
				unsigned int *buf, unsigned int wordcount);
	void (*tx_writefifo)(struct smsc911x_data *pdata,
				unsigned int *buf, unsigned int wordcount);
};

struct smsc911x_data {
	void __iomem *ioaddr;

	unsigned int idrev;

	/* used to decide which workarounds apply */
	unsigned int generation;

	/* device configuration (copied from platform_data during probe) */
	struct smsc911x_platform_config config;

	/* This needs to be acquired before calling any of below:
	 * smsc911x_mac_read(), smsc911x_mac_write()
	 */
	spinlock_t mac_lock;

	/* spinlock to ensure register accesses are serialised */
	spinlock_t dev_lock;

	struct phy_device *phy_dev;
	struct mii_bus *mii_bus;
	int phy_irq[PHY_MAX_ADDR];
	unsigned int using_extphy;
	int last_duplex;
	int last_carrier;

	u32 msg_enable;
	unsigned int gpio_setting;
	unsigned int gpio_orig_setting;
	struct net_device *dev;
	struct napi_struct napi;

	unsigned int software_irq_signal;

#ifdef USE_PHY_WORK_AROUND
#define MIN_PACKET_SIZE (64)
	char loopback_tx_pkt[MIN_PACKET_SIZE];
	char loopback_rx_pkt[MIN_PACKET_SIZE];
	unsigned int resetcount;
#endif

	/* Members for Multicast filter workaround */
	unsigned int multicast_update_pending;
	unsigned int set_bits_mask;
	unsigned int clear_bits_mask;
	unsigned int hashhi;
	unsigned int hashlo;

	/* register access functions */
	const struct smsc911x_ops *ops;
};

<<<<<<< HEAD
=======
/* Easy access to information */
#define __smsc_shift(pdata, reg) ((reg) << ((pdata)->config.shift))

>>>>>>> 02f8c6ae
static inline u32 __smsc911x_reg_read(struct smsc911x_data *pdata, u32 reg)
{
	if (pdata->config.flags & SMSC911X_USE_32BIT)
		return readl(pdata->ioaddr + reg);

	if (pdata->config.flags & SMSC911X_USE_16BIT)
		return ((readw(pdata->ioaddr + reg) & 0xFFFF) |
			((readw(pdata->ioaddr + reg + 2) & 0xFFFF) << 16));
<<<<<<< HEAD
=======

	BUG();
	return 0;
}

static inline u32
__smsc911x_reg_read_shift(struct smsc911x_data *pdata, u32 reg)
{
	if (pdata->config.flags & SMSC911X_USE_32BIT)
		return readl(pdata->ioaddr + __smsc_shift(pdata, reg));

	if (pdata->config.flags & SMSC911X_USE_16BIT)
		return (readw(pdata->ioaddr +
				__smsc_shift(pdata, reg)) & 0xFFFF) |
			((readw(pdata->ioaddr +
			__smsc_shift(pdata, reg + 2)) & 0xFFFF) << 16);
>>>>>>> 02f8c6ae

	BUG();
	return 0;
}

static inline u32 smsc911x_reg_read(struct smsc911x_data *pdata, u32 reg)
{
	u32 data;
	unsigned long flags;

	spin_lock_irqsave(&pdata->dev_lock, flags);
<<<<<<< HEAD
	data = __smsc911x_reg_read(pdata, reg);
=======
	data = pdata->ops->reg_read(pdata, reg);
>>>>>>> 02f8c6ae
	spin_unlock_irqrestore(&pdata->dev_lock, flags);

	return data;
}

static inline void __smsc911x_reg_write(struct smsc911x_data *pdata, u32 reg,
					u32 val)
{
	if (pdata->config.flags & SMSC911X_USE_32BIT) {
		writel(val, pdata->ioaddr + reg);
		return;
	}

	if (pdata->config.flags & SMSC911X_USE_16BIT) {
		writew(val & 0xFFFF, pdata->ioaddr + reg);
		writew((val >> 16) & 0xFFFF, pdata->ioaddr + reg + 2);
		return;
	}

	BUG();
}

<<<<<<< HEAD
=======
static inline void
__smsc911x_reg_write_shift(struct smsc911x_data *pdata, u32 reg, u32 val)
{
	if (pdata->config.flags & SMSC911X_USE_32BIT) {
		writel(val, pdata->ioaddr + __smsc_shift(pdata, reg));
		return;
	}

	if (pdata->config.flags & SMSC911X_USE_16BIT) {
		writew(val & 0xFFFF,
			pdata->ioaddr + __smsc_shift(pdata, reg));
		writew((val >> 16) & 0xFFFF,
			pdata->ioaddr + __smsc_shift(pdata, reg + 2));
		return;
	}

	BUG();
}

>>>>>>> 02f8c6ae
static inline void smsc911x_reg_write(struct smsc911x_data *pdata, u32 reg,
				      u32 val)
{
	unsigned long flags;

	spin_lock_irqsave(&pdata->dev_lock, flags);
<<<<<<< HEAD
	__smsc911x_reg_write(pdata, reg, val);
=======
	pdata->ops->reg_write(pdata, reg, val);
>>>>>>> 02f8c6ae
	spin_unlock_irqrestore(&pdata->dev_lock, flags);
}

/* Writes a packet to the TX_DATA_FIFO */
static inline void
smsc911x_tx_writefifo(struct smsc911x_data *pdata, unsigned int *buf,
		      unsigned int wordcount)
{
	unsigned long flags;

	spin_lock_irqsave(&pdata->dev_lock, flags);

	if (pdata->config.flags & SMSC911X_SWAP_FIFO) {
		while (wordcount--)
			__smsc911x_reg_write(pdata, TX_DATA_FIFO,
					     swab32(*buf++));
		goto out;
	}

	if (pdata->config.flags & SMSC911X_USE_32BIT) {
		writesl(pdata->ioaddr + TX_DATA_FIFO, buf, wordcount);
		goto out;
	}

	if (pdata->config.flags & SMSC911X_USE_16BIT) {
		while (wordcount--)
			__smsc911x_reg_write(pdata, TX_DATA_FIFO, *buf++);
		goto out;
<<<<<<< HEAD
=======
	}

	BUG();
out:
	spin_unlock_irqrestore(&pdata->dev_lock, flags);
}

/* Writes a packet to the TX_DATA_FIFO - shifted version */
static inline void
smsc911x_tx_writefifo_shift(struct smsc911x_data *pdata, unsigned int *buf,
		      unsigned int wordcount)
{
	unsigned long flags;

	spin_lock_irqsave(&pdata->dev_lock, flags);

	if (pdata->config.flags & SMSC911X_SWAP_FIFO) {
		while (wordcount--)
			__smsc911x_reg_write_shift(pdata, TX_DATA_FIFO,
					     swab32(*buf++));
		goto out;
	}

	if (pdata->config.flags & SMSC911X_USE_32BIT) {
		writesl(pdata->ioaddr + __smsc_shift(pdata,
						TX_DATA_FIFO), buf, wordcount);
		goto out;
	}

	if (pdata->config.flags & SMSC911X_USE_16BIT) {
		while (wordcount--)
			__smsc911x_reg_write_shift(pdata,
						 TX_DATA_FIFO, *buf++);
		goto out;
>>>>>>> 02f8c6ae
	}

	BUG();
out:
	spin_unlock_irqrestore(&pdata->dev_lock, flags);
}

/* Reads a packet out of the RX_DATA_FIFO */
static inline void
smsc911x_rx_readfifo(struct smsc911x_data *pdata, unsigned int *buf,
		     unsigned int wordcount)
{
	unsigned long flags;

	spin_lock_irqsave(&pdata->dev_lock, flags);

	if (pdata->config.flags & SMSC911X_SWAP_FIFO) {
		while (wordcount--)
			*buf++ = swab32(__smsc911x_reg_read(pdata,
							    RX_DATA_FIFO));
		goto out;
	}

	if (pdata->config.flags & SMSC911X_USE_32BIT) {
		readsl(pdata->ioaddr + RX_DATA_FIFO, buf, wordcount);
		goto out;
	}

	if (pdata->config.flags & SMSC911X_USE_16BIT) {
		while (wordcount--)
			*buf++ = __smsc911x_reg_read(pdata, RX_DATA_FIFO);
		goto out;
<<<<<<< HEAD
=======
	}

	BUG();
out:
	spin_unlock_irqrestore(&pdata->dev_lock, flags);
}

/* Reads a packet out of the RX_DATA_FIFO - shifted version */
static inline void
smsc911x_rx_readfifo_shift(struct smsc911x_data *pdata, unsigned int *buf,
		     unsigned int wordcount)
{
	unsigned long flags;

	spin_lock_irqsave(&pdata->dev_lock, flags);

	if (pdata->config.flags & SMSC911X_SWAP_FIFO) {
		while (wordcount--)
			*buf++ = swab32(__smsc911x_reg_read_shift(pdata,
							    RX_DATA_FIFO));
		goto out;
	}

	if (pdata->config.flags & SMSC911X_USE_32BIT) {
		readsl(pdata->ioaddr + __smsc_shift(pdata,
						RX_DATA_FIFO), buf, wordcount);
		goto out;
	}

	if (pdata->config.flags & SMSC911X_USE_16BIT) {
		while (wordcount--)
			*buf++ = __smsc911x_reg_read_shift(pdata,
								RX_DATA_FIFO);
		goto out;
>>>>>>> 02f8c6ae
	}

	BUG();
out:
	spin_unlock_irqrestore(&pdata->dev_lock, flags);
}

/* waits for MAC not busy, with timeout.  Only called by smsc911x_mac_read
 * and smsc911x_mac_write, so assumes mac_lock is held */
static int smsc911x_mac_complete(struct smsc911x_data *pdata)
{
	int i;
	u32 val;

	SMSC_ASSERT_MAC_LOCK(pdata);

	for (i = 0; i < 40; i++) {
		val = smsc911x_reg_read(pdata, MAC_CSR_CMD);
		if (!(val & MAC_CSR_CMD_CSR_BUSY_))
			return 0;
	}
	SMSC_WARN(pdata, hw, "Timed out waiting for MAC not BUSY. "
		  "MAC_CSR_CMD: 0x%08X", val);
	return -EIO;
}

/* Fetches a MAC register value. Assumes mac_lock is acquired */
static u32 smsc911x_mac_read(struct smsc911x_data *pdata, unsigned int offset)
{
	unsigned int temp;

	SMSC_ASSERT_MAC_LOCK(pdata);

	temp = smsc911x_reg_read(pdata, MAC_CSR_CMD);
	if (unlikely(temp & MAC_CSR_CMD_CSR_BUSY_)) {
		SMSC_WARN(pdata, hw, "MAC busy at entry");
		return 0xFFFFFFFF;
	}

	/* Send the MAC cmd */
	smsc911x_reg_write(pdata, MAC_CSR_CMD, ((offset & 0xFF) |
		MAC_CSR_CMD_CSR_BUSY_ | MAC_CSR_CMD_R_NOT_W_));

	/* Workaround for hardware read-after-write restriction */
	temp = smsc911x_reg_read(pdata, BYTE_TEST);

	/* Wait for the read to complete */
	if (likely(smsc911x_mac_complete(pdata) == 0))
		return smsc911x_reg_read(pdata, MAC_CSR_DATA);

	SMSC_WARN(pdata, hw, "MAC busy after read");
	return 0xFFFFFFFF;
}

/* Set a mac register, mac_lock must be acquired before calling */
static void smsc911x_mac_write(struct smsc911x_data *pdata,
			       unsigned int offset, u32 val)
{
	unsigned int temp;

	SMSC_ASSERT_MAC_LOCK(pdata);

	temp = smsc911x_reg_read(pdata, MAC_CSR_CMD);
	if (unlikely(temp & MAC_CSR_CMD_CSR_BUSY_)) {
		SMSC_WARN(pdata, hw,
			  "smsc911x_mac_write failed, MAC busy at entry");
		return;
	}

	/* Send data to write */
	smsc911x_reg_write(pdata, MAC_CSR_DATA, val);

	/* Write the actual data */
	smsc911x_reg_write(pdata, MAC_CSR_CMD, ((offset & 0xFF) |
		MAC_CSR_CMD_CSR_BUSY_));

	/* Workaround for hardware read-after-write restriction */
	temp = smsc911x_reg_read(pdata, BYTE_TEST);

	/* Wait for the write to complete */
	if (likely(smsc911x_mac_complete(pdata) == 0))
		return;

	SMSC_WARN(pdata, hw, "smsc911x_mac_write failed, MAC busy after write");
}

/* Get a phy register */
static int smsc911x_mii_read(struct mii_bus *bus, int phyaddr, int regidx)
{
	struct smsc911x_data *pdata = (struct smsc911x_data *)bus->priv;
	unsigned long flags;
	unsigned int addr;
	int i, reg;

	spin_lock_irqsave(&pdata->mac_lock, flags);

	/* Confirm MII not busy */
	if (unlikely(smsc911x_mac_read(pdata, MII_ACC) & MII_ACC_MII_BUSY_)) {
		SMSC_WARN(pdata, hw, "MII is busy in smsc911x_mii_read???");
		reg = -EIO;
		goto out;
	}

	/* Set the address, index & direction (read from PHY) */
	addr = ((phyaddr & 0x1F) << 11) | ((regidx & 0x1F) << 6);
	smsc911x_mac_write(pdata, MII_ACC, addr);

	/* Wait for read to complete w/ timeout */
	for (i = 0; i < 100; i++)
		if (!(smsc911x_mac_read(pdata, MII_ACC) & MII_ACC_MII_BUSY_)) {
			reg = smsc911x_mac_read(pdata, MII_DATA);
			goto out;
		}

	SMSC_WARN(pdata, hw, "Timed out waiting for MII read to finish");
	reg = -EIO;

out:
	spin_unlock_irqrestore(&pdata->mac_lock, flags);
	return reg;
}

/* Set a phy register */
static int smsc911x_mii_write(struct mii_bus *bus, int phyaddr, int regidx,
			   u16 val)
{
	struct smsc911x_data *pdata = (struct smsc911x_data *)bus->priv;
	unsigned long flags;
	unsigned int addr;
	int i, reg;

	spin_lock_irqsave(&pdata->mac_lock, flags);

	/* Confirm MII not busy */
	if (unlikely(smsc911x_mac_read(pdata, MII_ACC) & MII_ACC_MII_BUSY_)) {
		SMSC_WARN(pdata, hw, "MII is busy in smsc911x_mii_write???");
		reg = -EIO;
		goto out;
	}

	/* Put the data to write in the MAC */
	smsc911x_mac_write(pdata, MII_DATA, val);

	/* Set the address, index & direction (write to PHY) */
	addr = ((phyaddr & 0x1F) << 11) | ((regidx & 0x1F) << 6) |
		MII_ACC_MII_WRITE_;
	smsc911x_mac_write(pdata, MII_ACC, addr);

	/* Wait for write to complete w/ timeout */
	for (i = 0; i < 100; i++)
		if (!(smsc911x_mac_read(pdata, MII_ACC) & MII_ACC_MII_BUSY_)) {
			reg = 0;
			goto out;
		}

	SMSC_WARN(pdata, hw, "Timed out waiting for MII write to finish");
	reg = -EIO;

out:
	spin_unlock_irqrestore(&pdata->mac_lock, flags);
	return reg;
}

/* Switch to external phy. Assumes tx and rx are stopped. */
static void smsc911x_phy_enable_external(struct smsc911x_data *pdata)
{
	unsigned int hwcfg = smsc911x_reg_read(pdata, HW_CFG);

	/* Disable phy clocks to the MAC */
	hwcfg &= (~HW_CFG_PHY_CLK_SEL_);
	hwcfg |= HW_CFG_PHY_CLK_SEL_CLK_DIS_;
	smsc911x_reg_write(pdata, HW_CFG, hwcfg);
	udelay(10);	/* Enough time for clocks to stop */

	/* Switch to external phy */
	hwcfg |= HW_CFG_EXT_PHY_EN_;
	smsc911x_reg_write(pdata, HW_CFG, hwcfg);

	/* Enable phy clocks to the MAC */
	hwcfg &= (~HW_CFG_PHY_CLK_SEL_);
	hwcfg |= HW_CFG_PHY_CLK_SEL_EXT_PHY_;
	smsc911x_reg_write(pdata, HW_CFG, hwcfg);
	udelay(10);	/* Enough time for clocks to restart */

	hwcfg |= HW_CFG_SMI_SEL_;
	smsc911x_reg_write(pdata, HW_CFG, hwcfg);
}

/* Autodetects and enables external phy if present on supported chips.
 * autodetection can be overridden by specifying SMSC911X_FORCE_INTERNAL_PHY
 * or SMSC911X_FORCE_EXTERNAL_PHY in the platform_data flags. */
static void smsc911x_phy_initialise_external(struct smsc911x_data *pdata)
{
	unsigned int hwcfg = smsc911x_reg_read(pdata, HW_CFG);

	if (pdata->config.flags & SMSC911X_FORCE_INTERNAL_PHY) {
		SMSC_TRACE(pdata, hw, "Forcing internal PHY");
		pdata->using_extphy = 0;
	} else if (pdata->config.flags & SMSC911X_FORCE_EXTERNAL_PHY) {
		SMSC_TRACE(pdata, hw, "Forcing external PHY");
		smsc911x_phy_enable_external(pdata);
		pdata->using_extphy = 1;
	} else if (hwcfg & HW_CFG_EXT_PHY_DET_) {
		SMSC_TRACE(pdata, hw,
			   "HW_CFG EXT_PHY_DET set, using external PHY");
		smsc911x_phy_enable_external(pdata);
		pdata->using_extphy = 1;
	} else {
		SMSC_TRACE(pdata, hw,
			   "HW_CFG EXT_PHY_DET clear, using internal PHY");
		pdata->using_extphy = 0;
	}
}

/* Fetches a tx status out of the status fifo */
static unsigned int smsc911x_tx_get_txstatus(struct smsc911x_data *pdata)
{
	unsigned int result =
	    smsc911x_reg_read(pdata, TX_FIFO_INF) & TX_FIFO_INF_TSUSED_;

	if (result != 0)
		result = smsc911x_reg_read(pdata, TX_STATUS_FIFO);

	return result;
}

/* Fetches the next rx status */
static unsigned int smsc911x_rx_get_rxstatus(struct smsc911x_data *pdata)
{
	unsigned int result =
	    smsc911x_reg_read(pdata, RX_FIFO_INF) & RX_FIFO_INF_RXSUSED_;

	if (result != 0)
		result = smsc911x_reg_read(pdata, RX_STATUS_FIFO);

	return result;
}

#ifdef USE_PHY_WORK_AROUND
static int smsc911x_phy_check_loopbackpkt(struct smsc911x_data *pdata)
{
	unsigned int tries;
	u32 wrsz;
	u32 rdsz;
	ulong bufp;

	for (tries = 0; tries < 10; tries++) {
		unsigned int txcmd_a;
		unsigned int txcmd_b;
		unsigned int status;
		unsigned int pktlength;
		unsigned int i;

		/* Zero-out rx packet memory */
		memset(pdata->loopback_rx_pkt, 0, MIN_PACKET_SIZE);

		/* Write tx packet to 118 */
		txcmd_a = (u32)((ulong)pdata->loopback_tx_pkt & 0x03) << 16;
		txcmd_a |= TX_CMD_A_FIRST_SEG_ | TX_CMD_A_LAST_SEG_;
		txcmd_a |= MIN_PACKET_SIZE;

		txcmd_b = MIN_PACKET_SIZE << 16 | MIN_PACKET_SIZE;

		smsc911x_reg_write(pdata, TX_DATA_FIFO, txcmd_a);
		smsc911x_reg_write(pdata, TX_DATA_FIFO, txcmd_b);

		bufp = (ulong)pdata->loopback_tx_pkt & (~0x3);
		wrsz = MIN_PACKET_SIZE + 3;
		wrsz += (u32)((ulong)pdata->loopback_tx_pkt & 0x3);
		wrsz >>= 2;

		pdata->ops->tx_writefifo(pdata, (unsigned int *)bufp, wrsz);

		/* Wait till transmit is done */
		i = 60;
		do {
			udelay(5);
			status = smsc911x_tx_get_txstatus(pdata);
		} while ((i--) && (!status));

		if (!status) {
			SMSC_WARN(pdata, hw,
				  "Failed to transmit during loopback test");
			continue;
		}
		if (status & TX_STS_ES_) {
			SMSC_WARN(pdata, hw,
				  "Transmit encountered errors during loopback test");
			continue;
		}

		/* Wait till receive is done */
		i = 60;
		do {
			udelay(5);
			status = smsc911x_rx_get_rxstatus(pdata);
		} while ((i--) && (!status));

		if (!status) {
			SMSC_WARN(pdata, hw,
				  "Failed to receive during loopback test");
			continue;
		}
		if (status & RX_STS_ES_) {
			SMSC_WARN(pdata, hw,
				  "Receive encountered errors during loopback test");
			continue;
		}

		pktlength = ((status & 0x3FFF0000UL) >> 16);
		bufp = (ulong)pdata->loopback_rx_pkt;
		rdsz = pktlength + 3;
		rdsz += (u32)((ulong)pdata->loopback_rx_pkt & 0x3);
		rdsz >>= 2;

		pdata->ops->rx_readfifo(pdata, (unsigned int *)bufp, rdsz);

		if (pktlength != (MIN_PACKET_SIZE + 4)) {
			SMSC_WARN(pdata, hw, "Unexpected packet size "
				  "during loop back test, size=%d, will retry",
				  pktlength);
		} else {
			unsigned int j;
			int mismatch = 0;
			for (j = 0; j < MIN_PACKET_SIZE; j++) {
				if (pdata->loopback_tx_pkt[j]
				    != pdata->loopback_rx_pkt[j]) {
					mismatch = 1;
					break;
				}
			}
			if (!mismatch) {
				SMSC_TRACE(pdata, hw, "Successfully verified "
					   "loopback packet");
				return 0;
			} else {
				SMSC_WARN(pdata, hw, "Data mismatch "
					  "during loop back test, will retry");
			}
		}
	}

	return -EIO;
}

static int smsc911x_phy_reset(struct smsc911x_data *pdata)
{
	struct phy_device *phy_dev = pdata->phy_dev;
	unsigned int temp;
	unsigned int i = 100000;

	BUG_ON(!phy_dev);
	BUG_ON(!phy_dev->bus);

	SMSC_TRACE(pdata, hw, "Performing PHY BCR Reset");
	smsc911x_mii_write(phy_dev->bus, phy_dev->addr, MII_BMCR, BMCR_RESET);
	do {
		msleep(1);
		temp = smsc911x_mii_read(phy_dev->bus, phy_dev->addr,
			MII_BMCR);
	} while ((i--) && (temp & BMCR_RESET));

	if (temp & BMCR_RESET) {
		SMSC_WARN(pdata, hw, "PHY reset failed to complete");
		return -EIO;
	}
	/* Extra delay required because the phy may not be completed with
	* its reset when BMCR_RESET is cleared. Specs say 256 uS is
	* enough delay but using 1ms here to be safe */
	msleep(1);

	return 0;
}

static int smsc911x_phy_loopbacktest(struct net_device *dev)
{
	struct smsc911x_data *pdata = netdev_priv(dev);
	struct phy_device *phy_dev = pdata->phy_dev;
	int result = -EIO;
	unsigned int i, val;
	unsigned long flags;

	/* Initialise tx packet using broadcast destination address */
	memset(pdata->loopback_tx_pkt, 0xff, ETH_ALEN);

	/* Use incrementing source address */
	for (i = 6; i < 12; i++)
		pdata->loopback_tx_pkt[i] = (char)i;

	/* Set length type field */
	pdata->loopback_tx_pkt[12] = 0x00;
	pdata->loopback_tx_pkt[13] = 0x00;

	for (i = 14; i < MIN_PACKET_SIZE; i++)
		pdata->loopback_tx_pkt[i] = (char)i;

	val = smsc911x_reg_read(pdata, HW_CFG);
	val &= HW_CFG_TX_FIF_SZ_;
	val |= HW_CFG_SF_;
	smsc911x_reg_write(pdata, HW_CFG, val);

	smsc911x_reg_write(pdata, TX_CFG, TX_CFG_TX_ON_);
	smsc911x_reg_write(pdata, RX_CFG,
		(u32)((ulong)pdata->loopback_rx_pkt & 0x03) << 8);

	for (i = 0; i < 10; i++) {
		/* Set PHY to 10/FD, no ANEG, and loopback mode */
		smsc911x_mii_write(phy_dev->bus, phy_dev->addr,	MII_BMCR,
			BMCR_LOOPBACK | BMCR_FULLDPLX);

		/* Enable MAC tx/rx, FD */
		spin_lock_irqsave(&pdata->mac_lock, flags);
		smsc911x_mac_write(pdata, MAC_CR, MAC_CR_FDPX_
				   | MAC_CR_TXEN_ | MAC_CR_RXEN_);
		spin_unlock_irqrestore(&pdata->mac_lock, flags);

		if (smsc911x_phy_check_loopbackpkt(pdata) == 0) {
			result = 0;
			break;
		}
		pdata->resetcount++;

		/* Disable MAC rx */
		spin_lock_irqsave(&pdata->mac_lock, flags);
		smsc911x_mac_write(pdata, MAC_CR, 0);
		spin_unlock_irqrestore(&pdata->mac_lock, flags);

		smsc911x_phy_reset(pdata);
	}

	/* Disable MAC */
	spin_lock_irqsave(&pdata->mac_lock, flags);
	smsc911x_mac_write(pdata, MAC_CR, 0);
	spin_unlock_irqrestore(&pdata->mac_lock, flags);

	/* Cancel PHY loopback mode */
	smsc911x_mii_write(phy_dev->bus, phy_dev->addr, MII_BMCR, 0);

	smsc911x_reg_write(pdata, TX_CFG, 0);
	smsc911x_reg_write(pdata, RX_CFG, 0);

	return result;
}
#endif				/* USE_PHY_WORK_AROUND */

static void smsc911x_phy_update_flowcontrol(struct smsc911x_data *pdata)
{
	struct phy_device *phy_dev = pdata->phy_dev;
	u32 afc = smsc911x_reg_read(pdata, AFC_CFG);
	u32 flow;
	unsigned long flags;

	if (phy_dev->duplex == DUPLEX_FULL) {
		u16 lcladv = phy_read(phy_dev, MII_ADVERTISE);
		u16 rmtadv = phy_read(phy_dev, MII_LPA);
		u8 cap = mii_resolve_flowctrl_fdx(lcladv, rmtadv);

		if (cap & FLOW_CTRL_RX)
			flow = 0xFFFF0002;
		else
			flow = 0;

		if (cap & FLOW_CTRL_TX)
			afc |= 0xF;
		else
			afc &= ~0xF;

		SMSC_TRACE(pdata, hw, "rx pause %s, tx pause %s",
			   (cap & FLOW_CTRL_RX ? "enabled" : "disabled"),
			   (cap & FLOW_CTRL_TX ? "enabled" : "disabled"));
	} else {
		SMSC_TRACE(pdata, hw, "half duplex");
		flow = 0;
		afc |= 0xF;
	}

	spin_lock_irqsave(&pdata->mac_lock, flags);
	smsc911x_mac_write(pdata, FLOW, flow);
	spin_unlock_irqrestore(&pdata->mac_lock, flags);

	smsc911x_reg_write(pdata, AFC_CFG, afc);
}

/* Update link mode if anything has changed.  Called periodically when the
 * PHY is in polling mode, even if nothing has changed. */
static void smsc911x_phy_adjust_link(struct net_device *dev)
{
	struct smsc911x_data *pdata = netdev_priv(dev);
	struct phy_device *phy_dev = pdata->phy_dev;
	unsigned long flags;
	int carrier;

	if (phy_dev->duplex != pdata->last_duplex) {
		unsigned int mac_cr;
		SMSC_TRACE(pdata, hw, "duplex state has changed");

		spin_lock_irqsave(&pdata->mac_lock, flags);
		mac_cr = smsc911x_mac_read(pdata, MAC_CR);
		if (phy_dev->duplex) {
			SMSC_TRACE(pdata, hw,
				   "configuring for full duplex mode");
			mac_cr |= MAC_CR_FDPX_;
		} else {
			SMSC_TRACE(pdata, hw,
				   "configuring for half duplex mode");
			mac_cr &= ~MAC_CR_FDPX_;
		}
		smsc911x_mac_write(pdata, MAC_CR, mac_cr);
		spin_unlock_irqrestore(&pdata->mac_lock, flags);

		smsc911x_phy_update_flowcontrol(pdata);
		pdata->last_duplex = phy_dev->duplex;
	}

	carrier = netif_carrier_ok(dev);
	if (carrier != pdata->last_carrier) {
		SMSC_TRACE(pdata, hw, "carrier state has changed");
		if (carrier) {
			SMSC_TRACE(pdata, hw, "configuring for carrier OK");
			if ((pdata->gpio_orig_setting & GPIO_CFG_LED1_EN_) &&
			    (!pdata->using_extphy)) {
				/* Restore original GPIO configuration */
				pdata->gpio_setting = pdata->gpio_orig_setting;
				smsc911x_reg_write(pdata, GPIO_CFG,
					pdata->gpio_setting);
			}
		} else {
			SMSC_TRACE(pdata, hw, "configuring for no carrier");
			/* Check global setting that LED1
			 * usage is 10/100 indicator */
			pdata->gpio_setting = smsc911x_reg_read(pdata,
				GPIO_CFG);
			if ((pdata->gpio_setting & GPIO_CFG_LED1_EN_) &&
			    (!pdata->using_extphy)) {
				/* Force 10/100 LED off, after saving
				 * original GPIO configuration */
				pdata->gpio_orig_setting = pdata->gpio_setting;

				pdata->gpio_setting &= ~GPIO_CFG_LED1_EN_;
				pdata->gpio_setting |= (GPIO_CFG_GPIOBUF0_
							| GPIO_CFG_GPIODIR0_
							| GPIO_CFG_GPIOD0_);
				smsc911x_reg_write(pdata, GPIO_CFG,
					pdata->gpio_setting);
			}
		}
		pdata->last_carrier = carrier;
	}
}

static int smsc911x_mii_probe(struct net_device *dev)
{
	struct smsc911x_data *pdata = netdev_priv(dev);
	struct phy_device *phydev = NULL;
	int ret;

	/* find the first phy */
	phydev = phy_find_first(pdata->mii_bus);
	if (!phydev) {
		netdev_err(dev, "no PHY found\n");
		return -ENODEV;
	}

	SMSC_TRACE(pdata, probe, "PHY: addr %d, phy_id 0x%08X",
		   phydev->addr, phydev->phy_id);

	ret = phy_connect_direct(dev, phydev,
			&smsc911x_phy_adjust_link, 0,
			pdata->config.phy_interface);

	if (ret) {
		netdev_err(dev, "Could not attach to PHY\n");
		return ret;
	}

	netdev_info(dev,
		    "attached PHY driver [%s] (mii_bus:phy_addr=%s, irq=%d)\n",
		    phydev->drv->name, dev_name(&phydev->dev), phydev->irq);

	/* mask with MAC supported features */
	phydev->supported &= (PHY_BASIC_FEATURES | SUPPORTED_Pause |
			      SUPPORTED_Asym_Pause);
	phydev->advertising = phydev->supported;

	pdata->phy_dev = phydev;
	pdata->last_duplex = -1;
	pdata->last_carrier = -1;

#ifdef USE_PHY_WORK_AROUND
	if (smsc911x_phy_loopbacktest(dev) < 0) {
		SMSC_WARN(pdata, hw, "Failed Loop Back Test");
		return -ENODEV;
	}
	SMSC_TRACE(pdata, hw, "Passed Loop Back Test");
#endif				/* USE_PHY_WORK_AROUND */

	SMSC_TRACE(pdata, hw, "phy initialised successfully");
	return 0;
}

static int __devinit smsc911x_mii_init(struct platform_device *pdev,
				       struct net_device *dev)
{
	struct smsc911x_data *pdata = netdev_priv(dev);
	int err = -ENXIO, i;

	pdata->mii_bus = mdiobus_alloc();
	if (!pdata->mii_bus) {
		err = -ENOMEM;
		goto err_out_1;
	}

	pdata->mii_bus->name = SMSC_MDIONAME;
	snprintf(pdata->mii_bus->id, MII_BUS_ID_SIZE, "%x", pdev->id);
	pdata->mii_bus->priv = pdata;
	pdata->mii_bus->read = smsc911x_mii_read;
	pdata->mii_bus->write = smsc911x_mii_write;
	pdata->mii_bus->irq = pdata->phy_irq;
	for (i = 0; i < PHY_MAX_ADDR; ++i)
		pdata->mii_bus->irq[i] = PHY_POLL;

	pdata->mii_bus->parent = &pdev->dev;

	switch (pdata->idrev & 0xFFFF0000) {
	case 0x01170000:
	case 0x01150000:
	case 0x117A0000:
	case 0x115A0000:
		/* External PHY supported, try to autodetect */
		smsc911x_phy_initialise_external(pdata);
		break;
	default:
		SMSC_TRACE(pdata, hw, "External PHY is not supported, "
			   "using internal PHY");
		pdata->using_extphy = 0;
		break;
	}

	if (!pdata->using_extphy) {
		/* Mask all PHYs except ID 1 (internal) */
		pdata->mii_bus->phy_mask = ~(1 << 1);
	}

	if (mdiobus_register(pdata->mii_bus)) {
		SMSC_WARN(pdata, probe, "Error registering mii bus");
		goto err_out_free_bus_2;
	}

	if (smsc911x_mii_probe(dev) < 0) {
		SMSC_WARN(pdata, probe, "Error registering mii bus");
		goto err_out_unregister_bus_3;
	}

	return 0;

err_out_unregister_bus_3:
	mdiobus_unregister(pdata->mii_bus);
err_out_free_bus_2:
	mdiobus_free(pdata->mii_bus);
err_out_1:
	return err;
}

/* Gets the number of tx statuses in the fifo */
static unsigned int smsc911x_tx_get_txstatcount(struct smsc911x_data *pdata)
{
	return (smsc911x_reg_read(pdata, TX_FIFO_INF)
		& TX_FIFO_INF_TSUSED_) >> 16;
}

/* Reads tx statuses and increments counters where necessary */
static void smsc911x_tx_update_txcounters(struct net_device *dev)
{
	struct smsc911x_data *pdata = netdev_priv(dev);
	unsigned int tx_stat;

	while ((tx_stat = smsc911x_tx_get_txstatus(pdata)) != 0) {
		if (unlikely(tx_stat & 0x80000000)) {
			/* In this driver the packet tag is used as the packet
			 * length. Since a packet length can never reach the
			 * size of 0x8000, this bit is reserved. It is worth
			 * noting that the "reserved bit" in the warning above
			 * does not reference a hardware defined reserved bit
			 * but rather a driver defined one.
			 */
			SMSC_WARN(pdata, hw, "Packet tag reserved bit is high");
		} else {
			if (unlikely(tx_stat & TX_STS_ES_)) {
				dev->stats.tx_errors++;
			} else {
				dev->stats.tx_packets++;
				dev->stats.tx_bytes += (tx_stat >> 16);
			}
			if (unlikely(tx_stat & TX_STS_EXCESS_COL_)) {
				dev->stats.collisions += 16;
				dev->stats.tx_aborted_errors += 1;
			} else {
				dev->stats.collisions +=
				    ((tx_stat >> 3) & 0xF);
			}
			if (unlikely(tx_stat & TX_STS_LOST_CARRIER_))
				dev->stats.tx_carrier_errors += 1;
			if (unlikely(tx_stat & TX_STS_LATE_COL_)) {
				dev->stats.collisions++;
				dev->stats.tx_aborted_errors++;
			}
		}
	}
}

/* Increments the Rx error counters */
static void
smsc911x_rx_counterrors(struct net_device *dev, unsigned int rxstat)
{
	int crc_err = 0;

	if (unlikely(rxstat & RX_STS_ES_)) {
		dev->stats.rx_errors++;
		if (unlikely(rxstat & RX_STS_CRC_ERR_)) {
			dev->stats.rx_crc_errors++;
			crc_err = 1;
		}
	}
	if (likely(!crc_err)) {
		if (unlikely((rxstat & RX_STS_FRAME_TYPE_) &&
			     (rxstat & RX_STS_LENGTH_ERR_)))
			dev->stats.rx_length_errors++;
		if (rxstat & RX_STS_MCAST_)
			dev->stats.multicast++;
	}
}

/* Quickly dumps bad packets */
static void
smsc911x_rx_fastforward(struct smsc911x_data *pdata, unsigned int pktbytes)
{
	unsigned int pktwords = (pktbytes + NET_IP_ALIGN + 3) >> 2;

	if (likely(pktwords >= 4)) {
		unsigned int timeout = 500;
		unsigned int val;
		smsc911x_reg_write(pdata, RX_DP_CTRL, RX_DP_CTRL_RX_FFWD_);
		do {
			udelay(1);
			val = smsc911x_reg_read(pdata, RX_DP_CTRL);
		} while ((val & RX_DP_CTRL_RX_FFWD_) && --timeout);

		if (unlikely(timeout == 0))
			SMSC_WARN(pdata, hw, "Timed out waiting for "
				  "RX FFWD to finish, RX_DP_CTRL: 0x%08X", val);
	} else {
		unsigned int temp;
		while (pktwords--)
			temp = smsc911x_reg_read(pdata, RX_DATA_FIFO);
	}
}

/* NAPI poll function */
static int smsc911x_poll(struct napi_struct *napi, int budget)
{
	struct smsc911x_data *pdata =
		container_of(napi, struct smsc911x_data, napi);
	struct net_device *dev = pdata->dev;
	int npackets = 0;

	while (npackets < budget) {
		unsigned int pktlength;
		unsigned int pktwords;
		struct sk_buff *skb;
		unsigned int rxstat = smsc911x_rx_get_rxstatus(pdata);

		if (!rxstat) {
			unsigned int temp;
			/* We processed all packets available.  Tell NAPI it can
			 * stop polling then re-enable rx interrupts */
			smsc911x_reg_write(pdata, INT_STS, INT_STS_RSFL_);
			napi_complete(napi);
			temp = smsc911x_reg_read(pdata, INT_EN);
			temp |= INT_EN_RSFL_EN_;
			smsc911x_reg_write(pdata, INT_EN, temp);
			break;
		}

		/* Count packet for NAPI scheduling, even if it has an error.
		 * Error packets still require cycles to discard */
		npackets++;

		pktlength = ((rxstat & 0x3FFF0000) >> 16);
		pktwords = (pktlength + NET_IP_ALIGN + 3) >> 2;
		smsc911x_rx_counterrors(dev, rxstat);

		if (unlikely(rxstat & RX_STS_ES_)) {
			SMSC_WARN(pdata, rx_err,
				  "Discarding packet with error bit set");
			/* Packet has an error, discard it and continue with
			 * the next */
			smsc911x_rx_fastforward(pdata, pktwords);
			dev->stats.rx_dropped++;
			continue;
		}

		skb = netdev_alloc_skb(dev, pktlength + NET_IP_ALIGN);
		if (unlikely(!skb)) {
			SMSC_WARN(pdata, rx_err,
				  "Unable to allocate skb for rx packet");
			/* Drop the packet and stop this polling iteration */
			smsc911x_rx_fastforward(pdata, pktwords);
			dev->stats.rx_dropped++;
			break;
		}

		skb->data = skb->head;
		skb_reset_tail_pointer(skb);

		/* Align IP on 16B boundary */
		skb_reserve(skb, NET_IP_ALIGN);
		skb_put(skb, pktlength - 4);
		pdata->ops->rx_readfifo(pdata,
				 (unsigned int *)skb->head, pktwords);
		skb->protocol = eth_type_trans(skb, dev);
		skb_checksum_none_assert(skb);
		netif_receive_skb(skb);

		/* Update counters */
		dev->stats.rx_packets++;
		dev->stats.rx_bytes += (pktlength - 4);
	}

	/* Return total received packets */
	return npackets;
}

/* Returns hash bit number for given MAC address
 * Example:
 * 01 00 5E 00 00 01 -> returns bit number 31 */
static unsigned int smsc911x_hash(char addr[ETH_ALEN])
{
	return (ether_crc(ETH_ALEN, addr) >> 26) & 0x3f;
}

static void smsc911x_rx_multicast_update(struct smsc911x_data *pdata)
{
	/* Performs the multicast & mac_cr update.  This is called when
	 * safe on the current hardware, and with the mac_lock held */
	unsigned int mac_cr;

	SMSC_ASSERT_MAC_LOCK(pdata);

	mac_cr = smsc911x_mac_read(pdata, MAC_CR);
	mac_cr |= pdata->set_bits_mask;
	mac_cr &= ~(pdata->clear_bits_mask);
	smsc911x_mac_write(pdata, MAC_CR, mac_cr);
	smsc911x_mac_write(pdata, HASHH, pdata->hashhi);
	smsc911x_mac_write(pdata, HASHL, pdata->hashlo);
	SMSC_TRACE(pdata, hw, "maccr 0x%08X, HASHH 0x%08X, HASHL 0x%08X",
		   mac_cr, pdata->hashhi, pdata->hashlo);
}

static void smsc911x_rx_multicast_update_workaround(struct smsc911x_data *pdata)
{
	unsigned int mac_cr;

	/* This function is only called for older LAN911x devices
	 * (revA or revB), where MAC_CR, HASHH and HASHL should not
	 * be modified during Rx - newer devices immediately update the
	 * registers.
	 *
	 * This is called from interrupt context */

	spin_lock(&pdata->mac_lock);

	/* Check Rx has stopped */
	if (smsc911x_mac_read(pdata, MAC_CR) & MAC_CR_RXEN_)
		SMSC_WARN(pdata, drv, "Rx not stopped");

	/* Perform the update - safe to do now Rx has stopped */
	smsc911x_rx_multicast_update(pdata);

	/* Re-enable Rx */
	mac_cr = smsc911x_mac_read(pdata, MAC_CR);
	mac_cr |= MAC_CR_RXEN_;
	smsc911x_mac_write(pdata, MAC_CR, mac_cr);

	pdata->multicast_update_pending = 0;

	spin_unlock(&pdata->mac_lock);
}

static int smsc911x_soft_reset(struct smsc911x_data *pdata)
{
	unsigned int timeout;
	unsigned int temp;

	/* Reset the LAN911x */
	smsc911x_reg_write(pdata, HW_CFG, HW_CFG_SRST_);
	timeout = 10;
	do {
		udelay(10);
		temp = smsc911x_reg_read(pdata, HW_CFG);
	} while ((--timeout) && (temp & HW_CFG_SRST_));

	if (unlikely(temp & HW_CFG_SRST_)) {
		SMSC_WARN(pdata, drv, "Failed to complete reset");
		return -EIO;
	}
	return 0;
}

/* Sets the device MAC address to dev_addr, called with mac_lock held */
static void
smsc911x_set_hw_mac_address(struct smsc911x_data *pdata, u8 dev_addr[6])
{
	u32 mac_high16 = (dev_addr[5] << 8) | dev_addr[4];
	u32 mac_low32 = (dev_addr[3] << 24) | (dev_addr[2] << 16) |
	    (dev_addr[1] << 8) | dev_addr[0];

	SMSC_ASSERT_MAC_LOCK(pdata);

	smsc911x_mac_write(pdata, ADDRH, mac_high16);
	smsc911x_mac_write(pdata, ADDRL, mac_low32);
}

static int smsc911x_open(struct net_device *dev)
{
	struct smsc911x_data *pdata = netdev_priv(dev);
	unsigned int timeout;
	unsigned int temp;
	unsigned int intcfg;

	/* if the phy is not yet registered, retry later*/
	if (!pdata->phy_dev) {
		SMSC_WARN(pdata, hw, "phy_dev is NULL");
		return -EAGAIN;
	}

	if (!is_valid_ether_addr(dev->dev_addr)) {
		SMSC_WARN(pdata, hw, "dev_addr is not a valid MAC address");
		return -EADDRNOTAVAIL;
	}

	/* Reset the LAN911x */
	if (smsc911x_soft_reset(pdata)) {
		SMSC_WARN(pdata, hw, "soft reset failed");
		return -EIO;
	}

	smsc911x_reg_write(pdata, HW_CFG, 0x00050000);
	smsc911x_reg_write(pdata, AFC_CFG, 0x006E3740);

	/* Increase the legal frame size of VLAN tagged frames to 1522 bytes */
	spin_lock_irq(&pdata->mac_lock);
	smsc911x_mac_write(pdata, VLAN1, ETH_P_8021Q);
	spin_unlock_irq(&pdata->mac_lock);

	/* Make sure EEPROM has finished loading before setting GPIO_CFG */
	timeout = 50;
	while ((smsc911x_reg_read(pdata, E2P_CMD) & E2P_CMD_EPC_BUSY_) &&
	       --timeout) {
		udelay(10);
	}

	if (unlikely(timeout == 0))
		SMSC_WARN(pdata, ifup,
			  "Timed out waiting for EEPROM busy bit to clear");

	smsc911x_reg_write(pdata, GPIO_CFG, 0x70070000);

	/* The soft reset above cleared the device's MAC address,
	 * restore it from local copy (set in probe) */
	spin_lock_irq(&pdata->mac_lock);
	smsc911x_set_hw_mac_address(pdata, dev->dev_addr);
	spin_unlock_irq(&pdata->mac_lock);

	/* Initialise irqs, but leave all sources disabled */
	smsc911x_reg_write(pdata, INT_EN, 0);
	smsc911x_reg_write(pdata, INT_STS, 0xFFFFFFFF);

	/* Set interrupt deassertion to 100uS */
	intcfg = ((10 << 24) | INT_CFG_IRQ_EN_);

	if (pdata->config.irq_polarity) {
		SMSC_TRACE(pdata, ifup, "irq polarity: active high");
		intcfg |= INT_CFG_IRQ_POL_;
	} else {
		SMSC_TRACE(pdata, ifup, "irq polarity: active low");
	}

	if (pdata->config.irq_type) {
		SMSC_TRACE(pdata, ifup, "irq type: push-pull");
		intcfg |= INT_CFG_IRQ_TYPE_;
	} else {
		SMSC_TRACE(pdata, ifup, "irq type: open drain");
	}

	smsc911x_reg_write(pdata, INT_CFG, intcfg);

	SMSC_TRACE(pdata, ifup, "Testing irq handler using IRQ %d", dev->irq);
	pdata->software_irq_signal = 0;
	smp_wmb();

	temp = smsc911x_reg_read(pdata, INT_EN);
	temp |= INT_EN_SW_INT_EN_;
	smsc911x_reg_write(pdata, INT_EN, temp);

	timeout = 1000;
	while (timeout--) {
		if (pdata->software_irq_signal)
			break;
		msleep(1);
	}

	if (!pdata->software_irq_signal) {
		netdev_warn(dev, "ISR failed signaling test (IRQ %d)\n",
			    dev->irq);
		return -ENODEV;
	}
	SMSC_TRACE(pdata, ifup, "IRQ handler passed test using IRQ %d",
		   dev->irq);

	netdev_info(dev, "SMSC911x/921x identified at %#08lx, IRQ: %d\n",
		    (unsigned long)pdata->ioaddr, dev->irq);

	/* Reset the last known duplex and carrier */
	pdata->last_duplex = -1;
	pdata->last_carrier = -1;

	/* Bring the PHY up */
	phy_start(pdata->phy_dev);

	temp = smsc911x_reg_read(pdata, HW_CFG);
	/* Preserve TX FIFO size and external PHY configuration */
	temp &= (HW_CFG_TX_FIF_SZ_|0x00000FFF);
	temp |= HW_CFG_SF_;
	smsc911x_reg_write(pdata, HW_CFG, temp);

	temp = smsc911x_reg_read(pdata, FIFO_INT);
	temp |= FIFO_INT_TX_AVAIL_LEVEL_;
	temp &= ~(FIFO_INT_RX_STS_LEVEL_);
	smsc911x_reg_write(pdata, FIFO_INT, temp);

	/* set RX Data offset to 2 bytes for alignment */
	smsc911x_reg_write(pdata, RX_CFG, (2 << 8));

	/* enable NAPI polling before enabling RX interrupts */
	napi_enable(&pdata->napi);

	temp = smsc911x_reg_read(pdata, INT_EN);
	temp |= (INT_EN_TDFA_EN_ | INT_EN_RSFL_EN_ | INT_EN_RXSTOP_INT_EN_);
	smsc911x_reg_write(pdata, INT_EN, temp);

	spin_lock_irq(&pdata->mac_lock);
	temp = smsc911x_mac_read(pdata, MAC_CR);
	temp |= (MAC_CR_TXEN_ | MAC_CR_RXEN_ | MAC_CR_HBDIS_);
	smsc911x_mac_write(pdata, MAC_CR, temp);
	spin_unlock_irq(&pdata->mac_lock);

	smsc911x_reg_write(pdata, TX_CFG, TX_CFG_TX_ON_);

	netif_start_queue(dev);
	return 0;
}

/* Entry point for stopping the interface */
static int smsc911x_stop(struct net_device *dev)
{
	struct smsc911x_data *pdata = netdev_priv(dev);
	unsigned int temp;

	/* Disable all device interrupts */
	temp = smsc911x_reg_read(pdata, INT_CFG);
	temp &= ~INT_CFG_IRQ_EN_;
	smsc911x_reg_write(pdata, INT_CFG, temp);

	/* Stop Tx and Rx polling */
	netif_stop_queue(dev);
	napi_disable(&pdata->napi);

	/* At this point all Rx and Tx activity is stopped */
	dev->stats.rx_dropped += smsc911x_reg_read(pdata, RX_DROP);
	smsc911x_tx_update_txcounters(dev);

	/* Bring the PHY down */
	if (pdata->phy_dev)
		phy_stop(pdata->phy_dev);

	SMSC_TRACE(pdata, ifdown, "Interface stopped");
	return 0;
}

/* Entry point for transmitting a packet */
static int smsc911x_hard_start_xmit(struct sk_buff *skb, struct net_device *dev)
{
	struct smsc911x_data *pdata = netdev_priv(dev);
	unsigned int freespace;
	unsigned int tx_cmd_a;
	unsigned int tx_cmd_b;
	unsigned int temp;
	u32 wrsz;
	ulong bufp;

	freespace = smsc911x_reg_read(pdata, TX_FIFO_INF) & TX_FIFO_INF_TDFREE_;

	if (unlikely(freespace < TX_FIFO_LOW_THRESHOLD))
		SMSC_WARN(pdata, tx_err,
			  "Tx data fifo low, space available: %d", freespace);

	/* Word alignment adjustment */
	tx_cmd_a = (u32)((ulong)skb->data & 0x03) << 16;
	tx_cmd_a |= TX_CMD_A_FIRST_SEG_ | TX_CMD_A_LAST_SEG_;
	tx_cmd_a |= (unsigned int)skb->len;

	tx_cmd_b = ((unsigned int)skb->len) << 16;
	tx_cmd_b |= (unsigned int)skb->len;

	smsc911x_reg_write(pdata, TX_DATA_FIFO, tx_cmd_a);
	smsc911x_reg_write(pdata, TX_DATA_FIFO, tx_cmd_b);

	bufp = (ulong)skb->data & (~0x3);
	wrsz = (u32)skb->len + 3;
	wrsz += (u32)((ulong)skb->data & 0x3);
	wrsz >>= 2;

	pdata->ops->tx_writefifo(pdata, (unsigned int *)bufp, wrsz);
	freespace -= (skb->len + 32);
	dev_kfree_skb(skb);

	if (unlikely(smsc911x_tx_get_txstatcount(pdata) >= 30))
		smsc911x_tx_update_txcounters(dev);

	if (freespace < TX_FIFO_LOW_THRESHOLD) {
		netif_stop_queue(dev);
		temp = smsc911x_reg_read(pdata, FIFO_INT);
		temp &= 0x00FFFFFF;
		temp |= 0x32000000;
		smsc911x_reg_write(pdata, FIFO_INT, temp);
	}

	return NETDEV_TX_OK;
}

/* Entry point for getting status counters */
static struct net_device_stats *smsc911x_get_stats(struct net_device *dev)
{
	struct smsc911x_data *pdata = netdev_priv(dev);
	smsc911x_tx_update_txcounters(dev);
	dev->stats.rx_dropped += smsc911x_reg_read(pdata, RX_DROP);
	return &dev->stats;
}

/* Entry point for setting addressing modes */
static void smsc911x_set_multicast_list(struct net_device *dev)
{
	struct smsc911x_data *pdata = netdev_priv(dev);
	unsigned long flags;

	if (dev->flags & IFF_PROMISC) {
		/* Enabling promiscuous mode */
		pdata->set_bits_mask = MAC_CR_PRMS_;
		pdata->clear_bits_mask = (MAC_CR_MCPAS_ | MAC_CR_HPFILT_);
		pdata->hashhi = 0;
		pdata->hashlo = 0;
	} else if (dev->flags & IFF_ALLMULTI) {
		/* Enabling all multicast mode */
		pdata->set_bits_mask = MAC_CR_MCPAS_;
		pdata->clear_bits_mask = (MAC_CR_PRMS_ | MAC_CR_HPFILT_);
		pdata->hashhi = 0;
		pdata->hashlo = 0;
	} else if (!netdev_mc_empty(dev)) {
		/* Enabling specific multicast addresses */
		unsigned int hash_high = 0;
		unsigned int hash_low = 0;
		struct netdev_hw_addr *ha;

		pdata->set_bits_mask = MAC_CR_HPFILT_;
		pdata->clear_bits_mask = (MAC_CR_PRMS_ | MAC_CR_MCPAS_);

		netdev_for_each_mc_addr(ha, dev) {
			unsigned int bitnum = smsc911x_hash(ha->addr);
			unsigned int mask = 0x01 << (bitnum & 0x1F);

			if (bitnum & 0x20)
				hash_high |= mask;
			else
				hash_low |= mask;
		}

		pdata->hashhi = hash_high;
		pdata->hashlo = hash_low;
	} else {
		/* Enabling local MAC address only */
		pdata->set_bits_mask = 0;
		pdata->clear_bits_mask =
		    (MAC_CR_PRMS_ | MAC_CR_MCPAS_ | MAC_CR_HPFILT_);
		pdata->hashhi = 0;
		pdata->hashlo = 0;
	}

	spin_lock_irqsave(&pdata->mac_lock, flags);

	if (pdata->generation <= 1) {
		/* Older hardware revision - cannot change these flags while
		 * receiving data */
		if (!pdata->multicast_update_pending) {
			unsigned int temp;
			SMSC_TRACE(pdata, hw, "scheduling mcast update");
			pdata->multicast_update_pending = 1;

			/* Request the hardware to stop, then perform the
			 * update when we get an RX_STOP interrupt */
			temp = smsc911x_mac_read(pdata, MAC_CR);
			temp &= ~(MAC_CR_RXEN_);
			smsc911x_mac_write(pdata, MAC_CR, temp);
		} else {
			/* There is another update pending, this should now
			 * use the newer values */
		}
	} else {
		/* Newer hardware revision - can write immediately */
		smsc911x_rx_multicast_update(pdata);
	}

	spin_unlock_irqrestore(&pdata->mac_lock, flags);
}

static irqreturn_t smsc911x_irqhandler(int irq, void *dev_id)
{
	struct net_device *dev = dev_id;
	struct smsc911x_data *pdata = netdev_priv(dev);
	u32 intsts = smsc911x_reg_read(pdata, INT_STS);
	u32 inten = smsc911x_reg_read(pdata, INT_EN);
	int serviced = IRQ_NONE;
	u32 temp;

	if (unlikely(intsts & inten & INT_STS_SW_INT_)) {
		temp = smsc911x_reg_read(pdata, INT_EN);
		temp &= (~INT_EN_SW_INT_EN_);
		smsc911x_reg_write(pdata, INT_EN, temp);
		smsc911x_reg_write(pdata, INT_STS, INT_STS_SW_INT_);
		pdata->software_irq_signal = 1;
		smp_wmb();
		serviced = IRQ_HANDLED;
	}

	if (unlikely(intsts & inten & INT_STS_RXSTOP_INT_)) {
		/* Called when there is a multicast update scheduled and
		 * it is now safe to complete the update */
		SMSC_TRACE(pdata, intr, "RX Stop interrupt");
		smsc911x_reg_write(pdata, INT_STS, INT_STS_RXSTOP_INT_);
		if (pdata->multicast_update_pending)
			smsc911x_rx_multicast_update_workaround(pdata);
		serviced = IRQ_HANDLED;
	}

	if (intsts & inten & INT_STS_TDFA_) {
		temp = smsc911x_reg_read(pdata, FIFO_INT);
		temp |= FIFO_INT_TX_AVAIL_LEVEL_;
		smsc911x_reg_write(pdata, FIFO_INT, temp);
		smsc911x_reg_write(pdata, INT_STS, INT_STS_TDFA_);
		netif_wake_queue(dev);
		serviced = IRQ_HANDLED;
	}

	if (unlikely(intsts & inten & INT_STS_RXE_)) {
		SMSC_TRACE(pdata, intr, "RX Error interrupt");
		smsc911x_reg_write(pdata, INT_STS, INT_STS_RXE_);
		serviced = IRQ_HANDLED;
	}

	if (likely(intsts & inten & INT_STS_RSFL_)) {
		if (likely(napi_schedule_prep(&pdata->napi))) {
			/* Disable Rx interrupts */
			temp = smsc911x_reg_read(pdata, INT_EN);
			temp &= (~INT_EN_RSFL_EN_);
			smsc911x_reg_write(pdata, INT_EN, temp);
			/* Schedule a NAPI poll */
			__napi_schedule(&pdata->napi);
		} else {
			SMSC_WARN(pdata, rx_err, "napi_schedule_prep failed");
		}
		serviced = IRQ_HANDLED;
	}

	return serviced;
}

#ifdef CONFIG_NET_POLL_CONTROLLER
static void smsc911x_poll_controller(struct net_device *dev)
{
	disable_irq(dev->irq);
	smsc911x_irqhandler(0, dev);
	enable_irq(dev->irq);
}
#endif				/* CONFIG_NET_POLL_CONTROLLER */

static int smsc911x_set_mac_address(struct net_device *dev, void *p)
{
	struct smsc911x_data *pdata = netdev_priv(dev);
	struct sockaddr *addr = p;

	/* On older hardware revisions we cannot change the mac address
	 * registers while receiving data.  Newer devices can safely change
	 * this at any time. */
	if (pdata->generation <= 1 && netif_running(dev))
		return -EBUSY;

	if (!is_valid_ether_addr(addr->sa_data))
		return -EADDRNOTAVAIL;

	memcpy(dev->dev_addr, addr->sa_data, ETH_ALEN);

	spin_lock_irq(&pdata->mac_lock);
	smsc911x_set_hw_mac_address(pdata, dev->dev_addr);
	spin_unlock_irq(&pdata->mac_lock);

	netdev_info(dev, "MAC Address: %pM\n", dev->dev_addr);

	return 0;
}

/* Standard ioctls for mii-tool */
static int smsc911x_do_ioctl(struct net_device *dev, struct ifreq *ifr, int cmd)
{
	struct smsc911x_data *pdata = netdev_priv(dev);

	if (!netif_running(dev) || !pdata->phy_dev)
		return -EINVAL;

	return phy_mii_ioctl(pdata->phy_dev, ifr, cmd);
}

static int
smsc911x_ethtool_getsettings(struct net_device *dev, struct ethtool_cmd *cmd)
{
	struct smsc911x_data *pdata = netdev_priv(dev);

	cmd->maxtxpkt = 1;
	cmd->maxrxpkt = 1;
	return phy_ethtool_gset(pdata->phy_dev, cmd);
}

static int
smsc911x_ethtool_setsettings(struct net_device *dev, struct ethtool_cmd *cmd)
{
	struct smsc911x_data *pdata = netdev_priv(dev);

	return phy_ethtool_sset(pdata->phy_dev, cmd);
}

static void smsc911x_ethtool_getdrvinfo(struct net_device *dev,
					struct ethtool_drvinfo *info)
{
	strlcpy(info->driver, SMSC_CHIPNAME, sizeof(info->driver));
	strlcpy(info->version, SMSC_DRV_VERSION, sizeof(info->version));
	strlcpy(info->bus_info, dev_name(dev->dev.parent),
		sizeof(info->bus_info));
}

static int smsc911x_ethtool_nwayreset(struct net_device *dev)
{
	struct smsc911x_data *pdata = netdev_priv(dev);

	return phy_start_aneg(pdata->phy_dev);
}

static u32 smsc911x_ethtool_getmsglevel(struct net_device *dev)
{
	struct smsc911x_data *pdata = netdev_priv(dev);
	return pdata->msg_enable;
}

static void smsc911x_ethtool_setmsglevel(struct net_device *dev, u32 level)
{
	struct smsc911x_data *pdata = netdev_priv(dev);
	pdata->msg_enable = level;
}

static int smsc911x_ethtool_getregslen(struct net_device *dev)
{
	return (((E2P_DATA - ID_REV) / 4 + 1) + (WUCSR - MAC_CR) + 1 + 32) *
	    sizeof(u32);
}

static void
smsc911x_ethtool_getregs(struct net_device *dev, struct ethtool_regs *regs,
			 void *buf)
{
	struct smsc911x_data *pdata = netdev_priv(dev);
	struct phy_device *phy_dev = pdata->phy_dev;
	unsigned long flags;
	unsigned int i;
	unsigned int j = 0;
	u32 *data = buf;

	regs->version = pdata->idrev;
	for (i = ID_REV; i <= E2P_DATA; i += (sizeof(u32)))
		data[j++] = smsc911x_reg_read(pdata, i);

	for (i = MAC_CR; i <= WUCSR; i++) {
		spin_lock_irqsave(&pdata->mac_lock, flags);
		data[j++] = smsc911x_mac_read(pdata, i);
		spin_unlock_irqrestore(&pdata->mac_lock, flags);
	}

	for (i = 0; i <= 31; i++)
		data[j++] = smsc911x_mii_read(phy_dev->bus, phy_dev->addr, i);
}

static void smsc911x_eeprom_enable_access(struct smsc911x_data *pdata)
{
	unsigned int temp = smsc911x_reg_read(pdata, GPIO_CFG);
	temp &= ~GPIO_CFG_EEPR_EN_;
	smsc911x_reg_write(pdata, GPIO_CFG, temp);
	msleep(1);
}

static int smsc911x_eeprom_send_cmd(struct smsc911x_data *pdata, u32 op)
{
	int timeout = 100;
	u32 e2cmd;

	SMSC_TRACE(pdata, drv, "op 0x%08x", op);
	if (smsc911x_reg_read(pdata, E2P_CMD) & E2P_CMD_EPC_BUSY_) {
		SMSC_WARN(pdata, drv, "Busy at start");
		return -EBUSY;
	}

	e2cmd = op | E2P_CMD_EPC_BUSY_;
	smsc911x_reg_write(pdata, E2P_CMD, e2cmd);

	do {
		msleep(1);
		e2cmd = smsc911x_reg_read(pdata, E2P_CMD);
	} while ((e2cmd & E2P_CMD_EPC_BUSY_) && (--timeout));

	if (!timeout) {
		SMSC_TRACE(pdata, drv, "TIMED OUT");
		return -EAGAIN;
	}

	if (e2cmd & E2P_CMD_EPC_TIMEOUT_) {
		SMSC_TRACE(pdata, drv, "Error occurred during eeprom operation");
		return -EINVAL;
	}

	return 0;
}

static int smsc911x_eeprom_read_location(struct smsc911x_data *pdata,
					 u8 address, u8 *data)
{
	u32 op = E2P_CMD_EPC_CMD_READ_ | address;
	int ret;

	SMSC_TRACE(pdata, drv, "address 0x%x", address);
	ret = smsc911x_eeprom_send_cmd(pdata, op);

	if (!ret)
		data[address] = smsc911x_reg_read(pdata, E2P_DATA);

	return ret;
}

static int smsc911x_eeprom_write_location(struct smsc911x_data *pdata,
					  u8 address, u8 data)
{
	u32 op = E2P_CMD_EPC_CMD_ERASE_ | address;
	u32 temp;
	int ret;

	SMSC_TRACE(pdata, drv, "address 0x%x, data 0x%x", address, data);
	ret = smsc911x_eeprom_send_cmd(pdata, op);

	if (!ret) {
		op = E2P_CMD_EPC_CMD_WRITE_ | address;
		smsc911x_reg_write(pdata, E2P_DATA, (u32)data);

		/* Workaround for hardware read-after-write restriction */
		temp = smsc911x_reg_read(pdata, BYTE_TEST);

		ret = smsc911x_eeprom_send_cmd(pdata, op);
	}

	return ret;
}

static int smsc911x_ethtool_get_eeprom_len(struct net_device *dev)
{
	return SMSC911X_EEPROM_SIZE;
}

static int smsc911x_ethtool_get_eeprom(struct net_device *dev,
				       struct ethtool_eeprom *eeprom, u8 *data)
{
	struct smsc911x_data *pdata = netdev_priv(dev);
	u8 eeprom_data[SMSC911X_EEPROM_SIZE];
	int len;
	int i;

	smsc911x_eeprom_enable_access(pdata);

	len = min(eeprom->len, SMSC911X_EEPROM_SIZE);
	for (i = 0; i < len; i++) {
		int ret = smsc911x_eeprom_read_location(pdata, i, eeprom_data);
		if (ret < 0) {
			eeprom->len = 0;
			return ret;
		}
	}

	memcpy(data, &eeprom_data[eeprom->offset], len);
	eeprom->len = len;
	return 0;
}

static int smsc911x_ethtool_set_eeprom(struct net_device *dev,
				       struct ethtool_eeprom *eeprom, u8 *data)
{
	int ret;
	struct smsc911x_data *pdata = netdev_priv(dev);

	smsc911x_eeprom_enable_access(pdata);
	smsc911x_eeprom_send_cmd(pdata, E2P_CMD_EPC_CMD_EWEN_);
	ret = smsc911x_eeprom_write_location(pdata, eeprom->offset, *data);
	smsc911x_eeprom_send_cmd(pdata, E2P_CMD_EPC_CMD_EWDS_);

	/* Single byte write, according to man page */
	eeprom->len = 1;

	return ret;
}

static const struct ethtool_ops smsc911x_ethtool_ops = {
	.get_settings = smsc911x_ethtool_getsettings,
	.set_settings = smsc911x_ethtool_setsettings,
	.get_link = ethtool_op_get_link,
	.get_drvinfo = smsc911x_ethtool_getdrvinfo,
	.nway_reset = smsc911x_ethtool_nwayreset,
	.get_msglevel = smsc911x_ethtool_getmsglevel,
	.set_msglevel = smsc911x_ethtool_setmsglevel,
	.get_regs_len = smsc911x_ethtool_getregslen,
	.get_regs = smsc911x_ethtool_getregs,
	.get_eeprom_len = smsc911x_ethtool_get_eeprom_len,
	.get_eeprom = smsc911x_ethtool_get_eeprom,
	.set_eeprom = smsc911x_ethtool_set_eeprom,
};

static const struct net_device_ops smsc911x_netdev_ops = {
	.ndo_open		= smsc911x_open,
	.ndo_stop		= smsc911x_stop,
	.ndo_start_xmit		= smsc911x_hard_start_xmit,
	.ndo_get_stats		= smsc911x_get_stats,
	.ndo_set_multicast_list	= smsc911x_set_multicast_list,
	.ndo_do_ioctl		= smsc911x_do_ioctl,
	.ndo_change_mtu		= eth_change_mtu,
	.ndo_validate_addr	= eth_validate_addr,
	.ndo_set_mac_address 	= smsc911x_set_mac_address,
#ifdef CONFIG_NET_POLL_CONTROLLER
	.ndo_poll_controller	= smsc911x_poll_controller,
#endif
};

/* copies the current mac address from hardware to dev->dev_addr */
static void __devinit smsc911x_read_mac_address(struct net_device *dev)
{
	struct smsc911x_data *pdata = netdev_priv(dev);
	u32 mac_high16 = smsc911x_mac_read(pdata, ADDRH);
	u32 mac_low32 = smsc911x_mac_read(pdata, ADDRL);

	dev->dev_addr[0] = (u8)(mac_low32);
	dev->dev_addr[1] = (u8)(mac_low32 >> 8);
	dev->dev_addr[2] = (u8)(mac_low32 >> 16);
	dev->dev_addr[3] = (u8)(mac_low32 >> 24);
	dev->dev_addr[4] = (u8)(mac_high16);
	dev->dev_addr[5] = (u8)(mac_high16 >> 8);
}

/* Initializing private device structures, only called from probe */
static int __devinit smsc911x_init(struct net_device *dev)
{
	struct smsc911x_data *pdata = netdev_priv(dev);
	unsigned int byte_test;

	SMSC_TRACE(pdata, probe, "Driver Parameters:");
	SMSC_TRACE(pdata, probe, "LAN base: 0x%08lX",
		   (unsigned long)pdata->ioaddr);
	SMSC_TRACE(pdata, probe, "IRQ: %d", dev->irq);
	SMSC_TRACE(pdata, probe, "PHY will be autodetected.");

	spin_lock_init(&pdata->dev_lock);
	spin_lock_init(&pdata->mac_lock);

	if (pdata->ioaddr == 0) {
		SMSC_WARN(pdata, probe, "pdata->ioaddr: 0x00000000");
		return -ENODEV;
	}

	/* Check byte ordering */
	byte_test = smsc911x_reg_read(pdata, BYTE_TEST);
	SMSC_TRACE(pdata, probe, "BYTE_TEST: 0x%08X", byte_test);
	if (byte_test == 0x43218765) {
		SMSC_TRACE(pdata, probe, "BYTE_TEST looks swapped, "
			   "applying WORD_SWAP");
		smsc911x_reg_write(pdata, WORD_SWAP, 0xffffffff);

		/* 1 dummy read of BYTE_TEST is needed after a write to
		 * WORD_SWAP before its contents are valid */
		byte_test = smsc911x_reg_read(pdata, BYTE_TEST);

		byte_test = smsc911x_reg_read(pdata, BYTE_TEST);
	}

	if (byte_test != 0x87654321) {
		SMSC_WARN(pdata, drv, "BYTE_TEST: 0x%08X", byte_test);
		if (((byte_test >> 16) & 0xFFFF) == (byte_test & 0xFFFF)) {
			SMSC_WARN(pdata, probe,
				  "top 16 bits equal to bottom 16 bits");
			SMSC_TRACE(pdata, probe,
				   "This may mean the chip is set "
				   "for 32 bit while the bus is reading 16 bit");
		}
		return -ENODEV;
	}

	/* Default generation to zero (all workarounds apply) */
	pdata->generation = 0;

	pdata->idrev = smsc911x_reg_read(pdata, ID_REV);
	switch (pdata->idrev & 0xFFFF0000) {
	case 0x01180000:
	case 0x01170000:
	case 0x01160000:
	case 0x01150000:
		/* LAN911[5678] family */
		pdata->generation = pdata->idrev & 0x0000FFFF;
		break;

	case 0x118A0000:
	case 0x117A0000:
	case 0x116A0000:
	case 0x115A0000:
		/* LAN921[5678] family */
		pdata->generation = 3;
		break;

	case 0x92100000:
	case 0x92110000:
	case 0x92200000:
	case 0x92210000:
		/* LAN9210/LAN9211/LAN9220/LAN9221 */
		pdata->generation = 4;
		break;

	default:
		SMSC_WARN(pdata, probe, "LAN911x not identified, idrev: 0x%08X",
			  pdata->idrev);
		return -ENODEV;
	}

	SMSC_TRACE(pdata, probe,
		   "LAN911x identified, idrev: 0x%08X, generation: %d",
		   pdata->idrev, pdata->generation);

	if (pdata->generation == 0)
		SMSC_WARN(pdata, probe,
			  "This driver is not intended for this chip revision");

	/* workaround for platforms without an eeprom, where the mac address
	 * is stored elsewhere and set by the bootloader.  This saves the
	 * mac address before resetting the device */
	if (pdata->config.flags & SMSC911X_SAVE_MAC_ADDRESS) {
		spin_lock_irq(&pdata->mac_lock);
		smsc911x_read_mac_address(dev);
		spin_unlock_irq(&pdata->mac_lock);
	}

	/* Reset the LAN911x */
	if (smsc911x_soft_reset(pdata))
		return -ENODEV;

	/* Disable all interrupt sources until we bring the device up */
	smsc911x_reg_write(pdata, INT_EN, 0);

	ether_setup(dev);
	dev->flags |= IFF_MULTICAST;
	netif_napi_add(dev, &pdata->napi, smsc911x_poll, SMSC_NAPI_WEIGHT);
	dev->netdev_ops = &smsc911x_netdev_ops;
	dev->ethtool_ops = &smsc911x_ethtool_ops;

	return 0;
}

static int __devexit smsc911x_drv_remove(struct platform_device *pdev)
{
	struct net_device *dev;
	struct smsc911x_data *pdata;
	struct resource *res;

	dev = platform_get_drvdata(pdev);
	BUG_ON(!dev);
	pdata = netdev_priv(dev);
	BUG_ON(!pdata);
	BUG_ON(!pdata->ioaddr);
	BUG_ON(!pdata->phy_dev);

	SMSC_TRACE(pdata, ifdown, "Stopping driver");

	phy_disconnect(pdata->phy_dev);
	pdata->phy_dev = NULL;
	mdiobus_unregister(pdata->mii_bus);
	mdiobus_free(pdata->mii_bus);

	platform_set_drvdata(pdev, NULL);
	unregister_netdev(dev);
	free_irq(dev->irq, dev);
	res = platform_get_resource_byname(pdev, IORESOURCE_MEM,
					   "smsc911x-memory");
	if (!res)
		res = platform_get_resource(pdev, IORESOURCE_MEM, 0);

	release_mem_region(res->start, resource_size(res));

	iounmap(pdata->ioaddr);

	free_netdev(dev);

	return 0;
}

/* standard register acces */
static const struct smsc911x_ops standard_smsc911x_ops = {
	.reg_read = __smsc911x_reg_read,
	.reg_write = __smsc911x_reg_write,
	.rx_readfifo = smsc911x_rx_readfifo,
	.tx_writefifo = smsc911x_tx_writefifo,
};

/* shifted register access */
static const struct smsc911x_ops shifted_smsc911x_ops = {
	.reg_read = __smsc911x_reg_read_shift,
	.reg_write = __smsc911x_reg_write_shift,
	.rx_readfifo = smsc911x_rx_readfifo_shift,
	.tx_writefifo = smsc911x_tx_writefifo_shift,
};

static int __devinit smsc911x_drv_probe(struct platform_device *pdev)
{
	struct net_device *dev;
	struct smsc911x_data *pdata;
	struct smsc911x_platform_config *config = pdev->dev.platform_data;
	struct resource *res, *irq_res;
	unsigned int intcfg = 0;
	int res_size, irq_flags;
	int retval;

	pr_info("Driver version %s\n", SMSC_DRV_VERSION);

	/* platform data specifies irq & dynamic bus configuration */
	if (!pdev->dev.platform_data) {
		pr_warn("platform_data not provided\n");
		retval = -ENODEV;
		goto out_0;
	}

	res = platform_get_resource_byname(pdev, IORESOURCE_MEM,
					   "smsc911x-memory");
	if (!res)
		res = platform_get_resource(pdev, IORESOURCE_MEM, 0);
	if (!res) {
		pr_warn("Could not allocate resource\n");
		retval = -ENODEV;
		goto out_0;
	}
	res_size = resource_size(res);

	irq_res = platform_get_resource(pdev, IORESOURCE_IRQ, 0);
	if (!irq_res) {
		pr_warn("Could not allocate irq resource\n");
		retval = -ENODEV;
		goto out_0;
	}

	if (!request_mem_region(res->start, res_size, SMSC_CHIPNAME)) {
		retval = -EBUSY;
		goto out_0;
	}

	dev = alloc_etherdev(sizeof(struct smsc911x_data));
	if (!dev) {
		pr_warn("Could not allocate device\n");
		retval = -ENOMEM;
		goto out_release_io_1;
	}

	SET_NETDEV_DEV(dev, &pdev->dev);

	pdata = netdev_priv(dev);

	dev->irq = irq_res->start;
	irq_flags = irq_res->flags & IRQF_TRIGGER_MASK;
	pdata->ioaddr = ioremap_nocache(res->start, res_size);

	/* copy config parameters across to pdata */
	memcpy(&pdata->config, config, sizeof(pdata->config));

	pdata->dev = dev;
	pdata->msg_enable = ((1 << debug) - 1);

	if (pdata->ioaddr == NULL) {
		SMSC_WARN(pdata, probe, "Error smsc911x base address invalid");
		retval = -ENOMEM;
		goto out_free_netdev_2;
	}

	/* assume standard, non-shifted, access to HW registers */
	pdata->ops = &standard_smsc911x_ops;
	/* apply the right access if shifting is needed */
	if (config->shift)
		pdata->ops = &shifted_smsc911x_ops;

	retval = smsc911x_init(dev);
	if (retval < 0)
		goto out_unmap_io_3;

	/* configure irq polarity and type before connecting isr */
	if (pdata->config.irq_polarity == SMSC911X_IRQ_POLARITY_ACTIVE_HIGH)
		intcfg |= INT_CFG_IRQ_POL_;

	if (pdata->config.irq_type == SMSC911X_IRQ_TYPE_PUSH_PULL)
		intcfg |= INT_CFG_IRQ_TYPE_;

	smsc911x_reg_write(pdata, INT_CFG, intcfg);

	/* Ensure interrupts are globally disabled before connecting ISR */
	smsc911x_reg_write(pdata, INT_EN, 0);
	smsc911x_reg_write(pdata, INT_STS, 0xFFFFFFFF);

	retval = request_irq(dev->irq, smsc911x_irqhandler,
			     irq_flags | IRQF_SHARED, dev->name, dev);
	if (retval) {
		SMSC_WARN(pdata, probe,
			  "Unable to claim requested irq: %d", dev->irq);
		goto out_unmap_io_3;
	}

	platform_set_drvdata(pdev, dev);

	retval = register_netdev(dev);
	if (retval) {
		SMSC_WARN(pdata, probe, "Error %i registering device", retval);
		goto out_unset_drvdata_4;
	} else {
		SMSC_TRACE(pdata, probe,
			   "Network interface: \"%s\"", dev->name);
	}

	retval = smsc911x_mii_init(pdev, dev);
	if (retval) {
		SMSC_WARN(pdata, probe, "Error %i initialising mii", retval);
		goto out_unregister_netdev_5;
	}

	spin_lock_irq(&pdata->mac_lock);

	/* Check if mac address has been specified when bringing interface up */
	if (is_valid_ether_addr(dev->dev_addr)) {
		smsc911x_set_hw_mac_address(pdata, dev->dev_addr);
		SMSC_TRACE(pdata, probe,
			   "MAC Address is specified by configuration");
	} else if (is_valid_ether_addr(pdata->config.mac)) {
		memcpy(dev->dev_addr, pdata->config.mac, 6);
		SMSC_TRACE(pdata, probe,
			   "MAC Address specified by platform data");
	} else {
		/* Try reading mac address from device. if EEPROM is present
		 * it will already have been set */
		smsc_get_mac(dev);

		if (is_valid_ether_addr(dev->dev_addr)) {
			/* eeprom values are valid  so use them */
			SMSC_TRACE(pdata, probe,
				   "Mac Address is read from LAN911x EEPROM");
		} else {
			/* eeprom values are invalid, generate random MAC */
			random_ether_addr(dev->dev_addr);
			smsc911x_set_hw_mac_address(pdata, dev->dev_addr);
			SMSC_TRACE(pdata, probe,
				   "MAC Address is set to random_ether_addr");
		}
	}

	spin_unlock_irq(&pdata->mac_lock);

	netdev_info(dev, "MAC Address: %pM\n", dev->dev_addr);

	return 0;

out_unregister_netdev_5:
	unregister_netdev(dev);
out_unset_drvdata_4:
	platform_set_drvdata(pdev, NULL);
	free_irq(dev->irq, dev);
out_unmap_io_3:
	iounmap(pdata->ioaddr);
out_free_netdev_2:
	free_netdev(dev);
out_release_io_1:
	release_mem_region(res->start, resource_size(res));
out_0:
	return retval;
}

#ifdef CONFIG_PM
/* This implementation assumes the devices remains powered on its VDDVARIO
 * pins during suspend. */

/* TODO: implement freeze/thaw callbacks for hibernation.*/

static int smsc911x_suspend(struct device *dev)
{
	struct net_device *ndev = dev_get_drvdata(dev);
	struct smsc911x_data *pdata = netdev_priv(ndev);

	/* enable wake on LAN, energy detection and the external PME
	 * signal. */
	smsc911x_reg_write(pdata, PMT_CTRL,
		PMT_CTRL_PM_MODE_D1_ | PMT_CTRL_WOL_EN_ |
		PMT_CTRL_ED_EN_ | PMT_CTRL_PME_EN_);

	return 0;
}

static int smsc911x_resume(struct device *dev)
{
	struct net_device *ndev = dev_get_drvdata(dev);
	struct smsc911x_data *pdata = netdev_priv(ndev);
	unsigned int to = 100;

	/* Note 3.11 from the datasheet:
	 * 	"When the LAN9220 is in a power saving state, a write of any
	 * 	 data to the BYTE_TEST register will wake-up the device."
	 */
	smsc911x_reg_write(pdata, BYTE_TEST, 0);

	/* poll the READY bit in PMT_CTRL. Any other access to the device is
	 * forbidden while this bit isn't set. Try for 100ms and return -EIO
	 * if it failed. */
	while (!(smsc911x_reg_read(pdata, PMT_CTRL) & PMT_CTRL_READY_) && --to)
		udelay(1000);

	return (to == 0) ? -EIO : 0;
}

static const struct dev_pm_ops smsc911x_pm_ops = {
	.suspend	= smsc911x_suspend,
	.resume		= smsc911x_resume,
};

#define SMSC911X_PM_OPS (&smsc911x_pm_ops)

#else
#define SMSC911X_PM_OPS NULL
#endif

static struct platform_driver smsc911x_driver = {
	.probe = smsc911x_drv_probe,
	.remove = __devexit_p(smsc911x_drv_remove),
	.driver = {
		.name	= SMSC_CHIPNAME,
		.owner	= THIS_MODULE,
		.pm	= SMSC911X_PM_OPS,
	},
};

/* Entry point for loading the module */
static int __init smsc911x_init_module(void)
{
	SMSC_INITIALIZE();
	return platform_driver_register(&smsc911x_driver);
}

/* entry point for unloading the module */
static void __exit smsc911x_cleanup_module(void)
{
	platform_driver_unregister(&smsc911x_driver);
}

module_init(smsc911x_init_module);
module_exit(smsc911x_cleanup_module);<|MERGE_RESOLUTION|>--- conflicted
+++ resolved
@@ -134,12 +134,9 @@
 	const struct smsc911x_ops *ops;
 };
 
-<<<<<<< HEAD
-=======
 /* Easy access to information */
 #define __smsc_shift(pdata, reg) ((reg) << ((pdata)->config.shift))
 
->>>>>>> 02f8c6ae
 static inline u32 __smsc911x_reg_read(struct smsc911x_data *pdata, u32 reg)
 {
 	if (pdata->config.flags & SMSC911X_USE_32BIT)
@@ -148,8 +145,6 @@
 	if (pdata->config.flags & SMSC911X_USE_16BIT)
 		return ((readw(pdata->ioaddr + reg) & 0xFFFF) |
 			((readw(pdata->ioaddr + reg + 2) & 0xFFFF) << 16));
-<<<<<<< HEAD
-=======
 
 	BUG();
 	return 0;
@@ -166,7 +161,6 @@
 				__smsc_shift(pdata, reg)) & 0xFFFF) |
 			((readw(pdata->ioaddr +
 			__smsc_shift(pdata, reg + 2)) & 0xFFFF) << 16);
->>>>>>> 02f8c6ae
 
 	BUG();
 	return 0;
@@ -178,11 +172,7 @@
 	unsigned long flags;
 
 	spin_lock_irqsave(&pdata->dev_lock, flags);
-<<<<<<< HEAD
-	data = __smsc911x_reg_read(pdata, reg);
-=======
 	data = pdata->ops->reg_read(pdata, reg);
->>>>>>> 02f8c6ae
 	spin_unlock_irqrestore(&pdata->dev_lock, flags);
 
 	return data;
@@ -205,8 +195,6 @@
 	BUG();
 }
 
-<<<<<<< HEAD
-=======
 static inline void
 __smsc911x_reg_write_shift(struct smsc911x_data *pdata, u32 reg, u32 val)
 {
@@ -226,18 +214,13 @@
 	BUG();
 }
 
->>>>>>> 02f8c6ae
 static inline void smsc911x_reg_write(struct smsc911x_data *pdata, u32 reg,
 				      u32 val)
 {
 	unsigned long flags;
 
 	spin_lock_irqsave(&pdata->dev_lock, flags);
-<<<<<<< HEAD
-	__smsc911x_reg_write(pdata, reg, val);
-=======
 	pdata->ops->reg_write(pdata, reg, val);
->>>>>>> 02f8c6ae
 	spin_unlock_irqrestore(&pdata->dev_lock, flags);
 }
 
@@ -266,8 +249,6 @@
 		while (wordcount--)
 			__smsc911x_reg_write(pdata, TX_DATA_FIFO, *buf++);
 		goto out;
-<<<<<<< HEAD
-=======
 	}
 
 	BUG();
@@ -302,7 +283,6 @@
 			__smsc911x_reg_write_shift(pdata,
 						 TX_DATA_FIFO, *buf++);
 		goto out;
->>>>>>> 02f8c6ae
 	}
 
 	BUG();
@@ -335,8 +315,6 @@
 		while (wordcount--)
 			*buf++ = __smsc911x_reg_read(pdata, RX_DATA_FIFO);
 		goto out;
-<<<<<<< HEAD
-=======
 	}
 
 	BUG();
@@ -371,7 +349,6 @@
 			*buf++ = __smsc911x_reg_read_shift(pdata,
 								RX_DATA_FIFO);
 		goto out;
->>>>>>> 02f8c6ae
 	}
 
 	BUG();
