/*
 * Copyright 2008-2010 Cisco Systems, Inc.  All rights reserved.
 * Copyright 2007 Nuova Systems, Inc.  All rights reserved.
 *
 * This program is free software; you may redistribute it and/or modify
 * it under the terms of the GNU General Public License as published by
 * the Free Software Foundation; version 2 of the License.
 *
 * THE SOFTWARE IS PROVIDED "AS IS", WITHOUT WARRANTY OF ANY KIND,
 * EXPRESS OR IMPLIED, INCLUDING BUT NOT LIMITED TO THE WARRANTIES OF
 * MERCHANTABILITY, FITNESS FOR A PARTICULAR PURPOSE AND
 * NONINFRINGEMENT. IN NO EVENT SHALL THE AUTHORS OR COPYRIGHT HOLDERS
 * BE LIABLE FOR ANY CLAIM, DAMAGES OR OTHER LIABILITY, WHETHER IN AN
 * ACTION OF CONTRACT, TORT OR OTHERWISE, ARISING FROM, OUT OF OR IN
 * CONNECTION WITH THE SOFTWARE OR THE USE OR OTHER DEALINGS IN THE
 * SOFTWARE.
 *
 */

#include <linux/module.h>
#include <linux/kernel.h>
#include <linux/string.h>
#include <linux/errno.h>
#include <linux/types.h>
#include <linux/init.h>
#include <linux/workqueue.h>
#include <linux/pci.h>
#include <linux/netdevice.h>
#include <linux/etherdevice.h>
#include <linux/if_ether.h>
#include <linux/if_vlan.h>
#include <linux/ethtool.h>
#include <linux/in.h>
#include <linux/ip.h>
#include <linux/ipv6.h>
#include <linux/tcp.h>
#include <linux/rtnetlink.h>
<<<<<<< HEAD
=======
#include <linux/prefetch.h>
>>>>>>> 02f8c6ae
#include <net/ip6_checksum.h>

#include "cq_enet_desc.h"
#include "vnic_dev.h"
#include "vnic_intr.h"
#include "vnic_stats.h"
#include "vnic_vic.h"
#include "enic_res.h"
#include "enic.h"
#include "enic_dev.h"
<<<<<<< HEAD
=======
#include "enic_pp.h"
>>>>>>> 02f8c6ae

#define ENIC_NOTIFY_TIMER_PERIOD	(2 * HZ)
#define WQ_ENET_MAX_DESC_LEN		(1 << WQ_ENET_LEN_BITS)
#define MAX_TSO				(1 << 16)
#define ENIC_DESC_MAX_SPLITS		(MAX_TSO / WQ_ENET_MAX_DESC_LEN + 1)

#define PCI_DEVICE_ID_CISCO_VIC_ENET         0x0043  /* ethernet vnic */
#define PCI_DEVICE_ID_CISCO_VIC_ENET_DYN     0x0044  /* enet dynamic vnic */

/* Supported devices */
static DEFINE_PCI_DEVICE_TABLE(enic_id_table) = {
	{ PCI_VDEVICE(CISCO, PCI_DEVICE_ID_CISCO_VIC_ENET) },
	{ PCI_VDEVICE(CISCO, PCI_DEVICE_ID_CISCO_VIC_ENET_DYN) },
	{ 0, }	/* end of table */
};

MODULE_DESCRIPTION(DRV_DESCRIPTION);
MODULE_AUTHOR("Scott Feldman <scofeldm@cisco.com>");
MODULE_LICENSE("GPL");
MODULE_VERSION(DRV_VERSION);
MODULE_DEVICE_TABLE(pci, enic_id_table);

struct enic_stat {
	char name[ETH_GSTRING_LEN];
	unsigned int offset;
};

#define ENIC_TX_STAT(stat)	\
	{ .name = #stat, .offset = offsetof(struct vnic_tx_stats, stat) / 8 }
#define ENIC_RX_STAT(stat)	\
	{ .name = #stat, .offset = offsetof(struct vnic_rx_stats, stat) / 8 }

static const struct enic_stat enic_tx_stats[] = {
	ENIC_TX_STAT(tx_frames_ok),
	ENIC_TX_STAT(tx_unicast_frames_ok),
	ENIC_TX_STAT(tx_multicast_frames_ok),
	ENIC_TX_STAT(tx_broadcast_frames_ok),
	ENIC_TX_STAT(tx_bytes_ok),
	ENIC_TX_STAT(tx_unicast_bytes_ok),
	ENIC_TX_STAT(tx_multicast_bytes_ok),
	ENIC_TX_STAT(tx_broadcast_bytes_ok),
	ENIC_TX_STAT(tx_drops),
	ENIC_TX_STAT(tx_errors),
	ENIC_TX_STAT(tx_tso),
};

static const struct enic_stat enic_rx_stats[] = {
	ENIC_RX_STAT(rx_frames_ok),
	ENIC_RX_STAT(rx_frames_total),
	ENIC_RX_STAT(rx_unicast_frames_ok),
	ENIC_RX_STAT(rx_multicast_frames_ok),
	ENIC_RX_STAT(rx_broadcast_frames_ok),
	ENIC_RX_STAT(rx_bytes_ok),
	ENIC_RX_STAT(rx_unicast_bytes_ok),
	ENIC_RX_STAT(rx_multicast_bytes_ok),
	ENIC_RX_STAT(rx_broadcast_bytes_ok),
	ENIC_RX_STAT(rx_drop),
	ENIC_RX_STAT(rx_no_bufs),
	ENIC_RX_STAT(rx_errors),
	ENIC_RX_STAT(rx_rss),
	ENIC_RX_STAT(rx_crc_errors),
	ENIC_RX_STAT(rx_frames_64),
	ENIC_RX_STAT(rx_frames_127),
	ENIC_RX_STAT(rx_frames_255),
	ENIC_RX_STAT(rx_frames_511),
	ENIC_RX_STAT(rx_frames_1023),
	ENIC_RX_STAT(rx_frames_1518),
	ENIC_RX_STAT(rx_frames_to_max),
};

static const unsigned int enic_n_tx_stats = ARRAY_SIZE(enic_tx_stats);
static const unsigned int enic_n_rx_stats = ARRAY_SIZE(enic_rx_stats);

<<<<<<< HEAD
=======
static int enic_is_dynamic(struct enic *enic)
{
	return enic->pdev->device == PCI_DEVICE_ID_CISCO_VIC_ENET_DYN;
}

>>>>>>> 02f8c6ae
static inline unsigned int enic_cq_rq(struct enic *enic, unsigned int rq)
{
	return rq;
}

static inline unsigned int enic_cq_wq(struct enic *enic, unsigned int wq)
{
	return enic->rq_count + wq;
}

static inline unsigned int enic_legacy_io_intr(void)
{
	return 0;
}

static inline unsigned int enic_legacy_err_intr(void)
{
	return 1;
}

static inline unsigned int enic_legacy_notify_intr(void)
{
	return 2;
}

static inline unsigned int enic_msix_rq_intr(struct enic *enic, unsigned int rq)
{
<<<<<<< HEAD
	return enic->cq[enic_cq_rq(enic, rq)].interrupt_offset;
=======
	return rq;
>>>>>>> 02f8c6ae
}

static inline unsigned int enic_msix_wq_intr(struct enic *enic, unsigned int wq)
{
<<<<<<< HEAD
	return enic->cq[enic_cq_wq(enic, wq)].interrupt_offset;
=======
	return enic->rq_count + wq;
>>>>>>> 02f8c6ae
}

static inline unsigned int enic_msix_err_intr(struct enic *enic)
{
	return enic->rq_count + enic->wq_count;
}

static inline unsigned int enic_msix_notify_intr(struct enic *enic)
{
	return enic->rq_count + enic->wq_count + 1;
}

static int enic_get_settings(struct net_device *netdev,
	struct ethtool_cmd *ecmd)
{
	struct enic *enic = netdev_priv(netdev);

	ecmd->supported = (SUPPORTED_10000baseT_Full | SUPPORTED_FIBRE);
	ecmd->advertising = (ADVERTISED_10000baseT_Full | ADVERTISED_FIBRE);
	ecmd->port = PORT_FIBRE;
	ecmd->transceiver = XCVR_EXTERNAL;

	if (netif_carrier_ok(netdev)) {
		ethtool_cmd_speed_set(ecmd, vnic_dev_port_speed(enic->vdev));
		ecmd->duplex = DUPLEX_FULL;
	} else {
		ethtool_cmd_speed_set(ecmd, -1);
		ecmd->duplex = -1;
	}

	ecmd->autoneg = AUTONEG_DISABLE;

	return 0;
}

static void enic_get_drvinfo(struct net_device *netdev,
	struct ethtool_drvinfo *drvinfo)
{
	struct enic *enic = netdev_priv(netdev);
	struct vnic_devcmd_fw_info *fw_info;

	enic_dev_fw_info(enic, &fw_info);

	strncpy(drvinfo->driver, DRV_NAME, sizeof(drvinfo->driver));
	strncpy(drvinfo->version, DRV_VERSION, sizeof(drvinfo->version));
	strncpy(drvinfo->fw_version, fw_info->fw_version,
		sizeof(drvinfo->fw_version));
	strncpy(drvinfo->bus_info, pci_name(enic->pdev),
		sizeof(drvinfo->bus_info));
}

static void enic_get_strings(struct net_device *netdev, u32 stringset, u8 *data)
{
	unsigned int i;

	switch (stringset) {
	case ETH_SS_STATS:
		for (i = 0; i < enic_n_tx_stats; i++) {
			memcpy(data, enic_tx_stats[i].name, ETH_GSTRING_LEN);
			data += ETH_GSTRING_LEN;
		}
		for (i = 0; i < enic_n_rx_stats; i++) {
			memcpy(data, enic_rx_stats[i].name, ETH_GSTRING_LEN);
			data += ETH_GSTRING_LEN;
		}
		break;
	}
}

static int enic_get_sset_count(struct net_device *netdev, int sset)
{
	switch (sset) {
	case ETH_SS_STATS:
		return enic_n_tx_stats + enic_n_rx_stats;
	default:
		return -EOPNOTSUPP;
	}
}

static void enic_get_ethtool_stats(struct net_device *netdev,
	struct ethtool_stats *stats, u64 *data)
{
	struct enic *enic = netdev_priv(netdev);
	struct vnic_stats *vstats;
	unsigned int i;

	enic_dev_stats_dump(enic, &vstats);

	for (i = 0; i < enic_n_tx_stats; i++)
		*(data++) = ((u64 *)&vstats->tx)[enic_tx_stats[i].offset];
	for (i = 0; i < enic_n_rx_stats; i++)
		*(data++) = ((u64 *)&vstats->rx)[enic_rx_stats[i].offset];
}

static u32 enic_get_msglevel(struct net_device *netdev)
{
	struct enic *enic = netdev_priv(netdev);
	return enic->msg_enable;
}

static void enic_set_msglevel(struct net_device *netdev, u32 value)
{
	struct enic *enic = netdev_priv(netdev);
	enic->msg_enable = value;
}

static int enic_get_coalesce(struct net_device *netdev,
	struct ethtool_coalesce *ecmd)
{
	struct enic *enic = netdev_priv(netdev);

	ecmd->tx_coalesce_usecs = enic->tx_coalesce_usecs;
	ecmd->rx_coalesce_usecs = enic->rx_coalesce_usecs;

	return 0;
}

static int enic_set_coalesce(struct net_device *netdev,
	struct ethtool_coalesce *ecmd)
{
	struct enic *enic = netdev_priv(netdev);
	u32 tx_coalesce_usecs;
	u32 rx_coalesce_usecs;
	unsigned int i, intr;

	tx_coalesce_usecs = min_t(u32,
		INTR_COALESCE_HW_TO_USEC(VNIC_INTR_TIMER_MAX),
		ecmd->tx_coalesce_usecs);
	rx_coalesce_usecs = min_t(u32,
		INTR_COALESCE_HW_TO_USEC(VNIC_INTR_TIMER_MAX),
		ecmd->rx_coalesce_usecs);

	switch (vnic_dev_get_intr_mode(enic->vdev)) {
	case VNIC_DEV_INTR_MODE_INTX:
		if (tx_coalesce_usecs != rx_coalesce_usecs)
			return -EINVAL;

		intr = enic_legacy_io_intr();
		vnic_intr_coalescing_timer_set(&enic->intr[intr],
			INTR_COALESCE_USEC_TO_HW(tx_coalesce_usecs));
		break;
	case VNIC_DEV_INTR_MODE_MSI:
		if (tx_coalesce_usecs != rx_coalesce_usecs)
			return -EINVAL;

		vnic_intr_coalescing_timer_set(&enic->intr[0],
			INTR_COALESCE_USEC_TO_HW(tx_coalesce_usecs));
		break;
	case VNIC_DEV_INTR_MODE_MSIX:
		for (i = 0; i < enic->wq_count; i++) {
			intr = enic_msix_wq_intr(enic, i);
			vnic_intr_coalescing_timer_set(&enic->intr[intr],
				INTR_COALESCE_USEC_TO_HW(tx_coalesce_usecs));
		}

		for (i = 0; i < enic->rq_count; i++) {
			intr = enic_msix_rq_intr(enic, i);
			vnic_intr_coalescing_timer_set(&enic->intr[intr],
				INTR_COALESCE_USEC_TO_HW(rx_coalesce_usecs));
		}

		break;
	default:
		break;
	}

	enic->tx_coalesce_usecs = tx_coalesce_usecs;
	enic->rx_coalesce_usecs = rx_coalesce_usecs;

	return 0;
}

static int enic_get_coalesce(struct net_device *netdev,
	struct ethtool_coalesce *ecmd)
{
	struct enic *enic = netdev_priv(netdev);

	ecmd->tx_coalesce_usecs = enic->tx_coalesce_usecs;
	ecmd->rx_coalesce_usecs = enic->rx_coalesce_usecs;

	return 0;
}

static int enic_set_coalesce(struct net_device *netdev,
	struct ethtool_coalesce *ecmd)
{
	struct enic *enic = netdev_priv(netdev);
	u32 tx_coalesce_usecs;
	u32 rx_coalesce_usecs;
	unsigned int i, intr;

	tx_coalesce_usecs = min_t(u32,
		INTR_COALESCE_HW_TO_USEC(VNIC_INTR_TIMER_MAX),
		ecmd->tx_coalesce_usecs);
	rx_coalesce_usecs = min_t(u32,
		INTR_COALESCE_HW_TO_USEC(VNIC_INTR_TIMER_MAX),
		ecmd->rx_coalesce_usecs);

	switch (vnic_dev_get_intr_mode(enic->vdev)) {
	case VNIC_DEV_INTR_MODE_INTX:
		if (tx_coalesce_usecs != rx_coalesce_usecs)
			return -EINVAL;

		intr = enic_legacy_io_intr();
		vnic_intr_coalescing_timer_set(&enic->intr[intr],
			INTR_COALESCE_USEC_TO_HW(tx_coalesce_usecs));
		break;
	case VNIC_DEV_INTR_MODE_MSI:
		if (tx_coalesce_usecs != rx_coalesce_usecs)
			return -EINVAL;

		vnic_intr_coalescing_timer_set(&enic->intr[0],
			INTR_COALESCE_USEC_TO_HW(tx_coalesce_usecs));
		break;
	case VNIC_DEV_INTR_MODE_MSIX:
		for (i = 0; i < enic->wq_count; i++) {
			intr = enic_msix_wq_intr(enic, i);
			vnic_intr_coalescing_timer_set(&enic->intr[intr],
				INTR_COALESCE_USEC_TO_HW(tx_coalesce_usecs));
		}

		for (i = 0; i < enic->rq_count; i++) {
			intr = enic_msix_rq_intr(enic, i);
			vnic_intr_coalescing_timer_set(&enic->intr[intr],
				INTR_COALESCE_USEC_TO_HW(rx_coalesce_usecs));
		}

		break;
	default:
		break;
	}

	enic->tx_coalesce_usecs = tx_coalesce_usecs;
	enic->rx_coalesce_usecs = rx_coalesce_usecs;

	return 0;
}

static const struct ethtool_ops enic_ethtool_ops = {
	.get_settings = enic_get_settings,
	.get_drvinfo = enic_get_drvinfo,
	.get_msglevel = enic_get_msglevel,
	.set_msglevel = enic_set_msglevel,
	.get_link = ethtool_op_get_link,
	.get_strings = enic_get_strings,
	.get_sset_count = enic_get_sset_count,
	.get_ethtool_stats = enic_get_ethtool_stats,
<<<<<<< HEAD
	.get_rx_csum = enic_get_rx_csum,
	.set_rx_csum = enic_set_rx_csum,
	.get_tx_csum = ethtool_op_get_tx_csum,
	.set_tx_csum = enic_set_tx_csum,
	.get_sg = ethtool_op_get_sg,
	.set_sg = ethtool_op_set_sg,
	.get_tso = ethtool_op_get_tso,
	.set_tso = enic_set_tso,
	.get_coalesce = enic_get_coalesce,
	.set_coalesce = enic_set_coalesce,
	.get_flags = ethtool_op_get_flags,
=======
	.get_coalesce = enic_get_coalesce,
	.set_coalesce = enic_set_coalesce,
>>>>>>> 02f8c6ae
};

static void enic_free_wq_buf(struct vnic_wq *wq, struct vnic_wq_buf *buf)
{
	struct enic *enic = vnic_dev_priv(wq->vdev);

	if (buf->sop)
		pci_unmap_single(enic->pdev, buf->dma_addr,
			buf->len, PCI_DMA_TODEVICE);
	else
		pci_unmap_page(enic->pdev, buf->dma_addr,
			buf->len, PCI_DMA_TODEVICE);

	if (buf->os_buf)
		dev_kfree_skb_any(buf->os_buf);
}

static void enic_wq_free_buf(struct vnic_wq *wq,
	struct cq_desc *cq_desc, struct vnic_wq_buf *buf, void *opaque)
{
	enic_free_wq_buf(wq, buf);
}

static int enic_wq_service(struct vnic_dev *vdev, struct cq_desc *cq_desc,
	u8 type, u16 q_number, u16 completed_index, void *opaque)
{
	struct enic *enic = vnic_dev_priv(vdev);

	spin_lock(&enic->wq_lock[q_number]);

	vnic_wq_service(&enic->wq[q_number], cq_desc,
		completed_index, enic_wq_free_buf,
		opaque);

	if (netif_queue_stopped(enic->netdev) &&
	    vnic_wq_desc_avail(&enic->wq[q_number]) >=
	    (MAX_SKB_FRAGS + ENIC_DESC_MAX_SPLITS))
		netif_wake_queue(enic->netdev);

	spin_unlock(&enic->wq_lock[q_number]);

	return 0;
}

static void enic_log_q_error(struct enic *enic)
{
	unsigned int i;
	u32 error_status;

	for (i = 0; i < enic->wq_count; i++) {
		error_status = vnic_wq_error_status(&enic->wq[i]);
		if (error_status)
			netdev_err(enic->netdev, "WQ[%d] error_status %d\n",
				i, error_status);
	}

	for (i = 0; i < enic->rq_count; i++) {
		error_status = vnic_rq_error_status(&enic->rq[i]);
		if (error_status)
			netdev_err(enic->netdev, "RQ[%d] error_status %d\n",
				i, error_status);
	}
}

static void enic_msglvl_check(struct enic *enic)
{
	u32 msg_enable = vnic_dev_msg_lvl(enic->vdev);

	if (msg_enable != enic->msg_enable) {
<<<<<<< HEAD
		printk(KERN_INFO PFX "%s: msg lvl changed from 0x%x to 0x%x\n",
			enic->netdev->name, enic->msg_enable, msg_enable);
=======
		netdev_info(enic->netdev, "msg lvl changed from 0x%x to 0x%x\n",
			enic->msg_enable, msg_enable);
>>>>>>> 02f8c6ae
		enic->msg_enable = msg_enable;
	}
}

static void enic_mtu_check(struct enic *enic)
{
	u32 mtu = vnic_dev_mtu(enic->vdev);
	struct net_device *netdev = enic->netdev;

	if (mtu && mtu != enic->port_mtu) {
		enic->port_mtu = mtu;
<<<<<<< HEAD
		if (mtu < enic->netdev->mtu)
			printk(KERN_WARNING PFX
				"%s: interface MTU (%d) set higher "
				"than switch port MTU (%d)\n",
				enic->netdev->name, enic->netdev->mtu, mtu);
=======
		if (mtu < netdev->mtu)
			netdev_warn(netdev,
				"interface MTU (%d) set higher "
				"than switch port MTU (%d)\n",
				netdev->mtu, mtu);
>>>>>>> 02f8c6ae
	}
}

static void enic_link_check(struct enic *enic)
{
	int link_status = vnic_dev_link_status(enic->vdev);
	int carrier_ok = netif_carrier_ok(enic->netdev);

	if (link_status && !carrier_ok) {
<<<<<<< HEAD
		printk(KERN_INFO PFX "%s: Link UP\n", enic->netdev->name);
		netif_carrier_on(enic->netdev);
	} else if (!link_status && carrier_ok) {
		printk(KERN_INFO PFX "%s: Link DOWN\n", enic->netdev->name);
=======
		netdev_info(enic->netdev, "Link UP\n");
		netif_carrier_on(enic->netdev);
	} else if (!link_status && carrier_ok) {
		netdev_info(enic->netdev, "Link DOWN\n");
>>>>>>> 02f8c6ae
		netif_carrier_off(enic->netdev);
	}
}

static void enic_notify_check(struct enic *enic)
{
	enic_msglvl_check(enic);
	enic_mtu_check(enic);
	enic_link_check(enic);
}

#define ENIC_TEST_INTR(pba, i) (pba & (1 << i))

static irqreturn_t enic_isr_legacy(int irq, void *data)
{
	struct net_device *netdev = data;
	struct enic *enic = netdev_priv(netdev);
	unsigned int io_intr = enic_legacy_io_intr();
	unsigned int err_intr = enic_legacy_err_intr();
	unsigned int notify_intr = enic_legacy_notify_intr();
	u32 pba;

	vnic_intr_mask(&enic->intr[io_intr]);

	pba = vnic_intr_legacy_pba(enic->legacy_pba);
	if (!pba) {
		vnic_intr_unmask(&enic->intr[io_intr]);
		return IRQ_NONE;	/* not our interrupt */
	}

	if (ENIC_TEST_INTR(pba, notify_intr)) {
		vnic_intr_return_all_credits(&enic->intr[notify_intr]);
		enic_notify_check(enic);
	}

	if (ENIC_TEST_INTR(pba, err_intr)) {
		vnic_intr_return_all_credits(&enic->intr[err_intr]);
		enic_log_q_error(enic);
		/* schedule recovery from WQ/RQ error */
		schedule_work(&enic->reset);
		return IRQ_HANDLED;
	}

	if (ENIC_TEST_INTR(pba, io_intr)) {
		if (napi_schedule_prep(&enic->napi[0]))
			__napi_schedule(&enic->napi[0]);
	} else {
		vnic_intr_unmask(&enic->intr[io_intr]);
	}

	return IRQ_HANDLED;
}

static irqreturn_t enic_isr_msi(int irq, void *data)
{
	struct enic *enic = data;

	/* With MSI, there is no sharing of interrupts, so this is
	 * our interrupt and there is no need to ack it.  The device
	 * is not providing per-vector masking, so the OS will not
	 * write to PCI config space to mask/unmask the interrupt.
	 * We're using mask_on_assertion for MSI, so the device
	 * automatically masks the interrupt when the interrupt is
	 * generated.  Later, when exiting polling, the interrupt
	 * will be unmasked (see enic_poll).
	 *
	 * Also, the device uses the same PCIe Traffic Class (TC)
	 * for Memory Write data and MSI, so there are no ordering
	 * issues; the MSI will always arrive at the Root Complex
	 * _after_ corresponding Memory Writes (i.e. descriptor
	 * writes).
	 */

	napi_schedule(&enic->napi[0]);

	return IRQ_HANDLED;
}

static irqreturn_t enic_isr_msix_rq(int irq, void *data)
{
	struct napi_struct *napi = data;

	/* schedule NAPI polling for RQ cleanup */
	napi_schedule(napi);

	return IRQ_HANDLED;
}

static irqreturn_t enic_isr_msix_wq(int irq, void *data)
{
	struct enic *enic = data;
	unsigned int cq = enic_cq_wq(enic, 0);
	unsigned int intr = enic_msix_wq_intr(enic, 0);
	unsigned int wq_work_to_do = -1; /* no limit */
	unsigned int wq_work_done;

	wq_work_done = vnic_cq_service(&enic->cq[cq],
		wq_work_to_do, enic_wq_service, NULL);

	vnic_intr_return_credits(&enic->intr[intr],
		wq_work_done,
		1 /* unmask intr */,
		1 /* reset intr timer */);

	return IRQ_HANDLED;
}

static irqreturn_t enic_isr_msix_err(int irq, void *data)
{
	struct enic *enic = data;
	unsigned int intr = enic_msix_err_intr(enic);

	vnic_intr_return_all_credits(&enic->intr[intr]);

	enic_log_q_error(enic);

	/* schedule recovery from WQ/RQ error */
	schedule_work(&enic->reset);

	return IRQ_HANDLED;
}

static irqreturn_t enic_isr_msix_notify(int irq, void *data)
{
	struct enic *enic = data;
	unsigned int intr = enic_msix_notify_intr(enic);

	vnic_intr_return_all_credits(&enic->intr[intr]);
	enic_notify_check(enic);

	return IRQ_HANDLED;
}

static inline void enic_queue_wq_skb_cont(struct enic *enic,
	struct vnic_wq *wq, struct sk_buff *skb,
	unsigned int len_left, int loopback)
{
	skb_frag_t *frag;

	/* Queue additional data fragments */
	for (frag = skb_shinfo(skb)->frags; len_left; frag++) {
		len_left -= frag->size;
		enic_queue_wq_desc_cont(wq, skb,
			pci_map_page(enic->pdev, frag->page,
				frag->page_offset, frag->size,
				PCI_DMA_TODEVICE),
			frag->size,
			(len_left == 0),	/* EOP? */
			loopback);
	}
}

static inline void enic_queue_wq_skb_vlan(struct enic *enic,
	struct vnic_wq *wq, struct sk_buff *skb,
	int vlan_tag_insert, unsigned int vlan_tag, int loopback)
{
	unsigned int head_len = skb_headlen(skb);
	unsigned int len_left = skb->len - head_len;
	int eop = (len_left == 0);

	/* Queue the main skb fragment. The fragments are no larger
	 * than max MTU(9000)+ETH_HDR_LEN(14) bytes, which is less
	 * than WQ_ENET_MAX_DESC_LEN length. So only one descriptor
	 * per fragment is queued.
	 */
	enic_queue_wq_desc(wq, skb,
		pci_map_single(enic->pdev, skb->data,
			head_len, PCI_DMA_TODEVICE),
		head_len,
		vlan_tag_insert, vlan_tag,
		eop, loopback);

	if (!eop)
		enic_queue_wq_skb_cont(enic, wq, skb, len_left, loopback);
}

static inline void enic_queue_wq_skb_csum_l4(struct enic *enic,
	struct vnic_wq *wq, struct sk_buff *skb,
	int vlan_tag_insert, unsigned int vlan_tag, int loopback)
{
	unsigned int head_len = skb_headlen(skb);
	unsigned int len_left = skb->len - head_len;
	unsigned int hdr_len = skb_checksum_start_offset(skb);
	unsigned int csum_offset = hdr_len + skb->csum_offset;
	int eop = (len_left == 0);

	/* Queue the main skb fragment. The fragments are no larger
	 * than max MTU(9000)+ETH_HDR_LEN(14) bytes, which is less
	 * than WQ_ENET_MAX_DESC_LEN length. So only one descriptor
	 * per fragment is queued.
	 */
	enic_queue_wq_desc_csum_l4(wq, skb,
		pci_map_single(enic->pdev, skb->data,
			head_len, PCI_DMA_TODEVICE),
		head_len,
		csum_offset,
		hdr_len,
		vlan_tag_insert, vlan_tag,
		eop, loopback);

	if (!eop)
		enic_queue_wq_skb_cont(enic, wq, skb, len_left, loopback);
}

static inline void enic_queue_wq_skb_tso(struct enic *enic,
	struct vnic_wq *wq, struct sk_buff *skb, unsigned int mss,
	int vlan_tag_insert, unsigned int vlan_tag, int loopback)
{
	unsigned int frag_len_left = skb_headlen(skb);
	unsigned int len_left = skb->len - frag_len_left;
	unsigned int hdr_len = skb_transport_offset(skb) + tcp_hdrlen(skb);
	int eop = (len_left == 0);
	unsigned int len;
	dma_addr_t dma_addr;
	unsigned int offset = 0;
	skb_frag_t *frag;

	/* Preload TCP csum field with IP pseudo hdr calculated
	 * with IP length set to zero.  HW will later add in length
	 * to each TCP segment resulting from the TSO.
	 */

	if (skb->protocol == cpu_to_be16(ETH_P_IP)) {
		ip_hdr(skb)->check = 0;
		tcp_hdr(skb)->check = ~csum_tcpudp_magic(ip_hdr(skb)->saddr,
			ip_hdr(skb)->daddr, 0, IPPROTO_TCP, 0);
	} else if (skb->protocol == cpu_to_be16(ETH_P_IPV6)) {
		tcp_hdr(skb)->check = ~csum_ipv6_magic(&ipv6_hdr(skb)->saddr,
			&ipv6_hdr(skb)->daddr, 0, IPPROTO_TCP, 0);
	}

	/* Queue WQ_ENET_MAX_DESC_LEN length descriptors
	 * for the main skb fragment
	 */
	while (frag_len_left) {
		len = min(frag_len_left, (unsigned int)WQ_ENET_MAX_DESC_LEN);
		dma_addr = pci_map_single(enic->pdev, skb->data + offset,
				len, PCI_DMA_TODEVICE);
		enic_queue_wq_desc_tso(wq, skb,
			dma_addr,
			len,
			mss, hdr_len,
			vlan_tag_insert, vlan_tag,
			eop && (len == frag_len_left), loopback);
		frag_len_left -= len;
		offset += len;
	}

	if (eop)
		return;

	/* Queue WQ_ENET_MAX_DESC_LEN length descriptors
	 * for additional data fragments
	 */
	for (frag = skb_shinfo(skb)->frags; len_left; frag++) {
		len_left -= frag->size;
		frag_len_left = frag->size;
		offset = frag->page_offset;

		while (frag_len_left) {
			len = min(frag_len_left,
				(unsigned int)WQ_ENET_MAX_DESC_LEN);
			dma_addr = pci_map_page(enic->pdev, frag->page,
				offset, len,
				PCI_DMA_TODEVICE);
			enic_queue_wq_desc_cont(wq, skb,
				dma_addr,
				len,
				(len_left == 0) &&
				(len == frag_len_left),		/* EOP? */
				loopback);
			frag_len_left -= len;
			offset += len;
		}
	}
}

static inline void enic_queue_wq_skb(struct enic *enic,
	struct vnic_wq *wq, struct sk_buff *skb)
{
	unsigned int mss = skb_shinfo(skb)->gso_size;
	unsigned int vlan_tag = 0;
	int vlan_tag_insert = 0;
	int loopback = 0;

	if (vlan_tx_tag_present(skb)) {
		/* VLAN tag from trunking driver */
		vlan_tag_insert = 1;
		vlan_tag = vlan_tx_tag_get(skb);
	} else if (enic->loop_enable) {
		vlan_tag = enic->loop_tag;
		loopback = 1;
	}

	if (mss)
		enic_queue_wq_skb_tso(enic, wq, skb, mss,
			vlan_tag_insert, vlan_tag, loopback);
	else if	(skb->ip_summed == CHECKSUM_PARTIAL)
		enic_queue_wq_skb_csum_l4(enic, wq, skb,
			vlan_tag_insert, vlan_tag, loopback);
	else
		enic_queue_wq_skb_vlan(enic, wq, skb,
			vlan_tag_insert, vlan_tag, loopback);
}

/* netif_tx_lock held, process context with BHs disabled, or BH */
static netdev_tx_t enic_hard_start_xmit(struct sk_buff *skb,
	struct net_device *netdev)
{
	struct enic *enic = netdev_priv(netdev);
	struct vnic_wq *wq = &enic->wq[0];
	unsigned long flags;

	if (skb->len <= 0) {
		dev_kfree_skb(skb);
		return NETDEV_TX_OK;
	}

	/* Non-TSO sends must fit within ENIC_NON_TSO_MAX_DESC descs,
	 * which is very likely.  In the off chance it's going to take
	 * more than * ENIC_NON_TSO_MAX_DESC, linearize the skb.
	 */

	if (skb_shinfo(skb)->gso_size == 0 &&
	    skb_shinfo(skb)->nr_frags + 1 > ENIC_NON_TSO_MAX_DESC &&
	    skb_linearize(skb)) {
		dev_kfree_skb(skb);
		return NETDEV_TX_OK;
	}

	spin_lock_irqsave(&enic->wq_lock[0], flags);

	if (vnic_wq_desc_avail(wq) <
	    skb_shinfo(skb)->nr_frags + ENIC_DESC_MAX_SPLITS) {
		netif_stop_queue(netdev);
		/* This is a hard error, log it */
		netdev_err(netdev, "BUG! Tx ring full when queue awake!\n");
		spin_unlock_irqrestore(&enic->wq_lock[0], flags);
		return NETDEV_TX_BUSY;
	}

	enic_queue_wq_skb(enic, wq, skb);

	if (vnic_wq_desc_avail(wq) < MAX_SKB_FRAGS + ENIC_DESC_MAX_SPLITS)
		netif_stop_queue(netdev);

	spin_unlock_irqrestore(&enic->wq_lock[0], flags);

	return NETDEV_TX_OK;
}

/* dev_base_lock rwlock held, nominally process context */
static struct net_device_stats *enic_get_stats(struct net_device *netdev)
{
	struct enic *enic = netdev_priv(netdev);
	struct net_device_stats *net_stats = &netdev->stats;
	struct vnic_stats *stats;

	enic_dev_stats_dump(enic, &stats);

	net_stats->tx_packets = stats->tx.tx_frames_ok;
	net_stats->tx_bytes = stats->tx.tx_bytes_ok;
	net_stats->tx_errors = stats->tx.tx_errors;
	net_stats->tx_dropped = stats->tx.tx_drops;

	net_stats->rx_packets = stats->rx.rx_frames_ok;
	net_stats->rx_bytes = stats->rx.rx_bytes_ok;
	net_stats->rx_errors = stats->rx.rx_errors;
	net_stats->multicast = stats->rx.rx_multicast_frames_ok;
	net_stats->rx_over_errors = enic->rq_truncated_pkts;
	net_stats->rx_crc_errors = enic->rq_bad_fcs;
	net_stats->rx_dropped = stats->rx.rx_no_bufs + stats->rx.rx_drop;

	return net_stats;
}

<<<<<<< HEAD
static void enic_reset_multicast_list(struct enic *enic)
{
	enic->mc_count = 0;
=======
void enic_reset_addr_lists(struct enic *enic)
{
	enic->mc_count = 0;
	enic->uc_count = 0;
>>>>>>> 02f8c6ae
	enic->flags = 0;
}

static int enic_set_mac_addr(struct net_device *netdev, char *addr)
{
	struct enic *enic = netdev_priv(netdev);

	if (enic_is_dynamic(enic)) {
		if (!is_valid_ether_addr(addr) && !is_zero_ether_addr(addr))
			return -EADDRNOTAVAIL;
	} else {
		if (!is_valid_ether_addr(addr))
			return -EADDRNOTAVAIL;
	}

	memcpy(netdev->dev_addr, addr, netdev->addr_len);

	return 0;
}

<<<<<<< HEAD
static int enic_set_mac_address(struct net_device *netdev, void *p)
{
	struct sockaddr *saddr = p;
	char *addr = saddr->sa_data;
	struct enic *enic = netdev_priv(netdev);
	int err;

	err = enic_dev_del_station_addr(enic);
	if (err)
		return err;

	err = enic_set_mac_addr(netdev, addr);
	if (err)
		return err;

	return enic_dev_add_station_addr(enic);
}

static int enic_dev_add_multicast_addr(struct enic *enic, u8 *addr)
{
	int err;

	spin_lock(&enic->devcmd_lock);
	err = vnic_dev_add_addr(enic->vdev, addr);
	spin_unlock(&enic->devcmd_lock);

	return err;
}

static int enic_dev_del_multicast_addr(struct enic *enic, u8 *addr)
{
	int err;

	spin_lock(&enic->devcmd_lock);
	err = vnic_dev_del_addr(enic->vdev, addr);
	spin_unlock(&enic->devcmd_lock);

	return err;
}

/* netif_tx_lock held, BHs disabled */
static void enic_set_multicast_list(struct net_device *netdev)
{
	struct enic *enic = netdev_priv(netdev);
	struct dev_mc_list *list = netdev->mc_list;
	int directed = 1;
	int multicast = (netdev->flags & IFF_MULTICAST) ? 1 : 0;
	int broadcast = (netdev->flags & IFF_BROADCAST) ? 1 : 0;
	int promisc = (netdev->flags & IFF_PROMISC) ? 1 : 0;
	int allmulti = (netdev->flags & IFF_ALLMULTI) ||
			(netdev->mc_count > ENIC_MULTICAST_PERFECT_FILTERS);
	unsigned int flags = netdev->flags | (allmulti ? IFF_ALLMULTI : 0);
=======
static int enic_set_mac_address_dynamic(struct net_device *netdev, void *p)
{
	struct enic *enic = netdev_priv(netdev);
	struct sockaddr *saddr = p;
	char *addr = saddr->sa_data;
	int err;

	if (netif_running(enic->netdev)) {
		err = enic_dev_del_station_addr(enic);
		if (err)
			return err;
	}

	err = enic_set_mac_addr(netdev, addr);
	if (err)
		return err;

	if (netif_running(enic->netdev)) {
		err = enic_dev_add_station_addr(enic);
		if (err)
			return err;
	}

	return err;
}

static int enic_set_mac_address(struct net_device *netdev, void *p)
{
	struct sockaddr *saddr = p;
	char *addr = saddr->sa_data;
	struct enic *enic = netdev_priv(netdev);
	int err;

	err = enic_dev_del_station_addr(enic);
	if (err)
		return err;

	err = enic_set_mac_addr(netdev, addr);
	if (err)
		return err;

	return enic_dev_add_station_addr(enic);
}

static void enic_update_multicast_addr_list(struct enic *enic)
{
	struct net_device *netdev = enic->netdev;
	struct netdev_hw_addr *ha;
	unsigned int mc_count = netdev_mc_count(netdev);
>>>>>>> 02f8c6ae
	u8 mc_addr[ENIC_MULTICAST_PERFECT_FILTERS][ETH_ALEN];
	unsigned int i, j;

	if (mc_count > ENIC_MULTICAST_PERFECT_FILTERS) {
		netdev_warn(netdev, "Registering only %d out of %d "
			"multicast addresses\n",
			ENIC_MULTICAST_PERFECT_FILTERS, mc_count);
		mc_count = ENIC_MULTICAST_PERFECT_FILTERS;
<<<<<<< HEAD

	if (enic->flags != flags) {
		enic->flags = flags;
		enic_dev_packet_filter(enic, directed,
			multicast, broadcast, promisc, allmulti);
=======
>>>>>>> 02f8c6ae
	}

	/* Is there an easier way?  Trying to minimize to
	 * calls to add/del multicast addrs.  We keep the
	 * addrs from the last call in enic->mc_addr and
	 * look for changes to add/del.
	 */

	i = 0;
	netdev_for_each_mc_addr(ha, netdev) {
		if (i == mc_count)
			break;
		memcpy(mc_addr[i++], ha->addr, ETH_ALEN);
	}

	for (i = 0; i < enic->mc_count; i++) {
		for (j = 0; j < mc_count; j++)
			if (compare_ether_addr(enic->mc_addr[i],
				mc_addr[j]) == 0)
				break;
		if (j == mc_count)
<<<<<<< HEAD
			enic_dev_del_multicast_addr(enic, enic->mc_addr[i]);
=======
			enic_dev_del_addr(enic, enic->mc_addr[i]);
>>>>>>> 02f8c6ae
	}

	for (i = 0; i < mc_count; i++) {
		for (j = 0; j < enic->mc_count; j++)
			if (compare_ether_addr(mc_addr[i],
				enic->mc_addr[j]) == 0)
				break;
		if (j == enic->mc_count)
<<<<<<< HEAD
			enic_dev_add_multicast_addr(enic, mc_addr[i]);
=======
			enic_dev_add_addr(enic, mc_addr[i]);
>>>>>>> 02f8c6ae
	}

	/* Save the list to compare against next time
	 */

	for (i = 0; i < mc_count; i++)
		memcpy(enic->mc_addr[i], mc_addr[i], ETH_ALEN);

	enic->mc_count = mc_count;
}

static void enic_update_unicast_addr_list(struct enic *enic)
{
	struct net_device *netdev = enic->netdev;
	struct netdev_hw_addr *ha;
	unsigned int uc_count = netdev_uc_count(netdev);
	u8 uc_addr[ENIC_UNICAST_PERFECT_FILTERS][ETH_ALEN];
	unsigned int i, j;

	if (uc_count > ENIC_UNICAST_PERFECT_FILTERS) {
		netdev_warn(netdev, "Registering only %d out of %d "
			"unicast addresses\n",
			ENIC_UNICAST_PERFECT_FILTERS, uc_count);
		uc_count = ENIC_UNICAST_PERFECT_FILTERS;
	}

	/* Is there an easier way?  Trying to minimize to
	 * calls to add/del unicast addrs.  We keep the
	 * addrs from the last call in enic->uc_addr and
	 * look for changes to add/del.
	 */

	i = 0;
	netdev_for_each_uc_addr(ha, netdev) {
		if (i == uc_count)
			break;
		memcpy(uc_addr[i++], ha->addr, ETH_ALEN);
	}

	for (i = 0; i < enic->uc_count; i++) {
		for (j = 0; j < uc_count; j++)
			if (compare_ether_addr(enic->uc_addr[i],
				uc_addr[j]) == 0)
				break;
		if (j == uc_count)
			enic_dev_del_addr(enic, enic->uc_addr[i]);
	}

	for (i = 0; i < uc_count; i++) {
		for (j = 0; j < enic->uc_count; j++)
			if (compare_ether_addr(uc_addr[i],
				enic->uc_addr[j]) == 0)
				break;
		if (j == enic->uc_count)
			enic_dev_add_addr(enic, uc_addr[i]);
	}

	/* Save the list to compare against next time
	 */

	for (i = 0; i < uc_count; i++)
		memcpy(enic->uc_addr[i], uc_addr[i], ETH_ALEN);

	enic->uc_count = uc_count;
}

<<<<<<< HEAD
=======
/* netif_tx_lock held, BHs disabled */
static void enic_set_rx_mode(struct net_device *netdev)
{
	struct enic *enic = netdev_priv(netdev);
	int directed = 1;
	int multicast = (netdev->flags & IFF_MULTICAST) ? 1 : 0;
	int broadcast = (netdev->flags & IFF_BROADCAST) ? 1 : 0;
	int promisc = (netdev->flags & IFF_PROMISC) ||
		netdev_uc_count(netdev) > ENIC_UNICAST_PERFECT_FILTERS;
	int allmulti = (netdev->flags & IFF_ALLMULTI) ||
		netdev_mc_count(netdev) > ENIC_MULTICAST_PERFECT_FILTERS;
	unsigned int flags = netdev->flags |
		(allmulti ? IFF_ALLMULTI : 0) |
		(promisc ? IFF_PROMISC : 0);

	if (enic->flags != flags) {
		enic->flags = flags;
		enic_dev_packet_filter(enic, directed,
			multicast, broadcast, promisc, allmulti);
	}

	if (!promisc) {
		enic_update_unicast_addr_list(enic);
		if (!allmulti)
			enic_update_multicast_addr_list(enic);
	}
}

/* rtnl lock is held */
static void enic_vlan_rx_register(struct net_device *netdev,
	struct vlan_group *vlan_group)
{
	struct enic *enic = netdev_priv(netdev);
	enic->vlan_group = vlan_group;
}

>>>>>>> 02f8c6ae
/* netif_tx_lock held, BHs disabled */
static void enic_tx_timeout(struct net_device *netdev)
{
	struct enic *enic = netdev_priv(netdev);
	schedule_work(&enic->reset);
}

static int enic_set_vf_mac(struct net_device *netdev, int vf, u8 *mac)
{
	struct enic *enic = netdev_priv(netdev);

	if (vf != PORT_SELF_VF)
		return -EOPNOTSUPP;

	/* Ignore the vf argument for now. We can assume the request
	 * is coming on a vf.
	 */
	if (is_valid_ether_addr(mac)) {
		memcpy(enic->pp.vf_mac, mac, ETH_ALEN);
		return 0;
	} else
		return -EINVAL;
}

<<<<<<< HEAD
static int enic_rq_alloc_buf(struct vnic_rq *rq)
{
	struct enic *enic = vnic_dev_priv(rq->vdev);
	struct net_device *netdev = enic->netdev;
	struct sk_buff *skb;
	unsigned int len = netdev->mtu + VLAN_ETH_HLEN;
	unsigned int os_buf_index = 0;
	dma_addr_t dma_addr;

	skb = netdev_alloc_skb_ip_align(netdev, len);
	if (!skb)
		return -ENOMEM;

	dma_addr = pci_map_single(enic->pdev, skb->data,
		len, PCI_DMA_FROMDEVICE);
=======
static int enic_set_vf_port(struct net_device *netdev, int vf,
	struct nlattr *port[])
{
	struct enic *enic = netdev_priv(netdev);
	struct enic_port_profile prev_pp;
	int err = 0, restore_pp = 1;

	/* don't support VFs, yet */
	if (vf != PORT_SELF_VF)
		return -EOPNOTSUPP;

	if (!port[IFLA_PORT_REQUEST])
		return -EOPNOTSUPP;

	memcpy(&prev_pp, &enic->pp, sizeof(enic->pp));
	memset(&enic->pp, 0, sizeof(enic->pp));

	enic->pp.set |= ENIC_SET_REQUEST;
	enic->pp.request = nla_get_u8(port[IFLA_PORT_REQUEST]);

	if (port[IFLA_PORT_PROFILE]) {
		enic->pp.set |= ENIC_SET_NAME;
		memcpy(enic->pp.name, nla_data(port[IFLA_PORT_PROFILE]),
			PORT_PROFILE_MAX);
	}
>>>>>>> 02f8c6ae

	if (port[IFLA_PORT_INSTANCE_UUID]) {
		enic->pp.set |= ENIC_SET_INSTANCE;
		memcpy(enic->pp.instance_uuid,
			nla_data(port[IFLA_PORT_INSTANCE_UUID]), PORT_UUID_MAX);
	}

	if (port[IFLA_PORT_HOST_UUID]) {
		enic->pp.set |= ENIC_SET_HOST;
		memcpy(enic->pp.host_uuid,
			nla_data(port[IFLA_PORT_HOST_UUID]), PORT_UUID_MAX);
	}

<<<<<<< HEAD
=======
	/* Special case handling: mac came from IFLA_VF_MAC */
	if (!is_zero_ether_addr(prev_pp.vf_mac))
		memcpy(enic->pp.mac_addr, prev_pp.vf_mac, ETH_ALEN);

		if (is_zero_ether_addr(netdev->dev_addr))
			random_ether_addr(netdev->dev_addr);

	err = enic_process_set_pp_request(enic, &prev_pp, &restore_pp);
	if (err) {
		if (restore_pp) {
			/* Things are still the way they were: Implicit
			 * DISASSOCIATE failed
			 */
			memcpy(&enic->pp, &prev_pp, sizeof(enic->pp));
		} else {
			memset(&enic->pp, 0, sizeof(enic->pp));
			memset(netdev->dev_addr, 0, ETH_ALEN);
		}
	} else {
		/* Set flag to indicate that the port assoc/disassoc
		 * request has been sent out to fw
		 */
		enic->pp.set |= ENIC_PORT_REQUEST_APPLIED;

		/* If DISASSOCIATE, clean up all assigned/saved macaddresses */
		if (enic->pp.request == PORT_REQUEST_DISASSOCIATE) {
			memset(enic->pp.mac_addr, 0, ETH_ALEN);
			memset(netdev->dev_addr, 0, ETH_ALEN);
		}
	}

	memset(enic->pp.vf_mac, 0, ETH_ALEN);

	return err;
}

static int enic_get_vf_port(struct net_device *netdev, int vf,
	struct sk_buff *skb)
{
	struct enic *enic = netdev_priv(netdev);
	u16 response = PORT_PROFILE_RESPONSE_SUCCESS;
	int err;

	if (!(enic->pp.set & ENIC_PORT_REQUEST_APPLIED))
		return -ENODATA;

	err = enic_process_get_pp_request(enic, enic->pp.request, &response);
	if (err)
		return err;

	NLA_PUT_U16(skb, IFLA_PORT_REQUEST, enic->pp.request);
	NLA_PUT_U16(skb, IFLA_PORT_RESPONSE, response);
	if (enic->pp.set & ENIC_SET_NAME)
		NLA_PUT(skb, IFLA_PORT_PROFILE, PORT_PROFILE_MAX,
			enic->pp.name);
	if (enic->pp.set & ENIC_SET_INSTANCE)
		NLA_PUT(skb, IFLA_PORT_INSTANCE_UUID, PORT_UUID_MAX,
			enic->pp.instance_uuid);
	if (enic->pp.set & ENIC_SET_HOST)
		NLA_PUT(skb, IFLA_PORT_HOST_UUID, PORT_UUID_MAX,
			enic->pp.host_uuid);

	return 0;

nla_put_failure:
	return -EMSGSIZE;
}

static void enic_free_rq_buf(struct vnic_rq *rq, struct vnic_rq_buf *buf)
{
	struct enic *enic = vnic_dev_priv(rq->vdev);

	if (!buf->os_buf)
		return;

	pci_unmap_single(enic->pdev, buf->dma_addr,
		buf->len, PCI_DMA_FROMDEVICE);
	dev_kfree_skb_any(buf->os_buf);
}

static int enic_rq_alloc_buf(struct vnic_rq *rq)
{
	struct enic *enic = vnic_dev_priv(rq->vdev);
	struct net_device *netdev = enic->netdev;
	struct sk_buff *skb;
	unsigned int len = netdev->mtu + VLAN_ETH_HLEN;
	unsigned int os_buf_index = 0;
	dma_addr_t dma_addr;

	skb = netdev_alloc_skb_ip_align(netdev, len);
	if (!skb)
		return -ENOMEM;

	dma_addr = pci_map_single(enic->pdev, skb->data,
		len, PCI_DMA_FROMDEVICE);

	enic_queue_rq_desc(rq, skb, os_buf_index,
		dma_addr, len);

	return 0;
}

>>>>>>> 02f8c6ae
static void enic_rq_indicate_buf(struct vnic_rq *rq,
	struct cq_desc *cq_desc, struct vnic_rq_buf *buf,
	int skipped, void *opaque)
{
	struct enic *enic = vnic_dev_priv(rq->vdev);
	struct net_device *netdev = enic->netdev;
	struct sk_buff *skb;

	u8 type, color, eop, sop, ingress_port, vlan_stripped;
	u8 fcoe, fcoe_sof, fcoe_fc_crc_ok, fcoe_enc_error, fcoe_eof;
	u8 tcp_udp_csum_ok, udp, tcp, ipv4_csum_ok;
	u8 ipv6, ipv4, ipv4_fragment, fcs_ok, rss_type, csum_not_calc;
	u8 packet_error;
	u16 q_number, completed_index, bytes_written, vlan_tci, checksum;
	u32 rss_hash;

	if (skipped)
		return;

	skb = buf->os_buf;
	prefetch(skb->data - NET_IP_ALIGN);
	pci_unmap_single(enic->pdev, buf->dma_addr,
		buf->len, PCI_DMA_FROMDEVICE);

	cq_enet_rq_desc_dec((struct cq_enet_rq_desc *)cq_desc,
		&type, &color, &q_number, &completed_index,
		&ingress_port, &fcoe, &eop, &sop, &rss_type,
		&csum_not_calc, &rss_hash, &bytes_written,
		&packet_error, &vlan_stripped, &vlan_tci, &checksum,
		&fcoe_sof, &fcoe_fc_crc_ok, &fcoe_enc_error,
		&fcoe_eof, &tcp_udp_csum_ok, &udp, &tcp,
		&ipv4_csum_ok, &ipv6, &ipv4, &ipv4_fragment,
		&fcs_ok);

	if (packet_error) {

		if (!fcs_ok) {
			if (bytes_written > 0)
				enic->rq_bad_fcs++;
			else if (bytes_written == 0)
				enic->rq_truncated_pkts++;
		}

		dev_kfree_skb_any(skb);

		return;
	}

	if (eop && bytes_written > 0) {

		/* Good receive
		 */

		skb_put(skb, bytes_written);
		skb->protocol = eth_type_trans(skb, netdev);

		if ((netdev->features & NETIF_F_RXCSUM) && !csum_not_calc) {
			skb->csum = htons(checksum);
			skb->ip_summed = CHECKSUM_COMPLETE;
		}

		skb->dev = netdev;

		if (enic->vlan_group && vlan_stripped &&
			(vlan_tci & CQ_ENET_RQ_DESC_VLAN_TCI_VLAN_MASK)) {

			if (netdev->features & NETIF_F_GRO)
				vlan_gro_receive(&enic->napi[q_number],
					enic->vlan_group, vlan_tci, skb);
			else
				vlan_hwaccel_receive_skb(skb,
					enic->vlan_group, vlan_tci);

		} else {

			if (netdev->features & NETIF_F_GRO)
				napi_gro_receive(&enic->napi[q_number], skb);
			else
				netif_receive_skb(skb);

		}
	} else {

		/* Buffer overflow
		 */

		dev_kfree_skb_any(skb);
	}
}

static int enic_rq_service(struct vnic_dev *vdev, struct cq_desc *cq_desc,
	u8 type, u16 q_number, u16 completed_index, void *opaque)
{
	struct enic *enic = vnic_dev_priv(vdev);

	vnic_rq_service(&enic->rq[q_number], cq_desc,
		completed_index, VNIC_RQ_RETURN_DESC,
		enic_rq_indicate_buf, opaque);

	return 0;
}

static int enic_poll(struct napi_struct *napi, int budget)
{
	struct net_device *netdev = napi->dev;
	struct enic *enic = netdev_priv(netdev);
	unsigned int cq_rq = enic_cq_rq(enic, 0);
	unsigned int cq_wq = enic_cq_wq(enic, 0);
	unsigned int intr = enic_legacy_io_intr();
	unsigned int rq_work_to_do = budget;
	unsigned int wq_work_to_do = -1; /* no limit */
	unsigned int  work_done, rq_work_done, wq_work_done;
	int err;

	/* Service RQ (first) and WQ
	 */

	rq_work_done = vnic_cq_service(&enic->cq[cq_rq],
		rq_work_to_do, enic_rq_service, NULL);

	wq_work_done = vnic_cq_service(&enic->cq[cq_wq],
		wq_work_to_do, enic_wq_service, NULL);

	/* Accumulate intr event credits for this polling
	 * cycle.  An intr event is the completion of a
	 * a WQ or RQ packet.
	 */

	work_done = rq_work_done + wq_work_done;

	if (work_done > 0)
		vnic_intr_return_credits(&enic->intr[intr],
			work_done,
			0 /* don't unmask intr */,
			0 /* don't reset intr timer */);

	err = vnic_rq_fill(&enic->rq[0], enic_rq_alloc_buf);

	/* Buffer allocation failed. Stay in polling
	 * mode so we can try to fill the ring again.
	 */

	if (err)
		rq_work_done = rq_work_to_do;

	if (rq_work_done < rq_work_to_do) {

		/* Some work done, but not enough to stay in polling,
		 * exit polling
		 */

		napi_complete(napi);
		vnic_intr_unmask(&enic->intr[intr]);
	}

	return rq_work_done;
}

static int enic_poll_msix(struct napi_struct *napi, int budget)
{
	struct net_device *netdev = napi->dev;
	struct enic *enic = netdev_priv(netdev);
	unsigned int rq = (napi - &enic->napi[0]);
	unsigned int cq = enic_cq_rq(enic, rq);
	unsigned int intr = enic_msix_rq_intr(enic, rq);
	unsigned int work_to_do = budget;
	unsigned int work_done;
	int err;

	/* Service RQ
	 */

	work_done = vnic_cq_service(&enic->cq[cq],
		work_to_do, enic_rq_service, NULL);

	/* Return intr event credits for this polling
	 * cycle.  An intr event is the completion of a
	 * RQ packet.
	 */

	if (work_done > 0)
		vnic_intr_return_credits(&enic->intr[intr],
			work_done,
			0 /* don't unmask intr */,
			0 /* don't reset intr timer */);

	err = vnic_rq_fill(&enic->rq[rq], enic_rq_alloc_buf);

	/* Buffer allocation failed. Stay in polling mode
	 * so we can try to fill the ring again.
	 */

	if (err)
		work_done = work_to_do;

	if (work_done < work_to_do) {

		/* Some work done, but not enough to stay in polling,
		 * exit polling
		 */

		napi_complete(napi);
		vnic_intr_unmask(&enic->intr[intr]);
	}

	return work_done;
}

static void enic_notify_timer(unsigned long data)
{
	struct enic *enic = (struct enic *)data;

	enic_notify_check(enic);

	mod_timer(&enic->notify_timer,
		round_jiffies(jiffies + ENIC_NOTIFY_TIMER_PERIOD));
}

static void enic_free_intr(struct enic *enic)
{
	struct net_device *netdev = enic->netdev;
	unsigned int i;

	switch (vnic_dev_get_intr_mode(enic->vdev)) {
	case VNIC_DEV_INTR_MODE_INTX:
		free_irq(enic->pdev->irq, netdev);
		break;
	case VNIC_DEV_INTR_MODE_MSI:
		free_irq(enic->pdev->irq, enic);
		break;
	case VNIC_DEV_INTR_MODE_MSIX:
		for (i = 0; i < ARRAY_SIZE(enic->msix); i++)
			if (enic->msix[i].requested)
				free_irq(enic->msix_entry[i].vector,
					enic->msix[i].devid);
		break;
	default:
		break;
	}
}

static int enic_request_intr(struct enic *enic)
{
	struct net_device *netdev = enic->netdev;
	unsigned int i, intr;
	int err = 0;

	switch (vnic_dev_get_intr_mode(enic->vdev)) {

	case VNIC_DEV_INTR_MODE_INTX:

		err = request_irq(enic->pdev->irq, enic_isr_legacy,
			IRQF_SHARED, netdev->name, netdev);
		break;

	case VNIC_DEV_INTR_MODE_MSI:

		err = request_irq(enic->pdev->irq, enic_isr_msi,
			0, netdev->name, enic);
		break;

	case VNIC_DEV_INTR_MODE_MSIX:

		for (i = 0; i < enic->rq_count; i++) {
			intr = enic_msix_rq_intr(enic, i);
			sprintf(enic->msix[intr].devname,
				"%.11s-rx-%d", netdev->name, i);
			enic->msix[intr].isr = enic_isr_msix_rq;
			enic->msix[intr].devid = &enic->napi[i];
		}

		for (i = 0; i < enic->wq_count; i++) {
			intr = enic_msix_wq_intr(enic, i);
			sprintf(enic->msix[intr].devname,
				"%.11s-tx-%d", netdev->name, i);
			enic->msix[intr].isr = enic_isr_msix_wq;
			enic->msix[intr].devid = enic;
		}

		intr = enic_msix_err_intr(enic);
		sprintf(enic->msix[intr].devname,
			"%.11s-err", netdev->name);
		enic->msix[intr].isr = enic_isr_msix_err;
		enic->msix[intr].devid = enic;

		intr = enic_msix_notify_intr(enic);
		sprintf(enic->msix[intr].devname,
			"%.11s-notify", netdev->name);
		enic->msix[intr].isr = enic_isr_msix_notify;
		enic->msix[intr].devid = enic;

		for (i = 0; i < ARRAY_SIZE(enic->msix); i++)
			enic->msix[i].requested = 0;

		for (i = 0; i < enic->intr_count; i++) {
			err = request_irq(enic->msix_entry[i].vector,
				enic->msix[i].isr, 0,
				enic->msix[i].devname,
				enic->msix[i].devid);
			if (err) {
				enic_free_intr(enic);
				break;
			}
			enic->msix[i].requested = 1;
		}

		break;

	default:
		break;
	}

	return err;
}

static void enic_synchronize_irqs(struct enic *enic)
{
	unsigned int i;

	switch (vnic_dev_get_intr_mode(enic->vdev)) {
	case VNIC_DEV_INTR_MODE_INTX:
	case VNIC_DEV_INTR_MODE_MSI:
		synchronize_irq(enic->pdev->irq);
		break;
	case VNIC_DEV_INTR_MODE_MSIX:
		for (i = 0; i < enic->intr_count; i++)
			synchronize_irq(enic->msix_entry[i].vector);
		break;
	default:
		break;
	}
}

static int enic_dev_notify_set(struct enic *enic)
{
	int err;

	spin_lock(&enic->devcmd_lock);
	switch (vnic_dev_get_intr_mode(enic->vdev)) {
	case VNIC_DEV_INTR_MODE_INTX:
		err = vnic_dev_notify_set(enic->vdev,
			enic_legacy_notify_intr());
		break;
	case VNIC_DEV_INTR_MODE_MSIX:
		err = vnic_dev_notify_set(enic->vdev,
			enic_msix_notify_intr(enic));
		break;
	default:
		err = vnic_dev_notify_set(enic->vdev, -1 /* no intr */);
		break;
	}
	spin_unlock(&enic->devcmd_lock);

	return err;
}

static void enic_notify_timer_start(struct enic *enic)
{
	switch (vnic_dev_get_intr_mode(enic->vdev)) {
	case VNIC_DEV_INTR_MODE_MSI:
		mod_timer(&enic->notify_timer, jiffies);
		break;
	default:
		/* Using intr for notification for INTx/MSI-X */
		break;
	}
}

/* rtnl lock is held, process context */
static int enic_open(struct net_device *netdev)
{
	struct enic *enic = netdev_priv(netdev);
	unsigned int i;
	int err;

	err = enic_request_intr(enic);
	if (err) {
		netdev_err(netdev, "Unable to request irq.\n");
		return err;
	}

	err = enic_dev_notify_set(enic);
	if (err) {
		netdev_err(netdev,
			"Failed to alloc notify buffer, aborting.\n");
		goto err_out_free_intr;
	}

	for (i = 0; i < enic->rq_count; i++) {
		vnic_rq_fill(&enic->rq[i], enic_rq_alloc_buf);
		/* Need at least one buffer on ring to get going */
		if (vnic_rq_desc_used(&enic->rq[i]) == 0) {
<<<<<<< HEAD
			printk(KERN_ERR PFX
				"%s: Unable to alloc receive buffers.\n",
				netdev->name);
=======
			netdev_err(netdev, "Unable to alloc receive buffers\n");
>>>>>>> 02f8c6ae
			err = -ENOMEM;
			goto err_out_notify_unset;
		}
	}

	for (i = 0; i < enic->wq_count; i++)
		vnic_wq_enable(&enic->wq[i]);
	for (i = 0; i < enic->rq_count; i++)
		vnic_rq_enable(&enic->rq[i]);

<<<<<<< HEAD
	enic_dev_add_station_addr(enic);
	enic_set_multicast_list(netdev);
=======
	if (enic_is_dynamic(enic) && !is_zero_ether_addr(enic->pp.mac_addr))
		enic_dev_add_addr(enic, enic->pp.mac_addr);
	else
		enic_dev_add_station_addr(enic);
	enic_set_rx_mode(netdev);
>>>>>>> 02f8c6ae

	netif_wake_queue(netdev);

	for (i = 0; i < enic->rq_count; i++)
		napi_enable(&enic->napi[i]);

	enic_dev_enable(enic);

	for (i = 0; i < enic->intr_count; i++)
		vnic_intr_unmask(&enic->intr[i]);

	enic_notify_timer_start(enic);

	return 0;

err_out_notify_unset:
	enic_dev_notify_unset(enic);
err_out_free_intr:
	enic_free_intr(enic);

	return err;
}

/* rtnl lock is held, process context */
static int enic_stop(struct net_device *netdev)
{
	struct enic *enic = netdev_priv(netdev);
	unsigned int i;
	int err;

	for (i = 0; i < enic->intr_count; i++) {
		vnic_intr_mask(&enic->intr[i]);
		(void)vnic_intr_masked(&enic->intr[i]); /* flush write */
	}

	enic_synchronize_irqs(enic);

	del_timer_sync(&enic->notify_timer);

	enic_dev_disable(enic);

	for (i = 0; i < enic->rq_count; i++)
		napi_disable(&enic->napi[i]);

	netif_carrier_off(netdev);
	netif_tx_disable(netdev);
<<<<<<< HEAD

	enic_dev_del_station_addr(enic);
=======
	if (enic_is_dynamic(enic) && !is_zero_ether_addr(enic->pp.mac_addr))
		enic_dev_del_addr(enic, enic->pp.mac_addr);
	else
		enic_dev_del_station_addr(enic);
>>>>>>> 02f8c6ae

	for (i = 0; i < enic->wq_count; i++) {
		err = vnic_wq_disable(&enic->wq[i]);
		if (err)
			return err;
	}
	for (i = 0; i < enic->rq_count; i++) {
		err = vnic_rq_disable(&enic->rq[i]);
		if (err)
			return err;
	}

	enic_dev_notify_unset(enic);
	enic_free_intr(enic);

	for (i = 0; i < enic->wq_count; i++)
		vnic_wq_clean(&enic->wq[i], enic_free_wq_buf);
	for (i = 0; i < enic->rq_count; i++)
		vnic_rq_clean(&enic->rq[i], enic_free_rq_buf);
	for (i = 0; i < enic->cq_count; i++)
		vnic_cq_clean(&enic->cq[i]);
	for (i = 0; i < enic->intr_count; i++)
		vnic_intr_clean(&enic->intr[i]);

	return 0;
}

static int enic_change_mtu(struct net_device *netdev, int new_mtu)
{
	struct enic *enic = netdev_priv(netdev);
	int running = netif_running(netdev);

	if (new_mtu < ENIC_MIN_MTU || new_mtu > ENIC_MAX_MTU)
		return -EINVAL;

	if (running)
		enic_stop(netdev);

	netdev->mtu = new_mtu;

	if (netdev->mtu > enic->port_mtu)
		netdev_warn(netdev,
			"interface MTU (%d) set higher than port MTU (%d)\n",
			netdev->mtu, enic->port_mtu);

	if (running)
		enic_open(netdev);

	return 0;
}

#ifdef CONFIG_NET_POLL_CONTROLLER
static void enic_poll_controller(struct net_device *netdev)
{
	struct enic *enic = netdev_priv(netdev);
	struct vnic_dev *vdev = enic->vdev;
	unsigned int i, intr;

	switch (vnic_dev_get_intr_mode(vdev)) {
	case VNIC_DEV_INTR_MODE_MSIX:
		for (i = 0; i < enic->rq_count; i++) {
			intr = enic_msix_rq_intr(enic, i);
			enic_isr_msix_rq(enic->msix_entry[intr].vector,
				&enic->napi[i]);
		}
<<<<<<< HEAD

		for (i = 0; i < enic->wq_count; i++) {
			intr = enic_msix_wq_intr(enic, i);
			enic_isr_msix_wq(enic->msix_entry[intr].vector, enic);
		}

=======
		intr = enic_msix_wq_intr(enic, i);
		enic_isr_msix_wq(enic->msix_entry[intr].vector, enic);
>>>>>>> 02f8c6ae
		break;
	case VNIC_DEV_INTR_MODE_MSI:
		enic_isr_msi(enic->pdev->irq, enic);
		break;
	case VNIC_DEV_INTR_MODE_INTX:
		enic_isr_legacy(enic->pdev->irq, netdev);
		break;
	default:
		break;
	}
}
#endif

static int enic_dev_wait(struct vnic_dev *vdev,
	int (*start)(struct vnic_dev *, int),
	int (*finished)(struct vnic_dev *, int *),
	int arg)
{
	unsigned long time;
	int done;
	int err;

	BUG_ON(in_interrupt());

	err = start(vdev, arg);
	if (err)
		return err;

	/* Wait for func to complete...2 seconds max
	 */

	time = jiffies + (HZ * 2);
	do {

		err = finished(vdev, &done);
		if (err)
			return err;

		if (done)
			return 0;

		schedule_timeout_uninterruptible(HZ / 10);

	} while (time_after(time, jiffies));

	return -ETIMEDOUT;
}

static int enic_dev_open(struct enic *enic)
{
	int err;

	err = enic_dev_wait(enic->vdev, vnic_dev_open,
		vnic_dev_open_done, 0);
	if (err)
		dev_err(enic_get_dev(enic), "vNIC device open failed, err %d\n",
			err);

	return err;
}

static int enic_dev_hang_reset(struct enic *enic)
{
	int err;

	err = enic_dev_wait(enic->vdev, vnic_dev_hang_reset,
		vnic_dev_hang_reset_done, 0);
	if (err)
<<<<<<< HEAD
		printk(KERN_ERR PFX
			"vNIC hang reset failed, err %d.\n", err);
=======
		netdev_err(enic->netdev, "vNIC hang reset failed, err %d\n",
			err);
>>>>>>> 02f8c6ae

	return err;
}

static int enic_set_rsskey(struct enic *enic)
{
	dma_addr_t rss_key_buf_pa;
	union vnic_rss_key *rss_key_buf_va = NULL;
	union vnic_rss_key rss_key = {
		.key[0].b = {85, 67, 83, 97, 119, 101, 115, 111, 109, 101},
		.key[1].b = {80, 65, 76, 79, 117, 110, 105, 113, 117, 101},
		.key[2].b = {76, 73, 78, 85, 88, 114, 111, 99, 107, 115},
		.key[3].b = {69, 78, 73, 67, 105, 115, 99, 111, 111, 108},
	};
	int err;

	rss_key_buf_va = pci_alloc_consistent(enic->pdev,
		sizeof(union vnic_rss_key), &rss_key_buf_pa);
	if (!rss_key_buf_va)
		return -ENOMEM;

	memcpy(rss_key_buf_va, &rss_key, sizeof(union vnic_rss_key));

	spin_lock(&enic->devcmd_lock);
	err = enic_set_rss_key(enic,
		rss_key_buf_pa,
		sizeof(union vnic_rss_key));
	spin_unlock(&enic->devcmd_lock);

	pci_free_consistent(enic->pdev, sizeof(union vnic_rss_key),
		rss_key_buf_va, rss_key_buf_pa);

	return err;
}

static int enic_set_rsscpu(struct enic *enic, u8 rss_hash_bits)
{
	dma_addr_t rss_cpu_buf_pa;
	union vnic_rss_cpu *rss_cpu_buf_va = NULL;
	unsigned int i;
	int err;

	rss_cpu_buf_va = pci_alloc_consistent(enic->pdev,
		sizeof(union vnic_rss_cpu), &rss_cpu_buf_pa);
	if (!rss_cpu_buf_va)
		return -ENOMEM;

	for (i = 0; i < (1 << rss_hash_bits); i++)
		(*rss_cpu_buf_va).cpu[i/4].b[i%4] = i % enic->rq_count;

	spin_lock(&enic->devcmd_lock);
	err = enic_set_rss_cpu(enic,
		rss_cpu_buf_pa,
		sizeof(union vnic_rss_cpu));
	spin_unlock(&enic->devcmd_lock);

	pci_free_consistent(enic->pdev, sizeof(union vnic_rss_cpu),
		rss_cpu_buf_va, rss_cpu_buf_pa);

	return err;
}

static int enic_set_niccfg(struct enic *enic, u8 rss_default_cpu,
	u8 rss_hash_type, u8 rss_hash_bits, u8 rss_base_cpu, u8 rss_enable)
{
	const u8 tso_ipid_split_en = 0;
	const u8 ig_vlan_strip_en = 1;
	int err;

	/* Enable VLAN tag stripping.
	*/

	spin_lock(&enic->devcmd_lock);
	err = enic_set_nic_cfg(enic,
		rss_default_cpu, rss_hash_type,
		rss_hash_bits, rss_base_cpu,
		rss_enable, tso_ipid_split_en,
		ig_vlan_strip_en);
	spin_unlock(&enic->devcmd_lock);

	return err;
}

static int enic_set_rss_nic_cfg(struct enic *enic)
{
	struct device *dev = enic_get_dev(enic);
	const u8 rss_default_cpu = 0;
	const u8 rss_hash_type = NIC_CFG_RSS_HASH_TYPE_IPV4 |
		NIC_CFG_RSS_HASH_TYPE_TCP_IPV4 |
		NIC_CFG_RSS_HASH_TYPE_IPV6 |
		NIC_CFG_RSS_HASH_TYPE_TCP_IPV6;
	const u8 rss_hash_bits = 7;
	const u8 rss_base_cpu = 0;
	u8 rss_enable = ENIC_SETTING(enic, RSS) && (enic->rq_count > 1);

	if (rss_enable) {
		if (!enic_set_rsskey(enic)) {
			if (enic_set_rsscpu(enic, rss_hash_bits)) {
				rss_enable = 0;
				dev_warn(dev, "RSS disabled, "
					"Failed to set RSS cpu indirection table.");
			}
		} else {
			rss_enable = 0;
			dev_warn(dev, "RSS disabled, Failed to set RSS key.\n");
		}
	}

	return enic_set_niccfg(enic, rss_default_cpu, rss_hash_type,
		rss_hash_bits, rss_base_cpu, rss_enable);
}

static void enic_reset(struct work_struct *work)
{
	struct enic *enic = container_of(work, struct enic, reset);

	if (!netif_running(enic->netdev))
		return;

	rtnl_lock();

	enic_dev_hang_notify(enic);
	enic_stop(enic->netdev);
	enic_dev_hang_reset(enic);
<<<<<<< HEAD
	enic_reset_multicast_list(enic);
=======
	enic_reset_addr_lists(enic);
>>>>>>> 02f8c6ae
	enic_init_vnic_resources(enic);
	enic_set_rss_nic_cfg(enic);
	enic_dev_set_ig_vlan_rewrite_mode(enic);
	enic_open(enic->netdev);

	rtnl_unlock();
}

static int enic_set_intr_mode(struct enic *enic)
{
	unsigned int n = min_t(unsigned int, enic->rq_count, ENIC_RQ_MAX);
	unsigned int m = min_t(unsigned int, enic->wq_count, ENIC_WQ_MAX);
	unsigned int i;

	/* Set interrupt mode (INTx, MSI, MSI-X) depending
	 * on system capabilities.
	 *
	 * Try MSI-X first
	 *
	 * We need n RQs, m WQs, n+m CQs, and n+m+2 INTRs
	 * (the second to last INTR is used for WQ/RQ errors)
	 * (the last INTR is used for notifications)
	 */

	BUG_ON(ARRAY_SIZE(enic->msix_entry) < n + m + 2);
	for (i = 0; i < n + m + 2; i++)
		enic->msix_entry[i].entry = i;

	/* Use multiple RQs if RSS is enabled
	 */

	if (ENIC_SETTING(enic, RSS) &&
	    enic->config.intr_mode < 1 &&
	    enic->rq_count >= n &&
	    enic->wq_count >= m &&
	    enic->cq_count >= n + m &&
	    enic->intr_count >= n + m + 2) {

		if (!pci_enable_msix(enic->pdev, enic->msix_entry, n + m + 2)) {

			enic->rq_count = n;
			enic->wq_count = m;
			enic->cq_count = n + m;
			enic->intr_count = n + m + 2;

			vnic_dev_set_intr_mode(enic->vdev,
				VNIC_DEV_INTR_MODE_MSIX);

			return 0;
		}
	}

	if (enic->config.intr_mode < 1 &&
	    enic->rq_count >= 1 &&
	    enic->wq_count >= m &&
	    enic->cq_count >= 1 + m &&
	    enic->intr_count >= 1 + m + 2) {
		if (!pci_enable_msix(enic->pdev, enic->msix_entry, 1 + m + 2)) {

			enic->rq_count = 1;
			enic->wq_count = m;
			enic->cq_count = 1 + m;
			enic->intr_count = 1 + m + 2;

			vnic_dev_set_intr_mode(enic->vdev,
				VNIC_DEV_INTR_MODE_MSIX);

			return 0;
		}
	}

	/* Next try MSI
	 *
	 * We need 1 RQ, 1 WQ, 2 CQs, and 1 INTR
	 */

	if (enic->config.intr_mode < 2 &&
	    enic->rq_count >= 1 &&
	    enic->wq_count >= 1 &&
	    enic->cq_count >= 2 &&
	    enic->intr_count >= 1 &&
	    !pci_enable_msi(enic->pdev)) {

		enic->rq_count = 1;
		enic->wq_count = 1;
		enic->cq_count = 2;
		enic->intr_count = 1;

		vnic_dev_set_intr_mode(enic->vdev, VNIC_DEV_INTR_MODE_MSI);

		return 0;
	}

	/* Next try INTx
	 *
	 * We need 1 RQ, 1 WQ, 2 CQs, and 3 INTRs
	 * (the first INTR is used for WQ/RQ)
	 * (the second INTR is used for WQ/RQ errors)
	 * (the last INTR is used for notifications)
	 */

	if (enic->config.intr_mode < 3 &&
	    enic->rq_count >= 1 &&
	    enic->wq_count >= 1 &&
	    enic->cq_count >= 2 &&
	    enic->intr_count >= 3) {

		enic->rq_count = 1;
		enic->wq_count = 1;
		enic->cq_count = 2;
		enic->intr_count = 3;

		vnic_dev_set_intr_mode(enic->vdev, VNIC_DEV_INTR_MODE_INTX);

		return 0;
	}

	vnic_dev_set_intr_mode(enic->vdev, VNIC_DEV_INTR_MODE_UNKNOWN);

	return -EINVAL;
}

static void enic_clear_intr_mode(struct enic *enic)
{
	switch (vnic_dev_get_intr_mode(enic->vdev)) {
	case VNIC_DEV_INTR_MODE_MSIX:
		pci_disable_msix(enic->pdev);
		break;
	case VNIC_DEV_INTR_MODE_MSI:
		pci_disable_msi(enic->pdev);
		break;
	default:
		break;
	}

	vnic_dev_set_intr_mode(enic->vdev, VNIC_DEV_INTR_MODE_UNKNOWN);
}

static const struct net_device_ops enic_netdev_dynamic_ops = {
	.ndo_open		= enic_open,
	.ndo_stop		= enic_stop,
	.ndo_start_xmit		= enic_hard_start_xmit,
	.ndo_get_stats		= enic_get_stats,
	.ndo_validate_addr	= eth_validate_addr,
	.ndo_set_rx_mode	= enic_set_rx_mode,
	.ndo_set_multicast_list	= enic_set_rx_mode,
	.ndo_set_mac_address	= enic_set_mac_address_dynamic,
	.ndo_change_mtu		= enic_change_mtu,
	.ndo_vlan_rx_register	= enic_vlan_rx_register,
	.ndo_vlan_rx_add_vid	= enic_vlan_rx_add_vid,
	.ndo_vlan_rx_kill_vid	= enic_vlan_rx_kill_vid,
	.ndo_tx_timeout		= enic_tx_timeout,
	.ndo_set_vf_port	= enic_set_vf_port,
	.ndo_get_vf_port	= enic_get_vf_port,
	.ndo_set_vf_mac		= enic_set_vf_mac,
#ifdef CONFIG_NET_POLL_CONTROLLER
	.ndo_poll_controller	= enic_poll_controller,
#endif
};

static const struct net_device_ops enic_netdev_ops = {
	.ndo_open		= enic_open,
	.ndo_stop		= enic_stop,
	.ndo_start_xmit		= enic_hard_start_xmit,
	.ndo_get_stats		= enic_get_stats,
	.ndo_validate_addr	= eth_validate_addr,
<<<<<<< HEAD
	.ndo_set_multicast_list	= enic_set_multicast_list,
	.ndo_set_mac_address 	= enic_set_mac_address,
=======
	.ndo_set_mac_address	= enic_set_mac_address,
	.ndo_set_rx_mode	= enic_set_rx_mode,
	.ndo_set_multicast_list	= enic_set_rx_mode,
>>>>>>> 02f8c6ae
	.ndo_change_mtu		= enic_change_mtu,
	.ndo_vlan_rx_register	= enic_vlan_rx_register,
	.ndo_vlan_rx_add_vid	= enic_vlan_rx_add_vid,
	.ndo_vlan_rx_kill_vid	= enic_vlan_rx_kill_vid,
	.ndo_tx_timeout		= enic_tx_timeout,
#ifdef CONFIG_NET_POLL_CONTROLLER
	.ndo_poll_controller	= enic_poll_controller,
#endif
};

static void enic_dev_deinit(struct enic *enic)
{
	unsigned int i;

	for (i = 0; i < enic->rq_count; i++)
		netif_napi_del(&enic->napi[i]);

	enic_free_vnic_resources(enic);
	enic_clear_intr_mode(enic);
}

static int enic_dev_init(struct enic *enic)
{
	struct device *dev = enic_get_dev(enic);
	struct net_device *netdev = enic->netdev;
	unsigned int i;
	int err;

	/* Get vNIC configuration
	 */

	err = enic_get_vnic_config(enic);
	if (err) {
		dev_err(dev, "Get vNIC configuration failed, aborting\n");
		return err;
	}

	/* Get available resource counts
	 */

	enic_get_res_counts(enic);

	/* Set interrupt mode based on resource counts and system
	 * capabilities
	 */

	err = enic_set_intr_mode(enic);
	if (err) {
<<<<<<< HEAD
		printk(KERN_ERR PFX
			"Failed to set intr mode based on resource "
			"counts and system capabilities, aborting.\n");
=======
		dev_err(dev, "Failed to set intr mode based on resource "
			"counts and system capabilities, aborting\n");
>>>>>>> 02f8c6ae
		return err;
	}

	/* Allocate and configure vNIC resources
	 */

	err = enic_alloc_vnic_resources(enic);
	if (err) {
		dev_err(dev, "Failed to alloc vNIC resources, aborting\n");
		goto err_out_free_vnic_resources;
	}

	enic_init_vnic_resources(enic);

	err = enic_set_rss_nic_cfg(enic);
	if (err) {
<<<<<<< HEAD
		printk(KERN_ERR PFX
			"Failed to config nic, aborting.\n");
=======
		dev_err(dev, "Failed to config nic, aborting\n");
>>>>>>> 02f8c6ae
		goto err_out_free_vnic_resources;
	}

	switch (vnic_dev_get_intr_mode(enic->vdev)) {
	default:
		netif_napi_add(netdev, &enic->napi[0], enic_poll, 64);
		break;
	case VNIC_DEV_INTR_MODE_MSIX:
		for (i = 0; i < enic->rq_count; i++)
			netif_napi_add(netdev, &enic->napi[i],
				enic_poll_msix, 64);
		break;
	}

	return 0;

err_out_free_vnic_resources:
	enic_clear_intr_mode(enic);
	enic_free_vnic_resources(enic);

	return err;
}

static void enic_iounmap(struct enic *enic)
{
	unsigned int i;

	for (i = 0; i < ARRAY_SIZE(enic->bar); i++)
		if (enic->bar[i].vaddr)
			iounmap(enic->bar[i].vaddr);
}

static int __devinit enic_probe(struct pci_dev *pdev,
	const struct pci_device_id *ent)
{
	struct device *dev = &pdev->dev;
	struct net_device *netdev;
	struct enic *enic;
	int using_dac = 0;
	unsigned int i;
	int err;

	/* Allocate net device structure and initialize.  Private
	 * instance data is initialized to zero.
	 */

	netdev = alloc_etherdev(sizeof(struct enic));
	if (!netdev) {
		pr_err("Etherdev alloc failed, aborting\n");
		return -ENOMEM;
	}

	pci_set_drvdata(pdev, netdev);

	SET_NETDEV_DEV(netdev, &pdev->dev);

	enic = netdev_priv(netdev);
	enic->netdev = netdev;
	enic->pdev = pdev;

	/* Setup PCI resources
	 */

	err = pci_enable_device_mem(pdev);
	if (err) {
		dev_err(dev, "Cannot enable PCI device, aborting\n");
		goto err_out_free_netdev;
	}

	err = pci_request_regions(pdev, DRV_NAME);
	if (err) {
		dev_err(dev, "Cannot request PCI regions, aborting\n");
		goto err_out_disable_device;
	}

	pci_set_master(pdev);

	/* Query PCI controller on system for DMA addressing
	 * limitation for the device.  Try 40-bit first, and
	 * fail to 32-bit.
	 */

	err = pci_set_dma_mask(pdev, DMA_BIT_MASK(40));
	if (err) {
		err = pci_set_dma_mask(pdev, DMA_BIT_MASK(32));
		if (err) {
			dev_err(dev, "No usable DMA configuration, aborting\n");
			goto err_out_release_regions;
		}
		err = pci_set_consistent_dma_mask(pdev, DMA_BIT_MASK(32));
		if (err) {
			dev_err(dev, "Unable to obtain %u-bit DMA "
				"for consistent allocations, aborting\n", 32);
			goto err_out_release_regions;
		}
	} else {
		err = pci_set_consistent_dma_mask(pdev, DMA_BIT_MASK(40));
		if (err) {
			dev_err(dev, "Unable to obtain %u-bit DMA "
				"for consistent allocations, aborting\n", 40);
			goto err_out_release_regions;
		}
		using_dac = 1;
	}

	/* Map vNIC resources from BAR0-5
	 */

	for (i = 0; i < ARRAY_SIZE(enic->bar); i++) {
		if (!(pci_resource_flags(pdev, i) & IORESOURCE_MEM))
			continue;
		enic->bar[i].len = pci_resource_len(pdev, i);
		enic->bar[i].vaddr = pci_iomap(pdev, i, enic->bar[i].len);
		if (!enic->bar[i].vaddr) {
			dev_err(dev, "Cannot memory-map BAR %d, aborting\n", i);
			err = -ENODEV;
			goto err_out_iounmap;
		}
		enic->bar[i].bus_addr = pci_resource_start(pdev, i);
	}

	/* Register vNIC device
	 */

	enic->vdev = vnic_dev_register(NULL, enic, pdev, enic->bar,
		ARRAY_SIZE(enic->bar));
	if (!enic->vdev) {
		dev_err(dev, "vNIC registration failed, aborting\n");
		err = -ENODEV;
		goto err_out_iounmap;
	}

	/* Issue device open to get device in known state
	 */

	err = enic_dev_open(enic);
	if (err) {
		dev_err(dev, "vNIC dev open failed, aborting\n");
		goto err_out_vnic_unregister;
	}

	/* Setup devcmd lock
	 */

	spin_lock_init(&enic->devcmd_lock);

	/*
	 * Set ingress vlan rewrite mode before vnic initialization
	 */

	err = enic_dev_set_ig_vlan_rewrite_mode(enic);
	if (err) {
<<<<<<< HEAD
		printk(KERN_ERR PFX
=======
		dev_err(dev,
>>>>>>> 02f8c6ae
			"Failed to set ingress vlan rewrite mode, aborting.\n");
		goto err_out_dev_close;
	}

	/* Issue device init to initialize the vnic-to-switch link.
	 * We'll start with carrier off and wait for link UP
	 * notification later to turn on carrier.  We don't need
	 * to wait here for the vnic-to-switch link initialization
	 * to complete; link UP notification is the indication that
	 * the process is complete.
	 */

	netif_carrier_off(netdev);

	/* Do not call dev_init for a dynamic vnic.
	 * For a dynamic vnic, init_prov_info will be
	 * called later by an upper layer.
	 */

	if (!enic_is_dynamic(enic)) {
		err = vnic_dev_init(enic->vdev, 0);
		if (err) {
			dev_err(dev, "vNIC dev init failed, aborting\n");
			goto err_out_dev_close;
		}
	}

	err = enic_dev_init(enic);
	if (err) {
		dev_err(dev, "Device initialization failed, aborting\n");
		goto err_out_dev_close;
	}

	/* Setup notification timer, HW reset task, and wq locks
	 */

	init_timer(&enic->notify_timer);
	enic->notify_timer.function = enic_notify_timer;
	enic->notify_timer.data = (unsigned long)enic;

	INIT_WORK(&enic->reset, enic_reset);

	for (i = 0; i < enic->wq_count; i++)
		spin_lock_init(&enic->wq_lock[i]);

	/* Register net device
	 */

	enic->port_mtu = enic->config.mtu;
	(void)enic_change_mtu(netdev, enic->port_mtu);

	err = enic_set_mac_addr(netdev, enic->mac_addr);
	if (err) {
		dev_err(dev, "Invalid MAC address, aborting\n");
		goto err_out_dev_deinit;
	}

	enic->tx_coalesce_usecs = enic->config.intr_timer_usec;
	enic->rx_coalesce_usecs = enic->tx_coalesce_usecs;

<<<<<<< HEAD
	netdev->netdev_ops = &enic_netdev_ops;
=======
	if (enic_is_dynamic(enic))
		netdev->netdev_ops = &enic_netdev_dynamic_ops;
	else
		netdev->netdev_ops = &enic_netdev_ops;

>>>>>>> 02f8c6ae
	netdev->watchdog_timeo = 2 * HZ;
	netdev->ethtool_ops = &enic_ethtool_ops;

	netdev->features |= NETIF_F_HW_VLAN_TX | NETIF_F_HW_VLAN_RX;
	if (ENIC_SETTING(enic, LOOP)) {
		netdev->features &= ~NETIF_F_HW_VLAN_TX;
		enic->loop_enable = 1;
		enic->loop_tag = enic->config.loop_tag;
<<<<<<< HEAD
		printk(KERN_INFO PFX "loopback tag=0x%04x\n", enic->loop_tag);
=======
		dev_info(dev, "loopback tag=0x%04x\n", enic->loop_tag);
>>>>>>> 02f8c6ae
	}
	if (ENIC_SETTING(enic, TXCSUM))
		netdev->hw_features |= NETIF_F_SG | NETIF_F_HW_CSUM;
	if (ENIC_SETTING(enic, TSO))
		netdev->hw_features |= NETIF_F_TSO |
			NETIF_F_TSO6 | NETIF_F_TSO_ECN;
<<<<<<< HEAD
	if (ENIC_SETTING(enic, LRO))
		netdev->features |= NETIF_F_GRO;
	if (using_dac)
		netdev->features |= NETIF_F_HIGHDMA;
=======
	if (ENIC_SETTING(enic, RXCSUM))
		netdev->hw_features |= NETIF_F_RXCSUM;
>>>>>>> 02f8c6ae

	netdev->features |= netdev->hw_features;

<<<<<<< HEAD
=======
	if (using_dac)
		netdev->features |= NETIF_F_HIGHDMA;

>>>>>>> 02f8c6ae
	err = register_netdev(netdev);
	if (err) {
		dev_err(dev, "Cannot register net device, aborting\n");
		goto err_out_dev_deinit;
	}

	return 0;

err_out_dev_deinit:
	enic_dev_deinit(enic);
err_out_dev_close:
	vnic_dev_close(enic->vdev);
err_out_vnic_unregister:
	vnic_dev_unregister(enic->vdev);
err_out_iounmap:
	enic_iounmap(enic);
err_out_release_regions:
	pci_release_regions(pdev);
err_out_disable_device:
	pci_disable_device(pdev);
err_out_free_netdev:
	pci_set_drvdata(pdev, NULL);
	free_netdev(netdev);

	return err;
}

static void __devexit enic_remove(struct pci_dev *pdev)
{
	struct net_device *netdev = pci_get_drvdata(pdev);

	if (netdev) {
		struct enic *enic = netdev_priv(netdev);

		cancel_work_sync(&enic->reset);
		unregister_netdev(netdev);
		enic_dev_deinit(enic);
		vnic_dev_close(enic->vdev);
		vnic_dev_unregister(enic->vdev);
		enic_iounmap(enic);
		pci_release_regions(pdev);
		pci_disable_device(pdev);
		pci_set_drvdata(pdev, NULL);
		free_netdev(netdev);
	}
}

static struct pci_driver enic_driver = {
	.name = DRV_NAME,
	.id_table = enic_id_table,
	.probe = enic_probe,
	.remove = __devexit_p(enic_remove),
};

static int __init enic_init_module(void)
{
	pr_info("%s, ver %s\n", DRV_DESCRIPTION, DRV_VERSION);

	return pci_register_driver(&enic_driver);
}

static void __exit enic_cleanup_module(void)
{
	pci_unregister_driver(&enic_driver);
}

module_init(enic_init_module);
module_exit(enic_cleanup_module);<|MERGE_RESOLUTION|>--- conflicted
+++ resolved
@@ -35,10 +35,7 @@
 #include <linux/ipv6.h>
 #include <linux/tcp.h>
 #include <linux/rtnetlink.h>
-<<<<<<< HEAD
-=======
 #include <linux/prefetch.h>
->>>>>>> 02f8c6ae
 #include <net/ip6_checksum.h>
 
 #include "cq_enet_desc.h"
@@ -49,10 +46,7 @@
 #include "enic_res.h"
 #include "enic.h"
 #include "enic_dev.h"
-<<<<<<< HEAD
-=======
 #include "enic_pp.h"
->>>>>>> 02f8c6ae
 
 #define ENIC_NOTIFY_TIMER_PERIOD	(2 * HZ)
 #define WQ_ENET_MAX_DESC_LEN		(1 << WQ_ENET_LEN_BITS)
@@ -126,14 +120,11 @@
 static const unsigned int enic_n_tx_stats = ARRAY_SIZE(enic_tx_stats);
 static const unsigned int enic_n_rx_stats = ARRAY_SIZE(enic_rx_stats);
 
-<<<<<<< HEAD
-=======
 static int enic_is_dynamic(struct enic *enic)
 {
 	return enic->pdev->device == PCI_DEVICE_ID_CISCO_VIC_ENET_DYN;
 }
 
->>>>>>> 02f8c6ae
 static inline unsigned int enic_cq_rq(struct enic *enic, unsigned int rq)
 {
 	return rq;
@@ -161,20 +152,12 @@
 
 static inline unsigned int enic_msix_rq_intr(struct enic *enic, unsigned int rq)
 {
-<<<<<<< HEAD
-	return enic->cq[enic_cq_rq(enic, rq)].interrupt_offset;
-=======
 	return rq;
->>>>>>> 02f8c6ae
 }
 
 static inline unsigned int enic_msix_wq_intr(struct enic *enic, unsigned int wq)
 {
-<<<<<<< HEAD
-	return enic->cq[enic_cq_wq(enic, wq)].interrupt_offset;
-=======
 	return enic->rq_count + wq;
->>>>>>> 02f8c6ae
 }
 
 static inline unsigned int enic_msix_err_intr(struct enic *enic)
@@ -347,72 +330,6 @@
 	return 0;
 }
 
-static int enic_get_coalesce(struct net_device *netdev,
-	struct ethtool_coalesce *ecmd)
-{
-	struct enic *enic = netdev_priv(netdev);
-
-	ecmd->tx_coalesce_usecs = enic->tx_coalesce_usecs;
-	ecmd->rx_coalesce_usecs = enic->rx_coalesce_usecs;
-
-	return 0;
-}
-
-static int enic_set_coalesce(struct net_device *netdev,
-	struct ethtool_coalesce *ecmd)
-{
-	struct enic *enic = netdev_priv(netdev);
-	u32 tx_coalesce_usecs;
-	u32 rx_coalesce_usecs;
-	unsigned int i, intr;
-
-	tx_coalesce_usecs = min_t(u32,
-		INTR_COALESCE_HW_TO_USEC(VNIC_INTR_TIMER_MAX),
-		ecmd->tx_coalesce_usecs);
-	rx_coalesce_usecs = min_t(u32,
-		INTR_COALESCE_HW_TO_USEC(VNIC_INTR_TIMER_MAX),
-		ecmd->rx_coalesce_usecs);
-
-	switch (vnic_dev_get_intr_mode(enic->vdev)) {
-	case VNIC_DEV_INTR_MODE_INTX:
-		if (tx_coalesce_usecs != rx_coalesce_usecs)
-			return -EINVAL;
-
-		intr = enic_legacy_io_intr();
-		vnic_intr_coalescing_timer_set(&enic->intr[intr],
-			INTR_COALESCE_USEC_TO_HW(tx_coalesce_usecs));
-		break;
-	case VNIC_DEV_INTR_MODE_MSI:
-		if (tx_coalesce_usecs != rx_coalesce_usecs)
-			return -EINVAL;
-
-		vnic_intr_coalescing_timer_set(&enic->intr[0],
-			INTR_COALESCE_USEC_TO_HW(tx_coalesce_usecs));
-		break;
-	case VNIC_DEV_INTR_MODE_MSIX:
-		for (i = 0; i < enic->wq_count; i++) {
-			intr = enic_msix_wq_intr(enic, i);
-			vnic_intr_coalescing_timer_set(&enic->intr[intr],
-				INTR_COALESCE_USEC_TO_HW(tx_coalesce_usecs));
-		}
-
-		for (i = 0; i < enic->rq_count; i++) {
-			intr = enic_msix_rq_intr(enic, i);
-			vnic_intr_coalescing_timer_set(&enic->intr[intr],
-				INTR_COALESCE_USEC_TO_HW(rx_coalesce_usecs));
-		}
-
-		break;
-	default:
-		break;
-	}
-
-	enic->tx_coalesce_usecs = tx_coalesce_usecs;
-	enic->rx_coalesce_usecs = rx_coalesce_usecs;
-
-	return 0;
-}
-
 static const struct ethtool_ops enic_ethtool_ops = {
 	.get_settings = enic_get_settings,
 	.get_drvinfo = enic_get_drvinfo,
@@ -422,22 +339,8 @@
 	.get_strings = enic_get_strings,
 	.get_sset_count = enic_get_sset_count,
 	.get_ethtool_stats = enic_get_ethtool_stats,
-<<<<<<< HEAD
-	.get_rx_csum = enic_get_rx_csum,
-	.set_rx_csum = enic_set_rx_csum,
-	.get_tx_csum = ethtool_op_get_tx_csum,
-	.set_tx_csum = enic_set_tx_csum,
-	.get_sg = ethtool_op_get_sg,
-	.set_sg = ethtool_op_set_sg,
-	.get_tso = ethtool_op_get_tso,
-	.set_tso = enic_set_tso,
 	.get_coalesce = enic_get_coalesce,
 	.set_coalesce = enic_set_coalesce,
-	.get_flags = ethtool_op_get_flags,
-=======
-	.get_coalesce = enic_get_coalesce,
-	.set_coalesce = enic_set_coalesce,
->>>>>>> 02f8c6ae
 };
 
 static void enic_free_wq_buf(struct vnic_wq *wq, struct vnic_wq_buf *buf)
@@ -507,13 +410,8 @@
 	u32 msg_enable = vnic_dev_msg_lvl(enic->vdev);
 
 	if (msg_enable != enic->msg_enable) {
-<<<<<<< HEAD
-		printk(KERN_INFO PFX "%s: msg lvl changed from 0x%x to 0x%x\n",
-			enic->netdev->name, enic->msg_enable, msg_enable);
-=======
 		netdev_info(enic->netdev, "msg lvl changed from 0x%x to 0x%x\n",
 			enic->msg_enable, msg_enable);
->>>>>>> 02f8c6ae
 		enic->msg_enable = msg_enable;
 	}
 }
@@ -525,19 +423,11 @@
 
 	if (mtu && mtu != enic->port_mtu) {
 		enic->port_mtu = mtu;
-<<<<<<< HEAD
-		if (mtu < enic->netdev->mtu)
-			printk(KERN_WARNING PFX
-				"%s: interface MTU (%d) set higher "
-				"than switch port MTU (%d)\n",
-				enic->netdev->name, enic->netdev->mtu, mtu);
-=======
 		if (mtu < netdev->mtu)
 			netdev_warn(netdev,
 				"interface MTU (%d) set higher "
 				"than switch port MTU (%d)\n",
 				netdev->mtu, mtu);
->>>>>>> 02f8c6ae
 	}
 }
 
@@ -547,17 +437,10 @@
 	int carrier_ok = netif_carrier_ok(enic->netdev);
 
 	if (link_status && !carrier_ok) {
-<<<<<<< HEAD
-		printk(KERN_INFO PFX "%s: Link UP\n", enic->netdev->name);
-		netif_carrier_on(enic->netdev);
-	} else if (!link_status && carrier_ok) {
-		printk(KERN_INFO PFX "%s: Link DOWN\n", enic->netdev->name);
-=======
 		netdev_info(enic->netdev, "Link UP\n");
 		netif_carrier_on(enic->netdev);
 	} else if (!link_status && carrier_ok) {
 		netdev_info(enic->netdev, "Link DOWN\n");
->>>>>>> 02f8c6ae
 		netif_carrier_off(enic->netdev);
 	}
 }
@@ -934,16 +817,10 @@
 	return net_stats;
 }
 
-<<<<<<< HEAD
-static void enic_reset_multicast_list(struct enic *enic)
-{
-	enic->mc_count = 0;
-=======
 void enic_reset_addr_lists(struct enic *enic)
 {
 	enic->mc_count = 0;
 	enic->uc_count = 0;
->>>>>>> 02f8c6ae
 	enic->flags = 0;
 }
 
@@ -964,7 +841,32 @@
 	return 0;
 }
 
-<<<<<<< HEAD
+static int enic_set_mac_address_dynamic(struct net_device *netdev, void *p)
+{
+	struct enic *enic = netdev_priv(netdev);
+	struct sockaddr *saddr = p;
+	char *addr = saddr->sa_data;
+	int err;
+
+	if (netif_running(enic->netdev)) {
+		err = enic_dev_del_station_addr(enic);
+		if (err)
+			return err;
+	}
+
+	err = enic_set_mac_addr(netdev, addr);
+	if (err)
+		return err;
+
+	if (netif_running(enic->netdev)) {
+		err = enic_dev_add_station_addr(enic);
+		if (err)
+			return err;
+	}
+
+	return err;
+}
+
 static int enic_set_mac_address(struct net_device *netdev, void *p)
 {
 	struct sockaddr *saddr = p;
@@ -983,91 +885,11 @@
 	return enic_dev_add_station_addr(enic);
 }
 
-static int enic_dev_add_multicast_addr(struct enic *enic, u8 *addr)
-{
-	int err;
-
-	spin_lock(&enic->devcmd_lock);
-	err = vnic_dev_add_addr(enic->vdev, addr);
-	spin_unlock(&enic->devcmd_lock);
-
-	return err;
-}
-
-static int enic_dev_del_multicast_addr(struct enic *enic, u8 *addr)
-{
-	int err;
-
-	spin_lock(&enic->devcmd_lock);
-	err = vnic_dev_del_addr(enic->vdev, addr);
-	spin_unlock(&enic->devcmd_lock);
-
-	return err;
-}
-
-/* netif_tx_lock held, BHs disabled */
-static void enic_set_multicast_list(struct net_device *netdev)
-{
-	struct enic *enic = netdev_priv(netdev);
-	struct dev_mc_list *list = netdev->mc_list;
-	int directed = 1;
-	int multicast = (netdev->flags & IFF_MULTICAST) ? 1 : 0;
-	int broadcast = (netdev->flags & IFF_BROADCAST) ? 1 : 0;
-	int promisc = (netdev->flags & IFF_PROMISC) ? 1 : 0;
-	int allmulti = (netdev->flags & IFF_ALLMULTI) ||
-			(netdev->mc_count > ENIC_MULTICAST_PERFECT_FILTERS);
-	unsigned int flags = netdev->flags | (allmulti ? IFF_ALLMULTI : 0);
-=======
-static int enic_set_mac_address_dynamic(struct net_device *netdev, void *p)
-{
-	struct enic *enic = netdev_priv(netdev);
-	struct sockaddr *saddr = p;
-	char *addr = saddr->sa_data;
-	int err;
-
-	if (netif_running(enic->netdev)) {
-		err = enic_dev_del_station_addr(enic);
-		if (err)
-			return err;
-	}
-
-	err = enic_set_mac_addr(netdev, addr);
-	if (err)
-		return err;
-
-	if (netif_running(enic->netdev)) {
-		err = enic_dev_add_station_addr(enic);
-		if (err)
-			return err;
-	}
-
-	return err;
-}
-
-static int enic_set_mac_address(struct net_device *netdev, void *p)
-{
-	struct sockaddr *saddr = p;
-	char *addr = saddr->sa_data;
-	struct enic *enic = netdev_priv(netdev);
-	int err;
-
-	err = enic_dev_del_station_addr(enic);
-	if (err)
-		return err;
-
-	err = enic_set_mac_addr(netdev, addr);
-	if (err)
-		return err;
-
-	return enic_dev_add_station_addr(enic);
-}
-
 static void enic_update_multicast_addr_list(struct enic *enic)
 {
 	struct net_device *netdev = enic->netdev;
 	struct netdev_hw_addr *ha;
 	unsigned int mc_count = netdev_mc_count(netdev);
->>>>>>> 02f8c6ae
 	u8 mc_addr[ENIC_MULTICAST_PERFECT_FILTERS][ETH_ALEN];
 	unsigned int i, j;
 
@@ -1076,14 +898,6 @@
 			"multicast addresses\n",
 			ENIC_MULTICAST_PERFECT_FILTERS, mc_count);
 		mc_count = ENIC_MULTICAST_PERFECT_FILTERS;
-<<<<<<< HEAD
-
-	if (enic->flags != flags) {
-		enic->flags = flags;
-		enic_dev_packet_filter(enic, directed,
-			multicast, broadcast, promisc, allmulti);
-=======
->>>>>>> 02f8c6ae
 	}
 
 	/* Is there an easier way?  Trying to minimize to
@@ -1105,11 +919,7 @@
 				mc_addr[j]) == 0)
 				break;
 		if (j == mc_count)
-<<<<<<< HEAD
-			enic_dev_del_multicast_addr(enic, enic->mc_addr[i]);
-=======
 			enic_dev_del_addr(enic, enic->mc_addr[i]);
->>>>>>> 02f8c6ae
 	}
 
 	for (i = 0; i < mc_count; i++) {
@@ -1118,11 +928,7 @@
 				enic->mc_addr[j]) == 0)
 				break;
 		if (j == enic->mc_count)
-<<<<<<< HEAD
-			enic_dev_add_multicast_addr(enic, mc_addr[i]);
-=======
 			enic_dev_add_addr(enic, mc_addr[i]);
->>>>>>> 02f8c6ae
 	}
 
 	/* Save the list to compare against next time
@@ -1189,8 +995,6 @@
 	enic->uc_count = uc_count;
 }
 
-<<<<<<< HEAD
-=======
 /* netif_tx_lock held, BHs disabled */
 static void enic_set_rx_mode(struct net_device *netdev)
 {
@@ -1227,7 +1031,6 @@
 	enic->vlan_group = vlan_group;
 }
 
->>>>>>> 02f8c6ae
 /* netif_tx_lock held, BHs disabled */
 static void enic_tx_timeout(struct net_device *netdev)
 {
@@ -1252,23 +1055,6 @@
 		return -EINVAL;
 }
 
-<<<<<<< HEAD
-static int enic_rq_alloc_buf(struct vnic_rq *rq)
-{
-	struct enic *enic = vnic_dev_priv(rq->vdev);
-	struct net_device *netdev = enic->netdev;
-	struct sk_buff *skb;
-	unsigned int len = netdev->mtu + VLAN_ETH_HLEN;
-	unsigned int os_buf_index = 0;
-	dma_addr_t dma_addr;
-
-	skb = netdev_alloc_skb_ip_align(netdev, len);
-	if (!skb)
-		return -ENOMEM;
-
-	dma_addr = pci_map_single(enic->pdev, skb->data,
-		len, PCI_DMA_FROMDEVICE);
-=======
 static int enic_set_vf_port(struct net_device *netdev, int vf,
 	struct nlattr *port[])
 {
@@ -1294,7 +1080,6 @@
 		memcpy(enic->pp.name, nla_data(port[IFLA_PORT_PROFILE]),
 			PORT_PROFILE_MAX);
 	}
->>>>>>> 02f8c6ae
 
 	if (port[IFLA_PORT_INSTANCE_UUID]) {
 		enic->pp.set |= ENIC_SET_INSTANCE;
@@ -1308,8 +1093,6 @@
 			nla_data(port[IFLA_PORT_HOST_UUID]), PORT_UUID_MAX);
 	}
 
-<<<<<<< HEAD
-=======
 	/* Special case handling: mac came from IFLA_VF_MAC */
 	if (!is_zero_ether_addr(prev_pp.vf_mac))
 		memcpy(enic->pp.mac_addr, prev_pp.vf_mac, ETH_ALEN);
@@ -1412,7 +1195,6 @@
 	return 0;
 }
 
->>>>>>> 02f8c6ae
 static void enic_rq_indicate_buf(struct vnic_rq *rq,
 	struct cq_desc *cq_desc, struct vnic_rq_buf *buf,
 	int skipped, void *opaque)
@@ -1778,7 +1560,7 @@
 	default:
 		/* Using intr for notification for INTx/MSI-X */
 		break;
-	}
+	};
 }
 
 /* rtnl lock is held, process context */
@@ -1805,13 +1587,7 @@
 		vnic_rq_fill(&enic->rq[i], enic_rq_alloc_buf);
 		/* Need at least one buffer on ring to get going */
 		if (vnic_rq_desc_used(&enic->rq[i]) == 0) {
-<<<<<<< HEAD
-			printk(KERN_ERR PFX
-				"%s: Unable to alloc receive buffers.\n",
-				netdev->name);
-=======
 			netdev_err(netdev, "Unable to alloc receive buffers\n");
->>>>>>> 02f8c6ae
 			err = -ENOMEM;
 			goto err_out_notify_unset;
 		}
@@ -1822,16 +1598,11 @@
 	for (i = 0; i < enic->rq_count; i++)
 		vnic_rq_enable(&enic->rq[i]);
 
-<<<<<<< HEAD
-	enic_dev_add_station_addr(enic);
-	enic_set_multicast_list(netdev);
-=======
 	if (enic_is_dynamic(enic) && !is_zero_ether_addr(enic->pp.mac_addr))
 		enic_dev_add_addr(enic, enic->pp.mac_addr);
 	else
 		enic_dev_add_station_addr(enic);
 	enic_set_rx_mode(netdev);
->>>>>>> 02f8c6ae
 
 	netif_wake_queue(netdev);
 
@@ -1878,15 +1649,10 @@
 
 	netif_carrier_off(netdev);
 	netif_tx_disable(netdev);
-<<<<<<< HEAD
-
-	enic_dev_del_station_addr(enic);
-=======
 	if (enic_is_dynamic(enic) && !is_zero_ether_addr(enic->pp.mac_addr))
 		enic_dev_del_addr(enic, enic->pp.mac_addr);
 	else
 		enic_dev_del_station_addr(enic);
->>>>>>> 02f8c6ae
 
 	for (i = 0; i < enic->wq_count; i++) {
 		err = vnic_wq_disable(&enic->wq[i]);
@@ -1952,17 +1718,8 @@
 			enic_isr_msix_rq(enic->msix_entry[intr].vector,
 				&enic->napi[i]);
 		}
-<<<<<<< HEAD
-
-		for (i = 0; i < enic->wq_count; i++) {
-			intr = enic_msix_wq_intr(enic, i);
-			enic_isr_msix_wq(enic->msix_entry[intr].vector, enic);
-		}
-
-=======
 		intr = enic_msix_wq_intr(enic, i);
 		enic_isr_msix_wq(enic->msix_entry[intr].vector, enic);
->>>>>>> 02f8c6ae
 		break;
 	case VNIC_DEV_INTR_MODE_MSI:
 		enic_isr_msi(enic->pdev->irq, enic);
@@ -2031,13 +1788,8 @@
 	err = enic_dev_wait(enic->vdev, vnic_dev_hang_reset,
 		vnic_dev_hang_reset_done, 0);
 	if (err)
-<<<<<<< HEAD
-		printk(KERN_ERR PFX
-			"vNIC hang reset failed, err %d.\n", err);
-=======
 		netdev_err(enic->netdev, "vNIC hang reset failed, err %d\n",
 			err);
->>>>>>> 02f8c6ae
 
 	return err;
 }
@@ -2162,11 +1914,7 @@
 	enic_dev_hang_notify(enic);
 	enic_stop(enic->netdev);
 	enic_dev_hang_reset(enic);
-<<<<<<< HEAD
-	enic_reset_multicast_list(enic);
-=======
 	enic_reset_addr_lists(enic);
->>>>>>> 02f8c6ae
 	enic_init_vnic_resources(enic);
 	enic_set_rss_nic_cfg(enic);
 	enic_dev_set_ig_vlan_rewrite_mode(enic);
@@ -2333,14 +2081,9 @@
 	.ndo_start_xmit		= enic_hard_start_xmit,
 	.ndo_get_stats		= enic_get_stats,
 	.ndo_validate_addr	= eth_validate_addr,
-<<<<<<< HEAD
-	.ndo_set_multicast_list	= enic_set_multicast_list,
-	.ndo_set_mac_address 	= enic_set_mac_address,
-=======
 	.ndo_set_mac_address	= enic_set_mac_address,
 	.ndo_set_rx_mode	= enic_set_rx_mode,
 	.ndo_set_multicast_list	= enic_set_rx_mode,
->>>>>>> 02f8c6ae
 	.ndo_change_mtu		= enic_change_mtu,
 	.ndo_vlan_rx_register	= enic_vlan_rx_register,
 	.ndo_vlan_rx_add_vid	= enic_vlan_rx_add_vid,
@@ -2389,14 +2132,8 @@
 
 	err = enic_set_intr_mode(enic);
 	if (err) {
-<<<<<<< HEAD
-		printk(KERN_ERR PFX
-			"Failed to set intr mode based on resource "
-			"counts and system capabilities, aborting.\n");
-=======
 		dev_err(dev, "Failed to set intr mode based on resource "
 			"counts and system capabilities, aborting\n");
->>>>>>> 02f8c6ae
 		return err;
 	}
 
@@ -2413,12 +2150,7 @@
 
 	err = enic_set_rss_nic_cfg(enic);
 	if (err) {
-<<<<<<< HEAD
-		printk(KERN_ERR PFX
-			"Failed to config nic, aborting.\n");
-=======
 		dev_err(dev, "Failed to config nic, aborting\n");
->>>>>>> 02f8c6ae
 		goto err_out_free_vnic_resources;
 	}
 
@@ -2571,11 +2303,7 @@
 
 	err = enic_dev_set_ig_vlan_rewrite_mode(enic);
 	if (err) {
-<<<<<<< HEAD
-		printk(KERN_ERR PFX
-=======
 		dev_err(dev,
->>>>>>> 02f8c6ae
 			"Failed to set ingress vlan rewrite mode, aborting.\n");
 		goto err_out_dev_close;
 	}
@@ -2636,15 +2364,11 @@
 	enic->tx_coalesce_usecs = enic->config.intr_timer_usec;
 	enic->rx_coalesce_usecs = enic->tx_coalesce_usecs;
 
-<<<<<<< HEAD
-	netdev->netdev_ops = &enic_netdev_ops;
-=======
 	if (enic_is_dynamic(enic))
 		netdev->netdev_ops = &enic_netdev_dynamic_ops;
 	else
 		netdev->netdev_ops = &enic_netdev_ops;
 
->>>>>>> 02f8c6ae
 	netdev->watchdog_timeo = 2 * HZ;
 	netdev->ethtool_ops = &enic_ethtool_ops;
 
@@ -2653,35 +2377,21 @@
 		netdev->features &= ~NETIF_F_HW_VLAN_TX;
 		enic->loop_enable = 1;
 		enic->loop_tag = enic->config.loop_tag;
-<<<<<<< HEAD
-		printk(KERN_INFO PFX "loopback tag=0x%04x\n", enic->loop_tag);
-=======
 		dev_info(dev, "loopback tag=0x%04x\n", enic->loop_tag);
->>>>>>> 02f8c6ae
 	}
 	if (ENIC_SETTING(enic, TXCSUM))
 		netdev->hw_features |= NETIF_F_SG | NETIF_F_HW_CSUM;
 	if (ENIC_SETTING(enic, TSO))
 		netdev->hw_features |= NETIF_F_TSO |
 			NETIF_F_TSO6 | NETIF_F_TSO_ECN;
-<<<<<<< HEAD
-	if (ENIC_SETTING(enic, LRO))
-		netdev->features |= NETIF_F_GRO;
+	if (ENIC_SETTING(enic, RXCSUM))
+		netdev->hw_features |= NETIF_F_RXCSUM;
+
+	netdev->features |= netdev->hw_features;
+
 	if (using_dac)
 		netdev->features |= NETIF_F_HIGHDMA;
-=======
-	if (ENIC_SETTING(enic, RXCSUM))
-		netdev->hw_features |= NETIF_F_RXCSUM;
->>>>>>> 02f8c6ae
-
-	netdev->features |= netdev->hw_features;
-
-<<<<<<< HEAD
-=======
-	if (using_dac)
-		netdev->features |= NETIF_F_HIGHDMA;
-
->>>>>>> 02f8c6ae
+
 	err = register_netdev(netdev);
 	if (err) {
 		dev_err(dev, "Cannot register net device, aborting\n");
