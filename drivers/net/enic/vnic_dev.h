/*
 * Copyright 2008-2010 Cisco Systems, Inc.  All rights reserved.
 * Copyright 2007 Nuova Systems, Inc.  All rights reserved.
 *
 * This program is free software; you may redistribute it and/or modify
 * it under the terms of the GNU General Public License as published by
 * the Free Software Foundation; version 2 of the License.
 *
 * THE SOFTWARE IS PROVIDED "AS IS", WITHOUT WARRANTY OF ANY KIND,
 * EXPRESS OR IMPLIED, INCLUDING BUT NOT LIMITED TO THE WARRANTIES OF
 * MERCHANTABILITY, FITNESS FOR A PARTICULAR PURPOSE AND
 * NONINFRINGEMENT. IN NO EVENT SHALL THE AUTHORS OR COPYRIGHT HOLDERS
 * BE LIABLE FOR ANY CLAIM, DAMAGES OR OTHER LIABILITY, WHETHER IN AN
 * ACTION OF CONTRACT, TORT OR OTHERWISE, ARISING FROM, OUT OF OR IN
 * CONNECTION WITH THE SOFTWARE OR THE USE OR OTHER DEALINGS IN THE
 * SOFTWARE.
 *
 */

#ifndef _VNIC_DEV_H_
#define _VNIC_DEV_H_

#include "vnic_resource.h"
#include "vnic_devcmd.h"

#ifndef VNIC_PADDR_TARGET
#define VNIC_PADDR_TARGET	0x0000000000000000ULL
#endif

#ifndef readq
static inline u64 readq(void __iomem *reg)
{
	return (((u64)readl(reg + 0x4UL) << 32) |
		(u64)readl(reg));
}

static inline void writeq(u64 val, void __iomem *reg)
{
	writel(val & 0xffffffff, reg);
	writel(val >> 32, reg + 0x4UL);
}
#endif

<<<<<<< HEAD
=======
#undef pr_fmt
#define pr_fmt(fmt) KBUILD_MODNAME ": " fmt

>>>>>>> 02f8c6ae
enum vnic_dev_intr_mode {
	VNIC_DEV_INTR_MODE_UNKNOWN,
	VNIC_DEV_INTR_MODE_INTX,
	VNIC_DEV_INTR_MODE_MSI,
	VNIC_DEV_INTR_MODE_MSIX,
};

struct vnic_dev_bar {
	void __iomem *vaddr;
	dma_addr_t bus_addr;
	unsigned long len;
};

struct vnic_dev_ring {
	void *descs;
	size_t size;
	dma_addr_t base_addr;
	size_t base_align;
	void *descs_unaligned;
	size_t size_unaligned;
	dma_addr_t base_addr_unaligned;
	unsigned int desc_size;
	unsigned int desc_count;
	unsigned int desc_avail;
};

struct vnic_dev;
struct vnic_stats;

void *vnic_dev_priv(struct vnic_dev *vdev);
unsigned int vnic_dev_get_res_count(struct vnic_dev *vdev,
	enum vnic_res_type type);
void __iomem *vnic_dev_get_res(struct vnic_dev *vdev, enum vnic_res_type type,
	unsigned int index);
void vnic_dev_clear_desc_ring(struct vnic_dev_ring *ring);
int vnic_dev_alloc_desc_ring(struct vnic_dev *vdev, struct vnic_dev_ring *ring,
	unsigned int desc_count, unsigned int desc_size);
void vnic_dev_free_desc_ring(struct vnic_dev *vdev,
	struct vnic_dev_ring *ring);
int vnic_dev_cmd(struct vnic_dev *vdev, enum vnic_devcmd_cmd cmd,
	u64 *a0, u64 *a1, int wait);
int vnic_dev_fw_info(struct vnic_dev *vdev,
	struct vnic_devcmd_fw_info **fw_info);
int vnic_dev_spec(struct vnic_dev *vdev, unsigned int offset, unsigned int size,
	void *value);
int vnic_dev_stats_dump(struct vnic_dev *vdev, struct vnic_stats **stats);
int vnic_dev_hang_notify(struct vnic_dev *vdev);
int vnic_dev_packet_filter(struct vnic_dev *vdev, int directed, int multicast,
	int broadcast, int promisc, int allmulti);
int vnic_dev_add_addr(struct vnic_dev *vdev, u8 *addr);
int vnic_dev_del_addr(struct vnic_dev *vdev, u8 *addr);
int vnic_dev_mac_addr(struct vnic_dev *vdev, u8 *mac_addr);
int vnic_dev_notify_set(struct vnic_dev *vdev, u16 intr);
int vnic_dev_notify_unset(struct vnic_dev *vdev);
int vnic_dev_link_status(struct vnic_dev *vdev);
u32 vnic_dev_port_speed(struct vnic_dev *vdev);
u32 vnic_dev_msg_lvl(struct vnic_dev *vdev);
u32 vnic_dev_mtu(struct vnic_dev *vdev);
int vnic_dev_close(struct vnic_dev *vdev);
int vnic_dev_enable_wait(struct vnic_dev *vdev);
int vnic_dev_disable(struct vnic_dev *vdev);
int vnic_dev_open(struct vnic_dev *vdev, int arg);
int vnic_dev_open_done(struct vnic_dev *vdev, int *done);
int vnic_dev_init(struct vnic_dev *vdev, int arg);
<<<<<<< HEAD
=======
int vnic_dev_deinit(struct vnic_dev *vdev);
>>>>>>> 02f8c6ae
int vnic_dev_hang_reset(struct vnic_dev *vdev, int arg);
int vnic_dev_hang_reset_done(struct vnic_dev *vdev, int *done);
void vnic_dev_set_intr_mode(struct vnic_dev *vdev,
	enum vnic_dev_intr_mode intr_mode);
enum vnic_dev_intr_mode vnic_dev_get_intr_mode(struct vnic_dev *vdev);
void vnic_dev_unregister(struct vnic_dev *vdev);
int vnic_dev_set_ig_vlan_rewrite_mode(struct vnic_dev *vdev,
	u8 ig_vlan_rewrite_mode);
struct vnic_dev *vnic_dev_register(struct vnic_dev *vdev,
	void *priv, struct pci_dev *pdev, struct vnic_dev_bar *bar,
	unsigned int num_bars);
int vnic_dev_init_prov2(struct vnic_dev *vdev, u8 *buf, u32 len);
int vnic_dev_enable2(struct vnic_dev *vdev, int active);
int vnic_dev_enable2_done(struct vnic_dev *vdev, int *status);
int vnic_dev_deinit_done(struct vnic_dev *vdev, int *status);

#endif /* _VNIC_DEV_H_ */<|MERGE_RESOLUTION|>--- conflicted
+++ resolved
@@ -41,12 +41,9 @@
 }
 #endif
 
-<<<<<<< HEAD
-=======
 #undef pr_fmt
 #define pr_fmt(fmt) KBUILD_MODNAME ": " fmt
 
->>>>>>> 02f8c6ae
 enum vnic_dev_intr_mode {
 	VNIC_DEV_INTR_MODE_UNKNOWN,
 	VNIC_DEV_INTR_MODE_INTX,
@@ -111,10 +108,7 @@
 int vnic_dev_open(struct vnic_dev *vdev, int arg);
 int vnic_dev_open_done(struct vnic_dev *vdev, int *done);
 int vnic_dev_init(struct vnic_dev *vdev, int arg);
-<<<<<<< HEAD
-=======
 int vnic_dev_deinit(struct vnic_dev *vdev);
->>>>>>> 02f8c6ae
 int vnic_dev_hang_reset(struct vnic_dev *vdev, int arg);
 int vnic_dev_hang_reset_done(struct vnic_dev *vdev, int *done);
 void vnic_dev_set_intr_mode(struct vnic_dev *vdev,
