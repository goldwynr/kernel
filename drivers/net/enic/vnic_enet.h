/*
 * Copyright 2008-2010 Cisco Systems, Inc.  All rights reserved.
 * Copyright 2007 Nuova Systems, Inc.  All rights reserved.
 *
 * This program is free software; you may redistribute it and/or modify
 * it under the terms of the GNU General Public License as published by
 * the Free Software Foundation; version 2 of the License.
 *
 * THE SOFTWARE IS PROVIDED "AS IS", WITHOUT WARRANTY OF ANY KIND,
 * EXPRESS OR IMPLIED, INCLUDING BUT NOT LIMITED TO THE WARRANTIES OF
 * MERCHANTABILITY, FITNESS FOR A PARTICULAR PURPOSE AND
 * NONINFRINGEMENT. IN NO EVENT SHALL THE AUTHORS OR COPYRIGHT HOLDERS
 * BE LIABLE FOR ANY CLAIM, DAMAGES OR OTHER LIABILITY, WHETHER IN AN
 * ACTION OF CONTRACT, TORT OR OTHERWISE, ARISING FROM, OUT OF OR IN
 * CONNECTION WITH THE SOFTWARE OR THE USE OR OTHER DEALINGS IN THE
 * SOFTWARE.
 *
 */

#ifndef _VNIC_ENIC_H_
#define _VNIC_ENIC_H_

/* Hardware intr coalesce timer is in units of 1.5us */
#define INTR_COALESCE_USEC_TO_HW(usec) ((usec) * 2/3)
#define INTR_COALESCE_HW_TO_USEC(usec) ((usec) * 3/2)

/* Device-specific region: enet configuration */
struct vnic_enet_config {
	u32 flags;
	u32 wq_desc_count;
	u32 rq_desc_count;
	u16 mtu;
	u16 intr_timer_deprecated;
	u8 intr_timer_type;
	u8 intr_mode;
	char devname[16];
	u32 intr_timer_usec;
	u16 loop_tag;
};

#define VENETF_TSO		0x1	/* TSO enabled */
#define VENETF_LRO		0x2	/* LRO enabled */
#define VENETF_RXCSUM		0x4	/* RX csum enabled */
#define VENETF_TXCSUM		0x8	/* TX csum enabled */
#define VENETF_RSS		0x10	/* RSS enabled */
#define VENETF_RSSHASH_IPV4	0x20	/* Hash on IPv4 fields */
#define VENETF_RSSHASH_TCPIPV4	0x40	/* Hash on TCP + IPv4 fields */
#define VENETF_RSSHASH_IPV6	0x80	/* Hash on IPv6 fields */
#define VENETF_RSSHASH_TCPIPV6	0x100	/* Hash on TCP + IPv6 fields */
#define VENETF_RSSHASH_IPV6_EX	0x200	/* Hash on IPv6 extended fields */
#define VENETF_RSSHASH_TCPIPV6_EX 0x400	/* Hash on TCP + IPv6 ext. fields */
#define VENETF_LOOP		0x800	/* Loopback enabled */
<<<<<<< HEAD

#define VENET_INTR_TYPE_MIN	0	/* Timer specs min interrupt spacing */
#define VENET_INTR_TYPE_IDLE	1	/* Timer specs idle time before irq */

#define VENET_INTR_MODE_ANY	0	/* Try MSI-X, then MSI, then INTx */
#define VENET_INTR_MODE_MSI	1	/* Try MSI then INTx */
#define VENET_INTR_MODE_INTX	2	/* Try INTx only */
=======
>>>>>>> 02f8c6ae

#endif /* _VNIC_ENIC_H_ */<|MERGE_RESOLUTION|>--- conflicted
+++ resolved
@@ -50,15 +50,5 @@
 #define VENETF_RSSHASH_IPV6_EX	0x200	/* Hash on IPv6 extended fields */
 #define VENETF_RSSHASH_TCPIPV6_EX 0x400	/* Hash on TCP + IPv6 ext. fields */
 #define VENETF_LOOP		0x800	/* Loopback enabled */
-<<<<<<< HEAD
-
-#define VENET_INTR_TYPE_MIN	0	/* Timer specs min interrupt spacing */
-#define VENET_INTR_TYPE_IDLE	1	/* Timer specs idle time before irq */
-
-#define VENET_INTR_MODE_ANY	0	/* Try MSI-X, then MSI, then INTx */
-#define VENET_INTR_MODE_MSI	1	/* Try MSI then INTx */
-#define VENET_INTR_MODE_INTX	2	/* Try INTx only */
-=======
->>>>>>> 02f8c6ae
 
 #endif /* _VNIC_ENIC_H_ */