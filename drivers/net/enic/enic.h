--- conflicted
+++ resolved
@@ -32,14 +32,8 @@
 
 #define DRV_NAME		"enic"
 #define DRV_DESCRIPTION		"Cisco VIC Ethernet NIC Driver"
-<<<<<<< HEAD
-#define DRV_VERSION		"2.1.1.20-1"
-#define DRV_COPYRIGHT		"Copyright 2008-2010 Cisco Systems, Inc"
-#define PFX			DRV_NAME ": "
-=======
 #define DRV_VERSION		"2.1.1.13"
 #define DRV_COPYRIGHT		"Copyright 2008-2011 Cisco Systems, Inc"
->>>>>>> 02f8c6ae
 
 #define ENIC_BARS_MAX		6
 
@@ -86,20 +80,14 @@
 	spinlock_t devcmd_lock;
 	u8 mac_addr[ETH_ALEN];
 	u8 mc_addr[ENIC_MULTICAST_PERFECT_FILTERS][ETH_ALEN];
-<<<<<<< HEAD
-=======
 	u8 uc_addr[ENIC_UNICAST_PERFECT_FILTERS][ETH_ALEN];
->>>>>>> 02f8c6ae
 	unsigned int flags;
 	unsigned int mc_count;
 	unsigned int uc_count;
 	u32 port_mtu;
 	u32 rx_coalesce_usecs;
 	u32 tx_coalesce_usecs;
-<<<<<<< HEAD
-=======
 	struct enic_port_profile pp;
->>>>>>> 02f8c6ae
 
 	/* work queue cache line section */
 	____cacheline_aligned struct vnic_wq wq[ENIC_WQ_MAX];
@@ -131,9 +119,6 @@
 	return &(enic->pdev->dev);
 }
 
-<<<<<<< HEAD
-=======
 void enic_reset_addr_lists(struct enic *enic);
 
->>>>>>> 02f8c6ae
 #endif /* _ENIC_H_ */