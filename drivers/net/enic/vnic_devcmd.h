/*
 * Copyright 2008-2010 Cisco Systems, Inc.  All rights reserved.
 * Copyright 2007 Nuova Systems, Inc.  All rights reserved.
 *
 * This program is free software; you may redistribute it and/or modify
 * it under the terms of the GNU General Public License as published by
 * the Free Software Foundation; version 2 of the License.
 *
 * THE SOFTWARE IS PROVIDED "AS IS", WITHOUT WARRANTY OF ANY KIND,
 * EXPRESS OR IMPLIED, INCLUDING BUT NOT LIMITED TO THE WARRANTIES OF
 * MERCHANTABILITY, FITNESS FOR A PARTICULAR PURPOSE AND
 * NONINFRINGEMENT. IN NO EVENT SHALL THE AUTHORS OR COPYRIGHT HOLDERS
 * BE LIABLE FOR ANY CLAIM, DAMAGES OR OTHER LIABILITY, WHETHER IN AN
 * ACTION OF CONTRACT, TORT OR OTHERWISE, ARISING FROM, OUT OF OR IN
 * CONNECTION WITH THE SOFTWARE OR THE USE OR OTHER DEALINGS IN THE
 * SOFTWARE.
 *
 */

#ifndef _VNIC_DEVCMD_H_
#define _VNIC_DEVCMD_H_

#define _CMD_NBITS      14
#define _CMD_VTYPEBITS	10
#define _CMD_FLAGSBITS  6
#define _CMD_DIRBITS	2

#define _CMD_NMASK      ((1 << _CMD_NBITS)-1)
#define _CMD_VTYPEMASK  ((1 << _CMD_VTYPEBITS)-1)
#define _CMD_FLAGSMASK  ((1 << _CMD_FLAGSBITS)-1)
#define _CMD_DIRMASK    ((1 << _CMD_DIRBITS)-1)

#define _CMD_NSHIFT     0
#define _CMD_VTYPESHIFT (_CMD_NSHIFT+_CMD_NBITS)
#define _CMD_FLAGSSHIFT (_CMD_VTYPESHIFT+_CMD_VTYPEBITS)
#define _CMD_DIRSHIFT   (_CMD_FLAGSSHIFT+_CMD_FLAGSBITS)

/*
 * Direction bits (from host perspective).
 */
#define _CMD_DIR_NONE   0U
#define _CMD_DIR_WRITE  1U
#define _CMD_DIR_READ   2U
#define _CMD_DIR_RW     (_CMD_DIR_WRITE | _CMD_DIR_READ)

/*
 * Flag bits.
 */
#define _CMD_FLAGS_NONE 0U
#define _CMD_FLAGS_NOWAIT 1U

/*
 * vNIC type bits.
 */
#define _CMD_VTYPE_NONE  0U
#define _CMD_VTYPE_ENET  1U
#define _CMD_VTYPE_FC    2U
#define _CMD_VTYPE_SCSI  4U
#define _CMD_VTYPE_ALL   (_CMD_VTYPE_ENET | _CMD_VTYPE_FC | _CMD_VTYPE_SCSI)

/*
 * Used to create cmds..
*/
#define _CMDCF(dir, flags, vtype, nr)  \
	(((dir)   << _CMD_DIRSHIFT) | \
	((flags) << _CMD_FLAGSSHIFT) | \
	((vtype) << _CMD_VTYPESHIFT) | \
	((nr)    << _CMD_NSHIFT))
#define _CMDC(dir, vtype, nr)    _CMDCF(dir, 0, vtype, nr)
#define _CMDCNW(dir, vtype, nr)  _CMDCF(dir, _CMD_FLAGS_NOWAIT, vtype, nr)

/*
 * Used to decode cmds..
*/
#define _CMD_DIR(cmd)            (((cmd) >> _CMD_DIRSHIFT) & _CMD_DIRMASK)
#define _CMD_FLAGS(cmd)          (((cmd) >> _CMD_FLAGSSHIFT) & _CMD_FLAGSMASK)
#define _CMD_VTYPE(cmd)          (((cmd) >> _CMD_VTYPESHIFT) & _CMD_VTYPEMASK)
#define _CMD_N(cmd)              (((cmd) >> _CMD_NSHIFT) & _CMD_NMASK)

enum vnic_devcmd_cmd {
	CMD_NONE                = _CMDC(_CMD_DIR_NONE, _CMD_VTYPE_NONE, 0),

	/*
	 * mcpu fw info in mem:
	 * in:
	 *   (u64)a0=paddr to struct vnic_devcmd_fw_info
	 * action:
	 *   Fills in struct vnic_devcmd_fw_info (128 bytes)
	 * note:
	 *   An old definition of CMD_MCPU_FW_INFO
	 */
	CMD_MCPU_FW_INFO_OLD    = _CMDC(_CMD_DIR_WRITE, _CMD_VTYPE_ALL, 1),

	/*
	 * mcpu fw info in mem:
	 * in:
	 *   (u64)a0=paddr to struct vnic_devcmd_fw_info
	 *   (u16)a1=size of the structure
	 * out:
	 *	 (u16)a1=0                          for in:a1 = 0,
	 *	         data size actually written for other values.
	 * action:
	 *   Fills in first 128 bytes of vnic_devcmd_fw_info for in:a1 = 0,
	 *            first in:a1 bytes               for 0 < in:a1 <= 132,
	 *            132 bytes                       for other values of in:a1.
	 * note:
	 *   CMD_MCPU_FW_INFO and CMD_MCPU_FW_INFO_OLD have the same enum 1
	 *   for source compatibility.
	 */
	CMD_MCPU_FW_INFO        = _CMDC(_CMD_DIR_RW, _CMD_VTYPE_ALL, 1),

	/* dev-specific block member:
	 *    in: (u16)a0=offset,(u8)a1=size
	 *    out: a0=value */
	CMD_DEV_SPEC            = _CMDC(_CMD_DIR_RW, _CMD_VTYPE_ALL, 2),

	/* stats clear */
	CMD_STATS_CLEAR         = _CMDCNW(_CMD_DIR_NONE, _CMD_VTYPE_ALL, 3),

	/* stats dump in mem: (u64)a0=paddr to stats area,
	 *                    (u16)a1=sizeof stats area */
	CMD_STATS_DUMP          = _CMDC(_CMD_DIR_WRITE, _CMD_VTYPE_ALL, 4),

	/* set Rx packet filter: (u32)a0=filters (see CMD_PFILTER_*) */
	CMD_PACKET_FILTER	= _CMDCNW(_CMD_DIR_WRITE, _CMD_VTYPE_ENET, 7),

	/* set Rx packet filter for all: (u32)a0=filters (see CMD_PFILTER_*) */
	CMD_PACKET_FILTER_ALL   = _CMDCNW(_CMD_DIR_WRITE, _CMD_VTYPE_ALL, 7),

	/* hang detection notification */
	CMD_HANG_NOTIFY         = _CMDC(_CMD_DIR_NONE, _CMD_VTYPE_ALL, 8),

	/* MAC address in (u48)a0 */
	CMD_MAC_ADDR            = _CMDC(_CMD_DIR_READ,
					_CMD_VTYPE_ENET | _CMD_VTYPE_FC, 9),

	/* add addr from (u48)a0 */
	CMD_ADDR_ADD            = _CMDCNW(_CMD_DIR_WRITE,
					_CMD_VTYPE_ENET | _CMD_VTYPE_FC, 12),

	/* del addr from (u48)a0 */
	CMD_ADDR_DEL            = _CMDCNW(_CMD_DIR_WRITE,
					_CMD_VTYPE_ENET | _CMD_VTYPE_FC, 13),

	/* add VLAN id in (u16)a0 */
	CMD_VLAN_ADD            = _CMDCNW(_CMD_DIR_WRITE, _CMD_VTYPE_ENET, 14),

	/* del VLAN id in (u16)a0 */
	CMD_VLAN_DEL            = _CMDCNW(_CMD_DIR_WRITE, _CMD_VTYPE_ENET, 15),

	/* nic_cfg in (u32)a0 */
	CMD_NIC_CFG             = _CMDCNW(_CMD_DIR_WRITE, _CMD_VTYPE_ALL, 16),

	/* union vnic_rss_key in mem: (u64)a0=paddr, (u16)a1=len */
	CMD_RSS_KEY             = _CMDC(_CMD_DIR_WRITE, _CMD_VTYPE_ENET, 17),

	/* union vnic_rss_cpu in mem: (u64)a0=paddr, (u16)a1=len */
	CMD_RSS_CPU             = _CMDC(_CMD_DIR_WRITE, _CMD_VTYPE_ENET, 18),

	/* initiate softreset */
	CMD_SOFT_RESET          = _CMDCNW(_CMD_DIR_NONE, _CMD_VTYPE_ALL, 19),

	/* softreset status:
	 *    out: a0=0 reset complete, a0=1 reset in progress */
	CMD_SOFT_RESET_STATUS   = _CMDC(_CMD_DIR_READ, _CMD_VTYPE_ALL, 20),

	/* set struct vnic_devcmd_notify buffer in mem:
	 * in:
	 *   (u64)a0=paddr to notify (set paddr=0 to unset)
	 *   (u32)a1 & 0x00000000ffffffff=sizeof(struct vnic_devcmd_notify)
	 *   (u16)a1 & 0x0000ffff00000000=intr num (-1 for no intr)
	 * out:
	 *   (u32)a1 = effective size
	 */
	CMD_NOTIFY              = _CMDC(_CMD_DIR_RW, _CMD_VTYPE_ALL, 21),

	/* UNDI API: (u64)a0=paddr to s_PXENV_UNDI_ struct,
	 *           (u8)a1=PXENV_UNDI_xxx */
	CMD_UNDI                = _CMDC(_CMD_DIR_WRITE, _CMD_VTYPE_ENET, 22),

	/* initiate open sequence (u32)a0=flags (see CMD_OPENF_*) */
	CMD_OPEN		= _CMDCNW(_CMD_DIR_WRITE, _CMD_VTYPE_ALL, 23),

	/* open status:
	 *    out: a0=0 open complete, a0=1 open in progress */
	CMD_OPEN_STATUS		= _CMDC(_CMD_DIR_READ, _CMD_VTYPE_ALL, 24),

	/* close vnic */
	CMD_CLOSE		= _CMDC(_CMD_DIR_NONE, _CMD_VTYPE_ALL, 25),

	/* initialize virtual link: (u32)a0=flags (see CMD_INITF_*) */
/***** Replaced by CMD_INIT *****/
	CMD_INIT_v1		= _CMDCNW(_CMD_DIR_READ, _CMD_VTYPE_ALL, 26),

	/* variant of CMD_INIT, with provisioning info
	 *     (u64)a0=paddr of vnic_devcmd_provinfo
	 *     (u32)a1=sizeof provision info */
	CMD_INIT_PROV_INFO	= _CMDC(_CMD_DIR_WRITE, _CMD_VTYPE_ENET, 27),

	/* enable virtual link */
	CMD_ENABLE		= _CMDCNW(_CMD_DIR_WRITE, _CMD_VTYPE_ALL, 28),

	/* enable virtual link, waiting variant. */
	CMD_ENABLE_WAIT		= _CMDC(_CMD_DIR_WRITE, _CMD_VTYPE_ALL, 28),

	/* disable virtual link */
	CMD_DISABLE		= _CMDC(_CMD_DIR_NONE, _CMD_VTYPE_ALL, 29),

	/* stats dump sum of all vnic stats on same uplink in mem:
	 *     (u64)a0=paddr
	 *     (u16)a1=sizeof stats area */
	CMD_STATS_DUMP_ALL	= _CMDC(_CMD_DIR_WRITE, _CMD_VTYPE_ALL, 30),

	/* init status:
	 *    out: a0=0 init complete, a0=1 init in progress
	 *         if a0=0, a1=errno */
	CMD_INIT_STATUS		= _CMDC(_CMD_DIR_READ, _CMD_VTYPE_ALL, 31),

	/* INT13 API: (u64)a0=paddr to vnic_int13_params struct
	 *            (u32)a1=INT13_CMD_xxx */
	CMD_INT13               = _CMDC(_CMD_DIR_WRITE, _CMD_VTYPE_FC, 32),

	/* logical uplink enable/disable: (u64)a0: 0/1=disable/enable */
	CMD_LOGICAL_UPLINK      = _CMDCNW(_CMD_DIR_WRITE, _CMD_VTYPE_ENET, 33),

	/* undo initialize of virtual link */
	CMD_DEINIT		= _CMDCNW(_CMD_DIR_NONE, _CMD_VTYPE_ALL, 34),

	/* initialize virtual link: (u32)a0=flags (see CMD_INITF_*) */
	CMD_INIT		= _CMDCNW(_CMD_DIR_WRITE, _CMD_VTYPE_ALL, 35),

	/* check fw capability of a cmd:
	 * in:  (u32)a0=cmd
	 * out: (u32)a0=errno, 0:valid cmd, a1=supported VNIC_STF_* bits */
	CMD_CAPABILITY		= _CMDC(_CMD_DIR_RW, _CMD_VTYPE_ALL, 36),

	/* persistent binding info
	 * in:  (u64)a0=paddr of arg
	 *      (u32)a1=CMD_PERBI_XXX */
	CMD_PERBI		= _CMDC(_CMD_DIR_RW, _CMD_VTYPE_FC, 37),

	/* Interrupt Assert Register functionality
	 * in: (u16)a0=interrupt number to assert
	 */
	CMD_IAR			= _CMDCNW(_CMD_DIR_WRITE, _CMD_VTYPE_ALL, 38),

	/* initiate hangreset, like softreset after hang detected */
	CMD_HANG_RESET		= _CMDC(_CMD_DIR_NONE, _CMD_VTYPE_ALL, 39),

	/* hangreset status:
	 *    out: a0=0 reset complete, a0=1 reset in progress */
	CMD_HANG_RESET_STATUS   = _CMDC(_CMD_DIR_READ, _CMD_VTYPE_ALL, 40),

	/*
	 * Set hw ingress packet vlan rewrite mode:
	 * in:  (u32)a0=new vlan rewrite mode
	 * out: (u32)a0=old vlan rewrite mode */
	CMD_IG_VLAN_REWRITE_MODE = _CMDC(_CMD_DIR_RW, _CMD_VTYPE_ENET, 41),

	/*
	 * in:  (u16)a0=bdf of target vnic
	 *      (u32)a1=cmd to proxy
	 *      a2-a15=args to cmd in a1
	 * out: (u32)a0=status of proxied cmd
	 *      a1-a15=out args of proxied cmd */
	CMD_PROXY_BY_BDF =	_CMDC(_CMD_DIR_RW, _CMD_VTYPE_ALL, 42),

	/*
	 * As for BY_BDF except a0 is index of hvnlink subordinate vnic
<<<<<<< HEAD
	 * or SR-IOV virtual vnic */
	CMD_PROXY_BY_INDEX =    _CMDC(_CMD_DIR_RW, _CMD_VTYPE_ALL, 43),

	/*
	 * in:  (u64)a0=paddr of buffer to put latest VIC VIF-CONFIG-INFO TLV in
	 *      (u32)a1=length of buffer in a0
	 * out: (u64)a0=paddr of buffer with latest VIC VIF-CONFIG-INFO TLV
	 *      (u32)a1=actual length of latest VIC VIF-CONFIG-INFO TLV */
	CMD_CONFIG_INFO_GET     = _CMDC(_CMD_DIR_RW, _CMD_VTYPE_ALL, 44),
=======
	 * or SR-IOV virtual vnic
	 */
	CMD_PROXY_BY_INDEX =    _CMDC(_CMD_DIR_RW, _CMD_VTYPE_ALL, 43),

	/*
	 * For HPP toggle:
	 * adapter-info-get
	 * in:  (u64)a0=phsical address of buffer passed in from caller.
	 *      (u16)a1=size of buffer specified in a0.
	 * out: (u64)a0=phsical address of buffer passed in from caller.
	 *      (u16)a1=actual bytes from VIF-CONFIG-INFO TLV, or
	 *              0 if no VIF-CONFIG-INFO TLV was ever received. */
	CMD_CONFIG_INFO_GET     = _CMDC(_CMD_DIR_RW, _CMD_VTYPE_ALL, 44),

	/* init_prov_info2:
	 * Variant of CMD_INIT_PROV_INFO, where it will not try to enable
	 * the vnic until CMD_ENABLE2 is issued.
	 *     (u64)a0=paddr of vnic_devcmd_provinfo
	 *     (u32)a1=sizeof provision info */
	CMD_INIT_PROV_INFO2  = _CMDC(_CMD_DIR_WRITE, _CMD_VTYPE_ENET, 47),

	/* enable2:
	 *      (u32)a0=0                  ==> standby
	 *             =CMD_ENABLE2_ACTIVE ==> active
	 */
	CMD_ENABLE2 = _CMDC(_CMD_DIR_WRITE, _CMD_VTYPE_ENET, 48),

	/*
	 * cmd_status:
	 *     Returns the status of the specified command
	 * Input:
	 *     a0 = command for which status is being queried.
	 *          Possible values are:
	 *              CMD_SOFT_RESET
	 *              CMD_HANG_RESET
	 *              CMD_OPEN
	 *              CMD_INIT
	 *              CMD_INIT_PROV_INFO
	 *              CMD_DEINIT
	 *              CMD_INIT_PROV_INFO2
	 *              CMD_ENABLE2
	 * Output:
	 *     if status == STAT_ERROR
	 *        a0 = ERR_ENOTSUPPORTED - status for command in a0 is
	 *                                 not supported
	 *     if status == STAT_NONE
	 *        a0 = status of the devcmd specified in a0 as follows.
	 *             ERR_SUCCESS   - command in a0 completed successfully
	 *             ERR_EINPROGRESS - command in a0 is still in progress
	 */
	CMD_STATUS = _CMDC(_CMD_DIR_RW, _CMD_VTYPE_ALL, 49),
>>>>>>> 02f8c6ae
};

/* CMD_ENABLE2 flags */
#define CMD_ENABLE2_ACTIVE  0x1

/* flags for CMD_OPEN */
#define CMD_OPENF_OPROM		0x1	/* open coming from option rom */

/* flags for CMD_INIT */
#define CMD_INITF_DEFAULT_MAC	0x1	/* init with default mac addr */

/* flags for CMD_PACKET_FILTER */
#define CMD_PFILTER_DIRECTED		0x01
#define CMD_PFILTER_MULTICAST		0x02
#define CMD_PFILTER_BROADCAST		0x04
#define CMD_PFILTER_PROMISCUOUS		0x08
#define CMD_PFILTER_ALL_MULTICAST	0x10

/* rewrite modes for CMD_IG_VLAN_REWRITE_MODE */
#define IG_VLAN_REWRITE_MODE_DEFAULT_TRUNK              0
#define IG_VLAN_REWRITE_MODE_UNTAG_DEFAULT_VLAN         1
#define IG_VLAN_REWRITE_MODE_PRIORITY_TAG_DEFAULT_VLAN  2
#define IG_VLAN_REWRITE_MODE_PASS_THRU                  3

enum vnic_devcmd_status {
	STAT_NONE = 0,
	STAT_BUSY = 1 << 0,	/* cmd in progress */
	STAT_ERROR = 1 << 1,	/* last cmd caused error (code in a0) */
};

enum vnic_devcmd_error {
	ERR_SUCCESS = 0,
	ERR_EINVAL = 1,
	ERR_EFAULT = 2,
	ERR_EPERM = 3,
	ERR_EBUSY = 4,
	ERR_ECMDUNKNOWN = 5,
	ERR_EBADSTATE = 6,
	ERR_ENOMEM = 7,
	ERR_ETIMEDOUT = 8,
	ERR_ELINKDOWN = 9,
	ERR_EMAXRES = 10,
	ERR_ENOTSUPPORTED = 11,
	ERR_EINPROGRESS = 12,
};

/*
 * note: hw_version and asic_rev refer to the same thing,
 *       but have different formats. hw_version is
 *       a 32-byte string (e.g. "A2") and asic_rev is
 *       a 16-bit integer (e.g. 0xA2).
 */
struct vnic_devcmd_fw_info {
	char fw_version[32];
	char fw_build[32];
	char hw_version[32];
	char hw_serial_number[32];
	u16 asic_type;
	u16 asic_rev;
};

struct vnic_devcmd_notify {
	u32 csum;		/* checksum over following words */

	u32 link_state;		/* link up == 1 */
	u32 port_speed;		/* effective port speed (rate limit) */
	u32 mtu;		/* MTU */
	u32 msglvl;		/* requested driver msg lvl */
	u32 uif;		/* uplink interface */
	u32 status;		/* status bits (see VNIC_STF_*) */
	u32 error;		/* error code (see ERR_*) for first ERR */
	u32 link_down_cnt;	/* running count of link down transitions */
	u32 perbi_rebuild_cnt;	/* running count of perbi rebuilds */
};
#define VNIC_STF_FATAL_ERR	0x0001	/* fatal fw error */
#define VNIC_STF_STD_PAUSE	0x0002	/* standard link-level pause on */
#define VNIC_STF_PFC_PAUSE	0x0004	/* priority flow control pause on */
/* all supported status flags */
#define VNIC_STF_ALL		(VNIC_STF_FATAL_ERR |\
				 VNIC_STF_STD_PAUSE |\
				 VNIC_STF_PFC_PAUSE |\
				 0)

struct vnic_devcmd_provinfo {
	u8 oui[3];
	u8 type;
	u8 data[0];
};

/*
 * Writing cmd register causes STAT_BUSY to get set in status register.
 * When cmd completes, STAT_BUSY will be cleared.
 *
 * If cmd completed successfully STAT_ERROR will be clear
 * and args registers contain cmd-specific results.
 *
 * If cmd error, STAT_ERROR will be set and args[0] contains error code.
 *
 * status register is read-only.  While STAT_BUSY is set,
 * all other register contents are read-only.
 */

/* Make sizeof(vnic_devcmd) a power-of-2 for I/O BAR. */
#define VNIC_DEVCMD_NARGS 15
struct vnic_devcmd {
	u32 status;			/* RO */
	u32 cmd;			/* RW */
	u64 args[VNIC_DEVCMD_NARGS];	/* RW cmd args (little-endian) */
};

#endif /* _VNIC_DEVCMD_H_ */<|MERGE_RESOLUTION|>--- conflicted
+++ resolved
@@ -267,17 +267,6 @@
 
 	/*
 	 * As for BY_BDF except a0 is index of hvnlink subordinate vnic
-<<<<<<< HEAD
-	 * or SR-IOV virtual vnic */
-	CMD_PROXY_BY_INDEX =    _CMDC(_CMD_DIR_RW, _CMD_VTYPE_ALL, 43),
-
-	/*
-	 * in:  (u64)a0=paddr of buffer to put latest VIC VIF-CONFIG-INFO TLV in
-	 *      (u32)a1=length of buffer in a0
-	 * out: (u64)a0=paddr of buffer with latest VIC VIF-CONFIG-INFO TLV
-	 *      (u32)a1=actual length of latest VIC VIF-CONFIG-INFO TLV */
-	CMD_CONFIG_INFO_GET     = _CMDC(_CMD_DIR_RW, _CMD_VTYPE_ALL, 44),
-=======
 	 * or SR-IOV virtual vnic
 	 */
 	CMD_PROXY_BY_INDEX =    _CMDC(_CMD_DIR_RW, _CMD_VTYPE_ALL, 43),
@@ -329,7 +318,6 @@
 	 *             ERR_EINPROGRESS - command in a0 is still in progress
 	 */
 	CMD_STATUS = _CMDC(_CMD_DIR_RW, _CMD_VTYPE_ALL, 49),
->>>>>>> 02f8c6ae
 };
 
 /* CMD_ENABLE2 flags */
