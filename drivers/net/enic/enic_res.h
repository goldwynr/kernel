--- conflicted
+++ resolved
@@ -133,10 +133,6 @@
 struct enic;
 
 int enic_get_vnic_config(struct enic *);
-<<<<<<< HEAD
-void enic_add_station_addr(struct enic *enic);
-=======
->>>>>>> 02f8c6ae
 int enic_add_vlan(struct enic *enic, u16 vlanid);
 int enic_del_vlan(struct enic *enic, u16 vlanid);
 int enic_set_nic_cfg(struct enic *enic, u8 rss_default_cpu, u8 rss_hash_type,
