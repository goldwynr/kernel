--- conflicted
+++ resolved
@@ -1,11 +1,7 @@
 /*******************************************************************************
 
   Intel 10 Gigabit PCI Express Linux driver
-<<<<<<< HEAD
-  Copyright(c) 1999 - 2010 Intel Corporation.
-=======
   Copyright(c) 1999 - 2011 Intel Corporation.
->>>>>>> 02f8c6ae
 
   This program is free software; you can redistribute it and/or modify it
   under the terms and conditions of the GNU General Public License,
@@ -58,16 +54,6 @@
 				sizeof(((struct ixgbe_adapter *)0)->m), \
 				offsetof(struct ixgbe_adapter, m)
 #define IXGBE_NETDEV_STAT(m)	NETDEV_STATS, \
-<<<<<<< HEAD
-				sizeof(((struct net_device *)0)->m), \
-				offsetof(struct net_device, m)
-
-static struct ixgbe_stats ixgbe_gstrings_stats[] = {
-	{"rx_packets", IXGBE_NETDEV_STAT(stats.rx_packets)},
-	{"tx_packets", IXGBE_NETDEV_STAT(stats.tx_packets)},
-	{"rx_bytes", IXGBE_NETDEV_STAT(stats.rx_bytes)},
-	{"tx_bytes", IXGBE_NETDEV_STAT(stats.tx_bytes)},
-=======
 				sizeof(((struct rtnl_link_stats64 *)0)->m), \
 				offsetof(struct rtnl_link_stats64, m)
 
@@ -76,7 +62,6 @@
 	{"tx_packets", IXGBE_NETDEV_STAT(tx_packets)},
 	{"rx_bytes", IXGBE_NETDEV_STAT(rx_bytes)},
 	{"tx_bytes", IXGBE_NETDEV_STAT(tx_bytes)},
->>>>>>> 02f8c6ae
 	{"rx_pkts_nic", IXGBE_STAT(stats.gprc)},
 	{"tx_pkts_nic", IXGBE_STAT(stats.gptc)},
 	{"rx_bytes_nic", IXGBE_STAT(stats.gorc)},
@@ -84,19 +69,6 @@
 	{"lsc_int", IXGBE_STAT(lsc_int)},
 	{"tx_busy", IXGBE_STAT(tx_busy)},
 	{"non_eop_descs", IXGBE_STAT(non_eop_descs)},
-<<<<<<< HEAD
-	{"rx_errors", IXGBE_NETDEV_STAT(stats.rx_errors)},
-	{"tx_errors", IXGBE_NETDEV_STAT(stats.tx_errors)},
-	{"rx_dropped", IXGBE_NETDEV_STAT(stats.rx_dropped)},
-	{"tx_dropped", IXGBE_NETDEV_STAT(stats.tx_dropped)},
-	{"multicast", IXGBE_NETDEV_STAT(stats.multicast)},
-	{"broadcast", IXGBE_STAT(stats.bprc)},
-	{"rx_no_buffer_count", IXGBE_STAT(stats.rnbc[0]) },
-	{"collisions", IXGBE_NETDEV_STAT(stats.collisions)},
-	{"rx_over_errors", IXGBE_NETDEV_STAT(stats.rx_over_errors)},
-	{"rx_crc_errors", IXGBE_NETDEV_STAT(stats.rx_crc_errors)},
-	{"rx_frame_errors", IXGBE_NETDEV_STAT(stats.rx_frame_errors)},
-=======
 	{"rx_errors", IXGBE_NETDEV_STAT(rx_errors)},
 	{"tx_errors", IXGBE_NETDEV_STAT(tx_errors)},
 	{"rx_dropped", IXGBE_NETDEV_STAT(rx_dropped)},
@@ -108,19 +80,10 @@
 	{"rx_over_errors", IXGBE_NETDEV_STAT(rx_over_errors)},
 	{"rx_crc_errors", IXGBE_NETDEV_STAT(rx_crc_errors)},
 	{"rx_frame_errors", IXGBE_NETDEV_STAT(rx_frame_errors)},
->>>>>>> 02f8c6ae
 	{"hw_rsc_aggregated", IXGBE_STAT(rsc_total_count)},
 	{"hw_rsc_flushed", IXGBE_STAT(rsc_total_flush)},
 	{"fdir_match", IXGBE_STAT(stats.fdirmatch)},
 	{"fdir_miss", IXGBE_STAT(stats.fdirmiss)},
-<<<<<<< HEAD
-	{"rx_fifo_errors", IXGBE_NETDEV_STAT(stats.rx_fifo_errors)},
-	{"rx_missed_errors", IXGBE_NETDEV_STAT(stats.rx_missed_errors)},
-	{"tx_aborted_errors", IXGBE_NETDEV_STAT(stats.tx_aborted_errors)},
-	{"tx_carrier_errors", IXGBE_NETDEV_STAT(stats.tx_carrier_errors)},
-	{"tx_fifo_errors", IXGBE_NETDEV_STAT(stats.tx_fifo_errors)},
-	{"tx_heartbeat_errors", IXGBE_NETDEV_STAT(stats.tx_heartbeat_errors)},
-=======
 	{"fdir_overflow", IXGBE_STAT(fdir_overflow)},
 	{"rx_fifo_errors", IXGBE_NETDEV_STAT(rx_fifo_errors)},
 	{"rx_missed_errors", IXGBE_NETDEV_STAT(rx_missed_errors)},
@@ -128,7 +91,6 @@
 	{"tx_carrier_errors", IXGBE_NETDEV_STAT(tx_carrier_errors)},
 	{"tx_fifo_errors", IXGBE_NETDEV_STAT(tx_fifo_errors)},
 	{"tx_heartbeat_errors", IXGBE_NETDEV_STAT(tx_heartbeat_errors)},
->>>>>>> 02f8c6ae
 	{"tx_timeout_count", IXGBE_STAT(tx_timeout_count)},
 	{"tx_restart_queue", IXGBE_STAT(restart_queue)},
 	{"rx_long_length_errors", IXGBE_STAT(stats.roc)},
@@ -999,12 +961,7 @@
 			if (err) {
 				while (i) {
 					i--;
-<<<<<<< HEAD
-					ixgbe_free_tx_resources(adapter,
-					                      &temp_tx_ring[i]);
-=======
 					ixgbe_free_tx_resources(&temp_tx_ring[i]);
->>>>>>> 02f8c6ae
 				}
 				goto clear_reset;
 			}
@@ -1042,12 +999,7 @@
 		/* tx */
 		if (new_tx_count != adapter->tx_ring_count) {
 			for (i = 0; i < adapter->num_tx_queues; i++) {
-<<<<<<< HEAD
-				ixgbe_free_tx_resources(adapter,
-				                        adapter->tx_ring[i]);
-=======
 				ixgbe_free_tx_resources(adapter->tx_ring[i]);
->>>>>>> 02f8c6ae
 				memcpy(adapter->tx_ring[i], &temp_tx_ring[i],
 				       sizeof(struct ixgbe_ring));
 			}
@@ -1057,12 +1009,7 @@
 		/* rx */
 		if (new_rx_count != adapter->rx_ring_count) {
 			for (i = 0; i < adapter->num_rx_queues; i++) {
-<<<<<<< HEAD
-				ixgbe_free_rx_resources(adapter,
-				                        adapter->rx_ring[i]);
-=======
 				ixgbe_free_rx_resources(adapter->rx_ring[i]);
->>>>>>> 02f8c6ae
 				memcpy(adapter->rx_ring[i], &temp_rx_ring[i],
 				       sizeof(struct ixgbe_ring));
 			}
@@ -1095,18 +1042,11 @@
                                     struct ethtool_stats *stats, u64 *data)
 {
 	struct ixgbe_adapter *adapter = netdev_priv(netdev);
-<<<<<<< HEAD
-	u64 *queue_stat;
-	int stat_count = sizeof(struct ixgbe_queue_stats) / sizeof(u64);
-	int j, k;
-	int i;
-=======
 	struct rtnl_link_stats64 temp;
 	const struct rtnl_link_stats64 *net_stats;
 	unsigned int start;
 	struct ixgbe_ring *ring;
 	int i, j;
->>>>>>> 02f8c6ae
 	char *p = NULL;
 
 	ixgbe_update_stats(adapter);
@@ -1114,11 +1054,7 @@
 	for (i = 0; i < IXGBE_GLOBAL_STATS_LEN; i++) {
 		switch (ixgbe_gstrings_stats[i].type) {
 		case NETDEV_STATS:
-<<<<<<< HEAD
-			p = (char *) netdev +
-=======
 			p = (char *) net_stats +
->>>>>>> 02f8c6ae
 					ixgbe_gstrings_stats[i].stat_offset;
 			break;
 		case IXGBE_STATS:
@@ -1131,18 +1067,6 @@
 		           sizeof(u64)) ? *(u64 *)p : *(u32 *)p;
 	}
 	for (j = 0; j < adapter->num_tx_queues; j++) {
-<<<<<<< HEAD
-		queue_stat = (u64 *)&adapter->tx_ring[j]->stats;
-		for (k = 0; k < stat_count; k++)
-			data[i + k] = queue_stat[k];
-		i += k;
-	}
-	for (j = 0; j < adapter->num_rx_queues; j++) {
-		queue_stat = (u64 *)&adapter->rx_ring[j]->stats;
-		for (k = 0; k < stat_count; k++)
-			data[i + k] = queue_stat[k];
-		i += k;
-=======
 		ring = adapter->tx_ring[j];
 		do {
 			start = u64_stats_fetch_begin_bh(&ring->syncp);
@@ -1159,7 +1083,6 @@
 			data[i+1] = ring->stats.bytes;
 		} while (u64_stats_fetch_retry_bh(&ring->syncp, start));
 		i += 2;
->>>>>>> 02f8c6ae
 	}
 	if (adapter->flags & IXGBE_FLAG_DCB_ENABLED) {
 		for (j = 0; j < MAX_TX_PACKET_BUFFERS; j++) {
@@ -1604,11 +1527,7 @@
 	/* now Tx */
 	reg_ctl = IXGBE_READ_REG(hw, IXGBE_TXDCTL(tx_ring->reg_idx));
 	reg_ctl &= ~IXGBE_TXDCTL_ENABLE;
-<<<<<<< HEAD
-	IXGBE_WRITE_REG(hw, IXGBE_TXDCTL(0), reg_ctl);
-=======
 	IXGBE_WRITE_REG(hw, IXGBE_TXDCTL(tx_ring->reg_idx), reg_ctl);
->>>>>>> 02f8c6ae
 
 	switch (hw->mac.type) {
 	case ixgbe_mac_82599EB:
@@ -1647,42 +1566,6 @@
 	if (err)
 		return 1;
 
-<<<<<<< HEAD
-	if (!tx_ring->count)
-		tx_ring->count = IXGBE_DEFAULT_TXD;
-
-	tx_ring->tx_buffer_info = kcalloc(tx_ring->count,
-	                                  sizeof(struct ixgbe_tx_buffer),
-	                                  GFP_KERNEL);
-	if (!(tx_ring->tx_buffer_info)) {
-		ret_val = 1;
-		goto err_nomem;
-	}
-
-	tx_ring->size = tx_ring->count * sizeof(union ixgbe_adv_tx_desc);
-	tx_ring->size = ALIGN(tx_ring->size, 4096);
-	if (!(tx_ring->desc = pci_alloc_consistent(pdev, tx_ring->size,
-						   &tx_ring->dma))) {
-		ret_val = 2;
-		goto err_nomem;
-	}
-	tx_ring->next_to_use = tx_ring->next_to_clean = 0;
-
-	IXGBE_WRITE_REG(&adapter->hw, IXGBE_TDBAL(0),
-			((u64) tx_ring->dma & 0x00000000FFFFFFFF));
-	IXGBE_WRITE_REG(&adapter->hw, IXGBE_TDBAH(0),
-			((u64) tx_ring->dma >> 32));
-	IXGBE_WRITE_REG(&adapter->hw, IXGBE_TDLEN(0),
-			tx_ring->count * sizeof(union ixgbe_adv_tx_desc));
-	IXGBE_WRITE_REG(&adapter->hw, IXGBE_TDH(0), 0);
-	IXGBE_WRITE_REG(&adapter->hw, IXGBE_TDT(0), 0);
-
-	reg_data = IXGBE_READ_REG(&adapter->hw, IXGBE_HLREG0);
-	reg_data |= IXGBE_HLREG0_TXPADEN;
-	IXGBE_WRITE_REG(&adapter->hw, IXGBE_HLREG0, reg_data);
-
-=======
->>>>>>> 02f8c6ae
 	switch (adapter->hw.mac.type) {
 	case ixgbe_mac_82599EB:
 	case ixgbe_mac_X540:
@@ -1693,39 +1576,6 @@
 	default:
 		break;
 	}
-<<<<<<< HEAD
-	reg_data = IXGBE_READ_REG(&adapter->hw, IXGBE_TXDCTL(0));
-	reg_data |= IXGBE_TXDCTL_ENABLE;
-	IXGBE_WRITE_REG(&adapter->hw, IXGBE_TXDCTL(0), reg_data);
-
-	for (i = 0; i < tx_ring->count; i++) {
-		union ixgbe_adv_tx_desc *desc = IXGBE_TX_DESC_ADV(tx_ring, i);
-		struct sk_buff *skb;
-		unsigned int size = 1024;
-
-		skb = alloc_skb(size, GFP_KERNEL);
-		if (!skb) {
-			ret_val = 3;
-			goto err_nomem;
-		}
-		skb_put(skb, size);
-		tx_ring->tx_buffer_info[i].skb = skb;
-		tx_ring->tx_buffer_info[i].length = skb->len;
-		tx_ring->tx_buffer_info[i].dma =
-			pci_map_single(pdev, skb->data, skb->len,
-			               PCI_DMA_TODEVICE);
-		desc->read.buffer_addr =
-		                    cpu_to_le64(tx_ring->tx_buffer_info[i].dma);
-		desc->read.cmd_type_len = cpu_to_le32(skb->len);
-		desc->read.cmd_type_len |= cpu_to_le32(IXGBE_TXD_CMD_EOP |
-		                                       IXGBE_TXD_CMD_IFCS |
-		                                       IXGBE_TXD_CMD_RS);
-		desc->read.olinfo_status = 0;
-		if (adapter->hw.mac.type == ixgbe_mac_82599EB)
-			desc->read.olinfo_status |=
-			                (skb->len << IXGBE_ADVTXD_PAYLEN_SHIFT);
-=======
->>>>>>> 02f8c6ae
 
 	ixgbe_configure_tx_ring(adapter, tx_ring);
 
@@ -1747,71 +1597,11 @@
 	rctl = IXGBE_READ_REG(&adapter->hw, IXGBE_RXCTRL);
 	IXGBE_WRITE_REG(&adapter->hw, IXGBE_RXCTRL, rctl & ~IXGBE_RXCTRL_RXEN);
 
-<<<<<<< HEAD
-	reg_data = IXGBE_READ_REG(&adapter->hw, IXGBE_FCTRL);
-	reg_data |= IXGBE_FCTRL_BAM | IXGBE_FCTRL_SBP | IXGBE_FCTRL_MPE;
-	IXGBE_WRITE_REG(&adapter->hw, IXGBE_FCTRL, reg_data);
-
-	reg_data = IXGBE_READ_REG(&adapter->hw, IXGBE_HLREG0);
-	reg_data &= ~IXGBE_HLREG0_LPBK;
-	IXGBE_WRITE_REG(&adapter->hw, IXGBE_HLREG0, reg_data);
-
-	reg_data = IXGBE_READ_REG(&adapter->hw, IXGBE_RDRXCTL);
-#define IXGBE_RDRXCTL_RDMTS_MASK    0x00000003 /* Receive Descriptor Minimum
-                                                  Threshold Size mask */
-	reg_data &= ~IXGBE_RDRXCTL_RDMTS_MASK;
-	IXGBE_WRITE_REG(&adapter->hw, IXGBE_RDRXCTL, reg_data);
-
-	reg_data = IXGBE_READ_REG(&adapter->hw, IXGBE_MCSTCTRL);
-#define IXGBE_MCSTCTRL_MO_MASK      0x00000003 /* Multicast Offset mask */
-	reg_data &= ~IXGBE_MCSTCTRL_MO_MASK;
-	reg_data |= adapter->hw.mac.mc_filter_type;
-	IXGBE_WRITE_REG(&adapter->hw, IXGBE_MCSTCTRL, reg_data);
-
-	reg_data = IXGBE_READ_REG(&adapter->hw, IXGBE_RXDCTL(0));
-	reg_data |= IXGBE_RXDCTL_ENABLE;
-	IXGBE_WRITE_REG(&adapter->hw, IXGBE_RXDCTL(0), reg_data);
-	if (adapter->hw.mac.type == ixgbe_mac_82599EB) {
-		int j = adapter->rx_ring[0]->reg_idx;
-		u32 k;
-		for (k = 0; k < 10; k++) {
-			if (IXGBE_READ_REG(&adapter->hw,
-			                   IXGBE_RXDCTL(j)) & IXGBE_RXDCTL_ENABLE)
-				break;
-			else
-				msleep(1);
-		}
-	}
-=======
 	ixgbe_configure_rx_ring(adapter, rx_ring);
->>>>>>> 02f8c6ae
 
 	rctl |= IXGBE_RXCTRL_RXEN | IXGBE_RXCTRL_DMBYPS;
 	IXGBE_WRITE_REG(&adapter->hw, IXGBE_RXCTRL, rctl);
 
-<<<<<<< HEAD
-	for (i = 0; i < rx_ring->count; i++) {
-		union ixgbe_adv_rx_desc *rx_desc =
-		                                 IXGBE_RX_DESC_ADV(rx_ring, i);
-		struct sk_buff *skb;
-
-		skb = alloc_skb(IXGBE_RXBUFFER_2048 + NET_IP_ALIGN, GFP_KERNEL);
-		if (!skb) {
-			ret_val = 6;
-			goto err_nomem;
-		}
-		skb_reserve(skb, NET_IP_ALIGN);
-		rx_ring->rx_buffer_info[i].skb = skb;
-		rx_ring->rx_buffer_info[i].dma =
-			pci_map_single(pdev, skb->data, IXGBE_RXBUFFER_2048,
-			               PCI_DMA_FROMDEVICE);
-		rx_desc->read.pkt_addr =
-				cpu_to_le64(rx_ring->rx_buffer_info[i].dma);
-		memset(skb->data, 0x00, skb->len);
-	}
-
-=======
->>>>>>> 02f8c6ae
 	return 0;
 
 err_nomem:
@@ -2321,11 +2111,7 @@
 	if (ec->rx_coalesce_usecs != 1 &&
 	    ec->rx_coalesce_usecs <= 1000000/IXGBE_MAX_RSC_INT_RATE) {
 		if (adapter->flags2 & IXGBE_FLAG2_RSC_ENABLED) {
-<<<<<<< HEAD
-			DPRINTK(PROBE, INFO, "rx-usecs set too low, "
-=======
 			e_info(probe, "rx-usecs set too low, "
->>>>>>> 02f8c6ae
 				      "disabling RSC\n");
 			adapter->flags2 &= ~IXGBE_FLAG2_RSC_ENABLED;
 			return true;
@@ -2334,11 +2120,7 @@
 		/* check the feature flag value and enable RSC if necessary */
 		if ((netdev->features & NETIF_F_LRO) &&
 		    !(adapter->flags2 & IXGBE_FLAG2_RSC_ENABLED)) {
-<<<<<<< HEAD
-			DPRINTK(PROBE, INFO,  "rx-usecs set to %d, "
-=======
 			e_info(probe, "rx-usecs set to %d, "
->>>>>>> 02f8c6ae
 				      "re-enabling RSC\n",
 			       ec->rx_coalesce_usecs);
 			adapter->flags2 |= IXGBE_FLAG2_RSC_ENABLED;
@@ -2465,8 +2247,6 @@
 {
 	struct ixgbe_adapter *adapter = netdev_priv(netdev);
 	bool need_reset = false;
-<<<<<<< HEAD
-=======
 	int rc;
 
 #ifdef CONFIG_IXGBE_DCB
@@ -2474,7 +2254,6 @@
 	    !(data & ETH_FLAG_RXVLAN))
 		return -EINVAL;
 #endif
->>>>>>> 02f8c6ae
 
 	need_reset = (data & ETH_FLAG_RXVLAN) !=
 		     (netdev->features & NETIF_F_HW_VLAN_RX);
@@ -2496,11 +2275,7 @@
 		if ((data & ETH_FLAG_LRO) &&
 		    (!adapter->rx_itr_setting ||
 		     (adapter->rx_itr_setting > IXGBE_MAX_RSC_INT_RATE))) {
-<<<<<<< HEAD
-			DPRINTK(PROBE, INFO, "rx-usecs set too low, "
-=======
 			e_info(probe, "rx-usecs set too low, "
->>>>>>> 02f8c6ae
 				      "not enabling RSC.\n");
 		} else {
 			adapter->flags2 ^= IXGBE_FLAG2_RSC_ENABLED;
@@ -2530,8 +2305,6 @@
 		}
 	}
 
-<<<<<<< HEAD
-=======
 	/*
 	 * Check if Flow Director n-tuple support was enabled or disabled.  If
 	 * the state changed, we need to reset.
@@ -2552,17 +2325,12 @@
 		/* no state change */
 	}
 
->>>>>>> 02f8c6ae
 	if (need_reset) {
 		if (netif_running(netdev))
 			ixgbe_reinit_locked(adapter);
 		else
 			ixgbe_reset(adapter);
 	}
-<<<<<<< HEAD
-
-	return 0;
-=======
 
 	return 0;
 }
@@ -2700,7 +2468,6 @@
 	spin_unlock(&adapter->fdir_perfect_lock);
 
 	return err ? -1 : 0;
->>>>>>> 02f8c6ae
 }
 
 static const struct ethtool_ops ixgbe_ethtool_ops = {
