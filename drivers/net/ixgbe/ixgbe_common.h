/*******************************************************************************

  Intel 10 Gigabit PCI Express Linux driver
<<<<<<< HEAD
  Copyright(c) 1999 - 2010 Intel Corporation.
=======
  Copyright(c) 1999 - 2011 Intel Corporation.
>>>>>>> 02f8c6ae

  This program is free software; you can redistribute it and/or modify it
  under the terms and conditions of the GNU General Public License,
  version 2, as published by the Free Software Foundation.

  This program is distributed in the hope it will be useful, but WITHOUT
  ANY WARRANTY; without even the implied warranty of MERCHANTABILITY or
  FITNESS FOR A PARTICULAR PURPOSE.  See the GNU General Public License for
  more details.

  You should have received a copy of the GNU General Public License along with
  this program; if not, write to the Free Software Foundation, Inc.,
  51 Franklin St - Fifth Floor, Boston, MA 02110-1301 USA.

  The full GNU General Public License is included in this distribution in
  the file called "COPYING".

  Contact Information:
  e1000-devel Mailing List <e1000-devel@lists.sourceforge.net>
  Intel Corporation, 5200 N.E. Elam Young Parkway, Hillsboro, OR 97124-6497

*******************************************************************************/

#ifndef _IXGBE_COMMON_H_
#define _IXGBE_COMMON_H_

#include "ixgbe_type.h"
#include "ixgbe.h"

u32 ixgbe_get_pcie_msix_count_generic(struct ixgbe_hw *hw);
s32 ixgbe_init_ops_generic(struct ixgbe_hw *hw);
s32 ixgbe_init_hw_generic(struct ixgbe_hw *hw);
s32 ixgbe_start_hw_generic(struct ixgbe_hw *hw);
s32 ixgbe_start_hw_gen2(struct ixgbe_hw *hw);
s32 ixgbe_clear_hw_cntrs_generic(struct ixgbe_hw *hw);
s32 ixgbe_read_pba_string_generic(struct ixgbe_hw *hw, u8 *pba_num,
                                  u32 pba_num_size);
s32 ixgbe_get_mac_addr_generic(struct ixgbe_hw *hw, u8 *mac_addr);
s32 ixgbe_get_bus_info_generic(struct ixgbe_hw *hw);
void ixgbe_set_lan_id_multi_port_pcie(struct ixgbe_hw *hw);
s32 ixgbe_stop_adapter_generic(struct ixgbe_hw *hw);

s32 ixgbe_led_on_generic(struct ixgbe_hw *hw, u32 index);
s32 ixgbe_led_off_generic(struct ixgbe_hw *hw, u32 index);

s32 ixgbe_init_eeprom_params_generic(struct ixgbe_hw *hw);
s32 ixgbe_write_eeprom_generic(struct ixgbe_hw *hw, u16 offset, u16 data);
<<<<<<< HEAD
s32 ixgbe_read_eerd_generic(struct ixgbe_hw *hw, u16 offset, u16 *data);
s32 ixgbe_read_eeprom_bit_bang_generic(struct ixgbe_hw *hw, u16 offset,
                                       u16 *data);
=======
s32 ixgbe_write_eeprom_buffer_bit_bang_generic(struct ixgbe_hw *hw, u16 offset,
					       u16 words, u16 *data);
s32 ixgbe_read_eerd_generic(struct ixgbe_hw *hw, u16 offset, u16 *data);
s32 ixgbe_read_eerd_buffer_generic(struct ixgbe_hw *hw, u16 offset,
				   u16 words, u16 *data);
s32 ixgbe_write_eewr_generic(struct ixgbe_hw *hw, u16 offset, u16 data);
s32 ixgbe_write_eewr_buffer_generic(struct ixgbe_hw *hw, u16 offset,
				    u16 words, u16 *data);
s32 ixgbe_read_eeprom_bit_bang_generic(struct ixgbe_hw *hw, u16 offset,
                                       u16 *data);
s32 ixgbe_read_eeprom_buffer_bit_bang_generic(struct ixgbe_hw *hw, u16 offset,
					      u16 words, u16 *data);
>>>>>>> 02f8c6ae
u16 ixgbe_calc_eeprom_checksum_generic(struct ixgbe_hw *hw);
s32 ixgbe_validate_eeprom_checksum_generic(struct ixgbe_hw *hw,
                                           u16 *checksum_val);
s32 ixgbe_update_eeprom_checksum_generic(struct ixgbe_hw *hw);
s32 ixgbe_poll_eerd_eewr_done(struct ixgbe_hw *hw, u32 ee_reg);

s32 ixgbe_set_rar_generic(struct ixgbe_hw *hw, u32 index, u8 *addr, u32 vmdq,
                          u32 enable_addr);
s32 ixgbe_clear_rar_generic(struct ixgbe_hw *hw, u32 index);
s32 ixgbe_init_rx_addrs_generic(struct ixgbe_hw *hw);
s32 ixgbe_update_mc_addr_list_generic(struct ixgbe_hw *hw,
				      struct net_device *netdev);
s32 ixgbe_enable_mc_generic(struct ixgbe_hw *hw);
s32 ixgbe_disable_mc_generic(struct ixgbe_hw *hw);
s32 ixgbe_enable_rx_dma_generic(struct ixgbe_hw *hw, u32 regval);
s32 ixgbe_fc_enable_generic(struct ixgbe_hw *hw, s32 packtetbuf_num);
s32 ixgbe_fc_autoneg(struct ixgbe_hw *hw);

s32 ixgbe_validate_mac_addr(u8 *mac_addr);
s32 ixgbe_acquire_swfw_sync(struct ixgbe_hw *hw, u16 mask);
void ixgbe_release_swfw_sync(struct ixgbe_hw *hw, u16 mask);
s32 ixgbe_disable_pcie_master(struct ixgbe_hw *hw);
s32 ixgbe_get_san_mac_addr_generic(struct ixgbe_hw *hw, u8 *san_mac_addr);
s32 ixgbe_set_vmdq_generic(struct ixgbe_hw *hw, u32 rar, u32 vmdq);
s32 ixgbe_clear_vmdq_generic(struct ixgbe_hw *hw, u32 rar, u32 vmdq);
s32 ixgbe_init_uta_tables_generic(struct ixgbe_hw *hw);
s32 ixgbe_set_vfta_generic(struct ixgbe_hw *hw, u32 vlan,
                           u32 vind, bool vlan_on);
s32 ixgbe_clear_vfta_generic(struct ixgbe_hw *hw);
s32 ixgbe_check_mac_link_generic(struct ixgbe_hw *hw,
                                 ixgbe_link_speed *speed,
                                 bool *link_up, bool link_up_wait_to_complete);
s32 ixgbe_get_wwn_prefix_generic(struct ixgbe_hw *hw, u16 *wwnn_prefix,
                                 u16 *wwpn_prefix);
s32 ixgbe_blink_led_start_generic(struct ixgbe_hw *hw, u32 index);
s32 ixgbe_blink_led_stop_generic(struct ixgbe_hw *hw, u32 index);
void ixgbe_set_mac_anti_spoofing(struct ixgbe_hw *hw, bool enable, int pf);
void ixgbe_set_vlan_anti_spoofing(struct ixgbe_hw *hw, bool enable, int vf);
s32 ixgbe_get_device_caps_generic(struct ixgbe_hw *hw, u16 *device_caps);

#define IXGBE_WRITE_REG(a, reg, value) writel((value), ((a)->hw_addr + (reg)))

#ifndef writeq
#define writeq(val, addr) writel((u32) (val), addr); \
    writel((u32) (val >> 32), (addr + 4));
#endif

#define IXGBE_WRITE_REG64(a, reg, value) writeq((value), ((a)->hw_addr + (reg)))

#define IXGBE_READ_REG(a, reg) readl((a)->hw_addr + (reg))

#define IXGBE_WRITE_REG_ARRAY(a, reg, offset, value) (\
    writel((value), ((a)->hw_addr + (reg) + ((offset) << 2))))

#define IXGBE_READ_REG_ARRAY(a, reg, offset) (\
    readl((a)->hw_addr + (reg) + ((offset) << 2)))

#define IXGBE_WRITE_FLUSH(a) IXGBE_READ_REG(a, IXGBE_STATUS)

#define hw_dbg(hw, format, arg...) \
	netdev_dbg(((struct ixgbe_adapter *)(hw->back))->netdev, format, ##arg)
#define e_dev_info(format, arg...) \
	dev_info(&adapter->pdev->dev, format, ## arg)
#define e_dev_warn(format, arg...) \
	dev_warn(&adapter->pdev->dev, format, ## arg)
#define e_dev_err(format, arg...) \
	dev_err(&adapter->pdev->dev, format, ## arg)
#define e_dev_notice(format, arg...) \
	dev_notice(&adapter->pdev->dev, format, ## arg)
#define e_info(msglvl, format, arg...) \
	netif_info(adapter, msglvl, adapter->netdev, format, ## arg)
#define e_err(msglvl, format, arg...) \
	netif_err(adapter, msglvl, adapter->netdev, format, ## arg)
#define e_warn(msglvl, format, arg...) \
	netif_warn(adapter, msglvl, adapter->netdev, format, ## arg)
#define e_crit(msglvl, format, arg...) \
	netif_crit(adapter, msglvl, adapter->netdev, format, ## arg)
#endif /* IXGBE_COMMON */<|MERGE_RESOLUTION|>--- conflicted
+++ resolved
@@ -1,11 +1,7 @@
 /*******************************************************************************
 
   Intel 10 Gigabit PCI Express Linux driver
-<<<<<<< HEAD
-  Copyright(c) 1999 - 2010 Intel Corporation.
-=======
   Copyright(c) 1999 - 2011 Intel Corporation.
->>>>>>> 02f8c6ae
 
   This program is free software; you can redistribute it and/or modify it
   under the terms and conditions of the GNU General Public License,
@@ -53,11 +49,6 @@
 
 s32 ixgbe_init_eeprom_params_generic(struct ixgbe_hw *hw);
 s32 ixgbe_write_eeprom_generic(struct ixgbe_hw *hw, u16 offset, u16 data);
-<<<<<<< HEAD
-s32 ixgbe_read_eerd_generic(struct ixgbe_hw *hw, u16 offset, u16 *data);
-s32 ixgbe_read_eeprom_bit_bang_generic(struct ixgbe_hw *hw, u16 offset,
-                                       u16 *data);
-=======
 s32 ixgbe_write_eeprom_buffer_bit_bang_generic(struct ixgbe_hw *hw, u16 offset,
 					       u16 words, u16 *data);
 s32 ixgbe_read_eerd_generic(struct ixgbe_hw *hw, u16 offset, u16 *data);
@@ -70,12 +61,10 @@
                                        u16 *data);
 s32 ixgbe_read_eeprom_buffer_bit_bang_generic(struct ixgbe_hw *hw, u16 offset,
 					      u16 words, u16 *data);
->>>>>>> 02f8c6ae
 u16 ixgbe_calc_eeprom_checksum_generic(struct ixgbe_hw *hw);
 s32 ixgbe_validate_eeprom_checksum_generic(struct ixgbe_hw *hw,
                                            u16 *checksum_val);
 s32 ixgbe_update_eeprom_checksum_generic(struct ixgbe_hw *hw);
-s32 ixgbe_poll_eerd_eewr_done(struct ixgbe_hw *hw, u32 ee_reg);
 
 s32 ixgbe_set_rar_generic(struct ixgbe_hw *hw, u32 index, u8 *addr, u32 vmdq,
                           u32 enable_addr);
