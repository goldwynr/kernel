/*******************************************************************************

  Intel 10 Gigabit PCI Express Linux driver
<<<<<<< HEAD
  Copyright(c) 1999 - 2010 Intel Corporation.
=======
  Copyright(c) 1999 - 2011 Intel Corporation.
>>>>>>> 02f8c6ae

  This program is free software; you can redistribute it and/or modify it
  under the terms and conditions of the GNU General Public License,
  version 2, as published by the Free Software Foundation.

  This program is distributed in the hope it will be useful, but WITHOUT
  ANY WARRANTY; without even the implied warranty of MERCHANTABILITY or
  FITNESS FOR A PARTICULAR PURPOSE.  See the GNU General Public License for
  more details.

  You should have received a copy of the GNU General Public License along with
  this program; if not, write to the Free Software Foundation, Inc.,
  51 Franklin St - Fifth Floor, Boston, MA 02110-1301 USA.

  The full GNU General Public License is included in this distribution in
  the file called "COPYING".

  Contact Information:
  Linux NICS <linux.nics@intel.com>
  e1000-devel Mailing List <e1000-devel@lists.sourceforge.net>
  Intel Corporation, 5200 N.E. Elam Young Parkway, Hillsboro, OR 97124-6497

*******************************************************************************/

#include "ixgbe.h"
#include <linux/dcbnl.h>
#include "ixgbe_dcb_82598.h"
#include "ixgbe_dcb_82599.h"

/* Callbacks for DCB netlink in the kernel */
#define BIT_DCB_MODE	0x01
#define BIT_PFC		0x02
#define BIT_PG_RX	0x04
#define BIT_PG_TX	0x08
#define BIT_APP_UPCHG	0x10
#define BIT_LINKSPEED   0x80

/* Responses for the DCB_C_SET_ALL command */
#define DCB_HW_CHG_RST  0  /* DCB configuration changed with reset */
#define DCB_NO_HW_CHG   1  /* DCB configuration did not change */
#define DCB_HW_CHG      2  /* DCB configuration changed, no reset */

int ixgbe_copy_dcb_cfg(struct ixgbe_dcb_config *src_dcb_cfg,
                       struct ixgbe_dcb_config *dst_dcb_cfg, int tc_max)
{
	struct tc_configuration *src_tc_cfg = NULL;
	struct tc_configuration *dst_tc_cfg = NULL;
	int i;

	if (!src_dcb_cfg || !dst_dcb_cfg)
		return -EINVAL;

	for (i = DCB_PG_ATTR_TC_0; i < tc_max + DCB_PG_ATTR_TC_0; i++) {
		src_tc_cfg = &src_dcb_cfg->tc_config[i - DCB_PG_ATTR_TC_0];
		dst_tc_cfg = &dst_dcb_cfg->tc_config[i - DCB_PG_ATTR_TC_0];

		dst_tc_cfg->path[DCB_TX_CONFIG].prio_type =
				src_tc_cfg->path[DCB_TX_CONFIG].prio_type;

		dst_tc_cfg->path[DCB_TX_CONFIG].bwg_id =
				src_tc_cfg->path[DCB_TX_CONFIG].bwg_id;

		dst_tc_cfg->path[DCB_TX_CONFIG].bwg_percent =
				src_tc_cfg->path[DCB_TX_CONFIG].bwg_percent;

		dst_tc_cfg->path[DCB_TX_CONFIG].up_to_tc_bitmap =
				src_tc_cfg->path[DCB_TX_CONFIG].up_to_tc_bitmap;

		dst_tc_cfg->path[DCB_RX_CONFIG].prio_type =
				src_tc_cfg->path[DCB_RX_CONFIG].prio_type;

		dst_tc_cfg->path[DCB_RX_CONFIG].bwg_id =
				src_tc_cfg->path[DCB_RX_CONFIG].bwg_id;

		dst_tc_cfg->path[DCB_RX_CONFIG].bwg_percent =
				src_tc_cfg->path[DCB_RX_CONFIG].bwg_percent;

		dst_tc_cfg->path[DCB_RX_CONFIG].up_to_tc_bitmap =
				src_tc_cfg->path[DCB_RX_CONFIG].up_to_tc_bitmap;
	}

	for (i = DCB_PG_ATTR_BW_ID_0; i < DCB_PG_ATTR_BW_ID_MAX; i++) {
		dst_dcb_cfg->bw_percentage[DCB_TX_CONFIG]
			[i-DCB_PG_ATTR_BW_ID_0] = src_dcb_cfg->bw_percentage
				[DCB_TX_CONFIG][i-DCB_PG_ATTR_BW_ID_0];
		dst_dcb_cfg->bw_percentage[DCB_RX_CONFIG]
			[i-DCB_PG_ATTR_BW_ID_0] = src_dcb_cfg->bw_percentage
				[DCB_RX_CONFIG][i-DCB_PG_ATTR_BW_ID_0];
	}

	for (i = DCB_PFC_UP_ATTR_0; i < DCB_PFC_UP_ATTR_MAX; i++) {
		dst_dcb_cfg->tc_config[i - DCB_PFC_UP_ATTR_0].dcb_pfc =
			src_dcb_cfg->tc_config[i - DCB_PFC_UP_ATTR_0].dcb_pfc;
	}

	dst_dcb_cfg->pfc_mode_enable = src_dcb_cfg->pfc_mode_enable;

	return 0;
}

static u8 ixgbe_dcbnl_get_state(struct net_device *netdev)
{
	struct ixgbe_adapter *adapter = netdev_priv(netdev);

	return !!(adapter->flags & IXGBE_FLAG_DCB_ENABLED);
}

static u8 ixgbe_dcbnl_set_state(struct net_device *netdev, u8 state)
{
	u8 err = 0;
	struct ixgbe_adapter *adapter = netdev_priv(netdev);

	if (state > 0) {
		/* Turn on DCB */
		if (adapter->flags & IXGBE_FLAG_DCB_ENABLED)
			goto out;

		if (!(adapter->flags & IXGBE_FLAG_MSIX_ENABLED)) {
			e_err(drv, "Enable failed, needs MSI-X\n");
			err = 1;
			goto out;
		}

		if (netif_running(netdev))
			netdev->netdev_ops->ndo_stop(netdev);
		ixgbe_clear_interrupt_scheme(adapter);

<<<<<<< HEAD
		adapter->flags &= ~IXGBE_FLAG_RSS_ENABLED;
=======
>>>>>>> 02f8c6ae
		switch (adapter->hw.mac.type) {
		case ixgbe_mac_82598EB:
			adapter->last_lfc_mode = adapter->hw.fc.current_mode;
			adapter->hw.fc.requested_mode = ixgbe_fc_none;
			break;
		case ixgbe_mac_82599EB:
		case ixgbe_mac_X540:
			adapter->flags &= ~IXGBE_FLAG_FDIR_HASH_CAPABLE;
			adapter->flags &= ~IXGBE_FLAG_FDIR_PERFECT_CAPABLE;
			break;
		default:
			break;
		}

		adapter->flags |= IXGBE_FLAG_DCB_ENABLED;
		if (!netdev_get_num_tc(netdev))
			ixgbe_setup_tc(netdev, MAX_TRAFFIC_CLASS);

		ixgbe_init_interrupt_scheme(adapter);
		if (netif_running(netdev))
			netdev->netdev_ops->ndo_open(netdev);
	} else {
		/* Turn off DCB */
		if (adapter->flags & IXGBE_FLAG_DCB_ENABLED) {
			if (netif_running(netdev))
				netdev->netdev_ops->ndo_stop(netdev);
			ixgbe_clear_interrupt_scheme(adapter);

			adapter->hw.fc.requested_mode = adapter->last_lfc_mode;
			adapter->temp_dcb_cfg.pfc_mode_enable = false;
			adapter->dcb_cfg.pfc_mode_enable = false;
			adapter->flags &= ~IXGBE_FLAG_DCB_ENABLED;
<<<<<<< HEAD
			adapter->flags |= IXGBE_FLAG_RSS_ENABLED;
=======
>>>>>>> 02f8c6ae
			switch (adapter->hw.mac.type) {
			case ixgbe_mac_82599EB:
			case ixgbe_mac_X540:
				adapter->flags |= IXGBE_FLAG_FDIR_HASH_CAPABLE;
				break;
			default:
				break;
			}
<<<<<<< HEAD
=======

			ixgbe_setup_tc(netdev, 0);
>>>>>>> 02f8c6ae

			ixgbe_init_interrupt_scheme(adapter);
			if (netif_running(netdev))
				netdev->netdev_ops->ndo_open(netdev);
		}
	}
out:
	return err;
}

static void ixgbe_dcbnl_get_perm_hw_addr(struct net_device *netdev,
					 u8 *perm_addr)
{
	struct ixgbe_adapter *adapter = netdev_priv(netdev);
	int i, j;

	memset(perm_addr, 0xff, MAX_ADDR_LEN);

	for (i = 0; i < netdev->addr_len; i++)
		perm_addr[i] = adapter->hw.mac.perm_addr[i];

	switch (adapter->hw.mac.type) {
	case ixgbe_mac_82599EB:
	case ixgbe_mac_X540:
		for (j = 0; j < netdev->addr_len; j++, i++)
			perm_addr[i] = adapter->hw.mac.san_addr[j];
		break;
	default:
		break;
	}
}

static void ixgbe_dcbnl_set_pg_tc_cfg_tx(struct net_device *netdev, int tc,
                                         u8 prio, u8 bwg_id, u8 bw_pct,
                                         u8 up_map)
{
	struct ixgbe_adapter *adapter = netdev_priv(netdev);

	if (prio != DCB_ATTR_VALUE_UNDEFINED)
		adapter->temp_dcb_cfg.tc_config[tc].path[0].prio_type = prio;
	if (bwg_id != DCB_ATTR_VALUE_UNDEFINED)
		adapter->temp_dcb_cfg.tc_config[tc].path[0].bwg_id = bwg_id;
	if (bw_pct != DCB_ATTR_VALUE_UNDEFINED)
		adapter->temp_dcb_cfg.tc_config[tc].path[0].bwg_percent =
			bw_pct;
	if (up_map != DCB_ATTR_VALUE_UNDEFINED)
		adapter->temp_dcb_cfg.tc_config[tc].path[0].up_to_tc_bitmap =
			up_map;

	if ((adapter->temp_dcb_cfg.tc_config[tc].path[0].prio_type !=
	     adapter->dcb_cfg.tc_config[tc].path[0].prio_type) ||
	    (adapter->temp_dcb_cfg.tc_config[tc].path[0].bwg_id !=
	     adapter->dcb_cfg.tc_config[tc].path[0].bwg_id) ||
	    (adapter->temp_dcb_cfg.tc_config[tc].path[0].bwg_percent !=
	     adapter->dcb_cfg.tc_config[tc].path[0].bwg_percent) ||
	    (adapter->temp_dcb_cfg.tc_config[tc].path[0].up_to_tc_bitmap !=
	     adapter->dcb_cfg.tc_config[tc].path[0].up_to_tc_bitmap))
		adapter->dcb_set_bitmap |= BIT_PG_TX;
}

static void ixgbe_dcbnl_set_pg_bwg_cfg_tx(struct net_device *netdev, int bwg_id,
                                          u8 bw_pct)
{
	struct ixgbe_adapter *adapter = netdev_priv(netdev);

	adapter->temp_dcb_cfg.bw_percentage[0][bwg_id] = bw_pct;

	if (adapter->temp_dcb_cfg.bw_percentage[0][bwg_id] !=
	    adapter->dcb_cfg.bw_percentage[0][bwg_id])
		adapter->dcb_set_bitmap |= BIT_PG_TX;
}

static void ixgbe_dcbnl_set_pg_tc_cfg_rx(struct net_device *netdev, int tc,
                                         u8 prio, u8 bwg_id, u8 bw_pct,
                                         u8 up_map)
{
	struct ixgbe_adapter *adapter = netdev_priv(netdev);

	if (prio != DCB_ATTR_VALUE_UNDEFINED)
		adapter->temp_dcb_cfg.tc_config[tc].path[1].prio_type = prio;
	if (bwg_id != DCB_ATTR_VALUE_UNDEFINED)
		adapter->temp_dcb_cfg.tc_config[tc].path[1].bwg_id = bwg_id;
	if (bw_pct != DCB_ATTR_VALUE_UNDEFINED)
		adapter->temp_dcb_cfg.tc_config[tc].path[1].bwg_percent =
			bw_pct;
	if (up_map != DCB_ATTR_VALUE_UNDEFINED)
		adapter->temp_dcb_cfg.tc_config[tc].path[1].up_to_tc_bitmap =
			up_map;

	if ((adapter->temp_dcb_cfg.tc_config[tc].path[1].prio_type !=
	     adapter->dcb_cfg.tc_config[tc].path[1].prio_type) ||
	    (adapter->temp_dcb_cfg.tc_config[tc].path[1].bwg_id !=
	     adapter->dcb_cfg.tc_config[tc].path[1].bwg_id) ||
	    (adapter->temp_dcb_cfg.tc_config[tc].path[1].bwg_percent !=
	     adapter->dcb_cfg.tc_config[tc].path[1].bwg_percent) ||
	    (adapter->temp_dcb_cfg.tc_config[tc].path[1].up_to_tc_bitmap !=
	     adapter->dcb_cfg.tc_config[tc].path[1].up_to_tc_bitmap))
		adapter->dcb_set_bitmap |= BIT_PG_RX;
}

static void ixgbe_dcbnl_set_pg_bwg_cfg_rx(struct net_device *netdev, int bwg_id,
                                          u8 bw_pct)
{
	struct ixgbe_adapter *adapter = netdev_priv(netdev);

	adapter->temp_dcb_cfg.bw_percentage[1][bwg_id] = bw_pct;

	if (adapter->temp_dcb_cfg.bw_percentage[1][bwg_id] !=
	    adapter->dcb_cfg.bw_percentage[1][bwg_id])
		adapter->dcb_set_bitmap |= BIT_PG_RX;
}

static void ixgbe_dcbnl_get_pg_tc_cfg_tx(struct net_device *netdev, int tc,
                                         u8 *prio, u8 *bwg_id, u8 *bw_pct,
                                         u8 *up_map)
{
	struct ixgbe_adapter *adapter = netdev_priv(netdev);

	*prio = adapter->dcb_cfg.tc_config[tc].path[0].prio_type;
	*bwg_id = adapter->dcb_cfg.tc_config[tc].path[0].bwg_id;
	*bw_pct = adapter->dcb_cfg.tc_config[tc].path[0].bwg_percent;
	*up_map = adapter->dcb_cfg.tc_config[tc].path[0].up_to_tc_bitmap;
}

static void ixgbe_dcbnl_get_pg_bwg_cfg_tx(struct net_device *netdev, int bwg_id,
                                          u8 *bw_pct)
{
	struct ixgbe_adapter *adapter = netdev_priv(netdev);

	*bw_pct = adapter->dcb_cfg.bw_percentage[0][bwg_id];
}

static void ixgbe_dcbnl_get_pg_tc_cfg_rx(struct net_device *netdev, int tc,
                                         u8 *prio, u8 *bwg_id, u8 *bw_pct,
                                         u8 *up_map)
{
	struct ixgbe_adapter *adapter = netdev_priv(netdev);

	*prio = adapter->dcb_cfg.tc_config[tc].path[1].prio_type;
	*bwg_id = adapter->dcb_cfg.tc_config[tc].path[1].bwg_id;
	*bw_pct = adapter->dcb_cfg.tc_config[tc].path[1].bwg_percent;
	*up_map = adapter->dcb_cfg.tc_config[tc].path[1].up_to_tc_bitmap;
}

static void ixgbe_dcbnl_get_pg_bwg_cfg_rx(struct net_device *netdev, int bwg_id,
                                          u8 *bw_pct)
{
	struct ixgbe_adapter *adapter = netdev_priv(netdev);

	*bw_pct = adapter->dcb_cfg.bw_percentage[1][bwg_id];
}

static void ixgbe_dcbnl_set_pfc_cfg(struct net_device *netdev, int priority,
                                    u8 setting)
{
	struct ixgbe_adapter *adapter = netdev_priv(netdev);

	adapter->temp_dcb_cfg.tc_config[priority].dcb_pfc = setting;
	if (adapter->temp_dcb_cfg.tc_config[priority].dcb_pfc !=
	    adapter->dcb_cfg.tc_config[priority].dcb_pfc) {
		adapter->dcb_set_bitmap |= BIT_PFC;
		adapter->temp_dcb_cfg.pfc_mode_enable = true;
	}
}

static void ixgbe_dcbnl_get_pfc_cfg(struct net_device *netdev, int priority,
                                    u8 *setting)
{
	struct ixgbe_adapter *adapter = netdev_priv(netdev);

	*setting = adapter->dcb_cfg.tc_config[priority].dcb_pfc;
}

static u8 ixgbe_dcbnl_set_all(struct net_device *netdev)
{
	struct ixgbe_adapter *adapter = netdev_priv(netdev);
	struct dcb_app app = {
			      .selector = DCB_APP_IDTYPE_ETHTYPE,
			      .protocol = ETH_P_FCOE,
			     };
	u8 up = dcb_getapp(netdev, &app);
	int ret;

	ret = ixgbe_copy_dcb_cfg(&adapter->temp_dcb_cfg, &adapter->dcb_cfg,
				 MAX_TRAFFIC_CLASS);
	if (ret)
		return DCB_NO_HW_CHG;

<<<<<<< HEAD
	ret = ixgbe_copy_dcb_cfg(&adapter->temp_dcb_cfg, &adapter->dcb_cfg,
				 adapter->ring_feature[RING_F_DCB].indices);

	if (ret)
		return DCB_NO_HW_CHG;
=======
	/* In IEEE mode app data must be parsed into DCBX format for
	 * hardware routines.
	 */
	if (adapter->dcbx_cap & DCB_CAP_DCBX_VER_IEEE)
		up = (1 << up);

#ifdef IXGBE_FCOE
	if (up && (up != (1 << adapter->fcoe.up)))
		adapter->dcb_set_bitmap |= BIT_APP_UPCHG;
>>>>>>> 02f8c6ae

	/*
	 * Only take down the adapter if an app change occurred. FCoE
	 * may shuffle tx rings in this case and this can not be done
	 * without a reset currently.
	 */
	if (adapter->dcb_set_bitmap & BIT_APP_UPCHG) {
		while (test_and_set_bit(__IXGBE_RESETTING, &adapter->state))
			usleep_range(1000, 2000);

		ixgbe_fcoe_setapp(adapter, up);

<<<<<<< HEAD
=======
		if (netif_running(netdev))
			netdev->netdev_ops->ndo_stop(netdev);
		ixgbe_clear_interrupt_scheme(adapter);
	}
#endif

>>>>>>> 02f8c6ae
	if (adapter->dcb_cfg.pfc_mode_enable) {
		switch (adapter->hw.mac.type) {
		case ixgbe_mac_82599EB:
		case ixgbe_mac_X540:
			if (adapter->hw.fc.current_mode != ixgbe_fc_pfc)
				adapter->last_lfc_mode =
				                  adapter->hw.fc.current_mode;
			break;
		default:
			break;
		}
		adapter->hw.fc.requested_mode = ixgbe_fc_pfc;
	} else {
		switch (adapter->hw.mac.type) {
		case ixgbe_mac_82598EB:
			adapter->hw.fc.requested_mode = ixgbe_fc_none;
			break;
		case ixgbe_mac_82599EB:
		case ixgbe_mac_X540:
			adapter->hw.fc.requested_mode = adapter->last_lfc_mode;
			break;
		default:
			break;
		}
	}

#ifdef IXGBE_FCOE
	if (adapter->dcb_set_bitmap & BIT_APP_UPCHG) {
		ixgbe_init_interrupt_scheme(adapter);
		if (netif_running(netdev))
			netdev->netdev_ops->ndo_open(netdev);
		ret = DCB_HW_CHG_RST;
	}
#endif

	if (adapter->dcb_set_bitmap & BIT_PFC) {
		u8 pfc_en;
		ixgbe_dcb_unpack_pfc(&adapter->dcb_cfg, &pfc_en);
		ixgbe_dcb_hw_pfc_config(&adapter->hw, pfc_en);
		ret = DCB_HW_CHG;
	}

	if (adapter->dcb_set_bitmap & (BIT_PG_TX|BIT_PG_RX)) {
		u16 refill[MAX_TRAFFIC_CLASS], max[MAX_TRAFFIC_CLASS];
		u8 bwg_id[MAX_TRAFFIC_CLASS], prio_type[MAX_TRAFFIC_CLASS];
		/* Priority to TC mapping in CEE case default to 1:1 */
		u8 prio_tc[MAX_TRAFFIC_CLASS] = {0, 1, 2, 3, 4, 5, 6, 7};
		int max_frame = adapter->netdev->mtu + ETH_HLEN + ETH_FCS_LEN;

#ifdef CONFIG_FCOE
		if (adapter->netdev->features & NETIF_F_FCOE_MTU)
			max_frame = max(max_frame, IXGBE_FCOE_JUMBO_FRAME_SIZE);
#endif

		ixgbe_dcb_calculate_tc_credits(&adapter->hw, &adapter->dcb_cfg,
					       max_frame, DCB_TX_CONFIG);
		ixgbe_dcb_calculate_tc_credits(&adapter->hw, &adapter->dcb_cfg,
					       max_frame, DCB_RX_CONFIG);

		ixgbe_dcb_unpack_refill(&adapter->dcb_cfg,
					DCB_TX_CONFIG, refill);
		ixgbe_dcb_unpack_max(&adapter->dcb_cfg, max);
		ixgbe_dcb_unpack_bwgid(&adapter->dcb_cfg,
				       DCB_TX_CONFIG, bwg_id);
		ixgbe_dcb_unpack_prio(&adapter->dcb_cfg,
				      DCB_TX_CONFIG, prio_type);

		ixgbe_dcb_hw_ets_config(&adapter->hw, refill, max,
					bwg_id, prio_type, prio_tc);
	}

	if (adapter->dcb_cfg.pfc_mode_enable)
		adapter->hw.fc.current_mode = ixgbe_fc_pfc;

	if (adapter->dcb_set_bitmap & BIT_APP_UPCHG)
		clear_bit(__IXGBE_RESETTING, &adapter->state);
	adapter->dcb_set_bitmap = 0x00;
	return ret;
}

static u8 ixgbe_dcbnl_getcap(struct net_device *netdev, int capid, u8 *cap)
{
	struct ixgbe_adapter *adapter = netdev_priv(netdev);

	switch (capid) {
	case DCB_CAP_ATTR_PG:
		*cap = true;
		break;
	case DCB_CAP_ATTR_PFC:
		*cap = true;
		break;
	case DCB_CAP_ATTR_UP2TC:
		*cap = false;
		break;
	case DCB_CAP_ATTR_PG_TCS:
		*cap = 0x80;
		break;
	case DCB_CAP_ATTR_PFC_TCS:
		*cap = 0x80;
		break;
	case DCB_CAP_ATTR_GSP:
		*cap = true;
		break;
	case DCB_CAP_ATTR_BCN:
		*cap = false;
		break;
	case DCB_CAP_ATTR_DCBX:
		*cap = adapter->dcbx_cap;
		break;
	default:
		*cap = false;
		break;
	}

	return 0;
}

static u8 ixgbe_dcbnl_getnumtcs(struct net_device *netdev, int tcid, u8 *num)
{
	struct ixgbe_adapter *adapter = netdev_priv(netdev);
	u8 rval = 0;

	if (adapter->flags & IXGBE_FLAG_DCB_ENABLED) {
		switch (tcid) {
		case DCB_NUMTCS_ATTR_PG:
			*num = MAX_TRAFFIC_CLASS;
			break;
		case DCB_NUMTCS_ATTR_PFC:
			*num = MAX_TRAFFIC_CLASS;
			break;
		default:
			rval = -EINVAL;
			break;
		}
	} else {
		rval = -EINVAL;
	}

	return rval;
}

static u8 ixgbe_dcbnl_setnumtcs(struct net_device *netdev, int tcid, u8 num)
{
	return -EINVAL;
}

static u8 ixgbe_dcbnl_getpfcstate(struct net_device *netdev)
{
	struct ixgbe_adapter *adapter = netdev_priv(netdev);

	return adapter->dcb_cfg.pfc_mode_enable;
}

static void ixgbe_dcbnl_setpfcstate(struct net_device *netdev, u8 state)
{
	struct ixgbe_adapter *adapter = netdev_priv(netdev);

	adapter->temp_dcb_cfg.pfc_mode_enable = state;
	if (adapter->temp_dcb_cfg.pfc_mode_enable !=
		adapter->dcb_cfg.pfc_mode_enable)
		adapter->dcb_set_bitmap |= BIT_PFC;
}

/**
 * ixgbe_dcbnl_getapp - retrieve the DCBX application user priority
 * @netdev : the corresponding netdev
 * @idtype : identifies the id as ether type or TCP/UDP port number
 * @id: id is either ether type or TCP/UDP port number
 *
 * Returns : on success, returns a non-zero 802.1p user priority bitmap
 * otherwise returns 0 as the invalid user priority bitmap to indicate an
 * error.
 */
static u8 ixgbe_dcbnl_getapp(struct net_device *netdev, u8 idtype, u16 id)
{
	struct ixgbe_adapter *adapter = netdev_priv(netdev);
	struct dcb_app app = {
				.selector = idtype,
				.protocol = id,
			     };

	if (!(adapter->dcbx_cap & DCB_CAP_DCBX_VER_CEE))
		return 0;

	return dcb_getapp(netdev, &app);
}

static int ixgbe_dcbnl_ieee_getets(struct net_device *dev,
				   struct ieee_ets *ets)
{
	struct ixgbe_adapter *adapter = netdev_priv(dev);
	struct ieee_ets *my_ets = adapter->ixgbe_ieee_ets;

	/* No IEEE PFC settings available */
	if (!my_ets)
		return -EINVAL;

	ets->ets_cap = MAX_TRAFFIC_CLASS;
	ets->cbs = my_ets->cbs;
	memcpy(ets->tc_tx_bw, my_ets->tc_tx_bw, sizeof(ets->tc_tx_bw));
	memcpy(ets->tc_rx_bw, my_ets->tc_rx_bw, sizeof(ets->tc_rx_bw));
	memcpy(ets->tc_tsa, my_ets->tc_tsa, sizeof(ets->tc_tsa));
	memcpy(ets->prio_tc, my_ets->prio_tc, sizeof(ets->prio_tc));
	return 0;
}

static int ixgbe_dcbnl_ieee_setets(struct net_device *dev,
				   struct ieee_ets *ets)
{
	struct ixgbe_adapter *adapter = netdev_priv(dev);
	__u16 refill[IEEE_8021QAZ_MAX_TCS], max[IEEE_8021QAZ_MAX_TCS];
	__u8 prio_type[IEEE_8021QAZ_MAX_TCS];
	int max_frame = dev->mtu + ETH_HLEN + ETH_FCS_LEN;
	int i, err;
	__u64 *p = (__u64 *) ets->prio_tc;
	/* naively give each TC a bwg to map onto CEE hardware */
	__u8 bwg_id[IEEE_8021QAZ_MAX_TCS] = {0, 1, 2, 3, 4, 5, 6, 7};

	if (!(adapter->dcbx_cap & DCB_CAP_DCBX_VER_IEEE))
		return -EINVAL;

	if (!adapter->ixgbe_ieee_ets) {
		adapter->ixgbe_ieee_ets = kmalloc(sizeof(struct ieee_ets),
						  GFP_KERNEL);
		if (!adapter->ixgbe_ieee_ets)
			return -ENOMEM;
	}

	memcpy(adapter->ixgbe_ieee_ets, ets, sizeof(*adapter->ixgbe_ieee_ets));

	/* Map TSA onto CEE prio type */
	for (i = 0; i < IEEE_8021QAZ_MAX_TCS; i++) {
		switch (ets->tc_tsa[i]) {
		case IEEE_8021QAZ_TSA_STRICT:
			prio_type[i] = 2;
			break;
		case IEEE_8021QAZ_TSA_ETS:
			prio_type[i] = 0;
			break;
		default:
			/* Hardware only supports priority strict or
			 * ETS transmission selection algorithms if
			 * we receive some other value from dcbnl
			 * throw an error
			 */
			return -EINVAL;
		}
	}

	if (*p)
		ixgbe_dcbnl_set_state(dev, 1);
	else
		ixgbe_dcbnl_set_state(dev, 0);

	ixgbe_ieee_credits(ets->tc_tx_bw, refill, max, max_frame);
	err = ixgbe_dcb_hw_ets_config(&adapter->hw, refill, max,
				      bwg_id, prio_type, ets->prio_tc);
	return err;
}

static int ixgbe_dcbnl_ieee_getpfc(struct net_device *dev,
				   struct ieee_pfc *pfc)
{
	struct ixgbe_adapter *adapter = netdev_priv(dev);
	struct ieee_pfc *my_pfc = adapter->ixgbe_ieee_pfc;
	int i;

	/* No IEEE PFC settings available */
	if (!my_pfc)
		return -EINVAL;

	pfc->pfc_cap = MAX_TRAFFIC_CLASS;
	pfc->pfc_en = my_pfc->pfc_en;
	pfc->mbc = my_pfc->mbc;
	pfc->delay = my_pfc->delay;

	for (i = 0; i < MAX_TRAFFIC_CLASS; i++) {
		pfc->requests[i] = adapter->stats.pxoffrxc[i];
		pfc->indications[i] = adapter->stats.pxofftxc[i];
	}

	return 0;
}

static int ixgbe_dcbnl_ieee_setpfc(struct net_device *dev,
				   struct ieee_pfc *pfc)
{
	struct ixgbe_adapter *adapter = netdev_priv(dev);
	int err;

	if (!(adapter->dcbx_cap & DCB_CAP_DCBX_VER_IEEE))
		return -EINVAL;

	if (!adapter->ixgbe_ieee_pfc) {
		adapter->ixgbe_ieee_pfc = kmalloc(sizeof(struct ieee_pfc),
						  GFP_KERNEL);
		if (!adapter->ixgbe_ieee_pfc)
			return -ENOMEM;
	}

	memcpy(adapter->ixgbe_ieee_pfc, pfc, sizeof(*adapter->ixgbe_ieee_pfc));
	err = ixgbe_dcb_hw_pfc_config(&adapter->hw, pfc->pfc_en);
	return err;
}

static int ixgbe_dcbnl_ieee_setapp(struct net_device *dev,
				   struct dcb_app *app)
{
	struct ixgbe_adapter *adapter = netdev_priv(dev);

	if (!(adapter->dcbx_cap & DCB_CAP_DCBX_VER_IEEE))
		return -EINVAL;

	dcb_setapp(dev, app);

#ifdef IXGBE_FCOE
	if (app->selector == 1 && app->protocol == ETH_P_FCOE &&
	    adapter->fcoe.tc == app->priority)
		ixgbe_dcbnl_set_all(dev);
#endif
	return 0;
}

static u8 ixgbe_dcbnl_getdcbx(struct net_device *dev)
{
	struct ixgbe_adapter *adapter = netdev_priv(dev);
	return adapter->dcbx_cap;
}

static u8 ixgbe_dcbnl_setdcbx(struct net_device *dev, u8 mode)
{
	struct ixgbe_adapter *adapter = netdev_priv(dev);
	struct ieee_ets ets = {0};
	struct ieee_pfc pfc = {0};

	/* no support for LLD_MANAGED modes or CEE+IEEE */
	if ((mode & DCB_CAP_DCBX_LLD_MANAGED) ||
	    ((mode & DCB_CAP_DCBX_VER_IEEE) && (mode & DCB_CAP_DCBX_VER_CEE)) ||
	    !(mode & DCB_CAP_DCBX_HOST))
		return 1;

	if (mode == adapter->dcbx_cap)
		return 0;

	adapter->dcbx_cap = mode;

	/* ETS and PFC defaults */
	ets.ets_cap = 8;
	pfc.pfc_cap = 8;

	if (mode & DCB_CAP_DCBX_VER_IEEE) {
		ixgbe_dcbnl_ieee_setets(dev, &ets);
		ixgbe_dcbnl_ieee_setpfc(dev, &pfc);
	} else if (mode & DCB_CAP_DCBX_VER_CEE) {
		adapter->dcb_set_bitmap |= (BIT_PFC & BIT_PG_TX & BIT_PG_RX);
		ixgbe_dcbnl_set_all(dev);
	} else {
		/* Drop into single TC mode strict priority as this
		 * indicates CEE and IEEE versions are disabled
		 */
		ixgbe_dcbnl_ieee_setets(dev, &ets);
		ixgbe_dcbnl_ieee_setpfc(dev, &pfc);
		ixgbe_dcbnl_set_state(dev, 0);
	}

	return 0;
}

const struct dcbnl_rtnl_ops dcbnl_ops = {
<<<<<<< HEAD
=======
	.ieee_getets	= ixgbe_dcbnl_ieee_getets,
	.ieee_setets	= ixgbe_dcbnl_ieee_setets,
	.ieee_getpfc	= ixgbe_dcbnl_ieee_getpfc,
	.ieee_setpfc	= ixgbe_dcbnl_ieee_setpfc,
	.ieee_setapp	= ixgbe_dcbnl_ieee_setapp,
>>>>>>> 02f8c6ae
	.getstate	= ixgbe_dcbnl_get_state,
	.setstate	= ixgbe_dcbnl_set_state,
	.getpermhwaddr	= ixgbe_dcbnl_get_perm_hw_addr,
	.setpgtccfgtx	= ixgbe_dcbnl_set_pg_tc_cfg_tx,
	.setpgbwgcfgtx	= ixgbe_dcbnl_set_pg_bwg_cfg_tx,
	.setpgtccfgrx	= ixgbe_dcbnl_set_pg_tc_cfg_rx,
	.setpgbwgcfgrx	= ixgbe_dcbnl_set_pg_bwg_cfg_rx,
	.getpgtccfgtx	= ixgbe_dcbnl_get_pg_tc_cfg_tx,
	.getpgbwgcfgtx	= ixgbe_dcbnl_get_pg_bwg_cfg_tx,
	.getpgtccfgrx	= ixgbe_dcbnl_get_pg_tc_cfg_rx,
	.getpgbwgcfgrx	= ixgbe_dcbnl_get_pg_bwg_cfg_rx,
	.setpfccfg	= ixgbe_dcbnl_set_pfc_cfg,
	.getpfccfg	= ixgbe_dcbnl_get_pfc_cfg,
	.setall		= ixgbe_dcbnl_set_all,
	.getcap		= ixgbe_dcbnl_getcap,
	.getnumtcs	= ixgbe_dcbnl_getnumtcs,
	.setnumtcs	= ixgbe_dcbnl_setnumtcs,
	.getpfcstate	= ixgbe_dcbnl_getpfcstate,
	.setpfcstate	= ixgbe_dcbnl_setpfcstate,
	.getapp		= ixgbe_dcbnl_getapp,
	.getdcbx	= ixgbe_dcbnl_getdcbx,
	.setdcbx	= ixgbe_dcbnl_setdcbx,
};<|MERGE_RESOLUTION|>--- conflicted
+++ resolved
@@ -1,11 +1,7 @@
 /*******************************************************************************
 
   Intel 10 Gigabit PCI Express Linux driver
-<<<<<<< HEAD
-  Copyright(c) 1999 - 2010 Intel Corporation.
-=======
   Copyright(c) 1999 - 2011 Intel Corporation.
->>>>>>> 02f8c6ae
 
   This program is free software; you can redistribute it and/or modify it
   under the terms and conditions of the GNU General Public License,
@@ -133,10 +129,6 @@
 			netdev->netdev_ops->ndo_stop(netdev);
 		ixgbe_clear_interrupt_scheme(adapter);
 
-<<<<<<< HEAD
-		adapter->flags &= ~IXGBE_FLAG_RSS_ENABLED;
-=======
->>>>>>> 02f8c6ae
 		switch (adapter->hw.mac.type) {
 		case ixgbe_mac_82598EB:
 			adapter->last_lfc_mode = adapter->hw.fc.current_mode;
@@ -169,10 +161,6 @@
 			adapter->temp_dcb_cfg.pfc_mode_enable = false;
 			adapter->dcb_cfg.pfc_mode_enable = false;
 			adapter->flags &= ~IXGBE_FLAG_DCB_ENABLED;
-<<<<<<< HEAD
-			adapter->flags |= IXGBE_FLAG_RSS_ENABLED;
-=======
->>>>>>> 02f8c6ae
 			switch (adapter->hw.mac.type) {
 			case ixgbe_mac_82599EB:
 			case ixgbe_mac_X540:
@@ -181,11 +169,8 @@
 			default:
 				break;
 			}
-<<<<<<< HEAD
-=======
 
 			ixgbe_setup_tc(netdev, 0);
->>>>>>> 02f8c6ae
 
 			ixgbe_init_interrupt_scheme(adapter);
 			if (netif_running(netdev))
@@ -374,13 +359,6 @@
 	if (ret)
 		return DCB_NO_HW_CHG;
 
-<<<<<<< HEAD
-	ret = ixgbe_copy_dcb_cfg(&adapter->temp_dcb_cfg, &adapter->dcb_cfg,
-				 adapter->ring_feature[RING_F_DCB].indices);
-
-	if (ret)
-		return DCB_NO_HW_CHG;
-=======
 	/* In IEEE mode app data must be parsed into DCBX format for
 	 * hardware routines.
 	 */
@@ -390,7 +368,6 @@
 #ifdef IXGBE_FCOE
 	if (up && (up != (1 << adapter->fcoe.up)))
 		adapter->dcb_set_bitmap |= BIT_APP_UPCHG;
->>>>>>> 02f8c6ae
 
 	/*
 	 * Only take down the adapter if an app change occurred. FCoE
@@ -403,15 +380,12 @@
 
 		ixgbe_fcoe_setapp(adapter, up);
 
-<<<<<<< HEAD
-=======
 		if (netif_running(netdev))
 			netdev->netdev_ops->ndo_stop(netdev);
 		ixgbe_clear_interrupt_scheme(adapter);
 	}
 #endif
 
->>>>>>> 02f8c6ae
 	if (adapter->dcb_cfg.pfc_mode_enable) {
 		switch (adapter->hw.mac.type) {
 		case ixgbe_mac_82599EB:
@@ -781,14 +755,11 @@
 }
 
 const struct dcbnl_rtnl_ops dcbnl_ops = {
-<<<<<<< HEAD
-=======
 	.ieee_getets	= ixgbe_dcbnl_ieee_getets,
 	.ieee_setets	= ixgbe_dcbnl_ieee_setets,
 	.ieee_getpfc	= ixgbe_dcbnl_ieee_getpfc,
 	.ieee_setpfc	= ixgbe_dcbnl_ieee_setpfc,
 	.ieee_setapp	= ixgbe_dcbnl_ieee_setapp,
->>>>>>> 02f8c6ae
 	.getstate	= ixgbe_dcbnl_get_state,
 	.setstate	= ixgbe_dcbnl_set_state,
 	.getpermhwaddr	= ixgbe_dcbnl_get_perm_hw_addr,
