--- conflicted
+++ resolved
@@ -1,11 +1,7 @@
 /*******************************************************************************
 
   Intel 10 Gigabit PCI Express Linux driver
-<<<<<<< HEAD
-  Copyright(c) 1999 - 2010 Intel Corporation.
-=======
   Copyright(c) 1999 - 2011 Intel Corporation.
->>>>>>> 02f8c6ae
 
   This program is free software; you can redistribute it and/or modify it
   under the terms and conditions of the GNU General Public License,
@@ -58,21 +54,15 @@
 #define IXGBE_DEV_ID_82599_T3_LOM        0x151C
 #define IXGBE_DEV_ID_82599_CX4           0x10F9
 #define IXGBE_DEV_ID_82599_SFP           0x10FB
-<<<<<<< HEAD
-=======
 #define IXGBE_DEV_ID_82599_BACKPLANE_FCOE       0x152a
 #define IXGBE_DEV_ID_82599_SFP_FCOE      0x1529
 #define IXGBE_SUBDEV_ID_82599_SFP        0x11A9
->>>>>>> 02f8c6ae
 #define IXGBE_DEV_ID_82599_SFP_EM        0x1507
 #define IXGBE_DEV_ID_82599_SFP_SF2       0x154D
 #define IXGBE_DEV_ID_82599_XAUI_LOM      0x10FC
 #define IXGBE_DEV_ID_82599_COMBO_BACKPLANE 0x10F8
-<<<<<<< HEAD
-=======
 #define IXGBE_SUBDEV_ID_82599_KX4_KR_MEZZ  0x000C
 #define IXGBE_DEV_ID_82599_LS            0x154F
->>>>>>> 02f8c6ae
 #define IXGBE_DEV_ID_X540T               0x1528
 
 /* General Registers */
@@ -306,12 +296,8 @@
 #define IXGBE_TDWBAH(_i) (0x0603C + ((_i) * 0x40))
 #define IXGBE_DTXCTL    0x07E00
 
-<<<<<<< HEAD
-#define IXGBE_DMATXCTL  0x04A80
-=======
 #define IXGBE_DMATXCTL      0x04A80
 #define IXGBE_PFVFSPOOF(_i) (0x08200 + ((_i) * 4)) /* 8 of these 0 - 7 */
->>>>>>> 02f8c6ae
 #define IXGBE_PFDTXGSWC     0x08220
 #define IXGBE_DTXMXSZRQ     0x08100
 #define IXGBE_DTXTCPFLGL    0x04A88
@@ -325,8 +311,6 @@
 #define IXGBE_DMATXCTL_VT_SHIFT 16  /* VLAN EtherType */
 
 #define IXGBE_PFDTXGSWC_VT_LBEN 0x1 /* Local L2 VT switch enable */
-<<<<<<< HEAD
-=======
 
 /* Anti-spoofing defines */
 #define IXGBE_SPOOF_MACAS_MASK          0xFF
@@ -334,7 +318,6 @@
 #define IXGBE_SPOOF_VLANAS_SHIFT        8
 #define IXGBE_PFVFSPOOF_REG_COUNT       8
 
->>>>>>> 02f8c6ae
 #define IXGBE_DCA_TXCTRL(_i)    (0x07200 + ((_i) * 4)) /* 16 of these (0-15) */
 /* Tx DCA Control register : 128 of these (0-127) */
 #define IXGBE_DCA_TXCTRL_82599(_i)  (0x0600C + ((_i) * 0x40))
@@ -968,11 +951,8 @@
 #define IXGBE_RDRXCTL_MVMEN         0x00000020
 #define IXGBE_RDRXCTL_DMAIDONE      0x00000008 /* DMA init cycle done */
 #define IXGBE_RDRXCTL_AGGDIS        0x00010000 /* Aggregation disable */
-<<<<<<< HEAD
-=======
 #define IXGBE_RDRXCTL_RSCFRSTSIZE   0x003E0000 /* RSC First packet size */
 #define IXGBE_RDRXCTL_RSCLLIDIS     0x00800000 /* Disable RSC compl on LLI */
->>>>>>> 02f8c6ae
 #define IXGBE_RDRXCTL_RSCACKC       0x02000000 /* must set 1 when RSC enabled */
 #define IXGBE_RDRXCTL_FCOE_WRFIX    0x04000000 /* must set 1 when RSC enabled */
 
@@ -1103,11 +1083,7 @@
 /* PHY IDs*/
 #define TN1010_PHY_ID    0x00A19410
 #define TNX_FW_REV       0xB
-<<<<<<< HEAD
-#define AQ1202_PHY_ID    0x03A1B440
-=======
 #define X540_PHY_ID      0x01540200
->>>>>>> 02f8c6ae
 #define QT2022_PHY_ID    0x0043A400
 #define ATH_PHY_ID       0x03429050
 #define AQ_FW_REV        0x20
@@ -1437,13 +1413,10 @@
 #define IXGBE_VLVF_VIEN         0x80000000  /* filter is valid */
 #define IXGBE_VLVF_ENTRIES      64
 #define IXGBE_VLVF_VLANID_MASK  0x00000FFF
-<<<<<<< HEAD
-=======
 
 /* Per VF Port VLAN insertion rules */
 #define IXGBE_VMVIR_VLANA_DEFAULT 0x40000000 /* Always use default VLAN */
 #define IXGBE_VMVIR_VLANA_NEVER   0x80000000 /* Never insert VLAN tag */
->>>>>>> 02f8c6ae
 
 #define IXGBE_ETHERNET_IEEE_VLAN_TYPE 0x8100  /* 802.1q protocol */
 
@@ -1593,10 +1566,6 @@
 #define IXGBE_ANLP1_SYM_PAUSE           0x0400
 #define IXGBE_ANLP1_ASM_PAUSE           0x0800
 #define IXGBE_ANLP1_AN_STATE_MASK       0x000f0000
-<<<<<<< HEAD
-
-=======
->>>>>>> 02f8c6ae
 
 /* SW Semaphore Register bitmasks */
 #define IXGBE_SWSM_SMBI 0x00000001 /* Driver Semaphore bit */
@@ -1716,14 +1685,6 @@
 /* Number of 5 microseconds we wait for EERD read and
  * EERW write to complete */
 #define IXGBE_EERD_EEWR_ATTEMPTS 100000
-<<<<<<< HEAD
-#endif
-
-#ifndef IXGBE_FLUDONE_ATTEMPTS
-/* # attempts we wait for flush update to complete */
-#define IXGBE_FLUDONE_ATTEMPTS 20000
-=======
->>>>>>> 02f8c6ae
 #endif
 
 #ifndef IXGBE_FLUDONE_ATTEMPTS
@@ -1750,16 +1711,6 @@
 #define IXGBE_ISCSI_FCOE_BLK_PTR            0x17 /* iSCSI/FCOE block */
 #define IXGBE_ISCSI_FCOE_FLAGS_OFFSET       0x0  /* FCOE flags */
 #define IXGBE_ISCSI_FCOE_FLAGS_ENABLE       0x1  /* FCOE flags enable bit */
-#define IXGBE_ALT_SAN_MAC_ADDR_BLK_PTR      0x27 /* Alt. SAN MAC block */
-#define IXGBE_ALT_SAN_MAC_ADDR_CAPS_OFFSET  0x0 /* Alt. SAN MAC capability */
-#define IXGBE_ALT_SAN_MAC_ADDR_PORT0_OFFSET 0x1 /* Alt. SAN MAC 0 offset */
-#define IXGBE_ALT_SAN_MAC_ADDR_PORT1_OFFSET 0x4 /* Alt. SAN MAC 1 offset */
-#define IXGBE_ALT_SAN_MAC_ADDR_WWNN_OFFSET  0x7 /* Alt. WWNN prefix offset */
-#define IXGBE_ALT_SAN_MAC_ADDR_WWPN_OFFSET  0x8 /* Alt. WWPN prefix offset */
-#define IXGBE_ALT_SAN_MAC_ADDR_CAPS_SANMAC  0x0 /* Alt. SAN MAC exists */
-#define IXGBE_ALT_SAN_MAC_ADDR_CAPS_ALTWWN  0x1 /* Alt. WWN base exists */
-
-/* Alternative SAN MAC Address Block */
 #define IXGBE_ALT_SAN_MAC_ADDR_BLK_PTR      0x27 /* Alt. SAN MAC block */
 #define IXGBE_ALT_SAN_MAC_ADDR_CAPS_OFFSET  0x0 /* Alt. SAN MAC capability */
 #define IXGBE_ALT_SAN_MAC_ADDR_PORT0_OFFSET 0x1 /* Alt. SAN MAC 0 offset */
@@ -2074,18 +2025,6 @@
 #define IXGBE_MBVFICR(_i)                (0x00710 + (_i * 4))
 #define IXGBE_VFLRE(_i)                  (((_i & 1) ? 0x001C0 : 0x00600))
 #define IXGBE_VFLREC(_i)                 (0x00700 + (_i * 4))
-<<<<<<< HEAD
-
-/* Little Endian defines */
-#ifndef __le32
-#define __le32  u32
-#endif
-#ifndef __le64
-#define __le64  u64
-
-#endif
-=======
->>>>>>> 02f8c6ae
 
 enum ixgbe_fdir_pballoc_type {
 	IXGBE_FDIR_PBALLOC_64K = 0,
@@ -2303,8 +2242,6 @@
 #define IXGBE_PHYSICAL_LAYER_10GBASE_KR   0x0800
 #define IXGBE_PHYSICAL_LAYER_10GBASE_XAUI 0x1000
 #define IXGBE_PHYSICAL_LAYER_SFP_ACTIVE_DA 0x2000
-<<<<<<< HEAD
-=======
 
 /* Flow Control Macros */
 #define PAUSE_RTT	8
@@ -2313,7 +2250,6 @@
 #define FC_HIGH_WATER(MTU) ((((PAUSE_RTT + PAUSE_MTU(MTU)) * 144) + 99) / 100 +\
 				PAUSE_MTU(MTU))
 #define FC_LOW_WATER(MTU)  (2 * (2 * PAUSE_MTU(MTU) + PAUSE_RTT))
->>>>>>> 02f8c6ae
 
 /* Software ATR hash keys */
 #define IXGBE_ATR_BUCKET_HASH_KEY    0x3DAD14E2
@@ -2743,20 +2679,14 @@
 	u16                             wwnn_prefix;
 	/* prefix for World Wide Port Name (WWPN) */
 	u16                             wwpn_prefix;
-<<<<<<< HEAD
-=======
 #define IXGBE_MAX_MTA			128
 	u32				mta_shadow[IXGBE_MAX_MTA];
->>>>>>> 02f8c6ae
 	s32                             mc_filter_type;
 	u32                             mcft_size;
 	u32                             vft_size;
 	u32                             num_rar_entries;
 	u32                             rar_highwater;
-<<<<<<< HEAD
-=======
 	u32				rx_pb_size;
->>>>>>> 02f8c6ae
 	u32                             max_tx_queues;
 	u32                             max_rx_queues;
 	u32                             max_msix_vectors;
@@ -2871,16 +2801,12 @@
 #define IXGBE_ERR_EEPROM_VERSION                -24
 #define IXGBE_ERR_NO_SPACE                      -25
 #define IXGBE_ERR_OVERTEMP                      -26
-<<<<<<< HEAD
-#define IXGBE_ERR_SFP_SETUP_NOT_COMPLETE        -30
-=======
 #define IXGBE_ERR_FC_NOT_NEGOTIATED             -27
 #define IXGBE_ERR_FC_NOT_SUPPORTED              -28
 #define IXGBE_ERR_FLOW_CONTROL                  -29
 #define IXGBE_ERR_SFP_SETUP_NOT_COMPLETE        -30
 #define IXGBE_ERR_PBA_SECTION                   -31
 #define IXGBE_ERR_INVALID_ARGUMENT              -32
->>>>>>> 02f8c6ae
 #define IXGBE_NOT_IMPLEMENTED                   0x7FFFFFFF
 
 #endif /* _IXGBE_TYPE_H_ */