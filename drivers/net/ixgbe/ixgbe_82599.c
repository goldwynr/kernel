/*******************************************************************************

  Intel 10 Gigabit PCI Express Linux driver
  Copyright(c) 1999 - 2011 Intel Corporation.

  This program is free software; you can redistribute it and/or modify it
  under the terms and conditions of the GNU General Public License,
  version 2, as published by the Free Software Foundation.

  This program is distributed in the hope it will be useful, but WITHOUT
  ANY WARRANTY; without even the implied warranty of MERCHANTABILITY or
  FITNESS FOR A PARTICULAR PURPOSE.  See the GNU General Public License for
  more details.

  You should have received a copy of the GNU General Public License along with
  this program; if not, write to the Free Software Foundation, Inc.,
  51 Franklin St - Fifth Floor, Boston, MA 02110-1301 USA.

  The full GNU General Public License is included in this distribution in
  the file called "COPYING".

  Contact Information:
  e1000-devel Mailing List <e1000-devel@lists.sourceforge.net>
  Intel Corporation, 5200 N.E. Elam Young Parkway, Hillsboro, OR 97124-6497

*******************************************************************************/

#include <linux/pci.h>
#include <linux/delay.h>
#include <linux/sched.h>

#include "ixgbe.h"
#include "ixgbe_phy.h"
#include "ixgbe_mbx.h"

#define IXGBE_82599_MAX_TX_QUEUES 128
#define IXGBE_82599_MAX_RX_QUEUES 128
#define IXGBE_82599_RAR_ENTRIES   128
#define IXGBE_82599_MC_TBL_SIZE   128
#define IXGBE_82599_VFT_TBL_SIZE  128
#define IXGBE_82599_RX_PB_SIZE	  512

static void ixgbe_disable_tx_laser_multispeed_fiber(struct ixgbe_hw *hw);
static void ixgbe_enable_tx_laser_multispeed_fiber(struct ixgbe_hw *hw);
static void ixgbe_flap_tx_laser_multispeed_fiber(struct ixgbe_hw *hw);
static s32 ixgbe_setup_mac_link_multispeed_fiber(struct ixgbe_hw *hw,
						 ixgbe_link_speed speed,
						 bool autoneg,
						 bool autoneg_wait_to_complete);
static s32 ixgbe_setup_mac_link_smartspeed(struct ixgbe_hw *hw,
                                           ixgbe_link_speed speed,
                                           bool autoneg,
                                           bool autoneg_wait_to_complete);
static s32 ixgbe_start_mac_link_82599(struct ixgbe_hw *hw,
				      bool autoneg_wait_to_complete);
static s32 ixgbe_setup_mac_link_82599(struct ixgbe_hw *hw,
                               ixgbe_link_speed speed,
                               bool autoneg,
                               bool autoneg_wait_to_complete);
static s32 ixgbe_setup_copper_link_82599(struct ixgbe_hw *hw,
                                         ixgbe_link_speed speed,
                                         bool autoneg,
                                         bool autoneg_wait_to_complete);
static s32 ixgbe_verify_fw_version_82599(struct ixgbe_hw *hw);
static bool ixgbe_verify_lesm_fw_enabled_82599(struct ixgbe_hw *hw);

static void ixgbe_init_mac_link_ops_82599(struct ixgbe_hw *hw)
{
	struct ixgbe_mac_info *mac = &hw->mac;

	/* enable the laser control functions for SFP+ fiber */
	if (mac->ops.get_media_type(hw) == ixgbe_media_type_fiber) {
		mac->ops.disable_tx_laser =
		                       &ixgbe_disable_tx_laser_multispeed_fiber;
		mac->ops.enable_tx_laser =
		                        &ixgbe_enable_tx_laser_multispeed_fiber;
		mac->ops.flap_tx_laser = &ixgbe_flap_tx_laser_multispeed_fiber;
	} else {
		mac->ops.disable_tx_laser = NULL;
		mac->ops.enable_tx_laser = NULL;
		mac->ops.flap_tx_laser = NULL;
	}

	if (hw->phy.multispeed_fiber) {
		/* Set up dual speed SFP+ support */
		mac->ops.setup_link = &ixgbe_setup_mac_link_multispeed_fiber;
	} else {
		if ((mac->ops.get_media_type(hw) ==
		     ixgbe_media_type_backplane) &&
		    (hw->phy.smart_speed == ixgbe_smart_speed_auto ||
		     hw->phy.smart_speed == ixgbe_smart_speed_on) &&
		     !ixgbe_verify_lesm_fw_enabled_82599(hw))
			mac->ops.setup_link = &ixgbe_setup_mac_link_smartspeed;
		else
			mac->ops.setup_link = &ixgbe_setup_mac_link_82599;
	}
}

static s32 ixgbe_setup_sfp_modules_82599(struct ixgbe_hw *hw)
{
	s32 ret_val = 0;
	u32 reg_anlp1 = 0;
	u32 i = 0;
	u16 list_offset, data_offset, data_value;

	if (hw->phy.sfp_type != ixgbe_sfp_type_unknown) {
		ixgbe_init_mac_link_ops_82599(hw);

		hw->phy.ops.reset = NULL;

		ret_val = ixgbe_get_sfp_init_sequence_offsets(hw, &list_offset,
		                                              &data_offset);
		if (ret_val != 0)
			goto setup_sfp_out;

		/* PHY config will finish before releasing the semaphore */
		ret_val = hw->mac.ops.acquire_swfw_sync(hw,
		                                        IXGBE_GSSR_MAC_CSR_SM);
		if (ret_val != 0) {
			ret_val = IXGBE_ERR_SWFW_SYNC;
			goto setup_sfp_out;
		}

		hw->eeprom.ops.read(hw, ++data_offset, &data_value);
		while (data_value != 0xffff) {
			IXGBE_WRITE_REG(hw, IXGBE_CORECTL, data_value);
			IXGBE_WRITE_FLUSH(hw);
			hw->eeprom.ops.read(hw, ++data_offset, &data_value);
		}

		/* Release the semaphore */
		hw->mac.ops.release_swfw_sync(hw, IXGBE_GSSR_MAC_CSR_SM);
		/*
		 * Delay obtaining semaphore again to allow FW access,
		 * semaphore_delay is in ms usleep_range needs us.
		 */
		usleep_range(hw->eeprom.semaphore_delay * 1000,
			     hw->eeprom.semaphore_delay * 2000);

		/* Now restart DSP by setting Restart_AN and clearing LMS */
		IXGBE_WRITE_REG(hw, IXGBE_AUTOC, ((IXGBE_READ_REG(hw,
		                IXGBE_AUTOC) & ~IXGBE_AUTOC_LMS_MASK) |
		                IXGBE_AUTOC_AN_RESTART));

		/* Wait for AN to leave state 0 */
		for (i = 0; i < 10; i++) {
			usleep_range(4000, 8000);
			reg_anlp1 = IXGBE_READ_REG(hw, IXGBE_ANLP1);
			if (reg_anlp1 & IXGBE_ANLP1_AN_STATE_MASK)
				break;
		}
		if (!(reg_anlp1 & IXGBE_ANLP1_AN_STATE_MASK)) {
			hw_dbg(hw, "sfp module setup not complete\n");
			ret_val = IXGBE_ERR_SFP_SETUP_NOT_COMPLETE;
			goto setup_sfp_out;
		}

		/* Restart DSP by setting Restart_AN and return to SFI mode */
		IXGBE_WRITE_REG(hw, IXGBE_AUTOC, (IXGBE_READ_REG(hw,
		                IXGBE_AUTOC) | IXGBE_AUTOC_LMS_10G_SERIAL |
		                IXGBE_AUTOC_AN_RESTART));
	}

setup_sfp_out:
	return ret_val;
}

static s32 ixgbe_get_invariants_82599(struct ixgbe_hw *hw)
{
	struct ixgbe_mac_info *mac = &hw->mac;

	ixgbe_init_mac_link_ops_82599(hw);

	mac->mcft_size = IXGBE_82599_MC_TBL_SIZE;
	mac->vft_size = IXGBE_82599_VFT_TBL_SIZE;
	mac->num_rar_entries = IXGBE_82599_RAR_ENTRIES;
	mac->max_rx_queues = IXGBE_82599_MAX_RX_QUEUES;
	mac->max_tx_queues = IXGBE_82599_MAX_TX_QUEUES;
	mac->max_msix_vectors = ixgbe_get_pcie_msix_count_generic(hw);

	return 0;
}

/**
 *  ixgbe_init_phy_ops_82599 - PHY/SFP specific init
 *  @hw: pointer to hardware structure
 *
 *  Initialize any function pointers that were not able to be
 *  set during get_invariants because the PHY/SFP type was
 *  not known.  Perform the SFP init if necessary.
 *
 **/
static s32 ixgbe_init_phy_ops_82599(struct ixgbe_hw *hw)
{
	struct ixgbe_mac_info *mac = &hw->mac;
	struct ixgbe_phy_info *phy = &hw->phy;
	s32 ret_val = 0;

	/* Identify the PHY or SFP module */
	ret_val = phy->ops.identify(hw);

	/* Setup function pointers based on detected SFP module and speeds */
	ixgbe_init_mac_link_ops_82599(hw);

	/* If copper media, overwrite with copper function pointers */
	if (mac->ops.get_media_type(hw) == ixgbe_media_type_copper) {
		mac->ops.setup_link = &ixgbe_setup_copper_link_82599;
		mac->ops.get_link_capabilities =
			&ixgbe_get_copper_link_capabilities_generic;
	}

	/* Set necessary function pointers based on phy type */
	switch (hw->phy.type) {
	case ixgbe_phy_tn:
		phy->ops.check_link = &ixgbe_check_phy_link_tnx;
		phy->ops.get_firmware_version =
		             &ixgbe_get_phy_firmware_version_tnx;
		break;
	case ixgbe_phy_aq:
		phy->ops.get_firmware_version =
			&ixgbe_get_phy_firmware_version_generic;
		break;
	default:
		break;
	}

	return ret_val;
}

/**
 *  ixgbe_get_link_capabilities_82599 - Determines link capabilities
 *  @hw: pointer to hardware structure
 *  @speed: pointer to link speed
 *  @negotiation: true when autoneg or autotry is enabled
 *
 *  Determines the link capabilities by reading the AUTOC register.
 **/
static s32 ixgbe_get_link_capabilities_82599(struct ixgbe_hw *hw,
                                             ixgbe_link_speed *speed,
                                             bool *negotiation)
{
	s32 status = 0;
	u32 autoc = 0;

	/* Determine 1G link capabilities off of SFP+ type */
	if (hw->phy.sfp_type == ixgbe_sfp_type_1g_cu_core0 ||
	    hw->phy.sfp_type == ixgbe_sfp_type_1g_cu_core1) {
		*speed = IXGBE_LINK_SPEED_1GB_FULL;
		*negotiation = true;
		goto out;
	}

	/*
	 * Determine link capabilities based on the stored value of AUTOC,
	 * which represents EEPROM defaults.  If AUTOC value has not been
	 * stored, use the current register value.
	 */
	if (hw->mac.orig_link_settings_stored)
		autoc = hw->mac.orig_autoc;
	else
		autoc = IXGBE_READ_REG(hw, IXGBE_AUTOC);

	switch (autoc & IXGBE_AUTOC_LMS_MASK) {
	case IXGBE_AUTOC_LMS_1G_LINK_NO_AN:
		*speed = IXGBE_LINK_SPEED_1GB_FULL;
		*negotiation = false;
		break;

	case IXGBE_AUTOC_LMS_10G_LINK_NO_AN:
		*speed = IXGBE_LINK_SPEED_10GB_FULL;
		*negotiation = false;
		break;

	case IXGBE_AUTOC_LMS_1G_AN:
		*speed = IXGBE_LINK_SPEED_1GB_FULL;
		*negotiation = true;
		break;

	case IXGBE_AUTOC_LMS_10G_SERIAL:
		*speed = IXGBE_LINK_SPEED_10GB_FULL;
		*negotiation = false;
		break;

	case IXGBE_AUTOC_LMS_KX4_KX_KR:
	case IXGBE_AUTOC_LMS_KX4_KX_KR_1G_AN:
		*speed = IXGBE_LINK_SPEED_UNKNOWN;
		if (autoc & IXGBE_AUTOC_KR_SUPP)
			*speed |= IXGBE_LINK_SPEED_10GB_FULL;
		if (autoc & IXGBE_AUTOC_KX4_SUPP)
			*speed |= IXGBE_LINK_SPEED_10GB_FULL;
		if (autoc & IXGBE_AUTOC_KX_SUPP)
			*speed |= IXGBE_LINK_SPEED_1GB_FULL;
		*negotiation = true;
		break;

	case IXGBE_AUTOC_LMS_KX4_KX_KR_SGMII:
		*speed = IXGBE_LINK_SPEED_100_FULL;
		if (autoc & IXGBE_AUTOC_KR_SUPP)
			*speed |= IXGBE_LINK_SPEED_10GB_FULL;
		if (autoc & IXGBE_AUTOC_KX4_SUPP)
			*speed |= IXGBE_LINK_SPEED_10GB_FULL;
		if (autoc & IXGBE_AUTOC_KX_SUPP)
			*speed |= IXGBE_LINK_SPEED_1GB_FULL;
		*negotiation = true;
		break;

	case IXGBE_AUTOC_LMS_SGMII_1G_100M:
		*speed = IXGBE_LINK_SPEED_1GB_FULL | IXGBE_LINK_SPEED_100_FULL;
		*negotiation = false;
		break;

	default:
		status = IXGBE_ERR_LINK_SETUP;
		goto out;
		break;
	}

	if (hw->phy.multispeed_fiber) {
		*speed |= IXGBE_LINK_SPEED_10GB_FULL |
		          IXGBE_LINK_SPEED_1GB_FULL;
		*negotiation = true;
	}

out:
	return status;
}

/**
 *  ixgbe_get_media_type_82599 - Get media type
 *  @hw: pointer to hardware structure
 *
 *  Returns the media type (fiber, copper, backplane)
 **/
static enum ixgbe_media_type ixgbe_get_media_type_82599(struct ixgbe_hw *hw)
{
	enum ixgbe_media_type media_type;

	/* Detect if there is a copper PHY attached. */
	switch (hw->phy.type) {
	case ixgbe_phy_cu_unknown:
	case ixgbe_phy_tn:
	case ixgbe_phy_aq:
		media_type = ixgbe_media_type_copper;
		goto out;
	default:
		break;
	}

	switch (hw->device_id) {
	case IXGBE_DEV_ID_82599_KX4:
	case IXGBE_DEV_ID_82599_KX4_MEZZ:
	case IXGBE_DEV_ID_82599_COMBO_BACKPLANE:
	case IXGBE_DEV_ID_82599_KR:
	case IXGBE_DEV_ID_82599_BACKPLANE_FCOE:
	case IXGBE_DEV_ID_82599_XAUI_LOM:
		/* Default device ID is mezzanine card KX/KX4 */
		media_type = ixgbe_media_type_backplane;
		break;
	case IXGBE_DEV_ID_82599_SFP:
	case IXGBE_DEV_ID_82599_SFP_FCOE:
	case IXGBE_DEV_ID_82599_SFP_EM:
	case IXGBE_DEV_ID_82599_SFP_SF2:
		media_type = ixgbe_media_type_fiber;
		break;
	case IXGBE_DEV_ID_82599_CX4:
		media_type = ixgbe_media_type_cx4;
		break;
	case IXGBE_DEV_ID_82599_T3_LOM:
		media_type = ixgbe_media_type_copper;
		break;
	case IXGBE_DEV_ID_82599_LS:
		media_type = ixgbe_media_type_fiber_lco;
		break;
	default:
		media_type = ixgbe_media_type_unknown;
		break;
	}
out:
	return media_type;
}

/**
 *  ixgbe_start_mac_link_82599 - Setup MAC link settings
 *  @hw: pointer to hardware structure
 *  @autoneg_wait_to_complete: true when waiting for completion is needed
 *
 *  Configures link settings based on values in the ixgbe_hw struct.
 *  Restarts the link.  Performs autonegotiation if needed.
 **/
static s32 ixgbe_start_mac_link_82599(struct ixgbe_hw *hw,
                               bool autoneg_wait_to_complete)
{
	u32 autoc_reg;
	u32 links_reg;
	u32 i;
	s32 status = 0;

	/* Restart link */
	autoc_reg = IXGBE_READ_REG(hw, IXGBE_AUTOC);
	autoc_reg |= IXGBE_AUTOC_AN_RESTART;
	IXGBE_WRITE_REG(hw, IXGBE_AUTOC, autoc_reg);

	/* Only poll for autoneg to complete if specified to do so */
	if (autoneg_wait_to_complete) {
		if ((autoc_reg & IXGBE_AUTOC_LMS_MASK) ==
		     IXGBE_AUTOC_LMS_KX4_KX_KR ||
		    (autoc_reg & IXGBE_AUTOC_LMS_MASK) ==
		     IXGBE_AUTOC_LMS_KX4_KX_KR_1G_AN ||
		    (autoc_reg & IXGBE_AUTOC_LMS_MASK) ==
		     IXGBE_AUTOC_LMS_KX4_KX_KR_SGMII) {
			links_reg = 0; /* Just in case Autoneg time = 0 */
			for (i = 0; i < IXGBE_AUTO_NEG_TIME; i++) {
				links_reg = IXGBE_READ_REG(hw, IXGBE_LINKS);
				if (links_reg & IXGBE_LINKS_KX_AN_COMP)
					break;
				msleep(100);
			}
			if (!(links_reg & IXGBE_LINKS_KX_AN_COMP)) {
				status = IXGBE_ERR_AUTONEG_NOT_COMPLETE;
				hw_dbg(hw, "Autoneg did not complete.\n");
			}
		}
	}

	/* Add delay to filter out noises during initial link setup */
	msleep(50);

	return status;
}

/**
 *  ixgbe_disable_tx_laser_multispeed_fiber - Disable Tx laser
 *  @hw: pointer to hardware structure
 *
 *  The base drivers may require better control over SFP+ module
 *  PHY states.  This includes selectively shutting down the Tx
 *  laser on the PHY, effectively halting physical link.
 **/
static void ixgbe_disable_tx_laser_multispeed_fiber(struct ixgbe_hw *hw)
{
	u32 esdp_reg = IXGBE_READ_REG(hw, IXGBE_ESDP);

	/* Disable tx laser; allow 100us to go dark per spec */
	esdp_reg |= IXGBE_ESDP_SDP3;
	IXGBE_WRITE_REG(hw, IXGBE_ESDP, esdp_reg);
	IXGBE_WRITE_FLUSH(hw);
	udelay(100);
}

/**
 *  ixgbe_enable_tx_laser_multispeed_fiber - Enable Tx laser
 *  @hw: pointer to hardware structure
 *
 *  The base drivers may require better control over SFP+ module
 *  PHY states.  This includes selectively turning on the Tx
 *  laser on the PHY, effectively starting physical link.
 **/
static void ixgbe_enable_tx_laser_multispeed_fiber(struct ixgbe_hw *hw)
{
	u32 esdp_reg = IXGBE_READ_REG(hw, IXGBE_ESDP);

	/* Enable tx laser; allow 100ms to light up */
	esdp_reg &= ~IXGBE_ESDP_SDP3;
	IXGBE_WRITE_REG(hw, IXGBE_ESDP, esdp_reg);
	IXGBE_WRITE_FLUSH(hw);
	msleep(100);
}

/**
 *  ixgbe_flap_tx_laser_multispeed_fiber - Flap Tx laser
 *  @hw: pointer to hardware structure
 *
 *  When the driver changes the link speeds that it can support,
 *  it sets autotry_restart to true to indicate that we need to
 *  initiate a new autotry session with the link partner.  To do
 *  so, we set the speed then disable and re-enable the tx laser, to
 *  alert the link partner that it also needs to restart autotry on its
 *  end.  This is consistent with true clause 37 autoneg, which also
 *  involves a loss of signal.
 **/
static void ixgbe_flap_tx_laser_multispeed_fiber(struct ixgbe_hw *hw)
{
	if (hw->mac.autotry_restart) {
		ixgbe_disable_tx_laser_multispeed_fiber(hw);
		ixgbe_enable_tx_laser_multispeed_fiber(hw);
		hw->mac.autotry_restart = false;
	}
}

/**
 *  ixgbe_setup_mac_link_multispeed_fiber - Set MAC link speed
 *  @hw: pointer to hardware structure
 *  @speed: new link speed
 *  @autoneg: true if autonegotiation enabled
 *  @autoneg_wait_to_complete: true when waiting for completion is needed
 *
 *  Set the link speed in the AUTOC register and restarts link.
 **/
static s32 ixgbe_setup_mac_link_multispeed_fiber(struct ixgbe_hw *hw,
                                          ixgbe_link_speed speed,
                                          bool autoneg,
                                          bool autoneg_wait_to_complete)
{
	s32 status = 0;
	ixgbe_link_speed link_speed = IXGBE_LINK_SPEED_UNKNOWN;
	ixgbe_link_speed highest_link_speed = IXGBE_LINK_SPEED_UNKNOWN;
	u32 speedcnt = 0;
	u32 esdp_reg = IXGBE_READ_REG(hw, IXGBE_ESDP);
	u32 i = 0;
	bool link_up = false;
	bool negotiation;

	/* Mask off requested but non-supported speeds */
	status = hw->mac.ops.get_link_capabilities(hw, &link_speed,
						   &negotiation);
	if (status != 0)
		return status;

	speed &= link_speed;

	/*
	 * Try each speed one by one, highest priority first.  We do this in
	 * software because 10gb fiber doesn't support speed autonegotiation.
	 */
	if (speed & IXGBE_LINK_SPEED_10GB_FULL) {
		speedcnt++;
		highest_link_speed = IXGBE_LINK_SPEED_10GB_FULL;

		/* If we already have link at this speed, just jump out */
		status = hw->mac.ops.check_link(hw, &link_speed, &link_up,
						false);
		if (status != 0)
			return status;

		if ((link_speed == IXGBE_LINK_SPEED_10GB_FULL) && link_up)
			goto out;

		/* Set the module link speed */
		esdp_reg |= (IXGBE_ESDP_SDP5_DIR | IXGBE_ESDP_SDP5);
		IXGBE_WRITE_REG(hw, IXGBE_ESDP, esdp_reg);
		IXGBE_WRITE_FLUSH(hw);

		/* Allow module to change analog characteristics (1G->10G) */
		msleep(40);

		status = ixgbe_setup_mac_link_82599(hw,
						    IXGBE_LINK_SPEED_10GB_FULL,
						    autoneg,
						    autoneg_wait_to_complete);
		if (status != 0)
			return status;

		/* Flap the tx laser if it has not already been done */
		hw->mac.ops.flap_tx_laser(hw);

		/*
		 * Wait for the controller to acquire link.  Per IEEE 802.3ap,
		 * Section 73.10.2, we may have to wait up to 500ms if KR is
		 * attempted.  82599 uses the same timing for 10g SFI.
		 */
		for (i = 0; i < 5; i++) {
			/* Wait for the link partner to also set speed */
			msleep(100);

			/* If we have link, just jump out */
			status = hw->mac.ops.check_link(hw, &link_speed,
							&link_up, false);
			if (status != 0)
				return status;

			if (link_up)
				goto out;
		}
	}

	if (speed & IXGBE_LINK_SPEED_1GB_FULL) {
		speedcnt++;
		if (highest_link_speed == IXGBE_LINK_SPEED_UNKNOWN)
			highest_link_speed = IXGBE_LINK_SPEED_1GB_FULL;

		/* If we already have link at this speed, just jump out */
		status = hw->mac.ops.check_link(hw, &link_speed, &link_up,
						false);
		if (status != 0)
			return status;

		if ((link_speed == IXGBE_LINK_SPEED_1GB_FULL) && link_up)
			goto out;

		/* Set the module link speed */
		esdp_reg &= ~IXGBE_ESDP_SDP5;
		esdp_reg |= IXGBE_ESDP_SDP5_DIR;
		IXGBE_WRITE_REG(hw, IXGBE_ESDP, esdp_reg);
		IXGBE_WRITE_FLUSH(hw);

		/* Allow module to change analog characteristics (10G->1G) */
		msleep(40);

		status = ixgbe_setup_mac_link_82599(hw,
						    IXGBE_LINK_SPEED_1GB_FULL,
						    autoneg,
						    autoneg_wait_to_complete);
		if (status != 0)
			return status;

		/* Flap the tx laser if it has not already been done */
		hw->mac.ops.flap_tx_laser(hw);

		/* Wait for the link partner to also set speed */
		msleep(100);

		/* If we have link, just jump out */
		status = hw->mac.ops.check_link(hw, &link_speed, &link_up,
						false);
		if (status != 0)
			return status;

		if (link_up)
			goto out;
	}

	/*
	 * We didn't get link.  Configure back to the highest speed we tried,
	 * (if there was more than one).  We call ourselves back with just the
	 * single highest speed that the user requested.
	 */
	if (speedcnt > 1)
		status = ixgbe_setup_mac_link_multispeed_fiber(hw,
		                                               highest_link_speed,
		                                               autoneg,
		                                               autoneg_wait_to_complete);

out:
	/* Set autoneg_advertised value based on input link speed */
	hw->phy.autoneg_advertised = 0;

	if (speed & IXGBE_LINK_SPEED_10GB_FULL)
		hw->phy.autoneg_advertised |= IXGBE_LINK_SPEED_10GB_FULL;

	if (speed & IXGBE_LINK_SPEED_1GB_FULL)
		hw->phy.autoneg_advertised |= IXGBE_LINK_SPEED_1GB_FULL;

	return status;
}

/**
 *  ixgbe_setup_mac_link_smartspeed - Set MAC link speed using SmartSpeed
 *  @hw: pointer to hardware structure
 *  @speed: new link speed
 *  @autoneg: true if autonegotiation enabled
 *  @autoneg_wait_to_complete: true when waiting for completion is needed
 *
 *  Implements the Intel SmartSpeed algorithm.
 **/
static s32 ixgbe_setup_mac_link_smartspeed(struct ixgbe_hw *hw,
				     ixgbe_link_speed speed, bool autoneg,
				     bool autoneg_wait_to_complete)
{
	s32 status = 0;
	ixgbe_link_speed link_speed = IXGBE_LINK_SPEED_UNKNOWN;
	s32 i, j;
	bool link_up = false;
	u32 autoc_reg = IXGBE_READ_REG(hw, IXGBE_AUTOC);

	 /* Set autoneg_advertised value based on input link speed */
	hw->phy.autoneg_advertised = 0;

	if (speed & IXGBE_LINK_SPEED_10GB_FULL)
		hw->phy.autoneg_advertised |= IXGBE_LINK_SPEED_10GB_FULL;

	if (speed & IXGBE_LINK_SPEED_1GB_FULL)
		hw->phy.autoneg_advertised |= IXGBE_LINK_SPEED_1GB_FULL;

	if (speed & IXGBE_LINK_SPEED_100_FULL)
		hw->phy.autoneg_advertised |= IXGBE_LINK_SPEED_100_FULL;

	/*
	 * Implement Intel SmartSpeed algorithm.  SmartSpeed will reduce the
	 * autoneg advertisement if link is unable to be established at the
	 * highest negotiated rate.  This can sometimes happen due to integrity
	 * issues with the physical media connection.
	 */

	/* First, try to get link with full advertisement */
	hw->phy.smart_speed_active = false;
	for (j = 0; j < IXGBE_SMARTSPEED_MAX_RETRIES; j++) {
		status = ixgbe_setup_mac_link_82599(hw, speed, autoneg,
						    autoneg_wait_to_complete);
		if (status != 0)
			goto out;

		/*
		 * Wait for the controller to acquire link.  Per IEEE 802.3ap,
		 * Section 73.10.2, we may have to wait up to 500ms if KR is
		 * attempted, or 200ms if KX/KX4/BX/BX4 is attempted, per
		 * Table 9 in the AN MAS.
		 */
		for (i = 0; i < 5; i++) {
			mdelay(100);

			/* If we have link, just jump out */
			status = hw->mac.ops.check_link(hw, &link_speed,
							&link_up, false);
			if (status != 0)
				goto out;

			if (link_up)
				goto out;
		}
	}

	/*
	 * We didn't get link.  If we advertised KR plus one of KX4/KX
	 * (or BX4/BX), then disable KR and try again.
	 */
	if (((autoc_reg & IXGBE_AUTOC_KR_SUPP) == 0) ||
	    ((autoc_reg & IXGBE_AUTOC_KX4_KX_SUPP_MASK) == 0))
		goto out;

	/* Turn SmartSpeed on to disable KR support */
	hw->phy.smart_speed_active = true;
	status = ixgbe_setup_mac_link_82599(hw, speed, autoneg,
					    autoneg_wait_to_complete);
	if (status != 0)
		goto out;

	/*
	 * Wait for the controller to acquire link.  600ms will allow for
	 * the AN link_fail_inhibit_timer as well for multiple cycles of
	 * parallel detect, both 10g and 1g. This allows for the maximum
	 * connect attempts as defined in the AN MAS table 73-7.
	 */
	for (i = 0; i < 6; i++) {
		mdelay(100);

		/* If we have link, just jump out */
		status = hw->mac.ops.check_link(hw, &link_speed,
						&link_up, false);
		if (status != 0)
			goto out;

		if (link_up)
			goto out;
	}

	/* We didn't get link.  Turn SmartSpeed back off. */
	hw->phy.smart_speed_active = false;
	status = ixgbe_setup_mac_link_82599(hw, speed, autoneg,
					    autoneg_wait_to_complete);

out:
	if (link_up && (link_speed == IXGBE_LINK_SPEED_1GB_FULL))
		hw_dbg(hw, "Smartspeed has downgraded the link speed from "
		       "the maximum advertised\n");
	return status;
}

/**
 *  ixgbe_setup_mac_link_82599 - Set MAC link speed
 *  @hw: pointer to hardware structure
 *  @speed: new link speed
 *  @autoneg: true if autonegotiation enabled
 *  @autoneg_wait_to_complete: true when waiting for completion is needed
 *
 *  Set the link speed in the AUTOC register and restarts link.
 **/
static s32 ixgbe_setup_mac_link_82599(struct ixgbe_hw *hw,
                               ixgbe_link_speed speed, bool autoneg,
                               bool autoneg_wait_to_complete)
{
	s32 status = 0;
	u32 autoc = IXGBE_READ_REG(hw, IXGBE_AUTOC);
	u32 autoc2 = IXGBE_READ_REG(hw, IXGBE_AUTOC2);
	u32 start_autoc = autoc;
	u32 orig_autoc = 0;
	u32 link_mode = autoc & IXGBE_AUTOC_LMS_MASK;
	u32 pma_pmd_1g = autoc & IXGBE_AUTOC_1G_PMA_PMD_MASK;
	u32 pma_pmd_10g_serial = autoc2 & IXGBE_AUTOC2_10G_SERIAL_PMA_PMD_MASK;
	u32 links_reg;
	u32 i;
	ixgbe_link_speed link_capabilities = IXGBE_LINK_SPEED_UNKNOWN;

	/* Check to see if speed passed in is supported. */
	hw->mac.ops.get_link_capabilities(hw, &link_capabilities, &autoneg);
	if (status != 0)
		goto out;

	speed &= link_capabilities;

	if (speed == IXGBE_LINK_SPEED_UNKNOWN) {
		status = IXGBE_ERR_LINK_SETUP;
		goto out;
	}

	/* Use stored value (EEPROM defaults) of AUTOC to find KR/KX4 support*/
	if (hw->mac.orig_link_settings_stored)
		orig_autoc = hw->mac.orig_autoc;
	else
		orig_autoc = autoc;

	if (link_mode == IXGBE_AUTOC_LMS_KX4_KX_KR ||
	    link_mode == IXGBE_AUTOC_LMS_KX4_KX_KR_1G_AN ||
	    link_mode == IXGBE_AUTOC_LMS_KX4_KX_KR_SGMII) {
		/* Set KX4/KX/KR support according to speed requested */
		autoc &= ~(IXGBE_AUTOC_KX4_KX_SUPP_MASK | IXGBE_AUTOC_KR_SUPP);
		if (speed & IXGBE_LINK_SPEED_10GB_FULL)
			if (orig_autoc & IXGBE_AUTOC_KX4_SUPP)
				autoc |= IXGBE_AUTOC_KX4_SUPP;
			if ((orig_autoc & IXGBE_AUTOC_KR_SUPP) &&
			    (hw->phy.smart_speed_active == false))
				autoc |= IXGBE_AUTOC_KR_SUPP;
		if (speed & IXGBE_LINK_SPEED_1GB_FULL)
			autoc |= IXGBE_AUTOC_KX_SUPP;
	} else if ((pma_pmd_1g == IXGBE_AUTOC_1G_SFI) &&
	           (link_mode == IXGBE_AUTOC_LMS_1G_LINK_NO_AN ||
	            link_mode == IXGBE_AUTOC_LMS_1G_AN)) {
		/* Switch from 1G SFI to 10G SFI if requested */
		if ((speed == IXGBE_LINK_SPEED_10GB_FULL) &&
		    (pma_pmd_10g_serial == IXGBE_AUTOC2_10G_SFI)) {
			autoc &= ~IXGBE_AUTOC_LMS_MASK;
			autoc |= IXGBE_AUTOC_LMS_10G_SERIAL;
		}
	} else if ((pma_pmd_10g_serial == IXGBE_AUTOC2_10G_SFI) &&
	           (link_mode == IXGBE_AUTOC_LMS_10G_SERIAL)) {
		/* Switch from 10G SFI to 1G SFI if requested */
		if ((speed == IXGBE_LINK_SPEED_1GB_FULL) &&
		    (pma_pmd_1g == IXGBE_AUTOC_1G_SFI)) {
			autoc &= ~IXGBE_AUTOC_LMS_MASK;
			if (autoneg)
				autoc |= IXGBE_AUTOC_LMS_1G_AN;
			else
				autoc |= IXGBE_AUTOC_LMS_1G_LINK_NO_AN;
		}
	}

	if (autoc != start_autoc) {
		/* Restart link */
		autoc |= IXGBE_AUTOC_AN_RESTART;
		IXGBE_WRITE_REG(hw, IXGBE_AUTOC, autoc);

		/* Only poll for autoneg to complete if specified to do so */
		if (autoneg_wait_to_complete) {
			if (link_mode == IXGBE_AUTOC_LMS_KX4_KX_KR ||
			    link_mode == IXGBE_AUTOC_LMS_KX4_KX_KR_1G_AN ||
			    link_mode == IXGBE_AUTOC_LMS_KX4_KX_KR_SGMII) {
				links_reg = 0; /*Just in case Autoneg time=0*/
				for (i = 0; i < IXGBE_AUTO_NEG_TIME; i++) {
					links_reg =
					       IXGBE_READ_REG(hw, IXGBE_LINKS);
					if (links_reg & IXGBE_LINKS_KX_AN_COMP)
						break;
					msleep(100);
				}
				if (!(links_reg & IXGBE_LINKS_KX_AN_COMP)) {
					status =
					        IXGBE_ERR_AUTONEG_NOT_COMPLETE;
					hw_dbg(hw, "Autoneg did not "
					       "complete.\n");
				}
			}
		}

		/* Add delay to filter out noises during initial link setup */
		msleep(50);
	}

out:
	return status;
}

/**
 *  ixgbe_setup_copper_link_82599 - Set the PHY autoneg advertised field
 *  @hw: pointer to hardware structure
 *  @speed: new link speed
 *  @autoneg: true if autonegotiation enabled
 *  @autoneg_wait_to_complete: true if waiting is needed to complete
 *
 *  Restarts link on PHY and MAC based on settings passed in.
 **/
static s32 ixgbe_setup_copper_link_82599(struct ixgbe_hw *hw,
                                         ixgbe_link_speed speed,
                                         bool autoneg,
                                         bool autoneg_wait_to_complete)
{
	s32 status;

	/* Setup the PHY according to input speed */
	status = hw->phy.ops.setup_link_speed(hw, speed, autoneg,
	                                      autoneg_wait_to_complete);
	/* Set up MAC */
	ixgbe_start_mac_link_82599(hw, autoneg_wait_to_complete);

	return status;
}

/**
 *  ixgbe_reset_hw_82599 - Perform hardware reset
 *  @hw: pointer to hardware structure
 *
 *  Resets the hardware by resetting the transmit and receive units, masks
 *  and clears all interrupts, perform a PHY reset, and perform a link (MAC)
 *  reset.
 **/
static s32 ixgbe_reset_hw_82599(struct ixgbe_hw *hw)
{
	s32 status = 0;
	u32 ctrl;
	u32 i;
	u32 autoc;
	u32 autoc2;

	/* Call adapter stop to disable tx/rx and clear interrupts */
	hw->mac.ops.stop_adapter(hw);

	/* PHY ops must be identified and initialized prior to reset */

	/* Identify PHY and related function pointers */
	status = hw->phy.ops.init(hw);

	if (status == IXGBE_ERR_SFP_NOT_SUPPORTED)
		goto reset_hw_out;

	/* Setup SFP module if there is one present. */
	if (hw->phy.sfp_setup_needed) {
		status = hw->mac.ops.setup_sfp(hw);
		hw->phy.sfp_setup_needed = false;
	}

	if (status == IXGBE_ERR_SFP_NOT_SUPPORTED)
		goto reset_hw_out;

	/* Reset PHY */
	if (hw->phy.reset_disable == false && hw->phy.ops.reset != NULL)
		hw->phy.ops.reset(hw);

	/*
	 * Prevent the PCI-E bus from from hanging by disabling PCI-E master
	 * access and verify no pending requests before reset
	 */
	ixgbe_disable_pcie_master(hw);

mac_reset_top:
	/*
	 * Issue global reset to the MAC.  This needs to be a SW reset.
	 * If link reset is used, it might reset the MAC when mng is using it
	 */
	ctrl = IXGBE_READ_REG(hw, IXGBE_CTRL);
	IXGBE_WRITE_REG(hw, IXGBE_CTRL, (ctrl | IXGBE_CTRL_RST));
	IXGBE_WRITE_FLUSH(hw);

	/* Poll for reset bit to self-clear indicating reset is complete */
	for (i = 0; i < 10; i++) {
		udelay(1);
		ctrl = IXGBE_READ_REG(hw, IXGBE_CTRL);
		if (!(ctrl & IXGBE_CTRL_RST))
			break;
	}
	if (ctrl & IXGBE_CTRL_RST) {
		status = IXGBE_ERR_RESET_FAILED;
		hw_dbg(hw, "Reset polling failed to complete.\n");
	}
<<<<<<< HEAD
=======

	/*
	 * Double resets are required for recovery from certain error
	 * conditions.  Between resets, it is necessary to stall to allow time
	 * for any pending HW events to complete.  We use 1usec since that is
	 * what is needed for ixgbe_disable_pcie_master().  The second reset
	 * then clears out any effects of those events.
	 */
	if (hw->mac.flags & IXGBE_FLAGS_DOUBLE_RESET_REQUIRED) {
		hw->mac.flags &= ~IXGBE_FLAGS_DOUBLE_RESET_REQUIRED;
		udelay(1);
		goto mac_reset_top;
	}
>>>>>>> 99f4964c

	msleep(50);

	/*
	 * Store the original AUTOC/AUTOC2 values if they have not been
	 * stored off yet.  Otherwise restore the stored original
	 * values since the reset operation sets back to defaults.
	 */
	autoc = IXGBE_READ_REG(hw, IXGBE_AUTOC);
	autoc2 = IXGBE_READ_REG(hw, IXGBE_AUTOC2);
	if (hw->mac.orig_link_settings_stored == false) {
		hw->mac.orig_autoc = autoc;
		hw->mac.orig_autoc2 = autoc2;
		hw->mac.orig_link_settings_stored = true;
	} else {
		if (autoc != hw->mac.orig_autoc)
			IXGBE_WRITE_REG(hw, IXGBE_AUTOC, (hw->mac.orig_autoc |
			                IXGBE_AUTOC_AN_RESTART));

		if ((autoc2 & IXGBE_AUTOC2_UPPER_MASK) !=
		    (hw->mac.orig_autoc2 & IXGBE_AUTOC2_UPPER_MASK)) {
			autoc2 &= ~IXGBE_AUTOC2_UPPER_MASK;
			autoc2 |= (hw->mac.orig_autoc2 &
			           IXGBE_AUTOC2_UPPER_MASK);
			IXGBE_WRITE_REG(hw, IXGBE_AUTOC2, autoc2);
		}
	}

	/* Store the permanent mac address */
	hw->mac.ops.get_mac_addr(hw, hw->mac.perm_addr);

	/*
	 * Store MAC address from RAR0, clear receive address registers, and
	 * clear the multicast table.  Also reset num_rar_entries to 128,
	 * since we modify this value when programming the SAN MAC address.
	 */
	hw->mac.num_rar_entries = 128;
	hw->mac.ops.init_rx_addrs(hw);

	/* Store the permanent SAN mac address */
	hw->mac.ops.get_san_mac_addr(hw, hw->mac.san_addr);

	/* Add the SAN MAC address to the RAR only if it's a valid address */
	if (ixgbe_validate_mac_addr(hw->mac.san_addr) == 0) {
		hw->mac.ops.set_rar(hw, hw->mac.num_rar_entries - 1,
		                    hw->mac.san_addr, 0, IXGBE_RAH_AV);

		/* Reserve the last RAR for the SAN MAC address */
		hw->mac.num_rar_entries--;
	}

	/* Store the alternative WWNN/WWPN prefix */
	hw->mac.ops.get_wwn_prefix(hw, &hw->mac.wwnn_prefix,
	                               &hw->mac.wwpn_prefix);

reset_hw_out:
	return status;
}

/**
 *  ixgbe_reinit_fdir_tables_82599 - Reinitialize Flow Director tables.
 *  @hw: pointer to hardware structure
 **/
s32 ixgbe_reinit_fdir_tables_82599(struct ixgbe_hw *hw)
{
	int i;
	u32 fdirctrl = IXGBE_READ_REG(hw, IXGBE_FDIRCTRL);
	fdirctrl &= ~IXGBE_FDIRCTRL_INIT_DONE;

	/*
	 * Before starting reinitialization process,
	 * FDIRCMD.CMD must be zero.
	 */
	for (i = 0; i < IXGBE_FDIRCMD_CMD_POLL; i++) {
		if (!(IXGBE_READ_REG(hw, IXGBE_FDIRCMD) &
		      IXGBE_FDIRCMD_CMD_MASK))
			break;
		udelay(10);
	}
	if (i >= IXGBE_FDIRCMD_CMD_POLL) {
		hw_dbg(hw, "Flow Director previous command isn't complete, "
		       "aborting table re-initialization.\n");
		return IXGBE_ERR_FDIR_REINIT_FAILED;
	}

	IXGBE_WRITE_REG(hw, IXGBE_FDIRFREE, 0);
	IXGBE_WRITE_FLUSH(hw);
	/*
	 * 82599 adapters flow director init flow cannot be restarted,
	 * Workaround 82599 silicon errata by performing the following steps
	 * before re-writing the FDIRCTRL control register with the same value.
	 * - write 1 to bit 8 of FDIRCMD register &
	 * - write 0 to bit 8 of FDIRCMD register
	 */
	IXGBE_WRITE_REG(hw, IXGBE_FDIRCMD,
	                (IXGBE_READ_REG(hw, IXGBE_FDIRCMD) |
	                 IXGBE_FDIRCMD_CLEARHT));
	IXGBE_WRITE_FLUSH(hw);
	IXGBE_WRITE_REG(hw, IXGBE_FDIRCMD,
	                (IXGBE_READ_REG(hw, IXGBE_FDIRCMD) &
	                 ~IXGBE_FDIRCMD_CLEARHT));
	IXGBE_WRITE_FLUSH(hw);
	/*
	 * Clear FDIR Hash register to clear any leftover hashes
	 * waiting to be programmed.
	 */
	IXGBE_WRITE_REG(hw, IXGBE_FDIRHASH, 0x00);
	IXGBE_WRITE_FLUSH(hw);

	IXGBE_WRITE_REG(hw, IXGBE_FDIRCTRL, fdirctrl);
	IXGBE_WRITE_FLUSH(hw);

	/* Poll init-done after we write FDIRCTRL register */
	for (i = 0; i < IXGBE_FDIR_INIT_DONE_POLL; i++) {
		if (IXGBE_READ_REG(hw, IXGBE_FDIRCTRL) &
		                   IXGBE_FDIRCTRL_INIT_DONE)
			break;
		udelay(10);
	}
	if (i >= IXGBE_FDIR_INIT_DONE_POLL) {
		hw_dbg(hw, "Flow Director Signature poll time exceeded!\n");
		return IXGBE_ERR_FDIR_REINIT_FAILED;
	}

	/* Clear FDIR statistics registers (read to clear) */
	IXGBE_READ_REG(hw, IXGBE_FDIRUSTAT);
	IXGBE_READ_REG(hw, IXGBE_FDIRFSTAT);
	IXGBE_READ_REG(hw, IXGBE_FDIRMATCH);
	IXGBE_READ_REG(hw, IXGBE_FDIRMISS);
	IXGBE_READ_REG(hw, IXGBE_FDIRLEN);

	return 0;
}

/**
 *  ixgbe_init_fdir_signature_82599 - Initialize Flow Director signature filters
 *  @hw: pointer to hardware structure
 *  @pballoc: which mode to allocate filters with
 **/
s32 ixgbe_init_fdir_signature_82599(struct ixgbe_hw *hw, u32 pballoc)
{
	u32 fdirctrl = 0;
	u32 pbsize;
	int i;

	/*
	 * Before enabling Flow Director, the Rx Packet Buffer size
	 * must be reduced.  The new value is the current size minus
	 * flow director memory usage size.
	 */
	pbsize = (1 << (IXGBE_FDIR_PBALLOC_SIZE_SHIFT + pballoc));
	IXGBE_WRITE_REG(hw, IXGBE_RXPBSIZE(0),
	    (IXGBE_READ_REG(hw, IXGBE_RXPBSIZE(0)) - pbsize));

	/*
	 * The defaults in the HW for RX PB 1-7 are not zero and so should be
	 * initialized to zero for non DCB mode otherwise actual total RX PB
	 * would be bigger than programmed and filter space would run into
	 * the PB 0 region.
	 */
	for (i = 1; i < 8; i++)
		IXGBE_WRITE_REG(hw, IXGBE_RXPBSIZE(i), 0);

	/* Send interrupt when 64 filters are left */
	fdirctrl |= 4 << IXGBE_FDIRCTRL_FULL_THRESH_SHIFT;

	/* Set the maximum length per hash bucket to 0xA filters */
	fdirctrl |= 0xA << IXGBE_FDIRCTRL_MAX_LENGTH_SHIFT;

	switch (pballoc) {
	case IXGBE_FDIR_PBALLOC_64K:
		/* 8k - 1 signature filters */
		fdirctrl |= IXGBE_FDIRCTRL_PBALLOC_64K;
		break;
	case IXGBE_FDIR_PBALLOC_128K:
		/* 16k - 1 signature filters */
		fdirctrl |= IXGBE_FDIRCTRL_PBALLOC_128K;
		break;
	case IXGBE_FDIR_PBALLOC_256K:
		/* 32k - 1 signature filters */
		fdirctrl |= IXGBE_FDIRCTRL_PBALLOC_256K;
		break;
	default:
		/* bad value */
		return IXGBE_ERR_CONFIG;
	};

	/* Move the flexible bytes to use the ethertype - shift 6 words */
	fdirctrl |= (0x6 << IXGBE_FDIRCTRL_FLEX_SHIFT);


	/* Prime the keys for hashing */
	IXGBE_WRITE_REG(hw, IXGBE_FDIRHKEY, IXGBE_ATR_BUCKET_HASH_KEY);
	IXGBE_WRITE_REG(hw, IXGBE_FDIRSKEY, IXGBE_ATR_SIGNATURE_HASH_KEY);

	/*
	 * Poll init-done after we write the register.  Estimated times:
	 *      10G: PBALLOC = 11b, timing is 60us
	 *       1G: PBALLOC = 11b, timing is 600us
	 *     100M: PBALLOC = 11b, timing is 6ms
	 *
	 *     Multiple these timings by 4 if under full Rx load
	 *
	 * So we'll poll for IXGBE_FDIR_INIT_DONE_POLL times, sleeping for
	 * 1 msec per poll time.  If we're at line rate and drop to 100M, then
	 * this might not finish in our poll time, but we can live with that
	 * for now.
	 */
	IXGBE_WRITE_REG(hw, IXGBE_FDIRCTRL, fdirctrl);
	IXGBE_WRITE_FLUSH(hw);
	for (i = 0; i < IXGBE_FDIR_INIT_DONE_POLL; i++) {
		if (IXGBE_READ_REG(hw, IXGBE_FDIRCTRL) &
		                   IXGBE_FDIRCTRL_INIT_DONE)
			break;
		usleep_range(1000, 2000);
	}
	if (i >= IXGBE_FDIR_INIT_DONE_POLL)
		hw_dbg(hw, "Flow Director Signature poll time exceeded!\n");

	return 0;
}

/**
 *  ixgbe_init_fdir_perfect_82599 - Initialize Flow Director perfect filters
 *  @hw: pointer to hardware structure
 *  @pballoc: which mode to allocate filters with
 **/
s32 ixgbe_init_fdir_perfect_82599(struct ixgbe_hw *hw, u32 pballoc)
{
	u32 fdirctrl = 0;
	u32 pbsize;
	int i;

	/*
	 * Before enabling Flow Director, the Rx Packet Buffer size
	 * must be reduced.  The new value is the current size minus
	 * flow director memory usage size.
	 */
	pbsize = (1 << (IXGBE_FDIR_PBALLOC_SIZE_SHIFT + pballoc));
	IXGBE_WRITE_REG(hw, IXGBE_RXPBSIZE(0),
	    (IXGBE_READ_REG(hw, IXGBE_RXPBSIZE(0)) - pbsize));

	/*
	 * The defaults in the HW for RX PB 1-7 are not zero and so should be
	 * initialized to zero for non DCB mode otherwise actual total RX PB
	 * would be bigger than programmed and filter space would run into
	 * the PB 0 region.
	 */
	for (i = 1; i < 8; i++)
		IXGBE_WRITE_REG(hw, IXGBE_RXPBSIZE(i), 0);

	/* Send interrupt when 64 filters are left */
	fdirctrl |= 4 << IXGBE_FDIRCTRL_FULL_THRESH_SHIFT;

	/* Initialize the drop queue to Rx queue 127 */
	fdirctrl |= (127 << IXGBE_FDIRCTRL_DROP_Q_SHIFT);

	switch (pballoc) {
	case IXGBE_FDIR_PBALLOC_64K:
		/* 2k - 1 perfect filters */
		fdirctrl |= IXGBE_FDIRCTRL_PBALLOC_64K;
		break;
	case IXGBE_FDIR_PBALLOC_128K:
		/* 4k - 1 perfect filters */
		fdirctrl |= IXGBE_FDIRCTRL_PBALLOC_128K;
		break;
	case IXGBE_FDIR_PBALLOC_256K:
		/* 8k - 1 perfect filters */
		fdirctrl |= IXGBE_FDIRCTRL_PBALLOC_256K;
		break;
	default:
		/* bad value */
		return IXGBE_ERR_CONFIG;
	};

	/* Turn perfect match filtering on */
	fdirctrl |= IXGBE_FDIRCTRL_PERFECT_MATCH;
	fdirctrl |= IXGBE_FDIRCTRL_REPORT_STATUS;

	/* Move the flexible bytes to use the ethertype - shift 6 words */
	fdirctrl |= (0x6 << IXGBE_FDIRCTRL_FLEX_SHIFT);

	/* Prime the keys for hashing */
	IXGBE_WRITE_REG(hw, IXGBE_FDIRHKEY, IXGBE_ATR_BUCKET_HASH_KEY);
	IXGBE_WRITE_REG(hw, IXGBE_FDIRSKEY, IXGBE_ATR_SIGNATURE_HASH_KEY);

	/*
	 * Poll init-done after we write the register.  Estimated times:
	 *      10G: PBALLOC = 11b, timing is 60us
	 *       1G: PBALLOC = 11b, timing is 600us
	 *     100M: PBALLOC = 11b, timing is 6ms
	 *
	 *     Multiple these timings by 4 if under full Rx load
	 *
	 * So we'll poll for IXGBE_FDIR_INIT_DONE_POLL times, sleeping for
	 * 1 msec per poll time.  If we're at line rate and drop to 100M, then
	 * this might not finish in our poll time, but we can live with that
	 * for now.
	 */

	/* Set the maximum length per hash bucket to 0xA filters */
	fdirctrl |= (0xA << IXGBE_FDIRCTRL_MAX_LENGTH_SHIFT);

	IXGBE_WRITE_REG(hw, IXGBE_FDIRCTRL, fdirctrl);
	IXGBE_WRITE_FLUSH(hw);
	for (i = 0; i < IXGBE_FDIR_INIT_DONE_POLL; i++) {
		if (IXGBE_READ_REG(hw, IXGBE_FDIRCTRL) &
		                   IXGBE_FDIRCTRL_INIT_DONE)
			break;
		usleep_range(1000, 2000);
	}
	if (i >= IXGBE_FDIR_INIT_DONE_POLL)
		hw_dbg(hw, "Flow Director Perfect poll time exceeded!\n");

	return 0;
}


/**
 *  ixgbe_atr_compute_hash_82599 - Compute the hashes for SW ATR
 *  @stream: input bitstream to compute the hash on
 *  @key: 32-bit hash key
 **/
static u32 ixgbe_atr_compute_hash_82599(union ixgbe_atr_input *atr_input,
					u32 key)
{
	/*
	 * The algorithm is as follows:
	 *    Hash[15:0] = Sum { S[n] x K[n+16] }, n = 0...350
	 *    where Sum {A[n]}, n = 0...n is bitwise XOR of A[0], A[1]...A[n]
	 *    and A[n] x B[n] is bitwise AND between same length strings
	 *
	 *    K[n] is 16 bits, defined as:
	 *       for n modulo 32 >= 15, K[n] = K[n % 32 : (n % 32) - 15]
	 *       for n modulo 32 < 15, K[n] =
	 *             K[(n % 32:0) | (31:31 - (14 - (n % 32)))]
	 *
	 *    S[n] is 16 bits, defined as:
	 *       for n >= 15, S[n] = S[n:n - 15]
	 *       for n < 15, S[n] = S[(n:0) | (350:350 - (14 - n))]
	 *
	 *    To simplify for programming, the algorithm is implemented
	 *    in software this way:
	 *
	 *    key[31:0], hi_hash_dword[31:0], lo_hash_dword[31:0], hash[15:0]
	 *
	 *    for (i = 0; i < 352; i+=32)
	 *        hi_hash_dword[31:0] ^= Stream[(i+31):i];
	 *
	 *    lo_hash_dword[15:0]  ^= Stream[15:0];
	 *    lo_hash_dword[15:0]  ^= hi_hash_dword[31:16];
	 *    lo_hash_dword[31:16] ^= hi_hash_dword[15:0];
	 *
	 *    hi_hash_dword[31:0]  ^= Stream[351:320];
	 *
	 *    if(key[0])
	 *        hash[15:0] ^= Stream[15:0];
	 *
	 *    for (i = 0; i < 16; i++) {
	 *        if (key[i])
	 *            hash[15:0] ^= lo_hash_dword[(i+15):i];
	 *        if (key[i + 16])
	 *            hash[15:0] ^= hi_hash_dword[(i+15):i];
	 *    }
	 *
	 */
	__be32 common_hash_dword = 0;
	u32 hi_hash_dword, lo_hash_dword, flow_vm_vlan;
	u32 hash_result = 0;
	u8 i;

	/* record the flow_vm_vlan bits as they are a key part to the hash */
	flow_vm_vlan = ntohl(atr_input->dword_stream[0]);

	/* generate common hash dword */
	for (i = 10; i; i -= 2)
		common_hash_dword ^= atr_input->dword_stream[i] ^
				     atr_input->dword_stream[i - 1];

	hi_hash_dword = ntohl(common_hash_dword);

	/* low dword is word swapped version of common */
	lo_hash_dword = (hi_hash_dword >> 16) | (hi_hash_dword << 16);

	/* apply flow ID/VM pool/VLAN ID bits to hash words */
	hi_hash_dword ^= flow_vm_vlan ^ (flow_vm_vlan >> 16);

	/* Process bits 0 and 16 */
	if (key & 0x0001) hash_result ^= lo_hash_dword;
	if (key & 0x00010000) hash_result ^= hi_hash_dword;

	/*
	 * apply flow ID/VM pool/VLAN ID bits to lo hash dword, we had to
	 * delay this because bit 0 of the stream should not be processed
	 * so we do not add the vlan until after bit 0 was processed
	 */
	lo_hash_dword ^= flow_vm_vlan ^ (flow_vm_vlan << 16);


	/* process the remaining 30 bits in the key 2 bits at a time */
	for (i = 15; i; i-- ) {
		if (key & (0x0001 << i)) hash_result ^= lo_hash_dword >> i;
		if (key & (0x00010000 << i)) hash_result ^= hi_hash_dword >> i;
	}

	return hash_result & IXGBE_ATR_HASH_MASK;
}

/*
 * These defines allow us to quickly generate all of the necessary instructions
 * in the function below by simply calling out IXGBE_COMPUTE_SIG_HASH_ITERATION
 * for values 0 through 15
 */
#define IXGBE_ATR_COMMON_HASH_KEY \
		(IXGBE_ATR_BUCKET_HASH_KEY & IXGBE_ATR_SIGNATURE_HASH_KEY)
#define IXGBE_COMPUTE_SIG_HASH_ITERATION(_n) \
do { \
	u32 n = (_n); \
	if (IXGBE_ATR_COMMON_HASH_KEY & (0x01 << n)) \
		common_hash ^= lo_hash_dword >> n; \
	else if (IXGBE_ATR_BUCKET_HASH_KEY & (0x01 << n)) \
		bucket_hash ^= lo_hash_dword >> n; \
	else if (IXGBE_ATR_SIGNATURE_HASH_KEY & (0x01 << n)) \
		sig_hash ^= lo_hash_dword << (16 - n); \
	if (IXGBE_ATR_COMMON_HASH_KEY & (0x01 << (n + 16))) \
		common_hash ^= hi_hash_dword >> n; \
	else if (IXGBE_ATR_BUCKET_HASH_KEY & (0x01 << (n + 16))) \
		bucket_hash ^= hi_hash_dword >> n; \
	else if (IXGBE_ATR_SIGNATURE_HASH_KEY & (0x01 << (n + 16))) \
		sig_hash ^= hi_hash_dword << (16 - n); \
} while (0);

/**
 *  ixgbe_atr_compute_sig_hash_82599 - Compute the signature hash
 *  @stream: input bitstream to compute the hash on
 *
 *  This function is almost identical to the function above but contains
 *  several optomizations such as unwinding all of the loops, letting the
 *  compiler work out all of the conditional ifs since the keys are static
 *  defines, and computing two keys at once since the hashed dword stream
 *  will be the same for both keys.
 **/
static u32 ixgbe_atr_compute_sig_hash_82599(union ixgbe_atr_hash_dword input,
					    union ixgbe_atr_hash_dword common)
{
	u32 hi_hash_dword, lo_hash_dword, flow_vm_vlan;
	u32 sig_hash = 0, bucket_hash = 0, common_hash = 0;

	/* record the flow_vm_vlan bits as they are a key part to the hash */
	flow_vm_vlan = ntohl(input.dword);

	/* generate common hash dword */
	hi_hash_dword = ntohl(common.dword);

	/* low dword is word swapped version of common */
	lo_hash_dword = (hi_hash_dword >> 16) | (hi_hash_dword << 16);

	/* apply flow ID/VM pool/VLAN ID bits to hash words */
	hi_hash_dword ^= flow_vm_vlan ^ (flow_vm_vlan >> 16);

	/* Process bits 0 and 16 */
	IXGBE_COMPUTE_SIG_HASH_ITERATION(0);

	/*
	 * apply flow ID/VM pool/VLAN ID bits to lo hash dword, we had to
	 * delay this because bit 0 of the stream should not be processed
	 * so we do not add the vlan until after bit 0 was processed
	 */
	lo_hash_dword ^= flow_vm_vlan ^ (flow_vm_vlan << 16);

	/* Process remaining 30 bit of the key */
	IXGBE_COMPUTE_SIG_HASH_ITERATION(1);
	IXGBE_COMPUTE_SIG_HASH_ITERATION(2);
	IXGBE_COMPUTE_SIG_HASH_ITERATION(3);
	IXGBE_COMPUTE_SIG_HASH_ITERATION(4);
	IXGBE_COMPUTE_SIG_HASH_ITERATION(5);
	IXGBE_COMPUTE_SIG_HASH_ITERATION(6);
	IXGBE_COMPUTE_SIG_HASH_ITERATION(7);
	IXGBE_COMPUTE_SIG_HASH_ITERATION(8);
	IXGBE_COMPUTE_SIG_HASH_ITERATION(9);
	IXGBE_COMPUTE_SIG_HASH_ITERATION(10);
	IXGBE_COMPUTE_SIG_HASH_ITERATION(11);
	IXGBE_COMPUTE_SIG_HASH_ITERATION(12);
	IXGBE_COMPUTE_SIG_HASH_ITERATION(13);
	IXGBE_COMPUTE_SIG_HASH_ITERATION(14);
	IXGBE_COMPUTE_SIG_HASH_ITERATION(15);

	/* combine common_hash result with signature and bucket hashes */
	bucket_hash ^= common_hash;
	bucket_hash &= IXGBE_ATR_HASH_MASK;

	sig_hash ^= common_hash << 16;
	sig_hash &= IXGBE_ATR_HASH_MASK << 16;

	/* return completed signature hash */
	return sig_hash ^ bucket_hash;
}

/**
 *  ixgbe_atr_add_signature_filter_82599 - Adds a signature hash filter
 *  @hw: pointer to hardware structure
 *  @input: unique input dword
 *  @common: compressed common input dword
 *  @queue: queue index to direct traffic to
 **/
s32 ixgbe_fdir_add_signature_filter_82599(struct ixgbe_hw *hw,
                                          union ixgbe_atr_hash_dword input,
                                          union ixgbe_atr_hash_dword common,
                                          u8 queue)
{
	u64  fdirhashcmd;
	u32  fdircmd;

	/*
	 * Get the flow_type in order to program FDIRCMD properly
	 * lowest 2 bits are FDIRCMD.L4TYPE, third lowest bit is FDIRCMD.IPV6
	 */
	switch (input.formatted.flow_type) {
	case IXGBE_ATR_FLOW_TYPE_TCPV4:
	case IXGBE_ATR_FLOW_TYPE_UDPV4:
	case IXGBE_ATR_FLOW_TYPE_SCTPV4:
	case IXGBE_ATR_FLOW_TYPE_TCPV6:
	case IXGBE_ATR_FLOW_TYPE_UDPV6:
	case IXGBE_ATR_FLOW_TYPE_SCTPV6:
		break;
	default:
		hw_dbg(hw, " Error on flow type input\n");
		return IXGBE_ERR_CONFIG;
	}

	/* configure FDIRCMD register */
	fdircmd = IXGBE_FDIRCMD_CMD_ADD_FLOW | IXGBE_FDIRCMD_FILTER_UPDATE |
	          IXGBE_FDIRCMD_LAST | IXGBE_FDIRCMD_QUEUE_EN;
	fdircmd |= input.formatted.flow_type << IXGBE_FDIRCMD_FLOW_TYPE_SHIFT;
	fdircmd |= (u32)queue << IXGBE_FDIRCMD_RX_QUEUE_SHIFT;

	/*
	 * The lower 32-bits of fdirhashcmd is for FDIRHASH, the upper 32-bits
	 * is for FDIRCMD.  Then do a 64-bit register write from FDIRHASH.
	 */
	fdirhashcmd = (u64)fdircmd << 32;
	fdirhashcmd |= ixgbe_atr_compute_sig_hash_82599(input, common);

	IXGBE_WRITE_REG64(hw, IXGBE_FDIRHASH, fdirhashcmd);

	hw_dbg(hw, "Tx Queue=%x hash=%x\n", queue, (u32)fdirhashcmd);

	return 0;
}

/**
 *  ixgbe_get_fdirtcpm_82599 - generate a tcp port from atr_input_masks
 *  @input_mask: mask to be bit swapped
 *
 *  The source and destination port masks for flow director are bit swapped
 *  in that bit 15 effects bit 0, 14 effects 1, 13, 2 etc.  In order to
 *  generate a correctly swapped value we need to bit swap the mask and that
 *  is what is accomplished by this function.
 **/
static u32 ixgbe_get_fdirtcpm_82599(struct ixgbe_atr_input_masks *input_masks)
{
	u32 mask = ntohs(input_masks->dst_port_mask);
	mask <<= IXGBE_FDIRTCPM_DPORTM_SHIFT;
	mask |= ntohs(input_masks->src_port_mask);
	mask = ((mask & 0x55555555) << 1) | ((mask & 0xAAAAAAAA) >> 1);
	mask = ((mask & 0x33333333) << 2) | ((mask & 0xCCCCCCCC) >> 2);
	mask = ((mask & 0x0F0F0F0F) << 4) | ((mask & 0xF0F0F0F0) >> 4);
	return ((mask & 0x00FF00FF) << 8) | ((mask & 0xFF00FF00) >> 8);
}

/*
 * These two macros are meant to address the fact that we have registers
 * that are either all or in part big-endian.  As a result on big-endian
 * systems we will end up byte swapping the value to little-endian before
 * it is byte swapped again and written to the hardware in the original
 * big-endian format.
 */
#define IXGBE_STORE_AS_BE32(_value) \
	(((u32)(_value) >> 24) | (((u32)(_value) & 0x00FF0000) >> 8) | \
	 (((u32)(_value) & 0x0000FF00) << 8) | ((u32)(_value) << 24))

#define IXGBE_WRITE_REG_BE32(a, reg, value) \
	IXGBE_WRITE_REG((a), (reg), IXGBE_STORE_AS_BE32(ntohl(value)))

#define IXGBE_STORE_AS_BE16(_value) \
	(((u16)(_value) >> 8) | ((u16)(_value) << 8))

/**
 *  ixgbe_fdir_add_perfect_filter_82599 - Adds a perfect filter
 *  @hw: pointer to hardware structure
 *  @input: input bitstream
 *  @input_masks: bitwise masks for relevant fields
 *  @soft_id: software index into the silicon hash tables for filter storage
 *  @queue: queue index to direct traffic to
 *
 *  Note that the caller to this function must lock before calling, since the
 *  hardware writes must be protected from one another.
 **/
s32 ixgbe_fdir_add_perfect_filter_82599(struct ixgbe_hw *hw,
                                      union ixgbe_atr_input *input,
                                      struct ixgbe_atr_input_masks *input_masks,
                                      u16 soft_id, u8 queue)
{
	u32 fdirhash;
	u32 fdircmd;
	u32 fdirport, fdirtcpm;
	u32 fdirvlan;
	/* start with VLAN, flex bytes, VM pool, and IPv6 destination masked */
	u32 fdirm = IXGBE_FDIRM_VLANID | IXGBE_FDIRM_VLANP | IXGBE_FDIRM_FLEX |
		    IXGBE_FDIRM_POOL | IXGBE_FDIRM_DIPv6;

	/*
	 * Check flow_type formatting, and bail out before we touch the hardware
	 * if there's a configuration issue
	 */
	switch (input->formatted.flow_type) {
	case IXGBE_ATR_FLOW_TYPE_IPV4:
		/* use the L4 protocol mask for raw IPv4/IPv6 traffic */
		fdirm |= IXGBE_FDIRM_L4P;
	case IXGBE_ATR_FLOW_TYPE_SCTPV4:
		if (input_masks->dst_port_mask || input_masks->src_port_mask) {
			hw_dbg(hw, " Error on src/dst port mask\n");
			return IXGBE_ERR_CONFIG;
		}
	case IXGBE_ATR_FLOW_TYPE_TCPV4:
	case IXGBE_ATR_FLOW_TYPE_UDPV4:
		break;
	default:
		hw_dbg(hw, " Error on flow type input\n");
		return IXGBE_ERR_CONFIG;
	}

	/*
	 * Program the relevant mask registers.  If src/dst_port or src/dst_addr
	 * are zero, then assume a full mask for that field.  Also assume that
	 * a VLAN of 0 is unspecified, so mask that out as well.  L4type
	 * cannot be masked out in this implementation.
	 *
	 * This also assumes IPv4 only.  IPv6 masking isn't supported at this
	 * point in time.
	 */

	/* Program FDIRM */
	switch (ntohs(input_masks->vlan_id_mask) & 0xEFFF) {
	case 0xEFFF:
		/* Unmask VLAN ID - bit 0 and fall through to unmask prio */
		fdirm &= ~IXGBE_FDIRM_VLANID;
	case 0xE000:
		/* Unmask VLAN prio - bit 1 */
		fdirm &= ~IXGBE_FDIRM_VLANP;
		break;
	case 0x0FFF:
		/* Unmask VLAN ID - bit 0 */
		fdirm &= ~IXGBE_FDIRM_VLANID;
		break;
	case 0x0000:
		/* do nothing, vlans already masked */
		break;
	default:
		hw_dbg(hw, " Error on VLAN mask\n");
		return IXGBE_ERR_CONFIG;
	}

	if (input_masks->flex_mask & 0xFFFF) {
		if ((input_masks->flex_mask & 0xFFFF) != 0xFFFF) {
			hw_dbg(hw, " Error on flexible byte mask\n");
			return IXGBE_ERR_CONFIG;
		}
		/* Unmask Flex Bytes - bit 4 */
		fdirm &= ~IXGBE_FDIRM_FLEX;
	}

	/* Now mask VM pool and destination IPv6 - bits 5 and 2 */
	IXGBE_WRITE_REG(hw, IXGBE_FDIRM, fdirm);

	/* store the TCP/UDP port masks, bit reversed from port layout */
	fdirtcpm = ixgbe_get_fdirtcpm_82599(input_masks);

	/* write both the same so that UDP and TCP use the same mask */
	IXGBE_WRITE_REG(hw, IXGBE_FDIRTCPM, ~fdirtcpm);
	IXGBE_WRITE_REG(hw, IXGBE_FDIRUDPM, ~fdirtcpm);

	/* store source and destination IP masks (big-enian) */
	IXGBE_WRITE_REG_BE32(hw, IXGBE_FDIRSIP4M,
			     ~input_masks->src_ip_mask[0]);
	IXGBE_WRITE_REG_BE32(hw, IXGBE_FDIRDIP4M,
			     ~input_masks->dst_ip_mask[0]);

	/* Apply masks to input data */
	input->formatted.vlan_id &= input_masks->vlan_id_mask;
	input->formatted.flex_bytes &= input_masks->flex_mask;
	input->formatted.src_port &= input_masks->src_port_mask;
	input->formatted.dst_port &= input_masks->dst_port_mask;
	input->formatted.src_ip[0] &= input_masks->src_ip_mask[0];
	input->formatted.dst_ip[0] &= input_masks->dst_ip_mask[0];

	/* record vlan (little-endian) and flex_bytes(big-endian) */
	fdirvlan =
		IXGBE_STORE_AS_BE16(ntohs(input->formatted.flex_bytes));
	fdirvlan <<= IXGBE_FDIRVLAN_FLEX_SHIFT;
	fdirvlan |= ntohs(input->formatted.vlan_id);
	IXGBE_WRITE_REG(hw, IXGBE_FDIRVLAN, fdirvlan);

	/* record source and destination port (little-endian)*/
	fdirport = ntohs(input->formatted.dst_port);
	fdirport <<= IXGBE_FDIRPORT_DESTINATION_SHIFT;
	fdirport |= ntohs(input->formatted.src_port);
	IXGBE_WRITE_REG(hw, IXGBE_FDIRPORT, fdirport);

	/* record the first 32 bits of the destination address (big-endian) */
	IXGBE_WRITE_REG_BE32(hw, IXGBE_FDIRIPDA, input->formatted.dst_ip[0]);

	/* record the source address (big-endian) */
	IXGBE_WRITE_REG_BE32(hw, IXGBE_FDIRIPSA, input->formatted.src_ip[0]);

	/* configure FDIRCMD register */
	fdircmd = IXGBE_FDIRCMD_CMD_ADD_FLOW | IXGBE_FDIRCMD_FILTER_UPDATE |
		  IXGBE_FDIRCMD_LAST | IXGBE_FDIRCMD_QUEUE_EN;
	fdircmd |= input->formatted.flow_type << IXGBE_FDIRCMD_FLOW_TYPE_SHIFT;
	fdircmd |= (u32)queue << IXGBE_FDIRCMD_RX_QUEUE_SHIFT;

	/* we only want the bucket hash so drop the upper 16 bits */
	fdirhash = ixgbe_atr_compute_hash_82599(input,
						IXGBE_ATR_BUCKET_HASH_KEY);
	fdirhash |= soft_id << IXGBE_FDIRHASH_SIG_SW_INDEX_SHIFT;

	IXGBE_WRITE_REG(hw, IXGBE_FDIRHASH, fdirhash);
	IXGBE_WRITE_REG(hw, IXGBE_FDIRCMD, fdircmd);

	return 0;
}

/**
 *  ixgbe_read_analog_reg8_82599 - Reads 8 bit Omer analog register
 *  @hw: pointer to hardware structure
 *  @reg: analog register to read
 *  @val: read value
 *
 *  Performs read operation to Omer analog register specified.
 **/
static s32 ixgbe_read_analog_reg8_82599(struct ixgbe_hw *hw, u32 reg, u8 *val)
{
	u32  core_ctl;

	IXGBE_WRITE_REG(hw, IXGBE_CORECTL, IXGBE_CORECTL_WRITE_CMD |
	                (reg << 8));
	IXGBE_WRITE_FLUSH(hw);
	udelay(10);
	core_ctl = IXGBE_READ_REG(hw, IXGBE_CORECTL);
	*val = (u8)core_ctl;

	return 0;
}

/**
 *  ixgbe_write_analog_reg8_82599 - Writes 8 bit Omer analog register
 *  @hw: pointer to hardware structure
 *  @reg: atlas register to write
 *  @val: value to write
 *
 *  Performs write operation to Omer analog register specified.
 **/
static s32 ixgbe_write_analog_reg8_82599(struct ixgbe_hw *hw, u32 reg, u8 val)
{
	u32  core_ctl;

	core_ctl = (reg << 8) | val;
	IXGBE_WRITE_REG(hw, IXGBE_CORECTL, core_ctl);
	IXGBE_WRITE_FLUSH(hw);
	udelay(10);

	return 0;
}

/**
 *  ixgbe_start_hw_82599 - Prepare hardware for Tx/Rx
 *  @hw: pointer to hardware structure
 *
 *  Starts the hardware using the generic start_hw function
 *  and the generation start_hw function.
 *  Then performs revision-specific operations, if any.
 **/
static s32 ixgbe_start_hw_82599(struct ixgbe_hw *hw)
{
	s32 ret_val = 0;

	ret_val = ixgbe_start_hw_generic(hw);
	if (ret_val != 0)
		goto out;

	ret_val = ixgbe_start_hw_gen2(hw);
	if (ret_val != 0)
		goto out;

	/* We need to run link autotry after the driver loads */
	hw->mac.autotry_restart = true;
	hw->mac.rx_pb_size = IXGBE_82599_RX_PB_SIZE;

	if (ret_val == 0)
		ret_val = ixgbe_verify_fw_version_82599(hw);
out:
	return ret_val;
}

/**
 *  ixgbe_identify_phy_82599 - Get physical layer module
 *  @hw: pointer to hardware structure
 *
 *  Determines the physical layer module found on the current adapter.
 *  If PHY already detected, maintains current PHY type in hw struct,
 *  otherwise executes the PHY detection routine.
 **/
static s32 ixgbe_identify_phy_82599(struct ixgbe_hw *hw)
{
	s32 status = IXGBE_ERR_PHY_ADDR_INVALID;

	/* Detect PHY if not unknown - returns success if already detected. */
	status = ixgbe_identify_phy_generic(hw);
	if (status != 0) {
		/* 82599 10GBASE-T requires an external PHY */
		if (hw->mac.ops.get_media_type(hw) == ixgbe_media_type_copper)
			goto out;
		else
			status = ixgbe_identify_sfp_module_generic(hw);
	}

	/* Set PHY type none if no PHY detected */
	if (hw->phy.type == ixgbe_phy_unknown) {
		hw->phy.type = ixgbe_phy_none;
		status = 0;
	}

	/* Return error if SFP module has been detected but is not supported */
	if (hw->phy.type == ixgbe_phy_sfp_unsupported)
		status = IXGBE_ERR_SFP_NOT_SUPPORTED;

out:
	return status;
}

/**
 *  ixgbe_get_supported_physical_layer_82599 - Returns physical layer type
 *  @hw: pointer to hardware structure
 *
 *  Determines physical layer capabilities of the current configuration.
 **/
static u32 ixgbe_get_supported_physical_layer_82599(struct ixgbe_hw *hw)
{
	u32 physical_layer = IXGBE_PHYSICAL_LAYER_UNKNOWN;
	u32 autoc = IXGBE_READ_REG(hw, IXGBE_AUTOC);
	u32 autoc2 = IXGBE_READ_REG(hw, IXGBE_AUTOC2);
	u32 pma_pmd_10g_serial = autoc2 & IXGBE_AUTOC2_10G_SERIAL_PMA_PMD_MASK;
	u32 pma_pmd_10g_parallel = autoc & IXGBE_AUTOC_10G_PMA_PMD_MASK;
	u32 pma_pmd_1g = autoc & IXGBE_AUTOC_1G_PMA_PMD_MASK;
	u16 ext_ability = 0;
	u8 comp_codes_10g = 0;
	u8 comp_codes_1g = 0;

	hw->phy.ops.identify(hw);

	switch (hw->phy.type) {
	case ixgbe_phy_tn:
	case ixgbe_phy_aq:
	case ixgbe_phy_cu_unknown:
		hw->phy.ops.read_reg(hw, MDIO_PMA_EXTABLE, MDIO_MMD_PMAPMD,
							 &ext_ability);
		if (ext_ability & MDIO_PMA_EXTABLE_10GBT)
			physical_layer |= IXGBE_PHYSICAL_LAYER_10GBASE_T;
		if (ext_ability & MDIO_PMA_EXTABLE_1000BT)
			physical_layer |= IXGBE_PHYSICAL_LAYER_1000BASE_T;
		if (ext_ability & MDIO_PMA_EXTABLE_100BTX)
			physical_layer |= IXGBE_PHYSICAL_LAYER_100BASE_TX;
		goto out;
	default:
		break;
	}

	switch (autoc & IXGBE_AUTOC_LMS_MASK) {
	case IXGBE_AUTOC_LMS_1G_AN:
	case IXGBE_AUTOC_LMS_1G_LINK_NO_AN:
		if (pma_pmd_1g == IXGBE_AUTOC_1G_KX_BX) {
			physical_layer = IXGBE_PHYSICAL_LAYER_1000BASE_KX |
			    IXGBE_PHYSICAL_LAYER_1000BASE_BX;
			goto out;
		} else
			/* SFI mode so read SFP module */
			goto sfp_check;
		break;
	case IXGBE_AUTOC_LMS_10G_LINK_NO_AN:
		if (pma_pmd_10g_parallel == IXGBE_AUTOC_10G_CX4)
			physical_layer = IXGBE_PHYSICAL_LAYER_10GBASE_CX4;
		else if (pma_pmd_10g_parallel == IXGBE_AUTOC_10G_KX4)
			physical_layer = IXGBE_PHYSICAL_LAYER_10GBASE_KX4;
		else if (pma_pmd_10g_parallel == IXGBE_AUTOC_10G_XAUI)
			physical_layer = IXGBE_PHYSICAL_LAYER_10GBASE_XAUI;
		goto out;
		break;
	case IXGBE_AUTOC_LMS_10G_SERIAL:
		if (pma_pmd_10g_serial == IXGBE_AUTOC2_10G_KR) {
			physical_layer = IXGBE_PHYSICAL_LAYER_10GBASE_KR;
			goto out;
		} else if (pma_pmd_10g_serial == IXGBE_AUTOC2_10G_SFI)
			goto sfp_check;
		break;
	case IXGBE_AUTOC_LMS_KX4_KX_KR:
	case IXGBE_AUTOC_LMS_KX4_KX_KR_1G_AN:
		if (autoc & IXGBE_AUTOC_KX_SUPP)
			physical_layer |= IXGBE_PHYSICAL_LAYER_1000BASE_KX;
		if (autoc & IXGBE_AUTOC_KX4_SUPP)
			physical_layer |= IXGBE_PHYSICAL_LAYER_10GBASE_KX4;
		if (autoc & IXGBE_AUTOC_KR_SUPP)
			physical_layer |= IXGBE_PHYSICAL_LAYER_10GBASE_KR;
		goto out;
		break;
	default:
		goto out;
		break;
	}

sfp_check:
	/* SFP check must be done last since DA modules are sometimes used to
	 * test KR mode -  we need to id KR mode correctly before SFP module.
	 * Call identify_sfp because the pluggable module may have changed */
	hw->phy.ops.identify_sfp(hw);
	if (hw->phy.sfp_type == ixgbe_sfp_type_not_present)
		goto out;

	switch (hw->phy.type) {
	case ixgbe_phy_sfp_passive_tyco:
	case ixgbe_phy_sfp_passive_unknown:
		physical_layer = IXGBE_PHYSICAL_LAYER_SFP_PLUS_CU;
		break;
	case ixgbe_phy_sfp_ftl_active:
	case ixgbe_phy_sfp_active_unknown:
		physical_layer = IXGBE_PHYSICAL_LAYER_SFP_ACTIVE_DA;
		break;
	case ixgbe_phy_sfp_avago:
	case ixgbe_phy_sfp_ftl:
	case ixgbe_phy_sfp_intel:
	case ixgbe_phy_sfp_unknown:
		hw->phy.ops.read_i2c_eeprom(hw,
		      IXGBE_SFF_1GBE_COMP_CODES, &comp_codes_1g);
		hw->phy.ops.read_i2c_eeprom(hw,
		      IXGBE_SFF_10GBE_COMP_CODES, &comp_codes_10g);
		if (comp_codes_10g & IXGBE_SFF_10GBASESR_CAPABLE)
			physical_layer = IXGBE_PHYSICAL_LAYER_10GBASE_SR;
		else if (comp_codes_10g & IXGBE_SFF_10GBASELR_CAPABLE)
			physical_layer = IXGBE_PHYSICAL_LAYER_10GBASE_LR;
		else if (comp_codes_1g & IXGBE_SFF_1GBASET_CAPABLE)
			physical_layer = IXGBE_PHYSICAL_LAYER_1000BASE_T;
		break;
	default:
		break;
	}

out:
	return physical_layer;
}

/**
 *  ixgbe_enable_rx_dma_82599 - Enable the Rx DMA unit on 82599
 *  @hw: pointer to hardware structure
 *  @regval: register value to write to RXCTRL
 *
 *  Enables the Rx DMA unit for 82599
 **/
static s32 ixgbe_enable_rx_dma_82599(struct ixgbe_hw *hw, u32 regval)
{
#define IXGBE_MAX_SECRX_POLL 30
	int i;
	int secrxreg;

	/*
	 * Workaround for 82599 silicon errata when enabling the Rx datapath.
	 * If traffic is incoming before we enable the Rx unit, it could hang
	 * the Rx DMA unit.  Therefore, make sure the security engine is
	 * completely disabled prior to enabling the Rx unit.
	 */
	secrxreg = IXGBE_READ_REG(hw, IXGBE_SECRXCTRL);
	secrxreg |= IXGBE_SECRXCTRL_RX_DIS;
	IXGBE_WRITE_REG(hw, IXGBE_SECRXCTRL, secrxreg);
	for (i = 0; i < IXGBE_MAX_SECRX_POLL; i++) {
		secrxreg = IXGBE_READ_REG(hw, IXGBE_SECRXSTAT);
		if (secrxreg & IXGBE_SECRXSTAT_SECRX_RDY)
			break;
		else
			/* Use interrupt-safe sleep just in case */
			udelay(10);
	}

	/* For informational purposes only */
	if (i >= IXGBE_MAX_SECRX_POLL)
		hw_dbg(hw, "Rx unit being enabled before security "
		       "path fully disabled.  Continuing with init.\n");

	IXGBE_WRITE_REG(hw, IXGBE_RXCTRL, regval);
	secrxreg = IXGBE_READ_REG(hw, IXGBE_SECRXCTRL);
	secrxreg &= ~IXGBE_SECRXCTRL_RX_DIS;
	IXGBE_WRITE_REG(hw, IXGBE_SECRXCTRL, secrxreg);
	IXGBE_WRITE_FLUSH(hw);

	return 0;
}

/**
 *  ixgbe_verify_fw_version_82599 - verify fw version for 82599
 *  @hw: pointer to hardware structure
 *
 *  Verifies that installed the firmware version is 0.6 or higher
 *  for SFI devices. All 82599 SFI devices should have version 0.6 or higher.
 *
 *  Returns IXGBE_ERR_EEPROM_VERSION if the FW is not present or
 *  if the FW version is not supported.
 **/
static s32 ixgbe_verify_fw_version_82599(struct ixgbe_hw *hw)
{
	s32 status = IXGBE_ERR_EEPROM_VERSION;
	u16 fw_offset, fw_ptp_cfg_offset;
	u16 fw_version = 0;

	/* firmware check is only necessary for SFI devices */
	if (hw->phy.media_type != ixgbe_media_type_fiber) {
		status = 0;
		goto fw_version_out;
	}

	/* get the offset to the Firmware Module block */
	hw->eeprom.ops.read(hw, IXGBE_FW_PTR, &fw_offset);

	if ((fw_offset == 0) || (fw_offset == 0xFFFF))
		goto fw_version_out;

	/* get the offset to the Pass Through Patch Configuration block */
	hw->eeprom.ops.read(hw, (fw_offset +
	                         IXGBE_FW_PASSTHROUGH_PATCH_CONFIG_PTR),
	                         &fw_ptp_cfg_offset);

	if ((fw_ptp_cfg_offset == 0) || (fw_ptp_cfg_offset == 0xFFFF))
		goto fw_version_out;

	/* get the firmware version */
	hw->eeprom.ops.read(hw, (fw_ptp_cfg_offset +
	                         IXGBE_FW_PATCH_VERSION_4),
	                         &fw_version);

	if (fw_version > 0x5)
		status = 0;

fw_version_out:
	return status;
}

/**
 *  ixgbe_verify_lesm_fw_enabled_82599 - Checks LESM FW module state.
 *  @hw: pointer to hardware structure
 *
 *  Returns true if the LESM FW module is present and enabled. Otherwise
 *  returns false. Smart Speed must be disabled if LESM FW module is enabled.
 **/
static bool ixgbe_verify_lesm_fw_enabled_82599(struct ixgbe_hw *hw)
{
	bool lesm_enabled = false;
	u16 fw_offset, fw_lesm_param_offset, fw_lesm_state;
	s32 status;

	/* get the offset to the Firmware Module block */
	status = hw->eeprom.ops.read(hw, IXGBE_FW_PTR, &fw_offset);

	if ((status != 0) ||
	    (fw_offset == 0) || (fw_offset == 0xFFFF))
		goto out;

	/* get the offset to the LESM Parameters block */
	status = hw->eeprom.ops.read(hw, (fw_offset +
				     IXGBE_FW_LESM_PARAMETERS_PTR),
				     &fw_lesm_param_offset);

	if ((status != 0) ||
	    (fw_lesm_param_offset == 0) || (fw_lesm_param_offset == 0xFFFF))
		goto out;

	/* get the lesm state word */
	status = hw->eeprom.ops.read(hw, (fw_lesm_param_offset +
				     IXGBE_FW_LESM_STATE_1),
				     &fw_lesm_state);

	if ((status == 0) &&
	    (fw_lesm_state & IXGBE_FW_LESM_STATE_ENABLED))
		lesm_enabled = true;

out:
	return lesm_enabled;
}

/**
 *  ixgbe_read_eeprom_buffer_82599 - Read EEPROM word(s) using
 *  fastest available method
 *
 *  @hw: pointer to hardware structure
 *  @offset: offset of  word in EEPROM to read
 *  @words: number of words
 *  @data: word(s) read from the EEPROM
 *
 *  Retrieves 16 bit word(s) read from EEPROM
 **/
static s32 ixgbe_read_eeprom_buffer_82599(struct ixgbe_hw *hw, u16 offset,
					  u16 words, u16 *data)
{
	struct ixgbe_eeprom_info *eeprom = &hw->eeprom;
	s32 ret_val = IXGBE_ERR_CONFIG;

	/*
	 * If EEPROM is detected and can be addressed using 14 bits,
	 * use EERD otherwise use bit bang
	 */
	if ((eeprom->type == ixgbe_eeprom_spi) &&
	    (offset + (words - 1) <= IXGBE_EERD_MAX_ADDR))
		ret_val = ixgbe_read_eerd_buffer_generic(hw, offset, words,
							 data);
	else
		ret_val = ixgbe_read_eeprom_buffer_bit_bang_generic(hw, offset,
								    words,
								    data);

	return ret_val;
}

/**
 *  ixgbe_read_eeprom_82599 - Read EEPROM word using
 *  fastest available method
 *
 *  @hw: pointer to hardware structure
 *  @offset: offset of  word in the EEPROM to read
 *  @data: word read from the EEPROM
 *
 *  Reads a 16 bit word from the EEPROM
 **/
static s32 ixgbe_read_eeprom_82599(struct ixgbe_hw *hw,
				   u16 offset, u16 *data)
{
	struct ixgbe_eeprom_info *eeprom = &hw->eeprom;
	s32 ret_val = IXGBE_ERR_CONFIG;

	/*
	 * If EEPROM is detected and can be addressed using 14 bits,
	 * use EERD otherwise use bit bang
	 */
	if ((eeprom->type == ixgbe_eeprom_spi) &&
	    (offset <= IXGBE_EERD_MAX_ADDR))
		ret_val = ixgbe_read_eerd_generic(hw, offset, data);
	else
		ret_val = ixgbe_read_eeprom_bit_bang_generic(hw, offset, data);

	return ret_val;
}

static struct ixgbe_mac_operations mac_ops_82599 = {
	.init_hw                = &ixgbe_init_hw_generic,
	.reset_hw               = &ixgbe_reset_hw_82599,
	.start_hw               = &ixgbe_start_hw_82599,
	.clear_hw_cntrs         = &ixgbe_clear_hw_cntrs_generic,
	.get_media_type         = &ixgbe_get_media_type_82599,
	.get_supported_physical_layer = &ixgbe_get_supported_physical_layer_82599,
	.enable_rx_dma          = &ixgbe_enable_rx_dma_82599,
	.get_mac_addr           = &ixgbe_get_mac_addr_generic,
	.get_san_mac_addr       = &ixgbe_get_san_mac_addr_generic,
	.get_device_caps        = &ixgbe_get_device_caps_generic,
	.get_wwn_prefix         = &ixgbe_get_wwn_prefix_generic,
	.stop_adapter           = &ixgbe_stop_adapter_generic,
	.get_bus_info           = &ixgbe_get_bus_info_generic,
	.set_lan_id             = &ixgbe_set_lan_id_multi_port_pcie,
	.read_analog_reg8       = &ixgbe_read_analog_reg8_82599,
	.write_analog_reg8      = &ixgbe_write_analog_reg8_82599,
	.setup_link             = &ixgbe_setup_mac_link_82599,
	.check_link             = &ixgbe_check_mac_link_generic,
	.get_link_capabilities  = &ixgbe_get_link_capabilities_82599,
	.led_on                 = &ixgbe_led_on_generic,
	.led_off                = &ixgbe_led_off_generic,
	.blink_led_start        = &ixgbe_blink_led_start_generic,
	.blink_led_stop         = &ixgbe_blink_led_stop_generic,
	.set_rar                = &ixgbe_set_rar_generic,
	.clear_rar              = &ixgbe_clear_rar_generic,
	.set_vmdq               = &ixgbe_set_vmdq_generic,
	.clear_vmdq             = &ixgbe_clear_vmdq_generic,
	.init_rx_addrs          = &ixgbe_init_rx_addrs_generic,
	.update_mc_addr_list    = &ixgbe_update_mc_addr_list_generic,
	.enable_mc              = &ixgbe_enable_mc_generic,
	.disable_mc             = &ixgbe_disable_mc_generic,
	.clear_vfta             = &ixgbe_clear_vfta_generic,
	.set_vfta               = &ixgbe_set_vfta_generic,
	.fc_enable              = &ixgbe_fc_enable_generic,
	.init_uta_tables        = &ixgbe_init_uta_tables_generic,
	.setup_sfp              = &ixgbe_setup_sfp_modules_82599,
	.set_mac_anti_spoofing  = &ixgbe_set_mac_anti_spoofing,
	.set_vlan_anti_spoofing = &ixgbe_set_vlan_anti_spoofing,
	.acquire_swfw_sync      = &ixgbe_acquire_swfw_sync,
	.release_swfw_sync      = &ixgbe_release_swfw_sync,

};

static struct ixgbe_eeprom_operations eeprom_ops_82599 = {
	.init_params		= &ixgbe_init_eeprom_params_generic,
	.read			= &ixgbe_read_eeprom_82599,
	.read_buffer		= &ixgbe_read_eeprom_buffer_82599,
	.write			= &ixgbe_write_eeprom_generic,
	.write_buffer		= &ixgbe_write_eeprom_buffer_bit_bang_generic,
	.calc_checksum		= &ixgbe_calc_eeprom_checksum_generic,
	.validate_checksum	= &ixgbe_validate_eeprom_checksum_generic,
	.update_checksum	= &ixgbe_update_eeprom_checksum_generic,
};

static struct ixgbe_phy_operations phy_ops_82599 = {
	.identify		= &ixgbe_identify_phy_82599,
	.identify_sfp		= &ixgbe_identify_sfp_module_generic,
	.init			= &ixgbe_init_phy_ops_82599,
	.reset			= &ixgbe_reset_phy_generic,
	.read_reg		= &ixgbe_read_phy_reg_generic,
	.write_reg		= &ixgbe_write_phy_reg_generic,
	.setup_link		= &ixgbe_setup_phy_link_generic,
	.setup_link_speed	= &ixgbe_setup_phy_link_speed_generic,
	.read_i2c_byte		= &ixgbe_read_i2c_byte_generic,
	.write_i2c_byte		= &ixgbe_write_i2c_byte_generic,
	.read_i2c_eeprom	= &ixgbe_read_i2c_eeprom_generic,
	.write_i2c_eeprom	= &ixgbe_write_i2c_eeprom_generic,
	.check_overtemp		= &ixgbe_tn_check_overtemp,
};

struct ixgbe_info ixgbe_82599_info = {
	.mac                    = ixgbe_mac_82599EB,
	.get_invariants         = &ixgbe_get_invariants_82599,
	.mac_ops                = &mac_ops_82599,
	.eeprom_ops             = &eeprom_ops_82599,
	.phy_ops                = &phy_ops_82599,
	.mbx_ops                = &mbx_ops_generic,
};<|MERGE_RESOLUTION|>--- conflicted
+++ resolved
@@ -959,8 +959,6 @@
 		status = IXGBE_ERR_RESET_FAILED;
 		hw_dbg(hw, "Reset polling failed to complete.\n");
 	}
-<<<<<<< HEAD
-=======
 
 	/*
 	 * Double resets are required for recovery from certain error
@@ -974,7 +972,6 @@
 		udelay(1);
 		goto mac_reset_top;
 	}
->>>>>>> 99f4964c
 
 	msleep(50);
 
