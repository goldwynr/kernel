--- conflicted
+++ resolved
@@ -1,11 +1,7 @@
 /*******************************************************************************
 
   Intel 10 Gigabit PCI Express Linux driver
-<<<<<<< HEAD
-  Copyright(c) 1999 - 2010 Intel Corporation.
-=======
   Copyright(c) 1999 - 2011 Intel Corporation.
->>>>>>> 02f8c6ae
 
   This program is free software; you can redistribute it and/or modify it
   under the terms and conditions of the GNU General Public License,
@@ -73,10 +69,7 @@
 	u8 tc;
 	u8 up;
 #endif
-<<<<<<< HEAD
-=======
 	unsigned long mode;
->>>>>>> 02f8c6ae
 	atomic_t refcnt;
 	spinlock_t lock;
 	struct pci_pool *pool;
