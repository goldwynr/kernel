--- conflicted
+++ resolved
@@ -1770,108 +1770,6 @@
 }
 
 /**
-<<<<<<< HEAD
- *  ixgbe_add_uc_addr - Adds a secondary unicast address.
- *  @hw: pointer to hardware structure
- *  @addr: new address
- *
- *  Adds it to unused receive address register or goes into promiscuous mode.
- **/
-static void ixgbe_add_uc_addr(struct ixgbe_hw *hw, u8 *addr, u32 vmdq)
-{
-	u32 rar_entries = hw->mac.num_rar_entries;
-	u32 rar;
-
-	hw_dbg(hw, " UC Addr = %.2X %.2X %.2X %.2X %.2X %.2X\n",
-	          addr[0], addr[1], addr[2], addr[3], addr[4], addr[5]);
-
-	/*
-	 * Place this address in the RAR if there is room,
-	 * else put the controller into promiscuous mode
-	 */
-	if (hw->addr_ctrl.rar_used_count < rar_entries) {
-		rar = hw->addr_ctrl.rar_used_count -
-		      hw->addr_ctrl.mc_addr_in_rar_count;
-		hw->mac.ops.set_rar(hw, rar, addr, vmdq, IXGBE_RAH_AV);
-		hw_dbg(hw, "Added a secondary address to RAR[%d]\n", rar);
-		hw->addr_ctrl.rar_used_count++;
-	} else {
-		hw->addr_ctrl.overflow_promisc++;
-	}
-
-	hw_dbg(hw, "ixgbe_add_uc_addr Complete\n");
-}
-
-/**
- *  ixgbe_update_uc_addr_list_generic - Updates MAC list of secondary addresses
- *  @hw: pointer to hardware structure
- *  @uc_list: the list of new addresses
- *
- *  The given list replaces any existing list.  Clears the secondary addrs from
- *  receive address registers.  Uses unused receive address registers for the
- *  first secondary addresses, and falls back to promiscuous mode as needed.
- *
- *  Drivers using secondary unicast addresses must set user_set_promisc when
- *  manually putting the device into promiscuous mode.
- **/
-s32 ixgbe_update_uc_addr_list_generic(struct ixgbe_hw *hw,
-				      struct list_head *uc_list)
-{
-	u32 i;
-	u32 old_promisc_setting = hw->addr_ctrl.overflow_promisc;
-	u32 uc_addr_in_use;
-	u32 fctrl;
-	struct netdev_hw_addr *ha;
-
-	/*
-	 * Clear accounting of old secondary address list,
-	 * don't count RAR[0]
-	 */
-	uc_addr_in_use = hw->addr_ctrl.rar_used_count - 1;
-	hw->addr_ctrl.rar_used_count -= uc_addr_in_use;
-	hw->addr_ctrl.overflow_promisc = 0;
-
-	/* Zero out the other receive addresses */
-	hw_dbg(hw, "Clearing RAR[1-%d]\n", uc_addr_in_use + 1);
-	for (i = 0; i < uc_addr_in_use; i++) {
-		IXGBE_WRITE_REG(hw, IXGBE_RAL(1+i), 0);
-		IXGBE_WRITE_REG(hw, IXGBE_RAH(1+i), 0);
-	}
-
-	/* Add the new addresses */
-	list_for_each_entry(ha, uc_list, list) {
-		hw_dbg(hw, " Adding the secondary addresses:\n");
-		ixgbe_add_uc_addr(hw, ha->addr, 0);
-	}
-
-	if (hw->addr_ctrl.overflow_promisc) {
-		/* enable promisc if not already in overflow or set by user */
-		if (!old_promisc_setting && !hw->addr_ctrl.user_set_promisc) {
-			hw_dbg(hw, " Entering address overflow promisc mode\n");
-			fctrl = IXGBE_READ_REG(hw, IXGBE_FCTRL);
-			fctrl |= IXGBE_FCTRL_UPE;
-			IXGBE_WRITE_REG(hw, IXGBE_FCTRL, fctrl);
-			hw->addr_ctrl.uc_set_promisc = true;
-		}
-	} else {
-		/* only disable if set by overflow, not by user */
-		if ((old_promisc_setting && hw->addr_ctrl.uc_set_promisc) &&
-		   !(hw->addr_ctrl.user_set_promisc)) {
-			hw_dbg(hw, " Leaving address overflow promisc mode\n");
-			fctrl = IXGBE_READ_REG(hw, IXGBE_FCTRL);
-			fctrl &= ~IXGBE_FCTRL_UPE;
-			IXGBE_WRITE_REG(hw, IXGBE_FCTRL, fctrl);
-			hw->addr_ctrl.uc_set_promisc = false;
-		}
-	}
-
-	hw_dbg(hw, "ixgbe_update_uc_addr_list_generic Complete\n");
-	return 0;
-}
-
-/**
-=======
->>>>>>> 99f4964c
  *  ixgbe_mta_vector - Determines bit-vector in multicast table to set
  *  @hw: pointer to hardware structure
  *  @mc_addr: the multicast address
