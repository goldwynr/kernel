#define pr_fmt(fmt) KBUILD_MODNAME ": " fmt

#include <linux/slab.h>

#include "qlge.h"

/* Read a NIC register from the alternate function. */
static u32 ql_read_other_func_reg(struct ql_adapter *qdev,
						u32 reg)
{
	u32 register_to_read;
	u32 reg_val;
	unsigned int status = 0;

	register_to_read = MPI_NIC_REG_BLOCK
				| MPI_NIC_READ
				| (qdev->alt_func << MPI_NIC_FUNCTION_SHIFT)
				| reg;
	status = ql_read_mpi_reg(qdev, register_to_read, &reg_val);
	if (status != 0)
		return 0xffffffff;

	return reg_val;
}

/* Write a NIC register from the alternate function. */
static int ql_write_other_func_reg(struct ql_adapter *qdev,
					u32 reg, u32 reg_val)
{
	u32 register_to_read;
	int status = 0;

	register_to_read = MPI_NIC_REG_BLOCK
				| MPI_NIC_READ
				| (qdev->alt_func << MPI_NIC_FUNCTION_SHIFT)
				| reg;
	status = ql_write_mpi_reg(qdev, register_to_read, reg_val);

	return status;
}

static int ql_wait_other_func_reg_rdy(struct ql_adapter *qdev, u32 reg,
					u32 bit, u32 err_bit)
{
	u32 temp;
	int count = 10;

	while (count) {
		temp = ql_read_other_func_reg(qdev, reg);

		/* check for errors */
		if (temp & err_bit)
			return -1;
		else if (temp & bit)
			return 0;
		mdelay(10);
		count--;
	}
	return -1;
}

static int ql_read_other_func_serdes_reg(struct ql_adapter *qdev, u32 reg,
							u32 *data)
{
	int status;

	/* wait for reg to come ready */
	status = ql_wait_other_func_reg_rdy(qdev, XG_SERDES_ADDR / 4,
						XG_SERDES_ADDR_RDY, 0);
	if (status)
		goto exit;

	/* set up for reg read */
	ql_write_other_func_reg(qdev, XG_SERDES_ADDR/4, reg | PROC_ADDR_R);

	/* wait for reg to come ready */
	status = ql_wait_other_func_reg_rdy(qdev, XG_SERDES_ADDR / 4,
						XG_SERDES_ADDR_RDY, 0);
	if (status)
		goto exit;

	/* get the data */
	*data = ql_read_other_func_reg(qdev, (XG_SERDES_DATA / 4));
exit:
	return status;
}

/* Read out the SERDES registers */
static int ql_read_serdes_reg(struct ql_adapter *qdev, u32 reg, u32 * data)
{
	int status;

	/* wait for reg to come ready */
	status = ql_wait_reg_rdy(qdev, XG_SERDES_ADDR, XG_SERDES_ADDR_RDY, 0);
	if (status)
		goto exit;

	/* set up for reg read */
	ql_write32(qdev, XG_SERDES_ADDR, reg | PROC_ADDR_R);

	/* wait for reg to come ready */
	status = ql_wait_reg_rdy(qdev, XG_SERDES_ADDR, XG_SERDES_ADDR_RDY, 0);
	if (status)
		goto exit;

	/* get the data */
	*data = ql_read32(qdev, XG_SERDES_DATA);
exit:
	return status;
}

static void ql_get_both_serdes(struct ql_adapter *qdev, u32 addr,
			u32 *direct_ptr, u32 *indirect_ptr,
			unsigned int direct_valid, unsigned int indirect_valid)
{
	unsigned int status;

	status = 1;
	if (direct_valid)
		status = ql_read_serdes_reg(qdev, addr, direct_ptr);
	/* Dead fill any failures or invalids. */
	if (status)
		*direct_ptr = 0xDEADBEEF;

	status = 1;
	if (indirect_valid)
		status = ql_read_other_func_serdes_reg(
						qdev, addr, indirect_ptr);
	/* Dead fill any failures or invalids. */
	if (status)
		*indirect_ptr = 0xDEADBEEF;
}

static int ql_get_serdes_regs(struct ql_adapter *qdev,
				struct ql_mpi_coredump *mpi_coredump)
{
	int status;
	unsigned int xfi_direct_valid, xfi_indirect_valid, xaui_direct_valid;
	unsigned int xaui_indirect_valid, i;
	u32 *direct_ptr, temp;
	u32 *indirect_ptr;

	xfi_direct_valid = xfi_indirect_valid = 0;
	xaui_direct_valid = xaui_indirect_valid = 1;

	/* The XAUI needs to be read out per port */
	if (qdev->func & 1) {
		/* We are NIC 2	*/
		status = ql_read_other_func_serdes_reg(qdev,
				XG_SERDES_XAUI_HSS_PCS_START, &temp);
		if (status)
			temp = XG_SERDES_ADDR_XAUI_PWR_DOWN;
		if ((temp & XG_SERDES_ADDR_XAUI_PWR_DOWN) ==
					XG_SERDES_ADDR_XAUI_PWR_DOWN)
			xaui_indirect_valid = 0;

		status = ql_read_serdes_reg(qdev,
				XG_SERDES_XAUI_HSS_PCS_START, &temp);
		if (status)
			temp = XG_SERDES_ADDR_XAUI_PWR_DOWN;

		if ((temp & XG_SERDES_ADDR_XAUI_PWR_DOWN) ==
					XG_SERDES_ADDR_XAUI_PWR_DOWN)
			xaui_direct_valid = 0;
	} else {
		/* We are NIC 1	*/
		status = ql_read_other_func_serdes_reg(qdev,
				XG_SERDES_XAUI_HSS_PCS_START, &temp);
		if (status)
			temp = XG_SERDES_ADDR_XAUI_PWR_DOWN;
		if ((temp & XG_SERDES_ADDR_XAUI_PWR_DOWN) ==
					XG_SERDES_ADDR_XAUI_PWR_DOWN)
			xaui_indirect_valid = 0;

		status = ql_read_serdes_reg(qdev,
				XG_SERDES_XAUI_HSS_PCS_START, &temp);
		if (status)
			temp = XG_SERDES_ADDR_XAUI_PWR_DOWN;
		if ((temp & XG_SERDES_ADDR_XAUI_PWR_DOWN) ==
					XG_SERDES_ADDR_XAUI_PWR_DOWN)
			xaui_direct_valid = 0;
	}

	/*
	 * XFI register is shared so only need to read one
	 * functions and then check the bits.
	 */
	status = ql_read_serdes_reg(qdev, XG_SERDES_ADDR_STS, &temp);
	if (status)
		temp = 0;

	if ((temp & XG_SERDES_ADDR_XFI1_PWR_UP) ==
					XG_SERDES_ADDR_XFI1_PWR_UP) {
		/* now see if i'm NIC 1 or NIC 2 */
		if (qdev->func & 1)
			/* I'm NIC 2, so the indirect (NIC1) xfi is up. */
			xfi_indirect_valid = 1;
		else
			xfi_direct_valid = 1;
	}
	if ((temp & XG_SERDES_ADDR_XFI2_PWR_UP) ==
					XG_SERDES_ADDR_XFI2_PWR_UP) {
		/* now see if i'm NIC 1 or NIC 2 */
		if (qdev->func & 1)
			/* I'm NIC 2, so the indirect (NIC1) xfi is up. */
			xfi_direct_valid = 1;
		else
			xfi_indirect_valid = 1;
	}

	/* Get XAUI_AN register block. */
	if (qdev->func & 1) {
		/* Function 2 is direct	*/
		direct_ptr = mpi_coredump->serdes2_xaui_an;
		indirect_ptr = mpi_coredump->serdes_xaui_an;
	} else {
		/* Function 1 is direct	*/
		direct_ptr = mpi_coredump->serdes_xaui_an;
		indirect_ptr = mpi_coredump->serdes2_xaui_an;
	}

	for (i = 0; i <= 0x000000034; i += 4, direct_ptr++, indirect_ptr++)
		ql_get_both_serdes(qdev, i, direct_ptr, indirect_ptr,
					xaui_direct_valid, xaui_indirect_valid);

	/* Get XAUI_HSS_PCS register block. */
	if (qdev->func & 1) {
		direct_ptr =
			mpi_coredump->serdes2_xaui_hss_pcs;
		indirect_ptr =
			mpi_coredump->serdes_xaui_hss_pcs;
	} else {
		direct_ptr =
			mpi_coredump->serdes_xaui_hss_pcs;
		indirect_ptr =
			mpi_coredump->serdes2_xaui_hss_pcs;
	}

	for (i = 0x800; i <= 0x880; i += 4, direct_ptr++, indirect_ptr++)
		ql_get_both_serdes(qdev, i, direct_ptr, indirect_ptr,
					xaui_direct_valid, xaui_indirect_valid);

	/* Get XAUI_XFI_AN register block. */
	if (qdev->func & 1) {
		direct_ptr = mpi_coredump->serdes2_xfi_an;
		indirect_ptr = mpi_coredump->serdes_xfi_an;
	} else {
		direct_ptr = mpi_coredump->serdes_xfi_an;
		indirect_ptr = mpi_coredump->serdes2_xfi_an;
	}

	for (i = 0x1000; i <= 0x1034; i += 4, direct_ptr++, indirect_ptr++)
		ql_get_both_serdes(qdev, i, direct_ptr, indirect_ptr,
					xfi_direct_valid, xfi_indirect_valid);

	/* Get XAUI_XFI_TRAIN register block. */
	if (qdev->func & 1) {
		direct_ptr = mpi_coredump->serdes2_xfi_train;
		indirect_ptr =
			mpi_coredump->serdes_xfi_train;
	} else {
		direct_ptr = mpi_coredump->serdes_xfi_train;
		indirect_ptr =
			mpi_coredump->serdes2_xfi_train;
	}

	for (i = 0x1050; i <= 0x107c; i += 4, direct_ptr++, indirect_ptr++)
		ql_get_both_serdes(qdev, i, direct_ptr, indirect_ptr,
					xfi_direct_valid, xfi_indirect_valid);

	/* Get XAUI_XFI_HSS_PCS register block. */
	if (qdev->func & 1) {
		direct_ptr =
			mpi_coredump->serdes2_xfi_hss_pcs;
		indirect_ptr =
			mpi_coredump->serdes_xfi_hss_pcs;
	} else {
		direct_ptr =
			mpi_coredump->serdes_xfi_hss_pcs;
		indirect_ptr =
			mpi_coredump->serdes2_xfi_hss_pcs;
	}

	for (i = 0x1800; i <= 0x1838; i += 4, direct_ptr++, indirect_ptr++)
		ql_get_both_serdes(qdev, i, direct_ptr, indirect_ptr,
					xfi_direct_valid, xfi_indirect_valid);

	/* Get XAUI_XFI_HSS_TX register block. */
	if (qdev->func & 1) {
		direct_ptr =
			mpi_coredump->serdes2_xfi_hss_tx;
		indirect_ptr =
			mpi_coredump->serdes_xfi_hss_tx;
	} else {
		direct_ptr = mpi_coredump->serdes_xfi_hss_tx;
		indirect_ptr =
			mpi_coredump->serdes2_xfi_hss_tx;
	}
	for (i = 0x1c00; i <= 0x1c1f; i++, direct_ptr++, indirect_ptr++)
		ql_get_both_serdes(qdev, i, direct_ptr, indirect_ptr,
					xfi_direct_valid, xfi_indirect_valid);

	/* Get XAUI_XFI_HSS_RX register block. */
	if (qdev->func & 1) {
		direct_ptr =
			mpi_coredump->serdes2_xfi_hss_rx;
		indirect_ptr =
			mpi_coredump->serdes_xfi_hss_rx;
	} else {
		direct_ptr = mpi_coredump->serdes_xfi_hss_rx;
		indirect_ptr =
			mpi_coredump->serdes2_xfi_hss_rx;
	}

	for (i = 0x1c40; i <= 0x1c5f; i++, direct_ptr++, indirect_ptr++)
		ql_get_both_serdes(qdev, i, direct_ptr, indirect_ptr,
					xfi_direct_valid, xfi_indirect_valid);


	/* Get XAUI_XFI_HSS_PLL register block. */
	if (qdev->func & 1) {
		direct_ptr =
			mpi_coredump->serdes2_xfi_hss_pll;
		indirect_ptr =
			mpi_coredump->serdes_xfi_hss_pll;
	} else {
		direct_ptr =
			mpi_coredump->serdes_xfi_hss_pll;
		indirect_ptr =
			mpi_coredump->serdes2_xfi_hss_pll;
	}
	for (i = 0x1e00; i <= 0x1e1f; i++, direct_ptr++, indirect_ptr++)
		ql_get_both_serdes(qdev, i, direct_ptr, indirect_ptr,
					xfi_direct_valid, xfi_indirect_valid);
	return 0;
}

static int ql_read_other_func_xgmac_reg(struct ql_adapter *qdev, u32 reg,
							u32 *data)
{
	int status = 0;

	/* wait for reg to come ready */
	status = ql_wait_other_func_reg_rdy(qdev, XGMAC_ADDR / 4,
						XGMAC_ADDR_RDY, XGMAC_ADDR_XME);
	if (status)
		goto exit;

	/* set up for reg read */
	ql_write_other_func_reg(qdev, XGMAC_ADDR / 4, reg | XGMAC_ADDR_R);

	/* wait for reg to come ready */
	status = ql_wait_other_func_reg_rdy(qdev, XGMAC_ADDR / 4,
						XGMAC_ADDR_RDY, XGMAC_ADDR_XME);
	if (status)
		goto exit;

	/* get the data */
	*data = ql_read_other_func_reg(qdev, XGMAC_DATA / 4);
exit:
	return status;
}

/* Read the 400 xgmac control/statistics registers
 * skipping unused locations.
 */
static int ql_get_xgmac_regs(struct ql_adapter *qdev, u32 * buf,
					unsigned int other_function)
{
	int status = 0;
	int i;

	for (i = PAUSE_SRC_LO; i < XGMAC_REGISTER_END; i += 4, buf++) {
		/* We're reading 400 xgmac registers, but we filter out
		 * serveral locations that are non-responsive to reads.
		 */
		if ((i == 0x00000114) ||
			(i == 0x00000118) ||
			(i == 0x0000013c) ||
			(i == 0x00000140) ||
			(i > 0x00000150 && i < 0x000001fc) ||
			(i > 0x00000278 && i < 0x000002a0) ||
			(i > 0x000002c0 && i < 0x000002cf) ||
			(i > 0x000002dc && i < 0x000002f0) ||
			(i > 0x000003c8 && i < 0x00000400) ||
			(i > 0x00000400 && i < 0x00000410) ||
			(i > 0x00000410 && i < 0x00000420) ||
			(i > 0x00000420 && i < 0x00000430) ||
			(i > 0x00000430 && i < 0x00000440) ||
			(i > 0x00000440 && i < 0x00000450) ||
			(i > 0x00000450 && i < 0x00000500) ||
			(i > 0x0000054c && i < 0x00000568) ||
			(i > 0x000005c8 && i < 0x00000600)) {
			if (other_function)
				status =
				ql_read_other_func_xgmac_reg(qdev, i, buf);
			else
				status = ql_read_xgmac_reg(qdev, i, buf);

			if (status)
				*buf = 0xdeadbeef;
			break;
		}
	}
	return status;
}

static int ql_get_ets_regs(struct ql_adapter *qdev, u32 * buf)
{
	int status = 0;
	int i;

	for (i = 0; i < 8; i++, buf++) {
		ql_write32(qdev, NIC_ETS, i << 29 | 0x08000000);
		*buf = ql_read32(qdev, NIC_ETS);
	}

	for (i = 0; i < 2; i++, buf++) {
		ql_write32(qdev, CNA_ETS, i << 29 | 0x08000000);
		*buf = ql_read32(qdev, CNA_ETS);
	}

	return status;
}

static void ql_get_intr_states(struct ql_adapter *qdev, u32 * buf)
{
	int i;

	for (i = 0; i < qdev->rx_ring_count; i++, buf++) {
		ql_write32(qdev, INTR_EN,
				qdev->intr_context[i].intr_read_mask);
		*buf = ql_read32(qdev, INTR_EN);
	}
}

static int ql_get_cam_entries(struct ql_adapter *qdev, u32 * buf)
{
	int i, status;
	u32 value[3];

	status = ql_sem_spinlock(qdev, SEM_MAC_ADDR_MASK);
	if (status)
		return status;

	for (i = 0; i < 16; i++) {
		status = ql_get_mac_addr_reg(qdev,
					MAC_ADDR_TYPE_CAM_MAC, i, value);
		if (status) {
<<<<<<< HEAD
			QPRINTK(qdev, DRV, ERR,
				"Failed read of mac index register.\n");
=======
			netif_err(qdev, drv, qdev->ndev,
				  "Failed read of mac index register\n");
>>>>>>> 02f8c6ae
			goto err;
		}
		*buf++ = value[0];	/* lower MAC address */
		*buf++ = value[1];	/* upper MAC address */
		*buf++ = value[2];	/* output */
	}
	for (i = 0; i < 32; i++) {
		status = ql_get_mac_addr_reg(qdev,
					MAC_ADDR_TYPE_MULTI_MAC, i, value);
		if (status) {
<<<<<<< HEAD
			QPRINTK(qdev, DRV, ERR,
				"Failed read of mac index register.\n");
=======
			netif_err(qdev, drv, qdev->ndev,
				  "Failed read of mac index register\n");
>>>>>>> 02f8c6ae
			goto err;
		}
		*buf++ = value[0];	/* lower Mcast address */
		*buf++ = value[1];	/* upper Mcast address */
	}
err:
	ql_sem_unlock(qdev, SEM_MAC_ADDR_MASK);
	return status;
}

static int ql_get_routing_entries(struct ql_adapter *qdev, u32 * buf)
{
	int status;
	u32 value, i;

	status = ql_sem_spinlock(qdev, SEM_RT_IDX_MASK);
	if (status)
		return status;

	for (i = 0; i < 16; i++) {
		status = ql_get_routing_reg(qdev, i, &value);
		if (status) {
<<<<<<< HEAD
			QPRINTK(qdev, DRV, ERR,
				"Failed read of routing index register.\n");
=======
			netif_err(qdev, drv, qdev->ndev,
				  "Failed read of routing index register\n");
>>>>>>> 02f8c6ae
			goto err;
		} else {
			*buf++ = value;
		}
	}
err:
	ql_sem_unlock(qdev, SEM_RT_IDX_MASK);
	return status;
}

/* Read the MPI Processor shadow registers */
static int ql_get_mpi_shadow_regs(struct ql_adapter *qdev, u32 * buf)
{
	u32 i;
	int status;

	for (i = 0; i < MPI_CORE_SH_REGS_CNT; i++, buf++) {
		status = ql_write_mpi_reg(qdev, RISC_124,
				(SHADOW_OFFSET | i << SHADOW_REG_SHIFT));
		if (status)
			goto end;
		status = ql_read_mpi_reg(qdev, RISC_127, buf);
		if (status)
			goto end;
	}
end:
	return status;
}

/* Read the MPI Processor core registers */
static int ql_get_mpi_regs(struct ql_adapter *qdev, u32 * buf,
				u32 offset, u32 count)
{
	int i, status = 0;
	for (i = 0; i < count; i++, buf++) {
		status = ql_read_mpi_reg(qdev, offset + i, buf);
		if (status)
			return status;
	}
	return status;
}

/* Read the ASIC probe dump */
static unsigned int *ql_get_probe(struct ql_adapter *qdev, u32 clock,
					u32 valid, u32 *buf)
{
	u32 module, mux_sel, probe, lo_val, hi_val;

	for (module = 0; module < PRB_MX_ADDR_MAX_MODS; module++) {
		if (!((valid >> module) & 1))
			continue;
		for (mux_sel = 0; mux_sel < PRB_MX_ADDR_MAX_MUX; mux_sel++) {
			probe = clock
				| PRB_MX_ADDR_ARE
				| mux_sel
				| (module << PRB_MX_ADDR_MOD_SEL_SHIFT);
			ql_write32(qdev, PRB_MX_ADDR, probe);
			lo_val = ql_read32(qdev, PRB_MX_DATA);
			if (mux_sel == 0) {
				*buf = probe;
				buf++;
			}
			probe |= PRB_MX_ADDR_UP;
			ql_write32(qdev, PRB_MX_ADDR, probe);
			hi_val = ql_read32(qdev, PRB_MX_DATA);
			*buf = lo_val;
			buf++;
			*buf = hi_val;
			buf++;
		}
	}
	return buf;
}

static int ql_get_probe_dump(struct ql_adapter *qdev, unsigned int *buf)
{
	/* First we have to enable the probe mux */
	ql_write_mpi_reg(qdev, MPI_TEST_FUNC_PRB_CTL, MPI_TEST_FUNC_PRB_EN);
	buf = ql_get_probe(qdev, PRB_MX_ADDR_SYS_CLOCK,
			PRB_MX_ADDR_VALID_SYS_MOD, buf);
	buf = ql_get_probe(qdev, PRB_MX_ADDR_PCI_CLOCK,
			PRB_MX_ADDR_VALID_PCI_MOD, buf);
	buf = ql_get_probe(qdev, PRB_MX_ADDR_XGM_CLOCK,
			PRB_MX_ADDR_VALID_XGM_MOD, buf);
	buf = ql_get_probe(qdev, PRB_MX_ADDR_FC_CLOCK,
			PRB_MX_ADDR_VALID_FC_MOD, buf);
	return 0;

}

/* Read out the routing index registers */
static int ql_get_routing_index_registers(struct ql_adapter *qdev, u32 *buf)
{
	int status;
	u32 type, index, index_max;
	u32 result_index;
	u32 result_data;
	u32 val;

	status = ql_sem_spinlock(qdev, SEM_RT_IDX_MASK);
	if (status)
		return status;

	for (type = 0; type < 4; type++) {
		if (type < 2)
			index_max = 8;
		else
			index_max = 16;
		for (index = 0; index < index_max; index++) {
			val = RT_IDX_RS
				| (type << RT_IDX_TYPE_SHIFT)
				| (index << RT_IDX_IDX_SHIFT);
			ql_write32(qdev, RT_IDX, val);
			result_index = 0;
			while ((result_index & RT_IDX_MR) == 0)
				result_index = ql_read32(qdev, RT_IDX);
			result_data = ql_read32(qdev, RT_DATA);
			*buf = type;
			buf++;
			*buf = index;
			buf++;
			*buf = result_index;
			buf++;
			*buf = result_data;
			buf++;
		}
	}
	ql_sem_unlock(qdev, SEM_RT_IDX_MASK);
	return status;
}

/* Read out the MAC protocol registers */
static void ql_get_mac_protocol_registers(struct ql_adapter *qdev, u32 *buf)
{
	u32 result_index, result_data;
	u32 type;
	u32 index;
	u32 offset;
	u32 val;
	u32 initial_val = MAC_ADDR_RS;
	u32 max_index;
	u32 max_offset;

	for (type = 0; type < MAC_ADDR_TYPE_COUNT; type++) {
		switch (type) {

		case 0: /* CAM */
			initial_val |= MAC_ADDR_ADR;
			max_index = MAC_ADDR_MAX_CAM_ENTRIES;
			max_offset = MAC_ADDR_MAX_CAM_WCOUNT;
			break;
		case 1: /* Multicast MAC Address */
			max_index = MAC_ADDR_MAX_CAM_WCOUNT;
			max_offset = MAC_ADDR_MAX_CAM_WCOUNT;
			break;
		case 2: /* VLAN filter mask */
		case 3: /* MC filter mask */
			max_index = MAC_ADDR_MAX_CAM_WCOUNT;
			max_offset = MAC_ADDR_MAX_CAM_WCOUNT;
			break;
		case 4: /* FC MAC addresses */
			max_index = MAC_ADDR_MAX_FC_MAC_ENTRIES;
			max_offset = MAC_ADDR_MAX_FC_MAC_WCOUNT;
			break;
		case 5: /* Mgmt MAC addresses */
			max_index = MAC_ADDR_MAX_MGMT_MAC_ENTRIES;
			max_offset = MAC_ADDR_MAX_MGMT_MAC_WCOUNT;
			break;
		case 6: /* Mgmt VLAN addresses */
			max_index = MAC_ADDR_MAX_MGMT_VLAN_ENTRIES;
			max_offset = MAC_ADDR_MAX_MGMT_VLAN_WCOUNT;
			break;
		case 7: /* Mgmt IPv4 address */
			max_index = MAC_ADDR_MAX_MGMT_V4_ENTRIES;
			max_offset = MAC_ADDR_MAX_MGMT_V4_WCOUNT;
			break;
		case 8: /* Mgmt IPv6 address */
			max_index = MAC_ADDR_MAX_MGMT_V6_ENTRIES;
			max_offset = MAC_ADDR_MAX_MGMT_V6_WCOUNT;
			break;
		case 9: /* Mgmt TCP/UDP Dest port */
			max_index = MAC_ADDR_MAX_MGMT_TU_DP_ENTRIES;
			max_offset = MAC_ADDR_MAX_MGMT_TU_DP_WCOUNT;
			break;
		default:
<<<<<<< HEAD
			printk(KERN_ERR"Bad type!!! 0x%08x\n", type);
=======
			pr_err("Bad type!!! 0x%08x\n", type);
>>>>>>> 02f8c6ae
			max_index = 0;
			max_offset = 0;
			break;
		}
		for (index = 0; index < max_index; index++) {
			for (offset = 0; offset < max_offset; offset++) {
				val = initial_val
					| (type << MAC_ADDR_TYPE_SHIFT)
					| (index << MAC_ADDR_IDX_SHIFT)
					| (offset);
				ql_write32(qdev, MAC_ADDR_IDX, val);
				result_index = 0;
				while ((result_index & MAC_ADDR_MR) == 0) {
					result_index = ql_read32(qdev,
								MAC_ADDR_IDX);
				}
				result_data = ql_read32(qdev, MAC_ADDR_DATA);
				*buf = result_index;
				buf++;
				*buf = result_data;
				buf++;
			}
		}
	}
}

static void ql_get_sem_registers(struct ql_adapter *qdev, u32 *buf)
{
	u32 func_num, reg, reg_val;
	int status;

	for (func_num = 0; func_num < MAX_SEMAPHORE_FUNCTIONS ; func_num++) {
		reg = MPI_NIC_REG_BLOCK
			| (func_num << MPI_NIC_FUNCTION_SHIFT)
			| (SEM / 4);
		status = ql_read_mpi_reg(qdev, reg, &reg_val);
		*buf = reg_val;
		/* if the read failed then dead fill the element. */
		if (!status)
			*buf = 0xdeadbeef;
		buf++;
	}
}

/* Create a coredump segment header */
static void ql_build_coredump_seg_header(
		struct mpi_coredump_segment_header *seg_hdr,
		u32 seg_number, u32 seg_size, u8 *desc)
{
	memset(seg_hdr, 0, sizeof(struct mpi_coredump_segment_header));
	seg_hdr->cookie = MPI_COREDUMP_COOKIE;
	seg_hdr->segNum = seg_number;
	seg_hdr->segSize = seg_size;
	memcpy(seg_hdr->description, desc, (sizeof(seg_hdr->description)) - 1);
}

/*
 * This function should be called when a coredump / probedump
 * is to be extracted from the HBA. It is assumed there is a
 * qdev structure that contains the base address of the register
 * space for this function as well as a coredump structure that
 * will contain the dump.
 */
int ql_core_dump(struct ql_adapter *qdev, struct ql_mpi_coredump *mpi_coredump)
{
	int status;
	int i;

	if (!mpi_coredump) {
<<<<<<< HEAD
		QPRINTK(qdev, DRV, ERR,
			"No memory available.\n");
=======
		netif_err(qdev, drv, qdev->ndev, "No memory available\n");
>>>>>>> 02f8c6ae
		return -ENOMEM;
	}

	/* Try to get the spinlock, but dont worry if
	 * it isn't available.  If the firmware died it
	 * might be holding the sem.
	 */
	ql_sem_spinlock(qdev, SEM_PROC_REG_MASK);

	status = ql_pause_mpi_risc(qdev);
	if (status) {
<<<<<<< HEAD
		QPRINTK(qdev, DRV, ERR,
			"Failed RISC pause. Status = 0x%.08x\n", status);
=======
		netif_err(qdev, drv, qdev->ndev,
			  "Failed RISC pause. Status = 0x%.08x\n", status);
>>>>>>> 02f8c6ae
		goto err;
	}

	/* Insert the global header */
	memset(&(mpi_coredump->mpi_global_header), 0,
		sizeof(struct mpi_coredump_global_header));
	mpi_coredump->mpi_global_header.cookie = MPI_COREDUMP_COOKIE;
	mpi_coredump->mpi_global_header.headerSize =
		sizeof(struct mpi_coredump_global_header);
	mpi_coredump->mpi_global_header.imageSize =
		sizeof(struct ql_mpi_coredump);
	memcpy(mpi_coredump->mpi_global_header.idString, "MPI Coredump",
		sizeof(mpi_coredump->mpi_global_header.idString));

	/* Get generic NIC reg dump */
	ql_build_coredump_seg_header(&mpi_coredump->nic_regs_seg_hdr,
			NIC1_CONTROL_SEG_NUM,
			sizeof(struct mpi_coredump_segment_header) +
			sizeof(mpi_coredump->nic_regs), "NIC1 Registers");

	ql_build_coredump_seg_header(&mpi_coredump->nic2_regs_seg_hdr,
			NIC2_CONTROL_SEG_NUM,
			sizeof(struct mpi_coredump_segment_header) +
			sizeof(mpi_coredump->nic2_regs), "NIC2 Registers");

	/* Get XGMac registers. (Segment 18, Rev C. step 21) */
	ql_build_coredump_seg_header(&mpi_coredump->xgmac1_seg_hdr,
			NIC1_XGMAC_SEG_NUM,
			sizeof(struct mpi_coredump_segment_header) +
			sizeof(mpi_coredump->xgmac1), "NIC1 XGMac Registers");

	ql_build_coredump_seg_header(&mpi_coredump->xgmac2_seg_hdr,
			NIC2_XGMAC_SEG_NUM,
			sizeof(struct mpi_coredump_segment_header) +
			sizeof(mpi_coredump->xgmac2), "NIC2 XGMac Registers");

	if (qdev->func & 1) {
		/* Odd means our function is NIC 2 */
		for (i = 0; i < NIC_REGS_DUMP_WORD_COUNT; i++)
			mpi_coredump->nic2_regs[i] =
					 ql_read32(qdev, i * sizeof(u32));

		for (i = 0; i < NIC_REGS_DUMP_WORD_COUNT; i++)
			mpi_coredump->nic_regs[i] =
			ql_read_other_func_reg(qdev, (i * sizeof(u32)) / 4);

		ql_get_xgmac_regs(qdev, &mpi_coredump->xgmac2[0], 0);
		ql_get_xgmac_regs(qdev, &mpi_coredump->xgmac1[0], 1);
	} else {
		/* Even means our function is NIC 1 */
		for (i = 0; i < NIC_REGS_DUMP_WORD_COUNT; i++)
			mpi_coredump->nic_regs[i] =
					ql_read32(qdev, i * sizeof(u32));
		for (i = 0; i < NIC_REGS_DUMP_WORD_COUNT; i++)
			mpi_coredump->nic2_regs[i] =
			ql_read_other_func_reg(qdev, (i * sizeof(u32)) / 4);

		ql_get_xgmac_regs(qdev, &mpi_coredump->xgmac1[0], 0);
		ql_get_xgmac_regs(qdev, &mpi_coredump->xgmac2[0], 1);
	}

	/* Rev C. Step 20a */
	ql_build_coredump_seg_header(&mpi_coredump->xaui_an_hdr,
			XAUI_AN_SEG_NUM,
			sizeof(struct mpi_coredump_segment_header) +
			sizeof(mpi_coredump->serdes_xaui_an),
			"XAUI AN Registers");

	/* Rev C. Step 20b */
	ql_build_coredump_seg_header(&mpi_coredump->xaui_hss_pcs_hdr,
			XAUI_HSS_PCS_SEG_NUM,
			sizeof(struct mpi_coredump_segment_header) +
			sizeof(mpi_coredump->serdes_xaui_hss_pcs),
			"XAUI HSS PCS Registers");

	ql_build_coredump_seg_header(&mpi_coredump->xfi_an_hdr, XFI_AN_SEG_NUM,
			sizeof(struct mpi_coredump_segment_header) +
			sizeof(mpi_coredump->serdes_xfi_an),
			"XFI AN Registers");

	ql_build_coredump_seg_header(&mpi_coredump->xfi_train_hdr,
			XFI_TRAIN_SEG_NUM,
			sizeof(struct mpi_coredump_segment_header) +
			sizeof(mpi_coredump->serdes_xfi_train),
			"XFI TRAIN Registers");

	ql_build_coredump_seg_header(&mpi_coredump->xfi_hss_pcs_hdr,
			XFI_HSS_PCS_SEG_NUM,
			sizeof(struct mpi_coredump_segment_header) +
			sizeof(mpi_coredump->serdes_xfi_hss_pcs),
			"XFI HSS PCS Registers");

	ql_build_coredump_seg_header(&mpi_coredump->xfi_hss_tx_hdr,
			XFI_HSS_TX_SEG_NUM,
			sizeof(struct mpi_coredump_segment_header) +
			sizeof(mpi_coredump->serdes_xfi_hss_tx),
			"XFI HSS TX Registers");

	ql_build_coredump_seg_header(&mpi_coredump->xfi_hss_rx_hdr,
			XFI_HSS_RX_SEG_NUM,
			sizeof(struct mpi_coredump_segment_header) +
			sizeof(mpi_coredump->serdes_xfi_hss_rx),
			"XFI HSS RX Registers");

	ql_build_coredump_seg_header(&mpi_coredump->xfi_hss_pll_hdr,
			XFI_HSS_PLL_SEG_NUM,
			sizeof(struct mpi_coredump_segment_header) +
			sizeof(mpi_coredump->serdes_xfi_hss_pll),
			"XFI HSS PLL Registers");

	ql_build_coredump_seg_header(&mpi_coredump->xaui2_an_hdr,
			XAUI2_AN_SEG_NUM,
			sizeof(struct mpi_coredump_segment_header) +
			sizeof(mpi_coredump->serdes2_xaui_an),
			"XAUI2 AN Registers");

	ql_build_coredump_seg_header(&mpi_coredump->xaui2_hss_pcs_hdr,
			XAUI2_HSS_PCS_SEG_NUM,
			sizeof(struct mpi_coredump_segment_header) +
			sizeof(mpi_coredump->serdes2_xaui_hss_pcs),
			"XAUI2 HSS PCS Registers");

	ql_build_coredump_seg_header(&mpi_coredump->xfi2_an_hdr,
			XFI2_AN_SEG_NUM,
			sizeof(struct mpi_coredump_segment_header) +
			sizeof(mpi_coredump->serdes2_xfi_an),
			"XFI2 AN Registers");

	ql_build_coredump_seg_header(&mpi_coredump->xfi2_train_hdr,
			XFI2_TRAIN_SEG_NUM,
			sizeof(struct mpi_coredump_segment_header) +
			sizeof(mpi_coredump->serdes2_xfi_train),
			"XFI2 TRAIN Registers");

	ql_build_coredump_seg_header(&mpi_coredump->xfi2_hss_pcs_hdr,
			XFI2_HSS_PCS_SEG_NUM,
			sizeof(struct mpi_coredump_segment_header) +
			sizeof(mpi_coredump->serdes2_xfi_hss_pcs),
			"XFI2 HSS PCS Registers");

	ql_build_coredump_seg_header(&mpi_coredump->xfi2_hss_tx_hdr,
			XFI2_HSS_TX_SEG_NUM,
			sizeof(struct mpi_coredump_segment_header) +
			sizeof(mpi_coredump->serdes2_xfi_hss_tx),
			"XFI2 HSS TX Registers");

	ql_build_coredump_seg_header(&mpi_coredump->xfi2_hss_rx_hdr,
			XFI2_HSS_RX_SEG_NUM,
			sizeof(struct mpi_coredump_segment_header) +
			sizeof(mpi_coredump->serdes2_xfi_hss_rx),
			"XFI2 HSS RX Registers");

	ql_build_coredump_seg_header(&mpi_coredump->xfi2_hss_pll_hdr,
			XFI2_HSS_PLL_SEG_NUM,
			sizeof(struct mpi_coredump_segment_header) +
			sizeof(mpi_coredump->serdes2_xfi_hss_pll),
			"XFI2 HSS PLL Registers");

	status = ql_get_serdes_regs(qdev, mpi_coredump);
	if (status) {
<<<<<<< HEAD
		QPRINTK(qdev, DRV, ERR,
			"Failed Dump of Serdes Registers. Status = 0x%.08x\n",
			status);
=======
		netif_err(qdev, drv, qdev->ndev,
			  "Failed Dump of Serdes Registers. Status = 0x%.08x\n",
			  status);
>>>>>>> 02f8c6ae
		goto err;
	}

	ql_build_coredump_seg_header(&mpi_coredump->core_regs_seg_hdr,
				CORE_SEG_NUM,
				sizeof(mpi_coredump->core_regs_seg_hdr) +
				sizeof(mpi_coredump->mpi_core_regs) +
				sizeof(mpi_coredump->mpi_core_sh_regs),
				"Core Registers");

	/* Get the MPI Core Registers */
	status = ql_get_mpi_regs(qdev, &mpi_coredump->mpi_core_regs[0],
				 MPI_CORE_REGS_ADDR, MPI_CORE_REGS_CNT);
	if (status)
		goto err;
	/* Get the 16 MPI shadow registers */
	status = ql_get_mpi_shadow_regs(qdev,
					&mpi_coredump->mpi_core_sh_regs[0]);
	if (status)
		goto err;

	/* Get the Test Logic Registers */
	ql_build_coredump_seg_header(&mpi_coredump->test_logic_regs_seg_hdr,
				TEST_LOGIC_SEG_NUM,
				sizeof(struct mpi_coredump_segment_header)
				+ sizeof(mpi_coredump->test_logic_regs),
				"Test Logic Regs");
	status = ql_get_mpi_regs(qdev, &mpi_coredump->test_logic_regs[0],
				 TEST_REGS_ADDR, TEST_REGS_CNT);
	if (status)
		goto err;

	/* Get the RMII Registers */
	ql_build_coredump_seg_header(&mpi_coredump->rmii_regs_seg_hdr,
				RMII_SEG_NUM,
				sizeof(struct mpi_coredump_segment_header)
				+ sizeof(mpi_coredump->rmii_regs),
				"RMII Registers");
	status = ql_get_mpi_regs(qdev, &mpi_coredump->rmii_regs[0],
				 RMII_REGS_ADDR, RMII_REGS_CNT);
	if (status)
		goto err;

	/* Get the FCMAC1 Registers */
	ql_build_coredump_seg_header(&mpi_coredump->fcmac1_regs_seg_hdr,
				FCMAC1_SEG_NUM,
				sizeof(struct mpi_coredump_segment_header)
				+ sizeof(mpi_coredump->fcmac1_regs),
				"FCMAC1 Registers");
	status = ql_get_mpi_regs(qdev, &mpi_coredump->fcmac1_regs[0],
				 FCMAC1_REGS_ADDR, FCMAC_REGS_CNT);
	if (status)
		goto err;

	/* Get the FCMAC2 Registers */

	ql_build_coredump_seg_header(&mpi_coredump->fcmac2_regs_seg_hdr,
				FCMAC2_SEG_NUM,
				sizeof(struct mpi_coredump_segment_header)
				+ sizeof(mpi_coredump->fcmac2_regs),
				"FCMAC2 Registers");

	status = ql_get_mpi_regs(qdev, &mpi_coredump->fcmac2_regs[0],
				 FCMAC2_REGS_ADDR, FCMAC_REGS_CNT);
	if (status)
		goto err;

	/* Get the FC1 MBX Registers */
	ql_build_coredump_seg_header(&mpi_coredump->fc1_mbx_regs_seg_hdr,
				FC1_MBOX_SEG_NUM,
				sizeof(struct mpi_coredump_segment_header)
				+ sizeof(mpi_coredump->fc1_mbx_regs),
				"FC1 MBox Regs");
	status = ql_get_mpi_regs(qdev, &mpi_coredump->fc1_mbx_regs[0],
				 FC1_MBX_REGS_ADDR, FC_MBX_REGS_CNT);
	if (status)
		goto err;

	/* Get the IDE Registers */
	ql_build_coredump_seg_header(&mpi_coredump->ide_regs_seg_hdr,
				IDE_SEG_NUM,
				sizeof(struct mpi_coredump_segment_header)
				+ sizeof(mpi_coredump->ide_regs),
				"IDE Registers");
	status = ql_get_mpi_regs(qdev, &mpi_coredump->ide_regs[0],
				 IDE_REGS_ADDR, IDE_REGS_CNT);
	if (status)
		goto err;

	/* Get the NIC1 MBX Registers */
	ql_build_coredump_seg_header(&mpi_coredump->nic1_mbx_regs_seg_hdr,
				NIC1_MBOX_SEG_NUM,
				sizeof(struct mpi_coredump_segment_header)
				+ sizeof(mpi_coredump->nic1_mbx_regs),
				"NIC1 MBox Regs");
	status = ql_get_mpi_regs(qdev, &mpi_coredump->nic1_mbx_regs[0],
				 NIC1_MBX_REGS_ADDR, NIC_MBX_REGS_CNT);
	if (status)
		goto err;

	/* Get the SMBus Registers */
	ql_build_coredump_seg_header(&mpi_coredump->smbus_regs_seg_hdr,
				SMBUS_SEG_NUM,
				sizeof(struct mpi_coredump_segment_header)
				+ sizeof(mpi_coredump->smbus_regs),
				"SMBus Registers");
	status = ql_get_mpi_regs(qdev, &mpi_coredump->smbus_regs[0],
				 SMBUS_REGS_ADDR, SMBUS_REGS_CNT);
	if (status)
		goto err;

	/* Get the FC2 MBX Registers */
	ql_build_coredump_seg_header(&mpi_coredump->fc2_mbx_regs_seg_hdr,
				FC2_MBOX_SEG_NUM,
				sizeof(struct mpi_coredump_segment_header)
				+ sizeof(mpi_coredump->fc2_mbx_regs),
				"FC2 MBox Regs");
	status = ql_get_mpi_regs(qdev, &mpi_coredump->fc2_mbx_regs[0],
				 FC2_MBX_REGS_ADDR, FC_MBX_REGS_CNT);
	if (status)
		goto err;

	/* Get the NIC2 MBX Registers */
	ql_build_coredump_seg_header(&mpi_coredump->nic2_mbx_regs_seg_hdr,
				NIC2_MBOX_SEG_NUM,
				sizeof(struct mpi_coredump_segment_header)
				+ sizeof(mpi_coredump->nic2_mbx_regs),
				"NIC2 MBox Regs");
	status = ql_get_mpi_regs(qdev, &mpi_coredump->nic2_mbx_regs[0],
				 NIC2_MBX_REGS_ADDR, NIC_MBX_REGS_CNT);
	if (status)
		goto err;

	/* Get the I2C Registers */
	ql_build_coredump_seg_header(&mpi_coredump->i2c_regs_seg_hdr,
				I2C_SEG_NUM,
				sizeof(struct mpi_coredump_segment_header)
				+ sizeof(mpi_coredump->i2c_regs),
				"I2C Registers");
	status = ql_get_mpi_regs(qdev, &mpi_coredump->i2c_regs[0],
				 I2C_REGS_ADDR, I2C_REGS_CNT);
	if (status)
		goto err;

	/* Get the MEMC Registers */
	ql_build_coredump_seg_header(&mpi_coredump->memc_regs_seg_hdr,
				MEMC_SEG_NUM,
				sizeof(struct mpi_coredump_segment_header)
				+ sizeof(mpi_coredump->memc_regs),
				"MEMC Registers");
	status = ql_get_mpi_regs(qdev, &mpi_coredump->memc_regs[0],
				 MEMC_REGS_ADDR, MEMC_REGS_CNT);
	if (status)
		goto err;

	/* Get the PBus Registers */
	ql_build_coredump_seg_header(&mpi_coredump->pbus_regs_seg_hdr,
				PBUS_SEG_NUM,
				sizeof(struct mpi_coredump_segment_header)
				+ sizeof(mpi_coredump->pbus_regs),
				"PBUS Registers");
	status = ql_get_mpi_regs(qdev, &mpi_coredump->pbus_regs[0],
				 PBUS_REGS_ADDR, PBUS_REGS_CNT);
	if (status)
		goto err;

	/* Get the MDE Registers */
	ql_build_coredump_seg_header(&mpi_coredump->mde_regs_seg_hdr,
				MDE_SEG_NUM,
				sizeof(struct mpi_coredump_segment_header)
				+ sizeof(mpi_coredump->mde_regs),
				"MDE Registers");
	status = ql_get_mpi_regs(qdev, &mpi_coredump->mde_regs[0],
				 MDE_REGS_ADDR, MDE_REGS_CNT);
	if (status)
		goto err;

	ql_build_coredump_seg_header(&mpi_coredump->misc_nic_seg_hdr,
				MISC_NIC_INFO_SEG_NUM,
				sizeof(struct mpi_coredump_segment_header)
				+ sizeof(mpi_coredump->misc_nic_info),
				"MISC NIC INFO");
	mpi_coredump->misc_nic_info.rx_ring_count = qdev->rx_ring_count;
	mpi_coredump->misc_nic_info.tx_ring_count = qdev->tx_ring_count;
	mpi_coredump->misc_nic_info.intr_count = qdev->intr_count;
	mpi_coredump->misc_nic_info.function = qdev->func;

	/* Segment 31 */
	/* Get indexed register values. */
	ql_build_coredump_seg_header(&mpi_coredump->intr_states_seg_hdr,
				INTR_STATES_SEG_NUM,
				sizeof(struct mpi_coredump_segment_header)
				+ sizeof(mpi_coredump->intr_states),
				"INTR States");
	ql_get_intr_states(qdev, &mpi_coredump->intr_states[0]);

	ql_build_coredump_seg_header(&mpi_coredump->cam_entries_seg_hdr,
				CAM_ENTRIES_SEG_NUM,
				sizeof(struct mpi_coredump_segment_header)
				+ sizeof(mpi_coredump->cam_entries),
				"CAM Entries");
	status = ql_get_cam_entries(qdev, &mpi_coredump->cam_entries[0]);
	if (status)
		goto err;

	ql_build_coredump_seg_header(&mpi_coredump->nic_routing_words_seg_hdr,
				ROUTING_WORDS_SEG_NUM,
				sizeof(struct mpi_coredump_segment_header)
				+ sizeof(mpi_coredump->nic_routing_words),
				"Routing Words");
	status = ql_get_routing_entries(qdev,
			 &mpi_coredump->nic_routing_words[0]);
	if (status)
		goto err;

	/* Segment 34 (Rev C. step 23) */
	ql_build_coredump_seg_header(&mpi_coredump->ets_seg_hdr,
				ETS_SEG_NUM,
				sizeof(struct mpi_coredump_segment_header)
				+ sizeof(mpi_coredump->ets),
				"ETS Registers");
	status = ql_get_ets_regs(qdev, &mpi_coredump->ets[0]);
	if (status)
		goto err;

	ql_build_coredump_seg_header(&mpi_coredump->probe_dump_seg_hdr,
				PROBE_DUMP_SEG_NUM,
				sizeof(struct mpi_coredump_segment_header)
				+ sizeof(mpi_coredump->probe_dump),
				"Probe Dump");
	ql_get_probe_dump(qdev, &mpi_coredump->probe_dump[0]);

	ql_build_coredump_seg_header(&mpi_coredump->routing_reg_seg_hdr,
				ROUTING_INDEX_SEG_NUM,
				sizeof(struct mpi_coredump_segment_header)
				+ sizeof(mpi_coredump->routing_regs),
				"Routing Regs");
	status = ql_get_routing_index_registers(qdev,
					&mpi_coredump->routing_regs[0]);
	if (status)
		goto err;

	ql_build_coredump_seg_header(&mpi_coredump->mac_prot_reg_seg_hdr,
				MAC_PROTOCOL_SEG_NUM,
				sizeof(struct mpi_coredump_segment_header)
				+ sizeof(mpi_coredump->mac_prot_regs),
				"MAC Prot Regs");
	ql_get_mac_protocol_registers(qdev, &mpi_coredump->mac_prot_regs[0]);

	/* Get the semaphore registers for all 5 functions */
	ql_build_coredump_seg_header(&mpi_coredump->sem_regs_seg_hdr,
			SEM_REGS_SEG_NUM,
			sizeof(struct mpi_coredump_segment_header) +
			sizeof(mpi_coredump->sem_regs),	"Sem Registers");

	ql_get_sem_registers(qdev, &mpi_coredump->sem_regs[0]);

	/* Prevent the mpi restarting while we dump the memory.*/
	ql_write_mpi_reg(qdev, MPI_TEST_FUNC_RST_STS, MPI_TEST_FUNC_RST_FRC);

	/* clear the pause */
	status = ql_unpause_mpi_risc(qdev);
	if (status) {
<<<<<<< HEAD
		QPRINTK(qdev, DRV, ERR,
			"Failed RISC unpause. Status = 0x%.08x\n", status);
=======
		netif_err(qdev, drv, qdev->ndev,
			  "Failed RISC unpause. Status = 0x%.08x\n", status);
>>>>>>> 02f8c6ae
		goto err;
	}

	/* Reset the RISC so we can dump RAM */
	status = ql_hard_reset_mpi_risc(qdev);
	if (status) {
<<<<<<< HEAD
		QPRINTK(qdev, DRV, ERR,
			"Failed RISC reset. Status = 0x%.08x\n", status);
=======
		netif_err(qdev, drv, qdev->ndev,
			  "Failed RISC reset. Status = 0x%.08x\n", status);
>>>>>>> 02f8c6ae
		goto err;
	}

	ql_build_coredump_seg_header(&mpi_coredump->code_ram_seg_hdr,
				WCS_RAM_SEG_NUM,
				sizeof(struct mpi_coredump_segment_header)
				+ sizeof(mpi_coredump->code_ram),
				"WCS RAM");
	status = ql_dump_risc_ram_area(qdev, &mpi_coredump->code_ram[0],
					CODE_RAM_ADDR, CODE_RAM_CNT);
	if (status) {
<<<<<<< HEAD
		QPRINTK(qdev, DRV, ERR,
			"Failed Dump of CODE RAM. Status = 0x%.08x\n", status);
=======
		netif_err(qdev, drv, qdev->ndev,
			  "Failed Dump of CODE RAM. Status = 0x%.08x\n",
			  status);
>>>>>>> 02f8c6ae
		goto err;
	}

	/* Insert the segment header */
	ql_build_coredump_seg_header(&mpi_coredump->memc_ram_seg_hdr,
				MEMC_RAM_SEG_NUM,
				sizeof(struct mpi_coredump_segment_header)
				+ sizeof(mpi_coredump->memc_ram),
				"MEMC RAM");
	status = ql_dump_risc_ram_area(qdev, &mpi_coredump->memc_ram[0],
					MEMC_RAM_ADDR, MEMC_RAM_CNT);
	if (status) {
<<<<<<< HEAD
		QPRINTK(qdev, DRV, ERR,
			"Failed Dump of MEMC RAM. Status = 0x%.08x\n", status);
=======
		netif_err(qdev, drv, qdev->ndev,
			  "Failed Dump of MEMC RAM. Status = 0x%.08x\n",
			  status);
>>>>>>> 02f8c6ae
		goto err;
	}
err:
	ql_sem_unlock(qdev, SEM_PROC_REG_MASK); /* does flush too */
	return status;

}

static void ql_get_core_dump(struct ql_adapter *qdev)
{
	if (!ql_own_firmware(qdev)) {
<<<<<<< HEAD
		QPRINTK(qdev, DRV, ERR, "%s: Don't own firmware!\n",
					qdev->ndev->name);
=======
		netif_err(qdev, drv, qdev->ndev, "Don't own firmware!\n");
>>>>>>> 02f8c6ae
		return;
	}

	if (!netif_running(qdev->ndev)) {
<<<<<<< HEAD
		QPRINTK(qdev, IFUP, ERR,
			"Force Coredump can only be done from interface "
			"that is up.\n");
		return;
	}
	/* Start the firmware dump and reset. */
	queue_delayed_work(qdev->workqueue, &qdev->mpi_reset_work, 0);
=======
		netif_err(qdev, ifup, qdev->ndev,
			  "Force Coredump can only be done from interface that is up\n");
		return;
	}
	ql_queue_fw_error(qdev);
>>>>>>> 02f8c6ae
}

void ql_gen_reg_dump(struct ql_adapter *qdev,
			struct ql_reg_dump *mpi_coredump)
{
	int i, status;


	memset(&(mpi_coredump->mpi_global_header), 0,
		sizeof(struct mpi_coredump_global_header));
	mpi_coredump->mpi_global_header.cookie = MPI_COREDUMP_COOKIE;
	mpi_coredump->mpi_global_header.headerSize =
		sizeof(struct mpi_coredump_global_header);
	mpi_coredump->mpi_global_header.imageSize =
		sizeof(struct ql_reg_dump);
	memcpy(mpi_coredump->mpi_global_header.idString, "MPI Coredump",
		sizeof(mpi_coredump->mpi_global_header.idString));


	/* segment 16 */
	ql_build_coredump_seg_header(&mpi_coredump->misc_nic_seg_hdr,
				MISC_NIC_INFO_SEG_NUM,
				sizeof(struct mpi_coredump_segment_header)
				+ sizeof(mpi_coredump->misc_nic_info),
				"MISC NIC INFO");
	mpi_coredump->misc_nic_info.rx_ring_count = qdev->rx_ring_count;
	mpi_coredump->misc_nic_info.tx_ring_count = qdev->tx_ring_count;
	mpi_coredump->misc_nic_info.intr_count = qdev->intr_count;
	mpi_coredump->misc_nic_info.function = qdev->func;

	/* Segment 16, Rev C. Step 18 */
	ql_build_coredump_seg_header(&mpi_coredump->nic_regs_seg_hdr,
				NIC1_CONTROL_SEG_NUM,
				sizeof(struct mpi_coredump_segment_header)
				+ sizeof(mpi_coredump->nic_regs),
				"NIC Registers");
	/* Get generic reg dump */
	for (i = 0; i < 64; i++)
		mpi_coredump->nic_regs[i] = ql_read32(qdev, i * sizeof(u32));

	/* Segment 31 */
	/* Get indexed register values. */
	ql_build_coredump_seg_header(&mpi_coredump->intr_states_seg_hdr,
				INTR_STATES_SEG_NUM,
				sizeof(struct mpi_coredump_segment_header)
				+ sizeof(mpi_coredump->intr_states),
				"INTR States");
	ql_get_intr_states(qdev, &mpi_coredump->intr_states[0]);

	ql_build_coredump_seg_header(&mpi_coredump->cam_entries_seg_hdr,
				CAM_ENTRIES_SEG_NUM,
				sizeof(struct mpi_coredump_segment_header)
				+ sizeof(mpi_coredump->cam_entries),
				"CAM Entries");
	status = ql_get_cam_entries(qdev, &mpi_coredump->cam_entries[0]);
	if (status)
		return;

	ql_build_coredump_seg_header(&mpi_coredump->nic_routing_words_seg_hdr,
				ROUTING_WORDS_SEG_NUM,
				sizeof(struct mpi_coredump_segment_header)
				+ sizeof(mpi_coredump->nic_routing_words),
				"Routing Words");
	status = ql_get_routing_entries(qdev,
			 &mpi_coredump->nic_routing_words[0]);
	if (status)
		return;

	/* Segment 34 (Rev C. step 23) */
	ql_build_coredump_seg_header(&mpi_coredump->ets_seg_hdr,
				ETS_SEG_NUM,
				sizeof(struct mpi_coredump_segment_header)
				+ sizeof(mpi_coredump->ets),
				"ETS Registers");
	status = ql_get_ets_regs(qdev, &mpi_coredump->ets[0]);
	if (status)
		return;
}

void ql_get_dump(struct ql_adapter *qdev, void *buff)
{
	/*
	 * If the dump has already been taken and is stored
	 * in our internal buffer and if force dump is set then
	 * just start the spool to dump it to the log file
	 * and also, take a snapshot of the general regs to
	 * to the user's buffer or else take complete dump
	 * to the user's buffer if force is not set.
	 */

	if (!test_bit(QL_FRC_COREDUMP, &qdev->flags)) {
<<<<<<< HEAD
		if(!ql_core_dump(qdev, buff))
			ql_soft_reset_mpi_risc(qdev);
		else
			QPRINTK(qdev, DRV, ERR,"coredump failed!\n");
=======
		if (!ql_core_dump(qdev, buff))
			ql_soft_reset_mpi_risc(qdev);
		else
			netif_err(qdev, drv, qdev->ndev, "coredump failed!\n");
>>>>>>> 02f8c6ae
	} else {
		ql_gen_reg_dump(qdev, buff);
		ql_get_core_dump(qdev);
	}
}

/* Coredump to messages log file using separate worker thread */
void ql_mpi_core_to_log(struct work_struct *work)
{
	struct ql_adapter *qdev =
		container_of(work, struct ql_adapter, mpi_core_to_log.work);
	u32 *tmp, count;
	int i;

	count = sizeof(struct ql_mpi_coredump) / sizeof(u32);
	tmp = (u32 *)qdev->mpi_coredump;
<<<<<<< HEAD
	QPRINTK(qdev, DRV, DEBUG, "Core is dumping to log file!\n");

	for (i = 0; i < count; i += 8) {
		printk(KERN_ERR "%.08x: %.08x %.08x %.08x %.08x %.08x "
			"%.08x %.08x %.08x \n", i,
=======
	netif_printk(qdev, drv, KERN_DEBUG, qdev->ndev,
		     "Core is dumping to log file!\n");

	for (i = 0; i < count; i += 8) {
		pr_err("%.08x: %.08x %.08x %.08x %.08x %.08x "
			"%.08x %.08x %.08x\n", i,
>>>>>>> 02f8c6ae
			tmp[i + 0],
			tmp[i + 1],
			tmp[i + 2],
			tmp[i + 3],
			tmp[i + 4],
			tmp[i + 5],
			tmp[i + 6],
			tmp[i + 7]);
		msleep(5);
	}
}

#ifdef QL_REG_DUMP
static void ql_dump_intr_states(struct ql_adapter *qdev)
{
	int i;
	u32 value;
	for (i = 0; i < qdev->intr_count; i++) {
		ql_write32(qdev, INTR_EN, qdev->intr_context[i].intr_read_mask);
		value = ql_read32(qdev, INTR_EN);
		pr_err("%s: Interrupt %d is %s\n",
		       qdev->ndev->name, i,
		       (value & INTR_EN_EN ? "enabled" : "disabled"));
	}
}

#define DUMP_XGMAC(qdev, reg)					\
do {								\
	u32 data;						\
	ql_read_xgmac_reg(qdev, reg, &data);			\
	pr_err("%s: %s = 0x%.08x\n", qdev->ndev->name, #reg, data); \
} while (0)

void ql_dump_xgmac_control_regs(struct ql_adapter *qdev)
{
	if (ql_sem_spinlock(qdev, qdev->xg_sem_mask)) {
		pr_err("%s: Couldn't get xgmac sem\n", __func__);
		return;
	}
	DUMP_XGMAC(qdev, PAUSE_SRC_LO);
	DUMP_XGMAC(qdev, PAUSE_SRC_HI);
	DUMP_XGMAC(qdev, GLOBAL_CFG);
	DUMP_XGMAC(qdev, TX_CFG);
	DUMP_XGMAC(qdev, RX_CFG);
	DUMP_XGMAC(qdev, FLOW_CTL);
	DUMP_XGMAC(qdev, PAUSE_OPCODE);
	DUMP_XGMAC(qdev, PAUSE_TIMER);
	DUMP_XGMAC(qdev, PAUSE_FRM_DEST_LO);
	DUMP_XGMAC(qdev, PAUSE_FRM_DEST_HI);
	DUMP_XGMAC(qdev, MAC_TX_PARAMS);
	DUMP_XGMAC(qdev, MAC_RX_PARAMS);
	DUMP_XGMAC(qdev, MAC_SYS_INT);
	DUMP_XGMAC(qdev, MAC_SYS_INT_MASK);
	DUMP_XGMAC(qdev, MAC_MGMT_INT);
	DUMP_XGMAC(qdev, MAC_MGMT_IN_MASK);
	DUMP_XGMAC(qdev, EXT_ARB_MODE);
	ql_sem_unlock(qdev, qdev->xg_sem_mask);
}

static void ql_dump_ets_regs(struct ql_adapter *qdev)
{
}

static void ql_dump_cam_entries(struct ql_adapter *qdev)
{
	int i;
	u32 value[3];

	i = ql_sem_spinlock(qdev, SEM_MAC_ADDR_MASK);
	if (i)
		return;
	for (i = 0; i < 4; i++) {
		if (ql_get_mac_addr_reg(qdev, MAC_ADDR_TYPE_CAM_MAC, i, value)) {
			pr_err("%s: Failed read of mac index register\n",
			       __func__);
			return;
		} else {
			if (value[0])
				pr_err("%s: CAM index %d CAM Lookup Lower = 0x%.08x:%.08x, Output = 0x%.08x\n",
				       qdev->ndev->name, i, value[1], value[0],
				       value[2]);
		}
	}
	for (i = 0; i < 32; i++) {
		if (ql_get_mac_addr_reg
		    (qdev, MAC_ADDR_TYPE_MULTI_MAC, i, value)) {
			pr_err("%s: Failed read of mac index register\n",
			       __func__);
			return;
		} else {
			if (value[0])
				pr_err("%s: MCAST index %d CAM Lookup Lower = 0x%.08x:%.08x\n",
				       qdev->ndev->name, i, value[1], value[0]);
		}
	}
	ql_sem_unlock(qdev, SEM_MAC_ADDR_MASK);
}

void ql_dump_routing_entries(struct ql_adapter *qdev)
{
	int i;
	u32 value;
	i = ql_sem_spinlock(qdev, SEM_RT_IDX_MASK);
	if (i)
		return;
	for (i = 0; i < 16; i++) {
		value = 0;
		if (ql_get_routing_reg(qdev, i, &value)) {
			pr_err("%s: Failed read of routing index register\n",
			       __func__);
			return;
		} else {
			if (value)
				pr_err("%s: Routing Mask %d = 0x%.08x\n",
				       qdev->ndev->name, i, value);
		}
	}
	ql_sem_unlock(qdev, SEM_RT_IDX_MASK);
}

#define DUMP_REG(qdev, reg)			\
	pr_err("%-32s= 0x%x\n", #reg, ql_read32(qdev, reg))

void ql_dump_regs(struct ql_adapter *qdev)
{
	pr_err("reg dump for function #%d\n", qdev->func);
	DUMP_REG(qdev, SYS);
	DUMP_REG(qdev, RST_FO);
	DUMP_REG(qdev, FSC);
	DUMP_REG(qdev, CSR);
	DUMP_REG(qdev, ICB_RID);
	DUMP_REG(qdev, ICB_L);
	DUMP_REG(qdev, ICB_H);
	DUMP_REG(qdev, CFG);
	DUMP_REG(qdev, BIOS_ADDR);
	DUMP_REG(qdev, STS);
	DUMP_REG(qdev, INTR_EN);
	DUMP_REG(qdev, INTR_MASK);
	DUMP_REG(qdev, ISR1);
	DUMP_REG(qdev, ISR2);
	DUMP_REG(qdev, ISR3);
	DUMP_REG(qdev, ISR4);
	DUMP_REG(qdev, REV_ID);
	DUMP_REG(qdev, FRC_ECC_ERR);
	DUMP_REG(qdev, ERR_STS);
	DUMP_REG(qdev, RAM_DBG_ADDR);
	DUMP_REG(qdev, RAM_DBG_DATA);
	DUMP_REG(qdev, ECC_ERR_CNT);
	DUMP_REG(qdev, SEM);
	DUMP_REG(qdev, GPIO_1);
	DUMP_REG(qdev, GPIO_2);
	DUMP_REG(qdev, GPIO_3);
	DUMP_REG(qdev, XGMAC_ADDR);
	DUMP_REG(qdev, XGMAC_DATA);
	DUMP_REG(qdev, NIC_ETS);
	DUMP_REG(qdev, CNA_ETS);
	DUMP_REG(qdev, FLASH_ADDR);
	DUMP_REG(qdev, FLASH_DATA);
	DUMP_REG(qdev, CQ_STOP);
	DUMP_REG(qdev, PAGE_TBL_RID);
	DUMP_REG(qdev, WQ_PAGE_TBL_LO);
	DUMP_REG(qdev, WQ_PAGE_TBL_HI);
	DUMP_REG(qdev, CQ_PAGE_TBL_LO);
	DUMP_REG(qdev, CQ_PAGE_TBL_HI);
	DUMP_REG(qdev, COS_DFLT_CQ1);
	DUMP_REG(qdev, COS_DFLT_CQ2);
	DUMP_REG(qdev, SPLT_HDR);
	DUMP_REG(qdev, FC_PAUSE_THRES);
	DUMP_REG(qdev, NIC_PAUSE_THRES);
	DUMP_REG(qdev, FC_ETHERTYPE);
	DUMP_REG(qdev, FC_RCV_CFG);
	DUMP_REG(qdev, NIC_RCV_CFG);
	DUMP_REG(qdev, FC_COS_TAGS);
	DUMP_REG(qdev, NIC_COS_TAGS);
	DUMP_REG(qdev, MGMT_RCV_CFG);
	DUMP_REG(qdev, XG_SERDES_ADDR);
	DUMP_REG(qdev, XG_SERDES_DATA);
	DUMP_REG(qdev, PRB_MX_ADDR);
	DUMP_REG(qdev, PRB_MX_DATA);
	ql_dump_intr_states(qdev);
	ql_dump_xgmac_control_regs(qdev);
	ql_dump_ets_regs(qdev);
	ql_dump_cam_entries(qdev);
	ql_dump_routing_entries(qdev);
}
#endif

#ifdef QL_STAT_DUMP

#define DUMP_STAT(qdev, stat)	\
	pr_err("%s = %ld\n", #stat, (unsigned long)qdev->nic_stats.stat)

void ql_dump_stat(struct ql_adapter *qdev)
{
	pr_err("%s: Enter\n", __func__);
	DUMP_STAT(qdev, tx_pkts);
	DUMP_STAT(qdev, tx_bytes);
	DUMP_STAT(qdev, tx_mcast_pkts);
	DUMP_STAT(qdev, tx_bcast_pkts);
	DUMP_STAT(qdev, tx_ucast_pkts);
	DUMP_STAT(qdev, tx_ctl_pkts);
	DUMP_STAT(qdev, tx_pause_pkts);
	DUMP_STAT(qdev, tx_64_pkt);
	DUMP_STAT(qdev, tx_65_to_127_pkt);
	DUMP_STAT(qdev, tx_128_to_255_pkt);
	DUMP_STAT(qdev, tx_256_511_pkt);
	DUMP_STAT(qdev, tx_512_to_1023_pkt);
	DUMP_STAT(qdev, tx_1024_to_1518_pkt);
	DUMP_STAT(qdev, tx_1519_to_max_pkt);
	DUMP_STAT(qdev, tx_undersize_pkt);
	DUMP_STAT(qdev, tx_oversize_pkt);
	DUMP_STAT(qdev, rx_bytes);
	DUMP_STAT(qdev, rx_bytes_ok);
	DUMP_STAT(qdev, rx_pkts);
	DUMP_STAT(qdev, rx_pkts_ok);
	DUMP_STAT(qdev, rx_bcast_pkts);
	DUMP_STAT(qdev, rx_mcast_pkts);
	DUMP_STAT(qdev, rx_ucast_pkts);
	DUMP_STAT(qdev, rx_undersize_pkts);
	DUMP_STAT(qdev, rx_oversize_pkts);
	DUMP_STAT(qdev, rx_jabber_pkts);
	DUMP_STAT(qdev, rx_undersize_fcerr_pkts);
	DUMP_STAT(qdev, rx_drop_events);
	DUMP_STAT(qdev, rx_fcerr_pkts);
	DUMP_STAT(qdev, rx_align_err);
	DUMP_STAT(qdev, rx_symbol_err);
	DUMP_STAT(qdev, rx_mac_err);
	DUMP_STAT(qdev, rx_ctl_pkts);
	DUMP_STAT(qdev, rx_pause_pkts);
	DUMP_STAT(qdev, rx_64_pkts);
	DUMP_STAT(qdev, rx_65_to_127_pkts);
	DUMP_STAT(qdev, rx_128_255_pkts);
	DUMP_STAT(qdev, rx_256_511_pkts);
	DUMP_STAT(qdev, rx_512_to_1023_pkts);
	DUMP_STAT(qdev, rx_1024_to_1518_pkts);
	DUMP_STAT(qdev, rx_1519_to_max_pkts);
	DUMP_STAT(qdev, rx_len_err_pkts);
};
#endif

#ifdef QL_DEV_DUMP

#define DUMP_QDEV_FIELD(qdev, type, field)		\
	pr_err("qdev->%-24s = " type "\n", #field, qdev->field)
#define DUMP_QDEV_DMA_FIELD(qdev, field)		\
	pr_err("qdev->%-24s = %llx\n", #field, (unsigned long long)qdev->field)
#define DUMP_QDEV_ARRAY(qdev, type, array, index, field) \
	pr_err("%s[%d].%s = " type "\n",		 \
	       #array, index, #field, qdev->array[index].field);
void ql_dump_qdev(struct ql_adapter *qdev)
{
	int i;
	DUMP_QDEV_FIELD(qdev, "%lx", flags);
	DUMP_QDEV_FIELD(qdev, "%p", vlgrp);
	DUMP_QDEV_FIELD(qdev, "%p", pdev);
	DUMP_QDEV_FIELD(qdev, "%p", ndev);
	DUMP_QDEV_FIELD(qdev, "%d", chip_rev_id);
	DUMP_QDEV_FIELD(qdev, "%p", reg_base);
	DUMP_QDEV_FIELD(qdev, "%p", doorbell_area);
	DUMP_QDEV_FIELD(qdev, "%d", doorbell_area_size);
	DUMP_QDEV_FIELD(qdev, "%x", msg_enable);
	DUMP_QDEV_FIELD(qdev, "%p", rx_ring_shadow_reg_area);
	DUMP_QDEV_DMA_FIELD(qdev, rx_ring_shadow_reg_dma);
	DUMP_QDEV_FIELD(qdev, "%p", tx_ring_shadow_reg_area);
	DUMP_QDEV_DMA_FIELD(qdev, tx_ring_shadow_reg_dma);
	DUMP_QDEV_FIELD(qdev, "%d", intr_count);
	if (qdev->msi_x_entry)
		for (i = 0; i < qdev->intr_count; i++) {
			DUMP_QDEV_ARRAY(qdev, "%d", msi_x_entry, i, vector);
			DUMP_QDEV_ARRAY(qdev, "%d", msi_x_entry, i, entry);
		}
	for (i = 0; i < qdev->intr_count; i++) {
		DUMP_QDEV_ARRAY(qdev, "%p", intr_context, i, qdev);
		DUMP_QDEV_ARRAY(qdev, "%d", intr_context, i, intr);
		DUMP_QDEV_ARRAY(qdev, "%d", intr_context, i, hooked);
		DUMP_QDEV_ARRAY(qdev, "0x%08x", intr_context, i, intr_en_mask);
		DUMP_QDEV_ARRAY(qdev, "0x%08x", intr_context, i, intr_dis_mask);
		DUMP_QDEV_ARRAY(qdev, "0x%08x", intr_context, i, intr_read_mask);
	}
	DUMP_QDEV_FIELD(qdev, "%d", tx_ring_count);
	DUMP_QDEV_FIELD(qdev, "%d", rx_ring_count);
	DUMP_QDEV_FIELD(qdev, "%d", ring_mem_size);
	DUMP_QDEV_FIELD(qdev, "%p", ring_mem);
	DUMP_QDEV_FIELD(qdev, "%d", intr_count);
	DUMP_QDEV_FIELD(qdev, "%p", tx_ring);
	DUMP_QDEV_FIELD(qdev, "%d", rss_ring_count);
	DUMP_QDEV_FIELD(qdev, "%p", rx_ring);
	DUMP_QDEV_FIELD(qdev, "%d", default_rx_queue);
	DUMP_QDEV_FIELD(qdev, "0x%08x", xg_sem_mask);
	DUMP_QDEV_FIELD(qdev, "0x%08x", port_link_up);
	DUMP_QDEV_FIELD(qdev, "0x%08x", port_init);
}
#endif

#ifdef QL_CB_DUMP
void ql_dump_wqicb(struct wqicb *wqicb)
{
	pr_err("Dumping wqicb stuff...\n");
	pr_err("wqicb->len = 0x%x\n", le16_to_cpu(wqicb->len));
	pr_err("wqicb->flags = %x\n", le16_to_cpu(wqicb->flags));
	pr_err("wqicb->cq_id_rss = %d\n",
	       le16_to_cpu(wqicb->cq_id_rss));
	pr_err("wqicb->rid = 0x%x\n", le16_to_cpu(wqicb->rid));
	pr_err("wqicb->wq_addr = 0x%llx\n",
	       (unsigned long long) le64_to_cpu(wqicb->addr));
	pr_err("wqicb->wq_cnsmr_idx_addr = 0x%llx\n",
	       (unsigned long long) le64_to_cpu(wqicb->cnsmr_idx_addr));
}

void ql_dump_tx_ring(struct tx_ring *tx_ring)
{
	if (tx_ring == NULL)
		return;
	pr_err("===================== Dumping tx_ring %d ===============\n",
	       tx_ring->wq_id);
	pr_err("tx_ring->base = %p\n", tx_ring->wq_base);
	pr_err("tx_ring->base_dma = 0x%llx\n",
	       (unsigned long long) tx_ring->wq_base_dma);
	pr_err("tx_ring->cnsmr_idx_sh_reg, addr = 0x%p, value = %d\n",
	       tx_ring->cnsmr_idx_sh_reg,
	       tx_ring->cnsmr_idx_sh_reg
			? ql_read_sh_reg(tx_ring->cnsmr_idx_sh_reg) : 0);
	pr_err("tx_ring->size = %d\n", tx_ring->wq_size);
	pr_err("tx_ring->len = %d\n", tx_ring->wq_len);
	pr_err("tx_ring->prod_idx_db_reg = %p\n", tx_ring->prod_idx_db_reg);
	pr_err("tx_ring->valid_db_reg = %p\n", tx_ring->valid_db_reg);
	pr_err("tx_ring->prod_idx = %d\n", tx_ring->prod_idx);
	pr_err("tx_ring->cq_id = %d\n", tx_ring->cq_id);
	pr_err("tx_ring->wq_id = %d\n", tx_ring->wq_id);
	pr_err("tx_ring->q = %p\n", tx_ring->q);
	pr_err("tx_ring->tx_count = %d\n", atomic_read(&tx_ring->tx_count));
}

void ql_dump_ricb(struct ricb *ricb)
{
	int i;
	pr_err("===================== Dumping ricb ===============\n");
	pr_err("Dumping ricb stuff...\n");

	pr_err("ricb->base_cq = %d\n", ricb->base_cq & 0x1f);
	pr_err("ricb->flags = %s%s%s%s%s%s%s%s%s\n",
	       ricb->base_cq & RSS_L4K ? "RSS_L4K " : "",
	       ricb->flags & RSS_L6K ? "RSS_L6K " : "",
	       ricb->flags & RSS_LI ? "RSS_LI " : "",
	       ricb->flags & RSS_LB ? "RSS_LB " : "",
	       ricb->flags & RSS_LM ? "RSS_LM " : "",
	       ricb->flags & RSS_RI4 ? "RSS_RI4 " : "",
	       ricb->flags & RSS_RT4 ? "RSS_RT4 " : "",
	       ricb->flags & RSS_RI6 ? "RSS_RI6 " : "",
	       ricb->flags & RSS_RT6 ? "RSS_RT6 " : "");
	pr_err("ricb->mask = 0x%.04x\n", le16_to_cpu(ricb->mask));
	for (i = 0; i < 16; i++)
		pr_err("ricb->hash_cq_id[%d] = 0x%.08x\n", i,
		       le32_to_cpu(ricb->hash_cq_id[i]));
	for (i = 0; i < 10; i++)
		pr_err("ricb->ipv6_hash_key[%d] = 0x%.08x\n", i,
		       le32_to_cpu(ricb->ipv6_hash_key[i]));
	for (i = 0; i < 4; i++)
		pr_err("ricb->ipv4_hash_key[%d] = 0x%.08x\n", i,
		       le32_to_cpu(ricb->ipv4_hash_key[i]));
}

void ql_dump_cqicb(struct cqicb *cqicb)
{
	pr_err("Dumping cqicb stuff...\n");

	pr_err("cqicb->msix_vect = %d\n", cqicb->msix_vect);
	pr_err("cqicb->flags = %x\n", cqicb->flags);
	pr_err("cqicb->len = %d\n", le16_to_cpu(cqicb->len));
	pr_err("cqicb->addr = 0x%llx\n",
	       (unsigned long long) le64_to_cpu(cqicb->addr));
	pr_err("cqicb->prod_idx_addr = 0x%llx\n",
	       (unsigned long long) le64_to_cpu(cqicb->prod_idx_addr));
	pr_err("cqicb->pkt_delay = 0x%.04x\n",
	       le16_to_cpu(cqicb->pkt_delay));
	pr_err("cqicb->irq_delay = 0x%.04x\n",
	       le16_to_cpu(cqicb->irq_delay));
	pr_err("cqicb->lbq_addr = 0x%llx\n",
	       (unsigned long long) le64_to_cpu(cqicb->lbq_addr));
	pr_err("cqicb->lbq_buf_size = 0x%.04x\n",
	       le16_to_cpu(cqicb->lbq_buf_size));
	pr_err("cqicb->lbq_len = 0x%.04x\n",
	       le16_to_cpu(cqicb->lbq_len));
	pr_err("cqicb->sbq_addr = 0x%llx\n",
	       (unsigned long long) le64_to_cpu(cqicb->sbq_addr));
	pr_err("cqicb->sbq_buf_size = 0x%.04x\n",
	       le16_to_cpu(cqicb->sbq_buf_size));
	pr_err("cqicb->sbq_len = 0x%.04x\n",
	       le16_to_cpu(cqicb->sbq_len));
}

void ql_dump_rx_ring(struct rx_ring *rx_ring)
{
	if (rx_ring == NULL)
		return;
	pr_err("===================== Dumping rx_ring %d ===============\n",
	       rx_ring->cq_id);
	pr_err("Dumping rx_ring %d, type = %s%s%s\n",
	       rx_ring->cq_id, rx_ring->type == DEFAULT_Q ? "DEFAULT" : "",
	       rx_ring->type == TX_Q ? "OUTBOUND COMPLETIONS" : "",
	       rx_ring->type == RX_Q ? "INBOUND_COMPLETIONS" : "");
	pr_err("rx_ring->cqicb = %p\n", &rx_ring->cqicb);
	pr_err("rx_ring->cq_base = %p\n", rx_ring->cq_base);
	pr_err("rx_ring->cq_base_dma = %llx\n",
	       (unsigned long long) rx_ring->cq_base_dma);
	pr_err("rx_ring->cq_size = %d\n", rx_ring->cq_size);
	pr_err("rx_ring->cq_len = %d\n", rx_ring->cq_len);
	pr_err("rx_ring->prod_idx_sh_reg, addr = 0x%p, value = %d\n",
	       rx_ring->prod_idx_sh_reg,
	       rx_ring->prod_idx_sh_reg
			? ql_read_sh_reg(rx_ring->prod_idx_sh_reg) : 0);
	pr_err("rx_ring->prod_idx_sh_reg_dma = %llx\n",
	       (unsigned long long) rx_ring->prod_idx_sh_reg_dma);
	pr_err("rx_ring->cnsmr_idx_db_reg = %p\n",
	       rx_ring->cnsmr_idx_db_reg);
	pr_err("rx_ring->cnsmr_idx = %d\n", rx_ring->cnsmr_idx);
	pr_err("rx_ring->curr_entry = %p\n", rx_ring->curr_entry);
	pr_err("rx_ring->valid_db_reg = %p\n", rx_ring->valid_db_reg);

	pr_err("rx_ring->lbq_base = %p\n", rx_ring->lbq_base);
	pr_err("rx_ring->lbq_base_dma = %llx\n",
	       (unsigned long long) rx_ring->lbq_base_dma);
	pr_err("rx_ring->lbq_base_indirect = %p\n",
	       rx_ring->lbq_base_indirect);
	pr_err("rx_ring->lbq_base_indirect_dma = %llx\n",
	       (unsigned long long) rx_ring->lbq_base_indirect_dma);
	pr_err("rx_ring->lbq = %p\n", rx_ring->lbq);
	pr_err("rx_ring->lbq_len = %d\n", rx_ring->lbq_len);
	pr_err("rx_ring->lbq_size = %d\n", rx_ring->lbq_size);
	pr_err("rx_ring->lbq_prod_idx_db_reg = %p\n",
	       rx_ring->lbq_prod_idx_db_reg);
	pr_err("rx_ring->lbq_prod_idx = %d\n", rx_ring->lbq_prod_idx);
	pr_err("rx_ring->lbq_curr_idx = %d\n", rx_ring->lbq_curr_idx);
	pr_err("rx_ring->lbq_clean_idx = %d\n", rx_ring->lbq_clean_idx);
	pr_err("rx_ring->lbq_free_cnt = %d\n", rx_ring->lbq_free_cnt);
	pr_err("rx_ring->lbq_buf_size = %d\n", rx_ring->lbq_buf_size);

	pr_err("rx_ring->sbq_base = %p\n", rx_ring->sbq_base);
	pr_err("rx_ring->sbq_base_dma = %llx\n",
	       (unsigned long long) rx_ring->sbq_base_dma);
	pr_err("rx_ring->sbq_base_indirect = %p\n",
	       rx_ring->sbq_base_indirect);
	pr_err("rx_ring->sbq_base_indirect_dma = %llx\n",
	       (unsigned long long) rx_ring->sbq_base_indirect_dma);
	pr_err("rx_ring->sbq = %p\n", rx_ring->sbq);
	pr_err("rx_ring->sbq_len = %d\n", rx_ring->sbq_len);
	pr_err("rx_ring->sbq_size = %d\n", rx_ring->sbq_size);
	pr_err("rx_ring->sbq_prod_idx_db_reg addr = %p\n",
	       rx_ring->sbq_prod_idx_db_reg);
	pr_err("rx_ring->sbq_prod_idx = %d\n", rx_ring->sbq_prod_idx);
	pr_err("rx_ring->sbq_curr_idx = %d\n", rx_ring->sbq_curr_idx);
	pr_err("rx_ring->sbq_clean_idx = %d\n", rx_ring->sbq_clean_idx);
	pr_err("rx_ring->sbq_free_cnt = %d\n", rx_ring->sbq_free_cnt);
	pr_err("rx_ring->sbq_buf_size = %d\n", rx_ring->sbq_buf_size);
	pr_err("rx_ring->cq_id = %d\n", rx_ring->cq_id);
	pr_err("rx_ring->irq = %d\n", rx_ring->irq);
	pr_err("rx_ring->cpu = %d\n", rx_ring->cpu);
	pr_err("rx_ring->qdev = %p\n", rx_ring->qdev);
}

void ql_dump_hw_cb(struct ql_adapter *qdev, int size, u32 bit, u16 q_id)
{
	void *ptr;

	pr_err("%s: Enter\n", __func__);

	ptr = kmalloc(size, GFP_ATOMIC);
	if (ptr == NULL) {
		pr_err("%s: Couldn't allocate a buffer\n", __func__);
		return;
	}

	if (ql_write_cfg(qdev, ptr, size, bit, q_id)) {
		pr_err("%s: Failed to upload control block!\n", __func__);
		goto fail_it;
	}
	switch (bit) {
	case CFG_DRQ:
		ql_dump_wqicb((struct wqicb *)ptr);
		break;
	case CFG_DCQ:
		ql_dump_cqicb((struct cqicb *)ptr);
		break;
	case CFG_DR:
		ql_dump_ricb((struct ricb *)ptr);
		break;
	default:
		pr_err("%s: Invalid bit value = %x\n", __func__, bit);
		break;
	}
fail_it:
	kfree(ptr);
}
#endif

#ifdef QL_OB_DUMP
void ql_dump_tx_desc(struct tx_buf_desc *tbd)
{
	pr_err("tbd->addr  = 0x%llx\n",
	       le64_to_cpu((u64) tbd->addr));
	pr_err("tbd->len   = %d\n",
	       le32_to_cpu(tbd->len & TX_DESC_LEN_MASK));
	pr_err("tbd->flags = %s %s\n",
	       tbd->len & TX_DESC_C ? "C" : ".",
	       tbd->len & TX_DESC_E ? "E" : ".");
	tbd++;
	pr_err("tbd->addr  = 0x%llx\n",
	       le64_to_cpu((u64) tbd->addr));
	pr_err("tbd->len   = %d\n",
	       le32_to_cpu(tbd->len & TX_DESC_LEN_MASK));
	pr_err("tbd->flags = %s %s\n",
	       tbd->len & TX_DESC_C ? "C" : ".",
	       tbd->len & TX_DESC_E ? "E" : ".");
	tbd++;
	pr_err("tbd->addr  = 0x%llx\n",
	       le64_to_cpu((u64) tbd->addr));
	pr_err("tbd->len   = %d\n",
	       le32_to_cpu(tbd->len & TX_DESC_LEN_MASK));
	pr_err("tbd->flags = %s %s\n",
	       tbd->len & TX_DESC_C ? "C" : ".",
	       tbd->len & TX_DESC_E ? "E" : ".");

}

void ql_dump_ob_mac_iocb(struct ob_mac_iocb_req *ob_mac_iocb)
{
	struct ob_mac_tso_iocb_req *ob_mac_tso_iocb =
	    (struct ob_mac_tso_iocb_req *)ob_mac_iocb;
	struct tx_buf_desc *tbd;
	u16 frame_len;

	pr_err("%s\n", __func__);
	pr_err("opcode         = %s\n",
	       (ob_mac_iocb->opcode == OPCODE_OB_MAC_IOCB) ? "MAC" : "TSO");
	pr_err("flags1          = %s %s %s %s %s\n",
	       ob_mac_tso_iocb->flags1 & OB_MAC_TSO_IOCB_OI ? "OI" : "",
	       ob_mac_tso_iocb->flags1 & OB_MAC_TSO_IOCB_I ? "I" : "",
	       ob_mac_tso_iocb->flags1 & OB_MAC_TSO_IOCB_D ? "D" : "",
	       ob_mac_tso_iocb->flags1 & OB_MAC_TSO_IOCB_IP4 ? "IP4" : "",
	       ob_mac_tso_iocb->flags1 & OB_MAC_TSO_IOCB_IP6 ? "IP6" : "");
	pr_err("flags2          = %s %s %s\n",
	       ob_mac_tso_iocb->flags2 & OB_MAC_TSO_IOCB_LSO ? "LSO" : "",
	       ob_mac_tso_iocb->flags2 & OB_MAC_TSO_IOCB_UC ? "UC" : "",
	       ob_mac_tso_iocb->flags2 & OB_MAC_TSO_IOCB_TC ? "TC" : "");
	pr_err("flags3          = %s %s %s\n",
	       ob_mac_tso_iocb->flags3 & OB_MAC_TSO_IOCB_IC ? "IC" : "",
	       ob_mac_tso_iocb->flags3 & OB_MAC_TSO_IOCB_DFP ? "DFP" : "",
	       ob_mac_tso_iocb->flags3 & OB_MAC_TSO_IOCB_V ? "V" : "");
	pr_err("tid = %x\n", ob_mac_iocb->tid);
	pr_err("txq_idx = %d\n", ob_mac_iocb->txq_idx);
	pr_err("vlan_tci      = %x\n", ob_mac_tso_iocb->vlan_tci);
	if (ob_mac_iocb->opcode == OPCODE_OB_MAC_TSO_IOCB) {
		pr_err("frame_len      = %d\n",
		       le32_to_cpu(ob_mac_tso_iocb->frame_len));
		pr_err("mss      = %d\n",
		       le16_to_cpu(ob_mac_tso_iocb->mss));
		pr_err("prot_hdr_len   = %d\n",
		       le16_to_cpu(ob_mac_tso_iocb->total_hdrs_len));
		pr_err("hdr_offset     = 0x%.04x\n",
		       le16_to_cpu(ob_mac_tso_iocb->net_trans_offset));
		frame_len = le32_to_cpu(ob_mac_tso_iocb->frame_len);
	} else {
		pr_err("frame_len      = %d\n",
		       le16_to_cpu(ob_mac_iocb->frame_len));
		frame_len = le16_to_cpu(ob_mac_iocb->frame_len);
	}
	tbd = &ob_mac_iocb->tbd[0];
	ql_dump_tx_desc(tbd);
}

void ql_dump_ob_mac_rsp(struct ob_mac_iocb_rsp *ob_mac_rsp)
{
	pr_err("%s\n", __func__);
	pr_err("opcode         = %d\n", ob_mac_rsp->opcode);
	pr_err("flags          = %s %s %s %s %s %s %s\n",
	       ob_mac_rsp->flags1 & OB_MAC_IOCB_RSP_OI ? "OI" : ".",
	       ob_mac_rsp->flags1 & OB_MAC_IOCB_RSP_I ? "I" : ".",
	       ob_mac_rsp->flags1 & OB_MAC_IOCB_RSP_E ? "E" : ".",
	       ob_mac_rsp->flags1 & OB_MAC_IOCB_RSP_S ? "S" : ".",
	       ob_mac_rsp->flags1 & OB_MAC_IOCB_RSP_L ? "L" : ".",
	       ob_mac_rsp->flags1 & OB_MAC_IOCB_RSP_P ? "P" : ".",
	       ob_mac_rsp->flags2 & OB_MAC_IOCB_RSP_B ? "B" : ".");
	pr_err("tid = %x\n", ob_mac_rsp->tid);
}
#endif

#ifdef QL_IB_DUMP
void ql_dump_ib_mac_rsp(struct ib_mac_iocb_rsp *ib_mac_rsp)
{
	pr_err("%s\n", __func__);
	pr_err("opcode         = 0x%x\n", ib_mac_rsp->opcode);
	pr_err("flags1 = %s%s%s%s%s%s\n",
	       ib_mac_rsp->flags1 & IB_MAC_IOCB_RSP_OI ? "OI " : "",
	       ib_mac_rsp->flags1 & IB_MAC_IOCB_RSP_I ? "I " : "",
	       ib_mac_rsp->flags1 & IB_MAC_IOCB_RSP_TE ? "TE " : "",
	       ib_mac_rsp->flags1 & IB_MAC_IOCB_RSP_NU ? "NU " : "",
	       ib_mac_rsp->flags1 & IB_MAC_IOCB_RSP_IE ? "IE " : "",
	       ib_mac_rsp->flags1 & IB_MAC_IOCB_RSP_B ? "B " : "");

	if (ib_mac_rsp->flags1 & IB_MAC_IOCB_RSP_M_MASK)
		pr_err("%s%s%s Multicast\n",
		       (ib_mac_rsp->flags1 & IB_MAC_IOCB_RSP_M_MASK) ==
		       IB_MAC_IOCB_RSP_M_HASH ? "Hash" : "",
		       (ib_mac_rsp->flags1 & IB_MAC_IOCB_RSP_M_MASK) ==
		       IB_MAC_IOCB_RSP_M_REG ? "Registered" : "",
		       (ib_mac_rsp->flags1 & IB_MAC_IOCB_RSP_M_MASK) ==
		       IB_MAC_IOCB_RSP_M_PROM ? "Promiscuous" : "");

	pr_err("flags2 = %s%s%s%s%s\n",
	       (ib_mac_rsp->flags2 & IB_MAC_IOCB_RSP_P) ? "P " : "",
	       (ib_mac_rsp->flags2 & IB_MAC_IOCB_RSP_V) ? "V " : "",
	       (ib_mac_rsp->flags2 & IB_MAC_IOCB_RSP_U) ? "U " : "",
	       (ib_mac_rsp->flags2 & IB_MAC_IOCB_RSP_T) ? "T " : "",
	       (ib_mac_rsp->flags2 & IB_MAC_IOCB_RSP_FO) ? "FO " : "");

	if (ib_mac_rsp->flags2 & IB_MAC_IOCB_RSP_ERR_MASK)
		pr_err("%s%s%s%s%s error\n",
		       (ib_mac_rsp->flags2 & IB_MAC_IOCB_RSP_ERR_MASK) ==
		       IB_MAC_IOCB_RSP_ERR_OVERSIZE ? "oversize" : "",
		       (ib_mac_rsp->flags2 & IB_MAC_IOCB_RSP_ERR_MASK) ==
		       IB_MAC_IOCB_RSP_ERR_UNDERSIZE ? "undersize" : "",
		       (ib_mac_rsp->flags2 & IB_MAC_IOCB_RSP_ERR_MASK) ==
		       IB_MAC_IOCB_RSP_ERR_PREAMBLE ? "preamble" : "",
		       (ib_mac_rsp->flags2 & IB_MAC_IOCB_RSP_ERR_MASK) ==
		       IB_MAC_IOCB_RSP_ERR_FRAME_LEN ? "frame length" : "",
		       (ib_mac_rsp->flags2 & IB_MAC_IOCB_RSP_ERR_MASK) ==
		       IB_MAC_IOCB_RSP_ERR_CRC ? "CRC" : "");

	pr_err("flags3 = %s%s\n",
	       ib_mac_rsp->flags3 & IB_MAC_IOCB_RSP_DS ? "DS " : "",
	       ib_mac_rsp->flags3 & IB_MAC_IOCB_RSP_DL ? "DL " : "");

	if (ib_mac_rsp->flags3 & IB_MAC_IOCB_RSP_RSS_MASK)
		pr_err("RSS flags = %s%s%s%s\n",
		       ((ib_mac_rsp->flags3 & IB_MAC_IOCB_RSP_RSS_MASK) ==
			IB_MAC_IOCB_RSP_M_IPV4) ? "IPv4 RSS" : "",
		       ((ib_mac_rsp->flags3 & IB_MAC_IOCB_RSP_RSS_MASK) ==
			IB_MAC_IOCB_RSP_M_IPV6) ? "IPv6 RSS " : "",
		       ((ib_mac_rsp->flags3 & IB_MAC_IOCB_RSP_RSS_MASK) ==
			IB_MAC_IOCB_RSP_M_TCP_V4) ? "TCP/IPv4 RSS" : "",
		       ((ib_mac_rsp->flags3 & IB_MAC_IOCB_RSP_RSS_MASK) ==
			IB_MAC_IOCB_RSP_M_TCP_V6) ? "TCP/IPv6 RSS" : "");

	pr_err("data_len	= %d\n",
	       le32_to_cpu(ib_mac_rsp->data_len));
	pr_err("data_addr    = 0x%llx\n",
	       (unsigned long long) le64_to_cpu(ib_mac_rsp->data_addr));
	if (ib_mac_rsp->flags3 & IB_MAC_IOCB_RSP_RSS_MASK)
		pr_err("rss    = %x\n",
		       le32_to_cpu(ib_mac_rsp->rss));
	if (ib_mac_rsp->flags2 & IB_MAC_IOCB_RSP_V)
		pr_err("vlan_id    = %x\n",
		       le16_to_cpu(ib_mac_rsp->vlan_id));

	pr_err("flags4 = %s%s%s\n",
		ib_mac_rsp->flags4 & IB_MAC_IOCB_RSP_HV ? "HV " : "",
		ib_mac_rsp->flags4 & IB_MAC_IOCB_RSP_HS ? "HS " : "",
		ib_mac_rsp->flags4 & IB_MAC_IOCB_RSP_HL ? "HL " : "");

	if (ib_mac_rsp->flags4 & IB_MAC_IOCB_RSP_HV) {
		pr_err("hdr length	= %d\n",
		       le32_to_cpu(ib_mac_rsp->hdr_len));
		pr_err("hdr addr    = 0x%llx\n",
		       (unsigned long long) le64_to_cpu(ib_mac_rsp->hdr_addr));
	}
}
#endif

#ifdef QL_ALL_DUMP
void ql_dump_all(struct ql_adapter *qdev)
{
	int i;

	QL_DUMP_REGS(qdev);
	QL_DUMP_QDEV(qdev);
	for (i = 0; i < qdev->tx_ring_count; i++) {
		QL_DUMP_TX_RING(&qdev->tx_ring[i]);
		QL_DUMP_WQICB((struct wqicb *)&qdev->tx_ring[i]);
	}
	for (i = 0; i < qdev->rx_ring_count; i++) {
		QL_DUMP_RX_RING(&qdev->rx_ring[i]);
		QL_DUMP_CQICB((struct cqicb *)&qdev->rx_ring[i]);
	}
}
#endif<|MERGE_RESOLUTION|>--- conflicted
+++ resolved
@@ -447,13 +447,8 @@
 		status = ql_get_mac_addr_reg(qdev,
 					MAC_ADDR_TYPE_CAM_MAC, i, value);
 		if (status) {
-<<<<<<< HEAD
-			QPRINTK(qdev, DRV, ERR,
-				"Failed read of mac index register.\n");
-=======
 			netif_err(qdev, drv, qdev->ndev,
 				  "Failed read of mac index register\n");
->>>>>>> 02f8c6ae
 			goto err;
 		}
 		*buf++ = value[0];	/* lower MAC address */
@@ -464,13 +459,8 @@
 		status = ql_get_mac_addr_reg(qdev,
 					MAC_ADDR_TYPE_MULTI_MAC, i, value);
 		if (status) {
-<<<<<<< HEAD
-			QPRINTK(qdev, DRV, ERR,
-				"Failed read of mac index register.\n");
-=======
 			netif_err(qdev, drv, qdev->ndev,
 				  "Failed read of mac index register\n");
->>>>>>> 02f8c6ae
 			goto err;
 		}
 		*buf++ = value[0];	/* lower Mcast address */
@@ -493,13 +483,8 @@
 	for (i = 0; i < 16; i++) {
 		status = ql_get_routing_reg(qdev, i, &value);
 		if (status) {
-<<<<<<< HEAD
-			QPRINTK(qdev, DRV, ERR,
-				"Failed read of routing index register.\n");
-=======
 			netif_err(qdev, drv, qdev->ndev,
 				  "Failed read of routing index register\n");
->>>>>>> 02f8c6ae
 			goto err;
 		} else {
 			*buf++ = value;
@@ -685,11 +670,7 @@
 			max_offset = MAC_ADDR_MAX_MGMT_TU_DP_WCOUNT;
 			break;
 		default:
-<<<<<<< HEAD
-			printk(KERN_ERR"Bad type!!! 0x%08x\n", type);
-=======
 			pr_err("Bad type!!! 0x%08x\n", type);
->>>>>>> 02f8c6ae
 			max_index = 0;
 			max_offset = 0;
 			break;
@@ -759,12 +740,7 @@
 	int i;
 
 	if (!mpi_coredump) {
-<<<<<<< HEAD
-		QPRINTK(qdev, DRV, ERR,
-			"No memory available.\n");
-=======
 		netif_err(qdev, drv, qdev->ndev, "No memory available\n");
->>>>>>> 02f8c6ae
 		return -ENOMEM;
 	}
 
@@ -776,13 +752,8 @@
 
 	status = ql_pause_mpi_risc(qdev);
 	if (status) {
-<<<<<<< HEAD
-		QPRINTK(qdev, DRV, ERR,
-			"Failed RISC pause. Status = 0x%.08x\n", status);
-=======
 		netif_err(qdev, drv, qdev->ndev,
 			  "Failed RISC pause. Status = 0x%.08x\n", status);
->>>>>>> 02f8c6ae
 		goto err;
 	}
 
@@ -943,15 +914,9 @@
 
 	status = ql_get_serdes_regs(qdev, mpi_coredump);
 	if (status) {
-<<<<<<< HEAD
-		QPRINTK(qdev, DRV, ERR,
-			"Failed Dump of Serdes Registers. Status = 0x%.08x\n",
-			status);
-=======
 		netif_err(qdev, drv, qdev->ndev,
 			  "Failed Dump of Serdes Registers. Status = 0x%.08x\n",
 			  status);
->>>>>>> 02f8c6ae
 		goto err;
 	}
 
@@ -1215,26 +1180,16 @@
 	/* clear the pause */
 	status = ql_unpause_mpi_risc(qdev);
 	if (status) {
-<<<<<<< HEAD
-		QPRINTK(qdev, DRV, ERR,
-			"Failed RISC unpause. Status = 0x%.08x\n", status);
-=======
 		netif_err(qdev, drv, qdev->ndev,
 			  "Failed RISC unpause. Status = 0x%.08x\n", status);
->>>>>>> 02f8c6ae
 		goto err;
 	}
 
 	/* Reset the RISC so we can dump RAM */
 	status = ql_hard_reset_mpi_risc(qdev);
 	if (status) {
-<<<<<<< HEAD
-		QPRINTK(qdev, DRV, ERR,
-			"Failed RISC reset. Status = 0x%.08x\n", status);
-=======
 		netif_err(qdev, drv, qdev->ndev,
 			  "Failed RISC reset. Status = 0x%.08x\n", status);
->>>>>>> 02f8c6ae
 		goto err;
 	}
 
@@ -1246,14 +1201,9 @@
 	status = ql_dump_risc_ram_area(qdev, &mpi_coredump->code_ram[0],
 					CODE_RAM_ADDR, CODE_RAM_CNT);
 	if (status) {
-<<<<<<< HEAD
-		QPRINTK(qdev, DRV, ERR,
-			"Failed Dump of CODE RAM. Status = 0x%.08x\n", status);
-=======
 		netif_err(qdev, drv, qdev->ndev,
 			  "Failed Dump of CODE RAM. Status = 0x%.08x\n",
 			  status);
->>>>>>> 02f8c6ae
 		goto err;
 	}
 
@@ -1266,14 +1216,9 @@
 	status = ql_dump_risc_ram_area(qdev, &mpi_coredump->memc_ram[0],
 					MEMC_RAM_ADDR, MEMC_RAM_CNT);
 	if (status) {
-<<<<<<< HEAD
-		QPRINTK(qdev, DRV, ERR,
-			"Failed Dump of MEMC RAM. Status = 0x%.08x\n", status);
-=======
 		netif_err(qdev, drv, qdev->ndev,
 			  "Failed Dump of MEMC RAM. Status = 0x%.08x\n",
 			  status);
->>>>>>> 02f8c6ae
 		goto err;
 	}
 err:
@@ -1285,31 +1230,16 @@
 static void ql_get_core_dump(struct ql_adapter *qdev)
 {
 	if (!ql_own_firmware(qdev)) {
-<<<<<<< HEAD
-		QPRINTK(qdev, DRV, ERR, "%s: Don't own firmware!\n",
-					qdev->ndev->name);
-=======
 		netif_err(qdev, drv, qdev->ndev, "Don't own firmware!\n");
->>>>>>> 02f8c6ae
 		return;
 	}
 
 	if (!netif_running(qdev->ndev)) {
-<<<<<<< HEAD
-		QPRINTK(qdev, IFUP, ERR,
-			"Force Coredump can only be done from interface "
-			"that is up.\n");
-		return;
-	}
-	/* Start the firmware dump and reset. */
-	queue_delayed_work(qdev->workqueue, &qdev->mpi_reset_work, 0);
-=======
 		netif_err(qdev, ifup, qdev->ndev,
 			  "Force Coredump can only be done from interface that is up\n");
 		return;
 	}
 	ql_queue_fw_error(qdev);
->>>>>>> 02f8c6ae
 }
 
 void ql_gen_reg_dump(struct ql_adapter *qdev,
@@ -1401,17 +1331,10 @@
 	 */
 
 	if (!test_bit(QL_FRC_COREDUMP, &qdev->flags)) {
-<<<<<<< HEAD
-		if(!ql_core_dump(qdev, buff))
-			ql_soft_reset_mpi_risc(qdev);
-		else
-			QPRINTK(qdev, DRV, ERR,"coredump failed!\n");
-=======
 		if (!ql_core_dump(qdev, buff))
 			ql_soft_reset_mpi_risc(qdev);
 		else
 			netif_err(qdev, drv, qdev->ndev, "coredump failed!\n");
->>>>>>> 02f8c6ae
 	} else {
 		ql_gen_reg_dump(qdev, buff);
 		ql_get_core_dump(qdev);
@@ -1428,20 +1351,12 @@
 
 	count = sizeof(struct ql_mpi_coredump) / sizeof(u32);
 	tmp = (u32 *)qdev->mpi_coredump;
-<<<<<<< HEAD
-	QPRINTK(qdev, DRV, DEBUG, "Core is dumping to log file!\n");
-
-	for (i = 0; i < count; i += 8) {
-		printk(KERN_ERR "%.08x: %.08x %.08x %.08x %.08x %.08x "
-			"%.08x %.08x %.08x \n", i,
-=======
 	netif_printk(qdev, drv, KERN_DEBUG, qdev->ndev,
 		     "Core is dumping to log file!\n");
 
 	for (i = 0; i < count; i += 8) {
 		pr_err("%.08x: %.08x %.08x %.08x %.08x %.08x "
 			"%.08x %.08x %.08x\n", i,
->>>>>>> 02f8c6ae
 			tmp[i + 0],
 			tmp[i + 1],
 			tmp[i + 2],
