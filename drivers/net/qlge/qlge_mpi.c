#include "qlge.h"

int ql_unpause_mpi_risc(struct ql_adapter *qdev)
{
	u32 tmp;

	/* Un-pause the RISC */
	tmp = ql_read32(qdev, CSR);
	if (!(tmp & CSR_RP))
		return -EIO;

	ql_write32(qdev, CSR, CSR_CMD_CLR_PAUSE);
	return 0;
}

int ql_pause_mpi_risc(struct ql_adapter *qdev)
{
	u32 tmp;
	int count = UDELAY_COUNT;

	/* Pause the RISC */
	ql_write32(qdev, CSR, CSR_CMD_SET_PAUSE);
	do {
		tmp = ql_read32(qdev, CSR);
		if (tmp & CSR_RP)
			break;
		mdelay(UDELAY_DELAY);
		count--;
	} while (count);
	return (count == 0) ? -ETIMEDOUT : 0;
}

int ql_hard_reset_mpi_risc(struct ql_adapter *qdev)
{
	u32 tmp;
	int count = UDELAY_COUNT;

	/* Reset the RISC */
	ql_write32(qdev, CSR, CSR_CMD_SET_RST);
	do {
		tmp = ql_read32(qdev, CSR);
		if (tmp & CSR_RR) {
			ql_write32(qdev, CSR, CSR_CMD_CLR_RST);
			break;
		}
		mdelay(UDELAY_DELAY);
		count--;
	} while (count);
	return (count == 0) ? -ETIMEDOUT : 0;
}

int ql_read_mpi_reg(struct ql_adapter *qdev, u32 reg, u32 *data)
{
	int status;
	/* wait for reg to come ready */
	status = ql_wait_reg_rdy(qdev, PROC_ADDR, PROC_ADDR_RDY, PROC_ADDR_ERR);
	if (status)
		goto exit;
	/* set up for reg read */
	ql_write32(qdev, PROC_ADDR, reg | PROC_ADDR_R);
	/* wait for reg to come ready */
	status = ql_wait_reg_rdy(qdev, PROC_ADDR, PROC_ADDR_RDY, PROC_ADDR_ERR);
	if (status)
		goto exit;
	/* get the data */
	*data = ql_read32(qdev, PROC_DATA);
exit:
	return status;
}

int ql_write_mpi_reg(struct ql_adapter *qdev, u32 reg, u32 data)
{
	int status = 0;
	/* wait for reg to come ready */
	status = ql_wait_reg_rdy(qdev, PROC_ADDR, PROC_ADDR_RDY, PROC_ADDR_ERR);
	if (status)
		goto exit;
	/* write the data to the data reg */
	ql_write32(qdev, PROC_DATA, data);
	/* trigger the write */
	ql_write32(qdev, PROC_ADDR, reg);
	/* wait for reg to come ready */
	status = ql_wait_reg_rdy(qdev, PROC_ADDR, PROC_ADDR_RDY, PROC_ADDR_ERR);
	if (status)
		goto exit;
exit:
	return status;
}

int ql_soft_reset_mpi_risc(struct ql_adapter *qdev)
{
	int status;
	status = ql_write_mpi_reg(qdev, 0x00001010, 1);
	return status;
}

/* Determine if we are in charge of the firwmare. If
 * we are the lower of the 2 NIC pcie functions, or if
 * we are the higher function and the lower function
 * is not enabled.
 */
int ql_own_firmware(struct ql_adapter *qdev)
{
	u32 temp;

	/* If we are the lower of the 2 NIC functions
	 * on the chip the we are responsible for
	 * core dump and firmware reset after an error.
	 */
	if (qdev->func < qdev->alt_func)
		return 1;

	/* If we are the higher of the 2 NIC functions
	 * on the chip and the lower function is not
	 * enabled, then we are responsible for
	 * core dump and firmware reset after an error.
	 */
	temp =  ql_read32(qdev, STS);
	if (!(temp & (1 << (8 + qdev->alt_func))))
		return 1;

	return 0;

}

static int ql_get_mb_sts(struct ql_adapter *qdev, struct mbox_params *mbcp)
{
	int i, status;

	status = ql_sem_spinlock(qdev, SEM_PROC_REG_MASK);
	if (status)
		return -EBUSY;
	for (i = 0; i < mbcp->out_count; i++) {
		status =
		    ql_read_mpi_reg(qdev, qdev->mailbox_out + i,
				     &mbcp->mbox_out[i]);
		if (status) {
			netif_err(qdev, drv, qdev->ndev, "Failed mailbox read.\n");
			break;
		}
	}
	ql_sem_unlock(qdev, SEM_PROC_REG_MASK);	/* does flush too */
	return status;
}

/* Wait for a single mailbox command to complete.
 * Returns zero on success.
 */
static int ql_wait_mbx_cmd_cmplt(struct ql_adapter *qdev)
{
	int count = 100;
	u32 value;

	do {
		value = ql_read32(qdev, STS);
		if (value & STS_PI)
			return 0;
		mdelay(UDELAY_DELAY); /* 100ms */
	} while (--count);
	return -ETIMEDOUT;
}

/* Execute a single mailbox command.
 * Caller must hold PROC_ADDR semaphore.
 */
static int ql_exec_mb_cmd(struct ql_adapter *qdev, struct mbox_params *mbcp)
{
	int i, status;

	/*
	 * Make sure there's nothing pending.
	 * This shouldn't happen.
	 */
	if (ql_read32(qdev, CSR) & CSR_HRI)
		return -EIO;

	status = ql_sem_spinlock(qdev, SEM_PROC_REG_MASK);
	if (status)
		return status;

	/*
	 * Fill the outbound mailboxes.
	 */
	for (i = 0; i < mbcp->in_count; i++) {
		status = ql_write_mpi_reg(qdev, qdev->mailbox_in + i,
						mbcp->mbox_in[i]);
		if (status)
			goto end;
	}
	/*
	 * Wake up the MPI firmware.
	 */
	ql_write32(qdev, CSR, CSR_CMD_SET_H2R_INT);
end:
	ql_sem_unlock(qdev, SEM_PROC_REG_MASK);
	return status;
}

/* We are being asked by firmware to accept
 * a change to the port.  This is only
 * a change to max frame sizes (Tx/Rx), pause
 * parameters, or loopback mode. We wake up a worker
 * to handler processing this since a mailbox command
 * will need to be sent to ACK the request.
 */
static int ql_idc_req_aen(struct ql_adapter *qdev)
{
	int status;
	struct mbox_params *mbcp = &qdev->idc_mbc;

	netif_err(qdev, drv, qdev->ndev, "Enter!\n");
	/* Get the status data and start up a thread to
	 * handle the request.
	 */
	mbcp = &qdev->idc_mbc;
	mbcp->out_count = 4;
	status = ql_get_mb_sts(qdev, mbcp);
	if (status) {
		netif_err(qdev, drv, qdev->ndev,
			  "Could not read MPI, resetting ASIC!\n");
		ql_queue_asic_error(qdev);
	} else	{
		/* Begin polled mode early so
		 * we don't get another interrupt
		 * when we leave mpi_worker.
		 */
		ql_write32(qdev, INTR_MASK, (INTR_MASK_PI << 16));
		queue_delayed_work(qdev->workqueue, &qdev->mpi_idc_work, 0);
	}
	return status;
}

/* Process an inter-device event completion.
 * If good, signal the caller's completion.
 */
static int ql_idc_cmplt_aen(struct ql_adapter *qdev)
{
	int status;
	struct mbox_params *mbcp = &qdev->idc_mbc;
	mbcp->out_count = 4;
	status = ql_get_mb_sts(qdev, mbcp);
	if (status) {
		netif_err(qdev, drv, qdev->ndev,
			  "Could not read MPI, resetting RISC!\n");
		ql_queue_fw_error(qdev);
	} else
		/* Wake up the sleeping mpi_idc_work thread that is
		 * waiting for this event.
		 */
		complete(&qdev->ide_completion);

	return status;
}

static void ql_link_up(struct ql_adapter *qdev, struct mbox_params *mbcp)
{
	int status;
	mbcp->out_count = 2;

	status = ql_get_mb_sts(qdev, mbcp);
	if (status) {
		netif_err(qdev, drv, qdev->ndev,
			  "%s: Could not get mailbox status.\n", __func__);
		return;
	}

	qdev->link_status = mbcp->mbox_out[1];
	netif_err(qdev, drv, qdev->ndev, "Link Up.\n");

	/* If we're coming back from an IDC event
	 * then set up the CAM and frame routing.
	 */
	if (test_bit(QL_CAM_RT_SET, &qdev->flags)) {
		status = ql_cam_route_initialize(qdev);
		if (status) {
			netif_err(qdev, ifup, qdev->ndev,
				  "Failed to init CAM/Routing tables.\n");
			return;
		} else
			clear_bit(QL_CAM_RT_SET, &qdev->flags);
	}

	/* Queue up a worker to check the frame
	 * size information, and fix it if it's not
	 * to our liking.
	 */
	if (!test_bit(QL_PORT_CFG, &qdev->flags)) {
		netif_err(qdev, drv, qdev->ndev, "Queue Port Config Worker!\n");
		set_bit(QL_PORT_CFG, &qdev->flags);
		/* Begin polled mode early so
		 * we don't get another interrupt
		 * when we leave mpi_worker dpc.
		 */
		ql_write32(qdev, INTR_MASK, (INTR_MASK_PI << 16));
		queue_delayed_work(qdev->workqueue,
				&qdev->mpi_port_cfg_work, 0);
	}

	ql_link_on(qdev);
}

static void ql_link_down(struct ql_adapter *qdev, struct mbox_params *mbcp)
{
	int status;

	mbcp->out_count = 3;

	status = ql_get_mb_sts(qdev, mbcp);
	if (status)
		netif_err(qdev, drv, qdev->ndev, "Link down AEN broken!\n");

	ql_link_off(qdev);
}

static int ql_sfp_in(struct ql_adapter *qdev, struct mbox_params *mbcp)
{
	int status;

	mbcp->out_count = 5;

	status = ql_get_mb_sts(qdev, mbcp);
	if (status)
		netif_err(qdev, drv, qdev->ndev, "SFP in AEN broken!\n");
	else
		netif_err(qdev, drv, qdev->ndev, "SFP insertion detected.\n");

	return status;
}

static int ql_sfp_out(struct ql_adapter *qdev, struct mbox_params *mbcp)
{
	int status;

	mbcp->out_count = 1;

	status = ql_get_mb_sts(qdev, mbcp);
	if (status)
		netif_err(qdev, drv, qdev->ndev, "SFP out AEN broken!\n");
	else
		netif_err(qdev, drv, qdev->ndev, "SFP removal detected.\n");

	return status;
}

static int ql_aen_lost(struct ql_adapter *qdev, struct mbox_params *mbcp)
{
	int status;

	mbcp->out_count = 6;

	status = ql_get_mb_sts(qdev, mbcp);
	if (status)
		netif_err(qdev, drv, qdev->ndev, "Lost AEN broken!\n");
	else {
		int i;
		netif_err(qdev, drv, qdev->ndev, "Lost AEN detected.\n");
		for (i = 0; i < mbcp->out_count; i++)
			netif_err(qdev, drv, qdev->ndev, "mbox_out[%d] = 0x%.08x.\n",
				  i, mbcp->mbox_out[i]);

	}

	return status;
}

static void ql_init_fw_done(struct ql_adapter *qdev, struct mbox_params *mbcp)
{
	int status;

	mbcp->out_count = 2;

	status = ql_get_mb_sts(qdev, mbcp);
	if (status) {
		netif_err(qdev, drv, qdev->ndev, "Firmware did not initialize!\n");
	} else {
<<<<<<< HEAD
		QPRINTK(qdev, DRV, ERR, "Firmware Revision  = 0x%.08x.\n",
			mbcp->mbox_out[1]);
=======
		netif_err(qdev, drv, qdev->ndev, "Firmware Revision  = 0x%.08x.\n",
			  mbcp->mbox_out[1]);
>>>>>>> 02f8c6ae
		qdev->fw_rev_id = mbcp->mbox_out[1];
		status = ql_cam_route_initialize(qdev);
		if (status)
			netif_err(qdev, ifup, qdev->ndev,
				  "Failed to init CAM/Routing tables.\n");
	}
}

/* Process an async event and clear it unless it's an
 * error condition.
 *  This can get called iteratively from the mpi_work thread
 *  when events arrive via an interrupt.
 *  It also gets called when a mailbox command is polling for
 *  it's completion. */
static int ql_mpi_handler(struct ql_adapter *qdev, struct mbox_params *mbcp)
{
	int status;
	int orig_count = mbcp->out_count;

	/* Just get mailbox zero for now. */
	mbcp->out_count = 1;
	status = ql_get_mb_sts(qdev, mbcp);
	if (status) {
		netif_err(qdev, drv, qdev->ndev,
			  "Could not read MPI, resetting ASIC!\n");
		ql_queue_asic_error(qdev);
		goto end;
	}

	switch (mbcp->mbox_out[0]) {

	/* This case is only active when we arrive here
	 * as a result of issuing a mailbox command to
	 * the firmware.
	 */
	case MB_CMD_STS_INTRMDT:
	case MB_CMD_STS_GOOD:
	case MB_CMD_STS_INVLD_CMD:
	case MB_CMD_STS_XFC_ERR:
	case MB_CMD_STS_CSUM_ERR:
	case MB_CMD_STS_ERR:
	case MB_CMD_STS_PARAM_ERR:
		/* We can only get mailbox status if we're polling from an
		 * unfinished command.  Get the rest of the status data and
		 * return back to the caller.
		 * We only end up here when we're polling for a mailbox
		 * command completion.
		 */
		mbcp->out_count = orig_count;
		status = ql_get_mb_sts(qdev, mbcp);
		return status;

	/* We are being asked by firmware to accept
	 * a change to the port.  This is only
	 * a change to max frame sizes (Tx/Rx), pause
	 * parameters, or loopback mode.
	 */
	case AEN_IDC_REQ:
		status = ql_idc_req_aen(qdev);
		break;

	/* Process and inbound IDC event.
	 * This will happen when we're trying to
	 * change tx/rx max frame size, change pause
	 * parameters or loopback mode.
	 */
	case AEN_IDC_CMPLT:
	case AEN_IDC_EXT:
		status = ql_idc_cmplt_aen(qdev);
		break;

	case AEN_LINK_UP:
		ql_link_up(qdev, mbcp);
		break;

	case AEN_LINK_DOWN:
		ql_link_down(qdev, mbcp);
		break;

	case AEN_FW_INIT_DONE:
		/* If we're in process on executing the firmware,
		 * then convert the status to normal mailbox status.
		 */
		if (mbcp->mbox_in[0] == MB_CMD_EX_FW) {
			mbcp->out_count = orig_count;
			status = ql_get_mb_sts(qdev, mbcp);
			mbcp->mbox_out[0] = MB_CMD_STS_GOOD;
			return status;
		}
		ql_init_fw_done(qdev, mbcp);
		break;

	case AEN_AEN_SFP_IN:
		ql_sfp_in(qdev, mbcp);
		break;

	case AEN_AEN_SFP_OUT:
		ql_sfp_out(qdev, mbcp);
		break;

	/* This event can arrive at boot time or after an
	 * MPI reset if the firmware failed to initialize.
	 */
	case AEN_FW_INIT_FAIL:
		/* If we're in process on executing the firmware,
		 * then convert the status to normal mailbox status.
		 */
		if (mbcp->mbox_in[0] == MB_CMD_EX_FW) {
			mbcp->out_count = orig_count;
			status = ql_get_mb_sts(qdev, mbcp);
			mbcp->mbox_out[0] = MB_CMD_STS_ERR;
			return status;
		}
		netif_err(qdev, drv, qdev->ndev,
			  "Firmware initialization failed.\n");
		status = -EIO;
		ql_queue_fw_error(qdev);
		break;

	case AEN_SYS_ERR:
		netif_err(qdev, drv, qdev->ndev, "System Error.\n");
		ql_queue_fw_error(qdev);
		status = -EIO;
		break;

	case AEN_AEN_LOST:
		ql_aen_lost(qdev, mbcp);
		break;

	case AEN_DCBX_CHG:
		/* Need to support AEN 8110 */
		break;
	default:
		netif_err(qdev, drv, qdev->ndev,
			  "Unsupported AE %.08x.\n", mbcp->mbox_out[0]);
		/* Clear the MPI firmware status. */
	}
end:
	ql_write32(qdev, CSR, CSR_CMD_CLR_R2PCI_INT);
	/* Restore the original mailbox count to
	 * what the caller asked for.  This can get
	 * changed when a mailbox command is waiting
	 * for a response and an AEN arrives and
	 * is handled.
	 * */
	mbcp->out_count = orig_count;
	return status;
}

/* Execute a single mailbox command.
 * mbcp is a pointer to an array of u32.  Each
 * element in the array contains the value for it's
 * respective mailbox register.
 */
static int ql_mailbox_command(struct ql_adapter *qdev, struct mbox_params *mbcp)
{
	int status;
	unsigned long count;

	mutex_lock(&qdev->mpi_mutex);

	/* Begin polled mode for MPI */
	ql_write32(qdev, INTR_MASK, (INTR_MASK_PI << 16));

	/* Load the mailbox registers and wake up MPI RISC. */
	status = ql_exec_mb_cmd(qdev, mbcp);
	if (status)
		goto end;


	/* If we're generating a system error, then there's nothing
	 * to wait for.
	 */
	if (mbcp->mbox_in[0] == MB_CMD_MAKE_SYS_ERR)
		goto end;

	/* Wait for the command to complete. We loop
	 * here because some AEN might arrive while
	 * we're waiting for the mailbox command to
	 * complete. If more than 5 seconds expire we can
	 * assume something is wrong. */
	count = jiffies + HZ * MAILBOX_TIMEOUT;
	do {
		/* Wait for the interrupt to come in. */
		status = ql_wait_mbx_cmd_cmplt(qdev);
		if (status)
			continue;

		/* Process the event.  If it's an AEN, it
		 * will be handled in-line or a worker
		 * will be spawned. If it's our completion
		 * we will catch it below.
		 */
		status = ql_mpi_handler(qdev, mbcp);
		if (status)
			goto end;

		/* It's either the completion for our mailbox
		 * command complete or an AEN.  If it's our
		 * completion then get out.
		 */
		if (((mbcp->mbox_out[0] & 0x0000f000) ==
					MB_CMD_STS_GOOD) ||
			((mbcp->mbox_out[0] & 0x0000f000) ==
					MB_CMD_STS_INTRMDT))
			goto done;
	} while (time_before(jiffies, count));

	netif_err(qdev, drv, qdev->ndev,
		  "Timed out waiting for mailbox complete.\n");
	status = -ETIMEDOUT;
	goto end;

done:

	/* Now we can clear the interrupt condition
	 * and look at our status.
	 */
	ql_write32(qdev, CSR, CSR_CMD_CLR_R2PCI_INT);

	if (((mbcp->mbox_out[0] & 0x0000f000) !=
					MB_CMD_STS_GOOD) &&
		((mbcp->mbox_out[0] & 0x0000f000) !=
					MB_CMD_STS_INTRMDT)) {
		status = -EIO;
	}
end:
	/* End polled mode for MPI */
	ql_write32(qdev, INTR_MASK, (INTR_MASK_PI << 16) | INTR_MASK_PI);
	mutex_unlock(&qdev->mpi_mutex);
	return status;
}

/* Get MPI firmware version. This will be used for
 * driver banner and for ethtool info.
 * Returns zero on success.
 */
int ql_mb_about_fw(struct ql_adapter *qdev)
{
	struct mbox_params mbc;
	struct mbox_params *mbcp = &mbc;
	int status = 0;

	memset(mbcp, 0, sizeof(struct mbox_params));

	mbcp->in_count = 1;
	mbcp->out_count = 3;

	mbcp->mbox_in[0] = MB_CMD_ABOUT_FW;

	status = ql_mailbox_command(qdev, mbcp);
	if (status)
		return status;

	if (mbcp->mbox_out[0] != MB_CMD_STS_GOOD) {
		netif_err(qdev, drv, qdev->ndev,
			  "Failed about firmware command\n");
		status = -EIO;
	}

	/* Store the firmware version */
	qdev->fw_rev_id = mbcp->mbox_out[1];

	return status;
}

/* Get functional state for MPI firmware.
 * Returns zero on success.
 */
int ql_mb_get_fw_state(struct ql_adapter *qdev)
{
	struct mbox_params mbc;
	struct mbox_params *mbcp = &mbc;
	int status = 0;

	memset(mbcp, 0, sizeof(struct mbox_params));

	mbcp->in_count = 1;
	mbcp->out_count = 2;

	mbcp->mbox_in[0] = MB_CMD_GET_FW_STATE;

	status = ql_mailbox_command(qdev, mbcp);
	if (status)
		return status;

	if (mbcp->mbox_out[0] != MB_CMD_STS_GOOD) {
		netif_err(qdev, drv, qdev->ndev,
			  "Failed Get Firmware State.\n");
		status = -EIO;
	}

	/* If bit zero is set in mbx 1 then the firmware is
	 * running, but not initialized.  This should never
	 * happen.
	 */
	if (mbcp->mbox_out[1] & 1) {
		netif_err(qdev, drv, qdev->ndev,
			  "Firmware waiting for initialization.\n");
		status = -EIO;
	}

	return status;
}

/* Send and ACK mailbox command to the firmware to
 * let it continue with the change.
 */
static int ql_mb_idc_ack(struct ql_adapter *qdev)
{
	struct mbox_params mbc;
	struct mbox_params *mbcp = &mbc;
	int status = 0;

	memset(mbcp, 0, sizeof(struct mbox_params));

	mbcp->in_count = 5;
	mbcp->out_count = 1;

	mbcp->mbox_in[0] = MB_CMD_IDC_ACK;
	mbcp->mbox_in[1] = qdev->idc_mbc.mbox_out[1];
	mbcp->mbox_in[2] = qdev->idc_mbc.mbox_out[2];
	mbcp->mbox_in[3] = qdev->idc_mbc.mbox_out[3];
	mbcp->mbox_in[4] = qdev->idc_mbc.mbox_out[4];

	status = ql_mailbox_command(qdev, mbcp);
	if (status)
		return status;

	if (mbcp->mbox_out[0] != MB_CMD_STS_GOOD) {
		netif_err(qdev, drv, qdev->ndev, "Failed IDC ACK send.\n");
		status = -EIO;
	}
	return status;
}

/* Get link settings and maximum frame size settings
 * for the current port.
 * Most likely will block.
 */
int ql_mb_set_port_cfg(struct ql_adapter *qdev)
{
	struct mbox_params mbc;
	struct mbox_params *mbcp = &mbc;
	int status = 0;

	memset(mbcp, 0, sizeof(struct mbox_params));

	mbcp->in_count = 3;
	mbcp->out_count = 1;

	mbcp->mbox_in[0] = MB_CMD_SET_PORT_CFG;
	mbcp->mbox_in[1] = qdev->link_config;
	mbcp->mbox_in[2] = qdev->max_frame_size;


	status = ql_mailbox_command(qdev, mbcp);
	if (status)
		return status;

	if (mbcp->mbox_out[0] == MB_CMD_STS_INTRMDT) {
		netif_err(qdev, drv, qdev->ndev,
			  "Port Config sent, wait for IDC.\n");
	} else	if (mbcp->mbox_out[0] != MB_CMD_STS_GOOD) {
		netif_err(qdev, drv, qdev->ndev,
			  "Failed Set Port Configuration.\n");
		status = -EIO;
	}
	return status;
}

<<<<<<< HEAD
int ql_mb_dump_ram(struct ql_adapter *qdev, u64 req_dma, u32 addr,
=======
static int ql_mb_dump_ram(struct ql_adapter *qdev, u64 req_dma, u32 addr,
>>>>>>> 02f8c6ae
	u32 size)
{
	int status = 0;
	struct mbox_params mbc;
	struct mbox_params *mbcp = &mbc;

	memset(mbcp, 0, sizeof(struct mbox_params));

	mbcp->in_count = 9;
	mbcp->out_count = 1;

	mbcp->mbox_in[0] = MB_CMD_DUMP_RISC_RAM;
	mbcp->mbox_in[1] = LSW(addr);
	mbcp->mbox_in[2] = MSW(req_dma);
	mbcp->mbox_in[3] = LSW(req_dma);
	mbcp->mbox_in[4] = MSW(size);
	mbcp->mbox_in[5] = LSW(size);
	mbcp->mbox_in[6] = MSW(MSD(req_dma));
	mbcp->mbox_in[7] = LSW(MSD(req_dma));
	mbcp->mbox_in[8] = MSW(addr);


	status = ql_mailbox_command(qdev, mbcp);
	if (status)
		return status;

	if (mbcp->mbox_out[0] != MB_CMD_STS_GOOD) {
<<<<<<< HEAD
		QPRINTK(qdev, DRV, ERR,
			"Failed to dump risc RAM.\n");
=======
		netif_err(qdev, drv, qdev->ndev, "Failed to dump risc RAM.\n");
>>>>>>> 02f8c6ae
		status = -EIO;
	}
	return status;
}

/* Issue a mailbox command to dump RISC RAM. */
int ql_dump_risc_ram_area(struct ql_adapter *qdev, void *buf,
		u32 ram_addr, int word_count)
{
	int status;
	char *my_buf;
	dma_addr_t buf_dma;

	my_buf = pci_alloc_consistent(qdev->pdev, word_count * sizeof(u32),
					&buf_dma);
	if (!my_buf)
		return -EIO;

	status = ql_mb_dump_ram(qdev, buf_dma, ram_addr, word_count);
	if (!status)
		memcpy(buf, my_buf, word_count * sizeof(u32));

	pci_free_consistent(qdev->pdev, word_count * sizeof(u32), my_buf,
				buf_dma);
	return status;
}

/* Get link settings and maximum frame size settings
 * for the current port.
 * Most likely will block.
 */
int ql_mb_get_port_cfg(struct ql_adapter *qdev)
{
	struct mbox_params mbc;
	struct mbox_params *mbcp = &mbc;
	int status = 0;

	memset(mbcp, 0, sizeof(struct mbox_params));

	mbcp->in_count = 1;
	mbcp->out_count = 3;

	mbcp->mbox_in[0] = MB_CMD_GET_PORT_CFG;

	status = ql_mailbox_command(qdev, mbcp);
	if (status)
		return status;

	if (mbcp->mbox_out[0] != MB_CMD_STS_GOOD) {
		netif_err(qdev, drv, qdev->ndev,
			  "Failed Get Port Configuration.\n");
		status = -EIO;
	} else	{
		netif_printk(qdev, drv, KERN_DEBUG, qdev->ndev,
			     "Passed Get Port Configuration.\n");
		qdev->link_config = mbcp->mbox_out[1];
		qdev->max_frame_size = mbcp->mbox_out[2];
	}
	return status;
}

int ql_mb_wol_mode(struct ql_adapter *qdev, u32 wol)
{
	struct mbox_params mbc;
	struct mbox_params *mbcp = &mbc;
	int status;

	memset(mbcp, 0, sizeof(struct mbox_params));

	mbcp->in_count = 2;
	mbcp->out_count = 1;

	mbcp->mbox_in[0] = MB_CMD_SET_WOL_MODE;
	mbcp->mbox_in[1] = wol;


	status = ql_mailbox_command(qdev, mbcp);
	if (status)
		return status;

	if (mbcp->mbox_out[0] != MB_CMD_STS_GOOD) {
<<<<<<< HEAD
		QPRINTK(qdev, DRV, ERR,
			"Failed to set WOL mode.\n");
=======
		netif_err(qdev, drv, qdev->ndev, "Failed to set WOL mode.\n");
>>>>>>> 02f8c6ae
		status = -EIO;
	}
	return status;
}

int ql_mb_wol_set_magic(struct ql_adapter *qdev, u32 enable_wol)
{
	struct mbox_params mbc;
	struct mbox_params *mbcp = &mbc;
	int status;
	u8 *addr = qdev->ndev->dev_addr;

	memset(mbcp, 0, sizeof(struct mbox_params));

	mbcp->in_count = 8;
	mbcp->out_count = 1;

	mbcp->mbox_in[0] = MB_CMD_SET_WOL_MAGIC;
	if (enable_wol) {
		mbcp->mbox_in[1] = (u32)addr[0];
		mbcp->mbox_in[2] = (u32)addr[1];
		mbcp->mbox_in[3] = (u32)addr[2];
		mbcp->mbox_in[4] = (u32)addr[3];
		mbcp->mbox_in[5] = (u32)addr[4];
		mbcp->mbox_in[6] = (u32)addr[5];
		mbcp->mbox_in[7] = 0;
	} else {
		mbcp->mbox_in[1] = 0;
		mbcp->mbox_in[2] = 1;
		mbcp->mbox_in[3] = 1;
		mbcp->mbox_in[4] = 1;
		mbcp->mbox_in[5] = 1;
		mbcp->mbox_in[6] = 1;
		mbcp->mbox_in[7] = 0;
	}

	status = ql_mailbox_command(qdev, mbcp);
	if (status)
		return status;

	if (mbcp->mbox_out[0] != MB_CMD_STS_GOOD) {
<<<<<<< HEAD
		QPRINTK(qdev, DRV, ERR,
			"Failed to set WOL mode.\n");
=======
		netif_err(qdev, drv, qdev->ndev, "Failed to set WOL mode.\n");
>>>>>>> 02f8c6ae
		status = -EIO;
	}
	return status;
}

/* IDC - Inter Device Communication...
 * Some firmware commands require consent of adjacent FCOE
 * function.  This function waits for the OK, or a
 * counter-request for a little more time.i
 * The firmware will complete the request if the other
 * function doesn't respond.
 */
static int ql_idc_wait(struct ql_adapter *qdev)
{
	int status = -ETIMEDOUT;
	long wait_time = 1 * HZ;
	struct mbox_params *mbcp = &qdev->idc_mbc;
	do {
		/* Wait here for the command to complete
		 * via the IDC process.
		 */
		wait_time =
			wait_for_completion_timeout(&qdev->ide_completion,
							wait_time);
		if (!wait_time) {
			netif_err(qdev, drv, qdev->ndev, "IDC Timeout.\n");
			break;
		}
		/* Now examine the response from the IDC process.
		 * We might have a good completion or a request for
		 * more wait time.
		 */
		if (mbcp->mbox_out[0] == AEN_IDC_EXT) {
			netif_err(qdev, drv, qdev->ndev,
				  "IDC Time Extension from function.\n");
			wait_time += (mbcp->mbox_out[1] >> 8) & 0x0000000f;
		} else if (mbcp->mbox_out[0] == AEN_IDC_CMPLT) {
			netif_err(qdev, drv, qdev->ndev, "IDC Success.\n");
			status = 0;
			break;
		} else {
			netif_err(qdev, drv, qdev->ndev,
				  "IDC: Invalid State 0x%.04x.\n",
				  mbcp->mbox_out[0]);
			status = -EIO;
			break;
		}
	} while (wait_time);

	return status;
}

int ql_mb_set_led_cfg(struct ql_adapter *qdev, u32 led_config)
{
	struct mbox_params mbc;
	struct mbox_params *mbcp = &mbc;
	int status;

	memset(mbcp, 0, sizeof(struct mbox_params));

	mbcp->in_count = 2;
	mbcp->out_count = 1;

	mbcp->mbox_in[0] = MB_CMD_SET_LED_CFG;
	mbcp->mbox_in[1] = led_config;


	status = ql_mailbox_command(qdev, mbcp);
	if (status)
		return status;

	if (mbcp->mbox_out[0] != MB_CMD_STS_GOOD) {
<<<<<<< HEAD
		QPRINTK(qdev, DRV, ERR,
			"Failed to set LED Configuration.\n");
=======
		netif_err(qdev, drv, qdev->ndev,
			  "Failed to set LED Configuration.\n");
>>>>>>> 02f8c6ae
		status = -EIO;
	}

	return status;
}

int ql_mb_get_led_cfg(struct ql_adapter *qdev)
{
	struct mbox_params mbc;
	struct mbox_params *mbcp = &mbc;
	int status;

	memset(mbcp, 0, sizeof(struct mbox_params));

	mbcp->in_count = 1;
	mbcp->out_count = 2;

	mbcp->mbox_in[0] = MB_CMD_GET_LED_CFG;

	status = ql_mailbox_command(qdev, mbcp);
	if (status)
		return status;

	if (mbcp->mbox_out[0] != MB_CMD_STS_GOOD) {
<<<<<<< HEAD
		QPRINTK(qdev, DRV, ERR,
			"Failed to get LED Configuration.\n");
=======
		netif_err(qdev, drv, qdev->ndev,
			  "Failed to get LED Configuration.\n");
>>>>>>> 02f8c6ae
		status = -EIO;
	} else
		qdev->led_config = mbcp->mbox_out[1];

	return status;
}

int ql_mb_set_mgmnt_traffic_ctl(struct ql_adapter *qdev, u32 control)
{
	struct mbox_params mbc;
	struct mbox_params *mbcp = &mbc;
	int status;

	memset(mbcp, 0, sizeof(struct mbox_params));

	mbcp->in_count = 1;
	mbcp->out_count = 2;

	mbcp->mbox_in[0] = MB_CMD_SET_MGMNT_TFK_CTL;
	mbcp->mbox_in[1] = control;

	status = ql_mailbox_command(qdev, mbcp);
	if (status)
		return status;

	if (mbcp->mbox_out[0] == MB_CMD_STS_GOOD)
		return status;

	if (mbcp->mbox_out[0] == MB_CMD_STS_INVLD_CMD) {
<<<<<<< HEAD
		QPRINTK(qdev, DRV, DEBUG,
			"Command not supported by firmware version.\n");
=======
		netif_err(qdev, drv, qdev->ndev,
			  "Command not supported by firmware.\n");
>>>>>>> 02f8c6ae
		status = -EINVAL;
	} else if (mbcp->mbox_out[0] == MB_CMD_STS_ERR) {
		/* This indicates that the firmware is
		 * already in the state we are trying to
		 * change it to.
		 */
		netif_err(qdev, drv, qdev->ndev,
			  "Command parameters make no change.\n");
	}
	return status;
}

/* Returns a negative error code or the mailbox command status. */
static int ql_mb_get_mgmnt_traffic_ctl(struct ql_adapter *qdev, u32 *control)
{
	struct mbox_params mbc;
	struct mbox_params *mbcp = &mbc;
	int status;

	memset(mbcp, 0, sizeof(struct mbox_params));
	*control = 0;

	mbcp->in_count = 1;
	mbcp->out_count = 1;

	mbcp->mbox_in[0] = MB_CMD_GET_MGMNT_TFK_CTL;

	status = ql_mailbox_command(qdev, mbcp);
	if (status)
		return status;

	if (mbcp->mbox_out[0] == MB_CMD_STS_GOOD) {
		*control = mbcp->mbox_in[1];
		return status;
	}

	if (mbcp->mbox_out[0] == MB_CMD_STS_INVLD_CMD) {
<<<<<<< HEAD
		QPRINTK(qdev, DRV, DEBUG,
			"Command not supported by firmware version.\n");
=======
		netif_err(qdev, drv, qdev->ndev,
			  "Command not supported by firmware.\n");
>>>>>>> 02f8c6ae
		status = -EINVAL;
	} else if (mbcp->mbox_out[0] == MB_CMD_STS_ERR) {
		netif_err(qdev, drv, qdev->ndev,
			  "Failed to get MPI traffic control.\n");
		status = -EIO;
	}
	return status;
}

int ql_wait_fifo_empty(struct ql_adapter *qdev)
{
	int count = 5;
	u32 mgmnt_fifo_empty;
	u32 nic_fifo_empty;

	do {
		nic_fifo_empty = ql_read32(qdev, STS) & STS_NFE;
		ql_mb_get_mgmnt_traffic_ctl(qdev, &mgmnt_fifo_empty);
		mgmnt_fifo_empty &= MB_GET_MPI_TFK_FIFO_EMPTY;
		if (nic_fifo_empty && mgmnt_fifo_empty)
			return 0;
		msleep(100);
	} while (count-- > 0);
	return -ETIMEDOUT;
}

/* API called in work thread context to set new TX/RX
 * maximum frame size values to match MTU.
 */
static int ql_set_port_cfg(struct ql_adapter *qdev)
{
	int status;
	status = ql_mb_set_port_cfg(qdev);
	if (status)
		return status;
	status = ql_idc_wait(qdev);
	return status;
}

/* The following routines are worker threads that process
 * events that may sleep waiting for completion.
 */

/* This thread gets the maximum TX and RX frame size values
 * from the firmware and, if necessary, changes them to match
 * the MTU setting.
 */
void ql_mpi_port_cfg_work(struct work_struct *work)
{
	struct ql_adapter *qdev =
	    container_of(work, struct ql_adapter, mpi_port_cfg_work.work);
	int status;

	status = ql_mb_get_port_cfg(qdev);
	if (status) {
		netif_err(qdev, drv, qdev->ndev,
			  "Bug: Failed to get port config data.\n");
		goto err;
	}

	if (qdev->link_config & CFG_JUMBO_FRAME_SIZE &&
			qdev->max_frame_size ==
			CFG_DEFAULT_MAX_FRAME_SIZE)
		goto end;

	qdev->link_config |=	CFG_JUMBO_FRAME_SIZE;
	qdev->max_frame_size = CFG_DEFAULT_MAX_FRAME_SIZE;
	status = ql_set_port_cfg(qdev);
	if (status) {
		netif_err(qdev, drv, qdev->ndev,
			  "Bug: Failed to set port config data.\n");
		goto err;
	}
end:
	clear_bit(QL_PORT_CFG, &qdev->flags);
	return;
err:
	ql_queue_fw_error(qdev);
	goto end;
}

/* Process an inter-device request.  This is issues by
 * the firmware in response to another function requesting
 * a change to the port. We set a flag to indicate a change
 * has been made and then send a mailbox command ACKing
 * the change request.
 */
void ql_mpi_idc_work(struct work_struct *work)
{
	struct ql_adapter *qdev =
	    container_of(work, struct ql_adapter, mpi_idc_work.work);
	int status;
	struct mbox_params *mbcp = &qdev->idc_mbc;
	u32 aen;
	int timeout;

	aen = mbcp->mbox_out[1] >> 16;
	timeout = (mbcp->mbox_out[1] >> 8) & 0xf;

	switch (aen) {
	default:
		netif_err(qdev, drv, qdev->ndev,
			  "Bug: Unhandled IDC action.\n");
		break;
	case MB_CMD_PORT_RESET:
	case MB_CMD_STOP_FW:
		ql_link_off(qdev);
	case MB_CMD_SET_PORT_CFG:
		/* Signal the resulting link up AEN
		 * that the frame routing and mac addr
		 * needs to be set.
		 * */
		set_bit(QL_CAM_RT_SET, &qdev->flags);
		/* Do ACK if required */
		if (timeout) {
			status = ql_mb_idc_ack(qdev);
			if (status)
<<<<<<< HEAD
				QPRINTK(qdev, DRV, ERR,
					"Bug: No pending IDC!\n");
		} else {
			QPRINTK(qdev, DRV, DEBUG,
				    "IDC ACK not required\n");
			status = 0; /* success */
		}
		break;

	/* These sub-commands issued by another (FCoE)
	 * function are requesting to do an operation
	 * on the shared resource (MPI environment).
	 * We currently don't issue these so we just
	 * ACK the request.
	 */
	case MB_CMD_IOP_RESTART_MPI:
	case MB_CMD_IOP_PREP_LINK_DOWN:
		/* Drop the link, reload the routing
		 * table when link comes up.
		 */
		ql_link_off(qdev);
		set_bit(QL_CAM_RT_SET, &qdev->flags);
		/* Fall through. */
	case MB_CMD_IOP_DVR_START:
	case MB_CMD_IOP_FLASH_ACC:
	case MB_CMD_IOP_CORE_DUMP_MPI:
	case MB_CMD_IOP_PREP_UPDATE_MPI:
	case MB_CMD_IOP_COMP_UPDATE_MPI:
	case MB_CMD_IOP_NONE:	/*  an IDC without params */
		/* Do ACK if required */
		if (timeout) {
			status = ql_mb_idc_ack(qdev);
			if (status)
				QPRINTK(qdev, DRV, ERR,
				    "Bug: No pending IDC!\n");
		} else {
			QPRINTK(qdev, DRV, DEBUG,
			    "IDC ACK not required\n");
			status = 0; /* success */
		}
		break;
=======
				netif_err(qdev, drv, qdev->ndev,
					  "Bug: No pending IDC!\n");
		} else {
			netif_printk(qdev, drv, KERN_DEBUG, qdev->ndev,
				     "IDC ACK not required\n");
			status = 0; /* success */
		}
		break;

	/* These sub-commands issued by another (FCoE)
	 * function are requesting to do an operation
	 * on the shared resource (MPI environment).
	 * We currently don't issue these so we just
	 * ACK the request.
	 */
	case MB_CMD_IOP_RESTART_MPI:
	case MB_CMD_IOP_PREP_LINK_DOWN:
		/* Drop the link, reload the routing
		 * table when link comes up.
		 */
		ql_link_off(qdev);
		set_bit(QL_CAM_RT_SET, &qdev->flags);
		/* Fall through. */
	case MB_CMD_IOP_DVR_START:
	case MB_CMD_IOP_FLASH_ACC:
	case MB_CMD_IOP_CORE_DUMP_MPI:
	case MB_CMD_IOP_PREP_UPDATE_MPI:
	case MB_CMD_IOP_COMP_UPDATE_MPI:
	case MB_CMD_IOP_NONE:	/*  an IDC without params */
		/* Do ACK if required */
		if (timeout) {
			status = ql_mb_idc_ack(qdev);
			if (status)
				netif_err(qdev, drv, qdev->ndev,
					  "Bug: No pending IDC!\n");
		} else {
			netif_printk(qdev, drv, KERN_DEBUG, qdev->ndev,
				     "IDC ACK not required\n");
			status = 0; /* success */
		}
		break;
>>>>>>> 02f8c6ae
	}
}

void ql_mpi_work(struct work_struct *work)
{
	struct ql_adapter *qdev =
	    container_of(work, struct ql_adapter, mpi_work.work);
	struct mbox_params mbc;
	struct mbox_params *mbcp = &mbc;
	int err = 0;

	mutex_lock(&qdev->mpi_mutex);
	/* Begin polled mode for MPI */
	ql_write32(qdev, INTR_MASK, (INTR_MASK_PI << 16));

	while (ql_read32(qdev, STS) & STS_PI) {
		memset(mbcp, 0, sizeof(struct mbox_params));
		mbcp->out_count = 1;
		/* Don't continue if an async event
		 * did not complete properly.
		 */
		err = ql_mpi_handler(qdev, mbcp);
		if (err)
			break;
	}

	/* End polled mode for MPI */
	ql_write32(qdev, INTR_MASK, (INTR_MASK_PI << 16) | INTR_MASK_PI);
	mutex_unlock(&qdev->mpi_mutex);
	ql_enable_completion_interrupt(qdev, 0);
}

void ql_mpi_reset_work(struct work_struct *work)
{
	struct ql_adapter *qdev =
	    container_of(work, struct ql_adapter, mpi_reset_work.work);
	cancel_delayed_work_sync(&qdev->mpi_work);
	cancel_delayed_work_sync(&qdev->mpi_port_cfg_work);
	cancel_delayed_work_sync(&qdev->mpi_idc_work);
	/* If we're not the dominant NIC function,
	 * then there is nothing to do.
	 */
	if (!ql_own_firmware(qdev)) {
<<<<<<< HEAD
		QPRINTK(qdev, DRV, ERR, "Don't own firmware!\n");
=======
		netif_err(qdev, drv, qdev->ndev, "Don't own firmware!\n");
>>>>>>> 02f8c6ae
		return;
	}

	if (!ql_core_dump(qdev, qdev->mpi_coredump)) {
<<<<<<< HEAD
		QPRINTK(qdev, DRV, ERR, "Core is dumped!\n");
=======
		netif_err(qdev, drv, qdev->ndev, "Core is dumped!\n");
>>>>>>> 02f8c6ae
		qdev->core_is_dumped = 1;
		queue_delayed_work(qdev->workqueue,
			&qdev->mpi_core_to_log, 5 * HZ);
	}
	ql_soft_reset_mpi_risc(qdev);
}<|MERGE_RESOLUTION|>--- conflicted
+++ resolved
@@ -373,13 +373,8 @@
 	if (status) {
 		netif_err(qdev, drv, qdev->ndev, "Firmware did not initialize!\n");
 	} else {
-<<<<<<< HEAD
-		QPRINTK(qdev, DRV, ERR, "Firmware Revision  = 0x%.08x.\n",
-			mbcp->mbox_out[1]);
-=======
 		netif_err(qdev, drv, qdev->ndev, "Firmware Revision  = 0x%.08x.\n",
 			  mbcp->mbox_out[1]);
->>>>>>> 02f8c6ae
 		qdev->fw_rev_id = mbcp->mbox_out[1];
 		status = ql_cam_route_initialize(qdev);
 		if (status)
@@ -751,11 +746,7 @@
 	return status;
 }
 
-<<<<<<< HEAD
-int ql_mb_dump_ram(struct ql_adapter *qdev, u64 req_dma, u32 addr,
-=======
 static int ql_mb_dump_ram(struct ql_adapter *qdev, u64 req_dma, u32 addr,
->>>>>>> 02f8c6ae
 	u32 size)
 {
 	int status = 0;
@@ -783,12 +774,7 @@
 		return status;
 
 	if (mbcp->mbox_out[0] != MB_CMD_STS_GOOD) {
-<<<<<<< HEAD
-		QPRINTK(qdev, DRV, ERR,
-			"Failed to dump risc RAM.\n");
-=======
 		netif_err(qdev, drv, qdev->ndev, "Failed to dump risc RAM.\n");
->>>>>>> 02f8c6ae
 		status = -EIO;
 	}
 	return status;
@@ -870,12 +856,7 @@
 		return status;
 
 	if (mbcp->mbox_out[0] != MB_CMD_STS_GOOD) {
-<<<<<<< HEAD
-		QPRINTK(qdev, DRV, ERR,
-			"Failed to set WOL mode.\n");
-=======
 		netif_err(qdev, drv, qdev->ndev, "Failed to set WOL mode.\n");
->>>>>>> 02f8c6ae
 		status = -EIO;
 	}
 	return status;
@@ -917,12 +898,7 @@
 		return status;
 
 	if (mbcp->mbox_out[0] != MB_CMD_STS_GOOD) {
-<<<<<<< HEAD
-		QPRINTK(qdev, DRV, ERR,
-			"Failed to set WOL mode.\n");
-=======
 		netif_err(qdev, drv, qdev->ndev, "Failed to set WOL mode.\n");
->>>>>>> 02f8c6ae
 		status = -EIO;
 	}
 	return status;
@@ -995,13 +971,8 @@
 		return status;
 
 	if (mbcp->mbox_out[0] != MB_CMD_STS_GOOD) {
-<<<<<<< HEAD
-		QPRINTK(qdev, DRV, ERR,
-			"Failed to set LED Configuration.\n");
-=======
 		netif_err(qdev, drv, qdev->ndev,
 			  "Failed to set LED Configuration.\n");
->>>>>>> 02f8c6ae
 		status = -EIO;
 	}
 
@@ -1026,13 +997,8 @@
 		return status;
 
 	if (mbcp->mbox_out[0] != MB_CMD_STS_GOOD) {
-<<<<<<< HEAD
-		QPRINTK(qdev, DRV, ERR,
-			"Failed to get LED Configuration.\n");
-=======
 		netif_err(qdev, drv, qdev->ndev,
 			  "Failed to get LED Configuration.\n");
->>>>>>> 02f8c6ae
 		status = -EIO;
 	} else
 		qdev->led_config = mbcp->mbox_out[1];
@@ -1062,13 +1028,8 @@
 		return status;
 
 	if (mbcp->mbox_out[0] == MB_CMD_STS_INVLD_CMD) {
-<<<<<<< HEAD
-		QPRINTK(qdev, DRV, DEBUG,
-			"Command not supported by firmware version.\n");
-=======
 		netif_err(qdev, drv, qdev->ndev,
 			  "Command not supported by firmware.\n");
->>>>>>> 02f8c6ae
 		status = -EINVAL;
 	} else if (mbcp->mbox_out[0] == MB_CMD_STS_ERR) {
 		/* This indicates that the firmware is
@@ -1106,13 +1067,8 @@
 	}
 
 	if (mbcp->mbox_out[0] == MB_CMD_STS_INVLD_CMD) {
-<<<<<<< HEAD
-		QPRINTK(qdev, DRV, DEBUG,
-			"Command not supported by firmware version.\n");
-=======
 		netif_err(qdev, drv, qdev->ndev,
 			  "Command not supported by firmware.\n");
->>>>>>> 02f8c6ae
 		status = -EINVAL;
 	} else if (mbcp->mbox_out[0] == MB_CMD_STS_ERR) {
 		netif_err(qdev, drv, qdev->ndev,
@@ -1230,49 +1186,6 @@
 		if (timeout) {
 			status = ql_mb_idc_ack(qdev);
 			if (status)
-<<<<<<< HEAD
-				QPRINTK(qdev, DRV, ERR,
-					"Bug: No pending IDC!\n");
-		} else {
-			QPRINTK(qdev, DRV, DEBUG,
-				    "IDC ACK not required\n");
-			status = 0; /* success */
-		}
-		break;
-
-	/* These sub-commands issued by another (FCoE)
-	 * function are requesting to do an operation
-	 * on the shared resource (MPI environment).
-	 * We currently don't issue these so we just
-	 * ACK the request.
-	 */
-	case MB_CMD_IOP_RESTART_MPI:
-	case MB_CMD_IOP_PREP_LINK_DOWN:
-		/* Drop the link, reload the routing
-		 * table when link comes up.
-		 */
-		ql_link_off(qdev);
-		set_bit(QL_CAM_RT_SET, &qdev->flags);
-		/* Fall through. */
-	case MB_CMD_IOP_DVR_START:
-	case MB_CMD_IOP_FLASH_ACC:
-	case MB_CMD_IOP_CORE_DUMP_MPI:
-	case MB_CMD_IOP_PREP_UPDATE_MPI:
-	case MB_CMD_IOP_COMP_UPDATE_MPI:
-	case MB_CMD_IOP_NONE:	/*  an IDC without params */
-		/* Do ACK if required */
-		if (timeout) {
-			status = ql_mb_idc_ack(qdev);
-			if (status)
-				QPRINTK(qdev, DRV, ERR,
-				    "Bug: No pending IDC!\n");
-		} else {
-			QPRINTK(qdev, DRV, DEBUG,
-			    "IDC ACK not required\n");
-			status = 0; /* success */
-		}
-		break;
-=======
 				netif_err(qdev, drv, qdev->ndev,
 					  "Bug: No pending IDC!\n");
 		} else {
@@ -1314,7 +1227,6 @@
 			status = 0; /* success */
 		}
 		break;
->>>>>>> 02f8c6ae
 	}
 }
 
@@ -1358,20 +1270,12 @@
 	 * then there is nothing to do.
 	 */
 	if (!ql_own_firmware(qdev)) {
-<<<<<<< HEAD
-		QPRINTK(qdev, DRV, ERR, "Don't own firmware!\n");
-=======
 		netif_err(qdev, drv, qdev->ndev, "Don't own firmware!\n");
->>>>>>> 02f8c6ae
 		return;
 	}
 
 	if (!ql_core_dump(qdev, qdev->mpi_coredump)) {
-<<<<<<< HEAD
-		QPRINTK(qdev, DRV, ERR, "Core is dumped!\n");
-=======
 		netif_err(qdev, drv, qdev->ndev, "Core is dumped!\n");
->>>>>>> 02f8c6ae
 		qdev->core_is_dumped = 1;
 		queue_delayed_work(qdev->workqueue,
 			&qdev->mpi_core_to_log, 5 * HZ);
