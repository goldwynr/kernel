#include <linux/kernel.h>
#include <linux/init.h>
#include <linux/types.h>
#include <linux/module.h>
#include <linux/list.h>
#include <linux/pci.h>
#include <linux/dma-mapping.h>
#include <linux/pagemap.h>
#include <linux/sched.h>
#include <linux/dmapool.h>
#include <linux/mempool.h>
#include <linux/spinlock.h>
#include <linux/kthread.h>
#include <linux/interrupt.h>
#include <linux/errno.h>
#include <linux/ioport.h>
#include <linux/in.h>
#include <linux/ip.h>
#include <linux/ipv6.h>
#include <net/ipv6.h>
#include <linux/tcp.h>
#include <linux/udp.h>
#include <linux/if_arp.h>
#include <linux/if_ether.h>
#include <linux/netdevice.h>
#include <linux/etherdevice.h>
#include <linux/ethtool.h>
#include <linux/skbuff.h>
#include <linux/rtnetlink.h>
#include <linux/if_vlan.h>
#include <linux/delay.h>
#include <linux/mm.h>
#include <linux/vmalloc.h>


#include "qlge.h"

static const char ql_gstrings_test[][ETH_GSTRING_LEN] = {
	"Loopback test  (offline)"
};
#define QLGE_TEST_LEN (sizeof(ql_gstrings_test) / ETH_GSTRING_LEN)

static int ql_update_ring_coalescing(struct ql_adapter *qdev)
{
	int i, status = 0;
	struct rx_ring *rx_ring;
	struct cqicb *cqicb;

	if (!netif_running(qdev->ndev))
		return status;

	/* Skip the default queue, and update the outbound handler
	 * queues if they changed.
	 */
	cqicb = (struct cqicb *)&qdev->rx_ring[qdev->rss_ring_count];
	if (le16_to_cpu(cqicb->irq_delay) != qdev->tx_coalesce_usecs ||
		le16_to_cpu(cqicb->pkt_delay) !=
				qdev->tx_max_coalesced_frames) {
		for (i = qdev->rss_ring_count; i < qdev->rx_ring_count; i++) {
			rx_ring = &qdev->rx_ring[i];
			cqicb = (struct cqicb *)rx_ring;
			cqicb->irq_delay = cpu_to_le16(qdev->tx_coalesce_usecs);
			cqicb->pkt_delay =
			    cpu_to_le16(qdev->tx_max_coalesced_frames);
			cqicb->flags = FLAGS_LI;
			status = ql_write_cfg(qdev, cqicb, sizeof(*cqicb),
						CFG_LCQ, rx_ring->cq_id);
			if (status) {
				netif_err(qdev, ifup, qdev->ndev,
					  "Failed to load CQICB.\n");
				goto exit;
			}
		}
	}

	/* Update the inbound (RSS) handler queues if they changed. */
	cqicb = (struct cqicb *)&qdev->rx_ring[0];
	if (le16_to_cpu(cqicb->irq_delay) != qdev->rx_coalesce_usecs ||
		le16_to_cpu(cqicb->pkt_delay) !=
					qdev->rx_max_coalesced_frames) {
		for (i = 0; i < qdev->rss_ring_count; i++, rx_ring++) {
			rx_ring = &qdev->rx_ring[i];
			cqicb = (struct cqicb *)rx_ring;
			cqicb->irq_delay = cpu_to_le16(qdev->rx_coalesce_usecs);
			cqicb->pkt_delay =
			    cpu_to_le16(qdev->rx_max_coalesced_frames);
			cqicb->flags = FLAGS_LI;
			status = ql_write_cfg(qdev, cqicb, sizeof(*cqicb),
						CFG_LCQ, rx_ring->cq_id);
			if (status) {
				netif_err(qdev, ifup, qdev->ndev,
					  "Failed to load CQICB.\n");
				goto exit;
			}
		}
	}
exit:
	return status;
}

static void ql_update_stats(struct ql_adapter *qdev)
{
	u32 i;
	u64 data;
	u64 *iter = &qdev->nic_stats.tx_pkts;

	spin_lock(&qdev->stats_lock);
	if (ql_sem_spinlock(qdev, qdev->xg_sem_mask)) {
			netif_err(qdev, drv, qdev->ndev,
				  "Couldn't get xgmac sem.\n");
		goto quit;
	}
	/*
	 * Get TX statistics.
	 */
	for (i = 0x200; i < 0x280; i += 8) {
		if (ql_read_xgmac_reg64(qdev, i, &data)) {
			netif_err(qdev, drv, qdev->ndev,
				  "Error reading status register 0x%.04x.\n",
				  i);
			goto end;
		} else
			*iter = data;
		iter++;
	}

	/*
	 * Get RX statistics.
	 */
	for (i = 0x300; i < 0x3d0; i += 8) {
		if (ql_read_xgmac_reg64(qdev, i, &data)) {
			netif_err(qdev, drv, qdev->ndev,
				  "Error reading status register 0x%.04x.\n",
				  i);
			goto end;
		} else
			*iter = data;
		iter++;
	}

	/*
	 * Get Per-priority TX pause frame counter statistics.
	 */
	for (i = 0x500; i < 0x540; i += 8) {
		if (ql_read_xgmac_reg64(qdev, i, &data)) {
			netif_err(qdev, drv, qdev->ndev,
				  "Error reading status register 0x%.04x.\n",
				  i);
			goto end;
		} else
			*iter = data;
		iter++;
	}

	/*
	 * Get Per-priority RX pause frame counter statistics.
	 */
	for (i = 0x568; i < 0x5a8; i += 8) {
		if (ql_read_xgmac_reg64(qdev, i, &data)) {
			netif_err(qdev, drv, qdev->ndev,
				  "Error reading status register 0x%.04x.\n",
				  i);
			goto end;
		} else
			*iter = data;
		iter++;
	}

	/*
<<<<<<< HEAD
	 * Get Per-priority TX pause frame counter statistics.
	 */
	for (i = 0x500; i < 0x540; i += 8) {
		if (ql_read_xgmac_reg64(qdev, i, &data)) {
			QPRINTK(qdev, DRV, ERR,
				"Error reading status register 0x%.04x.\n", i);
			goto end;
		} else
			*iter = data;
		iter++;
	}

	/*
	 * Get Per-priority RX pause frame counter statistics.
	 */
	for (i = 0x568; i < 0x5a8; i += 8) {
		if (ql_read_xgmac_reg64(qdev, i, &data)) {
			QPRINTK(qdev, DRV, ERR,
				"Error reading status register 0x%.04x.\n", i);
			goto end;
		} else
			*iter = data;
		iter++;
	}

	/*
	 * Get RX NIC FIFO DROP statistics.
	 */
	if (ql_read_xgmac_reg64(qdev, 0x5b8, &data)) {
		QPRINTK(qdev, DRV, ERR,
			"Error reading status register 0x%.04x.\n", i);
=======
	 * Get RX NIC FIFO DROP statistics.
	 */
	if (ql_read_xgmac_reg64(qdev, 0x5b8, &data)) {
		netif_err(qdev, drv, qdev->ndev,
			  "Error reading status register 0x%.04x.\n", i);
>>>>>>> 02f8c6ae
		goto end;
	} else
		*iter = data;
end:
	ql_sem_unlock(qdev, qdev->xg_sem_mask);
quit:
	spin_unlock(&qdev->stats_lock);

	QL_DUMP_STAT(qdev);
}

static char ql_stats_str_arr[][ETH_GSTRING_LEN] = {
	{"tx_pkts"},
	{"tx_bytes"},
	{"tx_mcast_pkts"},
	{"tx_bcast_pkts"},
	{"tx_ucast_pkts"},
	{"tx_ctl_pkts"},
	{"tx_pause_pkts"},
	{"tx_64_pkts"},
	{"tx_65_to_127_pkts"},
	{"tx_128_to_255_pkts"},
	{"tx_256_511_pkts"},
	{"tx_512_to_1023_pkts"},
	{"tx_1024_to_1518_pkts"},
	{"tx_1519_to_max_pkts"},
	{"tx_undersize_pkts"},
	{"tx_oversize_pkts"},
	{"rx_bytes"},
	{"rx_bytes_ok"},
	{"rx_pkts"},
	{"rx_pkts_ok"},
	{"rx_bcast_pkts"},
	{"rx_mcast_pkts"},
	{"rx_ucast_pkts"},
	{"rx_undersize_pkts"},
	{"rx_oversize_pkts"},
	{"rx_jabber_pkts"},
	{"rx_undersize_fcerr_pkts"},
	{"rx_drop_events"},
	{"rx_fcerr_pkts"},
	{"rx_align_err"},
	{"rx_symbol_err"},
	{"rx_mac_err"},
	{"rx_ctl_pkts"},
	{"rx_pause_pkts"},
	{"rx_64_pkts"},
	{"rx_65_to_127_pkts"},
	{"rx_128_255_pkts"},
	{"rx_256_511_pkts"},
	{"rx_512_to_1023_pkts"},
	{"rx_1024_to_1518_pkts"},
	{"rx_1519_to_max_pkts"},
	{"rx_len_err_pkts"},
	{"tx_cbfc_pause_frames0"},
	{"tx_cbfc_pause_frames1"},
	{"tx_cbfc_pause_frames2"},
	{"tx_cbfc_pause_frames3"},
	{"tx_cbfc_pause_frames4"},
	{"tx_cbfc_pause_frames5"},
	{"tx_cbfc_pause_frames6"},
	{"tx_cbfc_pause_frames7"},
	{"rx_cbfc_pause_frames0"},
	{"rx_cbfc_pause_frames1"},
	{"rx_cbfc_pause_frames2"},
	{"rx_cbfc_pause_frames3"},
	{"rx_cbfc_pause_frames4"},
	{"rx_cbfc_pause_frames5"},
	{"rx_cbfc_pause_frames6"},
	{"rx_cbfc_pause_frames7"},
	{"rx_nic_fifo_drop"},
};

static void ql_get_strings(struct net_device *dev, u32 stringset, u8 *buf)
{
	switch (stringset) {
	case ETH_SS_STATS:
		memcpy(buf, ql_stats_str_arr, sizeof(ql_stats_str_arr));
		break;
	}
}

static int ql_get_sset_count(struct net_device *dev, int sset)
{
	switch (sset) {
	case ETH_SS_TEST:
		return QLGE_TEST_LEN;
	case ETH_SS_STATS:
		return ARRAY_SIZE(ql_stats_str_arr);
	default:
		return -EOPNOTSUPP;
	}
}

static void
ql_get_ethtool_stats(struct net_device *ndev,
		     struct ethtool_stats *stats, u64 *data)
{
	struct ql_adapter *qdev = netdev_priv(ndev);
	struct nic_stats *s = &qdev->nic_stats;

	ql_update_stats(qdev);

	*data++ = s->tx_pkts;
	*data++ = s->tx_bytes;
	*data++ = s->tx_mcast_pkts;
	*data++ = s->tx_bcast_pkts;
	*data++ = s->tx_ucast_pkts;
	*data++ = s->tx_ctl_pkts;
	*data++ = s->tx_pause_pkts;
	*data++ = s->tx_64_pkt;
	*data++ = s->tx_65_to_127_pkt;
	*data++ = s->tx_128_to_255_pkt;
	*data++ = s->tx_256_511_pkt;
	*data++ = s->tx_512_to_1023_pkt;
	*data++ = s->tx_1024_to_1518_pkt;
	*data++ = s->tx_1519_to_max_pkt;
	*data++ = s->tx_undersize_pkt;
	*data++ = s->tx_oversize_pkt;
	*data++ = s->rx_bytes;
	*data++ = s->rx_bytes_ok;
	*data++ = s->rx_pkts;
	*data++ = s->rx_pkts_ok;
	*data++ = s->rx_bcast_pkts;
	*data++ = s->rx_mcast_pkts;
	*data++ = s->rx_ucast_pkts;
	*data++ = s->rx_undersize_pkts;
	*data++ = s->rx_oversize_pkts;
	*data++ = s->rx_jabber_pkts;
	*data++ = s->rx_undersize_fcerr_pkts;
	*data++ = s->rx_drop_events;
	*data++ = s->rx_fcerr_pkts;
	*data++ = s->rx_align_err;
	*data++ = s->rx_symbol_err;
	*data++ = s->rx_mac_err;
	*data++ = s->rx_ctl_pkts;
	*data++ = s->rx_pause_pkts;
	*data++ = s->rx_64_pkts;
	*data++ = s->rx_65_to_127_pkts;
	*data++ = s->rx_128_255_pkts;
	*data++ = s->rx_256_511_pkts;
	*data++ = s->rx_512_to_1023_pkts;
	*data++ = s->rx_1024_to_1518_pkts;
	*data++ = s->rx_1519_to_max_pkts;
	*data++ = s->rx_len_err_pkts;
	*data++ = s->tx_cbfc_pause_frames0;
	*data++ = s->tx_cbfc_pause_frames1;
	*data++ = s->tx_cbfc_pause_frames2;
	*data++ = s->tx_cbfc_pause_frames3;
	*data++ = s->tx_cbfc_pause_frames4;
	*data++ = s->tx_cbfc_pause_frames5;
	*data++ = s->tx_cbfc_pause_frames6;
	*data++ = s->tx_cbfc_pause_frames7;
	*data++ = s->rx_cbfc_pause_frames0;
	*data++ = s->rx_cbfc_pause_frames1;
	*data++ = s->rx_cbfc_pause_frames2;
	*data++ = s->rx_cbfc_pause_frames3;
	*data++ = s->rx_cbfc_pause_frames4;
	*data++ = s->rx_cbfc_pause_frames5;
	*data++ = s->rx_cbfc_pause_frames6;
	*data++ = s->rx_cbfc_pause_frames7;
	*data++ = s->rx_nic_fifo_drop;
}

static int ql_get_settings(struct net_device *ndev,
			      struct ethtool_cmd *ecmd)
{
	struct ql_adapter *qdev = netdev_priv(ndev);

	ecmd->supported = SUPPORTED_10000baseT_Full;
	ecmd->advertising = ADVERTISED_10000baseT_Full;
	ecmd->autoneg = AUTONEG_ENABLE;
	ecmd->transceiver = XCVR_EXTERNAL;
	if ((qdev->link_status & STS_LINK_TYPE_MASK) ==
				STS_LINK_TYPE_10GBASET) {
		ecmd->supported |= (SUPPORTED_TP | SUPPORTED_Autoneg);
		ecmd->advertising |= (ADVERTISED_TP | ADVERTISED_Autoneg);
		ecmd->port = PORT_TP;
	} else {
		ecmd->supported |= SUPPORTED_FIBRE;
		ecmd->advertising |= ADVERTISED_FIBRE;
		ecmd->port = PORT_FIBRE;
	}

	ethtool_cmd_speed_set(ecmd, SPEED_10000);
	ecmd->duplex = DUPLEX_FULL;

	return 0;
}

static void ql_get_drvinfo(struct net_device *ndev,
			   struct ethtool_drvinfo *drvinfo)
{
	struct ql_adapter *qdev = netdev_priv(ndev);
	strncpy(drvinfo->driver, qlge_driver_name, 32);
	strncpy(drvinfo->version, qlge_driver_version, 32);
	snprintf(drvinfo->fw_version, 32, "v%d.%d.%d",
		 (qdev->fw_rev_id & 0x00ff0000) >> 16,
		 (qdev->fw_rev_id & 0x0000ff00) >> 8,
		 (qdev->fw_rev_id & 0x000000ff));
	strncpy(drvinfo->bus_info, pci_name(qdev->pdev), 32);
	drvinfo->n_stats = 0;
	drvinfo->testinfo_len = 0;
	if (!test_bit(QL_FRC_COREDUMP, &qdev->flags))
		drvinfo->regdump_len = sizeof(struct ql_mpi_coredump);
	else
		drvinfo->regdump_len = sizeof(struct ql_reg_dump);
	drvinfo->eedump_len = 0;
}

static void ql_get_wol(struct net_device *ndev, struct ethtool_wolinfo *wol)
{
	struct ql_adapter *qdev = netdev_priv(ndev);
	/* What we support. */
	wol->supported = WAKE_MAGIC;
	/* What we've currently got set. */
	wol->wolopts = qdev->wol;
}

static int ql_set_wol(struct net_device *ndev, struct ethtool_wolinfo *wol)
{
	struct ql_adapter *qdev = netdev_priv(ndev);
	int status;

	if (wol->wolopts & ~WAKE_MAGIC)
		return -EINVAL;
	qdev->wol = wol->wolopts;

<<<<<<< HEAD
	QPRINTK(qdev, DRV, INFO, "Set wol option 0x%x on %s\n",
			 qdev->wol, ndev->name);
	if (!qdev->wol) {
		u32 wol = 0;
		status = ql_mb_wol_mode(qdev, wol);
		QPRINTK(qdev, DRV, ERR, "WOL %s (wol code 0x%x) on %s\n",
			(status == 0) ? "cleared sucessfully" : "clear failed",
			wol, qdev->ndev->name);
=======
	netif_info(qdev, drv, qdev->ndev, "Set wol option 0x%x\n", qdev->wol);
	if (!qdev->wol) {
		u32 wol = 0;
		status = ql_mb_wol_mode(qdev, wol);
		netif_err(qdev, drv, qdev->ndev, "WOL %s (wol code 0x%x)\n",
			  status == 0 ? "cleared successfully" : "clear failed",
			  wol);
>>>>>>> 02f8c6ae
	}

	return 0;
}

<<<<<<< HEAD
static int ql_phys_id(struct net_device *ndev, u32 data)
{
	struct ql_adapter *qdev = netdev_priv(ndev);
	u32 led_reg, i;
	int status;

	/* Save the current LED settings */
	status = ql_mb_get_led_cfg(qdev);
	if (status)
		return status;
	led_reg = qdev->led_config;

	/* Start blinking the led */
	if (!data || data > 300)
		data = 300;

	for (i = 0; i < (data * 10); i++)
		ql_mb_set_led_cfg(qdev, QL_LED_BLINK);

	/* Restore LED settings */
	status = ql_mb_set_led_cfg(qdev, led_reg);
	if (status)
		return status;

	return 0;
=======
static int ql_set_phys_id(struct net_device *ndev,
			  enum ethtool_phys_id_state state)

{
	struct ql_adapter *qdev = netdev_priv(ndev);

	switch (state) {
	case ETHTOOL_ID_ACTIVE:
		/* Save the current LED settings */
		if (ql_mb_get_led_cfg(qdev))
			return -EIO;

		/* Start blinking */
		ql_mb_set_led_cfg(qdev, QL_LED_BLINK);
		return 0;

	case ETHTOOL_ID_INACTIVE:
		/* Restore LED settings */
		if (ql_mb_set_led_cfg(qdev, qdev->led_config))
			return -EIO;
		return 0;

	default:
		return -EINVAL;
	}
>>>>>>> 02f8c6ae
}

static int ql_start_loopback(struct ql_adapter *qdev)
{
	if (netif_carrier_ok(qdev->ndev)) {
		set_bit(QL_LB_LINK_UP, &qdev->flags);
		netif_carrier_off(qdev->ndev);
	} else
		clear_bit(QL_LB_LINK_UP, &qdev->flags);
	qdev->link_config |= CFG_LOOPBACK_PCS;
	return ql_mb_set_port_cfg(qdev);
}

static void ql_stop_loopback(struct ql_adapter *qdev)
{
	qdev->link_config &= ~CFG_LOOPBACK_PCS;
	ql_mb_set_port_cfg(qdev);
	if (test_bit(QL_LB_LINK_UP, &qdev->flags)) {
		netif_carrier_on(qdev->ndev);
		clear_bit(QL_LB_LINK_UP, &qdev->flags);
	}
}

static void ql_create_lb_frame(struct sk_buff *skb,
					unsigned int frame_size)
{
	memset(skb->data, 0xFF, frame_size);
	frame_size &= ~1;
	memset(&skb->data[frame_size / 2], 0xAA, frame_size / 2 - 1);
	memset(&skb->data[frame_size / 2 + 10], 0xBE, 1);
	memset(&skb->data[frame_size / 2 + 12], 0xAF, 1);
}

void ql_check_lb_frame(struct ql_adapter *qdev,
					struct sk_buff *skb)
{
	unsigned int frame_size = skb->len;

	if ((*(skb->data + 3) == 0xFF) &&
		(*(skb->data + frame_size / 2 + 10) == 0xBE) &&
		(*(skb->data + frame_size / 2 + 12) == 0xAF)) {
			atomic_dec(&qdev->lb_count);
			return;
	}
}

static int ql_run_loopback_test(struct ql_adapter *qdev)
{
	int i;
	netdev_tx_t rc;
	struct sk_buff *skb;
	unsigned int size = SMALL_BUF_MAP_SIZE;

	for (i = 0; i < 64; i++) {
		skb = netdev_alloc_skb(qdev->ndev, size);
		if (!skb)
			return -ENOMEM;

		skb->queue_mapping = 0;
		skb_put(skb, size);
		ql_create_lb_frame(skb, size);
		rc = ql_lb_send(skb, qdev->ndev);
		if (rc != NETDEV_TX_OK)
			return -EPIPE;
		atomic_inc(&qdev->lb_count);
	}
	/* Give queue time to settle before testing results. */
	msleep(2);
	ql_clean_lb_rx_ring(&qdev->rx_ring[0], 128);
	return atomic_read(&qdev->lb_count) ? -EIO : 0;
}

static int ql_loopback_test(struct ql_adapter *qdev, u64 *data)
{
	*data = ql_start_loopback(qdev);
	if (*data)
		goto out;
	*data = ql_run_loopback_test(qdev);
out:
	ql_stop_loopback(qdev);
	return *data;
}

static void ql_self_test(struct net_device *ndev,
				struct ethtool_test *eth_test, u64 *data)
{
	struct ql_adapter *qdev = netdev_priv(ndev);

	if (netif_running(ndev)) {
		set_bit(QL_SELFTEST, &qdev->flags);
		if (eth_test->flags == ETH_TEST_FL_OFFLINE) {
			/* Offline tests */
			if (ql_loopback_test(qdev, &data[0]))
				eth_test->flags |= ETH_TEST_FL_FAILED;

		} else {
			/* Online tests */
			data[0] = 0;
		}
		clear_bit(QL_SELFTEST, &qdev->flags);
		/* Give link time to come up after
		 * port configuration changes.
		 */
		msleep_interruptible(4 * 1000);
	} else {
<<<<<<< HEAD
		QPRINTK(qdev, DRV, ERR,
			"%s: is down, Loopback test will fail.\n", ndev->name);
=======
		netif_err(qdev, drv, qdev->ndev,
			  "is down, Loopback test will fail.\n");
>>>>>>> 02f8c6ae
		eth_test->flags |= ETH_TEST_FL_FAILED;
	}
}

static int ql_get_regs_len(struct net_device *ndev)
{
	struct ql_adapter *qdev = netdev_priv(ndev);

	if (!test_bit(QL_FRC_COREDUMP, &qdev->flags))
		return sizeof(struct ql_mpi_coredump);
	else
		return sizeof(struct ql_reg_dump);
}

static void ql_get_regs(struct net_device *ndev,
			struct ethtool_regs *regs, void *p)
{
	struct ql_adapter *qdev = netdev_priv(ndev);

	ql_get_dump(qdev, p);
	qdev->core_is_dumped = 0;
	if (!test_bit(QL_FRC_COREDUMP, &qdev->flags))
		regs->len = sizeof(struct ql_mpi_coredump);
	else
		regs->len = sizeof(struct ql_reg_dump);
}

static int ql_get_coalesce(struct net_device *dev, struct ethtool_coalesce *c)
{
	struct ql_adapter *qdev = netdev_priv(dev);

	c->rx_coalesce_usecs = qdev->rx_coalesce_usecs;
	c->tx_coalesce_usecs = qdev->tx_coalesce_usecs;

	/* This chip coalesces as follows:
	 * If a packet arrives, hold off interrupts until
	 * cqicb->int_delay expires, but if no other packets arrive don't
	 * wait longer than cqicb->pkt_int_delay. But ethtool doesn't use a
	 * timer to coalesce on a frame basis.  So, we have to take ethtool's
	 * max_coalesced_frames value and convert it to a delay in microseconds.
	 * We do this by using a basic thoughput of 1,000,000 frames per
	 * second @ (1024 bytes).  This means one frame per usec. So it's a
	 * simple one to one ratio.
	 */
	c->rx_max_coalesced_frames = qdev->rx_max_coalesced_frames;
	c->tx_max_coalesced_frames = qdev->tx_max_coalesced_frames;

	return 0;
}

static int ql_set_coalesce(struct net_device *ndev, struct ethtool_coalesce *c)
{
	struct ql_adapter *qdev = netdev_priv(ndev);

	/* Validate user parameters. */
	if (c->rx_coalesce_usecs > qdev->rx_ring_size / 2)
		return -EINVAL;
       /* Don't wait more than 10 usec. */
	if (c->rx_max_coalesced_frames > MAX_INTER_FRAME_WAIT)
		return -EINVAL;
	if (c->tx_coalesce_usecs > qdev->tx_ring_size / 2)
		return -EINVAL;
	if (c->tx_max_coalesced_frames > MAX_INTER_FRAME_WAIT)
		return -EINVAL;

	/* Verify a change took place before updating the hardware. */
	if (qdev->rx_coalesce_usecs == c->rx_coalesce_usecs &&
	    qdev->tx_coalesce_usecs == c->tx_coalesce_usecs &&
	    qdev->rx_max_coalesced_frames == c->rx_max_coalesced_frames &&
	    qdev->tx_max_coalesced_frames == c->tx_max_coalesced_frames)
		return 0;

	qdev->rx_coalesce_usecs = c->rx_coalesce_usecs;
	qdev->tx_coalesce_usecs = c->tx_coalesce_usecs;
	qdev->rx_max_coalesced_frames = c->rx_max_coalesced_frames;
	qdev->tx_max_coalesced_frames = c->tx_max_coalesced_frames;

	return ql_update_ring_coalescing(qdev);
}

static void ql_get_pauseparam(struct net_device *netdev,
			struct ethtool_pauseparam *pause)
<<<<<<< HEAD
{
	struct ql_adapter *qdev = netdev_priv(netdev);

	ql_mb_get_port_cfg(qdev);
	if (qdev->link_config & CFG_PAUSE_STD) {
		pause->rx_pause = 1;
		pause->tx_pause = 1;
	}
}

static int ql_set_pauseparam(struct net_device *netdev,
			struct ethtool_pauseparam *pause)
{
	struct ql_adapter *qdev = netdev_priv(netdev);
	int status = 0;

	if ((pause->rx_pause) && (pause->tx_pause))
		qdev->link_config |= CFG_PAUSE_STD;
	else if (!pause->rx_pause && !pause->tx_pause)
		qdev->link_config &= ~CFG_PAUSE_STD;
	else
		return -EINVAL;

	status = ql_mb_set_port_cfg(qdev);
	if (status)
		return status;
	return status;
}

static u32 ql_get_rx_csum(struct net_device *netdev)
=======
>>>>>>> 02f8c6ae
{
	struct ql_adapter *qdev = netdev_priv(netdev);

	ql_mb_get_port_cfg(qdev);
	if (qdev->link_config & CFG_PAUSE_STD) {
		pause->rx_pause = 1;
		pause->tx_pause = 1;
	}
}

static int ql_set_pauseparam(struct net_device *netdev,
			struct ethtool_pauseparam *pause)
{
	struct ql_adapter *qdev = netdev_priv(netdev);
	int status = 0;

	if ((pause->rx_pause) && (pause->tx_pause))
		qdev->link_config |= CFG_PAUSE_STD;
	else if (!pause->rx_pause && !pause->tx_pause)
		qdev->link_config &= ~CFG_PAUSE_STD;
	else
		return -EINVAL;

	status = ql_mb_set_port_cfg(qdev);
	if (status)
		return status;
	return status;
}

static u32 ql_get_msglevel(struct net_device *ndev)
{
	struct ql_adapter *qdev = netdev_priv(ndev);
	return qdev->msg_enable;
}

static void ql_set_msglevel(struct net_device *ndev, u32 value)
{
	struct ql_adapter *qdev = netdev_priv(ndev);
	qdev->msg_enable = value;
}

const struct ethtool_ops qlge_ethtool_ops = {
	.get_settings = ql_get_settings,
	.get_drvinfo = ql_get_drvinfo,
	.get_wol = ql_get_wol,
	.set_wol = ql_set_wol,
	.get_regs_len	= ql_get_regs_len,
	.get_regs = ql_get_regs,
	.get_msglevel = ql_get_msglevel,
	.set_msglevel = ql_set_msglevel,
	.get_link = ethtool_op_get_link,
<<<<<<< HEAD
	.phys_id		 = ql_phys_id,
	.self_test		 = ql_self_test,
	.get_pauseparam		 = ql_get_pauseparam,
	.set_pauseparam		 = ql_set_pauseparam,
	.get_rx_csum = ql_get_rx_csum,
	.set_rx_csum = ql_set_rx_csum,
	.get_tx_csum = ethtool_op_get_tx_csum,
	.set_tx_csum = ethtool_op_set_tx_csum,
	.get_sg = ethtool_op_get_sg,
	.set_sg = ethtool_op_set_sg,
	.get_tso = ethtool_op_get_tso,
	.set_tso = ql_set_tso,
=======
	.set_phys_id		 = ql_set_phys_id,
	.self_test		 = ql_self_test,
	.get_pauseparam		 = ql_get_pauseparam,
	.set_pauseparam		 = ql_set_pauseparam,
>>>>>>> 02f8c6ae
	.get_coalesce = ql_get_coalesce,
	.set_coalesce = ql_set_coalesce,
	.get_sset_count = ql_get_sset_count,
	.get_strings = ql_get_strings,
	.get_ethtool_stats = ql_get_ethtool_stats,
};
<|MERGE_RESOLUTION|>--- conflicted
+++ resolved
@@ -167,45 +167,11 @@
 	}
 
 	/*
-<<<<<<< HEAD
-	 * Get Per-priority TX pause frame counter statistics.
-	 */
-	for (i = 0x500; i < 0x540; i += 8) {
-		if (ql_read_xgmac_reg64(qdev, i, &data)) {
-			QPRINTK(qdev, DRV, ERR,
-				"Error reading status register 0x%.04x.\n", i);
-			goto end;
-		} else
-			*iter = data;
-		iter++;
-	}
-
-	/*
-	 * Get Per-priority RX pause frame counter statistics.
-	 */
-	for (i = 0x568; i < 0x5a8; i += 8) {
-		if (ql_read_xgmac_reg64(qdev, i, &data)) {
-			QPRINTK(qdev, DRV, ERR,
-				"Error reading status register 0x%.04x.\n", i);
-			goto end;
-		} else
-			*iter = data;
-		iter++;
-	}
-
-	/*
-	 * Get RX NIC FIFO DROP statistics.
-	 */
-	if (ql_read_xgmac_reg64(qdev, 0x5b8, &data)) {
-		QPRINTK(qdev, DRV, ERR,
-			"Error reading status register 0x%.04x.\n", i);
-=======
 	 * Get RX NIC FIFO DROP statistics.
 	 */
 	if (ql_read_xgmac_reg64(qdev, 0x5b8, &data)) {
 		netif_err(qdev, drv, qdev->ndev,
 			  "Error reading status register 0x%.04x.\n", i);
->>>>>>> 02f8c6ae
 		goto end;
 	} else
 		*iter = data;
@@ -434,16 +400,6 @@
 		return -EINVAL;
 	qdev->wol = wol->wolopts;
 
-<<<<<<< HEAD
-	QPRINTK(qdev, DRV, INFO, "Set wol option 0x%x on %s\n",
-			 qdev->wol, ndev->name);
-	if (!qdev->wol) {
-		u32 wol = 0;
-		status = ql_mb_wol_mode(qdev, wol);
-		QPRINTK(qdev, DRV, ERR, "WOL %s (wol code 0x%x) on %s\n",
-			(status == 0) ? "cleared sucessfully" : "clear failed",
-			wol, qdev->ndev->name);
-=======
 	netif_info(qdev, drv, qdev->ndev, "Set wol option 0x%x\n", qdev->wol);
 	if (!qdev->wol) {
 		u32 wol = 0;
@@ -451,39 +407,11 @@
 		netif_err(qdev, drv, qdev->ndev, "WOL %s (wol code 0x%x)\n",
 			  status == 0 ? "cleared successfully" : "clear failed",
 			  wol);
->>>>>>> 02f8c6ae
 	}
 
 	return 0;
 }
 
-<<<<<<< HEAD
-static int ql_phys_id(struct net_device *ndev, u32 data)
-{
-	struct ql_adapter *qdev = netdev_priv(ndev);
-	u32 led_reg, i;
-	int status;
-
-	/* Save the current LED settings */
-	status = ql_mb_get_led_cfg(qdev);
-	if (status)
-		return status;
-	led_reg = qdev->led_config;
-
-	/* Start blinking the led */
-	if (!data || data > 300)
-		data = 300;
-
-	for (i = 0; i < (data * 10); i++)
-		ql_mb_set_led_cfg(qdev, QL_LED_BLINK);
-
-	/* Restore LED settings */
-	status = ql_mb_set_led_cfg(qdev, led_reg);
-	if (status)
-		return status;
-
-	return 0;
-=======
 static int ql_set_phys_id(struct net_device *ndev,
 			  enum ethtool_phys_id_state state)
 
@@ -509,7 +437,6 @@
 	default:
 		return -EINVAL;
 	}
->>>>>>> 02f8c6ae
 }
 
 static int ql_start_loopback(struct ql_adapter *qdev)
@@ -615,13 +542,8 @@
 		 */
 		msleep_interruptible(4 * 1000);
 	} else {
-<<<<<<< HEAD
-		QPRINTK(qdev, DRV, ERR,
-			"%s: is down, Loopback test will fail.\n", ndev->name);
-=======
 		netif_err(qdev, drv, qdev->ndev,
 			  "is down, Loopback test will fail.\n");
->>>>>>> 02f8c6ae
 		eth_test->flags |= ETH_TEST_FL_FAILED;
 	}
 }
@@ -704,39 +626,6 @@
 
 static void ql_get_pauseparam(struct net_device *netdev,
 			struct ethtool_pauseparam *pause)
-<<<<<<< HEAD
-{
-	struct ql_adapter *qdev = netdev_priv(netdev);
-
-	ql_mb_get_port_cfg(qdev);
-	if (qdev->link_config & CFG_PAUSE_STD) {
-		pause->rx_pause = 1;
-		pause->tx_pause = 1;
-	}
-}
-
-static int ql_set_pauseparam(struct net_device *netdev,
-			struct ethtool_pauseparam *pause)
-{
-	struct ql_adapter *qdev = netdev_priv(netdev);
-	int status = 0;
-
-	if ((pause->rx_pause) && (pause->tx_pause))
-		qdev->link_config |= CFG_PAUSE_STD;
-	else if (!pause->rx_pause && !pause->tx_pause)
-		qdev->link_config &= ~CFG_PAUSE_STD;
-	else
-		return -EINVAL;
-
-	status = ql_mb_set_port_cfg(qdev);
-	if (status)
-		return status;
-	return status;
-}
-
-static u32 ql_get_rx_csum(struct net_device *netdev)
-=======
->>>>>>> 02f8c6ae
 {
 	struct ql_adapter *qdev = netdev_priv(netdev);
 
@@ -788,25 +677,10 @@
 	.get_msglevel = ql_get_msglevel,
 	.set_msglevel = ql_set_msglevel,
 	.get_link = ethtool_op_get_link,
-<<<<<<< HEAD
-	.phys_id		 = ql_phys_id,
-	.self_test		 = ql_self_test,
-	.get_pauseparam		 = ql_get_pauseparam,
-	.set_pauseparam		 = ql_set_pauseparam,
-	.get_rx_csum = ql_get_rx_csum,
-	.set_rx_csum = ql_set_rx_csum,
-	.get_tx_csum = ethtool_op_get_tx_csum,
-	.set_tx_csum = ethtool_op_set_tx_csum,
-	.get_sg = ethtool_op_get_sg,
-	.set_sg = ethtool_op_set_sg,
-	.get_tso = ethtool_op_get_tso,
-	.set_tso = ql_set_tso,
-=======
 	.set_phys_id		 = ql_set_phys_id,
 	.self_test		 = ql_self_test,
 	.get_pauseparam		 = ql_get_pauseparam,
 	.set_pauseparam		 = ql_set_pauseparam,
->>>>>>> 02f8c6ae
 	.get_coalesce = ql_get_coalesce,
 	.set_coalesce = ql_set_coalesce,
 	.get_sset_count = ql_get_sset_count,
