--- conflicted
+++ resolved
@@ -1461,16 +1461,9 @@
 	struct rhine_private *rp = netdev_priv(dev);
 	void __iomem *ioaddr = rp->base;
 
-<<<<<<< HEAD
-	printk(KERN_WARNING "%s: Transmit timed out, status %4.4x, PHY status "
-	       "%4.4x, resetting...\n",
-	       dev->name, ioread16(ioaddr + IntrStatus),
-	       mdio_read(dev, rp->mii_if.phy_id, MII_BMSR));
-=======
 	netdev_warn(dev, "Transmit timed out, status %04x, PHY status %04x, resetting...\n",
 		    ioread16(ioaddr + IntrStatus),
 		    mdio_read(dev, rp->mii_if.phy_id, MII_BMSR));
->>>>>>> 02f8c6ae
 
 	schedule_work(&rp->reset_task);
 }
