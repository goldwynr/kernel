/* myri_sbus.c: MyriCOM MyriNET SBUS card driver.
 *
 * Copyright (C) 1996, 1999, 2006, 2008 David S. Miller (davem@davemloft.net)
 */

static char version[] =
        "myri_sbus.c:v2.0 June 23, 2006 David S. Miller (davem@davemloft.net)\n";

#include <linux/module.h>
#include <linux/errno.h>
#include <linux/kernel.h>
#include <linux/types.h>
#include <linux/fcntl.h>
#include <linux/interrupt.h>
#include <linux/ioport.h>
#include <linux/in.h>
#include <linux/string.h>
#include <linux/delay.h>
#include <linux/init.h>
#include <linux/netdevice.h>
#include <linux/etherdevice.h>
#include <linux/skbuff.h>
#include <linux/bitops.h>
#include <linux/dma-mapping.h>
#include <linux/of.h>
#include <linux/of_device.h>
#include <linux/firmware.h>
#include <linux/gfp.h>

#include <net/dst.h>
#include <net/arp.h>
#include <net/sock.h>
#include <net/ipv6.h>

#include <asm/system.h>
#include <asm/io.h>
#include <asm/dma.h>
#include <asm/byteorder.h>
#include <asm/idprom.h>
#include <asm/openprom.h>
#include <asm/oplib.h>
#include <asm/auxio.h>
#include <asm/pgtable.h>
#include <asm/irq.h>

#include "myri_sbus.h"

/* #define DEBUG_DETECT */
/* #define DEBUG_IRQ */
/* #define DEBUG_TRANSMIT */
/* #define DEBUG_RECEIVE */
/* #define DEBUG_HEADER */

#ifdef DEBUG_DETECT
#define DET(x)   printk x
#else
#define DET(x)
#endif

#ifdef DEBUG_IRQ
#define DIRQ(x)  printk x
#else
#define DIRQ(x)
#endif

#ifdef DEBUG_TRANSMIT
#define DTX(x)  printk x
#else
#define DTX(x)
#endif

#ifdef DEBUG_RECEIVE
#define DRX(x)  printk x
#else
#define DRX(x)
#endif

#ifdef DEBUG_HEADER
#define DHDR(x) printk x
#else
#define DHDR(x)
#endif

/* Firmware name */
#define FWNAME		"myricom/lanai.bin"

static void myri_reset_off(void __iomem *lp, void __iomem *cregs)
{
	/* Clear IRQ mask. */
	sbus_writel(0, lp + LANAI_EIMASK);

	/* Turn RESET function off. */
	sbus_writel(CONTROL_ROFF, cregs + MYRICTRL_CTRL);
}

static void myri_reset_on(void __iomem *cregs)
{
	/* Enable RESET function. */
	sbus_writel(CONTROL_RON, cregs + MYRICTRL_CTRL);

	/* Disable IRQ's. */
	sbus_writel(CONTROL_DIRQ, cregs + MYRICTRL_CTRL);
}

static void myri_disable_irq(void __iomem *lp, void __iomem *cregs)
{
	sbus_writel(CONTROL_DIRQ, cregs + MYRICTRL_CTRL);
	sbus_writel(0, lp + LANAI_EIMASK);
	sbus_writel(ISTAT_HOST, lp + LANAI_ISTAT);
}

static void myri_enable_irq(void __iomem *lp, void __iomem *cregs)
{
	sbus_writel(CONTROL_EIRQ, cregs + MYRICTRL_CTRL);
	sbus_writel(ISTAT_HOST, lp + LANAI_EIMASK);
}

static inline void bang_the_chip(struct myri_eth *mp)
{
	struct myri_shmem __iomem *shmem = mp->shmem;
	void __iomem *cregs		= mp->cregs;

	sbus_writel(1, &shmem->send);
	sbus_writel(CONTROL_WON, cregs + MYRICTRL_CTRL);
}

static int myri_do_handshake(struct myri_eth *mp)
{
	struct myri_shmem __iomem *shmem = mp->shmem;
	void __iomem *cregs = mp->cregs;
	struct myri_channel __iomem *chan = &shmem->channel;
	int tick 			= 0;

	DET(("myri_do_handshake: "));
	if (sbus_readl(&chan->state) == STATE_READY) {
		DET(("Already STATE_READY, failed.\n"));
		return -1;	/* We're hosed... */
	}

	myri_disable_irq(mp->lregs, cregs);

	while (tick++ < 25) {
		u32 softstate;

		/* Wake it up. */
		DET(("shakedown, CONTROL_WON, "));
		sbus_writel(1, &shmem->shakedown);
		sbus_writel(CONTROL_WON, cregs + MYRICTRL_CTRL);

		softstate = sbus_readl(&chan->state);
		DET(("chanstate[%08x] ", softstate));
		if (softstate == STATE_READY) {
			DET(("wakeup successful, "));
			break;
		}

		if (softstate != STATE_WFN) {
			DET(("not WFN setting that, "));
			sbus_writel(STATE_WFN, &chan->state);
		}

		udelay(20);
	}

	myri_enable_irq(mp->lregs, cregs);

	if (tick > 25) {
		DET(("25 ticks we lose, failure.\n"));
		return -1;
	}
	DET(("success\n"));
	return 0;
}

static int __devinit myri_load_lanai(struct myri_eth *mp)
{
	const struct firmware	*fw;
	struct net_device	*dev = mp->dev;
	struct myri_shmem __iomem *shmem = mp->shmem;
	void __iomem		*rptr;
	int 			i, lanai4_data_size;

	myri_disable_irq(mp->lregs, mp->cregs);
	myri_reset_on(mp->cregs);

	rptr = mp->lanai;
	for (i = 0; i < mp->eeprom.ramsz; i++)
		sbus_writeb(0, rptr + i);

	if (mp->eeprom.cpuvers >= CPUVERS_3_0)
		sbus_writel(mp->eeprom.cval, mp->lregs + LANAI_CVAL);

	i = request_firmware(&fw, FWNAME, &mp->myri_op->dev);
	if (i) {
		printk(KERN_ERR "Failed to load image \"%s\" err %d\n",
		       FWNAME, i);
		return i;
	}
	if (fw->size < 2) {
		printk(KERN_ERR "Bogus length %zu in image \"%s\"\n",
		       fw->size, FWNAME);
		release_firmware(fw);
		return -EINVAL;
	}
	lanai4_data_size = fw->data[0] << 8 | fw->data[1];

	/* Load executable code. */
	for (i = 2; i < fw->size; i++)
		sbus_writeb(fw->data[i], rptr++);

	/* Load data segment. */
	for (i = 0; i < lanai4_data_size; i++)
		sbus_writeb(0, rptr++);

	/* Set device address. */
	sbus_writeb(0, &shmem->addr[0]);
	sbus_writeb(0, &shmem->addr[1]);
	for (i = 0; i < 6; i++)
		sbus_writeb(dev->dev_addr[i],
			    &shmem->addr[i + 2]);

	/* Set SBUS bursts and interrupt mask. */
	sbus_writel(((mp->myri_bursts & 0xf8) >> 3), &shmem->burst);
	sbus_writel(SHMEM_IMASK_RX, &shmem->imask);

	/* Release the LANAI. */
	myri_disable_irq(mp->lregs, mp->cregs);
	myri_reset_off(mp->lregs, mp->cregs);
	myri_disable_irq(mp->lregs, mp->cregs);

	/* Wait for the reset to complete. */
	for (i = 0; i < 5000; i++) {
		if (sbus_readl(&shmem->channel.state) != STATE_READY)
			break;
		else
			udelay(10);
	}

	if (i == 5000)
		printk(KERN_ERR "myricom: Chip would not reset after firmware load.\n");

	i = myri_do_handshake(mp);
	if (i)
		printk(KERN_ERR "myricom: Handshake with LANAI failed.\n");

	if (mp->eeprom.cpuvers == CPUVERS_4_0)
		sbus_writel(0, mp->lregs + LANAI_VERS);

	release_firmware(fw);
	return i;
}

static void myri_clean_rings(struct myri_eth *mp)
{
	struct sendq __iomem *sq = mp->sq;
	struct recvq __iomem *rq = mp->rq;
	int i;

	sbus_writel(0, &rq->tail);
	sbus_writel(0, &rq->head);
	for (i = 0; i < (RX_RING_SIZE+1); i++) {
		if (mp->rx_skbs[i] != NULL) {
			struct myri_rxd __iomem *rxd = &rq->myri_rxd[i];
			u32 dma_addr;

			dma_addr = sbus_readl(&rxd->myri_scatters[0].addr);
			dma_unmap_single(&mp->myri_op->dev, dma_addr,
					 RX_ALLOC_SIZE, DMA_FROM_DEVICE);
			dev_kfree_skb(mp->rx_skbs[i]);
			mp->rx_skbs[i] = NULL;
		}
	}

	mp->tx_old = 0;
	sbus_writel(0, &sq->tail);
	sbus_writel(0, &sq->head);
	for (i = 0; i < TX_RING_SIZE; i++) {
		if (mp->tx_skbs[i] != NULL) {
			struct sk_buff *skb = mp->tx_skbs[i];
			struct myri_txd __iomem *txd = &sq->myri_txd[i];
			u32 dma_addr;

			dma_addr = sbus_readl(&txd->myri_gathers[0].addr);
			dma_unmap_single(&mp->myri_op->dev, dma_addr,
					 (skb->len + 3) & ~3,
					 DMA_TO_DEVICE);
			dev_kfree_skb(mp->tx_skbs[i]);
			mp->tx_skbs[i] = NULL;
		}
	}
}

static void myri_init_rings(struct myri_eth *mp, int from_irq)
{
	struct recvq __iomem *rq = mp->rq;
	struct myri_rxd __iomem *rxd = &rq->myri_rxd[0];
	struct net_device *dev = mp->dev;
	gfp_t gfp_flags = GFP_KERNEL;
	int i;

	if (from_irq || in_interrupt())
		gfp_flags = GFP_ATOMIC;

	myri_clean_rings(mp);
	for (i = 0; i < RX_RING_SIZE; i++) {
		struct sk_buff *skb = myri_alloc_skb(RX_ALLOC_SIZE, gfp_flags);
		u32 dma_addr;

		if (!skb)
			continue;
		mp->rx_skbs[i] = skb;
		skb->dev = dev;
		skb_put(skb, RX_ALLOC_SIZE);

		dma_addr = dma_map_single(&mp->myri_op->dev,
					  skb->data, RX_ALLOC_SIZE,
					  DMA_FROM_DEVICE);
		sbus_writel(dma_addr, &rxd[i].myri_scatters[0].addr);
		sbus_writel(RX_ALLOC_SIZE, &rxd[i].myri_scatters[0].len);
		sbus_writel(i, &rxd[i].ctx);
		sbus_writel(1, &rxd[i].num_sg);
	}
	sbus_writel(0, &rq->head);
	sbus_writel(RX_RING_SIZE, &rq->tail);
}

static int myri_init(struct myri_eth *mp, int from_irq)
{
	myri_init_rings(mp, from_irq);
	return 0;
}

static void myri_is_not_so_happy(struct myri_eth *mp)
{
}

#ifdef DEBUG_HEADER
static void dump_ehdr(struct ethhdr *ehdr)
{
	printk("ehdr[h_dst(%pM)"
	       "h_source(%pM)"
	       "h_proto(%04x)]\n",
	       ehdr->h_dest, ehdr->h_source, ehdr->h_proto);
}

static void dump_ehdr_and_myripad(unsigned char *stuff)
{
	struct ethhdr *ehdr = (struct ethhdr *) (stuff + 2);

	printk("pad[%02x:%02x]", stuff[0], stuff[1]);
	dump_ehdr(ehdr);
}
#endif

static void myri_tx(struct myri_eth *mp, struct net_device *dev)
{
	struct sendq __iomem *sq= mp->sq;
	int entry		= mp->tx_old;
	int limit		= sbus_readl(&sq->head);

	DTX(("entry[%d] limit[%d] ", entry, limit));
	if (entry == limit)
		return;
	while (entry != limit) {
		struct sk_buff *skb = mp->tx_skbs[entry];
		u32 dma_addr;

		DTX(("SKB[%d] ", entry));
		dma_addr = sbus_readl(&sq->myri_txd[entry].myri_gathers[0].addr);
		dma_unmap_single(&mp->myri_op->dev, dma_addr,
				 skb->len, DMA_TO_DEVICE);
		dev_kfree_skb(skb);
		mp->tx_skbs[entry] = NULL;
		dev->stats.tx_packets++;
		entry = NEXT_TX(entry);
	}
	mp->tx_old = entry;
}

/* Determine the packet's protocol ID. The rule here is that we
 * assume 802.3 if the type field is short enough to be a length.
 * This is normal practice and works for any 'now in use' protocol.
 */
static __be16 myri_type_trans(struct sk_buff *skb, struct net_device *dev)
{
	struct ethhdr *eth;
	unsigned char *rawp;

	skb_set_mac_header(skb, MYRI_PAD_LEN);
	skb_pull(skb, dev->hard_header_len);
	eth = eth_hdr(skb);

#ifdef DEBUG_HEADER
	DHDR(("myri_type_trans: "));
	dump_ehdr(eth);
#endif
	if (*eth->h_dest & 1) {
		if (memcmp(eth->h_dest, dev->broadcast, ETH_ALEN)==0)
			skb->pkt_type = PACKET_BROADCAST;
		else
			skb->pkt_type = PACKET_MULTICAST;
	} else if (dev->flags & (IFF_PROMISC|IFF_ALLMULTI)) {
		if (memcmp(eth->h_dest, dev->dev_addr, ETH_ALEN))
			skb->pkt_type = PACKET_OTHERHOST;
	}

	if (ntohs(eth->h_proto) >= 1536)
		return eth->h_proto;

	rawp = skb->data;

	/* This is a magic hack to spot IPX packets. Older Novell breaks
	 * the protocol design and runs IPX over 802.3 without an 802.2 LLC
	 * layer. We look for FFFF which isn't a used 802.2 SSAP/DSAP. This
	 * won't work for fault tolerant netware but does for the rest.
	 */
	if (*(unsigned short *)rawp == 0xFFFF)
		return htons(ETH_P_802_3);

	/* Real 802.2 LLC */
	return htons(ETH_P_802_2);
}

static void myri_rx(struct myri_eth *mp, struct net_device *dev)
{
	struct recvq __iomem *rq = mp->rq;
	struct recvq __iomem *rqa = mp->rqack;
	int entry		= sbus_readl(&rqa->head);
	int limit		= sbus_readl(&rqa->tail);
	int drops;

	DRX(("entry[%d] limit[%d] ", entry, limit));
	if (entry == limit)
		return;
	drops = 0;
	DRX(("\n"));
	while (entry != limit) {
		struct myri_rxd __iomem *rxdack = &rqa->myri_rxd[entry];
		u32 csum		= sbus_readl(&rxdack->csum);
		int len			= sbus_readl(&rxdack->myri_scatters[0].len);
		int index		= sbus_readl(&rxdack->ctx);
		struct myri_rxd __iomem *rxd = &rq->myri_rxd[sbus_readl(&rq->tail)];
		struct sk_buff *skb	= mp->rx_skbs[index];

		/* Ack it. */
		sbus_writel(NEXT_RX(entry), &rqa->head);

		/* Check for errors. */
		DRX(("rxd[%d]: %p len[%d] csum[%08x] ", entry, rxd, len, csum));
		dma_sync_single_for_cpu(&mp->myri_op->dev,
					sbus_readl(&rxd->myri_scatters[0].addr),
					RX_ALLOC_SIZE, DMA_FROM_DEVICE);
		if (len < (ETH_HLEN + MYRI_PAD_LEN) || (skb->data[0] != MYRI_PAD_LEN)) {
			DRX(("ERROR["));
			dev->stats.rx_errors++;
			if (len < (ETH_HLEN + MYRI_PAD_LEN)) {
				DRX(("BAD_LENGTH] "));
				dev->stats.rx_length_errors++;
			} else {
				DRX(("NO_PADDING] "));
				dev->stats.rx_frame_errors++;
			}

			/* Return it to the LANAI. */
	drop_it:
			drops++;
			DRX(("DROP "));
			dev->stats.rx_dropped++;
			dma_sync_single_for_device(&mp->myri_op->dev,
						   sbus_readl(&rxd->myri_scatters[0].addr),
						   RX_ALLOC_SIZE,
						   DMA_FROM_DEVICE);
			sbus_writel(RX_ALLOC_SIZE, &rxd->myri_scatters[0].len);
			sbus_writel(index, &rxd->ctx);
			sbus_writel(1, &rxd->num_sg);
			sbus_writel(NEXT_RX(sbus_readl(&rq->tail)), &rq->tail);
			goto next;
		}

		DRX(("len[%d] ", len));
		if (len > RX_COPY_THRESHOLD) {
			struct sk_buff *new_skb;
			u32 dma_addr;

			DRX(("BIGBUFF "));
			new_skb = myri_alloc_skb(RX_ALLOC_SIZE, GFP_ATOMIC);
			if (new_skb == NULL) {
				DRX(("skb_alloc(FAILED) "));
				goto drop_it;
			}
			dma_unmap_single(&mp->myri_op->dev,
					 sbus_readl(&rxd->myri_scatters[0].addr),
					 RX_ALLOC_SIZE,
					 DMA_FROM_DEVICE);
			mp->rx_skbs[index] = new_skb;
			new_skb->dev = dev;
			skb_put(new_skb, RX_ALLOC_SIZE);
			dma_addr = dma_map_single(&mp->myri_op->dev,
						  new_skb->data,
						  RX_ALLOC_SIZE,
						  DMA_FROM_DEVICE);
			sbus_writel(dma_addr, &rxd->myri_scatters[0].addr);
			sbus_writel(RX_ALLOC_SIZE, &rxd->myri_scatters[0].len);
			sbus_writel(index, &rxd->ctx);
			sbus_writel(1, &rxd->num_sg);
			sbus_writel(NEXT_RX(sbus_readl(&rq->tail)), &rq->tail);

			/* Trim the original skb for the netif. */
			DRX(("trim(%d) ", len));
			skb_trim(skb, len);
		} else {
			struct sk_buff *copy_skb = dev_alloc_skb(len);

			DRX(("SMALLBUFF "));
			if (copy_skb == NULL) {
				DRX(("dev_alloc_skb(FAILED) "));
				goto drop_it;
			}
			/* DMA sync already done above. */
			copy_skb->dev = dev;
			DRX(("resv_and_put "));
			skb_put(copy_skb, len);
			skb_copy_from_linear_data(skb, copy_skb->data, len);

			/* Reuse original ring buffer. */
			DRX(("reuse "));
			dma_sync_single_for_device(&mp->myri_op->dev,
						   sbus_readl(&rxd->myri_scatters[0].addr),
						   RX_ALLOC_SIZE,
						   DMA_FROM_DEVICE);
			sbus_writel(RX_ALLOC_SIZE, &rxd->myri_scatters[0].len);
			sbus_writel(index, &rxd->ctx);
			sbus_writel(1, &rxd->num_sg);
			sbus_writel(NEXT_RX(sbus_readl(&rq->tail)), &rq->tail);

			skb = copy_skb;
		}

		/* Just like the happy meal we get checksums from this card. */
		skb->csum = csum;
		skb->ip_summed = CHECKSUM_UNNECESSARY; /* XXX */

		skb->protocol = myri_type_trans(skb, dev);
		DRX(("prot[%04x] netif_rx ", skb->protocol));
		netif_rx(skb);

		dev->stats.rx_packets++;
		dev->stats.rx_bytes += len;
	next:
		DRX(("NEXT\n"));
		entry = NEXT_RX(entry);
	}
}

static irqreturn_t myri_interrupt(int irq, void *dev_id)
{
	struct net_device *dev		= (struct net_device *) dev_id;
	struct myri_eth *mp		= netdev_priv(dev);
	void __iomem *lregs		= mp->lregs;
	struct myri_channel __iomem *chan = &mp->shmem->channel;
	unsigned long flags;
	u32 status;
	int handled = 0;

	spin_lock_irqsave(&mp->irq_lock, flags);

	status = sbus_readl(lregs + LANAI_ISTAT);
	DIRQ(("myri_interrupt: status[%08x] ", status));
	if (status & ISTAT_HOST) {
		u32 softstate;

		handled = 1;
		DIRQ(("IRQ_DISAB "));
		myri_disable_irq(lregs, mp->cregs);
		softstate = sbus_readl(&chan->state);
		DIRQ(("state[%08x] ", softstate));
		if (softstate != STATE_READY) {
			DIRQ(("myri_not_so_happy "));
			myri_is_not_so_happy(mp);
		}
		DIRQ(("\nmyri_rx: "));
		myri_rx(mp, dev);
		DIRQ(("\nistat=ISTAT_HOST "));
		sbus_writel(ISTAT_HOST, lregs + LANAI_ISTAT);
		DIRQ(("IRQ_ENAB "));
		myri_enable_irq(lregs, mp->cregs);
	}
	DIRQ(("\n"));

	spin_unlock_irqrestore(&mp->irq_lock, flags);

	return IRQ_RETVAL(handled);
}

static int myri_open(struct net_device *dev)
{
	struct myri_eth *mp = netdev_priv(dev);

	return myri_init(mp, in_interrupt());
}

static int myri_close(struct net_device *dev)
{
	struct myri_eth *mp = netdev_priv(dev);

	myri_clean_rings(mp);
	return 0;
}

static void myri_tx_timeout(struct net_device *dev)
{
	struct myri_eth *mp = netdev_priv(dev);

	printk(KERN_ERR "%s: transmit timed out, resetting\n", dev->name);

	dev->stats.tx_errors++;
	myri_init(mp, 0);
	netif_wake_queue(dev);
}

static int myri_start_xmit(struct sk_buff *skb, struct net_device *dev)
{
	struct myri_eth *mp = netdev_priv(dev);
	struct sendq __iomem *sq = mp->sq;
	struct myri_txd __iomem *txd;
	unsigned long flags;
	unsigned int head, tail;
	int len, entry;
	u32 dma_addr;

	DTX(("myri_start_xmit: "));

	myri_tx(mp, dev);

	netif_stop_queue(dev);

	/* This is just to prevent multiple PIO reads for TX_BUFFS_AVAIL. */
	head = sbus_readl(&sq->head);
	tail = sbus_readl(&sq->tail);

	if (!TX_BUFFS_AVAIL(head, tail)) {
		DTX(("no buffs available, returning 1\n"));
		return NETDEV_TX_BUSY;
	}

	spin_lock_irqsave(&mp->irq_lock, flags);

	DHDR(("xmit[skbdata(%p)]\n", skb->data));
#ifdef DEBUG_HEADER
	dump_ehdr_and_myripad(((unsigned char *) skb->data));
#endif

	/* XXX Maybe this can go as well. */
	len = skb->len;
	if (len & 3) {
		DTX(("len&3 "));
		len = (len + 4) & (~3);
	}

	entry = sbus_readl(&sq->tail);

	txd = &sq->myri_txd[entry];
	mp->tx_skbs[entry] = skb;

	/* Must do this before we sbus map it. */
	if (skb->data[MYRI_PAD_LEN] & 0x1) {
		sbus_writew(0xffff, &txd->addr[0]);
		sbus_writew(0xffff, &txd->addr[1]);
		sbus_writew(0xffff, &txd->addr[2]);
		sbus_writew(0xffff, &txd->addr[3]);
	} else {
		sbus_writew(0xffff, &txd->addr[0]);
		sbus_writew((skb->data[0] << 8) | skb->data[1], &txd->addr[1]);
		sbus_writew((skb->data[2] << 8) | skb->data[3], &txd->addr[2]);
		sbus_writew((skb->data[4] << 8) | skb->data[5], &txd->addr[3]);
	}

	dma_addr = dma_map_single(&mp->myri_op->dev, skb->data,
				  len, DMA_TO_DEVICE);
	sbus_writel(dma_addr, &txd->myri_gathers[0].addr);
	sbus_writel(len, &txd->myri_gathers[0].len);
	sbus_writel(1, &txd->num_sg);
	sbus_writel(KERNEL_CHANNEL, &txd->chan);
	sbus_writel(len, &txd->len);
	sbus_writel((u32)-1, &txd->csum_off);
	sbus_writel(0, &txd->csum_field);

	sbus_writel(NEXT_TX(entry), &sq->tail);
	DTX(("BangTheChip "));
	bang_the_chip(mp);

	DTX(("tbusy=0, returning 0\n"));
	netif_start_queue(dev);
	spin_unlock_irqrestore(&mp->irq_lock, flags);
	return NETDEV_TX_OK;
}

/* Create the MyriNet MAC header for an arbitrary protocol layer
 *
 * saddr=NULL	means use device source address
 * daddr=NULL	means leave destination address (eg unresolved arp)
 */
static int myri_header(struct sk_buff *skb, struct net_device *dev,
		       unsigned short type, const void *daddr,
		       const void *saddr, unsigned len)
{
	struct ethhdr *eth = (struct ethhdr *) skb_push(skb, ETH_HLEN);
	unsigned char *pad = (unsigned char *) skb_push(skb, MYRI_PAD_LEN);

#ifdef DEBUG_HEADER
	DHDR(("myri_header: pad[%02x,%02x] ", pad[0], pad[1]));
	dump_ehdr(eth);
#endif

	/* Set the MyriNET padding identifier. */
	pad[0] = MYRI_PAD_LEN;
	pad[1] = 0xab;

	/* Set the protocol type. For a packet of type ETH_P_802_3/2 we put the
	 * length in here instead.
	 */
	if (type != ETH_P_802_3 && type != ETH_P_802_2)
		eth->h_proto = htons(type);
	else
		eth->h_proto = htons(len);

	/* Set the source hardware address. */
	if (saddr)
		memcpy(eth->h_source, saddr, dev->addr_len);
	else
		memcpy(eth->h_source, dev->dev_addr, dev->addr_len);

	/* Anyway, the loopback-device should never use this function... */
	if (dev->flags & IFF_LOOPBACK) {
		int i;
		for (i = 0; i < dev->addr_len; i++)
			eth->h_dest[i] = 0;
		return dev->hard_header_len;
	}

	if (daddr) {
		memcpy(eth->h_dest, daddr, dev->addr_len);
		return dev->hard_header_len;
	}
	return -dev->hard_header_len;
}

/* Rebuild the MyriNet MAC header. This is called after an ARP
 * (or in future other address resolution) has completed on this
 * sk_buff. We now let ARP fill in the other fields.
 */
static int myri_rebuild_header(struct sk_buff *skb)
{
	unsigned char *pad = (unsigned char *) skb->data;
	struct ethhdr *eth = (struct ethhdr *) (pad + MYRI_PAD_LEN);
	struct net_device *dev = skb->dev;

#ifdef DEBUG_HEADER
	DHDR(("myri_rebuild_header: pad[%02x,%02x] ", pad[0], pad[1]));
	dump_ehdr(eth);
#endif

	/* Refill MyriNet padding identifiers, this is just being anal. */
	pad[0] = MYRI_PAD_LEN;
	pad[1] = 0xab;

	switch (eth->h_proto)
	{
#ifdef CONFIG_INET
	case cpu_to_be16(ETH_P_IP):
 		return arp_find(eth->h_dest, skb);
#endif

	default:
		printk(KERN_DEBUG
		       "%s: unable to resolve type %X addresses.\n",
		       dev->name, (int)eth->h_proto);

		memcpy(eth->h_source, dev->dev_addr, dev->addr_len);
		return 0;
		break;
	}

	return 0;
}

static int myri_header_cache(const struct neighbour *neigh, struct hh_cache *hh)
{
	unsigned short type = hh->hh_type;
	unsigned char *pad;
	struct ethhdr *eth;
	const struct net_device *dev = neigh->dev;

	pad = ((unsigned char *) hh->hh_data) +
		HH_DATA_OFF(sizeof(*eth) + MYRI_PAD_LEN);
	eth = (struct ethhdr *) (pad + MYRI_PAD_LEN);

	if (type == htons(ETH_P_802_3))
		return -1;

	/* Refill MyriNet padding identifiers, this is just being anal. */
	pad[0] = MYRI_PAD_LEN;
	pad[1] = 0xab;

	eth->h_proto = type;
	memcpy(eth->h_source, dev->dev_addr, dev->addr_len);
	memcpy(eth->h_dest, neigh->ha, dev->addr_len);
	hh->hh_len = 16;
	return 0;
}


/* Called by Address Resolution module to notify changes in address. */
void myri_header_cache_update(struct hh_cache *hh,
			      const struct net_device *dev,
			      const unsigned char * haddr)
{
	memcpy(((u8*)hh->hh_data) + HH_DATA_OFF(sizeof(struct ethhdr)),
	       haddr, dev->addr_len);
}

static int myri_change_mtu(struct net_device *dev, int new_mtu)
{
	if ((new_mtu < (ETH_HLEN + MYRI_PAD_LEN)) || (new_mtu > MYRINET_MTU))
		return -EINVAL;
	dev->mtu = new_mtu;
	return 0;
}

static void myri_set_multicast(struct net_device *dev)
{
	/* Do nothing, all MyriCOM nodes transmit multicast frames
	 * as broadcast packets...
	 */
}

static inline void set_boardid_from_idprom(struct myri_eth *mp, int num)
{
	mp->eeprom.id[0] = 0;
	mp->eeprom.id[1] = idprom->id_machtype;
	mp->eeprom.id[2] = (idprom->id_sernum >> 16) & 0xff;
	mp->eeprom.id[3] = (idprom->id_sernum >> 8) & 0xff;
	mp->eeprom.id[4] = (idprom->id_sernum >> 0) & 0xff;
	mp->eeprom.id[5] = num;
}

static inline void determine_reg_space_size(struct myri_eth *mp)
{
	switch(mp->eeprom.cpuvers) {
	case CPUVERS_2_3:
	case CPUVERS_3_0:
	case CPUVERS_3_1:
	case CPUVERS_3_2:
		mp->reg_size = (3 * 128 * 1024) + 4096;
		break;

	case CPUVERS_4_0:
	case CPUVERS_4_1:
		mp->reg_size = ((4096<<1) + mp->eeprom.ramsz);
		break;

	case CPUVERS_4_2:
	case CPUVERS_5_0:
	default:
		printk("myricom: AIEEE weird cpu version %04x assuming pre4.0\n",
		       mp->eeprom.cpuvers);
		mp->reg_size = (3 * 128 * 1024) + 4096;
	}
}

#ifdef DEBUG_DETECT
static void dump_eeprom(struct myri_eth *mp)
{
	printk("EEPROM: clockval[%08x] cpuvers[%04x] "
	       "id[%02x,%02x,%02x,%02x,%02x,%02x]\n",
	       mp->eeprom.cval, mp->eeprom.cpuvers,
	       mp->eeprom.id[0], mp->eeprom.id[1], mp->eeprom.id[2],
	       mp->eeprom.id[3], mp->eeprom.id[4], mp->eeprom.id[5]);
	printk("EEPROM: ramsz[%08x]\n", mp->eeprom.ramsz);
	printk("EEPROM: fvers[%02x,%02x,%02x,%02x,%02x,%02x,%02x,%02x\n",
	       mp->eeprom.fvers[0], mp->eeprom.fvers[1], mp->eeprom.fvers[2],
	       mp->eeprom.fvers[3], mp->eeprom.fvers[4], mp->eeprom.fvers[5],
	       mp->eeprom.fvers[6], mp->eeprom.fvers[7]);
	printk("EEPROM:       %02x,%02x,%02x,%02x,%02x,%02x,%02x,%02x\n",
	       mp->eeprom.fvers[8], mp->eeprom.fvers[9], mp->eeprom.fvers[10],
	       mp->eeprom.fvers[11], mp->eeprom.fvers[12], mp->eeprom.fvers[13],
	       mp->eeprom.fvers[14], mp->eeprom.fvers[15]);
	printk("EEPROM:       %02x,%02x,%02x,%02x,%02x,%02x,%02x,%02x\n",
	       mp->eeprom.fvers[16], mp->eeprom.fvers[17], mp->eeprom.fvers[18],
	       mp->eeprom.fvers[19], mp->eeprom.fvers[20], mp->eeprom.fvers[21],
	       mp->eeprom.fvers[22], mp->eeprom.fvers[23]);
	printk("EEPROM:       %02x,%02x,%02x,%02x,%02x,%02x,%02x,%02x]\n",
	       mp->eeprom.fvers[24], mp->eeprom.fvers[25], mp->eeprom.fvers[26],
	       mp->eeprom.fvers[27], mp->eeprom.fvers[28], mp->eeprom.fvers[29],
	       mp->eeprom.fvers[30], mp->eeprom.fvers[31]);
	printk("EEPROM: mvers[%02x,%02x,%02x,%02x,%02x,%02x,%02x,%02x\n",
	       mp->eeprom.mvers[0], mp->eeprom.mvers[1], mp->eeprom.mvers[2],
	       mp->eeprom.mvers[3], mp->eeprom.mvers[4], mp->eeprom.mvers[5],
	       mp->eeprom.mvers[6], mp->eeprom.mvers[7]);
	printk("EEPROM:       %02x,%02x,%02x,%02x,%02x,%02x,%02x,%02x]\n",
	       mp->eeprom.mvers[8], mp->eeprom.mvers[9], mp->eeprom.mvers[10],
	       mp->eeprom.mvers[11], mp->eeprom.mvers[12], mp->eeprom.mvers[13],
	       mp->eeprom.mvers[14], mp->eeprom.mvers[15]);
	printk("EEPROM: dlval[%04x] brd_type[%04x] bus_type[%04x] prod_code[%04x]\n",
	       mp->eeprom.dlval, mp->eeprom.brd_type, mp->eeprom.bus_type,
	       mp->eeprom.prod_code);
	printk("EEPROM: serial_num[%08x]\n", mp->eeprom.serial_num);
}
#endif

static const struct header_ops myri_header_ops = {
	.create		= myri_header,
	.rebuild	= myri_rebuild_header,
	.cache	 	= myri_header_cache,
	.cache_update	= myri_header_cache_update,
};

static const struct net_device_ops myri_ops = {
	.ndo_open		= myri_open,
	.ndo_stop		= myri_close,
	.ndo_start_xmit		= myri_start_xmit,
	.ndo_set_multicast_list	= myri_set_multicast,
	.ndo_tx_timeout		= myri_tx_timeout,
	.ndo_change_mtu		= myri_change_mtu,
	.ndo_set_mac_address	= eth_mac_addr,
	.ndo_validate_addr	= eth_validate_addr,
};

static int __devinit myri_sbus_probe(struct platform_device *op)
{
	struct device_node *dp = op->dev.of_node;
	static unsigned version_printed;
	struct net_device *dev;
	struct myri_eth *mp;
	const void *prop;
	static int num;
	int i, len;

	DET(("myri_ether_init(%p,%d):\n", op, num));
	dev = alloc_etherdev(sizeof(struct myri_eth));
	if (!dev)
		return -ENOMEM;

	if (version_printed++ == 0)
		printk(version);

	SET_NETDEV_DEV(dev, &op->dev);

	mp = netdev_priv(dev);
	spin_lock_init(&mp->irq_lock);
	mp->myri_op = op;

	/* Clean out skb arrays. */
	for (i = 0; i < (RX_RING_SIZE + 1); i++)
		mp->rx_skbs[i] = NULL;

	for (i = 0; i < TX_RING_SIZE; i++)
		mp->tx_skbs[i] = NULL;

	/* First check for EEPROM information. */
	prop = of_get_property(dp, "myrinet-eeprom-info", &len);

	if (prop)
		memcpy(&mp->eeprom, prop, sizeof(struct myri_eeprom));
	if (!prop) {
		/* No eeprom property, must cook up the values ourselves. */
		DET(("No EEPROM: "));
		mp->eeprom.bus_type = BUS_TYPE_SBUS;
		mp->eeprom.cpuvers =
			of_getintprop_default(dp, "cpu_version", 0);
		mp->eeprom.cval =
			of_getintprop_default(dp, "clock_value", 0);
		mp->eeprom.ramsz = of_getintprop_default(dp, "sram_size", 0);
		if (!mp->eeprom.cpuvers)
			mp->eeprom.cpuvers = CPUVERS_2_3;
		if (mp->eeprom.cpuvers < CPUVERS_3_0)
			mp->eeprom.cval = 0;
		if (!mp->eeprom.ramsz)
			mp->eeprom.ramsz = (128 * 1024);

		prop = of_get_property(dp, "myrinet-board-id", &len);
		if (prop)
			memcpy(&mp->eeprom.id[0], prop, 6);
		else
			set_boardid_from_idprom(mp, num);

		prop = of_get_property(dp, "fpga_version", &len);
		if (prop)
			memcpy(&mp->eeprom.fvers[0], prop, 32);
		else
			memset(&mp->eeprom.fvers[0], 0, 32);

		if (mp->eeprom.cpuvers == CPUVERS_4_1) {
			if (mp->eeprom.ramsz == (128 * 1024))
				mp->eeprom.ramsz = (256 * 1024);
			if ((mp->eeprom.cval == 0x40414041) ||
			    (mp->eeprom.cval == 0x90449044))
				mp->eeprom.cval = 0x50e450e4;
		}
	}
#ifdef DEBUG_DETECT
	dump_eeprom(mp);
#endif

	for (i = 0; i < 6; i++)
		dev->dev_addr[i] = mp->eeprom.id[i];

	determine_reg_space_size(mp);

	/* Map in the MyriCOM register/localram set. */
	if (mp->eeprom.cpuvers < CPUVERS_4_0) {
		/* XXX Makes no sense, if control reg is non-existent this
		 * XXX driver cannot function at all... maybe pre-4.0 is
		 * XXX only a valid version for PCI cards?  Ask feldy...
		 */
		DET(("Mapping regs for cpuvers < CPUVERS_4_0\n"));
		mp->regs = of_ioremap(&op->resource[0], 0,
				      mp->reg_size, "MyriCOM Regs");
		if (!mp->regs) {
			printk("MyriCOM: Cannot map MyriCOM registers.\n");
			goto err;
		}
		mp->lanai = mp->regs + (256 * 1024);
		mp->lregs = mp->lanai + (0x10000 * 2);
	} else {
		DET(("Mapping regs for cpuvers >= CPUVERS_4_0\n"));
		mp->cregs = of_ioremap(&op->resource[0], 0,
				       PAGE_SIZE, "MyriCOM Control Regs");
		mp->lregs = of_ioremap(&op->resource[0], (256 * 1024),
					 PAGE_SIZE, "MyriCOM LANAI Regs");
		mp->lanai = of_ioremap(&op->resource[0], (512 * 1024),
				       mp->eeprom.ramsz, "MyriCOM SRAM");
	}
	DET(("Registers mapped: cregs[%p] lregs[%p] lanai[%p]\n",
	     mp->cregs, mp->lregs, mp->lanai));

	if (mp->eeprom.cpuvers >= CPUVERS_4_0)
		mp->shmem_base = 0xf000;
	else
		mp->shmem_base = 0x8000;

	DET(("Shared memory base is %04x, ", mp->shmem_base));

	mp->shmem = (struct myri_shmem __iomem *)
		(mp->lanai + (mp->shmem_base * 2));
	DET(("shmem mapped at %p\n", mp->shmem));

	mp->rqack	= &mp->shmem->channel.recvqa;
	mp->rq		= &mp->shmem->channel.recvq;
	mp->sq		= &mp->shmem->channel.sendq;

	/* Reset the board. */
	DET(("Resetting LANAI\n"));
	myri_reset_off(mp->lregs, mp->cregs);
	myri_reset_on(mp->cregs);

	/* Turn IRQ's off. */
	myri_disable_irq(mp->lregs, mp->cregs);

	/* Reset once more. */
	myri_reset_on(mp->cregs);

	/* Get the supported DVMA burst sizes from our SBUS. */
	mp->myri_bursts = of_getintprop_default(dp->parent,
						"burst-sizes", 0x00);
	if (!sbus_can_burst64())
		mp->myri_bursts &= ~(DMA_BURST64);

	DET(("MYRI bursts %02x\n", mp->myri_bursts));

	/* Encode SBUS interrupt level in second control register. */
	i = of_getintprop_default(dp, "interrupts", 0);
	if (i == 0)
		i = 4;
	DET(("prom_getint(interrupts)==%d, irqlvl set to %04x\n",
	     i, (1 << i)));

	sbus_writel((1 << i), mp->cregs + MYRICTRL_IRQLVL);

	mp->dev = dev;
	dev->watchdog_timeo = 5*HZ;
	dev->irq = op->archdata.irqs[0];
	dev->netdev_ops = &myri_ops;

	/* Register interrupt handler now. */
	DET(("Requesting MYRIcom IRQ line.\n"));
	if (request_irq(dev->irq, myri_interrupt,
			IRQF_SHARED, "MyriCOM Ethernet", (void *) dev)) {
		printk("MyriCOM: Cannot register interrupt handler.\n");
		goto err;
	}

	dev->mtu		= MYRINET_MTU;
	dev->header_ops		= &myri_header_ops;

	dev->hard_header_len	= (ETH_HLEN + MYRI_PAD_LEN);

	/* Load code onto the LANai. */
	DET(("Loading LANAI firmware\n"));
	if (myri_load_lanai(mp)) {
		printk(KERN_ERR "MyriCOM: Cannot Load LANAI firmware.\n");
		goto err_free_irq;
	}

	if (register_netdev(dev)) {
		printk("MyriCOM: Cannot register device.\n");
		goto err_free_irq;
	}

	dev_set_drvdata(&op->dev, mp);

	num++;

	printk("%s: MyriCOM MyriNET Ethernet %pM\n",
	       dev->name, dev->dev_addr);

	return 0;

err_free_irq:
	free_irq(dev->irq, dev);
err:
	/* This will also free the co-allocated private data*/
	free_netdev(dev);
	return -ENODEV;
}

static int __devexit myri_sbus_remove(struct platform_device *op)
{
	struct myri_eth *mp = dev_get_drvdata(&op->dev);
	struct net_device *net_dev = mp->dev;

	unregister_netdev(net_dev);

	free_irq(net_dev->irq, net_dev);

	if (mp->eeprom.cpuvers < CPUVERS_4_0) {
		of_iounmap(&op->resource[0], mp->regs, mp->reg_size);
	} else {
		of_iounmap(&op->resource[0], mp->cregs, PAGE_SIZE);
		of_iounmap(&op->resource[0], mp->lregs, (256 * 1024));
		of_iounmap(&op->resource[0], mp->lanai, (512 * 1024));
	}

	free_netdev(net_dev);

	dev_set_drvdata(&op->dev, NULL);

	return 0;
}

static const struct of_device_id myri_sbus_match[] = {
	{
		.name = "MYRICOM,mlanai",
	},
	{
		.name = "myri",
	},
	{},
};

MODULE_DEVICE_TABLE(of, myri_sbus_match);

<<<<<<< HEAD
static struct of_platform_driver myri_sbus_driver = {
	.owner		= THIS_MODULE,
	.name		= "myri",
	.match_table	= myri_sbus_match,
=======
static struct platform_driver myri_sbus_driver = {
	.driver = {
		.name = "myri",
		.owner = THIS_MODULE,
		.of_match_table = myri_sbus_match,
	},
>>>>>>> 02f8c6ae
	.probe		= myri_sbus_probe,
	.remove		= __devexit_p(myri_sbus_remove),
};

static int __init myri_sbus_init(void)
{
	return platform_driver_register(&myri_sbus_driver);
}

static void __exit myri_sbus_exit(void)
{
	platform_driver_unregister(&myri_sbus_driver);
}

module_init(myri_sbus_init);
module_exit(myri_sbus_exit);

MODULE_LICENSE("GPL");
MODULE_FIRMWARE(FWNAME);<|MERGE_RESOLUTION|>--- conflicted
+++ resolved
@@ -1160,19 +1160,12 @@
 
 MODULE_DEVICE_TABLE(of, myri_sbus_match);
 
-<<<<<<< HEAD
-static struct of_platform_driver myri_sbus_driver = {
-	.owner		= THIS_MODULE,
-	.name		= "myri",
-	.match_table	= myri_sbus_match,
-=======
 static struct platform_driver myri_sbus_driver = {
 	.driver = {
 		.name = "myri",
 		.owner = THIS_MODULE,
 		.of_match_table = myri_sbus_match,
 	},
->>>>>>> 02f8c6ae
 	.probe		= myri_sbus_probe,
 	.remove		= __devexit_p(myri_sbus_remove),
 };
