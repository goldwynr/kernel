/*
 * Copyright(c) 1999 - 2004 Intel Corporation. All rights reserved.
 *
 * This program is free software; you can redistribute it and/or modify it
 * under the terms of the GNU General Public License as published by the Free
 * Software Foundation; either version 2 of the License, or (at your option)
 * any later version.
 *
 * This program is distributed in the hope that it will be useful, but WITHOUT
 * ANY WARRANTY; without even the implied warranty of MERCHANTABILITY or
 * FITNESS FOR A PARTICULAR PURPOSE.  See the GNU General Public License for
 * more details.
 *
 * You should have received a copy of the GNU General Public License along with
 * this program; if not, write to the Free Software Foundation, Inc., 59
 * Temple Place - Suite 330, Boston, MA  02111-1307, USA.
 *
 * The full GNU General Public License is included in this distribution in the
 * file called LICENSE.
 *
 */

#define pr_fmt(fmt) KBUILD_MODNAME ": " fmt

#include <linux/skbuff.h>
#include <linux/if_ether.h>
#include <linux/netdevice.h>
#include <linux/spinlock.h>
#include <linux/ethtool.h>
#include <linux/etherdevice.h>
#include <linux/if_bonding.h>
#include <linux/pkt_sched.h>
#include <net/net_namespace.h>
#include "bonding.h"
#include "bond_3ad.h"

// General definitions
#define AD_SHORT_TIMEOUT           1
#define AD_LONG_TIMEOUT            0
#define AD_STANDBY                 0x2
#define AD_MAX_TX_IN_SECOND        3
#define AD_COLLECTOR_MAX_DELAY     0

// Timer definitions(43.4.4 in the 802.3ad standard)
#define AD_FAST_PERIODIC_TIME      1
#define AD_SLOW_PERIODIC_TIME      30
#define AD_SHORT_TIMEOUT_TIME      (3*AD_FAST_PERIODIC_TIME)
#define AD_LONG_TIMEOUT_TIME       (3*AD_SLOW_PERIODIC_TIME)
#define AD_CHURN_DETECTION_TIME    60
#define AD_AGGREGATE_WAIT_TIME     2

// Port state definitions(43.4.2.2 in the 802.3ad standard)
#define AD_STATE_LACP_ACTIVITY   0x1
#define AD_STATE_LACP_TIMEOUT    0x2
#define AD_STATE_AGGREGATION     0x4
#define AD_STATE_SYNCHRONIZATION 0x8
#define AD_STATE_COLLECTING      0x10
#define AD_STATE_DISTRIBUTING    0x20
#define AD_STATE_DEFAULTED       0x40
#define AD_STATE_EXPIRED         0x80

// Port Variables definitions used by the State Machines(43.4.7 in the 802.3ad standard)
#define AD_PORT_BEGIN           0x1
#define AD_PORT_LACP_ENABLED    0x2
#define AD_PORT_ACTOR_CHURN     0x4
#define AD_PORT_PARTNER_CHURN   0x8
#define AD_PORT_READY           0x10
#define AD_PORT_READY_N         0x20
#define AD_PORT_MATCHED         0x40
#define AD_PORT_STANDBY         0x80
#define AD_PORT_SELECTED        0x100
#define AD_PORT_MOVED           0x200

// Port Key definitions
// key is determined according to the link speed, duplex and
// user key(which is yet not supported)
//              ------------------------------------------------------------
// Port key :   | User key                       |      Speed       |Duplex|
//              ------------------------------------------------------------
//              16                               6               1 0
#define  AD_DUPLEX_KEY_BITS    0x1
#define  AD_SPEED_KEY_BITS     0x3E
#define  AD_USER_KEY_BITS      0xFFC0

//dalloun
#define     AD_LINK_SPEED_BITMASK_1MBPS       0x1
#define     AD_LINK_SPEED_BITMASK_10MBPS      0x2
#define     AD_LINK_SPEED_BITMASK_100MBPS     0x4
#define     AD_LINK_SPEED_BITMASK_1000MBPS    0x8
#define     AD_LINK_SPEED_BITMASK_10000MBPS   0x10
//endalloun

// compare MAC addresses
#define MAC_ADDRESS_COMPARE(A, B) memcmp(A, B, ETH_ALEN)

static struct mac_addr null_mac_addr = { { 0, 0, 0, 0, 0, 0 } };
static u16 ad_ticks_per_sec;
static const int ad_delta_in_ticks = (AD_TIMER_INTERVAL * HZ) / 1000;

static const u8 lacpdu_mcast_addr[ETH_ALEN] = MULTICAST_LACPDU_ADDR;

// ================= main 802.3ad protocol functions ==================
static int ad_lacpdu_send(struct port *port);
static int ad_marker_send(struct port *port, struct bond_marker *marker);
static void ad_mux_machine(struct port *port);
static void ad_rx_machine(struct lacpdu *lacpdu, struct port *port);
static void ad_tx_machine(struct port *port);
static void ad_periodic_machine(struct port *port);
static void ad_port_selection_logic(struct port *port);
static void ad_agg_selection_logic(struct aggregator *aggregator);
static void ad_clear_agg(struct aggregator *aggregator);
static void ad_initialize_agg(struct aggregator *aggregator);
static void ad_initialize_port(struct port *port, int lacp_fast);
static void ad_enable_collecting_distributing(struct port *port);
static void ad_disable_collecting_distributing(struct port *port);
static void ad_marker_info_received(struct bond_marker *marker_info, struct port *port);
static void ad_marker_response_received(struct bond_marker *marker, struct port *port);


/////////////////////////////////////////////////////////////////////////////////
// ================= api to bonding and kernel code ==================
/////////////////////////////////////////////////////////////////////////////////

/**
 * __get_bond_by_port - get the port's bonding struct
 * @port: the port we're looking at
 *
 * Return @port's bonding struct, or %NULL if it can't be found.
 */
static inline struct bonding *__get_bond_by_port(struct port *port)
{
	if (port->slave == NULL)
		return NULL;

	return bond_get_bond_by_slave(port->slave);
}

/**
 * __get_first_port - get the first port in the bond
 * @bond: the bond we're looking at
 *
 * Return the port of the first slave in @bond, or %NULL if it can't be found.
 */
static inline struct port *__get_first_port(struct bonding *bond)
{
	if (bond->slave_cnt == 0)
		return NULL;

	return &(SLAVE_AD_INFO(bond->first_slave).port);
}

/**
 * __get_next_port - get the next port in the bond
 * @port: the port we're looking at
 *
 * Return the port of the slave that is next in line of @port's slave in the
 * bond, or %NULL if it can't be found.
 */
static inline struct port *__get_next_port(struct port *port)
{
	struct bonding *bond = __get_bond_by_port(port);
	struct slave *slave = port->slave;

	// If there's no bond for this port, or this is the last slave
	if ((bond == NULL) || (slave->next == bond->first_slave))
		return NULL;

	return &(SLAVE_AD_INFO(slave->next).port);
}

/**
 * __get_first_agg - get the first aggregator in the bond
 * @bond: the bond we're looking at
 *
 * Return the aggregator of the first slave in @bond, or %NULL if it can't be
 * found.
 */
static inline struct aggregator *__get_first_agg(struct port *port)
{
	struct bonding *bond = __get_bond_by_port(port);

	// If there's no bond for this port, or bond has no slaves
	if ((bond == NULL) || (bond->slave_cnt == 0))
		return NULL;

	return &(SLAVE_AD_INFO(bond->first_slave).aggregator);
}

/**
 * __get_next_agg - get the next aggregator in the bond
 * @aggregator: the aggregator we're looking at
 *
 * Return the aggregator of the slave that is next in line of @aggregator's
 * slave in the bond, or %NULL if it can't be found.
 */
static inline struct aggregator *__get_next_agg(struct aggregator *aggregator)
{
	struct slave *slave = aggregator->slave;
	struct bonding *bond = bond_get_bond_by_slave(slave);

	// If there's no bond for this aggregator, or this is the last slave
	if ((bond == NULL) || (slave->next == bond->first_slave))
		return NULL;

	return &(SLAVE_AD_INFO(slave->next).aggregator);
}

/*
 * __agg_has_partner
 *
 * Return nonzero if aggregator has a partner (denoted by a non-zero ether
 * address for the partner).  Return 0 if not.
 */
static inline int __agg_has_partner(struct aggregator *agg)
{
	return !is_zero_ether_addr(agg->partner_system.mac_addr_value);
}

/**
 * __disable_port - disable the port's slave
 * @port: the port we're looking at
 *
 */
static inline void __disable_port(struct port *port)
{
	bond_set_slave_inactive_flags(port->slave);
}

/**
 * __enable_port - enable the port's slave, if it's up
 * @port: the port we're looking at
 *
 */
static inline void __enable_port(struct port *port)
{
	struct slave *slave = port->slave;

	if ((slave->link == BOND_LINK_UP) && IS_UP(slave->dev))
		bond_set_slave_active_flags(slave);
}

/**
 * __port_is_enabled - check if the port's slave is in active state
 * @port: the port we're looking at
 *
 */
static inline int __port_is_enabled(struct port *port)
{
	return bond_is_active_slave(port->slave);
}

/**
 * __get_agg_selection_mode - get the aggregator selection mode
 * @port: the port we're looking at
 *
 * Get the aggregator selection mode. Can be %STABLE, %BANDWIDTH or %COUNT.
 */
static inline u32 __get_agg_selection_mode(struct port *port)
{
	struct bonding *bond = __get_bond_by_port(port);

	if (bond == NULL)
		return BOND_AD_STABLE;

	return BOND_AD_INFO(bond).agg_select_mode;
}

/**
 * __check_agg_selection_timer - check if the selection timer has expired
 * @port: the port we're looking at
 *
 */
static inline int __check_agg_selection_timer(struct port *port)
{
	struct bonding *bond = __get_bond_by_port(port);

	if (bond == NULL)
		return 0;

	return BOND_AD_INFO(bond).agg_select_timer ? 1 : 0;
}

/**
 * __get_state_machine_lock - lock the port's state machines
 * @port: the port we're looking at
 *
 */
static inline void __get_state_machine_lock(struct port *port)
{
	spin_lock_bh(&(SLAVE_AD_INFO(port->slave).state_machine_lock));
}

/**
 * __release_state_machine_lock - unlock the port's state machines
 * @port: the port we're looking at
 *
 */
static inline void __release_state_machine_lock(struct port *port)
{
	spin_unlock_bh(&(SLAVE_AD_INFO(port->slave).state_machine_lock));
}

/**
 * __get_link_speed - get a port's speed
 * @port: the port we're looking at
 *
 * Return @port's speed in 802.3ad bitmask format. i.e. one of:
 *     0,
 *     %AD_LINK_SPEED_BITMASK_10MBPS,
 *     %AD_LINK_SPEED_BITMASK_100MBPS,
 *     %AD_LINK_SPEED_BITMASK_1000MBPS,
 *     %AD_LINK_SPEED_BITMASK_10000MBPS
 */
static u16 __get_link_speed(struct port *port)
{
	struct slave *slave = port->slave;
	u16 speed;

	/* this if covers only a special case: when the configuration starts with
	 * link down, it sets the speed to 0.
	 * This is done in spite of the fact that the e100 driver reports 0 to be
	 * compatible with MVT in the future.*/
	if (slave->link != BOND_LINK_UP)
		speed = 0;
	else {
		switch (slave->speed) {
		case SPEED_10:
			speed = AD_LINK_SPEED_BITMASK_10MBPS;
			break;

		case SPEED_100:
			speed = AD_LINK_SPEED_BITMASK_100MBPS;
			break;

		case SPEED_1000:
			speed = AD_LINK_SPEED_BITMASK_1000MBPS;
			break;

		case SPEED_10000:
			speed = AD_LINK_SPEED_BITMASK_10000MBPS;
			break;

		default:
			speed = 0; // unknown speed value from ethtool. shouldn't happen
			break;
		}
	}

	pr_debug("Port %d Received link speed %d update from adapter\n",
		 port->actor_port_number, speed);
	return speed;
}

/**
 * __get_duplex - get a port's duplex
 * @port: the port we're looking at
 *
 * Return @port's duplex in 802.3ad bitmask format. i.e.:
 *     0x01 if in full duplex
 *     0x00 otherwise
 */
static u8 __get_duplex(struct port *port)
{
	struct slave *slave = port->slave;

	u8 retval;

	//  handling a special case: when the configuration starts with
	// link down, it sets the duplex to 0.
	if (slave->link != BOND_LINK_UP)
		retval = 0x0;
	else {
		switch (slave->duplex) {
		case DUPLEX_FULL:
			retval = 0x1;
			pr_debug("Port %d Received status full duplex update from adapter\n",
				 port->actor_port_number);
			break;
		case DUPLEX_HALF:
		default:
			retval = 0x0;
			pr_debug("Port %d Received status NOT full duplex update from adapter\n",
				 port->actor_port_number);
			break;
		}
	}
	return retval;
}

/**
 * __initialize_port_locks - initialize a port's STATE machine spinlock
 * @port: the port we're looking at
 *
 */
static inline void __initialize_port_locks(struct port *port)
{
	// make sure it isn't called twice
	spin_lock_init(&(SLAVE_AD_INFO(port->slave).state_machine_lock));
}

//conversions

/**
 * __ad_timer_to_ticks - convert a given timer type to AD module ticks
 * @timer_type:	which timer to operate
 * @par: timer parameter. see below
 *
 * If @timer_type is %current_while_timer, @par indicates long/short timer.
 * If @timer_type is %periodic_timer, @par is one of %FAST_PERIODIC_TIME,
 *						    %SLOW_PERIODIC_TIME.
 */
static u16 __ad_timer_to_ticks(u16 timer_type, u16 par)
{
	u16 retval = 0; /* to silence the compiler */

	switch (timer_type) {
	case AD_CURRENT_WHILE_TIMER:   // for rx machine usage
		if (par)
			retval = (AD_SHORT_TIMEOUT_TIME*ad_ticks_per_sec); // short timeout
		else
			retval = (AD_LONG_TIMEOUT_TIME*ad_ticks_per_sec); // long timeout
		break;
	case AD_ACTOR_CHURN_TIMER:	    // for local churn machine
		retval = (AD_CHURN_DETECTION_TIME*ad_ticks_per_sec);
		break;
	case AD_PERIODIC_TIMER:	    // for periodic machine
		retval = (par*ad_ticks_per_sec); // long timeout
		break;
	case AD_PARTNER_CHURN_TIMER:   // for remote churn machine
		retval = (AD_CHURN_DETECTION_TIME*ad_ticks_per_sec);
		break;
	case AD_WAIT_WHILE_TIMER:	    // for selection machine
		retval = (AD_AGGREGATE_WAIT_TIME*ad_ticks_per_sec);
		break;
	}
	return retval;
}


/////////////////////////////////////////////////////////////////////////////////
// ================= ad_rx_machine helper functions ==================
/////////////////////////////////////////////////////////////////////////////////

/**
 * __choose_matched - update a port's matched variable from a received lacpdu
 * @lacpdu: the lacpdu we've received
 * @port: the port we're looking at
 *
 * Update the value of the matched variable, using parameter values from a
 * newly received lacpdu. Parameter values for the partner carried in the
 * received PDU are compared with the corresponding operational parameter
 * values for the actor. Matched is set to TRUE if all of these parameters
 * match and the PDU parameter partner_state.aggregation has the same value as
 * actor_oper_port_state.aggregation and lacp will actively maintain the link
 * in the aggregation. Matched is also set to TRUE if the value of
 * actor_state.aggregation in the received PDU is set to FALSE, i.e., indicates
 * an individual link and lacp will actively maintain the link. Otherwise,
 * matched is set to FALSE. LACP is considered to be actively maintaining the
 * link if either the PDU's actor_state.lacp_activity variable is TRUE or both
 * the actor's actor_oper_port_state.lacp_activity and the PDU's
 * partner_state.lacp_activity variables are TRUE.
 *
 * Note: the AD_PORT_MATCHED "variable" is not specified by 802.3ad; it is
 * used here to implement the language from 802.3ad 43.4.9 that requires
 * recordPDU to "match" the LACPDU parameters to the stored values.
 */
static void __choose_matched(struct lacpdu *lacpdu, struct port *port)
{
	// check if all parameters are alike
	if (((ntohs(lacpdu->partner_port) == port->actor_port_number) &&
	     (ntohs(lacpdu->partner_port_priority) == port->actor_port_priority) &&
	     !MAC_ADDRESS_COMPARE(&(lacpdu->partner_system), &(port->actor_system)) &&
	     (ntohs(lacpdu->partner_system_priority) == port->actor_system_priority) &&
	     (ntohs(lacpdu->partner_key) == port->actor_oper_port_key) &&
	     ((lacpdu->partner_state & AD_STATE_AGGREGATION) == (port->actor_oper_port_state & AD_STATE_AGGREGATION))) ||
	    // or this is individual link(aggregation == FALSE)
	    ((lacpdu->actor_state & AD_STATE_AGGREGATION) == 0)
		) {
		// update the state machine Matched variable
		port->sm_vars |= AD_PORT_MATCHED;
	} else {
		port->sm_vars &= ~AD_PORT_MATCHED;
	}
}

/**
 * __record_pdu - record parameters from a received lacpdu
 * @lacpdu: the lacpdu we've received
 * @port: the port we're looking at
 *
 * Record the parameter values for the Actor carried in a received lacpdu as
 * the current partner operational parameter values and sets
 * actor_oper_port_state.defaulted to FALSE.
 */
static void __record_pdu(struct lacpdu *lacpdu, struct port *port)
{
	if (lacpdu && port) {
		struct port_params *partner = &port->partner_oper;

		__choose_matched(lacpdu, port);
		// record the new parameter values for the partner operational
		partner->port_number = ntohs(lacpdu->actor_port);
		partner->port_priority = ntohs(lacpdu->actor_port_priority);
		partner->system = lacpdu->actor_system;
		partner->system_priority = ntohs(lacpdu->actor_system_priority);
		partner->key = ntohs(lacpdu->actor_key);
		partner->port_state = lacpdu->actor_state;

		// set actor_oper_port_state.defaulted to FALSE
		port->actor_oper_port_state &= ~AD_STATE_DEFAULTED;

		// set the partner sync. to on if the partner is sync. and the port is matched
		if ((port->sm_vars & AD_PORT_MATCHED)
		    && (lacpdu->actor_state & AD_STATE_SYNCHRONIZATION))
			partner->port_state |= AD_STATE_SYNCHRONIZATION;
		else
			partner->port_state &= ~AD_STATE_SYNCHRONIZATION;
	}
}

/**
 * __record_default - record default parameters
 * @port: the port we're looking at
 *
 * This function records the default parameter values for the partner carried
 * in the Partner Admin parameters as the current partner operational parameter
 * values and sets actor_oper_port_state.defaulted to TRUE.
 */
static void __record_default(struct port *port)
{
	if (port) {
		// record the partner admin parameters
		memcpy(&port->partner_oper, &port->partner_admin,
		       sizeof(struct port_params));

		// set actor_oper_port_state.defaulted to true
		port->actor_oper_port_state |= AD_STATE_DEFAULTED;
	}
}

/**
 * __update_selected - update a port's Selected variable from a received lacpdu
 * @lacpdu: the lacpdu we've received
 * @port: the port we're looking at
 *
 * Update the value of the selected variable, using parameter values from a
 * newly received lacpdu. The parameter values for the Actor carried in the
 * received PDU are compared with the corresponding operational parameter
 * values for the ports partner. If one or more of the comparisons shows that
 * the value(s) received in the PDU differ from the current operational values,
 * then selected is set to FALSE and actor_oper_port_state.synchronization is
 * set to out_of_sync. Otherwise, selected remains unchanged.
 */
static void __update_selected(struct lacpdu *lacpdu, struct port *port)
{
	if (lacpdu && port) {
		const struct port_params *partner = &port->partner_oper;

		// check if any parameter is different
		if (ntohs(lacpdu->actor_port) != partner->port_number ||
		    ntohs(lacpdu->actor_port_priority) != partner->port_priority ||
		    MAC_ADDRESS_COMPARE(&lacpdu->actor_system, &partner->system) ||
		    ntohs(lacpdu->actor_system_priority) != partner->system_priority ||
		    ntohs(lacpdu->actor_key) != partner->key ||
		    (lacpdu->actor_state & AD_STATE_AGGREGATION) != (partner->port_state & AD_STATE_AGGREGATION)) {
			// update the state machine Selected variable
			port->sm_vars &= ~AD_PORT_SELECTED;
		}
	}
}

/**
 * __update_default_selected - update a port's Selected variable from Partner
 * @port: the port we're looking at
 *
 * This function updates the value of the selected variable, using the partner
 * administrative parameter values. The administrative values are compared with
 * the corresponding operational parameter values for the partner. If one or
 * more of the comparisons shows that the administrative value(s) differ from
 * the current operational values, then Selected is set to FALSE and
 * actor_oper_port_state.synchronization is set to OUT_OF_SYNC. Otherwise,
 * Selected remains unchanged.
 */
static void __update_default_selected(struct port *port)
{
	if (port) {
		const struct port_params *admin = &port->partner_admin;
		const struct port_params *oper = &port->partner_oper;

		// check if any parameter is different
		if (admin->port_number != oper->port_number ||
		    admin->port_priority != oper->port_priority ||
		    MAC_ADDRESS_COMPARE(&admin->system, &oper->system) ||
		    admin->system_priority != oper->system_priority ||
		    admin->key != oper->key ||
		    (admin->port_state & AD_STATE_AGGREGATION)
			!= (oper->port_state & AD_STATE_AGGREGATION)) {
			// update the state machine Selected variable
			port->sm_vars &= ~AD_PORT_SELECTED;
		}
	}
}

/**
 * __update_ntt - update a port's ntt variable from a received lacpdu
 * @lacpdu: the lacpdu we've received
 * @port: the port we're looking at
 *
 * Updates the value of the ntt variable, using parameter values from a newly
 * received lacpdu. The parameter values for the partner carried in the
 * received PDU are compared with the corresponding operational parameter
 * values for the Actor. If one or more of the comparisons shows that the
 * value(s) received in the PDU differ from the current operational values,
 * then ntt is set to TRUE. Otherwise, ntt remains unchanged.
 */
static void __update_ntt(struct lacpdu *lacpdu, struct port *port)
{
	// validate lacpdu and port
	if (lacpdu && port) {
		// check if any parameter is different
		if ((ntohs(lacpdu->partner_port) != port->actor_port_number) ||
		    (ntohs(lacpdu->partner_port_priority) != port->actor_port_priority) ||
		    MAC_ADDRESS_COMPARE(&(lacpdu->partner_system), &(port->actor_system)) ||
		    (ntohs(lacpdu->partner_system_priority) != port->actor_system_priority) ||
		    (ntohs(lacpdu->partner_key) != port->actor_oper_port_key) ||
		    ((lacpdu->partner_state & AD_STATE_LACP_ACTIVITY) != (port->actor_oper_port_state & AD_STATE_LACP_ACTIVITY)) ||
		    ((lacpdu->partner_state & AD_STATE_LACP_TIMEOUT) != (port->actor_oper_port_state & AD_STATE_LACP_TIMEOUT)) ||
		    ((lacpdu->partner_state & AD_STATE_SYNCHRONIZATION) != (port->actor_oper_port_state & AD_STATE_SYNCHRONIZATION)) ||
		    ((lacpdu->partner_state & AD_STATE_AGGREGATION) != (port->actor_oper_port_state & AD_STATE_AGGREGATION))
		   ) {

			port->ntt = true;
		}
	}
}

/**
 * __attach_bond_to_agg
 * @port: the port we're looking at
 *
 * Handle the attaching of the port's control parser/multiplexer and the
 * aggregator. This function does nothing since the parser/multiplexer of the
 * receive and the parser/multiplexer of the aggregator are already combined.
 */
static void __attach_bond_to_agg(struct port *port)
{
	port = NULL; /* just to satisfy the compiler */
	// This function does nothing since the parser/multiplexer of the receive
	// and the parser/multiplexer of the aggregator are already combined
}

/**
 * __detach_bond_from_agg
 * @port: the port we're looking at
 *
 * Handle the detaching of the port's control parser/multiplexer from the
 * aggregator. This function does nothing since the parser/multiplexer of the
 * receive and the parser/multiplexer of the aggregator are already combined.
 */
static void __detach_bond_from_agg(struct port *port)
{
	port = NULL; /* just to satisfy the compiler */
	// This function does nothing sience the parser/multiplexer of the receive
	// and the parser/multiplexer of the aggregator are already combined
}

/**
 * __agg_ports_are_ready - check if all ports in an aggregator are ready
 * @aggregator: the aggregator we're looking at
 *
 */
static int __agg_ports_are_ready(struct aggregator *aggregator)
{
	struct port *port;
	int retval = 1;

	if (aggregator) {
		// scan all ports in this aggregator to verfy if they are all ready
		for (port = aggregator->lag_ports;
		     port;
		     port = port->next_port_in_aggregator) {
			if (!(port->sm_vars & AD_PORT_READY_N)) {
				retval = 0;
				break;
			}
		}
	}

	return retval;
}

/**
 * __set_agg_ports_ready - set value of Ready bit in all ports of an aggregator
 * @aggregator: the aggregator we're looking at
 * @val: Should the ports' ready bit be set on or off
 *
 */
static void __set_agg_ports_ready(struct aggregator *aggregator, int val)
{
	struct port *port;

	for (port = aggregator->lag_ports; port;
	     port = port->next_port_in_aggregator) {
		if (val)
			port->sm_vars |= AD_PORT_READY;
		else
			port->sm_vars &= ~AD_PORT_READY;
	}
}

/**
 * __get_agg_bandwidth - get the total bandwidth of an aggregator
 * @aggregator: the aggregator we're looking at
 *
 */
static u32 __get_agg_bandwidth(struct aggregator *aggregator)
{
	u32 bandwidth = 0;

	if (aggregator->num_of_ports) {
		switch (__get_link_speed(aggregator->lag_ports)) {
		case AD_LINK_SPEED_BITMASK_1MBPS:
			bandwidth = aggregator->num_of_ports;
			break;
		case AD_LINK_SPEED_BITMASK_10MBPS:
			bandwidth = aggregator->num_of_ports * 10;
			break;
		case AD_LINK_SPEED_BITMASK_100MBPS:
			bandwidth = aggregator->num_of_ports * 100;
			break;
		case AD_LINK_SPEED_BITMASK_1000MBPS:
			bandwidth = aggregator->num_of_ports * 1000;
			break;
		case AD_LINK_SPEED_BITMASK_10000MBPS:
			bandwidth = aggregator->num_of_ports * 10000;
			break;
		default:
			bandwidth = 0; /*to silence the compiler ....*/
		}
	}
	return bandwidth;
}

/**
 * __get_active_agg - get the current active aggregator
 * @aggregator: the aggregator we're looking at
 *
 */
static struct aggregator *__get_active_agg(struct aggregator *aggregator)
{
	struct aggregator *retval = NULL;

	for (; aggregator; aggregator = __get_next_agg(aggregator)) {
		if (aggregator->is_active) {
			retval = aggregator;
			break;
		}
	}

	return retval;
}

/**
 * __update_lacpdu_from_port - update a port's lacpdu fields
 * @port: the port we're looking at
 *
 */
static inline void __update_lacpdu_from_port(struct port *port)
{
	struct lacpdu *lacpdu = &port->lacpdu;
	const struct port_params *partner = &port->partner_oper;

	/* update current actual Actor parameters */
	/* lacpdu->subtype                   initialized
	 * lacpdu->version_number            initialized
	 * lacpdu->tlv_type_actor_info       initialized
	 * lacpdu->actor_information_length  initialized
	 */

	lacpdu->actor_system_priority = htons(port->actor_system_priority);
	lacpdu->actor_system = port->actor_system;
	lacpdu->actor_key = htons(port->actor_oper_port_key);
	lacpdu->actor_port_priority = htons(port->actor_port_priority);
	lacpdu->actor_port = htons(port->actor_port_number);
	lacpdu->actor_state = port->actor_oper_port_state;

	/* lacpdu->reserved_3_1              initialized
	 * lacpdu->tlv_type_partner_info     initialized
	 * lacpdu->partner_information_length initialized
	 */

	lacpdu->partner_system_priority = htons(partner->system_priority);
	lacpdu->partner_system = partner->system;
	lacpdu->partner_key = htons(partner->key);
	lacpdu->partner_port_priority = htons(partner->port_priority);
	lacpdu->partner_port = htons(partner->port_number);
	lacpdu->partner_state = partner->port_state;

	/* lacpdu->reserved_3_2              initialized
	 * lacpdu->tlv_type_collector_info   initialized
	 * lacpdu->collector_information_length initialized
	 * collector_max_delay                initialized
	 * reserved_12[12]                   initialized
	 * tlv_type_terminator               initialized
	 * terminator_length                 initialized
	 * reserved_50[50]                   initialized
	 */
}

//////////////////////////////////////////////////////////////////////////////////////
// ================= main 802.3ad protocol code ======================================
//////////////////////////////////////////////////////////////////////////////////////

/**
 * ad_lacpdu_send - send out a lacpdu packet on a given port
 * @port: the port we're looking at
 *
 * Returns:   0 on success
 *          < 0 on error
 */
static int ad_lacpdu_send(struct port *port)
{
	struct slave *slave = port->slave;
	struct sk_buff *skb;
	struct lacpdu_header *lacpdu_header;
	int length = sizeof(struct lacpdu_header);

	skb = dev_alloc_skb(length);
	if (!skb)
		return -ENOMEM;

	skb->dev = slave->dev;
	skb_reset_mac_header(skb);
	skb->network_header = skb->mac_header + ETH_HLEN;
	skb->protocol = PKT_TYPE_LACPDU;
	skb->priority = TC_PRIO_CONTROL;

	lacpdu_header = (struct lacpdu_header *)skb_put(skb, length);

	memcpy(lacpdu_header->hdr.h_dest, lacpdu_mcast_addr, ETH_ALEN);
	/* Note: source address is set to be the member's PERMANENT address,
	   because we use it to identify loopback lacpdus in receive. */
	memcpy(lacpdu_header->hdr.h_source, slave->perm_hwaddr, ETH_ALEN);
	lacpdu_header->hdr.h_proto = PKT_TYPE_LACPDU;

	lacpdu_header->lacpdu = port->lacpdu; // struct copy

	dev_queue_xmit(skb);

	return 0;
}

/**
 * ad_marker_send - send marker information/response on a given port
 * @port: the port we're looking at
 * @marker: marker data to send
 *
 * Returns:   0 on success
 *          < 0 on error
 */
static int ad_marker_send(struct port *port, struct bond_marker *marker)
{
	struct slave *slave = port->slave;
	struct sk_buff *skb;
	struct bond_marker_header *marker_header;
	int length = sizeof(struct bond_marker_header);

	skb = dev_alloc_skb(length + 16);
	if (!skb)
		return -ENOMEM;

	skb_reserve(skb, 16);

	skb->dev = slave->dev;
	skb_reset_mac_header(skb);
	skb->network_header = skb->mac_header + ETH_HLEN;
	skb->protocol = PKT_TYPE_LACPDU;

	marker_header = (struct bond_marker_header *)skb_put(skb, length);

	memcpy(marker_header->hdr.h_dest, lacpdu_mcast_addr, ETH_ALEN);
	/* Note: source address is set to be the member's PERMANENT address,
	   because we use it to identify loopback MARKERs in receive. */
	memcpy(marker_header->hdr.h_source, slave->perm_hwaddr, ETH_ALEN);
	marker_header->hdr.h_proto = PKT_TYPE_LACPDU;

	marker_header->marker = *marker; // struct copy

	dev_queue_xmit(skb);

	return 0;
}

/**
 * ad_mux_machine - handle a port's mux state machine
 * @port: the port we're looking at
 *
 */
static void ad_mux_machine(struct port *port)
{
	mux_states_t last_state;

	// keep current State Machine state to compare later if it was changed
	last_state = port->sm_mux_state;

	if (port->sm_vars & AD_PORT_BEGIN) {
		port->sm_mux_state = AD_MUX_DETACHED;		 // next state
	} else {
		switch (port->sm_mux_state) {
		case AD_MUX_DETACHED:
			if ((port->sm_vars & AD_PORT_SELECTED)
			    || (port->sm_vars & AD_PORT_STANDBY))
				/* if SELECTED or STANDBY */
				port->sm_mux_state = AD_MUX_WAITING; // next state
			break;
		case AD_MUX_WAITING:
			// if SELECTED == FALSE return to DETACH state
			if (!(port->sm_vars & AD_PORT_SELECTED)) { // if UNSELECTED
				port->sm_vars &= ~AD_PORT_READY_N;
				// in order to withhold the Selection Logic to check all ports READY_N value
				// every callback cycle to update ready variable, we check READY_N and update READY here
				__set_agg_ports_ready(port->aggregator, __agg_ports_are_ready(port->aggregator));
				port->sm_mux_state = AD_MUX_DETACHED;	 // next state
				break;
			}

			// check if the wait_while_timer expired
			if (port->sm_mux_timer_counter
			    && !(--port->sm_mux_timer_counter))
				port->sm_vars |= AD_PORT_READY_N;

			// in order to withhold the selection logic to check all ports READY_N value
			// every callback cycle to update ready variable, we check READY_N and update READY here
			__set_agg_ports_ready(port->aggregator, __agg_ports_are_ready(port->aggregator));

			// if the wait_while_timer expired, and the port is in READY state, move to ATTACHED state
			if ((port->sm_vars & AD_PORT_READY)
			    && !port->sm_mux_timer_counter)
				port->sm_mux_state = AD_MUX_ATTACHED;	 // next state
			break;
		case AD_MUX_ATTACHED:
			// check also if agg_select_timer expired(so the edable port will take place only after this timer)
			if ((port->sm_vars & AD_PORT_SELECTED) && (port->partner_oper.port_state & AD_STATE_SYNCHRONIZATION) && !__check_agg_selection_timer(port)) {
				port->sm_mux_state = AD_MUX_COLLECTING_DISTRIBUTING;// next state
			} else if (!(port->sm_vars & AD_PORT_SELECTED) || (port->sm_vars & AD_PORT_STANDBY)) {	  // if UNSELECTED or STANDBY
				port->sm_vars &= ~AD_PORT_READY_N;
				// in order to withhold the selection logic to check all ports READY_N value
				// every callback cycle to update ready variable, we check READY_N and update READY here
				__set_agg_ports_ready(port->aggregator, __agg_ports_are_ready(port->aggregator));
				port->sm_mux_state = AD_MUX_DETACHED;// next state
			}
			break;
		case AD_MUX_COLLECTING_DISTRIBUTING:
			if (!(port->sm_vars & AD_PORT_SELECTED) || (port->sm_vars & AD_PORT_STANDBY) ||
			    !(port->partner_oper.port_state & AD_STATE_SYNCHRONIZATION)
			   ) {
				port->sm_mux_state = AD_MUX_ATTACHED;// next state

			} else {
				// if port state hasn't changed make
				// sure that a collecting distributing
				// port in an active aggregator is enabled
				if (port->aggregator &&
				    port->aggregator->is_active &&
				    !__port_is_enabled(port)) {

					__enable_port(port);
				}
			}
			break;
		default:    //to silence the compiler
			break;
		}
	}

	// check if the state machine was changed
	if (port->sm_mux_state != last_state) {
		pr_debug("Mux Machine: Port=%d, Last State=%d, Curr State=%d\n",
			 port->actor_port_number, last_state,
			 port->sm_mux_state);
		switch (port->sm_mux_state) {
		case AD_MUX_DETACHED:
			__detach_bond_from_agg(port);
			port->actor_oper_port_state &= ~AD_STATE_SYNCHRONIZATION;
			ad_disable_collecting_distributing(port);
			port->actor_oper_port_state &= ~AD_STATE_COLLECTING;
			port->actor_oper_port_state &= ~AD_STATE_DISTRIBUTING;
			port->ntt = true;
			break;
		case AD_MUX_WAITING:
			port->sm_mux_timer_counter = __ad_timer_to_ticks(AD_WAIT_WHILE_TIMER, 0);
			break;
		case AD_MUX_ATTACHED:
			__attach_bond_to_agg(port);
			port->actor_oper_port_state |= AD_STATE_SYNCHRONIZATION;
			port->actor_oper_port_state &= ~AD_STATE_COLLECTING;
			port->actor_oper_port_state &= ~AD_STATE_DISTRIBUTING;
			ad_disable_collecting_distributing(port);
			port->ntt = true;
			break;
		case AD_MUX_COLLECTING_DISTRIBUTING:
			port->actor_oper_port_state |= AD_STATE_COLLECTING;
			port->actor_oper_port_state |= AD_STATE_DISTRIBUTING;
			ad_enable_collecting_distributing(port);
			port->ntt = true;
			break;
		default:    //to silence the compiler
			break;
		}
	}
}

/**
 * ad_rx_machine - handle a port's rx State Machine
 * @lacpdu: the lacpdu we've received
 * @port: the port we're looking at
 *
 * If lacpdu arrived, stop previous timer (if exists) and set the next state as
 * CURRENT. If timer expired set the state machine in the proper state.
 * In other cases, this function checks if we need to switch to other state.
 */
static void ad_rx_machine(struct lacpdu *lacpdu, struct port *port)
{
	rx_states_t last_state;

	// keep current State Machine state to compare later if it was changed
	last_state = port->sm_rx_state;

	// check if state machine should change state
	// first, check if port was reinitialized
	if (port->sm_vars & AD_PORT_BEGIN)
		/* next state */
		port->sm_rx_state = AD_RX_INITIALIZE;
	// check if port is not enabled
	else if (!(port->sm_vars & AD_PORT_BEGIN)
		 && !port->is_enabled && !(port->sm_vars & AD_PORT_MOVED))
		/* next state */
		port->sm_rx_state = AD_RX_PORT_DISABLED;
	// check if new lacpdu arrived
	else if (lacpdu && ((port->sm_rx_state == AD_RX_EXPIRED) || (port->sm_rx_state == AD_RX_DEFAULTED) || (port->sm_rx_state == AD_RX_CURRENT))) {
		port->sm_rx_timer_counter = 0; // zero timer
		port->sm_rx_state = AD_RX_CURRENT;
	} else {
		// if timer is on, and if it is expired
		if (port->sm_rx_timer_counter && !(--port->sm_rx_timer_counter)) {
			switch (port->sm_rx_state) {
			case AD_RX_EXPIRED:
				port->sm_rx_state = AD_RX_DEFAULTED;		// next state
				break;
			case AD_RX_CURRENT:
				port->sm_rx_state = AD_RX_EXPIRED;	    // next state
				break;
			default:    //to silence the compiler
				break;
			}
		} else {
			// if no lacpdu arrived and no timer is on
			switch (port->sm_rx_state) {
			case AD_RX_PORT_DISABLED:
				if (port->sm_vars & AD_PORT_MOVED)
					port->sm_rx_state = AD_RX_INITIALIZE;	    // next state
				else if (port->is_enabled
					 && (port->sm_vars
					     & AD_PORT_LACP_ENABLED))
					port->sm_rx_state = AD_RX_EXPIRED;	// next state
				else if (port->is_enabled
					 && ((port->sm_vars
					      & AD_PORT_LACP_ENABLED) == 0))
					port->sm_rx_state = AD_RX_LACP_DISABLED;    // next state
				break;
			default:    //to silence the compiler
				break;

			}
		}
	}

	// check if the State machine was changed or new lacpdu arrived
	if ((port->sm_rx_state != last_state) || (lacpdu)) {
		pr_debug("Rx Machine: Port=%d, Last State=%d, Curr State=%d\n",
			 port->actor_port_number, last_state,
			 port->sm_rx_state);
		switch (port->sm_rx_state) {
		case AD_RX_INITIALIZE:
			if (!(port->actor_oper_port_key & AD_DUPLEX_KEY_BITS))
				port->sm_vars &= ~AD_PORT_LACP_ENABLED;
			else
				port->sm_vars |= AD_PORT_LACP_ENABLED;
			port->sm_vars &= ~AD_PORT_SELECTED;
			__record_default(port);
			port->actor_oper_port_state &= ~AD_STATE_EXPIRED;
			port->sm_vars &= ~AD_PORT_MOVED;
			port->sm_rx_state = AD_RX_PORT_DISABLED;	// next state

			/*- Fall Through -*/

		case AD_RX_PORT_DISABLED:
			port->sm_vars &= ~AD_PORT_MATCHED;
			break;
		case AD_RX_LACP_DISABLED:
			port->sm_vars &= ~AD_PORT_SELECTED;
			__record_default(port);
			port->partner_oper.port_state &= ~AD_STATE_AGGREGATION;
			port->sm_vars |= AD_PORT_MATCHED;
			port->actor_oper_port_state &= ~AD_STATE_EXPIRED;
			break;
		case AD_RX_EXPIRED:
			//Reset of the Synchronization flag. (Standard 43.4.12)
			//This reset cause to disable this port in the COLLECTING_DISTRIBUTING state of the
			//mux machine in case of EXPIRED even if LINK_DOWN didn't arrive for the port.
			port->partner_oper.port_state &= ~AD_STATE_SYNCHRONIZATION;
			port->sm_vars &= ~AD_PORT_MATCHED;
			port->partner_oper.port_state |=
				AD_STATE_LACP_ACTIVITY;
			port->sm_rx_timer_counter = __ad_timer_to_ticks(AD_CURRENT_WHILE_TIMER, (u16)(AD_SHORT_TIMEOUT));
			port->actor_oper_port_state |= AD_STATE_EXPIRED;
			break;
		case AD_RX_DEFAULTED:
			__update_default_selected(port);
			__record_default(port);
			port->sm_vars |= AD_PORT_MATCHED;
			port->actor_oper_port_state &= ~AD_STATE_EXPIRED;
			break;
		case AD_RX_CURRENT:
			// detect loopback situation
			if (!MAC_ADDRESS_COMPARE(&(lacpdu->actor_system), &(port->actor_system))) {
				// INFO_RECEIVED_LOOPBACK_FRAMES
				pr_err("%s: An illegal loopback occurred on adapter (%s).\n"
				       "Check the configuration to verify that all adapters are connected to 802.3ad compliant switch ports\n",
				       port->slave->dev->master->name, port->slave->dev->name);
				return;
			}
			__update_selected(lacpdu, port);
			__update_ntt(lacpdu, port);
			__record_pdu(lacpdu, port);
			port->sm_rx_timer_counter = __ad_timer_to_ticks(AD_CURRENT_WHILE_TIMER, (u16)(port->actor_oper_port_state & AD_STATE_LACP_TIMEOUT));
			port->actor_oper_port_state &= ~AD_STATE_EXPIRED;
			// verify that if the aggregator is enabled, the port is enabled too.
			//(because if the link goes down for a short time, the 802.3ad will not
			// catch it, and the port will continue to be disabled)
			if (port->aggregator
			    && port->aggregator->is_active
			    && !__port_is_enabled(port))
				__enable_port(port);
			break;
		default:    //to silence the compiler
			break;
		}
	}
}

/**
 * ad_tx_machine - handle a port's tx state machine
 * @port: the port we're looking at
 *
 */
static void ad_tx_machine(struct port *port)
{
	// check if tx timer expired, to verify that we do not send more than 3 packets per second
	if (port->sm_tx_timer_counter && !(--port->sm_tx_timer_counter)) {
		// check if there is something to send
		if (port->ntt && (port->sm_vars & AD_PORT_LACP_ENABLED)) {
			__update_lacpdu_from_port(port);

			if (ad_lacpdu_send(port) >= 0) {
				pr_debug("Sent LACPDU on port %d\n",
					 port->actor_port_number);

				/* mark ntt as false, so it will not be sent again until
				   demanded */
				port->ntt = false;
			}
		}
		// restart tx timer(to verify that we will not exceed AD_MAX_TX_IN_SECOND
		port->sm_tx_timer_counter =
			ad_ticks_per_sec/AD_MAX_TX_IN_SECOND;
	}
}

/**
 * ad_periodic_machine - handle a port's periodic state machine
 * @port: the port we're looking at
 *
 * Turn ntt flag on priodically to perform periodic transmission of lacpdu's.
 */
static void ad_periodic_machine(struct port *port)
{
	periodic_states_t last_state;

	// keep current state machine state to compare later if it was changed
	last_state = port->sm_periodic_state;

	// check if port was reinitialized
	if (((port->sm_vars & AD_PORT_BEGIN) || !(port->sm_vars & AD_PORT_LACP_ENABLED) || !port->is_enabled) ||
	    (!(port->actor_oper_port_state & AD_STATE_LACP_ACTIVITY) && !(port->partner_oper.port_state & AD_STATE_LACP_ACTIVITY))
	   ) {
		port->sm_periodic_state = AD_NO_PERIODIC;	     // next state
	}
	// check if state machine should change state
	else if (port->sm_periodic_timer_counter) {
		// check if periodic state machine expired
		if (!(--port->sm_periodic_timer_counter)) {
			// if expired then do tx
			port->sm_periodic_state = AD_PERIODIC_TX;    // next state
		} else {
			// If not expired, check if there is some new timeout parameter from the partner state
			switch (port->sm_periodic_state) {
			case AD_FAST_PERIODIC:
				if (!(port->partner_oper.port_state
				      & AD_STATE_LACP_TIMEOUT))
					port->sm_periodic_state = AD_SLOW_PERIODIC;  // next state
				break;
			case AD_SLOW_PERIODIC:
				if ((port->partner_oper.port_state & AD_STATE_LACP_TIMEOUT)) {
					// stop current timer
					port->sm_periodic_timer_counter = 0;
					port->sm_periodic_state = AD_PERIODIC_TX;	 // next state
				}
				break;
			default:    //to silence the compiler
				break;
			}
		}
	} else {
		switch (port->sm_periodic_state) {
		case AD_NO_PERIODIC:
			port->sm_periodic_state = AD_FAST_PERIODIC;	 // next state
			break;
		case AD_PERIODIC_TX:
			if (!(port->partner_oper.port_state
			      & AD_STATE_LACP_TIMEOUT))
				port->sm_periodic_state = AD_SLOW_PERIODIC;  // next state
			else
				port->sm_periodic_state = AD_FAST_PERIODIC;  // next state
			break;
		default:    //to silence the compiler
			break;
		}
	}

	// check if the state machine was changed
	if (port->sm_periodic_state != last_state) {
		pr_debug("Periodic Machine: Port=%d, Last State=%d, Curr State=%d\n",
			 port->actor_port_number, last_state,
			 port->sm_periodic_state);
		switch (port->sm_periodic_state) {
		case AD_NO_PERIODIC:
			port->sm_periodic_timer_counter = 0;	   // zero timer
			break;
		case AD_FAST_PERIODIC:
			port->sm_periodic_timer_counter = __ad_timer_to_ticks(AD_PERIODIC_TIMER, (u16)(AD_FAST_PERIODIC_TIME))-1; // decrement 1 tick we lost in the PERIODIC_TX cycle
			break;
		case AD_SLOW_PERIODIC:
			port->sm_periodic_timer_counter = __ad_timer_to_ticks(AD_PERIODIC_TIMER, (u16)(AD_SLOW_PERIODIC_TIME))-1; // decrement 1 tick we lost in the PERIODIC_TX cycle
			break;
		case AD_PERIODIC_TX:
			port->ntt = true;
			break;
		default:    //to silence the compiler
			break;
		}
	}
}

/**
 * ad_port_selection_logic - select aggregation groups
 * @port: the port we're looking at
 *
 * Select aggregation groups, and assign each port for it's aggregetor. The
 * selection logic is called in the inititalization (after all the handshkes),
 * and after every lacpdu receive (if selected is off).
 */
static void ad_port_selection_logic(struct port *port)
{
	struct aggregator *aggregator, *free_aggregator = NULL, *temp_aggregator;
	struct port *last_port = NULL, *curr_port;
	int found = 0;

	// if the port is already Selected, do nothing
	if (port->sm_vars & AD_PORT_SELECTED)
		return;

	// if the port is connected to other aggregator, detach it
	if (port->aggregator) {
		// detach the port from its former aggregator
		temp_aggregator = port->aggregator;
		for (curr_port = temp_aggregator->lag_ports; curr_port;
		     last_port = curr_port,
			     curr_port = curr_port->next_port_in_aggregator) {
			if (curr_port == port) {
				temp_aggregator->num_of_ports--;
				if (!last_port) {// if it is the first port attached to the aggregator
					temp_aggregator->lag_ports =
						port->next_port_in_aggregator;
				} else {// not the first port attached to the aggregator
					last_port->next_port_in_aggregator =
						port->next_port_in_aggregator;
				}

				// clear the port's relations to this aggregator
				port->aggregator = NULL;
				port->next_port_in_aggregator = NULL;
				port->actor_port_aggregator_identifier = 0;

				pr_debug("Port %d left LAG %d\n",
					 port->actor_port_number,
					 temp_aggregator->aggregator_identifier);
				// if the aggregator is empty, clear its parameters, and set it ready to be attached
				if (!temp_aggregator->lag_ports)
					ad_clear_agg(temp_aggregator);
				break;
			}
		}
		if (!curr_port) { // meaning: the port was related to an aggregator but was not on the aggregator port list
			pr_warning("%s: Warning: Port %d (on %s) was related to aggregator %d but was not on its port list\n",
				   port->slave->dev->master->name,
				   port->actor_port_number,
				   port->slave->dev->name,
				   port->aggregator->aggregator_identifier);
		}
	}
	// search on all aggregators for a suitable aggregator for this port
	for (aggregator = __get_first_agg(port); aggregator;
	     aggregator = __get_next_agg(aggregator)) {

		// keep a free aggregator for later use(if needed)
		if (!aggregator->lag_ports) {
			if (!free_aggregator)
				free_aggregator = aggregator;
			continue;
		}
		// check if current aggregator suits us
		if (((aggregator->actor_oper_aggregator_key == port->actor_oper_port_key) && // if all parameters match AND
		     !MAC_ADDRESS_COMPARE(&(aggregator->partner_system), &(port->partner_oper.system)) &&
		     (aggregator->partner_system_priority == port->partner_oper.system_priority) &&
		     (aggregator->partner_oper_aggregator_key == port->partner_oper.key)
		    ) &&
		    ((MAC_ADDRESS_COMPARE(&(port->partner_oper.system), &(null_mac_addr)) && // partner answers
		      !aggregator->is_individual)  // but is not individual OR
		    )
		   ) {
			// attach to the founded aggregator
			port->aggregator = aggregator;
			port->actor_port_aggregator_identifier =
				port->aggregator->aggregator_identifier;
			port->next_port_in_aggregator = aggregator->lag_ports;
			port->aggregator->num_of_ports++;
			aggregator->lag_ports = port;
			pr_debug("Port %d joined LAG %d(existing LAG)\n",
				 port->actor_port_number,
				 port->aggregator->aggregator_identifier);

			// mark this port as selected
			port->sm_vars |= AD_PORT_SELECTED;
			found = 1;
			break;
		}
	}

	// the port couldn't find an aggregator - attach it to a new aggregator
	if (!found) {
		if (free_aggregator) {
			// assign port a new aggregator
			port->aggregator = free_aggregator;
			port->actor_port_aggregator_identifier =
				port->aggregator->aggregator_identifier;

			// update the new aggregator's parameters
			// if port was responsed from the end-user
			if (port->actor_oper_port_key & AD_DUPLEX_KEY_BITS)
				/* if port is full duplex */
				port->aggregator->is_individual = false;
			else
				port->aggregator->is_individual = true;

			port->aggregator->actor_admin_aggregator_key = port->actor_admin_port_key;
			port->aggregator->actor_oper_aggregator_key = port->actor_oper_port_key;
			port->aggregator->partner_system =
				port->partner_oper.system;
			port->aggregator->partner_system_priority =
				port->partner_oper.system_priority;
			port->aggregator->partner_oper_aggregator_key = port->partner_oper.key;
			port->aggregator->receive_state = 1;
			port->aggregator->transmit_state = 1;
			port->aggregator->lag_ports = port;
			port->aggregator->num_of_ports++;

			// mark this port as selected
			port->sm_vars |= AD_PORT_SELECTED;

			pr_debug("Port %d joined LAG %d(new LAG)\n",
				 port->actor_port_number,
				 port->aggregator->aggregator_identifier);
		} else {
			pr_err("%s: Port %d (on %s) did not find a suitable aggregator\n",
			       port->slave->dev->master->name,
			       port->actor_port_number, port->slave->dev->name);
		}
	}
	// if all aggregator's ports are READY_N == TRUE, set ready=TRUE in all aggregator's ports
	// else set ready=FALSE in all aggregator's ports
	__set_agg_ports_ready(port->aggregator, __agg_ports_are_ready(port->aggregator));

	aggregator = __get_first_agg(port);
	ad_agg_selection_logic(aggregator);
}

/*
 * Decide if "agg" is a better choice for the new active aggregator that
 * the current best, according to the ad_select policy.
 */
static struct aggregator *ad_agg_selection_test(struct aggregator *best,
						struct aggregator *curr)
{
	/*
	 * 0. If no best, select current.
	 *
	 * 1. If the current agg is not individual, and the best is
	 *    individual, select current.
	 *
	 * 2. If current agg is individual and the best is not, keep best.
	 *
	 * 3. Therefore, current and best are both individual or both not
	 *    individual, so:
	 *
	 * 3a. If current agg partner replied, and best agg partner did not,
	 *     select current.
	 *
	 * 3b. If current agg partner did not reply and best agg partner
	 *     did reply, keep best.
	 *
	 * 4.  Therefore, current and best both have partner replies or
	 *     both do not, so perform selection policy:
	 *
	 * BOND_AD_COUNT: Select by count of ports.  If count is equal,
	 *     select by bandwidth.
	 *
	 * BOND_AD_STABLE, BOND_AD_BANDWIDTH: Select by bandwidth.
	 */
	if (!best)
		return curr;

	if (!curr->is_individual && best->is_individual)
		return curr;

	if (curr->is_individual && !best->is_individual)
		return best;

	if (__agg_has_partner(curr) && !__agg_has_partner(best))
		return curr;

	if (!__agg_has_partner(curr) && __agg_has_partner(best))
		return best;

	switch (__get_agg_selection_mode(curr->lag_ports)) {
	case BOND_AD_COUNT:
		if (curr->num_of_ports > best->num_of_ports)
			return curr;

		if (curr->num_of_ports < best->num_of_ports)
			return best;

		/*FALLTHROUGH*/
	case BOND_AD_STABLE:
	case BOND_AD_BANDWIDTH:
		if (__get_agg_bandwidth(curr) > __get_agg_bandwidth(best))
			return curr;

		break;

	default:
		pr_warning("%s: Impossible agg select mode %d\n",
			   curr->slave->dev->master->name,
			   __get_agg_selection_mode(curr->lag_ports));
		break;
	}

	return best;
}

static int agg_device_up(const struct aggregator *agg)
{
	struct port *port = agg->lag_ports;
	if (!port)
		return 0;
	return (netif_running(port->slave->dev) &&
		netif_carrier_ok(port->slave->dev));
}

/**
 * ad_agg_selection_logic - select an aggregation group for a team
 * @aggregator: the aggregator we're looking at
 *
 * It is assumed that only one aggregator may be selected for a team.
 *
 * The logic of this function is to select the aggregator according to
 * the ad_select policy:
 *
 * BOND_AD_STABLE: select the aggregator with the most ports attached to
 * it, and to reselect the active aggregator only if the previous
 * aggregator has no more ports related to it.
 *
 * BOND_AD_BANDWIDTH: select the aggregator with the highest total
 * bandwidth, and reselect whenever a link state change takes place or the
 * set of slaves in the bond changes.
 *
 * BOND_AD_COUNT: select the aggregator with largest number of ports
 * (slaves), and reselect whenever a link state change takes place or the
 * set of slaves in the bond changes.
 *
 * FIXME: this function MUST be called with the first agg in the bond, or
 * __get_active_agg() won't work correctly. This function should be better
 * called with the bond itself, and retrieve the first agg from it.
 */
static void ad_agg_selection_logic(struct aggregator *agg)
{
	struct aggregator *best, *active, *origin;
	struct port *port;

	origin = agg;
	active = __get_active_agg(agg);
	best = (active && agg_device_up(active)) ? active : NULL;

	do {
		agg->is_active = 0;

		if (agg->num_of_ports && agg_device_up(agg))
			best = ad_agg_selection_test(best, agg);

	} while ((agg = __get_next_agg(agg)));

	if (best &&
	    __get_agg_selection_mode(best->lag_ports) == BOND_AD_STABLE) {
		/*
		 * For the STABLE policy, don't replace the old active
		 * aggregator if it's still active (it has an answering
		 * partner) or if both the best and active don't have an
		 * answering partner.
		 */
		if (active && active->lag_ports &&
		    active->lag_ports->is_enabled &&
		    (__agg_has_partner(active) ||
		     (!__agg_has_partner(active) && !__agg_has_partner(best)))) {
			if (!(!active->actor_oper_aggregator_key &&
			      best->actor_oper_aggregator_key)) {
				best = NULL;
				active->is_active = 1;
			}
		}
	}

	if (best && (best == active)) {
		best = NULL;
		active->is_active = 1;
	}

	// if there is new best aggregator, activate it
	if (best) {
		pr_debug("best Agg=%d; P=%d; a k=%d; p k=%d; Ind=%d; Act=%d\n",
			 best->aggregator_identifier, best->num_of_ports,
			 best->actor_oper_aggregator_key,
			 best->partner_oper_aggregator_key,
			 best->is_individual, best->is_active);
		pr_debug("best ports %p slave %p %s\n",
			 best->lag_ports, best->slave,
			 best->slave ? best->slave->dev->name : "NULL");

		for (agg = __get_first_agg(best->lag_ports); agg;
		     agg = __get_next_agg(agg)) {

			pr_debug("Agg=%d; P=%d; a k=%d; p k=%d; Ind=%d; Act=%d\n",
				 agg->aggregator_identifier, agg->num_of_ports,
				 agg->actor_oper_aggregator_key,
				 agg->partner_oper_aggregator_key,
				 agg->is_individual, agg->is_active);
		}

		// check if any partner replys
		if (best->is_individual) {
			pr_warning("%s: Warning: No 802.3ad response from the link partner for any adapters in the bond\n",
				   best->slave ? best->slave->dev->master->name : "NULL");
		}

		best->is_active = 1;
		pr_debug("LAG %d chosen as the active LAG\n",
			 best->aggregator_identifier);
		pr_debug("Agg=%d; P=%d; a k=%d; p k=%d; Ind=%d; Act=%d\n",
			 best->aggregator_identifier, best->num_of_ports,
			 best->actor_oper_aggregator_key,
			 best->partner_oper_aggregator_key,
			 best->is_individual, best->is_active);

		// disable the ports that were related to the former active_aggregator
		if (active) {
			for (port = active->lag_ports; port;
			     port = port->next_port_in_aggregator) {
				__disable_port(port);
			}
		}
	}

	/*
	 * if the selected aggregator is of join individuals
	 * (partner_system is NULL), enable their ports
	 */
	active = __get_active_agg(origin);

	if (active) {
		if (!__agg_has_partner(active)) {
			for (port = active->lag_ports; port;
			     port = port->next_port_in_aggregator) {
				__enable_port(port);
			}
		}
	}

	if (origin->slave) {
		struct bonding *bond;

		bond = bond_get_bond_by_slave(origin->slave);
		if (bond)
			bond_3ad_set_carrier(bond);
	}
}

/**
 * ad_clear_agg - clear a given aggregator's parameters
 * @aggregator: the aggregator we're looking at
 *
 */
static void ad_clear_agg(struct aggregator *aggregator)
{
	if (aggregator) {
		aggregator->is_individual = false;
		aggregator->actor_admin_aggregator_key = 0;
		aggregator->actor_oper_aggregator_key = 0;
		aggregator->partner_system = null_mac_addr;
		aggregator->partner_system_priority = 0;
		aggregator->partner_oper_aggregator_key = 0;
		aggregator->receive_state = 0;
		aggregator->transmit_state = 0;
		aggregator->lag_ports = NULL;
		aggregator->is_active = 0;
		aggregator->num_of_ports = 0;
		pr_debug("LAG %d was cleared\n",
			 aggregator->aggregator_identifier);
	}
}

/**
 * ad_initialize_agg - initialize a given aggregator's parameters
 * @aggregator: the aggregator we're looking at
 *
 */
static void ad_initialize_agg(struct aggregator *aggregator)
{
	if (aggregator) {
		ad_clear_agg(aggregator);

		aggregator->aggregator_mac_address = null_mac_addr;
		aggregator->aggregator_identifier = 0;
		aggregator->slave = NULL;
	}
}

/**
 * ad_initialize_port - initialize a given port's parameters
 * @aggregator: the aggregator we're looking at
 * @lacp_fast: boolean. whether fast periodic should be used
 *
 */
static void ad_initialize_port(struct port *port, int lacp_fast)
{
	static const struct port_params tmpl = {
		.system_priority = 0xffff,
		.key             = 1,
		.port_number     = 1,
		.port_priority   = 0xff,
		.port_state      = 1,
	};
	static const struct lacpdu lacpdu = {
		.subtype		= 0x01,
		.version_number = 0x01,
		.tlv_type_actor_info = 0x01,
		.actor_information_length = 0x14,
		.tlv_type_partner_info = 0x02,
		.partner_information_length = 0x14,
		.tlv_type_collector_info = 0x03,
		.collector_information_length = 0x10,
		.collector_max_delay = htons(AD_COLLECTOR_MAX_DELAY),
	};

	if (port) {
		port->actor_port_number = 1;
		port->actor_port_priority = 0xff;
		port->actor_system = null_mac_addr;
		port->actor_system_priority = 0xffff;
		port->actor_port_aggregator_identifier = 0;
		port->ntt = false;
		port->actor_admin_port_key = 1;
		port->actor_oper_port_key  = 1;
		port->actor_admin_port_state = AD_STATE_AGGREGATION | AD_STATE_LACP_ACTIVITY;
		port->actor_oper_port_state  = AD_STATE_AGGREGATION | AD_STATE_LACP_ACTIVITY;

		if (lacp_fast)
			port->actor_oper_port_state |= AD_STATE_LACP_TIMEOUT;

		memcpy(&port->partner_admin, &tmpl, sizeof(tmpl));
		memcpy(&port->partner_oper, &tmpl, sizeof(tmpl));

		port->is_enabled = true;
		// ****** private parameters ******
		port->sm_vars = 0x3;
		port->sm_rx_state = 0;
		port->sm_rx_timer_counter = 0;
		port->sm_periodic_state = 0;
		port->sm_periodic_timer_counter = 0;
		port->sm_mux_state = 0;
		port->sm_mux_timer_counter = 0;
		port->sm_tx_state = 0;
		port->sm_tx_timer_counter = 0;
		port->slave = NULL;
		port->aggregator = NULL;
		port->next_port_in_aggregator = NULL;
		port->transaction_id = 0;

		memcpy(&port->lacpdu, &lacpdu, sizeof(lacpdu));
	}
}

/**
 * ad_enable_collecting_distributing - enable a port's transmit/receive
 * @port: the port we're looking at
 *
 * Enable @port if it's in an active aggregator
 */
static void ad_enable_collecting_distributing(struct port *port)
{
	if (port->aggregator->is_active) {
		pr_debug("Enabling port %d(LAG %d)\n",
			 port->actor_port_number,
			 port->aggregator->aggregator_identifier);
		__enable_port(port);
	}
}

/**
 * ad_disable_collecting_distributing - disable a port's transmit/receive
 * @port: the port we're looking at
 *
 */
static void ad_disable_collecting_distributing(struct port *port)
{
	if (port->aggregator && MAC_ADDRESS_COMPARE(&(port->aggregator->partner_system), &(null_mac_addr))) {
		pr_debug("Disabling port %d(LAG %d)\n",
			 port->actor_port_number,
			 port->aggregator->aggregator_identifier);
		__disable_port(port);
	}
}

#if 0
/**
 * ad_marker_info_send - send a marker information frame
 * @port: the port we're looking at
 *
 * This function does nothing since we decided not to implement send and handle
 * response for marker PDU's, in this stage, but only to respond to marker
 * information.
 */
static void ad_marker_info_send(struct port *port)
{
	struct bond_marker marker;
	u16 index;

	// fill the marker PDU with the appropriate values
	marker.subtype = 0x02;
	marker.version_number = 0x01;
	marker.tlv_type = AD_MARKER_INFORMATION_SUBTYPE;
	marker.marker_length = 0x16;
	// convert requester_port to Big Endian
	marker.requester_port = (((port->actor_port_number & 0xFF) << 8) |((u16)(port->actor_port_number & 0xFF00) >> 8));
	marker.requester_system = port->actor_system;
	// convert requester_port(u32) to Big Endian
	marker.requester_transaction_id =
		(((++port->transaction_id & 0xFF) << 24)
		 | ((port->transaction_id & 0xFF00) << 8)
		 | ((port->transaction_id & 0xFF0000) >> 8)
		 | ((port->transaction_id & 0xFF000000) >> 24));
	marker.pad = 0;
	marker.tlv_type_terminator = 0x00;
	marker.terminator_length = 0x00;
	for (index = 0; index < 90; index++)
		marker.reserved_90[index] = 0;

	// send the marker information
	if (ad_marker_send(port, &marker) >= 0) {
		pr_debug("Sent Marker Information on port %d\n",
			 port->actor_port_number);
	}
}
#endif

/**
 * ad_marker_info_received - handle receive of a Marker information frame
 * @marker_info: Marker info received
 * @port: the port we're looking at
 *
 */
static void ad_marker_info_received(struct bond_marker *marker_info,
	struct port *port)
{
	struct bond_marker marker;

	// copy the received marker data to the response marker
	//marker = *marker_info;
	memcpy(&marker, marker_info, sizeof(struct bond_marker));
	// change the marker subtype to marker response
	marker.tlv_type = AD_MARKER_RESPONSE_SUBTYPE;
	// send the marker response

	if (ad_marker_send(port, &marker) >= 0) {
		pr_debug("Sent Marker Response on port %d\n",
			 port->actor_port_number);
	}
}

/**
 * ad_marker_response_received - handle receive of a marker response frame
 * @marker: marker PDU received
 * @port: the port we're looking at
 *
 * This function does nothing since we decided not to implement send and handle
 * response for marker PDU's, in this stage, but only to respond to marker
 * information.
 */
static void ad_marker_response_received(struct bond_marker *marker,
	struct port *port)
{
	marker = NULL; /* just to satisfy the compiler */
	port = NULL;  /* just to satisfy the compiler */
	// DO NOTHING, SINCE WE DECIDED NOT TO IMPLEMENT THIS FEATURE FOR NOW
}

//////////////////////////////////////////////////////////////////////////////////////
// ================= AD exported functions to the main bonding code ==================
//////////////////////////////////////////////////////////////////////////////////////

// Check aggregators status in team every T seconds
#define AD_AGGREGATOR_SELECTION_TIMER  8

/*
 * bond_3ad_initiate_agg_selection(struct bonding *bond)
 *
 * Set the aggregation selection timer, to initiate an agg selection in
 * the very near future.  Called during first initialization, and during
 * any down to up transitions of the bond.
 */
void bond_3ad_initiate_agg_selection(struct bonding *bond, int timeout)
{
	BOND_AD_INFO(bond).agg_select_timer = timeout;
	BOND_AD_INFO(bond).agg_select_mode = bond->params.ad_select;
}

static u16 aggregator_identifier;

/**
 * bond_3ad_initialize - initialize a bond's 802.3ad parameters and structures
 * @bond: bonding struct to work on
 * @tick_resolution: tick duration (millisecond resolution)
 * @lacp_fast: boolean. whether fast periodic should be used
 *
 * Can be called only after the mac address of the bond is set.
 */
void bond_3ad_initialize(struct bonding *bond, u16 tick_resolution, int lacp_fast)
{
	// check that the bond is not initialized yet
	if (MAC_ADDRESS_COMPARE(&(BOND_AD_INFO(bond).system.sys_mac_addr),
				bond->dev->dev_addr)) {

		aggregator_identifier = 0;

		BOND_AD_INFO(bond).lacp_fast = lacp_fast;
		BOND_AD_INFO(bond).system.sys_priority = 0xFFFF;
		BOND_AD_INFO(bond).system.sys_mac_addr = *((struct mac_addr *)bond->dev->dev_addr);

		// initialize how many times this module is called in one second(should be about every 100ms)
		ad_ticks_per_sec = tick_resolution;

		bond_3ad_initiate_agg_selection(bond,
						AD_AGGREGATOR_SELECTION_TIMER *
						ad_ticks_per_sec);
	}
}

/**
 * bond_3ad_bind_slave - initialize a slave's port
 * @slave: slave struct to work on
 *
 * Returns:   0 on success
 *          < 0 on error
 */
int bond_3ad_bind_slave(struct slave *slave)
{
	struct bonding *bond = bond_get_bond_by_slave(slave);
	struct port *port;
	struct aggregator *aggregator;

	if (bond == NULL) {
		pr_err("%s: The slave %s is not attached to its bond\n",
		       slave->dev->master->name, slave->dev->name);
		return -1;
	}

	//check that the slave has not been initialized yet.
	if (SLAVE_AD_INFO(slave).port.slave != slave) {

		// port initialization
		port = &(SLAVE_AD_INFO(slave).port);

		ad_initialize_port(port, BOND_AD_INFO(bond).lacp_fast);

		port->slave = slave;
		port->actor_port_number = SLAVE_AD_INFO(slave).id;
		// key is determined according to the link speed, duplex and user key(which is yet not supported)
		//              ------------------------------------------------------------
		// Port key :   | User key                       |      Speed       |Duplex|
		//              ------------------------------------------------------------
		//              16                               6               1 0
		port->actor_admin_port_key = 0;	// initialize this parameter
		port->actor_admin_port_key |= __get_duplex(port);
		port->actor_admin_port_key |= (__get_link_speed(port) << 1);
		port->actor_oper_port_key = port->actor_admin_port_key;
		// if the port is not full duplex, then the port should be not lacp Enabled
		if (!(port->actor_oper_port_key & AD_DUPLEX_KEY_BITS))
			port->sm_vars &= ~AD_PORT_LACP_ENABLED;
		// actor system is the bond's system
		port->actor_system = BOND_AD_INFO(bond).system.sys_mac_addr;
		// tx timer(to verify that no more than MAX_TX_IN_SECOND lacpdu's are sent in one second)
		port->sm_tx_timer_counter = ad_ticks_per_sec/AD_MAX_TX_IN_SECOND;
		port->aggregator = NULL;
		port->next_port_in_aggregator = NULL;

		__disable_port(port);
		__initialize_port_locks(port);


		// aggregator initialization
		aggregator = &(SLAVE_AD_INFO(slave).aggregator);

		ad_initialize_agg(aggregator);

		aggregator->aggregator_mac_address = *((struct mac_addr *)bond->dev->dev_addr);
		aggregator->aggregator_identifier = (++aggregator_identifier);
		aggregator->slave = slave;
		aggregator->is_active = 0;
		aggregator->num_of_ports = 0;
	}

	return 0;
}

/**
 * bond_3ad_unbind_slave - deinitialize a slave's port
 * @slave: slave struct to work on
 *
 * Search for the aggregator that is related to this port, remove the
 * aggregator and assign another aggregator for other port related to it
 * (if any), and remove the port.
 */
void bond_3ad_unbind_slave(struct slave *slave)
{
	struct port *port, *prev_port, *temp_port;
	struct aggregator *aggregator, *new_aggregator, *temp_aggregator;
	int select_new_active_agg = 0;

	// find the aggregator related to this slave
	aggregator = &(SLAVE_AD_INFO(slave).aggregator);

	// find the port related to this slave
	port = &(SLAVE_AD_INFO(slave).port);

	// if slave is null, the whole port is not initialized
	if (!port->slave) {
		pr_warning("Warning: %s: Trying to unbind an uninitialized port on %s\n",
			   slave->dev->master->name, slave->dev->name);
		return;
	}

	pr_debug("Unbinding Link Aggregation Group %d\n",
		 aggregator->aggregator_identifier);

	/* Tell the partner that this port is not suitable for aggregation */
	port->actor_oper_port_state &= ~AD_STATE_AGGREGATION;
	__update_lacpdu_from_port(port);
	ad_lacpdu_send(port);

	// check if this aggregator is occupied
	if (aggregator->lag_ports) {
		// check if there are other ports related to this aggregator except
		// the port related to this slave(thats ensure us that there is a
		// reason to search for new aggregator, and that we will find one
		if ((aggregator->lag_ports != port) || (aggregator->lag_ports->next_port_in_aggregator)) {
			// find new aggregator for the related port(s)
			new_aggregator = __get_first_agg(port);
			for (; new_aggregator; new_aggregator = __get_next_agg(new_aggregator)) {
				// if the new aggregator is empty, or it is connected to our port only
				if (!new_aggregator->lag_ports
				    || ((new_aggregator->lag_ports == port)
					&& !new_aggregator->lag_ports->next_port_in_aggregator))
					break;
			}
			// if new aggregator found, copy the aggregator's parameters
			// and connect the related lag_ports to the new aggregator
			if ((new_aggregator) && ((!new_aggregator->lag_ports) || ((new_aggregator->lag_ports == port) && !new_aggregator->lag_ports->next_port_in_aggregator))) {
				pr_debug("Some port(s) related to LAG %d - replaceing with LAG %d\n",
					 aggregator->aggregator_identifier,
					 new_aggregator->aggregator_identifier);

				if ((new_aggregator->lag_ports == port) && new_aggregator->is_active) {
					pr_info("%s: Removing an active aggregator\n",
						aggregator->slave->dev->master->name);
					// select new active aggregator
					 select_new_active_agg = 1;
				}

				new_aggregator->is_individual = aggregator->is_individual;
				new_aggregator->actor_admin_aggregator_key = aggregator->actor_admin_aggregator_key;
				new_aggregator->actor_oper_aggregator_key = aggregator->actor_oper_aggregator_key;
				new_aggregator->partner_system = aggregator->partner_system;
				new_aggregator->partner_system_priority = aggregator->partner_system_priority;
				new_aggregator->partner_oper_aggregator_key = aggregator->partner_oper_aggregator_key;
				new_aggregator->receive_state = aggregator->receive_state;
				new_aggregator->transmit_state = aggregator->transmit_state;
				new_aggregator->lag_ports = aggregator->lag_ports;
				new_aggregator->is_active = aggregator->is_active;
				new_aggregator->num_of_ports = aggregator->num_of_ports;

				// update the information that is written on the ports about the aggregator
				for (temp_port = aggregator->lag_ports; temp_port;
				     temp_port = temp_port->next_port_in_aggregator) {
					temp_port->aggregator = new_aggregator;
					temp_port->actor_port_aggregator_identifier = new_aggregator->aggregator_identifier;
				}

				// clear the aggregator
				ad_clear_agg(aggregator);

				if (select_new_active_agg)
					ad_agg_selection_logic(__get_first_agg(port));
			} else {
				pr_warning("%s: Warning: unbinding aggregator, and could not find a new aggregator for its ports\n",
					   slave->dev->master->name);
			}
		} else { // in case that the only port related to this aggregator is the one we want to remove
			select_new_active_agg = aggregator->is_active;
			// clear the aggregator
			ad_clear_agg(aggregator);
			if (select_new_active_agg) {
				pr_info("%s: Removing an active aggregator\n",
					slave->dev->master->name);
				// select new active aggregator
				ad_agg_selection_logic(__get_first_agg(port));
			}
		}
	}

	pr_debug("Unbinding port %d\n", port->actor_port_number);
	// find the aggregator that this port is connected to
	temp_aggregator = __get_first_agg(port);
	for (; temp_aggregator; temp_aggregator = __get_next_agg(temp_aggregator)) {
		prev_port = NULL;
		// search the port in the aggregator's related ports
		for (temp_port = temp_aggregator->lag_ports; temp_port;
		     prev_port = temp_port,
			     temp_port = temp_port->next_port_in_aggregator) {
			if (temp_port == port) { // the aggregator found - detach the port from this aggregator
				if (prev_port)
					prev_port->next_port_in_aggregator = temp_port->next_port_in_aggregator;
				else
					temp_aggregator->lag_ports = temp_port->next_port_in_aggregator;
				temp_aggregator->num_of_ports--;
				if (temp_aggregator->num_of_ports == 0) {
					select_new_active_agg = temp_aggregator->is_active;
					// clear the aggregator
					ad_clear_agg(temp_aggregator);
					if (select_new_active_agg) {
						pr_info("%s: Removing an active aggregator\n",
							slave->dev->master->name);
						// select new active aggregator
						ad_agg_selection_logic(__get_first_agg(port));
					}
				}
				break;
			}
		}
	}
	port->slave = NULL;
}

/**
 * bond_3ad_state_machine_handler - handle state machines timeout
 * @bond: bonding struct to work on
 *
 * The state machine handling concept in this module is to check every tick
 * which state machine should operate any function. The execution order is
 * round robin, so when we have an interaction between state machines, the
 * reply of one to each other might be delayed until next tick.
 *
 * This function also complete the initialization when the agg_select_timer
 * times out, and it selects an aggregator for the ports that are yet not
 * related to any aggregator, and selects the active aggregator for a bond.
 */
void bond_3ad_state_machine_handler(struct work_struct *work)
{
	struct bonding *bond = container_of(work, struct bonding,
					    ad_work.work);
	struct port *port;
	struct aggregator *aggregator;

	read_lock(&bond->lock);

	if (bond->kill_timers)
		goto out;

	//check if there are any slaves
	if (bond->slave_cnt == 0)
		goto re_arm;

	// check if agg_select_timer timer after initialize is timed out
	if (BOND_AD_INFO(bond).agg_select_timer && !(--BOND_AD_INFO(bond).agg_select_timer)) {
		// select the active aggregator for the bond
		if ((port = __get_first_port(bond))) {
			if (!port->slave) {
				pr_warning("%s: Warning: bond's first port is uninitialized\n",
					   bond->dev->name);
				goto re_arm;
			}

			aggregator = __get_first_agg(port);
			ad_agg_selection_logic(aggregator);
		}
		bond_3ad_set_carrier(bond);
	}

	// for each port run the state machines
	for (port = __get_first_port(bond); port; port = __get_next_port(port)) {
		if (!port->slave) {
			pr_warning("%s: Warning: Found an uninitialized port\n",
				   bond->dev->name);
			goto re_arm;
		}

		/* Lock around state machines to protect data accessed
		 * by all (e.g., port->sm_vars).  ad_rx_machine may run
		 * concurrently due to incoming LACPDU.
		 */
<<<<<<< HEAD
		__get_rx_machine_lock(port);
=======
		__get_state_machine_lock(port);
>>>>>>> 02f8c6ae

		ad_rx_machine(NULL, port);
		ad_periodic_machine(port);
		ad_port_selection_logic(port);
		ad_mux_machine(port);
		ad_tx_machine(port);

		// turn off the BEGIN bit, since we already handled it
		if (port->sm_vars & AD_PORT_BEGIN)
			port->sm_vars &= ~AD_PORT_BEGIN;
<<<<<<< HEAD
		}

		__release_rx_machine_lock(port);
=======

		__release_state_machine_lock(port);
>>>>>>> 02f8c6ae
	}

re_arm:
	queue_delayed_work(bond->wq, &bond->ad_work, ad_delta_in_ticks);
out:
	read_unlock(&bond->lock);
}

/**
 * bond_3ad_rx_indication - handle a received frame
 * @lacpdu: received lacpdu
 * @slave: slave struct to work on
 * @length: length of the data received
 *
 * It is assumed that frames that were sent on this NIC don't returned as new
 * received frames (loopback). Since only the payload is given to this
 * function, it check for loopback.
 */
static void bond_3ad_rx_indication(struct lacpdu *lacpdu, struct slave *slave, u16 length)
{
	struct port *port;

	if (length >= sizeof(struct lacpdu)) {

		port = &(SLAVE_AD_INFO(slave).port);

		if (!port->slave) {
			pr_warning("%s: Warning: port of slave %s is uninitialized\n",
				   slave->dev->name, slave->dev->master->name);
			return;
		}

		switch (lacpdu->subtype) {
		case AD_TYPE_LACPDU:
<<<<<<< HEAD
			pr_debug("Received LACPDU on port %d\n", port->actor_port_number);
			/* Protect against concurrent state machines */
			__get_rx_machine_lock(port);
			ad_rx_machine(lacpdu, port);
			__release_rx_machine_lock(port);
=======
			pr_debug("Received LACPDU on port %d\n",
				 port->actor_port_number);
			/* Protect against concurrent state machines */
			__get_state_machine_lock(port);
			ad_rx_machine(lacpdu, port);
			__release_state_machine_lock(port);
>>>>>>> 02f8c6ae
			break;

		case AD_TYPE_MARKER:
			// No need to convert fields to Little Endian since we don't use the marker's fields.

			switch (((struct bond_marker *)lacpdu)->tlv_type) {
			case AD_MARKER_INFORMATION_SUBTYPE:
				pr_debug("Received Marker Information on port %d\n",
					 port->actor_port_number);
				ad_marker_info_received((struct bond_marker *)lacpdu, port);
				break;

			case AD_MARKER_RESPONSE_SUBTYPE:
				pr_debug("Received Marker Response on port %d\n",
					 port->actor_port_number);
				ad_marker_response_received((struct bond_marker *)lacpdu, port);
				break;

			default:
				pr_debug("Received an unknown Marker subtype on slot %d\n",
					 port->actor_port_number);
			}
		}
	}
}

/**
 * bond_3ad_adapter_speed_changed - handle a slave's speed change indication
 * @slave: slave struct to work on
 *
 * Handle reselection of aggregator (if needed) for this port.
 */
void bond_3ad_adapter_speed_changed(struct slave *slave)
{
	struct port *port;

	port = &(SLAVE_AD_INFO(slave).port);

	// if slave is null, the whole port is not initialized
	if (!port->slave) {
		pr_warning("Warning: %s: speed changed for uninitialized port on %s\n",
			   slave->dev->master->name, slave->dev->name);
		return;
	}

	port->actor_admin_port_key &= ~AD_SPEED_KEY_BITS;
	port->actor_oper_port_key = port->actor_admin_port_key |=
		(__get_link_speed(port) << 1);
	pr_debug("Port %d changed speed\n", port->actor_port_number);
	// there is no need to reselect a new aggregator, just signal the
	// state machines to reinitialize
	port->sm_vars |= AD_PORT_BEGIN;
}

/**
 * bond_3ad_adapter_duplex_changed - handle a slave's duplex change indication
 * @slave: slave struct to work on
 *
 * Handle reselection of aggregator (if needed) for this port.
 */
void bond_3ad_adapter_duplex_changed(struct slave *slave)
{
	struct port *port;

	port = &(SLAVE_AD_INFO(slave).port);

	// if slave is null, the whole port is not initialized
	if (!port->slave) {
		pr_warning("%s: Warning: duplex changed for uninitialized port on %s\n",
			   slave->dev->master->name, slave->dev->name);
		return;
	}

	port->actor_admin_port_key &= ~AD_DUPLEX_KEY_BITS;
	port->actor_oper_port_key = port->actor_admin_port_key |=
		__get_duplex(port);
	pr_debug("Port %d changed duplex\n", port->actor_port_number);
	// there is no need to reselect a new aggregator, just signal the
	// state machines to reinitialize
	port->sm_vars |= AD_PORT_BEGIN;
}

/**
 * bond_3ad_handle_link_change - handle a slave's link status change indication
 * @slave: slave struct to work on
 * @status: whether the link is now up or down
 *
 * Handle reselection of aggregator (if needed) for this port.
 */
void bond_3ad_handle_link_change(struct slave *slave, char link)
{
	struct port *port;

	port = &(SLAVE_AD_INFO(slave).port);

	// if slave is null, the whole port is not initialized
	if (!port->slave) {
		pr_warning("Warning: %s: link status changed for uninitialized port on %s\n",
			   slave->dev->master->name, slave->dev->name);
		return;
	}

	// on link down we are zeroing duplex and speed since some of the adaptors(ce1000.lan) report full duplex/speed instead of N/A(duplex) / 0(speed)
	// on link up we are forcing recheck on the duplex and speed since some of he adaptors(ce1000.lan) report
	if (link == BOND_LINK_UP) {
		port->is_enabled = true;
		port->actor_admin_port_key &= ~AD_DUPLEX_KEY_BITS;
		port->actor_oper_port_key = port->actor_admin_port_key |=
			__get_duplex(port);
		port->actor_admin_port_key &= ~AD_SPEED_KEY_BITS;
		port->actor_oper_port_key = port->actor_admin_port_key |=
			(__get_link_speed(port) << 1);
	} else {
		/* link has failed */
		port->is_enabled = false;
		port->actor_admin_port_key &= ~AD_DUPLEX_KEY_BITS;
		port->actor_oper_port_key = (port->actor_admin_port_key &=
					     ~AD_SPEED_KEY_BITS);
	}
	//BOND_PRINT_DBG(("Port %d changed link status to %s", port->actor_port_number, ((link == BOND_LINK_UP)?"UP":"DOWN")));
	// there is no need to reselect a new aggregator, just signal the
	// state machines to reinitialize
	port->sm_vars |= AD_PORT_BEGIN;
}

/*
 * set link state for bonding master: if we have an active
 * aggregator, we're up, if not, we're down.  Presumes that we cannot
 * have an active aggregator if there are no slaves with link up.
 *
 * This behavior complies with IEEE 802.3 section 43.3.9.
 *
 * Called by bond_set_carrier(). Return zero if carrier state does not
 * change, nonzero if it does.
 */
int bond_3ad_set_carrier(struct bonding *bond)
{
	if (__get_active_agg(&(SLAVE_AD_INFO(bond->first_slave).aggregator))) {
		if (!netif_carrier_ok(bond->dev)) {
			netif_carrier_on(bond->dev);
			return 1;
		}
		return 0;
	}

	if (netif_carrier_ok(bond->dev)) {
		netif_carrier_off(bond->dev);
		return 1;
	}
	return 0;
}

/**
 * bond_3ad_get_active_agg_info - get information of the active aggregator
 * @bond: bonding struct to work on
 * @ad_info: ad_info struct to fill with the bond's info
 *
 * Returns:   0 on success
 *          < 0 on error
 */
int bond_3ad_get_active_agg_info(struct bonding *bond, struct ad_info *ad_info)
{
	struct aggregator *aggregator = NULL;
	struct port *port;

	for (port = __get_first_port(bond); port; port = __get_next_port(port)) {
		if (port->aggregator && port->aggregator->is_active) {
			aggregator = port->aggregator;
			break;
		}
	}

	if (aggregator) {
		ad_info->aggregator_id = aggregator->aggregator_identifier;
		ad_info->ports = aggregator->num_of_ports;
		ad_info->actor_key = aggregator->actor_oper_aggregator_key;
		ad_info->partner_key = aggregator->partner_oper_aggregator_key;
		memcpy(ad_info->partner_system, aggregator->partner_system.mac_addr_value, ETH_ALEN);
		return 0;
	}

	return -1;
}

int bond_3ad_xmit_xor(struct sk_buff *skb, struct net_device *dev)
{
	struct slave *slave, *start_at;
	struct bonding *bond = netdev_priv(dev);
	int slave_agg_no;
	int slaves_in_agg;
	int agg_id;
	int i;
	struct ad_info ad_info;
	int res = 1;

	if (bond_3ad_get_active_agg_info(bond, &ad_info)) {
		pr_debug("%s: Error: bond_3ad_get_active_agg_info failed\n",
			 dev->name);
		goto out;
	}

	slaves_in_agg = ad_info.ports;
	agg_id = ad_info.aggregator_id;

	if (slaves_in_agg == 0) {
		/*the aggregator is empty*/
		pr_debug("%s: Error: active aggregator is empty\n", dev->name);
		goto out;
	}

	slave_agg_no = bond->xmit_hash_policy(skb, slaves_in_agg);

	bond_for_each_slave(bond, slave, i) {
		struct aggregator *agg = SLAVE_AD_INFO(slave).port.aggregator;

		if (agg && (agg->aggregator_identifier == agg_id)) {
			slave_agg_no--;
			if (slave_agg_no < 0)
				break;
		}
	}

	if (slave_agg_no >= 0) {
		pr_err("%s: Error: Couldn't find a slave to tx on for aggregator ID %d\n",
		       dev->name, agg_id);
		goto out;
	}

	start_at = slave;

	bond_for_each_slave_from(bond, slave, i, start_at) {
		int slave_agg_id = 0;
		struct aggregator *agg = SLAVE_AD_INFO(slave).port.aggregator;

		if (agg)
			slave_agg_id = agg->aggregator_identifier;

		if (SLAVE_IS_OK(slave) && agg && (slave_agg_id == agg_id)) {
			res = bond_dev_queue_xmit(bond, skb, slave->dev);
			break;
		}
	}

out:
	if (res) {
		/* no suitable interface, frame not sent */
		dev_kfree_skb(skb);
	}

	return NETDEV_TX_OK;
}

void bond_3ad_lacpdu_recv(struct sk_buff *skb, struct bonding *bond,
			  struct slave *slave)
{
	if (skb->protocol != PKT_TYPE_LACPDU)
		return;

	if (!pskb_may_pull(skb, sizeof(struct lacpdu)))
		return;

	skb = skb_share_check(skb, GFP_ATOMIC);
	if (!skb)
		goto out;

	if (!pskb_may_pull(skb, sizeof(struct lacpdu)))
		goto out;

	read_lock(&bond->lock);
	bond_3ad_rx_indication((struct lacpdu *) skb->data, slave, skb->len);
	read_unlock(&bond->lock);
}<|MERGE_RESOLUTION|>--- conflicted
+++ resolved
@@ -2155,11 +2155,7 @@
 		 * by all (e.g., port->sm_vars).  ad_rx_machine may run
 		 * concurrently due to incoming LACPDU.
 		 */
-<<<<<<< HEAD
-		__get_rx_machine_lock(port);
-=======
 		__get_state_machine_lock(port);
->>>>>>> 02f8c6ae
 
 		ad_rx_machine(NULL, port);
 		ad_periodic_machine(port);
@@ -2170,14 +2166,8 @@
 		// turn off the BEGIN bit, since we already handled it
 		if (port->sm_vars & AD_PORT_BEGIN)
 			port->sm_vars &= ~AD_PORT_BEGIN;
-<<<<<<< HEAD
-		}
-
-		__release_rx_machine_lock(port);
-=======
 
 		__release_state_machine_lock(port);
->>>>>>> 02f8c6ae
 	}
 
 re_arm:
@@ -2212,20 +2202,12 @@
 
 		switch (lacpdu->subtype) {
 		case AD_TYPE_LACPDU:
-<<<<<<< HEAD
-			pr_debug("Received LACPDU on port %d\n", port->actor_port_number);
-			/* Protect against concurrent state machines */
-			__get_rx_machine_lock(port);
-			ad_rx_machine(lacpdu, port);
-			__release_rx_machine_lock(port);
-=======
 			pr_debug("Received LACPDU on port %d\n",
 				 port->actor_port_number);
 			/* Protect against concurrent state machines */
 			__get_state_machine_lock(port);
 			ad_rx_machine(lacpdu, port);
 			__release_state_machine_lock(port);
->>>>>>> 02f8c6ae
 			break;
 
 		case AD_TYPE_MARKER:
@@ -2487,13 +2469,6 @@
 	if (!pskb_may_pull(skb, sizeof(struct lacpdu)))
 		return;
 
-	skb = skb_share_check(skb, GFP_ATOMIC);
-	if (!skb)
-		goto out;
-
-	if (!pskb_may_pull(skb, sizeof(struct lacpdu)))
-		goto out;
-
 	read_lock(&bond->lock);
 	bond_3ad_rx_indication((struct lacpdu *) skb->data, slave, skb->len);
 	read_unlock(&bond->lock);
