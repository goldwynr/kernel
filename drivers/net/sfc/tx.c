--- conflicted
+++ resolved
@@ -13,10 +13,7 @@
 #include <linux/ip.h>
 #include <linux/in.h>
 #include <linux/ipv6.h>
-<<<<<<< HEAD
-=======
 #include <linux/slab.h>
->>>>>>> 02f8c6ae
 #include <net/ipv6.h>
 #include <linux/if_ether.h>
 #include <linux/highmem.h>
@@ -208,13 +205,9 @@
 					goto unwind;
 				}
 				smp_mb();
-<<<<<<< HEAD
-				netif_tx_start_queue(tx_queue->core_txq);
-=======
 				if (likely(!efx->loopback_selftest))
 					netif_tx_start_queue(
 						tx_queue->core_txq);
->>>>>>> 02f8c6ae
 			}
 
 			insert_ptr = tx_queue->insert_count & tx_queue->ptr_mask;
@@ -349,20 +342,6 @@
 
 	EFX_WARN_ON_PARANOID(!netif_device_present(net_dev));
 
-<<<<<<< HEAD
-	tx_queue = efx_get_tx_queue(efx, skb_get_queue_mapping(skb),
-				    skb->ip_summed == CHECKSUM_PARTIAL ?
-				    EFX_TXQ_TYPE_OFFLOAD : 0);
-
-	return efx_enqueue_skb(tx_queue, skb);
-}
-
-void efx_init_tx_queue_core_txq(struct efx_tx_queue *tx_queue)
-{
-	/* Must be inverse of queue lookup in efx_hard_start_xmit() */
-	tx_queue->core_txq = netdev_get_tx_queue(
-		tx_queue->efx->net_dev, tx_queue->queue / EFX_TXQ_TYPES);
-=======
 	index = skb_get_queue_mapping(skb);
 	type = skb->ip_summed == CHECKSUM_PARTIAL ? EFX_TXQ_TYPE_OFFLOAD : 0;
 	if (index >= efx->n_tx_channels) {
@@ -441,7 +420,6 @@
 
 	net_dev->num_tc = num_tc;
 	return 0;
->>>>>>> 02f8c6ae
 }
 
 void efx_xmit_done(struct efx_tx_queue *tx_queue, unsigned int index)
@@ -459,11 +437,7 @@
 	smp_mb();
 	if (unlikely(netif_tx_queue_stopped(tx_queue->core_txq)) &&
 	    likely(efx->port_enabled) &&
-<<<<<<< HEAD
-	    likely(!efx->port_inhibited)) {
-=======
 	    likely(netif_device_present(efx->net_dev))) {
->>>>>>> 02f8c6ae
 		fill_level = tx_queue->insert_count - tx_queue->read_count;
 		if (fill_level < EFX_TXQ_THRESHOLD(efx)) {
 			EFX_BUG_ON_PARANOID(!efx_dev_registered(efx));
@@ -532,11 +506,8 @@
 
 	/* Set up TX descriptor ring */
 	efx_nic_init_tx(tx_queue);
-<<<<<<< HEAD
-=======
 
 	tx_queue->initialised = true;
->>>>>>> 02f8c6ae
 }
 
 void efx_release_tx_buffers(struct efx_tx_queue *tx_queue)
@@ -559,18 +530,13 @@
 
 void efx_fini_tx_queue(struct efx_tx_queue *tx_queue)
 {
-<<<<<<< HEAD
+	if (!tx_queue->initialised)
+		return;
+
 	netif_dbg(tx_queue->efx, drv, tx_queue->efx->net_dev,
 		  "shutting down TX queue %d\n", tx_queue->queue);
-=======
-	if (!tx_queue->initialised)
-		return;
-
-	netif_dbg(tx_queue->efx, drv, tx_queue->efx->net_dev,
-		  "shutting down TX queue %d\n", tx_queue->queue);
 
 	tx_queue->initialised = false;
->>>>>>> 02f8c6ae
 
 	/* Flush TX queue, remove descriptor ring */
 	efx_nic_fini_tx(tx_queue);
@@ -583,12 +549,9 @@
 
 void efx_remove_tx_queue(struct efx_tx_queue *tx_queue)
 {
-<<<<<<< HEAD
-=======
 	if (!tx_queue->buffer)
 		return;
 
->>>>>>> 02f8c6ae
 	netif_dbg(tx_queue->efx, drv, tx_queue->efx->net_dev,
 		  "destroying TX queue %d\n", tx_queue->queue);
 	efx_nic_remove_tx(tx_queue);
