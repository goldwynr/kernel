--- conflicted
+++ resolved
@@ -369,7 +369,6 @@
 {
 	struct efx_nic *efx = netdev_priv(net_dev);
 	struct efx_tx_queue *tx_queue;
-	enum efx_veto veto;
 
 	if (unlikely(efx->port_inhibited))
 		return NETDEV_TX_BUSY;
@@ -379,22 +378,7 @@
 	else
 		tx_queue = &efx->tx_queue[EFX_TX_QUEUE_NO_CSUM];
 
-<<<<<<< HEAD
-	/* See if driverlink wants to veto the packet. */
-	veto = EFX_DL_CALLBACK(efx, tx_packet, skb);
-	if (unlikely(veto)) {
-		EFX_DL_LOG(efx, "TX queue %d packet vetoed by "
-			   "driverlink %s driver\n", tx_queue->queue,
-			   efx->dl_cb_dev.tx_packet->driver->name);
-		/* Free the skb; nothing else will do it */
-		dev_kfree_skb_any(skb);
-		return NETDEV_TX_OK;
-	}
-
-	return efx_xmit(efx, tx_queue, skb);
-=======
 	return efx_enqueue_skb(tx_queue, skb);
->>>>>>> 92dcffb9
 }
 
 void efx_xmit_done(struct efx_tx_queue *tx_queue, unsigned int index)
