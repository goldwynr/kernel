--- conflicted
+++ resolved
@@ -97,12 +97,8 @@
 	/* Offset is always within one page, so we don't need to consider
 	 * the page order.
 	 */
-<<<<<<< HEAD
-	return (__force unsigned long) buf->dma_addr & (PAGE_SIZE - 1);
-=======
 	return (((__force unsigned long) buf->dma_addr & (PAGE_SIZE - 1)) +
 		efx->type->rx_buffer_hash_size);
->>>>>>> 02f8c6ae
 }
 static inline unsigned int efx_rx_buf_size(struct efx_nic *efx)
 {
@@ -114,9 +110,6 @@
 	if (buf->is_page)
 		return page_address(buf->u.page) + efx_rx_buf_offset(efx, buf);
 	else
-<<<<<<< HEAD
-		return (u8 *)buf->u.skb->data;
-=======
 		return ((u8 *)buf->u.skb->data +
 			efx->type->rx_buffer_hash_size);
 }
@@ -133,7 +126,6 @@
 		(u32)data[2] << 16 |
 		(u32)data[3] << 24);
 #endif
->>>>>>> 02f8c6ae
 }
 
 /**
@@ -471,38 +463,24 @@
 
 	/* Pass the skb/page into the GRO engine */
 	if (rx_buf->is_page) {
-<<<<<<< HEAD
-		struct page *page = rx_buf->u.page;
-		struct sk_buff *skb;
-
-		rx_buf->u.page = NULL;
-
-=======
 		struct efx_nic *efx = channel->efx;
 		struct page *page = rx_buf->u.page;
 		struct sk_buff *skb;
 
 		rx_buf->u.page = NULL;
 
->>>>>>> 02f8c6ae
 		skb = napi_get_frags(napi);
 		if (!skb) {
 			put_page(page);
 			return;
 		}
 
-<<<<<<< HEAD
-		skb_shinfo(skb)->frags[0].page = page;
-		skb_shinfo(skb)->frags[0].page_offset =
-			efx_rx_buf_offset(channel->efx, rx_buf);
-=======
 		if (efx->net_dev->features & NETIF_F_RXHASH)
 			skb->rxhash = efx_rx_buf_hash(eh);
 
 		skb_shinfo(skb)->frags[0].page = page;
 		skb_shinfo(skb)->frags[0].page_offset =
 			efx_rx_buf_offset(efx, rx_buf);
->>>>>>> 02f8c6ae
 		skb_shinfo(skb)->frags[0].size = rx_buf->len;
 		skb_shinfo(skb)->nr_frags = 1;
 
@@ -514,20 +492,12 @@
 
 		skb_record_rx_queue(skb, channel->channel);
 
-<<<<<<< HEAD
-		napi_gro_frags(napi);
-=======
 		gro_result = napi_gro_frags(napi);
->>>>>>> 02f8c6ae
 	} else {
 		struct sk_buff *skb = rx_buf->u.skb;
 
 		EFX_BUG_ON_PARANOID(!checksummed);
 		rx_buf->u.skb = NULL;
-<<<<<<< HEAD
-
-		napi_gro_receive(napi, skb);
-=======
 
 		gro_result = napi_gro_receive(napi, skb);
 	}
@@ -537,7 +507,6 @@
 	} else if (gro_result != GRO_DROP) {
 		channel->rx_alloc_level += RX_ALLOC_FACTOR_GRO;
 		channel->irq_mod_score += 2;
->>>>>>> 02f8c6ae
 	}
 }
 
@@ -593,11 +562,7 @@
 	/* Pipeline receives so that we give time for packet headers to be
 	 * prefetched into cache.
 	 */
-<<<<<<< HEAD
-	rx_buf->len = len;
-=======
 	rx_buf->len = len - efx->type->rx_buffer_hash_size;
->>>>>>> 02f8c6ae
 out:
 	if (channel->rx_pkt)
 		__efx_rx_packet(channel,
@@ -625,12 +590,6 @@
 
 	if (!rx_buf->is_page) {
 		skb = rx_buf->u.skb;
-<<<<<<< HEAD
-
-		prefetch(skb_shinfo(skb));
-
-		skb_put(skb, rx_buf->len);
-=======
 
 		prefetch(skb_shinfo(skb));
 
@@ -639,7 +598,6 @@
 
 		if (efx->net_dev->features & NETIF_F_RXHASH)
 			skb->rxhash = efx_rx_buf_hash(eh);
->>>>>>> 02f8c6ae
 
 		/* Move past the ethernet header. rx_buf->data still points
 		 * at the ethernet header */
@@ -648,12 +606,9 @@
 		skb_record_rx_queue(skb, channel->channel);
 	}
 
-<<<<<<< HEAD
-=======
 	if (unlikely(!(efx->net_dev->features & NETIF_F_RXCSUM)))
 		checksummed = false;
 
->>>>>>> 02f8c6ae
 	if (likely(checksummed || rx_buf->is_page)) {
 		efx_rx_packet_gro(channel, rx_buf, eh, checksummed);
 		return;
@@ -664,11 +619,7 @@
 	rx_buf->u.skb = NULL;
 
 	/* Set the SKB flags */
-<<<<<<< HEAD
-	skb->ip_summed = CHECKSUM_NONE;
-=======
 	skb_checksum_none_assert(skb);
->>>>>>> 02f8c6ae
 
 	/* Pass the packet up */
 	netif_receive_skb(skb);
