--- conflicted
+++ resolved
@@ -143,11 +143,7 @@
 		 efx_mdio_phyxgxs_lane_sync(efx));
 }
 
-<<<<<<< HEAD
-void falcon_reconfigure_xmac_core(struct efx_nic *efx)
-=======
 static void falcon_reconfigure_xmac_core(struct efx_nic *efx)
->>>>>>> 02f8c6ae
 {
 	unsigned int max_frame_len;
 	efx_oword_t reg;
