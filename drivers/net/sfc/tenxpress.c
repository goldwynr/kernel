/****************************************************************************
 * Driver for Solarflare Solarstorm network controllers and boards
 * Copyright 2007-2011 Solarflare Communications Inc.
 *
 * This program is free software; you can redistribute it and/or modify it
 * under the terms of the GNU General Public License version 2 as published
 * by the Free Software Foundation, incorporated herein by reference.
 */

#include <linux/delay.h>
#include <linux/rtnetlink.h>
#include <linux/seq_file.h>
#include <linux/slab.h>
#include "efx.h"
#include "mdio_10g.h"
#include "nic.h"
#include "phy.h"
#include "workarounds.h"

/* We expect these MMDs to be in the package. */
#define TENXPRESS_REQUIRED_DEVS (MDIO_DEVS_PMAPMD	| \
				 MDIO_DEVS_PCS		| \
				 MDIO_DEVS_PHYXS	| \
				 MDIO_DEVS_AN)

#define SFX7101_LOOPBACKS ((1 << LOOPBACK_PHYXS) |	\
			   (1 << LOOPBACK_PCS) |	\
			   (1 << LOOPBACK_PMAPMD) |	\
			   (1 << LOOPBACK_PHYXS_WS))

/* We complain if we fail to see the link partner as 10G capable this many
 * times in a row (must be > 1 as sampling the autoneg. registers is racy)
 */
#define MAX_BAD_LP_TRIES	(5)

/* Extended control register */
#define PMA_PMD_XCONTROL_REG	49152
#define PMA_PMD_EXT_GMII_EN_LBN	1
#define PMA_PMD_EXT_GMII_EN_WIDTH 1
#define PMA_PMD_EXT_CLK_OUT_LBN	2
#define PMA_PMD_EXT_CLK_OUT_WIDTH 1
#define PMA_PMD_LNPGA_POWERDOWN_LBN 8
#define PMA_PMD_LNPGA_POWERDOWN_WIDTH 1
#define PMA_PMD_EXT_CLK312_WIDTH 1
#define PMA_PMD_EXT_LPOWER_LBN  12
#define PMA_PMD_EXT_LPOWER_WIDTH 1
#define PMA_PMD_EXT_ROBUST_LBN	14
#define PMA_PMD_EXT_ROBUST_WIDTH 1
#define PMA_PMD_EXT_SSR_LBN	15
#define PMA_PMD_EXT_SSR_WIDTH	1

/* extended status register */
#define PMA_PMD_XSTATUS_REG	49153
#define PMA_PMD_XSTAT_MDIX_LBN	14
#define PMA_PMD_XSTAT_FLP_LBN   (12)

/* LED control register */
#define PMA_PMD_LED_CTRL_REG	49159
#define PMA_PMA_LED_ACTIVITY_LBN	(3)

/* LED function override register */
#define PMA_PMD_LED_OVERR_REG	49161
/* Bit positions for different LEDs (there are more but not wired on SFE4001)*/
#define PMA_PMD_LED_LINK_LBN	(0)
#define PMA_PMD_LED_SPEED_LBN	(2)
#define PMA_PMD_LED_TX_LBN	(4)
#define PMA_PMD_LED_RX_LBN	(6)
/* Override settings */
#define	PMA_PMD_LED_AUTO	(0)	/* H/W control */
#define	PMA_PMD_LED_ON		(1)
#define	PMA_PMD_LED_OFF		(2)
#define PMA_PMD_LED_FLASH	(3)
#define PMA_PMD_LED_MASK	3
/* All LEDs under hardware control */
/* Green and Amber under hardware control, Red off */
#define SFX7101_PMA_PMD_LED_DEFAULT (PMA_PMD_LED_OFF << PMA_PMD_LED_RX_LBN)

#define PMA_PMD_SPEED_ENABLE_REG 49192
#define PMA_PMD_100TX_ADV_LBN    1
#define PMA_PMD_100TX_ADV_WIDTH  1
#define PMA_PMD_1000T_ADV_LBN    2
#define PMA_PMD_1000T_ADV_WIDTH  1
#define PMA_PMD_10000T_ADV_LBN   3
#define PMA_PMD_10000T_ADV_WIDTH 1
#define PMA_PMD_SPEED_LBN        4
#define PMA_PMD_SPEED_WIDTH      4

/* Misc register defines */
#define PCS_CLOCK_CTRL_REG	55297
#define PLL312_RST_N_LBN 2

#define PCS_SOFT_RST2_REG	55302
#define SERDES_RST_N_LBN 13
#define XGXS_RST_N_LBN 12

#define	PCS_TEST_SELECT_REG	55303	/* PRM 10.5.8 */
#define	CLK312_EN_LBN 3

/* PHYXS registers */
#define PHYXS_XCONTROL_REG	49152
#define PHYXS_RESET_LBN		15
#define PHYXS_RESET_WIDTH	1

#define PHYXS_TEST1         (49162)
#define LOOPBACK_NEAR_LBN   (8)
#define LOOPBACK_NEAR_WIDTH (1)

/* Boot status register */
#define PCS_BOOT_STATUS_REG		53248
#define PCS_BOOT_FATAL_ERROR_LBN	0
#define PCS_BOOT_PROGRESS_LBN		1
#define PCS_BOOT_PROGRESS_WIDTH		2
#define PCS_BOOT_PROGRESS_INIT		0
#define PCS_BOOT_PROGRESS_WAIT_MDIO	1
#define PCS_BOOT_PROGRESS_CHECKSUM	2
#define PCS_BOOT_PROGRESS_JUMP		3
#define PCS_BOOT_DOWNLOAD_WAIT_LBN	3
#define PCS_BOOT_CODE_STARTED_LBN	4

/* 100M/1G PHY registers */
#define GPHY_XCONTROL_REG	49152
#define GPHY_ISOLATE_LBN	10
#define GPHY_ISOLATE_WIDTH	1
#define GPHY_DUPLEX_LBN	  	8
#define GPHY_DUPLEX_WIDTH	1
#define GPHY_LOOPBACK_NEAR_LBN	14
#define GPHY_LOOPBACK_NEAR_WIDTH 1

#define C22EXT_STATUS_REG       49153
#define C22EXT_STATUS_LINK_LBN  2
#define C22EXT_STATUS_LINK_WIDTH 1

#define C22EXT_MSTSLV_CTRL			49161
#define C22EXT_MSTSLV_CTRL_ADV_1000_HD_LBN	8
#define C22EXT_MSTSLV_CTRL_ADV_1000_FD_LBN	9

#define C22EXT_MSTSLV_STATUS			49162
#define C22EXT_MSTSLV_STATUS_LP_1000_HD_LBN	10
#define C22EXT_MSTSLV_STATUS_LP_1000_FD_LBN	11

/* Time to wait between powering down the LNPGA and turning off the power
 * rails */
#define LNPGA_PDOWN_WAIT	(HZ / 5)

struct tenxpress_phy_data {
	enum efx_loopback_mode loopback_mode;
	enum efx_phy_mode phy_mode;
	int bad_lp_tries;
};

static int tenxpress_init(struct efx_nic *efx)
{
	/* Enable 312.5 MHz clock */
	efx_mdio_write(efx, MDIO_MMD_PCS, PCS_TEST_SELECT_REG,
		       1 << CLK312_EN_LBN);

	/* Set the LEDs up as: Green = Link, Amber = Link/Act, Red = Off */
	efx_mdio_set_flag(efx, MDIO_MMD_PMAPMD, PMA_PMD_LED_CTRL_REG,
			  1 << PMA_PMA_LED_ACTIVITY_LBN, true);
	efx_mdio_write(efx, MDIO_MMD_PMAPMD, PMA_PMD_LED_OVERR_REG,
		       SFX7101_PMA_PMD_LED_DEFAULT);

	return 0;
}

static int tenxpress_phy_probe(struct efx_nic *efx)
{
	struct tenxpress_phy_data *phy_data;

	/* Allocate phy private storage */
	phy_data = kzalloc(sizeof(*phy_data), GFP_KERNEL);
	if (!phy_data)
		return -ENOMEM;
	efx->phy_data = phy_data;
	phy_data->phy_mode = efx->phy_mode;

	efx->mdio.mmds = TENXPRESS_REQUIRED_DEVS;
	efx->mdio.mode_support = MDIO_SUPPORTS_C45;

	efx->loopback_modes = SFX7101_LOOPBACKS | FALCON_XMAC_LOOPBACKS;

	efx->link_advertising = (ADVERTISED_TP | ADVERTISED_Autoneg |
				 ADVERTISED_10000baseT_Full);

	return 0;
}

static int tenxpress_phy_init(struct efx_nic *efx)
{
	int rc;

	falcon_board(efx)->type->init_phy(efx);

	if (!(efx->phy_mode & PHY_MODE_SPECIAL)) {
		rc = efx_mdio_wait_reset_mmds(efx, TENXPRESS_REQUIRED_DEVS);
		if (rc < 0)
			return rc;

		rc = efx_mdio_check_mmds(efx, TENXPRESS_REQUIRED_DEVS);
		if (rc < 0)
			return rc;
	}

	rc = tenxpress_init(efx);
	if (rc < 0)
		return rc;

	/* Reinitialise flow control settings */
	efx_link_set_wanted_fc(efx, efx->wanted_fc);
	efx_mdio_an_reconfigure(efx);

	schedule_timeout_uninterruptible(HZ / 5); /* 200ms */

	/* Let XGXS and SerDes out of reset */
	falcon_reset_xaui(efx);

	return 0;
}

/* Perform a "special software reset" on the PHY. The caller is
 * responsible for saving and restoring the PHY hardware registers
 * properly, and masking/unmasking LASI */
static int tenxpress_special_reset(struct efx_nic *efx)
{
	int rc, reg;

	/* The XGMAC clock is driven from the SFX7101 312MHz clock, so
	 * a special software reset can glitch the XGMAC sufficiently for stats
	 * requests to fail. */
	falcon_stop_nic_stats(efx);

	/* Initiate reset */
	reg = efx_mdio_read(efx, MDIO_MMD_PMAPMD, PMA_PMD_XCONTROL_REG);
	reg |= (1 << PMA_PMD_EXT_SSR_LBN);
	efx_mdio_write(efx, MDIO_MMD_PMAPMD, PMA_PMD_XCONTROL_REG, reg);

	mdelay(200);

	/* Wait for the blocks to come out of reset */
	rc = efx_mdio_wait_reset_mmds(efx, TENXPRESS_REQUIRED_DEVS);
	if (rc < 0)
		goto out;

	/* Try and reconfigure the device */
	rc = tenxpress_init(efx);
	if (rc < 0)
		goto out;

	/* Wait for the XGXS state machine to churn */
	mdelay(10);
out:
	falcon_start_nic_stats(efx);
	return rc;
}

static void sfx7101_check_bad_lp(struct efx_nic *efx, bool link_ok)
{
	struct tenxpress_phy_data *pd = efx->phy_data;
	bool bad_lp;
	int reg;

	if (link_ok) {
		bad_lp = false;
	} else {
		/* Check that AN has started but not completed. */
		reg = efx_mdio_read(efx, MDIO_MMD_AN, MDIO_STAT1);
		if (!(reg & MDIO_AN_STAT1_LPABLE))
			return; /* LP status is unknown */
		bad_lp = !(reg & MDIO_AN_STAT1_COMPLETE);
		if (bad_lp)
			pd->bad_lp_tries++;
	}

	/* Nothing to do if all is well and was previously so. */
	if (!pd->bad_lp_tries)
		return;

	/* Use the RX (red) LED as an error indicator once we've seen AN
	 * failure several times in a row, and also log a message. */
	if (!bad_lp || pd->bad_lp_tries == MAX_BAD_LP_TRIES) {
		reg = efx_mdio_read(efx, MDIO_MMD_PMAPMD,
				    PMA_PMD_LED_OVERR_REG);
		reg &= ~(PMA_PMD_LED_MASK << PMA_PMD_LED_RX_LBN);
		if (!bad_lp) {
			reg |= PMA_PMD_LED_OFF << PMA_PMD_LED_RX_LBN;
		} else {
			reg |= PMA_PMD_LED_FLASH << PMA_PMD_LED_RX_LBN;
			netif_err(efx, link, efx->net_dev,
				  "appears to be plugged into a port"
				  " that is not 10GBASE-T capable. The PHY"
				  " supports 10GBASE-T ONLY, so no link can"
				  " be established\n");
		}
		efx_mdio_write(efx, MDIO_MMD_PMAPMD,
			       PMA_PMD_LED_OVERR_REG, reg);
		pd->bad_lp_tries = bad_lp;
	}
}

static bool sfx7101_link_ok(struct efx_nic *efx)
{
	return efx_mdio_links_ok(efx,
				 MDIO_DEVS_PMAPMD |
				 MDIO_DEVS_PCS |
				 MDIO_DEVS_PHYXS);
}

static void tenxpress_ext_loopback(struct efx_nic *efx)
{
	efx_mdio_set_flag(efx, MDIO_MMD_PHYXS, PHYXS_TEST1,
			  1 << LOOPBACK_NEAR_LBN,
			  efx->loopback_mode == LOOPBACK_PHYXS);
}

static void tenxpress_low_power(struct efx_nic *efx)
{
	efx_mdio_set_mmds_lpower(
		efx, !!(efx->phy_mode & PHY_MODE_LOW_POWER),
		TENXPRESS_REQUIRED_DEVS);
}

static int tenxpress_phy_reconfigure(struct efx_nic *efx)
{
	struct tenxpress_phy_data *phy_data = efx->phy_data;
	bool phy_mode_change, loop_reset;

	if (efx->phy_mode & (PHY_MODE_OFF | PHY_MODE_SPECIAL)) {
		phy_data->phy_mode = efx->phy_mode;
		return 0;
	}

	phy_mode_change = (efx->phy_mode == PHY_MODE_NORMAL &&
			   phy_data->phy_mode != PHY_MODE_NORMAL);
	loop_reset = (LOOPBACK_OUT_OF(phy_data, efx, LOOPBACKS_EXTERNAL(efx)) ||
		      LOOPBACK_CHANGED(phy_data, efx, 1 << LOOPBACK_GPHY));

	if (loop_reset || phy_mode_change) {
		tenxpress_special_reset(efx);
		falcon_reset_xaui(efx);
	}

	tenxpress_low_power(efx);
	efx_mdio_transmit_disable(efx);
	efx_mdio_phy_reconfigure(efx);
	tenxpress_ext_loopback(efx);
	efx_mdio_an_reconfigure(efx);

	phy_data->loopback_mode = efx->loopback_mode;
	phy_data->phy_mode = efx->phy_mode;

	return 0;
}

static void
tenxpress_get_settings(struct efx_nic *efx, struct ethtool_cmd *ecmd);

/* Poll for link state changes */
static bool tenxpress_phy_poll(struct efx_nic *efx)
{
	struct efx_link_state old_state = efx->link_state;

	efx->link_state.up = sfx7101_link_ok(efx);
	efx->link_state.speed = 10000;
	efx->link_state.fd = true;
	efx->link_state.fc = efx_mdio_get_pause(efx);

	sfx7101_check_bad_lp(efx, efx->link_state.up);

	return !efx_link_state_equal(&efx->link_state, &old_state);
}

static void sfx7101_phy_fini(struct efx_nic *efx)
{
	int reg;

	/* Power down the LNPGA */
	reg = (1 << PMA_PMD_LNPGA_POWERDOWN_LBN);
	efx_mdio_write(efx, MDIO_MMD_PMAPMD, PMA_PMD_XCONTROL_REG, reg);

	/* Waiting here ensures that the board fini, which can turn
	 * off the power to the PHY, won't get run until the LNPGA
	 * powerdown has been given long enough to complete. */
	schedule_timeout_uninterruptible(LNPGA_PDOWN_WAIT); /* 200 ms */
}

static void tenxpress_phy_remove(struct efx_nic *efx)
{
	kfree(efx->phy_data);
	efx->phy_data = NULL;
}


/* Override the RX, TX and link LEDs */
void tenxpress_set_id_led(struct efx_nic *efx, enum efx_led_mode mode)
{
	int reg;

	switch (mode) {
	case EFX_LED_OFF:
		reg = (PMA_PMD_LED_OFF << PMA_PMD_LED_TX_LBN) |
			(PMA_PMD_LED_OFF << PMA_PMD_LED_RX_LBN) |
			(PMA_PMD_LED_OFF << PMA_PMD_LED_LINK_LBN);
		break;
	case EFX_LED_ON:
		reg = (PMA_PMD_LED_ON << PMA_PMD_LED_TX_LBN) |
			(PMA_PMD_LED_ON << PMA_PMD_LED_RX_LBN) |
			(PMA_PMD_LED_ON << PMA_PMD_LED_LINK_LBN);
		break;
	default:
		reg = SFX7101_PMA_PMD_LED_DEFAULT;
		break;
	}

	efx_mdio_write(efx, MDIO_MMD_PMAPMD, PMA_PMD_LED_OVERR_REG, reg);
}

static const char *const sfx7101_test_names[] = {
	"bist"
};

static const char *sfx7101_test_name(struct efx_nic *efx, unsigned int index)
{
	if (index < ARRAY_SIZE(sfx7101_test_names))
		return sfx7101_test_names[index];
	return NULL;
}

static int
sfx7101_run_tests(struct efx_nic *efx, int *results, unsigned flags)
{
	int rc;

	if (!(flags & ETH_TEST_FL_OFFLINE))
		return 0;

	/* BIST is automatically run after a special software reset */
	rc = tenxpress_special_reset(efx);
	results[0] = rc ? -1 : 1;

	efx_mdio_an_reconfigure(efx);

	return rc;
}

static void
tenxpress_get_settings(struct efx_nic *efx, struct ethtool_cmd *ecmd)
{
	u32 adv = 0, lpa = 0;
	int reg;

	reg = efx_mdio_read(efx, MDIO_MMD_AN, MDIO_AN_10GBT_CTRL);
	if (reg & MDIO_AN_10GBT_CTRL_ADV10G)
		adv |= ADVERTISED_10000baseT_Full;
	reg = efx_mdio_read(efx, MDIO_MMD_AN, MDIO_AN_10GBT_STAT);
	if (reg & MDIO_AN_10GBT_STAT_LP10G)
		lpa |= ADVERTISED_10000baseT_Full;

	mdio45_ethtool_gset_npage(&efx->mdio, ecmd, adv, lpa);

	/* In loopback, the PHY automatically brings up the correct interface,
	 * but doesn't advertise the correct speed. So override it */
	if (LOOPBACK_EXTERNAL(efx))
<<<<<<< HEAD
		ecmd->speed = SPEED_10000;
=======
		ethtool_cmd_speed_set(ecmd, SPEED_10000);
>>>>>>> 02f8c6ae
}

static int tenxpress_set_settings(struct efx_nic *efx, struct ethtool_cmd *ecmd)
{
	if (!ecmd->autoneg)
		return -EINVAL;

	return efx_mdio_set_settings(efx, ecmd);
}

static void sfx7101_set_npage_adv(struct efx_nic *efx, u32 advertising)
{
	efx_mdio_set_flag(efx, MDIO_MMD_AN, MDIO_AN_10GBT_CTRL,
			  MDIO_AN_10GBT_CTRL_ADV10G,
			  advertising & ADVERTISED_10000baseT_Full);
}

<<<<<<< HEAD
struct efx_phy_operations falcon_sfx7101_phy_ops = {
=======
const struct efx_phy_operations falcon_sfx7101_phy_ops = {
>>>>>>> 02f8c6ae
	.probe		  = tenxpress_phy_probe,
	.init             = tenxpress_phy_init,
	.reconfigure      = tenxpress_phy_reconfigure,
	.poll             = tenxpress_phy_poll,
	.fini             = sfx7101_phy_fini,
	.remove		  = tenxpress_phy_remove,
	.get_settings	  = tenxpress_get_settings,
	.set_settings	  = tenxpress_set_settings,
	.set_npage_adv    = sfx7101_set_npage_adv,
	.test_alive	  = efx_mdio_test_alive,
	.test_name	  = sfx7101_test_name,
	.run_tests	  = sfx7101_run_tests,
};<|MERGE_RESOLUTION|>--- conflicted
+++ resolved
@@ -460,11 +460,7 @@
 	/* In loopback, the PHY automatically brings up the correct interface,
 	 * but doesn't advertise the correct speed. So override it */
 	if (LOOPBACK_EXTERNAL(efx))
-<<<<<<< HEAD
-		ecmd->speed = SPEED_10000;
-=======
 		ethtool_cmd_speed_set(ecmd, SPEED_10000);
->>>>>>> 02f8c6ae
 }
 
 static int tenxpress_set_settings(struct efx_nic *efx, struct ethtool_cmd *ecmd)
@@ -482,11 +478,7 @@
 			  advertising & ADVERTISED_10000baseT_Full);
 }
 
-<<<<<<< HEAD
-struct efx_phy_operations falcon_sfx7101_phy_ops = {
-=======
 const struct efx_phy_operations falcon_sfx7101_phy_ops = {
->>>>>>> 02f8c6ae
 	.probe		  = tenxpress_phy_probe,
 	.init             = tenxpress_phy_init,
 	.reconfigure      = tenxpress_phy_reconfigure,
