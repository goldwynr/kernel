/****************************************************************************
 * Driver for Solarflare Solarstorm network controllers and boards
 * Copyright 2005-2006 Fen Systems Ltd.
 * Copyright 2006-2010 Solarflare Communications Inc.
 *
 * This program is free software; you can redistribute it and/or modify it
 * under the terms of the GNU General Public License version 2 as published
 * by the Free Software Foundation, incorporated herein by reference.
 */

#ifndef EFX_IO_H
#define EFX_IO_H

#include <linux/io.h>
#include <linux/spinlock.h>

/**************************************************************************
 *
 * NIC register I/O
 *
 **************************************************************************
 *
 * Notes on locking strategy:
 *
 * Most CSRs are 128-bit (oword) and therefore cannot be read or
 * written atomically.  Access from the host is buffered by the Bus
 * Interface Unit (BIU).  Whenever the host reads from the lowest
 * address of such a register, or from the address of a different such
 * register, the BIU latches the register's value.  Subsequent reads
 * from higher addresses of the same register will read the latched
 * value.  Whenever the host writes part of such a register, the BIU
 * collects the written value and does not write to the underlying
 * register until all 4 dwords have been written.  A similar buffering
 * scheme applies to host access to the NIC's 64-bit SRAM.
 *
 * Access to different CSRs and 64-bit SRAM words must be serialised,
 * since interleaved access can result in lost writes or lost
 * information from read-to-clear fields.  We use efx_nic::biu_lock
 * for this.  (We could use separate locks for read and write, but
 * this is not normally a performance bottleneck.)
 *
 * The DMA descriptor pointers (RX_DESC_UPD and TX_DESC_UPD) are
 * 128-bit but are special-cased in the BIU to avoid the need for
 * locking in the host:
 *
 * - They are write-only.
 * - The semantics of writing to these registers are such that
 *   replacing the low 96 bits with zero does not affect functionality.
 * - If the host writes to the last dword address of such a register
 *   (i.e. the high 32 bits) the underlying register will always be
 *   written.  If the collector does not hold values for the low 96
 *   bits of the register, they will be written as zero.  Writing to
 *   the last qword does not have this effect and must not be done.
 * - If the host writes to the address of any other part of such a
 *   register while the collector already holds values for some other
 *   register, the write is discarded and the collector maintains its
 *   current state.
 */

#if BITS_PER_LONG == 64
#define EFX_USE_QWORD_IO 1
#endif

#ifdef EFX_USE_QWORD_IO
static inline void _efx_writeq(struct efx_nic *efx, __le64 value,
				  unsigned int reg)
{
	__raw_writeq((__force u64)value, efx->membase + reg);
}
static inline __le64 _efx_readq(struct efx_nic *efx, unsigned int reg)
{
	return (__force __le64)__raw_readq(efx->membase + reg);
}
#endif

static inline void _efx_writed(struct efx_nic *efx, __le32 value,
				  unsigned int reg)
{
	__raw_writel((__force u32)value, efx->membase + reg);
}
static inline __le32 _efx_readd(struct efx_nic *efx, unsigned int reg)
{
	return (__force __le32)__raw_readl(efx->membase + reg);
}

/* Write a normal 128-bit CSR, locking as appropriate. */
static inline void efx_writeo(struct efx_nic *efx, efx_oword_t *value,
			      unsigned int reg)
{
	unsigned long flags __attribute__ ((unused));

	netif_vdbg(efx, hw, efx->net_dev,
		   "writing register %x with " EFX_OWORD_FMT "\n", reg,
		   EFX_OWORD_VAL(*value));

	spin_lock_irqsave(&efx->biu_lock, flags);
#ifdef EFX_USE_QWORD_IO
	_efx_writeq(efx, value->u64[0], reg + 0);
	_efx_writeq(efx, value->u64[1], reg + 8);
#else
	_efx_writed(efx, value->u32[0], reg + 0);
	_efx_writed(efx, value->u32[1], reg + 4);
	_efx_writed(efx, value->u32[2], reg + 8);
	_efx_writed(efx, value->u32[3], reg + 12);
#endif
	mmiowb();
	spin_unlock_irqrestore(&efx->biu_lock, flags);
}

/* Write 64-bit SRAM through the supplied mapping, locking as appropriate. */
static inline void efx_sram_writeq(struct efx_nic *efx, void __iomem *membase,
				   efx_qword_t *value, unsigned int index)
{
	unsigned int addr = index * sizeof(*value);
	unsigned long flags __attribute__ ((unused));

	netif_vdbg(efx, hw, efx->net_dev,
		   "writing SRAM address %x with " EFX_QWORD_FMT "\n",
		   addr, EFX_QWORD_VAL(*value));

	spin_lock_irqsave(&efx->biu_lock, flags);
#ifdef EFX_USE_QWORD_IO
	__raw_writeq((__force u64)value->u64[0], membase + addr);
#else
	__raw_writel((__force u32)value->u32[0], membase + addr);
	__raw_writel((__force u32)value->u32[1], membase + addr + 4);
#endif
	mmiowb();
	spin_unlock_irqrestore(&efx->biu_lock, flags);
}

/* Write a 32-bit CSR or the last dword of a special 128-bit CSR */
static inline void efx_writed(struct efx_nic *efx, efx_dword_t *value,
			      unsigned int reg)
{
	netif_vdbg(efx, hw, efx->net_dev,
		   "writing register %x with "EFX_DWORD_FMT"\n",
		   reg, EFX_DWORD_VAL(*value));

	/* No lock required */
	_efx_writed(efx, value->u32[0], reg);
}

/* Read a 128-bit CSR, locking as appropriate. */
static inline void efx_reado(struct efx_nic *efx, efx_oword_t *value,
			     unsigned int reg)
{
	unsigned long flags __attribute__ ((unused));

	spin_lock_irqsave(&efx->biu_lock, flags);
	value->u32[0] = _efx_readd(efx, reg + 0);
	value->u32[1] = _efx_readd(efx, reg + 4);
	value->u32[2] = _efx_readd(efx, reg + 8);
	value->u32[3] = _efx_readd(efx, reg + 12);
	spin_unlock_irqrestore(&efx->biu_lock, flags);

	netif_vdbg(efx, hw, efx->net_dev,
		   "read from register %x, got " EFX_OWORD_FMT "\n", reg,
		   EFX_OWORD_VAL(*value));
}

/* Read 64-bit SRAM through the supplied mapping, locking as appropriate. */
static inline void efx_sram_readq(struct efx_nic *efx, void __iomem *membase,
				  efx_qword_t *value, unsigned int index)
{
	unsigned int addr = index * sizeof(*value);
	unsigned long flags __attribute__ ((unused));

	spin_lock_irqsave(&efx->biu_lock, flags);
#ifdef EFX_USE_QWORD_IO
	value->u64[0] = (__force __le64)__raw_readq(membase + addr);
#else
	value->u32[0] = (__force __le32)__raw_readl(membase + addr);
	value->u32[1] = (__force __le32)__raw_readl(membase + addr + 4);
#endif
	spin_unlock_irqrestore(&efx->biu_lock, flags);

	netif_vdbg(efx, hw, efx->net_dev,
		   "read from SRAM address %x, got "EFX_QWORD_FMT"\n",
		   addr, EFX_QWORD_VAL(*value));
}

/* Read a 32-bit CSR or SRAM */
static inline void efx_readd(struct efx_nic *efx, efx_dword_t *value,
				unsigned int reg)
{
	value->u32[0] = _efx_readd(efx, reg);
	netif_vdbg(efx, hw, efx->net_dev,
		   "read from register %x, got "EFX_DWORD_FMT"\n",
		   reg, EFX_DWORD_VAL(*value));
}

/* Write a 128-bit CSR forming part of a table */
static inline void efx_writeo_table(struct efx_nic *efx, efx_oword_t *value,
				      unsigned int reg, unsigned int index)
{
	efx_writeo(efx, value, reg + index * sizeof(efx_oword_t));
}

/* Read a 128-bit CSR forming part of a table */
static inline void efx_reado_table(struct efx_nic *efx, efx_oword_t *value,
				     unsigned int reg, unsigned int index)
{
	efx_reado(efx, value, reg + index * sizeof(efx_oword_t));
}

/* Write a 32-bit CSR forming part of a table, or 32-bit SRAM */
static inline void efx_writed_table(struct efx_nic *efx, efx_dword_t *value,
				       unsigned int reg, unsigned int index)
{
	efx_writed(efx, value, reg + index * sizeof(efx_oword_t));
}

/* Read a 32-bit CSR forming part of a table, or 32-bit SRAM */
static inline void efx_readd_table(struct efx_nic *efx, efx_dword_t *value,
				   unsigned int reg, unsigned int index)
{
	efx_readd(efx, value, reg + index * sizeof(efx_dword_t));
}

/* Page-mapped register block size */
#define EFX_PAGE_BLOCK_SIZE 0x2000

/* Calculate offset to page-mapped register block */
#define EFX_PAGED_REG(page, reg) \
	((page) * EFX_PAGE_BLOCK_SIZE + (reg))

/* Write the whole of RX_DESC_UPD or TX_DESC_UPD */
static inline void _efx_writeo_page(struct efx_nic *efx, efx_oword_t *value,
				    unsigned int reg, unsigned int page)
{
	reg = EFX_PAGED_REG(page, reg);

	netif_vdbg(efx, hw, efx->net_dev,
		   "writing register %x with " EFX_OWORD_FMT "\n", reg,
		   EFX_OWORD_VAL(*value));

#ifdef EFX_USE_QWORD_IO
	_efx_writeq(efx, value->u64[0], reg + 0);
#else
	_efx_writed(efx, value->u32[0], reg + 0);
	_efx_writed(efx, value->u32[1], reg + 4);
#endif
	_efx_writed(efx, value->u32[2], reg + 8);
	_efx_writed(efx, value->u32[3], reg + 12);
<<<<<<< HEAD
=======
#endif
>>>>>>> 9c61904c
}
#define efx_writeo_page(efx, value, reg, page)				\
	_efx_writeo_page(efx, value,					\
			 reg +						\
			 BUILD_BUG_ON_ZERO((reg) != 0x830 && (reg) != 0xa10), \
			 page)

/* Write a page-mapped 32-bit CSR (EVQ_RPTR or the high bits of
 * RX_DESC_UPD or TX_DESC_UPD)
 */
static inline void _efx_writed_page(struct efx_nic *efx, efx_dword_t *value,
				    unsigned int reg, unsigned int page)
{
	efx_writed(efx, value, EFX_PAGED_REG(page, reg));
}
#define efx_writed_page(efx, value, reg, page)				\
	_efx_writed_page(efx, value,					\
			 reg +						\
			 BUILD_BUG_ON_ZERO((reg) != 0x400 && (reg) != 0x83c \
					   && (reg) != 0xa1c),		\
			 page)

/* Write TIMER_COMMAND.  This is a page-mapped 32-bit CSR, but a bug
 * in the BIU means that writes to TIMER_COMMAND[0] invalidate the
 * collector register.
 */
static inline void _efx_writed_page_locked(struct efx_nic *efx,
					   efx_dword_t *value,
					   unsigned int reg,
					   unsigned int page)
{
	unsigned long flags __attribute__ ((unused));

	if (page == 0) {
		spin_lock_irqsave(&efx->biu_lock, flags);
		efx_writed(efx, value, EFX_PAGED_REG(page, reg));
		spin_unlock_irqrestore(&efx->biu_lock, flags);
	} else {
		efx_writed(efx, value, EFX_PAGED_REG(page, reg));
	}
}
#define efx_writed_page_locked(efx, value, reg, page)			\
	_efx_writed_page_locked(efx, value,				\
				reg + BUILD_BUG_ON_ZERO((reg) != 0x420), \
				page)

#endif /* EFX_IO_H */<|MERGE_RESOLUTION|>--- conflicted
+++ resolved
@@ -48,9 +48,9 @@
  *   replacing the low 96 bits with zero does not affect functionality.
  * - If the host writes to the last dword address of such a register
  *   (i.e. the high 32 bits) the underlying register will always be
- *   written.  If the collector does not hold values for the low 96
- *   bits of the register, they will be written as zero.  Writing to
- *   the last qword does not have this effect and must not be done.
+ *   written.  If the collector and the current write together do not
+ *   provide values for all 128 bits of the register, the low 96 bits
+ *   will be written as zero.
  * - If the host writes to the address of any other part of such a
  *   register while the collector already holds values for some other
  *   register, the write is discarded and the collector maintains its
@@ -237,16 +237,13 @@
 
 #ifdef EFX_USE_QWORD_IO
 	_efx_writeq(efx, value->u64[0], reg + 0);
+	_efx_writeq(efx, value->u64[1], reg + 8);
 #else
 	_efx_writed(efx, value->u32[0], reg + 0);
 	_efx_writed(efx, value->u32[1], reg + 4);
-#endif
 	_efx_writed(efx, value->u32[2], reg + 8);
 	_efx_writed(efx, value->u32[3], reg + 12);
-<<<<<<< HEAD
-=======
-#endif
->>>>>>> 9c61904c
+#endif
 }
 #define efx_writeo_page(efx, value, reg, page)				\
 	_efx_writeo_page(efx, value,					\
