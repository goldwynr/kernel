--- conflicted
+++ resolved
@@ -629,11 +629,7 @@
 			goto out;
 		}
 
-<<<<<<< HEAD
-		/* Test both types of TX queue */
-=======
 		/* Test all enabled types of TX queue */
->>>>>>> 02f8c6ae
 		efx_for_each_channel_tx_queue(tx_queue, channel) {
 			state->offload_csum = (tx_queue->queue &
 					       EFX_TXQ_TYPE_OFFLOAD);
@@ -754,19 +750,11 @@
 	/* restore the PHY to the previous state */
 	mutex_lock(&efx->mac_lock);
 	efx->phy_mode = phy_mode;
-<<<<<<< HEAD
-	efx->port_inhibited = false;
-=======
->>>>>>> 02f8c6ae
 	efx->loopback_mode = loopback_mode;
 	__efx_reconfigure_port(efx);
 	mutex_unlock(&efx->mac_lock);
 
-<<<<<<< HEAD
-	netif_tx_wake_all_queues(efx->net_dev);
-=======
 	netif_device_attach(efx->net_dev);
->>>>>>> 02f8c6ae
 
 	return rc_test;
 }
