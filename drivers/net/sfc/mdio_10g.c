--- conflicted
+++ resolved
@@ -232,11 +232,7 @@
  */
 int efx_mdio_set_settings(struct efx_nic *efx, struct ethtool_cmd *ecmd)
 {
-<<<<<<< HEAD
-	struct ethtool_cmd prev;
-=======
 	struct ethtool_cmd prev = { .cmd = ETHTOOL_GSET };
->>>>>>> 02f8c6ae
 
 	efx->phy_op->get_settings(efx, &prev);
 
@@ -266,7 +262,6 @@
  * @efx:		Efx NIC
  */
 void efx_mdio_an_reconfigure(struct efx_nic *efx)
-<<<<<<< HEAD
 {
 	int reg;
 
@@ -289,38 +284,10 @@
 	efx_mdio_write(efx, MDIO_MMD_AN, MDIO_CTRL1, reg);
 }
 
-enum efx_fc_type efx_mdio_get_pause(struct efx_nic *efx)
+u8 efx_mdio_get_pause(struct efx_nic *efx)
 {
 	BUILD_BUG_ON(EFX_FC_AUTO & (EFX_FC_RX | EFX_FC_TX));
 
-=======
-{
-	int reg;
-
-	WARN_ON(!(efx->mdio.mmds & MDIO_DEVS_AN));
-
-	/* Set up the base page */
-	reg = ADVERTISE_CSMA | ADVERTISE_RESV;
-	if (efx->link_advertising & ADVERTISED_Pause)
-		reg |= ADVERTISE_PAUSE_CAP;
-	if (efx->link_advertising & ADVERTISED_Asym_Pause)
-		reg |= ADVERTISE_PAUSE_ASYM;
-	efx_mdio_write(efx, MDIO_MMD_AN, MDIO_AN_ADVERTISE, reg);
-
-	/* Set up the (extended) next page */
-	efx->phy_op->set_npage_adv(efx, efx->link_advertising);
-
-	/* Enable and restart AN */
-	reg = efx_mdio_read(efx, MDIO_MMD_AN, MDIO_CTRL1);
-	reg |= MDIO_AN_CTRL1_ENABLE | MDIO_AN_CTRL1_RESTART | MDIO_AN_CTRL1_XNP;
-	efx_mdio_write(efx, MDIO_MMD_AN, MDIO_CTRL1, reg);
-}
-
-u8 efx_mdio_get_pause(struct efx_nic *efx)
-{
-	BUILD_BUG_ON(EFX_FC_AUTO & (EFX_FC_RX | EFX_FC_TX));
-
->>>>>>> 02f8c6ae
 	if (!(efx->wanted_fc & EFX_FC_AUTO))
 		return efx->wanted_fc;
 
