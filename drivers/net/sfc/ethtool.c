/****************************************************************************
 * Driver for Solarflare Solarstorm network controllers and boards
 * Copyright 2005-2006 Fen Systems Ltd.
 * Copyright 2006-2010 Solarflare Communications Inc.
 *
 * This program is free software; you can redistribute it and/or modify it
 * under the terms of the GNU General Public License version 2 as published
 * by the Free Software Foundation, incorporated herein by reference.
 */

#include <linux/netdevice.h>
#include <linux/ethtool.h>
#include <linux/rtnetlink.h>
#include <linux/in.h>
#include "net_driver.h"
#include "workarounds.h"
#include "selftest.h"
#include "efx.h"
<<<<<<< HEAD
=======
#include "filter.h"
>>>>>>> 02f8c6ae
#include "nic.h"

struct ethtool_string {
	char name[ETH_GSTRING_LEN];
};

struct efx_ethtool_stat {
	const char *name;
	enum {
		EFX_ETHTOOL_STAT_SOURCE_mac_stats,
		EFX_ETHTOOL_STAT_SOURCE_nic,
		EFX_ETHTOOL_STAT_SOURCE_channel,
		EFX_ETHTOOL_STAT_SOURCE_tx_queue
	} source;
	unsigned offset;
	u64(*get_stat) (void *field); /* Reader function */
};

/* Initialiser for a struct #efx_ethtool_stat with type-checking */
#define EFX_ETHTOOL_STAT(stat_name, source_name, field, field_type, \
				get_stat_function) {			\
	.name = #stat_name,						\
	.source = EFX_ETHTOOL_STAT_SOURCE_##source_name,		\
	.offset = ((((field_type *) 0) ==				\
		      &((struct efx_##source_name *)0)->field) ?	\
		    offsetof(struct efx_##source_name, field) :		\
		    offsetof(struct efx_##source_name, field)),		\
	.get_stat = get_stat_function,					\
}

static u64 efx_get_uint_stat(void *field)
{
	return *(unsigned int *)field;
}

static u64 efx_get_ulong_stat(void *field)
{
	return *(unsigned long *)field;
}

static u64 efx_get_u64_stat(void *field)
{
	return *(u64 *) field;
}

static u64 efx_get_atomic_stat(void *field)
{
	return atomic_read((atomic_t *) field);
}

#define EFX_ETHTOOL_ULONG_MAC_STAT(field)			\
	EFX_ETHTOOL_STAT(field, mac_stats, field, 		\
			  unsigned long, efx_get_ulong_stat)

#define EFX_ETHTOOL_U64_MAC_STAT(field)				\
	EFX_ETHTOOL_STAT(field, mac_stats, field, 		\
			  u64, efx_get_u64_stat)

#define EFX_ETHTOOL_UINT_NIC_STAT(name)				\
	EFX_ETHTOOL_STAT(name, nic, n_##name,			\
			 unsigned int, efx_get_uint_stat)

#define EFX_ETHTOOL_ATOMIC_NIC_ERROR_STAT(field)		\
	EFX_ETHTOOL_STAT(field, nic, field,			\
			 atomic_t, efx_get_atomic_stat)

#define EFX_ETHTOOL_UINT_CHANNEL_STAT(field)			\
	EFX_ETHTOOL_STAT(field, channel, n_##field,		\
			 unsigned int, efx_get_uint_stat)

#define EFX_ETHTOOL_UINT_TXQ_STAT(field)			\
	EFX_ETHTOOL_STAT(tx_##field, tx_queue, field,		\
			 unsigned int, efx_get_uint_stat)

static struct efx_ethtool_stat efx_ethtool_stats[] = {
	EFX_ETHTOOL_U64_MAC_STAT(tx_bytes),
	EFX_ETHTOOL_U64_MAC_STAT(tx_good_bytes),
	EFX_ETHTOOL_U64_MAC_STAT(tx_bad_bytes),
	EFX_ETHTOOL_ULONG_MAC_STAT(tx_packets),
	EFX_ETHTOOL_ULONG_MAC_STAT(tx_bad),
	EFX_ETHTOOL_ULONG_MAC_STAT(tx_pause),
	EFX_ETHTOOL_ULONG_MAC_STAT(tx_control),
	EFX_ETHTOOL_ULONG_MAC_STAT(tx_unicast),
	EFX_ETHTOOL_ULONG_MAC_STAT(tx_multicast),
	EFX_ETHTOOL_ULONG_MAC_STAT(tx_broadcast),
	EFX_ETHTOOL_ULONG_MAC_STAT(tx_lt64),
	EFX_ETHTOOL_ULONG_MAC_STAT(tx_64),
	EFX_ETHTOOL_ULONG_MAC_STAT(tx_65_to_127),
	EFX_ETHTOOL_ULONG_MAC_STAT(tx_128_to_255),
	EFX_ETHTOOL_ULONG_MAC_STAT(tx_256_to_511),
	EFX_ETHTOOL_ULONG_MAC_STAT(tx_512_to_1023),
	EFX_ETHTOOL_ULONG_MAC_STAT(tx_1024_to_15xx),
	EFX_ETHTOOL_ULONG_MAC_STAT(tx_15xx_to_jumbo),
	EFX_ETHTOOL_ULONG_MAC_STAT(tx_gtjumbo),
	EFX_ETHTOOL_ULONG_MAC_STAT(tx_collision),
	EFX_ETHTOOL_ULONG_MAC_STAT(tx_single_collision),
	EFX_ETHTOOL_ULONG_MAC_STAT(tx_multiple_collision),
	EFX_ETHTOOL_ULONG_MAC_STAT(tx_excessive_collision),
	EFX_ETHTOOL_ULONG_MAC_STAT(tx_deferred),
	EFX_ETHTOOL_ULONG_MAC_STAT(tx_late_collision),
	EFX_ETHTOOL_ULONG_MAC_STAT(tx_excessive_deferred),
	EFX_ETHTOOL_ULONG_MAC_STAT(tx_non_tcpudp),
	EFX_ETHTOOL_ULONG_MAC_STAT(tx_mac_src_error),
	EFX_ETHTOOL_ULONG_MAC_STAT(tx_ip_src_error),
	EFX_ETHTOOL_UINT_TXQ_STAT(tso_bursts),
	EFX_ETHTOOL_UINT_TXQ_STAT(tso_long_headers),
	EFX_ETHTOOL_UINT_TXQ_STAT(tso_packets),
	EFX_ETHTOOL_UINT_TXQ_STAT(pushes),
	EFX_ETHTOOL_U64_MAC_STAT(rx_bytes),
	EFX_ETHTOOL_U64_MAC_STAT(rx_good_bytes),
	EFX_ETHTOOL_U64_MAC_STAT(rx_bad_bytes),
	EFX_ETHTOOL_ULONG_MAC_STAT(rx_packets),
	EFX_ETHTOOL_ULONG_MAC_STAT(rx_good),
	EFX_ETHTOOL_ULONG_MAC_STAT(rx_bad),
	EFX_ETHTOOL_ULONG_MAC_STAT(rx_pause),
	EFX_ETHTOOL_ULONG_MAC_STAT(rx_control),
	EFX_ETHTOOL_ULONG_MAC_STAT(rx_unicast),
	EFX_ETHTOOL_ULONG_MAC_STAT(rx_multicast),
	EFX_ETHTOOL_ULONG_MAC_STAT(rx_broadcast),
	EFX_ETHTOOL_ULONG_MAC_STAT(rx_lt64),
	EFX_ETHTOOL_ULONG_MAC_STAT(rx_64),
	EFX_ETHTOOL_ULONG_MAC_STAT(rx_65_to_127),
	EFX_ETHTOOL_ULONG_MAC_STAT(rx_128_to_255),
	EFX_ETHTOOL_ULONG_MAC_STAT(rx_256_to_511),
	EFX_ETHTOOL_ULONG_MAC_STAT(rx_512_to_1023),
	EFX_ETHTOOL_ULONG_MAC_STAT(rx_1024_to_15xx),
	EFX_ETHTOOL_ULONG_MAC_STAT(rx_15xx_to_jumbo),
	EFX_ETHTOOL_ULONG_MAC_STAT(rx_gtjumbo),
	EFX_ETHTOOL_ULONG_MAC_STAT(rx_bad_lt64),
	EFX_ETHTOOL_ULONG_MAC_STAT(rx_bad_64_to_15xx),
	EFX_ETHTOOL_ULONG_MAC_STAT(rx_bad_15xx_to_jumbo),
	EFX_ETHTOOL_ULONG_MAC_STAT(rx_bad_gtjumbo),
	EFX_ETHTOOL_ULONG_MAC_STAT(rx_overflow),
	EFX_ETHTOOL_ULONG_MAC_STAT(rx_missed),
	EFX_ETHTOOL_ULONG_MAC_STAT(rx_false_carrier),
	EFX_ETHTOOL_ULONG_MAC_STAT(rx_symbol_error),
	EFX_ETHTOOL_ULONG_MAC_STAT(rx_align_error),
	EFX_ETHTOOL_ULONG_MAC_STAT(rx_length_error),
	EFX_ETHTOOL_ULONG_MAC_STAT(rx_internal_error),
	EFX_ETHTOOL_UINT_NIC_STAT(rx_nodesc_drop_cnt),
	EFX_ETHTOOL_ATOMIC_NIC_ERROR_STAT(rx_reset),
	EFX_ETHTOOL_UINT_CHANNEL_STAT(rx_tobe_disc),
	EFX_ETHTOOL_UINT_CHANNEL_STAT(rx_ip_hdr_chksum_err),
	EFX_ETHTOOL_UINT_CHANNEL_STAT(rx_tcp_udp_chksum_err),
	EFX_ETHTOOL_UINT_CHANNEL_STAT(rx_mcast_mismatch),
	EFX_ETHTOOL_UINT_CHANNEL_STAT(rx_frm_trunc),
};

/* Number of ethtool statistics */
#define EFX_ETHTOOL_NUM_STATS ARRAY_SIZE(efx_ethtool_stats)

#define EFX_ETHTOOL_EEPROM_MAGIC 0xEFAB

/**************************************************************************
 *
 * Ethtool operations
 *
 **************************************************************************
 */

/* Identify device by flashing LEDs */
static int efx_ethtool_phys_id(struct net_device *net_dev,
			       enum ethtool_phys_id_state state)
{
	struct efx_nic *efx = netdev_priv(net_dev);
	enum efx_led_mode mode = EFX_LED_DEFAULT;

	switch (state) {
	case ETHTOOL_ID_ON:
		mode = EFX_LED_ON;
		break;
	case ETHTOOL_ID_OFF:
		mode = EFX_LED_OFF;
		break;
	case ETHTOOL_ID_INACTIVE:
		mode = EFX_LED_DEFAULT;
		break;
	case ETHTOOL_ID_ACTIVE:
		return 1;	/* cycle on/off once per second */
	}

<<<<<<< HEAD
	do {
		efx->type->set_id_led(efx, EFX_LED_ON);
		schedule_timeout_interruptible(HZ / 2);

		efx->type->set_id_led(efx, EFX_LED_OFF);
		schedule_timeout_interruptible(HZ / 2);
	} while (!signal_pending(current) && --count != 0);

	efx->type->set_id_led(efx, EFX_LED_DEFAULT);
=======
	efx->type->set_id_led(efx, mode);
>>>>>>> 02f8c6ae
	return 0;
}

/* This must be called with rtnl_lock held. */
static int efx_ethtool_get_settings(struct net_device *net_dev,
				    struct ethtool_cmd *ecmd)
{
	struct efx_nic *efx = netdev_priv(net_dev);
	struct efx_link_state *link_state = &efx->link_state;

	mutex_lock(&efx->mac_lock);
	efx->phy_op->get_settings(efx, ecmd);
	mutex_unlock(&efx->mac_lock);

	/* GMAC does not support 1000Mbps HD */
	ecmd->supported &= ~SUPPORTED_1000baseT_Half;
	/* Both MACs support pause frames (bidirectional and respond-only) */
	ecmd->supported |= SUPPORTED_Pause | SUPPORTED_Asym_Pause;

	if (LOOPBACK_INTERNAL(efx)) {
<<<<<<< HEAD
		ecmd->speed = link_state->speed;
=======
		ethtool_cmd_speed_set(ecmd, link_state->speed);
>>>>>>> 02f8c6ae
		ecmd->duplex = link_state->fd ? DUPLEX_FULL : DUPLEX_HALF;
	}

	return 0;
}

/* This must be called with rtnl_lock held. */
static int efx_ethtool_set_settings(struct net_device *net_dev,
				    struct ethtool_cmd *ecmd)
{
	struct efx_nic *efx = netdev_priv(net_dev);
	int rc;

	/* GMAC does not support 1000Mbps HD */
<<<<<<< HEAD
	if (ecmd->speed == SPEED_1000 && ecmd->duplex != DUPLEX_FULL) {
=======
	if ((ethtool_cmd_speed(ecmd) == SPEED_1000) &&
	    (ecmd->duplex != DUPLEX_FULL)) {
>>>>>>> 02f8c6ae
		netif_dbg(efx, drv, efx->net_dev,
			  "rejecting unsupported 1000Mbps HD setting\n");
		return -EINVAL;
	}

	mutex_lock(&efx->mac_lock);
	rc = efx->phy_op->set_settings(efx, ecmd);
	mutex_unlock(&efx->mac_lock);
	return rc;
}

static void efx_ethtool_get_drvinfo(struct net_device *net_dev,
				    struct ethtool_drvinfo *info)
{
	struct efx_nic *efx = netdev_priv(net_dev);

	strlcpy(info->driver, KBUILD_MODNAME, sizeof(info->driver));
	strlcpy(info->version, EFX_DRIVER_VERSION, sizeof(info->version));
	if (efx_nic_rev(efx) >= EFX_REV_SIENA_A0)
		efx_mcdi_print_fwver(efx, info->fw_version,
				     sizeof(info->fw_version));
	strlcpy(info->bus_info, pci_name(efx->pci_dev), sizeof(info->bus_info));
}

static int efx_ethtool_get_regs_len(struct net_device *net_dev)
{
	return efx_nic_get_regs_len(netdev_priv(net_dev));
}

static void efx_ethtool_get_regs(struct net_device *net_dev,
				 struct ethtool_regs *regs, void *buf)
{
	struct efx_nic *efx = netdev_priv(net_dev);

	regs->version = efx->type->revision;
	efx_nic_get_regs(efx, buf);
}

static u32 efx_ethtool_get_msglevel(struct net_device *net_dev)
{
	struct efx_nic *efx = netdev_priv(net_dev);
	return efx->msg_enable;
}

static void efx_ethtool_set_msglevel(struct net_device *net_dev, u32 msg_enable)
{
	struct efx_nic *efx = netdev_priv(net_dev);
	efx->msg_enable = msg_enable;
}

/**
 * efx_fill_test - fill in an individual self-test entry
 * @test_index:		Index of the test
 * @strings:		Ethtool strings, or %NULL
 * @data:		Ethtool test results, or %NULL
 * @test:		Pointer to test result (used only if data != %NULL)
 * @unit_format:	Unit name format (e.g. "chan\%d")
 * @unit_id:		Unit id (e.g. 0 for "chan0")
 * @test_format:	Test name format (e.g. "loopback.\%s.tx.sent")
 * @test_id:		Test id (e.g. "PHYXS" for "loopback.PHYXS.tx_sent")
 *
 * Fill in an individual self-test entry.
 */
static void efx_fill_test(unsigned int test_index,
			  struct ethtool_string *strings, u64 *data,
			  int *test, const char *unit_format, int unit_id,
			  const char *test_format, const char *test_id)
{
	struct ethtool_string unit_str, test_str;

	/* Fill data value, if applicable */
	if (data)
		data[test_index] = *test;

	/* Fill string, if applicable */
	if (strings) {
		if (strchr(unit_format, '%'))
			snprintf(unit_str.name, sizeof(unit_str.name),
				 unit_format, unit_id);
		else
			strcpy(unit_str.name, unit_format);
		snprintf(test_str.name, sizeof(test_str.name),
			 test_format, test_id);
		snprintf(strings[test_index].name,
			 sizeof(strings[test_index].name),
			 "%-6s %-24s", unit_str.name, test_str.name);
	}
}

#define EFX_CHANNEL_NAME(_channel) "chan%d", _channel->channel
#define EFX_TX_QUEUE_NAME(_tx_queue) "txq%d", _tx_queue->queue
#define EFX_RX_QUEUE_NAME(_rx_queue) "rxq%d", _rx_queue->queue
#define EFX_LOOPBACK_NAME(_mode, _counter)			\
	"loopback.%s." _counter, STRING_TABLE_LOOKUP(_mode, efx_loopback_mode)

/**
 * efx_fill_loopback_test - fill in a block of loopback self-test entries
 * @efx:		Efx NIC
 * @lb_tests:		Efx loopback self-test results structure
 * @mode:		Loopback test mode
 * @test_index:		Starting index of the test
 * @strings:		Ethtool strings, or %NULL
 * @data:		Ethtool test results, or %NULL
 */
static int efx_fill_loopback_test(struct efx_nic *efx,
				  struct efx_loopback_self_tests *lb_tests,
				  enum efx_loopback_mode mode,
				  unsigned int test_index,
				  struct ethtool_string *strings, u64 *data)
{
	struct efx_channel *channel = efx_get_channel(efx, 0);
	struct efx_tx_queue *tx_queue;

	efx_for_each_channel_tx_queue(tx_queue, channel) {
		efx_fill_test(test_index++, strings, data,
			      &lb_tests->tx_sent[tx_queue->queue],
			      EFX_TX_QUEUE_NAME(tx_queue),
			      EFX_LOOPBACK_NAME(mode, "tx_sent"));
		efx_fill_test(test_index++, strings, data,
			      &lb_tests->tx_done[tx_queue->queue],
			      EFX_TX_QUEUE_NAME(tx_queue),
			      EFX_LOOPBACK_NAME(mode, "tx_done"));
	}
	efx_fill_test(test_index++, strings, data,
		      &lb_tests->rx_good,
		      "rx", 0,
		      EFX_LOOPBACK_NAME(mode, "rx_good"));
	efx_fill_test(test_index++, strings, data,
		      &lb_tests->rx_bad,
		      "rx", 0,
		      EFX_LOOPBACK_NAME(mode, "rx_bad"));

	return test_index;
}

/**
 * efx_ethtool_fill_self_tests - get self-test details
 * @efx:		Efx NIC
 * @tests:		Efx self-test results structure, or %NULL
 * @strings:		Ethtool strings, or %NULL
 * @data:		Ethtool test results, or %NULL
 */
static int efx_ethtool_fill_self_tests(struct efx_nic *efx,
				       struct efx_self_tests *tests,
				       struct ethtool_string *strings,
				       u64 *data)
{
	struct efx_channel *channel;
	unsigned int n = 0, i;
	enum efx_loopback_mode mode;

	efx_fill_test(n++, strings, data, &tests->phy_alive,
		      "phy", 0, "alive", NULL);
	efx_fill_test(n++, strings, data, &tests->nvram,
		      "core", 0, "nvram", NULL);
	efx_fill_test(n++, strings, data, &tests->interrupt,
		      "core", 0, "interrupt", NULL);

	/* Event queues */
	efx_for_each_channel(channel, efx) {
		efx_fill_test(n++, strings, data,
			      &tests->eventq_dma[channel->channel],
			      EFX_CHANNEL_NAME(channel),
			      "eventq.dma", NULL);
		efx_fill_test(n++, strings, data,
			      &tests->eventq_int[channel->channel],
			      EFX_CHANNEL_NAME(channel),
			      "eventq.int", NULL);
		efx_fill_test(n++, strings, data,
			      &tests->eventq_poll[channel->channel],
			      EFX_CHANNEL_NAME(channel),
			      "eventq.poll", NULL);
	}

	efx_fill_test(n++, strings, data, &tests->registers,
		      "core", 0, "registers", NULL);

	if (efx->phy_op->run_tests != NULL) {
		EFX_BUG_ON_PARANOID(efx->phy_op->test_name == NULL);

		for (i = 0; true; ++i) {
			const char *name;

			EFX_BUG_ON_PARANOID(i >= EFX_MAX_PHY_TESTS);
			name = efx->phy_op->test_name(efx, i);
			if (name == NULL)
				break;

			efx_fill_test(n++, strings, data, &tests->phy_ext[i],
				      "phy", 0, name, NULL);
		}
	}

	/* Loopback tests */
	for (mode = LOOPBACK_NONE; mode <= LOOPBACK_TEST_MAX; mode++) {
		if (!(efx->loopback_modes & (1 << mode)))
			continue;
		n = efx_fill_loopback_test(efx,
					   &tests->loopback[mode], mode, n,
					   strings, data);
	}

	return n;
}

static int efx_ethtool_get_sset_count(struct net_device *net_dev,
				      int string_set)
{
	switch (string_set) {
	case ETH_SS_STATS:
		return EFX_ETHTOOL_NUM_STATS;
	case ETH_SS_TEST:
		return efx_ethtool_fill_self_tests(netdev_priv(net_dev),
						   NULL, NULL, NULL);
	default:
		return -EINVAL;
	}
}

static void efx_ethtool_get_strings(struct net_device *net_dev,
				    u32 string_set, u8 *strings)
{
	struct efx_nic *efx = netdev_priv(net_dev);
	struct ethtool_string *ethtool_strings =
		(struct ethtool_string *)strings;
	int i;

	switch (string_set) {
	case ETH_SS_STATS:
		for (i = 0; i < EFX_ETHTOOL_NUM_STATS; i++)
			strncpy(ethtool_strings[i].name,
				efx_ethtool_stats[i].name,
				sizeof(ethtool_strings[i].name));
		break;
	case ETH_SS_TEST:
		efx_ethtool_fill_self_tests(efx, NULL,
					    ethtool_strings, NULL);
		break;
	default:
		/* No other string sets */
		break;
	}
}

static void efx_ethtool_get_stats(struct net_device *net_dev,
				  struct ethtool_stats *stats,
				  u64 *data)
{
	struct efx_nic *efx = netdev_priv(net_dev);
	struct efx_mac_stats *mac_stats = &efx->mac_stats;
	struct efx_ethtool_stat *stat;
	struct efx_channel *channel;
	struct efx_tx_queue *tx_queue;
<<<<<<< HEAD
=======
	struct rtnl_link_stats64 temp;
>>>>>>> 02f8c6ae
	int i;

	EFX_BUG_ON_PARANOID(stats->n_stats != EFX_ETHTOOL_NUM_STATS);

	/* Update MAC and NIC statistics */
	dev_get_stats(net_dev, &temp);

	/* Fill detailed statistics buffer */
	for (i = 0; i < EFX_ETHTOOL_NUM_STATS; i++) {
		stat = &efx_ethtool_stats[i];
		switch (stat->source) {
		case EFX_ETHTOOL_STAT_SOURCE_mac_stats:
			data[i] = stat->get_stat((void *)mac_stats +
						 stat->offset);
			break;
		case EFX_ETHTOOL_STAT_SOURCE_nic:
			data[i] = stat->get_stat((void *)efx + stat->offset);
			break;
		case EFX_ETHTOOL_STAT_SOURCE_channel:
			data[i] = 0;
			efx_for_each_channel(channel, efx)
				data[i] += stat->get_stat((void *)channel +
							  stat->offset);
			break;
		case EFX_ETHTOOL_STAT_SOURCE_tx_queue:
			data[i] = 0;
			efx_for_each_channel(channel, efx) {
				efx_for_each_channel_tx_queue(tx_queue, channel)
					data[i] +=
						stat->get_stat((void *)tx_queue
							       + stat->offset);
			}
			break;
		}
	}
}

<<<<<<< HEAD
static int efx_ethtool_set_tso(struct net_device *net_dev, u32 enable)
{
	struct efx_nic *efx __attribute__ ((unused)) = netdev_priv(net_dev);
	unsigned long features;

	features = NETIF_F_TSO;
	if (efx->type->offload_features & NETIF_F_V6_CSUM)
		features |= NETIF_F_TSO6;

	if (enable)
		net_dev->features |= features;
	else
		net_dev->features &= ~features;

	return 0;
}

static int efx_ethtool_set_tx_csum(struct net_device *net_dev, u32 enable)
{
	struct efx_nic *efx = netdev_priv(net_dev);
	unsigned long features = efx->type->offload_features & NETIF_F_ALL_CSUM;

	if (enable)
		net_dev->features |= features;
	else
		net_dev->features &= ~features;

	return 0;
}

static int efx_ethtool_set_rx_csum(struct net_device *net_dev, u32 enable)
{
	struct efx_nic *efx = netdev_priv(net_dev);

	/* No way to stop the hardware doing the checks; we just
	 * ignore the result.
	 */
	efx->rx_checksum_enabled = !!enable;

	return 0;
}

static u32 efx_ethtool_get_rx_csum(struct net_device *net_dev)
{
	struct efx_nic *efx = netdev_priv(net_dev);

	return efx->rx_checksum_enabled;
}

=======
>>>>>>> 02f8c6ae
static void efx_ethtool_self_test(struct net_device *net_dev,
				  struct ethtool_test *test, u64 *data)
{
	struct efx_nic *efx = netdev_priv(net_dev);
	struct efx_self_tests *efx_tests;
	int already_up;
	int rc = -ENOMEM;

	efx_tests = kzalloc(sizeof(*efx_tests), GFP_KERNEL);
	if (!efx_tests)
		goto fail;


	ASSERT_RTNL();
	if (efx->state != STATE_RUNNING) {
		rc = -EIO;
		goto fail1;
	}

	netif_info(efx, drv, efx->net_dev, "starting %sline testing\n",
		   (test->flags & ETH_TEST_FL_OFFLINE) ? "off" : "on");

	/* We need rx buffers and interrupts. */
	already_up = (efx->net_dev->flags & IFF_UP);
	if (!already_up) {
		rc = dev_open(efx->net_dev);
		if (rc) {
			netif_err(efx, drv, efx->net_dev,
				  "failed opening device.\n");
			goto fail1;
		}
	}

	rc = efx_selftest(efx, efx_tests, test->flags);

	if (!already_up)
		dev_close(efx->net_dev);

	netif_info(efx, drv, efx->net_dev, "%s %sline self-tests\n",
		   rc == 0 ? "passed" : "failed",
		   (test->flags & ETH_TEST_FL_OFFLINE) ? "off" : "on");

fail1:
	/* Fill ethtool results structures */
	efx_ethtool_fill_self_tests(efx, efx_tests, NULL, data);
	kfree(efx_tests);
fail:
	if (rc)
		test->flags |= ETH_TEST_FL_FAILED;
}

/* Restart autonegotiation */
static int efx_ethtool_nway_reset(struct net_device *net_dev)
{
	struct efx_nic *efx = netdev_priv(net_dev);

	return mdio45_nway_restart(&efx->mdio);
}

<<<<<<< HEAD
static u32 efx_ethtool_get_link(struct net_device *net_dev)
{
	return netif_running(net_dev) && netif_carrier_ok(net_dev);
}

=======
>>>>>>> 02f8c6ae
static int efx_ethtool_get_coalesce(struct net_device *net_dev,
				    struct ethtool_coalesce *coalesce)
{
	struct efx_nic *efx = netdev_priv(net_dev);
	struct efx_channel *channel;

	memset(coalesce, 0, sizeof(*coalesce));

	/* Find lowest IRQ moderation across all used TX queues */
	coalesce->tx_coalesce_usecs_irq = ~((u32) 0);
	efx_for_each_channel(channel, efx) {
		if (!efx_channel_has_tx_queues(channel))
			continue;
		if (channel->irq_moderation < coalesce->tx_coalesce_usecs_irq) {
			if (channel->channel < efx->n_rx_channels)
				coalesce->tx_coalesce_usecs_irq =
					channel->irq_moderation;
			else
				coalesce->tx_coalesce_usecs_irq = 0;
		}
	}

	coalesce->use_adaptive_rx_coalesce = efx->irq_rx_adaptive;
	coalesce->rx_coalesce_usecs_irq = efx->irq_rx_moderation;

	coalesce->tx_coalesce_usecs_irq *= EFX_IRQ_MOD_RESOLUTION;
	coalesce->rx_coalesce_usecs_irq *= EFX_IRQ_MOD_RESOLUTION;

	return 0;
}

/* Set coalescing parameters
 * The difficulties occur for shared channels
 */
static int efx_ethtool_set_coalesce(struct net_device *net_dev,
				    struct ethtool_coalesce *coalesce)
{
	struct efx_nic *efx = netdev_priv(net_dev);
	struct efx_channel *channel;
	unsigned tx_usecs, rx_usecs, adaptive;

	if (coalesce->use_adaptive_tx_coalesce)
		return -EOPNOTSUPP;

	if (coalesce->rx_coalesce_usecs || coalesce->tx_coalesce_usecs) {
		netif_err(efx, drv, efx->net_dev, "invalid coalescing setting. "
			  "Only rx/tx_coalesce_usecs_irq are supported\n");
		return -EOPNOTSUPP;
	}

	rx_usecs = coalesce->rx_coalesce_usecs_irq;
	tx_usecs = coalesce->tx_coalesce_usecs_irq;
	adaptive = coalesce->use_adaptive_rx_coalesce;

	/* If the channel is shared only allow RX parameters to be set */
	efx_for_each_channel(channel, efx) {
		if (efx_channel_has_rx_queue(channel) &&
		    efx_channel_has_tx_queues(channel) &&
		    tx_usecs) {
			netif_err(efx, drv, efx->net_dev, "Channel is shared. "
				  "Only RX coalescing may be set\n");
			return -EOPNOTSUPP;
		}
	}

	efx_init_irq_moderation(efx, tx_usecs, rx_usecs, adaptive);
	efx_for_each_channel(channel, efx)
		efx->type->push_irq_moderation(channel);

	return 0;
}

static void efx_ethtool_get_ringparam(struct net_device *net_dev,
				      struct ethtool_ringparam *ring)
{
	struct efx_nic *efx = netdev_priv(net_dev);

	ring->rx_max_pending = EFX_MAX_DMAQ_SIZE;
	ring->tx_max_pending = EFX_MAX_DMAQ_SIZE;
	ring->rx_mini_max_pending = 0;
	ring->rx_jumbo_max_pending = 0;
	ring->rx_pending = efx->rxq_entries;
	ring->tx_pending = efx->txq_entries;
	ring->rx_mini_pending = 0;
	ring->rx_jumbo_pending = 0;
}

static int efx_ethtool_set_ringparam(struct net_device *net_dev,
				     struct ethtool_ringparam *ring)
{
	struct efx_nic *efx = netdev_priv(net_dev);

	if (ring->rx_mini_pending || ring->rx_jumbo_pending ||
	    ring->rx_pending > EFX_MAX_DMAQ_SIZE ||
	    ring->tx_pending > EFX_MAX_DMAQ_SIZE)
		return -EINVAL;

	if (ring->rx_pending < EFX_MIN_RING_SIZE ||
	    ring->tx_pending < EFX_MIN_RING_SIZE) {
		netif_err(efx, drv, efx->net_dev,
			  "TX and RX queues cannot be smaller than %ld\n",
			  EFX_MIN_RING_SIZE);
		return -EINVAL;
	}

	return efx_realloc_channels(efx, ring->rx_pending, ring->tx_pending);
}

static int efx_ethtool_set_pauseparam(struct net_device *net_dev,
				      struct ethtool_pauseparam *pause)
{
	struct efx_nic *efx = netdev_priv(net_dev);
<<<<<<< HEAD
	enum efx_fc_type wanted_fc, old_fc;
=======
	u8 wanted_fc, old_fc;
>>>>>>> 02f8c6ae
	u32 old_adv;
	bool reset;
	int rc = 0;

	mutex_lock(&efx->mac_lock);

	wanted_fc = ((pause->rx_pause ? EFX_FC_RX : 0) |
		     (pause->tx_pause ? EFX_FC_TX : 0) |
		     (pause->autoneg ? EFX_FC_AUTO : 0));

	if ((wanted_fc & EFX_FC_TX) && !(wanted_fc & EFX_FC_RX)) {
		netif_dbg(efx, drv, efx->net_dev,
			  "Flow control unsupported: tx ON rx OFF\n");
		rc = -EINVAL;
		goto out;
	}

	if ((wanted_fc & EFX_FC_AUTO) && !efx->link_advertising) {
		netif_dbg(efx, drv, efx->net_dev,
			  "Autonegotiation is disabled\n");
		rc = -EINVAL;
		goto out;
	}

	/* TX flow control may automatically turn itself off if the
	 * link partner (intermittently) stops responding to pause
	 * frames. There isn't any indication that this has happened,
	 * so the best we do is leave it up to the user to spot this
	 * and fix it be cycling transmit flow control on this end. */
	reset = (wanted_fc & EFX_FC_TX) && !(efx->wanted_fc & EFX_FC_TX);
	if (EFX_WORKAROUND_11482(efx) && reset) {
		if (efx_nic_rev(efx) == EFX_REV_FALCON_B0) {
			/* Recover by resetting the EM block */
			falcon_stop_nic_stats(efx);
			falcon_drain_tx_fifo(efx);
			efx->mac_op->reconfigure(efx);
			falcon_start_nic_stats(efx);
		} else {
			/* Schedule a reset to recover */
			efx_schedule_reset(efx, RESET_TYPE_INVISIBLE);
		}
	}

	old_adv = efx->link_advertising;
	old_fc = efx->wanted_fc;
	efx_link_set_wanted_fc(efx, wanted_fc);
	if (efx->link_advertising != old_adv ||
	    (efx->wanted_fc ^ old_fc) & EFX_FC_AUTO) {
		rc = efx->phy_op->reconfigure(efx);
		if (rc) {
			netif_err(efx, drv, efx->net_dev,
				  "Unable to advertise requested flow "
				  "control setting\n");
			goto out;
		}
	}

	/* Reconfigure the MAC. The PHY *may* generate a link state change event
	 * if the user just changed the advertised capabilities, but there's no
	 * harm doing this twice */
	efx->mac_op->reconfigure(efx);

out:
	mutex_unlock(&efx->mac_lock);

	return rc;
}

static void efx_ethtool_get_pauseparam(struct net_device *net_dev,
				       struct ethtool_pauseparam *pause)
{
	struct efx_nic *efx = netdev_priv(net_dev);

	pause->rx_pause = !!(efx->wanted_fc & EFX_FC_RX);
	pause->tx_pause = !!(efx->wanted_fc & EFX_FC_TX);
	pause->autoneg = !!(efx->wanted_fc & EFX_FC_AUTO);
}


static void efx_ethtool_get_wol(struct net_device *net_dev,
				struct ethtool_wolinfo *wol)
{
	struct efx_nic *efx = netdev_priv(net_dev);
	return efx->type->get_wol(efx, wol);
}


static int efx_ethtool_set_wol(struct net_device *net_dev,
			       struct ethtool_wolinfo *wol)
{
	struct efx_nic *efx = netdev_priv(net_dev);
	return efx->type->set_wol(efx, wol->wolopts);
}

<<<<<<< HEAD
=======
static int efx_ethtool_reset(struct net_device *net_dev, u32 *flags)
{
	struct efx_nic *efx = netdev_priv(net_dev);
	enum reset_type method;
	enum {
		ETH_RESET_EFX_INVISIBLE = (ETH_RESET_DMA | ETH_RESET_FILTER |
					   ETH_RESET_OFFLOAD | ETH_RESET_MAC)
	};

	/* Check for minimal reset flags */
	if ((*flags & ETH_RESET_EFX_INVISIBLE) != ETH_RESET_EFX_INVISIBLE)
		return -EINVAL;
	*flags ^= ETH_RESET_EFX_INVISIBLE;
	method = RESET_TYPE_INVISIBLE;

	if (*flags & ETH_RESET_PHY) {
		*flags ^= ETH_RESET_PHY;
		method = RESET_TYPE_ALL;
	}

	if ((*flags & efx->type->reset_world_flags) ==
	    efx->type->reset_world_flags) {
		*flags ^= efx->type->reset_world_flags;
		method = RESET_TYPE_WORLD;
	}

	return efx_reset(efx, method);
}

static int
efx_ethtool_get_rxnfc(struct net_device *net_dev,
		      struct ethtool_rxnfc *info, void *rules __always_unused)
{
	struct efx_nic *efx = netdev_priv(net_dev);

	switch (info->cmd) {
	case ETHTOOL_GRXRINGS:
		info->data = efx->n_rx_channels;
		return 0;

	case ETHTOOL_GRXFH: {
		unsigned min_revision = 0;

		info->data = 0;
		switch (info->flow_type) {
		case TCP_V4_FLOW:
			info->data |= RXH_L4_B_0_1 | RXH_L4_B_2_3;
			/* fall through */
		case UDP_V4_FLOW:
		case SCTP_V4_FLOW:
		case AH_ESP_V4_FLOW:
		case IPV4_FLOW:
			info->data |= RXH_IP_SRC | RXH_IP_DST;
			min_revision = EFX_REV_FALCON_B0;
			break;
		case TCP_V6_FLOW:
			info->data |= RXH_L4_B_0_1 | RXH_L4_B_2_3;
			/* fall through */
		case UDP_V6_FLOW:
		case SCTP_V6_FLOW:
		case AH_ESP_V6_FLOW:
		case IPV6_FLOW:
			info->data |= RXH_IP_SRC | RXH_IP_DST;
			min_revision = EFX_REV_SIENA_A0;
			break;
		default:
			break;
		}
		if (efx_nic_rev(efx) < min_revision)
			info->data = 0;
		return 0;
	}

	default:
		return -EOPNOTSUPP;
	}
}

static int efx_ethtool_set_rx_ntuple(struct net_device *net_dev,
				     struct ethtool_rx_ntuple *ntuple)
{
	struct efx_nic *efx = netdev_priv(net_dev);
	struct ethtool_tcpip4_spec *ip_entry = &ntuple->fs.h_u.tcp_ip4_spec;
	struct ethtool_tcpip4_spec *ip_mask = &ntuple->fs.m_u.tcp_ip4_spec;
	struct ethhdr *mac_entry = &ntuple->fs.h_u.ether_spec;
	struct ethhdr *mac_mask = &ntuple->fs.m_u.ether_spec;
	struct efx_filter_spec filter;
	int rc;

	/* Range-check action */
	if (ntuple->fs.action < ETHTOOL_RXNTUPLE_ACTION_CLEAR ||
	    ntuple->fs.action >= (s32)efx->n_rx_channels)
		return -EINVAL;

	if (~ntuple->fs.data_mask)
		return -EINVAL;

	efx_filter_init_rx(&filter, EFX_FILTER_PRI_MANUAL, 0,
			   (ntuple->fs.action == ETHTOOL_RXNTUPLE_ACTION_DROP) ?
			   0xfff : ntuple->fs.action);

	switch (ntuple->fs.flow_type) {
	case TCP_V4_FLOW:
	case UDP_V4_FLOW: {
		u8 proto = (ntuple->fs.flow_type == TCP_V4_FLOW ?
			    IPPROTO_TCP : IPPROTO_UDP);

		/* Must match all of destination, */
		if (ip_mask->ip4dst | ip_mask->pdst)
			return -EINVAL;
		/* all or none of source, */
		if ((ip_mask->ip4src | ip_mask->psrc) &&
		    ((__force u32)~ip_mask->ip4src |
		     (__force u16)~ip_mask->psrc))
			return -EINVAL;
		/* and nothing else */
		if ((u8)~ip_mask->tos | (u16)~ntuple->fs.vlan_tag_mask)
			return -EINVAL;

		if (!ip_mask->ip4src)
			rc = efx_filter_set_ipv4_full(&filter, proto,
						      ip_entry->ip4dst,
						      ip_entry->pdst,
						      ip_entry->ip4src,
						      ip_entry->psrc);
		else
			rc = efx_filter_set_ipv4_local(&filter, proto,
						       ip_entry->ip4dst,
						       ip_entry->pdst);
		if (rc)
			return rc;
		break;
	}

	case ETHER_FLOW:
		/* Must match all of destination, */
		if (!is_zero_ether_addr(mac_mask->h_dest))
			return -EINVAL;
		/* all or none of VID, */
		if (ntuple->fs.vlan_tag_mask != 0xf000 &&
		    ntuple->fs.vlan_tag_mask != 0xffff)
			return -EINVAL;
		/* and nothing else */
		if (!is_broadcast_ether_addr(mac_mask->h_source) ||
		    mac_mask->h_proto != htons(0xffff))
			return -EINVAL;

		rc = efx_filter_set_eth_local(
			&filter,
			(ntuple->fs.vlan_tag_mask == 0xf000) ?
			ntuple->fs.vlan_tag : EFX_FILTER_VID_UNSPEC,
			mac_entry->h_dest);
		if (rc)
			return rc;
		break;

	default:
		return -EINVAL;
	}

	if (ntuple->fs.action == ETHTOOL_RXNTUPLE_ACTION_CLEAR)
		return efx_filter_remove_filter(efx, &filter);

	rc = efx_filter_insert_filter(efx, &filter, true);
	return rc < 0 ? rc : 0;
}

static int efx_ethtool_get_rxfh_indir(struct net_device *net_dev,
				      struct ethtool_rxfh_indir *indir)
{
	struct efx_nic *efx = netdev_priv(net_dev);
	size_t copy_size =
		min_t(size_t, indir->size, ARRAY_SIZE(efx->rx_indir_table));

	if (efx_nic_rev(efx) < EFX_REV_FALCON_B0)
		return -EOPNOTSUPP;

	indir->size = ARRAY_SIZE(efx->rx_indir_table);
	memcpy(indir->ring_index, efx->rx_indir_table,
	       copy_size * sizeof(indir->ring_index[0]));
	return 0;
}

static int efx_ethtool_set_rxfh_indir(struct net_device *net_dev,
				      const struct ethtool_rxfh_indir *indir)
{
	struct efx_nic *efx = netdev_priv(net_dev);
	size_t i;

	if (efx_nic_rev(efx) < EFX_REV_FALCON_B0)
		return -EOPNOTSUPP;

	/* Validate size and indices */
	if (indir->size != ARRAY_SIZE(efx->rx_indir_table))
		return -EINVAL;
	for (i = 0; i < ARRAY_SIZE(efx->rx_indir_table); i++)
		if (indir->ring_index[i] >= efx->n_rx_channels)
			return -EINVAL;

	memcpy(efx->rx_indir_table, indir->ring_index,
	       sizeof(efx->rx_indir_table));
	efx_nic_push_rx_indir_table(efx);
	return 0;
}

>>>>>>> 02f8c6ae
const struct ethtool_ops efx_ethtool_ops = {
	.get_settings		= efx_ethtool_get_settings,
	.set_settings		= efx_ethtool_set_settings,
	.get_drvinfo		= efx_ethtool_get_drvinfo,
	.get_regs_len		= efx_ethtool_get_regs_len,
	.get_regs		= efx_ethtool_get_regs,
	.get_msglevel		= efx_ethtool_get_msglevel,
	.set_msglevel		= efx_ethtool_set_msglevel,
	.nway_reset		= efx_ethtool_nway_reset,
<<<<<<< HEAD
	.get_link		= efx_ethtool_get_link,
=======
	.get_link		= ethtool_op_get_link,
>>>>>>> 02f8c6ae
	.get_coalesce		= efx_ethtool_get_coalesce,
	.set_coalesce		= efx_ethtool_set_coalesce,
	.get_ringparam		= efx_ethtool_get_ringparam,
	.set_ringparam		= efx_ethtool_set_ringparam,
	.get_pauseparam         = efx_ethtool_get_pauseparam,
	.set_pauseparam         = efx_ethtool_set_pauseparam,
<<<<<<< HEAD
	.get_rx_csum		= efx_ethtool_get_rx_csum,
	.set_rx_csum		= efx_ethtool_set_rx_csum,
	.get_tx_csum		= ethtool_op_get_tx_csum,
	/* Need to enable/disable IPv6 too */
	.set_tx_csum		= efx_ethtool_set_tx_csum,
	.get_sg			= ethtool_op_get_sg,
	.set_sg			= ethtool_op_set_sg,
	.get_tso		= ethtool_op_get_tso,
	/* Need to enable/disable TSO-IPv6 too */
	.set_tso		= efx_ethtool_set_tso,
	.get_flags		= ethtool_op_get_flags,
=======
>>>>>>> 02f8c6ae
	.get_sset_count		= efx_ethtool_get_sset_count,
	.self_test		= efx_ethtool_self_test,
	.get_strings		= efx_ethtool_get_strings,
	.set_phys_id		= efx_ethtool_phys_id,
	.get_ethtool_stats	= efx_ethtool_get_stats,
	.get_wol                = efx_ethtool_get_wol,
	.set_wol                = efx_ethtool_set_wol,
<<<<<<< HEAD
=======
	.reset			= efx_ethtool_reset,
	.get_rxnfc		= efx_ethtool_get_rxnfc,
	.set_rx_ntuple		= efx_ethtool_set_rx_ntuple,
	.get_rxfh_indir		= efx_ethtool_get_rxfh_indir,
	.set_rxfh_indir		= efx_ethtool_set_rxfh_indir,
>>>>>>> 02f8c6ae
};<|MERGE_RESOLUTION|>--- conflicted
+++ resolved
@@ -16,10 +16,7 @@
 #include "workarounds.h"
 #include "selftest.h"
 #include "efx.h"
-<<<<<<< HEAD
-=======
 #include "filter.h"
->>>>>>> 02f8c6ae
 #include "nic.h"
 
 struct ethtool_string {
@@ -201,19 +198,7 @@
 		return 1;	/* cycle on/off once per second */
 	}
 
-<<<<<<< HEAD
-	do {
-		efx->type->set_id_led(efx, EFX_LED_ON);
-		schedule_timeout_interruptible(HZ / 2);
-
-		efx->type->set_id_led(efx, EFX_LED_OFF);
-		schedule_timeout_interruptible(HZ / 2);
-	} while (!signal_pending(current) && --count != 0);
-
-	efx->type->set_id_led(efx, EFX_LED_DEFAULT);
-=======
 	efx->type->set_id_led(efx, mode);
->>>>>>> 02f8c6ae
 	return 0;
 }
 
@@ -234,11 +219,7 @@
 	ecmd->supported |= SUPPORTED_Pause | SUPPORTED_Asym_Pause;
 
 	if (LOOPBACK_INTERNAL(efx)) {
-<<<<<<< HEAD
-		ecmd->speed = link_state->speed;
-=======
 		ethtool_cmd_speed_set(ecmd, link_state->speed);
->>>>>>> 02f8c6ae
 		ecmd->duplex = link_state->fd ? DUPLEX_FULL : DUPLEX_HALF;
 	}
 
@@ -253,12 +234,8 @@
 	int rc;
 
 	/* GMAC does not support 1000Mbps HD */
-<<<<<<< HEAD
-	if (ecmd->speed == SPEED_1000 && ecmd->duplex != DUPLEX_FULL) {
-=======
 	if ((ethtool_cmd_speed(ecmd) == SPEED_1000) &&
 	    (ecmd->duplex != DUPLEX_FULL)) {
->>>>>>> 02f8c6ae
 		netif_dbg(efx, drv, efx->net_dev,
 			  "rejecting unsupported 1000Mbps HD setting\n");
 		return -EINVAL;
@@ -512,10 +489,7 @@
 	struct efx_ethtool_stat *stat;
 	struct efx_channel *channel;
 	struct efx_tx_queue *tx_queue;
-<<<<<<< HEAD
-=======
 	struct rtnl_link_stats64 temp;
->>>>>>> 02f8c6ae
 	int i;
 
 	EFX_BUG_ON_PARANOID(stats->n_stats != EFX_ETHTOOL_NUM_STATS);
@@ -553,58 +527,6 @@
 	}
 }
 
-<<<<<<< HEAD
-static int efx_ethtool_set_tso(struct net_device *net_dev, u32 enable)
-{
-	struct efx_nic *efx __attribute__ ((unused)) = netdev_priv(net_dev);
-	unsigned long features;
-
-	features = NETIF_F_TSO;
-	if (efx->type->offload_features & NETIF_F_V6_CSUM)
-		features |= NETIF_F_TSO6;
-
-	if (enable)
-		net_dev->features |= features;
-	else
-		net_dev->features &= ~features;
-
-	return 0;
-}
-
-static int efx_ethtool_set_tx_csum(struct net_device *net_dev, u32 enable)
-{
-	struct efx_nic *efx = netdev_priv(net_dev);
-	unsigned long features = efx->type->offload_features & NETIF_F_ALL_CSUM;
-
-	if (enable)
-		net_dev->features |= features;
-	else
-		net_dev->features &= ~features;
-
-	return 0;
-}
-
-static int efx_ethtool_set_rx_csum(struct net_device *net_dev, u32 enable)
-{
-	struct efx_nic *efx = netdev_priv(net_dev);
-
-	/* No way to stop the hardware doing the checks; we just
-	 * ignore the result.
-	 */
-	efx->rx_checksum_enabled = !!enable;
-
-	return 0;
-}
-
-static u32 efx_ethtool_get_rx_csum(struct net_device *net_dev)
-{
-	struct efx_nic *efx = netdev_priv(net_dev);
-
-	return efx->rx_checksum_enabled;
-}
-
-=======
->>>>>>> 02f8c6ae
 static void efx_ethtool_self_test(struct net_device *net_dev,
 				  struct ethtool_test *test, u64 *data)
 {
@@ -664,14 +586,6 @@
 	return mdio45_nway_restart(&efx->mdio);
 }
 
-<<<<<<< HEAD
-static u32 efx_ethtool_get_link(struct net_device *net_dev)
-{
-	return netif_running(net_dev) && netif_carrier_ok(net_dev);
-}
-
-=======
->>>>>>> 02f8c6ae
 static int efx_ethtool_get_coalesce(struct net_device *net_dev,
 				    struct ethtool_coalesce *coalesce)
 {
@@ -784,11 +698,7 @@
 				      struct ethtool_pauseparam *pause)
 {
 	struct efx_nic *efx = netdev_priv(net_dev);
-<<<<<<< HEAD
-	enum efx_fc_type wanted_fc, old_fc;
-=======
 	u8 wanted_fc, old_fc;
->>>>>>> 02f8c6ae
 	u32 old_adv;
 	bool reset;
 	int rc = 0;
@@ -883,8 +793,6 @@
 	return efx->type->set_wol(efx, wol->wolopts);
 }
 
-<<<<<<< HEAD
-=======
 static int efx_ethtool_reset(struct net_device *net_dev, u32 *flags)
 {
 	struct efx_nic *efx = netdev_priv(net_dev);
@@ -1090,7 +998,6 @@
 	return 0;
 }
 
->>>>>>> 02f8c6ae
 const struct ethtool_ops efx_ethtool_ops = {
 	.get_settings		= efx_ethtool_get_settings,
 	.set_settings		= efx_ethtool_set_settings,
@@ -1100,31 +1007,13 @@
 	.get_msglevel		= efx_ethtool_get_msglevel,
 	.set_msglevel		= efx_ethtool_set_msglevel,
 	.nway_reset		= efx_ethtool_nway_reset,
-<<<<<<< HEAD
-	.get_link		= efx_ethtool_get_link,
-=======
 	.get_link		= ethtool_op_get_link,
->>>>>>> 02f8c6ae
 	.get_coalesce		= efx_ethtool_get_coalesce,
 	.set_coalesce		= efx_ethtool_set_coalesce,
 	.get_ringparam		= efx_ethtool_get_ringparam,
 	.set_ringparam		= efx_ethtool_set_ringparam,
 	.get_pauseparam         = efx_ethtool_get_pauseparam,
 	.set_pauseparam         = efx_ethtool_set_pauseparam,
-<<<<<<< HEAD
-	.get_rx_csum		= efx_ethtool_get_rx_csum,
-	.set_rx_csum		= efx_ethtool_set_rx_csum,
-	.get_tx_csum		= ethtool_op_get_tx_csum,
-	/* Need to enable/disable IPv6 too */
-	.set_tx_csum		= efx_ethtool_set_tx_csum,
-	.get_sg			= ethtool_op_get_sg,
-	.set_sg			= ethtool_op_set_sg,
-	.get_tso		= ethtool_op_get_tso,
-	/* Need to enable/disable TSO-IPv6 too */
-	.set_tso		= efx_ethtool_set_tso,
-	.get_flags		= ethtool_op_get_flags,
-=======
->>>>>>> 02f8c6ae
 	.get_sset_count		= efx_ethtool_get_sset_count,
 	.self_test		= efx_ethtool_self_test,
 	.get_strings		= efx_ethtool_get_strings,
@@ -1132,12 +1021,9 @@
 	.get_ethtool_stats	= efx_ethtool_get_stats,
 	.get_wol                = efx_ethtool_get_wol,
 	.set_wol                = efx_ethtool_set_wol,
-<<<<<<< HEAD
-=======
 	.reset			= efx_ethtool_reset,
 	.get_rxnfc		= efx_ethtool_get_rxnfc,
 	.set_rx_ntuple		= efx_ethtool_set_rx_ntuple,
 	.get_rxfh_indir		= efx_ethtool_get_rxfh_indir,
 	.set_rxfh_indir		= efx_ethtool_set_rxfh_indir,
->>>>>>> 02f8c6ae
 };