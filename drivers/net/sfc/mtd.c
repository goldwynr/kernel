/****************************************************************************
 * Driver for Solarflare Solarstorm network controllers and boards
 * Copyright 2005-2006 Fen Systems Ltd.
 * Copyright 2006-2010 Solarflare Communications Inc.
 *
 * This program is free software; you can redistribute it and/or modify it
 * under the terms of the GNU General Public License version 2 as published
 * by the Free Software Foundation, incorporated herein by reference.
 */

#include <linux/bitops.h>
#include <linux/module.h>
#include <linux/mtd/mtd.h>
#include <linux/delay.h>
<<<<<<< HEAD
=======
#include <linux/slab.h>
>>>>>>> 02f8c6ae
#include <linux/rtnetlink.h>

#include "net_driver.h"
#include "spi.h"
#include "efx.h"
#include "nic.h"
#include "mcdi.h"
#include "mcdi_pcol.h"

#define EFX_SPI_VERIFY_BUF_LEN 16

struct efx_mtd_partition {
	struct mtd_info mtd;
	union {
		struct {
			bool updating;
			u8 nvram_type;
			u16 fw_subtype;
		} mcdi;
		size_t offset;
	};
	const char *type_name;
	char name[IFNAMSIZ + 20];
};

struct efx_mtd_ops {
	int (*read)(struct mtd_info *mtd, loff_t start, size_t len,
		    size_t *retlen, u8 *buffer);
	int (*erase)(struct mtd_info *mtd, loff_t start, size_t len);
	int (*write)(struct mtd_info *mtd, loff_t start, size_t len,
		     size_t *retlen, const u8 *buffer);
	int (*sync)(struct mtd_info *mtd);
};

struct efx_mtd {
	struct list_head node;
	struct efx_nic *efx;
	const struct efx_spi_device *spi;
	const char *name;
	const struct efx_mtd_ops *ops;
	size_t n_parts;
	struct efx_mtd_partition part[0];
};

#define efx_for_each_partition(part, efx_mtd)			\
	for ((part) = &(efx_mtd)->part[0];			\
	     (part) != &(efx_mtd)->part[(efx_mtd)->n_parts];	\
	     (part)++)

#define to_efx_mtd_partition(mtd)				\
	container_of(mtd, struct efx_mtd_partition, mtd)

static int falcon_mtd_probe(struct efx_nic *efx);
static int siena_mtd_probe(struct efx_nic *efx);

/* SPI utilities */

static int
efx_spi_slow_wait(struct efx_mtd_partition *part, bool uninterruptible)
{
	struct efx_mtd *efx_mtd = part->mtd.priv;
	const struct efx_spi_device *spi = efx_mtd->spi;
	struct efx_nic *efx = efx_mtd->efx;
	u8 status;
	int rc, i;

	/* Wait up to 4s for flash/EEPROM to finish a slow operation. */
	for (i = 0; i < 40; i++) {
		__set_current_state(uninterruptible ?
				    TASK_UNINTERRUPTIBLE : TASK_INTERRUPTIBLE);
		schedule_timeout(HZ / 10);
		rc = falcon_spi_cmd(efx, spi, SPI_RDSR, -1, NULL,
				    &status, sizeof(status));
		if (rc)
			return rc;
		if (!(status & SPI_STATUS_NRDY))
			return 0;
		if (signal_pending(current))
			return -EINTR;
	}
	pr_err("%s: timed out waiting for %s\n", part->name, efx_mtd->name);
	return -ETIMEDOUT;
}

static int
efx_spi_unlock(struct efx_nic *efx, const struct efx_spi_device *spi)
{
	const u8 unlock_mask = (SPI_STATUS_BP2 | SPI_STATUS_BP1 |
				SPI_STATUS_BP0);
	u8 status;
	int rc;

	rc = falcon_spi_cmd(efx, spi, SPI_RDSR, -1, NULL,
			    &status, sizeof(status));
	if (rc)
		return rc;

	if (!(status & unlock_mask))
		return 0; /* already unlocked */

	rc = falcon_spi_cmd(efx, spi, SPI_WREN, -1, NULL, NULL, 0);
	if (rc)
		return rc;
	rc = falcon_spi_cmd(efx, spi, SPI_SST_EWSR, -1, NULL, NULL, 0);
	if (rc)
		return rc;

	status &= ~unlock_mask;
	rc = falcon_spi_cmd(efx, spi, SPI_WRSR, -1, &status,
			    NULL, sizeof(status));
	if (rc)
		return rc;
	rc = falcon_spi_wait_write(efx, spi);
	if (rc)
		return rc;

	return 0;
}

static int
efx_spi_erase(struct efx_mtd_partition *part, loff_t start, size_t len)
{
	struct efx_mtd *efx_mtd = part->mtd.priv;
	const struct efx_spi_device *spi = efx_mtd->spi;
	struct efx_nic *efx = efx_mtd->efx;
	unsigned pos, block_len;
	u8 empty[EFX_SPI_VERIFY_BUF_LEN];
	u8 buffer[EFX_SPI_VERIFY_BUF_LEN];
	int rc;

	if (len != spi->erase_size)
		return -EINVAL;

	if (spi->erase_command == 0)
		return -EOPNOTSUPP;

	rc = efx_spi_unlock(efx, spi);
	if (rc)
		return rc;
	rc = falcon_spi_cmd(efx, spi, SPI_WREN, -1, NULL, NULL, 0);
	if (rc)
		return rc;
	rc = falcon_spi_cmd(efx, spi, spi->erase_command, start, NULL,
			    NULL, 0);
	if (rc)
		return rc;
	rc = efx_spi_slow_wait(part, false);

	/* Verify the entire region has been wiped */
	memset(empty, 0xff, sizeof(empty));
	for (pos = 0; pos < len; pos += block_len) {
		block_len = min(len - pos, sizeof(buffer));
		rc = falcon_spi_read(efx, spi, start + pos, block_len,
				     NULL, buffer);
		if (rc)
			return rc;
		if (memcmp(empty, buffer, block_len))
			return -EIO;

		/* Avoid locking up the system */
		cond_resched();
		if (signal_pending(current))
			return -EINTR;
	}

	return rc;
}

/* MTD interface */

static int efx_mtd_erase(struct mtd_info *mtd, struct erase_info *erase)
{
	struct efx_mtd *efx_mtd = mtd->priv;
	int rc;

	rc = efx_mtd->ops->erase(mtd, erase->addr, erase->len);
	if (rc == 0) {
		erase->state = MTD_ERASE_DONE;
	} else {
		erase->state = MTD_ERASE_FAILED;
		erase->fail_addr = 0xffffffff;
	}
	mtd_erase_callback(erase);
	return rc;
}

static void efx_mtd_sync(struct mtd_info *mtd)
{
	struct efx_mtd_partition *part = to_efx_mtd_partition(mtd);
	struct efx_mtd *efx_mtd = mtd->priv;
	int rc;

	rc = efx_mtd->ops->sync(mtd);
	if (rc)
		pr_err("%s: %s sync failed (%d)\n",
		       part->name, efx_mtd->name, rc);
}

static void efx_mtd_remove_partition(struct efx_mtd_partition *part)
{
	int rc;

	for (;;) {
<<<<<<< HEAD
		rc = del_mtd_device(&part->mtd);
=======
		rc = mtd_device_unregister(&part->mtd);
>>>>>>> 02f8c6ae
		if (rc != -EBUSY)
			break;
		ssleep(1);
	}
	WARN_ON(rc);
}

static void efx_mtd_remove_device(struct efx_mtd *efx_mtd)
{
	struct efx_mtd_partition *part;

	efx_for_each_partition(part, efx_mtd)
		efx_mtd_remove_partition(part);
	list_del(&efx_mtd->node);
	kfree(efx_mtd);
}

static void efx_mtd_rename_device(struct efx_mtd *efx_mtd)
{
	struct efx_mtd_partition *part;

	efx_for_each_partition(part, efx_mtd)
		if (efx_nic_rev(efx_mtd->efx) >= EFX_REV_SIENA_A0)
			snprintf(part->name, sizeof(part->name),
				 "%s %s:%02x", efx_mtd->efx->name,
				 part->type_name, part->mcdi.fw_subtype);
		else
			snprintf(part->name, sizeof(part->name),
				 "%s %s", efx_mtd->efx->name,
				 part->type_name);
}

static int efx_mtd_probe_device(struct efx_nic *efx, struct efx_mtd *efx_mtd)
{
	struct efx_mtd_partition *part;

	efx_mtd->efx = efx;

	efx_mtd_rename_device(efx_mtd);

	efx_for_each_partition(part, efx_mtd) {
		part->mtd.writesize = 1;

		part->mtd.owner = THIS_MODULE;
		part->mtd.priv = efx_mtd;
		part->mtd.name = part->name;
		part->mtd.erase = efx_mtd_erase;
		part->mtd.read = efx_mtd->ops->read;
		part->mtd.write = efx_mtd->ops->write;
		part->mtd.sync = efx_mtd_sync;

<<<<<<< HEAD
		if (add_mtd_device(&part->mtd))
=======
		if (mtd_device_register(&part->mtd, NULL, 0))
>>>>>>> 02f8c6ae
			goto fail;
	}

	list_add(&efx_mtd->node, &efx->mtd_list);
	return 0;

fail:
	while (part != &efx_mtd->part[0]) {
		--part;
		efx_mtd_remove_partition(part);
	}
<<<<<<< HEAD
	/* add_mtd_device() returns 1 if the MTD table is full */
=======
	/* mtd_device_register() returns 1 if the MTD table is full */
>>>>>>> 02f8c6ae
	return -ENOMEM;
}

void efx_mtd_remove(struct efx_nic *efx)
{
	struct efx_mtd *efx_mtd, *next;

	WARN_ON(efx_dev_registered(efx));

	list_for_each_entry_safe(efx_mtd, next, &efx->mtd_list, node)
		efx_mtd_remove_device(efx_mtd);
}

void efx_mtd_rename(struct efx_nic *efx)
{
	struct efx_mtd *efx_mtd;

	ASSERT_RTNL();

	list_for_each_entry(efx_mtd, &efx->mtd_list, node)
		efx_mtd_rename_device(efx_mtd);
}

int efx_mtd_probe(struct efx_nic *efx)
{
	if (efx_nic_rev(efx) >= EFX_REV_SIENA_A0)
		return siena_mtd_probe(efx);
	else
		return falcon_mtd_probe(efx);
}

/* Implementation of MTD operations for Falcon */

static int falcon_mtd_read(struct mtd_info *mtd, loff_t start,
			   size_t len, size_t *retlen, u8 *buffer)
{
	struct efx_mtd_partition *part = to_efx_mtd_partition(mtd);
	struct efx_mtd *efx_mtd = mtd->priv;
	const struct efx_spi_device *spi = efx_mtd->spi;
	struct efx_nic *efx = efx_mtd->efx;
	struct falcon_nic_data *nic_data = efx->nic_data;
	int rc;

	rc = mutex_lock_interruptible(&nic_data->spi_lock);
	if (rc)
		return rc;
	rc = falcon_spi_read(efx, spi, part->offset + start, len,
			     retlen, buffer);
	mutex_unlock(&nic_data->spi_lock);
	return rc;
}

static int falcon_mtd_erase(struct mtd_info *mtd, loff_t start, size_t len)
{
	struct efx_mtd_partition *part = to_efx_mtd_partition(mtd);
	struct efx_mtd *efx_mtd = mtd->priv;
	struct efx_nic *efx = efx_mtd->efx;
	struct falcon_nic_data *nic_data = efx->nic_data;
	int rc;

	rc = mutex_lock_interruptible(&nic_data->spi_lock);
	if (rc)
		return rc;
	rc = efx_spi_erase(part, part->offset + start, len);
	mutex_unlock(&nic_data->spi_lock);
	return rc;
}

static int falcon_mtd_write(struct mtd_info *mtd, loff_t start,
			    size_t len, size_t *retlen, const u8 *buffer)
{
	struct efx_mtd_partition *part = to_efx_mtd_partition(mtd);
	struct efx_mtd *efx_mtd = mtd->priv;
	const struct efx_spi_device *spi = efx_mtd->spi;
	struct efx_nic *efx = efx_mtd->efx;
	struct falcon_nic_data *nic_data = efx->nic_data;
	int rc;

	rc = mutex_lock_interruptible(&nic_data->spi_lock);
	if (rc)
		return rc;
	rc = falcon_spi_write(efx, spi, part->offset + start, len,
			      retlen, buffer);
	mutex_unlock(&nic_data->spi_lock);
	return rc;
}

static int falcon_mtd_sync(struct mtd_info *mtd)
{
	struct efx_mtd_partition *part = to_efx_mtd_partition(mtd);
	struct efx_mtd *efx_mtd = mtd->priv;
	struct efx_nic *efx = efx_mtd->efx;
	struct falcon_nic_data *nic_data = efx->nic_data;
	int rc;

	mutex_lock(&nic_data->spi_lock);
	rc = efx_spi_slow_wait(part, true);
	mutex_unlock(&nic_data->spi_lock);
	return rc;
}

static struct efx_mtd_ops falcon_mtd_ops = {
	.read	= falcon_mtd_read,
	.erase	= falcon_mtd_erase,
	.write	= falcon_mtd_write,
	.sync	= falcon_mtd_sync,
};

static int falcon_mtd_probe(struct efx_nic *efx)
{
	struct falcon_nic_data *nic_data = efx->nic_data;
	struct efx_spi_device *spi;
	struct efx_mtd *efx_mtd;
	int rc = -ENODEV;

	ASSERT_RTNL();

	spi = &nic_data->spi_flash;
	if (efx_spi_present(spi) && spi->size > FALCON_FLASH_BOOTCODE_START) {
		efx_mtd = kzalloc(sizeof(*efx_mtd) + sizeof(efx_mtd->part[0]),
				  GFP_KERNEL);
		if (!efx_mtd)
			return -ENOMEM;

		efx_mtd->spi = spi;
		efx_mtd->name = "flash";
		efx_mtd->ops = &falcon_mtd_ops;

		efx_mtd->n_parts = 1;
		efx_mtd->part[0].mtd.type = MTD_NORFLASH;
		efx_mtd->part[0].mtd.flags = MTD_CAP_NORFLASH;
		efx_mtd->part[0].mtd.size = spi->size - FALCON_FLASH_BOOTCODE_START;
		efx_mtd->part[0].mtd.erasesize = spi->erase_size;
		efx_mtd->part[0].offset = FALCON_FLASH_BOOTCODE_START;
		efx_mtd->part[0].type_name = "sfc_flash_bootrom";

		rc = efx_mtd_probe_device(efx, efx_mtd);
		if (rc) {
			kfree(efx_mtd);
			return rc;
		}
	}

	spi = &nic_data->spi_eeprom;
	if (efx_spi_present(spi) && spi->size > EFX_EEPROM_BOOTCONFIG_START) {
		efx_mtd = kzalloc(sizeof(*efx_mtd) + sizeof(efx_mtd->part[0]),
				  GFP_KERNEL);
		if (!efx_mtd)
			return -ENOMEM;

		efx_mtd->spi = spi;
		efx_mtd->name = "EEPROM";
		efx_mtd->ops = &falcon_mtd_ops;

		efx_mtd->n_parts = 1;
		efx_mtd->part[0].mtd.type = MTD_RAM;
		efx_mtd->part[0].mtd.flags = MTD_CAP_RAM;
		efx_mtd->part[0].mtd.size =
			min(spi->size, EFX_EEPROM_BOOTCONFIG_END) -
			EFX_EEPROM_BOOTCONFIG_START;
		efx_mtd->part[0].mtd.erasesize = spi->erase_size;
		efx_mtd->part[0].offset = EFX_EEPROM_BOOTCONFIG_START;
		efx_mtd->part[0].type_name = "sfc_bootconfig";

		rc = efx_mtd_probe_device(efx, efx_mtd);
		if (rc) {
			kfree(efx_mtd);
			return rc;
		}
	}

	return rc;
}

/* Implementation of MTD operations for Siena */

static int siena_mtd_read(struct mtd_info *mtd, loff_t start,
			  size_t len, size_t *retlen, u8 *buffer)
{
	struct efx_mtd_partition *part = to_efx_mtd_partition(mtd);
	struct efx_mtd *efx_mtd = mtd->priv;
	struct efx_nic *efx = efx_mtd->efx;
	loff_t offset = start;
	loff_t end = min_t(loff_t, start + len, mtd->size);
	size_t chunk;
	int rc = 0;

	while (offset < end) {
		chunk = min_t(size_t, end - offset, EFX_MCDI_NVRAM_LEN_MAX);
		rc = efx_mcdi_nvram_read(efx, part->mcdi.nvram_type, offset,
					 buffer, chunk);
		if (rc)
			goto out;
		offset += chunk;
		buffer += chunk;
	}
out:
	*retlen = offset - start;
	return rc;
}

static int siena_mtd_erase(struct mtd_info *mtd, loff_t start, size_t len)
{
	struct efx_mtd_partition *part = to_efx_mtd_partition(mtd);
	struct efx_mtd *efx_mtd = mtd->priv;
	struct efx_nic *efx = efx_mtd->efx;
	loff_t offset = start & ~((loff_t)(mtd->erasesize - 1));
	loff_t end = min_t(loff_t, start + len, mtd->size);
	size_t chunk = part->mtd.erasesize;
	int rc = 0;

	if (!part->mcdi.updating) {
		rc = efx_mcdi_nvram_update_start(efx, part->mcdi.nvram_type);
		if (rc)
			goto out;
		part->mcdi.updating = 1;
	}

	/* The MCDI interface can in fact do multiple erase blocks at once;
	 * but erasing may be slow, so we make multiple calls here to avoid
	 * tripping the MCDI RPC timeout. */
	while (offset < end) {
		rc = efx_mcdi_nvram_erase(efx, part->mcdi.nvram_type, offset,
					  chunk);
		if (rc)
			goto out;
		offset += chunk;
	}
out:
	return rc;
}

static int siena_mtd_write(struct mtd_info *mtd, loff_t start,
			   size_t len, size_t *retlen, const u8 *buffer)
{
	struct efx_mtd_partition *part = to_efx_mtd_partition(mtd);
	struct efx_mtd *efx_mtd = mtd->priv;
	struct efx_nic *efx = efx_mtd->efx;
	loff_t offset = start;
	loff_t end = min_t(loff_t, start + len, mtd->size);
	size_t chunk;
	int rc = 0;

	if (!part->mcdi.updating) {
		rc = efx_mcdi_nvram_update_start(efx, part->mcdi.nvram_type);
		if (rc)
			goto out;
		part->mcdi.updating = 1;
	}

	while (offset < end) {
		chunk = min_t(size_t, end - offset, EFX_MCDI_NVRAM_LEN_MAX);
		rc = efx_mcdi_nvram_write(efx, part->mcdi.nvram_type, offset,
					  buffer, chunk);
		if (rc)
			goto out;
		offset += chunk;
		buffer += chunk;
	}
out:
	*retlen = offset - start;
	return rc;
}

static int siena_mtd_sync(struct mtd_info *mtd)
{
	struct efx_mtd_partition *part = to_efx_mtd_partition(mtd);
	struct efx_mtd *efx_mtd = mtd->priv;
	struct efx_nic *efx = efx_mtd->efx;
	int rc = 0;

	if (part->mcdi.updating) {
		part->mcdi.updating = 0;
		rc = efx_mcdi_nvram_update_finish(efx, part->mcdi.nvram_type);
	}

	return rc;
}

static struct efx_mtd_ops siena_mtd_ops = {
	.read	= siena_mtd_read,
	.erase	= siena_mtd_erase,
	.write	= siena_mtd_write,
	.sync	= siena_mtd_sync,
};

struct siena_nvram_type_info {
	int port;
	const char *name;
};

static struct siena_nvram_type_info siena_nvram_types[] = {
	[MC_CMD_NVRAM_TYPE_DISABLED_CALLISTO]	= { 0, "sfc_dummy_phy" },
	[MC_CMD_NVRAM_TYPE_MC_FW]		= { 0, "sfc_mcfw" },
	[MC_CMD_NVRAM_TYPE_MC_FW_BACKUP]	= { 0, "sfc_mcfw_backup" },
	[MC_CMD_NVRAM_TYPE_STATIC_CFG_PORT0]	= { 0, "sfc_static_cfg" },
	[MC_CMD_NVRAM_TYPE_STATIC_CFG_PORT1]	= { 1, "sfc_static_cfg" },
	[MC_CMD_NVRAM_TYPE_DYNAMIC_CFG_PORT0]	= { 0, "sfc_dynamic_cfg" },
	[MC_CMD_NVRAM_TYPE_DYNAMIC_CFG_PORT1]	= { 1, "sfc_dynamic_cfg" },
	[MC_CMD_NVRAM_TYPE_EXP_ROM]		= { 0, "sfc_exp_rom" },
	[MC_CMD_NVRAM_TYPE_EXP_ROM_CFG_PORT0]	= { 0, "sfc_exp_rom_cfg" },
	[MC_CMD_NVRAM_TYPE_EXP_ROM_CFG_PORT1]	= { 1, "sfc_exp_rom_cfg" },
	[MC_CMD_NVRAM_TYPE_PHY_PORT0]		= { 0, "sfc_phy_fw" },
	[MC_CMD_NVRAM_TYPE_PHY_PORT1]		= { 1, "sfc_phy_fw" },
};

static int siena_mtd_probe_partition(struct efx_nic *efx,
				     struct efx_mtd *efx_mtd,
				     unsigned int part_id,
				     unsigned int type)
{
	struct efx_mtd_partition *part = &efx_mtd->part[part_id];
	struct siena_nvram_type_info *info;
	size_t size, erase_size;
	bool protected;
	int rc;

	if (type >= ARRAY_SIZE(siena_nvram_types))
		return -ENODEV;

	info = &siena_nvram_types[type];

	if (info->port != efx_port_num(efx))
		return -ENODEV;

	rc = efx_mcdi_nvram_info(efx, type, &size, &erase_size, &protected);
	if (rc)
		return rc;
	if (protected)
		return -ENODEV; /* hide it */

	part->mcdi.nvram_type = type;
	part->type_name = info->name;

	part->mtd.type = MTD_NORFLASH;
	part->mtd.flags = MTD_CAP_NORFLASH;
	part->mtd.size = size;
	part->mtd.erasesize = erase_size;

	return 0;
}

static int siena_mtd_get_fw_subtypes(struct efx_nic *efx,
				     struct efx_mtd *efx_mtd)
{
	struct efx_mtd_partition *part;
	uint16_t fw_subtype_list[MC_CMD_GET_BOARD_CFG_OUT_FW_SUBTYPE_LIST_LEN /
				 sizeof(uint16_t)];
	int rc;

	rc = efx_mcdi_get_board_cfg(efx, NULL, fw_subtype_list);
	if (rc)
		return rc;

	efx_for_each_partition(part, efx_mtd)
		part->mcdi.fw_subtype = fw_subtype_list[part->mcdi.nvram_type];

	return 0;
}

static int siena_mtd_probe(struct efx_nic *efx)
{
	struct efx_mtd *efx_mtd;
	int rc = -ENODEV;
	u32 nvram_types;
	unsigned int type;

	ASSERT_RTNL();

	rc = efx_mcdi_nvram_types(efx, &nvram_types);
	if (rc)
		return rc;

	efx_mtd = kzalloc(sizeof(*efx_mtd) +
			  hweight32(nvram_types) * sizeof(efx_mtd->part[0]),
			  GFP_KERNEL);
	if (!efx_mtd)
		return -ENOMEM;

	efx_mtd->name = "Siena NVRAM manager";

	efx_mtd->ops = &siena_mtd_ops;

	type = 0;
	efx_mtd->n_parts = 0;

	while (nvram_types != 0) {
		if (nvram_types & 1) {
			rc = siena_mtd_probe_partition(efx, efx_mtd,
						       efx_mtd->n_parts, type);
			if (rc == 0)
				efx_mtd->n_parts++;
			else if (rc != -ENODEV)
				goto fail;
		}
		type++;
		nvram_types >>= 1;
	}

	rc = siena_mtd_get_fw_subtypes(efx, efx_mtd);
	if (rc)
		goto fail;

	rc = efx_mtd_probe_device(efx, efx_mtd);
fail:
	if (rc)
		kfree(efx_mtd);
	return rc;
}
<|MERGE_RESOLUTION|>--- conflicted
+++ resolved
@@ -12,10 +12,7 @@
 #include <linux/module.h>
 #include <linux/mtd/mtd.h>
 #include <linux/delay.h>
-<<<<<<< HEAD
-=======
 #include <linux/slab.h>
->>>>>>> 02f8c6ae
 #include <linux/rtnetlink.h>
 
 #include "net_driver.h"
@@ -219,11 +216,7 @@
 	int rc;
 
 	for (;;) {
-<<<<<<< HEAD
-		rc = del_mtd_device(&part->mtd);
-=======
 		rc = mtd_device_unregister(&part->mtd);
->>>>>>> 02f8c6ae
 		if (rc != -EBUSY)
 			break;
 		ssleep(1);
@@ -275,11 +268,7 @@
 		part->mtd.write = efx_mtd->ops->write;
 		part->mtd.sync = efx_mtd_sync;
 
-<<<<<<< HEAD
-		if (add_mtd_device(&part->mtd))
-=======
 		if (mtd_device_register(&part->mtd, NULL, 0))
->>>>>>> 02f8c6ae
 			goto fail;
 	}
 
@@ -291,11 +280,7 @@
 		--part;
 		efx_mtd_remove_partition(part);
 	}
-<<<<<<< HEAD
-	/* add_mtd_device() returns 1 if the MTD table is full */
-=======
 	/* mtd_device_register() returns 1 if the MTD table is full */
->>>>>>> 02f8c6ae
 	return -ENOMEM;
 }
 
