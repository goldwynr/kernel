--- conflicted
+++ resolved
@@ -68,17 +68,6 @@
 	[LOOPBACK_PHYXS_WS]  	= "PHYXS_WS",
 };
 
-<<<<<<< HEAD
-/* Interrupt mode names (see INT_MODE())) */
-const unsigned int efx_interrupt_mode_max = EFX_INT_MODE_MAX;
-const char *efx_interrupt_mode_names[] = {
-	[EFX_INT_MODE_MSIX]   = "MSI-X",
-	[EFX_INT_MODE_MSI]    = "MSI",
-	[EFX_INT_MODE_LEGACY] = "legacy",
-};
-
-=======
->>>>>>> 02f8c6ae
 const unsigned int efx_reset_type_max = RESET_TYPE_MAX;
 const char *efx_reset_type_names[] = {
 	[RESET_TYPE_INVISIBLE]     = "INVISIBLE",
@@ -387,7 +376,6 @@
 
 	netif_dbg(channel->efx, probe, channel->efx->net_dev,
 		  "chan %d create event queue\n", channel->channel);
-<<<<<<< HEAD
 
 	/* Build an event queue with room for one event per tx and rx buffer,
 	 * plus some extra for link state events and MCDI completions. */
@@ -395,15 +383,6 @@
 	EFX_BUG_ON_PARANOID(entries > EFX_MAX_EVQ_SIZE);
 	channel->eventq_mask = max(entries, EFX_MIN_EVQ_SIZE) - 1;
 
-=======
-
-	/* Build an event queue with room for one event per tx and rx buffer,
-	 * plus some extra for link state events and MCDI completions. */
-	entries = roundup_pow_of_two(efx->rxq_entries + efx->txq_entries + 128);
-	EFX_BUG_ON_PARANOID(entries > EFX_MAX_EVQ_SIZE);
-	channel->eventq_mask = max(entries, EFX_MIN_EVQ_SIZE) - 1;
-
->>>>>>> 02f8c6ae
 	return efx_nic_probe_eventq(channel);
 }
 
@@ -819,14 +798,6 @@
 	if (!netif_running(efx->net_dev))
 		return;
 
-<<<<<<< HEAD
-	if (efx->port_inhibited) {
-		netif_carrier_off(efx->net_dev);
-		return;
-	}
-
-=======
->>>>>>> 02f8c6ae
 	if (link_state->up != netif_carrier_ok(efx->net_dev)) {
 		efx->n_link_state_changes++;
 
@@ -845,7 +816,6 @@
 			   (efx->promiscuous ? " [PROMISC]" : ""));
 	} else {
 		netif_info(efx, link, efx->net_dev, "link down\n");
-<<<<<<< HEAD
 	}
 
 }
@@ -860,12 +830,10 @@
 			efx->wanted_fc &= ~(EFX_FC_TX | EFX_FC_RX);
 		if (advertising & ADVERTISED_Asym_Pause)
 			efx->wanted_fc ^= EFX_FC_TX;
-=======
->>>>>>> 02f8c6ae
-	}
-}
-
-void efx_link_set_wanted_fc(struct efx_nic *efx, enum efx_fc_type wanted_fc)
+	}
+}
+
+void efx_link_set_wanted_fc(struct efx_nic *efx, u8 wanted_fc)
 {
 	efx->wanted_fc = wanted_fc;
 	if (efx->link_advertising) {
@@ -880,34 +848,6 @@
 	}
 }
 
-void efx_link_set_advertising(struct efx_nic *efx, u32 advertising)
-{
-	efx->link_advertising = advertising;
-	if (advertising) {
-		if (advertising & ADVERTISED_Pause)
-			efx->wanted_fc |= (EFX_FC_TX | EFX_FC_RX);
-		else
-			efx->wanted_fc &= ~(EFX_FC_TX | EFX_FC_RX);
-		if (advertising & ADVERTISED_Asym_Pause)
-			efx->wanted_fc ^= EFX_FC_TX;
-	}
-}
-
-void efx_link_set_wanted_fc(struct efx_nic *efx, u8 wanted_fc)
-{
-	efx->wanted_fc = wanted_fc;
-	if (efx->link_advertising) {
-		if (wanted_fc & EFX_FC_RX)
-			efx->link_advertising |= (ADVERTISED_Pause |
-						  ADVERTISED_Asym_Pause);
-		else
-			efx->link_advertising &= ~(ADVERTISED_Pause |
-						   ADVERTISED_Asym_Pause);
-		if (wanted_fc & EFX_FC_TX)
-			efx->link_advertising ^= ADVERTISED_Asym_Pause;
-	}
-}
-
 static void efx_fini_port(struct efx_nic *efx);
 
 /* Push loopback/power/transmit disable settings to the PHY, and reconfigure
@@ -936,15 +876,9 @@
 		efx->phy_mode |= PHY_MODE_TX_DISABLED;
 	else
 		efx->phy_mode &= ~PHY_MODE_TX_DISABLED;
-<<<<<<< HEAD
 
 	rc = efx->type->reconfigure_port(efx);
 
-=======
-
-	rc = efx->type->reconfigure_port(efx);
-
->>>>>>> 02f8c6ae
 	if (rc)
 		efx->phy_mode = phy_mode;
 
@@ -1322,14 +1256,11 @@
 				efx->n_tx_channels = efx->n_channels;
 				efx->n_rx_channels = efx->n_channels;
 			}
-<<<<<<< HEAD
-=======
 			rc = efx_init_rx_cpu_rmap(efx, xentries);
 			if (rc) {
 				pci_disable_msix(efx->pci_dev);
 				return rc;
 			}
->>>>>>> 02f8c6ae
 			for (i = 0; i < n_channels; i++)
 				efx_get_channel(efx, i)->irq =
 					xentries[i].vector;
@@ -1383,10 +1314,6 @@
 
 static void efx_set_channels(struct efx_nic *efx)
 {
-<<<<<<< HEAD
-	efx->tx_channel_offset =
-		separate_tx_channels ? efx->n_channels - efx->n_tx_channels : 0;
-=======
 	struct efx_channel *channel;
 	struct efx_tx_queue *tx_queue;
 
@@ -1401,7 +1328,6 @@
 			tx_queue->queue -= (efx->tx_channel_offset *
 					    EFX_TXQ_TYPES);
 	}
->>>>>>> 02f8c6ae
 }
 
 static int efx_probe_nic(struct efx_nic *efx)
@@ -1427,16 +1353,9 @@
 	for (i = 0; i < ARRAY_SIZE(efx->rx_indir_table); i++)
 		efx->rx_indir_table[i] = i % efx->n_rx_channels;
 
-	if (efx->n_channels > 1)
-		get_random_bytes(&efx->rx_hash_key, sizeof(efx->rx_hash_key));
-
 	efx_set_channels(efx);
-<<<<<<< HEAD
-	efx->net_dev->real_num_tx_queues = efx->n_tx_channels;
-=======
 	netif_set_real_num_tx_queues(efx->net_dev, efx->n_tx_channels);
 	netif_set_real_num_rx_queues(efx->net_dev, efx->n_rx_channels);
->>>>>>> 02f8c6ae
 
 	/* Initialise the interrupt moderation settings */
 	efx_init_irq_moderation(efx, tx_irq_mod_usec, rx_irq_mod_usec, true);
@@ -1482,8 +1401,6 @@
 	rc = efx_probe_channels(efx);
 	if (rc)
 		goto fail3;
-<<<<<<< HEAD
-=======
 
 	rc = efx_probe_filters(efx);
 	if (rc) {
@@ -1491,7 +1408,6 @@
 			  "failed to create filter tables\n");
 		goto fail4;
 	}
->>>>>>> 02f8c6ae
 
 	return 0;
 
@@ -1529,11 +1445,7 @@
 	 * restart the transmit interface early so the watchdog timer stops */
 	efx_start_port(efx);
 
-<<<<<<< HEAD
-	if (efx_dev_registered(efx) && !efx->port_inhibited)
-=======
 	if (efx_dev_registered(efx) && netif_device_present(efx->net_dev))
->>>>>>> 02f8c6ae
 		netif_tx_wake_all_queues(efx->net_dev);
 
 	efx_for_each_channel(channel, efx)
@@ -1633,10 +1545,7 @@
 
 static void efx_remove_all(struct efx_nic *efx)
 {
-<<<<<<< HEAD
-=======
 	efx_remove_filters(efx);
->>>>>>> 02f8c6ae
 	efx_remove_channels(efx);
 	efx_remove_port(efx);
 	efx_remove_nic(efx);
@@ -1961,7 +1870,6 @@
 			bit = crc & (EFX_MCAST_HASH_ENTRIES - 1);
 			set_bit_le(bit, mc_hash->byte);
 		}
-<<<<<<< HEAD
 
 		/* Broadcast packets go through the multicast hash filter.
 		 * ether_crc_le() of the broadcast address is 0xbe2612ff
@@ -1973,18 +1881,6 @@
 	if (efx->port_enabled)
 		queue_work(efx->workqueue, &efx->mac_work);
 	/* Otherwise efx_start_port() will do this */
-=======
-
-		/* Broadcast packets go through the multicast hash filter.
-		 * ether_crc_le() of the broadcast address is 0xbe2612ff
-		 * so we always add bit 0xff to the mask.
-		 */
-		set_bit_le(0xff, mc_hash->byte);
-	}
-
-	if (efx->port_enabled)
-		queue_work(efx->workqueue, &efx->mac_work);
-	/* Otherwise efx_start_port() will do this */
 }
 
 static int efx_set_features(struct net_device *net_dev, u32 data)
@@ -1996,7 +1892,6 @@
 		efx_filter_clear_rx(efx, EFX_FILTER_PRI_MANUAL);
 
 	return 0;
->>>>>>> 02f8c6ae
 }
 
 static const struct net_device_ops efx_netdev_ops = {
@@ -2185,10 +2080,7 @@
 	efx->mac_op->reconfigure(efx);
 
 	efx_init_channels(efx);
-<<<<<<< HEAD
-=======
 	efx_restore_filters(efx);
->>>>>>> 02f8c6ae
 
 	mutex_unlock(&efx->mac_lock);
 
@@ -2216,16 +2108,10 @@
 
 	netif_info(efx, drv, efx->net_dev, "resetting (%s)\n",
 		   RESET_TYPE(method));
-<<<<<<< HEAD
-
-	efx_reset_down(efx, method);
-
-=======
 
 	netif_device_detach(efx->net_dev);
 	efx_reset_down(efx, method);
 
->>>>>>> 02f8c6ae
 	rc = efx->type->reset(efx, method);
 	if (rc) {
 		netif_err(efx, drv, efx->net_dev, "failed to reset hardware\n");
@@ -2257,10 +2143,7 @@
 		efx->state = STATE_DISABLED;
 	} else {
 		netif_dbg(efx, drv, efx->net_dev, "reset complete\n");
-<<<<<<< HEAD
-=======
 		netif_device_attach(efx->net_dev);
->>>>>>> 02f8c6ae
 	}
 	return rc;
 }
@@ -2271,7 +2154,6 @@
 static void efx_reset_work(struct work_struct *data)
 {
 	struct efx_nic *efx = container_of(data, struct efx_nic, reset_work);
-<<<<<<< HEAD
 
 	if (efx->reset_pending == RESET_TYPE_NONE)
 		return;
@@ -2284,20 +2166,6 @@
 		return;
 	}
 
-=======
-
-	if (efx->reset_pending == RESET_TYPE_NONE)
-		return;
-
-	/* If we're not RUNNING then don't reset. Leave the reset_pending
-	 * flag set so that efx_pci_probe_main will be retried */
-	if (efx->state != STATE_RUNNING) {
-		netif_info(efx, drv, efx->net_dev,
-			   "scheduled reset quenched. NIC not RUNNING\n");
-		return;
-	}
-
->>>>>>> 02f8c6ae
 	rtnl_lock();
 	(void)efx_reset(efx, efx->reset_pending);
 	rtnl_unlock();
@@ -2382,15 +2250,8 @@
 	return 0;
 }
 void efx_port_dummy_op_void(struct efx_nic *efx) {}
-<<<<<<< HEAD
-void efx_port_dummy_op_set_id_led(struct efx_nic *efx, enum efx_led_mode mode)
-{
-}
-bool efx_port_dummy_op_poll(struct efx_nic *efx)
-=======
 
 static bool efx_port_dummy_op_poll(struct efx_nic *efx)
->>>>>>> 02f8c6ae
 {
 	return false;
 }
@@ -2431,10 +2292,6 @@
 	strlcpy(efx->name, pci_name(pci_dev), sizeof(efx->name));
 
 	efx->net_dev = net_dev;
-<<<<<<< HEAD
-	efx->rx_checksum_enabled = true;
-=======
->>>>>>> 02f8c6ae
 	spin_lock_init(&efx->stats_lock);
 	mutex_init(&efx->mac_lock);
 	efx->mac_op = type->default_mac_ops;
@@ -2494,13 +2351,10 @@
  */
 static void efx_pci_remove_main(struct efx_nic *efx)
 {
-<<<<<<< HEAD
-=======
 #ifdef CONFIG_RFS_ACCEL
 	free_irq_cpu_rmap(efx->net_dev->rx_cpu_rmap);
 	efx->net_dev->rx_cpu_rmap = NULL;
 #endif
->>>>>>> 02f8c6ae
 	efx_nic_fini_interrupt(efx);
 	efx_fini_channels(efx);
 	efx_fini_port(efx);
@@ -2614,21 +2468,13 @@
 	int i, rc;
 
 	/* Allocate and initialise a struct net_device and struct efx_nic */
-<<<<<<< HEAD
-	net_dev = alloc_etherdev_mq(sizeof(*efx), EFX_MAX_CORE_TX_QUEUES);
-=======
 	net_dev = alloc_etherdev_mqs(sizeof(*efx), EFX_MAX_CORE_TX_QUEUES,
 				     EFX_MAX_RX_QUEUES);
->>>>>>> 02f8c6ae
 	if (!net_dev)
 		return -ENOMEM;
 	net_dev->features |= (type->offload_features | NETIF_F_SG |
 			      NETIF_F_HIGHDMA | NETIF_F_TSO |
-<<<<<<< HEAD
-			      NETIF_F_GRO);
-=======
 			      NETIF_F_RXCSUM);
->>>>>>> 02f8c6ae
 	if (type->offload_features & NETIF_F_V6_CSUM)
 		net_dev->features |= NETIF_F_TSO6;
 	/* Mask for features that also apply to VLAN devices */
