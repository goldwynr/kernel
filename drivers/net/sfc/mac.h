--- conflicted
+++ resolved
@@ -13,14 +13,8 @@
 
 #include "net_driver.h"
 
-<<<<<<< HEAD
-extern struct efx_mac_operations falcon_xmac_operations;
-extern struct efx_mac_operations efx_mcdi_mac_operations;
-extern void falcon_reconfigure_xmac_core(struct efx_nic *efx);
-=======
 extern const struct efx_mac_operations falcon_xmac_operations;
 extern const struct efx_mac_operations efx_mcdi_mac_operations;
->>>>>>> 02f8c6ae
 extern int efx_mcdi_mac_stats(struct efx_nic *efx, dma_addr_t dma_addr,
 			      u32 dma_len, int enable, int clear);
 
