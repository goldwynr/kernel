--- conflicted
+++ resolved
@@ -1982,29 +1982,6 @@
 	  To compile this driver as a module, choose M here. The module
 	  will be called e1000e.
 
-<<<<<<< HEAD
-config IGB
-	tristate "Intel(R) 82575 PCI-Express Gigabit Ethernet support"
-	depends on PCI
-	---help---
-	  This driver supports Intel(R) 82575 gigabit ethernet family of
-	  adapters.  For more information on how to identify your adapter, go
-	  to the Adapter & Driver ID Guide at:
-
-	  <http://support.intel.com/support/network/adapter/pro100/21397.htm>
-
-	  For general information and support, go to the Intel support
-	  website at:
-
-	  <http://support.intel.com>
-
-	  More specific information on configuring the driver is in
-	  <file:Documentation/networking/e1000.txt>.
-
-	  To compile this driver as a module, choose M here and read
-	  <file:Documentation/networking/net-modules.txt>.  The module
-	  will be called igb.
-=======
 config IP1000
 	tristate "IP1000 Gigabit Ethernet support"
 	depends on PCI && EXPERIMENTAL
@@ -2014,7 +1991,28 @@
 
 	  To compile this driver as a module, choose M here: the module
 	  will be called ipg.  This is recommended.
->>>>>>> 1a1b285c
+
+config IGB
+	tristate "Intel(R) 82575 PCI-Express Gigabit Ethernet support"
+	depends on PCI
+	---help---
+	  This driver supports Intel(R) 82575 gigabit ethernet family of
+	  adapters.  For more information on how to identify your adapter, go
+	  to the Adapter & Driver ID Guide at:
+
+	  <http://support.intel.com/support/network/adapter/pro100/21397.htm>
+
+	  For general information and support, go to the Intel support
+	  website at:
+
+	  <http://support.intel.com>
+
+	  More specific information on configuring the driver is in
+	  <file:Documentation/networking/e1000.txt>.
+
+	  To compile this driver as a module, choose M here and read
+	  <file:Documentation/networking/net-modules.txt>.  The module
+	  will be called igb.
 
 source "drivers/net/ixp2000/Kconfig"
 
