/*******************************************************************************

  Intel(R) 82576 Virtual Function Linux driver
  Copyright(c) 2009 - 2010 Intel Corporation.

  This program is free software; you can redistribute it and/or modify it
  under the terms and conditions of the GNU General Public License,
  version 2, as published by the Free Software Foundation.

  This program is distributed in the hope it will be useful, but WITHOUT
  ANY WARRANTY; without even the implied warranty of MERCHANTABILITY or
  FITNESS FOR A PARTICULAR PURPOSE.  See the GNU General Public License for
  more details.

  You should have received a copy of the GNU General Public License along with
  this program; if not, write to the Free Software Foundation, Inc.,
  51 Franklin St - Fifth Floor, Boston, MA 02110-1301 USA.

  The full GNU General Public License is included in this distribution in
  the file called "COPYING".

  Contact Information:
  e1000-devel Mailing List <e1000-devel@lists.sourceforge.net>
  Intel Corporation, 5200 N.E. Elam Young Parkway, Hillsboro, OR 97124-6497

*******************************************************************************/

#include <linux/module.h>
#include <linux/types.h>
#include <linux/init.h>
#include <linux/pci.h>
#include <linux/vmalloc.h>
#include <linux/pagemap.h>
#include <linux/delay.h>
#include <linux/netdevice.h>
#include <linux/tcp.h>
#include <linux/ipv6.h>
#include <linux/slab.h>
#include <net/checksum.h>
#include <net/ip6_checksum.h>
#include <linux/mii.h>
#include <linux/ethtool.h>
#include <linux/if_vlan.h>
<<<<<<< HEAD
=======
#include <linux/prefetch.h>
>>>>>>> 02f8c6ae

#include "igbvf.h"

#define DRV_VERSION "1.0.8-k0"
char igbvf_driver_name[] = "igbvf";
const char igbvf_driver_version[] = DRV_VERSION;
static const char igbvf_driver_string[] =
				"Intel(R) Virtual Function Network Driver";
static const char igbvf_copyright[] =
				"Copyright (c) 2009 - 2010 Intel Corporation.";

static int igbvf_poll(struct napi_struct *napi, int budget);
static void igbvf_reset(struct igbvf_adapter *);
static void igbvf_set_interrupt_capability(struct igbvf_adapter *);
static void igbvf_reset_interrupt_capability(struct igbvf_adapter *);

static struct igbvf_info igbvf_vf_info = {
	.mac                    = e1000_vfadapt,
	.flags                  = 0,
	.pba                    = 10,
	.init_ops               = e1000_init_function_pointers_vf,
};

static struct igbvf_info igbvf_i350_vf_info = {
	.mac			= e1000_vfadapt_i350,
	.flags			= 0,
	.pba			= 10,
	.init_ops		= e1000_init_function_pointers_vf,
};

static const struct igbvf_info *igbvf_info_tbl[] = {
	[board_vf]              = &igbvf_vf_info,
	[board_i350_vf]		= &igbvf_i350_vf_info,
};

/**
 * igbvf_desc_unused - calculate if we have unused descriptors
 **/
static int igbvf_desc_unused(struct igbvf_ring *ring)
{
	if (ring->next_to_clean > ring->next_to_use)
		return ring->next_to_clean - ring->next_to_use - 1;

	return ring->count + ring->next_to_clean - ring->next_to_use - 1;
}

/**
 * igbvf_receive_skb - helper function to handle Rx indications
 * @adapter: board private structure
 * @status: descriptor status field as written by hardware
 * @vlan: descriptor vlan field as written by hardware (no le/be conversion)
 * @skb: pointer to sk_buff to be indicated to stack
 **/
static void igbvf_receive_skb(struct igbvf_adapter *adapter,
                              struct net_device *netdev,
                              struct sk_buff *skb,
                              u32 status, u16 vlan)
{
	if (adapter->vlgrp && (status & E1000_RXD_STAT_VP))
		vlan_hwaccel_receive_skb(skb, adapter->vlgrp,
		                         le16_to_cpu(vlan) &
		                         E1000_RXD_SPC_VLAN_MASK);
	else
		netif_receive_skb(skb);
}

static inline void igbvf_rx_checksum_adv(struct igbvf_adapter *adapter,
                                         u32 status_err, struct sk_buff *skb)
{
	skb_checksum_none_assert(skb);

	/* Ignore Checksum bit is set or checksum is disabled through ethtool */
	if ((status_err & E1000_RXD_STAT_IXSM) ||
	    (adapter->flags & IGBVF_FLAG_RX_CSUM_DISABLED))
		return;

	/* TCP/UDP checksum error bit is set */
	if (status_err &
	    (E1000_RXDEXT_STATERR_TCPE | E1000_RXDEXT_STATERR_IPE)) {
		/* let the stack verify checksum errors */
		adapter->hw_csum_err++;
		return;
	}

	/* It must be a TCP or UDP packet with a valid checksum */
	if (status_err & (E1000_RXD_STAT_TCPCS | E1000_RXD_STAT_UDPCS))
		skb->ip_summed = CHECKSUM_UNNECESSARY;

	adapter->hw_csum_good++;
}

/**
 * igbvf_alloc_rx_buffers - Replace used receive buffers; packet split
 * @rx_ring: address of ring structure to repopulate
 * @cleaned_count: number of buffers to repopulate
 **/
static void igbvf_alloc_rx_buffers(struct igbvf_ring *rx_ring,
                                   int cleaned_count)
{
	struct igbvf_adapter *adapter = rx_ring->adapter;
	struct net_device *netdev = adapter->netdev;
	struct pci_dev *pdev = adapter->pdev;
	union e1000_adv_rx_desc *rx_desc;
	struct igbvf_buffer *buffer_info;
	struct sk_buff *skb;
	unsigned int i;
	int bufsz;

	i = rx_ring->next_to_use;
	buffer_info = &rx_ring->buffer_info[i];

	if (adapter->rx_ps_hdr_size)
		bufsz = adapter->rx_ps_hdr_size;
	else
		bufsz = adapter->rx_buffer_len;

	while (cleaned_count--) {
		rx_desc = IGBVF_RX_DESC_ADV(*rx_ring, i);

		if (adapter->rx_ps_hdr_size && !buffer_info->page_dma) {
			if (!buffer_info->page) {
				buffer_info->page = alloc_page(GFP_ATOMIC);
				if (!buffer_info->page) {
					adapter->alloc_rx_buff_failed++;
					goto no_buffers;
				}
				buffer_info->page_offset = 0;
			} else {
				buffer_info->page_offset ^= PAGE_SIZE / 2;
			}
			buffer_info->page_dma =
				dma_map_page(&pdev->dev, buffer_info->page,
				             buffer_info->page_offset,
				             PAGE_SIZE / 2,
					     DMA_FROM_DEVICE);
		}

		if (!buffer_info->skb) {
			skb = netdev_alloc_skb_ip_align(netdev, bufsz);
			if (!skb) {
				adapter->alloc_rx_buff_failed++;
				goto no_buffers;
			}

			buffer_info->skb = skb;
			buffer_info->dma = dma_map_single(&pdev->dev, skb->data,
			                                  bufsz,
							  DMA_FROM_DEVICE);
		}
		/* Refresh the desc even if buffer_addrs didn't change because
		 * each write-back erases this info. */
		if (adapter->rx_ps_hdr_size) {
			rx_desc->read.pkt_addr =
			     cpu_to_le64(buffer_info->page_dma);
			rx_desc->read.hdr_addr = cpu_to_le64(buffer_info->dma);
		} else {
			rx_desc->read.pkt_addr =
			     cpu_to_le64(buffer_info->dma);
			rx_desc->read.hdr_addr = 0;
		}

		i++;
		if (i == rx_ring->count)
			i = 0;
		buffer_info = &rx_ring->buffer_info[i];
	}

no_buffers:
	if (rx_ring->next_to_use != i) {
		rx_ring->next_to_use = i;
		if (i == 0)
			i = (rx_ring->count - 1);
		else
			i--;

		/* Force memory writes to complete before letting h/w
		 * know there are new descriptors to fetch.  (Only
		 * applicable for weak-ordered memory model archs,
		 * such as IA-64). */
		wmb();
		writel(i, adapter->hw.hw_addr + rx_ring->tail);
	}
}

/**
 * igbvf_clean_rx_irq - Send received data up the network stack; legacy
 * @adapter: board private structure
 *
 * the return value indicates whether actual cleaning was done, there
 * is no guarantee that everything was cleaned
 **/
static bool igbvf_clean_rx_irq(struct igbvf_adapter *adapter,
                               int *work_done, int work_to_do)
{
	struct igbvf_ring *rx_ring = adapter->rx_ring;
	struct net_device *netdev = adapter->netdev;
	struct pci_dev *pdev = adapter->pdev;
	union e1000_adv_rx_desc *rx_desc, *next_rxd;
	struct igbvf_buffer *buffer_info, *next_buffer;
	struct sk_buff *skb;
	bool cleaned = false;
	int cleaned_count = 0;
	unsigned int total_bytes = 0, total_packets = 0;
	unsigned int i;
	u32 length, hlen, staterr;

	i = rx_ring->next_to_clean;
	rx_desc = IGBVF_RX_DESC_ADV(*rx_ring, i);
	staterr = le32_to_cpu(rx_desc->wb.upper.status_error);

	while (staterr & E1000_RXD_STAT_DD) {
		if (*work_done >= work_to_do)
			break;
		(*work_done)++;
		rmb(); /* read descriptor and rx_buffer_info after status DD */

		buffer_info = &rx_ring->buffer_info[i];

		/* HW will not DMA in data larger than the given buffer, even
		 * if it parses the (NFS, of course) header to be larger.  In
		 * that case, it fills the header buffer and spills the rest
		 * into the page.
		 */
		hlen = (le16_to_cpu(rx_desc->wb.lower.lo_dword.hs_rss.hdr_info) &
		  E1000_RXDADV_HDRBUFLEN_MASK) >> E1000_RXDADV_HDRBUFLEN_SHIFT;
		if (hlen > adapter->rx_ps_hdr_size)
			hlen = adapter->rx_ps_hdr_size;

		length = le16_to_cpu(rx_desc->wb.upper.length);
		cleaned = true;
		cleaned_count++;

		skb = buffer_info->skb;
		prefetch(skb->data - NET_IP_ALIGN);
		buffer_info->skb = NULL;
		if (!adapter->rx_ps_hdr_size) {
			dma_unmap_single(&pdev->dev, buffer_info->dma,
			                 adapter->rx_buffer_len,
					 DMA_FROM_DEVICE);
			buffer_info->dma = 0;
			skb_put(skb, length);
			goto send_up;
		}

		if (!skb_shinfo(skb)->nr_frags) {
			dma_unmap_single(&pdev->dev, buffer_info->dma,
			                 adapter->rx_ps_hdr_size,
					 DMA_FROM_DEVICE);
			skb_put(skb, hlen);
		}

		if (length) {
			dma_unmap_page(&pdev->dev, buffer_info->page_dma,
			               PAGE_SIZE / 2,
				       DMA_FROM_DEVICE);
			buffer_info->page_dma = 0;

			skb_fill_page_desc(skb, skb_shinfo(skb)->nr_frags,
			                   buffer_info->page,
			                   buffer_info->page_offset,
			                   length);

			if ((adapter->rx_buffer_len > (PAGE_SIZE / 2)) ||
			    (page_count(buffer_info->page) != 1))
				buffer_info->page = NULL;
			else
				get_page(buffer_info->page);

			skb->len += length;
			skb->data_len += length;
			skb->truesize += length;
		}
send_up:
		i++;
		if (i == rx_ring->count)
			i = 0;
		next_rxd = IGBVF_RX_DESC_ADV(*rx_ring, i);
		prefetch(next_rxd);
		next_buffer = &rx_ring->buffer_info[i];

		if (!(staterr & E1000_RXD_STAT_EOP)) {
			buffer_info->skb = next_buffer->skb;
			buffer_info->dma = next_buffer->dma;
			next_buffer->skb = skb;
			next_buffer->dma = 0;
			goto next_desc;
		}

		if (staterr & E1000_RXDEXT_ERR_FRAME_ERR_MASK) {
			dev_kfree_skb_irq(skb);
			goto next_desc;
		}

		total_bytes += skb->len;
		total_packets++;

		igbvf_rx_checksum_adv(adapter, staterr, skb);

		skb->protocol = eth_type_trans(skb, netdev);

		igbvf_receive_skb(adapter, netdev, skb, staterr,
		                  rx_desc->wb.upper.vlan);

next_desc:
		rx_desc->wb.upper.status_error = 0;

		/* return some buffers to hardware, one at a time is too slow */
		if (cleaned_count >= IGBVF_RX_BUFFER_WRITE) {
			igbvf_alloc_rx_buffers(rx_ring, cleaned_count);
			cleaned_count = 0;
		}

		/* use prefetched values */
		rx_desc = next_rxd;
		buffer_info = next_buffer;

		staterr = le32_to_cpu(rx_desc->wb.upper.status_error);
	}

	rx_ring->next_to_clean = i;
	cleaned_count = igbvf_desc_unused(rx_ring);

	if (cleaned_count)
		igbvf_alloc_rx_buffers(rx_ring, cleaned_count);

	adapter->total_rx_packets += total_packets;
	adapter->total_rx_bytes += total_bytes;
	adapter->net_stats.rx_bytes += total_bytes;
	adapter->net_stats.rx_packets += total_packets;
	return cleaned;
}

static void igbvf_put_txbuf(struct igbvf_adapter *adapter,
                            struct igbvf_buffer *buffer_info)
{
	if (buffer_info->dma) {
		if (buffer_info->mapped_as_page)
<<<<<<< HEAD
			pci_unmap_page(adapter->pdev,
				       buffer_info->dma,
				       buffer_info->length,
				       PCI_DMA_TODEVICE);
		else
			pci_unmap_single(adapter->pdev,
					 buffer_info->dma,
					 buffer_info->length,
					 PCI_DMA_TODEVICE);
=======
			dma_unmap_page(&adapter->pdev->dev,
				       buffer_info->dma,
				       buffer_info->length,
				       DMA_TO_DEVICE);
		else
			dma_unmap_single(&adapter->pdev->dev,
					 buffer_info->dma,
					 buffer_info->length,
					 DMA_TO_DEVICE);
>>>>>>> 02f8c6ae
		buffer_info->dma = 0;
	}
	if (buffer_info->skb) {
		dev_kfree_skb_any(buffer_info->skb);
		buffer_info->skb = NULL;
	}
	buffer_info->time_stamp = 0;
}

/**
 * igbvf_setup_tx_resources - allocate Tx resources (Descriptors)
 * @adapter: board private structure
 *
 * Return 0 on success, negative on failure
 **/
int igbvf_setup_tx_resources(struct igbvf_adapter *adapter,
                             struct igbvf_ring *tx_ring)
{
	struct pci_dev *pdev = adapter->pdev;
	int size;

	size = sizeof(struct igbvf_buffer) * tx_ring->count;
	tx_ring->buffer_info = vzalloc(size);
	if (!tx_ring->buffer_info)
		goto err;

	/* round up to nearest 4K */
	tx_ring->size = tx_ring->count * sizeof(union e1000_adv_tx_desc);
	tx_ring->size = ALIGN(tx_ring->size, 4096);

	tx_ring->desc = dma_alloc_coherent(&pdev->dev, tx_ring->size,
					   &tx_ring->dma, GFP_KERNEL);

	if (!tx_ring->desc)
		goto err;

	tx_ring->adapter = adapter;
	tx_ring->next_to_use = 0;
	tx_ring->next_to_clean = 0;

	return 0;
err:
	vfree(tx_ring->buffer_info);
	dev_err(&adapter->pdev->dev,
	        "Unable to allocate memory for the transmit descriptor ring\n");
	return -ENOMEM;
}

/**
 * igbvf_setup_rx_resources - allocate Rx resources (Descriptors)
 * @adapter: board private structure
 *
 * Returns 0 on success, negative on failure
 **/
int igbvf_setup_rx_resources(struct igbvf_adapter *adapter,
			     struct igbvf_ring *rx_ring)
{
	struct pci_dev *pdev = adapter->pdev;
	int size, desc_len;

	size = sizeof(struct igbvf_buffer) * rx_ring->count;
	rx_ring->buffer_info = vzalloc(size);
	if (!rx_ring->buffer_info)
		goto err;

	desc_len = sizeof(union e1000_adv_rx_desc);

	/* Round up to nearest 4K */
	rx_ring->size = rx_ring->count * desc_len;
	rx_ring->size = ALIGN(rx_ring->size, 4096);

	rx_ring->desc = dma_alloc_coherent(&pdev->dev, rx_ring->size,
					   &rx_ring->dma, GFP_KERNEL);

	if (!rx_ring->desc)
		goto err;

	rx_ring->next_to_clean = 0;
	rx_ring->next_to_use = 0;

	rx_ring->adapter = adapter;

	return 0;

err:
	vfree(rx_ring->buffer_info);
	rx_ring->buffer_info = NULL;
	dev_err(&adapter->pdev->dev,
	        "Unable to allocate memory for the receive descriptor ring\n");
	return -ENOMEM;
}

/**
 * igbvf_clean_tx_ring - Free Tx Buffers
 * @tx_ring: ring to be cleaned
 **/
static void igbvf_clean_tx_ring(struct igbvf_ring *tx_ring)
{
	struct igbvf_adapter *adapter = tx_ring->adapter;
	struct igbvf_buffer *buffer_info;
	unsigned long size;
	unsigned int i;

	if (!tx_ring->buffer_info)
		return;

	/* Free all the Tx ring sk_buffs */
	for (i = 0; i < tx_ring->count; i++) {
		buffer_info = &tx_ring->buffer_info[i];
		igbvf_put_txbuf(adapter, buffer_info);
	}

	size = sizeof(struct igbvf_buffer) * tx_ring->count;
	memset(tx_ring->buffer_info, 0, size);

	/* Zero out the descriptor ring */
	memset(tx_ring->desc, 0, tx_ring->size);

	tx_ring->next_to_use = 0;
	tx_ring->next_to_clean = 0;

	writel(0, adapter->hw.hw_addr + tx_ring->head);
	writel(0, adapter->hw.hw_addr + tx_ring->tail);
}

/**
 * igbvf_free_tx_resources - Free Tx Resources per Queue
 * @tx_ring: ring to free resources from
 *
 * Free all transmit software resources
 **/
void igbvf_free_tx_resources(struct igbvf_ring *tx_ring)
{
	struct pci_dev *pdev = tx_ring->adapter->pdev;

	igbvf_clean_tx_ring(tx_ring);

	vfree(tx_ring->buffer_info);
	tx_ring->buffer_info = NULL;

	dma_free_coherent(&pdev->dev, tx_ring->size, tx_ring->desc,
			  tx_ring->dma);

	tx_ring->desc = NULL;
}

/**
 * igbvf_clean_rx_ring - Free Rx Buffers per Queue
 * @adapter: board private structure
 **/
static void igbvf_clean_rx_ring(struct igbvf_ring *rx_ring)
{
	struct igbvf_adapter *adapter = rx_ring->adapter;
	struct igbvf_buffer *buffer_info;
	struct pci_dev *pdev = adapter->pdev;
	unsigned long size;
	unsigned int i;

	if (!rx_ring->buffer_info)
		return;

	/* Free all the Rx ring sk_buffs */
	for (i = 0; i < rx_ring->count; i++) {
		buffer_info = &rx_ring->buffer_info[i];
		if (buffer_info->dma) {
			if (adapter->rx_ps_hdr_size){
				dma_unmap_single(&pdev->dev, buffer_info->dma,
				                 adapter->rx_ps_hdr_size,
						 DMA_FROM_DEVICE);
			} else {
				dma_unmap_single(&pdev->dev, buffer_info->dma,
				                 adapter->rx_buffer_len,
						 DMA_FROM_DEVICE);
			}
			buffer_info->dma = 0;
		}

		if (buffer_info->skb) {
			dev_kfree_skb(buffer_info->skb);
			buffer_info->skb = NULL;
		}

		if (buffer_info->page) {
			if (buffer_info->page_dma)
				dma_unmap_page(&pdev->dev,
					       buffer_info->page_dma,
				               PAGE_SIZE / 2,
					       DMA_FROM_DEVICE);
			put_page(buffer_info->page);
			buffer_info->page = NULL;
			buffer_info->page_dma = 0;
			buffer_info->page_offset = 0;
		}
	}

	size = sizeof(struct igbvf_buffer) * rx_ring->count;
	memset(rx_ring->buffer_info, 0, size);

	/* Zero out the descriptor ring */
	memset(rx_ring->desc, 0, rx_ring->size);

	rx_ring->next_to_clean = 0;
	rx_ring->next_to_use = 0;

	writel(0, adapter->hw.hw_addr + rx_ring->head);
	writel(0, adapter->hw.hw_addr + rx_ring->tail);
}

/**
 * igbvf_free_rx_resources - Free Rx Resources
 * @rx_ring: ring to clean the resources from
 *
 * Free all receive software resources
 **/

void igbvf_free_rx_resources(struct igbvf_ring *rx_ring)
{
	struct pci_dev *pdev = rx_ring->adapter->pdev;

	igbvf_clean_rx_ring(rx_ring);

	vfree(rx_ring->buffer_info);
	rx_ring->buffer_info = NULL;

	dma_free_coherent(&pdev->dev, rx_ring->size, rx_ring->desc,
	                  rx_ring->dma);
	rx_ring->desc = NULL;
}

/**
 * igbvf_update_itr - update the dynamic ITR value based on statistics
 * @adapter: pointer to adapter
 * @itr_setting: current adapter->itr
 * @packets: the number of packets during this measurement interval
 * @bytes: the number of bytes during this measurement interval
 *
 *      Stores a new ITR value based on packets and byte
 *      counts during the last interrupt.  The advantage of per interrupt
 *      computation is faster updates and more accurate ITR for the current
 *      traffic pattern.  Constants in this function were computed
 *      based on theoretical maximum wire speed and thresholds were set based
 *      on testing data as well as attempting to minimize response time
 *      while increasing bulk throughput.  This functionality is controlled
 *      by the InterruptThrottleRate module parameter.
 **/
static unsigned int igbvf_update_itr(struct igbvf_adapter *adapter,
                                     u16 itr_setting, int packets,
                                     int bytes)
{
	unsigned int retval = itr_setting;

	if (packets == 0)
		goto update_itr_done;

	switch (itr_setting) {
	case lowest_latency:
		/* handle TSO and jumbo frames */
		if (bytes/packets > 8000)
			retval = bulk_latency;
		else if ((packets < 5) && (bytes > 512))
			retval = low_latency;
		break;
	case low_latency:  /* 50 usec aka 20000 ints/s */
		if (bytes > 10000) {
			/* this if handles the TSO accounting */
			if (bytes/packets > 8000)
				retval = bulk_latency;
			else if ((packets < 10) || ((bytes/packets) > 1200))
				retval = bulk_latency;
			else if ((packets > 35))
				retval = lowest_latency;
		} else if (bytes/packets > 2000) {
			retval = bulk_latency;
		} else if (packets <= 2 && bytes < 512) {
			retval = lowest_latency;
		}
		break;
	case bulk_latency: /* 250 usec aka 4000 ints/s */
		if (bytes > 25000) {
			if (packets > 35)
				retval = low_latency;
		} else if (bytes < 6000) {
			retval = low_latency;
		}
		break;
	}

update_itr_done:
	return retval;
}

static void igbvf_set_itr(struct igbvf_adapter *adapter)
{
	struct e1000_hw *hw = &adapter->hw;
	u16 current_itr;
	u32 new_itr = adapter->itr;

	adapter->tx_itr = igbvf_update_itr(adapter, adapter->tx_itr,
	                                   adapter->total_tx_packets,
	                                   adapter->total_tx_bytes);
	/* conservative mode (itr 3) eliminates the lowest_latency setting */
	if (adapter->itr_setting == 3 && adapter->tx_itr == lowest_latency)
		adapter->tx_itr = low_latency;

	adapter->rx_itr = igbvf_update_itr(adapter, adapter->rx_itr,
	                                   adapter->total_rx_packets,
	                                   adapter->total_rx_bytes);
	/* conservative mode (itr 3) eliminates the lowest_latency setting */
	if (adapter->itr_setting == 3 && adapter->rx_itr == lowest_latency)
		adapter->rx_itr = low_latency;

	current_itr = max(adapter->rx_itr, adapter->tx_itr);

	switch (current_itr) {
	/* counts and packets in update_itr are dependent on these numbers */
	case lowest_latency:
		new_itr = 70000;
		break;
	case low_latency:
		new_itr = 20000; /* aka hwitr = ~200 */
		break;
	case bulk_latency:
		new_itr = 4000;
		break;
	default:
		break;
	}

	if (new_itr != adapter->itr) {
		/*
		 * this attempts to bias the interrupt rate towards Bulk
		 * by adding intermediate steps when interrupt rate is
		 * increasing
		 */
		new_itr = new_itr > adapter->itr ?
		             min(adapter->itr + (new_itr >> 2), new_itr) :
		             new_itr;
		adapter->itr = new_itr;
		adapter->rx_ring->itr_val = 1952;

		if (adapter->msix_entries)
			adapter->rx_ring->set_itr = 1;
		else
			ew32(ITR, 1952);
	}
}

/**
 * igbvf_clean_tx_irq - Reclaim resources after transmit completes
 * @adapter: board private structure
 * returns true if ring is completely cleaned
 **/
static bool igbvf_clean_tx_irq(struct igbvf_ring *tx_ring)
{
	struct igbvf_adapter *adapter = tx_ring->adapter;
	struct net_device *netdev = adapter->netdev;
	struct igbvf_buffer *buffer_info;
	struct sk_buff *skb;
	union e1000_adv_tx_desc *tx_desc, *eop_desc;
	unsigned int total_bytes = 0, total_packets = 0;
	unsigned int i, eop, count = 0;
	bool cleaned = false;

	i = tx_ring->next_to_clean;
	eop = tx_ring->buffer_info[i].next_to_watch;
	eop_desc = IGBVF_TX_DESC_ADV(*tx_ring, eop);

	while ((eop_desc->wb.status & cpu_to_le32(E1000_TXD_STAT_DD)) &&
	       (count < tx_ring->count)) {
		rmb();	/* read buffer_info after eop_desc status */
		for (cleaned = false; !cleaned; count++) {
			tx_desc = IGBVF_TX_DESC_ADV(*tx_ring, i);
			buffer_info = &tx_ring->buffer_info[i];
			cleaned = (i == eop);
			skb = buffer_info->skb;

			if (skb) {
				unsigned int segs, bytecount;

				/* gso_segs is currently only valid for tcp */
				segs = skb_shinfo(skb)->gso_segs ?: 1;
				/* multiply data chunks by size of headers */
				bytecount = ((segs - 1) * skb_headlen(skb)) +
				            skb->len;
				total_packets += segs;
				total_bytes += bytecount;
			}

			igbvf_put_txbuf(adapter, buffer_info);
			tx_desc->wb.status = 0;

			i++;
			if (i == tx_ring->count)
				i = 0;
		}
		eop = tx_ring->buffer_info[i].next_to_watch;
		eop_desc = IGBVF_TX_DESC_ADV(*tx_ring, eop);
	}

	tx_ring->next_to_clean = i;

	if (unlikely(count &&
	             netif_carrier_ok(netdev) &&
	             igbvf_desc_unused(tx_ring) >= IGBVF_TX_QUEUE_WAKE)) {
		/* Make sure that anybody stopping the queue after this
		 * sees the new next_to_clean.
		 */
		smp_mb();
		if (netif_queue_stopped(netdev) &&
		    !(test_bit(__IGBVF_DOWN, &adapter->state))) {
			netif_wake_queue(netdev);
			++adapter->restart_queue;
		}
	}

<<<<<<< HEAD
	if (adapter->detect_tx_hung) {
		/* Detect a transmit hang in hardware, this serializes the
		 * check with the clearing of time_stamp and movement of i */
		adapter->detect_tx_hung = false;
		if (tx_ring->buffer_info[i].time_stamp &&
		    time_after(jiffies, tx_ring->buffer_info[i].time_stamp +
		               (adapter->tx_timeout_factor * HZ)) &&
		    !(er32(STATUS) & E1000_STATUS_TXOFF)) {

			tx_desc = IGBVF_TX_DESC_ADV(*tx_ring, i);
			/* detected Tx unit hang */
			igbvf_print_tx_hang(adapter);

			netif_stop_queue(netdev);
		}
	}
=======
>>>>>>> 02f8c6ae
	adapter->net_stats.tx_bytes += total_bytes;
	adapter->net_stats.tx_packets += total_packets;
	return count < tx_ring->count;
}

static irqreturn_t igbvf_msix_other(int irq, void *data)
{
	struct net_device *netdev = data;
	struct igbvf_adapter *adapter = netdev_priv(netdev);
	struct e1000_hw *hw = &adapter->hw;

	adapter->int_counter1++;

	netif_carrier_off(netdev);
	hw->mac.get_link_status = 1;
	if (!test_bit(__IGBVF_DOWN, &adapter->state))
		mod_timer(&adapter->watchdog_timer, jiffies + 1);

	ew32(EIMS, adapter->eims_other);

	return IRQ_HANDLED;
}

static irqreturn_t igbvf_intr_msix_tx(int irq, void *data)
{
	struct net_device *netdev = data;
	struct igbvf_adapter *adapter = netdev_priv(netdev);
	struct e1000_hw *hw = &adapter->hw;
	struct igbvf_ring *tx_ring = adapter->tx_ring;


	adapter->total_tx_bytes = 0;
	adapter->total_tx_packets = 0;

	/* auto mask will automatically reenable the interrupt when we write
	 * EICS */
	if (!igbvf_clean_tx_irq(tx_ring))
		/* Ring was not completely cleaned, so fire another interrupt */
		ew32(EICS, tx_ring->eims_value);
	else
		ew32(EIMS, tx_ring->eims_value);

	return IRQ_HANDLED;
}

static irqreturn_t igbvf_intr_msix_rx(int irq, void *data)
{
	struct net_device *netdev = data;
	struct igbvf_adapter *adapter = netdev_priv(netdev);

	adapter->int_counter0++;

	/* Write the ITR value calculated at the end of the
	 * previous interrupt.
	 */
	if (adapter->rx_ring->set_itr) {
		writel(adapter->rx_ring->itr_val,
		       adapter->hw.hw_addr + adapter->rx_ring->itr_register);
		adapter->rx_ring->set_itr = 0;
	}

	if (napi_schedule_prep(&adapter->rx_ring->napi)) {
		adapter->total_rx_bytes = 0;
		adapter->total_rx_packets = 0;
		__napi_schedule(&adapter->rx_ring->napi);
	}

	return IRQ_HANDLED;
}

#define IGBVF_NO_QUEUE -1

static void igbvf_assign_vector(struct igbvf_adapter *adapter, int rx_queue,
                                int tx_queue, int msix_vector)
{
	struct e1000_hw *hw = &adapter->hw;
	u32 ivar, index;

	/* 82576 uses a table-based method for assigning vectors.
	   Each queue has a single entry in the table to which we write
	   a vector number along with a "valid" bit.  Sadly, the layout
	   of the table is somewhat counterintuitive. */
	if (rx_queue > IGBVF_NO_QUEUE) {
		index = (rx_queue >> 1);
		ivar = array_er32(IVAR0, index);
		if (rx_queue & 0x1) {
			/* vector goes into third byte of register */
			ivar = ivar & 0xFF00FFFF;
			ivar |= (msix_vector | E1000_IVAR_VALID) << 16;
		} else {
			/* vector goes into low byte of register */
			ivar = ivar & 0xFFFFFF00;
			ivar |= msix_vector | E1000_IVAR_VALID;
		}
		adapter->rx_ring[rx_queue].eims_value = 1 << msix_vector;
		array_ew32(IVAR0, index, ivar);
	}
	if (tx_queue > IGBVF_NO_QUEUE) {
		index = (tx_queue >> 1);
		ivar = array_er32(IVAR0, index);
		if (tx_queue & 0x1) {
			/* vector goes into high byte of register */
			ivar = ivar & 0x00FFFFFF;
			ivar |= (msix_vector | E1000_IVAR_VALID) << 24;
		} else {
			/* vector goes into second byte of register */
			ivar = ivar & 0xFFFF00FF;
			ivar |= (msix_vector | E1000_IVAR_VALID) << 8;
		}
		adapter->tx_ring[tx_queue].eims_value = 1 << msix_vector;
		array_ew32(IVAR0, index, ivar);
	}
}

/**
 * igbvf_configure_msix - Configure MSI-X hardware
 *
 * igbvf_configure_msix sets up the hardware to properly
 * generate MSI-X interrupts.
 **/
static void igbvf_configure_msix(struct igbvf_adapter *adapter)
{
	u32 tmp;
	struct e1000_hw *hw = &adapter->hw;
	struct igbvf_ring *tx_ring = adapter->tx_ring;
	struct igbvf_ring *rx_ring = adapter->rx_ring;
	int vector = 0;

	adapter->eims_enable_mask = 0;

	igbvf_assign_vector(adapter, IGBVF_NO_QUEUE, 0, vector++);
	adapter->eims_enable_mask |= tx_ring->eims_value;
	if (tx_ring->itr_val)
		writel(tx_ring->itr_val,
		       hw->hw_addr + tx_ring->itr_register);
	else
		writel(1952, hw->hw_addr + tx_ring->itr_register);

	igbvf_assign_vector(adapter, 0, IGBVF_NO_QUEUE, vector++);
	adapter->eims_enable_mask |= rx_ring->eims_value;
	if (rx_ring->itr_val)
		writel(rx_ring->itr_val,
		       hw->hw_addr + rx_ring->itr_register);
	else
		writel(1952, hw->hw_addr + rx_ring->itr_register);

	/* set vector for other causes, i.e. link changes */

	tmp = (vector++ | E1000_IVAR_VALID);

	ew32(IVAR_MISC, tmp);

	adapter->eims_enable_mask = (1 << (vector)) - 1;
	adapter->eims_other = 1 << (vector - 1);
	e1e_flush();
}

static void igbvf_reset_interrupt_capability(struct igbvf_adapter *adapter)
{
	if (adapter->msix_entries) {
		pci_disable_msix(adapter->pdev);
		kfree(adapter->msix_entries);
		adapter->msix_entries = NULL;
	}
}

/**
 * igbvf_set_interrupt_capability - set MSI or MSI-X if supported
 *
 * Attempt to configure interrupts using the best available
 * capabilities of the hardware and kernel.
 **/
static void igbvf_set_interrupt_capability(struct igbvf_adapter *adapter)
{
	int err = -ENOMEM;
	int i;

	/* we allocate 3 vectors, 1 for tx, 1 for rx, one for pf messages */
	adapter->msix_entries = kcalloc(3, sizeof(struct msix_entry),
	                                GFP_KERNEL);
	if (adapter->msix_entries) {
		for (i = 0; i < 3; i++)
			adapter->msix_entries[i].entry = i;

		err = pci_enable_msix(adapter->pdev,
		                      adapter->msix_entries, 3);
	}

	if (err) {
		/* MSI-X failed */
		dev_err(&adapter->pdev->dev,
		        "Failed to initialize MSI-X interrupts.\n");
		igbvf_reset_interrupt_capability(adapter);
	}
}

/**
 * igbvf_request_msix - Initialize MSI-X interrupts
 *
 * igbvf_request_msix allocates MSI-X vectors and requests interrupts from the
 * kernel.
 **/
static int igbvf_request_msix(struct igbvf_adapter *adapter)
{
	struct net_device *netdev = adapter->netdev;
	int err = 0, vector = 0;

	if (strlen(netdev->name) < (IFNAMSIZ - 5)) {
		sprintf(adapter->tx_ring->name, "%s-tx-0", netdev->name);
		sprintf(adapter->rx_ring->name, "%s-rx-0", netdev->name);
	} else {
		memcpy(adapter->tx_ring->name, netdev->name, IFNAMSIZ);
		memcpy(adapter->rx_ring->name, netdev->name, IFNAMSIZ);
	}

	err = request_irq(adapter->msix_entries[vector].vector,
	                  igbvf_intr_msix_tx, 0, adapter->tx_ring->name,
	                  netdev);
	if (err)
		goto out;

	adapter->tx_ring->itr_register = E1000_EITR(vector);
	adapter->tx_ring->itr_val = 1952;
	vector++;

	err = request_irq(adapter->msix_entries[vector].vector,
	                  igbvf_intr_msix_rx, 0, adapter->rx_ring->name,
	                  netdev);
	if (err)
		goto out;

	adapter->rx_ring->itr_register = E1000_EITR(vector);
	adapter->rx_ring->itr_val = 1952;
	vector++;

	err = request_irq(adapter->msix_entries[vector].vector,
	                  igbvf_msix_other, 0, netdev->name, netdev);
	if (err)
		goto out;

	igbvf_configure_msix(adapter);
	return 0;
out:
	return err;
}

/**
 * igbvf_alloc_queues - Allocate memory for all rings
 * @adapter: board private structure to initialize
 **/
static int __devinit igbvf_alloc_queues(struct igbvf_adapter *adapter)
{
	struct net_device *netdev = adapter->netdev;

	adapter->tx_ring = kzalloc(sizeof(struct igbvf_ring), GFP_KERNEL);
	if (!adapter->tx_ring)
		return -ENOMEM;

	adapter->rx_ring = kzalloc(sizeof(struct igbvf_ring), GFP_KERNEL);
	if (!adapter->rx_ring) {
		kfree(adapter->tx_ring);
		return -ENOMEM;
	}

	netif_napi_add(netdev, &adapter->rx_ring->napi, igbvf_poll, 64);

	return 0;
}

/**
 * igbvf_request_irq - initialize interrupts
 *
 * Attempts to configure interrupts using the best available
 * capabilities of the hardware and kernel.
 **/
static int igbvf_request_irq(struct igbvf_adapter *adapter)
{
	int err = -1;

	/* igbvf supports msi-x only */
	if (adapter->msix_entries)
		err = igbvf_request_msix(adapter);

	if (!err)
		return err;

	dev_err(&adapter->pdev->dev,
	        "Unable to allocate interrupt, Error: %d\n", err);

	return err;
}

static void igbvf_free_irq(struct igbvf_adapter *adapter)
{
	struct net_device *netdev = adapter->netdev;
	int vector;

	if (adapter->msix_entries) {
		for (vector = 0; vector < 3; vector++)
			free_irq(adapter->msix_entries[vector].vector, netdev);
	}
}

/**
 * igbvf_irq_disable - Mask off interrupt generation on the NIC
 **/
static void igbvf_irq_disable(struct igbvf_adapter *adapter)
{
	struct e1000_hw *hw = &adapter->hw;

	ew32(EIMC, ~0);

	if (adapter->msix_entries)
		ew32(EIAC, 0);
}

/**
 * igbvf_irq_enable - Enable default interrupt generation settings
 **/
static void igbvf_irq_enable(struct igbvf_adapter *adapter)
{
	struct e1000_hw *hw = &adapter->hw;

	ew32(EIAC, adapter->eims_enable_mask);
	ew32(EIAM, adapter->eims_enable_mask);
	ew32(EIMS, adapter->eims_enable_mask);
}

/**
 * igbvf_poll - NAPI Rx polling callback
 * @napi: struct associated with this polling callback
 * @budget: amount of packets driver is allowed to process this poll
 **/
static int igbvf_poll(struct napi_struct *napi, int budget)
{
	struct igbvf_ring *rx_ring = container_of(napi, struct igbvf_ring, napi);
	struct igbvf_adapter *adapter = rx_ring->adapter;
	struct e1000_hw *hw = &adapter->hw;
	int work_done = 0;

	igbvf_clean_rx_irq(adapter, &work_done, budget);

	/* If not enough Rx work done, exit the polling mode */
	if (work_done < budget) {
		napi_complete(napi);

		if (adapter->itr_setting & 3)
			igbvf_set_itr(adapter);

		if (!test_bit(__IGBVF_DOWN, &adapter->state))
			ew32(EIMS, adapter->rx_ring->eims_value);
	}

	return work_done;
}

/**
 * igbvf_set_rlpml - set receive large packet maximum length
 * @adapter: board private structure
 *
 * Configure the maximum size of packets that will be received
 */
static void igbvf_set_rlpml(struct igbvf_adapter *adapter)
{
	int max_frame_size = adapter->max_frame_size;
	struct e1000_hw *hw = &adapter->hw;

	if (adapter->vlgrp)
		max_frame_size += VLAN_TAG_SIZE;

	e1000_rlpml_set_vf(hw, max_frame_size);
}

static void igbvf_vlan_rx_add_vid(struct net_device *netdev, u16 vid)
{
	struct igbvf_adapter *adapter = netdev_priv(netdev);
	struct e1000_hw *hw = &adapter->hw;

	if (hw->mac.ops.set_vfta(hw, vid, true))
		dev_err(&adapter->pdev->dev, "Failed to add vlan id %d\n", vid);
}

static void igbvf_vlan_rx_kill_vid(struct net_device *netdev, u16 vid)
{
	struct igbvf_adapter *adapter = netdev_priv(netdev);
	struct e1000_hw *hw = &adapter->hw;

	igbvf_irq_disable(adapter);
	vlan_group_set_device(adapter->vlgrp, vid, NULL);

	if (!test_bit(__IGBVF_DOWN, &adapter->state))
		igbvf_irq_enable(adapter);

	if (hw->mac.ops.set_vfta(hw, vid, false))
		dev_err(&adapter->pdev->dev,
		        "Failed to remove vlan id %d\n", vid);
}

static void igbvf_vlan_rx_register(struct net_device *netdev,
                                   struct vlan_group *grp)
{
	struct igbvf_adapter *adapter = netdev_priv(netdev);

	adapter->vlgrp = grp;
}

static void igbvf_restore_vlan(struct igbvf_adapter *adapter)
{
	u16 vid;

	if (!adapter->vlgrp)
		return;

	for (vid = 0; vid < VLAN_N_VID; vid++) {
		if (!vlan_group_get_device(adapter->vlgrp, vid))
			continue;
		igbvf_vlan_rx_add_vid(adapter->netdev, vid);
	}

	igbvf_set_rlpml(adapter);
}

/**
 * igbvf_configure_tx - Configure Transmit Unit after Reset
 * @adapter: board private structure
 *
 * Configure the Tx unit of the MAC after a reset.
 **/
static void igbvf_configure_tx(struct igbvf_adapter *adapter)
{
	struct e1000_hw *hw = &adapter->hw;
	struct igbvf_ring *tx_ring = adapter->tx_ring;
	u64 tdba;
	u32 txdctl, dca_txctrl;

	/* disable transmits */
	txdctl = er32(TXDCTL(0));
	ew32(TXDCTL(0), txdctl & ~E1000_TXDCTL_QUEUE_ENABLE);
	msleep(10);

	/* Setup the HW Tx Head and Tail descriptor pointers */
	ew32(TDLEN(0), tx_ring->count * sizeof(union e1000_adv_tx_desc));
	tdba = tx_ring->dma;
	ew32(TDBAL(0), (tdba & DMA_BIT_MASK(32)));
	ew32(TDBAH(0), (tdba >> 32));
	ew32(TDH(0), 0);
	ew32(TDT(0), 0);
	tx_ring->head = E1000_TDH(0);
	tx_ring->tail = E1000_TDT(0);

	/* Turn off Relaxed Ordering on head write-backs.  The writebacks
	 * MUST be delivered in order or it will completely screw up
	 * our bookeeping.
	 */
	dca_txctrl = er32(DCA_TXCTRL(0));
	dca_txctrl &= ~E1000_DCA_TXCTRL_TX_WB_RO_EN;
	ew32(DCA_TXCTRL(0), dca_txctrl);

	/* enable transmits */
	txdctl |= E1000_TXDCTL_QUEUE_ENABLE;
	ew32(TXDCTL(0), txdctl);

	/* Setup Transmit Descriptor Settings for eop descriptor */
	adapter->txd_cmd = E1000_ADVTXD_DCMD_EOP | E1000_ADVTXD_DCMD_IFCS;

	/* enable Report Status bit */
	adapter->txd_cmd |= E1000_ADVTXD_DCMD_RS;
}

/**
 * igbvf_setup_srrctl - configure the receive control registers
 * @adapter: Board private structure
 **/
static void igbvf_setup_srrctl(struct igbvf_adapter *adapter)
{
	struct e1000_hw *hw = &adapter->hw;
	u32 srrctl = 0;

	srrctl &= ~(E1000_SRRCTL_DESCTYPE_MASK |
	            E1000_SRRCTL_BSIZEHDR_MASK |
	            E1000_SRRCTL_BSIZEPKT_MASK);

	/* Enable queue drop to avoid head of line blocking */
	srrctl |= E1000_SRRCTL_DROP_EN;

	/* Setup buffer sizes */
	srrctl |= ALIGN(adapter->rx_buffer_len, 1024) >>
	          E1000_SRRCTL_BSIZEPKT_SHIFT;

	if (adapter->rx_buffer_len < 2048) {
		adapter->rx_ps_hdr_size = 0;
		srrctl |= E1000_SRRCTL_DESCTYPE_ADV_ONEBUF;
	} else {
		adapter->rx_ps_hdr_size = 128;
		srrctl |= adapter->rx_ps_hdr_size <<
		          E1000_SRRCTL_BSIZEHDRSIZE_SHIFT;
		srrctl |= E1000_SRRCTL_DESCTYPE_HDR_SPLIT_ALWAYS;
	}

	ew32(SRRCTL(0), srrctl);
}

/**
 * igbvf_configure_rx - Configure Receive Unit after Reset
 * @adapter: board private structure
 *
 * Configure the Rx unit of the MAC after a reset.
 **/
static void igbvf_configure_rx(struct igbvf_adapter *adapter)
{
	struct e1000_hw *hw = &adapter->hw;
	struct igbvf_ring *rx_ring = adapter->rx_ring;
	u64 rdba;
	u32 rdlen, rxdctl;

	/* disable receives */
	rxdctl = er32(RXDCTL(0));
	ew32(RXDCTL(0), rxdctl & ~E1000_RXDCTL_QUEUE_ENABLE);
	msleep(10);

	rdlen = rx_ring->count * sizeof(union e1000_adv_rx_desc);

	/*
	 * Setup the HW Rx Head and Tail Descriptor Pointers and
	 * the Base and Length of the Rx Descriptor Ring
	 */
	rdba = rx_ring->dma;
	ew32(RDBAL(0), (rdba & DMA_BIT_MASK(32)));
	ew32(RDBAH(0), (rdba >> 32));
	ew32(RDLEN(0), rx_ring->count * sizeof(union e1000_adv_rx_desc));
	rx_ring->head = E1000_RDH(0);
	rx_ring->tail = E1000_RDT(0);
	ew32(RDH(0), 0);
	ew32(RDT(0), 0);

	rxdctl |= E1000_RXDCTL_QUEUE_ENABLE;
	rxdctl &= 0xFFF00000;
	rxdctl |= IGBVF_RX_PTHRESH;
	rxdctl |= IGBVF_RX_HTHRESH << 8;
	rxdctl |= IGBVF_RX_WTHRESH << 16;

	igbvf_set_rlpml(adapter);

	/* enable receives */
	ew32(RXDCTL(0), rxdctl);
}

/**
 * igbvf_set_multi - Multicast and Promiscuous mode set
 * @netdev: network interface device structure
 *
 * The set_multi entry point is called whenever the multicast address
 * list or the network interface flags are updated.  This routine is
 * responsible for configuring the hardware for proper multicast,
 * promiscuous mode, and all-multi behavior.
 **/
static void igbvf_set_multi(struct net_device *netdev)
{
	struct igbvf_adapter *adapter = netdev_priv(netdev);
	struct e1000_hw *hw = &adapter->hw;
	struct netdev_hw_addr *ha;
	u8  *mta_list = NULL;
	int i;

	if (!netdev_mc_empty(netdev)) {
		mta_list = kmalloc(netdev_mc_count(netdev) * 6, GFP_ATOMIC);
		if (!mta_list) {
			dev_err(&adapter->pdev->dev,
			        "failed to allocate multicast filter list\n");
			return;
		}
	}

	/* prepare a packed array of only addresses. */
	i = 0;
<<<<<<< HEAD
	netdev_for_each_mc_addr(mc_ptr, netdev)
		memcpy(mta_list + (i++ * ETH_ALEN), mc_ptr->dmi_addr, ETH_ALEN);
=======
	netdev_for_each_mc_addr(ha, netdev)
		memcpy(mta_list + (i++ * ETH_ALEN), ha->addr, ETH_ALEN);
>>>>>>> 02f8c6ae

	hw->mac.ops.update_mc_addr_list(hw, mta_list, i, 0, 0);
	kfree(mta_list);
}

/**
 * igbvf_configure - configure the hardware for Rx and Tx
 * @adapter: private board structure
 **/
static void igbvf_configure(struct igbvf_adapter *adapter)
{
	igbvf_set_multi(adapter->netdev);

	igbvf_restore_vlan(adapter);

	igbvf_configure_tx(adapter);
	igbvf_setup_srrctl(adapter);
	igbvf_configure_rx(adapter);
	igbvf_alloc_rx_buffers(adapter->rx_ring,
	                       igbvf_desc_unused(adapter->rx_ring));
}

/* igbvf_reset - bring the hardware into a known good state
 *
 * This function boots the hardware and enables some settings that
 * require a configuration cycle of the hardware - those cannot be
 * set/changed during runtime. After reset the device needs to be
 * properly configured for Rx, Tx etc.
 */
static void igbvf_reset(struct igbvf_adapter *adapter)
{
	struct e1000_mac_info *mac = &adapter->hw.mac;
	struct net_device *netdev = adapter->netdev;
	struct e1000_hw *hw = &adapter->hw;

	/* Allow time for pending master requests to run */
	if (mac->ops.reset_hw(hw))
		dev_err(&adapter->pdev->dev, "PF still resetting\n");

	mac->ops.init_hw(hw);

	if (is_valid_ether_addr(adapter->hw.mac.addr)) {
		memcpy(netdev->dev_addr, adapter->hw.mac.addr,
		       netdev->addr_len);
		memcpy(netdev->perm_addr, adapter->hw.mac.addr,
		       netdev->addr_len);
	}

	adapter->last_reset = jiffies;
}

int igbvf_up(struct igbvf_adapter *adapter)
{
	struct e1000_hw *hw = &adapter->hw;

	/* hardware has been reset, we need to reload some things */
	igbvf_configure(adapter);

	clear_bit(__IGBVF_DOWN, &adapter->state);

	napi_enable(&adapter->rx_ring->napi);
	if (adapter->msix_entries)
		igbvf_configure_msix(adapter);

	/* Clear any pending interrupts. */
	er32(EICR);
	igbvf_irq_enable(adapter);

	/* start the watchdog */
	hw->mac.get_link_status = 1;
	mod_timer(&adapter->watchdog_timer, jiffies + 1);


	return 0;
}

void igbvf_down(struct igbvf_adapter *adapter)
{
	struct net_device *netdev = adapter->netdev;
	struct e1000_hw *hw = &adapter->hw;
	u32 rxdctl, txdctl;

	/*
	 * signal that we're down so the interrupt handler does not
	 * reschedule our watchdog timer
	 */
	set_bit(__IGBVF_DOWN, &adapter->state);

	/* disable receives in the hardware */
	rxdctl = er32(RXDCTL(0));
	ew32(RXDCTL(0), rxdctl & ~E1000_RXDCTL_QUEUE_ENABLE);

	netif_stop_queue(netdev);

	/* disable transmits in the hardware */
	txdctl = er32(TXDCTL(0));
	ew32(TXDCTL(0), txdctl & ~E1000_TXDCTL_QUEUE_ENABLE);

	/* flush both disables and wait for them to finish */
	e1e_flush();
	msleep(10);

	napi_disable(&adapter->rx_ring->napi);

	igbvf_irq_disable(adapter);

	del_timer_sync(&adapter->watchdog_timer);

	netif_carrier_off(netdev);

	/* record the stats before reset*/
	igbvf_update_stats(adapter);

	adapter->link_speed = 0;
	adapter->link_duplex = 0;

	igbvf_reset(adapter);
	igbvf_clean_tx_ring(adapter->tx_ring);
	igbvf_clean_rx_ring(adapter->rx_ring);
}

void igbvf_reinit_locked(struct igbvf_adapter *adapter)
{
	might_sleep();
	while (test_and_set_bit(__IGBVF_RESETTING, &adapter->state))
		msleep(1);
	igbvf_down(adapter);
	igbvf_up(adapter);
	clear_bit(__IGBVF_RESETTING, &adapter->state);
}

/**
 * igbvf_sw_init - Initialize general software structures (struct igbvf_adapter)
 * @adapter: board private structure to initialize
 *
 * igbvf_sw_init initializes the Adapter private data structure.
 * Fields are initialized based on PCI device information and
 * OS network device settings (MTU size).
 **/
static int __devinit igbvf_sw_init(struct igbvf_adapter *adapter)
{
	struct net_device *netdev = adapter->netdev;
	s32 rc;

	adapter->rx_buffer_len = ETH_FRAME_LEN + VLAN_HLEN + ETH_FCS_LEN;
	adapter->rx_ps_hdr_size = 0;
	adapter->max_frame_size = netdev->mtu + ETH_HLEN + ETH_FCS_LEN;
	adapter->min_frame_size = ETH_ZLEN + ETH_FCS_LEN;

	adapter->tx_int_delay = 8;
	adapter->tx_abs_int_delay = 32;
	adapter->rx_int_delay = 0;
	adapter->rx_abs_int_delay = 8;
	adapter->itr_setting = 3;
	adapter->itr = 20000;

	/* Set various function pointers */
	adapter->ei->init_ops(&adapter->hw);

	rc = adapter->hw.mac.ops.init_params(&adapter->hw);
	if (rc)
		return rc;

	rc = adapter->hw.mbx.ops.init_params(&adapter->hw);
	if (rc)
		return rc;

	igbvf_set_interrupt_capability(adapter);

	if (igbvf_alloc_queues(adapter))
		return -ENOMEM;

	spin_lock_init(&adapter->tx_queue_lock);

	/* Explicitly disable IRQ since the NIC can be in any state. */
	igbvf_irq_disable(adapter);

	spin_lock_init(&adapter->stats_lock);

	set_bit(__IGBVF_DOWN, &adapter->state);
	return 0;
}

static void igbvf_initialize_last_counter_stats(struct igbvf_adapter *adapter)
{
	struct e1000_hw *hw = &adapter->hw;

	adapter->stats.last_gprc = er32(VFGPRC);
	adapter->stats.last_gorc = er32(VFGORC);
	adapter->stats.last_gptc = er32(VFGPTC);
	adapter->stats.last_gotc = er32(VFGOTC);
	adapter->stats.last_mprc = er32(VFMPRC);
	adapter->stats.last_gotlbc = er32(VFGOTLBC);
	adapter->stats.last_gptlbc = er32(VFGPTLBC);
	adapter->stats.last_gorlbc = er32(VFGORLBC);
	adapter->stats.last_gprlbc = er32(VFGPRLBC);

	adapter->stats.base_gprc = er32(VFGPRC);
	adapter->stats.base_gorc = er32(VFGORC);
	adapter->stats.base_gptc = er32(VFGPTC);
	adapter->stats.base_gotc = er32(VFGOTC);
	adapter->stats.base_mprc = er32(VFMPRC);
	adapter->stats.base_gotlbc = er32(VFGOTLBC);
	adapter->stats.base_gptlbc = er32(VFGPTLBC);
	adapter->stats.base_gorlbc = er32(VFGORLBC);
	adapter->stats.base_gprlbc = er32(VFGPRLBC);
}

/**
 * igbvf_open - Called when a network interface is made active
 * @netdev: network interface device structure
 *
 * Returns 0 on success, negative value on failure
 *
 * The open entry point is called when a network interface is made
 * active by the system (IFF_UP).  At this point all resources needed
 * for transmit and receive operations are allocated, the interrupt
 * handler is registered with the OS, the watchdog timer is started,
 * and the stack is notified that the interface is ready.
 **/
static int igbvf_open(struct net_device *netdev)
{
	struct igbvf_adapter *adapter = netdev_priv(netdev);
	struct e1000_hw *hw = &adapter->hw;
	int err;

	/* disallow open during test */
	if (test_bit(__IGBVF_TESTING, &adapter->state))
		return -EBUSY;

	/* allocate transmit descriptors */
	err = igbvf_setup_tx_resources(adapter, adapter->tx_ring);
	if (err)
		goto err_setup_tx;

	/* allocate receive descriptors */
	err = igbvf_setup_rx_resources(adapter, adapter->rx_ring);
	if (err)
		goto err_setup_rx;

	/*
	 * before we allocate an interrupt, we must be ready to handle it.
	 * Setting DEBUG_SHIRQ in the kernel makes it fire an interrupt
	 * as soon as we call pci_request_irq, so we have to setup our
	 * clean_rx handler before we do so.
	 */
	igbvf_configure(adapter);

	err = igbvf_request_irq(adapter);
	if (err)
		goto err_req_irq;

	/* From here on the code is the same as igbvf_up() */
	clear_bit(__IGBVF_DOWN, &adapter->state);

	napi_enable(&adapter->rx_ring->napi);

	/* clear any pending interrupts */
	er32(EICR);

	igbvf_irq_enable(adapter);

	/* start the watchdog */
	hw->mac.get_link_status = 1;
	mod_timer(&adapter->watchdog_timer, jiffies + 1);

	return 0;

err_req_irq:
	igbvf_free_rx_resources(adapter->rx_ring);
err_setup_rx:
	igbvf_free_tx_resources(adapter->tx_ring);
err_setup_tx:
	igbvf_reset(adapter);

	return err;
}

/**
 * igbvf_close - Disables a network interface
 * @netdev: network interface device structure
 *
 * Returns 0, this is not allowed to fail
 *
 * The close entry point is called when an interface is de-activated
 * by the OS.  The hardware is still under the drivers control, but
 * needs to be disabled.  A global MAC reset is issued to stop the
 * hardware, and all transmit and receive resources are freed.
 **/
static int igbvf_close(struct net_device *netdev)
{
	struct igbvf_adapter *adapter = netdev_priv(netdev);

	WARN_ON(test_bit(__IGBVF_RESETTING, &adapter->state));
	igbvf_down(adapter);

	igbvf_free_irq(adapter);

	igbvf_free_tx_resources(adapter->tx_ring);
	igbvf_free_rx_resources(adapter->rx_ring);

	return 0;
}
/**
 * igbvf_set_mac - Change the Ethernet Address of the NIC
 * @netdev: network interface device structure
 * @p: pointer to an address structure
 *
 * Returns 0 on success, negative on failure
 **/
static int igbvf_set_mac(struct net_device *netdev, void *p)
{
	struct igbvf_adapter *adapter = netdev_priv(netdev);
	struct e1000_hw *hw = &adapter->hw;
	struct sockaddr *addr = p;

	if (!is_valid_ether_addr(addr->sa_data))
		return -EADDRNOTAVAIL;

	memcpy(hw->mac.addr, addr->sa_data, netdev->addr_len);

	hw->mac.ops.rar_set(hw, hw->mac.addr, 0);

	if (memcmp(addr->sa_data, hw->mac.addr, 6))
		return -EADDRNOTAVAIL;

	memcpy(netdev->dev_addr, addr->sa_data, netdev->addr_len);

	return 0;
}

#define UPDATE_VF_COUNTER(reg, name)                                    \
	{                                                               \
		u32 current_counter = er32(reg);                        \
		if (current_counter < adapter->stats.last_##name)       \
			adapter->stats.name += 0x100000000LL;           \
		adapter->stats.last_##name = current_counter;           \
		adapter->stats.name &= 0xFFFFFFFF00000000LL;            \
		adapter->stats.name |= current_counter;                 \
	}

/**
 * igbvf_update_stats - Update the board statistics counters
 * @adapter: board private structure
**/
void igbvf_update_stats(struct igbvf_adapter *adapter)
{
	struct e1000_hw *hw = &adapter->hw;
	struct pci_dev *pdev = adapter->pdev;

	/*
	 * Prevent stats update while adapter is being reset, link is down
	 * or if the pci connection is down.
	 */
	if (adapter->link_speed == 0)
		return;

	if (test_bit(__IGBVF_RESETTING, &adapter->state))
		return;

	if (pci_channel_offline(pdev))
		return;

	UPDATE_VF_COUNTER(VFGPRC, gprc);
	UPDATE_VF_COUNTER(VFGORC, gorc);
	UPDATE_VF_COUNTER(VFGPTC, gptc);
	UPDATE_VF_COUNTER(VFGOTC, gotc);
	UPDATE_VF_COUNTER(VFMPRC, mprc);
	UPDATE_VF_COUNTER(VFGOTLBC, gotlbc);
	UPDATE_VF_COUNTER(VFGPTLBC, gptlbc);
	UPDATE_VF_COUNTER(VFGORLBC, gorlbc);
	UPDATE_VF_COUNTER(VFGPRLBC, gprlbc);

	/* Fill out the OS statistics structure */
	adapter->net_stats.multicast = adapter->stats.mprc;
}

static void igbvf_print_link_info(struct igbvf_adapter *adapter)
{
	dev_info(&adapter->pdev->dev, "Link is Up %d Mbps %s\n",
	         adapter->link_speed,
	         ((adapter->link_duplex == FULL_DUPLEX) ?
	          "Full Duplex" : "Half Duplex"));
}

static bool igbvf_has_link(struct igbvf_adapter *adapter)
{
	struct e1000_hw *hw = &adapter->hw;
	s32 ret_val = E1000_SUCCESS;
	bool link_active;

	/* If interface is down, stay link down */
	if (test_bit(__IGBVF_DOWN, &adapter->state))
		return false;

	ret_val = hw->mac.ops.check_for_link(hw);
	link_active = !hw->mac.get_link_status;

	/* if check for link returns error we will need to reset */
	if (ret_val && time_after(jiffies, adapter->last_reset + (10 * HZ)))
		schedule_work(&adapter->reset_task);

	return link_active;
}

/**
 * igbvf_watchdog - Timer Call-back
 * @data: pointer to adapter cast into an unsigned long
 **/
static void igbvf_watchdog(unsigned long data)
{
	struct igbvf_adapter *adapter = (struct igbvf_adapter *) data;

	/* Do the rest outside of interrupt context */
	schedule_work(&adapter->watchdog_task);
}

static void igbvf_watchdog_task(struct work_struct *work)
{
	struct igbvf_adapter *adapter = container_of(work,
	                                             struct igbvf_adapter,
	                                             watchdog_task);
	struct net_device *netdev = adapter->netdev;
	struct e1000_mac_info *mac = &adapter->hw.mac;
	struct igbvf_ring *tx_ring = adapter->tx_ring;
	struct e1000_hw *hw = &adapter->hw;
	u32 link;
	int tx_pending = 0;

	link = igbvf_has_link(adapter);

	if (link) {
		if (!netif_carrier_ok(netdev)) {
			mac->ops.get_link_up_info(&adapter->hw,
			                          &adapter->link_speed,
			                          &adapter->link_duplex);
			igbvf_print_link_info(adapter);

<<<<<<< HEAD
			/* adjust timeout factor according to speed/duplex */
			adapter->tx_timeout_factor = 1;
			switch (adapter->link_speed) {
			case SPEED_10:
				adapter->tx_timeout_factor = 16;
				break;
			case SPEED_100:
				/* maybe add some timeout factor ? */
				break;
			}

=======
>>>>>>> 02f8c6ae
			netif_carrier_on(netdev);
			netif_wake_queue(netdev);
		}
	} else {
		if (netif_carrier_ok(netdev)) {
			adapter->link_speed = 0;
			adapter->link_duplex = 0;
			dev_info(&adapter->pdev->dev, "Link is Down\n");
			netif_carrier_off(netdev);
			netif_stop_queue(netdev);
		}
	}

	if (netif_carrier_ok(netdev)) {
		igbvf_update_stats(adapter);
	} else {
		tx_pending = (igbvf_desc_unused(tx_ring) + 1 <
		              tx_ring->count);
		if (tx_pending) {
			/*
			 * We've lost link, so the controller stops DMA,
			 * but we've got queued Tx work that's never going
			 * to get done, so reset controller to flush Tx.
			 * (Do the reset outside of interrupt context).
			 */
			adapter->tx_timeout_count++;
			schedule_work(&adapter->reset_task);
		}
	}

	/* Cause software interrupt to ensure Rx ring is cleaned */
	ew32(EICS, adapter->rx_ring->eims_value);

	/* Reset the timer */
	if (!test_bit(__IGBVF_DOWN, &adapter->state))
		mod_timer(&adapter->watchdog_timer,
			  round_jiffies(jiffies + (2 * HZ)));
}

#define IGBVF_TX_FLAGS_CSUM             0x00000001
#define IGBVF_TX_FLAGS_VLAN             0x00000002
#define IGBVF_TX_FLAGS_TSO              0x00000004
#define IGBVF_TX_FLAGS_IPV4             0x00000008
#define IGBVF_TX_FLAGS_VLAN_MASK        0xffff0000
#define IGBVF_TX_FLAGS_VLAN_SHIFT       16

static int igbvf_tso(struct igbvf_adapter *adapter,
                     struct igbvf_ring *tx_ring,
                     struct sk_buff *skb, u32 tx_flags, u8 *hdr_len)
{
	struct e1000_adv_tx_context_desc *context_desc;
	unsigned int i;
	int err;
	struct igbvf_buffer *buffer_info;
	u32 info = 0, tu_cmd = 0;
	u32 mss_l4len_idx, l4len;
	*hdr_len = 0;

	if (skb_header_cloned(skb)) {
		err = pskb_expand_head(skb, 0, 0, GFP_ATOMIC);
		if (err) {
			dev_err(&adapter->pdev->dev,
			        "igbvf_tso returning an error\n");
			return err;
		}
	}

	l4len = tcp_hdrlen(skb);
	*hdr_len += l4len;

	if (skb->protocol == htons(ETH_P_IP)) {
		struct iphdr *iph = ip_hdr(skb);
		iph->tot_len = 0;
		iph->check = 0;
		tcp_hdr(skb)->check = ~csum_tcpudp_magic(iph->saddr,
		                                         iph->daddr, 0,
		                                         IPPROTO_TCP,
		                                         0);
	} else if (skb_is_gso_v6(skb)) {
		ipv6_hdr(skb)->payload_len = 0;
		tcp_hdr(skb)->check = ~csum_ipv6_magic(&ipv6_hdr(skb)->saddr,
		                                       &ipv6_hdr(skb)->daddr,
		                                       0, IPPROTO_TCP, 0);
	}

	i = tx_ring->next_to_use;

	buffer_info = &tx_ring->buffer_info[i];
	context_desc = IGBVF_TX_CTXTDESC_ADV(*tx_ring, i);
	/* VLAN MACLEN IPLEN */
	if (tx_flags & IGBVF_TX_FLAGS_VLAN)
		info |= (tx_flags & IGBVF_TX_FLAGS_VLAN_MASK);
	info |= (skb_network_offset(skb) << E1000_ADVTXD_MACLEN_SHIFT);
	*hdr_len += skb_network_offset(skb);
	info |= (skb_transport_header(skb) - skb_network_header(skb));
	*hdr_len += (skb_transport_header(skb) - skb_network_header(skb));
	context_desc->vlan_macip_lens = cpu_to_le32(info);

	/* ADV DTYP TUCMD MKRLOC/ISCSIHEDLEN */
	tu_cmd |= (E1000_TXD_CMD_DEXT | E1000_ADVTXD_DTYP_CTXT);

	if (skb->protocol == htons(ETH_P_IP))
		tu_cmd |= E1000_ADVTXD_TUCMD_IPV4;
	tu_cmd |= E1000_ADVTXD_TUCMD_L4T_TCP;

	context_desc->type_tucmd_mlhl = cpu_to_le32(tu_cmd);

	/* MSS L4LEN IDX */
	mss_l4len_idx = (skb_shinfo(skb)->gso_size << E1000_ADVTXD_MSS_SHIFT);
	mss_l4len_idx |= (l4len << E1000_ADVTXD_L4LEN_SHIFT);

	context_desc->mss_l4len_idx = cpu_to_le32(mss_l4len_idx);
	context_desc->seqnum_seed = 0;

	buffer_info->time_stamp = jiffies;
	buffer_info->next_to_watch = i;
	buffer_info->dma = 0;
	i++;
	if (i == tx_ring->count)
		i = 0;

	tx_ring->next_to_use = i;

	return true;
}

static inline bool igbvf_tx_csum(struct igbvf_adapter *adapter,
                                 struct igbvf_ring *tx_ring,
                                 struct sk_buff *skb, u32 tx_flags)
{
	struct e1000_adv_tx_context_desc *context_desc;
	unsigned int i;
	struct igbvf_buffer *buffer_info;
	u32 info = 0, tu_cmd = 0;

	if ((skb->ip_summed == CHECKSUM_PARTIAL) ||
	    (tx_flags & IGBVF_TX_FLAGS_VLAN)) {
		i = tx_ring->next_to_use;
		buffer_info = &tx_ring->buffer_info[i];
		context_desc = IGBVF_TX_CTXTDESC_ADV(*tx_ring, i);

		if (tx_flags & IGBVF_TX_FLAGS_VLAN)
			info |= (tx_flags & IGBVF_TX_FLAGS_VLAN_MASK);

		info |= (skb_network_offset(skb) << E1000_ADVTXD_MACLEN_SHIFT);
		if (skb->ip_summed == CHECKSUM_PARTIAL)
			info |= (skb_transport_header(skb) -
			         skb_network_header(skb));


		context_desc->vlan_macip_lens = cpu_to_le32(info);

		tu_cmd |= (E1000_TXD_CMD_DEXT | E1000_ADVTXD_DTYP_CTXT);

		if (skb->ip_summed == CHECKSUM_PARTIAL) {
			switch (skb->protocol) {
			case __constant_htons(ETH_P_IP):
				tu_cmd |= E1000_ADVTXD_TUCMD_IPV4;
				if (ip_hdr(skb)->protocol == IPPROTO_TCP)
					tu_cmd |= E1000_ADVTXD_TUCMD_L4T_TCP;
				break;
			case __constant_htons(ETH_P_IPV6):
				if (ipv6_hdr(skb)->nexthdr == IPPROTO_TCP)
					tu_cmd |= E1000_ADVTXD_TUCMD_L4T_TCP;
				break;
			default:
				break;
			}
		}

		context_desc->type_tucmd_mlhl = cpu_to_le32(tu_cmd);
		context_desc->seqnum_seed = 0;
		context_desc->mss_l4len_idx = 0;

		buffer_info->time_stamp = jiffies;
		buffer_info->next_to_watch = i;
		buffer_info->dma = 0;
		i++;
		if (i == tx_ring->count)
			i = 0;
		tx_ring->next_to_use = i;

		return true;
	}

	return false;
}

static int igbvf_maybe_stop_tx(struct net_device *netdev, int size)
{
	struct igbvf_adapter *adapter = netdev_priv(netdev);

	/* there is enough descriptors then we don't need to worry  */
	if (igbvf_desc_unused(adapter->tx_ring) >= size)
		return 0;

	netif_stop_queue(netdev);

	smp_mb();

	/* We need to check again just in case room has been made available */
	if (igbvf_desc_unused(adapter->tx_ring) < size)
		return -EBUSY;

	netif_wake_queue(netdev);

	++adapter->restart_queue;
	return 0;
}

#define IGBVF_MAX_TXD_PWR       16
#define IGBVF_MAX_DATA_PER_TXD  (1 << IGBVF_MAX_TXD_PWR)

static inline int igbvf_tx_map_adv(struct igbvf_adapter *adapter,
                                   struct igbvf_ring *tx_ring,
                                   struct sk_buff *skb,
                                   unsigned int first)
{
	struct igbvf_buffer *buffer_info;
	struct pci_dev *pdev = adapter->pdev;
	unsigned int len = skb_headlen(skb);
	unsigned int count = 0, i;
	unsigned int f;

	i = tx_ring->next_to_use;

	buffer_info = &tx_ring->buffer_info[i];
	BUG_ON(len >= IGBVF_MAX_DATA_PER_TXD);
	buffer_info->length = len;
	/* set time_stamp *before* dma to help avoid a possible race */
	buffer_info->time_stamp = jiffies;
	buffer_info->next_to_watch = i;
	buffer_info->mapped_as_page = false;
<<<<<<< HEAD
	buffer_info->dma = pci_map_single(pdev, skb->data, len,
					  PCI_DMA_TODEVICE);
	if (pci_dma_mapping_error(pdev, buffer_info->dma))
=======
	buffer_info->dma = dma_map_single(&pdev->dev, skb->data, len,
					  DMA_TO_DEVICE);
	if (dma_mapping_error(&pdev->dev, buffer_info->dma))
>>>>>>> 02f8c6ae
		goto dma_error;


	for (f = 0; f < skb_shinfo(skb)->nr_frags; f++) {
		struct skb_frag_struct *frag;

		count++;
		i++;
		if (i == tx_ring->count)
			i = 0;

		frag = &skb_shinfo(skb)->frags[f];
		len = frag->size;

		buffer_info = &tx_ring->buffer_info[i];
		BUG_ON(len >= IGBVF_MAX_DATA_PER_TXD);
		buffer_info->length = len;
		buffer_info->time_stamp = jiffies;
		buffer_info->next_to_watch = i;
		buffer_info->mapped_as_page = true;
<<<<<<< HEAD
		buffer_info->dma = pci_map_page(pdev,
						frag->page,
						frag->page_offset,
						len,
						PCI_DMA_TODEVICE);
		if (pci_dma_mapping_error(pdev, buffer_info->dma))
=======
		buffer_info->dma = dma_map_page(&pdev->dev,
						frag->page,
						frag->page_offset,
						len,
						DMA_TO_DEVICE);
		if (dma_mapping_error(&pdev->dev, buffer_info->dma))
>>>>>>> 02f8c6ae
			goto dma_error;
	}

	tx_ring->buffer_info[i].skb = skb;
	tx_ring->buffer_info[first].next_to_watch = i;

	return ++count;

dma_error:
	dev_err(&pdev->dev, "TX DMA map failed\n");

	/* clear timestamp and dma mappings for failed buffer_info mapping */
	buffer_info->dma = 0;
	buffer_info->time_stamp = 0;
	buffer_info->length = 0;
	buffer_info->next_to_watch = 0;
	buffer_info->mapped_as_page = false;
	if (count)
		count--;

	/* clear timestamp and dma mappings for remaining portion of packet */
	while (count--) {
		if (i==0)
			i += tx_ring->count;
		i--;
		buffer_info = &tx_ring->buffer_info[i];
		igbvf_put_txbuf(adapter, buffer_info);
	}

	return 0;
}

static inline void igbvf_tx_queue_adv(struct igbvf_adapter *adapter,
                                      struct igbvf_ring *tx_ring,
                                      int tx_flags, int count, u32 paylen,
                                      u8 hdr_len)
{
	union e1000_adv_tx_desc *tx_desc = NULL;
	struct igbvf_buffer *buffer_info;
	u32 olinfo_status = 0, cmd_type_len;
	unsigned int i;

	cmd_type_len = (E1000_ADVTXD_DTYP_DATA | E1000_ADVTXD_DCMD_IFCS |
	                E1000_ADVTXD_DCMD_DEXT);

	if (tx_flags & IGBVF_TX_FLAGS_VLAN)
		cmd_type_len |= E1000_ADVTXD_DCMD_VLE;

	if (tx_flags & IGBVF_TX_FLAGS_TSO) {
		cmd_type_len |= E1000_ADVTXD_DCMD_TSE;

		/* insert tcp checksum */
		olinfo_status |= E1000_TXD_POPTS_TXSM << 8;

		/* insert ip checksum */
		if (tx_flags & IGBVF_TX_FLAGS_IPV4)
			olinfo_status |= E1000_TXD_POPTS_IXSM << 8;

	} else if (tx_flags & IGBVF_TX_FLAGS_CSUM) {
		olinfo_status |= E1000_TXD_POPTS_TXSM << 8;
	}

	olinfo_status |= ((paylen - hdr_len) << E1000_ADVTXD_PAYLEN_SHIFT);

	i = tx_ring->next_to_use;
	while (count--) {
		buffer_info = &tx_ring->buffer_info[i];
		tx_desc = IGBVF_TX_DESC_ADV(*tx_ring, i);
		tx_desc->read.buffer_addr = cpu_to_le64(buffer_info->dma);
		tx_desc->read.cmd_type_len =
		         cpu_to_le32(cmd_type_len | buffer_info->length);
		tx_desc->read.olinfo_status = cpu_to_le32(olinfo_status);
		i++;
		if (i == tx_ring->count)
			i = 0;
	}

	tx_desc->read.cmd_type_len |= cpu_to_le32(adapter->txd_cmd);
	/* Force memory writes to complete before letting h/w
	 * know there are new descriptors to fetch.  (Only
	 * applicable for weak-ordered memory model archs,
	 * such as IA-64). */
	wmb();

	tx_ring->next_to_use = i;
	writel(i, adapter->hw.hw_addr + tx_ring->tail);
	/* we need this if more than one processor can write to our tail
	 * at a time, it syncronizes IO on IA64/Altix systems */
	mmiowb();
}

static netdev_tx_t igbvf_xmit_frame_ring_adv(struct sk_buff *skb,
					     struct net_device *netdev,
					     struct igbvf_ring *tx_ring)
{
	struct igbvf_adapter *adapter = netdev_priv(netdev);
	unsigned int first, tx_flags = 0;
	u8 hdr_len = 0;
	int count = 0;
	int tso = 0;

	if (test_bit(__IGBVF_DOWN, &adapter->state)) {
		dev_kfree_skb_any(skb);
		return NETDEV_TX_OK;
	}

	if (skb->len <= 0) {
		dev_kfree_skb_any(skb);
		return NETDEV_TX_OK;
	}

	/*
	 * need: count + 4 desc gap to keep tail from touching
         *       + 2 desc gap to keep tail from touching head,
         *       + 1 desc for skb->data,
         *       + 1 desc for context descriptor,
	 * head, otherwise try next time
	 */
	if (igbvf_maybe_stop_tx(netdev, skb_shinfo(skb)->nr_frags + 4)) {
		/* this is a hard error */
		return NETDEV_TX_BUSY;
	}

	if (adapter->vlgrp && vlan_tx_tag_present(skb)) {
		tx_flags |= IGBVF_TX_FLAGS_VLAN;
		tx_flags |= (vlan_tx_tag_get(skb) << IGBVF_TX_FLAGS_VLAN_SHIFT);
	}

	if (skb->protocol == htons(ETH_P_IP))
		tx_flags |= IGBVF_TX_FLAGS_IPV4;

	first = tx_ring->next_to_use;

	tso = skb_is_gso(skb) ?
		igbvf_tso(adapter, tx_ring, skb, tx_flags, &hdr_len) : 0;
	if (unlikely(tso < 0)) {
		dev_kfree_skb_any(skb);
		return NETDEV_TX_OK;
	}

	if (tso)
		tx_flags |= IGBVF_TX_FLAGS_TSO;
	else if (igbvf_tx_csum(adapter, tx_ring, skb, tx_flags) &&
	         (skb->ip_summed == CHECKSUM_PARTIAL))
		tx_flags |= IGBVF_TX_FLAGS_CSUM;

	/*
	 * count reflects descriptors mapped, if 0 then mapping error
	 * has occurred and we need to rewind the descriptor queue
	 */
	count = igbvf_tx_map_adv(adapter, tx_ring, skb, first);

	if (count) {
		igbvf_tx_queue_adv(adapter, tx_ring, tx_flags, count,
		                   skb->len, hdr_len);
		/* Make sure there is space in the ring for the next send. */
		igbvf_maybe_stop_tx(netdev, MAX_SKB_FRAGS + 4);
	} else {
		dev_kfree_skb_any(skb);
		tx_ring->buffer_info[first].time_stamp = 0;
		tx_ring->next_to_use = first;
	}

	return NETDEV_TX_OK;
}

static netdev_tx_t igbvf_xmit_frame(struct sk_buff *skb,
				    struct net_device *netdev)
{
	struct igbvf_adapter *adapter = netdev_priv(netdev);
	struct igbvf_ring *tx_ring;

	if (test_bit(__IGBVF_DOWN, &adapter->state)) {
		dev_kfree_skb_any(skb);
		return NETDEV_TX_OK;
	}

	tx_ring = &adapter->tx_ring[0];

	return igbvf_xmit_frame_ring_adv(skb, netdev, tx_ring);
}

/**
 * igbvf_tx_timeout - Respond to a Tx Hang
 * @netdev: network interface device structure
 **/
static void igbvf_tx_timeout(struct net_device *netdev)
{
	struct igbvf_adapter *adapter = netdev_priv(netdev);

	/* Do the reset outside of interrupt context */
	adapter->tx_timeout_count++;
	schedule_work(&adapter->reset_task);
}

static void igbvf_reset_task(struct work_struct *work)
{
	struct igbvf_adapter *adapter;
	adapter = container_of(work, struct igbvf_adapter, reset_task);

	igbvf_reinit_locked(adapter);
}

/**
 * igbvf_get_stats - Get System Network Statistics
 * @netdev: network interface device structure
 *
 * Returns the address of the device statistics structure.
 * The statistics are actually updated from the timer callback.
 **/
static struct net_device_stats *igbvf_get_stats(struct net_device *netdev)
{
	struct igbvf_adapter *adapter = netdev_priv(netdev);

	/* only return the current stats */
	return &adapter->net_stats;
}

/**
 * igbvf_change_mtu - Change the Maximum Transfer Unit
 * @netdev: network interface device structure
 * @new_mtu: new value for maximum frame size
 *
 * Returns 0 on success, negative on failure
 **/
static int igbvf_change_mtu(struct net_device *netdev, int new_mtu)
{
	struct igbvf_adapter *adapter = netdev_priv(netdev);
	int max_frame = new_mtu + ETH_HLEN + ETH_FCS_LEN;

	if ((new_mtu < 68) || (max_frame > MAX_JUMBO_FRAME_SIZE)) {
		dev_err(&adapter->pdev->dev, "Invalid MTU setting\n");
		return -EINVAL;
	}

#define MAX_STD_JUMBO_FRAME_SIZE 9234
	if (max_frame > MAX_STD_JUMBO_FRAME_SIZE) {
		dev_err(&adapter->pdev->dev, "MTU > 9216 not supported.\n");
		return -EINVAL;
	}

	while (test_and_set_bit(__IGBVF_RESETTING, &adapter->state))
		msleep(1);
	/* igbvf_down has a dependency on max_frame_size */
	adapter->max_frame_size = max_frame;
	if (netif_running(netdev))
		igbvf_down(adapter);

	/*
	 * NOTE: netdev_alloc_skb reserves 16 bytes, and typically NET_IP_ALIGN
	 * means we reserve 2 more, this pushes us to allocate from the next
	 * larger slab size.
	 * i.e. RXBUFFER_2048 --> size-4096 slab
	 * However with the new *_jumbo_rx* routines, jumbo receives will use
	 * fragmented skbs
	 */

	if (max_frame <= 1024)
		adapter->rx_buffer_len = 1024;
	else if (max_frame <= 2048)
		adapter->rx_buffer_len = 2048;
	else
#if (PAGE_SIZE / 2) > 16384
		adapter->rx_buffer_len = 16384;
#else
		adapter->rx_buffer_len = PAGE_SIZE / 2;
#endif


	/* adjust allocation if LPE protects us, and we aren't using SBP */
	if ((max_frame == ETH_FRAME_LEN + ETH_FCS_LEN) ||
	     (max_frame == ETH_FRAME_LEN + VLAN_HLEN + ETH_FCS_LEN))
		adapter->rx_buffer_len = ETH_FRAME_LEN + VLAN_HLEN +
		                         ETH_FCS_LEN;

	dev_info(&adapter->pdev->dev, "changing MTU from %d to %d\n",
	         netdev->mtu, new_mtu);
	netdev->mtu = new_mtu;

	if (netif_running(netdev))
		igbvf_up(adapter);
	else
		igbvf_reset(adapter);

	clear_bit(__IGBVF_RESETTING, &adapter->state);

	return 0;
}

static int igbvf_ioctl(struct net_device *netdev, struct ifreq *ifr, int cmd)
{
	switch (cmd) {
	default:
		return -EOPNOTSUPP;
	}
}

static int igbvf_suspend(struct pci_dev *pdev, pm_message_t state)
{
	struct net_device *netdev = pci_get_drvdata(pdev);
	struct igbvf_adapter *adapter = netdev_priv(netdev);
#ifdef CONFIG_PM
	int retval = 0;
#endif

	netif_device_detach(netdev);

	if (netif_running(netdev)) {
		WARN_ON(test_bit(__IGBVF_RESETTING, &adapter->state));
		igbvf_down(adapter);
		igbvf_free_irq(adapter);
	}

#ifdef CONFIG_PM
	retval = pci_save_state(pdev);
	if (retval)
		return retval;
#endif

	pci_disable_device(pdev);

	return 0;
}

#ifdef CONFIG_PM
static int igbvf_resume(struct pci_dev *pdev)
{
	struct net_device *netdev = pci_get_drvdata(pdev);
	struct igbvf_adapter *adapter = netdev_priv(netdev);
	u32 err;

	pci_restore_state(pdev);
	err = pci_enable_device_mem(pdev);
	if (err) {
		dev_err(&pdev->dev, "Cannot enable PCI device from suspend\n");
		return err;
	}

	pci_set_master(pdev);

	if (netif_running(netdev)) {
		err = igbvf_request_irq(adapter);
		if (err)
			return err;
	}

	igbvf_reset(adapter);

	if (netif_running(netdev))
		igbvf_up(adapter);

	netif_device_attach(netdev);

	return 0;
}
#endif

static void igbvf_shutdown(struct pci_dev *pdev)
{
	igbvf_suspend(pdev, PMSG_SUSPEND);
}

#ifdef CONFIG_NET_POLL_CONTROLLER
/*
 * Polling 'interrupt' - used by things like netconsole to send skbs
 * without having to re-enable interrupts. It's not called while
 * the interrupt routine is executing.
 */
static void igbvf_netpoll(struct net_device *netdev)
{
	struct igbvf_adapter *adapter = netdev_priv(netdev);

	disable_irq(adapter->pdev->irq);

	igbvf_clean_tx_irq(adapter->tx_ring);

	enable_irq(adapter->pdev->irq);
}
#endif

/**
 * igbvf_io_error_detected - called when PCI error is detected
 * @pdev: Pointer to PCI device
 * @state: The current pci connection state
 *
 * This function is called after a PCI bus error affecting
 * this device has been detected.
 */
static pci_ers_result_t igbvf_io_error_detected(struct pci_dev *pdev,
                                                pci_channel_state_t state)
{
	struct net_device *netdev = pci_get_drvdata(pdev);
	struct igbvf_adapter *adapter = netdev_priv(netdev);

	netif_device_detach(netdev);

	if (state == pci_channel_io_perm_failure)
		return PCI_ERS_RESULT_DISCONNECT;

	if (netif_running(netdev))
		igbvf_down(adapter);
	pci_disable_device(pdev);

	/* Request a slot slot reset. */
	return PCI_ERS_RESULT_NEED_RESET;
}

/**
 * igbvf_io_slot_reset - called after the pci bus has been reset.
 * @pdev: Pointer to PCI device
 *
 * Restart the card from scratch, as if from a cold-boot. Implementation
 * resembles the first-half of the igbvf_resume routine.
 */
static pci_ers_result_t igbvf_io_slot_reset(struct pci_dev *pdev)
{
	struct net_device *netdev = pci_get_drvdata(pdev);
	struct igbvf_adapter *adapter = netdev_priv(netdev);

	if (pci_enable_device_mem(pdev)) {
		dev_err(&pdev->dev,
			"Cannot re-enable PCI device after reset.\n");
		return PCI_ERS_RESULT_DISCONNECT;
	}
	pci_set_master(pdev);

	igbvf_reset(adapter);

	return PCI_ERS_RESULT_RECOVERED;
}

/**
 * igbvf_io_resume - called when traffic can start flowing again.
 * @pdev: Pointer to PCI device
 *
 * This callback is called when the error recovery driver tells us that
 * its OK to resume normal operation. Implementation resembles the
 * second-half of the igbvf_resume routine.
 */
static void igbvf_io_resume(struct pci_dev *pdev)
{
	struct net_device *netdev = pci_get_drvdata(pdev);
	struct igbvf_adapter *adapter = netdev_priv(netdev);

	if (netif_running(netdev)) {
		if (igbvf_up(adapter)) {
			dev_err(&pdev->dev,
				"can't bring device back up after reset\n");
			return;
		}
	}

	netif_device_attach(netdev);
}

static void igbvf_print_device_info(struct igbvf_adapter *adapter)
{
	struct e1000_hw *hw = &adapter->hw;
	struct net_device *netdev = adapter->netdev;
	struct pci_dev *pdev = adapter->pdev;

	dev_info(&pdev->dev, "Intel(R) 82576 Virtual Function\n");
	dev_info(&pdev->dev, "Address: %pM\n", netdev->dev_addr);
	dev_info(&pdev->dev, "MAC: %d\n", hw->mac.type);
}

static const struct net_device_ops igbvf_netdev_ops = {
	.ndo_open                       = igbvf_open,
	.ndo_stop                       = igbvf_close,
	.ndo_start_xmit                 = igbvf_xmit_frame,
	.ndo_get_stats                  = igbvf_get_stats,
	.ndo_set_multicast_list         = igbvf_set_multi,
	.ndo_set_mac_address            = igbvf_set_mac,
	.ndo_change_mtu                 = igbvf_change_mtu,
	.ndo_do_ioctl                   = igbvf_ioctl,
	.ndo_tx_timeout                 = igbvf_tx_timeout,
	.ndo_vlan_rx_register           = igbvf_vlan_rx_register,
	.ndo_vlan_rx_add_vid            = igbvf_vlan_rx_add_vid,
	.ndo_vlan_rx_kill_vid           = igbvf_vlan_rx_kill_vid,
#ifdef CONFIG_NET_POLL_CONTROLLER
	.ndo_poll_controller            = igbvf_netpoll,
#endif
};

/**
 * igbvf_probe - Device Initialization Routine
 * @pdev: PCI device information struct
 * @ent: entry in igbvf_pci_tbl
 *
 * Returns 0 on success, negative on failure
 *
 * igbvf_probe initializes an adapter identified by a pci_dev structure.
 * The OS initialization, configuring of the adapter private structure,
 * and a hardware reset occur.
 **/
static int __devinit igbvf_probe(struct pci_dev *pdev,
                                 const struct pci_device_id *ent)
{
	struct net_device *netdev;
	struct igbvf_adapter *adapter;
	struct e1000_hw *hw;
	const struct igbvf_info *ei = igbvf_info_tbl[ent->driver_data];

	static int cards_found;
	int err, pci_using_dac;

	err = pci_enable_device_mem(pdev);
	if (err)
		return err;

	pci_using_dac = 0;
	err = dma_set_mask(&pdev->dev, DMA_BIT_MASK(64));
	if (!err) {
		err = dma_set_coherent_mask(&pdev->dev, DMA_BIT_MASK(64));
		if (!err)
			pci_using_dac = 1;
	} else {
		err = dma_set_mask(&pdev->dev, DMA_BIT_MASK(32));
		if (err) {
			err = dma_set_coherent_mask(&pdev->dev,
						    DMA_BIT_MASK(32));
			if (err) {
				dev_err(&pdev->dev, "No usable DMA "
				        "configuration, aborting\n");
				goto err_dma;
			}
		}
	}

	err = pci_request_regions(pdev, igbvf_driver_name);
	if (err)
		goto err_pci_reg;

	pci_set_master(pdev);

	err = -ENOMEM;
	netdev = alloc_etherdev(sizeof(struct igbvf_adapter));
	if (!netdev)
		goto err_alloc_etherdev;

	SET_NETDEV_DEV(netdev, &pdev->dev);

	pci_set_drvdata(pdev, netdev);
	adapter = netdev_priv(netdev);
	hw = &adapter->hw;
	adapter->netdev = netdev;
	adapter->pdev = pdev;
	adapter->ei = ei;
	adapter->pba = ei->pba;
	adapter->flags = ei->flags;
	adapter->hw.back = adapter;
	adapter->hw.mac.type = ei->mac;
	adapter->msg_enable = (1 << NETIF_MSG_DRV | NETIF_MSG_PROBE) - 1;

	/* PCI config space info */

	hw->vendor_id = pdev->vendor;
	hw->device_id = pdev->device;
	hw->subsystem_vendor_id = pdev->subsystem_vendor;
	hw->subsystem_device_id = pdev->subsystem_device;
	hw->revision_id = pdev->revision;

	err = -EIO;
	adapter->hw.hw_addr = ioremap(pci_resource_start(pdev, 0),
	                              pci_resource_len(pdev, 0));

	if (!adapter->hw.hw_addr)
		goto err_ioremap;

	if (ei->get_variants) {
		err = ei->get_variants(adapter);
		if (err)
			goto err_ioremap;
	}

	/* setup adapter struct */
	err = igbvf_sw_init(adapter);
	if (err)
		goto err_sw_init;

	/* construct the net_device struct */
	netdev->netdev_ops = &igbvf_netdev_ops;

	igbvf_set_ethtool_ops(netdev);
	netdev->watchdog_timeo = 5 * HZ;
	strncpy(netdev->name, pci_name(pdev), sizeof(netdev->name) - 1);

	adapter->bd_number = cards_found++;

	netdev->features = NETIF_F_SG |
	                   NETIF_F_IP_CSUM |
	                   NETIF_F_HW_VLAN_TX |
	                   NETIF_F_HW_VLAN_RX |
	                   NETIF_F_HW_VLAN_FILTER;

	netdev->features |= NETIF_F_IPV6_CSUM;
	netdev->features |= NETIF_F_TSO;
	netdev->features |= NETIF_F_TSO6;

	if (pci_using_dac)
		netdev->features |= NETIF_F_HIGHDMA;

	netdev->vlan_features |= NETIF_F_TSO;
	netdev->vlan_features |= NETIF_F_TSO6;
	netdev->vlan_features |= NETIF_F_IP_CSUM;
	netdev->vlan_features |= NETIF_F_IPV6_CSUM;
	netdev->vlan_features |= NETIF_F_SG;

	/*reset the controller to put the device in a known good state */
	err = hw->mac.ops.reset_hw(hw);
	if (err) {
		dev_info(&pdev->dev,
			 "PF still in reset state, assigning new address."
			 " Is the PF interface up?\n");
<<<<<<< HEAD
		random_ether_addr(hw->mac.addr);
=======
		dev_hw_addr_random(adapter->netdev, hw->mac.addr);
>>>>>>> 02f8c6ae
	} else {
		err = hw->mac.ops.read_mac_addr(hw);
		if (err) {
			dev_err(&pdev->dev, "Error reading MAC address\n");
			goto err_hw_init;
		}
	}

	memcpy(netdev->dev_addr, adapter->hw.mac.addr, netdev->addr_len);
	memcpy(netdev->perm_addr, adapter->hw.mac.addr, netdev->addr_len);

	if (!is_valid_ether_addr(netdev->perm_addr)) {
		dev_err(&pdev->dev, "Invalid MAC Address: %pM\n",
		        netdev->dev_addr);
		err = -EIO;
		goto err_hw_init;
	}

	setup_timer(&adapter->watchdog_timer, &igbvf_watchdog,
	            (unsigned long) adapter);

	INIT_WORK(&adapter->reset_task, igbvf_reset_task);
	INIT_WORK(&adapter->watchdog_task, igbvf_watchdog_task);

	/* ring size defaults */
	adapter->rx_ring->count = 1024;
	adapter->tx_ring->count = 1024;

	/* reset the hardware with the new settings */
	igbvf_reset(adapter);

	strcpy(netdev->name, "eth%d");
	err = register_netdev(netdev);
	if (err)
		goto err_hw_init;

	/* tell the stack to leave us alone until igbvf_open() is called */
	netif_carrier_off(netdev);
	netif_stop_queue(netdev);

	igbvf_print_device_info(adapter);

	igbvf_initialize_last_counter_stats(adapter);

	return 0;

err_hw_init:
	kfree(adapter->tx_ring);
	kfree(adapter->rx_ring);
err_sw_init:
	igbvf_reset_interrupt_capability(adapter);
	iounmap(adapter->hw.hw_addr);
err_ioremap:
	free_netdev(netdev);
err_alloc_etherdev:
	pci_release_regions(pdev);
err_pci_reg:
err_dma:
	pci_disable_device(pdev);
	return err;
}

/**
 * igbvf_remove - Device Removal Routine
 * @pdev: PCI device information struct
 *
 * igbvf_remove is called by the PCI subsystem to alert the driver
 * that it should release a PCI device.  The could be caused by a
 * Hot-Plug event, or because the driver is going to be removed from
 * memory.
 **/
static void __devexit igbvf_remove(struct pci_dev *pdev)
{
	struct net_device *netdev = pci_get_drvdata(pdev);
	struct igbvf_adapter *adapter = netdev_priv(netdev);
	struct e1000_hw *hw = &adapter->hw;

	/*
	 * The watchdog timer may be rescheduled, so explicitly
	 * disable it from being rescheduled.
	 */
	set_bit(__IGBVF_DOWN, &adapter->state);
	del_timer_sync(&adapter->watchdog_timer);

	cancel_work_sync(&adapter->reset_task);
	cancel_work_sync(&adapter->watchdog_task);

	unregister_netdev(netdev);

	igbvf_reset_interrupt_capability(adapter);

	/*
	 * it is important to delete the napi struct prior to freeing the
	 * rx ring so that you do not end up with null pointer refs
	 */
	netif_napi_del(&adapter->rx_ring->napi);
	kfree(adapter->tx_ring);
	kfree(adapter->rx_ring);

	iounmap(hw->hw_addr);
	if (hw->flash_address)
		iounmap(hw->flash_address);
	pci_release_regions(pdev);

	free_netdev(netdev);

	pci_disable_device(pdev);
}

/* PCI Error Recovery (ERS) */
static struct pci_error_handlers igbvf_err_handler = {
	.error_detected = igbvf_io_error_detected,
	.slot_reset = igbvf_io_slot_reset,
	.resume = igbvf_io_resume,
};

static DEFINE_PCI_DEVICE_TABLE(igbvf_pci_tbl) = {
	{ PCI_VDEVICE(INTEL, E1000_DEV_ID_82576_VF), board_vf },
	{ PCI_VDEVICE(INTEL, E1000_DEV_ID_I350_VF), board_i350_vf },
	{ } /* terminate list */
};
MODULE_DEVICE_TABLE(pci, igbvf_pci_tbl);

/* PCI Device API Driver */
static struct pci_driver igbvf_driver = {
	.name     = igbvf_driver_name,
	.id_table = igbvf_pci_tbl,
	.probe    = igbvf_probe,
	.remove   = __devexit_p(igbvf_remove),
#ifdef CONFIG_PM
	/* Power Management Hooks */
	.suspend  = igbvf_suspend,
	.resume   = igbvf_resume,
#endif
	.shutdown = igbvf_shutdown,
	.err_handler = &igbvf_err_handler
};

/**
 * igbvf_init_module - Driver Registration Routine
 *
 * igbvf_init_module is the first routine called when the driver is
 * loaded. All it does is register with the PCI subsystem.
 **/
static int __init igbvf_init_module(void)
{
	int ret;
	printk(KERN_INFO "%s - version %s\n",
	       igbvf_driver_string, igbvf_driver_version);
	printk(KERN_INFO "%s\n", igbvf_copyright);

	ret = pci_register_driver(&igbvf_driver);

	return ret;
}
module_init(igbvf_init_module);

/**
 * igbvf_exit_module - Driver Exit Cleanup Routine
 *
 * igbvf_exit_module is called just before the driver is removed
 * from memory.
 **/
static void __exit igbvf_exit_module(void)
{
	pci_unregister_driver(&igbvf_driver);
}
module_exit(igbvf_exit_module);


MODULE_AUTHOR("Intel Corporation, <e1000-devel@lists.sourceforge.net>");
MODULE_DESCRIPTION("Intel(R) 82576 Virtual Function Network Driver");
MODULE_LICENSE("GPL");
MODULE_VERSION(DRV_VERSION);

/* netdev.c */<|MERGE_RESOLUTION|>--- conflicted
+++ resolved
@@ -41,10 +41,7 @@
 #include <linux/mii.h>
 #include <linux/ethtool.h>
 #include <linux/if_vlan.h>
-<<<<<<< HEAD
-=======
 #include <linux/prefetch.h>
->>>>>>> 02f8c6ae
 
 #include "igbvf.h"
 
@@ -382,17 +379,6 @@
 {
 	if (buffer_info->dma) {
 		if (buffer_info->mapped_as_page)
-<<<<<<< HEAD
-			pci_unmap_page(adapter->pdev,
-				       buffer_info->dma,
-				       buffer_info->length,
-				       PCI_DMA_TODEVICE);
-		else
-			pci_unmap_single(adapter->pdev,
-					 buffer_info->dma,
-					 buffer_info->length,
-					 PCI_DMA_TODEVICE);
-=======
 			dma_unmap_page(&adapter->pdev->dev,
 				       buffer_info->dma,
 				       buffer_info->length,
@@ -402,7 +388,6 @@
 					 buffer_info->dma,
 					 buffer_info->length,
 					 DMA_TO_DEVICE);
->>>>>>> 02f8c6ae
 		buffer_info->dma = 0;
 	}
 	if (buffer_info->skb) {
@@ -818,25 +803,6 @@
 		}
 	}
 
-<<<<<<< HEAD
-	if (adapter->detect_tx_hung) {
-		/* Detect a transmit hang in hardware, this serializes the
-		 * check with the clearing of time_stamp and movement of i */
-		adapter->detect_tx_hung = false;
-		if (tx_ring->buffer_info[i].time_stamp &&
-		    time_after(jiffies, tx_ring->buffer_info[i].time_stamp +
-		               (adapter->tx_timeout_factor * HZ)) &&
-		    !(er32(STATUS) & E1000_STATUS_TXOFF)) {
-
-			tx_desc = IGBVF_TX_DESC_ADV(*tx_ring, i);
-			/* detected Tx unit hang */
-			igbvf_print_tx_hang(adapter);
-
-			netif_stop_queue(netdev);
-		}
-	}
-=======
->>>>>>> 02f8c6ae
 	adapter->net_stats.tx_bytes += total_bytes;
 	adapter->net_stats.tx_packets += total_packets;
 	return count < tx_ring->count;
@@ -1412,13 +1378,8 @@
 
 	/* prepare a packed array of only addresses. */
 	i = 0;
-<<<<<<< HEAD
-	netdev_for_each_mc_addr(mc_ptr, netdev)
-		memcpy(mta_list + (i++ * ETH_ALEN), mc_ptr->dmi_addr, ETH_ALEN);
-=======
 	netdev_for_each_mc_addr(ha, netdev)
 		memcpy(mta_list + (i++ * ETH_ALEN), ha->addr, ETH_ALEN);
->>>>>>> 02f8c6ae
 
 	hw->mac.ops.update_mc_addr_list(hw, mta_list, i, 0, 0);
 	kfree(mta_list);
@@ -1857,20 +1818,6 @@
 			                          &adapter->link_duplex);
 			igbvf_print_link_info(adapter);
 
-<<<<<<< HEAD
-			/* adjust timeout factor according to speed/duplex */
-			adapter->tx_timeout_factor = 1;
-			switch (adapter->link_speed) {
-			case SPEED_10:
-				adapter->tx_timeout_factor = 16;
-				break;
-			case SPEED_100:
-				/* maybe add some timeout factor ? */
-				break;
-			}
-
-=======
->>>>>>> 02f8c6ae
 			netif_carrier_on(netdev);
 			netif_wake_queue(netdev);
 		}
@@ -2104,15 +2051,9 @@
 	buffer_info->time_stamp = jiffies;
 	buffer_info->next_to_watch = i;
 	buffer_info->mapped_as_page = false;
-<<<<<<< HEAD
-	buffer_info->dma = pci_map_single(pdev, skb->data, len,
-					  PCI_DMA_TODEVICE);
-	if (pci_dma_mapping_error(pdev, buffer_info->dma))
-=======
 	buffer_info->dma = dma_map_single(&pdev->dev, skb->data, len,
 					  DMA_TO_DEVICE);
 	if (dma_mapping_error(&pdev->dev, buffer_info->dma))
->>>>>>> 02f8c6ae
 		goto dma_error;
 
 
@@ -2133,21 +2074,12 @@
 		buffer_info->time_stamp = jiffies;
 		buffer_info->next_to_watch = i;
 		buffer_info->mapped_as_page = true;
-<<<<<<< HEAD
-		buffer_info->dma = pci_map_page(pdev,
-						frag->page,
-						frag->page_offset,
-						len,
-						PCI_DMA_TODEVICE);
-		if (pci_dma_mapping_error(pdev, buffer_info->dma))
-=======
 		buffer_info->dma = dma_map_page(&pdev->dev,
 						frag->page,
 						frag->page_offset,
 						len,
 						DMA_TO_DEVICE);
 		if (dma_mapping_error(&pdev->dev, buffer_info->dma))
->>>>>>> 02f8c6ae
 			goto dma_error;
 	}
 
@@ -2762,11 +2694,7 @@
 		dev_info(&pdev->dev,
 			 "PF still in reset state, assigning new address."
 			 " Is the PF interface up?\n");
-<<<<<<< HEAD
-		random_ether_addr(hw->mac.addr);
-=======
 		dev_hw_addr_random(adapter->netdev, hw->mac.addr);
->>>>>>> 02f8c6ae
 	} else {
 		err = hw->mac.ops.read_mac_addr(hw);
 		if (err) {
