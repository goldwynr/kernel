--- conflicted
+++ resolved
@@ -378,7 +378,6 @@
 	struct net_device_context *net_device_ctx = netdev_priv(net);
 	struct hv_netvsc_packet *packet;
 	int ret;
-<<<<<<< HEAD
 	unsigned int num_data_pgs;
 	struct rndis_message *rndis_msg;
 	struct rndis_packet *rndis_pkt;
@@ -389,8 +388,8 @@
 	struct ndis_tcp_lso_info *lso_info;
 	int  hdr_offset;
 	u32 net_trans_info;
+	u32 skb_length = skb->len;
 	u32 hash;
-	u32 skb_length = skb->len;
 
 
 	/* We will atmost need two pages to describe the rndis
@@ -404,15 +403,6 @@
 		net->stats.tx_dropped++;
 		return NETDEV_TX_OK;
 	}
-=======
-	unsigned int i, num_pages, npg_data;
-	u32 skb_length = skb->len;
-
-	/* Add multipages for skb->data and additional 2 for RNDIS */
-	npg_data = (((unsigned long)skb->data + skb_headlen(skb) - 1)
-		>> PAGE_SHIFT) - ((unsigned long)skb->data >> PAGE_SHIFT) + 1;
-	num_pages = skb_shinfo(skb)->nr_frags + npg_data + 2;
->>>>>>> ae74a22c
 
 	/* Allocate a netvsc packet based on # of frags. */
 	packet = kzalloc(sizeof(struct hv_netvsc_packet) +
