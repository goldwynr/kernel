/* bnx2x_cmn.h: Broadcom Everest network driver.
 *
 * Copyright (c) 2007-2011 Broadcom Corporation
 *
 * This program is free software; you can redistribute it and/or modify
 * it under the terms of the GNU General Public License as published by
 * the Free Software Foundation.
 *
 * Maintained by: Eilon Greenstein <eilong@broadcom.com>
 * Written by: Eliezer Tamir
 * Based on code from Michael Chan's bnx2 driver
 * UDP CSUM errata workaround by Arik Gendelman
 * Slowpath and fastpath rework by Vladislav Zolotarov
 * Statistics and Link management by Yitchak Gertner
 *
 */
#ifndef BNX2X_CMN_H
#define BNX2X_CMN_H

#include <linux/types.h>
#include <linux/pci.h>
#include <linux/netdevice.h>


#include "bnx2x.h"

/* This is used as a replacement for an MCP if it's not present */
extern int load_count[2][3]; /* per-path: 0-common, 1-port0, 2-port1 */

extern int num_queues;

/************************ Macros ********************************/
#define BNX2X_PCI_FREE(x, y, size) \
	do { \
		if (x) { \
			dma_free_coherent(&bp->pdev->dev, size, (void *)x, y); \
			x = NULL; \
			y = 0; \
		} \
	} while (0)

#define BNX2X_FREE(x) \
	do { \
		if (x) { \
			kfree((void *)x); \
			x = NULL; \
		} \
	} while (0)

#define BNX2X_PCI_ALLOC(x, y, size) \
	do { \
		x = dma_alloc_coherent(&bp->pdev->dev, size, y, GFP_KERNEL); \
		if (x == NULL) \
			goto alloc_mem_err; \
		memset((void *)x, 0, size); \
	} while (0)

#define BNX2X_ALLOC(x, size) \
	do { \
		x = kzalloc(size, GFP_KERNEL); \
		if (x == NULL) \
			goto alloc_mem_err; \
	} while (0)

/*********************** Interfaces ****************************
 *  Functions that need to be implemented by each driver version
 */
/* Init */

/**
 * bnx2x_send_unload_req - request unload mode from the MCP.
 *
 * @bp:			driver handle
 * @unload_mode:	requested function's unload mode
 *
 * Return unload mode returned by the MCP: COMMON, PORT or FUNC.
 */
u32 bnx2x_send_unload_req(struct bnx2x *bp, int unload_mode);

/**
 * bnx2x_send_unload_done - send UNLOAD_DONE command to the MCP.
 *
 * @bp:		driver handle
 */
void bnx2x_send_unload_done(struct bnx2x *bp);

/**
 * bnx2x_config_rss_pf - configure RSS parameters.
 *
 * @bp:			driver handle
 * @ind_table:		indirection table to configure
 * @config_hash:	re-configure RSS hash keys configuration
 */
int bnx2x_config_rss_pf(struct bnx2x *bp, u8 *ind_table, bool config_hash);

/**
 * bnx2x__init_func_obj - init function object
 *
 * @bp:			driver handle
 *
 * Initializes the Function Object with the appropriate
 * parameters which include a function slow path driver
 * interface.
 */
void bnx2x__init_func_obj(struct bnx2x *bp);

/**
 * bnx2x_setup_queue - setup eth queue.
 *
 * @bp:		driver handle
 * @fp:		pointer to the fastpath structure
 * @leading:	boolean
 *
 */
int bnx2x_setup_queue(struct bnx2x *bp, struct bnx2x_fastpath *fp,
		       bool leading);

/**
 * bnx2x_setup_leading - bring up a leading eth queue.
 *
 * @bp:		driver handle
 */
int bnx2x_setup_leading(struct bnx2x *bp);

/**
 * bnx2x_fw_command - send the MCP a request
 *
 * @bp:		driver handle
 * @command:	request
 * @param:	request's parameter
 *
 * block until there is a reply
 */
u32 bnx2x_fw_command(struct bnx2x *bp, u32 command, u32 param);

/**
 * bnx2x_initial_phy_init - initialize link parameters structure variables.
 *
 * @bp:		driver handle
 * @load_mode:	current mode
 */
u8 bnx2x_initial_phy_init(struct bnx2x *bp, int load_mode);

/**
 * bnx2x_link_set - configure hw according to link parameters structure.
 *
 * @bp:		driver handle
 */
void bnx2x_link_set(struct bnx2x *bp);

/**
 * bnx2x_link_test - query link status.
 *
 * @bp:		driver handle
 * @is_serdes:	bool
 *
 * Returns 0 if link is UP.
 */
u8 bnx2x_link_test(struct bnx2x *bp, u8 is_serdes);

/**
 * bnx2x_drv_pulse - write driver pulse to shmem
 *
 * @bp:		driver handle
 *
 * writes the value in bp->fw_drv_pulse_wr_seq to drv_pulse mbox
 * in the shmem.
 */
void bnx2x_drv_pulse(struct bnx2x *bp);

/**
 * bnx2x_igu_ack_sb - update IGU with current SB value
 *
 * @bp:		driver handle
 * @igu_sb_id:	SB id
 * @segment:	SB segment
 * @index:	SB index
 * @op:		SB operation
 * @update:	is HW update required
 */
void bnx2x_igu_ack_sb(struct bnx2x *bp, u8 igu_sb_id, u8 segment,
		      u16 index, u8 op, u8 update);

/* Disable transactions from chip to host */
void bnx2x_pf_disable(struct bnx2x *bp);

/**
 * bnx2x__link_status_update - handles link status change.
 *
 * @bp:		driver handle
 */
void bnx2x__link_status_update(struct bnx2x *bp);

/**
 * bnx2x_link_report - report link status to upper layer.
 *
 * @bp:		driver handle
 */
void bnx2x_link_report(struct bnx2x *bp);

/* None-atomic version of bnx2x_link_report() */
void __bnx2x_link_report(struct bnx2x *bp);

/**
 * bnx2x_get_mf_speed - calculate MF speed.
 *
 * @bp:		driver handle
 *
 * Takes into account current linespeed and MF configuration.
 */
u16 bnx2x_get_mf_speed(struct bnx2x *bp);

/**
 * bnx2x_msix_sp_int - MSI-X slowpath interrupt handler
 *
 * @irq:		irq number
 * @dev_instance:	private instance
 */
irqreturn_t bnx2x_msix_sp_int(int irq, void *dev_instance);

/**
 * bnx2x_interrupt - non MSI-X interrupt handler
 *
 * @irq:		irq number
 * @dev_instance:	private instance
 */
irqreturn_t bnx2x_interrupt(int irq, void *dev_instance);
#ifdef BCM_CNIC

/**
 * bnx2x_cnic_notify - send command to cnic driver
 *
 * @bp:		driver handle
 * @cmd:	command
 */
int bnx2x_cnic_notify(struct bnx2x *bp, int cmd);

/**
 * bnx2x_setup_cnic_irq_info - provides cnic with IRQ information
 *
 * @bp:		driver handle
 */
void bnx2x_setup_cnic_irq_info(struct bnx2x *bp);
#endif

/**
 * bnx2x_int_enable - enable HW interrupts.
 *
 * @bp:		driver handle
 */
void bnx2x_int_enable(struct bnx2x *bp);

/**
 * bnx2x_int_disable_sync - disable interrupts.
 *
 * @bp:		driver handle
 * @disable_hw:	true, disable HW interrupts.
 *
 * This function ensures that there are no
 * ISRs or SP DPCs (sp_task) are running after it returns.
 */
void bnx2x_int_disable_sync(struct bnx2x *bp, int disable_hw);

/**
 * bnx2x_nic_init - init driver internals.
 *
 * @bp:		driver handle
 * @load_code:	COMMON, PORT or FUNCTION
 *
 * Initializes:
 *  - rings
 *  - status blocks
 *  - etc.
 */
void bnx2x_nic_init(struct bnx2x *bp, u32 load_code);

/**
 * bnx2x_alloc_mem - allocate driver's memory.
 *
 * @bp:		driver handle
 */
int bnx2x_alloc_mem(struct bnx2x *bp);

/**
 * bnx2x_free_mem - release driver's memory.
 *
 * @bp:		driver handle
 */
void bnx2x_free_mem(struct bnx2x *bp);

/**
 * bnx2x_set_num_queues - set number of queues according to mode.
 *
 * @bp:		driver handle
 */
void bnx2x_set_num_queues(struct bnx2x *bp);

/**
 * bnx2x_chip_cleanup - cleanup chip internals.
 *
 * @bp:			driver handle
 * @unload_mode:	COMMON, PORT, FUNCTION
 *
 * - Cleanup MAC configuration.
 * - Closes clients.
 * - etc.
 */
void bnx2x_chip_cleanup(struct bnx2x *bp, int unload_mode);

/**
 * bnx2x_acquire_hw_lock - acquire HW lock.
 *
 * @bp:		driver handle
 * @resource:	resource bit which was locked
 */
int bnx2x_acquire_hw_lock(struct bnx2x *bp, u32 resource);

/**
 * bnx2x_release_hw_lock - release HW lock.
 *
 * @bp:		driver handle
 * @resource:	resource bit which was locked
 */
int bnx2x_release_hw_lock(struct bnx2x *bp, u32 resource);

/**
 * bnx2x_release_leader_lock - release recovery leader lock
 *
 * @bp:		driver handle
 */
int bnx2x_release_leader_lock(struct bnx2x *bp);

/**
 * bnx2x_set_eth_mac - configure eth MAC address in the HW
 *
 * @bp:		driver handle
 * @set:	set or clear
 *
 * Configures according to the value in netdev->dev_addr.
 */
int bnx2x_set_eth_mac(struct bnx2x *bp, bool set);

/**
 * bnx2x_set_rx_mode - set MAC filtering configurations.
 *
 * @dev:	netdevice
 *
 * called with netif_tx_lock from dev_mcast.c
 * If bp->state is OPEN, should be called with
 * netif_addr_lock_bh()
 */
void bnx2x_set_rx_mode(struct net_device *dev);

/**
 * bnx2x_set_storm_rx_mode - configure MAC filtering rules in a FW.
 *
 * @bp:		driver handle
 *
 * If bp->state is OPEN, should be called with
 * netif_addr_lock_bh().
 */
void bnx2x_set_storm_rx_mode(struct bnx2x *bp);

/**
 * bnx2x_set_q_rx_mode - configures rx_mode for a single queue.
 *
 * @bp:			driver handle
 * @cl_id:		client id
 * @rx_mode_flags:	rx mode configuration
 * @rx_accept_flags:	rx accept configuration
 * @tx_accept_flags:	tx accept configuration (tx switch)
 * @ramrod_flags:	ramrod configuration
 */
void bnx2x_set_q_rx_mode(struct bnx2x *bp, u8 cl_id,
			 unsigned long rx_mode_flags,
			 unsigned long rx_accept_flags,
			 unsigned long tx_accept_flags,
			 unsigned long ramrod_flags);

/* Parity errors related */
void bnx2x_inc_load_cnt(struct bnx2x *bp);
u32 bnx2x_dec_load_cnt(struct bnx2x *bp);
bool bnx2x_chk_parity_attn(struct bnx2x *bp, bool *global, bool print);
bool bnx2x_reset_is_done(struct bnx2x *bp, int engine);
void bnx2x_set_reset_in_progress(struct bnx2x *bp);
void bnx2x_set_reset_global(struct bnx2x *bp);
void bnx2x_disable_close_the_gate(struct bnx2x *bp);

/**
 * bnx2x_sp_event - handle ramrods completion.
 *
 * @fp:		fastpath handle for the event
 * @rr_cqe:	eth_rx_cqe
 */
void bnx2x_sp_event(struct bnx2x_fastpath *fp, union eth_rx_cqe *rr_cqe);

/**
 * bnx2x_ilt_set_info - prepare ILT configurations.
 *
 * @bp:		driver handle
 */
void bnx2x_ilt_set_info(struct bnx2x *bp);

/**
 * bnx2x_dcbx_init - initialize dcbx protocol.
 *
 * @bp:		driver handle
 */
void bnx2x_dcbx_init(struct bnx2x *bp);

/**
 * bnx2x_set_power_state - set power state to the requested value.
 *
 * @bp:		driver handle
 * @state:	required state D0 or D3hot
 *
 * Currently only D0 and D3hot are supported.
 */
int bnx2x_set_power_state(struct bnx2x *bp, pci_power_t state);

/**
 * bnx2x_update_max_mf_config - update MAX part of MF configuration in HW.
 *
 * @bp:		driver handle
 * @value:	new value
 */
void bnx2x_update_max_mf_config(struct bnx2x *bp, u32 value);
/* Error handling */
void bnx2x_panic_dump(struct bnx2x *bp);

void bnx2x_fw_dump_lvl(struct bnx2x *bp, const char *lvl);

/* dev_close main block */
int bnx2x_nic_unload(struct bnx2x *bp, int unload_mode);

/* dev_open main block */
int bnx2x_nic_load(struct bnx2x *bp, int load_mode);

/* hard_xmit callback */
netdev_tx_t bnx2x_start_xmit(struct sk_buff *skb, struct net_device *dev);

/* setup_tc callback */
int bnx2x_setup_tc(struct net_device *dev, u8 num_tc);

/* select_queue callback */
u16 bnx2x_select_queue(struct net_device *dev, struct sk_buff *skb);

int bnx2x_change_mac_addr(struct net_device *dev, void *p);

/* NAPI poll Rx part */
int bnx2x_rx_int(struct bnx2x_fastpath *fp, int budget);

void bnx2x_update_rx_prod(struct bnx2x *bp, struct bnx2x_fastpath *fp,
			u16 bd_prod, u16 rx_comp_prod, u16 rx_sge_prod);

/* NAPI poll Tx part */
int bnx2x_tx_int(struct bnx2x *bp, struct bnx2x_fp_txdata *txdata);

/* suspend/resume callbacks */
int bnx2x_suspend(struct pci_dev *pdev, pm_message_t state);
int bnx2x_resume(struct pci_dev *pdev);

/* Release IRQ vectors */
void bnx2x_free_irq(struct bnx2x *bp);

void bnx2x_free_fp_mem(struct bnx2x *bp);
int bnx2x_alloc_fp_mem(struct bnx2x *bp);
void bnx2x_init_rx_rings(struct bnx2x *bp);
void bnx2x_free_skbs(struct bnx2x *bp);
void bnx2x_netif_stop(struct bnx2x *bp, int disable_hw);
void bnx2x_netif_start(struct bnx2x *bp);

/**
 * bnx2x_enable_msix - set msix configuration.
 *
 * @bp:		driver handle
 *
 * fills msix_table, requests vectors, updates num_queues
 * according to number of available vectors.
 */
int bnx2x_enable_msix(struct bnx2x *bp);

/**
 * bnx2x_enable_msi - request msi mode from OS, updated internals accordingly
 *
 * @bp:		driver handle
 */
int bnx2x_enable_msi(struct bnx2x *bp);

/**
 * bnx2x_poll - NAPI callback
 *
 * @napi:	napi structure
 * @budget:
 *
 */
int bnx2x_poll(struct napi_struct *napi, int budget);

/**
 * bnx2x_alloc_mem_bp - allocate memories outsize main driver structure
 *
 * @bp:		driver handle
 */
int __devinit bnx2x_alloc_mem_bp(struct bnx2x *bp);

/**
 * bnx2x_free_mem_bp - release memories outsize main driver structure
 *
 * @bp:		driver handle
 */
void bnx2x_free_mem_bp(struct bnx2x *bp);

/**
 * bnx2x_change_mtu - change mtu netdev callback
 *
 * @dev:	net device
 * @new_mtu:	requested mtu
 *
 */
int bnx2x_change_mtu(struct net_device *dev, int new_mtu);

#if defined(NETDEV_FCOE_WWNN) && defined(BCM_CNIC)
/**
 * bnx2x_fcoe_get_wwn - return the requested WWN value for this port
 *
 * @dev:	net_device
 * @wwn:	output buffer
 * @type:	WWN type: NETDEV_FCOE_WWNN (node) or NETDEV_FCOE_WWPN (port)
 *
 */
int bnx2x_fcoe_get_wwn(struct net_device *dev, u64 *wwn, int type);
#endif
u32 bnx2x_fix_features(struct net_device *dev, u32 features);
int bnx2x_set_features(struct net_device *dev, u32 features);

/**
 * bnx2x_tx_timeout - tx timeout netdev callback
 *
 * @dev:	net device
 */
void bnx2x_tx_timeout(struct net_device *dev);

/*********************** Inlines **********************************/
/*********************** Fast path ********************************/
static inline void bnx2x_update_fpsb_idx(struct bnx2x_fastpath *fp)
{
	barrier(); /* status block is written to by the chip */
	fp->fp_hc_idx = fp->sb_running_index[SM_RX_ID];
}

static inline void bnx2x_update_rx_prod_gen(struct bnx2x *bp,
			struct bnx2x_fastpath *fp, u16 bd_prod,
			u16 rx_comp_prod, u16 rx_sge_prod, u32 start)
{
	struct ustorm_eth_rx_producers rx_prods = {0};
	u32 i;

	/* Update producers */
	rx_prods.bd_prod = bd_prod;
	rx_prods.cqe_prod = rx_comp_prod;
	rx_prods.sge_prod = rx_sge_prod;

	/*
	 * Make sure that the BD and SGE data is updated before updating the
	 * producers since FW might read the BD/SGE right after the producer
	 * is updated.
	 * This is only applicable for weak-ordered memory model archs such
	 * as IA-64. The following barrier is also mandatory since FW will
	 * assumes BDs must have buffers.
	 */
	wmb();

	for (i = 0; i < sizeof(rx_prods)/4; i++)
		REG_WR(bp, start + i*4, ((u32 *)&rx_prods)[i]);

	mmiowb(); /* keep prod updates ordered */

	DP(NETIF_MSG_RX_STATUS,
	   "queue[%d]:  wrote  bd_prod %u  cqe_prod %u  sge_prod %u\n",
	   fp->index, bd_prod, rx_comp_prod, rx_sge_prod);
}

static inline void bnx2x_igu_ack_sb_gen(struct bnx2x *bp, u8 igu_sb_id,
					u8 segment, u16 index, u8 op,
					u8 update, u32 igu_addr)
{
	struct igu_regular cmd_data = {0};

	cmd_data.sb_id_and_flags =
			((index << IGU_REGULAR_SB_INDEX_SHIFT) |
			 (segment << IGU_REGULAR_SEGMENT_ACCESS_SHIFT) |
			 (update << IGU_REGULAR_BUPDATE_SHIFT) |
			 (op << IGU_REGULAR_ENABLE_INT_SHIFT));

	DP(NETIF_MSG_HW, "write 0x%08x to IGU addr 0x%x\n",
	   cmd_data.sb_id_and_flags, igu_addr);
	REG_WR(bp, igu_addr, cmd_data.sb_id_and_flags);

	/* Make sure that ACK is written */
	mmiowb();
	barrier();
}

static inline void bnx2x_igu_clear_sb_gen(struct bnx2x *bp, u8 func,
					  u8 idu_sb_id, bool is_Pf)
{
	u32 data, ctl, cnt = 100;
	u32 igu_addr_data = IGU_REG_COMMAND_REG_32LSB_DATA;
	u32 igu_addr_ctl = IGU_REG_COMMAND_REG_CTRL;
	u32 igu_addr_ack = IGU_REG_CSTORM_TYPE_0_SB_CLEANUP + (idu_sb_id/32)*4;
	u32 sb_bit =  1 << (idu_sb_id%32);
	u32 func_encode = func |
			((is_Pf == true ? 1 : 0) << IGU_FID_ENCODE_IS_PF_SHIFT);
	u32 addr_encode = IGU_CMD_E2_PROD_UPD_BASE + idu_sb_id;

	/* Not supported in BC mode */
	if (CHIP_INT_MODE_IS_BC(bp))
		return;

	data = (IGU_USE_REGISTER_cstorm_type_0_sb_cleanup
			<< IGU_REGULAR_CLEANUP_TYPE_SHIFT)	|
		IGU_REGULAR_CLEANUP_SET				|
		IGU_REGULAR_BCLEANUP;

	ctl = addr_encode << IGU_CTRL_REG_ADDRESS_SHIFT		|
	      func_encode << IGU_CTRL_REG_FID_SHIFT		|
	      IGU_CTRL_CMD_TYPE_WR << IGU_CTRL_REG_TYPE_SHIFT;

	DP(NETIF_MSG_HW, "write 0x%08x to IGU(via GRC) addr 0x%x\n",
			 data, igu_addr_data);
	REG_WR(bp, igu_addr_data, data);
	mmiowb();
	barrier();
	DP(NETIF_MSG_HW, "write 0x%08x to IGU(via GRC) addr 0x%x\n",
			  ctl, igu_addr_ctl);
	REG_WR(bp, igu_addr_ctl, ctl);
	mmiowb();
	barrier();

	/* wait for clean up to finish */
	while (!(REG_RD(bp, igu_addr_ack) & sb_bit) && --cnt)
		msleep(20);


	if (!(REG_RD(bp, igu_addr_ack) & sb_bit)) {
		DP(NETIF_MSG_HW, "Unable to finish IGU cleanup: "
			  "idu_sb_id %d offset %d bit %d (cnt %d)\n",
			  idu_sb_id, idu_sb_id/32, idu_sb_id%32, cnt);
	}
}

static inline void bnx2x_hc_ack_sb(struct bnx2x *bp, u8 sb_id,
				   u8 storm, u16 index, u8 op, u8 update)
{
	u32 hc_addr = (HC_REG_COMMAND_REG + BP_PORT(bp)*32 +
		       COMMAND_REG_INT_ACK);
	struct igu_ack_register igu_ack;

	igu_ack.status_block_index = index;
	igu_ack.sb_id_and_flags =
			((sb_id << IGU_ACK_REGISTER_STATUS_BLOCK_ID_SHIFT) |
			 (storm << IGU_ACK_REGISTER_STORM_ID_SHIFT) |
			 (update << IGU_ACK_REGISTER_UPDATE_INDEX_SHIFT) |
			 (op << IGU_ACK_REGISTER_INTERRUPT_MODE_SHIFT));

	DP(BNX2X_MSG_OFF, "write 0x%08x to HC addr 0x%x\n",
	   (*(u32 *)&igu_ack), hc_addr);
	REG_WR(bp, hc_addr, (*(u32 *)&igu_ack));

	/* Make sure that ACK is written */
	mmiowb();
	barrier();
}

static inline void bnx2x_ack_sb(struct bnx2x *bp, u8 igu_sb_id, u8 storm,
				u16 index, u8 op, u8 update)
{
	if (bp->common.int_block == INT_BLOCK_HC)
		bnx2x_hc_ack_sb(bp, igu_sb_id, storm, index, op, update);
	else {
		u8 segment;

		if (CHIP_INT_MODE_IS_BC(bp))
			segment = storm;
		else if (igu_sb_id != bp->igu_dsb_id)
			segment = IGU_SEG_ACCESS_DEF;
		else if (storm == ATTENTION_ID)
			segment = IGU_SEG_ACCESS_ATTN;
		else
			segment = IGU_SEG_ACCESS_DEF;
		bnx2x_igu_ack_sb(bp, igu_sb_id, segment, index, op, update);
	}
}

static inline u16 bnx2x_hc_ack_int(struct bnx2x *bp)
{
	u32 hc_addr = (HC_REG_COMMAND_REG + BP_PORT(bp)*32 +
		       COMMAND_REG_SIMD_MASK);
	u32 result = REG_RD(bp, hc_addr);

	DP(BNX2X_MSG_OFF, "read 0x%08x from HC addr 0x%x\n",
	   result, hc_addr);

	barrier();
	return result;
}

static inline u16 bnx2x_igu_ack_int(struct bnx2x *bp)
{
	u32 igu_addr = (BAR_IGU_INTMEM + IGU_REG_SISR_MDPC_WMASK_LSB_UPPER*8);
	u32 result = REG_RD(bp, igu_addr);

	DP(NETIF_MSG_HW, "read 0x%08x from IGU addr 0x%x\n",
	   result, igu_addr);

	barrier();
	return result;
}

static inline u16 bnx2x_ack_int(struct bnx2x *bp)
{
	barrier();
	if (bp->common.int_block == INT_BLOCK_HC)
		return bnx2x_hc_ack_int(bp);
	else
		return bnx2x_igu_ack_int(bp);
}

static inline int bnx2x_has_tx_work_unload(struct bnx2x_fp_txdata *txdata)
{
	/* Tell compiler that consumer and producer can change */
	barrier();
	return txdata->tx_pkt_prod != txdata->tx_pkt_cons;
}

static inline u16 bnx2x_tx_avail(struct bnx2x *bp,
				 struct bnx2x_fp_txdata *txdata)
{
	s16 used;
	u16 prod;
	u16 cons;

	prod = txdata->tx_bd_prod;
	cons = txdata->tx_bd_cons;

	/* NUM_TX_RINGS = number of "next-page" entries
	   It will be used as a threshold */
	used = SUB_S16(prod, cons) + (s16)NUM_TX_RINGS;

#ifdef BNX2X_STOP_ON_ERROR
	WARN_ON(used < 0);
	WARN_ON(used > bp->tx_ring_size);
	WARN_ON((bp->tx_ring_size - used) > MAX_TX_AVAIL);
#endif

	return (s16)(bp->tx_ring_size) - used;
}

static inline int bnx2x_tx_queue_has_work(struct bnx2x_fp_txdata *txdata)
{
	u16 hw_cons;

	/* Tell compiler that status block fields can change */
	barrier();
	hw_cons = le16_to_cpu(*txdata->tx_cons_sb);
	return hw_cons != txdata->tx_pkt_cons;
}

static inline bool bnx2x_has_tx_work(struct bnx2x_fastpath *fp)
{
	u8 cos;
	for_each_cos_in_tx_queue(fp, cos)
		if (bnx2x_tx_queue_has_work(&fp->txdata[cos]))
			return true;
	return false;
}

static inline int bnx2x_has_rx_work(struct bnx2x_fastpath *fp)
{
	u16 rx_cons_sb;

	/* Tell compiler that status block fields can change */
	barrier();
	rx_cons_sb = le16_to_cpu(*fp->rx_cons_sb);
	if ((rx_cons_sb & MAX_RCQ_DESC_CNT) == MAX_RCQ_DESC_CNT)
		rx_cons_sb++;
	return (fp->rx_comp_cons != rx_cons_sb);
}

/**
 * bnx2x_tx_disable - disables tx from stack point of view
 *
 * @bp:		driver handle
 */
static inline void bnx2x_tx_disable(struct bnx2x *bp)
{
	netif_tx_disable(bp->dev);
	netif_carrier_off(bp->dev);
}

static inline void bnx2x_free_rx_sge(struct bnx2x *bp,
				     struct bnx2x_fastpath *fp, u16 index)
{
	struct sw_rx_page *sw_buf = &fp->rx_page_ring[index];
	struct page *page = sw_buf->page;
	struct eth_rx_sge *sge = &fp->rx_sge_ring[index];

	/* Skip "next page" elements */
	if (!page)
		return;

	dma_unmap_page(&bp->pdev->dev, dma_unmap_addr(sw_buf, mapping),
		       SGE_PAGE_SIZE*PAGES_PER_SGE, DMA_FROM_DEVICE);
	__free_pages(page, PAGES_PER_SGE_SHIFT);

	sw_buf->page = NULL;
	sge->addr_hi = 0;
	sge->addr_lo = 0;
}

static inline void bnx2x_add_all_napi(struct bnx2x *bp)
{
	int i;

	/* Add NAPI objects */
	for_each_rx_queue(bp, i)
		netif_napi_add(bp->dev, &bnx2x_fp(bp, i, napi),
			       bnx2x_poll, BNX2X_NAPI_WEIGHT);
}

static inline void bnx2x_del_all_napi(struct bnx2x *bp)
{
	int i;

	for_each_rx_queue(bp, i)
		netif_napi_del(&bnx2x_fp(bp, i, napi));
}

static inline void bnx2x_disable_msi(struct bnx2x *bp)
{
	if (bp->flags & USING_MSIX_FLAG) {
		pci_disable_msix(bp->pdev);
		bp->flags &= ~USING_MSIX_FLAG;
	} else if (bp->flags & USING_MSI_FLAG) {
		pci_disable_msi(bp->pdev);
		bp->flags &= ~USING_MSI_FLAG;
	}
}

static inline int bnx2x_calc_num_queues(struct bnx2x *bp)
{
	return  num_queues ?
		 min_t(int, num_queues, BNX2X_MAX_QUEUES(bp)) :
		 min_t(int, num_online_cpus(), BNX2X_MAX_QUEUES(bp));
}

static inline void bnx2x_clear_sge_mask_next_elems(struct bnx2x_fastpath *fp)
{
	int i, j;

	for (i = 1; i <= NUM_RX_SGE_PAGES; i++) {
		int idx = RX_SGE_CNT * i - 1;

		for (j = 0; j < 2; j++) {
			BIT_VEC64_CLEAR_BIT(fp->sge_mask, idx);
			idx--;
		}
	}
}

static inline void bnx2x_init_sge_ring_bit_mask(struct bnx2x_fastpath *fp)
{
	/* Set the mask to all 1-s: it's faster to compare to 0 than to 0xf-s */
	memset(fp->sge_mask, 0xff,
	       (NUM_RX_SGE >> BIT_VEC64_ELEM_SHIFT)*sizeof(u64));

	/* Clear the two last indices in the page to 1:
	   these are the indices that correspond to the "next" element,
	   hence will never be indicated and should be removed from
	   the calculations. */
	bnx2x_clear_sge_mask_next_elems(fp);
}

static inline int bnx2x_alloc_rx_sge(struct bnx2x *bp,
				     struct bnx2x_fastpath *fp, u16 index)
{
	struct page *page = alloc_pages(GFP_ATOMIC, PAGES_PER_SGE_SHIFT);
	struct sw_rx_page *sw_buf = &fp->rx_page_ring[index];
	struct eth_rx_sge *sge = &fp->rx_sge_ring[index];
	dma_addr_t mapping;

	if (unlikely(page == NULL))
		return -ENOMEM;

	mapping = dma_map_page(&bp->pdev->dev, page, 0,
			       SGE_PAGE_SIZE*PAGES_PER_SGE, DMA_FROM_DEVICE);
	if (unlikely(dma_mapping_error(&bp->pdev->dev, mapping))) {
		__free_pages(page, PAGES_PER_SGE_SHIFT);
		return -ENOMEM;
	}

	sw_buf->page = page;
	dma_unmap_addr_set(sw_buf, mapping, mapping);

	sge->addr_hi = cpu_to_le32(U64_HI(mapping));
	sge->addr_lo = cpu_to_le32(U64_LO(mapping));

	return 0;
}

static inline int bnx2x_alloc_rx_skb(struct bnx2x *bp,
				     struct bnx2x_fastpath *fp, u16 index)
{
	struct sk_buff *skb;
	struct sw_rx_bd *rx_buf = &fp->rx_buf_ring[index];
	struct eth_rx_bd *rx_bd = &fp->rx_desc_ring[index];
	dma_addr_t mapping;

	skb = netdev_alloc_skb(bp->dev, fp->rx_buf_size);
	if (unlikely(skb == NULL))
		return -ENOMEM;

	mapping = dma_map_single(&bp->pdev->dev, skb->data, fp->rx_buf_size,
				 DMA_FROM_DEVICE);
	if (unlikely(dma_mapping_error(&bp->pdev->dev, mapping))) {
		dev_kfree_skb_any(skb);
		return -ENOMEM;
	}

	rx_buf->skb = skb;
	dma_unmap_addr_set(rx_buf, mapping, mapping);

	rx_bd->addr_hi = cpu_to_le32(U64_HI(mapping));
	rx_bd->addr_lo = cpu_to_le32(U64_LO(mapping));

	return 0;
}

/* note that we are not allocating a new skb,
 * we are just moving one from cons to prod
 * we are not creating a new mapping,
 * so there is no need to check for dma_mapping_error().
 */
static inline void bnx2x_reuse_rx_skb(struct bnx2x_fastpath *fp,
				      u16 cons, u16 prod)
{
	struct sw_rx_bd *cons_rx_buf = &fp->rx_buf_ring[cons];
	struct sw_rx_bd *prod_rx_buf = &fp->rx_buf_ring[prod];
	struct eth_rx_bd *cons_bd = &fp->rx_desc_ring[cons];
	struct eth_rx_bd *prod_bd = &fp->rx_desc_ring[prod];

<<<<<<< HEAD
	pci_unmap_addr_set(prod_rx_buf, mapping,
			   pci_unmap_addr(cons_rx_buf, mapping));
=======
	dma_unmap_addr_set(prod_rx_buf, mapping,
			   dma_unmap_addr(cons_rx_buf, mapping));
>>>>>>> 99f4964c
	prod_rx_buf->skb = cons_rx_buf->skb;
	*prod_bd = *cons_bd;
}

/************************* Init ******************************************/

/**
 * bnx2x_func_start - init function
 *
 * @bp:		driver handle
 *
 * Must be called before sending CLIENT_SETUP for the first client.
 */
static inline int bnx2x_func_start(struct bnx2x *bp)
{
	struct bnx2x_func_state_params func_params = {0};
	struct bnx2x_func_start_params *start_params =
		&func_params.params.start;

	/* Prepare parameters for function state transitions */
	__set_bit(RAMROD_COMP_WAIT, &func_params.ramrod_flags);

	func_params.f_obj = &bp->func_obj;
	func_params.cmd = BNX2X_F_CMD_START;

	/* Function parameters */
	start_params->mf_mode = bp->mf_mode;
	start_params->sd_vlan_tag = bp->mf_ov;
<<<<<<< HEAD
	start_params->network_cos_mode = OVERRIDE_COS;
=======
	if (CHIP_IS_E1x(bp))
		start_params->network_cos_mode = OVERRIDE_COS;
	else
		start_params->network_cos_mode = STATIC_COS;
>>>>>>> 99f4964c

	return bnx2x_func_state_change(bp, &func_params);
}


/**
 * bnx2x_set_fw_mac_addr - fill in a MAC address in FW format
 *
 * @fw_hi:	pointer to upper part
 * @fw_mid:	pointer to middle part
 * @fw_lo:	pointer to lower part
 * @mac:	pointer to MAC address
 */
static inline void bnx2x_set_fw_mac_addr(u16 *fw_hi, u16 *fw_mid, u16 *fw_lo,
					 u8 *mac)
{
	((u8 *)fw_hi)[0]  = mac[1];
	((u8 *)fw_hi)[1]  = mac[0];
	((u8 *)fw_mid)[0] = mac[3];
	((u8 *)fw_mid)[1] = mac[2];
	((u8 *)fw_lo)[0]  = mac[5];
	((u8 *)fw_lo)[1]  = mac[4];
}

static inline void bnx2x_free_rx_sge_range(struct bnx2x *bp,
					   struct bnx2x_fastpath *fp, int last)
{
	int i;

	if (fp->disable_tpa)
		return;

	for (i = 0; i < last; i++)
		bnx2x_free_rx_sge(bp, fp, i);
}

static inline void bnx2x_free_tpa_pool(struct bnx2x *bp,
				       struct bnx2x_fastpath *fp, int last)
{
	int i;

	for (i = 0; i < last; i++) {
		struct bnx2x_agg_info *tpa_info = &fp->tpa_info[i];
		struct sw_rx_bd *first_buf = &tpa_info->first_buf;
		struct sk_buff *skb = first_buf->skb;

		if (skb == NULL) {
			DP(NETIF_MSG_IFDOWN, "tpa bin %d empty on free\n", i);
			continue;
		}
		if (tpa_info->tpa_state == BNX2X_TPA_START)
			dma_unmap_single(&bp->pdev->dev,
					 dma_unmap_addr(first_buf, mapping),
					 fp->rx_buf_size, DMA_FROM_DEVICE);
		dev_kfree_skb(skb);
		first_buf->skb = NULL;
	}
}

static inline void bnx2x_init_tx_ring_one(struct bnx2x_fp_txdata *txdata)
{
	int i;

	for (i = 1; i <= NUM_TX_RINGS; i++) {
		struct eth_tx_next_bd *tx_next_bd =
			&txdata->tx_desc_ring[TX_DESC_CNT * i - 1].next_bd;

		tx_next_bd->addr_hi =
			cpu_to_le32(U64_HI(txdata->tx_desc_mapping +
				    BCM_PAGE_SIZE*(i % NUM_TX_RINGS)));
		tx_next_bd->addr_lo =
			cpu_to_le32(U64_LO(txdata->tx_desc_mapping +
				    BCM_PAGE_SIZE*(i % NUM_TX_RINGS)));
	}

	SET_FLAG(txdata->tx_db.data.header.header, DOORBELL_HDR_DB_TYPE, 1);
	txdata->tx_db.data.zero_fill1 = 0;
	txdata->tx_db.data.prod = 0;

	txdata->tx_pkt_prod = 0;
	txdata->tx_pkt_cons = 0;
	txdata->tx_bd_prod = 0;
	txdata->tx_bd_cons = 0;
	txdata->tx_pkt = 0;
}

static inline void bnx2x_init_tx_rings(struct bnx2x *bp)
{
	int i;
	u8 cos;

	for_each_tx_queue(bp, i)
		for_each_cos_in_tx_queue(&bp->fp[i], cos)
			bnx2x_init_tx_ring_one(&bp->fp[i].txdata[cos]);
}

static inline void bnx2x_set_next_page_rx_bd(struct bnx2x_fastpath *fp)
{
	int i;

	for (i = 1; i <= NUM_RX_RINGS; i++) {
		struct eth_rx_bd *rx_bd;

		rx_bd = &fp->rx_desc_ring[RX_DESC_CNT * i - 2];
		rx_bd->addr_hi =
			cpu_to_le32(U64_HI(fp->rx_desc_mapping +
				    BCM_PAGE_SIZE*(i % NUM_RX_RINGS)));
		rx_bd->addr_lo =
			cpu_to_le32(U64_LO(fp->rx_desc_mapping +
				    BCM_PAGE_SIZE*(i % NUM_RX_RINGS)));
	}
}

static inline void bnx2x_set_next_page_sgl(struct bnx2x_fastpath *fp)
{
	int i;

	for (i = 1; i <= NUM_RX_SGE_PAGES; i++) {
		struct eth_rx_sge *sge;

		sge = &fp->rx_sge_ring[RX_SGE_CNT * i - 2];
		sge->addr_hi =
			cpu_to_le32(U64_HI(fp->rx_sge_mapping +
			BCM_PAGE_SIZE*(i % NUM_RX_SGE_PAGES)));

		sge->addr_lo =
			cpu_to_le32(U64_LO(fp->rx_sge_mapping +
			BCM_PAGE_SIZE*(i % NUM_RX_SGE_PAGES)));
	}
}

static inline void bnx2x_set_next_page_rx_cq(struct bnx2x_fastpath *fp)
{
	int i;
	for (i = 1; i <= NUM_RCQ_RINGS; i++) {
		struct eth_rx_cqe_next_page *nextpg;

		nextpg = (struct eth_rx_cqe_next_page *)
			&fp->rx_comp_ring[RCQ_DESC_CNT * i - 1];
		nextpg->addr_hi =
			cpu_to_le32(U64_HI(fp->rx_comp_mapping +
				   BCM_PAGE_SIZE*(i % NUM_RCQ_RINGS)));
		nextpg->addr_lo =
			cpu_to_le32(U64_LO(fp->rx_comp_mapping +
				   BCM_PAGE_SIZE*(i % NUM_RCQ_RINGS)));
	}
}

/* Returns the number of actually allocated BDs */
static inline int bnx2x_alloc_rx_bds(struct bnx2x_fastpath *fp,
				      int rx_ring_size)
{
	struct bnx2x *bp = fp->bp;
	u16 ring_prod, cqe_ring_prod;
	int i;

	fp->rx_comp_cons = 0;
	cqe_ring_prod = ring_prod = 0;

	/* This routine is called only during fo init so
	 * fp->eth_q_stats.rx_skb_alloc_failed = 0
	 */
	for (i = 0; i < rx_ring_size; i++) {
		if (bnx2x_alloc_rx_skb(bp, fp, ring_prod) < 0) {
			fp->eth_q_stats.rx_skb_alloc_failed++;
			continue;
		}
		ring_prod = NEXT_RX_IDX(ring_prod);
		cqe_ring_prod = NEXT_RCQ_IDX(cqe_ring_prod);
		WARN_ON(ring_prod <= (i - fp->eth_q_stats.rx_skb_alloc_failed));
	}

	if (fp->eth_q_stats.rx_skb_alloc_failed)
		BNX2X_ERR("was only able to allocate "
			  "%d rx skbs on queue[%d]\n",
			  (i - fp->eth_q_stats.rx_skb_alloc_failed), fp->index);

	fp->rx_bd_prod = ring_prod;
	/* Limit the CQE producer by the CQE ring size */
	fp->rx_comp_prod = min_t(u16, NUM_RCQ_RINGS*RCQ_DESC_CNT,
			       cqe_ring_prod);
	fp->rx_pkt = fp->rx_calls = 0;

	return i - fp->eth_q_stats.rx_skb_alloc_failed;
}

/* Statistics ID are global per chip/path, while Client IDs for E1x are per
 * port.
 */
static inline u8 bnx2x_stats_id(struct bnx2x_fastpath *fp)
{
	if (!CHIP_IS_E1x(fp->bp))
		return fp->cl_id;
	else
		return fp->cl_id + BP_PORT(fp->bp) * FP_SB_MAX_E1x;
}

static inline void bnx2x_init_vlan_mac_fp_objs(struct bnx2x_fastpath *fp,
					       bnx2x_obj_type obj_type)
{
	struct bnx2x *bp = fp->bp;

	/* Configure classification DBs */
	bnx2x_init_mac_obj(bp, &fp->mac_obj, fp->cl_id, fp->cid,
			   BP_FUNC(bp), bnx2x_sp(bp, mac_rdata),
			   bnx2x_sp_mapping(bp, mac_rdata),
			   BNX2X_FILTER_MAC_PENDING,
			   &bp->sp_state, obj_type,
			   &bp->macs_pool);
}

/**
 * bnx2x_get_path_func_num - get number of active functions
 *
 * @bp:		driver handle
 *
 * Calculates the number of active (not hidden) functions on the
 * current path.
 */
static inline u8 bnx2x_get_path_func_num(struct bnx2x *bp)
{
	u8 func_num = 0, i;

	/* 57710 has only one function per-port */
	if (CHIP_IS_E1(bp))
		return 1;

	/* Calculate a number of functions enabled on the current
	 * PATH/PORT.
	 */
	if (CHIP_REV_IS_SLOW(bp)) {
		if (IS_MF(bp))
			func_num = 4;
		else
			func_num = 2;
	} else {
		for (i = 0; i < E1H_FUNC_MAX / 2; i++) {
			u32 func_config =
				MF_CFG_RD(bp,
					  func_mf_config[BP_PORT(bp) + 2 * i].
					  config);
			func_num +=
				((func_config & FUNC_MF_CFG_FUNC_HIDE) ? 0 : 1);
		}
	}

	WARN_ON(!func_num);

	return func_num;
}

static inline void bnx2x_init_bp_objs(struct bnx2x *bp)
{
	/* RX_MODE controlling object */
	bnx2x_init_rx_mode_obj(bp, &bp->rx_mode_obj);

	/* multicast configuration controlling object */
	bnx2x_init_mcast_obj(bp, &bp->mcast_obj, bp->fp->cl_id, bp->fp->cid,
			     BP_FUNC(bp), BP_FUNC(bp),
			     bnx2x_sp(bp, mcast_rdata),
			     bnx2x_sp_mapping(bp, mcast_rdata),
			     BNX2X_FILTER_MCAST_PENDING, &bp->sp_state,
			     BNX2X_OBJ_TYPE_RX);

	/* Setup CAM credit pools */
	bnx2x_init_mac_credit_pool(bp, &bp->macs_pool, BP_FUNC(bp),
				   bnx2x_get_path_func_num(bp));

	/* RSS configuration object */
	bnx2x_init_rss_config_obj(bp, &bp->rss_conf_obj, bp->fp->cl_id,
				  bp->fp->cid, BP_FUNC(bp), BP_FUNC(bp),
				  bnx2x_sp(bp, rss_rdata),
				  bnx2x_sp_mapping(bp, rss_rdata),
				  BNX2X_FILTER_RSS_CONF_PENDING, &bp->sp_state,
				  BNX2X_OBJ_TYPE_RX);
}

static inline u8 bnx2x_fp_qzone_id(struct bnx2x_fastpath *fp)
{
	if (CHIP_IS_E1x(fp->bp))
		return fp->cl_id + BP_PORT(fp->bp) * ETH_MAX_RX_CLIENTS_E1H;
	else
		return fp->cl_id;
}

static inline u32 bnx2x_rx_ustorm_prods_offset(struct bnx2x_fastpath *fp)
{
	struct bnx2x *bp = fp->bp;

	if (!CHIP_IS_E1x(bp))
		return USTORM_RX_PRODS_E2_OFFSET(fp->cl_qzone_id);
	else
		return USTORM_RX_PRODS_E1X_OFFSET(BP_PORT(bp), fp->cl_id);
}

static inline void bnx2x_init_txdata(struct bnx2x *bp,
	struct bnx2x_fp_txdata *txdata, u32 cid, int txq_index,
	__le16 *tx_cons_sb)
{
	txdata->cid = cid;
	txdata->txq_index = txq_index;
	txdata->tx_cons_sb = tx_cons_sb;

	DP(BNX2X_MSG_SP, "created tx data cid %d, txq %d",
	   txdata->cid, txdata->txq_index);
}

#ifdef BCM_CNIC
static inline u8 bnx2x_cnic_eth_cl_id(struct bnx2x *bp, u8 cl_idx)
{
	return bp->cnic_base_cl_id + cl_idx +
		(bp->pf_num >> 1) * NON_ETH_CONTEXT_USE;
}

static inline u8 bnx2x_cnic_fw_sb_id(struct bnx2x *bp)
{

	/* the 'first' id is allocated for the cnic */
	return bp->base_fw_ndsb;
}

static inline u8 bnx2x_cnic_igu_sb_id(struct bnx2x *bp)
{
	return bp->igu_base_sb;
}


static inline void bnx2x_init_fcoe_fp(struct bnx2x *bp)
{
	struct bnx2x_fastpath *fp = bnx2x_fcoe_fp(bp);
	unsigned long q_type = 0;

	bnx2x_fcoe(bp, cl_id) = bnx2x_cnic_eth_cl_id(bp,
						     BNX2X_FCOE_ETH_CL_ID_IDX);
	/** Current BNX2X_FCOE_ETH_CID deffinition implies not more than
	 *  16 ETH clients per function when CNIC is enabled!
	 *
	 *  Fix it ASAP!!!
	 */
	bnx2x_fcoe(bp, cid) = BNX2X_FCOE_ETH_CID;
	bnx2x_fcoe(bp, fw_sb_id) = DEF_SB_ID;
	bnx2x_fcoe(bp, igu_sb_id) = bp->igu_dsb_id;
	bnx2x_fcoe(bp, rx_cons_sb) = BNX2X_FCOE_L2_RX_INDEX;

	bnx2x_init_txdata(bp, &bnx2x_fcoe(bp, txdata[0]),
			  fp->cid, FCOE_TXQ_IDX(bp), BNX2X_FCOE_L2_TX_INDEX);

	DP(BNX2X_MSG_SP, "created fcoe tx data (fp index %d)", fp->index);

	/* qZone id equals to FW (per path) client id */
	bnx2x_fcoe(bp, cl_qzone_id) = bnx2x_fp_qzone_id(fp);
	/* init shortcut */
	bnx2x_fcoe(bp, ustorm_rx_prods_offset) =
		bnx2x_rx_ustorm_prods_offset(fp);

	/* Configure Queue State object */
	__set_bit(BNX2X_Q_TYPE_HAS_RX, &q_type);
	__set_bit(BNX2X_Q_TYPE_HAS_TX, &q_type);

	/* No multi-CoS for FCoE L2 client */
	BUG_ON(fp->max_cos != 1);

	bnx2x_init_queue_obj(bp, &fp->q_obj, fp->cl_id, &fp->cid, 1,
			     BP_FUNC(bp), bnx2x_sp(bp, q_rdata),
			     bnx2x_sp_mapping(bp, q_rdata), q_type);

	DP(NETIF_MSG_IFUP, "queue[%d]: bnx2x_init_sb(%p,%p) cl_id %d fw_sb %d "
			   "igu_sb %d\n",
	   fp->index, bp, fp->status_blk.e2_sb, fp->cl_id, fp->fw_sb_id,
	   fp->igu_sb_id);
}
#endif

static inline int bnx2x_clean_tx_queue(struct bnx2x *bp,
				       struct bnx2x_fp_txdata *txdata)
{
	int cnt = 1000;

	while (bnx2x_has_tx_work_unload(txdata)) {
		if (!cnt) {
			BNX2X_ERR("timeout waiting for queue[%d]: "
<<<<<<< HEAD
			"txdata->tx_pkt_prod(%d) != txdata->tx_pkt_cons(%d)\n",
=======
				 "txdata->tx_pkt_prod(%d) != txdata->tx_pkt_cons(%d)\n",
>>>>>>> 99f4964c
				  txdata->txq_index, txdata->tx_pkt_prod,
				  txdata->tx_pkt_cons);
#ifdef BNX2X_STOP_ON_ERROR
			bnx2x_panic();
			return -EBUSY;
#else
			break;
#endif
		}
		cnt--;
		usleep_range(1000, 1000);
	}

	return 0;
}

int bnx2x_get_link_cfg_idx(struct bnx2x *bp);

static inline void __storm_memset_struct(struct bnx2x *bp,
					 u32 addr, size_t size, u32 *data)
{
	int i;
	for (i = 0; i < size/4; i++)
		REG_WR(bp, addr + (i * 4), data[i]);
}

static inline void storm_memset_func_cfg(struct bnx2x *bp,
				struct tstorm_eth_function_common_config *tcfg,
				u16 abs_fid)
{
	size_t size = sizeof(struct tstorm_eth_function_common_config);

	u32 addr = BAR_TSTRORM_INTMEM +
			TSTORM_FUNCTION_COMMON_CONFIG_OFFSET(abs_fid);

	__storm_memset_struct(bp, addr, size, (u32 *)tcfg);
}

static inline void storm_memset_cmng(struct bnx2x *bp,
				struct cmng_struct_per_port *cmng,
				u8 port)
{
	size_t size = sizeof(struct cmng_struct_per_port);

	u32 addr = BAR_XSTRORM_INTMEM +
			XSTORM_CMNG_PER_PORT_VARS_OFFSET(port);

	__storm_memset_struct(bp, addr, size, (u32 *)cmng);
}

/**
 * bnx2x_wait_sp_comp - wait for the outstanding SP commands.
 *
 * @bp:		driver handle
 * @mask:	bits that need to be cleared
 */
static inline bool bnx2x_wait_sp_comp(struct bnx2x *bp, unsigned long mask)
{
	int tout = 5000; /* Wait for 5 secs tops */

	while (tout--) {
		smp_mb();
		netif_addr_lock_bh(bp->dev);
		if (!(bp->sp_state & mask)) {
			netif_addr_unlock_bh(bp->dev);
			return true;
		}
		netif_addr_unlock_bh(bp->dev);

		usleep_range(1000, 1000);
	}

	smp_mb();

	netif_addr_lock_bh(bp->dev);
	if (bp->sp_state & mask) {
		BNX2X_ERR("Filtering completion timed out. sp_state 0x%lx, "
			  "mask 0x%lx\n", bp->sp_state, mask);
		netif_addr_unlock_bh(bp->dev);
		return false;
	}
	netif_addr_unlock_bh(bp->dev);

	return true;
}

/**
 * bnx2x_set_ctx_validation - set CDU context validation values
 *
 * @bp:		driver handle
 * @cxt:	context of the connection on the host memory
 * @cid:	SW CID of the connection to be configured
 */
void bnx2x_set_ctx_validation(struct bnx2x *bp, struct eth_context *cxt,
			      u32 cid);

void bnx2x_update_coalesce_sb_index(struct bnx2x *bp, u8 fw_sb_id,
				    u8 sb_index, u8 disable, u16 usec);
void bnx2x_acquire_phy_lock(struct bnx2x *bp);
void bnx2x_release_phy_lock(struct bnx2x *bp);

/**
 * bnx2x_extract_max_cfg - extract MAX BW part from MF configuration.
 *
 * @bp:		driver handle
 * @mf_cfg:	MF configuration
 *
 */
static inline u16 bnx2x_extract_max_cfg(struct bnx2x *bp, u32 mf_cfg)
{
	u16 max_cfg = (mf_cfg & FUNC_MF_CFG_MAX_BW_MASK) >>
			      FUNC_MF_CFG_MAX_BW_SHIFT;
	if (!max_cfg) {
		BNX2X_ERR("Illegal configuration detected for Max BW - "
			  "using 100 instead\n");
		max_cfg = 100;
	}
	return max_cfg;
}

#endif /* BNX2X_CMN_H */<|MERGE_RESOLUTION|>--- conflicted
+++ resolved
@@ -949,13 +949,8 @@
 	struct eth_rx_bd *cons_bd = &fp->rx_desc_ring[cons];
 	struct eth_rx_bd *prod_bd = &fp->rx_desc_ring[prod];
 
-<<<<<<< HEAD
-	pci_unmap_addr_set(prod_rx_buf, mapping,
-			   pci_unmap_addr(cons_rx_buf, mapping));
-=======
 	dma_unmap_addr_set(prod_rx_buf, mapping,
 			   dma_unmap_addr(cons_rx_buf, mapping));
->>>>>>> 99f4964c
 	prod_rx_buf->skb = cons_rx_buf->skb;
 	*prod_bd = *cons_bd;
 }
@@ -984,14 +979,10 @@
 	/* Function parameters */
 	start_params->mf_mode = bp->mf_mode;
 	start_params->sd_vlan_tag = bp->mf_ov;
-<<<<<<< HEAD
-	start_params->network_cos_mode = OVERRIDE_COS;
-=======
 	if (CHIP_IS_E1x(bp))
 		start_params->network_cos_mode = OVERRIDE_COS;
 	else
 		start_params->network_cos_mode = STATIC_COS;
->>>>>>> 99f4964c
 
 	return bnx2x_func_state_change(bp, &func_params);
 }
@@ -1373,11 +1364,7 @@
 	while (bnx2x_has_tx_work_unload(txdata)) {
 		if (!cnt) {
 			BNX2X_ERR("timeout waiting for queue[%d]: "
-<<<<<<< HEAD
-			"txdata->tx_pkt_prod(%d) != txdata->tx_pkt_cons(%d)\n",
-=======
 				 "txdata->tx_pkt_prod(%d) != txdata->tx_pkt_cons(%d)\n",
->>>>>>> 99f4964c
 				  txdata->txq_index, txdata->tx_pkt_prod,
 				  txdata->tx_pkt_cons);
 #ifdef BNX2X_STOP_ON_ERROR
