/* bnx2x_cmn.c: Broadcom Everest network driver.
 *
 * Copyright (c) 2007-2011 Broadcom Corporation
 *
 * This program is free software; you can redistribute it and/or modify
 * it under the terms of the GNU General Public License as published by
 * the Free Software Foundation.
 *
 * Maintained by: Eilon Greenstein <eilong@broadcom.com>
 * Written by: Eliezer Tamir
 * Based on code from Michael Chan's bnx2 driver
 * UDP CSUM errata workaround by Arik Gendelman
 * Slowpath and fastpath rework by Vladislav Zolotarov
 * Statistics and Link management by Yitchak Gertner
 *
 */

#include <linux/etherdevice.h>
#include <linux/if_vlan.h>
#include <linux/ip.h>
#include <net/ipv6.h>
#include <net/ip6_checksum.h>
#include <linux/firmware.h>
#include <linux/prefetch.h>
#include "bnx2x_cmn.h"
#include "bnx2x_init.h"
#include "bnx2x_sp.h"



/**
 * bnx2x_bz_fp - zero content of the fastpath structure.
 *
 * @bp:		driver handle
 * @index:	fastpath index to be zeroed
 *
 * Makes sure the contents of the bp->fp[index].napi is kept
 * intact.
 */
static inline void bnx2x_bz_fp(struct bnx2x *bp, int index)
{
	struct bnx2x_fastpath *fp = &bp->fp[index];
	struct napi_struct orig_napi = fp->napi;
	/* bzero bnx2x_fastpath contents */
	memset(fp, 0, sizeof(*fp));

	/* Restore the NAPI object as it has been already initialized */
	fp->napi = orig_napi;

	fp->bp = bp;
	fp->index = index;
	if (IS_ETH_FP(fp))
		fp->max_cos = bp->max_cos;
	else
		/* Special queues support only one CoS */
		fp->max_cos = 1;

	/*
	 * set the tpa flag for each queue. The tpa flag determines the queue
	 * minimal size so it must be set prior to queue memory allocation
	 */
	fp->disable_tpa = ((bp->flags & TPA_ENABLE_FLAG) == 0);

#ifdef BCM_CNIC
	/* We don't want TPA on an FCoE L2 ring */
	if (IS_FCOE_FP(fp))
		fp->disable_tpa = 1;
#endif
}

/**
 * bnx2x_move_fp - move content of the fastpath structure.
 *
 * @bp:		driver handle
 * @from:	source FP index
 * @to:		destination FP index
 *
 * Makes sure the contents of the bp->fp[to].napi is kept
 * intact.
 */
static inline void bnx2x_move_fp(struct bnx2x *bp, int from, int to)
{
	struct bnx2x_fastpath *from_fp = &bp->fp[from];
	struct bnx2x_fastpath *to_fp = &bp->fp[to];
	struct napi_struct orig_napi = to_fp->napi;
	/* Move bnx2x_fastpath contents */
	memcpy(to_fp, from_fp, sizeof(*to_fp));
	to_fp->index = to;

	/* Restore the NAPI object as it has been already initialized */
	to_fp->napi = orig_napi;
}

int load_count[2][3] = { {0} }; /* per-path: 0-common, 1-port0, 2-port1 */

/* free skb in the packet ring at pos idx
 * return idx of last bd freed
 */
static u16 bnx2x_free_tx_pkt(struct bnx2x *bp, struct bnx2x_fp_txdata *txdata,
			     u16 idx)
{
	struct sw_tx_bd *tx_buf = &txdata->tx_buf_ring[idx];
	struct eth_tx_start_bd *tx_start_bd;
	struct eth_tx_bd *tx_data_bd;
	struct sk_buff *skb = tx_buf->skb;
	u16 bd_idx = TX_BD(tx_buf->first_bd), new_cons;
	int nbd;

	/* prefetch skb end pointer to speedup dev_kfree_skb() */
	prefetch(&skb->end);

	DP(BNX2X_MSG_FP, "fp[%d]: pkt_idx %d  buff @(%p)->skb %p\n",
	   txdata->txq_index, idx, tx_buf, skb);

	/* unmap first bd */
	DP(BNX2X_MSG_OFF, "free bd_idx %d\n", bd_idx);
	tx_start_bd = &txdata->tx_desc_ring[bd_idx].start_bd;
	dma_unmap_single(&bp->pdev->dev, BD_UNMAP_ADDR(tx_start_bd),
			 BD_UNMAP_LEN(tx_start_bd), DMA_TO_DEVICE);


	nbd = le16_to_cpu(tx_start_bd->nbd) - 1;
#ifdef BNX2X_STOP_ON_ERROR
	if ((nbd - 1) > (MAX_SKB_FRAGS + 2)) {
		BNX2X_ERR("BAD nbd!\n");
		bnx2x_panic();
	}
#endif
	new_cons = nbd + tx_buf->first_bd;

	/* Get the next bd */
	bd_idx = TX_BD(NEXT_TX_IDX(bd_idx));

	/* Skip a parse bd... */
	--nbd;
	bd_idx = TX_BD(NEXT_TX_IDX(bd_idx));

	/* ...and the TSO split header bd since they have no mapping */
	if (tx_buf->flags & BNX2X_TSO_SPLIT_BD) {
		--nbd;
		bd_idx = TX_BD(NEXT_TX_IDX(bd_idx));
	}

	/* now free frags */
	while (nbd > 0) {

		DP(BNX2X_MSG_OFF, "free frag bd_idx %d\n", bd_idx);
		tx_data_bd = &txdata->tx_desc_ring[bd_idx].reg_bd;
		dma_unmap_page(&bp->pdev->dev, BD_UNMAP_ADDR(tx_data_bd),
			       BD_UNMAP_LEN(tx_data_bd), DMA_TO_DEVICE);
		if (--nbd)
			bd_idx = TX_BD(NEXT_TX_IDX(bd_idx));
	}

	/* release skb */
	WARN_ON(!skb);
	dev_kfree_skb_any(skb);
	tx_buf->first_bd = 0;
	tx_buf->skb = NULL;

	return new_cons;
}

int bnx2x_tx_int(struct bnx2x *bp, struct bnx2x_fp_txdata *txdata)
{
	struct netdev_queue *txq;
	u16 hw_cons, sw_cons, bd_cons = txdata->tx_bd_cons;

#ifdef BNX2X_STOP_ON_ERROR
	if (unlikely(bp->panic))
		return -1;
#endif

	txq = netdev_get_tx_queue(bp->dev, txdata->txq_index);
	hw_cons = le16_to_cpu(*txdata->tx_cons_sb);
	sw_cons = txdata->tx_pkt_cons;

	while (sw_cons != hw_cons) {
		u16 pkt_cons;

		pkt_cons = TX_BD(sw_cons);

		DP(NETIF_MSG_TX_DONE, "queue[%d]: hw_cons %u  sw_cons %u "
				      " pkt_cons %u\n",
		   txdata->txq_index, hw_cons, sw_cons, pkt_cons);

		bd_cons = bnx2x_free_tx_pkt(bp, txdata, pkt_cons);
		sw_cons++;
	}

	txdata->tx_pkt_cons = sw_cons;
	txdata->tx_bd_cons = bd_cons;

	/* Need to make the tx_bd_cons update visible to start_xmit()
	 * before checking for netif_tx_queue_stopped().  Without the
	 * memory barrier, there is a small possibility that
	 * start_xmit() will miss it and cause the queue to be stopped
	 * forever.
	 * On the other hand we need an rmb() here to ensure the proper
	 * ordering of bit testing in the following
	 * netif_tx_queue_stopped(txq) call.
	 */
	smp_mb();

	if (unlikely(netif_tx_queue_stopped(txq))) {
		/* Taking tx_lock() is needed to prevent reenabling the queue
		 * while it's empty. This could have happen if rx_action() gets
		 * suspended in bnx2x_tx_int() after the condition before
		 * netif_tx_wake_queue(), while tx_action (bnx2x_start_xmit()):
		 *
		 * stops the queue->sees fresh tx_bd_cons->releases the queue->
		 * sends some packets consuming the whole queue again->
		 * stops the queue
		 */

		__netif_tx_lock(txq, smp_processor_id());

		if ((netif_tx_queue_stopped(txq)) &&
		    (bp->state == BNX2X_STATE_OPEN) &&
		    (bnx2x_tx_avail(bp, txdata) >= MAX_SKB_FRAGS + 3))
			netif_tx_wake_queue(txq);

		__netif_tx_unlock(txq);
	}
	return 0;
}

static inline void bnx2x_update_last_max_sge(struct bnx2x_fastpath *fp,
					     u16 idx)
{
	u16 last_max = fp->last_max_sge;

	if (SUB_S16(idx, last_max) > 0)
		fp->last_max_sge = idx;
}

static void bnx2x_update_sge_prod(struct bnx2x_fastpath *fp,
				  struct eth_fast_path_rx_cqe *fp_cqe)
{
	struct bnx2x *bp = fp->bp;
	u16 sge_len = SGE_PAGE_ALIGN(le16_to_cpu(fp_cqe->pkt_len) -
				     le16_to_cpu(fp_cqe->len_on_bd)) >>
		      SGE_PAGE_SHIFT;
	u16 last_max, last_elem, first_elem;
	u16 delta = 0;
	u16 i;

	if (!sge_len)
		return;

	/* First mark all used pages */
	for (i = 0; i < sge_len; i++)
		BIT_VEC64_CLEAR_BIT(fp->sge_mask,
			RX_SGE(le16_to_cpu(fp_cqe->sgl_or_raw_data.sgl[i])));

	DP(NETIF_MSG_RX_STATUS, "fp_cqe->sgl[%d] = %d\n",
	   sge_len - 1, le16_to_cpu(fp_cqe->sgl_or_raw_data.sgl[sge_len - 1]));

	/* Here we assume that the last SGE index is the biggest */
	prefetch((void *)(fp->sge_mask));
	bnx2x_update_last_max_sge(fp,
		le16_to_cpu(fp_cqe->sgl_or_raw_data.sgl[sge_len - 1]));

	last_max = RX_SGE(fp->last_max_sge);
	last_elem = last_max >> BIT_VEC64_ELEM_SHIFT;
	first_elem = RX_SGE(fp->rx_sge_prod) >> BIT_VEC64_ELEM_SHIFT;

	/* If ring is not full */
	if (last_elem + 1 != first_elem)
		last_elem++;

	/* Now update the prod */
	for (i = first_elem; i != last_elem; i = NEXT_SGE_MASK_ELEM(i)) {
		if (likely(fp->sge_mask[i]))
			break;

		fp->sge_mask[i] = BIT_VEC64_ELEM_ONE_MASK;
		delta += BIT_VEC64_ELEM_SZ;
	}

	if (delta > 0) {
		fp->rx_sge_prod += delta;
		/* clear page-end entries */
		bnx2x_clear_sge_mask_next_elems(fp);
	}

	DP(NETIF_MSG_RX_STATUS,
	   "fp->last_max_sge = %d  fp->rx_sge_prod = %d\n",
	   fp->last_max_sge, fp->rx_sge_prod);
}

static void bnx2x_tpa_start(struct bnx2x_fastpath *fp, u16 queue,
			    struct sk_buff *skb, u16 cons, u16 prod,
			    struct eth_fast_path_rx_cqe *cqe)
{
	struct bnx2x *bp = fp->bp;
	struct sw_rx_bd *cons_rx_buf = &fp->rx_buf_ring[cons];
	struct sw_rx_bd *prod_rx_buf = &fp->rx_buf_ring[prod];
	struct eth_rx_bd *prod_bd = &fp->rx_desc_ring[prod];
	dma_addr_t mapping;
	struct bnx2x_agg_info *tpa_info = &fp->tpa_info[queue];
	struct sw_rx_bd *first_buf = &tpa_info->first_buf;

	/* print error if current state != stop */
	if (tpa_info->tpa_state != BNX2X_TPA_STOP)
		BNX2X_ERR("start of bin not in stop [%d]\n", queue);

	/* Try to map an empty skb from the aggregation info  */
	mapping = dma_map_single(&bp->pdev->dev,
				 first_buf->skb->data,
				 fp->rx_buf_size, DMA_FROM_DEVICE);
	/*
	 *  ...if it fails - move the skb from the consumer to the producer
	 *  and set the current aggregation state as ERROR to drop it
	 *  when TPA_STOP arrives.
	 */

	if (unlikely(dma_mapping_error(&bp->pdev->dev, mapping))) {
		/* Move the BD from the consumer to the producer */
		bnx2x_reuse_rx_skb(fp, cons, prod);
		tpa_info->tpa_state = BNX2X_TPA_ERROR;
		return;
	}

	/* move empty skb from pool to prod */
	prod_rx_buf->skb = first_buf->skb;
	dma_unmap_addr_set(prod_rx_buf, mapping, mapping);
	/* point prod_bd to new skb */
	prod_bd->addr_hi = cpu_to_le32(U64_HI(mapping));
	prod_bd->addr_lo = cpu_to_le32(U64_LO(mapping));

	/* move partial skb from cons to pool (don't unmap yet) */
	*first_buf = *cons_rx_buf;

	/* mark bin state as START */
	tpa_info->parsing_flags =
		le16_to_cpu(cqe->pars_flags.flags);
	tpa_info->vlan_tag = le16_to_cpu(cqe->vlan_tag);
	tpa_info->tpa_state = BNX2X_TPA_START;
	tpa_info->len_on_bd = le16_to_cpu(cqe->len_on_bd);
	tpa_info->placement_offset = cqe->placement_offset;

#ifdef BNX2X_STOP_ON_ERROR
	fp->tpa_queue_used |= (1 << queue);
#ifdef _ASM_GENERIC_INT_L64_H
	DP(NETIF_MSG_RX_STATUS, "fp->tpa_queue_used = 0x%lx\n",
#else
	DP(NETIF_MSG_RX_STATUS, "fp->tpa_queue_used = 0x%llx\n",
#endif
	   fp->tpa_queue_used);
#endif
}

/* Timestamp option length allowed for TPA aggregation:
 *
 *		nop nop kind length echo val
 */
#define TPA_TSTAMP_OPT_LEN	12
/**
 * bnx2x_set_lro_mss - calculate the approximate value of the MSS
 *
 * @bp:			driver handle
 * @parsing_flags:	parsing flags from the START CQE
 * @len_on_bd:		total length of the first packet for the
 *			aggregation.
 *
 * Approximate value of the MSS for this aggregation calculated using
 * the first packet of it.
 */
static inline u16 bnx2x_set_lro_mss(struct bnx2x *bp, u16 parsing_flags,
				    u16 len_on_bd)
{
	/*
	 * TPA arrgregation won't have either IP options or TCP options
	 * other than timestamp or IPv6 extension headers.
	 */
	u16 hdrs_len = ETH_HLEN + sizeof(struct tcphdr);

	if (GET_FLAG(parsing_flags, PARSING_FLAGS_OVER_ETHERNET_PROTOCOL) ==
	    PRS_FLAG_OVERETH_IPV6)
		hdrs_len += sizeof(struct ipv6hdr);
	else /* IPv4 */
		hdrs_len += sizeof(struct iphdr);


	/* Check if there was a TCP timestamp, if there is it's will
	 * always be 12 bytes length: nop nop kind length echo val.
	 *
	 * Otherwise FW would close the aggregation.
	 */
	if (parsing_flags & PARSING_FLAGS_TIME_STAMP_EXIST_FLAG)
		hdrs_len += TPA_TSTAMP_OPT_LEN;

	return len_on_bd - hdrs_len;
}

static int bnx2x_fill_frag_skb(struct bnx2x *bp, struct bnx2x_fastpath *fp,
			       u16 queue, struct sk_buff *skb,
			       struct eth_end_agg_rx_cqe *cqe,
			       u16 cqe_idx)
{
	struct sw_rx_page *rx_pg, old_rx_pg;
	u32 i, frag_len, frag_size, pages;
	int err;
	int j;
	struct bnx2x_agg_info *tpa_info = &fp->tpa_info[queue];
	u16 len_on_bd = tpa_info->len_on_bd;

	frag_size = le16_to_cpu(cqe->pkt_len) - len_on_bd;
	pages = SGE_PAGE_ALIGN(frag_size) >> SGE_PAGE_SHIFT;

	/* This is needed in order to enable forwarding support */
	if (frag_size)
		skb_shinfo(skb)->gso_size = bnx2x_set_lro_mss(bp,
					tpa_info->parsing_flags, len_on_bd);

#ifdef BNX2X_STOP_ON_ERROR
	if (pages > min_t(u32, 8, MAX_SKB_FRAGS)*SGE_PAGE_SIZE*PAGES_PER_SGE) {
		BNX2X_ERR("SGL length is too long: %d. CQE index is %d\n",
			  pages, cqe_idx);
		BNX2X_ERR("cqe->pkt_len = %d\n", cqe->pkt_len);
		bnx2x_panic();
		return -EINVAL;
	}
#endif

	/* Run through the SGL and compose the fragmented skb */
	for (i = 0, j = 0; i < pages; i += PAGES_PER_SGE, j++) {
		u16 sge_idx = RX_SGE(le16_to_cpu(cqe->sgl_or_raw_data.sgl[j]));

		/* FW gives the indices of the SGE as if the ring is an array
		   (meaning that "next" element will consume 2 indices) */
		frag_len = min(frag_size, (u32)(SGE_PAGE_SIZE*PAGES_PER_SGE));
		rx_pg = &fp->rx_page_ring[sge_idx];
		old_rx_pg = *rx_pg;

		/* If we fail to allocate a substitute page, we simply stop
		   where we are and drop the whole packet */
		err = bnx2x_alloc_rx_sge(bp, fp, sge_idx);
		if (unlikely(err)) {
			fp->eth_q_stats.rx_skb_alloc_failed++;
			return err;
		}

		/* Unmap the page as we r going to pass it to the stack */
		dma_unmap_page(&bp->pdev->dev,
			       dma_unmap_addr(&old_rx_pg, mapping),
			       SGE_PAGE_SIZE*PAGES_PER_SGE, DMA_FROM_DEVICE);

		/* Add one frag and update the appropriate fields in the skb */
		skb_fill_page_desc(skb, j, old_rx_pg.page, 0, frag_len);

		skb->data_len += frag_len;
		skb->truesize += frag_len;
		skb->len += frag_len;

		frag_size -= frag_len;
	}

	return 0;
}

static void bnx2x_tpa_stop(struct bnx2x *bp, struct bnx2x_fastpath *fp,
			   u16 queue, struct eth_end_agg_rx_cqe *cqe,
			   u16 cqe_idx)
{
	struct bnx2x_agg_info *tpa_info = &fp->tpa_info[queue];
	struct sw_rx_bd *rx_buf = &tpa_info->first_buf;
	u8 pad = tpa_info->placement_offset;
	u16 len = tpa_info->len_on_bd;
	struct sk_buff *skb = rx_buf->skb;
	/* alloc new skb */
	struct sk_buff *new_skb;
	u8 old_tpa_state = tpa_info->tpa_state;

	tpa_info->tpa_state = BNX2X_TPA_STOP;

	/* If we there was an error during the handling of the TPA_START -
	 * drop this aggregation.
	 */
	if (old_tpa_state == BNX2X_TPA_ERROR)
		goto drop;

	/* Try to allocate the new skb */
	new_skb = netdev_alloc_skb(bp->dev, fp->rx_buf_size);

	/* Unmap skb in the pool anyway, as we are going to change
	   pool entry status to BNX2X_TPA_STOP even if new skb allocation
	   fails. */
	dma_unmap_single(&bp->pdev->dev, dma_unmap_addr(rx_buf, mapping),
			 fp->rx_buf_size, DMA_FROM_DEVICE);

	if (likely(new_skb)) {
		prefetch(skb);
		prefetch(((char *)(skb)) + L1_CACHE_BYTES);

#ifdef BNX2X_STOP_ON_ERROR
		if (pad + len > fp->rx_buf_size) {
			BNX2X_ERR("skb_put is about to fail...  "
				  "pad %d  len %d  rx_buf_size %d\n",
				  pad, len, fp->rx_buf_size);
			bnx2x_panic();
			return;
		}
#endif

		skb_reserve(skb, pad);
		skb_put(skb, len);

		skb->protocol = eth_type_trans(skb, bp->dev);
		skb->ip_summed = CHECKSUM_UNNECESSARY;

		if (!bnx2x_fill_frag_skb(bp, fp, queue, skb, cqe, cqe_idx)) {
			if (tpa_info->parsing_flags & PARSING_FLAGS_VLAN)
				__vlan_hwaccel_put_tag(skb, tpa_info->vlan_tag);
			napi_gro_receive(&fp->napi, skb);
		} else {
			DP(NETIF_MSG_RX_STATUS, "Failed to allocate new pages"
			   " - dropping packet!\n");
			dev_kfree_skb_any(skb);
		}


		/* put new skb in bin */
		rx_buf->skb = new_skb;

		return;
	}

drop:
	/* drop the packet and keep the buffer in the bin */
	DP(NETIF_MSG_RX_STATUS,
	   "Failed to allocate or map a new skb - dropping packet!\n");
	fp->eth_q_stats.rx_skb_alloc_failed++;
}

/* Set Toeplitz hash value in the skb using the value from the
 * CQE (calculated by HW).
 */
static inline void bnx2x_set_skb_rxhash(struct bnx2x *bp, union eth_rx_cqe *cqe,
					struct sk_buff *skb)
{
	/* Set Toeplitz hash from CQE */
	if ((bp->dev->features & NETIF_F_RXHASH) &&
	    (cqe->fast_path_cqe.status_flags &
	     ETH_FAST_PATH_RX_CQE_RSS_HASH_FLG))
		skb->rxhash =
		le32_to_cpu(cqe->fast_path_cqe.rss_hash_result);
}

int bnx2x_rx_int(struct bnx2x_fastpath *fp, int budget)
{
	struct bnx2x *bp = fp->bp;
	u16 bd_cons, bd_prod, bd_prod_fw, comp_ring_cons;
	u16 hw_comp_cons, sw_comp_cons, sw_comp_prod;
	int rx_pkt = 0;

#ifdef BNX2X_STOP_ON_ERROR
	if (unlikely(bp->panic))
		return 0;
#endif

	/* CQ "next element" is of the size of the regular element,
	   that's why it's ok here */
	hw_comp_cons = le16_to_cpu(*fp->rx_cons_sb);
	if ((hw_comp_cons & MAX_RCQ_DESC_CNT) == MAX_RCQ_DESC_CNT)
		hw_comp_cons++;

	bd_cons = fp->rx_bd_cons;
	bd_prod = fp->rx_bd_prod;
	bd_prod_fw = bd_prod;
	sw_comp_cons = fp->rx_comp_cons;
	sw_comp_prod = fp->rx_comp_prod;

	/* Memory barrier necessary as speculative reads of the rx
	 * buffer can be ahead of the index in the status block
	 */
	rmb();

	DP(NETIF_MSG_RX_STATUS,
	   "queue[%d]:  hw_comp_cons %u  sw_comp_cons %u\n",
	   fp->index, hw_comp_cons, sw_comp_cons);

	while (sw_comp_cons != hw_comp_cons) {
		struct sw_rx_bd *rx_buf = NULL;
		struct sk_buff *skb;
		union eth_rx_cqe *cqe;
		struct eth_fast_path_rx_cqe *cqe_fp;
		u8 cqe_fp_flags;
		enum eth_rx_cqe_type cqe_fp_type;
		u16 len, pad;

#ifdef BNX2X_STOP_ON_ERROR
		if (unlikely(bp->panic))
			return 0;
#endif

		comp_ring_cons = RCQ_BD(sw_comp_cons);
		bd_prod = RX_BD(bd_prod);
		bd_cons = RX_BD(bd_cons);

		/* Prefetch the page containing the BD descriptor
		   at producer's index. It will be needed when new skb is
		   allocated */
		prefetch((void *)(PAGE_ALIGN((unsigned long)
					     (&fp->rx_desc_ring[bd_prod])) -
				  PAGE_SIZE + 1));

		cqe = &fp->rx_comp_ring[comp_ring_cons];
		cqe_fp = &cqe->fast_path_cqe;
		cqe_fp_flags = cqe_fp->type_error_flags;
		cqe_fp_type = cqe_fp_flags & ETH_FAST_PATH_RX_CQE_TYPE;

		DP(NETIF_MSG_RX_STATUS, "CQE type %x  err %x  status %x"
		   "  queue %x  vlan %x  len %u\n", CQE_TYPE(cqe_fp_flags),
		   cqe_fp_flags, cqe_fp->status_flags,
		   le32_to_cpu(cqe_fp->rss_hash_result),
		   le16_to_cpu(cqe_fp->vlan_tag), le16_to_cpu(cqe_fp->pkt_len));

		/* is this a slowpath msg? */
		if (unlikely(CQE_TYPE_SLOW(cqe_fp_type))) {
			bnx2x_sp_event(fp, cqe);
			goto next_cqe;

		/* this is an rx packet */
		} else {
			rx_buf = &fp->rx_buf_ring[bd_cons];
			skb = rx_buf->skb;
			prefetch(skb);

			if (!CQE_TYPE_FAST(cqe_fp_type)) {
#ifdef BNX2X_STOP_ON_ERROR
				/* sanity check */
				if (fp->disable_tpa &&
				    (CQE_TYPE_START(cqe_fp_type) ||
				     CQE_TYPE_STOP(cqe_fp_type)))
					BNX2X_ERR("START/STOP packet while "
						  "disable_tpa type %x\n",
						  CQE_TYPE(cqe_fp_type));
#endif

				if (CQE_TYPE_START(cqe_fp_type)) {
					u16 queue = cqe_fp->queue_index;
					DP(NETIF_MSG_RX_STATUS,
					   "calling tpa_start on queue %d\n",
					   queue);

					bnx2x_tpa_start(fp, queue, skb,
							bd_cons, bd_prod,
							cqe_fp);

					/* Set Toeplitz hash for LRO skb */
					bnx2x_set_skb_rxhash(bp, cqe, skb);

					goto next_rx;

				} else {
					u16 queue =
						cqe->end_agg_cqe.queue_index;
					DP(NETIF_MSG_RX_STATUS,
					   "calling tpa_stop on queue %d\n",
					   queue);

					bnx2x_tpa_stop(bp, fp, queue,
						       &cqe->end_agg_cqe,
						       comp_ring_cons);
#ifdef BNX2X_STOP_ON_ERROR
					if (bp->panic)
						return 0;
#endif

					bnx2x_update_sge_prod(fp, cqe_fp);
					goto next_cqe;
				}
			}
			/* non TPA */
			len = le16_to_cpu(cqe_fp->pkt_len);
			pad = cqe_fp->placement_offset;
			dma_sync_single_for_cpu(&bp->pdev->dev,
<<<<<<< HEAD
					pci_unmap_addr(rx_buf, mapping),
=======
					dma_unmap_addr(rx_buf, mapping),
>>>>>>> 99f4964c
						       pad + RX_COPY_THRESH,
						       DMA_FROM_DEVICE);
			prefetch(((char *)(skb)) + L1_CACHE_BYTES);

			/* is this an error packet? */
			if (unlikely(cqe_fp_flags & ETH_RX_ERROR_FALGS)) {
				DP(NETIF_MSG_RX_ERR,
				   "ERROR  flags %x  rx packet %u\n",
				   cqe_fp_flags, sw_comp_cons);
				fp->eth_q_stats.rx_err_discard_pkt++;
				goto reuse_rx;
			}

			/* Since we don't have a jumbo ring
			 * copy small packets if mtu > 1500
			 */
			if ((bp->dev->mtu > ETH_MAX_PACKET_SIZE) &&
			    (len <= RX_COPY_THRESH)) {
				struct sk_buff *new_skb;

				new_skb = netdev_alloc_skb(bp->dev, len + pad);
				if (new_skb == NULL) {
					DP(NETIF_MSG_RX_ERR,
					   "ERROR  packet dropped "
					   "because of alloc failure\n");
					fp->eth_q_stats.rx_skb_alloc_failed++;
					goto reuse_rx;
				}

				/* aligned copy */
				skb_copy_from_linear_data_offset(skb, pad,
						    new_skb->data + pad, len);
				skb_reserve(new_skb, pad);
				skb_put(new_skb, len);

				bnx2x_reuse_rx_skb(fp, bd_cons, bd_prod);

				skb = new_skb;

			} else
			if (likely(bnx2x_alloc_rx_skb(bp, fp, bd_prod) == 0)) {
				dma_unmap_single(&bp->pdev->dev,
					dma_unmap_addr(rx_buf, mapping),
						 fp->rx_buf_size,
						 DMA_FROM_DEVICE);
				skb_reserve(skb, pad);
				skb_put(skb, len);

			} else {
				DP(NETIF_MSG_RX_ERR,
				   "ERROR  packet dropped because "
				   "of alloc failure\n");
				fp->eth_q_stats.rx_skb_alloc_failed++;
reuse_rx:
				bnx2x_reuse_rx_skb(fp, bd_cons, bd_prod);
				goto next_rx;
			}

			skb->protocol = eth_type_trans(skb, bp->dev);

			/* Set Toeplitz hash for a none-LRO skb */
			bnx2x_set_skb_rxhash(bp, cqe, skb);

			skb_checksum_none_assert(skb);

			if (bp->dev->features & NETIF_F_RXCSUM) {

				if (likely(BNX2X_RX_CSUM_OK(cqe)))
					skb->ip_summed = CHECKSUM_UNNECESSARY;
				else
					fp->eth_q_stats.hw_csum_err++;
			}
		}

		skb_record_rx_queue(skb, fp->index);

		if (le16_to_cpu(cqe_fp->pars_flags.flags) &
		    PARSING_FLAGS_VLAN)
			__vlan_hwaccel_put_tag(skb,
					       le16_to_cpu(cqe_fp->vlan_tag));
		napi_gro_receive(&fp->napi, skb);


next_rx:
		rx_buf->skb = NULL;

		bd_cons = NEXT_RX_IDX(bd_cons);
		bd_prod = NEXT_RX_IDX(bd_prod);
		bd_prod_fw = NEXT_RX_IDX(bd_prod_fw);
		rx_pkt++;
next_cqe:
		sw_comp_prod = NEXT_RCQ_IDX(sw_comp_prod);
		sw_comp_cons = NEXT_RCQ_IDX(sw_comp_cons);

		if (rx_pkt == budget)
			break;
	} /* while */

	fp->rx_bd_cons = bd_cons;
	fp->rx_bd_prod = bd_prod_fw;
	fp->rx_comp_cons = sw_comp_cons;
	fp->rx_comp_prod = sw_comp_prod;

	/* Update producers */
	bnx2x_update_rx_prod(bp, fp, bd_prod_fw, sw_comp_prod,
			     fp->rx_sge_prod);

	fp->rx_pkt += rx_pkt;
	fp->rx_calls++;

	return rx_pkt;
}

static irqreturn_t bnx2x_msix_fp_int(int irq, void *fp_cookie)
{
	struct bnx2x_fastpath *fp = fp_cookie;
	struct bnx2x *bp = fp->bp;
	u8 cos;

	DP(BNX2X_MSG_FP, "got an MSI-X interrupt on IDX:SB "
			 "[fp %d fw_sd %d igusb %d]\n",
	   fp->index, fp->fw_sb_id, fp->igu_sb_id);
	bnx2x_ack_sb(bp, fp->igu_sb_id, USTORM_ID, 0, IGU_INT_DISABLE, 0);

#ifdef BNX2X_STOP_ON_ERROR
	if (unlikely(bp->panic))
		return IRQ_HANDLED;
#endif

	/* Handle Rx and Tx according to MSI-X vector */
	prefetch(fp->rx_cons_sb);

	for_each_cos_in_tx_queue(fp, cos)
		prefetch(fp->txdata[cos].tx_cons_sb);

	prefetch(&fp->sb_running_index[SM_RX_ID]);
	napi_schedule(&bnx2x_fp(bp, fp->index, napi));

	return IRQ_HANDLED;
}

/* HW Lock for shared dual port PHYs */
void bnx2x_acquire_phy_lock(struct bnx2x *bp)
{
	mutex_lock(&bp->port.phy_mutex);

	if (bp->port.need_hw_lock)
		bnx2x_acquire_hw_lock(bp, HW_LOCK_RESOURCE_MDIO);
}

void bnx2x_release_phy_lock(struct bnx2x *bp)
{
	if (bp->port.need_hw_lock)
		bnx2x_release_hw_lock(bp, HW_LOCK_RESOURCE_MDIO);

	mutex_unlock(&bp->port.phy_mutex);
}

/* calculates MF speed according to current linespeed and MF configuration */
u16 bnx2x_get_mf_speed(struct bnx2x *bp)
{
	u16 line_speed = bp->link_vars.line_speed;
	if (IS_MF(bp)) {
		u16 maxCfg = bnx2x_extract_max_cfg(bp,
						   bp->mf_config[BP_VN(bp)]);

		/* Calculate the current MAX line speed limit for the MF
		 * devices
		 */
		if (IS_MF_SI(bp))
			line_speed = (line_speed * maxCfg) / 100;
		else { /* SD mode */
			u16 vn_max_rate = maxCfg * 100;

			if (vn_max_rate < line_speed)
				line_speed = vn_max_rate;
		}
	}

	return line_speed;
}

/**
 * bnx2x_fill_report_data - fill link report data to report
 *
 * @bp:		driver handle
 * @data:	link state to update
 *
 * It uses a none-atomic bit operations because is called under the mutex.
 */
static inline void bnx2x_fill_report_data(struct bnx2x *bp,
					  struct bnx2x_link_report_data *data)
{
	u16 line_speed = bnx2x_get_mf_speed(bp);

	memset(data, 0, sizeof(*data));

	/* Fill the report data: efective line speed */
	data->line_speed = line_speed;

	/* Link is down */
	if (!bp->link_vars.link_up || (bp->flags & MF_FUNC_DIS))
		__set_bit(BNX2X_LINK_REPORT_LINK_DOWN,
			  &data->link_report_flags);

	/* Full DUPLEX */
	if (bp->link_vars.duplex == DUPLEX_FULL)
		__set_bit(BNX2X_LINK_REPORT_FD, &data->link_report_flags);

	/* Rx Flow Control is ON */
	if (bp->link_vars.flow_ctrl & BNX2X_FLOW_CTRL_RX)
		__set_bit(BNX2X_LINK_REPORT_RX_FC_ON, &data->link_report_flags);

	/* Tx Flow Control is ON */
	if (bp->link_vars.flow_ctrl & BNX2X_FLOW_CTRL_TX)
		__set_bit(BNX2X_LINK_REPORT_TX_FC_ON, &data->link_report_flags);
}

/**
 * bnx2x_link_report - report link status to OS.
 *
 * @bp:		driver handle
 *
 * Calls the __bnx2x_link_report() under the same locking scheme
 * as a link/PHY state managing code to ensure a consistent link
 * reporting.
 */

void bnx2x_link_report(struct bnx2x *bp)
{
	bnx2x_acquire_phy_lock(bp);
	__bnx2x_link_report(bp);
	bnx2x_release_phy_lock(bp);
}

/**
 * __bnx2x_link_report - report link status to OS.
 *
 * @bp:		driver handle
 *
 * None atomic inmlementation.
 * Should be called under the phy_lock.
 */
void __bnx2x_link_report(struct bnx2x *bp)
{
	struct bnx2x_link_report_data cur_data;

	/* reread mf_cfg */
	if (!CHIP_IS_E1(bp))
		bnx2x_read_mf_cfg(bp);

	/* Read the current link report info */
	bnx2x_fill_report_data(bp, &cur_data);

	/* Don't report link down or exactly the same link status twice */
	if (!memcmp(&cur_data, &bp->last_reported_link, sizeof(cur_data)) ||
	    (test_bit(BNX2X_LINK_REPORT_LINK_DOWN,
		      &bp->last_reported_link.link_report_flags) &&
	     test_bit(BNX2X_LINK_REPORT_LINK_DOWN,
		      &cur_data.link_report_flags)))
		return;

	bp->link_cnt++;

	/* We are going to report a new link parameters now -
	 * remember the current data for the next time.
	 */
	memcpy(&bp->last_reported_link, &cur_data, sizeof(cur_data));

	if (test_bit(BNX2X_LINK_REPORT_LINK_DOWN,
		     &cur_data.link_report_flags)) {
		netif_carrier_off(bp->dev);
		netdev_err(bp->dev, "NIC Link is Down\n");
		return;
	} else {
		netif_carrier_on(bp->dev);
		netdev_info(bp->dev, "NIC Link is Up, ");
		pr_cont("%d Mbps ", cur_data.line_speed);

		if (test_and_clear_bit(BNX2X_LINK_REPORT_FD,
				       &cur_data.link_report_flags))
			pr_cont("full duplex");
		else
			pr_cont("half duplex");

		/* Handle the FC at the end so that only these flags would be
		 * possibly set. This way we may easily check if there is no FC
		 * enabled.
		 */
		if (cur_data.link_report_flags) {
			if (test_bit(BNX2X_LINK_REPORT_RX_FC_ON,
				     &cur_data.link_report_flags)) {
				pr_cont(", receive ");
				if (test_bit(BNX2X_LINK_REPORT_TX_FC_ON,
				     &cur_data.link_report_flags))
					pr_cont("& transmit ");
			} else {
				pr_cont(", transmit ");
			}
			pr_cont("flow control ON");
		}
		pr_cont("\n");
	}
}

void bnx2x_init_rx_rings(struct bnx2x *bp)
{
	int func = BP_FUNC(bp);
	u16 ring_prod;
	int i, j;

	/* Allocate TPA resources */
	for_each_rx_queue(bp, j) {
		struct bnx2x_fastpath *fp = &bp->fp[j];

		DP(NETIF_MSG_IFUP,
		   "mtu %d  rx_buf_size %d\n", bp->dev->mtu, fp->rx_buf_size);

		if (!fp->disable_tpa) {
			/* Fill the per-aggregtion pool */
			for (i = 0; i < MAX_AGG_QS(bp); i++) {
				struct bnx2x_agg_info *tpa_info =
					&fp->tpa_info[i];
				struct sw_rx_bd *first_buf =
					&tpa_info->first_buf;

				first_buf->skb = netdev_alloc_skb(bp->dev,
						       fp->rx_buf_size);
				if (!first_buf->skb) {
					BNX2X_ERR("Failed to allocate TPA "
						  "skb pool for queue[%d] - "
						  "disabling TPA on this "
						  "queue!\n", j);
					bnx2x_free_tpa_pool(bp, fp, i);
					fp->disable_tpa = 1;
					break;
				}
				dma_unmap_addr_set(first_buf, mapping, 0);
				tpa_info->tpa_state = BNX2X_TPA_STOP;
			}

			/* "next page" elements initialization */
			bnx2x_set_next_page_sgl(fp);

			/* set SGEs bit mask */
			bnx2x_init_sge_ring_bit_mask(fp);

			/* Allocate SGEs and initialize the ring elements */
			for (i = 0, ring_prod = 0;
			     i < MAX_RX_SGE_CNT*NUM_RX_SGE_PAGES; i++) {

				if (bnx2x_alloc_rx_sge(bp, fp, ring_prod) < 0) {
					BNX2X_ERR("was only able to allocate "
						  "%d rx sges\n", i);
					BNX2X_ERR("disabling TPA for "
						  "queue[%d]\n", j);
					/* Cleanup already allocated elements */
					bnx2x_free_rx_sge_range(bp, fp,
								ring_prod);
					bnx2x_free_tpa_pool(bp, fp,
							    MAX_AGG_QS(bp));
					fp->disable_tpa = 1;
					ring_prod = 0;
					break;
				}
				ring_prod = NEXT_SGE_IDX(ring_prod);
			}

			fp->rx_sge_prod = ring_prod;
		}
	}

	for_each_rx_queue(bp, j) {
		struct bnx2x_fastpath *fp = &bp->fp[j];

		fp->rx_bd_cons = 0;

		/* Activate BD ring */
		/* Warning!
		 * this will generate an interrupt (to the TSTORM)
		 * must only be done after chip is initialized
		 */
		bnx2x_update_rx_prod(bp, fp, fp->rx_bd_prod, fp->rx_comp_prod,
				     fp->rx_sge_prod);

		if (j != 0)
			continue;

		if (CHIP_IS_E1(bp)) {
			REG_WR(bp, BAR_USTRORM_INTMEM +
			       USTORM_MEM_WORKAROUND_ADDRESS_OFFSET(func),
			       U64_LO(fp->rx_comp_mapping));
			REG_WR(bp, BAR_USTRORM_INTMEM +
			       USTORM_MEM_WORKAROUND_ADDRESS_OFFSET(func) + 4,
			       U64_HI(fp->rx_comp_mapping));
		}
	}
}

static void bnx2x_free_tx_skbs(struct bnx2x *bp)
{
	int i;
	u8 cos;

	for_each_tx_queue(bp, i) {
		struct bnx2x_fastpath *fp = &bp->fp[i];
		for_each_cos_in_tx_queue(fp, cos) {
			struct bnx2x_fp_txdata *txdata = &fp->txdata[cos];

			u16 bd_cons = txdata->tx_bd_cons;
			u16 sw_prod = txdata->tx_pkt_prod;
			u16 sw_cons = txdata->tx_pkt_cons;

			while (sw_cons != sw_prod) {
				bd_cons = bnx2x_free_tx_pkt(bp, txdata,
							    TX_BD(sw_cons));
				sw_cons++;
			}
		}
	}
}

static void bnx2x_free_rx_bds(struct bnx2x_fastpath *fp)
{
	struct bnx2x *bp = fp->bp;
	int i;

	/* ring wasn't allocated */
	if (fp->rx_buf_ring == NULL)
		return;

	for (i = 0; i < NUM_RX_BD; i++) {
		struct sw_rx_bd *rx_buf = &fp->rx_buf_ring[i];
		struct sk_buff *skb = rx_buf->skb;

		if (skb == NULL)
			continue;
		dma_unmap_single(&bp->pdev->dev,
				 dma_unmap_addr(rx_buf, mapping),
				 fp->rx_buf_size, DMA_FROM_DEVICE);

		rx_buf->skb = NULL;
		dev_kfree_skb(skb);
	}
}

static void bnx2x_free_rx_skbs(struct bnx2x *bp)
{
	int j;

	for_each_rx_queue(bp, j) {
		struct bnx2x_fastpath *fp = &bp->fp[j];

		bnx2x_free_rx_bds(fp);

		if (!fp->disable_tpa)
			bnx2x_free_tpa_pool(bp, fp, MAX_AGG_QS(bp));
	}
}

void bnx2x_free_skbs(struct bnx2x *bp)
{
	bnx2x_free_tx_skbs(bp);
	bnx2x_free_rx_skbs(bp);
}

void bnx2x_update_max_mf_config(struct bnx2x *bp, u32 value)
{
	/* load old values */
	u32 mf_cfg = bp->mf_config[BP_VN(bp)];

	if (value != bnx2x_extract_max_cfg(bp, mf_cfg)) {
		/* leave all but MAX value */
		mf_cfg &= ~FUNC_MF_CFG_MAX_BW_MASK;

		/* set new MAX value */
		mf_cfg |= (value << FUNC_MF_CFG_MAX_BW_SHIFT)
				& FUNC_MF_CFG_MAX_BW_MASK;

		bnx2x_fw_command(bp, DRV_MSG_CODE_SET_MF_BW, mf_cfg);
	}
}

/**
 * bnx2x_free_msix_irqs - free previously requested MSI-X IRQ vectors
 *
 * @bp:		driver handle
 * @nvecs:	number of vectors to be released
 */
static void bnx2x_free_msix_irqs(struct bnx2x *bp, int nvecs)
{
	int i, offset = 0;

	if (nvecs == offset)
		return;
	free_irq(bp->msix_table[offset].vector, bp->dev);
	DP(NETIF_MSG_IFDOWN, "released sp irq (%d)\n",
	   bp->msix_table[offset].vector);
	offset++;
#ifdef BCM_CNIC
	if (nvecs == offset)
		return;
	offset++;
#endif

	for_each_eth_queue(bp, i) {
		if (nvecs == offset)
			return;
		DP(NETIF_MSG_IFDOWN, "about to release fp #%d->%d "
		   "irq\n", i, bp->msix_table[offset].vector);

		free_irq(bp->msix_table[offset++].vector, &bp->fp[i]);
	}
}

void bnx2x_free_irq(struct bnx2x *bp)
{
	if (bp->flags & USING_MSIX_FLAG)
		bnx2x_free_msix_irqs(bp, BNX2X_NUM_ETH_QUEUES(bp) +
				     CNIC_PRESENT + 1);
	else if (bp->flags & USING_MSI_FLAG)
		free_irq(bp->pdev->irq, bp->dev);
	else
		free_irq(bp->pdev->irq, bp->dev);
}

int bnx2x_enable_msix(struct bnx2x *bp)
{
	int msix_vec = 0, i, rc, req_cnt;

	bp->msix_table[msix_vec].entry = msix_vec;
	DP(NETIF_MSG_IFUP, "msix_table[0].entry = %d (slowpath)\n",
	   bp->msix_table[0].entry);
	msix_vec++;

#ifdef BCM_CNIC
	bp->msix_table[msix_vec].entry = msix_vec;
	DP(NETIF_MSG_IFUP, "msix_table[%d].entry = %d (CNIC)\n",
	   bp->msix_table[msix_vec].entry, bp->msix_table[msix_vec].entry);
	msix_vec++;
#endif
	/* We need separate vectors for ETH queues only (not FCoE) */
	for_each_eth_queue(bp, i) {
		bp->msix_table[msix_vec].entry = msix_vec;
		DP(NETIF_MSG_IFUP, "msix_table[%d].entry = %d "
		   "(fastpath #%u)\n", msix_vec, msix_vec, i);
		msix_vec++;
	}

	req_cnt = BNX2X_NUM_ETH_QUEUES(bp) + CNIC_PRESENT + 1;

	rc = pci_enable_msix(bp->pdev, &bp->msix_table[0], req_cnt);

	/*
	 * reconfigure number of tx/rx queues according to available
	 * MSI-X vectors
	 */
	if (rc >= BNX2X_MIN_MSIX_VEC_CNT) {
		/* how less vectors we will have? */
		int diff = req_cnt - rc;

		DP(NETIF_MSG_IFUP,
		   "Trying to use less MSI-X vectors: %d\n", rc);

		rc = pci_enable_msix(bp->pdev, &bp->msix_table[0], rc);

		if (rc) {
			DP(NETIF_MSG_IFUP,
			   "MSI-X is not attainable  rc %d\n", rc);
			return rc;
		}
		/*
		 * decrease number of queues by number of unallocated entries
		 */
		bp->num_queues -= diff;

		DP(NETIF_MSG_IFUP, "New queue configuration set: %d\n",
				  bp->num_queues);
	} else if (rc) {
		/* fall to INTx if not enough memory */
		if (rc == -ENOMEM)
			bp->flags |= DISABLE_MSI_FLAG;
		DP(NETIF_MSG_IFUP, "MSI-X is not attainable  rc %d\n", rc);
		return rc;
	}

	bp->flags |= USING_MSIX_FLAG;

	return 0;
}

static int bnx2x_req_msix_irqs(struct bnx2x *bp)
{
	int i, rc, offset = 0;

	rc = request_irq(bp->msix_table[offset++].vector,
			 bnx2x_msix_sp_int, 0,
			 bp->dev->name, bp->dev);
	if (rc) {
		BNX2X_ERR("request sp irq failed\n");
		return -EBUSY;
	}

#ifdef BCM_CNIC
	offset++;
#endif
	for_each_eth_queue(bp, i) {
		struct bnx2x_fastpath *fp = &bp->fp[i];
		snprintf(fp->name, sizeof(fp->name), "%s-fp-%d",
			 bp->dev->name, i);

		rc = request_irq(bp->msix_table[offset].vector,
				 bnx2x_msix_fp_int, 0, fp->name, fp);
		if (rc) {
			BNX2X_ERR("request fp #%d irq (%d) failed  rc %d\n", i,
			      bp->msix_table[offset].vector, rc);
			bnx2x_free_msix_irqs(bp, offset);
			return -EBUSY;
		}

		offset++;
	}

	i = BNX2X_NUM_ETH_QUEUES(bp);
	offset = 1 + CNIC_PRESENT;
	netdev_info(bp->dev, "using MSI-X  IRQs: sp %d  fp[%d] %d"
	       " ... fp[%d] %d\n",
	       bp->msix_table[0].vector,
	       0, bp->msix_table[offset].vector,
	       i - 1, bp->msix_table[offset + i - 1].vector);

	return 0;
}

int bnx2x_enable_msi(struct bnx2x *bp)
{
	int rc;

	rc = pci_enable_msi(bp->pdev);
	if (rc) {
		DP(NETIF_MSG_IFUP, "MSI is not attainable\n");
		return -1;
	}
	bp->flags |= USING_MSI_FLAG;

	return 0;
}

static int bnx2x_req_irq(struct bnx2x *bp)
{
	unsigned long flags;
	int rc;

	if (bp->flags & USING_MSI_FLAG)
		flags = 0;
	else
		flags = IRQF_SHARED;

	rc = request_irq(bp->pdev->irq, bnx2x_interrupt, flags,
			 bp->dev->name, bp->dev);
	return rc;
}

static inline int bnx2x_setup_irqs(struct bnx2x *bp)
{
	int rc = 0;
	if (bp->flags & USING_MSIX_FLAG) {
		rc = bnx2x_req_msix_irqs(bp);
		if (rc)
			return rc;
	} else {
		bnx2x_ack_int(bp);
		rc = bnx2x_req_irq(bp);
		if (rc) {
			BNX2X_ERR("IRQ request failed  rc %d, aborting\n", rc);
			return rc;
		}
		if (bp->flags & USING_MSI_FLAG) {
			bp->dev->irq = bp->pdev->irq;
			netdev_info(bp->dev, "using MSI  IRQ %d\n",
			       bp->pdev->irq);
		}
	}

	return 0;
}

static inline void bnx2x_napi_enable(struct bnx2x *bp)
{
	int i;

	for_each_rx_queue(bp, i)
		napi_enable(&bnx2x_fp(bp, i, napi));
}

static inline void bnx2x_napi_disable(struct bnx2x *bp)
{
	int i;

	for_each_rx_queue(bp, i)
		napi_disable(&bnx2x_fp(bp, i, napi));
}

void bnx2x_netif_start(struct bnx2x *bp)
{
	if (netif_running(bp->dev)) {
		bnx2x_napi_enable(bp);
		bnx2x_int_enable(bp);
		if (bp->state == BNX2X_STATE_OPEN)
			netif_tx_wake_all_queues(bp->dev);
	}
}

void bnx2x_netif_stop(struct bnx2x *bp, int disable_hw)
{
	bnx2x_int_disable_sync(bp, disable_hw);
	bnx2x_napi_disable(bp);
}

u16 bnx2x_select_queue(struct net_device *dev, struct sk_buff *skb)
{
	struct bnx2x *bp = netdev_priv(dev);
<<<<<<< HEAD
=======

>>>>>>> 99f4964c
#ifdef BCM_CNIC
	if (!NO_FCOE(bp)) {
		struct ethhdr *hdr = (struct ethhdr *)skb->data;
		u16 ether_type = ntohs(hdr->h_proto);

		/* Skip VLAN tag if present */
		if (ether_type == ETH_P_8021Q) {
			struct vlan_ethhdr *vhdr =
				(struct vlan_ethhdr *)skb->data;

			ether_type = ntohs(vhdr->h_vlan_encapsulated_proto);
		}

		/* If ethertype is FCoE or FIP - use FCoE ring */
		if ((ether_type == ETH_P_FCOE) || (ether_type == ETH_P_FIP))
			return bnx2x_fcoe_tx(bp, txq_index);
	}
#endif
	/* select a non-FCoE queue */
	return __skb_tx_hash(dev, skb, BNX2X_NUM_ETH_QUEUES(bp));
}

void bnx2x_set_num_queues(struct bnx2x *bp)
{
	switch (bp->multi_mode) {
	case ETH_RSS_MODE_DISABLED:
		bp->num_queues = 1;
		break;
	case ETH_RSS_MODE_REGULAR:
		bp->num_queues = bnx2x_calc_num_queues(bp);
		break;

	default:
		bp->num_queues = 1;
		break;
	}

	/* Add special queues */
	bp->num_queues += NON_ETH_CONTEXT_USE;
}

/**
 * bnx2x_set_real_num_queues - configure netdev->real_num_[tx,rx]_queues
 *
 * @bp:		Driver handle
 *
 * We currently support for at most 16 Tx queues for each CoS thus we will
 * allocate a multiple of 16 for ETH L2 rings according to the value of the
 * bp->max_cos.
 *
 * If there is an FCoE L2 queue the appropriate Tx queue will have the next
 * index after all ETH L2 indices.
 *
 * If the actual number of Tx queues (for each CoS) is less than 16 then there
 * will be the holes at the end of each group of 16 ETh L2 indices (0..15,
 * 16..31,...) with indicies that are not coupled with any real Tx queue.
 *
 * The proper configuration of skb->queue_mapping is handled by
 * bnx2x_select_queue() and __skb_tx_hash().
 *
 * bnx2x_setup_tc() takes care of the proper TC mappings so that __skb_tx_hash()
 * will return a proper Tx index if TC is enabled (netdev->num_tc > 0).
 */
static inline int bnx2x_set_real_num_queues(struct bnx2x *bp)
{
	int rc, tx, rx;

	tx = MAX_TXQS_PER_COS * bp->max_cos;
	rx = BNX2X_NUM_ETH_QUEUES(bp);

/* account for fcoe queue */
#ifdef BCM_CNIC
	if (!NO_FCOE(bp)) {
		rx += FCOE_PRESENT;
		tx += FCOE_PRESENT;
	}
#endif

<<<<<<< HEAD
	netif_set_real_num_tx_queues(bp->dev, tx);
=======
	rc = netif_set_real_num_tx_queues(bp->dev, tx);
	if (rc) {
		BNX2X_ERR("Failed to set real number of Tx queues: %d\n", rc);
		return rc;
	}
>>>>>>> 99f4964c
	rc = netif_set_real_num_rx_queues(bp->dev, rx);
	if (rc) {
		BNX2X_ERR("Failed to set real number of Rx queues: %d\n", rc);
		return rc;
	}

	DP(NETIF_MSG_DRV, "Setting real num queues to (tx, rx) (%d, %d)\n",
			  tx, rx);

	return rc;
}

static inline void bnx2x_set_rx_buf_size(struct bnx2x *bp)
{
	int i;

	for_each_queue(bp, i) {
		struct bnx2x_fastpath *fp = &bp->fp[i];

		/* Always use a mini-jumbo MTU for the FCoE L2 ring */
		if (IS_FCOE_IDX(i))
			/*
			 * Although there are no IP frames expected to arrive to
			 * this ring we still want to add an
			 * IP_HEADER_ALIGNMENT_PADDING to prevent a buffer
			 * overrun attack.
			 */
			fp->rx_buf_size =
				BNX2X_FCOE_MINI_JUMBO_MTU + ETH_OVREHEAD +
				BNX2X_FW_RX_ALIGN + IP_HEADER_ALIGNMENT_PADDING;
		else
			fp->rx_buf_size =
				bp->dev->mtu + ETH_OVREHEAD +
				BNX2X_FW_RX_ALIGN + IP_HEADER_ALIGNMENT_PADDING;
	}
}

static inline int bnx2x_init_rss_pf(struct bnx2x *bp)
{
	int i;
	u8 ind_table[T_ETH_INDIRECTION_TABLE_SIZE] = {0};
	u8 num_eth_queues = BNX2X_NUM_ETH_QUEUES(bp);

	/*
	 * Prepare the inital contents fo the indirection table if RSS is
	 * enabled
	 */
	if (bp->multi_mode != ETH_RSS_MODE_DISABLED) {
		for (i = 0; i < sizeof(ind_table); i++)
			ind_table[i] =
				bp->fp->cl_id +	(i % num_eth_queues);
	}

	/*
	 * For 57710 and 57711 SEARCHER configuration (rss_keys) is
	 * per-port, so if explicit configuration is needed , do it only
	 * for a PMF.
	 *
	 * For 57712 and newer on the other hand it's a per-function
	 * configuration.
	 */
	return bnx2x_config_rss_pf(bp, ind_table,
				   bp->port.pmf || !CHIP_IS_E1x(bp));
}

int bnx2x_config_rss_pf(struct bnx2x *bp, u8 *ind_table, bool config_hash)
{
	struct bnx2x_config_rss_params params = {0};
	int i;

	/* Although RSS is meaningless when there is a single HW queue we
	 * still need it enabled in order to have HW Rx hash generated.
	 *
	 * if (!is_eth_multi(bp))
	 *      bp->multi_mode = ETH_RSS_MODE_DISABLED;
	 */

	params.rss_obj = &bp->rss_conf_obj;

	__set_bit(RAMROD_COMP_WAIT, &params.ramrod_flags);

	/* RSS mode */
	switch (bp->multi_mode) {
	case ETH_RSS_MODE_DISABLED:
		__set_bit(BNX2X_RSS_MODE_DISABLED, &params.rss_flags);
		break;
	case ETH_RSS_MODE_REGULAR:
		__set_bit(BNX2X_RSS_MODE_REGULAR, &params.rss_flags);
		break;
	case ETH_RSS_MODE_VLAN_PRI:
		__set_bit(BNX2X_RSS_MODE_VLAN_PRI, &params.rss_flags);
		break;
	case ETH_RSS_MODE_E1HOV_PRI:
		__set_bit(BNX2X_RSS_MODE_E1HOV_PRI, &params.rss_flags);
		break;
	case ETH_RSS_MODE_IP_DSCP:
		__set_bit(BNX2X_RSS_MODE_IP_DSCP, &params.rss_flags);
		break;
	default:
		BNX2X_ERR("Unknown multi_mode: %d\n", bp->multi_mode);
		return -EINVAL;
	}

	/* If RSS is enabled */
	if (bp->multi_mode != ETH_RSS_MODE_DISABLED) {
		/* RSS configuration */
		__set_bit(BNX2X_RSS_IPV4, &params.rss_flags);
		__set_bit(BNX2X_RSS_IPV4_TCP, &params.rss_flags);
		__set_bit(BNX2X_RSS_IPV6, &params.rss_flags);
		__set_bit(BNX2X_RSS_IPV6_TCP, &params.rss_flags);

		/* Hash bits */
		params.rss_result_mask = MULTI_MASK;

		memcpy(params.ind_table, ind_table, sizeof(params.ind_table));

		if (config_hash) {
			/* RSS keys */
			for (i = 0; i < sizeof(params.rss_key) / 4; i++)
				params.rss_key[i] = random32();

			__set_bit(BNX2X_RSS_SET_SRCH, &params.rss_flags);
		}
	}

	return bnx2x_config_rss(bp, &params);
}

static inline int bnx2x_init_hw(struct bnx2x *bp, u32 load_code)
{
	struct bnx2x_func_state_params func_params = {0};

	/* Prepare parameters for function state transitions */
	__set_bit(RAMROD_COMP_WAIT, &func_params.ramrod_flags);

	func_params.f_obj = &bp->func_obj;
	func_params.cmd = BNX2X_F_CMD_HW_INIT;

	func_params.params.hw_init.load_phase = load_code;

	return bnx2x_func_state_change(bp, &func_params);
}

/*
 * Cleans the object that have internal lists without sending
 * ramrods. Should be run when interrutps are disabled.
 */
static void bnx2x_squeeze_objects(struct bnx2x *bp)
{
	int rc;
	unsigned long ramrod_flags = 0, vlan_mac_flags = 0;
	struct bnx2x_mcast_ramrod_params rparam = {0};
	struct bnx2x_vlan_mac_obj *mac_obj = &bp->fp->mac_obj;

	/***************** Cleanup MACs' object first *************************/

	/* Wait for completion of requested */
	__set_bit(RAMROD_COMP_WAIT, &ramrod_flags);
	/* Perform a dry cleanup */
	__set_bit(RAMROD_DRV_CLR_ONLY, &ramrod_flags);

	/* Clean ETH primary MAC */
	__set_bit(BNX2X_ETH_MAC, &vlan_mac_flags);
	rc = mac_obj->delete_all(bp, &bp->fp->mac_obj, &vlan_mac_flags,
				 &ramrod_flags);
	if (rc != 0)
		BNX2X_ERR("Failed to clean ETH MACs: %d\n", rc);

	/* Cleanup UC list */
	vlan_mac_flags = 0;
	__set_bit(BNX2X_UC_LIST_MAC, &vlan_mac_flags);
	rc = mac_obj->delete_all(bp, mac_obj, &vlan_mac_flags,
				 &ramrod_flags);
	if (rc != 0)
		BNX2X_ERR("Failed to clean UC list MACs: %d\n", rc);

	/***************** Now clean mcast object *****************************/
	rparam.mcast_obj = &bp->mcast_obj;
	__set_bit(RAMROD_DRV_CLR_ONLY, &rparam.ramrod_flags);

	/* Add a DEL command... */
	rc = bnx2x_config_mcast(bp, &rparam, BNX2X_MCAST_CMD_DEL);
	if (rc < 0)
		BNX2X_ERR("Failed to add a new DEL command to a multi-cast "
			  "object: %d\n", rc);

	/* ...and wait until all pending commands are cleared */
	rc = bnx2x_config_mcast(bp, &rparam, BNX2X_MCAST_CMD_CONT);
	while (rc != 0) {
		if (rc < 0) {
			BNX2X_ERR("Failed to clean multi-cast object: %d\n",
				  rc);
			return;
		}

		rc = bnx2x_config_mcast(bp, &rparam, BNX2X_MCAST_CMD_CONT);
	}
}

#ifndef BNX2X_STOP_ON_ERROR
#define LOAD_ERROR_EXIT(bp, label) \
	do { \
		(bp)->state = BNX2X_STATE_ERROR; \
		goto label; \
	} while (0)
#else
#define LOAD_ERROR_EXIT(bp, label) \
	do { \
		(bp)->state = BNX2X_STATE_ERROR; \
		(bp)->panic = 1; \
		return -EBUSY; \
	} while (0)
#endif

/* must be called with rtnl_lock */
int bnx2x_nic_load(struct bnx2x *bp, int load_mode)
{
	int port = BP_PORT(bp);
	u32 load_code;
	int i, rc;

#ifdef BNX2X_STOP_ON_ERROR
	if (unlikely(bp->panic))
		return -EPERM;
#endif

	bp->state = BNX2X_STATE_OPENING_WAIT4_LOAD;

	/* Set the initial link reported state to link down */
	bnx2x_acquire_phy_lock(bp);
	memset(&bp->last_reported_link, 0, sizeof(bp->last_reported_link));
	__set_bit(BNX2X_LINK_REPORT_LINK_DOWN,
		&bp->last_reported_link.link_report_flags);
	bnx2x_release_phy_lock(bp);

	/* must be called before memory allocation and HW init */
	bnx2x_ilt_set_info(bp);

	/*
	 * Zero fastpath structures preserving invariants like napi, which are
	 * allocated only once, fp index, max_cos, bp pointer.
	 * Also set fp->disable_tpa.
	 */
	for_each_queue(bp, i)
		bnx2x_bz_fp(bp, i);


	/* Set the receive queues buffer size */
	bnx2x_set_rx_buf_size(bp);

	if (bnx2x_alloc_mem(bp))
		return -ENOMEM;

	/* As long as bnx2x_alloc_mem() may possibly update
	 * bp->num_queues, bnx2x_set_real_num_queues() should always
	 * come after it.
	 */
	rc = bnx2x_set_real_num_queues(bp);
	if (rc) {
		BNX2X_ERR("Unable to set real_num_queues\n");
		LOAD_ERROR_EXIT(bp, load_error0);
	}

	/* configure multi cos mappings in kernel.
	 * this configuration may be overriden by a multi class queue discipline
	 * or by a dcbx negotiation result.
	 */
	bnx2x_setup_tc(bp->dev, bp->max_cos);

	bnx2x_napi_enable(bp);

	/* Send LOAD_REQUEST command to MCP
	 * Returns the type of LOAD command:
	 * if it is the first port to be initialized
	 * common blocks should be initialized, otherwise - not
	 */
	if (!BP_NOMCP(bp)) {
		load_code = bnx2x_fw_command(bp, DRV_MSG_CODE_LOAD_REQ, 0);
		if (!load_code) {
			BNX2X_ERR("MCP response failure, aborting\n");
			rc = -EBUSY;
			LOAD_ERROR_EXIT(bp, load_error1);
		}
		if (load_code == FW_MSG_CODE_DRV_LOAD_REFUSED) {
			rc = -EBUSY; /* other port in diagnostic mode */
			LOAD_ERROR_EXIT(bp, load_error1);
		}

	} else {
		int path = BP_PATH(bp);

		DP(NETIF_MSG_IFUP, "NO MCP - load counts[%d]      %d, %d, %d\n",
		   path, load_count[path][0], load_count[path][1],
		   load_count[path][2]);
		load_count[path][0]++;
		load_count[path][1 + port]++;
		DP(NETIF_MSG_IFUP, "NO MCP - new load counts[%d]  %d, %d, %d\n",
		   path, load_count[path][0], load_count[path][1],
		   load_count[path][2]);
		if (load_count[path][0] == 1)
			load_code = FW_MSG_CODE_DRV_LOAD_COMMON;
		else if (load_count[path][1 + port] == 1)
			load_code = FW_MSG_CODE_DRV_LOAD_PORT;
		else
			load_code = FW_MSG_CODE_DRV_LOAD_FUNCTION;
	}

	if ((load_code == FW_MSG_CODE_DRV_LOAD_COMMON) ||
	    (load_code == FW_MSG_CODE_DRV_LOAD_COMMON_CHIP) ||
	    (load_code == FW_MSG_CODE_DRV_LOAD_PORT)) {
		bp->port.pmf = 1;
		/*
		 * We need the barrier to ensure the ordering between the
		 * writing to bp->port.pmf here and reading it from the
		 * bnx2x_periodic_task().
		 */
		smp_mb();
		queue_delayed_work(bnx2x_wq, &bp->period_task, 0);
	} else
		bp->port.pmf = 0;

	DP(NETIF_MSG_LINK, "pmf %d\n", bp->port.pmf);

	/* Init Function state controlling object */
	bnx2x__init_func_obj(bp);

	/* Initialize HW */
	rc = bnx2x_init_hw(bp, load_code);
	if (rc) {
		BNX2X_ERR("HW init failed, aborting\n");
		bnx2x_fw_command(bp, DRV_MSG_CODE_LOAD_DONE, 0);
		LOAD_ERROR_EXIT(bp, load_error2);
	}

	/* Connect to IRQs */
	rc = bnx2x_setup_irqs(bp);
	if (rc) {
		bnx2x_fw_command(bp, DRV_MSG_CODE_LOAD_DONE, 0);
		LOAD_ERROR_EXIT(bp, load_error2);
	}

	/* Setup NIC internals and enable interrupts */
	bnx2x_nic_init(bp, load_code);

	/* Init per-function objects */
	bnx2x_init_bp_objs(bp);

	if (((load_code == FW_MSG_CODE_DRV_LOAD_COMMON) ||
	    (load_code == FW_MSG_CODE_DRV_LOAD_COMMON_CHIP)) &&
	    (bp->common.shmem2_base)) {
		if (SHMEM2_HAS(bp, dcc_support))
			SHMEM2_WR(bp, dcc_support,
				  (SHMEM_DCC_SUPPORT_DISABLE_ENABLE_PF_TLV |
				   SHMEM_DCC_SUPPORT_BANDWIDTH_ALLOCATION_TLV));
	}

	bp->state = BNX2X_STATE_OPENING_WAIT4_PORT;
	rc = bnx2x_func_start(bp);
	if (rc) {
		BNX2X_ERR("Function start failed!\n");
		bnx2x_fw_command(bp, DRV_MSG_CODE_LOAD_DONE, 0);
		LOAD_ERROR_EXIT(bp, load_error3);
	}

	/* Send LOAD_DONE command to MCP */
	if (!BP_NOMCP(bp)) {
		load_code = bnx2x_fw_command(bp, DRV_MSG_CODE_LOAD_DONE, 0);
		if (!load_code) {
			BNX2X_ERR("MCP response failure, aborting\n");
			rc = -EBUSY;
			LOAD_ERROR_EXIT(bp, load_error3);
		}
	}

	rc = bnx2x_setup_leading(bp);
	if (rc) {
		BNX2X_ERR("Setup leading failed!\n");
		LOAD_ERROR_EXIT(bp, load_error3);
	}

#ifdef BCM_CNIC
	/* Enable Timer scan */
	REG_WR(bp, TM_REG_EN_LINEAR0_TIMER + port*4, 1);
#endif

	for_each_nondefault_queue(bp, i) {
		rc = bnx2x_setup_queue(bp, &bp->fp[i], 0);
		if (rc)
			LOAD_ERROR_EXIT(bp, load_error4);
	}

	rc = bnx2x_init_rss_pf(bp);
	if (rc)
		LOAD_ERROR_EXIT(bp, load_error4);

	/* Now when Clients are configured we are ready to work */
	bp->state = BNX2X_STATE_OPEN;

	/* Configure a ucast MAC */
	rc = bnx2x_set_eth_mac(bp, true);
	if (rc)
		LOAD_ERROR_EXIT(bp, load_error4);

	if (bp->pending_max) {
		bnx2x_update_max_mf_config(bp, bp->pending_max);
		bp->pending_max = 0;
	}

	if (bp->port.pmf)
		bnx2x_initial_phy_init(bp, load_mode);

	/* Start fast path */

	/* Initialize Rx filter. */
	netif_addr_lock_bh(bp->dev);
	bnx2x_set_rx_mode(bp->dev);
	netif_addr_unlock_bh(bp->dev);

	/* Start the Tx */
	switch (load_mode) {
	case LOAD_NORMAL:
		/* Tx queue should be only reenabled */
		netif_tx_wake_all_queues(bp->dev);
		break;

	case LOAD_OPEN:
		netif_tx_start_all_queues(bp->dev);
		smp_mb__after_clear_bit();
		break;

	case LOAD_DIAG:
		bp->state = BNX2X_STATE_DIAG;
		break;

	default:
		break;
	}

	if (!bp->port.pmf)
		bnx2x__link_status_update(bp);

	/* start the timer */
	mod_timer(&bp->timer, jiffies + bp->current_interval);

#ifdef BCM_CNIC
	bnx2x_setup_cnic_irq_info(bp);
	if (bp->state == BNX2X_STATE_OPEN)
		bnx2x_cnic_notify(bp, CNIC_CTL_START_CMD);
#endif
	bnx2x_inc_load_cnt(bp);

	/* Wait for all pending SP commands to complete */
	if (!bnx2x_wait_sp_comp(bp, ~0x0UL)) {
		BNX2X_ERR("Timeout waiting for SP elements to complete\n");
		bnx2x_nic_unload(bp, UNLOAD_CLOSE);
		return -EBUSY;
	}

	bnx2x_dcbx_init(bp);
	return 0;

#ifndef BNX2X_STOP_ON_ERROR
load_error4:
#ifdef BCM_CNIC
	/* Disable Timer scan */
	REG_WR(bp, TM_REG_EN_LINEAR0_TIMER + port*4, 0);
#endif
load_error3:
	bnx2x_int_disable_sync(bp, 1);

	/* Clean queueable objects */
	bnx2x_squeeze_objects(bp);

	/* Free SKBs, SGEs, TPA pool and driver internals */
	bnx2x_free_skbs(bp);
	for_each_rx_queue(bp, i)
		bnx2x_free_rx_sge_range(bp, bp->fp + i, NUM_RX_SGE);

	/* Release IRQs */
	bnx2x_free_irq(bp);
load_error2:
	if (!BP_NOMCP(bp)) {
		bnx2x_fw_command(bp, DRV_MSG_CODE_UNLOAD_REQ_WOL_MCP, 0);
		bnx2x_fw_command(bp, DRV_MSG_CODE_UNLOAD_DONE, 0);
	}

	bp->port.pmf = 0;
load_error1:
	bnx2x_napi_disable(bp);
load_error0:
	bnx2x_free_mem(bp);

	return rc;
#endif /* ! BNX2X_STOP_ON_ERROR */
}

/* must be called with rtnl_lock */
int bnx2x_nic_unload(struct bnx2x *bp, int unload_mode)
{
	int i;
	bool global = false;

	if ((bp->state == BNX2X_STATE_CLOSED) ||
	    (bp->state == BNX2X_STATE_ERROR)) {
		/* We can get here if the driver has been unloaded
		 * during parity error recovery and is either waiting for a
		 * leader to complete or for other functions to unload and
		 * then ifdown has been issued. In this case we want to
		 * unload and let other functions to complete a recovery
		 * process.
		 */
		bp->recovery_state = BNX2X_RECOVERY_DONE;
		bp->is_leader = 0;
		bnx2x_release_leader_lock(bp);
		smp_mb();

		DP(NETIF_MSG_HW, "Releasing a leadership...\n");

		return -EINVAL;
	}

	/*
	 * It's important to set the bp->state to the value different from
	 * BNX2X_STATE_OPEN and only then stop the Tx. Otherwise bnx2x_tx_int()
	 * may restart the Tx from the NAPI context (see bnx2x_tx_int()).
	 */
	bp->state = BNX2X_STATE_CLOSING_WAIT4_HALT;
	smp_mb();

	/* Stop Tx */
	bnx2x_tx_disable(bp);

#ifdef BCM_CNIC
	bnx2x_cnic_notify(bp, CNIC_CTL_STOP_CMD);
#endif

	bp->rx_mode = BNX2X_RX_MODE_NONE;

	del_timer_sync(&bp->timer);

	/* Set ALWAYS_ALIVE bit in shmem */
	bp->fw_drv_pulse_wr_seq |= DRV_PULSE_ALWAYS_ALIVE;

	bnx2x_drv_pulse(bp);

	bnx2x_stats_handle(bp, STATS_EVENT_STOP);

	/* Cleanup the chip if needed */
	if (unload_mode != UNLOAD_RECOVERY)
		bnx2x_chip_cleanup(bp, unload_mode);
	else {
		/* Send the UNLOAD_REQUEST to the MCP */
		bnx2x_send_unload_req(bp, unload_mode);

		/*
		 * Prevent transactions to host from the functions on the
		 * engine that doesn't reset global blocks in case of global
		 * attention once gloabl blocks are reset and gates are opened
		 * (the engine which leader will perform the recovery
		 * last).
		 */
		if (!CHIP_IS_E1x(bp))
			bnx2x_pf_disable(bp);

		/* Disable HW interrupts, NAPI */
		bnx2x_netif_stop(bp, 1);

		/* Release IRQs */
		bnx2x_free_irq(bp);

		/* Report UNLOAD_DONE to MCP */
		bnx2x_send_unload_done(bp);
	}

	/*
	 * At this stage no more interrupts will arrive so we may safly clean
	 * the queueable objects here in case they failed to get cleaned so far.
	 */
	bnx2x_squeeze_objects(bp);

	/* There should be no more pending SP commands at this stage */
	bp->sp_state = 0;

	bp->port.pmf = 0;

	/* Free SKBs, SGEs, TPA pool and driver internals */
	bnx2x_free_skbs(bp);
	for_each_rx_queue(bp, i)
		bnx2x_free_rx_sge_range(bp, bp->fp + i, NUM_RX_SGE);

	bnx2x_free_mem(bp);

	bp->state = BNX2X_STATE_CLOSED;

	/* Check if there are pending parity attentions. If there are - set
	 * RECOVERY_IN_PROGRESS.
	 */
	if (bnx2x_chk_parity_attn(bp, &global, false)) {
		bnx2x_set_reset_in_progress(bp);

		/* Set RESET_IS_GLOBAL if needed */
		if (global)
			bnx2x_set_reset_global(bp);
	}


	/* The last driver must disable a "close the gate" if there is no
	 * parity attention or "process kill" pending.
	 */
	if (!bnx2x_dec_load_cnt(bp) && bnx2x_reset_is_done(bp, BP_PATH(bp)))
		bnx2x_disable_close_the_gate(bp);

	return 0;
}

int bnx2x_set_power_state(struct bnx2x *bp, pci_power_t state)
{
	u16 pmcsr;

	/* If there is no power capability, silently succeed */
	if (!bp->pm_cap) {
		DP(NETIF_MSG_HW, "No power capability. Breaking.\n");
		return 0;
	}

	pci_read_config_word(bp->pdev, bp->pm_cap + PCI_PM_CTRL, &pmcsr);

	switch (state) {
	case PCI_D0:
		pci_write_config_word(bp->pdev, bp->pm_cap + PCI_PM_CTRL,
				      ((pmcsr & ~PCI_PM_CTRL_STATE_MASK) |
				       PCI_PM_CTRL_PME_STATUS));

		if (pmcsr & PCI_PM_CTRL_STATE_MASK)
			/* delay required during transition out of D3hot */
			msleep(20);
		break;

	case PCI_D3hot:
		/* If there are other clients above don't
		   shut down the power */
		if (atomic_read(&bp->pdev->enable_cnt) != 1)
			return 0;
		/* Don't shut down the power for emulation and FPGA */
		if (CHIP_REV_IS_SLOW(bp))
			return 0;

		pmcsr &= ~PCI_PM_CTRL_STATE_MASK;
		pmcsr |= 3;

		if (bp->wol)
			pmcsr |= PCI_PM_CTRL_PME_ENABLE;

		pci_write_config_word(bp->pdev, bp->pm_cap + PCI_PM_CTRL,
				      pmcsr);

		/* No more memory access after this point until
		* device is brought back to D0.
		*/
		break;

	default:
		return -EINVAL;
	}
	return 0;
}

/*
 * net_device service functions
 */
int bnx2x_poll(struct napi_struct *napi, int budget)
{
	int work_done = 0;
	u8 cos;
	struct bnx2x_fastpath *fp = container_of(napi, struct bnx2x_fastpath,
						 napi);
	struct bnx2x *bp = fp->bp;

	while (1) {
#ifdef BNX2X_STOP_ON_ERROR
		if (unlikely(bp->panic)) {
			napi_complete(napi);
			return 0;
		}
#endif

		for_each_cos_in_tx_queue(fp, cos)
			if (bnx2x_tx_queue_has_work(&fp->txdata[cos]))
				bnx2x_tx_int(bp, &fp->txdata[cos]);


		if (bnx2x_has_rx_work(fp)) {
			work_done += bnx2x_rx_int(fp, budget - work_done);

			/* must not complete if we consumed full budget */
			if (work_done >= budget)
				break;
		}

		/* Fall out from the NAPI loop if needed */
		if (!(bnx2x_has_rx_work(fp) || bnx2x_has_tx_work(fp))) {
#ifdef BCM_CNIC
			/* No need to update SB for FCoE L2 ring as long as
			 * it's connected to the default SB and the SB
			 * has been updated when NAPI was scheduled.
			 */
			if (IS_FCOE_FP(fp)) {
				napi_complete(napi);
				break;
			}
#endif

			bnx2x_update_fpsb_idx(fp);
			/* bnx2x_has_rx_work() reads the status block,
			 * thus we need to ensure that status block indices
			 * have been actually read (bnx2x_update_fpsb_idx)
			 * prior to this check (bnx2x_has_rx_work) so that
			 * we won't write the "newer" value of the status block
			 * to IGU (if there was a DMA right after
			 * bnx2x_has_rx_work and if there is no rmb, the memory
			 * reading (bnx2x_update_fpsb_idx) may be postponed
			 * to right before bnx2x_ack_sb). In this case there
			 * will never be another interrupt until there is
			 * another update of the status block, while there
			 * is still unhandled work.
			 */
			rmb();

			if (!(bnx2x_has_rx_work(fp) || bnx2x_has_tx_work(fp))) {
				napi_complete(napi);
				/* Re-enable interrupts */
				DP(NETIF_MSG_HW,
				   "Update index to %d\n", fp->fp_hc_idx);
				bnx2x_ack_sb(bp, fp->igu_sb_id, USTORM_ID,
					     le16_to_cpu(fp->fp_hc_idx),
					     IGU_INT_ENABLE, 1);
				break;
			}
		}
	}

	return work_done;
}

/* we split the first BD into headers and data BDs
 * to ease the pain of our fellow microcode engineers
 * we use one mapping for both BDs
 * So far this has only been observed to happen
 * in Other Operating Systems(TM)
 */
static noinline u16 bnx2x_tx_split(struct bnx2x *bp,
				   struct bnx2x_fp_txdata *txdata,
				   struct sw_tx_bd *tx_buf,
				   struct eth_tx_start_bd **tx_bd, u16 hlen,
				   u16 bd_prod, int nbd)
{
	struct eth_tx_start_bd *h_tx_bd = *tx_bd;
	struct eth_tx_bd *d_tx_bd;
	dma_addr_t mapping;
	int old_len = le16_to_cpu(h_tx_bd->nbytes);

	/* first fix first BD */
	h_tx_bd->nbd = cpu_to_le16(nbd);
	h_tx_bd->nbytes = cpu_to_le16(hlen);

	DP(NETIF_MSG_TX_QUEUED,	"TSO split header size is %d "
	   "(%x:%x) nbd %d\n", h_tx_bd->nbytes, h_tx_bd->addr_hi,
	   h_tx_bd->addr_lo, h_tx_bd->nbd);

	/* now get a new data BD
	 * (after the pbd) and fill it */
	bd_prod = TX_BD(NEXT_TX_IDX(bd_prod));
	d_tx_bd = &txdata->tx_desc_ring[bd_prod].reg_bd;

	mapping = HILO_U64(le32_to_cpu(h_tx_bd->addr_hi),
			   le32_to_cpu(h_tx_bd->addr_lo)) + hlen;

	d_tx_bd->addr_hi = cpu_to_le32(U64_HI(mapping));
	d_tx_bd->addr_lo = cpu_to_le32(U64_LO(mapping));
	d_tx_bd->nbytes = cpu_to_le16(old_len - hlen);

	/* this marks the BD as one that has no individual mapping */
	tx_buf->flags |= BNX2X_TSO_SPLIT_BD;

	DP(NETIF_MSG_TX_QUEUED,
	   "TSO split data size is %d (%x:%x)\n",
	   d_tx_bd->nbytes, d_tx_bd->addr_hi, d_tx_bd->addr_lo);

	/* update tx_bd */
	*tx_bd = (struct eth_tx_start_bd *)d_tx_bd;

	return bd_prod;
}

static inline u16 bnx2x_csum_fix(unsigned char *t_header, u16 csum, s8 fix)
{
	if (fix > 0)
		csum = (u16) ~csum_fold(csum_sub(csum,
				csum_partial(t_header - fix, fix, 0)));

	else if (fix < 0)
		csum = (u16) ~csum_fold(csum_add(csum,
				csum_partial(t_header, -fix, 0)));

	return swab16(csum);
}

static inline u32 bnx2x_xmit_type(struct bnx2x *bp, struct sk_buff *skb)
{
	u32 rc;

	if (skb->ip_summed != CHECKSUM_PARTIAL)
		rc = XMIT_PLAIN;

	else {
		if (vlan_get_protocol(skb) == htons(ETH_P_IPV6)) {
			rc = XMIT_CSUM_V6;
			if (ipv6_hdr(skb)->nexthdr == IPPROTO_TCP)
				rc |= XMIT_CSUM_TCP;

		} else {
			rc = XMIT_CSUM_V4;
			if (ip_hdr(skb)->protocol == IPPROTO_TCP)
				rc |= XMIT_CSUM_TCP;
		}
	}

	if (skb_is_gso_v6(skb))
		rc |= XMIT_GSO_V6 | XMIT_CSUM_TCP | XMIT_CSUM_V6;
	else if (skb_is_gso(skb))
		rc |= XMIT_GSO_V4 | XMIT_CSUM_V4 | XMIT_CSUM_TCP;

	return rc;
}

#if (MAX_SKB_FRAGS >= MAX_FETCH_BD - 3)
/* check if packet requires linearization (packet is too fragmented)
   no need to check fragmentation if page size > 8K (there will be no
   violation to FW restrictions) */
static int bnx2x_pkt_req_lin(struct bnx2x *bp, struct sk_buff *skb,
			     u32 xmit_type)
{
	int to_copy = 0;
	int hlen = 0;
	int first_bd_sz = 0;

	/* 3 = 1 (for linear data BD) + 2 (for PBD and last BD) */
	if (skb_shinfo(skb)->nr_frags >= (MAX_FETCH_BD - 3)) {

		if (xmit_type & XMIT_GSO) {
			unsigned short lso_mss = skb_shinfo(skb)->gso_size;
			/* Check if LSO packet needs to be copied:
			   3 = 1 (for headers BD) + 2 (for PBD and last BD) */
			int wnd_size = MAX_FETCH_BD - 3;
			/* Number of windows to check */
			int num_wnds = skb_shinfo(skb)->nr_frags - wnd_size;
			int wnd_idx = 0;
			int frag_idx = 0;
			u32 wnd_sum = 0;

			/* Headers length */
			hlen = (int)(skb_transport_header(skb) - skb->data) +
				tcp_hdrlen(skb);

			/* Amount of data (w/o headers) on linear part of SKB*/
			first_bd_sz = skb_headlen(skb) - hlen;

			wnd_sum  = first_bd_sz;

			/* Calculate the first sum - it's special */
			for (frag_idx = 0; frag_idx < wnd_size - 1; frag_idx++)
				wnd_sum +=
					skb_shinfo(skb)->frags[frag_idx].size;

			/* If there was data on linear skb data - check it */
			if (first_bd_sz > 0) {
				if (unlikely(wnd_sum < lso_mss)) {
					to_copy = 1;
					goto exit_lbl;
				}

				wnd_sum -= first_bd_sz;
			}

			/* Others are easier: run through the frag list and
			   check all windows */
			for (wnd_idx = 0; wnd_idx <= num_wnds; wnd_idx++) {
				wnd_sum +=
			  skb_shinfo(skb)->frags[wnd_idx + wnd_size - 1].size;

				if (unlikely(wnd_sum < lso_mss)) {
					to_copy = 1;
					break;
				}
				wnd_sum -=
					skb_shinfo(skb)->frags[wnd_idx].size;
			}
		} else {
			/* in non-LSO too fragmented packet should always
			   be linearized */
			to_copy = 1;
		}
	}

exit_lbl:
	if (unlikely(to_copy))
		DP(NETIF_MSG_TX_QUEUED,
		   "Linearization IS REQUIRED for %s packet. "
		   "num_frags %d  hlen %d  first_bd_sz %d\n",
		   (xmit_type & XMIT_GSO) ? "LSO" : "non-LSO",
		   skb_shinfo(skb)->nr_frags, hlen, first_bd_sz);

	return to_copy;
}
#endif

static inline void bnx2x_set_pbd_gso_e2(struct sk_buff *skb, u32 *parsing_data,
					u32 xmit_type)
{
	*parsing_data |= (skb_shinfo(skb)->gso_size <<
			      ETH_TX_PARSE_BD_E2_LSO_MSS_SHIFT) &
			      ETH_TX_PARSE_BD_E2_LSO_MSS;
	if ((xmit_type & XMIT_GSO_V6) &&
	    (ipv6_hdr(skb)->nexthdr == NEXTHDR_IPV6))
		*parsing_data |= ETH_TX_PARSE_BD_E2_IPV6_WITH_EXT_HDR;
}

/**
 * bnx2x_set_pbd_gso - update PBD in GSO case.
 *
 * @skb:	packet skb
 * @pbd:	parse BD
 * @xmit_type:	xmit flags
 */
static inline void bnx2x_set_pbd_gso(struct sk_buff *skb,
				     struct eth_tx_parse_bd_e1x *pbd,
				     u32 xmit_type)
{
	pbd->lso_mss = cpu_to_le16(skb_shinfo(skb)->gso_size);
	pbd->tcp_send_seq = swab32(tcp_hdr(skb)->seq);
	pbd->tcp_flags = pbd_tcp_flags(skb);

	if (xmit_type & XMIT_GSO_V4) {
		pbd->ip_id = swab16(ip_hdr(skb)->id);
		pbd->tcp_pseudo_csum =
			swab16(~csum_tcpudp_magic(ip_hdr(skb)->saddr,
						  ip_hdr(skb)->daddr,
						  0, IPPROTO_TCP, 0));

	} else
		pbd->tcp_pseudo_csum =
			swab16(~csum_ipv6_magic(&ipv6_hdr(skb)->saddr,
						&ipv6_hdr(skb)->daddr,
						0, IPPROTO_TCP, 0));

	pbd->global_data |= ETH_TX_PARSE_BD_E1X_PSEUDO_CS_WITHOUT_LEN;
}

/**
 * bnx2x_set_pbd_csum_e2 - update PBD with checksum and return header length
 *
 * @bp:			driver handle
 * @skb:		packet skb
 * @parsing_data:	data to be updated
 * @xmit_type:		xmit flags
 *
 * 57712 related
 */
static inline  u8 bnx2x_set_pbd_csum_e2(struct bnx2x *bp, struct sk_buff *skb,
	u32 *parsing_data, u32 xmit_type)
{
	*parsing_data |=
			((((u8 *)skb_transport_header(skb) - skb->data) >> 1) <<
			ETH_TX_PARSE_BD_E2_TCP_HDR_START_OFFSET_W_SHIFT) &
			ETH_TX_PARSE_BD_E2_TCP_HDR_START_OFFSET_W;

	if (xmit_type & XMIT_CSUM_TCP) {
		*parsing_data |= ((tcp_hdrlen(skb) / 4) <<
			ETH_TX_PARSE_BD_E2_TCP_HDR_LENGTH_DW_SHIFT) &
			ETH_TX_PARSE_BD_E2_TCP_HDR_LENGTH_DW;

		return skb_transport_header(skb) + tcp_hdrlen(skb) - skb->data;
	} else
		/* We support checksum offload for TCP and UDP only.
		 * No need to pass the UDP header length - it's a constant.
		 */
		return skb_transport_header(skb) +
				sizeof(struct udphdr) - skb->data;
}

static inline void bnx2x_set_sbd_csum(struct bnx2x *bp, struct sk_buff *skb,
	struct eth_tx_start_bd *tx_start_bd, u32 xmit_type)
{
	tx_start_bd->bd_flags.as_bitfield |= ETH_TX_BD_FLAGS_L4_CSUM;

	if (xmit_type & XMIT_CSUM_V4)
		tx_start_bd->bd_flags.as_bitfield |=
					ETH_TX_BD_FLAGS_IP_CSUM;
	else
		tx_start_bd->bd_flags.as_bitfield |=
					ETH_TX_BD_FLAGS_IPV6;

	if (!(xmit_type & XMIT_CSUM_TCP))
		tx_start_bd->bd_flags.as_bitfield |= ETH_TX_BD_FLAGS_IS_UDP;
}

/**
 * bnx2x_set_pbd_csum - update PBD with checksum and return header length
 *
 * @bp:		driver handle
 * @skb:	packet skb
 * @pbd:	parse BD to be updated
 * @xmit_type:	xmit flags
 */
static inline u8 bnx2x_set_pbd_csum(struct bnx2x *bp, struct sk_buff *skb,
	struct eth_tx_parse_bd_e1x *pbd,
	u32 xmit_type)
{
	u8 hlen = (skb_network_header(skb) - skb->data) >> 1;

	/* for now NS flag is not used in Linux */
	pbd->global_data =
		(hlen | ((skb->protocol == cpu_to_be16(ETH_P_8021Q)) <<
			 ETH_TX_PARSE_BD_E1X_LLC_SNAP_EN_SHIFT));

	pbd->ip_hlen_w = (skb_transport_header(skb) -
			skb_network_header(skb)) >> 1;

	hlen += pbd->ip_hlen_w;

	/* We support checksum offload for TCP and UDP only */
	if (xmit_type & XMIT_CSUM_TCP)
		hlen += tcp_hdrlen(skb) / 2;
	else
		hlen += sizeof(struct udphdr) / 2;

	pbd->total_hlen_w = cpu_to_le16(hlen);
	hlen = hlen*2;

	if (xmit_type & XMIT_CSUM_TCP) {
		pbd->tcp_pseudo_csum = swab16(tcp_hdr(skb)->check);

	} else {
		s8 fix = SKB_CS_OFF(skb); /* signed! */

		DP(NETIF_MSG_TX_QUEUED,
		   "hlen %d  fix %d  csum before fix %x\n",
		   le16_to_cpu(pbd->total_hlen_w), fix, SKB_CS(skb));

		/* HW bug: fixup the CSUM */
		pbd->tcp_pseudo_csum =
			bnx2x_csum_fix(skb_transport_header(skb),
				       SKB_CS(skb), fix);

		DP(NETIF_MSG_TX_QUEUED, "csum after fix %x\n",
		   pbd->tcp_pseudo_csum);
	}

	return hlen;
}

/* called with netif_tx_lock
 * bnx2x_tx_int() runs without netif_tx_lock unless it needs to call
 * netif_wake_queue()
 */
netdev_tx_t bnx2x_start_xmit(struct sk_buff *skb, struct net_device *dev)
{
	struct bnx2x *bp = netdev_priv(dev);

	struct bnx2x_fastpath *fp;
	struct netdev_queue *txq;
	struct bnx2x_fp_txdata *txdata;
	struct sw_tx_bd *tx_buf;
	struct eth_tx_start_bd *tx_start_bd, *first_bd;
	struct eth_tx_bd *tx_data_bd, *total_pkt_bd = NULL;
	struct eth_tx_parse_bd_e1x *pbd_e1x = NULL;
	struct eth_tx_parse_bd_e2 *pbd_e2 = NULL;
	u32 pbd_e2_parsing_data = 0;
	u16 pkt_prod, bd_prod;
	int nbd, txq_index, fp_index, txdata_index;
	dma_addr_t mapping;
	u32 xmit_type = bnx2x_xmit_type(bp, skb);
	int i;
	u8 hlen = 0;
	__le16 pkt_size = 0;
	struct ethhdr *eth;
	u8 mac_type = UNICAST_ADDRESS;

#ifdef BNX2X_STOP_ON_ERROR
	if (unlikely(bp->panic))
		return NETDEV_TX_BUSY;
#endif

	txq_index = skb_get_queue_mapping(skb);
	txq = netdev_get_tx_queue(dev, txq_index);
<<<<<<< HEAD

	BUG_ON(txq_index >= MAX_ETH_TXQ_IDX(bp) + FCOE_PRESENT);

	/* decode the fastpath index and the cos index from the txq */
	fp_index = TXQ_TO_FP(txq_index);
	txdata_index = TXQ_TO_COS(txq_index);

#ifdef BCM_CNIC
	/*
	 * Override the above for the FCoE queue:
	 *   - FCoE fp entry is right after the ETH entries.
	 *   - FCoE L2 queue uses bp->txdata[0] only.
	 */
	if (unlikely(!NO_FCOE(bp) && (txq_index ==
				      bnx2x_fcoe_tx(bp, txq_index)))) {
		fp_index = FCOE_IDX;
		txdata_index = 0;
	}
#endif

	/* enable this debug print to view the transmission queue being used
	DP(BNX2X_MSG_FP, "indices: txq %d, fp %d, txdata %d",
	   txq_index, fp_index, txdata_index); */

=======

	BUG_ON(txq_index >= MAX_ETH_TXQ_IDX(bp) + FCOE_PRESENT);

	/* decode the fastpath index and the cos index from the txq */
	fp_index = TXQ_TO_FP(txq_index);
	txdata_index = TXQ_TO_COS(txq_index);

#ifdef BCM_CNIC
	/*
	 * Override the above for the FCoE queue:
	 *   - FCoE fp entry is right after the ETH entries.
	 *   - FCoE L2 queue uses bp->txdata[0] only.
	 */
	if (unlikely(!NO_FCOE(bp) && (txq_index ==
				      bnx2x_fcoe_tx(bp, txq_index)))) {
		fp_index = FCOE_IDX;
		txdata_index = 0;
	}
#endif

	/* enable this debug print to view the transmission queue being used
	DP(BNX2X_MSG_FP, "indices: txq %d, fp %d, txdata %d",
	   txq_index, fp_index, txdata_index); */

>>>>>>> 99f4964c
	/* locate the fastpath and the txdata */
	fp = &bp->fp[fp_index];
	txdata = &fp->txdata[txdata_index];

	/* enable this debug print to view the tranmission details
	DP(BNX2X_MSG_FP,"transmitting packet cid %d fp index %d txdata_index %d"
			" tx_data ptr %p fp pointer %p",
	   txdata->cid, fp_index, txdata_index, txdata, fp); */

	if (unlikely(bnx2x_tx_avail(bp, txdata) <
		     (skb_shinfo(skb)->nr_frags + 3))) {
		fp->eth_q_stats.driver_xoff++;
		netif_tx_stop_queue(txq);
		BNX2X_ERR("BUG! Tx ring full when queue awake!\n");
		return NETDEV_TX_BUSY;
	}

	DP(NETIF_MSG_TX_QUEUED, "queue[%d]: SKB: summed %x  protocol %x  "
				"protocol(%x,%x) gso type %x  xmit_type %x\n",
	   txq_index, skb->ip_summed, skb->protocol, ipv6_hdr(skb)->nexthdr,
	   ip_hdr(skb)->protocol, skb_shinfo(skb)->gso_type, xmit_type);

	eth = (struct ethhdr *)skb->data;

	/* set flag according to packet type (UNICAST_ADDRESS is default)*/
	if (unlikely(is_multicast_ether_addr(eth->h_dest))) {
		if (is_broadcast_ether_addr(eth->h_dest))
			mac_type = BROADCAST_ADDRESS;
		else
			mac_type = MULTICAST_ADDRESS;
	}

#if (MAX_SKB_FRAGS >= MAX_FETCH_BD - 3)
	/* First, check if we need to linearize the skb (due to FW
	   restrictions). No need to check fragmentation if page size > 8K
	   (there will be no violation to FW restrictions) */
	if (bnx2x_pkt_req_lin(bp, skb, xmit_type)) {
		/* Statistics of linearization */
		bp->lin_cnt++;
		if (skb_linearize(skb) != 0) {
			DP(NETIF_MSG_TX_QUEUED, "SKB linearization failed - "
			   "silently dropping this SKB\n");
			dev_kfree_skb_any(skb);
			return NETDEV_TX_OK;
		}
	}
#endif
	/* Map skb linear data for DMA */
	mapping = dma_map_single(&bp->pdev->dev, skb->data,
				 skb_headlen(skb), DMA_TO_DEVICE);
	if (unlikely(dma_mapping_error(&bp->pdev->dev, mapping))) {
		DP(NETIF_MSG_TX_QUEUED, "SKB mapping failed - "
		   "silently dropping this SKB\n");
		dev_kfree_skb_any(skb);
		return NETDEV_TX_OK;
	}
	/*
	Please read carefully. First we use one BD which we mark as start,
	then we have a parsing info BD (used for TSO or xsum),
	and only then we have the rest of the TSO BDs.
	(don't forget to mark the last one as last,
	and to unmap only AFTER you write to the BD ...)
	And above all, all pdb sizes are in words - NOT DWORDS!
	*/

	/* get current pkt produced now - advance it just before sending packet
	 * since mapping of pages may fail and cause packet to be dropped
	 */
	pkt_prod = txdata->tx_pkt_prod;
	bd_prod = TX_BD(txdata->tx_bd_prod);

	/* get a tx_buf and first BD
	 * tx_start_bd may be changed during SPLIT,
	 * but first_bd will always stay first
	 */
	tx_buf = &txdata->tx_buf_ring[TX_BD(pkt_prod)];
	tx_start_bd = &txdata->tx_desc_ring[bd_prod].start_bd;
	first_bd = tx_start_bd;

	tx_start_bd->bd_flags.as_bitfield = ETH_TX_BD_FLAGS_START_BD;
	SET_FLAG(tx_start_bd->general_data, ETH_TX_START_BD_ETH_ADDR_TYPE,
		 mac_type);

	/* header nbd */
	SET_FLAG(tx_start_bd->general_data, ETH_TX_START_BD_HDR_NBDS, 1);

	/* remember the first BD of the packet */
	tx_buf->first_bd = txdata->tx_bd_prod;
	tx_buf->skb = skb;
	tx_buf->flags = 0;

	DP(NETIF_MSG_TX_QUEUED,
	   "sending pkt %u @%p  next_idx %u  bd %u @%p\n",
	   pkt_prod, tx_buf, txdata->tx_pkt_prod, bd_prod, tx_start_bd);

	if (vlan_tx_tag_present(skb)) {
		tx_start_bd->vlan_or_ethertype =
		    cpu_to_le16(vlan_tx_tag_get(skb));
		tx_start_bd->bd_flags.as_bitfield |=
		    (X_ETH_OUTBAND_VLAN << ETH_TX_BD_FLAGS_VLAN_MODE_SHIFT);
	} else
		tx_start_bd->vlan_or_ethertype = cpu_to_le16(pkt_prod);

	/* turn on parsing and get a BD */
	bd_prod = TX_BD(NEXT_TX_IDX(bd_prod));

	if (xmit_type & XMIT_CSUM)
		bnx2x_set_sbd_csum(bp, skb, tx_start_bd, xmit_type);

	if (!CHIP_IS_E1x(bp)) {
		pbd_e2 = &txdata->tx_desc_ring[bd_prod].parse_bd_e2;
		memset(pbd_e2, 0, sizeof(struct eth_tx_parse_bd_e2));
		/* Set PBD in checksum offload case */
		if (xmit_type & XMIT_CSUM)
			hlen = bnx2x_set_pbd_csum_e2(bp, skb,
						     &pbd_e2_parsing_data,
						     xmit_type);
		if (IS_MF_SI(bp)) {
			/*
			 * fill in the MAC addresses in the PBD - for local
			 * switching
			 */
			bnx2x_set_fw_mac_addr(&pbd_e2->src_mac_addr_hi,
					      &pbd_e2->src_mac_addr_mid,
					      &pbd_e2->src_mac_addr_lo,
					      eth->h_source);
			bnx2x_set_fw_mac_addr(&pbd_e2->dst_mac_addr_hi,
					      &pbd_e2->dst_mac_addr_mid,
					      &pbd_e2->dst_mac_addr_lo,
					      eth->h_dest);
		}
	} else {
		pbd_e1x = &txdata->tx_desc_ring[bd_prod].parse_bd_e1x;
		memset(pbd_e1x, 0, sizeof(struct eth_tx_parse_bd_e1x));
		/* Set PBD in checksum offload case */
		if (xmit_type & XMIT_CSUM)
			hlen = bnx2x_set_pbd_csum(bp, skb, pbd_e1x, xmit_type);

	}

	/* Setup the data pointer of the first BD of the packet */
	tx_start_bd->addr_hi = cpu_to_le32(U64_HI(mapping));
	tx_start_bd->addr_lo = cpu_to_le32(U64_LO(mapping));
	nbd = 2; /* start_bd + pbd + frags (updated when pages are mapped) */
	tx_start_bd->nbytes = cpu_to_le16(skb_headlen(skb));
	pkt_size = tx_start_bd->nbytes;

	DP(NETIF_MSG_TX_QUEUED, "first bd @%p  addr (%x:%x)  nbd %d"
	   "  nbytes %d  flags %x  vlan %x\n",
	   tx_start_bd, tx_start_bd->addr_hi, tx_start_bd->addr_lo,
	   le16_to_cpu(tx_start_bd->nbd), le16_to_cpu(tx_start_bd->nbytes),
	   tx_start_bd->bd_flags.as_bitfield,
	   le16_to_cpu(tx_start_bd->vlan_or_ethertype));

	if (xmit_type & XMIT_GSO) {

		DP(NETIF_MSG_TX_QUEUED,
		   "TSO packet len %d  hlen %d  total len %d  tso size %d\n",
		   skb->len, hlen, skb_headlen(skb),
		   skb_shinfo(skb)->gso_size);

		tx_start_bd->bd_flags.as_bitfield |= ETH_TX_BD_FLAGS_SW_LSO;

		if (unlikely(skb_headlen(skb) > hlen))
			bd_prod = bnx2x_tx_split(bp, txdata, tx_buf,
						 &tx_start_bd, hlen,
						 bd_prod, ++nbd);
		if (!CHIP_IS_E1x(bp))
			bnx2x_set_pbd_gso_e2(skb, &pbd_e2_parsing_data,
					     xmit_type);
		else
			bnx2x_set_pbd_gso(skb, pbd_e1x, xmit_type);
	}

	/* Set the PBD's parsing_data field if not zero
	 * (for the chips newer than 57711).
	 */
	if (pbd_e2_parsing_data)
		pbd_e2->parsing_data = cpu_to_le32(pbd_e2_parsing_data);

	tx_data_bd = (struct eth_tx_bd *)tx_start_bd;

	/* Handle fragmented skb */
	for (i = 0; i < skb_shinfo(skb)->nr_frags; i++) {
		skb_frag_t *frag = &skb_shinfo(skb)->frags[i];

		mapping = dma_map_page(&bp->pdev->dev, frag->page,
				       frag->page_offset, frag->size,
				       DMA_TO_DEVICE);
		if (unlikely(dma_mapping_error(&bp->pdev->dev, mapping))) {

			DP(NETIF_MSG_TX_QUEUED, "Unable to map page - "
						"dropping packet...\n");

			/* we need unmap all buffers already mapped
			 * for this SKB;
			 * first_bd->nbd need to be properly updated
			 * before call to bnx2x_free_tx_pkt
			 */
			first_bd->nbd = cpu_to_le16(nbd);
			bnx2x_free_tx_pkt(bp, txdata,
					  TX_BD(txdata->tx_pkt_prod));
			return NETDEV_TX_OK;
		}

		bd_prod = TX_BD(NEXT_TX_IDX(bd_prod));
		tx_data_bd = &txdata->tx_desc_ring[bd_prod].reg_bd;
		if (total_pkt_bd == NULL)
			total_pkt_bd = &txdata->tx_desc_ring[bd_prod].reg_bd;

		tx_data_bd->addr_hi = cpu_to_le32(U64_HI(mapping));
		tx_data_bd->addr_lo = cpu_to_le32(U64_LO(mapping));
		tx_data_bd->nbytes = cpu_to_le16(frag->size);
		le16_add_cpu(&pkt_size, frag->size);
		nbd++;

		DP(NETIF_MSG_TX_QUEUED,
		   "frag %d  bd @%p  addr (%x:%x)  nbytes %d\n",
		   i, tx_data_bd, tx_data_bd->addr_hi, tx_data_bd->addr_lo,
		   le16_to_cpu(tx_data_bd->nbytes));
	}

	DP(NETIF_MSG_TX_QUEUED, "last bd @%p\n", tx_data_bd);

	/* update with actual num BDs */
	first_bd->nbd = cpu_to_le16(nbd);

	bd_prod = TX_BD(NEXT_TX_IDX(bd_prod));

	/* now send a tx doorbell, counting the next BD
	 * if the packet contains or ends with it
	 */
	if (TX_BD_POFF(bd_prod) < nbd)
		nbd++;

	/* total_pkt_bytes should be set on the first data BD if
	 * it's not an LSO packet and there is more than one
	 * data BD. In this case pkt_size is limited by an MTU value.
	 * However we prefer to set it for an LSO packet (while we don't
	 * have to) in order to save some CPU cycles in a none-LSO
	 * case, when we much more care about them.
	 */
	if (total_pkt_bd != NULL)
		total_pkt_bd->total_pkt_bytes = pkt_size;

	if (pbd_e1x)
		DP(NETIF_MSG_TX_QUEUED,
		   "PBD (E1X) @%p  ip_data %x  ip_hlen %u  ip_id %u  lso_mss %u"
		   "  tcp_flags %x  xsum %x  seq %u  hlen %u\n",
		   pbd_e1x, pbd_e1x->global_data, pbd_e1x->ip_hlen_w,
		   pbd_e1x->ip_id, pbd_e1x->lso_mss, pbd_e1x->tcp_flags,
		   pbd_e1x->tcp_pseudo_csum, pbd_e1x->tcp_send_seq,
		    le16_to_cpu(pbd_e1x->total_hlen_w));
	if (pbd_e2)
		DP(NETIF_MSG_TX_QUEUED,
		   "PBD (E2) @%p  dst %x %x %x src %x %x %x parsing_data %x\n",
		   pbd_e2, pbd_e2->dst_mac_addr_hi, pbd_e2->dst_mac_addr_mid,
		   pbd_e2->dst_mac_addr_lo, pbd_e2->src_mac_addr_hi,
		   pbd_e2->src_mac_addr_mid, pbd_e2->src_mac_addr_lo,
		   pbd_e2->parsing_data);
	DP(NETIF_MSG_TX_QUEUED, "doorbell: nbd %d  bd %u\n", nbd, bd_prod);

	txdata->tx_pkt_prod++;
	/*
	 * Make sure that the BD data is updated before updating the producer
	 * since FW might read the BD right after the producer is updated.
	 * This is only applicable for weak-ordered memory model archs such
	 * as IA-64. The following barrier is also mandatory since FW will
	 * assumes packets must have BDs.
	 */
	wmb();

	txdata->tx_db.data.prod += nbd;
	barrier();

	DOORBELL(bp, txdata->cid, txdata->tx_db.raw);

	mmiowb();

	txdata->tx_bd_prod += nbd;

	if (unlikely(bnx2x_tx_avail(bp, txdata) < MAX_SKB_FRAGS + 3)) {
		netif_tx_stop_queue(txq);

		/* paired memory barrier is in bnx2x_tx_int(), we have to keep
		 * ordering of set_bit() in netif_tx_stop_queue() and read of
		 * fp->bd_tx_cons */
		smp_mb();

		fp->eth_q_stats.driver_xoff++;
		if (bnx2x_tx_avail(bp, txdata) >= MAX_SKB_FRAGS + 3)
			netif_tx_wake_queue(txq);
	}
	txdata->tx_pkt++;

	return NETDEV_TX_OK;
}

/**
 * bnx2x_setup_tc - routine to configure net_device for multi tc
 *
 * @netdev: net device to configure
 * @tc: number of traffic classes to enable
 *
 * callback connected to the ndo_setup_tc function pointer
 */
int bnx2x_setup_tc(struct net_device *dev, u8 num_tc)
{
	int cos, prio, count, offset;
	struct bnx2x *bp = netdev_priv(dev);

	/* setup tc must be called under rtnl lock */
	ASSERT_RTNL();

	/* no traffic classes requested. aborting */
	if (!num_tc) {
		netdev_reset_tc(dev);
		return 0;
	}

	/* requested to support too many traffic classes */
	if (num_tc > bp->max_cos) {
		DP(NETIF_MSG_TX_ERR, "support for too many traffic classes"
				     " requested: %d. max supported is %d",
				     num_tc, bp->max_cos);
		return -EINVAL;
	}

	/* declare amount of supported traffic classes */
	if (netdev_set_num_tc(dev, num_tc)) {
		DP(NETIF_MSG_TX_ERR, "failed to declare %d traffic classes",
				     num_tc);
		return -EINVAL;
	}

	/* configure priority to traffic class mapping */
	for (prio = 0; prio < BNX2X_MAX_PRIORITY; prio++) {
		netdev_set_prio_tc_map(dev, prio, bp->prio_to_cos[prio]);
		DP(BNX2X_MSG_SP, "mapping priority %d to tc %d",
		   prio, bp->prio_to_cos[prio]);
	}


	/* Use this configuration to diffrentiate tc0 from other COSes
	   This can be used for ets or pfc, and save the effort of setting
	   up a multio class queue disc or negotiating DCBX with a switch
	netdev_set_prio_tc_map(dev, 0, 0);
	DP(BNX2X_MSG_SP, "mapping priority %d to tc %d", 0, 0);
	for (prio = 1; prio < 16; prio++) {
		netdev_set_prio_tc_map(dev, prio, 1);
		DP(BNX2X_MSG_SP, "mapping priority %d to tc %d", prio, 1);
	} */

	/* configure traffic class to transmission queue mapping */
	for (cos = 0; cos < bp->max_cos; cos++) {
		count = BNX2X_NUM_ETH_QUEUES(bp);
		offset = cos * MAX_TXQS_PER_COS;
		netdev_set_tc_queue(dev, cos, count, offset);
		DP(BNX2X_MSG_SP, "mapping tc %d to offset %d count %d",
		   cos, offset, count);
	}

	return 0;
}

/* called with rtnl_lock */
int bnx2x_change_mac_addr(struct net_device *dev, void *p)
{
	struct sockaddr *addr = p;
	struct bnx2x *bp = netdev_priv(dev);
	int rc = 0;

	if (!is_valid_ether_addr((u8 *)(addr->sa_data)))
		return -EINVAL;

	if (netif_running(dev))  {
		rc = bnx2x_set_eth_mac(bp, false);
		if (rc)
			return rc;
	}

	memcpy(dev->dev_addr, addr->sa_data, dev->addr_len);

	if (netif_running(dev))
		rc = bnx2x_set_eth_mac(bp, true);

	return rc;
}

static void bnx2x_free_fp_mem_at(struct bnx2x *bp, int fp_index)
{
	union host_hc_status_block *sb = &bnx2x_fp(bp, fp_index, status_blk);
	struct bnx2x_fastpath *fp = &bp->fp[fp_index];
	u8 cos;

	/* Common */
#ifdef BCM_CNIC
	if (IS_FCOE_IDX(fp_index)) {
		memset(sb, 0, sizeof(union host_hc_status_block));
		fp->status_blk_mapping = 0;

	} else {
#endif
		/* status blocks */
		if (!CHIP_IS_E1x(bp))
			BNX2X_PCI_FREE(sb->e2_sb,
				       bnx2x_fp(bp, fp_index,
						status_blk_mapping),
				       sizeof(struct host_hc_status_block_e2));
		else
			BNX2X_PCI_FREE(sb->e1x_sb,
				       bnx2x_fp(bp, fp_index,
						status_blk_mapping),
				       sizeof(struct host_hc_status_block_e1x));
#ifdef BCM_CNIC
	}
#endif
	/* Rx */
	if (!skip_rx_queue(bp, fp_index)) {
		bnx2x_free_rx_bds(fp);

		/* fastpath rx rings: rx_buf rx_desc rx_comp */
		BNX2X_FREE(bnx2x_fp(bp, fp_index, rx_buf_ring));
		BNX2X_PCI_FREE(bnx2x_fp(bp, fp_index, rx_desc_ring),
			       bnx2x_fp(bp, fp_index, rx_desc_mapping),
			       sizeof(struct eth_rx_bd) * NUM_RX_BD);

		BNX2X_PCI_FREE(bnx2x_fp(bp, fp_index, rx_comp_ring),
			       bnx2x_fp(bp, fp_index, rx_comp_mapping),
			       sizeof(struct eth_fast_path_rx_cqe) *
			       NUM_RCQ_BD);

		/* SGE ring */
		BNX2X_FREE(bnx2x_fp(bp, fp_index, rx_page_ring));
		BNX2X_PCI_FREE(bnx2x_fp(bp, fp_index, rx_sge_ring),
			       bnx2x_fp(bp, fp_index, rx_sge_mapping),
			       BCM_PAGE_SIZE * NUM_RX_SGE_PAGES);
	}

	/* Tx */
	if (!skip_tx_queue(bp, fp_index)) {
		/* fastpath tx rings: tx_buf tx_desc */
		for_each_cos_in_tx_queue(fp, cos) {
			struct bnx2x_fp_txdata *txdata = &fp->txdata[cos];

			DP(BNX2X_MSG_SP,
			   "freeing tx memory of fp %d cos %d cid %d",
			   fp_index, cos, txdata->cid);

			BNX2X_FREE(txdata->tx_buf_ring);
			BNX2X_PCI_FREE(txdata->tx_desc_ring,
				txdata->tx_desc_mapping,
				sizeof(union eth_tx_bd_types) * NUM_TX_BD);
		}
	}
	/* end of fastpath */
}

void bnx2x_free_fp_mem(struct bnx2x *bp)
{
	int i;
	for_each_queue(bp, i)
		bnx2x_free_fp_mem_at(bp, i);
}

static inline void set_sb_shortcuts(struct bnx2x *bp, int index)
{
	union host_hc_status_block status_blk = bnx2x_fp(bp, index, status_blk);
	if (!CHIP_IS_E1x(bp)) {
		bnx2x_fp(bp, index, sb_index_values) =
			(__le16 *)status_blk.e2_sb->sb.index_values;
		bnx2x_fp(bp, index, sb_running_index) =
			(__le16 *)status_blk.e2_sb->sb.running_index;
	} else {
		bnx2x_fp(bp, index, sb_index_values) =
			(__le16 *)status_blk.e1x_sb->sb.index_values;
		bnx2x_fp(bp, index, sb_running_index) =
			(__le16 *)status_blk.e1x_sb->sb.running_index;
	}
}

static int bnx2x_alloc_fp_mem_at(struct bnx2x *bp, int index)
{
	union host_hc_status_block *sb;
	struct bnx2x_fastpath *fp = &bp->fp[index];
	int ring_size = 0;
	u8 cos;
<<<<<<< HEAD

	/* if rx_ring_size specified - use it */
	int rx_ring_size = bp->rx_ring_size ? bp->rx_ring_size :
			   MAX_RX_AVAIL/BNX2X_NUM_RX_QUEUES(bp);

	/* allocate at least number of buffers required by FW */
	rx_ring_size = max_t(int, bp->disable_tpa ? MIN_RX_SIZE_NONTPA :
						    MIN_RX_SIZE_TPA,
				  rx_ring_size);

=======
	int rx_ring_size = 0;

	/* if rx_ring_size specified - use it */
	if (!bp->rx_ring_size) {

		rx_ring_size = MAX_RX_AVAIL/BNX2X_NUM_RX_QUEUES(bp);

		/* allocate at least number of buffers required by FW */
		rx_ring_size = max_t(int, bp->disable_tpa ? MIN_RX_SIZE_NONTPA :
				     MIN_RX_SIZE_TPA, rx_ring_size);

		bp->rx_ring_size = rx_ring_size;
	} else
		rx_ring_size = bp->rx_ring_size;

>>>>>>> 99f4964c
	/* Common */
	sb = &bnx2x_fp(bp, index, status_blk);
#ifdef BCM_CNIC
	if (!IS_FCOE_IDX(index)) {
#endif
		/* status blocks */
		if (!CHIP_IS_E1x(bp))
			BNX2X_PCI_ALLOC(sb->e2_sb,
				&bnx2x_fp(bp, index, status_blk_mapping),
				sizeof(struct host_hc_status_block_e2));
		else
			BNX2X_PCI_ALLOC(sb->e1x_sb,
				&bnx2x_fp(bp, index, status_blk_mapping),
			    sizeof(struct host_hc_status_block_e1x));
#ifdef BCM_CNIC
	}
#endif

	/* FCoE Queue uses Default SB and doesn't ACK the SB, thus no need to
	 * set shortcuts for it.
	 */
	if (!IS_FCOE_IDX(index))
		set_sb_shortcuts(bp, index);

	/* Tx */
	if (!skip_tx_queue(bp, index)) {
		/* fastpath tx rings: tx_buf tx_desc */
		for_each_cos_in_tx_queue(fp, cos) {
			struct bnx2x_fp_txdata *txdata = &fp->txdata[cos];

			DP(BNX2X_MSG_SP, "allocating tx memory of "
					 "fp %d cos %d",
			   index, cos);

			BNX2X_ALLOC(txdata->tx_buf_ring,
				sizeof(struct sw_tx_bd) * NUM_TX_BD);
			BNX2X_PCI_ALLOC(txdata->tx_desc_ring,
				&txdata->tx_desc_mapping,
				sizeof(union eth_tx_bd_types) * NUM_TX_BD);
		}
	}

	/* Rx */
	if (!skip_rx_queue(bp, index)) {
		/* fastpath rx rings: rx_buf rx_desc rx_comp */
		BNX2X_ALLOC(bnx2x_fp(bp, index, rx_buf_ring),
				sizeof(struct sw_rx_bd) * NUM_RX_BD);
		BNX2X_PCI_ALLOC(bnx2x_fp(bp, index, rx_desc_ring),
				&bnx2x_fp(bp, index, rx_desc_mapping),
				sizeof(struct eth_rx_bd) * NUM_RX_BD);

		BNX2X_PCI_ALLOC(bnx2x_fp(bp, index, rx_comp_ring),
				&bnx2x_fp(bp, index, rx_comp_mapping),
				sizeof(struct eth_fast_path_rx_cqe) *
				NUM_RCQ_BD);

		/* SGE ring */
		BNX2X_ALLOC(bnx2x_fp(bp, index, rx_page_ring),
				sizeof(struct sw_rx_page) * NUM_RX_SGE);
		BNX2X_PCI_ALLOC(bnx2x_fp(bp, index, rx_sge_ring),
				&bnx2x_fp(bp, index, rx_sge_mapping),
				BCM_PAGE_SIZE * NUM_RX_SGE_PAGES);
		/* RX BD ring */
		bnx2x_set_next_page_rx_bd(fp);

		/* CQ ring */
		bnx2x_set_next_page_rx_cq(fp);

		/* BDs */
		ring_size = bnx2x_alloc_rx_bds(fp, rx_ring_size);
		if (ring_size < rx_ring_size)
			goto alloc_mem_err;
	}

	return 0;

/* handles low memory cases */
alloc_mem_err:
	BNX2X_ERR("Unable to allocate full memory for queue %d (size %d)\n",
						index, ring_size);
	/* FW will drop all packets if queue is not big enough,
	 * In these cases we disable the queue
	 * Min size is different for OOO, TPA and non-TPA queues
	 */
	if (ring_size < (fp->disable_tpa ?
				MIN_RX_SIZE_NONTPA : MIN_RX_SIZE_TPA)) {
			/* release memory allocated for this queue */
			bnx2x_free_fp_mem_at(bp, index);
			return -ENOMEM;
	}
	return 0;
}

int bnx2x_alloc_fp_mem(struct bnx2x *bp)
{
	int i;

	/**
	 * 1. Allocate FP for leading - fatal if error
	 * 2. {CNIC} Allocate FCoE FP - fatal if error
	 * 3. {CNIC} Allocate OOO + FWD - disable OOO if error
	 * 4. Allocate RSS - fix number of queues if error
	 */

	/* leading */
	if (bnx2x_alloc_fp_mem_at(bp, 0))
		return -ENOMEM;

#ifdef BCM_CNIC
	if (!NO_FCOE(bp))
		/* FCoE */
		if (bnx2x_alloc_fp_mem_at(bp, FCOE_IDX))
			/* we will fail load process instead of mark
			 * NO_FCOE_FLAG
			 */
			return -ENOMEM;
#endif

	/* RSS */
	for_each_nondefault_eth_queue(bp, i)
		if (bnx2x_alloc_fp_mem_at(bp, i))
			break;

	/* handle memory failures */
	if (i != BNX2X_NUM_ETH_QUEUES(bp)) {
		int delta = BNX2X_NUM_ETH_QUEUES(bp) - i;

		WARN_ON(delta < 0);
#ifdef BCM_CNIC
		/**
		 * move non eth FPs next to last eth FP
		 * must be done in that order
		 * FCOE_IDX < FWD_IDX < OOO_IDX
		 */

		/* move FCoE fp even NO_FCOE_FLAG is on */
		bnx2x_move_fp(bp, FCOE_IDX, FCOE_IDX - delta);
#endif
		bp->num_queues -= delta;
		BNX2X_ERR("Adjusted num of queues from %d to %d\n",
			  bp->num_queues + delta, bp->num_queues);
	}

	return 0;
}

void bnx2x_free_mem_bp(struct bnx2x *bp)
{
	kfree(bp->fp);
	kfree(bp->msix_table);
	kfree(bp->ilt);
}

int __devinit bnx2x_alloc_mem_bp(struct bnx2x *bp)
{
	struct bnx2x_fastpath *fp;
	struct msix_entry *tbl;
	struct bnx2x_ilt *ilt;
	int msix_table_size = 0;

	/*
	 * The biggest MSI-X table we might need is as a maximum number of fast
	 * path IGU SBs plus default SB (for PF).
	 */
	msix_table_size = bp->igu_sb_cnt + 1;

	/* fp array: RSS plus CNIC related L2 queues */
	fp = kzalloc((BNX2X_MAX_RSS_COUNT(bp) + NON_ETH_CONTEXT_USE) *
		     sizeof(*fp), GFP_KERNEL);
	if (!fp)
		goto alloc_err;
	bp->fp = fp;

	/* msix table */
	tbl = kzalloc(msix_table_size * sizeof(*tbl), GFP_KERNEL);
	if (!tbl)
		goto alloc_err;
	bp->msix_table = tbl;

	/* ilt */
	ilt = kzalloc(sizeof(*ilt), GFP_KERNEL);
	if (!ilt)
		goto alloc_err;
	bp->ilt = ilt;

	return 0;
alloc_err:
	bnx2x_free_mem_bp(bp);
	return -ENOMEM;

}

static int bnx2x_reload_if_running(struct net_device *dev)
{
	struct bnx2x *bp = netdev_priv(dev);

	if (unlikely(!netif_running(dev)))
		return 0;

	bnx2x_nic_unload(bp, UNLOAD_NORMAL);
	return bnx2x_nic_load(bp, LOAD_NORMAL);
}

int bnx2x_get_cur_phy_idx(struct bnx2x *bp)
{
	u32 sel_phy_idx = 0;
	if (bp->link_params.num_phys <= 1)
		return INT_PHY;

	if (bp->link_vars.link_up) {
		sel_phy_idx = EXT_PHY1;
		/* In case link is SERDES, check if the EXT_PHY2 is the one */
		if ((bp->link_vars.link_status & LINK_STATUS_SERDES_LINK) &&
		    (bp->link_params.phy[EXT_PHY2].supported & SUPPORTED_FIBRE))
			sel_phy_idx = EXT_PHY2;
	} else {

		switch (bnx2x_phy_selection(&bp->link_params)) {
		case PORT_HW_CFG_PHY_SELECTION_HARDWARE_DEFAULT:
		case PORT_HW_CFG_PHY_SELECTION_FIRST_PHY:
		case PORT_HW_CFG_PHY_SELECTION_FIRST_PHY_PRIORITY:
		       sel_phy_idx = EXT_PHY1;
		       break;
		case PORT_HW_CFG_PHY_SELECTION_SECOND_PHY:
		case PORT_HW_CFG_PHY_SELECTION_SECOND_PHY_PRIORITY:
		       sel_phy_idx = EXT_PHY2;
		       break;
		}
	}

	return sel_phy_idx;

}
int bnx2x_get_link_cfg_idx(struct bnx2x *bp)
{
	u32 sel_phy_idx = bnx2x_get_cur_phy_idx(bp);
	/*
	 * The selected actived PHY is always after swapping (in case PHY
	 * swapping is enabled). So when swapping is enabled, we need to reverse
	 * the configuration
	 */

	if (bp->link_params.multi_phy_config &
	    PORT_HW_CFG_PHY_SWAPPED_ENABLED) {
		if (sel_phy_idx == EXT_PHY1)
			sel_phy_idx = EXT_PHY2;
		else if (sel_phy_idx == EXT_PHY2)
			sel_phy_idx = EXT_PHY1;
	}
	return LINK_CONFIG_IDX(sel_phy_idx);
}

#if defined(NETDEV_FCOE_WWNN) && defined(BCM_CNIC)
int bnx2x_fcoe_get_wwn(struct net_device *dev, u64 *wwn, int type)
{
	struct bnx2x *bp = netdev_priv(dev);
	struct cnic_eth_dev *cp = &bp->cnic_eth_dev;

	switch (type) {
	case NETDEV_FCOE_WWNN:
		*wwn = HILO_U64(cp->fcoe_wwn_node_name_hi,
				cp->fcoe_wwn_node_name_lo);
		break;
	case NETDEV_FCOE_WWPN:
		*wwn = HILO_U64(cp->fcoe_wwn_port_name_hi,
				cp->fcoe_wwn_port_name_lo);
		break;
	default:
		return -EINVAL;
	}

	return 0;
}
#endif

/* called with rtnl_lock */
int bnx2x_change_mtu(struct net_device *dev, int new_mtu)
{
	struct bnx2x *bp = netdev_priv(dev);

	if (bp->recovery_state != BNX2X_RECOVERY_DONE) {
		printk(KERN_ERR "Handling parity error recovery. Try again later\n");
		return -EAGAIN;
	}

	if ((new_mtu > ETH_MAX_JUMBO_PACKET_SIZE) ||
	    ((new_mtu + ETH_HLEN) < ETH_MIN_PACKET_SIZE))
		return -EINVAL;

	/* This does not race with packet allocation
	 * because the actual alloc size is
	 * only updated as part of load
	 */
	dev->mtu = new_mtu;

	return bnx2x_reload_if_running(dev);
}

u32 bnx2x_fix_features(struct net_device *dev, u32 features)
{
	struct bnx2x *bp = netdev_priv(dev);

	/* TPA requires Rx CSUM offloading */
	if (!(features & NETIF_F_RXCSUM) || bp->disable_tpa)
		features &= ~NETIF_F_LRO;

	return features;
}

int bnx2x_set_features(struct net_device *dev, u32 features)
{
	struct bnx2x *bp = netdev_priv(dev);
	u32 flags = bp->flags;
	bool bnx2x_reload = false;

	if (features & NETIF_F_LRO)
		flags |= TPA_ENABLE_FLAG;
	else
		flags &= ~TPA_ENABLE_FLAG;

	if (features & NETIF_F_LOOPBACK) {
		if (bp->link_params.loopback_mode != LOOPBACK_BMAC) {
			bp->link_params.loopback_mode = LOOPBACK_BMAC;
			bnx2x_reload = true;
		}
	} else {
		if (bp->link_params.loopback_mode != LOOPBACK_NONE) {
			bp->link_params.loopback_mode = LOOPBACK_NONE;
			bnx2x_reload = true;
		}
	}

	if (flags ^ bp->flags) {
		bp->flags = flags;
		bnx2x_reload = true;
	}

	if (bnx2x_reload) {
		if (bp->recovery_state == BNX2X_RECOVERY_DONE)
			return bnx2x_reload_if_running(dev);
		/* else: bnx2x_nic_load() will be called at end of recovery */
	}

	return 0;
}

void bnx2x_tx_timeout(struct net_device *dev)
{
	struct bnx2x *bp = netdev_priv(dev);

#ifdef BNX2X_STOP_ON_ERROR
	if (!bp->panic)
		bnx2x_panic();
#endif

	smp_mb__before_clear_bit();
	set_bit(BNX2X_SP_RTNL_TX_TIMEOUT, &bp->sp_rtnl_state);
	smp_mb__after_clear_bit();

	/* This allows the netif to be shutdown gracefully before resetting */
	schedule_delayed_work(&bp->sp_rtnl_task, 0);
}

int bnx2x_suspend(struct pci_dev *pdev, pm_message_t state)
{
	struct net_device *dev = pci_get_drvdata(pdev);
	struct bnx2x *bp;

	if (!dev) {
		dev_err(&pdev->dev, "BAD net device from bnx2x_init_one\n");
		return -ENODEV;
	}
	bp = netdev_priv(dev);

	rtnl_lock();

	pci_save_state(pdev);

	if (!netif_running(dev)) {
		rtnl_unlock();
		return 0;
	}

	netif_device_detach(dev);

	bnx2x_nic_unload(bp, UNLOAD_CLOSE);

	bnx2x_set_power_state(bp, pci_choose_state(pdev, state));

	rtnl_unlock();

	return 0;
}

int bnx2x_resume(struct pci_dev *pdev)
{
	struct net_device *dev = pci_get_drvdata(pdev);
	struct bnx2x *bp;
	int rc;

	if (!dev) {
		dev_err(&pdev->dev, "BAD net device from bnx2x_init_one\n");
		return -ENODEV;
	}
	bp = netdev_priv(dev);

	if (bp->recovery_state != BNX2X_RECOVERY_DONE) {
		printk(KERN_ERR "Handling parity error recovery. Try again later\n");
		return -EAGAIN;
	}

	rtnl_lock();

	pci_restore_state(pdev);

	if (!netif_running(dev)) {
		rtnl_unlock();
		return 0;
	}

	bnx2x_set_power_state(bp, PCI_D0);
	netif_device_attach(dev);

	/* Since the chip was reset, clear the FW sequence number */
	bp->fw_seq = 0;
	rc = bnx2x_nic_load(bp, LOAD_OPEN);

	rtnl_unlock();

	return rc;
}


void bnx2x_set_ctx_validation(struct bnx2x *bp, struct eth_context *cxt,
			      u32 cid)
{
	/* ustorm cxt validation */
	cxt->ustorm_ag_context.cdu_usage =
		CDU_RSRVD_VALUE_TYPE_A(HW_CID(bp, cid),
			CDU_REGION_NUMBER_UCM_AG, ETH_CONNECTION_TYPE);
	/* xcontext validation */
	cxt->xstorm_ag_context.cdu_reserved =
		CDU_RSRVD_VALUE_TYPE_A(HW_CID(bp, cid),
			CDU_REGION_NUMBER_XCM_AG, ETH_CONNECTION_TYPE);
}

static inline void storm_memset_hc_timeout(struct bnx2x *bp, u8 port,
					     u8 fw_sb_id, u8 sb_index,
					     u8 ticks)
{

	u32 addr = BAR_CSTRORM_INTMEM +
		   CSTORM_STATUS_BLOCK_DATA_TIMEOUT_OFFSET(fw_sb_id, sb_index);
	REG_WR8(bp, addr, ticks);
	DP(NETIF_MSG_HW, "port %x fw_sb_id %d sb_index %d ticks %d\n",
			  port, fw_sb_id, sb_index, ticks);
}

static inline void storm_memset_hc_disable(struct bnx2x *bp, u8 port,
					     u16 fw_sb_id, u8 sb_index,
					     u8 disable)
{
	u32 enable_flag = disable ? 0 : (1 << HC_INDEX_DATA_HC_ENABLED_SHIFT);
	u32 addr = BAR_CSTRORM_INTMEM +
		   CSTORM_STATUS_BLOCK_DATA_FLAGS_OFFSET(fw_sb_id, sb_index);
	u16 flags = REG_RD16(bp, addr);
	/* clear and set */
	flags &= ~HC_INDEX_DATA_HC_ENABLED;
	flags |= enable_flag;
	REG_WR16(bp, addr, flags);
	DP(NETIF_MSG_HW, "port %x fw_sb_id %d sb_index %d disable %d\n",
			  port, fw_sb_id, sb_index, disable);
}

void bnx2x_update_coalesce_sb_index(struct bnx2x *bp, u8 fw_sb_id,
				    u8 sb_index, u8 disable, u16 usec)
{
	int port = BP_PORT(bp);
	u8 ticks = usec / BNX2X_BTR;

	storm_memset_hc_timeout(bp, port, fw_sb_id, sb_index, ticks);

	disable = disable ? 1 : (usec ? 0 : 1);
	storm_memset_hc_disable(bp, port, fw_sb_id, sb_index, disable);
}<|MERGE_RESOLUTION|>--- conflicted
+++ resolved
@@ -677,11 +677,7 @@
 			len = le16_to_cpu(cqe_fp->pkt_len);
 			pad = cqe_fp->placement_offset;
 			dma_sync_single_for_cpu(&bp->pdev->dev,
-<<<<<<< HEAD
-					pci_unmap_addr(rx_buf, mapping),
-=======
 					dma_unmap_addr(rx_buf, mapping),
->>>>>>> 99f4964c
 						       pad + RX_COPY_THRESH,
 						       DMA_FROM_DEVICE);
 			prefetch(((char *)(skb)) + L1_CACHE_BYTES);
@@ -1404,10 +1400,7 @@
 u16 bnx2x_select_queue(struct net_device *dev, struct sk_buff *skb)
 {
 	struct bnx2x *bp = netdev_priv(dev);
-<<<<<<< HEAD
-=======
-
->>>>>>> 99f4964c
+
 #ifdef BCM_CNIC
 	if (!NO_FCOE(bp)) {
 		struct ethhdr *hdr = (struct ethhdr *)skb->data;
@@ -1486,15 +1479,11 @@
 	}
 #endif
 
-<<<<<<< HEAD
-	netif_set_real_num_tx_queues(bp->dev, tx);
-=======
 	rc = netif_set_real_num_tx_queues(bp->dev, tx);
 	if (rc) {
 		BNX2X_ERR("Failed to set real number of Tx queues: %d\n", rc);
 		return rc;
 	}
->>>>>>> 99f4964c
 	rc = netif_set_real_num_rx_queues(bp->dev, rx);
 	if (rc) {
 		BNX2X_ERR("Failed to set real number of Rx queues: %d\n", rc);
@@ -2590,7 +2579,6 @@
 
 	txq_index = skb_get_queue_mapping(skb);
 	txq = netdev_get_tx_queue(dev, txq_index);
-<<<<<<< HEAD
 
 	BUG_ON(txq_index >= MAX_ETH_TXQ_IDX(bp) + FCOE_PRESENT);
 
@@ -2615,32 +2603,6 @@
 	DP(BNX2X_MSG_FP, "indices: txq %d, fp %d, txdata %d",
 	   txq_index, fp_index, txdata_index); */
 
-=======
-
-	BUG_ON(txq_index >= MAX_ETH_TXQ_IDX(bp) + FCOE_PRESENT);
-
-	/* decode the fastpath index and the cos index from the txq */
-	fp_index = TXQ_TO_FP(txq_index);
-	txdata_index = TXQ_TO_COS(txq_index);
-
-#ifdef BCM_CNIC
-	/*
-	 * Override the above for the FCoE queue:
-	 *   - FCoE fp entry is right after the ETH entries.
-	 *   - FCoE L2 queue uses bp->txdata[0] only.
-	 */
-	if (unlikely(!NO_FCOE(bp) && (txq_index ==
-				      bnx2x_fcoe_tx(bp, txq_index)))) {
-		fp_index = FCOE_IDX;
-		txdata_index = 0;
-	}
-#endif
-
-	/* enable this debug print to view the transmission queue being used
-	DP(BNX2X_MSG_FP, "indices: txq %d, fp %d, txdata %d",
-	   txq_index, fp_index, txdata_index); */
-
->>>>>>> 99f4964c
 	/* locate the fastpath and the txdata */
 	fp = &bp->fp[fp_index];
 	txdata = &fp->txdata[txdata_index];
@@ -3128,18 +3090,6 @@
 	struct bnx2x_fastpath *fp = &bp->fp[index];
 	int ring_size = 0;
 	u8 cos;
-<<<<<<< HEAD
-
-	/* if rx_ring_size specified - use it */
-	int rx_ring_size = bp->rx_ring_size ? bp->rx_ring_size :
-			   MAX_RX_AVAIL/BNX2X_NUM_RX_QUEUES(bp);
-
-	/* allocate at least number of buffers required by FW */
-	rx_ring_size = max_t(int, bp->disable_tpa ? MIN_RX_SIZE_NONTPA :
-						    MIN_RX_SIZE_TPA,
-				  rx_ring_size);
-
-=======
 	int rx_ring_size = 0;
 
 	/* if rx_ring_size specified - use it */
@@ -3155,7 +3105,6 @@
 	} else
 		rx_ring_size = bp->rx_ring_size;
 
->>>>>>> 99f4964c
 	/* Common */
 	sb = &bnx2x_fp(bp, index, status_blk);
 #ifdef BCM_CNIC
