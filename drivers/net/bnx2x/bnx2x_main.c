/* bnx2x_main.c: Broadcom Everest network driver.
 *
 * Copyright (c) 2007-2011 Broadcom Corporation
 *
 * This program is free software; you can redistribute it and/or modify
 * it under the terms of the GNU General Public License as published by
 * the Free Software Foundation.
 *
 * Maintained by: Eilon Greenstein <eilong@broadcom.com>
 * Written by: Eliezer Tamir
 * Based on code from Michael Chan's bnx2 driver
 * UDP CSUM errata workaround by Arik Gendelman
 * Slowpath and fastpath rework by Vladislav Zolotarov
 * Statistics and Link management by Yitchak Gertner
 *
 */

#include <linux/module.h>
#include <linux/moduleparam.h>
#include <linux/kernel.h>
#include <linux/device.h>  /* for dev_info() */
#include <linux/timer.h>
#include <linux/errno.h>
#include <linux/ioport.h>
#include <linux/slab.h>
#include <linux/interrupt.h>
#include <linux/pci.h>
#include <linux/init.h>
#include <linux/netdevice.h>
#include <linux/etherdevice.h>
#include <linux/skbuff.h>
#include <linux/dma-mapping.h>
#include <linux/bitops.h>
#include <linux/irq.h>
#include <linux/delay.h>
#include <asm/byteorder.h>
#include <linux/time.h>
#include <linux/ethtool.h>
#include <linux/mii.h>
#include <linux/if_vlan.h>
#include <net/ip.h>
#include <net/ipv6.h>
#include <net/tcp.h>
#include <net/checksum.h>
#include <net/ip6_checksum.h>
#include <linux/workqueue.h>
#include <linux/crc32.h>
#include <linux/crc32c.h>
#include <linux/prefetch.h>
#include <linux/zlib.h>
#include <linux/io.h>
#include <linux/stringify.h>
#include <linux/vmalloc.h>

#include "bnx2x.h"
#include "bnx2x_init.h"
#include "bnx2x_init_ops.h"
#include "bnx2x_cmn.h"
#include "bnx2x_dcb.h"
#include "bnx2x_sp.h"

#include <linux/firmware.h>
#include "bnx2x_fw_file_hdr.h"
/* FW files */
#define FW_FILE_VERSION					\
	__stringify(BCM_5710_FW_MAJOR_VERSION) "."	\
	__stringify(BCM_5710_FW_MINOR_VERSION) "."	\
	__stringify(BCM_5710_FW_REVISION_VERSION) "."	\
	__stringify(BCM_5710_FW_ENGINEERING_VERSION)
#define FW_FILE_NAME_E1		"bnx2x/bnx2x-e1-" FW_FILE_VERSION ".fw"
#define FW_FILE_NAME_E1H	"bnx2x/bnx2x-e1h-" FW_FILE_VERSION ".fw"
#define FW_FILE_NAME_E2		"bnx2x/bnx2x-e2-" FW_FILE_VERSION ".fw"

/* Time in jiffies before concluding the transmitter is hung */
#define TX_TIMEOUT		(5*HZ)

static char version[] __devinitdata =
	"Broadcom NetXtreme II 5771x/578xx 10/20-Gigabit Ethernet Driver "
	DRV_MODULE_NAME " " DRV_MODULE_VERSION " (" DRV_MODULE_RELDATE ")\n";

MODULE_AUTHOR("Eliezer Tamir");
MODULE_DESCRIPTION("Broadcom NetXtreme II "
		   "BCM57710/57711/57711E/"
		   "57712/57712_MF/57800/57800_MF/57810/57810_MF/"
		   "57840/57840_MF Driver");
MODULE_LICENSE("GPL");
MODULE_VERSION(DRV_MODULE_VERSION);
MODULE_FIRMWARE(FW_FILE_NAME_E1);
MODULE_FIRMWARE(FW_FILE_NAME_E1H);
MODULE_FIRMWARE(FW_FILE_NAME_E2);

static int multi_mode = 1;
module_param(multi_mode, int, 0);
MODULE_PARM_DESC(multi_mode, " Multi queue mode "
			     "(0 Disable; 1 Enable (default))");

int num_queues;
module_param(num_queues, int, 0);
MODULE_PARM_DESC(num_queues, " Number of queues for multi_mode=1"
				" (default is as a number of CPUs)");

static int disable_tpa;
module_param(disable_tpa, int, 0);
MODULE_PARM_DESC(disable_tpa, " Disable the TPA (LRO) feature");

#define INT_MODE_INTx			1
#define INT_MODE_MSI			2
static int int_mode;
module_param(int_mode, int, 0);
MODULE_PARM_DESC(int_mode, " Force interrupt mode other than MSI-X "
				"(1 INT#x; 2 MSI)");

static int dropless_fc;
module_param(dropless_fc, int, 0);
MODULE_PARM_DESC(dropless_fc, " Pause on exhausted host ring");

static int poll;
module_param(poll, int, 0);
MODULE_PARM_DESC(poll, " Use polling (for debug)");

static int mrrs = -1;
module_param(mrrs, int, 0);
MODULE_PARM_DESC(mrrs, " Force Max Read Req Size (0..3) (for debug)");

static int debug;
module_param(debug, int, 0);
MODULE_PARM_DESC(debug, " Default debug msglevel");



struct workqueue_struct *bnx2x_wq;

enum bnx2x_board_type {
	BCM57710 = 0,
	BCM57711,
	BCM57711E,
	BCM57712,
	BCM57712_MF,
	BCM57800,
	BCM57800_MF,
	BCM57810,
	BCM57810_MF,
	BCM57840,
	BCM57840_MF
};

/* indexed by board_type, above */
static struct {
	char *name;
} board_info[] __devinitdata = {
	{ "Broadcom NetXtreme II BCM57710 10 Gigabit PCIe [Everest]" },
	{ "Broadcom NetXtreme II BCM57711 10 Gigabit PCIe" },
	{ "Broadcom NetXtreme II BCM57711E 10 Gigabit PCIe" },
	{ "Broadcom NetXtreme II BCM57712 10 Gigabit Ethernet" },
	{ "Broadcom NetXtreme II BCM57712 10 Gigabit Ethernet Multi Function" },
	{ "Broadcom NetXtreme II BCM57800 10 Gigabit Ethernet" },
	{ "Broadcom NetXtreme II BCM57800 10 Gigabit Ethernet Multi Function" },
	{ "Broadcom NetXtreme II BCM57810 10 Gigabit Ethernet" },
	{ "Broadcom NetXtreme II BCM57810 10 Gigabit Ethernet Multi Function" },
	{ "Broadcom NetXtreme II BCM57840 10/20 Gigabit Ethernet" },
	{ "Broadcom NetXtreme II BCM57840 10/20 Gigabit "
						"Ethernet Multi Function"}
};

#ifndef PCI_DEVICE_ID_NX2_57710
#define PCI_DEVICE_ID_NX2_57710		CHIP_NUM_57710
#endif
#ifndef PCI_DEVICE_ID_NX2_57711
#define PCI_DEVICE_ID_NX2_57711		CHIP_NUM_57711
#endif
#ifndef PCI_DEVICE_ID_NX2_57711E
#define PCI_DEVICE_ID_NX2_57711E	CHIP_NUM_57711E
#endif
#ifndef PCI_DEVICE_ID_NX2_57712
#define PCI_DEVICE_ID_NX2_57712		CHIP_NUM_57712
#endif
#ifndef PCI_DEVICE_ID_NX2_57712_MF
#define PCI_DEVICE_ID_NX2_57712_MF	CHIP_NUM_57712_MF
#endif
#ifndef PCI_DEVICE_ID_NX2_57800
#define PCI_DEVICE_ID_NX2_57800		CHIP_NUM_57800
#endif
#ifndef PCI_DEVICE_ID_NX2_57800_MF
#define PCI_DEVICE_ID_NX2_57800_MF	CHIP_NUM_57800_MF
#endif
#ifndef PCI_DEVICE_ID_NX2_57810
#define PCI_DEVICE_ID_NX2_57810		CHIP_NUM_57810
#endif
#ifndef PCI_DEVICE_ID_NX2_57810_MF
#define PCI_DEVICE_ID_NX2_57810_MF	CHIP_NUM_57810_MF
#endif
#ifndef PCI_DEVICE_ID_NX2_57840
#define PCI_DEVICE_ID_NX2_57840		CHIP_NUM_57840
#endif
#ifndef PCI_DEVICE_ID_NX2_57840_MF
#define PCI_DEVICE_ID_NX2_57840_MF	CHIP_NUM_57840_MF
#endif
static DEFINE_PCI_DEVICE_TABLE(bnx2x_pci_tbl) = {
	{ PCI_VDEVICE(BROADCOM, PCI_DEVICE_ID_NX2_57710), BCM57710 },
	{ PCI_VDEVICE(BROADCOM, PCI_DEVICE_ID_NX2_57711), BCM57711 },
	{ PCI_VDEVICE(BROADCOM, PCI_DEVICE_ID_NX2_57711E), BCM57711E },
	{ PCI_VDEVICE(BROADCOM, PCI_DEVICE_ID_NX2_57712), BCM57712 },
	{ PCI_VDEVICE(BROADCOM, PCI_DEVICE_ID_NX2_57712_MF), BCM57712_MF },
	{ PCI_VDEVICE(BROADCOM, PCI_DEVICE_ID_NX2_57800), BCM57800 },
	{ PCI_VDEVICE(BROADCOM, PCI_DEVICE_ID_NX2_57800_MF), BCM57800_MF },
	{ PCI_VDEVICE(BROADCOM, PCI_DEVICE_ID_NX2_57810), BCM57810 },
	{ PCI_VDEVICE(BROADCOM, PCI_DEVICE_ID_NX2_57810_MF), BCM57810_MF },
	{ PCI_VDEVICE(BROADCOM, PCI_DEVICE_ID_NX2_57840), BCM57840 },
	{ PCI_VDEVICE(BROADCOM, PCI_DEVICE_ID_NX2_57840_MF), BCM57840_MF },
	{ 0 }
};

MODULE_DEVICE_TABLE(pci, bnx2x_pci_tbl);

/****************************************************************************
* General service functions
****************************************************************************/

static inline void __storm_memset_dma_mapping(struct bnx2x *bp,
				       u32 addr, dma_addr_t mapping)
{
	REG_WR(bp,  addr, U64_LO(mapping));
	REG_WR(bp,  addr + 4, U64_HI(mapping));
}

static inline void storm_memset_spq_addr(struct bnx2x *bp,
					 dma_addr_t mapping, u16 abs_fid)
{
	u32 addr = XSEM_REG_FAST_MEMORY +
			XSTORM_SPQ_PAGE_BASE_OFFSET(abs_fid);

	__storm_memset_dma_mapping(bp, addr, mapping);
}

static inline void storm_memset_vf_to_pf(struct bnx2x *bp, u16 abs_fid,
					 u16 pf_id)
{
	REG_WR8(bp, BAR_XSTRORM_INTMEM + XSTORM_VF_TO_PF_OFFSET(abs_fid),
		pf_id);
	REG_WR8(bp, BAR_CSTRORM_INTMEM + CSTORM_VF_TO_PF_OFFSET(abs_fid),
		pf_id);
	REG_WR8(bp, BAR_TSTRORM_INTMEM + TSTORM_VF_TO_PF_OFFSET(abs_fid),
		pf_id);
	REG_WR8(bp, BAR_USTRORM_INTMEM + USTORM_VF_TO_PF_OFFSET(abs_fid),
		pf_id);
}

static inline void storm_memset_func_en(struct bnx2x *bp, u16 abs_fid,
					u8 enable)
{
	REG_WR8(bp, BAR_XSTRORM_INTMEM + XSTORM_FUNC_EN_OFFSET(abs_fid),
		enable);
	REG_WR8(bp, BAR_CSTRORM_INTMEM + CSTORM_FUNC_EN_OFFSET(abs_fid),
		enable);
	REG_WR8(bp, BAR_TSTRORM_INTMEM + TSTORM_FUNC_EN_OFFSET(abs_fid),
		enable);
	REG_WR8(bp, BAR_USTRORM_INTMEM + USTORM_FUNC_EN_OFFSET(abs_fid),
		enable);
}

static inline void storm_memset_eq_data(struct bnx2x *bp,
				struct event_ring_data *eq_data,
				u16 pfid)
{
	size_t size = sizeof(struct event_ring_data);

	u32 addr = BAR_CSTRORM_INTMEM + CSTORM_EVENT_RING_DATA_OFFSET(pfid);

	__storm_memset_struct(bp, addr, size, (u32 *)eq_data);
}

static inline void storm_memset_eq_prod(struct bnx2x *bp, u16 eq_prod,
					u16 pfid)
{
	u32 addr = BAR_CSTRORM_INTMEM + CSTORM_EVENT_RING_PROD_OFFSET(pfid);
	REG_WR16(bp, addr, eq_prod);
}

/* used only at init
 * locking is done by mcp
 */
static void bnx2x_reg_wr_ind(struct bnx2x *bp, u32 addr, u32 val)
{
	pci_write_config_dword(bp->pdev, PCICFG_GRC_ADDRESS, addr);
	pci_write_config_dword(bp->pdev, PCICFG_GRC_DATA, val);
	pci_write_config_dword(bp->pdev, PCICFG_GRC_ADDRESS,
			       PCICFG_VENDOR_ID_OFFSET);
}

static u32 bnx2x_reg_rd_ind(struct bnx2x *bp, u32 addr)
{
	u32 val;

	pci_write_config_dword(bp->pdev, PCICFG_GRC_ADDRESS, addr);
	pci_read_config_dword(bp->pdev, PCICFG_GRC_DATA, &val);
	pci_write_config_dword(bp->pdev, PCICFG_GRC_ADDRESS,
			       PCICFG_VENDOR_ID_OFFSET);

	return val;
}

#define DMAE_DP_SRC_GRC		"grc src_addr [%08x]"
#define DMAE_DP_SRC_PCI		"pci src_addr [%x:%08x]"
#define DMAE_DP_DST_GRC		"grc dst_addr [%08x]"
#define DMAE_DP_DST_PCI		"pci dst_addr [%x:%08x]"
#define DMAE_DP_DST_NONE	"dst_addr [none]"

static void bnx2x_dp_dmae(struct bnx2x *bp, struct dmae_command *dmae,
			  int msglvl)
{
	u32 src_type = dmae->opcode & DMAE_COMMAND_SRC;

	switch (dmae->opcode & DMAE_COMMAND_DST) {
	case DMAE_CMD_DST_PCI:
		if (src_type == DMAE_CMD_SRC_PCI)
			DP(msglvl, "DMAE: opcode 0x%08x\n"
			   "src [%x:%08x], len [%d*4], dst [%x:%08x]\n"
			   "comp_addr [%x:%08x], comp_val 0x%08x\n",
			   dmae->opcode, dmae->src_addr_hi, dmae->src_addr_lo,
			   dmae->len, dmae->dst_addr_hi, dmae->dst_addr_lo,
			   dmae->comp_addr_hi, dmae->comp_addr_lo,
			   dmae->comp_val);
		else
			DP(msglvl, "DMAE: opcode 0x%08x\n"
			   "src [%08x], len [%d*4], dst [%x:%08x]\n"
			   "comp_addr [%x:%08x], comp_val 0x%08x\n",
			   dmae->opcode, dmae->src_addr_lo >> 2,
			   dmae->len, dmae->dst_addr_hi, dmae->dst_addr_lo,
			   dmae->comp_addr_hi, dmae->comp_addr_lo,
			   dmae->comp_val);
		break;
	case DMAE_CMD_DST_GRC:
		if (src_type == DMAE_CMD_SRC_PCI)
			DP(msglvl, "DMAE: opcode 0x%08x\n"
			   "src [%x:%08x], len [%d*4], dst_addr [%08x]\n"
			   "comp_addr [%x:%08x], comp_val 0x%08x\n",
			   dmae->opcode, dmae->src_addr_hi, dmae->src_addr_lo,
			   dmae->len, dmae->dst_addr_lo >> 2,
			   dmae->comp_addr_hi, dmae->comp_addr_lo,
			   dmae->comp_val);
		else
			DP(msglvl, "DMAE: opcode 0x%08x\n"
			   "src [%08x], len [%d*4], dst [%08x]\n"
			   "comp_addr [%x:%08x], comp_val 0x%08x\n",
			   dmae->opcode, dmae->src_addr_lo >> 2,
			   dmae->len, dmae->dst_addr_lo >> 2,
			   dmae->comp_addr_hi, dmae->comp_addr_lo,
			   dmae->comp_val);
		break;
	default:
		if (src_type == DMAE_CMD_SRC_PCI)
			DP(msglvl, "DMAE: opcode 0x%08x\n"
			   DP_LEVEL "src_addr [%x:%08x]  len [%d * 4]  "
				    "dst_addr [none]\n"
			   DP_LEVEL "comp_addr [%x:%08x]  comp_val 0x%08x\n",
			   dmae->opcode, dmae->src_addr_hi, dmae->src_addr_lo,
			   dmae->len, dmae->comp_addr_hi, dmae->comp_addr_lo,
			   dmae->comp_val);
		else
			DP(msglvl, "DMAE: opcode 0x%08x\n"
			   DP_LEVEL "src_addr [%08x]  len [%d * 4]  "
				    "dst_addr [none]\n"
			   DP_LEVEL "comp_addr [%x:%08x]  comp_val 0x%08x\n",
			   dmae->opcode, dmae->src_addr_lo >> 2,
			   dmae->len, dmae->comp_addr_hi, dmae->comp_addr_lo,
			   dmae->comp_val);
		break;
	}

}

/* copy command into DMAE command memory and set DMAE command go */
void bnx2x_post_dmae(struct bnx2x *bp, struct dmae_command *dmae, int idx)
{
	u32 cmd_offset;
	int i;

	cmd_offset = (DMAE_REG_CMD_MEM + sizeof(struct dmae_command) * idx);
	for (i = 0; i < (sizeof(struct dmae_command)/4); i++) {
		REG_WR(bp, cmd_offset + i*4, *(((u32 *)dmae) + i));

		DP(BNX2X_MSG_OFF, "DMAE cmd[%d].%d (0x%08x) : 0x%08x\n",
		   idx, i, cmd_offset + i*4, *(((u32 *)dmae) + i));
	}
	REG_WR(bp, dmae_reg_go_c[idx], 1);
}

u32 bnx2x_dmae_opcode_add_comp(u32 opcode, u8 comp_type)
{
	return opcode | ((comp_type << DMAE_COMMAND_C_DST_SHIFT) |
			   DMAE_CMD_C_ENABLE);
}

u32 bnx2x_dmae_opcode_clr_src_reset(u32 opcode)
{
	return opcode & ~DMAE_CMD_SRC_RESET;
}

u32 bnx2x_dmae_opcode(struct bnx2x *bp, u8 src_type, u8 dst_type,
			     bool with_comp, u8 comp_type)
{
	u32 opcode = 0;

	opcode |= ((src_type << DMAE_COMMAND_SRC_SHIFT) |
		   (dst_type << DMAE_COMMAND_DST_SHIFT));

	opcode |= (DMAE_CMD_SRC_RESET | DMAE_CMD_DST_RESET);

	opcode |= (BP_PORT(bp) ? DMAE_CMD_PORT_1 : DMAE_CMD_PORT_0);
	opcode |= ((BP_VN(bp) << DMAE_CMD_E1HVN_SHIFT) |
		   (BP_VN(bp) << DMAE_COMMAND_DST_VN_SHIFT));
	opcode |= (DMAE_COM_SET_ERR << DMAE_COMMAND_ERR_POLICY_SHIFT);

#ifdef __BIG_ENDIAN
	opcode |= DMAE_CMD_ENDIANITY_B_DW_SWAP;
#else
	opcode |= DMAE_CMD_ENDIANITY_DW_SWAP;
#endif
	if (with_comp)
		opcode = bnx2x_dmae_opcode_add_comp(opcode, comp_type);
	return opcode;
}

static void bnx2x_prep_dmae_with_comp(struct bnx2x *bp,
				      struct dmae_command *dmae,
				      u8 src_type, u8 dst_type)
{
	memset(dmae, 0, sizeof(struct dmae_command));

	/* set the opcode */
	dmae->opcode = bnx2x_dmae_opcode(bp, src_type, dst_type,
					 true, DMAE_COMP_PCI);

	/* fill in the completion parameters */
	dmae->comp_addr_lo = U64_LO(bnx2x_sp_mapping(bp, wb_comp));
	dmae->comp_addr_hi = U64_HI(bnx2x_sp_mapping(bp, wb_comp));
	dmae->comp_val = DMAE_COMP_VAL;
}

/* issue a dmae command over the init-channel and wailt for completion */
static int bnx2x_issue_dmae_with_comp(struct bnx2x *bp,
				      struct dmae_command *dmae)
{
	u32 *wb_comp = bnx2x_sp(bp, wb_comp);
	int cnt = CHIP_REV_IS_SLOW(bp) ? (400000) : 4000;
	int rc = 0;

	DP(BNX2X_MSG_OFF, "data before [0x%08x 0x%08x 0x%08x 0x%08x]\n",
	   bp->slowpath->wb_data[0], bp->slowpath->wb_data[1],
	   bp->slowpath->wb_data[2], bp->slowpath->wb_data[3]);

	/*
	 * Lock the dmae channel. Disable BHs to prevent a dead-lock
	 * as long as this code is called both from syscall context and
	 * from ndo_set_rx_mode() flow that may be called from BH.
	 */
	spin_lock_bh(&bp->dmae_lock);

	/* reset completion */
	*wb_comp = 0;

	/* post the command on the channel used for initializations */
	bnx2x_post_dmae(bp, dmae, INIT_DMAE_C(bp));

	/* wait for completion */
	udelay(5);
	while ((*wb_comp & ~DMAE_PCI_ERR_FLAG) != DMAE_COMP_VAL) {
		DP(BNX2X_MSG_OFF, "wb_comp 0x%08x\n", *wb_comp);

		if (!cnt) {
			BNX2X_ERR("DMAE timeout!\n");
			rc = DMAE_TIMEOUT;
			goto unlock;
		}
		cnt--;
		udelay(50);
	}
	if (*wb_comp & DMAE_PCI_ERR_FLAG) {
		BNX2X_ERR("DMAE PCI error!\n");
		rc = DMAE_PCI_ERROR;
	}

	DP(BNX2X_MSG_OFF, "data after [0x%08x 0x%08x 0x%08x 0x%08x]\n",
	   bp->slowpath->wb_data[0], bp->slowpath->wb_data[1],
	   bp->slowpath->wb_data[2], bp->slowpath->wb_data[3]);

unlock:
	spin_unlock_bh(&bp->dmae_lock);
	return rc;
}

void bnx2x_write_dmae(struct bnx2x *bp, dma_addr_t dma_addr, u32 dst_addr,
		      u32 len32)
{
	struct dmae_command dmae;

	if (!bp->dmae_ready) {
		u32 *data = bnx2x_sp(bp, wb_data[0]);

		DP(BNX2X_MSG_OFF, "DMAE is not ready (dst_addr %08x  len32 %d)"
		   "  using indirect\n", dst_addr, len32);
		bnx2x_init_ind_wr(bp, dst_addr, data, len32);
		return;
	}

	/* set opcode and fixed command fields */
	bnx2x_prep_dmae_with_comp(bp, &dmae, DMAE_SRC_PCI, DMAE_DST_GRC);

	/* fill in addresses and len */
	dmae.src_addr_lo = U64_LO(dma_addr);
	dmae.src_addr_hi = U64_HI(dma_addr);
	dmae.dst_addr_lo = dst_addr >> 2;
	dmae.dst_addr_hi = 0;
	dmae.len = len32;

	bnx2x_dp_dmae(bp, &dmae, BNX2X_MSG_OFF);

	/* issue the command and wait for completion */
	bnx2x_issue_dmae_with_comp(bp, &dmae);
}

void bnx2x_read_dmae(struct bnx2x *bp, u32 src_addr, u32 len32)
{
	struct dmae_command dmae;

	if (!bp->dmae_ready) {
		u32 *data = bnx2x_sp(bp, wb_data[0]);
		int i;

		DP(BNX2X_MSG_OFF, "DMAE is not ready (src_addr %08x  len32 %d)"
		   "  using indirect\n", src_addr, len32);
		for (i = 0; i < len32; i++)
			data[i] = bnx2x_reg_rd_ind(bp, src_addr + i*4);
		return;
	}

	/* set opcode and fixed command fields */
	bnx2x_prep_dmae_with_comp(bp, &dmae, DMAE_SRC_GRC, DMAE_DST_PCI);

	/* fill in addresses and len */
	dmae.src_addr_lo = src_addr >> 2;
	dmae.src_addr_hi = 0;
	dmae.dst_addr_lo = U64_LO(bnx2x_sp_mapping(bp, wb_data));
	dmae.dst_addr_hi = U64_HI(bnx2x_sp_mapping(bp, wb_data));
	dmae.len = len32;

	bnx2x_dp_dmae(bp, &dmae, BNX2X_MSG_OFF);

	/* issue the command and wait for completion */
	bnx2x_issue_dmae_with_comp(bp, &dmae);
}

static void bnx2x_write_dmae_phys_len(struct bnx2x *bp, dma_addr_t phys_addr,
				      u32 addr, u32 len)
{
	int dmae_wr_max = DMAE_LEN32_WR_MAX(bp);
	int offset = 0;

	while (len > dmae_wr_max) {
		bnx2x_write_dmae(bp, phys_addr + offset,
				 addr + offset, dmae_wr_max);
		offset += dmae_wr_max * 4;
		len -= dmae_wr_max;
	}

	bnx2x_write_dmae(bp, phys_addr + offset, addr + offset, len);
}

/* used only for slowpath so not inlined */
static void bnx2x_wb_wr(struct bnx2x *bp, int reg, u32 val_hi, u32 val_lo)
{
	u32 wb_write[2];

	wb_write[0] = val_hi;
	wb_write[1] = val_lo;
	REG_WR_DMAE(bp, reg, wb_write, 2);
}

#ifdef USE_WB_RD
static u64 bnx2x_wb_rd(struct bnx2x *bp, int reg)
{
	u32 wb_data[2];

	REG_RD_DMAE(bp, reg, wb_data, 2);

	return HILO_U64(wb_data[0], wb_data[1]);
}
#endif

static int bnx2x_mc_assert(struct bnx2x *bp)
{
	char last_idx;
	int i, rc = 0;
	u32 row0, row1, row2, row3;

	/* XSTORM */
	last_idx = REG_RD8(bp, BAR_XSTRORM_INTMEM +
			   XSTORM_ASSERT_LIST_INDEX_OFFSET);
	if (last_idx)
		BNX2X_ERR("XSTORM_ASSERT_LIST_INDEX 0x%x\n", last_idx);

	/* print the asserts */
	for (i = 0; i < STROM_ASSERT_ARRAY_SIZE; i++) {

		row0 = REG_RD(bp, BAR_XSTRORM_INTMEM +
			      XSTORM_ASSERT_LIST_OFFSET(i));
		row1 = REG_RD(bp, BAR_XSTRORM_INTMEM +
			      XSTORM_ASSERT_LIST_OFFSET(i) + 4);
		row2 = REG_RD(bp, BAR_XSTRORM_INTMEM +
			      XSTORM_ASSERT_LIST_OFFSET(i) + 8);
		row3 = REG_RD(bp, BAR_XSTRORM_INTMEM +
			      XSTORM_ASSERT_LIST_OFFSET(i) + 12);

		if (row0 != COMMON_ASM_INVALID_ASSERT_OPCODE) {
			BNX2X_ERR("XSTORM_ASSERT_INDEX 0x%x = 0x%08x"
				  " 0x%08x 0x%08x 0x%08x\n",
				  i, row3, row2, row1, row0);
			rc++;
		} else {
			break;
		}
	}

	/* TSTORM */
	last_idx = REG_RD8(bp, BAR_TSTRORM_INTMEM +
			   TSTORM_ASSERT_LIST_INDEX_OFFSET);
	if (last_idx)
		BNX2X_ERR("TSTORM_ASSERT_LIST_INDEX 0x%x\n", last_idx);

	/* print the asserts */
	for (i = 0; i < STROM_ASSERT_ARRAY_SIZE; i++) {

		row0 = REG_RD(bp, BAR_TSTRORM_INTMEM +
			      TSTORM_ASSERT_LIST_OFFSET(i));
		row1 = REG_RD(bp, BAR_TSTRORM_INTMEM +
			      TSTORM_ASSERT_LIST_OFFSET(i) + 4);
		row2 = REG_RD(bp, BAR_TSTRORM_INTMEM +
			      TSTORM_ASSERT_LIST_OFFSET(i) + 8);
		row3 = REG_RD(bp, BAR_TSTRORM_INTMEM +
			      TSTORM_ASSERT_LIST_OFFSET(i) + 12);

		if (row0 != COMMON_ASM_INVALID_ASSERT_OPCODE) {
			BNX2X_ERR("TSTORM_ASSERT_INDEX 0x%x = 0x%08x"
				  " 0x%08x 0x%08x 0x%08x\n",
				  i, row3, row2, row1, row0);
			rc++;
		} else {
			break;
		}
	}

	/* CSTORM */
	last_idx = REG_RD8(bp, BAR_CSTRORM_INTMEM +
			   CSTORM_ASSERT_LIST_INDEX_OFFSET);
	if (last_idx)
		BNX2X_ERR("CSTORM_ASSERT_LIST_INDEX 0x%x\n", last_idx);

	/* print the asserts */
	for (i = 0; i < STROM_ASSERT_ARRAY_SIZE; i++) {

		row0 = REG_RD(bp, BAR_CSTRORM_INTMEM +
			      CSTORM_ASSERT_LIST_OFFSET(i));
		row1 = REG_RD(bp, BAR_CSTRORM_INTMEM +
			      CSTORM_ASSERT_LIST_OFFSET(i) + 4);
		row2 = REG_RD(bp, BAR_CSTRORM_INTMEM +
			      CSTORM_ASSERT_LIST_OFFSET(i) + 8);
		row3 = REG_RD(bp, BAR_CSTRORM_INTMEM +
			      CSTORM_ASSERT_LIST_OFFSET(i) + 12);

		if (row0 != COMMON_ASM_INVALID_ASSERT_OPCODE) {
			BNX2X_ERR("CSTORM_ASSERT_INDEX 0x%x = 0x%08x"
				  " 0x%08x 0x%08x 0x%08x\n",
				  i, row3, row2, row1, row0);
			rc++;
		} else {
			break;
		}
	}

	/* USTORM */
	last_idx = REG_RD8(bp, BAR_USTRORM_INTMEM +
			   USTORM_ASSERT_LIST_INDEX_OFFSET);
	if (last_idx)
		BNX2X_ERR("USTORM_ASSERT_LIST_INDEX 0x%x\n", last_idx);

	/* print the asserts */
	for (i = 0; i < STROM_ASSERT_ARRAY_SIZE; i++) {

		row0 = REG_RD(bp, BAR_USTRORM_INTMEM +
			      USTORM_ASSERT_LIST_OFFSET(i));
		row1 = REG_RD(bp, BAR_USTRORM_INTMEM +
			      USTORM_ASSERT_LIST_OFFSET(i) + 4);
		row2 = REG_RD(bp, BAR_USTRORM_INTMEM +
			      USTORM_ASSERT_LIST_OFFSET(i) + 8);
		row3 = REG_RD(bp, BAR_USTRORM_INTMEM +
			      USTORM_ASSERT_LIST_OFFSET(i) + 12);

		if (row0 != COMMON_ASM_INVALID_ASSERT_OPCODE) {
			BNX2X_ERR("USTORM_ASSERT_INDEX 0x%x = 0x%08x"
				  " 0x%08x 0x%08x 0x%08x\n",
				  i, row3, row2, row1, row0);
			rc++;
		} else {
			break;
		}
	}

	return rc;
}

void bnx2x_fw_dump_lvl(struct bnx2x *bp, const char *lvl)
{
	u32 addr, val;
	u32 mark, offset;
	__be32 data[9];
	int word;
	u32 trace_shmem_base;
	if (BP_NOMCP(bp)) {
		BNX2X_ERR("NO MCP - can not dump\n");
		return;
	}
	printk("%s%s: bc %d.%d.%d\n", lvl, bp->dev->name,
		(bp->common.bc_ver & 0xff0000) >> 16,
		(bp->common.bc_ver & 0xff00) >> 8,
		(bp->common.bc_ver & 0xff));

	val = REG_RD(bp, MCP_REG_MCPR_CPU_PROGRAM_COUNTER);
	if (val == REG_RD(bp, MCP_REG_MCPR_CPU_PROGRAM_COUNTER))
		printk("%s" "MCP PC at 0x%x\n", lvl, val);

	if (BP_PATH(bp) == 0)
		trace_shmem_base = bp->common.shmem_base;
	else
		trace_shmem_base = SHMEM2_RD(bp, other_shmem_base_addr);
	addr = trace_shmem_base - 0x0800 + 4;
	mark = REG_RD(bp, addr);
	mark = (CHIP_IS_E1x(bp) ? MCP_REG_MCPR_SCRATCH : MCP_A_REG_MCPR_SCRATCH)
			+ ((mark + 0x3) & ~0x3) - 0x08000000;
	printk("%s" "begin fw dump (mark 0x%x)\n", lvl, mark);

	printk("%s", lvl);
	for (offset = mark; offset <= trace_shmem_base; offset += 0x8*4) {
		for (word = 0; word < 8; word++)
			data[word] = htonl(REG_RD(bp, offset + 4*word));
		data[8] = 0x0;
		pr_cont("%s", (char *)data);
	}
	for (offset = addr + 4; offset <= mark; offset += 0x8*4) {
		for (word = 0; word < 8; word++)
			data[word] = htonl(REG_RD(bp, offset + 4*word));
		data[8] = 0x0;
		pr_cont("%s", (char *)data);
	}
	printk("%s" "end of fw dump\n", lvl);
}

static inline void bnx2x_fw_dump(struct bnx2x *bp)
{
	bnx2x_fw_dump_lvl(bp, KERN_ERR);
}

void bnx2x_panic_dump(struct bnx2x *bp)
{
	int i;
	u16 j;
	struct hc_sp_status_block_data sp_sb_data;
	int func = BP_FUNC(bp);
#ifdef BNX2X_STOP_ON_ERROR
	u16 start = 0, end = 0;
	u8 cos;
#endif

	bp->stats_state = STATS_STATE_DISABLED;
	DP(BNX2X_MSG_STATS, "stats_state - DISABLED\n");

	BNX2X_ERR("begin crash dump -----------------\n");

	/* Indices */
	/* Common */
	BNX2X_ERR("def_idx(0x%x)  def_att_idx(0x%x)  attn_state(0x%x)"
		  "  spq_prod_idx(0x%x) next_stats_cnt(0x%x)\n",
		  bp->def_idx, bp->def_att_idx, bp->attn_state,
		  bp->spq_prod_idx, bp->stats_counter);
	BNX2X_ERR("DSB: attn bits(0x%x)  ack(0x%x)  id(0x%x)  idx(0x%x)\n",
		  bp->def_status_blk->atten_status_block.attn_bits,
		  bp->def_status_blk->atten_status_block.attn_bits_ack,
		  bp->def_status_blk->atten_status_block.status_block_id,
		  bp->def_status_blk->atten_status_block.attn_bits_index);
	BNX2X_ERR("     def (");
	for (i = 0; i < HC_SP_SB_MAX_INDICES; i++)
		pr_cont("0x%x%s",
		       bp->def_status_blk->sp_sb.index_values[i],
		       (i == HC_SP_SB_MAX_INDICES - 1) ? ")  " : " ");

	for (i = 0; i < sizeof(struct hc_sp_status_block_data)/sizeof(u32); i++)
		*((u32 *)&sp_sb_data + i) = REG_RD(bp, BAR_CSTRORM_INTMEM +
			CSTORM_SP_STATUS_BLOCK_DATA_OFFSET(func) +
			i*sizeof(u32));

	pr_cont("igu_sb_id(0x%x)  igu_seg_id(0x%x) "
			 "pf_id(0x%x)  vnic_id(0x%x)  "
			 "vf_id(0x%x)  vf_valid (0x%x) "
			 "state(0x%x)\n",
	       sp_sb_data.igu_sb_id,
	       sp_sb_data.igu_seg_id,
	       sp_sb_data.p_func.pf_id,
	       sp_sb_data.p_func.vnic_id,
	       sp_sb_data.p_func.vf_id,
	       sp_sb_data.p_func.vf_valid,
	       sp_sb_data.state);


	for_each_eth_queue(bp, i) {
		struct bnx2x_fastpath *fp = &bp->fp[i];
		int loop;
		struct hc_status_block_data_e2 sb_data_e2;
		struct hc_status_block_data_e1x sb_data_e1x;
		struct hc_status_block_sm  *hc_sm_p =
			CHIP_IS_E1x(bp) ?
			sb_data_e1x.common.state_machine :
			sb_data_e2.common.state_machine;
		struct hc_index_data *hc_index_p =
			CHIP_IS_E1x(bp) ?
			sb_data_e1x.index_data :
			sb_data_e2.index_data;
		u8 data_size, cos;
		u32 *sb_data_p;
		struct bnx2x_fp_txdata txdata;

		/* Rx */
		BNX2X_ERR("fp%d: rx_bd_prod(0x%x)  rx_bd_cons(0x%x)"
			  "  rx_comp_prod(0x%x)"
			  "  rx_comp_cons(0x%x)  *rx_cons_sb(0x%x)\n",
			  i, fp->rx_bd_prod, fp->rx_bd_cons,
			  fp->rx_comp_prod,
			  fp->rx_comp_cons, le16_to_cpu(*fp->rx_cons_sb));
		BNX2X_ERR("     rx_sge_prod(0x%x)  last_max_sge(0x%x)"
			  "  fp_hc_idx(0x%x)\n",
			  fp->rx_sge_prod, fp->last_max_sge,
			  le16_to_cpu(fp->fp_hc_idx));

		/* Tx */
		for_each_cos_in_tx_queue(fp, cos)
		{
			txdata = fp->txdata[cos];
			BNX2X_ERR("fp%d: tx_pkt_prod(0x%x)  tx_pkt_cons(0x%x)"
				  "  tx_bd_prod(0x%x)  tx_bd_cons(0x%x)"
				  "  *tx_cons_sb(0x%x)\n",
				  i, txdata.tx_pkt_prod,
				  txdata.tx_pkt_cons, txdata.tx_bd_prod,
				  txdata.tx_bd_cons,
				  le16_to_cpu(*txdata.tx_cons_sb));
		}

		loop = CHIP_IS_E1x(bp) ?
			HC_SB_MAX_INDICES_E1X : HC_SB_MAX_INDICES_E2;

		/* host sb data */

#ifdef BCM_CNIC
		if (IS_FCOE_FP(fp))
			continue;
#endif
		BNX2X_ERR("     run indexes (");
		for (j = 0; j < HC_SB_MAX_SM; j++)
			pr_cont("0x%x%s",
			       fp->sb_running_index[j],
			       (j == HC_SB_MAX_SM - 1) ? ")" : " ");

		BNX2X_ERR("     indexes (");
		for (j = 0; j < loop; j++)
			pr_cont("0x%x%s",
			       fp->sb_index_values[j],
			       (j == loop - 1) ? ")" : " ");
		/* fw sb data */
		data_size = CHIP_IS_E1x(bp) ?
			sizeof(struct hc_status_block_data_e1x) :
			sizeof(struct hc_status_block_data_e2);
		data_size /= sizeof(u32);
		sb_data_p = CHIP_IS_E1x(bp) ?
			(u32 *)&sb_data_e1x :
			(u32 *)&sb_data_e2;
		/* copy sb data in here */
		for (j = 0; j < data_size; j++)
			*(sb_data_p + j) = REG_RD(bp, BAR_CSTRORM_INTMEM +
				CSTORM_STATUS_BLOCK_DATA_OFFSET(fp->fw_sb_id) +
				j * sizeof(u32));

		if (!CHIP_IS_E1x(bp)) {
			pr_cont("pf_id(0x%x)  vf_id(0x%x)  vf_valid(0x%x) "
				"vnic_id(0x%x)  same_igu_sb_1b(0x%x) "
				"state(0x%x)\n",
				sb_data_e2.common.p_func.pf_id,
				sb_data_e2.common.p_func.vf_id,
				sb_data_e2.common.p_func.vf_valid,
				sb_data_e2.common.p_func.vnic_id,
				sb_data_e2.common.same_igu_sb_1b,
				sb_data_e2.common.state);
		} else {
			pr_cont("pf_id(0x%x)  vf_id(0x%x)  vf_valid(0x%x) "
				"vnic_id(0x%x)  same_igu_sb_1b(0x%x) "
				"state(0x%x)\n",
				sb_data_e1x.common.p_func.pf_id,
				sb_data_e1x.common.p_func.vf_id,
				sb_data_e1x.common.p_func.vf_valid,
				sb_data_e1x.common.p_func.vnic_id,
				sb_data_e1x.common.same_igu_sb_1b,
				sb_data_e1x.common.state);
		}

		/* SB_SMs data */
		for (j = 0; j < HC_SB_MAX_SM; j++) {
			pr_cont("SM[%d] __flags (0x%x) "
			       "igu_sb_id (0x%x)  igu_seg_id(0x%x) "
			       "time_to_expire (0x%x) "
			       "timer_value(0x%x)\n", j,
			       hc_sm_p[j].__flags,
			       hc_sm_p[j].igu_sb_id,
			       hc_sm_p[j].igu_seg_id,
			       hc_sm_p[j].time_to_expire,
			       hc_sm_p[j].timer_value);
		}

		/* Indecies data */
		for (j = 0; j < loop; j++) {
			pr_cont("INDEX[%d] flags (0x%x) "
					 "timeout (0x%x)\n", j,
			       hc_index_p[j].flags,
			       hc_index_p[j].timeout);
		}
	}

#ifdef BNX2X_STOP_ON_ERROR
	/* Rings */
	/* Rx */
	for_each_rx_queue(bp, i) {
		struct bnx2x_fastpath *fp = &bp->fp[i];

		start = RX_BD(le16_to_cpu(*fp->rx_cons_sb) - 10);
		end = RX_BD(le16_to_cpu(*fp->rx_cons_sb) + 503);
		for (j = start; j != end; j = RX_BD(j + 1)) {
			u32 *rx_bd = (u32 *)&fp->rx_desc_ring[j];
			struct sw_rx_bd *sw_bd = &fp->rx_buf_ring[j];

			BNX2X_ERR("fp%d: rx_bd[%x]=[%x:%x]  sw_bd=[%p]\n",
				  i, j, rx_bd[1], rx_bd[0], sw_bd->skb);
		}

		start = RX_SGE(fp->rx_sge_prod);
		end = RX_SGE(fp->last_max_sge);
		for (j = start; j != end; j = RX_SGE(j + 1)) {
			u32 *rx_sge = (u32 *)&fp->rx_sge_ring[j];
			struct sw_rx_page *sw_page = &fp->rx_page_ring[j];

			BNX2X_ERR("fp%d: rx_sge[%x]=[%x:%x]  sw_page=[%p]\n",
				  i, j, rx_sge[1], rx_sge[0], sw_page->page);
		}

		start = RCQ_BD(fp->rx_comp_cons - 10);
		end = RCQ_BD(fp->rx_comp_cons + 503);
		for (j = start; j != end; j = RCQ_BD(j + 1)) {
			u32 *cqe = (u32 *)&fp->rx_comp_ring[j];

			BNX2X_ERR("fp%d: cqe[%x]=[%x:%x:%x:%x]\n",
				  i, j, cqe[0], cqe[1], cqe[2], cqe[3]);
		}
	}

	/* Tx */
	for_each_tx_queue(bp, i) {
		struct bnx2x_fastpath *fp = &bp->fp[i];
		for_each_cos_in_tx_queue(fp, cos) {
			struct bnx2x_fp_txdata *txdata = &fp->txdata[cos];

			start = TX_BD(le16_to_cpu(*txdata->tx_cons_sb) - 10);
			end = TX_BD(le16_to_cpu(*txdata->tx_cons_sb) + 245);
			for (j = start; j != end; j = TX_BD(j + 1)) {
				struct sw_tx_bd *sw_bd =
					&txdata->tx_buf_ring[j];

				BNX2X_ERR("fp%d: txdata %d, "
					  "packet[%x]=[%p,%x]\n",
					  i, cos, j, sw_bd->skb,
					  sw_bd->first_bd);
			}

			start = TX_BD(txdata->tx_bd_cons - 10);
			end = TX_BD(txdata->tx_bd_cons + 254);
			for (j = start; j != end; j = TX_BD(j + 1)) {
				u32 *tx_bd = (u32 *)&txdata->tx_desc_ring[j];

				BNX2X_ERR("fp%d: txdata %d, tx_bd[%x]="
					  "[%x:%x:%x:%x]\n",
					  i, cos, j, tx_bd[0], tx_bd[1],
					  tx_bd[2], tx_bd[3]);
			}
		}
	}
#endif
	bnx2x_fw_dump(bp);
	bnx2x_mc_assert(bp);
	BNX2X_ERR("end crash dump -----------------\n");
}

/*
 * FLR Support for E2
 *
 * bnx2x_pf_flr_clnup() is called during nic_load in the per function HW
 * initialization.
 */
#define FLR_WAIT_USEC		10000	/* 10 miliseconds */
#define FLR_WAIT_INTERAVAL	50	/* usec */
#define	FLR_POLL_CNT		(FLR_WAIT_USEC/FLR_WAIT_INTERAVAL) /* 200 */

struct pbf_pN_buf_regs {
	int pN;
	u32 init_crd;
	u32 crd;
	u32 crd_freed;
};

struct pbf_pN_cmd_regs {
	int pN;
	u32 lines_occup;
	u32 lines_freed;
};

static void bnx2x_pbf_pN_buf_flushed(struct bnx2x *bp,
				     struct pbf_pN_buf_regs *regs,
				     u32 poll_count)
{
	u32 init_crd, crd, crd_start, crd_freed, crd_freed_start;
	u32 cur_cnt = poll_count;

	crd_freed = crd_freed_start = REG_RD(bp, regs->crd_freed);
	crd = crd_start = REG_RD(bp, regs->crd);
	init_crd = REG_RD(bp, regs->init_crd);

	DP(BNX2X_MSG_SP, "INIT CREDIT[%d] : %x\n", regs->pN, init_crd);
	DP(BNX2X_MSG_SP, "CREDIT[%d]      : s:%x\n", regs->pN, crd);
	DP(BNX2X_MSG_SP, "CREDIT_FREED[%d]: s:%x\n", regs->pN, crd_freed);

	while ((crd != init_crd) && ((u32)SUB_S32(crd_freed, crd_freed_start) <
	       (init_crd - crd_start))) {
		if (cur_cnt--) {
			udelay(FLR_WAIT_INTERAVAL);
			crd = REG_RD(bp, regs->crd);
			crd_freed = REG_RD(bp, regs->crd_freed);
		} else {
			DP(BNX2X_MSG_SP, "PBF tx buffer[%d] timed out\n",
			   regs->pN);
			DP(BNX2X_MSG_SP, "CREDIT[%d]      : c:%x\n",
			   regs->pN, crd);
			DP(BNX2X_MSG_SP, "CREDIT_FREED[%d]: c:%x\n",
			   regs->pN, crd_freed);
			break;
		}
	}
	DP(BNX2X_MSG_SP, "Waited %d*%d usec for PBF tx buffer[%d]\n",
	   poll_count-cur_cnt, FLR_WAIT_INTERAVAL, regs->pN);
}

static void bnx2x_pbf_pN_cmd_flushed(struct bnx2x *bp,
				     struct pbf_pN_cmd_regs *regs,
				     u32 poll_count)
{
	u32 occup, to_free, freed, freed_start;
	u32 cur_cnt = poll_count;

	occup = to_free = REG_RD(bp, regs->lines_occup);
	freed = freed_start = REG_RD(bp, regs->lines_freed);

	DP(BNX2X_MSG_SP, "OCCUPANCY[%d]   : s:%x\n", regs->pN, occup);
	DP(BNX2X_MSG_SP, "LINES_FREED[%d] : s:%x\n", regs->pN, freed);

	while (occup && ((u32)SUB_S32(freed, freed_start) < to_free)) {
		if (cur_cnt--) {
			udelay(FLR_WAIT_INTERAVAL);
			occup = REG_RD(bp, regs->lines_occup);
			freed = REG_RD(bp, regs->lines_freed);
		} else {
			DP(BNX2X_MSG_SP, "PBF cmd queue[%d] timed out\n",
			   regs->pN);
			DP(BNX2X_MSG_SP, "OCCUPANCY[%d]   : s:%x\n",
			   regs->pN, occup);
			DP(BNX2X_MSG_SP, "LINES_FREED[%d] : s:%x\n",
			   regs->pN, freed);
			break;
		}
	}
	DP(BNX2X_MSG_SP, "Waited %d*%d usec for PBF cmd queue[%d]\n",
	   poll_count-cur_cnt, FLR_WAIT_INTERAVAL, regs->pN);
}

static inline u32 bnx2x_flr_clnup_reg_poll(struct bnx2x *bp, u32 reg,
				     u32 expected, u32 poll_count)
{
	u32 cur_cnt = poll_count;
	u32 val;

	while ((val = REG_RD(bp, reg)) != expected && cur_cnt--)
		udelay(FLR_WAIT_INTERAVAL);

	return val;
}

static inline int bnx2x_flr_clnup_poll_hw_counter(struct bnx2x *bp, u32 reg,
						  char *msg, u32 poll_cnt)
{
	u32 val = bnx2x_flr_clnup_reg_poll(bp, reg, 0, poll_cnt);
	if (val != 0) {
		BNX2X_ERR("%s usage count=%d\n", msg, val);
		return 1;
	}
	return 0;
}

static u32 bnx2x_flr_clnup_poll_count(struct bnx2x *bp)
{
	/* adjust polling timeout */
	if (CHIP_REV_IS_EMUL(bp))
		return FLR_POLL_CNT * 2000;

	if (CHIP_REV_IS_FPGA(bp))
		return FLR_POLL_CNT * 120;

	return FLR_POLL_CNT;
}

static void bnx2x_tx_hw_flushed(struct bnx2x *bp, u32 poll_count)
{
	struct pbf_pN_cmd_regs cmd_regs[] = {
		{0, (CHIP_IS_E3B0(bp)) ?
			PBF_REG_TQ_OCCUPANCY_Q0 :
			PBF_REG_P0_TQ_OCCUPANCY,
		    (CHIP_IS_E3B0(bp)) ?
			PBF_REG_TQ_LINES_FREED_CNT_Q0 :
			PBF_REG_P0_TQ_LINES_FREED_CNT},
		{1, (CHIP_IS_E3B0(bp)) ?
			PBF_REG_TQ_OCCUPANCY_Q1 :
			PBF_REG_P1_TQ_OCCUPANCY,
		    (CHIP_IS_E3B0(bp)) ?
			PBF_REG_TQ_LINES_FREED_CNT_Q1 :
			PBF_REG_P1_TQ_LINES_FREED_CNT},
		{4, (CHIP_IS_E3B0(bp)) ?
			PBF_REG_TQ_OCCUPANCY_LB_Q :
			PBF_REG_P4_TQ_OCCUPANCY,
		    (CHIP_IS_E3B0(bp)) ?
			PBF_REG_TQ_LINES_FREED_CNT_LB_Q :
			PBF_REG_P4_TQ_LINES_FREED_CNT}
	};

	struct pbf_pN_buf_regs buf_regs[] = {
		{0, (CHIP_IS_E3B0(bp)) ?
			PBF_REG_INIT_CRD_Q0 :
			PBF_REG_P0_INIT_CRD ,
		    (CHIP_IS_E3B0(bp)) ?
			PBF_REG_CREDIT_Q0 :
			PBF_REG_P0_CREDIT,
		    (CHIP_IS_E3B0(bp)) ?
			PBF_REG_INTERNAL_CRD_FREED_CNT_Q0 :
			PBF_REG_P0_INTERNAL_CRD_FREED_CNT},
		{1, (CHIP_IS_E3B0(bp)) ?
			PBF_REG_INIT_CRD_Q1 :
			PBF_REG_P1_INIT_CRD,
		    (CHIP_IS_E3B0(bp)) ?
			PBF_REG_CREDIT_Q1 :
			PBF_REG_P1_CREDIT,
		    (CHIP_IS_E3B0(bp)) ?
			PBF_REG_INTERNAL_CRD_FREED_CNT_Q1 :
			PBF_REG_P1_INTERNAL_CRD_FREED_CNT},
		{4, (CHIP_IS_E3B0(bp)) ?
			PBF_REG_INIT_CRD_LB_Q :
			PBF_REG_P4_INIT_CRD,
		    (CHIP_IS_E3B0(bp)) ?
			PBF_REG_CREDIT_LB_Q :
			PBF_REG_P4_CREDIT,
		    (CHIP_IS_E3B0(bp)) ?
			PBF_REG_INTERNAL_CRD_FREED_CNT_LB_Q :
			PBF_REG_P4_INTERNAL_CRD_FREED_CNT},
	};

	int i;

	/* Verify the command queues are flushed P0, P1, P4 */
	for (i = 0; i < ARRAY_SIZE(cmd_regs); i++)
		bnx2x_pbf_pN_cmd_flushed(bp, &cmd_regs[i], poll_count);


	/* Verify the transmission buffers are flushed P0, P1, P4 */
	for (i = 0; i < ARRAY_SIZE(buf_regs); i++)
		bnx2x_pbf_pN_buf_flushed(bp, &buf_regs[i], poll_count);
}

#define OP_GEN_PARAM(param) \
	(((param) << SDM_OP_GEN_COMP_PARAM_SHIFT) & SDM_OP_GEN_COMP_PARAM)

#define OP_GEN_TYPE(type) \
	(((type) << SDM_OP_GEN_COMP_TYPE_SHIFT) & SDM_OP_GEN_COMP_TYPE)

#define OP_GEN_AGG_VECT(index) \
	(((index) << SDM_OP_GEN_AGG_VECT_IDX_SHIFT) & SDM_OP_GEN_AGG_VECT_IDX)


static inline int bnx2x_send_final_clnup(struct bnx2x *bp, u8 clnup_func,
					 u32 poll_cnt)
{
	struct sdm_op_gen op_gen = {0};

	u32 comp_addr = BAR_CSTRORM_INTMEM +
			CSTORM_FINAL_CLEANUP_COMPLETE_OFFSET(clnup_func);
	int ret = 0;

	if (REG_RD(bp, comp_addr)) {
		BNX2X_ERR("Cleanup complete is not 0\n");
		return 1;
	}

	op_gen.command |= OP_GEN_PARAM(XSTORM_AGG_INT_FINAL_CLEANUP_INDEX);
	op_gen.command |= OP_GEN_TYPE(XSTORM_AGG_INT_FINAL_CLEANUP_COMP_TYPE);
	op_gen.command |= OP_GEN_AGG_VECT(clnup_func);
	op_gen.command |= 1 << SDM_OP_GEN_AGG_VECT_IDX_VALID_SHIFT;

	DP(BNX2X_MSG_SP, "FW Final cleanup\n");
	REG_WR(bp, XSDM_REG_OPERATION_GEN, op_gen.command);

	if (bnx2x_flr_clnup_reg_poll(bp, comp_addr, 1, poll_cnt) != 1) {
		BNX2X_ERR("FW final cleanup did not succeed\n");
		ret = 1;
	}
	/* Zero completion for nxt FLR */
	REG_WR(bp, comp_addr, 0);

	return ret;
}

static inline u8 bnx2x_is_pcie_pending(struct pci_dev *dev)
{
	int pos;
	u16 status;

	pos = pci_pcie_cap(dev);
	if (!pos)
		return false;

	pci_read_config_word(dev, pos + PCI_EXP_DEVSTA, &status);
	return status & PCI_EXP_DEVSTA_TRPND;
}

/* PF FLR specific routines
*/
static int bnx2x_poll_hw_usage_counters(struct bnx2x *bp, u32 poll_cnt)
{

	/* wait for CFC PF usage-counter to zero (includes all the VFs) */
	if (bnx2x_flr_clnup_poll_hw_counter(bp,
			CFC_REG_NUM_LCIDS_INSIDE_PF,
			"CFC PF usage counter timed out",
			poll_cnt))
		return 1;


	/* Wait for DQ PF usage-counter to zero (until DQ cleanup) */
	if (bnx2x_flr_clnup_poll_hw_counter(bp,
			DORQ_REG_PF_USAGE_CNT,
			"DQ PF usage counter timed out",
			poll_cnt))
		return 1;

	/* Wait for QM PF usage-counter to zero (until DQ cleanup) */
	if (bnx2x_flr_clnup_poll_hw_counter(bp,
			QM_REG_PF_USG_CNT_0 + 4*BP_FUNC(bp),
			"QM PF usage counter timed out",
			poll_cnt))
		return 1;

	/* Wait for Timer PF usage-counters to zero (until DQ cleanup) */
	if (bnx2x_flr_clnup_poll_hw_counter(bp,
			TM_REG_LIN0_VNIC_UC + 4*BP_PORT(bp),
			"Timers VNIC usage counter timed out",
			poll_cnt))
		return 1;
	if (bnx2x_flr_clnup_poll_hw_counter(bp,
			TM_REG_LIN0_NUM_SCANS + 4*BP_PORT(bp),
			"Timers NUM_SCANS usage counter timed out",
			poll_cnt))
		return 1;

	/* Wait DMAE PF usage counter to zero */
	if (bnx2x_flr_clnup_poll_hw_counter(bp,
			dmae_reg_go_c[INIT_DMAE_C(bp)],
			"DMAE dommand register timed out",
			poll_cnt))
		return 1;

	return 0;
}

static void bnx2x_hw_enable_status(struct bnx2x *bp)
{
	u32 val;

	val = REG_RD(bp, CFC_REG_WEAK_ENABLE_PF);
	DP(BNX2X_MSG_SP, "CFC_REG_WEAK_ENABLE_PF is 0x%x\n", val);

	val = REG_RD(bp, PBF_REG_DISABLE_PF);
	DP(BNX2X_MSG_SP, "PBF_REG_DISABLE_PF is 0x%x\n", val);

	val = REG_RD(bp, IGU_REG_PCI_PF_MSI_EN);
	DP(BNX2X_MSG_SP, "IGU_REG_PCI_PF_MSI_EN is 0x%x\n", val);

	val = REG_RD(bp, IGU_REG_PCI_PF_MSIX_EN);
	DP(BNX2X_MSG_SP, "IGU_REG_PCI_PF_MSIX_EN is 0x%x\n", val);

	val = REG_RD(bp, IGU_REG_PCI_PF_MSIX_FUNC_MASK);
	DP(BNX2X_MSG_SP, "IGU_REG_PCI_PF_MSIX_FUNC_MASK is 0x%x\n", val);

	val = REG_RD(bp, PGLUE_B_REG_SHADOW_BME_PF_7_0_CLR);
	DP(BNX2X_MSG_SP, "PGLUE_B_REG_SHADOW_BME_PF_7_0_CLR is 0x%x\n", val);

	val = REG_RD(bp, PGLUE_B_REG_FLR_REQUEST_PF_7_0_CLR);
	DP(BNX2X_MSG_SP, "PGLUE_B_REG_FLR_REQUEST_PF_7_0_CLR is 0x%x\n", val);

	val = REG_RD(bp, PGLUE_B_REG_INTERNAL_PFID_ENABLE_MASTER);
	DP(BNX2X_MSG_SP, "PGLUE_B_REG_INTERNAL_PFID_ENABLE_MASTER is 0x%x\n",
	   val);
}

static int bnx2x_pf_flr_clnup(struct bnx2x *bp)
{
	u32 poll_cnt = bnx2x_flr_clnup_poll_count(bp);

	DP(BNX2X_MSG_SP, "Cleanup after FLR PF[%d]\n", BP_ABS_FUNC(bp));

	/* Re-enable PF target read access */
	REG_WR(bp, PGLUE_B_REG_INTERNAL_PFID_ENABLE_TARGET_READ, 1);

	/* Poll HW usage counters */
	if (bnx2x_poll_hw_usage_counters(bp, poll_cnt))
		return -EBUSY;

	/* Zero the igu 'trailing edge' and 'leading edge' */

	/* Send the FW cleanup command */
	if (bnx2x_send_final_clnup(bp, (u8)BP_FUNC(bp), poll_cnt))
		return -EBUSY;

	/* ATC cleanup */

	/* Verify TX hw is flushed */
	bnx2x_tx_hw_flushed(bp, poll_cnt);

	/* Wait 100ms (not adjusted according to platform) */
	msleep(100);

	/* Verify no pending pci transactions */
	if (bnx2x_is_pcie_pending(bp->pdev))
		BNX2X_ERR("PCIE Transactions still pending\n");

	/* Debug */
	bnx2x_hw_enable_status(bp);

	/*
	 * Master enable - Due to WB DMAE writes performed before this
	 * register is re-initialized as part of the regular function init
	 */
	REG_WR(bp, PGLUE_B_REG_INTERNAL_PFID_ENABLE_MASTER, 1);

	return 0;
}

static void bnx2x_hc_int_enable(struct bnx2x *bp)
{
	int port = BP_PORT(bp);
	u32 addr = port ? HC_REG_CONFIG_1 : HC_REG_CONFIG_0;
	u32 val = REG_RD(bp, addr);
	int msix = (bp->flags & USING_MSIX_FLAG) ? 1 : 0;
	int msi = (bp->flags & USING_MSI_FLAG) ? 1 : 0;

	if (msix) {
		val &= ~(HC_CONFIG_0_REG_SINGLE_ISR_EN_0 |
			 HC_CONFIG_0_REG_INT_LINE_EN_0);
		val |= (HC_CONFIG_0_REG_MSI_MSIX_INT_EN_0 |
			HC_CONFIG_0_REG_ATTN_BIT_EN_0);
	} else if (msi) {
		val &= ~HC_CONFIG_0_REG_INT_LINE_EN_0;
		val |= (HC_CONFIG_0_REG_SINGLE_ISR_EN_0 |
			HC_CONFIG_0_REG_MSI_MSIX_INT_EN_0 |
			HC_CONFIG_0_REG_ATTN_BIT_EN_0);
	} else {
		val |= (HC_CONFIG_0_REG_SINGLE_ISR_EN_0 |
			HC_CONFIG_0_REG_MSI_MSIX_INT_EN_0 |
			HC_CONFIG_0_REG_INT_LINE_EN_0 |
			HC_CONFIG_0_REG_ATTN_BIT_EN_0);

		if (!CHIP_IS_E1(bp)) {
			DP(NETIF_MSG_INTR, "write %x to HC %d (addr 0x%x)\n",
			   val, port, addr);

			REG_WR(bp, addr, val);

			val &= ~HC_CONFIG_0_REG_MSI_MSIX_INT_EN_0;
		}
	}

	if (CHIP_IS_E1(bp))
		REG_WR(bp, HC_REG_INT_MASK + port*4, 0x1FFFF);

	DP(NETIF_MSG_INTR, "write %x to HC %d (addr 0x%x)  mode %s\n",
	   val, port, addr, (msix ? "MSI-X" : (msi ? "MSI" : "INTx")));

	REG_WR(bp, addr, val);
	/*
	 * Ensure that HC_CONFIG is written before leading/trailing edge config
	 */
	mmiowb();
	barrier();

	if (!CHIP_IS_E1(bp)) {
		/* init leading/trailing edge */
		if (IS_MF(bp)) {
			val = (0xee0f | (1 << (BP_VN(bp) + 4)));
			if (bp->port.pmf)
				/* enable nig and gpio3 attention */
				val |= 0x1100;
		} else
			val = 0xffff;

		REG_WR(bp, HC_REG_TRAILING_EDGE_0 + port*8, val);
		REG_WR(bp, HC_REG_LEADING_EDGE_0 + port*8, val);
	}

	/* Make sure that interrupts are indeed enabled from here on */
	mmiowb();
}

static void bnx2x_igu_int_enable(struct bnx2x *bp)
{
	u32 val;
	int msix = (bp->flags & USING_MSIX_FLAG) ? 1 : 0;
	int msi = (bp->flags & USING_MSI_FLAG) ? 1 : 0;

	val = REG_RD(bp, IGU_REG_PF_CONFIGURATION);

	if (msix) {
		val &= ~(IGU_PF_CONF_INT_LINE_EN |
			 IGU_PF_CONF_SINGLE_ISR_EN);
		val |= (IGU_PF_CONF_FUNC_EN |
			IGU_PF_CONF_MSI_MSIX_EN |
			IGU_PF_CONF_ATTN_BIT_EN);
	} else if (msi) {
		val &= ~IGU_PF_CONF_INT_LINE_EN;
		val |= (IGU_PF_CONF_FUNC_EN |
			IGU_PF_CONF_MSI_MSIX_EN |
			IGU_PF_CONF_ATTN_BIT_EN |
			IGU_PF_CONF_SINGLE_ISR_EN);
	} else {
		val &= ~IGU_PF_CONF_MSI_MSIX_EN;
		val |= (IGU_PF_CONF_FUNC_EN |
			IGU_PF_CONF_INT_LINE_EN |
			IGU_PF_CONF_ATTN_BIT_EN |
			IGU_PF_CONF_SINGLE_ISR_EN);
	}

	DP(NETIF_MSG_INTR, "write 0x%x to IGU  mode %s\n",
	   val, (msix ? "MSI-X" : (msi ? "MSI" : "INTx")));

	REG_WR(bp, IGU_REG_PF_CONFIGURATION, val);

	barrier();

	/* init leading/trailing edge */
	if (IS_MF(bp)) {
		val = (0xee0f | (1 << (BP_VN(bp) + 4)));
		if (bp->port.pmf)
			/* enable nig and gpio3 attention */
			val |= 0x1100;
	} else
		val = 0xffff;

	REG_WR(bp, IGU_REG_TRAILING_EDGE_LATCH, val);
	REG_WR(bp, IGU_REG_LEADING_EDGE_LATCH, val);

	/* Make sure that interrupts are indeed enabled from here on */
	mmiowb();
}

void bnx2x_int_enable(struct bnx2x *bp)
{
	if (bp->common.int_block == INT_BLOCK_HC)
		bnx2x_hc_int_enable(bp);
	else
		bnx2x_igu_int_enable(bp);
}

static void bnx2x_hc_int_disable(struct bnx2x *bp)
{
	int port = BP_PORT(bp);
	u32 addr = port ? HC_REG_CONFIG_1 : HC_REG_CONFIG_0;
	u32 val = REG_RD(bp, addr);

	/*
	 * in E1 we must use only PCI configuration space to disable
	 * MSI/MSIX capablility
	 * It's forbitten to disable IGU_PF_CONF_MSI_MSIX_EN in HC block
	 */
	if (CHIP_IS_E1(bp)) {
		/*  Since IGU_PF_CONF_MSI_MSIX_EN still always on
		 *  Use mask register to prevent from HC sending interrupts
		 *  after we exit the function
		 */
		REG_WR(bp, HC_REG_INT_MASK + port*4, 0);

		val &= ~(HC_CONFIG_0_REG_SINGLE_ISR_EN_0 |
			 HC_CONFIG_0_REG_INT_LINE_EN_0 |
			 HC_CONFIG_0_REG_ATTN_BIT_EN_0);
	} else
		val &= ~(HC_CONFIG_0_REG_SINGLE_ISR_EN_0 |
			 HC_CONFIG_0_REG_MSI_MSIX_INT_EN_0 |
			 HC_CONFIG_0_REG_INT_LINE_EN_0 |
			 HC_CONFIG_0_REG_ATTN_BIT_EN_0);

	DP(NETIF_MSG_INTR, "write %x to HC %d (addr 0x%x)\n",
	   val, port, addr);

	/* flush all outstanding writes */
	mmiowb();

	REG_WR(bp, addr, val);
	if (REG_RD(bp, addr) != val)
		BNX2X_ERR("BUG! proper val not read from IGU!\n");
}

static void bnx2x_igu_int_disable(struct bnx2x *bp)
{
	u32 val = REG_RD(bp, IGU_REG_PF_CONFIGURATION);

	val &= ~(IGU_PF_CONF_MSI_MSIX_EN |
		 IGU_PF_CONF_INT_LINE_EN |
		 IGU_PF_CONF_ATTN_BIT_EN);

	DP(NETIF_MSG_INTR, "write %x to IGU\n", val);

	/* flush all outstanding writes */
	mmiowb();

	REG_WR(bp, IGU_REG_PF_CONFIGURATION, val);
	if (REG_RD(bp, IGU_REG_PF_CONFIGURATION) != val)
		BNX2X_ERR("BUG! proper val not read from IGU!\n");
}

void bnx2x_int_disable(struct bnx2x *bp)
{
	if (bp->common.int_block == INT_BLOCK_HC)
		bnx2x_hc_int_disable(bp);
	else
		bnx2x_igu_int_disable(bp);
}

void bnx2x_int_disable_sync(struct bnx2x *bp, int disable_hw)
{
	int msix = (bp->flags & USING_MSIX_FLAG) ? 1 : 0;
	int i, offset;

	if (disable_hw)
		/* prevent the HW from sending interrupts */
		bnx2x_int_disable(bp);

	/* make sure all ISRs are done */
	if (msix) {
		synchronize_irq(bp->msix_table[0].vector);
		offset = 1;
#ifdef BCM_CNIC
		offset++;
#endif
		for_each_eth_queue(bp, i)
			synchronize_irq(bp->msix_table[offset++].vector);
	} else
		synchronize_irq(bp->pdev->irq);

	/* make sure sp_task is not running */
	cancel_delayed_work(&bp->sp_task);
	cancel_delayed_work(&bp->period_task);
	flush_workqueue(bnx2x_wq);
}

/* fast path */

/*
 * General service functions
 */

/* Return true if succeeded to acquire the lock */
static bool bnx2x_trylock_hw_lock(struct bnx2x *bp, u32 resource)
{
	u32 lock_status;
	u32 resource_bit = (1 << resource);
	int func = BP_FUNC(bp);
	u32 hw_lock_control_reg;

	DP(NETIF_MSG_HW, "Trying to take a lock on resource %d\n", resource);

	/* Validating that the resource is within range */
	if (resource > HW_LOCK_MAX_RESOURCE_VALUE) {
		DP(NETIF_MSG_HW,
		   "resource(0x%x) > HW_LOCK_MAX_RESOURCE_VALUE(0x%x)\n",
		   resource, HW_LOCK_MAX_RESOURCE_VALUE);
		return false;
	}

	if (func <= 5)
		hw_lock_control_reg = (MISC_REG_DRIVER_CONTROL_1 + func*8);
	else
		hw_lock_control_reg =
				(MISC_REG_DRIVER_CONTROL_7 + (func - 6)*8);

	/* Try to acquire the lock */
	REG_WR(bp, hw_lock_control_reg + 4, resource_bit);
	lock_status = REG_RD(bp, hw_lock_control_reg);
	if (lock_status & resource_bit)
		return true;

	DP(NETIF_MSG_HW, "Failed to get a lock on resource %d\n", resource);
	return false;
}

/**
 * bnx2x_get_leader_lock_resource - get the recovery leader resource id
 *
 * @bp:	driver handle
 *
 * Returns the recovery leader resource id according to the engine this function
 * belongs to. Currently only only 2 engines is supported.
 */
static inline int bnx2x_get_leader_lock_resource(struct bnx2x *bp)
{
	if (BP_PATH(bp))
		return HW_LOCK_RESOURCE_RECOVERY_LEADER_1;
	else
		return HW_LOCK_RESOURCE_RECOVERY_LEADER_0;
}

/**
 * bnx2x_trylock_leader_lock- try to aquire a leader lock.
 *
 * @bp: driver handle
 *
 * Tries to aquire a leader lock for cuurent engine.
 */
static inline bool bnx2x_trylock_leader_lock(struct bnx2x *bp)
{
	return bnx2x_trylock_hw_lock(bp, bnx2x_get_leader_lock_resource(bp));
}

#ifdef BCM_CNIC
static void bnx2x_cnic_cfc_comp(struct bnx2x *bp, int cid, u8 err);
#endif

void bnx2x_sp_event(struct bnx2x_fastpath *fp, union eth_rx_cqe *rr_cqe)
{
	struct bnx2x *bp = fp->bp;
	int cid = SW_CID(rr_cqe->ramrod_cqe.conn_and_cmd_data);
	int command = CQE_CMD(rr_cqe->ramrod_cqe.conn_and_cmd_data);
	enum bnx2x_queue_cmd drv_cmd = BNX2X_Q_CMD_MAX;
	struct bnx2x_queue_sp_obj *q_obj = &fp->q_obj;

	DP(BNX2X_MSG_SP,
	   "fp %d  cid %d  got ramrod #%d  state is %x  type is %d\n",
	   fp->index, cid, command, bp->state,
	   rr_cqe->ramrod_cqe.ramrod_type);

	switch (command) {
	case (RAMROD_CMD_ID_ETH_CLIENT_UPDATE):
		DP(BNX2X_MSG_SP, "got UPDATE ramrod. CID %d\n", cid);
		drv_cmd = BNX2X_Q_CMD_UPDATE;
		break;

	case (RAMROD_CMD_ID_ETH_CLIENT_SETUP):
		DP(BNX2X_MSG_SP, "got MULTI[%d] setup ramrod\n", cid);
		drv_cmd = BNX2X_Q_CMD_SETUP;
		break;

	case (RAMROD_CMD_ID_ETH_TX_QUEUE_SETUP):
		DP(NETIF_MSG_IFUP, "got MULTI[%d] tx-only setup ramrod\n", cid);
		drv_cmd = BNX2X_Q_CMD_SETUP_TX_ONLY;
		break;

	case (RAMROD_CMD_ID_ETH_HALT):
		DP(BNX2X_MSG_SP, "got MULTI[%d] halt ramrod\n", cid);
		drv_cmd = BNX2X_Q_CMD_HALT;
		break;

	case (RAMROD_CMD_ID_ETH_TERMINATE):
		DP(BNX2X_MSG_SP, "got MULTI[%d] teminate ramrod\n", cid);
		drv_cmd = BNX2X_Q_CMD_TERMINATE;
		break;

	case (RAMROD_CMD_ID_ETH_EMPTY):
		DP(BNX2X_MSG_SP, "got MULTI[%d] empty ramrod\n", cid);
		drv_cmd = BNX2X_Q_CMD_EMPTY;
		break;

	default:
		BNX2X_ERR("unexpected MC reply (%d) on fp[%d]\n",
			  command, fp->index);
		return;
	}

	if ((drv_cmd != BNX2X_Q_CMD_MAX) &&
	    q_obj->complete_cmd(bp, q_obj, drv_cmd))
		/* q_obj->complete_cmd() failure means that this was
		 * an unexpected completion.
		 *
		 * In this case we don't want to increase the bp->spq_left
		 * because apparently we haven't sent this command the first
		 * place.
		 */
#ifdef BNX2X_STOP_ON_ERROR
		bnx2x_panic();
#else
		return;
#endif

	smp_mb__before_atomic_inc();
	atomic_inc(&bp->cq_spq_left);
	/* push the change in bp->spq_left and towards the memory */
	smp_mb__after_atomic_inc();

	DP(BNX2X_MSG_SP, "bp->cq_spq_left %x\n", atomic_read(&bp->cq_spq_left));

	return;
}

void bnx2x_update_rx_prod(struct bnx2x *bp, struct bnx2x_fastpath *fp,
			u16 bd_prod, u16 rx_comp_prod, u16 rx_sge_prod)
{
	u32 start = BAR_USTRORM_INTMEM + fp->ustorm_rx_prods_offset;

	bnx2x_update_rx_prod_gen(bp, fp, bd_prod, rx_comp_prod, rx_sge_prod,
				 start);
}

irqreturn_t bnx2x_interrupt(int irq, void *dev_instance)
{
	struct bnx2x *bp = netdev_priv(dev_instance);
	u16 status = bnx2x_ack_int(bp);
	u16 mask;
	int i;
	u8 cos;

	/* Return here if interrupt is shared and it's not for us */
	if (unlikely(status == 0)) {
		DP(NETIF_MSG_INTR, "not our interrupt!\n");
		return IRQ_NONE;
	}
	DP(NETIF_MSG_INTR, "got an interrupt  status 0x%x\n", status);

#ifdef BNX2X_STOP_ON_ERROR
	if (unlikely(bp->panic))
		return IRQ_HANDLED;
#endif

	for_each_eth_queue(bp, i) {
		struct bnx2x_fastpath *fp = &bp->fp[i];

		mask = 0x2 << (fp->index + CNIC_PRESENT);
		if (status & mask) {
			/* Handle Rx or Tx according to SB id */
			prefetch(fp->rx_cons_sb);
			for_each_cos_in_tx_queue(fp, cos)
				prefetch(fp->txdata[cos].tx_cons_sb);
			prefetch(&fp->sb_running_index[SM_RX_ID]);
			napi_schedule(&bnx2x_fp(bp, fp->index, napi));
			status &= ~mask;
		}
	}

#ifdef BCM_CNIC
	mask = 0x2;
	if (status & (mask | 0x1)) {
		struct cnic_ops *c_ops = NULL;

		if (likely(bp->state == BNX2X_STATE_OPEN)) {
			rcu_read_lock();
			c_ops = rcu_dereference(bp->cnic_ops);
			if (c_ops)
				c_ops->cnic_handler(bp->cnic_data, NULL);
			rcu_read_unlock();
		}

		status &= ~mask;
	}
#endif

	if (unlikely(status & 0x1)) {
		queue_delayed_work(bnx2x_wq, &bp->sp_task, 0);

		status &= ~0x1;
		if (!status)
			return IRQ_HANDLED;
	}

	if (unlikely(status))
		DP(NETIF_MSG_INTR, "got an unknown interrupt! (status 0x%x)\n",
		   status);

	return IRQ_HANDLED;
}

/* Link */

/*
 * General service functions
 */

int bnx2x_acquire_hw_lock(struct bnx2x *bp, u32 resource)
{
	u32 lock_status;
	u32 resource_bit = (1 << resource);
	int func = BP_FUNC(bp);
	u32 hw_lock_control_reg;
	int cnt;

	/* Validating that the resource is within range */
	if (resource > HW_LOCK_MAX_RESOURCE_VALUE) {
		DP(NETIF_MSG_HW,
		   "resource(0x%x) > HW_LOCK_MAX_RESOURCE_VALUE(0x%x)\n",
		   resource, HW_LOCK_MAX_RESOURCE_VALUE);
		return -EINVAL;
	}

	if (func <= 5) {
		hw_lock_control_reg = (MISC_REG_DRIVER_CONTROL_1 + func*8);
	} else {
		hw_lock_control_reg =
				(MISC_REG_DRIVER_CONTROL_7 + (func - 6)*8);
	}

	/* Validating that the resource is not already taken */
	lock_status = REG_RD(bp, hw_lock_control_reg);
	if (lock_status & resource_bit) {
		DP(NETIF_MSG_HW, "lock_status 0x%x  resource_bit 0x%x\n",
		   lock_status, resource_bit);
		return -EEXIST;
	}

	/* Try for 5 second every 5ms */
	for (cnt = 0; cnt < 1000; cnt++) {
		/* Try to acquire the lock */
		REG_WR(bp, hw_lock_control_reg + 4, resource_bit);
		lock_status = REG_RD(bp, hw_lock_control_reg);
		if (lock_status & resource_bit)
			return 0;

		msleep(5);
	}
	DP(NETIF_MSG_HW, "Timeout\n");
	return -EAGAIN;
}

int bnx2x_release_leader_lock(struct bnx2x *bp)
{
	return bnx2x_release_hw_lock(bp, bnx2x_get_leader_lock_resource(bp));
}

int bnx2x_release_hw_lock(struct bnx2x *bp, u32 resource)
{
	u32 lock_status;
	u32 resource_bit = (1 << resource);
	int func = BP_FUNC(bp);
	u32 hw_lock_control_reg;

	DP(NETIF_MSG_HW, "Releasing a lock on resource %d\n", resource);

	/* Validating that the resource is within range */
	if (resource > HW_LOCK_MAX_RESOURCE_VALUE) {
		DP(NETIF_MSG_HW,
		   "resource(0x%x) > HW_LOCK_MAX_RESOURCE_VALUE(0x%x)\n",
		   resource, HW_LOCK_MAX_RESOURCE_VALUE);
		return -EINVAL;
	}

	if (func <= 5) {
		hw_lock_control_reg = (MISC_REG_DRIVER_CONTROL_1 + func*8);
	} else {
		hw_lock_control_reg =
				(MISC_REG_DRIVER_CONTROL_7 + (func - 6)*8);
	}

	/* Validating that the resource is currently taken */
	lock_status = REG_RD(bp, hw_lock_control_reg);
	if (!(lock_status & resource_bit)) {
		DP(NETIF_MSG_HW, "lock_status 0x%x  resource_bit 0x%x\n",
		   lock_status, resource_bit);
		return -EFAULT;
	}

	REG_WR(bp, hw_lock_control_reg, resource_bit);
	return 0;
}


int bnx2x_get_gpio(struct bnx2x *bp, int gpio_num, u8 port)
{
	/* The GPIO should be swapped if swap register is set and active */
	int gpio_port = (REG_RD(bp, NIG_REG_PORT_SWAP) &&
			 REG_RD(bp, NIG_REG_STRAP_OVERRIDE)) ^ port;
	int gpio_shift = gpio_num +
			(gpio_port ? MISC_REGISTERS_GPIO_PORT_SHIFT : 0);
	u32 gpio_mask = (1 << gpio_shift);
	u32 gpio_reg;
	int value;

	if (gpio_num > MISC_REGISTERS_GPIO_3) {
		BNX2X_ERR("Invalid GPIO %d\n", gpio_num);
		return -EINVAL;
	}

	/* read GPIO value */
	gpio_reg = REG_RD(bp, MISC_REG_GPIO);

	/* get the requested pin value */
	if ((gpio_reg & gpio_mask) == gpio_mask)
		value = 1;
	else
		value = 0;

	DP(NETIF_MSG_LINK, "pin %d  value 0x%x\n", gpio_num, value);

	return value;
}

int bnx2x_set_gpio(struct bnx2x *bp, int gpio_num, u32 mode, u8 port)
{
	/* The GPIO should be swapped if swap register is set and active */
	int gpio_port = (REG_RD(bp, NIG_REG_PORT_SWAP) &&
			 REG_RD(bp, NIG_REG_STRAP_OVERRIDE)) ^ port;
	int gpio_shift = gpio_num +
			(gpio_port ? MISC_REGISTERS_GPIO_PORT_SHIFT : 0);
	u32 gpio_mask = (1 << gpio_shift);
	u32 gpio_reg;

	if (gpio_num > MISC_REGISTERS_GPIO_3) {
		BNX2X_ERR("Invalid GPIO %d\n", gpio_num);
		return -EINVAL;
	}

	bnx2x_acquire_hw_lock(bp, HW_LOCK_RESOURCE_GPIO);
	/* read GPIO and mask except the float bits */
	gpio_reg = (REG_RD(bp, MISC_REG_GPIO) & MISC_REGISTERS_GPIO_FLOAT);

	switch (mode) {
	case MISC_REGISTERS_GPIO_OUTPUT_LOW:
		DP(NETIF_MSG_LINK, "Set GPIO %d (shift %d) -> output low\n",
		   gpio_num, gpio_shift);
		/* clear FLOAT and set CLR */
		gpio_reg &= ~(gpio_mask << MISC_REGISTERS_GPIO_FLOAT_POS);
		gpio_reg |=  (gpio_mask << MISC_REGISTERS_GPIO_CLR_POS);
		break;

	case MISC_REGISTERS_GPIO_OUTPUT_HIGH:
		DP(NETIF_MSG_LINK, "Set GPIO %d (shift %d) -> output high\n",
		   gpio_num, gpio_shift);
		/* clear FLOAT and set SET */
		gpio_reg &= ~(gpio_mask << MISC_REGISTERS_GPIO_FLOAT_POS);
		gpio_reg |=  (gpio_mask << MISC_REGISTERS_GPIO_SET_POS);
		break;

	case MISC_REGISTERS_GPIO_INPUT_HI_Z:
		DP(NETIF_MSG_LINK, "Set GPIO %d (shift %d) -> input\n",
		   gpio_num, gpio_shift);
		/* set FLOAT */
		gpio_reg |= (gpio_mask << MISC_REGISTERS_GPIO_FLOAT_POS);
		break;

	default:
		break;
	}

	REG_WR(bp, MISC_REG_GPIO, gpio_reg);
	bnx2x_release_hw_lock(bp, HW_LOCK_RESOURCE_GPIO);

	return 0;
}

int bnx2x_set_mult_gpio(struct bnx2x *bp, u8 pins, u32 mode)
{
	u32 gpio_reg = 0;
	int rc = 0;

	/* Any port swapping should be handled by caller. */

	bnx2x_acquire_hw_lock(bp, HW_LOCK_RESOURCE_GPIO);
	/* read GPIO and mask except the float bits */
	gpio_reg = REG_RD(bp, MISC_REG_GPIO);
	gpio_reg &= ~(pins << MISC_REGISTERS_GPIO_FLOAT_POS);
	gpio_reg &= ~(pins << MISC_REGISTERS_GPIO_CLR_POS);
	gpio_reg &= ~(pins << MISC_REGISTERS_GPIO_SET_POS);

	switch (mode) {
	case MISC_REGISTERS_GPIO_OUTPUT_LOW:
		DP(NETIF_MSG_LINK, "Set GPIO 0x%x -> output low\n", pins);
		/* set CLR */
		gpio_reg |= (pins << MISC_REGISTERS_GPIO_CLR_POS);
		break;

	case MISC_REGISTERS_GPIO_OUTPUT_HIGH:
		DP(NETIF_MSG_LINK, "Set GPIO 0x%x -> output high\n", pins);
		/* set SET */
		gpio_reg |= (pins << MISC_REGISTERS_GPIO_SET_POS);
		break;

	case MISC_REGISTERS_GPIO_INPUT_HI_Z:
		DP(NETIF_MSG_LINK, "Set GPIO 0x%x -> input\n", pins);
		/* set FLOAT */
		gpio_reg |= (pins << MISC_REGISTERS_GPIO_FLOAT_POS);
		break;

	default:
		BNX2X_ERR("Invalid GPIO mode assignment %d\n", mode);
		rc = -EINVAL;
		break;
	}

	if (rc == 0)
		REG_WR(bp, MISC_REG_GPIO, gpio_reg);

	bnx2x_release_hw_lock(bp, HW_LOCK_RESOURCE_GPIO);

	return rc;
}

int bnx2x_set_gpio_int(struct bnx2x *bp, int gpio_num, u32 mode, u8 port)
{
	/* The GPIO should be swapped if swap register is set and active */
	int gpio_port = (REG_RD(bp, NIG_REG_PORT_SWAP) &&
			 REG_RD(bp, NIG_REG_STRAP_OVERRIDE)) ^ port;
	int gpio_shift = gpio_num +
			(gpio_port ? MISC_REGISTERS_GPIO_PORT_SHIFT : 0);
	u32 gpio_mask = (1 << gpio_shift);
	u32 gpio_reg;

	if (gpio_num > MISC_REGISTERS_GPIO_3) {
		BNX2X_ERR("Invalid GPIO %d\n", gpio_num);
		return -EINVAL;
	}

	bnx2x_acquire_hw_lock(bp, HW_LOCK_RESOURCE_GPIO);
	/* read GPIO int */
	gpio_reg = REG_RD(bp, MISC_REG_GPIO_INT);

	switch (mode) {
	case MISC_REGISTERS_GPIO_INT_OUTPUT_CLR:
		DP(NETIF_MSG_LINK, "Clear GPIO INT %d (shift %d) -> "
				   "output low\n", gpio_num, gpio_shift);
		/* clear SET and set CLR */
		gpio_reg &= ~(gpio_mask << MISC_REGISTERS_GPIO_INT_SET_POS);
		gpio_reg |=  (gpio_mask << MISC_REGISTERS_GPIO_INT_CLR_POS);
		break;

	case MISC_REGISTERS_GPIO_INT_OUTPUT_SET:
		DP(NETIF_MSG_LINK, "Set GPIO INT %d (shift %d) -> "
				   "output high\n", gpio_num, gpio_shift);
		/* clear CLR and set SET */
		gpio_reg &= ~(gpio_mask << MISC_REGISTERS_GPIO_INT_CLR_POS);
		gpio_reg |=  (gpio_mask << MISC_REGISTERS_GPIO_INT_SET_POS);
		break;

	default:
		break;
	}

	REG_WR(bp, MISC_REG_GPIO_INT, gpio_reg);
	bnx2x_release_hw_lock(bp, HW_LOCK_RESOURCE_GPIO);

	return 0;
}

static int bnx2x_set_spio(struct bnx2x *bp, int spio_num, u32 mode)
{
	u32 spio_mask = (1 << spio_num);
	u32 spio_reg;

	if ((spio_num < MISC_REGISTERS_SPIO_4) ||
	    (spio_num > MISC_REGISTERS_SPIO_7)) {
		BNX2X_ERR("Invalid SPIO %d\n", spio_num);
		return -EINVAL;
	}

	bnx2x_acquire_hw_lock(bp, HW_LOCK_RESOURCE_SPIO);
	/* read SPIO and mask except the float bits */
	spio_reg = (REG_RD(bp, MISC_REG_SPIO) & MISC_REGISTERS_SPIO_FLOAT);

	switch (mode) {
	case MISC_REGISTERS_SPIO_OUTPUT_LOW:
		DP(NETIF_MSG_LINK, "Set SPIO %d -> output low\n", spio_num);
		/* clear FLOAT and set CLR */
		spio_reg &= ~(spio_mask << MISC_REGISTERS_SPIO_FLOAT_POS);
		spio_reg |=  (spio_mask << MISC_REGISTERS_SPIO_CLR_POS);
		break;

	case MISC_REGISTERS_SPIO_OUTPUT_HIGH:
		DP(NETIF_MSG_LINK, "Set SPIO %d -> output high\n", spio_num);
		/* clear FLOAT and set SET */
		spio_reg &= ~(spio_mask << MISC_REGISTERS_SPIO_FLOAT_POS);
		spio_reg |=  (spio_mask << MISC_REGISTERS_SPIO_SET_POS);
		break;

	case MISC_REGISTERS_SPIO_INPUT_HI_Z:
		DP(NETIF_MSG_LINK, "Set SPIO %d -> input\n", spio_num);
		/* set FLOAT */
		spio_reg |= (spio_mask << MISC_REGISTERS_SPIO_FLOAT_POS);
		break;

	default:
		break;
	}

	REG_WR(bp, MISC_REG_SPIO, spio_reg);
	bnx2x_release_hw_lock(bp, HW_LOCK_RESOURCE_SPIO);

	return 0;
}

void bnx2x_calc_fc_adv(struct bnx2x *bp)
{
	u8 cfg_idx = bnx2x_get_link_cfg_idx(bp);
	switch (bp->link_vars.ieee_fc &
		MDIO_COMBO_IEEE0_AUTO_NEG_ADV_PAUSE_MASK) {
	case MDIO_COMBO_IEEE0_AUTO_NEG_ADV_PAUSE_NONE:
		bp->port.advertising[cfg_idx] &= ~(ADVERTISED_Asym_Pause |
						   ADVERTISED_Pause);
		break;

	case MDIO_COMBO_IEEE0_AUTO_NEG_ADV_PAUSE_BOTH:
		bp->port.advertising[cfg_idx] |= (ADVERTISED_Asym_Pause |
						  ADVERTISED_Pause);
		break;

	case MDIO_COMBO_IEEE0_AUTO_NEG_ADV_PAUSE_ASYMMETRIC:
		bp->port.advertising[cfg_idx] |= ADVERTISED_Asym_Pause;
		break;

	default:
		bp->port.advertising[cfg_idx] &= ~(ADVERTISED_Asym_Pause |
						   ADVERTISED_Pause);
		break;
	}
}

u8 bnx2x_initial_phy_init(struct bnx2x *bp, int load_mode)
{
	if (!BP_NOMCP(bp)) {
		u8 rc;
		int cfx_idx = bnx2x_get_link_cfg_idx(bp);
		u16 req_line_speed = bp->link_params.req_line_speed[cfx_idx];
		/*
		 * Initialize link parameters structure variables
		 * It is recommended to turn off RX FC for jumbo frames
		 * for better performance
		 */
		if (CHIP_IS_E1x(bp) && (bp->dev->mtu > 5000))
			bp->link_params.req_fc_auto_adv = BNX2X_FLOW_CTRL_TX;
		else
			bp->link_params.req_fc_auto_adv = BNX2X_FLOW_CTRL_BOTH;

		bnx2x_acquire_phy_lock(bp);

		if (load_mode == LOAD_DIAG) {
			struct link_params *lp = &bp->link_params;
			lp->loopback_mode = LOOPBACK_XGXS;
			/* do PHY loopback at 10G speed, if possible */
			if (lp->req_line_speed[cfx_idx] < SPEED_10000) {
				if (lp->speed_cap_mask[cfx_idx] &
				    PORT_HW_CFG_SPEED_CAPABILITY_D0_10G)
					lp->req_line_speed[cfx_idx] =
					SPEED_10000;
				else
					lp->req_line_speed[cfx_idx] =
					SPEED_1000;
			}
		}

		rc = bnx2x_phy_init(&bp->link_params, &bp->link_vars);

		bnx2x_release_phy_lock(bp);

		bnx2x_calc_fc_adv(bp);

		if (CHIP_REV_IS_SLOW(bp) && bp->link_vars.link_up) {
			bnx2x_stats_handle(bp, STATS_EVENT_LINK_UP);
			bnx2x_link_report(bp);
		} else
			queue_delayed_work(bnx2x_wq, &bp->period_task, 0);
		bp->link_params.req_line_speed[cfx_idx] = req_line_speed;
		return rc;
	}
	BNX2X_ERR("Bootcode is missing - can not initialize link\n");
	return -EINVAL;
}

void bnx2x_link_set(struct bnx2x *bp)
{
	if (!BP_NOMCP(bp)) {
		bnx2x_acquire_phy_lock(bp);
		bnx2x_link_reset(&bp->link_params, &bp->link_vars, 1);
		bnx2x_phy_init(&bp->link_params, &bp->link_vars);
		bnx2x_release_phy_lock(bp);

		bnx2x_calc_fc_adv(bp);
	} else
		BNX2X_ERR("Bootcode is missing - can not set link\n");
}

static void bnx2x__link_reset(struct bnx2x *bp)
{
	if (!BP_NOMCP(bp)) {
		bnx2x_acquire_phy_lock(bp);
		bnx2x_link_reset(&bp->link_params, &bp->link_vars, 1);
		bnx2x_release_phy_lock(bp);
	} else
		BNX2X_ERR("Bootcode is missing - can not reset link\n");
}

u8 bnx2x_link_test(struct bnx2x *bp, u8 is_serdes)
{
	u8 rc = 0;

	if (!BP_NOMCP(bp)) {
		bnx2x_acquire_phy_lock(bp);
		rc = bnx2x_test_link(&bp->link_params, &bp->link_vars,
				     is_serdes);
		bnx2x_release_phy_lock(bp);
	} else
		BNX2X_ERR("Bootcode is missing - can not test link\n");

	return rc;
}

static void bnx2x_init_port_minmax(struct bnx2x *bp)
{
	u32 r_param = bp->link_vars.line_speed / 8;
	u32 fair_periodic_timeout_usec;
	u32 t_fair;

	memset(&(bp->cmng.rs_vars), 0,
	       sizeof(struct rate_shaping_vars_per_port));
	memset(&(bp->cmng.fair_vars), 0, sizeof(struct fairness_vars_per_port));

	/* 100 usec in SDM ticks = 25 since each tick is 4 usec */
	bp->cmng.rs_vars.rs_periodic_timeout = RS_PERIODIC_TIMEOUT_USEC / 4;

	/* this is the threshold below which no timer arming will occur
	   1.25 coefficient is for the threshold to be a little bigger
	   than the real time, to compensate for timer in-accuracy */
	bp->cmng.rs_vars.rs_threshold =
				(RS_PERIODIC_TIMEOUT_USEC * r_param * 5) / 4;

	/* resolution of fairness timer */
	fair_periodic_timeout_usec = QM_ARB_BYTES / r_param;
	/* for 10G it is 1000usec. for 1G it is 10000usec. */
	t_fair = T_FAIR_COEF / bp->link_vars.line_speed;

	/* this is the threshold below which we won't arm the timer anymore */
	bp->cmng.fair_vars.fair_threshold = QM_ARB_BYTES;

	/* we multiply by 1e3/8 to get bytes/msec.
	   We don't want the credits to pass a credit
	   of the t_fair*FAIR_MEM (algorithm resolution) */
	bp->cmng.fair_vars.upper_bound = r_param * t_fair * FAIR_MEM;
	/* since each tick is 4 usec */
	bp->cmng.fair_vars.fairness_timeout = fair_periodic_timeout_usec / 4;
}

/* Calculates the sum of vn_min_rates.
   It's needed for further normalizing of the min_rates.
   Returns:
     sum of vn_min_rates.
       or
     0 - if all the min_rates are 0.
     In the later case fainess algorithm should be deactivated.
     If not all min_rates are zero then those that are zeroes will be set to 1.
 */
static void bnx2x_calc_vn_weight_sum(struct bnx2x *bp)
{
	int all_zero = 1;
	int vn;

	bp->vn_weight_sum = 0;
	for (vn = VN_0; vn < BP_MAX_VN_NUM(bp); vn++) {
		u32 vn_cfg = bp->mf_config[vn];
		u32 vn_min_rate = ((vn_cfg & FUNC_MF_CFG_MIN_BW_MASK) >>
				   FUNC_MF_CFG_MIN_BW_SHIFT) * 100;

		/* Skip hidden vns */
		if (vn_cfg & FUNC_MF_CFG_FUNC_HIDE)
			continue;

		/* If min rate is zero - set it to 1 */
		if (!vn_min_rate)
			vn_min_rate = DEF_MIN_RATE;
		else
			all_zero = 0;

		bp->vn_weight_sum += vn_min_rate;
	}

	/* if ETS or all min rates are zeros - disable fairness */
	if (BNX2X_IS_ETS_ENABLED(bp)) {
		bp->cmng.flags.cmng_enables &=
					~CMNG_FLAGS_PER_PORT_FAIRNESS_VN;
		DP(NETIF_MSG_IFUP, "Fairness will be disabled due to ETS\n");
	} else if (all_zero) {
		bp->cmng.flags.cmng_enables &=
					~CMNG_FLAGS_PER_PORT_FAIRNESS_VN;
		DP(NETIF_MSG_IFUP, "All MIN values are zeroes"
		   "  fairness will be disabled\n");
	} else
		bp->cmng.flags.cmng_enables |=
					CMNG_FLAGS_PER_PORT_FAIRNESS_VN;
}

/* returns func by VN for current port */
static inline int func_by_vn(struct bnx2x *bp, int vn)
{
	return 2 * vn + BP_PORT(bp);
}

static void bnx2x_init_vn_minmax(struct bnx2x *bp, int vn)
{
	struct rate_shaping_vars_per_vn m_rs_vn;
	struct fairness_vars_per_vn m_fair_vn;
	u32 vn_cfg = bp->mf_config[vn];
	int func = func_by_vn(bp, vn);
	u16 vn_min_rate, vn_max_rate;
	int i;

	/* If function is hidden - set min and max to zeroes */
	if (vn_cfg & FUNC_MF_CFG_FUNC_HIDE) {
		vn_min_rate = 0;
		vn_max_rate = 0;

	} else {
		u32 maxCfg = bnx2x_extract_max_cfg(bp, vn_cfg);

		vn_min_rate = ((vn_cfg & FUNC_MF_CFG_MIN_BW_MASK) >>
				FUNC_MF_CFG_MIN_BW_SHIFT) * 100;
		/* If fairness is enabled (not all min rates are zeroes) and
		   if current min rate is zero - set it to 1.
		   This is a requirement of the algorithm. */
		if (bp->vn_weight_sum && (vn_min_rate == 0))
			vn_min_rate = DEF_MIN_RATE;

		if (IS_MF_SI(bp))
			/* maxCfg in percents of linkspeed */
			vn_max_rate = (bp->link_vars.line_speed * maxCfg) / 100;
		else
			/* maxCfg is absolute in 100Mb units */
			vn_max_rate = maxCfg * 100;
	}

	DP(NETIF_MSG_IFUP,
	   "func %d: vn_min_rate %d  vn_max_rate %d  vn_weight_sum %d\n",
	   func, vn_min_rate, vn_max_rate, bp->vn_weight_sum);

	memset(&m_rs_vn, 0, sizeof(struct rate_shaping_vars_per_vn));
	memset(&m_fair_vn, 0, sizeof(struct fairness_vars_per_vn));

	/* global vn counter - maximal Mbps for this vn */
	m_rs_vn.vn_counter.rate = vn_max_rate;

	/* quota - number of bytes transmitted in this period */
	m_rs_vn.vn_counter.quota =
				(vn_max_rate * RS_PERIODIC_TIMEOUT_USEC) / 8;

	if (bp->vn_weight_sum) {
		/* credit for each period of the fairness algorithm:
		   number of bytes in T_FAIR (the vn share the port rate).
		   vn_weight_sum should not be larger than 10000, thus
		   T_FAIR_COEF / (8 * vn_weight_sum) will always be greater
		   than zero */
		m_fair_vn.vn_credit_delta =
			max_t(u32, (vn_min_rate * (T_FAIR_COEF /
						   (8 * bp->vn_weight_sum))),
			      (bp->cmng.fair_vars.fair_threshold +
							MIN_ABOVE_THRESH));
		DP(NETIF_MSG_IFUP, "m_fair_vn.vn_credit_delta %d\n",
		   m_fair_vn.vn_credit_delta);
	}

	/* Store it to internal memory */
	for (i = 0; i < sizeof(struct rate_shaping_vars_per_vn)/4; i++)
		REG_WR(bp, BAR_XSTRORM_INTMEM +
		       XSTORM_RATE_SHAPING_PER_VN_VARS_OFFSET(func) + i * 4,
		       ((u32 *)(&m_rs_vn))[i]);

	for (i = 0; i < sizeof(struct fairness_vars_per_vn)/4; i++)
		REG_WR(bp, BAR_XSTRORM_INTMEM +
		       XSTORM_FAIRNESS_PER_VN_VARS_OFFSET(func) + i * 4,
		       ((u32 *)(&m_fair_vn))[i]);
}

static int bnx2x_get_cmng_fns_mode(struct bnx2x *bp)
{
	if (CHIP_REV_IS_SLOW(bp))
		return CMNG_FNS_NONE;
	if (IS_MF(bp))
		return CMNG_FNS_MINMAX;

	return CMNG_FNS_NONE;
}

void bnx2x_read_mf_cfg(struct bnx2x *bp)
{
	int vn, n = (CHIP_MODE_IS_4_PORT(bp) ? 2 : 1);

	if (BP_NOMCP(bp))
		return; /* what should be the default bvalue in this case */

	/* For 2 port configuration the absolute function number formula
	 * is:
	 *      abs_func = 2 * vn + BP_PORT + BP_PATH
	 *
	 *      and there are 4 functions per port
	 *
	 * For 4 port configuration it is
	 *      abs_func = 4 * vn + 2 * BP_PORT + BP_PATH
	 *
	 *      and there are 2 functions per port
	 */
	for (vn = VN_0; vn < BP_MAX_VN_NUM(bp); vn++) {
		int /*abs*/func = n * (2 * vn + BP_PORT(bp)) + BP_PATH(bp);

		if (func >= E1H_FUNC_MAX)
			break;

		bp->mf_config[vn] =
			MF_CFG_RD(bp, func_mf_config[func].config);
	}
}

static void bnx2x_cmng_fns_init(struct bnx2x *bp, u8 read_cfg, u8 cmng_type)
{

	if (cmng_type == CMNG_FNS_MINMAX) {
		int vn;

		/* clear cmng_enables */
		bp->cmng.flags.cmng_enables = 0;

		/* read mf conf from shmem */
		if (read_cfg)
			bnx2x_read_mf_cfg(bp);

		/* Init rate shaping and fairness contexts */
		bnx2x_init_port_minmax(bp);

		/* vn_weight_sum and enable fairness if not 0 */
		bnx2x_calc_vn_weight_sum(bp);

		/* calculate and set min-max rate for each vn */
		if (bp->port.pmf)
			for (vn = VN_0; vn < BP_MAX_VN_NUM(bp); vn++)
				bnx2x_init_vn_minmax(bp, vn);

		/* always enable rate shaping and fairness */
		bp->cmng.flags.cmng_enables |=
					CMNG_FLAGS_PER_PORT_RATE_SHAPING_VN;
		if (!bp->vn_weight_sum)
			DP(NETIF_MSG_IFUP, "All MIN values are zeroes"
				   "  fairness will be disabled\n");
		return;
	}

	/* rate shaping and fairness are disabled */
	DP(NETIF_MSG_IFUP,
	   "rate shaping and fairness are disabled\n");
}

static inline void bnx2x_link_sync_notify(struct bnx2x *bp)
{
	int func;
	int vn;

	/* Set the attention towards other drivers on the same port */
	for (vn = VN_0; vn < BP_MAX_VN_NUM(bp); vn++) {
		if (vn == BP_VN(bp))
			continue;

		func = func_by_vn(bp, vn);
		REG_WR(bp, MISC_REG_AEU_GENERAL_ATTN_0 +
		       (LINK_SYNC_ATTENTION_BIT_FUNC_0 + func)*4, 1);
	}
}

/* This function is called upon link interrupt */
static void bnx2x_link_attn(struct bnx2x *bp)
{
	/* Make sure that we are synced with the current statistics */
	bnx2x_stats_handle(bp, STATS_EVENT_STOP);

	bnx2x_link_update(&bp->link_params, &bp->link_vars);

	if (bp->link_vars.link_up) {

		/* dropless flow control */
		if (!CHIP_IS_E1(bp) && bp->dropless_fc) {
			int port = BP_PORT(bp);
			u32 pause_enabled = 0;

			if (bp->link_vars.flow_ctrl & BNX2X_FLOW_CTRL_TX)
				pause_enabled = 1;

			REG_WR(bp, BAR_USTRORM_INTMEM +
			       USTORM_ETH_PAUSE_ENABLED_OFFSET(port),
			       pause_enabled);
		}

		if (bp->link_vars.mac_type != MAC_TYPE_EMAC) {
			struct host_port_stats *pstats;

			pstats = bnx2x_sp(bp, port_stats);
			/* reset old mac stats */
			memset(&(pstats->mac_stx[0]), 0,
			       sizeof(struct mac_stx));
		}
		if (bp->state == BNX2X_STATE_OPEN)
			bnx2x_stats_handle(bp, STATS_EVENT_LINK_UP);
	}

	if (bp->link_vars.link_up && bp->link_vars.line_speed) {
		int cmng_fns = bnx2x_get_cmng_fns_mode(bp);

		if (cmng_fns != CMNG_FNS_NONE) {
			bnx2x_cmng_fns_init(bp, false, cmng_fns);
			storm_memset_cmng(bp, &bp->cmng, BP_PORT(bp));
		} else
			/* rate shaping and fairness are disabled */
			DP(NETIF_MSG_IFUP,
			   "single function mode without fairness\n");
	}

	__bnx2x_link_report(bp);

	if (IS_MF(bp))
		bnx2x_link_sync_notify(bp);
}

void bnx2x__link_status_update(struct bnx2x *bp)
{
	if (bp->state != BNX2X_STATE_OPEN)
		return;

	bnx2x_link_status_update(&bp->link_params, &bp->link_vars);

	if (bp->link_vars.link_up)
		bnx2x_stats_handle(bp, STATS_EVENT_LINK_UP);
	else
		bnx2x_stats_handle(bp, STATS_EVENT_STOP);

	/* indicate link status */
	bnx2x_link_report(bp);
}

static void bnx2x_pmf_update(struct bnx2x *bp)
{
	int port = BP_PORT(bp);
	u32 val;

	bp->port.pmf = 1;
	DP(NETIF_MSG_LINK, "pmf %d\n", bp->port.pmf);

	/*
	 * We need the mb() to ensure the ordering between the writing to
	 * bp->port.pmf here and reading it from the bnx2x_periodic_task().
	 */
	smp_mb();

	/* queue a periodic task */
	queue_delayed_work(bnx2x_wq, &bp->period_task, 0);

	bnx2x_dcbx_pmf_update(bp);

	/* enable nig attention */
	val = (0xff0f | (1 << (BP_VN(bp) + 4)));
	if (bp->common.int_block == INT_BLOCK_HC) {
		REG_WR(bp, HC_REG_TRAILING_EDGE_0 + port*8, val);
		REG_WR(bp, HC_REG_LEADING_EDGE_0 + port*8, val);
	} else if (!CHIP_IS_E1x(bp)) {
		REG_WR(bp, IGU_REG_TRAILING_EDGE_LATCH, val);
		REG_WR(bp, IGU_REG_LEADING_EDGE_LATCH, val);
	}

	bnx2x_stats_handle(bp, STATS_EVENT_PMF);
}

/* end of Link */

/* slow path */

/*
 * General service functions
 */

/* send the MCP a request, block until there is a reply */
u32 bnx2x_fw_command(struct bnx2x *bp, u32 command, u32 param)
{
	int mb_idx = BP_FW_MB_IDX(bp);
	u32 seq;
	u32 rc = 0;
	u32 cnt = 1;
	u8 delay = CHIP_REV_IS_SLOW(bp) ? 100 : 10;

	mutex_lock(&bp->fw_mb_mutex);
	seq = ++bp->fw_seq;
	SHMEM_WR(bp, func_mb[mb_idx].drv_mb_param, param);
	SHMEM_WR(bp, func_mb[mb_idx].drv_mb_header, (command | seq));

	DP(BNX2X_MSG_MCP, "wrote command (%x) to FW MB param 0x%08x\n",
			(command | seq), param);

	do {
		/* let the FW do it's magic ... */
		msleep(delay);

		rc = SHMEM_RD(bp, func_mb[mb_idx].fw_mb_header);

		/* Give the FW up to 5 second (500*10ms) */
	} while ((seq != (rc & FW_MSG_SEQ_NUMBER_MASK)) && (cnt++ < 500));

	DP(BNX2X_MSG_MCP, "[after %d ms] read (%x) seq is (%x) from FW MB\n",
	   cnt*delay, rc, seq);

	/* is this a reply to our command? */
	if (seq == (rc & FW_MSG_SEQ_NUMBER_MASK))
		rc &= FW_MSG_CODE_MASK;
	else {
		/* FW BUG! */
		BNX2X_ERR("FW failed to respond!\n");
		bnx2x_fw_dump(bp);
		rc = 0;
	}
	mutex_unlock(&bp->fw_mb_mutex);

	return rc;
}

static u8 stat_counter_valid(struct bnx2x *bp, struct bnx2x_fastpath *fp)
{
#ifdef BCM_CNIC
	/* Statistics are not supported for CNIC Clients at the moment */
	if (IS_FCOE_FP(fp))
		return false;
#endif
	return true;
}

void bnx2x_func_init(struct bnx2x *bp, struct bnx2x_func_init_params *p)
{
	if (CHIP_IS_E1x(bp)) {
		struct tstorm_eth_function_common_config tcfg = {0};

		storm_memset_func_cfg(bp, &tcfg, p->func_id);
	}

	/* Enable the function in the FW */
	storm_memset_vf_to_pf(bp, p->func_id, p->pf_id);
	storm_memset_func_en(bp, p->func_id, 1);

	/* spq */
	if (p->func_flgs & FUNC_FLG_SPQ) {
		storm_memset_spq_addr(bp, p->spq_map, p->func_id);
		REG_WR(bp, XSEM_REG_FAST_MEMORY +
		       XSTORM_SPQ_PROD_OFFSET(p->func_id), p->spq_prod);
	}
}

/**
 * bnx2x_get_tx_only_flags - Return common flags
 *
 * @bp		device handle
 * @fp		queue handle
 * @zero_stats	TRUE if statistics zeroing is needed
 *
 * Return the flags that are common for the Tx-only and not normal connections.
 */
static inline unsigned long bnx2x_get_common_flags(struct bnx2x *bp,
						   struct bnx2x_fastpath *fp,
						   bool zero_stats)
{
	unsigned long flags = 0;

	/* PF driver will always initialize the Queue to an ACTIVE state */
	__set_bit(BNX2X_Q_FLG_ACTIVE, &flags);

	/* tx only connections collect statistics (on the same index as the
	 *  parent connection). The statistics are zeroed when the parent
	 *  connection is initialized.
	 */
	if (stat_counter_valid(bp, fp)) {
		__set_bit(BNX2X_Q_FLG_STATS, &flags);
		if (zero_stats)
			__set_bit(BNX2X_Q_FLG_ZERO_STATS, &flags);
	}

	return flags;
}

static inline unsigned long bnx2x_get_q_flags(struct bnx2x *bp,
					      struct bnx2x_fastpath *fp,
					      bool leading)
{
	unsigned long flags = 0;

	/* calculate other queue flags */
	if (IS_MF_SD(bp))
		__set_bit(BNX2X_Q_FLG_OV, &flags);

	if (IS_FCOE_FP(fp))
		__set_bit(BNX2X_Q_FLG_FCOE, &flags);

	if (!fp->disable_tpa) {
		__set_bit(BNX2X_Q_FLG_TPA, &flags);
		__set_bit(BNX2X_Q_FLG_TPA_IPV6, &flags);
	}

	if (leading) {
		__set_bit(BNX2X_Q_FLG_LEADING_RSS, &flags);
		__set_bit(BNX2X_Q_FLG_MCAST, &flags);
	}

	/* Always set HW VLAN stripping */
	__set_bit(BNX2X_Q_FLG_VLAN, &flags);


	return flags | bnx2x_get_common_flags(bp, fp, true);
}

static void bnx2x_pf_q_prep_general(struct bnx2x *bp,
	struct bnx2x_fastpath *fp, struct bnx2x_general_setup_params *gen_init,
	u8 cos)
{
	gen_init->stat_id = bnx2x_stats_id(fp);
	gen_init->spcl_id = fp->cl_id;

	/* Always use mini-jumbo MTU for FCoE L2 ring */
	if (IS_FCOE_FP(fp))
		gen_init->mtu = BNX2X_FCOE_MINI_JUMBO_MTU;
	else
		gen_init->mtu = bp->dev->mtu;

	gen_init->cos = cos;
}

static void bnx2x_pf_rx_q_prep(struct bnx2x *bp,
	struct bnx2x_fastpath *fp, struct rxq_pause_params *pause,
	struct bnx2x_rxq_setup_params *rxq_init)
{
	u8 max_sge = 0;
	u16 sge_sz = 0;
	u16 tpa_agg_size = 0;

	if (!fp->disable_tpa) {
		pause->sge_th_lo = SGE_TH_LO(bp);
		pause->sge_th_hi = SGE_TH_HI(bp);

		/* validate SGE ring has enough to cross high threshold */
		WARN_ON(bp->dropless_fc &&
				pause->sge_th_hi + FW_PREFETCH_CNT >
				MAX_RX_SGE_CNT * NUM_RX_SGE_PAGES);

		tpa_agg_size = min_t(u32,
			(min_t(u32, 8, MAX_SKB_FRAGS) *
			SGE_PAGE_SIZE * PAGES_PER_SGE), 0xffff);
		max_sge = SGE_PAGE_ALIGN(bp->dev->mtu) >>
			SGE_PAGE_SHIFT;
		max_sge = ((max_sge + PAGES_PER_SGE - 1) &
			  (~(PAGES_PER_SGE-1))) >> PAGES_PER_SGE_SHIFT;
		sge_sz = (u16)min_t(u32, SGE_PAGE_SIZE * PAGES_PER_SGE,
				    0xffff);
	}

	/* pause - not for e1 */
	if (!CHIP_IS_E1(bp)) {
		pause->bd_th_lo = BD_TH_LO(bp);
		pause->bd_th_hi = BD_TH_HI(bp);

		pause->rcq_th_lo = RCQ_TH_LO(bp);
		pause->rcq_th_hi = RCQ_TH_HI(bp);
		/*
		 * validate that rings have enough entries to cross
		 * high thresholds
		 */
		WARN_ON(bp->dropless_fc &&
				pause->bd_th_hi + FW_PREFETCH_CNT >
				bp->rx_ring_size);
		WARN_ON(bp->dropless_fc &&
				pause->rcq_th_hi + FW_PREFETCH_CNT >
				NUM_RCQ_RINGS * MAX_RCQ_DESC_CNT);

		pause->pri_map = 1;
	}

	/* rxq setup */
	rxq_init->dscr_map = fp->rx_desc_mapping;
	rxq_init->sge_map = fp->rx_sge_mapping;
	rxq_init->rcq_map = fp->rx_comp_mapping;
	rxq_init->rcq_np_map = fp->rx_comp_mapping + BCM_PAGE_SIZE;

	/* This should be a maximum number of data bytes that may be
	 * placed on the BD (not including paddings).
	 */
	rxq_init->buf_sz = fp->rx_buf_size - BNX2X_FW_RX_ALIGN -
		IP_HEADER_ALIGNMENT_PADDING;

	rxq_init->cl_qzone_id = fp->cl_qzone_id;
	rxq_init->tpa_agg_sz = tpa_agg_size;
	rxq_init->sge_buf_sz = sge_sz;
	rxq_init->max_sges_pkt = max_sge;
	rxq_init->rss_engine_id = BP_FUNC(bp);

	/* Maximum number or simultaneous TPA aggregation for this Queue.
	 *
	 * For PF Clients it should be the maximum avaliable number.
	 * VF driver(s) may want to define it to a smaller value.
	 */
	rxq_init->max_tpa_queues = MAX_AGG_QS(bp);

	rxq_init->cache_line_log = BNX2X_RX_ALIGN_SHIFT;
	rxq_init->fw_sb_id = fp->fw_sb_id;

	if (IS_FCOE_FP(fp))
		rxq_init->sb_cq_index = HC_SP_INDEX_ETH_FCOE_RX_CQ_CONS;
	else
		rxq_init->sb_cq_index = HC_INDEX_ETH_RX_CQ_CONS;
<<<<<<< HEAD

	if (IS_FCOE_FP(fp)) {
		rxq_init->silent_removal_value = 0;
		rxq_init->silent_removal_mask = VLAN_VID_MASK;
	} else {
		rxq_init->silent_removal_value = 0;
		rxq_init->silent_removal_mask = VLAN_PRIO_MASK | VLAN_VID_MASK;
	}
=======
>>>>>>> 99f4964c
}

static void bnx2x_pf_tx_q_prep(struct bnx2x *bp,
	struct bnx2x_fastpath *fp, struct bnx2x_txq_setup_params *txq_init,
	u8 cos)
{
	txq_init->dscr_map = fp->txdata[cos].tx_desc_mapping;
	txq_init->sb_cq_index = HC_INDEX_ETH_FIRST_TX_CQ_CONS + cos;
	txq_init->traffic_type = LLFC_TRAFFIC_TYPE_NW;
	txq_init->fw_sb_id = fp->fw_sb_id;

	/*
	 * set the tss leading client id for TX classfication ==
	 * leading RSS client id
	 */
	txq_init->tss_leading_cl_id = bnx2x_fp(bp, 0, cl_id);

	if (IS_FCOE_FP(fp)) {
		txq_init->sb_cq_index = HC_SP_INDEX_ETH_FCOE_TX_CQ_CONS;
		txq_init->traffic_type = LLFC_TRAFFIC_TYPE_FCOE;
	}
}

static void bnx2x_pf_init(struct bnx2x *bp)
{
	struct bnx2x_func_init_params func_init = {0};
	struct event_ring_data eq_data = { {0} };
	u16 flags;

	if (!CHIP_IS_E1x(bp)) {
		/* reset IGU PF statistics: MSIX + ATTN */
		/* PF */
		REG_WR(bp, IGU_REG_STATISTIC_NUM_MESSAGE_SENT +
			   BNX2X_IGU_STAS_MSG_VF_CNT*4 +
			   (CHIP_MODE_IS_4_PORT(bp) ?
				BP_FUNC(bp) : BP_VN(bp))*4, 0);
		/* ATTN */
		REG_WR(bp, IGU_REG_STATISTIC_NUM_MESSAGE_SENT +
			   BNX2X_IGU_STAS_MSG_VF_CNT*4 +
			   BNX2X_IGU_STAS_MSG_PF_CNT*4 +
			   (CHIP_MODE_IS_4_PORT(bp) ?
				BP_FUNC(bp) : BP_VN(bp))*4, 0);
	}

	/* function setup flags */
	flags = (FUNC_FLG_STATS | FUNC_FLG_LEADING | FUNC_FLG_SPQ);

	/* This flag is relevant for E1x only.
	 * E2 doesn't have a TPA configuration in a function level.
	 */
	flags |= (bp->flags & TPA_ENABLE_FLAG) ? FUNC_FLG_TPA : 0;

	func_init.func_flgs = flags;
	func_init.pf_id = BP_FUNC(bp);
	func_init.func_id = BP_FUNC(bp);
	func_init.spq_map = bp->spq_mapping;
	func_init.spq_prod = bp->spq_prod_idx;

	bnx2x_func_init(bp, &func_init);

	memset(&(bp->cmng), 0, sizeof(struct cmng_struct_per_port));

	/*
	 * Congestion management values depend on the link rate
	 * There is no active link so initial link rate is set to 10 Gbps.
	 * When the link comes up The congestion management values are
	 * re-calculated according to the actual link rate.
	 */
	bp->link_vars.line_speed = SPEED_10000;
	bnx2x_cmng_fns_init(bp, true, bnx2x_get_cmng_fns_mode(bp));

	/* Only the PMF sets the HW */
	if (bp->port.pmf)
		storm_memset_cmng(bp, &bp->cmng, BP_PORT(bp));

	/* init Event Queue */
	eq_data.base_addr.hi = U64_HI(bp->eq_mapping);
	eq_data.base_addr.lo = U64_LO(bp->eq_mapping);
	eq_data.producer = bp->eq_prod;
	eq_data.index_id = HC_SP_INDEX_EQ_CONS;
	eq_data.sb_id = DEF_SB_ID;
	storm_memset_eq_data(bp, &eq_data, BP_FUNC(bp));
}


static void bnx2x_e1h_disable(struct bnx2x *bp)
{
	int port = BP_PORT(bp);

	bnx2x_tx_disable(bp);

	REG_WR(bp, NIG_REG_LLH0_FUNC_EN + port*8, 0);
}

static void bnx2x_e1h_enable(struct bnx2x *bp)
{
	int port = BP_PORT(bp);

	REG_WR(bp, NIG_REG_LLH0_FUNC_EN + port*8, 1);

	/* Tx queue should be only reenabled */
	netif_tx_wake_all_queues(bp->dev);

	/*
	 * Should not call netif_carrier_on since it will be called if the link
	 * is up when checking for link state
	 */
}

/* called due to MCP event (on pmf):
 *	reread new bandwidth configuration
 *	configure FW
 *	notify others function about the change
 */
static inline void bnx2x_config_mf_bw(struct bnx2x *bp)
{
	if (bp->link_vars.link_up) {
		bnx2x_cmng_fns_init(bp, true, CMNG_FNS_MINMAX);
		bnx2x_link_sync_notify(bp);
	}
	storm_memset_cmng(bp, &bp->cmng, BP_PORT(bp));
}

static inline void bnx2x_set_mf_bw(struct bnx2x *bp)
{
	bnx2x_config_mf_bw(bp);
	bnx2x_fw_command(bp, DRV_MSG_CODE_SET_MF_BW_ACK, 0);
}

static void bnx2x_dcc_event(struct bnx2x *bp, u32 dcc_event)
{
	DP(BNX2X_MSG_MCP, "dcc_event 0x%x\n", dcc_event);

	if (dcc_event & DRV_STATUS_DCC_DISABLE_ENABLE_PF) {

		/*
		 * This is the only place besides the function initialization
		 * where the bp->flags can change so it is done without any
		 * locks
		 */
		if (bp->mf_config[BP_VN(bp)] & FUNC_MF_CFG_FUNC_DISABLED) {
			DP(NETIF_MSG_IFDOWN, "mf_cfg function disabled\n");
			bp->flags |= MF_FUNC_DIS;

			bnx2x_e1h_disable(bp);
		} else {
			DP(NETIF_MSG_IFUP, "mf_cfg function enabled\n");
			bp->flags &= ~MF_FUNC_DIS;

			bnx2x_e1h_enable(bp);
		}
		dcc_event &= ~DRV_STATUS_DCC_DISABLE_ENABLE_PF;
	}
	if (dcc_event & DRV_STATUS_DCC_BANDWIDTH_ALLOCATION) {
		bnx2x_config_mf_bw(bp);
		dcc_event &= ~DRV_STATUS_DCC_BANDWIDTH_ALLOCATION;
	}

	/* Report results to MCP */
	if (dcc_event)
		bnx2x_fw_command(bp, DRV_MSG_CODE_DCC_FAILURE, 0);
	else
		bnx2x_fw_command(bp, DRV_MSG_CODE_DCC_OK, 0);
}

/* must be called under the spq lock */
static inline struct eth_spe *bnx2x_sp_get_next(struct bnx2x *bp)
{
	struct eth_spe *next_spe = bp->spq_prod_bd;

	if (bp->spq_prod_bd == bp->spq_last_bd) {
		bp->spq_prod_bd = bp->spq;
		bp->spq_prod_idx = 0;
		DP(NETIF_MSG_TIMER, "end of spq\n");
	} else {
		bp->spq_prod_bd++;
		bp->spq_prod_idx++;
	}
	return next_spe;
}

/* must be called under the spq lock */
static inline void bnx2x_sp_prod_update(struct bnx2x *bp)
{
	int func = BP_FUNC(bp);

	/*
	 * Make sure that BD data is updated before writing the producer:
	 * BD data is written to the memory, the producer is read from the
	 * memory, thus we need a full memory barrier to ensure the ordering.
	 */
	mb();

	REG_WR16(bp, BAR_XSTRORM_INTMEM + XSTORM_SPQ_PROD_OFFSET(func),
		 bp->spq_prod_idx);
	mmiowb();
}

/**
 * bnx2x_is_contextless_ramrod - check if the current command ends on EQ
 *
 * @cmd:	command to check
 * @cmd_type:	command type
 */
static inline bool bnx2x_is_contextless_ramrod(int cmd, int cmd_type)
{
	if ((cmd_type == NONE_CONNECTION_TYPE) ||
	    (cmd == RAMROD_CMD_ID_ETH_FORWARD_SETUP) ||
	    (cmd == RAMROD_CMD_ID_ETH_CLASSIFICATION_RULES) ||
	    (cmd == RAMROD_CMD_ID_ETH_FILTER_RULES) ||
	    (cmd == RAMROD_CMD_ID_ETH_MULTICAST_RULES) ||
	    (cmd == RAMROD_CMD_ID_ETH_SET_MAC) ||
	    (cmd == RAMROD_CMD_ID_ETH_RSS_UPDATE))
		return true;
	else
		return false;

}


/**
 * bnx2x_sp_post - place a single command on an SP ring
 *
 * @bp:		driver handle
 * @command:	command to place (e.g. SETUP, FILTER_RULES, etc.)
 * @cid:	SW CID the command is related to
 * @data_hi:	command private data address (high 32 bits)
 * @data_lo:	command private data address (low 32 bits)
 * @cmd_type:	command type (e.g. NONE, ETH)
 *
 * SP data is handled as if it's always an address pair, thus data fields are
 * not swapped to little endian in upper functions. Instead this function swaps
 * data as if it's two u32 fields.
 */
int bnx2x_sp_post(struct bnx2x *bp, int command, int cid,
		  u32 data_hi, u32 data_lo, int cmd_type)
{
	struct eth_spe *spe;
	u16 type;
	bool common = bnx2x_is_contextless_ramrod(command, cmd_type);

#ifdef BNX2X_STOP_ON_ERROR
	if (unlikely(bp->panic))
		return -EIO;
#endif

	spin_lock_bh(&bp->spq_lock);

	if (common) {
		if (!atomic_read(&bp->eq_spq_left)) {
			BNX2X_ERR("BUG! EQ ring full!\n");
			spin_unlock_bh(&bp->spq_lock);
			bnx2x_panic();
			return -EBUSY;
		}
	} else if (!atomic_read(&bp->cq_spq_left)) {
			BNX2X_ERR("BUG! SPQ ring full!\n");
			spin_unlock_bh(&bp->spq_lock);
			bnx2x_panic();
			return -EBUSY;
	}

	spe = bnx2x_sp_get_next(bp);

	/* CID needs port number to be encoded int it */
	spe->hdr.conn_and_cmd_data =
			cpu_to_le32((command << SPE_HDR_CMD_ID_SHIFT) |
				    HW_CID(bp, cid));

	type = (cmd_type << SPE_HDR_CONN_TYPE_SHIFT) & SPE_HDR_CONN_TYPE;

	type |= ((BP_FUNC(bp) << SPE_HDR_FUNCTION_ID_SHIFT) &
		 SPE_HDR_FUNCTION_ID);

	spe->hdr.type = cpu_to_le16(type);

	spe->data.update_data_addr.hi = cpu_to_le32(data_hi);
	spe->data.update_data_addr.lo = cpu_to_le32(data_lo);

	/*
	 * It's ok if the actual decrement is issued towards the memory
	 * somewhere between the spin_lock and spin_unlock. Thus no
	 * more explict memory barrier is needed.
	 */
	if (common)
		atomic_dec(&bp->eq_spq_left);
	else
		atomic_dec(&bp->cq_spq_left);


	DP(BNX2X_MSG_SP/*NETIF_MSG_TIMER*/,
	   "SPQE[%x] (%x:%x)  (cmd, common?) (%d,%d)  hw_cid %x  data (%x:%x) "
	   "type(0x%x) left (CQ, EQ) (%x,%x)\n",
	   bp->spq_prod_idx, (u32)U64_HI(bp->spq_mapping),
	   (u32)(U64_LO(bp->spq_mapping) +
	   (void *)bp->spq_prod_bd - (void *)bp->spq), command, common,
	   HW_CID(bp, cid), data_hi, data_lo, type,
	   atomic_read(&bp->cq_spq_left), atomic_read(&bp->eq_spq_left));

	bnx2x_sp_prod_update(bp);
	spin_unlock_bh(&bp->spq_lock);
	return 0;
}

/* acquire split MCP access lock register */
static int bnx2x_acquire_alr(struct bnx2x *bp)
{
	u32 j, val;
	int rc = 0;

	might_sleep();
	for (j = 0; j < 1000; j++) {
		val = (1UL << 31);
		REG_WR(bp, GRCBASE_MCP + 0x9c, val);
		val = REG_RD(bp, GRCBASE_MCP + 0x9c);
		if (val & (1L << 31))
			break;

		msleep(5);
	}
	if (!(val & (1L << 31))) {
		BNX2X_ERR("Cannot acquire MCP access lock register\n");
		rc = -EBUSY;
	}

	return rc;
}

/* release split MCP access lock register */
static void bnx2x_release_alr(struct bnx2x *bp)
{
	REG_WR(bp, GRCBASE_MCP + 0x9c, 0);
}

#define BNX2X_DEF_SB_ATT_IDX	0x0001
#define BNX2X_DEF_SB_IDX	0x0002

static inline u16 bnx2x_update_dsb_idx(struct bnx2x *bp)
{
	struct host_sp_status_block *def_sb = bp->def_status_blk;
	u16 rc = 0;

	barrier(); /* status block is written to by the chip */
	if (bp->def_att_idx != def_sb->atten_status_block.attn_bits_index) {
		bp->def_att_idx = def_sb->atten_status_block.attn_bits_index;
		rc |= BNX2X_DEF_SB_ATT_IDX;
	}

	if (bp->def_idx != def_sb->sp_sb.running_index) {
		bp->def_idx = def_sb->sp_sb.running_index;
		rc |= BNX2X_DEF_SB_IDX;
	}

	/* Do not reorder: indecies reading should complete before handling */
	barrier();
	return rc;
}

/*
 * slow path service functions
 */

static void bnx2x_attn_int_asserted(struct bnx2x *bp, u32 asserted)
{
	int port = BP_PORT(bp);
	u32 aeu_addr = port ? MISC_REG_AEU_MASK_ATTN_FUNC_1 :
			      MISC_REG_AEU_MASK_ATTN_FUNC_0;
	u32 nig_int_mask_addr = port ? NIG_REG_MASK_INTERRUPT_PORT1 :
				       NIG_REG_MASK_INTERRUPT_PORT0;
	u32 aeu_mask;
	u32 nig_mask = 0;
	u32 reg_addr;

	if (bp->attn_state & asserted)
		BNX2X_ERR("IGU ERROR\n");

	bnx2x_acquire_hw_lock(bp, HW_LOCK_RESOURCE_PORT0_ATT_MASK + port);
	aeu_mask = REG_RD(bp, aeu_addr);

	DP(NETIF_MSG_HW, "aeu_mask %x  newly asserted %x\n",
	   aeu_mask, asserted);
	aeu_mask &= ~(asserted & 0x3ff);
	DP(NETIF_MSG_HW, "new mask %x\n", aeu_mask);

	REG_WR(bp, aeu_addr, aeu_mask);
	bnx2x_release_hw_lock(bp, HW_LOCK_RESOURCE_PORT0_ATT_MASK + port);

	DP(NETIF_MSG_HW, "attn_state %x\n", bp->attn_state);
	bp->attn_state |= asserted;
	DP(NETIF_MSG_HW, "new state %x\n", bp->attn_state);

	if (asserted & ATTN_HARD_WIRED_MASK) {
		if (asserted & ATTN_NIG_FOR_FUNC) {

			bnx2x_acquire_phy_lock(bp);

			/* save nig interrupt mask */
			nig_mask = REG_RD(bp, nig_int_mask_addr);

			/* If nig_mask is not set, no need to call the update
			 * function.
			 */
			if (nig_mask) {
				REG_WR(bp, nig_int_mask_addr, 0);

				bnx2x_link_attn(bp);
			}

			/* handle unicore attn? */
		}
		if (asserted & ATTN_SW_TIMER_4_FUNC)
			DP(NETIF_MSG_HW, "ATTN_SW_TIMER_4_FUNC!\n");

		if (asserted & GPIO_2_FUNC)
			DP(NETIF_MSG_HW, "GPIO_2_FUNC!\n");

		if (asserted & GPIO_3_FUNC)
			DP(NETIF_MSG_HW, "GPIO_3_FUNC!\n");

		if (asserted & GPIO_4_FUNC)
			DP(NETIF_MSG_HW, "GPIO_4_FUNC!\n");

		if (port == 0) {
			if (asserted & ATTN_GENERAL_ATTN_1) {
				DP(NETIF_MSG_HW, "ATTN_GENERAL_ATTN_1!\n");
				REG_WR(bp, MISC_REG_AEU_GENERAL_ATTN_1, 0x0);
			}
			if (asserted & ATTN_GENERAL_ATTN_2) {
				DP(NETIF_MSG_HW, "ATTN_GENERAL_ATTN_2!\n");
				REG_WR(bp, MISC_REG_AEU_GENERAL_ATTN_2, 0x0);
			}
			if (asserted & ATTN_GENERAL_ATTN_3) {
				DP(NETIF_MSG_HW, "ATTN_GENERAL_ATTN_3!\n");
				REG_WR(bp, MISC_REG_AEU_GENERAL_ATTN_3, 0x0);
			}
		} else {
			if (asserted & ATTN_GENERAL_ATTN_4) {
				DP(NETIF_MSG_HW, "ATTN_GENERAL_ATTN_4!\n");
				REG_WR(bp, MISC_REG_AEU_GENERAL_ATTN_4, 0x0);
			}
			if (asserted & ATTN_GENERAL_ATTN_5) {
				DP(NETIF_MSG_HW, "ATTN_GENERAL_ATTN_5!\n");
				REG_WR(bp, MISC_REG_AEU_GENERAL_ATTN_5, 0x0);
			}
			if (asserted & ATTN_GENERAL_ATTN_6) {
				DP(NETIF_MSG_HW, "ATTN_GENERAL_ATTN_6!\n");
				REG_WR(bp, MISC_REG_AEU_GENERAL_ATTN_6, 0x0);
			}
		}

	} /* if hardwired */

	if (bp->common.int_block == INT_BLOCK_HC)
		reg_addr = (HC_REG_COMMAND_REG + port*32 +
			    COMMAND_REG_ATTN_BITS_SET);
	else
		reg_addr = (BAR_IGU_INTMEM + IGU_CMD_ATTN_BIT_SET_UPPER*8);

	DP(NETIF_MSG_HW, "about to mask 0x%08x at %s addr 0x%x\n", asserted,
	   (bp->common.int_block == INT_BLOCK_HC) ? "HC" : "IGU", reg_addr);
	REG_WR(bp, reg_addr, asserted);

	/* now set back the mask */
	if (asserted & ATTN_NIG_FOR_FUNC) {
		REG_WR(bp, nig_int_mask_addr, nig_mask);
		bnx2x_release_phy_lock(bp);
	}
}

static inline void bnx2x_fan_failure(struct bnx2x *bp)
{
	int port = BP_PORT(bp);
	u32 ext_phy_config;
	/* mark the failure */
	ext_phy_config =
		SHMEM_RD(bp,
			 dev_info.port_hw_config[port].external_phy_config);

	ext_phy_config &= ~PORT_HW_CFG_XGXS_EXT_PHY_TYPE_MASK;
	ext_phy_config |= PORT_HW_CFG_XGXS_EXT_PHY_TYPE_FAILURE;
	SHMEM_WR(bp, dev_info.port_hw_config[port].external_phy_config,
		 ext_phy_config);

	/* log the failure */
	netdev_err(bp->dev, "Fan Failure on Network Controller has caused"
	       " the driver to shutdown the card to prevent permanent"
	       " damage.  Please contact OEM Support for assistance\n");
}

static inline void bnx2x_attn_int_deasserted0(struct bnx2x *bp, u32 attn)
{
	int port = BP_PORT(bp);
	int reg_offset;
	u32 val;

	reg_offset = (port ? MISC_REG_AEU_ENABLE1_FUNC_1_OUT_0 :
			     MISC_REG_AEU_ENABLE1_FUNC_0_OUT_0);

	if (attn & AEU_INPUTS_ATTN_BITS_SPIO5) {

		val = REG_RD(bp, reg_offset);
		val &= ~AEU_INPUTS_ATTN_BITS_SPIO5;
		REG_WR(bp, reg_offset, val);

		BNX2X_ERR("SPIO5 hw attention\n");

		/* Fan failure attention */
		bnx2x_hw_reset_phy(&bp->link_params);
		bnx2x_fan_failure(bp);
	}

	if ((attn & bp->link_vars.aeu_int_mask) && bp->port.pmf) {
		bnx2x_acquire_phy_lock(bp);
		bnx2x_handle_module_detect_int(&bp->link_params);
		bnx2x_release_phy_lock(bp);
	}

	if (attn & HW_INTERRUT_ASSERT_SET_0) {

		val = REG_RD(bp, reg_offset);
		val &= ~(attn & HW_INTERRUT_ASSERT_SET_0);
		REG_WR(bp, reg_offset, val);

		BNX2X_ERR("FATAL HW block attention set0 0x%x\n",
			  (u32)(attn & HW_INTERRUT_ASSERT_SET_0));
		bnx2x_panic();
	}
}

static inline void bnx2x_attn_int_deasserted1(struct bnx2x *bp, u32 attn)
{
	u32 val;

	if (attn & AEU_INPUTS_ATTN_BITS_DOORBELLQ_HW_INTERRUPT) {

		val = REG_RD(bp, DORQ_REG_DORQ_INT_STS_CLR);
		BNX2X_ERR("DB hw attention 0x%x\n", val);
		/* DORQ discard attention */
		if (val & 0x2)
			BNX2X_ERR("FATAL error from DORQ\n");
	}

	if (attn & HW_INTERRUT_ASSERT_SET_1) {

		int port = BP_PORT(bp);
		int reg_offset;

		reg_offset = (port ? MISC_REG_AEU_ENABLE1_FUNC_1_OUT_1 :
				     MISC_REG_AEU_ENABLE1_FUNC_0_OUT_1);

		val = REG_RD(bp, reg_offset);
		val &= ~(attn & HW_INTERRUT_ASSERT_SET_1);
		REG_WR(bp, reg_offset, val);

		BNX2X_ERR("FATAL HW block attention set1 0x%x\n",
			  (u32)(attn & HW_INTERRUT_ASSERT_SET_1));
		bnx2x_panic();
	}
}

static inline void bnx2x_attn_int_deasserted2(struct bnx2x *bp, u32 attn)
{
	u32 val;

	if (attn & AEU_INPUTS_ATTN_BITS_CFC_HW_INTERRUPT) {

		val = REG_RD(bp, CFC_REG_CFC_INT_STS_CLR);
		BNX2X_ERR("CFC hw attention 0x%x\n", val);
		/* CFC error attention */
		if (val & 0x2)
			BNX2X_ERR("FATAL error from CFC\n");
	}

	if (attn & AEU_INPUTS_ATTN_BITS_PXP_HW_INTERRUPT) {
		val = REG_RD(bp, PXP_REG_PXP_INT_STS_CLR_0);
		BNX2X_ERR("PXP hw attention-0 0x%x\n", val);
		/* RQ_USDMDP_FIFO_OVERFLOW */
		if (val & 0x18000)
			BNX2X_ERR("FATAL error from PXP\n");

		if (!CHIP_IS_E1x(bp)) {
			val = REG_RD(bp, PXP_REG_PXP_INT_STS_CLR_1);
			BNX2X_ERR("PXP hw attention-1 0x%x\n", val);
		}
	}

	if (attn & HW_INTERRUT_ASSERT_SET_2) {

		int port = BP_PORT(bp);
		int reg_offset;

		reg_offset = (port ? MISC_REG_AEU_ENABLE1_FUNC_1_OUT_2 :
				     MISC_REG_AEU_ENABLE1_FUNC_0_OUT_2);

		val = REG_RD(bp, reg_offset);
		val &= ~(attn & HW_INTERRUT_ASSERT_SET_2);
		REG_WR(bp, reg_offset, val);

		BNX2X_ERR("FATAL HW block attention set2 0x%x\n",
			  (u32)(attn & HW_INTERRUT_ASSERT_SET_2));
		bnx2x_panic();
	}
}

static inline void bnx2x_attn_int_deasserted3(struct bnx2x *bp, u32 attn)
{
	u32 val;

	if (attn & EVEREST_GEN_ATTN_IN_USE_MASK) {

		if (attn & BNX2X_PMF_LINK_ASSERT) {
			int func = BP_FUNC(bp);

			REG_WR(bp, MISC_REG_AEU_GENERAL_ATTN_12 + func*4, 0);
			bp->mf_config[BP_VN(bp)] = MF_CFG_RD(bp,
					func_mf_config[BP_ABS_FUNC(bp)].config);
			val = SHMEM_RD(bp,
				       func_mb[BP_FW_MB_IDX(bp)].drv_status);
			if (val & DRV_STATUS_DCC_EVENT_MASK)
				bnx2x_dcc_event(bp,
					    (val & DRV_STATUS_DCC_EVENT_MASK));

			if (val & DRV_STATUS_SET_MF_BW)
				bnx2x_set_mf_bw(bp);

			if ((bp->port.pmf == 0) && (val & DRV_STATUS_PMF))
				bnx2x_pmf_update(bp);

			if (bp->port.pmf &&
			    (val & DRV_STATUS_DCBX_NEGOTIATION_RESULTS) &&
				bp->dcbx_enabled > 0)
				/* start dcbx state machine */
				bnx2x_dcbx_set_params(bp,
					BNX2X_DCBX_STATE_NEG_RECEIVED);
			if (bp->link_vars.periodic_flags &
			    PERIODIC_FLAGS_LINK_EVENT) {
				/*  sync with link */
				bnx2x_acquire_phy_lock(bp);
				bp->link_vars.periodic_flags &=
					~PERIODIC_FLAGS_LINK_EVENT;
				bnx2x_release_phy_lock(bp);
				if (IS_MF(bp))
					bnx2x_link_sync_notify(bp);
				bnx2x_link_report(bp);
			}
			/* Always call it here: bnx2x_link_report() will
			 * prevent the link indication duplication.
			 */
			bnx2x__link_status_update(bp);
		} else if (attn & BNX2X_MC_ASSERT_BITS) {

			BNX2X_ERR("MC assert!\n");
			bnx2x_mc_assert(bp);
			REG_WR(bp, MISC_REG_AEU_GENERAL_ATTN_10, 0);
			REG_WR(bp, MISC_REG_AEU_GENERAL_ATTN_9, 0);
			REG_WR(bp, MISC_REG_AEU_GENERAL_ATTN_8, 0);
			REG_WR(bp, MISC_REG_AEU_GENERAL_ATTN_7, 0);
			bnx2x_panic();

		} else if (attn & BNX2X_MCP_ASSERT) {

			BNX2X_ERR("MCP assert!\n");
			REG_WR(bp, MISC_REG_AEU_GENERAL_ATTN_11, 0);
			bnx2x_fw_dump(bp);

		} else
			BNX2X_ERR("Unknown HW assert! (attn 0x%x)\n", attn);
	}

	if (attn & EVEREST_LATCHED_ATTN_IN_USE_MASK) {
		BNX2X_ERR("LATCHED attention 0x%08x (masked)\n", attn);
		if (attn & BNX2X_GRC_TIMEOUT) {
			val = CHIP_IS_E1(bp) ? 0 :
					REG_RD(bp, MISC_REG_GRC_TIMEOUT_ATTN);
			BNX2X_ERR("GRC time-out 0x%08x\n", val);
		}
		if (attn & BNX2X_GRC_RSV) {
			val = CHIP_IS_E1(bp) ? 0 :
					REG_RD(bp, MISC_REG_GRC_RSV_ATTN);
			BNX2X_ERR("GRC reserved 0x%08x\n", val);
		}
		REG_WR(bp, MISC_REG_AEU_CLR_LATCH_SIGNAL, 0x7ff);
	}
}

/*
 * Bits map:
 * 0-7   - Engine0 load counter.
 * 8-15  - Engine1 load counter.
 * 16    - Engine0 RESET_IN_PROGRESS bit.
 * 17    - Engine1 RESET_IN_PROGRESS bit.
 * 18    - Engine0 ONE_IS_LOADED. Set when there is at least one active function
 *         on the engine
 * 19    - Engine1 ONE_IS_LOADED.
 * 20    - Chip reset flow bit. When set none-leader must wait for both engines
 *         leader to complete (check for both RESET_IN_PROGRESS bits and not for
 *         just the one belonging to its engine).
 *
 */
#define BNX2X_RECOVERY_GLOB_REG		MISC_REG_GENERIC_POR_1

#define BNX2X_PATH0_LOAD_CNT_MASK	0x000000ff
#define BNX2X_PATH0_LOAD_CNT_SHIFT	0
#define BNX2X_PATH1_LOAD_CNT_MASK	0x0000ff00
#define BNX2X_PATH1_LOAD_CNT_SHIFT	8
#define BNX2X_PATH0_RST_IN_PROG_BIT	0x00010000
#define BNX2X_PATH1_RST_IN_PROG_BIT	0x00020000
#define BNX2X_GLOBAL_RESET_BIT		0x00040000

/*
 * Set the GLOBAL_RESET bit.
 *
 * Should be run under rtnl lock
 */
void bnx2x_set_reset_global(struct bnx2x *bp)
{
	u32 val	= REG_RD(bp, BNX2X_RECOVERY_GLOB_REG);

	REG_WR(bp, BNX2X_RECOVERY_GLOB_REG, val | BNX2X_GLOBAL_RESET_BIT);
	barrier();
	mmiowb();
}

/*
 * Clear the GLOBAL_RESET bit.
 *
 * Should be run under rtnl lock
 */
static inline void bnx2x_clear_reset_global(struct bnx2x *bp)
{
	u32 val	= REG_RD(bp, BNX2X_RECOVERY_GLOB_REG);

	REG_WR(bp, BNX2X_RECOVERY_GLOB_REG, val & (~BNX2X_GLOBAL_RESET_BIT));
	barrier();
	mmiowb();
}

/*
 * Checks the GLOBAL_RESET bit.
 *
 * should be run under rtnl lock
 */
static inline bool bnx2x_reset_is_global(struct bnx2x *bp)
{
	u32 val	= REG_RD(bp, BNX2X_RECOVERY_GLOB_REG);

	DP(NETIF_MSG_HW, "GEN_REG_VAL=0x%08x\n", val);
	return (val & BNX2X_GLOBAL_RESET_BIT) ? true : false;
}

/*
 * Clear RESET_IN_PROGRESS bit for the current engine.
 *
 * Should be run under rtnl lock
 */
static inline void bnx2x_set_reset_done(struct bnx2x *bp)
{
	u32 val	= REG_RD(bp, BNX2X_RECOVERY_GLOB_REG);
	u32 bit = BP_PATH(bp) ?
		BNX2X_PATH1_RST_IN_PROG_BIT : BNX2X_PATH0_RST_IN_PROG_BIT;

	/* Clear the bit */
	val &= ~bit;
	REG_WR(bp, BNX2X_RECOVERY_GLOB_REG, val);
	barrier();
	mmiowb();
}

/*
 * Set RESET_IN_PROGRESS for the current engine.
 *
 * should be run under rtnl lock
 */
void bnx2x_set_reset_in_progress(struct bnx2x *bp)
{
	u32 val	= REG_RD(bp, BNX2X_RECOVERY_GLOB_REG);
	u32 bit = BP_PATH(bp) ?
		BNX2X_PATH1_RST_IN_PROG_BIT : BNX2X_PATH0_RST_IN_PROG_BIT;

	/* Set the bit */
	val |= bit;
	REG_WR(bp, BNX2X_RECOVERY_GLOB_REG, val);
	barrier();
	mmiowb();
}

/*
 * Checks the RESET_IN_PROGRESS bit for the given engine.
 * should be run under rtnl lock
 */
bool bnx2x_reset_is_done(struct bnx2x *bp, int engine)
{
	u32 val	= REG_RD(bp, BNX2X_RECOVERY_GLOB_REG);
	u32 bit = engine ?
		BNX2X_PATH1_RST_IN_PROG_BIT : BNX2X_PATH0_RST_IN_PROG_BIT;

	/* return false if bit is set */
	return (val & bit) ? false : true;
}

/*
 * Increment the load counter for the current engine.
 *
 * should be run under rtnl lock
 */
void bnx2x_inc_load_cnt(struct bnx2x *bp)
{
	u32 val1, val = REG_RD(bp, BNX2X_RECOVERY_GLOB_REG);
	u32 mask = BP_PATH(bp) ? BNX2X_PATH1_LOAD_CNT_MASK :
			     BNX2X_PATH0_LOAD_CNT_MASK;
	u32 shift = BP_PATH(bp) ? BNX2X_PATH1_LOAD_CNT_SHIFT :
			     BNX2X_PATH0_LOAD_CNT_SHIFT;

	DP(NETIF_MSG_HW, "Old GEN_REG_VAL=0x%08x\n", val);

	/* get the current counter value */
	val1 = (val & mask) >> shift;

	/* increment... */
	val1++;

	/* clear the old value */
	val &= ~mask;

	/* set the new one */
	val |= ((val1 << shift) & mask);

	REG_WR(bp, BNX2X_RECOVERY_GLOB_REG, val);
	barrier();
	mmiowb();
}

/**
 * bnx2x_dec_load_cnt - decrement the load counter
 *
 * @bp:		driver handle
 *
 * Should be run under rtnl lock.
 * Decrements the load counter for the current engine. Returns
 * the new counter value.
 */
u32 bnx2x_dec_load_cnt(struct bnx2x *bp)
{
	u32 val1, val = REG_RD(bp, BNX2X_RECOVERY_GLOB_REG);
	u32 mask = BP_PATH(bp) ? BNX2X_PATH1_LOAD_CNT_MASK :
			     BNX2X_PATH0_LOAD_CNT_MASK;
	u32 shift = BP_PATH(bp) ? BNX2X_PATH1_LOAD_CNT_SHIFT :
			     BNX2X_PATH0_LOAD_CNT_SHIFT;

	DP(NETIF_MSG_HW, "Old GEN_REG_VAL=0x%08x\n", val);

	/* get the current counter value */
	val1 = (val & mask) >> shift;

	/* decrement... */
	val1--;

	/* clear the old value */
	val &= ~mask;

	/* set the new one */
	val |= ((val1 << shift) & mask);

	REG_WR(bp, BNX2X_RECOVERY_GLOB_REG, val);
	barrier();
	mmiowb();

	return val1;
}

/*
 * Read the load counter for the current engine.
 *
 * should be run under rtnl lock
 */
static inline u32 bnx2x_get_load_cnt(struct bnx2x *bp, int engine)
{
	u32 mask = (engine ? BNX2X_PATH1_LOAD_CNT_MASK :
			     BNX2X_PATH0_LOAD_CNT_MASK);
	u32 shift = (engine ? BNX2X_PATH1_LOAD_CNT_SHIFT :
			     BNX2X_PATH0_LOAD_CNT_SHIFT);
	u32 val = REG_RD(bp, BNX2X_RECOVERY_GLOB_REG);

	DP(NETIF_MSG_HW, "GLOB_REG=0x%08x\n", val);

	val = (val & mask) >> shift;

	DP(NETIF_MSG_HW, "load_cnt for engine %d = %d\n", engine, val);

	return val;
}

/*
 * Reset the load counter for the current engine.
 *
 * should be run under rtnl lock
 */
static inline void bnx2x_clear_load_cnt(struct bnx2x *bp)
{
	u32 val = REG_RD(bp, BNX2X_RECOVERY_GLOB_REG);
	u32 mask = (BP_PATH(bp) ? BNX2X_PATH1_LOAD_CNT_MASK :
			     BNX2X_PATH0_LOAD_CNT_MASK);

	REG_WR(bp, BNX2X_RECOVERY_GLOB_REG, val & (~mask));
}

static inline void _print_next_block(int idx, const char *blk)
{
	if (idx)
		pr_cont(", ");
	pr_cont("%s", blk);
}

static inline int bnx2x_check_blocks_with_parity0(u32 sig, int par_num,
						  bool print)
{
	int i = 0;
	u32 cur_bit = 0;
	for (i = 0; sig; i++) {
		cur_bit = ((u32)0x1 << i);
		if (sig & cur_bit) {
			switch (cur_bit) {
			case AEU_INPUTS_ATTN_BITS_BRB_PARITY_ERROR:
				if (print)
					_print_next_block(par_num++, "BRB");
				break;
			case AEU_INPUTS_ATTN_BITS_PARSER_PARITY_ERROR:
				if (print)
					_print_next_block(par_num++, "PARSER");
				break;
			case AEU_INPUTS_ATTN_BITS_TSDM_PARITY_ERROR:
				if (print)
					_print_next_block(par_num++, "TSDM");
				break;
			case AEU_INPUTS_ATTN_BITS_SEARCHER_PARITY_ERROR:
				if (print)
					_print_next_block(par_num++,
							  "SEARCHER");
				break;
			case AEU_INPUTS_ATTN_BITS_TCM_PARITY_ERROR:
				if (print)
					_print_next_block(par_num++, "TCM");
				break;
			case AEU_INPUTS_ATTN_BITS_TSEMI_PARITY_ERROR:
				if (print)
					_print_next_block(par_num++, "TSEMI");
				break;
			case AEU_INPUTS_ATTN_BITS_PBCLIENT_PARITY_ERROR:
				if (print)
					_print_next_block(par_num++, "XPB");
				break;
			}

			/* Clear the bit */
			sig &= ~cur_bit;
		}
	}

	return par_num;
}

static inline int bnx2x_check_blocks_with_parity1(u32 sig, int par_num,
						  bool *global, bool print)
{
	int i = 0;
	u32 cur_bit = 0;
	for (i = 0; sig; i++) {
		cur_bit = ((u32)0x1 << i);
		if (sig & cur_bit) {
			switch (cur_bit) {
			case AEU_INPUTS_ATTN_BITS_PBF_PARITY_ERROR:
				if (print)
					_print_next_block(par_num++, "PBF");
				break;
			case AEU_INPUTS_ATTN_BITS_QM_PARITY_ERROR:
				if (print)
					_print_next_block(par_num++, "QM");
				break;
			case AEU_INPUTS_ATTN_BITS_TIMERS_PARITY_ERROR:
				if (print)
					_print_next_block(par_num++, "TM");
				break;
			case AEU_INPUTS_ATTN_BITS_XSDM_PARITY_ERROR:
				if (print)
					_print_next_block(par_num++, "XSDM");
				break;
			case AEU_INPUTS_ATTN_BITS_XCM_PARITY_ERROR:
				if (print)
					_print_next_block(par_num++, "XCM");
				break;
			case AEU_INPUTS_ATTN_BITS_XSEMI_PARITY_ERROR:
				if (print)
					_print_next_block(par_num++, "XSEMI");
				break;
			case AEU_INPUTS_ATTN_BITS_DOORBELLQ_PARITY_ERROR:
				if (print)
					_print_next_block(par_num++,
							  "DOORBELLQ");
				break;
			case AEU_INPUTS_ATTN_BITS_NIG_PARITY_ERROR:
				if (print)
					_print_next_block(par_num++, "NIG");
				break;
			case AEU_INPUTS_ATTN_BITS_VAUX_PCI_CORE_PARITY_ERROR:
				if (print)
					_print_next_block(par_num++,
							  "VAUX PCI CORE");
				*global = true;
				break;
			case AEU_INPUTS_ATTN_BITS_DEBUG_PARITY_ERROR:
				if (print)
					_print_next_block(par_num++, "DEBUG");
				break;
			case AEU_INPUTS_ATTN_BITS_USDM_PARITY_ERROR:
				if (print)
					_print_next_block(par_num++, "USDM");
				break;
			case AEU_INPUTS_ATTN_BITS_UCM_PARITY_ERROR:
				if (print)
					_print_next_block(par_num++, "UCM");
				break;
			case AEU_INPUTS_ATTN_BITS_USEMI_PARITY_ERROR:
				if (print)
					_print_next_block(par_num++, "USEMI");
				break;
			case AEU_INPUTS_ATTN_BITS_UPB_PARITY_ERROR:
				if (print)
					_print_next_block(par_num++, "UPB");
				break;
			case AEU_INPUTS_ATTN_BITS_CSDM_PARITY_ERROR:
				if (print)
					_print_next_block(par_num++, "CSDM");
				break;
			case AEU_INPUTS_ATTN_BITS_CCM_PARITY_ERROR:
				if (print)
					_print_next_block(par_num++, "CCM");
				break;
			}

			/* Clear the bit */
			sig &= ~cur_bit;
		}
	}

	return par_num;
}

static inline int bnx2x_check_blocks_with_parity2(u32 sig, int par_num,
						  bool print)
{
	int i = 0;
	u32 cur_bit = 0;
	for (i = 0; sig; i++) {
		cur_bit = ((u32)0x1 << i);
		if (sig & cur_bit) {
			switch (cur_bit) {
			case AEU_INPUTS_ATTN_BITS_CSEMI_PARITY_ERROR:
				if (print)
					_print_next_block(par_num++, "CSEMI");
				break;
			case AEU_INPUTS_ATTN_BITS_PXP_PARITY_ERROR:
				if (print)
					_print_next_block(par_num++, "PXP");
				break;
			case AEU_IN_ATTN_BITS_PXPPCICLOCKCLIENT_PARITY_ERROR:
				if (print)
					_print_next_block(par_num++,
					"PXPPCICLOCKCLIENT");
				break;
			case AEU_INPUTS_ATTN_BITS_CFC_PARITY_ERROR:
				if (print)
					_print_next_block(par_num++, "CFC");
				break;
			case AEU_INPUTS_ATTN_BITS_CDU_PARITY_ERROR:
				if (print)
					_print_next_block(par_num++, "CDU");
				break;
			case AEU_INPUTS_ATTN_BITS_DMAE_PARITY_ERROR:
				if (print)
					_print_next_block(par_num++, "DMAE");
				break;
			case AEU_INPUTS_ATTN_BITS_IGU_PARITY_ERROR:
				if (print)
					_print_next_block(par_num++, "IGU");
				break;
			case AEU_INPUTS_ATTN_BITS_MISC_PARITY_ERROR:
				if (print)
					_print_next_block(par_num++, "MISC");
				break;
			}

			/* Clear the bit */
			sig &= ~cur_bit;
		}
	}

	return par_num;
}

static inline int bnx2x_check_blocks_with_parity3(u32 sig, int par_num,
						  bool *global, bool print)
{
	int i = 0;
	u32 cur_bit = 0;
	for (i = 0; sig; i++) {
		cur_bit = ((u32)0x1 << i);
		if (sig & cur_bit) {
			switch (cur_bit) {
			case AEU_INPUTS_ATTN_BITS_MCP_LATCHED_ROM_PARITY:
				if (print)
					_print_next_block(par_num++, "MCP ROM");
				*global = true;
				break;
			case AEU_INPUTS_ATTN_BITS_MCP_LATCHED_UMP_RX_PARITY:
				if (print)
					_print_next_block(par_num++,
							  "MCP UMP RX");
				*global = true;
				break;
			case AEU_INPUTS_ATTN_BITS_MCP_LATCHED_UMP_TX_PARITY:
				if (print)
					_print_next_block(par_num++,
							  "MCP UMP TX");
				*global = true;
				break;
			case AEU_INPUTS_ATTN_BITS_MCP_LATCHED_SCPAD_PARITY:
				if (print)
					_print_next_block(par_num++,
							  "MCP SCPAD");
				*global = true;
				break;
			}

			/* Clear the bit */
			sig &= ~cur_bit;
		}
	}

	return par_num;
}

static inline int bnx2x_check_blocks_with_parity4(u32 sig, int par_num,
						  bool print)
{
	int i = 0;
	u32 cur_bit = 0;
	for (i = 0; sig; i++) {
		cur_bit = ((u32)0x1 << i);
		if (sig & cur_bit) {
			switch (cur_bit) {
			case AEU_INPUTS_ATTN_BITS_PGLUE_PARITY_ERROR:
				if (print)
					_print_next_block(par_num++, "PGLUE_B");
				break;
			case AEU_INPUTS_ATTN_BITS_ATC_PARITY_ERROR:
				if (print)
					_print_next_block(par_num++, "ATC");
				break;
			}

			/* Clear the bit */
			sig &= ~cur_bit;
		}
	}

	return par_num;
}

static inline bool bnx2x_parity_attn(struct bnx2x *bp, bool *global, bool print,
				     u32 *sig)
{
	if ((sig[0] & HW_PRTY_ASSERT_SET_0) ||
	    (sig[1] & HW_PRTY_ASSERT_SET_1) ||
	    (sig[2] & HW_PRTY_ASSERT_SET_2) ||
	    (sig[3] & HW_PRTY_ASSERT_SET_3) ||
	    (sig[4] & HW_PRTY_ASSERT_SET_4)) {
		int par_num = 0;
		DP(NETIF_MSG_HW, "Was parity error: HW block parity attention: "
			"[0]:0x%08x [1]:0x%08x [2]:0x%08x [3]:0x%08x "
			"[4]:0x%08x\n",
			  sig[0] & HW_PRTY_ASSERT_SET_0,
			  sig[1] & HW_PRTY_ASSERT_SET_1,
			  sig[2] & HW_PRTY_ASSERT_SET_2,
			  sig[3] & HW_PRTY_ASSERT_SET_3,
			  sig[4] & HW_PRTY_ASSERT_SET_4);
		if (print)
			netdev_err(bp->dev,
				   "Parity errors detected in blocks: ");
		par_num = bnx2x_check_blocks_with_parity0(
			sig[0] & HW_PRTY_ASSERT_SET_0, par_num, print);
		par_num = bnx2x_check_blocks_with_parity1(
			sig[1] & HW_PRTY_ASSERT_SET_1, par_num, global, print);
		par_num = bnx2x_check_blocks_with_parity2(
			sig[2] & HW_PRTY_ASSERT_SET_2, par_num, print);
		par_num = bnx2x_check_blocks_with_parity3(
			sig[3] & HW_PRTY_ASSERT_SET_3, par_num, global, print);
		par_num = bnx2x_check_blocks_with_parity4(
			sig[4] & HW_PRTY_ASSERT_SET_4, par_num, print);

		if (print)
			pr_cont("\n");

		return true;
	} else
		return false;
}

/**
 * bnx2x_chk_parity_attn - checks for parity attentions.
 *
 * @bp:		driver handle
 * @global:	true if there was a global attention
 * @print:	show parity attention in syslog
 */
bool bnx2x_chk_parity_attn(struct bnx2x *bp, bool *global, bool print)
{
	struct attn_route attn = { {0} };
	int port = BP_PORT(bp);

	attn.sig[0] = REG_RD(bp,
		MISC_REG_AEU_AFTER_INVERT_1_FUNC_0 +
			     port*4);
	attn.sig[1] = REG_RD(bp,
		MISC_REG_AEU_AFTER_INVERT_2_FUNC_0 +
			     port*4);
	attn.sig[2] = REG_RD(bp,
		MISC_REG_AEU_AFTER_INVERT_3_FUNC_0 +
			     port*4);
	attn.sig[3] = REG_RD(bp,
		MISC_REG_AEU_AFTER_INVERT_4_FUNC_0 +
			     port*4);

	if (!CHIP_IS_E1x(bp))
		attn.sig[4] = REG_RD(bp,
			MISC_REG_AEU_AFTER_INVERT_5_FUNC_0 +
				     port*4);

	return bnx2x_parity_attn(bp, global, print, attn.sig);
}


static inline void bnx2x_attn_int_deasserted4(struct bnx2x *bp, u32 attn)
{
	u32 val;
	if (attn & AEU_INPUTS_ATTN_BITS_PGLUE_HW_INTERRUPT) {

		val = REG_RD(bp, PGLUE_B_REG_PGLUE_B_INT_STS_CLR);
		BNX2X_ERR("PGLUE hw attention 0x%x\n", val);
		if (val & PGLUE_B_PGLUE_B_INT_STS_REG_ADDRESS_ERROR)
			BNX2X_ERR("PGLUE_B_PGLUE_B_INT_STS_REG_"
				  "ADDRESS_ERROR\n");
		if (val & PGLUE_B_PGLUE_B_INT_STS_REG_INCORRECT_RCV_BEHAVIOR)
			BNX2X_ERR("PGLUE_B_PGLUE_B_INT_STS_REG_"
				  "INCORRECT_RCV_BEHAVIOR\n");
		if (val & PGLUE_B_PGLUE_B_INT_STS_REG_WAS_ERROR_ATTN)
			BNX2X_ERR("PGLUE_B_PGLUE_B_INT_STS_REG_"
				  "WAS_ERROR_ATTN\n");
		if (val & PGLUE_B_PGLUE_B_INT_STS_REG_VF_LENGTH_VIOLATION_ATTN)
			BNX2X_ERR("PGLUE_B_PGLUE_B_INT_STS_REG_"
				  "VF_LENGTH_VIOLATION_ATTN\n");
		if (val &
		    PGLUE_B_PGLUE_B_INT_STS_REG_VF_GRC_SPACE_VIOLATION_ATTN)
			BNX2X_ERR("PGLUE_B_PGLUE_B_INT_STS_REG_"
				  "VF_GRC_SPACE_VIOLATION_ATTN\n");
		if (val &
		    PGLUE_B_PGLUE_B_INT_STS_REG_VF_MSIX_BAR_VIOLATION_ATTN)
			BNX2X_ERR("PGLUE_B_PGLUE_B_INT_STS_REG_"
				  "VF_MSIX_BAR_VIOLATION_ATTN\n");
		if (val & PGLUE_B_PGLUE_B_INT_STS_REG_TCPL_ERROR_ATTN)
			BNX2X_ERR("PGLUE_B_PGLUE_B_INT_STS_REG_"
				  "TCPL_ERROR_ATTN\n");
		if (val & PGLUE_B_PGLUE_B_INT_STS_REG_TCPL_IN_TWO_RCBS_ATTN)
			BNX2X_ERR("PGLUE_B_PGLUE_B_INT_STS_REG_"
				  "TCPL_IN_TWO_RCBS_ATTN\n");
		if (val & PGLUE_B_PGLUE_B_INT_STS_REG_CSSNOOP_FIFO_OVERFLOW)
			BNX2X_ERR("PGLUE_B_PGLUE_B_INT_STS_REG_"
				  "CSSNOOP_FIFO_OVERFLOW\n");
	}
	if (attn & AEU_INPUTS_ATTN_BITS_ATC_HW_INTERRUPT) {
		val = REG_RD(bp, ATC_REG_ATC_INT_STS_CLR);
		BNX2X_ERR("ATC hw attention 0x%x\n", val);
		if (val & ATC_ATC_INT_STS_REG_ADDRESS_ERROR)
			BNX2X_ERR("ATC_ATC_INT_STS_REG_ADDRESS_ERROR\n");
		if (val & ATC_ATC_INT_STS_REG_ATC_TCPL_TO_NOT_PEND)
			BNX2X_ERR("ATC_ATC_INT_STS_REG"
				  "_ATC_TCPL_TO_NOT_PEND\n");
		if (val & ATC_ATC_INT_STS_REG_ATC_GPA_MULTIPLE_HITS)
			BNX2X_ERR("ATC_ATC_INT_STS_REG_"
				  "ATC_GPA_MULTIPLE_HITS\n");
		if (val & ATC_ATC_INT_STS_REG_ATC_RCPL_TO_EMPTY_CNT)
			BNX2X_ERR("ATC_ATC_INT_STS_REG_"
				  "ATC_RCPL_TO_EMPTY_CNT\n");
		if (val & ATC_ATC_INT_STS_REG_ATC_TCPL_ERROR)
			BNX2X_ERR("ATC_ATC_INT_STS_REG_ATC_TCPL_ERROR\n");
		if (val & ATC_ATC_INT_STS_REG_ATC_IREQ_LESS_THAN_STU)
			BNX2X_ERR("ATC_ATC_INT_STS_REG_"
				  "ATC_IREQ_LESS_THAN_STU\n");
	}

	if (attn & (AEU_INPUTS_ATTN_BITS_PGLUE_PARITY_ERROR |
		    AEU_INPUTS_ATTN_BITS_ATC_PARITY_ERROR)) {
		BNX2X_ERR("FATAL parity attention set4 0x%x\n",
		(u32)(attn & (AEU_INPUTS_ATTN_BITS_PGLUE_PARITY_ERROR |
		    AEU_INPUTS_ATTN_BITS_ATC_PARITY_ERROR)));
	}

}

static void bnx2x_attn_int_deasserted(struct bnx2x *bp, u32 deasserted)
{
	struct attn_route attn, *group_mask;
	int port = BP_PORT(bp);
	int index;
	u32 reg_addr;
	u32 val;
	u32 aeu_mask;
	bool global = false;

	/* need to take HW lock because MCP or other port might also
	   try to handle this event */
	bnx2x_acquire_alr(bp);

	if (bnx2x_chk_parity_attn(bp, &global, true)) {
#ifndef BNX2X_STOP_ON_ERROR
		bp->recovery_state = BNX2X_RECOVERY_INIT;
		schedule_delayed_work(&bp->sp_rtnl_task, 0);
		/* Disable HW interrupts */
		bnx2x_int_disable(bp);
		/* In case of parity errors don't handle attentions so that
		 * other function would "see" parity errors.
		 */
#else
		bnx2x_panic();
#endif
		bnx2x_release_alr(bp);
		return;
	}

	attn.sig[0] = REG_RD(bp, MISC_REG_AEU_AFTER_INVERT_1_FUNC_0 + port*4);
	attn.sig[1] = REG_RD(bp, MISC_REG_AEU_AFTER_INVERT_2_FUNC_0 + port*4);
	attn.sig[2] = REG_RD(bp, MISC_REG_AEU_AFTER_INVERT_3_FUNC_0 + port*4);
	attn.sig[3] = REG_RD(bp, MISC_REG_AEU_AFTER_INVERT_4_FUNC_0 + port*4);
	if (!CHIP_IS_E1x(bp))
		attn.sig[4] =
		      REG_RD(bp, MISC_REG_AEU_AFTER_INVERT_5_FUNC_0 + port*4);
	else
		attn.sig[4] = 0;

	DP(NETIF_MSG_HW, "attn: %08x %08x %08x %08x %08x\n",
	   attn.sig[0], attn.sig[1], attn.sig[2], attn.sig[3], attn.sig[4]);

	for (index = 0; index < MAX_DYNAMIC_ATTN_GRPS; index++) {
		if (deasserted & (1 << index)) {
			group_mask = &bp->attn_group[index];

			DP(NETIF_MSG_HW, "group[%d]: %08x %08x "
					 "%08x %08x %08x\n",
			   index,
			   group_mask->sig[0], group_mask->sig[1],
			   group_mask->sig[2], group_mask->sig[3],
			   group_mask->sig[4]);

			bnx2x_attn_int_deasserted4(bp,
					attn.sig[4] & group_mask->sig[4]);
			bnx2x_attn_int_deasserted3(bp,
					attn.sig[3] & group_mask->sig[3]);
			bnx2x_attn_int_deasserted1(bp,
					attn.sig[1] & group_mask->sig[1]);
			bnx2x_attn_int_deasserted2(bp,
					attn.sig[2] & group_mask->sig[2]);
			bnx2x_attn_int_deasserted0(bp,
					attn.sig[0] & group_mask->sig[0]);
		}
	}

	bnx2x_release_alr(bp);

	if (bp->common.int_block == INT_BLOCK_HC)
		reg_addr = (HC_REG_COMMAND_REG + port*32 +
			    COMMAND_REG_ATTN_BITS_CLR);
	else
		reg_addr = (BAR_IGU_INTMEM + IGU_CMD_ATTN_BIT_CLR_UPPER*8);

	val = ~deasserted;
	DP(NETIF_MSG_HW, "about to mask 0x%08x at %s addr 0x%x\n", val,
	   (bp->common.int_block == INT_BLOCK_HC) ? "HC" : "IGU", reg_addr);
	REG_WR(bp, reg_addr, val);

	if (~bp->attn_state & deasserted)
		BNX2X_ERR("IGU ERROR\n");

	reg_addr = port ? MISC_REG_AEU_MASK_ATTN_FUNC_1 :
			  MISC_REG_AEU_MASK_ATTN_FUNC_0;

	bnx2x_acquire_hw_lock(bp, HW_LOCK_RESOURCE_PORT0_ATT_MASK + port);
	aeu_mask = REG_RD(bp, reg_addr);

	DP(NETIF_MSG_HW, "aeu_mask %x  newly deasserted %x\n",
	   aeu_mask, deasserted);
	aeu_mask |= (deasserted & 0x3ff);
	DP(NETIF_MSG_HW, "new mask %x\n", aeu_mask);

	REG_WR(bp, reg_addr, aeu_mask);
	bnx2x_release_hw_lock(bp, HW_LOCK_RESOURCE_PORT0_ATT_MASK + port);

	DP(NETIF_MSG_HW, "attn_state %x\n", bp->attn_state);
	bp->attn_state &= ~deasserted;
	DP(NETIF_MSG_HW, "new state %x\n", bp->attn_state);
}

static void bnx2x_attn_int(struct bnx2x *bp)
{
	/* read local copy of bits */
	u32 attn_bits = le32_to_cpu(bp->def_status_blk->atten_status_block.
								attn_bits);
	u32 attn_ack = le32_to_cpu(bp->def_status_blk->atten_status_block.
								attn_bits_ack);
	u32 attn_state = bp->attn_state;

	/* look for changed bits */
	u32 asserted   =  attn_bits & ~attn_ack & ~attn_state;
	u32 deasserted = ~attn_bits &  attn_ack &  attn_state;

	DP(NETIF_MSG_HW,
	   "attn_bits %x  attn_ack %x  asserted %x  deasserted %x\n",
	   attn_bits, attn_ack, asserted, deasserted);

	if (~(attn_bits ^ attn_ack) & (attn_bits ^ attn_state))
		BNX2X_ERR("BAD attention state\n");

	/* handle bits that were raised */
	if (asserted)
		bnx2x_attn_int_asserted(bp, asserted);

	if (deasserted)
		bnx2x_attn_int_deasserted(bp, deasserted);
}

void bnx2x_igu_ack_sb(struct bnx2x *bp, u8 igu_sb_id, u8 segment,
		      u16 index, u8 op, u8 update)
{
	u32 igu_addr = BAR_IGU_INTMEM + (IGU_CMD_INT_ACK_BASE + igu_sb_id)*8;

	bnx2x_igu_ack_sb_gen(bp, igu_sb_id, segment, index, op, update,
			     igu_addr);
}

static inline void bnx2x_update_eq_prod(struct bnx2x *bp, u16 prod)
{
	/* No memory barriers */
	storm_memset_eq_prod(bp, prod, BP_FUNC(bp));
	mmiowb(); /* keep prod updates ordered */
}

#ifdef BCM_CNIC
static int  bnx2x_cnic_handle_cfc_del(struct bnx2x *bp, u32 cid,
				      union event_ring_elem *elem)
{
	u8 err = elem->message.error;

	if (!bp->cnic_eth_dev.starting_cid  ||
	    (cid < bp->cnic_eth_dev.starting_cid &&
	    cid != bp->cnic_eth_dev.iscsi_l2_cid))
		return 1;

	DP(BNX2X_MSG_SP, "got delete ramrod for CNIC CID %d\n", cid);

	if (unlikely(err)) {

		BNX2X_ERR("got delete ramrod for CNIC CID %d with error!\n",
			  cid);
		bnx2x_panic_dump(bp);
	}
	bnx2x_cnic_cfc_comp(bp, cid, err);
	return 0;
}
#endif

static inline void bnx2x_handle_mcast_eqe(struct bnx2x *bp)
{
	struct bnx2x_mcast_ramrod_params rparam;
	int rc;

	memset(&rparam, 0, sizeof(rparam));

	rparam.mcast_obj = &bp->mcast_obj;

	netif_addr_lock_bh(bp->dev);

	/* Clear pending state for the last command */
	bp->mcast_obj.raw.clear_pending(&bp->mcast_obj.raw);

	/* If there are pending mcast commands - send them */
	if (bp->mcast_obj.check_pending(&bp->mcast_obj)) {
		rc = bnx2x_config_mcast(bp, &rparam, BNX2X_MCAST_CMD_CONT);
		if (rc < 0)
			BNX2X_ERR("Failed to send pending mcast commands: %d\n",
				  rc);
	}

	netif_addr_unlock_bh(bp->dev);
}

static inline void bnx2x_handle_classification_eqe(struct bnx2x *bp,
						   union event_ring_elem *elem)
{
	unsigned long ramrod_flags = 0;
	int rc = 0;
	u32 cid = elem->message.data.eth_event.echo & BNX2X_SWCID_MASK;
	struct bnx2x_vlan_mac_obj *vlan_mac_obj;

	/* Always push next commands out, don't wait here */
	__set_bit(RAMROD_CONT, &ramrod_flags);

	switch (elem->message.data.eth_event.echo >> BNX2X_SWCID_SHIFT) {
	case BNX2X_FILTER_MAC_PENDING:
#ifdef BCM_CNIC
		if (cid == BNX2X_ISCSI_ETH_CID)
			vlan_mac_obj = &bp->iscsi_l2_mac_obj;
		else
#endif
			vlan_mac_obj = &bp->fp[cid].mac_obj;

		break;
		vlan_mac_obj = &bp->fp[cid].mac_obj;

	case BNX2X_FILTER_MCAST_PENDING:
		/* This is only relevant for 57710 where multicast MACs are
		 * configured as unicast MACs using the same ramrod.
		 */
		bnx2x_handle_mcast_eqe(bp);
		return;
	default:
		BNX2X_ERR("Unsupported classification command: %d\n",
			  elem->message.data.eth_event.echo);
		return;
	}

	rc = vlan_mac_obj->complete(bp, vlan_mac_obj, elem, &ramrod_flags);

	if (rc < 0)
		BNX2X_ERR("Failed to schedule new commands: %d\n", rc);
	else if (rc > 0)
		DP(BNX2X_MSG_SP, "Scheduled next pending commands...\n");

}

#ifdef BCM_CNIC
static void bnx2x_set_iscsi_eth_rx_mode(struct bnx2x *bp, bool start);
#endif

static inline void bnx2x_handle_rx_mode_eqe(struct bnx2x *bp)
{
	netif_addr_lock_bh(bp->dev);

	clear_bit(BNX2X_FILTER_RX_MODE_PENDING, &bp->sp_state);

	/* Send rx_mode command again if was requested */
	if (test_and_clear_bit(BNX2X_FILTER_RX_MODE_SCHED, &bp->sp_state))
		bnx2x_set_storm_rx_mode(bp);
#ifdef BCM_CNIC
	else if (test_and_clear_bit(BNX2X_FILTER_ISCSI_ETH_START_SCHED,
				    &bp->sp_state))
		bnx2x_set_iscsi_eth_rx_mode(bp, true);
	else if (test_and_clear_bit(BNX2X_FILTER_ISCSI_ETH_STOP_SCHED,
				    &bp->sp_state))
		bnx2x_set_iscsi_eth_rx_mode(bp, false);
#endif

	netif_addr_unlock_bh(bp->dev);
}

static inline struct bnx2x_queue_sp_obj *bnx2x_cid_to_q_obj(
	struct bnx2x *bp, u32 cid)
{
	DP(BNX2X_MSG_SP, "retrieving fp from cid %d", cid);
#ifdef BCM_CNIC
	if (cid == BNX2X_FCOE_ETH_CID)
		return &bnx2x_fcoe(bp, q_obj);
	else
#endif
		return &bnx2x_fp(bp, CID_TO_FP(cid), q_obj);
}

static void bnx2x_eq_int(struct bnx2x *bp)
{
	u16 hw_cons, sw_cons, sw_prod;
	union event_ring_elem *elem;
	u32 cid;
	u8 opcode;
	int spqe_cnt = 0;
	struct bnx2x_queue_sp_obj *q_obj;
	struct bnx2x_func_sp_obj *f_obj = &bp->func_obj;
	struct bnx2x_raw_obj *rss_raw = &bp->rss_conf_obj.raw;

	hw_cons = le16_to_cpu(*bp->eq_cons_sb);

	/* The hw_cos range is 1-255, 257 - the sw_cons range is 0-254, 256.
	 * when we get the the next-page we nned to adjust so the loop
	 * condition below will be met. The next element is the size of a
	 * regular element and hence incrementing by 1
	 */
	if ((hw_cons & EQ_DESC_MAX_PAGE) == EQ_DESC_MAX_PAGE)
		hw_cons++;

	/* This function may never run in parallel with itself for a
	 * specific bp, thus there is no need in "paired" read memory
	 * barrier here.
	 */
	sw_cons = bp->eq_cons;
	sw_prod = bp->eq_prod;

	DP(BNX2X_MSG_SP, "EQ:  hw_cons %u  sw_cons %u bp->eq_spq_left %x\n",
			hw_cons, sw_cons, atomic_read(&bp->eq_spq_left));

	for (; sw_cons != hw_cons;
	      sw_prod = NEXT_EQ_IDX(sw_prod), sw_cons = NEXT_EQ_IDX(sw_cons)) {


		elem = &bp->eq_ring[EQ_DESC(sw_cons)];

		cid = SW_CID(elem->message.data.cfc_del_event.cid);
		opcode = elem->message.opcode;


		/* handle eq element */
		switch (opcode) {
		case EVENT_RING_OPCODE_STAT_QUERY:
			DP(NETIF_MSG_TIMER, "got statistics comp event %d\n",
			   bp->stats_comp++);
			/* nothing to do with stats comp */
			goto next_spqe;

		case EVENT_RING_OPCODE_CFC_DEL:
			/* handle according to cid range */
			/*
			 * we may want to verify here that the bp state is
			 * HALTING
			 */
			DP(BNX2X_MSG_SP,
			   "got delete ramrod for MULTI[%d]\n", cid);
#ifdef BCM_CNIC
			if (!bnx2x_cnic_handle_cfc_del(bp, cid, elem))
				goto next_spqe;
#endif
			q_obj = bnx2x_cid_to_q_obj(bp, cid);

			if (q_obj->complete_cmd(bp, q_obj, BNX2X_Q_CMD_CFC_DEL))
				break;



			goto next_spqe;

		case EVENT_RING_OPCODE_STOP_TRAFFIC:
			DP(BNX2X_MSG_SP, "got STOP TRAFFIC\n");
			if (f_obj->complete_cmd(bp, f_obj,
						BNX2X_F_CMD_TX_STOP))
				break;
			bnx2x_dcbx_set_params(bp, BNX2X_DCBX_STATE_TX_PAUSED);
			goto next_spqe;

		case EVENT_RING_OPCODE_START_TRAFFIC:
			DP(BNX2X_MSG_SP, "got START TRAFFIC\n");
			if (f_obj->complete_cmd(bp, f_obj,
						BNX2X_F_CMD_TX_START))
				break;
			bnx2x_dcbx_set_params(bp, BNX2X_DCBX_STATE_TX_RELEASED);
			goto next_spqe;
		case EVENT_RING_OPCODE_FUNCTION_START:
			DP(BNX2X_MSG_SP, "got FUNC_START ramrod\n");
			if (f_obj->complete_cmd(bp, f_obj, BNX2X_F_CMD_START))
				break;

			goto next_spqe;

		case EVENT_RING_OPCODE_FUNCTION_STOP:
			DP(BNX2X_MSG_SP, "got FUNC_STOP ramrod\n");
			if (f_obj->complete_cmd(bp, f_obj, BNX2X_F_CMD_STOP))
				break;

			goto next_spqe;
		}

		switch (opcode | bp->state) {
		case (EVENT_RING_OPCODE_RSS_UPDATE_RULES |
		      BNX2X_STATE_OPEN):
		case (EVENT_RING_OPCODE_RSS_UPDATE_RULES |
		      BNX2X_STATE_OPENING_WAIT4_PORT):
			cid = elem->message.data.eth_event.echo &
				BNX2X_SWCID_MASK;
			DP(BNX2X_MSG_SP, "got RSS_UPDATE ramrod. CID %d\n",
			   cid);
			rss_raw->clear_pending(rss_raw);
			break;

		case (EVENT_RING_OPCODE_SET_MAC | BNX2X_STATE_OPEN):
		case (EVENT_RING_OPCODE_SET_MAC | BNX2X_STATE_DIAG):
		case (EVENT_RING_OPCODE_SET_MAC |
		      BNX2X_STATE_CLOSING_WAIT4_HALT):
		case (EVENT_RING_OPCODE_CLASSIFICATION_RULES |
		      BNX2X_STATE_OPEN):
		case (EVENT_RING_OPCODE_CLASSIFICATION_RULES |
		      BNX2X_STATE_DIAG):
		case (EVENT_RING_OPCODE_CLASSIFICATION_RULES |
		      BNX2X_STATE_CLOSING_WAIT4_HALT):
			DP(BNX2X_MSG_SP, "got (un)set mac ramrod\n");
			bnx2x_handle_classification_eqe(bp, elem);
			break;

		case (EVENT_RING_OPCODE_MULTICAST_RULES |
		      BNX2X_STATE_OPEN):
		case (EVENT_RING_OPCODE_MULTICAST_RULES |
		      BNX2X_STATE_DIAG):
		case (EVENT_RING_OPCODE_MULTICAST_RULES |
		      BNX2X_STATE_CLOSING_WAIT4_HALT):
			DP(BNX2X_MSG_SP, "got mcast ramrod\n");
			bnx2x_handle_mcast_eqe(bp);
			break;

		case (EVENT_RING_OPCODE_FILTERS_RULES |
		      BNX2X_STATE_OPEN):
		case (EVENT_RING_OPCODE_FILTERS_RULES |
		      BNX2X_STATE_DIAG):
		case (EVENT_RING_OPCODE_FILTERS_RULES |
		      BNX2X_STATE_CLOSING_WAIT4_HALT):
			DP(BNX2X_MSG_SP, "got rx_mode ramrod\n");
			bnx2x_handle_rx_mode_eqe(bp);
			break;
		default:
			/* unknown event log error and continue */
			BNX2X_ERR("Unknown EQ event %d, bp->state 0x%x\n",
				  elem->message.opcode, bp->state);
		}
next_spqe:
		spqe_cnt++;
	} /* for */

	smp_mb__before_atomic_inc();
	atomic_add(spqe_cnt, &bp->eq_spq_left);

	bp->eq_cons = sw_cons;
	bp->eq_prod = sw_prod;
	/* Make sure that above mem writes were issued towards the memory */
	smp_wmb();

	/* update producer */
	bnx2x_update_eq_prod(bp, bp->eq_prod);
}

static void bnx2x_sp_task(struct work_struct *work)
{
	struct bnx2x *bp = container_of(work, struct bnx2x, sp_task.work);
	u16 status;

	status = bnx2x_update_dsb_idx(bp);
/*	if (status == 0)				     */
/*		BNX2X_ERR("spurious slowpath interrupt!\n"); */

	DP(NETIF_MSG_INTR, "got a slowpath interrupt (status 0x%x)\n", status);

	/* HW attentions */
	if (status & BNX2X_DEF_SB_ATT_IDX) {
		bnx2x_attn_int(bp);
		status &= ~BNX2X_DEF_SB_ATT_IDX;
	}

	/* SP events: STAT_QUERY and others */
	if (status & BNX2X_DEF_SB_IDX) {
#ifdef BCM_CNIC
		struct bnx2x_fastpath *fp = bnx2x_fcoe_fp(bp);

		if ((!NO_FCOE(bp)) &&
			(bnx2x_has_rx_work(fp) || bnx2x_has_tx_work(fp))) {
			/*
			 * Prevent local bottom-halves from running as
			 * we are going to change the local NAPI list.
			 */
			local_bh_disable();
			napi_schedule(&bnx2x_fcoe(bp, napi));
			local_bh_enable();
		}
#endif
		/* Handle EQ completions */
		bnx2x_eq_int(bp);

		bnx2x_ack_sb(bp, bp->igu_dsb_id, USTORM_ID,
			le16_to_cpu(bp->def_idx), IGU_INT_NOP, 1);

		status &= ~BNX2X_DEF_SB_IDX;
	}

	if (unlikely(status))
		DP(NETIF_MSG_INTR, "got an unknown interrupt! (status 0x%x)\n",
		   status);

	bnx2x_ack_sb(bp, bp->igu_dsb_id, ATTENTION_ID,
	     le16_to_cpu(bp->def_att_idx), IGU_INT_ENABLE, 1);
}

irqreturn_t bnx2x_msix_sp_int(int irq, void *dev_instance)
{
	struct net_device *dev = dev_instance;
	struct bnx2x *bp = netdev_priv(dev);

	bnx2x_ack_sb(bp, bp->igu_dsb_id, USTORM_ID, 0,
		     IGU_INT_DISABLE, 0);

#ifdef BNX2X_STOP_ON_ERROR
	if (unlikely(bp->panic))
		return IRQ_HANDLED;
#endif

#ifdef BCM_CNIC
	{
		struct cnic_ops *c_ops;

		rcu_read_lock();
		c_ops = rcu_dereference(bp->cnic_ops);
		if (c_ops)
			c_ops->cnic_handler(bp->cnic_data, NULL);
		rcu_read_unlock();
	}
#endif
	queue_delayed_work(bnx2x_wq, &bp->sp_task, 0);

	return IRQ_HANDLED;
}

/* end of slow path */


void bnx2x_drv_pulse(struct bnx2x *bp)
{
	SHMEM_WR(bp, func_mb[BP_FW_MB_IDX(bp)].drv_pulse_mb,
		 bp->fw_drv_pulse_wr_seq);
}


static void bnx2x_timer(unsigned long data)
{
	u8 cos;
	struct bnx2x *bp = (struct bnx2x *) data;

	if (!netif_running(bp->dev))
		return;

	if (poll) {
		struct bnx2x_fastpath *fp = &bp->fp[0];

		for_each_cos_in_tx_queue(fp, cos)
			bnx2x_tx_int(bp, &fp->txdata[cos]);
		bnx2x_rx_int(fp, 1000);
	}

	if (!BP_NOMCP(bp)) {
		int mb_idx = BP_FW_MB_IDX(bp);
		u32 drv_pulse;
		u32 mcp_pulse;

		++bp->fw_drv_pulse_wr_seq;
		bp->fw_drv_pulse_wr_seq &= DRV_PULSE_SEQ_MASK;
		/* TBD - add SYSTEM_TIME */
		drv_pulse = bp->fw_drv_pulse_wr_seq;
		bnx2x_drv_pulse(bp);

		mcp_pulse = (SHMEM_RD(bp, func_mb[mb_idx].mcp_pulse_mb) &
			     MCP_PULSE_SEQ_MASK);
		/* The delta between driver pulse and mcp response
		 * should be 1 (before mcp response) or 0 (after mcp response)
		 */
		if ((drv_pulse != mcp_pulse) &&
		    (drv_pulse != ((mcp_pulse + 1) & MCP_PULSE_SEQ_MASK))) {
			/* someone lost a heartbeat... */
			BNX2X_ERR("drv_pulse (0x%x) != mcp_pulse (0x%x)\n",
				  drv_pulse, mcp_pulse);
		}
	}

	if (bp->state == BNX2X_STATE_OPEN)
		bnx2x_stats_handle(bp, STATS_EVENT_UPDATE);

	mod_timer(&bp->timer, jiffies + bp->current_interval);
}

/* end of Statistics */

/* nic init */

/*
 * nic init service functions
 */

static inline void bnx2x_fill(struct bnx2x *bp, u32 addr, int fill, u32 len)
{
	u32 i;
	if (!(len%4) && !(addr%4))
		for (i = 0; i < len; i += 4)
			REG_WR(bp, addr + i, fill);
	else
		for (i = 0; i < len; i++)
			REG_WR8(bp, addr + i, fill);

}

/* helper: writes FP SP data to FW - data_size in dwords */
static inline void bnx2x_wr_fp_sb_data(struct bnx2x *bp,
				       int fw_sb_id,
				       u32 *sb_data_p,
				       u32 data_size)
{
	int index;
	for (index = 0; index < data_size; index++)
		REG_WR(bp, BAR_CSTRORM_INTMEM +
			CSTORM_STATUS_BLOCK_DATA_OFFSET(fw_sb_id) +
			sizeof(u32)*index,
			*(sb_data_p + index));
}

static inline void bnx2x_zero_fp_sb(struct bnx2x *bp, int fw_sb_id)
{
	u32 *sb_data_p;
	u32 data_size = 0;
	struct hc_status_block_data_e2 sb_data_e2;
	struct hc_status_block_data_e1x sb_data_e1x;

	/* disable the function first */
	if (!CHIP_IS_E1x(bp)) {
		memset(&sb_data_e2, 0, sizeof(struct hc_status_block_data_e2));
		sb_data_e2.common.state = SB_DISABLED;
		sb_data_e2.common.p_func.vf_valid = false;
		sb_data_p = (u32 *)&sb_data_e2;
		data_size = sizeof(struct hc_status_block_data_e2)/sizeof(u32);
	} else {
		memset(&sb_data_e1x, 0,
		       sizeof(struct hc_status_block_data_e1x));
		sb_data_e1x.common.state = SB_DISABLED;
		sb_data_e1x.common.p_func.vf_valid = false;
		sb_data_p = (u32 *)&sb_data_e1x;
		data_size = sizeof(struct hc_status_block_data_e1x)/sizeof(u32);
	}
	bnx2x_wr_fp_sb_data(bp, fw_sb_id, sb_data_p, data_size);

	bnx2x_fill(bp, BAR_CSTRORM_INTMEM +
			CSTORM_STATUS_BLOCK_OFFSET(fw_sb_id), 0,
			CSTORM_STATUS_BLOCK_SIZE);
	bnx2x_fill(bp, BAR_CSTRORM_INTMEM +
			CSTORM_SYNC_BLOCK_OFFSET(fw_sb_id), 0,
			CSTORM_SYNC_BLOCK_SIZE);
}

/* helper:  writes SP SB data to FW */
static inline void bnx2x_wr_sp_sb_data(struct bnx2x *bp,
		struct hc_sp_status_block_data *sp_sb_data)
{
	int func = BP_FUNC(bp);
	int i;
	for (i = 0; i < sizeof(struct hc_sp_status_block_data)/sizeof(u32); i++)
		REG_WR(bp, BAR_CSTRORM_INTMEM +
			CSTORM_SP_STATUS_BLOCK_DATA_OFFSET(func) +
			i*sizeof(u32),
			*((u32 *)sp_sb_data + i));
}

static inline void bnx2x_zero_sp_sb(struct bnx2x *bp)
{
	int func = BP_FUNC(bp);
	struct hc_sp_status_block_data sp_sb_data;
	memset(&sp_sb_data, 0, sizeof(struct hc_sp_status_block_data));

	sp_sb_data.state = SB_DISABLED;
	sp_sb_data.p_func.vf_valid = false;

	bnx2x_wr_sp_sb_data(bp, &sp_sb_data);

	bnx2x_fill(bp, BAR_CSTRORM_INTMEM +
			CSTORM_SP_STATUS_BLOCK_OFFSET(func), 0,
			CSTORM_SP_STATUS_BLOCK_SIZE);
	bnx2x_fill(bp, BAR_CSTRORM_INTMEM +
			CSTORM_SP_SYNC_BLOCK_OFFSET(func), 0,
			CSTORM_SP_SYNC_BLOCK_SIZE);

}


static inline
void bnx2x_setup_ndsb_state_machine(struct hc_status_block_sm *hc_sm,
					   int igu_sb_id, int igu_seg_id)
{
	hc_sm->igu_sb_id = igu_sb_id;
	hc_sm->igu_seg_id = igu_seg_id;
	hc_sm->timer_value = 0xFF;
	hc_sm->time_to_expire = 0xFFFFFFFF;
}


/* allocates state machine ids. */
static inline
void bnx2x_map_sb_state_machines(struct hc_index_data *index_data)
{
	/* zero out state machine indices */
	/* rx indices */
	index_data[HC_INDEX_ETH_RX_CQ_CONS].flags &= ~HC_INDEX_DATA_SM_ID;

	/* tx indices */
	index_data[HC_INDEX_OOO_TX_CQ_CONS].flags &= ~HC_INDEX_DATA_SM_ID;
	index_data[HC_INDEX_ETH_TX_CQ_CONS_COS0].flags &= ~HC_INDEX_DATA_SM_ID;
	index_data[HC_INDEX_ETH_TX_CQ_CONS_COS1].flags &= ~HC_INDEX_DATA_SM_ID;
	index_data[HC_INDEX_ETH_TX_CQ_CONS_COS2].flags &= ~HC_INDEX_DATA_SM_ID;

	/* map indices */
	/* rx indices */
	index_data[HC_INDEX_ETH_RX_CQ_CONS].flags |=
		SM_RX_ID << HC_INDEX_DATA_SM_ID_SHIFT;

	/* tx indices */
	index_data[HC_INDEX_OOO_TX_CQ_CONS].flags |=
		SM_TX_ID << HC_INDEX_DATA_SM_ID_SHIFT;
	index_data[HC_INDEX_ETH_TX_CQ_CONS_COS0].flags |=
		SM_TX_ID << HC_INDEX_DATA_SM_ID_SHIFT;
	index_data[HC_INDEX_ETH_TX_CQ_CONS_COS1].flags |=
		SM_TX_ID << HC_INDEX_DATA_SM_ID_SHIFT;
	index_data[HC_INDEX_ETH_TX_CQ_CONS_COS2].flags |=
		SM_TX_ID << HC_INDEX_DATA_SM_ID_SHIFT;
}

static void bnx2x_init_sb(struct bnx2x *bp, dma_addr_t mapping, int vfid,
			  u8 vf_valid, int fw_sb_id, int igu_sb_id)
{
	int igu_seg_id;

	struct hc_status_block_data_e2 sb_data_e2;
	struct hc_status_block_data_e1x sb_data_e1x;
	struct hc_status_block_sm  *hc_sm_p;
	int data_size;
	u32 *sb_data_p;

	if (CHIP_INT_MODE_IS_BC(bp))
		igu_seg_id = HC_SEG_ACCESS_NORM;
	else
		igu_seg_id = IGU_SEG_ACCESS_NORM;

	bnx2x_zero_fp_sb(bp, fw_sb_id);

	if (!CHIP_IS_E1x(bp)) {
		memset(&sb_data_e2, 0, sizeof(struct hc_status_block_data_e2));
		sb_data_e2.common.state = SB_ENABLED;
		sb_data_e2.common.p_func.pf_id = BP_FUNC(bp);
		sb_data_e2.common.p_func.vf_id = vfid;
		sb_data_e2.common.p_func.vf_valid = vf_valid;
		sb_data_e2.common.p_func.vnic_id = BP_VN(bp);
		sb_data_e2.common.same_igu_sb_1b = true;
		sb_data_e2.common.host_sb_addr.hi = U64_HI(mapping);
		sb_data_e2.common.host_sb_addr.lo = U64_LO(mapping);
		hc_sm_p = sb_data_e2.common.state_machine;
		sb_data_p = (u32 *)&sb_data_e2;
		data_size = sizeof(struct hc_status_block_data_e2)/sizeof(u32);
		bnx2x_map_sb_state_machines(sb_data_e2.index_data);
	} else {
		memset(&sb_data_e1x, 0,
		       sizeof(struct hc_status_block_data_e1x));
		sb_data_e1x.common.state = SB_ENABLED;
		sb_data_e1x.common.p_func.pf_id = BP_FUNC(bp);
		sb_data_e1x.common.p_func.vf_id = 0xff;
		sb_data_e1x.common.p_func.vf_valid = false;
		sb_data_e1x.common.p_func.vnic_id = BP_VN(bp);
		sb_data_e1x.common.same_igu_sb_1b = true;
		sb_data_e1x.common.host_sb_addr.hi = U64_HI(mapping);
		sb_data_e1x.common.host_sb_addr.lo = U64_LO(mapping);
		hc_sm_p = sb_data_e1x.common.state_machine;
		sb_data_p = (u32 *)&sb_data_e1x;
		data_size = sizeof(struct hc_status_block_data_e1x)/sizeof(u32);
		bnx2x_map_sb_state_machines(sb_data_e1x.index_data);
	}

	bnx2x_setup_ndsb_state_machine(&hc_sm_p[SM_RX_ID],
				       igu_sb_id, igu_seg_id);
	bnx2x_setup_ndsb_state_machine(&hc_sm_p[SM_TX_ID],
				       igu_sb_id, igu_seg_id);

	DP(NETIF_MSG_HW, "Init FW SB %d\n", fw_sb_id);

	/* write indecies to HW */
	bnx2x_wr_fp_sb_data(bp, fw_sb_id, sb_data_p, data_size);
}

static void bnx2x_update_coalesce_sb(struct bnx2x *bp, u8 fw_sb_id,
				     u16 tx_usec, u16 rx_usec)
{
	bnx2x_update_coalesce_sb_index(bp, fw_sb_id, HC_INDEX_ETH_RX_CQ_CONS,
				    false, rx_usec);
	bnx2x_update_coalesce_sb_index(bp, fw_sb_id,
				       HC_INDEX_ETH_TX_CQ_CONS_COS0, false,
				       tx_usec);
	bnx2x_update_coalesce_sb_index(bp, fw_sb_id,
				       HC_INDEX_ETH_TX_CQ_CONS_COS1, false,
				       tx_usec);
	bnx2x_update_coalesce_sb_index(bp, fw_sb_id,
				       HC_INDEX_ETH_TX_CQ_CONS_COS2, false,
				       tx_usec);
}

static void bnx2x_init_def_sb(struct bnx2x *bp)
{
	struct host_sp_status_block *def_sb = bp->def_status_blk;
	dma_addr_t mapping = bp->def_status_blk_mapping;
	int igu_sp_sb_index;
	int igu_seg_id;
	int port = BP_PORT(bp);
	int func = BP_FUNC(bp);
	int reg_offset, reg_offset_en5;
	u64 section;
	int index;
	struct hc_sp_status_block_data sp_sb_data;
	memset(&sp_sb_data, 0, sizeof(struct hc_sp_status_block_data));

	if (CHIP_INT_MODE_IS_BC(bp)) {
		igu_sp_sb_index = DEF_SB_IGU_ID;
		igu_seg_id = HC_SEG_ACCESS_DEF;
	} else {
		igu_sp_sb_index = bp->igu_dsb_id;
		igu_seg_id = IGU_SEG_ACCESS_DEF;
	}

	/* ATTN */
	section = ((u64)mapping) + offsetof(struct host_sp_status_block,
					    atten_status_block);
	def_sb->atten_status_block.status_block_id = igu_sp_sb_index;

	bp->attn_state = 0;

	reg_offset = (port ? MISC_REG_AEU_ENABLE1_FUNC_1_OUT_0 :
			     MISC_REG_AEU_ENABLE1_FUNC_0_OUT_0);
	reg_offset_en5 = (port ? MISC_REG_AEU_ENABLE5_FUNC_1_OUT_0 :
				 MISC_REG_AEU_ENABLE5_FUNC_0_OUT_0);
	for (index = 0; index < MAX_DYNAMIC_ATTN_GRPS; index++) {
		int sindex;
		/* take care of sig[0]..sig[4] */
		for (sindex = 0; sindex < 4; sindex++)
			bp->attn_group[index].sig[sindex] =
			   REG_RD(bp, reg_offset + sindex*0x4 + 0x10*index);

		if (!CHIP_IS_E1x(bp))
			/*
			 * enable5 is separate from the rest of the registers,
			 * and therefore the address skip is 4
			 * and not 16 between the different groups
			 */
			bp->attn_group[index].sig[4] = REG_RD(bp,
					reg_offset_en5 + 0x4*index);
		else
			bp->attn_group[index].sig[4] = 0;
	}

	if (bp->common.int_block == INT_BLOCK_HC) {
		reg_offset = (port ? HC_REG_ATTN_MSG1_ADDR_L :
				     HC_REG_ATTN_MSG0_ADDR_L);

		REG_WR(bp, reg_offset, U64_LO(section));
		REG_WR(bp, reg_offset + 4, U64_HI(section));
	} else if (!CHIP_IS_E1x(bp)) {
		REG_WR(bp, IGU_REG_ATTN_MSG_ADDR_L, U64_LO(section));
		REG_WR(bp, IGU_REG_ATTN_MSG_ADDR_H, U64_HI(section));
	}

	section = ((u64)mapping) + offsetof(struct host_sp_status_block,
					    sp_sb);

	bnx2x_zero_sp_sb(bp);

	sp_sb_data.state		= SB_ENABLED;
	sp_sb_data.host_sb_addr.lo	= U64_LO(section);
	sp_sb_data.host_sb_addr.hi	= U64_HI(section);
	sp_sb_data.igu_sb_id		= igu_sp_sb_index;
	sp_sb_data.igu_seg_id		= igu_seg_id;
	sp_sb_data.p_func.pf_id		= func;
	sp_sb_data.p_func.vnic_id	= BP_VN(bp);
	sp_sb_data.p_func.vf_id		= 0xff;

	bnx2x_wr_sp_sb_data(bp, &sp_sb_data);

	bnx2x_ack_sb(bp, bp->igu_dsb_id, USTORM_ID, 0, IGU_INT_ENABLE, 0);
}

void bnx2x_update_coalesce(struct bnx2x *bp)
{
	int i;

	for_each_eth_queue(bp, i)
		bnx2x_update_coalesce_sb(bp, bp->fp[i].fw_sb_id,
					 bp->tx_ticks, bp->rx_ticks);
}

static void bnx2x_init_sp_ring(struct bnx2x *bp)
{
	spin_lock_init(&bp->spq_lock);
	atomic_set(&bp->cq_spq_left, MAX_SPQ_PENDING);

	bp->spq_prod_idx = 0;
	bp->dsb_sp_prod = BNX2X_SP_DSB_INDEX;
	bp->spq_prod_bd = bp->spq;
	bp->spq_last_bd = bp->spq_prod_bd + MAX_SP_DESC_CNT;
}

static void bnx2x_init_eq_ring(struct bnx2x *bp)
{
	int i;
	for (i = 1; i <= NUM_EQ_PAGES; i++) {
		union event_ring_elem *elem =
			&bp->eq_ring[EQ_DESC_CNT_PAGE * i - 1];

		elem->next_page.addr.hi =
			cpu_to_le32(U64_HI(bp->eq_mapping +
				   BCM_PAGE_SIZE * (i % NUM_EQ_PAGES)));
		elem->next_page.addr.lo =
			cpu_to_le32(U64_LO(bp->eq_mapping +
				   BCM_PAGE_SIZE*(i % NUM_EQ_PAGES)));
	}
	bp->eq_cons = 0;
	bp->eq_prod = NUM_EQ_DESC;
	bp->eq_cons_sb = BNX2X_EQ_INDEX;
	/* we want a warning message before it gets rought... */
	atomic_set(&bp->eq_spq_left,
		min_t(int, MAX_SP_DESC_CNT - MAX_SPQ_PENDING, NUM_EQ_DESC) - 1);
}


/* called with netif_addr_lock_bh() */
void bnx2x_set_q_rx_mode(struct bnx2x *bp, u8 cl_id,
			 unsigned long rx_mode_flags,
			 unsigned long rx_accept_flags,
			 unsigned long tx_accept_flags,
			 unsigned long ramrod_flags)
{
	struct bnx2x_rx_mode_ramrod_params ramrod_param;
	int rc;

	memset(&ramrod_param, 0, sizeof(ramrod_param));

	/* Prepare ramrod parameters */
	ramrod_param.cid = 0;
	ramrod_param.cl_id = cl_id;
	ramrod_param.rx_mode_obj = &bp->rx_mode_obj;
	ramrod_param.func_id = BP_FUNC(bp);

	ramrod_param.pstate = &bp->sp_state;
	ramrod_param.state = BNX2X_FILTER_RX_MODE_PENDING;

	ramrod_param.rdata = bnx2x_sp(bp, rx_mode_rdata);
	ramrod_param.rdata_mapping = bnx2x_sp_mapping(bp, rx_mode_rdata);

	set_bit(BNX2X_FILTER_RX_MODE_PENDING, &bp->sp_state);

	ramrod_param.ramrod_flags = ramrod_flags;
	ramrod_param.rx_mode_flags = rx_mode_flags;

	ramrod_param.rx_accept_flags = rx_accept_flags;
	ramrod_param.tx_accept_flags = tx_accept_flags;

	rc = bnx2x_config_rx_mode(bp, &ramrod_param);
	if (rc < 0) {
		BNX2X_ERR("Set rx_mode %d failed\n", bp->rx_mode);
		return;
	}
}

/* called with netif_addr_lock_bh() */
void bnx2x_set_storm_rx_mode(struct bnx2x *bp)
{
	unsigned long rx_mode_flags = 0, ramrod_flags = 0;
	unsigned long rx_accept_flags = 0, tx_accept_flags = 0;

#ifdef BCM_CNIC
	if (!NO_FCOE(bp))

		/* Configure rx_mode of FCoE Queue */
		__set_bit(BNX2X_RX_MODE_FCOE_ETH, &rx_mode_flags);
#endif

	switch (bp->rx_mode) {
	case BNX2X_RX_MODE_NONE:
		/*
		 * 'drop all' supersedes any accept flags that may have been
		 * passed to the function.
		 */
		break;
	case BNX2X_RX_MODE_NORMAL:
		__set_bit(BNX2X_ACCEPT_UNICAST, &rx_accept_flags);
		__set_bit(BNX2X_ACCEPT_MULTICAST, &rx_accept_flags);
		__set_bit(BNX2X_ACCEPT_BROADCAST, &rx_accept_flags);

		/* internal switching mode */
		__set_bit(BNX2X_ACCEPT_UNICAST, &tx_accept_flags);
		__set_bit(BNX2X_ACCEPT_MULTICAST, &tx_accept_flags);
		__set_bit(BNX2X_ACCEPT_BROADCAST, &tx_accept_flags);

		break;
	case BNX2X_RX_MODE_ALLMULTI:
		__set_bit(BNX2X_ACCEPT_UNICAST, &rx_accept_flags);
		__set_bit(BNX2X_ACCEPT_ALL_MULTICAST, &rx_accept_flags);
		__set_bit(BNX2X_ACCEPT_BROADCAST, &rx_accept_flags);

		/* internal switching mode */
		__set_bit(BNX2X_ACCEPT_UNICAST, &tx_accept_flags);
		__set_bit(BNX2X_ACCEPT_ALL_MULTICAST, &tx_accept_flags);
		__set_bit(BNX2X_ACCEPT_BROADCAST, &tx_accept_flags);

		break;
	case BNX2X_RX_MODE_PROMISC:
		/* According to deffinition of SI mode, iface in promisc mode
		 * should receive matched and unmatched (in resolution of port)
		 * unicast packets.
		 */
		__set_bit(BNX2X_ACCEPT_UNMATCHED, &rx_accept_flags);
		__set_bit(BNX2X_ACCEPT_UNICAST, &rx_accept_flags);
		__set_bit(BNX2X_ACCEPT_ALL_MULTICAST, &rx_accept_flags);
		__set_bit(BNX2X_ACCEPT_BROADCAST, &rx_accept_flags);

		/* internal switching mode */
		__set_bit(BNX2X_ACCEPT_ALL_MULTICAST, &tx_accept_flags);
		__set_bit(BNX2X_ACCEPT_BROADCAST, &tx_accept_flags);

		if (IS_MF_SI(bp))
			__set_bit(BNX2X_ACCEPT_ALL_UNICAST, &tx_accept_flags);
		else
			__set_bit(BNX2X_ACCEPT_UNICAST, &tx_accept_flags);

		break;
	default:
		BNX2X_ERR("Unknown rx_mode: %d\n", bp->rx_mode);
		return;
	}

	if (bp->rx_mode != BNX2X_RX_MODE_NONE) {
		__set_bit(BNX2X_ACCEPT_ANY_VLAN, &rx_accept_flags);
		__set_bit(BNX2X_ACCEPT_ANY_VLAN, &tx_accept_flags);
	}

	__set_bit(RAMROD_RX, &ramrod_flags);
	__set_bit(RAMROD_TX, &ramrod_flags);

	bnx2x_set_q_rx_mode(bp, bp->fp->cl_id, rx_mode_flags, rx_accept_flags,
			    tx_accept_flags, ramrod_flags);
}

static void bnx2x_init_internal_common(struct bnx2x *bp)
{
	int i;

	if (IS_MF_SI(bp))
		/*
		 * In switch independent mode, the TSTORM needs to accept
		 * packets that failed classification, since approximate match
		 * mac addresses aren't written to NIG LLH
		 */
		REG_WR8(bp, BAR_TSTRORM_INTMEM +
			    TSTORM_ACCEPT_CLASSIFY_FAILED_OFFSET, 2);
	else if (!CHIP_IS_E1(bp)) /* 57710 doesn't support MF */
		REG_WR8(bp, BAR_TSTRORM_INTMEM +
			    TSTORM_ACCEPT_CLASSIFY_FAILED_OFFSET, 0);

	/* Zero this manually as its initialization is
	   currently missing in the initTool */
	for (i = 0; i < (USTORM_AGG_DATA_SIZE >> 2); i++)
		REG_WR(bp, BAR_USTRORM_INTMEM +
		       USTORM_AGG_DATA_OFFSET + i * 4, 0);
	if (!CHIP_IS_E1x(bp)) {
		REG_WR8(bp, BAR_CSTRORM_INTMEM + CSTORM_IGU_MODE_OFFSET,
			CHIP_INT_MODE_IS_BC(bp) ?
			HC_IGU_BC_MODE : HC_IGU_NBC_MODE);
	}
}

static void bnx2x_init_internal(struct bnx2x *bp, u32 load_code)
{
	switch (load_code) {
	case FW_MSG_CODE_DRV_LOAD_COMMON:
	case FW_MSG_CODE_DRV_LOAD_COMMON_CHIP:
		bnx2x_init_internal_common(bp);
		/* no break */

	case FW_MSG_CODE_DRV_LOAD_PORT:
		/* nothing to do */
		/* no break */

	case FW_MSG_CODE_DRV_LOAD_FUNCTION:
		/* internal memory per function is
		   initialized inside bnx2x_pf_init */
		break;

	default:
		BNX2X_ERR("Unknown load_code (0x%x) from MCP\n", load_code);
		break;
	}
}

static inline u8 bnx2x_fp_igu_sb_id(struct bnx2x_fastpath *fp)
{
	return fp->bp->igu_base_sb + fp->index + CNIC_PRESENT;
}

static inline u8 bnx2x_fp_fw_sb_id(struct bnx2x_fastpath *fp)
{
	return fp->bp->base_fw_ndsb + fp->index + CNIC_PRESENT;
}

static inline u8 bnx2x_fp_cl_id(struct bnx2x_fastpath *fp)
{
	if (CHIP_IS_E1x(fp->bp))
		return BP_L_ID(fp->bp) + fp->index;
	else	/* We want Client ID to be the same as IGU SB ID for 57712 */
		return bnx2x_fp_igu_sb_id(fp);
}

static void bnx2x_init_eth_fp(struct bnx2x *bp, int fp_idx)
{
	struct bnx2x_fastpath *fp = &bp->fp[fp_idx];
	u8 cos;
	unsigned long q_type = 0;
	u32 cids[BNX2X_MULTI_TX_COS] = { 0 };

	fp->cid = fp_idx;
	fp->cl_id = bnx2x_fp_cl_id(fp);
	fp->fw_sb_id = bnx2x_fp_fw_sb_id(fp);
	fp->igu_sb_id = bnx2x_fp_igu_sb_id(fp);
	/* qZone id equals to FW (per path) client id */
	fp->cl_qzone_id  = bnx2x_fp_qzone_id(fp);

	/* init shortcut */
	fp->ustorm_rx_prods_offset = bnx2x_rx_ustorm_prods_offset(fp);
	/* Setup SB indicies */
	fp->rx_cons_sb = BNX2X_RX_SB_INDEX;

	/* Configure Queue State object */
	__set_bit(BNX2X_Q_TYPE_HAS_RX, &q_type);
	__set_bit(BNX2X_Q_TYPE_HAS_TX, &q_type);

	BUG_ON(fp->max_cos > BNX2X_MULTI_TX_COS);

	/* init tx data */
	for_each_cos_in_tx_queue(fp, cos) {
		bnx2x_init_txdata(bp, &fp->txdata[cos],
				  CID_COS_TO_TX_ONLY_CID(fp->cid, cos),
				  FP_COS_TO_TXQ(fp, cos),
				  BNX2X_TX_SB_INDEX_BASE + cos);
		cids[cos] = fp->txdata[cos].cid;
	}

	bnx2x_init_queue_obj(bp, &fp->q_obj, fp->cl_id, cids, fp->max_cos,
			     BP_FUNC(bp), bnx2x_sp(bp, q_rdata),
			     bnx2x_sp_mapping(bp, q_rdata), q_type);

	/**
	 * Configure classification DBs: Always enable Tx switching
	 */
	bnx2x_init_vlan_mac_fp_objs(fp, BNX2X_OBJ_TYPE_RX_TX);

	DP(NETIF_MSG_IFUP, "queue[%d]:  bnx2x_init_sb(%p,%p)  "
				   "cl_id %d  fw_sb %d  igu_sb %d\n",
		   fp_idx, bp, fp->status_blk.e2_sb, fp->cl_id, fp->fw_sb_id,
		   fp->igu_sb_id);
	bnx2x_init_sb(bp, fp->status_blk_mapping, BNX2X_VF_ID_INVALID, false,
		      fp->fw_sb_id, fp->igu_sb_id);

	bnx2x_update_fpsb_idx(fp);
}

void bnx2x_nic_init(struct bnx2x *bp, u32 load_code)
{
	int i;

	for_each_eth_queue(bp, i)
		bnx2x_init_eth_fp(bp, i);
#ifdef BCM_CNIC
	if (!NO_FCOE(bp))
		bnx2x_init_fcoe_fp(bp);

	bnx2x_init_sb(bp, bp->cnic_sb_mapping,
		      BNX2X_VF_ID_INVALID, false,
		      bnx2x_cnic_fw_sb_id(bp), bnx2x_cnic_igu_sb_id(bp));

#endif

	/* Initialize MOD_ABS interrupts */
	bnx2x_init_mod_abs_int(bp, &bp->link_vars, bp->common.chip_id,
			       bp->common.shmem_base, bp->common.shmem2_base,
			       BP_PORT(bp));
	/* ensure status block indices were read */
	rmb();

	bnx2x_init_def_sb(bp);
	bnx2x_update_dsb_idx(bp);
	bnx2x_init_rx_rings(bp);
	bnx2x_init_tx_rings(bp);
	bnx2x_init_sp_ring(bp);
	bnx2x_init_eq_ring(bp);
	bnx2x_init_internal(bp, load_code);
	bnx2x_pf_init(bp);
	bnx2x_stats_init(bp);

	/* flush all before enabling interrupts */
	mb();
	mmiowb();

	bnx2x_int_enable(bp);

	/* Check for SPIO5 */
	bnx2x_attn_int_deasserted0(bp,
		REG_RD(bp, MISC_REG_AEU_AFTER_INVERT_1_FUNC_0 + BP_PORT(bp)*4) &
				   AEU_INPUTS_ATTN_BITS_SPIO5);
}

/* end of nic init */

/*
 * gzip service functions
 */

static int bnx2x_gunzip_init(struct bnx2x *bp)
{
	bp->gunzip_buf = dma_alloc_coherent(&bp->pdev->dev, FW_BUF_SIZE,
					    &bp->gunzip_mapping, GFP_KERNEL);
	if (bp->gunzip_buf  == NULL)
		goto gunzip_nomem1;

	bp->strm = kmalloc(sizeof(*bp->strm), GFP_KERNEL);
	if (bp->strm  == NULL)
		goto gunzip_nomem2;

	bp->strm->workspace = vmalloc(zlib_inflate_workspacesize());
	if (bp->strm->workspace == NULL)
		goto gunzip_nomem3;

	return 0;

gunzip_nomem3:
	kfree(bp->strm);
	bp->strm = NULL;

gunzip_nomem2:
	dma_free_coherent(&bp->pdev->dev, FW_BUF_SIZE, bp->gunzip_buf,
			  bp->gunzip_mapping);
	bp->gunzip_buf = NULL;

gunzip_nomem1:
	netdev_err(bp->dev, "Cannot allocate firmware buffer for"
	       " un-compression\n");
	return -ENOMEM;
}

static void bnx2x_gunzip_end(struct bnx2x *bp)
{
	if (bp->strm) {
		vfree(bp->strm->workspace);
		kfree(bp->strm);
		bp->strm = NULL;
	}

	if (bp->gunzip_buf) {
		dma_free_coherent(&bp->pdev->dev, FW_BUF_SIZE, bp->gunzip_buf,
				  bp->gunzip_mapping);
		bp->gunzip_buf = NULL;
	}
}

static int bnx2x_gunzip(struct bnx2x *bp, const u8 *zbuf, int len)
{
	int n, rc;

	/* check gzip header */
	if ((zbuf[0] != 0x1f) || (zbuf[1] != 0x8b) || (zbuf[2] != Z_DEFLATED)) {
		BNX2X_ERR("Bad gzip header\n");
		return -EINVAL;
	}

	n = 10;

#define FNAME				0x8

	if (zbuf[3] & FNAME)
		while ((zbuf[n++] != 0) && (n < len));

	bp->strm->next_in = (typeof(bp->strm->next_in))zbuf + n;
	bp->strm->avail_in = len - n;
	bp->strm->next_out = bp->gunzip_buf;
	bp->strm->avail_out = FW_BUF_SIZE;

	rc = zlib_inflateInit2(bp->strm, -MAX_WBITS);
	if (rc != Z_OK)
		return rc;

	rc = zlib_inflate(bp->strm, Z_FINISH);
	if ((rc != Z_OK) && (rc != Z_STREAM_END))
		netdev_err(bp->dev, "Firmware decompression error: %s\n",
			   bp->strm->msg);

	bp->gunzip_outlen = (FW_BUF_SIZE - bp->strm->avail_out);
	if (bp->gunzip_outlen & 0x3)
		netdev_err(bp->dev, "Firmware decompression error:"
				    " gunzip_outlen (%d) not aligned\n",
				bp->gunzip_outlen);
	bp->gunzip_outlen >>= 2;

	zlib_inflateEnd(bp->strm);

	if (rc == Z_STREAM_END)
		return 0;

	return rc;
}

/* nic load/unload */

/*
 * General service functions
 */

/* send a NIG loopback debug packet */
static void bnx2x_lb_pckt(struct bnx2x *bp)
{
	u32 wb_write[3];

	/* Ethernet source and destination addresses */
	wb_write[0] = 0x55555555;
	wb_write[1] = 0x55555555;
	wb_write[2] = 0x20;		/* SOP */
	REG_WR_DMAE(bp, NIG_REG_DEBUG_PACKET_LB, wb_write, 3);

	/* NON-IP protocol */
	wb_write[0] = 0x09000000;
	wb_write[1] = 0x55555555;
	wb_write[2] = 0x10;		/* EOP, eop_bvalid = 0 */
	REG_WR_DMAE(bp, NIG_REG_DEBUG_PACKET_LB, wb_write, 3);
}

/* some of the internal memories
 * are not directly readable from the driver
 * to test them we send debug packets
 */
static int bnx2x_int_mem_test(struct bnx2x *bp)
{
	int factor;
	int count, i;
	u32 val = 0;

	if (CHIP_REV_IS_FPGA(bp))
		factor = 120;
	else if (CHIP_REV_IS_EMUL(bp))
		factor = 200;
	else
		factor = 1;

	/* Disable inputs of parser neighbor blocks */
	REG_WR(bp, TSDM_REG_ENABLE_IN1, 0x0);
	REG_WR(bp, TCM_REG_PRS_IFEN, 0x0);
	REG_WR(bp, CFC_REG_DEBUG0, 0x1);
	REG_WR(bp, NIG_REG_PRS_REQ_IN_EN, 0x0);

	/*  Write 0 to parser credits for CFC search request */
	REG_WR(bp, PRS_REG_CFC_SEARCH_INITIAL_CREDIT, 0x0);

	/* send Ethernet packet */
	bnx2x_lb_pckt(bp);

	/* TODO do i reset NIG statistic? */
	/* Wait until NIG register shows 1 packet of size 0x10 */
	count = 1000 * factor;
	while (count) {

		bnx2x_read_dmae(bp, NIG_REG_STAT2_BRB_OCTET, 2);
		val = *bnx2x_sp(bp, wb_data[0]);
		if (val == 0x10)
			break;

		msleep(10);
		count--;
	}
	if (val != 0x10) {
		BNX2X_ERR("NIG timeout  val = 0x%x\n", val);
		return -1;
	}

	/* Wait until PRS register shows 1 packet */
	count = 1000 * factor;
	while (count) {
		val = REG_RD(bp, PRS_REG_NUM_OF_PACKETS);
		if (val == 1)
			break;

		msleep(10);
		count--;
	}
	if (val != 0x1) {
		BNX2X_ERR("PRS timeout val = 0x%x\n", val);
		return -2;
	}

	/* Reset and init BRB, PRS */
	REG_WR(bp, GRCBASE_MISC + MISC_REGISTERS_RESET_REG_1_CLEAR, 0x03);
	msleep(50);
	REG_WR(bp, GRCBASE_MISC + MISC_REGISTERS_RESET_REG_1_SET, 0x03);
	msleep(50);
	bnx2x_init_block(bp, BLOCK_BRB1, PHASE_COMMON);
	bnx2x_init_block(bp, BLOCK_PRS, PHASE_COMMON);

	DP(NETIF_MSG_HW, "part2\n");

	/* Disable inputs of parser neighbor blocks */
	REG_WR(bp, TSDM_REG_ENABLE_IN1, 0x0);
	REG_WR(bp, TCM_REG_PRS_IFEN, 0x0);
	REG_WR(bp, CFC_REG_DEBUG0, 0x1);
	REG_WR(bp, NIG_REG_PRS_REQ_IN_EN, 0x0);

	/* Write 0 to parser credits for CFC search request */
	REG_WR(bp, PRS_REG_CFC_SEARCH_INITIAL_CREDIT, 0x0);

	/* send 10 Ethernet packets */
	for (i = 0; i < 10; i++)
		bnx2x_lb_pckt(bp);

	/* Wait until NIG register shows 10 + 1
	   packets of size 11*0x10 = 0xb0 */
	count = 1000 * factor;
	while (count) {

		bnx2x_read_dmae(bp, NIG_REG_STAT2_BRB_OCTET, 2);
		val = *bnx2x_sp(bp, wb_data[0]);
		if (val == 0xb0)
			break;

		msleep(10);
		count--;
	}
	if (val != 0xb0) {
		BNX2X_ERR("NIG timeout  val = 0x%x\n", val);
		return -3;
	}

	/* Wait until PRS register shows 2 packets */
	val = REG_RD(bp, PRS_REG_NUM_OF_PACKETS);
	if (val != 2)
		BNX2X_ERR("PRS timeout  val = 0x%x\n", val);

	/* Write 1 to parser credits for CFC search request */
	REG_WR(bp, PRS_REG_CFC_SEARCH_INITIAL_CREDIT, 0x1);

	/* Wait until PRS register shows 3 packets */
	msleep(10 * factor);
	/* Wait until NIG register shows 1 packet of size 0x10 */
	val = REG_RD(bp, PRS_REG_NUM_OF_PACKETS);
	if (val != 3)
		BNX2X_ERR("PRS timeout  val = 0x%x\n", val);

	/* clear NIG EOP FIFO */
	for (i = 0; i < 11; i++)
		REG_RD(bp, NIG_REG_INGRESS_EOP_LB_FIFO);
	val = REG_RD(bp, NIG_REG_INGRESS_EOP_LB_EMPTY);
	if (val != 1) {
		BNX2X_ERR("clear of NIG failed\n");
		return -4;
	}

	/* Reset and init BRB, PRS, NIG */
	REG_WR(bp, GRCBASE_MISC + MISC_REGISTERS_RESET_REG_1_CLEAR, 0x03);
	msleep(50);
	REG_WR(bp, GRCBASE_MISC + MISC_REGISTERS_RESET_REG_1_SET, 0x03);
	msleep(50);
	bnx2x_init_block(bp, BLOCK_BRB1, PHASE_COMMON);
	bnx2x_init_block(bp, BLOCK_PRS, PHASE_COMMON);
#ifndef BCM_CNIC
	/* set NIC mode */
	REG_WR(bp, PRS_REG_NIC_MODE, 1);
#endif

	/* Enable inputs of parser neighbor blocks */
	REG_WR(bp, TSDM_REG_ENABLE_IN1, 0x7fffffff);
	REG_WR(bp, TCM_REG_PRS_IFEN, 0x1);
	REG_WR(bp, CFC_REG_DEBUG0, 0x0);
	REG_WR(bp, NIG_REG_PRS_REQ_IN_EN, 0x1);

	DP(NETIF_MSG_HW, "done\n");

	return 0; /* OK */
}

static void bnx2x_enable_blocks_attention(struct bnx2x *bp)
{
	REG_WR(bp, PXP_REG_PXP_INT_MASK_0, 0);
	if (!CHIP_IS_E1x(bp))
		REG_WR(bp, PXP_REG_PXP_INT_MASK_1, 0x40);
	else
		REG_WR(bp, PXP_REG_PXP_INT_MASK_1, 0);
	REG_WR(bp, DORQ_REG_DORQ_INT_MASK, 0);
	REG_WR(bp, CFC_REG_CFC_INT_MASK, 0);
	/*
	 * mask read length error interrupts in brb for parser
	 * (parsing unit and 'checksum and crc' unit)
	 * these errors are legal (PU reads fixed length and CAC can cause
	 * read length error on truncated packets)
	 */
	REG_WR(bp, BRB1_REG_BRB1_INT_MASK, 0xFC00);
	REG_WR(bp, QM_REG_QM_INT_MASK, 0);
	REG_WR(bp, TM_REG_TM_INT_MASK, 0);
	REG_WR(bp, XSDM_REG_XSDM_INT_MASK_0, 0);
	REG_WR(bp, XSDM_REG_XSDM_INT_MASK_1, 0);
	REG_WR(bp, XCM_REG_XCM_INT_MASK, 0);
/*	REG_WR(bp, XSEM_REG_XSEM_INT_MASK_0, 0); */
/*	REG_WR(bp, XSEM_REG_XSEM_INT_MASK_1, 0); */
	REG_WR(bp, USDM_REG_USDM_INT_MASK_0, 0);
	REG_WR(bp, USDM_REG_USDM_INT_MASK_1, 0);
	REG_WR(bp, UCM_REG_UCM_INT_MASK, 0);
/*	REG_WR(bp, USEM_REG_USEM_INT_MASK_0, 0); */
/*	REG_WR(bp, USEM_REG_USEM_INT_MASK_1, 0); */
	REG_WR(bp, GRCBASE_UPB + PB_REG_PB_INT_MASK, 0);
	REG_WR(bp, CSDM_REG_CSDM_INT_MASK_0, 0);
	REG_WR(bp, CSDM_REG_CSDM_INT_MASK_1, 0);
	REG_WR(bp, CCM_REG_CCM_INT_MASK, 0);
/*	REG_WR(bp, CSEM_REG_CSEM_INT_MASK_0, 0); */
/*	REG_WR(bp, CSEM_REG_CSEM_INT_MASK_1, 0); */

	if (CHIP_REV_IS_FPGA(bp))
		REG_WR(bp, PXP2_REG_PXP2_INT_MASK_0, 0x580000);
	else if (!CHIP_IS_E1x(bp))
		REG_WR(bp, PXP2_REG_PXP2_INT_MASK_0,
			   (PXP2_PXP2_INT_MASK_0_REG_PGL_CPL_OF
				| PXP2_PXP2_INT_MASK_0_REG_PGL_CPL_AFT
				| PXP2_PXP2_INT_MASK_0_REG_PGL_PCIE_ATTN
				| PXP2_PXP2_INT_MASK_0_REG_PGL_READ_BLOCKED
				| PXP2_PXP2_INT_MASK_0_REG_PGL_WRITE_BLOCKED));
	else
		REG_WR(bp, PXP2_REG_PXP2_INT_MASK_0, 0x480000);
	REG_WR(bp, TSDM_REG_TSDM_INT_MASK_0, 0);
	REG_WR(bp, TSDM_REG_TSDM_INT_MASK_1, 0);
	REG_WR(bp, TCM_REG_TCM_INT_MASK, 0);
/*	REG_WR(bp, TSEM_REG_TSEM_INT_MASK_0, 0); */

	if (!CHIP_IS_E1x(bp))
		/* enable VFC attentions: bits 11 and 12, bits 31:13 reserved */
		REG_WR(bp, TSEM_REG_TSEM_INT_MASK_1, 0x07ff);

	REG_WR(bp, CDU_REG_CDU_INT_MASK, 0);
	REG_WR(bp, DMAE_REG_DMAE_INT_MASK, 0);
/*	REG_WR(bp, MISC_REG_MISC_INT_MASK, 0); */
	REG_WR(bp, PBF_REG_PBF_INT_MASK, 0x18);		/* bit 3,4 masked */
}

static void bnx2x_reset_common(struct bnx2x *bp)
{
	u32 val = 0x1400;

	/* reset_common */
	REG_WR(bp, GRCBASE_MISC + MISC_REGISTERS_RESET_REG_1_CLEAR,
	       0xd3ffff7f);

	if (CHIP_IS_E3(bp)) {
		val |= MISC_REGISTERS_RESET_REG_2_MSTAT0;
		val |= MISC_REGISTERS_RESET_REG_2_MSTAT1;
	}

	REG_WR(bp, GRCBASE_MISC + MISC_REGISTERS_RESET_REG_2_CLEAR, val);
}

static void bnx2x_setup_dmae(struct bnx2x *bp)
{
	bp->dmae_ready = 0;
	spin_lock_init(&bp->dmae_lock);
}

static void bnx2x_init_pxp(struct bnx2x *bp)
{
	u16 devctl;
	int r_order, w_order;

	pci_read_config_word(bp->pdev,
			     pci_pcie_cap(bp->pdev) + PCI_EXP_DEVCTL, &devctl);
	DP(NETIF_MSG_HW, "read 0x%x from devctl\n", devctl);
	w_order = ((devctl & PCI_EXP_DEVCTL_PAYLOAD) >> 5);
	if (bp->mrrs == -1)
		r_order = ((devctl & PCI_EXP_DEVCTL_READRQ) >> 12);
	else {
		DP(NETIF_MSG_HW, "force read order to %d\n", bp->mrrs);
		r_order = bp->mrrs;
	}

	bnx2x_init_pxp_arb(bp, r_order, w_order);
}

static void bnx2x_setup_fan_failure_detection(struct bnx2x *bp)
{
	int is_required;
	u32 val;
	int port;

	if (BP_NOMCP(bp))
		return;

	is_required = 0;
	val = SHMEM_RD(bp, dev_info.shared_hw_config.config2) &
	      SHARED_HW_CFG_FAN_FAILURE_MASK;

	if (val == SHARED_HW_CFG_FAN_FAILURE_ENABLED)
		is_required = 1;

	/*
	 * The fan failure mechanism is usually related to the PHY type since
	 * the power consumption of the board is affected by the PHY. Currently,
	 * fan is required for most designs with SFX7101, BCM8727 and BCM8481.
	 */
	else if (val == SHARED_HW_CFG_FAN_FAILURE_PHY_TYPE)
		for (port = PORT_0; port < PORT_MAX; port++) {
			is_required |=
				bnx2x_fan_failure_det_req(
					bp,
					bp->common.shmem_base,
					bp->common.shmem2_base,
					port);
		}

	DP(NETIF_MSG_HW, "fan detection setting: %d\n", is_required);

	if (is_required == 0)
		return;

	/* Fan failure is indicated by SPIO 5 */
	bnx2x_set_spio(bp, MISC_REGISTERS_SPIO_5,
		       MISC_REGISTERS_SPIO_INPUT_HI_Z);

	/* set to active low mode */
	val = REG_RD(bp, MISC_REG_SPIO_INT);
	val |= ((1 << MISC_REGISTERS_SPIO_5) <<
					MISC_REGISTERS_SPIO_INT_OLD_SET_POS);
	REG_WR(bp, MISC_REG_SPIO_INT, val);

	/* enable interrupt to signal the IGU */
	val = REG_RD(bp, MISC_REG_SPIO_EVENT_EN);
	val |= (1 << MISC_REGISTERS_SPIO_5);
	REG_WR(bp, MISC_REG_SPIO_EVENT_EN, val);
}

static void bnx2x_pretend_func(struct bnx2x *bp, u8 pretend_func_num)
{
	u32 offset = 0;

	if (CHIP_IS_E1(bp))
		return;
	if (CHIP_IS_E1H(bp) && (pretend_func_num >= E1H_FUNC_MAX))
		return;

	switch (BP_ABS_FUNC(bp)) {
	case 0:
		offset = PXP2_REG_PGL_PRETEND_FUNC_F0;
		break;
	case 1:
		offset = PXP2_REG_PGL_PRETEND_FUNC_F1;
		break;
	case 2:
		offset = PXP2_REG_PGL_PRETEND_FUNC_F2;
		break;
	case 3:
		offset = PXP2_REG_PGL_PRETEND_FUNC_F3;
		break;
	case 4:
		offset = PXP2_REG_PGL_PRETEND_FUNC_F4;
		break;
	case 5:
		offset = PXP2_REG_PGL_PRETEND_FUNC_F5;
		break;
	case 6:
		offset = PXP2_REG_PGL_PRETEND_FUNC_F6;
		break;
	case 7:
		offset = PXP2_REG_PGL_PRETEND_FUNC_F7;
		break;
	default:
		return;
	}

	REG_WR(bp, offset, pretend_func_num);
	REG_RD(bp, offset);
	DP(NETIF_MSG_HW, "Pretending to func %d\n", pretend_func_num);
}

void bnx2x_pf_disable(struct bnx2x *bp)
{
	u32 val = REG_RD(bp, IGU_REG_PF_CONFIGURATION);
	val &= ~IGU_PF_CONF_FUNC_EN;

	REG_WR(bp, IGU_REG_PF_CONFIGURATION, val);
	REG_WR(bp, PGLUE_B_REG_INTERNAL_PFID_ENABLE_MASTER, 0);
	REG_WR(bp, CFC_REG_WEAK_ENABLE_PF, 0);
}

static inline void bnx2x__common_init_phy(struct bnx2x *bp)
{
	u32 shmem_base[2], shmem2_base[2];
	shmem_base[0] =  bp->common.shmem_base;
	shmem2_base[0] = bp->common.shmem2_base;
	if (!CHIP_IS_E1x(bp)) {
		shmem_base[1] =
			SHMEM2_RD(bp, other_shmem_base_addr);
		shmem2_base[1] =
			SHMEM2_RD(bp, other_shmem2_base_addr);
	}
	bnx2x_acquire_phy_lock(bp);
	bnx2x_common_init_phy(bp, shmem_base, shmem2_base,
			      bp->common.chip_id);
	bnx2x_release_phy_lock(bp);
}

/**
 * bnx2x_init_hw_common - initialize the HW at the COMMON phase.
 *
 * @bp:		driver handle
 */
static int bnx2x_init_hw_common(struct bnx2x *bp)
{
	u32 val;

	DP(BNX2X_MSG_MCP, "starting common init  func %d\n", BP_ABS_FUNC(bp));

	/*
	 * take the UNDI lock to protect undi_unload flow from accessing
	 * registers while we're resetting the chip
	 */
<<<<<<< HEAD
	bnx2x_acquire_hw_lock(bp, HW_LOCK_RESOURCE_UNDI);
=======
	bnx2x_acquire_hw_lock(bp, HW_LOCK_RESOURCE_RESET);
>>>>>>> 99f4964c

	bnx2x_reset_common(bp);
	REG_WR(bp, GRCBASE_MISC + MISC_REGISTERS_RESET_REG_1_SET, 0xffffffff);

	val = 0xfffc;
	if (CHIP_IS_E3(bp)) {
		val |= MISC_REGISTERS_RESET_REG_2_MSTAT0;
		val |= MISC_REGISTERS_RESET_REG_2_MSTAT1;
	}
	REG_WR(bp, GRCBASE_MISC + MISC_REGISTERS_RESET_REG_2_SET, val);

<<<<<<< HEAD
	bnx2x_release_hw_lock(bp, HW_LOCK_RESOURCE_UNDI);
=======
	bnx2x_release_hw_lock(bp, HW_LOCK_RESOURCE_RESET);
>>>>>>> 99f4964c

	bnx2x_init_block(bp, BLOCK_MISC, PHASE_COMMON);

	if (!CHIP_IS_E1x(bp)) {
		u8 abs_func_id;

		/**
		 * 4-port mode or 2-port mode we need to turn of master-enable
		 * for everyone, after that, turn it back on for self.
		 * so, we disregard multi-function or not, and always disable
		 * for all functions on the given path, this means 0,2,4,6 for
		 * path 0 and 1,3,5,7 for path 1
		 */
		for (abs_func_id = BP_PATH(bp);
		     abs_func_id < E2_FUNC_MAX*2; abs_func_id += 2) {
			if (abs_func_id == BP_ABS_FUNC(bp)) {
				REG_WR(bp,
				    PGLUE_B_REG_INTERNAL_PFID_ENABLE_MASTER,
				    1);
				continue;
			}

			bnx2x_pretend_func(bp, abs_func_id);
			/* clear pf enable */
			bnx2x_pf_disable(bp);
			bnx2x_pretend_func(bp, BP_ABS_FUNC(bp));
		}
	}

	bnx2x_init_block(bp, BLOCK_PXP, PHASE_COMMON);
	if (CHIP_IS_E1(bp)) {
		/* enable HW interrupt from PXP on USDM overflow
		   bit 16 on INT_MASK_0 */
		REG_WR(bp, PXP_REG_PXP_INT_MASK_0, 0);
	}

	bnx2x_init_block(bp, BLOCK_PXP2, PHASE_COMMON);
	bnx2x_init_pxp(bp);

#ifdef __BIG_ENDIAN
	REG_WR(bp, PXP2_REG_RQ_QM_ENDIAN_M, 1);
	REG_WR(bp, PXP2_REG_RQ_TM_ENDIAN_M, 1);
	REG_WR(bp, PXP2_REG_RQ_SRC_ENDIAN_M, 1);
	REG_WR(bp, PXP2_REG_RQ_CDU_ENDIAN_M, 1);
	REG_WR(bp, PXP2_REG_RQ_DBG_ENDIAN_M, 1);
	/* make sure this value is 0 */
	REG_WR(bp, PXP2_REG_RQ_HC_ENDIAN_M, 0);

/*	REG_WR(bp, PXP2_REG_RD_PBF_SWAP_MODE, 1); */
	REG_WR(bp, PXP2_REG_RD_QM_SWAP_MODE, 1);
	REG_WR(bp, PXP2_REG_RD_TM_SWAP_MODE, 1);
	REG_WR(bp, PXP2_REG_RD_SRC_SWAP_MODE, 1);
	REG_WR(bp, PXP2_REG_RD_CDURD_SWAP_MODE, 1);
#endif

	bnx2x_ilt_init_page_size(bp, INITOP_SET);

	if (CHIP_REV_IS_FPGA(bp) && CHIP_IS_E1H(bp))
		REG_WR(bp, PXP2_REG_PGL_TAGS_LIMIT, 0x1);

	/* let the HW do it's magic ... */
	msleep(100);
	/* finish PXP init */
	val = REG_RD(bp, PXP2_REG_RQ_CFG_DONE);
	if (val != 1) {
		BNX2X_ERR("PXP2 CFG failed\n");
		return -EBUSY;
	}
	val = REG_RD(bp, PXP2_REG_RD_INIT_DONE);
	if (val != 1) {
		BNX2X_ERR("PXP2 RD_INIT failed\n");
		return -EBUSY;
	}

	/* Timers bug workaround E2 only. We need to set the entire ILT to
	 * have entries with value "0" and valid bit on.
	 * This needs to be done by the first PF that is loaded in a path
	 * (i.e. common phase)
	 */
	if (!CHIP_IS_E1x(bp)) {
/* In E2 there is a bug in the timers block that can cause function 6 / 7
 * (i.e. vnic3) to start even if it is marked as "scan-off".
 * This occurs when a different function (func2,3) is being marked
 * as "scan-off". Real-life scenario for example: if a driver is being
 * load-unloaded while func6,7 are down. This will cause the timer to access
 * the ilt, translate to a logical address and send a request to read/write.
 * Since the ilt for the function that is down is not valid, this will cause
 * a translation error which is unrecoverable.
 * The Workaround is intended to make sure that when this happens nothing fatal
 * will occur. The workaround:
 *	1.  First PF driver which loads on a path will:
 *		a.  After taking the chip out of reset, by using pretend,
 *		    it will write "0" to the following registers of
 *		    the other vnics.
 *		    REG_WR(pdev, PGLUE_B_REG_INTERNAL_PFID_ENABLE_MASTER, 0);
 *		    REG_WR(pdev, CFC_REG_WEAK_ENABLE_PF,0);
 *		    REG_WR(pdev, CFC_REG_STRONG_ENABLE_PF,0);
 *		    And for itself it will write '1' to
 *		    PGLUE_B_REG_INTERNAL_PFID_ENABLE_MASTER to enable
 *		    dmae-operations (writing to pram for example.)
 *		    note: can be done for only function 6,7 but cleaner this
 *			  way.
 *		b.  Write zero+valid to the entire ILT.
 *		c.  Init the first_timers_ilt_entry, last_timers_ilt_entry of
 *		    VNIC3 (of that port). The range allocated will be the
 *		    entire ILT. This is needed to prevent  ILT range error.
 *	2.  Any PF driver load flow:
 *		a.  ILT update with the physical addresses of the allocated
 *		    logical pages.
 *		b.  Wait 20msec. - note that this timeout is needed to make
 *		    sure there are no requests in one of the PXP internal
 *		    queues with "old" ILT addresses.
 *		c.  PF enable in the PGLC.
 *		d.  Clear the was_error of the PF in the PGLC. (could have
 *		    occured while driver was down)
 *		e.  PF enable in the CFC (WEAK + STRONG)
 *		f.  Timers scan enable
 *	3.  PF driver unload flow:
 *		a.  Clear the Timers scan_en.
 *		b.  Polling for scan_on=0 for that PF.
 *		c.  Clear the PF enable bit in the PXP.
 *		d.  Clear the PF enable in the CFC (WEAK + STRONG)
 *		e.  Write zero+valid to all ILT entries (The valid bit must
 *		    stay set)
 *		f.  If this is VNIC 3 of a port then also init
 *		    first_timers_ilt_entry to zero and last_timers_ilt_entry
 *		    to the last enrty in the ILT.
 *
 *	Notes:
 *	Currently the PF error in the PGLC is non recoverable.
 *	In the future the there will be a recovery routine for this error.
 *	Currently attention is masked.
 *	Having an MCP lock on the load/unload process does not guarantee that
 *	there is no Timer disable during Func6/7 enable. This is because the
 *	Timers scan is currently being cleared by the MCP on FLR.
 *	Step 2.d can be done only for PF6/7 and the driver can also check if
 *	there is error before clearing it. But the flow above is simpler and
 *	more general.
 *	All ILT entries are written by zero+valid and not just PF6/7
 *	ILT entries since in the future the ILT entries allocation for
 *	PF-s might be dynamic.
 */
		struct ilt_client_info ilt_cli;
		struct bnx2x_ilt ilt;
		memset(&ilt_cli, 0, sizeof(struct ilt_client_info));
		memset(&ilt, 0, sizeof(struct bnx2x_ilt));

		/* initialize dummy TM client */
		ilt_cli.start = 0;
		ilt_cli.end = ILT_NUM_PAGE_ENTRIES - 1;
		ilt_cli.client_num = ILT_CLIENT_TM;

		/* Step 1: set zeroes to all ilt page entries with valid bit on
		 * Step 2: set the timers first/last ilt entry to point
		 * to the entire range to prevent ILT range error for 3rd/4th
		 * vnic	(this code assumes existance of the vnic)
		 *
		 * both steps performed by call to bnx2x_ilt_client_init_op()
		 * with dummy TM client
		 *
		 * we must use pretend since PXP2_REG_RQ_##blk##_FIRST_ILT
		 * and his brother are split registers
		 */
		bnx2x_pretend_func(bp, (BP_PATH(bp) + 6));
		bnx2x_ilt_client_init_op_ilt(bp, &ilt, &ilt_cli, INITOP_CLEAR);
		bnx2x_pretend_func(bp, BP_ABS_FUNC(bp));

		REG_WR(bp, PXP2_REG_RQ_DRAM_ALIGN, BNX2X_PXP_DRAM_ALIGN);
		REG_WR(bp, PXP2_REG_RQ_DRAM_ALIGN_RD, BNX2X_PXP_DRAM_ALIGN);
		REG_WR(bp, PXP2_REG_RQ_DRAM_ALIGN_SEL, 1);
	}


	REG_WR(bp, PXP2_REG_RQ_DISABLE_INPUTS, 0);
	REG_WR(bp, PXP2_REG_RD_DISABLE_INPUTS, 0);

	if (!CHIP_IS_E1x(bp)) {
		int factor = CHIP_REV_IS_EMUL(bp) ? 1000 :
				(CHIP_REV_IS_FPGA(bp) ? 400 : 0);
		bnx2x_init_block(bp, BLOCK_PGLUE_B, PHASE_COMMON);

		bnx2x_init_block(bp, BLOCK_ATC, PHASE_COMMON);

		/* let the HW do it's magic ... */
		do {
			msleep(200);
			val = REG_RD(bp, ATC_REG_ATC_INIT_DONE);
		} while (factor-- && (val != 1));

		if (val != 1) {
			BNX2X_ERR("ATC_INIT failed\n");
			return -EBUSY;
		}
	}

	bnx2x_init_block(bp, BLOCK_DMAE, PHASE_COMMON);

	/* clean the DMAE memory */
	bp->dmae_ready = 1;
	bnx2x_init_fill(bp, TSEM_REG_PRAM, 0, 8, 1);

	bnx2x_init_block(bp, BLOCK_TCM, PHASE_COMMON);

	bnx2x_init_block(bp, BLOCK_UCM, PHASE_COMMON);

	bnx2x_init_block(bp, BLOCK_CCM, PHASE_COMMON);

	bnx2x_init_block(bp, BLOCK_XCM, PHASE_COMMON);

	bnx2x_read_dmae(bp, XSEM_REG_PASSIVE_BUFFER, 3);
	bnx2x_read_dmae(bp, CSEM_REG_PASSIVE_BUFFER, 3);
	bnx2x_read_dmae(bp, TSEM_REG_PASSIVE_BUFFER, 3);
	bnx2x_read_dmae(bp, USEM_REG_PASSIVE_BUFFER, 3);

	bnx2x_init_block(bp, BLOCK_QM, PHASE_COMMON);


	/* QM queues pointers table */
	bnx2x_qm_init_ptr_table(bp, bp->qm_cid_count, INITOP_SET);

	/* soft reset pulse */
	REG_WR(bp, QM_REG_SOFT_RESET, 1);
	REG_WR(bp, QM_REG_SOFT_RESET, 0);

#ifdef BCM_CNIC
	bnx2x_init_block(bp, BLOCK_TM, PHASE_COMMON);
#endif

	bnx2x_init_block(bp, BLOCK_DORQ, PHASE_COMMON);
	REG_WR(bp, DORQ_REG_DPM_CID_OFST, BNX2X_DB_SHIFT);
	if (!CHIP_REV_IS_SLOW(bp))
		/* enable hw interrupt from doorbell Q */
		REG_WR(bp, DORQ_REG_DORQ_INT_MASK, 0);

	bnx2x_init_block(bp, BLOCK_BRB1, PHASE_COMMON);

	bnx2x_init_block(bp, BLOCK_PRS, PHASE_COMMON);
	REG_WR(bp, PRS_REG_A_PRSU_20, 0xf);

	if (!CHIP_IS_E1(bp))
		REG_WR(bp, PRS_REG_E1HOV_MODE, bp->path_has_ovlan);

	if (!CHIP_IS_E1x(bp) && !CHIP_IS_E3B0(bp))
		/* Bit-map indicating which L2 hdrs may appear
		 * after the basic Ethernet header
		 */
		REG_WR(bp, PRS_REG_HDRS_AFTER_BASIC,
		       bp->path_has_ovlan ? 7 : 6);

	bnx2x_init_block(bp, BLOCK_TSDM, PHASE_COMMON);
	bnx2x_init_block(bp, BLOCK_CSDM, PHASE_COMMON);
	bnx2x_init_block(bp, BLOCK_USDM, PHASE_COMMON);
	bnx2x_init_block(bp, BLOCK_XSDM, PHASE_COMMON);

	if (!CHIP_IS_E1x(bp)) {
		/* reset VFC memories */
		REG_WR(bp, TSEM_REG_FAST_MEMORY + VFC_REG_MEMORIES_RST,
			   VFC_MEMORIES_RST_REG_CAM_RST |
			   VFC_MEMORIES_RST_REG_RAM_RST);
		REG_WR(bp, XSEM_REG_FAST_MEMORY + VFC_REG_MEMORIES_RST,
			   VFC_MEMORIES_RST_REG_CAM_RST |
			   VFC_MEMORIES_RST_REG_RAM_RST);

		msleep(20);
	}

	bnx2x_init_block(bp, BLOCK_TSEM, PHASE_COMMON);
	bnx2x_init_block(bp, BLOCK_USEM, PHASE_COMMON);
	bnx2x_init_block(bp, BLOCK_CSEM, PHASE_COMMON);
	bnx2x_init_block(bp, BLOCK_XSEM, PHASE_COMMON);

	/* sync semi rtc */
	REG_WR(bp, GRCBASE_MISC + MISC_REGISTERS_RESET_REG_1_CLEAR,
	       0x80000000);
	REG_WR(bp, GRCBASE_MISC + MISC_REGISTERS_RESET_REG_1_SET,
	       0x80000000);

	bnx2x_init_block(bp, BLOCK_UPB, PHASE_COMMON);
	bnx2x_init_block(bp, BLOCK_XPB, PHASE_COMMON);
	bnx2x_init_block(bp, BLOCK_PBF, PHASE_COMMON);

	if (!CHIP_IS_E1x(bp))
		REG_WR(bp, PBF_REG_HDRS_AFTER_BASIC,
		       bp->path_has_ovlan ? 7 : 6);

	REG_WR(bp, SRC_REG_SOFT_RST, 1);

	bnx2x_init_block(bp, BLOCK_SRC, PHASE_COMMON);

#ifdef BCM_CNIC
	REG_WR(bp, SRC_REG_KEYSEARCH_0, 0x63285672);
	REG_WR(bp, SRC_REG_KEYSEARCH_1, 0x24b8f2cc);
	REG_WR(bp, SRC_REG_KEYSEARCH_2, 0x223aef9b);
	REG_WR(bp, SRC_REG_KEYSEARCH_3, 0x26001e3a);
	REG_WR(bp, SRC_REG_KEYSEARCH_4, 0x7ae91116);
	REG_WR(bp, SRC_REG_KEYSEARCH_5, 0x5ce5230b);
	REG_WR(bp, SRC_REG_KEYSEARCH_6, 0x298d8adf);
	REG_WR(bp, SRC_REG_KEYSEARCH_7, 0x6eb0ff09);
	REG_WR(bp, SRC_REG_KEYSEARCH_8, 0x1830f82f);
	REG_WR(bp, SRC_REG_KEYSEARCH_9, 0x01e46be7);
#endif
	REG_WR(bp, SRC_REG_SOFT_RST, 0);

	if (sizeof(union cdu_context) != 1024)
		/* we currently assume that a context is 1024 bytes */
		dev_alert(&bp->pdev->dev, "please adjust the size "
					  "of cdu_context(%ld)\n",
			 (long)sizeof(union cdu_context));

	bnx2x_init_block(bp, BLOCK_CDU, PHASE_COMMON);
	val = (4 << 24) + (0 << 12) + 1024;
	REG_WR(bp, CDU_REG_CDU_GLOBAL_PARAMS, val);

	bnx2x_init_block(bp, BLOCK_CFC, PHASE_COMMON);
	REG_WR(bp, CFC_REG_INIT_REG, 0x7FF);
	/* enable context validation interrupt from CFC */
	REG_WR(bp, CFC_REG_CFC_INT_MASK, 0);

	/* set the thresholds to prevent CFC/CDU race */
	REG_WR(bp, CFC_REG_DEBUG0, 0x20020000);

	bnx2x_init_block(bp, BLOCK_HC, PHASE_COMMON);

	if (!CHIP_IS_E1x(bp) && BP_NOMCP(bp))
		REG_WR(bp, IGU_REG_RESET_MEMORIES, 0x36);

	bnx2x_init_block(bp, BLOCK_IGU, PHASE_COMMON);
	bnx2x_init_block(bp, BLOCK_MISC_AEU, PHASE_COMMON);

	/* Reset PCIE errors for debug */
	REG_WR(bp, 0x2814, 0xffffffff);
	REG_WR(bp, 0x3820, 0xffffffff);

	if (!CHIP_IS_E1x(bp)) {
		REG_WR(bp, PCICFG_OFFSET + PXPCS_TL_CONTROL_5,
			   (PXPCS_TL_CONTROL_5_ERR_UNSPPORT1 |
				PXPCS_TL_CONTROL_5_ERR_UNSPPORT));
		REG_WR(bp, PCICFG_OFFSET + PXPCS_TL_FUNC345_STAT,
			   (PXPCS_TL_FUNC345_STAT_ERR_UNSPPORT4 |
				PXPCS_TL_FUNC345_STAT_ERR_UNSPPORT3 |
				PXPCS_TL_FUNC345_STAT_ERR_UNSPPORT2));
		REG_WR(bp, PCICFG_OFFSET + PXPCS_TL_FUNC678_STAT,
			   (PXPCS_TL_FUNC678_STAT_ERR_UNSPPORT7 |
				PXPCS_TL_FUNC678_STAT_ERR_UNSPPORT6 |
				PXPCS_TL_FUNC678_STAT_ERR_UNSPPORT5));
	}

	bnx2x_init_block(bp, BLOCK_NIG, PHASE_COMMON);
	if (!CHIP_IS_E1(bp)) {
		/* in E3 this done in per-port section */
		if (!CHIP_IS_E3(bp))
			REG_WR(bp, NIG_REG_LLH_MF_MODE, IS_MF(bp));
	}
	if (CHIP_IS_E1H(bp))
		/* not applicable for E2 (and above ...) */
		REG_WR(bp, NIG_REG_LLH_E1HOV_MODE, IS_MF_SD(bp));

	if (CHIP_REV_IS_SLOW(bp))
		msleep(200);

	/* finish CFC init */
	val = reg_poll(bp, CFC_REG_LL_INIT_DONE, 1, 100, 10);
	if (val != 1) {
		BNX2X_ERR("CFC LL_INIT failed\n");
		return -EBUSY;
	}
	val = reg_poll(bp, CFC_REG_AC_INIT_DONE, 1, 100, 10);
	if (val != 1) {
		BNX2X_ERR("CFC AC_INIT failed\n");
		return -EBUSY;
	}
	val = reg_poll(bp, CFC_REG_CAM_INIT_DONE, 1, 100, 10);
	if (val != 1) {
		BNX2X_ERR("CFC CAM_INIT failed\n");
		return -EBUSY;
	}
	REG_WR(bp, CFC_REG_DEBUG0, 0);

	if (CHIP_IS_E1(bp)) {
		/* read NIG statistic
		   to see if this is our first up since powerup */
		bnx2x_read_dmae(bp, NIG_REG_STAT2_BRB_OCTET, 2);
		val = *bnx2x_sp(bp, wb_data[0]);

		/* do internal memory self test */
		if ((val == 0) && bnx2x_int_mem_test(bp)) {
			BNX2X_ERR("internal mem self test failed\n");
			return -EBUSY;
		}
	}

	bnx2x_setup_fan_failure_detection(bp);

	/* clear PXP2 attentions */
	REG_RD(bp, PXP2_REG_PXP2_INT_STS_CLR_0);

	bnx2x_enable_blocks_attention(bp);
	bnx2x_enable_blocks_parity(bp);

	if (!BP_NOMCP(bp)) {
		if (CHIP_IS_E1x(bp))
			bnx2x__common_init_phy(bp);
	} else
		BNX2X_ERR("Bootcode is missing - can not initialize link\n");

	return 0;
}

/**
 * bnx2x_init_hw_common_chip - init HW at the COMMON_CHIP phase.
 *
 * @bp:		driver handle
 */
static int bnx2x_init_hw_common_chip(struct bnx2x *bp)
{
	int rc = bnx2x_init_hw_common(bp);

	if (rc)
		return rc;

	/* In E2 2-PORT mode, same ext phy is used for the two paths */
	if (!BP_NOMCP(bp))
		bnx2x__common_init_phy(bp);

	return 0;
}

static int bnx2x_init_hw_port(struct bnx2x *bp)
{
	int port = BP_PORT(bp);
	int init_phase = port ? PHASE_PORT1 : PHASE_PORT0;
	u32 low, high;
	u32 val;

	bnx2x__link_reset(bp);

	DP(BNX2X_MSG_MCP, "starting port init  port %d\n", port);

	REG_WR(bp, NIG_REG_MASK_INTERRUPT_PORT0 + port*4, 0);

	bnx2x_init_block(bp, BLOCK_MISC, init_phase);
	bnx2x_init_block(bp, BLOCK_PXP, init_phase);
	bnx2x_init_block(bp, BLOCK_PXP2, init_phase);

	/* Timers bug workaround: disables the pf_master bit in pglue at
	 * common phase, we need to enable it here before any dmae access are
	 * attempted. Therefore we manually added the enable-master to the
	 * port phase (it also happens in the function phase)
	 */
	if (!CHIP_IS_E1x(bp))
		REG_WR(bp, PGLUE_B_REG_INTERNAL_PFID_ENABLE_MASTER, 1);

	bnx2x_init_block(bp, BLOCK_ATC, init_phase);
	bnx2x_init_block(bp, BLOCK_DMAE, init_phase);
	bnx2x_init_block(bp, BLOCK_PGLUE_B, init_phase);
	bnx2x_init_block(bp, BLOCK_QM, init_phase);

	bnx2x_init_block(bp, BLOCK_TCM, init_phase);
	bnx2x_init_block(bp, BLOCK_UCM, init_phase);
	bnx2x_init_block(bp, BLOCK_CCM, init_phase);
	bnx2x_init_block(bp, BLOCK_XCM, init_phase);

	/* QM cid (connection) count */
	bnx2x_qm_init_cid_count(bp, bp->qm_cid_count, INITOP_SET);

#ifdef BCM_CNIC
	bnx2x_init_block(bp, BLOCK_TM, init_phase);
	REG_WR(bp, TM_REG_LIN0_SCAN_TIME + port*4, 20);
	REG_WR(bp, TM_REG_LIN0_MAX_ACTIVE_CID + port*4, 31);
#endif

	bnx2x_init_block(bp, BLOCK_DORQ, init_phase);

	if (CHIP_IS_E1(bp) || CHIP_IS_E1H(bp)) {
		bnx2x_init_block(bp, BLOCK_BRB1, init_phase);

		if (IS_MF(bp))
			low = ((bp->flags & ONE_PORT_FLAG) ? 160 : 246);
		else if (bp->dev->mtu > 4096) {
			if (bp->flags & ONE_PORT_FLAG)
				low = 160;
			else {
				val = bp->dev->mtu;
				/* (24*1024 + val*4)/256 */
				low = 96 + (val/64) +
						((val % 64) ? 1 : 0);
			}
		} else
			low = ((bp->flags & ONE_PORT_FLAG) ? 80 : 160);
		high = low + 56;	/* 14*1024/256 */
		REG_WR(bp, BRB1_REG_PAUSE_LOW_THRESHOLD_0 + port*4, low);
		REG_WR(bp, BRB1_REG_PAUSE_HIGH_THRESHOLD_0 + port*4, high);
	}

	if (CHIP_MODE_IS_4_PORT(bp))
		REG_WR(bp, (BP_PORT(bp) ?
			    BRB1_REG_MAC_GUARANTIED_1 :
			    BRB1_REG_MAC_GUARANTIED_0), 40);


	bnx2x_init_block(bp, BLOCK_PRS, init_phase);
	if (CHIP_IS_E3B0(bp))
		/* Ovlan exists only if we are in multi-function +
		 * switch-dependent mode, in switch-independent there
		 * is no ovlan headers
		 */
		REG_WR(bp, BP_PORT(bp) ?
		       PRS_REG_HDRS_AFTER_BASIC_PORT_1 :
		       PRS_REG_HDRS_AFTER_BASIC_PORT_0,
		       (bp->path_has_ovlan ? 7 : 6));

	bnx2x_init_block(bp, BLOCK_TSDM, init_phase);
	bnx2x_init_block(bp, BLOCK_CSDM, init_phase);
	bnx2x_init_block(bp, BLOCK_USDM, init_phase);
	bnx2x_init_block(bp, BLOCK_XSDM, init_phase);

	bnx2x_init_block(bp, BLOCK_TSEM, init_phase);
	bnx2x_init_block(bp, BLOCK_USEM, init_phase);
	bnx2x_init_block(bp, BLOCK_CSEM, init_phase);
	bnx2x_init_block(bp, BLOCK_XSEM, init_phase);

	bnx2x_init_block(bp, BLOCK_UPB, init_phase);
	bnx2x_init_block(bp, BLOCK_XPB, init_phase);

	bnx2x_init_block(bp, BLOCK_PBF, init_phase);

	if (CHIP_IS_E1x(bp)) {
		/* configure PBF to work without PAUSE mtu 9000 */
		REG_WR(bp, PBF_REG_P0_PAUSE_ENABLE + port*4, 0);

		/* update threshold */
		REG_WR(bp, PBF_REG_P0_ARB_THRSH + port*4, (9040/16));
		/* update init credit */
		REG_WR(bp, PBF_REG_P0_INIT_CRD + port*4, (9040/16) + 553 - 22);

		/* probe changes */
		REG_WR(bp, PBF_REG_INIT_P0 + port*4, 1);
		udelay(50);
		REG_WR(bp, PBF_REG_INIT_P0 + port*4, 0);
	}

#ifdef BCM_CNIC
	bnx2x_init_block(bp, BLOCK_SRC, init_phase);
#endif
	bnx2x_init_block(bp, BLOCK_CDU, init_phase);
	bnx2x_init_block(bp, BLOCK_CFC, init_phase);

	if (CHIP_IS_E1(bp)) {
		REG_WR(bp, HC_REG_LEADING_EDGE_0 + port*8, 0);
		REG_WR(bp, HC_REG_TRAILING_EDGE_0 + port*8, 0);
	}
	bnx2x_init_block(bp, BLOCK_HC, init_phase);

	bnx2x_init_block(bp, BLOCK_IGU, init_phase);

	bnx2x_init_block(bp, BLOCK_MISC_AEU, init_phase);
	/* init aeu_mask_attn_func_0/1:
	 *  - SF mode: bits 3-7 are masked. only bits 0-2 are in use
	 *  - MF mode: bit 3 is masked. bits 0-2 are in use as in SF
	 *             bits 4-7 are used for "per vn group attention" */
	val = IS_MF(bp) ? 0xF7 : 0x7;
	/* Enable DCBX attention for all but E1 */
	val |= CHIP_IS_E1(bp) ? 0 : 0x10;
	REG_WR(bp, MISC_REG_AEU_MASK_ATTN_FUNC_0 + port*4, val);

	bnx2x_init_block(bp, BLOCK_NIG, init_phase);

	if (!CHIP_IS_E1x(bp)) {
		/* Bit-map indicating which L2 hdrs may appear after the
		 * basic Ethernet header
		 */
		REG_WR(bp, BP_PORT(bp) ?
			   NIG_REG_P1_HDRS_AFTER_BASIC :
			   NIG_REG_P0_HDRS_AFTER_BASIC,
			   IS_MF_SD(bp) ? 7 : 6);

		if (CHIP_IS_E3(bp))
			REG_WR(bp, BP_PORT(bp) ?
				   NIG_REG_LLH1_MF_MODE :
				   NIG_REG_LLH_MF_MODE, IS_MF(bp));
	}
	if (!CHIP_IS_E3(bp))
		REG_WR(bp, NIG_REG_XGXS_SERDES0_MODE_SEL + port*4, 1);

	if (!CHIP_IS_E1(bp)) {
		/* 0x2 disable mf_ov, 0x1 enable */
		REG_WR(bp, NIG_REG_LLH0_BRB1_DRV_MASK_MF + port*4,
		       (IS_MF_SD(bp) ? 0x1 : 0x2));

		if (!CHIP_IS_E1x(bp)) {
			val = 0;
			switch (bp->mf_mode) {
			case MULTI_FUNCTION_SD:
				val = 1;
				break;
			case MULTI_FUNCTION_SI:
				val = 2;
				break;
			}

			REG_WR(bp, (BP_PORT(bp) ? NIG_REG_LLH1_CLS_TYPE :
						  NIG_REG_LLH0_CLS_TYPE), val);
		}
		{
			REG_WR(bp, NIG_REG_LLFC_ENABLE_0 + port*4, 0);
			REG_WR(bp, NIG_REG_LLFC_OUT_EN_0 + port*4, 0);
			REG_WR(bp, NIG_REG_PAUSE_ENABLE_0 + port*4, 1);
		}
	}


	/* If SPIO5 is set to generate interrupts, enable it for this port */
	val = REG_RD(bp, MISC_REG_SPIO_EVENT_EN);
	if (val & (1 << MISC_REGISTERS_SPIO_5)) {
		u32 reg_addr = (port ? MISC_REG_AEU_ENABLE1_FUNC_1_OUT_0 :
				       MISC_REG_AEU_ENABLE1_FUNC_0_OUT_0);
		val = REG_RD(bp, reg_addr);
		val |= AEU_INPUTS_ATTN_BITS_SPIO5;
		REG_WR(bp, reg_addr, val);
	}

	return 0;
}

static void bnx2x_ilt_wr(struct bnx2x *bp, u32 index, dma_addr_t addr)
{
	int reg;

	if (CHIP_IS_E1(bp))
		reg = PXP2_REG_RQ_ONCHIP_AT + index*8;
	else
		reg = PXP2_REG_RQ_ONCHIP_AT_B0 + index*8;

	bnx2x_wb_wr(bp, reg, ONCHIP_ADDR1(addr), ONCHIP_ADDR2(addr));
}

static inline void bnx2x_igu_clear_sb(struct bnx2x *bp, u8 idu_sb_id)
{
	bnx2x_igu_clear_sb_gen(bp, BP_FUNC(bp), idu_sb_id, true /*PF*/);
}

static inline void bnx2x_clear_func_ilt(struct bnx2x *bp, u32 func)
{
	u32 i, base = FUNC_ILT_BASE(func);
	for (i = base; i < base + ILT_PER_FUNC; i++)
		bnx2x_ilt_wr(bp, i, 0);
}

static int bnx2x_init_hw_func(struct bnx2x *bp)
{
	int port = BP_PORT(bp);
	int func = BP_FUNC(bp);
	int init_phase = PHASE_PF0 + func;
	struct bnx2x_ilt *ilt = BP_ILT(bp);
	u16 cdu_ilt_start;
	u32 addr, val;
	u32 main_mem_base, main_mem_size, main_mem_prty_clr;
	int i, main_mem_width;

	DP(BNX2X_MSG_MCP, "starting func init  func %d\n", func);

	/* FLR cleanup - hmmm */
	if (!CHIP_IS_E1x(bp))
		bnx2x_pf_flr_clnup(bp);

	/* set MSI reconfigure capability */
	if (bp->common.int_block == INT_BLOCK_HC) {
		addr = (port ? HC_REG_CONFIG_1 : HC_REG_CONFIG_0);
		val = REG_RD(bp, addr);
		val |= HC_CONFIG_0_REG_MSI_ATTN_EN_0;
		REG_WR(bp, addr, val);
	}

	bnx2x_init_block(bp, BLOCK_PXP, init_phase);
	bnx2x_init_block(bp, BLOCK_PXP2, init_phase);

	ilt = BP_ILT(bp);
	cdu_ilt_start = ilt->clients[ILT_CLIENT_CDU].start;

	for (i = 0; i < L2_ILT_LINES(bp); i++) {
		ilt->lines[cdu_ilt_start + i].page =
			bp->context.vcxt + (ILT_PAGE_CIDS * i);
		ilt->lines[cdu_ilt_start + i].page_mapping =
			bp->context.cxt_mapping + (CDU_ILT_PAGE_SZ * i);
		/* cdu ilt pages are allocated manually so there's no need to
		set the size */
	}
	bnx2x_ilt_init_op(bp, INITOP_SET);

#ifdef BCM_CNIC
	bnx2x_src_init_t2(bp, bp->t2, bp->t2_mapping, SRC_CONN_NUM);

	/* T1 hash bits value determines the T1 number of entries */
	REG_WR(bp, SRC_REG_NUMBER_HASH_BITS0 + port*4, SRC_HASH_BITS);
#endif

#ifndef BCM_CNIC
	/* set NIC mode */
	REG_WR(bp, PRS_REG_NIC_MODE, 1);
#endif  /* BCM_CNIC */

	if (!CHIP_IS_E1x(bp)) {
		u32 pf_conf = IGU_PF_CONF_FUNC_EN;

		/* Turn on a single ISR mode in IGU if driver is going to use
		 * INT#x or MSI
		 */
		if (!(bp->flags & USING_MSIX_FLAG))
			pf_conf |= IGU_PF_CONF_SINGLE_ISR_EN;
		/*
		 * Timers workaround bug: function init part.
		 * Need to wait 20msec after initializing ILT,
		 * needed to make sure there are no requests in
		 * one of the PXP internal queues with "old" ILT addresses
		 */
		msleep(20);
		/*
		 * Master enable - Due to WB DMAE writes performed before this
		 * register is re-initialized as part of the regular function
		 * init
		 */
		REG_WR(bp, PGLUE_B_REG_INTERNAL_PFID_ENABLE_MASTER, 1);
		/* Enable the function in IGU */
		REG_WR(bp, IGU_REG_PF_CONFIGURATION, pf_conf);
	}

	bp->dmae_ready = 1;

	bnx2x_init_block(bp, BLOCK_PGLUE_B, init_phase);

	if (!CHIP_IS_E1x(bp))
		REG_WR(bp, PGLUE_B_REG_WAS_ERROR_PF_7_0_CLR, func);

	bnx2x_init_block(bp, BLOCK_ATC, init_phase);
	bnx2x_init_block(bp, BLOCK_DMAE, init_phase);
	bnx2x_init_block(bp, BLOCK_NIG, init_phase);
	bnx2x_init_block(bp, BLOCK_SRC, init_phase);
	bnx2x_init_block(bp, BLOCK_MISC, init_phase);
	bnx2x_init_block(bp, BLOCK_TCM, init_phase);
	bnx2x_init_block(bp, BLOCK_UCM, init_phase);
	bnx2x_init_block(bp, BLOCK_CCM, init_phase);
	bnx2x_init_block(bp, BLOCK_XCM, init_phase);
	bnx2x_init_block(bp, BLOCK_TSEM, init_phase);
	bnx2x_init_block(bp, BLOCK_USEM, init_phase);
	bnx2x_init_block(bp, BLOCK_CSEM, init_phase);
	bnx2x_init_block(bp, BLOCK_XSEM, init_phase);

	if (!CHIP_IS_E1x(bp))
		REG_WR(bp, QM_REG_PF_EN, 1);

	if (!CHIP_IS_E1x(bp)) {
		REG_WR(bp, TSEM_REG_VFPF_ERR_NUM, BNX2X_MAX_NUM_OF_VFS + func);
		REG_WR(bp, USEM_REG_VFPF_ERR_NUM, BNX2X_MAX_NUM_OF_VFS + func);
		REG_WR(bp, CSEM_REG_VFPF_ERR_NUM, BNX2X_MAX_NUM_OF_VFS + func);
		REG_WR(bp, XSEM_REG_VFPF_ERR_NUM, BNX2X_MAX_NUM_OF_VFS + func);
	}
	bnx2x_init_block(bp, BLOCK_QM, init_phase);

	bnx2x_init_block(bp, BLOCK_TM, init_phase);
	bnx2x_init_block(bp, BLOCK_DORQ, init_phase);
	bnx2x_init_block(bp, BLOCK_BRB1, init_phase);
	bnx2x_init_block(bp, BLOCK_PRS, init_phase);
	bnx2x_init_block(bp, BLOCK_TSDM, init_phase);
	bnx2x_init_block(bp, BLOCK_CSDM, init_phase);
	bnx2x_init_block(bp, BLOCK_USDM, init_phase);
	bnx2x_init_block(bp, BLOCK_XSDM, init_phase);
	bnx2x_init_block(bp, BLOCK_UPB, init_phase);
	bnx2x_init_block(bp, BLOCK_XPB, init_phase);
	bnx2x_init_block(bp, BLOCK_PBF, init_phase);
	if (!CHIP_IS_E1x(bp))
		REG_WR(bp, PBF_REG_DISABLE_PF, 0);

	bnx2x_init_block(bp, BLOCK_CDU, init_phase);

	bnx2x_init_block(bp, BLOCK_CFC, init_phase);

	if (!CHIP_IS_E1x(bp))
		REG_WR(bp, CFC_REG_WEAK_ENABLE_PF, 1);

	if (IS_MF(bp)) {
		REG_WR(bp, NIG_REG_LLH0_FUNC_EN + port*8, 1);
		REG_WR(bp, NIG_REG_LLH0_FUNC_VLAN_ID + port*8, bp->mf_ov);
	}

	bnx2x_init_block(bp, BLOCK_MISC_AEU, init_phase);

	/* HC init per function */
	if (bp->common.int_block == INT_BLOCK_HC) {
		if (CHIP_IS_E1H(bp)) {
			REG_WR(bp, MISC_REG_AEU_GENERAL_ATTN_12 + func*4, 0);

			REG_WR(bp, HC_REG_LEADING_EDGE_0 + port*8, 0);
			REG_WR(bp, HC_REG_TRAILING_EDGE_0 + port*8, 0);
		}
		bnx2x_init_block(bp, BLOCK_HC, init_phase);

	} else {
		int num_segs, sb_idx, prod_offset;

		REG_WR(bp, MISC_REG_AEU_GENERAL_ATTN_12 + func*4, 0);

		if (!CHIP_IS_E1x(bp)) {
			REG_WR(bp, IGU_REG_LEADING_EDGE_LATCH, 0);
			REG_WR(bp, IGU_REG_TRAILING_EDGE_LATCH, 0);
		}

		bnx2x_init_block(bp, BLOCK_IGU, init_phase);

		if (!CHIP_IS_E1x(bp)) {
			int dsb_idx = 0;
			/**
			 * Producer memory:
			 * E2 mode: address 0-135 match to the mapping memory;
			 * 136 - PF0 default prod; 137 - PF1 default prod;
			 * 138 - PF2 default prod; 139 - PF3 default prod;
			 * 140 - PF0 attn prod;    141 - PF1 attn prod;
			 * 142 - PF2 attn prod;    143 - PF3 attn prod;
			 * 144-147 reserved.
			 *
			 * E1.5 mode - In backward compatible mode;
			 * for non default SB; each even line in the memory
			 * holds the U producer and each odd line hold
			 * the C producer. The first 128 producers are for
			 * NDSB (PF0 - 0-31; PF1 - 32-63 and so on). The last 20
			 * producers are for the DSB for each PF.
			 * Each PF has five segments: (the order inside each
			 * segment is PF0; PF1; PF2; PF3) - 128-131 U prods;
			 * 132-135 C prods; 136-139 X prods; 140-143 T prods;
			 * 144-147 attn prods;
			 */
			/* non-default-status-blocks */
			num_segs = CHIP_INT_MODE_IS_BC(bp) ?
				IGU_BC_NDSB_NUM_SEGS : IGU_NORM_NDSB_NUM_SEGS;
			for (sb_idx = 0; sb_idx < bp->igu_sb_cnt; sb_idx++) {
				prod_offset = (bp->igu_base_sb + sb_idx) *
					num_segs;

				for (i = 0; i < num_segs; i++) {
					addr = IGU_REG_PROD_CONS_MEMORY +
							(prod_offset + i) * 4;
					REG_WR(bp, addr, 0);
				}
				/* send consumer update with value 0 */
				bnx2x_ack_sb(bp, bp->igu_base_sb + sb_idx,
					     USTORM_ID, 0, IGU_INT_NOP, 1);
				bnx2x_igu_clear_sb(bp,
						   bp->igu_base_sb + sb_idx);
			}

			/* default-status-blocks */
			num_segs = CHIP_INT_MODE_IS_BC(bp) ?
				IGU_BC_DSB_NUM_SEGS : IGU_NORM_DSB_NUM_SEGS;

			if (CHIP_MODE_IS_4_PORT(bp))
				dsb_idx = BP_FUNC(bp);
			else
				dsb_idx = BP_VN(bp);

			prod_offset = (CHIP_INT_MODE_IS_BC(bp) ?
				       IGU_BC_BASE_DSB_PROD + dsb_idx :
				       IGU_NORM_BASE_DSB_PROD + dsb_idx);

			/*
			 * igu prods come in chunks of E1HVN_MAX (4) -
			 * does not matters what is the current chip mode
			 */
			for (i = 0; i < (num_segs * E1HVN_MAX);
			     i += E1HVN_MAX) {
				addr = IGU_REG_PROD_CONS_MEMORY +
							(prod_offset + i)*4;
				REG_WR(bp, addr, 0);
			}
			/* send consumer update with 0 */
			if (CHIP_INT_MODE_IS_BC(bp)) {
				bnx2x_ack_sb(bp, bp->igu_dsb_id,
					     USTORM_ID, 0, IGU_INT_NOP, 1);
				bnx2x_ack_sb(bp, bp->igu_dsb_id,
					     CSTORM_ID, 0, IGU_INT_NOP, 1);
				bnx2x_ack_sb(bp, bp->igu_dsb_id,
					     XSTORM_ID, 0, IGU_INT_NOP, 1);
				bnx2x_ack_sb(bp, bp->igu_dsb_id,
					     TSTORM_ID, 0, IGU_INT_NOP, 1);
				bnx2x_ack_sb(bp, bp->igu_dsb_id,
					     ATTENTION_ID, 0, IGU_INT_NOP, 1);
			} else {
				bnx2x_ack_sb(bp, bp->igu_dsb_id,
					     USTORM_ID, 0, IGU_INT_NOP, 1);
				bnx2x_ack_sb(bp, bp->igu_dsb_id,
					     ATTENTION_ID, 0, IGU_INT_NOP, 1);
			}
			bnx2x_igu_clear_sb(bp, bp->igu_dsb_id);

			/* !!! these should become driver const once
			   rf-tool supports split-68 const */
			REG_WR(bp, IGU_REG_SB_INT_BEFORE_MASK_LSB, 0);
			REG_WR(bp, IGU_REG_SB_INT_BEFORE_MASK_MSB, 0);
			REG_WR(bp, IGU_REG_SB_MASK_LSB, 0);
			REG_WR(bp, IGU_REG_SB_MASK_MSB, 0);
			REG_WR(bp, IGU_REG_PBA_STATUS_LSB, 0);
			REG_WR(bp, IGU_REG_PBA_STATUS_MSB, 0);
		}
	}

	/* Reset PCIE errors for debug */
	REG_WR(bp, 0x2114, 0xffffffff);
	REG_WR(bp, 0x2120, 0xffffffff);

	if (CHIP_IS_E1x(bp)) {
		main_mem_size = HC_REG_MAIN_MEMORY_SIZE / 2; /*dwords*/
		main_mem_base = HC_REG_MAIN_MEMORY +
				BP_PORT(bp) * (main_mem_size * 4);
		main_mem_prty_clr = HC_REG_HC_PRTY_STS_CLR;
		main_mem_width = 8;

		val = REG_RD(bp, main_mem_prty_clr);
		if (val)
			DP(BNX2X_MSG_MCP, "Hmmm... Parity errors in HC "
					  "block during "
					  "function init (0x%x)!\n", val);

		/* Clear "false" parity errors in MSI-X table */
		for (i = main_mem_base;
		     i < main_mem_base + main_mem_size * 4;
		     i += main_mem_width) {
			bnx2x_read_dmae(bp, i, main_mem_width / 4);
			bnx2x_write_dmae(bp, bnx2x_sp_mapping(bp, wb_data),
					 i, main_mem_width / 4);
		}
		/* Clear HC parity attention */
		REG_RD(bp, main_mem_prty_clr);
	}

#ifdef BNX2X_STOP_ON_ERROR
	/* Enable STORMs SP logging */
	REG_WR8(bp, BAR_USTRORM_INTMEM +
	       USTORM_RECORD_SLOW_PATH_OFFSET(BP_FUNC(bp)), 1);
	REG_WR8(bp, BAR_TSTRORM_INTMEM +
	       TSTORM_RECORD_SLOW_PATH_OFFSET(BP_FUNC(bp)), 1);
	REG_WR8(bp, BAR_CSTRORM_INTMEM +
	       CSTORM_RECORD_SLOW_PATH_OFFSET(BP_FUNC(bp)), 1);
	REG_WR8(bp, BAR_XSTRORM_INTMEM +
	       XSTORM_RECORD_SLOW_PATH_OFFSET(BP_FUNC(bp)), 1);
#endif

	bnx2x_phy_probe(&bp->link_params);

	return 0;
}


void bnx2x_free_mem(struct bnx2x *bp)
{
	/* fastpath */
	bnx2x_free_fp_mem(bp);
	/* end of fastpath */

	BNX2X_PCI_FREE(bp->def_status_blk, bp->def_status_blk_mapping,
		       sizeof(struct host_sp_status_block));

	BNX2X_PCI_FREE(bp->fw_stats, bp->fw_stats_mapping,
		       bp->fw_stats_data_sz + bp->fw_stats_req_sz);

	BNX2X_PCI_FREE(bp->slowpath, bp->slowpath_mapping,
		       sizeof(struct bnx2x_slowpath));

	BNX2X_PCI_FREE(bp->context.vcxt, bp->context.cxt_mapping,
		       bp->context.size);

	bnx2x_ilt_mem_op(bp, ILT_MEMOP_FREE);

	BNX2X_FREE(bp->ilt->lines);

#ifdef BCM_CNIC
	if (!CHIP_IS_E1x(bp))
		BNX2X_PCI_FREE(bp->cnic_sb.e2_sb, bp->cnic_sb_mapping,
			       sizeof(struct host_hc_status_block_e2));
	else
		BNX2X_PCI_FREE(bp->cnic_sb.e1x_sb, bp->cnic_sb_mapping,
			       sizeof(struct host_hc_status_block_e1x));

	BNX2X_PCI_FREE(bp->t2, bp->t2_mapping, SRC_T2_SZ);
#endif

	BNX2X_PCI_FREE(bp->spq, bp->spq_mapping, BCM_PAGE_SIZE);

	BNX2X_PCI_FREE(bp->eq_ring, bp->eq_mapping,
		       BCM_PAGE_SIZE * NUM_EQ_PAGES);
}

static inline int bnx2x_alloc_fw_stats_mem(struct bnx2x *bp)
{
	int num_groups;

	/* number of eth_queues */
	u8 num_queue_stats = BNX2X_NUM_ETH_QUEUES(bp);

	/* Total number of FW statistics requests =
	 * 1 for port stats + 1 for PF stats + num_eth_queues */
	bp->fw_stats_num = 2 + num_queue_stats;


	/* Request is built from stats_query_header and an array of
	 * stats_query_cmd_group each of which contains
	 * STATS_QUERY_CMD_COUNT rules. The real number or requests is
	 * configured in the stats_query_header.
	 */
	num_groups = (2 + num_queue_stats) / STATS_QUERY_CMD_COUNT +
		(((2 + num_queue_stats) % STATS_QUERY_CMD_COUNT) ? 1 : 0);

	bp->fw_stats_req_sz = sizeof(struct stats_query_header) +
			num_groups * sizeof(struct stats_query_cmd_group);

	/* Data for statistics requests + stats_conter
	 *
	 * stats_counter holds per-STORM counters that are incremented
	 * when STORM has finished with the current request.
	 */
	bp->fw_stats_data_sz = sizeof(struct per_port_stats) +
		sizeof(struct per_pf_stats) +
		sizeof(struct per_queue_stats) * num_queue_stats +
		sizeof(struct stats_counter);

	BNX2X_PCI_ALLOC(bp->fw_stats, &bp->fw_stats_mapping,
			bp->fw_stats_data_sz + bp->fw_stats_req_sz);

	/* Set shortcuts */
	bp->fw_stats_req = (struct bnx2x_fw_stats_req *)bp->fw_stats;
	bp->fw_stats_req_mapping = bp->fw_stats_mapping;

	bp->fw_stats_data = (struct bnx2x_fw_stats_data *)
		((u8 *)bp->fw_stats + bp->fw_stats_req_sz);

	bp->fw_stats_data_mapping = bp->fw_stats_mapping +
				   bp->fw_stats_req_sz;
	return 0;

alloc_mem_err:
	BNX2X_PCI_FREE(bp->fw_stats, bp->fw_stats_mapping,
		       bp->fw_stats_data_sz + bp->fw_stats_req_sz);
	return -ENOMEM;
}


int bnx2x_alloc_mem(struct bnx2x *bp)
{
#ifdef BCM_CNIC
	if (!CHIP_IS_E1x(bp))
		/* size = the status block + ramrod buffers */
		BNX2X_PCI_ALLOC(bp->cnic_sb.e2_sb, &bp->cnic_sb_mapping,
				sizeof(struct host_hc_status_block_e2));
	else
		BNX2X_PCI_ALLOC(bp->cnic_sb.e1x_sb, &bp->cnic_sb_mapping,
				sizeof(struct host_hc_status_block_e1x));

	/* allocate searcher T2 table */
	BNX2X_PCI_ALLOC(bp->t2, &bp->t2_mapping, SRC_T2_SZ);
#endif


	BNX2X_PCI_ALLOC(bp->def_status_blk, &bp->def_status_blk_mapping,
			sizeof(struct host_sp_status_block));

	BNX2X_PCI_ALLOC(bp->slowpath, &bp->slowpath_mapping,
			sizeof(struct bnx2x_slowpath));

	/* Allocated memory for FW statistics  */
	if (bnx2x_alloc_fw_stats_mem(bp))
		goto alloc_mem_err;

	bp->context.size = sizeof(union cdu_context) * BNX2X_L2_CID_COUNT(bp);

	BNX2X_PCI_ALLOC(bp->context.vcxt, &bp->context.cxt_mapping,
			bp->context.size);

	BNX2X_ALLOC(bp->ilt->lines, sizeof(struct ilt_line) * ILT_MAX_LINES);

	if (bnx2x_ilt_mem_op(bp, ILT_MEMOP_ALLOC))
		goto alloc_mem_err;

	/* Slow path ring */
	BNX2X_PCI_ALLOC(bp->spq, &bp->spq_mapping, BCM_PAGE_SIZE);

	/* EQ */
	BNX2X_PCI_ALLOC(bp->eq_ring, &bp->eq_mapping,
			BCM_PAGE_SIZE * NUM_EQ_PAGES);


	/* fastpath */
	/* need to be done at the end, since it's self adjusting to amount
	 * of memory available for RSS queues
	 */
	if (bnx2x_alloc_fp_mem(bp))
		goto alloc_mem_err;
	return 0;

alloc_mem_err:
	bnx2x_free_mem(bp);
	return -ENOMEM;
}

/*
 * Init service functions
 */

int bnx2x_set_mac_one(struct bnx2x *bp, u8 *mac,
		      struct bnx2x_vlan_mac_obj *obj, bool set,
		      int mac_type, unsigned long *ramrod_flags)
{
	int rc;
	struct bnx2x_vlan_mac_ramrod_params ramrod_param;

	memset(&ramrod_param, 0, sizeof(ramrod_param));

	/* Fill general parameters */
	ramrod_param.vlan_mac_obj = obj;
	ramrod_param.ramrod_flags = *ramrod_flags;

	/* Fill a user request section if needed */
	if (!test_bit(RAMROD_CONT, ramrod_flags)) {
		memcpy(ramrod_param.user_req.u.mac.mac, mac, ETH_ALEN);

		__set_bit(mac_type, &ramrod_param.user_req.vlan_mac_flags);

		/* Set the command: ADD or DEL */
		if (set)
			ramrod_param.user_req.cmd = BNX2X_VLAN_MAC_ADD;
		else
			ramrod_param.user_req.cmd = BNX2X_VLAN_MAC_DEL;
	}

	rc = bnx2x_config_vlan_mac(bp, &ramrod_param);
	if (rc < 0)
		BNX2X_ERR("%s MAC failed\n", (set ? "Set" : "Del"));
	return rc;
}

int bnx2x_del_all_macs(struct bnx2x *bp,
		       struct bnx2x_vlan_mac_obj *mac_obj,
		       int mac_type, bool wait_for_comp)
{
	int rc;
	unsigned long ramrod_flags = 0, vlan_mac_flags = 0;

	/* Wait for completion of requested */
	if (wait_for_comp)
		__set_bit(RAMROD_COMP_WAIT, &ramrod_flags);

	/* Set the mac type of addresses we want to clear */
	__set_bit(mac_type, &vlan_mac_flags);

	rc = mac_obj->delete_all(bp, mac_obj, &vlan_mac_flags, &ramrod_flags);
	if (rc < 0)
		BNX2X_ERR("Failed to delete MACs: %d\n", rc);

	return rc;
}

int bnx2x_set_eth_mac(struct bnx2x *bp, bool set)
{
	unsigned long ramrod_flags = 0;

	DP(NETIF_MSG_IFUP, "Adding Eth MAC\n");

	__set_bit(RAMROD_COMP_WAIT, &ramrod_flags);
	/* Eth MAC is set on RSS leading client (fp[0]) */
	return bnx2x_set_mac_one(bp, bp->dev->dev_addr, &bp->fp->mac_obj, set,
				 BNX2X_ETH_MAC, &ramrod_flags);
}

int bnx2x_setup_leading(struct bnx2x *bp)
{
	return bnx2x_setup_queue(bp, &bp->fp[0], 1);
}

/**
 * bnx2x_set_int_mode - configure interrupt mode
 *
 * @bp:		driver handle
 *
 * In case of MSI-X it will also try to enable MSI-X.
 */
static void __devinit bnx2x_set_int_mode(struct bnx2x *bp)
{
	switch (int_mode) {
	case INT_MODE_MSI:
		bnx2x_enable_msi(bp);
		/* falling through... */
	case INT_MODE_INTx:
		bp->num_queues = 1 + NON_ETH_CONTEXT_USE;
		DP(NETIF_MSG_IFUP, "set number of queues to 1\n");
		break;
	default:
		/* Set number of queues according to bp->multi_mode value */
		bnx2x_set_num_queues(bp);

		DP(NETIF_MSG_IFUP, "set number of queues to %d\n",
		   bp->num_queues);

		/* if we can't use MSI-X we only need one fp,
		 * so try to enable MSI-X with the requested number of fp's
		 * and fallback to MSI or legacy INTx with one fp
		 */
		if (bnx2x_enable_msix(bp)) {
			/* failed to enable MSI-X */
			if (bp->multi_mode)
				DP(NETIF_MSG_IFUP,
					  "Multi requested but failed to "
					  "enable MSI-X (%d), "
					  "set number of queues to %d\n",
				   bp->num_queues,
				   1 + NON_ETH_CONTEXT_USE);
			bp->num_queues = 1 + NON_ETH_CONTEXT_USE;

			/* Try to enable MSI */
			if (!(bp->flags & DISABLE_MSI_FLAG))
				bnx2x_enable_msi(bp);
		}
		break;
	}
}

/* must be called prioir to any HW initializations */
static inline u16 bnx2x_cid_ilt_lines(struct bnx2x *bp)
{
	return L2_ILT_LINES(bp);
}

void bnx2x_ilt_set_info(struct bnx2x *bp)
{
	struct ilt_client_info *ilt_client;
	struct bnx2x_ilt *ilt = BP_ILT(bp);
	u16 line = 0;

	ilt->start_line = FUNC_ILT_BASE(BP_FUNC(bp));
	DP(BNX2X_MSG_SP, "ilt starts at line %d\n", ilt->start_line);

	/* CDU */
	ilt_client = &ilt->clients[ILT_CLIENT_CDU];
	ilt_client->client_num = ILT_CLIENT_CDU;
	ilt_client->page_size = CDU_ILT_PAGE_SZ;
	ilt_client->flags = ILT_CLIENT_SKIP_MEM;
	ilt_client->start = line;
	line += bnx2x_cid_ilt_lines(bp);
#ifdef BCM_CNIC
	line += CNIC_ILT_LINES;
#endif
	ilt_client->end = line - 1;

	DP(BNX2X_MSG_SP, "ilt client[CDU]: start %d, end %d, psz 0x%x, "
					 "flags 0x%x, hw psz %d\n",
	   ilt_client->start,
	   ilt_client->end,
	   ilt_client->page_size,
	   ilt_client->flags,
	   ilog2(ilt_client->page_size >> 12));

	/* QM */
	if (QM_INIT(bp->qm_cid_count)) {
		ilt_client = &ilt->clients[ILT_CLIENT_QM];
		ilt_client->client_num = ILT_CLIENT_QM;
		ilt_client->page_size = QM_ILT_PAGE_SZ;
		ilt_client->flags = 0;
		ilt_client->start = line;

		/* 4 bytes for each cid */
		line += DIV_ROUND_UP(bp->qm_cid_count * QM_QUEUES_PER_FUNC * 4,
							 QM_ILT_PAGE_SZ);

		ilt_client->end = line - 1;

		DP(BNX2X_MSG_SP, "ilt client[QM]: start %d, end %d, psz 0x%x, "
						 "flags 0x%x, hw psz %d\n",
		   ilt_client->start,
		   ilt_client->end,
		   ilt_client->page_size,
		   ilt_client->flags,
		   ilog2(ilt_client->page_size >> 12));

	}
	/* SRC */
	ilt_client = &ilt->clients[ILT_CLIENT_SRC];
#ifdef BCM_CNIC
	ilt_client->client_num = ILT_CLIENT_SRC;
	ilt_client->page_size = SRC_ILT_PAGE_SZ;
	ilt_client->flags = 0;
	ilt_client->start = line;
	line += SRC_ILT_LINES;
	ilt_client->end = line - 1;

	DP(BNX2X_MSG_SP, "ilt client[SRC]: start %d, end %d, psz 0x%x, "
					 "flags 0x%x, hw psz %d\n",
	   ilt_client->start,
	   ilt_client->end,
	   ilt_client->page_size,
	   ilt_client->flags,
	   ilog2(ilt_client->page_size >> 12));

#else
	ilt_client->flags = (ILT_CLIENT_SKIP_INIT | ILT_CLIENT_SKIP_MEM);
#endif

	/* TM */
	ilt_client = &ilt->clients[ILT_CLIENT_TM];
#ifdef BCM_CNIC
	ilt_client->client_num = ILT_CLIENT_TM;
	ilt_client->page_size = TM_ILT_PAGE_SZ;
	ilt_client->flags = 0;
	ilt_client->start = line;
	line += TM_ILT_LINES;
	ilt_client->end = line - 1;

	DP(BNX2X_MSG_SP, "ilt client[TM]: start %d, end %d, psz 0x%x, "
					 "flags 0x%x, hw psz %d\n",
	   ilt_client->start,
	   ilt_client->end,
	   ilt_client->page_size,
	   ilt_client->flags,
	   ilog2(ilt_client->page_size >> 12));

#else
	ilt_client->flags = (ILT_CLIENT_SKIP_INIT | ILT_CLIENT_SKIP_MEM);
#endif
	BUG_ON(line > ILT_MAX_LINES);
}

/**
 * bnx2x_pf_q_prep_init - prepare INIT transition parameters
 *
 * @bp:			driver handle
 * @fp:			pointer to fastpath
 * @init_params:	pointer to parameters structure
 *
 * parameters configured:
 *      - HC configuration
 *      - Queue's CDU context
 */
static inline void bnx2x_pf_q_prep_init(struct bnx2x *bp,
	struct bnx2x_fastpath *fp, struct bnx2x_queue_init_params *init_params)
{

	u8 cos;
	/* FCoE Queue uses Default SB, thus has no HC capabilities */
	if (!IS_FCOE_FP(fp)) {
		__set_bit(BNX2X_Q_FLG_HC, &init_params->rx.flags);
		__set_bit(BNX2X_Q_FLG_HC, &init_params->tx.flags);

		/* If HC is supporterd, enable host coalescing in the transition
		 * to INIT state.
		 */
		__set_bit(BNX2X_Q_FLG_HC_EN, &init_params->rx.flags);
		__set_bit(BNX2X_Q_FLG_HC_EN, &init_params->tx.flags);

		/* HC rate */
		init_params->rx.hc_rate = bp->rx_ticks ?
			(1000000 / bp->rx_ticks) : 0;
		init_params->tx.hc_rate = bp->tx_ticks ?
			(1000000 / bp->tx_ticks) : 0;

		/* FW SB ID */
		init_params->rx.fw_sb_id = init_params->tx.fw_sb_id =
			fp->fw_sb_id;

		/*
		 * CQ index among the SB indices: FCoE clients uses the default
		 * SB, therefore it's different.
		 */
		init_params->rx.sb_cq_index = HC_INDEX_ETH_RX_CQ_CONS;
		init_params->tx.sb_cq_index = HC_INDEX_ETH_FIRST_TX_CQ_CONS;
	}

	/* set maximum number of COSs supported by this queue */
	init_params->max_cos = fp->max_cos;

	DP(BNX2X_MSG_SP, "fp: %d setting queue params max cos to: %d",
	    fp->index, init_params->max_cos);

	/* set the context pointers queue object */
	for (cos = FIRST_TX_COS_INDEX; cos < init_params->max_cos; cos++)
		init_params->cxts[cos] =
			&bp->context.vcxt[fp->txdata[cos].cid].eth;
}

int bnx2x_setup_tx_only(struct bnx2x *bp, struct bnx2x_fastpath *fp,
			struct bnx2x_queue_state_params *q_params,
			struct bnx2x_queue_setup_tx_only_params *tx_only_params,
			int tx_index, bool leading)
{
	memset(tx_only_params, 0, sizeof(*tx_only_params));

	/* Set the command */
	q_params->cmd = BNX2X_Q_CMD_SETUP_TX_ONLY;

	/* Set tx-only QUEUE flags: don't zero statistics */
	tx_only_params->flags = bnx2x_get_common_flags(bp, fp, false);

	/* choose the index of the cid to send the slow path on */
	tx_only_params->cid_index = tx_index;

	/* Set general TX_ONLY_SETUP parameters */
	bnx2x_pf_q_prep_general(bp, fp, &tx_only_params->gen_params, tx_index);

	/* Set Tx TX_ONLY_SETUP parameters */
	bnx2x_pf_tx_q_prep(bp, fp, &tx_only_params->txq_params, tx_index);

	DP(BNX2X_MSG_SP, "preparing to send tx-only ramrod for connection:"
			 "cos %d, primary cid %d, cid %d, "
			 "client id %d, sp-client id %d, flags %lx",
	   tx_index, q_params->q_obj->cids[FIRST_TX_COS_INDEX],
	   q_params->q_obj->cids[tx_index], q_params->q_obj->cl_id,
	   tx_only_params->gen_params.spcl_id, tx_only_params->flags);

	/* send the ramrod */
	return bnx2x_queue_state_change(bp, q_params);
}


/**
 * bnx2x_setup_queue - setup queue
 *
 * @bp:		driver handle
 * @fp:		pointer to fastpath
 * @leading:	is leading
 *
 * This function performs 2 steps in a Queue state machine
 *      actually: 1) RESET->INIT 2) INIT->SETUP
 */

int bnx2x_setup_queue(struct bnx2x *bp, struct bnx2x_fastpath *fp,
		       bool leading)
{
	struct bnx2x_queue_state_params q_params = {0};
	struct bnx2x_queue_setup_params *setup_params =
						&q_params.params.setup;
	struct bnx2x_queue_setup_tx_only_params *tx_only_params =
						&q_params.params.tx_only;
	int rc;
	u8 tx_index;

	DP(BNX2X_MSG_SP, "setting up queue %d", fp->index);

	/* reset IGU state skip FCoE L2 queue */
	if (!IS_FCOE_FP(fp))
		bnx2x_ack_sb(bp, fp->igu_sb_id, USTORM_ID, 0,
			     IGU_INT_ENABLE, 0);

	q_params.q_obj = &fp->q_obj;
	/* We want to wait for completion in this context */
	__set_bit(RAMROD_COMP_WAIT, &q_params.ramrod_flags);

	/* Prepare the INIT parameters */
	bnx2x_pf_q_prep_init(bp, fp, &q_params.params.init);

	/* Set the command */
	q_params.cmd = BNX2X_Q_CMD_INIT;

	/* Change the state to INIT */
	rc = bnx2x_queue_state_change(bp, &q_params);
	if (rc) {
		BNX2X_ERR("Queue(%d) INIT failed\n", fp->index);
		return rc;
	}

	DP(BNX2X_MSG_SP, "init complete");


	/* Now move the Queue to the SETUP state... */
	memset(setup_params, 0, sizeof(*setup_params));

	/* Set QUEUE flags */
	setup_params->flags = bnx2x_get_q_flags(bp, fp, leading);

	/* Set general SETUP parameters */
	bnx2x_pf_q_prep_general(bp, fp, &setup_params->gen_params,
				FIRST_TX_COS_INDEX);

	bnx2x_pf_rx_q_prep(bp, fp, &setup_params->pause_params,
			    &setup_params->rxq_params);

	bnx2x_pf_tx_q_prep(bp, fp, &setup_params->txq_params,
			   FIRST_TX_COS_INDEX);

	/* Set the command */
	q_params.cmd = BNX2X_Q_CMD_SETUP;

	/* Change the state to SETUP */
	rc = bnx2x_queue_state_change(bp, &q_params);
	if (rc) {
		BNX2X_ERR("Queue(%d) SETUP failed\n", fp->index);
		return rc;
	}

	/* loop through the relevant tx-only indices */
	for (tx_index = FIRST_TX_ONLY_COS_INDEX;
	      tx_index < fp->max_cos;
	      tx_index++) {

		/* prepare and send tx-only ramrod*/
		rc = bnx2x_setup_tx_only(bp, fp, &q_params,
					  tx_only_params, tx_index, leading);
		if (rc) {
			BNX2X_ERR("Queue(%d.%d) TX_ONLY_SETUP failed\n",
				  fp->index, tx_index);
			return rc;
		}
	}

	return rc;
}

static int bnx2x_stop_queue(struct bnx2x *bp, int index)
{
	struct bnx2x_fastpath *fp = &bp->fp[index];
	struct bnx2x_fp_txdata *txdata;
	struct bnx2x_queue_state_params q_params = {0};
	int rc, tx_index;

	DP(BNX2X_MSG_SP, "stopping queue %d cid %d", index, fp->cid);

	q_params.q_obj = &fp->q_obj;
	/* We want to wait for completion in this context */
	__set_bit(RAMROD_COMP_WAIT, &q_params.ramrod_flags);


	/* close tx-only connections */
	for (tx_index = FIRST_TX_ONLY_COS_INDEX;
	     tx_index < fp->max_cos;
	     tx_index++){

		/* ascertain this is a normal queue*/
		txdata = &fp->txdata[tx_index];

		DP(BNX2X_MSG_SP, "stopping tx-only queue %d",
							txdata->txq_index);

		/* send halt terminate on tx-only connection */
		q_params.cmd = BNX2X_Q_CMD_TERMINATE;
		memset(&q_params.params.terminate, 0,
		       sizeof(q_params.params.terminate));
		q_params.params.terminate.cid_index = tx_index;

		rc = bnx2x_queue_state_change(bp, &q_params);
		if (rc)
			return rc;

		/* send halt terminate on tx-only connection */
		q_params.cmd = BNX2X_Q_CMD_CFC_DEL;
		memset(&q_params.params.cfc_del, 0,
		       sizeof(q_params.params.cfc_del));
		q_params.params.cfc_del.cid_index = tx_index;
		rc = bnx2x_queue_state_change(bp, &q_params);
		if (rc)
			return rc;
	}
	/* Stop the primary connection: */
	/* ...halt the connection */
	q_params.cmd = BNX2X_Q_CMD_HALT;
	rc = bnx2x_queue_state_change(bp, &q_params);
	if (rc)
		return rc;

	/* ...terminate the connection */
	q_params.cmd = BNX2X_Q_CMD_TERMINATE;
	memset(&q_params.params.terminate, 0,
	       sizeof(q_params.params.terminate));
	q_params.params.terminate.cid_index = FIRST_TX_COS_INDEX;
	rc = bnx2x_queue_state_change(bp, &q_params);
	if (rc)
		return rc;
	/* ...delete cfc entry */
	q_params.cmd = BNX2X_Q_CMD_CFC_DEL;
	memset(&q_params.params.cfc_del, 0,
	       sizeof(q_params.params.cfc_del));
	q_params.params.cfc_del.cid_index = FIRST_TX_COS_INDEX;
	return bnx2x_queue_state_change(bp, &q_params);
}


static void bnx2x_reset_func(struct bnx2x *bp)
{
	int port = BP_PORT(bp);
	int func = BP_FUNC(bp);
	int i;

	/* Disable the function in the FW */
	REG_WR8(bp, BAR_XSTRORM_INTMEM + XSTORM_FUNC_EN_OFFSET(func), 0);
	REG_WR8(bp, BAR_CSTRORM_INTMEM + CSTORM_FUNC_EN_OFFSET(func), 0);
	REG_WR8(bp, BAR_TSTRORM_INTMEM + TSTORM_FUNC_EN_OFFSET(func), 0);
	REG_WR8(bp, BAR_USTRORM_INTMEM + USTORM_FUNC_EN_OFFSET(func), 0);

	/* FP SBs */
	for_each_eth_queue(bp, i) {
		struct bnx2x_fastpath *fp = &bp->fp[i];
		REG_WR8(bp, BAR_CSTRORM_INTMEM +
			   CSTORM_STATUS_BLOCK_DATA_STATE_OFFSET(fp->fw_sb_id),
			   SB_DISABLED);
	}

#ifdef BCM_CNIC
	/* CNIC SB */
	REG_WR8(bp, BAR_CSTRORM_INTMEM +
		CSTORM_STATUS_BLOCK_DATA_STATE_OFFSET(bnx2x_cnic_fw_sb_id(bp)),
		SB_DISABLED);
#endif
	/* SP SB */
	REG_WR8(bp, BAR_CSTRORM_INTMEM +
		   CSTORM_SP_STATUS_BLOCK_DATA_STATE_OFFSET(func),
		   SB_DISABLED);

	for (i = 0; i < XSTORM_SPQ_DATA_SIZE / 4; i++)
		REG_WR(bp, BAR_XSTRORM_INTMEM + XSTORM_SPQ_DATA_OFFSET(func),
		       0);

	/* Configure IGU */
	if (bp->common.int_block == INT_BLOCK_HC) {
		REG_WR(bp, HC_REG_LEADING_EDGE_0 + port*8, 0);
		REG_WR(bp, HC_REG_TRAILING_EDGE_0 + port*8, 0);
	} else {
		REG_WR(bp, IGU_REG_LEADING_EDGE_LATCH, 0);
		REG_WR(bp, IGU_REG_TRAILING_EDGE_LATCH, 0);
	}

#ifdef BCM_CNIC
	/* Disable Timer scan */
	REG_WR(bp, TM_REG_EN_LINEAR0_TIMER + port*4, 0);
	/*
	 * Wait for at least 10ms and up to 2 second for the timers scan to
	 * complete
	 */
	for (i = 0; i < 200; i++) {
		msleep(10);
		if (!REG_RD(bp, TM_REG_LIN0_SCAN_ON + port*4))
			break;
	}
#endif
	/* Clear ILT */
	bnx2x_clear_func_ilt(bp, func);

	/* Timers workaround bug for E2: if this is vnic-3,
	 * we need to set the entire ilt range for this timers.
	 */
	if (!CHIP_IS_E1x(bp) && BP_VN(bp) == 3) {
		struct ilt_client_info ilt_cli;
		/* use dummy TM client */
		memset(&ilt_cli, 0, sizeof(struct ilt_client_info));
		ilt_cli.start = 0;
		ilt_cli.end = ILT_NUM_PAGE_ENTRIES - 1;
		ilt_cli.client_num = ILT_CLIENT_TM;

		bnx2x_ilt_boundry_init_op(bp, &ilt_cli, 0, INITOP_CLEAR);
	}

	/* this assumes that reset_port() called before reset_func()*/
	if (!CHIP_IS_E1x(bp))
		bnx2x_pf_disable(bp);

	bp->dmae_ready = 0;
}

static void bnx2x_reset_port(struct bnx2x *bp)
{
	int port = BP_PORT(bp);
	u32 val;

	/* Reset physical Link */
	bnx2x__link_reset(bp);

	REG_WR(bp, NIG_REG_MASK_INTERRUPT_PORT0 + port*4, 0);

	/* Do not rcv packets to BRB */
	REG_WR(bp, NIG_REG_LLH0_BRB1_DRV_MASK + port*4, 0x0);
	/* Do not direct rcv packets that are not for MCP to the BRB */
	REG_WR(bp, (port ? NIG_REG_LLH1_BRB1_NOT_MCP :
			   NIG_REG_LLH0_BRB1_NOT_MCP), 0x0);

	/* Configure AEU */
	REG_WR(bp, MISC_REG_AEU_MASK_ATTN_FUNC_0 + port*4, 0);

	msleep(100);
	/* Check for BRB port occupancy */
	val = REG_RD(bp, BRB1_REG_PORT_NUM_OCC_BLOCKS_0 + port*4);
	if (val)
		DP(NETIF_MSG_IFDOWN,
		   "BRB1 is not empty  %d blocks are occupied\n", val);

	/* TODO: Close Doorbell port? */
}

static inline int bnx2x_reset_hw(struct bnx2x *bp, u32 load_code)
{
	struct bnx2x_func_state_params func_params = {0};

	/* Prepare parameters for function state transitions */
	__set_bit(RAMROD_COMP_WAIT, &func_params.ramrod_flags);

	func_params.f_obj = &bp->func_obj;
	func_params.cmd = BNX2X_F_CMD_HW_RESET;

	func_params.params.hw_init.load_phase = load_code;

	return bnx2x_func_state_change(bp, &func_params);
}

static inline int bnx2x_func_stop(struct bnx2x *bp)
{
	struct bnx2x_func_state_params func_params = {0};
	int rc;

	/* Prepare parameters for function state transitions */
	__set_bit(RAMROD_COMP_WAIT, &func_params.ramrod_flags);
	func_params.f_obj = &bp->func_obj;
	func_params.cmd = BNX2X_F_CMD_STOP;

	/*
	 * Try to stop the function the 'good way'. If fails (in case
	 * of a parity error during bnx2x_chip_cleanup()) and we are
	 * not in a debug mode, perform a state transaction in order to
	 * enable further HW_RESET transaction.
	 */
	rc = bnx2x_func_state_change(bp, &func_params);
	if (rc) {
#ifdef BNX2X_STOP_ON_ERROR
		return rc;
#else
		BNX2X_ERR("FUNC_STOP ramrod failed. Running a dry "
			  "transaction\n");
		__set_bit(RAMROD_DRV_CLR_ONLY, &func_params.ramrod_flags);
		return bnx2x_func_state_change(bp, &func_params);
#endif
	}

	return 0;
}

/**
 * bnx2x_send_unload_req - request unload mode from the MCP.
 *
 * @bp:			driver handle
 * @unload_mode:	requested function's unload mode
 *
 * Return unload mode returned by the MCP: COMMON, PORT or FUNC.
 */
u32 bnx2x_send_unload_req(struct bnx2x *bp, int unload_mode)
{
	u32 reset_code = 0;
	int port = BP_PORT(bp);

	/* Select the UNLOAD request mode */
	if (unload_mode == UNLOAD_NORMAL)
		reset_code = DRV_MSG_CODE_UNLOAD_REQ_WOL_DIS;

	else if (bp->flags & NO_WOL_FLAG)
		reset_code = DRV_MSG_CODE_UNLOAD_REQ_WOL_MCP;

	else if (bp->wol) {
		u32 emac_base = port ? GRCBASE_EMAC1 : GRCBASE_EMAC0;
		u8 *mac_addr = bp->dev->dev_addr;
		u32 val;
		/* The mac address is written to entries 1-4 to
		   preserve entry 0 which is used by the PMF */
		u8 entry = (BP_VN(bp) + 1)*8;

		val = (mac_addr[0] << 8) | mac_addr[1];
		EMAC_WR(bp, EMAC_REG_EMAC_MAC_MATCH + entry, val);

		val = (mac_addr[2] << 24) | (mac_addr[3] << 16) |
		      (mac_addr[4] << 8) | mac_addr[5];
		EMAC_WR(bp, EMAC_REG_EMAC_MAC_MATCH + entry + 4, val);

		reset_code = DRV_MSG_CODE_UNLOAD_REQ_WOL_EN;

	} else
		reset_code = DRV_MSG_CODE_UNLOAD_REQ_WOL_DIS;

	/* Send the request to the MCP */
	if (!BP_NOMCP(bp))
		reset_code = bnx2x_fw_command(bp, reset_code, 0);
	else {
		int path = BP_PATH(bp);

		DP(NETIF_MSG_IFDOWN, "NO MCP - load counts[%d]      "
				     "%d, %d, %d\n",
		   path, load_count[path][0], load_count[path][1],
		   load_count[path][2]);
		load_count[path][0]--;
		load_count[path][1 + port]--;
		DP(NETIF_MSG_IFDOWN, "NO MCP - new load counts[%d]  "
				     "%d, %d, %d\n",
		   path, load_count[path][0], load_count[path][1],
		   load_count[path][2]);
		if (load_count[path][0] == 0)
			reset_code = FW_MSG_CODE_DRV_UNLOAD_COMMON;
		else if (load_count[path][1 + port] == 0)
			reset_code = FW_MSG_CODE_DRV_UNLOAD_PORT;
		else
			reset_code = FW_MSG_CODE_DRV_UNLOAD_FUNCTION;
	}

	return reset_code;
}

/**
 * bnx2x_send_unload_done - send UNLOAD_DONE command to the MCP.
 *
 * @bp:		driver handle
 */
void bnx2x_send_unload_done(struct bnx2x *bp)
{
	/* Report UNLOAD_DONE to MCP */
	if (!BP_NOMCP(bp))
		bnx2x_fw_command(bp, DRV_MSG_CODE_UNLOAD_DONE, 0);
}

static inline int bnx2x_func_wait_started(struct bnx2x *bp)
{
	int tout = 50;
	int msix = (bp->flags & USING_MSIX_FLAG) ? 1 : 0;

	if (!bp->port.pmf)
		return 0;

	/*
	 * (assumption: No Attention from MCP at this stage)
	 * PMF probably in the middle of TXdisable/enable transaction
	 * 1. Sync IRS for default SB
	 * 2. Sync SP queue - this guarantes us that attention handling started
	 * 3. Wait, that TXdisable/enable transaction completes
	 *
	 * 1+2 guranty that if DCBx attention was scheduled it already changed
	 * pending bit of transaction from STARTED-->TX_STOPPED, if we alredy
	 * received complettion for the transaction the state is TX_STOPPED.
	 * State will return to STARTED after completion of TX_STOPPED-->STARTED
	 * transaction.
	 */

	/* make sure default SB ISR is done */
	if (msix)
		synchronize_irq(bp->msix_table[0].vector);
	else
		synchronize_irq(bp->pdev->irq);

	flush_workqueue(bnx2x_wq);

	while (bnx2x_func_get_state(bp, &bp->func_obj) !=
				BNX2X_F_STATE_STARTED && tout--)
		msleep(20);

	if (bnx2x_func_get_state(bp, &bp->func_obj) !=
						BNX2X_F_STATE_STARTED) {
#ifdef BNX2X_STOP_ON_ERROR
		return -EBUSY;
#else
		/*
		 * Failed to complete the transaction in a "good way"
		 * Force both transactions with CLR bit
		 */
		struct bnx2x_func_state_params func_params = {0};

		DP(BNX2X_MSG_SP, "Hmmm... unexpected function state! "
			  "Forcing STARTED-->TX_ST0PPED-->STARTED\n");

		func_params.f_obj = &bp->func_obj;
		__set_bit(RAMROD_DRV_CLR_ONLY,
					&func_params.ramrod_flags);

		/* STARTED-->TX_ST0PPED */
		func_params.cmd = BNX2X_F_CMD_TX_STOP;
		bnx2x_func_state_change(bp, &func_params);

		/* TX_ST0PPED-->STARTED */
		func_params.cmd = BNX2X_F_CMD_TX_START;
		return bnx2x_func_state_change(bp, &func_params);
#endif
	}

	return 0;
}

void bnx2x_chip_cleanup(struct bnx2x *bp, int unload_mode)
{
	int port = BP_PORT(bp);
	int i, rc = 0;
	u8 cos;
	struct bnx2x_mcast_ramrod_params rparam = {0};
	u32 reset_code;

	/* Wait until tx fastpath tasks complete */
	for_each_tx_queue(bp, i) {
		struct bnx2x_fastpath *fp = &bp->fp[i];

		for_each_cos_in_tx_queue(fp, cos)
			rc = bnx2x_clean_tx_queue(bp, &fp->txdata[cos]);
#ifdef BNX2X_STOP_ON_ERROR
		if (rc)
			return;
#endif
	}

	/* Give HW time to discard old tx messages */
	usleep_range(1000, 1000);

	/* Clean all ETH MACs */
	rc = bnx2x_del_all_macs(bp, &bp->fp[0].mac_obj, BNX2X_ETH_MAC, false);
	if (rc < 0)
		BNX2X_ERR("Failed to delete all ETH macs: %d\n", rc);

	/* Clean up UC list  */
	rc = bnx2x_del_all_macs(bp, &bp->fp[0].mac_obj, BNX2X_UC_LIST_MAC,
				true);
	if (rc < 0)
		BNX2X_ERR("Failed to schedule DEL commands for UC MACs list: "
			  "%d\n", rc);

	/* Disable LLH */
	if (!CHIP_IS_E1(bp))
		REG_WR(bp, NIG_REG_LLH0_FUNC_EN + port*8, 0);

	/* Set "drop all" (stop Rx).
	 * We need to take a netif_addr_lock() here in order to prevent
	 * a race between the completion code and this code.
	 */
	netif_addr_lock_bh(bp->dev);
	/* Schedule the rx_mode command */
	if (test_bit(BNX2X_FILTER_RX_MODE_PENDING, &bp->sp_state))
		set_bit(BNX2X_FILTER_RX_MODE_SCHED, &bp->sp_state);
	else
		bnx2x_set_storm_rx_mode(bp);

	/* Cleanup multicast configuration */
	rparam.mcast_obj = &bp->mcast_obj;
	rc = bnx2x_config_mcast(bp, &rparam, BNX2X_MCAST_CMD_DEL);
	if (rc < 0)
		BNX2X_ERR("Failed to send DEL multicast command: %d\n", rc);

	netif_addr_unlock_bh(bp->dev);



	/*
	 * Send the UNLOAD_REQUEST to the MCP. This will return if
	 * this function should perform FUNC, PORT or COMMON HW
	 * reset.
	 */
	reset_code = bnx2x_send_unload_req(bp, unload_mode);

	/*
	 * (assumption: No Attention from MCP at this stage)
	 * PMF probably in the middle of TXdisable/enable transaction
	 */
	rc = bnx2x_func_wait_started(bp);
	if (rc) {
		BNX2X_ERR("bnx2x_func_wait_started failed\n");
#ifdef BNX2X_STOP_ON_ERROR
		return;
#endif
	}

	/* Close multi and leading connections
	 * Completions for ramrods are collected in a synchronous way
	 */
	for_each_queue(bp, i)
		if (bnx2x_stop_queue(bp, i))
#ifdef BNX2X_STOP_ON_ERROR
			return;
#else
			goto unload_error;
#endif
	/* If SP settings didn't get completed so far - something
	 * very wrong has happen.
	 */
	if (!bnx2x_wait_sp_comp(bp, ~0x0UL))
		BNX2X_ERR("Hmmm... Common slow path ramrods got stuck!\n");

#ifndef BNX2X_STOP_ON_ERROR
unload_error:
#endif
	rc = bnx2x_func_stop(bp);
	if (rc) {
		BNX2X_ERR("Function stop failed!\n");
#ifdef BNX2X_STOP_ON_ERROR
		return;
#endif
	}

	/* Disable HW interrupts, NAPI */
	bnx2x_netif_stop(bp, 1);

	/* Release IRQs */
	bnx2x_free_irq(bp);

	/* Reset the chip */
	rc = bnx2x_reset_hw(bp, reset_code);
	if (rc)
		BNX2X_ERR("HW_RESET failed\n");


	/* Report UNLOAD_DONE to MCP */
	bnx2x_send_unload_done(bp);
}

void bnx2x_disable_close_the_gate(struct bnx2x *bp)
{
	u32 val;

	DP(NETIF_MSG_HW, "Disabling \"close the gates\"\n");

	if (CHIP_IS_E1(bp)) {
		int port = BP_PORT(bp);
		u32 addr = port ? MISC_REG_AEU_MASK_ATTN_FUNC_1 :
			MISC_REG_AEU_MASK_ATTN_FUNC_0;

		val = REG_RD(bp, addr);
		val &= ~(0x300);
		REG_WR(bp, addr, val);
	} else {
		val = REG_RD(bp, MISC_REG_AEU_GENERAL_MASK);
		val &= ~(MISC_AEU_GENERAL_MASK_REG_AEU_PXP_CLOSE_MASK |
			 MISC_AEU_GENERAL_MASK_REG_AEU_NIG_CLOSE_MASK);
		REG_WR(bp, MISC_REG_AEU_GENERAL_MASK, val);
	}
}

/* Close gates #2, #3 and #4: */
static void bnx2x_set_234_gates(struct bnx2x *bp, bool close)
{
	u32 val;

	/* Gates #2 and #4a are closed/opened for "not E1" only */
	if (!CHIP_IS_E1(bp)) {
		/* #4 */
		REG_WR(bp, PXP_REG_HST_DISCARD_DOORBELLS, !!close);
		/* #2 */
		REG_WR(bp, PXP_REG_HST_DISCARD_INTERNAL_WRITES, !!close);
	}

	/* #3 */
	if (CHIP_IS_E1x(bp)) {
		/* Prevent interrupts from HC on both ports */
		val = REG_RD(bp, HC_REG_CONFIG_1);
		REG_WR(bp, HC_REG_CONFIG_1,
		       (!close) ? (val | HC_CONFIG_1_REG_BLOCK_DISABLE_1) :
		       (val & ~(u32)HC_CONFIG_1_REG_BLOCK_DISABLE_1));

		val = REG_RD(bp, HC_REG_CONFIG_0);
		REG_WR(bp, HC_REG_CONFIG_0,
		       (!close) ? (val | HC_CONFIG_0_REG_BLOCK_DISABLE_0) :
		       (val & ~(u32)HC_CONFIG_0_REG_BLOCK_DISABLE_0));
	} else {
		/* Prevent incomming interrupts in IGU */
		val = REG_RD(bp, IGU_REG_BLOCK_CONFIGURATION);

		REG_WR(bp, IGU_REG_BLOCK_CONFIGURATION,
		       (!close) ?
		       (val | IGU_BLOCK_CONFIGURATION_REG_BLOCK_ENABLE) :
		       (val & ~(u32)IGU_BLOCK_CONFIGURATION_REG_BLOCK_ENABLE));
	}

	DP(NETIF_MSG_HW, "%s gates #2, #3 and #4\n",
		close ? "closing" : "opening");
	mmiowb();
}

#define SHARED_MF_CLP_MAGIC  0x80000000 /* `magic' bit */

static void bnx2x_clp_reset_prep(struct bnx2x *bp, u32 *magic_val)
{
	/* Do some magic... */
	u32 val = MF_CFG_RD(bp, shared_mf_config.clp_mb);
	*magic_val = val & SHARED_MF_CLP_MAGIC;
	MF_CFG_WR(bp, shared_mf_config.clp_mb, val | SHARED_MF_CLP_MAGIC);
}

/**
 * bnx2x_clp_reset_done - restore the value of the `magic' bit.
 *
 * @bp:		driver handle
 * @magic_val:	old value of the `magic' bit.
 */
static void bnx2x_clp_reset_done(struct bnx2x *bp, u32 magic_val)
{
	/* Restore the `magic' bit value... */
	u32 val = MF_CFG_RD(bp, shared_mf_config.clp_mb);
	MF_CFG_WR(bp, shared_mf_config.clp_mb,
		(val & (~SHARED_MF_CLP_MAGIC)) | magic_val);
}

/**
 * bnx2x_reset_mcp_prep - prepare for MCP reset.
 *
 * @bp:		driver handle
 * @magic_val:	old value of 'magic' bit.
 *
 * Takes care of CLP configurations.
 */
static void bnx2x_reset_mcp_prep(struct bnx2x *bp, u32 *magic_val)
{
	u32 shmem;
	u32 validity_offset;

	DP(NETIF_MSG_HW, "Starting\n");

	/* Set `magic' bit in order to save MF config */
	if (!CHIP_IS_E1(bp))
		bnx2x_clp_reset_prep(bp, magic_val);

	/* Get shmem offset */
	shmem = REG_RD(bp, MISC_REG_SHARED_MEM_ADDR);
	validity_offset = offsetof(struct shmem_region, validity_map[0]);

	/* Clear validity map flags */
	if (shmem > 0)
		REG_WR(bp, shmem + validity_offset, 0);
}

#define MCP_TIMEOUT      5000   /* 5 seconds (in ms) */
#define MCP_ONE_TIMEOUT  100    /* 100 ms */

/**
 * bnx2x_mcp_wait_one - wait for MCP_ONE_TIMEOUT
 *
 * @bp:	driver handle
 */
static inline void bnx2x_mcp_wait_one(struct bnx2x *bp)
{
	/* special handling for emulation and FPGA,
	   wait 10 times longer */
	if (CHIP_REV_IS_SLOW(bp))
		msleep(MCP_ONE_TIMEOUT*10);
	else
		msleep(MCP_ONE_TIMEOUT);
}

/*
 * initializes bp->common.shmem_base and waits for validity signature to appear
 */
static int bnx2x_init_shmem(struct bnx2x *bp)
{
	int cnt = 0;
	u32 val = 0;

	do {
		bp->common.shmem_base = REG_RD(bp, MISC_REG_SHARED_MEM_ADDR);
		if (bp->common.shmem_base) {
			val = SHMEM_RD(bp, validity_map[BP_PORT(bp)]);
			if (val & SHR_MEM_VALIDITY_MB)
				return 0;
		}

		bnx2x_mcp_wait_one(bp);

	} while (cnt++ < (MCP_TIMEOUT / MCP_ONE_TIMEOUT));

	BNX2X_ERR("BAD MCP validity signature\n");

	return -ENODEV;
}

static int bnx2x_reset_mcp_comp(struct bnx2x *bp, u32 magic_val)
{
	int rc = bnx2x_init_shmem(bp);

	/* Restore the `magic' bit value */
	if (!CHIP_IS_E1(bp))
		bnx2x_clp_reset_done(bp, magic_val);

	return rc;
}

static void bnx2x_pxp_prep(struct bnx2x *bp)
{
	if (!CHIP_IS_E1(bp)) {
		REG_WR(bp, PXP2_REG_RD_START_INIT, 0);
		REG_WR(bp, PXP2_REG_RQ_RBC_DONE, 0);
		mmiowb();
	}
}

/*
 * Reset the whole chip except for:
 *      - PCIE core
 *      - PCI Glue, PSWHST, PXP/PXP2 RF (all controlled by
 *              one reset bit)
 *      - IGU
 *      - MISC (including AEU)
 *      - GRC
 *      - RBCN, RBCP
 */
static void bnx2x_process_kill_chip_reset(struct bnx2x *bp, bool global)
{
	u32 not_reset_mask1, reset_mask1, not_reset_mask2, reset_mask2;
	u32 global_bits2, stay_reset2;

	/*
	 * Bits that have to be set in reset_mask2 if we want to reset 'global'
	 * (per chip) blocks.
	 */
	global_bits2 =
		MISC_REGISTERS_RESET_REG_2_RST_MCP_N_RESET_CMN_CPU |
		MISC_REGISTERS_RESET_REG_2_RST_MCP_N_RESET_CMN_CORE;

	/* Don't reset the following blocks */
	not_reset_mask1 =
		MISC_REGISTERS_RESET_REG_1_RST_HC |
		MISC_REGISTERS_RESET_REG_1_RST_PXPV |
		MISC_REGISTERS_RESET_REG_1_RST_PXP;

	not_reset_mask2 =
		MISC_REGISTERS_RESET_REG_2_RST_PCI_MDIO |
		MISC_REGISTERS_RESET_REG_2_RST_EMAC0_HARD_CORE |
		MISC_REGISTERS_RESET_REG_2_RST_EMAC1_HARD_CORE |
		MISC_REGISTERS_RESET_REG_2_RST_MISC_CORE |
		MISC_REGISTERS_RESET_REG_2_RST_RBCN |
		MISC_REGISTERS_RESET_REG_2_RST_GRC  |
		MISC_REGISTERS_RESET_REG_2_RST_MCP_N_RESET_REG_HARD_CORE |
		MISC_REGISTERS_RESET_REG_2_RST_MCP_N_HARD_CORE_RST_B |
		MISC_REGISTERS_RESET_REG_2_RST_ATC |
		MISC_REGISTERS_RESET_REG_2_PGLC;

	/*
	 * Keep the following blocks in reset:
	 *  - all xxMACs are handled by the bnx2x_link code.
	 */
	stay_reset2 =
		MISC_REGISTERS_RESET_REG_2_RST_BMAC0 |
		MISC_REGISTERS_RESET_REG_2_RST_BMAC1 |
		MISC_REGISTERS_RESET_REG_2_RST_EMAC0 |
		MISC_REGISTERS_RESET_REG_2_RST_EMAC1 |
		MISC_REGISTERS_RESET_REG_2_UMAC0 |
		MISC_REGISTERS_RESET_REG_2_UMAC1 |
		MISC_REGISTERS_RESET_REG_2_XMAC |
		MISC_REGISTERS_RESET_REG_2_XMAC_SOFT;

	/* Full reset masks according to the chip */
	reset_mask1 = 0xffffffff;

	if (CHIP_IS_E1(bp))
		reset_mask2 = 0xffff;
	else if (CHIP_IS_E1H(bp))
		reset_mask2 = 0x1ffff;
	else if (CHIP_IS_E2(bp))
		reset_mask2 = 0xfffff;
	else /* CHIP_IS_E3 */
		reset_mask2 = 0x3ffffff;

	/* Don't reset global blocks unless we need to */
	if (!global)
		reset_mask2 &= ~global_bits2;

	/*
	 * In case of attention in the QM, we need to reset PXP
	 * (MISC_REGISTERS_RESET_REG_2_RST_PXP_RQ_RD_WR) before QM
	 * because otherwise QM reset would release 'close the gates' shortly
	 * before resetting the PXP, then the PSWRQ would send a write
	 * request to PGLUE. Then when PXP is reset, PGLUE would try to
	 * read the payload data from PSWWR, but PSWWR would not
	 * respond. The write queue in PGLUE would stuck, dmae commands
	 * would not return. Therefore it's important to reset the second
	 * reset register (containing the
	 * MISC_REGISTERS_RESET_REG_2_RST_PXP_RQ_RD_WR bit) before the
	 * first one (containing the MISC_REGISTERS_RESET_REG_1_RST_QM
	 * bit).
	 */
	REG_WR(bp, GRCBASE_MISC + MISC_REGISTERS_RESET_REG_2_CLEAR,
	       reset_mask2 & (~not_reset_mask2));

	REG_WR(bp, GRCBASE_MISC + MISC_REGISTERS_RESET_REG_1_CLEAR,
	       reset_mask1 & (~not_reset_mask1));

	barrier();
	mmiowb();

	REG_WR(bp, GRCBASE_MISC + MISC_REGISTERS_RESET_REG_2_SET,
	       reset_mask2 & (~stay_reset2));

	barrier();
	mmiowb();

	REG_WR(bp, GRCBASE_MISC + MISC_REGISTERS_RESET_REG_1_SET, reset_mask1);
	mmiowb();
}

/**
 * bnx2x_er_poll_igu_vq - poll for pending writes bit.
 * It should get cleared in no more than 1s.
 *
 * @bp:	driver handle
 *
 * It should get cleared in no more than 1s. Returns 0 if
 * pending writes bit gets cleared.
 */
static int bnx2x_er_poll_igu_vq(struct bnx2x *bp)
{
	u32 cnt = 1000;
	u32 pend_bits = 0;

	do {
		pend_bits  = REG_RD(bp, IGU_REG_PENDING_BITS_STATUS);

		if (pend_bits == 0)
			break;

		usleep_range(1000, 1000);
	} while (cnt-- > 0);

	if (cnt <= 0) {
		BNX2X_ERR("Still pending IGU requests pend_bits=%x!\n",
			  pend_bits);
		return -EBUSY;
	}

	return 0;
}

static int bnx2x_process_kill(struct bnx2x *bp, bool global)
{
	int cnt = 1000;
	u32 val = 0;
	u32 sr_cnt, blk_cnt, port_is_idle_0, port_is_idle_1, pgl_exp_rom2;


	/* Empty the Tetris buffer, wait for 1s */
	do {
		sr_cnt  = REG_RD(bp, PXP2_REG_RD_SR_CNT);
		blk_cnt = REG_RD(bp, PXP2_REG_RD_BLK_CNT);
		port_is_idle_0 = REG_RD(bp, PXP2_REG_RD_PORT_IS_IDLE_0);
		port_is_idle_1 = REG_RD(bp, PXP2_REG_RD_PORT_IS_IDLE_1);
		pgl_exp_rom2 = REG_RD(bp, PXP2_REG_PGL_EXP_ROM2);
		if ((sr_cnt == 0x7e) && (blk_cnt == 0xa0) &&
		    ((port_is_idle_0 & 0x1) == 0x1) &&
		    ((port_is_idle_1 & 0x1) == 0x1) &&
		    (pgl_exp_rom2 == 0xffffffff))
			break;
		usleep_range(1000, 1000);
	} while (cnt-- > 0);

	if (cnt <= 0) {
		DP(NETIF_MSG_HW, "Tetris buffer didn't get empty or there"
			  " are still"
			  " outstanding read requests after 1s!\n");
		DP(NETIF_MSG_HW, "sr_cnt=0x%08x, blk_cnt=0x%08x,"
			  " port_is_idle_0=0x%08x,"
			  " port_is_idle_1=0x%08x, pgl_exp_rom2=0x%08x\n",
			  sr_cnt, blk_cnt, port_is_idle_0, port_is_idle_1,
			  pgl_exp_rom2);
		return -EAGAIN;
	}

	barrier();

	/* Close gates #2, #3 and #4 */
	bnx2x_set_234_gates(bp, true);

	/* Poll for IGU VQs for 57712 and newer chips */
	if (!CHIP_IS_E1x(bp) && bnx2x_er_poll_igu_vq(bp))
		return -EAGAIN;


	/* TBD: Indicate that "process kill" is in progress to MCP */

	/* Clear "unprepared" bit */
	REG_WR(bp, MISC_REG_UNPREPARED, 0);
	barrier();

	/* Make sure all is written to the chip before the reset */
	mmiowb();

	/* Wait for 1ms to empty GLUE and PCI-E core queues,
	 * PSWHST, GRC and PSWRD Tetris buffer.
	 */
	usleep_range(1000, 1000);

	/* Prepare to chip reset: */
	/* MCP */
	if (global)
		bnx2x_reset_mcp_prep(bp, &val);

	/* PXP */
	bnx2x_pxp_prep(bp);
	barrier();

	/* reset the chip */
	bnx2x_process_kill_chip_reset(bp, global);
	barrier();

	/* Recover after reset: */
	/* MCP */
	if (global && bnx2x_reset_mcp_comp(bp, val))
		return -EAGAIN;

	/* TBD: Add resetting the NO_MCP mode DB here */

	/* PXP */
	bnx2x_pxp_prep(bp);

	/* Open the gates #2, #3 and #4 */
	bnx2x_set_234_gates(bp, false);

	/* TBD: IGU/AEU preparation bring back the AEU/IGU to a
	 * reset state, re-enable attentions. */

	return 0;
}

int bnx2x_leader_reset(struct bnx2x *bp)
{
	int rc = 0;
	bool global = bnx2x_reset_is_global(bp);

	/* Try to recover after the failure */
	if (bnx2x_process_kill(bp, global)) {
		netdev_err(bp->dev, "Something bad had happen on engine %d! "
				    "Aii!\n", BP_PATH(bp));
		rc = -EAGAIN;
		goto exit_leader_reset;
	}

	/*
	 * Clear RESET_IN_PROGRES and RESET_GLOBAL bits and update the driver
	 * state.
	 */
	bnx2x_set_reset_done(bp);
	if (global)
		bnx2x_clear_reset_global(bp);

exit_leader_reset:
	bp->is_leader = 0;
	bnx2x_release_leader_lock(bp);
	smp_mb();
	return rc;
}

static inline void bnx2x_recovery_failed(struct bnx2x *bp)
{
	netdev_err(bp->dev, "Recovery has failed. Power cycle is needed.\n");

	/* Disconnect this device */
	netif_device_detach(bp->dev);

	/*
	 * Block ifup for all function on this engine until "process kill"
	 * or power cycle.
	 */
	bnx2x_set_reset_in_progress(bp);

	/* Shut down the power */
	bnx2x_set_power_state(bp, PCI_D3hot);

	bp->recovery_state = BNX2X_RECOVERY_FAILED;

	smp_mb();
}

/*
 * Assumption: runs under rtnl lock. This together with the fact
 * that it's called only from bnx2x_sp_rtnl() ensure that it
 * will never be called when netif_running(bp->dev) is false.
 */
static void bnx2x_parity_recover(struct bnx2x *bp)
{
	bool global = false;

	DP(NETIF_MSG_HW, "Handling parity\n");
	while (1) {
		switch (bp->recovery_state) {
		case BNX2X_RECOVERY_INIT:
			DP(NETIF_MSG_HW, "State is BNX2X_RECOVERY_INIT\n");
			bnx2x_chk_parity_attn(bp, &global, false);

			/* Try to get a LEADER_LOCK HW lock */
			if (bnx2x_trylock_leader_lock(bp)) {
				bnx2x_set_reset_in_progress(bp);
				/*
				 * Check if there is a global attention and if
				 * there was a global attention, set the global
				 * reset bit.
				 */

				if (global)
					bnx2x_set_reset_global(bp);

				bp->is_leader = 1;
			}

			/* Stop the driver */
			/* If interface has been removed - break */
			if (bnx2x_nic_unload(bp, UNLOAD_RECOVERY))
				return;

			bp->recovery_state = BNX2X_RECOVERY_WAIT;

			/*
			 * Reset MCP command sequence number and MCP mail box
			 * sequence as we are going to reset the MCP.
			 */
			if (global) {
				bp->fw_seq = 0;
				bp->fw_drv_pulse_wr_seq = 0;
			}

			/* Ensure "is_leader", MCP command sequence and
			 * "recovery_state" update values are seen on other
			 * CPUs.
			 */
			smp_mb();
			break;

		case BNX2X_RECOVERY_WAIT:
			DP(NETIF_MSG_HW, "State is BNX2X_RECOVERY_WAIT\n");
			if (bp->is_leader) {
				int other_engine = BP_PATH(bp) ? 0 : 1;
				u32 other_load_counter =
					bnx2x_get_load_cnt(bp, other_engine);
				u32 load_counter =
					bnx2x_get_load_cnt(bp, BP_PATH(bp));
				global = bnx2x_reset_is_global(bp);

				/*
				 * In case of a parity in a global block, let
				 * the first leader that performs a
				 * leader_reset() reset the global blocks in
				 * order to clear global attentions. Otherwise
				 * the the gates will remain closed for that
				 * engine.
				 */
				if (load_counter ||
				    (global && other_load_counter)) {
					/* Wait until all other functions get
					 * down.
					 */
					schedule_delayed_work(&bp->sp_rtnl_task,
								HZ/10);
					return;
				} else {
					/* If all other functions got down -
					 * try to bring the chip back to
					 * normal. In any case it's an exit
					 * point for a leader.
					 */
					if (bnx2x_leader_reset(bp)) {
						bnx2x_recovery_failed(bp);
						return;
					}

					/* If we are here, means that the
					 * leader has succeeded and doesn't
					 * want to be a leader any more. Try
					 * to continue as a none-leader.
					 */
					break;
				}
			} else { /* non-leader */
				if (!bnx2x_reset_is_done(bp, BP_PATH(bp))) {
					/* Try to get a LEADER_LOCK HW lock as
					 * long as a former leader may have
					 * been unloaded by the user or
					 * released a leadership by another
					 * reason.
					 */
					if (bnx2x_trylock_leader_lock(bp)) {
						/* I'm a leader now! Restart a
						 * switch case.
						 */
						bp->is_leader = 1;
						break;
					}

					schedule_delayed_work(&bp->sp_rtnl_task,
								HZ/10);
					return;

				} else {
					/*
					 * If there was a global attention, wait
					 * for it to be cleared.
					 */
					if (bnx2x_reset_is_global(bp)) {
						schedule_delayed_work(
							&bp->sp_rtnl_task,
							HZ/10);
						return;
					}

					if (bnx2x_nic_load(bp, LOAD_NORMAL))
						bnx2x_recovery_failed(bp);
					else {
						bp->recovery_state =
							BNX2X_RECOVERY_DONE;
						smp_mb();
					}

					return;
				}
			}
		default:
			return;
		}
	}
}

/* bnx2x_nic_unload() flushes the bnx2x_wq, thus reset task is
 * scheduled on a general queue in order to prevent a dead lock.
 */
static void bnx2x_sp_rtnl_task(struct work_struct *work)
{
	struct bnx2x *bp = container_of(work, struct bnx2x, sp_rtnl_task.work);

	rtnl_lock();

	if (!netif_running(bp->dev))
		goto sp_rtnl_exit;
<<<<<<< HEAD

	/* if stop on error is defined no recovery flows should be executed */
#ifdef BNX2X_STOP_ON_ERROR
	BNX2X_ERR("recovery flow called but STOP_ON_ERROR defined "
		  "so reset not done to allow debug dump,\n"
		  "you will need to reboot when done\n");
	goto sp_rtnl_not_reset;
#endif

	if (unlikely(bp->recovery_state != BNX2X_RECOVERY_DONE)) {
		/*
		 * Clear all pending SP commands as we are going to reset the
		 * function anyway.
		 */
		bp->sp_rtnl_state = 0;
=======

	/* if stop on error is defined no recovery flows should be executed */
#ifdef BNX2X_STOP_ON_ERROR
	BNX2X_ERR("recovery flow called but STOP_ON_ERROR defined "
		  "so reset not done to allow debug dump,\n"
		  "you will need to reboot when done\n");
	goto sp_rtnl_not_reset;
#endif

	if (unlikely(bp->recovery_state != BNX2X_RECOVERY_DONE)) {
		/*
		 * Clear all pending SP commands as we are going to reset the
		 * function anyway.
		 */
		bp->sp_rtnl_state = 0;
		smp_mb();

>>>>>>> 99f4964c
		bnx2x_parity_recover(bp);

		goto sp_rtnl_exit;
	}

	if (test_and_clear_bit(BNX2X_SP_RTNL_TX_TIMEOUT, &bp->sp_rtnl_state)) {
		/*
		 * Clear all pending SP commands as we are going to reset the
		 * function anyway.
		 */
		bp->sp_rtnl_state = 0;
		smp_mb();

		bnx2x_nic_unload(bp, UNLOAD_NORMAL);
		bnx2x_nic_load(bp, LOAD_NORMAL);
<<<<<<< HEAD

		goto sp_rtnl_exit;
	}
#ifdef BNX2X_STOP_ON_ERROR
sp_rtnl_not_reset:
#endif
=======

		goto sp_rtnl_exit;
	}
#ifdef BNX2X_STOP_ON_ERROR
sp_rtnl_not_reset:
#endif
	if (test_and_clear_bit(BNX2X_SP_RTNL_SETUP_TC, &bp->sp_rtnl_state))
		bnx2x_setup_tc(bp->dev, bp->dcbx_port_params.ets.num_of_cos);

>>>>>>> 99f4964c
sp_rtnl_exit:
	rtnl_unlock();
}

/* end of nic load/unload */

static void bnx2x_period_task(struct work_struct *work)
{
	struct bnx2x *bp = container_of(work, struct bnx2x, period_task.work);

	if (!netif_running(bp->dev))
		goto period_task_exit;

	if (CHIP_REV_IS_SLOW(bp)) {
		BNX2X_ERR("period task called on emulation, ignoring\n");
		goto period_task_exit;
	}

	bnx2x_acquire_phy_lock(bp);
	/*
	 * The barrier is needed to ensure the ordering between the writing to
	 * the bp->port.pmf in the bnx2x_nic_load() or bnx2x_pmf_update() and
	 * the reading here.
	 */
	smp_mb();
	if (bp->port.pmf) {
		bnx2x_period_func(&bp->link_params, &bp->link_vars);

		/* Re-queue task in 1 sec */
		queue_delayed_work(bnx2x_wq, &bp->period_task, 1*HZ);
	}

	bnx2x_release_phy_lock(bp);
period_task_exit:
	return;
}

/*
 * Init service functions
 */

static u32 bnx2x_get_pretend_reg(struct bnx2x *bp)
{
	u32 base = PXP2_REG_PGL_PRETEND_FUNC_F0;
	u32 stride = PXP2_REG_PGL_PRETEND_FUNC_F1 - base;
	return base + (BP_ABS_FUNC(bp)) * stride;
}

static void bnx2x_undi_int_disable_e1h(struct bnx2x *bp)
{
	u32 reg = bnx2x_get_pretend_reg(bp);

	/* Flush all outstanding writes */
	mmiowb();

	/* Pretend to be function 0 */
	REG_WR(bp, reg, 0);
	REG_RD(bp, reg);	/* Flush the GRC transaction (in the chip) */

	/* From now we are in the "like-E1" mode */
	bnx2x_int_disable(bp);

	/* Flush all outstanding writes */
	mmiowb();

	/* Restore the original function */
	REG_WR(bp, reg, BP_ABS_FUNC(bp));
	REG_RD(bp, reg);
}

static inline void bnx2x_undi_int_disable(struct bnx2x *bp)
{
	if (CHIP_IS_E1(bp))
		bnx2x_int_disable(bp);
	else
		bnx2x_undi_int_disable_e1h(bp);
}

static void __devinit bnx2x_undi_unload(struct bnx2x *bp)
{
	u32 val;

	/* Check if there is any driver already loaded */
	val = REG_RD(bp, MISC_REG_UNPREPARED);
	if (val == 0x1) {

		bnx2x_acquire_hw_lock(bp, HW_LOCK_RESOURCE_RESET);
		/*
		 * Check if it is the UNDI driver
		 * UNDI driver initializes CID offset for normal bell to 0x7
		 */
		val = REG_RD(bp, DORQ_REG_NORM_CID_OFST);
		if (val == 0x7) {
			u32 reset_code = DRV_MSG_CODE_UNLOAD_REQ_WOL_DIS;
			/* save our pf_num */
			int orig_pf_num = bp->pf_num;
			int port;
			u32 swap_en, swap_val, value;

			/* clear the UNDI indication */
			REG_WR(bp, DORQ_REG_NORM_CID_OFST, 0);

			BNX2X_DEV_INFO("UNDI is active! reset device\n");

			/* try unload UNDI on port 0 */
			bp->pf_num = 0;
			bp->fw_seq =
			      (SHMEM_RD(bp, func_mb[bp->pf_num].drv_mb_header) &
				DRV_MSG_SEQ_NUMBER_MASK);
			reset_code = bnx2x_fw_command(bp, reset_code, 0);

			/* if UNDI is loaded on the other port */
			if (reset_code != FW_MSG_CODE_DRV_UNLOAD_COMMON) {

				/* send "DONE" for previous unload */
				bnx2x_fw_command(bp,
						 DRV_MSG_CODE_UNLOAD_DONE, 0);

				/* unload UNDI on port 1 */
				bp->pf_num = 1;
				bp->fw_seq =
			      (SHMEM_RD(bp, func_mb[bp->pf_num].drv_mb_header) &
					DRV_MSG_SEQ_NUMBER_MASK);
				reset_code = DRV_MSG_CODE_UNLOAD_REQ_WOL_DIS;

				bnx2x_fw_command(bp, reset_code, 0);
			}

			bnx2x_undi_int_disable(bp);
			port = BP_PORT(bp);

			/* close input traffic and wait for it */
			/* Do not rcv packets to BRB */
			REG_WR(bp, (port ? NIG_REG_LLH1_BRB1_DRV_MASK :
					   NIG_REG_LLH0_BRB1_DRV_MASK), 0x0);
			/* Do not direct rcv packets that are not for MCP to
			 * the BRB */
			REG_WR(bp, (port ? NIG_REG_LLH1_BRB1_NOT_MCP :
					   NIG_REG_LLH0_BRB1_NOT_MCP), 0x0);
			/* clear AEU */
			REG_WR(bp, (port ? MISC_REG_AEU_MASK_ATTN_FUNC_1 :
					   MISC_REG_AEU_MASK_ATTN_FUNC_0), 0);
			msleep(10);

			/* save NIG port swap info */
			swap_val = REG_RD(bp, NIG_REG_PORT_SWAP);
			swap_en = REG_RD(bp, NIG_REG_STRAP_OVERRIDE);
			/* reset device */
			REG_WR(bp,
			       GRCBASE_MISC + MISC_REGISTERS_RESET_REG_1_CLEAR,
			       0xd3ffffff);

			value = 0x1400;
			if (CHIP_IS_E3(bp)) {
				value |= MISC_REGISTERS_RESET_REG_2_MSTAT0;
				value |= MISC_REGISTERS_RESET_REG_2_MSTAT1;
			}

			REG_WR(bp,
			       GRCBASE_MISC + MISC_REGISTERS_RESET_REG_2_CLEAR,
			       value);

			/* take the NIG out of reset and restore swap values */
			REG_WR(bp,
			       GRCBASE_MISC + MISC_REGISTERS_RESET_REG_1_SET,
			       MISC_REGISTERS_RESET_REG_1_RST_NIG);
			REG_WR(bp, NIG_REG_PORT_SWAP, swap_val);
			REG_WR(bp, NIG_REG_STRAP_OVERRIDE, swap_en);

			/* send unload done to the MCP */
			bnx2x_fw_command(bp, DRV_MSG_CODE_UNLOAD_DONE, 0);

			/* restore our func and fw_seq */
			bp->pf_num = orig_pf_num;
			bp->fw_seq =
			      (SHMEM_RD(bp, func_mb[bp->pf_num].drv_mb_header) &
				DRV_MSG_SEQ_NUMBER_MASK);
		}

		/* now it's safe to release the lock */
		bnx2x_release_hw_lock(bp, HW_LOCK_RESOURCE_RESET);
	}
}

static void __devinit bnx2x_get_common_hwinfo(struct bnx2x *bp)
{
	u32 val, val2, val3, val4, id;
	u16 pmc;

	/* Get the chip revision id and number. */
	/* chip num:16-31, rev:12-15, metal:4-11, bond_id:0-3 */
	val = REG_RD(bp, MISC_REG_CHIP_NUM);
	id = ((val & 0xffff) << 16);
	val = REG_RD(bp, MISC_REG_CHIP_REV);
	id |= ((val & 0xf) << 12);
	val = REG_RD(bp, MISC_REG_CHIP_METAL);
	id |= ((val & 0xff) << 4);
	val = REG_RD(bp, MISC_REG_BOND_ID);
	id |= (val & 0xf);
	bp->common.chip_id = id;

	/* Set doorbell size */
	bp->db_size = (1 << BNX2X_DB_SHIFT);

	if (!CHIP_IS_E1x(bp)) {
		val = REG_RD(bp, MISC_REG_PORT4MODE_EN_OVWR);
		if ((val & 1) == 0)
			val = REG_RD(bp, MISC_REG_PORT4MODE_EN);
		else
			val = (val >> 1) & 1;
		BNX2X_DEV_INFO("chip is in %s\n", val ? "4_PORT_MODE" :
						       "2_PORT_MODE");
		bp->common.chip_port_mode = val ? CHIP_4_PORT_MODE :
						 CHIP_2_PORT_MODE;

		if (CHIP_MODE_IS_4_PORT(bp))
			bp->pfid = (bp->pf_num >> 1);	/* 0..3 */
		else
			bp->pfid = (bp->pf_num & 0x6);	/* 0, 2, 4, 6 */
	} else {
		bp->common.chip_port_mode = CHIP_PORT_MODE_NONE; /* N/A */
		bp->pfid = bp->pf_num;			/* 0..7 */
	}

	bp->link_params.chip_id = bp->common.chip_id;
	BNX2X_DEV_INFO("chip ID is 0x%x\n", id);

	val = (REG_RD(bp, 0x2874) & 0x55);
	if ((bp->common.chip_id & 0x1) ||
	    (CHIP_IS_E1(bp) && val) || (CHIP_IS_E1H(bp) && (val == 0x55))) {
		bp->flags |= ONE_PORT_FLAG;
		BNX2X_DEV_INFO("single port device\n");
	}

	val = REG_RD(bp, MCP_REG_MCPR_NVM_CFG4);
	bp->common.flash_size = (BNX2X_NVRAM_1MB_SIZE <<
				 (val & MCPR_NVM_CFG4_FLASH_SIZE));
	BNX2X_DEV_INFO("flash_size 0x%x (%d)\n",
		       bp->common.flash_size, bp->common.flash_size);

	bnx2x_init_shmem(bp);



	bp->common.shmem2_base = REG_RD(bp, (BP_PATH(bp) ?
					MISC_REG_GENERIC_CR_1 :
					MISC_REG_GENERIC_CR_0));

	bp->link_params.shmem_base = bp->common.shmem_base;
	bp->link_params.shmem2_base = bp->common.shmem2_base;
	BNX2X_DEV_INFO("shmem offset 0x%x  shmem2 offset 0x%x\n",
		       bp->common.shmem_base, bp->common.shmem2_base);

	if (!bp->common.shmem_base) {
		BNX2X_DEV_INFO("MCP not active\n");
		bp->flags |= NO_MCP_FLAG;
		return;
	}

	bp->common.hw_config = SHMEM_RD(bp, dev_info.shared_hw_config.config);
	BNX2X_DEV_INFO("hw_config 0x%08x\n", bp->common.hw_config);

	bp->link_params.hw_led_mode = ((bp->common.hw_config &
					SHARED_HW_CFG_LED_MODE_MASK) >>
				       SHARED_HW_CFG_LED_MODE_SHIFT);

	bp->link_params.feature_config_flags = 0;
	val = SHMEM_RD(bp, dev_info.shared_feature_config.config);
	if (val & SHARED_FEAT_CFG_OVERRIDE_PREEMPHASIS_CFG_ENABLED)
		bp->link_params.feature_config_flags |=
				FEATURE_CONFIG_OVERRIDE_PREEMPHASIS_ENABLED;
	else
		bp->link_params.feature_config_flags &=
				~FEATURE_CONFIG_OVERRIDE_PREEMPHASIS_ENABLED;

	val = SHMEM_RD(bp, dev_info.bc_rev) >> 8;
	bp->common.bc_ver = val;
	BNX2X_DEV_INFO("bc_ver %X\n", val);
	if (val < BNX2X_BC_VER) {
		/* for now only warn
		 * later we might need to enforce this */
		BNX2X_ERR("This driver needs bc_ver %X but found %X, "
			  "please upgrade BC\n", BNX2X_BC_VER, val);
	}
	bp->link_params.feature_config_flags |=
				(val >= REQ_BC_VER_4_VRFY_FIRST_PHY_OPT_MDL) ?
				FEATURE_CONFIG_BC_SUPPORTS_OPT_MDL_VRFY : 0;

	bp->link_params.feature_config_flags |=
		(val >= REQ_BC_VER_4_VRFY_SPECIFIC_PHY_OPT_MDL) ?
		FEATURE_CONFIG_BC_SUPPORTS_DUAL_PHY_OPT_MDL_VRFY : 0;

	bp->link_params.feature_config_flags |=
		(val >= REQ_BC_VER_4_SFP_TX_DISABLE_SUPPORTED) ?
		FEATURE_CONFIG_BC_SUPPORTS_SFP_TX_DISABLED : 0;

	pci_read_config_word(bp->pdev, bp->pm_cap + PCI_PM_PMC, &pmc);
	bp->flags |= (pmc & PCI_PM_CAP_PME_D3cold) ? 0 : NO_WOL_FLAG;

	BNX2X_DEV_INFO("%sWoL capable\n",
		       (bp->flags & NO_WOL_FLAG) ? "not " : "");

	val = SHMEM_RD(bp, dev_info.shared_hw_config.part_num);
	val2 = SHMEM_RD(bp, dev_info.shared_hw_config.part_num[4]);
	val3 = SHMEM_RD(bp, dev_info.shared_hw_config.part_num[8]);
	val4 = SHMEM_RD(bp, dev_info.shared_hw_config.part_num[12]);

	dev_info(&bp->pdev->dev, "part number %X-%X-%X-%X\n",
		 val, val2, val3, val4);
}

#define IGU_FID(val)	GET_FIELD((val), IGU_REG_MAPPING_MEMORY_FID)
#define IGU_VEC(val)	GET_FIELD((val), IGU_REG_MAPPING_MEMORY_VECTOR)

static void __devinit bnx2x_get_igu_cam_info(struct bnx2x *bp)
{
	int pfid = BP_FUNC(bp);
	int igu_sb_id;
	u32 val;
	u8 fid, igu_sb_cnt = 0;

	bp->igu_base_sb = 0xff;
	if (CHIP_INT_MODE_IS_BC(bp)) {
<<<<<<< HEAD
=======
		int vn = BP_VN(bp);
>>>>>>> 99f4964c
		igu_sb_cnt = bp->igu_sb_cnt;
		bp->igu_base_sb = (CHIP_MODE_IS_4_PORT(bp) ? pfid : vn) *
			FP_SB_MAX_E1x;

		bp->igu_dsb_id =  E1HVN_MAX * FP_SB_MAX_E1x +
			(CHIP_MODE_IS_4_PORT(bp) ? pfid : vn);

		return;
	}

	/* IGU in normal mode - read CAM */
	for (igu_sb_id = 0; igu_sb_id < IGU_REG_MAPPING_MEMORY_SIZE;
	     igu_sb_id++) {
		val = REG_RD(bp, IGU_REG_MAPPING_MEMORY + igu_sb_id * 4);
		if (!(val & IGU_REG_MAPPING_MEMORY_VALID))
			continue;
		fid = IGU_FID(val);
		if ((fid & IGU_FID_ENCODE_IS_PF)) {
			if ((fid & IGU_FID_PF_NUM_MASK) != pfid)
				continue;
			if (IGU_VEC(val) == 0)
				/* default status block */
				bp->igu_dsb_id = igu_sb_id;
			else {
				if (bp->igu_base_sb == 0xff)
					bp->igu_base_sb = igu_sb_id;
				igu_sb_cnt++;
			}
		}
	}

#ifdef CONFIG_PCI_MSI
	/*
	 * It's expected that number of CAM entries for this functions is equal
	 * to the number evaluated based on the MSI-X table size. We want a
	 * harsh warning if these values are different!
	 */
	WARN_ON(bp->igu_sb_cnt != igu_sb_cnt);
#endif

	if (igu_sb_cnt == 0)
		BNX2X_ERR("CAM configuration error\n");
}

static void __devinit bnx2x_link_settings_supported(struct bnx2x *bp,
						    u32 switch_cfg)
{
	int cfg_size = 0, idx, port = BP_PORT(bp);

	/* Aggregation of supported attributes of all external phys */
	bp->port.supported[0] = 0;
	bp->port.supported[1] = 0;
	switch (bp->link_params.num_phys) {
	case 1:
		bp->port.supported[0] = bp->link_params.phy[INT_PHY].supported;
		cfg_size = 1;
		break;
	case 2:
		bp->port.supported[0] = bp->link_params.phy[EXT_PHY1].supported;
		cfg_size = 1;
		break;
	case 3:
		if (bp->link_params.multi_phy_config &
		    PORT_HW_CFG_PHY_SWAPPED_ENABLED) {
			bp->port.supported[1] =
				bp->link_params.phy[EXT_PHY1].supported;
			bp->port.supported[0] =
				bp->link_params.phy[EXT_PHY2].supported;
		} else {
			bp->port.supported[0] =
				bp->link_params.phy[EXT_PHY1].supported;
			bp->port.supported[1] =
				bp->link_params.phy[EXT_PHY2].supported;
		}
		cfg_size = 2;
		break;
	}

	if (!(bp->port.supported[0] || bp->port.supported[1])) {
		BNX2X_ERR("NVRAM config error. BAD phy config."
			  "PHY1 config 0x%x, PHY2 config 0x%x\n",
			   SHMEM_RD(bp,
			   dev_info.port_hw_config[port].external_phy_config),
			   SHMEM_RD(bp,
			   dev_info.port_hw_config[port].external_phy_config2));
			return;
	}

	if (CHIP_IS_E3(bp))
		bp->port.phy_addr = REG_RD(bp, MISC_REG_WC0_CTRL_PHY_ADDR);
	else {
		switch (switch_cfg) {
		case SWITCH_CFG_1G:
			bp->port.phy_addr = REG_RD(
				bp, NIG_REG_SERDES0_CTRL_PHY_ADDR + port*0x10);
			break;
		case SWITCH_CFG_10G:
			bp->port.phy_addr = REG_RD(
				bp, NIG_REG_XGXS0_CTRL_PHY_ADDR + port*0x18);
			break;
		default:
			BNX2X_ERR("BAD switch_cfg link_config 0x%x\n",
				  bp->port.link_config[0]);
			return;
		}
	}
	BNX2X_DEV_INFO("phy_addr 0x%x\n", bp->port.phy_addr);
	/* mask what we support according to speed_cap_mask per configuration */
	for (idx = 0; idx < cfg_size; idx++) {
		if (!(bp->link_params.speed_cap_mask[idx] &
				PORT_HW_CFG_SPEED_CAPABILITY_D0_10M_HALF))
			bp->port.supported[idx] &= ~SUPPORTED_10baseT_Half;

		if (!(bp->link_params.speed_cap_mask[idx] &
				PORT_HW_CFG_SPEED_CAPABILITY_D0_10M_FULL))
			bp->port.supported[idx] &= ~SUPPORTED_10baseT_Full;

		if (!(bp->link_params.speed_cap_mask[idx] &
				PORT_HW_CFG_SPEED_CAPABILITY_D0_100M_HALF))
			bp->port.supported[idx] &= ~SUPPORTED_100baseT_Half;

		if (!(bp->link_params.speed_cap_mask[idx] &
				PORT_HW_CFG_SPEED_CAPABILITY_D0_100M_FULL))
			bp->port.supported[idx] &= ~SUPPORTED_100baseT_Full;

		if (!(bp->link_params.speed_cap_mask[idx] &
					PORT_HW_CFG_SPEED_CAPABILITY_D0_1G))
			bp->port.supported[idx] &= ~(SUPPORTED_1000baseT_Half |
						     SUPPORTED_1000baseT_Full);

		if (!(bp->link_params.speed_cap_mask[idx] &
					PORT_HW_CFG_SPEED_CAPABILITY_D0_2_5G))
			bp->port.supported[idx] &= ~SUPPORTED_2500baseX_Full;

		if (!(bp->link_params.speed_cap_mask[idx] &
					PORT_HW_CFG_SPEED_CAPABILITY_D0_10G))
			bp->port.supported[idx] &= ~SUPPORTED_10000baseT_Full;

	}

	BNX2X_DEV_INFO("supported 0x%x 0x%x\n", bp->port.supported[0],
		       bp->port.supported[1]);
}

static void __devinit bnx2x_link_settings_requested(struct bnx2x *bp)
{
	u32 link_config, idx, cfg_size = 0;
	bp->port.advertising[0] = 0;
	bp->port.advertising[1] = 0;
	switch (bp->link_params.num_phys) {
	case 1:
	case 2:
		cfg_size = 1;
		break;
	case 3:
		cfg_size = 2;
		break;
	}
	for (idx = 0; idx < cfg_size; idx++) {
		bp->link_params.req_duplex[idx] = DUPLEX_FULL;
		link_config = bp->port.link_config[idx];
		switch (link_config & PORT_FEATURE_LINK_SPEED_MASK) {
		case PORT_FEATURE_LINK_SPEED_AUTO:
			if (bp->port.supported[idx] & SUPPORTED_Autoneg) {
				bp->link_params.req_line_speed[idx] =
					SPEED_AUTO_NEG;
				bp->port.advertising[idx] |=
					bp->port.supported[idx];
			} else {
				/* force 10G, no AN */
				bp->link_params.req_line_speed[idx] =
					SPEED_10000;
				bp->port.advertising[idx] |=
					(ADVERTISED_10000baseT_Full |
					 ADVERTISED_FIBRE);
				continue;
			}
			break;

		case PORT_FEATURE_LINK_SPEED_10M_FULL:
			if (bp->port.supported[idx] & SUPPORTED_10baseT_Full) {
				bp->link_params.req_line_speed[idx] =
					SPEED_10;
				bp->port.advertising[idx] |=
					(ADVERTISED_10baseT_Full |
					 ADVERTISED_TP);
			} else {
				BNX2X_ERR("NVRAM config error. "
					    "Invalid link_config 0x%x"
					    "  speed_cap_mask 0x%x\n",
					    link_config,
				    bp->link_params.speed_cap_mask[idx]);
				return;
			}
			break;

		case PORT_FEATURE_LINK_SPEED_10M_HALF:
			if (bp->port.supported[idx] & SUPPORTED_10baseT_Half) {
				bp->link_params.req_line_speed[idx] =
					SPEED_10;
				bp->link_params.req_duplex[idx] =
					DUPLEX_HALF;
				bp->port.advertising[idx] |=
					(ADVERTISED_10baseT_Half |
					 ADVERTISED_TP);
			} else {
				BNX2X_ERR("NVRAM config error. "
					    "Invalid link_config 0x%x"
					    "  speed_cap_mask 0x%x\n",
					    link_config,
					  bp->link_params.speed_cap_mask[idx]);
				return;
			}
			break;

		case PORT_FEATURE_LINK_SPEED_100M_FULL:
			if (bp->port.supported[idx] &
			    SUPPORTED_100baseT_Full) {
				bp->link_params.req_line_speed[idx] =
					SPEED_100;
				bp->port.advertising[idx] |=
					(ADVERTISED_100baseT_Full |
					 ADVERTISED_TP);
			} else {
				BNX2X_ERR("NVRAM config error. "
					    "Invalid link_config 0x%x"
					    "  speed_cap_mask 0x%x\n",
					    link_config,
					  bp->link_params.speed_cap_mask[idx]);
				return;
			}
			break;

		case PORT_FEATURE_LINK_SPEED_100M_HALF:
			if (bp->port.supported[idx] &
			    SUPPORTED_100baseT_Half) {
				bp->link_params.req_line_speed[idx] =
								SPEED_100;
				bp->link_params.req_duplex[idx] =
								DUPLEX_HALF;
				bp->port.advertising[idx] |=
					(ADVERTISED_100baseT_Half |
					 ADVERTISED_TP);
			} else {
				BNX2X_ERR("NVRAM config error. "
				    "Invalid link_config 0x%x"
				    "  speed_cap_mask 0x%x\n",
				    link_config,
				    bp->link_params.speed_cap_mask[idx]);
				return;
			}
			break;

		case PORT_FEATURE_LINK_SPEED_1G:
			if (bp->port.supported[idx] &
			    SUPPORTED_1000baseT_Full) {
				bp->link_params.req_line_speed[idx] =
					SPEED_1000;
				bp->port.advertising[idx] |=
					(ADVERTISED_1000baseT_Full |
					 ADVERTISED_TP);
			} else {
				BNX2X_ERR("NVRAM config error. "
				    "Invalid link_config 0x%x"
				    "  speed_cap_mask 0x%x\n",
				    link_config,
				    bp->link_params.speed_cap_mask[idx]);
				return;
			}
			break;

		case PORT_FEATURE_LINK_SPEED_2_5G:
			if (bp->port.supported[idx] &
			    SUPPORTED_2500baseX_Full) {
				bp->link_params.req_line_speed[idx] =
					SPEED_2500;
				bp->port.advertising[idx] |=
					(ADVERTISED_2500baseX_Full |
						ADVERTISED_TP);
			} else {
				BNX2X_ERR("NVRAM config error. "
				    "Invalid link_config 0x%x"
				    "  speed_cap_mask 0x%x\n",
				    link_config,
				    bp->link_params.speed_cap_mask[idx]);
				return;
			}
			break;

		case PORT_FEATURE_LINK_SPEED_10G_CX4:
			if (bp->port.supported[idx] &
			    SUPPORTED_10000baseT_Full) {
				bp->link_params.req_line_speed[idx] =
					SPEED_10000;
				bp->port.advertising[idx] |=
					(ADVERTISED_10000baseT_Full |
						ADVERTISED_FIBRE);
			} else {
				BNX2X_ERR("NVRAM config error. "
				    "Invalid link_config 0x%x"
				    "  speed_cap_mask 0x%x\n",
				    link_config,
				    bp->link_params.speed_cap_mask[idx]);
				return;
			}
			break;
		case PORT_FEATURE_LINK_SPEED_20G:
			bp->link_params.req_line_speed[idx] = SPEED_20000;

			break;
		default:
			BNX2X_ERR("NVRAM config error. "
				  "BAD link speed link_config 0x%x\n",
				  link_config);
				bp->link_params.req_line_speed[idx] =
							SPEED_AUTO_NEG;
				bp->port.advertising[idx] =
						bp->port.supported[idx];
			break;
		}

		bp->link_params.req_flow_ctrl[idx] = (link_config &
					 PORT_FEATURE_FLOW_CONTROL_MASK);
		if ((bp->link_params.req_flow_ctrl[idx] ==
		     BNX2X_FLOW_CTRL_AUTO) &&
		    !(bp->port.supported[idx] & SUPPORTED_Autoneg)) {
			bp->link_params.req_flow_ctrl[idx] =
				BNX2X_FLOW_CTRL_NONE;
		}

		BNX2X_DEV_INFO("req_line_speed %d  req_duplex %d req_flow_ctrl"
			       " 0x%x advertising 0x%x\n",
			       bp->link_params.req_line_speed[idx],
			       bp->link_params.req_duplex[idx],
			       bp->link_params.req_flow_ctrl[idx],
			       bp->port.advertising[idx]);
	}
}

static void __devinit bnx2x_set_mac_buf(u8 *mac_buf, u32 mac_lo, u16 mac_hi)
{
	mac_hi = cpu_to_be16(mac_hi);
	mac_lo = cpu_to_be32(mac_lo);
	memcpy(mac_buf, &mac_hi, sizeof(mac_hi));
	memcpy(mac_buf + sizeof(mac_hi), &mac_lo, sizeof(mac_lo));
}

static void __devinit bnx2x_get_port_hwinfo(struct bnx2x *bp)
{
	int port = BP_PORT(bp);
	u32 config;
	u32 ext_phy_type, ext_phy_config;

	bp->link_params.bp = bp;
	bp->link_params.port = port;

	bp->link_params.lane_config =
		SHMEM_RD(bp, dev_info.port_hw_config[port].lane_config);

	bp->link_params.speed_cap_mask[0] =
		SHMEM_RD(bp,
			 dev_info.port_hw_config[port].speed_capability_mask);
	bp->link_params.speed_cap_mask[1] =
		SHMEM_RD(bp,
			 dev_info.port_hw_config[port].speed_capability_mask2);
	bp->port.link_config[0] =
		SHMEM_RD(bp, dev_info.port_feature_config[port].link_config);

	bp->port.link_config[1] =
		SHMEM_RD(bp, dev_info.port_feature_config[port].link_config2);

	bp->link_params.multi_phy_config =
		SHMEM_RD(bp, dev_info.port_hw_config[port].multi_phy_config);
	/* If the device is capable of WoL, set the default state according
	 * to the HW
	 */
	config = SHMEM_RD(bp, dev_info.port_feature_config[port].config);
	bp->wol = (!(bp->flags & NO_WOL_FLAG) &&
		   (config & PORT_FEATURE_WOL_ENABLED));

	BNX2X_DEV_INFO("lane_config 0x%08x  "
		       "speed_cap_mask0 0x%08x  link_config0 0x%08x\n",
		       bp->link_params.lane_config,
		       bp->link_params.speed_cap_mask[0],
		       bp->port.link_config[0]);

	bp->link_params.switch_cfg = (bp->port.link_config[0] &
				      PORT_FEATURE_CONNECTED_SWITCH_MASK);
	bnx2x_phy_probe(&bp->link_params);
	bnx2x_link_settings_supported(bp, bp->link_params.switch_cfg);

	bnx2x_link_settings_requested(bp);

	/*
	 * If connected directly, work with the internal PHY, otherwise, work
	 * with the external PHY
	 */
	ext_phy_config =
		SHMEM_RD(bp,
			 dev_info.port_hw_config[port].external_phy_config);
	ext_phy_type = XGXS_EXT_PHY_TYPE(ext_phy_config);
	if (ext_phy_type == PORT_HW_CFG_XGXS_EXT_PHY_TYPE_DIRECT)
		bp->mdio.prtad = bp->port.phy_addr;

	else if ((ext_phy_type != PORT_HW_CFG_XGXS_EXT_PHY_TYPE_FAILURE) &&
		 (ext_phy_type != PORT_HW_CFG_XGXS_EXT_PHY_TYPE_NOT_CONN))
		bp->mdio.prtad =
			XGXS_EXT_PHY_ADDR(ext_phy_config);

	/*
	 * Check if hw lock is required to access MDC/MDIO bus to the PHY(s)
	 * In MF mode, it is set to cover self test cases
	 */
	if (IS_MF(bp))
		bp->port.need_hw_lock = 1;
	else
		bp->port.need_hw_lock = bnx2x_hw_lock_required(bp,
							bp->common.shmem_base,
							bp->common.shmem2_base);
}

#ifdef BCM_CNIC
static void __devinit bnx2x_get_cnic_info(struct bnx2x *bp)
{
	int port = BP_PORT(bp);
	int func = BP_ABS_FUNC(bp);

	u32 max_iscsi_conn = FW_ENCODE_32BIT_PATTERN ^ SHMEM_RD(bp,
				drv_lic_key[port].max_iscsi_conn);
	u32 max_fcoe_conn = FW_ENCODE_32BIT_PATTERN ^ SHMEM_RD(bp,
				drv_lic_key[port].max_fcoe_conn);

	/* Get the number of maximum allowed iSCSI and FCoE connections */
	bp->cnic_eth_dev.max_iscsi_conn =
		(max_iscsi_conn & BNX2X_MAX_ISCSI_INIT_CONN_MASK) >>
		BNX2X_MAX_ISCSI_INIT_CONN_SHIFT;

	bp->cnic_eth_dev.max_fcoe_conn =
		(max_fcoe_conn & BNX2X_MAX_FCOE_INIT_CONN_MASK) >>
		BNX2X_MAX_FCOE_INIT_CONN_SHIFT;

	/* Read the WWN: */
	if (!IS_MF(bp)) {
		/* Port info */
		bp->cnic_eth_dev.fcoe_wwn_port_name_hi =
			SHMEM_RD(bp,
				dev_info.port_hw_config[port].
				 fcoe_wwn_port_name_upper);
		bp->cnic_eth_dev.fcoe_wwn_port_name_lo =
			SHMEM_RD(bp,
				dev_info.port_hw_config[port].
				 fcoe_wwn_port_name_lower);

		/* Node info */
		bp->cnic_eth_dev.fcoe_wwn_node_name_hi =
			SHMEM_RD(bp,
				dev_info.port_hw_config[port].
				 fcoe_wwn_node_name_upper);
		bp->cnic_eth_dev.fcoe_wwn_node_name_lo =
			SHMEM_RD(bp,
				dev_info.port_hw_config[port].
				 fcoe_wwn_node_name_lower);
	} else if (!IS_MF_SD(bp)) {
		u32 cfg = MF_CFG_RD(bp, func_ext_config[func].func_cfg);

		/*
		 * Read the WWN info only if the FCoE feature is enabled for
		 * this function.
		 */
		if (cfg & MACP_FUNC_CFG_FLAGS_FCOE_OFFLOAD) {
			/* Port info */
			bp->cnic_eth_dev.fcoe_wwn_port_name_hi =
				MF_CFG_RD(bp, func_ext_config[func].
						fcoe_wwn_port_name_upper);
			bp->cnic_eth_dev.fcoe_wwn_port_name_lo =
				MF_CFG_RD(bp, func_ext_config[func].
						fcoe_wwn_port_name_lower);

			/* Node info */
			bp->cnic_eth_dev.fcoe_wwn_node_name_hi =
				MF_CFG_RD(bp, func_ext_config[func].
						fcoe_wwn_node_name_upper);
			bp->cnic_eth_dev.fcoe_wwn_node_name_lo =
				MF_CFG_RD(bp, func_ext_config[func].
						fcoe_wwn_node_name_lower);
		}
	}

	BNX2X_DEV_INFO("max_iscsi_conn 0x%x max_fcoe_conn 0x%x\n",
		       bp->cnic_eth_dev.max_iscsi_conn,
		       bp->cnic_eth_dev.max_fcoe_conn);

	/*
	 * If maximum allowed number of connections is zero -
	 * disable the feature.
	 */
	if (!bp->cnic_eth_dev.max_iscsi_conn)
		bp->flags |= NO_ISCSI_OOO_FLAG | NO_ISCSI_FLAG;

	if (!bp->cnic_eth_dev.max_fcoe_conn)
		bp->flags |= NO_FCOE_FLAG;
}
#endif

static void __devinit bnx2x_get_mac_hwinfo(struct bnx2x *bp)
{
	u32 val, val2;
	int func = BP_ABS_FUNC(bp);
	int port = BP_PORT(bp);
#ifdef BCM_CNIC
	u8 *iscsi_mac = bp->cnic_eth_dev.iscsi_mac;
	u8 *fip_mac = bp->fip_mac;
#endif

	/* Zero primary MAC configuration */
	memset(bp->dev->dev_addr, 0, ETH_ALEN);

	if (BP_NOMCP(bp)) {
		BNX2X_ERROR("warning: random MAC workaround active\n");
		random_ether_addr(bp->dev->dev_addr);
	} else if (IS_MF(bp)) {
		val2 = MF_CFG_RD(bp, func_mf_config[func].mac_upper);
		val = MF_CFG_RD(bp, func_mf_config[func].mac_lower);
		if ((val2 != FUNC_MF_CFG_UPPERMAC_DEFAULT) &&
		    (val != FUNC_MF_CFG_LOWERMAC_DEFAULT))
			bnx2x_set_mac_buf(bp->dev->dev_addr, val, val2);

#ifdef BCM_CNIC
		/* iSCSI and FCoE NPAR MACs: if there is no either iSCSI or
		 * FCoE MAC then the appropriate feature should be disabled.
		 */
		if (IS_MF_SI(bp)) {
			u32 cfg = MF_CFG_RD(bp, func_ext_config[func].func_cfg);
			if (cfg & MACP_FUNC_CFG_FLAGS_ISCSI_OFFLOAD) {
				val2 = MF_CFG_RD(bp, func_ext_config[func].
						     iscsi_mac_addr_upper);
				val = MF_CFG_RD(bp, func_ext_config[func].
						    iscsi_mac_addr_lower);
				bnx2x_set_mac_buf(iscsi_mac, val, val2);
				BNX2X_DEV_INFO("Read iSCSI MAC: "
					       BNX2X_MAC_FMT"\n",
					       BNX2X_MAC_PRN_LIST(iscsi_mac));
			} else
				bp->flags |= NO_ISCSI_OOO_FLAG | NO_ISCSI_FLAG;

			if (cfg & MACP_FUNC_CFG_FLAGS_FCOE_OFFLOAD) {
				val2 = MF_CFG_RD(bp, func_ext_config[func].
						     fcoe_mac_addr_upper);
				val = MF_CFG_RD(bp, func_ext_config[func].
						    fcoe_mac_addr_lower);
				bnx2x_set_mac_buf(fip_mac, val, val2);
				BNX2X_DEV_INFO("Read FCoE L2 MAC to "
					       BNX2X_MAC_FMT"\n",
					       BNX2X_MAC_PRN_LIST(fip_mac));

			} else
				bp->flags |= NO_FCOE_FLAG;
		}
#endif
	} else {
		/* in SF read MACs from port configuration */
		val2 = SHMEM_RD(bp, dev_info.port_hw_config[port].mac_upper);
		val = SHMEM_RD(bp, dev_info.port_hw_config[port].mac_lower);
		bnx2x_set_mac_buf(bp->dev->dev_addr, val, val2);

#ifdef BCM_CNIC
		val2 = SHMEM_RD(bp, dev_info.port_hw_config[port].
				    iscsi_mac_upper);
		val = SHMEM_RD(bp, dev_info.port_hw_config[port].
				   iscsi_mac_lower);
		bnx2x_set_mac_buf(iscsi_mac, val, val2);

		val2 = SHMEM_RD(bp, dev_info.port_hw_config[port].
				    fcoe_fip_mac_upper);
		val = SHMEM_RD(bp, dev_info.port_hw_config[port].
				   fcoe_fip_mac_lower);
		bnx2x_set_mac_buf(fip_mac, val, val2);
#endif
	}

	memcpy(bp->link_params.mac_addr, bp->dev->dev_addr, ETH_ALEN);
	memcpy(bp->dev->perm_addr, bp->dev->dev_addr, ETH_ALEN);

#ifdef BCM_CNIC
	/* Set the FCoE MAC in MF_SD mode */
	if (!CHIP_IS_E1x(bp) && IS_MF_SD(bp))
		memcpy(fip_mac, bp->dev->dev_addr, ETH_ALEN);

	/* Disable iSCSI if MAC configuration is
	 * invalid.
	 */
	if (!is_valid_ether_addr(iscsi_mac)) {
		bp->flags |= NO_ISCSI_FLAG;
		memset(iscsi_mac, 0, ETH_ALEN);
	}

	/* Disable FCoE if MAC configuration is
	 * invalid.
	 */
	if (!is_valid_ether_addr(fip_mac)) {
		bp->flags |= NO_FCOE_FLAG;
		memset(bp->fip_mac, 0, ETH_ALEN);
	}
#endif

	if (!is_valid_ether_addr(bp->dev->dev_addr))
		dev_err(&bp->pdev->dev,
			"bad Ethernet MAC address configuration: "
			BNX2X_MAC_FMT", change it manually before bringing up "
			"the appropriate network interface\n",
			BNX2X_MAC_PRN_LIST(bp->dev->dev_addr));
}

static int __devinit bnx2x_get_hwinfo(struct bnx2x *bp)
{
	int /*abs*/func = BP_ABS_FUNC(bp);
	int vn;
	u32 val = 0;
	int rc = 0;

	bnx2x_get_common_hwinfo(bp);

	/*
	 * initialize IGU parameters
	 */
	if (CHIP_IS_E1x(bp)) {
		bp->common.int_block = INT_BLOCK_HC;

		bp->igu_dsb_id = DEF_SB_IGU_ID;
		bp->igu_base_sb = 0;
	} else {
		bp->common.int_block = INT_BLOCK_IGU;

		/* do not allow device reset during IGU info preocessing */
		bnx2x_acquire_hw_lock(bp, HW_LOCK_RESOURCE_RESET);

		val = REG_RD(bp, IGU_REG_BLOCK_CONFIGURATION);

		if (val & IGU_BLOCK_CONFIGURATION_REG_BACKWARD_COMP_EN) {
			int tout = 5000;

			BNX2X_DEV_INFO("FORCING Normal Mode\n");

			val &= ~(IGU_BLOCK_CONFIGURATION_REG_BACKWARD_COMP_EN);
			REG_WR(bp, IGU_REG_BLOCK_CONFIGURATION, val);
			REG_WR(bp, IGU_REG_RESET_MEMORIES, 0x7f);

			while (tout && REG_RD(bp, IGU_REG_RESET_MEMORIES)) {
				tout--;
				usleep_range(1000, 1000);
			}

			if (REG_RD(bp, IGU_REG_RESET_MEMORIES)) {
				dev_err(&bp->pdev->dev,
					"FORCING Normal Mode failed!!!\n");
				return -EPERM;
			}
		}

		if (val & IGU_BLOCK_CONFIGURATION_REG_BACKWARD_COMP_EN) {
			BNX2X_DEV_INFO("IGU Backward Compatible Mode\n");
			bp->common.int_block |= INT_BLOCK_MODE_BW_COMP;
		} else
			BNX2X_DEV_INFO("IGU Normal Mode\n");

		bnx2x_get_igu_cam_info(bp);

		bnx2x_release_hw_lock(bp, HW_LOCK_RESOURCE_RESET);
	}

	/*
	 * set base FW non-default (fast path) status block id, this value is
	 * used to initialize the fw_sb_id saved on the fp/queue structure to
	 * determine the id used by the FW.
	 */
	if (CHIP_IS_E1x(bp))
		bp->base_fw_ndsb = BP_PORT(bp) * FP_SB_MAX_E1x + BP_L_ID(bp);
	else /*
	      * 57712 - we currently use one FW SB per IGU SB (Rx and Tx of
	      * the same queue are indicated on the same IGU SB). So we prefer
	      * FW and IGU SBs to be the same value.
	      */
		bp->base_fw_ndsb = bp->igu_base_sb;

	BNX2X_DEV_INFO("igu_dsb_id %d  igu_base_sb %d  igu_sb_cnt %d\n"
		       "base_fw_ndsb %d\n", bp->igu_dsb_id, bp->igu_base_sb,
		       bp->igu_sb_cnt, bp->base_fw_ndsb);

	/*
	 * Initialize MF configuration
	 */

	bp->mf_ov = 0;
	bp->mf_mode = 0;
	vn = BP_VN(bp);

	if (!CHIP_IS_E1(bp) && !BP_NOMCP(bp)) {
		BNX2X_DEV_INFO("shmem2base 0x%x, size %d, mfcfg offset %d\n",
			       bp->common.shmem2_base, SHMEM2_RD(bp, size),
			      (u32)offsetof(struct shmem2_region, mf_cfg_addr));

		if (SHMEM2_HAS(bp, mf_cfg_addr))
			bp->common.mf_cfg_base = SHMEM2_RD(bp, mf_cfg_addr);
		else
			bp->common.mf_cfg_base = bp->common.shmem_base +
				offsetof(struct shmem_region, func_mb) +
				E1H_FUNC_MAX * sizeof(struct drv_func_mb);
		/*
		 * get mf configuration:
		 * 1. existence of MF configuration
		 * 2. MAC address must be legal (check only upper bytes)
		 *    for  Switch-Independent mode;
		 *    OVLAN must be legal for Switch-Dependent mode
		 * 3. SF_MODE configures specific MF mode
		 */
		if (bp->common.mf_cfg_base != SHMEM_MF_CFG_ADDR_NONE) {
			/* get mf configuration */
			val = SHMEM_RD(bp,
				       dev_info.shared_feature_config.config);
			val &= SHARED_FEAT_CFG_FORCE_SF_MODE_MASK;

			switch (val) {
			case SHARED_FEAT_CFG_FORCE_SF_MODE_SWITCH_INDEPT:
				val = MF_CFG_RD(bp, func_mf_config[func].
						mac_upper);
				/* check for legal mac (upper bytes)*/
				if (val != 0xffff) {
					bp->mf_mode = MULTI_FUNCTION_SI;
					bp->mf_config[vn] = MF_CFG_RD(bp,
						   func_mf_config[func].config);
				} else
					BNX2X_DEV_INFO("illegal MAC address "
						       "for SI\n");
				break;
			case SHARED_FEAT_CFG_FORCE_SF_MODE_MF_ALLOWED:
				/* get OV configuration */
				val = MF_CFG_RD(bp,
					func_mf_config[FUNC_0].e1hov_tag);
				val &= FUNC_MF_CFG_E1HOV_TAG_MASK;

				if (val != FUNC_MF_CFG_E1HOV_TAG_DEFAULT) {
					bp->mf_mode = MULTI_FUNCTION_SD;
					bp->mf_config[vn] = MF_CFG_RD(bp,
						func_mf_config[func].config);
				} else
					BNX2X_DEV_INFO("illegal OV for SD\n");
				break;
			default:
				/* Unknown configuration: reset mf_config */
				bp->mf_config[vn] = 0;
				BNX2X_DEV_INFO("unkown MF mode 0x%x\n", val);
			}
		}

		BNX2X_DEV_INFO("%s function mode\n",
			       IS_MF(bp) ? "multi" : "single");

		switch (bp->mf_mode) {
		case MULTI_FUNCTION_SD:
			val = MF_CFG_RD(bp, func_mf_config[func].e1hov_tag) &
			      FUNC_MF_CFG_E1HOV_TAG_MASK;
			if (val != FUNC_MF_CFG_E1HOV_TAG_DEFAULT) {
				bp->mf_ov = val;
				bp->path_has_ovlan = true;

				BNX2X_DEV_INFO("MF OV for func %d is %d "
					       "(0x%04x)\n", func, bp->mf_ov,
					       bp->mf_ov);
			} else {
				dev_err(&bp->pdev->dev,
					"No valid MF OV for func %d, "
					"aborting\n", func);
				return -EPERM;
			}
			break;
		case MULTI_FUNCTION_SI:
			BNX2X_DEV_INFO("func %d is in MF "
				       "switch-independent mode\n", func);
			break;
		default:
			if (vn) {
				dev_err(&bp->pdev->dev,
					"VN %d is in a single function mode, "
					"aborting\n", vn);
				return -EPERM;
			}
			break;
		}

		/* check if other port on the path needs ovlan:
		 * Since MF configuration is shared between ports
		 * Possible mixed modes are only
		 * {SF, SI} {SF, SD} {SD, SF} {SI, SF}
		 */
		if (CHIP_MODE_IS_4_PORT(bp) &&
		    !bp->path_has_ovlan &&
		    !IS_MF(bp) &&
		    bp->common.mf_cfg_base != SHMEM_MF_CFG_ADDR_NONE) {
			u8 other_port = !BP_PORT(bp);
			u8 other_func = BP_PATH(bp) + 2*other_port;
			val = MF_CFG_RD(bp,
					func_mf_config[other_func].e1hov_tag);
			if (val != FUNC_MF_CFG_E1HOV_TAG_DEFAULT)
				bp->path_has_ovlan = true;
		}
	}

	/* adjust igu_sb_cnt to MF for E1x */
	if (CHIP_IS_E1x(bp) && IS_MF(bp))
		bp->igu_sb_cnt /= E1HVN_MAX;

	/* port info */
	bnx2x_get_port_hwinfo(bp);

	/* Get MAC addresses */
	bnx2x_get_mac_hwinfo(bp);

#ifdef BCM_CNIC
	bnx2x_get_cnic_info(bp);
#endif

	/* Get current FW pulse sequence */
	if (!BP_NOMCP(bp)) {
		int mb_idx = BP_FW_MB_IDX(bp);

		bp->fw_drv_pulse_wr_seq =
				(SHMEM_RD(bp, func_mb[mb_idx].drv_pulse_mb) &
				 DRV_PULSE_SEQ_MASK);
		BNX2X_DEV_INFO("drv_pulse 0x%x\n", bp->fw_drv_pulse_wr_seq);
	}

	return rc;
}

static void __devinit bnx2x_read_fwinfo(struct bnx2x *bp)
{
	int cnt, i, block_end, rodi;
	char vpd_data[BNX2X_VPD_LEN+1];
	char str_id_reg[VENDOR_ID_LEN+1];
	char str_id_cap[VENDOR_ID_LEN+1];
	u8 len;

	cnt = pci_read_vpd(bp->pdev, 0, BNX2X_VPD_LEN, vpd_data);
	memset(bp->fw_ver, 0, sizeof(bp->fw_ver));

	if (cnt < BNX2X_VPD_LEN)
		goto out_not_found;

	i = pci_vpd_find_tag(vpd_data, 0, BNX2X_VPD_LEN,
			     PCI_VPD_LRDT_RO_DATA);
	if (i < 0)
		goto out_not_found;


	block_end = i + PCI_VPD_LRDT_TAG_SIZE +
		    pci_vpd_lrdt_size(&vpd_data[i]);

	i += PCI_VPD_LRDT_TAG_SIZE;

	if (block_end > BNX2X_VPD_LEN)
		goto out_not_found;

	rodi = pci_vpd_find_info_keyword(vpd_data, i, block_end,
				   PCI_VPD_RO_KEYWORD_MFR_ID);
	if (rodi < 0)
		goto out_not_found;

	len = pci_vpd_info_field_size(&vpd_data[rodi]);

	if (len != VENDOR_ID_LEN)
		goto out_not_found;

	rodi += PCI_VPD_INFO_FLD_HDR_SIZE;

	/* vendor specific info */
	snprintf(str_id_reg, VENDOR_ID_LEN + 1, "%04x", PCI_VENDOR_ID_DELL);
	snprintf(str_id_cap, VENDOR_ID_LEN + 1, "%04X", PCI_VENDOR_ID_DELL);
	if (!strncmp(str_id_reg, &vpd_data[rodi], VENDOR_ID_LEN) ||
	    !strncmp(str_id_cap, &vpd_data[rodi], VENDOR_ID_LEN)) {

		rodi = pci_vpd_find_info_keyword(vpd_data, i, block_end,
						PCI_VPD_RO_KEYWORD_VENDOR0);
		if (rodi >= 0) {
			len = pci_vpd_info_field_size(&vpd_data[rodi]);

			rodi += PCI_VPD_INFO_FLD_HDR_SIZE;

			if (len < 32 && (len + rodi) <= BNX2X_VPD_LEN) {
				memcpy(bp->fw_ver, &vpd_data[rodi], len);
				bp->fw_ver[len] = ' ';
			}
		}
		return;
	}
out_not_found:
	return;
}

static void __devinit bnx2x_set_modes_bitmap(struct bnx2x *bp)
{
	u32 flags = 0;

	if (CHIP_REV_IS_FPGA(bp))
		SET_FLAGS(flags, MODE_FPGA);
	else if (CHIP_REV_IS_EMUL(bp))
		SET_FLAGS(flags, MODE_EMUL);
	else
		SET_FLAGS(flags, MODE_ASIC);

	if (CHIP_MODE_IS_4_PORT(bp))
		SET_FLAGS(flags, MODE_PORT4);
	else
		SET_FLAGS(flags, MODE_PORT2);

	if (CHIP_IS_E2(bp))
		SET_FLAGS(flags, MODE_E2);
	else if (CHIP_IS_E3(bp)) {
		SET_FLAGS(flags, MODE_E3);
		if (CHIP_REV(bp) == CHIP_REV_Ax)
			SET_FLAGS(flags, MODE_E3_A0);
		else /*if (CHIP_REV(bp) == CHIP_REV_Bx)*/
			SET_FLAGS(flags, MODE_E3_B0 | MODE_COS3);
	}

	if (IS_MF(bp)) {
		SET_FLAGS(flags, MODE_MF);
		switch (bp->mf_mode) {
		case MULTI_FUNCTION_SD:
			SET_FLAGS(flags, MODE_MF_SD);
			break;
		case MULTI_FUNCTION_SI:
			SET_FLAGS(flags, MODE_MF_SI);
			break;
		}
	} else
		SET_FLAGS(flags, MODE_SF);

#if defined(__LITTLE_ENDIAN)
	SET_FLAGS(flags, MODE_LITTLE_ENDIAN);
#else /*(__BIG_ENDIAN)*/
	SET_FLAGS(flags, MODE_BIG_ENDIAN);
#endif
	INIT_MODE_FLAGS(bp) = flags;
}

static int __devinit bnx2x_init_bp(struct bnx2x *bp)
{
	int func;
	int timer_interval;
	int rc;

	mutex_init(&bp->port.phy_mutex);
	mutex_init(&bp->fw_mb_mutex);
	spin_lock_init(&bp->stats_lock);
#ifdef BCM_CNIC
	mutex_init(&bp->cnic_mutex);
#endif

	INIT_DELAYED_WORK(&bp->sp_task, bnx2x_sp_task);
	INIT_DELAYED_WORK(&bp->sp_rtnl_task, bnx2x_sp_rtnl_task);
	INIT_DELAYED_WORK(&bp->period_task, bnx2x_period_task);
	rc = bnx2x_get_hwinfo(bp);
	if (rc)
		return rc;

	bnx2x_set_modes_bitmap(bp);

	rc = bnx2x_alloc_mem_bp(bp);
	if (rc)
		return rc;

	bnx2x_read_fwinfo(bp);

	func = BP_FUNC(bp);

	/* need to reset chip if undi was active */
	if (!BP_NOMCP(bp))
		bnx2x_undi_unload(bp);

	/* init fw_seq after undi_unload! */
	if (!BP_NOMCP(bp)) {
		bp->fw_seq =
			(SHMEM_RD(bp, func_mb[BP_FW_MB_IDX(bp)].drv_mb_header) &
			 DRV_MSG_SEQ_NUMBER_MASK);
		BNX2X_DEV_INFO("fw_seq 0x%08x\n", bp->fw_seq);
	}

	if (CHIP_REV_IS_FPGA(bp))
		dev_err(&bp->pdev->dev, "FPGA detected\n");

	if (BP_NOMCP(bp) && (func == 0))
		dev_err(&bp->pdev->dev, "MCP disabled, "
					"must load devices in order!\n");

	bp->multi_mode = multi_mode;

	/* Set TPA flags */
	if (disable_tpa) {
		bp->flags &= ~TPA_ENABLE_FLAG;
		bp->dev->features &= ~NETIF_F_LRO;
	} else {
		bp->flags |= TPA_ENABLE_FLAG;
		bp->dev->features |= NETIF_F_LRO;
	}
	bp->disable_tpa = disable_tpa;

	if (CHIP_IS_E1(bp))
		bp->dropless_fc = 0;
	else
		bp->dropless_fc = dropless_fc;

	bp->mrrs = mrrs;

	bp->tx_ring_size = MAX_TX_AVAIL;

	/* make sure that the numbers are in the right granularity */
	bp->tx_ticks = (50 / BNX2X_BTR) * BNX2X_BTR;
	bp->rx_ticks = (25 / BNX2X_BTR) * BNX2X_BTR;

	timer_interval = (CHIP_REV_IS_SLOW(bp) ? 5*HZ : HZ);
	bp->current_interval = (poll ? poll : timer_interval);

	init_timer(&bp->timer);
	bp->timer.expires = jiffies + bp->current_interval;
	bp->timer.data = (unsigned long) bp;
	bp->timer.function = bnx2x_timer;

	bnx2x_dcbx_set_state(bp, true, BNX2X_DCBX_ENABLED_ON_NEG_ON);
	bnx2x_dcbx_init_params(bp);

#ifdef BCM_CNIC
	if (CHIP_IS_E1x(bp))
		bp->cnic_base_cl_id = FP_SB_MAX_E1x;
	else
		bp->cnic_base_cl_id = FP_SB_MAX_E2;
#endif

	/* multiple tx priority */
<<<<<<< HEAD
	bp->max_cos = 1;
=======
	if (CHIP_IS_E1x(bp))
		bp->max_cos = BNX2X_MULTI_TX_COS_E1X;
	if (CHIP_IS_E2(bp) || CHIP_IS_E3A0(bp))
		bp->max_cos = BNX2X_MULTI_TX_COS_E2_E3A0;
	if (CHIP_IS_E3B0(bp))
		bp->max_cos = BNX2X_MULTI_TX_COS_E3B0;
>>>>>>> 99f4964c

	return rc;
}


/****************************************************************************
* General service functions
****************************************************************************/

/*
 * net_device service functions
 */

/* called with rtnl_lock */
static int bnx2x_open(struct net_device *dev)
{
	struct bnx2x *bp = netdev_priv(dev);
	bool global = false;
	int other_engine = BP_PATH(bp) ? 0 : 1;
	u32 other_load_counter, load_counter;

	netif_carrier_off(dev);

	bnx2x_set_power_state(bp, PCI_D0);

	other_load_counter = bnx2x_get_load_cnt(bp, other_engine);
	load_counter = bnx2x_get_load_cnt(bp, BP_PATH(bp));

	/*
	 * If parity had happen during the unload, then attentions
	 * and/or RECOVERY_IN_PROGRES may still be set. In this case we
	 * want the first function loaded on the current engine to
	 * complete the recovery.
	 */
	if (!bnx2x_reset_is_done(bp, BP_PATH(bp)) ||
	    bnx2x_chk_parity_attn(bp, &global, true))
		do {
			/*
			 * If there are attentions and they are in a global
			 * blocks, set the GLOBAL_RESET bit regardless whether
			 * it will be this function that will complete the
			 * recovery or not.
			 */
			if (global)
				bnx2x_set_reset_global(bp);

			/*
			 * Only the first function on the current engine should
			 * try to recover in open. In case of attentions in
			 * global blocks only the first in the chip should try
			 * to recover.
			 */
			if ((!load_counter &&
			     (!global || !other_load_counter)) &&
			    bnx2x_trylock_leader_lock(bp) &&
			    !bnx2x_leader_reset(bp)) {
				netdev_info(bp->dev, "Recovered in open\n");
				break;
			}

			/* recovery has failed... */
			bnx2x_set_power_state(bp, PCI_D3hot);
			bp->recovery_state = BNX2X_RECOVERY_FAILED;

			netdev_err(bp->dev, "Recovery flow hasn't been properly"
			" completed yet. Try again later. If u still see this"
			" message after a few retries then power cycle is"
			" required.\n");

			return -EAGAIN;
		} while (0);

	bp->recovery_state = BNX2X_RECOVERY_DONE;
	return bnx2x_nic_load(bp, LOAD_OPEN);
}

/* called with rtnl_lock */
static int bnx2x_close(struct net_device *dev)
{
	struct bnx2x *bp = netdev_priv(dev);

	/* Unload the driver, release IRQs */
	bnx2x_nic_unload(bp, UNLOAD_CLOSE);

	/* Power off */
	bnx2x_set_power_state(bp, PCI_D3hot);

	return 0;
}

static inline int bnx2x_init_mcast_macs_list(struct bnx2x *bp,
					 struct bnx2x_mcast_ramrod_params *p)
{
	int mc_count = netdev_mc_count(bp->dev);
	struct bnx2x_mcast_list_elem *mc_mac =
		kzalloc(sizeof(*mc_mac) * mc_count, GFP_ATOMIC);
	struct netdev_hw_addr *ha;

	if (!mc_mac)
		return -ENOMEM;

	INIT_LIST_HEAD(&p->mcast_list);

	netdev_for_each_mc_addr(ha, bp->dev) {
		mc_mac->mac = bnx2x_mc_addr(ha);
		list_add_tail(&mc_mac->link, &p->mcast_list);
		mc_mac++;
	}

	p->mcast_list_len = mc_count;

	return 0;
}

static inline void bnx2x_free_mcast_macs_list(
	struct bnx2x_mcast_ramrod_params *p)
{
	struct bnx2x_mcast_list_elem *mc_mac =
		list_first_entry(&p->mcast_list, struct bnx2x_mcast_list_elem,
				 link);

	WARN_ON(!mc_mac);
	kfree(mc_mac);
}

/**
 * bnx2x_set_uc_list - configure a new unicast MACs list.
 *
 * @bp: driver handle
 *
 * We will use zero (0) as a MAC type for these MACs.
 */
static inline int bnx2x_set_uc_list(struct bnx2x *bp)
{
	int rc;
	struct net_device *dev = bp->dev;
	struct netdev_hw_addr *ha;
	struct bnx2x_vlan_mac_obj *mac_obj = &bp->fp->mac_obj;
	unsigned long ramrod_flags = 0;

	/* First schedule a cleanup up of old configuration */
	rc = bnx2x_del_all_macs(bp, mac_obj, BNX2X_UC_LIST_MAC, false);
	if (rc < 0) {
		BNX2X_ERR("Failed to schedule DELETE operations: %d\n", rc);
		return rc;
	}

	netdev_for_each_uc_addr(ha, dev) {
		rc = bnx2x_set_mac_one(bp, bnx2x_uc_addr(ha), mac_obj, true,
				       BNX2X_UC_LIST_MAC, &ramrod_flags);
		if (rc < 0) {
			BNX2X_ERR("Failed to schedule ADD operations: %d\n",
				  rc);
			return rc;
		}
	}

	/* Execute the pending commands */
	__set_bit(RAMROD_CONT, &ramrod_flags);
	return bnx2x_set_mac_one(bp, NULL, mac_obj, false /* don't care */,
				 BNX2X_UC_LIST_MAC, &ramrod_flags);
}

static inline int bnx2x_set_mc_list(struct bnx2x *bp)
{
	struct net_device *dev = bp->dev;
	struct bnx2x_mcast_ramrod_params rparam = {0};
	int rc = 0;

	rparam.mcast_obj = &bp->mcast_obj;

	/* first, clear all configured multicast MACs */
	rc = bnx2x_config_mcast(bp, &rparam, BNX2X_MCAST_CMD_DEL);
	if (rc < 0) {
		BNX2X_ERR("Failed to clear multicast "
			  "configuration: %d\n", rc);
		return rc;
	}

	/* then, configure a new MACs list */
	if (netdev_mc_count(dev)) {
		rc = bnx2x_init_mcast_macs_list(bp, &rparam);
		if (rc) {
			BNX2X_ERR("Failed to create multicast MACs "
				  "list: %d\n", rc);
			return rc;
		}

		/* Now add the new MACs */
		rc = bnx2x_config_mcast(bp, &rparam,
					BNX2X_MCAST_CMD_ADD);
		if (rc < 0)
			BNX2X_ERR("Failed to set a new multicast "
				  "configuration: %d\n", rc);

		bnx2x_free_mcast_macs_list(&rparam);
	}

	return rc;
}


/* If bp->state is OPEN, should be called with netif_addr_lock_bh() */
void bnx2x_set_rx_mode(struct net_device *dev)
{
	struct bnx2x *bp = netdev_priv(dev);
	u32 rx_mode = BNX2X_RX_MODE_NORMAL;

	if (bp->state != BNX2X_STATE_OPEN) {
		DP(NETIF_MSG_IFUP, "state is %x, returning\n", bp->state);
		return;
	}

	DP(NETIF_MSG_IFUP, "dev->flags = %x\n", bp->dev->flags);

	if (dev->flags & IFF_PROMISC)
		rx_mode = BNX2X_RX_MODE_PROMISC;
	else if ((dev->flags & IFF_ALLMULTI) ||
		 ((netdev_mc_count(dev) > BNX2X_MAX_MULTICAST) &&
		  CHIP_IS_E1(bp)))
		rx_mode = BNX2X_RX_MODE_ALLMULTI;
	else {
		/* some multicasts */
		if (bnx2x_set_mc_list(bp) < 0)
			rx_mode = BNX2X_RX_MODE_ALLMULTI;

		if (bnx2x_set_uc_list(bp) < 0)
			rx_mode = BNX2X_RX_MODE_PROMISC;
	}

	bp->rx_mode = rx_mode;

	/* Schedule the rx_mode command */
	if (test_bit(BNX2X_FILTER_RX_MODE_PENDING, &bp->sp_state)) {
		set_bit(BNX2X_FILTER_RX_MODE_SCHED, &bp->sp_state);
		return;
	}

	bnx2x_set_storm_rx_mode(bp);
}

/* called with rtnl_lock */
static int bnx2x_mdio_read(struct net_device *netdev, int prtad,
			   int devad, u16 addr)
{
	struct bnx2x *bp = netdev_priv(netdev);
	u16 value;
	int rc;

	DP(NETIF_MSG_LINK, "mdio_read: prtad 0x%x, devad 0x%x, addr 0x%x\n",
	   prtad, devad, addr);

	/* The HW expects different devad if CL22 is used */
	devad = (devad == MDIO_DEVAD_NONE) ? DEFAULT_PHY_DEV_ADDR : devad;

	bnx2x_acquire_phy_lock(bp);
	rc = bnx2x_phy_read(&bp->link_params, prtad, devad, addr, &value);
	bnx2x_release_phy_lock(bp);
	DP(NETIF_MSG_LINK, "mdio_read_val 0x%x rc = 0x%x\n", value, rc);

	if (!rc)
		rc = value;
	return rc;
}

/* called with rtnl_lock */
static int bnx2x_mdio_write(struct net_device *netdev, int prtad, int devad,
			    u16 addr, u16 value)
{
	struct bnx2x *bp = netdev_priv(netdev);
	int rc;

	DP(NETIF_MSG_LINK, "mdio_write: prtad 0x%x, devad 0x%x, addr 0x%x,"
			   " value 0x%x\n", prtad, devad, addr, value);

	/* The HW expects different devad if CL22 is used */
	devad = (devad == MDIO_DEVAD_NONE) ? DEFAULT_PHY_DEV_ADDR : devad;

	bnx2x_acquire_phy_lock(bp);
	rc = bnx2x_phy_write(&bp->link_params, prtad, devad, addr, value);
	bnx2x_release_phy_lock(bp);
	return rc;
}

/* called with rtnl_lock */
static int bnx2x_ioctl(struct net_device *dev, struct ifreq *ifr, int cmd)
{
	struct bnx2x *bp = netdev_priv(dev);
	struct mii_ioctl_data *mdio = if_mii(ifr);

	DP(NETIF_MSG_LINK, "ioctl: phy id 0x%x, reg 0x%x, val_in 0x%x\n",
	   mdio->phy_id, mdio->reg_num, mdio->val_in);

	if (!netif_running(dev))
		return -EAGAIN;

	return mdio_mii_ioctl(&bp->mdio, mdio, cmd);
}

#ifdef CONFIG_NET_POLL_CONTROLLER
static void poll_bnx2x(struct net_device *dev)
{
	struct bnx2x *bp = netdev_priv(dev);

	disable_irq(bp->pdev->irq);
	bnx2x_interrupt(bp->pdev->irq, dev);
	enable_irq(bp->pdev->irq);
}
#endif

static const struct net_device_ops bnx2x_netdev_ops = {
	.ndo_open		= bnx2x_open,
	.ndo_stop		= bnx2x_close,
	.ndo_start_xmit		= bnx2x_start_xmit,
	.ndo_select_queue	= bnx2x_select_queue,
	.ndo_set_rx_mode	= bnx2x_set_rx_mode,
	.ndo_set_mac_address	= bnx2x_change_mac_addr,
	.ndo_validate_addr	= eth_validate_addr,
	.ndo_do_ioctl		= bnx2x_ioctl,
	.ndo_change_mtu		= bnx2x_change_mtu,
	.ndo_fix_features	= bnx2x_fix_features,
	.ndo_set_features	= bnx2x_set_features,
	.ndo_tx_timeout		= bnx2x_tx_timeout,
#ifdef CONFIG_NET_POLL_CONTROLLER
	.ndo_poll_controller	= poll_bnx2x,
#endif
	.ndo_setup_tc		= bnx2x_setup_tc,

#if defined(NETDEV_FCOE_WWNN) && defined(BCM_CNIC)
	.ndo_fcoe_get_wwn	= bnx2x_fcoe_get_wwn,
#endif
};

static inline int bnx2x_set_coherency_mask(struct bnx2x *bp)
{
	struct device *dev = &bp->pdev->dev;

	if (dma_set_mask(dev, DMA_BIT_MASK(64)) == 0) {
		bp->flags |= USING_DAC_FLAG;
		if (dma_set_coherent_mask(dev, DMA_BIT_MASK(64)) != 0) {
			dev_err(dev, "dma_set_coherent_mask failed, "
				     "aborting\n");
			return -EIO;
		}
	} else if (dma_set_mask(dev, DMA_BIT_MASK(32)) != 0) {
		dev_err(dev, "System does not support DMA, aborting\n");
		return -EIO;
	}

	return 0;
}

static int __devinit bnx2x_init_dev(struct pci_dev *pdev,
				    struct net_device *dev,
				    unsigned long board_type)
{
	struct bnx2x *bp;
	int rc;

	SET_NETDEV_DEV(dev, &pdev->dev);
	bp = netdev_priv(dev);

	bp->dev = dev;
	bp->pdev = pdev;
	bp->flags = 0;
	bp->pf_num = PCI_FUNC(pdev->devfn);

	rc = pci_enable_device(pdev);
	if (rc) {
		dev_err(&bp->pdev->dev,
			"Cannot enable PCI device, aborting\n");
		goto err_out;
	}

	if (!(pci_resource_flags(pdev, 0) & IORESOURCE_MEM)) {
		dev_err(&bp->pdev->dev,
			"Cannot find PCI device base address, aborting\n");
		rc = -ENODEV;
		goto err_out_disable;
	}

	if (!(pci_resource_flags(pdev, 2) & IORESOURCE_MEM)) {
		dev_err(&bp->pdev->dev, "Cannot find second PCI device"
		       " base address, aborting\n");
		rc = -ENODEV;
		goto err_out_disable;
	}

	if (atomic_read(&pdev->enable_cnt) == 1) {
		rc = pci_request_regions(pdev, DRV_MODULE_NAME);
		if (rc) {
			dev_err(&bp->pdev->dev,
				"Cannot obtain PCI resources, aborting\n");
			goto err_out_disable;
		}

		pci_set_master(pdev);
		pci_save_state(pdev);
	}

	bp->pm_cap = pci_find_capability(pdev, PCI_CAP_ID_PM);
	if (bp->pm_cap == 0) {
		dev_err(&bp->pdev->dev,
			"Cannot find power management capability, aborting\n");
		rc = -EIO;
		goto err_out_release;
	}

	if (!pci_is_pcie(pdev)) {
<<<<<<< HEAD
		dev_err(&bp->pdev->dev,	"Not PCI Express, aborting\n");
=======
		dev_err(&bp->pdev->dev, "Not PCI Express, aborting\n");
>>>>>>> 99f4964c
		rc = -EIO;
		goto err_out_release;
	}

	rc = bnx2x_set_coherency_mask(bp);
	if (rc)
		goto err_out_release;

	dev->mem_start = pci_resource_start(pdev, 0);
	dev->base_addr = dev->mem_start;
	dev->mem_end = pci_resource_end(pdev, 0);

	dev->irq = pdev->irq;

	bp->regview = pci_ioremap_bar(pdev, 0);
	if (!bp->regview) {
		dev_err(&bp->pdev->dev,
			"Cannot map register space, aborting\n");
		rc = -ENOMEM;
		goto err_out_release;
	}

	bnx2x_set_power_state(bp, PCI_D0);

	/* clean indirect addresses */
	pci_write_config_dword(bp->pdev, PCICFG_GRC_ADDRESS,
			       PCICFG_VENDOR_ID_OFFSET);
<<<<<<< HEAD
	/* Clean the following indirect addresses for all functions since it
=======
	/*
	 * Clean the following indirect addresses for all functions since it
>>>>>>> 99f4964c
	 * is not used by the driver.
	 */
	REG_WR(bp, PXP2_REG_PGL_ADDR_88_F0, 0);
	REG_WR(bp, PXP2_REG_PGL_ADDR_8C_F0, 0);
	REG_WR(bp, PXP2_REG_PGL_ADDR_90_F0, 0);
	REG_WR(bp, PXP2_REG_PGL_ADDR_94_F0, 0);
<<<<<<< HEAD
	REG_WR(bp, PXP2_REG_PGL_ADDR_88_F1, 0);
	REG_WR(bp, PXP2_REG_PGL_ADDR_8C_F1, 0);
	REG_WR(bp, PXP2_REG_PGL_ADDR_90_F1, 0);
	REG_WR(bp, PXP2_REG_PGL_ADDR_94_F1, 0);

=======

	if (CHIP_IS_E1x(bp)) {
		REG_WR(bp, PXP2_REG_PGL_ADDR_88_F1, 0);
		REG_WR(bp, PXP2_REG_PGL_ADDR_8C_F1, 0);
		REG_WR(bp, PXP2_REG_PGL_ADDR_90_F1, 0);
		REG_WR(bp, PXP2_REG_PGL_ADDR_94_F1, 0);
	}

>>>>>>> 99f4964c
	/*
	 * Enable internal target-read (in case we are probed after PF FLR).
	 * Must be done prior to any BAR read access. Only for 57712 and up
	 */
	if (board_type != BCM57710 &&
	    board_type != BCM57711 &&
	    board_type != BCM57711E)
		REG_WR(bp, PGLUE_B_REG_INTERNAL_PFID_ENABLE_TARGET_READ, 1);

	/* Reset the load counter */
	bnx2x_clear_load_cnt(bp);

	dev->watchdog_timeo = TX_TIMEOUT;

	dev->netdev_ops = &bnx2x_netdev_ops;
	bnx2x_set_ethtool_ops(dev);

	dev->hw_features = NETIF_F_SG | NETIF_F_IP_CSUM | NETIF_F_IPV6_CSUM |
		NETIF_F_TSO | NETIF_F_TSO_ECN | NETIF_F_TSO6 |
		NETIF_F_RXCSUM | NETIF_F_LRO | NETIF_F_HW_VLAN_TX;

	dev->vlan_features = NETIF_F_SG | NETIF_F_IP_CSUM | NETIF_F_IPV6_CSUM |
		NETIF_F_TSO | NETIF_F_TSO_ECN | NETIF_F_TSO6 | NETIF_F_HIGHDMA;

	dev->features |= dev->hw_features | NETIF_F_HW_VLAN_RX;
	if (bp->flags & USING_DAC_FLAG)
		dev->features |= NETIF_F_HIGHDMA;

	/* Add Loopback capability to the device */
	dev->hw_features |= NETIF_F_LOOPBACK;

#ifdef BCM_DCBNL
	dev->dcbnl_ops = &bnx2x_dcbnl_ops;
#endif

	/* get_port_hwinfo() will set prtad and mmds properly */
	bp->mdio.prtad = MDIO_PRTAD_NONE;
	bp->mdio.mmds = 0;
	bp->mdio.mode_support = MDIO_SUPPORTS_C45 | MDIO_EMULATE_C22;
	bp->mdio.dev = dev;
	bp->mdio.mdio_read = bnx2x_mdio_read;
	bp->mdio.mdio_write = bnx2x_mdio_write;

	return 0;

err_out_release:
	if (atomic_read(&pdev->enable_cnt) == 1)
		pci_release_regions(pdev);

err_out_disable:
	pci_disable_device(pdev);
	pci_set_drvdata(pdev, NULL);

err_out:
	return rc;
}

static void __devinit bnx2x_get_pcie_width_speed(struct bnx2x *bp,
						 int *width, int *speed)
{
	u32 val = REG_RD(bp, PCICFG_OFFSET + PCICFG_LINK_CONTROL);

	*width = (val & PCICFG_LINK_WIDTH) >> PCICFG_LINK_WIDTH_SHIFT;

	/* return value of 1=2.5GHz 2=5GHz */
	*speed = (val & PCICFG_LINK_SPEED) >> PCICFG_LINK_SPEED_SHIFT;
}

static int bnx2x_check_firmware(struct bnx2x *bp)
{
	const struct firmware *firmware = bp->firmware;
	struct bnx2x_fw_file_hdr *fw_hdr;
	struct bnx2x_fw_file_section *sections;
	u32 offset, len, num_ops;
	u16 *ops_offsets;
	int i;
	const u8 *fw_ver;

	if (firmware->size < sizeof(struct bnx2x_fw_file_hdr))
		return -EINVAL;

	fw_hdr = (struct bnx2x_fw_file_hdr *)firmware->data;
	sections = (struct bnx2x_fw_file_section *)fw_hdr;

	/* Make sure none of the offsets and sizes make us read beyond
	 * the end of the firmware data */
	for (i = 0; i < sizeof(*fw_hdr) / sizeof(*sections); i++) {
		offset = be32_to_cpu(sections[i].offset);
		len = be32_to_cpu(sections[i].len);
		if (offset + len > firmware->size) {
			dev_err(&bp->pdev->dev,
				"Section %d length is out of bounds\n", i);
			return -EINVAL;
		}
	}

	/* Likewise for the init_ops offsets */
	offset = be32_to_cpu(fw_hdr->init_ops_offsets.offset);
	ops_offsets = (u16 *)(firmware->data + offset);
	num_ops = be32_to_cpu(fw_hdr->init_ops.len) / sizeof(struct raw_op);

	for (i = 0; i < be32_to_cpu(fw_hdr->init_ops_offsets.len) / 2; i++) {
		if (be16_to_cpu(ops_offsets[i]) > num_ops) {
			dev_err(&bp->pdev->dev,
				"Section offset %d is out of bounds\n", i);
			return -EINVAL;
		}
	}

	/* Check FW version */
	offset = be32_to_cpu(fw_hdr->fw_version.offset);
	fw_ver = firmware->data + offset;
	if ((fw_ver[0] != BCM_5710_FW_MAJOR_VERSION) ||
	    (fw_ver[1] != BCM_5710_FW_MINOR_VERSION) ||
	    (fw_ver[2] != BCM_5710_FW_REVISION_VERSION) ||
	    (fw_ver[3] != BCM_5710_FW_ENGINEERING_VERSION)) {
		dev_err(&bp->pdev->dev,
			"Bad FW version:%d.%d.%d.%d. Should be %d.%d.%d.%d\n",
		       fw_ver[0], fw_ver[1], fw_ver[2],
		       fw_ver[3], BCM_5710_FW_MAJOR_VERSION,
		       BCM_5710_FW_MINOR_VERSION,
		       BCM_5710_FW_REVISION_VERSION,
		       BCM_5710_FW_ENGINEERING_VERSION);
		return -EINVAL;
	}

	return 0;
}

static inline void be32_to_cpu_n(const u8 *_source, u8 *_target, u32 n)
{
	const __be32 *source = (const __be32 *)_source;
	u32 *target = (u32 *)_target;
	u32 i;

	for (i = 0; i < n/4; i++)
		target[i] = be32_to_cpu(source[i]);
}

/*
   Ops array is stored in the following format:
   {op(8bit), offset(24bit, big endian), data(32bit, big endian)}
 */
static inline void bnx2x_prep_ops(const u8 *_source, u8 *_target, u32 n)
{
	const __be32 *source = (const __be32 *)_source;
	struct raw_op *target = (struct raw_op *)_target;
	u32 i, j, tmp;

	for (i = 0, j = 0; i < n/8; i++, j += 2) {
		tmp = be32_to_cpu(source[j]);
		target[i].op = (tmp >> 24) & 0xff;
		target[i].offset = tmp & 0xffffff;
		target[i].raw_data = be32_to_cpu(source[j + 1]);
	}
}

/**
 * IRO array is stored in the following format:
 * {base(24bit), m1(16bit), m2(16bit), m3(16bit), size(16bit) }
 */
static inline void bnx2x_prep_iro(const u8 *_source, u8 *_target, u32 n)
{
	const __be32 *source = (const __be32 *)_source;
	struct iro *target = (struct iro *)_target;
	u32 i, j, tmp;

	for (i = 0, j = 0; i < n/sizeof(struct iro); i++) {
		target[i].base = be32_to_cpu(source[j]);
		j++;
		tmp = be32_to_cpu(source[j]);
		target[i].m1 = (tmp >> 16) & 0xffff;
		target[i].m2 = tmp & 0xffff;
		j++;
		tmp = be32_to_cpu(source[j]);
		target[i].m3 = (tmp >> 16) & 0xffff;
		target[i].size = tmp & 0xffff;
		j++;
	}
}

static inline void be16_to_cpu_n(const u8 *_source, u8 *_target, u32 n)
{
	const __be16 *source = (const __be16 *)_source;
	u16 *target = (u16 *)_target;
	u32 i;

	for (i = 0; i < n/2; i++)
		target[i] = be16_to_cpu(source[i]);
}

#define BNX2X_ALLOC_AND_SET(arr, lbl, func)				\
do {									\
	u32 len = be32_to_cpu(fw_hdr->arr.len);				\
	bp->arr = kmalloc(len, GFP_KERNEL);				\
	if (!bp->arr) {							\
		pr_err("Failed to allocate %d bytes for "#arr"\n", len); \
		goto lbl;						\
	}								\
	func(bp->firmware->data + be32_to_cpu(fw_hdr->arr.offset),	\
	     (u8 *)bp->arr, len);					\
} while (0)

int bnx2x_init_firmware(struct bnx2x *bp)
{
	const char *fw_file_name;
	struct bnx2x_fw_file_hdr *fw_hdr;
	int rc;

	if (CHIP_IS_E1(bp))
		fw_file_name = FW_FILE_NAME_E1;
	else if (CHIP_IS_E1H(bp))
		fw_file_name = FW_FILE_NAME_E1H;
	else if (!CHIP_IS_E1x(bp))
		fw_file_name = FW_FILE_NAME_E2;
	else {
		BNX2X_ERR("Unsupported chip revision\n");
		return -EINVAL;
	}

	BNX2X_DEV_INFO("Loading %s\n", fw_file_name);

	rc = request_firmware(&bp->firmware, fw_file_name, &bp->pdev->dev);
	if (rc) {
		BNX2X_ERR("Can't load firmware file %s\n", fw_file_name);
		goto request_firmware_exit;
	}

	rc = bnx2x_check_firmware(bp);
	if (rc) {
		BNX2X_ERR("Corrupt firmware file %s\n", fw_file_name);
		goto request_firmware_exit;
	}

	fw_hdr = (struct bnx2x_fw_file_hdr *)bp->firmware->data;

	/* Initialize the pointers to the init arrays */
	/* Blob */
	BNX2X_ALLOC_AND_SET(init_data, request_firmware_exit, be32_to_cpu_n);

	/* Opcodes */
	BNX2X_ALLOC_AND_SET(init_ops, init_ops_alloc_err, bnx2x_prep_ops);

	/* Offsets */
	BNX2X_ALLOC_AND_SET(init_ops_offsets, init_offsets_alloc_err,
			    be16_to_cpu_n);

	/* STORMs firmware */
	INIT_TSEM_INT_TABLE_DATA(bp) = bp->firmware->data +
			be32_to_cpu(fw_hdr->tsem_int_table_data.offset);
	INIT_TSEM_PRAM_DATA(bp)      = bp->firmware->data +
			be32_to_cpu(fw_hdr->tsem_pram_data.offset);
	INIT_USEM_INT_TABLE_DATA(bp) = bp->firmware->data +
			be32_to_cpu(fw_hdr->usem_int_table_data.offset);
	INIT_USEM_PRAM_DATA(bp)      = bp->firmware->data +
			be32_to_cpu(fw_hdr->usem_pram_data.offset);
	INIT_XSEM_INT_TABLE_DATA(bp) = bp->firmware->data +
			be32_to_cpu(fw_hdr->xsem_int_table_data.offset);
	INIT_XSEM_PRAM_DATA(bp)      = bp->firmware->data +
			be32_to_cpu(fw_hdr->xsem_pram_data.offset);
	INIT_CSEM_INT_TABLE_DATA(bp) = bp->firmware->data +
			be32_to_cpu(fw_hdr->csem_int_table_data.offset);
	INIT_CSEM_PRAM_DATA(bp)      = bp->firmware->data +
			be32_to_cpu(fw_hdr->csem_pram_data.offset);
	/* IRO */
	BNX2X_ALLOC_AND_SET(iro_arr, iro_alloc_err, bnx2x_prep_iro);

	return 0;

iro_alloc_err:
	kfree(bp->init_ops_offsets);
init_offsets_alloc_err:
	kfree(bp->init_ops);
init_ops_alloc_err:
	kfree(bp->init_data);
request_firmware_exit:
	release_firmware(bp->firmware);

	return rc;
}

static void bnx2x_release_firmware(struct bnx2x *bp)
{
	kfree(bp->init_ops_offsets);
	kfree(bp->init_ops);
	kfree(bp->init_data);
	release_firmware(bp->firmware);
}


static struct bnx2x_func_sp_drv_ops bnx2x_func_sp_drv = {
	.init_hw_cmn_chip = bnx2x_init_hw_common_chip,
	.init_hw_cmn      = bnx2x_init_hw_common,
	.init_hw_port     = bnx2x_init_hw_port,
	.init_hw_func     = bnx2x_init_hw_func,

	.reset_hw_cmn     = bnx2x_reset_common,
	.reset_hw_port    = bnx2x_reset_port,
	.reset_hw_func    = bnx2x_reset_func,

	.gunzip_init      = bnx2x_gunzip_init,
	.gunzip_end       = bnx2x_gunzip_end,

	.init_fw          = bnx2x_init_firmware,
	.release_fw       = bnx2x_release_firmware,
};

void bnx2x__init_func_obj(struct bnx2x *bp)
{
	/* Prepare DMAE related driver resources */
	bnx2x_setup_dmae(bp);

	bnx2x_init_func_obj(bp, &bp->func_obj,
			    bnx2x_sp(bp, func_rdata),
			    bnx2x_sp_mapping(bp, func_rdata),
			    &bnx2x_func_sp_drv);
}

/* must be called after sriov-enable */
static inline int bnx2x_set_qm_cid_count(struct bnx2x *bp)
{
	int cid_count = BNX2X_L2_CID_COUNT(bp);

#ifdef BCM_CNIC
	cid_count += CNIC_CID_MAX;
#endif
	return roundup(cid_count, QM_CID_ROUND);
}

/**
 * bnx2x_get_num_none_def_sbs - return the number of none default SBs
 *
 * @dev:	pci device
 *
 */
static inline int bnx2x_get_num_non_def_sbs(struct pci_dev *pdev)
{
	int pos;
	u16 control;

	pos = pci_find_capability(pdev, PCI_CAP_ID_MSIX);

	/*
	 * If MSI-X is not supported - return number of SBs needed to support
	 * one fast path queue: one FP queue + SB for CNIC
	 */
	if (!pos)
		return 1 + CNIC_PRESENT;

	/*
	 * The value in the PCI configuration space is the index of the last
	 * entry, namely one less than the actual size of the table, which is
	 * exactly what we want to return from this function: number of all SBs
	 * without the default SB.
	 */
	pci_read_config_word(pdev, pos  + PCI_MSI_FLAGS, &control);
	return control & PCI_MSIX_FLAGS_QSIZE;
}

static int __devinit bnx2x_init_one(struct pci_dev *pdev,
				    const struct pci_device_id *ent)
{
	struct net_device *dev = NULL;
	struct bnx2x *bp;
	int pcie_width, pcie_speed;
	int rc, max_non_def_sbs;
	int rx_count, tx_count, rss_count;
	/*
	 * An estimated maximum supported CoS number according to the chip
	 * version.
	 * We will try to roughly estimate the maximum number of CoSes this chip
	 * may support in order to minimize the memory allocated for Tx
	 * netdev_queue's. This number will be accurately calculated during the
	 * initialization of bp->max_cos based on the chip versions AND chip
	 * revision in the bnx2x_init_bp().
	 */
<<<<<<< HEAD
	u8 max_cos_est = 1;
=======
	u8 max_cos_est = 0;
>>>>>>> 99f4964c

	switch (ent->driver_data) {
	case BCM57710:
	case BCM57711:
	case BCM57711E:
		max_cos_est = BNX2X_MULTI_TX_COS_E1X;
		break;

	case BCM57712:
	case BCM57712_MF:
		max_cos_est = BNX2X_MULTI_TX_COS_E2_E3A0;
		break;

	case BCM57800:
	case BCM57800_MF:
	case BCM57810:
	case BCM57810_MF:
	case BCM57840:
	case BCM57840_MF:
<<<<<<< HEAD
=======
		max_cos_est = BNX2X_MULTI_TX_COS_E3B0;
>>>>>>> 99f4964c
		break;

	default:
		pr_err("Unknown board_type (%ld), aborting\n",
			   ent->driver_data);
		return -ENODEV;
	}

	max_non_def_sbs = bnx2x_get_num_non_def_sbs(pdev);

	/* !!! FIXME !!!
	 * Do not allow the maximum SB count to grow above 16
	 * since Special CIDs starts from 16*BNX2X_MULTI_TX_COS=48.
	 * We will use the FP_SB_MAX_E1x macro for this matter.
	 */
	max_non_def_sbs = min_t(int, FP_SB_MAX_E1x, max_non_def_sbs);

	WARN_ON(!max_non_def_sbs);

	/* Maximum number of RSS queues: one IGU SB goes to CNIC */
	rss_count = max_non_def_sbs - CNIC_PRESENT;

	/* Maximum number of netdev Rx queues: RSS + FCoE L2 */
	rx_count = rss_count + FCOE_PRESENT;

	/*
	 * Maximum number of netdev Tx queues:
	 *      Maximum TSS queues * Maximum supported number of CoS  + FCoE L2
	 */
	tx_count = MAX_TXQS_PER_COS * max_cos_est + FCOE_PRESENT;

	/* dev zeroed in init_etherdev */
<<<<<<< HEAD
	dev = alloc_etherdev_mq(sizeof(*bp), tx_count);
=======
	dev = alloc_etherdev_mqs(sizeof(*bp), tx_count, rx_count);
>>>>>>> 99f4964c
	if (!dev) {
		dev_err(&pdev->dev, "Cannot allocate net device\n");
		return -ENOMEM;
	}

	bp = netdev_priv(dev);

	DP(NETIF_MSG_DRV, "Allocated netdev with %d tx and %d rx queues\n",
			  tx_count, rx_count);

	bp->igu_sb_cnt = max_non_def_sbs;
	bp->msg_enable = debug;
	pci_set_drvdata(pdev, dev);

	rc = bnx2x_init_dev(pdev, dev, ent->driver_data);
	if (rc < 0) {
		free_netdev(dev);
		return rc;
	}

	DP(NETIF_MSG_DRV, "max_non_def_sbs %d", max_non_def_sbs);

	rc = bnx2x_init_bp(bp);
	if (rc)
		goto init_one_exit;

	/*
	 * Map doorbels here as we need the real value of bp->max_cos which
	 * is initialized in bnx2x_init_bp().
	 */
	bp->doorbells = ioremap_nocache(pci_resource_start(pdev, 2),
					min_t(u64, BNX2X_DB_SIZE(bp),
					      pci_resource_len(pdev, 2)));
	if (!bp->doorbells) {
		dev_err(&bp->pdev->dev,
			"Cannot map doorbell space, aborting\n");
		rc = -ENOMEM;
		goto init_one_exit;
	}

	/* calc qm_cid_count */
	bp->qm_cid_count = bnx2x_set_qm_cid_count(bp);

#ifdef BCM_CNIC
	/* disable FCOE L2 queue for E1x and E3*/
	if (CHIP_IS_E1x(bp) || CHIP_IS_E3(bp))
		bp->flags |= NO_FCOE_FLAG;

#endif

	/* Configure interrupt mode: try to enable MSI-X/MSI if
	 * needed, set bp->num_queues appropriately.
	 */
	bnx2x_set_int_mode(bp);

	/* Add all NAPI objects */
	bnx2x_add_all_napi(bp);

	rc = register_netdev(dev);
	if (rc) {
		dev_err(&pdev->dev, "Cannot register net device\n");
		goto init_one_exit;
	}

#ifdef BCM_CNIC
	if (!NO_FCOE(bp)) {
		/* Add storage MAC address */
		rtnl_lock();
		dev_addr_add(bp->dev, bp->fip_mac, NETDEV_HW_ADDR_T_SAN);
		rtnl_unlock();
	}
#endif

	bnx2x_get_pcie_width_speed(bp, &pcie_width, &pcie_speed);

	netdev_info(dev, "%s (%c%d) PCI-E x%d %s found at mem %lx,"
	       " IRQ %d, ", board_info[ent->driver_data].name,
	       (CHIP_REV(bp) >> 12) + 'A', (CHIP_METAL(bp) >> 4),
	       pcie_width,
	       ((!CHIP_IS_E2(bp) && pcie_speed == 2) ||
		 (CHIP_IS_E2(bp) && pcie_speed == 1)) ?
						"5GHz (Gen2)" : "2.5GHz",
	       dev->base_addr, bp->pdev->irq);
	pr_cont("node addr %pM\n", dev->dev_addr);

	return 0;

init_one_exit:
	if (bp->regview)
		iounmap(bp->regview);

	if (bp->doorbells)
		iounmap(bp->doorbells);

	free_netdev(dev);

	if (atomic_read(&pdev->enable_cnt) == 1)
		pci_release_regions(pdev);

	pci_disable_device(pdev);
	pci_set_drvdata(pdev, NULL);

	return rc;
}

static void __devexit bnx2x_remove_one(struct pci_dev *pdev)
{
	struct net_device *dev = pci_get_drvdata(pdev);
	struct bnx2x *bp;

	if (!dev) {
		dev_err(&pdev->dev, "BAD net device from bnx2x_init_one\n");
		return;
	}
	bp = netdev_priv(dev);

#ifdef BCM_CNIC
	/* Delete storage MAC address */
	if (!NO_FCOE(bp)) {
		rtnl_lock();
		dev_addr_del(bp->dev, bp->fip_mac, NETDEV_HW_ADDR_T_SAN);
		rtnl_unlock();
	}
#endif

#ifdef BCM_DCBNL
	/* Delete app tlvs from dcbnl */
	bnx2x_dcbnl_update_applist(bp, true);
#endif

	unregister_netdev(dev);

	/* Delete all NAPI objects */
	bnx2x_del_all_napi(bp);

	/* Power on: we can't let PCI layer write to us while we are in D3 */
	bnx2x_set_power_state(bp, PCI_D0);

	/* Disable MSI/MSI-X */
	bnx2x_disable_msi(bp);

	/* Power off */
	bnx2x_set_power_state(bp, PCI_D3hot);

	/* Make sure RESET task is not scheduled before continuing */
	cancel_delayed_work_sync(&bp->sp_rtnl_task);

	if (bp->regview)
		iounmap(bp->regview);

	if (bp->doorbells)
		iounmap(bp->doorbells);

	bnx2x_free_mem_bp(bp);

	free_netdev(dev);

	if (atomic_read(&pdev->enable_cnt) == 1)
		pci_release_regions(pdev);

	pci_disable_device(pdev);
	pci_set_drvdata(pdev, NULL);
}

static int bnx2x_eeh_nic_unload(struct bnx2x *bp)
{
	int i;

	bp->state = BNX2X_STATE_ERROR;

	bp->rx_mode = BNX2X_RX_MODE_NONE;

#ifdef BCM_CNIC
	bnx2x_cnic_notify(bp, CNIC_CTL_STOP_CMD);
#endif
	/* Stop Tx */
	bnx2x_tx_disable(bp);

	bnx2x_netif_stop(bp, 0);

	del_timer_sync(&bp->timer);

	bnx2x_stats_handle(bp, STATS_EVENT_STOP);

	/* Release IRQs */
	bnx2x_free_irq(bp);

	/* Free SKBs, SGEs, TPA pool and driver internals */
	bnx2x_free_skbs(bp);

	for_each_rx_queue(bp, i)
		bnx2x_free_rx_sge_range(bp, bp->fp + i, NUM_RX_SGE);

	bnx2x_free_mem(bp);

	bp->state = BNX2X_STATE_CLOSED;

	netif_carrier_off(bp->dev);

	return 0;
}

static void bnx2x_eeh_recover(struct bnx2x *bp)
{
	u32 val;

	mutex_init(&bp->port.phy_mutex);

	bp->common.shmem_base = REG_RD(bp, MISC_REG_SHARED_MEM_ADDR);
	bp->link_params.shmem_base = bp->common.shmem_base;
	BNX2X_DEV_INFO("shmem offset is 0x%x\n", bp->common.shmem_base);

	if (!bp->common.shmem_base ||
	    (bp->common.shmem_base < 0xA0000) ||
	    (bp->common.shmem_base >= 0xC0000)) {
		BNX2X_DEV_INFO("MCP not active\n");
		bp->flags |= NO_MCP_FLAG;
		return;
	}

	val = SHMEM_RD(bp, validity_map[BP_PORT(bp)]);
	if ((val & (SHR_MEM_VALIDITY_DEV_INFO | SHR_MEM_VALIDITY_MB))
		!= (SHR_MEM_VALIDITY_DEV_INFO | SHR_MEM_VALIDITY_MB))
		BNX2X_ERR("BAD MCP validity signature\n");

	if (!BP_NOMCP(bp)) {
		bp->fw_seq =
		    (SHMEM_RD(bp, func_mb[BP_FW_MB_IDX(bp)].drv_mb_header) &
		    DRV_MSG_SEQ_NUMBER_MASK);
		BNX2X_DEV_INFO("fw_seq 0x%08x\n", bp->fw_seq);
	}
}

/**
 * bnx2x_io_error_detected - called when PCI error is detected
 * @pdev: Pointer to PCI device
 * @state: The current pci connection state
 *
 * This function is called after a PCI bus error affecting
 * this device has been detected.
 */
static pci_ers_result_t bnx2x_io_error_detected(struct pci_dev *pdev,
						pci_channel_state_t state)
{
	struct net_device *dev = pci_get_drvdata(pdev);
	struct bnx2x *bp = netdev_priv(dev);

	rtnl_lock();

	netif_device_detach(dev);

	if (state == pci_channel_io_perm_failure) {
		rtnl_unlock();
		return PCI_ERS_RESULT_DISCONNECT;
	}

	if (netif_running(dev))
		bnx2x_eeh_nic_unload(bp);

	pci_disable_device(pdev);

	rtnl_unlock();

	/* Request a slot reset */
	return PCI_ERS_RESULT_NEED_RESET;
}

/**
 * bnx2x_io_slot_reset - called after the PCI bus has been reset
 * @pdev: Pointer to PCI device
 *
 * Restart the card from scratch, as if from a cold-boot.
 */
static pci_ers_result_t bnx2x_io_slot_reset(struct pci_dev *pdev)
{
	struct net_device *dev = pci_get_drvdata(pdev);
	struct bnx2x *bp = netdev_priv(dev);

	rtnl_lock();

	if (pci_enable_device(pdev)) {
		dev_err(&pdev->dev,
			"Cannot re-enable PCI device after reset\n");
		rtnl_unlock();
		return PCI_ERS_RESULT_DISCONNECT;
	}

	pci_set_master(pdev);
	pci_restore_state(pdev);

	if (netif_running(dev))
		bnx2x_set_power_state(bp, PCI_D0);

	rtnl_unlock();

	return PCI_ERS_RESULT_RECOVERED;
}

/**
 * bnx2x_io_resume - called when traffic can start flowing again
 * @pdev: Pointer to PCI device
 *
 * This callback is called when the error recovery driver tells us that
 * its OK to resume normal operation.
 */
static void bnx2x_io_resume(struct pci_dev *pdev)
{
	struct net_device *dev = pci_get_drvdata(pdev);
	struct bnx2x *bp = netdev_priv(dev);

	if (bp->recovery_state != BNX2X_RECOVERY_DONE) {
		netdev_err(bp->dev, "Handling parity error recovery. "
				    "Try again later\n");
		return;
	}

	rtnl_lock();

	bnx2x_eeh_recover(bp);

	if (netif_running(dev))
		bnx2x_nic_load(bp, LOAD_NORMAL);

	netif_device_attach(dev);

	rtnl_unlock();
}

static struct pci_error_handlers bnx2x_err_handler = {
	.error_detected = bnx2x_io_error_detected,
	.slot_reset     = bnx2x_io_slot_reset,
	.resume         = bnx2x_io_resume,
};

static struct pci_driver bnx2x_pci_driver = {
	.name        = DRV_MODULE_NAME,
	.id_table    = bnx2x_pci_tbl,
	.probe       = bnx2x_init_one,
	.remove      = __devexit_p(bnx2x_remove_one),
	.suspend     = bnx2x_suspend,
	.resume      = bnx2x_resume,
	.err_handler = &bnx2x_err_handler,
};

static int __init bnx2x_init(void)
{
	int ret;

	pr_info("%s", version);

	bnx2x_wq = create_singlethread_workqueue("bnx2x");
	if (bnx2x_wq == NULL) {
		pr_err("Cannot create workqueue\n");
		return -ENOMEM;
	}

	ret = pci_register_driver(&bnx2x_pci_driver);
	if (ret) {
		pr_err("Cannot register driver\n");
		destroy_workqueue(bnx2x_wq);
	}
	return ret;
}

static void __exit bnx2x_cleanup(void)
{
	pci_unregister_driver(&bnx2x_pci_driver);

	destroy_workqueue(bnx2x_wq);
}

void bnx2x_notify_link_changed(struct bnx2x *bp)
{
	REG_WR(bp, MISC_REG_AEU_GENERAL_ATTN_12 + BP_FUNC(bp)*sizeof(u32), 1);
}

module_init(bnx2x_init);
module_exit(bnx2x_cleanup);

#ifdef BCM_CNIC
/**
 * bnx2x_set_iscsi_eth_mac_addr - set iSCSI MAC(s).
 *
 * @bp:		driver handle
 * @set:	set or clear the CAM entry
 *
 * This function will wait until the ramdord completion returns.
 * Return 0 if success, -ENODEV if ramrod doesn't return.
 */
static inline int bnx2x_set_iscsi_eth_mac_addr(struct bnx2x *bp)
{
	unsigned long ramrod_flags = 0;

	__set_bit(RAMROD_COMP_WAIT, &ramrod_flags);
	return bnx2x_set_mac_one(bp, bp->cnic_eth_dev.iscsi_mac,
				 &bp->iscsi_l2_mac_obj, true,
				 BNX2X_ISCSI_ETH_MAC, &ramrod_flags);
}

/* count denotes the number of new completions we have seen */
static void bnx2x_cnic_sp_post(struct bnx2x *bp, int count)
{
	struct eth_spe *spe;

#ifdef BNX2X_STOP_ON_ERROR
	if (unlikely(bp->panic))
		return;
#endif

	spin_lock_bh(&bp->spq_lock);
	BUG_ON(bp->cnic_spq_pending < count);
	bp->cnic_spq_pending -= count;


	for (; bp->cnic_kwq_pending; bp->cnic_kwq_pending--) {
		u16 type =  (le16_to_cpu(bp->cnic_kwq_cons->hdr.type)
				& SPE_HDR_CONN_TYPE) >>
				SPE_HDR_CONN_TYPE_SHIFT;
		u8 cmd = (le32_to_cpu(bp->cnic_kwq_cons->hdr.conn_and_cmd_data)
				>> SPE_HDR_CMD_ID_SHIFT) & 0xff;

		/* Set validation for iSCSI L2 client before sending SETUP
		 *  ramrod
		 */
		if (type == ETH_CONNECTION_TYPE) {
			if (cmd == RAMROD_CMD_ID_ETH_CLIENT_SETUP)
				bnx2x_set_ctx_validation(bp, &bp->context.
					vcxt[BNX2X_ISCSI_ETH_CID].eth,
					BNX2X_ISCSI_ETH_CID);
		}

		/*
		 * There may be not more than 8 L2, not more than 8 L5 SPEs
		 * and in the air. We also check that number of outstanding
		 * COMMON ramrods is not more than the EQ and SPQ can
		 * accommodate.
		 */
		if (type == ETH_CONNECTION_TYPE) {
			if (!atomic_read(&bp->cq_spq_left))
				break;
			else
				atomic_dec(&bp->cq_spq_left);
		} else if (type == NONE_CONNECTION_TYPE) {
			if (!atomic_read(&bp->eq_spq_left))
				break;
			else
				atomic_dec(&bp->eq_spq_left);
		} else if ((type == ISCSI_CONNECTION_TYPE) ||
			   (type == FCOE_CONNECTION_TYPE)) {
			if (bp->cnic_spq_pending >=
			    bp->cnic_eth_dev.max_kwqe_pending)
				break;
			else
				bp->cnic_spq_pending++;
		} else {
			BNX2X_ERR("Unknown SPE type: %d\n", type);
			bnx2x_panic();
			break;
		}

		spe = bnx2x_sp_get_next(bp);
		*spe = *bp->cnic_kwq_cons;

		DP(NETIF_MSG_TIMER, "pending on SPQ %d, on KWQ %d count %d\n",
		   bp->cnic_spq_pending, bp->cnic_kwq_pending, count);

		if (bp->cnic_kwq_cons == bp->cnic_kwq_last)
			bp->cnic_kwq_cons = bp->cnic_kwq;
		else
			bp->cnic_kwq_cons++;
	}
	bnx2x_sp_prod_update(bp);
	spin_unlock_bh(&bp->spq_lock);
}

static int bnx2x_cnic_sp_queue(struct net_device *dev,
			       struct kwqe_16 *kwqes[], u32 count)
{
	struct bnx2x *bp = netdev_priv(dev);
	int i;

#ifdef BNX2X_STOP_ON_ERROR
	if (unlikely(bp->panic))
		return -EIO;
#endif

	spin_lock_bh(&bp->spq_lock);

	for (i = 0; i < count; i++) {
		struct eth_spe *spe = (struct eth_spe *)kwqes[i];

		if (bp->cnic_kwq_pending == MAX_SP_DESC_CNT)
			break;

		*bp->cnic_kwq_prod = *spe;

		bp->cnic_kwq_pending++;

		DP(NETIF_MSG_TIMER, "L5 SPQE %x %x %x:%x pos %d\n",
		   spe->hdr.conn_and_cmd_data, spe->hdr.type,
		   spe->data.update_data_addr.hi,
		   spe->data.update_data_addr.lo,
		   bp->cnic_kwq_pending);

		if (bp->cnic_kwq_prod == bp->cnic_kwq_last)
			bp->cnic_kwq_prod = bp->cnic_kwq;
		else
			bp->cnic_kwq_prod++;
	}

	spin_unlock_bh(&bp->spq_lock);

	if (bp->cnic_spq_pending < bp->cnic_eth_dev.max_kwqe_pending)
		bnx2x_cnic_sp_post(bp, 0);

	return i;
}

static int bnx2x_cnic_ctl_send(struct bnx2x *bp, struct cnic_ctl_info *ctl)
{
	struct cnic_ops *c_ops;
	int rc = 0;

	mutex_lock(&bp->cnic_mutex);
	c_ops = rcu_dereference_protected(bp->cnic_ops,
					  lockdep_is_held(&bp->cnic_mutex));
	if (c_ops)
		rc = c_ops->cnic_ctl(bp->cnic_data, ctl);
	mutex_unlock(&bp->cnic_mutex);

	return rc;
}

static int bnx2x_cnic_ctl_send_bh(struct bnx2x *bp, struct cnic_ctl_info *ctl)
{
	struct cnic_ops *c_ops;
	int rc = 0;

	rcu_read_lock();
	c_ops = rcu_dereference(bp->cnic_ops);
	if (c_ops)
		rc = c_ops->cnic_ctl(bp->cnic_data, ctl);
	rcu_read_unlock();

	return rc;
}

/*
 * for commands that have no data
 */
int bnx2x_cnic_notify(struct bnx2x *bp, int cmd)
{
	struct cnic_ctl_info ctl = {0};

	ctl.cmd = cmd;

	return bnx2x_cnic_ctl_send(bp, &ctl);
}

static void bnx2x_cnic_cfc_comp(struct bnx2x *bp, int cid, u8 err)
{
	struct cnic_ctl_info ctl = {0};

	/* first we tell CNIC and only then we count this as a completion */
	ctl.cmd = CNIC_CTL_COMPLETION_CMD;
	ctl.data.comp.cid = cid;
	ctl.data.comp.error = err;

	bnx2x_cnic_ctl_send_bh(bp, &ctl);
	bnx2x_cnic_sp_post(bp, 0);
}


/* Called with netif_addr_lock_bh() taken.
 * Sets an rx_mode config for an iSCSI ETH client.
 * Doesn't block.
 * Completion should be checked outside.
 */
static void bnx2x_set_iscsi_eth_rx_mode(struct bnx2x *bp, bool start)
{
	unsigned long accept_flags = 0, ramrod_flags = 0;
	u8 cl_id = bnx2x_cnic_eth_cl_id(bp, BNX2X_ISCSI_ETH_CL_ID_IDX);
	int sched_state = BNX2X_FILTER_ISCSI_ETH_STOP_SCHED;

	if (start) {
		/* Start accepting on iSCSI L2 ring. Accept all multicasts
		 * because it's the only way for UIO Queue to accept
		 * multicasts (in non-promiscuous mode only one Queue per
		 * function will receive multicast packets (leading in our
		 * case).
		 */
		__set_bit(BNX2X_ACCEPT_UNICAST, &accept_flags);
		__set_bit(BNX2X_ACCEPT_ALL_MULTICAST, &accept_flags);
		__set_bit(BNX2X_ACCEPT_BROADCAST, &accept_flags);
		__set_bit(BNX2X_ACCEPT_ANY_VLAN, &accept_flags);

		/* Clear STOP_PENDING bit if START is requested */
		clear_bit(BNX2X_FILTER_ISCSI_ETH_STOP_SCHED, &bp->sp_state);

		sched_state = BNX2X_FILTER_ISCSI_ETH_START_SCHED;
	} else
		/* Clear START_PENDING bit if STOP is requested */
		clear_bit(BNX2X_FILTER_ISCSI_ETH_START_SCHED, &bp->sp_state);

	if (test_bit(BNX2X_FILTER_RX_MODE_PENDING, &bp->sp_state))
		set_bit(sched_state, &bp->sp_state);
	else {
		__set_bit(RAMROD_RX, &ramrod_flags);
		bnx2x_set_q_rx_mode(bp, cl_id, 0, accept_flags, 0,
				    ramrod_flags);
	}
}


static int bnx2x_drv_ctl(struct net_device *dev, struct drv_ctl_info *ctl)
{
	struct bnx2x *bp = netdev_priv(dev);
	int rc = 0;

	switch (ctl->cmd) {
	case DRV_CTL_CTXTBL_WR_CMD: {
		u32 index = ctl->data.io.offset;
		dma_addr_t addr = ctl->data.io.dma_addr;

		bnx2x_ilt_wr(bp, index, addr);
		break;
	}

	case DRV_CTL_RET_L5_SPQ_CREDIT_CMD: {
		int count = ctl->data.credit.credit_count;

		bnx2x_cnic_sp_post(bp, count);
		break;
	}

	/* rtnl_lock is held.  */
	case DRV_CTL_START_L2_CMD: {
		struct cnic_eth_dev *cp = &bp->cnic_eth_dev;
		unsigned long sp_bits = 0;

		/* Configure the iSCSI classification object */
		bnx2x_init_mac_obj(bp, &bp->iscsi_l2_mac_obj,
				   cp->iscsi_l2_client_id,
				   cp->iscsi_l2_cid, BP_FUNC(bp),
				   bnx2x_sp(bp, mac_rdata),
				   bnx2x_sp_mapping(bp, mac_rdata),
				   BNX2X_FILTER_MAC_PENDING,
				   &bp->sp_state, BNX2X_OBJ_TYPE_RX,
				   &bp->macs_pool);

		/* Set iSCSI MAC address */
		rc = bnx2x_set_iscsi_eth_mac_addr(bp);
		if (rc)
			break;

		mmiowb();
		barrier();

		/* Start accepting on iSCSI L2 ring */

		netif_addr_lock_bh(dev);
		bnx2x_set_iscsi_eth_rx_mode(bp, true);
		netif_addr_unlock_bh(dev);

		/* bits to wait on */
		__set_bit(BNX2X_FILTER_RX_MODE_PENDING, &sp_bits);
		__set_bit(BNX2X_FILTER_ISCSI_ETH_START_SCHED, &sp_bits);

		if (!bnx2x_wait_sp_comp(bp, sp_bits))
			BNX2X_ERR("rx_mode completion timed out!\n");

		break;
	}

	/* rtnl_lock is held.  */
	case DRV_CTL_STOP_L2_CMD: {
		unsigned long sp_bits = 0;

		/* Stop accepting on iSCSI L2 ring */
		netif_addr_lock_bh(dev);
		bnx2x_set_iscsi_eth_rx_mode(bp, false);
		netif_addr_unlock_bh(dev);

		/* bits to wait on */
		__set_bit(BNX2X_FILTER_RX_MODE_PENDING, &sp_bits);
		__set_bit(BNX2X_FILTER_ISCSI_ETH_STOP_SCHED, &sp_bits);

		if (!bnx2x_wait_sp_comp(bp, sp_bits))
			BNX2X_ERR("rx_mode completion timed out!\n");

		mmiowb();
		barrier();

		/* Unset iSCSI L2 MAC */
		rc = bnx2x_del_all_macs(bp, &bp->iscsi_l2_mac_obj,
					BNX2X_ISCSI_ETH_MAC, true);
		break;
	}
	case DRV_CTL_RET_L2_SPQ_CREDIT_CMD: {
		int count = ctl->data.credit.credit_count;

		smp_mb__before_atomic_inc();
		atomic_add(count, &bp->cq_spq_left);
		smp_mb__after_atomic_inc();
		break;
	}

	default:
		BNX2X_ERR("unknown command %x\n", ctl->cmd);
		rc = -EINVAL;
	}

	return rc;
}

void bnx2x_setup_cnic_irq_info(struct bnx2x *bp)
{
	struct cnic_eth_dev *cp = &bp->cnic_eth_dev;

	if (bp->flags & USING_MSIX_FLAG) {
		cp->drv_state |= CNIC_DRV_STATE_USING_MSIX;
		cp->irq_arr[0].irq_flags |= CNIC_IRQ_FL_MSIX;
		cp->irq_arr[0].vector = bp->msix_table[1].vector;
	} else {
		cp->drv_state &= ~CNIC_DRV_STATE_USING_MSIX;
		cp->irq_arr[0].irq_flags &= ~CNIC_IRQ_FL_MSIX;
	}
	if (!CHIP_IS_E1x(bp))
		cp->irq_arr[0].status_blk = (void *)bp->cnic_sb.e2_sb;
	else
		cp->irq_arr[0].status_blk = (void *)bp->cnic_sb.e1x_sb;

	cp->irq_arr[0].status_blk_num =  bnx2x_cnic_fw_sb_id(bp);
	cp->irq_arr[0].status_blk_num2 = bnx2x_cnic_igu_sb_id(bp);
	cp->irq_arr[1].status_blk = bp->def_status_blk;
	cp->irq_arr[1].status_blk_num = DEF_SB_ID;
	cp->irq_arr[1].status_blk_num2 = DEF_SB_IGU_ID;

	cp->num_irq = 2;
}

static int bnx2x_register_cnic(struct net_device *dev, struct cnic_ops *ops,
			       void *data)
{
	struct bnx2x *bp = netdev_priv(dev);
	struct cnic_eth_dev *cp = &bp->cnic_eth_dev;

	if (ops == NULL)
		return -EINVAL;

	bp->cnic_kwq = kzalloc(PAGE_SIZE, GFP_KERNEL);
	if (!bp->cnic_kwq)
		return -ENOMEM;

	bp->cnic_kwq_cons = bp->cnic_kwq;
	bp->cnic_kwq_prod = bp->cnic_kwq;
	bp->cnic_kwq_last = bp->cnic_kwq + MAX_SP_DESC_CNT;

	bp->cnic_spq_pending = 0;
	bp->cnic_kwq_pending = 0;

	bp->cnic_data = data;

	cp->num_irq = 0;
	cp->drv_state |= CNIC_DRV_STATE_REGD;
	cp->iro_arr = bp->iro_arr;

	bnx2x_setup_cnic_irq_info(bp);

	rcu_assign_pointer(bp->cnic_ops, ops);

	return 0;
}

static int bnx2x_unregister_cnic(struct net_device *dev)
{
	struct bnx2x *bp = netdev_priv(dev);
	struct cnic_eth_dev *cp = &bp->cnic_eth_dev;

	mutex_lock(&bp->cnic_mutex);
	cp->drv_state = 0;
	rcu_assign_pointer(bp->cnic_ops, NULL);
	mutex_unlock(&bp->cnic_mutex);
	synchronize_rcu();
	kfree(bp->cnic_kwq);
	bp->cnic_kwq = NULL;

	return 0;
}

struct cnic_eth_dev *bnx2x_cnic_probe(struct net_device *dev)
{
	struct bnx2x *bp = netdev_priv(dev);
	struct cnic_eth_dev *cp = &bp->cnic_eth_dev;

	/* If both iSCSI and FCoE are disabled - return NULL in
	 * order to indicate CNIC that it should not try to work
	 * with this device.
	 */
	if (NO_ISCSI(bp) && NO_FCOE(bp))
		return NULL;

	cp->drv_owner = THIS_MODULE;
	cp->chip_id = CHIP_ID(bp);
	cp->pdev = bp->pdev;
	cp->io_base = bp->regview;
	cp->io_base2 = bp->doorbells;
	cp->max_kwqe_pending = 8;
	cp->ctx_blk_size = CDU_ILT_PAGE_SZ;
	cp->ctx_tbl_offset = FUNC_ILT_BASE(BP_FUNC(bp)) +
			     bnx2x_cid_ilt_lines(bp);
	cp->ctx_tbl_len = CNIC_ILT_LINES;
	cp->starting_cid = bnx2x_cid_ilt_lines(bp) * ILT_PAGE_CIDS;
	cp->drv_submit_kwqes_16 = bnx2x_cnic_sp_queue;
	cp->drv_ctl = bnx2x_drv_ctl;
	cp->drv_register_cnic = bnx2x_register_cnic;
	cp->drv_unregister_cnic = bnx2x_unregister_cnic;
	cp->fcoe_init_cid = BNX2X_FCOE_ETH_CID;
	cp->iscsi_l2_client_id =
		bnx2x_cnic_eth_cl_id(bp, BNX2X_ISCSI_ETH_CL_ID_IDX);
	cp->iscsi_l2_cid = BNX2X_ISCSI_ETH_CID;

	if (NO_ISCSI_OOO(bp))
		cp->drv_state |= CNIC_DRV_STATE_NO_ISCSI_OOO;

	if (NO_ISCSI(bp))
		cp->drv_state |= CNIC_DRV_STATE_NO_ISCSI;

	if (NO_FCOE(bp))
		cp->drv_state |= CNIC_DRV_STATE_NO_FCOE;

	DP(BNX2X_MSG_SP, "page_size %d, tbl_offset %d, tbl_lines %d, "
			 "starting cid %d\n",
	   cp->ctx_blk_size,
	   cp->ctx_tbl_offset,
	   cp->ctx_tbl_len,
	   cp->starting_cid);
	return cp;
}
EXPORT_SYMBOL(bnx2x_cnic_probe);

#endif /* BCM_CNIC */
<|MERGE_RESOLUTION|>--- conflicted
+++ resolved
@@ -1239,7 +1239,7 @@
 	int pos;
 	u16 status;
 
-	pos = pci_pcie_cap(dev);
+	pos = pci_find_capability(dev, PCI_CAP_ID_EXP);
 	if (!pos)
 		return false;
 
@@ -2833,17 +2833,6 @@
 		rxq_init->sb_cq_index = HC_SP_INDEX_ETH_FCOE_RX_CQ_CONS;
 	else
 		rxq_init->sb_cq_index = HC_INDEX_ETH_RX_CQ_CONS;
-<<<<<<< HEAD
-
-	if (IS_FCOE_FP(fp)) {
-		rxq_init->silent_removal_value = 0;
-		rxq_init->silent_removal_mask = VLAN_VID_MASK;
-	} else {
-		rxq_init->silent_removal_value = 0;
-		rxq_init->silent_removal_mask = VLAN_PRIO_MASK | VLAN_VID_MASK;
-	}
-=======
->>>>>>> 99f4964c
 }
 
 static void bnx2x_pf_tx_q_prep(struct bnx2x *bp,
@@ -5868,11 +5857,7 @@
 	 * take the UNDI lock to protect undi_unload flow from accessing
 	 * registers while we're resetting the chip
 	 */
-<<<<<<< HEAD
-	bnx2x_acquire_hw_lock(bp, HW_LOCK_RESOURCE_UNDI);
-=======
 	bnx2x_acquire_hw_lock(bp, HW_LOCK_RESOURCE_RESET);
->>>>>>> 99f4964c
 
 	bnx2x_reset_common(bp);
 	REG_WR(bp, GRCBASE_MISC + MISC_REGISTERS_RESET_REG_1_SET, 0xffffffff);
@@ -5884,11 +5869,7 @@
 	}
 	REG_WR(bp, GRCBASE_MISC + MISC_REGISTERS_RESET_REG_2_SET, val);
 
-<<<<<<< HEAD
-	bnx2x_release_hw_lock(bp, HW_LOCK_RESOURCE_UNDI);
-=======
 	bnx2x_release_hw_lock(bp, HW_LOCK_RESOURCE_RESET);
->>>>>>> 99f4964c
 
 	bnx2x_init_block(bp, BLOCK_MISC, PHASE_COMMON);
 
@@ -8498,7 +8479,6 @@
 
 	if (!netif_running(bp->dev))
 		goto sp_rtnl_exit;
-<<<<<<< HEAD
 
 	/* if stop on error is defined no recovery flows should be executed */
 #ifdef BNX2X_STOP_ON_ERROR
@@ -8514,25 +8494,8 @@
 		 * function anyway.
 		 */
 		bp->sp_rtnl_state = 0;
-=======
-
-	/* if stop on error is defined no recovery flows should be executed */
-#ifdef BNX2X_STOP_ON_ERROR
-	BNX2X_ERR("recovery flow called but STOP_ON_ERROR defined "
-		  "so reset not done to allow debug dump,\n"
-		  "you will need to reboot when done\n");
-	goto sp_rtnl_not_reset;
-#endif
-
-	if (unlikely(bp->recovery_state != BNX2X_RECOVERY_DONE)) {
-		/*
-		 * Clear all pending SP commands as we are going to reset the
-		 * function anyway.
-		 */
-		bp->sp_rtnl_state = 0;
 		smp_mb();
 
->>>>>>> 99f4964c
 		bnx2x_parity_recover(bp);
 
 		goto sp_rtnl_exit;
@@ -8548,14 +8511,6 @@
 
 		bnx2x_nic_unload(bp, UNLOAD_NORMAL);
 		bnx2x_nic_load(bp, LOAD_NORMAL);
-<<<<<<< HEAD
-
-		goto sp_rtnl_exit;
-	}
-#ifdef BNX2X_STOP_ON_ERROR
-sp_rtnl_not_reset:
-#endif
-=======
 
 		goto sp_rtnl_exit;
 	}
@@ -8565,7 +8520,6 @@
 	if (test_and_clear_bit(BNX2X_SP_RTNL_SETUP_TC, &bp->sp_rtnl_state))
 		bnx2x_setup_tc(bp->dev, bp->dcbx_port_params.ets.num_of_cos);
 
->>>>>>> 99f4964c
 sp_rtnl_exit:
 	rtnl_unlock();
 }
@@ -8889,10 +8843,7 @@
 
 	bp->igu_base_sb = 0xff;
 	if (CHIP_INT_MODE_IS_BC(bp)) {
-<<<<<<< HEAD
-=======
 		int vn = BP_VN(bp);
->>>>>>> 99f4964c
 		igu_sb_cnt = bp->igu_sb_cnt;
 		bp->igu_base_sb = (CHIP_MODE_IS_4_PORT(bp) ? pfid : vn) *
 			FP_SB_MAX_E1x;
@@ -9931,16 +9882,12 @@
 #endif
 
 	/* multiple tx priority */
-<<<<<<< HEAD
-	bp->max_cos = 1;
-=======
 	if (CHIP_IS_E1x(bp))
 		bp->max_cos = BNX2X_MULTI_TX_COS_E1X;
 	if (CHIP_IS_E2(bp) || CHIP_IS_E3A0(bp))
 		bp->max_cos = BNX2X_MULTI_TX_COS_E2_E3A0;
 	if (CHIP_IS_E3B0(bp))
 		bp->max_cos = BNX2X_MULTI_TX_COS_E3B0;
->>>>>>> 99f4964c
 
 	return rc;
 }
@@ -10350,11 +10297,7 @@
 	}
 
 	if (!pci_is_pcie(pdev)) {
-<<<<<<< HEAD
-		dev_err(&bp->pdev->dev,	"Not PCI Express, aborting\n");
-=======
 		dev_err(&bp->pdev->dev, "Not PCI Express, aborting\n");
->>>>>>> 99f4964c
 		rc = -EIO;
 		goto err_out_release;
 	}
@@ -10382,25 +10325,14 @@
 	/* clean indirect addresses */
 	pci_write_config_dword(bp->pdev, PCICFG_GRC_ADDRESS,
 			       PCICFG_VENDOR_ID_OFFSET);
-<<<<<<< HEAD
-	/* Clean the following indirect addresses for all functions since it
-=======
 	/*
 	 * Clean the following indirect addresses for all functions since it
->>>>>>> 99f4964c
 	 * is not used by the driver.
 	 */
 	REG_WR(bp, PXP2_REG_PGL_ADDR_88_F0, 0);
 	REG_WR(bp, PXP2_REG_PGL_ADDR_8C_F0, 0);
 	REG_WR(bp, PXP2_REG_PGL_ADDR_90_F0, 0);
 	REG_WR(bp, PXP2_REG_PGL_ADDR_94_F0, 0);
-<<<<<<< HEAD
-	REG_WR(bp, PXP2_REG_PGL_ADDR_88_F1, 0);
-	REG_WR(bp, PXP2_REG_PGL_ADDR_8C_F1, 0);
-	REG_WR(bp, PXP2_REG_PGL_ADDR_90_F1, 0);
-	REG_WR(bp, PXP2_REG_PGL_ADDR_94_F1, 0);
-
-=======
 
 	if (CHIP_IS_E1x(bp)) {
 		REG_WR(bp, PXP2_REG_PGL_ADDR_88_F1, 0);
@@ -10409,7 +10341,6 @@
 		REG_WR(bp, PXP2_REG_PGL_ADDR_94_F1, 0);
 	}
 
->>>>>>> 99f4964c
 	/*
 	 * Enable internal target-read (in case we are probed after PF FLR).
 	 * Must be done prior to any BAR read access. Only for 57712 and up
@@ -10786,11 +10717,7 @@
 	 * initialization of bp->max_cos based on the chip versions AND chip
 	 * revision in the bnx2x_init_bp().
 	 */
-<<<<<<< HEAD
-	u8 max_cos_est = 1;
-=======
 	u8 max_cos_est = 0;
->>>>>>> 99f4964c
 
 	switch (ent->driver_data) {
 	case BCM57710:
@@ -10810,10 +10737,7 @@
 	case BCM57810_MF:
 	case BCM57840:
 	case BCM57840_MF:
-<<<<<<< HEAD
-=======
 		max_cos_est = BNX2X_MULTI_TX_COS_E3B0;
->>>>>>> 99f4964c
 		break;
 
 	default:
@@ -10846,11 +10770,7 @@
 	tx_count = MAX_TXQS_PER_COS * max_cos_est + FCOE_PRESENT;
 
 	/* dev zeroed in init_etherdev */
-<<<<<<< HEAD
-	dev = alloc_etherdev_mq(sizeof(*bp), tx_count);
-=======
 	dev = alloc_etherdev_mqs(sizeof(*bp), tx_count, rx_count);
->>>>>>> 99f4964c
 	if (!dev) {
 		dev_err(&pdev->dev, "Cannot allocate net device\n");
 		return -ENOMEM;
