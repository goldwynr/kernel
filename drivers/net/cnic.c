--- conflicted
+++ resolved
@@ -3849,11 +3849,7 @@
 	if (!cp->csk_tbl)
 		return -ENOMEM;
 
-<<<<<<< HEAD
-	get_random_bytes(&port_id, sizeof(port_id));
-=======
 	port_id = random32();
->>>>>>> 9c61904c
 	port_id %= CNIC_LOCAL_PORT_RANGE;
 	if (cnic_init_id_tbl(&cp->csk_port_tbl, CNIC_LOCAL_PORT_RANGE,
 			     CNIC_LOCAL_PORT_MIN, port_id)) {
