/*
 * Copyright (C) 2003 - 2009 NetXen, Inc.
 * Copyright (C) 2009 - QLogic Corporation.
 * All rights reserved.
 *
 * This program is free software; you can redistribute it and/or
 * modify it under the terms of the GNU General Public License
 * as published by the Free Software Foundation; either version 2
 * of the License, or (at your option) any later version.
 *
 * This program is distributed in the hope that it will be useful, but
 * WITHOUT ANY WARRANTY; without even the implied warranty of
 * MERCHANTABILITY or FITNESS FOR A PARTICULAR PURPOSE.  See the
 * GNU General Public License for more details.
 *
 * You should have received a copy of the GNU General Public License
 * along with this program; if not, write to the Free Software
 * Foundation, Inc., 59 Temple Place - Suite 330, Boston,
 * MA  02111-1307, USA.
 *
 * The full GNU General Public License is included in this distribution
 * in the file called "COPYING".
 *
 */

#include <linux/slab.h>
#include "netxen_nic.h"
#include "netxen_nic_hw.h"

#include <net/ip.h>

#define MASK(n) ((1ULL<<(n))-1)
#define MN_WIN(addr) (((addr & 0x1fc0000) >> 1) | ((addr >> 25) & 0x3ff))
#define OCM_WIN(addr) (((addr & 0x1ff0000) >> 1) | ((addr >> 25) & 0x3ff))
#define MS_WIN(addr) (addr & 0x0ffc0000)

#define GET_MEM_OFFS_2M(addr) (addr & MASK(18))

#define CRB_BLK(off)	((off >> 20) & 0x3f)
#define CRB_SUBBLK(off)	((off >> 16) & 0xf)
#define CRB_WINDOW_2M	(0x130060)
#define CRB_HI(off)	((crb_hub_agt[CRB_BLK(off)] << 20) | ((off) & 0xf0000))
#define CRB_INDIRECT_2M	(0x1e0000UL)

static void netxen_nic_io_write_128M(struct netxen_adapter *adapter,
		void __iomem *addr, u32 data);
static u32 netxen_nic_io_read_128M(struct netxen_adapter *adapter,
		void __iomem *addr);

#ifndef readq
static inline u64 readq(void __iomem *addr)
{
	return readl(addr) | (((u64) readl(addr + 4)) << 32LL);
}
#endif

#ifndef writeq
static inline void writeq(u64 val, void __iomem *addr)
{
	writel(((u32) (val)), (addr));
	writel(((u32) (val >> 32)), (addr + 4));
}
#endif

#define PCI_OFFSET_FIRST_RANGE(adapter, off)    \
	((adapter)->ahw.pci_base0 + (off))
#define PCI_OFFSET_SECOND_RANGE(adapter, off)   \
	((adapter)->ahw.pci_base1 + (off) - SECOND_PAGE_GROUP_START)
#define PCI_OFFSET_THIRD_RANGE(adapter, off)    \
	((adapter)->ahw.pci_base2 + (off) - THIRD_PAGE_GROUP_START)

static void __iomem *pci_base_offset(struct netxen_adapter *adapter,
					    unsigned long off)
{
	if (ADDR_IN_RANGE(off, FIRST_PAGE_GROUP_START, FIRST_PAGE_GROUP_END))
		return PCI_OFFSET_FIRST_RANGE(adapter, off);

	if (ADDR_IN_RANGE(off, SECOND_PAGE_GROUP_START, SECOND_PAGE_GROUP_END))
		return PCI_OFFSET_SECOND_RANGE(adapter, off);

	if (ADDR_IN_RANGE(off, THIRD_PAGE_GROUP_START, THIRD_PAGE_GROUP_END))
		return PCI_OFFSET_THIRD_RANGE(adapter, off);

	return NULL;
}

static crb_128M_2M_block_map_t
crb_128M_2M_map[64] __cacheline_aligned_in_smp = {
    {{{0, 0,         0,         0} } },		/* 0: PCI */
    {{{1, 0x0100000, 0x0102000, 0x120000},	/* 1: PCIE */
	  {1, 0x0110000, 0x0120000, 0x130000},
	  {1, 0x0120000, 0x0122000, 0x124000},
	  {1, 0x0130000, 0x0132000, 0x126000},
	  {1, 0x0140000, 0x0142000, 0x128000},
	  {1, 0x0150000, 0x0152000, 0x12a000},
	  {1, 0x0160000, 0x0170000, 0x110000},
	  {1, 0x0170000, 0x0172000, 0x12e000},
	  {0, 0x0000000, 0x0000000, 0x000000},
	  {0, 0x0000000, 0x0000000, 0x000000},
	  {0, 0x0000000, 0x0000000, 0x000000},
	  {0, 0x0000000, 0x0000000, 0x000000},
	  {0, 0x0000000, 0x0000000, 0x000000},
	  {0, 0x0000000, 0x0000000, 0x000000},
	  {1, 0x01e0000, 0x01e0800, 0x122000},
	  {0, 0x0000000, 0x0000000, 0x000000} } },
	{{{1, 0x0200000, 0x0210000, 0x180000} } },/* 2: MN */
    {{{0, 0,         0,         0} } },	    /* 3: */
    {{{1, 0x0400000, 0x0401000, 0x169000} } },/* 4: P2NR1 */
    {{{1, 0x0500000, 0x0510000, 0x140000} } },/* 5: SRE   */
    {{{1, 0x0600000, 0x0610000, 0x1c0000} } },/* 6: NIU   */
    {{{1, 0x0700000, 0x0704000, 0x1b8000} } },/* 7: QM    */
    {{{1, 0x0800000, 0x0802000, 0x170000},  /* 8: SQM0  */
      {0, 0x0000000, 0x0000000, 0x000000},
      {0, 0x0000000, 0x0000000, 0x000000},
      {0, 0x0000000, 0x0000000, 0x000000},
      {0, 0x0000000, 0x0000000, 0x000000},
      {0, 0x0000000, 0x0000000, 0x000000},
      {0, 0x0000000, 0x0000000, 0x000000},
      {0, 0x0000000, 0x0000000, 0x000000},
      {0, 0x0000000, 0x0000000, 0x000000},
      {0, 0x0000000, 0x0000000, 0x000000},
      {0, 0x0000000, 0x0000000, 0x000000},
      {0, 0x0000000, 0x0000000, 0x000000},
      {0, 0x0000000, 0x0000000, 0x000000},
      {0, 0x0000000, 0x0000000, 0x000000},
      {0, 0x0000000, 0x0000000, 0x000000},
      {1, 0x08f0000, 0x08f2000, 0x172000} } },
    {{{1, 0x0900000, 0x0902000, 0x174000},	/* 9: SQM1*/
      {0, 0x0000000, 0x0000000, 0x000000},
      {0, 0x0000000, 0x0000000, 0x000000},
      {0, 0x0000000, 0x0000000, 0x000000},
      {0, 0x0000000, 0x0000000, 0x000000},
      {0, 0x0000000, 0x0000000, 0x000000},
      {0, 0x0000000, 0x0000000, 0x000000},
      {0, 0x0000000, 0x0000000, 0x000000},
      {0, 0x0000000, 0x0000000, 0x000000},
      {0, 0x0000000, 0x0000000, 0x000000},
      {0, 0x0000000, 0x0000000, 0x000000},
      {0, 0x0000000, 0x0000000, 0x000000},
      {0, 0x0000000, 0x0000000, 0x000000},
      {0, 0x0000000, 0x0000000, 0x000000},
      {0, 0x0000000, 0x0000000, 0x000000},
      {1, 0x09f0000, 0x09f2000, 0x176000} } },
    {{{0, 0x0a00000, 0x0a02000, 0x178000},	/* 10: SQM2*/
      {0, 0x0000000, 0x0000000, 0x000000},
      {0, 0x0000000, 0x0000000, 0x000000},
      {0, 0x0000000, 0x0000000, 0x000000},
      {0, 0x0000000, 0x0000000, 0x000000},
      {0, 0x0000000, 0x0000000, 0x000000},
      {0, 0x0000000, 0x0000000, 0x000000},
      {0, 0x0000000, 0x0000000, 0x000000},
      {0, 0x0000000, 0x0000000, 0x000000},
      {0, 0x0000000, 0x0000000, 0x000000},
      {0, 0x0000000, 0x0000000, 0x000000},
      {0, 0x0000000, 0x0000000, 0x000000},
      {0, 0x0000000, 0x0000000, 0x000000},
      {0, 0x0000000, 0x0000000, 0x000000},
      {0, 0x0000000, 0x0000000, 0x000000},
      {1, 0x0af0000, 0x0af2000, 0x17a000} } },
    {{{0, 0x0b00000, 0x0b02000, 0x17c000},	/* 11: SQM3*/
      {0, 0x0000000, 0x0000000, 0x000000},
      {0, 0x0000000, 0x0000000, 0x000000},
      {0, 0x0000000, 0x0000000, 0x000000},
      {0, 0x0000000, 0x0000000, 0x000000},
      {0, 0x0000000, 0x0000000, 0x000000},
      {0, 0x0000000, 0x0000000, 0x000000},
      {0, 0x0000000, 0x0000000, 0x000000},
      {0, 0x0000000, 0x0000000, 0x000000},
      {0, 0x0000000, 0x0000000, 0x000000},
      {0, 0x0000000, 0x0000000, 0x000000},
      {0, 0x0000000, 0x0000000, 0x000000},
      {0, 0x0000000, 0x0000000, 0x000000},
      {0, 0x0000000, 0x0000000, 0x000000},
      {0, 0x0000000, 0x0000000, 0x000000},
      {1, 0x0bf0000, 0x0bf2000, 0x17e000} } },
	{{{1, 0x0c00000, 0x0c04000, 0x1d4000} } },/* 12: I2Q */
	{{{1, 0x0d00000, 0x0d04000, 0x1a4000} } },/* 13: TMR */
	{{{1, 0x0e00000, 0x0e04000, 0x1a0000} } },/* 14: ROMUSB */
	{{{1, 0x0f00000, 0x0f01000, 0x164000} } },/* 15: PEG4 */
	{{{0, 0x1000000, 0x1004000, 0x1a8000} } },/* 16: XDMA */
	{{{1, 0x1100000, 0x1101000, 0x160000} } },/* 17: PEG0 */
	{{{1, 0x1200000, 0x1201000, 0x161000} } },/* 18: PEG1 */
	{{{1, 0x1300000, 0x1301000, 0x162000} } },/* 19: PEG2 */
	{{{1, 0x1400000, 0x1401000, 0x163000} } },/* 20: PEG3 */
	{{{1, 0x1500000, 0x1501000, 0x165000} } },/* 21: P2ND */
	{{{1, 0x1600000, 0x1601000, 0x166000} } },/* 22: P2NI */
	{{{0, 0,         0,         0} } },	/* 23: */
	{{{0, 0,         0,         0} } },	/* 24: */
	{{{0, 0,         0,         0} } },	/* 25: */
	{{{0, 0,         0,         0} } },	/* 26: */
	{{{0, 0,         0,         0} } },	/* 27: */
	{{{0, 0,         0,         0} } },	/* 28: */
	{{{1, 0x1d00000, 0x1d10000, 0x190000} } },/* 29: MS */
    {{{1, 0x1e00000, 0x1e01000, 0x16a000} } },/* 30: P2NR2 */
    {{{1, 0x1f00000, 0x1f10000, 0x150000} } },/* 31: EPG */
	{{{0} } },				/* 32: PCI */
	{{{1, 0x2100000, 0x2102000, 0x120000},	/* 33: PCIE */
	  {1, 0x2110000, 0x2120000, 0x130000},
	  {1, 0x2120000, 0x2122000, 0x124000},
	  {1, 0x2130000, 0x2132000, 0x126000},
	  {1, 0x2140000, 0x2142000, 0x128000},
	  {1, 0x2150000, 0x2152000, 0x12a000},
	  {1, 0x2160000, 0x2170000, 0x110000},
	  {1, 0x2170000, 0x2172000, 0x12e000},
	  {0, 0x0000000, 0x0000000, 0x000000},
	  {0, 0x0000000, 0x0000000, 0x000000},
	  {0, 0x0000000, 0x0000000, 0x000000},
	  {0, 0x0000000, 0x0000000, 0x000000},
	  {0, 0x0000000, 0x0000000, 0x000000},
	  {0, 0x0000000, 0x0000000, 0x000000},
	  {0, 0x0000000, 0x0000000, 0x000000},
	  {0, 0x0000000, 0x0000000, 0x000000} } },
	{{{1, 0x2200000, 0x2204000, 0x1b0000} } },/* 34: CAM */
	{{{0} } },				/* 35: */
	{{{0} } },				/* 36: */
	{{{0} } },				/* 37: */
	{{{0} } },				/* 38: */
	{{{0} } },				/* 39: */
	{{{1, 0x2800000, 0x2804000, 0x1a4000} } },/* 40: TMR */
	{{{1, 0x2900000, 0x2901000, 0x16b000} } },/* 41: P2NR3 */
	{{{1, 0x2a00000, 0x2a00400, 0x1ac400} } },/* 42: RPMX1 */
	{{{1, 0x2b00000, 0x2b00400, 0x1ac800} } },/* 43: RPMX2 */
	{{{1, 0x2c00000, 0x2c00400, 0x1acc00} } },/* 44: RPMX3 */
	{{{1, 0x2d00000, 0x2d00400, 0x1ad000} } },/* 45: RPMX4 */
	{{{1, 0x2e00000, 0x2e00400, 0x1ad400} } },/* 46: RPMX5 */
	{{{1, 0x2f00000, 0x2f00400, 0x1ad800} } },/* 47: RPMX6 */
	{{{1, 0x3000000, 0x3000400, 0x1adc00} } },/* 48: RPMX7 */
	{{{0, 0x3100000, 0x3104000, 0x1a8000} } },/* 49: XDMA */
	{{{1, 0x3200000, 0x3204000, 0x1d4000} } },/* 50: I2Q */
	{{{1, 0x3300000, 0x3304000, 0x1a0000} } },/* 51: ROMUSB */
	{{{0} } },				/* 52: */
	{{{1, 0x3500000, 0x3500400, 0x1ac000} } },/* 53: RPMX0 */
	{{{1, 0x3600000, 0x3600400, 0x1ae000} } },/* 54: RPMX8 */
	{{{1, 0x3700000, 0x3700400, 0x1ae400} } },/* 55: RPMX9 */
	{{{1, 0x3800000, 0x3804000, 0x1d0000} } },/* 56: OCM0 */
	{{{1, 0x3900000, 0x3904000, 0x1b4000} } },/* 57: CRYPTO */
	{{{1, 0x3a00000, 0x3a04000, 0x1d8000} } },/* 58: SMB */
	{{{0} } },				/* 59: I2C0 */
	{{{0} } },				/* 60: I2C1 */
	{{{1, 0x3d00000, 0x3d04000, 0x1d8000} } },/* 61: LPC */
	{{{1, 0x3e00000, 0x3e01000, 0x167000} } },/* 62: P2NC */
	{{{1, 0x3f00000, 0x3f01000, 0x168000} } }	/* 63: P2NR0 */
};

/*
 * top 12 bits of crb internal address (hub, agent)
 */
static unsigned crb_hub_agt[64] =
{
	0,
	NETXEN_HW_CRB_HUB_AGT_ADR_PS,
	NETXEN_HW_CRB_HUB_AGT_ADR_MN,
	NETXEN_HW_CRB_HUB_AGT_ADR_MS,
	0,
	NETXEN_HW_CRB_HUB_AGT_ADR_SRE,
	NETXEN_HW_CRB_HUB_AGT_ADR_NIU,
	NETXEN_HW_CRB_HUB_AGT_ADR_QMN,
	NETXEN_HW_CRB_HUB_AGT_ADR_SQN0,
	NETXEN_HW_CRB_HUB_AGT_ADR_SQN1,
	NETXEN_HW_CRB_HUB_AGT_ADR_SQN2,
	NETXEN_HW_CRB_HUB_AGT_ADR_SQN3,
	NETXEN_HW_CRB_HUB_AGT_ADR_I2Q,
	NETXEN_HW_CRB_HUB_AGT_ADR_TIMR,
	NETXEN_HW_CRB_HUB_AGT_ADR_ROMUSB,
	NETXEN_HW_CRB_HUB_AGT_ADR_PGN4,
	NETXEN_HW_CRB_HUB_AGT_ADR_XDMA,
	NETXEN_HW_CRB_HUB_AGT_ADR_PGN0,
	NETXEN_HW_CRB_HUB_AGT_ADR_PGN1,
	NETXEN_HW_CRB_HUB_AGT_ADR_PGN2,
	NETXEN_HW_CRB_HUB_AGT_ADR_PGN3,
	NETXEN_HW_CRB_HUB_AGT_ADR_PGND,
	NETXEN_HW_CRB_HUB_AGT_ADR_PGNI,
	NETXEN_HW_CRB_HUB_AGT_ADR_PGS0,
	NETXEN_HW_CRB_HUB_AGT_ADR_PGS1,
	NETXEN_HW_CRB_HUB_AGT_ADR_PGS2,
	NETXEN_HW_CRB_HUB_AGT_ADR_PGS3,
	0,
	NETXEN_HW_CRB_HUB_AGT_ADR_PGSI,
	NETXEN_HW_CRB_HUB_AGT_ADR_SN,
	0,
	NETXEN_HW_CRB_HUB_AGT_ADR_EG,
	0,
	NETXEN_HW_CRB_HUB_AGT_ADR_PS,
	NETXEN_HW_CRB_HUB_AGT_ADR_CAM,
	0,
	0,
	0,
	0,
	0,
	NETXEN_HW_CRB_HUB_AGT_ADR_TIMR,
	0,
	NETXEN_HW_CRB_HUB_AGT_ADR_RPMX1,
	NETXEN_HW_CRB_HUB_AGT_ADR_RPMX2,
	NETXEN_HW_CRB_HUB_AGT_ADR_RPMX3,
	NETXEN_HW_CRB_HUB_AGT_ADR_RPMX4,
	NETXEN_HW_CRB_HUB_AGT_ADR_RPMX5,
	NETXEN_HW_CRB_HUB_AGT_ADR_RPMX6,
	NETXEN_HW_CRB_HUB_AGT_ADR_RPMX7,
	NETXEN_HW_CRB_HUB_AGT_ADR_XDMA,
	NETXEN_HW_CRB_HUB_AGT_ADR_I2Q,
	NETXEN_HW_CRB_HUB_AGT_ADR_ROMUSB,
	0,
	NETXEN_HW_CRB_HUB_AGT_ADR_RPMX0,
	NETXEN_HW_CRB_HUB_AGT_ADR_RPMX8,
	NETXEN_HW_CRB_HUB_AGT_ADR_RPMX9,
	NETXEN_HW_CRB_HUB_AGT_ADR_OCM0,
	0,
	NETXEN_HW_CRB_HUB_AGT_ADR_SMB,
	NETXEN_HW_CRB_HUB_AGT_ADR_I2C0,
	NETXEN_HW_CRB_HUB_AGT_ADR_I2C1,
	0,
	NETXEN_HW_CRB_HUB_AGT_ADR_PGNC,
	0,
};

/*  PCI Windowing for DDR regions.  */

#define NETXEN_WINDOW_ONE 	0x2000000 /*CRB Window: bit 25 of CRB address */

#define NETXEN_PCIE_SEM_TIMEOUT	10000

static int netxen_nic_set_mtu_xgb(struct netxen_adapter *adapter, int new_mtu);

int
netxen_pcie_sem_lock(struct netxen_adapter *adapter, int sem, u32 id_reg)
{
	int done = 0, timeout = 0;

	while (!done) {
		done = NXRD32(adapter, NETXEN_PCIE_REG(PCIE_SEM_LOCK(sem)));
		if (done == 1)
			break;
		if (++timeout >= NETXEN_PCIE_SEM_TIMEOUT)
			return -EIO;
		msleep(1);
	}

	if (id_reg)
		NXWR32(adapter, id_reg, adapter->portnum);

	return 0;
}

void
netxen_pcie_sem_unlock(struct netxen_adapter *adapter, int sem)
{
	NXRD32(adapter, NETXEN_PCIE_REG(PCIE_SEM_UNLOCK(sem)));
}

static int netxen_niu_xg_init_port(struct netxen_adapter *adapter, int port)
{
	if (NX_IS_REVISION_P2(adapter->ahw.revision_id)) {
		NXWR32(adapter, NETXEN_NIU_XGE_CONFIG_1+(0x10000*port), 0x1447);
		NXWR32(adapter, NETXEN_NIU_XGE_CONFIG_0+(0x10000*port), 0x5);
	}

	return 0;
}

/* Disable an XG interface */
static int netxen_niu_disable_xg_port(struct netxen_adapter *adapter)
{
	__u32 mac_cfg;
	u32 port = adapter->physical_port;

	if (NX_IS_REVISION_P3(adapter->ahw.revision_id))
		return 0;

	if (port > NETXEN_NIU_MAX_XG_PORTS)
		return -EINVAL;

	mac_cfg = 0;
	if (NXWR32(adapter,
			NETXEN_NIU_XGE_CONFIG_0 + (0x10000 * port), mac_cfg))
		return -EIO;
	return 0;
}

#define NETXEN_UNICAST_ADDR(port, index) \
	(NETXEN_UNICAST_ADDR_BASE+(port*32)+(index*8))
#define NETXEN_MCAST_ADDR(port, index) \
	(NETXEN_MULTICAST_ADDR_BASE+(port*0x80)+(index*8))
#define MAC_HI(addr) \
	((addr[2] << 16) | (addr[1] << 8) | (addr[0]))
#define MAC_LO(addr) \
	((addr[5] << 16) | (addr[4] << 8) | (addr[3]))

static int netxen_p2_nic_set_promisc(struct netxen_adapter *adapter, u32 mode)
{
	u32 mac_cfg;
	u32 cnt = 0;
	__u32 reg = 0x0200;
	u32 port = adapter->physical_port;
	u16 board_type = adapter->ahw.board_type;

	if (port > NETXEN_NIU_MAX_XG_PORTS)
		return -EINVAL;

	mac_cfg = NXRD32(adapter, NETXEN_NIU_XGE_CONFIG_0 + (0x10000 * port));
	mac_cfg &= ~0x4;
	NXWR32(adapter, NETXEN_NIU_XGE_CONFIG_0 + (0x10000 * port), mac_cfg);

	if ((board_type == NETXEN_BRDTYPE_P2_SB31_10G_IMEZ) ||
			(board_type == NETXEN_BRDTYPE_P2_SB31_10G_HMEZ))
		reg = (0x20 << port);

	NXWR32(adapter, NETXEN_NIU_FRAME_COUNT_SELECT, reg);

	mdelay(10);

	while (NXRD32(adapter, NETXEN_NIU_FRAME_COUNT) && ++cnt < 20)
		mdelay(10);

	if (cnt < 20) {

		reg = NXRD32(adapter,
			NETXEN_NIU_XGE_CONFIG_1 + (0x10000 * port));

		if (mode == NETXEN_NIU_PROMISC_MODE)
			reg = (reg | 0x2000UL);
		else
			reg = (reg & ~0x2000UL);

		if (mode == NETXEN_NIU_ALLMULTI_MODE)
			reg = (reg | 0x1000UL);
		else
			reg = (reg & ~0x1000UL);

		NXWR32(adapter,
			NETXEN_NIU_XGE_CONFIG_1 + (0x10000 * port), reg);
	}

	mac_cfg |= 0x4;
	NXWR32(adapter, NETXEN_NIU_XGE_CONFIG_0 + (0x10000 * port), mac_cfg);

	return 0;
}

static int netxen_p2_nic_set_mac_addr(struct netxen_adapter *adapter, u8 *addr)
{
	u32 mac_hi, mac_lo;
	u32 reg_hi, reg_lo;

	u8 phy = adapter->physical_port;

	if (phy >= NETXEN_NIU_MAX_XG_PORTS)
		return -EINVAL;

	mac_lo = ((u32)addr[0] << 16) | ((u32)addr[1] << 24);
	mac_hi = addr[2] | ((u32)addr[3] << 8) |
		((u32)addr[4] << 16) | ((u32)addr[5] << 24);

	reg_lo = NETXEN_NIU_XGE_STATION_ADDR_0_1 + (0x10000 * phy);
	reg_hi = NETXEN_NIU_XGE_STATION_ADDR_0_HI + (0x10000 * phy);

	/* write twice to flush */
	if (NXWR32(adapter, reg_lo, mac_lo) || NXWR32(adapter, reg_hi, mac_hi))
		return -EIO;
	if (NXWR32(adapter, reg_lo, mac_lo) || NXWR32(adapter, reg_hi, mac_hi))
		return -EIO;

	return 0;
}

static int
netxen_nic_enable_mcast_filter(struct netxen_adapter *adapter)
{
	u32	val = 0;
	u16 port = adapter->physical_port;
	u8 *addr = adapter->mac_addr;

	if (adapter->mc_enabled)
		return 0;

	val = NXRD32(adapter, NETXEN_MAC_ADDR_CNTL_REG);
	val |= (1UL << (28+port));
	NXWR32(adapter, NETXEN_MAC_ADDR_CNTL_REG, val);

	/* add broadcast addr to filter */
	val = 0xffffff;
	NXWR32(adapter, NETXEN_UNICAST_ADDR(port, 0), val);
	NXWR32(adapter, NETXEN_UNICAST_ADDR(port, 0)+4, val);

	/* add station addr to filter */
	val = MAC_HI(addr);
	NXWR32(adapter, NETXEN_UNICAST_ADDR(port, 1), val);
	val = MAC_LO(addr);
	NXWR32(adapter, NETXEN_UNICAST_ADDR(port, 1)+4, val);

	adapter->mc_enabled = 1;
	return 0;
}

static int
netxen_nic_disable_mcast_filter(struct netxen_adapter *adapter)
{
	u32	val = 0;
	u16 port = adapter->physical_port;
	u8 *addr = adapter->mac_addr;

	if (!adapter->mc_enabled)
		return 0;

	val = NXRD32(adapter, NETXEN_MAC_ADDR_CNTL_REG);
	val &= ~(1UL << (28+port));
	NXWR32(adapter, NETXEN_MAC_ADDR_CNTL_REG, val);

	val = MAC_HI(addr);
	NXWR32(adapter, NETXEN_UNICAST_ADDR(port, 0), val);
	val = MAC_LO(addr);
	NXWR32(adapter, NETXEN_UNICAST_ADDR(port, 0)+4, val);

	NXWR32(adapter, NETXEN_UNICAST_ADDR(port, 1), 0);
	NXWR32(adapter, NETXEN_UNICAST_ADDR(port, 1)+4, 0);

	adapter->mc_enabled = 0;
	return 0;
}

static int
netxen_nic_set_mcast_addr(struct netxen_adapter *adapter,
		int index, u8 *addr)
{
	u32 hi = 0, lo = 0;
	u16 port = adapter->physical_port;

	lo = MAC_LO(addr);
	hi = MAC_HI(addr);

	NXWR32(adapter, NETXEN_MCAST_ADDR(port, index), hi);
	NXWR32(adapter, NETXEN_MCAST_ADDR(port, index)+4, lo);

	return 0;
}

static void netxen_p2_nic_set_multi(struct net_device *netdev)
{
	struct netxen_adapter *adapter = netdev_priv(netdev);
	struct netdev_hw_addr *ha;
	u8 null_addr[6];
	int i;

	memset(null_addr, 0, 6);

	if (netdev->flags & IFF_PROMISC) {

		adapter->set_promisc(adapter,
				NETXEN_NIU_PROMISC_MODE);

		/* Full promiscuous mode */
		netxen_nic_disable_mcast_filter(adapter);

		return;
	}

	if (netdev_mc_empty(netdev)) {
		adapter->set_promisc(adapter,
				NETXEN_NIU_NON_PROMISC_MODE);
		netxen_nic_disable_mcast_filter(adapter);
		return;
	}

	adapter->set_promisc(adapter, NETXEN_NIU_ALLMULTI_MODE);
	if (netdev->flags & IFF_ALLMULTI ||
			netdev_mc_count(netdev) > adapter->max_mc_count) {
		netxen_nic_disable_mcast_filter(adapter);
		return;
	}

	netxen_nic_enable_mcast_filter(adapter);

	i = 0;
<<<<<<< HEAD
	netdev_for_each_mc_addr(mc_ptr, netdev)
		netxen_nic_set_mcast_addr(adapter, i++, mc_ptr->dmi_addr);
=======
	netdev_for_each_mc_addr(ha, netdev)
		netxen_nic_set_mcast_addr(adapter, i++, ha->addr);
>>>>>>> 02f8c6ae

	/* Clear out remaining addresses */
	while (i < adapter->max_mc_count)
		netxen_nic_set_mcast_addr(adapter, i++, null_addr);
}

static int
netxen_send_cmd_descs(struct netxen_adapter *adapter,
		struct cmd_desc_type0 *cmd_desc_arr, int nr_desc)
{
	u32 i, producer, consumer;
	struct netxen_cmd_buffer *pbuf;
	struct cmd_desc_type0 *cmd_desc;
	struct nx_host_tx_ring *tx_ring;

	i = 0;

	if (adapter->is_up != NETXEN_ADAPTER_UP_MAGIC)
		return -EIO;

	tx_ring = adapter->tx_ring;
	__netif_tx_lock_bh(tx_ring->txq);

	producer = tx_ring->producer;
	consumer = tx_ring->sw_consumer;

	if (nr_desc >= netxen_tx_avail(tx_ring)) {
		netif_tx_stop_queue(tx_ring->txq);
		smp_mb();
		if (netxen_tx_avail(tx_ring) > nr_desc) {
			if (netxen_tx_avail(tx_ring) > TX_STOP_THRESH)
				netif_tx_wake_queue(tx_ring->txq);
		} else {
			__netif_tx_unlock_bh(tx_ring->txq);
			return -EBUSY;
		}
	}

	do {
		cmd_desc = &cmd_desc_arr[i];

		pbuf = &tx_ring->cmd_buf_arr[producer];
		pbuf->skb = NULL;
		pbuf->frag_count = 0;

		memcpy(&tx_ring->desc_head[producer],
			&cmd_desc_arr[i], sizeof(struct cmd_desc_type0));

		producer = get_next_index(producer, tx_ring->num_desc);
		i++;

	} while (i != nr_desc);

	tx_ring->producer = producer;

	netxen_nic_update_cmd_producer(adapter, tx_ring);

	__netif_tx_unlock_bh(tx_ring->txq);

	return 0;
}

static int
nx_p3_sre_macaddr_change(struct netxen_adapter *adapter, u8 *addr, unsigned op)
{
	nx_nic_req_t req;
	nx_mac_req_t *mac_req;
	u64 word;

	memset(&req, 0, sizeof(nx_nic_req_t));
	req.qhdr = cpu_to_le64(NX_NIC_REQUEST << 23);

	word = NX_MAC_EVENT | ((u64)adapter->portnum << 16);
	req.req_hdr = cpu_to_le64(word);

	mac_req = (nx_mac_req_t *)&req.words[0];
	mac_req->op = op;
	memcpy(mac_req->mac_addr, addr, 6);

	return netxen_send_cmd_descs(adapter, (struct cmd_desc_type0 *)&req, 1);
}

static int nx_p3_nic_add_mac(struct netxen_adapter *adapter,
		const u8 *addr, struct list_head *del_list)
{
	struct list_head *head;
	nx_mac_list_t *cur;

	/* look up if already exists */
	list_for_each(head, del_list) {
		cur = list_entry(head, nx_mac_list_t, list);

		if (memcmp(addr, cur->mac_addr, ETH_ALEN) == 0) {
			list_move_tail(head, &adapter->mac_list);
			return 0;
		}
	}

	cur = kzalloc(sizeof(nx_mac_list_t), GFP_ATOMIC);
	if (cur == NULL) {
		printk(KERN_ERR "%s: failed to add mac address filter\n",
				adapter->netdev->name);
		return -ENOMEM;
	}
	memcpy(cur->mac_addr, addr, ETH_ALEN);
	list_add_tail(&cur->list, &adapter->mac_list);
	return nx_p3_sre_macaddr_change(adapter,
				cur->mac_addr, NETXEN_MAC_ADD);
}

static void netxen_p3_nic_set_multi(struct net_device *netdev)
{
	struct netxen_adapter *adapter = netdev_priv(netdev);
<<<<<<< HEAD
	struct dev_mc_list *mc_ptr;
=======
	struct netdev_hw_addr *ha;
>>>>>>> 02f8c6ae
	static const u8 bcast_addr[ETH_ALEN] = {
		0xff, 0xff, 0xff, 0xff, 0xff, 0xff
	};
	u32 mode = VPORT_MISS_MODE_DROP;
	LIST_HEAD(del_list);
	struct list_head *head;
	nx_mac_list_t *cur;

	if (adapter->is_up != NETXEN_ADAPTER_UP_MAGIC)
		return;

	list_splice_tail_init(&adapter->mac_list, &del_list);

	nx_p3_nic_add_mac(adapter, adapter->mac_addr, &del_list);
	nx_p3_nic_add_mac(adapter, bcast_addr, &del_list);

	if (netdev->flags & IFF_PROMISC) {
		mode = VPORT_MISS_MODE_ACCEPT_ALL;
		goto send_fw_cmd;
	}

	if ((netdev->flags & IFF_ALLMULTI) ||
			(netdev_mc_count(netdev) > adapter->max_mc_count)) {
		mode = VPORT_MISS_MODE_ACCEPT_MULTI;
		goto send_fw_cmd;
	}

	if (!netdev_mc_empty(netdev)) {
<<<<<<< HEAD
		netdev_for_each_mc_addr(mc_ptr, netdev)
			nx_p3_nic_add_mac(adapter, mc_ptr->dmi_addr, &del_list);
=======
		netdev_for_each_mc_addr(ha, netdev)
			nx_p3_nic_add_mac(adapter, ha->addr, &del_list);
>>>>>>> 02f8c6ae
	}

send_fw_cmd:
	adapter->set_promisc(adapter, mode);
	head = &del_list;
	while (!list_empty(head)) {
		cur = list_entry(head->next, nx_mac_list_t, list);

		nx_p3_sre_macaddr_change(adapter,
				cur->mac_addr, NETXEN_MAC_DEL);
		list_del(&cur->list);
		kfree(cur);
	}
}

static int netxen_p3_nic_set_promisc(struct netxen_adapter *adapter, u32 mode)
{
	nx_nic_req_t req;
	u64 word;

	memset(&req, 0, sizeof(nx_nic_req_t));

	req.qhdr = cpu_to_le64(NX_HOST_REQUEST << 23);

	word = NX_NIC_H2C_OPCODE_PROXY_SET_VPORT_MISS_MODE |
			((u64)adapter->portnum << 16);
	req.req_hdr = cpu_to_le64(word);

	req.words[0] = cpu_to_le64(mode);

	return netxen_send_cmd_descs(adapter,
				(struct cmd_desc_type0 *)&req, 1);
}

void netxen_p3_free_mac_list(struct netxen_adapter *adapter)
{
	nx_mac_list_t *cur;
	struct list_head *head = &adapter->mac_list;

	while (!list_empty(head)) {
		cur = list_entry(head->next, nx_mac_list_t, list);
		nx_p3_sre_macaddr_change(adapter,
				cur->mac_addr, NETXEN_MAC_DEL);
		list_del(&cur->list);
		kfree(cur);
	}
}

static int netxen_p3_nic_set_mac_addr(struct netxen_adapter *adapter, u8 *addr)
{
	/* assuming caller has already copied new addr to netdev */
	netxen_p3_nic_set_multi(adapter->netdev);
	return 0;
}

#define	NETXEN_CONFIG_INTR_COALESCE	3

/*
 * Send the interrupt coalescing parameter set by ethtool to the card.
 */
int netxen_config_intr_coalesce(struct netxen_adapter *adapter)
{
	nx_nic_req_t req;
	u64 word[6];
	int rv, i;

	memset(&req, 0, sizeof(nx_nic_req_t));
	memset(word, 0, sizeof(word));

	req.qhdr = cpu_to_le64(NX_HOST_REQUEST << 23);

	word[0] = NETXEN_CONFIG_INTR_COALESCE | ((u64)adapter->portnum << 16);
	req.req_hdr = cpu_to_le64(word[0]);

	memcpy(&word[0], &adapter->coal, sizeof(adapter->coal));
	for (i = 0; i < 6; i++)
		req.words[i] = cpu_to_le64(word[i]);

	rv = netxen_send_cmd_descs(adapter, (struct cmd_desc_type0 *)&req, 1);
	if (rv != 0) {
		printk(KERN_ERR "ERROR. Could not send "
			"interrupt coalescing parameters\n");
	}

	return rv;
}

int netxen_config_hw_lro(struct netxen_adapter *adapter, int enable)
{
	nx_nic_req_t req;
	u64 word;
	int rv = 0;

<<<<<<< HEAD
	if (!test_bit(__NX_FW_ATTACHED, &adapter->state))
		return 0;

=======
>>>>>>> 02f8c6ae
	memset(&req, 0, sizeof(nx_nic_req_t));

	req.qhdr = cpu_to_le64(NX_HOST_REQUEST << 23);

	word = NX_NIC_H2C_OPCODE_CONFIG_HW_LRO | ((u64)adapter->portnum << 16);
	req.req_hdr = cpu_to_le64(word);

	req.words[0] = cpu_to_le64(enable);

	rv = netxen_send_cmd_descs(adapter, (struct cmd_desc_type0 *)&req, 1);
	if (rv != 0) {
		printk(KERN_ERR "ERROR. Could not send "
			"configure hw lro request\n");
	}

	return rv;
}

int netxen_config_bridged_mode(struct netxen_adapter *adapter, int enable)
{
	nx_nic_req_t req;
	u64 word;
	int rv = 0;

	if (!!(adapter->flags & NETXEN_NIC_BRIDGE_ENABLED) == enable)
		return rv;

	memset(&req, 0, sizeof(nx_nic_req_t));

	req.qhdr = cpu_to_le64(NX_HOST_REQUEST << 23);

	word = NX_NIC_H2C_OPCODE_CONFIG_BRIDGING |
		((u64)adapter->portnum << 16);
	req.req_hdr = cpu_to_le64(word);

	req.words[0] = cpu_to_le64(enable);

	rv = netxen_send_cmd_descs(adapter, (struct cmd_desc_type0 *)&req, 1);
	if (rv != 0) {
		printk(KERN_ERR "ERROR. Could not send "
				"configure bridge mode request\n");
	}

	adapter->flags ^= NETXEN_NIC_BRIDGE_ENABLED;

	return rv;
}


#define RSS_HASHTYPE_IP_TCP	0x3

int netxen_config_rss(struct netxen_adapter *adapter, int enable)
{
	nx_nic_req_t req;
	u64 word;
	int i, rv;

	static const u64 key[] = {
		0xbeac01fa6a42b73bULL, 0x8030f20c77cb2da3ULL,
		0xae7b30b4d0ca2bcbULL, 0x43a38fb04167253dULL,
		0x255b0ec26d5a56daULL
	};


	memset(&req, 0, sizeof(nx_nic_req_t));
	req.qhdr = cpu_to_le64(NX_HOST_REQUEST << 23);

	word = NX_NIC_H2C_OPCODE_CONFIG_RSS | ((u64)adapter->portnum << 16);
	req.req_hdr = cpu_to_le64(word);

	/*
	 * RSS request:
	 * bits 3-0: hash_method
	 *      5-4: hash_type_ipv4
	 *	7-6: hash_type_ipv6
	 *	  8: enable
	 *        9: use indirection table
	 *    47-10: reserved
	 *    63-48: indirection table mask
	 */
	word =  ((u64)(RSS_HASHTYPE_IP_TCP & 0x3) << 4) |
		((u64)(RSS_HASHTYPE_IP_TCP & 0x3) << 6) |
		((u64)(enable & 0x1) << 8) |
		((0x7ULL) << 48);
	req.words[0] = cpu_to_le64(word);
	for (i = 0; i < ARRAY_SIZE(key); i++)
		req.words[i+1] = cpu_to_le64(key[i]);


	rv = netxen_send_cmd_descs(adapter, (struct cmd_desc_type0 *)&req, 1);
	if (rv != 0) {
		printk(KERN_ERR "%s: could not configure RSS\n",
				adapter->netdev->name);
	}

	return rv;
}

int netxen_config_ipaddr(struct netxen_adapter *adapter, u32 ip, int cmd)
{
	nx_nic_req_t req;
	u64 word;
	int rv;

	memset(&req, 0, sizeof(nx_nic_req_t));
	req.qhdr = cpu_to_le64(NX_HOST_REQUEST << 23);

	word = NX_NIC_H2C_OPCODE_CONFIG_IPADDR | ((u64)adapter->portnum << 16);
	req.req_hdr = cpu_to_le64(word);

	req.words[0] = cpu_to_le64(cmd);
	req.words[1] = cpu_to_le64(ip);

	rv = netxen_send_cmd_descs(adapter, (struct cmd_desc_type0 *)&req, 1);
	if (rv != 0) {
		printk(KERN_ERR "%s: could not notify %s IP 0x%x reuqest\n",
				adapter->netdev->name,
				(cmd == NX_IP_UP) ? "Add" : "Remove", ip);
	}
	return rv;
}

int netxen_linkevent_request(struct netxen_adapter *adapter, int enable)
{
	nx_nic_req_t req;
	u64 word;
	int rv;

	memset(&req, 0, sizeof(nx_nic_req_t));
	req.qhdr = cpu_to_le64(NX_HOST_REQUEST << 23);

	word = NX_NIC_H2C_OPCODE_GET_LINKEVENT | ((u64)adapter->portnum << 16);
	req.req_hdr = cpu_to_le64(word);
	req.words[0] = cpu_to_le64(enable | (enable << 8));

	rv = netxen_send_cmd_descs(adapter, (struct cmd_desc_type0 *)&req, 1);
	if (rv != 0) {
		printk(KERN_ERR "%s: could not configure link notification\n",
				adapter->netdev->name);
	}

	return rv;
}

int netxen_send_lro_cleanup(struct netxen_adapter *adapter)
{
	nx_nic_req_t req;
	u64 word;
	int rv;

	if (!test_bit(__NX_FW_ATTACHED, &adapter->state))
		return 0;

	memset(&req, 0, sizeof(nx_nic_req_t));
	req.qhdr = cpu_to_le64(NX_HOST_REQUEST << 23);

	word = NX_NIC_H2C_OPCODE_LRO_REQUEST |
		((u64)adapter->portnum << 16) |
		((u64)NX_NIC_LRO_REQUEST_CLEANUP << 56) ;

	req.req_hdr = cpu_to_le64(word);

	rv = netxen_send_cmd_descs(adapter, (struct cmd_desc_type0 *)&req, 1);
	if (rv != 0) {
		printk(KERN_ERR "%s: could not cleanup lro flows\n",
				adapter->netdev->name);
	}
	return rv;
}

/*
 * netxen_nic_change_mtu - Change the Maximum Transfer Unit
 * @returns 0 on success, negative on failure
 */

#define MTU_FUDGE_FACTOR	100

int netxen_nic_change_mtu(struct net_device *netdev, int mtu)
{
	struct netxen_adapter *adapter = netdev_priv(netdev);
	int max_mtu;
	int rc = 0;

	if (NX_IS_REVISION_P3(adapter->ahw.revision_id))
		max_mtu = P3_MAX_MTU;
	else
		max_mtu = P2_MAX_MTU;

	if (mtu > max_mtu) {
		printk(KERN_ERR "%s: mtu > %d bytes unsupported\n",
				netdev->name, max_mtu);
		return -EINVAL;
	}

	if (adapter->set_mtu)
		rc = adapter->set_mtu(adapter, mtu);

	if (!rc)
		netdev->mtu = mtu;

	return rc;
}

static int netxen_get_flash_block(struct netxen_adapter *adapter, int base,
				  int size, __le32 * buf)
{
	int i, v, addr;
	__le32 *ptr32;

	addr = base;
	ptr32 = buf;
	for (i = 0; i < size / sizeof(u32); i++) {
		if (netxen_rom_fast_read(adapter, addr, &v) == -1)
			return -1;
		*ptr32 = cpu_to_le32(v);
		ptr32++;
		addr += sizeof(u32);
	}
	if ((char *)buf + size > (char *)ptr32) {
		__le32 local;
		if (netxen_rom_fast_read(adapter, addr, &v) == -1)
			return -1;
		local = cpu_to_le32(v);
		memcpy(ptr32, &local, (char *)buf + size - (char *)ptr32);
	}

	return 0;
}

int netxen_get_flash_mac_addr(struct netxen_adapter *adapter, u64 *mac)
{
	__le32 *pmac = (__le32 *) mac;
	u32 offset;

	offset = NX_FW_MAC_ADDR_OFFSET + (adapter->portnum * sizeof(u64));

	if (netxen_get_flash_block(adapter, offset, sizeof(u64), pmac) == -1)
		return -1;

	if (*mac == cpu_to_le64(~0ULL)) {

		offset = NX_OLD_MAC_ADDR_OFFSET +
			(adapter->portnum * sizeof(u64));

		if (netxen_get_flash_block(adapter,
					offset, sizeof(u64), pmac) == -1)
			return -1;

		if (*mac == cpu_to_le64(~0ULL))
			return -1;
	}
	return 0;
}

int netxen_p3_get_mac_addr(struct netxen_adapter *adapter, u64 *mac)
{
	uint32_t crbaddr, mac_hi, mac_lo;
	int pci_func = adapter->ahw.pci_func;

	crbaddr = CRB_MAC_BLOCK_START +
		(4 * ((pci_func/2) * 3)) + (4 * (pci_func & 1));

	mac_lo = NXRD32(adapter, crbaddr);
	mac_hi = NXRD32(adapter, crbaddr+4);

	if (pci_func & 1)
		*mac = le64_to_cpu((mac_lo >> 16) | ((u64)mac_hi << 16));
	else
		*mac = le64_to_cpu((u64)mac_lo | ((u64)mac_hi << 32));

	return 0;
}

/*
 * Changes the CRB window to the specified window.
 */
static void
netxen_nic_pci_set_crbwindow_128M(struct netxen_adapter *adapter,
		u32 window)
{
	void __iomem *offset;
	int count = 10;
	u8 func = adapter->ahw.pci_func;

	if (adapter->ahw.crb_win == window)
		return;

	offset = PCI_OFFSET_SECOND_RANGE(adapter,
			NETXEN_PCIX_PH_REG(PCIE_CRB_WINDOW_REG(func)));

	writel(window, offset);
	do {
		if (window == readl(offset))
			break;

		if (printk_ratelimit())
			dev_warn(&adapter->pdev->dev,
					"failed to set CRB window to %d\n",
					(window == NETXEN_WINDOW_ONE));
		udelay(1);

	} while (--count > 0);

	if (count > 0)
		adapter->ahw.crb_win = window;
}

/*
 * Returns < 0 if off is not valid,
 *	 1 if window access is needed. 'off' is set to offset from
 *	   CRB space in 128M pci map
 *	 0 if no window access is needed. 'off' is set to 2M addr
 * In: 'off' is offset from base in 128M pci map
 */
static int
netxen_nic_pci_get_crb_addr_2M(struct netxen_adapter *adapter,
		ulong off, void __iomem **addr)
{
	crb_128M_2M_sub_block_map_t *m;


	if ((off >= NETXEN_CRB_MAX) || (off < NETXEN_PCI_CRBSPACE))
		return -EINVAL;

	off -= NETXEN_PCI_CRBSPACE;

	/*
	 * Try direct map
	 */
	m = &crb_128M_2M_map[CRB_BLK(off)].sub_block[CRB_SUBBLK(off)];

	if (m->valid && (m->start_128M <= off) && (m->end_128M > off)) {
		*addr = adapter->ahw.pci_base0 + m->start_2M +
			(off - m->start_128M);
		return 0;
	}

	/*
	 * Not in direct map, use crb window
	 */
	*addr = adapter->ahw.pci_base0 + CRB_INDIRECT_2M +
		(off & MASK(16));
	return 1;
}

/*
 * In: 'off' is offset from CRB space in 128M pci map
 * Out: 'off' is 2M pci map addr
 * side effect: lock crb window
 */
static void
netxen_nic_pci_set_crbwindow_2M(struct netxen_adapter *adapter, ulong off)
{
	u32 window;
	void __iomem *addr = adapter->ahw.pci_base0 + CRB_WINDOW_2M;

	off -= NETXEN_PCI_CRBSPACE;

	window = CRB_HI(off);

	writel(window, addr);
	if (readl(addr) != window) {
		if (printk_ratelimit())
			dev_warn(&adapter->pdev->dev,
				"failed to set CRB window to %d off 0x%lx\n",
				window, off);
	}
}

static void __iomem *
netxen_nic_map_indirect_address_128M(struct netxen_adapter *adapter,
		ulong win_off, void __iomem **mem_ptr)
{
	ulong off = win_off;
	void __iomem *addr;
	resource_size_t mem_base;

	if (ADDR_IN_WINDOW1(win_off))
		off = NETXEN_CRB_NORMAL(win_off);

	addr = pci_base_offset(adapter, off);
	if (addr)
		return addr;

	if (adapter->ahw.pci_len0 == 0)
		off -= NETXEN_PCI_CRBSPACE;

	mem_base = pci_resource_start(adapter->pdev, 0);
	*mem_ptr = ioremap(mem_base + (off & PAGE_MASK), PAGE_SIZE);
	if (*mem_ptr)
		addr = *mem_ptr + (off & (PAGE_SIZE - 1));

	return addr;
}

static int
netxen_nic_hw_write_wx_128M(struct netxen_adapter *adapter, ulong off, u32 data)
{
	unsigned long flags;
	void __iomem *addr, *mem_ptr = NULL;

	addr = netxen_nic_map_indirect_address_128M(adapter, off, &mem_ptr);
	if (!addr)
		return -EIO;

	if (ADDR_IN_WINDOW1(off)) { /* Window 1 */
		netxen_nic_io_write_128M(adapter, addr, data);
	} else {        /* Window 0 */
		write_lock_irqsave(&adapter->ahw.crb_lock, flags);
		netxen_nic_pci_set_crbwindow_128M(adapter, 0);
		writel(data, addr);
		netxen_nic_pci_set_crbwindow_128M(adapter,
				NETXEN_WINDOW_ONE);
		write_unlock_irqrestore(&adapter->ahw.crb_lock, flags);
	}

	if (mem_ptr)
		iounmap(mem_ptr);

	return 0;
}

static u32
netxen_nic_hw_read_wx_128M(struct netxen_adapter *adapter, ulong off)
{
	unsigned long flags;
	void __iomem *addr, *mem_ptr = NULL;
	u32 data;

	addr = netxen_nic_map_indirect_address_128M(adapter, off, &mem_ptr);
	if (!addr)
		return -EIO;

	if (ADDR_IN_WINDOW1(off)) { /* Window 1 */
		data = netxen_nic_io_read_128M(adapter, addr);
	} else {        /* Window 0 */
		write_lock_irqsave(&adapter->ahw.crb_lock, flags);
		netxen_nic_pci_set_crbwindow_128M(adapter, 0);
		data = readl(addr);
		netxen_nic_pci_set_crbwindow_128M(adapter,
				NETXEN_WINDOW_ONE);
		write_unlock_irqrestore(&adapter->ahw.crb_lock, flags);
	}

	if (mem_ptr)
		iounmap(mem_ptr);

	return data;
}

static int
netxen_nic_hw_write_wx_2M(struct netxen_adapter *adapter, ulong off, u32 data)
{
	unsigned long flags;
	int rv;
	void __iomem *addr = NULL;

	rv = netxen_nic_pci_get_crb_addr_2M(adapter, off, &addr);

	if (rv == 0) {
		writel(data, addr);
		return 0;
	}

	if (rv > 0) {
		/* indirect access */
		write_lock_irqsave(&adapter->ahw.crb_lock, flags);
		crb_win_lock(adapter);
		netxen_nic_pci_set_crbwindow_2M(adapter, off);
		writel(data, addr);
		crb_win_unlock(adapter);
		write_unlock_irqrestore(&adapter->ahw.crb_lock, flags);
		return 0;
	}

	dev_err(&adapter->pdev->dev,
			"%s: invalid offset: 0x%016lx\n", __func__, off);
	dump_stack();
	return -EIO;
}

static u32
netxen_nic_hw_read_wx_2M(struct netxen_adapter *adapter, ulong off)
{
	unsigned long flags;
	int rv;
	u32 data;
	void __iomem *addr = NULL;

	rv = netxen_nic_pci_get_crb_addr_2M(adapter, off, &addr);

	if (rv == 0)
		return readl(addr);

	if (rv > 0) {
		/* indirect access */
		write_lock_irqsave(&adapter->ahw.crb_lock, flags);
		crb_win_lock(adapter);
		netxen_nic_pci_set_crbwindow_2M(adapter, off);
		data = readl(addr);
		crb_win_unlock(adapter);
		write_unlock_irqrestore(&adapter->ahw.crb_lock, flags);
		return data;
	}

	dev_err(&adapter->pdev->dev,
			"%s: invalid offset: 0x%016lx\n", __func__, off);
	dump_stack();
	return -1;
}

/* window 1 registers only */
static void netxen_nic_io_write_128M(struct netxen_adapter *adapter,
		void __iomem *addr, u32 data)
{
	read_lock(&adapter->ahw.crb_lock);
	writel(data, addr);
	read_unlock(&adapter->ahw.crb_lock);
}

static u32 netxen_nic_io_read_128M(struct netxen_adapter *adapter,
		void __iomem *addr)
{
	u32 val;

	read_lock(&adapter->ahw.crb_lock);
	val = readl(addr);
	read_unlock(&adapter->ahw.crb_lock);

	return val;
}

static void netxen_nic_io_write_2M(struct netxen_adapter *adapter,
		void __iomem *addr, u32 data)
{
	writel(data, addr);
}

static u32 netxen_nic_io_read_2M(struct netxen_adapter *adapter,
		void __iomem *addr)
{
	return readl(addr);
}

void __iomem *
netxen_get_ioaddr(struct netxen_adapter *adapter, u32 offset)
{
	void __iomem *addr = NULL;

	if (NX_IS_REVISION_P2(adapter->ahw.revision_id)) {
		if ((offset < NETXEN_CRB_PCIX_HOST2) &&
				(offset > NETXEN_CRB_PCIX_HOST))
			addr = PCI_OFFSET_SECOND_RANGE(adapter, offset);
		else
			addr = NETXEN_CRB_NORMALIZE(adapter, offset);
	} else {
		WARN_ON(netxen_nic_pci_get_crb_addr_2M(adapter,
					offset, &addr));
	}

	return addr;
}

static int
netxen_nic_pci_set_window_128M(struct netxen_adapter *adapter,
		u64 addr, u32 *start)
{
	if (ADDR_IN_RANGE(addr, NETXEN_ADDR_OCM0, NETXEN_ADDR_OCM0_MAX)) {
		*start = (addr - NETXEN_ADDR_OCM0  + NETXEN_PCI_OCM0);
		return 0;
	} else if (ADDR_IN_RANGE(addr,
				NETXEN_ADDR_OCM1, NETXEN_ADDR_OCM1_MAX)) {
		*start = (addr - NETXEN_ADDR_OCM1 + NETXEN_PCI_OCM1);
		return 0;
	}

	return -EIO;
}

static int
netxen_nic_pci_set_window_2M(struct netxen_adapter *adapter,
		u64 addr, u32 *start)
{
	u32 window;

	window = OCM_WIN(addr);

	writel(window, adapter->ahw.ocm_win_crb);
	/* read back to flush */
	readl(adapter->ahw.ocm_win_crb);

	adapter->ahw.ocm_win = window;
	*start = NETXEN_PCI_OCM0_2M + GET_MEM_OFFS_2M(addr);
	return 0;
}

static int
netxen_nic_pci_mem_access_direct(struct netxen_adapter *adapter, u64 off,
		u64 *data, int op)
{
	void __iomem *addr, *mem_ptr = NULL;
	resource_size_t mem_base;
	int ret;
	u32 start;

	spin_lock(&adapter->ahw.mem_lock);

	ret = adapter->pci_set_window(adapter, off, &start);
	if (ret != 0)
		goto unlock;

	if (NX_IS_REVISION_P3(adapter->ahw.revision_id)) {
		addr = adapter->ahw.pci_base0 + start;
	} else {
		addr = pci_base_offset(adapter, start);
		if (addr)
			goto noremap;

		mem_base = pci_resource_start(adapter->pdev, 0) +
					(start & PAGE_MASK);
		mem_ptr = ioremap(mem_base, PAGE_SIZE);
		if (mem_ptr == NULL) {
			ret = -EIO;
			goto unlock;
		}

		addr = mem_ptr + (start & (PAGE_SIZE-1));
	}
noremap:
	if (op == 0)	/* read */
		*data = readq(addr);
	else		/* write */
		writeq(*data, addr);

unlock:
	spin_unlock(&adapter->ahw.mem_lock);

	if (mem_ptr)
		iounmap(mem_ptr);
	return ret;
}

void
netxen_pci_camqm_read_2M(struct netxen_adapter *adapter, u64 off, u64 *data)
{
	void __iomem *addr = adapter->ahw.pci_base0 +
		NETXEN_PCI_CAMQM_2M_BASE + (off - NETXEN_PCI_CAMQM);

	spin_lock(&adapter->ahw.mem_lock);
	*data = readq(addr);
	spin_unlock(&adapter->ahw.mem_lock);
}

void
netxen_pci_camqm_write_2M(struct netxen_adapter *adapter, u64 off, u64 data)
{
	void __iomem *addr = adapter->ahw.pci_base0 +
		NETXEN_PCI_CAMQM_2M_BASE + (off - NETXEN_PCI_CAMQM);

	spin_lock(&adapter->ahw.mem_lock);
	writeq(data, addr);
	spin_unlock(&adapter->ahw.mem_lock);
}

#define MAX_CTL_CHECK   1000

static int
netxen_nic_pci_mem_write_128M(struct netxen_adapter *adapter,
		u64 off, u64 data)
{
	int j, ret;
	u32 temp, off_lo, off_hi, addr_hi, data_hi, data_lo;
	void __iomem *mem_crb;

	/* Only 64-bit aligned access */
	if (off & 7)
		return -EIO;

	/* P2 has different SIU and MIU test agent base addr */
	if (ADDR_IN_RANGE(off, NETXEN_ADDR_QDR_NET,
				NETXEN_ADDR_QDR_NET_MAX_P2)) {
		mem_crb = pci_base_offset(adapter,
				NETXEN_CRB_QDR_NET+SIU_TEST_AGT_BASE);
		addr_hi = SIU_TEST_AGT_ADDR_HI;
		data_lo = SIU_TEST_AGT_WRDATA_LO;
		data_hi = SIU_TEST_AGT_WRDATA_HI;
		off_lo = off & SIU_TEST_AGT_ADDR_MASK;
		off_hi = SIU_TEST_AGT_UPPER_ADDR(off);
		goto correct;
	}

	if (ADDR_IN_RANGE(off, NETXEN_ADDR_DDR_NET, NETXEN_ADDR_DDR_NET_MAX)) {
		mem_crb = pci_base_offset(adapter,
				NETXEN_CRB_DDR_NET+MIU_TEST_AGT_BASE);
		addr_hi = MIU_TEST_AGT_ADDR_HI;
		data_lo = MIU_TEST_AGT_WRDATA_LO;
		data_hi = MIU_TEST_AGT_WRDATA_HI;
		off_lo = off & MIU_TEST_AGT_ADDR_MASK;
		off_hi = 0;
		goto correct;
	}

	if (ADDR_IN_RANGE(off, NETXEN_ADDR_OCM0, NETXEN_ADDR_OCM0_MAX) ||
		ADDR_IN_RANGE(off, NETXEN_ADDR_OCM1, NETXEN_ADDR_OCM1_MAX)) {
		if (adapter->ahw.pci_len0 != 0) {
			return netxen_nic_pci_mem_access_direct(adapter,
					off, &data, 1);
		}
	}

	return -EIO;

correct:
	spin_lock(&adapter->ahw.mem_lock);
	netxen_nic_pci_set_crbwindow_128M(adapter, 0);

	writel(off_lo, (mem_crb + MIU_TEST_AGT_ADDR_LO));
	writel(off_hi, (mem_crb + addr_hi));
	writel(data & 0xffffffff, (mem_crb + data_lo));
	writel((data >> 32) & 0xffffffff, (mem_crb + data_hi));
	writel((TA_CTL_ENABLE | TA_CTL_WRITE), (mem_crb + TEST_AGT_CTRL));
	writel((TA_CTL_START | TA_CTL_ENABLE | TA_CTL_WRITE),
			(mem_crb + TEST_AGT_CTRL));

	for (j = 0; j < MAX_CTL_CHECK; j++) {
		temp = readl((mem_crb + TEST_AGT_CTRL));
		if ((temp & TA_CTL_BUSY) == 0)
			break;
	}

	if (j >= MAX_CTL_CHECK) {
		if (printk_ratelimit())
			dev_err(&adapter->pdev->dev,
					"failed to write through agent\n");
		ret = -EIO;
	} else
		ret = 0;

	netxen_nic_pci_set_crbwindow_128M(adapter, NETXEN_WINDOW_ONE);
	spin_unlock(&adapter->ahw.mem_lock);
	return ret;
}

static int
netxen_nic_pci_mem_read_128M(struct netxen_adapter *adapter,
		u64 off, u64 *data)
{
	int j, ret;
	u32 temp, off_lo, off_hi, addr_hi, data_hi, data_lo;
	u64 val;
	void __iomem *mem_crb;

	/* Only 64-bit aligned access */
	if (off & 7)
		return -EIO;

	/* P2 has different SIU and MIU test agent base addr */
	if (ADDR_IN_RANGE(off, NETXEN_ADDR_QDR_NET,
				NETXEN_ADDR_QDR_NET_MAX_P2)) {
		mem_crb = pci_base_offset(adapter,
				NETXEN_CRB_QDR_NET+SIU_TEST_AGT_BASE);
		addr_hi = SIU_TEST_AGT_ADDR_HI;
		data_lo = SIU_TEST_AGT_RDDATA_LO;
		data_hi = SIU_TEST_AGT_RDDATA_HI;
		off_lo = off & SIU_TEST_AGT_ADDR_MASK;
		off_hi = SIU_TEST_AGT_UPPER_ADDR(off);
		goto correct;
	}

	if (ADDR_IN_RANGE(off, NETXEN_ADDR_DDR_NET, NETXEN_ADDR_DDR_NET_MAX)) {
		mem_crb = pci_base_offset(adapter,
				NETXEN_CRB_DDR_NET+MIU_TEST_AGT_BASE);
		addr_hi = MIU_TEST_AGT_ADDR_HI;
		data_lo = MIU_TEST_AGT_RDDATA_LO;
		data_hi = MIU_TEST_AGT_RDDATA_HI;
		off_lo = off & MIU_TEST_AGT_ADDR_MASK;
		off_hi = 0;
		goto correct;
	}

	if (ADDR_IN_RANGE(off, NETXEN_ADDR_OCM0, NETXEN_ADDR_OCM0_MAX) ||
		ADDR_IN_RANGE(off, NETXEN_ADDR_OCM1, NETXEN_ADDR_OCM1_MAX)) {
		if (adapter->ahw.pci_len0 != 0) {
			return netxen_nic_pci_mem_access_direct(adapter,
					off, data, 0);
		}
	}

	return -EIO;

correct:
	spin_lock(&adapter->ahw.mem_lock);
	netxen_nic_pci_set_crbwindow_128M(adapter, 0);

	writel(off_lo, (mem_crb + MIU_TEST_AGT_ADDR_LO));
	writel(off_hi, (mem_crb + addr_hi));
	writel(TA_CTL_ENABLE, (mem_crb + TEST_AGT_CTRL));
	writel((TA_CTL_START|TA_CTL_ENABLE), (mem_crb + TEST_AGT_CTRL));

	for (j = 0; j < MAX_CTL_CHECK; j++) {
		temp = readl(mem_crb + TEST_AGT_CTRL);
		if ((temp & TA_CTL_BUSY) == 0)
			break;
	}

	if (j >= MAX_CTL_CHECK) {
		if (printk_ratelimit())
			dev_err(&adapter->pdev->dev,
					"failed to read through agent\n");
		ret = -EIO;
	} else {

		temp = readl(mem_crb + data_hi);
		val = ((u64)temp << 32);
		val |= readl(mem_crb + data_lo);
		*data = val;
		ret = 0;
	}

	netxen_nic_pci_set_crbwindow_128M(adapter, NETXEN_WINDOW_ONE);
	spin_unlock(&adapter->ahw.mem_lock);

	return ret;
}

static int
netxen_nic_pci_mem_write_2M(struct netxen_adapter *adapter,
		u64 off, u64 data)
{
	int j, ret;
	u32 temp, off8;
	void __iomem *mem_crb;

	/* Only 64-bit aligned access */
	if (off & 7)
		return -EIO;

	/* P3 onward, test agent base for MIU and SIU is same */
	if (ADDR_IN_RANGE(off, NETXEN_ADDR_QDR_NET,
				NETXEN_ADDR_QDR_NET_MAX_P3)) {
		mem_crb = netxen_get_ioaddr(adapter,
				NETXEN_CRB_QDR_NET+MIU_TEST_AGT_BASE);
		goto correct;
	}

	if (ADDR_IN_RANGE(off, NETXEN_ADDR_DDR_NET, NETXEN_ADDR_DDR_NET_MAX)) {
		mem_crb = netxen_get_ioaddr(adapter,
				NETXEN_CRB_DDR_NET+MIU_TEST_AGT_BASE);
		goto correct;
	}

	if (ADDR_IN_RANGE(off, NETXEN_ADDR_OCM0, NETXEN_ADDR_OCM0_MAX))
		return netxen_nic_pci_mem_access_direct(adapter, off, &data, 1);

	return -EIO;

correct:
	off8 = off & 0xfffffff8;

	spin_lock(&adapter->ahw.mem_lock);

	writel(off8, (mem_crb + MIU_TEST_AGT_ADDR_LO));
	writel(0, (mem_crb + MIU_TEST_AGT_ADDR_HI));

	writel(data & 0xffffffff,
			mem_crb + MIU_TEST_AGT_WRDATA_LO);
	writel((data >> 32) & 0xffffffff,
			mem_crb + MIU_TEST_AGT_WRDATA_HI);

	writel((TA_CTL_ENABLE | TA_CTL_WRITE), (mem_crb + TEST_AGT_CTRL));
	writel((TA_CTL_START | TA_CTL_ENABLE | TA_CTL_WRITE),
			(mem_crb + TEST_AGT_CTRL));

	for (j = 0; j < MAX_CTL_CHECK; j++) {
		temp = readl(mem_crb + TEST_AGT_CTRL);
		if ((temp & TA_CTL_BUSY) == 0)
			break;
	}

	if (j >= MAX_CTL_CHECK) {
		if (printk_ratelimit())
			dev_err(&adapter->pdev->dev,
					"failed to write through agent\n");
		ret = -EIO;
	} else
		ret = 0;

	spin_unlock(&adapter->ahw.mem_lock);

	return ret;
}

static int
netxen_nic_pci_mem_read_2M(struct netxen_adapter *adapter,
		u64 off, u64 *data)
{
	int j, ret;
	u32 temp, off8;
	u64 val;
	void __iomem *mem_crb;

	/* Only 64-bit aligned access */
	if (off & 7)
		return -EIO;

	/* P3 onward, test agent base for MIU and SIU is same */
	if (ADDR_IN_RANGE(off, NETXEN_ADDR_QDR_NET,
				NETXEN_ADDR_QDR_NET_MAX_P3)) {
		mem_crb = netxen_get_ioaddr(adapter,
				NETXEN_CRB_QDR_NET+MIU_TEST_AGT_BASE);
		goto correct;
	}

	if (ADDR_IN_RANGE(off, NETXEN_ADDR_DDR_NET, NETXEN_ADDR_DDR_NET_MAX)) {
		mem_crb = netxen_get_ioaddr(adapter,
				NETXEN_CRB_DDR_NET+MIU_TEST_AGT_BASE);
		goto correct;
	}

	if (ADDR_IN_RANGE(off, NETXEN_ADDR_OCM0, NETXEN_ADDR_OCM0_MAX)) {
		return netxen_nic_pci_mem_access_direct(adapter,
				off, data, 0);
	}

	return -EIO;

correct:
	off8 = off & 0xfffffff8;

	spin_lock(&adapter->ahw.mem_lock);

	writel(off8, (mem_crb + MIU_TEST_AGT_ADDR_LO));
	writel(0, (mem_crb + MIU_TEST_AGT_ADDR_HI));
	writel(TA_CTL_ENABLE, (mem_crb + TEST_AGT_CTRL));
	writel((TA_CTL_START | TA_CTL_ENABLE), (mem_crb + TEST_AGT_CTRL));

	for (j = 0; j < MAX_CTL_CHECK; j++) {
		temp = readl(mem_crb + TEST_AGT_CTRL);
		if ((temp & TA_CTL_BUSY) == 0)
			break;
	}

	if (j >= MAX_CTL_CHECK) {
		if (printk_ratelimit())
			dev_err(&adapter->pdev->dev,
					"failed to read through agent\n");
		ret = -EIO;
	} else {
		val = (u64)(readl(mem_crb + MIU_TEST_AGT_RDDATA_HI)) << 32;
		val |= readl(mem_crb + MIU_TEST_AGT_RDDATA_LO);
		*data = val;
		ret = 0;
	}

	spin_unlock(&adapter->ahw.mem_lock);

	return ret;
}

void
netxen_setup_hwops(struct netxen_adapter *adapter)
{
	adapter->init_port = netxen_niu_xg_init_port;
	adapter->stop_port = netxen_niu_disable_xg_port;

	if (NX_IS_REVISION_P2(adapter->ahw.revision_id)) {
		adapter->crb_read = netxen_nic_hw_read_wx_128M,
		adapter->crb_write = netxen_nic_hw_write_wx_128M,
		adapter->pci_set_window = netxen_nic_pci_set_window_128M,
		adapter->pci_mem_read = netxen_nic_pci_mem_read_128M,
		adapter->pci_mem_write = netxen_nic_pci_mem_write_128M,
		adapter->io_read = netxen_nic_io_read_128M,
		adapter->io_write = netxen_nic_io_write_128M,

		adapter->macaddr_set = netxen_p2_nic_set_mac_addr;
		adapter->set_multi = netxen_p2_nic_set_multi;
		adapter->set_mtu = netxen_nic_set_mtu_xgb;
		adapter->set_promisc = netxen_p2_nic_set_promisc;

	} else {
		adapter->crb_read = netxen_nic_hw_read_wx_2M,
		adapter->crb_write = netxen_nic_hw_write_wx_2M,
		adapter->pci_set_window = netxen_nic_pci_set_window_2M,
		adapter->pci_mem_read = netxen_nic_pci_mem_read_2M,
		adapter->pci_mem_write = netxen_nic_pci_mem_write_2M,
		adapter->io_read = netxen_nic_io_read_2M,
		adapter->io_write = netxen_nic_io_write_2M,

		adapter->set_mtu = nx_fw_cmd_set_mtu;
		adapter->set_promisc = netxen_p3_nic_set_promisc;
		adapter->macaddr_set = netxen_p3_nic_set_mac_addr;
		adapter->set_multi = netxen_p3_nic_set_multi;

		adapter->phy_read = nx_fw_cmd_query_phy;
		adapter->phy_write = nx_fw_cmd_set_phy;
	}
}

int netxen_nic_get_board_info(struct netxen_adapter *adapter)
{
	int offset, board_type, magic;
	struct pci_dev *pdev = adapter->pdev;

	offset = NX_FW_MAGIC_OFFSET;
	if (netxen_rom_fast_read(adapter, offset, &magic))
		return -EIO;

	if (magic != NETXEN_BDINFO_MAGIC) {
		dev_err(&pdev->dev, "invalid board config, magic=%08x\n",
			magic);
		return -EIO;
	}

	offset = NX_BRDTYPE_OFFSET;
	if (netxen_rom_fast_read(adapter, offset, &board_type))
		return -EIO;

	if (board_type == NETXEN_BRDTYPE_P3_4_GB_MM) {
		u32 gpio = NXRD32(adapter, NETXEN_ROMUSB_GLB_PAD_GPIO_I);
		if ((gpio & 0x8000) == 0)
			board_type = NETXEN_BRDTYPE_P3_10G_TP;
	}

	adapter->ahw.board_type = board_type;

	switch (board_type) {
	case NETXEN_BRDTYPE_P2_SB35_4G:
		adapter->ahw.port_type = NETXEN_NIC_GBE;
		break;
	case NETXEN_BRDTYPE_P2_SB31_10G:
	case NETXEN_BRDTYPE_P2_SB31_10G_IMEZ:
	case NETXEN_BRDTYPE_P2_SB31_10G_HMEZ:
	case NETXEN_BRDTYPE_P2_SB31_10G_CX4:
	case NETXEN_BRDTYPE_P3_HMEZ:
	case NETXEN_BRDTYPE_P3_XG_LOM:
	case NETXEN_BRDTYPE_P3_10G_CX4:
	case NETXEN_BRDTYPE_P3_10G_CX4_LP:
	case NETXEN_BRDTYPE_P3_IMEZ:
	case NETXEN_BRDTYPE_P3_10G_SFP_PLUS:
	case NETXEN_BRDTYPE_P3_10G_SFP_CT:
	case NETXEN_BRDTYPE_P3_10G_SFP_QT:
	case NETXEN_BRDTYPE_P3_10G_XFP:
	case NETXEN_BRDTYPE_P3_10000_BASE_T:
		adapter->ahw.port_type = NETXEN_NIC_XGBE;
		break;
	case NETXEN_BRDTYPE_P1_BD:
	case NETXEN_BRDTYPE_P1_SB:
	case NETXEN_BRDTYPE_P1_SMAX:
	case NETXEN_BRDTYPE_P1_SOCK:
	case NETXEN_BRDTYPE_P3_REF_QG:
	case NETXEN_BRDTYPE_P3_4_GB:
	case NETXEN_BRDTYPE_P3_4_GB_MM:
		adapter->ahw.port_type = NETXEN_NIC_GBE;
		break;
	case NETXEN_BRDTYPE_P3_10G_TP:
		adapter->ahw.port_type = (adapter->portnum < 2) ?
			NETXEN_NIC_XGBE : NETXEN_NIC_GBE;
		break;
	default:
		dev_err(&pdev->dev, "unknown board type %x\n", board_type);
		adapter->ahw.port_type = NETXEN_NIC_XGBE;
		break;
	}

	return 0;
}

/* NIU access sections */
static int netxen_nic_set_mtu_xgb(struct netxen_adapter *adapter, int new_mtu)
{
	new_mtu += MTU_FUDGE_FACTOR;
	if (adapter->physical_port == 0)
		NXWR32(adapter, NETXEN_NIU_XGE_MAX_FRAME_SIZE, new_mtu);
	else
		NXWR32(adapter, NETXEN_NIU_XG1_MAX_FRAME_SIZE, new_mtu);
	return 0;
}

void netxen_nic_set_link_parameters(struct netxen_adapter *adapter)
{
	__u32 status;
	__u32 autoneg;
	__u32 port_mode;

	if (!netif_carrier_ok(adapter->netdev)) {
		adapter->link_speed   = 0;
		adapter->link_duplex  = -1;
		adapter->link_autoneg = AUTONEG_ENABLE;
		return;
	}

	if (adapter->ahw.port_type == NETXEN_NIC_GBE) {
		port_mode = NXRD32(adapter, NETXEN_PORT_MODE_ADDR);
		if (port_mode == NETXEN_PORT_MODE_802_3_AP) {
			adapter->link_speed   = SPEED_1000;
			adapter->link_duplex  = DUPLEX_FULL;
			adapter->link_autoneg = AUTONEG_DISABLE;
			return;
		}

		if (adapter->phy_read &&
		    adapter->phy_read(adapter,
				      NETXEN_NIU_GB_MII_MGMT_ADDR_PHY_STATUS,
				      &status) == 0) {
			if (netxen_get_phy_link(status)) {
				switch (netxen_get_phy_speed(status)) {
				case 0:
					adapter->link_speed = SPEED_10;
					break;
				case 1:
					adapter->link_speed = SPEED_100;
					break;
				case 2:
					adapter->link_speed = SPEED_1000;
					break;
				default:
					adapter->link_speed = 0;
					break;
				}
				switch (netxen_get_phy_duplex(status)) {
				case 0:
					adapter->link_duplex = DUPLEX_HALF;
					break;
				case 1:
					adapter->link_duplex = DUPLEX_FULL;
					break;
				default:
					adapter->link_duplex = -1;
					break;
				}
				if (adapter->phy_read &&
				    adapter->phy_read(adapter,
<<<<<<< HEAD
				      NETXEN_NIU_GB_MII_MGMT_ADDR_AUTONEG,
=======
						      NETXEN_NIU_GB_MII_MGMT_ADDR_AUTONEG,
>>>>>>> 02f8c6ae
						      &autoneg) != 0)
					adapter->link_autoneg = autoneg;
			} else
				goto link_down;
		} else {
		      link_down:
			adapter->link_speed = 0;
			adapter->link_duplex = -1;
		}
	}
}

int
netxen_nic_wol_supported(struct netxen_adapter *adapter)
{
	u32 wol_cfg;

	if (NX_IS_REVISION_P2(adapter->ahw.revision_id))
		return 0;

	wol_cfg = NXRD32(adapter, NETXEN_WOL_CONFIG_NV);
	if (wol_cfg & (1UL << adapter->portnum)) {
		wol_cfg = NXRD32(adapter, NETXEN_WOL_CONFIG);
		if (wol_cfg & (1 << adapter->portnum))
			return 1;
	}

	return 0;
}<|MERGE_RESOLUTION|>--- conflicted
+++ resolved
@@ -570,13 +570,8 @@
 	netxen_nic_enable_mcast_filter(adapter);
 
 	i = 0;
-<<<<<<< HEAD
-	netdev_for_each_mc_addr(mc_ptr, netdev)
-		netxen_nic_set_mcast_addr(adapter, i++, mc_ptr->dmi_addr);
-=======
 	netdev_for_each_mc_addr(ha, netdev)
 		netxen_nic_set_mcast_addr(adapter, i++, ha->addr);
->>>>>>> 02f8c6ae
 
 	/* Clear out remaining addresses */
 	while (i < adapter->max_mc_count)
@@ -690,11 +685,7 @@
 static void netxen_p3_nic_set_multi(struct net_device *netdev)
 {
 	struct netxen_adapter *adapter = netdev_priv(netdev);
-<<<<<<< HEAD
-	struct dev_mc_list *mc_ptr;
-=======
 	struct netdev_hw_addr *ha;
->>>>>>> 02f8c6ae
 	static const u8 bcast_addr[ETH_ALEN] = {
 		0xff, 0xff, 0xff, 0xff, 0xff, 0xff
 	};
@@ -723,13 +714,8 @@
 	}
 
 	if (!netdev_mc_empty(netdev)) {
-<<<<<<< HEAD
-		netdev_for_each_mc_addr(mc_ptr, netdev)
-			nx_p3_nic_add_mac(adapter, mc_ptr->dmi_addr, &del_list);
-=======
 		netdev_for_each_mc_addr(ha, netdev)
 			nx_p3_nic_add_mac(adapter, ha->addr, &del_list);
->>>>>>> 02f8c6ae
 	}
 
 send_fw_cmd:
@@ -823,12 +809,9 @@
 	u64 word;
 	int rv = 0;
 
-<<<<<<< HEAD
 	if (!test_bit(__NX_FW_ATTACHED, &adapter->state))
 		return 0;
 
-=======
->>>>>>> 02f8c6ae
 	memset(&req, 0, sizeof(nx_nic_req_t));
 
 	req.qhdr = cpu_to_le64(NX_HOST_REQUEST << 23);
@@ -1961,11 +1944,7 @@
 				}
 				if (adapter->phy_read &&
 				    adapter->phy_read(adapter,
-<<<<<<< HEAD
-				      NETXEN_NIU_GB_MII_MGMT_ADDR_AUTONEG,
-=======
 						      NETXEN_NIU_GB_MII_MGMT_ADDR_AUTONEG,
->>>>>>> 02f8c6ae
 						      &autoneg) != 0)
 					adapter->link_autoneg = autoneg;
 			} else
