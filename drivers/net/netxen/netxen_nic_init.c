--- conflicted
+++ resolved
@@ -25,11 +25,7 @@
 
 #include <linux/netdevice.h>
 #include <linux/delay.h>
-<<<<<<< HEAD
-#include <linux/if_vlan.h>
-=======
 #include <linux/slab.h>
->>>>>>> 02f8c6ae
 #include "netxen_nic.h"
 #include "netxen_nic_hw.h"
 
@@ -1512,9 +1508,7 @@
 	struct netxen_rx_buffer *buffer;
 	struct sk_buff *skb;
 	struct nx_host_rds_ring *rds_ring;
-	struct ethhdr *eth_hdr;
 	int index, length, cksum, pkt_offset;
-	u16 vid = 0xffff;
 
 	if (unlikely(ring >= adapter->max_rds_rings))
 		return NULL;
@@ -1544,23 +1538,9 @@
 	if (pkt_offset)
 		skb_pull(skb, pkt_offset);
 
-<<<<<<< HEAD
-	if (adapter->vlgrp) {
-		if (!__vlan_get_tag(skb, &vid)) {
-			eth_hdr = (struct ethhdr *) skb->data;
-			memmove(skb->data + VLAN_HLEN, eth_hdr, ETH_ALEN * 2);
-			skb_pull(skb, VLAN_HLEN);
-		}
-	}
-
-=======
->>>>>>> 02f8c6ae
 	skb->protocol = eth_type_trans(skb, netdev);
 
-	if (vid != 0xffff)
-		vlan_gro_receive(&sds_ring->napi, adapter->vlgrp, vid, skb);
-	else
-		napi_gro_receive(&sds_ring->napi, skb);
+	napi_gro_receive(&sds_ring->napi, skb);
 
 	adapter->stats.rx_pkts++;
 	adapter->stats.rxbytes += length;
@@ -1584,13 +1564,11 @@
 	struct nx_host_rds_ring *rds_ring;
 	struct iphdr *iph;
 	struct tcphdr *th;
-	struct ethhdr *eth_hdr;
 	bool push, timestamp;
 	int l2_hdr_offset, l4_hdr_offset;
 	int index;
 	u16 lro_length, length, data_offset;
 	u32 seq_number;
-	u16 vid = 0xffff;
 
 	if (unlikely(ring > adapter->max_rds_rings))
 		return NULL;
@@ -1622,15 +1600,6 @@
 	skb_put(skb, lro_length + data_offset);
 
 	skb_pull(skb, l2_hdr_offset);
-
-	if (adapter->vlgrp) {
-		if (!__vlan_get_tag(skb, &vid)) {
-			eth_hdr = (struct ethhdr *) skb->data;
-			memmove(skb->data + VLAN_HLEN, eth_hdr, ETH_ALEN * 2);
-			skb_pull(skb, VLAN_HLEN);
-		}
-	}
-
 	skb->protocol = eth_type_trans(skb, netdev);
 
 	iph = (struct iphdr *)skb->data;
@@ -1645,10 +1614,7 @@
 
 	length = skb->len;
 
-	if ((vid != 0xffff))
-		vlan_hwaccel_receive_skb(skb, adapter->vlgrp, vid);
-	else
-		netif_receive_skb(skb);
+	netif_receive_skb(skb);
 
 	adapter->stats.lro_pkts++;
 	adapter->stats.rxbytes += length;
