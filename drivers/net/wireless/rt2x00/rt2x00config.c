/*
	Copyright (C) 2004 - 2007 rt2x00 SourceForge Project
	<http://rt2x00.serialmonkey.com>

	This program is free software; you can redistribute it and/or modify
	it under the terms of the GNU General Public License as published by
	the Free Software Foundation; either version 2 of the License, or
	(at your option) any later version.

	This program is distributed in the hope that it will be useful,
	but WITHOUT ANY WARRANTY; without even the implied warranty of
	MERCHANTABILITY or FITNESS FOR A PARTICULAR PURPOSE. See the
	GNU General Public License for more details.

	You should have received a copy of the GNU General Public License
	along with this program; if not, write to the
	Free Software Foundation, Inc.,
	59 Temple Place - Suite 330, Boston, MA 02111-1307, USA.
 */

/*
	Module: rt2x00lib
	Abstract: rt2x00 generic configuration routines.
 */

#include <linux/kernel.h>
#include <linux/module.h>

#include "rt2x00.h"
#include "rt2x00lib.h"


/*
 * The MAC and BSSID addressess are simple array of bytes,
 * these arrays are little endian, so when sending the addressess
 * to the drivers, copy the it into a endian-signed variable.
 *
 * Note that all devices (except rt2500usb) have 32 bits
 * register word sizes. This means that whatever variable we
 * pass _must_ be a multiple of 32 bits. Otherwise the device
 * might not accept what we are sending to it.
 * This will also make it easier for the driver to write
 * the data to the device.
 *
 * Also note that when NULL is passed as address the
 * we will send 00:00:00:00:00 to the device to clear the address.
 * This will prevent the device being confused when it wants
 * to ACK frames or consideres itself associated.
 */
void rt2x00lib_config_mac_addr(struct rt2x00_dev *rt2x00dev, u8 *mac)
{
	__le32 reg[2];

	memset(&reg, 0, sizeof(reg));
	if (mac)
		memcpy(&reg, mac, ETH_ALEN);

	rt2x00dev->ops->lib->config_mac_addr(rt2x00dev, &reg[0]);
}

void rt2x00lib_config_bssid(struct rt2x00_dev *rt2x00dev, u8 *bssid)
{
	__le32 reg[2];

	memset(&reg, 0, sizeof(reg));
	if (bssid)
		memcpy(&reg, bssid, ETH_ALEN);

	rt2x00dev->ops->lib->config_bssid(rt2x00dev, &reg[0]);
}

void rt2x00lib_config_type(struct rt2x00_dev *rt2x00dev, const int type)
{
	int tsf_sync;

	switch (type) {
	case IEEE80211_IF_TYPE_IBSS:
	case IEEE80211_IF_TYPE_AP:
		tsf_sync = TSF_SYNC_BEACON;
		break;
	case IEEE80211_IF_TYPE_STA:
		tsf_sync = TSF_SYNC_INFRA;
		break;
	default:
		tsf_sync = TSF_SYNC_NONE;
		break;
	}

	rt2x00dev->ops->lib->config_type(rt2x00dev, type, tsf_sync);
}

void rt2x00lib_config_antenna(struct rt2x00_dev *rt2x00dev,
			      enum antenna rx, enum antenna tx)
{
	struct rt2x00lib_conf libconf;

	libconf.ant.rx = rx;
	libconf.ant.tx = tx;

<<<<<<< HEAD
=======
	if (rx == rt2x00dev->link.ant.active.rx &&
	    tx == rt2x00dev->link.ant.active.tx)
		return;

>>>>>>> 976dde01
	/*
	 * Antenna setup changes require the RX to be disabled,
	 * else the changes will be ignored by the device.
	 */
	if (test_bit(DEVICE_ENABLED_RADIO, &rt2x00dev->flags))
<<<<<<< HEAD
		rt2x00lib_toggle_rx(rt2x00dev, STATE_RADIO_RX_OFF);
=======
		rt2x00lib_toggle_rx(rt2x00dev, STATE_RADIO_RX_OFF_LINK);
>>>>>>> 976dde01

	/*
	 * Write new antenna setup to device and reset the link tuner.
	 * The latter is required since we need to recalibrate the
	 * noise-sensitivity ratio for the new setup.
	 */
	rt2x00dev->ops->lib->config(rt2x00dev, CONFIG_UPDATE_ANTENNA, &libconf);
	rt2x00lib_reset_link_tuner(rt2x00dev);

	rt2x00dev->link.ant.active.rx = libconf.ant.rx;
	rt2x00dev->link.ant.active.tx = libconf.ant.tx;

	if (test_bit(DEVICE_ENABLED_RADIO, &rt2x00dev->flags))
<<<<<<< HEAD
		rt2x00lib_toggle_rx(rt2x00dev, STATE_RADIO_RX_ON);
=======
		rt2x00lib_toggle_rx(rt2x00dev, STATE_RADIO_RX_ON_LINK);
>>>>>>> 976dde01
}

void rt2x00lib_config(struct rt2x00_dev *rt2x00dev,
		      struct ieee80211_conf *conf, const int force_config)
{
	struct rt2x00lib_conf libconf;
	struct ieee80211_hw_mode *mode;
	struct ieee80211_rate *rate;
	struct antenna_setup *default_ant = &rt2x00dev->default_ant;
	struct antenna_setup *active_ant = &rt2x00dev->link.ant.active;
	int flags = 0;
	int short_slot_time;

	/*
	 * In some situations we want to force all configurations
	 * to be reloaded (When resuming for instance).
	 */
	if (force_config) {
		flags = CONFIG_UPDATE_ALL;
		goto config;
	}

	/*
	 * Check which configuration options have been
	 * updated and should be send to the device.
	 */
	if (rt2x00dev->rx_status.phymode != conf->phymode)
		flags |= CONFIG_UPDATE_PHYMODE;
	if (rt2x00dev->rx_status.channel != conf->channel)
		flags |= CONFIG_UPDATE_CHANNEL;
	if (rt2x00dev->tx_power != conf->power_level)
		flags |= CONFIG_UPDATE_TXPOWER;

	/*
	 * Determining changes in the antenna setups request several checks:
	 * antenna_sel_{r,t}x = 0
	 *    -> Does active_{r,t}x match default_{r,t}x
	 *    -> Is default_{r,t}x SW_DIVERSITY
	 * antenna_sel_{r,t}x = 1/2
	 *    -> Does active_{r,t}x match antenna_sel_{r,t}x
	 * The reason for not updating the antenna while SW diversity
	 * should be used is simple: Software diversity means that
	 * we should switch between the antenna's based on the
	 * quality. This means that the current antenna is good enough
	 * to work with untill the link tuner decides that an antenna
	 * switch should be performed.
	 */
	if (!conf->antenna_sel_rx &&
	    default_ant->rx != ANTENNA_SW_DIVERSITY &&
	    default_ant->rx != active_ant->rx)
		flags |= CONFIG_UPDATE_ANTENNA;
	else if (conf->antenna_sel_rx &&
		 conf->antenna_sel_rx != active_ant->rx)
		flags |= CONFIG_UPDATE_ANTENNA;
	else if (active_ant->rx == ANTENNA_SW_DIVERSITY)
		flags |= CONFIG_UPDATE_ANTENNA;

	if (!conf->antenna_sel_tx &&
	    default_ant->tx != ANTENNA_SW_DIVERSITY &&
	    default_ant->tx != active_ant->tx)
		flags |= CONFIG_UPDATE_ANTENNA;
	else if (conf->antenna_sel_tx &&
		 conf->antenna_sel_tx != active_ant->tx)
		flags |= CONFIG_UPDATE_ANTENNA;
	else if (active_ant->tx == ANTENNA_SW_DIVERSITY)
		flags |= CONFIG_UPDATE_ANTENNA;

	/*
	 * The following configuration options are never
	 * stored anywhere and will always be updated.
	 */
	flags |= CONFIG_UPDATE_SLOT_TIME;
	flags |= CONFIG_UPDATE_BEACON_INT;

	/*
	 * We have determined what options should be updated,
	 * now precalculate device configuration values depending
	 * on what configuration options need to be updated.
	 */
config:
	memset(&libconf, 0, sizeof(libconf));

	if (flags & CONFIG_UPDATE_PHYMODE) {
		switch (conf->phymode) {
		case MODE_IEEE80211A:
			libconf.phymode = HWMODE_A;
			break;
		case MODE_IEEE80211B:
			libconf.phymode = HWMODE_B;
			break;
		case MODE_IEEE80211G:
			libconf.phymode = HWMODE_G;
			break;
		default:
			ERROR(rt2x00dev,
			      "Attempt to configure unsupported mode (%d)"
			      "Defaulting to 802.11b", conf->phymode);
			libconf.phymode = HWMODE_B;
		}

		mode = &rt2x00dev->hwmodes[libconf.phymode];
		rate = &mode->rates[mode->num_rates - 1];

		libconf.basic_rates =
		    DEVICE_GET_RATE_FIELD(rate->val, RATEMASK) & DEV_BASIC_RATEMASK;
	}

	if (flags & CONFIG_UPDATE_CHANNEL) {
		memcpy(&libconf.rf,
		       &rt2x00dev->spec.channels[conf->channel_val],
		       sizeof(libconf.rf));
	}

	if (flags & CONFIG_UPDATE_ANTENNA) {
		if (conf->antenna_sel_rx)
			libconf.ant.rx = conf->antenna_sel_rx;
		else if (default_ant->rx != ANTENNA_SW_DIVERSITY)
			libconf.ant.rx = default_ant->rx;
		else if (active_ant->rx == ANTENNA_SW_DIVERSITY)
			libconf.ant.rx = ANTENNA_B;

		if (conf->antenna_sel_tx)
			libconf.ant.tx = conf->antenna_sel_tx;
		else if (default_ant->tx != ANTENNA_SW_DIVERSITY)
			libconf.ant.tx = default_ant->tx;
		else if (active_ant->tx == ANTENNA_SW_DIVERSITY)
			libconf.ant.tx = ANTENNA_B;
	}

	if (flags & CONFIG_UPDATE_SLOT_TIME) {
		short_slot_time = conf->flags & IEEE80211_CONF_SHORT_SLOT_TIME;

		libconf.slot_time =
		    short_slot_time ? SHORT_SLOT_TIME : SLOT_TIME;
		libconf.sifs = SIFS;
		libconf.pifs = short_slot_time ? SHORT_PIFS : PIFS;
		libconf.difs = short_slot_time ? SHORT_DIFS : DIFS;
		libconf.eifs = EIFS;
	}

	libconf.conf = conf;

	/*
	 * Start configuration.
	 */
	rt2x00dev->ops->lib->config(rt2x00dev, flags, &libconf);

	/*
	 * Some configuration changes affect the link quality
	 * which means we need to reset the link tuner.
	 */
	if (flags & (CONFIG_UPDATE_CHANNEL | CONFIG_UPDATE_ANTENNA))
		rt2x00lib_reset_link_tuner(rt2x00dev);

	if (flags & CONFIG_UPDATE_PHYMODE) {
		rt2x00dev->curr_hwmode = libconf.phymode;
		rt2x00dev->rx_status.phymode = conf->phymode;
	}

	rt2x00dev->rx_status.freq = conf->freq;
	rt2x00dev->rx_status.channel = conf->channel;
	rt2x00dev->tx_power = conf->power_level;

	if (flags & CONFIG_UPDATE_ANTENNA) {
		rt2x00dev->link.ant.active.rx = libconf.ant.rx;
		rt2x00dev->link.ant.active.tx = libconf.ant.tx;
	}
}<|MERGE_RESOLUTION|>--- conflicted
+++ resolved
@@ -97,23 +97,16 @@
 	libconf.ant.rx = rx;
 	libconf.ant.tx = tx;
 
-<<<<<<< HEAD
-=======
 	if (rx == rt2x00dev->link.ant.active.rx &&
 	    tx == rt2x00dev->link.ant.active.tx)
 		return;
 
->>>>>>> 976dde01
 	/*
 	 * Antenna setup changes require the RX to be disabled,
 	 * else the changes will be ignored by the device.
 	 */
 	if (test_bit(DEVICE_ENABLED_RADIO, &rt2x00dev->flags))
-<<<<<<< HEAD
-		rt2x00lib_toggle_rx(rt2x00dev, STATE_RADIO_RX_OFF);
-=======
 		rt2x00lib_toggle_rx(rt2x00dev, STATE_RADIO_RX_OFF_LINK);
->>>>>>> 976dde01
 
 	/*
 	 * Write new antenna setup to device and reset the link tuner.
@@ -127,11 +120,7 @@
 	rt2x00dev->link.ant.active.tx = libconf.ant.tx;
 
 	if (test_bit(DEVICE_ENABLED_RADIO, &rt2x00dev->flags))
-<<<<<<< HEAD
-		rt2x00lib_toggle_rx(rt2x00dev, STATE_RADIO_RX_ON);
-=======
 		rt2x00lib_toggle_rx(rt2x00dev, STATE_RADIO_RX_ON_LINK);
->>>>>>> 976dde01
 }
 
 void rt2x00lib_config(struct rt2x00_dev *rt2x00dev,
