/*
	Copyright (C) 2010 Willow Garage <http://www.willowgarage.com>
	Copyright (C) 2004 - 2010 Ivo van Doorn <IvDoorn@gmail.com>
	Copyright (C) 2004 - 2009 Gertjan van Wingerde <gwingerde@gmail.com>
	<http://rt2x00.serialmonkey.com>

	This program is free software; you can redistribute it and/or modify
	it under the terms of the GNU General Public License as published by
	the Free Software Foundation; either version 2 of the License, or
	(at your option) any later version.

	This program is distributed in the hope that it will be useful,
	but WITHOUT ANY WARRANTY; without even the implied warranty of
	MERCHANTABILITY or FITNESS FOR A PARTICULAR PURPOSE. See the
	GNU General Public License for more details.

	You should have received a copy of the GNU General Public License
	along with this program; if not, write to the
	Free Software Foundation, Inc.,
	59 Temple Place - Suite 330, Boston, MA 02111-1307, USA.
 */

/*
	Module: rt2x00lib
	Abstract: rt2x00 queue specific routines.
 */

#include <linux/slab.h>
#include <linux/kernel.h>
#include <linux/module.h>
#include <linux/dma-mapping.h>

#include "rt2x00.h"
#include "rt2x00lib.h"

struct sk_buff *rt2x00queue_alloc_rxskb(struct queue_entry *entry)
{
	struct rt2x00_dev *rt2x00dev = entry->queue->rt2x00dev;
	struct sk_buff *skb;
	struct skb_frame_desc *skbdesc;
	unsigned int frame_size;
	unsigned int head_size = 0;
	unsigned int tail_size = 0;

	/*
	 * The frame size includes descriptor size, because the
	 * hardware directly receive the frame into the skbuffer.
	 */
	frame_size = entry->queue->data_size + entry->queue->desc_size;

	/*
	 * The payload should be aligned to a 4-byte boundary,
	 * this means we need at least 3 bytes for moving the frame
	 * into the correct offset.
	 */
	head_size = 4;

	/*
	 * For IV/EIV/ICV assembly we must make sure there is
	 * at least 8 bytes bytes available in headroom for IV/EIV
	 * and 8 bytes for ICV data as tailroon.
	 */
	if (test_bit(CAPABILITY_HW_CRYPTO, &rt2x00dev->cap_flags)) {
		head_size += 8;
		tail_size += 8;
	}

	/*
	 * Allocate skbuffer.
	 */
	skb = dev_alloc_skb(frame_size + head_size + tail_size);
	if (!skb)
		return NULL;

	/*
	 * Make sure we not have a frame with the requested bytes
	 * available in the head and tail.
	 */
	skb_reserve(skb, head_size);
	skb_put(skb, frame_size);

	/*
	 * Populate skbdesc.
	 */
	skbdesc = get_skb_frame_desc(skb);
	memset(skbdesc, 0, sizeof(*skbdesc));
	skbdesc->entry = entry;

	if (test_bit(REQUIRE_DMA, &rt2x00dev->cap_flags)) {
		skbdesc->skb_dma = dma_map_single(rt2x00dev->dev,
						  skb->data,
						  skb->len,
						  DMA_FROM_DEVICE);
		skbdesc->flags |= SKBDESC_DMA_MAPPED_RX;
	}

	return skb;
}

void rt2x00queue_map_txskb(struct queue_entry *entry)
{
<<<<<<< HEAD
	struct skb_frame_desc *skbdesc = get_skb_frame_desc(skb);

	/*
	 * If device has requested headroom, we should make sure that
	 * is also mapped to the DMA so it can be used for transfering
	 * additional descriptor information to the hardware.
	 */
	skb_push(skb, rt2x00dev->ops->extra_tx_headroom);

	skbdesc->skb_dma =
	    dma_map_single(rt2x00dev->dev, skb->data, skb->len, DMA_TO_DEVICE);

	/*
	 * Restore data pointer to original location again.
	 */
	skb_pull(skb, rt2x00dev->ops->extra_tx_headroom);

=======
	struct device *dev = entry->queue->rt2x00dev->dev;
	struct skb_frame_desc *skbdesc = get_skb_frame_desc(entry->skb);

	skbdesc->skb_dma =
	    dma_map_single(dev, entry->skb->data, entry->skb->len, DMA_TO_DEVICE);
>>>>>>> 02f8c6ae
	skbdesc->flags |= SKBDESC_DMA_MAPPED_TX;
}
EXPORT_SYMBOL_GPL(rt2x00queue_map_txskb);

void rt2x00queue_unmap_skb(struct queue_entry *entry)
{
	struct device *dev = entry->queue->rt2x00dev->dev;
	struct skb_frame_desc *skbdesc = get_skb_frame_desc(entry->skb);

	if (skbdesc->flags & SKBDESC_DMA_MAPPED_RX) {
		dma_unmap_single(dev, skbdesc->skb_dma, entry->skb->len,
				 DMA_FROM_DEVICE);
		skbdesc->flags &= ~SKBDESC_DMA_MAPPED_RX;
<<<<<<< HEAD
	}

	if (skbdesc->flags & SKBDESC_DMA_MAPPED_TX) {
		/*
		 * Add headroom to the skb length, it has been removed
		 * by the driver, but it was actually mapped to DMA.
		 */
		dma_unmap_single(rt2x00dev->dev, skbdesc->skb_dma,
				 skb->len + rt2x00dev->ops->extra_tx_headroom,
=======
	} else if (skbdesc->flags & SKBDESC_DMA_MAPPED_TX) {
		dma_unmap_single(dev, skbdesc->skb_dma, entry->skb->len,
>>>>>>> 02f8c6ae
				 DMA_TO_DEVICE);
		skbdesc->flags &= ~SKBDESC_DMA_MAPPED_TX;
	}
}
EXPORT_SYMBOL_GPL(rt2x00queue_unmap_skb);

void rt2x00queue_free_skb(struct queue_entry *entry)
{
	if (!entry->skb)
		return;

	rt2x00queue_unmap_skb(entry);
	dev_kfree_skb_any(entry->skb);
	entry->skb = NULL;
}

void rt2x00queue_align_frame(struct sk_buff *skb)
{
	unsigned int frame_length = skb->len;
	unsigned int align = ALIGN_SIZE(skb, 0);

	if (!align)
		return;

	skb_push(skb, align);
	memmove(skb->data, skb->data + align, frame_length);
	skb_trim(skb, frame_length);
}

void rt2x00queue_insert_l2pad(struct sk_buff *skb, unsigned int header_length)
{
	unsigned int payload_length = skb->len - header_length;
	unsigned int header_align = ALIGN_SIZE(skb, 0);
	unsigned int payload_align = ALIGN_SIZE(skb, header_length);
	unsigned int l2pad = payload_length ? L2PAD_SIZE(header_length) : 0;

	/*
	 * Adjust the header alignment if the payload needs to be moved more
	 * than the header.
	 */
	if (payload_align > header_align)
		header_align += 4;

	/* There is nothing to do if no alignment is needed */
	if (!header_align)
		return;

	/* Reserve the amount of space needed in front of the frame */
	skb_push(skb, header_align);

	/*
	 * Move the header.
	 */
	memmove(skb->data, skb->data + header_align, header_length);

	/* Move the payload, if present and if required */
	if (payload_length && payload_align)
		memmove(skb->data + header_length + l2pad,
			skb->data + header_length + l2pad + payload_align,
			payload_length);

	/* Trim the skb to the correct size */
	skb_trim(skb, header_length + l2pad + payload_length);
}

void rt2x00queue_remove_l2pad(struct sk_buff *skb, unsigned int header_length)
{
	/*
	 * L2 padding is only present if the skb contains more than just the
	 * IEEE 802.11 header.
	 */
	unsigned int l2pad = (skb->len > header_length) ?
				L2PAD_SIZE(header_length) : 0;

	if (!l2pad)
		return;

	memmove(skb->data + l2pad, skb->data, header_length);
	skb_pull(skb, l2pad);
}

static void rt2x00queue_create_tx_descriptor_seq(struct queue_entry *entry,
						 struct txentry_desc *txdesc)
{
	struct ieee80211_tx_info *tx_info = IEEE80211_SKB_CB(entry->skb);
	struct ieee80211_hdr *hdr = (struct ieee80211_hdr *)entry->skb->data;
	struct rt2x00_intf *intf = vif_to_intf(tx_info->control.vif);
	unsigned long irqflags;

	if (!(tx_info->flags & IEEE80211_TX_CTL_ASSIGN_SEQ))
		return;

	__set_bit(ENTRY_TXD_GENERATE_SEQ, &txdesc->flags);

	if (!test_bit(REQUIRE_SW_SEQNO, &entry->queue->rt2x00dev->cap_flags))
		return;

	/*
	 * The hardware is not able to insert a sequence number. Assign a
	 * software generated one here.
	 *
	 * This is wrong because beacons are not getting sequence
	 * numbers assigned properly.
	 *
	 * A secondary problem exists for drivers that cannot toggle
	 * sequence counting per-frame, since those will override the
	 * sequence counter given by mac80211.
	 */
	spin_lock_irqsave(&intf->seqlock, irqflags);

	if (test_bit(ENTRY_TXD_FIRST_FRAGMENT, &txdesc->flags))
		intf->seqno += 0x10;
	hdr->seq_ctrl &= cpu_to_le16(IEEE80211_SCTL_FRAG);
	hdr->seq_ctrl |= cpu_to_le16(intf->seqno);

	spin_unlock_irqrestore(&intf->seqlock, irqflags);

}

static void rt2x00queue_create_tx_descriptor_plcp(struct queue_entry *entry,
						  struct txentry_desc *txdesc,
						  const struct rt2x00_rate *hwrate)
{
	struct rt2x00_dev *rt2x00dev = entry->queue->rt2x00dev;
	struct ieee80211_tx_info *tx_info = IEEE80211_SKB_CB(entry->skb);
	struct ieee80211_tx_rate *txrate = &tx_info->control.rates[0];
	unsigned int data_length;
	unsigned int duration;
	unsigned int residual;

	/*
	 * Determine with what IFS priority this frame should be send.
	 * Set ifs to IFS_SIFS when the this is not the first fragment,
	 * or this fragment came after RTS/CTS.
	 */
	if (test_bit(ENTRY_TXD_FIRST_FRAGMENT, &txdesc->flags))
		txdesc->u.plcp.ifs = IFS_BACKOFF;
	else
		txdesc->u.plcp.ifs = IFS_SIFS;

	/* Data length + CRC + Crypto overhead (IV/EIV/ICV/MIC) */
	data_length = entry->skb->len + 4;
	data_length += rt2x00crypto_tx_overhead(rt2x00dev, entry->skb);

	/*
	 * PLCP setup
	 * Length calculation depends on OFDM/CCK rate.
	 */
	txdesc->u.plcp.signal = hwrate->plcp;
	txdesc->u.plcp.service = 0x04;

	if (hwrate->flags & DEV_RATE_OFDM) {
		txdesc->u.plcp.length_high = (data_length >> 6) & 0x3f;
		txdesc->u.plcp.length_low = data_length & 0x3f;
	} else {
		/*
		 * Convert length to microseconds.
		 */
		residual = GET_DURATION_RES(data_length, hwrate->bitrate);
		duration = GET_DURATION(data_length, hwrate->bitrate);

		if (residual != 0) {
			duration++;

			/*
			 * Check if we need to set the Length Extension
			 */
			if (hwrate->bitrate == 110 && residual <= 30)
				txdesc->u.plcp.service |= 0x80;
		}

		txdesc->u.plcp.length_high = (duration >> 8) & 0xff;
		txdesc->u.plcp.length_low = duration & 0xff;

		/*
		 * When preamble is enabled we should set the
		 * preamble bit for the signal.
		 */
		if (txrate->flags & IEEE80211_TX_RC_USE_SHORT_PREAMBLE)
			txdesc->u.plcp.signal |= 0x08;
	}
}

static void rt2x00queue_create_tx_descriptor_ht(struct queue_entry *entry,
						struct txentry_desc *txdesc,
						const struct rt2x00_rate *hwrate)
{
	struct ieee80211_tx_info *tx_info = IEEE80211_SKB_CB(entry->skb);
	struct ieee80211_tx_rate *txrate = &tx_info->control.rates[0];
	struct ieee80211_hdr *hdr = (struct ieee80211_hdr *)entry->skb->data;

	if (tx_info->control.sta)
		txdesc->u.ht.mpdu_density =
		    tx_info->control.sta->ht_cap.ampdu_density;

	txdesc->u.ht.ba_size = 7;	/* FIXME: What value is needed? */

	/*
	 * Only one STBC stream is supported for now.
	 */
	if (tx_info->flags & IEEE80211_TX_CTL_STBC)
		txdesc->u.ht.stbc = 1;

	/*
	 * If IEEE80211_TX_RC_MCS is set txrate->idx just contains the
	 * mcs rate to be used
	 */
	if (txrate->flags & IEEE80211_TX_RC_MCS) {
		txdesc->u.ht.mcs = txrate->idx;

		/*
		 * MIMO PS should be set to 1 for STA's using dynamic SM PS
		 * when using more then one tx stream (>MCS7).
		 */
		if (tx_info->control.sta && txdesc->u.ht.mcs > 7 &&
		    ((tx_info->control.sta->ht_cap.cap &
		      IEEE80211_HT_CAP_SM_PS) >>
		     IEEE80211_HT_CAP_SM_PS_SHIFT) ==
		    WLAN_HT_CAP_SM_PS_DYNAMIC)
			__set_bit(ENTRY_TXD_HT_MIMO_PS, &txdesc->flags);
	} else {
		txdesc->u.ht.mcs = rt2x00_get_rate_mcs(hwrate->mcs);
		if (txrate->flags & IEEE80211_TX_RC_USE_SHORT_PREAMBLE)
			txdesc->u.ht.mcs |= 0x08;
	}

	/*
	 * This frame is eligible for an AMPDU, however, don't aggregate
	 * frames that are intended to probe a specific tx rate.
	 */
	if (tx_info->flags & IEEE80211_TX_CTL_AMPDU &&
	    !(tx_info->flags & IEEE80211_TX_CTL_RATE_CTRL_PROBE))
		__set_bit(ENTRY_TXD_HT_AMPDU, &txdesc->flags);

	/*
	 * Set 40Mhz mode if necessary (for legacy rates this will
	 * duplicate the frame to both channels).
	 */
	if (txrate->flags & IEEE80211_TX_RC_40_MHZ_WIDTH ||
	    txrate->flags & IEEE80211_TX_RC_DUP_DATA)
		__set_bit(ENTRY_TXD_HT_BW_40, &txdesc->flags);
	if (txrate->flags & IEEE80211_TX_RC_SHORT_GI)
		__set_bit(ENTRY_TXD_HT_SHORT_GI, &txdesc->flags);

	/*
	 * Determine IFS values
	 * - Use TXOP_BACKOFF for management frames except beacons
	 * - Use TXOP_SIFS for fragment bursts
	 * - Use TXOP_HTTXOP for everything else
	 *
	 * Note: rt2800 devices won't use CTS protection (if used)
	 * for frames not transmitted with TXOP_HTTXOP
	 */
	if (ieee80211_is_mgmt(hdr->frame_control) &&
	    !ieee80211_is_beacon(hdr->frame_control))
		txdesc->u.ht.txop = TXOP_BACKOFF;
	else if (!(tx_info->flags & IEEE80211_TX_CTL_FIRST_FRAGMENT))
		txdesc->u.ht.txop = TXOP_SIFS;
	else
		txdesc->u.ht.txop = TXOP_HTTXOP;
}

static void rt2x00queue_create_tx_descriptor(struct queue_entry *entry,
					     struct txentry_desc *txdesc)
{
	struct rt2x00_dev *rt2x00dev = entry->queue->rt2x00dev;
	struct ieee80211_tx_info *tx_info = IEEE80211_SKB_CB(entry->skb);
	struct ieee80211_hdr *hdr = (struct ieee80211_hdr *)entry->skb->data;
	struct ieee80211_tx_rate *txrate = &tx_info->control.rates[0];
	struct ieee80211_rate *rate;
	const struct rt2x00_rate *hwrate = NULL;

	memset(txdesc, 0, sizeof(*txdesc));

	/*
	 * Header and frame information.
	 */
	txdesc->length = entry->skb->len;
	txdesc->header_length = ieee80211_get_hdrlen_from_skb(entry->skb);

	/*
	 * Check whether this frame is to be acked.
	 */
	if (!(tx_info->flags & IEEE80211_TX_CTL_NO_ACK))
		__set_bit(ENTRY_TXD_ACK, &txdesc->flags);

	/*
	 * Check if this is a RTS/CTS frame
	 */
	if (ieee80211_is_rts(hdr->frame_control) ||
	    ieee80211_is_cts(hdr->frame_control)) {
		__set_bit(ENTRY_TXD_BURST, &txdesc->flags);
		if (ieee80211_is_rts(hdr->frame_control))
			__set_bit(ENTRY_TXD_RTS_FRAME, &txdesc->flags);
		else
			__set_bit(ENTRY_TXD_CTS_FRAME, &txdesc->flags);
		if (tx_info->control.rts_cts_rate_idx >= 0)
			rate =
			    ieee80211_get_rts_cts_rate(rt2x00dev->hw, tx_info);
	}

	/*
	 * Determine retry information.
	 */
	txdesc->retry_limit = tx_info->control.rates[0].count - 1;
	if (txdesc->retry_limit >= rt2x00dev->long_retry)
		__set_bit(ENTRY_TXD_RETRY_MODE, &txdesc->flags);

	/*
	 * Check if more fragments are pending
	 */
	if (ieee80211_has_morefrags(hdr->frame_control)) {
		__set_bit(ENTRY_TXD_BURST, &txdesc->flags);
		__set_bit(ENTRY_TXD_MORE_FRAG, &txdesc->flags);
	}

	/*
	 * Check if more frames (!= fragments) are pending
	 */
	if (tx_info->flags & IEEE80211_TX_CTL_MORE_FRAMES)
		__set_bit(ENTRY_TXD_BURST, &txdesc->flags);

	/*
	 * Beacons and probe responses require the tsf timestamp
	 * to be inserted into the frame.
	 */
	if (ieee80211_is_beacon(hdr->frame_control) ||
	    ieee80211_is_probe_resp(hdr->frame_control))
		__set_bit(ENTRY_TXD_REQ_TIMESTAMP, &txdesc->flags);

	if ((tx_info->flags & IEEE80211_TX_CTL_FIRST_FRAGMENT) &&
	    !test_bit(ENTRY_TXD_RTS_FRAME, &txdesc->flags))
		__set_bit(ENTRY_TXD_FIRST_FRAGMENT, &txdesc->flags);

	/*
	 * Determine rate modulation.
	 */
	if (txrate->flags & IEEE80211_TX_RC_GREEN_FIELD)
		txdesc->rate_mode = RATE_MODE_HT_GREENFIELD;
	else if (txrate->flags & IEEE80211_TX_RC_MCS)
		txdesc->rate_mode = RATE_MODE_HT_MIX;
	else {
		rate = ieee80211_get_tx_rate(rt2x00dev->hw, tx_info);
		hwrate = rt2x00_get_rate(rate->hw_value);
		if (hwrate->flags & DEV_RATE_OFDM)
			txdesc->rate_mode = RATE_MODE_OFDM;
		else
			txdesc->rate_mode = RATE_MODE_CCK;
	}

	/*
	 * Apply TX descriptor handling by components
	 */
	rt2x00crypto_create_tx_descriptor(entry, txdesc);
	rt2x00queue_create_tx_descriptor_seq(entry, txdesc);

	if (test_bit(REQUIRE_HT_TX_DESC, &rt2x00dev->cap_flags))
		rt2x00queue_create_tx_descriptor_ht(entry, txdesc, hwrate);
	else
		rt2x00queue_create_tx_descriptor_plcp(entry, txdesc, hwrate);
}

static int rt2x00queue_write_tx_data(struct queue_entry *entry,
				     struct txentry_desc *txdesc)
{
	struct rt2x00_dev *rt2x00dev = entry->queue->rt2x00dev;

	/*
	 * This should not happen, we already checked the entry
	 * was ours. When the hardware disagrees there has been
	 * a queue corruption!
	 */
	if (unlikely(rt2x00dev->ops->lib->get_entry_state &&
		     rt2x00dev->ops->lib->get_entry_state(entry))) {
		ERROR(rt2x00dev,
		      "Corrupt queue %d, accessing entry which is not ours.\n"
		      "Please file bug report to %s.\n",
		      entry->queue->qid, DRV_PROJECT);
		return -EINVAL;
	}

	/*
	 * Add the requested extra tx headroom in front of the skb.
	 */
	skb_push(entry->skb, rt2x00dev->ops->extra_tx_headroom);
	memset(entry->skb->data, 0, rt2x00dev->ops->extra_tx_headroom);

	/*
	 * Call the driver's write_tx_data function, if it exists.
	 */
	if (rt2x00dev->ops->lib->write_tx_data)
		rt2x00dev->ops->lib->write_tx_data(entry, txdesc);

	/*
	 * Map the skb to DMA.
	 */
	if (test_bit(REQUIRE_DMA, &rt2x00dev->cap_flags))
		rt2x00queue_map_txskb(entry);

	return 0;
}

static void rt2x00queue_write_tx_descriptor(struct queue_entry *entry,
					    struct txentry_desc *txdesc)
{
	struct data_queue *queue = entry->queue;

	queue->rt2x00dev->ops->lib->write_tx_desc(entry, txdesc);

	/*
	 * All processing on the frame has been completed, this means
	 * it is now ready to be dumped to userspace through debugfs.
	 */
	rt2x00debug_dump_frame(queue->rt2x00dev, DUMP_FRAME_TX, entry->skb);
}

static void rt2x00queue_kick_tx_queue(struct data_queue *queue,
				      struct txentry_desc *txdesc)
{
	/*
	 * Check if we need to kick the queue, there are however a few rules
	 *	1) Don't kick unless this is the last in frame in a burst.
	 *	   When the burst flag is set, this frame is always followed
	 *	   by another frame which in some way are related to eachother.
	 *	   This is true for fragments, RTS or CTS-to-self frames.
	 *	2) Rule 1 can be broken when the available entries
	 *	   in the queue are less then a certain threshold.
	 */
	if (rt2x00queue_threshold(queue) ||
	    !test_bit(ENTRY_TXD_BURST, &txdesc->flags))
		queue->rt2x00dev->ops->lib->kick_queue(queue);
}

int rt2x00queue_write_tx_frame(struct data_queue *queue, struct sk_buff *skb,
			       bool local)
{
	struct ieee80211_tx_info *tx_info;
	struct queue_entry *entry = rt2x00queue_get_entry(queue, Q_INDEX);
	struct txentry_desc txdesc;
	struct skb_frame_desc *skbdesc;
	u8 rate_idx, rate_flags;

	if (unlikely(rt2x00queue_full(queue))) {
		ERROR(queue->rt2x00dev,
		      "Dropping frame due to full tx queue %d.\n", queue->qid);
		return -ENOBUFS;
	}

	if (unlikely(test_and_set_bit(ENTRY_OWNER_DEVICE_DATA,
				      &entry->flags))) {
		ERROR(queue->rt2x00dev,
		      "Arrived at non-free entry in the non-full queue %d.\n"
		      "Please file bug report to %s.\n",
		      queue->qid, DRV_PROJECT);
		return -EINVAL;
	}

	/*
	 * Copy all TX descriptor information into txdesc,
	 * after that we are free to use the skb->cb array
	 * for our information.
	 */
	entry->skb = skb;
	rt2x00queue_create_tx_descriptor(entry, &txdesc);

	/*
	 * All information is retrieved from the skb->cb array,
	 * now we should claim ownership of the driver part of that
	 * array, preserving the bitrate index and flags.
	 */
	tx_info = IEEE80211_SKB_CB(skb);
	rate_idx = tx_info->control.rates[0].idx;
	rate_flags = tx_info->control.rates[0].flags;
	skbdesc = get_skb_frame_desc(skb);
	memset(skbdesc, 0, sizeof(*skbdesc));
	skbdesc->entry = entry;
	skbdesc->tx_rate_idx = rate_idx;
	skbdesc->tx_rate_flags = rate_flags;

	if (local)
		skbdesc->flags |= SKBDESC_NOT_MAC80211;

	/*
	 * When hardware encryption is supported, and this frame
	 * is to be encrypted, we should strip the IV/EIV data from
	 * the frame so we can provide it to the driver separately.
	 */
	if (test_bit(ENTRY_TXD_ENCRYPT, &txdesc.flags) &&
	    !test_bit(ENTRY_TXD_ENCRYPT_IV, &txdesc.flags)) {
		if (test_bit(REQUIRE_COPY_IV, &queue->rt2x00dev->cap_flags))
			rt2x00crypto_tx_copy_iv(skb, &txdesc);
		else
			rt2x00crypto_tx_remove_iv(skb, &txdesc);
	}

	/*
	 * When DMA allocation is required we should guarantee to the
	 * driver that the DMA is aligned to a 4-byte boundary.
	 * However some drivers require L2 padding to pad the payload
	 * rather then the header. This could be a requirement for
	 * PCI and USB devices, while header alignment only is valid
	 * for PCI devices.
	 */
	if (test_bit(REQUIRE_L2PAD, &queue->rt2x00dev->cap_flags))
		rt2x00queue_insert_l2pad(entry->skb, txdesc.header_length);
	else if (test_bit(REQUIRE_DMA, &queue->rt2x00dev->cap_flags))
		rt2x00queue_align_frame(entry->skb);

	/*
	 * It could be possible that the queue was corrupted and this
	 * call failed. Since we always return NETDEV_TX_OK to mac80211,
	 * this frame will simply be dropped.
	 */
	if (unlikely(rt2x00queue_write_tx_data(entry, &txdesc))) {
		clear_bit(ENTRY_OWNER_DEVICE_DATA, &entry->flags);
		entry->skb = NULL;
		return -EIO;
	}

	set_bit(ENTRY_DATA_PENDING, &entry->flags);

	rt2x00queue_index_inc(entry, Q_INDEX);
	rt2x00queue_write_tx_descriptor(entry, &txdesc);
	rt2x00queue_kick_tx_queue(queue, &txdesc);

	return 0;
}

int rt2x00queue_clear_beacon(struct rt2x00_dev *rt2x00dev,
			     struct ieee80211_vif *vif)
{
	struct rt2x00_intf *intf = vif_to_intf(vif);

	if (unlikely(!intf->beacon))
		return -ENOBUFS;

	mutex_lock(&intf->beacon_skb_mutex);

	/*
	 * Clean up the beacon skb.
	 */
	rt2x00queue_free_skb(intf->beacon);

	/*
	 * Clear beacon (single bssid devices don't need to clear the beacon
	 * since the beacon queue will get stopped anyway).
	 */
	if (rt2x00dev->ops->lib->clear_beacon)
		rt2x00dev->ops->lib->clear_beacon(intf->beacon);

	mutex_unlock(&intf->beacon_skb_mutex);

	return 0;
}

int rt2x00queue_update_beacon_locked(struct rt2x00_dev *rt2x00dev,
				     struct ieee80211_vif *vif)
{
	struct rt2x00_intf *intf = vif_to_intf(vif);
	struct skb_frame_desc *skbdesc;
	struct txentry_desc txdesc;

	if (unlikely(!intf->beacon))
		return -ENOBUFS;

	/*
	 * Clean up the beacon skb.
	 */
	rt2x00queue_free_skb(intf->beacon);

	intf->beacon->skb = ieee80211_beacon_get(rt2x00dev->hw, vif);
	if (!intf->beacon->skb)
		return -ENOMEM;

	/*
	 * Copy all TX descriptor information into txdesc,
	 * after that we are free to use the skb->cb array
	 * for our information.
	 */
	rt2x00queue_create_tx_descriptor(intf->beacon, &txdesc);

	/*
	 * Fill in skb descriptor
	 */
	skbdesc = get_skb_frame_desc(intf->beacon->skb);
	memset(skbdesc, 0, sizeof(*skbdesc));
	skbdesc->entry = intf->beacon;

	/*
	 * Send beacon to hardware.
	 */
	rt2x00dev->ops->lib->write_beacon(intf->beacon, &txdesc);

	return 0;

}

int rt2x00queue_update_beacon(struct rt2x00_dev *rt2x00dev,
			      struct ieee80211_vif *vif)
{
	struct rt2x00_intf *intf = vif_to_intf(vif);
	int ret;

	mutex_lock(&intf->beacon_skb_mutex);
	ret = rt2x00queue_update_beacon_locked(rt2x00dev, vif);
	mutex_unlock(&intf->beacon_skb_mutex);

	return ret;
}

bool rt2x00queue_for_each_entry(struct data_queue *queue,
				enum queue_index start,
				enum queue_index end,
				void *data,
				bool (*fn)(struct queue_entry *entry,
					   void *data))
{
	unsigned long irqflags;
	unsigned int index_start;
	unsigned int index_end;
	unsigned int i;

	if (unlikely(start >= Q_INDEX_MAX || end >= Q_INDEX_MAX)) {
		ERROR(queue->rt2x00dev,
		      "Entry requested from invalid index range (%d - %d)\n",
		      start, end);
		return true;
	}

	/*
	 * Only protect the range we are going to loop over,
	 * if during our loop a extra entry is set to pending
	 * it should not be kicked during this run, since it
	 * is part of another TX operation.
	 */
	spin_lock_irqsave(&queue->index_lock, irqflags);
	index_start = queue->index[start];
	index_end = queue->index[end];
	spin_unlock_irqrestore(&queue->index_lock, irqflags);

	/*
	 * Start from the TX done pointer, this guarantees that we will
	 * send out all frames in the correct order.
	 */
	if (index_start < index_end) {
		for (i = index_start; i < index_end; i++) {
			if (fn(&queue->entries[i], data))
				return true;
		}
	} else {
		for (i = index_start; i < queue->limit; i++) {
			if (fn(&queue->entries[i], data))
				return true;
		}

		for (i = 0; i < index_end; i++) {
			if (fn(&queue->entries[i], data))
				return true;
		}
	}

	return false;
}
EXPORT_SYMBOL_GPL(rt2x00queue_for_each_entry);

struct queue_entry *rt2x00queue_get_entry(struct data_queue *queue,
					  enum queue_index index)
{
	struct queue_entry *entry;
	unsigned long irqflags;

	if (unlikely(index >= Q_INDEX_MAX)) {
		ERROR(queue->rt2x00dev,
		      "Entry requested from invalid index type (%d)\n", index);
		return NULL;
	}

	spin_lock_irqsave(&queue->index_lock, irqflags);

	entry = &queue->entries[queue->index[index]];

	spin_unlock_irqrestore(&queue->index_lock, irqflags);

	return entry;
}
EXPORT_SYMBOL_GPL(rt2x00queue_get_entry);

void rt2x00queue_index_inc(struct queue_entry *entry, enum queue_index index)
{
	struct data_queue *queue = entry->queue;
	unsigned long irqflags;

	if (unlikely(index >= Q_INDEX_MAX)) {
		ERROR(queue->rt2x00dev,
		      "Index change on invalid index type (%d)\n", index);
		return;
	}

	spin_lock_irqsave(&queue->index_lock, irqflags);

	queue->index[index]++;
	if (queue->index[index] >= queue->limit)
		queue->index[index] = 0;

	entry->last_action = jiffies;

	if (index == Q_INDEX) {
		queue->length++;
	} else if (index == Q_INDEX_DONE) {
		queue->length--;
		queue->count++;
	}

	spin_unlock_irqrestore(&queue->index_lock, irqflags);
}

void rt2x00queue_pause_queue(struct data_queue *queue)
{
	if (!test_bit(DEVICE_STATE_PRESENT, &queue->rt2x00dev->flags) ||
	    !test_bit(QUEUE_STARTED, &queue->flags) ||
	    test_and_set_bit(QUEUE_PAUSED, &queue->flags))
		return;

	switch (queue->qid) {
	case QID_AC_VO:
	case QID_AC_VI:
	case QID_AC_BE:
	case QID_AC_BK:
		/*
		 * For TX queues, we have to disable the queue
		 * inside mac80211.
		 */
		ieee80211_stop_queue(queue->rt2x00dev->hw, queue->qid);
		break;
	default:
		break;
	}
}
EXPORT_SYMBOL_GPL(rt2x00queue_pause_queue);

void rt2x00queue_unpause_queue(struct data_queue *queue)
{
	if (!test_bit(DEVICE_STATE_PRESENT, &queue->rt2x00dev->flags) ||
	    !test_bit(QUEUE_STARTED, &queue->flags) ||
	    !test_and_clear_bit(QUEUE_PAUSED, &queue->flags))
		return;

	switch (queue->qid) {
	case QID_AC_VO:
	case QID_AC_VI:
	case QID_AC_BE:
	case QID_AC_BK:
		/*
		 * For TX queues, we have to enable the queue
		 * inside mac80211.
		 */
		ieee80211_wake_queue(queue->rt2x00dev->hw, queue->qid);
		break;
	case QID_RX:
		/*
		 * For RX we need to kick the queue now in order to
		 * receive frames.
		 */
		queue->rt2x00dev->ops->lib->kick_queue(queue);
	default:
		break;
	}
}
EXPORT_SYMBOL_GPL(rt2x00queue_unpause_queue);

void rt2x00queue_start_queue(struct data_queue *queue)
{
	mutex_lock(&queue->status_lock);

	if (!test_bit(DEVICE_STATE_PRESENT, &queue->rt2x00dev->flags) ||
	    test_and_set_bit(QUEUE_STARTED, &queue->flags)) {
		mutex_unlock(&queue->status_lock);
		return;
	}

	set_bit(QUEUE_PAUSED, &queue->flags);

	queue->rt2x00dev->ops->lib->start_queue(queue);

	rt2x00queue_unpause_queue(queue);

	mutex_unlock(&queue->status_lock);
}
EXPORT_SYMBOL_GPL(rt2x00queue_start_queue);

void rt2x00queue_stop_queue(struct data_queue *queue)
{
	mutex_lock(&queue->status_lock);

	if (!test_and_clear_bit(QUEUE_STARTED, &queue->flags)) {
		mutex_unlock(&queue->status_lock);
		return;
	}

	rt2x00queue_pause_queue(queue);

	queue->rt2x00dev->ops->lib->stop_queue(queue);

	mutex_unlock(&queue->status_lock);
}
EXPORT_SYMBOL_GPL(rt2x00queue_stop_queue);

void rt2x00queue_flush_queue(struct data_queue *queue, bool drop)
{
	bool started;
	bool tx_queue =
		(queue->qid == QID_AC_VO) ||
		(queue->qid == QID_AC_VI) ||
		(queue->qid == QID_AC_BE) ||
		(queue->qid == QID_AC_BK);

	mutex_lock(&queue->status_lock);

	/*
	 * If the queue has been started, we must stop it temporarily
	 * to prevent any new frames to be queued on the device. If
	 * we are not dropping the pending frames, the queue must
	 * only be stopped in the software and not the hardware,
	 * otherwise the queue will never become empty on its own.
	 */
	started = test_bit(QUEUE_STARTED, &queue->flags);
	if (started) {
		/*
		 * Pause the queue
		 */
		rt2x00queue_pause_queue(queue);

		/*
		 * If we are not supposed to drop any pending
		 * frames, this means we must force a start (=kick)
		 * to the queue to make sure the hardware will
		 * start transmitting.
		 */
		if (!drop && tx_queue)
			queue->rt2x00dev->ops->lib->kick_queue(queue);
	}

	/*
	 * Check if driver supports flushing, if that is the case we can
	 * defer the flushing to the driver. Otherwise we must use the
	 * alternative which just waits for the queue to become empty.
	 */
	if (likely(queue->rt2x00dev->ops->lib->flush_queue))
		queue->rt2x00dev->ops->lib->flush_queue(queue, drop);

	/*
	 * The queue flush has failed...
	 */
	if (unlikely(!rt2x00queue_empty(queue)))
		WARNING(queue->rt2x00dev, "Queue %d failed to flush\n", queue->qid);

	/*
	 * Restore the queue to the previous status
	 */
	if (started)
		rt2x00queue_unpause_queue(queue);

	mutex_unlock(&queue->status_lock);
}
EXPORT_SYMBOL_GPL(rt2x00queue_flush_queue);

void rt2x00queue_start_queues(struct rt2x00_dev *rt2x00dev)
{
	struct data_queue *queue;

	/*
	 * rt2x00queue_start_queue will call ieee80211_wake_queue
	 * for each queue after is has been properly initialized.
	 */
	tx_queue_for_each(rt2x00dev, queue)
		rt2x00queue_start_queue(queue);

	rt2x00queue_start_queue(rt2x00dev->rx);
}
EXPORT_SYMBOL_GPL(rt2x00queue_start_queues);

void rt2x00queue_stop_queues(struct rt2x00_dev *rt2x00dev)
{
	struct data_queue *queue;

	/*
	 * rt2x00queue_stop_queue will call ieee80211_stop_queue
	 * as well, but we are completely shutting doing everything
	 * now, so it is much safer to stop all TX queues at once,
	 * and use rt2x00queue_stop_queue for cleaning up.
	 */
	ieee80211_stop_queues(rt2x00dev->hw);

	tx_queue_for_each(rt2x00dev, queue)
		rt2x00queue_stop_queue(queue);

	rt2x00queue_stop_queue(rt2x00dev->rx);
}
EXPORT_SYMBOL_GPL(rt2x00queue_stop_queues);

void rt2x00queue_flush_queues(struct rt2x00_dev *rt2x00dev, bool drop)
{
	struct data_queue *queue;

	tx_queue_for_each(rt2x00dev, queue)
		rt2x00queue_flush_queue(queue, drop);

	rt2x00queue_flush_queue(rt2x00dev->rx, drop);
}
EXPORT_SYMBOL_GPL(rt2x00queue_flush_queues);

static void rt2x00queue_reset(struct data_queue *queue)
{
	unsigned long irqflags;
	unsigned int i;

	spin_lock_irqsave(&queue->index_lock, irqflags);

	queue->count = 0;
	queue->length = 0;

	for (i = 0; i < Q_INDEX_MAX; i++)
		queue->index[i] = 0;

	spin_unlock_irqrestore(&queue->index_lock, irqflags);
}

void rt2x00queue_init_queues(struct rt2x00_dev *rt2x00dev)
{
	struct data_queue *queue;
	unsigned int i;

	queue_for_each(rt2x00dev, queue) {
		rt2x00queue_reset(queue);

		for (i = 0; i < queue->limit; i++)
			rt2x00dev->ops->lib->clear_entry(&queue->entries[i]);
	}
}

static int rt2x00queue_alloc_entries(struct data_queue *queue,
				     const struct data_queue_desc *qdesc)
{
	struct queue_entry *entries;
	unsigned int entry_size;
	unsigned int i;

	rt2x00queue_reset(queue);

	queue->limit = qdesc->entry_num;
	queue->threshold = DIV_ROUND_UP(qdesc->entry_num, 10);
	queue->data_size = qdesc->data_size;
	queue->desc_size = qdesc->desc_size;

	/*
	 * Allocate all queue entries.
	 */
	entry_size = sizeof(*entries) + qdesc->priv_size;
	entries = kcalloc(queue->limit, entry_size, GFP_KERNEL);
	if (!entries)
		return -ENOMEM;

#define QUEUE_ENTRY_PRIV_OFFSET(__base, __index, __limit, __esize, __psize) \
	(((char *)(__base)) + ((__limit) * (__esize)) + \
	    ((__index) * (__psize)))

	for (i = 0; i < queue->limit; i++) {
		entries[i].flags = 0;
		entries[i].queue = queue;
		entries[i].skb = NULL;
		entries[i].entry_idx = i;
		entries[i].priv_data =
		    QUEUE_ENTRY_PRIV_OFFSET(entries, i, queue->limit,
					    sizeof(*entries), qdesc->priv_size);
	}

#undef QUEUE_ENTRY_PRIV_OFFSET

	queue->entries = entries;

	return 0;
}

static void rt2x00queue_free_skbs(struct data_queue *queue)
{
	unsigned int i;

	if (!queue->entries)
		return;

	for (i = 0; i < queue->limit; i++) {
		rt2x00queue_free_skb(&queue->entries[i]);
	}
}

static int rt2x00queue_alloc_rxskbs(struct data_queue *queue)
{
	unsigned int i;
	struct sk_buff *skb;

	for (i = 0; i < queue->limit; i++) {
		skb = rt2x00queue_alloc_rxskb(&queue->entries[i]);
		if (!skb)
			return -ENOMEM;
		queue->entries[i].skb = skb;
	}

	return 0;
}

int rt2x00queue_initialize(struct rt2x00_dev *rt2x00dev)
{
	struct data_queue *queue;
	int status;

	status = rt2x00queue_alloc_entries(rt2x00dev->rx, rt2x00dev->ops->rx);
	if (status)
		goto exit;

	tx_queue_for_each(rt2x00dev, queue) {
		status = rt2x00queue_alloc_entries(queue, rt2x00dev->ops->tx);
		if (status)
			goto exit;
	}

	status = rt2x00queue_alloc_entries(rt2x00dev->bcn, rt2x00dev->ops->bcn);
	if (status)
		goto exit;

	if (test_bit(REQUIRE_ATIM_QUEUE, &rt2x00dev->cap_flags)) {
		status = rt2x00queue_alloc_entries(rt2x00dev->atim,
						   rt2x00dev->ops->atim);
		if (status)
			goto exit;
	}

	status = rt2x00queue_alloc_rxskbs(rt2x00dev->rx);
	if (status)
		goto exit;

	return 0;

exit:
	ERROR(rt2x00dev, "Queue entries allocation failed.\n");

	rt2x00queue_uninitialize(rt2x00dev);

	return status;
}

void rt2x00queue_uninitialize(struct rt2x00_dev *rt2x00dev)
{
	struct data_queue *queue;

	rt2x00queue_free_skbs(rt2x00dev->rx);

	queue_for_each(rt2x00dev, queue) {
		kfree(queue->entries);
		queue->entries = NULL;
	}
}

static void rt2x00queue_init(struct rt2x00_dev *rt2x00dev,
			     struct data_queue *queue, enum data_queue_qid qid)
{
	mutex_init(&queue->status_lock);
	spin_lock_init(&queue->index_lock);

	queue->rt2x00dev = rt2x00dev;
	queue->qid = qid;
	queue->txop = 0;
	queue->aifs = 2;
	queue->cw_min = 5;
	queue->cw_max = 10;
}

int rt2x00queue_allocate(struct rt2x00_dev *rt2x00dev)
{
	struct data_queue *queue;
	enum data_queue_qid qid;
	unsigned int req_atim =
	    !!test_bit(REQUIRE_ATIM_QUEUE, &rt2x00dev->cap_flags);

	/*
	 * We need the following queues:
	 * RX: 1
	 * TX: ops->tx_queues
	 * Beacon: 1
	 * Atim: 1 (if required)
	 */
	rt2x00dev->data_queues = 2 + rt2x00dev->ops->tx_queues + req_atim;

	queue = kcalloc(rt2x00dev->data_queues, sizeof(*queue), GFP_KERNEL);
	if (!queue) {
		ERROR(rt2x00dev, "Queue allocation failed.\n");
		return -ENOMEM;
	}

	/*
	 * Initialize pointers
	 */
	rt2x00dev->rx = queue;
	rt2x00dev->tx = &queue[1];
	rt2x00dev->bcn = &queue[1 + rt2x00dev->ops->tx_queues];
	rt2x00dev->atim = req_atim ? &queue[2 + rt2x00dev->ops->tx_queues] : NULL;

	/*
	 * Initialize queue parameters.
	 * RX: qid = QID_RX
	 * TX: qid = QID_AC_VO + index
	 * TX: cw_min: 2^5 = 32.
	 * TX: cw_max: 2^10 = 1024.
	 * BCN: qid = QID_BEACON
	 * ATIM: qid = QID_ATIM
	 */
	rt2x00queue_init(rt2x00dev, rt2x00dev->rx, QID_RX);

	qid = QID_AC_VO;
	tx_queue_for_each(rt2x00dev, queue)
		rt2x00queue_init(rt2x00dev, queue, qid++);

	rt2x00queue_init(rt2x00dev, rt2x00dev->bcn, QID_BEACON);
	if (req_atim)
		rt2x00queue_init(rt2x00dev, rt2x00dev->atim, QID_ATIM);

	return 0;
}

void rt2x00queue_free(struct rt2x00_dev *rt2x00dev)
{
	kfree(rt2x00dev->rx);
	rt2x00dev->rx = NULL;
	rt2x00dev->tx = NULL;
	rt2x00dev->bcn = NULL;
}<|MERGE_RESOLUTION|>--- conflicted
+++ resolved
@@ -99,31 +99,11 @@
 
 void rt2x00queue_map_txskb(struct queue_entry *entry)
 {
-<<<<<<< HEAD
-	struct skb_frame_desc *skbdesc = get_skb_frame_desc(skb);
-
-	/*
-	 * If device has requested headroom, we should make sure that
-	 * is also mapped to the DMA so it can be used for transfering
-	 * additional descriptor information to the hardware.
-	 */
-	skb_push(skb, rt2x00dev->ops->extra_tx_headroom);
-
-	skbdesc->skb_dma =
-	    dma_map_single(rt2x00dev->dev, skb->data, skb->len, DMA_TO_DEVICE);
-
-	/*
-	 * Restore data pointer to original location again.
-	 */
-	skb_pull(skb, rt2x00dev->ops->extra_tx_headroom);
-
-=======
 	struct device *dev = entry->queue->rt2x00dev->dev;
 	struct skb_frame_desc *skbdesc = get_skb_frame_desc(entry->skb);
 
 	skbdesc->skb_dma =
 	    dma_map_single(dev, entry->skb->data, entry->skb->len, DMA_TO_DEVICE);
->>>>>>> 02f8c6ae
 	skbdesc->flags |= SKBDESC_DMA_MAPPED_TX;
 }
 EXPORT_SYMBOL_GPL(rt2x00queue_map_txskb);
@@ -137,20 +117,8 @@
 		dma_unmap_single(dev, skbdesc->skb_dma, entry->skb->len,
 				 DMA_FROM_DEVICE);
 		skbdesc->flags &= ~SKBDESC_DMA_MAPPED_RX;
-<<<<<<< HEAD
-	}
-
-	if (skbdesc->flags & SKBDESC_DMA_MAPPED_TX) {
-		/*
-		 * Add headroom to the skb length, it has been removed
-		 * by the driver, but it was actually mapped to DMA.
-		 */
-		dma_unmap_single(rt2x00dev->dev, skbdesc->skb_dma,
-				 skb->len + rt2x00dev->ops->extra_tx_headroom,
-=======
 	} else if (skbdesc->flags & SKBDESC_DMA_MAPPED_TX) {
 		dma_unmap_single(dev, skbdesc->skb_dma, entry->skb->len,
->>>>>>> 02f8c6ae
 				 DMA_TO_DEVICE);
 		skbdesc->flags &= ~SKBDESC_DMA_MAPPED_TX;
 	}
