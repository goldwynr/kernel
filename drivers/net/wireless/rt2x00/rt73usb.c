/*
	Copyright (C) 2004 - 2009 Ivo van Doorn <IvDoorn@gmail.com>
	<http://rt2x00.serialmonkey.com>

	This program is free software; you can redistribute it and/or modify
	it under the terms of the GNU General Public License as published by
	the Free Software Foundation; either version 2 of the License, or
	(at your option) any later version.

	This program is distributed in the hope that it will be useful,
	but WITHOUT ANY WARRANTY; without even the implied warranty of
	MERCHANTABILITY or FITNESS FOR A PARTICULAR PURPOSE. See the
	GNU General Public License for more details.

	You should have received a copy of the GNU General Public License
	along with this program; if not, write to the
	Free Software Foundation, Inc.,
	59 Temple Place - Suite 330, Boston, MA 02111-1307, USA.
 */

/*
	Module: rt73usb
	Abstract: rt73usb device specific routines.
	Supported chipsets: rt2571W & rt2671.
 */

#include <linux/crc-itu-t.h>
#include <linux/delay.h>
#include <linux/etherdevice.h>
#include <linux/init.h>
#include <linux/kernel.h>
#include <linux/module.h>
#include <linux/slab.h>
#include <linux/usb.h>

#include "rt2x00.h"
#include "rt2x00usb.h"
#include "rt73usb.h"

/*
 * Allow hardware encryption to be disabled.
 */
static int modparam_nohwcrypt;
module_param_named(nohwcrypt, modparam_nohwcrypt, bool, S_IRUGO);
MODULE_PARM_DESC(nohwcrypt, "Disable hardware encryption.");

/*
 * Register access.
 * All access to the CSR registers will go through the methods
 * rt2x00usb_register_read and rt2x00usb_register_write.
 * BBP and RF register require indirect register access,
 * and use the CSR registers BBPCSR and RFCSR to achieve this.
 * These indirect registers work with busy bits,
 * and we will try maximal REGISTER_BUSY_COUNT times to access
 * the register while taking a REGISTER_BUSY_DELAY us delay
 * between each attampt. When the busy bit is still set at that time,
 * the access attempt is considered to have failed,
 * and we will print an error.
 * The _lock versions must be used if you already hold the csr_mutex
 */
#define WAIT_FOR_BBP(__dev, __reg) \
	rt2x00usb_regbusy_read((__dev), PHY_CSR3, PHY_CSR3_BUSY, (__reg))
#define WAIT_FOR_RF(__dev, __reg) \
	rt2x00usb_regbusy_read((__dev), PHY_CSR4, PHY_CSR4_BUSY, (__reg))

static void rt73usb_bbp_write(struct rt2x00_dev *rt2x00dev,
			      const unsigned int word, const u8 value)
{
	u32 reg;

	mutex_lock(&rt2x00dev->csr_mutex);

	/*
	 * Wait until the BBP becomes available, afterwards we
	 * can safely write the new data into the register.
	 */
	if (WAIT_FOR_BBP(rt2x00dev, &reg)) {
		reg = 0;
		rt2x00_set_field32(&reg, PHY_CSR3_VALUE, value);
		rt2x00_set_field32(&reg, PHY_CSR3_REGNUM, word);
		rt2x00_set_field32(&reg, PHY_CSR3_BUSY, 1);
		rt2x00_set_field32(&reg, PHY_CSR3_READ_CONTROL, 0);

		rt2x00usb_register_write_lock(rt2x00dev, PHY_CSR3, reg);
	}

	mutex_unlock(&rt2x00dev->csr_mutex);
}

static void rt73usb_bbp_read(struct rt2x00_dev *rt2x00dev,
			     const unsigned int word, u8 *value)
{
	u32 reg;

	mutex_lock(&rt2x00dev->csr_mutex);

	/*
	 * Wait until the BBP becomes available, afterwards we
	 * can safely write the read request into the register.
	 * After the data has been written, we wait until hardware
	 * returns the correct value, if at any time the register
	 * doesn't become available in time, reg will be 0xffffffff
	 * which means we return 0xff to the caller.
	 */
	if (WAIT_FOR_BBP(rt2x00dev, &reg)) {
		reg = 0;
		rt2x00_set_field32(&reg, PHY_CSR3_REGNUM, word);
		rt2x00_set_field32(&reg, PHY_CSR3_BUSY, 1);
		rt2x00_set_field32(&reg, PHY_CSR3_READ_CONTROL, 1);

		rt2x00usb_register_write_lock(rt2x00dev, PHY_CSR3, reg);

		WAIT_FOR_BBP(rt2x00dev, &reg);
	}

	*value = rt2x00_get_field32(reg, PHY_CSR3_VALUE);

	mutex_unlock(&rt2x00dev->csr_mutex);
}

static void rt73usb_rf_write(struct rt2x00_dev *rt2x00dev,
			     const unsigned int word, const u32 value)
{
	u32 reg;

	mutex_lock(&rt2x00dev->csr_mutex);

	/*
	 * Wait until the RF becomes available, afterwards we
	 * can safely write the new data into the register.
	 */
	if (WAIT_FOR_RF(rt2x00dev, &reg)) {
		reg = 0;
		rt2x00_set_field32(&reg, PHY_CSR4_VALUE, value);
		/*
		 * RF5225 and RF2527 contain 21 bits per RF register value,
		 * all others contain 20 bits.
		 */
		rt2x00_set_field32(&reg, PHY_CSR4_NUMBER_OF_BITS,
				   20 + (rt2x00_rf(rt2x00dev, RF5225) ||
					 rt2x00_rf(rt2x00dev, RF2527)));
		rt2x00_set_field32(&reg, PHY_CSR4_IF_SELECT, 0);
		rt2x00_set_field32(&reg, PHY_CSR4_BUSY, 1);

		rt2x00usb_register_write_lock(rt2x00dev, PHY_CSR4, reg);
		rt2x00_rf_write(rt2x00dev, word, value);
	}

	mutex_unlock(&rt2x00dev->csr_mutex);
}

#ifdef CONFIG_RT2X00_LIB_DEBUGFS
static const struct rt2x00debug rt73usb_rt2x00debug = {
	.owner	= THIS_MODULE,
	.csr	= {
		.read		= rt2x00usb_register_read,
		.write		= rt2x00usb_register_write,
		.flags		= RT2X00DEBUGFS_OFFSET,
		.word_base	= CSR_REG_BASE,
		.word_size	= sizeof(u32),
		.word_count	= CSR_REG_SIZE / sizeof(u32),
	},
	.eeprom	= {
		.read		= rt2x00_eeprom_read,
		.write		= rt2x00_eeprom_write,
		.word_base	= EEPROM_BASE,
		.word_size	= sizeof(u16),
		.word_count	= EEPROM_SIZE / sizeof(u16),
	},
	.bbp	= {
		.read		= rt73usb_bbp_read,
		.write		= rt73usb_bbp_write,
		.word_base	= BBP_BASE,
		.word_size	= sizeof(u8),
		.word_count	= BBP_SIZE / sizeof(u8),
	},
	.rf	= {
		.read		= rt2x00_rf_read,
		.write		= rt73usb_rf_write,
		.word_base	= RF_BASE,
		.word_size	= sizeof(u32),
		.word_count	= RF_SIZE / sizeof(u32),
	},
};
#endif /* CONFIG_RT2X00_LIB_DEBUGFS */

static int rt73usb_rfkill_poll(struct rt2x00_dev *rt2x00dev)
{
	u32 reg;

	rt2x00usb_register_read(rt2x00dev, MAC_CSR13, &reg);
	return rt2x00_get_field32(reg, MAC_CSR13_BIT7);
}

#ifdef CONFIG_RT2X00_LIB_LEDS
static void rt73usb_brightness_set(struct led_classdev *led_cdev,
				   enum led_brightness brightness)
{
	struct rt2x00_led *led =
	   container_of(led_cdev, struct rt2x00_led, led_dev);
	unsigned int enabled = brightness != LED_OFF;
	unsigned int a_mode =
	    (enabled && led->rt2x00dev->curr_band == IEEE80211_BAND_5GHZ);
	unsigned int bg_mode =
	    (enabled && led->rt2x00dev->curr_band == IEEE80211_BAND_2GHZ);

	if (led->type == LED_TYPE_RADIO) {
		rt2x00_set_field16(&led->rt2x00dev->led_mcu_reg,
				   MCU_LEDCS_RADIO_STATUS, enabled);

		rt2x00usb_vendor_request_sw(led->rt2x00dev, USB_LED_CONTROL,
					    0, led->rt2x00dev->led_mcu_reg,
					    REGISTER_TIMEOUT);
	} else if (led->type == LED_TYPE_ASSOC) {
		rt2x00_set_field16(&led->rt2x00dev->led_mcu_reg,
				   MCU_LEDCS_LINK_BG_STATUS, bg_mode);
		rt2x00_set_field16(&led->rt2x00dev->led_mcu_reg,
				   MCU_LEDCS_LINK_A_STATUS, a_mode);

		rt2x00usb_vendor_request_sw(led->rt2x00dev, USB_LED_CONTROL,
					    0, led->rt2x00dev->led_mcu_reg,
					    REGISTER_TIMEOUT);
	} else if (led->type == LED_TYPE_QUALITY) {
		/*
		 * The brightness is divided into 6 levels (0 - 5),
		 * this means we need to convert the brightness
		 * argument into the matching level within that range.
		 */
		rt2x00usb_vendor_request_sw(led->rt2x00dev, USB_LED_CONTROL,
					    brightness / (LED_FULL / 6),
					    led->rt2x00dev->led_mcu_reg,
					    REGISTER_TIMEOUT);
	}
}

static int rt73usb_blink_set(struct led_classdev *led_cdev,
			     unsigned long *delay_on,
			     unsigned long *delay_off)
{
	struct rt2x00_led *led =
	    container_of(led_cdev, struct rt2x00_led, led_dev);
	u32 reg;

	rt2x00usb_register_read(led->rt2x00dev, MAC_CSR14, &reg);
	rt2x00_set_field32(&reg, MAC_CSR14_ON_PERIOD, *delay_on);
	rt2x00_set_field32(&reg, MAC_CSR14_OFF_PERIOD, *delay_off);
	rt2x00usb_register_write(led->rt2x00dev, MAC_CSR14, reg);

	return 0;
}

static void rt73usb_init_led(struct rt2x00_dev *rt2x00dev,
			     struct rt2x00_led *led,
			     enum led_type type)
{
	led->rt2x00dev = rt2x00dev;
	led->type = type;
	led->led_dev.brightness_set = rt73usb_brightness_set;
	led->led_dev.blink_set = rt73usb_blink_set;
	led->flags = LED_INITIALIZED;
}
#endif /* CONFIG_RT2X00_LIB_LEDS */

/*
 * Configuration handlers.
 */
static int rt73usb_config_shared_key(struct rt2x00_dev *rt2x00dev,
				     struct rt2x00lib_crypto *crypto,
				     struct ieee80211_key_conf *key)
{
	struct hw_key_entry key_entry;
	struct rt2x00_field32 field;
	u32 mask;
	u32 reg;

	if (crypto->cmd == SET_KEY) {
		/*
		 * rt2x00lib can't determine the correct free
		 * key_idx for shared keys. We have 1 register
		 * with key valid bits. The goal is simple, read
		 * the register, if that is full we have no slots
		 * left.
		 * Note that each BSS is allowed to have up to 4
		 * shared keys, so put a mask over the allowed
		 * entries.
		 */
		mask = (0xf << crypto->bssidx);

		rt2x00usb_register_read(rt2x00dev, SEC_CSR0, &reg);
		reg &= mask;

		if (reg && reg == mask)
			return -ENOSPC;

		key->hw_key_idx += reg ? ffz(reg) : 0;

		/*
		 * Upload key to hardware
		 */
		memcpy(key_entry.key, crypto->key,
		       sizeof(key_entry.key));
		memcpy(key_entry.tx_mic, crypto->tx_mic,
		       sizeof(key_entry.tx_mic));
		memcpy(key_entry.rx_mic, crypto->rx_mic,
		       sizeof(key_entry.rx_mic));

		reg = SHARED_KEY_ENTRY(key->hw_key_idx);
		rt2x00usb_register_multiwrite(rt2x00dev, reg,
					      &key_entry, sizeof(key_entry));

		/*
		 * The cipher types are stored over 2 registers.
		 * bssidx 0 and 1 keys are stored in SEC_CSR1 and
		 * bssidx 1 and 2 keys are stored in SEC_CSR5.
		 * Using the correct defines correctly will cause overhead,
		 * so just calculate the correct offset.
		 */
		if (key->hw_key_idx < 8) {
			field.bit_offset = (3 * key->hw_key_idx);
			field.bit_mask = 0x7 << field.bit_offset;

			rt2x00usb_register_read(rt2x00dev, SEC_CSR1, &reg);
			rt2x00_set_field32(&reg, field, crypto->cipher);
			rt2x00usb_register_write(rt2x00dev, SEC_CSR1, reg);
		} else {
			field.bit_offset = (3 * (key->hw_key_idx - 8));
			field.bit_mask = 0x7 << field.bit_offset;

			rt2x00usb_register_read(rt2x00dev, SEC_CSR5, &reg);
			rt2x00_set_field32(&reg, field, crypto->cipher);
			rt2x00usb_register_write(rt2x00dev, SEC_CSR5, reg);
		}

		/*
		 * The driver does not support the IV/EIV generation
		 * in hardware. However it doesn't support the IV/EIV
		 * inside the ieee80211 frame either, but requires it
		 * to be provided separately for the descriptor.
		 * rt2x00lib will cut the IV/EIV data out of all frames
		 * given to us by mac80211, but we must tell mac80211
		 * to generate the IV/EIV data.
		 */
		key->flags |= IEEE80211_KEY_FLAG_GENERATE_IV;
	}

	/*
	 * SEC_CSR0 contains only single-bit fields to indicate
	 * a particular key is valid. Because using the FIELD32()
	 * defines directly will cause a lot of overhead we use
	 * a calculation to determine the correct bit directly.
	 */
	mask = 1 << key->hw_key_idx;

	rt2x00usb_register_read(rt2x00dev, SEC_CSR0, &reg);
	if (crypto->cmd == SET_KEY)
		reg |= mask;
	else if (crypto->cmd == DISABLE_KEY)
		reg &= ~mask;
	rt2x00usb_register_write(rt2x00dev, SEC_CSR0, reg);

	return 0;
}

static int rt73usb_config_pairwise_key(struct rt2x00_dev *rt2x00dev,
				       struct rt2x00lib_crypto *crypto,
				       struct ieee80211_key_conf *key)
{
	struct hw_pairwise_ta_entry addr_entry;
	struct hw_key_entry key_entry;
	u32 mask;
	u32 reg;

	if (crypto->cmd == SET_KEY) {
		/*
		 * rt2x00lib can't determine the correct free
		 * key_idx for pairwise keys. We have 2 registers
		 * with key valid bits. The goal is simple, read
		 * the first register, if that is full move to
		 * the next register.
		 * When both registers are full, we drop the key,
		 * otherwise we use the first invalid entry.
		 */
		rt2x00usb_register_read(rt2x00dev, SEC_CSR2, &reg);
		if (reg && reg == ~0) {
			key->hw_key_idx = 32;
			rt2x00usb_register_read(rt2x00dev, SEC_CSR3, &reg);
			if (reg && reg == ~0)
				return -ENOSPC;
		}

		key->hw_key_idx += reg ? ffz(reg) : 0;

		/*
		 * Upload key to hardware
		 */
		memcpy(key_entry.key, crypto->key,
		       sizeof(key_entry.key));
		memcpy(key_entry.tx_mic, crypto->tx_mic,
		       sizeof(key_entry.tx_mic));
		memcpy(key_entry.rx_mic, crypto->rx_mic,
		       sizeof(key_entry.rx_mic));

		reg = PAIRWISE_KEY_ENTRY(key->hw_key_idx);
		rt2x00usb_register_multiwrite(rt2x00dev, reg,
					      &key_entry, sizeof(key_entry));

		/*
		 * Send the address and cipher type to the hardware register.
		 */
		memset(&addr_entry, 0, sizeof(addr_entry));
		memcpy(&addr_entry, crypto->address, ETH_ALEN);
		addr_entry.cipher = crypto->cipher;

		reg = PAIRWISE_TA_ENTRY(key->hw_key_idx);
		rt2x00usb_register_multiwrite(rt2x00dev, reg,
					    &addr_entry, sizeof(addr_entry));

		/*
		 * Enable pairwise lookup table for given BSS idx,
		 * without this received frames will not be decrypted
		 * by the hardware.
		 */
		rt2x00usb_register_read(rt2x00dev, SEC_CSR4, &reg);
		reg |= (1 << crypto->bssidx);
		rt2x00usb_register_write(rt2x00dev, SEC_CSR4, reg);

		/*
		 * The driver does not support the IV/EIV generation
		 * in hardware. However it doesn't support the IV/EIV
		 * inside the ieee80211 frame either, but requires it
		 * to be provided separately for the descriptor.
		 * rt2x00lib will cut the IV/EIV data out of all frames
		 * given to us by mac80211, but we must tell mac80211
		 * to generate the IV/EIV data.
		 */
		key->flags |= IEEE80211_KEY_FLAG_GENERATE_IV;
	}

	/*
	 * SEC_CSR2 and SEC_CSR3 contain only single-bit fields to indicate
	 * a particular key is valid. Because using the FIELD32()
	 * defines directly will cause a lot of overhead we use
	 * a calculation to determine the correct bit directly.
	 */
	if (key->hw_key_idx < 32) {
		mask = 1 << key->hw_key_idx;

		rt2x00usb_register_read(rt2x00dev, SEC_CSR2, &reg);
		if (crypto->cmd == SET_KEY)
			reg |= mask;
		else if (crypto->cmd == DISABLE_KEY)
			reg &= ~mask;
		rt2x00usb_register_write(rt2x00dev, SEC_CSR2, reg);
	} else {
		mask = 1 << (key->hw_key_idx - 32);

		rt2x00usb_register_read(rt2x00dev, SEC_CSR3, &reg);
		if (crypto->cmd == SET_KEY)
			reg |= mask;
		else if (crypto->cmd == DISABLE_KEY)
			reg &= ~mask;
		rt2x00usb_register_write(rt2x00dev, SEC_CSR3, reg);
	}

	return 0;
}

static void rt73usb_config_filter(struct rt2x00_dev *rt2x00dev,
				  const unsigned int filter_flags)
{
	u32 reg;

	/*
	 * Start configuration steps.
	 * Note that the version error will always be dropped
	 * and broadcast frames will always be accepted since
	 * there is no filter for it at this time.
	 */
	rt2x00usb_register_read(rt2x00dev, TXRX_CSR0, &reg);
	rt2x00_set_field32(&reg, TXRX_CSR0_DROP_CRC,
			   !(filter_flags & FIF_FCSFAIL));
	rt2x00_set_field32(&reg, TXRX_CSR0_DROP_PHYSICAL,
			   !(filter_flags & FIF_PLCPFAIL));
	rt2x00_set_field32(&reg, TXRX_CSR0_DROP_CONTROL,
			   !(filter_flags & (FIF_CONTROL | FIF_PSPOLL)));
	rt2x00_set_field32(&reg, TXRX_CSR0_DROP_NOT_TO_ME,
			   !(filter_flags & FIF_PROMISC_IN_BSS));
	rt2x00_set_field32(&reg, TXRX_CSR0_DROP_TO_DS,
			   !(filter_flags & FIF_PROMISC_IN_BSS) &&
			   !rt2x00dev->intf_ap_count);
	rt2x00_set_field32(&reg, TXRX_CSR0_DROP_VERSION_ERROR, 1);
	rt2x00_set_field32(&reg, TXRX_CSR0_DROP_MULTICAST,
			   !(filter_flags & FIF_ALLMULTI));
	rt2x00_set_field32(&reg, TXRX_CSR0_DROP_BROADCAST, 0);
	rt2x00_set_field32(&reg, TXRX_CSR0_DROP_ACK_CTS,
			   !(filter_flags & FIF_CONTROL));
	rt2x00usb_register_write(rt2x00dev, TXRX_CSR0, reg);
}

static void rt73usb_config_intf(struct rt2x00_dev *rt2x00dev,
				struct rt2x00_intf *intf,
				struct rt2x00intf_conf *conf,
				const unsigned int flags)
{
	u32 reg;

	if (flags & CONFIG_UPDATE_TYPE) {
		/*
		 * Enable synchronisation.
		 */
		rt2x00usb_register_read(rt2x00dev, TXRX_CSR9, &reg);
		rt2x00_set_field32(&reg, TXRX_CSR9_TSF_SYNC, conf->sync);
		rt2x00usb_register_write(rt2x00dev, TXRX_CSR9, reg);
	}

	if (flags & CONFIG_UPDATE_MAC) {
		reg = le32_to_cpu(conf->mac[1]);
		rt2x00_set_field32(&reg, MAC_CSR3_UNICAST_TO_ME_MASK, 0xff);
		conf->mac[1] = cpu_to_le32(reg);

		rt2x00usb_register_multiwrite(rt2x00dev, MAC_CSR2,
					    conf->mac, sizeof(conf->mac));
	}

	if (flags & CONFIG_UPDATE_BSSID) {
		reg = le32_to_cpu(conf->bssid[1]);
		rt2x00_set_field32(&reg, MAC_CSR5_BSS_ID_MASK, 3);
		conf->bssid[1] = cpu_to_le32(reg);

		rt2x00usb_register_multiwrite(rt2x00dev, MAC_CSR4,
					    conf->bssid, sizeof(conf->bssid));
	}
}

static void rt73usb_config_erp(struct rt2x00_dev *rt2x00dev,
			       struct rt2x00lib_erp *erp,
			       u32 changed)
{
	u32 reg;

	rt2x00usb_register_read(rt2x00dev, TXRX_CSR0, &reg);
	rt2x00_set_field32(&reg, TXRX_CSR0_RX_ACK_TIMEOUT, 0x32);
	rt2x00_set_field32(&reg, TXRX_CSR0_TSF_OFFSET, IEEE80211_HEADER);
	rt2x00usb_register_write(rt2x00dev, TXRX_CSR0, reg);

	if (changed & BSS_CHANGED_ERP_PREAMBLE) {
		rt2x00usb_register_read(rt2x00dev, TXRX_CSR4, &reg);
		rt2x00_set_field32(&reg, TXRX_CSR4_AUTORESPOND_ENABLE, 1);
		rt2x00_set_field32(&reg, TXRX_CSR4_AUTORESPOND_PREAMBLE,
				   !!erp->short_preamble);
		rt2x00usb_register_write(rt2x00dev, TXRX_CSR4, reg);
	}

	if (changed & BSS_CHANGED_BASIC_RATES)
		rt2x00usb_register_write(rt2x00dev, TXRX_CSR5,
					 erp->basic_rates);

	if (changed & BSS_CHANGED_BEACON_INT) {
		rt2x00usb_register_read(rt2x00dev, TXRX_CSR9, &reg);
		rt2x00_set_field32(&reg, TXRX_CSR9_BEACON_INTERVAL,
				   erp->beacon_int * 16);
		rt2x00usb_register_write(rt2x00dev, TXRX_CSR9, reg);
	}

	if (changed & BSS_CHANGED_ERP_SLOT) {
		rt2x00usb_register_read(rt2x00dev, MAC_CSR9, &reg);
		rt2x00_set_field32(&reg, MAC_CSR9_SLOT_TIME, erp->slot_time);
		rt2x00usb_register_write(rt2x00dev, MAC_CSR9, reg);

		rt2x00usb_register_read(rt2x00dev, MAC_CSR8, &reg);
		rt2x00_set_field32(&reg, MAC_CSR8_SIFS, erp->sifs);
		rt2x00_set_field32(&reg, MAC_CSR8_SIFS_AFTER_RX_OFDM, 3);
		rt2x00_set_field32(&reg, MAC_CSR8_EIFS, erp->eifs);
		rt2x00usb_register_write(rt2x00dev, MAC_CSR8, reg);
	}
}

static void rt73usb_config_antenna_5x(struct rt2x00_dev *rt2x00dev,
				      struct antenna_setup *ant)
{
	u8 r3;
	u8 r4;
	u8 r77;
	u8 temp;

	rt73usb_bbp_read(rt2x00dev, 3, &r3);
	rt73usb_bbp_read(rt2x00dev, 4, &r4);
	rt73usb_bbp_read(rt2x00dev, 77, &r77);

	rt2x00_set_field8(&r3, BBP_R3_SMART_MODE, 0);

	/*
	 * Configure the RX antenna.
	 */
	switch (ant->rx) {
	case ANTENNA_HW_DIVERSITY:
		rt2x00_set_field8(&r4, BBP_R4_RX_ANTENNA_CONTROL, 2);
		temp = !test_bit(CAPABILITY_FRAME_TYPE, &rt2x00dev->cap_flags)
		       && (rt2x00dev->curr_band != IEEE80211_BAND_5GHZ);
		rt2x00_set_field8(&r4, BBP_R4_RX_FRAME_END, temp);
		break;
	case ANTENNA_A:
		rt2x00_set_field8(&r4, BBP_R4_RX_ANTENNA_CONTROL, 1);
		rt2x00_set_field8(&r4, BBP_R4_RX_FRAME_END, 0);
		if (rt2x00dev->curr_band == IEEE80211_BAND_5GHZ)
			rt2x00_set_field8(&r77, BBP_R77_RX_ANTENNA, 0);
		else
			rt2x00_set_field8(&r77, BBP_R77_RX_ANTENNA, 3);
		break;
	case ANTENNA_B:
	default:
		rt2x00_set_field8(&r4, BBP_R4_RX_ANTENNA_CONTROL, 1);
		rt2x00_set_field8(&r4, BBP_R4_RX_FRAME_END, 0);
		if (rt2x00dev->curr_band == IEEE80211_BAND_5GHZ)
			rt2x00_set_field8(&r77, BBP_R77_RX_ANTENNA, 3);
		else
			rt2x00_set_field8(&r77, BBP_R77_RX_ANTENNA, 0);
		break;
	}

	rt73usb_bbp_write(rt2x00dev, 77, r77);
	rt73usb_bbp_write(rt2x00dev, 3, r3);
	rt73usb_bbp_write(rt2x00dev, 4, r4);
}

static void rt73usb_config_antenna_2x(struct rt2x00_dev *rt2x00dev,
				      struct antenna_setup *ant)
{
	u8 r3;
	u8 r4;
	u8 r77;

	rt73usb_bbp_read(rt2x00dev, 3, &r3);
	rt73usb_bbp_read(rt2x00dev, 4, &r4);
	rt73usb_bbp_read(rt2x00dev, 77, &r77);

	rt2x00_set_field8(&r3, BBP_R3_SMART_MODE, 0);
	rt2x00_set_field8(&r4, BBP_R4_RX_FRAME_END,
			  !test_bit(CAPABILITY_FRAME_TYPE, &rt2x00dev->cap_flags));

	/*
	 * Configure the RX antenna.
	 */
	switch (ant->rx) {
	case ANTENNA_HW_DIVERSITY:
		rt2x00_set_field8(&r4, BBP_R4_RX_ANTENNA_CONTROL, 2);
		break;
	case ANTENNA_A:
		rt2x00_set_field8(&r77, BBP_R77_RX_ANTENNA, 3);
		rt2x00_set_field8(&r4, BBP_R4_RX_ANTENNA_CONTROL, 1);
		break;
	case ANTENNA_B:
	default:
		rt2x00_set_field8(&r77, BBP_R77_RX_ANTENNA, 0);
		rt2x00_set_field8(&r4, BBP_R4_RX_ANTENNA_CONTROL, 1);
		break;
	}

	rt73usb_bbp_write(rt2x00dev, 77, r77);
	rt73usb_bbp_write(rt2x00dev, 3, r3);
	rt73usb_bbp_write(rt2x00dev, 4, r4);
}

struct antenna_sel {
	u8 word;
	/*
	 * value[0] -> non-LNA
	 * value[1] -> LNA
	 */
	u8 value[2];
};

static const struct antenna_sel antenna_sel_a[] = {
	{ 96,  { 0x58, 0x78 } },
	{ 104, { 0x38, 0x48 } },
	{ 75,  { 0xfe, 0x80 } },
	{ 86,  { 0xfe, 0x80 } },
	{ 88,  { 0xfe, 0x80 } },
	{ 35,  { 0x60, 0x60 } },
	{ 97,  { 0x58, 0x58 } },
	{ 98,  { 0x58, 0x58 } },
};

static const struct antenna_sel antenna_sel_bg[] = {
	{ 96,  { 0x48, 0x68 } },
	{ 104, { 0x2c, 0x3c } },
	{ 75,  { 0xfe, 0x80 } },
	{ 86,  { 0xfe, 0x80 } },
	{ 88,  { 0xfe, 0x80 } },
	{ 35,  { 0x50, 0x50 } },
	{ 97,  { 0x48, 0x48 } },
	{ 98,  { 0x48, 0x48 } },
};

static void rt73usb_config_ant(struct rt2x00_dev *rt2x00dev,
			       struct antenna_setup *ant)
{
	const struct antenna_sel *sel;
	unsigned int lna;
	unsigned int i;
	u32 reg;

	/*
	 * We should never come here because rt2x00lib is supposed
	 * to catch this and send us the correct antenna explicitely.
	 */
	BUG_ON(ant->rx == ANTENNA_SW_DIVERSITY ||
	       ant->tx == ANTENNA_SW_DIVERSITY);

	if (rt2x00dev->curr_band == IEEE80211_BAND_5GHZ) {
		sel = antenna_sel_a;
		lna = test_bit(CAPABILITY_EXTERNAL_LNA_A, &rt2x00dev->cap_flags);
	} else {
		sel = antenna_sel_bg;
		lna = test_bit(CAPABILITY_EXTERNAL_LNA_BG, &rt2x00dev->cap_flags);
	}

	for (i = 0; i < ARRAY_SIZE(antenna_sel_a); i++)
		rt73usb_bbp_write(rt2x00dev, sel[i].word, sel[i].value[lna]);

	rt2x00usb_register_read(rt2x00dev, PHY_CSR0, &reg);

	rt2x00_set_field32(&reg, PHY_CSR0_PA_PE_BG,
			   (rt2x00dev->curr_band == IEEE80211_BAND_2GHZ));
	rt2x00_set_field32(&reg, PHY_CSR0_PA_PE_A,
			   (rt2x00dev->curr_band == IEEE80211_BAND_5GHZ));

	rt2x00usb_register_write(rt2x00dev, PHY_CSR0, reg);

	if (rt2x00_rf(rt2x00dev, RF5226) || rt2x00_rf(rt2x00dev, RF5225))
		rt73usb_config_antenna_5x(rt2x00dev, ant);
	else if (rt2x00_rf(rt2x00dev, RF2528) || rt2x00_rf(rt2x00dev, RF2527))
		rt73usb_config_antenna_2x(rt2x00dev, ant);
}

static void rt73usb_config_lna_gain(struct rt2x00_dev *rt2x00dev,
				    struct rt2x00lib_conf *libconf)
{
	u16 eeprom;
	short lna_gain = 0;

	if (libconf->conf->channel->band == IEEE80211_BAND_2GHZ) {
		if (test_bit(CAPABILITY_EXTERNAL_LNA_BG, &rt2x00dev->cap_flags))
			lna_gain += 14;

		rt2x00_eeprom_read(rt2x00dev, EEPROM_RSSI_OFFSET_BG, &eeprom);
		lna_gain -= rt2x00_get_field16(eeprom, EEPROM_RSSI_OFFSET_BG_1);
	} else {
		rt2x00_eeprom_read(rt2x00dev, EEPROM_RSSI_OFFSET_A, &eeprom);
		lna_gain -= rt2x00_get_field16(eeprom, EEPROM_RSSI_OFFSET_A_1);
	}

	rt2x00dev->lna_gain = lna_gain;
}

static void rt73usb_config_channel(struct rt2x00_dev *rt2x00dev,
				   struct rf_channel *rf, const int txpower)
{
	u8 r3;
	u8 r94;
	u8 smart;

	rt2x00_set_field32(&rf->rf3, RF3_TXPOWER, TXPOWER_TO_DEV(txpower));
	rt2x00_set_field32(&rf->rf4, RF4_FREQ_OFFSET, rt2x00dev->freq_offset);

	smart = !(rt2x00_rf(rt2x00dev, RF5225) || rt2x00_rf(rt2x00dev, RF2527));

	rt73usb_bbp_read(rt2x00dev, 3, &r3);
	rt2x00_set_field8(&r3, BBP_R3_SMART_MODE, smart);
	rt73usb_bbp_write(rt2x00dev, 3, r3);

	r94 = 6;
	if (txpower > MAX_TXPOWER && txpower <= (MAX_TXPOWER + r94))
		r94 += txpower - MAX_TXPOWER;
	else if (txpower < MIN_TXPOWER && txpower >= (MIN_TXPOWER - r94))
		r94 += txpower;
	rt73usb_bbp_write(rt2x00dev, 94, r94);

	rt73usb_rf_write(rt2x00dev, 1, rf->rf1);
	rt73usb_rf_write(rt2x00dev, 2, rf->rf2);
	rt73usb_rf_write(rt2x00dev, 3, rf->rf3 & ~0x00000004);
	rt73usb_rf_write(rt2x00dev, 4, rf->rf4);

	rt73usb_rf_write(rt2x00dev, 1, rf->rf1);
	rt73usb_rf_write(rt2x00dev, 2, rf->rf2);
	rt73usb_rf_write(rt2x00dev, 3, rf->rf3 | 0x00000004);
	rt73usb_rf_write(rt2x00dev, 4, rf->rf4);

	rt73usb_rf_write(rt2x00dev, 1, rf->rf1);
	rt73usb_rf_write(rt2x00dev, 2, rf->rf2);
	rt73usb_rf_write(rt2x00dev, 3, rf->rf3 & ~0x00000004);
	rt73usb_rf_write(rt2x00dev, 4, rf->rf4);

	udelay(10);
}

static void rt73usb_config_txpower(struct rt2x00_dev *rt2x00dev,
				   const int txpower)
{
	struct rf_channel rf;

	rt2x00_rf_read(rt2x00dev, 1, &rf.rf1);
	rt2x00_rf_read(rt2x00dev, 2, &rf.rf2);
	rt2x00_rf_read(rt2x00dev, 3, &rf.rf3);
	rt2x00_rf_read(rt2x00dev, 4, &rf.rf4);

	rt73usb_config_channel(rt2x00dev, &rf, txpower);
}

static void rt73usb_config_retry_limit(struct rt2x00_dev *rt2x00dev,
				       struct rt2x00lib_conf *libconf)
{
	u32 reg;

	rt2x00usb_register_read(rt2x00dev, TXRX_CSR4, &reg);
	rt2x00_set_field32(&reg, TXRX_CSR4_OFDM_TX_RATE_DOWN, 1);
	rt2x00_set_field32(&reg, TXRX_CSR4_OFDM_TX_RATE_STEP, 0);
	rt2x00_set_field32(&reg, TXRX_CSR4_OFDM_TX_FALLBACK_CCK, 0);
	rt2x00_set_field32(&reg, TXRX_CSR4_LONG_RETRY_LIMIT,
			   libconf->conf->long_frame_max_tx_count);
	rt2x00_set_field32(&reg, TXRX_CSR4_SHORT_RETRY_LIMIT,
			   libconf->conf->short_frame_max_tx_count);
	rt2x00usb_register_write(rt2x00dev, TXRX_CSR4, reg);
}

static void rt73usb_config_ps(struct rt2x00_dev *rt2x00dev,
				struct rt2x00lib_conf *libconf)
{
	enum dev_state state =
	    (libconf->conf->flags & IEEE80211_CONF_PS) ?
		STATE_SLEEP : STATE_AWAKE;
	u32 reg;

	if (state == STATE_SLEEP) {
		rt2x00usb_register_read(rt2x00dev, MAC_CSR11, &reg);
		rt2x00_set_field32(&reg, MAC_CSR11_DELAY_AFTER_TBCN,
				   rt2x00dev->beacon_int - 10);
		rt2x00_set_field32(&reg, MAC_CSR11_TBCN_BEFORE_WAKEUP,
				   libconf->conf->listen_interval - 1);
		rt2x00_set_field32(&reg, MAC_CSR11_WAKEUP_LATENCY, 5);

		/* We must first disable autowake before it can be enabled */
		rt2x00_set_field32(&reg, MAC_CSR11_AUTOWAKE, 0);
		rt2x00usb_register_write(rt2x00dev, MAC_CSR11, reg);

		rt2x00_set_field32(&reg, MAC_CSR11_AUTOWAKE, 1);
		rt2x00usb_register_write(rt2x00dev, MAC_CSR11, reg);

		rt2x00usb_vendor_request_sw(rt2x00dev, USB_DEVICE_MODE, 0,
					    USB_MODE_SLEEP, REGISTER_TIMEOUT);
	} else {
		rt2x00usb_register_read(rt2x00dev, MAC_CSR11, &reg);
		rt2x00_set_field32(&reg, MAC_CSR11_DELAY_AFTER_TBCN, 0);
		rt2x00_set_field32(&reg, MAC_CSR11_TBCN_BEFORE_WAKEUP, 0);
		rt2x00_set_field32(&reg, MAC_CSR11_AUTOWAKE, 0);
		rt2x00_set_field32(&reg, MAC_CSR11_WAKEUP_LATENCY, 0);
		rt2x00usb_register_write(rt2x00dev, MAC_CSR11, reg);

		rt2x00usb_vendor_request_sw(rt2x00dev, USB_DEVICE_MODE, 0,
					    USB_MODE_WAKEUP, REGISTER_TIMEOUT);
	}
}

static void rt73usb_config(struct rt2x00_dev *rt2x00dev,
			   struct rt2x00lib_conf *libconf,
			   const unsigned int flags)
{
	/* Always recalculate LNA gain before changing configuration */
	rt73usb_config_lna_gain(rt2x00dev, libconf);

	if (flags & IEEE80211_CONF_CHANGE_CHANNEL)
		rt73usb_config_channel(rt2x00dev, &libconf->rf,
				       libconf->conf->power_level);
	if ((flags & IEEE80211_CONF_CHANGE_POWER) &&
	    !(flags & IEEE80211_CONF_CHANGE_CHANNEL))
		rt73usb_config_txpower(rt2x00dev, libconf->conf->power_level);
	if (flags & IEEE80211_CONF_CHANGE_RETRY_LIMITS)
		rt73usb_config_retry_limit(rt2x00dev, libconf);
	if (flags & IEEE80211_CONF_CHANGE_PS)
		rt73usb_config_ps(rt2x00dev, libconf);
}

/*
 * Link tuning
 */
static void rt73usb_link_stats(struct rt2x00_dev *rt2x00dev,
			       struct link_qual *qual)
{
	u32 reg;

	/*
	 * Update FCS error count from register.
	 */
	rt2x00usb_register_read(rt2x00dev, STA_CSR0, &reg);
	qual->rx_failed = rt2x00_get_field32(reg, STA_CSR0_FCS_ERROR);

	/*
	 * Update False CCA count from register.
	 */
	rt2x00usb_register_read(rt2x00dev, STA_CSR1, &reg);
	qual->false_cca = rt2x00_get_field32(reg, STA_CSR1_FALSE_CCA_ERROR);
}

static inline void rt73usb_set_vgc(struct rt2x00_dev *rt2x00dev,
				   struct link_qual *qual, u8 vgc_level)
{
	if (qual->vgc_level != vgc_level) {
		rt73usb_bbp_write(rt2x00dev, 17, vgc_level);
		qual->vgc_level = vgc_level;
		qual->vgc_level_reg = vgc_level;
	}
}

static void rt73usb_reset_tuner(struct rt2x00_dev *rt2x00dev,
				struct link_qual *qual)
{
	rt73usb_set_vgc(rt2x00dev, qual, 0x20);
}

static void rt73usb_link_tuner(struct rt2x00_dev *rt2x00dev,
			       struct link_qual *qual, const u32 count)
{
	u8 up_bound;
	u8 low_bound;

	/*
	 * Determine r17 bounds.
	 */
	if (rt2x00dev->curr_band == IEEE80211_BAND_5GHZ) {
		low_bound = 0x28;
		up_bound = 0x48;

		if (test_bit(CAPABILITY_EXTERNAL_LNA_A, &rt2x00dev->cap_flags)) {
			low_bound += 0x10;
			up_bound += 0x10;
		}
	} else {
		if (qual->rssi > -82) {
			low_bound = 0x1c;
			up_bound = 0x40;
		} else if (qual->rssi > -84) {
			low_bound = 0x1c;
			up_bound = 0x20;
		} else {
			low_bound = 0x1c;
			up_bound = 0x1c;
		}

		if (test_bit(CAPABILITY_EXTERNAL_LNA_BG, &rt2x00dev->cap_flags)) {
			low_bound += 0x14;
			up_bound += 0x10;
		}
	}

	/*
	 * If we are not associated, we should go straight to the
	 * dynamic CCA tuning.
	 */
	if (!rt2x00dev->intf_associated)
		goto dynamic_cca_tune;

	/*
	 * Special big-R17 for very short distance
	 */
	if (qual->rssi > -35) {
		rt73usb_set_vgc(rt2x00dev, qual, 0x60);
		return;
	}

	/*
	 * Special big-R17 for short distance
	 */
	if (qual->rssi >= -58) {
		rt73usb_set_vgc(rt2x00dev, qual, up_bound);
		return;
	}

	/*
	 * Special big-R17 for middle-short distance
	 */
	if (qual->rssi >= -66) {
		rt73usb_set_vgc(rt2x00dev, qual, low_bound + 0x10);
		return;
	}

	/*
	 * Special mid-R17 for middle distance
	 */
	if (qual->rssi >= -74) {
		rt73usb_set_vgc(rt2x00dev, qual, low_bound + 0x08);
		return;
	}

	/*
	 * Special case: Change up_bound based on the rssi.
	 * Lower up_bound when rssi is weaker then -74 dBm.
	 */
	up_bound -= 2 * (-74 - qual->rssi);
	if (low_bound > up_bound)
		up_bound = low_bound;

	if (qual->vgc_level > up_bound) {
		rt73usb_set_vgc(rt2x00dev, qual, up_bound);
		return;
	}

dynamic_cca_tune:

	/*
	 * r17 does not yet exceed upper limit, continue and base
	 * the r17 tuning on the false CCA count.
	 */
	if ((qual->false_cca > 512) && (qual->vgc_level < up_bound))
		rt73usb_set_vgc(rt2x00dev, qual,
				min_t(u8, qual->vgc_level + 4, up_bound));
	else if ((qual->false_cca < 100) && (qual->vgc_level > low_bound))
		rt73usb_set_vgc(rt2x00dev, qual,
				max_t(u8, qual->vgc_level - 4, low_bound));
}

/*
 * Queue handlers.
 */
static void rt73usb_start_queue(struct data_queue *queue)
{
	struct rt2x00_dev *rt2x00dev = queue->rt2x00dev;
	u32 reg;

	switch (queue->qid) {
	case QID_RX:
		rt2x00usb_register_read(rt2x00dev, TXRX_CSR0, &reg);
		rt2x00_set_field32(&reg, TXRX_CSR0_DISABLE_RX, 0);
		rt2x00usb_register_write(rt2x00dev, TXRX_CSR0, reg);
		break;
	case QID_BEACON:
		rt2x00usb_register_read(rt2x00dev, TXRX_CSR9, &reg);
		rt2x00_set_field32(&reg, TXRX_CSR9_TSF_TICKING, 1);
		rt2x00_set_field32(&reg, TXRX_CSR9_TBTT_ENABLE, 1);
		rt2x00_set_field32(&reg, TXRX_CSR9_BEACON_GEN, 1);
		rt2x00usb_register_write(rt2x00dev, TXRX_CSR9, reg);
		break;
	default:
		break;
	}
}

static void rt73usb_stop_queue(struct data_queue *queue)
{
	struct rt2x00_dev *rt2x00dev = queue->rt2x00dev;
	u32 reg;

	switch (queue->qid) {
	case QID_RX:
		rt2x00usb_register_read(rt2x00dev, TXRX_CSR0, &reg);
		rt2x00_set_field32(&reg, TXRX_CSR0_DISABLE_RX, 1);
		rt2x00usb_register_write(rt2x00dev, TXRX_CSR0, reg);
		break;
	case QID_BEACON:
		rt2x00usb_register_read(rt2x00dev, TXRX_CSR9, &reg);
		rt2x00_set_field32(&reg, TXRX_CSR9_TSF_TICKING, 0);
		rt2x00_set_field32(&reg, TXRX_CSR9_TBTT_ENABLE, 0);
		rt2x00_set_field32(&reg, TXRX_CSR9_BEACON_GEN, 0);
		rt2x00usb_register_write(rt2x00dev, TXRX_CSR9, reg);
		break;
	default:
		break;
	}
}

/*
 * Firmware functions
 */
static char *rt73usb_get_firmware_name(struct rt2x00_dev *rt2x00dev)
{
	return FIRMWARE_RT2571;
}

static int rt73usb_check_firmware(struct rt2x00_dev *rt2x00dev,
				  const u8 *data, const size_t len)
{
	u16 fw_crc;
	u16 crc;

	/*
	 * Only support 2kb firmware files.
	 */
	if (len != 2048)
		return FW_BAD_LENGTH;

	/*
	 * The last 2 bytes in the firmware array are the crc checksum itself,
	 * this means that we should never pass those 2 bytes to the crc
	 * algorithm.
	 */
	fw_crc = (data[len - 2] << 8 | data[len - 1]);

	/*
	 * Use the crc itu-t algorithm.
	 */
	crc = crc_itu_t(0, data, len - 2);
	crc = crc_itu_t_byte(crc, 0);
	crc = crc_itu_t_byte(crc, 0);

	return (fw_crc == crc) ? FW_OK : FW_BAD_CRC;
}

static int rt73usb_load_firmware(struct rt2x00_dev *rt2x00dev,
				 const u8 *data, const size_t len)
{
	unsigned int i;
	int status;
	u32 reg;

	/*
	 * Wait for stable hardware.
	 */
	for (i = 0; i < 100; i++) {
		rt2x00usb_register_read(rt2x00dev, MAC_CSR0, &reg);
		if (reg)
			break;
		msleep(1);
	}

	if (!reg) {
		ERROR(rt2x00dev, "Unstable hardware.\n");
		return -EBUSY;
	}

	/*
	 * Write firmware to device.
	 */
	rt2x00usb_register_multiwrite(rt2x00dev, FIRMWARE_IMAGE_BASE, data, len);

	/*
	 * Send firmware request to device to load firmware,
	 * we need to specify a long timeout time.
	 */
	status = rt2x00usb_vendor_request_sw(rt2x00dev, USB_DEVICE_MODE,
					     0, USB_MODE_FIRMWARE,
					     REGISTER_TIMEOUT_FIRMWARE);
	if (status < 0) {
		ERROR(rt2x00dev, "Failed to write Firmware to device.\n");
		return status;
	}

	return 0;
}

/*
 * Initialization functions.
 */
static int rt73usb_init_registers(struct rt2x00_dev *rt2x00dev)
{
	u32 reg;

	rt2x00usb_register_read(rt2x00dev, TXRX_CSR0, &reg);
	rt2x00_set_field32(&reg, TXRX_CSR0_AUTO_TX_SEQ, 1);
	rt2x00_set_field32(&reg, TXRX_CSR0_DISABLE_RX, 0);
	rt2x00_set_field32(&reg, TXRX_CSR0_TX_WITHOUT_WAITING, 0);
	rt2x00usb_register_write(rt2x00dev, TXRX_CSR0, reg);

	rt2x00usb_register_read(rt2x00dev, TXRX_CSR1, &reg);
	rt2x00_set_field32(&reg, TXRX_CSR1_BBP_ID0, 47); /* CCK Signal */
	rt2x00_set_field32(&reg, TXRX_CSR1_BBP_ID0_VALID, 1);
	rt2x00_set_field32(&reg, TXRX_CSR1_BBP_ID1, 30); /* Rssi */
	rt2x00_set_field32(&reg, TXRX_CSR1_BBP_ID1_VALID, 1);
	rt2x00_set_field32(&reg, TXRX_CSR1_BBP_ID2, 42); /* OFDM Rate */
	rt2x00_set_field32(&reg, TXRX_CSR1_BBP_ID2_VALID, 1);
	rt2x00_set_field32(&reg, TXRX_CSR1_BBP_ID3, 30); /* Rssi */
	rt2x00_set_field32(&reg, TXRX_CSR1_BBP_ID3_VALID, 1);
	rt2x00usb_register_write(rt2x00dev, TXRX_CSR1, reg);

	/*
	 * CCK TXD BBP registers
	 */
	rt2x00usb_register_read(rt2x00dev, TXRX_CSR2, &reg);
	rt2x00_set_field32(&reg, TXRX_CSR2_BBP_ID0, 13);
	rt2x00_set_field32(&reg, TXRX_CSR2_BBP_ID0_VALID, 1);
	rt2x00_set_field32(&reg, TXRX_CSR2_BBP_ID1, 12);
	rt2x00_set_field32(&reg, TXRX_CSR2_BBP_ID1_VALID, 1);
	rt2x00_set_field32(&reg, TXRX_CSR2_BBP_ID2, 11);
	rt2x00_set_field32(&reg, TXRX_CSR2_BBP_ID2_VALID, 1);
	rt2x00_set_field32(&reg, TXRX_CSR2_BBP_ID3, 10);
	rt2x00_set_field32(&reg, TXRX_CSR2_BBP_ID3_VALID, 1);
	rt2x00usb_register_write(rt2x00dev, TXRX_CSR2, reg);

	/*
	 * OFDM TXD BBP registers
	 */
	rt2x00usb_register_read(rt2x00dev, TXRX_CSR3, &reg);
	rt2x00_set_field32(&reg, TXRX_CSR3_BBP_ID0, 7);
	rt2x00_set_field32(&reg, TXRX_CSR3_BBP_ID0_VALID, 1);
	rt2x00_set_field32(&reg, TXRX_CSR3_BBP_ID1, 6);
	rt2x00_set_field32(&reg, TXRX_CSR3_BBP_ID1_VALID, 1);
	rt2x00_set_field32(&reg, TXRX_CSR3_BBP_ID2, 5);
	rt2x00_set_field32(&reg, TXRX_CSR3_BBP_ID2_VALID, 1);
	rt2x00usb_register_write(rt2x00dev, TXRX_CSR3, reg);

	rt2x00usb_register_read(rt2x00dev, TXRX_CSR7, &reg);
	rt2x00_set_field32(&reg, TXRX_CSR7_ACK_CTS_6MBS, 59);
	rt2x00_set_field32(&reg, TXRX_CSR7_ACK_CTS_9MBS, 53);
	rt2x00_set_field32(&reg, TXRX_CSR7_ACK_CTS_12MBS, 49);
	rt2x00_set_field32(&reg, TXRX_CSR7_ACK_CTS_18MBS, 46);
	rt2x00usb_register_write(rt2x00dev, TXRX_CSR7, reg);

	rt2x00usb_register_read(rt2x00dev, TXRX_CSR8, &reg);
	rt2x00_set_field32(&reg, TXRX_CSR8_ACK_CTS_24MBS, 44);
	rt2x00_set_field32(&reg, TXRX_CSR8_ACK_CTS_36MBS, 42);
	rt2x00_set_field32(&reg, TXRX_CSR8_ACK_CTS_48MBS, 42);
	rt2x00_set_field32(&reg, TXRX_CSR8_ACK_CTS_54MBS, 42);
	rt2x00usb_register_write(rt2x00dev, TXRX_CSR8, reg);

	rt2x00usb_register_read(rt2x00dev, TXRX_CSR9, &reg);
	rt2x00_set_field32(&reg, TXRX_CSR9_BEACON_INTERVAL, 0);
	rt2x00_set_field32(&reg, TXRX_CSR9_TSF_TICKING, 0);
	rt2x00_set_field32(&reg, TXRX_CSR9_TSF_SYNC, 0);
	rt2x00_set_field32(&reg, TXRX_CSR9_TBTT_ENABLE, 0);
	rt2x00_set_field32(&reg, TXRX_CSR9_BEACON_GEN, 0);
	rt2x00_set_field32(&reg, TXRX_CSR9_TIMESTAMP_COMPENSATE, 0);
	rt2x00usb_register_write(rt2x00dev, TXRX_CSR9, reg);

	rt2x00usb_register_write(rt2x00dev, TXRX_CSR15, 0x0000000f);

	rt2x00usb_register_read(rt2x00dev, MAC_CSR6, &reg);
	rt2x00_set_field32(&reg, MAC_CSR6_MAX_FRAME_UNIT, 0xfff);
	rt2x00usb_register_write(rt2x00dev, MAC_CSR6, reg);

	rt2x00usb_register_write(rt2x00dev, MAC_CSR10, 0x00000718);

	if (rt2x00dev->ops->lib->set_device_state(rt2x00dev, STATE_AWAKE))
		return -EBUSY;

	rt2x00usb_register_write(rt2x00dev, MAC_CSR13, 0x00007f00);

	/*
	 * Invalidate all Shared Keys (SEC_CSR0),
	 * and clear the Shared key Cipher algorithms (SEC_CSR1 & SEC_CSR5)
	 */
	rt2x00usb_register_write(rt2x00dev, SEC_CSR0, 0x00000000);
	rt2x00usb_register_write(rt2x00dev, SEC_CSR1, 0x00000000);
	rt2x00usb_register_write(rt2x00dev, SEC_CSR5, 0x00000000);

	reg = 0x000023b0;
	if (rt2x00_rf(rt2x00dev, RF5225) || rt2x00_rf(rt2x00dev, RF2527))
		rt2x00_set_field32(&reg, PHY_CSR1_RF_RPI, 1);
	rt2x00usb_register_write(rt2x00dev, PHY_CSR1, reg);

	rt2x00usb_register_write(rt2x00dev, PHY_CSR5, 0x00040a06);
	rt2x00usb_register_write(rt2x00dev, PHY_CSR6, 0x00080606);
	rt2x00usb_register_write(rt2x00dev, PHY_CSR7, 0x00000408);

	rt2x00usb_register_read(rt2x00dev, MAC_CSR9, &reg);
	rt2x00_set_field32(&reg, MAC_CSR9_CW_SELECT, 0);
	rt2x00usb_register_write(rt2x00dev, MAC_CSR9, reg);

	/*
	 * Clear all beacons
	 * For the Beacon base registers we only need to clear
	 * the first byte since that byte contains the VALID and OWNER
	 * bits which (when set to 0) will invalidate the entire beacon.
	 */
	rt2x00usb_register_write(rt2x00dev, HW_BEACON_BASE0, 0);
	rt2x00usb_register_write(rt2x00dev, HW_BEACON_BASE1, 0);
	rt2x00usb_register_write(rt2x00dev, HW_BEACON_BASE2, 0);
	rt2x00usb_register_write(rt2x00dev, HW_BEACON_BASE3, 0);

	/*
	 * We must clear the error counters.
	 * These registers are cleared on read,
	 * so we may pass a useless variable to store the value.
	 */
	rt2x00usb_register_read(rt2x00dev, STA_CSR0, &reg);
	rt2x00usb_register_read(rt2x00dev, STA_CSR1, &reg);
	rt2x00usb_register_read(rt2x00dev, STA_CSR2, &reg);

	/*
	 * Reset MAC and BBP registers.
	 */
	rt2x00usb_register_read(rt2x00dev, MAC_CSR1, &reg);
	rt2x00_set_field32(&reg, MAC_CSR1_SOFT_RESET, 1);
	rt2x00_set_field32(&reg, MAC_CSR1_BBP_RESET, 1);
	rt2x00usb_register_write(rt2x00dev, MAC_CSR1, reg);

	rt2x00usb_register_read(rt2x00dev, MAC_CSR1, &reg);
	rt2x00_set_field32(&reg, MAC_CSR1_SOFT_RESET, 0);
	rt2x00_set_field32(&reg, MAC_CSR1_BBP_RESET, 0);
	rt2x00usb_register_write(rt2x00dev, MAC_CSR1, reg);

	rt2x00usb_register_read(rt2x00dev, MAC_CSR1, &reg);
	rt2x00_set_field32(&reg, MAC_CSR1_HOST_READY, 1);
	rt2x00usb_register_write(rt2x00dev, MAC_CSR1, reg);

	return 0;
}

static int rt73usb_wait_bbp_ready(struct rt2x00_dev *rt2x00dev)
{
	unsigned int i;
	u8 value;

	for (i = 0; i < REGISTER_BUSY_COUNT; i++) {
		rt73usb_bbp_read(rt2x00dev, 0, &value);
		if ((value != 0xff) && (value != 0x00))
			return 0;
		udelay(REGISTER_BUSY_DELAY);
	}

	ERROR(rt2x00dev, "BBP register access failed, aborting.\n");
	return -EACCES;
}

static int rt73usb_init_bbp(struct rt2x00_dev *rt2x00dev)
{
	unsigned int i;
	u16 eeprom;
	u8 reg_id;
	u8 value;

	if (unlikely(rt73usb_wait_bbp_ready(rt2x00dev)))
		return -EACCES;

	rt73usb_bbp_write(rt2x00dev, 3, 0x80);
	rt73usb_bbp_write(rt2x00dev, 15, 0x30);
	rt73usb_bbp_write(rt2x00dev, 21, 0xc8);
	rt73usb_bbp_write(rt2x00dev, 22, 0x38);
	rt73usb_bbp_write(rt2x00dev, 23, 0x06);
	rt73usb_bbp_write(rt2x00dev, 24, 0xfe);
	rt73usb_bbp_write(rt2x00dev, 25, 0x0a);
	rt73usb_bbp_write(rt2x00dev, 26, 0x0d);
	rt73usb_bbp_write(rt2x00dev, 32, 0x0b);
	rt73usb_bbp_write(rt2x00dev, 34, 0x12);
	rt73usb_bbp_write(rt2x00dev, 37, 0x07);
	rt73usb_bbp_write(rt2x00dev, 39, 0xf8);
	rt73usb_bbp_write(rt2x00dev, 41, 0x60);
	rt73usb_bbp_write(rt2x00dev, 53, 0x10);
	rt73usb_bbp_write(rt2x00dev, 54, 0x18);
	rt73usb_bbp_write(rt2x00dev, 60, 0x10);
	rt73usb_bbp_write(rt2x00dev, 61, 0x04);
	rt73usb_bbp_write(rt2x00dev, 62, 0x04);
	rt73usb_bbp_write(rt2x00dev, 75, 0xfe);
	rt73usb_bbp_write(rt2x00dev, 86, 0xfe);
	rt73usb_bbp_write(rt2x00dev, 88, 0xfe);
	rt73usb_bbp_write(rt2x00dev, 90, 0x0f);
	rt73usb_bbp_write(rt2x00dev, 99, 0x00);
	rt73usb_bbp_write(rt2x00dev, 102, 0x16);
	rt73usb_bbp_write(rt2x00dev, 107, 0x04);

	for (i = 0; i < EEPROM_BBP_SIZE; i++) {
		rt2x00_eeprom_read(rt2x00dev, EEPROM_BBP_START + i, &eeprom);

		if (eeprom != 0xffff && eeprom != 0x0000) {
			reg_id = rt2x00_get_field16(eeprom, EEPROM_BBP_REG_ID);
			value = rt2x00_get_field16(eeprom, EEPROM_BBP_VALUE);
			rt73usb_bbp_write(rt2x00dev, reg_id, value);
		}
	}

	return 0;
}

/*
 * Device state switch handlers.
 */
static int rt73usb_enable_radio(struct rt2x00_dev *rt2x00dev)
{
	/*
	 * Initialize all registers.
	 */
	if (unlikely(rt73usb_init_registers(rt2x00dev) ||
		     rt73usb_init_bbp(rt2x00dev)))
		return -EIO;

	return 0;
}

static void rt73usb_disable_radio(struct rt2x00_dev *rt2x00dev)
{
	rt2x00usb_register_write(rt2x00dev, MAC_CSR10, 0x00001818);

	/*
	 * Disable synchronisation.
	 */
	rt2x00usb_register_write(rt2x00dev, TXRX_CSR9, 0);

	rt2x00usb_disable_radio(rt2x00dev);
}

static int rt73usb_set_state(struct rt2x00_dev *rt2x00dev, enum dev_state state)
{
	u32 reg, reg2;
	unsigned int i;
	char put_to_sleep;

	put_to_sleep = (state != STATE_AWAKE);

	rt2x00usb_register_read(rt2x00dev, MAC_CSR12, &reg);
	rt2x00_set_field32(&reg, MAC_CSR12_FORCE_WAKEUP, !put_to_sleep);
	rt2x00_set_field32(&reg, MAC_CSR12_PUT_TO_SLEEP, put_to_sleep);
	rt2x00usb_register_write(rt2x00dev, MAC_CSR12, reg);

	/*
	 * Device is not guaranteed to be in the requested state yet.
	 * We must wait until the register indicates that the
	 * device has entered the correct state.
	 */
	for (i = 0; i < REGISTER_BUSY_COUNT; i++) {
		rt2x00usb_register_read(rt2x00dev, MAC_CSR12, &reg2);
		state = rt2x00_get_field32(reg2, MAC_CSR12_BBP_CURRENT_STATE);
		if (state == !put_to_sleep)
			return 0;
		rt2x00usb_register_write(rt2x00dev, MAC_CSR12, reg);
		msleep(10);
	}

	return -EBUSY;
}

static int rt73usb_set_device_state(struct rt2x00_dev *rt2x00dev,
				    enum dev_state state)
{
	int retval = 0;

	switch (state) {
	case STATE_RADIO_ON:
		retval = rt73usb_enable_radio(rt2x00dev);
		break;
	case STATE_RADIO_OFF:
		rt73usb_disable_radio(rt2x00dev);
		break;
	case STATE_RADIO_IRQ_ON:
	case STATE_RADIO_IRQ_OFF:
		/* No support, but no error either */
		break;
	case STATE_DEEP_SLEEP:
	case STATE_SLEEP:
	case STATE_STANDBY:
	case STATE_AWAKE:
		retval = rt73usb_set_state(rt2x00dev, state);
		break;
	default:
		retval = -ENOTSUPP;
		break;
	}

	if (unlikely(retval))
		ERROR(rt2x00dev, "Device failed to enter state %d (%d).\n",
		      state, retval);

	return retval;
}

/*
 * TX descriptor initialization
 */
static void rt73usb_write_tx_desc(struct queue_entry *entry,
				  struct txentry_desc *txdesc)
{
	struct skb_frame_desc *skbdesc = get_skb_frame_desc(entry->skb);
	__le32 *txd = (__le32 *) entry->skb->data;
	u32 word;

	/*
	 * Start writing the descriptor words.
	 */
	rt2x00_desc_read(txd, 0, &word);
	rt2x00_set_field32(&word, TXD_W0_BURST,
			   test_bit(ENTRY_TXD_BURST, &txdesc->flags));
	rt2x00_set_field32(&word, TXD_W0_VALID, 1);
	rt2x00_set_field32(&word, TXD_W0_MORE_FRAG,
			   test_bit(ENTRY_TXD_MORE_FRAG, &txdesc->flags));
	rt2x00_set_field32(&word, TXD_W0_ACK,
			   test_bit(ENTRY_TXD_ACK, &txdesc->flags));
	rt2x00_set_field32(&word, TXD_W0_TIMESTAMP,
			   test_bit(ENTRY_TXD_REQ_TIMESTAMP, &txdesc->flags));
	rt2x00_set_field32(&word, TXD_W0_OFDM,
			   (txdesc->rate_mode == RATE_MODE_OFDM));
	rt2x00_set_field32(&word, TXD_W0_IFS, txdesc->u.plcp.ifs);
	rt2x00_set_field32(&word, TXD_W0_RETRY_MODE,
			   test_bit(ENTRY_TXD_RETRY_MODE, &txdesc->flags));
	rt2x00_set_field32(&word, TXD_W0_TKIP_MIC,
			   test_bit(ENTRY_TXD_ENCRYPT_MMIC, &txdesc->flags));
	rt2x00_set_field32(&word, TXD_W0_KEY_TABLE,
			   test_bit(ENTRY_TXD_ENCRYPT_PAIRWISE, &txdesc->flags));
	rt2x00_set_field32(&word, TXD_W0_KEY_INDEX, txdesc->key_idx);
	rt2x00_set_field32(&word, TXD_W0_DATABYTE_COUNT, txdesc->length);
	rt2x00_set_field32(&word, TXD_W0_BURST2,
			   test_bit(ENTRY_TXD_BURST, &txdesc->flags));
	rt2x00_set_field32(&word, TXD_W0_CIPHER_ALG, txdesc->cipher);
	rt2x00_desc_write(txd, 0, word);

	rt2x00_desc_read(txd, 1, &word);
	rt2x00_set_field32(&word, TXD_W1_HOST_Q_ID, entry->queue->qid);
	rt2x00_set_field32(&word, TXD_W1_AIFSN, entry->queue->aifs);
	rt2x00_set_field32(&word, TXD_W1_CWMIN, entry->queue->cw_min);
	rt2x00_set_field32(&word, TXD_W1_CWMAX, entry->queue->cw_max);
	rt2x00_set_field32(&word, TXD_W1_IV_OFFSET, txdesc->iv_offset);
	rt2x00_set_field32(&word, TXD_W1_HW_SEQUENCE,
			   test_bit(ENTRY_TXD_GENERATE_SEQ, &txdesc->flags));
	rt2x00_desc_write(txd, 1, word);

	rt2x00_desc_read(txd, 2, &word);
	rt2x00_set_field32(&word, TXD_W2_PLCP_SIGNAL, txdesc->u.plcp.signal);
	rt2x00_set_field32(&word, TXD_W2_PLCP_SERVICE, txdesc->u.plcp.service);
	rt2x00_set_field32(&word, TXD_W2_PLCP_LENGTH_LOW,
			   txdesc->u.plcp.length_low);
	rt2x00_set_field32(&word, TXD_W2_PLCP_LENGTH_HIGH,
			   txdesc->u.plcp.length_high);
	rt2x00_desc_write(txd, 2, word);

	if (test_bit(ENTRY_TXD_ENCRYPT, &txdesc->flags)) {
		_rt2x00_desc_write(txd, 3, skbdesc->iv[0]);
		_rt2x00_desc_write(txd, 4, skbdesc->iv[1]);
	}

	rt2x00_desc_read(txd, 5, &word);
	rt2x00_set_field32(&word, TXD_W5_TX_POWER,
			   TXPOWER_TO_DEV(entry->queue->rt2x00dev->tx_power));
	rt2x00_set_field32(&word, TXD_W5_WAITING_DMA_DONE_INT, 1);
	rt2x00_desc_write(txd, 5, word);

	/*
	 * Register descriptor details in skb frame descriptor.
	 */
	skbdesc->flags |= SKBDESC_DESC_IN_SKB;
	skbdesc->desc = txd;
	skbdesc->desc_len = TXD_DESC_SIZE;
}

/*
 * TX data initialization
 */
static void rt73usb_write_beacon(struct queue_entry *entry,
				 struct txentry_desc *txdesc)
{
	struct rt2x00_dev *rt2x00dev = entry->queue->rt2x00dev;
	unsigned int beacon_base;
	unsigned int padding_len;
	u32 orig_reg, reg;

	/*
	 * Disable beaconing while we are reloading the beacon data,
	 * otherwise we might be sending out invalid data.
	 */
	rt2x00usb_register_read(rt2x00dev, TXRX_CSR9, &reg);
	orig_reg = reg;
	rt2x00_set_field32(&reg, TXRX_CSR9_BEACON_GEN, 0);
	rt2x00usb_register_write(rt2x00dev, TXRX_CSR9, reg);

	/*
	 * Add space for the descriptor in front of the skb.
	 */
	skb_push(entry->skb, TXD_DESC_SIZE);
	memset(entry->skb->data, 0, TXD_DESC_SIZE);

	/*
	 * Write the TX descriptor for the beacon.
	 */
	rt73usb_write_tx_desc(entry, txdesc);

	/*
	 * Dump beacon to userspace through debugfs.
	 */
	rt2x00debug_dump_frame(rt2x00dev, DUMP_FRAME_BEACON, entry->skb);

	/*
	 * Write entire beacon with descriptor and padding to register.
	 */
	padding_len = roundup(entry->skb->len, 4) - entry->skb->len;
	if (padding_len && skb_pad(entry->skb, padding_len)) {
		ERROR(rt2x00dev, "Failure padding beacon, aborting\n");
		/* skb freed by skb_pad() on failure */
		entry->skb = NULL;
		rt2x00usb_register_write(rt2x00dev, TXRX_CSR9, orig_reg);
		return;
	}

	beacon_base = HW_BEACON_OFFSET(entry->entry_idx);
	rt2x00usb_register_multiwrite(rt2x00dev, beacon_base, entry->skb->data,
				      entry->skb->len + padding_len);

	/*
	 * Enable beaconing again.
	 *
	 * For Wi-Fi faily generated beacons between participating stations.
	 * Set TBTT phase adaptive adjustment step to 8us (default 16us)
	 */
	rt2x00usb_register_write(rt2x00dev, TXRX_CSR10, 0x00001008);

	rt2x00_set_field32(&reg, TXRX_CSR9_BEACON_GEN, 1);
	rt2x00usb_register_write(rt2x00dev, TXRX_CSR9, reg);

	/*
	 * Clean up the beacon skb.
	 */
	dev_kfree_skb(entry->skb);
	entry->skb = NULL;
}

static void rt73usb_clear_beacon(struct queue_entry *entry)
{
	struct rt2x00_dev *rt2x00dev = entry->queue->rt2x00dev;
	unsigned int beacon_base;
	u32 reg;

	/*
	 * Disable beaconing while we are reloading the beacon data,
	 * otherwise we might be sending out invalid data.
	 */
	rt2x00usb_register_read(rt2x00dev, TXRX_CSR9, &reg);
	rt2x00_set_field32(&reg, TXRX_CSR9_BEACON_GEN, 0);
	rt2x00usb_register_write(rt2x00dev, TXRX_CSR9, reg);

	/*
	 * Clear beacon.
	 */
	beacon_base = HW_BEACON_OFFSET(entry->entry_idx);
	rt2x00usb_register_write(rt2x00dev, beacon_base, 0);

	/*
	 * Enable beaconing again.
	 */
	rt2x00_set_field32(&reg, TXRX_CSR9_BEACON_GEN, 1);
	rt2x00usb_register_write(rt2x00dev, TXRX_CSR9, reg);
}

static int rt73usb_get_tx_data_len(struct queue_entry *entry)
{
	int length;

	/*
	 * The length _must_ be a multiple of 4,
	 * but it must _not_ be a multiple of the USB packet size.
	 */
	length = roundup(entry->skb->len, 4);
	length += (4 * !(length % entry->queue->usb_maxpacket));

	return length;
}

/*
 * RX control handlers
 */
static int rt73usb_agc_to_rssi(struct rt2x00_dev *rt2x00dev, int rxd_w1)
{
	u8 offset = rt2x00dev->lna_gain;
	u8 lna;

	lna = rt2x00_get_field32(rxd_w1, RXD_W1_RSSI_LNA);
	switch (lna) {
	case 3:
		offset += 90;
		break;
	case 2:
		offset += 74;
		break;
	case 1:
		offset += 64;
		break;
	default:
		return 0;
	}

	if (rt2x00dev->curr_band == IEEE80211_BAND_5GHZ) {
		if (test_bit(CAPABILITY_EXTERNAL_LNA_A, &rt2x00dev->cap_flags)) {
			if (lna == 3 || lna == 2)
				offset += 10;
		} else {
			if (lna == 3)
				offset += 6;
			else if (lna == 2)
				offset += 8;
		}
	}

	return rt2x00_get_field32(rxd_w1, RXD_W1_RSSI_AGC) * 2 - offset;
}

static void rt73usb_fill_rxdone(struct queue_entry *entry,
				struct rxdone_entry_desc *rxdesc)
{
	struct rt2x00_dev *rt2x00dev = entry->queue->rt2x00dev;
	struct skb_frame_desc *skbdesc = get_skb_frame_desc(entry->skb);
	__le32 *rxd = (__le32 *)entry->skb->data;
	u32 word0;
	u32 word1;

	/*
	 * Copy descriptor to the skbdesc->desc buffer, making it safe from moving of
	 * frame data in rt2x00usb.
	 */
	memcpy(skbdesc->desc, rxd, skbdesc->desc_len);
	rxd = (__le32 *)skbdesc->desc;

	/*
	 * It is now safe to read the descriptor on all architectures.
	 */
	rt2x00_desc_read(rxd, 0, &word0);
	rt2x00_desc_read(rxd, 1, &word1);

	if (rt2x00_get_field32(word0, RXD_W0_CRC_ERROR))
		rxdesc->flags |= RX_FLAG_FAILED_FCS_CRC;

	rxdesc->cipher = rt2x00_get_field32(word0, RXD_W0_CIPHER_ALG);
	rxdesc->cipher_status = rt2x00_get_field32(word0, RXD_W0_CIPHER_ERROR);

	if (rxdesc->cipher != CIPHER_NONE) {
		_rt2x00_desc_read(rxd, 2, &rxdesc->iv[0]);
		_rt2x00_desc_read(rxd, 3, &rxdesc->iv[1]);
		rxdesc->dev_flags |= RXDONE_CRYPTO_IV;

		_rt2x00_desc_read(rxd, 4, &rxdesc->icv);
		rxdesc->dev_flags |= RXDONE_CRYPTO_ICV;

		/*
		 * Hardware has stripped IV/EIV data from 802.11 frame during
		 * decryption. It has provided the data separately but rt2x00lib
		 * should decide if it should be reinserted.
		 */
		rxdesc->flags |= RX_FLAG_IV_STRIPPED;

		/*
		 * The hardware has already checked the Michael Mic and has
		 * stripped it from the frame. Signal this to mac80211.
		 */
		rxdesc->flags |= RX_FLAG_MMIC_STRIPPED;

		if (rxdesc->cipher_status == RX_CRYPTO_SUCCESS)
			rxdesc->flags |= RX_FLAG_DECRYPTED;
		else if (rxdesc->cipher_status == RX_CRYPTO_FAIL_MIC)
			rxdesc->flags |= RX_FLAG_MMIC_ERROR;
	}

	/*
	 * Obtain the status about this packet.
	 * When frame was received with an OFDM bitrate,
	 * the signal is the PLCP value. If it was received with
	 * a CCK bitrate the signal is the rate in 100kbit/s.
	 */
	rxdesc->signal = rt2x00_get_field32(word1, RXD_W1_SIGNAL);
	rxdesc->rssi = rt73usb_agc_to_rssi(rt2x00dev, word1);
	rxdesc->size = rt2x00_get_field32(word0, RXD_W0_DATABYTE_COUNT);

	if (rt2x00_get_field32(word0, RXD_W0_OFDM))
		rxdesc->dev_flags |= RXDONE_SIGNAL_PLCP;
	else
		rxdesc->dev_flags |= RXDONE_SIGNAL_BITRATE;
	if (rt2x00_get_field32(word0, RXD_W0_MY_BSS))
		rxdesc->dev_flags |= RXDONE_MY_BSS;

	/*
	 * Set skb pointers, and update frame information.
	 */
	skb_pull(entry->skb, entry->queue->desc_size);
	skb_trim(entry->skb, rxdesc->size);
}

/*
 * Device probe functions.
 */
static int rt73usb_validate_eeprom(struct rt2x00_dev *rt2x00dev)
{
	u16 word;
	u8 *mac;
	s8 value;

	rt2x00usb_eeprom_read(rt2x00dev, rt2x00dev->eeprom, EEPROM_SIZE);

	/*
	 * Start validation of the data that has been read.
	 */
	mac = rt2x00_eeprom_addr(rt2x00dev, EEPROM_MAC_ADDR_0);
	if (!is_valid_ether_addr(mac)) {
		random_ether_addr(mac);
		EEPROM(rt2x00dev, "MAC: %pM\n", mac);
	}

	rt2x00_eeprom_read(rt2x00dev, EEPROM_ANTENNA, &word);
	if (word == 0xffff) {
		rt2x00_set_field16(&word, EEPROM_ANTENNA_NUM, 2);
		rt2x00_set_field16(&word, EEPROM_ANTENNA_TX_DEFAULT,
				   ANTENNA_B);
		rt2x00_set_field16(&word, EEPROM_ANTENNA_RX_DEFAULT,
				   ANTENNA_B);
		rt2x00_set_field16(&word, EEPROM_ANTENNA_FRAME_TYPE, 0);
		rt2x00_set_field16(&word, EEPROM_ANTENNA_DYN_TXAGC, 0);
		rt2x00_set_field16(&word, EEPROM_ANTENNA_HARDWARE_RADIO, 0);
		rt2x00_set_field16(&word, EEPROM_ANTENNA_RF_TYPE, RF5226);
		rt2x00_eeprom_write(rt2x00dev, EEPROM_ANTENNA, word);
		EEPROM(rt2x00dev, "Antenna: 0x%04x\n", word);
	}

	rt2x00_eeprom_read(rt2x00dev, EEPROM_NIC, &word);
	if (word == 0xffff) {
		rt2x00_set_field16(&word, EEPROM_NIC_EXTERNAL_LNA, 0);
		rt2x00_eeprom_write(rt2x00dev, EEPROM_NIC, word);
		EEPROM(rt2x00dev, "NIC: 0x%04x\n", word);
	}

	rt2x00_eeprom_read(rt2x00dev, EEPROM_LED, &word);
	if (word == 0xffff) {
		rt2x00_set_field16(&word, EEPROM_LED_POLARITY_RDY_G, 0);
		rt2x00_set_field16(&word, EEPROM_LED_POLARITY_RDY_A, 0);
		rt2x00_set_field16(&word, EEPROM_LED_POLARITY_ACT, 0);
		rt2x00_set_field16(&word, EEPROM_LED_POLARITY_GPIO_0, 0);
		rt2x00_set_field16(&word, EEPROM_LED_POLARITY_GPIO_1, 0);
		rt2x00_set_field16(&word, EEPROM_LED_POLARITY_GPIO_2, 0);
		rt2x00_set_field16(&word, EEPROM_LED_POLARITY_GPIO_3, 0);
		rt2x00_set_field16(&word, EEPROM_LED_POLARITY_GPIO_4, 0);
		rt2x00_set_field16(&word, EEPROM_LED_LED_MODE,
				   LED_MODE_DEFAULT);
		rt2x00_eeprom_write(rt2x00dev, EEPROM_LED, word);
		EEPROM(rt2x00dev, "Led: 0x%04x\n", word);
	}

	rt2x00_eeprom_read(rt2x00dev, EEPROM_FREQ, &word);
	if (word == 0xffff) {
		rt2x00_set_field16(&word, EEPROM_FREQ_OFFSET, 0);
		rt2x00_set_field16(&word, EEPROM_FREQ_SEQ, 0);
		rt2x00_eeprom_write(rt2x00dev, EEPROM_FREQ, word);
		EEPROM(rt2x00dev, "Freq: 0x%04x\n", word);
	}

	rt2x00_eeprom_read(rt2x00dev, EEPROM_RSSI_OFFSET_BG, &word);
	if (word == 0xffff) {
		rt2x00_set_field16(&word, EEPROM_RSSI_OFFSET_BG_1, 0);
		rt2x00_set_field16(&word, EEPROM_RSSI_OFFSET_BG_2, 0);
		rt2x00_eeprom_write(rt2x00dev, EEPROM_RSSI_OFFSET_BG, word);
		EEPROM(rt2x00dev, "RSSI OFFSET BG: 0x%04x\n", word);
	} else {
		value = rt2x00_get_field16(word, EEPROM_RSSI_OFFSET_BG_1);
		if (value < -10 || value > 10)
			rt2x00_set_field16(&word, EEPROM_RSSI_OFFSET_BG_1, 0);
		value = rt2x00_get_field16(word, EEPROM_RSSI_OFFSET_BG_2);
		if (value < -10 || value > 10)
			rt2x00_set_field16(&word, EEPROM_RSSI_OFFSET_BG_2, 0);
		rt2x00_eeprom_write(rt2x00dev, EEPROM_RSSI_OFFSET_BG, word);
	}

	rt2x00_eeprom_read(rt2x00dev, EEPROM_RSSI_OFFSET_A, &word);
	if (word == 0xffff) {
		rt2x00_set_field16(&word, EEPROM_RSSI_OFFSET_A_1, 0);
		rt2x00_set_field16(&word, EEPROM_RSSI_OFFSET_A_2, 0);
		rt2x00_eeprom_write(rt2x00dev, EEPROM_RSSI_OFFSET_A, word);
		EEPROM(rt2x00dev, "RSSI OFFSET A: 0x%04x\n", word);
	} else {
		value = rt2x00_get_field16(word, EEPROM_RSSI_OFFSET_A_1);
		if (value < -10 || value > 10)
			rt2x00_set_field16(&word, EEPROM_RSSI_OFFSET_A_1, 0);
		value = rt2x00_get_field16(word, EEPROM_RSSI_OFFSET_A_2);
		if (value < -10 || value > 10)
			rt2x00_set_field16(&word, EEPROM_RSSI_OFFSET_A_2, 0);
		rt2x00_eeprom_write(rt2x00dev, EEPROM_RSSI_OFFSET_A, word);
	}

	return 0;
}

static int rt73usb_init_eeprom(struct rt2x00_dev *rt2x00dev)
{
	u32 reg;
	u16 value;
	u16 eeprom;

	/*
	 * Read EEPROM word for configuration.
	 */
	rt2x00_eeprom_read(rt2x00dev, EEPROM_ANTENNA, &eeprom);

	/*
	 * Identify RF chipset.
	 */
	value = rt2x00_get_field16(eeprom, EEPROM_ANTENNA_RF_TYPE);
	rt2x00usb_register_read(rt2x00dev, MAC_CSR0, &reg);
	rt2x00_set_chip(rt2x00dev, rt2x00_get_field32(reg, MAC_CSR0_CHIPSET),
			value, rt2x00_get_field32(reg, MAC_CSR0_REVISION));

	if (!rt2x00_rt(rt2x00dev, RT2573) || (rt2x00_rev(rt2x00dev) == 0)) {
		ERROR(rt2x00dev, "Invalid RT chipset detected.\n");
		return -ENODEV;
	}

	if (!rt2x00_rf(rt2x00dev, RF5226) &&
	    !rt2x00_rf(rt2x00dev, RF2528) &&
	    !rt2x00_rf(rt2x00dev, RF5225) &&
	    !rt2x00_rf(rt2x00dev, RF2527)) {
		ERROR(rt2x00dev, "Invalid RF chipset detected.\n");
		return -ENODEV;
	}

	/*
	 * Identify default antenna configuration.
	 */
	rt2x00dev->default_ant.tx =
	    rt2x00_get_field16(eeprom, EEPROM_ANTENNA_TX_DEFAULT);
	rt2x00dev->default_ant.rx =
	    rt2x00_get_field16(eeprom, EEPROM_ANTENNA_RX_DEFAULT);

	/*
	 * Read the Frame type.
	 */
	if (rt2x00_get_field16(eeprom, EEPROM_ANTENNA_FRAME_TYPE))
		__set_bit(CAPABILITY_FRAME_TYPE, &rt2x00dev->cap_flags);

	/*
	 * Detect if this device has an hardware controlled radio.
	 */
	if (rt2x00_get_field16(eeprom, EEPROM_ANTENNA_HARDWARE_RADIO))
		__set_bit(CAPABILITY_HW_BUTTON, &rt2x00dev->cap_flags);

	/*
	 * Read frequency offset.
	 */
	rt2x00_eeprom_read(rt2x00dev, EEPROM_FREQ, &eeprom);
	rt2x00dev->freq_offset = rt2x00_get_field16(eeprom, EEPROM_FREQ_OFFSET);

	/*
	 * Read external LNA informations.
	 */
	rt2x00_eeprom_read(rt2x00dev, EEPROM_NIC, &eeprom);

	if (rt2x00_get_field16(eeprom, EEPROM_NIC_EXTERNAL_LNA)) {
		__set_bit(CAPABILITY_EXTERNAL_LNA_A, &rt2x00dev->cap_flags);
		__set_bit(CAPABILITY_EXTERNAL_LNA_BG, &rt2x00dev->cap_flags);
	}

	/*
	 * Store led settings, for correct led behaviour.
	 */
#ifdef CONFIG_RT2X00_LIB_LEDS
	rt2x00_eeprom_read(rt2x00dev, EEPROM_LED, &eeprom);

	rt73usb_init_led(rt2x00dev, &rt2x00dev->led_radio, LED_TYPE_RADIO);
	rt73usb_init_led(rt2x00dev, &rt2x00dev->led_assoc, LED_TYPE_ASSOC);
	if (value == LED_MODE_SIGNAL_STRENGTH)
		rt73usb_init_led(rt2x00dev, &rt2x00dev->led_qual,
				 LED_TYPE_QUALITY);

	rt2x00_set_field16(&rt2x00dev->led_mcu_reg, MCU_LEDCS_LED_MODE, value);
	rt2x00_set_field16(&rt2x00dev->led_mcu_reg, MCU_LEDCS_POLARITY_GPIO_0,
			   rt2x00_get_field16(eeprom,
					      EEPROM_LED_POLARITY_GPIO_0));
	rt2x00_set_field16(&rt2x00dev->led_mcu_reg, MCU_LEDCS_POLARITY_GPIO_1,
			   rt2x00_get_field16(eeprom,
					      EEPROM_LED_POLARITY_GPIO_1));
	rt2x00_set_field16(&rt2x00dev->led_mcu_reg, MCU_LEDCS_POLARITY_GPIO_2,
			   rt2x00_get_field16(eeprom,
					      EEPROM_LED_POLARITY_GPIO_2));
	rt2x00_set_field16(&rt2x00dev->led_mcu_reg, MCU_LEDCS_POLARITY_GPIO_3,
			   rt2x00_get_field16(eeprom,
					      EEPROM_LED_POLARITY_GPIO_3));
	rt2x00_set_field16(&rt2x00dev->led_mcu_reg, MCU_LEDCS_POLARITY_GPIO_4,
			   rt2x00_get_field16(eeprom,
					      EEPROM_LED_POLARITY_GPIO_4));
	rt2x00_set_field16(&rt2x00dev->led_mcu_reg, MCU_LEDCS_POLARITY_ACT,
			   rt2x00_get_field16(eeprom, EEPROM_LED_POLARITY_ACT));
	rt2x00_set_field16(&rt2x00dev->led_mcu_reg, MCU_LEDCS_POLARITY_READY_BG,
			   rt2x00_get_field16(eeprom,
					      EEPROM_LED_POLARITY_RDY_G));
	rt2x00_set_field16(&rt2x00dev->led_mcu_reg, MCU_LEDCS_POLARITY_READY_A,
			   rt2x00_get_field16(eeprom,
					      EEPROM_LED_POLARITY_RDY_A));
#endif /* CONFIG_RT2X00_LIB_LEDS */

	return 0;
}

/*
 * RF value list for RF2528
 * Supports: 2.4 GHz
 */
static const struct rf_channel rf_vals_bg_2528[] = {
	{ 1,  0x00002c0c, 0x00000786, 0x00068255, 0x000fea0b },
	{ 2,  0x00002c0c, 0x00000786, 0x00068255, 0x000fea1f },
	{ 3,  0x00002c0c, 0x0000078a, 0x00068255, 0x000fea0b },
	{ 4,  0x00002c0c, 0x0000078a, 0x00068255, 0x000fea1f },
	{ 5,  0x00002c0c, 0x0000078e, 0x00068255, 0x000fea0b },
	{ 6,  0x00002c0c, 0x0000078e, 0x00068255, 0x000fea1f },
	{ 7,  0x00002c0c, 0x00000792, 0x00068255, 0x000fea0b },
	{ 8,  0x00002c0c, 0x00000792, 0x00068255, 0x000fea1f },
	{ 9,  0x00002c0c, 0x00000796, 0x00068255, 0x000fea0b },
	{ 10, 0x00002c0c, 0x00000796, 0x00068255, 0x000fea1f },
	{ 11, 0x00002c0c, 0x0000079a, 0x00068255, 0x000fea0b },
	{ 12, 0x00002c0c, 0x0000079a, 0x00068255, 0x000fea1f },
	{ 13, 0x00002c0c, 0x0000079e, 0x00068255, 0x000fea0b },
	{ 14, 0x00002c0c, 0x000007a2, 0x00068255, 0x000fea13 },
};

/*
 * RF value list for RF5226
 * Supports: 2.4 GHz & 5.2 GHz
 */
static const struct rf_channel rf_vals_5226[] = {
	{ 1,  0x00002c0c, 0x00000786, 0x00068255, 0x000fea0b },
	{ 2,  0x00002c0c, 0x00000786, 0x00068255, 0x000fea1f },
	{ 3,  0x00002c0c, 0x0000078a, 0x00068255, 0x000fea0b },
	{ 4,  0x00002c0c, 0x0000078a, 0x00068255, 0x000fea1f },
	{ 5,  0x00002c0c, 0x0000078e, 0x00068255, 0x000fea0b },
	{ 6,  0x00002c0c, 0x0000078e, 0x00068255, 0x000fea1f },
	{ 7,  0x00002c0c, 0x00000792, 0x00068255, 0x000fea0b },
	{ 8,  0x00002c0c, 0x00000792, 0x00068255, 0x000fea1f },
	{ 9,  0x00002c0c, 0x00000796, 0x00068255, 0x000fea0b },
	{ 10, 0x00002c0c, 0x00000796, 0x00068255, 0x000fea1f },
	{ 11, 0x00002c0c, 0x0000079a, 0x00068255, 0x000fea0b },
	{ 12, 0x00002c0c, 0x0000079a, 0x00068255, 0x000fea1f },
	{ 13, 0x00002c0c, 0x0000079e, 0x00068255, 0x000fea0b },
	{ 14, 0x00002c0c, 0x000007a2, 0x00068255, 0x000fea13 },

	/* 802.11 UNI / HyperLan 2 */
	{ 36, 0x00002c0c, 0x0000099a, 0x00098255, 0x000fea23 },
	{ 40, 0x00002c0c, 0x000009a2, 0x00098255, 0x000fea03 },
	{ 44, 0x00002c0c, 0x000009a6, 0x00098255, 0x000fea0b },
	{ 48, 0x00002c0c, 0x000009aa, 0x00098255, 0x000fea13 },
	{ 52, 0x00002c0c, 0x000009ae, 0x00098255, 0x000fea1b },
	{ 56, 0x00002c0c, 0x000009b2, 0x00098255, 0x000fea23 },
	{ 60, 0x00002c0c, 0x000009ba, 0x00098255, 0x000fea03 },
	{ 64, 0x00002c0c, 0x000009be, 0x00098255, 0x000fea0b },

	/* 802.11 HyperLan 2 */
	{ 100, 0x00002c0c, 0x00000a2a, 0x000b8255, 0x000fea03 },
	{ 104, 0x00002c0c, 0x00000a2e, 0x000b8255, 0x000fea0b },
	{ 108, 0x00002c0c, 0x00000a32, 0x000b8255, 0x000fea13 },
	{ 112, 0x00002c0c, 0x00000a36, 0x000b8255, 0x000fea1b },
	{ 116, 0x00002c0c, 0x00000a3a, 0x000b8255, 0x000fea23 },
	{ 120, 0x00002c0c, 0x00000a82, 0x000b8255, 0x000fea03 },
	{ 124, 0x00002c0c, 0x00000a86, 0x000b8255, 0x000fea0b },
	{ 128, 0x00002c0c, 0x00000a8a, 0x000b8255, 0x000fea13 },
	{ 132, 0x00002c0c, 0x00000a8e, 0x000b8255, 0x000fea1b },
	{ 136, 0x00002c0c, 0x00000a92, 0x000b8255, 0x000fea23 },

	/* 802.11 UNII */
	{ 140, 0x00002c0c, 0x00000a9a, 0x000b8255, 0x000fea03 },
	{ 149, 0x00002c0c, 0x00000aa2, 0x000b8255, 0x000fea1f },
	{ 153, 0x00002c0c, 0x00000aa6, 0x000b8255, 0x000fea27 },
	{ 157, 0x00002c0c, 0x00000aae, 0x000b8255, 0x000fea07 },
	{ 161, 0x00002c0c, 0x00000ab2, 0x000b8255, 0x000fea0f },
	{ 165, 0x00002c0c, 0x00000ab6, 0x000b8255, 0x000fea17 },

	/* MMAC(Japan)J52 ch 34,38,42,46 */
	{ 34, 0x00002c0c, 0x0008099a, 0x000da255, 0x000d3a0b },
	{ 38, 0x00002c0c, 0x0008099e, 0x000da255, 0x000d3a13 },
	{ 42, 0x00002c0c, 0x000809a2, 0x000da255, 0x000d3a1b },
	{ 46, 0x00002c0c, 0x000809a6, 0x000da255, 0x000d3a23 },
};

/*
 * RF value list for RF5225 & RF2527
 * Supports: 2.4 GHz & 5.2 GHz
 */
static const struct rf_channel rf_vals_5225_2527[] = {
	{ 1,  0x00002ccc, 0x00004786, 0x00068455, 0x000ffa0b },
	{ 2,  0x00002ccc, 0x00004786, 0x00068455, 0x000ffa1f },
	{ 3,  0x00002ccc, 0x0000478a, 0x00068455, 0x000ffa0b },
	{ 4,  0x00002ccc, 0x0000478a, 0x00068455, 0x000ffa1f },
	{ 5,  0x00002ccc, 0x0000478e, 0x00068455, 0x000ffa0b },
	{ 6,  0x00002ccc, 0x0000478e, 0x00068455, 0x000ffa1f },
	{ 7,  0x00002ccc, 0x00004792, 0x00068455, 0x000ffa0b },
	{ 8,  0x00002ccc, 0x00004792, 0x00068455, 0x000ffa1f },
	{ 9,  0x00002ccc, 0x00004796, 0x00068455, 0x000ffa0b },
	{ 10, 0x00002ccc, 0x00004796, 0x00068455, 0x000ffa1f },
	{ 11, 0x00002ccc, 0x0000479a, 0x00068455, 0x000ffa0b },
	{ 12, 0x00002ccc, 0x0000479a, 0x00068455, 0x000ffa1f },
	{ 13, 0x00002ccc, 0x0000479e, 0x00068455, 0x000ffa0b },
	{ 14, 0x00002ccc, 0x000047a2, 0x00068455, 0x000ffa13 },

	/* 802.11 UNI / HyperLan 2 */
	{ 36, 0x00002ccc, 0x0000499a, 0x0009be55, 0x000ffa23 },
	{ 40, 0x00002ccc, 0x000049a2, 0x0009be55, 0x000ffa03 },
	{ 44, 0x00002ccc, 0x000049a6, 0x0009be55, 0x000ffa0b },
	{ 48, 0x00002ccc, 0x000049aa, 0x0009be55, 0x000ffa13 },
	{ 52, 0x00002ccc, 0x000049ae, 0x0009ae55, 0x000ffa1b },
	{ 56, 0x00002ccc, 0x000049b2, 0x0009ae55, 0x000ffa23 },
	{ 60, 0x00002ccc, 0x000049ba, 0x0009ae55, 0x000ffa03 },
	{ 64, 0x00002ccc, 0x000049be, 0x0009ae55, 0x000ffa0b },

	/* 802.11 HyperLan 2 */
	{ 100, 0x00002ccc, 0x00004a2a, 0x000bae55, 0x000ffa03 },
	{ 104, 0x00002ccc, 0x00004a2e, 0x000bae55, 0x000ffa0b },
	{ 108, 0x00002ccc, 0x00004a32, 0x000bae55, 0x000ffa13 },
	{ 112, 0x00002ccc, 0x00004a36, 0x000bae55, 0x000ffa1b },
	{ 116, 0x00002ccc, 0x00004a3a, 0x000bbe55, 0x000ffa23 },
	{ 120, 0x00002ccc, 0x00004a82, 0x000bbe55, 0x000ffa03 },
	{ 124, 0x00002ccc, 0x00004a86, 0x000bbe55, 0x000ffa0b },
	{ 128, 0x00002ccc, 0x00004a8a, 0x000bbe55, 0x000ffa13 },
	{ 132, 0x00002ccc, 0x00004a8e, 0x000bbe55, 0x000ffa1b },
	{ 136, 0x00002ccc, 0x00004a92, 0x000bbe55, 0x000ffa23 },

	/* 802.11 UNII */
	{ 140, 0x00002ccc, 0x00004a9a, 0x000bbe55, 0x000ffa03 },
	{ 149, 0x00002ccc, 0x00004aa2, 0x000bbe55, 0x000ffa1f },
	{ 153, 0x00002ccc, 0x00004aa6, 0x000bbe55, 0x000ffa27 },
	{ 157, 0x00002ccc, 0x00004aae, 0x000bbe55, 0x000ffa07 },
	{ 161, 0x00002ccc, 0x00004ab2, 0x000bbe55, 0x000ffa0f },
	{ 165, 0x00002ccc, 0x00004ab6, 0x000bbe55, 0x000ffa17 },

	/* MMAC(Japan)J52 ch 34,38,42,46 */
	{ 34, 0x00002ccc, 0x0000499a, 0x0009be55, 0x000ffa0b },
	{ 38, 0x00002ccc, 0x0000499e, 0x0009be55, 0x000ffa13 },
	{ 42, 0x00002ccc, 0x000049a2, 0x0009be55, 0x000ffa1b },
	{ 46, 0x00002ccc, 0x000049a6, 0x0009be55, 0x000ffa23 },
};


static int rt73usb_probe_hw_mode(struct rt2x00_dev *rt2x00dev)
{
	struct hw_mode_spec *spec = &rt2x00dev->spec;
	struct channel_info *info;
	char *tx_power;
	unsigned int i;

	/*
	 * Initialize all hw fields.
	 *
	 * Don't set IEEE80211_HW_HOST_BROADCAST_PS_BUFFERING unless we are
	 * capable of sending the buffered frames out after the DTIM
	 * transmission using rt2x00lib_beacondone. This will send out
	 * multicast and broadcast traffic immediately instead of buffering it
	 * infinitly and thus dropping it after some time.
	 */
	rt2x00dev->hw->flags =
	    IEEE80211_HW_SIGNAL_DBM |
	    IEEE80211_HW_SUPPORTS_PS |
	    IEEE80211_HW_PS_NULLFUNC_STACK;

	SET_IEEE80211_DEV(rt2x00dev->hw, rt2x00dev->dev);
	SET_IEEE80211_PERM_ADDR(rt2x00dev->hw,
				rt2x00_eeprom_addr(rt2x00dev,
						   EEPROM_MAC_ADDR_0));

	/*
	 * Initialize hw_mode information.
	 */
	spec->supported_bands = SUPPORT_BAND_2GHZ;
	spec->supported_rates = SUPPORT_RATE_CCK | SUPPORT_RATE_OFDM;

	if (rt2x00_rf(rt2x00dev, RF2528)) {
		spec->num_channels = ARRAY_SIZE(rf_vals_bg_2528);
		spec->channels = rf_vals_bg_2528;
	} else if (rt2x00_rf(rt2x00dev, RF5226)) {
		spec->supported_bands |= SUPPORT_BAND_5GHZ;
		spec->num_channels = ARRAY_SIZE(rf_vals_5226);
		spec->channels = rf_vals_5226;
	} else if (rt2x00_rf(rt2x00dev, RF2527)) {
		spec->num_channels = 14;
		spec->channels = rf_vals_5225_2527;
	} else if (rt2x00_rf(rt2x00dev, RF5225)) {
		spec->supported_bands |= SUPPORT_BAND_5GHZ;
		spec->num_channels = ARRAY_SIZE(rf_vals_5225_2527);
		spec->channels = rf_vals_5225_2527;
	}

	/*
	 * Create channel information array
	 */
	info = kcalloc(spec->num_channels, sizeof(*info), GFP_KERNEL);
	if (!info)
		return -ENOMEM;

	spec->channels_info = info;

	tx_power = rt2x00_eeprom_addr(rt2x00dev, EEPROM_TXPOWER_G_START);
	for (i = 0; i < 14; i++) {
		info[i].max_power = MAX_TXPOWER;
		info[i].default_power1 = TXPOWER_FROM_DEV(tx_power[i]);
	}

	if (spec->num_channels > 14) {
		tx_power = rt2x00_eeprom_addr(rt2x00dev, EEPROM_TXPOWER_A_START);
		for (i = 14; i < spec->num_channels; i++) {
			info[i].max_power = MAX_TXPOWER;
			info[i].default_power1 = TXPOWER_FROM_DEV(tx_power[i]);
		}
	}

	return 0;
}

static int rt73usb_probe_hw(struct rt2x00_dev *rt2x00dev)
{
	int retval;

	/*
	 * Allocate eeprom data.
	 */
	retval = rt73usb_validate_eeprom(rt2x00dev);
	if (retval)
		return retval;

	retval = rt73usb_init_eeprom(rt2x00dev);
	if (retval)
		return retval;

	/*
	 * Initialize hw specifications.
	 */
	retval = rt73usb_probe_hw_mode(rt2x00dev);
	if (retval)
		return retval;

	/*
	 * This device has multiple filters for control frames,
	 * but has no a separate filter for PS Poll frames.
	 */
	__set_bit(CAPABILITY_CONTROL_FILTERS, &rt2x00dev->cap_flags);

	/*
	 * This device requires firmware.
	 */
	__set_bit(REQUIRE_FIRMWARE, &rt2x00dev->cap_flags);
	if (!modparam_nohwcrypt)
		__set_bit(CAPABILITY_HW_CRYPTO, &rt2x00dev->cap_flags);
	__set_bit(CAPABILITY_LINK_TUNING, &rt2x00dev->cap_flags);
	__set_bit(REQUIRE_PS_AUTOWAKE, &rt2x00dev->cap_flags);

	/*
	 * Set the rssi offset.
	 */
	rt2x00dev->rssi_offset = DEFAULT_RSSI_OFFSET;

	return 0;
}

/*
 * IEEE80211 stack callback functions.
 */
static int rt73usb_conf_tx(struct ieee80211_hw *hw, u16 queue_idx,
			   const struct ieee80211_tx_queue_params *params)
{
	struct rt2x00_dev *rt2x00dev = hw->priv;
	struct data_queue *queue;
	struct rt2x00_field32 field;
	int retval;
	u32 reg;
	u32 offset;

	/*
	 * First pass the configuration through rt2x00lib, that will
	 * update the queue settings and validate the input. After that
	 * we are free to update the registers based on the value
	 * in the queue parameter.
	 */
	retval = rt2x00mac_conf_tx(hw, queue_idx, params);
	if (retval)
		return retval;

	/*
	 * We only need to perform additional register initialization
	 * for WMM queues/
	 */
	if (queue_idx >= 4)
		return 0;

	queue = rt2x00queue_get_tx_queue(rt2x00dev, queue_idx);

	/* Update WMM TXOP register */
	offset = AC_TXOP_CSR0 + (sizeof(u32) * (!!(queue_idx & 2)));
	field.bit_offset = (queue_idx & 1) * 16;
	field.bit_mask = 0xffff << field.bit_offset;

	rt2x00usb_register_read(rt2x00dev, offset, &reg);
	rt2x00_set_field32(&reg, field, queue->txop);
	rt2x00usb_register_write(rt2x00dev, offset, reg);

	/* Update WMM registers */
	field.bit_offset = queue_idx * 4;
	field.bit_mask = 0xf << field.bit_offset;

	rt2x00usb_register_read(rt2x00dev, AIFSN_CSR, &reg);
	rt2x00_set_field32(&reg, field, queue->aifs);
	rt2x00usb_register_write(rt2x00dev, AIFSN_CSR, reg);

	rt2x00usb_register_read(rt2x00dev, CWMIN_CSR, &reg);
	rt2x00_set_field32(&reg, field, queue->cw_min);
	rt2x00usb_register_write(rt2x00dev, CWMIN_CSR, reg);

	rt2x00usb_register_read(rt2x00dev, CWMAX_CSR, &reg);
	rt2x00_set_field32(&reg, field, queue->cw_max);
	rt2x00usb_register_write(rt2x00dev, CWMAX_CSR, reg);

	return 0;
}

static u64 rt73usb_get_tsf(struct ieee80211_hw *hw)
{
	struct rt2x00_dev *rt2x00dev = hw->priv;
	u64 tsf;
	u32 reg;

	rt2x00usb_register_read(rt2x00dev, TXRX_CSR13, &reg);
	tsf = (u64) rt2x00_get_field32(reg, TXRX_CSR13_HIGH_TSFTIMER) << 32;
	rt2x00usb_register_read(rt2x00dev, TXRX_CSR12, &reg);
	tsf |= rt2x00_get_field32(reg, TXRX_CSR12_LOW_TSFTIMER);

	return tsf;
}

static const struct ieee80211_ops rt73usb_mac80211_ops = {
	.tx			= rt2x00mac_tx,
	.start			= rt2x00mac_start,
	.stop			= rt2x00mac_stop,
	.add_interface		= rt2x00mac_add_interface,
	.remove_interface	= rt2x00mac_remove_interface,
	.config			= rt2x00mac_config,
	.configure_filter	= rt2x00mac_configure_filter,
	.set_tim		= rt2x00mac_set_tim,
	.set_key		= rt2x00mac_set_key,
	.sw_scan_start		= rt2x00mac_sw_scan_start,
	.sw_scan_complete	= rt2x00mac_sw_scan_complete,
	.get_stats		= rt2x00mac_get_stats,
	.bss_info_changed	= rt2x00mac_bss_info_changed,
	.conf_tx		= rt73usb_conf_tx,
	.get_tsf		= rt73usb_get_tsf,
	.rfkill_poll		= rt2x00mac_rfkill_poll,
	.flush			= rt2x00mac_flush,
	.set_antenna		= rt2x00mac_set_antenna,
	.get_antenna		= rt2x00mac_get_antenna,
	.get_ringparam		= rt2x00mac_get_ringparam,
};

static const struct rt2x00lib_ops rt73usb_rt2x00_ops = {
	.probe_hw		= rt73usb_probe_hw,
	.get_firmware_name	= rt73usb_get_firmware_name,
	.check_firmware		= rt73usb_check_firmware,
	.load_firmware		= rt73usb_load_firmware,
	.initialize		= rt2x00usb_initialize,
	.uninitialize		= rt2x00usb_uninitialize,
	.clear_entry		= rt2x00usb_clear_entry,
	.set_device_state	= rt73usb_set_device_state,
	.rfkill_poll		= rt73usb_rfkill_poll,
	.link_stats		= rt73usb_link_stats,
	.reset_tuner		= rt73usb_reset_tuner,
	.link_tuner		= rt73usb_link_tuner,
	.watchdog		= rt2x00usb_watchdog,
	.start_queue		= rt73usb_start_queue,
	.kick_queue		= rt2x00usb_kick_queue,
	.stop_queue		= rt73usb_stop_queue,
	.flush_queue		= rt2x00usb_flush_queue,
	.write_tx_desc		= rt73usb_write_tx_desc,
	.write_beacon		= rt73usb_write_beacon,
	.clear_beacon		= rt73usb_clear_beacon,
	.get_tx_data_len	= rt73usb_get_tx_data_len,
	.fill_rxdone		= rt73usb_fill_rxdone,
	.config_shared_key	= rt73usb_config_shared_key,
	.config_pairwise_key	= rt73usb_config_pairwise_key,
	.config_filter		= rt73usb_config_filter,
	.config_intf		= rt73usb_config_intf,
	.config_erp		= rt73usb_config_erp,
	.config_ant		= rt73usb_config_ant,
	.config			= rt73usb_config,
};

static const struct data_queue_desc rt73usb_queue_rx = {
	.entry_num		= 32,
	.data_size		= DATA_FRAME_SIZE,
	.desc_size		= RXD_DESC_SIZE,
	.priv_size		= sizeof(struct queue_entry_priv_usb),
};

static const struct data_queue_desc rt73usb_queue_tx = {
	.entry_num		= 32,
	.data_size		= DATA_FRAME_SIZE,
	.desc_size		= TXD_DESC_SIZE,
	.priv_size		= sizeof(struct queue_entry_priv_usb),
};

static const struct data_queue_desc rt73usb_queue_bcn = {
	.entry_num		= 4,
	.data_size		= MGMT_FRAME_SIZE,
	.desc_size		= TXINFO_SIZE,
	.priv_size		= sizeof(struct queue_entry_priv_usb),
};

static const struct rt2x00_ops rt73usb_ops = {
<<<<<<< HEAD
	.name		= KBUILD_MODNAME,
	.max_sta_intf	= 1,
	.max_ap_intf	= 4,
	.eeprom_size	= EEPROM_SIZE,
	.rf_size	= RF_SIZE,
	.tx_queues	= NUM_TX_QUEUES,
	.extra_tx_headroom = TXD_DESC_SIZE,
	.rx		= &rt73usb_queue_rx,
	.tx		= &rt73usb_queue_tx,
	.bcn		= &rt73usb_queue_bcn,
	.lib		= &rt73usb_rt2x00_ops,
	.hw		= &rt73usb_mac80211_ops,
=======
	.name			= KBUILD_MODNAME,
	.max_sta_intf		= 1,
	.max_ap_intf		= 4,
	.eeprom_size		= EEPROM_SIZE,
	.rf_size		= RF_SIZE,
	.tx_queues		= NUM_TX_QUEUES,
	.extra_tx_headroom	= TXD_DESC_SIZE,
	.rx			= &rt73usb_queue_rx,
	.tx			= &rt73usb_queue_tx,
	.bcn			= &rt73usb_queue_bcn,
	.lib			= &rt73usb_rt2x00_ops,
	.hw			= &rt73usb_mac80211_ops,
>>>>>>> 02f8c6ae
#ifdef CONFIG_RT2X00_LIB_DEBUGFS
	.debugfs		= &rt73usb_rt2x00debug,
#endif /* CONFIG_RT2X00_LIB_DEBUGFS */
};

/*
 * rt73usb module information.
 */
static struct usb_device_id rt73usb_device_table[] = {
	/* AboCom */
	{ USB_DEVICE(0x07b8, 0xb21b) },
	{ USB_DEVICE(0x07b8, 0xb21c) },
	{ USB_DEVICE(0x07b8, 0xb21d) },
	{ USB_DEVICE(0x07b8, 0xb21e) },
	{ USB_DEVICE(0x07b8, 0xb21f) },
	/* AL */
	{ USB_DEVICE(0x14b2, 0x3c10) },
	/* Amigo */
	{ USB_DEVICE(0x148f, 0x9021) },
	{ USB_DEVICE(0x0eb0, 0x9021) },
	/* AMIT  */
	{ USB_DEVICE(0x18c5, 0x0002) },
	/* Askey */
	{ USB_DEVICE(0x1690, 0x0722) },
	/* ASUS */
	{ USB_DEVICE(0x0b05, 0x1723) },
	{ USB_DEVICE(0x0b05, 0x1724) },
	/* Belkin */
	{ USB_DEVICE(0x050d, 0x705a) },
	{ USB_DEVICE(0x050d, 0x905b) },
	{ USB_DEVICE(0x050d, 0x905c) },
	/* Billionton */
	{ USB_DEVICE(0x1631, 0xc019) },
	{ USB_DEVICE(0x08dd, 0x0120) },
	/* Buffalo */
	{ USB_DEVICE(0x0411, 0x00d8) },
	{ USB_DEVICE(0x0411, 0x00d9) },
	{ USB_DEVICE(0x0411, 0x00f4) },
	{ USB_DEVICE(0x0411, 0x0116) },
	{ USB_DEVICE(0x0411, 0x0119) },
	{ USB_DEVICE(0x0411, 0x0137) },
	/* CEIVA */
	{ USB_DEVICE(0x178d, 0x02be) },
	/* CNet */
	{ USB_DEVICE(0x1371, 0x9022) },
	{ USB_DEVICE(0x1371, 0x9032) },
	/* Conceptronic */
	{ USB_DEVICE(0x14b2, 0x3c22) },
	/* Corega */
	{ USB_DEVICE(0x07aa, 0x002e) },
	/* D-Link */
	{ USB_DEVICE(0x07d1, 0x3c03) },
	{ USB_DEVICE(0x07d1, 0x3c04) },
	{ USB_DEVICE(0x07d1, 0x3c06) },
	{ USB_DEVICE(0x07d1, 0x3c07) },
	/* Edimax */
	{ USB_DEVICE(0x7392, 0x7318) },
	{ USB_DEVICE(0x7392, 0x7618) },
	/* EnGenius */
	{ USB_DEVICE(0x1740, 0x3701) },
	/* Gemtek */
	{ USB_DEVICE(0x15a9, 0x0004) },
	/* Gigabyte */
	{ USB_DEVICE(0x1044, 0x8008) },
	{ USB_DEVICE(0x1044, 0x800a) },
	/* Huawei-3Com */
	{ USB_DEVICE(0x1472, 0x0009) },
	/* Hercules */
	{ USB_DEVICE(0x06f8, 0xe002) },
	{ USB_DEVICE(0x06f8, 0xe010) },
	{ USB_DEVICE(0x06f8, 0xe020) },
	/* Linksys */
	{ USB_DEVICE(0x13b1, 0x0020) },
	{ USB_DEVICE(0x13b1, 0x0023) },
	{ USB_DEVICE(0x13b1, 0x0028) },
	/* MSI */
	{ USB_DEVICE(0x0db0, 0x4600) },
	{ USB_DEVICE(0x0db0, 0x6877) },
	{ USB_DEVICE(0x0db0, 0x6874) },
	{ USB_DEVICE(0x0db0, 0xa861) },
	{ USB_DEVICE(0x0db0, 0xa874) },
	/* Ovislink */
	{ USB_DEVICE(0x1b75, 0x7318) },
	/* Ralink */
<<<<<<< HEAD
	{ USB_DEVICE(0x04bb, 0x093d), USB_DEVICE_DATA(&rt73usb_ops) },
	{ USB_DEVICE(0x148f, 0x2573), USB_DEVICE_DATA(&rt73usb_ops) },
	{ USB_DEVICE(0x148f, 0x2671), USB_DEVICE_DATA(&rt73usb_ops) },
	{ USB_DEVICE(0x0812, 0x3101), USB_DEVICE_DATA(&rt73usb_ops) },
=======
	{ USB_DEVICE(0x04bb, 0x093d) },
	{ USB_DEVICE(0x148f, 0x2573) },
	{ USB_DEVICE(0x148f, 0x2671) },
	{ USB_DEVICE(0x0812, 0x3101) },
>>>>>>> 02f8c6ae
	/* Qcom */
	{ USB_DEVICE(0x18e8, 0x6196) },
	{ USB_DEVICE(0x18e8, 0x6229) },
	{ USB_DEVICE(0x18e8, 0x6238) },
	/* Samsung */
	{ USB_DEVICE(0x04e8, 0x4471) },
	/* Senao */
	{ USB_DEVICE(0x1740, 0x7100) },
	/* Sitecom */
	{ USB_DEVICE(0x0df6, 0x0024) },
	{ USB_DEVICE(0x0df6, 0x0027) },
	{ USB_DEVICE(0x0df6, 0x002f) },
	{ USB_DEVICE(0x0df6, 0x90ac) },
	{ USB_DEVICE(0x0df6, 0x9712) },
	/* Surecom */
	{ USB_DEVICE(0x0769, 0x31f3) },
	/* Tilgin */
	{ USB_DEVICE(0x6933, 0x5001) },
	/* Philips */
	{ USB_DEVICE(0x0471, 0x200a) },
	/* Planex */
	{ USB_DEVICE(0x2019, 0xab01) },
	{ USB_DEVICE(0x2019, 0xab50) },
	/* WideTell */
	{ USB_DEVICE(0x7167, 0x3840) },
	/* Zcom */
	{ USB_DEVICE(0x0cde, 0x001c) },
	/* ZyXEL */
	{ USB_DEVICE(0x0586, 0x3415) },
	{ 0, }
};

MODULE_AUTHOR(DRV_PROJECT);
MODULE_VERSION(DRV_VERSION);
MODULE_DESCRIPTION("Ralink RT73 USB Wireless LAN driver.");
MODULE_SUPPORTED_DEVICE("Ralink RT2571W & RT2671 USB chipset based cards");
MODULE_DEVICE_TABLE(usb, rt73usb_device_table);
MODULE_FIRMWARE(FIRMWARE_RT2571);
MODULE_LICENSE("GPL");

static int rt73usb_probe(struct usb_interface *usb_intf,
			 const struct usb_device_id *id)
{
	return rt2x00usb_probe(usb_intf, &rt73usb_ops);
}

static struct usb_driver rt73usb_driver = {
	.name		= KBUILD_MODNAME,
	.id_table	= rt73usb_device_table,
	.probe		= rt73usb_probe,
	.disconnect	= rt2x00usb_disconnect,
	.suspend	= rt2x00usb_suspend,
	.resume		= rt2x00usb_resume,
};

static int __init rt73usb_init(void)
{
	return usb_register(&rt73usb_driver);
}

static void __exit rt73usb_exit(void)
{
	usb_deregister(&rt73usb_driver);
}

module_init(rt73usb_init);
module_exit(rt73usb_exit);<|MERGE_RESOLUTION|>--- conflicted
+++ resolved
@@ -2370,20 +2370,6 @@
 };
 
 static const struct rt2x00_ops rt73usb_ops = {
-<<<<<<< HEAD
-	.name		= KBUILD_MODNAME,
-	.max_sta_intf	= 1,
-	.max_ap_intf	= 4,
-	.eeprom_size	= EEPROM_SIZE,
-	.rf_size	= RF_SIZE,
-	.tx_queues	= NUM_TX_QUEUES,
-	.extra_tx_headroom = TXD_DESC_SIZE,
-	.rx		= &rt73usb_queue_rx,
-	.tx		= &rt73usb_queue_tx,
-	.bcn		= &rt73usb_queue_bcn,
-	.lib		= &rt73usb_rt2x00_ops,
-	.hw		= &rt73usb_mac80211_ops,
-=======
 	.name			= KBUILD_MODNAME,
 	.max_sta_intf		= 1,
 	.max_ap_intf		= 4,
@@ -2396,7 +2382,6 @@
 	.bcn			= &rt73usb_queue_bcn,
 	.lib			= &rt73usb_rt2x00_ops,
 	.hw			= &rt73usb_mac80211_ops,
->>>>>>> 02f8c6ae
 #ifdef CONFIG_RT2X00_LIB_DEBUGFS
 	.debugfs		= &rt73usb_rt2x00debug,
 #endif /* CONFIG_RT2X00_LIB_DEBUGFS */
@@ -2481,17 +2466,10 @@
 	/* Ovislink */
 	{ USB_DEVICE(0x1b75, 0x7318) },
 	/* Ralink */
-<<<<<<< HEAD
-	{ USB_DEVICE(0x04bb, 0x093d), USB_DEVICE_DATA(&rt73usb_ops) },
-	{ USB_DEVICE(0x148f, 0x2573), USB_DEVICE_DATA(&rt73usb_ops) },
-	{ USB_DEVICE(0x148f, 0x2671), USB_DEVICE_DATA(&rt73usb_ops) },
-	{ USB_DEVICE(0x0812, 0x3101), USB_DEVICE_DATA(&rt73usb_ops) },
-=======
 	{ USB_DEVICE(0x04bb, 0x093d) },
 	{ USB_DEVICE(0x148f, 0x2573) },
 	{ USB_DEVICE(0x148f, 0x2671) },
 	{ USB_DEVICE(0x0812, 0x3101) },
->>>>>>> 02f8c6ae
 	/* Qcom */
 	{ USB_DEVICE(0x18e8, 0x6196) },
 	{ USB_DEVICE(0x18e8, 0x6229) },
