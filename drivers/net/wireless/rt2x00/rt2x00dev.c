--- conflicted
+++ resolved
@@ -896,14 +896,6 @@
 	/*
 	 * Take TX headroom required for alignment into account.
 	 */
-<<<<<<< HEAD
-	if (test_bit(DRIVER_REQUIRE_L2PAD, &rt2x00dev->flags))
-		rt2x00dev->hw->extra_tx_headroom += RT2X00_L2PAD_SIZE;
-	else if (test_bit(DRIVER_REQUIRE_DMA, &rt2x00dev->flags))
-		rt2x00dev->hw->extra_tx_headroom += RT2X00_ALIGN_SIZE;
-
-	/*
-=======
 	if (test_bit(REQUIRE_L2PAD, &rt2x00dev->cap_flags))
 		rt2x00dev->hw->extra_tx_headroom += RT2X00_L2PAD_SIZE;
 	else if (test_bit(REQUIRE_DMA, &rt2x00dev->cap_flags))
@@ -953,7 +945,6 @@
 #undef RT2X00_TASKLET_INIT
 
 	/*
->>>>>>> 02f8c6ae
 	 * Register HW.
 	 */
 	status = ieee80211_register_hw(rt2x00dev->hw);
