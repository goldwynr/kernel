--- conflicted
+++ resolved
@@ -252,11 +252,7 @@
 	wl->if_ops = &wl1251_sdio_ops;
 
 	wl12xx_board_data = wl12xx_get_platform_data();
-<<<<<<< HEAD
-	if (wl12xx_board_data != NULL) {
-=======
 	if (!IS_ERR(wl12xx_board_data)) {
->>>>>>> 3d986b25
 		wl->set_power = wl12xx_board_data->set_power;
 		wl->irq = wl12xx_board_data->irq;
 		wl->use_eeprom = wl12xx_board_data->use_eeprom;
