/*
 * EEPROM parser code for mac80211 Prism54 drivers
 *
 * Copyright (c) 2006, Michael Wu <flamingice@sourmilk.net>
 * Copyright (c) 2007-2009, Christian Lamparter <chunkeey@web.de>
 * Copyright 2008, Johannes Berg <johannes@sipsolutions.net>
 *
 * Based on:
 * - the islsm (softmac prism54) driver, which is:
 *   Copyright 2004-2006 Jean-Baptiste Note <jbnote@gmail.com>, et al.
 * - stlc45xx driver
 *   Copyright (C) 2008 Nokia Corporation and/or its subsidiary(-ies).
 *
 * This program is free software; you can redistribute it and/or modify
 * it under the terms of the GNU General Public License version 2 as
 * published by the Free Software Foundation.
 */

#include <linux/init.h>
#include <linux/firmware.h>
#include <linux/etherdevice.h>
#include <linux/sort.h>
#include <linux/slab.h>

#include <net/mac80211.h>
#include <linux/crc-ccitt.h>

#include "p54.h"
#include "eeprom.h"
#include "lmac.h"

static struct ieee80211_rate p54_bgrates[] = {
	{ .bitrate = 10, .hw_value = 0, },
	{ .bitrate = 20, .hw_value = 1, .flags = IEEE80211_RATE_SHORT_PREAMBLE },
	{ .bitrate = 55, .hw_value = 2, .flags = IEEE80211_RATE_SHORT_PREAMBLE },
	{ .bitrate = 110, .hw_value = 3, .flags = IEEE80211_RATE_SHORT_PREAMBLE },
	{ .bitrate = 60, .hw_value = 4, },
	{ .bitrate = 90, .hw_value = 5, },
	{ .bitrate = 120, .hw_value = 6, },
	{ .bitrate = 180, .hw_value = 7, },
	{ .bitrate = 240, .hw_value = 8, },
	{ .bitrate = 360, .hw_value = 9, },
	{ .bitrate = 480, .hw_value = 10, },
	{ .bitrate = 540, .hw_value = 11, },
};

static struct ieee80211_rate p54_arates[] = {
	{ .bitrate = 60, .hw_value = 4, },
	{ .bitrate = 90, .hw_value = 5, },
	{ .bitrate = 120, .hw_value = 6, },
	{ .bitrate = 180, .hw_value = 7, },
	{ .bitrate = 240, .hw_value = 8, },
	{ .bitrate = 360, .hw_value = 9, },
	{ .bitrate = 480, .hw_value = 10, },
	{ .bitrate = 540, .hw_value = 11, },
};

static struct p54_rssi_db_entry p54_rssi_default = {
	/*
	 * The defaults are taken from usb-logs of the
	 * vendor driver. So, they should be safe to
	 * use in case we can't get a match from the
	 * rssi <-> dBm conversion database.
	 */
	.mul = 130,
	.add = -398,
};

#define CHAN_HAS_CAL		BIT(0)
#define CHAN_HAS_LIMIT		BIT(1)
#define CHAN_HAS_CURVE		BIT(2)
#define CHAN_HAS_ALL		(CHAN_HAS_CAL | CHAN_HAS_LIMIT | CHAN_HAS_CURVE)

struct p54_channel_entry {
	u16 freq;
	u16 data;
	int index;
	enum ieee80211_band band;
};

struct p54_channel_list {
	struct p54_channel_entry *channels;
	size_t entries;
	size_t max_entries;
	size_t band_channel_num[IEEE80211_NUM_BANDS];
};

static int p54_get_band_from_freq(u16 freq)
{
	/* FIXME: sync these values with the 802.11 spec */

	if ((freq >= 2412) && (freq <= 2484))
		return IEEE80211_BAND_2GHZ;

	if ((freq >= 4920) && (freq <= 5825))
		return IEEE80211_BAND_5GHZ;

	return -1;
}

static int same_band(u16 freq, u16 freq2)
{
	return p54_get_band_from_freq(freq) == p54_get_band_from_freq(freq2);
}

static int p54_compare_channels(const void *_a,
				const void *_b)
{
	const struct p54_channel_entry *a = _a;
	const struct p54_channel_entry *b = _b;

	return a->freq - b->freq;
}

static int p54_compare_rssichan(const void *_a,
				const void *_b)
{
	const struct p54_rssi_db_entry *a = _a;
	const struct p54_rssi_db_entry *b = _b;

	return a->freq - b->freq;
}

static int p54_fill_band_bitrates(struct ieee80211_hw *dev,
				  struct ieee80211_supported_band *band_entry,
				  enum ieee80211_band band)
{
	/* TODO: generate rate array dynamically */

	switch (band) {
	case IEEE80211_BAND_2GHZ:
		band_entry->bitrates = p54_bgrates;
		band_entry->n_bitrates = ARRAY_SIZE(p54_bgrates);
		break;
	case IEEE80211_BAND_5GHZ:
		band_entry->bitrates = p54_arates;
		band_entry->n_bitrates = ARRAY_SIZE(p54_arates);
		break;
	default:
		return -EINVAL;
	}

	return 0;
}

static int p54_generate_band(struct ieee80211_hw *dev,
			     struct p54_channel_list *list,
			     enum ieee80211_band band)
{
	struct p54_common *priv = dev->priv;
	struct ieee80211_supported_band *tmp, *old;
	unsigned int i, j;
	int ret = -ENOMEM;

	if ((!list->entries) || (!list->band_channel_num[band]))
		return -EINVAL;

	tmp = kzalloc(sizeof(*tmp), GFP_KERNEL);
	if (!tmp)
		goto err_out;

	tmp->channels = kzalloc(sizeof(struct ieee80211_channel) *
				list->band_channel_num[band], GFP_KERNEL);
	if (!tmp->channels)
		goto err_out;

	ret = p54_fill_band_bitrates(dev, tmp, band);
	if (ret)
		goto err_out;

	for (i = 0, j = 0; (j < list->band_channel_num[band]) &&
			   (i < list->entries); i++) {
		struct p54_channel_entry *chan = &list->channels[i];

		if (chan->band != band)
			continue;

<<<<<<< HEAD
		if (list->channels[i].data != CHAN_HAS_ALL) {
			printk(KERN_ERR "%s:%s%s%s is/are missing for "
					"channel:%d [%d MHz].\n",
			       wiphy_name(dev->wiphy),
			       (list->channels[i].data & CHAN_HAS_CAL ? "" :
				" [iqauto calibration data]"),
			       (list->channels[i].data & CHAN_HAS_LIMIT ? "" :
				" [output power limits]"),
			       (list->channels[i].data & CHAN_HAS_CURVE ? "" :
				" [curve data]"),
			       list->channels[i].index, list->channels[i].freq);
=======
		if (chan->data != CHAN_HAS_ALL) {
			wiphy_err(dev->wiphy, "%s%s%s is/are missing for "
				  "channel:%d [%d MHz].\n",
				  (chan->data & CHAN_HAS_CAL ? "" :
				   " [iqauto calibration data]"),
				  (chan->data & CHAN_HAS_LIMIT ? "" :
				   " [output power limits]"),
				  (chan->data & CHAN_HAS_CURVE ? "" :
				   " [curve data]"),
				  chan->index, chan->freq);
>>>>>>> 02f8c6ae
			continue;
		}

		tmp->channels[j].band = chan->band;
		tmp->channels[j].center_freq = chan->freq;
		j++;
	}

	if (j == 0) {
<<<<<<< HEAD
		printk(KERN_ERR "%s: Disabling totally damaged %s band.\n",
		       wiphy_name(dev->wiphy), (band == IEEE80211_BAND_2GHZ) ?
		       "2 GHz" : "5 GHz");
=======
		wiphy_err(dev->wiphy, "Disabling totally damaged %d GHz band\n",
			  (band == IEEE80211_BAND_2GHZ) ? 2 : 5);
>>>>>>> 02f8c6ae

		ret = -ENODATA;
		goto err_out;
	}

	tmp->n_channels = j;
	old = priv->band_table[band];
	priv->band_table[band] = tmp;
	if (old) {
		kfree(old->channels);
		kfree(old);
	}

	return 0;

err_out:
	if (tmp) {
		kfree(tmp->channels);
		kfree(tmp);
	}

	return ret;
}

static void p54_update_channel_param(struct p54_channel_list *list,
				     u16 freq, u16 data)
{
	int band, i;

	/*
	 * usually all lists in the eeprom are mostly sorted.
	 * so it's very likely that the entry we are looking for
	 * is right at the end of the list
	 */
	for (i = list->entries; i >= 0; i--) {
		if (freq == list->channels[i].freq) {
			list->channels[i].data |= data;
			break;
		}
	}

	if ((i < 0) && (list->entries < list->max_entries)) {
		/* entry does not exist yet. Initialize a new one. */
		band = p54_get_band_from_freq(freq);

		/*
		 * filter out frequencies which don't belong into
		 * any supported band.
		 */
		if (band < 0)
			return ;

		i = list->entries++;
		list->band_channel_num[band]++;

		list->channels[i].freq = freq;
		list->channels[i].data = data;
		list->channels[i].band = band;
		list->channels[i].index = ieee80211_frequency_to_channel(freq);
		/* TODO: parse output_limit and fill max_power */
	}
}

static int p54_generate_channel_lists(struct ieee80211_hw *dev)
{
	struct p54_common *priv = dev->priv;
	struct p54_channel_list *list;
	unsigned int i, j, max_channel_num;
	int ret = 0;
	u16 freq;

	if ((priv->iq_autocal_len != priv->curve_data->entries) ||
	    (priv->iq_autocal_len != priv->output_limit->entries))
<<<<<<< HEAD
		printk(KERN_ERR "%s: Unsupported or damaged EEPROM detected. "
				"You may not be able to use all channels.\n",
				wiphy_name(dev->wiphy));
=======
		wiphy_err(dev->wiphy,
			  "Unsupported or damaged EEPROM detected. "
			  "You may not be able to use all channels.\n");
>>>>>>> 02f8c6ae

	max_channel_num = max_t(unsigned int, priv->output_limit->entries,
				priv->iq_autocal_len);
	max_channel_num = max_t(unsigned int, max_channel_num,
				priv->curve_data->entries);

	list = kzalloc(sizeof(*list), GFP_KERNEL);
	if (!list) {
		ret = -ENOMEM;
		goto free;
	}

	list->max_entries = max_channel_num;
	list->channels = kzalloc(sizeof(struct p54_channel_entry) *
				 max_channel_num, GFP_KERNEL);
	if (!list->channels) {
		ret = -ENOMEM;
		goto free;
	}

	for (i = 0; i < max_channel_num; i++) {
		if (i < priv->iq_autocal_len) {
			freq = le16_to_cpu(priv->iq_autocal[i].freq);
			p54_update_channel_param(list, freq, CHAN_HAS_CAL);
		}

		if (i < priv->output_limit->entries) {
			freq = le16_to_cpup((__le16 *) (i *
					    priv->output_limit->entry_size +
					    priv->output_limit->offset +
					    priv->output_limit->data));

			p54_update_channel_param(list, freq, CHAN_HAS_LIMIT);
		}

		if (i < priv->curve_data->entries) {
			freq = le16_to_cpup((__le16 *) (i *
					    priv->curve_data->entry_size +
					    priv->curve_data->offset +
					    priv->curve_data->data));

			p54_update_channel_param(list, freq, CHAN_HAS_CURVE);
		}
	}

	/* sort the channel list by frequency */
	sort(list->channels, list->entries, sizeof(struct p54_channel_entry),
	     p54_compare_channels, NULL);

	for (i = 0, j = 0; i < IEEE80211_NUM_BANDS; i++) {
		if (p54_generate_band(dev, list, i) == 0)
			j++;
	}
	if (j == 0) {
		/* no useable band available. */
		ret = -EINVAL;
	}

free:
	if (list) {
		kfree(list->channels);
		kfree(list);
	}

	return ret;
}

static int p54_convert_rev0(struct ieee80211_hw *dev,
			    struct pda_pa_curve_data *curve_data)
{
	struct p54_common *priv = dev->priv;
	struct p54_pa_curve_data_sample *dst;
	struct pda_pa_curve_data_sample_rev0 *src;
	size_t cd_len = sizeof(*curve_data) +
		(curve_data->points_per_channel*sizeof(*dst) + 2) *
		 curve_data->channels;
	unsigned int i, j;
	void *source, *target;

	priv->curve_data = kmalloc(sizeof(*priv->curve_data) + cd_len,
				   GFP_KERNEL);
	if (!priv->curve_data)
		return -ENOMEM;

	priv->curve_data->entries = curve_data->channels;
	priv->curve_data->entry_size = sizeof(__le16) +
		sizeof(*dst) * curve_data->points_per_channel;
	priv->curve_data->offset = offsetof(struct pda_pa_curve_data, data);
	priv->curve_data->len = cd_len;
	memcpy(priv->curve_data->data, curve_data, sizeof(*curve_data));
	source = curve_data->data;
	target = ((struct pda_pa_curve_data *) priv->curve_data->data)->data;
	for (i = 0; i < curve_data->channels; i++) {
		__le16 *freq = source;
		source += sizeof(__le16);
		*((__le16 *)target) = *freq;
		target += sizeof(__le16);
		for (j = 0; j < curve_data->points_per_channel; j++) {
			dst = target;
			src = source;

			dst->rf_power = src->rf_power;
			dst->pa_detector = src->pa_detector;
			dst->data_64qam = src->pcv;
			/* "invent" the points for the other modulations */
#define SUB(x, y) (u8)(((x) - (y)) > (x) ? 0 : (x) - (y))
			dst->data_16qam = SUB(src->pcv, 12);
			dst->data_qpsk = SUB(dst->data_16qam, 12);
			dst->data_bpsk = SUB(dst->data_qpsk, 12);
			dst->data_barker = SUB(dst->data_bpsk, 14);
#undef SUB
			target += sizeof(*dst);
			source += sizeof(*src);
		}
	}

	return 0;
}

static int p54_convert_rev1(struct ieee80211_hw *dev,
			    struct pda_pa_curve_data *curve_data)
{
	struct p54_common *priv = dev->priv;
	struct p54_pa_curve_data_sample *dst;
	struct pda_pa_curve_data_sample_rev1 *src;
	size_t cd_len = sizeof(*curve_data) +
		(curve_data->points_per_channel*sizeof(*dst) + 2) *
		 curve_data->channels;
	unsigned int i, j;
	void *source, *target;

	priv->curve_data = kzalloc(cd_len + sizeof(*priv->curve_data),
				   GFP_KERNEL);
	if (!priv->curve_data)
		return -ENOMEM;

	priv->curve_data->entries = curve_data->channels;
	priv->curve_data->entry_size = sizeof(__le16) +
		sizeof(*dst) * curve_data->points_per_channel;
	priv->curve_data->offset = offsetof(struct pda_pa_curve_data, data);
	priv->curve_data->len = cd_len;
	memcpy(priv->curve_data->data, curve_data, sizeof(*curve_data));
	source = curve_data->data;
	target = ((struct pda_pa_curve_data *) priv->curve_data->data)->data;
	for (i = 0; i < curve_data->channels; i++) {
		__le16 *freq = source;
		source += sizeof(__le16);
		*((__le16 *)target) = *freq;
		target += sizeof(__le16);
		for (j = 0; j < curve_data->points_per_channel; j++) {
			memcpy(target, source, sizeof(*src));

			target += sizeof(*dst);
			source += sizeof(*src);
		}
		source++;
	}

	return 0;
}

static const char *p54_rf_chips[] = { "INVALID-0", "Duette3", "Duette2",
	"Frisbee", "Xbow", "Longbow", "INVALID-6", "INVALID-7" };

static int p54_parse_rssical(struct ieee80211_hw *dev,
			     u8 *data, int len, u16 type)
{
	struct p54_common *priv = dev->priv;
	struct p54_rssi_db_entry *entry;
	size_t db_len, entries;
	int offset = 0, i;

	if (type != PDR_RSSI_LINEAR_APPROXIMATION_EXTENDED) {
		entries = (type == PDR_RSSI_LINEAR_APPROXIMATION) ? 1 : 2;
		if (len != sizeof(struct pda_rssi_cal_entry) * entries) {
			wiphy_err(dev->wiphy, "rssical size mismatch.\n");
			goto err_data;
		}
	} else {
		/*
		 * Some devices (Dell 1450 USB, Xbow 5GHz card, etc...)
		 * have an empty two byte header.
		 */
		if (*((__le16 *)&data[offset]) == cpu_to_le16(0))
			offset += 2;

		entries = (len - offset) /
			sizeof(struct pda_rssi_cal_ext_entry);

		if ((len - offset) % sizeof(struct pda_rssi_cal_ext_entry) ||
		    entries <= 0) {
			wiphy_err(dev->wiphy, "invalid rssi database.\n");
			goto err_data;
		}
	}

	db_len = sizeof(*entry) * entries;
	priv->rssi_db = kzalloc(db_len + sizeof(*priv->rssi_db), GFP_KERNEL);
	if (!priv->rssi_db)
		return -ENOMEM;

	priv->rssi_db->offset = 0;
	priv->rssi_db->entries = entries;
	priv->rssi_db->entry_size = sizeof(*entry);
	priv->rssi_db->len = db_len;

	entry = (void *)((unsigned long)priv->rssi_db->data + priv->rssi_db->offset);
	if (type == PDR_RSSI_LINEAR_APPROXIMATION_EXTENDED) {
		struct pda_rssi_cal_ext_entry *cal = (void *) &data[offset];

		for (i = 0; i < entries; i++) {
			entry[i].freq = le16_to_cpu(cal[i].freq);
			entry[i].mul = (s16) le16_to_cpu(cal[i].mul);
			entry[i].add = (s16) le16_to_cpu(cal[i].add);
		}
	} else {
		struct pda_rssi_cal_entry *cal = (void *) &data[offset];

		for (i = 0; i < entries; i++) {
			u16 freq = 0;
			switch (i) {
			case IEEE80211_BAND_2GHZ:
				freq = 2437;
				break;
			case IEEE80211_BAND_5GHZ:
				freq = 5240;
				break;
			}

			entry[i].freq = freq;
			entry[i].mul = (s16) le16_to_cpu(cal[i].mul);
			entry[i].add = (s16) le16_to_cpu(cal[i].add);
		}
	}

	/* sort the list by channel frequency */
	sort(entry, entries, sizeof(*entry), p54_compare_rssichan, NULL);
	return 0;

err_data:
	wiphy_err(dev->wiphy,
		  "rssi calibration data packing type:(%x) len:%d.\n",
		  type, len);

	print_hex_dump_bytes("rssical:", DUMP_PREFIX_NONE, data, len);

	wiphy_err(dev->wiphy, "please report this issue.\n");
	return -EINVAL;
}

struct p54_rssi_db_entry *p54_rssi_find(struct p54_common *priv, const u16 freq)
{
	struct p54_rssi_db_entry *entry;
	int i, found = -1;

	if (!priv->rssi_db)
		return &p54_rssi_default;

	entry = (void *)(priv->rssi_db->data + priv->rssi_db->offset);
	for (i = 0; i < priv->rssi_db->entries; i++) {
		if (!same_band(freq, entry[i].freq))
			continue;

		if (found == -1) {
			found = i;
			continue;
		}

		/* nearest match */
		if (abs(freq - entry[i].freq) <
		    abs(freq - entry[found].freq)) {
			found = i;
			continue;
		} else {
			break;
		}
	}

	return found < 0 ? &p54_rssi_default : &entry[found];
}

static void p54_parse_default_country(struct ieee80211_hw *dev,
				      void *data, int len)
{
	struct pda_country *country;

	if (len != sizeof(*country)) {
		wiphy_err(dev->wiphy,
			  "found possible invalid default country eeprom entry. (entry size: %d)\n",
			  len);

		print_hex_dump_bytes("country:", DUMP_PREFIX_NONE,
				     data, len);

		wiphy_err(dev->wiphy, "please report this issue.\n");
		return;
	}

	country = (struct pda_country *) data;
	if (country->flags == PDR_COUNTRY_CERT_CODE_PSEUDO)
		regulatory_hint(dev->wiphy, country->alpha2);
	else {
		/* TODO:
		 * write a shared/common function that converts
		 * "Regulatory domain codes" (802.11-2007 14.8.2.2)
		 * into ISO/IEC 3166-1 alpha2 for regulatory_hint.
		 */
	}
}

static int p54_convert_output_limits(struct ieee80211_hw *dev,
				     u8 *data, size_t len)
{
	struct p54_common *priv = dev->priv;

	if (len < 2)
		return -EINVAL;

	if (data[0] != 0) {
		wiphy_err(dev->wiphy, "unknown output power db revision:%x\n",
			  data[0]);
		return -EINVAL;
	}

	if (2 + data[1] * sizeof(struct pda_channel_output_limit) > len)
		return -EINVAL;

	priv->output_limit = kmalloc(data[1] *
		sizeof(struct pda_channel_output_limit) +
		sizeof(*priv->output_limit), GFP_KERNEL);

	if (!priv->output_limit)
		return -ENOMEM;

	priv->output_limit->offset = 0;
	priv->output_limit->entries = data[1];
	priv->output_limit->entry_size =
		sizeof(struct pda_channel_output_limit);
	priv->output_limit->len = priv->output_limit->entry_size *
				  priv->output_limit->entries +
				  priv->output_limit->offset;

	memcpy(priv->output_limit->data, &data[2],
	       data[1] * sizeof(struct pda_channel_output_limit));

	return 0;
}

static struct p54_cal_database *p54_convert_db(struct pda_custom_wrapper *src,
					       size_t total_len)
{
	struct p54_cal_database *dst;
	size_t payload_len, entries, entry_size, offset;

	payload_len = le16_to_cpu(src->len);
	entries = le16_to_cpu(src->entries);
	entry_size = le16_to_cpu(src->entry_size);
	offset = le16_to_cpu(src->offset);
	if (((entries * entry_size + offset) != payload_len) ||
	     (payload_len + sizeof(*src) != total_len))
		return NULL;

	dst = kmalloc(sizeof(*dst) + payload_len, GFP_KERNEL);
	if (!dst)
		return NULL;

	dst->entries = entries;
	dst->entry_size = entry_size;
	dst->offset = offset;
	dst->len = payload_len;

	memcpy(dst->data, src->data, payload_len);
	return dst;
}

int p54_parse_eeprom(struct ieee80211_hw *dev, void *eeprom, int len)
{
	struct p54_common *priv = dev->priv;
	struct eeprom_pda_wrap *wrap;
	struct pda_entry *entry;
	unsigned int data_len, entry_len;
	void *tmp;
	int err;
	u8 *end = (u8 *)eeprom + len;
	u16 synth = 0;
	u16 crc16 = ~0;

	wrap = (struct eeprom_pda_wrap *) eeprom;
	entry = (void *)wrap->data + le16_to_cpu(wrap->len);

	/* verify that at least the entry length/code fits */
	while ((u8 *)entry <= end - sizeof(*entry)) {
		entry_len = le16_to_cpu(entry->len);
		data_len = ((entry_len - 1) << 1);

		/* abort if entry exceeds whole structure */
		if ((u8 *)entry + sizeof(*entry) + data_len > end)
			break;

		switch (le16_to_cpu(entry->code)) {
		case PDR_MAC_ADDRESS:
			if (data_len != ETH_ALEN)
				break;
			SET_IEEE80211_PERM_ADDR(dev, entry->data);
			break;
		case PDR_PRISM_PA_CAL_OUTPUT_POWER_LIMITS:
			if (priv->output_limit)
				break;
			err = p54_convert_output_limits(dev, entry->data,
							data_len);
			if (err)
				goto err;
			break;
		case PDR_PRISM_PA_CAL_CURVE_DATA: {
			struct pda_pa_curve_data *curve_data =
				(struct pda_pa_curve_data *)entry->data;
			if (data_len < sizeof(*curve_data)) {
				err = -EINVAL;
				goto err;
			}

			switch (curve_data->cal_method_rev) {
			case 0:
				err = p54_convert_rev0(dev, curve_data);
				break;
			case 1:
				err = p54_convert_rev1(dev, curve_data);
				break;
			default:
				wiphy_err(dev->wiphy,
					  "unknown curve data revision %d\n",
					  curve_data->cal_method_rev);
				err = -ENODEV;
				break;
			}
			if (err)
				goto err;
			}
			break;
		case PDR_PRISM_ZIF_TX_IQ_CALIBRATION:
			priv->iq_autocal = kmemdup(entry->data, data_len,
						   GFP_KERNEL);
			if (!priv->iq_autocal) {
				err = -ENOMEM;
				goto err;
			}

			priv->iq_autocal_len = data_len / sizeof(struct pda_iq_autocal_entry);
			break;
		case PDR_DEFAULT_COUNTRY:
			p54_parse_default_country(dev, entry->data, data_len);
			break;
		case PDR_INTERFACE_LIST:
			tmp = entry->data;
			while ((u8 *)tmp < entry->data + data_len) {
				struct exp_if *exp_if = tmp;
				if (exp_if->if_id == cpu_to_le16(IF_ID_ISL39000))
					synth = le16_to_cpu(exp_if->variant);
				tmp += sizeof(*exp_if);
			}
			break;
		case PDR_HARDWARE_PLATFORM_COMPONENT_ID:
			if (data_len < 2)
				break;
			priv->version = *(u8 *)(entry->data + 1);
			break;
		case PDR_RSSI_LINEAR_APPROXIMATION:
		case PDR_RSSI_LINEAR_APPROXIMATION_DUAL_BAND:
		case PDR_RSSI_LINEAR_APPROXIMATION_EXTENDED:
			err = p54_parse_rssical(dev, entry->data, data_len,
						le16_to_cpu(entry->code));
			if (err)
				goto err;
			break;
		case PDR_RSSI_LINEAR_APPROXIMATION_CUSTOMV2: {
			struct pda_custom_wrapper *pda = (void *) entry->data;
			__le16 *src;
			u16 *dst;
			int i;

			if (priv->rssi_db || data_len < sizeof(*pda))
				break;

			priv->rssi_db = p54_convert_db(pda, data_len);
			if (!priv->rssi_db)
				break;

			src = (void *) priv->rssi_db->data;
			dst = (void *) priv->rssi_db->data;

			for (i = 0; i < priv->rssi_db->entries; i++)
				*(dst++) = (s16) le16_to_cpu(*(src++));

			}
			break;
		case PDR_PRISM_PA_CAL_OUTPUT_POWER_LIMITS_CUSTOM: {
			struct pda_custom_wrapper *pda = (void *) entry->data;
			if (priv->output_limit || data_len < sizeof(*pda))
				break;
			priv->output_limit = p54_convert_db(pda, data_len);
			}
			break;
		case PDR_PRISM_PA_CAL_CURVE_DATA_CUSTOM: {
			struct pda_custom_wrapper *pda = (void *) entry->data;
			if (priv->curve_data || data_len < sizeof(*pda))
				break;
			priv->curve_data = p54_convert_db(pda, data_len);
			}
			break;
		case PDR_END:
			crc16 = ~crc_ccitt(crc16, (u8 *) entry, sizeof(*entry));
			if (crc16 != le16_to_cpup((__le16 *)entry->data)) {
				wiphy_err(dev->wiphy, "eeprom failed checksum "
					 "test!\n");
				err = -ENOMSG;
				goto err;
			} else {
				goto good_eeprom;
			}
			break;
		default:
			break;
		}

		crc16 = crc_ccitt(crc16, (u8 *)entry, (entry_len + 1) * 2);
		entry = (void *)entry + (entry_len + 1) * 2;
	}

	wiphy_err(dev->wiphy, "unexpected end of eeprom data.\n");
	err = -ENODATA;
	goto err;

good_eeprom:
	if (!synth || !priv->iq_autocal || !priv->output_limit ||
	    !priv->curve_data) {
		wiphy_err(dev->wiphy,
			  "not all required entries found in eeprom!\n");
		err = -EINVAL;
		goto err;
	}

	err = p54_generate_channel_lists(dev);
	if (err)
		goto err;

	priv->rxhw = synth & PDR_SYNTH_FRONTEND_MASK;
	if (priv->rxhw == PDR_SYNTH_FRONTEND_XBOW)
		p54_init_xbow_synth(priv);
	if (!(synth & PDR_SYNTH_24_GHZ_DISABLED))
		dev->wiphy->bands[IEEE80211_BAND_2GHZ] =
			priv->band_table[IEEE80211_BAND_2GHZ];
	if (!(synth & PDR_SYNTH_5_GHZ_DISABLED))
		dev->wiphy->bands[IEEE80211_BAND_5GHZ] =
			priv->band_table[IEEE80211_BAND_5GHZ];
	if ((synth & PDR_SYNTH_RX_DIV_MASK) == PDR_SYNTH_RX_DIV_SUPPORTED)
		priv->rx_diversity_mask = 3;
	if ((synth & PDR_SYNTH_TX_DIV_MASK) == PDR_SYNTH_TX_DIV_SUPPORTED)
		priv->tx_diversity_mask = 3;

	if (!is_valid_ether_addr(dev->wiphy->perm_addr)) {
		u8 perm_addr[ETH_ALEN];

		wiphy_warn(dev->wiphy,
			   "Invalid hwaddr! Using randomly generated MAC addr\n");
		random_ether_addr(perm_addr);
		SET_IEEE80211_PERM_ADDR(dev, perm_addr);
	}

	priv->cur_rssi = &p54_rssi_default;

	wiphy_info(dev->wiphy, "hwaddr %pM, MAC:isl38%02x RF:%s\n",
		   dev->wiphy->perm_addr, priv->version,
		   p54_rf_chips[priv->rxhw]);

	return 0;

err:
	kfree(priv->iq_autocal);
	kfree(priv->output_limit);
	kfree(priv->curve_data);
	kfree(priv->rssi_db);
	priv->iq_autocal = NULL;
	priv->output_limit = NULL;
	priv->curve_data = NULL;
	priv->rssi_db = NULL;

	wiphy_err(dev->wiphy, "eeprom parse failed!\n");
	return err;
}
EXPORT_SYMBOL_GPL(p54_parse_eeprom);

int p54_read_eeprom(struct ieee80211_hw *dev)
{
	struct p54_common *priv = dev->priv;
	size_t eeprom_size = 0x2020, offset = 0, blocksize, maxblocksize;
	int ret = -ENOMEM;
	void *eeprom;

	maxblocksize = EEPROM_READBACK_LEN;
	if (priv->fw_var >= 0x509)
		maxblocksize -= 0xc;
	else
		maxblocksize -= 0x4;

	eeprom = kzalloc(eeprom_size, GFP_KERNEL);
	if (unlikely(!eeprom))
		goto free;

	while (eeprom_size) {
		blocksize = min(eeprom_size, maxblocksize);
		ret = p54_download_eeprom(priv, (void *) (eeprom + offset),
					  offset, blocksize);
		if (unlikely(ret))
			goto free;

		offset += blocksize;
		eeprom_size -= blocksize;
	}

	ret = p54_parse_eeprom(dev, eeprom, offset);
free:
	kfree(eeprom);
	return ret;
}
EXPORT_SYMBOL_GPL(p54_read_eeprom);<|MERGE_RESOLUTION|>--- conflicted
+++ resolved
@@ -175,19 +175,6 @@
 		if (chan->band != band)
 			continue;
 
-<<<<<<< HEAD
-		if (list->channels[i].data != CHAN_HAS_ALL) {
-			printk(KERN_ERR "%s:%s%s%s is/are missing for "
-					"channel:%d [%d MHz].\n",
-			       wiphy_name(dev->wiphy),
-			       (list->channels[i].data & CHAN_HAS_CAL ? "" :
-				" [iqauto calibration data]"),
-			       (list->channels[i].data & CHAN_HAS_LIMIT ? "" :
-				" [output power limits]"),
-			       (list->channels[i].data & CHAN_HAS_CURVE ? "" :
-				" [curve data]"),
-			       list->channels[i].index, list->channels[i].freq);
-=======
 		if (chan->data != CHAN_HAS_ALL) {
 			wiphy_err(dev->wiphy, "%s%s%s is/are missing for "
 				  "channel:%d [%d MHz].\n",
@@ -198,7 +185,6 @@
 				  (chan->data & CHAN_HAS_CURVE ? "" :
 				   " [curve data]"),
 				  chan->index, chan->freq);
->>>>>>> 02f8c6ae
 			continue;
 		}
 
@@ -208,14 +194,8 @@
 	}
 
 	if (j == 0) {
-<<<<<<< HEAD
-		printk(KERN_ERR "%s: Disabling totally damaged %s band.\n",
-		       wiphy_name(dev->wiphy), (band == IEEE80211_BAND_2GHZ) ?
-		       "2 GHz" : "5 GHz");
-=======
 		wiphy_err(dev->wiphy, "Disabling totally damaged %d GHz band\n",
 			  (band == IEEE80211_BAND_2GHZ) ? 2 : 5);
->>>>>>> 02f8c6ae
 
 		ret = -ENODATA;
 		goto err_out;
@@ -289,15 +269,9 @@
 
 	if ((priv->iq_autocal_len != priv->curve_data->entries) ||
 	    (priv->iq_autocal_len != priv->output_limit->entries))
-<<<<<<< HEAD
-		printk(KERN_ERR "%s: Unsupported or damaged EEPROM detected. "
-				"You may not be able to use all channels.\n",
-				wiphy_name(dev->wiphy));
-=======
 		wiphy_err(dev->wiphy,
 			  "Unsupported or damaged EEPROM detected. "
 			  "You may not be able to use all channels.\n");
->>>>>>> 02f8c6ae
 
 	max_channel_num = max_t(unsigned int, priv->output_limit->entries,
 				priv->iq_autocal_len);
