--- conflicted
+++ resolved
@@ -334,10 +334,6 @@
 	u32 idx, i;
 
 	spin_lock_irqsave(&priv->lock, flags);
-<<<<<<< HEAD
-	device_idx = le32_to_cpu(ring_control->device_idx[1]);
-=======
->>>>>>> 02f8c6ae
 	idx = le32_to_cpu(ring_control->host_idx[1]);
 	i = idx % ARRAY_SIZE(ring_control->tx_data);
 
