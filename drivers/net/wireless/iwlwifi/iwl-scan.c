/******************************************************************************
 *
 * GPL LICENSE SUMMARY
 *
 * Copyright(c) 2008 - 2011 Intel Corporation. All rights reserved.
 *
 * This program is free software; you can redistribute it and/or modify
 * it under the terms of version 2 of the GNU General Public License as
 * published by the Free Software Foundation.
 *
 * This program is distributed in the hope that it will be useful, but
 * WITHOUT ANY WARRANTY; without even the implied warranty of
 * MERCHANTABILITY or FITNESS FOR A PARTICULAR PURPOSE.  See the GNU
 * General Public License for more details.
 *
 * You should have received a copy of the GNU General Public License
 * along with this program; if not, write to the Free Software
 * Foundation, Inc., 51 Franklin Street, Fifth Floor, Boston, MA 02110,
 * USA
 *
 * The full GNU General Public License is included in this distribution
 * in the file called LICENSE.GPL.
 *
 * Contact Information:
 *  Intel Linux Wireless <ilw@linux.intel.com>
 * Intel Corporation, 5200 N.E. Elam Young Parkway, Hillsboro, OR 97124-6497
 *****************************************************************************/
#include <linux/slab.h>
#include <linux/types.h>
#include <linux/etherdevice.h>
#include <net/mac80211.h>

#include "iwl-eeprom.h"
#include "iwl-dev.h"
#include "iwl-core.h"
#include "iwl-sta.h"
#include "iwl-io.h"
#include "iwl-helpers.h"

/* For active scan, listen ACTIVE_DWELL_TIME (msec) on each channel after
 * sending probe req.  This should be set long enough to hear probe responses
 * from more than one AP.  */
#define IWL_ACTIVE_DWELL_TIME_24    (30)       /* all times in msec */
#define IWL_ACTIVE_DWELL_TIME_52    (20)

#define IWL_ACTIVE_DWELL_FACTOR_24GHZ (3)
#define IWL_ACTIVE_DWELL_FACTOR_52GHZ (2)

/* For passive scan, listen PASSIVE_DWELL_TIME (msec) on each channel.
 * Must be set longer than active dwell time.
 * For the most reliable scan, set > AP beacon interval (typically 100msec). */
#define IWL_PASSIVE_DWELL_TIME_24   (20)       /* all times in msec */
#define IWL_PASSIVE_DWELL_TIME_52   (10)
#define IWL_PASSIVE_DWELL_BASE      (100)
#define IWL_CHANNEL_TUNE_TIME       5

static int iwl_send_scan_abort(struct iwl_priv *priv)
{
	int ret;
	struct iwl_rx_packet *pkt;
	struct iwl_host_cmd cmd = {
		.id = REPLY_SCAN_ABORT_CMD,
		.flags = CMD_WANT_SKB,
	};

	/* Exit instantly with error when device is not ready
	 * to receive scan abort command or it does not perform
	 * hardware scan currently */
	if (!test_bit(STATUS_READY, &priv->status) ||
	    !test_bit(STATUS_GEO_CONFIGURED, &priv->status) ||
	    !test_bit(STATUS_SCAN_HW, &priv->status) ||
	    test_bit(STATUS_FW_ERROR, &priv->status) ||
	    test_bit(STATUS_EXIT_PENDING, &priv->status))
		return -EIO;

	ret = iwl_send_cmd_sync(priv, &cmd);
	if (ret)
		return ret;

	pkt = (struct iwl_rx_packet *)cmd.reply_page;
	if (pkt->u.status != CAN_ABORT_STATUS) {
		/* The scan abort will return 1 for success or
		 * 2 for "failure".  A failure condition can be
		 * due to simply not being in an active scan which
		 * can occur if we send the scan abort before we
		 * the microcode has notified us that a scan is
		 * completed. */
		IWL_DEBUG_SCAN(priv, "SCAN_ABORT ret %d.\n", pkt->u.status);
		ret = -EIO;
	}

	iwl_free_pages(priv, cmd.reply_page);
	return ret;
}

static void iwl_complete_scan(struct iwl_priv *priv, bool aborted)
{
	/* check if scan was requested from mac80211 */
	if (priv->scan_request) {
		IWL_DEBUG_SCAN(priv, "Complete scan in mac80211\n");
		ieee80211_scan_completed(priv->hw, aborted);
	}

	priv->scan_type = IWL_SCAN_NORMAL;
	priv->scan_vif = NULL;
	priv->scan_request = NULL;
}

void iwl_force_scan_end(struct iwl_priv *priv)
{
	lockdep_assert_held(&priv->mutex);

	if (!test_bit(STATUS_SCANNING, &priv->status)) {
		IWL_DEBUG_SCAN(priv, "Forcing scan end while not scanning\n");
		return;
	}

	IWL_DEBUG_SCAN(priv, "Forcing scan end\n");
	clear_bit(STATUS_SCANNING, &priv->status);
	clear_bit(STATUS_SCAN_HW, &priv->status);
	clear_bit(STATUS_SCAN_ABORTING, &priv->status);
	iwl_complete_scan(priv, true);
}

static void iwl_do_scan_abort(struct iwl_priv *priv)
{
	int ret;

	lockdep_assert_held(&priv->mutex);

	if (!test_bit(STATUS_SCANNING, &priv->status)) {
		IWL_DEBUG_SCAN(priv, "Not performing scan to abort\n");
		return;
	}

	if (test_and_set_bit(STATUS_SCAN_ABORTING, &priv->status)) {
		IWL_DEBUG_SCAN(priv, "Scan abort in progress\n");
		return;
	}

	ret = iwl_send_scan_abort(priv);
	if (ret) {
		IWL_DEBUG_SCAN(priv, "Send scan abort failed %d\n", ret);
		iwl_force_scan_end(priv);
	} else
		IWL_DEBUG_SCAN(priv, "Successfully send scan abort\n");
}

/**
 * iwl_scan_cancel - Cancel any currently executing HW scan
 */
int iwl_scan_cancel(struct iwl_priv *priv)
{
	IWL_DEBUG_SCAN(priv, "Queuing abort scan\n");
	queue_work(priv->workqueue, &priv->abort_scan);
	return 0;
}

/**
 * iwl_scan_cancel_timeout - Cancel any currently executing HW scan
 * @ms: amount of time to wait (in milliseconds) for scan to abort
 *
 */
int iwl_scan_cancel_timeout(struct iwl_priv *priv, unsigned long ms)
{
	unsigned long timeout = jiffies + msecs_to_jiffies(ms);

	lockdep_assert_held(&priv->mutex);

	IWL_DEBUG_SCAN(priv, "Scan cancel timeout\n");

	iwl_do_scan_abort(priv);

	while (time_before_eq(jiffies, timeout)) {
		if (!test_bit(STATUS_SCAN_HW, &priv->status))
			break;
		msleep(20);
	}

	return test_bit(STATUS_SCAN_HW, &priv->status);
}

/* Service response to REPLY_SCAN_CMD (0x80) */
static void iwl_rx_reply_scan(struct iwl_priv *priv,
			      struct iwl_rx_mem_buffer *rxb)
{
#ifdef CONFIG_IWLWIFI_DEBUG
	struct iwl_rx_packet *pkt = rxb_addr(rxb);
	struct iwl_scanreq_notification *notif =
	    (struct iwl_scanreq_notification *)pkt->u.raw;

	IWL_DEBUG_SCAN(priv, "Scan request status = 0x%x\n", notif->status);
#endif
}

/* Service SCAN_START_NOTIFICATION (0x82) */
static void iwl_rx_scan_start_notif(struct iwl_priv *priv,
				    struct iwl_rx_mem_buffer *rxb)
{
	struct iwl_rx_packet *pkt = rxb_addr(rxb);
	struct iwl_scanstart_notification *notif =
	    (struct iwl_scanstart_notification *)pkt->u.raw;
	priv->scan_start_tsf = le32_to_cpu(notif->tsf_low);
	IWL_DEBUG_SCAN(priv, "Scan start: "
		       "%d [802.11%s] "
		       "(TSF: 0x%08X:%08X) - %d (beacon timer %u)\n",
		       notif->channel,
		       notif->band ? "bg" : "a",
		       le32_to_cpu(notif->tsf_high),
		       le32_to_cpu(notif->tsf_low),
		       notif->status, notif->beacon_timer);
}

/* Service SCAN_RESULTS_NOTIFICATION (0x83) */
static void iwl_rx_scan_results_notif(struct iwl_priv *priv,
				      struct iwl_rx_mem_buffer *rxb)
{
#ifdef CONFIG_IWLWIFI_DEBUG
	struct iwl_rx_packet *pkt = rxb_addr(rxb);
	struct iwl_scanresults_notification *notif =
	    (struct iwl_scanresults_notification *)pkt->u.raw;

	IWL_DEBUG_SCAN(priv, "Scan ch.res: "
		       "%d [802.11%s] "
		       "(TSF: 0x%08X:%08X) - %d "
		       "elapsed=%lu usec\n",
		       notif->channel,
		       notif->band ? "bg" : "a",
		       le32_to_cpu(notif->tsf_high),
		       le32_to_cpu(notif->tsf_low),
		       le32_to_cpu(notif->statistics[0]),
		       le32_to_cpu(notif->tsf_low) - priv->scan_start_tsf);
#endif
}

/* Service SCAN_COMPLETE_NOTIFICATION (0x84) */
static void iwl_rx_scan_complete_notif(struct iwl_priv *priv,
				       struct iwl_rx_mem_buffer *rxb)
{
	struct iwl_rx_packet *pkt = rxb_addr(rxb);
	struct iwl_scancomplete_notification *scan_notif = (void *)pkt->u.raw;

	IWL_DEBUG_SCAN(priv, "Scan complete: %d channels (TSF 0x%08X:%08X) - %d\n",
		       scan_notif->scanned_channels,
		       scan_notif->tsf_low,
		       scan_notif->tsf_high, scan_notif->status);

	/* The HW is no longer scanning */
	clear_bit(STATUS_SCAN_HW, &priv->status);

	IWL_DEBUG_SCAN(priv, "Scan on %sGHz took %dms\n",
		       (priv->scan_band == IEEE80211_BAND_2GHZ) ? "2.4" : "5.2",
		       jiffies_to_msecs(jiffies - priv->scan_start));

	queue_work(priv->workqueue, &priv->scan_completed);

	if (priv->iw_mode != NL80211_IFTYPE_ADHOC &&
	    iwl_advanced_bt_coexist(priv) &&
	    priv->bt_status != scan_notif->bt_status) {
		if (scan_notif->bt_status) {
			/* BT on */
			if (!priv->bt_ch_announce)
				priv->bt_traffic_load =
					IWL_BT_COEX_TRAFFIC_LOAD_HIGH;
			/*
			 * otherwise, no traffic load information provided
			 * no changes made
			 */
		} else {
			/* BT off */
			priv->bt_traffic_load =
				IWL_BT_COEX_TRAFFIC_LOAD_NONE;
		}
		priv->bt_status = scan_notif->bt_status;
		queue_work(priv->workqueue, &priv->bt_traffic_change_work);
	}
}

void iwl_setup_rx_scan_handlers(struct iwl_priv *priv)
{
	/* scan handlers */
	priv->rx_handlers[REPLY_SCAN_CMD] = iwl_rx_reply_scan;
	priv->rx_handlers[SCAN_START_NOTIFICATION] = iwl_rx_scan_start_notif;
	priv->rx_handlers[SCAN_RESULTS_NOTIFICATION] =
					iwl_rx_scan_results_notif;
	priv->rx_handlers[SCAN_COMPLETE_NOTIFICATION] =
					iwl_rx_scan_complete_notif;
}

inline u16 iwl_get_active_dwell_time(struct iwl_priv *priv,
				     enum ieee80211_band band,
				     u8 n_probes)
{
	if (band == IEEE80211_BAND_5GHZ)
		return IWL_ACTIVE_DWELL_TIME_52 +
			IWL_ACTIVE_DWELL_FACTOR_52GHZ * (n_probes + 1);
	else
		return IWL_ACTIVE_DWELL_TIME_24 +
			IWL_ACTIVE_DWELL_FACTOR_24GHZ * (n_probes + 1);
}

u16 iwl_get_passive_dwell_time(struct iwl_priv *priv,
			       enum ieee80211_band band,
			       struct ieee80211_vif *vif)
{
	struct iwl_rxon_context *ctx;
	u16 passive = (band == IEEE80211_BAND_2GHZ) ?
	    IWL_PASSIVE_DWELL_BASE + IWL_PASSIVE_DWELL_TIME_24 :
	    IWL_PASSIVE_DWELL_BASE + IWL_PASSIVE_DWELL_TIME_52;

	if (iwl_is_any_associated(priv)) {
		/*
		 * If we're associated, we clamp the maximum passive
		 * dwell time to be 98% of the smallest beacon interval
		 * (minus 2 * channel tune time)
		 */
		for_each_context(priv, ctx) {
			u16 value;

			if (!iwl_is_associated_ctx(ctx))
				continue;
			value = ctx->vif ? ctx->vif->bss_conf.beacon_int : 0;
			if ((value > IWL_PASSIVE_DWELL_BASE) || !value)
				value = IWL_PASSIVE_DWELL_BASE;
			value = (value * 98) / 100 - IWL_CHANNEL_TUNE_TIME * 2;
			passive = min(value, passive);
		}
	}

	return passive;
}

void iwl_init_scan_params(struct iwl_priv *priv)
{
	u8 ant_idx = fls(priv->hw_params.valid_tx_ant) - 1;
	if (!priv->scan_tx_ant[IEEE80211_BAND_5GHZ])
		priv->scan_tx_ant[IEEE80211_BAND_5GHZ] = ant_idx;
	if (!priv->scan_tx_ant[IEEE80211_BAND_2GHZ])
		priv->scan_tx_ant[IEEE80211_BAND_2GHZ] = ant_idx;
}

int __must_check iwl_scan_initiate(struct iwl_priv *priv,
				   struct ieee80211_vif *vif,
				   enum iwl_scan_type scan_type,
				   enum ieee80211_band band)
{
<<<<<<< HEAD
	IWL_DEBUG_INFO(priv, "Starting scan...\n");
=======
	int ret;

	lockdep_assert_held(&priv->mutex);

	if (WARN_ON(!priv->cfg->ops->utils->request_scan))
		return -EOPNOTSUPP;

	cancel_delayed_work(&priv->scan_check);

	if (!iwl_is_ready_rf(priv)) {
		IWL_WARN(priv, "Request scan called when driver not ready.\n");
		return -EIO;
	}

	if (test_bit(STATUS_SCAN_HW, &priv->status)) {
		IWL_DEBUG_SCAN(priv,
			"Multiple concurrent scan requests in parallel.\n");
		return -EBUSY;
	}

	if (test_bit(STATUS_SCAN_ABORTING, &priv->status)) {
		IWL_DEBUG_SCAN(priv, "Scan request while abort pending.\n");
		return -EBUSY;
	}

	IWL_DEBUG_SCAN(priv, "Starting %sscan...\n",
			scan_type == IWL_SCAN_NORMAL ? "" :
			scan_type == IWL_SCAN_OFFCH_TX ? "offchan TX " :
			"internal short ");

>>>>>>> 02f8c6ae
	set_bit(STATUS_SCANNING, &priv->status);
	priv->scan_type = scan_type;
	priv->scan_start = jiffies;
	priv->scan_band = band;

	ret = priv->cfg->ops->utils->request_scan(priv, vif);
	if (ret) {
		clear_bit(STATUS_SCANNING, &priv->status);
		priv->scan_type = IWL_SCAN_NORMAL;
		return ret;
	}

	queue_delayed_work(priv->workqueue, &priv->scan_check,
			   IWL_SCAN_CHECK_WATCHDOG);

	return 0;
}

int iwl_mac_hw_scan(struct ieee80211_hw *hw,
		    struct ieee80211_vif *vif,
		    struct cfg80211_scan_request *req)
{
	struct iwl_priv *priv = hw->priv;
	int ret;

	IWL_DEBUG_MAC80211(priv, "enter\n");

	if (req->n_channels == 0)
		return -EINVAL;

<<<<<<< HEAD
	if (!iwl_is_ready_rf(priv)) {
		ret = -EIO;
		IWL_DEBUG_MAC80211(priv, "leave - not ready or exit pending\n");
		goto out_unlock;
	}

	if (test_bit(STATUS_SCANNING, &priv->status)) {
		IWL_DEBUG_SCAN(priv, "Scan already in progress.\n");
		ret = -EAGAIN;
		goto out_unlock;
	}

	if (test_bit(STATUS_SCAN_ABORTING, &priv->status)) {
		IWL_DEBUG_SCAN(priv, "Scan request while abort pending\n");
		ret = -EAGAIN;
		goto out_unlock;
	}

	/* We don't schedule scan within next_scan_jiffies period.
	 * Avoid scanning during possible EAPOL exchange, return
	 * success immediately.
	 */
	if (priv->next_scan_jiffies &&
	    time_after(priv->next_scan_jiffies, jiffies)) {
		IWL_DEBUG_SCAN(priv, "scan rejected: within next scan period\n");
		queue_work(priv->workqueue, &priv->scan_completed);
		ret = 0;
		goto out_unlock;
	}
=======
	mutex_lock(&priv->mutex);
>>>>>>> 02f8c6ae

	if (test_bit(STATUS_SCANNING, &priv->status) &&
	    priv->scan_type != IWL_SCAN_NORMAL) {
		IWL_DEBUG_SCAN(priv, "Scan already in progress.\n");
		ret = -EAGAIN;
		goto out_unlock;
	}

	/* mac80211 will only ask for one band at a time */
	priv->scan_request = req;
	priv->scan_vif = vif;

	/*
	 * If an internal scan is in progress, just set
	 * up the scan_request as per above.
	 */
	if (priv->scan_type != IWL_SCAN_NORMAL) {
		IWL_DEBUG_SCAN(priv, "SCAN request during internal scan\n");
		ret = 0;
	} else
		ret = iwl_scan_initiate(priv, vif, IWL_SCAN_NORMAL,
					req->channels[0]->band);

	IWL_DEBUG_MAC80211(priv, "leave\n");

out_unlock:
	mutex_unlock(&priv->mutex);

	return ret;
}

/*
 * internal short scan, this function should only been called while associated.
 * It will reset and tune the radio to prevent possible RF related problem
 */
void iwl_internal_short_hw_scan(struct iwl_priv *priv)
{
	queue_work(priv->workqueue, &priv->start_internal_scan);
}

static void iwl_bg_start_internal_scan(struct work_struct *work)
{
	struct iwl_priv *priv =
		container_of(work, struct iwl_priv, start_internal_scan);

	IWL_DEBUG_SCAN(priv, "Start internal scan\n");

	mutex_lock(&priv->mutex);
<<<<<<< HEAD
	if (test_bit(STATUS_SCANNING, &priv->status) &&
	    !test_bit(STATUS_SCAN_ABORTING, &priv->status)) {
		IWL_DEBUG_SCAN(priv, "Scan completion watchdog (%dms)\n",
			       jiffies_to_msecs(IWL_SCAN_CHECK_WATCHDOG));

		if (!test_bit(STATUS_EXIT_PENDING, &priv->status))
			iwl_send_scan_abort(priv);
=======

	if (priv->scan_type == IWL_SCAN_RADIO_RESET) {
		IWL_DEBUG_SCAN(priv, "Internal scan already in progress\n");
		goto unlock;
	}

	if (test_bit(STATUS_SCANNING, &priv->status)) {
		IWL_DEBUG_SCAN(priv, "Scan already in progress.\n");
		goto unlock;
>>>>>>> 02f8c6ae
	}

	if (iwl_scan_initiate(priv, NULL, IWL_SCAN_RADIO_RESET, priv->band))
		IWL_DEBUG_SCAN(priv, "failed to start internal short scan\n");
 unlock:
	mutex_unlock(&priv->mutex);
}

static void iwl_bg_scan_check(struct work_struct *data)
{
	struct iwl_priv *priv =
	    container_of(data, struct iwl_priv, scan_check.work);

	IWL_DEBUG_SCAN(priv, "Scan check work\n");

	/* Since we are here firmware does not finish scan and
	 * most likely is in bad shape, so we don't bother to
	 * send abort command, just force scan complete to mac80211 */
	mutex_lock(&priv->mutex);
	iwl_force_scan_end(priv);
	mutex_unlock(&priv->mutex);
}

/**
 * iwl_fill_probe_req - fill in all required fields and IE for probe request
 */

u16 iwl_fill_probe_req(struct iwl_priv *priv, struct ieee80211_mgmt *frame,
		       const u8 *ta, const u8 *ies, int ie_len, int left)
{
	int len = 0;
	u8 *pos = NULL;

	/* Make sure there is enough space for the probe request,
	 * two mandatory IEs and the data */
	left -= 24;
	if (left < 0)
		return 0;

	frame->frame_control = cpu_to_le16(IEEE80211_STYPE_PROBE_REQ);
	memcpy(frame->da, iwl_bcast_addr, ETH_ALEN);
	memcpy(frame->sa, ta, ETH_ALEN);
	memcpy(frame->bssid, iwl_bcast_addr, ETH_ALEN);
	frame->seq_ctrl = 0;

	len += 24;

	/* ...next IE... */
	pos = &frame->u.probe_req.variable[0];

	/* fill in our indirect SSID IE */
	left -= 2;
	if (left < 0)
		return 0;
	*pos++ = WLAN_EID_SSID;
	*pos++ = 0;

	len += 2;

	if (WARN_ON(left < ie_len))
		return len;

	if (ies && ie_len) {
		memcpy(pos, ies, ie_len);
		len += ie_len;
	}

	return (u16)len;
}

static void iwl_bg_abort_scan(struct work_struct *work)
{
	struct iwl_priv *priv = container_of(work, struct iwl_priv, abort_scan);

	IWL_DEBUG_SCAN(priv, "Abort scan work\n");

	/* We keep scan_check work queued in case when firmware will not
	 * report back scan completed notification */
	mutex_lock(&priv->mutex);
	iwl_scan_cancel_timeout(priv, 200);
	mutex_unlock(&priv->mutex);
}

static void iwl_bg_scan_completed(struct work_struct *work)
{
	struct iwl_priv *priv =
	    container_of(work, struct iwl_priv, scan_completed);
	bool aborted;

	IWL_DEBUG_SCAN(priv, "Completed scan.\n");

	cancel_delayed_work(&priv->scan_check);

	mutex_lock(&priv->mutex);

	aborted = test_and_clear_bit(STATUS_SCAN_ABORTING, &priv->status);
	if (aborted)
		IWL_DEBUG_SCAN(priv, "Aborted scan completed.\n");

	if (!test_and_clear_bit(STATUS_SCANNING, &priv->status)) {
		IWL_DEBUG_SCAN(priv, "Scan already completed.\n");
		goto out_settings;
	}

	if (priv->scan_type == IWL_SCAN_OFFCH_TX && priv->_agn.offchan_tx_skb) {
		ieee80211_tx_status_irqsafe(priv->hw,
					    priv->_agn.offchan_tx_skb);
		priv->_agn.offchan_tx_skb = NULL;
	}

	if (priv->scan_type != IWL_SCAN_NORMAL && !aborted) {
		int err;

		/* Check if mac80211 requested scan during our internal scan */
		if (priv->scan_request == NULL)
			goto out_complete;

		/* If so request a new scan */
		err = iwl_scan_initiate(priv, priv->scan_vif, IWL_SCAN_NORMAL,
					priv->scan_request->channels[0]->band);
		if (err) {
			IWL_DEBUG_SCAN(priv,
				"failed to initiate pending scan: %d\n", err);
			aborted = true;
			goto out_complete;
		}

		goto out;
	}

out_complete:
	iwl_complete_scan(priv, aborted);

out_settings:
	/* Can we still talk to firmware ? */
	if (!iwl_is_ready_rf(priv))
		goto out;

<<<<<<< HEAD
	mutex_unlock(&priv->mutex);
	return;

 done:
	/* Cannot perform scan. Make sure we clear scanning
	* bits from status so next scan request can be performed.
	* If we don't clear scanning status bit here all next scan
	* will fail
	*/
	clear_bit(STATUS_SCAN_HW, &priv->status);
	clear_bit(STATUS_SCANNING, &priv->status);
	/* inform mac80211 scan aborted */
	queue_work(priv->workqueue, &priv->scan_completed);
	mutex_unlock(&priv->mutex);
}

void iwl_bg_abort_scan(struct work_struct *work)
{
	struct iwl_priv *priv = container_of(work, struct iwl_priv, abort_scan);

	if (!test_bit(STATUS_READY, &priv->status) ||
	    !test_bit(STATUS_GEO_CONFIGURED, &priv->status))
		return;

	cancel_delayed_work(&priv->scan_check);

	mutex_lock(&priv->mutex);
	if (test_bit(STATUS_SCAN_ABORTING, &priv->status))
		iwl_send_scan_abort(priv);
	mutex_unlock(&priv->mutex);
}
EXPORT_SYMBOL(iwl_bg_abort_scan);

void iwl_bg_scan_completed(struct work_struct *work)
{
	struct iwl_priv *priv =
	    container_of(work, struct iwl_priv, scan_completed);

	IWL_DEBUG_SCAN(priv, "SCAN complete scan\n");

	cancel_delayed_work(&priv->scan_check);

	ieee80211_scan_completed(priv->hw, false);
=======
	/*
	 * We do not commit power settings while scan is pending,
	 * do it now if the settings changed.
	 */
	iwl_power_set_mode(priv, &priv->power_data.sleep_cmd_next, false);
	iwl_set_tx_power(priv, priv->tx_power_next, false);
>>>>>>> 02f8c6ae

	priv->cfg->ops->utils->post_scan(priv);

out:
	mutex_unlock(&priv->mutex);
}

void iwl_setup_scan_deferred_work(struct iwl_priv *priv)
{
	INIT_WORK(&priv->scan_completed, iwl_bg_scan_completed);
	INIT_WORK(&priv->abort_scan, iwl_bg_abort_scan);
	INIT_WORK(&priv->start_internal_scan, iwl_bg_start_internal_scan);
	INIT_DELAYED_WORK(&priv->scan_check, iwl_bg_scan_check);
}

void iwl_cancel_scan_deferred_work(struct iwl_priv *priv)
{
	cancel_work_sync(&priv->start_internal_scan);
	cancel_work_sync(&priv->abort_scan);
	cancel_work_sync(&priv->scan_completed);

	if (cancel_delayed_work_sync(&priv->scan_check)) {
		mutex_lock(&priv->mutex);
		iwl_force_scan_end(priv);
		mutex_unlock(&priv->mutex);
	}
}<|MERGE_RESOLUTION|>--- conflicted
+++ resolved
@@ -344,9 +344,6 @@
 				   enum iwl_scan_type scan_type,
 				   enum ieee80211_band band)
 {
-<<<<<<< HEAD
-	IWL_DEBUG_INFO(priv, "Starting scan...\n");
-=======
 	int ret;
 
 	lockdep_assert_held(&priv->mutex);
@@ -377,7 +374,6 @@
 			scan_type == IWL_SCAN_OFFCH_TX ? "offchan TX " :
 			"internal short ");
 
->>>>>>> 02f8c6ae
 	set_bit(STATUS_SCANNING, &priv->status);
 	priv->scan_type = scan_type;
 	priv->scan_start = jiffies;
@@ -408,39 +404,7 @@
 	if (req->n_channels == 0)
 		return -EINVAL;
 
-<<<<<<< HEAD
-	if (!iwl_is_ready_rf(priv)) {
-		ret = -EIO;
-		IWL_DEBUG_MAC80211(priv, "leave - not ready or exit pending\n");
-		goto out_unlock;
-	}
-
-	if (test_bit(STATUS_SCANNING, &priv->status)) {
-		IWL_DEBUG_SCAN(priv, "Scan already in progress.\n");
-		ret = -EAGAIN;
-		goto out_unlock;
-	}
-
-	if (test_bit(STATUS_SCAN_ABORTING, &priv->status)) {
-		IWL_DEBUG_SCAN(priv, "Scan request while abort pending\n");
-		ret = -EAGAIN;
-		goto out_unlock;
-	}
-
-	/* We don't schedule scan within next_scan_jiffies period.
-	 * Avoid scanning during possible EAPOL exchange, return
-	 * success immediately.
-	 */
-	if (priv->next_scan_jiffies &&
-	    time_after(priv->next_scan_jiffies, jiffies)) {
-		IWL_DEBUG_SCAN(priv, "scan rejected: within next scan period\n");
-		queue_work(priv->workqueue, &priv->scan_completed);
-		ret = 0;
-		goto out_unlock;
-	}
-=======
 	mutex_lock(&priv->mutex);
->>>>>>> 02f8c6ae
 
 	if (test_bit(STATUS_SCANNING, &priv->status) &&
 	    priv->scan_type != IWL_SCAN_NORMAL) {
@@ -489,15 +453,6 @@
 	IWL_DEBUG_SCAN(priv, "Start internal scan\n");
 
 	mutex_lock(&priv->mutex);
-<<<<<<< HEAD
-	if (test_bit(STATUS_SCANNING, &priv->status) &&
-	    !test_bit(STATUS_SCAN_ABORTING, &priv->status)) {
-		IWL_DEBUG_SCAN(priv, "Scan completion watchdog (%dms)\n",
-			       jiffies_to_msecs(IWL_SCAN_CHECK_WATCHDOG));
-
-		if (!test_bit(STATUS_EXIT_PENDING, &priv->status))
-			iwl_send_scan_abort(priv);
-=======
 
 	if (priv->scan_type == IWL_SCAN_RADIO_RESET) {
 		IWL_DEBUG_SCAN(priv, "Internal scan already in progress\n");
@@ -507,7 +462,6 @@
 	if (test_bit(STATUS_SCANNING, &priv->status)) {
 		IWL_DEBUG_SCAN(priv, "Scan already in progress.\n");
 		goto unlock;
->>>>>>> 02f8c6ae
 	}
 
 	if (iwl_scan_initiate(priv, NULL, IWL_SCAN_RADIO_RESET, priv->band))
@@ -646,58 +600,12 @@
 	if (!iwl_is_ready_rf(priv))
 		goto out;
 
-<<<<<<< HEAD
-	mutex_unlock(&priv->mutex);
-	return;
-
- done:
-	/* Cannot perform scan. Make sure we clear scanning
-	* bits from status so next scan request can be performed.
-	* If we don't clear scanning status bit here all next scan
-	* will fail
-	*/
-	clear_bit(STATUS_SCAN_HW, &priv->status);
-	clear_bit(STATUS_SCANNING, &priv->status);
-	/* inform mac80211 scan aborted */
-	queue_work(priv->workqueue, &priv->scan_completed);
-	mutex_unlock(&priv->mutex);
-}
-
-void iwl_bg_abort_scan(struct work_struct *work)
-{
-	struct iwl_priv *priv = container_of(work, struct iwl_priv, abort_scan);
-
-	if (!test_bit(STATUS_READY, &priv->status) ||
-	    !test_bit(STATUS_GEO_CONFIGURED, &priv->status))
-		return;
-
-	cancel_delayed_work(&priv->scan_check);
-
-	mutex_lock(&priv->mutex);
-	if (test_bit(STATUS_SCAN_ABORTING, &priv->status))
-		iwl_send_scan_abort(priv);
-	mutex_unlock(&priv->mutex);
-}
-EXPORT_SYMBOL(iwl_bg_abort_scan);
-
-void iwl_bg_scan_completed(struct work_struct *work)
-{
-	struct iwl_priv *priv =
-	    container_of(work, struct iwl_priv, scan_completed);
-
-	IWL_DEBUG_SCAN(priv, "SCAN complete scan\n");
-
-	cancel_delayed_work(&priv->scan_check);
-
-	ieee80211_scan_completed(priv->hw, false);
-=======
 	/*
 	 * We do not commit power settings while scan is pending,
 	 * do it now if the settings changed.
 	 */
 	iwl_power_set_mode(priv, &priv->power_data.sleep_cmd_next, false);
 	iwl_set_tx_power(priv, priv->tx_power_next, false);
->>>>>>> 02f8c6ae
 
 	priv->cfg->ops->utils->post_scan(priv);
 
