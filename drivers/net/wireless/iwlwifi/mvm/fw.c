--- conflicted
+++ resolved
@@ -431,11 +431,6 @@
 			goto error;
 	}
 
-<<<<<<< HEAD
-	ret = iwl_mvm_power_update_device_mode(mvm);
-	if (ret)
-		goto error;
-=======
 	if (mvm->trans->ltr_enabled) {
 		struct iwl_ltr_config_cmd cmd = {
 			.flags = cpu_to_le32(LTR_CFG_FLAG_FEATURE_ENABLE),
@@ -444,7 +439,10 @@
 		WARN_ON(iwl_mvm_send_cmd_pdu(mvm, LTR_CONFIG, 0,
 					     sizeof(cmd), &cmd));
 	}
->>>>>>> cbe6c8d6
+
+	ret = iwl_mvm_power_update_device_mode(mvm);
+	if (ret)
+		goto error;
 
 	IWL_DEBUG_INFO(mvm, "RT uCode started.\n");
 	return 0;
