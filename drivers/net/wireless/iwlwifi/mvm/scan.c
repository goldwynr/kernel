--- conflicted
+++ resolved
@@ -1466,18 +1466,7 @@
 
 	cmd->n_channels = (u8)req->n_channels;
 
-<<<<<<< HEAD
-	if (req->n_match_sets && req->match_sets[0].ssid.ssid_len) {
-		IWL_DEBUG_SCAN(mvm,
-			       "Sending scheduled scan with filtering, n_match_sets %d\n",
-			       req->n_match_sets);
-		flags |= IWL_MVM_LMAC_SCAN_FLAG_MATCH;
-	} else {
-		IWL_DEBUG_SCAN(mvm,
-			       "Sending Scheduled scan without filtering\n");
-=======
 	if (iwl_mvm_scan_pass_all(mvm, req))
->>>>>>> 07f0dc60
 		flags |= IWL_MVM_LMAC_SCAN_FLAG_PASS_ALL;
 	else
 		flags |= IWL_MVM_LMAC_SCAN_FLAG_MATCH;
