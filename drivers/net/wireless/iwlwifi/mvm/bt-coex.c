--- conflicted
+++ resolved
@@ -871,18 +871,12 @@
 
 	lockdep_assert_held(&mvm->mutex);
 
-<<<<<<< HEAD
-	/* Rssi update while not associated ?! */
-	if (WARN_ON_ONCE(mvmvif->ap_sta_id == IWL_MVM_STATION_COUNT))
-		return;
-=======
 	/*
 	 * Rssi update while not associated - can happen since the statistics
 	 * are handled asynchronously
 	 */
 	if (mvmvif->ap_sta_id == IWL_MVM_STATION_COUNT)
-		goto out_unlock;
->>>>>>> acbf4c08
+		return;
 
 	/* No BT - reports should be disabled */
 	if (!mvm->last_bt_notif.bt_status)
