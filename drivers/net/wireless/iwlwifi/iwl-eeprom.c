--- conflicted
+++ resolved
@@ -383,11 +383,7 @@
 		 */
 		valid_addr = next_link_addr;
 		next_link_addr = le16_to_cpu(link_value) * sizeof(u16);
-<<<<<<< HEAD
-		IWL_DEBUG_INFO(priv, "OTP blocks %d addr 0x%x\n",
-=======
 		IWL_DEBUG_EEPROM(priv, "OTP blocks %d addr 0x%x\n",
->>>>>>> 02f8c6ae
 			       usedblocks, next_link_addr);
 		if (iwl_read_otp_word(priv, next_link_addr, &link_value))
 			return -EINVAL;
@@ -452,11 +448,8 @@
 		goto alloc_err;
 	}
 	e = (__le16 *)priv->eeprom;
-<<<<<<< HEAD
-=======
 
 	priv->cfg->ops->lib->apm_ops.init(priv);
->>>>>>> 02f8c6ae
 
 	ret = iwl_eeprom_verify_signature(priv);
 	if (ret < 0) {
@@ -521,11 +514,7 @@
 				IWL_ERR(priv, "Time out reading EEPROM[%d]\n", addr);
 				goto done;
 			}
-<<<<<<< HEAD
-			r = _iwl_read_direct32(priv, CSR_EEPROM_REG);
-=======
 			r = iwl_read32(priv, CSR_EEPROM_REG);
->>>>>>> 02f8c6ae
 			e[addr / 2] = cpu_to_le16(r >> 16);
 		}
 	}
