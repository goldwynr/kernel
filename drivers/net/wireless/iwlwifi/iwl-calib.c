/******************************************************************************
 *
 * This file is provided under a dual BSD/GPLv2 license.  When using or
 * redistributing this file, you may do so under either license.
 *
 * GPL LICENSE SUMMARY
 *
 * Copyright(c) 2008 Intel Corporation. All rights reserved.
 *
 * This program is free software; you can redistribute it and/or modify
 * it under the terms of version 2 of the GNU General Public License as
 * published by the Free Software Foundation.
 *
 * This program is distributed in the hope that it will be useful, but
 * WITHOUT ANY WARRANTY; without even the implied warranty of
 * MERCHANTABILITY or FITNESS FOR A PARTICULAR PURPOSE.  See the GNU
 * General Public License for more details.
 *
 * You should have received a copy of the GNU General Public License
 * along with this program; if not, write to the Free Software
 * Foundation, Inc., 51 Franklin Street, Fifth Floor, Boston, MA 02110,
 * USA
 *
 * The full GNU General Public License is included in this distribution
 * in the file called LICENSE.GPL.
 *
 * Contact Information:
 *  Intel Linux Wireless <ilw@linux.intel.com>
 * Intel Corporation, 5200 N.E. Elam Young Parkway, Hillsboro, OR 97124-6497
 *
 * BSD LICENSE
 *
 * Copyright(c) 2005 - 2008 Intel Corporation. All rights reserved.
 * All rights reserved.
 *
 * Redistribution and use in source and binary forms, with or without
 * modification, are permitted provided that the following conditions
 * are met:
 *
 *  * Redistributions of source code must retain the above copyright
 *    notice, this list of conditions and the following disclaimer.
 *  * Redistributions in binary form must reproduce the above copyright
 *    notice, this list of conditions and the following disclaimer in
 *    the documentation and/or other materials provided with the
 *    distribution.
 *  * Neither the name Intel Corporation nor the names of its
 *    contributors may be used to endorse or promote products derived
 *    from this software without specific prior written permission.
 *
 * THIS SOFTWARE IS PROVIDED BY THE COPYRIGHT HOLDERS AND CONTRIBUTORS
 * "AS IS" AND ANY EXPRESS OR IMPLIED WARRANTIES, INCLUDING, BUT NOT
 * LIMITED TO, THE IMPLIED WARRANTIES OF MERCHANTABILITY AND FITNESS FOR
 * A PARTICULAR PURPOSE ARE DISCLAIMED. IN NO EVENT SHALL THE COPYRIGHT
 * OWNER OR CONTRIBUTORS BE LIABLE FOR ANY DIRECT, INDIRECT, INCIDENTAL,
 * SPECIAL, EXEMPLARY, OR CONSEQUENTIAL DAMAGES (INCLUDING, BUT NOT
 * LIMITED TO, PROCUREMENT OF SUBSTITUTE GOODS OR SERVICES; LOSS OF USE,
 * DATA, OR PROFITS; OR BUSINESS INTERRUPTION) HOWEVER CAUSED AND ON ANY
 * THEORY OF LIABILITY, WHETHER IN CONTRACT, STRICT LIABILITY, OR TORT
 * (INCLUDING NEGLIGENCE OR OTHERWISE) ARISING IN ANY WAY OUT OF THE USE
 * OF THIS SOFTWARE, EVEN IF ADVISED OF THE POSSIBILITY OF SUCH DAMAGE.
 *****************************************************************************/

#include <net/mac80211.h>

#include "iwl-dev.h"
#include "iwl-core.h"
#include "iwl-calib.h"

/*****************************************************************************
 * INIT calibrations framework
 *****************************************************************************/

<<<<<<< HEAD
 int iwl_send_calib_results(struct iwl_priv *priv)
=======
struct statistics_general_data {
	u32 beacon_silence_rssi_a;
	u32 beacon_silence_rssi_b;
	u32 beacon_silence_rssi_c;
	u32 beacon_energy_a;
	u32 beacon_energy_b;
	u32 beacon_energy_c;
};

int iwl_send_calib_results(struct iwl_priv *priv)
>>>>>>> 18e352e4
{
	int ret = 0;
	int i = 0;

	struct iwl_host_cmd hcmd = {
		.id = REPLY_PHY_CALIBRATION_CMD,
		.meta.flags = CMD_SIZE_HUGE,
	};

<<<<<<< HEAD
	for (i = 0; i < IWL_CALIB_MAX; i++)
		if (priv->calib_results[i].buf) {
=======
	for (i = 0; i < IWL_CALIB_MAX; i++) {
		if ((BIT(i) & priv->hw_params.calib_init_cfg) &&
		    priv->calib_results[i].buf) {
>>>>>>> 18e352e4
			hcmd.len = priv->calib_results[i].buf_len;
			hcmd.data = priv->calib_results[i].buf;
			ret = iwl_send_cmd_sync(priv, &hcmd);
			if (ret)
				goto err;
		}
<<<<<<< HEAD
=======
	}
>>>>>>> 18e352e4

	return 0;
err:
	IWL_ERROR("Error %d iteration %d\n", ret, i);
	return ret;
}
EXPORT_SYMBOL(iwl_send_calib_results);

int iwl_calib_set(struct iwl_calib_result *res, const u8 *buf, int len)
{
	if (res->buf_len != len) {
		kfree(res->buf);
		res->buf = kzalloc(len, GFP_ATOMIC);
	}
	if (unlikely(res->buf == NULL))
		return -ENOMEM;

	res->buf_len = len;
	memcpy(res->buf, buf, len);
	return 0;
}
EXPORT_SYMBOL(iwl_calib_set);

void iwl_calib_free_results(struct iwl_priv *priv)
{
	int i;

	for (i = 0; i < IWL_CALIB_MAX; i++) {
		kfree(priv->calib_results[i].buf);
		priv->calib_results[i].buf = NULL;
		priv->calib_results[i].buf_len = 0;
	}
}

/*****************************************************************************
 * RUNTIME calibrations framework
 *****************************************************************************/

/* "false alarms" are signals that our DSP tries to lock onto,
 *   but then determines that they are either noise, or transmissions
 *   from a distant wireless network (also "noise", really) that get
 *   "stepped on" by stronger transmissions within our own network.
 * This algorithm attempts to set a sensitivity level that is high
 *   enough to receive all of our own network traffic, but not so
 *   high that our DSP gets too busy trying to lock onto non-network
 *   activity/noise. */
static int iwl_sens_energy_cck(struct iwl_priv *priv,
				   u32 norm_fa,
				   u32 rx_enable_time,
				   struct statistics_general_data *rx_info)
{
	u32 max_nrg_cck = 0;
	int i = 0;
	u8 max_silence_rssi = 0;
	u32 silence_ref = 0;
	u8 silence_rssi_a = 0;
	u8 silence_rssi_b = 0;
	u8 silence_rssi_c = 0;
	u32 val;

	/* "false_alarms" values below are cross-multiplications to assess the
	 *   numbers of false alarms within the measured period of actual Rx
	 *   (Rx is off when we're txing), vs the min/max expected false alarms
	 *   (some should be expected if rx is sensitive enough) in a
	 *   hypothetical listening period of 200 time units (TU), 204.8 msec:
	 *
	 * MIN_FA/fixed-time < false_alarms/actual-rx-time < MAX_FA/beacon-time
	 *
	 * */
	u32 false_alarms = norm_fa * 200 * 1024;
	u32 max_false_alarms = MAX_FA_CCK * rx_enable_time;
	u32 min_false_alarms = MIN_FA_CCK * rx_enable_time;
	struct iwl_sensitivity_data *data = NULL;
	const struct iwl_sensitivity_ranges *ranges = priv->hw_params.sens;

	data = &(priv->sensitivity_data);

	data->nrg_auto_corr_silence_diff = 0;

	/* Find max silence rssi among all 3 receivers.
	 * This is background noise, which may include transmissions from other
	 *    networks, measured during silence before our network's beacon */
	silence_rssi_a = (u8)((rx_info->beacon_silence_rssi_a &
			    ALL_BAND_FILTER) >> 8);
	silence_rssi_b = (u8)((rx_info->beacon_silence_rssi_b &
			    ALL_BAND_FILTER) >> 8);
	silence_rssi_c = (u8)((rx_info->beacon_silence_rssi_c &
			    ALL_BAND_FILTER) >> 8);

	val = max(silence_rssi_b, silence_rssi_c);
	max_silence_rssi = max(silence_rssi_a, (u8) val);

	/* Store silence rssi in 20-beacon history table */
	data->nrg_silence_rssi[data->nrg_silence_idx] = max_silence_rssi;
	data->nrg_silence_idx++;
	if (data->nrg_silence_idx >= NRG_NUM_PREV_STAT_L)
		data->nrg_silence_idx = 0;

	/* Find max silence rssi across 20 beacon history */
	for (i = 0; i < NRG_NUM_PREV_STAT_L; i++) {
		val = data->nrg_silence_rssi[i];
		silence_ref = max(silence_ref, val);
	}
	IWL_DEBUG_CALIB("silence a %u, b %u, c %u, 20-bcn max %u\n",
			silence_rssi_a, silence_rssi_b, silence_rssi_c,
			silence_ref);

	/* Find max rx energy (min value!) among all 3 receivers,
	 *   measured during beacon frame.
	 * Save it in 10-beacon history table. */
	i = data->nrg_energy_idx;
	val = min(rx_info->beacon_energy_b, rx_info->beacon_energy_c);
	data->nrg_value[i] = min(rx_info->beacon_energy_a, val);

	data->nrg_energy_idx++;
	if (data->nrg_energy_idx >= 10)
		data->nrg_energy_idx = 0;

	/* Find min rx energy (max value) across 10 beacon history.
	 * This is the minimum signal level that we want to receive well.
	 * Add backoff (margin so we don't miss slightly lower energy frames).
	 * This establishes an upper bound (min value) for energy threshold. */
	max_nrg_cck = data->nrg_value[0];
	for (i = 1; i < 10; i++)
		max_nrg_cck = (u32) max(max_nrg_cck, (data->nrg_value[i]));
	max_nrg_cck += 6;

	IWL_DEBUG_CALIB("rx energy a %u, b %u, c %u, 10-bcn max/min %u\n",
			rx_info->beacon_energy_a, rx_info->beacon_energy_b,
			rx_info->beacon_energy_c, max_nrg_cck - 6);

	/* Count number of consecutive beacons with fewer-than-desired
	 *   false alarms. */
	if (false_alarms < min_false_alarms)
		data->num_in_cck_no_fa++;
	else
		data->num_in_cck_no_fa = 0;
	IWL_DEBUG_CALIB("consecutive bcns with few false alarms = %u\n",
			data->num_in_cck_no_fa);

	/* If we got too many false alarms this time, reduce sensitivity */
	if ((false_alarms > max_false_alarms) &&
		(data->auto_corr_cck > AUTO_CORR_MAX_TH_CCK)) {
		IWL_DEBUG_CALIB("norm FA %u > max FA %u\n",
		     false_alarms, max_false_alarms);
		IWL_DEBUG_CALIB("... reducing sensitivity\n");
		data->nrg_curr_state = IWL_FA_TOO_MANY;
		/* Store for "fewer than desired" on later beacon */
		data->nrg_silence_ref = silence_ref;

		/* increase energy threshold (reduce nrg value)
		 *   to decrease sensitivity */
		if (data->nrg_th_cck >
			(ranges->max_nrg_cck + NRG_STEP_CCK))
			data->nrg_th_cck = data->nrg_th_cck
						 - NRG_STEP_CCK;
		else
			data->nrg_th_cck = ranges->max_nrg_cck;
	/* Else if we got fewer than desired, increase sensitivity */
	} else if (false_alarms < min_false_alarms) {
		data->nrg_curr_state = IWL_FA_TOO_FEW;

		/* Compare silence level with silence level for most recent
		 *   healthy number or too many false alarms */
		data->nrg_auto_corr_silence_diff = (s32)data->nrg_silence_ref -
						   (s32)silence_ref;

		IWL_DEBUG_CALIB("norm FA %u < min FA %u, silence diff %d\n",
			 false_alarms, min_false_alarms,
			 data->nrg_auto_corr_silence_diff);

		/* Increase value to increase sensitivity, but only if:
		 * 1a) previous beacon did *not* have *too many* false alarms
		 * 1b) AND there's a significant difference in Rx levels
		 *      from a previous beacon with too many, or healthy # FAs
		 * OR 2) We've seen a lot of beacons (100) with too few
		 *       false alarms */
		if ((data->nrg_prev_state != IWL_FA_TOO_MANY) &&
			((data->nrg_auto_corr_silence_diff > NRG_DIFF) ||
			(data->num_in_cck_no_fa > MAX_NUMBER_CCK_NO_FA))) {

			IWL_DEBUG_CALIB("... increasing sensitivity\n");
			/* Increase nrg value to increase sensitivity */
			val = data->nrg_th_cck + NRG_STEP_CCK;
			data->nrg_th_cck = min((u32)ranges->min_nrg_cck, val);
		} else {
			IWL_DEBUG_CALIB("... but not changing sensitivity\n");
		}

	/* Else we got a healthy number of false alarms, keep status quo */
	} else {
		IWL_DEBUG_CALIB(" FA in safe zone\n");
		data->nrg_curr_state = IWL_FA_GOOD_RANGE;

		/* Store for use in "fewer than desired" with later beacon */
		data->nrg_silence_ref = silence_ref;

		/* If previous beacon had too many false alarms,
		 *   give it some extra margin by reducing sensitivity again
		 *   (but don't go below measured energy of desired Rx) */
		if (IWL_FA_TOO_MANY == data->nrg_prev_state) {
			IWL_DEBUG_CALIB("... increasing margin\n");
			if (data->nrg_th_cck > (max_nrg_cck + NRG_MARGIN))
				data->nrg_th_cck -= NRG_MARGIN;
			else
				data->nrg_th_cck = max_nrg_cck;
		}
	}

	/* Make sure the energy threshold does not go above the measured
	 * energy of the desired Rx signals (reduced by backoff margin),
	 * or else we might start missing Rx frames.
	 * Lower value is higher energy, so we use max()!
	 */
	data->nrg_th_cck = max(max_nrg_cck, data->nrg_th_cck);
	IWL_DEBUG_CALIB("new nrg_th_cck %u\n", data->nrg_th_cck);

	data->nrg_prev_state = data->nrg_curr_state;

	/* Auto-correlation CCK algorithm */
	if (false_alarms > min_false_alarms) {

		/* increase auto_corr values to decrease sensitivity
		 * so the DSP won't be disturbed by the noise
		 */
		if (data->auto_corr_cck < AUTO_CORR_MAX_TH_CCK)
			data->auto_corr_cck = AUTO_CORR_MAX_TH_CCK + 1;
		else {
			val = data->auto_corr_cck + AUTO_CORR_STEP_CCK;
			data->auto_corr_cck =
				min((u32)ranges->auto_corr_max_cck, val);
		}
		val = data->auto_corr_cck_mrc + AUTO_CORR_STEP_CCK;
		data->auto_corr_cck_mrc =
			min((u32)ranges->auto_corr_max_cck_mrc, val);
	} else if ((false_alarms < min_false_alarms) &&
	   ((data->nrg_auto_corr_silence_diff > NRG_DIFF) ||
	   (data->num_in_cck_no_fa > MAX_NUMBER_CCK_NO_FA))) {

		/* Decrease auto_corr values to increase sensitivity */
		val = data->auto_corr_cck - AUTO_CORR_STEP_CCK;
		data->auto_corr_cck =
			max((u32)ranges->auto_corr_min_cck, val);
		val = data->auto_corr_cck_mrc - AUTO_CORR_STEP_CCK;
		data->auto_corr_cck_mrc =
			max((u32)ranges->auto_corr_min_cck_mrc, val);
	}

	return 0;
}


static int iwl_sens_auto_corr_ofdm(struct iwl_priv *priv,
				       u32 norm_fa,
				       u32 rx_enable_time)
{
	u32 val;
	u32 false_alarms = norm_fa * 200 * 1024;
	u32 max_false_alarms = MAX_FA_OFDM * rx_enable_time;
	u32 min_false_alarms = MIN_FA_OFDM * rx_enable_time;
	struct iwl_sensitivity_data *data = NULL;
	const struct iwl_sensitivity_ranges *ranges = priv->hw_params.sens;

	data = &(priv->sensitivity_data);

	/* If we got too many false alarms this time, reduce sensitivity */
	if (false_alarms > max_false_alarms) {

		IWL_DEBUG_CALIB("norm FA %u > max FA %u)\n",
			     false_alarms, max_false_alarms);

		val = data->auto_corr_ofdm + AUTO_CORR_STEP_OFDM;
		data->auto_corr_ofdm =
			min((u32)ranges->auto_corr_max_ofdm, val);

		val = data->auto_corr_ofdm_mrc + AUTO_CORR_STEP_OFDM;
		data->auto_corr_ofdm_mrc =
			min((u32)ranges->auto_corr_max_ofdm_mrc, val);

		val = data->auto_corr_ofdm_x1 + AUTO_CORR_STEP_OFDM;
		data->auto_corr_ofdm_x1 =
			min((u32)ranges->auto_corr_max_ofdm_x1, val);

		val = data->auto_corr_ofdm_mrc_x1 + AUTO_CORR_STEP_OFDM;
		data->auto_corr_ofdm_mrc_x1 =
			min((u32)ranges->auto_corr_max_ofdm_mrc_x1, val);
	}

	/* Else if we got fewer than desired, increase sensitivity */
	else if (false_alarms < min_false_alarms) {

		IWL_DEBUG_CALIB("norm FA %u < min FA %u\n",
			     false_alarms, min_false_alarms);

		val = data->auto_corr_ofdm - AUTO_CORR_STEP_OFDM;
		data->auto_corr_ofdm =
			max((u32)ranges->auto_corr_min_ofdm, val);

		val = data->auto_corr_ofdm_mrc - AUTO_CORR_STEP_OFDM;
		data->auto_corr_ofdm_mrc =
			max((u32)ranges->auto_corr_min_ofdm_mrc, val);

		val = data->auto_corr_ofdm_x1 - AUTO_CORR_STEP_OFDM;
		data->auto_corr_ofdm_x1 =
			max((u32)ranges->auto_corr_min_ofdm_x1, val);

		val = data->auto_corr_ofdm_mrc_x1 - AUTO_CORR_STEP_OFDM;
		data->auto_corr_ofdm_mrc_x1 =
			max((u32)ranges->auto_corr_min_ofdm_mrc_x1, val);
	} else {
		IWL_DEBUG_CALIB("min FA %u < norm FA %u < max FA %u OK\n",
			 min_false_alarms, false_alarms, max_false_alarms);
	}
	return 0;
}

/* Prepare a SENSITIVITY_CMD, send to uCode if values have changed */
static int iwl_sensitivity_write(struct iwl_priv *priv)
{
	int ret = 0;
	struct iwl_sensitivity_cmd cmd ;
	struct iwl_sensitivity_data *data = NULL;
	struct iwl_host_cmd cmd_out = {
		.id = SENSITIVITY_CMD,
		.len = sizeof(struct iwl_sensitivity_cmd),
		.meta.flags = CMD_ASYNC,
		.data = &cmd,
	};

	data = &(priv->sensitivity_data);

	memset(&cmd, 0, sizeof(cmd));

	cmd.table[HD_AUTO_CORR32_X4_TH_ADD_MIN_INDEX] =
				cpu_to_le16((u16)data->auto_corr_ofdm);
	cmd.table[HD_AUTO_CORR32_X4_TH_ADD_MIN_MRC_INDEX] =
				cpu_to_le16((u16)data->auto_corr_ofdm_mrc);
	cmd.table[HD_AUTO_CORR32_X1_TH_ADD_MIN_INDEX] =
				cpu_to_le16((u16)data->auto_corr_ofdm_x1);
	cmd.table[HD_AUTO_CORR32_X1_TH_ADD_MIN_MRC_INDEX] =
				cpu_to_le16((u16)data->auto_corr_ofdm_mrc_x1);

	cmd.table[HD_AUTO_CORR40_X4_TH_ADD_MIN_INDEX] =
				cpu_to_le16((u16)data->auto_corr_cck);
	cmd.table[HD_AUTO_CORR40_X4_TH_ADD_MIN_MRC_INDEX] =
				cpu_to_le16((u16)data->auto_corr_cck_mrc);

	cmd.table[HD_MIN_ENERGY_CCK_DET_INDEX] =
				cpu_to_le16((u16)data->nrg_th_cck);
	cmd.table[HD_MIN_ENERGY_OFDM_DET_INDEX] =
				cpu_to_le16((u16)data->nrg_th_ofdm);

	cmd.table[HD_BARKER_CORR_TH_ADD_MIN_INDEX] =
				__constant_cpu_to_le16(190);
	cmd.table[HD_BARKER_CORR_TH_ADD_MIN_MRC_INDEX] =
				__constant_cpu_to_le16(390);
	cmd.table[HD_OFDM_ENERGY_TH_IN_INDEX] =
				__constant_cpu_to_le16(62);

	IWL_DEBUG_CALIB("ofdm: ac %u mrc %u x1 %u mrc_x1 %u thresh %u\n",
			data->auto_corr_ofdm, data->auto_corr_ofdm_mrc,
			data->auto_corr_ofdm_x1, data->auto_corr_ofdm_mrc_x1,
			data->nrg_th_ofdm);

	IWL_DEBUG_CALIB("cck: ac %u mrc %u thresh %u\n",
			data->auto_corr_cck, data->auto_corr_cck_mrc,
			data->nrg_th_cck);

	/* Update uCode's "work" table, and copy it to DSP */
	cmd.control = SENSITIVITY_CMD_CONTROL_WORK_TABLE;

	/* Don't send command to uCode if nothing has changed */
	if (!memcmp(&cmd.table[0], &(priv->sensitivity_tbl[0]),
		    sizeof(u16)*HD_TABLE_SIZE)) {
		IWL_DEBUG_CALIB("No change in SENSITIVITY_CMD\n");
		return 0;
	}

	/* Copy table for comparison next time */
	memcpy(&(priv->sensitivity_tbl[0]), &(cmd.table[0]),
	       sizeof(u16)*HD_TABLE_SIZE);

	ret = iwl_send_cmd(priv, &cmd_out);
	if (ret)
		IWL_ERROR("SENSITIVITY_CMD failed\n");

	return ret;
}

void iwl_init_sensitivity(struct iwl_priv *priv)
{
	int ret = 0;
	int i;
	struct iwl_sensitivity_data *data = NULL;
	const struct iwl_sensitivity_ranges *ranges = priv->hw_params.sens;

	if (priv->disable_sens_cal)
		return;

	IWL_DEBUG_CALIB("Start iwl_init_sensitivity\n");

	/* Clear driver's sensitivity algo data */
	data = &(priv->sensitivity_data);

	if (ranges == NULL)
		return;

	memset(data, 0, sizeof(struct iwl_sensitivity_data));

	data->num_in_cck_no_fa = 0;
	data->nrg_curr_state = IWL_FA_TOO_MANY;
	data->nrg_prev_state = IWL_FA_TOO_MANY;
	data->nrg_silence_ref = 0;
	data->nrg_silence_idx = 0;
	data->nrg_energy_idx = 0;

	for (i = 0; i < 10; i++)
		data->nrg_value[i] = 0;

	for (i = 0; i < NRG_NUM_PREV_STAT_L; i++)
		data->nrg_silence_rssi[i] = 0;

	data->auto_corr_ofdm = 90;
	data->auto_corr_ofdm_mrc = ranges->auto_corr_min_ofdm_mrc;
	data->auto_corr_ofdm_x1  = ranges->auto_corr_min_ofdm_x1;
	data->auto_corr_ofdm_mrc_x1 = ranges->auto_corr_min_ofdm_mrc_x1;
	data->auto_corr_cck = AUTO_CORR_CCK_MIN_VAL_DEF;
	data->auto_corr_cck_mrc = ranges->auto_corr_min_cck_mrc;
	data->nrg_th_cck = ranges->nrg_th_cck;
	data->nrg_th_ofdm = ranges->nrg_th_ofdm;

	data->last_bad_plcp_cnt_ofdm = 0;
	data->last_fa_cnt_ofdm = 0;
	data->last_bad_plcp_cnt_cck = 0;
	data->last_fa_cnt_cck = 0;

	ret |= iwl_sensitivity_write(priv);
	IWL_DEBUG_CALIB("<<return 0x%X\n", ret);
}
EXPORT_SYMBOL(iwl_init_sensitivity);

void iwl_sensitivity_calibration(struct iwl_priv *priv,
				    struct iwl_notif_statistics *resp)
{
	u32 rx_enable_time;
	u32 fa_cck;
	u32 fa_ofdm;
	u32 bad_plcp_cck;
	u32 bad_plcp_ofdm;
	u32 norm_fa_ofdm;
	u32 norm_fa_cck;
	struct iwl_sensitivity_data *data = NULL;
	struct statistics_rx_non_phy *rx_info = &(resp->rx.general);
	struct statistics_rx *statistics = &(resp->rx);
	unsigned long flags;
	struct statistics_general_data statis;

	if (priv->disable_sens_cal)
		return;

	data = &(priv->sensitivity_data);

	if (!iwl_is_associated(priv)) {
		IWL_DEBUG_CALIB("<< - not associated\n");
		return;
	}

	spin_lock_irqsave(&priv->lock, flags);
	if (rx_info->interference_data_flag != INTERFERENCE_DATA_AVAILABLE) {
		IWL_DEBUG_CALIB("<< invalid data.\n");
		spin_unlock_irqrestore(&priv->lock, flags);
		return;
	}

	/* Extract Statistics: */
	rx_enable_time = le32_to_cpu(rx_info->channel_load);
	fa_cck = le32_to_cpu(statistics->cck.false_alarm_cnt);
	fa_ofdm = le32_to_cpu(statistics->ofdm.false_alarm_cnt);
	bad_plcp_cck = le32_to_cpu(statistics->cck.plcp_err);
	bad_plcp_ofdm = le32_to_cpu(statistics->ofdm.plcp_err);

	statis.beacon_silence_rssi_a =
			le32_to_cpu(statistics->general.beacon_silence_rssi_a);
	statis.beacon_silence_rssi_b =
			le32_to_cpu(statistics->general.beacon_silence_rssi_b);
	statis.beacon_silence_rssi_c =
			le32_to_cpu(statistics->general.beacon_silence_rssi_c);
	statis.beacon_energy_a =
			le32_to_cpu(statistics->general.beacon_energy_a);
	statis.beacon_energy_b =
			le32_to_cpu(statistics->general.beacon_energy_b);
	statis.beacon_energy_c =
			le32_to_cpu(statistics->general.beacon_energy_c);

	spin_unlock_irqrestore(&priv->lock, flags);

	IWL_DEBUG_CALIB("rx_enable_time = %u usecs\n", rx_enable_time);

	if (!rx_enable_time) {
		IWL_DEBUG_CALIB("<< RX Enable Time == 0! \n");
		return;
	}

	/* These statistics increase monotonically, and do not reset
	 *   at each beacon.  Calculate difference from last value, or just
	 *   use the new statistics value if it has reset or wrapped around. */
	if (data->last_bad_plcp_cnt_cck > bad_plcp_cck)
		data->last_bad_plcp_cnt_cck = bad_plcp_cck;
	else {
		bad_plcp_cck -= data->last_bad_plcp_cnt_cck;
		data->last_bad_plcp_cnt_cck += bad_plcp_cck;
	}

	if (data->last_bad_plcp_cnt_ofdm > bad_plcp_ofdm)
		data->last_bad_plcp_cnt_ofdm = bad_plcp_ofdm;
	else {
		bad_plcp_ofdm -= data->last_bad_plcp_cnt_ofdm;
		data->last_bad_plcp_cnt_ofdm += bad_plcp_ofdm;
	}

	if (data->last_fa_cnt_ofdm > fa_ofdm)
		data->last_fa_cnt_ofdm = fa_ofdm;
	else {
		fa_ofdm -= data->last_fa_cnt_ofdm;
		data->last_fa_cnt_ofdm += fa_ofdm;
	}

	if (data->last_fa_cnt_cck > fa_cck)
		data->last_fa_cnt_cck = fa_cck;
	else {
		fa_cck -= data->last_fa_cnt_cck;
		data->last_fa_cnt_cck += fa_cck;
	}

	/* Total aborted signal locks */
	norm_fa_ofdm = fa_ofdm + bad_plcp_ofdm;
	norm_fa_cck = fa_cck + bad_plcp_cck;

	IWL_DEBUG_CALIB("cck: fa %u badp %u  ofdm: fa %u badp %u\n", fa_cck,
			bad_plcp_cck, fa_ofdm, bad_plcp_ofdm);

	iwl_sens_auto_corr_ofdm(priv, norm_fa_ofdm, rx_enable_time);
	iwl_sens_energy_cck(priv, norm_fa_cck, rx_enable_time, &statis);
	iwl_sensitivity_write(priv);

	return;
}
EXPORT_SYMBOL(iwl_sensitivity_calibration);

/*
 * Accumulate 20 beacons of signal and noise statistics for each of
 *   3 receivers/antennas/rx-chains, then figure out:
 * 1)  Which antennas are connected.
 * 2)  Differential rx gain settings to balance the 3 receivers.
 */
void iwl_chain_noise_calibration(struct iwl_priv *priv,
				 struct iwl_notif_statistics *stat_resp)
{
	struct iwl_chain_noise_data *data = NULL;

	u32 chain_noise_a;
	u32 chain_noise_b;
	u32 chain_noise_c;
	u32 chain_sig_a;
	u32 chain_sig_b;
	u32 chain_sig_c;
	u32 average_sig[NUM_RX_CHAINS] = {INITIALIZATION_VALUE};
	u32 average_noise[NUM_RX_CHAINS] = {INITIALIZATION_VALUE};
	u32 max_average_sig;
	u16 max_average_sig_antenna_i;
	u32 min_average_noise = MIN_AVERAGE_NOISE_MAX_VALUE;
	u16 min_average_noise_antenna_i = INITIALIZATION_VALUE;
	u16 i = 0;
	u16 rxon_chnum = INITIALIZATION_VALUE;
	u16 stat_chnum = INITIALIZATION_VALUE;
	u8 rxon_band24;
	u8 stat_band24;
	u32 active_chains = 0;
	u8 num_tx_chains;
	unsigned long flags;
	struct statistics_rx_non_phy *rx_info = &(stat_resp->rx.general);

	if (priv->disable_chain_noise_cal)
		return;

	data = &(priv->chain_noise_data);

	/* Accumulate just the first 20 beacons after the first association,
	 *   then we're done forever. */
	if (data->state != IWL_CHAIN_NOISE_ACCUMULATE) {
		if (data->state == IWL_CHAIN_NOISE_ALIVE)
			IWL_DEBUG_CALIB("Wait for noise calib reset\n");
		return;
	}

	spin_lock_irqsave(&priv->lock, flags);
	if (rx_info->interference_data_flag != INTERFERENCE_DATA_AVAILABLE) {
		IWL_DEBUG_CALIB(" << Interference data unavailable\n");
		spin_unlock_irqrestore(&priv->lock, flags);
		return;
	}

	rxon_band24 = !!(priv->staging_rxon.flags & RXON_FLG_BAND_24G_MSK);
	rxon_chnum = le16_to_cpu(priv->staging_rxon.channel);
	stat_band24 = !!(stat_resp->flag & STATISTICS_REPLY_FLG_BAND_24G_MSK);
	stat_chnum = le32_to_cpu(stat_resp->flag) >> 16;

	/* Make sure we accumulate data for just the associated channel
	 *   (even if scanning). */
	if ((rxon_chnum != stat_chnum) || (rxon_band24 != stat_band24)) {
		IWL_DEBUG_CALIB("Stats not from chan=%d, band24=%d\n",
				rxon_chnum, rxon_band24);
		spin_unlock_irqrestore(&priv->lock, flags);
		return;
	}

	/* Accumulate beacon statistics values across 20 beacons */
	chain_noise_a = le32_to_cpu(rx_info->beacon_silence_rssi_a) &
				IN_BAND_FILTER;
	chain_noise_b = le32_to_cpu(rx_info->beacon_silence_rssi_b) &
				IN_BAND_FILTER;
	chain_noise_c = le32_to_cpu(rx_info->beacon_silence_rssi_c) &
				IN_BAND_FILTER;

	chain_sig_a = le32_to_cpu(rx_info->beacon_rssi_a) & IN_BAND_FILTER;
	chain_sig_b = le32_to_cpu(rx_info->beacon_rssi_b) & IN_BAND_FILTER;
	chain_sig_c = le32_to_cpu(rx_info->beacon_rssi_c) & IN_BAND_FILTER;

	spin_unlock_irqrestore(&priv->lock, flags);

	data->beacon_count++;

	data->chain_noise_a = (chain_noise_a + data->chain_noise_a);
	data->chain_noise_b = (chain_noise_b + data->chain_noise_b);
	data->chain_noise_c = (chain_noise_c + data->chain_noise_c);

	data->chain_signal_a = (chain_sig_a + data->chain_signal_a);
	data->chain_signal_b = (chain_sig_b + data->chain_signal_b);
	data->chain_signal_c = (chain_sig_c + data->chain_signal_c);

	IWL_DEBUG_CALIB("chan=%d, band24=%d, beacon=%d\n",
			rxon_chnum, rxon_band24, data->beacon_count);
	IWL_DEBUG_CALIB("chain_sig: a %d b %d c %d\n",
			chain_sig_a, chain_sig_b, chain_sig_c);
	IWL_DEBUG_CALIB("chain_noise: a %d b %d c %d\n",
			chain_noise_a, chain_noise_b, chain_noise_c);

	/* If this is the 20th beacon, determine:
	 * 1)  Disconnected antennas (using signal strengths)
	 * 2)  Differential gain (using silence noise) to balance receivers */
	if (data->beacon_count != CAL_NUM_OF_BEACONS)
		return;

	/* Analyze signal for disconnected antenna */
	average_sig[0] = (data->chain_signal_a) / CAL_NUM_OF_BEACONS;
	average_sig[1] = (data->chain_signal_b) / CAL_NUM_OF_BEACONS;
	average_sig[2] = (data->chain_signal_c) / CAL_NUM_OF_BEACONS;

	if (average_sig[0] >= average_sig[1]) {
		max_average_sig = average_sig[0];
		max_average_sig_antenna_i = 0;
		active_chains = (1 << max_average_sig_antenna_i);
	} else {
		max_average_sig = average_sig[1];
		max_average_sig_antenna_i = 1;
		active_chains = (1 << max_average_sig_antenna_i);
	}

	if (average_sig[2] >= max_average_sig) {
		max_average_sig = average_sig[2];
		max_average_sig_antenna_i = 2;
		active_chains = (1 << max_average_sig_antenna_i);
	}

	IWL_DEBUG_CALIB("average_sig: a %d b %d c %d\n",
		     average_sig[0], average_sig[1], average_sig[2]);
	IWL_DEBUG_CALIB("max_average_sig = %d, antenna %d\n",
		     max_average_sig, max_average_sig_antenna_i);

	/* Compare signal strengths for all 3 receivers. */
	for (i = 0; i < NUM_RX_CHAINS; i++) {
		if (i != max_average_sig_antenna_i) {
			s32 rssi_delta = (max_average_sig - average_sig[i]);

			/* If signal is very weak, compared with
			 * strongest, mark it as disconnected. */
			if (rssi_delta > MAXIMUM_ALLOWED_PATHLOSS)
				data->disconn_array[i] = 1;
			else
				active_chains |= (1 << i);
			IWL_DEBUG_CALIB("i = %d  rssiDelta = %d  "
			     "disconn_array[i] = %d\n",
			     i, rssi_delta, data->disconn_array[i]);
		}
	}

	num_tx_chains = 0;
	for (i = 0; i < NUM_RX_CHAINS; i++) {
		/* loops on all the bits of
		 * priv->hw_setting.valid_tx_ant */
		u8 ant_msk = (1 << i);
		if (!(priv->hw_params.valid_tx_ant & ant_msk))
			continue;

		num_tx_chains++;
		if (data->disconn_array[i] == 0)
			/* there is a Tx antenna connected */
			break;
		if (num_tx_chains == priv->hw_params.tx_chains_num &&
		data->disconn_array[i]) {
			/* This is the last TX antenna and is also
			 * disconnected connect it anyway */
			data->disconn_array[i] = 0;
			active_chains |= ant_msk;
			IWL_DEBUG_CALIB("All Tx chains are disconnected W/A - "
				"declare %d as connected\n", i);
			break;
		}
	}

	/* Save for use within RXON, TX, SCAN commands, etc. */
	priv->chain_noise_data.active_chains = active_chains;
	IWL_DEBUG_CALIB("active_chains (bitwise) = 0x%x\n",
			active_chains);

	/* Analyze noise for rx balance */
	average_noise[0] = ((data->chain_noise_a)/CAL_NUM_OF_BEACONS);
	average_noise[1] = ((data->chain_noise_b)/CAL_NUM_OF_BEACONS);
	average_noise[2] = ((data->chain_noise_c)/CAL_NUM_OF_BEACONS);

	for (i = 0; i < NUM_RX_CHAINS; i++) {
		if (!(data->disconn_array[i]) &&
		   (average_noise[i] <= min_average_noise)) {
			/* This means that chain i is active and has
			 * lower noise values so far: */
			min_average_noise = average_noise[i];
			min_average_noise_antenna_i = i;
		}
	}

	IWL_DEBUG_CALIB("average_noise: a %d b %d c %d\n",
			average_noise[0], average_noise[1],
			average_noise[2]);

	IWL_DEBUG_CALIB("min_average_noise = %d, antenna %d\n",
			min_average_noise, min_average_noise_antenna_i);

	priv->cfg->ops->utils->gain_computation(priv, average_noise,
		min_average_noise_antenna_i, min_average_noise);

	/* Some power changes may have been made during the calibration.
	 * Update and commit the RXON
	 */
	if (priv->cfg->ops->lib->update_chain_flags)
		priv->cfg->ops->lib->update_chain_flags(priv);

	data->state = IWL_CHAIN_NOISE_DONE;
	iwl_power_enable_management(priv);
}
EXPORT_SYMBOL(iwl_chain_noise_calibration);


void iwl_reset_run_time_calib(struct iwl_priv *priv)
{
	int i;
	memset(&(priv->sensitivity_data), 0,
	       sizeof(struct iwl_sensitivity_data));
	memset(&(priv->chain_noise_data), 0,
	       sizeof(struct iwl_chain_noise_data));
	for (i = 0; i < NUM_RX_CHAINS; i++)
		priv->chain_noise_data.delta_gain_code[i] =
				CHAIN_NOISE_DELTA_GAIN_INIT_VAL;

	/* Ask for statistics now, the uCode will send notification
	 * periodically after association */
	iwl_send_statistics_request(priv, CMD_ASYNC);
}
EXPORT_SYMBOL(iwl_reset_run_time_calib);
<|MERGE_RESOLUTION|>--- conflicted
+++ resolved
@@ -70,9 +70,6 @@
  * INIT calibrations framework
  *****************************************************************************/
 
-<<<<<<< HEAD
- int iwl_send_calib_results(struct iwl_priv *priv)
-=======
 struct statistics_general_data {
 	u32 beacon_silence_rssi_a;
 	u32 beacon_silence_rssi_b;
@@ -83,7 +80,6 @@
 };
 
 int iwl_send_calib_results(struct iwl_priv *priv)
->>>>>>> 18e352e4
 {
 	int ret = 0;
 	int i = 0;
@@ -93,24 +89,16 @@
 		.meta.flags = CMD_SIZE_HUGE,
 	};
 
-<<<<<<< HEAD
-	for (i = 0; i < IWL_CALIB_MAX; i++)
-		if (priv->calib_results[i].buf) {
-=======
 	for (i = 0; i < IWL_CALIB_MAX; i++) {
 		if ((BIT(i) & priv->hw_params.calib_init_cfg) &&
 		    priv->calib_results[i].buf) {
->>>>>>> 18e352e4
 			hcmd.len = priv->calib_results[i].buf_len;
 			hcmd.data = priv->calib_results[i].buf;
 			ret = iwl_send_cmd_sync(priv, &hcmd);
 			if (ret)
 				goto err;
 		}
-<<<<<<< HEAD
-=======
-	}
->>>>>>> 18e352e4
+	}
 
 	return 0;
 err:
