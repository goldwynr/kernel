/******************************************************************************
 *
 * GPL LICENSE SUMMARY
 *
 * Copyright(c) 2008 - 2011 Intel Corporation. All rights reserved.
 *
 * This program is free software; you can redistribute it and/or modify
 * it under the terms of version 2 of the GNU General Public License as
 * published by the Free Software Foundation.
 *
 * This program is distributed in the hope that it will be useful, but
 * WITHOUT ANY WARRANTY; without even the implied warranty of
 * MERCHANTABILITY or FITNESS FOR A PARTICULAR PURPOSE.  See the GNU
 * General Public License for more details.
 *
 * You should have received a copy of the GNU General Public License
 * along with this program; if not, write to the Free Software
 * Foundation, Inc., 51 Franklin Street, Fifth Floor, Boston, MA 02110,
 * USA
 *
 * The full GNU General Public License is included in this distribution
 * in the file called LICENSE.GPL.
 *
 * Contact Information:
 *  Intel Linux Wireless <ilw@linux.intel.com>
 * Intel Corporation, 5200 N.E. Elam Young Parkway, Hillsboro, OR 97124-6497
 *****************************************************************************/

#include <linux/kernel.h>
#include <linux/module.h>
#include <linux/etherdevice.h>
#include <linux/sched.h>
#include <linux/slab.h>
#include <net/mac80211.h>

#include "iwl-eeprom.h"
#include "iwl-debug.h"
#include "iwl-core.h"
#include "iwl-io.h"
#include "iwl-power.h"
#include "iwl-agn.h"
#include "iwl-shared.h"
#include "iwl-agn.h"
#include "iwl-trans.h"

const u8 iwl_bcast_addr[ETH_ALEN] = { 0xFF, 0xFF, 0xFF, 0xFF, 0xFF, 0xFF };

#define MAX_BIT_RATE_40_MHZ 150 /* Mbps */
#define MAX_BIT_RATE_20_MHZ 72 /* Mbps */
static void iwl_init_ht_hw_capab(const struct iwl_priv *priv,
			      struct ieee80211_sta_ht_cap *ht_info,
			      enum ieee80211_band band)
{
	u16 max_bit_rate = 0;
	u8 rx_chains_num = hw_params(priv).rx_chains_num;
	u8 tx_chains_num = hw_params(priv).tx_chains_num;

	ht_info->cap = 0;
	memset(&ht_info->mcs, 0, sizeof(ht_info->mcs));

	ht_info->ht_supported = true;

	if (priv->cfg->ht_params &&
	    priv->cfg->ht_params->ht_greenfield_support)
		ht_info->cap |= IEEE80211_HT_CAP_GRN_FLD;
	ht_info->cap |= IEEE80211_HT_CAP_SGI_20;
	max_bit_rate = MAX_BIT_RATE_20_MHZ;
	if (hw_params(priv).ht40_channel & BIT(band)) {
		ht_info->cap |= IEEE80211_HT_CAP_SUP_WIDTH_20_40;
		ht_info->cap |= IEEE80211_HT_CAP_SGI_40;
		ht_info->mcs.rx_mask[4] = 0x01;
		max_bit_rate = MAX_BIT_RATE_40_MHZ;
	}

	if (iwlagn_mod_params.amsdu_size_8K)
		ht_info->cap |= IEEE80211_HT_CAP_MAX_AMSDU;

	ht_info->ampdu_factor = CFG_HT_RX_AMPDU_FACTOR_DEF;
	if (priv->cfg->bt_params && priv->cfg->bt_params->ampdu_factor)
		ht_info->ampdu_factor = priv->cfg->bt_params->ampdu_factor;
	ht_info->ampdu_density = CFG_HT_MPDU_DENSITY_DEF;
	if (priv->cfg->bt_params && priv->cfg->bt_params->ampdu_density)
		ht_info->ampdu_density = priv->cfg->bt_params->ampdu_density;

	ht_info->mcs.rx_mask[0] = 0xFF;
	if (rx_chains_num >= 2)
		ht_info->mcs.rx_mask[1] = 0xFF;
	if (rx_chains_num >= 3)
		ht_info->mcs.rx_mask[2] = 0xFF;

	/* Highest supported Rx data rate */
	max_bit_rate *= rx_chains_num;
	WARN_ON(max_bit_rate & ~IEEE80211_HT_MCS_RX_HIGHEST_MASK);
	ht_info->mcs.rx_highest = cpu_to_le16(max_bit_rate);

	/* Tx MCS capabilities */
	ht_info->mcs.tx_params = IEEE80211_HT_MCS_TX_DEFINED;
	if (tx_chains_num != rx_chains_num) {
		ht_info->mcs.tx_params |= IEEE80211_HT_MCS_TX_RX_DIFF;
		ht_info->mcs.tx_params |= ((tx_chains_num - 1) <<
				IEEE80211_HT_MCS_TX_MAX_STREAMS_SHIFT);
	}
}

/**
 * iwl_init_geos - Initialize mac80211's geo/channel info based from eeprom
 */
int iwl_init_geos(struct iwl_priv *priv)
{
	struct iwl_channel_info *ch;
	struct ieee80211_supported_band *sband;
	struct ieee80211_channel *channels;
	struct ieee80211_channel *geo_ch;
	struct ieee80211_rate *rates;
	int i = 0;
	s8 max_tx_power = IWLAGN_TX_POWER_TARGET_POWER_MIN;

	if (priv->bands[IEEE80211_BAND_2GHZ].n_bitrates ||
	    priv->bands[IEEE80211_BAND_5GHZ].n_bitrates) {
		IWL_DEBUG_INFO(priv, "Geography modes already initialized.\n");
		set_bit(STATUS_GEO_CONFIGURED, &priv->shrd->status);
		return 0;
	}

	channels = kcalloc(priv->channel_count,
			   sizeof(struct ieee80211_channel), GFP_KERNEL);
	if (!channels)
		return -ENOMEM;

	rates = kcalloc(IWL_RATE_COUNT_LEGACY, sizeof(struct ieee80211_rate),
			GFP_KERNEL);
	if (!rates) {
		kfree(channels);
		return -ENOMEM;
	}

	/* 5.2GHz channels start after the 2.4GHz channels */
	sband = &priv->bands[IEEE80211_BAND_5GHZ];
	sband->channels = &channels[ARRAY_SIZE(iwl_eeprom_band_1)];
	/* just OFDM */
	sband->bitrates = &rates[IWL_FIRST_OFDM_RATE];
	sband->n_bitrates = IWL_RATE_COUNT_LEGACY - IWL_FIRST_OFDM_RATE;

	if (priv->cfg->sku & EEPROM_SKU_CAP_11N_ENABLE)
		iwl_init_ht_hw_capab(priv, &sband->ht_cap,
					 IEEE80211_BAND_5GHZ);

	sband = &priv->bands[IEEE80211_BAND_2GHZ];
	sband->channels = channels;
	/* OFDM & CCK */
	sband->bitrates = rates;
	sband->n_bitrates = IWL_RATE_COUNT_LEGACY;

	if (priv->cfg->sku & EEPROM_SKU_CAP_11N_ENABLE)
		iwl_init_ht_hw_capab(priv, &sband->ht_cap,
					 IEEE80211_BAND_2GHZ);

	priv->ieee_channels = channels;
	priv->ieee_rates = rates;

	for (i = 0;  i < priv->channel_count; i++) {
		ch = &priv->channel_info[i];

		/* FIXME: might be removed if scan is OK */
		if (!is_channel_valid(ch))
			continue;

		sband =  &priv->bands[ch->band];

		geo_ch = &sband->channels[sband->n_channels++];

		geo_ch->center_freq =
			ieee80211_channel_to_frequency(ch->channel, ch->band);
		geo_ch->max_power = ch->max_power_avg;
		geo_ch->max_antenna_gain = 0xff;
		geo_ch->hw_value = ch->channel;

		if (is_channel_valid(ch)) {
			if (!(ch->flags & EEPROM_CHANNEL_IBSS))
				geo_ch->flags |= IEEE80211_CHAN_NO_IBSS;

			if (!(ch->flags & EEPROM_CHANNEL_ACTIVE))
				geo_ch->flags |= IEEE80211_CHAN_PASSIVE_SCAN;

			if (ch->flags & EEPROM_CHANNEL_RADAR)
				geo_ch->flags |= IEEE80211_CHAN_RADAR;

			geo_ch->flags |= ch->ht40_extension_channel;

			if (ch->max_power_avg > max_tx_power)
				max_tx_power = ch->max_power_avg;
		} else {
			geo_ch->flags |= IEEE80211_CHAN_DISABLED;
		}

		IWL_DEBUG_INFO(priv, "Channel %d Freq=%d[%sGHz] %s flag=0x%X\n",
				ch->channel, geo_ch->center_freq,
				is_channel_a_band(ch) ?  "5.2" : "2.4",
				geo_ch->flags & IEEE80211_CHAN_DISABLED ?
				"restricted" : "valid",
				 geo_ch->flags);
	}

	priv->tx_power_device_lmt = max_tx_power;
	priv->tx_power_user_lmt = max_tx_power;
	priv->tx_power_next = max_tx_power;

	if ((priv->bands[IEEE80211_BAND_5GHZ].n_channels == 0) &&
	     priv->cfg->sku & EEPROM_SKU_CAP_BAND_52GHZ) {
		char buf[32];
		bus_get_hw_id(bus(priv), buf, sizeof(buf));
		IWL_INFO(priv, "Incorrectly detected BG card as ABG. "
			"Please send your %s to maintainer.\n", buf);
		priv->cfg->sku &= ~EEPROM_SKU_CAP_BAND_52GHZ;
	}

	IWL_INFO(priv, "Tunable channels: %d 802.11bg, %d 802.11a channels\n",
		   priv->bands[IEEE80211_BAND_2GHZ].n_channels,
		   priv->bands[IEEE80211_BAND_5GHZ].n_channels);

	set_bit(STATUS_GEO_CONFIGURED, &priv->shrd->status);

	return 0;
}

/*
 * iwl_free_geos - undo allocations in iwl_init_geos
 */
void iwl_free_geos(struct iwl_priv *priv)
{
	kfree(priv->ieee_channels);
	kfree(priv->ieee_rates);
	clear_bit(STATUS_GEO_CONFIGURED, &priv->shrd->status);
}

static bool iwl_is_channel_extension(struct iwl_priv *priv,
				     enum ieee80211_band band,
				     u16 channel, u8 extension_chan_offset)
{
	const struct iwl_channel_info *ch_info;

	ch_info = iwl_get_channel_info(priv, band, channel);
	if (!is_channel_valid(ch_info))
		return false;

	if (extension_chan_offset == IEEE80211_HT_PARAM_CHA_SEC_ABOVE)
		return !(ch_info->ht40_extension_channel &
					IEEE80211_CHAN_NO_HT40PLUS);
	else if (extension_chan_offset == IEEE80211_HT_PARAM_CHA_SEC_BELOW)
		return !(ch_info->ht40_extension_channel &
					IEEE80211_CHAN_NO_HT40MINUS);

	return false;
}

bool iwl_is_ht40_tx_allowed(struct iwl_priv *priv,
			    struct iwl_rxon_context *ctx,
			    struct ieee80211_sta_ht_cap *ht_cap)
{
	if (!ctx->ht.enabled || !ctx->ht.is_40mhz)
		return false;

	/*
	 * We do not check for IEEE80211_HT_CAP_SUP_WIDTH_20_40
	 * the bit will not set if it is pure 40MHz case
	 */
	if (ht_cap && !ht_cap->ht_supported)
		return false;

#ifdef CONFIG_IWLWIFI_DEBUGFS
	if (priv->disable_ht40)
		return false;
#endif

	return iwl_is_channel_extension(priv, priv->band,
			le16_to_cpu(ctx->staging.channel),
			ctx->ht.extension_chan_offset);
}

static u16 iwl_adjust_beacon_interval(u16 beacon_val, u16 max_beacon_val)
{
	u16 new_val;
	u16 beacon_factor;

	/*
	 * If mac80211 hasn't given us a beacon interval, program
	 * the default into the device (not checking this here
	 * would cause the adjustment below to return the maximum
	 * value, which may break PAN.)
	 */
	if (!beacon_val)
		return DEFAULT_BEACON_INTERVAL;

	/*
	 * If the beacon interval we obtained from the peer
	 * is too large, we'll have to wake up more often
	 * (and in IBSS case, we'll beacon too much)
	 *
	 * For example, if max_beacon_val is 4096, and the
	 * requested beacon interval is 7000, we'll have to
	 * use 3500 to be able to wake up on the beacons.
	 *
	 * This could badly influence beacon detection stats.
	 */

	beacon_factor = (beacon_val + max_beacon_val) / max_beacon_val;
	new_val = beacon_val / beacon_factor;

	if (!new_val)
		new_val = max_beacon_val;

	return new_val;
}

int iwl_send_rxon_timing(struct iwl_priv *priv, struct iwl_rxon_context *ctx)
{
	u64 tsf;
	s32 interval_tm, rem;
	struct ieee80211_conf *conf = NULL;
	u16 beacon_int;
	struct ieee80211_vif *vif = ctx->vif;

	conf = &priv->hw->conf;

	lockdep_assert_held(&priv->shrd->mutex);

	memset(&ctx->timing, 0, sizeof(struct iwl_rxon_time_cmd));

	ctx->timing.timestamp = cpu_to_le64(priv->timestamp);
	ctx->timing.listen_interval = cpu_to_le16(conf->listen_interval);

	beacon_int = vif ? vif->bss_conf.beacon_int : 0;

	/*
	 * TODO: For IBSS we need to get atim_window from mac80211,
	 *	 for now just always use 0
	 */
	ctx->timing.atim_window = 0;

	if (ctx->ctxid == IWL_RXON_CTX_PAN &&
	    (!ctx->vif || ctx->vif->type != NL80211_IFTYPE_STATION) &&
	    iwl_is_associated(priv, IWL_RXON_CTX_BSS) &&
	    priv->contexts[IWL_RXON_CTX_BSS].vif &&
	    priv->contexts[IWL_RXON_CTX_BSS].vif->bss_conf.beacon_int) {
		ctx->timing.beacon_interval =
			priv->contexts[IWL_RXON_CTX_BSS].timing.beacon_interval;
		beacon_int = le16_to_cpu(ctx->timing.beacon_interval);
	} else if (ctx->ctxid == IWL_RXON_CTX_BSS &&
		   iwl_is_associated(priv, IWL_RXON_CTX_PAN) &&
		   priv->contexts[IWL_RXON_CTX_PAN].vif &&
		   priv->contexts[IWL_RXON_CTX_PAN].vif->bss_conf.beacon_int &&
		   (!iwl_is_associated_ctx(ctx) || !ctx->vif ||
		    !ctx->vif->bss_conf.beacon_int)) {
		ctx->timing.beacon_interval =
			priv->contexts[IWL_RXON_CTX_PAN].timing.beacon_interval;
		beacon_int = le16_to_cpu(ctx->timing.beacon_interval);
	} else {
		beacon_int = iwl_adjust_beacon_interval(beacon_int,
			IWL_MAX_UCODE_BEACON_INTERVAL * TIME_UNIT);
		ctx->timing.beacon_interval = cpu_to_le16(beacon_int);
	}

	ctx->beacon_int = beacon_int;

	tsf = priv->timestamp; /* tsf is modifed by do_div: copy it */
	interval_tm = beacon_int * TIME_UNIT;
	rem = do_div(tsf, interval_tm);
	ctx->timing.beacon_init_val = cpu_to_le32(interval_tm - rem);

	ctx->timing.dtim_period = vif ? (vif->bss_conf.dtim_period ?: 1) : 1;

	IWL_DEBUG_ASSOC(priv,
			"beacon interval %d beacon timer %d beacon tim %d\n",
			le16_to_cpu(ctx->timing.beacon_interval),
			le32_to_cpu(ctx->timing.beacon_init_val),
			le16_to_cpu(ctx->timing.atim_window));

	return iwl_trans_send_cmd_pdu(trans(priv), ctx->rxon_timing_cmd,
				CMD_SYNC, sizeof(ctx->timing), &ctx->timing);
}

void iwl_set_rxon_hwcrypto(struct iwl_priv *priv, struct iwl_rxon_context *ctx,
			   int hw_decrypt)
{
	struct iwl_rxon_cmd *rxon = &ctx->staging;

	if (hw_decrypt)
		rxon->filter_flags &= ~RXON_FILTER_DIS_DECRYPT_MSK;
	else
		rxon->filter_flags |= RXON_FILTER_DIS_DECRYPT_MSK;

}

/* validate RXON structure is valid */
int iwl_check_rxon_cmd(struct iwl_priv *priv, struct iwl_rxon_context *ctx)
{
	struct iwl_rxon_cmd *rxon = &ctx->staging;
	u32 errors = 0;

	if (rxon->flags & RXON_FLG_BAND_24G_MSK) {
		if (rxon->flags & RXON_FLG_TGJ_NARROW_BAND_MSK) {
			IWL_WARN(priv, "check 2.4G: wrong narrow\n");
			errors |= BIT(0);
		}
		if (rxon->flags & RXON_FLG_RADAR_DETECT_MSK) {
			IWL_WARN(priv, "check 2.4G: wrong radar\n");
			errors |= BIT(1);
		}
	} else {
		if (!(rxon->flags & RXON_FLG_SHORT_SLOT_MSK)) {
			IWL_WARN(priv, "check 5.2G: not short slot!\n");
			errors |= BIT(2);
		}
		if (rxon->flags & RXON_FLG_CCK_MSK) {
			IWL_WARN(priv, "check 5.2G: CCK!\n");
			errors |= BIT(3);
		}
	}
	if ((rxon->node_addr[0] | rxon->bssid_addr[0]) & 0x1) {
		IWL_WARN(priv, "mac/bssid mcast!\n");
		errors |= BIT(4);
	}

	/* make sure basic rates 6Mbps and 1Mbps are supported */
	if ((rxon->ofdm_basic_rates & IWL_RATE_6M_MASK) == 0 &&
	    (rxon->cck_basic_rates & IWL_RATE_1M_MASK) == 0) {
		IWL_WARN(priv, "neither 1 nor 6 are basic\n");
		errors |= BIT(5);
	}

	if (le16_to_cpu(rxon->assoc_id) > 2007) {
		IWL_WARN(priv, "aid > 2007\n");
		errors |= BIT(6);
	}

	if ((rxon->flags & (RXON_FLG_CCK_MSK | RXON_FLG_SHORT_SLOT_MSK))
			== (RXON_FLG_CCK_MSK | RXON_FLG_SHORT_SLOT_MSK)) {
		IWL_WARN(priv, "CCK and short slot\n");
		errors |= BIT(7);
	}

	if ((rxon->flags & (RXON_FLG_CCK_MSK | RXON_FLG_AUTO_DETECT_MSK))
			== (RXON_FLG_CCK_MSK | RXON_FLG_AUTO_DETECT_MSK)) {
		IWL_WARN(priv, "CCK and auto detect");
		errors |= BIT(8);
	}

	if ((rxon->flags & (RXON_FLG_AUTO_DETECT_MSK |
			    RXON_FLG_TGG_PROTECT_MSK)) ==
			    RXON_FLG_TGG_PROTECT_MSK) {
		IWL_WARN(priv, "TGg but no auto-detect\n");
		errors |= BIT(9);
	}

	if (rxon->channel == 0) {
		IWL_WARN(priv, "zero channel is invalid\n");
		errors |= BIT(10);
	}

	WARN(errors, "Invalid RXON (%#x), channel %d",
	     errors, le16_to_cpu(rxon->channel));

	return errors ? -EINVAL : 0;
}

/**
 * iwl_full_rxon_required - check if full RXON (vs RXON_ASSOC) cmd is needed
 * @priv: staging_rxon is compared to active_rxon
 *
 * If the RXON structure is changing enough to require a new tune,
 * or is clearing the RXON_FILTER_ASSOC_MSK, then return 1 to indicate that
 * a new tune (full RXON command, rather than RXON_ASSOC cmd) is required.
 */
int iwl_full_rxon_required(struct iwl_priv *priv,
			   struct iwl_rxon_context *ctx)
{
	const struct iwl_rxon_cmd *staging = &ctx->staging;
	const struct iwl_rxon_cmd *active = &ctx->active;

#define CHK(cond)							\
	if ((cond)) {							\
		IWL_DEBUG_INFO(priv, "need full RXON - " #cond "\n");	\
		return 1;						\
	}

#define CHK_NEQ(c1, c2)						\
	if ((c1) != (c2)) {					\
		IWL_DEBUG_INFO(priv, "need full RXON - "	\
			       #c1 " != " #c2 " - %d != %d\n",	\
			       (c1), (c2));			\
		return 1;					\
	}

	/* These items are only settable from the full RXON command */
	CHK(!iwl_is_associated_ctx(ctx));
	CHK(compare_ether_addr(staging->bssid_addr, active->bssid_addr));
	CHK(compare_ether_addr(staging->node_addr, active->node_addr));
	CHK(compare_ether_addr(staging->wlap_bssid_addr,
				active->wlap_bssid_addr));
	CHK_NEQ(staging->dev_type, active->dev_type);
	CHK_NEQ(staging->channel, active->channel);
	CHK_NEQ(staging->air_propagation, active->air_propagation);
	CHK_NEQ(staging->ofdm_ht_single_stream_basic_rates,
		active->ofdm_ht_single_stream_basic_rates);
	CHK_NEQ(staging->ofdm_ht_dual_stream_basic_rates,
		active->ofdm_ht_dual_stream_basic_rates);
	CHK_NEQ(staging->ofdm_ht_triple_stream_basic_rates,
		active->ofdm_ht_triple_stream_basic_rates);
	CHK_NEQ(staging->assoc_id, active->assoc_id);

	/* flags, filter_flags, ofdm_basic_rates, and cck_basic_rates can
	 * be updated with the RXON_ASSOC command -- however only some
	 * flag transitions are allowed using RXON_ASSOC */

	/* Check if we are not switching bands */
	CHK_NEQ(staging->flags & RXON_FLG_BAND_24G_MSK,
		active->flags & RXON_FLG_BAND_24G_MSK);

	/* Check if we are switching association toggle */
	CHK_NEQ(staging->filter_flags & RXON_FILTER_ASSOC_MSK,
		active->filter_flags & RXON_FILTER_ASSOC_MSK);

#undef CHK
#undef CHK_NEQ

	return 0;
}

static void _iwl_set_rxon_ht(struct iwl_priv *priv,
			     struct iwl_ht_config *ht_conf,
			     struct iwl_rxon_context *ctx)
{
	struct iwl_rxon_cmd *rxon = &ctx->staging;

	if (!ctx->ht.enabled) {
		rxon->flags &= ~(RXON_FLG_CHANNEL_MODE_MSK |
			RXON_FLG_CTRL_CHANNEL_LOC_HI_MSK |
			RXON_FLG_HT40_PROT_MSK |
			RXON_FLG_HT_PROT_MSK);
		return;
	}

	/* FIXME: if the definition of ht.protection changed, the "translation"
	 * will be needed for rxon->flags
	 */
	rxon->flags |= cpu_to_le32(ctx->ht.protection << RXON_FLG_HT_OPERATING_MODE_POS);

	/* Set up channel bandwidth:
	 * 20 MHz only, 20/40 mixed or pure 40 if ht40 ok */
	/* clear the HT channel mode before set the mode */
	rxon->flags &= ~(RXON_FLG_CHANNEL_MODE_MSK |
			 RXON_FLG_CTRL_CHANNEL_LOC_HI_MSK);
	if (iwl_is_ht40_tx_allowed(priv, ctx, NULL)) {
		/* pure ht40 */
		if (ctx->ht.protection == IEEE80211_HT_OP_MODE_PROTECTION_20MHZ) {
			rxon->flags |= RXON_FLG_CHANNEL_MODE_PURE_40;
			/* Note: control channel is opposite of extension channel */
			switch (ctx->ht.extension_chan_offset) {
			case IEEE80211_HT_PARAM_CHA_SEC_ABOVE:
				rxon->flags &= ~RXON_FLG_CTRL_CHANNEL_LOC_HI_MSK;
				break;
			case IEEE80211_HT_PARAM_CHA_SEC_BELOW:
				rxon->flags |= RXON_FLG_CTRL_CHANNEL_LOC_HI_MSK;
				break;
			}
		} else {
			/* Note: control channel is opposite of extension channel */
			switch (ctx->ht.extension_chan_offset) {
			case IEEE80211_HT_PARAM_CHA_SEC_ABOVE:
				rxon->flags &= ~(RXON_FLG_CTRL_CHANNEL_LOC_HI_MSK);
				rxon->flags |= RXON_FLG_CHANNEL_MODE_MIXED;
				break;
			case IEEE80211_HT_PARAM_CHA_SEC_BELOW:
				rxon->flags |= RXON_FLG_CTRL_CHANNEL_LOC_HI_MSK;
				rxon->flags |= RXON_FLG_CHANNEL_MODE_MIXED;
				break;
			case IEEE80211_HT_PARAM_CHA_SEC_NONE:
			default:
				/* channel location only valid if in Mixed mode */
				IWL_ERR(priv, "invalid extension channel offset\n");
				break;
			}
		}
	} else {
		rxon->flags |= RXON_FLG_CHANNEL_MODE_LEGACY;
	}

	iwlagn_set_rxon_chain(priv, ctx);

	IWL_DEBUG_ASSOC(priv, "rxon flags 0x%X operation mode :0x%X "
			"extension channel offset 0x%x\n",
			le32_to_cpu(rxon->flags), ctx->ht.protection,
			ctx->ht.extension_chan_offset);
}

void iwl_set_rxon_ht(struct iwl_priv *priv, struct iwl_ht_config *ht_conf)
{
	struct iwl_rxon_context *ctx;

	for_each_context(priv, ctx)
		_iwl_set_rxon_ht(priv, ht_conf, ctx);
}

/* Return valid, unused, channel for a passive scan to reset the RF */
u8 iwl_get_single_channel_number(struct iwl_priv *priv,
				 enum ieee80211_band band)
{
	const struct iwl_channel_info *ch_info;
	int i;
	u8 channel = 0;
	u8 min, max;
	struct iwl_rxon_context *ctx;

	if (band == IEEE80211_BAND_5GHZ) {
		min = 14;
		max = priv->channel_count;
	} else {
		min = 0;
		max = 14;
	}

	for (i = min; i < max; i++) {
		bool busy = false;

		for_each_context(priv, ctx) {
			busy = priv->channel_info[i].channel ==
				le16_to_cpu(ctx->staging.channel);
			if (busy)
				break;
		}

		if (busy)
			continue;

		channel = priv->channel_info[i].channel;
		ch_info = iwl_get_channel_info(priv, band, channel);
		if (is_channel_valid(ch_info))
			break;
	}

	return channel;
}

/**
 * iwl_set_rxon_channel - Set the band and channel values in staging RXON
 * @ch: requested channel as a pointer to struct ieee80211_channel

 * NOTE:  Does not commit to the hardware; it sets appropriate bit fields
 * in the staging RXON flag structure based on the ch->band
 */
int iwl_set_rxon_channel(struct iwl_priv *priv, struct ieee80211_channel *ch,
			 struct iwl_rxon_context *ctx)
{
	enum ieee80211_band band = ch->band;
	u16 channel = ch->hw_value;

	if ((le16_to_cpu(ctx->staging.channel) == channel) &&
	    (priv->band == band))
		return 0;

	ctx->staging.channel = cpu_to_le16(channel);
	if (band == IEEE80211_BAND_5GHZ)
		ctx->staging.flags &= ~RXON_FLG_BAND_24G_MSK;
	else
		ctx->staging.flags |= RXON_FLG_BAND_24G_MSK;

	priv->band = band;

	IWL_DEBUG_INFO(priv, "Staging channel set to %d [%d]\n", channel, band);

	return 0;
}

void iwl_set_flags_for_band(struct iwl_priv *priv,
			    struct iwl_rxon_context *ctx,
			    enum ieee80211_band band,
			    struct ieee80211_vif *vif)
{
	if (band == IEEE80211_BAND_5GHZ) {
		ctx->staging.flags &=
		    ~(RXON_FLG_BAND_24G_MSK | RXON_FLG_AUTO_DETECT_MSK
		      | RXON_FLG_CCK_MSK);
		ctx->staging.flags |= RXON_FLG_SHORT_SLOT_MSK;
	} else {
		/* Copied from iwl_post_associate() */
		if (vif && vif->bss_conf.use_short_slot)
			ctx->staging.flags |= RXON_FLG_SHORT_SLOT_MSK;
		else
			ctx->staging.flags &= ~RXON_FLG_SHORT_SLOT_MSK;

		ctx->staging.flags |= RXON_FLG_BAND_24G_MSK;
		ctx->staging.flags |= RXON_FLG_AUTO_DETECT_MSK;
		ctx->staging.flags &= ~RXON_FLG_CCK_MSK;
	}
}

/*
 * initialize rxon structure with default values from eeprom
 */
void iwl_connection_init_rx_config(struct iwl_priv *priv,
				   struct iwl_rxon_context *ctx)
{
	const struct iwl_channel_info *ch_info;

	memset(&ctx->staging, 0, sizeof(ctx->staging));

	if (!ctx->vif) {
		ctx->staging.dev_type = ctx->unused_devtype;
	} else switch (ctx->vif->type) {
	case NL80211_IFTYPE_AP:
		ctx->staging.dev_type = ctx->ap_devtype;
		break;

	case NL80211_IFTYPE_STATION:
		ctx->staging.dev_type = ctx->station_devtype;
		ctx->staging.filter_flags = RXON_FILTER_ACCEPT_GRP_MSK;
		break;

	case NL80211_IFTYPE_ADHOC:
		ctx->staging.dev_type = ctx->ibss_devtype;
		ctx->staging.flags = RXON_FLG_SHORT_PREAMBLE_MSK;
		ctx->staging.filter_flags = RXON_FILTER_BCON_AWARE_MSK |
						  RXON_FILTER_ACCEPT_GRP_MSK;
		break;

	default:
		IWL_ERR(priv, "Unsupported interface type %d\n",
			ctx->vif->type);
		break;
	}

#if 0
	/* TODO:  Figure out when short_preamble would be set and cache from
	 * that */
	if (!hw_to_local(priv->hw)->short_preamble)
		ctx->staging.flags &= ~RXON_FLG_SHORT_PREAMBLE_MSK;
	else
		ctx->staging.flags |= RXON_FLG_SHORT_PREAMBLE_MSK;
#endif

	ch_info = iwl_get_channel_info(priv, priv->band,
				       le16_to_cpu(ctx->active.channel));

	if (!ch_info)
		ch_info = &priv->channel_info[0];

	ctx->staging.channel = cpu_to_le16(ch_info->channel);
	priv->band = ch_info->band;

	iwl_set_flags_for_band(priv, ctx, priv->band, ctx->vif);

	ctx->staging.ofdm_basic_rates =
	    (IWL_OFDM_RATES_MASK >> IWL_FIRST_OFDM_RATE) & 0xFF;
	ctx->staging.cck_basic_rates =
	    (IWL_CCK_RATES_MASK >> IWL_FIRST_CCK_RATE) & 0xF;

	/* clear both MIX and PURE40 mode flag */
	ctx->staging.flags &= ~(RXON_FLG_CHANNEL_MODE_MIXED |
					RXON_FLG_CHANNEL_MODE_PURE_40);
	if (ctx->vif)
		memcpy(ctx->staging.node_addr, ctx->vif->addr, ETH_ALEN);

	ctx->staging.ofdm_ht_single_stream_basic_rates = 0xff;
	ctx->staging.ofdm_ht_dual_stream_basic_rates = 0xff;
	ctx->staging.ofdm_ht_triple_stream_basic_rates = 0xff;
}

void iwl_set_rate(struct iwl_priv *priv)
{
	const struct ieee80211_supported_band *hw = NULL;
	struct ieee80211_rate *rate;
	struct iwl_rxon_context *ctx;
	int i;

	hw = iwl_get_hw_mode(priv, priv->band);
	if (!hw) {
		IWL_ERR(priv, "Failed to set rate: unable to get hw mode\n");
		return;
	}

	priv->active_rate = 0;

	for (i = 0; i < hw->n_bitrates; i++) {
		rate = &(hw->bitrates[i]);
		if (rate->hw_value < IWL_RATE_COUNT_LEGACY)
			priv->active_rate |= (1 << rate->hw_value);
	}

	IWL_DEBUG_RATE(priv, "Set active_rate = %0x\n", priv->active_rate);

	for_each_context(priv, ctx) {
		ctx->staging.cck_basic_rates =
		    (IWL_CCK_BASIC_RATES_MASK >> IWL_FIRST_CCK_RATE) & 0xF;

		ctx->staging.ofdm_basic_rates =
		   (IWL_OFDM_BASIC_RATES_MASK >> IWL_FIRST_OFDM_RATE) & 0xFF;
	}
}

void iwl_chswitch_done(struct iwl_priv *priv, bool is_success)
{
	/*
	 * MULTI-FIXME
	 * See iwlagn_mac_channel_switch.
	 */
	struct iwl_rxon_context *ctx = &priv->contexts[IWL_RXON_CTX_BSS];

	if (test_bit(STATUS_EXIT_PENDING, &priv->shrd->status))
		return;

	if (test_and_clear_bit(STATUS_CHANNEL_SWITCH_PENDING,
				&priv->shrd->status))
		ieee80211_chswitch_done(ctx->vif, is_success);
}

#ifdef CONFIG_IWLWIFI_DEBUG
void iwl_print_rx_config_cmd(struct iwl_priv *priv,
			     enum iwl_rxon_context_id ctxid)
{
	struct iwl_rxon_context *ctx = &priv->contexts[ctxid];
	struct iwl_rxon_cmd *rxon = &ctx->staging;

	IWL_DEBUG_RADIO(priv, "RX CONFIG:\n");
	iwl_print_hex_dump(priv, IWL_DL_RADIO, (u8 *) rxon, sizeof(*rxon));
	IWL_DEBUG_RADIO(priv, "u16 channel: 0x%x\n", le16_to_cpu(rxon->channel));
	IWL_DEBUG_RADIO(priv, "u32 flags: 0x%08X\n", le32_to_cpu(rxon->flags));
	IWL_DEBUG_RADIO(priv, "u32 filter_flags: 0x%08x\n",
			le32_to_cpu(rxon->filter_flags));
	IWL_DEBUG_RADIO(priv, "u8 dev_type: 0x%x\n", rxon->dev_type);
	IWL_DEBUG_RADIO(priv, "u8 ofdm_basic_rates: 0x%02x\n",
			rxon->ofdm_basic_rates);
	IWL_DEBUG_RADIO(priv, "u8 cck_basic_rates: 0x%02x\n", rxon->cck_basic_rates);
	IWL_DEBUG_RADIO(priv, "u8[6] node_addr: %pM\n", rxon->node_addr);
	IWL_DEBUG_RADIO(priv, "u8[6] bssid_addr: %pM\n", rxon->bssid_addr);
	IWL_DEBUG_RADIO(priv, "u16 assoc_id: 0x%x\n", le16_to_cpu(rxon->assoc_id));
}
#endif

static void iwlagn_abort_notification_waits(struct iwl_priv *priv)
{
	unsigned long flags;
	struct iwl_notification_wait *wait_entry;

	spin_lock_irqsave(&priv->notif_wait_lock, flags);
	list_for_each_entry(wait_entry, &priv->notif_waits, list)
		wait_entry->aborted = true;
	spin_unlock_irqrestore(&priv->notif_wait_lock, flags);

	wake_up_all(&priv->notif_waitq);
}

void iwlagn_fw_error(struct iwl_priv *priv, bool ondemand)
{
	unsigned int reload_msec;
	unsigned long reload_jiffies;

	/* Set the FW error flag -- cleared on iwl_down */
	set_bit(STATUS_FW_ERROR, &priv->shrd->status);

	/* Cancel currently queued command. */
	clear_bit(STATUS_HCMD_ACTIVE, &priv->shrd->status);

	iwlagn_abort_notification_waits(priv);

	/* Keep the restart process from trying to send host
	 * commands by clearing the ready bit */
	clear_bit(STATUS_READY, &priv->shrd->status);

<<<<<<< HEAD
	wake_up(&priv->wait_command_queue);
=======
	wake_up(&priv->shrd->wait_command_queue);
>>>>>>> 250a8155

	if (!ondemand) {
		/*
		 * If firmware keep reloading, then it indicate something
		 * serious wrong and firmware having problem to recover
		 * from it. Instead of keep trying which will fill the syslog
		 * and hang the system, let's just stop it
		 */
		reload_jiffies = jiffies;
		reload_msec = jiffies_to_msecs((long) reload_jiffies -
					(long) priv->reload_jiffies);
		priv->reload_jiffies = reload_jiffies;
		if (reload_msec <= IWL_MIN_RELOAD_DURATION) {
			priv->reload_count++;
			if (priv->reload_count >= IWL_MAX_CONTINUE_RELOAD_CNT) {
				IWL_ERR(priv, "BUG_ON, Stop restarting\n");
				return;
			}
		} else
			priv->reload_count = 0;
	}

	if (!test_bit(STATUS_EXIT_PENDING, &priv->shrd->status)) {
		if (iwlagn_mod_params.restart_fw) {
			IWL_DEBUG_FW_ERRORS(priv,
				  "Restarting adapter due to uCode error.\n");
			queue_work(priv->shrd->workqueue, &priv->restart);
		} else
			IWL_DEBUG_FW_ERRORS(priv,
				  "Detected FW error, but not restarting\n");
	}
}

<<<<<<< HEAD
/**
 * iwl_irq_handle_error - called for HW or SW error interrupt from card
 */
void iwl_irq_handle_error(struct iwl_priv *priv)
{
	/* W/A for WiFi/WiMAX coex and WiMAX own the RF */
	if (priv->cfg->internal_wimax_coex &&
	    (!(iwl_read_prph(priv, APMG_CLK_CTRL_REG) &
			APMS_CLK_VAL_MRB_FUNC_MODE) ||
	     (iwl_read_prph(priv, APMG_PS_CTRL_REG) &
			APMG_PS_CTRL_VAL_RESET_REQ))) {
		/*
		 * Keep the restart process from trying to send host
		 * commands by clearing the ready bit.
		 */
		clear_bit(STATUS_READY, &priv->status);
		clear_bit(STATUS_HCMD_ACTIVE, &priv->status);
		wake_up(&priv->wait_command_queue);
		IWL_ERR(priv, "RF is used by WiMAX\n");
		return;
	}

	IWL_ERR(priv, "Loaded firmware version: %s\n",
		priv->hw->wiphy->fw_version);

	iwl_dump_nic_error_log(priv);
	iwl_dump_csr(priv);
	iwl_dump_fh(priv, NULL, false);
	iwl_dump_nic_event_log(priv, false, NULL, false);
#ifdef CONFIG_IWLWIFI_DEBUG
	if (iwl_get_debug_level(priv) & IWL_DL_FW_ERRORS)
		iwl_print_rx_config_cmd(priv,
					&priv->contexts[IWL_RXON_CTX_BSS]);
#endif

	iwlagn_fw_error(priv, false);
}

=======
>>>>>>> 250a8155
static int iwl_apm_stop_master(struct iwl_priv *priv)
{
	int ret = 0;

	/* stop device's busmaster DMA activity */
	iwl_set_bit(bus(priv), CSR_RESET, CSR_RESET_REG_FLAG_STOP_MASTER);

	ret = iwl_poll_bit(bus(priv), CSR_RESET,
			CSR_RESET_REG_FLAG_MASTER_DISABLED,
			CSR_RESET_REG_FLAG_MASTER_DISABLED, 100);
	if (ret)
		IWL_WARN(priv, "Master Disable Timed Out, 100 usec\n");

	IWL_DEBUG_INFO(priv, "stop master\n");

	return ret;
}

void iwl_apm_stop(struct iwl_priv *priv)
{
	IWL_DEBUG_INFO(priv, "Stop card, put in low power state\n");

	clear_bit(STATUS_DEVICE_ENABLED, &priv->shrd->status);

	/* Stop device's DMA activity */
	iwl_apm_stop_master(priv);

	/* Reset the entire device */
	iwl_set_bit(bus(priv), CSR_RESET, CSR_RESET_REG_FLAG_SW_RESET);

	udelay(10);

	/*
	 * Clear "initialization complete" bit to move adapter from
	 * D0A* (powered-up Active) --> D0U* (Uninitialized) state.
	 */
	iwl_clear_bit(bus(priv), CSR_GP_CNTRL, CSR_GP_CNTRL_REG_FLAG_INIT_DONE);
}


/*
 * Start up NIC's basic functionality after it has been reset
 * (e.g. after platform boot, or shutdown via iwl_apm_stop())
 * NOTE:  This does not load uCode nor start the embedded processor
 */
int iwl_apm_init(struct iwl_priv *priv)
{
	int ret = 0;
	IWL_DEBUG_INFO(priv, "Init card's basic functions\n");

	/*
	 * Use "set_bit" below rather than "write", to preserve any hardware
	 * bits already set by default after reset.
	 */

	/* Disable L0S exit timer (platform NMI Work/Around) */
	iwl_set_bit(bus(priv), CSR_GIO_CHICKEN_BITS,
			  CSR_GIO_CHICKEN_BITS_REG_BIT_DIS_L0S_EXIT_TIMER);

	/*
	 * Disable L0s without affecting L1;
	 *  don't wait for ICH L0s (ICH bug W/A)
	 */
	iwl_set_bit(bus(priv), CSR_GIO_CHICKEN_BITS,
			  CSR_GIO_CHICKEN_BITS_REG_BIT_L1A_NO_L0S_RX);

	/* Set FH wait threshold to maximum (HW error during stress W/A) */
	iwl_set_bit(bus(priv), CSR_DBG_HPET_MEM_REG, CSR_DBG_HPET_MEM_REG_VAL);

	/*
	 * Enable HAP INTA (interrupt from management bus) to
	 * wake device's PCI Express link L1a -> L0s
	 */
	iwl_set_bit(bus(priv), CSR_HW_IF_CONFIG_REG,
				    CSR_HW_IF_CONFIG_REG_BIT_HAP_WAKE_L1A);

	bus_apm_config(bus(priv));

	/* Configure analog phase-lock-loop before activating to D0A */
	if (priv->cfg->base_params->pll_cfg_val)
		iwl_set_bit(bus(priv), CSR_ANA_PLL_CFG,
			    priv->cfg->base_params->pll_cfg_val);

	/*
	 * Set "initialization complete" bit to move adapter from
	 * D0U* --> D0A* (powered-up active) state.
	 */
	iwl_set_bit(bus(priv), CSR_GP_CNTRL, CSR_GP_CNTRL_REG_FLAG_INIT_DONE);

	/*
	 * Wait for clock stabilization; once stabilized, access to
	 * device-internal resources is supported, e.g. iwl_write_prph()
	 * and accesses to uCode SRAM.
	 */
	ret = iwl_poll_bit(bus(priv), CSR_GP_CNTRL,
			CSR_GP_CNTRL_REG_FLAG_MAC_CLOCK_READY,
			CSR_GP_CNTRL_REG_FLAG_MAC_CLOCK_READY, 25000);
	if (ret < 0) {
		IWL_DEBUG_INFO(priv, "Failed to init the card\n");
		goto out;
	}

	/*
	 * Enable DMA clock and wait for it to stabilize.
	 *
	 * Write to "CLK_EN_REG"; "1" bits enable clocks, while "0" bits
	 * do not disable clocks.  This preserves any hardware bits already
	 * set by default in "CLK_CTRL_REG" after reset.
	 */
	iwl_write_prph(bus(priv), APMG_CLK_EN_REG, APMG_CLK_VAL_DMA_CLK_RQT);
	udelay(20);

	/* Disable L1-Active */
	iwl_set_bits_prph(bus(priv), APMG_PCIDEV_STT_REG,
			  APMG_PCIDEV_STT_VAL_L1_ACT_DIS);

	set_bit(STATUS_DEVICE_ENABLED, &priv->shrd->status);

out:
	return ret;
}


int iwl_set_tx_power(struct iwl_priv *priv, s8 tx_power, bool force)
{
	int ret;
	s8 prev_tx_power;
	bool defer;
	struct iwl_rxon_context *ctx = &priv->contexts[IWL_RXON_CTX_BSS];

	lockdep_assert_held(&priv->shrd->mutex);

	if (priv->tx_power_user_lmt == tx_power && !force)
		return 0;

	if (tx_power < IWLAGN_TX_POWER_TARGET_POWER_MIN) {
		IWL_WARN(priv,
			 "Requested user TXPOWER %d below lower limit %d.\n",
			 tx_power,
			 IWLAGN_TX_POWER_TARGET_POWER_MIN);
		return -EINVAL;
	}

	if (tx_power > priv->tx_power_device_lmt) {
		IWL_WARN(priv,
			"Requested user TXPOWER %d above upper limit %d.\n",
			 tx_power, priv->tx_power_device_lmt);
		return -EINVAL;
	}

	if (!iwl_is_ready_rf(priv->shrd))
		return -EIO;

	/* scan complete and commit_rxon use tx_power_next value,
	 * it always need to be updated for newest request */
	priv->tx_power_next = tx_power;

	/* do not set tx power when scanning or channel changing */
	defer = test_bit(STATUS_SCANNING, &priv->shrd->status) ||
		memcmp(&ctx->active, &ctx->staging, sizeof(ctx->staging));
	if (defer && !force) {
		IWL_DEBUG_INFO(priv, "Deferring tx power set\n");
		return 0;
	}

	prev_tx_power = priv->tx_power_user_lmt;
	priv->tx_power_user_lmt = tx_power;

	ret = iwlagn_send_tx_power(priv);

	/* if fail to set tx_power, restore the orig. tx power */
	if (ret) {
		priv->tx_power_user_lmt = prev_tx_power;
		priv->tx_power_next = prev_tx_power;
	}
	return ret;
}

void iwl_send_bt_config(struct iwl_priv *priv)
{
	struct iwl_bt_cmd bt_cmd = {
		.lead_time = BT_LEAD_TIME_DEF,
		.max_kill = BT_MAX_KILL_DEF,
		.kill_ack_mask = 0,
		.kill_cts_mask = 0,
	};

	if (!iwlagn_mod_params.bt_coex_active)
		bt_cmd.flags = BT_COEX_DISABLE;
	else
		bt_cmd.flags = BT_COEX_ENABLE;

	priv->bt_enable_flag = bt_cmd.flags;
	IWL_DEBUG_INFO(priv, "BT coex %s\n",
		(bt_cmd.flags == BT_COEX_DISABLE) ? "disable" : "active");

	if (iwl_trans_send_cmd_pdu(trans(priv), REPLY_BT_CONFIG,
			     CMD_SYNC, sizeof(struct iwl_bt_cmd), &bt_cmd))
		IWL_ERR(priv, "failed to send BT Coex Config\n");
}

int iwl_send_statistics_request(struct iwl_priv *priv, u8 flags, bool clear)
{
	struct iwl_statistics_cmd statistics_cmd = {
		.configuration_flags =
			clear ? IWL_STATS_CONF_CLEAR_STATS : 0,
	};

	if (flags & CMD_ASYNC)
		return iwl_trans_send_cmd_pdu(trans(priv), REPLY_STATISTICS_CMD,
					      CMD_ASYNC,
					       sizeof(struct iwl_statistics_cmd),
					       &statistics_cmd);
	else
		return iwl_trans_send_cmd_pdu(trans(priv), REPLY_STATISTICS_CMD,
					CMD_SYNC,
					sizeof(struct iwl_statistics_cmd),
					&statistics_cmd);
}

int iwlagn_mac_conf_tx(struct ieee80211_hw *hw,
		    struct ieee80211_vif *vif, u16 queue,
		    const struct ieee80211_tx_queue_params *params)
{
	struct iwl_priv *priv = hw->priv;
	struct iwl_rxon_context *ctx;
	unsigned long flags;
	int q;

	IWL_DEBUG_MAC80211(priv, "enter\n");

	if (!iwl_is_ready_rf(priv->shrd)) {
		IWL_DEBUG_MAC80211(priv, "leave - RF not ready\n");
		return -EIO;
	}

	if (queue >= AC_NUM) {
		IWL_DEBUG_MAC80211(priv, "leave - queue >= AC_NUM %d\n", queue);
		return 0;
	}

	q = AC_NUM - 1 - queue;

	spin_lock_irqsave(&priv->shrd->lock, flags);

	/*
	 * MULTI-FIXME
	 * This may need to be done per interface in nl80211/cfg80211/mac80211.
	 */
	for_each_context(priv, ctx) {
		ctx->qos_data.def_qos_parm.ac[q].cw_min =
			cpu_to_le16(params->cw_min);
		ctx->qos_data.def_qos_parm.ac[q].cw_max =
			cpu_to_le16(params->cw_max);
		ctx->qos_data.def_qos_parm.ac[q].aifsn = params->aifs;
		ctx->qos_data.def_qos_parm.ac[q].edca_txop =
				cpu_to_le16((params->txop * 32));

		ctx->qos_data.def_qos_parm.ac[q].reserved1 = 0;
	}

	spin_unlock_irqrestore(&priv->shrd->lock, flags);

	IWL_DEBUG_MAC80211(priv, "leave\n");
	return 0;
}

int iwlagn_mac_tx_last_beacon(struct ieee80211_hw *hw)
{
	struct iwl_priv *priv = hw->priv;

	return priv->ibss_manager == IWL_IBSS_MANAGER;
}

static int iwl_set_mode(struct iwl_priv *priv, struct iwl_rxon_context *ctx)
{
	iwl_connection_init_rx_config(priv, ctx);

	iwlagn_set_rxon_chain(priv, ctx);

	return iwlagn_commit_rxon(priv, ctx);
}

static int iwl_setup_interface(struct iwl_priv *priv,
			       struct iwl_rxon_context *ctx)
{
	struct ieee80211_vif *vif = ctx->vif;
	int err;

	lockdep_assert_held(&priv->shrd->mutex);

	/*
	 * This variable will be correct only when there's just
	 * a single context, but all code using it is for hardware
	 * that supports only one context.
	 */
	priv->iw_mode = vif->type;

	ctx->is_active = true;

	err = iwl_set_mode(priv, ctx);
	if (err) {
		if (!ctx->always_active)
			ctx->is_active = false;
		return err;
	}

	if (priv->cfg->bt_params && priv->cfg->bt_params->advanced_bt_coexist &&
	    vif->type == NL80211_IFTYPE_ADHOC) {
		/*
		 * pretend to have high BT traffic as long as we
		 * are operating in IBSS mode, as this will cause
		 * the rate scaling etc. to behave as intended.
		 */
		priv->bt_traffic_load = IWL_BT_COEX_TRAFFIC_LOAD_HIGH;
	}

	return 0;
}

int iwlagn_mac_add_interface(struct ieee80211_hw *hw,
			     struct ieee80211_vif *vif)
{
	struct iwl_priv *priv = hw->priv;
	struct iwl_vif_priv *vif_priv = (void *)vif->drv_priv;
	struct iwl_rxon_context *tmp, *ctx = NULL;
	int err;
	enum nl80211_iftype viftype = ieee80211_vif_type_p2p(vif);

	IWL_DEBUG_MAC80211(priv, "enter: type %d, addr %pM\n",
			   viftype, vif->addr);

	cancel_delayed_work_sync(&priv->hw_roc_disable_work);

	mutex_lock(&priv->shrd->mutex);

	iwlagn_disable_roc(priv);

	if (!iwl_is_ready_rf(priv->shrd)) {
		IWL_WARN(priv, "Try to add interface when device not ready\n");
		err = -EINVAL;
		goto out;
	}

	for_each_context(priv, tmp) {
		u32 possible_modes =
			tmp->interface_modes | tmp->exclusive_interface_modes;

		if (tmp->vif) {
			/* check if this busy context is exclusive */
			if (tmp->exclusive_interface_modes &
						BIT(tmp->vif->type)) {
				err = -EINVAL;
				goto out;
			}
			continue;
		}

		if (!(possible_modes & BIT(viftype)))
			continue;

		/* have maybe usable context w/o interface */
		ctx = tmp;
		break;
	}

	if (!ctx) {
		err = -EOPNOTSUPP;
		goto out;
	}

	vif_priv->ctx = ctx;
	ctx->vif = vif;

	err = iwl_setup_interface(priv, ctx);
	if (!err)
		goto out;

	ctx->vif = NULL;
	priv->iw_mode = NL80211_IFTYPE_STATION;
 out:
	mutex_unlock(&priv->shrd->mutex);

	IWL_DEBUG_MAC80211(priv, "leave\n");
	return err;
}

static void iwl_teardown_interface(struct iwl_priv *priv,
				   struct ieee80211_vif *vif,
				   bool mode_change)
{
	struct iwl_rxon_context *ctx = iwl_rxon_ctx_from_vif(vif);

	lockdep_assert_held(&priv->shrd->mutex);

	if (priv->scan_vif == vif) {
		iwl_scan_cancel_timeout(priv, 200);
		iwl_force_scan_end(priv);
	}

	if (!mode_change) {
		iwl_set_mode(priv, ctx);
		if (!ctx->always_active)
			ctx->is_active = false;
	}

	/*
	 * When removing the IBSS interface, overwrite the
	 * BT traffic load with the stored one from the last
	 * notification, if any. If this is a device that
	 * doesn't implement this, this has no effect since
	 * both values are the same and zero.
	 */
	if (vif->type == NL80211_IFTYPE_ADHOC)
		priv->bt_traffic_load = priv->last_bt_traffic_load;
}

void iwlagn_mac_remove_interface(struct ieee80211_hw *hw,
			      struct ieee80211_vif *vif)
{
	struct iwl_priv *priv = hw->priv;
	struct iwl_rxon_context *ctx = iwl_rxon_ctx_from_vif(vif);

	IWL_DEBUG_MAC80211(priv, "enter\n");

	mutex_lock(&priv->shrd->mutex);

	if (WARN_ON(ctx->vif != vif)) {
		struct iwl_rxon_context *tmp;
		IWL_ERR(priv, "ctx->vif = %p, vif = %p\n", ctx->vif, vif);
		for_each_context(priv, tmp)
			IWL_ERR(priv, "\tID = %d:\tctx = %p\tctx->vif = %p\n",
				tmp->ctxid, tmp, tmp->vif);
	}
	ctx->vif = NULL;

	iwl_teardown_interface(priv, vif, false);

	mutex_unlock(&priv->shrd->mutex);

	IWL_DEBUG_MAC80211(priv, "leave\n");

}

#ifdef CONFIG_IWLWIFI_DEBUGFS

#define IWL_TRAFFIC_DUMP_SIZE	(IWL_TRAFFIC_ENTRY_SIZE * IWL_TRAFFIC_ENTRIES)

void iwl_reset_traffic_log(struct iwl_priv *priv)
{
	priv->tx_traffic_idx = 0;
	priv->rx_traffic_idx = 0;
	if (priv->tx_traffic)
		memset(priv->tx_traffic, 0, IWL_TRAFFIC_DUMP_SIZE);
	if (priv->rx_traffic)
		memset(priv->rx_traffic, 0, IWL_TRAFFIC_DUMP_SIZE);
}

int iwl_alloc_traffic_mem(struct iwl_priv *priv)
{
	u32 traffic_size = IWL_TRAFFIC_DUMP_SIZE;

	if (iwl_get_debug_level(priv->shrd) & IWL_DL_TX) {
		if (!priv->tx_traffic) {
			priv->tx_traffic =
				kzalloc(traffic_size, GFP_KERNEL);
			if (!priv->tx_traffic)
				return -ENOMEM;
		}
	}
	if (iwl_get_debug_level(priv->shrd) & IWL_DL_RX) {
		if (!priv->rx_traffic) {
			priv->rx_traffic =
				kzalloc(traffic_size, GFP_KERNEL);
			if (!priv->rx_traffic)
				return -ENOMEM;
		}
	}
	iwl_reset_traffic_log(priv);
	return 0;
}

void iwl_free_traffic_mem(struct iwl_priv *priv)
{
	kfree(priv->tx_traffic);
	priv->tx_traffic = NULL;

	kfree(priv->rx_traffic);
	priv->rx_traffic = NULL;
}

void iwl_dbg_log_tx_data_frame(struct iwl_priv *priv,
		      u16 length, struct ieee80211_hdr *header)
{
	__le16 fc;
	u16 len;

	if (likely(!(iwl_get_debug_level(priv->shrd) & IWL_DL_TX)))
		return;

	if (!priv->tx_traffic)
		return;

	fc = header->frame_control;
	if (ieee80211_is_data(fc)) {
		len = (length > IWL_TRAFFIC_ENTRY_SIZE)
		       ? IWL_TRAFFIC_ENTRY_SIZE : length;
		memcpy((priv->tx_traffic +
		       (priv->tx_traffic_idx * IWL_TRAFFIC_ENTRY_SIZE)),
		       header, len);
		priv->tx_traffic_idx =
			(priv->tx_traffic_idx + 1) % IWL_TRAFFIC_ENTRIES;
	}
}

void iwl_dbg_log_rx_data_frame(struct iwl_priv *priv,
		      u16 length, struct ieee80211_hdr *header)
{
	__le16 fc;
	u16 len;

	if (likely(!(iwl_get_debug_level(priv->shrd) & IWL_DL_RX)))
		return;

	if (!priv->rx_traffic)
		return;

	fc = header->frame_control;
	if (ieee80211_is_data(fc)) {
		len = (length > IWL_TRAFFIC_ENTRY_SIZE)
		       ? IWL_TRAFFIC_ENTRY_SIZE : length;
		memcpy((priv->rx_traffic +
		       (priv->rx_traffic_idx * IWL_TRAFFIC_ENTRY_SIZE)),
		       header, len);
		priv->rx_traffic_idx =
			(priv->rx_traffic_idx + 1) % IWL_TRAFFIC_ENTRIES;
	}
}

const char *get_mgmt_string(int cmd)
{
	switch (cmd) {
		IWL_CMD(MANAGEMENT_ASSOC_REQ);
		IWL_CMD(MANAGEMENT_ASSOC_RESP);
		IWL_CMD(MANAGEMENT_REASSOC_REQ);
		IWL_CMD(MANAGEMENT_REASSOC_RESP);
		IWL_CMD(MANAGEMENT_PROBE_REQ);
		IWL_CMD(MANAGEMENT_PROBE_RESP);
		IWL_CMD(MANAGEMENT_BEACON);
		IWL_CMD(MANAGEMENT_ATIM);
		IWL_CMD(MANAGEMENT_DISASSOC);
		IWL_CMD(MANAGEMENT_AUTH);
		IWL_CMD(MANAGEMENT_DEAUTH);
		IWL_CMD(MANAGEMENT_ACTION);
	default:
		return "UNKNOWN";

	}
}

const char *get_ctrl_string(int cmd)
{
	switch (cmd) {
		IWL_CMD(CONTROL_BACK_REQ);
		IWL_CMD(CONTROL_BACK);
		IWL_CMD(CONTROL_PSPOLL);
		IWL_CMD(CONTROL_RTS);
		IWL_CMD(CONTROL_CTS);
		IWL_CMD(CONTROL_ACK);
		IWL_CMD(CONTROL_CFEND);
		IWL_CMD(CONTROL_CFENDACK);
	default:
		return "UNKNOWN";

	}
}

void iwl_clear_traffic_stats(struct iwl_priv *priv)
{
	memset(&priv->tx_stats, 0, sizeof(struct traffic_stats));
	memset(&priv->rx_stats, 0, sizeof(struct traffic_stats));
}

/*
 * if CONFIG_IWLWIFI_DEBUGFS defined, iwl_update_stats function will
 * record all the MGMT, CTRL and DATA pkt for both TX and Rx pass.
 * Use debugFs to display the rx/rx_statistics
 * if CONFIG_IWLWIFI_DEBUGFS not being defined, then no MGMT and CTRL
 * information will be recorded, but DATA pkt still will be recorded
 * for the reason of iwl_led.c need to control the led blinking based on
 * number of tx and rx data.
 *
 */
void iwl_update_stats(struct iwl_priv *priv, bool is_tx, __le16 fc, u16 len)
{
	struct traffic_stats	*stats;

	if (is_tx)
		stats = &priv->tx_stats;
	else
		stats = &priv->rx_stats;

	if (ieee80211_is_mgmt(fc)) {
		switch (fc & cpu_to_le16(IEEE80211_FCTL_STYPE)) {
		case cpu_to_le16(IEEE80211_STYPE_ASSOC_REQ):
			stats->mgmt[MANAGEMENT_ASSOC_REQ]++;
			break;
		case cpu_to_le16(IEEE80211_STYPE_ASSOC_RESP):
			stats->mgmt[MANAGEMENT_ASSOC_RESP]++;
			break;
		case cpu_to_le16(IEEE80211_STYPE_REASSOC_REQ):
			stats->mgmt[MANAGEMENT_REASSOC_REQ]++;
			break;
		case cpu_to_le16(IEEE80211_STYPE_REASSOC_RESP):
			stats->mgmt[MANAGEMENT_REASSOC_RESP]++;
			break;
		case cpu_to_le16(IEEE80211_STYPE_PROBE_REQ):
			stats->mgmt[MANAGEMENT_PROBE_REQ]++;
			break;
		case cpu_to_le16(IEEE80211_STYPE_PROBE_RESP):
			stats->mgmt[MANAGEMENT_PROBE_RESP]++;
			break;
		case cpu_to_le16(IEEE80211_STYPE_BEACON):
			stats->mgmt[MANAGEMENT_BEACON]++;
			break;
		case cpu_to_le16(IEEE80211_STYPE_ATIM):
			stats->mgmt[MANAGEMENT_ATIM]++;
			break;
		case cpu_to_le16(IEEE80211_STYPE_DISASSOC):
			stats->mgmt[MANAGEMENT_DISASSOC]++;
			break;
		case cpu_to_le16(IEEE80211_STYPE_AUTH):
			stats->mgmt[MANAGEMENT_AUTH]++;
			break;
		case cpu_to_le16(IEEE80211_STYPE_DEAUTH):
			stats->mgmt[MANAGEMENT_DEAUTH]++;
			break;
		case cpu_to_le16(IEEE80211_STYPE_ACTION):
			stats->mgmt[MANAGEMENT_ACTION]++;
			break;
		}
	} else if (ieee80211_is_ctl(fc)) {
		switch (fc & cpu_to_le16(IEEE80211_FCTL_STYPE)) {
		case cpu_to_le16(IEEE80211_STYPE_BACK_REQ):
			stats->ctrl[CONTROL_BACK_REQ]++;
			break;
		case cpu_to_le16(IEEE80211_STYPE_BACK):
			stats->ctrl[CONTROL_BACK]++;
			break;
		case cpu_to_le16(IEEE80211_STYPE_PSPOLL):
			stats->ctrl[CONTROL_PSPOLL]++;
			break;
		case cpu_to_le16(IEEE80211_STYPE_RTS):
			stats->ctrl[CONTROL_RTS]++;
			break;
		case cpu_to_le16(IEEE80211_STYPE_CTS):
			stats->ctrl[CONTROL_CTS]++;
			break;
		case cpu_to_le16(IEEE80211_STYPE_ACK):
			stats->ctrl[CONTROL_ACK]++;
			break;
		case cpu_to_le16(IEEE80211_STYPE_CFEND):
			stats->ctrl[CONTROL_CFEND]++;
			break;
		case cpu_to_le16(IEEE80211_STYPE_CFENDACK):
			stats->ctrl[CONTROL_CFENDACK]++;
			break;
		}
	} else {
		/* data */
		stats->data_cnt++;
		stats->data_bytes += len;
	}
}
#endif

static void iwl_force_rf_reset(struct iwl_priv *priv)
{
	if (test_bit(STATUS_EXIT_PENDING, &priv->shrd->status))
		return;

	if (!iwl_is_any_associated(priv)) {
		IWL_DEBUG_SCAN(priv, "force reset rejected: not associated\n");
		return;
	}
	/*
	 * There is no easy and better way to force reset the radio,
	 * the only known method is switching channel which will force to
	 * reset and tune the radio.
	 * Use internal short scan (single channel) operation to should
	 * achieve this objective.
	 * Driver should reset the radio when number of consecutive missed
	 * beacon, or any other uCode error condition detected.
	 */
	IWL_DEBUG_INFO(priv, "perform radio reset.\n");
	iwl_internal_short_hw_scan(priv);
}


int iwl_force_reset(struct iwl_priv *priv, int mode, bool external)
{
	struct iwl_force_reset *force_reset;

	if (test_bit(STATUS_EXIT_PENDING, &priv->shrd->status))
		return -EINVAL;

	if (mode >= IWL_MAX_FORCE_RESET) {
		IWL_DEBUG_INFO(priv, "invalid reset request.\n");
		return -EINVAL;
	}
	force_reset = &priv->force_reset[mode];
	force_reset->reset_request_count++;
	if (!external) {
		if (force_reset->last_force_reset_jiffies &&
		    time_after(force_reset->last_force_reset_jiffies +
		    force_reset->reset_duration, jiffies)) {
			IWL_DEBUG_INFO(priv, "force reset rejected\n");
			force_reset->reset_reject_count++;
			return -EAGAIN;
		}
	}
	force_reset->reset_success_count++;
	force_reset->last_force_reset_jiffies = jiffies;
	IWL_DEBUG_INFO(priv, "perform force reset (%d)\n", mode);
	switch (mode) {
	case IWL_RF_RESET:
		iwl_force_rf_reset(priv);
		break;
	case IWL_FW_RESET:
		/*
		 * if the request is from external(ex: debugfs),
		 * then always perform the request in regardless the module
		 * parameter setting
		 * if the request is from internal (uCode error or driver
		 * detect failure), then fw_restart module parameter
		 * need to be check before performing firmware reload
		 */
		if (!external && !iwlagn_mod_params.restart_fw) {
			IWL_DEBUG_INFO(priv, "Cancel firmware reload based on "
				       "module parameter setting\n");
			break;
		}
		IWL_ERR(priv, "On demand firmware reload\n");
		iwlagn_fw_error(priv, true);
		break;
	}
	return 0;
}

int iwlagn_mac_change_interface(struct ieee80211_hw *hw,
				struct ieee80211_vif *vif,
				enum nl80211_iftype newtype, bool newp2p)
{
	struct iwl_priv *priv = hw->priv;
	struct iwl_rxon_context *ctx = iwl_rxon_ctx_from_vif(vif);
	struct iwl_rxon_context *bss_ctx = &priv->contexts[IWL_RXON_CTX_BSS];
	struct iwl_rxon_context *tmp;
	enum nl80211_iftype newviftype = newtype;
	u32 interface_modes;
	int err;

	IWL_DEBUG_MAC80211(priv, "enter\n");

	newtype = ieee80211_iftype_p2p(newtype, newp2p);

	mutex_lock(&priv->shrd->mutex);

	if (!ctx->vif || !iwl_is_ready_rf(priv->shrd)) {
		/*
		 * Huh? But wait ... this can maybe happen when
		 * we're in the middle of a firmware restart!
		 */
		err = -EBUSY;
		goto out;
	}

	interface_modes = ctx->interface_modes | ctx->exclusive_interface_modes;

	if (!(interface_modes & BIT(newtype))) {
		err = -EBUSY;
		goto out;
	}

	/*
	 * Refuse a change that should be done by moving from the PAN
	 * context to the BSS context instead, if the BSS context is
	 * available and can support the new interface type.
	 */
	if (ctx->ctxid == IWL_RXON_CTX_PAN && !bss_ctx->vif &&
	    (bss_ctx->interface_modes & BIT(newtype) ||
	     bss_ctx->exclusive_interface_modes & BIT(newtype))) {
		BUILD_BUG_ON(NUM_IWL_RXON_CTX != 2);
		err = -EBUSY;
		goto out;
	}

	if (ctx->exclusive_interface_modes & BIT(newtype)) {
		for_each_context(priv, tmp) {
			if (ctx == tmp)
				continue;

			if (!tmp->vif)
				continue;

			/*
			 * The current mode switch would be exclusive, but
			 * another context is active ... refuse the switch.
			 */
			err = -EBUSY;
			goto out;
		}
	}

	/* success */
	iwl_teardown_interface(priv, vif, true);
	vif->type = newviftype;
	vif->p2p = newp2p;
	err = iwl_setup_interface(priv, ctx);
	WARN_ON(err);
	/*
	 * We've switched internally, but submitting to the
	 * device may have failed for some reason. Mask this
	 * error, because otherwise mac80211 will not switch
	 * (and set the interface type back) and we'll be
	 * out of sync with it.
	 */
	err = 0;

 out:
	mutex_unlock(&priv->shrd->mutex);
	IWL_DEBUG_MAC80211(priv, "leave\n");

	return err;
}

int iwl_cmd_echo_test(struct iwl_priv *priv)
{
	int ret;
	struct iwl_host_cmd cmd = {
		.id = REPLY_ECHO,
		.flags = CMD_SYNC,
	};

	ret = iwl_trans_send_cmd(trans(priv), &cmd);
	if (ret)
		IWL_ERR(priv, "echo testing fail: 0X%x\n", ret);
	else
		IWL_DEBUG_INFO(priv, "echo testing pass\n");
	return ret;
}

static inline int iwl_check_stuck_queue(struct iwl_priv *priv, int txq)
{
	if (iwl_trans_check_stuck_queue(trans(priv), txq)) {
		int ret;
		ret = iwl_force_reset(priv, IWL_FW_RESET, false);
		return (ret == -EAGAIN) ? 0 : 1;
	}
	return 0;
}

/*
 * Making watchdog tick be a quarter of timeout assure we will
 * discover the queue hung between timeout and 1.25*timeout
 */
#define IWL_WD_TICK(timeout) ((timeout) / 4)

/*
 * Watchdog timer callback, we check each tx queue for stuck, if if hung
 * we reset the firmware. If everything is fine just rearm the timer.
 */
void iwl_bg_watchdog(unsigned long data)
{
	struct iwl_priv *priv = (struct iwl_priv *)data;
	int cnt;
	unsigned long timeout;

	if (test_bit(STATUS_EXIT_PENDING, &priv->shrd->status))
		return;

	if (iwl_is_rfkill(priv->shrd))
		return;

	timeout = priv->cfg->base_params->wd_timeout;
	if (timeout == 0)
		return;

	/* monitor and check for stuck cmd queue */
	if (iwl_check_stuck_queue(priv, priv->shrd->cmd_queue))
		return;

	/* monitor and check for other stuck queues */
	if (iwl_is_any_associated(priv)) {
		for (cnt = 0; cnt < hw_params(priv).max_txq_num; cnt++) {
			/* skip as we already checked the command queue */
			if (cnt == priv->shrd->cmd_queue)
				continue;
			if (iwl_check_stuck_queue(priv, cnt))
				return;
		}
	}

	mod_timer(&priv->watchdog, jiffies +
		  msecs_to_jiffies(IWL_WD_TICK(timeout)));
}

void iwl_setup_watchdog(struct iwl_priv *priv)
{
	unsigned int timeout = priv->cfg->base_params->wd_timeout;

	if (!iwlagn_mod_params.wd_disable) {
		/* use system default */
		if (timeout && !priv->cfg->base_params->wd_disable)
			mod_timer(&priv->watchdog,
				jiffies +
				msecs_to_jiffies(IWL_WD_TICK(timeout)));
		else
			del_timer(&priv->watchdog);
	} else {
		/* module parameter overwrite default configuration */
		if (timeout && iwlagn_mod_params.wd_disable == 2)
			mod_timer(&priv->watchdog,
				jiffies +
				msecs_to_jiffies(IWL_WD_TICK(timeout)));
		else
			del_timer(&priv->watchdog);
	}
}

/**
 * iwl_beacon_time_mask_low - mask of lower 32 bit of beacon time
 * @priv -- pointer to iwl_priv data structure
 * @tsf_bits -- number of bits need to shift for masking)
 */
static inline u32 iwl_beacon_time_mask_low(struct iwl_priv *priv,
					   u16 tsf_bits)
{
	return (1 << tsf_bits) - 1;
}

/**
 * iwl_beacon_time_mask_high - mask of higher 32 bit of beacon time
 * @priv -- pointer to iwl_priv data structure
 * @tsf_bits -- number of bits need to shift for masking)
 */
static inline u32 iwl_beacon_time_mask_high(struct iwl_priv *priv,
					    u16 tsf_bits)
{
	return ((1 << (32 - tsf_bits)) - 1) << tsf_bits;
}

/*
 * extended beacon time format
 * time in usec will be changed into a 32-bit value in extended:internal format
 * the extended part is the beacon counts
 * the internal part is the time in usec within one beacon interval
 */
u32 iwl_usecs_to_beacons(struct iwl_priv *priv, u32 usec, u32 beacon_interval)
{
	u32 quot;
	u32 rem;
	u32 interval = beacon_interval * TIME_UNIT;

	if (!interval || !usec)
		return 0;

	quot = (usec / interval) &
		(iwl_beacon_time_mask_high(priv, IWLAGN_EXT_BEACON_TIME_POS) >>
		IWLAGN_EXT_BEACON_TIME_POS);
	rem = (usec % interval) & iwl_beacon_time_mask_low(priv,
				   IWLAGN_EXT_BEACON_TIME_POS);

	return (quot << IWLAGN_EXT_BEACON_TIME_POS) + rem;
}

/* base is usually what we get from ucode with each received frame,
 * the same as HW timer counter counting down
 */
__le32 iwl_add_beacon_time(struct iwl_priv *priv, u32 base,
			   u32 addon, u32 beacon_interval)
{
	u32 base_low = base & iwl_beacon_time_mask_low(priv,
				IWLAGN_EXT_BEACON_TIME_POS);
	u32 addon_low = addon & iwl_beacon_time_mask_low(priv,
				IWLAGN_EXT_BEACON_TIME_POS);
	u32 interval = beacon_interval * TIME_UNIT;
	u32 res = (base & iwl_beacon_time_mask_high(priv,
				IWLAGN_EXT_BEACON_TIME_POS)) +
				(addon & iwl_beacon_time_mask_high(priv,
				IWLAGN_EXT_BEACON_TIME_POS));

	if (base_low > addon_low)
		res += base_low - addon_low;
	else if (base_low < addon_low) {
		res += interval + base_low - addon_low;
		res += (1 << IWLAGN_EXT_BEACON_TIME_POS);
	} else
		res += (1 << IWLAGN_EXT_BEACON_TIME_POS);

	return cpu_to_le32(res);
}

void iwl_start_tx_ba_trans_ready(struct iwl_priv *priv,
				 enum iwl_rxon_context_id ctx,
				 u8 sta_id, u8 tid)
{
	struct ieee80211_vif *vif;
	u8 *addr = priv->stations[sta_id].sta.sta.addr;

	if (ctx == NUM_IWL_RXON_CTX)
		ctx = priv->stations[sta_id].ctxid;
	vif = priv->contexts[ctx].vif;

	ieee80211_start_tx_ba_cb_irqsafe(vif, addr, tid);
}

void iwl_stop_tx_ba_trans_ready(struct iwl_priv *priv,
				enum iwl_rxon_context_id ctx,
				u8 sta_id, u8 tid)
{
	struct ieee80211_vif *vif;
	u8 *addr = priv->stations[sta_id].sta.sta.addr;

	if (ctx == NUM_IWL_RXON_CTX)
		ctx = priv->stations[sta_id].ctxid;
	vif = priv->contexts[ctx].vif;

	ieee80211_stop_tx_ba_cb_irqsafe(vif, addr, tid);
}

void iwl_set_hw_rfkill_state(struct iwl_priv *priv, bool state)
{
	wiphy_rfkill_set_hw_state(priv->hw->wiphy, state);
}

void iwl_nic_config(struct iwl_priv *priv)
{
	priv->cfg->lib->nic_config(priv);

}

void iwl_free_skb(struct iwl_priv *priv, struct sk_buff *skb)
{
	struct ieee80211_tx_info *info;

	info = IEEE80211_SKB_CB(skb);
	kmem_cache_free(priv->tx_cmd_pool, (info->driver_data[1]));
	dev_kfree_skb_any(skb);
}

void iwl_stop_sw_queue(struct iwl_priv *priv, u8 ac)
{
	ieee80211_stop_queue(priv->hw, ac);
}

void iwl_wake_sw_queue(struct iwl_priv *priv, u8 ac)
{
	ieee80211_wake_queue(priv->hw, ac);
}<|MERGE_RESOLUTION|>--- conflicted
+++ resolved
@@ -866,11 +866,7 @@
 	 * commands by clearing the ready bit */
 	clear_bit(STATUS_READY, &priv->shrd->status);
 
-<<<<<<< HEAD
-	wake_up(&priv->wait_command_queue);
-=======
 	wake_up(&priv->shrd->wait_command_queue);
->>>>>>> 250a8155
 
 	if (!ondemand) {
 		/*
@@ -904,47 +900,6 @@
 	}
 }
 
-<<<<<<< HEAD
-/**
- * iwl_irq_handle_error - called for HW or SW error interrupt from card
- */
-void iwl_irq_handle_error(struct iwl_priv *priv)
-{
-	/* W/A for WiFi/WiMAX coex and WiMAX own the RF */
-	if (priv->cfg->internal_wimax_coex &&
-	    (!(iwl_read_prph(priv, APMG_CLK_CTRL_REG) &
-			APMS_CLK_VAL_MRB_FUNC_MODE) ||
-	     (iwl_read_prph(priv, APMG_PS_CTRL_REG) &
-			APMG_PS_CTRL_VAL_RESET_REQ))) {
-		/*
-		 * Keep the restart process from trying to send host
-		 * commands by clearing the ready bit.
-		 */
-		clear_bit(STATUS_READY, &priv->status);
-		clear_bit(STATUS_HCMD_ACTIVE, &priv->status);
-		wake_up(&priv->wait_command_queue);
-		IWL_ERR(priv, "RF is used by WiMAX\n");
-		return;
-	}
-
-	IWL_ERR(priv, "Loaded firmware version: %s\n",
-		priv->hw->wiphy->fw_version);
-
-	iwl_dump_nic_error_log(priv);
-	iwl_dump_csr(priv);
-	iwl_dump_fh(priv, NULL, false);
-	iwl_dump_nic_event_log(priv, false, NULL, false);
-#ifdef CONFIG_IWLWIFI_DEBUG
-	if (iwl_get_debug_level(priv) & IWL_DL_FW_ERRORS)
-		iwl_print_rx_config_cmd(priv,
-					&priv->contexts[IWL_RXON_CTX_BSS]);
-#endif
-
-	iwlagn_fw_error(priv, false);
-}
-
-=======
->>>>>>> 250a8155
 static int iwl_apm_stop_master(struct iwl_priv *priv)
 {
 	int ret = 0;
