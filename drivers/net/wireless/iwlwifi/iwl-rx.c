/******************************************************************************
 *
 * Copyright(c) 2003 - 2011 Intel Corporation. All rights reserved.
 *
 * Portions of this file are derived from the ipw3945 project, as well
 * as portions of the ieee80211 subsystem header files.
 *
 * This program is free software; you can redistribute it and/or modify it
 * under the terms of version 2 of the GNU General Public License as
 * published by the Free Software Foundation.
 *
 * This program is distributed in the hope that it will be useful, but WITHOUT
 * ANY WARRANTY; without even the implied warranty of MERCHANTABILITY or
 * FITNESS FOR A PARTICULAR PURPOSE.  See the GNU General Public License for
 * more details.
 *
 * You should have received a copy of the GNU General Public License along with
 * this program; if not, write to the Free Software Foundation, Inc.,
 * 51 Franklin Street, Fifth Floor, Boston, MA 02110, USA
 *
 * The full GNU General Public License is included in this distribution in the
 * file called LICENSE.
 *
 * Contact Information:
 *  Intel Linux Wireless <ilw@linux.intel.com>
 * Intel Corporation, 5200 N.E. Elam Young Parkway, Hillsboro, OR 97124-6497
 *
 *****************************************************************************/

#include <linux/etherdevice.h>
#include <linux/slab.h>
#include <linux/sched.h>
#include <net/mac80211.h>
#include <asm/unaligned.h>
#include "iwl-eeprom.h"
#include "iwl-dev.h"
#include "iwl-core.h"
#include "iwl-sta.h"
#include "iwl-io.h"
#include "iwl-helpers.h"
#include "iwl-agn-calib.h"
#include "iwl-agn.h"

/******************************************************************************
 *
 * RX path functions
 *
 ******************************************************************************/

/*
 * Rx theory of operation
 *
 * Driver allocates a circular buffer of Receive Buffer Descriptors (RBDs),
 * each of which point to Receive Buffers to be filled by the NIC.  These get
 * used not only for Rx frames, but for any command response or notification
 * from the NIC.  The driver and NIC manage the Rx buffers by means
 * of indexes into the circular buffer.
 *
 * Rx Queue Indexes
 * The host/firmware share two index registers for managing the Rx buffers.
 *
 * The READ index maps to the first position that the firmware may be writing
 * to -- the driver can read up to (but not including) this position and get
 * good data.
 * The READ index is managed by the firmware once the card is enabled.
 *
 * The WRITE index maps to the last position the driver has read from -- the
 * position preceding WRITE is the last slot the firmware can place a packet.
 *
 * The queue is empty (no good data) if WRITE = READ - 1, and is full if
 * WRITE = READ.
 *
 * During initialization, the host sets up the READ queue position to the first
 * INDEX position, and WRITE to the last (READ - 1 wrapped)
 *
 * When the firmware places a packet in a buffer, it will advance the READ index
 * and fire the RX interrupt.  The driver can then query the READ index and
 * process as many packets as possible, moving the WRITE index forward as it
 * resets the Rx queue buffers with new memory.
 *
 * The management in the driver is as follows:
 * + A list of pre-allocated SKBs is stored in iwl->rxq->rx_free.  When
 *   iwl->rxq->free_count drops to or below RX_LOW_WATERMARK, work is scheduled
 *   to replenish the iwl->rxq->rx_free.
 * + In iwl_rx_replenish (scheduled) if 'processed' != 'read' then the
 *   iwl->rxq is replenished and the READ INDEX is updated (updating the
 *   'processed' and 'read' driver indexes as well)
 * + A received packet is processed and handed to the kernel network stack,
 *   detached from the iwl->rxq.  The driver 'processed' index is updated.
 * + The Host/Firmware iwl->rxq is replenished at tasklet time from the rx_free
 *   list. If there are no allocated buffers in iwl->rxq->rx_free, the READ
 *   INDEX is not incremented and iwl->status(RX_STALLED) is set.  If there
 *   were enough free buffers and RX_STALLED is set it is cleared.
 *
 *
 * Driver sequence:
 *
 * iwl_rx_queue_alloc()   Allocates rx_free
 * iwl_rx_replenish()     Replenishes rx_free list from rx_used, and calls
 *                            iwl_rx_queue_restock
 * iwl_rx_queue_restock() Moves available buffers from rx_free into Rx
 *                            queue, updates firmware pointers, and updates
 *                            the WRITE index.  If insufficient rx_free buffers
 *                            are available, schedules iwl_rx_replenish
 *
 * -- enable interrupts --
 * ISR - iwl_rx()         Detach iwl_rx_mem_buffers from pool up to the
 *                            READ INDEX, detaching the SKB from the pool.
 *                            Moves the packet buffer from queue to rx_used.
 *                            Calls iwl_rx_queue_restock to refill any empty
 *                            slots.
 * ...
 *
 */

/**
 * iwl_rx_queue_space - Return number of free slots available in queue.
 */
int iwl_rx_queue_space(const struct iwl_rx_queue *q)
{
	int s = q->read - q->write;
	if (s <= 0)
		s += RX_QUEUE_SIZE;
	/* keep some buffer to not confuse full and empty queue */
	s -= 2;
	if (s < 0)
		s = 0;
	return s;
}

/**
 * iwl_rx_queue_update_write_ptr - Update the write pointer for the RX queue
 */
void iwl_rx_queue_update_write_ptr(struct iwl_priv *priv, struct iwl_rx_queue *q)
{
	unsigned long flags;
	u32 rx_wrt_ptr_reg = priv->hw_params.rx_wrt_ptr_reg;
	u32 reg;

	spin_lock_irqsave(&q->lock, flags);

	if (q->need_update == 0)
		goto exit_unlock;

	if (priv->cfg->base_params->shadow_reg_enable) {
		/* shadow register enabled */
		/* Device expects a multiple of 8 */
		q->write_actual = (q->write & ~0x7);
		iwl_write32(priv, rx_wrt_ptr_reg, q->write_actual);
	} else {
		/* If power-saving is in use, make sure device is awake */
		if (test_bit(STATUS_POWER_PMI, &priv->status)) {
			reg = iwl_read32(priv, CSR_UCODE_DRV_GP1);

			if (reg & CSR_UCODE_DRV_GP1_BIT_MAC_SLEEP) {
				IWL_DEBUG_INFO(priv,
					"Rx queue requesting wakeup,"
					" GP1 = 0x%x\n", reg);
				iwl_set_bit(priv, CSR_GP_CNTRL,
					CSR_GP_CNTRL_REG_FLAG_MAC_ACCESS_REQ);
				goto exit_unlock;
			}

			q->write_actual = (q->write & ~0x7);
			iwl_write_direct32(priv, rx_wrt_ptr_reg,
					q->write_actual);

		/* Else device is assumed to be awake */
		} else {
			/* Device expects a multiple of 8 */
			q->write_actual = (q->write & ~0x7);
			iwl_write_direct32(priv, rx_wrt_ptr_reg,
				q->write_actual);
		}
	}
	q->need_update = 0;

 exit_unlock:
	spin_unlock_irqrestore(&q->lock, flags);
}
<<<<<<< HEAD
EXPORT_SYMBOL(iwl_rx_queue_restock);


/**
 * iwl_rx_replenish - Move all used packet from rx_used to rx_free
 *
 * When moving to rx_free an SKB is allocated for the slot.
 *
 * Also restock the Rx queue via iwl_rx_queue_restock.
 * This is called as a scheduled work item (except for during initialization)
 */
void iwl_rx_allocate(struct iwl_priv *priv, gfp_t priority)
{
	struct iwl_rx_queue *rxq = &priv->rxq;
	struct list_head *element;
	struct iwl_rx_mem_buffer *rxb;
	struct sk_buff *skb;
	unsigned long flags;

	while (1) {
		spin_lock_irqsave(&rxq->lock, flags);
		if (list_empty(&rxq->rx_used)) {
			spin_unlock_irqrestore(&rxq->lock, flags);
			return;
		}
		spin_unlock_irqrestore(&rxq->lock, flags);

		if (rxq->free_count > RX_LOW_WATERMARK)
			priority |= __GFP_NOWARN;
		/* Alloc a new receive buffer */
		skb = alloc_skb(priv->hw_params.rx_buf_size + 256,
						priority);

		if (!skb) {
			if (net_ratelimit())
				IWL_DEBUG_INFO(priv, "Failed to allocate SKB buffer.\n");
			if ((rxq->free_count <= RX_LOW_WATERMARK) &&
			    net_ratelimit())
				IWL_CRIT(priv, "Failed to allocate SKB buffer with %s. Only %u free buffers remaining.\n",
					 priority == GFP_ATOMIC ?  "GFP_ATOMIC" : "GFP_KERNEL",
					 rxq->free_count);
			/* We don't reschedule replenish work here -- we will
			 * call the restock method and if it still needs
			 * more buffers it will schedule replenish */
			break;
		}

		spin_lock_irqsave(&rxq->lock, flags);

		if (list_empty(&rxq->rx_used)) {
			spin_unlock_irqrestore(&rxq->lock, flags);
			dev_kfree_skb_any(skb);
			return;
		}
		element = rxq->rx_used.next;
		rxb = list_entry(element, struct iwl_rx_mem_buffer, list);
		list_del(element);

		spin_unlock_irqrestore(&rxq->lock, flags);

		rxb->skb = skb;
		/* Get physical address of RB/SKB */
		rxb->real_dma_addr = pci_map_single(
					priv->pci_dev,
					rxb->skb->data,
					priv->hw_params.rx_buf_size + 256,
					PCI_DMA_FROMDEVICE);
		/* dma address must be no more than 36 bits */
		BUG_ON(rxb->real_dma_addr & ~DMA_BIT_MASK(36));
		/* and also 256 byte aligned! */
		rxb->aligned_dma_addr = ALIGN(rxb->real_dma_addr, 256);
		skb_reserve(rxb->skb, rxb->aligned_dma_addr - rxb->real_dma_addr);

		spin_lock_irqsave(&rxq->lock, flags);

		list_add_tail(&rxb->list, &rxq->rx_free);
		rxq->free_count++;
		priv->alloc_rxb_skb++;

		spin_unlock_irqrestore(&rxq->lock, flags);
	}
}

void iwl_rx_replenish(struct iwl_priv *priv)
{
	unsigned long flags;

	iwl_rx_allocate(priv, GFP_KERNEL);

	spin_lock_irqsave(&priv->lock, flags);
	iwl_rx_queue_restock(priv);
	spin_unlock_irqrestore(&priv->lock, flags);
}
EXPORT_SYMBOL(iwl_rx_replenish);

void iwl_rx_replenish_now(struct iwl_priv *priv)
{
	iwl_rx_allocate(priv, GFP_ATOMIC);

	iwl_rx_queue_restock(priv);
}
EXPORT_SYMBOL(iwl_rx_replenish_now);


/* Assumes that the skb field of the buffers in 'pool' is kept accurate.
 * If an SKB has been detached, the POOL needs to have its SKB set to NULL
 * This free routine walks the list of POOL entries and if SKB is set to
 * non NULL it is unmapped and freed
 */
void iwl_rx_queue_free(struct iwl_priv *priv, struct iwl_rx_queue *rxq)
{
	int i;
	for (i = 0; i < RX_QUEUE_SIZE + RX_FREE_BUFFERS; i++) {
		if (rxq->pool[i].skb != NULL) {
			pci_unmap_single(priv->pci_dev,
					 rxq->pool[i].real_dma_addr,
					 priv->hw_params.rx_buf_size + 256,
					 PCI_DMA_FROMDEVICE);
			dev_kfree_skb(rxq->pool[i].skb);
		}
	}

	dma_free_coherent(&priv->pci_dev->dev, 4 * RX_QUEUE_SIZE, rxq->bd,
			  rxq->dma_addr);
	dma_free_coherent(&priv->pci_dev->dev, sizeof(struct iwl_rb_status),
			  rxq->rb_stts, rxq->rb_stts_dma);
	rxq->bd = NULL;
	rxq->rb_stts  = NULL;
}
EXPORT_SYMBOL(iwl_rx_queue_free);
=======
>>>>>>> 02f8c6ae

int iwl_rx_queue_alloc(struct iwl_priv *priv)
{
	struct iwl_rx_queue *rxq = &priv->rxq;
	struct device *dev = &priv->pci_dev->dev;
	int i;

	spin_lock_init(&rxq->lock);
	INIT_LIST_HEAD(&rxq->rx_free);
	INIT_LIST_HEAD(&rxq->rx_used);

	/* Alloc the circular buffer of Read Buffer Descriptors (RBDs) */
<<<<<<< HEAD
	rxq->bd = dma_alloc_coherent(dev, 4 * RX_QUEUE_SIZE, &rxq->dma_addr,
=======
	rxq->bd = dma_alloc_coherent(dev, 4 * RX_QUEUE_SIZE, &rxq->bd_dma,
>>>>>>> 02f8c6ae
				     GFP_KERNEL);
	if (!rxq->bd)
		goto err_bd;

	rxq->rb_stts = dma_alloc_coherent(dev, sizeof(struct iwl_rb_status),
					  &rxq->rb_stts_dma, GFP_KERNEL);
	if (!rxq->rb_stts)
		goto err_rb;

	/* Fill the rx_used queue with _all_ of the Rx buffers */
	for (i = 0; i < RX_FREE_BUFFERS + RX_QUEUE_SIZE; i++)
		list_add_tail(&rxq->pool[i].list, &rxq->rx_used);

	/* Set us so that we have processed and used all buffers, but have
	 * not restocked the Rx queue with fresh buffers */
	rxq->read = rxq->write = 0;
	rxq->write_actual = 0;
	rxq->free_count = 0;
	rxq->need_update = 0;
	return 0;

err_rb:
	dma_free_coherent(&priv->pci_dev->dev, 4 * RX_QUEUE_SIZE, rxq->bd,
<<<<<<< HEAD
			  rxq->dma_addr);
=======
			  rxq->bd_dma);
>>>>>>> 02f8c6ae
err_bd:
	return -ENOMEM;
}

/******************************************************************************
 *
 * Generic RX handler implementations
 *
 ******************************************************************************/

static void iwl_rx_reply_error(struct iwl_priv *priv,
			       struct iwl_rx_mem_buffer *rxb)
{
	struct iwl_rx_packet *pkt = rxb_addr(rxb);

	IWL_ERR(priv, "Error Reply type 0x%08X cmd %s (0x%02X) "
		"seq 0x%04X ser 0x%08X\n",
		le32_to_cpu(pkt->u.err_resp.error_type),
		get_cmd_string(pkt->u.err_resp.cmd_id),
		pkt->u.err_resp.cmd_id,
		le16_to_cpu(pkt->u.err_resp.bad_cmd_seq_num),
		le32_to_cpu(pkt->u.err_resp.error_info));
}

static void iwl_rx_csa(struct iwl_priv *priv, struct iwl_rx_mem_buffer *rxb)
{
	struct iwl_rx_packet *pkt = rxb_addr(rxb);
	struct iwl_csa_notification *csa = &(pkt->u.csa_notif);
	/*
	 * MULTI-FIXME
	 * See iwl_mac_channel_switch.
	 */
	struct iwl_rxon_context *ctx = &priv->contexts[IWL_RXON_CTX_BSS];
	struct iwl_rxon_cmd *rxon = (void *)&ctx->active;

	if (!test_bit(STATUS_CHANNEL_SWITCH_PENDING, &priv->status))
		return;

	if (!le32_to_cpu(csa->status) && csa->channel == priv->switch_channel) {
		rxon->channel = csa->channel;
		ctx->staging.channel = csa->channel;
		IWL_DEBUG_11H(priv, "CSA notif: channel %d\n",
			      le16_to_cpu(csa->channel));
		iwl_chswitch_done(priv, true);
	} else {
		IWL_ERR(priv, "CSA notif (fail) : channel %d\n",
			le16_to_cpu(csa->channel));
		iwl_chswitch_done(priv, false);
	}
}


static void iwl_rx_spectrum_measure_notif(struct iwl_priv *priv,
					  struct iwl_rx_mem_buffer *rxb)
{
	struct iwl_rx_packet *pkt = rxb_addr(rxb);
	struct iwl_spectrum_notification *report = &(pkt->u.spectrum_notif);

	if (!report->state) {
		IWL_DEBUG_11H(priv,
			"Spectrum Measure Notification: Start\n");
		return;
	}

	memcpy(&priv->measure_report, report, sizeof(*report));
	priv->measurement_status |= MEASUREMENT_READY;
}

static void iwl_rx_pm_sleep_notif(struct iwl_priv *priv,
				  struct iwl_rx_mem_buffer *rxb)
{
#ifdef CONFIG_IWLWIFI_DEBUG
	struct iwl_rx_packet *pkt = rxb_addr(rxb);
	struct iwl_sleep_notification *sleep = &(pkt->u.sleep_notif);
	IWL_DEBUG_RX(priv, "sleep mode: %d, src: %d\n",
		     sleep->pm_sleep_mode, sleep->pm_wakeup_src);
#endif
}

static void iwl_rx_pm_debug_statistics_notif(struct iwl_priv *priv,
					     struct iwl_rx_mem_buffer *rxb)
{
	struct iwl_rx_packet *pkt = rxb_addr(rxb);
	u32 len = le32_to_cpu(pkt->len_n_flags) & FH_RSCSR_FRAME_SIZE_MSK;
	IWL_DEBUG_RADIO(priv, "Dumping %d bytes of unhandled "
			"notification for %s:\n", len,
			get_cmd_string(pkt->hdr.cmd));
	iwl_print_hex_dump(priv, IWL_DL_RADIO, pkt->u.raw, len);
}

static void iwl_rx_beacon_notif(struct iwl_priv *priv,
				struct iwl_rx_mem_buffer *rxb)
{
	struct iwl_rx_packet *pkt = rxb_addr(rxb);
	struct iwlagn_beacon_notif *beacon = (void *)pkt->u.raw;
#ifdef CONFIG_IWLWIFI_DEBUG
	u16 status = le16_to_cpu(beacon->beacon_notify_hdr.status.status);
	u8 rate = iwl_hw_get_rate(beacon->beacon_notify_hdr.rate_n_flags);

	IWL_DEBUG_RX(priv, "beacon status %#x, retries:%d ibssmgr:%d "
		"tsf:0x%.8x%.8x rate:%d\n",
		status & TX_STATUS_MSK,
		beacon->beacon_notify_hdr.failure_frame,
		le32_to_cpu(beacon->ibss_mgr_status),
		le32_to_cpu(beacon->high_tsf),
		le32_to_cpu(beacon->low_tsf), rate);
#endif

	priv->ibss_manager = le32_to_cpu(beacon->ibss_mgr_status);

	if (!test_bit(STATUS_EXIT_PENDING, &priv->status))
		queue_work(priv->workqueue, &priv->beacon_update);
}

/* the threshold ratio of actual_ack_cnt to expected_ack_cnt in percent */
#define ACK_CNT_RATIO (50)
#define BA_TIMEOUT_CNT (5)
#define BA_TIMEOUT_MAX (16)

/**
 * iwl_good_ack_health - checks for ACK count ratios, BA timeout retries.
 *
 * When the ACK count ratio is low and aggregated BA timeout retries exceeding
 * the BA_TIMEOUT_MAX, reload firmware and bring system back to normal
 * operation state.
 */
static bool iwl_good_ack_health(struct iwl_priv *priv,
				struct statistics_tx *cur)
{
	int actual_delta, expected_delta, ba_timeout_delta;
	struct statistics_tx *old;

	if (priv->_agn.agg_tids_count)
		return true;

	old = &priv->statistics.tx;

	actual_delta = le32_to_cpu(cur->actual_ack_cnt) -
		       le32_to_cpu(old->actual_ack_cnt);
	expected_delta = le32_to_cpu(cur->expected_ack_cnt) -
			 le32_to_cpu(old->expected_ack_cnt);

	/* Values should not be negative, but we do not trust the firmware */
	if (actual_delta <= 0 || expected_delta <= 0)
		return true;

	ba_timeout_delta = le32_to_cpu(cur->agg.ba_timeout) -
			   le32_to_cpu(old->agg.ba_timeout);

	if ((actual_delta * 100 / expected_delta) < ACK_CNT_RATIO &&
	    ba_timeout_delta > BA_TIMEOUT_CNT) {
		IWL_DEBUG_RADIO(priv, "deltas: actual %d expected %d ba_timeout %d\n",
				actual_delta, expected_delta, ba_timeout_delta);

#ifdef CONFIG_IWLWIFI_DEBUGFS
		/*
		 * This is ifdef'ed on DEBUGFS because otherwise the
		 * statistics aren't available. If DEBUGFS is set but
		 * DEBUG is not, these will just compile out.
		 */
		IWL_DEBUG_RADIO(priv, "rx_detected_cnt delta %d\n",
				priv->delta_stats.tx.rx_detected_cnt);
		IWL_DEBUG_RADIO(priv,
				"ack_or_ba_timeout_collision delta %d\n",
				priv->delta_stats.tx.ack_or_ba_timeout_collision);
#endif

		if (ba_timeout_delta >= BA_TIMEOUT_MAX)
			return false;
	}

	return true;
}

/**
 * iwl_good_plcp_health - checks for plcp error.
 *
 * When the plcp error is exceeding the thresholds, reset the radio
 * to improve the throughput.
 */
static bool iwl_good_plcp_health(struct iwl_priv *priv,
				 struct statistics_rx_phy *cur_ofdm,
				 struct statistics_rx_ht_phy *cur_ofdm_ht,
				 unsigned int msecs)
{
	int delta;
	int threshold = priv->cfg->base_params->plcp_delta_threshold;

	if (threshold == IWL_MAX_PLCP_ERR_THRESHOLD_DISABLE) {
		IWL_DEBUG_RADIO(priv, "plcp_err check disabled\n");
		return true;
	}

	delta = le32_to_cpu(cur_ofdm->plcp_err) -
		le32_to_cpu(priv->statistics.rx_ofdm.plcp_err) +
		le32_to_cpu(cur_ofdm_ht->plcp_err) -
		le32_to_cpu(priv->statistics.rx_ofdm_ht.plcp_err);

	/* Can be negative if firmware reset statistics */
	if (delta <= 0)
		return true;

	if ((delta * 100 / msecs) > threshold) {
		IWL_DEBUG_RADIO(priv,
				"plcp health threshold %u delta %d msecs %u\n",
				threshold, delta, msecs);
		return false;
	}

	return true;
}

static void iwl_recover_from_statistics(struct iwl_priv *priv,
					struct statistics_rx_phy *cur_ofdm,
					struct statistics_rx_ht_phy *cur_ofdm_ht,
					struct statistics_tx *tx,
					unsigned long stamp)
{
	unsigned int msecs;

	if (test_bit(STATUS_EXIT_PENDING, &priv->status))
		return;

	msecs = jiffies_to_msecs(stamp - priv->rx_statistics_jiffies);

	/* Only gather statistics and update time stamp when not associated */
	if (!iwl_is_any_associated(priv))
		return;

	/* Do not check/recover when do not have enough statistics data */
	if (msecs < 99)
		return;

	if (iwlagn_mod_params.ack_check && !iwl_good_ack_health(priv, tx)) {
		IWL_ERR(priv, "low ack count detected, restart firmware\n");
		if (!iwl_force_reset(priv, IWL_FW_RESET, false))
			return;
	}

	if (iwlagn_mod_params.plcp_check &&
	    !iwl_good_plcp_health(priv, cur_ofdm, cur_ofdm_ht, msecs))
		iwl_force_reset(priv, IWL_RF_RESET, false);
}

/* Calculate noise level, based on measurements during network silence just
 *   before arriving beacon.  This measurement can be done only if we know
 *   exactly when to expect beacons, therefore only when we're associated. */
static void iwl_rx_calc_noise(struct iwl_priv *priv)
{
	struct statistics_rx_non_phy *rx_info;
	int num_active_rx = 0;
	int total_silence = 0;
	int bcn_silence_a, bcn_silence_b, bcn_silence_c;
	int last_rx_noise;

	rx_info = &priv->statistics.rx_non_phy;

	bcn_silence_a =
		le32_to_cpu(rx_info->beacon_silence_rssi_a) & IN_BAND_FILTER;
	bcn_silence_b =
		le32_to_cpu(rx_info->beacon_silence_rssi_b) & IN_BAND_FILTER;
	bcn_silence_c =
		le32_to_cpu(rx_info->beacon_silence_rssi_c) & IN_BAND_FILTER;

	if (bcn_silence_a) {
		total_silence += bcn_silence_a;
		num_active_rx++;
	}
	if (bcn_silence_b) {
		total_silence += bcn_silence_b;
		num_active_rx++;
	}
	if (bcn_silence_c) {
		total_silence += bcn_silence_c;
		num_active_rx++;
	}

	/* Average among active antennas */
	if (num_active_rx)
		last_rx_noise = (total_silence / num_active_rx) - 107;
	else
		last_rx_noise = IWL_NOISE_MEAS_NOT_AVAILABLE;

	IWL_DEBUG_CALIB(priv, "inband silence a %u, b %u, c %u, dBm %d\n",
			bcn_silence_a, bcn_silence_b, bcn_silence_c,
			last_rx_noise);
}

#ifdef CONFIG_IWLWIFI_DEBUGFS
/*
 *  based on the assumption of all statistics counter are in DWORD
 *  FIXME: This function is for debugging, do not deal with
 *  the case of counters roll-over.
 */
static void accum_stats(__le32 *prev, __le32 *cur, __le32 *delta,
			__le32 *max_delta, __le32 *accum, int size)
{
	int i;

	for (i = 0;
	     i < size / sizeof(__le32);
	     i++, prev++, cur++, delta++, max_delta++, accum++) {
		if (le32_to_cpu(*cur) > le32_to_cpu(*prev)) {
			*delta = cpu_to_le32(
				le32_to_cpu(*cur) - le32_to_cpu(*prev));
			le32_add_cpu(accum, le32_to_cpu(*delta));
			if (le32_to_cpu(*delta) > le32_to_cpu(*max_delta))
				*max_delta = *delta;
		}
	}
}

static void
iwl_accumulative_statistics(struct iwl_priv *priv,
			    struct statistics_general_common *common,
			    struct statistics_rx_non_phy *rx_non_phy,
			    struct statistics_rx_phy *rx_ofdm,
			    struct statistics_rx_ht_phy *rx_ofdm_ht,
			    struct statistics_rx_phy *rx_cck,
			    struct statistics_tx *tx,
			    struct statistics_bt_activity *bt_activity)
{
#define ACCUM(_name)	\
	accum_stats((__le32 *)&priv->statistics._name,		\
		    (__le32 *)_name,				\
		    (__le32 *)&priv->delta_stats._name,		\
		    (__le32 *)&priv->max_delta_stats._name,	\
		    (__le32 *)&priv->accum_stats._name,		\
		    sizeof(*_name));

	ACCUM(common);
	ACCUM(rx_non_phy);
	ACCUM(rx_ofdm);
	ACCUM(rx_ofdm_ht);
	ACCUM(rx_cck);
	ACCUM(tx);
	if (bt_activity)
		ACCUM(bt_activity);
#undef ACCUM
}
#else
static inline void
iwl_accumulative_statistics(struct iwl_priv *priv,
			    struct statistics_general_common *common,
			    struct statistics_rx_non_phy *rx_non_phy,
			    struct statistics_rx_phy *rx_ofdm,
			    struct statistics_rx_ht_phy *rx_ofdm_ht,
			    struct statistics_rx_phy *rx_cck,
			    struct statistics_tx *tx,
			    struct statistics_bt_activity *bt_activity)
{
}
#endif

static void iwl_rx_statistics(struct iwl_priv *priv,
			      struct iwl_rx_mem_buffer *rxb)
{
	unsigned long stamp = jiffies;
	const int reg_recalib_period = 60;
	int change;
	struct iwl_rx_packet *pkt = rxb_addr(rxb);
	u32 len = le32_to_cpu(pkt->len_n_flags) & FH_RSCSR_FRAME_SIZE_MSK;
	__le32 *flag;
	struct statistics_general_common *common;
	struct statistics_rx_non_phy *rx_non_phy;
	struct statistics_rx_phy *rx_ofdm;
	struct statistics_rx_ht_phy *rx_ofdm_ht;
	struct statistics_rx_phy *rx_cck;
	struct statistics_tx *tx;
	struct statistics_bt_activity *bt_activity;

	len -= sizeof(struct iwl_cmd_header); /* skip header */

	IWL_DEBUG_RX(priv, "Statistics notification received (%d bytes).\n",
		     len);

	if (len == sizeof(struct iwl_bt_notif_statistics)) {
		struct iwl_bt_notif_statistics *stats;
		stats = &pkt->u.stats_bt;
		flag = &stats->flag;
		common = &stats->general.common;
		rx_non_phy = &stats->rx.general.common;
		rx_ofdm = &stats->rx.ofdm;
		rx_ofdm_ht = &stats->rx.ofdm_ht;
		rx_cck = &stats->rx.cck;
		tx = &stats->tx;
		bt_activity = &stats->general.activity;

#ifdef CONFIG_IWLWIFI_DEBUGFS
		/* handle this exception directly */
		priv->statistics.num_bt_kills = stats->rx.general.num_bt_kills;
		le32_add_cpu(&priv->statistics.accum_num_bt_kills,
			     le32_to_cpu(stats->rx.general.num_bt_kills));
#endif
	} else if (len == sizeof(struct iwl_notif_statistics)) {
		struct iwl_notif_statistics *stats;
		stats = &pkt->u.stats;
		flag = &stats->flag;
		common = &stats->general.common;
		rx_non_phy = &stats->rx.general;
		rx_ofdm = &stats->rx.ofdm;
		rx_ofdm_ht = &stats->rx.ofdm_ht;
		rx_cck = &stats->rx.cck;
		tx = &stats->tx;
		bt_activity = NULL;
	} else {
		WARN_ONCE(1, "len %d doesn't match BT (%zu) or normal (%zu)\n",
			  len, sizeof(struct iwl_bt_notif_statistics),
			  sizeof(struct iwl_notif_statistics));
		return;
	}

	change = common->temperature != priv->statistics.common.temperature ||
		 (*flag & STATISTICS_REPLY_FLG_HT40_MODE_MSK) !=
		 (priv->statistics.flag & STATISTICS_REPLY_FLG_HT40_MODE_MSK);

	iwl_accumulative_statistics(priv, common, rx_non_phy, rx_ofdm,
				    rx_ofdm_ht, rx_cck, tx, bt_activity);

	iwl_recover_from_statistics(priv, rx_ofdm, rx_ofdm_ht, tx, stamp);

	priv->statistics.flag = *flag;
	memcpy(&priv->statistics.common, common, sizeof(*common));
	memcpy(&priv->statistics.rx_non_phy, rx_non_phy, sizeof(*rx_non_phy));
	memcpy(&priv->statistics.rx_ofdm, rx_ofdm, sizeof(*rx_ofdm));
	memcpy(&priv->statistics.rx_ofdm_ht, rx_ofdm_ht, sizeof(*rx_ofdm_ht));
	memcpy(&priv->statistics.rx_cck, rx_cck, sizeof(*rx_cck));
	memcpy(&priv->statistics.tx, tx, sizeof(*tx));
#ifdef CONFIG_IWLWIFI_DEBUGFS
	if (bt_activity)
		memcpy(&priv->statistics.bt_activity, bt_activity,
			sizeof(*bt_activity));
#endif

	priv->rx_statistics_jiffies = stamp;

	set_bit(STATUS_STATISTICS, &priv->status);

	/* Reschedule the statistics timer to occur in
	 * reg_recalib_period seconds to ensure we get a
	 * thermal update even if the uCode doesn't give
	 * us one */
	mod_timer(&priv->statistics_periodic, jiffies +
		  msecs_to_jiffies(reg_recalib_period * 1000));

	if (unlikely(!test_bit(STATUS_SCANNING, &priv->status)) &&
	    (pkt->hdr.cmd == STATISTICS_NOTIFICATION)) {
		iwl_rx_calc_noise(priv);
		queue_work(priv->workqueue, &priv->run_time_calib_work);
	}
	if (priv->cfg->ops->lib->temp_ops.temperature && change)
		priv->cfg->ops->lib->temp_ops.temperature(priv);
}

static void iwl_rx_reply_statistics(struct iwl_priv *priv,
				    struct iwl_rx_mem_buffer *rxb)
{
	struct iwl_rx_packet *pkt = rxb_addr(rxb);

	if (le32_to_cpu(pkt->u.stats.flag) & UCODE_STATISTICS_CLEAR_MSK) {
#ifdef CONFIG_IWLWIFI_DEBUGFS
		memset(&priv->accum_stats, 0,
			sizeof(priv->accum_stats));
		memset(&priv->delta_stats, 0,
			sizeof(priv->delta_stats));
		memset(&priv->max_delta_stats, 0,
			sizeof(priv->max_delta_stats));
#endif
		IWL_DEBUG_RX(priv, "Statistics have been cleared\n");
	}
	iwl_rx_statistics(priv, rxb);
}

/* Handle notification from uCode that card's power state is changing
 * due to software, hardware, or critical temperature RFKILL */
static void iwl_rx_card_state_notif(struct iwl_priv *priv,
				    struct iwl_rx_mem_buffer *rxb)
{
	struct iwl_rx_packet *pkt = rxb_addr(rxb);
	u32 flags = le32_to_cpu(pkt->u.card_state_notif.flags);
	unsigned long status = priv->status;

	IWL_DEBUG_RF_KILL(priv, "Card state received: HW:%s SW:%s CT:%s\n",
			  (flags & HW_CARD_DISABLED) ? "Kill" : "On",
			  (flags & SW_CARD_DISABLED) ? "Kill" : "On",
			  (flags & CT_CARD_DISABLED) ?
			  "Reached" : "Not reached");

	if (flags & (SW_CARD_DISABLED | HW_CARD_DISABLED |
		     CT_CARD_DISABLED)) {

		iwl_write32(priv, CSR_UCODE_DRV_GP1_SET,
			    CSR_UCODE_DRV_GP1_BIT_CMD_BLOCKED);

		iwl_write_direct32(priv, HBUS_TARG_MBX_C,
					HBUS_TARG_MBX_C_REG_BIT_CMD_BLOCKED);

		if (!(flags & RXON_CARD_DISABLED)) {
			iwl_write32(priv, CSR_UCODE_DRV_GP1_CLR,
				    CSR_UCODE_DRV_GP1_BIT_CMD_BLOCKED);
			iwl_write_direct32(priv, HBUS_TARG_MBX_C,
					HBUS_TARG_MBX_C_REG_BIT_CMD_BLOCKED);
		}
		if (flags & CT_CARD_DISABLED)
			iwl_tt_enter_ct_kill(priv);
	}
	if (!(flags & CT_CARD_DISABLED))
		iwl_tt_exit_ct_kill(priv);

	if (flags & HW_CARD_DISABLED)
		set_bit(STATUS_RF_KILL_HW, &priv->status);
	else
		clear_bit(STATUS_RF_KILL_HW, &priv->status);


	if (!(flags & RXON_CARD_DISABLED))
		iwl_scan_cancel(priv);

	if ((test_bit(STATUS_RF_KILL_HW, &status) !=
	     test_bit(STATUS_RF_KILL_HW, &priv->status)))
		wiphy_rfkill_set_hw_state(priv->hw->wiphy,
			test_bit(STATUS_RF_KILL_HW, &priv->status));
	else
		wake_up_interruptible(&priv->wait_command_queue);
}

static void iwl_rx_missed_beacon_notif(struct iwl_priv *priv,
				       struct iwl_rx_mem_buffer *rxb)

{
	struct iwl_rx_packet *pkt = rxb_addr(rxb);
	struct iwl_missed_beacon_notif *missed_beacon;

	missed_beacon = &pkt->u.missed_beacon;
	if (le32_to_cpu(missed_beacon->consecutive_missed_beacons) >
	    priv->missed_beacon_threshold) {
		IWL_DEBUG_CALIB(priv,
		    "missed bcn cnsq %d totl %d rcd %d expctd %d\n",
		    le32_to_cpu(missed_beacon->consecutive_missed_beacons),
		    le32_to_cpu(missed_beacon->total_missed_becons),
		    le32_to_cpu(missed_beacon->num_recvd_beacons),
		    le32_to_cpu(missed_beacon->num_expected_beacons));
		if (!test_bit(STATUS_SCANNING, &priv->status))
			iwl_init_sensitivity(priv);
	}
}

/* Cache phy data (Rx signal strength, etc) for HT frame (REPLY_RX_PHY_CMD).
 * This will be used later in iwl_rx_reply_rx() for REPLY_RX_MPDU_CMD. */
static void iwl_rx_reply_rx_phy(struct iwl_priv *priv,
				struct iwl_rx_mem_buffer *rxb)
{
	struct iwl_rx_packet *pkt = rxb_addr(rxb);

	priv->_agn.last_phy_res_valid = true;
	memcpy(&priv->_agn.last_phy_res, pkt->u.raw,
	       sizeof(struct iwl_rx_phy_res));
}

/*
 * returns non-zero if packet should be dropped
 */
static int iwl_set_decrypted_flag(struct iwl_priv *priv,
				  struct ieee80211_hdr *hdr,
				  u32 decrypt_res,
				  struct ieee80211_rx_status *stats)
{
	u16 fc = le16_to_cpu(hdr->frame_control);

	/*
	 * All contexts have the same setting here due to it being
	 * a module parameter, so OK to check any context.
	 */
	if (priv->contexts[IWL_RXON_CTX_BSS].active.filter_flags &
						RXON_FILTER_DIS_DECRYPT_MSK)
		return 0;

	if (!(fc & IEEE80211_FCTL_PROTECTED))
		return 0;

	IWL_DEBUG_RX(priv, "decrypt_res:0x%x\n", decrypt_res);
	switch (decrypt_res & RX_RES_STATUS_SEC_TYPE_MSK) {
	case RX_RES_STATUS_SEC_TYPE_TKIP:
		/* The uCode has got a bad phase 1 Key, pushes the packet.
		 * Decryption will be done in SW. */
		if ((decrypt_res & RX_RES_STATUS_DECRYPT_TYPE_MSK) ==
		    RX_RES_STATUS_BAD_KEY_TTAK)
			break;

	case RX_RES_STATUS_SEC_TYPE_WEP:
		if ((decrypt_res & RX_RES_STATUS_DECRYPT_TYPE_MSK) ==
		    RX_RES_STATUS_BAD_ICV_MIC) {
			/* bad ICV, the packet is destroyed since the
			 * decryption is inplace, drop it */
			IWL_DEBUG_RX(priv, "Packet destroyed\n");
			return -1;
		}
	case RX_RES_STATUS_SEC_TYPE_CCMP:
		if ((decrypt_res & RX_RES_STATUS_DECRYPT_TYPE_MSK) ==
		    RX_RES_STATUS_DECRYPT_OK) {
			IWL_DEBUG_RX(priv, "hw decrypt successfully!!!\n");
			stats->flag |= RX_FLAG_DECRYPTED;
		}
		break;

	default:
		break;
	}
	return 0;
}

static void iwl_pass_packet_to_mac80211(struct iwl_priv *priv,
					struct ieee80211_hdr *hdr,
					u16 len,
					u32 ampdu_status,
					struct iwl_rx_mem_buffer *rxb,
					struct ieee80211_rx_status *stats)
{
	struct sk_buff *skb;
	__le16 fc = hdr->frame_control;
	struct iwl_rxon_context *ctx;

	/* We only process data packets if the interface is open */
	if (unlikely(!priv->is_open)) {
		IWL_DEBUG_DROP_LIMIT(priv,
		    "Dropping packet while interface is not open.\n");
		return;
	}

	/* In case of HW accelerated crypto and bad decryption, drop */
	if (!iwlagn_mod_params.sw_crypto &&
	    iwl_set_decrypted_flag(priv, hdr, ampdu_status, stats))
		return;

	skb = dev_alloc_skb(128);
	if (!skb) {
		IWL_ERR(priv, "dev_alloc_skb failed\n");
		return;
	}

	skb_add_rx_frag(skb, 0, rxb->page, (void *)hdr - rxb_addr(rxb), len);

	iwl_update_stats(priv, false, fc, len);

	/*
	* Wake any queues that were stopped due to a passive channel tx
	* failure. This can happen because the regulatory enforcement in
	* the device waits for a beacon before allowing transmission,
	* sometimes even after already having transmitted frames for the
	* association because the new RXON may reset the information.
	*/
	if (unlikely(ieee80211_is_beacon(fc))) {
		for_each_context(priv, ctx) {
			if (!ctx->last_tx_rejected)
				continue;
			if (compare_ether_addr(hdr->addr3,
					       ctx->active.bssid_addr))
				continue;
			ctx->last_tx_rejected = false;
			iwl_wake_any_queue(priv, ctx);
		}
	}

	memcpy(IEEE80211_SKB_RXCB(skb), stats, sizeof(*stats));

	ieee80211_rx(priv->hw, skb);
	rxb->page = NULL;
}

static u32 iwl_translate_rx_status(struct iwl_priv *priv, u32 decrypt_in)
{
	u32 decrypt_out = 0;

	if ((decrypt_in & RX_RES_STATUS_STATION_FOUND) ==
					RX_RES_STATUS_STATION_FOUND)
		decrypt_out |= (RX_RES_STATUS_STATION_FOUND |
				RX_RES_STATUS_NO_STATION_INFO_MISMATCH);

	decrypt_out |= (decrypt_in & RX_RES_STATUS_SEC_TYPE_MSK);

	/* packet was not encrypted */
	if ((decrypt_in & RX_RES_STATUS_SEC_TYPE_MSK) ==
					RX_RES_STATUS_SEC_TYPE_NONE)
		return decrypt_out;

	/* packet was encrypted with unknown alg */
	if ((decrypt_in & RX_RES_STATUS_SEC_TYPE_MSK) ==
					RX_RES_STATUS_SEC_TYPE_ERR)
		return decrypt_out;

	/* decryption was not done in HW */
	if ((decrypt_in & RX_MPDU_RES_STATUS_DEC_DONE_MSK) !=
					RX_MPDU_RES_STATUS_DEC_DONE_MSK)
		return decrypt_out;

	switch (decrypt_in & RX_RES_STATUS_SEC_TYPE_MSK) {

	case RX_RES_STATUS_SEC_TYPE_CCMP:
		/* alg is CCM: check MIC only */
		if (!(decrypt_in & RX_MPDU_RES_STATUS_MIC_OK))
			/* Bad MIC */
			decrypt_out |= RX_RES_STATUS_BAD_ICV_MIC;
		else
			decrypt_out |= RX_RES_STATUS_DECRYPT_OK;

		break;

	case RX_RES_STATUS_SEC_TYPE_TKIP:
		if (!(decrypt_in & RX_MPDU_RES_STATUS_TTAK_OK)) {
			/* Bad TTAK */
			decrypt_out |= RX_RES_STATUS_BAD_KEY_TTAK;
			break;
		}
		/* fall through if TTAK OK */
	default:
		if (!(decrypt_in & RX_MPDU_RES_STATUS_ICV_OK))
			decrypt_out |= RX_RES_STATUS_BAD_ICV_MIC;
		else
			decrypt_out |= RX_RES_STATUS_DECRYPT_OK;
		break;
	}

	IWL_DEBUG_RX(priv, "decrypt_in:0x%x  decrypt_out = 0x%x\n",
					decrypt_in, decrypt_out);

	return decrypt_out;
}

/* Called for REPLY_RX (legacy ABG frames), or
 * REPLY_RX_MPDU_CMD (HT high-throughput N frames). */
static void iwl_rx_reply_rx(struct iwl_priv *priv,
			    struct iwl_rx_mem_buffer *rxb)
{
	struct ieee80211_hdr *header;
	struct ieee80211_rx_status rx_status;
	struct iwl_rx_packet *pkt = rxb_addr(rxb);
	struct iwl_rx_phy_res *phy_res;
	__le32 rx_pkt_status;
	struct iwl_rx_mpdu_res_start *amsdu;
	u32 len;
	u32 ampdu_status;
	u32 rate_n_flags;

	/**
	 * REPLY_RX and REPLY_RX_MPDU_CMD are handled differently.
	 *	REPLY_RX: physical layer info is in this buffer
	 *	REPLY_RX_MPDU_CMD: physical layer info was sent in separate
	 *		command and cached in priv->last_phy_res
	 *
	 * Here we set up local variables depending on which command is
	 * received.
	 */
	if (pkt->hdr.cmd == REPLY_RX) {
		phy_res = (struct iwl_rx_phy_res *)pkt->u.raw;
		header = (struct ieee80211_hdr *)(pkt->u.raw + sizeof(*phy_res)
				+ phy_res->cfg_phy_cnt);

		len = le16_to_cpu(phy_res->byte_count);
		rx_pkt_status = *(__le32 *)(pkt->u.raw + sizeof(*phy_res) +
				phy_res->cfg_phy_cnt + len);
		ampdu_status = le32_to_cpu(rx_pkt_status);
	} else {
		if (!priv->_agn.last_phy_res_valid) {
			IWL_ERR(priv, "MPDU frame without cached PHY data\n");
			return;
		}
		phy_res = &priv->_agn.last_phy_res;
		amsdu = (struct iwl_rx_mpdu_res_start *)pkt->u.raw;
		header = (struct ieee80211_hdr *)(pkt->u.raw + sizeof(*amsdu));
		len = le16_to_cpu(amsdu->byte_count);
		rx_pkt_status = *(__le32 *)(pkt->u.raw + sizeof(*amsdu) + len);
		ampdu_status = iwl_translate_rx_status(priv,
						le32_to_cpu(rx_pkt_status));
	}

	if ((unlikely(phy_res->cfg_phy_cnt > 20))) {
		IWL_DEBUG_DROP(priv, "dsp size out of range [0,20]: %d/n",
				phy_res->cfg_phy_cnt);
		return;
	}

	if (!(rx_pkt_status & RX_RES_STATUS_NO_CRC32_ERROR) ||
	    !(rx_pkt_status & RX_RES_STATUS_NO_RXE_OVERFLOW)) {
		IWL_DEBUG_RX(priv, "Bad CRC or FIFO: 0x%08X.\n",
				le32_to_cpu(rx_pkt_status));
		return;
	}

	/* This will be used in several places later */
	rate_n_flags = le32_to_cpu(phy_res->rate_n_flags);

	/* rx_status carries information about the packet to mac80211 */
	rx_status.mactime = le64_to_cpu(phy_res->timestamp);
	rx_status.band = (phy_res->phy_flags & RX_RES_PHY_FLAGS_BAND_24_MSK) ?
				IEEE80211_BAND_2GHZ : IEEE80211_BAND_5GHZ;
	rx_status.freq =
		ieee80211_channel_to_frequency(le16_to_cpu(phy_res->channel),
					       rx_status.band);
	rx_status.rate_idx =
		iwlagn_hwrate_to_mac80211_idx(rate_n_flags, rx_status.band);
	rx_status.flag = 0;

	/* TSF isn't reliable. In order to allow smooth user experience,
	 * this W/A doesn't propagate it to the mac80211 */
	/*rx_status.flag |= RX_FLAG_MACTIME_MPDU;*/

	priv->ucode_beacon_time = le32_to_cpu(phy_res->beacon_time_stamp);

	/* Find max signal strength (dBm) among 3 antenna/receiver chains */
	rx_status.signal = priv->cfg->ops->utils->calc_rssi(priv, phy_res);

	iwl_dbg_log_rx_data_frame(priv, len, header);
	IWL_DEBUG_STATS_LIMIT(priv, "Rssi %d, TSF %llu\n",
		rx_status.signal, (unsigned long long)rx_status.mactime);

	/*
	 * "antenna number"
	 *
	 * It seems that the antenna field in the phy flags value
	 * is actually a bit field. This is undefined by radiotap,
	 * it wants an actual antenna number but I always get "7"
	 * for most legacy frames I receive indicating that the
	 * same frame was received on all three RX chains.
	 *
	 * I think this field should be removed in favor of a
	 * new 802.11n radiotap field "RX chains" that is defined
	 * as a bitmask.
	 */
	rx_status.antenna =
		(le16_to_cpu(phy_res->phy_flags) & RX_RES_PHY_FLAGS_ANTENNA_MSK)
		>> RX_RES_PHY_FLAGS_ANTENNA_POS;

	/* set the preamble flag if appropriate */
	if (phy_res->phy_flags & RX_RES_PHY_FLAGS_SHORT_PREAMBLE_MSK)
		rx_status.flag |= RX_FLAG_SHORTPRE;

	/* Set up the HT phy flags */
	if (rate_n_flags & RATE_MCS_HT_MSK)
		rx_status.flag |= RX_FLAG_HT;
	if (rate_n_flags & RATE_MCS_HT40_MSK)
		rx_status.flag |= RX_FLAG_40MHZ;
	if (rate_n_flags & RATE_MCS_SGI_MSK)
		rx_status.flag |= RX_FLAG_SHORT_GI;

	iwl_pass_packet_to_mac80211(priv, header, len, ampdu_status,
				    rxb, &rx_status);
}

/**
 * iwl_setup_rx_handlers - Initialize Rx handler callbacks
 *
 * Setup the RX handlers for each of the reply types sent from the uCode
 * to the host.
 */
void iwl_setup_rx_handlers(struct iwl_priv *priv)
{
	void (**handlers)(struct iwl_priv *priv, struct iwl_rx_mem_buffer *rxb);

	handlers = priv->rx_handlers;

	handlers[REPLY_ERROR]			= iwl_rx_reply_error;
	handlers[CHANNEL_SWITCH_NOTIFICATION]	= iwl_rx_csa;
	handlers[SPECTRUM_MEASURE_NOTIFICATION]	= iwl_rx_spectrum_measure_notif;
	handlers[PM_SLEEP_NOTIFICATION]		= iwl_rx_pm_sleep_notif;
	handlers[PM_DEBUG_STATISTIC_NOTIFIC]	= iwl_rx_pm_debug_statistics_notif;
	handlers[BEACON_NOTIFICATION]		= iwl_rx_beacon_notif;

	/*
	 * The same handler is used for both the REPLY to a discrete
	 * statistics request from the host as well as for the periodic
	 * statistics notifications (after received beacons) from the uCode.
	 */
	handlers[REPLY_STATISTICS_CMD]		= iwl_rx_reply_statistics;
	handlers[STATISTICS_NOTIFICATION]	= iwl_rx_statistics;

	iwl_setup_rx_scan_handlers(priv);

	handlers[CARD_STATE_NOTIFICATION]	= iwl_rx_card_state_notif;
	handlers[MISSED_BEACONS_NOTIFICATION]	= iwl_rx_missed_beacon_notif;

	/* Rx handlers */
	handlers[REPLY_RX_PHY_CMD]		= iwl_rx_reply_rx_phy;
	handlers[REPLY_RX_MPDU_CMD]		= iwl_rx_reply_rx;

	/* block ack */
	handlers[REPLY_COMPRESSED_BA]		= iwlagn_rx_reply_compressed_ba;

	/* Set up hardware specific Rx handlers */
	priv->cfg->ops->lib->rx_handler_setup(priv);
}<|MERGE_RESOLUTION|>--- conflicted
+++ resolved
@@ -178,139 +178,6 @@
  exit_unlock:
 	spin_unlock_irqrestore(&q->lock, flags);
 }
-<<<<<<< HEAD
-EXPORT_SYMBOL(iwl_rx_queue_restock);
-
-
-/**
- * iwl_rx_replenish - Move all used packet from rx_used to rx_free
- *
- * When moving to rx_free an SKB is allocated for the slot.
- *
- * Also restock the Rx queue via iwl_rx_queue_restock.
- * This is called as a scheduled work item (except for during initialization)
- */
-void iwl_rx_allocate(struct iwl_priv *priv, gfp_t priority)
-{
-	struct iwl_rx_queue *rxq = &priv->rxq;
-	struct list_head *element;
-	struct iwl_rx_mem_buffer *rxb;
-	struct sk_buff *skb;
-	unsigned long flags;
-
-	while (1) {
-		spin_lock_irqsave(&rxq->lock, flags);
-		if (list_empty(&rxq->rx_used)) {
-			spin_unlock_irqrestore(&rxq->lock, flags);
-			return;
-		}
-		spin_unlock_irqrestore(&rxq->lock, flags);
-
-		if (rxq->free_count > RX_LOW_WATERMARK)
-			priority |= __GFP_NOWARN;
-		/* Alloc a new receive buffer */
-		skb = alloc_skb(priv->hw_params.rx_buf_size + 256,
-						priority);
-
-		if (!skb) {
-			if (net_ratelimit())
-				IWL_DEBUG_INFO(priv, "Failed to allocate SKB buffer.\n");
-			if ((rxq->free_count <= RX_LOW_WATERMARK) &&
-			    net_ratelimit())
-				IWL_CRIT(priv, "Failed to allocate SKB buffer with %s. Only %u free buffers remaining.\n",
-					 priority == GFP_ATOMIC ?  "GFP_ATOMIC" : "GFP_KERNEL",
-					 rxq->free_count);
-			/* We don't reschedule replenish work here -- we will
-			 * call the restock method and if it still needs
-			 * more buffers it will schedule replenish */
-			break;
-		}
-
-		spin_lock_irqsave(&rxq->lock, flags);
-
-		if (list_empty(&rxq->rx_used)) {
-			spin_unlock_irqrestore(&rxq->lock, flags);
-			dev_kfree_skb_any(skb);
-			return;
-		}
-		element = rxq->rx_used.next;
-		rxb = list_entry(element, struct iwl_rx_mem_buffer, list);
-		list_del(element);
-
-		spin_unlock_irqrestore(&rxq->lock, flags);
-
-		rxb->skb = skb;
-		/* Get physical address of RB/SKB */
-		rxb->real_dma_addr = pci_map_single(
-					priv->pci_dev,
-					rxb->skb->data,
-					priv->hw_params.rx_buf_size + 256,
-					PCI_DMA_FROMDEVICE);
-		/* dma address must be no more than 36 bits */
-		BUG_ON(rxb->real_dma_addr & ~DMA_BIT_MASK(36));
-		/* and also 256 byte aligned! */
-		rxb->aligned_dma_addr = ALIGN(rxb->real_dma_addr, 256);
-		skb_reserve(rxb->skb, rxb->aligned_dma_addr - rxb->real_dma_addr);
-
-		spin_lock_irqsave(&rxq->lock, flags);
-
-		list_add_tail(&rxb->list, &rxq->rx_free);
-		rxq->free_count++;
-		priv->alloc_rxb_skb++;
-
-		spin_unlock_irqrestore(&rxq->lock, flags);
-	}
-}
-
-void iwl_rx_replenish(struct iwl_priv *priv)
-{
-	unsigned long flags;
-
-	iwl_rx_allocate(priv, GFP_KERNEL);
-
-	spin_lock_irqsave(&priv->lock, flags);
-	iwl_rx_queue_restock(priv);
-	spin_unlock_irqrestore(&priv->lock, flags);
-}
-EXPORT_SYMBOL(iwl_rx_replenish);
-
-void iwl_rx_replenish_now(struct iwl_priv *priv)
-{
-	iwl_rx_allocate(priv, GFP_ATOMIC);
-
-	iwl_rx_queue_restock(priv);
-}
-EXPORT_SYMBOL(iwl_rx_replenish_now);
-
-
-/* Assumes that the skb field of the buffers in 'pool' is kept accurate.
- * If an SKB has been detached, the POOL needs to have its SKB set to NULL
- * This free routine walks the list of POOL entries and if SKB is set to
- * non NULL it is unmapped and freed
- */
-void iwl_rx_queue_free(struct iwl_priv *priv, struct iwl_rx_queue *rxq)
-{
-	int i;
-	for (i = 0; i < RX_QUEUE_SIZE + RX_FREE_BUFFERS; i++) {
-		if (rxq->pool[i].skb != NULL) {
-			pci_unmap_single(priv->pci_dev,
-					 rxq->pool[i].real_dma_addr,
-					 priv->hw_params.rx_buf_size + 256,
-					 PCI_DMA_FROMDEVICE);
-			dev_kfree_skb(rxq->pool[i].skb);
-		}
-	}
-
-	dma_free_coherent(&priv->pci_dev->dev, 4 * RX_QUEUE_SIZE, rxq->bd,
-			  rxq->dma_addr);
-	dma_free_coherent(&priv->pci_dev->dev, sizeof(struct iwl_rb_status),
-			  rxq->rb_stts, rxq->rb_stts_dma);
-	rxq->bd = NULL;
-	rxq->rb_stts  = NULL;
-}
-EXPORT_SYMBOL(iwl_rx_queue_free);
-=======
->>>>>>> 02f8c6ae
 
 int iwl_rx_queue_alloc(struct iwl_priv *priv)
 {
@@ -323,11 +190,7 @@
 	INIT_LIST_HEAD(&rxq->rx_used);
 
 	/* Alloc the circular buffer of Read Buffer Descriptors (RBDs) */
-<<<<<<< HEAD
-	rxq->bd = dma_alloc_coherent(dev, 4 * RX_QUEUE_SIZE, &rxq->dma_addr,
-=======
 	rxq->bd = dma_alloc_coherent(dev, 4 * RX_QUEUE_SIZE, &rxq->bd_dma,
->>>>>>> 02f8c6ae
 				     GFP_KERNEL);
 	if (!rxq->bd)
 		goto err_bd;
@@ -351,11 +214,7 @@
 
 err_rb:
 	dma_free_coherent(&priv->pci_dev->dev, 4 * RX_QUEUE_SIZE, rxq->bd,
-<<<<<<< HEAD
-			  rxq->dma_addr);
-=======
 			  rxq->bd_dma);
->>>>>>> 02f8c6ae
 err_bd:
 	return -ENOMEM;
 }
