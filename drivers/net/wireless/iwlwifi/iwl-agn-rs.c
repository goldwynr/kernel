/******************************************************************************
 *
 * Copyright(c) 2005 - 2011 Intel Corporation. All rights reserved.
 *
 * This program is free software; you can redistribute it and/or modify it
 * under the terms of version 2 of the GNU General Public License as
 * published by the Free Software Foundation.
 *
 * This program is distributed in the hope that it will be useful, but WITHOUT
 * ANY WARRANTY; without even the implied warranty of MERCHANTABILITY or
 * FITNESS FOR A PARTICULAR PURPOSE.  See the GNU General Public License for
 * more details.
 *
 * You should have received a copy of the GNU General Public License along with
 * this program; if not, write to the Free Software Foundation, Inc.,
 * 51 Franklin Street, Fifth Floor, Boston, MA 02110, USA
 *
 * The full GNU General Public License is included in this distribution in the
 * file called LICENSE.
 *
 * Contact Information:
 *  Intel Linux Wireless <ilw@linux.intel.com>
 * Intel Corporation, 5200 N.E. Elam Young Parkway, Hillsboro, OR 97124-6497
 *
 *****************************************************************************/
#include <linux/kernel.h>
#include <linux/init.h>
#include <linux/skbuff.h>
#include <linux/slab.h>
#include <linux/wireless.h>
#include <net/mac80211.h>

#include <linux/netdevice.h>
#include <linux/etherdevice.h>
#include <linux/delay.h>

#include <linux/workqueue.h>

#include "iwl-dev.h"
#include "iwl-sta.h"
#include "iwl-core.h"
#include "iwl-agn.h"

#define RS_NAME "iwl-agn-rs"

#define NUM_TRY_BEFORE_ANT_TOGGLE 1
#define IWL_NUMBER_TRY      1
#define IWL_HT_NUMBER_TRY   3

#define IWL_RATE_MAX_WINDOW		62	/* # tx in history window */
#define IWL_RATE_MIN_FAILURE_TH		6	/* min failures to calc tpt */
#define IWL_RATE_MIN_SUCCESS_TH		8	/* min successes to calc tpt */

/* max allowed rate miss before sync LQ cmd */
#define IWL_MISSED_RATE_MAX		15
/* max time to accum history 2 seconds */
#define IWL_RATE_SCALE_FLUSH_INTVL   (3*HZ)

static u8 rs_ht_to_legacy[] = {
	IWL_RATE_6M_INDEX, IWL_RATE_6M_INDEX,
	IWL_RATE_6M_INDEX, IWL_RATE_6M_INDEX,
	IWL_RATE_6M_INDEX,
	IWL_RATE_6M_INDEX, IWL_RATE_9M_INDEX,
	IWL_RATE_12M_INDEX, IWL_RATE_18M_INDEX,
	IWL_RATE_24M_INDEX, IWL_RATE_36M_INDEX,
	IWL_RATE_48M_INDEX, IWL_RATE_54M_INDEX
};

static const u8 ant_toggle_lookup[] = {
	/*ANT_NONE -> */ ANT_NONE,
	/*ANT_A    -> */ ANT_B,
	/*ANT_B    -> */ ANT_C,
	/*ANT_AB   -> */ ANT_BC,
	/*ANT_C    -> */ ANT_A,
	/*ANT_AC   -> */ ANT_AB,
	/*ANT_BC   -> */ ANT_AC,
	/*ANT_ABC  -> */ ANT_ABC,
};

#define IWL_DECLARE_RATE_INFO(r, s, ip, in, rp, rn, pp, np)    \
	[IWL_RATE_##r##M_INDEX] = { IWL_RATE_##r##M_PLCP,      \
				    IWL_RATE_SISO_##s##M_PLCP, \
				    IWL_RATE_MIMO2_##s##M_PLCP,\
				    IWL_RATE_MIMO3_##s##M_PLCP,\
				    IWL_RATE_##r##M_IEEE,      \
				    IWL_RATE_##ip##M_INDEX,    \
				    IWL_RATE_##in##M_INDEX,    \
				    IWL_RATE_##rp##M_INDEX,    \
				    IWL_RATE_##rn##M_INDEX,    \
				    IWL_RATE_##pp##M_INDEX,    \
				    IWL_RATE_##np##M_INDEX }

/*
 * Parameter order:
 *   rate, ht rate, prev rate, next rate, prev tgg rate, next tgg rate
 *
 * If there isn't a valid next or previous rate then INV is used which
 * maps to IWL_RATE_INVALID
 *
 */
const struct iwl_rate_info iwl_rates[IWL_RATE_COUNT] = {
	IWL_DECLARE_RATE_INFO(1, INV, INV, 2, INV, 2, INV, 2),    /*  1mbps */
	IWL_DECLARE_RATE_INFO(2, INV, 1, 5, 1, 5, 1, 5),          /*  2mbps */
	IWL_DECLARE_RATE_INFO(5, INV, 2, 6, 2, 11, 2, 11),        /*5.5mbps */
	IWL_DECLARE_RATE_INFO(11, INV, 9, 12, 9, 12, 5, 18),      /* 11mbps */
	IWL_DECLARE_RATE_INFO(6, 6, 5, 9, 5, 11, 5, 11),        /*  6mbps */
	IWL_DECLARE_RATE_INFO(9, 6, 6, 11, 6, 11, 5, 11),       /*  9mbps */
	IWL_DECLARE_RATE_INFO(12, 12, 11, 18, 11, 18, 11, 18),   /* 12mbps */
	IWL_DECLARE_RATE_INFO(18, 18, 12, 24, 12, 24, 11, 24),   /* 18mbps */
	IWL_DECLARE_RATE_INFO(24, 24, 18, 36, 18, 36, 18, 36),   /* 24mbps */
	IWL_DECLARE_RATE_INFO(36, 36, 24, 48, 24, 48, 24, 48),   /* 36mbps */
	IWL_DECLARE_RATE_INFO(48, 48, 36, 54, 36, 54, 36, 54),   /* 48mbps */
	IWL_DECLARE_RATE_INFO(54, 54, 48, INV, 48, INV, 48, INV),/* 54mbps */
	IWL_DECLARE_RATE_INFO(60, 60, 48, INV, 48, INV, 48, INV),/* 60mbps */
	/* FIXME:RS:          ^^    should be INV (legacy) */
};

static inline u8 rs_extract_rate(u32 rate_n_flags)
{
	return (u8)(rate_n_flags & RATE_MCS_RATE_MSK);
}

static int iwl_hwrate_to_plcp_idx(u32 rate_n_flags)
{
	int idx = 0;

	/* HT rate format */
	if (rate_n_flags & RATE_MCS_HT_MSK) {
		idx = rs_extract_rate(rate_n_flags);

		if (idx >= IWL_RATE_MIMO3_6M_PLCP)
			idx = idx - IWL_RATE_MIMO3_6M_PLCP;
		else if (idx >= IWL_RATE_MIMO2_6M_PLCP)
			idx = idx - IWL_RATE_MIMO2_6M_PLCP;

		idx += IWL_FIRST_OFDM_RATE;
		/* skip 9M not supported in ht*/
		if (idx >= IWL_RATE_9M_INDEX)
			idx += 1;
		if ((idx >= IWL_FIRST_OFDM_RATE) && (idx <= IWL_LAST_OFDM_RATE))
			return idx;

	/* legacy rate format, search for match in table */
	} else {
		for (idx = 0; idx < ARRAY_SIZE(iwl_rates); idx++)
			if (iwl_rates[idx].plcp ==
					rs_extract_rate(rate_n_flags))
				return idx;
	}

	return -1;
}

static void rs_rate_scale_perform(struct iwl_priv *priv,
				   struct sk_buff *skb,
				   struct ieee80211_sta *sta,
				   struct iwl_lq_sta *lq_sta);
static void rs_fill_link_cmd(struct iwl_priv *priv,
			     struct iwl_lq_sta *lq_sta, u32 rate_n_flags);
static void rs_stay_in_table(struct iwl_lq_sta *lq_sta, bool force_search);


#ifdef CONFIG_MAC80211_DEBUGFS
static void rs_dbgfs_set_mcs(struct iwl_lq_sta *lq_sta,
			     u32 *rate_n_flags, int index);
#else
static void rs_dbgfs_set_mcs(struct iwl_lq_sta *lq_sta,
			     u32 *rate_n_flags, int index)
{}
#endif

/**
 * The following tables contain the expected throughput metrics for all rates
 *
 *	1, 2, 5.5, 11, 6, 9, 12, 18, 24, 36, 48, 54, 60 MBits
 *
 * where invalid entries are zeros.
 *
 * CCK rates are only valid in legacy table and will only be used in G
 * (2.4 GHz) band.
 */

static s32 expected_tpt_legacy[IWL_RATE_COUNT] = {
	7, 13, 35, 58, 40, 57, 72, 98, 121, 154, 177, 186, 0
};

static s32 expected_tpt_siso20MHz[4][IWL_RATE_COUNT] = {
	{0, 0, 0, 0, 42, 0,  76, 102, 124, 159, 183, 193, 202}, /* Norm */
	{0, 0, 0, 0, 46, 0,  82, 110, 132, 168, 192, 202, 210}, /* SGI */
	{0, 0, 0, 0, 47, 0,  91, 133, 171, 242, 305, 334, 362}, /* AGG */
	{0, 0, 0, 0, 52, 0, 101, 145, 187, 264, 330, 361, 390}, /* AGG+SGI */
};

static s32 expected_tpt_siso40MHz[4][IWL_RATE_COUNT] = {
	{0, 0, 0, 0,  77, 0, 127, 160, 184, 220, 242, 250, 257}, /* Norm */
	{0, 0, 0, 0,  83, 0, 135, 169, 193, 229, 250, 257, 264}, /* SGI */
	{0, 0, 0, 0,  94, 0, 177, 249, 313, 423, 512, 550, 586}, /* AGG */
	{0, 0, 0, 0, 104, 0, 193, 270, 338, 454, 545, 584, 620}, /* AGG+SGI */
};

static s32 expected_tpt_mimo2_20MHz[4][IWL_RATE_COUNT] = {
	{0, 0, 0, 0,  74, 0, 123, 155, 179, 214, 236, 244, 251}, /* Norm */
	{0, 0, 0, 0,  81, 0, 131, 164, 188, 223, 243, 251, 257}, /* SGI */
	{0, 0, 0, 0,  89, 0, 167, 235, 296, 402, 488, 526, 560}, /* AGG */
	{0, 0, 0, 0,  97, 0, 182, 255, 320, 431, 520, 558, 593}, /* AGG+SGI*/
};

static s32 expected_tpt_mimo2_40MHz[4][IWL_RATE_COUNT] = {
	{0, 0, 0, 0, 123, 0, 182, 214, 235, 264, 279, 285, 289}, /* Norm */
	{0, 0, 0, 0, 131, 0, 191, 222, 242, 270, 284, 289, 293}, /* SGI */
	{0, 0, 0, 0, 171, 0, 305, 410, 496, 634, 731, 771, 805}, /* AGG */
	{0, 0, 0, 0, 186, 0, 329, 439, 527, 667, 764, 803, 838}, /* AGG+SGI */
};

static s32 expected_tpt_mimo3_20MHz[4][IWL_RATE_COUNT] = {
	{0, 0, 0, 0,  99, 0, 153, 186, 208, 239, 256, 263, 268}, /* Norm */
	{0, 0, 0, 0, 106, 0, 162, 194, 215, 246, 262, 268, 273}, /* SGI */
	{0, 0, 0, 0, 134, 0, 249, 346, 431, 574, 685, 732, 775}, /* AGG */
	{0, 0, 0, 0, 148, 0, 272, 376, 465, 614, 727, 775, 818}, /* AGG+SGI */
};

static s32 expected_tpt_mimo3_40MHz[4][IWL_RATE_COUNT] = {
	{0, 0, 0, 0, 152, 0, 211, 239, 255, 279,  290,  294,  297}, /* Norm */
	{0, 0, 0, 0, 160, 0, 219, 245, 261, 284,  294,  297,  300}, /* SGI */
	{0, 0, 0, 0, 254, 0, 443, 584, 695, 868,  984, 1030, 1070}, /* AGG */
	{0, 0, 0, 0, 277, 0, 478, 624, 737, 911, 1026, 1070, 1109}, /* AGG+SGI */
};

/* mbps, mcs */
static const struct iwl_rate_mcs_info iwl_rate_mcs[IWL_RATE_COUNT] = {
	{  "1", "BPSK DSSS"},
	{  "2", "QPSK DSSS"},
	{"5.5", "BPSK CCK"},
	{ "11", "QPSK CCK"},
	{  "6", "BPSK 1/2"},
	{  "9", "BPSK 1/2"},
	{ "12", "QPSK 1/2"},
	{ "18", "QPSK 3/4"},
	{ "24", "16QAM 1/2"},
	{ "36", "16QAM 3/4"},
	{ "48", "64QAM 2/3"},
	{ "54", "64QAM 3/4"},
	{ "60", "64QAM 5/6"},
};

#define MCS_INDEX_PER_STREAM	(8)

static void rs_rate_scale_clear_window(struct iwl_rate_scale_data *window)
{
	window->data = 0;
	window->success_counter = 0;
	window->success_ratio = IWL_INVALID_VALUE;
	window->counter = 0;
	window->average_tpt = IWL_INVALID_VALUE;
	window->stamp = 0;
}

static inline u8 rs_is_valid_ant(u8 valid_antenna, u8 ant_type)
{
	return (ant_type & valid_antenna) == ant_type;
}

/*
 *	removes the old data from the statistics. All data that is older than
 *	TID_MAX_TIME_DIFF, will be deleted.
 */
static void rs_tl_rm_old_stats(struct iwl_traffic_load *tl, u32 curr_time)
{
	/* The oldest age we want to keep */
	u32 oldest_time = curr_time - TID_MAX_TIME_DIFF;

	while (tl->queue_count &&
	       (tl->time_stamp < oldest_time)) {
		tl->total -= tl->packet_count[tl->head];
		tl->packet_count[tl->head] = 0;
		tl->time_stamp += TID_QUEUE_CELL_SPACING;
		tl->queue_count--;
		tl->head++;
		if (tl->head >= TID_QUEUE_MAX_SIZE)
			tl->head = 0;
	}
}

/*
 *	increment traffic load value for tid and also remove
 *	any old values if passed the certain time period
 */
static u8 rs_tl_add_packet(struct iwl_lq_sta *lq_data,
			   struct ieee80211_hdr *hdr)
{
	u32 curr_time = jiffies_to_msecs(jiffies);
	u32 time_diff;
	s32 index;
	struct iwl_traffic_load *tl = NULL;
	u8 tid;

	if (ieee80211_is_data_qos(hdr->frame_control)) {
		u8 *qc = ieee80211_get_qos_ctl(hdr);
		tid = qc[0] & 0xf;
	} else
		return MAX_TID_COUNT;

	if (unlikely(tid >= TID_MAX_LOAD_COUNT))
		return MAX_TID_COUNT;

	tl = &lq_data->load[tid];

	curr_time -= curr_time % TID_ROUND_VALUE;

	/* Happens only for the first packet. Initialize the data */
	if (!(tl->queue_count)) {
		tl->total = 1;
		tl->time_stamp = curr_time;
		tl->queue_count = 1;
		tl->head = 0;
		tl->packet_count[0] = 1;
		return MAX_TID_COUNT;
	}

	time_diff = TIME_WRAP_AROUND(tl->time_stamp, curr_time);
	index = time_diff / TID_QUEUE_CELL_SPACING;

	/* The history is too long: remove data that is older than */
	/* TID_MAX_TIME_DIFF */
	if (index >= TID_QUEUE_MAX_SIZE)
		rs_tl_rm_old_stats(tl, curr_time);

	index = (tl->head + index) % TID_QUEUE_MAX_SIZE;
	tl->packet_count[index] = tl->packet_count[index] + 1;
	tl->total = tl->total + 1;

	if ((index + 1) > tl->queue_count)
		tl->queue_count = index + 1;

	return tid;
}

#ifdef CONFIG_MAC80211_DEBUGFS
static void rs_program_fix_rate(struct iwl_priv *priv,
				struct iwl_lq_sta *lq_sta)
{
	struct iwl_station_priv *sta_priv =
		container_of(lq_sta, struct iwl_station_priv, lq_sta);
	struct iwl_rxon_context *ctx = sta_priv->common.ctx;

	lq_sta->active_legacy_rate = 0x0FFF;	/* 1 - 54 MBits, includes CCK */
	lq_sta->active_siso_rate   = 0x1FD0;	/* 6 - 60 MBits, no 9, no CCK */
	lq_sta->active_mimo2_rate  = 0x1FD0;	/* 6 - 60 MBits, no 9, no CCK */
	lq_sta->active_mimo3_rate  = 0x1FD0;	/* 6 - 60 MBits, no 9, no CCK */

	lq_sta->dbg_fixed_rate = priv->dbg_fixed_rate;

	IWL_DEBUG_RATE(priv, "sta_id %d rate 0x%X\n",
		lq_sta->lq.sta_id, priv->dbg_fixed_rate);

	if (priv->dbg_fixed_rate) {
		rs_fill_link_cmd(NULL, lq_sta, priv->dbg_fixed_rate);
		iwl_send_lq_cmd(lq_sta->drv, ctx, &lq_sta->lq, CMD_ASYNC,
				false);
	}
}
#endif

/*
	get the traffic load value for tid
*/
static u32 rs_tl_get_load(struct iwl_lq_sta *lq_data, u8 tid)
{
	u32 curr_time = jiffies_to_msecs(jiffies);
	u32 time_diff;
	s32 index;
	struct iwl_traffic_load *tl = NULL;

	if (tid >= TID_MAX_LOAD_COUNT)
		return 0;

	tl = &(lq_data->load[tid]);

	curr_time -= curr_time % TID_ROUND_VALUE;

	if (!(tl->queue_count))
		return 0;

	time_diff = TIME_WRAP_AROUND(tl->time_stamp, curr_time);
	index = time_diff / TID_QUEUE_CELL_SPACING;

	/* The history is too long: remove data that is older than */
	/* TID_MAX_TIME_DIFF */
	if (index >= TID_QUEUE_MAX_SIZE)
		rs_tl_rm_old_stats(tl, curr_time);

	return tl->total;
}

static int rs_tl_turn_on_agg_for_tid(struct iwl_priv *priv,
				      struct iwl_lq_sta *lq_data, u8 tid,
				      struct ieee80211_sta *sta)
{
<<<<<<< HEAD
	int ret;

	if (rs_tl_get_load(lq_data, tid) > IWL_AGG_LOAD_THRESHOLD) {
		IWL_DEBUG_HT(priv, "Starting Tx agg: STA: %pM tid: %d\n",
				sta->addr, tid);
		ret = ieee80211_start_tx_ba_session(priv->hw, sta->addr, tid);
=======
	int ret = -EAGAIN;
	u32 load;

	/*
	 * Don't create TX aggregation sessions when in high
	 * BT traffic, as they would just be disrupted by BT.
	 */
	if (priv->bt_traffic_load >= IWL_BT_COEX_TRAFFIC_LOAD_HIGH) {
		IWL_ERR(priv, "BT traffic (%d), no aggregation allowed\n",
			priv->bt_traffic_load);
		return ret;
	}

	load = rs_tl_get_load(lq_data, tid);

	if (load > IWL_AGG_LOAD_THRESHOLD) {
		IWL_DEBUG_HT(priv, "Starting Tx agg: STA: %pM tid: %d\n",
				sta->addr, tid);
		ret = ieee80211_start_tx_ba_session(sta, tid, 5000);
>>>>>>> 02f8c6ae
		if (ret == -EAGAIN) {
			/*
			 * driver and mac80211 is out of sync
			 * this might be cause by reloading firmware
			 * stop the tx ba session here
			 */
<<<<<<< HEAD
			IWL_DEBUG_HT(priv, "Fail start Tx agg on tid: %d\n",
				tid);
			ret = ieee80211_stop_tx_ba_session(priv->hw, sta->addr, tid,
						WLAN_BACK_INITIATOR);
		}
=======
			IWL_ERR(priv, "Fail start Tx agg on tid: %d\n",
				tid);
			ieee80211_stop_tx_ba_session(sta, tid);
		}
	} else {
		IWL_ERR(priv, "Aggregation not enabled for tid %d "
			"because load = %u\n", tid, load);
>>>>>>> 02f8c6ae
	}
	return ret;
}

static void rs_tl_turn_on_agg(struct iwl_priv *priv, u8 tid,
			      struct iwl_lq_sta *lq_data,
			      struct ieee80211_sta *sta)
{
	if (tid < TID_MAX_LOAD_COUNT)
		rs_tl_turn_on_agg_for_tid(priv, lq_data, tid, sta);
	else
		IWL_ERR(priv, "tid exceeds max load count: %d/%d\n",
			tid, TID_MAX_LOAD_COUNT);
}

static inline int get_num_of_ant_from_rate(u32 rate_n_flags)
{
	return !!(rate_n_flags & RATE_MCS_ANT_A_MSK) +
	       !!(rate_n_flags & RATE_MCS_ANT_B_MSK) +
	       !!(rate_n_flags & RATE_MCS_ANT_C_MSK);
}

/*
 * Static function to get the expected throughput from an iwl_scale_tbl_info
 * that wraps a NULL pointer check
 */
static s32 get_expected_tpt(struct iwl_scale_tbl_info *tbl, int rs_index)
{
	if (tbl->expected_tpt)
		return tbl->expected_tpt[rs_index];
	return 0;
}

/**
 * rs_collect_tx_data - Update the success/failure sliding window
 *
 * We keep a sliding window of the last 62 packets transmitted
 * at this rate.  window->data contains the bitmask of successful
 * packets.
 */
static int rs_collect_tx_data(struct iwl_scale_tbl_info *tbl,
			      int scale_index, int attempts, int successes)
{
	struct iwl_rate_scale_data *window = NULL;
	static const u64 mask = (((u64)1) << (IWL_RATE_MAX_WINDOW - 1));
	s32 fail_count, tpt;

	if (scale_index < 0 || scale_index >= IWL_RATE_COUNT)
		return -EINVAL;

	/* Select window for current tx bit rate */
	window = &(tbl->win[scale_index]);

	/* Get expected throughput */
	tpt = get_expected_tpt(tbl, scale_index);

	/*
	 * Keep track of only the latest 62 tx frame attempts in this rate's
	 * history window; anything older isn't really relevant any more.
	 * If we have filled up the sliding window, drop the oldest attempt;
	 * if the oldest attempt (highest bit in bitmap) shows "success",
	 * subtract "1" from the success counter (this is the main reason
	 * we keep these bitmaps!).
	 */
	while (attempts > 0) {
		if (window->counter >= IWL_RATE_MAX_WINDOW) {

			/* remove earliest */
			window->counter = IWL_RATE_MAX_WINDOW - 1;

			if (window->data & mask) {
				window->data &= ~mask;
				window->success_counter--;
			}
		}

		/* Increment frames-attempted counter */
		window->counter++;

		/* Shift bitmap by one frame to throw away oldest history */
		window->data <<= 1;

		/* Mark the most recent #successes attempts as successful */
		if (successes > 0) {
			window->success_counter++;
			window->data |= 0x1;
			successes--;
		}

		attempts--;
	}

	/* Calculate current success ratio, avoid divide-by-0! */
	if (window->counter > 0)
		window->success_ratio = 128 * (100 * window->success_counter)
					/ window->counter;
	else
		window->success_ratio = IWL_INVALID_VALUE;

	fail_count = window->counter - window->success_counter;

	/* Calculate average throughput, if we have enough history. */
	if ((fail_count >= IWL_RATE_MIN_FAILURE_TH) ||
	    (window->success_counter >= IWL_RATE_MIN_SUCCESS_TH))
		window->average_tpt = (window->success_ratio * tpt + 64) / 128;
	else
		window->average_tpt = IWL_INVALID_VALUE;

	/* Tag this window as having been updated */
	window->stamp = jiffies;

	return 0;
}

/*
 * Fill uCode API rate_n_flags field, based on "search" or "active" table.
 */
/* FIXME:RS:remove this function and put the flags statically in the table */
static u32 rate_n_flags_from_tbl(struct iwl_priv *priv,
				 struct iwl_scale_tbl_info *tbl,
				 int index, u8 use_green)
{
	u32 rate_n_flags = 0;

	if (is_legacy(tbl->lq_type)) {
		rate_n_flags = iwl_rates[index].plcp;
		if (index >= IWL_FIRST_CCK_RATE && index <= IWL_LAST_CCK_RATE)
			rate_n_flags |= RATE_MCS_CCK_MSK;

	} else if (is_Ht(tbl->lq_type)) {
		if (index > IWL_LAST_OFDM_RATE) {
			IWL_ERR(priv, "Invalid HT rate index %d\n", index);
			index = IWL_LAST_OFDM_RATE;
		}
		rate_n_flags = RATE_MCS_HT_MSK;

		if (is_siso(tbl->lq_type))
			rate_n_flags |=	iwl_rates[index].plcp_siso;
		else if (is_mimo2(tbl->lq_type))
			rate_n_flags |=	iwl_rates[index].plcp_mimo2;
		else
			rate_n_flags |=	iwl_rates[index].plcp_mimo3;
	} else {
		IWL_ERR(priv, "Invalid tbl->lq_type %d\n", tbl->lq_type);
	}

	rate_n_flags |= ((tbl->ant_type << RATE_MCS_ANT_POS) &
						     RATE_MCS_ANT_ABC_MSK);

	if (is_Ht(tbl->lq_type)) {
		if (tbl->is_ht40) {
			if (tbl->is_dup)
				rate_n_flags |= RATE_MCS_DUP_MSK;
			else
				rate_n_flags |= RATE_MCS_HT40_MSK;
		}
		if (tbl->is_SGI)
			rate_n_flags |= RATE_MCS_SGI_MSK;

		if (use_green) {
			rate_n_flags |= RATE_MCS_GF_MSK;
			if (is_siso(tbl->lq_type) && tbl->is_SGI) {
				rate_n_flags &= ~RATE_MCS_SGI_MSK;
				IWL_ERR(priv, "GF was set with SGI:SISO\n");
			}
		}
	}
	return rate_n_flags;
}

/*
 * Interpret uCode API's rate_n_flags format,
 * fill "search" or "active" tx mode table.
 */
static int rs_get_tbl_info_from_mcs(const u32 rate_n_flags,
				    enum ieee80211_band band,
				    struct iwl_scale_tbl_info *tbl,
				    int *rate_idx)
{
	u32 ant_msk = (rate_n_flags & RATE_MCS_ANT_ABC_MSK);
	u8 num_of_ant = get_num_of_ant_from_rate(rate_n_flags);
	u8 mcs;

	memset(tbl, 0, sizeof(struct iwl_scale_tbl_info));
	*rate_idx = iwl_hwrate_to_plcp_idx(rate_n_flags);

	if (*rate_idx  == IWL_RATE_INVALID) {
		*rate_idx = -1;
		return -EINVAL;
	}
	tbl->is_SGI = 0;	/* default legacy setup */
	tbl->is_ht40 = 0;
	tbl->is_dup = 0;
	tbl->ant_type = (ant_msk >> RATE_MCS_ANT_POS);
	tbl->lq_type = LQ_NONE;
	tbl->max_search = IWL_MAX_SEARCH;

	/* legacy rate format */
	if (!(rate_n_flags & RATE_MCS_HT_MSK)) {
		if (num_of_ant == 1) {
			if (band == IEEE80211_BAND_5GHZ)
				tbl->lq_type = LQ_A;
			else
				tbl->lq_type = LQ_G;
		}
	/* HT rate format */
	} else {
		if (rate_n_flags & RATE_MCS_SGI_MSK)
			tbl->is_SGI = 1;

		if ((rate_n_flags & RATE_MCS_HT40_MSK) ||
		    (rate_n_flags & RATE_MCS_DUP_MSK))
			tbl->is_ht40 = 1;

		if (rate_n_flags & RATE_MCS_DUP_MSK)
			tbl->is_dup = 1;

		mcs = rs_extract_rate(rate_n_flags);

		/* SISO */
		if (mcs <= IWL_RATE_SISO_60M_PLCP) {
			if (num_of_ant == 1)
				tbl->lq_type = LQ_SISO; /*else NONE*/
		/* MIMO2 */
		} else if (mcs <= IWL_RATE_MIMO2_60M_PLCP) {
			if (num_of_ant == 2)
				tbl->lq_type = LQ_MIMO2;
		/* MIMO3 */
		} else {
			if (num_of_ant == 3) {
				tbl->max_search = IWL_MAX_11N_MIMO3_SEARCH;
				tbl->lq_type = LQ_MIMO3;
			}
		}
	}
	return 0;
}

/* switch to another antenna/antennas and return 1 */
/* if no other valid antenna found, return 0 */
static int rs_toggle_antenna(u32 valid_ant, u32 *rate_n_flags,
			     struct iwl_scale_tbl_info *tbl)
{
	u8 new_ant_type;

	if (!tbl->ant_type || tbl->ant_type > ANT_ABC)
		return 0;

	if (!rs_is_valid_ant(valid_ant, tbl->ant_type))
		return 0;

	new_ant_type = ant_toggle_lookup[tbl->ant_type];

	while ((new_ant_type != tbl->ant_type) &&
	       !rs_is_valid_ant(valid_ant, new_ant_type))
		new_ant_type = ant_toggle_lookup[new_ant_type];

	if (new_ant_type == tbl->ant_type)
		return 0;

	tbl->ant_type = new_ant_type;
	*rate_n_flags &= ~RATE_MCS_ANT_ABC_MSK;
	*rate_n_flags |= new_ant_type << RATE_MCS_ANT_POS;
	return 1;
}

/**
 * Green-field mode is valid if the station supports it and
 * there are no non-GF stations present in the BSS.
 */
static bool rs_use_green(struct ieee80211_sta *sta)
{
	struct iwl_station_priv *sta_priv = (void *)sta->drv_priv;
	struct iwl_rxon_context *ctx = sta_priv->common.ctx;

	return (sta->ht_cap.cap & IEEE80211_HT_CAP_GRN_FLD) &&
		!(ctx->ht.non_gf_sta_present);
}

/**
 * rs_get_supported_rates - get the available rates
 *
 * if management frame or broadcast frame only return
 * basic available rates.
 *
 */
static u16 rs_get_supported_rates(struct iwl_lq_sta *lq_sta,
				  struct ieee80211_hdr *hdr,
				  enum iwl_table_type rate_type)
{
	if (is_legacy(rate_type)) {
		return lq_sta->active_legacy_rate;
	} else {
		if (is_siso(rate_type))
			return lq_sta->active_siso_rate;
		else if (is_mimo2(rate_type))
			return lq_sta->active_mimo2_rate;
		else
			return lq_sta->active_mimo3_rate;
	}
}

static u16 rs_get_adjacent_rate(struct iwl_priv *priv, u8 index, u16 rate_mask,
				int rate_type)
{
	u8 high = IWL_RATE_INVALID;
	u8 low = IWL_RATE_INVALID;

	/* 802.11A or ht walks to the next literal adjacent rate in
	 * the rate table */
	if (is_a_band(rate_type) || !is_legacy(rate_type)) {
		int i;
		u32 mask;

		/* Find the previous rate that is in the rate mask */
		i = index - 1;
		for (mask = (1 << i); i >= 0; i--, mask >>= 1) {
			if (rate_mask & mask) {
				low = i;
				break;
			}
		}

		/* Find the next rate that is in the rate mask */
		i = index + 1;
		for (mask = (1 << i); i < IWL_RATE_COUNT; i++, mask <<= 1) {
			if (rate_mask & mask) {
				high = i;
				break;
			}
		}

		return (high << 8) | low;
	}

	low = index;
	while (low != IWL_RATE_INVALID) {
		low = iwl_rates[low].prev_rs;
		if (low == IWL_RATE_INVALID)
			break;
		if (rate_mask & (1 << low))
			break;
		IWL_DEBUG_RATE(priv, "Skipping masked lower rate: %d\n", low);
	}

	high = index;
	while (high != IWL_RATE_INVALID) {
		high = iwl_rates[high].next_rs;
		if (high == IWL_RATE_INVALID)
			break;
		if (rate_mask & (1 << high))
			break;
		IWL_DEBUG_RATE(priv, "Skipping masked higher rate: %d\n", high);
	}

	return (high << 8) | low;
}

static u32 rs_get_lower_rate(struct iwl_lq_sta *lq_sta,
			     struct iwl_scale_tbl_info *tbl,
			     u8 scale_index, u8 ht_possible)
{
	s32 low;
	u16 rate_mask;
	u16 high_low;
	u8 switch_to_legacy = 0;
	u8 is_green = lq_sta->is_green;
	struct iwl_priv *priv = lq_sta->drv;

	/* check if we need to switch from HT to legacy rates.
	 * assumption is that mandatory rates (1Mbps or 6Mbps)
	 * are always supported (spec demand) */
	if (!is_legacy(tbl->lq_type) && (!ht_possible || !scale_index)) {
		switch_to_legacy = 1;
		scale_index = rs_ht_to_legacy[scale_index];
		if (lq_sta->band == IEEE80211_BAND_5GHZ)
			tbl->lq_type = LQ_A;
		else
			tbl->lq_type = LQ_G;

		if (num_of_ant(tbl->ant_type) > 1)
			tbl->ant_type =
				first_antenna(priv->hw_params.valid_tx_ant);

		tbl->is_ht40 = 0;
		tbl->is_SGI = 0;
		tbl->max_search = IWL_MAX_SEARCH;
	}

	rate_mask = rs_get_supported_rates(lq_sta, NULL, tbl->lq_type);

	/* Mask with station rate restriction */
	if (is_legacy(tbl->lq_type)) {
		/* supp_rates has no CCK bits in A mode */
		if (lq_sta->band == IEEE80211_BAND_5GHZ)
			rate_mask  = (u16)(rate_mask &
			   (lq_sta->supp_rates << IWL_FIRST_OFDM_RATE));
		else
			rate_mask = (u16)(rate_mask & lq_sta->supp_rates);
	}

	/* If we switched from HT to legacy, check current rate */
	if (switch_to_legacy && (rate_mask & (1 << scale_index))) {
		low = scale_index;
		goto out;
	}

	high_low = rs_get_adjacent_rate(lq_sta->drv, scale_index, rate_mask,
					tbl->lq_type);
	low = high_low & 0xff;

	if (low == IWL_RATE_INVALID)
		low = scale_index;

out:
	return rate_n_flags_from_tbl(lq_sta->drv, tbl, low, is_green);
}

/*
 * Simple function to compare two rate scale table types
 */
static bool table_type_matches(struct iwl_scale_tbl_info *a,
			       struct iwl_scale_tbl_info *b)
{
	return (a->lq_type == b->lq_type) && (a->ant_type == b->ant_type) &&
		(a->is_SGI == b->is_SGI);
}

static void rs_bt_update_lq(struct iwl_priv *priv, struct iwl_rxon_context *ctx,
			    struct iwl_lq_sta *lq_sta)
{
	struct iwl_scale_tbl_info *tbl;
	bool full_concurrent = priv->bt_full_concurrent;
	unsigned long flags;

	if (priv->bt_ant_couple_ok) {
		/*
		 * Is there a need to switch between
		 * full concurrency and 3-wire?
		 */
		spin_lock_irqsave(&priv->lock, flags);
		if (priv->bt_ci_compliance && priv->bt_ant_couple_ok)
			full_concurrent = true;
		else
			full_concurrent = false;
		spin_unlock_irqrestore(&priv->lock, flags);
	}
	if ((priv->bt_traffic_load != priv->last_bt_traffic_load) ||
	    (priv->bt_full_concurrent != full_concurrent)) {
		priv->bt_full_concurrent = full_concurrent;

		/* Update uCode's rate table. */
		tbl = &(lq_sta->lq_info[lq_sta->active_tbl]);
		rs_fill_link_cmd(priv, lq_sta, tbl->current_rate);
		iwl_send_lq_cmd(priv, ctx, &lq_sta->lq, CMD_ASYNC, false);

		queue_work(priv->workqueue, &priv->bt_full_concurrency);
	}
}

/*
 * mac80211 sends us Tx status
 */
static void rs_tx_status(void *priv_r, struct ieee80211_supported_band *sband,
			 struct ieee80211_sta *sta, void *priv_sta,
			 struct sk_buff *skb)
{
	int legacy_success;
	int retries;
	int rs_index, mac_index, i;
	struct iwl_lq_sta *lq_sta = priv_sta;
	struct iwl_link_quality_cmd *table;
	struct ieee80211_hdr *hdr = (struct ieee80211_hdr *)skb->data;
	struct iwl_priv *priv = (struct iwl_priv *)priv_r;
	struct ieee80211_tx_info *info = IEEE80211_SKB_CB(skb);
	enum mac80211_rate_control_flags mac_flags;
	u32 tx_rate;
	struct iwl_scale_tbl_info tbl_type;
	struct iwl_scale_tbl_info *curr_tbl, *other_tbl, *tmp_tbl;
	struct iwl_station_priv *sta_priv = (void *)sta->drv_priv;
	struct iwl_rxon_context *ctx = sta_priv->common.ctx;

	IWL_DEBUG_RATE_LIMIT(priv, "get frame ack response, update rate scale window\n");

	/* Treat uninitialized rate scaling data same as non-existing. */
	if (!lq_sta) {
		IWL_DEBUG_RATE(priv, "Station rate scaling not created yet.\n");
		return;
	} else if (!lq_sta->drv) {
		IWL_DEBUG_RATE(priv, "Rate scaling not initialized yet.\n");
		return;
	}

	if (!ieee80211_is_data(hdr->frame_control) ||
	    info->flags & IEEE80211_TX_CTL_NO_ACK)
		return;

	/* This packet was aggregated but doesn't carry status info */
	if ((info->flags & IEEE80211_TX_CTL_AMPDU) &&
	    !(info->flags & IEEE80211_TX_STAT_AMPDU))
		return;

	/*
	 * Ignore this Tx frame response if its initial rate doesn't match
	 * that of latest Link Quality command.  There may be stragglers
	 * from a previous Link Quality command, but we're no longer interested
	 * in those; they're either from the "active" mode while we're trying
	 * to check "search" mode, or a prior "search" mode after we've moved
	 * to a new "search" mode (which might become the new "active" mode).
	 */
	table = &lq_sta->lq;
	tx_rate = le32_to_cpu(table->rs_table[0].rate_n_flags);
	rs_get_tbl_info_from_mcs(tx_rate, priv->band, &tbl_type, &rs_index);
	if (priv->band == IEEE80211_BAND_5GHZ)
		rs_index -= IWL_FIRST_OFDM_RATE;
	mac_flags = info->status.rates[0].flags;
	mac_index = info->status.rates[0].idx;
	/* For HT packets, map MCS to PLCP */
	if (mac_flags & IEEE80211_TX_RC_MCS) {
		mac_index &= RATE_MCS_CODE_MSK;	/* Remove # of streams */
		if (mac_index >= (IWL_RATE_9M_INDEX - IWL_FIRST_OFDM_RATE))
			mac_index++;
		/*
		 * mac80211 HT index is always zero-indexed; we need to move
		 * HT OFDM rates after CCK rates in 2.4 GHz band
		 */
		if (priv->band == IEEE80211_BAND_2GHZ)
			mac_index += IWL_FIRST_OFDM_RATE;
	}
	/* Here we actually compare this rate to the latest LQ command */
	if ((mac_index < 0) ||
	    (tbl_type.is_SGI != !!(mac_flags & IEEE80211_TX_RC_SHORT_GI)) ||
	    (tbl_type.is_ht40 != !!(mac_flags & IEEE80211_TX_RC_40_MHZ_WIDTH)) ||
	    (tbl_type.is_dup != !!(mac_flags & IEEE80211_TX_RC_DUP_DATA)) ||
	    (tbl_type.ant_type != info->antenna_sel_tx) ||
	    (!!(tx_rate & RATE_MCS_HT_MSK) != !!(mac_flags & IEEE80211_TX_RC_MCS)) ||
	    (!!(tx_rate & RATE_MCS_GF_MSK) != !!(mac_flags & IEEE80211_TX_RC_GREEN_FIELD)) ||
	    (rs_index != mac_index)) {
		IWL_DEBUG_RATE(priv, "initial rate %d does not match %d (0x%x)\n", mac_index, rs_index, tx_rate);
		/*
		 * Since rates mis-match, the last LQ command may have failed.
		 * After IWL_MISSED_RATE_MAX mis-matches, resync the uCode with
		 * ... driver.
		 */
		lq_sta->missed_rate_counter++;
		if (lq_sta->missed_rate_counter > IWL_MISSED_RATE_MAX) {
			lq_sta->missed_rate_counter = 0;
			iwl_send_lq_cmd(priv, ctx, &lq_sta->lq, CMD_ASYNC, false);
		}
		/* Regardless, ignore this status info for outdated rate */
		return;
	} else
		/* Rate did match, so reset the missed_rate_counter */
		lq_sta->missed_rate_counter = 0;

	/* Figure out if rate scale algorithm is in active or search table */
	if (table_type_matches(&tbl_type,
				&(lq_sta->lq_info[lq_sta->active_tbl]))) {
		curr_tbl = &(lq_sta->lq_info[lq_sta->active_tbl]);
		other_tbl = &(lq_sta->lq_info[1 - lq_sta->active_tbl]);
	} else if (table_type_matches(&tbl_type,
				&lq_sta->lq_info[1 - lq_sta->active_tbl])) {
		curr_tbl = &(lq_sta->lq_info[1 - lq_sta->active_tbl]);
		other_tbl = &(lq_sta->lq_info[lq_sta->active_tbl]);
	} else {
		IWL_DEBUG_RATE(priv, "Neither active nor search matches tx rate\n");
		tmp_tbl = &(lq_sta->lq_info[lq_sta->active_tbl]);
		IWL_DEBUG_RATE(priv, "active- lq:%x, ant:%x, SGI:%d\n",
			tmp_tbl->lq_type, tmp_tbl->ant_type, tmp_tbl->is_SGI);
		tmp_tbl = &(lq_sta->lq_info[1 - lq_sta->active_tbl]);
		IWL_DEBUG_RATE(priv, "search- lq:%x, ant:%x, SGI:%d\n",
			tmp_tbl->lq_type, tmp_tbl->ant_type, tmp_tbl->is_SGI);
		IWL_DEBUG_RATE(priv, "actual- lq:%x, ant:%x, SGI:%d\n",
			tbl_type.lq_type, tbl_type.ant_type, tbl_type.is_SGI);
		/*
		 * no matching table found, let's by-pass the data collection
		 * and continue to perform rate scale to find the rate table
		 */
		rs_stay_in_table(lq_sta, true);
		goto done;
	}

	/*
	 * Updating the frame history depends on whether packets were
	 * aggregated.
	 *
	 * For aggregation, all packets were transmitted at the same rate, the
	 * first index into rate scale table.
	 */
	if (info->flags & IEEE80211_TX_STAT_AMPDU) {
		tx_rate = le32_to_cpu(table->rs_table[0].rate_n_flags);
		rs_get_tbl_info_from_mcs(tx_rate, priv->band, &tbl_type,
				&rs_index);
		rs_collect_tx_data(curr_tbl, rs_index,
				   info->status.ampdu_len,
				   info->status.ampdu_ack_len);

		/* Update success/fail counts if not searching for new mode */
		if (lq_sta->stay_in_tbl) {
			lq_sta->total_success += info->status.ampdu_ack_len;
			lq_sta->total_failed += (info->status.ampdu_len -
					info->status.ampdu_ack_len);
		}
	} else {
	/*
	 * For legacy, update frame history with for each Tx retry.
	 */
		retries = info->status.rates[0].count - 1;
		/* HW doesn't send more than 15 retries */
		retries = min(retries, 15);

		/* The last transmission may have been successful */
		legacy_success = !!(info->flags & IEEE80211_TX_STAT_ACK);
		/* Collect data for each rate used during failed TX attempts */
		for (i = 0; i <= retries; ++i) {
			tx_rate = le32_to_cpu(table->rs_table[i].rate_n_flags);
			rs_get_tbl_info_from_mcs(tx_rate, priv->band,
					&tbl_type, &rs_index);
			/*
			 * Only collect stats if retried rate is in the same RS
			 * table as active/search.
			 */
			if (table_type_matches(&tbl_type, curr_tbl))
				tmp_tbl = curr_tbl;
			else if (table_type_matches(&tbl_type, other_tbl))
				tmp_tbl = other_tbl;
			else
				continue;
			rs_collect_tx_data(tmp_tbl, rs_index, 1,
					   i < retries ? 0 : legacy_success);
		}

		/* Update success/fail counts if not searching for new mode */
		if (lq_sta->stay_in_tbl) {
			lq_sta->total_success += legacy_success;
			lq_sta->total_failed += retries + (1 - legacy_success);
		}
	}
	/* The last TX rate is cached in lq_sta; it's set in if/else above */
	lq_sta->last_rate_n_flags = tx_rate;
done:
	/* See if there's a better rate or modulation mode to try. */
	if (sta && sta->supp_rates[sband->band])
		rs_rate_scale_perform(priv, skb, sta, lq_sta);
#ifdef CONFIG_MAC80211_DEBUGFS
	if (priv->dbg_fixed_rate != lq_sta->dbg_fixed_rate)
		rs_program_fix_rate(priv, lq_sta);
#endif
	if (priv->cfg->bt_params && priv->cfg->bt_params->advanced_bt_coexist)
		rs_bt_update_lq(priv, ctx, lq_sta);
}

/*
 * Begin a period of staying with a selected modulation mode.
 * Set "stay_in_tbl" flag to prevent any mode switches.
 * Set frame tx success limits according to legacy vs. high-throughput,
 * and reset overall (spanning all rates) tx success history statistics.
 * These control how long we stay using same modulation mode before
 * searching for a new mode.
 */
static void rs_set_stay_in_table(struct iwl_priv *priv, u8 is_legacy,
				 struct iwl_lq_sta *lq_sta)
{
	IWL_DEBUG_RATE(priv, "we are staying in the same table\n");
	lq_sta->stay_in_tbl = 1;	/* only place this gets set */
	if (is_legacy) {
		lq_sta->table_count_limit = IWL_LEGACY_TABLE_COUNT;
		lq_sta->max_failure_limit = IWL_LEGACY_FAILURE_LIMIT;
		lq_sta->max_success_limit = IWL_LEGACY_SUCCESS_LIMIT;
	} else {
		lq_sta->table_count_limit = IWL_NONE_LEGACY_TABLE_COUNT;
		lq_sta->max_failure_limit = IWL_NONE_LEGACY_FAILURE_LIMIT;
		lq_sta->max_success_limit = IWL_NONE_LEGACY_SUCCESS_LIMIT;
	}
	lq_sta->table_count = 0;
	lq_sta->total_failed = 0;
	lq_sta->total_success = 0;
	lq_sta->flush_timer = jiffies;
	lq_sta->action_counter = 0;
}

/*
 * Find correct throughput table for given mode of modulation
 */
static void rs_set_expected_tpt_table(struct iwl_lq_sta *lq_sta,
				      struct iwl_scale_tbl_info *tbl)
{
	/* Used to choose among HT tables */
	s32 (*ht_tbl_pointer)[IWL_RATE_COUNT];

	/* Check for invalid LQ type */
	if (WARN_ON_ONCE(!is_legacy(tbl->lq_type) && !is_Ht(tbl->lq_type))) {
		tbl->expected_tpt = expected_tpt_legacy;
		return;
	}

	/* Legacy rates have only one table */
	if (is_legacy(tbl->lq_type)) {
		tbl->expected_tpt = expected_tpt_legacy;
		return;
	}

	/* Choose among many HT tables depending on number of streams
	 * (SISO/MIMO2/MIMO3), channel width (20/40), SGI, and aggregation
	 * status */
	if (is_siso(tbl->lq_type) && (!tbl->is_ht40 || lq_sta->is_dup))
		ht_tbl_pointer = expected_tpt_siso20MHz;
	else if (is_siso(tbl->lq_type))
		ht_tbl_pointer = expected_tpt_siso40MHz;
	else if (is_mimo2(tbl->lq_type) && (!tbl->is_ht40 || lq_sta->is_dup))
		ht_tbl_pointer = expected_tpt_mimo2_20MHz;
	else if (is_mimo2(tbl->lq_type))
		ht_tbl_pointer = expected_tpt_mimo2_40MHz;
	else if (is_mimo3(tbl->lq_type) && (!tbl->is_ht40 || lq_sta->is_dup))
		ht_tbl_pointer = expected_tpt_mimo3_20MHz;
	else /* if (is_mimo3(tbl->lq_type)) <-- must be true */
		ht_tbl_pointer = expected_tpt_mimo3_40MHz;

	if (!tbl->is_SGI && !lq_sta->is_agg)		/* Normal */
		tbl->expected_tpt = ht_tbl_pointer[0];
	else if (tbl->is_SGI && !lq_sta->is_agg)	/* SGI */
		tbl->expected_tpt = ht_tbl_pointer[1];
	else if (!tbl->is_SGI && lq_sta->is_agg)	/* AGG */
		tbl->expected_tpt = ht_tbl_pointer[2];
	else						/* AGG+SGI */
		tbl->expected_tpt = ht_tbl_pointer[3];
}

/*
 * Find starting rate for new "search" high-throughput mode of modulation.
 * Goal is to find lowest expected rate (under perfect conditions) that is
 * above the current measured throughput of "active" mode, to give new mode
 * a fair chance to prove itself without too many challenges.
 *
 * This gets called when transitioning to more aggressive modulation
 * (i.e. legacy to SISO or MIMO, or SISO to MIMO), as well as less aggressive
 * (i.e. MIMO to SISO).  When moving to MIMO, bit rate will typically need
 * to decrease to match "active" throughput.  When moving from MIMO to SISO,
 * bit rate will typically need to increase, but not if performance was bad.
 */
static s32 rs_get_best_rate(struct iwl_priv *priv,
			    struct iwl_lq_sta *lq_sta,
			    struct iwl_scale_tbl_info *tbl,	/* "search" */
			    u16 rate_mask, s8 index)
{
	/* "active" values */
	struct iwl_scale_tbl_info *active_tbl =
	    &(lq_sta->lq_info[lq_sta->active_tbl]);
	s32 active_sr = active_tbl->win[index].success_ratio;
	s32 active_tpt = active_tbl->expected_tpt[index];

	/* expected "search" throughput */
	s32 *tpt_tbl = tbl->expected_tpt;

	s32 new_rate, high, low, start_hi;
	u16 high_low;
	s8 rate = index;

	new_rate = high = low = start_hi = IWL_RATE_INVALID;

	for (; ;) {
		high_low = rs_get_adjacent_rate(priv, rate, rate_mask,
						tbl->lq_type);

		low = high_low & 0xff;
		high = (high_low >> 8) & 0xff;

		/*
		 * Lower the "search" bit rate, to give new "search" mode
		 * approximately the same throughput as "active" if:
		 *
		 * 1) "Active" mode has been working modestly well (but not
		 *    great), and expected "search" throughput (under perfect
		 *    conditions) at candidate rate is above the actual
		 *    measured "active" throughput (but less than expected
		 *    "active" throughput under perfect conditions).
		 * OR
		 * 2) "Active" mode has been working perfectly or very well
		 *    and expected "search" throughput (under perfect
		 *    conditions) at candidate rate is above expected
		 *    "active" throughput (under perfect conditions).
		 */
		if ((((100 * tpt_tbl[rate]) > lq_sta->last_tpt) &&
		     ((active_sr > IWL_RATE_DECREASE_TH) &&
		      (active_sr <= IWL_RATE_HIGH_TH) &&
		      (tpt_tbl[rate] <= active_tpt))) ||
		    ((active_sr >= IWL_RATE_SCALE_SWITCH) &&
		     (tpt_tbl[rate] > active_tpt))) {

			/* (2nd or later pass)
			 * If we've already tried to raise the rate, and are
			 * now trying to lower it, use the higher rate. */
			if (start_hi != IWL_RATE_INVALID) {
				new_rate = start_hi;
				break;
			}

			new_rate = rate;

			/* Loop again with lower rate */
			if (low != IWL_RATE_INVALID)
				rate = low;

			/* Lower rate not available, use the original */
			else
				break;

		/* Else try to raise the "search" rate to match "active" */
		} else {
			/* (2nd or later pass)
			 * If we've already tried to lower the rate, and are
			 * now trying to raise it, use the lower rate. */
			if (new_rate != IWL_RATE_INVALID)
				break;

			/* Loop again with higher rate */
			else if (high != IWL_RATE_INVALID) {
				start_hi = high;
				rate = high;

			/* Higher rate not available, use the original */
			} else {
				new_rate = rate;
				break;
			}
		}
	}

	return new_rate;
}

/*
 * Set up search table for MIMO2
 */
static int rs_switch_to_mimo2(struct iwl_priv *priv,
			     struct iwl_lq_sta *lq_sta,
			     struct ieee80211_conf *conf,
			     struct ieee80211_sta *sta,
			     struct iwl_scale_tbl_info *tbl, int index)
{
	u16 rate_mask;
	s32 rate;
	s8 is_green = lq_sta->is_green;
	struct iwl_station_priv *sta_priv = (void *)sta->drv_priv;
	struct iwl_rxon_context *ctx = sta_priv->common.ctx;

	if (!conf_is_ht(conf) || !sta->ht_cap.ht_supported)
		return -1;

	if (((sta->ht_cap.cap & IEEE80211_HT_CAP_SM_PS) >> 2)
						== WLAN_HT_CAP_SM_PS_STATIC)
		return -1;

	/* Need both Tx chains/antennas to support MIMO */
	if (priv->hw_params.tx_chains_num < 2)
		return -1;

	IWL_DEBUG_RATE(priv, "LQ: try to switch to MIMO2\n");

	tbl->lq_type = LQ_MIMO2;
	tbl->is_dup = lq_sta->is_dup;
	tbl->action = 0;
	tbl->max_search = IWL_MAX_SEARCH;
	rate_mask = lq_sta->active_mimo2_rate;

	if (iwl_is_ht40_tx_allowed(priv, ctx, &sta->ht_cap))
		tbl->is_ht40 = 1;
	else
		tbl->is_ht40 = 0;

	rs_set_expected_tpt_table(lq_sta, tbl);

	rate = rs_get_best_rate(priv, lq_sta, tbl, rate_mask, index);

	IWL_DEBUG_RATE(priv, "LQ: MIMO2 best rate %d mask %X\n", rate, rate_mask);
	if ((rate == IWL_RATE_INVALID) || !((1 << rate) & rate_mask)) {
		IWL_DEBUG_RATE(priv, "Can't switch with index %d rate mask %x\n",
						rate, rate_mask);
		return -1;
	}
	tbl->current_rate = rate_n_flags_from_tbl(priv, tbl, rate, is_green);

	IWL_DEBUG_RATE(priv, "LQ: Switch to new mcs %X index is green %X\n",
		     tbl->current_rate, is_green);
	return 0;
}

/*
 * Set up search table for MIMO3
 */
static int rs_switch_to_mimo3(struct iwl_priv *priv,
			     struct iwl_lq_sta *lq_sta,
			     struct ieee80211_conf *conf,
			     struct ieee80211_sta *sta,
			     struct iwl_scale_tbl_info *tbl, int index)
{
	u16 rate_mask;
	s32 rate;
	s8 is_green = lq_sta->is_green;
	struct iwl_station_priv *sta_priv = (void *)sta->drv_priv;
	struct iwl_rxon_context *ctx = sta_priv->common.ctx;

	if (!conf_is_ht(conf) || !sta->ht_cap.ht_supported)
		return -1;

	if (((sta->ht_cap.cap & IEEE80211_HT_CAP_SM_PS) >> 2)
						== WLAN_HT_CAP_SM_PS_STATIC)
		return -1;

	/* Need both Tx chains/antennas to support MIMO */
	if (priv->hw_params.tx_chains_num < 3)
		return -1;

	IWL_DEBUG_RATE(priv, "LQ: try to switch to MIMO3\n");

	tbl->lq_type = LQ_MIMO3;
	tbl->is_dup = lq_sta->is_dup;
	tbl->action = 0;
	tbl->max_search = IWL_MAX_11N_MIMO3_SEARCH;
	rate_mask = lq_sta->active_mimo3_rate;

	if (iwl_is_ht40_tx_allowed(priv, ctx, &sta->ht_cap))
		tbl->is_ht40 = 1;
	else
		tbl->is_ht40 = 0;

	rs_set_expected_tpt_table(lq_sta, tbl);

	rate = rs_get_best_rate(priv, lq_sta, tbl, rate_mask, index);

	IWL_DEBUG_RATE(priv, "LQ: MIMO3 best rate %d mask %X\n",
		rate, rate_mask);
	if ((rate == IWL_RATE_INVALID) || !((1 << rate) & rate_mask)) {
		IWL_DEBUG_RATE(priv, "Can't switch with index %d rate mask %x\n",
						rate, rate_mask);
		return -1;
	}
	tbl->current_rate = rate_n_flags_from_tbl(priv, tbl, rate, is_green);

	IWL_DEBUG_RATE(priv, "LQ: Switch to new mcs %X index is green %X\n",
		     tbl->current_rate, is_green);
	return 0;
}

/*
 * Set up search table for SISO
 */
static int rs_switch_to_siso(struct iwl_priv *priv,
			     struct iwl_lq_sta *lq_sta,
			     struct ieee80211_conf *conf,
			     struct ieee80211_sta *sta,
			     struct iwl_scale_tbl_info *tbl, int index)
{
	u16 rate_mask;
	u8 is_green = lq_sta->is_green;
	s32 rate;
	struct iwl_station_priv *sta_priv = (void *)sta->drv_priv;
	struct iwl_rxon_context *ctx = sta_priv->common.ctx;

	if (!conf_is_ht(conf) || !sta->ht_cap.ht_supported)
		return -1;

	IWL_DEBUG_RATE(priv, "LQ: try to switch to SISO\n");

	tbl->is_dup = lq_sta->is_dup;
	tbl->lq_type = LQ_SISO;
	tbl->action = 0;
	tbl->max_search = IWL_MAX_SEARCH;
	rate_mask = lq_sta->active_siso_rate;

	if (iwl_is_ht40_tx_allowed(priv, ctx, &sta->ht_cap))
		tbl->is_ht40 = 1;
	else
		tbl->is_ht40 = 0;

	if (is_green)
		tbl->is_SGI = 0; /*11n spec: no SGI in SISO+Greenfield*/

	rs_set_expected_tpt_table(lq_sta, tbl);
	rate = rs_get_best_rate(priv, lq_sta, tbl, rate_mask, index);

	IWL_DEBUG_RATE(priv, "LQ: get best rate %d mask %X\n", rate, rate_mask);
	if ((rate == IWL_RATE_INVALID) || !((1 << rate) & rate_mask)) {
		IWL_DEBUG_RATE(priv, "can not switch with index %d rate mask %x\n",
			     rate, rate_mask);
		return -1;
	}
	tbl->current_rate = rate_n_flags_from_tbl(priv, tbl, rate, is_green);
	IWL_DEBUG_RATE(priv, "LQ: Switch to new mcs %X index is green %X\n",
		     tbl->current_rate, is_green);
	return 0;
}

/*
 * Try to switch to new modulation mode from legacy
 */
static int rs_move_legacy_other(struct iwl_priv *priv,
				struct iwl_lq_sta *lq_sta,
				struct ieee80211_conf *conf,
				struct ieee80211_sta *sta,
				int index)
{
	struct iwl_scale_tbl_info *tbl = &(lq_sta->lq_info[lq_sta->active_tbl]);
	struct iwl_scale_tbl_info *search_tbl =
				&(lq_sta->lq_info[(1 - lq_sta->active_tbl)]);
	struct iwl_rate_scale_data *window = &(tbl->win[index]);
	u32 sz = (sizeof(struct iwl_scale_tbl_info) -
		  (sizeof(struct iwl_rate_scale_data) * IWL_RATE_COUNT));
	u8 start_action;
	u8 valid_tx_ant = priv->hw_params.valid_tx_ant;
	u8 tx_chains_num = priv->hw_params.tx_chains_num;
	int ret = 0;
	u8 update_search_tbl_counter = 0;

	switch (priv->bt_traffic_load) {
	case IWL_BT_COEX_TRAFFIC_LOAD_NONE:
		/* nothing */
		break;
	case IWL_BT_COEX_TRAFFIC_LOAD_LOW:
		/* avoid antenna B unless MIMO */
		valid_tx_ant = first_antenna(priv->hw_params.valid_tx_ant);
		if (tbl->action == IWL_LEGACY_SWITCH_ANTENNA2)
			tbl->action = IWL_LEGACY_SWITCH_ANTENNA1;
		break;
	case IWL_BT_COEX_TRAFFIC_LOAD_HIGH:
	case IWL_BT_COEX_TRAFFIC_LOAD_CONTINUOUS:
		/* avoid antenna B and MIMO */
		valid_tx_ant = first_antenna(priv->hw_params.valid_tx_ant);
		if (tbl->action >= IWL_LEGACY_SWITCH_ANTENNA2 &&
		    tbl->action != IWL_LEGACY_SWITCH_SISO)
			tbl->action = IWL_LEGACY_SWITCH_SISO;
		break;
	default:
		IWL_ERR(priv, "Invalid BT load %d", priv->bt_traffic_load);
		break;
	}

	if (!iwl_ht_enabled(priv))
		/* stay in Legacy */
		tbl->action = IWL_LEGACY_SWITCH_ANTENNA1;
	else if (iwl_tx_ant_restriction(priv) == IWL_ANT_OK_SINGLE &&
		   tbl->action > IWL_LEGACY_SWITCH_SISO)
		tbl->action = IWL_LEGACY_SWITCH_SISO;

	/* configure as 1x1 if bt full concurrency */
	if (priv->bt_full_concurrent) {
		if (!iwl_ht_enabled(priv))
			tbl->action = IWL_LEGACY_SWITCH_ANTENNA1;
		else if (tbl->action >= IWL_LEGACY_SWITCH_ANTENNA2)
			tbl->action = IWL_LEGACY_SWITCH_SISO;
		valid_tx_ant = first_antenna(priv->hw_params.valid_tx_ant);
	}

	start_action = tbl->action;
	for (; ;) {
		lq_sta->action_counter++;
		switch (tbl->action) {
		case IWL_LEGACY_SWITCH_ANTENNA1:
		case IWL_LEGACY_SWITCH_ANTENNA2:
			IWL_DEBUG_RATE(priv, "LQ: Legacy toggle Antenna\n");

			if ((tbl->action == IWL_LEGACY_SWITCH_ANTENNA1 &&
							tx_chains_num <= 1) ||
			    (tbl->action == IWL_LEGACY_SWITCH_ANTENNA2 &&
							tx_chains_num <= 2))
				break;

			/* Don't change antenna if success has been great */
			if (window->success_ratio >= IWL_RS_GOOD_RATIO &&
			    !priv->bt_full_concurrent &&
			    priv->bt_traffic_load ==
					IWL_BT_COEX_TRAFFIC_LOAD_NONE)
				break;

			/* Set up search table to try other antenna */
			memcpy(search_tbl, tbl, sz);

			if (rs_toggle_antenna(valid_tx_ant,
				&search_tbl->current_rate, search_tbl)) {
				update_search_tbl_counter = 1;
				rs_set_expected_tpt_table(lq_sta, search_tbl);
				goto out;
			}
			break;
		case IWL_LEGACY_SWITCH_SISO:
			IWL_DEBUG_RATE(priv, "LQ: Legacy switch to SISO\n");

			/* Set up search table to try SISO */
			memcpy(search_tbl, tbl, sz);
			search_tbl->is_SGI = 0;
			ret = rs_switch_to_siso(priv, lq_sta, conf, sta,
						 search_tbl, index);
			if (!ret) {
				lq_sta->action_counter = 0;
				goto out;
			}

			break;
		case IWL_LEGACY_SWITCH_MIMO2_AB:
		case IWL_LEGACY_SWITCH_MIMO2_AC:
		case IWL_LEGACY_SWITCH_MIMO2_BC:
			IWL_DEBUG_RATE(priv, "LQ: Legacy switch to MIMO2\n");

			/* Set up search table to try MIMO */
			memcpy(search_tbl, tbl, sz);
			search_tbl->is_SGI = 0;

			if (tbl->action == IWL_LEGACY_SWITCH_MIMO2_AB)
				search_tbl->ant_type = ANT_AB;
			else if (tbl->action == IWL_LEGACY_SWITCH_MIMO2_AC)
				search_tbl->ant_type = ANT_AC;
			else
				search_tbl->ant_type = ANT_BC;

			if (!rs_is_valid_ant(valid_tx_ant, search_tbl->ant_type))
				break;

			ret = rs_switch_to_mimo2(priv, lq_sta, conf, sta,
						 search_tbl, index);
			if (!ret) {
				lq_sta->action_counter = 0;
				goto out;
			}
			break;

		case IWL_LEGACY_SWITCH_MIMO3_ABC:
			IWL_DEBUG_RATE(priv, "LQ: Legacy switch to MIMO3\n");

			/* Set up search table to try MIMO3 */
			memcpy(search_tbl, tbl, sz);
			search_tbl->is_SGI = 0;

			search_tbl->ant_type = ANT_ABC;

			if (!rs_is_valid_ant(valid_tx_ant, search_tbl->ant_type))
				break;

			ret = rs_switch_to_mimo3(priv, lq_sta, conf, sta,
						 search_tbl, index);
			if (!ret) {
				lq_sta->action_counter = 0;
				goto out;
			}
			break;
		}
		tbl->action++;
		if (tbl->action > IWL_LEGACY_SWITCH_MIMO3_ABC)
			tbl->action = IWL_LEGACY_SWITCH_ANTENNA1;

		if (tbl->action == start_action)
			break;

	}
	search_tbl->lq_type = LQ_NONE;
	return 0;

out:
	lq_sta->search_better_tbl = 1;
	tbl->action++;
	if (tbl->action > IWL_LEGACY_SWITCH_MIMO3_ABC)
		tbl->action = IWL_LEGACY_SWITCH_ANTENNA1;
	if (update_search_tbl_counter)
		search_tbl->action = tbl->action;
	return 0;

}

/*
 * Try to switch to new modulation mode from SISO
 */
static int rs_move_siso_to_other(struct iwl_priv *priv,
				 struct iwl_lq_sta *lq_sta,
				 struct ieee80211_conf *conf,
				 struct ieee80211_sta *sta, int index)
{
	u8 is_green = lq_sta->is_green;
	struct iwl_scale_tbl_info *tbl = &(lq_sta->lq_info[lq_sta->active_tbl]);
	struct iwl_scale_tbl_info *search_tbl =
				&(lq_sta->lq_info[(1 - lq_sta->active_tbl)]);
	struct iwl_rate_scale_data *window = &(tbl->win[index]);
	struct ieee80211_sta_ht_cap *ht_cap = &sta->ht_cap;
	u32 sz = (sizeof(struct iwl_scale_tbl_info) -
		  (sizeof(struct iwl_rate_scale_data) * IWL_RATE_COUNT));
	u8 start_action;
	u8 valid_tx_ant = priv->hw_params.valid_tx_ant;
	u8 tx_chains_num = priv->hw_params.tx_chains_num;
	u8 update_search_tbl_counter = 0;
	int ret;

	switch (priv->bt_traffic_load) {
	case IWL_BT_COEX_TRAFFIC_LOAD_NONE:
		/* nothing */
		break;
	case IWL_BT_COEX_TRAFFIC_LOAD_LOW:
		/* avoid antenna B unless MIMO */
		valid_tx_ant = first_antenna(priv->hw_params.valid_tx_ant);
		if (tbl->action == IWL_SISO_SWITCH_ANTENNA2)
			tbl->action = IWL_SISO_SWITCH_ANTENNA1;
		break;
	case IWL_BT_COEX_TRAFFIC_LOAD_HIGH:
	case IWL_BT_COEX_TRAFFIC_LOAD_CONTINUOUS:
		/* avoid antenna B and MIMO */
		valid_tx_ant = first_antenna(priv->hw_params.valid_tx_ant);
		if (tbl->action != IWL_SISO_SWITCH_ANTENNA1)
			tbl->action = IWL_SISO_SWITCH_ANTENNA1;
		break;
	default:
		IWL_ERR(priv, "Invalid BT load %d", priv->bt_traffic_load);
		break;
	}

	if (iwl_tx_ant_restriction(priv) == IWL_ANT_OK_SINGLE &&
	    tbl->action > IWL_SISO_SWITCH_ANTENNA2) {
		/* stay in SISO */
		tbl->action = IWL_SISO_SWITCH_ANTENNA1;
	}

	/* configure as 1x1 if bt full concurrency */
	if (priv->bt_full_concurrent) {
		valid_tx_ant = first_antenna(priv->hw_params.valid_tx_ant);
		if (tbl->action >= IWL_LEGACY_SWITCH_ANTENNA2)
			tbl->action = IWL_SISO_SWITCH_ANTENNA1;
	}

	start_action = tbl->action;
	for (;;) {
		lq_sta->action_counter++;
		switch (tbl->action) {
		case IWL_SISO_SWITCH_ANTENNA1:
		case IWL_SISO_SWITCH_ANTENNA2:
			IWL_DEBUG_RATE(priv, "LQ: SISO toggle Antenna\n");
			if ((tbl->action == IWL_SISO_SWITCH_ANTENNA1 &&
						tx_chains_num <= 1) ||
			    (tbl->action == IWL_SISO_SWITCH_ANTENNA2 &&
						tx_chains_num <= 2))
				break;

			if (window->success_ratio >= IWL_RS_GOOD_RATIO &&
			    !priv->bt_full_concurrent &&
			    priv->bt_traffic_load ==
					IWL_BT_COEX_TRAFFIC_LOAD_NONE)
				break;

			memcpy(search_tbl, tbl, sz);
			if (rs_toggle_antenna(valid_tx_ant,
				       &search_tbl->current_rate, search_tbl)) {
				update_search_tbl_counter = 1;
				goto out;
			}
			break;
		case IWL_SISO_SWITCH_MIMO2_AB:
		case IWL_SISO_SWITCH_MIMO2_AC:
		case IWL_SISO_SWITCH_MIMO2_BC:
			IWL_DEBUG_RATE(priv, "LQ: SISO switch to MIMO2\n");
			memcpy(search_tbl, tbl, sz);
			search_tbl->is_SGI = 0;

			if (tbl->action == IWL_SISO_SWITCH_MIMO2_AB)
				search_tbl->ant_type = ANT_AB;
			else if (tbl->action == IWL_SISO_SWITCH_MIMO2_AC)
				search_tbl->ant_type = ANT_AC;
			else
				search_tbl->ant_type = ANT_BC;

			if (!rs_is_valid_ant(valid_tx_ant, search_tbl->ant_type))
				break;

			ret = rs_switch_to_mimo2(priv, lq_sta, conf, sta,
						 search_tbl, index);
			if (!ret)
				goto out;
			break;
		case IWL_SISO_SWITCH_GI:
			if (!tbl->is_ht40 && !(ht_cap->cap &
						IEEE80211_HT_CAP_SGI_20))
				break;
			if (tbl->is_ht40 && !(ht_cap->cap &
						IEEE80211_HT_CAP_SGI_40))
				break;

			IWL_DEBUG_RATE(priv, "LQ: SISO toggle SGI/NGI\n");

			memcpy(search_tbl, tbl, sz);
			if (is_green) {
				if (!tbl->is_SGI)
					break;
				else
					IWL_ERR(priv,
						"SGI was set in GF+SISO\n");
			}
			search_tbl->is_SGI = !tbl->is_SGI;
			rs_set_expected_tpt_table(lq_sta, search_tbl);
			if (tbl->is_SGI) {
				s32 tpt = lq_sta->last_tpt / 100;
				if (tpt >= search_tbl->expected_tpt[index])
					break;
			}
			search_tbl->current_rate =
				rate_n_flags_from_tbl(priv, search_tbl,
						      index, is_green);
			update_search_tbl_counter = 1;
			goto out;
		case IWL_SISO_SWITCH_MIMO3_ABC:
			IWL_DEBUG_RATE(priv, "LQ: SISO switch to MIMO3\n");
			memcpy(search_tbl, tbl, sz);
			search_tbl->is_SGI = 0;
			search_tbl->ant_type = ANT_ABC;

			if (!rs_is_valid_ant(valid_tx_ant, search_tbl->ant_type))
				break;

			ret = rs_switch_to_mimo3(priv, lq_sta, conf, sta,
						 search_tbl, index);
			if (!ret)
				goto out;
			break;
		}
		tbl->action++;
		if (tbl->action > IWL_LEGACY_SWITCH_MIMO3_ABC)
			tbl->action = IWL_SISO_SWITCH_ANTENNA1;

		if (tbl->action == start_action)
			break;
	}
	search_tbl->lq_type = LQ_NONE;
	return 0;

 out:
	lq_sta->search_better_tbl = 1;
	tbl->action++;
	if (tbl->action > IWL_SISO_SWITCH_MIMO3_ABC)
		tbl->action = IWL_SISO_SWITCH_ANTENNA1;
	if (update_search_tbl_counter)
		search_tbl->action = tbl->action;

	return 0;
}

/*
 * Try to switch to new modulation mode from MIMO2
 */
static int rs_move_mimo2_to_other(struct iwl_priv *priv,
				 struct iwl_lq_sta *lq_sta,
				 struct ieee80211_conf *conf,
				 struct ieee80211_sta *sta, int index)
{
	s8 is_green = lq_sta->is_green;
	struct iwl_scale_tbl_info *tbl = &(lq_sta->lq_info[lq_sta->active_tbl]);
	struct iwl_scale_tbl_info *search_tbl =
				&(lq_sta->lq_info[(1 - lq_sta->active_tbl)]);
	struct iwl_rate_scale_data *window = &(tbl->win[index]);
	struct ieee80211_sta_ht_cap *ht_cap = &sta->ht_cap;
	u32 sz = (sizeof(struct iwl_scale_tbl_info) -
		  (sizeof(struct iwl_rate_scale_data) * IWL_RATE_COUNT));
	u8 start_action;
	u8 valid_tx_ant = priv->hw_params.valid_tx_ant;
	u8 tx_chains_num = priv->hw_params.tx_chains_num;
	u8 update_search_tbl_counter = 0;
	int ret;

	switch (priv->bt_traffic_load) {
	case IWL_BT_COEX_TRAFFIC_LOAD_NONE:
		/* nothing */
		break;
	case IWL_BT_COEX_TRAFFIC_LOAD_HIGH:
	case IWL_BT_COEX_TRAFFIC_LOAD_CONTINUOUS:
		/* avoid antenna B and MIMO */
		if (tbl->action != IWL_MIMO2_SWITCH_SISO_A)
			tbl->action = IWL_MIMO2_SWITCH_SISO_A;
		break;
	case IWL_BT_COEX_TRAFFIC_LOAD_LOW:
		/* avoid antenna B unless MIMO */
		if (tbl->action == IWL_MIMO2_SWITCH_SISO_B ||
		    tbl->action == IWL_MIMO2_SWITCH_SISO_C)
			tbl->action = IWL_MIMO2_SWITCH_SISO_A;
		break;
	default:
		IWL_ERR(priv, "Invalid BT load %d", priv->bt_traffic_load);
		break;
	}

	if ((iwl_tx_ant_restriction(priv) == IWL_ANT_OK_SINGLE) &&
	    (tbl->action < IWL_MIMO2_SWITCH_SISO_A ||
	     tbl->action > IWL_MIMO2_SWITCH_SISO_C)) {
		/* switch in SISO */
		tbl->action = IWL_MIMO2_SWITCH_SISO_A;
	}

	/* configure as 1x1 if bt full concurrency */
	if (priv->bt_full_concurrent &&
	    (tbl->action < IWL_MIMO2_SWITCH_SISO_A ||
	     tbl->action > IWL_MIMO2_SWITCH_SISO_C))
		tbl->action = IWL_MIMO2_SWITCH_SISO_A;

	start_action = tbl->action;
	for (;;) {
		lq_sta->action_counter++;
		switch (tbl->action) {
		case IWL_MIMO2_SWITCH_ANTENNA1:
		case IWL_MIMO2_SWITCH_ANTENNA2:
			IWL_DEBUG_RATE(priv, "LQ: MIMO2 toggle Antennas\n");

			if (tx_chains_num <= 2)
				break;

			if (window->success_ratio >= IWL_RS_GOOD_RATIO)
				break;

			memcpy(search_tbl, tbl, sz);
			if (rs_toggle_antenna(valid_tx_ant,
				       &search_tbl->current_rate, search_tbl)) {
				update_search_tbl_counter = 1;
				goto out;
			}
			break;
		case IWL_MIMO2_SWITCH_SISO_A:
		case IWL_MIMO2_SWITCH_SISO_B:
		case IWL_MIMO2_SWITCH_SISO_C:
			IWL_DEBUG_RATE(priv, "LQ: MIMO2 switch to SISO\n");

			/* Set up new search table for SISO */
			memcpy(search_tbl, tbl, sz);

			if (tbl->action == IWL_MIMO2_SWITCH_SISO_A)
				search_tbl->ant_type = ANT_A;
			else if (tbl->action == IWL_MIMO2_SWITCH_SISO_B)
				search_tbl->ant_type = ANT_B;
			else
				search_tbl->ant_type = ANT_C;

			if (!rs_is_valid_ant(valid_tx_ant, search_tbl->ant_type))
				break;

			ret = rs_switch_to_siso(priv, lq_sta, conf, sta,
						 search_tbl, index);
			if (!ret)
				goto out;

			break;

		case IWL_MIMO2_SWITCH_GI:
			if (!tbl->is_ht40 && !(ht_cap->cap &
						IEEE80211_HT_CAP_SGI_20))
				break;
			if (tbl->is_ht40 && !(ht_cap->cap &
						IEEE80211_HT_CAP_SGI_40))
				break;

			IWL_DEBUG_RATE(priv, "LQ: MIMO2 toggle SGI/NGI\n");

			/* Set up new search table for MIMO2 */
			memcpy(search_tbl, tbl, sz);
			search_tbl->is_SGI = !tbl->is_SGI;
			rs_set_expected_tpt_table(lq_sta, search_tbl);
			/*
			 * If active table already uses the fastest possible
			 * modulation (dual stream with short guard interval),
			 * and it's working well, there's no need to look
			 * for a better type of modulation!
			 */
			if (tbl->is_SGI) {
				s32 tpt = lq_sta->last_tpt / 100;
				if (tpt >= search_tbl->expected_tpt[index])
					break;
			}
			search_tbl->current_rate =
				rate_n_flags_from_tbl(priv, search_tbl,
						      index, is_green);
			update_search_tbl_counter = 1;
			goto out;

		case IWL_MIMO2_SWITCH_MIMO3_ABC:
			IWL_DEBUG_RATE(priv, "LQ: MIMO2 switch to MIMO3\n");
			memcpy(search_tbl, tbl, sz);
			search_tbl->is_SGI = 0;
			search_tbl->ant_type = ANT_ABC;

			if (!rs_is_valid_ant(valid_tx_ant, search_tbl->ant_type))
				break;

			ret = rs_switch_to_mimo3(priv, lq_sta, conf, sta,
						 search_tbl, index);
			if (!ret)
				goto out;

			break;
		}
		tbl->action++;
		if (tbl->action > IWL_MIMO2_SWITCH_MIMO3_ABC)
			tbl->action = IWL_MIMO2_SWITCH_ANTENNA1;

		if (tbl->action == start_action)
			break;
	}
	search_tbl->lq_type = LQ_NONE;
	return 0;
 out:
	lq_sta->search_better_tbl = 1;
	tbl->action++;
	if (tbl->action > IWL_MIMO2_SWITCH_MIMO3_ABC)
		tbl->action = IWL_MIMO2_SWITCH_ANTENNA1;
	if (update_search_tbl_counter)
		search_tbl->action = tbl->action;

	return 0;

}

/*
 * Try to switch to new modulation mode from MIMO3
 */
static int rs_move_mimo3_to_other(struct iwl_priv *priv,
				 struct iwl_lq_sta *lq_sta,
				 struct ieee80211_conf *conf,
				 struct ieee80211_sta *sta, int index)
{
	s8 is_green = lq_sta->is_green;
	struct iwl_scale_tbl_info *tbl = &(lq_sta->lq_info[lq_sta->active_tbl]);
	struct iwl_scale_tbl_info *search_tbl =
				&(lq_sta->lq_info[(1 - lq_sta->active_tbl)]);
	struct iwl_rate_scale_data *window = &(tbl->win[index]);
	struct ieee80211_sta_ht_cap *ht_cap = &sta->ht_cap;
	u32 sz = (sizeof(struct iwl_scale_tbl_info) -
		  (sizeof(struct iwl_rate_scale_data) * IWL_RATE_COUNT));
	u8 start_action;
	u8 valid_tx_ant = priv->hw_params.valid_tx_ant;
	u8 tx_chains_num = priv->hw_params.tx_chains_num;
	int ret;
	u8 update_search_tbl_counter = 0;

	switch (priv->bt_traffic_load) {
	case IWL_BT_COEX_TRAFFIC_LOAD_NONE:
		/* nothing */
		break;
	case IWL_BT_COEX_TRAFFIC_LOAD_HIGH:
	case IWL_BT_COEX_TRAFFIC_LOAD_CONTINUOUS:
		/* avoid antenna B and MIMO */
		if (tbl->action != IWL_MIMO3_SWITCH_SISO_A)
			tbl->action = IWL_MIMO3_SWITCH_SISO_A;
		break;
	case IWL_BT_COEX_TRAFFIC_LOAD_LOW:
		/* avoid antenna B unless MIMO */
		if (tbl->action == IWL_MIMO3_SWITCH_SISO_B ||
		    tbl->action == IWL_MIMO3_SWITCH_SISO_C)
			tbl->action = IWL_MIMO3_SWITCH_SISO_A;
		break;
	default:
		IWL_ERR(priv, "Invalid BT load %d", priv->bt_traffic_load);
		break;
	}

	if ((iwl_tx_ant_restriction(priv) == IWL_ANT_OK_SINGLE) &&
	    (tbl->action < IWL_MIMO3_SWITCH_SISO_A ||
	     tbl->action > IWL_MIMO3_SWITCH_SISO_C)) {
		/* switch in SISO */
		tbl->action = IWL_MIMO3_SWITCH_SISO_A;
	}

	/* configure as 1x1 if bt full concurrency */
	if (priv->bt_full_concurrent &&
	    (tbl->action < IWL_MIMO3_SWITCH_SISO_A ||
	     tbl->action > IWL_MIMO3_SWITCH_SISO_C))
		tbl->action = IWL_MIMO3_SWITCH_SISO_A;

	start_action = tbl->action;
	for (;;) {
		lq_sta->action_counter++;
		switch (tbl->action) {
		case IWL_MIMO3_SWITCH_ANTENNA1:
		case IWL_MIMO3_SWITCH_ANTENNA2:
			IWL_DEBUG_RATE(priv, "LQ: MIMO3 toggle Antennas\n");

			if (tx_chains_num <= 3)
				break;

			if (window->success_ratio >= IWL_RS_GOOD_RATIO)
				break;

			memcpy(search_tbl, tbl, sz);
			if (rs_toggle_antenna(valid_tx_ant,
				       &search_tbl->current_rate, search_tbl))
				goto out;
			break;
		case IWL_MIMO3_SWITCH_SISO_A:
		case IWL_MIMO3_SWITCH_SISO_B:
		case IWL_MIMO3_SWITCH_SISO_C:
			IWL_DEBUG_RATE(priv, "LQ: MIMO3 switch to SISO\n");

			/* Set up new search table for SISO */
			memcpy(search_tbl, tbl, sz);

			if (tbl->action == IWL_MIMO3_SWITCH_SISO_A)
				search_tbl->ant_type = ANT_A;
			else if (tbl->action == IWL_MIMO3_SWITCH_SISO_B)
				search_tbl->ant_type = ANT_B;
			else
				search_tbl->ant_type = ANT_C;

			if (!rs_is_valid_ant(valid_tx_ant, search_tbl->ant_type))
				break;

			ret = rs_switch_to_siso(priv, lq_sta, conf, sta,
						 search_tbl, index);
			if (!ret)
				goto out;

			break;

		case IWL_MIMO3_SWITCH_MIMO2_AB:
		case IWL_MIMO3_SWITCH_MIMO2_AC:
		case IWL_MIMO3_SWITCH_MIMO2_BC:
			IWL_DEBUG_RATE(priv, "LQ: MIMO3 switch to MIMO2\n");

			memcpy(search_tbl, tbl, sz);
			search_tbl->is_SGI = 0;
			if (tbl->action == IWL_MIMO3_SWITCH_MIMO2_AB)
				search_tbl->ant_type = ANT_AB;
			else if (tbl->action == IWL_MIMO3_SWITCH_MIMO2_AC)
				search_tbl->ant_type = ANT_AC;
			else
				search_tbl->ant_type = ANT_BC;

			if (!rs_is_valid_ant(valid_tx_ant, search_tbl->ant_type))
				break;

			ret = rs_switch_to_mimo2(priv, lq_sta, conf, sta,
						 search_tbl, index);
			if (!ret)
				goto out;

			break;

		case IWL_MIMO3_SWITCH_GI:
			if (!tbl->is_ht40 && !(ht_cap->cap &
						IEEE80211_HT_CAP_SGI_20))
				break;
			if (tbl->is_ht40 && !(ht_cap->cap &
						IEEE80211_HT_CAP_SGI_40))
				break;

			IWL_DEBUG_RATE(priv, "LQ: MIMO3 toggle SGI/NGI\n");

			/* Set up new search table for MIMO */
			memcpy(search_tbl, tbl, sz);
			search_tbl->is_SGI = !tbl->is_SGI;
			rs_set_expected_tpt_table(lq_sta, search_tbl);
			/*
			 * If active table already uses the fastest possible
			 * modulation (dual stream with short guard interval),
			 * and it's working well, there's no need to look
			 * for a better type of modulation!
			 */
			if (tbl->is_SGI) {
				s32 tpt = lq_sta->last_tpt / 100;
				if (tpt >= search_tbl->expected_tpt[index])
					break;
			}
			search_tbl->current_rate =
				rate_n_flags_from_tbl(priv, search_tbl,
						      index, is_green);
			update_search_tbl_counter = 1;
			goto out;
		}
		tbl->action++;
		if (tbl->action > IWL_MIMO3_SWITCH_GI)
			tbl->action = IWL_MIMO3_SWITCH_ANTENNA1;

		if (tbl->action == start_action)
			break;
	}
	search_tbl->lq_type = LQ_NONE;
	return 0;
 out:
	lq_sta->search_better_tbl = 1;
	tbl->action++;
	if (tbl->action > IWL_MIMO3_SWITCH_GI)
		tbl->action = IWL_MIMO3_SWITCH_ANTENNA1;
	if (update_search_tbl_counter)
		search_tbl->action = tbl->action;

	return 0;

}

/*
 * Check whether we should continue using same modulation mode, or
 * begin search for a new mode, based on:
 * 1) # tx successes or failures while using this mode
 * 2) # times calling this function
 * 3) elapsed time in this mode (not used, for now)
 */
static void rs_stay_in_table(struct iwl_lq_sta *lq_sta, bool force_search)
{
	struct iwl_scale_tbl_info *tbl;
	int i;
	int active_tbl;
	int flush_interval_passed = 0;
	struct iwl_priv *priv;

	priv = lq_sta->drv;
	active_tbl = lq_sta->active_tbl;

	tbl = &(lq_sta->lq_info[active_tbl]);

	/* If we've been disallowing search, see if we should now allow it */
	if (lq_sta->stay_in_tbl) {

		/* Elapsed time using current modulation mode */
		if (lq_sta->flush_timer)
			flush_interval_passed =
			time_after(jiffies,
					(unsigned long)(lq_sta->flush_timer +
					IWL_RATE_SCALE_FLUSH_INTVL));

		/*
		 * Check if we should allow search for new modulation mode.
		 * If many frames have failed or succeeded, or we've used
		 * this same modulation for a long time, allow search, and
		 * reset history stats that keep track of whether we should
		 * allow a new search.  Also (below) reset all bitmaps and
		 * stats in active history.
		 */
		if (force_search ||
		    (lq_sta->total_failed > lq_sta->max_failure_limit) ||
		    (lq_sta->total_success > lq_sta->max_success_limit) ||
		    ((!lq_sta->search_better_tbl) && (lq_sta->flush_timer)
		     && (flush_interval_passed))) {
			IWL_DEBUG_RATE(priv, "LQ: stay is expired %d %d %d\n:",
				     lq_sta->total_failed,
				     lq_sta->total_success,
				     flush_interval_passed);

			/* Allow search for new mode */
			lq_sta->stay_in_tbl = 0;	/* only place reset */
			lq_sta->total_failed = 0;
			lq_sta->total_success = 0;
			lq_sta->flush_timer = 0;

		/*
		 * Else if we've used this modulation mode enough repetitions
		 * (regardless of elapsed time or success/failure), reset
		 * history bitmaps and rate-specific stats for all rates in
		 * active table.
		 */
		} else {
			lq_sta->table_count++;
			if (lq_sta->table_count >=
			    lq_sta->table_count_limit) {
				lq_sta->table_count = 0;

				IWL_DEBUG_RATE(priv, "LQ: stay in table clear win\n");
				for (i = 0; i < IWL_RATE_COUNT; i++)
					rs_rate_scale_clear_window(
						&(tbl->win[i]));
			}
		}

		/* If transitioning to allow "search", reset all history
		 * bitmaps and stats in active table (this will become the new
		 * "search" table). */
		if (!lq_sta->stay_in_tbl) {
			for (i = 0; i < IWL_RATE_COUNT; i++)
				rs_rate_scale_clear_window(&(tbl->win[i]));
		}
	}
}

/*
 * setup rate table in uCode
 * return rate_n_flags as used in the table
 */
static void rs_update_rate_tbl(struct iwl_priv *priv,
			       struct iwl_rxon_context *ctx,
			       struct iwl_lq_sta *lq_sta,
			       struct iwl_scale_tbl_info *tbl,
			       int index, u8 is_green)
{
	u32 rate;

	/* Update uCode's rate table. */
	rate = rate_n_flags_from_tbl(priv, tbl, index, is_green);
	rs_fill_link_cmd(priv, lq_sta, rate);
	iwl_send_lq_cmd(priv, ctx, &lq_sta->lq, CMD_ASYNC, false);
}

/*
 * Do rate scaling and search for new modulation mode.
 */
static void rs_rate_scale_perform(struct iwl_priv *priv,
				  struct sk_buff *skb,
				  struct ieee80211_sta *sta,
				  struct iwl_lq_sta *lq_sta)
{
	struct ieee80211_hw *hw = priv->hw;
	struct ieee80211_conf *conf = &hw->conf;
	struct ieee80211_tx_info *info = IEEE80211_SKB_CB(skb);
	struct ieee80211_hdr *hdr = (struct ieee80211_hdr *)skb->data;
	int low = IWL_RATE_INVALID;
	int high = IWL_RATE_INVALID;
	int index;
	int i;
	struct iwl_rate_scale_data *window = NULL;
	int current_tpt = IWL_INVALID_VALUE;
	int low_tpt = IWL_INVALID_VALUE;
	int high_tpt = IWL_INVALID_VALUE;
	u32 fail_count;
	s8 scale_action = 0;
	u16 rate_mask;
	u8 update_lq = 0;
	struct iwl_scale_tbl_info *tbl, *tbl1;
	u16 rate_scale_index_msk = 0;
	u8 is_green = 0;
	u8 active_tbl = 0;
	u8 done_search = 0;
	u16 high_low;
	s32 sr;
	u8 tid = MAX_TID_COUNT;
	struct iwl_tid_data *tid_data;
	struct iwl_station_priv *sta_priv = (void *)sta->drv_priv;
	struct iwl_rxon_context *ctx = sta_priv->common.ctx;

	IWL_DEBUG_RATE(priv, "rate scale calculate new rate for skb\n");

	/* Send management frames and NO_ACK data using lowest rate. */
	/* TODO: this could probably be improved.. */
	if (!ieee80211_is_data(hdr->frame_control) ||
	    info->flags & IEEE80211_TX_CTL_NO_ACK)
		return;

	if (!sta || !lq_sta)
		return;

	lq_sta->supp_rates = sta->supp_rates[lq_sta->band];

	tid = rs_tl_add_packet(lq_sta, hdr);
	if ((tid != MAX_TID_COUNT) && (lq_sta->tx_agg_tid_en & (1 << tid))) {
		tid_data = &priv->stations[lq_sta->lq.sta_id].tid[tid];
		if (tid_data->agg.state == IWL_AGG_OFF)
			lq_sta->is_agg = 0;
		else
			lq_sta->is_agg = 1;
	} else
		lq_sta->is_agg = 0;

	/*
	 * Select rate-scale / modulation-mode table to work with in
	 * the rest of this function:  "search" if searching for better
	 * modulation mode, or "active" if doing rate scaling within a mode.
	 */
	if (!lq_sta->search_better_tbl)
		active_tbl = lq_sta->active_tbl;
	else
		active_tbl = 1 - lq_sta->active_tbl;

	tbl = &(lq_sta->lq_info[active_tbl]);
	if (is_legacy(tbl->lq_type))
		lq_sta->is_green = 0;
	else
		lq_sta->is_green = rs_use_green(sta);
	is_green = lq_sta->is_green;

	/* current tx rate */
	index = lq_sta->last_txrate_idx;

	IWL_DEBUG_RATE(priv, "Rate scale index %d for type %d\n", index,
		       tbl->lq_type);

	/* rates available for this association, and for modulation mode */
	rate_mask = rs_get_supported_rates(lq_sta, hdr, tbl->lq_type);

	IWL_DEBUG_RATE(priv, "mask 0x%04X\n", rate_mask);

	/* mask with station rate restriction */
	if (is_legacy(tbl->lq_type)) {
		if (lq_sta->band == IEEE80211_BAND_5GHZ)
			/* supp_rates has no CCK bits in A mode */
			rate_scale_index_msk = (u16) (rate_mask &
				(lq_sta->supp_rates << IWL_FIRST_OFDM_RATE));
		else
			rate_scale_index_msk = (u16) (rate_mask &
						      lq_sta->supp_rates);

	} else
		rate_scale_index_msk = rate_mask;

	if (!rate_scale_index_msk)
		rate_scale_index_msk = rate_mask;

	if (!((1 << index) & rate_scale_index_msk)) {
		IWL_ERR(priv, "Current Rate is not valid\n");
		if (lq_sta->search_better_tbl) {
			/* revert to active table if search table is not valid*/
			tbl->lq_type = LQ_NONE;
			lq_sta->search_better_tbl = 0;
			tbl = &(lq_sta->lq_info[lq_sta->active_tbl]);
			/* get "active" rate info */
			index = iwl_hwrate_to_plcp_idx(tbl->current_rate);
			rs_update_rate_tbl(priv, ctx, lq_sta, tbl,
					   index, is_green);
		}
		return;
	}

	/* Get expected throughput table and history window for current rate */
	if (!tbl->expected_tpt) {
		IWL_ERR(priv, "tbl->expected_tpt is NULL\n");
		return;
	}

	/* force user max rate if set by user */
	if ((lq_sta->max_rate_idx != -1) &&
	    (lq_sta->max_rate_idx < index)) {
		index = lq_sta->max_rate_idx;
		update_lq = 1;
		window = &(tbl->win[index]);
		goto lq_update;
	}

	window = &(tbl->win[index]);

	/*
	 * If there is not enough history to calculate actual average
	 * throughput, keep analyzing results of more tx frames, without
	 * changing rate or mode (bypass most of the rest of this function).
	 * Set up new rate table in uCode only if old rate is not supported
	 * in current association (use new rate found above).
	 */
	fail_count = window->counter - window->success_counter;
	if ((fail_count < IWL_RATE_MIN_FAILURE_TH) &&
			(window->success_counter < IWL_RATE_MIN_SUCCESS_TH)) {
		IWL_DEBUG_RATE(priv, "LQ: still below TH. succ=%d total=%d "
			       "for index %d\n",
			       window->success_counter, window->counter, index);

		/* Can't calculate this yet; not enough history */
		window->average_tpt = IWL_INVALID_VALUE;

		/* Should we stay with this modulation mode,
		 * or search for a new one? */
		rs_stay_in_table(lq_sta, false);

		goto out;
	}
	/* Else we have enough samples; calculate estimate of
	 * actual average throughput */
	if (window->average_tpt != ((window->success_ratio *
			tbl->expected_tpt[index] + 64) / 128)) {
		IWL_ERR(priv, "expected_tpt should have been calculated by now\n");
		window->average_tpt = ((window->success_ratio *
					tbl->expected_tpt[index] + 64) / 128);
	}

	/* If we are searching for better modulation mode, check success. */
	if (lq_sta->search_better_tbl &&
	    (iwl_tx_ant_restriction(priv) == IWL_ANT_OK_MULTI)) {
		/* If good success, continue using the "search" mode;
		 * no need to send new link quality command, since we're
		 * continuing to use the setup that we've been trying. */
		if (window->average_tpt > lq_sta->last_tpt) {

			IWL_DEBUG_RATE(priv, "LQ: SWITCHING TO NEW TABLE "
					"suc=%d cur-tpt=%d old-tpt=%d\n",
					window->success_ratio,
					window->average_tpt,
					lq_sta->last_tpt);

			if (!is_legacy(tbl->lq_type))
				lq_sta->enable_counter = 1;

			/* Swap tables; "search" becomes "active" */
			lq_sta->active_tbl = active_tbl;
			current_tpt = window->average_tpt;

		/* Else poor success; go back to mode in "active" table */
		} else {

			IWL_DEBUG_RATE(priv, "LQ: GOING BACK TO THE OLD TABLE "
					"suc=%d cur-tpt=%d old-tpt=%d\n",
					window->success_ratio,
					window->average_tpt,
					lq_sta->last_tpt);

			/* Nullify "search" table */
			tbl->lq_type = LQ_NONE;

			/* Revert to "active" table */
			active_tbl = lq_sta->active_tbl;
			tbl = &(lq_sta->lq_info[active_tbl]);

			/* Revert to "active" rate and throughput info */
			index = iwl_hwrate_to_plcp_idx(tbl->current_rate);
			current_tpt = lq_sta->last_tpt;

			/* Need to set up a new rate table in uCode */
			update_lq = 1;
		}

		/* Either way, we've made a decision; modulation mode
		 * search is done, allow rate adjustment next time. */
		lq_sta->search_better_tbl = 0;
		done_search = 1;	/* Don't switch modes below! */
		goto lq_update;
	}

	/* (Else) not in search of better modulation mode, try for better
	 * starting rate, while staying in this mode. */
	high_low = rs_get_adjacent_rate(priv, index, rate_scale_index_msk,
					tbl->lq_type);
	low = high_low & 0xff;
	high = (high_low >> 8) & 0xff;

	/* If user set max rate, dont allow higher than user constrain */
	if ((lq_sta->max_rate_idx != -1) &&
	    (lq_sta->max_rate_idx < high))
		high = IWL_RATE_INVALID;

	sr = window->success_ratio;

	/* Collect measured throughputs for current and adjacent rates */
	current_tpt = window->average_tpt;
	if (low != IWL_RATE_INVALID)
		low_tpt = tbl->win[low].average_tpt;
	if (high != IWL_RATE_INVALID)
		high_tpt = tbl->win[high].average_tpt;

	scale_action = 0;

	/* Too many failures, decrease rate */
	if ((sr <= IWL_RATE_DECREASE_TH) || (current_tpt == 0)) {
		IWL_DEBUG_RATE(priv, "decrease rate because of low success_ratio\n");
		scale_action = -1;

	/* No throughput measured yet for adjacent rates; try increase. */
	} else if ((low_tpt == IWL_INVALID_VALUE) &&
		   (high_tpt == IWL_INVALID_VALUE)) {

		if (high != IWL_RATE_INVALID && sr >= IWL_RATE_INCREASE_TH)
			scale_action = 1;
		else if (low != IWL_RATE_INVALID)
			scale_action = 0;
	}

	/* Both adjacent throughputs are measured, but neither one has better
	 * throughput; we're using the best rate, don't change it! */
	else if ((low_tpt != IWL_INVALID_VALUE) &&
		 (high_tpt != IWL_INVALID_VALUE) &&
		 (low_tpt < current_tpt) &&
		 (high_tpt < current_tpt))
		scale_action = 0;

	/* At least one adjacent rate's throughput is measured,
	 * and may have better performance. */
	else {
		/* Higher adjacent rate's throughput is measured */
		if (high_tpt != IWL_INVALID_VALUE) {
			/* Higher rate has better throughput */
			if (high_tpt > current_tpt &&
					sr >= IWL_RATE_INCREASE_TH) {
				scale_action = 1;
			} else {
				scale_action = 0;
			}

		/* Lower adjacent rate's throughput is measured */
		} else if (low_tpt != IWL_INVALID_VALUE) {
			/* Lower rate has better throughput */
			if (low_tpt > current_tpt) {
				IWL_DEBUG_RATE(priv,
				    "decrease rate because of low tpt\n");
				scale_action = -1;
			} else if (sr >= IWL_RATE_INCREASE_TH) {
				scale_action = 1;
			}
		}
	}

	/* Sanity check; asked for decrease, but success rate or throughput
	 * has been good at old rate.  Don't change it. */
	if ((scale_action == -1) && (low != IWL_RATE_INVALID) &&
		    ((sr > IWL_RATE_HIGH_TH) ||
		     (current_tpt > (100 * tbl->expected_tpt[low]))))
		scale_action = 0;
	if (!iwl_ht_enabled(priv) && !is_legacy(tbl->lq_type))
		scale_action = -1;
	if (iwl_tx_ant_restriction(priv) != IWL_ANT_OK_MULTI &&
		(is_mimo2(tbl->lq_type) || is_mimo3(tbl->lq_type)))
		scale_action = -1;

	if ((priv->bt_traffic_load >= IWL_BT_COEX_TRAFFIC_LOAD_HIGH) &&
	     (is_mimo2(tbl->lq_type) || is_mimo3(tbl->lq_type))) {
		if (lq_sta->last_bt_traffic > priv->bt_traffic_load) {
			/*
			 * don't set scale_action, don't want to scale up if
			 * the rate scale doesn't otherwise think that is a
			 * good idea.
			 */
		} else if (lq_sta->last_bt_traffic <= priv->bt_traffic_load) {
			scale_action = -1;
		}
	}
	lq_sta->last_bt_traffic = priv->bt_traffic_load;

	if ((priv->bt_traffic_load >= IWL_BT_COEX_TRAFFIC_LOAD_HIGH) &&
	     (is_mimo2(tbl->lq_type) || is_mimo3(tbl->lq_type))) {
		/* search for a new modulation */
		rs_stay_in_table(lq_sta, true);
		goto lq_update;
	}

	switch (scale_action) {
	case -1:
		/* Decrease starting rate, update uCode's rate table */
		if (low != IWL_RATE_INVALID) {
			update_lq = 1;
			index = low;
		}

		break;
	case 1:
		/* Increase starting rate, update uCode's rate table */
		if (high != IWL_RATE_INVALID) {
			update_lq = 1;
			index = high;
		}

		break;
	case 0:
		/* No change */
	default:
		break;
	}

	IWL_DEBUG_RATE(priv, "choose rate scale index %d action %d low %d "
		    "high %d type %d\n",
		     index, scale_action, low, high, tbl->lq_type);

lq_update:
	/* Replace uCode's rate table for the destination station. */
	if (update_lq)
		rs_update_rate_tbl(priv, ctx, lq_sta, tbl, index, is_green);

	if (iwl_tx_ant_restriction(priv) == IWL_ANT_OK_MULTI) {
		/* Should we stay with this modulation mode,
		 * or search for a new one? */
	  rs_stay_in_table(lq_sta, false);
	}
	/*
	 * Search for new modulation mode if we're:
	 * 1)  Not changing rates right now
	 * 2)  Not just finishing up a search
	 * 3)  Allowing a new search
	 */
	if (!update_lq && !done_search && !lq_sta->stay_in_tbl && window->counter) {
		/* Save current throughput to compare with "search" throughput*/
		lq_sta->last_tpt = current_tpt;

		/* Select a new "search" modulation mode to try.
		 * If one is found, set up the new "search" table. */
		if (is_legacy(tbl->lq_type))
			rs_move_legacy_other(priv, lq_sta, conf, sta, index);
		else if (is_siso(tbl->lq_type))
			rs_move_siso_to_other(priv, lq_sta, conf, sta, index);
		else if (is_mimo2(tbl->lq_type))
			rs_move_mimo2_to_other(priv, lq_sta, conf, sta, index);
		else
			rs_move_mimo3_to_other(priv, lq_sta, conf, sta, index);

		/* If new "search" mode was selected, set up in uCode table */
		if (lq_sta->search_better_tbl) {
			/* Access the "search" table, clear its history. */
			tbl = &(lq_sta->lq_info[(1 - lq_sta->active_tbl)]);
			for (i = 0; i < IWL_RATE_COUNT; i++)
				rs_rate_scale_clear_window(&(tbl->win[i]));

			/* Use new "search" start rate */
			index = iwl_hwrate_to_plcp_idx(tbl->current_rate);

			IWL_DEBUG_RATE(priv, "Switch current  mcs: %X index: %d\n",
				     tbl->current_rate, index);
			rs_fill_link_cmd(priv, lq_sta, tbl->current_rate);
			iwl_send_lq_cmd(priv, ctx, &lq_sta->lq, CMD_ASYNC, false);
		} else
			done_search = 1;
	}

	if (done_search && !lq_sta->stay_in_tbl) {
		/* If the "active" (non-search) mode was legacy,
		 * and we've tried switching antennas,
		 * but we haven't been able to try HT modes (not available),
		 * stay with best antenna legacy modulation for a while
		 * before next round of mode comparisons. */
		tbl1 = &(lq_sta->lq_info[lq_sta->active_tbl]);
		if (is_legacy(tbl1->lq_type) && !conf_is_ht(conf) &&
		    lq_sta->action_counter > tbl1->max_search) {
			IWL_DEBUG_RATE(priv, "LQ: STAY in legacy table\n");
			rs_set_stay_in_table(priv, 1, lq_sta);
		}

		/* If we're in an HT mode, and all 3 mode switch actions
		 * have been tried and compared, stay in this best modulation
		 * mode for a while before next round of mode comparisons. */
		if (lq_sta->enable_counter &&
		    (lq_sta->action_counter >= tbl1->max_search) &&
		    iwl_ht_enabled(priv)) {
			if ((lq_sta->last_tpt > IWL_AGG_TPT_THREHOLD) &&
			    (lq_sta->tx_agg_tid_en & (1 << tid)) &&
			    (tid != MAX_TID_COUNT)) {
				tid_data =
				   &priv->stations[lq_sta->lq.sta_id].tid[tid];
				if (tid_data->agg.state == IWL_AGG_OFF) {
					IWL_DEBUG_RATE(priv,
						       "try to aggregate tid %d\n",
						       tid);
					rs_tl_turn_on_agg(priv, tid,
							  lq_sta, sta);
				}
			}
			rs_set_stay_in_table(priv, 0, lq_sta);
		}
	}

out:
	tbl->current_rate = rate_n_flags_from_tbl(priv, tbl, index, is_green);
	i = index;
	lq_sta->last_txrate_idx = i;
}

/**
 * rs_initialize_lq - Initialize a station's hardware rate table
 *
 * The uCode's station table contains a table of fallback rates
 * for automatic fallback during transmission.
 *
 * NOTE: This sets up a default set of values.  These will be replaced later
 *       if the driver's iwl-agn-rs rate scaling algorithm is used, instead of
 *       rc80211_simple.
 *
 * NOTE: Run REPLY_ADD_STA command to set up station table entry, before
 *       calling this function (which runs REPLY_TX_LINK_QUALITY_CMD,
 *       which requires station table entry to exist).
 */
static void rs_initialize_lq(struct iwl_priv *priv,
			     struct ieee80211_conf *conf,
			     struct ieee80211_sta *sta,
			     struct iwl_lq_sta *lq_sta)
{
	struct iwl_scale_tbl_info *tbl;
	int rate_idx;
	int i;
	u32 rate;
	u8 use_green = rs_use_green(sta);
	u8 active_tbl = 0;
	u8 valid_tx_ant;
	struct iwl_station_priv *sta_priv;
	struct iwl_rxon_context *ctx;

	if (!sta || !lq_sta)
		return;

	sta_priv = (void *)sta->drv_priv;
	ctx = sta_priv->common.ctx;

	i = lq_sta->last_txrate_idx;

	valid_tx_ant = priv->hw_params.valid_tx_ant;

	if (!lq_sta->search_better_tbl)
		active_tbl = lq_sta->active_tbl;
	else
		active_tbl = 1 - lq_sta->active_tbl;

	tbl = &(lq_sta->lq_info[active_tbl]);

	if ((i < 0) || (i >= IWL_RATE_COUNT))
		i = 0;

	rate = iwl_rates[i].plcp;
	tbl->ant_type = first_antenna(valid_tx_ant);
	rate |= tbl->ant_type << RATE_MCS_ANT_POS;

	if (i >= IWL_FIRST_CCK_RATE && i <= IWL_LAST_CCK_RATE)
		rate |= RATE_MCS_CCK_MSK;

	rs_get_tbl_info_from_mcs(rate, priv->band, tbl, &rate_idx);
	if (!rs_is_valid_ant(valid_tx_ant, tbl->ant_type))
	    rs_toggle_antenna(valid_tx_ant, &rate, tbl);

	rate = rate_n_flags_from_tbl(priv, tbl, rate_idx, use_green);
	tbl->current_rate = rate;
	rs_set_expected_tpt_table(lq_sta, tbl);
	rs_fill_link_cmd(NULL, lq_sta, rate);
	priv->stations[lq_sta->lq.sta_id].lq = &lq_sta->lq;
	iwl_send_lq_cmd(priv, ctx, &lq_sta->lq, CMD_SYNC, true);
}

static void rs_get_rate(void *priv_r, struct ieee80211_sta *sta, void *priv_sta,
			struct ieee80211_tx_rate_control *txrc)
{

	struct sk_buff *skb = txrc->skb;
	struct ieee80211_supported_band *sband = txrc->sband;
	struct iwl_priv *priv __maybe_unused = (struct iwl_priv *)priv_r;
	struct ieee80211_tx_info *info = IEEE80211_SKB_CB(skb);
	struct iwl_lq_sta *lq_sta = priv_sta;
	int rate_idx;

	IWL_DEBUG_RATE_LIMIT(priv, "rate scale calculate new rate for skb\n");

	/* Get max rate if user set max rate */
	if (lq_sta) {
		lq_sta->max_rate_idx = txrc->max_rate_idx;
		if ((sband->band == IEEE80211_BAND_5GHZ) &&
		    (lq_sta->max_rate_idx != -1))
			lq_sta->max_rate_idx += IWL_FIRST_OFDM_RATE;
		if ((lq_sta->max_rate_idx < 0) ||
		    (lq_sta->max_rate_idx >= IWL_RATE_COUNT))
			lq_sta->max_rate_idx = -1;
	}

	/* Treat uninitialized rate scaling data same as non-existing. */
	if (lq_sta && !lq_sta->drv) {
		IWL_DEBUG_RATE(priv, "Rate scaling not initialized yet.\n");
		priv_sta = NULL;
	}

	/* Send management frames and NO_ACK data using lowest rate. */
	if (rate_control_send_low(sta, priv_sta, txrc))
		return;

	rate_idx  = lq_sta->last_txrate_idx;

	if (lq_sta->last_rate_n_flags & RATE_MCS_HT_MSK) {
		rate_idx -= IWL_FIRST_OFDM_RATE;
		/* 6M and 9M shared same MCS index */
		rate_idx = (rate_idx > 0) ? (rate_idx - 1) : 0;
		if (rs_extract_rate(lq_sta->last_rate_n_flags) >=
		    IWL_RATE_MIMO3_6M_PLCP)
			rate_idx = rate_idx + (2 * MCS_INDEX_PER_STREAM);
		else if (rs_extract_rate(lq_sta->last_rate_n_flags) >=
			 IWL_RATE_MIMO2_6M_PLCP)
			rate_idx = rate_idx + MCS_INDEX_PER_STREAM;
		info->control.rates[0].flags = IEEE80211_TX_RC_MCS;
		if (lq_sta->last_rate_n_flags & RATE_MCS_SGI_MSK)
			info->control.rates[0].flags |= IEEE80211_TX_RC_SHORT_GI;
		if (lq_sta->last_rate_n_flags & RATE_MCS_DUP_MSK)
			info->control.rates[0].flags |= IEEE80211_TX_RC_DUP_DATA;
		if (lq_sta->last_rate_n_flags & RATE_MCS_HT40_MSK)
			info->control.rates[0].flags |= IEEE80211_TX_RC_40_MHZ_WIDTH;
		if (lq_sta->last_rate_n_flags & RATE_MCS_GF_MSK)
			info->control.rates[0].flags |= IEEE80211_TX_RC_GREEN_FIELD;
	} else {
		/* Check for invalid rates */
		if ((rate_idx < 0) || (rate_idx >= IWL_RATE_COUNT_LEGACY) ||
				((sband->band == IEEE80211_BAND_5GHZ) &&
				 (rate_idx < IWL_FIRST_OFDM_RATE)))
			rate_idx = rate_lowest_index(sband, sta);
		/* On valid 5 GHz rate, adjust index */
		else if (sband->band == IEEE80211_BAND_5GHZ)
			rate_idx -= IWL_FIRST_OFDM_RATE;
		info->control.rates[0].flags = 0;
	}
	info->control.rates[0].idx = rate_idx;

}

static void *rs_alloc_sta(void *priv_rate, struct ieee80211_sta *sta,
			  gfp_t gfp)
{
	struct iwl_station_priv *sta_priv = (struct iwl_station_priv *) sta->drv_priv;
	struct iwl_priv *priv;

	priv = (struct iwl_priv *)priv_rate;
	IWL_DEBUG_RATE(priv, "create station rate scale window\n");

	return &sta_priv->lq_sta;
}

/*
 * Called after adding a new station to initialize rate scaling
 */
void iwl_rs_rate_init(struct iwl_priv *priv, struct ieee80211_sta *sta, u8 sta_id)
{
	int i, j;
	struct ieee80211_hw *hw = priv->hw;
	struct ieee80211_conf *conf = &priv->hw->conf;
	struct ieee80211_sta_ht_cap *ht_cap = &sta->ht_cap;
	struct iwl_station_priv *sta_priv;
	struct iwl_lq_sta *lq_sta;
	struct ieee80211_supported_band *sband;

	sta_priv = (struct iwl_station_priv *) sta->drv_priv;
	lq_sta = &sta_priv->lq_sta;
	sband = hw->wiphy->bands[conf->channel->band];


	lq_sta->lq.sta_id = sta_id;

	for (j = 0; j < LQ_SIZE; j++)
		for (i = 0; i < IWL_RATE_COUNT; i++)
			rs_rate_scale_clear_window(&lq_sta->lq_info[j].win[i]);

	lq_sta->flush_timer = 0;
	lq_sta->supp_rates = sta->supp_rates[sband->band];
	for (j = 0; j < LQ_SIZE; j++)
		for (i = 0; i < IWL_RATE_COUNT; i++)
			rs_rate_scale_clear_window(&lq_sta->lq_info[j].win[i]);

	IWL_DEBUG_RATE(priv, "LQ: *** rate scale station global init for station %d ***\n",
		       sta_id);
	/* TODO: what is a good starting rate for STA? About middle? Maybe not
	 * the lowest or the highest rate.. Could consider using RSSI from
	 * previous packets? Need to have IEEE 802.1X auth succeed immediately
	 * after assoc.. */

	lq_sta->is_dup = 0;
	lq_sta->max_rate_idx = -1;
	lq_sta->missed_rate_counter = IWL_MISSED_RATE_MAX;
	lq_sta->is_green = rs_use_green(sta);
	lq_sta->active_legacy_rate = priv->active_rate & ~(0x1000);
	lq_sta->band = priv->band;
	/*
	 * active_siso_rate mask includes 9 MBits (bit 5), and CCK (bits 0-3),
	 * supp_rates[] does not; shift to convert format, force 9 MBits off.
	 */
	lq_sta->active_siso_rate = ht_cap->mcs.rx_mask[0] << 1;
	lq_sta->active_siso_rate |= ht_cap->mcs.rx_mask[0] & 0x1;
	lq_sta->active_siso_rate &= ~((u16)0x2);
	lq_sta->active_siso_rate <<= IWL_FIRST_OFDM_RATE;

	/* Same here */
	lq_sta->active_mimo2_rate = ht_cap->mcs.rx_mask[1] << 1;
	lq_sta->active_mimo2_rate |= ht_cap->mcs.rx_mask[1] & 0x1;
	lq_sta->active_mimo2_rate &= ~((u16)0x2);
	lq_sta->active_mimo2_rate <<= IWL_FIRST_OFDM_RATE;

	lq_sta->active_mimo3_rate = ht_cap->mcs.rx_mask[2] << 1;
	lq_sta->active_mimo3_rate |= ht_cap->mcs.rx_mask[2] & 0x1;
	lq_sta->active_mimo3_rate &= ~((u16)0x2);
	lq_sta->active_mimo3_rate <<= IWL_FIRST_OFDM_RATE;

	IWL_DEBUG_RATE(priv, "SISO-RATE=%X MIMO2-RATE=%X MIMO3-RATE=%X\n",
		     lq_sta->active_siso_rate,
		     lq_sta->active_mimo2_rate,
		     lq_sta->active_mimo3_rate);

	/* These values will be overridden later */
	lq_sta->lq.general_params.single_stream_ant_msk =
		first_antenna(priv->hw_params.valid_tx_ant);
	lq_sta->lq.general_params.dual_stream_ant_msk =
		priv->hw_params.valid_tx_ant &
		~first_antenna(priv->hw_params.valid_tx_ant);
	if (!lq_sta->lq.general_params.dual_stream_ant_msk) {
		lq_sta->lq.general_params.dual_stream_ant_msk = ANT_AB;
	} else if (num_of_ant(priv->hw_params.valid_tx_ant) == 2) {
		lq_sta->lq.general_params.dual_stream_ant_msk =
			priv->hw_params.valid_tx_ant;
	}

	/* as default allow aggregation for all tids */
	lq_sta->tx_agg_tid_en = IWL_AGG_ALL_TID;
	lq_sta->drv = priv;

	/* Set last_txrate_idx to lowest rate */
	lq_sta->last_txrate_idx = rate_lowest_index(sband, sta);
	if (sband->band == IEEE80211_BAND_5GHZ)
		lq_sta->last_txrate_idx += IWL_FIRST_OFDM_RATE;
	lq_sta->is_agg = 0;

	priv->dbg_fixed_rate = 0;
#ifdef CONFIG_MAC80211_DEBUGFS
	lq_sta->dbg_fixed_rate = 0;
#endif

	rs_initialize_lq(priv, conf, sta, lq_sta);
}

static void rs_fill_link_cmd(struct iwl_priv *priv,
			     struct iwl_lq_sta *lq_sta, u32 new_rate)
{
	struct iwl_scale_tbl_info tbl_type;
	int index = 0;
	int rate_idx;
	int repeat_rate = 0;
	u8 ant_toggle_cnt = 0;
	u8 use_ht_possible = 1;
	u8 valid_tx_ant = 0;
	struct iwl_station_priv *sta_priv =
		container_of(lq_sta, struct iwl_station_priv, lq_sta);
	struct iwl_link_quality_cmd *lq_cmd = &lq_sta->lq;

	/* Override starting rate (index 0) if needed for debug purposes */
	rs_dbgfs_set_mcs(lq_sta, &new_rate, index);

	/* Interpret new_rate (rate_n_flags) */
	rs_get_tbl_info_from_mcs(new_rate, lq_sta->band,
				  &tbl_type, &rate_idx);

	if (priv && priv->bt_full_concurrent) {
		/* 1x1 only */
		tbl_type.ant_type =
			first_antenna(priv->hw_params.valid_tx_ant);
	}

	/* How many times should we repeat the initial rate? */
	if (is_legacy(tbl_type.lq_type)) {
		ant_toggle_cnt = 1;
		repeat_rate = IWL_NUMBER_TRY;
	} else {
		repeat_rate = min(IWL_HT_NUMBER_TRY,
				  LINK_QUAL_AGG_DISABLE_START_DEF - 1);
	}

	lq_cmd->general_params.mimo_delimiter =
			is_mimo(tbl_type.lq_type) ? 1 : 0;

	/* Fill 1st table entry (index 0) */
	lq_cmd->rs_table[index].rate_n_flags = cpu_to_le32(new_rate);

	if (num_of_ant(tbl_type.ant_type) == 1) {
		lq_cmd->general_params.single_stream_ant_msk =
						tbl_type.ant_type;
	} else if (num_of_ant(tbl_type.ant_type) == 2) {
		lq_cmd->general_params.dual_stream_ant_msk =
						tbl_type.ant_type;
	} /* otherwise we don't modify the existing value */

	index++;
	repeat_rate--;
	if (priv) {
		if (priv->bt_full_concurrent)
			valid_tx_ant = ANT_A;
		else
			valid_tx_ant = priv->hw_params.valid_tx_ant;
	}

	/* Fill rest of rate table */
	while (index < LINK_QUAL_MAX_RETRY_NUM) {
		/* Repeat initial/next rate.
		 * For legacy IWL_NUMBER_TRY == 1, this loop will not execute.
		 * For HT IWL_HT_NUMBER_TRY == 3, this executes twice. */
		while (repeat_rate > 0 && (index < LINK_QUAL_MAX_RETRY_NUM)) {
			if (is_legacy(tbl_type.lq_type)) {
				if (ant_toggle_cnt < NUM_TRY_BEFORE_ANT_TOGGLE)
					ant_toggle_cnt++;
				else if (priv &&
					 rs_toggle_antenna(valid_tx_ant,
							&new_rate, &tbl_type))
					ant_toggle_cnt = 1;
			}

			/* Override next rate if needed for debug purposes */
			rs_dbgfs_set_mcs(lq_sta, &new_rate, index);

			/* Fill next table entry */
			lq_cmd->rs_table[index].rate_n_flags =
					cpu_to_le32(new_rate);
			repeat_rate--;
			index++;
		}

		rs_get_tbl_info_from_mcs(new_rate, lq_sta->band, &tbl_type,
						&rate_idx);

		if (priv && priv->bt_full_concurrent) {
			/* 1x1 only */
			tbl_type.ant_type =
				first_antenna(priv->hw_params.valid_tx_ant);
		}

		/* Indicate to uCode which entries might be MIMO.
		 * If initial rate was MIMO, this will finally end up
		 * as (IWL_HT_NUMBER_TRY * 2), after 2nd pass, otherwise 0. */
		if (is_mimo(tbl_type.lq_type))
			lq_cmd->general_params.mimo_delimiter = index;

		/* Get next rate */
		new_rate = rs_get_lower_rate(lq_sta, &tbl_type, rate_idx,
					     use_ht_possible);

		/* How many times should we repeat the next rate? */
		if (is_legacy(tbl_type.lq_type)) {
			if (ant_toggle_cnt < NUM_TRY_BEFORE_ANT_TOGGLE)
				ant_toggle_cnt++;
			else if (priv &&
				 rs_toggle_antenna(valid_tx_ant,
						   &new_rate, &tbl_type))
				ant_toggle_cnt = 1;

			repeat_rate = IWL_NUMBER_TRY;
		} else {
			repeat_rate = IWL_HT_NUMBER_TRY;
		}

		/* Don't allow HT rates after next pass.
		 * rs_get_lower_rate() will change type to LQ_A or LQ_G. */
		use_ht_possible = 0;

		/* Override next rate if needed for debug purposes */
		rs_dbgfs_set_mcs(lq_sta, &new_rate, index);

		/* Fill next table entry */
		lq_cmd->rs_table[index].rate_n_flags = cpu_to_le32(new_rate);

		index++;
		repeat_rate--;
	}

<<<<<<< HEAD
	lq_cmd->agg_params.agg_frame_cnt_limit = LINK_QUAL_AGG_FRAME_LIMIT_DEF;
=======
	lq_cmd->agg_params.agg_frame_cnt_limit =
		sta_priv->max_agg_bufsize ?: LINK_QUAL_AGG_FRAME_LIMIT_DEF;
>>>>>>> 02f8c6ae
	lq_cmd->agg_params.agg_dis_start_th = LINK_QUAL_AGG_DISABLE_START_DEF;

	lq_cmd->agg_params.agg_time_limit =
		cpu_to_le16(LINK_QUAL_AGG_TIME_LIMIT_DEF);
	/*
	 * overwrite if needed, pass aggregation time limit
	 * to uCode in uSec
	 */
	if (priv && priv->cfg->bt_params &&
	    priv->cfg->bt_params->agg_time_limit &&
	    priv->bt_traffic_load >= IWL_BT_COEX_TRAFFIC_LOAD_HIGH)
		lq_cmd->agg_params.agg_time_limit =
			cpu_to_le16(priv->cfg->bt_params->agg_time_limit);
}

static void *rs_alloc(struct ieee80211_hw *hw, struct dentry *debugfsdir)
{
	return hw->priv;
}
/* rate scale requires free function to be implemented */
static void rs_free(void *priv_rate)
{
	return;
}

static void rs_free_sta(void *priv_r, struct ieee80211_sta *sta,
			void *priv_sta)
{
	struct iwl_priv *priv __maybe_unused = priv_r;

	IWL_DEBUG_RATE(priv, "enter\n");
	IWL_DEBUG_RATE(priv, "leave\n");
}

#ifdef CONFIG_MAC80211_DEBUGFS
static int open_file_generic(struct inode *inode, struct file *file)
{
	file->private_data = inode->i_private;
	return 0;
}
static void rs_dbgfs_set_mcs(struct iwl_lq_sta *lq_sta,
			     u32 *rate_n_flags, int index)
{
	struct iwl_priv *priv;
	u8 valid_tx_ant;
	u8 ant_sel_tx;

	priv = lq_sta->drv;
	valid_tx_ant = priv->hw_params.valid_tx_ant;
	if (lq_sta->dbg_fixed_rate) {
		ant_sel_tx =
		  ((lq_sta->dbg_fixed_rate & RATE_MCS_ANT_ABC_MSK)
		  >> RATE_MCS_ANT_POS);
		if ((valid_tx_ant & ant_sel_tx) == ant_sel_tx) {
			*rate_n_flags = lq_sta->dbg_fixed_rate;
			IWL_DEBUG_RATE(priv, "Fixed rate ON\n");
		} else {
			lq_sta->dbg_fixed_rate = 0;
			priv->dbg_fixed_rate = 0;
			IWL_ERR(priv,
			    "Invalid antenna selection 0x%X, Valid is 0x%X\n",
			    ant_sel_tx, valid_tx_ant);
			IWL_DEBUG_RATE(priv, "Fixed rate OFF\n");
		}
	} else {
		IWL_DEBUG_RATE(priv, "Fixed rate OFF\n");
	}
}

static ssize_t rs_sta_dbgfs_scale_table_write(struct file *file,
			const char __user *user_buf, size_t count, loff_t *ppos)
{
	struct iwl_lq_sta *lq_sta = file->private_data;
	struct iwl_priv *priv;
	char buf[64];
	size_t buf_size;
	u32 parsed_rate;


	priv = lq_sta->drv;
	memset(buf, 0, sizeof(buf));
	buf_size = min(count, sizeof(buf) -  1);
	if (copy_from_user(buf, user_buf, buf_size))
		return -EFAULT;

	if (sscanf(buf, "%x", &parsed_rate) == 1)
		priv->dbg_fixed_rate = lq_sta->dbg_fixed_rate = parsed_rate;
	else
		priv->dbg_fixed_rate = lq_sta->dbg_fixed_rate = 0;

	rs_program_fix_rate(priv, lq_sta);

	return count;
}

static ssize_t rs_sta_dbgfs_scale_table_read(struct file *file,
			char __user *user_buf, size_t count, loff_t *ppos)
{
	char *buff;
	int desc = 0;
	int i = 0;
	int index = 0;
	ssize_t ret;

	struct iwl_lq_sta *lq_sta = file->private_data;
	struct iwl_priv *priv;
	struct iwl_scale_tbl_info *tbl = &(lq_sta->lq_info[lq_sta->active_tbl]);

	priv = lq_sta->drv;
	buff = kmalloc(1024, GFP_KERNEL);
	if (!buff)
		return -ENOMEM;

	desc += sprintf(buff+desc, "sta_id %d\n", lq_sta->lq.sta_id);
	desc += sprintf(buff+desc, "failed=%d success=%d rate=0%X\n",
			lq_sta->total_failed, lq_sta->total_success,
			lq_sta->active_legacy_rate);
	desc += sprintf(buff+desc, "fixed rate 0x%X\n",
			priv->dbg_fixed_rate);
	desc += sprintf(buff+desc, "valid_tx_ant %s%s%s\n",
	    (priv->hw_params.valid_tx_ant & ANT_A) ? "ANT_A," : "",
	    (priv->hw_params.valid_tx_ant & ANT_B) ? "ANT_B," : "",
	    (priv->hw_params.valid_tx_ant & ANT_C) ? "ANT_C" : "");
	desc += sprintf(buff+desc, "lq type %s\n",
	   (is_legacy(tbl->lq_type)) ? "legacy" : "HT");
	if (is_Ht(tbl->lq_type)) {
		desc += sprintf(buff+desc, " %s",
		   (is_siso(tbl->lq_type)) ? "SISO" :
		   ((is_mimo2(tbl->lq_type)) ? "MIMO2" : "MIMO3"));
		   desc += sprintf(buff+desc, " %s",
		   (tbl->is_ht40) ? "40MHz" : "20MHz");
		   desc += sprintf(buff+desc, " %s %s %s\n", (tbl->is_SGI) ? "SGI" : "",
		   (lq_sta->is_green) ? "GF enabled" : "",
		   (lq_sta->is_agg) ? "AGG on" : "");
	}
	desc += sprintf(buff+desc, "last tx rate=0x%X\n",
		lq_sta->last_rate_n_flags);
	desc += sprintf(buff+desc, "general:"
		"flags=0x%X mimo-d=%d s-ant0x%x d-ant=0x%x\n",
		lq_sta->lq.general_params.flags,
		lq_sta->lq.general_params.mimo_delimiter,
		lq_sta->lq.general_params.single_stream_ant_msk,
		lq_sta->lq.general_params.dual_stream_ant_msk);

	desc += sprintf(buff+desc, "agg:"
			"time_limit=%d dist_start_th=%d frame_cnt_limit=%d\n",
			le16_to_cpu(lq_sta->lq.agg_params.agg_time_limit),
			lq_sta->lq.agg_params.agg_dis_start_th,
			lq_sta->lq.agg_params.agg_frame_cnt_limit);

	desc += sprintf(buff+desc,
			"Start idx [0]=0x%x [1]=0x%x [2]=0x%x [3]=0x%x\n",
			lq_sta->lq.general_params.start_rate_index[0],
			lq_sta->lq.general_params.start_rate_index[1],
			lq_sta->lq.general_params.start_rate_index[2],
			lq_sta->lq.general_params.start_rate_index[3]);

	for (i = 0; i < LINK_QUAL_MAX_RETRY_NUM; i++) {
		index = iwl_hwrate_to_plcp_idx(
			le32_to_cpu(lq_sta->lq.rs_table[i].rate_n_flags));
		if (is_legacy(tbl->lq_type)) {
			desc += sprintf(buff+desc, " rate[%d] 0x%X %smbps\n",
				i, le32_to_cpu(lq_sta->lq.rs_table[i].rate_n_flags),
				iwl_rate_mcs[index].mbps);
		} else {
			desc += sprintf(buff+desc, " rate[%d] 0x%X %smbps (%s)\n",
				i, le32_to_cpu(lq_sta->lq.rs_table[i].rate_n_flags),
				iwl_rate_mcs[index].mbps, iwl_rate_mcs[index].mcs);
		}
	}

	ret = simple_read_from_buffer(user_buf, count, ppos, buff, desc);
	kfree(buff);
	return ret;
}

static const struct file_operations rs_sta_dbgfs_scale_table_ops = {
	.write = rs_sta_dbgfs_scale_table_write,
	.read = rs_sta_dbgfs_scale_table_read,
	.open = open_file_generic,
	.llseek = default_llseek,
};
static ssize_t rs_sta_dbgfs_stats_table_read(struct file *file,
			char __user *user_buf, size_t count, loff_t *ppos)
{
	char *buff;
	int desc = 0;
	int i, j;
	ssize_t ret;

	struct iwl_lq_sta *lq_sta = file->private_data;

	buff = kmalloc(1024, GFP_KERNEL);
	if (!buff)
		return -ENOMEM;

	for (i = 0; i < LQ_SIZE; i++) {
		desc += sprintf(buff+desc,
				"%s type=%d SGI=%d HT40=%d DUP=%d GF=%d\n"
				"rate=0x%X\n",
				lq_sta->active_tbl == i ? "*" : "x",
				lq_sta->lq_info[i].lq_type,
				lq_sta->lq_info[i].is_SGI,
				lq_sta->lq_info[i].is_ht40,
				lq_sta->lq_info[i].is_dup,
				lq_sta->is_green,
				lq_sta->lq_info[i].current_rate);
		for (j = 0; j < IWL_RATE_COUNT; j++) {
			desc += sprintf(buff+desc,
				"counter=%d success=%d %%=%d\n",
				lq_sta->lq_info[i].win[j].counter,
				lq_sta->lq_info[i].win[j].success_counter,
				lq_sta->lq_info[i].win[j].success_ratio);
		}
	}
	ret = simple_read_from_buffer(user_buf, count, ppos, buff, desc);
	kfree(buff);
	return ret;
}

static const struct file_operations rs_sta_dbgfs_stats_table_ops = {
	.read = rs_sta_dbgfs_stats_table_read,
	.open = open_file_generic,
	.llseek = default_llseek,
};

static ssize_t rs_sta_dbgfs_rate_scale_data_read(struct file *file,
			char __user *user_buf, size_t count, loff_t *ppos)
{
	struct iwl_lq_sta *lq_sta = file->private_data;
	struct iwl_scale_tbl_info *tbl = &lq_sta->lq_info[lq_sta->active_tbl];
	char buff[120];
	int desc = 0;

	if (is_Ht(tbl->lq_type))
		desc += sprintf(buff+desc,
				"Bit Rate= %d Mb/s\n",
				tbl->expected_tpt[lq_sta->last_txrate_idx]);
	else
		desc += sprintf(buff+desc,
				"Bit Rate= %d Mb/s\n",
				iwl_rates[lq_sta->last_txrate_idx].ieee >> 1);

	return simple_read_from_buffer(user_buf, count, ppos, buff, desc);
}

static const struct file_operations rs_sta_dbgfs_rate_scale_data_ops = {
	.read = rs_sta_dbgfs_rate_scale_data_read,
	.open = open_file_generic,
	.llseek = default_llseek,
};

static void rs_add_debugfs(void *priv, void *priv_sta,
					struct dentry *dir)
{
	struct iwl_lq_sta *lq_sta = priv_sta;
	lq_sta->rs_sta_dbgfs_scale_table_file =
		debugfs_create_file("rate_scale_table", S_IRUSR | S_IWUSR, dir,
				lq_sta, &rs_sta_dbgfs_scale_table_ops);
	lq_sta->rs_sta_dbgfs_stats_table_file =
		debugfs_create_file("rate_stats_table", S_IRUSR, dir,
			lq_sta, &rs_sta_dbgfs_stats_table_ops);
	lq_sta->rs_sta_dbgfs_rate_scale_data_file =
		debugfs_create_file("rate_scale_data", S_IRUSR, dir,
			lq_sta, &rs_sta_dbgfs_rate_scale_data_ops);
	lq_sta->rs_sta_dbgfs_tx_agg_tid_en_file =
		debugfs_create_u8("tx_agg_tid_enable", S_IRUSR | S_IWUSR, dir,
		&lq_sta->tx_agg_tid_en);

}

static void rs_remove_debugfs(void *priv, void *priv_sta)
{
	struct iwl_lq_sta *lq_sta = priv_sta;
	debugfs_remove(lq_sta->rs_sta_dbgfs_scale_table_file);
	debugfs_remove(lq_sta->rs_sta_dbgfs_stats_table_file);
	debugfs_remove(lq_sta->rs_sta_dbgfs_rate_scale_data_file);
	debugfs_remove(lq_sta->rs_sta_dbgfs_tx_agg_tid_en_file);
}
#endif

/*
 * Initialization of rate scaling information is done by driver after
 * the station is added. Since mac80211 calls this function before a
 * station is added we ignore it.
 */
static void rs_rate_init_stub(void *priv_r, struct ieee80211_supported_band *sband,
			 struct ieee80211_sta *sta, void *priv_sta)
{
}
static struct rate_control_ops rs_ops = {
	.module = NULL,
	.name = RS_NAME,
	.tx_status = rs_tx_status,
	.get_rate = rs_get_rate,
	.rate_init = rs_rate_init_stub,
	.alloc = rs_alloc,
	.free = rs_free,
	.alloc_sta = rs_alloc_sta,
	.free_sta = rs_free_sta,
#ifdef CONFIG_MAC80211_DEBUGFS
	.add_sta_debugfs = rs_add_debugfs,
	.remove_sta_debugfs = rs_remove_debugfs,
#endif
};

int iwlagn_rate_control_register(void)
{
	return ieee80211_rate_control_register(&rs_ops);
}

void iwlagn_rate_control_unregister(void)
{
	ieee80211_rate_control_unregister(&rs_ops);
}
<|MERGE_RESOLUTION|>--- conflicted
+++ resolved
@@ -396,14 +396,6 @@
 				      struct iwl_lq_sta *lq_data, u8 tid,
 				      struct ieee80211_sta *sta)
 {
-<<<<<<< HEAD
-	int ret;
-
-	if (rs_tl_get_load(lq_data, tid) > IWL_AGG_LOAD_THRESHOLD) {
-		IWL_DEBUG_HT(priv, "Starting Tx agg: STA: %pM tid: %d\n",
-				sta->addr, tid);
-		ret = ieee80211_start_tx_ba_session(priv->hw, sta->addr, tid);
-=======
 	int ret = -EAGAIN;
 	u32 load;
 
@@ -423,20 +415,12 @@
 		IWL_DEBUG_HT(priv, "Starting Tx agg: STA: %pM tid: %d\n",
 				sta->addr, tid);
 		ret = ieee80211_start_tx_ba_session(sta, tid, 5000);
->>>>>>> 02f8c6ae
 		if (ret == -EAGAIN) {
 			/*
 			 * driver and mac80211 is out of sync
 			 * this might be cause by reloading firmware
 			 * stop the tx ba session here
 			 */
-<<<<<<< HEAD
-			IWL_DEBUG_HT(priv, "Fail start Tx agg on tid: %d\n",
-				tid);
-			ret = ieee80211_stop_tx_ba_session(priv->hw, sta->addr, tid,
-						WLAN_BACK_INITIATOR);
-		}
-=======
 			IWL_ERR(priv, "Fail start Tx agg on tid: %d\n",
 				tid);
 			ieee80211_stop_tx_ba_session(sta, tid);
@@ -444,7 +428,6 @@
 	} else {
 		IWL_ERR(priv, "Aggregation not enabled for tid %d "
 			"because load = %u\n", tid, load);
->>>>>>> 02f8c6ae
 	}
 	return ret;
 }
@@ -3052,12 +3035,8 @@
 		repeat_rate--;
 	}
 
-<<<<<<< HEAD
-	lq_cmd->agg_params.agg_frame_cnt_limit = LINK_QUAL_AGG_FRAME_LIMIT_DEF;
-=======
 	lq_cmd->agg_params.agg_frame_cnt_limit =
 		sta_priv->max_agg_bufsize ?: LINK_QUAL_AGG_FRAME_LIMIT_DEF;
->>>>>>> 02f8c6ae
 	lq_cmd->agg_params.agg_dis_start_th = LINK_QUAL_AGG_DISABLE_START_DEF;
 
 	lq_cmd->agg_params.agg_time_limit =
