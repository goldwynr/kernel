--- conflicted
+++ resolved
@@ -64,28 +64,6 @@
 	return --index & (n_bd - 1);
 }
 
-<<<<<<< HEAD
-/* TODO: Move fw_desc functions to iwl-pci.ko */
-static inline void iwl_free_fw_desc(struct pci_dev *pci_dev,
-				    struct fw_desc *desc)
-{
-	if (desc->v_addr)
-		dma_free_coherent(&pci_dev->dev, desc->len,
-				  desc->v_addr, desc->p_addr);
-	desc->v_addr = NULL;
-	desc->len = 0;
-}
-
-static inline int iwl_alloc_fw_desc(struct pci_dev *pci_dev,
-				    struct fw_desc *desc)
-{
-	desc->v_addr = dma_alloc_coherent(&pci_dev->dev, desc->len,
-					  &desc->p_addr, GFP_KERNEL);
-	return (desc->v_addr != NULL) ? 0 : -ENOMEM;
-}
-
-=======
->>>>>>> 02f8c6ae
 /*
  * we have 8 bits used like this:
  *
