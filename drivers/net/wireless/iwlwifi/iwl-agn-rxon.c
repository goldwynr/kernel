--- conflicted
+++ resolved
@@ -370,10 +370,6 @@
 		}
 
 		memcpy(active, &ctx->staging, sizeof(*active));
-<<<<<<< HEAD
-		iwl_print_rx_config_cmd(priv, ctx);
-=======
->>>>>>> 77570429
 		/*
 		 * We do not commit tx power settings while channel changing,
 		 * do it now if after settings changed.
