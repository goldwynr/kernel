/******************************************************************************
 *
 * This file is provided under a dual BSD/GPLv2 license.  When using or
 * redistributing this file, you may do so under either license.
 *
 * GPL LICENSE SUMMARY
 *
 * Copyright(c) 2007 - 2012 Intel Corporation. All rights reserved.
 *
 * This program is free software; you can redistribute it and/or modify
 * it under the terms of version 2 of the GNU General Public License as
 * published by the Free Software Foundation.
 *
 * This program is distributed in the hope that it will be useful, but
 * WITHOUT ANY WARRANTY; without even the implied warranty of
 * MERCHANTABILITY or FITNESS FOR A PARTICULAR PURPOSE.  See the GNU
 * General Public License for more details.
 *
 * You should have received a copy of the GNU General Public License
 * along with this program; if not, write to the Free Software
 * Foundation, Inc., 51 Franklin Street, Fifth Floor, Boston, MA 02110,
 * USA
 *
 * The full GNU General Public License is included in this distribution
 * in the file called LICENSE.GPL.
 *
 * Contact Information:
 *  Intel Linux Wireless <ilw@linux.intel.com>
 * Intel Corporation, 5200 N.E. Elam Young Parkway, Hillsboro, OR 97124-6497
 *
 * BSD LICENSE
 *
 * Copyright(c) 2005 - 2012 Intel Corporation. All rights reserved.
 * All rights reserved.
 *
 * Redistribution and use in source and binary forms, with or without
 * modification, are permitted provided that the following conditions
 * are met:
 *
 *  * Redistributions of source code must retain the above copyright
 *    notice, this list of conditions and the following disclaimer.
 *  * Redistributions in binary form must reproduce the above copyright
 *    notice, this list of conditions and the following disclaimer in
 *    the documentation and/or other materials provided with the
 *    distribution.
 *  * Neither the name Intel Corporation nor the names of its
 *    contributors may be used to endorse or promote products derived
 *    from this software without specific prior written permission.
 *
 * THIS SOFTWARE IS PROVIDED BY THE COPYRIGHT HOLDERS AND CONTRIBUTORS
 * "AS IS" AND ANY EXPRESS OR IMPLIED WARRANTIES, INCLUDING, BUT NOT
 * LIMITED TO, THE IMPLIED WARRANTIES OF MERCHANTABILITY AND FITNESS FOR
 * A PARTICULAR PURPOSE ARE DISCLAIMED. IN NO EVENT SHALL THE COPYRIGHT
 * OWNER OR CONTRIBUTORS BE LIABLE FOR ANY DIRECT, INDIRECT, INCIDENTAL,
 * SPECIAL, EXEMPLARY, OR CONSEQUENTIAL DAMAGES (INCLUDING, BUT NOT
 * LIMITED TO, PROCUREMENT OF SUBSTITUTE GOODS OR SERVICES; LOSS OF USE,
 * DATA, OR PROFITS; OR BUSINESS INTERRUPTION) HOWEVER CAUSED AND ON ANY
 * THEORY OF LIABILITY, WHETHER IN CONTRACT, STRICT LIABILITY, OR TORT
 * (INCLUDING NEGLIGENCE OR OTHERWISE) ARISING IN ANY WAY OUT OF THE USE
 * OF THIS SOFTWARE, EVEN IF ADVISED OF THE POSSIBILITY OF SUCH DAMAGE.
 *
 *****************************************************************************/
#include <linux/pci.h>
#include <linux/pci-aspm.h>
#include <linux/interrupt.h>
#include <linux/debugfs.h>
#include <linux/sched.h>
#include <linux/bitops.h>
#include <linux/gfp.h>

#include "iwl-drv.h"
#include "iwl-trans.h"
#include "iwl-trans-pcie-int.h"
#include "iwl-csr.h"
#include "iwl-prph.h"
#include "iwl-eeprom.h"
#include "iwl-agn-hw.h"
/* FIXME: need to abstract out TX command (once we know what it looks like) */
#include "iwl-commands.h"

#define IWL_MASK(lo, hi) ((1 << (hi)) | ((1 << (hi)) - (1 << (lo))))

#define SCD_QUEUECHAIN_SEL_ALL(trans, trans_pcie)	\
	(((1<<trans->cfg->base_params->num_of_queues) - 1) &\
	(~(1<<(trans_pcie)->cmd_queue)))

static int iwl_trans_rx_alloc(struct iwl_trans *trans)
{
	struct iwl_trans_pcie *trans_pcie =
		IWL_TRANS_GET_PCIE_TRANS(trans);
	struct iwl_rx_queue *rxq = &trans_pcie->rxq;
	struct device *dev = trans->dev;

	memset(&trans_pcie->rxq, 0, sizeof(trans_pcie->rxq));

	spin_lock_init(&rxq->lock);

	if (WARN_ON(rxq->bd || rxq->rb_stts))
		return -EINVAL;

	/* Allocate the circular buffer of Read Buffer Descriptors (RBDs) */
	rxq->bd = dma_zalloc_coherent(dev, sizeof(__le32) * RX_QUEUE_SIZE,
				      &rxq->bd_dma, GFP_KERNEL);
	if (!rxq->bd)
		goto err_bd;

	/*Allocate the driver's pointer to receive buffer status */
	rxq->rb_stts = dma_zalloc_coherent(dev, sizeof(*rxq->rb_stts),
					   &rxq->rb_stts_dma, GFP_KERNEL);
	if (!rxq->rb_stts)
		goto err_rb_stts;

	return 0;

err_rb_stts:
	dma_free_coherent(dev, sizeof(__le32) * RX_QUEUE_SIZE,
			rxq->bd, rxq->bd_dma);
	memset(&rxq->bd_dma, 0, sizeof(rxq->bd_dma));
	rxq->bd = NULL;
err_bd:
	return -ENOMEM;
}

static void iwl_trans_rxq_free_rx_bufs(struct iwl_trans *trans)
{
	struct iwl_trans_pcie *trans_pcie =
		IWL_TRANS_GET_PCIE_TRANS(trans);
	struct iwl_rx_queue *rxq = &trans_pcie->rxq;
	int i;

	/* Fill the rx_used queue with _all_ of the Rx buffers */
	for (i = 0; i < RX_FREE_BUFFERS + RX_QUEUE_SIZE; i++) {
		/* In the reset function, these buffers may have been allocated
		 * to an SKB, so we need to unmap and free potential storage */
		if (rxq->pool[i].page != NULL) {
			dma_unmap_page(trans->dev, rxq->pool[i].page_dma,
				PAGE_SIZE << trans_pcie->rx_page_order,
				DMA_FROM_DEVICE);
			__free_pages(rxq->pool[i].page,
				     trans_pcie->rx_page_order);
			rxq->pool[i].page = NULL;
		}
		list_add_tail(&rxq->pool[i].list, &rxq->rx_used);
	}
}

static void iwl_trans_rx_hw_init(struct iwl_trans *trans,
				 struct iwl_rx_queue *rxq)
{
	struct iwl_trans_pcie *trans_pcie = IWL_TRANS_GET_PCIE_TRANS(trans);
	u32 rb_size;
	const u32 rfdnlog = RX_QUEUE_SIZE_LOG; /* 256 RBDs */
	u32 rb_timeout = RX_RB_TIMEOUT; /* FIXME: RX_RB_TIMEOUT for all devices? */

	if (trans_pcie->rx_buf_size_8k)
		rb_size = FH_RCSR_RX_CONFIG_REG_VAL_RB_SIZE_8K;
	else
		rb_size = FH_RCSR_RX_CONFIG_REG_VAL_RB_SIZE_4K;

	/* Stop Rx DMA */
	iwl_write_direct32(trans, FH_MEM_RCSR_CHNL0_CONFIG_REG, 0);

	/* Reset driver's Rx queue write index */
	iwl_write_direct32(trans, FH_RSCSR_CHNL0_RBDCB_WPTR_REG, 0);

	/* Tell device where to find RBD circular buffer in DRAM */
	iwl_write_direct32(trans, FH_RSCSR_CHNL0_RBDCB_BASE_REG,
			   (u32)(rxq->bd_dma >> 8));

	/* Tell device where in DRAM to update its Rx status */
	iwl_write_direct32(trans, FH_RSCSR_CHNL0_STTS_WPTR_REG,
			   rxq->rb_stts_dma >> 4);

	/* Enable Rx DMA
	 * FH_RCSR_CHNL0_RX_IGNORE_RXF_EMPTY is set because of HW bug in
	 *      the credit mechanism in 5000 HW RX FIFO
	 * Direct rx interrupts to hosts
	 * Rx buffer size 4 or 8k
	 * RB timeout 0x10
	 * 256 RBDs
	 */
	iwl_write_direct32(trans, FH_MEM_RCSR_CHNL0_CONFIG_REG,
			   FH_RCSR_RX_CONFIG_CHNL_EN_ENABLE_VAL |
			   FH_RCSR_CHNL0_RX_IGNORE_RXF_EMPTY |
			   FH_RCSR_CHNL0_RX_CONFIG_IRQ_DEST_INT_HOST_VAL |
			   rb_size|
			   (rb_timeout << FH_RCSR_RX_CONFIG_REG_IRQ_RBTH_POS)|
			   (rfdnlog << FH_RCSR_RX_CONFIG_RBDCB_SIZE_POS));

	/* Set interrupt coalescing timer to default (2048 usecs) */
	iwl_write8(trans, CSR_INT_COALESCING, IWL_HOST_INT_TIMEOUT_DEF);
}

static int iwl_rx_init(struct iwl_trans *trans)
{
	struct iwl_trans_pcie *trans_pcie =
		IWL_TRANS_GET_PCIE_TRANS(trans);
	struct iwl_rx_queue *rxq = &trans_pcie->rxq;

	int i, err;
	unsigned long flags;

	if (!rxq->bd) {
		err = iwl_trans_rx_alloc(trans);
		if (err)
			return err;
	}

	spin_lock_irqsave(&rxq->lock, flags);
	INIT_LIST_HEAD(&rxq->rx_free);
	INIT_LIST_HEAD(&rxq->rx_used);

	iwl_trans_rxq_free_rx_bufs(trans);

	for (i = 0; i < RX_QUEUE_SIZE; i++)
		rxq->queue[i] = NULL;

	/* Set us so that we have processed and used all buffers, but have
	 * not restocked the Rx queue with fresh buffers */
	rxq->read = rxq->write = 0;
	rxq->write_actual = 0;
	rxq->free_count = 0;
	spin_unlock_irqrestore(&rxq->lock, flags);

	iwlagn_rx_replenish(trans);

	iwl_trans_rx_hw_init(trans, rxq);

	spin_lock_irqsave(&trans_pcie->irq_lock, flags);
	rxq->need_update = 1;
	iwl_rx_queue_update_write_ptr(trans, rxq);
	spin_unlock_irqrestore(&trans_pcie->irq_lock, flags);

	return 0;
}

static void iwl_trans_pcie_rx_free(struct iwl_trans *trans)
{
	struct iwl_trans_pcie *trans_pcie =
		IWL_TRANS_GET_PCIE_TRANS(trans);
	struct iwl_rx_queue *rxq = &trans_pcie->rxq;

	unsigned long flags;

	/*if rxq->bd is NULL, it means that nothing has been allocated,
	 * exit now */
	if (!rxq->bd) {
		IWL_DEBUG_INFO(trans, "Free NULL rx context\n");
		return;
	}

	spin_lock_irqsave(&rxq->lock, flags);
	iwl_trans_rxq_free_rx_bufs(trans);
	spin_unlock_irqrestore(&rxq->lock, flags);

	dma_free_coherent(trans->dev, sizeof(__le32) * RX_QUEUE_SIZE,
			  rxq->bd, rxq->bd_dma);
	memset(&rxq->bd_dma, 0, sizeof(rxq->bd_dma));
	rxq->bd = NULL;

	if (rxq->rb_stts)
		dma_free_coherent(trans->dev,
				  sizeof(struct iwl_rb_status),
				  rxq->rb_stts, rxq->rb_stts_dma);
	else
		IWL_DEBUG_INFO(trans, "Free rxq->rb_stts which is NULL\n");
	memset(&rxq->rb_stts_dma, 0, sizeof(rxq->rb_stts_dma));
	rxq->rb_stts = NULL;
}

static int iwl_trans_rx_stop(struct iwl_trans *trans)
{

	/* stop Rx DMA */
	iwl_write_direct32(trans, FH_MEM_RCSR_CHNL0_CONFIG_REG, 0);
	return iwl_poll_direct_bit(trans, FH_MEM_RSSR_RX_STATUS_REG,
			    FH_RSSR_CHNL0_RX_STATUS_CHNL_IDLE, 1000);
}

static inline int iwlagn_alloc_dma_ptr(struct iwl_trans *trans,
				    struct iwl_dma_ptr *ptr, size_t size)
{
	if (WARN_ON(ptr->addr))
		return -EINVAL;

	ptr->addr = dma_alloc_coherent(trans->dev, size,
				       &ptr->dma, GFP_KERNEL);
	if (!ptr->addr)
		return -ENOMEM;
	ptr->size = size;
	return 0;
}

static inline void iwlagn_free_dma_ptr(struct iwl_trans *trans,
				    struct iwl_dma_ptr *ptr)
{
	if (unlikely(!ptr->addr))
		return;

	dma_free_coherent(trans->dev, ptr->size, ptr->addr, ptr->dma);
	memset(ptr, 0, sizeof(*ptr));
}

static void iwl_trans_pcie_queue_stuck_timer(unsigned long data)
{
	struct iwl_tx_queue *txq = (void *)data;
	struct iwl_trans_pcie *trans_pcie = txq->trans_pcie;
	struct iwl_trans *trans = iwl_trans_pcie_get_trans(trans_pcie);

	spin_lock(&txq->lock);
	/* check if triggered erroneously */
	if (txq->q.read_ptr == txq->q.write_ptr) {
		spin_unlock(&txq->lock);
		return;
	}
	spin_unlock(&txq->lock);


	IWL_ERR(trans, "Queue %d stuck for %u ms.\n", txq->q.id,
		jiffies_to_msecs(trans_pcie->wd_timeout));
	IWL_ERR(trans, "Current SW read_ptr %d write_ptr %d\n",
		txq->q.read_ptr, txq->q.write_ptr);
	IWL_ERR(trans, "Current HW read_ptr %d write_ptr %d\n",
		iwl_read_prph(trans, SCD_QUEUE_RDPTR(txq->q.id))
					& (TFD_QUEUE_SIZE_MAX - 1),
		iwl_read_prph(trans, SCD_QUEUE_WRPTR(txq->q.id)));

	iwl_op_mode_nic_error(trans->op_mode);
}

static int iwl_trans_txq_alloc(struct iwl_trans *trans,
				struct iwl_tx_queue *txq, int slots_num,
				u32 txq_id)
{
	size_t tfd_sz = sizeof(struct iwl_tfd) * TFD_QUEUE_SIZE_MAX;
	int i;
	struct iwl_trans_pcie *trans_pcie = IWL_TRANS_GET_PCIE_TRANS(trans);

	if (WARN_ON(txq->entries || txq->tfds))
		return -EINVAL;

	setup_timer(&txq->stuck_timer, iwl_trans_pcie_queue_stuck_timer,
		    (unsigned long)txq);
	txq->trans_pcie = trans_pcie;

	txq->q.n_window = slots_num;

	txq->entries = kcalloc(slots_num,
			       sizeof(struct iwl_pcie_tx_queue_entry),
			       GFP_KERNEL);

	if (!txq->entries)
		goto error;

	if (txq_id == trans_pcie->cmd_queue)
		for (i = 0; i < slots_num; i++) {
			txq->entries[i].cmd =
				kmalloc(sizeof(struct iwl_device_cmd),
					GFP_KERNEL);
			if (!txq->entries[i].cmd)
				goto error;
		}

	/* Circular buffer of transmit frame descriptors (TFDs),
	 * shared with device */
	txq->tfds = dma_alloc_coherent(trans->dev, tfd_sz,
				       &txq->q.dma_addr, GFP_KERNEL);
	if (!txq->tfds) {
		IWL_ERR(trans, "dma_alloc_coherent(%zd) failed\n", tfd_sz);
		goto error;
	}
	txq->q.id = txq_id;

	return 0;
error:
	if (txq->entries && txq_id == trans_pcie->cmd_queue)
		for (i = 0; i < slots_num; i++)
			kfree(txq->entries[i].cmd);
	kfree(txq->entries);
	txq->entries = NULL;

	return -ENOMEM;

}

static int iwl_trans_txq_init(struct iwl_trans *trans, struct iwl_tx_queue *txq,
			      int slots_num, u32 txq_id)
{
	int ret;

	txq->need_update = 0;

	/* TFD_QUEUE_SIZE_MAX must be power-of-two size, otherwise
	 * iwl_queue_inc_wrap and iwl_queue_dec_wrap are broken. */
	BUILD_BUG_ON(TFD_QUEUE_SIZE_MAX & (TFD_QUEUE_SIZE_MAX - 1));

	/* Initialize queue's high/low-water marks, and head/tail indexes */
	ret = iwl_queue_init(&txq->q, TFD_QUEUE_SIZE_MAX, slots_num,
			txq_id);
	if (ret)
		return ret;

	spin_lock_init(&txq->lock);

	/*
	 * Tell nic where to find circular buffer of Tx Frame Descriptors for
	 * given Tx queue, and enable the DMA channel used for that queue.
	 * Circular buffer (TFD queue in DRAM) physical base address */
	iwl_write_direct32(trans, FH_MEM_CBBC_QUEUE(txq_id),
			     txq->q.dma_addr >> 8);

	return 0;
}

/**
 * iwl_tx_queue_unmap -  Unmap any remaining DMA mappings and free skb's
 */
static void iwl_tx_queue_unmap(struct iwl_trans *trans, int txq_id)
{
	struct iwl_trans_pcie *trans_pcie = IWL_TRANS_GET_PCIE_TRANS(trans);
	struct iwl_tx_queue *txq = &trans_pcie->txq[txq_id];
	struct iwl_queue *q = &txq->q;
	enum dma_data_direction dma_dir;

	if (!q->n_bd)
		return;

	/* In the command queue, all the TBs are mapped as BIDI
	 * so unmap them as such.
	 */
	if (txq_id == trans_pcie->cmd_queue)
		dma_dir = DMA_BIDIRECTIONAL;
	else
		dma_dir = DMA_TO_DEVICE;

	spin_lock_bh(&txq->lock);
	while (q->write_ptr != q->read_ptr) {
		iwlagn_txq_free_tfd(trans, txq, dma_dir);
		q->read_ptr = iwl_queue_inc_wrap(q->read_ptr, q->n_bd);
	}
	spin_unlock_bh(&txq->lock);
}

/**
 * iwl_tx_queue_free - Deallocate DMA queue.
 * @txq: Transmit queue to deallocate.
 *
 * Empty queue by removing and destroying all BD's.
 * Free all buffers.
 * 0-fill, but do not free "txq" descriptor structure.
 */
static void iwl_tx_queue_free(struct iwl_trans *trans, int txq_id)
{
	struct iwl_trans_pcie *trans_pcie = IWL_TRANS_GET_PCIE_TRANS(trans);
	struct iwl_tx_queue *txq = &trans_pcie->txq[txq_id];
	struct device *dev = trans->dev;
	int i;
	if (WARN_ON(!txq))
		return;

	iwl_tx_queue_unmap(trans, txq_id);

	/* De-alloc array of command/tx buffers */

	if (txq_id == trans_pcie->cmd_queue)
		for (i = 0; i < txq->q.n_window; i++)
			kfree(txq->entries[i].cmd);

	/* De-alloc circular buffer of TFDs */
	if (txq->q.n_bd) {
		dma_free_coherent(dev, sizeof(struct iwl_tfd) *
				  txq->q.n_bd, txq->tfds, txq->q.dma_addr);
		memset(&txq->q.dma_addr, 0, sizeof(txq->q.dma_addr));
	}

	kfree(txq->entries);
	txq->entries = NULL;

	del_timer_sync(&txq->stuck_timer);

	/* 0-fill queue descriptor structure */
	memset(txq, 0, sizeof(*txq));
}

/**
 * iwl_trans_tx_free - Free TXQ Context
 *
 * Destroy all TX DMA queues and structures
 */
static void iwl_trans_pcie_tx_free(struct iwl_trans *trans)
{
	int txq_id;
	struct iwl_trans_pcie *trans_pcie = IWL_TRANS_GET_PCIE_TRANS(trans);

	/* Tx queues */
	if (trans_pcie->txq) {
		for (txq_id = 0;
		     txq_id < trans->cfg->base_params->num_of_queues; txq_id++)
			iwl_tx_queue_free(trans, txq_id);
	}

	kfree(trans_pcie->txq);
	trans_pcie->txq = NULL;

	iwlagn_free_dma_ptr(trans, &trans_pcie->kw);

	iwlagn_free_dma_ptr(trans, &trans_pcie->scd_bc_tbls);
}

/**
 * iwl_trans_tx_alloc - allocate TX context
 * Allocate all Tx DMA structures and initialize them
 *
 * @param priv
 * @return error code
 */
static int iwl_trans_tx_alloc(struct iwl_trans *trans)
{
	int ret;
	int txq_id, slots_num;
	struct iwl_trans_pcie *trans_pcie = IWL_TRANS_GET_PCIE_TRANS(trans);

	u16 scd_bc_tbls_size = trans->cfg->base_params->num_of_queues *
			sizeof(struct iwlagn_scd_bc_tbl);

	/*It is not allowed to alloc twice, so warn when this happens.
	 * We cannot rely on the previous allocation, so free and fail */
	if (WARN_ON(trans_pcie->txq)) {
		ret = -EINVAL;
		goto error;
	}

	ret = iwlagn_alloc_dma_ptr(trans, &trans_pcie->scd_bc_tbls,
				   scd_bc_tbls_size);
	if (ret) {
		IWL_ERR(trans, "Scheduler BC Table allocation failed\n");
		goto error;
	}

	/* Alloc keep-warm buffer */
	ret = iwlagn_alloc_dma_ptr(trans, &trans_pcie->kw, IWL_KW_SIZE);
	if (ret) {
		IWL_ERR(trans, "Keep Warm allocation failed\n");
		goto error;
	}

	trans_pcie->txq = kcalloc(trans->cfg->base_params->num_of_queues,
				  sizeof(struct iwl_tx_queue), GFP_KERNEL);
	if (!trans_pcie->txq) {
		IWL_ERR(trans, "Not enough memory for txq\n");
		ret = ENOMEM;
		goto error;
	}

	/* Alloc and init all Tx queues, including the command queue (#4/#9) */
	for (txq_id = 0; txq_id < trans->cfg->base_params->num_of_queues;
	     txq_id++) {
		slots_num = (txq_id == trans_pcie->cmd_queue) ?
					TFD_CMD_SLOTS : TFD_TX_CMD_SLOTS;
		ret = iwl_trans_txq_alloc(trans, &trans_pcie->txq[txq_id],
					  slots_num, txq_id);
		if (ret) {
			IWL_ERR(trans, "Tx %d queue alloc failed\n", txq_id);
			goto error;
		}
	}

	return 0;

error:
	iwl_trans_pcie_tx_free(trans);

	return ret;
}
static int iwl_tx_init(struct iwl_trans *trans)
{
	int ret;
	int txq_id, slots_num;
	unsigned long flags;
	bool alloc = false;
	struct iwl_trans_pcie *trans_pcie = IWL_TRANS_GET_PCIE_TRANS(trans);

	if (!trans_pcie->txq) {
		ret = iwl_trans_tx_alloc(trans);
		if (ret)
			goto error;
		alloc = true;
	}

	spin_lock_irqsave(&trans_pcie->irq_lock, flags);

	/* Turn off all Tx DMA fifos */
	iwl_write_prph(trans, SCD_TXFACT, 0);

	/* Tell NIC where to find the "keep warm" buffer */
	iwl_write_direct32(trans, FH_KW_MEM_ADDR_REG,
			   trans_pcie->kw.dma >> 4);

	spin_unlock_irqrestore(&trans_pcie->irq_lock, flags);

	/* Alloc and init all Tx queues, including the command queue (#4/#9) */
	for (txq_id = 0; txq_id < trans->cfg->base_params->num_of_queues;
	     txq_id++) {
		slots_num = (txq_id == trans_pcie->cmd_queue) ?
					TFD_CMD_SLOTS : TFD_TX_CMD_SLOTS;
		ret = iwl_trans_txq_init(trans, &trans_pcie->txq[txq_id],
					 slots_num, txq_id);
		if (ret) {
			IWL_ERR(trans, "Tx %d queue init failed\n", txq_id);
			goto error;
		}
	}

	return 0;
error:
	/*Upon error, free only if we allocated something */
	if (alloc)
		iwl_trans_pcie_tx_free(trans);
	return ret;
}

static void iwl_set_pwr_vmain(struct iwl_trans *trans)
{
/*
 * (for documentation purposes)
 * to set power to V_AUX, do:

		if (pci_pme_capable(priv->pci_dev, PCI_D3cold))
			iwl_set_bits_mask_prph(trans, APMG_PS_CTRL_REG,
					       APMG_PS_CTRL_VAL_PWR_SRC_VAUX,
					       ~APMG_PS_CTRL_MSK_PWR_SRC);
 */

	iwl_set_bits_mask_prph(trans, APMG_PS_CTRL_REG,
			       APMG_PS_CTRL_VAL_PWR_SRC_VMAIN,
			       ~APMG_PS_CTRL_MSK_PWR_SRC);
}

/* PCI registers */
#define PCI_CFG_RETRY_TIMEOUT	0x041
#define PCI_CFG_LINK_CTRL_VAL_L0S_EN	0x01
#define PCI_CFG_LINK_CTRL_VAL_L1_EN	0x02

static u16 iwl_pciexp_link_ctrl(struct iwl_trans *trans)
{
	int pos;
	u16 pci_lnk_ctl;
	struct iwl_trans_pcie *trans_pcie =
		IWL_TRANS_GET_PCIE_TRANS(trans);

	struct pci_dev *pci_dev = trans_pcie->pci_dev;

	pos = pci_pcie_cap(pci_dev);
	pci_read_config_word(pci_dev, pos + PCI_EXP_LNKCTL, &pci_lnk_ctl);
	return pci_lnk_ctl;
}

static void iwl_apm_config(struct iwl_trans *trans)
{
	/*
	 * HW bug W/A for instability in PCIe bus L0S->L1 transition.
	 * Check if BIOS (or OS) enabled L1-ASPM on this device.
	 * If so (likely), disable L0S, so device moves directly L0->L1;
	 *    costs negligible amount of power savings.
	 * If not (unlikely), enable L0S, so there is at least some
	 *    power savings, even without L1.
	 */
	u16 lctl = iwl_pciexp_link_ctrl(trans);

	if ((lctl & PCI_CFG_LINK_CTRL_VAL_L1_EN) ==
				PCI_CFG_LINK_CTRL_VAL_L1_EN) {
		/* L1-ASPM enabled; disable(!) L0S */
		iwl_set_bit(trans, CSR_GIO_REG, CSR_GIO_REG_VAL_L0S_ENABLED);
		dev_printk(KERN_INFO, trans->dev,
			   "L1 Enabled; Disabling L0S\n");
	} else {
		/* L1-ASPM disabled; enable(!) L0S */
		iwl_clear_bit(trans, CSR_GIO_REG, CSR_GIO_REG_VAL_L0S_ENABLED);
		dev_printk(KERN_INFO, trans->dev,
			   "L1 Disabled; Enabling L0S\n");
	}
	trans->pm_support = !(lctl & PCI_CFG_LINK_CTRL_VAL_L0S_EN);
}

/*
 * Start up NIC's basic functionality after it has been reset
 * (e.g. after platform boot, or shutdown via iwl_apm_stop())
 * NOTE:  This does not load uCode nor start the embedded processor
 */
static int iwl_apm_init(struct iwl_trans *trans)
{
	struct iwl_trans_pcie *trans_pcie = IWL_TRANS_GET_PCIE_TRANS(trans);
	int ret = 0;
	IWL_DEBUG_INFO(trans, "Init card's basic functions\n");

	/*
	 * Use "set_bit" below rather than "write", to preserve any hardware
	 * bits already set by default after reset.
	 */

	/* Disable L0S exit timer (platform NMI Work/Around) */
	iwl_set_bit(trans, CSR_GIO_CHICKEN_BITS,
			  CSR_GIO_CHICKEN_BITS_REG_BIT_DIS_L0S_EXIT_TIMER);

	/*
	 * Disable L0s without affecting L1;
	 *  don't wait for ICH L0s (ICH bug W/A)
	 */
	iwl_set_bit(trans, CSR_GIO_CHICKEN_BITS,
			  CSR_GIO_CHICKEN_BITS_REG_BIT_L1A_NO_L0S_RX);

	/* Set FH wait threshold to maximum (HW error during stress W/A) */
	iwl_set_bit(trans, CSR_DBG_HPET_MEM_REG, CSR_DBG_HPET_MEM_REG_VAL);

	/*
	 * Enable HAP INTA (interrupt from management bus) to
	 * wake device's PCI Express link L1a -> L0s
	 */
	iwl_set_bit(trans, CSR_HW_IF_CONFIG_REG,
				    CSR_HW_IF_CONFIG_REG_BIT_HAP_WAKE_L1A);

	iwl_apm_config(trans);

	/* Configure analog phase-lock-loop before activating to D0A */
	if (trans->cfg->base_params->pll_cfg_val)
		iwl_set_bit(trans, CSR_ANA_PLL_CFG,
			    trans->cfg->base_params->pll_cfg_val);

	/*
	 * Set "initialization complete" bit to move adapter from
	 * D0U* --> D0A* (powered-up active) state.
	 */
	iwl_set_bit(trans, CSR_GP_CNTRL, CSR_GP_CNTRL_REG_FLAG_INIT_DONE);

	/*
	 * Wait for clock stabilization; once stabilized, access to
	 * device-internal resources is supported, e.g. iwl_write_prph()
	 * and accesses to uCode SRAM.
	 */
	ret = iwl_poll_bit(trans, CSR_GP_CNTRL,
			CSR_GP_CNTRL_REG_FLAG_MAC_CLOCK_READY,
			CSR_GP_CNTRL_REG_FLAG_MAC_CLOCK_READY, 25000);
	if (ret < 0) {
		IWL_DEBUG_INFO(trans, "Failed to init the card\n");
		goto out;
	}

	/*
	 * Enable DMA clock and wait for it to stabilize.
	 *
	 * Write to "CLK_EN_REG"; "1" bits enable clocks, while "0" bits
	 * do not disable clocks.  This preserves any hardware bits already
	 * set by default in "CLK_CTRL_REG" after reset.
	 */
	iwl_write_prph(trans, APMG_CLK_EN_REG, APMG_CLK_VAL_DMA_CLK_RQT);
	udelay(20);

	/* Disable L1-Active */
	iwl_set_bits_prph(trans, APMG_PCIDEV_STT_REG,
			  APMG_PCIDEV_STT_VAL_L1_ACT_DIS);

	set_bit(STATUS_DEVICE_ENABLED, &trans_pcie->status);

out:
	return ret;
}

static int iwl_apm_stop_master(struct iwl_trans *trans)
{
	int ret = 0;

	/* stop device's busmaster DMA activity */
	iwl_set_bit(trans, CSR_RESET, CSR_RESET_REG_FLAG_STOP_MASTER);

	ret = iwl_poll_bit(trans, CSR_RESET,
			CSR_RESET_REG_FLAG_MASTER_DISABLED,
			CSR_RESET_REG_FLAG_MASTER_DISABLED, 100);
	if (ret)
		IWL_WARN(trans, "Master Disable Timed Out, 100 usec\n");

	IWL_DEBUG_INFO(trans, "stop master\n");

	return ret;
}

static void iwl_apm_stop(struct iwl_trans *trans)
{
	struct iwl_trans_pcie *trans_pcie = IWL_TRANS_GET_PCIE_TRANS(trans);
	IWL_DEBUG_INFO(trans, "Stop card, put in low power state\n");

	clear_bit(STATUS_DEVICE_ENABLED, &trans_pcie->status);

	/* Stop device's DMA activity */
	iwl_apm_stop_master(trans);

	/* Reset the entire device */
	iwl_set_bit(trans, CSR_RESET, CSR_RESET_REG_FLAG_SW_RESET);

	udelay(10);

	/*
	 * Clear "initialization complete" bit to move adapter from
	 * D0A* (powered-up Active) --> D0U* (Uninitialized) state.
	 */
	iwl_clear_bit(trans, CSR_GP_CNTRL,
		      CSR_GP_CNTRL_REG_FLAG_INIT_DONE);
}

static int iwl_nic_init(struct iwl_trans *trans)
{
	struct iwl_trans_pcie *trans_pcie = IWL_TRANS_GET_PCIE_TRANS(trans);
	unsigned long flags;

	/* nic_init */
	spin_lock_irqsave(&trans_pcie->irq_lock, flags);
	iwl_apm_init(trans);

	/* Set interrupt coalescing calibration timer to default (512 usecs) */
	iwl_write8(trans, CSR_INT_COALESCING,
		IWL_HOST_INT_CALIB_TIMEOUT_DEF);

	spin_unlock_irqrestore(&trans_pcie->irq_lock, flags);

	iwl_set_pwr_vmain(trans);

	iwl_op_mode_nic_config(trans->op_mode);

#ifndef CONFIG_IWLWIFI_IDI
	/* Allocate the RX queue, or reset if it is already allocated */
	iwl_rx_init(trans);
#endif

	/* Allocate or reset and init all Tx and Command queues */
	if (iwl_tx_init(trans))
		return -ENOMEM;

	if (trans->cfg->base_params->shadow_reg_enable) {
		/* enable shadow regs in HW */
		iwl_set_bit(trans, CSR_MAC_SHADOW_REG_CTRL,
			0x800FFFFF);
	}

	return 0;
}

#define HW_READY_TIMEOUT (50)

/* Note: returns poll_bit return value, which is >= 0 if success */
static int iwl_set_hw_ready(struct iwl_trans *trans)
{
	int ret;

	iwl_set_bit(trans, CSR_HW_IF_CONFIG_REG,
		CSR_HW_IF_CONFIG_REG_BIT_NIC_READY);

	/* See if we got it */
	ret = iwl_poll_bit(trans, CSR_HW_IF_CONFIG_REG,
				CSR_HW_IF_CONFIG_REG_BIT_NIC_READY,
				CSR_HW_IF_CONFIG_REG_BIT_NIC_READY,
				HW_READY_TIMEOUT);

	IWL_DEBUG_INFO(trans, "hardware%s ready\n", ret < 0 ? " not" : "");
	return ret;
}

/* Note: returns standard 0/-ERROR code */
static int iwl_prepare_card_hw(struct iwl_trans *trans)
{
	int ret;

	IWL_DEBUG_INFO(trans, "iwl_trans_prepare_card_hw enter\n");

	ret = iwl_set_hw_ready(trans);
	/* If the card is ready, exit 0 */
	if (ret >= 0)
		return 0;

	/* If HW is not ready, prepare the conditions to check again */
	iwl_set_bit(trans, CSR_HW_IF_CONFIG_REG,
			CSR_HW_IF_CONFIG_REG_PREPARE);

	ret = iwl_poll_bit(trans, CSR_HW_IF_CONFIG_REG,
			~CSR_HW_IF_CONFIG_REG_BIT_NIC_PREPARE_DONE,
			CSR_HW_IF_CONFIG_REG_BIT_NIC_PREPARE_DONE, 150000);

	if (ret < 0)
		return ret;

	/* HW should be ready by now, check again. */
	ret = iwl_set_hw_ready(trans);
	if (ret >= 0)
		return 0;
	return ret;
}

/*
 * ucode
 */
static int iwl_load_section(struct iwl_trans *trans, u8 section_num,
			    const struct fw_desc *section)
{
	struct iwl_trans_pcie *trans_pcie = IWL_TRANS_GET_PCIE_TRANS(trans);
	dma_addr_t phy_addr = section->p_addr;
	u32 byte_cnt = section->len;
	u32 dst_addr = section->offset;
	int ret;

	trans_pcie->ucode_write_complete = false;

	iwl_write_direct32(trans,
		FH_TCSR_CHNL_TX_CONFIG_REG(FH_SRVC_CHNL),
		FH_TCSR_TX_CONFIG_REG_VAL_DMA_CHNL_PAUSE);

	iwl_write_direct32(trans,
		FH_SRVC_CHNL_SRAM_ADDR_REG(FH_SRVC_CHNL), dst_addr);

	iwl_write_direct32(trans,
		FH_TFDIB_CTRL0_REG(FH_SRVC_CHNL),
		phy_addr & FH_MEM_TFDIB_DRAM_ADDR_LSB_MSK);

	iwl_write_direct32(trans,
		FH_TFDIB_CTRL1_REG(FH_SRVC_CHNL),
		(iwl_get_dma_hi_addr(phy_addr)
			<< FH_MEM_TFDIB_REG1_ADDR_BITSHIFT) | byte_cnt);

	iwl_write_direct32(trans,
		FH_TCSR_CHNL_TX_BUF_STS_REG(FH_SRVC_CHNL),
		1 << FH_TCSR_CHNL_TX_BUF_STS_REG_POS_TB_NUM |
		1 << FH_TCSR_CHNL_TX_BUF_STS_REG_POS_TB_IDX |
		FH_TCSR_CHNL_TX_BUF_STS_REG_VAL_TFDB_VALID);

	iwl_write_direct32(trans,
		FH_TCSR_CHNL_TX_CONFIG_REG(FH_SRVC_CHNL),
		FH_TCSR_TX_CONFIG_REG_VAL_DMA_CHNL_ENABLE	|
		FH_TCSR_TX_CONFIG_REG_VAL_DMA_CREDIT_DISABLE	|
		FH_TCSR_TX_CONFIG_REG_VAL_CIRQ_HOST_ENDTFD);

	IWL_DEBUG_FW(trans, "[%d] uCode section being loaded...\n",
		     section_num);
	ret = wait_event_timeout(trans_pcie->ucode_write_waitq,
				 trans_pcie->ucode_write_complete, 5 * HZ);
	if (!ret) {
		IWL_ERR(trans, "Could not load the [%d] uCode section\n",
			section_num);
		return -ETIMEDOUT;
	}

	return 0;
}

static int iwl_load_given_ucode(struct iwl_trans *trans,
				const struct fw_img *image)
{
	int ret = 0;
		int i;

		for (i = 0; i < IWL_UCODE_SECTION_MAX; i++) {
			if (!image->sec[i].p_addr)
				break;

			ret = iwl_load_section(trans, i, &image->sec[i]);
			if (ret)
				return ret;
		}

	/* Remove all resets to allow NIC to operate */
	iwl_write32(trans, CSR_RESET, 0);

	return 0;
}

static int iwl_trans_pcie_start_fw(struct iwl_trans *trans,
				   const struct fw_img *fw)
{
	int ret;
	bool hw_rfkill;

	/* This may fail if AMT took ownership of the device */
	if (iwl_prepare_card_hw(trans)) {
		IWL_WARN(trans, "Exit HW not ready\n");
		return -EIO;
	}

	iwl_enable_rfkill_int(trans);

	/* If platform's RF_KILL switch is NOT set to KILL */
	hw_rfkill = iwl_is_rfkill_set(trans);
	iwl_op_mode_hw_rf_kill(trans->op_mode, hw_rfkill);
	if (hw_rfkill)
		return -ERFKILL;

	iwl_write32(trans, CSR_INT, 0xFFFFFFFF);

	ret = iwl_nic_init(trans);
	if (ret) {
		IWL_ERR(trans, "Unable to init nic\n");
		return ret;
	}

	/* make sure rfkill handshake bits are cleared */
	iwl_write32(trans, CSR_UCODE_DRV_GP1_CLR, CSR_UCODE_SW_BIT_RFKILL);
	iwl_write32(trans, CSR_UCODE_DRV_GP1_CLR,
		    CSR_UCODE_DRV_GP1_BIT_CMD_BLOCKED);

	/* clear (again), then enable host interrupts */
	iwl_write32(trans, CSR_INT, 0xFFFFFFFF);
	iwl_enable_interrupts(trans);

	/* really make sure rfkill handshake bits are cleared */
	iwl_write32(trans, CSR_UCODE_DRV_GP1_CLR, CSR_UCODE_SW_BIT_RFKILL);
	iwl_write32(trans, CSR_UCODE_DRV_GP1_CLR, CSR_UCODE_SW_BIT_RFKILL);

	/* Load the given image to the HW */
	return iwl_load_given_ucode(trans, fw);
}

/*
 * Activate/Deactivate Tx DMA/FIFO channels according tx fifos mask
 * must be called under the irq lock and with MAC access
 */
static void iwl_trans_txq_set_sched(struct iwl_trans *trans, u32 mask)
{
	struct iwl_trans_pcie __maybe_unused *trans_pcie =
		IWL_TRANS_GET_PCIE_TRANS(trans);

	lockdep_assert_held(&trans_pcie->irq_lock);

	iwl_write_prph(trans, SCD_TXFACT, mask);
}

static void iwl_tx_start(struct iwl_trans *trans)
{
	struct iwl_trans_pcie *trans_pcie = IWL_TRANS_GET_PCIE_TRANS(trans);
	u32 a;
	unsigned long flags;
	int i, chan;
	u32 reg_val;

	spin_lock_irqsave(&trans_pcie->irq_lock, flags);

	trans_pcie->scd_base_addr =
		iwl_read_prph(trans, SCD_SRAM_BASE_ADDR);
	a = trans_pcie->scd_base_addr + SCD_CONTEXT_MEM_LOWER_BOUND;
	/* reset conext data memory */
	for (; a < trans_pcie->scd_base_addr + SCD_CONTEXT_MEM_UPPER_BOUND;
		a += 4)
		iwl_write_targ_mem(trans, a, 0);
	/* reset tx status memory */
	for (; a < trans_pcie->scd_base_addr + SCD_TX_STTS_MEM_UPPER_BOUND;
		a += 4)
		iwl_write_targ_mem(trans, a, 0);
	for (; a < trans_pcie->scd_base_addr +
	       SCD_TRANS_TBL_OFFSET_QUEUE(
				trans->cfg->base_params->num_of_queues);
	       a += 4)
		iwl_write_targ_mem(trans, a, 0);

	iwl_write_prph(trans, SCD_DRAM_BASE_ADDR,
		       trans_pcie->scd_bc_tbls.dma >> 10);

	/* The chain extension of the SCD doesn't work well. This feature is
	 * enabled by default by the HW, so we need to disable it manually.
	 */
	iwl_write_prph(trans, SCD_CHAINEXT_EN, 0);

	/* Enable DMA channel */
	for (chan = 0; chan < FH_TCSR_CHNL_NUM ; chan++)
		iwl_write_direct32(trans, FH_TCSR_CHNL_TX_CONFIG_REG(chan),
				FH_TCSR_TX_CONFIG_REG_VAL_DMA_CHNL_ENABLE |
				FH_TCSR_TX_CONFIG_REG_VAL_DMA_CREDIT_ENABLE);

	/* Update FH chicken bits */
	reg_val = iwl_read_direct32(trans, FH_TX_CHICKEN_BITS_REG);
	iwl_write_direct32(trans, FH_TX_CHICKEN_BITS_REG,
			   reg_val | FH_TX_CHICKEN_BITS_SCD_AUTO_RETRY_EN);

	iwl_write_prph(trans, SCD_QUEUECHAIN_SEL,
		SCD_QUEUECHAIN_SEL_ALL(trans, trans_pcie));
	iwl_write_prph(trans, SCD_AGGR_SEL, 0);

	/* initiate the queues */
	for (i = 0; i < trans->cfg->base_params->num_of_queues; i++) {
		iwl_write_prph(trans, SCD_QUEUE_RDPTR(i), 0);
		iwl_write_direct32(trans, HBUS_TARG_WRPTR, 0 | (i << 8));
		iwl_write_targ_mem(trans, trans_pcie->scd_base_addr +
				SCD_CONTEXT_QUEUE_OFFSET(i), 0);
		iwl_write_targ_mem(trans, trans_pcie->scd_base_addr +
				SCD_CONTEXT_QUEUE_OFFSET(i) +
				sizeof(u32),
				((SCD_WIN_SIZE <<
				SCD_QUEUE_CTX_REG2_WIN_SIZE_POS) &
				SCD_QUEUE_CTX_REG2_WIN_SIZE_MSK) |
				((SCD_FRAME_LIMIT <<
				SCD_QUEUE_CTX_REG2_FRAME_LIMIT_POS) &
				SCD_QUEUE_CTX_REG2_FRAME_LIMIT_MSK));
	}

	iwl_write_prph(trans, SCD_INTERRUPT_MASK,
			IWL_MASK(0, trans->cfg->base_params->num_of_queues));

	/* Activate all Tx DMA/FIFO channels */
	iwl_trans_txq_set_sched(trans, IWL_MASK(0, 7));

	iwl_trans_set_wr_ptrs(trans, trans_pcie->cmd_queue, 0);

	/* make sure all queue are not stopped/used */
	memset(trans_pcie->queue_stopped, 0, sizeof(trans_pcie->queue_stopped));
	memset(trans_pcie->queue_used, 0, sizeof(trans_pcie->queue_used));

	for (i = 0; i < trans_pcie->n_q_to_fifo; i++) {
		int fifo = trans_pcie->setup_q_to_fifo[i];

		set_bit(i, trans_pcie->queue_used);

		iwl_trans_tx_queue_set_status(trans, &trans_pcie->txq[i],
					      fifo, true);
	}

	spin_unlock_irqrestore(&trans_pcie->irq_lock, flags);

	/* Enable L1-Active */
	iwl_clear_bits_prph(trans, APMG_PCIDEV_STT_REG,
			  APMG_PCIDEV_STT_VAL_L1_ACT_DIS);
}

static void iwl_trans_pcie_fw_alive(struct iwl_trans *trans)
{
	iwl_reset_ict(trans);
	iwl_tx_start(trans);
}

/**
 * iwlagn_txq_ctx_stop - Stop all Tx DMA channels
 */
static int iwl_trans_tx_stop(struct iwl_trans *trans)
{
	int ch, txq_id, ret;
	unsigned long flags;
	struct iwl_trans_pcie *trans_pcie = IWL_TRANS_GET_PCIE_TRANS(trans);

	/* Turn off all Tx DMA fifos */
	spin_lock_irqsave(&trans_pcie->irq_lock, flags);

	iwl_trans_txq_set_sched(trans, 0);

	/* Stop each Tx DMA channel, and wait for it to be idle */
	for (ch = 0; ch < FH_TCSR_CHNL_NUM; ch++) {
		iwl_write_direct32(trans,
				   FH_TCSR_CHNL_TX_CONFIG_REG(ch), 0x0);
		ret = iwl_poll_direct_bit(trans, FH_TSSR_TX_STATUS_REG,
				    FH_TSSR_TX_STATUS_REG_MSK_CHNL_IDLE(ch),
				    1000);
		if (ret < 0)
			IWL_ERR(trans, "Failing on timeout while stopping"
			    " DMA channel %d [0x%08x]", ch,
			    iwl_read_direct32(trans,
					      FH_TSSR_TX_STATUS_REG));
	}
	spin_unlock_irqrestore(&trans_pcie->irq_lock, flags);

	if (!trans_pcie->txq) {
		IWL_WARN(trans, "Stopping tx queues that aren't allocated...");
		return 0;
	}

	/* Unmap DMA from host system and free skb's */
	for (txq_id = 0; txq_id < trans->cfg->base_params->num_of_queues;
	     txq_id++)
		iwl_tx_queue_unmap(trans, txq_id);

	return 0;
}

static void iwl_trans_pcie_stop_device(struct iwl_trans *trans)
{
	unsigned long flags;
	struct iwl_trans_pcie *trans_pcie = IWL_TRANS_GET_PCIE_TRANS(trans);

	/* tell the device to stop sending interrupts */
	spin_lock_irqsave(&trans_pcie->irq_lock, flags);
	iwl_disable_interrupts(trans);
	spin_unlock_irqrestore(&trans_pcie->irq_lock, flags);

	/* device going down, Stop using ICT table */
	iwl_disable_ict(trans);

	/*
	 * If a HW restart happens during firmware loading,
	 * then the firmware loading might call this function
	 * and later it might be called again due to the
	 * restart. So don't process again if the device is
	 * already dead.
	 */
	if (test_bit(STATUS_DEVICE_ENABLED, &trans_pcie->status)) {
		iwl_trans_tx_stop(trans);
#ifndef CONFIG_IWLWIFI_IDI
		iwl_trans_rx_stop(trans);
#endif
		/* Power-down device's busmaster DMA clocks */
		iwl_write_prph(trans, APMG_CLK_DIS_REG,
			       APMG_CLK_VAL_DMA_CLK_RQT);
		udelay(5);
	}

	/* Make sure (redundant) we've released our request to stay awake */
	iwl_clear_bit(trans, CSR_GP_CNTRL,
			CSR_GP_CNTRL_REG_FLAG_MAC_ACCESS_REQ);

	/* Stop the device, and put it in low power state */
	iwl_apm_stop(trans);

	/* Upon stop, the APM issues an interrupt if HW RF kill is set.
	 * Clean again the interrupt here
	 */
	spin_lock_irqsave(&trans_pcie->irq_lock, flags);
	iwl_disable_interrupts(trans);
	spin_unlock_irqrestore(&trans_pcie->irq_lock, flags);

	iwl_enable_rfkill_int(trans);

	/* wait to make sure we flush pending tasklet*/
	synchronize_irq(trans_pcie->irq);
	tasklet_kill(&trans_pcie->irq_tasklet);

	cancel_work_sync(&trans_pcie->rx_replenish);

	/* stop and reset the on-board processor */
	iwl_write32(trans, CSR_RESET, CSR_RESET_REG_FLAG_NEVO_RESET);

	/* clear all status bits */
	clear_bit(STATUS_HCMD_ACTIVE, &trans_pcie->status);
	clear_bit(STATUS_INT_ENABLED, &trans_pcie->status);
	clear_bit(STATUS_DEVICE_ENABLED, &trans_pcie->status);
	clear_bit(STATUS_TPOWER_PMI, &trans_pcie->status);
}

static void iwl_trans_pcie_wowlan_suspend(struct iwl_trans *trans)
{
	/* let the ucode operate on its own */
	iwl_write32(trans, CSR_UCODE_DRV_GP1_SET,
		    CSR_UCODE_DRV_GP1_BIT_D3_CFG_COMPLETE);

	iwl_disable_interrupts(trans);
	iwl_clear_bit(trans, CSR_GP_CNTRL,
		      CSR_GP_CNTRL_REG_FLAG_MAC_ACCESS_REQ);
}

static int iwl_trans_pcie_tx(struct iwl_trans *trans, struct sk_buff *skb,
			     struct iwl_device_cmd *dev_cmd, int txq_id)
{
	struct iwl_trans_pcie *trans_pcie = IWL_TRANS_GET_PCIE_TRANS(trans);
	struct ieee80211_hdr *hdr = (struct ieee80211_hdr *)skb->data;
	struct iwl_tx_cmd *tx_cmd = (struct iwl_tx_cmd *) dev_cmd->payload;
	struct iwl_cmd_meta *out_meta;
	struct iwl_tx_queue *txq;
	struct iwl_queue *q;
	dma_addr_t phys_addr = 0;
	dma_addr_t txcmd_phys;
	dma_addr_t scratch_phys;
	u16 len, firstlen, secondlen;
	u8 wait_write_ptr = 0;
	__le16 fc = hdr->frame_control;
	u8 hdr_len = ieee80211_hdrlen(fc);
	u16 __maybe_unused wifi_seq;

	txq = &trans_pcie->txq[txq_id];
	q = &txq->q;

	if (unlikely(!test_bit(txq_id, trans_pcie->queue_used))) {
		WARN_ON_ONCE(1);
		return -EINVAL;
	}

	spin_lock(&txq->lock);

	/* Set up driver data for this TFD */
	txq->entries[q->write_ptr].skb = skb;
	txq->entries[q->write_ptr].cmd = dev_cmd;

	dev_cmd->hdr.cmd = REPLY_TX;
	dev_cmd->hdr.sequence = cpu_to_le16((u16)(QUEUE_TO_SEQ(txq_id) |
				INDEX_TO_SEQ(q->write_ptr)));

	/* Set up first empty entry in queue's array of Tx/cmd buffers */
	out_meta = &txq->entries[q->write_ptr].meta;

	/*
	 * Use the first empty entry in this queue's command buffer array
	 * to contain the Tx command and MAC header concatenated together
	 * (payload data will be in another buffer).
	 * Size of this varies, due to varying MAC header length.
	 * If end is not dword aligned, we'll have 2 extra bytes at the end
	 * of the MAC header (device reads on dword boundaries).
	 * We'll tell device about this padding later.
	 */
	len = sizeof(struct iwl_tx_cmd) +
		sizeof(struct iwl_cmd_header) + hdr_len;
	firstlen = (len + 3) & ~3;

	/* Tell NIC about any 2-byte padding after MAC header */
	if (firstlen != len)
		tx_cmd->tx_flags |= TX_CMD_FLG_MH_PAD_MSK;

	/* Physical address of this Tx command's header (not MAC header!),
	 * within command buffer array. */
	txcmd_phys = dma_map_single(trans->dev,
				    &dev_cmd->hdr, firstlen,
				    DMA_BIDIRECTIONAL);
	if (unlikely(dma_mapping_error(trans->dev, txcmd_phys)))
		goto out_err;
	dma_unmap_addr_set(out_meta, mapping, txcmd_phys);
	dma_unmap_len_set(out_meta, len, firstlen);

	if (!ieee80211_has_morefrags(fc)) {
		txq->need_update = 1;
	} else {
		wait_write_ptr = 1;
		txq->need_update = 0;
	}

	/* Set up TFD's 2nd entry to point directly to remainder of skb,
	 * if any (802.11 null frames have no payload). */
	secondlen = skb->len - hdr_len;
	if (secondlen > 0) {
		phys_addr = dma_map_single(trans->dev, skb->data + hdr_len,
					   secondlen, DMA_TO_DEVICE);
		if (unlikely(dma_mapping_error(trans->dev, phys_addr))) {
			dma_unmap_single(trans->dev,
					 dma_unmap_addr(out_meta, mapping),
					 dma_unmap_len(out_meta, len),
					 DMA_BIDIRECTIONAL);
			goto out_err;
		}
	}

	/* Attach buffers to TFD */
	iwlagn_txq_attach_buf_to_tfd(trans, txq, txcmd_phys, firstlen, 1);
	if (secondlen > 0)
		iwlagn_txq_attach_buf_to_tfd(trans, txq, phys_addr,
					     secondlen, 0);

	scratch_phys = txcmd_phys + sizeof(struct iwl_cmd_header) +
				offsetof(struct iwl_tx_cmd, scratch);

	/* take back ownership of DMA buffer to enable update */
	dma_sync_single_for_cpu(trans->dev, txcmd_phys, firstlen,
			DMA_BIDIRECTIONAL);
	tx_cmd->dram_lsb_ptr = cpu_to_le32(scratch_phys);
	tx_cmd->dram_msb_ptr = iwl_get_dma_hi_addr(scratch_phys);

	IWL_DEBUG_TX(trans, "sequence nr = 0X%x\n",
		     le16_to_cpu(dev_cmd->hdr.sequence));
	IWL_DEBUG_TX(trans, "tx_flags = 0X%x\n", le32_to_cpu(tx_cmd->tx_flags));

	/* Set up entry for this TFD in Tx byte-count array */
	iwl_trans_txq_update_byte_cnt_tbl(trans, txq, le16_to_cpu(tx_cmd->len));

	dma_sync_single_for_device(trans->dev, txcmd_phys, firstlen,
			DMA_BIDIRECTIONAL);

	trace_iwlwifi_dev_tx(trans->dev,
			     &((struct iwl_tfd *)txq->tfds)[txq->q.write_ptr],
			     sizeof(struct iwl_tfd),
			     &dev_cmd->hdr, firstlen,
			     skb->data + hdr_len, secondlen);

	/* start timer if queue currently empty */
	if (q->read_ptr == q->write_ptr && trans_pcie->wd_timeout)
		mod_timer(&txq->stuck_timer, jiffies + trans_pcie->wd_timeout);

	/* Tell device the write index *just past* this latest filled TFD */
	q->write_ptr = iwl_queue_inc_wrap(q->write_ptr, q->n_bd);
	iwl_txq_update_write_ptr(trans, txq);

	/*
	 * At this point the frame is "transmitted" successfully
	 * and we will get a TX status notification eventually,
	 * regardless of the value of ret. "ret" only indicates
	 * whether or not we should update the write pointer.
	 */
	if (iwl_queue_space(q) < q->high_mark) {
		if (wait_write_ptr) {
			txq->need_update = 1;
			iwl_txq_update_write_ptr(trans, txq);
		} else {
			iwl_stop_queue(trans, txq);
		}
	}
	spin_unlock(&txq->lock);
	return 0;
 out_err:
	spin_unlock(&txq->lock);
	return -1;
}

static int iwl_trans_pcie_start_hw(struct iwl_trans *trans)
{
	struct iwl_trans_pcie *trans_pcie =
		IWL_TRANS_GET_PCIE_TRANS(trans);
	int err;
	bool hw_rfkill;

	trans_pcie->inta_mask = CSR_INI_SET_MASK;

	if (!trans_pcie->irq_requested) {
		tasklet_init(&trans_pcie->irq_tasklet, (void (*)(unsigned long))
			iwl_irq_tasklet, (unsigned long)trans);

		iwl_alloc_isr_ict(trans);

		err = request_irq(trans_pcie->irq, iwl_isr_ict, IRQF_SHARED,
			DRV_NAME, trans);
		if (err) {
			IWL_ERR(trans, "Error allocating IRQ %d\n",
				trans_pcie->irq);
			goto error;
		}

		INIT_WORK(&trans_pcie->rx_replenish, iwl_bg_rx_replenish);
		trans_pcie->irq_requested = true;
	}

	err = iwl_prepare_card_hw(trans);
	if (err) {
		IWL_ERR(trans, "Error while preparing HW: %d", err);
		goto err_free_irq;
	}

	iwl_apm_init(trans);

	/* From now on, the op_mode will be kept updated about RF kill state */
	iwl_enable_rfkill_int(trans);

	hw_rfkill = iwl_is_rfkill_set(trans);
	iwl_op_mode_hw_rf_kill(trans->op_mode, hw_rfkill);

	return err;

err_free_irq:
	free_irq(trans_pcie->irq, trans);
error:
	iwl_free_isr_ict(trans);
	tasklet_kill(&trans_pcie->irq_tasklet);
	return err;
}

static void iwl_trans_pcie_stop_hw(struct iwl_trans *trans,
				   bool op_mode_leaving)
{
	bool hw_rfkill;
	unsigned long flags;
	struct iwl_trans_pcie *trans_pcie = IWL_TRANS_GET_PCIE_TRANS(trans);

	iwl_apm_stop(trans);

	spin_lock_irqsave(&trans_pcie->irq_lock, flags);
	iwl_disable_interrupts(trans);
	spin_unlock_irqrestore(&trans_pcie->irq_lock, flags);

	iwl_write32(trans, CSR_INT, 0xFFFFFFFF);

	if (!op_mode_leaving) {
		/*
		 * Even if we stop the HW, we still want the RF kill
		 * interrupt
		 */
		iwl_enable_rfkill_int(trans);

		/*
		 * Check again since the RF kill state may have changed while
		 * all the interrupts were disabled, in this case we couldn't
		 * receive the RF kill interrupt and update the state in the
		 * op_mode.
		 */
		hw_rfkill = iwl_is_rfkill_set(trans);
		iwl_op_mode_hw_rf_kill(trans->op_mode, hw_rfkill);
	}
}

static void iwl_trans_pcie_reclaim(struct iwl_trans *trans, int txq_id, int ssn,
				   struct sk_buff_head *skbs)
{
	struct iwl_trans_pcie *trans_pcie = IWL_TRANS_GET_PCIE_TRANS(trans);
	struct iwl_tx_queue *txq = &trans_pcie->txq[txq_id];
	/* n_bd is usually 256 => n_bd - 1 = 0xff */
	int tfd_num = ssn & (txq->q.n_bd - 1);
	int freed = 0;

	spin_lock(&txq->lock);

	if (txq->q.read_ptr != tfd_num) {
		IWL_DEBUG_TX_REPLY(trans, "[Q %d] %d -> %d (%d)\n",
				   txq_id, txq->q.read_ptr, tfd_num, ssn);
		freed = iwl_tx_queue_reclaim(trans, txq_id, tfd_num, skbs);
		if (iwl_queue_space(&txq->q) > txq->q.low_mark)
			iwl_wake_queue(trans, txq);
	}

	spin_unlock(&txq->lock);
}

static void iwl_trans_pcie_write8(struct iwl_trans *trans, u32 ofs, u8 val)
{
	writeb(val, IWL_TRANS_GET_PCIE_TRANS(trans)->hw_base + ofs);
}

static void iwl_trans_pcie_write32(struct iwl_trans *trans, u32 ofs, u32 val)
{
	writel(val, IWL_TRANS_GET_PCIE_TRANS(trans)->hw_base + ofs);
}

static u32 iwl_trans_pcie_read32(struct iwl_trans *trans, u32 ofs)
{
	return readl(IWL_TRANS_GET_PCIE_TRANS(trans)->hw_base + ofs);
}

static void iwl_trans_pcie_configure(struct iwl_trans *trans,
				     const struct iwl_trans_config *trans_cfg)
{
	struct iwl_trans_pcie *trans_pcie = IWL_TRANS_GET_PCIE_TRANS(trans);

	trans_pcie->cmd_queue = trans_cfg->cmd_queue;
	if (WARN_ON(trans_cfg->n_no_reclaim_cmds > MAX_NO_RECLAIM_CMDS))
		trans_pcie->n_no_reclaim_cmds = 0;
	else
		trans_pcie->n_no_reclaim_cmds = trans_cfg->n_no_reclaim_cmds;
	if (trans_pcie->n_no_reclaim_cmds)
		memcpy(trans_pcie->no_reclaim_cmds, trans_cfg->no_reclaim_cmds,
		       trans_pcie->n_no_reclaim_cmds * sizeof(u8));

	trans_pcie->n_q_to_fifo = trans_cfg->n_queue_to_fifo;

	if (WARN_ON(trans_pcie->n_q_to_fifo > IWL_MAX_HW_QUEUES))
		trans_pcie->n_q_to_fifo = IWL_MAX_HW_QUEUES;

	/* at least the command queue must be mapped */
	WARN_ON(!trans_pcie->n_q_to_fifo);

	memcpy(trans_pcie->setup_q_to_fifo, trans_cfg->queue_to_fifo,
	       trans_pcie->n_q_to_fifo * sizeof(u8));

	trans_pcie->rx_buf_size_8k = trans_cfg->rx_buf_size_8k;
	if (trans_pcie->rx_buf_size_8k)
		trans_pcie->rx_page_order = get_order(8 * 1024);
	else
		trans_pcie->rx_page_order = get_order(4 * 1024);

	trans_pcie->wd_timeout =
		msecs_to_jiffies(trans_cfg->queue_watchdog_timeout);

	trans_pcie->command_names = trans_cfg->command_names;
}

void iwl_trans_pcie_free(struct iwl_trans *trans)
{
	struct iwl_trans_pcie *trans_pcie =
		IWL_TRANS_GET_PCIE_TRANS(trans);

	iwl_trans_pcie_tx_free(trans);
#ifndef CONFIG_IWLWIFI_IDI
	iwl_trans_pcie_rx_free(trans);
#endif
	if (trans_pcie->irq_requested == true) {
		free_irq(trans_pcie->irq, trans);
		iwl_free_isr_ict(trans);
	}

	pci_disable_msi(trans_pcie->pci_dev);
	iounmap(trans_pcie->hw_base);
	pci_release_regions(trans_pcie->pci_dev);
	pci_disable_device(trans_pcie->pci_dev);

	kfree(trans);
}

static void iwl_trans_pcie_set_pmi(struct iwl_trans *trans, bool state)
{
	struct iwl_trans_pcie *trans_pcie = IWL_TRANS_GET_PCIE_TRANS(trans);

	if (state)
		set_bit(STATUS_TPOWER_PMI, &trans_pcie->status);
	else
		clear_bit(STATUS_TPOWER_PMI, &trans_pcie->status);
}

#ifdef CONFIG_PM_SLEEP
static int iwl_trans_pcie_suspend(struct iwl_trans *trans)
{
	return 0;
}

static int iwl_trans_pcie_resume(struct iwl_trans *trans)
{
	bool hw_rfkill;

	iwl_enable_rfkill_int(trans);

	hw_rfkill = iwl_is_rfkill_set(trans);
	iwl_op_mode_hw_rf_kill(trans->op_mode, hw_rfkill);

	if (!hw_rfkill)
		iwl_enable_interrupts(trans);

	return 0;
}
#endif /* CONFIG_PM_SLEEP */

#define IWL_FLUSH_WAIT_MS	2000

static int iwl_trans_pcie_wait_tx_queue_empty(struct iwl_trans *trans)
{
	struct iwl_trans_pcie *trans_pcie = IWL_TRANS_GET_PCIE_TRANS(trans);
	struct iwl_tx_queue *txq;
	struct iwl_queue *q;
	int cnt;
	unsigned long now = jiffies;
	int ret = 0;

	/* waiting for all the tx frames complete might take a while */
	for (cnt = 0; cnt < trans->cfg->base_params->num_of_queues; cnt++) {
		if (cnt == trans_pcie->cmd_queue)
			continue;
		txq = &trans_pcie->txq[cnt];
		q = &txq->q;
		while (q->read_ptr != q->write_ptr && !time_after(jiffies,
		       now + msecs_to_jiffies(IWL_FLUSH_WAIT_MS)))
			msleep(1);

		if (q->read_ptr != q->write_ptr) {
			IWL_ERR(trans, "fail to flush all tx fifo queues\n");
			ret = -ETIMEDOUT;
			break;
		}
	}
	return ret;
}

static const char *get_fh_string(int cmd)
{
#define IWL_CMD(x) case x: return #x
	switch (cmd) {
	IWL_CMD(FH_RSCSR_CHNL0_STTS_WPTR_REG);
	IWL_CMD(FH_RSCSR_CHNL0_RBDCB_BASE_REG);
	IWL_CMD(FH_RSCSR_CHNL0_WPTR);
	IWL_CMD(FH_MEM_RCSR_CHNL0_CONFIG_REG);
	IWL_CMD(FH_MEM_RSSR_SHARED_CTRL_REG);
	IWL_CMD(FH_MEM_RSSR_RX_STATUS_REG);
	IWL_CMD(FH_MEM_RSSR_RX_ENABLE_ERR_IRQ2DRV);
	IWL_CMD(FH_TSSR_TX_STATUS_REG);
	IWL_CMD(FH_TSSR_TX_ERROR_REG);
	default:
		return "UNKNOWN";
	}
#undef IWL_CMD
}

int iwl_dump_fh(struct iwl_trans *trans, char **buf, bool display)
{
	int i;
#ifdef CONFIG_IWLWIFI_DEBUG
	int pos = 0;
	size_t bufsz = 0;
#endif
	static const u32 fh_tbl[] = {
		FH_RSCSR_CHNL0_STTS_WPTR_REG,
		FH_RSCSR_CHNL0_RBDCB_BASE_REG,
		FH_RSCSR_CHNL0_WPTR,
		FH_MEM_RCSR_CHNL0_CONFIG_REG,
		FH_MEM_RSSR_SHARED_CTRL_REG,
		FH_MEM_RSSR_RX_STATUS_REG,
		FH_MEM_RSSR_RX_ENABLE_ERR_IRQ2DRV,
		FH_TSSR_TX_STATUS_REG,
		FH_TSSR_TX_ERROR_REG
	};
#ifdef CONFIG_IWLWIFI_DEBUG
	if (display) {
		bufsz = ARRAY_SIZE(fh_tbl) * 48 + 40;
		*buf = kmalloc(bufsz, GFP_KERNEL);
		if (!*buf)
			return -ENOMEM;
		pos += scnprintf(*buf + pos, bufsz - pos,
				"FH register values:\n");
		for (i = 0; i < ARRAY_SIZE(fh_tbl); i++) {
			pos += scnprintf(*buf + pos, bufsz - pos,
				"  %34s: 0X%08x\n",
				get_fh_string(fh_tbl[i]),
				iwl_read_direct32(trans, fh_tbl[i]));
		}
		return pos;
	}
#endif
	IWL_ERR(trans, "FH register values:\n");
	for (i = 0; i <  ARRAY_SIZE(fh_tbl); i++) {
		IWL_ERR(trans, "  %34s: 0X%08x\n",
			get_fh_string(fh_tbl[i]),
			iwl_read_direct32(trans, fh_tbl[i]));
	}
	return 0;
}

static const char *get_csr_string(int cmd)
{
#define IWL_CMD(x) case x: return #x
	switch (cmd) {
	IWL_CMD(CSR_HW_IF_CONFIG_REG);
	IWL_CMD(CSR_INT_COALESCING);
	IWL_CMD(CSR_INT);
	IWL_CMD(CSR_INT_MASK);
	IWL_CMD(CSR_FH_INT_STATUS);
	IWL_CMD(CSR_GPIO_IN);
	IWL_CMD(CSR_RESET);
	IWL_CMD(CSR_GP_CNTRL);
	IWL_CMD(CSR_HW_REV);
	IWL_CMD(CSR_EEPROM_REG);
	IWL_CMD(CSR_EEPROM_GP);
	IWL_CMD(CSR_OTP_GP_REG);
	IWL_CMD(CSR_GIO_REG);
	IWL_CMD(CSR_GP_UCODE_REG);
	IWL_CMD(CSR_GP_DRIVER_REG);
	IWL_CMD(CSR_UCODE_DRV_GP1);
	IWL_CMD(CSR_UCODE_DRV_GP2);
	IWL_CMD(CSR_LED_REG);
	IWL_CMD(CSR_DRAM_INT_TBL_REG);
	IWL_CMD(CSR_GIO_CHICKEN_BITS);
	IWL_CMD(CSR_ANA_PLL_CFG);
	IWL_CMD(CSR_HW_REV_WA_REG);
	IWL_CMD(CSR_DBG_HPET_MEM_REG);
	default:
		return "UNKNOWN";
	}
#undef IWL_CMD
}

void iwl_dump_csr(struct iwl_trans *trans)
{
	int i;
	static const u32 csr_tbl[] = {
		CSR_HW_IF_CONFIG_REG,
		CSR_INT_COALESCING,
		CSR_INT,
		CSR_INT_MASK,
		CSR_FH_INT_STATUS,
		CSR_GPIO_IN,
		CSR_RESET,
		CSR_GP_CNTRL,
		CSR_HW_REV,
		CSR_EEPROM_REG,
		CSR_EEPROM_GP,
		CSR_OTP_GP_REG,
		CSR_GIO_REG,
		CSR_GP_UCODE_REG,
		CSR_GP_DRIVER_REG,
		CSR_UCODE_DRV_GP1,
		CSR_UCODE_DRV_GP2,
		CSR_LED_REG,
		CSR_DRAM_INT_TBL_REG,
		CSR_GIO_CHICKEN_BITS,
		CSR_ANA_PLL_CFG,
		CSR_HW_REV_WA_REG,
		CSR_DBG_HPET_MEM_REG
	};
	IWL_ERR(trans, "CSR values:\n");
	IWL_ERR(trans, "(2nd byte of CSR_INT_COALESCING is "
		"CSR_INT_PERIODIC_REG)\n");
	for (i = 0; i <  ARRAY_SIZE(csr_tbl); i++) {
		IWL_ERR(trans, "  %25s: 0X%08x\n",
			get_csr_string(csr_tbl[i]),
			iwl_read32(trans, csr_tbl[i]));
	}
}

#ifdef CONFIG_IWLWIFI_DEBUGFS
/* create and remove of files */
#define DEBUGFS_ADD_FILE(name, parent, mode) do {			\
	if (!debugfs_create_file(#name, mode, parent, trans,		\
				 &iwl_dbgfs_##name##_ops))		\
		return -ENOMEM;						\
} while (0)

/* file operation */
#define DEBUGFS_READ_FUNC(name)                                         \
static ssize_t iwl_dbgfs_##name##_read(struct file *file,               \
					char __user *user_buf,          \
					size_t count, loff_t *ppos);

#define DEBUGFS_WRITE_FUNC(name)                                        \
static ssize_t iwl_dbgfs_##name##_write(struct file *file,              \
					const char __user *user_buf,    \
					size_t count, loff_t *ppos);


#define DEBUGFS_READ_FILE_OPS(name)					\
	DEBUGFS_READ_FUNC(name);					\
static const struct file_operations iwl_dbgfs_##name##_ops = {		\
	.read = iwl_dbgfs_##name##_read,				\
	.open = simple_open,						\
	.llseek = generic_file_llseek,					\
};

#define DEBUGFS_WRITE_FILE_OPS(name)                                    \
	DEBUGFS_WRITE_FUNC(name);                                       \
static const struct file_operations iwl_dbgfs_##name##_ops = {          \
	.write = iwl_dbgfs_##name##_write,                              \
	.open = simple_open,						\
	.llseek = generic_file_llseek,					\
};

#define DEBUGFS_READ_WRITE_FILE_OPS(name)				\
	DEBUGFS_READ_FUNC(name);					\
	DEBUGFS_WRITE_FUNC(name);					\
static const struct file_operations iwl_dbgfs_##name##_ops = {		\
	.write = iwl_dbgfs_##name##_write,				\
	.read = iwl_dbgfs_##name##_read,				\
	.open = simple_open,						\
	.llseek = generic_file_llseek,					\
};

static ssize_t iwl_dbgfs_tx_queue_read(struct file *file,
						char __user *user_buf,
						size_t count, loff_t *ppos)
{
	struct iwl_trans *trans = file->private_data;
	struct iwl_trans_pcie *trans_pcie = IWL_TRANS_GET_PCIE_TRANS(trans);
	struct iwl_tx_queue *txq;
	struct iwl_queue *q;
	char *buf;
	int pos = 0;
	int cnt;
	int ret;
	size_t bufsz;

	bufsz = sizeof(char) * 64 * trans->cfg->base_params->num_of_queues;

	if (!trans_pcie->txq)
		return -EAGAIN;

	buf = kzalloc(bufsz, GFP_KERNEL);
	if (!buf)
		return -ENOMEM;

	for (cnt = 0; cnt < trans->cfg->base_params->num_of_queues; cnt++) {
		txq = &trans_pcie->txq[cnt];
		q = &txq->q;
		pos += scnprintf(buf + pos, bufsz - pos,
				"hwq %.2d: read=%u write=%u use=%d stop=%d\n",
				cnt, q->read_ptr, q->write_ptr,
				!!test_bit(cnt, trans_pcie->queue_used),
				!!test_bit(cnt, trans_pcie->queue_stopped));
	}
	ret = simple_read_from_buffer(user_buf, count, ppos, buf, pos);
	kfree(buf);
	return ret;
}

static ssize_t iwl_dbgfs_rx_queue_read(struct file *file,
						char __user *user_buf,
						size_t count, loff_t *ppos) {
	struct iwl_trans *trans = file->private_data;
	struct iwl_trans_pcie *trans_pcie =
		IWL_TRANS_GET_PCIE_TRANS(trans);
	struct iwl_rx_queue *rxq = &trans_pcie->rxq;
	char buf[256];
	int pos = 0;
	const size_t bufsz = sizeof(buf);

	pos += scnprintf(buf + pos, bufsz - pos, "read: %u\n",
						rxq->read);
	pos += scnprintf(buf + pos, bufsz - pos, "write: %u\n",
						rxq->write);
	pos += scnprintf(buf + pos, bufsz - pos, "free_count: %u\n",
						rxq->free_count);
	if (rxq->rb_stts) {
		pos += scnprintf(buf + pos, bufsz - pos, "closed_rb_num: %u\n",
			 le16_to_cpu(rxq->rb_stts->closed_rb_num) &  0x0FFF);
	} else {
		pos += scnprintf(buf + pos, bufsz - pos,
					"closed_rb_num: Not Allocated\n");
	}
	return simple_read_from_buffer(user_buf, count, ppos, buf, pos);
}

<<<<<<< HEAD
#ifdef CONFIG_IWLWIFI_DEBUG
static ssize_t iwl_dbgfs_log_event_read(struct file *file,
					 char __user *user_buf,
					 size_t count, loff_t *ppos)
{
	struct iwl_trans *trans = file->private_data;
	char *buf;
	int pos = 0;
	ssize_t ret = -ENOMEM;

	ret = pos = iwl_dump_nic_event_log(trans, true, &buf, true);
	if (buf) {
		ret = simple_read_from_buffer(user_buf, count, ppos, buf, pos);
		kfree(buf);
	}
	return ret;
}

static ssize_t iwl_dbgfs_log_event_write(struct file *file,
					const char __user *user_buf,
					size_t count, loff_t *ppos)
{
	struct iwl_trans *trans = file->private_data;
	u32 event_log_flag;
	char buf[8];
	int buf_size;

	memset(buf, 0, sizeof(buf));
	buf_size = min(count, sizeof(buf) -  1);
	if (copy_from_user(buf, user_buf, buf_size))
		return -EFAULT;
	if (sscanf(buf, "%d", &event_log_flag) != 1)
		return -EFAULT;
	if (event_log_flag == 1)
		iwl_dump_nic_event_log(trans, true, NULL, false);

	return count;
}
#endif

=======
>>>>>>> 53c30a1a
static ssize_t iwl_dbgfs_interrupt_read(struct file *file,
					char __user *user_buf,
					size_t count, loff_t *ppos) {

	struct iwl_trans *trans = file->private_data;
	struct iwl_trans_pcie *trans_pcie =
		IWL_TRANS_GET_PCIE_TRANS(trans);
	struct isr_statistics *isr_stats = &trans_pcie->isr_stats;

	int pos = 0;
	char *buf;
	int bufsz = 24 * 64; /* 24 items * 64 char per item */
	ssize_t ret;

	buf = kzalloc(bufsz, GFP_KERNEL);
	if (!buf)
		return -ENOMEM;

	pos += scnprintf(buf + pos, bufsz - pos,
			"Interrupt Statistics Report:\n");

	pos += scnprintf(buf + pos, bufsz - pos, "HW Error:\t\t\t %u\n",
		isr_stats->hw);
	pos += scnprintf(buf + pos, bufsz - pos, "SW Error:\t\t\t %u\n",
		isr_stats->sw);
	if (isr_stats->sw || isr_stats->hw) {
		pos += scnprintf(buf + pos, bufsz - pos,
			"\tLast Restarting Code:  0x%X\n",
			isr_stats->err_code);
	}
#ifdef CONFIG_IWLWIFI_DEBUG
	pos += scnprintf(buf + pos, bufsz - pos, "Frame transmitted:\t\t %u\n",
		isr_stats->sch);
	pos += scnprintf(buf + pos, bufsz - pos, "Alive interrupt:\t\t %u\n",
		isr_stats->alive);
#endif
	pos += scnprintf(buf + pos, bufsz - pos,
		"HW RF KILL switch toggled:\t %u\n", isr_stats->rfkill);

	pos += scnprintf(buf + pos, bufsz - pos, "CT KILL:\t\t\t %u\n",
		isr_stats->ctkill);

	pos += scnprintf(buf + pos, bufsz - pos, "Wakeup Interrupt:\t\t %u\n",
		isr_stats->wakeup);

	pos += scnprintf(buf + pos, bufsz - pos,
		"Rx command responses:\t\t %u\n", isr_stats->rx);

	pos += scnprintf(buf + pos, bufsz - pos, "Tx/FH interrupt:\t\t %u\n",
		isr_stats->tx);

	pos += scnprintf(buf + pos, bufsz - pos, "Unexpected INTA:\t\t %u\n",
		isr_stats->unhandled);

	ret = simple_read_from_buffer(user_buf, count, ppos, buf, pos);
	kfree(buf);
	return ret;
}

static ssize_t iwl_dbgfs_interrupt_write(struct file *file,
					 const char __user *user_buf,
					 size_t count, loff_t *ppos)
{
	struct iwl_trans *trans = file->private_data;
	struct iwl_trans_pcie *trans_pcie =
		IWL_TRANS_GET_PCIE_TRANS(trans);
	struct isr_statistics *isr_stats = &trans_pcie->isr_stats;

	char buf[8];
	int buf_size;
	u32 reset_flag;

	memset(buf, 0, sizeof(buf));
	buf_size = min(count, sizeof(buf) -  1);
	if (copy_from_user(buf, user_buf, buf_size))
		return -EFAULT;
	if (sscanf(buf, "%x", &reset_flag) != 1)
		return -EFAULT;
	if (reset_flag == 0)
		memset(isr_stats, 0, sizeof(*isr_stats));

	return count;
}

static ssize_t iwl_dbgfs_csr_write(struct file *file,
					 const char __user *user_buf,
					 size_t count, loff_t *ppos)
{
	struct iwl_trans *trans = file->private_data;
	char buf[8];
	int buf_size;
	int csr;

	memset(buf, 0, sizeof(buf));
	buf_size = min(count, sizeof(buf) -  1);
	if (copy_from_user(buf, user_buf, buf_size))
		return -EFAULT;
	if (sscanf(buf, "%d", &csr) != 1)
		return -EFAULT;

	iwl_dump_csr(trans);

	return count;
}

static ssize_t iwl_dbgfs_fh_reg_read(struct file *file,
					 char __user *user_buf,
					 size_t count, loff_t *ppos)
{
	struct iwl_trans *trans = file->private_data;
	char *buf;
	int pos = 0;
	ssize_t ret = -EFAULT;

	ret = pos = iwl_dump_fh(trans, &buf, true);
	if (buf) {
		ret = simple_read_from_buffer(user_buf,
					      count, ppos, buf, pos);
		kfree(buf);
	}

	return ret;
}

<<<<<<< HEAD
#ifdef CONFIG_IWLWIFI_DEBUG
DEBUGFS_READ_WRITE_FILE_OPS(log_event);
#endif
=======
static ssize_t iwl_dbgfs_fw_restart_write(struct file *file,
					  const char __user *user_buf,
					  size_t count, loff_t *ppos)
{
	struct iwl_trans *trans = file->private_data;

	if (!trans->op_mode)
		return -EAGAIN;

	iwl_op_mode_nic_error(trans->op_mode);

	return count;
}

>>>>>>> 53c30a1a
DEBUGFS_READ_WRITE_FILE_OPS(interrupt);
DEBUGFS_READ_FILE_OPS(fh_reg);
DEBUGFS_READ_FILE_OPS(rx_queue);
DEBUGFS_READ_FILE_OPS(tx_queue);
DEBUGFS_WRITE_FILE_OPS(csr);
DEBUGFS_WRITE_FILE_OPS(fw_restart);

/*
 * Create the debugfs files and directories
 *
 */
static int iwl_trans_pcie_dbgfs_register(struct iwl_trans *trans,
					struct dentry *dir)
{
	DEBUGFS_ADD_FILE(rx_queue, dir, S_IRUSR);
	DEBUGFS_ADD_FILE(tx_queue, dir, S_IRUSR);
<<<<<<< HEAD
#ifdef CONFIG_IWLWIFI_DEBUG
	DEBUGFS_ADD_FILE(log_event, dir, S_IWUSR | S_IRUSR);
#endif
=======
>>>>>>> 53c30a1a
	DEBUGFS_ADD_FILE(interrupt, dir, S_IWUSR | S_IRUSR);
	DEBUGFS_ADD_FILE(csr, dir, S_IWUSR);
	DEBUGFS_ADD_FILE(fh_reg, dir, S_IRUSR);
	DEBUGFS_ADD_FILE(fw_restart, dir, S_IWUSR);
	return 0;
}
#else
static int iwl_trans_pcie_dbgfs_register(struct iwl_trans *trans,
					struct dentry *dir)
{ return 0; }

#endif /*CONFIG_IWLWIFI_DEBUGFS */

static const struct iwl_trans_ops trans_ops_pcie = {
	.start_hw = iwl_trans_pcie_start_hw,
	.stop_hw = iwl_trans_pcie_stop_hw,
	.fw_alive = iwl_trans_pcie_fw_alive,
	.start_fw = iwl_trans_pcie_start_fw,
	.stop_device = iwl_trans_pcie_stop_device,

	.wowlan_suspend = iwl_trans_pcie_wowlan_suspend,

	.send_cmd = iwl_trans_pcie_send_cmd,

	.tx = iwl_trans_pcie_tx,
	.reclaim = iwl_trans_pcie_reclaim,

	.tx_agg_disable = iwl_trans_pcie_tx_agg_disable,
	.tx_agg_setup = iwl_trans_pcie_tx_agg_setup,

	.dbgfs_register = iwl_trans_pcie_dbgfs_register,

	.wait_tx_queue_empty = iwl_trans_pcie_wait_tx_queue_empty,

#ifdef CONFIG_PM_SLEEP
	.suspend = iwl_trans_pcie_suspend,
	.resume = iwl_trans_pcie_resume,
#endif
	.write8 = iwl_trans_pcie_write8,
	.write32 = iwl_trans_pcie_write32,
	.read32 = iwl_trans_pcie_read32,
	.configure = iwl_trans_pcie_configure,
	.set_pmi = iwl_trans_pcie_set_pmi,
};

struct iwl_trans *iwl_trans_pcie_alloc(struct pci_dev *pdev,
				       const struct pci_device_id *ent,
				       const struct iwl_cfg *cfg)
{
	struct iwl_trans_pcie *trans_pcie;
	struct iwl_trans *trans;
	u16 pci_cmd;
	int err;

	trans = kzalloc(sizeof(struct iwl_trans) +
			     sizeof(struct iwl_trans_pcie), GFP_KERNEL);

	if (WARN_ON(!trans))
		return NULL;

	trans_pcie = IWL_TRANS_GET_PCIE_TRANS(trans);

	trans->ops = &trans_ops_pcie;
	trans->cfg = cfg;
	trans_pcie->trans = trans;
	spin_lock_init(&trans_pcie->irq_lock);
	init_waitqueue_head(&trans_pcie->ucode_write_waitq);

	/* W/A - seems to solve weird behavior. We need to remove this if we
	 * don't want to stay in L1 all the time. This wastes a lot of power */
	pci_disable_link_state(pdev, PCIE_LINK_STATE_L0S | PCIE_LINK_STATE_L1 |
				PCIE_LINK_STATE_CLKPM);

	if (pci_enable_device(pdev)) {
		err = -ENODEV;
		goto out_no_pci;
	}

	pci_set_master(pdev);

	err = pci_set_dma_mask(pdev, DMA_BIT_MASK(36));
	if (!err)
		err = pci_set_consistent_dma_mask(pdev, DMA_BIT_MASK(36));
	if (err) {
		err = pci_set_dma_mask(pdev, DMA_BIT_MASK(32));
		if (!err)
			err = pci_set_consistent_dma_mask(pdev,
							DMA_BIT_MASK(32));
		/* both attempts failed: */
		if (err) {
			dev_printk(KERN_ERR, &pdev->dev,
				   "No suitable DMA available.\n");
			goto out_pci_disable_device;
		}
	}

	err = pci_request_regions(pdev, DRV_NAME);
	if (err) {
		dev_printk(KERN_ERR, &pdev->dev, "pci_request_regions failed");
		goto out_pci_disable_device;
	}

	trans_pcie->hw_base = pci_ioremap_bar(pdev, 0);
	if (!trans_pcie->hw_base) {
		dev_printk(KERN_ERR, &pdev->dev, "pci_ioremap_bar failed");
		err = -ENODEV;
		goto out_pci_release_regions;
	}

	dev_printk(KERN_INFO, &pdev->dev,
		"pci_resource_len = 0x%08llx\n",
		(unsigned long long) pci_resource_len(pdev, 0));
	dev_printk(KERN_INFO, &pdev->dev,
		"pci_resource_base = %p\n", trans_pcie->hw_base);

	dev_printk(KERN_INFO, &pdev->dev,
		"HW Revision ID = 0x%X\n", pdev->revision);

	/* We disable the RETRY_TIMEOUT register (0x41) to keep
	 * PCI Tx retries from interfering with C3 CPU state */
	pci_write_config_byte(pdev, PCI_CFG_RETRY_TIMEOUT, 0x00);

	err = pci_enable_msi(pdev);
	if (err)
		dev_printk(KERN_ERR, &pdev->dev,
			"pci_enable_msi failed(0X%x)", err);

	trans->dev = &pdev->dev;
	trans_pcie->irq = pdev->irq;
	trans_pcie->pci_dev = pdev;
	trans->hw_rev = iwl_read32(trans, CSR_HW_REV);
	trans->hw_id = (pdev->device << 16) + pdev->subsystem_device;
	snprintf(trans->hw_id_str, sizeof(trans->hw_id_str),
		 "PCI ID: 0x%04X:0x%04X", pdev->device, pdev->subsystem_device);

	/* TODO: Move this away, not needed if not MSI */
	/* enable rfkill interrupt: hw bug w/a */
	pci_read_config_word(pdev, PCI_COMMAND, &pci_cmd);
	if (pci_cmd & PCI_COMMAND_INTX_DISABLE) {
		pci_cmd &= ~PCI_COMMAND_INTX_DISABLE;
		pci_write_config_word(pdev, PCI_COMMAND, pci_cmd);
	}

	/* Initialize the wait queue for commands */
	init_waitqueue_head(&trans->wait_command_queue);
	spin_lock_init(&trans->reg_lock);

	return trans;

out_pci_release_regions:
	pci_release_regions(pdev);
out_pci_disable_device:
	pci_disable_device(pdev);
out_no_pci:
	kfree(trans);
	return NULL;
}
<|MERGE_RESOLUTION|>--- conflicted
+++ resolved
@@ -1879,49 +1879,6 @@
 	return simple_read_from_buffer(user_buf, count, ppos, buf, pos);
 }
 
-<<<<<<< HEAD
-#ifdef CONFIG_IWLWIFI_DEBUG
-static ssize_t iwl_dbgfs_log_event_read(struct file *file,
-					 char __user *user_buf,
-					 size_t count, loff_t *ppos)
-{
-	struct iwl_trans *trans = file->private_data;
-	char *buf;
-	int pos = 0;
-	ssize_t ret = -ENOMEM;
-
-	ret = pos = iwl_dump_nic_event_log(trans, true, &buf, true);
-	if (buf) {
-		ret = simple_read_from_buffer(user_buf, count, ppos, buf, pos);
-		kfree(buf);
-	}
-	return ret;
-}
-
-static ssize_t iwl_dbgfs_log_event_write(struct file *file,
-					const char __user *user_buf,
-					size_t count, loff_t *ppos)
-{
-	struct iwl_trans *trans = file->private_data;
-	u32 event_log_flag;
-	char buf[8];
-	int buf_size;
-
-	memset(buf, 0, sizeof(buf));
-	buf_size = min(count, sizeof(buf) -  1);
-	if (copy_from_user(buf, user_buf, buf_size))
-		return -EFAULT;
-	if (sscanf(buf, "%d", &event_log_flag) != 1)
-		return -EFAULT;
-	if (event_log_flag == 1)
-		iwl_dump_nic_event_log(trans, true, NULL, false);
-
-	return count;
-}
-#endif
-
-=======
->>>>>>> 53c30a1a
 static ssize_t iwl_dbgfs_interrupt_read(struct file *file,
 					char __user *user_buf,
 					size_t count, loff_t *ppos) {
@@ -2046,11 +2003,6 @@
 	return ret;
 }
 
-<<<<<<< HEAD
-#ifdef CONFIG_IWLWIFI_DEBUG
-DEBUGFS_READ_WRITE_FILE_OPS(log_event);
-#endif
-=======
 static ssize_t iwl_dbgfs_fw_restart_write(struct file *file,
 					  const char __user *user_buf,
 					  size_t count, loff_t *ppos)
@@ -2065,7 +2017,6 @@
 	return count;
 }
 
->>>>>>> 53c30a1a
 DEBUGFS_READ_WRITE_FILE_OPS(interrupt);
 DEBUGFS_READ_FILE_OPS(fh_reg);
 DEBUGFS_READ_FILE_OPS(rx_queue);
@@ -2082,12 +2033,6 @@
 {
 	DEBUGFS_ADD_FILE(rx_queue, dir, S_IRUSR);
 	DEBUGFS_ADD_FILE(tx_queue, dir, S_IRUSR);
-<<<<<<< HEAD
-#ifdef CONFIG_IWLWIFI_DEBUG
-	DEBUGFS_ADD_FILE(log_event, dir, S_IWUSR | S_IRUSR);
-#endif
-=======
->>>>>>> 53c30a1a
 	DEBUGFS_ADD_FILE(interrupt, dir, S_IWUSR | S_IRUSR);
 	DEBUGFS_ADD_FILE(csr, dir, S_IWUSR);
 	DEBUGFS_ADD_FILE(fh_reg, dir, S_IRUSR);
