--- conflicted
+++ resolved
@@ -42,33 +42,6 @@
 #include "iwl-core.h"
 #include "iwl-io.h"
 
-<<<<<<< HEAD
-/*
- * LED mode
- *    IWL_LED_BLINK:    adjust led blink rate based on blink table
- *    IWL_LED_RF_STATE: turn LED on/off based on RF state
- *			LED ON  = RF ON
- *			LED OFF = RF OFF
- */
-enum iwl_led_mode {
-	IWL_LED_BLINK,
-	IWL_LED_RF_STATE,
-};
-
-/* default: IWL_LED_BLINK(0) using blinking index table */
-static int led_mode;
-module_param(led_mode, int, S_IRUGO);
-MODULE_PARM_DESC(led_mode, "led mode: 0=blinking, 1=On(RF On)/Off(RF Off), "
-			   "(default 0)\n");
-
-#ifdef CONFIG_IWLWIFI_DEBUG
-static const char *led_type_str[] = {
-	__stringify(IWL_LED_TRG_TX),
-	__stringify(IWL_LED_TRG_RX),
-	__stringify(IWL_LED_TRG_ASSOC),
-	__stringify(IWL_LED_TRG_RADIO),
-	NULL
-=======
 /* default: IWL_LED_BLINK(0) using blinking index table */
 static int led_mode;
 module_param(led_mode, int, S_IRUGO);
@@ -99,7 +72,6 @@
 	{ .throughput = 100 * 1024 - 1, .blink_time = 110 },
 	{ .throughput = 200 * 1024 - 1, .blink_time = 80 },
 	{ .throughput = 300 * 1024 - 1, .blink_time = 50 },
->>>>>>> 02f8c6ae
 };
 
 /* Set led register off */
@@ -192,24 +164,8 @@
 	struct iwl_priv *priv = container_of(led_cdev, struct iwl_priv, led);
 	unsigned long on = 0;
 
-<<<<<<< HEAD
-/*
- * Set led register in case of disassociation according to rfkill state
- */
-static int iwl_led_associate(struct iwl_priv *priv, int led_id)
-{
-	IWL_DEBUG_LED(priv, "Associated\n");
-	if (led_mode == IWL_LED_BLINK)
-		priv->allow_blinking = 1;
-	return iwl_led_on_reg(priv, led_id);
-}
-static int iwl_led_disassociate(struct iwl_priv *priv, int led_id)
-{
-	priv->allow_blinking = 0;
-=======
 	if (brightness > 0)
 		on = IWL_LED_SOLID;
->>>>>>> 02f8c6ae
 
 	iwl_led_cmd(priv, on, 0);
 }
