/*
 * This file contains the major functions in WLAN
 * driver. It includes init, exit, open, close and main
 * thread etc..
 */

#define pr_fmt(fmt) KBUILD_MODNAME ": " fmt

#include <linux/moduleparam.h>
#include <linux/delay.h>
#include <linux/etherdevice.h>
#include <linux/netdevice.h>
#include <linux/if_arp.h>
#include <linux/kthread.h>
#include <linux/kfifo.h>
#include <linux/slab.h>
#include <net/cfg80211.h>

#include "host.h"
#include "decl.h"
#include "dev.h"
#include "cfg.h"
#include "debugfs.h"
#include "cmd.h"

#define DRIVER_RELEASE_VERSION "323.p0"
const char lbs_driver_version[] = "COMM-USB8388-" DRIVER_RELEASE_VERSION
#ifdef  DEBUG
    "-dbg"
#endif
    "";


/* Module parameters */
unsigned int lbs_debug;
EXPORT_SYMBOL_GPL(lbs_debug);
module_param_named(libertas_debug, lbs_debug, int, 0644);

unsigned int lbs_disablemesh;
EXPORT_SYMBOL_GPL(lbs_disablemesh);
module_param_named(libertas_disablemesh, lbs_disablemesh, int, 0644);


/*
 * This global structure is used to send the confirm_sleep command as
 * fast as possible down to the firmware.
 */
struct cmd_confirm_sleep confirm_sleep;


/*
 * the table to keep region code
 */
u16 lbs_region_code_to_index[MRVDRV_MAX_REGION_CODE] =
    { 0x10, 0x20, 0x30, 0x31, 0x32, 0x40 };

/*
 * FW rate table.  FW refers to rates by their index in this table, not by the
 * rate value itself.  Values of 0x00 are
 * reserved positions.
 */
static u8 fw_data_rates[MAX_RATES] =
    { 0x02, 0x04, 0x0B, 0x16, 0x00, 0x0C, 0x12,
      0x18, 0x24, 0x30, 0x48, 0x60, 0x6C, 0x00
};

/**
 *  lbs_fw_index_to_data_rate - use index to get the data rate
 *
 *  @idx:	The index of data rate
 *  returns:	data rate or 0
 */
u32 lbs_fw_index_to_data_rate(u8 idx)
{
	if (idx >= sizeof(fw_data_rates))
		idx = 0;
	return fw_data_rates[idx];
}

/**
 *  lbs_data_rate_to_fw_index - use rate to get the index
 *
 *  @rate:	data rate
 *  returns:	index or 0
 */
u8 lbs_data_rate_to_fw_index(u32 rate)
{
	u8 i;

	if (!rate)
		return 0;

	for (i = 0; i < sizeof(fw_data_rates); i++) {
		if (rate == fw_data_rates[i])
			return i;
	}
	return 0;
}


/**
 *  lbs_dev_open - open the ethX interface
 *
 *  @dev:	A pointer to &net_device structure
 *  returns:	0 or -EBUSY if monitor mode active
 */
static int lbs_dev_open(struct net_device *dev)
{
	struct lbs_private *priv = dev->ml_priv;
	int ret = 0;

	lbs_deb_enter(LBS_DEB_NET);

	spin_lock_irq(&priv->driver_lock);
	priv->stopping = false;

	if (priv->connect_status == LBS_CONNECTED)
		netif_carrier_on(dev);
	else
		netif_carrier_off(dev);

	if (!priv->tx_pending_len)
		netif_wake_queue(dev);

	spin_unlock_irq(&priv->driver_lock);
	lbs_deb_leave_args(LBS_DEB_NET, "ret %d", ret);
	return ret;
}

/**
 *  lbs_eth_stop - close the ethX interface
 *
 *  @dev:	A pointer to &net_device structure
 *  returns:	0
 */
static int lbs_eth_stop(struct net_device *dev)
{
	struct lbs_private *priv = dev->ml_priv;

	lbs_deb_enter(LBS_DEB_NET);

	spin_lock_irq(&priv->driver_lock);
	priv->stopping = true;
	netif_stop_queue(dev);
	spin_unlock_irq(&priv->driver_lock);

	schedule_work(&priv->mcast_work);
	cancel_delayed_work_sync(&priv->scan_work);
	if (priv->scan_req) {
		cfg80211_scan_done(priv->scan_req, false);
		priv->scan_req = NULL;
	}

	lbs_deb_leave(LBS_DEB_NET);
	return 0;
}

void lbs_host_to_card_done(struct lbs_private *priv)
{
	unsigned long flags;

	lbs_deb_enter(LBS_DEB_THREAD);

	spin_lock_irqsave(&priv->driver_lock, flags);

	priv->dnld_sent = DNLD_RES_RECEIVED;

	/* Wake main thread if commands are pending */
	if (!priv->cur_cmd || priv->tx_pending_len > 0) {
		if (!priv->wakeup_dev_required)
			wake_up_interruptible(&priv->waitq);
	}

	spin_unlock_irqrestore(&priv->driver_lock, flags);
	lbs_deb_leave(LBS_DEB_THREAD);
}
EXPORT_SYMBOL_GPL(lbs_host_to_card_done);

int lbs_set_mac_address(struct net_device *dev, void *addr)
{
	int ret = 0;
	struct lbs_private *priv = dev->ml_priv;
	struct sockaddr *phwaddr = addr;
	struct cmd_ds_802_11_mac_address cmd;

	lbs_deb_enter(LBS_DEB_NET);

	/* In case it was called from the mesh device */
	dev = priv->dev;

	cmd.hdr.size = cpu_to_le16(sizeof(cmd));
	cmd.action = cpu_to_le16(CMD_ACT_SET);
	memcpy(cmd.macadd, phwaddr->sa_data, ETH_ALEN);

	ret = lbs_cmd_with_response(priv, CMD_802_11_MAC_ADDRESS, &cmd);
	if (ret) {
		lbs_deb_net("set MAC address failed\n");
		goto done;
	}

	memcpy(priv->current_addr, phwaddr->sa_data, ETH_ALEN);
	memcpy(dev->dev_addr, phwaddr->sa_data, ETH_ALEN);
	if (priv->mesh_dev)
		memcpy(priv->mesh_dev->dev_addr, phwaddr->sa_data, ETH_ALEN);

done:
	lbs_deb_leave_args(LBS_DEB_NET, "ret %d", ret);
	return ret;
}


static inline int mac_in_list(unsigned char *list, int list_len,
			      unsigned char *mac)
{
	while (list_len) {
		if (!memcmp(list, mac, ETH_ALEN))
			return 1;
		list += ETH_ALEN;
		list_len--;
	}
	return 0;
}


static int lbs_add_mcast_addrs(struct cmd_ds_mac_multicast_adr *cmd,
			       struct net_device *dev, int nr_addrs)
{
	int i = nr_addrs;
	struct netdev_hw_addr *ha;
	int cnt;

	if ((dev->flags & (IFF_UP|IFF_MULTICAST)) != (IFF_UP|IFF_MULTICAST))
		return nr_addrs;

	netif_addr_lock_bh(dev);
	cnt = netdev_mc_count(dev);
	netdev_for_each_mc_addr(ha, dev) {
		if (mac_in_list(cmd->maclist, nr_addrs, ha->addr)) {
			lbs_deb_net("mcast address %s:%pM skipped\n", dev->name,
				    ha->addr);
			cnt--;
			continue;
		}

		if (i == MRVDRV_MAX_MULTICAST_LIST_SIZE)
			break;
		memcpy(&cmd->maclist[6*i], ha->addr, ETH_ALEN);
		lbs_deb_net("mcast address %s:%pM added to filter\n", dev->name,
			    ha->addr);
		i++;
		cnt--;
	}
	netif_addr_unlock_bh(dev);
	if (cnt)
		return -EOVERFLOW;

	return i;
}

static void lbs_set_mcast_worker(struct work_struct *work)
{
	struct lbs_private *priv = container_of(work, struct lbs_private, mcast_work);
	struct cmd_ds_mac_multicast_adr mcast_cmd;
	int dev_flags;
	int nr_addrs;
	int old_mac_control = priv->mac_control;

	lbs_deb_enter(LBS_DEB_NET);

	dev_flags = priv->dev->flags;
	if (priv->mesh_dev)
		dev_flags |= priv->mesh_dev->flags;

	if (dev_flags & IFF_PROMISC) {
		priv->mac_control |= CMD_ACT_MAC_PROMISCUOUS_ENABLE;
		priv->mac_control &= ~(CMD_ACT_MAC_ALL_MULTICAST_ENABLE |
				       CMD_ACT_MAC_MULTICAST_ENABLE);
		goto out_set_mac_control;
	} else if (dev_flags & IFF_ALLMULTI) {
	do_allmulti:
		priv->mac_control |= CMD_ACT_MAC_ALL_MULTICAST_ENABLE;
		priv->mac_control &= ~(CMD_ACT_MAC_PROMISCUOUS_ENABLE |
				       CMD_ACT_MAC_MULTICAST_ENABLE);
		goto out_set_mac_control;
	}

	/* Once for priv->dev, again for priv->mesh_dev if it exists */
	nr_addrs = lbs_add_mcast_addrs(&mcast_cmd, priv->dev, 0);
	if (nr_addrs >= 0 && priv->mesh_dev)
		nr_addrs = lbs_add_mcast_addrs(&mcast_cmd, priv->mesh_dev, nr_addrs);
	if (nr_addrs < 0)
		goto do_allmulti;

	if (nr_addrs) {
		int size = offsetof(struct cmd_ds_mac_multicast_adr,
				    maclist[6*nr_addrs]);

		mcast_cmd.action = cpu_to_le16(CMD_ACT_SET);
		mcast_cmd.hdr.size = cpu_to_le16(size);
		mcast_cmd.nr_of_adrs = cpu_to_le16(nr_addrs);

		lbs_cmd_async(priv, CMD_MAC_MULTICAST_ADR, &mcast_cmd.hdr, size);

		priv->mac_control |= CMD_ACT_MAC_MULTICAST_ENABLE;
	} else
		priv->mac_control &= ~CMD_ACT_MAC_MULTICAST_ENABLE;

	priv->mac_control &= ~(CMD_ACT_MAC_PROMISCUOUS_ENABLE |
			       CMD_ACT_MAC_ALL_MULTICAST_ENABLE);
 out_set_mac_control:
	if (priv->mac_control != old_mac_control)
		lbs_set_mac_control(priv);

	lbs_deb_leave(LBS_DEB_NET);
}

void lbs_set_multicast_list(struct net_device *dev)
{
	struct lbs_private *priv = dev->ml_priv;

	schedule_work(&priv->mcast_work);
}

/**
 *  lbs_thread - handles the major jobs in the LBS driver.
 *  It handles all events generated by firmware, RX data received
 *  from firmware and TX data sent from kernel.
 *
 *  @data:	A pointer to &lbs_thread structure
 *  returns:	0
 */
static int lbs_thread(void *data)
{
	struct net_device *dev = data;
	struct lbs_private *priv = dev->ml_priv;
	wait_queue_t wait;

	lbs_deb_enter(LBS_DEB_THREAD);

	init_waitqueue_entry(&wait, current);

	for (;;) {
		int shouldsleep;
		u8 resp_idx;

		lbs_deb_thread("1: currenttxskb %p, dnld_sent %d\n",
				priv->currenttxskb, priv->dnld_sent);

		add_wait_queue(&priv->waitq, &wait);
		set_current_state(TASK_INTERRUPTIBLE);
		spin_lock_irq(&priv->driver_lock);

		if (kthread_should_stop())
			shouldsleep = 0;	/* Bye */
		else if (priv->surpriseremoved)
			shouldsleep = 1;	/* We need to wait until we're _told_ to die */
		else if (priv->psstate == PS_STATE_SLEEP)
			shouldsleep = 1;	/* Sleep mode. Nothing we can do till it wakes */
		else if (priv->cmd_timed_out)
			shouldsleep = 0;	/* Command timed out. Recover */
		else if (!priv->fw_ready)
			shouldsleep = 1;	/* Firmware not ready. We're waiting for it */
		else if (priv->dnld_sent)
			shouldsleep = 1;	/* Something is en route to the device already */
		else if (priv->tx_pending_len > 0)
			shouldsleep = 0;	/* We've a packet to send */
		else if (priv->resp_len[priv->resp_idx])
			shouldsleep = 0;	/* We have a command response */
		else if (priv->cur_cmd)
			shouldsleep = 1;	/* Can't send a command; one already running */
		else if (!list_empty(&priv->cmdpendingq) &&
					!(priv->wakeup_dev_required))
			shouldsleep = 0;	/* We have a command to send */
		else if (kfifo_len(&priv->event_fifo))
			shouldsleep = 0;	/* We have an event to process */
		else
			shouldsleep = 1;	/* No command */

		if (shouldsleep) {
			lbs_deb_thread("sleeping, connect_status %d, "
				"psmode %d, psstate %d\n",
				priv->connect_status,
				priv->psmode, priv->psstate);
			spin_unlock_irq(&priv->driver_lock);
			schedule();
		} else
			spin_unlock_irq(&priv->driver_lock);

		lbs_deb_thread("2: currenttxskb %p, dnld_send %d\n",
			       priv->currenttxskb, priv->dnld_sent);

		set_current_state(TASK_RUNNING);
		remove_wait_queue(&priv->waitq, &wait);

		lbs_deb_thread("3: currenttxskb %p, dnld_sent %d\n",
			       priv->currenttxskb, priv->dnld_sent);

		if (kthread_should_stop()) {
			lbs_deb_thread("break from main thread\n");
			break;
		}

		if (priv->surpriseremoved) {
			lbs_deb_thread("adapter removed; waiting to die...\n");
			continue;
		}

		lbs_deb_thread("4: currenttxskb %p, dnld_sent %d\n",
		       priv->currenttxskb, priv->dnld_sent);

		/* Process any pending command response */
		spin_lock_irq(&priv->driver_lock);
		resp_idx = priv->resp_idx;
		if (priv->resp_len[resp_idx]) {
			spin_unlock_irq(&priv->driver_lock);
			lbs_process_command_response(priv,
				priv->resp_buf[resp_idx],
				priv->resp_len[resp_idx]);
			spin_lock_irq(&priv->driver_lock);
			priv->resp_len[resp_idx] = 0;
		}
		spin_unlock_irq(&priv->driver_lock);

		/* Process hardware events, e.g. card removed, link lost */
		spin_lock_irq(&priv->driver_lock);
		while (kfifo_len(&priv->event_fifo)) {
			u32 event;

			if (kfifo_out(&priv->event_fifo,
				(unsigned char *) &event, sizeof(event)) !=
				sizeof(event))
					break;
			spin_unlock_irq(&priv->driver_lock);
			lbs_process_event(priv, event);
			spin_lock_irq(&priv->driver_lock);
		}
		spin_unlock_irq(&priv->driver_lock);

		if (priv->wakeup_dev_required) {
			lbs_deb_thread("Waking up device...\n");
			/* Wake up device */
			if (priv->exit_deep_sleep(priv))
				lbs_deb_thread("Wakeup device failed\n");
			continue;
		}

		/* command timeout stuff */
		if (priv->cmd_timed_out && priv->cur_cmd) {
			struct cmd_ctrl_node *cmdnode = priv->cur_cmd;

			netdev_info(dev, "Timeout submitting command 0x%04x\n",
				    le16_to_cpu(cmdnode->cmdbuf->command));
			lbs_complete_command(priv, cmdnode, -ETIMEDOUT);
			if (priv->reset_card)
				priv->reset_card(priv);
		}
		priv->cmd_timed_out = 0;

		if (!priv->fw_ready)
			continue;

		/* Check if we need to confirm Sleep Request received previously */
		if (priv->psstate == PS_STATE_PRE_SLEEP &&
		    !priv->dnld_sent && !priv->cur_cmd) {
			if (priv->connect_status == LBS_CONNECTED) {
				lbs_deb_thread("pre-sleep, currenttxskb %p, "
					"dnld_sent %d, cur_cmd %p\n",
					priv->currenttxskb, priv->dnld_sent,
					priv->cur_cmd);

				lbs_ps_confirm_sleep(priv);
			} else {
				/* workaround for firmware sending
				 * deauth/linkloss event immediately
				 * after sleep request; remove this
				 * after firmware fixes it
				 */
				priv->psstate = PS_STATE_AWAKE;
				netdev_alert(dev,
					     "ignore PS_SleepConfirm in non-connected state\n");
			}
		}

		/* The PS state is changed during processing of Sleep Request
		 * event above
		 */
		if ((priv->psstate == PS_STATE_SLEEP) ||
		    (priv->psstate == PS_STATE_PRE_SLEEP))
			continue;

		if (priv->is_deep_sleep)
			continue;

		/* Execute the next command */
		if (!priv->dnld_sent && !priv->cur_cmd)
			lbs_execute_next_command(priv);

		spin_lock_irq(&priv->driver_lock);
		if (!priv->dnld_sent && priv->tx_pending_len > 0) {
			int ret = priv->hw_host_to_card(priv, MVMS_DAT,
							priv->tx_pending_buf,
							priv->tx_pending_len);
			if (ret) {
				lbs_deb_tx("host_to_card failed %d\n", ret);
				priv->dnld_sent = DNLD_RES_RECEIVED;
			}
			priv->tx_pending_len = 0;
			if (!priv->currenttxskb) {
				/* We can wake the queues immediately if we aren't
				   waiting for TX feedback */
				if (priv->connect_status == LBS_CONNECTED)
					netif_wake_queue(priv->dev);
				if (priv->mesh_dev &&
				    lbs_mesh_connected(priv))
					netif_wake_queue(priv->mesh_dev);
			}
		}
		spin_unlock_irq(&priv->driver_lock);
	}

	del_timer(&priv->command_timer);
	del_timer(&priv->auto_deepsleep_timer);

	lbs_deb_leave(LBS_DEB_THREAD);
	return 0;
}

/**
 * lbs_setup_firmware - gets the HW spec from the firmware and sets
 *        some basic parameters
 *
 *  @priv:	A pointer to &struct lbs_private structure
 *  returns:	0 or -1
 */
static int lbs_setup_firmware(struct lbs_private *priv)
{
	int ret = -1;
	s16 curlevel = 0, minlevel = 0, maxlevel = 0;

	lbs_deb_enter(LBS_DEB_FW);

	/* Read MAC address from firmware */
	memset(priv->current_addr, 0xff, ETH_ALEN);
	ret = lbs_update_hw_spec(priv);
	if (ret)
		goto done;

	/* Read power levels if available */
	ret = lbs_get_tx_power(priv, &curlevel, &minlevel, &maxlevel);
	if (ret == 0) {
		priv->txpower_cur = curlevel;
		priv->txpower_min = minlevel;
		priv->txpower_max = maxlevel;
	}

	/* Send cmd to FW to enable 11D function */
	ret = lbs_set_snmp_mib(priv, SNMP_MIB_OID_11D_ENABLE, 1);

	lbs_set_mac_control(priv);
done:
	lbs_deb_leave_args(LBS_DEB_FW, "ret %d", ret);
	return ret;
}

int lbs_suspend(struct lbs_private *priv)
{
	int ret;

	lbs_deb_enter(LBS_DEB_FW);

	if (priv->is_deep_sleep) {
		ret = lbs_set_deep_sleep(priv, 0);
		if (ret) {
			netdev_err(priv->dev,
				   "deep sleep cancellation failed: %d\n", ret);
			return ret;
		}
		priv->deep_sleep_required = 1;
	}

	ret = lbs_set_host_sleep(priv, 1);

	netif_device_detach(priv->dev);
	if (priv->mesh_dev)
		netif_device_detach(priv->mesh_dev);

	lbs_deb_leave_args(LBS_DEB_FW, "ret %d", ret);
	return ret;
}
EXPORT_SYMBOL_GPL(lbs_suspend);

int lbs_resume(struct lbs_private *priv)
{
	int ret;

	lbs_deb_enter(LBS_DEB_FW);

	ret = lbs_set_host_sleep(priv, 0);

	netif_device_attach(priv->dev);
	if (priv->mesh_dev)
		netif_device_attach(priv->mesh_dev);

	if (priv->deep_sleep_required) {
		priv->deep_sleep_required = 0;
		ret = lbs_set_deep_sleep(priv, 1);
		if (ret)
			netdev_err(priv->dev,
				   "deep sleep activation failed: %d\n", ret);
	}

	if (priv->setup_fw_on_resume)
		ret = lbs_setup_firmware(priv);

	lbs_deb_leave_args(LBS_DEB_FW, "ret %d", ret);
	return ret;
}
EXPORT_SYMBOL_GPL(lbs_resume);

/**
 * lbs_cmd_timeout_handler - handles the timeout of command sending.
 * It will re-send the same command again.
 *
 * @data: &struct lbs_private pointer
 */
static void lbs_cmd_timeout_handler(unsigned long data)
{
	struct lbs_private *priv = (struct lbs_private *)data;
	unsigned long flags;

	lbs_deb_enter(LBS_DEB_CMD);
	spin_lock_irqsave(&priv->driver_lock, flags);

	if (!priv->cur_cmd)
		goto out;

	netdev_info(priv->dev, "command 0x%04x timed out\n",
		    le16_to_cpu(priv->cur_cmd->cmdbuf->command));

	priv->cmd_timed_out = 1;
	wake_up_interruptible(&priv->waitq);
out:
	spin_unlock_irqrestore(&priv->driver_lock, flags);
	lbs_deb_leave(LBS_DEB_CMD);
}

/**
 * auto_deepsleep_timer_fn - put the device back to deep sleep mode when
 * timer expires and no activity (command, event, data etc.) is detected.
 * @data:	&struct lbs_private pointer
 * returns:	N/A
 */
static void auto_deepsleep_timer_fn(unsigned long data)
{
	struct lbs_private *priv = (struct lbs_private *)data;

	lbs_deb_enter(LBS_DEB_CMD);

	if (priv->is_activity_detected) {
		priv->is_activity_detected = 0;
	} else {
		if (priv->is_auto_deep_sleep_enabled &&
		    (!priv->wakeup_dev_required) &&
		    (priv->connect_status != LBS_CONNECTED)) {
			struct cmd_header cmd;

			lbs_deb_main("Entering auto deep sleep mode...\n");
			memset(&cmd, 0, sizeof(cmd));
			cmd.size = cpu_to_le16(sizeof(cmd));
			lbs_cmd_async(priv, CMD_802_11_DEEP_SLEEP, &cmd,
					sizeof(cmd));
		}
	}
	mod_timer(&priv->auto_deepsleep_timer , jiffies +
				(priv->auto_deep_sleep_timeout * HZ)/1000);
	lbs_deb_leave(LBS_DEB_CMD);
}

int lbs_enter_auto_deep_sleep(struct lbs_private *priv)
{
	lbs_deb_enter(LBS_DEB_SDIO);

	priv->is_auto_deep_sleep_enabled = 1;
	if (priv->is_deep_sleep)
		priv->wakeup_dev_required = 1;
	mod_timer(&priv->auto_deepsleep_timer ,
			jiffies + (priv->auto_deep_sleep_timeout * HZ)/1000);

	lbs_deb_leave(LBS_DEB_SDIO);
	return 0;
}

int lbs_exit_auto_deep_sleep(struct lbs_private *priv)
{
	lbs_deb_enter(LBS_DEB_SDIO);

	priv->is_auto_deep_sleep_enabled = 0;
	priv->auto_deep_sleep_timeout = 0;
	del_timer(&priv->auto_deepsleep_timer);

	lbs_deb_leave(LBS_DEB_SDIO);
	return 0;
}

static int lbs_init_adapter(struct lbs_private *priv)
{
	int ret;

	lbs_deb_enter(LBS_DEB_MAIN);

	memset(priv->current_addr, 0xff, ETH_ALEN);

	priv->connect_status = LBS_DISCONNECTED;
	priv->channel = DEFAULT_AD_HOC_CHANNEL;
	priv->mac_control = CMD_ACT_MAC_RX_ON | CMD_ACT_MAC_TX_ON;
	priv->radio_on = 1;
	priv->psmode = LBS802_11POWERMODECAM;
	priv->psstate = PS_STATE_FULL_POWER;
	priv->is_deep_sleep = 0;
	priv->is_auto_deep_sleep_enabled = 0;
	priv->deep_sleep_required = 0;
	priv->wakeup_dev_required = 0;
	init_waitqueue_head(&priv->ds_awake_q);
	init_waitqueue_head(&priv->scan_q);
	priv->authtype_auto = 1;
	priv->is_host_sleep_configured = 0;
	priv->is_host_sleep_activated = 0;
	init_waitqueue_head(&priv->host_sleep_q);
	mutex_init(&priv->lock);

	setup_timer(&priv->command_timer, lbs_cmd_timeout_handler,
		(unsigned long)priv);
	setup_timer(&priv->auto_deepsleep_timer, auto_deepsleep_timer_fn,
			(unsigned long)priv);

	INIT_LIST_HEAD(&priv->cmdfreeq);
	INIT_LIST_HEAD(&priv->cmdpendingq);

	spin_lock_init(&priv->driver_lock);

	/* Allocate the command buffers */
	if (lbs_allocate_cmd_buffer(priv)) {
		pr_err("Out of memory allocating command buffers\n");
		ret = -ENOMEM;
		goto out;
	}
	priv->resp_idx = 0;
	priv->resp_len[0] = priv->resp_len[1] = 0;

	/* Create the event FIFO */
	ret = kfifo_alloc(&priv->event_fifo, sizeof(u32) * 16, GFP_KERNEL);
	if (ret) {
<<<<<<< HEAD
		lbs_pr_err("Out of memory allocating event FIFO buffer\n");
=======
		pr_err("Out of memory allocating event FIFO buffer\n");
>>>>>>> 02f8c6ae
		goto out;
	}

out:
	lbs_deb_leave_args(LBS_DEB_MAIN, "ret %d", ret);

	return ret;
}

static void lbs_free_adapter(struct lbs_private *priv)
{
	lbs_deb_enter(LBS_DEB_MAIN);

	lbs_free_cmd_buffer(priv);
	kfifo_free(&priv->event_fifo);
	del_timer(&priv->command_timer);
	del_timer(&priv->auto_deepsleep_timer);

	lbs_deb_leave(LBS_DEB_MAIN);
}

static const struct net_device_ops lbs_netdev_ops = {
	.ndo_open 		= lbs_dev_open,
	.ndo_stop		= lbs_eth_stop,
	.ndo_start_xmit		= lbs_hard_start_xmit,
	.ndo_set_mac_address	= lbs_set_mac_address,
	.ndo_set_multicast_list = lbs_set_multicast_list,
	.ndo_change_mtu		= eth_change_mtu,
	.ndo_validate_addr	= eth_validate_addr,
};

/**
 * lbs_add_card - adds the card. It will probe the
 * card, allocate the lbs_priv and initialize the device.
 *
 * @card:	A pointer to card
 * @dmdev:	A pointer to &struct device
 * returns:	A pointer to &struct lbs_private structure
 */
struct lbs_private *lbs_add_card(void *card, struct device *dmdev)
{
	struct net_device *dev;
	struct wireless_dev *wdev;
	struct lbs_private *priv = NULL;

	lbs_deb_enter(LBS_DEB_MAIN);

	/* Allocate an Ethernet device and register it */
	wdev = lbs_cfg_alloc(dmdev);
	if (IS_ERR(wdev)) {
		pr_err("cfg80211 init failed\n");
		goto done;
	}

	wdev->iftype = NL80211_IFTYPE_STATION;
	priv = wdev_priv(wdev);
	priv->wdev = wdev;

	if (lbs_init_adapter(priv)) {
		pr_err("failed to initialize adapter structure\n");
		goto err_wdev;
	}

	dev = alloc_netdev(0, "wlan%d", ether_setup);
	if (!dev) {
		dev_err(dmdev, "no memory for network device instance\n");
		goto err_adapter;
	}

	dev->ieee80211_ptr = wdev;
	dev->ml_priv = priv;
	SET_NETDEV_DEV(dev, dmdev);
	wdev->netdev = dev;
	priv->dev = dev;

 	dev->netdev_ops = &lbs_netdev_ops;
	dev->watchdog_timeo = 5 * HZ;
	dev->ethtool_ops = &lbs_ethtool_ops;
	dev->flags |= IFF_BROADCAST | IFF_MULTICAST;

	priv->card = card;

	strcpy(dev->name, "wlan%d");

	lbs_deb_thread("Starting main thread...\n");
	init_waitqueue_head(&priv->waitq);
	priv->main_thread = kthread_run(lbs_thread, dev, "lbs_main");
	if (IS_ERR(priv->main_thread)) {
		lbs_deb_thread("Error creating main thread.\n");
		goto err_ndev;
	}

	priv->work_thread = create_singlethread_workqueue("lbs_worker");
	INIT_WORK(&priv->mcast_work, lbs_set_mcast_worker);

	priv->wol_criteria = EHS_REMOVE_WAKEUP;
	priv->wol_gpio = 0xff;
	priv->wol_gap = 20;
	priv->ehs_remove_supported = true;

	goto done;

 err_ndev:
	free_netdev(dev);

 err_adapter:
	lbs_free_adapter(priv);

 err_wdev:
	lbs_cfg_free(priv);

	priv = NULL;

done:
	lbs_deb_leave_args(LBS_DEB_MAIN, "priv %p", priv);
	return priv;
}
EXPORT_SYMBOL_GPL(lbs_add_card);


void lbs_remove_card(struct lbs_private *priv)
{
	struct net_device *dev = priv->dev;

	lbs_deb_enter(LBS_DEB_MAIN);

	lbs_remove_mesh(priv);
	lbs_scan_deinit(priv);

	dev = priv->dev;

	cancel_work_sync(&priv->mcast_work);

	/* worker thread destruction blocks on the in-flight command which
	 * should have been cleared already in lbs_stop_card().
	 */
	lbs_deb_main("destroying worker thread\n");
	destroy_workqueue(priv->work_thread);
	lbs_deb_main("done destroying worker thread\n");

	if (priv->psmode == LBS802_11POWERMODEMAX_PSP) {
		priv->psmode = LBS802_11POWERMODECAM;
		lbs_set_ps_mode(priv, PS_MODE_ACTION_EXIT_PS, true);
	}

	if (priv->is_deep_sleep) {
		priv->is_deep_sleep = 0;
		wake_up_interruptible(&priv->ds_awake_q);
	}

	priv->is_host_sleep_configured = 0;
	priv->is_host_sleep_activated = 0;
	wake_up_interruptible(&priv->host_sleep_q);

	/* Stop the thread servicing the interrupts */
	priv->surpriseremoved = 1;
	kthread_stop(priv->main_thread);

	lbs_free_adapter(priv);
	lbs_cfg_free(priv);
	free_netdev(dev);

	lbs_deb_leave(LBS_DEB_MAIN);
}
EXPORT_SYMBOL_GPL(lbs_remove_card);


int lbs_rtap_supported(struct lbs_private *priv)
{
	if (MRVL_FW_MAJOR_REV(priv->fwrelease) == MRVL_FW_V5)
		return 1;

	/* newer firmware use a capability mask */
	return ((MRVL_FW_MAJOR_REV(priv->fwrelease) >= MRVL_FW_V10) &&
		(priv->fwcapinfo & MESH_CAPINFO_ENABLE_MASK));
}


int lbs_start_card(struct lbs_private *priv)
{
	struct net_device *dev = priv->dev;
	int ret = -1;

	lbs_deb_enter(LBS_DEB_MAIN);

	/* poke the firmware */
	ret = lbs_setup_firmware(priv);
	if (ret)
		goto done;

	if (lbs_cfg_register(priv)) {
		pr_err("cannot register device\n");
		goto done;
	}

	lbs_update_channel(priv);

	if (!lbs_disablemesh)
		lbs_init_mesh(priv);
	else
		pr_info("%s: mesh disabled\n", dev->name);

	lbs_debugfs_init_one(priv, dev);

	netdev_info(dev, "Marvell WLAN 802.11 adapter\n");

	ret = 0;

done:
	lbs_deb_leave_args(LBS_DEB_MAIN, "ret %d", ret);
	return ret;
}
EXPORT_SYMBOL_GPL(lbs_start_card);


void lbs_stop_card(struct lbs_private *priv)
{
	struct net_device *dev;
	struct cmd_ctrl_node *cmdnode;
	unsigned long flags;

	lbs_deb_enter(LBS_DEB_MAIN);

	if (!priv)
		goto out;
	dev = priv->dev;

	netif_stop_queue(dev);
	netif_carrier_off(dev);

	lbs_debugfs_remove_one(priv);
	lbs_deinit_mesh(priv);

	/* Delete the timeout of the currently processing command */
	del_timer_sync(&priv->command_timer);
	del_timer_sync(&priv->auto_deepsleep_timer);

	/* Flush pending command nodes */
	spin_lock_irqsave(&priv->driver_lock, flags);
	lbs_deb_main("clearing pending commands\n");
	list_for_each_entry(cmdnode, &priv->cmdpendingq, list) {
		cmdnode->result = -ENOENT;
		cmdnode->cmdwaitqwoken = 1;
		wake_up_interruptible(&cmdnode->cmdwait_q);
	}

	/* Flush the command the card is currently processing */
	if (priv->cur_cmd) {
		lbs_deb_main("clearing current command\n");
		priv->cur_cmd->result = -ENOENT;
		priv->cur_cmd->cmdwaitqwoken = 1;
		wake_up_interruptible(&priv->cur_cmd->cmdwait_q);
	}
	lbs_deb_main("done clearing commands\n");
	spin_unlock_irqrestore(&priv->driver_lock, flags);

	unregister_netdev(dev);

out:
	lbs_deb_leave(LBS_DEB_MAIN);
}
EXPORT_SYMBOL_GPL(lbs_stop_card);


void lbs_queue_event(struct lbs_private *priv, u32 event)
{
	unsigned long flags;

	lbs_deb_enter(LBS_DEB_THREAD);
	spin_lock_irqsave(&priv->driver_lock, flags);

	if (priv->psstate == PS_STATE_SLEEP)
		priv->psstate = PS_STATE_AWAKE;

	kfifo_in(&priv->event_fifo, (unsigned char *) &event, sizeof(u32));

	wake_up_interruptible(&priv->waitq);

	spin_unlock_irqrestore(&priv->driver_lock, flags);
	lbs_deb_leave(LBS_DEB_THREAD);
}
EXPORT_SYMBOL_GPL(lbs_queue_event);

void lbs_notify_command_response(struct lbs_private *priv, u8 resp_idx)
{
	lbs_deb_enter(LBS_DEB_THREAD);

	if (priv->psstate == PS_STATE_SLEEP)
		priv->psstate = PS_STATE_AWAKE;

	/* Swap buffers by flipping the response index */
	BUG_ON(resp_idx > 1);
	priv->resp_idx = resp_idx;

	wake_up_interruptible(&priv->waitq);

	lbs_deb_leave(LBS_DEB_THREAD);
}
EXPORT_SYMBOL_GPL(lbs_notify_command_response);

/**
 *  lbs_get_firmware - Retrieves two-stage firmware
 *
 *  @dev:     	A pointer to &device structure
 *  @user_helper: User-defined helper firmware file
 *  @user_mainfw: User-defined main firmware file
 *  @card_model: Bus-specific card model ID used to filter firmware table
 *		elements
 *  @fw_table:	Table of firmware file names and device model numbers
 *		terminated by an entry with a NULL helper name
 *  @helper:	On success, the helper firmware; caller must free
 *  @mainfw:	On success, the main firmware; caller must free
 *
 *  returns:		0 on success, non-zero on failure
 */
int lbs_get_firmware(struct device *dev, const char *user_helper,
			const char *user_mainfw, u32 card_model,
			const struct lbs_fw_table *fw_table,
			const struct firmware **helper,
			const struct firmware **mainfw)
{
	const struct lbs_fw_table *iter;
	int ret;

	BUG_ON(helper == NULL);
	BUG_ON(mainfw == NULL);

	/* Try user-specified firmware first */
	if (user_helper) {
		ret = request_firmware(helper, user_helper, dev);
		if (ret) {
			dev_err(dev, "couldn't find helper firmware %s\n",
				user_helper);
			goto fail;
		}
	}
	if (user_mainfw) {
		ret = request_firmware(mainfw, user_mainfw, dev);
		if (ret) {
			dev_err(dev, "couldn't find main firmware %s\n",
				user_mainfw);
			goto fail;
		}
	}

	if (*helper && *mainfw)
		return 0;

	/* Otherwise search for firmware to use.  If neither the helper or
	 * the main firmware were specified by the user, then we need to
	 * make sure that found helper & main are from the same entry in
	 * fw_table.
	 */
	iter = fw_table;
	while (iter && iter->helper) {
		if (iter->model != card_model)
			goto next;

		if (*helper == NULL) {
			ret = request_firmware(helper, iter->helper, dev);
			if (ret)
				goto next;

			/* If the device has one-stage firmware (ie cf8305) and
			 * we've got it then we don't need to bother with the
			 * main firmware.
			 */
			if (iter->fwname == NULL)
				return 0;
		}

		if (*mainfw == NULL) {
			ret = request_firmware(mainfw, iter->fwname, dev);
			if (ret && !user_helper) {
				/* Clear the helper if it wasn't user-specified
				 * and the main firmware load failed, to ensure
				 * we don't have mismatched firmware pairs.
				 */
				release_firmware(*helper);
				*helper = NULL;
			}
		}

		if (*helper && *mainfw)
			return 0;

  next:
		iter++;
	}

  fail:
	/* Failed */
	if (*helper) {
		release_firmware(*helper);
		*helper = NULL;
	}
	if (*mainfw) {
		release_firmware(*mainfw);
		*mainfw = NULL;
	}

	return -ENOENT;
}
EXPORT_SYMBOL_GPL(lbs_get_firmware);

static int __init lbs_init_module(void)
{
	lbs_deb_enter(LBS_DEB_MAIN);
	memset(&confirm_sleep, 0, sizeof(confirm_sleep));
	confirm_sleep.hdr.command = cpu_to_le16(CMD_802_11_PS_MODE);
	confirm_sleep.hdr.size = cpu_to_le16(sizeof(confirm_sleep));
	confirm_sleep.action = cpu_to_le16(PS_MODE_ACTION_SLEEP_CONFIRMED);
	lbs_debugfs_init();
	lbs_deb_leave(LBS_DEB_MAIN);
	return 0;
}

static void __exit lbs_exit_module(void)
{
	lbs_deb_enter(LBS_DEB_MAIN);
	lbs_debugfs_remove();
	lbs_deb_leave(LBS_DEB_MAIN);
}

module_init(lbs_init_module);
module_exit(lbs_exit_module);

MODULE_DESCRIPTION("Libertas WLAN Driver Library");
MODULE_AUTHOR("Marvell International Ltd.");
MODULE_LICENSE("GPL");<|MERGE_RESOLUTION|>--- conflicted
+++ resolved
@@ -750,11 +750,7 @@
 	/* Create the event FIFO */
 	ret = kfifo_alloc(&priv->event_fifo, sizeof(u32) * 16, GFP_KERNEL);
 	if (ret) {
-<<<<<<< HEAD
-		lbs_pr_err("Out of memory allocating event FIFO buffer\n");
-=======
 		pr_err("Out of memory allocating event FIFO buffer\n");
->>>>>>> 02f8c6ae
 		goto out;
 	}
 
