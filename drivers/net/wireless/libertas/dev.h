/*
 * This file contains definitions and data structures specific
 * to Marvell 802.11 NIC. It contains the Device Information
 * structure struct lbs_private..
 */
#ifndef _LBS_DEV_H_
#define _LBS_DEV_H_

<<<<<<< HEAD
#include <linux/netdevice.h>
#include <linux/wireless.h>
#include <linux/ethtool.h>
#include <linux/debugfs.h>
#include <linux/kfifo.h>

=======
#include "mesh.h"
>>>>>>> 02f8c6ae
#include "defs.h"
#include "host.h"

#include <linux/kfifo.h>

/* sleep_params */
struct sleep_params {
	uint16_t sp_error;
	uint16_t sp_offset;
	uint16_t sp_stabletime;
	uint8_t  sp_calcontrol;
	uint8_t  sp_extsleepclk;
	uint16_t sp_reserved;
};


/* Private structure for the MV device */
struct lbs_private {

	/* Basic networking */
	struct net_device *dev;
	u32 connect_status;
	struct work_struct mcast_work;
	u32 nr_of_multicastmacaddr;
	u8 multicastlist[MRVDRV_MAX_MULTICAST_LIST_SIZE][ETH_ALEN];

	/* CFG80211 */
	struct wireless_dev *wdev;
	bool wiphy_registered;
	bool stopping;
	struct cfg80211_scan_request *scan_req;
	u8 assoc_bss[ETH_ALEN];
	u8 disassoc_reason;

	/* Mesh */
	struct net_device *mesh_dev; /* Virtual device */
#ifdef CONFIG_LIBERTAS_MESH
	u32 mesh_connect_status;
	struct lbs_mesh_stats mstats;
	int mesh_open;
	uint16_t mesh_tlv;
	u8 mesh_ssid[IEEE80211_MAX_SSID_LEN + 1];
	u8 mesh_ssid_len;
#endif

	/* Debugfs */
	struct dentry *debugfs_dir;
	struct dentry *debugfs_debug;
	struct dentry *debugfs_files[6];
	struct dentry *events_dir;
	struct dentry *debugfs_events_files[6];
	struct dentry *regs_dir;
	struct dentry *debugfs_regs_files[6];

	/* Hardware debugging */
	u32 mac_offset;
	u32 bbp_offset;
	u32 rf_offset;

	/* Power management */
	u16 psmode;
	u32 psstate;
	u8 needtowakeup;

	/* Deep sleep */
	int is_deep_sleep;
	int deep_sleep_required;
	int is_auto_deep_sleep_enabled;
	int wakeup_dev_required;
	int is_activity_detected;
	int auto_deep_sleep_timeout; /* in ms */
	wait_queue_head_t ds_awake_q;
	struct timer_list auto_deepsleep_timer;

	/* Host sleep*/
	int is_host_sleep_configured;
	int is_host_sleep_activated;
	wait_queue_head_t host_sleep_q;

	/* Hardware access */
	void *card;
	u8 fw_ready;
	u8 surpriseremoved;
	u8 setup_fw_on_resume;
	int (*hw_host_to_card) (struct lbs_private *priv, u8 type, u8 *payload, u16 nb);
	void (*reset_card) (struct lbs_private *priv);
	int (*enter_deep_sleep) (struct lbs_private *priv);
	int (*exit_deep_sleep) (struct lbs_private *priv);
	int (*reset_deep_sleep_wakeup) (struct lbs_private *priv);

	/* Adapter info (from EEPROM) */
	u32 fwrelease;
	u32 fwcapinfo;
	u16 regioncode;
	u8 current_addr[ETH_ALEN];
	u8 copied_hwaddr;

	/* Command download */
	u8 dnld_sent;
	/* bit0 1/0=data_sent/data_tx_done,
	   bit1 1/0=cmd_sent/cmd_tx_done,
	   all other bits reserved 0 */
	u16 seqnum;
	struct cmd_ctrl_node *cmd_array;
	struct cmd_ctrl_node *cur_cmd;
	struct list_head cmdfreeq;    /* free command buffers */
	struct list_head cmdpendingq; /* pending command buffers */
	struct timer_list command_timer;
	int cmd_timed_out;

	/* Command responses sent from the hardware to the driver */
	u8 resp_idx;
	u8 resp_buf[2][LBS_UPLD_SIZE];
	u32 resp_len[2];

	/* Events sent from hardware to driver */
	struct kfifo event_fifo;
<<<<<<< HEAD

	/* nickname */
	u8 nodename[16];

	/** spin locks */
	spinlock_t driver_lock;
=======
>>>>>>> 02f8c6ae

	/* thread to service interrupts */
	struct task_struct *main_thread;
	wait_queue_head_t waitq;
	struct workqueue_struct *work_thread;

	/* Encryption stuff */
	u8 authtype_auto;
	u8 wep_tx_key;
	u8 wep_key[4][WLAN_KEY_LEN_WEP104];
	u8 wep_key_len[4];

	/* Wake On LAN */
	uint32_t wol_criteria;
	uint8_t wol_gpio;
	uint8_t wol_gap;
	bool ehs_remove_supported;

	/* Transmitting */
	int tx_pending_len;		/* -1 while building packet */
	u8 tx_pending_buf[LBS_UPLD_SIZE];
	/* protected by hard_start_xmit serialization */
	u8 txretrycount;
	struct sk_buff *currenttxskb;

	/* Locks */
	struct mutex lock;
	spinlock_t driver_lock;

	/* NIC/link operation characteristics */
	u16 mac_control;
	u8 radio_on;
	u8 cur_rate;
	u8 channel;
	s16 txpower_cur;
	s16 txpower_min;
	s16 txpower_max;

	/* Scanning */
	struct delayed_work scan_work;
	int scan_channel;
	/* Queue of things waiting for scan completion */
	wait_queue_head_t scan_q;
	/* Whether the scan was initiated internally and not by cfg80211 */
	bool internal_scan;
	unsigned long last_scan;
};

extern struct cmd_confirm_sleep confirm_sleep;

#endif<|MERGE_RESOLUTION|>--- conflicted
+++ resolved
@@ -6,16 +6,7 @@
 #ifndef _LBS_DEV_H_
 #define _LBS_DEV_H_
 
-<<<<<<< HEAD
-#include <linux/netdevice.h>
-#include <linux/wireless.h>
-#include <linux/ethtool.h>
-#include <linux/debugfs.h>
-#include <linux/kfifo.h>
-
-=======
 #include "mesh.h"
->>>>>>> 02f8c6ae
 #include "defs.h"
 #include "host.h"
 
@@ -133,15 +124,6 @@
 
 	/* Events sent from hardware to driver */
 	struct kfifo event_fifo;
-<<<<<<< HEAD
-
-	/* nickname */
-	u8 nodename[16];
-
-	/** spin locks */
-	spinlock_t driver_lock;
-=======
->>>>>>> 02f8c6ae
 
 	/* thread to service interrupts */
 	struct task_struct *main_thread;
