--- conflicted
+++ resolved
@@ -1870,11 +1870,7 @@
 	struct delayed_work ps_rfon_wq;
 	struct delayed_work fwevt_wq;
 
-<<<<<<< HEAD
-	struct work_struct lps_leave_work;
-=======
 	struct work_struct lps_change_work;
->>>>>>> 30b4eb63
 	struct work_struct fill_h2c_cmd;
 };
 
@@ -2054,10 +2050,7 @@
 			bool bt_operation_on;
 		};
 	};
-<<<<<<< HEAD
-=======
 	bool enter_ps;	/* true when entering PS */
->>>>>>> 30b4eb63
 	u8 rate_mask[5];
 
 	/*This must be the last item so
