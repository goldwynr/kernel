--- conflicted
+++ resolved
@@ -118,19 +118,11 @@
 	ah->ah_bwmode = AR5K_BWMODE_DEFAULT;
 	ah->ah_txpower.txp_tpc = AR5K_TUNE_TPC_TXPOWER;
 	ah->ah_imr = 0;
-<<<<<<< HEAD
-	ah->ah_atim_window = 0;
-	ah->ah_aifs = AR5K_TUNE_AIFS;
-	ah->ah_cw_min = AR5K_TUNE_CWMIN;
-	ah->ah_limit_tx_retries = AR5K_INIT_TX_RETRY;
-	ah->ah_software_retry = false;
-=======
 	ah->ah_retry_short = AR5K_INIT_RETRY_SHORT;
 	ah->ah_retry_long = AR5K_INIT_RETRY_LONG;
 	ah->ah_ant_mode = AR5K_ANTMODE_DEFAULT;
 	ah->ah_noise_floor = -95;	/* until first NF calibration is run */
 	sc->ani_state.ani_mode = ATH5K_ANI_MODE_AUTO;
->>>>>>> 02f8c6ae
 	ah->ah_current_channel = &sc->channels[0];
 
 	/*
