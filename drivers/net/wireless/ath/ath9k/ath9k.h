/*
 * Copyright (c) 2008-2011 Atheros Communications Inc.
 *
 * Permission to use, copy, modify, and/or distribute this software for any
 * purpose with or without fee is hereby granted, provided that the above
 * copyright notice and this permission notice appear in all copies.
 *
 * THE SOFTWARE IS PROVIDED "AS IS" AND THE AUTHOR DISCLAIMS ALL WARRANTIES
 * WITH REGARD TO THIS SOFTWARE INCLUDING ALL IMPLIED WARRANTIES OF
 * MERCHANTABILITY AND FITNESS. IN NO EVENT SHALL THE AUTHOR BE LIABLE FOR
 * ANY SPECIAL, DIRECT, INDIRECT, OR CONSEQUENTIAL DAMAGES OR ANY DAMAGES
 * WHATSOEVER RESULTING FROM LOSS OF USE, DATA OR PROFITS, WHETHER IN AN
 * ACTION OF CONTRACT, NEGLIGENCE OR OTHER TORTIOUS ACTION, ARISING OUT OF
 * OR IN CONNECTION WITH THE USE OR PERFORMANCE OF THIS SOFTWARE.
 */

#ifndef ATH9K_H
#define ATH9K_H

#include <linux/etherdevice.h>
#include <linux/device.h>
#include <linux/leds.h>
#include <linux/completion.h>

#include "debug.h"
#include "common.h"

/*
 * Header for the ath9k.ko driver core *only* -- hw code nor any other driver
 * should rely on this file or its contents.
 */

struct ath_node;

/* Macro to expand scalars to 64-bit objects */

#define	ito64(x) (sizeof(x) == 1) ?			\
	(((unsigned long long int)(x)) & (0xff)) :	\
	(sizeof(x) == 2) ?				\
	(((unsigned long long int)(x)) & 0xffff) :	\
	((sizeof(x) == 4) ?				\
	 (((unsigned long long int)(x)) & 0xffffffff) : \
	 (unsigned long long int)(x))

/* increment with wrap-around */
#define INCR(_l, _sz)   do {			\
		(_l)++;				\
		(_l) &= ((_sz) - 1);		\
	} while (0)

/* decrement with wrap-around */
#define DECR(_l,  _sz)  do {			\
		(_l)--;				\
		(_l) &= ((_sz) - 1);		\
	} while (0)

#define A_MAX(a, b) ((a) > (b) ? (a) : (b))

#define TSF_TO_TU(_h,_l) \
	((((u32)(_h)) << 22) | (((u32)(_l)) >> 10))

#define	ATH_TXQ_SETUP(sc, i)        ((sc)->tx.txqsetup & (1<<i))

struct ath_config {
	u16 txpowlimit;
	u8 cabqReadytime;
};

/*************************/
/* Descriptor Management */
/*************************/

#define ATH_TXBUF_RESET(_bf) do {				\
		(_bf)->bf_stale = false;			\
		(_bf)->bf_lastbf = NULL;			\
		(_bf)->bf_next = NULL;				\
		memset(&((_bf)->bf_state), 0,			\
		       sizeof(struct ath_buf_state));		\
	} while (0)

#define ATH_RXBUF_RESET(_bf) do {		\
		(_bf)->bf_stale = false;	\
	} while (0)

/**
 * enum buffer_type - Buffer type flags
 *
 * @BUF_AMPDU: This buffer is an ampdu, as part of an aggregate (during TX)
 * @BUF_AGGR: Indicates whether the buffer can be aggregated
 *	(used in aggregation scheduling)
 * @BUF_XRETRY: To denote excessive retries of the buffer
 */
enum buffer_type {
	BUF_AMPDU		= BIT(0),
	BUF_AGGR		= BIT(1),
	BUF_XRETRY		= BIT(2),
};

#define bf_isampdu(bf)		(bf->bf_state.bf_type & BUF_AMPDU)
#define bf_isaggr(bf)		(bf->bf_state.bf_type & BUF_AGGR)
#define bf_isxretried(bf)	(bf->bf_state.bf_type & BUF_XRETRY)

<<<<<<< HEAD
struct ath_buf {
	struct list_head list;
	struct ath_buf *bf_lastbf;	/* last buf of this unit (a frame or
					   an aggregate) */
	struct ath_buf *bf_next;	/* next subframe in the aggregate */
	struct sk_buff *bf_mpdu;	/* enclosing frame structure */
	struct ath_desc *bf_desc;	/* virtual addr of desc */
	dma_addr_t bf_daddr;		/* physical addr of desc */
	dma_addr_t bf_buf_addr;		/* physical addr of data buffer */
	bool bf_stale;
	bool bf_isnullfunc;
	u16 bf_flags;
	struct ath_buf_state bf_state;
	dma_addr_t bf_dmacontext;
};
=======
#define ATH_TXSTATUS_RING_SIZE 64
>>>>>>> 02f8c6ae

struct ath_descdma {
	void *dd_desc;
	dma_addr_t dd_desc_paddr;
	u32 dd_desc_len;
	struct ath_buf *dd_bufptr;
};

int ath_descdma_setup(struct ath_softc *sc, struct ath_descdma *dd,
		      struct list_head *head, const char *name,
		      int nbuf, int ndesc, bool is_tx);
void ath_descdma_cleanup(struct ath_softc *sc, struct ath_descdma *dd,
			 struct list_head *head);

/***********/
/* RX / TX */
/***********/

#define ATH_RXBUF               512
#define ATH_TXBUF               512
#define ATH_TXBUF_RESERVE       5
#define ATH_MAX_QDEPTH          (ATH_TXBUF / 4 - ATH_TXBUF_RESERVE)
#define ATH_TXMAXTRY            13

#define TID_TO_WME_AC(_tid)				\
	((((_tid) == 0) || ((_tid) == 3)) ? WME_AC_BE :	\
	 (((_tid) == 1) || ((_tid) == 2)) ? WME_AC_BK :	\
	 (((_tid) == 4) || ((_tid) == 5)) ? WME_AC_VI :	\
	 WME_AC_VO)

#define ATH_AGGR_DELIM_SZ          4
#define ATH_AGGR_MINPLEN           256 /* in bytes, minimum packet length */
/* number of delimiters for encryption padding */
#define ATH_AGGR_ENCRYPTDELIM      10
/* minimum h/w qdepth to be sustained to maximize aggregation */
#define ATH_AGGR_MIN_QDEPTH        2
#define ATH_AMPDU_SUBFRAME_DEFAULT 32

#define IEEE80211_SEQ_SEQ_SHIFT    4
#define IEEE80211_SEQ_MAX          4096
#define IEEE80211_WEP_IVLEN        3
#define IEEE80211_WEP_KIDLEN       1
#define IEEE80211_WEP_CRCLEN       4
#define IEEE80211_MAX_MPDU_LEN     (3840 + FCS_LEN +		\
				    (IEEE80211_WEP_IVLEN +	\
				     IEEE80211_WEP_KIDLEN +	\
				     IEEE80211_WEP_CRCLEN))

/* return whether a bit at index _n in bitmap _bm is set
 * _sz is the size of the bitmap  */
#define ATH_BA_ISSET(_bm, _n)  (((_n) < (WME_BA_BMP_SIZE)) &&		\
				((_bm)[(_n) >> 5] & (1 << ((_n) & 31))))

/* return block-ack bitmap index given sequence and starting sequence */
#define ATH_BA_INDEX(_st, _seq) (((_seq) - (_st)) & (IEEE80211_SEQ_MAX - 1))

/* returns delimiter padding required given the packet length */
#define ATH_AGGR_GET_NDELIM(_len)					\
       (((_len) >= ATH_AGGR_MINPLEN) ? 0 :                             \
        DIV_ROUND_UP(ATH_AGGR_MINPLEN - (_len), ATH_AGGR_DELIM_SZ))

#define BAW_WITHIN(_start, _bawsz, _seqno) \
	((((_seqno) - (_start)) & 4095) < (_bawsz))

#define ATH_AN_2_TID(_an, _tidno)  (&(_an)->tid[(_tidno)])

#define ATH_TX_COMPLETE_POLL_INT	1000

enum ATH_AGGR_STATUS {
	ATH_AGGR_DONE,
	ATH_AGGR_BAW_CLOSED,
	ATH_AGGR_LIMITED,
};

#define ATH_TXFIFO_DEPTH 8
struct ath_txq {
	int mac80211_qnum; /* mac80211 queue number, -1 means not mac80211 Q */
	u32 axq_qnum; /* ath9k hardware queue number */
	u32 *axq_link;
	struct list_head axq_q;
	spinlock_t axq_lock;
	u32 axq_depth;
	u32 axq_ampdu_depth;
	bool stopped;
	bool axq_tx_inprogress;
	struct list_head axq_acq;
	struct list_head txq_fifo[ATH_TXFIFO_DEPTH];
	struct list_head txq_fifo_pending;
	u8 txq_headidx;
	u8 txq_tailidx;
	int pending_frames;
};

struct ath_atx_ac {
	struct ath_txq *txq;
	int sched;
	struct list_head list;
	struct list_head tid_q;
	bool clear_ps_filter;
};

struct ath_frame_info {
	int framelen;
	u32 keyix;
	enum ath9k_key_type keytype;
	u8 retries;
	u16 seqno;
};

struct ath_buf_state {
	u8 bf_type;
	u8 bfs_paprd;
	unsigned long bfs_paprd_timestamp;
	enum ath9k_internal_frame_type bfs_ftype;
};

struct ath_buf {
	struct list_head list;
	struct ath_buf *bf_lastbf;	/* last buf of this unit (a frame or
					   an aggregate) */
	struct ath_buf *bf_next;	/* next subframe in the aggregate */
	struct sk_buff *bf_mpdu;	/* enclosing frame structure */
	void *bf_desc;			/* virtual addr of desc */
	dma_addr_t bf_daddr;		/* physical addr of desc */
	dma_addr_t bf_buf_addr;	/* physical addr of data buffer, for DMA */
	bool bf_stale;
	u16 bf_flags;
	struct ath_buf_state bf_state;
};

struct ath_atx_tid {
	struct list_head list;
	struct list_head buf_q;
	struct ath_node *an;
	struct ath_atx_ac *ac;
	unsigned long tx_buf[BITS_TO_LONGS(ATH_TID_MAX_BUFS)];
	u16 seq_start;
	u16 seq_next;
	u16 baw_size;
	int tidno;
	int baw_head;   /* first un-acked tx buffer */
	int baw_tail;   /* next unused tx buffer slot */
	int sched;
	int paused;
	u8 state;
};

struct ath_node {
#ifdef CONFIG_ATH9K_DEBUGFS
	struct list_head list; /* for sc->nodes */
	struct ieee80211_sta *sta; /* station struct we're part of */
#endif
	struct ath_atx_tid tid[WME_NUM_TID];
	struct ath_atx_ac ac[WME_NUM_AC];
	int ps_key;

	u16 maxampdu;
	u8 mpdudensity;

	bool sleeping;
};

#define AGGR_CLEANUP         BIT(1)
#define AGGR_ADDBA_COMPLETE  BIT(2)
#define AGGR_ADDBA_PROGRESS  BIT(3)

struct ath_tx_control {
	struct ath_txq *txq;
	struct ath_node *an;
	int if_id;
	enum ath9k_internal_frame_type frame_type;
	u8 paprd;
};

#define ATH_TX_ERROR        0x01
#define ATH_TX_XRETRY       0x02
#define ATH_TX_BAR          0x04

/**
 * @txq_map:  Index is mac80211 queue number.  This is
 *  not necessarily the same as the hardware queue number
 *  (axq_qnum).
 */
struct ath_tx {
	u16 seq_no;
	u32 txqsetup;
	spinlock_t txbuflock;
	struct list_head txbuf;
	struct ath_txq txq[ATH9K_NUM_TX_QUEUES];
	struct ath_descdma txdma;
	struct ath_txq *txq_map[WME_NUM_AC];
};

struct ath_rx_edma {
	struct sk_buff_head rx_fifo;
	struct sk_buff_head rx_buffers;
	u32 rx_fifo_hwsize;
};

struct ath_rx {
	u8 defant;
	u8 rxotherant;
	u32 *rxlink;
	unsigned int rxfilter;
	spinlock_t rxbuflock;
	struct list_head rxbuf;
	struct ath_descdma rxdma;
	struct ath_buf *rx_bufptr;
	struct ath_rx_edma rx_edma[ATH9K_RX_QUEUE_MAX];

	struct sk_buff *frag;
};

int ath_startrecv(struct ath_softc *sc);
bool ath_stoprecv(struct ath_softc *sc);
void ath_flushrecv(struct ath_softc *sc);
u32 ath_calcrxfilter(struct ath_softc *sc);
int ath_rx_init(struct ath_softc *sc, int nbufs);
void ath_rx_cleanup(struct ath_softc *sc);
int ath_rx_tasklet(struct ath_softc *sc, int flush, bool hp);
struct ath_txq *ath_txq_setup(struct ath_softc *sc, int qtype, int subtype);
void ath_tx_cleanupq(struct ath_softc *sc, struct ath_txq *txq);
bool ath_drain_all_txq(struct ath_softc *sc, bool retry_tx);
void ath_draintxq(struct ath_softc *sc,
		     struct ath_txq *txq, bool retry_tx);
void ath_tx_node_init(struct ath_softc *sc, struct ath_node *an);
void ath_tx_node_cleanup(struct ath_softc *sc, struct ath_node *an);
void ath_txq_schedule(struct ath_softc *sc, struct ath_txq *txq);
int ath_tx_init(struct ath_softc *sc, int nbufs);
void ath_tx_cleanup(struct ath_softc *sc);
int ath_txq_update(struct ath_softc *sc, int qnum,
		   struct ath9k_tx_queue_info *q);
int ath_tx_start(struct ieee80211_hw *hw, struct sk_buff *skb,
		 struct ath_tx_control *txctl);
void ath_tx_tasklet(struct ath_softc *sc);
void ath_tx_edma_tasklet(struct ath_softc *sc);
int ath_tx_aggr_start(struct ath_softc *sc, struct ieee80211_sta *sta,
		      u16 tid, u16 *ssn);
void ath_tx_aggr_stop(struct ath_softc *sc, struct ieee80211_sta *sta, u16 tid);
void ath_tx_aggr_resume(struct ath_softc *sc, struct ieee80211_sta *sta, u16 tid);
void ath9k_enable_ps(struct ath_softc *sc);

void ath_tx_aggr_wakeup(struct ath_softc *sc, struct ath_node *an);
bool ath_tx_aggr_sleep(struct ath_softc *sc, struct ath_node *an);

/********/
/* VIFs */
/********/

struct ath_vif {
	int av_bslot;
	bool is_bslot_active, primary_sta_vif;
	__le64 tsf_adjust; /* TSF adjustment for staggered beacons */
	struct ath_buf *av_bcbuf;
};

/*******************/
/* Beacon Handling */
/*******************/

/*
 * Regardless of the number of beacons we stagger, (i.e. regardless of the
 * number of BSSIDs) if a given beacon does not go out even after waiting this
 * number of beacon intervals, the game's up.
 */
#define BSTUCK_THRESH           	9
#define	ATH_BCBUF               	4
#define ATH_DEFAULT_BINTVAL     	100 /* TU */
#define ATH_DEFAULT_BMISS_LIMIT 	10
#define IEEE80211_MS_TO_TU(x)           (((x) * 1000) / 1024)

struct ath_beacon_config {
	int beacon_interval;
	u16 listen_interval;
	u16 dtim_period;
	u16 bmiss_timeout;
	u8 dtim_count;
};

struct ath_beacon {
	enum {
		OK,		/* no change needed */
		UPDATE,		/* update pending */
		COMMIT		/* beacon sent, commit change */
	} updateslot;		/* slot time update fsm */

	u32 beaconq;
	u32 bmisscnt;
	u32 ast_be_xmit;
	u32 bc_tstamp;
	struct ieee80211_vif *bslot[ATH_BCBUF];
	int slottime;
	int slotupdate;
	struct ath9k_tx_queue_info beacon_qi;
	struct ath_descdma bdma;
	struct ath_txq *cabq;
	struct list_head bbuf;

	bool tx_processed;
	bool tx_last;
};

void ath_beacon_tasklet(unsigned long data);
void ath_beacon_config(struct ath_softc *sc, struct ieee80211_vif *vif);
int ath_beacon_alloc(struct ath_softc *sc, struct ieee80211_vif *vif);
void ath_beacon_return(struct ath_softc *sc, struct ath_vif *avp);
int ath_beaconq_config(struct ath_softc *sc);
void ath_set_beacon(struct ath_softc *sc);
void ath9k_set_beaconing_status(struct ath_softc *sc, bool status);

/*******/
/* ANI */
/*******/

#define ATH_STA_SHORT_CALINTERVAL 1000    /* 1 second */
#define ATH_AP_SHORT_CALINTERVAL  100     /* 100 ms */
#define ATH_ANI_POLLINTERVAL_OLD  100     /* 100 ms */
#define ATH_ANI_POLLINTERVAL_NEW  1000    /* 1000 ms */
#define ATH_LONG_CALINTERVAL_INT  1000    /* 1000 ms */
#define ATH_LONG_CALINTERVAL      30000   /* 30 seconds */
#define ATH_RESTART_CALINTERVAL   1200000 /* 20 minutes */

#define ATH_PAPRD_TIMEOUT	100 /* msecs */

void ath_hw_check(struct work_struct *work);
void ath_hw_pll_work(struct work_struct *work);
void ath_paprd_calibrate(struct work_struct *work);
void ath_ani_calibrate(unsigned long data);

/**********/
/* BTCOEX */
/**********/

struct ath_btcoex {
	bool hw_timer_enabled;
	spinlock_t btcoex_lock;
	struct timer_list period_timer; /* Timer for BT period */
	u32 bt_priority_cnt;
	unsigned long bt_priority_time;
	int bt_stomp_type; /* Types of BT stomping */
	u32 btcoex_no_stomp; /* in usec */
	u32 btcoex_period; /* in usec */
	u32 btscan_no_stomp; /* in usec */
	struct ath_gen_timer *no_stomp_timer; /* Timer for no BT stomping */
};

int ath_init_btcoex_timer(struct ath_softc *sc);
void ath9k_btcoex_timer_resume(struct ath_softc *sc);
void ath9k_btcoex_timer_pause(struct ath_softc *sc);

/********************/
/*   LED Control    */
/********************/

#define ATH_LED_PIN_DEF 		1
#define ATH_LED_PIN_9287		8
#define ATH_LED_PIN_9300		10
#define ATH_LED_PIN_9485		6

#ifdef CONFIG_MAC80211_LEDS
void ath_init_leds(struct ath_softc *sc);
void ath_deinit_leds(struct ath_softc *sc);
#else
static inline void ath_init_leds(struct ath_softc *sc)
{
}

static inline void ath_deinit_leds(struct ath_softc *sc)
{
}
#endif


/* Antenna diversity/combining */
#define ATH_ANT_RX_CURRENT_SHIFT 4
#define ATH_ANT_RX_MAIN_SHIFT 2
#define ATH_ANT_RX_MASK 0x3

#define ATH_ANT_DIV_COMB_SHORT_SCAN_INTR 50
#define ATH_ANT_DIV_COMB_SHORT_SCAN_PKTCOUNT 0x100
#define ATH_ANT_DIV_COMB_MAX_PKTCOUNT 0x200
#define ATH_ANT_DIV_COMB_INIT_COUNT 95
#define ATH_ANT_DIV_COMB_MAX_COUNT 100
#define ATH_ANT_DIV_COMB_ALT_ANT_RATIO 30
#define ATH_ANT_DIV_COMB_ALT_ANT_RATIO2 20

#define ATH_ANT_DIV_COMB_LNA1_LNA2_SWITCH_DELTA -1
#define ATH_ANT_DIV_COMB_LNA1_DELTA_HI -4
#define ATH_ANT_DIV_COMB_LNA1_DELTA_MID -2
#define ATH_ANT_DIV_COMB_LNA1_DELTA_LOW 2

enum ath9k_ant_div_comb_lna_conf {
	ATH_ANT_DIV_COMB_LNA1_MINUS_LNA2,
	ATH_ANT_DIV_COMB_LNA2,
	ATH_ANT_DIV_COMB_LNA1,
	ATH_ANT_DIV_COMB_LNA1_PLUS_LNA2,
};

struct ath_ant_comb {
	u16 count;
	u16 total_pkt_count;
	bool scan;
	bool scan_not_start;
	int main_total_rssi;
	int alt_total_rssi;
	int alt_recv_cnt;
	int main_recv_cnt;
	int rssi_lna1;
	int rssi_lna2;
	int rssi_add;
	int rssi_sub;
	int rssi_first;
	int rssi_second;
	int rssi_third;
	bool alt_good;
	int quick_scan_cnt;
	int main_conf;
	enum ath9k_ant_div_comb_lna_conf first_quick_scan_conf;
	enum ath9k_ant_div_comb_lna_conf second_quick_scan_conf;
	int first_bias;
	int second_bias;
	bool first_ratio;
	bool second_ratio;
	unsigned long scan_start_time;
};

/********************/
/* Main driver core */
/********************/

/*
 * Default cache line size, in bytes.
 * Used when PCI device not fully initialized by bootrom/BIOS
*/
#define DEFAULT_CACHELINE       32
#define ATH_REGCLASSIDS_MAX     10
#define ATH_CABQ_READY_TIME     80      /* % of beacon interval */
#define ATH_MAX_SW_RETRIES      10
#define ATH_CHAN_MAX            255

#define ATH_TXPOWER_MAX         100     /* .5 dBm units */
#define ATH_RATE_DUMMY_MARKER   0

<<<<<<< HEAD
#define SC_OP_INVALID           BIT(0)
#define SC_OP_BEACONS           BIT(1)
#define SC_OP_RXAGGR            BIT(2)
#define SC_OP_TXAGGR            BIT(3)
#define SC_OP_FULL_RESET        BIT(4)
#define SC_OP_PREAMBLE_SHORT    BIT(5)
#define SC_OP_PROTECT_ENABLE    BIT(6)
#define SC_OP_RXFLUSH           BIT(7)
#define SC_OP_LED_ASSOCIATED    BIT(8)
#define SC_OP_WAIT_FOR_BEACON   BIT(12)
#define SC_OP_LED_ON            BIT(13)
#define SC_OP_SCANNING          BIT(14)
#define SC_OP_TSF_RESET         BIT(15)
#define SC_OP_WAIT_FOR_CAB      BIT(16)
#define SC_OP_WAIT_FOR_PSPOLL_DATA BIT(17)
#define SC_OP_WAIT_FOR_TX_ACK   BIT(18)
#define SC_OP_BEACON_SYNC       BIT(19)
#define SC_OP_BTCOEX_ENABLED    BIT(20)
#define SC_OP_BT_PRIORITY_DETECTED BIT(21)
#define SC_OP_NULLFUNC_COMPLETED   BIT(22)
#define SC_OP_PS_ENABLED	BIT(23)

struct ath_bus_ops {
	void		(*read_cachesize)(struct ath_softc *sc, int *csz);
	void		(*cleanup)(struct ath_softc *sc);
	bool		(*eeprom_read)(struct ath_hw *ah, u32 off, u16 *data);
=======
#define SC_OP_INVALID                BIT(0)
#define SC_OP_BEACONS                BIT(1)
#define SC_OP_RXAGGR                 BIT(2)
#define SC_OP_TXAGGR                 BIT(3)
#define SC_OP_OFFCHANNEL             BIT(4)
#define SC_OP_PREAMBLE_SHORT         BIT(5)
#define SC_OP_PROTECT_ENABLE         BIT(6)
#define SC_OP_RXFLUSH                BIT(7)
#define SC_OP_LED_ASSOCIATED         BIT(8)
#define SC_OP_LED_ON                 BIT(9)
#define SC_OP_TSF_RESET              BIT(11)
#define SC_OP_BT_PRIORITY_DETECTED   BIT(12)
#define SC_OP_BT_SCAN		     BIT(13)
#define SC_OP_ANI_RUN		     BIT(14)
#define SC_OP_ENABLE_APM	     BIT(15)
#define SC_OP_PRIM_STA_VIF	     BIT(16)

/* Powersave flags */
#define PS_WAIT_FOR_BEACON        BIT(0)
#define PS_WAIT_FOR_CAB           BIT(1)
#define PS_WAIT_FOR_PSPOLL_DATA   BIT(2)
#define PS_WAIT_FOR_TX_ACK        BIT(3)
#define PS_BEACON_SYNC            BIT(4)
#define PS_TSFOOR_SYNC            BIT(5)

struct ath_rate_table;

struct ath9k_vif_iter_data {
	const u8 *hw_macaddr; /* phy's hardware address, set
			       * before starting iteration for
			       * valid bssid mask.
			       */
	u8 mask[ETH_ALEN]; /* bssid mask */
	int naps;      /* number of AP vifs */
	int nmeshes;   /* number of mesh vifs */
	int nstations; /* number of station vifs */
	int nwds;      /* number of nwd vifs */
	int nadhocs;   /* number of adhoc vifs */
	int nothers;   /* number of vifs not specified above. */
>>>>>>> 02f8c6ae
};

struct ath_softc {
	struct ieee80211_hw *hw;
	struct device *dev;

	int chan_idx;
	int chan_is_ht;
	struct survey_info *cur_survey;
	struct survey_info survey[ATH9K_NUM_CHANNELS];

	struct tasklet_struct intr_tq;
	struct tasklet_struct bcon_tasklet;
	struct ath_hw *sc_ah;
	void __iomem *mem;
	int irq;
	spinlock_t sc_serial_rw;
	spinlock_t sc_pm_lock;
	spinlock_t sc_pcu_lock;
	struct mutex mutex;
	struct work_struct paprd_work;
	struct work_struct hw_check_work;
	struct completion paprd_complete;

	unsigned int hw_busy_count;

	u32 intrstatus;
	u32 sc_flags; /* SC_OP_* */
	u16 ps_flags; /* PS_* */
	u16 curtxpow;
	bool ps_enabled;
	bool ps_idle;
	short nbcnvifs;
	short nvifs;
	unsigned long ps_usecount;

	struct ath_config config;
	struct ath_rx rx;
	struct ath_tx tx;
	struct ath_beacon beacon;
	struct ieee80211_supported_band sbands[IEEE80211_NUM_BANDS];

#ifdef CONFIG_MAC80211_LEDS
	bool led_registered;
	char led_name[32];
	struct led_classdev led_cdev;
#endif

	struct ath9k_hw_cal_data caldata;
	int last_rssi;

#ifdef CONFIG_ATH9K_DEBUGFS
	struct ath9k_debug debug;
	spinlock_t nodes_lock;
	struct list_head nodes; /* basically, stations */
	unsigned int tx_complete_poll_work_seen;
#endif
	struct ath_beacon_config cur_beacon_conf;
	struct delayed_work tx_complete_work;
	struct delayed_work hw_pll_work;
	struct ath_btcoex btcoex;

	struct ath_descdma txsdma;

	struct ath_ant_comb ant_comb;
};

void ath9k_tasklet(unsigned long data);
int ath_reset(struct ath_softc *sc, bool retry_tx);
int ath_cabq_update(struct ath_softc *);

static inline void ath_read_cachesize(struct ath_common *common, int *csz)
{
	common->bus_ops->read_cachesize(common, csz);
}

extern struct ieee80211_ops ath9k_ops;
extern int ath9k_modparam_nohwcrypt;
extern int led_blink;
extern bool is_ath9k_unloaded;

irqreturn_t ath_isr(int irq, void *dev);
void ath9k_init_crypto(struct ath_softc *sc);
int ath9k_init_device(u16 devid, struct ath_softc *sc, u16 subsysid,
		    const struct ath_bus_ops *bus_ops);
void ath9k_deinit_device(struct ath_softc *sc);
void ath9k_set_hw_capab(struct ath_softc *sc, struct ieee80211_hw *hw);
int ath_set_channel(struct ath_softc *sc, struct ieee80211_hw *hw,
		    struct ath9k_channel *hchan);

void ath_radio_enable(struct ath_softc *sc, struct ieee80211_hw *hw);
void ath_radio_disable(struct ath_softc *sc, struct ieee80211_hw *hw);
bool ath9k_setpower(struct ath_softc *sc, enum ath9k_power_mode mode);
bool ath9k_uses_beacons(int type);

#ifdef CONFIG_ATH9K_PCI
int ath_pci_init(void);
void ath_pci_exit(void);
#else
static inline int ath_pci_init(void) { return 0; };
static inline void ath_pci_exit(void) {};
#endif

#ifdef CONFIG_ATH9K_AHB
int ath_ahb_init(void);
void ath_ahb_exit(void);
#else
static inline int ath_ahb_init(void) { return 0; };
static inline void ath_ahb_exit(void) {};
#endif

void ath9k_ps_wakeup(struct ath_softc *sc);
void ath9k_ps_restore(struct ath_softc *sc);

u8 ath_txchainmask_reduction(struct ath_softc *sc, u8 chainmask, u32 rate);

void ath_start_rfkill_poll(struct ath_softc *sc);
extern void ath9k_rfkill_poll_state(struct ieee80211_hw *hw);
void ath9k_calculate_iter_data(struct ieee80211_hw *hw,
			       struct ieee80211_vif *vif,
			       struct ath9k_vif_iter_data *iter_data);


#endif /* ATH9K_H */<|MERGE_RESOLUTION|>--- conflicted
+++ resolved
@@ -100,25 +100,7 @@
 #define bf_isaggr(bf)		(bf->bf_state.bf_type & BUF_AGGR)
 #define bf_isxretried(bf)	(bf->bf_state.bf_type & BUF_XRETRY)
 
-<<<<<<< HEAD
-struct ath_buf {
-	struct list_head list;
-	struct ath_buf *bf_lastbf;	/* last buf of this unit (a frame or
-					   an aggregate) */
-	struct ath_buf *bf_next;	/* next subframe in the aggregate */
-	struct sk_buff *bf_mpdu;	/* enclosing frame structure */
-	struct ath_desc *bf_desc;	/* virtual addr of desc */
-	dma_addr_t bf_daddr;		/* physical addr of desc */
-	dma_addr_t bf_buf_addr;		/* physical addr of data buffer */
-	bool bf_stale;
-	bool bf_isnullfunc;
-	u16 bf_flags;
-	struct ath_buf_state bf_state;
-	dma_addr_t bf_dmacontext;
-};
-=======
 #define ATH_TXSTATUS_RING_SIZE 64
->>>>>>> 02f8c6ae
 
 struct ath_descdma {
 	void *dd_desc;
@@ -359,7 +341,6 @@
 		      u16 tid, u16 *ssn);
 void ath_tx_aggr_stop(struct ath_softc *sc, struct ieee80211_sta *sta, u16 tid);
 void ath_tx_aggr_resume(struct ath_softc *sc, struct ieee80211_sta *sta, u16 tid);
-void ath9k_enable_ps(struct ath_softc *sc);
 
 void ath_tx_aggr_wakeup(struct ath_softc *sc, struct ath_node *an);
 bool ath_tx_aggr_sleep(struct ath_softc *sc, struct ath_node *an);
@@ -562,34 +543,6 @@
 #define ATH_TXPOWER_MAX         100     /* .5 dBm units */
 #define ATH_RATE_DUMMY_MARKER   0
 
-<<<<<<< HEAD
-#define SC_OP_INVALID           BIT(0)
-#define SC_OP_BEACONS           BIT(1)
-#define SC_OP_RXAGGR            BIT(2)
-#define SC_OP_TXAGGR            BIT(3)
-#define SC_OP_FULL_RESET        BIT(4)
-#define SC_OP_PREAMBLE_SHORT    BIT(5)
-#define SC_OP_PROTECT_ENABLE    BIT(6)
-#define SC_OP_RXFLUSH           BIT(7)
-#define SC_OP_LED_ASSOCIATED    BIT(8)
-#define SC_OP_WAIT_FOR_BEACON   BIT(12)
-#define SC_OP_LED_ON            BIT(13)
-#define SC_OP_SCANNING          BIT(14)
-#define SC_OP_TSF_RESET         BIT(15)
-#define SC_OP_WAIT_FOR_CAB      BIT(16)
-#define SC_OP_WAIT_FOR_PSPOLL_DATA BIT(17)
-#define SC_OP_WAIT_FOR_TX_ACK   BIT(18)
-#define SC_OP_BEACON_SYNC       BIT(19)
-#define SC_OP_BTCOEX_ENABLED    BIT(20)
-#define SC_OP_BT_PRIORITY_DETECTED BIT(21)
-#define SC_OP_NULLFUNC_COMPLETED   BIT(22)
-#define SC_OP_PS_ENABLED	BIT(23)
-
-struct ath_bus_ops {
-	void		(*read_cachesize)(struct ath_softc *sc, int *csz);
-	void		(*cleanup)(struct ath_softc *sc);
-	bool		(*eeprom_read)(struct ath_hw *ah, u32 off, u16 *data);
-=======
 #define SC_OP_INVALID                BIT(0)
 #define SC_OP_BEACONS                BIT(1)
 #define SC_OP_RXAGGR                 BIT(2)
@@ -629,7 +582,6 @@
 	int nwds;      /* number of nwd vifs */
 	int nadhocs;   /* number of adhoc vifs */
 	int nothers;   /* number of vifs not specified above. */
->>>>>>> 02f8c6ae
 };
 
 struct ath_softc {
