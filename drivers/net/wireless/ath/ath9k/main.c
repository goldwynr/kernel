--- conflicted
+++ resolved
@@ -17,147 +17,7 @@
 #include <linux/nl80211.h>
 #include <linux/delay.h>
 #include "ath9k.h"
-<<<<<<< HEAD
-
-static char *dev_info = "ath9k";
-
-MODULE_AUTHOR("Atheros Communications");
-MODULE_DESCRIPTION("Support for Atheros 802.11n wireless LAN cards.");
-MODULE_SUPPORTED_DEVICE("Atheros 802.11n WLAN cards");
-MODULE_LICENSE("Dual BSD/GPL");
-
-static int modparam_nohwcrypt;
-module_param_named(nohwcrypt, modparam_nohwcrypt, int, 0444);
-MODULE_PARM_DESC(nohwcrypt, "Disable hardware encryption");
-
-static int led_blink = 1;
-module_param_named(blink, led_blink, int, 0444);
-MODULE_PARM_DESC(blink, "Enable LED blink on activity");
-
-/* We use the hw_value as an index into our private channel structure */
-
-#define CHAN2G(_freq, _idx)  { \
-	.center_freq = (_freq), \
-	.hw_value = (_idx), \
-	.max_power = 20, \
-}
-
-#define CHAN5G(_freq, _idx) { \
-	.band = IEEE80211_BAND_5GHZ, \
-	.center_freq = (_freq), \
-	.hw_value = (_idx), \
-	.max_power = 20, \
-}
-
-/* Some 2 GHz radios are actually tunable on 2312-2732
- * on 5 MHz steps, we support the channels which we know
- * we have calibration data for all cards though to make
- * this static */
-static struct ieee80211_channel ath9k_2ghz_chantable[] = {
-	CHAN2G(2412, 0), /* Channel 1 */
-	CHAN2G(2417, 1), /* Channel 2 */
-	CHAN2G(2422, 2), /* Channel 3 */
-	CHAN2G(2427, 3), /* Channel 4 */
-	CHAN2G(2432, 4), /* Channel 5 */
-	CHAN2G(2437, 5), /* Channel 6 */
-	CHAN2G(2442, 6), /* Channel 7 */
-	CHAN2G(2447, 7), /* Channel 8 */
-	CHAN2G(2452, 8), /* Channel 9 */
-	CHAN2G(2457, 9), /* Channel 10 */
-	CHAN2G(2462, 10), /* Channel 11 */
-	CHAN2G(2467, 11), /* Channel 12 */
-	CHAN2G(2472, 12), /* Channel 13 */
-	CHAN2G(2484, 13), /* Channel 14 */
-};
-
-/* Some 5 GHz radios are actually tunable on XXXX-YYYY
- * on 5 MHz steps, we support the channels which we know
- * we have calibration data for all cards though to make
- * this static */
-static struct ieee80211_channel ath9k_5ghz_chantable[] = {
-	/* _We_ call this UNII 1 */
-	CHAN5G(5180, 14), /* Channel 36 */
-	CHAN5G(5200, 15), /* Channel 40 */
-	CHAN5G(5220, 16), /* Channel 44 */
-	CHAN5G(5240, 17), /* Channel 48 */
-	/* _We_ call this UNII 2 */
-	CHAN5G(5260, 18), /* Channel 52 */
-	CHAN5G(5280, 19), /* Channel 56 */
-	CHAN5G(5300, 20), /* Channel 60 */
-	CHAN5G(5320, 21), /* Channel 64 */
-	/* _We_ call this "Middle band" */
-	CHAN5G(5500, 22), /* Channel 100 */
-	CHAN5G(5520, 23), /* Channel 104 */
-	CHAN5G(5540, 24), /* Channel 108 */
-	CHAN5G(5560, 25), /* Channel 112 */
-	CHAN5G(5580, 26), /* Channel 116 */
-	CHAN5G(5600, 27), /* Channel 120 */
-	CHAN5G(5620, 28), /* Channel 124 */
-	CHAN5G(5640, 29), /* Channel 128 */
-	CHAN5G(5660, 30), /* Channel 132 */
-	CHAN5G(5680, 31), /* Channel 136 */
-	CHAN5G(5700, 32), /* Channel 140 */
-	/* _We_ call this UNII 3 */
-	CHAN5G(5745, 33), /* Channel 149 */
-	CHAN5G(5765, 34), /* Channel 153 */
-	CHAN5G(5785, 35), /* Channel 157 */
-	CHAN5G(5805, 36), /* Channel 161 */
-	CHAN5G(5825, 37), /* Channel 165 */
-};
-
-static void ath_cache_conf_rate(struct ath_softc *sc,
-				struct ieee80211_conf *conf)
-{
-	switch (conf->channel->band) {
-	case IEEE80211_BAND_2GHZ:
-		if (conf_is_ht20(conf))
-			sc->cur_rate_table =
-			  sc->hw_rate_table[ATH9K_MODE_11NG_HT20];
-		else if (conf_is_ht40_minus(conf))
-			sc->cur_rate_table =
-			  sc->hw_rate_table[ATH9K_MODE_11NG_HT40MINUS];
-		else if (conf_is_ht40_plus(conf))
-			sc->cur_rate_table =
-			  sc->hw_rate_table[ATH9K_MODE_11NG_HT40PLUS];
-		else
-			sc->cur_rate_table =
-			  sc->hw_rate_table[ATH9K_MODE_11G];
-		break;
-	case IEEE80211_BAND_5GHZ:
-		if (conf_is_ht20(conf))
-			sc->cur_rate_table =
-			  sc->hw_rate_table[ATH9K_MODE_11NA_HT20];
-		else if (conf_is_ht40_minus(conf))
-			sc->cur_rate_table =
-			  sc->hw_rate_table[ATH9K_MODE_11NA_HT40MINUS];
-		else if (conf_is_ht40_plus(conf))
-			sc->cur_rate_table =
-			  sc->hw_rate_table[ATH9K_MODE_11NA_HT40PLUS];
-		else
-			sc->cur_rate_table =
-			  sc->hw_rate_table[ATH9K_MODE_11A];
-		break;
-	default:
-		BUG_ON(1);
-		break;
-	}
-}
-
-static void ath_update_txpow(struct ath_softc *sc)
-{
-	struct ath_hw *ah = sc->sc_ah;
-	u32 txpow;
-
-	if (sc->curtxpow != sc->config.txpowlimit) {
-		ath9k_hw_set_txpowerlimit(ah, sc->config.txpowlimit);
-		/* read back in case value is clamped */
-		ath9k_hw_getcapability(ah, ATH9K_CAP_TXPOW, 1, &txpow);
-		sc->curtxpow = txpow;
-	}
-}
-=======
 #include "btcoex.h"
->>>>>>> 02f8c6ae
 
 static u8 parse_mpdudensity(u8 mpdudensity)
 {
@@ -1023,477 +883,7 @@
 	if (!ah->curchan)
 		ah->curchan = ath9k_cmn_get_curchannel(sc->hw, ah);
 
-<<<<<<< HEAD
-	if (addr == NULL) {
-		/*
-		 * Group key installation - only two key cache entries are used
-		 * regardless of splitmic capability since group key is only
-		 * used either for TX or RX.
-		 */
-		if (authenticator) {
-			memcpy(hk->kv_mic, key_txmic, sizeof(hk->kv_mic));
-			memcpy(hk->kv_txmic, key_txmic, sizeof(hk->kv_mic));
-		} else {
-			memcpy(hk->kv_mic, key_rxmic, sizeof(hk->kv_mic));
-			memcpy(hk->kv_txmic, key_rxmic, sizeof(hk->kv_mic));
-		}
-		return ath9k_hw_set_keycache_entry(sc->sc_ah, keyix, hk, addr);
-	}
-	if (!sc->splitmic) {
-		/* TX and RX keys share the same key cache entry. */
-		memcpy(hk->kv_mic, key_rxmic, sizeof(hk->kv_mic));
-		memcpy(hk->kv_txmic, key_txmic, sizeof(hk->kv_txmic));
-		return ath9k_hw_set_keycache_entry(sc->sc_ah, keyix, hk, addr);
-	}
-
-	/* Separate key cache entries for TX and RX */
-
-	/* TX key goes at first index, RX key at +32. */
-	memcpy(hk->kv_mic, key_txmic, sizeof(hk->kv_mic));
-	if (!ath9k_hw_set_keycache_entry(sc->sc_ah, keyix, hk, NULL)) {
-		/* TX MIC entry failed. No need to proceed further */
-		DPRINTF(sc, ATH_DBG_FATAL,
-			"Setting TX MIC Key Failed\n");
-		return 0;
-	}
-
-	memcpy(hk->kv_mic, key_rxmic, sizeof(hk->kv_mic));
-	/* XXX delete tx key on failure? */
-	return ath9k_hw_set_keycache_entry(sc->sc_ah, keyix + 32, hk, addr);
-}
-
-static int ath_reserve_key_cache_slot_tkip(struct ath_softc *sc)
-{
-	int i;
-
-	for (i = IEEE80211_WEP_NKID; i < sc->keymax / 2; i++) {
-		if (test_bit(i, sc->keymap) ||
-		    test_bit(i + 64, sc->keymap))
-			continue; /* At least one part of TKIP key allocated */
-		if (sc->splitmic &&
-		    (test_bit(i + 32, sc->keymap) ||
-		     test_bit(i + 64 + 32, sc->keymap)))
-			continue; /* At least one part of TKIP key allocated */
-
-		/* Found a free slot for a TKIP key */
-		return i;
-	}
-	return -1;
-}
-
-static int ath_reserve_key_cache_slot(struct ath_softc *sc)
-{
-	int i;
-
-	/* First, try to find slots that would not be available for TKIP. */
-	if (sc->splitmic) {
-		for (i = IEEE80211_WEP_NKID; i < sc->keymax / 4; i++) {
-			if (!test_bit(i, sc->keymap) &&
-			    (test_bit(i + 32, sc->keymap) ||
-			     test_bit(i + 64, sc->keymap) ||
-			     test_bit(i + 64 + 32, sc->keymap)))
-				return i;
-			if (!test_bit(i + 32, sc->keymap) &&
-			    (test_bit(i, sc->keymap) ||
-			     test_bit(i + 64, sc->keymap) ||
-			     test_bit(i + 64 + 32, sc->keymap)))
-				return i + 32;
-			if (!test_bit(i + 64, sc->keymap) &&
-			    (test_bit(i , sc->keymap) ||
-			     test_bit(i + 32, sc->keymap) ||
-			     test_bit(i + 64 + 32, sc->keymap)))
-				return i + 64;
-			if (!test_bit(i + 64 + 32, sc->keymap) &&
-			    (test_bit(i, sc->keymap) ||
-			     test_bit(i + 32, sc->keymap) ||
-			     test_bit(i + 64, sc->keymap)))
-				return i + 64 + 32;
-		}
-	} else {
-		for (i = IEEE80211_WEP_NKID; i < sc->keymax / 2; i++) {
-			if (!test_bit(i, sc->keymap) &&
-			    test_bit(i + 64, sc->keymap))
-				return i;
-			if (test_bit(i, sc->keymap) &&
-			    !test_bit(i + 64, sc->keymap))
-				return i + 64;
-		}
-	}
-
-	/* No partially used TKIP slots, pick any available slot */
-	for (i = IEEE80211_WEP_NKID; i < sc->keymax; i++) {
-		/* Do not allow slots that could be needed for TKIP group keys
-		 * to be used. This limitation could be removed if we know that
-		 * TKIP will not be used. */
-		if (i >= 64 && i < 64 + IEEE80211_WEP_NKID)
-			continue;
-		if (sc->splitmic) {
-			if (i >= 32 && i < 32 + IEEE80211_WEP_NKID)
-				continue;
-			if (i >= 64 + 32 && i < 64 + 32 + IEEE80211_WEP_NKID)
-				continue;
-		}
-
-		if (!test_bit(i, sc->keymap))
-			return i; /* Found a free slot for a key */
-	}
-
-	/* No free slot found */
-	return -1;
-}
-
-static int ath_key_config(struct ath_softc *sc,
-			  struct ieee80211_vif *vif,
-			  struct ieee80211_sta *sta,
-			  struct ieee80211_key_conf *key)
-{
-	struct ath9k_keyval hk;
-	const u8 *mac = NULL;
-	int ret = 0;
-	int idx;
-
-	memset(&hk, 0, sizeof(hk));
-
-	switch (key->alg) {
-	case ALG_WEP:
-		hk.kv_type = ATH9K_CIPHER_WEP;
-		break;
-	case ALG_TKIP:
-		hk.kv_type = ATH9K_CIPHER_TKIP;
-		break;
-	case ALG_CCMP:
-		hk.kv_type = ATH9K_CIPHER_AES_CCM;
-		break;
-	default:
-		return -EOPNOTSUPP;
-	}
-
-	hk.kv_len = key->keylen;
-	memcpy(hk.kv_val, key->key, key->keylen);
-
-	if (!(key->flags & IEEE80211_KEY_FLAG_PAIRWISE)) {
-		/* For now, use the default keys for broadcast keys. This may
-		 * need to change with virtual interfaces. */
-		idx = key->keyidx;
-	} else if (key->keyidx) {
-		if (WARN_ON(!sta))
-			return -EOPNOTSUPP;
-		mac = sta->addr;
-
-		if (vif->type != NL80211_IFTYPE_AP) {
-			/* Only keyidx 0 should be used with unicast key, but
-			 * allow this for client mode for now. */
-			idx = key->keyidx;
-		} else
-			return -EIO;
-	} else {
-		if (WARN_ON(!sta))
-			return -EOPNOTSUPP;
-		mac = sta->addr;
-
-		if (key->alg == ALG_TKIP)
-			idx = ath_reserve_key_cache_slot_tkip(sc);
-		else
-			idx = ath_reserve_key_cache_slot(sc);
-		if (idx < 0)
-			return -ENOSPC; /* no free key cache entries */
-	}
-
-	if (key->alg == ALG_TKIP)
-		ret = ath_setkey_tkip(sc, idx, key->key, &hk, mac,
-				      vif->type == NL80211_IFTYPE_AP);
-	else
-		ret = ath9k_hw_set_keycache_entry(sc->sc_ah, idx, &hk, mac);
-
-	if (!ret)
-		return -EIO;
-
-	set_bit(idx, sc->keymap);
-	if (key->alg == ALG_TKIP) {
-		set_bit(idx + 64, sc->keymap);
-		if (sc->splitmic) {
-			set_bit(idx + 32, sc->keymap);
-			set_bit(idx + 64 + 32, sc->keymap);
-		}
-	}
-
-	return idx;
-}
-
-static void ath_key_delete(struct ath_softc *sc, struct ieee80211_key_conf *key)
-{
-	ath9k_hw_keyreset(sc->sc_ah, key->hw_key_idx);
-	if (key->hw_key_idx < IEEE80211_WEP_NKID)
-		return;
-
-	clear_bit(key->hw_key_idx, sc->keymap);
-	if (key->alg != ALG_TKIP)
-		return;
-
-	clear_bit(key->hw_key_idx + 64, sc->keymap);
-	if (sc->splitmic) {
-		clear_bit(key->hw_key_idx + 32, sc->keymap);
-		clear_bit(key->hw_key_idx + 64 + 32, sc->keymap);
-	}
-}
-
-static void setup_ht_cap(struct ath_softc *sc,
-			 struct ieee80211_sta_ht_cap *ht_info)
-{
-	u8 tx_streams, rx_streams;
-
-	ht_info->ht_supported = true;
-	ht_info->cap = IEEE80211_HT_CAP_SUP_WIDTH_20_40 |
-		       IEEE80211_HT_CAP_SM_PS |
-		       IEEE80211_HT_CAP_SGI_40 |
-		       IEEE80211_HT_CAP_DSSSCCK40;
-
-	ht_info->ampdu_factor = IEEE80211_HT_MAX_AMPDU_64K;
-	ht_info->ampdu_density = IEEE80211_HT_MPDU_DENSITY_8;
-
-	/* set up supported mcs set */
-	memset(&ht_info->mcs, 0, sizeof(ht_info->mcs));
-	tx_streams = !(sc->tx_chainmask & (sc->tx_chainmask - 1)) ? 1 : 2;
-	rx_streams = !(sc->rx_chainmask & (sc->rx_chainmask - 1)) ? 1 : 2;
-
-	if (tx_streams != rx_streams) {
-		DPRINTF(sc, ATH_DBG_CONFIG, "TX streams %d, RX streams: %d\n",
-			tx_streams, rx_streams);
-		ht_info->mcs.tx_params |= IEEE80211_HT_MCS_TX_RX_DIFF;
-		ht_info->mcs.tx_params |= ((tx_streams - 1) <<
-				IEEE80211_HT_MCS_TX_MAX_STREAMS_SHIFT);
-	}
-
-	ht_info->mcs.rx_mask[0] = 0xff;
-	if (rx_streams >= 2)
-		ht_info->mcs.rx_mask[1] = 0xff;
-
-	ht_info->mcs.tx_params |= IEEE80211_HT_MCS_TX_DEFINED;
-}
-
-static void ath9k_bss_assoc_info(struct ath_softc *sc,
-				 struct ieee80211_vif *vif,
-				 struct ieee80211_bss_conf *bss_conf)
-{
-
-	if (bss_conf->assoc) {
-		DPRINTF(sc, ATH_DBG_CONFIG, "Bss Info ASSOC %d, bssid: %pM\n",
-			bss_conf->aid, sc->curbssid);
-
-		/* New association, store aid */
-		sc->curaid = bss_conf->aid;
-		ath9k_hw_write_associd(sc);
-
-		/*
-		 * Request a re-configuration of Beacon related timers
-		 * on the receipt of the first Beacon frame (i.e.,
-		 * after time sync with the AP).
-		 */
-		sc->sc_flags |= SC_OP_BEACON_SYNC;
-
-		/* Configure the beacon */
-		ath_beacon_config(sc, vif);
-
-		/* Reset rssi stats */
-		sc->sc_ah->stats.avgbrssi = ATH_RSSI_DUMMY_MARKER;
-
-		ath_start_ani(sc);
-	} else {
-		DPRINTF(sc, ATH_DBG_CONFIG, "Bss Info DISASSOC\n");
-		sc->curaid = 0;
-		/* Stop ANI */
-		del_timer_sync(&sc->ani.timer);
-	}
-}
-
-/********************************/
-/*	 LED functions		*/
-/********************************/
-
-static void ath_led_blink_work(struct work_struct *work)
-{
-	struct ath_softc *sc = container_of(work, struct ath_softc,
-					    ath_led_blink_work.work);
-
-	if (!(sc->sc_flags & SC_OP_LED_ASSOCIATED))
-		return;
-
-	if ((sc->led_on_duration == ATH_LED_ON_DURATION_IDLE) ||
-	    (sc->led_off_duration == ATH_LED_OFF_DURATION_IDLE))
-		ath9k_hw_set_gpio(sc->sc_ah, sc->sc_ah->led_pin, 0);
-	else
-		ath9k_hw_set_gpio(sc->sc_ah, sc->sc_ah->led_pin,
-				  (sc->sc_flags & SC_OP_LED_ON) ? 1 : 0);
-
-	ieee80211_queue_delayed_work(sc->hw,
-				     &sc->ath_led_blink_work,
-				     (sc->sc_flags & SC_OP_LED_ON) ?
-					msecs_to_jiffies(sc->led_off_duration) :
-					msecs_to_jiffies(sc->led_on_duration));
-
-	sc->led_on_duration = sc->led_on_cnt ?
-			max((ATH_LED_ON_DURATION_IDLE - sc->led_on_cnt), 25) :
-			ATH_LED_ON_DURATION_IDLE;
-	sc->led_off_duration = sc->led_off_cnt ?
-			max((ATH_LED_OFF_DURATION_IDLE - sc->led_off_cnt), 10) :
-			ATH_LED_OFF_DURATION_IDLE;
-	sc->led_on_cnt = sc->led_off_cnt = 0;
-	if (sc->sc_flags & SC_OP_LED_ON)
-		sc->sc_flags &= ~SC_OP_LED_ON;
-	else
-		sc->sc_flags |= SC_OP_LED_ON;
-}
-
-static void ath_led_brightness(struct led_classdev *led_cdev,
-			       enum led_brightness brightness)
-{
-	struct ath_led *led = container_of(led_cdev, struct ath_led, led_cdev);
-	struct ath_softc *sc = led->sc;
-
-	switch (brightness) {
-	case LED_OFF:
-		if (led->led_type == ATH_LED_ASSOC ||
-		    led->led_type == ATH_LED_RADIO) {
-			ath9k_hw_set_gpio(sc->sc_ah, sc->sc_ah->led_pin,
-				(led->led_type == ATH_LED_RADIO));
-			sc->sc_flags &= ~SC_OP_LED_ASSOCIATED;
-			if (led->led_type == ATH_LED_RADIO)
-				sc->sc_flags &= ~SC_OP_LED_ON;
-		} else {
-			sc->led_off_cnt++;
-		}
-		break;
-	case LED_FULL:
-		if (led->led_type == ATH_LED_ASSOC) {
-			sc->sc_flags |= SC_OP_LED_ASSOCIATED;
-			if (led_blink)
-				ieee80211_queue_delayed_work(sc->hw,
-						     &sc->ath_led_blink_work, 0);
-		} else if (led->led_type == ATH_LED_RADIO) {
-			ath9k_hw_set_gpio(sc->sc_ah, sc->sc_ah->led_pin, 0);
-			sc->sc_flags |= SC_OP_LED_ON;
-		} else {
-			sc->led_on_cnt++;
-		}
-		break;
-	default:
-		break;
-	}
-}
-
-static int ath_register_led(struct ath_softc *sc, struct ath_led *led,
-			    char *trigger)
-{
-	int ret;
-
-	led->sc = sc;
-	led->led_cdev.name = led->name;
-	led->led_cdev.default_trigger = trigger;
-	led->led_cdev.brightness_set = ath_led_brightness;
-
-	ret = led_classdev_register(wiphy_dev(sc->hw->wiphy), &led->led_cdev);
-	if (ret)
-		DPRINTF(sc, ATH_DBG_FATAL,
-			"Failed to register led:%s", led->name);
-	else
-		led->registered = 1;
-	return ret;
-}
-
-static void ath_unregister_led(struct ath_led *led)
-{
-	if (led->registered) {
-		led_classdev_unregister(&led->led_cdev);
-		led->registered = 0;
-	}
-}
-
-static void ath_deinit_leds(struct ath_softc *sc)
-{
-	ath_unregister_led(&sc->assoc_led);
-	sc->sc_flags &= ~SC_OP_LED_ASSOCIATED;
-	ath_unregister_led(&sc->tx_led);
-	ath_unregister_led(&sc->rx_led);
-	ath_unregister_led(&sc->radio_led);
-	ath9k_hw_set_gpio(sc->sc_ah, sc->sc_ah->led_pin, 1);
-}
-
-static void ath_init_leds(struct ath_softc *sc)
-{
-	char *trigger;
-	int ret;
-
-	if (AR_SREV_9287(sc->sc_ah))
-		sc->sc_ah->led_pin = ATH_LED_PIN_9287;
-	else
-		sc->sc_ah->led_pin = ATH_LED_PIN_DEF;
-
-	/* Configure gpio 1 for output */
-	ath9k_hw_cfg_output(sc->sc_ah, sc->sc_ah->led_pin,
-			    AR_GPIO_OUTPUT_MUX_AS_OUTPUT);
-	/* LED off, active low */
-	ath9k_hw_set_gpio(sc->sc_ah, sc->sc_ah->led_pin, 1);
-
-	if (led_blink)
-		INIT_DELAYED_WORK(&sc->ath_led_blink_work, ath_led_blink_work);
-
-	trigger = ieee80211_get_radio_led_name(sc->hw);
-	snprintf(sc->radio_led.name, sizeof(sc->radio_led.name),
-		"ath9k-%s::radio", wiphy_name(sc->hw->wiphy));
-	ret = ath_register_led(sc, &sc->radio_led, trigger);
-	sc->radio_led.led_type = ATH_LED_RADIO;
-	if (ret)
-		goto fail;
-
-	trigger = ieee80211_get_assoc_led_name(sc->hw);
-	snprintf(sc->assoc_led.name, sizeof(sc->assoc_led.name),
-		"ath9k-%s::assoc", wiphy_name(sc->hw->wiphy));
-	ret = ath_register_led(sc, &sc->assoc_led, trigger);
-	sc->assoc_led.led_type = ATH_LED_ASSOC;
-	if (ret)
-		goto fail;
-
-	trigger = ieee80211_get_tx_led_name(sc->hw);
-	snprintf(sc->tx_led.name, sizeof(sc->tx_led.name),
-		"ath9k-%s::tx", wiphy_name(sc->hw->wiphy));
-	ret = ath_register_led(sc, &sc->tx_led, trigger);
-	sc->tx_led.led_type = ATH_LED_TX;
-	if (ret)
-		goto fail;
-
-	trigger = ieee80211_get_rx_led_name(sc->hw);
-	snprintf(sc->rx_led.name, sizeof(sc->rx_led.name),
-		"ath9k-%s::rx", wiphy_name(sc->hw->wiphy));
-	ret = ath_register_led(sc, &sc->rx_led, trigger);
-	sc->rx_led.led_type = ATH_LED_RX;
-	if (ret)
-		goto fail;
-
-	return;
-
-fail:
-	if (led_blink)
-		cancel_delayed_work_sync(&sc->ath_led_blink_work);
-	ath_deinit_leds(sc);
-}
-
-void ath_radio_enable(struct ath_softc *sc)
-{
-	struct ath_hw *ah = sc->sc_ah;
-	struct ieee80211_channel *channel = sc->hw->conf.channel;
-	int r;
-
-	ath9k_ps_wakeup(sc);
-	ath9k_hw_configpcipowersave(ah, 0, 0);
-
-	if (!ah->curchan)
-		ah->curchan = ath_get_curchannel(sc, sc->hw);
-
-	spin_lock_bh(&sc->sc_resetlock);
-	r = ath9k_hw_reset(ah, ah->curchan, false);
-=======
 	r = ath9k_hw_reset(ah, ah->curchan, ah->caldata, false);
->>>>>>> 02f8c6ae
 	if (r) {
 		ath_err(common,
 			"Unable to reset channel (%u MHz), reset status %d\n",
@@ -1548,266 +938,8 @@
 		ath9k_hw_cfg_gpio_input(ah, ah->led_pin);
 	}
 
-<<<<<<< HEAD
-	/*
-	 * Reset the key cache since some parts do not
-	 * reset the contents on initial power up.
-	 */
-	for (i = 0; i < sc->keymax; i++)
-		ath9k_hw_keyreset(ah, (u16) i);
-
-	/* default to MONITOR mode */
-	sc->sc_ah->opmode = NL80211_IFTYPE_MONITOR;
-
-	/* Setup rate tables */
-
-	ath_rate_attach(sc);
-	ath_setup_rates(sc, IEEE80211_BAND_2GHZ);
-	ath_setup_rates(sc, IEEE80211_BAND_5GHZ);
-
-	/*
-	 * Allocate hardware transmit queues: one queue for
-	 * beacon frames and one data queue for each QoS
-	 * priority.  Note that the hal handles reseting
-	 * these queues at the needed time.
-	 */
-	sc->beacon.beaconq = ath_beaconq_setup(ah);
-	if (sc->beacon.beaconq == -1) {
-		DPRINTF(sc, ATH_DBG_FATAL,
-			"Unable to setup a beacon xmit queue\n");
-		r = -EIO;
-		goto bad2;
-	}
-	sc->beacon.cabq = ath_txq_setup(sc, ATH9K_TX_QUEUE_CAB, 0);
-	if (sc->beacon.cabq == NULL) {
-		DPRINTF(sc, ATH_DBG_FATAL,
-			"Unable to setup CAB xmit queue\n");
-		r = -EIO;
-		goto bad2;
-	}
-
-	sc->config.cabqReadytime = ATH_CABQ_READY_TIME;
-	ath_cabq_update(sc);
-
-	for (i = 0; i < ARRAY_SIZE(sc->tx.hwq_map); i++)
-		sc->tx.hwq_map[i] = -1;
-
-	/* Setup data queues */
-	/* NB: ensure BK queue is the lowest priority h/w queue */
-	if (!ath_tx_setup(sc, ATH9K_WME_AC_BK)) {
-		DPRINTF(sc, ATH_DBG_FATAL,
-			"Unable to setup xmit queue for BK traffic\n");
-		r = -EIO;
-		goto bad2;
-	}
-
-	if (!ath_tx_setup(sc, ATH9K_WME_AC_BE)) {
-		DPRINTF(sc, ATH_DBG_FATAL,
-			"Unable to setup xmit queue for BE traffic\n");
-		r = -EIO;
-		goto bad2;
-	}
-	if (!ath_tx_setup(sc, ATH9K_WME_AC_VI)) {
-		DPRINTF(sc, ATH_DBG_FATAL,
-			"Unable to setup xmit queue for VI traffic\n");
-		r = -EIO;
-		goto bad2;
-	}
-	if (!ath_tx_setup(sc, ATH9K_WME_AC_VO)) {
-		DPRINTF(sc, ATH_DBG_FATAL,
-			"Unable to setup xmit queue for VO traffic\n");
-		r = -EIO;
-		goto bad2;
-	}
-
-	/* Initializes the noise floor to a reasonable default value.
-	 * Later on this will be updated during ANI processing. */
-
-	sc->ani.noise_floor = ATH_DEFAULT_NOISE_FLOOR;
-	setup_timer(&sc->ani.timer, ath_ani_calibrate, (unsigned long)sc);
-
-	if (ath9k_hw_getcapability(ah, ATH9K_CAP_CIPHER,
-				   ATH9K_CIPHER_TKIP, NULL)) {
-		/*
-		 * Whether we should enable h/w TKIP MIC.
-		 * XXX: if we don't support WME TKIP MIC, then we wouldn't
-		 * report WMM capable, so it's always safe to turn on
-		 * TKIP MIC in this case.
-		 */
-		ath9k_hw_setcapability(sc->sc_ah, ATH9K_CAP_TKIP_MIC,
-				       0, 1, NULL);
-	}
-
-	/*
-	 * Check whether the separate key cache entries
-	 * are required to handle both tx+rx MIC keys.
-	 * With split mic keys the number of stations is limited
-	 * to 27 otherwise 59.
-	 */
-	if (ath9k_hw_getcapability(ah, ATH9K_CAP_CIPHER,
-				   ATH9K_CIPHER_TKIP, NULL)
-	    && ath9k_hw_getcapability(ah, ATH9K_CAP_CIPHER,
-				      ATH9K_CIPHER_MIC, NULL)
-	    && ath9k_hw_getcapability(ah, ATH9K_CAP_TKIP_SPLIT,
-				      0, NULL))
-		sc->splitmic = 1;
-
-	/* turn on mcast key search if possible */
-	if (!ath9k_hw_getcapability(ah, ATH9K_CAP_MCAST_KEYSRCH, 0, NULL))
-		(void)ath9k_hw_setcapability(ah, ATH9K_CAP_MCAST_KEYSRCH, 1,
-					     1, NULL);
-
-	sc->config.txpowlimit = ATH_TXPOWER_MAX;
-
-	/* 11n Capabilities */
-	if (ah->caps.hw_caps & ATH9K_HW_CAP_HT) {
-		sc->sc_flags |= SC_OP_TXAGGR;
-		sc->sc_flags |= SC_OP_RXAGGR;
-	}
-
-	sc->tx_chainmask = ah->caps.tx_chainmask;
-	sc->rx_chainmask = ah->caps.rx_chainmask;
-
-	ath9k_hw_setcapability(ah, ATH9K_CAP_DIVERSITY, 1, true, NULL);
-	sc->rx.defant = ath9k_hw_getdefantenna(ah);
-
-	if (ah->caps.hw_caps & ATH9K_HW_CAP_BSSIDMASK)
-		memcpy(sc->bssidmask, ath_bcast_mac, ETH_ALEN);
-
-	sc->beacon.slottime = ATH9K_SLOT_TIME_9;	/* default to short slot time */
-
-	/* initialize beacon slots */
-	for (i = 0; i < ARRAY_SIZE(sc->beacon.bslot); i++) {
-		sc->beacon.bslot[i] = NULL;
-		sc->beacon.bslot_aphy[i] = NULL;
-	}
-
-	/* setup channels and rates */
-
-	sc->sbands[IEEE80211_BAND_2GHZ].channels = ath9k_2ghz_chantable;
-	sc->sbands[IEEE80211_BAND_2GHZ].bitrates =
-		sc->rates[IEEE80211_BAND_2GHZ];
-	sc->sbands[IEEE80211_BAND_2GHZ].band = IEEE80211_BAND_2GHZ;
-	sc->sbands[IEEE80211_BAND_2GHZ].n_channels =
-		ARRAY_SIZE(ath9k_2ghz_chantable);
-
-	if (test_bit(ATH9K_MODE_11A, sc->sc_ah->caps.wireless_modes)) {
-		sc->sbands[IEEE80211_BAND_5GHZ].channels = ath9k_5ghz_chantable;
-		sc->sbands[IEEE80211_BAND_5GHZ].bitrates =
-			sc->rates[IEEE80211_BAND_5GHZ];
-		sc->sbands[IEEE80211_BAND_5GHZ].band = IEEE80211_BAND_5GHZ;
-		sc->sbands[IEEE80211_BAND_5GHZ].n_channels =
-			ARRAY_SIZE(ath9k_5ghz_chantable);
-	}
-
-	if (sc->btcoex_info.btcoex_scheme != ATH_BTCOEX_CFG_NONE) {
-		r = ath9k_hw_btcoex_init(ah);
-		if (r)
-			goto bad2;
-	}
-
-	return 0;
-bad2:
-	/* cleanup tx queues */
-	for (i = 0; i < ATH9K_NUM_TX_QUEUES; i++)
-		if (ATH_TXQ_SETUP(sc, i))
-			ath_tx_cleanupq(sc, &sc->tx.txq[i]);
-bad:
-	ath9k_hw_detach(ah);
-	sc->sc_ah = NULL;
-bad_no_ah:
-	ath9k_exit_debug(sc);
-
-	return r;
-}
-
-void ath_set_hw_capab(struct ath_softc *sc, struct ieee80211_hw *hw)
-{
-	struct ath_hw *ah = sc->sc_ah;
-
-	hw->flags = IEEE80211_HW_RX_INCLUDES_FCS |
-		IEEE80211_HW_HOST_BROADCAST_PS_BUFFERING |
-		IEEE80211_HW_SIGNAL_DBM |
-		IEEE80211_HW_SUPPORTS_PS |
-		IEEE80211_HW_PS_NULLFUNC_STACK |
-		IEEE80211_HW_REPORTS_TX_ACK_STATUS |
-		IEEE80211_HW_SPECTRUM_MGMT;
-
-	if (sc->sc_ah->caps.hw_caps & ATH9K_HW_CAP_HT)
-		 hw->flags |= IEEE80211_HW_AMPDU_AGGREGATION;
-
-	if (AR_SREV_9160_10_OR_LATER(sc->sc_ah) || modparam_nohwcrypt)
-		hw->flags |= IEEE80211_HW_MFP_CAPABLE;
-
-	hw->wiphy->interface_modes =
-		BIT(NL80211_IFTYPE_AP) |
-		BIT(NL80211_IFTYPE_STATION) |
-		BIT(NL80211_IFTYPE_ADHOC) |
-		BIT(NL80211_IFTYPE_MESH_POINT);
-
-	if (AR_SREV_5416(ah))
-		hw->wiphy->ps_default = false;
-	else
-		hw->wiphy->ps_default = true;
-
-	hw->queues = 4;
-	hw->max_rates = 4;
-	hw->channel_change_time = 5000;
-	hw->max_listen_interval = 10;
-	/* Hardware supports 10 but we use 4 */
-	hw->max_rate_tries = 4;
-	hw->sta_data_size = sizeof(struct ath_node);
-	hw->vif_data_size = sizeof(struct ath_vif);
-
-	hw->rate_control_algorithm = "ath9k_rate_control";
-
-	hw->wiphy->bands[IEEE80211_BAND_2GHZ] =
-		&sc->sbands[IEEE80211_BAND_2GHZ];
-	if (test_bit(ATH9K_MODE_11A, sc->sc_ah->caps.wireless_modes))
-		hw->wiphy->bands[IEEE80211_BAND_5GHZ] =
-			&sc->sbands[IEEE80211_BAND_5GHZ];
-}
-
-/* Device driver core initialization */
-int ath_init_device(u16 devid, struct ath_softc *sc, u16 subsysid)
-{
-	struct ieee80211_hw *hw = sc->hw;
-	int error = 0, i;
-	struct ath_regulatory *reg;
-
-	DPRINTF(sc, ATH_DBG_CONFIG, "Attach ATH hw\n");
-
-	error = ath_init_softc(devid, sc, subsysid);
-	if (error != 0)
-		return error;
-
-	/* get mac address from hardware and set in mac80211 */
-
-	SET_IEEE80211_PERM_ADDR(hw, sc->sc_ah->macaddr);
-
-	ath_set_hw_capab(sc, hw);
-
-	error = ath_regd_init(&sc->common.regulatory, sc->hw->wiphy,
-			      ath9k_reg_notifier);
-	if (error)
-		return error;
-
-	reg = &sc->common.regulatory;
-
-	if (sc->sc_ah->caps.hw_caps & ATH9K_HW_CAP_HT) {
-		setup_ht_cap(sc, &sc->sbands[IEEE80211_BAND_2GHZ].ht_cap);
-		if (test_bit(ATH9K_MODE_11A, sc->sc_ah->caps.wireless_modes))
-			setup_ht_cap(sc, &sc->sbands[IEEE80211_BAND_5GHZ].ht_cap);
-	}
-
-	/* initialize tx/rx engine */
-	error = ath_tx_init(sc, ATH_TXBUF);
-	if (error != 0)
-		goto error_attach;
-=======
 	/* Disable interrupts */
 	ath9k_hw_disable_interrupts(ah);
->>>>>>> 02f8c6ae
 
 	ath_drain_all_txq(sc, false);	/* clear pending tx frames */
 
@@ -1915,11 +1047,6 @@
 		curchan->center_freq);
 
 	ath9k_ps_wakeup(sc);
-<<<<<<< HEAD
-
-	mutex_lock(&sc->mutex);
-=======
->>>>>>> 02f8c6ae
 
 	mutex_lock(&sc->mutex);
 
@@ -2091,14 +1218,6 @@
 
 	mutex_lock(&sc->mutex);
 
-<<<<<<< HEAD
-	aphy->state = ATH_WIPHY_INACTIVE;
-
-	if (led_blink)
-		cancel_delayed_work_sync(&sc->ath_led_blink_work);
-
-=======
->>>>>>> 02f8c6ae
 	cancel_delayed_work_sync(&sc->tx_complete_work);
 	cancel_delayed_work_sync(&sc->hw_pll_work);
 	cancel_work_sync(&sc->paprd_work);
@@ -2113,20 +1232,10 @@
 	/* Ensure HW is awake when we try to shut it down. */
 	ath9k_ps_wakeup(sc);
 
-<<<<<<< HEAD
-	/* Ensure HW is awake when we try to shut it down. */
-	ath9k_ps_wakeup(sc);
-
-	if (sc->sc_flags & SC_OP_BTCOEX_ENABLED) {
-		ath9k_hw_btcoex_disable(sc->sc_ah);
-		if (sc->btcoex_info.btcoex_scheme == ATH_BTCOEX_CFG_3WIRE)
-			ath_btcoex_timer_pause(sc, &sc->btcoex_info);
-=======
 	if (ah->btcoex_hw.enabled) {
 		ath9k_hw_btcoex_disable(ah);
 		if (ah->btcoex_hw.scheme == ATH_BTCOEX_CFG_3WIRE)
 			ath9k_btcoex_timer_pause(sc);
->>>>>>> 02f8c6ae
 	}
 
 	spin_lock_bh(&sc->sc_pcu_lock);
@@ -2151,14 +1260,6 @@
 	}
 
 	/* disable HAL and put h/w to sleep */
-<<<<<<< HEAD
-	ath9k_hw_disable(sc->sc_ah);
-	ath9k_hw_configpcipowersave(sc->sc_ah, 1, 1);
-	ath9k_ps_restore(sc);
-
-	/* Finally, put the chip in FULL SLEEP mode */
-	ath9k_hw_setpower(sc->sc_ah, ATH9K_PM_FULL_SLEEP);
-=======
 	ath9k_hw_disable(ah);
 	ath9k_hw_configpcipowersave(ah, 1, 1);
 
@@ -2174,7 +1275,6 @@
 
 	sc->ps_idle = true;
 	ath_radio_disable(sc, hw);
->>>>>>> 02f8c6ae
 
 	sc->sc_flags |= SC_OP_INVALID;
 
@@ -2476,15 +1576,6 @@
 {
 	struct ath_hw *ah = sc->sc_ah;
 
-<<<<<<< HEAD
-	/* Reclaim beacon resources */
-	if ((sc->sc_ah->opmode == NL80211_IFTYPE_AP) ||
-	    (sc->sc_ah->opmode == NL80211_IFTYPE_ADHOC) ||
-	    (sc->sc_ah->opmode == NL80211_IFTYPE_MESH_POINT)) {
-		ath9k_ps_wakeup(sc);
-		ath9k_hw_stoptxdma(sc->sc_ah, sc->beacon.beaconq);
-		ath9k_ps_restore(sc);
-=======
 	sc->ps_enabled = true;
 	if (!(ah->caps.hw_caps & ATH9K_HW_CAP_AUTOSLEEP)) {
 		if ((ah->imask & ATH9K_INT_TIM_TIMER) == 0) {
@@ -2492,18 +1583,12 @@
 			ath9k_hw_set_interrupts(ah, ah->imask);
 		}
 		ath9k_hw_setrxabort(ah, 1);
->>>>>>> 02f8c6ae
-	}
-}
-
-<<<<<<< HEAD
-	ath_beacon_return(sc, avp);
-	sc->sc_flags &= ~SC_OP_BEACONS;
-=======
+	}
+}
+
 static void ath9k_disable_ps(struct ath_softc *sc)
 {
 	struct ath_hw *ah = sc->sc_ah;
->>>>>>> 02f8c6ae
 
 	sc->ps_enabled = false;
 	ath9k_hw_setpower(ah, ATH9K_PM_AWAKE);
@@ -2519,19 +1604,6 @@
 		}
 	}
 
-}
-
-void ath9k_enable_ps(struct ath_softc *sc)
-{
-	sc->ps_enabled = true;
-	if (!(sc->sc_ah->caps.hw_caps & ATH9K_HW_CAP_AUTOSLEEP)) {
-		if ((sc->imask & ATH9K_INT_TIM_TIMER) == 0) {
-			sc->imask |= ATH9K_INT_TIM_TIMER;
-			ath9k_hw_set_interrupts(sc->sc_ah,
-					sc->imask);
-		}
-	}
-	ath9k_hw_setrxabort(sc->sc_ah, 1);
 }
 
 static int ath9k_config(struct ieee80211_hw *hw, u32 changed)
@@ -2568,32 +1640,6 @@
 	 * IEEE80211_CONF_CHANGE_PS is only passed by mac80211 for STA mode.
 	 */
 	if (changed & IEEE80211_CONF_CHANGE_PS) {
-<<<<<<< HEAD
-		if (conf->flags & IEEE80211_CONF_PS) {
-			sc->sc_flags |= SC_OP_PS_ENABLED;
-			if ((sc->sc_flags & SC_OP_NULLFUNC_COMPLETED)) {
-				sc->sc_flags &= ~SC_OP_NULLFUNC_COMPLETED;
-				ath9k_enable_ps(sc);
-			}
-		} else {
-			sc->ps_enabled = false;
-			sc->sc_flags &= ~(SC_OP_PS_ENABLED |
-					  SC_OP_NULLFUNC_COMPLETED);
-			ath9k_hw_setpower(sc->sc_ah, ATH9K_PM_AWAKE);
-			if (!(ah->caps.hw_caps &
-			      ATH9K_HW_CAP_AUTOSLEEP)) {
-				ath9k_hw_setrxabort(sc->sc_ah, 0);
-				sc->sc_flags &= ~(SC_OP_WAIT_FOR_BEACON |
-						  SC_OP_WAIT_FOR_CAB |
-						  SC_OP_WAIT_FOR_PSPOLL_DATA |
-						  SC_OP_WAIT_FOR_TX_ACK);
-				if (sc->imask & ATH9K_INT_TIM_TIMER) {
-					sc->imask &= ~ATH9K_INT_TIM_TIMER;
-					ath9k_hw_set_interrupts(sc->sc_ah,
-							sc->imask);
-				}
-			}
-=======
 		unsigned long flags;
 		spin_lock_irqsave(&sc->sc_pm_lock, flags);
 		if (conf->flags & IEEE80211_CONF_PS)
@@ -2612,7 +1658,6 @@
 			ath_dbg(common, ATH_DBG_CONFIG,
 				"Monitor mode is disabled\n");
 			sc->sc_ah->is_monitoring = false;
->>>>>>> 02f8c6ae
 		}
 	}
 
@@ -3142,11 +2187,6 @@
 	case IEEE80211_AMPDU_RX_STOP:
 		break;
 	case IEEE80211_AMPDU_TX_START:
-<<<<<<< HEAD
-		ath9k_ps_wakeup(sc);
-		ath_tx_aggr_start(sc, sta, tid, ssn);
-		ieee80211_start_tx_ba_cb_irqsafe(hw, sta->addr, tid);
-=======
 		if (!(sc->sc_flags & SC_OP_TXAGGR))
 			return -EOPNOTSUPP;
 
@@ -3154,17 +2194,12 @@
 		ret = ath_tx_aggr_start(sc, sta, tid, ssn);
 		if (!ret)
 			ieee80211_start_tx_ba_cb_irqsafe(vif, sta->addr, tid);
->>>>>>> 02f8c6ae
 		ath9k_ps_restore(sc);
 		break;
 	case IEEE80211_AMPDU_TX_STOP:
 		ath9k_ps_wakeup(sc);
 		ath_tx_aggr_stop(sc, sta, tid);
-<<<<<<< HEAD
-		ieee80211_stop_tx_ba_cb_irqsafe(hw, sta->addr, tid);
-=======
 		ieee80211_stop_tx_ba_cb_irqsafe(vif, sta->addr, tid);
->>>>>>> 02f8c6ae
 		ath9k_ps_restore(sc);
 		break;
 	case IEEE80211_AMPDU_TX_OPERATIONAL:
