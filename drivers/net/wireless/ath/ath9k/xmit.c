--- conflicted
+++ resolved
@@ -2186,11 +2186,7 @@
 		txq->stopped = true;
 	}
 
-<<<<<<< HEAD
-	if (txctl->an)
-=======
 	if (txctl->an && ieee80211_is_data_present(hdr->frame_control))
->>>>>>> f9287c7a
 		tid = ath_get_skb_tid(sc, txctl->an, skb);
 
 	if (info->flags & IEEE80211_TX_CTL_PS_RESPONSE) {
