--- conflicted
+++ resolved
@@ -31,570 +31,11 @@
 #define AR_PHY_TX_GAIN           0x0007F000
 #define AR_PHY_TX_GAIN_S         12
 
-<<<<<<< HEAD
-#define AR_PHY_TURBO                0x9804
-#define AR_PHY_FC_TURBO_MODE        0x00000001
-#define AR_PHY_FC_TURBO_SHORT       0x00000002
-#define AR_PHY_FC_DYN2040_EN        0x00000004
-#define AR_PHY_FC_DYN2040_PRI_ONLY  0x00000008
-#define AR_PHY_FC_DYN2040_PRI_CH    0x00000010
-#define AR_PHY_FC_DYN2040_EXT_CH    0x00000020
-#define AR_PHY_FC_HT_EN             0x00000040
-#define AR_PHY_FC_SHORT_GI_40       0x00000080
-#define AR_PHY_FC_WALSH             0x00000100
-#define AR_PHY_FC_SINGLE_HT_LTF1    0x00000200
-#define AR_PHY_FC_ENABLE_DAC_FIFO   0x00000800
-
-#define AR_PHY_TEST2 		    0x9808
-
-#define AR_PHY_TIMING2           0x9810
-#define AR_PHY_TIMING3           0x9814
-#define AR_PHY_TIMING3_DSC_MAN   0xFFFE0000
-#define AR_PHY_TIMING3_DSC_MAN_S 17
-#define AR_PHY_TIMING3_DSC_EXP   0x0001E000
-#define AR_PHY_TIMING3_DSC_EXP_S 13
-
-#define AR_PHY_CHIP_ID            0x9818
-#define AR_PHY_CHIP_ID_REV_0      0x80
-#define AR_PHY_CHIP_ID_REV_1      0x81
-#define AR_PHY_CHIP_ID_9160_REV_0 0xb0
-
-#define AR_PHY_ACTIVE       0x981C
-#define AR_PHY_ACTIVE_EN    0x00000001
-#define AR_PHY_ACTIVE_DIS   0x00000000
-
-#define AR_PHY_RF_CTL2             0x9824
-#define AR_PHY_TX_END_DATA_START   0x000000FF
-#define AR_PHY_TX_END_DATA_START_S 0
-#define AR_PHY_TX_END_PA_ON        0x0000FF00
-#define AR_PHY_TX_END_PA_ON_S      8
-
-#define AR_PHY_RF_CTL3                  0x9828
-#define AR_PHY_TX_END_TO_A2_RX_ON       0x00FF0000
-#define AR_PHY_TX_END_TO_A2_RX_ON_S     16
-
-#define AR_PHY_ADC_CTL                  0x982C
-#define AR_PHY_ADC_CTL_OFF_INBUFGAIN    0x00000003
-#define AR_PHY_ADC_CTL_OFF_INBUFGAIN_S  0
-#define AR_PHY_ADC_CTL_OFF_PWDDAC       0x00002000
-#define AR_PHY_ADC_CTL_OFF_PWDBANDGAP   0x00004000
-#define AR_PHY_ADC_CTL_OFF_PWDADC       0x00008000
-#define AR_PHY_ADC_CTL_ON_INBUFGAIN     0x00030000
-#define AR_PHY_ADC_CTL_ON_INBUFGAIN_S   16
-
-#define AR_PHY_ADC_SERIAL_CTL       0x9830
-#define AR_PHY_SEL_INTERNAL_ADDAC   0x00000000
-#define AR_PHY_SEL_EXTERNAL_RADIO   0x00000001
-
-#define AR_PHY_RF_CTL4                    0x9834
-#define AR_PHY_RF_CTL4_TX_END_XPAB_OFF    0xFF000000
-#define AR_PHY_RF_CTL4_TX_END_XPAB_OFF_S  24
-#define AR_PHY_RF_CTL4_TX_END_XPAA_OFF    0x00FF0000
-#define AR_PHY_RF_CTL4_TX_END_XPAA_OFF_S  16
-#define AR_PHY_RF_CTL4_FRAME_XPAB_ON      0x0000FF00
-#define AR_PHY_RF_CTL4_FRAME_XPAB_ON_S    8
-#define AR_PHY_RF_CTL4_FRAME_XPAA_ON      0x000000FF
-#define AR_PHY_RF_CTL4_FRAME_XPAA_ON_S    0
-
-#define AR_PHY_TSTDAC_CONST               0x983c
-
-#define AR_PHY_SETTLING          0x9844
-#define AR_PHY_SETTLING_SWITCH   0x00003F80
-#define AR_PHY_SETTLING_SWITCH_S 7
-
-#define AR_PHY_RXGAIN                   0x9848
-#define AR_PHY_RXGAIN_TXRX_ATTEN        0x0003F000
-#define AR_PHY_RXGAIN_TXRX_ATTEN_S      12
-#define AR_PHY_RXGAIN_TXRX_RF_MAX       0x007C0000
-#define AR_PHY_RXGAIN_TXRX_RF_MAX_S     18
-#define AR9280_PHY_RXGAIN_TXRX_ATTEN    0x00003F80
-#define AR9280_PHY_RXGAIN_TXRX_ATTEN_S  7
-#define AR9280_PHY_RXGAIN_TXRX_MARGIN   0x001FC000
-#define AR9280_PHY_RXGAIN_TXRX_MARGIN_S 14
-
-#define AR_PHY_DESIRED_SZ           0x9850
-#define AR_PHY_DESIRED_SZ_ADC       0x000000FF
-#define AR_PHY_DESIRED_SZ_ADC_S     0
-#define AR_PHY_DESIRED_SZ_PGA       0x0000FF00
-#define AR_PHY_DESIRED_SZ_PGA_S     8
-#define AR_PHY_DESIRED_SZ_TOT_DES   0x0FF00000
-#define AR_PHY_DESIRED_SZ_TOT_DES_S 20
-
-#define AR_PHY_FIND_SIG           0x9858
-#define AR_PHY_FIND_SIG_FIRSTEP   0x0003F000
-#define AR_PHY_FIND_SIG_FIRSTEP_S 12
-#define AR_PHY_FIND_SIG_FIRPWR    0x03FC0000
-#define AR_PHY_FIND_SIG_FIRPWR_S  18
-
-#define AR_PHY_AGC_CTL1                  0x985C
-#define AR_PHY_AGC_CTL1_COARSE_LOW       0x00007F80
-#define AR_PHY_AGC_CTL1_COARSE_LOW_S     7
-#define AR_PHY_AGC_CTL1_COARSE_HIGH      0x003F8000
-#define AR_PHY_AGC_CTL1_COARSE_HIGH_S    15
-
-#define AR_PHY_AGC_CONTROL               0x9860
-#define AR_PHY_AGC_CONTROL_CAL           0x00000001
-#define AR_PHY_AGC_CONTROL_NF            0x00000002
-#define AR_PHY_AGC_CONTROL_ENABLE_NF     0x00008000
-#define AR_PHY_AGC_CONTROL_FLTR_CAL      0x00010000
-#define AR_PHY_AGC_CONTROL_NO_UPDATE_NF  0x00020000
-
-#define AR_PHY_CCA                  0x9864
-#define AR_PHY_MINCCA_PWR           0x0FF80000
-#define AR_PHY_MINCCA_PWR_S         19
-#define AR_PHY_CCA_THRESH62         0x0007F000
-#define AR_PHY_CCA_THRESH62_S       12
-#define AR9280_PHY_MINCCA_PWR       0x1FF00000
-#define AR9280_PHY_MINCCA_PWR_S     20
-#define AR9280_PHY_CCA_THRESH62     0x000FF000
-#define AR9280_PHY_CCA_THRESH62_S   12
-
-#define AR_PHY_SFCORR_LOW                    0x986C
-#define AR_PHY_SFCORR_LOW_USE_SELF_CORR_LOW  0x00000001
-#define AR_PHY_SFCORR_LOW_M2COUNT_THR_LOW    0x00003F00
-#define AR_PHY_SFCORR_LOW_M2COUNT_THR_LOW_S  8
-#define AR_PHY_SFCORR_LOW_M1_THRESH_LOW      0x001FC000
-#define AR_PHY_SFCORR_LOW_M1_THRESH_LOW_S    14
-#define AR_PHY_SFCORR_LOW_M2_THRESH_LOW      0x0FE00000
-#define AR_PHY_SFCORR_LOW_M2_THRESH_LOW_S    21
-
-#define AR_PHY_SFCORR                0x9868
-#define AR_PHY_SFCORR_M2COUNT_THR    0x0000001F
-#define AR_PHY_SFCORR_M2COUNT_THR_S  0
-#define AR_PHY_SFCORR_M1_THRESH      0x00FE0000
-#define AR_PHY_SFCORR_M1_THRESH_S    17
-#define AR_PHY_SFCORR_M2_THRESH      0x7F000000
-#define AR_PHY_SFCORR_M2_THRESH_S    24
-
-#define AR_PHY_SLEEP_CTR_CONTROL    0x9870
-#define AR_PHY_SLEEP_CTR_LIMIT      0x9874
-#define AR_PHY_SYNTH_CONTROL        0x9874
-#define AR_PHY_SLEEP_SCAL           0x9878
-
-#define AR_PHY_PLL_CTL          0x987c
-#define AR_PHY_PLL_CTL_40       0xaa
-#define AR_PHY_PLL_CTL_40_5413  0x04
-#define AR_PHY_PLL_CTL_44       0xab
-#define AR_PHY_PLL_CTL_44_2133  0xeb
-#define AR_PHY_PLL_CTL_40_2133  0xea
-
-#define AR_PHY_SPECTRAL_SCAN		0x9912
-#define AR_PHY_SPECTRAL_SCAN_ENABLE	0x1
-
-#define AR_PHY_RX_DELAY           0x9914
-#define AR_PHY_SEARCH_START_DELAY 0x9918
-#define AR_PHY_RX_DELAY_DELAY     0x00003FFF
-
-#define AR_PHY_TIMING_CTRL4(_i)     (0x9920 + ((_i) << 12))
-#define AR_PHY_TIMING_CTRL4_IQCORR_Q_Q_COFF 0x01F
-#define AR_PHY_TIMING_CTRL4_IQCORR_Q_Q_COFF_S   0
-#define AR_PHY_TIMING_CTRL4_IQCORR_Q_I_COFF 0x7E0
-#define AR_PHY_TIMING_CTRL4_IQCORR_Q_I_COFF_S   5
-#define AR_PHY_TIMING_CTRL4_IQCORR_ENABLE   0x800
-#define AR_PHY_TIMING_CTRL4_IQCAL_LOG_COUNT_MAX 0xF000
-#define AR_PHY_TIMING_CTRL4_IQCAL_LOG_COUNT_MAX_S   12
-#define AR_PHY_TIMING_CTRL4_DO_CAL    0x10000
-
-#define AR_PHY_TIMING_CTRL4_ENABLE_SPUR_RSSI	0x80000000
-#define	AR_PHY_TIMING_CTRL4_ENABLE_SPUR_FILTER	0x40000000
-#define	AR_PHY_TIMING_CTRL4_ENABLE_CHAN_MASK	0x20000000
-#define	AR_PHY_TIMING_CTRL4_ENABLE_PILOT_MASK	0x10000000
-
-#define AR_PHY_TIMING5               0x9924
-#define AR_PHY_TIMING5_CYCPWR_THR1   0x000000FE
-#define AR_PHY_TIMING5_CYCPWR_THR1_S 1
-
-#define AR_PHY_POWER_TX_RATE1               0x9934
-#define AR_PHY_POWER_TX_RATE2               0x9938
-#define AR_PHY_POWER_TX_RATE_MAX            0x993c
-#define AR_PHY_POWER_TX_RATE_MAX_TPC_ENABLE 0x00000040
-
-#define AR_PHY_FRAME_CTL            0x9944
-#define AR_PHY_FRAME_CTL_TX_CLIP    0x00000038
-#define AR_PHY_FRAME_CTL_TX_CLIP_S  3
-
-#define AR_PHY_TXPWRADJ                   0x994C
-#define AR_PHY_TXPWRADJ_CCK_GAIN_DELTA    0x00000FC0
-#define AR_PHY_TXPWRADJ_CCK_GAIN_DELTA_S  6
-#define AR_PHY_TXPWRADJ_CCK_PCDAC_INDEX   0x00FC0000
-#define AR_PHY_TXPWRADJ_CCK_PCDAC_INDEX_S 18
-
-#define AR_PHY_RADAR_EXT      0x9940
-#define AR_PHY_RADAR_EXT_ENA  0x00004000
-
-#define AR_PHY_RADAR_0          0x9954
-#define AR_PHY_RADAR_0_ENA      0x00000001
-#define AR_PHY_RADAR_0_FFT_ENA  0x80000000
-#define AR_PHY_RADAR_0_INBAND   0x0000003e
-#define AR_PHY_RADAR_0_INBAND_S 1
-#define AR_PHY_RADAR_0_PRSSI    0x00000FC0
-#define AR_PHY_RADAR_0_PRSSI_S  6
-#define AR_PHY_RADAR_0_HEIGHT   0x0003F000
-#define AR_PHY_RADAR_0_HEIGHT_S 12
-#define AR_PHY_RADAR_0_RRSSI    0x00FC0000
-#define AR_PHY_RADAR_0_RRSSI_S  18
-#define AR_PHY_RADAR_0_FIRPWR   0x7F000000
-#define AR_PHY_RADAR_0_FIRPWR_S 24
-
-#define AR_PHY_RADAR_1                  0x9958
-#define AR_PHY_RADAR_1_RELPWR_ENA       0x00800000
-#define AR_PHY_RADAR_1_USE_FIR128       0x00400000
-#define AR_PHY_RADAR_1_RELPWR_THRESH    0x003F0000
-#define AR_PHY_RADAR_1_RELPWR_THRESH_S  16
-#define AR_PHY_RADAR_1_BLOCK_CHECK      0x00008000
-#define AR_PHY_RADAR_1_MAX_RRSSI        0x00004000
-#define AR_PHY_RADAR_1_RELSTEP_CHECK    0x00002000
-#define AR_PHY_RADAR_1_RELSTEP_THRESH   0x00001F00
-#define AR_PHY_RADAR_1_RELSTEP_THRESH_S 8
-#define AR_PHY_RADAR_1_MAXLEN           0x000000FF
-#define AR_PHY_RADAR_1_MAXLEN_S         0
-
-#define AR_PHY_SWITCH_CHAIN_0     0x9960
-#define AR_PHY_SWITCH_COM         0x9964
-
-#define AR_PHY_SIGMA_DELTA            0x996C
-#define AR_PHY_SIGMA_DELTA_ADC_SEL    0x00000003
-#define AR_PHY_SIGMA_DELTA_ADC_SEL_S  0
-#define AR_PHY_SIGMA_DELTA_FILT2      0x000000F8
-#define AR_PHY_SIGMA_DELTA_FILT2_S    3
-#define AR_PHY_SIGMA_DELTA_FILT1      0x00001F00
-#define AR_PHY_SIGMA_DELTA_FILT1_S    8
-#define AR_PHY_SIGMA_DELTA_ADC_CLIP   0x01FFE000
-#define AR_PHY_SIGMA_DELTA_ADC_CLIP_S 13
-
-#define AR_PHY_RESTART          0x9970
-#define AR_PHY_RESTART_DIV_GC   0x001C0000
-#define AR_PHY_RESTART_DIV_GC_S 18
-
-#define AR_PHY_RFBUS_REQ        0x997C
-#define AR_PHY_RFBUS_REQ_EN     0x00000001
-
-#define	AR_PHY_TIMING7		        0x9980
-#define	AR_PHY_TIMING8		        0x9984
-#define	AR_PHY_TIMING8_PILOT_MASK_2	0x000FFFFF
-#define	AR_PHY_TIMING8_PILOT_MASK_2_S	0
-
-#define	AR_PHY_BIN_MASK2_1	0x9988
-#define	AR_PHY_BIN_MASK2_2	0x998c
-#define	AR_PHY_BIN_MASK2_3	0x9990
-#define	AR_PHY_BIN_MASK2_4	0x9994
-
-#define	AR_PHY_BIN_MASK_1	0x9900
-#define	AR_PHY_BIN_MASK_2	0x9904
-#define	AR_PHY_BIN_MASK_3	0x9908
-
-#define	AR_PHY_MASK_CTL		0x990c
-
-#define	AR_PHY_BIN_MASK2_4_MASK_4	0x00003FFF
-#define	AR_PHY_BIN_MASK2_4_MASK_4_S	0
-
-#define	AR_PHY_TIMING9		        0x9998
-#define	AR_PHY_TIMING10		        0x999c
-#define	AR_PHY_TIMING10_PILOT_MASK_2	0x000FFFFF
-#define	AR_PHY_TIMING10_PILOT_MASK_2_S	0
-
-#define	AR_PHY_TIMING11			        0x99a0
-#define	AR_PHY_TIMING11_SPUR_DELTA_PHASE	0x000FFFFF
-#define	AR_PHY_TIMING11_SPUR_DELTA_PHASE_S	0
-#define	AR_PHY_TIMING11_SPUR_FREQ_SD		0x3FF00000
-#define	AR_PHY_TIMING11_SPUR_FREQ_SD_S		20
-#define AR_PHY_TIMING11_USE_SPUR_IN_AGC		0x40000000
-#define AR_PHY_TIMING11_USE_SPUR_IN_SELFCOR	0x80000000
-
-#define AR_PHY_RX_CHAINMASK     0x99a4
-#define AR_PHY_NEW_ADC_DC_GAIN_CORR(_i) (0x99b4 + ((_i) << 12))
-#define AR_PHY_NEW_ADC_GAIN_CORR_ENABLE 0x40000000
-#define AR_PHY_NEW_ADC_DC_OFFSET_CORR_ENABLE 0x80000000
-
-#define AR_PHY_MULTICHAIN_GAIN_CTL          0x99ac
-#define AR_PHY_9285_ANT_DIV_CTL_ALL         0x7f000000
-#define AR_PHY_9285_ANT_DIV_CTL             0x01000000
-#define AR_PHY_9285_ANT_DIV_CTL_S           24
-#define AR_PHY_9285_ANT_DIV_ALT_LNACONF     0x06000000
-#define AR_PHY_9285_ANT_DIV_ALT_LNACONF_S   25
-#define AR_PHY_9285_ANT_DIV_MAIN_LNACONF    0x18000000
-#define AR_PHY_9285_ANT_DIV_MAIN_LNACONF_S  27
-#define AR_PHY_9285_ANT_DIV_ALT_GAINTB      0x20000000
-#define AR_PHY_9285_ANT_DIV_ALT_GAINTB_S    29
-#define AR_PHY_9285_ANT_DIV_MAIN_GAINTB     0x40000000
-#define AR_PHY_9285_ANT_DIV_MAIN_GAINTB_S   30
-#define AR_PHY_9285_ANT_DIV_LNA1            2
-#define AR_PHY_9285_ANT_DIV_LNA2            1
-#define AR_PHY_9285_ANT_DIV_LNA1_PLUS_LNA2  3
-#define AR_PHY_9285_ANT_DIV_LNA1_MINUS_LNA2 0
-#define AR_PHY_9285_ANT_DIV_GAINTB_0        0
-#define AR_PHY_9285_ANT_DIV_GAINTB_1        1
-
-#define AR_PHY_EXT_CCA0             0x99b8
-#define AR_PHY_EXT_CCA0_THRESH62    0x000000FF
-#define AR_PHY_EXT_CCA0_THRESH62_S  0
-
-#define AR_PHY_EXT_CCA                  0x99bc
-#define AR_PHY_EXT_CCA_CYCPWR_THR1      0x0000FE00
-#define AR_PHY_EXT_CCA_CYCPWR_THR1_S    9
-#define AR_PHY_EXT_CCA_THRESH62         0x007F0000
-#define AR_PHY_EXT_CCA_THRESH62_S       16
-#define AR_PHY_EXT_MINCCA_PWR           0xFF800000
-#define AR_PHY_EXT_MINCCA_PWR_S         23
-#define AR9280_PHY_EXT_MINCCA_PWR       0x01FF0000
-#define AR9280_PHY_EXT_MINCCA_PWR_S     16
-
-#define AR_PHY_SFCORR_EXT                 0x99c0
-#define AR_PHY_SFCORR_EXT_M1_THRESH       0x0000007F
-#define AR_PHY_SFCORR_EXT_M1_THRESH_S     0
-#define AR_PHY_SFCORR_EXT_M2_THRESH       0x00003F80
-#define AR_PHY_SFCORR_EXT_M2_THRESH_S     7
-#define AR_PHY_SFCORR_EXT_M1_THRESH_LOW   0x001FC000
-#define AR_PHY_SFCORR_EXT_M1_THRESH_LOW_S 14
-#define AR_PHY_SFCORR_EXT_M2_THRESH_LOW   0x0FE00000
-#define AR_PHY_SFCORR_EXT_M2_THRESH_LOW_S 21
-#define AR_PHY_SFCORR_SPUR_SUBCHNL_SD_S   28
-
-#define AR_PHY_HALFGI           0x99D0
-#define AR_PHY_HALFGI_DSC_MAN   0x0007FFF0
-#define AR_PHY_HALFGI_DSC_MAN_S 4
-#define AR_PHY_HALFGI_DSC_EXP   0x0000000F
-#define AR_PHY_HALFGI_DSC_EXP_S 0
-
-#define AR_PHY_CHAN_INFO_MEMORY               0x99DC
-#define AR_PHY_CHAN_INFO_MEMORY_CAPTURE_MASK  0x0001
-
-#define AR_PHY_HEAVY_CLIP_ENABLE         0x99E0
-
-#define AR_PHY_HEAVY_CLIP_FACTOR_RIFS    0x99EC
-#define AR_PHY_RIFS_INIT_DELAY         0x03ff0000
-
-#define AR_PHY_M_SLEEP      0x99f0
-#define AR_PHY_REFCLKDLY    0x99f4
-#define AR_PHY_REFCLKPD     0x99f8
-
-#define AR_PHY_CALMODE      0x99f0
-
-#define AR_PHY_CALMODE_IQ           0x00000000
-#define AR_PHY_CALMODE_ADC_GAIN     0x00000001
-#define AR_PHY_CALMODE_ADC_DC_PER   0x00000002
-#define AR_PHY_CALMODE_ADC_DC_INIT  0x00000003
-
-#define AR_PHY_CAL_MEAS_0(_i)     (0x9c10 + ((_i) << 12))
-#define AR_PHY_CAL_MEAS_1(_i)     (0x9c14 + ((_i) << 12))
-#define AR_PHY_CAL_MEAS_2(_i)     (0x9c18 + ((_i) << 12))
-#define AR_PHY_CAL_MEAS_3(_i)     (0x9c1c + ((_i) << 12))
-
-#define AR_PHY_CURRENT_RSSI 0x9c1c
-#define AR9280_PHY_CURRENT_RSSI 0x9c3c
-
-#define AR_PHY_RFBUS_GRANT       0x9C20
-#define AR_PHY_RFBUS_GRANT_EN    0x00000001
-
-#define AR_PHY_CHAN_INFO_GAIN_DIFF             0x9CF4
-#define AR_PHY_CHAN_INFO_GAIN_DIFF_UPPER_LIMIT 320
-
-#define AR_PHY_CHAN_INFO_GAIN          0x9CFC
-
-#define AR_PHY_MODE         0xA200
-#define AR_PHY_MODE_ASYNCFIFO 0x80
-#define AR_PHY_MODE_AR2133  0x08
-#define AR_PHY_MODE_AR5111  0x00
-#define AR_PHY_MODE_AR5112  0x08
-#define AR_PHY_MODE_DYNAMIC 0x04
-#define AR_PHY_MODE_RF2GHZ  0x02
-#define AR_PHY_MODE_RF5GHZ  0x00
-#define AR_PHY_MODE_CCK     0x01
-#define AR_PHY_MODE_OFDM    0x00
-#define AR_PHY_MODE_DYN_CCK_DISABLE 0x100
-
-#define AR_PHY_CCK_TX_CTRL       0xA204
-#define AR_PHY_CCK_TX_CTRL_JAPAN 0x00000010
-#define AR_PHY_CCK_TX_CTRL_TX_DAC_SCALE_CCK         0x0000000C
-#define AR_PHY_CCK_TX_CTRL_TX_DAC_SCALE_CCK_S       2
-
-#define AR_PHY_CCK_DETECT                           0xA208
-#define AR_PHY_CCK_DETECT_WEAK_SIG_THR_CCK          0x0000003F
-#define AR_PHY_CCK_DETECT_WEAK_SIG_THR_CCK_S        0
-/* [12:6] settling time for antenna switch */
-#define AR_PHY_CCK_DETECT_ANT_SWITCH_TIME           0x00001FC0
-#define AR_PHY_CCK_DETECT_ANT_SWITCH_TIME_S         6
-#define AR_PHY_CCK_DETECT_BB_ENABLE_ANT_FAST_DIV    0x2000
-#define AR_PHY_CCK_DETECT_BB_ENABLE_ANT_FAST_DIV_S  13
-
-#define AR_PHY_GAIN_2GHZ                0xA20C
-#define AR_PHY_GAIN_2GHZ_RXTX_MARGIN    0x00FC0000
-#define AR_PHY_GAIN_2GHZ_RXTX_MARGIN_S  18
-#define AR_PHY_GAIN_2GHZ_BSW_MARGIN     0x00003C00
-#define AR_PHY_GAIN_2GHZ_BSW_MARGIN_S   10
-#define AR_PHY_GAIN_2GHZ_BSW_ATTEN      0x0000001F
-#define AR_PHY_GAIN_2GHZ_BSW_ATTEN_S    0
-
-#define AR_PHY_GAIN_2GHZ_XATTEN2_MARGIN     0x003E0000
-#define AR_PHY_GAIN_2GHZ_XATTEN2_MARGIN_S   17
-#define AR_PHY_GAIN_2GHZ_XATTEN1_MARGIN     0x0001F000
-#define AR_PHY_GAIN_2GHZ_XATTEN1_MARGIN_S   12
-#define AR_PHY_GAIN_2GHZ_XATTEN2_DB         0x00000FC0
-#define AR_PHY_GAIN_2GHZ_XATTEN2_DB_S       6
-#define AR_PHY_GAIN_2GHZ_XATTEN1_DB         0x0000003F
-#define AR_PHY_GAIN_2GHZ_XATTEN1_DB_S       0
-
-#define AR_PHY_CCK_RXCTRL4  0xA21C
-#define AR_PHY_CCK_RXCTRL4_FREQ_EST_SHORT   0x01F80000
-#define AR_PHY_CCK_RXCTRL4_FREQ_EST_SHORT_S 19
-
-#define AR_PHY_DAG_CTRLCCK  0xA228
-#define AR_PHY_DAG_CTRLCCK_EN_RSSI_THR  0x00000200
-#define AR_PHY_DAG_CTRLCCK_RSSI_THR     0x0001FC00
-#define AR_PHY_DAG_CTRLCCK_RSSI_THR_S   10
-
-#define AR_PHY_FORCE_CLKEN_CCK              0xA22C
-#define AR_PHY_FORCE_CLKEN_CCK_MRC_MUX      0x00000040
-
-#define AR_PHY_POWER_TX_RATE3   0xA234
-#define AR_PHY_POWER_TX_RATE4   0xA238
-
-#define AR_PHY_SCRM_SEQ_XR       0xA23C
-#define AR_PHY_HEADER_DETECT_XR  0xA240
-#define AR_PHY_CHIRP_DETECTED_XR 0xA244
-#define AR_PHY_BLUETOOTH         0xA254
-
-#define AR_PHY_TPCRG1   0xA258
-#define AR_PHY_TPCRG1_NUM_PD_GAIN   0x0000c000
-#define AR_PHY_TPCRG1_NUM_PD_GAIN_S 14
-
-#define AR_PHY_TPCRG1_PD_GAIN_1    0x00030000
-#define AR_PHY_TPCRG1_PD_GAIN_1_S  16
-#define AR_PHY_TPCRG1_PD_GAIN_2    0x000C0000
-#define AR_PHY_TPCRG1_PD_GAIN_2_S  18
-#define AR_PHY_TPCRG1_PD_GAIN_3    0x00300000
-#define AR_PHY_TPCRG1_PD_GAIN_3_S  20
-
-#define AR_PHY_TPCRG1_PD_CAL_ENABLE   0x00400000
-#define AR_PHY_TPCRG1_PD_CAL_ENABLE_S 22
-
-#define AR_PHY_TX_PWRCTRL4       0xa264
-#define AR_PHY_TX_PWRCTRL_PD_AVG_VALID     0x00000001
-#define AR_PHY_TX_PWRCTRL_PD_AVG_VALID_S   0
-#define AR_PHY_TX_PWRCTRL_PD_AVG_OUT       0x000001FE
-#define AR_PHY_TX_PWRCTRL_PD_AVG_OUT_S     1
-
-#define AR_PHY_TX_PWRCTRL6_0     0xa270
-#define AR_PHY_TX_PWRCTRL6_1     0xb270
-#define AR_PHY_TX_PWRCTRL_ERR_EST_MODE     0x03000000
-#define AR_PHY_TX_PWRCTRL_ERR_EST_MODE_S   24
-
-#define AR_PHY_TX_PWRCTRL7       0xa274
-#define AR_PHY_TX_PWRCTRL_INIT_TX_GAIN     0x01F80000
-#define AR_PHY_TX_PWRCTRL_INIT_TX_GAIN_S   19
-
-#define AR_PHY_TX_PWRCTRL9       0xa27C
-#define AR_PHY_TX_DESIRED_SCALE_CCK        0x00007C00
-#define AR_PHY_TX_DESIRED_SCALE_CCK_S      10
-#define AR_PHY_TX_PWRCTRL9_RES_DC_REMOVAL  0x80000000
-#define AR_PHY_TX_PWRCTRL9_RES_DC_REMOVAL_S 31
-
-#define AR_PHY_TX_GAIN_TBL1      0xa300
-#define AR_PHY_TX_GAIN                     0x0007F000
-#define AR_PHY_TX_GAIN_S                   12
-
-#define AR_PHY_CH0_TX_PWRCTRL11  0xa398
-#define AR_PHY_CH1_TX_PWRCTRL11  0xb398
-#define AR_PHY_TX_PWRCTRL_OLPC_TEMP_COMP   0x0000FC00
-#define AR_PHY_TX_PWRCTRL_OLPC_TEMP_COMP_S 10
-
-#define AR_PHY_VIT_MASK2_M_46_61 0xa3a0
-#define AR_PHY_MASK2_M_31_45     0xa3a4
-#define AR_PHY_MASK2_M_16_30     0xa3a8
-#define AR_PHY_MASK2_M_00_15     0xa3ac
-#define AR_PHY_MASK2_P_15_01     0xa3b8
-#define AR_PHY_MASK2_P_30_16     0xa3bc
-#define AR_PHY_MASK2_P_45_31     0xa3c0
-#define AR_PHY_MASK2_P_61_45     0xa3c4
-#define AR_PHY_SPUR_REG          0x994c
-
-#define AR_PHY_SPUR_REG_MASK_RATE_CNTL       (0xFF << 18)
-#define AR_PHY_SPUR_REG_MASK_RATE_CNTL_S     18
-
-#define AR_PHY_SPUR_REG_ENABLE_MASK_PPM      0x20000
-#define AR_PHY_SPUR_REG_MASK_RATE_SELECT     (0xFF << 9)
-#define AR_PHY_SPUR_REG_MASK_RATE_SELECT_S   9
-#define AR_PHY_SPUR_REG_ENABLE_VIT_SPUR_RSSI 0x100
-#define AR_PHY_SPUR_REG_SPUR_RSSI_THRESH     0x7F
-#define AR_PHY_SPUR_REG_SPUR_RSSI_THRESH_S   0
-
-#define AR_PHY_PILOT_MASK_01_30   0xa3b0
-#define AR_PHY_PILOT_MASK_31_60   0xa3b4
-
-#define AR_PHY_CHANNEL_MASK_01_30 0x99d4
-#define AR_PHY_CHANNEL_MASK_31_60 0x99d8
-
-#define AR_PHY_ANALOG_SWAP      0xa268
-#define AR_PHY_SWAP_ALT_CHAIN   0x00000040
-
-#define AR_PHY_TPCRG5   0xA26C
-#define AR_PHY_TPCRG5_PD_GAIN_OVERLAP       0x0000000F
-#define AR_PHY_TPCRG5_PD_GAIN_OVERLAP_S     0
-#define AR_PHY_TPCRG5_PD_GAIN_BOUNDARY_1    0x000003F0
-#define AR_PHY_TPCRG5_PD_GAIN_BOUNDARY_1_S  4
-#define AR_PHY_TPCRG5_PD_GAIN_BOUNDARY_2    0x0000FC00
-#define AR_PHY_TPCRG5_PD_GAIN_BOUNDARY_2_S  10
-#define AR_PHY_TPCRG5_PD_GAIN_BOUNDARY_3    0x003F0000
-#define AR_PHY_TPCRG5_PD_GAIN_BOUNDARY_3_S  16
-#define AR_PHY_TPCRG5_PD_GAIN_BOUNDARY_4    0x0FC00000
-#define AR_PHY_TPCRG5_PD_GAIN_BOUNDARY_4_S  22
-
-/* Carrier leak calibration control, do it after AGC calibration */
-#define AR_PHY_CL_CAL_CTL       0xA358
-#define AR_PHY_CL_CAL_ENABLE    0x00000002
-#define AR_PHY_PARALLEL_CAL_ENABLE    0x00000001
-
-#define AR_PHY_POWER_TX_RATE5   0xA38C
-#define AR_PHY_POWER_TX_RATE6   0xA390
-
-#define AR_PHY_CAL_CHAINMASK    0xA39C
-
-#define AR_PHY_POWER_TX_SUB     0xA3C8
-#define AR_PHY_POWER_TX_RATE7   0xA3CC
-#define AR_PHY_POWER_TX_RATE8   0xA3D0
-#define AR_PHY_POWER_TX_RATE9   0xA3D4
-
-#define AR_PHY_XPA_CFG  	0xA3D8
-#define AR_PHY_FORCE_XPA_CFG	0x000000001
-#define AR_PHY_FORCE_XPA_CFG_S	0
-
-#define AR_PHY_CH1_CCA          0xa864
-#define AR_PHY_CH1_MINCCA_PWR   0x0FF80000
-#define AR_PHY_CH1_MINCCA_PWR_S 19
-#define AR9280_PHY_CH1_MINCCA_PWR   0x1FF00000
-#define AR9280_PHY_CH1_MINCCA_PWR_S 20
-
-#define AR_PHY_CH2_CCA          0xb864
-#define AR_PHY_CH2_MINCCA_PWR   0x0FF80000
-#define AR_PHY_CH2_MINCCA_PWR_S 19
-
-#define AR_PHY_CH1_EXT_CCA          0xa9bc
-#define AR_PHY_CH1_EXT_MINCCA_PWR   0xFF800000
-#define AR_PHY_CH1_EXT_MINCCA_PWR_S 23
-#define AR9280_PHY_CH1_EXT_MINCCA_PWR   0x01FF0000
-#define AR9280_PHY_CH1_EXT_MINCCA_PWR_S 16
-
-#define AR_PHY_CH2_EXT_CCA          0xb9bc
-#define AR_PHY_CH2_EXT_MINCCA_PWR   0xFF800000
-#define AR_PHY_CH2_EXT_MINCCA_PWR_S 23
-
-#define REG_WRITE_RF_ARRAY(iniarray, regData, regWr) do {               \
-		int r;							\
-		for (r = 0; r < ((iniarray)->ia_rows); r++) {		\
-			REG_WRITE(ah, INI_RA((iniarray), r, 0), (regData)[r]); \
-			DO_DELAY(regWr);				\
-		}							\
-	} while (0)
-
-#define ATH9K_IS_MIC_ENABLED(ah)					\
-	((ah)->sta_id1_defaults & AR_STA_ID1_CRPT_MIC_ENABLE)
-=======
 #define AR_PHY_CLC_TBL1      0xa35c
 #define AR_PHY_CLC_I0        0x07ff0000
 #define AR_PHY_CLC_I0_S      16
 #define AR_PHY_CLC_Q0        0x0000ffd0
 #define AR_PHY_CLC_Q0_S      5
->>>>>>> 02f8c6ae
 
 #define ANTSWAP_AB 0x0001
 #define REDUCE_CHAIN_0 0x00000050
