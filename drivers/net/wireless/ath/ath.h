/*
 * Copyright (c) 2008-2009 Atheros Communications Inc.
 *
 * Permission to use, copy, modify, and/or distribute this software for any
 * purpose with or without fee is hereby granted, provided that the above
 * copyright notice and this permission notice appear in all copies.
 *
 * THE SOFTWARE IS PROVIDED "AS IS" AND THE AUTHOR DISCLAIMS ALL WARRANTIES
 * WITH REGARD TO THIS SOFTWARE INCLUDING ALL IMPLIED WARRANTIES OF
 * MERCHANTABILITY AND FITNESS. IN NO EVENT SHALL THE AUTHOR BE LIABLE FOR
 * ANY SPECIAL, DIRECT, INDIRECT, OR CONSEQUENTIAL DAMAGES OR ANY DAMAGES
 * WHATSOEVER RESULTING FROM LOSS OF USE, DATA OR PROFITS, WHETHER IN AN
 * ACTION OF CONTRACT, NEGLIGENCE OR OTHER TORTIOUS ACTION, ARISING OUT OF
 * OR IN CONNECTION WITH THE USE OR PERFORMANCE OF THIS SOFTWARE.
 */

#ifndef ATH_H
#define ATH_H

#include <linux/skbuff.h>
#include <linux/if_ether.h>
#include <linux/spinlock.h>
#include <net/mac80211.h>

/*
 * The key cache is used for h/w cipher state and also for
 * tracking station state such as the current tx antenna.
 * We also setup a mapping table between key cache slot indices
 * and station state to short-circuit node lookups on rx.
 * Different parts have different size key caches.  We handle
 * up to ATH_KEYMAX entries (could dynamically allocate state).
 */
#define	ATH_KEYMAX	        128     /* max key cache size we handle */

static const u8 ath_bcast_mac[ETH_ALEN] = {0xff, 0xff, 0xff, 0xff, 0xff, 0xff};

struct ath_ani {
	bool caldone;
	unsigned int longcal_timer;
	unsigned int shortcal_timer;
	unsigned int resetcal_timer;
	unsigned int checkani_timer;
	struct timer_list timer;
};

struct ath_cycle_counters {
	u32 cycles;
	u32 rx_busy;
	u32 rx_frame;
	u32 tx_frame;
};

enum ath_device_state {
	ATH_HW_UNAVAILABLE,
	ATH_HW_INITIALIZED,
};

enum ath_bus_type {
	ATH_PCI,
	ATH_AHB,
	ATH_USB,
};

struct reg_dmn_pair_mapping {
	u16 regDmnEnum;
	u16 reg_5ghz_ctl;
	u16 reg_2ghz_ctl;
};

struct ath_regulatory {
	char alpha2[2];
	u16 country_code;
	u16 max_power_level;
	u32 tp_scale;
	u16 current_rd;
	u16 current_rd_ext;
	int16_t power_limit;
	struct reg_dmn_pair_mapping *regpair;
};

enum ath_crypt_caps {
	ATH_CRYPT_CAP_CIPHER_AESCCM		= BIT(0),
	ATH_CRYPT_CAP_MIC_COMBINED		= BIT(1),
};

struct ath_keyval {
	u8 kv_type;
	u8 kv_pad;
	u16 kv_len;
	u8 kv_val[16]; /* TK */
	u8 kv_mic[8]; /* Michael MIC key */
	u8 kv_txmic[8]; /* Michael MIC TX key (used only if the hardware
			 * supports both MIC keys in the same key cache entry;
			 * in that case, kv_mic is the RX key) */
};

enum ath_cipher {
	ATH_CIPHER_WEP = 0,
	ATH_CIPHER_AES_OCB = 1,
	ATH_CIPHER_AES_CCM = 2,
	ATH_CIPHER_CKIP = 3,
	ATH_CIPHER_TKIP = 4,
	ATH_CIPHER_CLR = 5,
	ATH_CIPHER_MIC = 127
};

/**
 * struct ath_ops - Register read/write operations
 *
 * @read: Register read
 * @write: Register write
 * @enable_write_buffer: Enable multiple register writes
 * @write_flush: flush buffered register writes and disable buffering
 */
struct ath_ops {
	unsigned int (*read)(void *, u32 reg_offset);
	void (*write)(void *, u32 val, u32 reg_offset);
	void (*enable_write_buffer)(void *);
	void (*write_flush) (void *);
};

struct ath_common;

struct ath_bus_ops {
	enum ath_bus_type ath_bus_type;
	void (*read_cachesize)(struct ath_common *common, int *csz);
	bool (*eeprom_read)(struct ath_common *common, u32 off, u16 *data);
	void (*bt_coex_prep)(struct ath_common *common);
};

struct ath_common {
	void *ah;
	void *priv;
	struct ieee80211_hw *hw;
	int debug_mask;
	enum ath_device_state state;

	struct ath_ani ani;

	u16 cachelsz;
	u16 curaid;
	u8 macaddr[ETH_ALEN];
	u8 curbssid[ETH_ALEN];
	u8 bssidmask[ETH_ALEN];

	u8 tx_chainmask;
	u8 rx_chainmask;

	u32 rx_bufsize;

	u32 keymax;
	DECLARE_BITMAP(keymap, ATH_KEYMAX);
	DECLARE_BITMAP(tkip_keymap, ATH_KEYMAX);
<<<<<<< HEAD
	u8 splitmic;
=======
	enum ath_crypt_caps crypt_caps;

	unsigned int clockrate;

	spinlock_t cc_lock;
	struct ath_cycle_counters cc_ani;
	struct ath_cycle_counters cc_survey;
>>>>>>> 08eab940

	struct ath_regulatory regulatory;
	const struct ath_ops *ops;
	const struct ath_bus_ops *bus_ops;
};

struct sk_buff *ath_rxbuf_alloc(struct ath_common *common,
				u32 len,
				gfp_t gfp_mask);

void ath_hw_setbssidmask(struct ath_common *common);
void ath_key_delete(struct ath_common *common, struct ieee80211_key_conf *key);
int ath_key_config(struct ath_common *common,
			  struct ieee80211_vif *vif,
			  struct ieee80211_sta *sta,
			  struct ieee80211_key_conf *key);
bool ath_hw_keyreset(struct ath_common *common, u16 entry);
void ath_hw_cycle_counters_update(struct ath_common *common);
int32_t ath_hw_get_listen_time(struct ath_common *common);

#endif /* ATH_H */<|MERGE_RESOLUTION|>--- conflicted
+++ resolved
@@ -151,9 +151,6 @@
 	u32 keymax;
 	DECLARE_BITMAP(keymap, ATH_KEYMAX);
 	DECLARE_BITMAP(tkip_keymap, ATH_KEYMAX);
-<<<<<<< HEAD
-	u8 splitmic;
-=======
 	enum ath_crypt_caps crypt_caps;
 
 	unsigned int clockrate;
@@ -161,7 +158,6 @@
 	spinlock_t cc_lock;
 	struct ath_cycle_counters cc_ani;
 	struct ath_cycle_counters cc_survey;
->>>>>>> 08eab940
 
 	struct ath_regulatory regulatory;
 	const struct ath_ops *ops;
