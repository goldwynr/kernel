--- conflicted
+++ resolved
@@ -164,13 +164,10 @@
 #define B43_TXRING_SLOTS		256
 #define B43_RXRING_SLOTS		64
 #define B43_DMA0_RX_BUFFERSIZE		(B43_DMA0_RX_FRAMEOFFSET + IEEE80211_MAX_FRAME_LEN)
-<<<<<<< HEAD
-=======
 
 /* Pointer poison */
 #define B43_DMA_PTR_POISON		((void *)ERR_PTR(-ENOMEM))
 #define b43_dma_ptr_is_poisoned(ptr)	(unlikely((ptr) == B43_DMA_PTR_POISON))
->>>>>>> 02f8c6ae
 
 
 struct sk_buff;
