--- conflicted
+++ resolved
@@ -28,28 +28,8 @@
 /* Returns TRUE, if the radio is enabled in hardware. */
 bool b43_is_hw_radio_enabled(struct b43_wldev *dev)
 {
-<<<<<<< HEAD
-	if (dev->phy.rev >= 3 || dev->phy.type == B43_PHYTYPE_LP) {
-		if (!(b43_read32(dev, B43_MMIO_RADIO_HWENABLED_HI)
-		      & B43_MMIO_RADIO_HWENABLED_HI_MASK))
-			return 1;
-	} else {
-		/* To prevent CPU fault on PPC, do not read a register
-		 * unless the interface is started; however, on resume
-		 * for hibernation, this routine is entered early. When
-		 * that happens, unconditionally return TRUE.
-		 */
-		if (b43_status(dev) < B43_STAT_STARTED)
-			return 1;
-		if (b43_read16(dev, B43_MMIO_RADIO_HWENABLED_LO)
-		    & B43_MMIO_RADIO_HWENABLED_LO_MASK)
-			return 1;
-	}
-	return 0;
-=======
 	return !(b43_read32(dev, B43_MMIO_RADIO_HWENABLED_HI)
 		& B43_MMIO_RADIO_HWENABLED_HI_MASK);
->>>>>>> 02f8c6ae
 }
 
 /* The poll callback for the hardware button. */
