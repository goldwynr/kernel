--- conflicted
+++ resolved
@@ -269,13 +269,9 @@
 
 	struct sk_buff_head rx_list;
 	struct list_head rx_tickets;
-<<<<<<< HEAD
-	struct list_head rx_packets[IWM_RX_ID_HASH + 1];
-=======
 	spinlock_t ticket_lock;
 	struct list_head rx_packets[IWM_RX_ID_HASH];
 	spinlock_t packet_lock[IWM_RX_ID_HASH];
->>>>>>> 02f8c6ae
 	struct workqueue_struct *rx_wq;
 	struct work_struct rx_worker;
 
