/*
 * Copyright (c) 2004, 2005 Topspin Communications.  All rights reserved.
 * Copyright (c) 2005 Sun Microsystems, Inc. All rights reserved.
 * Copyright (c) 2005, 2006, 2007, 2008 Mellanox Technologies. All rights reserved.
 * Copyright (c) 2006, 2007 Cisco Systems, Inc. All rights reserved.
 *
 * This software is available to you under a choice of one of two
 * licenses.  You may choose to be licensed under the terms of the GNU
 * General Public License (GPL) Version 2, available from the file
 * COPYING in the main directory of this source tree, or the
 * OpenIB.org BSD license below:
 *
 *     Redistribution and use in source and binary forms, with or
 *     without modification, are permitted provided that the following
 *     conditions are met:
 *
 *      - Redistributions of source code must retain the above
 *        copyright notice, this list of conditions and the following
 *        disclaimer.
 *
 *      - Redistributions in binary form must reproduce the above
 *        copyright notice, this list of conditions and the following
 *        disclaimer in the documentation and/or other materials
 *        provided with the distribution.
 *
 * THE SOFTWARE IS PROVIDED "AS IS", WITHOUT WARRANTY OF ANY KIND,
 * EXPRESS OR IMPLIED, INCLUDING BUT NOT LIMITED TO THE WARRANTIES OF
 * MERCHANTABILITY, FITNESS FOR A PARTICULAR PURPOSE AND
 * NONINFRINGEMENT. IN NO EVENT SHALL THE AUTHORS OR COPYRIGHT HOLDERS
 * BE LIABLE FOR ANY CLAIM, DAMAGES OR OTHER LIABILITY, WHETHER IN AN
 * ACTION OF CONTRACT, TORT OR OTHERWISE, ARISING FROM, OUT OF OR IN
 * CONNECTION WITH THE SOFTWARE OR THE USE OR OTHER DEALINGS IN THE
 * SOFTWARE.
 */

#include <linux/module.h>
#include <linux/init.h>
#include <linux/errno.h>
#include <linux/pci.h>
#include <linux/dma-mapping.h>
#include <linux/slab.h>
#include <linux/io-mapping.h>

#include <linux/mlx4/device.h>
#include <linux/mlx4/doorbell.h>

#include "mlx4.h"
#include "fw.h"
#include "icm.h"

MODULE_AUTHOR("Roland Dreier");
MODULE_DESCRIPTION("Mellanox ConnectX HCA low-level driver");
MODULE_LICENSE("Dual BSD/GPL");
MODULE_VERSION(DRV_VERSION);

struct workqueue_struct *mlx4_wq;

#ifdef CONFIG_MLX4_DEBUG

int mlx4_debug_level = 0;
module_param_named(debug_level, mlx4_debug_level, int, 0644);
MODULE_PARM_DESC(debug_level, "Enable debug tracing if > 0");

#endif /* CONFIG_MLX4_DEBUG */

#ifdef CONFIG_PCI_MSI

static int msi_x = 1;
module_param(msi_x, int, 0444);
MODULE_PARM_DESC(msi_x, "attempt to use MSI-X if nonzero");

#else /* CONFIG_PCI_MSI */

#define msi_x (0)

#endif /* CONFIG_PCI_MSI */

static char mlx4_version[] __devinitdata =
	DRV_NAME ": Mellanox ConnectX core driver v"
	DRV_VERSION " (" DRV_RELDATE ")\n";

static struct mlx4_profile default_profile = {
	.num_qp		= 1 << 17,
	.num_srq	= 1 << 16,
	.rdmarc_per_qp	= 1 << 4,
	.num_cq		= 1 << 16,
	.num_mcg	= 1 << 13,
	.num_mpt	= 1 << 17,
	.num_mtt	= 1 << 20,
};

static int log_num_mac = 2;
module_param_named(log_num_mac, log_num_mac, int, 0444);
MODULE_PARM_DESC(log_num_mac, "Log2 max number of MACs per ETH port (1-7)");

static int log_num_vlan;
module_param_named(log_num_vlan, log_num_vlan, int, 0444);
MODULE_PARM_DESC(log_num_vlan, "Log2 max number of VLANs per ETH port (0-7)");

static int use_prio;
module_param_named(use_prio, use_prio, bool, 0444);
MODULE_PARM_DESC(use_prio, "Enable steering by VLAN priority on ETH ports "
		  "(0/1, default 0)");

static int log_mtts_per_seg = ilog2(MLX4_MTT_ENTRY_PER_SEG);
module_param_named(log_mtts_per_seg, log_mtts_per_seg, int, 0444);
MODULE_PARM_DESC(log_mtts_per_seg, "Log2 number of MTT entries per segment (1-7)");

int mlx4_check_port_params(struct mlx4_dev *dev,
			   enum mlx4_port_type *port_type)
{
	int i;

	for (i = 0; i < dev->caps.num_ports - 1; i++) {
		if (port_type[i] != port_type[i + 1]) {
			if (!(dev->caps.flags & MLX4_DEV_CAP_FLAG_DPDP)) {
				mlx4_err(dev, "Only same port types supported "
					 "on this HCA, aborting.\n");
				return -EINVAL;
			}
			if (port_type[i] == MLX4_PORT_TYPE_ETH &&
			    port_type[i + 1] == MLX4_PORT_TYPE_IB)
				return -EINVAL;
		}
	}

	for (i = 0; i < dev->caps.num_ports; i++) {
		if (!(port_type[i] & dev->caps.supported_type[i+1])) {
			mlx4_err(dev, "Requested port type for port %d is not "
				      "supported on this HCA\n", i + 1);
			return -EINVAL;
		}
	}
	return 0;
}

static void mlx4_set_port_mask(struct mlx4_dev *dev)
{
	int i;

	dev->caps.port_mask = 0;
	for (i = 1; i <= dev->caps.num_ports; ++i)
		if (dev->caps.port_type[i] == MLX4_PORT_TYPE_IB)
			dev->caps.port_mask |= 1 << (i - 1);
}
static int mlx4_dev_cap(struct mlx4_dev *dev, struct mlx4_dev_cap *dev_cap)
{
	int err;
	int i;

	err = mlx4_QUERY_DEV_CAP(dev, dev_cap);
	if (err) {
		mlx4_err(dev, "QUERY_DEV_CAP command failed, aborting.\n");
		return err;
	}

	if (dev_cap->min_page_sz > PAGE_SIZE) {
		mlx4_err(dev, "HCA minimum page size of %d bigger than "
			 "kernel PAGE_SIZE of %ld, aborting.\n",
			 dev_cap->min_page_sz, PAGE_SIZE);
		return -ENODEV;
	}
	if (dev_cap->num_ports > MLX4_MAX_PORTS) {
		mlx4_err(dev, "HCA has %d ports, but we only support %d, "
			 "aborting.\n",
			 dev_cap->num_ports, MLX4_MAX_PORTS);
		return -ENODEV;
	}

	if (dev_cap->uar_size > pci_resource_len(dev->pdev, 2)) {
		mlx4_err(dev, "HCA reported UAR size of 0x%x bigger than "
			 "PCI resource 2 size of 0x%llx, aborting.\n",
			 dev_cap->uar_size,
			 (unsigned long long) pci_resource_len(dev->pdev, 2));
		return -ENODEV;
	}

	dev->caps.num_ports	     = dev_cap->num_ports;
	for (i = 1; i <= dev->caps.num_ports; ++i) {
		dev->caps.vl_cap[i]	    = dev_cap->max_vl[i];
		dev->caps.ib_mtu_cap[i]	    = dev_cap->ib_mtu[i];
		dev->caps.gid_table_len[i]  = dev_cap->max_gids[i];
		dev->caps.pkey_table_len[i] = dev_cap->max_pkeys[i];
		dev->caps.port_width_cap[i] = dev_cap->max_port_width[i];
		dev->caps.eth_mtu_cap[i]    = dev_cap->eth_mtu[i];
		dev->caps.def_mac[i]        = dev_cap->def_mac[i];
		dev->caps.supported_type[i] = dev_cap->supported_port_types[i];
		dev->caps.trans_type[i]	    = dev_cap->trans_type[i];
		dev->caps.vendor_oui[i]     = dev_cap->vendor_oui[i];
		dev->caps.wavelength[i]     = dev_cap->wavelength[i];
		dev->caps.trans_code[i]     = dev_cap->trans_code[i];
	}

	dev->caps.num_uars	     = dev_cap->uar_size / PAGE_SIZE;
	dev->caps.local_ca_ack_delay = dev_cap->local_ca_ack_delay;
	dev->caps.bf_reg_size	     = dev_cap->bf_reg_size;
	dev->caps.bf_regs_per_page   = dev_cap->bf_regs_per_page;
	dev->caps.max_sq_sg	     = dev_cap->max_sq_sg;
	dev->caps.max_rq_sg	     = dev_cap->max_rq_sg;
	dev->caps.max_wqes	     = dev_cap->max_qp_sz;
	dev->caps.max_qp_init_rdma   = dev_cap->max_requester_per_qp;
	dev->caps.max_srq_wqes	     = dev_cap->max_srq_sz;
	dev->caps.max_srq_sge	     = dev_cap->max_rq_sg - 1;
	dev->caps.reserved_srqs	     = dev_cap->reserved_srqs;
	dev->caps.max_sq_desc_sz     = dev_cap->max_sq_desc_sz;
	dev->caps.max_rq_desc_sz     = dev_cap->max_rq_desc_sz;
	dev->caps.num_qp_per_mgm     = MLX4_QP_PER_MGM;
	/*
	 * Subtract 1 from the limit because we need to allocate a
	 * spare CQE so the HCA HW can tell the difference between an
	 * empty CQ and a full CQ.
	 */
	dev->caps.max_cqes	     = dev_cap->max_cq_sz - 1;
	dev->caps.reserved_cqs	     = dev_cap->reserved_cqs;
	dev->caps.reserved_eqs	     = dev_cap->reserved_eqs;
	dev->caps.mtts_per_seg	     = 1 << log_mtts_per_seg;
	dev->caps.reserved_mtts	     = DIV_ROUND_UP(dev_cap->reserved_mtts,
						    dev->caps.mtts_per_seg);
	dev->caps.reserved_mrws	     = dev_cap->reserved_mrws;
	dev->caps.reserved_uars	     = dev_cap->reserved_uars;
	dev->caps.reserved_pds	     = dev_cap->reserved_pds;
	dev->caps.mtt_entry_sz	     = dev->caps.mtts_per_seg * dev_cap->mtt_entry_sz;
	dev->caps.max_msg_sz         = dev_cap->max_msg_sz;
	dev->caps.page_size_cap	     = ~(u32) (dev_cap->min_page_sz - 1);
	dev->caps.flags		     = dev_cap->flags;
	dev->caps.bmme_flags	     = dev_cap->bmme_flags;
	dev->caps.reserved_lkey	     = dev_cap->reserved_lkey;
	dev->caps.stat_rate_support  = dev_cap->stat_rate_support;
	dev->caps.udp_rss	     = dev_cap->udp_rss;
	dev->caps.loopback_support   = dev_cap->loopback_support;
	dev->caps.vep_uc_steering    = dev_cap->vep_uc_steering;
	dev->caps.vep_mc_steering    = dev_cap->vep_mc_steering;
	dev->caps.wol		     = dev_cap->wol;
	dev->caps.max_gso_sz	     = dev_cap->max_gso_sz;

	dev->caps.log_num_macs  = log_num_mac;
	dev->caps.log_num_vlans = log_num_vlan;
	dev->caps.log_num_prios = use_prio ? 3 : 0;

	for (i = 1; i <= dev->caps.num_ports; ++i) {
		if (dev->caps.supported_type[i] != MLX4_PORT_TYPE_ETH)
			dev->caps.port_type[i] = MLX4_PORT_TYPE_IB;
		else
			dev->caps.port_type[i] = MLX4_PORT_TYPE_ETH;
		dev->caps.possible_type[i] = dev->caps.port_type[i];
		mlx4_priv(dev)->sense.sense_allowed[i] =
			dev->caps.supported_type[i] == MLX4_PORT_TYPE_AUTO;

		if (dev->caps.log_num_macs > dev_cap->log_max_macs[i]) {
			dev->caps.log_num_macs = dev_cap->log_max_macs[i];
			mlx4_warn(dev, "Requested number of MACs is too much "
				  "for port %d, reducing to %d.\n",
				  i, 1 << dev->caps.log_num_macs);
		}
		if (dev->caps.log_num_vlans > dev_cap->log_max_vlans[i]) {
			dev->caps.log_num_vlans = dev_cap->log_max_vlans[i];
			mlx4_warn(dev, "Requested number of VLANs is too much "
				  "for port %d, reducing to %d.\n",
				  i, 1 << dev->caps.log_num_vlans);
		}
	}

	mlx4_set_port_mask(dev);

	dev->caps.reserved_qps_cnt[MLX4_QP_REGION_FW] = dev_cap->reserved_qps;
	dev->caps.reserved_qps_cnt[MLX4_QP_REGION_ETH_ADDR] =
		dev->caps.reserved_qps_cnt[MLX4_QP_REGION_FC_ADDR] =
		(1 << dev->caps.log_num_macs) *
		(1 << dev->caps.log_num_vlans) *
		(1 << dev->caps.log_num_prios) *
		dev->caps.num_ports;
	dev->caps.reserved_qps_cnt[MLX4_QP_REGION_FC_EXCH] = MLX4_NUM_FEXCH;

	dev->caps.reserved_qps = dev->caps.reserved_qps_cnt[MLX4_QP_REGION_FW] +
		dev->caps.reserved_qps_cnt[MLX4_QP_REGION_ETH_ADDR] +
		dev->caps.reserved_qps_cnt[MLX4_QP_REGION_FC_ADDR] +
		dev->caps.reserved_qps_cnt[MLX4_QP_REGION_FC_EXCH];

	return 0;
}

/*
 * Change the port configuration of the device.
 * Every user of this function must hold the port mutex.
 */
int mlx4_change_port_types(struct mlx4_dev *dev,
			   enum mlx4_port_type *port_types)
{
	int err = 0;
	int change = 0;
	int port;

	for (port = 0; port <  dev->caps.num_ports; port++) {
		/* Change the port type only if the new type is different
		 * from the current, and not set to Auto */
		if (port_types[port] != dev->caps.port_type[port + 1]) {
			change = 1;
			dev->caps.port_type[port + 1] = port_types[port];
		}
	}
	if (change) {
		mlx4_unregister_device(dev);
		for (port = 1; port <= dev->caps.num_ports; port++) {
			mlx4_CLOSE_PORT(dev, port);
			err = mlx4_SET_PORT(dev, port);
			if (err) {
				mlx4_err(dev, "Failed to set port %d, "
					      "aborting\n", port);
				goto out;
			}
		}
		mlx4_set_port_mask(dev);
		err = mlx4_register_device(dev);
	}

out:
	return err;
}

static ssize_t show_port_type(struct device *dev,
			      struct device_attribute *attr,
			      char *buf)
{
	struct mlx4_port_info *info = container_of(attr, struct mlx4_port_info,
						   port_attr);
	struct mlx4_dev *mdev = info->dev;
	char type[8];

	sprintf(type, "%s",
		(mdev->caps.port_type[info->port] == MLX4_PORT_TYPE_IB) ?
		"ib" : "eth");
	if (mdev->caps.possible_type[info->port] == MLX4_PORT_TYPE_AUTO)
		sprintf(buf, "auto (%s)\n", type);
	else
		sprintf(buf, "%s\n", type);

	return strlen(buf);
}

static ssize_t set_port_type(struct device *dev,
			     struct device_attribute *attr,
			     const char *buf, size_t count)
{
	struct mlx4_port_info *info = container_of(attr, struct mlx4_port_info,
						   port_attr);
	struct mlx4_dev *mdev = info->dev;
	struct mlx4_priv *priv = mlx4_priv(mdev);
	enum mlx4_port_type types[MLX4_MAX_PORTS];
	enum mlx4_port_type new_types[MLX4_MAX_PORTS];
	int i;
	int err = 0;

	if (!strcmp(buf, "ib\n"))
		info->tmp_type = MLX4_PORT_TYPE_IB;
	else if (!strcmp(buf, "eth\n"))
		info->tmp_type = MLX4_PORT_TYPE_ETH;
	else if (!strcmp(buf, "auto\n"))
		info->tmp_type = MLX4_PORT_TYPE_AUTO;
	else {
		mlx4_err(mdev, "%s is not supported port type\n", buf);
		return -EINVAL;
	}

	mlx4_stop_sense(mdev);
	mutex_lock(&priv->port_mutex);
	/* Possible type is always the one that was delivered */
	mdev->caps.possible_type[info->port] = info->tmp_type;

	for (i = 0; i < mdev->caps.num_ports; i++) {
		types[i] = priv->port[i+1].tmp_type ? priv->port[i+1].tmp_type :
					mdev->caps.possible_type[i+1];
		if (types[i] == MLX4_PORT_TYPE_AUTO)
			types[i] = mdev->caps.port_type[i+1];
	}

	if (!(mdev->caps.flags & MLX4_DEV_CAP_FLAG_DPDP)) {
		for (i = 1; i <= mdev->caps.num_ports; i++) {
			if (mdev->caps.possible_type[i] == MLX4_PORT_TYPE_AUTO) {
				mdev->caps.possible_type[i] = mdev->caps.port_type[i];
				err = -EINVAL;
			}
		}
	}
	if (err) {
		mlx4_err(mdev, "Auto sensing is not supported on this HCA. "
			       "Set only 'eth' or 'ib' for both ports "
			       "(should be the same)\n");
		goto out;
	}

	mlx4_do_sense_ports(mdev, new_types, types);

	err = mlx4_check_port_params(mdev, new_types);
	if (err)
		goto out;

	/* We are about to apply the changes after the configuration
	 * was verified, no need to remember the temporary types
	 * any more */
	for (i = 0; i < mdev->caps.num_ports; i++)
		priv->port[i + 1].tmp_type = 0;

	err = mlx4_change_port_types(mdev, new_types);

out:
	mlx4_start_sense(mdev);
	mutex_unlock(&priv->port_mutex);
	return err ? err : count;
}

static int mlx4_load_fw(struct mlx4_dev *dev)
{
	struct mlx4_priv *priv = mlx4_priv(dev);
	int err;

	priv->fw.fw_icm = mlx4_alloc_icm(dev, priv->fw.fw_pages,
					 GFP_HIGHUSER | __GFP_NOWARN, 0);
	if (!priv->fw.fw_icm) {
		mlx4_err(dev, "Couldn't allocate FW area, aborting.\n");
		return -ENOMEM;
	}

	err = mlx4_MAP_FA(dev, priv->fw.fw_icm);
	if (err) {
		mlx4_err(dev, "MAP_FA command failed, aborting.\n");
		goto err_free;
	}

	err = mlx4_RUN_FW(dev);
	if (err) {
		mlx4_err(dev, "RUN_FW command failed, aborting.\n");
		goto err_unmap_fa;
	}

	return 0;

err_unmap_fa:
	mlx4_UNMAP_FA(dev);

err_free:
	mlx4_free_icm(dev, priv->fw.fw_icm, 0);
	return err;
}

static int mlx4_init_cmpt_table(struct mlx4_dev *dev, u64 cmpt_base,
				int cmpt_entry_sz)
{
	struct mlx4_priv *priv = mlx4_priv(dev);
	int err;

	err = mlx4_init_icm_table(dev, &priv->qp_table.cmpt_table,
				  cmpt_base +
				  ((u64) (MLX4_CMPT_TYPE_QP *
					  cmpt_entry_sz) << MLX4_CMPT_SHIFT),
				  cmpt_entry_sz, dev->caps.num_qps,
				  dev->caps.reserved_qps_cnt[MLX4_QP_REGION_FW],
				  0, 0);
	if (err)
		goto err;

	err = mlx4_init_icm_table(dev, &priv->srq_table.cmpt_table,
				  cmpt_base +
				  ((u64) (MLX4_CMPT_TYPE_SRQ *
					  cmpt_entry_sz) << MLX4_CMPT_SHIFT),
				  cmpt_entry_sz, dev->caps.num_srqs,
				  dev->caps.reserved_srqs, 0, 0);
	if (err)
		goto err_qp;

	err = mlx4_init_icm_table(dev, &priv->cq_table.cmpt_table,
				  cmpt_base +
				  ((u64) (MLX4_CMPT_TYPE_CQ *
					  cmpt_entry_sz) << MLX4_CMPT_SHIFT),
				  cmpt_entry_sz, dev->caps.num_cqs,
				  dev->caps.reserved_cqs, 0, 0);
	if (err)
		goto err_srq;

	err = mlx4_init_icm_table(dev, &priv->eq_table.cmpt_table,
				  cmpt_base +
				  ((u64) (MLX4_CMPT_TYPE_EQ *
					  cmpt_entry_sz) << MLX4_CMPT_SHIFT),
				  cmpt_entry_sz,
				  dev->caps.num_eqs, dev->caps.num_eqs, 0, 0);
	if (err)
		goto err_cq;

	return 0;

err_cq:
	mlx4_cleanup_icm_table(dev, &priv->cq_table.cmpt_table);

err_srq:
	mlx4_cleanup_icm_table(dev, &priv->srq_table.cmpt_table);

err_qp:
	mlx4_cleanup_icm_table(dev, &priv->qp_table.cmpt_table);

err:
	return err;
}

static int mlx4_init_icm(struct mlx4_dev *dev, struct mlx4_dev_cap *dev_cap,
			 struct mlx4_init_hca_param *init_hca, u64 icm_size)
{
	struct mlx4_priv *priv = mlx4_priv(dev);
	u64 aux_pages;
	int err;

	err = mlx4_SET_ICM_SIZE(dev, icm_size, &aux_pages);
	if (err) {
		mlx4_err(dev, "SET_ICM_SIZE command failed, aborting.\n");
		return err;
	}

	mlx4_dbg(dev, "%lld KB of HCA context requires %lld KB aux memory.\n",
		 (unsigned long long) icm_size >> 10,
		 (unsigned long long) aux_pages << 2);

	priv->fw.aux_icm = mlx4_alloc_icm(dev, aux_pages,
					  GFP_HIGHUSER | __GFP_NOWARN, 0);
	if (!priv->fw.aux_icm) {
		mlx4_err(dev, "Couldn't allocate aux memory, aborting.\n");
		return -ENOMEM;
	}

	err = mlx4_MAP_ICM_AUX(dev, priv->fw.aux_icm);
	if (err) {
		mlx4_err(dev, "MAP_ICM_AUX command failed, aborting.\n");
		goto err_free_aux;
	}

	err = mlx4_init_cmpt_table(dev, init_hca->cmpt_base, dev_cap->cmpt_entry_sz);
	if (err) {
		mlx4_err(dev, "Failed to map cMPT context memory, aborting.\n");
		goto err_unmap_aux;
	}

	err = mlx4_init_icm_table(dev, &priv->eq_table.table,
				  init_hca->eqc_base, dev_cap->eqc_entry_sz,
				  dev->caps.num_eqs, dev->caps.num_eqs,
				  0, 0);
	if (err) {
		mlx4_err(dev, "Failed to map EQ context memory, aborting.\n");
		goto err_unmap_cmpt;
	}

	/*
	 * Reserved MTT entries must be aligned up to a cacheline
	 * boundary, since the FW will write to them, while the driver
	 * writes to all other MTT entries. (The variable
	 * dev->caps.mtt_entry_sz below is really the MTT segment
	 * size, not the raw entry size)
	 */
	dev->caps.reserved_mtts =
		ALIGN(dev->caps.reserved_mtts * dev->caps.mtt_entry_sz,
		      dma_get_cache_alignment()) / dev->caps.mtt_entry_sz;

	err = mlx4_init_icm_table(dev, &priv->mr_table.mtt_table,
				  init_hca->mtt_base,
				  dev->caps.mtt_entry_sz,
				  dev->caps.num_mtt_segs,
				  dev->caps.reserved_mtts, 1, 0);
	if (err) {
		mlx4_err(dev, "Failed to map MTT context memory, aborting.\n");
		goto err_unmap_eq;
	}

	err = mlx4_init_icm_table(dev, &priv->mr_table.dmpt_table,
				  init_hca->dmpt_base,
				  dev_cap->dmpt_entry_sz,
				  dev->caps.num_mpts,
				  dev->caps.reserved_mrws, 1, 1);
	if (err) {
		mlx4_err(dev, "Failed to map dMPT context memory, aborting.\n");
		goto err_unmap_mtt;
	}

	err = mlx4_init_icm_table(dev, &priv->qp_table.qp_table,
				  init_hca->qpc_base,
				  dev_cap->qpc_entry_sz,
				  dev->caps.num_qps,
				  dev->caps.reserved_qps_cnt[MLX4_QP_REGION_FW],
				  0, 0);
	if (err) {
		mlx4_err(dev, "Failed to map QP context memory, aborting.\n");
		goto err_unmap_dmpt;
	}

	err = mlx4_init_icm_table(dev, &priv->qp_table.auxc_table,
				  init_hca->auxc_base,
				  dev_cap->aux_entry_sz,
				  dev->caps.num_qps,
				  dev->caps.reserved_qps_cnt[MLX4_QP_REGION_FW],
				  0, 0);
	if (err) {
		mlx4_err(dev, "Failed to map AUXC context memory, aborting.\n");
		goto err_unmap_qp;
	}

	err = mlx4_init_icm_table(dev, &priv->qp_table.altc_table,
				  init_hca->altc_base,
				  dev_cap->altc_entry_sz,
				  dev->caps.num_qps,
				  dev->caps.reserved_qps_cnt[MLX4_QP_REGION_FW],
				  0, 0);
	if (err) {
		mlx4_err(dev, "Failed to map ALTC context memory, aborting.\n");
		goto err_unmap_auxc;
	}

	err = mlx4_init_icm_table(dev, &priv->qp_table.rdmarc_table,
				  init_hca->rdmarc_base,
				  dev_cap->rdmarc_entry_sz << priv->qp_table.rdmarc_shift,
				  dev->caps.num_qps,
				  dev->caps.reserved_qps_cnt[MLX4_QP_REGION_FW],
				  0, 0);
	if (err) {
		mlx4_err(dev, "Failed to map RDMARC context memory, aborting\n");
		goto err_unmap_altc;
	}

	err = mlx4_init_icm_table(dev, &priv->cq_table.table,
				  init_hca->cqc_base,
				  dev_cap->cqc_entry_sz,
				  dev->caps.num_cqs,
				  dev->caps.reserved_cqs, 0, 0);
	if (err) {
		mlx4_err(dev, "Failed to map CQ context memory, aborting.\n");
		goto err_unmap_rdmarc;
	}

	err = mlx4_init_icm_table(dev, &priv->srq_table.table,
				  init_hca->srqc_base,
				  dev_cap->srq_entry_sz,
				  dev->caps.num_srqs,
				  dev->caps.reserved_srqs, 0, 0);
	if (err) {
		mlx4_err(dev, "Failed to map SRQ context memory, aborting.\n");
		goto err_unmap_cq;
	}

	/*
	 * It's not strictly required, but for simplicity just map the
	 * whole multicast group table now.  The table isn't very big
	 * and it's a lot easier than trying to track ref counts.
	 */
	err = mlx4_init_icm_table(dev, &priv->mcg_table.table,
				  init_hca->mc_base, MLX4_MGM_ENTRY_SIZE,
				  dev->caps.num_mgms + dev->caps.num_amgms,
				  dev->caps.num_mgms + dev->caps.num_amgms,
				  0, 0);
	if (err) {
		mlx4_err(dev, "Failed to map MCG context memory, aborting.\n");
		goto err_unmap_srq;
	}

	return 0;

err_unmap_srq:
	mlx4_cleanup_icm_table(dev, &priv->srq_table.table);

err_unmap_cq:
	mlx4_cleanup_icm_table(dev, &priv->cq_table.table);

err_unmap_rdmarc:
	mlx4_cleanup_icm_table(dev, &priv->qp_table.rdmarc_table);

err_unmap_altc:
	mlx4_cleanup_icm_table(dev, &priv->qp_table.altc_table);

err_unmap_auxc:
	mlx4_cleanup_icm_table(dev, &priv->qp_table.auxc_table);

err_unmap_qp:
	mlx4_cleanup_icm_table(dev, &priv->qp_table.qp_table);

err_unmap_dmpt:
	mlx4_cleanup_icm_table(dev, &priv->mr_table.dmpt_table);

err_unmap_mtt:
	mlx4_cleanup_icm_table(dev, &priv->mr_table.mtt_table);

err_unmap_eq:
	mlx4_cleanup_icm_table(dev, &priv->eq_table.table);

err_unmap_cmpt:
	mlx4_cleanup_icm_table(dev, &priv->eq_table.cmpt_table);
	mlx4_cleanup_icm_table(dev, &priv->cq_table.cmpt_table);
	mlx4_cleanup_icm_table(dev, &priv->srq_table.cmpt_table);
	mlx4_cleanup_icm_table(dev, &priv->qp_table.cmpt_table);

err_unmap_aux:
	mlx4_UNMAP_ICM_AUX(dev);

err_free_aux:
	mlx4_free_icm(dev, priv->fw.aux_icm, 0);

	return err;
}

static void mlx4_free_icms(struct mlx4_dev *dev)
{
	struct mlx4_priv *priv = mlx4_priv(dev);

	mlx4_cleanup_icm_table(dev, &priv->mcg_table.table);
	mlx4_cleanup_icm_table(dev, &priv->srq_table.table);
	mlx4_cleanup_icm_table(dev, &priv->cq_table.table);
	mlx4_cleanup_icm_table(dev, &priv->qp_table.rdmarc_table);
	mlx4_cleanup_icm_table(dev, &priv->qp_table.altc_table);
	mlx4_cleanup_icm_table(dev, &priv->qp_table.auxc_table);
	mlx4_cleanup_icm_table(dev, &priv->qp_table.qp_table);
	mlx4_cleanup_icm_table(dev, &priv->mr_table.dmpt_table);
	mlx4_cleanup_icm_table(dev, &priv->mr_table.mtt_table);
	mlx4_cleanup_icm_table(dev, &priv->eq_table.table);
	mlx4_cleanup_icm_table(dev, &priv->eq_table.cmpt_table);
	mlx4_cleanup_icm_table(dev, &priv->cq_table.cmpt_table);
	mlx4_cleanup_icm_table(dev, &priv->srq_table.cmpt_table);
	mlx4_cleanup_icm_table(dev, &priv->qp_table.cmpt_table);

	mlx4_UNMAP_ICM_AUX(dev);
	mlx4_free_icm(dev, priv->fw.aux_icm, 0);
}

static int map_bf_area(struct mlx4_dev *dev)
{
	struct mlx4_priv *priv = mlx4_priv(dev);
	resource_size_t bf_start;
	resource_size_t bf_len;
	int err = 0;

	bf_start = pci_resource_start(dev->pdev, 2) + (dev->caps.num_uars << PAGE_SHIFT);
	bf_len = pci_resource_len(dev->pdev, 2) - (dev->caps.num_uars << PAGE_SHIFT);
	priv->bf_mapping = io_mapping_create_wc(bf_start, bf_len);
	if (!priv->bf_mapping)
		err = -ENOMEM;

	return err;
}

static void unmap_bf_area(struct mlx4_dev *dev)
{
	if (mlx4_priv(dev)->bf_mapping)
		io_mapping_free(mlx4_priv(dev)->bf_mapping);
}

static void mlx4_close_hca(struct mlx4_dev *dev)
{
	unmap_bf_area(dev);
	mlx4_CLOSE_HCA(dev, 0);
	mlx4_free_icms(dev);
	mlx4_UNMAP_FA(dev);
	mlx4_free_icm(dev, mlx4_priv(dev)->fw.fw_icm, 0);
}

static int mlx4_init_hca(struct mlx4_dev *dev)
{
	struct mlx4_priv	  *priv = mlx4_priv(dev);
	struct mlx4_adapter	   adapter;
	struct mlx4_dev_cap	   dev_cap;
	struct mlx4_mod_stat_cfg   mlx4_cfg;
	struct mlx4_profile	   profile;
	struct mlx4_init_hca_param init_hca;
	u64 icm_size;
	int err;

	err = mlx4_QUERY_FW(dev);
	if (err) {
		if (err == -EACCES)
			mlx4_info(dev, "non-primary physical function, skipping.\n");
		else
			mlx4_err(dev, "QUERY_FW command failed, aborting.\n");
		return err;
	}

	err = mlx4_load_fw(dev);
	if (err) {
		mlx4_err(dev, "Failed to start FW, aborting.\n");
		return err;
	}

	mlx4_cfg.log_pg_sz_m = 1;
	mlx4_cfg.log_pg_sz = 0;
	err = mlx4_MOD_STAT_CFG(dev, &mlx4_cfg);
	if (err)
		mlx4_warn(dev, "Failed to override log_pg_sz parameter\n");

	err = mlx4_dev_cap(dev, &dev_cap);
	if (err) {
		mlx4_err(dev, "QUERY_DEV_CAP command failed, aborting.\n");
		goto err_stop_fw;
	}

	profile = default_profile;

	icm_size = mlx4_make_profile(dev, &profile, &dev_cap, &init_hca);
	if ((long long) icm_size < 0) {
		err = icm_size;
		goto err_stop_fw;
	}

	if (map_bf_area(dev))
		mlx4_dbg(dev, "Failed to map blue flame area\n");

	init_hca.log_uar_sz = ilog2(dev->caps.num_uars);

	err = mlx4_init_icm(dev, &dev_cap, &init_hca, icm_size);
	if (err)
		goto err_stop_fw;

	err = mlx4_INIT_HCA(dev, &init_hca);
	if (err) {
		mlx4_err(dev, "INIT_HCA command failed, aborting.\n");
		goto err_free_icm;
	}

	err = mlx4_QUERY_ADAPTER(dev, &adapter);
	if (err) {
		mlx4_err(dev, "QUERY_ADAPTER command failed, aborting.\n");
		goto err_close;
	}

	priv->eq_table.inta_pin = adapter.inta_pin;
	memcpy(dev->board_id, adapter.board_id, sizeof dev->board_id);

	return 0;

err_close:
	mlx4_CLOSE_HCA(dev, 0);

err_free_icm:
	mlx4_free_icms(dev);

err_stop_fw:
	unmap_bf_area(dev);
	mlx4_UNMAP_FA(dev);
	mlx4_free_icm(dev, priv->fw.fw_icm, 0);

	return err;
}

static int mlx4_setup_hca(struct mlx4_dev *dev)
{
	struct mlx4_priv *priv = mlx4_priv(dev);
	int err;
	int port;
	__be32 ib_port_default_caps;

	err = mlx4_init_uar_table(dev);
	if (err) {
		mlx4_err(dev, "Failed to initialize "
			 "user access region table, aborting.\n");
		return err;
	}

	err = mlx4_uar_alloc(dev, &priv->driver_uar);
	if (err) {
		mlx4_err(dev, "Failed to allocate driver access region, "
			 "aborting.\n");
		goto err_uar_table_free;
	}

	priv->kar = ioremap((phys_addr_t) priv->driver_uar.pfn << PAGE_SHIFT, PAGE_SIZE);
	if (!priv->kar) {
		mlx4_err(dev, "Couldn't map kernel access region, "
			 "aborting.\n");
		err = -ENOMEM;
		goto err_uar_free;
	}

	err = mlx4_init_pd_table(dev);
	if (err) {
		mlx4_err(dev, "Failed to initialize "
			 "protection domain table, aborting.\n");
		goto err_kar_unmap;
	}

	err = mlx4_init_mr_table(dev);
	if (err) {
		mlx4_err(dev, "Failed to initialize "
			 "memory region table, aborting.\n");
		goto err_pd_table_free;
	}

	err = mlx4_init_eq_table(dev);
	if (err) {
		mlx4_err(dev, "Failed to initialize "
			 "event queue table, aborting.\n");
		goto err_mr_table_free;
	}

	err = mlx4_cmd_use_events(dev);
	if (err) {
		mlx4_err(dev, "Failed to switch to event-driven "
			 "firmware commands, aborting.\n");
		goto err_eq_table_free;
	}

	err = mlx4_NOP(dev);
	if (err) {
		if (dev->flags & MLX4_FLAG_MSI_X) {
			mlx4_warn(dev, "NOP command failed to generate MSI-X "
				  "interrupt IRQ %d).\n",
				  priv->eq_table.eq[dev->caps.num_comp_vectors].irq);
			mlx4_warn(dev, "Trying again without MSI-X.\n");
		} else {
			mlx4_err(dev, "NOP command failed to generate interrupt "
				 "(IRQ %d), aborting.\n",
				 priv->eq_table.eq[dev->caps.num_comp_vectors].irq);
			mlx4_err(dev, "BIOS or ACPI interrupt routing problem?\n");
		}

		goto err_cmd_poll;
	}

	mlx4_dbg(dev, "NOP command IRQ test passed\n");

	err = mlx4_init_cq_table(dev);
	if (err) {
		mlx4_err(dev, "Failed to initialize "
			 "completion queue table, aborting.\n");
		goto err_cmd_poll;
	}

	err = mlx4_init_srq_table(dev);
	if (err) {
		mlx4_err(dev, "Failed to initialize "
			 "shared receive queue table, aborting.\n");
		goto err_cq_table_free;
	}

	err = mlx4_init_qp_table(dev);
	if (err) {
		mlx4_err(dev, "Failed to initialize "
			 "queue pair table, aborting.\n");
		goto err_srq_table_free;
	}

	err = mlx4_init_mcg_table(dev);
	if (err) {
		mlx4_err(dev, "Failed to initialize "
			 "multicast group table, aborting.\n");
		goto err_qp_table_free;
	}

	for (port = 1; port <= dev->caps.num_ports; port++) {
		enum mlx4_port_type port_type = 0;
		mlx4_SENSE_PORT(dev, port, &port_type);
		if (port_type)
			dev->caps.port_type[port] = port_type;
		ib_port_default_caps = 0;
		err = mlx4_get_port_ib_caps(dev, port, &ib_port_default_caps);
		if (err)
			mlx4_warn(dev, "failed to get port %d default "
				  "ib capabilities (%d). Continuing with "
				  "caps = 0\n", port, err);
		dev->caps.ib_port_def_cap[port] = ib_port_default_caps;
		err = mlx4_SET_PORT(dev, port);
		if (err) {
			mlx4_err(dev, "Failed to set port %d, aborting\n",
				port);
			goto err_mcg_table_free;
		}
	}
	mlx4_set_port_mask(dev);

	return 0;

err_mcg_table_free:
	mlx4_cleanup_mcg_table(dev);

err_qp_table_free:
	mlx4_cleanup_qp_table(dev);

err_srq_table_free:
	mlx4_cleanup_srq_table(dev);

err_cq_table_free:
	mlx4_cleanup_cq_table(dev);

err_cmd_poll:
	mlx4_cmd_use_polling(dev);

err_eq_table_free:
	mlx4_cleanup_eq_table(dev);

err_mr_table_free:
	mlx4_cleanup_mr_table(dev);

err_pd_table_free:
	mlx4_cleanup_pd_table(dev);

err_kar_unmap:
	iounmap(priv->kar);

err_uar_free:
	mlx4_uar_free(dev, &priv->driver_uar);

err_uar_table_free:
	mlx4_cleanup_uar_table(dev);
	return err;
}

static void mlx4_enable_msi_x(struct mlx4_dev *dev)
{
	struct mlx4_priv *priv = mlx4_priv(dev);
	struct msix_entry *entries;
	int nreq = min_t(int, dev->caps.num_ports *
			 min_t(int, num_online_cpus() + 1, MAX_MSIX_P_PORT)
				+ MSIX_LEGACY_SZ, MAX_MSIX);
	int err;
	int i;

	if (msi_x) {
		nreq = min_t(int, dev->caps.num_eqs - dev->caps.reserved_eqs,
			     nreq);
		entries = kcalloc(nreq, sizeof *entries, GFP_KERNEL);
		if (!entries)
			goto no_msi;

		for (i = 0; i < nreq; ++i)
			entries[i].entry = i;

	retry:
		err = pci_enable_msix(dev->pdev, entries, nreq);
		if (err) {
			/* Try again if at least 2 vectors are available */
			if (err > 1) {
				mlx4_info(dev, "Requested %d vectors, "
					  "but only %d MSI-X vectors available, "
					  "trying again\n", nreq, err);
				nreq = err;
				goto retry;
			}
			kfree(entries);
			goto no_msi;
		}

		if (nreq <
		    MSIX_LEGACY_SZ + dev->caps.num_ports * MIN_MSIX_P_PORT) {
			/*Working in legacy mode , all EQ's shared*/
			dev->caps.comp_pool           = 0;
			dev->caps.num_comp_vectors = nreq - 1;
		} else {
			dev->caps.comp_pool           = nreq - MSIX_LEGACY_SZ;
			dev->caps.num_comp_vectors = MSIX_LEGACY_SZ - 1;
		}
		for (i = 0; i < nreq; ++i)
			priv->eq_table.eq[i].irq = entries[i].vector;

		dev->flags |= MLX4_FLAG_MSI_X;

		kfree(entries);
		return;
	}

no_msi:
	dev->caps.num_comp_vectors = 1;
	dev->caps.comp_pool	   = 0;

	for (i = 0; i < 2; ++i)
		priv->eq_table.eq[i].irq = dev->pdev->irq;
}

static int mlx4_init_port_info(struct mlx4_dev *dev, int port)
{
	struct mlx4_port_info *info = &mlx4_priv(dev)->port[port];
	int err = 0;

	info->dev = dev;
	info->port = port;
	mlx4_init_mac_table(dev, &info->mac_table);
	mlx4_init_vlan_table(dev, &info->vlan_table);

	sprintf(info->dev_name, "mlx4_port%d", port);
	info->port_attr.attr.name = info->dev_name;
	info->port_attr.attr.mode = S_IRUGO | S_IWUSR;
	info->port_attr.show      = show_port_type;
	info->port_attr.store     = set_port_type;
	sysfs_attr_init(&info->port_attr.attr);

	err = device_create_file(&dev->pdev->dev, &info->port_attr);
	if (err) {
		mlx4_err(dev, "Failed to create file for port %d\n", port);
		info->port = -1;
	}

	return err;
}

static void mlx4_cleanup_port_info(struct mlx4_port_info *info)
{
	if (info->port < 0)
		return;

	device_remove_file(&info->dev->pdev->dev, &info->port_attr);
}

static int mlx4_init_steering(struct mlx4_dev *dev)
{
	struct mlx4_priv *priv = mlx4_priv(dev);
	int num_entries = dev->caps.num_ports;
	int i, j;

	priv->steer = kzalloc(sizeof(struct mlx4_steer) * num_entries, GFP_KERNEL);
	if (!priv->steer)
		return -ENOMEM;

	for (i = 0; i < num_entries; i++) {
		for (j = 0; j < MLX4_NUM_STEERS; j++) {
			INIT_LIST_HEAD(&priv->steer[i].promisc_qps[j]);
			INIT_LIST_HEAD(&priv->steer[i].steer_entries[j]);
		}
		INIT_LIST_HEAD(&priv->steer[i].high_prios);
	}
	return 0;
}

static void mlx4_clear_steering(struct mlx4_dev *dev)
{
	struct mlx4_priv *priv = mlx4_priv(dev);
	struct mlx4_steer_index *entry, *tmp_entry;
	struct mlx4_promisc_qp *pqp, *tmp_pqp;
	int num_entries = dev->caps.num_ports;
	int i, j;

	for (i = 0; i < num_entries; i++) {
		for (j = 0; j < MLX4_NUM_STEERS; j++) {
			list_for_each_entry_safe(pqp, tmp_pqp,
						 &priv->steer[i].promisc_qps[j],
						 list) {
				list_del(&pqp->list);
				kfree(pqp);
			}
			list_for_each_entry_safe(entry, tmp_entry,
						 &priv->steer[i].steer_entries[j],
						 list) {
				list_del(&entry->list);
				list_for_each_entry_safe(pqp, tmp_pqp,
							 &entry->duplicates,
							 list) {
					list_del(&pqp->list);
					kfree(pqp);
				}
				kfree(entry);
			}
		}
	}
	kfree(priv->steer);
}

static int __mlx4_init_one(struct pci_dev *pdev, const struct pci_device_id *id)
{
	struct mlx4_priv *priv;
	struct mlx4_dev *dev;
	int err;
	int port;

	pr_info(DRV_NAME ": Initializing %s\n", pci_name(pdev));

	err = pci_enable_device(pdev);
	if (err) {
		dev_err(&pdev->dev, "Cannot enable PCI device, "
			"aborting.\n");
		return err;
	}

	/*
	 * Check for BARs.  We expect 0: 1MB
	 */
	if (!(pci_resource_flags(pdev, 0) & IORESOURCE_MEM) ||
	    pci_resource_len(pdev, 0) != 1 << 20) {
		dev_err(&pdev->dev, "Missing DCS, aborting.\n");
		err = -ENODEV;
		goto err_disable_pdev;
	}
	if (!(pci_resource_flags(pdev, 2) & IORESOURCE_MEM)) {
		dev_err(&pdev->dev, "Missing UAR, aborting.\n");
		err = -ENODEV;
		goto err_disable_pdev;
	}

	err = pci_request_regions(pdev, DRV_NAME);
	if (err) {
		dev_err(&pdev->dev, "Couldn't get PCI resources, aborting\n");
		goto err_disable_pdev;
	}

	pci_set_master(pdev);

	err = pci_set_dma_mask(pdev, DMA_BIT_MASK(64));
	if (err) {
		dev_warn(&pdev->dev, "Warning: couldn't set 64-bit PCI DMA mask.\n");
		err = pci_set_dma_mask(pdev, DMA_BIT_MASK(32));
		if (err) {
			dev_err(&pdev->dev, "Can't set PCI DMA mask, aborting.\n");
			goto err_release_regions;
		}
	}
	err = pci_set_consistent_dma_mask(pdev, DMA_BIT_MASK(64));
	if (err) {
		dev_warn(&pdev->dev, "Warning: couldn't set 64-bit "
			 "consistent PCI DMA mask.\n");
		err = pci_set_consistent_dma_mask(pdev, DMA_BIT_MASK(32));
		if (err) {
			dev_err(&pdev->dev, "Can't set consistent PCI DMA mask, "
				"aborting.\n");
			goto err_release_regions;
		}
	}

	/* Allow large DMA segments, up to the firmware limit of 1 GB */
	dma_set_max_seg_size(&pdev->dev, 1024 * 1024 * 1024);

	priv = kzalloc(sizeof *priv, GFP_KERNEL);
	if (!priv) {
		dev_err(&pdev->dev, "Device struct alloc failed, "
			"aborting.\n");
		err = -ENOMEM;
		goto err_release_regions;
	}

	dev       = &priv->dev;
	dev->pdev = pdev;
	INIT_LIST_HEAD(&priv->ctx_list);
	spin_lock_init(&priv->ctx_lock);

	mutex_init(&priv->port_mutex);

	INIT_LIST_HEAD(&priv->pgdir_list);
	mutex_init(&priv->pgdir_mutex);

	pci_read_config_byte(pdev, PCI_REVISION_ID, &dev->rev_id);

	INIT_LIST_HEAD(&priv->bf_list);
	mutex_init(&priv->bf_mutex);

	/*
	 * Now reset the HCA before we touch the PCI capabilities or
	 * attempt a firmware command, since a boot ROM may have left
	 * the HCA in an undefined state.
	 */
	err = mlx4_reset(dev);
	if (err) {
		mlx4_err(dev, "Failed to reset HCA, aborting.\n");
		goto err_free_dev;
	}

	if (mlx4_cmd_init(dev)) {
		mlx4_err(dev, "Failed to init command interface, aborting.\n");
		goto err_free_dev;
	}

	err = mlx4_init_hca(dev);
	if (err)
		goto err_cmd;

	err = mlx4_alloc_eq_table(dev);
	if (err)
		goto err_close;

	priv->msix_ctl.pool_bm = 0;
	spin_lock_init(&priv->msix_ctl.pool_lock);

	mlx4_enable_msi_x(dev);

	err = mlx4_init_steering(dev);
	if (err)
		goto err_free_eq;

	err = mlx4_setup_hca(dev);
	if (err == -EBUSY && (dev->flags & MLX4_FLAG_MSI_X)) {
		dev->flags &= ~MLX4_FLAG_MSI_X;
		pci_disable_msix(pdev);
		err = mlx4_setup_hca(dev);
	}

	if (err)
		goto err_steer;

	for (port = 1; port <= dev->caps.num_ports; port++) {
		err = mlx4_init_port_info(dev, port);
		if (err)
			goto err_port;
	}

	err = mlx4_register_device(dev);
	if (err)
		goto err_port;

	mlx4_sense_init(dev);
	mlx4_start_sense(dev);

	pci_set_drvdata(pdev, dev);

	return 0;

err_port:
	for (--port; port >= 1; --port)
		mlx4_cleanup_port_info(&priv->port[port]);

	mlx4_cleanup_mcg_table(dev);
	mlx4_cleanup_qp_table(dev);
	mlx4_cleanup_srq_table(dev);
	mlx4_cleanup_cq_table(dev);
	mlx4_cmd_use_polling(dev);
	mlx4_cleanup_eq_table(dev);
	mlx4_cleanup_mr_table(dev);
	mlx4_cleanup_pd_table(dev);
	mlx4_cleanup_uar_table(dev);

err_steer:
	mlx4_clear_steering(dev);

err_free_eq:
	mlx4_free_eq_table(dev);

err_close:
	if (dev->flags & MLX4_FLAG_MSI_X)
		pci_disable_msix(pdev);

	mlx4_close_hca(dev);

err_cmd:
	mlx4_cmd_cleanup(dev);

err_free_dev:
	kfree(priv);

err_release_regions:
	pci_release_regions(pdev);

err_disable_pdev:
	pci_disable_device(pdev);
	pci_set_drvdata(pdev, NULL);
	return err;
}

static int __devinit mlx4_init_one(struct pci_dev *pdev,
				   const struct pci_device_id *id)
{
	printk_once(KERN_INFO "%s", mlx4_version);

	return __mlx4_init_one(pdev, id);
}

static void mlx4_remove_one(struct pci_dev *pdev)
{
	struct mlx4_dev  *dev  = pci_get_drvdata(pdev);
	struct mlx4_priv *priv = mlx4_priv(dev);
	int p;

	if (dev) {
		mlx4_stop_sense(dev);
		mlx4_unregister_device(dev);

		for (p = 1; p <= dev->caps.num_ports; p++) {
			mlx4_cleanup_port_info(&priv->port[p]);
			mlx4_CLOSE_PORT(dev, p);
		}

		mlx4_cleanup_mcg_table(dev);
		mlx4_cleanup_qp_table(dev);
		mlx4_cleanup_srq_table(dev);
		mlx4_cleanup_cq_table(dev);
		mlx4_cmd_use_polling(dev);
		mlx4_cleanup_eq_table(dev);
		mlx4_cleanup_mr_table(dev);
		mlx4_cleanup_pd_table(dev);

		iounmap(priv->kar);
		mlx4_uar_free(dev, &priv->driver_uar);
		mlx4_cleanup_uar_table(dev);
		mlx4_clear_steering(dev);
		mlx4_free_eq_table(dev);
		mlx4_close_hca(dev);
		mlx4_cmd_cleanup(dev);

		if (dev->flags & MLX4_FLAG_MSI_X)
			pci_disable_msix(pdev);

		kfree(priv);
		pci_release_regions(pdev);
		pci_disable_device(pdev);
		pci_set_drvdata(pdev, NULL);
	}
}

int mlx4_restart_one(struct pci_dev *pdev)
{
	mlx4_remove_one(pdev);
	return __mlx4_init_one(pdev, NULL);
}

static DEFINE_PCI_DEVICE_TABLE(mlx4_pci_table) = {
	{ PCI_VDEVICE(MELLANOX, 0x6340) }, /* MT25408 "Hermon" SDR */
	{ PCI_VDEVICE(MELLANOX, 0x634a) }, /* MT25408 "Hermon" DDR */
	{ PCI_VDEVICE(MELLANOX, 0x6354) }, /* MT25408 "Hermon" QDR */
	{ PCI_VDEVICE(MELLANOX, 0x6732) }, /* MT25408 "Hermon" DDR PCIe gen2 */
	{ PCI_VDEVICE(MELLANOX, 0x673c) }, /* MT25408 "Hermon" QDR PCIe gen2 */
	{ PCI_VDEVICE(MELLANOX, 0x6368) }, /* MT25408 "Hermon" EN 10GigE */
	{ PCI_VDEVICE(MELLANOX, 0x6750) }, /* MT25408 "Hermon" EN 10GigE PCIe gen2 */
	{ PCI_VDEVICE(MELLANOX, 0x6372) }, /* MT25458 ConnectX EN 10GBASE-T 10GigE */
	{ PCI_VDEVICE(MELLANOX, 0x675a) }, /* MT25458 ConnectX EN 10GBASE-T+Gen2 10GigE */
	{ PCI_VDEVICE(MELLANOX, 0x6764) }, /* MT26468 ConnectX EN 10GigE PCIe gen2*/
	{ PCI_VDEVICE(MELLANOX, 0x6746) }, /* MT26438 ConnectX EN 40GigE PCIe gen2 5GT/s */
	{ PCI_VDEVICE(MELLANOX, 0x676e) }, /* MT26478 ConnectX2 40GigE PCIe gen2 */
<<<<<<< HEAD
	{ PCI_VDEVICE(MELLANOX, 0x6778) }, /* MT26488 ConnectX VPI PCIe 2.0 5GT/s - IB DDR / 10GigE Virt+ */
=======
	{ PCI_VDEVICE(MELLANOX, 0x1002) }, /* MT25400 Family [ConnectX-2 Virtual Function] */
	{ PCI_VDEVICE(MELLANOX, 0x1003) }, /* MT27500 Family [ConnectX-3] */
	{ PCI_VDEVICE(MELLANOX, 0x1004) }, /* MT27500 Family [ConnectX-3 Virtual Function] */
	{ PCI_VDEVICE(MELLANOX, 0x1005) }, /* MT27510 Family */
	{ PCI_VDEVICE(MELLANOX, 0x1006) }, /* MT27511 Family */
	{ PCI_VDEVICE(MELLANOX, 0x1007) }, /* MT27520 Family */
	{ PCI_VDEVICE(MELLANOX, 0x1008) }, /* MT27521 Family */
	{ PCI_VDEVICE(MELLANOX, 0x1009) }, /* MT27530 Family */
	{ PCI_VDEVICE(MELLANOX, 0x100a) }, /* MT27531 Family */
	{ PCI_VDEVICE(MELLANOX, 0x100b) }, /* MT27540 Family */
	{ PCI_VDEVICE(MELLANOX, 0x100c) }, /* MT27541 Family */
	{ PCI_VDEVICE(MELLANOX, 0x100d) }, /* MT27550 Family */
	{ PCI_VDEVICE(MELLANOX, 0x100e) }, /* MT27551 Family */
	{ PCI_VDEVICE(MELLANOX, 0x100f) }, /* MT27560 Family */
	{ PCI_VDEVICE(MELLANOX, 0x1010) }, /* MT27561 Family */
>>>>>>> 02f8c6ae
	{ 0, }
};

MODULE_DEVICE_TABLE(pci, mlx4_pci_table);

static struct pci_driver mlx4_driver = {
	.name		= DRV_NAME,
	.id_table	= mlx4_pci_table,
	.probe		= mlx4_init_one,
	.remove		= __devexit_p(mlx4_remove_one)
};

static int __init mlx4_verify_params(void)
{
	if ((log_num_mac < 0) || (log_num_mac > 7)) {
		pr_warning("mlx4_core: bad num_mac: %d\n", log_num_mac);
		return -1;
	}

	if ((log_num_vlan < 0) || (log_num_vlan > 7)) {
		pr_warning("mlx4_core: bad num_vlan: %d\n", log_num_vlan);
		return -1;
	}

	if ((log_mtts_per_seg < 1) || (log_mtts_per_seg > 7)) {
		pr_warning("mlx4_core: bad log_mtts_per_seg: %d\n", log_mtts_per_seg);
		return -1;
	}

	return 0;
}

static int __init mlx4_init(void)
{
	int ret;

	if (mlx4_verify_params())
		return -EINVAL;

	mlx4_catas_init();

	mlx4_wq = create_singlethread_workqueue("mlx4");
	if (!mlx4_wq)
		return -ENOMEM;

	ret = pci_register_driver(&mlx4_driver);
	return ret < 0 ? ret : 0;
}

static void __exit mlx4_cleanup(void)
{
	pci_unregister_driver(&mlx4_driver);
	destroy_workqueue(mlx4_wq);
}

module_init(mlx4_init);
module_exit(mlx4_cleanup);<|MERGE_RESOLUTION|>--- conflicted
+++ resolved
@@ -1405,9 +1405,7 @@
 	{ PCI_VDEVICE(MELLANOX, 0x6764) }, /* MT26468 ConnectX EN 10GigE PCIe gen2*/
 	{ PCI_VDEVICE(MELLANOX, 0x6746) }, /* MT26438 ConnectX EN 40GigE PCIe gen2 5GT/s */
 	{ PCI_VDEVICE(MELLANOX, 0x676e) }, /* MT26478 ConnectX2 40GigE PCIe gen2 */
-<<<<<<< HEAD
 	{ PCI_VDEVICE(MELLANOX, 0x6778) }, /* MT26488 ConnectX VPI PCIe 2.0 5GT/s - IB DDR / 10GigE Virt+ */
-=======
 	{ PCI_VDEVICE(MELLANOX, 0x1002) }, /* MT25400 Family [ConnectX-2 Virtual Function] */
 	{ PCI_VDEVICE(MELLANOX, 0x1003) }, /* MT27500 Family [ConnectX-3] */
 	{ PCI_VDEVICE(MELLANOX, 0x1004) }, /* MT27500 Family [ConnectX-3 Virtual Function] */
@@ -1423,7 +1421,6 @@
 	{ PCI_VDEVICE(MELLANOX, 0x100e) }, /* MT27551 Family */
 	{ PCI_VDEVICE(MELLANOX, 0x100f) }, /* MT27560 Family */
 	{ PCI_VDEVICE(MELLANOX, 0x1010) }, /* MT27561 Family */
->>>>>>> 02f8c6ae
 	{ 0, }
 };
 
