/*
 * GPIO based MDIO bitbang driver.
 * Supports OpenFirmware.
 *
 * Copyright (c) 2008 CSE Semaphore Belgium.
 *  by Laurent Pinchart <laurentp@cse-semaphore.com>
 *
 * Copyright (C) 2008, Paulius Zaleckas <paulius.zaleckas@teltonika.lt>
 *
 * Based on earlier work by
 *
 * Copyright (c) 2003 Intracom S.A.
 *  by Pantelis Antoniou <panto@intracom.gr>
 *
 * 2005 (c) MontaVista Software, Inc.
 * Vitaly Bordug <vbordug@ru.mvista.com>
 *
 * This file is licensed under the terms of the GNU General Public License
 * version 2. This program is licensed "as is" without any warranty of any
 * kind, whether express or implied.
 */

#include <linux/module.h>
#include <linux/slab.h>
#include <linux/init.h>
#include <linux/interrupt.h>
#include <linux/platform_device.h>
#include <linux/gpio.h>
#include <linux/mdio-gpio.h>

#ifdef CONFIG_OF_GPIO
#include <linux/of_gpio.h>
#include <linux/of_mdio.h>
#include <linux/of_platform.h>
#endif

struct mdio_gpio_info {
	struct mdiobb_ctrl ctrl;
	int mdc, mdio;
};

static void mdio_dir(struct mdiobb_ctrl *ctrl, int dir)
{
	struct mdio_gpio_info *bitbang =
		container_of(ctrl, struct mdio_gpio_info, ctrl);

	if (dir)
		gpio_direction_output(bitbang->mdio, 1);
	else
		gpio_direction_input(bitbang->mdio);
}

static int mdio_get(struct mdiobb_ctrl *ctrl)
{
	struct mdio_gpio_info *bitbang =
		container_of(ctrl, struct mdio_gpio_info, ctrl);

	return gpio_get_value(bitbang->mdio);
}

static void mdio_set(struct mdiobb_ctrl *ctrl, int what)
{
	struct mdio_gpio_info *bitbang =
		container_of(ctrl, struct mdio_gpio_info, ctrl);

	gpio_set_value(bitbang->mdio, what);
}

static void mdc_set(struct mdiobb_ctrl *ctrl, int what)
{
	struct mdio_gpio_info *bitbang =
		container_of(ctrl, struct mdio_gpio_info, ctrl);

	gpio_set_value(bitbang->mdc, what);
}

static struct mdiobb_ops mdio_gpio_ops = {
	.owner = THIS_MODULE,
	.set_mdc = mdc_set,
	.set_mdio_dir = mdio_dir,
	.set_mdio_data = mdio_set,
	.get_mdio_data = mdio_get,
};

static struct mii_bus * __devinit mdio_gpio_bus_init(struct device *dev,
					struct mdio_gpio_platform_data *pdata,
					int bus_id)
{
	struct mii_bus *new_bus;
	struct mdio_gpio_info *bitbang;
	int i;

	bitbang = kzalloc(sizeof(*bitbang), GFP_KERNEL);
	if (!bitbang)
		goto out;

	bitbang->ctrl.ops = &mdio_gpio_ops;
	bitbang->mdc = pdata->mdc;
	bitbang->mdio = pdata->mdio;

	new_bus = alloc_mdio_bitbang(&bitbang->ctrl);
	if (!new_bus)
		goto out_free_bitbang;

	new_bus->name = "GPIO Bitbanged MDIO",

	new_bus->phy_mask = pdata->phy_mask;
	new_bus->irq = pdata->irqs;
	new_bus->parent = dev;

	if (new_bus->phy_mask == ~0)
		goto out_free_bus;

	for (i = 0; i < PHY_MAX_ADDR; i++)
		if (!new_bus->irq[i])
			new_bus->irq[i] = PHY_POLL;

	snprintf(new_bus->id, MII_BUS_ID_SIZE, "%x", bus_id);

	if (gpio_request(bitbang->mdc, "mdc"))
		goto out_free_bus;

	if (gpio_request(bitbang->mdio, "mdio"))
		goto out_free_mdc;

	gpio_direction_output(bitbang->mdc, 0);

	dev_set_drvdata(dev, new_bus);

	return new_bus;

out_free_mdc:
	gpio_free(bitbang->mdc);
out_free_bus:
	free_mdio_bitbang(new_bus);
out_free_bitbang:
	kfree(bitbang);
out:
	return NULL;
}

static void mdio_gpio_bus_deinit(struct device *dev)
{
	struct mii_bus *bus = dev_get_drvdata(dev);
	struct mdio_gpio_info *bitbang = bus->priv;

	dev_set_drvdata(dev, NULL);
	gpio_free(bitbang->mdio);
	gpio_free(bitbang->mdc);
	free_mdio_bitbang(bus);
	kfree(bitbang);
}

static void __devexit mdio_gpio_bus_destroy(struct device *dev)
{
	struct mii_bus *bus = dev_get_drvdata(dev);

	mdiobus_unregister(bus);
	mdio_gpio_bus_deinit(dev);
}

static int __devinit mdio_gpio_probe(struct platform_device *pdev)
{
	struct mdio_gpio_platform_data *pdata = pdev->dev.platform_data;
	struct mii_bus *new_bus;
	int ret;

	if (!pdata)
		return -ENODEV;

	new_bus = mdio_gpio_bus_init(&pdev->dev, pdata, pdev->id);
	if (!new_bus)
		return -ENODEV;

	ret = mdiobus_register(new_bus);
	if (ret)
		mdio_gpio_bus_deinit(&pdev->dev);

	return ret;
}

static int __devexit mdio_gpio_remove(struct platform_device *pdev)
{
	mdio_gpio_bus_destroy(&pdev->dev);

	return 0;
}

#ifdef CONFIG_OF_GPIO

static int __devinit mdio_ofgpio_probe(struct of_device *ofdev,
                                        const struct of_device_id *match)
{
	struct mdio_gpio_platform_data *pdata;
	struct mii_bus *new_bus;
	int ret;

	pdata = kzalloc(sizeof(*pdata), GFP_KERNEL);
	if (!pdata)
		return -ENOMEM;

	ret = of_get_gpio(ofdev->dev.of_node, 0);
	if (ret < 0)
		goto out_free;
	pdata->mdc = ret;

	ret = of_get_gpio(ofdev->dev.of_node, 1);
	if (ret < 0)
		goto out_free;
	pdata->mdio = ret;

	new_bus = mdio_gpio_bus_init(&ofdev->dev, pdata, pdata->mdc);
	if (!new_bus)
		goto out_free;

	ret = of_mdiobus_register(new_bus, ofdev->dev.of_node);
	if (ret)
		mdio_gpio_bus_deinit(&ofdev->dev);

	return ret;

out_free:
	kfree(pdata);
	return -ENODEV;
}

static int __devexit mdio_ofgpio_remove(struct of_device *ofdev)
{
	mdio_gpio_bus_destroy(&ofdev->dev);
	kfree(ofdev->dev.platform_data);

	return 0;
}

static struct of_device_id mdio_ofgpio_match[] = {
	{
		.compatible = "virtual,mdio-gpio",
	},
	{},
};
MODULE_DEVICE_TABLE(of, mdio_ofgpio_match);

static struct of_platform_driver mdio_ofgpio_driver = {
<<<<<<< HEAD
	.owner = THIS_MODULE,
	.name = "mdio-gpio",
	.match_table = mdio_ofgpio_match,
=======
	.driver = {
		.name = "mdio-gpio",
		.owner = THIS_MODULE,
		.of_match_table = mdio_ofgpio_match,
	},
>>>>>>> e44a21b7
	.probe = mdio_ofgpio_probe,
	.remove = __devexit_p(mdio_ofgpio_remove),
};

static inline int __init mdio_ofgpio_init(void)
{
	return of_register_platform_driver(&mdio_ofgpio_driver);
}

static inline void __exit mdio_ofgpio_exit(void)
{
	of_unregister_platform_driver(&mdio_ofgpio_driver);
}
#else
static inline int __init mdio_ofgpio_init(void) { return 0; }
static inline void __exit mdio_ofgpio_exit(void) { }
#endif /* CONFIG_OF_GPIO */

static struct platform_driver mdio_gpio_driver = {
	.probe = mdio_gpio_probe,
	.remove = __devexit_p(mdio_gpio_remove),
	.driver		= {
		.name	= "mdio-gpio",
		.owner	= THIS_MODULE,
	},
};

static int __init mdio_gpio_init(void)
{
	int ret;

	ret = mdio_ofgpio_init();
	if (ret)
		return ret;

	ret = platform_driver_register(&mdio_gpio_driver);
	if (ret)
		mdio_ofgpio_exit();

	return ret;
}
module_init(mdio_gpio_init);

static void __exit mdio_gpio_exit(void)
{
	platform_driver_unregister(&mdio_gpio_driver);
	mdio_ofgpio_exit();
}
module_exit(mdio_gpio_exit);

MODULE_ALIAS("platform:mdio-gpio");
MODULE_AUTHOR("Laurent Pinchart, Paulius Zaleckas");
MODULE_LICENSE("GPL");
MODULE_DESCRIPTION("Generic driver for MDIO bus emulation using GPIO");<|MERGE_RESOLUTION|>--- conflicted
+++ resolved
@@ -241,17 +241,11 @@
 MODULE_DEVICE_TABLE(of, mdio_ofgpio_match);
 
 static struct of_platform_driver mdio_ofgpio_driver = {
-<<<<<<< HEAD
-	.owner = THIS_MODULE,
-	.name = "mdio-gpio",
-	.match_table = mdio_ofgpio_match,
-=======
 	.driver = {
 		.name = "mdio-gpio",
 		.owner = THIS_MODULE,
 		.of_match_table = mdio_ofgpio_match,
 	},
->>>>>>> e44a21b7
 	.probe = mdio_ofgpio_probe,
 	.remove = __devexit_p(mdio_ofgpio_remove),
 };
