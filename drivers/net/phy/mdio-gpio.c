/*
 * GPIO based MDIO bitbang driver.
 * Supports OpenFirmware.
 *
 * Copyright (c) 2008 CSE Semaphore Belgium.
 *  by Laurent Pinchart <laurentp@cse-semaphore.com>
 *
 * Copyright (C) 2008, Paulius Zaleckas <paulius.zaleckas@teltonika.lt>
 *
 * Based on earlier work by
 *
 * Copyright (c) 2003 Intracom S.A.
 *  by Pantelis Antoniou <panto@intracom.gr>
 *
 * 2005 (c) MontaVista Software, Inc.
 * Vitaly Bordug <vbordug@ru.mvista.com>
 *
 * This file is licensed under the terms of the GNU General Public License
 * version 2. This program is licensed "as is" without any warranty of any
 * kind, whether express or implied.
 */

#include <linux/module.h>
#include <linux/slab.h>
#include <linux/init.h>
#include <linux/interrupt.h>
#include <linux/platform_device.h>
#include <linux/gpio.h>
#include <linux/mdio-gpio.h>

#ifdef CONFIG_OF_GPIO
#include <linux/of_gpio.h>
#include <linux/of_mdio.h>
#include <linux/of_platform.h>
#endif

struct mdio_gpio_info {
	struct mdiobb_ctrl ctrl;
	int mdc, mdio;
};

static void mdio_dir(struct mdiobb_ctrl *ctrl, int dir)
{
	struct mdio_gpio_info *bitbang =
		container_of(ctrl, struct mdio_gpio_info, ctrl);

	if (dir)
		gpio_direction_output(bitbang->mdio, 1);
	else
		gpio_direction_input(bitbang->mdio);
}

static int mdio_get(struct mdiobb_ctrl *ctrl)
{
	struct mdio_gpio_info *bitbang =
		container_of(ctrl, struct mdio_gpio_info, ctrl);

	return gpio_get_value(bitbang->mdio);
}

static void mdio_set(struct mdiobb_ctrl *ctrl, int what)
{
	struct mdio_gpio_info *bitbang =
		container_of(ctrl, struct mdio_gpio_info, ctrl);

	gpio_set_value(bitbang->mdio, what);
}

static void mdc_set(struct mdiobb_ctrl *ctrl, int what)
{
	struct mdio_gpio_info *bitbang =
		container_of(ctrl, struct mdio_gpio_info, ctrl);

	gpio_set_value(bitbang->mdc, what);
}

static struct mdiobb_ops mdio_gpio_ops = {
	.owner = THIS_MODULE,
	.set_mdc = mdc_set,
	.set_mdio_dir = mdio_dir,
	.set_mdio_data = mdio_set,
	.get_mdio_data = mdio_get,
};

static struct mii_bus * __devinit mdio_gpio_bus_init(struct device *dev,
					struct mdio_gpio_platform_data *pdata,
					int bus_id)
{
	struct mii_bus *new_bus;
	struct mdio_gpio_info *bitbang;
	int i;

	bitbang = kzalloc(sizeof(*bitbang), GFP_KERNEL);
	if (!bitbang)
		goto out;

	bitbang->ctrl.ops = &mdio_gpio_ops;
	bitbang->mdc = pdata->mdc;
	bitbang->mdio = pdata->mdio;

	new_bus = alloc_mdio_bitbang(&bitbang->ctrl);
	if (!new_bus)
		goto out_free_bitbang;

	new_bus->name = "GPIO Bitbanged MDIO",

	new_bus->phy_mask = pdata->phy_mask;
	new_bus->irq = pdata->irqs;
	new_bus->parent = dev;

	if (new_bus->phy_mask == ~0)
		goto out_free_bus;

	for (i = 0; i < PHY_MAX_ADDR; i++)
		if (!new_bus->irq[i])
			new_bus->irq[i] = PHY_POLL;

	snprintf(new_bus->id, MII_BUS_ID_SIZE, "%x", bus_id);

	if (gpio_request(bitbang->mdc, "mdc"))
		goto out_free_bus;

	if (gpio_request(bitbang->mdio, "mdio"))
		goto out_free_mdc;

	gpio_direction_output(bitbang->mdc, 0);

	dev_set_drvdata(dev, new_bus);

	return new_bus;

out_free_mdc:
	gpio_free(bitbang->mdc);
out_free_bus:
	free_mdio_bitbang(new_bus);
out_free_bitbang:
	kfree(bitbang);
out:
	return NULL;
}

static void mdio_gpio_bus_deinit(struct device *dev)
{
	struct mii_bus *bus = dev_get_drvdata(dev);
	struct mdio_gpio_info *bitbang = bus->priv;

	dev_set_drvdata(dev, NULL);
	gpio_free(bitbang->mdio);
	gpio_free(bitbang->mdc);
	free_mdio_bitbang(bus);
	kfree(bitbang);
}

static void __devexit mdio_gpio_bus_destroy(struct device *dev)
{
	struct mii_bus *bus = dev_get_drvdata(dev);

	mdiobus_unregister(bus);
	mdio_gpio_bus_deinit(dev);
}

static int __devinit mdio_gpio_probe(struct platform_device *pdev)
{
	struct mdio_gpio_platform_data *pdata = pdev->dev.platform_data;
	struct mii_bus *new_bus;
	int ret;

	if (!pdata)
		return -ENODEV;

	new_bus = mdio_gpio_bus_init(&pdev->dev, pdata, pdev->id);
	if (!new_bus)
		return -ENODEV;

	ret = mdiobus_register(new_bus);
	if (ret)
		mdio_gpio_bus_deinit(&pdev->dev);

	return ret;
}

static int __devexit mdio_gpio_remove(struct platform_device *pdev)
{
	mdio_gpio_bus_destroy(&pdev->dev);

	return 0;
}

#ifdef CONFIG_OF_GPIO

static int __devinit mdio_ofgpio_probe(struct platform_device *ofdev)
{
	struct mdio_gpio_platform_data *pdata;
	struct mii_bus *new_bus;
	int ret;

	pdata = kzalloc(sizeof(*pdata), GFP_KERNEL);
	if (!pdata)
		return -ENOMEM;

	ret = of_get_gpio(ofdev->dev.of_node, 0);
	if (ret < 0)
		goto out_free;
	pdata->mdc = ret;

	ret = of_get_gpio(ofdev->dev.of_node, 1);
	if (ret < 0)
		goto out_free;
	pdata->mdio = ret;

	new_bus = mdio_gpio_bus_init(&ofdev->dev, pdata, pdata->mdc);
	if (!new_bus)
		goto out_free;

	ret = of_mdiobus_register(new_bus, ofdev->dev.of_node);
	if (ret)
		mdio_gpio_bus_deinit(&ofdev->dev);

	return ret;

out_free:
	kfree(pdata);
	return -ENODEV;
}

static int __devexit mdio_ofgpio_remove(struct platform_device *ofdev)
{
	mdio_gpio_bus_destroy(&ofdev->dev);
	kfree(ofdev->dev.platform_data);

	return 0;
}

static struct of_device_id mdio_ofgpio_match[] = {
	{
		.compatible = "virtual,mdio-gpio",
	},
	{},
};
MODULE_DEVICE_TABLE(of, mdio_ofgpio_match);

<<<<<<< HEAD
static struct of_platform_driver mdio_ofgpio_driver = {
	.owner = THIS_MODULE,
	.name = "mdio-gpio",
	.match_table = mdio_ofgpio_match,
=======
static struct platform_driver mdio_ofgpio_driver = {
	.driver = {
		.name = "mdio-gpio",
		.owner = THIS_MODULE,
		.of_match_table = mdio_ofgpio_match,
	},
>>>>>>> 02f8c6ae
	.probe = mdio_ofgpio_probe,
	.remove = __devexit_p(mdio_ofgpio_remove),
};

static inline int __init mdio_ofgpio_init(void)
{
	return platform_driver_register(&mdio_ofgpio_driver);
}

static inline void __exit mdio_ofgpio_exit(void)
{
	platform_driver_unregister(&mdio_ofgpio_driver);
}
#else
static inline int __init mdio_ofgpio_init(void) { return 0; }
static inline void __exit mdio_ofgpio_exit(void) { }
#endif /* CONFIG_OF_GPIO */

static struct platform_driver mdio_gpio_driver = {
	.probe = mdio_gpio_probe,
	.remove = __devexit_p(mdio_gpio_remove),
	.driver		= {
		.name	= "mdio-gpio",
		.owner	= THIS_MODULE,
	},
};

static int __init mdio_gpio_init(void)
{
	int ret;

	ret = mdio_ofgpio_init();
	if (ret)
		return ret;

	ret = platform_driver_register(&mdio_gpio_driver);
	if (ret)
		mdio_ofgpio_exit();

	return ret;
}
module_init(mdio_gpio_init);

static void __exit mdio_gpio_exit(void)
{
	platform_driver_unregister(&mdio_gpio_driver);
	mdio_ofgpio_exit();
}
module_exit(mdio_gpio_exit);

MODULE_ALIAS("platform:mdio-gpio");
MODULE_AUTHOR("Laurent Pinchart, Paulius Zaleckas");
MODULE_LICENSE("GPL");
MODULE_DESCRIPTION("Generic driver for MDIO bus emulation using GPIO");<|MERGE_RESOLUTION|>--- conflicted
+++ resolved
@@ -239,19 +239,12 @@
 };
 MODULE_DEVICE_TABLE(of, mdio_ofgpio_match);
 
-<<<<<<< HEAD
-static struct of_platform_driver mdio_ofgpio_driver = {
-	.owner = THIS_MODULE,
-	.name = "mdio-gpio",
-	.match_table = mdio_ofgpio_match,
-=======
 static struct platform_driver mdio_ofgpio_driver = {
 	.driver = {
 		.name = "mdio-gpio",
 		.owner = THIS_MODULE,
 		.of_match_table = mdio_ofgpio_match,
 	},
->>>>>>> 02f8c6ae
 	.probe = mdio_ofgpio_probe,
 	.remove = __devexit_p(mdio_ofgpio_remove),
 };
