/*
 * Copyright (C) 2005 - 2011 Emulex
 * All rights reserved.
 *
 * This program is free software; you can redistribute it and/or
 * modify it under the terms of the GNU General Public License version 2
 * as published by the Free Software Foundation.  The full GNU General
 * Public License is included in this distribution in the file called COPYING.
 *
 * Contact Information:
 * linux-drivers@emulex.com
 *
 * Emulex
 * 3333 Susan Street
 * Costa Mesa, CA 92626
 */

#include "be.h"
#include "be_cmds.h"
#include <linux/ethtool.h>

struct be_ethtool_stat {
	char desc[ETH_GSTRING_LEN];
	int type;
	int size;
	int offset;
};

enum {NETSTAT, DRVSTAT_TX, DRVSTAT_RX, ERXSTAT,
			DRVSTAT};
#define FIELDINFO(_struct, field) FIELD_SIZEOF(_struct, field), \
					offsetof(_struct, field)
#define NETSTAT_INFO(field) 	#field, NETSTAT,\
					FIELDINFO(struct net_device_stats,\
						field)
#define DRVSTAT_TX_INFO(field)	#field, DRVSTAT_TX,\
					FIELDINFO(struct be_tx_stats, field)
#define DRVSTAT_RX_INFO(field)	#field, DRVSTAT_RX,\
					FIELDINFO(struct be_rx_stats, field)
#define ERXSTAT_INFO(field)	#field, ERXSTAT,\
					FIELDINFO(struct be_erx_stats_v1, field)
#define	DRVSTAT_INFO(field)	#field, DRVSTAT,\
					FIELDINFO(struct be_drv_stats, \
						field)

static const struct be_ethtool_stat et_stats[] = {
	{NETSTAT_INFO(rx_packets)},
	{NETSTAT_INFO(tx_packets)},
	{NETSTAT_INFO(rx_bytes)},
	{NETSTAT_INFO(tx_bytes)},
	{NETSTAT_INFO(rx_errors)},
	{NETSTAT_INFO(tx_errors)},
	{NETSTAT_INFO(rx_dropped)},
	{NETSTAT_INFO(tx_dropped)},
<<<<<<< HEAD
	{DRVSTAT_INFO(be_tx_events)},
=======
	{DRVSTAT_TX_INFO(be_tx_rate)},
	{DRVSTAT_TX_INFO(be_tx_reqs)},
	{DRVSTAT_TX_INFO(be_tx_wrbs)},
	{DRVSTAT_TX_INFO(be_tx_stops)},
	{DRVSTAT_TX_INFO(be_tx_events)},
	{DRVSTAT_TX_INFO(be_tx_compl)},
>>>>>>> 02f8c6ae
	{DRVSTAT_INFO(rx_crc_errors)},
	{DRVSTAT_INFO(rx_alignment_symbol_errors)},
	{DRVSTAT_INFO(rx_pause_frames)},
	{DRVSTAT_INFO(rx_control_frames)},
	{DRVSTAT_INFO(rx_in_range_errors)},
	{DRVSTAT_INFO(rx_out_range_errors)},
	{DRVSTAT_INFO(rx_frame_too_long)},
	{DRVSTAT_INFO(rx_address_match_errors)},
	{DRVSTAT_INFO(rx_dropped_too_small)},
	{DRVSTAT_INFO(rx_dropped_too_short)},
	{DRVSTAT_INFO(rx_dropped_header_too_small)},
	{DRVSTAT_INFO(rx_dropped_tcp_length)},
	{DRVSTAT_INFO(rx_dropped_runt)},
	{DRVSTAT_INFO(rxpp_fifo_overflow_drop)},
	{DRVSTAT_INFO(rx_input_fifo_overflow_drop)},
	{DRVSTAT_INFO(rx_ip_checksum_errs)},
	{DRVSTAT_INFO(rx_tcp_checksum_errs)},
	{DRVSTAT_INFO(rx_udp_checksum_errs)},
	{DRVSTAT_INFO(rx_switched_unicast_packets)},
	{DRVSTAT_INFO(rx_switched_multicast_packets)},
	{DRVSTAT_INFO(rx_switched_broadcast_packets)},
	{DRVSTAT_INFO(tx_pauseframes)},
	{DRVSTAT_INFO(tx_controlframes)},
	{DRVSTAT_INFO(rx_priority_pause_frames)},
	{DRVSTAT_INFO(pmem_fifo_overflow_drop)},
	{DRVSTAT_INFO(jabber_events)},
	{DRVSTAT_INFO(rx_drops_no_pbuf)},
	{DRVSTAT_INFO(rx_drops_no_txpb)},
	{DRVSTAT_INFO(rx_drops_no_erx_descr)},
	{DRVSTAT_INFO(rx_drops_no_tpre_descr)},
	{DRVSTAT_INFO(rx_drops_too_many_frags)},
	{DRVSTAT_INFO(rx_drops_invalid_ring)},
	{DRVSTAT_INFO(forwarded_packets)},
	{DRVSTAT_INFO(rx_drops_mtu)},
	{DRVSTAT_INFO(eth_red_drops)},
	{DRVSTAT_INFO(be_on_die_temperature)}
};
#define ETHTOOL_STATS_NUM ARRAY_SIZE(et_stats)

/* Stats related to multi RX queues */
static const struct be_ethtool_stat et_rx_stats[] = {
	{DRVSTAT_RX_INFO(rx_bytes)},
	{DRVSTAT_RX_INFO(rx_pkts)},
	{DRVSTAT_RX_INFO(rx_rate)},
	{DRVSTAT_RX_INFO(rx_polls)},
	{DRVSTAT_RX_INFO(rx_events)},
	{DRVSTAT_RX_INFO(rx_compl)},
	{DRVSTAT_RX_INFO(rx_mcast_pkts)},
	{DRVSTAT_RX_INFO(rx_post_fail)},
	{ERXSTAT_INFO(rx_drops_no_fragments)}
};
#define ETHTOOL_RXSTATS_NUM (ARRAY_SIZE(et_rx_stats))

<<<<<<< HEAD
/* Stats related to multi TX queues */
static const struct be_ethtool_stat et_tx_stats[] = {
	{DRVSTAT_TX_INFO(be_tx_rate)},
	{DRVSTAT_TX_INFO(be_tx_reqs)},
	{DRVSTAT_TX_INFO(be_tx_wrbs)},
	{DRVSTAT_TX_INFO(be_tx_stops)},
	{DRVSTAT_TX_INFO(be_tx_compl)}
};
#define ETHTOOL_TXSTATS_NUM (ARRAY_SIZE(et_tx_stats))

=======
>>>>>>> 02f8c6ae
static const char et_self_tests[][ETH_GSTRING_LEN] = {
	"MAC Loopback test",
	"PHY Loopback test",
	"External Loopback test",
	"DDR DMA test",
	"Link test"
};

#define ETHTOOL_TESTS_NUM ARRAY_SIZE(et_self_tests)
#define BE_MAC_LOOPBACK 0x0
#define BE_PHY_LOOPBACK 0x1
#define BE_ONE_PORT_EXT_LOOPBACK 0x2
#define BE_NO_LOOPBACK 0xff

static void
be_get_drvinfo(struct net_device *netdev, struct ethtool_drvinfo *drvinfo)
{
	struct be_adapter *adapter = netdev_priv(netdev);

	strcpy(drvinfo->driver, DRV_NAME);
	strcpy(drvinfo->version, DRV_VER);
	strncpy(drvinfo->fw_version, adapter->fw_ver, FW_VER_LEN);
	strcpy(drvinfo->bus_info, pci_name(adapter->pdev));
	drvinfo->testinfo_len = 0;
	drvinfo->regdump_len = 0;
	drvinfo->eedump_len = 0;
}

static int
be_get_reg_len(struct net_device *netdev)
{
	struct be_adapter *adapter = netdev_priv(netdev);
	u32 log_size = 0;

	if (be_physfn(adapter))
		be_cmd_get_reg_len(adapter, &log_size);

	return log_size;
}

static void
be_get_regs(struct net_device *netdev, struct ethtool_regs *regs, void *buf)
{
	struct be_adapter *adapter = netdev_priv(netdev);

	if (be_physfn(adapter)) {
		memset(buf, 0, regs->len);
		be_cmd_get_regs(adapter, regs->len, buf);
	}
}

static int
be_get_coalesce(struct net_device *netdev, struct ethtool_coalesce *coalesce)
{
	struct be_adapter *adapter = netdev_priv(netdev);
	struct be_eq_obj *rx_eq = &adapter->rx_obj[0].rx_eq;
	struct be_eq_obj *tx_eq = &adapter->tx_eq;

	coalesce->rx_coalesce_usecs = rx_eq->cur_eqd;
	coalesce->rx_coalesce_usecs_high = rx_eq->max_eqd;
	coalesce->rx_coalesce_usecs_low = rx_eq->min_eqd;

	coalesce->tx_coalesce_usecs = tx_eq->cur_eqd;
	coalesce->tx_coalesce_usecs_high = tx_eq->max_eqd;
	coalesce->tx_coalesce_usecs_low = tx_eq->min_eqd;

	coalesce->use_adaptive_rx_coalesce = rx_eq->enable_aic;
	coalesce->use_adaptive_tx_coalesce = tx_eq->enable_aic;

	return 0;
}

/*
 * This routine is used to set interrup coalescing delay
 */
static int
be_set_coalesce(struct net_device *netdev, struct ethtool_coalesce *coalesce)
{
	struct be_adapter *adapter = netdev_priv(netdev);
	struct be_rx_obj *rxo;
	struct be_eq_obj *rx_eq;
	struct be_eq_obj *tx_eq = &adapter->tx_eq;
	u32 rx_max, rx_min, rx_cur;
	int status = 0, i;
	u32 tx_cur;

	if (coalesce->use_adaptive_tx_coalesce == 1)
		return -EINVAL;

	for_all_rx_queues(adapter, rxo, i) {
		rx_eq = &rxo->rx_eq;

		if (!rx_eq->enable_aic && coalesce->use_adaptive_rx_coalesce)
			rx_eq->cur_eqd = 0;
		rx_eq->enable_aic = coalesce->use_adaptive_rx_coalesce;

		rx_max = coalesce->rx_coalesce_usecs_high;
		rx_min = coalesce->rx_coalesce_usecs_low;
		rx_cur = coalesce->rx_coalesce_usecs;

		if (rx_eq->enable_aic) {
			if (rx_max > BE_MAX_EQD)
				rx_max = BE_MAX_EQD;
			if (rx_min > rx_max)
				rx_min = rx_max;
			rx_eq->max_eqd = rx_max;
			rx_eq->min_eqd = rx_min;
			if (rx_eq->cur_eqd > rx_max)
				rx_eq->cur_eqd = rx_max;
			if (rx_eq->cur_eqd < rx_min)
				rx_eq->cur_eqd = rx_min;
		} else {
			if (rx_cur > BE_MAX_EQD)
				rx_cur = BE_MAX_EQD;
			if (rx_eq->cur_eqd != rx_cur) {
				status = be_cmd_modify_eqd(adapter, rx_eq->q.id,
						rx_cur);
				if (!status)
					rx_eq->cur_eqd = rx_cur;
			}
		}
	}

	tx_cur = coalesce->tx_coalesce_usecs;

	if (tx_cur > BE_MAX_EQD)
		tx_cur = BE_MAX_EQD;
	if (tx_eq->cur_eqd != tx_cur) {
		status = be_cmd_modify_eqd(adapter, tx_eq->q.id, tx_cur);
		if (!status)
			tx_eq->cur_eqd = tx_cur;
	}

	return 0;
}

static void
be_get_ethtool_stats(struct net_device *netdev,
		struct ethtool_stats *stats, uint64_t *data)
{
	struct be_adapter *adapter = netdev_priv(netdev);
	struct be_rx_obj *rxo;
<<<<<<< HEAD
	struct be_tx_obj *txo;
	void *p = NULL;
	int i, j, base;
=======
	void *p = NULL;
	int i, j;
>>>>>>> 02f8c6ae

	for (i = 0; i < ETHTOOL_STATS_NUM; i++) {
		switch (et_stats[i].type) {
		case NETSTAT:
			p = &netdev->stats;
			break;
<<<<<<< HEAD
=======
		case DRVSTAT_TX:
			p = &adapter->tx_stats;
			break;
>>>>>>> 02f8c6ae
		case DRVSTAT:
			p = &adapter->drv_stats;
			break;
		}

		p = (u8 *)p + et_stats[i].offset;
		data[i] = (et_stats[i].size == sizeof(u64)) ?
				*(u64 *)p: *(u32 *)p;
	}

<<<<<<< HEAD
	base = ETHTOOL_STATS_NUM;
=======
>>>>>>> 02f8c6ae
	for_all_rx_queues(adapter, rxo, j) {
		for (i = 0; i < ETHTOOL_RXSTATS_NUM; i++) {
			switch (et_rx_stats[i].type) {
			case DRVSTAT_RX:
				p = (u8 *)&rxo->stats + et_rx_stats[i].offset;
				break;
			case ERXSTAT:
				p = (u32 *)be_erx_stats_from_cmd(adapter) +
								rxo->q.id;
				break;
			}
<<<<<<< HEAD
			data[base + j * ETHTOOL_RXSTATS_NUM + i] =
=======
			data[ETHTOOL_STATS_NUM + j * ETHTOOL_RXSTATS_NUM + i] =
>>>>>>> 02f8c6ae
				(et_rx_stats[i].size == sizeof(u64)) ?
					*(u64 *)p: *(u32 *)p;
		}
	}
<<<<<<< HEAD

	base = ETHTOOL_STATS_NUM + adapter->num_rx_qs * ETHTOOL_RXSTATS_NUM;
	for_all_tx_queues(adapter, txo, j) {
		for (i = 0; i < ETHTOOL_TXSTATS_NUM; i++) {
			p = (u8 *)&txo->stats + et_tx_stats[i].offset;
			data[base + j * ETHTOOL_TXSTATS_NUM + i] =
				(et_tx_stats[i].size == sizeof(u64)) ?
					*(u64 *)p: *(u32 *)p;
		}
	}
=======
>>>>>>> 02f8c6ae
}

static void
be_get_stat_strings(struct net_device *netdev, uint32_t stringset,
		uint8_t *data)
{
	struct be_adapter *adapter = netdev_priv(netdev);
	int i, j;

	switch (stringset) {
	case ETH_SS_STATS:
		for (i = 0; i < ETHTOOL_STATS_NUM; i++) {
			memcpy(data, et_stats[i].desc, ETH_GSTRING_LEN);
			data += ETH_GSTRING_LEN;
		}
		for (i = 0; i < adapter->num_rx_qs; i++) {
			for (j = 0; j < ETHTOOL_RXSTATS_NUM; j++) {
				sprintf(data, "rxq%d: %s", i,
					et_rx_stats[j].desc);
				data += ETH_GSTRING_LEN;
			}
		}
<<<<<<< HEAD
		for (i = 0; i < adapter->num_tx_qs; i++) {
			for (j = 0; j < ETHTOOL_TXSTATS_NUM; j++) {
				sprintf(data, "txq%d: %s", i,
					et_tx_stats[j].desc);
				data += ETH_GSTRING_LEN;
			}
		}
=======
>>>>>>> 02f8c6ae
		break;
	case ETH_SS_TEST:
		for (i = 0; i < ETHTOOL_TESTS_NUM; i++) {
			memcpy(data, et_self_tests[i], ETH_GSTRING_LEN);
			data += ETH_GSTRING_LEN;
		}
		break;
	}
}

static int be_get_sset_count(struct net_device *netdev, int stringset)
{
	struct be_adapter *adapter = netdev_priv(netdev);

	switch (stringset) {
	case ETH_SS_TEST:
		return ETHTOOL_TESTS_NUM;
	case ETH_SS_STATS:
		return ETHTOOL_STATS_NUM +
<<<<<<< HEAD
			adapter->num_rx_qs * ETHTOOL_RXSTATS_NUM +
			adapter->num_tx_qs * ETHTOOL_TXSTATS_NUM;
=======
			adapter->num_rx_qs * ETHTOOL_RXSTATS_NUM;
>>>>>>> 02f8c6ae
	default:
		return -EINVAL;
	}
}

static int be_get_settings(struct net_device *netdev, struct ethtool_cmd *ecmd)
{
	struct be_adapter *adapter = netdev_priv(netdev);
	struct be_dma_mem phy_cmd;
	struct be_cmd_resp_get_phy_info *resp;
	u8 mac_speed = 0;
	u16 link_speed = 0;
	bool link_up = false;
	int status;
	u16 intf_type;

	if ((adapter->link_speed < 0) || (!(netdev->flags & IFF_UP))) {
		status = be_cmd_link_status_query(adapter, &link_up,
						&mac_speed, &link_speed, 0);

		be_link_status_update(adapter, link_up);
		/* link_speed is in units of 10 Mbps */
		if (link_speed) {
			ethtool_cmd_speed_set(ecmd, link_speed*10);
		} else {
			switch (mac_speed) {
			case PHY_LINK_SPEED_10MBPS:
				ethtool_cmd_speed_set(ecmd, SPEED_10);
				break;
			case PHY_LINK_SPEED_100MBPS:
				ethtool_cmd_speed_set(ecmd, SPEED_100);
				break;
			case PHY_LINK_SPEED_1GBPS:
				ethtool_cmd_speed_set(ecmd, SPEED_1000);
				break;
			case PHY_LINK_SPEED_10GBPS:
				ethtool_cmd_speed_set(ecmd, SPEED_10000);
				break;
			case PHY_LINK_SPEED_ZERO:
				ethtool_cmd_speed_set(ecmd, 0);
				break;
			}
		}

		phy_cmd.size = sizeof(struct be_cmd_req_get_phy_info);
		phy_cmd.va = dma_alloc_coherent(&adapter->pdev->dev,
						phy_cmd.size, &phy_cmd.dma,
						GFP_KERNEL);
		if (!phy_cmd.va) {
			dev_err(&adapter->pdev->dev, "Memory alloc failure\n");
			return -ENOMEM;
		}
		status = be_cmd_get_phy_info(adapter, &phy_cmd);
		if (!status) {
			resp = (struct be_cmd_resp_get_phy_info *) phy_cmd.va;
			intf_type = le16_to_cpu(resp->interface_type);

			switch (intf_type) {
			case PHY_TYPE_XFP_10GB:
			case PHY_TYPE_SFP_1GB:
			case PHY_TYPE_SFP_PLUS_10GB:
				ecmd->port = PORT_FIBRE;
				break;
			default:
				ecmd->port = PORT_TP;
				break;
			}

			switch (intf_type) {
			case PHY_TYPE_KR_10GB:
			case PHY_TYPE_KX4_10GB:
				ecmd->autoneg = AUTONEG_ENABLE;
			ecmd->transceiver = XCVR_INTERNAL;
				break;
			default:
				ecmd->autoneg = AUTONEG_DISABLE;
				ecmd->transceiver = XCVR_EXTERNAL;
				break;
			}
		}

		/* Save for future use */
		adapter->link_speed = ethtool_cmd_speed(ecmd);
		adapter->port_type = ecmd->port;
		adapter->transceiver = ecmd->transceiver;
		adapter->autoneg = ecmd->autoneg;
		dma_free_coherent(&adapter->pdev->dev, phy_cmd.size, phy_cmd.va,
				  phy_cmd.dma);
	} else {
		ethtool_cmd_speed_set(ecmd, adapter->link_speed);
		ecmd->port = adapter->port_type;
		ecmd->transceiver = adapter->transceiver;
		ecmd->autoneg = adapter->autoneg;
	}

	ecmd->duplex = DUPLEX_FULL;
	ecmd->phy_address = adapter->port_num;
	switch (ecmd->port) {
	case PORT_FIBRE:
		ecmd->supported = (SUPPORTED_10000baseT_Full | SUPPORTED_FIBRE);
		break;
	case PORT_TP:
		ecmd->supported = (SUPPORTED_10000baseT_Full | SUPPORTED_TP);
		break;
	case PORT_AUI:
		ecmd->supported = (SUPPORTED_10000baseT_Full | SUPPORTED_AUI);
		break;
	}

	if (ecmd->autoneg) {
		ecmd->supported |= SUPPORTED_1000baseT_Full;
		ecmd->supported |= SUPPORTED_Autoneg;
		ecmd->advertising |= (ADVERTISED_10000baseT_Full |
				ADVERTISED_1000baseT_Full);
	}

	return 0;
}

static void
be_get_ringparam(struct net_device *netdev, struct ethtool_ringparam *ring)
{
	struct be_adapter *adapter = netdev_priv(netdev);

	ring->rx_max_pending = adapter->rx_obj[0].q.len;
<<<<<<< HEAD
	ring->tx_max_pending = adapter->tx_obj[0].q.len;

	ring->rx_pending = atomic_read(&adapter->rx_obj[0].q.used);
	ring->tx_pending = atomic_read(&adapter->tx_obj[0].q.used);
=======
	ring->tx_max_pending = adapter->tx_obj.q.len;

	ring->rx_pending = atomic_read(&adapter->rx_obj[0].q.used);
	ring->tx_pending = atomic_read(&adapter->tx_obj.q.used);
>>>>>>> 02f8c6ae
}

static void
be_get_pauseparam(struct net_device *netdev, struct ethtool_pauseparam *ecmd)
{
	struct be_adapter *adapter = netdev_priv(netdev);

	be_cmd_get_flow_control(adapter, &ecmd->tx_pause, &ecmd->rx_pause);
	ecmd->autoneg = 0;
}

static int
be_set_pauseparam(struct net_device *netdev, struct ethtool_pauseparam *ecmd)
{
	struct be_adapter *adapter = netdev_priv(netdev);
	int status;

	if (ecmd->autoneg != 0)
		return 1;	/* cycle on/off once per second */
	adapter->tx_fc = ecmd->tx_pause;
	adapter->rx_fc = ecmd->rx_pause;

	status = be_cmd_set_flow_control(adapter,
					adapter->tx_fc, adapter->rx_fc);
	if (status)
		dev_warn(&adapter->pdev->dev, "Pause param set failed.\n");

	return status;
}

static bool
be_is_wol_supported(struct be_adapter *adapter)
{
	if (!be_physfn(adapter))
		return false;
	else
		return true;
}

static void
be_get_wol(struct net_device *netdev, struct ethtool_wolinfo *wol)
{
	struct be_adapter *adapter = netdev_priv(netdev);

	if (be_is_wol_supported(adapter))
		wol->supported = WAKE_MAGIC;

	if (adapter->wol)
		wol->wolopts = WAKE_MAGIC;
	else
		wol->wolopts = 0;
	memset(&wol->sopass, 0, sizeof(wol->sopass));
}

static int
be_set_wol(struct net_device *netdev, struct ethtool_wolinfo *wol)
{
	struct be_adapter *adapter = netdev_priv(netdev);

	if (wol->wolopts & ~WAKE_MAGIC)
		return -EINVAL;

	if ((wol->wolopts & WAKE_MAGIC) && be_is_wol_supported(adapter))
		adapter->wol = true;
	else
		adapter->wol = false;

	return 0;
}

static int
be_test_ddr_dma(struct be_adapter *adapter)
{
	int ret, i;
	struct be_dma_mem ddrdma_cmd;
	static const u64 pattern[2] = {
		0x5a5a5a5a5a5a5a5aULL, 0xa5a5a5a5a5a5a5a5ULL
	};

	ddrdma_cmd.size = sizeof(struct be_cmd_req_ddrdma_test);
	ddrdma_cmd.va = dma_alloc_coherent(&adapter->pdev->dev, ddrdma_cmd.size,
					   &ddrdma_cmd.dma, GFP_KERNEL);
	if (!ddrdma_cmd.va) {
		dev_err(&adapter->pdev->dev, "Memory allocation failure\n");
		return -ENOMEM;
	}

	for (i = 0; i < 2; i++) {
		ret = be_cmd_ddr_dma_test(adapter, pattern[i],
					4096, &ddrdma_cmd);
		if (ret != 0)
			goto err;
	}

err:
	dma_free_coherent(&adapter->pdev->dev, ddrdma_cmd.size, ddrdma_cmd.va,
			  ddrdma_cmd.dma);
	return ret;
}

static u64 be_loopback_test(struct be_adapter *adapter, u8 loopback_type,
				u64 *status)
{
	be_cmd_set_loopback(adapter, adapter->hba_port_num,
				loopback_type, 1);
	*status = be_cmd_loopback_test(adapter, adapter->hba_port_num,
				loopback_type, 1500,
				2, 0xabc);
	be_cmd_set_loopback(adapter, adapter->hba_port_num,
				BE_NO_LOOPBACK, 1);
	return *status;
}

static void
be_self_test(struct net_device *netdev, struct ethtool_test *test, u64 *data)
{
	struct be_adapter *adapter = netdev_priv(netdev);
	bool link_up;
	u8 mac_speed = 0;
	u16 qos_link_speed = 0;

	memset(data, 0, sizeof(u64) * ETHTOOL_TESTS_NUM);

	if (test->flags & ETH_TEST_FL_OFFLINE) {
		if (be_loopback_test(adapter, BE_MAC_LOOPBACK,
						&data[0]) != 0) {
			test->flags |= ETH_TEST_FL_FAILED;
		}
		if (be_loopback_test(adapter, BE_PHY_LOOPBACK,
						&data[1]) != 0) {
			test->flags |= ETH_TEST_FL_FAILED;
		}
		if (be_loopback_test(adapter, BE_ONE_PORT_EXT_LOOPBACK,
						&data[2]) != 0) {
			test->flags |= ETH_TEST_FL_FAILED;
		}
	}

	if (be_test_ddr_dma(adapter) != 0) {
		data[3] = 1;
		test->flags |= ETH_TEST_FL_FAILED;
	}

	if (be_cmd_link_status_query(adapter, &link_up, &mac_speed,
				&qos_link_speed, 0) != 0) {
		test->flags |= ETH_TEST_FL_FAILED;
		data[4] = -1;
	} else if (!mac_speed) {
		test->flags |= ETH_TEST_FL_FAILED;
		data[4] = 1;
	}
}

static int
be_set_phys_id(struct net_device *netdev,
	       enum ethtool_phys_id_state state)
{
	struct be_adapter *adapter = netdev_priv(netdev);

	switch (state) {
	case ETHTOOL_ID_ACTIVE:
		be_cmd_get_beacon_state(adapter, adapter->hba_port_num,
					&adapter->beacon_state);
		return 1;	/* cycle on/off once per second */

	case ETHTOOL_ID_ON:
		be_cmd_set_beacon_state(adapter, adapter->hba_port_num, 0, 0,
					BEACON_STATE_ENABLED);
		break;

	case ETHTOOL_ID_OFF:
		be_cmd_set_beacon_state(adapter, adapter->hba_port_num, 0, 0,
					BEACON_STATE_DISABLED);
		break;

	case ETHTOOL_ID_INACTIVE:
		be_cmd_set_beacon_state(adapter, adapter->hba_port_num, 0, 0,
					adapter->beacon_state);
	}

	return 0;
}

static bool
be_is_wol_supported(struct be_adapter *adapter)
{
	if (!be_physfn(adapter))
		return false;
	else
		return true;
}

static void
be_get_wol(struct net_device *netdev, struct ethtool_wolinfo *wol)
{
	struct be_adapter *adapter = netdev_priv(netdev);

	if (be_is_wol_supported(adapter))
		wol->supported = WAKE_MAGIC;

	if (adapter->wol)
		wol->wolopts = WAKE_MAGIC;
	else
		wol->wolopts = 0;
	memset(&wol->sopass, 0, sizeof(wol->sopass));
}

static int
be_set_wol(struct net_device *netdev, struct ethtool_wolinfo *wol)
{
	struct be_adapter *adapter = netdev_priv(netdev);

	if (wol->wolopts & ~WAKE_MAGIC)
		return -EINVAL;

	if ((wol->wolopts & WAKE_MAGIC) && be_is_wol_supported(adapter))
		adapter->wol = true;
	else
		adapter->wol = false;

	return 0;
}

static int
be_test_ddr_dma(struct be_adapter *adapter)
{
	int ret, i;
	struct be_dma_mem ddrdma_cmd;
	static const u64 pattern[2] = {
		0x5a5a5a5a5a5a5a5aULL, 0xa5a5a5a5a5a5a5a5ULL
	};

	ddrdma_cmd.size = sizeof(struct be_cmd_req_ddrdma_test);
	ddrdma_cmd.va = dma_alloc_coherent(&adapter->pdev->dev, ddrdma_cmd.size,
					   &ddrdma_cmd.dma, GFP_KERNEL);
	if (!ddrdma_cmd.va) {
		dev_err(&adapter->pdev->dev, "Memory allocation failure\n");
		return -ENOMEM;
	}

	for (i = 0; i < 2; i++) {
		ret = be_cmd_ddr_dma_test(adapter, pattern[i],
					4096, &ddrdma_cmd);
		if (ret != 0)
			goto err;
	}

err:
	dma_free_coherent(&adapter->pdev->dev, ddrdma_cmd.size, ddrdma_cmd.va,
			  ddrdma_cmd.dma);
	return ret;
}

static u64 be_loopback_test(struct be_adapter *adapter, u8 loopback_type,
				u64 *status)
{
	be_cmd_set_loopback(adapter, adapter->hba_port_num,
				loopback_type, 1);
	*status = be_cmd_loopback_test(adapter, adapter->hba_port_num,
				loopback_type, 1500,
				2, 0xabc);
	be_cmd_set_loopback(adapter, adapter->hba_port_num,
				BE_NO_LOOPBACK, 1);
	return *status;
}

static void
be_self_test(struct net_device *netdev, struct ethtool_test *test, u64 *data)
{
	struct be_adapter *adapter = netdev_priv(netdev);
	bool link_up;
	u8 mac_speed = 0;
	u16 qos_link_speed = 0;

	memset(data, 0, sizeof(u64) * ETHTOOL_TESTS_NUM);

	if (test->flags & ETH_TEST_FL_OFFLINE) {
		if (be_loopback_test(adapter, BE_MAC_LOOPBACK,
						&data[0]) != 0) {
			test->flags |= ETH_TEST_FL_FAILED;
		}
		if (be_loopback_test(adapter, BE_PHY_LOOPBACK,
						&data[1]) != 0) {
			test->flags |= ETH_TEST_FL_FAILED;
		}
		if (be_loopback_test(adapter, BE_ONE_PORT_EXT_LOOPBACK,
						&data[2]) != 0) {
			test->flags |= ETH_TEST_FL_FAILED;
		}
	}

	if (be_test_ddr_dma(adapter) != 0) {
		data[3] = 1;
		test->flags |= ETH_TEST_FL_FAILED;
	}

	if (be_cmd_link_status_query(adapter, &link_up, &mac_speed,
				&qos_link_speed, 0) != 0) {
		test->flags |= ETH_TEST_FL_FAILED;
		data[4] = -1;
	} else if (!mac_speed) {
		test->flags |= ETH_TEST_FL_FAILED;
		data[4] = 1;
	}
}

static int
be_do_flash(struct net_device *netdev, struct ethtool_flash *efl)
{
	struct be_adapter *adapter = netdev_priv(netdev);
	char file_name[ETHTOOL_FLASH_MAX_FILENAME];

	file_name[ETHTOOL_FLASH_MAX_FILENAME - 1] = 0;
	strcpy(file_name, efl->data);

	return be_load_fw(adapter, file_name);
}

static int
be_get_eeprom_len(struct net_device *netdev)
{
	return BE_READ_SEEPROM_LEN;
}

static int
be_read_eeprom(struct net_device *netdev, struct ethtool_eeprom *eeprom,
			uint8_t *data)
{
	struct be_adapter *adapter = netdev_priv(netdev);
	struct be_dma_mem eeprom_cmd;
	struct be_cmd_resp_seeprom_read *resp;
	int status;

	if (!eeprom->len)
		return -EINVAL;

	eeprom->magic = BE_VENDOR_ID | (adapter->pdev->device<<16);

	memset(&eeprom_cmd, 0, sizeof(struct be_dma_mem));
	eeprom_cmd.size = sizeof(struct be_cmd_req_seeprom_read);
	eeprom_cmd.va = dma_alloc_coherent(&adapter->pdev->dev, eeprom_cmd.size,
					   &eeprom_cmd.dma, GFP_KERNEL);

	if (!eeprom_cmd.va) {
		dev_err(&adapter->pdev->dev,
			"Memory allocation failure. Could not read eeprom\n");
		return -ENOMEM;
	}

	status = be_cmd_get_seeprom_data(adapter, &eeprom_cmd);

	if (!status) {
		resp = (struct be_cmd_resp_seeprom_read *) eeprom_cmd.va;
		memcpy(data, resp->seeprom_data + eeprom->offset, eeprom->len);
	}
	dma_free_coherent(&adapter->pdev->dev, eeprom_cmd.size, eeprom_cmd.va,
			  eeprom_cmd.dma);

	return status;
}

const struct ethtool_ops be_ethtool_ops = {
	.get_settings = be_get_settings,
	.get_drvinfo = be_get_drvinfo,
	.get_wol = be_get_wol,
	.set_wol = be_set_wol,
	.get_link = ethtool_op_get_link,
	.get_eeprom_len = be_get_eeprom_len,
	.get_eeprom = be_read_eeprom,
	.get_coalesce = be_get_coalesce,
	.set_coalesce = be_set_coalesce,
	.get_ringparam = be_get_ringparam,
	.get_pauseparam = be_get_pauseparam,
	.set_pauseparam = be_set_pauseparam,
	.get_strings = be_get_stat_strings,
<<<<<<< HEAD
=======
	.set_phys_id = be_set_phys_id,
>>>>>>> 02f8c6ae
	.get_sset_count = be_get_sset_count,
	.get_ethtool_stats = be_get_ethtool_stats,
	.get_regs_len = be_get_reg_len,
	.get_regs = be_get_regs,
	.flash_device = be_do_flash,
	.self_test = be_self_test,
};<|MERGE_RESOLUTION|>--- conflicted
+++ resolved
@@ -52,16 +52,7 @@
 	{NETSTAT_INFO(tx_errors)},
 	{NETSTAT_INFO(rx_dropped)},
 	{NETSTAT_INFO(tx_dropped)},
-<<<<<<< HEAD
 	{DRVSTAT_INFO(be_tx_events)},
-=======
-	{DRVSTAT_TX_INFO(be_tx_rate)},
-	{DRVSTAT_TX_INFO(be_tx_reqs)},
-	{DRVSTAT_TX_INFO(be_tx_wrbs)},
-	{DRVSTAT_TX_INFO(be_tx_stops)},
-	{DRVSTAT_TX_INFO(be_tx_events)},
-	{DRVSTAT_TX_INFO(be_tx_compl)},
->>>>>>> 02f8c6ae
 	{DRVSTAT_INFO(rx_crc_errors)},
 	{DRVSTAT_INFO(rx_alignment_symbol_errors)},
 	{DRVSTAT_INFO(rx_pause_frames)},
@@ -115,7 +106,6 @@
 };
 #define ETHTOOL_RXSTATS_NUM (ARRAY_SIZE(et_rx_stats))
 
-<<<<<<< HEAD
 /* Stats related to multi TX queues */
 static const struct be_ethtool_stat et_tx_stats[] = {
 	{DRVSTAT_TX_INFO(be_tx_rate)},
@@ -126,8 +116,6 @@
 };
 #define ETHTOOL_TXSTATS_NUM (ARRAY_SIZE(et_tx_stats))
 
-=======
->>>>>>> 02f8c6ae
 static const char et_self_tests[][ETH_GSTRING_LEN] = {
 	"MAC Loopback test",
 	"PHY Loopback test",
@@ -270,26 +258,15 @@
 {
 	struct be_adapter *adapter = netdev_priv(netdev);
 	struct be_rx_obj *rxo;
-<<<<<<< HEAD
 	struct be_tx_obj *txo;
 	void *p = NULL;
 	int i, j, base;
-=======
-	void *p = NULL;
-	int i, j;
->>>>>>> 02f8c6ae
 
 	for (i = 0; i < ETHTOOL_STATS_NUM; i++) {
 		switch (et_stats[i].type) {
 		case NETSTAT:
 			p = &netdev->stats;
 			break;
-<<<<<<< HEAD
-=======
-		case DRVSTAT_TX:
-			p = &adapter->tx_stats;
-			break;
->>>>>>> 02f8c6ae
 		case DRVSTAT:
 			p = &adapter->drv_stats;
 			break;
@@ -300,10 +277,7 @@
 				*(u64 *)p: *(u32 *)p;
 	}
 
-<<<<<<< HEAD
 	base = ETHTOOL_STATS_NUM;
-=======
->>>>>>> 02f8c6ae
 	for_all_rx_queues(adapter, rxo, j) {
 		for (i = 0; i < ETHTOOL_RXSTATS_NUM; i++) {
 			switch (et_rx_stats[i].type) {
@@ -315,16 +289,11 @@
 								rxo->q.id;
 				break;
 			}
-<<<<<<< HEAD
 			data[base + j * ETHTOOL_RXSTATS_NUM + i] =
-=======
-			data[ETHTOOL_STATS_NUM + j * ETHTOOL_RXSTATS_NUM + i] =
->>>>>>> 02f8c6ae
 				(et_rx_stats[i].size == sizeof(u64)) ?
 					*(u64 *)p: *(u32 *)p;
 		}
 	}
-<<<<<<< HEAD
 
 	base = ETHTOOL_STATS_NUM + adapter->num_rx_qs * ETHTOOL_RXSTATS_NUM;
 	for_all_tx_queues(adapter, txo, j) {
@@ -335,8 +304,6 @@
 					*(u64 *)p: *(u32 *)p;
 		}
 	}
-=======
->>>>>>> 02f8c6ae
 }
 
 static void
@@ -359,7 +326,6 @@
 				data += ETH_GSTRING_LEN;
 			}
 		}
-<<<<<<< HEAD
 		for (i = 0; i < adapter->num_tx_qs; i++) {
 			for (j = 0; j < ETHTOOL_TXSTATS_NUM; j++) {
 				sprintf(data, "txq%d: %s", i,
@@ -367,8 +333,6 @@
 				data += ETH_GSTRING_LEN;
 			}
 		}
-=======
->>>>>>> 02f8c6ae
 		break;
 	case ETH_SS_TEST:
 		for (i = 0; i < ETHTOOL_TESTS_NUM; i++) {
@@ -388,12 +352,8 @@
 		return ETHTOOL_TESTS_NUM;
 	case ETH_SS_STATS:
 		return ETHTOOL_STATS_NUM +
-<<<<<<< HEAD
 			adapter->num_rx_qs * ETHTOOL_RXSTATS_NUM +
 			adapter->num_tx_qs * ETHTOOL_TXSTATS_NUM;
-=======
-			adapter->num_rx_qs * ETHTOOL_RXSTATS_NUM;
->>>>>>> 02f8c6ae
 	default:
 		return -EINVAL;
 	}
@@ -519,17 +479,10 @@
 	struct be_adapter *adapter = netdev_priv(netdev);
 
 	ring->rx_max_pending = adapter->rx_obj[0].q.len;
-<<<<<<< HEAD
 	ring->tx_max_pending = adapter->tx_obj[0].q.len;
 
 	ring->rx_pending = atomic_read(&adapter->rx_obj[0].q.used);
 	ring->tx_pending = atomic_read(&adapter->tx_obj[0].q.used);
-=======
-	ring->tx_max_pending = adapter->tx_obj.q.len;
-
-	ring->rx_pending = atomic_read(&adapter->rx_obj[0].q.used);
-	ring->tx_pending = atomic_read(&adapter->tx_obj.q.used);
->>>>>>> 02f8c6ae
 }
 
 static void
@@ -548,7 +501,7 @@
 	int status;
 
 	if (ecmd->autoneg != 0)
-		return 1;	/* cycle on/off once per second */
+		return -EINVAL;
 	adapter->tx_fc = ecmd->tx_pause;
 	adapter->rx_fc = ecmd->rx_pause;
 
@@ -558,129 +511,6 @@
 		dev_warn(&adapter->pdev->dev, "Pause param set failed.\n");
 
 	return status;
-}
-
-static bool
-be_is_wol_supported(struct be_adapter *adapter)
-{
-	if (!be_physfn(adapter))
-		return false;
-	else
-		return true;
-}
-
-static void
-be_get_wol(struct net_device *netdev, struct ethtool_wolinfo *wol)
-{
-	struct be_adapter *adapter = netdev_priv(netdev);
-
-	if (be_is_wol_supported(adapter))
-		wol->supported = WAKE_MAGIC;
-
-	if (adapter->wol)
-		wol->wolopts = WAKE_MAGIC;
-	else
-		wol->wolopts = 0;
-	memset(&wol->sopass, 0, sizeof(wol->sopass));
-}
-
-static int
-be_set_wol(struct net_device *netdev, struct ethtool_wolinfo *wol)
-{
-	struct be_adapter *adapter = netdev_priv(netdev);
-
-	if (wol->wolopts & ~WAKE_MAGIC)
-		return -EINVAL;
-
-	if ((wol->wolopts & WAKE_MAGIC) && be_is_wol_supported(adapter))
-		adapter->wol = true;
-	else
-		adapter->wol = false;
-
-	return 0;
-}
-
-static int
-be_test_ddr_dma(struct be_adapter *adapter)
-{
-	int ret, i;
-	struct be_dma_mem ddrdma_cmd;
-	static const u64 pattern[2] = {
-		0x5a5a5a5a5a5a5a5aULL, 0xa5a5a5a5a5a5a5a5ULL
-	};
-
-	ddrdma_cmd.size = sizeof(struct be_cmd_req_ddrdma_test);
-	ddrdma_cmd.va = dma_alloc_coherent(&adapter->pdev->dev, ddrdma_cmd.size,
-					   &ddrdma_cmd.dma, GFP_KERNEL);
-	if (!ddrdma_cmd.va) {
-		dev_err(&adapter->pdev->dev, "Memory allocation failure\n");
-		return -ENOMEM;
-	}
-
-	for (i = 0; i < 2; i++) {
-		ret = be_cmd_ddr_dma_test(adapter, pattern[i],
-					4096, &ddrdma_cmd);
-		if (ret != 0)
-			goto err;
-	}
-
-err:
-	dma_free_coherent(&adapter->pdev->dev, ddrdma_cmd.size, ddrdma_cmd.va,
-			  ddrdma_cmd.dma);
-	return ret;
-}
-
-static u64 be_loopback_test(struct be_adapter *adapter, u8 loopback_type,
-				u64 *status)
-{
-	be_cmd_set_loopback(adapter, adapter->hba_port_num,
-				loopback_type, 1);
-	*status = be_cmd_loopback_test(adapter, adapter->hba_port_num,
-				loopback_type, 1500,
-				2, 0xabc);
-	be_cmd_set_loopback(adapter, adapter->hba_port_num,
-				BE_NO_LOOPBACK, 1);
-	return *status;
-}
-
-static void
-be_self_test(struct net_device *netdev, struct ethtool_test *test, u64 *data)
-{
-	struct be_adapter *adapter = netdev_priv(netdev);
-	bool link_up;
-	u8 mac_speed = 0;
-	u16 qos_link_speed = 0;
-
-	memset(data, 0, sizeof(u64) * ETHTOOL_TESTS_NUM);
-
-	if (test->flags & ETH_TEST_FL_OFFLINE) {
-		if (be_loopback_test(adapter, BE_MAC_LOOPBACK,
-						&data[0]) != 0) {
-			test->flags |= ETH_TEST_FL_FAILED;
-		}
-		if (be_loopback_test(adapter, BE_PHY_LOOPBACK,
-						&data[1]) != 0) {
-			test->flags |= ETH_TEST_FL_FAILED;
-		}
-		if (be_loopback_test(adapter, BE_ONE_PORT_EXT_LOOPBACK,
-						&data[2]) != 0) {
-			test->flags |= ETH_TEST_FL_FAILED;
-		}
-	}
-
-	if (be_test_ddr_dma(adapter) != 0) {
-		data[3] = 1;
-		test->flags |= ETH_TEST_FL_FAILED;
-	}
-
-	if (be_cmd_link_status_query(adapter, &link_up, &mac_speed,
-				&qos_link_speed, 0) != 0) {
-		test->flags |= ETH_TEST_FL_FAILED;
-		data[4] = -1;
-	} else if (!mac_speed) {
-		test->flags |= ETH_TEST_FL_FAILED;
-		data[4] = 1;
-	}
 }
 
 static int
@@ -905,10 +735,7 @@
 	.get_pauseparam = be_get_pauseparam,
 	.set_pauseparam = be_set_pauseparam,
 	.get_strings = be_get_stat_strings,
-<<<<<<< HEAD
-=======
 	.set_phys_id = be_set_phys_id,
->>>>>>> 02f8c6ae
 	.get_sset_count = be_get_sset_count,
 	.get_ethtool_stats = be_get_ethtool_stats,
 	.get_regs_len = be_get_reg_len,
