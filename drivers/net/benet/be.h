/*
 * Copyright (C) 2005 - 2011 Emulex
 * All rights reserved.
 *
 * This program is free software; you can redistribute it and/or
 * modify it under the terms of the GNU General Public License version 2
 * as published by the Free Software Foundation.  The full GNU General
 * Public License is included in this distribution in the file called COPYING.
 *
 * Contact Information:
 * linux-drivers@emulex.com
 *
 * Emulex
 * 3333 Susan Street
 * Costa Mesa, CA 92626
 */

#ifndef BE_H
#define BE_H

#include <linux/pci.h>
#include <linux/etherdevice.h>
#include <linux/version.h>
#include <linux/delay.h>
#include <net/tcp.h>
#include <net/ip.h>
#include <net/ipv6.h>
#include <linux/if_vlan.h>
#include <linux/workqueue.h>
#include <linux/interrupt.h>
#include <linux/firmware.h>
#include <linux/slab.h>

#include "be_hw.h"

<<<<<<< HEAD
#define DRV_VER			"4.0.244s"
=======
#define DRV_VER			"4.0.100u"
>>>>>>> 02f8c6ae
#define DRV_NAME		"be2net"
#define BE_NAME			"ServerEngines BladeEngine2 10Gbps NIC"
#define BE3_NAME		"ServerEngines BladeEngine3 10Gbps NIC"
#define OC_NAME			"Emulex OneConnect 10Gbps NIC"
#define OC_NAME_BE		OC_NAME	"(be3)"
#define OC_NAME_LANCER		OC_NAME "(Lancer)"
#define DRV_DESC		"ServerEngines BladeEngine 10Gbps NIC Driver"

#define BE_VENDOR_ID 		0x19a2
#define EMULEX_VENDOR_ID	0x10df
#define BE_DEVICE_ID1		0x211
#define BE_DEVICE_ID2		0x221
#define OC_DEVICE_ID1		0x700	/* Device Id for BE2 cards */
#define OC_DEVICE_ID2		0x710	/* Device Id for BE3 cards */
#define OC_DEVICE_ID3		0xe220	/* Device id for Lancer cards */
#define OC_DEVICE_ID4           0xe228   /* Device id for VF in Lancer */

static inline char *nic_name(struct pci_dev *pdev)
{
	switch (pdev->device) {
	case OC_DEVICE_ID1:
		return OC_NAME;
	case OC_DEVICE_ID2:
		return OC_NAME_BE;
	case OC_DEVICE_ID3:
	case OC_DEVICE_ID4:
		return OC_NAME_LANCER;
	case BE_DEVICE_ID2:
		return BE3_NAME;
	default:
		return BE_NAME;
	}
}

/* Number of bytes of an RX frame that are copied to skb->data */
#define BE_HDR_LEN		((u16) 64)
#define BE_MAX_JUMBO_FRAME_SIZE	9018
#define BE_MIN_MTU		256

#define BE_NUM_VLANS_SUPPORTED	64
#define BE_MAX_EQD		96
#define	BE_MAX_TX_FRAG_COUNT	30

#define EVNT_Q_LEN		1024
#define TX_Q_LEN		2048
#define TX_CQ_LEN		1024
#define RX_Q_LEN		1024	/* Does not support any other value */
#define RX_CQ_LEN		1024
#define MCC_Q_LEN		128	/* total size not to exceed 8 pages */
#define MCC_CQ_LEN		256

#define MAX_RSS_QS		4	/* BE limit is 4 queues/port */
#define MAX_RX_QS		(MAX_RSS_QS + 1) /* RSS qs + 1 def Rx */
<<<<<<< HEAD
#define MAX_TX_QS		8
=======
>>>>>>> 02f8c6ae
#define BE_MAX_MSIX_VECTORS	(MAX_RX_QS + 1)/* RX + TX */
#define BE_NAPI_WEIGHT		64
#define MAX_RX_POST 		BE_NAPI_WEIGHT /* Frags posted at a time */
#define RX_FRAGS_REFILL_WM	(RX_Q_LEN - MAX_RX_POST)

#define FW_VER_LEN		32

#ifndef VLAN_PRIO_MASK
#define VLAN_PRIO_MASK		0xe000	/* Priority Code Point */
#define VLAN_PRIO_SHIFT		13
#endif

struct be_dma_mem {
	void *va;
	dma_addr_t dma;
	u32 size;
};

struct be_queue_info {
	struct be_dma_mem dma_mem;
	u16 len;
	u16 entry_size;	/* Size of an element in the queue */
	u16 id;
	u16 tail, head;
	bool created;
	atomic_t used;	/* Number of valid elements in the queue */
};

static inline u32 MODULO(u16 val, u16 limit)
{
	BUG_ON(limit & (limit - 1));
	return val & (limit - 1);
}

static inline void index_adv(u16 *index, u16 val, u16 limit)
{
	*index = MODULO((*index + val), limit);
}

static inline void index_inc(u16 *index, u16 limit)
{
	*index = MODULO((*index + 1), limit);
}

static inline void *queue_head_node(struct be_queue_info *q)
{
	return q->dma_mem.va + q->head * q->entry_size;
}

static inline void *queue_tail_node(struct be_queue_info *q)
{
	return q->dma_mem.va + q->tail * q->entry_size;
}

static inline void queue_head_inc(struct be_queue_info *q)
{
	index_inc(&q->head, q->len);
}

static inline void queue_tail_inc(struct be_queue_info *q)
{
	index_inc(&q->tail, q->len);
}

struct be_eq_obj {
	struct be_queue_info q;
	char desc[32];

	/* Adaptive interrupt coalescing (AIC) info */
	bool enable_aic;
	u16 min_eqd;		/* in usecs */
	u16 max_eqd;		/* in usecs */
	u16 cur_eqd;		/* in usecs */
	u8  eq_idx;

	struct napi_struct napi;
};

struct be_mcc_obj {
	struct be_queue_info q;
	struct be_queue_info cq;
	bool rearm_cq;
};

struct be_tx_stats {
	u32 be_tx_reqs;		/* number of TX requests initiated */
	u32 be_tx_stops;	/* number of times TX Q was stopped */
	u32 be_tx_wrbs;		/* number of tx WRBs used */
	u32 be_tx_compl;	/* number of tx completion entries processed */
	ulong be_tx_jiffies;
	u64 be_tx_bytes;
	u64 be_tx_bytes_prev;
	u64 be_tx_pkts;
	u32 be_tx_rate;
};

struct be_tx_obj {
	struct be_queue_info q;
	struct be_queue_info cq;
	/* Remember the skbs that were transmitted */
	struct sk_buff *sent_skb_list[TX_Q_LEN];
	struct be_tx_stats stats;
};

/* Struct to remember the pages posted for rx frags */
struct be_rx_page_info {
	struct page *page;
	DEFINE_DMA_UNMAP_ADDR(bus);
	u16 page_offset;
	bool last_page_user;
};

struct be_rx_stats {
	u32 rx_post_fail;/* number of ethrx buffer alloc failures */
	u32 rx_polls;	/* number of times NAPI called poll function */
	u32 rx_events;	/* number of ucast rx completion events  */
	u32 rx_compl;	/* number of rx completion entries processed */
	ulong rx_jiffies;
	u64 rx_bytes;
	u64 rx_bytes_prev;
	u64 rx_pkts;
	u32 rx_rate;
	u32 rx_mcast_pkts;
	u32 rxcp_err;	/* Num rx completion entries w/ err set. */
	ulong rx_fps_jiffies;	/* jiffies at last FPS calc */
	u32 rx_frags;
	u32 prev_rx_frags;
	u32 rx_fps;		/* Rx frags per second */
};

struct be_rx_compl_info {
	u32 rss_hash;
	u16 vlan_tag;
	u16 pkt_size;
	u16 rxq_idx;
	u16 mac_id;
	u8 vlanf;
	u8 num_rcvd;
	u8 err;
	u8 ipf;
	u8 tcpf;
	u8 udpf;
	u8 ip_csum;
	u8 l4_csum;
	u8 ipv6;
	u8 vtm;
	u8 pkt_type;
};

struct be_rx_obj {
	struct be_adapter *adapter;
	struct be_queue_info q;
	struct be_queue_info cq;
	struct be_rx_compl_info rxcp;
	struct be_rx_page_info page_info_tbl[RX_Q_LEN];
	struct be_eq_obj rx_eq;
	struct be_rx_stats stats;
	u8 rss_id;
	bool rx_post_starved;	/* Zero rx frags have been posted to BE */
	u32 cache_line_barrier[16];
};

struct be_drv_stats {
	u8 be_on_die_temperature;
	u64 be_tx_events;
	u64 eth_red_drops;
	u64 rx_drops_no_pbuf;
	u64 rx_drops_no_txpb;
	u64 rx_drops_no_erx_descr;
	u64 rx_drops_no_tpre_descr;
	u64 rx_drops_too_many_frags;
	u64 rx_drops_invalid_ring;
	u64 forwarded_packets;
	u64 rx_drops_mtu;
	u64 rx_crc_errors;
	u64 rx_alignment_symbol_errors;
	u64 rx_pause_frames;
	u64 rx_priority_pause_frames;
	u64 rx_control_frames;
	u64 rx_in_range_errors;
	u64 rx_out_range_errors;
	u64 rx_frame_too_long;
	u64 rx_address_match_errors;
	u64 rx_dropped_too_small;
	u64 rx_dropped_too_short;
	u64 rx_dropped_header_too_small;
	u64 rx_dropped_tcp_length;
	u64 rx_dropped_runt;
	u64 rx_ip_checksum_errs;
	u64 rx_tcp_checksum_errs;
	u64 rx_udp_checksum_errs;
	u64 rx_switched_unicast_packets;
	u64 rx_switched_multicast_packets;
	u64 rx_switched_broadcast_packets;
	u64 tx_pauseframes;
	u64 tx_priority_pauseframes;
	u64 tx_controlframes;
	u64 rxpp_fifo_overflow_drop;
	u64 rx_input_fifo_overflow_drop;
	u64 pmem_fifo_overflow_drop;
	u64 jabber_events;
};

struct be_vf_cfg {
	unsigned char vf_mac_addr[ETH_ALEN];
	u32 vf_if_handle;
	u32 vf_pmac_id;
	u16 vf_vlan_tag;
	u32 vf_tx_rate;
};

#define BE_INVALID_PMAC_ID		0xffffffff

struct be_adapter {
	struct pci_dev *pdev;
	struct net_device *netdev;

	u8 __iomem *csr;
	u8 __iomem *db;		/* Door Bell */
	u8 __iomem *pcicfg;	/* PCI config space */

	struct mutex mbox_lock; /* For serializing mbox cmds to BE card */
	struct be_dma_mem mbox_mem;
	/* Mbox mem is adjusted to align to 16 bytes. The allocated addr
	 * is stored for freeing purpose */
	struct be_dma_mem mbox_mem_alloced;

	struct be_mcc_obj mcc_obj;
	spinlock_t mcc_lock;	/* For serializing mcc cmds to BE card */
	spinlock_t mcc_cq_lock;

	struct msix_entry msix_entries[BE_MAX_MSIX_VECTORS];
	u32 num_msix_vec;
	bool isr_registered;

	/* TX Rings */
	struct be_eq_obj tx_eq;
<<<<<<< HEAD
	struct be_tx_obj tx_obj[MAX_TX_QS];
	u8 num_tx_qs;
=======
	struct be_tx_obj tx_obj;
	struct be_tx_stats tx_stats;
>>>>>>> 02f8c6ae

	u32 cache_line_break[8];

	/* Rx rings */
	struct be_rx_obj rx_obj[MAX_RX_QS];
	u32 num_rx_qs;
	u32 big_page_size;	/* Compounded page size shared by rx wrbs */
<<<<<<< HEAD

	u8 eq_next_idx;
	struct be_drv_stats drv_stats;

	struct vlan_group *vlan_grp;
	u16 vlans_added;
	u16 max_vlans;	/* Number of vlans supported */
	u8 vlan_tag[VLAN_GROUP_ARRAY_LEN];
	u8 vlan_prio_bmap;	/* Available Priority BitMap */
	u16 recommended_prio;	/* Recommended Priority */
	struct be_dma_mem mc_cmd_mem;

=======

	u8 eq_next_idx;
	struct be_drv_stats drv_stats;

	struct vlan_group *vlan_grp;
	u16 vlans_added;
	u16 max_vlans;	/* Number of vlans supported */
	u8 vlan_tag[VLAN_N_VID];
	u8 vlan_prio_bmap;	/* Available Priority BitMap */
	u16 recommended_prio;	/* Recommended Priority */
	struct be_dma_mem mc_cmd_mem;

>>>>>>> 02f8c6ae
	struct be_dma_mem stats_cmd;
	/* Work queue used to perform periodic tasks like getting statistics */
	struct delayed_work work;
	u16 work_counter;

	/* Ethtool knobs and info */
	char fw_ver[FW_VER_LEN];
	u32 if_handle;		/* Used to configure filtering */
	u32 pmac_id;		/* MAC addr handle used by BE card */
	u32 beacon_state;	/* for set_phys_id */

	bool eeh_err;
	bool link_up;
	u32 port_num;
	bool promiscuous;
	bool wol;
	u32 function_mode;
	u32 function_caps;
	u32 rx_fc;		/* Rx flow control */
	u32 tx_fc;		/* Tx flow control */
	bool ue_detected;
	bool stats_cmd_sent;
	int link_speed;
	u8 port_type;
	u8 transceiver;
	u8 autoneg;
	u8 generation;		/* BladeEngine ASIC generation */
	u32 flash_status;
	struct completion flash_compl;

	bool be3_native;
	bool sriov_enabled;
	struct be_vf_cfg *vf_cfg;
	u8 is_virtfn;
	u32 sli_family;
	u8 hba_port_num;
	u16 pvid;
};

#define be_physfn(adapter) (!adapter->is_virtfn)

/* BladeEngine Generation numbers */
#define BE_GEN2 2
#define BE_GEN3 3

#define lancer_chip(adapter)	((adapter->pdev->device == OC_DEVICE_ID3) || \
				 (adapter->pdev->device == OC_DEVICE_ID4))

extern const struct ethtool_ops be_ethtool_ops;

#define msix_enabled(adapter)		(adapter->num_msix_vec > 0)
<<<<<<< HEAD
#define tx_stats(txo)			(&txo->stats)
=======
#define tx_stats(adapter)		(&adapter->tx_stats)
>>>>>>> 02f8c6ae
#define rx_stats(rxo)			(&rxo->stats)

#define BE_SET_NETDEV_OPS(netdev, ops)	(netdev->netdev_ops = ops)

#define for_all_rx_queues(adapter, rxo, i)				\
	for (i = 0, rxo = &adapter->rx_obj[i]; i < adapter->num_rx_qs;	\
		i++, rxo++)

/* Just skip the first default non-rss queue */
#define for_all_rss_queues(adapter, rxo, i)				\
	for (i = 0, rxo = &adapter->rx_obj[i+1]; i < (adapter->num_rx_qs - 1);\
		i++, rxo++)

<<<<<<< HEAD
#define for_all_tx_queues(adapter, txo, i)				\
	for (i = 0, txo = &adapter->tx_obj[i]; i < adapter->num_tx_qs;	\
		i++, txo++)

=======
>>>>>>> 02f8c6ae
#define PAGE_SHIFT_4K		12
#define PAGE_SIZE_4K		(1 << PAGE_SHIFT_4K)

/* Returns number of pages spanned by the data starting at the given addr */
#define PAGES_4K_SPANNED(_address, size) 				\
		((u32)((((size_t)(_address) & (PAGE_SIZE_4K - 1)) + 	\
			(size) + (PAGE_SIZE_4K - 1)) >> PAGE_SHIFT_4K))

/* Byte offset into the page corresponding to given address */
#define OFFSET_IN_PAGE(addr)						\
		 ((size_t)(addr) & (PAGE_SIZE_4K-1))

/* Returns bit offset within a DWORD of a bitfield */
#define AMAP_BIT_OFFSET(_struct, field)  				\
		(((size_t)&(((_struct *)0)->field))%32)

/* Returns the bit mask of the field that is NOT shifted into location. */
static inline u32 amap_mask(u32 bitsize)
{
	return (bitsize == 32 ? 0xFFFFFFFF : (1 << bitsize) - 1);
}

static inline void
amap_set(void *ptr, u32 dw_offset, u32 mask, u32 offset, u32 value)
{
	u32 *dw = (u32 *) ptr + dw_offset;
	*dw &= ~(mask << offset);
	*dw |= (mask & value) << offset;
}

#define AMAP_SET_BITS(_struct, field, ptr, val)				\
		amap_set(ptr,						\
			offsetof(_struct, field)/32,			\
			amap_mask(sizeof(((_struct *)0)->field)),	\
			AMAP_BIT_OFFSET(_struct, field),		\
			val)

static inline u32 amap_get(void *ptr, u32 dw_offset, u32 mask, u32 offset)
{
	u32 *dw = (u32 *) ptr;
	return mask & (*(dw + dw_offset) >> offset);
}

#define AMAP_GET_BITS(_struct, field, ptr)				\
		amap_get(ptr,						\
			offsetof(_struct, field)/32,			\
			amap_mask(sizeof(((_struct *)0)->field)),	\
			AMAP_BIT_OFFSET(_struct, field))

#define be_dws_cpu_to_le(wrb, len)	swap_dws(wrb, len)
#define be_dws_le_to_cpu(wrb, len)	swap_dws(wrb, len)
static inline void swap_dws(void *wrb, int len)
{
#ifdef __BIG_ENDIAN
	u32 *dw = wrb;
	BUG_ON(len % 4);
	do {
		*dw = cpu_to_le32(*dw);
		dw++;
		len -= 4;
	} while (len);
#endif				/* __BIG_ENDIAN */
}

static inline u8 is_tcp_pkt(struct sk_buff *skb)
{
	u8 val = 0;

	if (ip_hdr(skb)->version == 4)
		val = (ip_hdr(skb)->protocol == IPPROTO_TCP);
	else if (ip_hdr(skb)->version == 6)
		val = (ipv6_hdr(skb)->nexthdr == NEXTHDR_TCP);

	return val;
}

static inline u8 is_udp_pkt(struct sk_buff *skb)
{
	u8 val = 0;

	if (ip_hdr(skb)->version == 4)
		val = (ip_hdr(skb)->protocol == IPPROTO_UDP);
	else if (ip_hdr(skb)->version == 6)
		val = (ipv6_hdr(skb)->nexthdr == NEXTHDR_UDP);

	return val;
}

static inline void be_check_sriov_fn_type(struct be_adapter *adapter)
{
	u32 sli_intf;

	pci_read_config_dword(adapter->pdev, SLI_INTF_REG_OFFSET, &sli_intf);
	adapter->is_virtfn = (sli_intf & SLI_INTF_FT_MASK) ? 1 : 0;
}

static inline void be_vf_eth_addr_generate(struct be_adapter *adapter, u8 *mac)
{
	u32 addr;

	addr = jhash(adapter->netdev->dev_addr, ETH_ALEN, 0);

	mac[5] = (u8)(addr & 0xFF);
	mac[4] = (u8)((addr >> 8) & 0xFF);
	mac[3] = (u8)((addr >> 16) & 0xFF);
	/* Use the OUI from the current MAC address */
	memcpy(mac, adapter->netdev->dev_addr, 3);
}

static inline bool be_multi_rxq(const struct be_adapter *adapter)
{
	return adapter->num_rx_qs > 1;
}

extern void be_cq_notify(struct be_adapter *adapter, u16 qid, bool arm,
		u16 num_popped);
extern void be_link_status_update(struct be_adapter *adapter, bool link_up);
extern void netdev_stats_update(struct be_adapter *adapter);
extern void be_parse_stats(struct be_adapter *adapter);
extern int be_load_fw(struct be_adapter *adapter, u8 *func);
#endif				/* BE_H */<|MERGE_RESOLUTION|>--- conflicted
+++ resolved
@@ -33,11 +33,7 @@
 
 #include "be_hw.h"
 
-<<<<<<< HEAD
-#define DRV_VER			"4.0.244s"
-=======
 #define DRV_VER			"4.0.100u"
->>>>>>> 02f8c6ae
 #define DRV_NAME		"be2net"
 #define BE_NAME			"ServerEngines BladeEngine2 10Gbps NIC"
 #define BE3_NAME		"ServerEngines BladeEngine3 10Gbps NIC"
@@ -91,21 +87,13 @@
 
 #define MAX_RSS_QS		4	/* BE limit is 4 queues/port */
 #define MAX_RX_QS		(MAX_RSS_QS + 1) /* RSS qs + 1 def Rx */
-<<<<<<< HEAD
 #define MAX_TX_QS		8
-=======
->>>>>>> 02f8c6ae
 #define BE_MAX_MSIX_VECTORS	(MAX_RX_QS + 1)/* RX + TX */
 #define BE_NAPI_WEIGHT		64
 #define MAX_RX_POST 		BE_NAPI_WEIGHT /* Frags posted at a time */
 #define RX_FRAGS_REFILL_WM	(RX_Q_LEN - MAX_RX_POST)
 
 #define FW_VER_LEN		32
-
-#ifndef VLAN_PRIO_MASK
-#define VLAN_PRIO_MASK		0xe000	/* Priority Code Point */
-#define VLAN_PRIO_SHIFT		13
-#endif
 
 struct be_dma_mem {
 	void *va;
@@ -332,13 +320,8 @@
 
 	/* TX Rings */
 	struct be_eq_obj tx_eq;
-<<<<<<< HEAD
 	struct be_tx_obj tx_obj[MAX_TX_QS];
 	u8 num_tx_qs;
-=======
-	struct be_tx_obj tx_obj;
-	struct be_tx_stats tx_stats;
->>>>>>> 02f8c6ae
 
 	u32 cache_line_break[8];
 
@@ -346,20 +329,6 @@
 	struct be_rx_obj rx_obj[MAX_RX_QS];
 	u32 num_rx_qs;
 	u32 big_page_size;	/* Compounded page size shared by rx wrbs */
-<<<<<<< HEAD
-
-	u8 eq_next_idx;
-	struct be_drv_stats drv_stats;
-
-	struct vlan_group *vlan_grp;
-	u16 vlans_added;
-	u16 max_vlans;	/* Number of vlans supported */
-	u8 vlan_tag[VLAN_GROUP_ARRAY_LEN];
-	u8 vlan_prio_bmap;	/* Available Priority BitMap */
-	u16 recommended_prio;	/* Recommended Priority */
-	struct be_dma_mem mc_cmd_mem;
-
-=======
 
 	u8 eq_next_idx;
 	struct be_drv_stats drv_stats;
@@ -372,7 +341,6 @@
 	u16 recommended_prio;	/* Recommended Priority */
 	struct be_dma_mem mc_cmd_mem;
 
->>>>>>> 02f8c6ae
 	struct be_dma_mem stats_cmd;
 	/* Work queue used to perform periodic tasks like getting statistics */
 	struct delayed_work work;
@@ -424,11 +392,7 @@
 extern const struct ethtool_ops be_ethtool_ops;
 
 #define msix_enabled(adapter)		(adapter->num_msix_vec > 0)
-<<<<<<< HEAD
 #define tx_stats(txo)			(&txo->stats)
-=======
-#define tx_stats(adapter)		(&adapter->tx_stats)
->>>>>>> 02f8c6ae
 #define rx_stats(rxo)			(&rxo->stats)
 
 #define BE_SET_NETDEV_OPS(netdev, ops)	(netdev->netdev_ops = ops)
@@ -442,13 +406,10 @@
 	for (i = 0, rxo = &adapter->rx_obj[i+1]; i < (adapter->num_rx_qs - 1);\
 		i++, rxo++)
 
-<<<<<<< HEAD
 #define for_all_tx_queues(adapter, txo, i)				\
 	for (i = 0, txo = &adapter->tx_obj[i]; i < adapter->num_tx_qs;	\
 		i++, txo++)
 
-=======
->>>>>>> 02f8c6ae
 #define PAGE_SHIFT_4K		12
 #define PAGE_SIZE_4K		(1 << PAGE_SHIFT_4K)
 
