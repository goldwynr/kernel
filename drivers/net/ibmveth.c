--- conflicted
+++ resolved
@@ -40,10 +40,7 @@
 #include <linux/in.h>
 #include <linux/ip.h>
 #include <linux/ipv6.h>
-<<<<<<< HEAD
-=======
 #include <linux/slab.h>
->>>>>>> 02f8c6ae
 #include <asm/hvcall.h>
 #include <asm/atomic.h>
 #include <asm/vio.h>
@@ -52,27 +49,6 @@
 
 #include "ibmveth.h"
 
-<<<<<<< HEAD
-#undef DEBUG
-
-#define ibmveth_printk(fmt, args...) \
-  printk(KERN_DEBUG "%s: " fmt, __FILE__, ## args)
-
-#define ibmveth_error_printk(fmt, args...) \
-  printk(KERN_ERR "(%s:%3.3d ua:%x) ERROR: " fmt, __FILE__, __LINE__ , adapter->vdev->unit_address, ## args)
-
-#ifdef DEBUG
-#define ibmveth_debug_printk_no_adapter(fmt, args...) \
-  printk(KERN_DEBUG "(%s:%3.3d): " fmt, __FILE__, __LINE__ , ## args)
-#define ibmveth_debug_printk(fmt, args...) \
-  printk(KERN_DEBUG "(%s:%3.3d ua:%x): " fmt, __FILE__, __LINE__ , adapter->vdev->unit_address, ## args)
-#else
-#define ibmveth_debug_printk_no_adapter(fmt, args...)
-#define ibmveth_debug_printk(fmt, args...)
-#endif
-
-=======
->>>>>>> 02f8c6ae
 static irqreturn_t ibmveth_interrupt(int irq, void *dev_instance);
 static void ibmveth_rxq_harvest_buffer(struct ibmveth_adapter *adapter);
 static unsigned long ibmveth_get_desired_dma(struct vio_dev *vdev);
@@ -246,12 +222,8 @@
 		skb = netdev_alloc_skb(adapter->netdev, pool->buff_size);
 
 		if (!skb) {
-<<<<<<< HEAD
-			ibmveth_debug_printk("replenish: unable to allocate skb\n");
-=======
 			netdev_dbg(adapter->netdev,
 				   "replenish: unable to allocate skb\n");
->>>>>>> 02f8c6ae
 			adapter->replenish_no_mem++;
 			break;
 		}
@@ -433,11 +405,7 @@
 
 	BUG_ON(pool >= IBMVETH_NUM_BUFF_POOLS);
 	BUG_ON(index >= adapter->rx_buff_pool[pool].size);
-<<<<<<< HEAD
- 
-=======
-
->>>>>>> 02f8c6ae
+
 	if (!adapter->rx_buff_pool[pool].active) {
 		ibmveth_rxq_harvest_buffer(adapter);
 		ibmveth_free_buffer_pool(adapter, &adapter->rx_buff_pool[pool]);
@@ -451,12 +419,8 @@
 	lpar_rc = h_add_logical_lan_buffer(adapter->vdev->unit_address, desc.desc);
 
 	if (lpar_rc != H_SUCCESS) {
-<<<<<<< HEAD
-		ibmveth_debug_printk("h_add_logical_lan_buffer failed during recycle rc=%ld", lpar_rc);
-=======
 		netdev_dbg(adapter->netdev, "h_add_logical_lan_buffer failed "
 			   "during recycle rc=%ld", lpar_rc);
->>>>>>> 02f8c6ae
 		ibmveth_remove_buffer_from_pool(adapter, adapter->rx_queue.queue_addr[adapter->rx_queue.index].correlator);
 	}
 
@@ -580,32 +544,19 @@
 	adapter->filter_list_addr = (void*) get_zeroed_page(GFP_KERNEL);
 
 	if (!adapter->buffer_list_addr || !adapter->filter_list_addr) {
-<<<<<<< HEAD
-		ibmveth_error_printk("unable to allocate filter or buffer list pages\n");
-=======
 		netdev_err(netdev, "unable to allocate filter or buffer list "
 			   "pages\n");
->>>>>>> 02f8c6ae
 		rc = -ENOMEM;
 		goto err_out;
 	}
 
 	adapter->rx_queue.queue_len = sizeof(struct ibmveth_rx_q_entry) *
-<<<<<<< HEAD
-					     rxq_entries;
-	adapter->rx_queue.queue_addr = kmalloc(adapter->rx_queue.queue_len,
-					       GFP_KERNEL);
-
-	if (!adapter->rx_queue.queue_addr) {
-		ibmveth_error_printk("unable to allocate rx queue pages\n");
-=======
 						rxq_entries;
 	adapter->rx_queue.queue_addr = kmalloc(adapter->rx_queue.queue_len,
 						GFP_KERNEL);
 
 	if (!adapter->rx_queue.queue_addr) {
 		netdev_err(netdev, "unable to allocate rx queue pages\n");
->>>>>>> 02f8c6ae
 		rc = -ENOMEM;
 		goto err_out;
 	}
@@ -623,12 +574,8 @@
 	if ((dma_mapping_error(dev, adapter->buffer_list_dma)) ||
 	    (dma_mapping_error(dev, adapter->filter_list_dma)) ||
 	    (dma_mapping_error(dev, adapter->rx_queue.queue_dma))) {
-<<<<<<< HEAD
-		ibmveth_error_printk("unable to map filter or buffer list pages\n");
-=======
 		netdev_err(netdev, "unable to map filter or buffer list "
 			   "pages\n");
->>>>>>> 02f8c6ae
 		rc = -ENOMEM;
 		goto err_out;
 	}
@@ -653,15 +600,10 @@
 	lpar_rc = ibmveth_register_logical_lan(adapter, rxq_desc, mac_address);
 
 	if (lpar_rc != H_SUCCESS) {
-<<<<<<< HEAD
-		ibmveth_error_printk("h_register_logical_lan failed with %ld\n", lpar_rc);
-		ibmveth_error_printk("buffer TCE:0x%llx filter TCE:0x%llx rxq desc:0x%llx MAC:0x%llx\n",
-=======
 		netdev_err(netdev, "h_register_logical_lan failed with %ld\n",
 			   lpar_rc);
 		netdev_err(netdev, "buffer TCE:0x%llx filter TCE:0x%llx rxq "
 			   "desc:0x%llx MAC:0x%llx\n",
->>>>>>> 02f8c6ae
 				     adapter->buffer_list_dma,
 				     adapter->filter_list_dma,
 				     rxq_desc.desc,
@@ -681,20 +623,12 @@
 		}
 	}
 
-<<<<<<< HEAD
-	ibmveth_debug_printk("registering irq 0x%x\n", netdev->irq);
-	rc = request_irq(netdev->irq, &ibmveth_interrupt, 0, netdev->name,
-			 netdev);
-	if (rc != 0) {
-		ibmveth_error_printk("unable to request irq 0x%x, rc %d\n", netdev->irq, rc);
-=======
 	netdev_dbg(netdev, "registering irq 0x%x\n", netdev->irq);
 	rc = request_irq(netdev->irq, ibmveth_interrupt, 0, netdev->name,
 			 netdev);
 	if (rc != 0) {
 		netdev_err(netdev, "unable to request irq 0x%x, rc %d\n",
 			   netdev->irq, rc);
->>>>>>> 02f8c6ae
 		do {
 			rc = h_free_logical_lan(adapter->vdev->unit_address);
 		} while (H_IS_LONG_BUSY(rc) || (rc == H_BUSY));
@@ -705,11 +639,7 @@
 	adapter->bounce_buffer =
 	    kmalloc(netdev->mtu + IBMVETH_BUFF_OH, GFP_KERNEL);
 	if (!adapter->bounce_buffer) {
-<<<<<<< HEAD
-		ibmveth_error_printk("unable to allocate bounce buffer\n");
-=======
 		netdev_err(netdev, "unable to allocate bounce buffer\n");
->>>>>>> 02f8c6ae
 		rc = -ENOMEM;
 		goto err_out_free_irq;
 	}
@@ -717,11 +647,7 @@
 	    dma_map_single(&adapter->vdev->dev, adapter->bounce_buffer,
 			   netdev->mtu + IBMVETH_BUFF_OH, DMA_BIDIRECTIONAL);
 	if (dma_mapping_error(dev, adapter->bounce_buffer_dma)) {
-<<<<<<< HEAD
-		ibmveth_error_printk("unable to map bounce buffer\n");
-=======
 		netdev_err(netdev, "unable to map bounce buffer\n");
->>>>>>> 02f8c6ae
 		rc = -ENOMEM;
 		goto err_out_free_irq;
 	}
@@ -762,13 +688,6 @@
 	} while (H_IS_LONG_BUSY(lpar_rc) || (lpar_rc == H_BUSY));
 
 	if (lpar_rc != H_SUCCESS) {
-<<<<<<< HEAD
-		ibmveth_error_printk("h_free_logical_lan failed with %lx, continuing with close\n",
-				     lpar_rc);
-	}
-
-	adapter->rx_no_buffer = *(u64*)(((char*)adapter->buffer_list_addr) +
-=======
 		netdev_err(netdev, "h_free_logical_lan failed with %lx, "
 			   "continuing with close\n", lpar_rc);
 	}
@@ -776,7 +695,6 @@
 	free_irq(netdev->irq, netdev);
 
 	adapter->rx_no_buffer = *(u64 *)(((char *)adapter->buffer_list_addr) +
->>>>>>> 02f8c6ae
 						4096 - 8);
 
 	ibmveth_cleanup(adapter);
@@ -792,11 +710,7 @@
 				SUPPORTED_FIBRE);
 	cmd->advertising = (ADVERTISED_1000baseT_Full | ADVERTISED_Autoneg |
 				ADVERTISED_FIBRE);
-<<<<<<< HEAD
-	cmd->speed = SPEED_1000;
-=======
 	ethtool_cmd_speed_set(cmd, SPEED_1000);
->>>>>>> 02f8c6ae
 	cmd->duplex = DUPLEX_FULL;
 	cmd->port = PORT_FIBRE;
 	cmd->phy_address = 0;
@@ -809,61 +723,14 @@
 
 static void netdev_get_drvinfo(struct net_device *dev,
 			       struct ethtool_drvinfo *info)
-<<<<<<< HEAD
 {
 	strncpy(info->driver, ibmveth_driver_name, sizeof(info->driver) - 1);
 	strncpy(info->version, ibmveth_driver_version,
 		sizeof(info->version) - 1);
 }
 
-static u32 netdev_get_link(struct net_device *dev)
-{
-	return 1;
-}
-
-static void ibmveth_set_rx_csum_flags(struct net_device *dev, u32 data)
-{
-	struct ibmveth_adapter *adapter = netdev_priv(dev);
-
-	if (data) {
-		adapter->rx_csum = 1;
-	} else {
-		/*
-		 * Since the ibmveth firmware interface does not have the
-		 * concept of separate tx/rx checksum offload enable, if rx
-		 * checksum is disabled we also have to disable tx checksum
-		 * offload. Once we disable rx checksum offload, we are no
-		 * longer allowed to send tx buffers that are not properly
-		 * checksummed.
-		 */
-		adapter->rx_csum = 0;
-		dev->features &= ~NETIF_F_IP_CSUM;
-		dev->features &= ~NETIF_F_IPV6_CSUM;
-	}
-=======
-{
-	strncpy(info->driver, ibmveth_driver_name, sizeof(info->driver) - 1);
-	strncpy(info->version, ibmveth_driver_version,
-		sizeof(info->version) - 1);
->>>>>>> 02f8c6ae
-}
-
 static u32 ibmveth_fix_features(struct net_device *dev, u32 features)
 {
-<<<<<<< HEAD
-	struct ibmveth_adapter *adapter = netdev_priv(dev);
-
-	if (data) {
-		if (adapter->fw_ipv4_csum_support)
-			dev->features |= NETIF_F_IP_CSUM;
-		if (adapter->fw_ipv6_csum_support)
-			dev->features |= NETIF_F_IPV6_CSUM;
-		adapter->rx_csum = 1;
-	} else {
-		dev->features &= ~NETIF_F_IP_CSUM;
-		dev->features &= ~NETIF_F_IPV6_CSUM;
-	}
-=======
 	/*
 	 * Since the ibmveth firmware interface does not have the
 	 * concept of separate tx/rx checksum offload enable, if rx
@@ -877,7 +744,6 @@
 		features &= ~NETIF_F_ALL_CSUM;
 
 	return features;
->>>>>>> 02f8c6ae
 }
 
 static int ibmveth_set_csum_offload(struct net_device *dev, u32 data)
@@ -916,15 +782,9 @@
 					 set_attr, &ret_attr);
 
 		if (ret != H_SUCCESS) {
-<<<<<<< HEAD
-			ibmveth_error_printk("unable to change IPv4 checksum "
-					     "offload settings. %d rc=%ld\n",
-					     data, ret);
-=======
 			netdev_err(dev, "unable to change IPv4 checksum "
 					"offload settings. %d rc=%ld\n",
 					data, ret);
->>>>>>> 02f8c6ae
 
 			ret = h_illan_attributes(adapter->vdev->unit_address,
 						 set_attr, clr_attr, &ret_attr);
@@ -936,15 +796,9 @@
 					 clr_attr6, set_attr6, &ret_attr);
 
 		if (ret6 != H_SUCCESS) {
-<<<<<<< HEAD
-			ibmveth_error_printk("unable to change IPv6 checksum "
-					     "offload settings. %d rc=%ld\n",
-					     data, ret);
-=======
 			netdev_err(dev, "unable to change IPv6 checksum "
 					"offload settings. %d rc=%ld\n",
 					data, ret);
->>>>>>> 02f8c6ae
 
 			ret = h_illan_attributes(adapter->vdev->unit_address,
 						 set_attr6, clr_attr6,
@@ -952,13 +806,8 @@
 		} else
 			adapter->fw_ipv6_csum_support = data;
 
-<<<<<<< HEAD
-		if (ret == H_SUCCESS || ret6 == H_SUCCESS)
-			done(dev, data);
-=======
 		if (ret != H_SUCCESS || ret6 != H_SUCCESS)
 			adapter->rx_csum = data;
->>>>>>> 02f8c6ae
 		else
 			rc1 = -EIO;
 	} else {
@@ -980,25 +829,12 @@
 	int rx_csum = !!(features & NETIF_F_RXCSUM);
 	int rc;
 
-<<<<<<< HEAD
-	if (data && (dev->features & (NETIF_F_IP_CSUM | NETIF_F_IPV6_CSUM)))
-		return 0;
-	if (!data && !(dev->features & (NETIF_F_IP_CSUM | NETIF_F_IPV6_CSUM)))
-		return 0;
-
-	if (data && !adapter->rx_csum)
-		rc = ibmveth_set_csum_offload(dev, data,
-					      ibmveth_set_tx_csum_flags);
-	else
-		ibmveth_set_tx_csum_flags(dev, data);
-=======
 	if (rx_csum == adapter->rx_csum)
 		return 0;
 
 	rc = ibmveth_set_csum_offload(dev, rx_csum);
 	if (rc && !adapter->rx_csum)
 		dev->features = features & ~(NETIF_F_ALL_CSUM | NETIF_F_RXCSUM);
->>>>>>> 02f8c6ae
 
 	return rc;
 }
@@ -1041,7 +877,6 @@
 	.get_strings		= ibmveth_get_strings,
 	.get_sset_count		= ibmveth_get_sset_count,
 	.get_ethtool_stats	= ibmveth_get_ethtool_stats,
-	.set_sg			= ethtool_op_set_sg,
 };
 
 static int ibmveth_ioctl(struct net_device *dev, struct ifreq *ifr, int cmd)
@@ -1053,55 +888,6 @@
 
 static int ibmveth_send(struct ibmveth_adapter *adapter,
 			union ibmveth_buf_desc *descs)
-<<<<<<< HEAD
-{
-	unsigned long correlator;
-	unsigned int retry_count;
-	unsigned long ret;
-
-	/*
-	* The retry count sets a maximum for the number of broadcast and
-	* multicast destinations within the system.
-	*/
-	retry_count = 1024;
-	correlator = 0;
-	do {
-		ret = h_send_logical_lan(adapter->vdev->unit_address,
-					 descs[0].desc, descs[1].desc,
-					 descs[2].desc, descs[3].desc,
-					 descs[4].desc, descs[5].desc,
-					 correlator, &correlator);
-	} while ((ret == H_BUSY) && (retry_count--));
-
-	if (ret != H_SUCCESS && ret != H_DROPPED) {
-		ibmveth_error_printk("tx: h_send_logical_lan failed with "
-				     "rc=%ld\n", ret);
-		return 1;
-	}
-
-	return 0;
-}
-
-static netdev_tx_t ibmveth_start_xmit(struct sk_buff *skb,
-				      struct net_device *netdev)
-{
-	struct ibmveth_adapter *adapter = netdev_priv(netdev);
-	unsigned int desc_flags;
-	union ibmveth_buf_desc descs[6];
-	int last, i;
-	int force_bounce = 0;
-
-	/*
-	* veth handles a maximum of 6 segments including the header, so
-	* we have to linearize the skb if there are more than this.
-	*/
-	if (skb_shinfo(skb)->nr_frags > 5 && __skb_linearize(skb)) {
-		netdev->stats.tx_dropped++;
-		goto out;
-	}
-
-	/* veth can't checksum offload UDP */
-=======
 {
 	unsigned long correlator;
 	unsigned int retry_count;
@@ -1129,7 +915,6 @@
 
 	return 0;
 }
->>>>>>> 02f8c6ae
 
 static netdev_tx_t ibmveth_start_xmit(struct sk_buff *skb,
 				      struct net_device *netdev)
@@ -1157,32 +942,16 @@
 	      ipv6_hdr(skb)->nexthdr != IPPROTO_TCP)) &&
 	    skb_checksum_help(skb)) {
 
-<<<<<<< HEAD
-		ibmveth_error_printk("tx: failed to checksum packet\n");
+		netdev_err(netdev, "tx: failed to checksum packet\n");
 		netdev->stats.tx_dropped++;
 		goto out;
 	}
 
-	/* veth can't checksum offload UDP */
-	if (skb->ip_summed == CHECKSUM_PARTIAL &&
-	    ip_hdr(skb)->protocol != IPPROTO_TCP && skb_checksum_help(skb)) {
-		ibmveth_error_printk("tx: failed to checksum packet\n");
-=======
-		netdev_err(netdev, "tx: failed to checksum packet\n");
->>>>>>> 02f8c6ae
-		netdev->stats.tx_dropped++;
-		goto out;
-	}
-
 	desc_flags = IBMVETH_BUF_VALID;
 
 	if (skb->ip_summed == CHECKSUM_PARTIAL) {
 		unsigned char *buf = skb_transport_header(skb) +
-<<<<<<< HEAD
-					 skb->csum_offset;
-=======
 						skb->csum_offset;
->>>>>>> 02f8c6ae
 
 		desc_flags |= (IBMVETH_BUF_NO_CSUM | IBMVETH_BUF_CSUM_GOOD);
 
@@ -1269,11 +1038,7 @@
 
 map_failed:
 	if (!firmware_has_feature(FW_FEATURE_CMO))
-<<<<<<< HEAD
-		ibmveth_error_printk("tx: unable to map xmit buffer\n");
-=======
 		netdev_err(netdev, "tx: unable to map xmit buffer\n");
->>>>>>> 02f8c6ae
 	adapter->tx_map_failed++;
 	skb_linearize(skb);
 	force_bounce = 1;
@@ -1390,12 +1155,8 @@
 					   IbmVethMcastDisableFiltering,
 					   0);
 		if (lpar_rc != H_SUCCESS) {
-<<<<<<< HEAD
-			ibmveth_error_printk("h_multicast_ctrl rc=%ld when entering promisc mode\n", lpar_rc);
-=======
 			netdev_err(netdev, "h_multicast_ctrl rc=%ld when "
 				   "entering promisc mode\n", lpar_rc);
->>>>>>> 02f8c6ae
 		}
 	} else {
 		struct netdev_hw_addr *ha;
@@ -1406,19 +1167,12 @@
 					   IbmVethMcastClearFilterTable,
 					   0);
 		if (lpar_rc != H_SUCCESS) {
-<<<<<<< HEAD
-			ibmveth_error_printk("h_multicast_ctrl rc=%ld when attempting to clear filter table\n", lpar_rc);
-		}
-		/* add the addresses to the filter table */
-		for(i = 0; i < netdev->mc_count; ++i, mclist = mclist->next) {
-=======
 			netdev_err(netdev, "h_multicast_ctrl rc=%ld when "
 				   "attempting to clear filter table\n",
 				   lpar_rc);
 		}
 		/* add the addresses to the filter table */
 		netdev_for_each_mc_addr(ha, netdev) {
->>>>>>> 02f8c6ae
 			/* add the multicast address to the filter table */
 			unsigned long mcast_addr = 0;
 			memcpy(((char *)&mcast_addr)+2, ha->addr, 6);
@@ -1426,13 +1180,9 @@
 						   IbmVethMcastAddFilter,
 						   mcast_addr);
 			if (lpar_rc != H_SUCCESS) {
-<<<<<<< HEAD
-				ibmveth_error_printk("h_multicast_ctrl rc=%ld when adding an entry to the filter table\n", lpar_rc);
-=======
 				netdev_err(netdev, "h_multicast_ctrl rc=%ld "
 					   "when adding an entry to the filter "
 					   "table\n", lpar_rc);
->>>>>>> 02f8c6ae
 			}
 		}
 
@@ -1441,12 +1191,8 @@
 					   IbmVethMcastEnableFiltering,
 					   0);
 		if (lpar_rc != H_SUCCESS) {
-<<<<<<< HEAD
-			ibmveth_error_printk("h_multicast_ctrl rc=%ld when enabling filtering\n", lpar_rc);
-=======
 			netdev_err(netdev, "h_multicast_ctrl rc=%ld when "
 				   "enabling filtering\n", lpar_rc);
->>>>>>> 02f8c6ae
 		}
 	}
 }
@@ -1471,21 +1217,12 @@
 
 	/* Deactivate all the buffer pools so that the next loop can activate
 	   only the buffer pools necessary to hold the new MTU */
-<<<<<<< HEAD
-	for (i = 0; i < IBMVETH_NUM_BUFF_POOLS; i++)
-		if (adapter->rx_buff_pool[i].active) {
-			ibmveth_free_buffer_pool(adapter,
-						 &adapter->rx_buff_pool[i]);
-			adapter->rx_buff_pool[i].active = 0;
-		}
-=======
 	if (netif_running(adapter->netdev)) {
 		need_restart = 1;
 		adapter->pool_config = 1;
 		ibmveth_close(adapter->netdev);
 		adapter->pool_config = 0;
 	}
->>>>>>> 02f8c6ae
 
 	/* Look for an active buffer pool that can hold the new MTU */
 	for (i = 0; i < IBMVETH_NUM_BUFF_POOLS; i++) {
@@ -1579,20 +1316,6 @@
 	int rc, i;
 	struct net_device *netdev;
 	struct ibmveth_adapter *adapter;
-<<<<<<< HEAD
-
-	unsigned char *mac_addr_p;
-	unsigned int *mcastFilterSize_p;
-
-	ibmveth_debug_printk_no_adapter("entering ibmveth_probe for UA 0x%x\n",
-					dev->unit_address);
-
-	mac_addr_p = (unsigned char *) vio_get_attribute(dev, VETH_MAC_ADDR,
-							 NULL);
-	if (!mac_addr_p) {
-		printk(KERN_ERR "(%s:%3.3d) ERROR: Can't find VETH_MAC_ADDR "
-				"attribute\n", __FILE__, __LINE__);
-=======
 	unsigned char *mac_addr_p;
 	unsigned int *mcastFilterSize_p;
 
@@ -1603,21 +1326,14 @@
 							NULL);
 	if (!mac_addr_p) {
 		dev_err(&dev->dev, "Can't find VETH_MAC_ADDR attribute\n");
->>>>>>> 02f8c6ae
 		return -EINVAL;
 	}
 
 	mcastFilterSize_p = (unsigned int *)vio_get_attribute(dev,
 						VETH_MCAST_FILTER_SIZE, NULL);
 	if (!mcastFilterSize_p) {
-<<<<<<< HEAD
-		printk(KERN_ERR "(%s:%3.3d) ERROR: Can't find "
-				"VETH_MCAST_FILTER_SIZE attribute\n",
-				__FILE__, __LINE__);
-=======
 		dev_err(&dev->dev, "Can't find VETH_MCAST_FILTER_SIZE "
 			"attribute\n");
->>>>>>> 02f8c6ae
 		return -EINVAL;
 	}
 
@@ -1654,13 +1370,9 @@
 	netdev->netdev_ops = &ibmveth_netdev_ops;
 	netdev->ethtool_ops = &netdev_ethtool_ops;
 	SET_NETDEV_DEV(netdev, &dev->dev);
-<<<<<<< HEAD
-	netdev->features |= NETIF_F_SG;
-=======
 	netdev->hw_features = NETIF_F_SG | NETIF_F_RXCSUM |
 		NETIF_F_IP_CSUM | NETIF_F_IPV6_CSUM;
 	netdev->features |= netdev->hw_features;
->>>>>>> 02f8c6ae
 
 	memcpy(netdev->dev_addr, &adapter->mac_addr, netdev->addr_len);
 
@@ -1683,33 +1395,19 @@
 	adapter->filter_list_dma = DMA_ERROR_CODE;
 	adapter->rx_queue.queue_dma = DMA_ERROR_CODE;
 
-<<<<<<< HEAD
-	ibmveth_debug_printk("registering netdev...\n");
-
-	ibmveth_set_csum_offload(netdev, 1, ibmveth_set_tx_csum_flags);
-=======
 	netdev_dbg(netdev, "registering netdev...\n");
 
 	ibmveth_set_features(netdev, netdev->features);
->>>>>>> 02f8c6ae
 
 	rc = register_netdev(netdev);
 
 	if (rc) {
-<<<<<<< HEAD
-		ibmveth_debug_printk("failed to register netdev rc=%d\n", rc);
-=======
 		netdev_dbg(netdev, "failed to register netdev rc=%d\n", rc);
->>>>>>> 02f8c6ae
 		free_netdev(netdev);
 		return rc;
 	}
 
-<<<<<<< HEAD
-	ibmveth_debug_printk("registered\n");
-=======
 	netdev_dbg(netdev, "registered\n");
->>>>>>> 02f8c6ae
 
 	return 0;
 }
@@ -1767,12 +1465,8 @@
 		if (value && !pool->active) {
 			if (netif_running(netdev)) {
 				if (ibmveth_alloc_buffer_pool(pool)) {
-<<<<<<< HEAD
-					ibmveth_error_printk("unable to alloc pool\n");
-=======
 					netdev_err(netdev,
 						   "unable to alloc pool\n");
->>>>>>> 02f8c6ae
 					return -ENOMEM;
 				}
 				pool->active = 1;
@@ -1799,11 +1493,7 @@
 			}
 
 			if (i == IBMVETH_NUM_BUFF_POOLS) {
-<<<<<<< HEAD
-				ibmveth_error_printk("no active pool >= MTU\n");
-=======
 				netdev_err(netdev, "no active pool >= MTU\n");
->>>>>>> 02f8c6ae
 				return -EPERM;
 			}
 
@@ -1913,12 +1603,8 @@
 
 static int __init ibmveth_module_init(void)
 {
-<<<<<<< HEAD
-	ibmveth_printk("%s: %s %s\n", ibmveth_driver_name, ibmveth_driver_string, ibmveth_driver_version);
-=======
 	printk(KERN_DEBUG "%s: %s %s\n", ibmveth_driver_name,
 	       ibmveth_driver_string, ibmveth_driver_version);
->>>>>>> 02f8c6ae
 
 	return vio_register_driver(&ibmveth_driver);
 }
