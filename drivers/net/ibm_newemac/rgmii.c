--- conflicted
+++ resolved
@@ -317,20 +317,12 @@
 	{},
 };
 
-<<<<<<< HEAD
-static struct of_platform_driver rgmii_driver = {
-	.owner = THIS_MODULE,
-	.name = "emac-rgmii",
-	.match_table = rgmii_match,
-
-=======
 static struct platform_driver rgmii_driver = {
 	.driver = {
 		.name = "emac-rgmii",
 		.owner = THIS_MODULE,
 		.of_match_table = rgmii_match,
 	},
->>>>>>> 02f8c6ae
 	.probe = rgmii_probe,
 	.remove = rgmii_remove,
 };
