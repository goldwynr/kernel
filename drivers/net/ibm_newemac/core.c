/*
 * drivers/net/ibm_newemac/core.c
 *
 * Driver for PowerPC 4xx on-chip ethernet controller.
 *
 * Copyright 2007 Benjamin Herrenschmidt, IBM Corp.
 *                <benh@kernel.crashing.org>
 *
 * Based on the arch/ppc version of the driver:
 *
 * Copyright (c) 2004, 2005 Zultys Technologies.
 * Eugene Surovegin <eugene.surovegin@zultys.com> or <ebs@ebshome.net>
 *
 * Based on original work by
 * 	Matt Porter <mporter@kernel.crashing.org>
 *	(c) 2003 Benjamin Herrenschmidt <benh@kernel.crashing.org>
 *      Armin Kuster <akuster@mvista.com>
 * 	Johnnie Peters <jpeters@mvista.com>
 *
 * This program is free software; you can redistribute  it and/or modify it
 * under  the terms of  the GNU General  Public License as published by the
 * Free Software Foundation;  either version 2 of the  License, or (at your
 * option) any later version.
 *
 */

#include <linux/module.h>
#include <linux/sched.h>
#include <linux/string.h>
#include <linux/errno.h>
#include <linux/delay.h>
#include <linux/types.h>
#include <linux/pci.h>
#include <linux/etherdevice.h>
#include <linux/skbuff.h>
#include <linux/crc32.h>
#include <linux/ethtool.h>
#include <linux/mii.h>
#include <linux/bitops.h>
#include <linux/workqueue.h>
#include <linux/of.h>
#include <linux/slab.h>

#include <asm/processor.h>
#include <asm/io.h>
#include <asm/dma.h>
#include <asm/uaccess.h>
#include <asm/dcr.h>
#include <asm/dcr-regs.h>

#include "core.h"

/*
 * Lack of dma_unmap_???? calls is intentional.
 *
 * API-correct usage requires additional support state information to be
 * maintained for every RX and TX buffer descriptor (BD). Unfortunately, due to
 * EMAC design (e.g. TX buffer passed from network stack can be split into
 * several BDs, dma_map_single/dma_map_page can be used to map particular BD),
 * maintaining such information will add additional overhead.
 * Current DMA API implementation for 4xx processors only ensures cache coherency
 * and dma_unmap_???? routines are empty and are likely to stay this way.
 * I decided to omit dma_unmap_??? calls because I don't want to add additional
 * complexity just for the sake of following some abstract API, when it doesn't
 * add any real benefit to the driver. I understand that this decision maybe
 * controversial, but I really tried to make code API-correct and efficient
 * at the same time and didn't come up with code I liked :(.                --ebs
 */

#define DRV_NAME        "emac"
#define DRV_VERSION     "3.54"
#define DRV_DESC        "PPC 4xx OCP EMAC driver"

MODULE_DESCRIPTION(DRV_DESC);
MODULE_AUTHOR
    ("Eugene Surovegin <eugene.surovegin@zultys.com> or <ebs@ebshome.net>");
MODULE_LICENSE("GPL");

/*
 * PPC64 doesn't (yet) have a cacheable_memcpy
 */
#ifdef CONFIG_PPC64
#define cacheable_memcpy(d,s,n) memcpy((d),(s),(n))
#endif

/* minimum number of free TX descriptors required to wake up TX process */
#define EMAC_TX_WAKEUP_THRESH		(NUM_TX_BUFF / 4)

/* If packet size is less than this number, we allocate small skb and copy packet
 * contents into it instead of just sending original big skb up
 */
#define EMAC_RX_COPY_THRESH		CONFIG_IBM_NEW_EMAC_RX_COPY_THRESHOLD

/* Since multiple EMACs share MDIO lines in various ways, we need
 * to avoid re-using the same PHY ID in cases where the arch didn't
 * setup precise phy_map entries
 *
 * XXX This is something that needs to be reworked as we can have multiple
 * EMAC "sets" (multiple ASICs containing several EMACs) though we can
 * probably require in that case to have explicit PHY IDs in the device-tree
 */
static u32 busy_phy_map;
static DEFINE_MUTEX(emac_phy_map_lock);

/* This is the wait queue used to wait on any event related to probe, that
 * is discovery of MALs, other EMACs, ZMII/RGMIIs, etc...
 */
static DECLARE_WAIT_QUEUE_HEAD(emac_probe_wait);

/* Having stable interface names is a doomed idea. However, it would be nice
 * if we didn't have completely random interface names at boot too :-) It's
 * just a matter of making everybody's life easier. Since we are doing
 * threaded probing, it's a bit harder though. The base idea here is that
 * we make up a list of all emacs in the device-tree before we register the
 * driver. Every emac will then wait for the previous one in the list to
 * initialize before itself. We should also keep that list ordered by
 * cell_index.
 * That list is only 4 entries long, meaning that additional EMACs don't
 * get ordering guarantees unless EMAC_BOOT_LIST_SIZE is increased.
 */

#define EMAC_BOOT_LIST_SIZE	4
static struct device_node *emac_boot_list[EMAC_BOOT_LIST_SIZE];

/* How long should I wait for dependent devices ? */
#define EMAC_PROBE_DEP_TIMEOUT	(HZ * 5)

/* I don't want to litter system log with timeout errors
 * when we have brain-damaged PHY.
 */
static inline void emac_report_timeout_error(struct emac_instance *dev,
					     const char *error)
{
	if (emac_has_feature(dev, EMAC_FTR_440GX_PHY_CLK_FIX |
				  EMAC_FTR_460EX_PHY_CLK_FIX |
				  EMAC_FTR_440EP_PHY_CLK_FIX))
		DBG(dev, "%s" NL, error);
	else if (net_ratelimit())
		printk(KERN_ERR "%s: %s\n", dev->ofdev->dev.of_node->full_name,
			error);
}

/* EMAC PHY clock workaround:
 * 440EP/440GR has more sane SDR0_MFR register implementation than 440GX,
 * which allows controlling each EMAC clock
 */
static inline void emac_rx_clk_tx(struct emac_instance *dev)
{
#ifdef CONFIG_PPC_DCR_NATIVE
	if (emac_has_feature(dev, EMAC_FTR_440EP_PHY_CLK_FIX))
		dcri_clrset(SDR0, SDR0_MFR,
			    0, SDR0_MFR_ECS >> dev->cell_index);
#endif
}

static inline void emac_rx_clk_default(struct emac_instance *dev)
{
#ifdef CONFIG_PPC_DCR_NATIVE
	if (emac_has_feature(dev, EMAC_FTR_440EP_PHY_CLK_FIX))
		dcri_clrset(SDR0, SDR0_MFR,
			    SDR0_MFR_ECS >> dev->cell_index, 0);
#endif
}

/* PHY polling intervals */
#define PHY_POLL_LINK_ON	HZ
#define PHY_POLL_LINK_OFF	(HZ / 5)

/* Graceful stop timeouts in us.
 * We should allow up to 1 frame time (full-duplex, ignoring collisions)
 */
#define STOP_TIMEOUT_10		1230
#define STOP_TIMEOUT_100	124
#define STOP_TIMEOUT_1000	13
#define STOP_TIMEOUT_1000_JUMBO	73

static unsigned char default_mcast_addr[] = {
	0x01, 0x80, 0xC2, 0x00, 0x00, 0x01
};

/* Please, keep in sync with struct ibm_emac_stats/ibm_emac_error_stats */
static const char emac_stats_keys[EMAC_ETHTOOL_STATS_COUNT][ETH_GSTRING_LEN] = {
	"rx_packets", "rx_bytes", "tx_packets", "tx_bytes", "rx_packets_csum",
	"tx_packets_csum", "tx_undo", "rx_dropped_stack", "rx_dropped_oom",
	"rx_dropped_error", "rx_dropped_resize", "rx_dropped_mtu",
	"rx_stopped", "rx_bd_errors", "rx_bd_overrun", "rx_bd_bad_packet",
	"rx_bd_runt_packet", "rx_bd_short_event", "rx_bd_alignment_error",
	"rx_bd_bad_fcs", "rx_bd_packet_too_long", "rx_bd_out_of_range",
	"rx_bd_in_range", "rx_parity", "rx_fifo_overrun", "rx_overrun",
	"rx_bad_packet", "rx_runt_packet", "rx_short_event",
	"rx_alignment_error", "rx_bad_fcs", "rx_packet_too_long",
	"rx_out_of_range", "rx_in_range", "tx_dropped", "tx_bd_errors",
	"tx_bd_bad_fcs", "tx_bd_carrier_loss", "tx_bd_excessive_deferral",
	"tx_bd_excessive_collisions", "tx_bd_late_collision",
	"tx_bd_multple_collisions", "tx_bd_single_collision",
	"tx_bd_underrun", "tx_bd_sqe", "tx_parity", "tx_underrun", "tx_sqe",
	"tx_errors"
};

static irqreturn_t emac_irq(int irq, void *dev_instance);
static void emac_clean_tx_ring(struct emac_instance *dev);
static void __emac_set_multicast_list(struct emac_instance *dev);

static inline int emac_phy_supports_gige(int phy_mode)
{
	return  phy_mode == PHY_MODE_GMII ||
		phy_mode == PHY_MODE_RGMII ||
		phy_mode == PHY_MODE_SGMII ||
		phy_mode == PHY_MODE_TBI ||
		phy_mode == PHY_MODE_RTBI;
}

static inline int emac_phy_gpcs(int phy_mode)
{
	return  phy_mode == PHY_MODE_SGMII ||
		phy_mode == PHY_MODE_TBI ||
		phy_mode == PHY_MODE_RTBI;
}

static inline void emac_tx_enable(struct emac_instance *dev)
{
	struct emac_regs __iomem *p = dev->emacp;
	u32 r;

	DBG(dev, "tx_enable" NL);

	r = in_be32(&p->mr0);
	if (!(r & EMAC_MR0_TXE))
		out_be32(&p->mr0, r | EMAC_MR0_TXE);
}

static void emac_tx_disable(struct emac_instance *dev)
{
	struct emac_regs __iomem *p = dev->emacp;
	u32 r;

	DBG(dev, "tx_disable" NL);

	r = in_be32(&p->mr0);
	if (r & EMAC_MR0_TXE) {
		int n = dev->stop_timeout;
		out_be32(&p->mr0, r & ~EMAC_MR0_TXE);
		while (!(in_be32(&p->mr0) & EMAC_MR0_TXI) && n) {
			udelay(1);
			--n;
		}
		if (unlikely(!n))
			emac_report_timeout_error(dev, "TX disable timeout");
	}
}

static void emac_rx_enable(struct emac_instance *dev)
{
	struct emac_regs __iomem *p = dev->emacp;
	u32 r;

	if (unlikely(test_bit(MAL_COMMAC_RX_STOPPED, &dev->commac.flags)))
		goto out;

	DBG(dev, "rx_enable" NL);

	r = in_be32(&p->mr0);
	if (!(r & EMAC_MR0_RXE)) {
		if (unlikely(!(r & EMAC_MR0_RXI))) {
			/* Wait if previous async disable is still in progress */
			int n = dev->stop_timeout;
			while (!(r = in_be32(&p->mr0) & EMAC_MR0_RXI) && n) {
				udelay(1);
				--n;
			}
			if (unlikely(!n))
				emac_report_timeout_error(dev,
							  "RX disable timeout");
		}
		out_be32(&p->mr0, r | EMAC_MR0_RXE);
	}
 out:
	;
}

static void emac_rx_disable(struct emac_instance *dev)
{
	struct emac_regs __iomem *p = dev->emacp;
	u32 r;

	DBG(dev, "rx_disable" NL);

	r = in_be32(&p->mr0);
	if (r & EMAC_MR0_RXE) {
		int n = dev->stop_timeout;
		out_be32(&p->mr0, r & ~EMAC_MR0_RXE);
		while (!(in_be32(&p->mr0) & EMAC_MR0_RXI) && n) {
			udelay(1);
			--n;
		}
		if (unlikely(!n))
			emac_report_timeout_error(dev, "RX disable timeout");
	}
}

static inline void emac_netif_stop(struct emac_instance *dev)
{
	netif_tx_lock_bh(dev->ndev);
	netif_addr_lock(dev->ndev);
	dev->no_mcast = 1;
	netif_addr_unlock(dev->ndev);
	netif_tx_unlock_bh(dev->ndev);
	dev->ndev->trans_start = jiffies;	/* prevent tx timeout */
	mal_poll_disable(dev->mal, &dev->commac);
	netif_tx_disable(dev->ndev);
}

static inline void emac_netif_start(struct emac_instance *dev)
{
	netif_tx_lock_bh(dev->ndev);
	netif_addr_lock(dev->ndev);
	dev->no_mcast = 0;
	if (dev->mcast_pending && netif_running(dev->ndev))
		__emac_set_multicast_list(dev);
	netif_addr_unlock(dev->ndev);
	netif_tx_unlock_bh(dev->ndev);

	netif_wake_queue(dev->ndev);

	/* NOTE: unconditional netif_wake_queue is only appropriate
	 * so long as all callers are assured to have free tx slots
	 * (taken from tg3... though the case where that is wrong is
	 *  not terribly harmful)
	 */
	mal_poll_enable(dev->mal, &dev->commac);
}

static inline void emac_rx_disable_async(struct emac_instance *dev)
{
	struct emac_regs __iomem *p = dev->emacp;
	u32 r;

	DBG(dev, "rx_disable_async" NL);

	r = in_be32(&p->mr0);
	if (r & EMAC_MR0_RXE)
		out_be32(&p->mr0, r & ~EMAC_MR0_RXE);
}

static int emac_reset(struct emac_instance *dev)
{
	struct emac_regs __iomem *p = dev->emacp;
	int n = 20;

	DBG(dev, "reset" NL);

	if (!dev->reset_failed) {
		/* 40x erratum suggests stopping RX channel before reset,
		 * we stop TX as well
		 */
		emac_rx_disable(dev);
		emac_tx_disable(dev);
	}

#ifdef CONFIG_PPC_DCR_NATIVE
	/* Enable internal clock source */
	if (emac_has_feature(dev, EMAC_FTR_460EX_PHY_CLK_FIX))
		dcri_clrset(SDR0, SDR0_ETH_CFG,
			    0, SDR0_ETH_CFG_ECS << dev->cell_index);
#endif

	out_be32(&p->mr0, EMAC_MR0_SRST);
	while ((in_be32(&p->mr0) & EMAC_MR0_SRST) && n)
		--n;

#ifdef CONFIG_PPC_DCR_NATIVE
	 /* Enable external clock source */
	if (emac_has_feature(dev, EMAC_FTR_460EX_PHY_CLK_FIX))
		dcri_clrset(SDR0, SDR0_ETH_CFG,
			    SDR0_ETH_CFG_ECS << dev->cell_index, 0);
#endif

	if (n) {
		dev->reset_failed = 0;
		return 0;
	} else {
		emac_report_timeout_error(dev, "reset timeout");
		dev->reset_failed = 1;
		return -ETIMEDOUT;
	}
}

static void emac_hash_mc(struct emac_instance *dev)
{
	const int regs = EMAC_XAHT_REGS(dev);
	u32 *gaht_base = emac_gaht_base(dev);
	u32 gaht_temp[regs];
	struct netdev_hw_addr *ha;
	int i;

	DBG(dev, "hash_mc %d" NL, netdev_mc_count(dev->ndev));

	memset(gaht_temp, 0, sizeof (gaht_temp));

	netdev_for_each_mc_addr(ha, dev->ndev) {
		int slot, reg, mask;
		DBG2(dev, "mc %pM" NL, ha->addr);

		slot = EMAC_XAHT_CRC_TO_SLOT(dev,
					     ether_crc(ETH_ALEN, ha->addr));
		reg = EMAC_XAHT_SLOT_TO_REG(dev, slot);
		mask = EMAC_XAHT_SLOT_TO_MASK(dev, slot);

		gaht_temp[reg] |= mask;
	}

	for (i = 0; i < regs; i++)
		out_be32(gaht_base + i, gaht_temp[i]);
}

static inline u32 emac_iff2rmr(struct net_device *ndev)
{
	struct emac_instance *dev = netdev_priv(ndev);
	u32 r;

	r = EMAC_RMR_SP | EMAC_RMR_SFCS | EMAC_RMR_IAE | EMAC_RMR_BAE;

	if (emac_has_feature(dev, EMAC_FTR_EMAC4))
	    r |= EMAC4_RMR_BASE;
	else
	    r |= EMAC_RMR_BASE;

	if (ndev->flags & IFF_PROMISC)
		r |= EMAC_RMR_PME;
	else if (ndev->flags & IFF_ALLMULTI ||
			 (netdev_mc_count(ndev) > EMAC_XAHT_SLOTS(dev)))
		r |= EMAC_RMR_PMME;
	else if (!netdev_mc_empty(ndev))
		r |= EMAC_RMR_MAE;

	return r;
}

static u32 __emac_calc_base_mr1(struct emac_instance *dev, int tx_size, int rx_size)
{
	u32 ret = EMAC_MR1_VLE | EMAC_MR1_IST | EMAC_MR1_TR0_MULT;

	DBG2(dev, "__emac_calc_base_mr1" NL);

	switch(tx_size) {
	case 2048:
		ret |= EMAC_MR1_TFS_2K;
		break;
	default:
		printk(KERN_WARNING "%s: Unknown Tx FIFO size %d\n",
		       dev->ndev->name, tx_size);
	}

	switch(rx_size) {
	case 16384:
		ret |= EMAC_MR1_RFS_16K;
		break;
	case 4096:
		ret |= EMAC_MR1_RFS_4K;
		break;
	default:
		printk(KERN_WARNING "%s: Unknown Rx FIFO size %d\n",
		       dev->ndev->name, rx_size);
	}

	return ret;
}

static u32 __emac4_calc_base_mr1(struct emac_instance *dev, int tx_size, int rx_size)
{
	u32 ret = EMAC_MR1_VLE | EMAC_MR1_IST | EMAC4_MR1_TR |
		EMAC4_MR1_OBCI(dev->opb_bus_freq / 1000000);

	DBG2(dev, "__emac4_calc_base_mr1" NL);

	switch(tx_size) {
	case 16384:
		ret |= EMAC4_MR1_TFS_16K;
		break;
	case 4096:
		ret |= EMAC4_MR1_TFS_4K;
		break;
	case 2048:
		ret |= EMAC4_MR1_TFS_2K;
		break;
	default:
		printk(KERN_WARNING "%s: Unknown Tx FIFO size %d\n",
		       dev->ndev->name, tx_size);
	}

	switch(rx_size) {
	case 16384:
		ret |= EMAC4_MR1_RFS_16K;
		break;
	case 4096:
		ret |= EMAC4_MR1_RFS_4K;
		break;
	case 2048:
		ret |= EMAC4_MR1_RFS_2K;
		break;
	default:
		printk(KERN_WARNING "%s: Unknown Rx FIFO size %d\n",
		       dev->ndev->name, rx_size);
	}

	return ret;
}

static u32 emac_calc_base_mr1(struct emac_instance *dev, int tx_size, int rx_size)
{
	return emac_has_feature(dev, EMAC_FTR_EMAC4) ?
		__emac4_calc_base_mr1(dev, tx_size, rx_size) :
		__emac_calc_base_mr1(dev, tx_size, rx_size);
}

static inline u32 emac_calc_trtr(struct emac_instance *dev, unsigned int size)
{
	if (emac_has_feature(dev, EMAC_FTR_EMAC4))
		return ((size >> 6) - 1) << EMAC_TRTR_SHIFT_EMAC4;
	else
		return ((size >> 6) - 1) << EMAC_TRTR_SHIFT;
}

static inline u32 emac_calc_rwmr(struct emac_instance *dev,
				 unsigned int low, unsigned int high)
{
	if (emac_has_feature(dev, EMAC_FTR_EMAC4))
		return (low << 22) | ( (high & 0x3ff) << 6);
	else
		return (low << 23) | ( (high & 0x1ff) << 7);
}

static int emac_configure(struct emac_instance *dev)
{
	struct emac_regs __iomem *p = dev->emacp;
	struct net_device *ndev = dev->ndev;
	int tx_size, rx_size, link = netif_carrier_ok(dev->ndev);
	u32 r, mr1 = 0;

	DBG(dev, "configure" NL);

	if (!link) {
		out_be32(&p->mr1, in_be32(&p->mr1)
			 | EMAC_MR1_FDE | EMAC_MR1_ILE);
		udelay(100);
	} else if (emac_reset(dev) < 0)
		return -ETIMEDOUT;

	if (emac_has_feature(dev, EMAC_FTR_HAS_TAH))
		tah_reset(dev->tah_dev);

	DBG(dev, " link = %d duplex = %d, pause = %d, asym_pause = %d\n",
	    link, dev->phy.duplex, dev->phy.pause, dev->phy.asym_pause);

	/* Default fifo sizes */
	tx_size = dev->tx_fifo_size;
	rx_size = dev->rx_fifo_size;

	/* No link, force loopback */
	if (!link)
		mr1 = EMAC_MR1_FDE | EMAC_MR1_ILE;

	/* Check for full duplex */
	else if (dev->phy.duplex == DUPLEX_FULL)
		mr1 |= EMAC_MR1_FDE | EMAC_MR1_MWSW_001;

	/* Adjust fifo sizes, mr1 and timeouts based on link speed */
	dev->stop_timeout = STOP_TIMEOUT_10;
	switch (dev->phy.speed) {
	case SPEED_1000:
		if (emac_phy_gpcs(dev->phy.mode)) {
			mr1 |= EMAC_MR1_MF_1000GPCS | EMAC_MR1_MF_IPPA(
				(dev->phy.gpcs_address != 0xffffffff) ?
				 dev->phy.gpcs_address : dev->phy.address);

			/* Put some arbitrary OUI, Manuf & Rev IDs so we can
			 * identify this GPCS PHY later.
			 */
			out_be32(&p->u1.emac4.ipcr, 0xdeadbeef);
		} else
			mr1 |= EMAC_MR1_MF_1000;

		/* Extended fifo sizes */
		tx_size = dev->tx_fifo_size_gige;
		rx_size = dev->rx_fifo_size_gige;

		if (dev->ndev->mtu > ETH_DATA_LEN) {
			if (emac_has_feature(dev, EMAC_FTR_EMAC4))
				mr1 |= EMAC4_MR1_JPSM;
			else
				mr1 |= EMAC_MR1_JPSM;
			dev->stop_timeout = STOP_TIMEOUT_1000_JUMBO;
		} else
			dev->stop_timeout = STOP_TIMEOUT_1000;
		break;
	case SPEED_100:
		mr1 |= EMAC_MR1_MF_100;
		dev->stop_timeout = STOP_TIMEOUT_100;
		break;
	default: /* make gcc happy */
		break;
	}

	if (emac_has_feature(dev, EMAC_FTR_HAS_RGMII))
		rgmii_set_speed(dev->rgmii_dev, dev->rgmii_port,
				dev->phy.speed);
	if (emac_has_feature(dev, EMAC_FTR_HAS_ZMII))
		zmii_set_speed(dev->zmii_dev, dev->zmii_port, dev->phy.speed);

	/* on 40x erratum forces us to NOT use integrated flow control,
	 * let's hope it works on 44x ;)
	 */
	if (!emac_has_feature(dev, EMAC_FTR_NO_FLOW_CONTROL_40x) &&
	    dev->phy.duplex == DUPLEX_FULL) {
		if (dev->phy.pause)
			mr1 |= EMAC_MR1_EIFC | EMAC_MR1_APP;
		else if (dev->phy.asym_pause)
			mr1 |= EMAC_MR1_APP;
	}

	/* Add base settings & fifo sizes & program MR1 */
	mr1 |= emac_calc_base_mr1(dev, tx_size, rx_size);
	out_be32(&p->mr1, mr1);

	/* Set individual MAC address */
	out_be32(&p->iahr, (ndev->dev_addr[0] << 8) | ndev->dev_addr[1]);
	out_be32(&p->ialr, (ndev->dev_addr[2] << 24) |
		 (ndev->dev_addr[3] << 16) | (ndev->dev_addr[4] << 8) |
		 ndev->dev_addr[5]);

	/* VLAN Tag Protocol ID */
	out_be32(&p->vtpid, 0x8100);

	/* Receive mode register */
	r = emac_iff2rmr(ndev);
	if (r & EMAC_RMR_MAE)
		emac_hash_mc(dev);
	out_be32(&p->rmr, r);

	/* FIFOs thresholds */
	if (emac_has_feature(dev, EMAC_FTR_EMAC4))
		r = EMAC4_TMR1((dev->mal_burst_size / dev->fifo_entry_size) + 1,
			       tx_size / 2 / dev->fifo_entry_size);
	else
		r = EMAC_TMR1((dev->mal_burst_size / dev->fifo_entry_size) + 1,
			      tx_size / 2 / dev->fifo_entry_size);
	out_be32(&p->tmr1, r);
	out_be32(&p->trtr, emac_calc_trtr(dev, tx_size / 2));

	/* PAUSE frame is sent when RX FIFO reaches its high-water mark,
	   there should be still enough space in FIFO to allow the our link
	   partner time to process this frame and also time to send PAUSE
	   frame itself.

	   Here is the worst case scenario for the RX FIFO "headroom"
	   (from "The Switch Book") (100Mbps, without preamble, inter-frame gap):

	   1) One maximum-length frame on TX                    1522 bytes
	   2) One PAUSE frame time                                64 bytes
	   3) PAUSE frame decode time allowance                   64 bytes
	   4) One maximum-length frame on RX                    1522 bytes
	   5) Round-trip propagation delay of the link (100Mb)    15 bytes
	   ----------
	   3187 bytes

	   I chose to set high-water mark to RX_FIFO_SIZE / 4 (1024 bytes)
	   low-water mark  to RX_FIFO_SIZE / 8 (512 bytes)
	 */
	r = emac_calc_rwmr(dev, rx_size / 8 / dev->fifo_entry_size,
			   rx_size / 4 / dev->fifo_entry_size);
	out_be32(&p->rwmr, r);

	/* Set PAUSE timer to the maximum */
	out_be32(&p->ptr, 0xffff);

	/* IRQ sources */
	r = EMAC_ISR_OVR | EMAC_ISR_BP | EMAC_ISR_SE |
		EMAC_ISR_ALE | EMAC_ISR_BFCS | EMAC_ISR_PTLE | EMAC_ISR_ORE |
		EMAC_ISR_IRE | EMAC_ISR_TE;
	if (emac_has_feature(dev, EMAC_FTR_EMAC4))
	    r |= EMAC4_ISR_TXPE | EMAC4_ISR_RXPE /* | EMAC4_ISR_TXUE |
						  EMAC4_ISR_RXOE | */;
	out_be32(&p->iser,  r);

	/* We need to take GPCS PHY out of isolate mode after EMAC reset */
	if (emac_phy_gpcs(dev->phy.mode)) {
		if (dev->phy.gpcs_address != 0xffffffff)
			emac_mii_reset_gpcs(&dev->phy);
		else
			emac_mii_reset_phy(&dev->phy);
	}

	return 0;
}

static void emac_reinitialize(struct emac_instance *dev)
{
	DBG(dev, "reinitialize" NL);

	emac_netif_stop(dev);
	if (!emac_configure(dev)) {
		emac_tx_enable(dev);
		emac_rx_enable(dev);
	}
	emac_netif_start(dev);
}

static void emac_full_tx_reset(struct emac_instance *dev)
{
	DBG(dev, "full_tx_reset" NL);

	emac_tx_disable(dev);
	mal_disable_tx_channel(dev->mal, dev->mal_tx_chan);
	emac_clean_tx_ring(dev);
	dev->tx_cnt = dev->tx_slot = dev->ack_slot = 0;

	emac_configure(dev);

	mal_enable_tx_channel(dev->mal, dev->mal_tx_chan);
	emac_tx_enable(dev);
	emac_rx_enable(dev);
}

static void emac_reset_work(struct work_struct *work)
{
	struct emac_instance *dev = container_of(work, struct emac_instance, reset_work);

	DBG(dev, "reset_work" NL);

	mutex_lock(&dev->link_lock);
	if (dev->opened) {
		emac_netif_stop(dev);
		emac_full_tx_reset(dev);
		emac_netif_start(dev);
	}
	mutex_unlock(&dev->link_lock);
}

static void emac_tx_timeout(struct net_device *ndev)
{
	struct emac_instance *dev = netdev_priv(ndev);

	DBG(dev, "tx_timeout" NL);

	schedule_work(&dev->reset_work);
}


static inline int emac_phy_done(struct emac_instance *dev, u32 stacr)
{
	int done = !!(stacr & EMAC_STACR_OC);

	if (emac_has_feature(dev, EMAC_FTR_STACR_OC_INVERT))
		done = !done;

	return done;
};

static int __emac_mdio_read(struct emac_instance *dev, u8 id, u8 reg)
{
	struct emac_regs __iomem *p = dev->emacp;
	u32 r = 0;
	int n, err = -ETIMEDOUT;

	mutex_lock(&dev->mdio_lock);

	DBG2(dev, "mdio_read(%02x,%02x)" NL, id, reg);

	/* Enable proper MDIO port */
	if (emac_has_feature(dev, EMAC_FTR_HAS_ZMII))
		zmii_get_mdio(dev->zmii_dev, dev->zmii_port);
	if (emac_has_feature(dev, EMAC_FTR_HAS_RGMII))
		rgmii_get_mdio(dev->rgmii_dev, dev->rgmii_port);

	/* Wait for management interface to become idle */
	n = 20;
	while (!emac_phy_done(dev, in_be32(&p->stacr))) {
		udelay(1);
		if (!--n) {
			DBG2(dev, " -> timeout wait idle\n");
			goto bail;
		}
	}

	/* Issue read command */
	if (emac_has_feature(dev, EMAC_FTR_EMAC4))
		r = EMAC4_STACR_BASE(dev->opb_bus_freq);
	else
		r = EMAC_STACR_BASE(dev->opb_bus_freq);
	if (emac_has_feature(dev, EMAC_FTR_STACR_OC_INVERT))
		r |= EMAC_STACR_OC;
	if (emac_has_feature(dev, EMAC_FTR_HAS_NEW_STACR))
		r |= EMACX_STACR_STAC_READ;
	else
		r |= EMAC_STACR_STAC_READ;
	r |= (reg & EMAC_STACR_PRA_MASK)
		| ((id & EMAC_STACR_PCDA_MASK) << EMAC_STACR_PCDA_SHIFT);
	out_be32(&p->stacr, r);

	/* Wait for read to complete */
	n = 200;
	while (!emac_phy_done(dev, (r = in_be32(&p->stacr)))) {
		udelay(1);
		if (!--n) {
			DBG2(dev, " -> timeout wait complete\n");
			goto bail;
		}
	}

	if (unlikely(r & EMAC_STACR_PHYE)) {
		DBG(dev, "mdio_read(%02x, %02x) failed" NL, id, reg);
		err = -EREMOTEIO;
		goto bail;
	}

	r = ((r >> EMAC_STACR_PHYD_SHIFT) & EMAC_STACR_PHYD_MASK);

	DBG2(dev, "mdio_read -> %04x" NL, r);
	err = 0;
 bail:
	if (emac_has_feature(dev, EMAC_FTR_HAS_RGMII))
		rgmii_put_mdio(dev->rgmii_dev, dev->rgmii_port);
	if (emac_has_feature(dev, EMAC_FTR_HAS_ZMII))
		zmii_put_mdio(dev->zmii_dev, dev->zmii_port);
	mutex_unlock(&dev->mdio_lock);

	return err == 0 ? r : err;
}

static void __emac_mdio_write(struct emac_instance *dev, u8 id, u8 reg,
			      u16 val)
{
	struct emac_regs __iomem *p = dev->emacp;
	u32 r = 0;
	int n, err = -ETIMEDOUT;

	mutex_lock(&dev->mdio_lock);

	DBG2(dev, "mdio_write(%02x,%02x,%04x)" NL, id, reg, val);

	/* Enable proper MDIO port */
	if (emac_has_feature(dev, EMAC_FTR_HAS_ZMII))
		zmii_get_mdio(dev->zmii_dev, dev->zmii_port);
	if (emac_has_feature(dev, EMAC_FTR_HAS_RGMII))
		rgmii_get_mdio(dev->rgmii_dev, dev->rgmii_port);

	/* Wait for management interface to be idle */
	n = 20;
	while (!emac_phy_done(dev, in_be32(&p->stacr))) {
		udelay(1);
		if (!--n) {
			DBG2(dev, " -> timeout wait idle\n");
			goto bail;
		}
	}

	/* Issue write command */
	if (emac_has_feature(dev, EMAC_FTR_EMAC4))
		r = EMAC4_STACR_BASE(dev->opb_bus_freq);
	else
		r = EMAC_STACR_BASE(dev->opb_bus_freq);
	if (emac_has_feature(dev, EMAC_FTR_STACR_OC_INVERT))
		r |= EMAC_STACR_OC;
	if (emac_has_feature(dev, EMAC_FTR_HAS_NEW_STACR))
		r |= EMACX_STACR_STAC_WRITE;
	else
		r |= EMAC_STACR_STAC_WRITE;
	r |= (reg & EMAC_STACR_PRA_MASK) |
		((id & EMAC_STACR_PCDA_MASK) << EMAC_STACR_PCDA_SHIFT) |
		(val << EMAC_STACR_PHYD_SHIFT);
	out_be32(&p->stacr, r);

	/* Wait for write to complete */
	n = 200;
	while (!emac_phy_done(dev, in_be32(&p->stacr))) {
		udelay(1);
		if (!--n) {
			DBG2(dev, " -> timeout wait complete\n");
			goto bail;
		}
	}
	err = 0;
 bail:
	if (emac_has_feature(dev, EMAC_FTR_HAS_RGMII))
		rgmii_put_mdio(dev->rgmii_dev, dev->rgmii_port);
	if (emac_has_feature(dev, EMAC_FTR_HAS_ZMII))
		zmii_put_mdio(dev->zmii_dev, dev->zmii_port);
	mutex_unlock(&dev->mdio_lock);
}

static int emac_mdio_read(struct net_device *ndev, int id, int reg)
{
	struct emac_instance *dev = netdev_priv(ndev);
	int res;

	res = __emac_mdio_read((dev->mdio_instance &&
				dev->phy.gpcs_address != id) ?
				dev->mdio_instance : dev,
			       (u8) id, (u8) reg);
	return res;
}

static void emac_mdio_write(struct net_device *ndev, int id, int reg, int val)
{
	struct emac_instance *dev = netdev_priv(ndev);

	__emac_mdio_write((dev->mdio_instance &&
			   dev->phy.gpcs_address != id) ?
			   dev->mdio_instance : dev,
			  (u8) id, (u8) reg, (u16) val);
}

/* Tx lock BH */
static void __emac_set_multicast_list(struct emac_instance *dev)
{
	struct emac_regs __iomem *p = dev->emacp;
	u32 rmr = emac_iff2rmr(dev->ndev);

	DBG(dev, "__multicast %08x" NL, rmr);

	/* I decided to relax register access rules here to avoid
	 * full EMAC reset.
	 *
	 * There is a real problem with EMAC4 core if we use MWSW_001 bit
	 * in MR1 register and do a full EMAC reset.
	 * One TX BD status update is delayed and, after EMAC reset, it
	 * never happens, resulting in TX hung (it'll be recovered by TX
	 * timeout handler eventually, but this is just gross).
	 * So we either have to do full TX reset or try to cheat here :)
	 *
	 * The only required change is to RX mode register, so I *think* all
	 * we need is just to stop RX channel. This seems to work on all
	 * tested SoCs.                                                --ebs
	 *
	 * If we need the full reset, we might just trigger the workqueue
	 * and do it async... a bit nasty but should work --BenH
	 */
	dev->mcast_pending = 0;
	emac_rx_disable(dev);
	if (rmr & EMAC_RMR_MAE)
		emac_hash_mc(dev);
	out_be32(&p->rmr, rmr);
	emac_rx_enable(dev);
}

/* Tx lock BH */
static void emac_set_multicast_list(struct net_device *ndev)
{
	struct emac_instance *dev = netdev_priv(ndev);

	DBG(dev, "multicast" NL);

	BUG_ON(!netif_running(dev->ndev));

	if (dev->no_mcast) {
		dev->mcast_pending = 1;
		return;
	}
	__emac_set_multicast_list(dev);
}

static int emac_resize_rx_ring(struct emac_instance *dev, int new_mtu)
{
	int rx_sync_size = emac_rx_sync_size(new_mtu);
	int rx_skb_size = emac_rx_skb_size(new_mtu);
	int i, ret = 0;

	mutex_lock(&dev->link_lock);
	emac_netif_stop(dev);
	emac_rx_disable(dev);
	mal_disable_rx_channel(dev->mal, dev->mal_rx_chan);

	if (dev->rx_sg_skb) {
		++dev->estats.rx_dropped_resize;
		dev_kfree_skb(dev->rx_sg_skb);
		dev->rx_sg_skb = NULL;
	}

	/* Make a first pass over RX ring and mark BDs ready, dropping
	 * non-processed packets on the way. We need this as a separate pass
	 * to simplify error recovery in the case of allocation failure later.
	 */
	for (i = 0; i < NUM_RX_BUFF; ++i) {
		if (dev->rx_desc[i].ctrl & MAL_RX_CTRL_FIRST)
			++dev->estats.rx_dropped_resize;

		dev->rx_desc[i].data_len = 0;
		dev->rx_desc[i].ctrl = MAL_RX_CTRL_EMPTY |
		    (i == (NUM_RX_BUFF - 1) ? MAL_RX_CTRL_WRAP : 0);
	}

	/* Reallocate RX ring only if bigger skb buffers are required */
	if (rx_skb_size <= dev->rx_skb_size)
		goto skip;

	/* Second pass, allocate new skbs */
	for (i = 0; i < NUM_RX_BUFF; ++i) {
		struct sk_buff *skb = alloc_skb(rx_skb_size, GFP_ATOMIC);
		if (!skb) {
			ret = -ENOMEM;
			goto oom;
		}

		BUG_ON(!dev->rx_skb[i]);
		dev_kfree_skb(dev->rx_skb[i]);

		skb_reserve(skb, EMAC_RX_SKB_HEADROOM + 2);
		dev->rx_desc[i].data_ptr =
		    dma_map_single(&dev->ofdev->dev, skb->data - 2, rx_sync_size,
				   DMA_FROM_DEVICE) + 2;
		dev->rx_skb[i] = skb;
	}
 skip:
	/* Check if we need to change "Jumbo" bit in MR1 */
	if ((new_mtu > ETH_DATA_LEN) ^ (dev->ndev->mtu > ETH_DATA_LEN)) {
		/* This is to prevent starting RX channel in emac_rx_enable() */
		set_bit(MAL_COMMAC_RX_STOPPED, &dev->commac.flags);

		dev->ndev->mtu = new_mtu;
		emac_full_tx_reset(dev);
	}

	mal_set_rcbs(dev->mal, dev->mal_rx_chan, emac_rx_size(new_mtu));
 oom:
	/* Restart RX */
	clear_bit(MAL_COMMAC_RX_STOPPED, &dev->commac.flags);
	dev->rx_slot = 0;
	mal_enable_rx_channel(dev->mal, dev->mal_rx_chan);
	emac_rx_enable(dev);
	emac_netif_start(dev);
	mutex_unlock(&dev->link_lock);

	return ret;
}

/* Process ctx, rtnl_lock semaphore */
static int emac_change_mtu(struct net_device *ndev, int new_mtu)
{
	struct emac_instance *dev = netdev_priv(ndev);
	int ret = 0;

	if (new_mtu < EMAC_MIN_MTU || new_mtu > dev->max_mtu)
		return -EINVAL;

	DBG(dev, "change_mtu(%d)" NL, new_mtu);

	if (netif_running(ndev)) {
		/* Check if we really need to reinitialize RX ring */
		if (emac_rx_skb_size(ndev->mtu) != emac_rx_skb_size(new_mtu))
			ret = emac_resize_rx_ring(dev, new_mtu);
	}

	if (!ret) {
		ndev->mtu = new_mtu;
		dev->rx_skb_size = emac_rx_skb_size(new_mtu);
		dev->rx_sync_size = emac_rx_sync_size(new_mtu);
	}

	return ret;
}

static void emac_clean_tx_ring(struct emac_instance *dev)
{
	int i;

	for (i = 0; i < NUM_TX_BUFF; ++i) {
		if (dev->tx_skb[i]) {
			dev_kfree_skb(dev->tx_skb[i]);
			dev->tx_skb[i] = NULL;
			if (dev->tx_desc[i].ctrl & MAL_TX_CTRL_READY)
				++dev->estats.tx_dropped;
		}
		dev->tx_desc[i].ctrl = 0;
		dev->tx_desc[i].data_ptr = 0;
	}
}

static void emac_clean_rx_ring(struct emac_instance *dev)
{
	int i;

	for (i = 0; i < NUM_RX_BUFF; ++i)
		if (dev->rx_skb[i]) {
			dev->rx_desc[i].ctrl = 0;
			dev_kfree_skb(dev->rx_skb[i]);
			dev->rx_skb[i] = NULL;
			dev->rx_desc[i].data_ptr = 0;
		}

	if (dev->rx_sg_skb) {
		dev_kfree_skb(dev->rx_sg_skb);
		dev->rx_sg_skb = NULL;
	}
}

static inline int emac_alloc_rx_skb(struct emac_instance *dev, int slot,
				    gfp_t flags)
{
	struct sk_buff *skb = alloc_skb(dev->rx_skb_size, flags);
	if (unlikely(!skb))
		return -ENOMEM;

	dev->rx_skb[slot] = skb;
	dev->rx_desc[slot].data_len = 0;

	skb_reserve(skb, EMAC_RX_SKB_HEADROOM + 2);
	dev->rx_desc[slot].data_ptr =
	    dma_map_single(&dev->ofdev->dev, skb->data - 2, dev->rx_sync_size,
			   DMA_FROM_DEVICE) + 2;
	wmb();
	dev->rx_desc[slot].ctrl = MAL_RX_CTRL_EMPTY |
	    (slot == (NUM_RX_BUFF - 1) ? MAL_RX_CTRL_WRAP : 0);

	return 0;
}

static void emac_print_link_status(struct emac_instance *dev)
{
	if (netif_carrier_ok(dev->ndev))
		printk(KERN_INFO "%s: link is up, %d %s%s\n",
		       dev->ndev->name, dev->phy.speed,
		       dev->phy.duplex == DUPLEX_FULL ? "FDX" : "HDX",
		       dev->phy.pause ? ", pause enabled" :
		       dev->phy.asym_pause ? ", asymmetric pause enabled" : "");
	else
		printk(KERN_INFO "%s: link is down\n", dev->ndev->name);
}

/* Process ctx, rtnl_lock semaphore */
static int emac_open(struct net_device *ndev)
{
	struct emac_instance *dev = netdev_priv(ndev);
	int err, i;

	DBG(dev, "open" NL);

	/* Setup error IRQ handler */
	err = request_irq(dev->emac_irq, emac_irq, 0, "EMAC", dev);
	if (err) {
		printk(KERN_ERR "%s: failed to request IRQ %d\n",
		       ndev->name, dev->emac_irq);
		return err;
	}

	/* Allocate RX ring */
	for (i = 0; i < NUM_RX_BUFF; ++i)
		if (emac_alloc_rx_skb(dev, i, GFP_KERNEL)) {
			printk(KERN_ERR "%s: failed to allocate RX ring\n",
			       ndev->name);
			goto oom;
		}

	dev->tx_cnt = dev->tx_slot = dev->ack_slot = dev->rx_slot = 0;
	clear_bit(MAL_COMMAC_RX_STOPPED, &dev->commac.flags);
	dev->rx_sg_skb = NULL;

	mutex_lock(&dev->link_lock);
	dev->opened = 1;

	/* Start PHY polling now.
	 */
	if (dev->phy.address >= 0) {
		int link_poll_interval;
		if (dev->phy.def->ops->poll_link(&dev->phy)) {
			dev->phy.def->ops->read_link(&dev->phy);
			emac_rx_clk_default(dev);
			netif_carrier_on(dev->ndev);
			link_poll_interval = PHY_POLL_LINK_ON;
		} else {
			emac_rx_clk_tx(dev);
			netif_carrier_off(dev->ndev);
			link_poll_interval = PHY_POLL_LINK_OFF;
		}
		dev->link_polling = 1;
		wmb();
		schedule_delayed_work(&dev->link_work, link_poll_interval);
		emac_print_link_status(dev);
	} else
		netif_carrier_on(dev->ndev);

	/* Required for Pause packet support in EMAC */
	dev_mc_add_global(ndev, default_mcast_addr);

	emac_configure(dev);
	mal_poll_add(dev->mal, &dev->commac);
	mal_enable_tx_channel(dev->mal, dev->mal_tx_chan);
	mal_set_rcbs(dev->mal, dev->mal_rx_chan, emac_rx_size(ndev->mtu));
	mal_enable_rx_channel(dev->mal, dev->mal_rx_chan);
	emac_tx_enable(dev);
	emac_rx_enable(dev);
	emac_netif_start(dev);

	mutex_unlock(&dev->link_lock);

	return 0;
 oom:
	emac_clean_rx_ring(dev);
	free_irq(dev->emac_irq, dev);

	return -ENOMEM;
}

/* BHs disabled */
#if 0
static int emac_link_differs(struct emac_instance *dev)
{
	u32 r = in_be32(&dev->emacp->mr1);

	int duplex = r & EMAC_MR1_FDE ? DUPLEX_FULL : DUPLEX_HALF;
	int speed, pause, asym_pause;

	if (r & EMAC_MR1_MF_1000)
		speed = SPEED_1000;
	else if (r & EMAC_MR1_MF_100)
		speed = SPEED_100;
	else
		speed = SPEED_10;

	switch (r & (EMAC_MR1_EIFC | EMAC_MR1_APP)) {
	case (EMAC_MR1_EIFC | EMAC_MR1_APP):
		pause = 1;
		asym_pause = 0;
		break;
	case EMAC_MR1_APP:
		pause = 0;
		asym_pause = 1;
		break;
	default:
		pause = asym_pause = 0;
	}
	return speed != dev->phy.speed || duplex != dev->phy.duplex ||
	    pause != dev->phy.pause || asym_pause != dev->phy.asym_pause;
}
#endif

static void emac_link_timer(struct work_struct *work)
{
	struct emac_instance *dev =
		container_of(to_delayed_work(work),
			     struct emac_instance, link_work);
	int link_poll_interval;

	mutex_lock(&dev->link_lock);
	DBG2(dev, "link timer" NL);

	if (!dev->opened)
		goto bail;

	if (dev->phy.def->ops->poll_link(&dev->phy)) {
		if (!netif_carrier_ok(dev->ndev)) {
			emac_rx_clk_default(dev);
			/* Get new link parameters */
			dev->phy.def->ops->read_link(&dev->phy);

			netif_carrier_on(dev->ndev);
			emac_netif_stop(dev);
			emac_full_tx_reset(dev);
			emac_netif_start(dev);
			emac_print_link_status(dev);
		}
		link_poll_interval = PHY_POLL_LINK_ON;
	} else {
		if (netif_carrier_ok(dev->ndev)) {
			emac_rx_clk_tx(dev);
			netif_carrier_off(dev->ndev);
			netif_tx_disable(dev->ndev);
			emac_reinitialize(dev);
			emac_print_link_status(dev);
		}
		link_poll_interval = PHY_POLL_LINK_OFF;
	}
	schedule_delayed_work(&dev->link_work, link_poll_interval);
 bail:
	mutex_unlock(&dev->link_lock);
}

static void emac_force_link_update(struct emac_instance *dev)
{
	netif_carrier_off(dev->ndev);
	smp_rmb();
	if (dev->link_polling) {
		cancel_delayed_work_sync(&dev->link_work);
		if (dev->link_polling)
			schedule_delayed_work(&dev->link_work,  PHY_POLL_LINK_OFF);
	}
}

/* Process ctx, rtnl_lock semaphore */
static int emac_close(struct net_device *ndev)
{
	struct emac_instance *dev = netdev_priv(ndev);

	DBG(dev, "close" NL);

	if (dev->phy.address >= 0) {
		dev->link_polling = 0;
		cancel_delayed_work_sync(&dev->link_work);
	}
	mutex_lock(&dev->link_lock);
	emac_netif_stop(dev);
	dev->opened = 0;
	mutex_unlock(&dev->link_lock);

	emac_rx_disable(dev);
	emac_tx_disable(dev);
	mal_disable_rx_channel(dev->mal, dev->mal_rx_chan);
	mal_disable_tx_channel(dev->mal, dev->mal_tx_chan);
	mal_poll_del(dev->mal, &dev->commac);

	emac_clean_tx_ring(dev);
	emac_clean_rx_ring(dev);

	free_irq(dev->emac_irq, dev);

	netif_carrier_off(ndev);

	return 0;
}

static inline u16 emac_tx_csum(struct emac_instance *dev,
			       struct sk_buff *skb)
{
	if (emac_has_feature(dev, EMAC_FTR_HAS_TAH) &&
		(skb->ip_summed == CHECKSUM_PARTIAL)) {
		++dev->stats.tx_packets_csum;
		return EMAC_TX_CTRL_TAH_CSUM;
	}
	return 0;
}

static inline int emac_xmit_finish(struct emac_instance *dev, int len)
{
	struct emac_regs __iomem *p = dev->emacp;
	struct net_device *ndev = dev->ndev;

	/* Send the packet out. If the if makes a significant perf
	 * difference, then we can store the TMR0 value in "dev"
	 * instead
	 */
	if (emac_has_feature(dev, EMAC_FTR_EMAC4))
		out_be32(&p->tmr0, EMAC4_TMR0_XMIT);
	else
		out_be32(&p->tmr0, EMAC_TMR0_XMIT);

	if (unlikely(++dev->tx_cnt == NUM_TX_BUFF)) {
		netif_stop_queue(ndev);
		DBG2(dev, "stopped TX queue" NL);
	}

	ndev->trans_start = jiffies;
	++dev->stats.tx_packets;
	dev->stats.tx_bytes += len;

	return NETDEV_TX_OK;
}

/* Tx lock BH */
static int emac_start_xmit(struct sk_buff *skb, struct net_device *ndev)
{
	struct emac_instance *dev = netdev_priv(ndev);
	unsigned int len = skb->len;
	int slot;

	u16 ctrl = EMAC_TX_CTRL_GFCS | EMAC_TX_CTRL_GP | MAL_TX_CTRL_READY |
	    MAL_TX_CTRL_LAST | emac_tx_csum(dev, skb);

	slot = dev->tx_slot++;
	if (dev->tx_slot == NUM_TX_BUFF) {
		dev->tx_slot = 0;
		ctrl |= MAL_TX_CTRL_WRAP;
	}

	DBG2(dev, "xmit(%u) %d" NL, len, slot);

	dev->tx_skb[slot] = skb;
	dev->tx_desc[slot].data_ptr = dma_map_single(&dev->ofdev->dev,
						     skb->data, len,
						     DMA_TO_DEVICE);
	dev->tx_desc[slot].data_len = (u16) len;
	wmb();
	dev->tx_desc[slot].ctrl = ctrl;

	return emac_xmit_finish(dev, len);
}

static inline int emac_xmit_split(struct emac_instance *dev, int slot,
				  u32 pd, int len, int last, u16 base_ctrl)
{
	while (1) {
		u16 ctrl = base_ctrl;
		int chunk = min(len, MAL_MAX_TX_SIZE);
		len -= chunk;

		slot = (slot + 1) % NUM_TX_BUFF;

		if (last && !len)
			ctrl |= MAL_TX_CTRL_LAST;
		if (slot == NUM_TX_BUFF - 1)
			ctrl |= MAL_TX_CTRL_WRAP;

		dev->tx_skb[slot] = NULL;
		dev->tx_desc[slot].data_ptr = pd;
		dev->tx_desc[slot].data_len = (u16) chunk;
		dev->tx_desc[slot].ctrl = ctrl;
		++dev->tx_cnt;

		if (!len)
			break;

		pd += chunk;
	}
	return slot;
}

/* Tx lock BH disabled (SG version for TAH equipped EMACs) */
static int emac_start_xmit_sg(struct sk_buff *skb, struct net_device *ndev)
{
	struct emac_instance *dev = netdev_priv(ndev);
	int nr_frags = skb_shinfo(skb)->nr_frags;
	int len = skb->len, chunk;
	int slot, i;
	u16 ctrl;
	u32 pd;

	/* This is common "fast" path */
	if (likely(!nr_frags && len <= MAL_MAX_TX_SIZE))
		return emac_start_xmit(skb, ndev);

	len -= skb->data_len;

	/* Note, this is only an *estimation*, we can still run out of empty
	 * slots because of the additional fragmentation into
	 * MAL_MAX_TX_SIZE-sized chunks
	 */
	if (unlikely(dev->tx_cnt + nr_frags + mal_tx_chunks(len) > NUM_TX_BUFF))
		goto stop_queue;

	ctrl = EMAC_TX_CTRL_GFCS | EMAC_TX_CTRL_GP | MAL_TX_CTRL_READY |
	    emac_tx_csum(dev, skb);
	slot = dev->tx_slot;

	/* skb data */
	dev->tx_skb[slot] = NULL;
	chunk = min(len, MAL_MAX_TX_SIZE);
	dev->tx_desc[slot].data_ptr = pd =
	    dma_map_single(&dev->ofdev->dev, skb->data, len, DMA_TO_DEVICE);
	dev->tx_desc[slot].data_len = (u16) chunk;
	len -= chunk;
	if (unlikely(len))
		slot = emac_xmit_split(dev, slot, pd + chunk, len, !nr_frags,
				       ctrl);
	/* skb fragments */
	for (i = 0; i < nr_frags; ++i) {
		struct skb_frag_struct *frag = &skb_shinfo(skb)->frags[i];
		len = frag->size;

		if (unlikely(dev->tx_cnt + mal_tx_chunks(len) >= NUM_TX_BUFF))
			goto undo_frame;

		pd = dma_map_page(&dev->ofdev->dev, frag->page, frag->page_offset, len,
				  DMA_TO_DEVICE);

		slot = emac_xmit_split(dev, slot, pd, len, i == nr_frags - 1,
				       ctrl);
	}

	DBG2(dev, "xmit_sg(%u) %d - %d" NL, skb->len, dev->tx_slot, slot);

	/* Attach skb to the last slot so we don't release it too early */
	dev->tx_skb[slot] = skb;

	/* Send the packet out */
	if (dev->tx_slot == NUM_TX_BUFF - 1)
		ctrl |= MAL_TX_CTRL_WRAP;
	wmb();
	dev->tx_desc[dev->tx_slot].ctrl = ctrl;
	dev->tx_slot = (slot + 1) % NUM_TX_BUFF;

	return emac_xmit_finish(dev, skb->len);

 undo_frame:
	/* Well, too bad. Our previous estimation was overly optimistic.
	 * Undo everything.
	 */
	while (slot != dev->tx_slot) {
		dev->tx_desc[slot].ctrl = 0;
		--dev->tx_cnt;
		if (--slot < 0)
			slot = NUM_TX_BUFF - 1;
	}
	++dev->estats.tx_undo;

 stop_queue:
	netif_stop_queue(ndev);
	DBG2(dev, "stopped TX queue" NL);
	return NETDEV_TX_BUSY;
}

/* Tx lock BHs */
static void emac_parse_tx_error(struct emac_instance *dev, u16 ctrl)
{
	struct emac_error_stats *st = &dev->estats;

	DBG(dev, "BD TX error %04x" NL, ctrl);

	++st->tx_bd_errors;
	if (ctrl & EMAC_TX_ST_BFCS)
		++st->tx_bd_bad_fcs;
	if (ctrl & EMAC_TX_ST_LCS)
		++st->tx_bd_carrier_loss;
	if (ctrl & EMAC_TX_ST_ED)
		++st->tx_bd_excessive_deferral;
	if (ctrl & EMAC_TX_ST_EC)
		++st->tx_bd_excessive_collisions;
	if (ctrl & EMAC_TX_ST_LC)
		++st->tx_bd_late_collision;
	if (ctrl & EMAC_TX_ST_MC)
		++st->tx_bd_multple_collisions;
	if (ctrl & EMAC_TX_ST_SC)
		++st->tx_bd_single_collision;
	if (ctrl & EMAC_TX_ST_UR)
		++st->tx_bd_underrun;
	if (ctrl & EMAC_TX_ST_SQE)
		++st->tx_bd_sqe;
}

static void emac_poll_tx(void *param)
{
	struct emac_instance *dev = param;
	u32 bad_mask;

	DBG2(dev, "poll_tx, %d %d" NL, dev->tx_cnt, dev->ack_slot);

	if (emac_has_feature(dev, EMAC_FTR_HAS_TAH))
		bad_mask = EMAC_IS_BAD_TX_TAH;
	else
		bad_mask = EMAC_IS_BAD_TX;

	netif_tx_lock_bh(dev->ndev);
	if (dev->tx_cnt) {
		u16 ctrl;
		int slot = dev->ack_slot, n = 0;
	again:
		ctrl = dev->tx_desc[slot].ctrl;
		if (!(ctrl & MAL_TX_CTRL_READY)) {
			struct sk_buff *skb = dev->tx_skb[slot];
			++n;

			if (skb) {
				dev_kfree_skb(skb);
				dev->tx_skb[slot] = NULL;
			}
			slot = (slot + 1) % NUM_TX_BUFF;

			if (unlikely(ctrl & bad_mask))
				emac_parse_tx_error(dev, ctrl);

			if (--dev->tx_cnt)
				goto again;
		}
		if (n) {
			dev->ack_slot = slot;
			if (netif_queue_stopped(dev->ndev) &&
			    dev->tx_cnt < EMAC_TX_WAKEUP_THRESH)
				netif_wake_queue(dev->ndev);

			DBG2(dev, "tx %d pkts" NL, n);
		}
	}
	netif_tx_unlock_bh(dev->ndev);
}

static inline void emac_recycle_rx_skb(struct emac_instance *dev, int slot,
				       int len)
{
	struct sk_buff *skb = dev->rx_skb[slot];

	DBG2(dev, "recycle %d %d" NL, slot, len);

	if (len)
		dma_map_single(&dev->ofdev->dev, skb->data - 2,
			       EMAC_DMA_ALIGN(len + 2), DMA_FROM_DEVICE);

	dev->rx_desc[slot].data_len = 0;
	wmb();
	dev->rx_desc[slot].ctrl = MAL_RX_CTRL_EMPTY |
	    (slot == (NUM_RX_BUFF - 1) ? MAL_RX_CTRL_WRAP : 0);
}

static void emac_parse_rx_error(struct emac_instance *dev, u16 ctrl)
{
	struct emac_error_stats *st = &dev->estats;

	DBG(dev, "BD RX error %04x" NL, ctrl);

	++st->rx_bd_errors;
	if (ctrl & EMAC_RX_ST_OE)
		++st->rx_bd_overrun;
	if (ctrl & EMAC_RX_ST_BP)
		++st->rx_bd_bad_packet;
	if (ctrl & EMAC_RX_ST_RP)
		++st->rx_bd_runt_packet;
	if (ctrl & EMAC_RX_ST_SE)
		++st->rx_bd_short_event;
	if (ctrl & EMAC_RX_ST_AE)
		++st->rx_bd_alignment_error;
	if (ctrl & EMAC_RX_ST_BFCS)
		++st->rx_bd_bad_fcs;
	if (ctrl & EMAC_RX_ST_PTL)
		++st->rx_bd_packet_too_long;
	if (ctrl & EMAC_RX_ST_ORE)
		++st->rx_bd_out_of_range;
	if (ctrl & EMAC_RX_ST_IRE)
		++st->rx_bd_in_range;
}

static inline void emac_rx_csum(struct emac_instance *dev,
				struct sk_buff *skb, u16 ctrl)
{
#ifdef CONFIG_IBM_NEW_EMAC_TAH
	if (!ctrl && dev->tah_dev) {
		skb->ip_summed = CHECKSUM_UNNECESSARY;
		++dev->stats.rx_packets_csum;
	}
#endif
}

static inline int emac_rx_sg_append(struct emac_instance *dev, int slot)
{
	if (likely(dev->rx_sg_skb != NULL)) {
		int len = dev->rx_desc[slot].data_len;
		int tot_len = dev->rx_sg_skb->len + len;

		if (unlikely(tot_len + 2 > dev->rx_skb_size)) {
			++dev->estats.rx_dropped_mtu;
			dev_kfree_skb(dev->rx_sg_skb);
			dev->rx_sg_skb = NULL;
		} else {
			cacheable_memcpy(skb_tail_pointer(dev->rx_sg_skb),
					 dev->rx_skb[slot]->data, len);
			skb_put(dev->rx_sg_skb, len);
			emac_recycle_rx_skb(dev, slot, len);
			return 0;
		}
	}
	emac_recycle_rx_skb(dev, slot, 0);
	return -1;
}

/* NAPI poll context */
static int emac_poll_rx(void *param, int budget)
{
	struct emac_instance *dev = param;
	int slot = dev->rx_slot, received = 0;

	DBG2(dev, "poll_rx(%d)" NL, budget);

 again:
	while (budget > 0) {
		int len;
		struct sk_buff *skb;
		u16 ctrl = dev->rx_desc[slot].ctrl;

		if (ctrl & MAL_RX_CTRL_EMPTY)
			break;

		skb = dev->rx_skb[slot];
		mb();
		len = dev->rx_desc[slot].data_len;

		if (unlikely(!MAL_IS_SINGLE_RX(ctrl)))
			goto sg;

		ctrl &= EMAC_BAD_RX_MASK;
		if (unlikely(ctrl && ctrl != EMAC_RX_TAH_BAD_CSUM)) {
			emac_parse_rx_error(dev, ctrl);
			++dev->estats.rx_dropped_error;
			emac_recycle_rx_skb(dev, slot, 0);
			len = 0;
			goto next;
		}

		if (len < ETH_HLEN) {
			++dev->estats.rx_dropped_stack;
			emac_recycle_rx_skb(dev, slot, len);
			goto next;
		}

		if (len && len < EMAC_RX_COPY_THRESH) {
			struct sk_buff *copy_skb =
			    alloc_skb(len + EMAC_RX_SKB_HEADROOM + 2, GFP_ATOMIC);
			if (unlikely(!copy_skb))
				goto oom;

			skb_reserve(copy_skb, EMAC_RX_SKB_HEADROOM + 2);
			cacheable_memcpy(copy_skb->data - 2, skb->data - 2,
					 len + 2);
			emac_recycle_rx_skb(dev, slot, len);
			skb = copy_skb;
		} else if (unlikely(emac_alloc_rx_skb(dev, slot, GFP_ATOMIC)))
			goto oom;

		skb_put(skb, len);
	push_packet:
		skb->protocol = eth_type_trans(skb, dev->ndev);
		emac_rx_csum(dev, skb, ctrl);

		if (unlikely(netif_receive_skb(skb) == NET_RX_DROP))
			++dev->estats.rx_dropped_stack;
	next:
		++dev->stats.rx_packets;
	skip:
		dev->stats.rx_bytes += len;
		slot = (slot + 1) % NUM_RX_BUFF;
		--budget;
		++received;
		continue;
	sg:
		if (ctrl & MAL_RX_CTRL_FIRST) {
			BUG_ON(dev->rx_sg_skb);
			if (unlikely(emac_alloc_rx_skb(dev, slot, GFP_ATOMIC))) {
				DBG(dev, "rx OOM %d" NL, slot);
				++dev->estats.rx_dropped_oom;
				emac_recycle_rx_skb(dev, slot, 0);
			} else {
				dev->rx_sg_skb = skb;
				skb_put(skb, len);
			}
		} else if (!emac_rx_sg_append(dev, slot) &&
			   (ctrl & MAL_RX_CTRL_LAST)) {

			skb = dev->rx_sg_skb;
			dev->rx_sg_skb = NULL;

			ctrl &= EMAC_BAD_RX_MASK;
			if (unlikely(ctrl && ctrl != EMAC_RX_TAH_BAD_CSUM)) {
				emac_parse_rx_error(dev, ctrl);
				++dev->estats.rx_dropped_error;
				dev_kfree_skb(skb);
				len = 0;
			} else
				goto push_packet;
		}
		goto skip;
	oom:
		DBG(dev, "rx OOM %d" NL, slot);
		/* Drop the packet and recycle skb */
		++dev->estats.rx_dropped_oom;
		emac_recycle_rx_skb(dev, slot, 0);
		goto next;
	}

	if (received) {
		DBG2(dev, "rx %d BDs" NL, received);
		dev->rx_slot = slot;
	}

	if (unlikely(budget && test_bit(MAL_COMMAC_RX_STOPPED, &dev->commac.flags))) {
		mb();
		if (!(dev->rx_desc[slot].ctrl & MAL_RX_CTRL_EMPTY)) {
			DBG2(dev, "rx restart" NL);
			received = 0;
			goto again;
		}

		if (dev->rx_sg_skb) {
			DBG2(dev, "dropping partial rx packet" NL);
			++dev->estats.rx_dropped_error;
			dev_kfree_skb(dev->rx_sg_skb);
			dev->rx_sg_skb = NULL;
		}

		clear_bit(MAL_COMMAC_RX_STOPPED, &dev->commac.flags);
		mal_enable_rx_channel(dev->mal, dev->mal_rx_chan);
		emac_rx_enable(dev);
		dev->rx_slot = 0;
	}
	return received;
}

/* NAPI poll context */
static int emac_peek_rx(void *param)
{
	struct emac_instance *dev = param;

	return !(dev->rx_desc[dev->rx_slot].ctrl & MAL_RX_CTRL_EMPTY);
}

/* NAPI poll context */
static int emac_peek_rx_sg(void *param)
{
	struct emac_instance *dev = param;

	int slot = dev->rx_slot;
	while (1) {
		u16 ctrl = dev->rx_desc[slot].ctrl;
		if (ctrl & MAL_RX_CTRL_EMPTY)
			return 0;
		else if (ctrl & MAL_RX_CTRL_LAST)
			return 1;

		slot = (slot + 1) % NUM_RX_BUFF;

		/* I'm just being paranoid here :) */
		if (unlikely(slot == dev->rx_slot))
			return 0;
	}
}

/* Hard IRQ */
static void emac_rxde(void *param)
{
	struct emac_instance *dev = param;

	++dev->estats.rx_stopped;
	emac_rx_disable_async(dev);
}

/* Hard IRQ */
static irqreturn_t emac_irq(int irq, void *dev_instance)
{
	struct emac_instance *dev = dev_instance;
	struct emac_regs __iomem *p = dev->emacp;
	struct emac_error_stats *st = &dev->estats;
	u32 isr;

	spin_lock(&dev->lock);

	isr = in_be32(&p->isr);
	out_be32(&p->isr, isr);

	DBG(dev, "isr = %08x" NL, isr);

	if (isr & EMAC4_ISR_TXPE)
		++st->tx_parity;
	if (isr & EMAC4_ISR_RXPE)
		++st->rx_parity;
	if (isr & EMAC4_ISR_TXUE)
		++st->tx_underrun;
	if (isr & EMAC4_ISR_RXOE)
		++st->rx_fifo_overrun;
	if (isr & EMAC_ISR_OVR)
		++st->rx_overrun;
	if (isr & EMAC_ISR_BP)
		++st->rx_bad_packet;
	if (isr & EMAC_ISR_RP)
		++st->rx_runt_packet;
	if (isr & EMAC_ISR_SE)
		++st->rx_short_event;
	if (isr & EMAC_ISR_ALE)
		++st->rx_alignment_error;
	if (isr & EMAC_ISR_BFCS)
		++st->rx_bad_fcs;
	if (isr & EMAC_ISR_PTLE)
		++st->rx_packet_too_long;
	if (isr & EMAC_ISR_ORE)
		++st->rx_out_of_range;
	if (isr & EMAC_ISR_IRE)
		++st->rx_in_range;
	if (isr & EMAC_ISR_SQE)
		++st->tx_sqe;
	if (isr & EMAC_ISR_TE)
		++st->tx_errors;

	spin_unlock(&dev->lock);

	return IRQ_HANDLED;
}

static struct net_device_stats *emac_stats(struct net_device *ndev)
{
	struct emac_instance *dev = netdev_priv(ndev);
	struct emac_stats *st = &dev->stats;
	struct emac_error_stats *est = &dev->estats;
	struct net_device_stats *nst = &dev->nstats;
	unsigned long flags;

	DBG2(dev, "stats" NL);

	/* Compute "legacy" statistics */
	spin_lock_irqsave(&dev->lock, flags);
	nst->rx_packets = (unsigned long)st->rx_packets;
	nst->rx_bytes = (unsigned long)st->rx_bytes;
	nst->tx_packets = (unsigned long)st->tx_packets;
	nst->tx_bytes = (unsigned long)st->tx_bytes;
	nst->rx_dropped = (unsigned long)(est->rx_dropped_oom +
					  est->rx_dropped_error +
					  est->rx_dropped_resize +
					  est->rx_dropped_mtu);
	nst->tx_dropped = (unsigned long)est->tx_dropped;

	nst->rx_errors = (unsigned long)est->rx_bd_errors;
	nst->rx_fifo_errors = (unsigned long)(est->rx_bd_overrun +
					      est->rx_fifo_overrun +
					      est->rx_overrun);
	nst->rx_frame_errors = (unsigned long)(est->rx_bd_alignment_error +
					       est->rx_alignment_error);
	nst->rx_crc_errors = (unsigned long)(est->rx_bd_bad_fcs +
					     est->rx_bad_fcs);
	nst->rx_length_errors = (unsigned long)(est->rx_bd_runt_packet +
						est->rx_bd_short_event +
						est->rx_bd_packet_too_long +
						est->rx_bd_out_of_range +
						est->rx_bd_in_range +
						est->rx_runt_packet +
						est->rx_short_event +
						est->rx_packet_too_long +
						est->rx_out_of_range +
						est->rx_in_range);

	nst->tx_errors = (unsigned long)(est->tx_bd_errors + est->tx_errors);
	nst->tx_fifo_errors = (unsigned long)(est->tx_bd_underrun +
					      est->tx_underrun);
	nst->tx_carrier_errors = (unsigned long)est->tx_bd_carrier_loss;
	nst->collisions = (unsigned long)(est->tx_bd_excessive_deferral +
					  est->tx_bd_excessive_collisions +
					  est->tx_bd_late_collision +
					  est->tx_bd_multple_collisions);
	spin_unlock_irqrestore(&dev->lock, flags);
	return nst;
}

static struct mal_commac_ops emac_commac_ops = {
	.poll_tx = &emac_poll_tx,
	.poll_rx = &emac_poll_rx,
	.peek_rx = &emac_peek_rx,
	.rxde = &emac_rxde,
};

static struct mal_commac_ops emac_commac_sg_ops = {
	.poll_tx = &emac_poll_tx,
	.poll_rx = &emac_poll_rx,
	.peek_rx = &emac_peek_rx_sg,
	.rxde = &emac_rxde,
};

/* Ethtool support */
static int emac_ethtool_get_settings(struct net_device *ndev,
				     struct ethtool_cmd *cmd)
{
	struct emac_instance *dev = netdev_priv(ndev);

	cmd->supported = dev->phy.features;
	cmd->port = PORT_MII;
	cmd->phy_address = dev->phy.address;
	cmd->transceiver =
	    dev->phy.address >= 0 ? XCVR_EXTERNAL : XCVR_INTERNAL;

	mutex_lock(&dev->link_lock);
	cmd->advertising = dev->phy.advertising;
	cmd->autoneg = dev->phy.autoneg;
	cmd->speed = dev->phy.speed;
	cmd->duplex = dev->phy.duplex;
	mutex_unlock(&dev->link_lock);

	return 0;
}

static int emac_ethtool_set_settings(struct net_device *ndev,
				     struct ethtool_cmd *cmd)
{
	struct emac_instance *dev = netdev_priv(ndev);
	u32 f = dev->phy.features;

	DBG(dev, "set_settings(%d, %d, %d, 0x%08x)" NL,
	    cmd->autoneg, cmd->speed, cmd->duplex, cmd->advertising);

	/* Basic sanity checks */
	if (dev->phy.address < 0)
		return -EOPNOTSUPP;
	if (cmd->autoneg != AUTONEG_ENABLE && cmd->autoneg != AUTONEG_DISABLE)
		return -EINVAL;
	if (cmd->autoneg == AUTONEG_ENABLE && cmd->advertising == 0)
		return -EINVAL;
	if (cmd->duplex != DUPLEX_HALF && cmd->duplex != DUPLEX_FULL)
		return -EINVAL;

	if (cmd->autoneg == AUTONEG_DISABLE) {
		switch (cmd->speed) {
		case SPEED_10:
			if (cmd->duplex == DUPLEX_HALF &&
			    !(f & SUPPORTED_10baseT_Half))
				return -EINVAL;
			if (cmd->duplex == DUPLEX_FULL &&
			    !(f & SUPPORTED_10baseT_Full))
				return -EINVAL;
			break;
		case SPEED_100:
			if (cmd->duplex == DUPLEX_HALF &&
			    !(f & SUPPORTED_100baseT_Half))
				return -EINVAL;
			if (cmd->duplex == DUPLEX_FULL &&
			    !(f & SUPPORTED_100baseT_Full))
				return -EINVAL;
			break;
		case SPEED_1000:
			if (cmd->duplex == DUPLEX_HALF &&
			    !(f & SUPPORTED_1000baseT_Half))
				return -EINVAL;
			if (cmd->duplex == DUPLEX_FULL &&
			    !(f & SUPPORTED_1000baseT_Full))
				return -EINVAL;
			break;
		default:
			return -EINVAL;
		}

		mutex_lock(&dev->link_lock);
		dev->phy.def->ops->setup_forced(&dev->phy, cmd->speed,
						cmd->duplex);
		mutex_unlock(&dev->link_lock);

	} else {
		if (!(f & SUPPORTED_Autoneg))
			return -EINVAL;

		mutex_lock(&dev->link_lock);
		dev->phy.def->ops->setup_aneg(&dev->phy,
					      (cmd->advertising & f) |
					      (dev->phy.advertising &
					       (ADVERTISED_Pause |
						ADVERTISED_Asym_Pause)));
		mutex_unlock(&dev->link_lock);
	}
	emac_force_link_update(dev);

	return 0;
}

static void emac_ethtool_get_ringparam(struct net_device *ndev,
				       struct ethtool_ringparam *rp)
{
	rp->rx_max_pending = rp->rx_pending = NUM_RX_BUFF;
	rp->tx_max_pending = rp->tx_pending = NUM_TX_BUFF;
}

static void emac_ethtool_get_pauseparam(struct net_device *ndev,
					struct ethtool_pauseparam *pp)
{
	struct emac_instance *dev = netdev_priv(ndev);

	mutex_lock(&dev->link_lock);
	if ((dev->phy.features & SUPPORTED_Autoneg) &&
	    (dev->phy.advertising & (ADVERTISED_Pause | ADVERTISED_Asym_Pause)))
		pp->autoneg = 1;

	if (dev->phy.duplex == DUPLEX_FULL) {
		if (dev->phy.pause)
			pp->rx_pause = pp->tx_pause = 1;
		else if (dev->phy.asym_pause)
			pp->tx_pause = 1;
	}
	mutex_unlock(&dev->link_lock);
}

static int emac_get_regs_len(struct emac_instance *dev)
{
	if (emac_has_feature(dev, EMAC_FTR_EMAC4))
		return sizeof(struct emac_ethtool_regs_subhdr) +
			EMAC4_ETHTOOL_REGS_SIZE(dev);
	else
		return sizeof(struct emac_ethtool_regs_subhdr) +
			EMAC_ETHTOOL_REGS_SIZE(dev);
}

static int emac_ethtool_get_regs_len(struct net_device *ndev)
{
	struct emac_instance *dev = netdev_priv(ndev);
	int size;

	size = sizeof(struct emac_ethtool_regs_hdr) +
		emac_get_regs_len(dev) + mal_get_regs_len(dev->mal);
	if (emac_has_feature(dev, EMAC_FTR_HAS_ZMII))
		size += zmii_get_regs_len(dev->zmii_dev);
	if (emac_has_feature(dev, EMAC_FTR_HAS_RGMII))
		size += rgmii_get_regs_len(dev->rgmii_dev);
	if (emac_has_feature(dev, EMAC_FTR_HAS_TAH))
		size += tah_get_regs_len(dev->tah_dev);

	return size;
}

static void *emac_dump_regs(struct emac_instance *dev, void *buf)
{
	struct emac_ethtool_regs_subhdr *hdr = buf;

	hdr->index = dev->cell_index;
	if (emac_has_feature(dev, EMAC_FTR_EMAC4)) {
		hdr->version = EMAC4_ETHTOOL_REGS_VER;
		memcpy_fromio(hdr + 1, dev->emacp, EMAC4_ETHTOOL_REGS_SIZE(dev));
		return (void *)(hdr + 1) + EMAC4_ETHTOOL_REGS_SIZE(dev);
	} else {
		hdr->version = EMAC_ETHTOOL_REGS_VER;
		memcpy_fromio(hdr + 1, dev->emacp, EMAC_ETHTOOL_REGS_SIZE(dev));
		return (void *)(hdr + 1) + EMAC_ETHTOOL_REGS_SIZE(dev);
	}
}

static void emac_ethtool_get_regs(struct net_device *ndev,
				  struct ethtool_regs *regs, void *buf)
{
	struct emac_instance *dev = netdev_priv(ndev);
	struct emac_ethtool_regs_hdr *hdr = buf;

	hdr->components = 0;
	buf = hdr + 1;

	buf = mal_dump_regs(dev->mal, buf);
	buf = emac_dump_regs(dev, buf);
	if (emac_has_feature(dev, EMAC_FTR_HAS_ZMII)) {
		hdr->components |= EMAC_ETHTOOL_REGS_ZMII;
		buf = zmii_dump_regs(dev->zmii_dev, buf);
	}
	if (emac_has_feature(dev, EMAC_FTR_HAS_RGMII)) {
		hdr->components |= EMAC_ETHTOOL_REGS_RGMII;
		buf = rgmii_dump_regs(dev->rgmii_dev, buf);
	}
	if (emac_has_feature(dev, EMAC_FTR_HAS_TAH)) {
		hdr->components |= EMAC_ETHTOOL_REGS_TAH;
		buf = tah_dump_regs(dev->tah_dev, buf);
	}
}

static int emac_ethtool_nway_reset(struct net_device *ndev)
{
	struct emac_instance *dev = netdev_priv(ndev);
	int res = 0;

	DBG(dev, "nway_reset" NL);

	if (dev->phy.address < 0)
		return -EOPNOTSUPP;

	mutex_lock(&dev->link_lock);
	if (!dev->phy.autoneg) {
		res = -EINVAL;
		goto out;
	}

	dev->phy.def->ops->setup_aneg(&dev->phy, dev->phy.advertising);
 out:
	mutex_unlock(&dev->link_lock);
	emac_force_link_update(dev);
	return res;
}

static int emac_ethtool_get_sset_count(struct net_device *ndev, int stringset)
{
	if (stringset == ETH_SS_STATS)
		return EMAC_ETHTOOL_STATS_COUNT;
	else
		return -EINVAL;
}

static void emac_ethtool_get_strings(struct net_device *ndev, u32 stringset,
				     u8 * buf)
{
	if (stringset == ETH_SS_STATS)
		memcpy(buf, &emac_stats_keys, sizeof(emac_stats_keys));
}

static void emac_ethtool_get_ethtool_stats(struct net_device *ndev,
					   struct ethtool_stats *estats,
					   u64 * tmp_stats)
{
	struct emac_instance *dev = netdev_priv(ndev);

	memcpy(tmp_stats, &dev->stats, sizeof(dev->stats));
	tmp_stats += sizeof(dev->stats) / sizeof(u64);
	memcpy(tmp_stats, &dev->estats, sizeof(dev->estats));
}

static void emac_ethtool_get_drvinfo(struct net_device *ndev,
				     struct ethtool_drvinfo *info)
{
	struct emac_instance *dev = netdev_priv(ndev);

	strcpy(info->driver, "ibm_emac");
	strcpy(info->version, DRV_VERSION);
	info->fw_version[0] = '\0';
	sprintf(info->bus_info, "PPC 4xx EMAC-%d %s",
		dev->cell_index, dev->ofdev->dev.of_node->full_name);
	info->regdump_len = emac_ethtool_get_regs_len(ndev);
}

static const struct ethtool_ops emac_ethtool_ops = {
	.get_settings = emac_ethtool_get_settings,
	.set_settings = emac_ethtool_set_settings,
	.get_drvinfo = emac_ethtool_get_drvinfo,

	.get_regs_len = emac_ethtool_get_regs_len,
	.get_regs = emac_ethtool_get_regs,

	.nway_reset = emac_ethtool_nway_reset,

	.get_ringparam = emac_ethtool_get_ringparam,
	.get_pauseparam = emac_ethtool_get_pauseparam,

	.get_strings = emac_ethtool_get_strings,
	.get_sset_count = emac_ethtool_get_sset_count,
	.get_ethtool_stats = emac_ethtool_get_ethtool_stats,

	.get_link = ethtool_op_get_link,
};

static int emac_ioctl(struct net_device *ndev, struct ifreq *rq, int cmd)
{
	struct emac_instance *dev = netdev_priv(ndev);
	struct mii_ioctl_data *data = if_mii(rq);

	DBG(dev, "ioctl %08x" NL, cmd);

	if (dev->phy.address < 0)
		return -EOPNOTSUPP;

	switch (cmd) {
	case SIOCGMIIPHY:
		data->phy_id = dev->phy.address;
		/* Fall through */
	case SIOCGMIIREG:
		data->val_out = emac_mdio_read(ndev, dev->phy.address,
					       data->reg_num);
		return 0;

	case SIOCSMIIREG:
		emac_mdio_write(ndev, dev->phy.address, data->reg_num,
				data->val_in);
		return 0;
	default:
		return -EOPNOTSUPP;
	}
}

struct emac_depentry {
	u32			phandle;
	struct device_node	*node;
	struct platform_device	*ofdev;
	void			*drvdata;
};

#define	EMAC_DEP_MAL_IDX	0
#define	EMAC_DEP_ZMII_IDX	1
#define	EMAC_DEP_RGMII_IDX	2
#define	EMAC_DEP_TAH_IDX	3
#define	EMAC_DEP_MDIO_IDX	4
#define	EMAC_DEP_PREV_IDX	5
#define	EMAC_DEP_COUNT		6

static int __devinit emac_check_deps(struct emac_instance *dev,
				     struct emac_depentry *deps)
{
	int i, there = 0;
	struct device_node *np;

	for (i = 0; i < EMAC_DEP_COUNT; i++) {
		/* no dependency on that item, allright */
		if (deps[i].phandle == 0) {
			there++;
			continue;
		}
		/* special case for blist as the dependency might go away */
		if (i == EMAC_DEP_PREV_IDX) {
			np = *(dev->blist - 1);
			if (np == NULL) {
				deps[i].phandle = 0;
				there++;
				continue;
			}
			if (deps[i].node == NULL)
				deps[i].node = of_node_get(np);
		}
		if (deps[i].node == NULL)
			deps[i].node = of_find_node_by_phandle(deps[i].phandle);
		if (deps[i].node == NULL)
			continue;
		if (deps[i].ofdev == NULL)
			deps[i].ofdev = of_find_device_by_node(deps[i].node);
		if (deps[i].ofdev == NULL)
			continue;
		if (deps[i].drvdata == NULL)
			deps[i].drvdata = dev_get_drvdata(&deps[i].ofdev->dev);
		if (deps[i].drvdata != NULL)
			there++;
	}
	return there == EMAC_DEP_COUNT;
}

static void emac_put_deps(struct emac_instance *dev)
{
	if (dev->mal_dev)
		of_dev_put(dev->mal_dev);
	if (dev->zmii_dev)
		of_dev_put(dev->zmii_dev);
	if (dev->rgmii_dev)
		of_dev_put(dev->rgmii_dev);
	if (dev->mdio_dev)
		of_dev_put(dev->mdio_dev);
	if (dev->tah_dev)
		of_dev_put(dev->tah_dev);
}

static int __devinit emac_of_bus_notify(struct notifier_block *nb,
					unsigned long action, void *data)
{
	/* We are only intereted in device addition */
	if (action == BUS_NOTIFY_BOUND_DRIVER)
		wake_up_all(&emac_probe_wait);
	return 0;
}

static struct notifier_block emac_of_bus_notifier __devinitdata = {
	.notifier_call = emac_of_bus_notify
};

static int __devinit emac_wait_deps(struct emac_instance *dev)
{
	struct emac_depentry deps[EMAC_DEP_COUNT];
	int i, err;

	memset(&deps, 0, sizeof(deps));

	deps[EMAC_DEP_MAL_IDX].phandle = dev->mal_ph;
	deps[EMAC_DEP_ZMII_IDX].phandle = dev->zmii_ph;
	deps[EMAC_DEP_RGMII_IDX].phandle = dev->rgmii_ph;
	if (dev->tah_ph)
		deps[EMAC_DEP_TAH_IDX].phandle = dev->tah_ph;
	if (dev->mdio_ph)
		deps[EMAC_DEP_MDIO_IDX].phandle = dev->mdio_ph;
	if (dev->blist && dev->blist > emac_boot_list)
		deps[EMAC_DEP_PREV_IDX].phandle = 0xffffffffu;
	bus_register_notifier(&platform_bus_type, &emac_of_bus_notifier);
	wait_event_timeout(emac_probe_wait,
			   emac_check_deps(dev, deps),
			   EMAC_PROBE_DEP_TIMEOUT);
	bus_unregister_notifier(&platform_bus_type, &emac_of_bus_notifier);
	err = emac_check_deps(dev, deps) ? 0 : -ENODEV;
	for (i = 0; i < EMAC_DEP_COUNT; i++) {
		if (deps[i].node)
			of_node_put(deps[i].node);
		if (err && deps[i].ofdev)
			of_dev_put(deps[i].ofdev);
	}
	if (err == 0) {
		dev->mal_dev = deps[EMAC_DEP_MAL_IDX].ofdev;
		dev->zmii_dev = deps[EMAC_DEP_ZMII_IDX].ofdev;
		dev->rgmii_dev = deps[EMAC_DEP_RGMII_IDX].ofdev;
		dev->tah_dev = deps[EMAC_DEP_TAH_IDX].ofdev;
		dev->mdio_dev = deps[EMAC_DEP_MDIO_IDX].ofdev;
	}
	if (deps[EMAC_DEP_PREV_IDX].ofdev)
		of_dev_put(deps[EMAC_DEP_PREV_IDX].ofdev);
	return err;
}

static int __devinit emac_read_uint_prop(struct device_node *np, const char *name,
					 u32 *val, int fatal)
{
	int len;
	const u32 *prop = of_get_property(np, name, &len);
	if (prop == NULL || len < sizeof(u32)) {
		if (fatal)
			printk(KERN_ERR "%s: missing %s property\n",
			       np->full_name, name);
		return -ENODEV;
	}
	*val = *prop;
	return 0;
}

static int __devinit emac_init_phy(struct emac_instance *dev)
{
	struct device_node *np = dev->ofdev->dev.of_node;
	struct net_device *ndev = dev->ndev;
	u32 phy_map, adv;
	int i;

	dev->phy.dev = ndev;
	dev->phy.mode = dev->phy_mode;

	/* PHY-less configuration.
	 * XXX I probably should move these settings to the dev tree
	 */
	if (dev->phy_address == 0xffffffff && dev->phy_map == 0xffffffff) {
		emac_reset(dev);

		/* PHY-less configuration.
		 * XXX I probably should move these settings to the dev tree
		 */
		dev->phy.address = -1;
		dev->phy.features = SUPPORTED_MII;
		if (emac_phy_supports_gige(dev->phy_mode))
			dev->phy.features |= SUPPORTED_1000baseT_Full;
		else
			dev->phy.features |= SUPPORTED_100baseT_Full;
		dev->phy.pause = 1;

		return 0;
	}

	mutex_lock(&emac_phy_map_lock);
	phy_map = dev->phy_map | busy_phy_map;

	DBG(dev, "PHY maps %08x %08x" NL, dev->phy_map, busy_phy_map);

	dev->phy.mdio_read = emac_mdio_read;
	dev->phy.mdio_write = emac_mdio_write;

	/* Enable internal clock source */
#ifdef CONFIG_PPC_DCR_NATIVE
	if (emac_has_feature(dev, EMAC_FTR_440GX_PHY_CLK_FIX))
		dcri_clrset(SDR0, SDR0_MFR, 0, SDR0_MFR_ECS);
#endif
	/* PHY clock workaround */
	emac_rx_clk_tx(dev);

	/* Enable internal clock source on 440GX*/
#ifdef CONFIG_PPC_DCR_NATIVE
	if (emac_has_feature(dev, EMAC_FTR_440GX_PHY_CLK_FIX))
		dcri_clrset(SDR0, SDR0_MFR, 0, SDR0_MFR_ECS);
#endif
	/* Configure EMAC with defaults so we can at least use MDIO
	 * This is needed mostly for 440GX
	 */
	if (emac_phy_gpcs(dev->phy.mode)) {
		/* XXX
		 * Make GPCS PHY address equal to EMAC index.
		 * We probably should take into account busy_phy_map
		 * and/or phy_map here.
		 *
		 * Note that the busy_phy_map is currently global
		 * while it should probably be per-ASIC...
		 */
		dev->phy.gpcs_address = dev->gpcs_address;
		if (dev->phy.gpcs_address == 0xffffffff)
			dev->phy.address = dev->cell_index;
	}

	emac_configure(dev);

	if (dev->phy_address != 0xffffffff)
		phy_map = ~(1 << dev->phy_address);

	for (i = 0; i < 0x20; phy_map >>= 1, ++i)
		if (!(phy_map & 1)) {
			int r;
			busy_phy_map |= 1 << i;

			/* Quick check if there is a PHY at the address */
			r = emac_mdio_read(dev->ndev, i, MII_BMCR);
			if (r == 0xffff || r < 0)
				continue;
			if (!emac_mii_phy_probe(&dev->phy, i))
				break;
		}

	/* Enable external clock source */
#ifdef CONFIG_PPC_DCR_NATIVE
	if (emac_has_feature(dev, EMAC_FTR_440GX_PHY_CLK_FIX))
		dcri_clrset(SDR0, SDR0_MFR, SDR0_MFR_ECS, 0);
#endif
	mutex_unlock(&emac_phy_map_lock);
	if (i == 0x20) {
		printk(KERN_WARNING "%s: can't find PHY!\n", np->full_name);
		return -ENXIO;
	}

	/* Init PHY */
	if (dev->phy.def->ops->init)
		dev->phy.def->ops->init(&dev->phy);

	/* Disable any PHY features not supported by the platform */
	dev->phy.def->features &= ~dev->phy_feat_exc;

	/* Setup initial link parameters */
	if (dev->phy.features & SUPPORTED_Autoneg) {
		adv = dev->phy.features;
		if (!emac_has_feature(dev, EMAC_FTR_NO_FLOW_CONTROL_40x))
			adv |= ADVERTISED_Pause | ADVERTISED_Asym_Pause;
		/* Restart autonegotiation */
		dev->phy.def->ops->setup_aneg(&dev->phy, adv);
	} else {
		u32 f = dev->phy.def->features;
		int speed = SPEED_10, fd = DUPLEX_HALF;

		/* Select highest supported speed/duplex */
		if (f & SUPPORTED_1000baseT_Full) {
			speed = SPEED_1000;
			fd = DUPLEX_FULL;
		} else if (f & SUPPORTED_1000baseT_Half)
			speed = SPEED_1000;
		else if (f & SUPPORTED_100baseT_Full) {
			speed = SPEED_100;
			fd = DUPLEX_FULL;
		} else if (f & SUPPORTED_100baseT_Half)
			speed = SPEED_100;
		else if (f & SUPPORTED_10baseT_Full)
			fd = DUPLEX_FULL;

		/* Force link parameters */
		dev->phy.def->ops->setup_forced(&dev->phy, speed, fd);
	}
	return 0;
}

static int __devinit emac_init_config(struct emac_instance *dev)
{
	struct device_node *np = dev->ofdev->dev.of_node;
	const void *p;
	unsigned int plen;
	const char *pm, *phy_modes[] = {
		[PHY_MODE_NA] = "",
		[PHY_MODE_MII] = "mii",
		[PHY_MODE_RMII] = "rmii",
		[PHY_MODE_SMII] = "smii",
		[PHY_MODE_RGMII] = "rgmii",
		[PHY_MODE_TBI] = "tbi",
		[PHY_MODE_GMII] = "gmii",
		[PHY_MODE_RTBI] = "rtbi",
		[PHY_MODE_SGMII] = "sgmii",
	};

	/* Read config from device-tree */
	if (emac_read_uint_prop(np, "mal-device", &dev->mal_ph, 1))
		return -ENXIO;
	if (emac_read_uint_prop(np, "mal-tx-channel", &dev->mal_tx_chan, 1))
		return -ENXIO;
	if (emac_read_uint_prop(np, "mal-rx-channel", &dev->mal_rx_chan, 1))
		return -ENXIO;
	if (emac_read_uint_prop(np, "cell-index", &dev->cell_index, 1))
		return -ENXIO;
	if (emac_read_uint_prop(np, "max-frame-size", &dev->max_mtu, 0))
		dev->max_mtu = 1500;
	if (emac_read_uint_prop(np, "rx-fifo-size", &dev->rx_fifo_size, 0))
		dev->rx_fifo_size = 2048;
	if (emac_read_uint_prop(np, "tx-fifo-size", &dev->tx_fifo_size, 0))
		dev->tx_fifo_size = 2048;
	if (emac_read_uint_prop(np, "rx-fifo-size-gige", &dev->rx_fifo_size_gige, 0))
		dev->rx_fifo_size_gige = dev->rx_fifo_size;
	if (emac_read_uint_prop(np, "tx-fifo-size-gige", &dev->tx_fifo_size_gige, 0))
		dev->tx_fifo_size_gige = dev->tx_fifo_size;
	if (emac_read_uint_prop(np, "phy-address", &dev->phy_address, 0))
		dev->phy_address = 0xffffffff;
	if (emac_read_uint_prop(np, "phy-map", &dev->phy_map, 0))
		dev->phy_map = 0xffffffff;
	if (emac_read_uint_prop(np, "gpcs-address", &dev->gpcs_address, 0))
		dev->gpcs_address = 0xffffffff;
	if (emac_read_uint_prop(np->parent, "clock-frequency", &dev->opb_bus_freq, 1))
		return -ENXIO;
	if (emac_read_uint_prop(np, "tah-device", &dev->tah_ph, 0))
		dev->tah_ph = 0;
	if (emac_read_uint_prop(np, "tah-channel", &dev->tah_port, 0))
		dev->tah_port = 0;
	if (emac_read_uint_prop(np, "mdio-device", &dev->mdio_ph, 0))
		dev->mdio_ph = 0;
	if (emac_read_uint_prop(np, "zmii-device", &dev->zmii_ph, 0))
		dev->zmii_ph = 0;
	if (emac_read_uint_prop(np, "zmii-channel", &dev->zmii_port, 0))
		dev->zmii_port = 0xffffffff;
	if (emac_read_uint_prop(np, "rgmii-device", &dev->rgmii_ph, 0))
		dev->rgmii_ph = 0;
	if (emac_read_uint_prop(np, "rgmii-channel", &dev->rgmii_port, 0))
		dev->rgmii_port = 0xffffffff;
	if (emac_read_uint_prop(np, "fifo-entry-size", &dev->fifo_entry_size, 0))
		dev->fifo_entry_size = 16;
	if (emac_read_uint_prop(np, "mal-burst-size", &dev->mal_burst_size, 0))
		dev->mal_burst_size = 256;

	/* PHY mode needs some decoding */
	dev->phy_mode = PHY_MODE_NA;
	pm = of_get_property(np, "phy-mode", &plen);
	if (pm != NULL) {
		int i;
		for (i = 0; i < ARRAY_SIZE(phy_modes); i++)
			if (!strcasecmp(pm, phy_modes[i])) {
				dev->phy_mode = i;
				break;
			}
	}

	/* Backward compat with non-final DT */
	if (dev->phy_mode == PHY_MODE_NA && pm != NULL && plen == 4) {
		u32 nmode = *(const u32 *)pm;
		if (nmode > PHY_MODE_NA && nmode <= PHY_MODE_SGMII)
			dev->phy_mode = nmode;
	}

	/* Check EMAC version */
	if (of_device_is_compatible(np, "ibm,emac4sync")) {
		dev->features |= (EMAC_FTR_EMAC4 | EMAC_FTR_EMAC4SYNC);
		if (of_device_is_compatible(np, "ibm,emac-460ex") ||
		    of_device_is_compatible(np, "ibm,emac-460gt"))
			dev->features |= EMAC_FTR_460EX_PHY_CLK_FIX;
		if (of_device_is_compatible(np, "ibm,emac-405ex") ||
		    of_device_is_compatible(np, "ibm,emac-405exr"))
			dev->features |= EMAC_FTR_440EP_PHY_CLK_FIX;
	} else if (of_device_is_compatible(np, "ibm,emac4")) {
		dev->features |= EMAC_FTR_EMAC4;
		if (of_device_is_compatible(np, "ibm,emac-440gx"))
			dev->features |= EMAC_FTR_440GX_PHY_CLK_FIX;
	} else {
		if (of_device_is_compatible(np, "ibm,emac-440ep") ||
		    of_device_is_compatible(np, "ibm,emac-440gr"))
			dev->features |= EMAC_FTR_440EP_PHY_CLK_FIX;
		if (of_device_is_compatible(np, "ibm,emac-405ez")) {
#ifdef CONFIG_IBM_NEW_EMAC_NO_FLOW_CTRL
			dev->features |= EMAC_FTR_NO_FLOW_CONTROL_40x;
#else
			printk(KERN_ERR "%s: Flow control not disabled!\n",
					np->full_name);
			return -ENXIO;
#endif
		}

	}

	/* Fixup some feature bits based on the device tree */
	if (of_get_property(np, "has-inverted-stacr-oc", NULL))
		dev->features |= EMAC_FTR_STACR_OC_INVERT;
	if (of_get_property(np, "has-new-stacr-staopc", NULL))
		dev->features |= EMAC_FTR_HAS_NEW_STACR;

	/* CAB lacks the appropriate properties */
	if (of_device_is_compatible(np, "ibm,emac-axon"))
		dev->features |= EMAC_FTR_HAS_NEW_STACR |
			EMAC_FTR_STACR_OC_INVERT;

	/* Enable TAH/ZMII/RGMII features as found */
	if (dev->tah_ph != 0) {
#ifdef CONFIG_IBM_NEW_EMAC_TAH
		dev->features |= EMAC_FTR_HAS_TAH;
#else
		printk(KERN_ERR "%s: TAH support not enabled !\n",
		       np->full_name);
		return -ENXIO;
#endif
	}

	if (dev->zmii_ph != 0) {
#ifdef CONFIG_IBM_NEW_EMAC_ZMII
		dev->features |= EMAC_FTR_HAS_ZMII;
#else
		printk(KERN_ERR "%s: ZMII support not enabled !\n",
		       np->full_name);
		return -ENXIO;
#endif
	}

	if (dev->rgmii_ph != 0) {
#ifdef CONFIG_IBM_NEW_EMAC_RGMII
		dev->features |= EMAC_FTR_HAS_RGMII;
#else
		printk(KERN_ERR "%s: RGMII support not enabled !\n",
		       np->full_name);
		return -ENXIO;
#endif
	}

	/* Read MAC-address */
	p = of_get_property(np, "local-mac-address", NULL);
	if (p == NULL) {
		printk(KERN_ERR "%s: Can't find local-mac-address property\n",
		       np->full_name);
		return -ENXIO;
	}
	memcpy(dev->ndev->dev_addr, p, 6);

	/* IAHT and GAHT filter parameterization */
	if (emac_has_feature(dev, EMAC_FTR_EMAC4SYNC)) {
		dev->xaht_slots_shift = EMAC4SYNC_XAHT_SLOTS_SHIFT;
		dev->xaht_width_shift = EMAC4SYNC_XAHT_WIDTH_SHIFT;
	} else {
		dev->xaht_slots_shift = EMAC4_XAHT_SLOTS_SHIFT;
		dev->xaht_width_shift = EMAC4_XAHT_WIDTH_SHIFT;
	}

	DBG(dev, "features     : 0x%08x / 0x%08x\n", dev->features, EMAC_FTRS_POSSIBLE);
	DBG(dev, "tx_fifo_size : %d (%d gige)\n", dev->tx_fifo_size, dev->tx_fifo_size_gige);
	DBG(dev, "rx_fifo_size : %d (%d gige)\n", dev->rx_fifo_size, dev->rx_fifo_size_gige);
	DBG(dev, "max_mtu      : %d\n", dev->max_mtu);
	DBG(dev, "OPB freq     : %d\n", dev->opb_bus_freq);

	return 0;
}

static const struct net_device_ops emac_netdev_ops = {
	.ndo_open		= emac_open,
	.ndo_stop		= emac_close,
	.ndo_get_stats		= emac_stats,
	.ndo_set_multicast_list	= emac_set_multicast_list,
	.ndo_do_ioctl		= emac_ioctl,
	.ndo_tx_timeout		= emac_tx_timeout,
	.ndo_validate_addr	= eth_validate_addr,
	.ndo_set_mac_address	= eth_mac_addr,
	.ndo_start_xmit		= emac_start_xmit,
	.ndo_change_mtu		= eth_change_mtu,
};

static const struct net_device_ops emac_gige_netdev_ops = {
	.ndo_open		= emac_open,
	.ndo_stop		= emac_close,
	.ndo_get_stats		= emac_stats,
	.ndo_set_multicast_list	= emac_set_multicast_list,
	.ndo_do_ioctl		= emac_ioctl,
	.ndo_tx_timeout		= emac_tx_timeout,
	.ndo_validate_addr	= eth_validate_addr,
	.ndo_set_mac_address	= eth_mac_addr,
	.ndo_start_xmit		= emac_start_xmit_sg,
	.ndo_change_mtu		= emac_change_mtu,
};

static int __devinit emac_probe(struct platform_device *ofdev)
{
	struct net_device *ndev;
	struct emac_instance *dev;
	struct device_node *np = ofdev->dev.of_node;
	struct device_node **blist = NULL;
	int err, i;

	/* Skip unused/unwired EMACS.  We leave the check for an unused
	 * property here for now, but new flat device trees should set a
	 * status property to "disabled" instead.
	 */
	if (of_get_property(np, "unused", NULL) || !of_device_is_available(np))
		return -ENODEV;

	/* Find ourselves in the bootlist if we are there */
	for (i = 0; i < EMAC_BOOT_LIST_SIZE; i++)
		if (emac_boot_list[i] == np)
			blist = &emac_boot_list[i];

	/* Allocate our net_device structure */
	err = -ENOMEM;
	ndev = alloc_etherdev(sizeof(struct emac_instance));
	if (!ndev) {
		printk(KERN_ERR "%s: could not allocate ethernet device!\n",
		       np->full_name);
		goto err_gone;
	}
	dev = netdev_priv(ndev);
	dev->ndev = ndev;
	dev->ofdev = ofdev;
	dev->blist = blist;
	SET_NETDEV_DEV(ndev, &ofdev->dev);

	/* Initialize some embedded data structures */
	mutex_init(&dev->mdio_lock);
	mutex_init(&dev->link_lock);
	spin_lock_init(&dev->lock);
	INIT_WORK(&dev->reset_work, emac_reset_work);

	/* Init various config data based on device-tree */
	err = emac_init_config(dev);
	if (err != 0)
		goto err_free;

	/* Get interrupts. EMAC irq is mandatory, WOL irq is optional */
	dev->emac_irq = irq_of_parse_and_map(np, 0);
	dev->wol_irq = irq_of_parse_and_map(np, 1);
	if (dev->emac_irq == NO_IRQ) {
		printk(KERN_ERR "%s: Can't map main interrupt\n", np->full_name);
		goto err_free;
	}
	ndev->irq = dev->emac_irq;

	/* Map EMAC regs */
	if (of_address_to_resource(np, 0, &dev->rsrc_regs)) {
		printk(KERN_ERR "%s: Can't get registers address\n",
		       np->full_name);
		goto err_irq_unmap;
	}
	// TODO : request_mem_region
	dev->emacp = ioremap(dev->rsrc_regs.start,
			     dev->rsrc_regs.end - dev->rsrc_regs.start + 1);
	if (dev->emacp == NULL) {
		printk(KERN_ERR "%s: Can't map device registers!\n",
		       np->full_name);
		err = -ENOMEM;
		goto err_irq_unmap;
	}

	/* Wait for dependent devices */
	err = emac_wait_deps(dev);
	if (err) {
		printk(KERN_ERR
		       "%s: Timeout waiting for dependent devices\n",
		       np->full_name);
		/*  display more info about what's missing ? */
		goto err_reg_unmap;
	}
	dev->mal = dev_get_drvdata(&dev->mal_dev->dev);
	if (dev->mdio_dev != NULL)
		dev->mdio_instance = dev_get_drvdata(&dev->mdio_dev->dev);

	/* Register with MAL */
	dev->commac.ops = &emac_commac_ops;
	dev->commac.dev = dev;
	dev->commac.tx_chan_mask = MAL_CHAN_MASK(dev->mal_tx_chan);
	dev->commac.rx_chan_mask = MAL_CHAN_MASK(dev->mal_rx_chan);
	err = mal_register_commac(dev->mal, &dev->commac);
	if (err) {
		printk(KERN_ERR "%s: failed to register with mal %s!\n",
		       np->full_name, dev->mal_dev->dev.of_node->full_name);
		goto err_rel_deps;
	}
	dev->rx_skb_size = emac_rx_skb_size(ndev->mtu);
	dev->rx_sync_size = emac_rx_sync_size(ndev->mtu);

	/* Get pointers to BD rings */
	dev->tx_desc =
	    dev->mal->bd_virt + mal_tx_bd_offset(dev->mal, dev->mal_tx_chan);
	dev->rx_desc =
	    dev->mal->bd_virt + mal_rx_bd_offset(dev->mal, dev->mal_rx_chan);

	DBG(dev, "tx_desc %p" NL, dev->tx_desc);
	DBG(dev, "rx_desc %p" NL, dev->rx_desc);

	/* Clean rings */
	memset(dev->tx_desc, 0, NUM_TX_BUFF * sizeof(struct mal_descriptor));
	memset(dev->rx_desc, 0, NUM_RX_BUFF * sizeof(struct mal_descriptor));
	memset(dev->tx_skb, 0, NUM_TX_BUFF * sizeof(struct sk_buff *));
	memset(dev->rx_skb, 0, NUM_RX_BUFF * sizeof(struct sk_buff *));

	/* Attach to ZMII, if needed */
	if (emac_has_feature(dev, EMAC_FTR_HAS_ZMII) &&
	    (err = zmii_attach(dev->zmii_dev, dev->zmii_port, &dev->phy_mode)) != 0)
		goto err_unreg_commac;

	/* Attach to RGMII, if needed */
	if (emac_has_feature(dev, EMAC_FTR_HAS_RGMII) &&
	    (err = rgmii_attach(dev->rgmii_dev, dev->rgmii_port, dev->phy_mode)) != 0)
		goto err_detach_zmii;

	/* Attach to TAH, if needed */
	if (emac_has_feature(dev, EMAC_FTR_HAS_TAH) &&
	    (err = tah_attach(dev->tah_dev, dev->tah_port)) != 0)
		goto err_detach_rgmii;

	/* Set some link defaults before we can find out real parameters */
	dev->phy.speed = SPEED_100;
	dev->phy.duplex = DUPLEX_FULL;
	dev->phy.autoneg = AUTONEG_DISABLE;
	dev->phy.pause = dev->phy.asym_pause = 0;
	dev->stop_timeout = STOP_TIMEOUT_100;
	INIT_DELAYED_WORK(&dev->link_work, emac_link_timer);

	/* Find PHY if any */
	err = emac_init_phy(dev);
	if (err != 0)
		goto err_detach_tah;

	if (dev->tah_dev) {
		ndev->hw_features = NETIF_F_IP_CSUM | NETIF_F_SG;
		ndev->features |= ndev->hw_features | NETIF_F_RXCSUM;
	}
	ndev->watchdog_timeo = 5 * HZ;
	if (emac_phy_supports_gige(dev->phy_mode)) {
		ndev->netdev_ops = &emac_gige_netdev_ops;
		dev->commac.ops = &emac_commac_sg_ops;
	} else
		ndev->netdev_ops = &emac_netdev_ops;
	SET_ETHTOOL_OPS(ndev, &emac_ethtool_ops);

	netif_carrier_off(ndev);

	err = register_netdev(ndev);
	if (err) {
		printk(KERN_ERR "%s: failed to register net device (%d)!\n",
		       np->full_name, err);
		goto err_detach_tah;
	}

	/* Set our drvdata last as we don't want them visible until we are
	 * fully initialized
	 */
	wmb();
	dev_set_drvdata(&ofdev->dev, dev);

	/* There's a new kid in town ! Let's tell everybody */
	wake_up_all(&emac_probe_wait);


	printk(KERN_INFO "%s: EMAC-%d %s, MAC %pM\n",
	       ndev->name, dev->cell_index, np->full_name, ndev->dev_addr);

	if (dev->phy_mode == PHY_MODE_SGMII)
		printk(KERN_NOTICE "%s: in SGMII mode\n", ndev->name);

	if (dev->phy.address >= 0)
		printk("%s: found %s PHY (0x%02x)\n", ndev->name,
		       dev->phy.def->name, dev->phy.address);

	emac_dbg_register(dev);

	/* Life is good */
	return 0;

	/* I have a bad feeling about this ... */

 err_detach_tah:
	if (emac_has_feature(dev, EMAC_FTR_HAS_TAH))
		tah_detach(dev->tah_dev, dev->tah_port);
 err_detach_rgmii:
	if (emac_has_feature(dev, EMAC_FTR_HAS_RGMII))
		rgmii_detach(dev->rgmii_dev, dev->rgmii_port);
 err_detach_zmii:
	if (emac_has_feature(dev, EMAC_FTR_HAS_ZMII))
		zmii_detach(dev->zmii_dev, dev->zmii_port);
 err_unreg_commac:
	mal_unregister_commac(dev->mal, &dev->commac);
 err_rel_deps:
	emac_put_deps(dev);
 err_reg_unmap:
	iounmap(dev->emacp);
 err_irq_unmap:
	if (dev->wol_irq != NO_IRQ)
		irq_dispose_mapping(dev->wol_irq);
	if (dev->emac_irq != NO_IRQ)
		irq_dispose_mapping(dev->emac_irq);
 err_free:
	free_netdev(ndev);
 err_gone:
	/* if we were on the bootlist, remove us as we won't show up and
	 * wake up all waiters to notify them in case they were waiting
	 * on us
	 */
	if (blist) {
		*blist = NULL;
		wake_up_all(&emac_probe_wait);
	}
	return err;
}

static int __devexit emac_remove(struct platform_device *ofdev)
{
	struct emac_instance *dev = dev_get_drvdata(&ofdev->dev);

	DBG(dev, "remove" NL);

	dev_set_drvdata(&ofdev->dev, NULL);

	unregister_netdev(dev->ndev);

	cancel_work_sync(&dev->reset_work);

	if (emac_has_feature(dev, EMAC_FTR_HAS_TAH))
		tah_detach(dev->tah_dev, dev->tah_port);
	if (emac_has_feature(dev, EMAC_FTR_HAS_RGMII))
		rgmii_detach(dev->rgmii_dev, dev->rgmii_port);
	if (emac_has_feature(dev, EMAC_FTR_HAS_ZMII))
		zmii_detach(dev->zmii_dev, dev->zmii_port);

	mal_unregister_commac(dev->mal, &dev->commac);
	emac_put_deps(dev);

	emac_dbg_unregister(dev);
	iounmap(dev->emacp);

	if (dev->wol_irq != NO_IRQ)
		irq_dispose_mapping(dev->wol_irq);
	if (dev->emac_irq != NO_IRQ)
		irq_dispose_mapping(dev->emac_irq);

	free_netdev(dev->ndev);

	return 0;
}

/* XXX Features in here should be replaced by properties... */
static struct of_device_id emac_match[] =
{
	{
		.type		= "network",
		.compatible	= "ibm,emac",
	},
	{
		.type		= "network",
		.compatible	= "ibm,emac4",
	},
	{
		.type		= "network",
		.compatible	= "ibm,emac4sync",
	},
	{},
};
MODULE_DEVICE_TABLE(of, emac_match);

<<<<<<< HEAD
static struct of_platform_driver emac_driver = {
	.owner = THIS_MODULE,
	.name = "emac",
	.match_table = emac_match,

=======
static struct platform_driver emac_driver = {
	.driver = {
		.name = "emac",
		.owner = THIS_MODULE,
		.of_match_table = emac_match,
	},
>>>>>>> 02f8c6ae
	.probe = emac_probe,
	.remove = emac_remove,
};

static void __init emac_make_bootlist(void)
{
	struct device_node *np = NULL;
	int j, max, i = 0, k;
	int cell_indices[EMAC_BOOT_LIST_SIZE];

	/* Collect EMACs */
	while((np = of_find_all_nodes(np)) != NULL) {
		const u32 *idx;

		if (of_match_node(emac_match, np) == NULL)
			continue;
		if (of_get_property(np, "unused", NULL))
			continue;
		idx = of_get_property(np, "cell-index", NULL);
		if (idx == NULL)
			continue;
		cell_indices[i] = *idx;
		emac_boot_list[i++] = of_node_get(np);
		if (i >= EMAC_BOOT_LIST_SIZE) {
			of_node_put(np);
			break;
		}
	}
	max = i;

	/* Bubble sort them (doh, what a creative algorithm :-) */
	for (i = 0; max > 1 && (i < (max - 1)); i++)
		for (j = i; j < max; j++) {
			if (cell_indices[i] > cell_indices[j]) {
				np = emac_boot_list[i];
				emac_boot_list[i] = emac_boot_list[j];
				emac_boot_list[j] = np;
				k = cell_indices[i];
				cell_indices[i] = cell_indices[j];
				cell_indices[j] = k;
			}
		}
}

static int __init emac_init(void)
{
	int rc;

	printk(KERN_INFO DRV_DESC ", version " DRV_VERSION "\n");

	/* Init debug stuff */
	emac_init_debug();

	/* Build EMAC boot list */
	emac_make_bootlist();

	/* Init submodules */
	rc = mal_init();
	if (rc)
		goto err;
	rc = zmii_init();
	if (rc)
		goto err_mal;
	rc = rgmii_init();
	if (rc)
		goto err_zmii;
	rc = tah_init();
	if (rc)
		goto err_rgmii;
	rc = platform_driver_register(&emac_driver);
	if (rc)
		goto err_tah;

	return 0;

 err_tah:
	tah_exit();
 err_rgmii:
	rgmii_exit();
 err_zmii:
	zmii_exit();
 err_mal:
	mal_exit();
 err:
	return rc;
}

static void __exit emac_exit(void)
{
	int i;

	platform_driver_unregister(&emac_driver);

	tah_exit();
	rgmii_exit();
	zmii_exit();
	mal_exit();
	emac_fini_debug();

	/* Destroy EMAC boot list */
	for (i = 0; i < EMAC_BOOT_LIST_SIZE; i++)
		if (emac_boot_list[i])
			of_node_put(emac_boot_list[i]);
}

module_init(emac_init);
module_exit(emac_exit);<|MERGE_RESOLUTION|>--- conflicted
+++ resolved
@@ -2984,20 +2984,12 @@
 };
 MODULE_DEVICE_TABLE(of, emac_match);
 
-<<<<<<< HEAD
-static struct of_platform_driver emac_driver = {
-	.owner = THIS_MODULE,
-	.name = "emac",
-	.match_table = emac_match,
-
-=======
 static struct platform_driver emac_driver = {
 	.driver = {
 		.name = "emac",
 		.owner = THIS_MODULE,
 		.of_match_table = emac_match,
 	},
->>>>>>> 02f8c6ae
 	.probe = emac_probe,
 	.remove = emac_remove,
 };
