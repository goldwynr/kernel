/* cpwd.c - driver implementation for hardware watchdog
 * timers found on Sun Microsystems CP1400 and CP1500 boards.
 *
 * This device supports both the generic Linux watchdog
 * interface and Solaris-compatible ioctls as best it is
 * able.
 *
 * NOTE:	CP1400 systems appear to have a defective intr_mask
 *			register on the PLD, preventing the disabling of
 *			timer interrupts.  We use a timer to periodically
 *			reset 'stopped' watchdogs on affected platforms.
 *
 * Copyright (c) 2000 Eric Brower (ebrower@usa.net)
 * Copyright (C) 2008 David S. Miller <davem@davemloft.net>
 */

#include <linux/kernel.h>
#include <linux/module.h>
#include <linux/fs.h>
#include <linux/errno.h>
#include <linux/major.h>
#include <linux/init.h>
#include <linux/miscdevice.h>
#include <linux/interrupt.h>
#include <linux/ioport.h>
#include <linux/timer.h>
#include <linux/slab.h>
#include <linux/mutex.h>
#include <linux/io.h>
#include <linux/of.h>
#include <linux/of_device.h>
#include <linux/uaccess.h>

#include <asm/irq.h>
#include <asm/watchdog.h>

#define DRIVER_NAME	"cpwd"
#define PFX		DRIVER_NAME ": "

#define WD_OBPNAME	"watchdog"
#define WD_BADMODEL	"SUNW,501-5336"
#define WD_BTIMEOUT	(jiffies + (HZ * 1000))
#define WD_BLIMIT	0xFFFF

#define WD0_MINOR	212
#define WD1_MINOR	213
#define WD2_MINOR	214

/* Internal driver definitions.  */
#define WD0_ID			0
#define WD1_ID			1
#define WD2_ID			2
#define WD_NUMDEVS		3

#define WD_INTR_OFF		0
#define WD_INTR_ON		1

#define WD_STAT_INIT	0x01	/* Watchdog timer is initialized	*/
#define WD_STAT_BSTOP	0x02	/* Watchdog timer is brokenstopped	*/
#define WD_STAT_SVCD	0x04	/* Watchdog interrupt occurred		*/

/* Register value definitions
 */
#define WD0_INTR_MASK	0x01	/* Watchdog device interrupt masks	*/
#define WD1_INTR_MASK	0x02
#define WD2_INTR_MASK	0x04

#define WD_S_RUNNING	0x01	/* Watchdog device status running	*/
#define WD_S_EXPIRED	0x02	/* Watchdog device status expired	*/

struct cpwd {
	void __iomem	*regs;
	spinlock_t	lock;

	unsigned int	irq;

	unsigned long	timeout;
	bool		enabled;
	bool		reboot;
	bool		broken;
	bool		initialized;

	struct {
		struct miscdevice	misc;
		void __iomem		*regs;
		u8			intr_mask;
		u8			runstatus;
		u16			timeout;
	} devs[WD_NUMDEVS];
};

static DEFINE_MUTEX(cpwd_mutex);
static struct cpwd *cpwd_device;

/* Sun uses Altera PLD EPF8820ATC144-4
 * providing three hardware watchdogs:
 *
 * 1) RIC - sends an interrupt when triggered
 * 2) XIR - asserts XIR_B_RESET when triggered, resets CPU
 * 3) POR - asserts POR_B_RESET when triggered, resets CPU, backplane, board
 *
 *** Timer register block definition (struct wd_timer_regblk)
 *
 * dcntr and limit registers (halfword access):
 * -------------------
 * | 15 | ...| 1 | 0 |
 * -------------------
 * |-  counter val  -|
 * -------------------
 * dcntr -	Current 16-bit downcounter value.
 *			When downcounter reaches '0' watchdog expires.
 *			Reading this register resets downcounter with
 *			'limit' value.
 * limit -	16-bit countdown value in 1/10th second increments.
 *			Writing this register begins countdown with input value.
 *			Reading from this register does not affect counter.
 * NOTES:	After watchdog reset, dcntr and limit contain '1'
 *
 * status register (byte access):
 * ---------------------------
 * | 7 | ... | 2 |  1  |  0  |
 * --------------+------------
 * |-   UNUSED  -| EXP | RUN |
 * ---------------------------
 * status-	Bit 0 - Watchdog is running
 *			Bit 1 - Watchdog has expired
 *
 *** PLD register block definition (struct wd_pld_regblk)
 *
 * intr_mask register (byte access):
 * ---------------------------------
 * | 7 | ... | 3 |  2  |  1  |  0  |
 * +-------------+------------------
 * |-   UNUSED  -| WD3 | WD2 | WD1 |
 * ---------------------------------
 * WD3 -  1 == Interrupt disabled for watchdog 3
 * WD2 -  1 == Interrupt disabled for watchdog 2
 * WD1 -  1 == Interrupt disabled for watchdog 1
 *
 * pld_status register (byte access):
 * UNKNOWN, MAGICAL MYSTERY REGISTER
 *
 */
#define WD_TIMER_REGSZ	16
#define WD0_OFF		0
#define WD1_OFF		(WD_TIMER_REGSZ * 1)
#define WD2_OFF		(WD_TIMER_REGSZ * 2)
#define PLD_OFF		(WD_TIMER_REGSZ * 3)

#define WD_DCNTR	0x00
#define WD_LIMIT	0x04
#define WD_STATUS	0x08

#define PLD_IMASK	(PLD_OFF + 0x00)
#define PLD_STATUS	(PLD_OFF + 0x04)

static struct timer_list cpwd_timer;

static int wd0_timeout;
static int wd1_timeout;
static int wd2_timeout;

module_param(wd0_timeout, int, 0);
MODULE_PARM_DESC(wd0_timeout, "Default watchdog0 timeout in 1/10secs");
module_param(wd1_timeout, int, 0);
MODULE_PARM_DESC(wd1_timeout, "Default watchdog1 timeout in 1/10secs");
module_param(wd2_timeout, int, 0);
MODULE_PARM_DESC(wd2_timeout, "Default watchdog2 timeout in 1/10secs");

MODULE_AUTHOR("Eric Brower <ebrower@usa.net>");
MODULE_DESCRIPTION("Hardware watchdog driver for Sun Microsystems CP1400/1500");
MODULE_LICENSE("GPL");
MODULE_SUPPORTED_DEVICE("watchdog");

static void cpwd_writew(u16 val, void __iomem *addr)
{
	writew(cpu_to_le16(val), addr);
}
static u16 cpwd_readw(void __iomem *addr)
{
	u16 val = readw(addr);

	return le16_to_cpu(val);
}

static void cpwd_writeb(u8 val, void __iomem *addr)
{
	writeb(val, addr);
}

static u8 cpwd_readb(void __iomem *addr)
{
	return readb(addr);
}

/* Enable or disable watchdog interrupts
 * Because of the CP1400 defect this should only be
 * called during initialzation or by wd_[start|stop]timer()
 *
 * index	- sub-device index, or -1 for 'all'
 * enable	- non-zero to enable interrupts, zero to disable
 */
static void cpwd_toggleintr(struct cpwd *p, int index, int enable)
{
	unsigned char curregs = cpwd_readb(p->regs + PLD_IMASK);
	unsigned char setregs =
		(index == -1) ?
		(WD0_INTR_MASK | WD1_INTR_MASK | WD2_INTR_MASK) :
		(p->devs[index].intr_mask);

	if (enable == WD_INTR_ON)
		curregs &= ~setregs;
	else
		curregs |= setregs;

	cpwd_writeb(curregs, p->regs + PLD_IMASK);
}

/* Restarts timer with maximum limit value and
 * does not unset 'brokenstop' value.
 */
static void cpwd_resetbrokentimer(struct cpwd *p, int index)
{
	cpwd_toggleintr(p, index, WD_INTR_ON);
	cpwd_writew(WD_BLIMIT, p->devs[index].regs + WD_LIMIT);
}

/* Timer method called to reset stopped watchdogs--
 * because of the PLD bug on CP1400, we cannot mask
 * interrupts within the PLD so me must continually
 * reset the timers ad infinitum.
 */
static void cpwd_brokentimer(unsigned long data)
{
	struct cpwd *p = (struct cpwd *) data;
	int id, tripped = 0;

	/* kill a running timer instance, in case we
	 * were called directly instead of by kernel timer
	 */
	if (timer_pending(&cpwd_timer))
		del_timer(&cpwd_timer);

	for (id = 0; id < WD_NUMDEVS; id++) {
		if (p->devs[id].runstatus & WD_STAT_BSTOP) {
			++tripped;
			cpwd_resetbrokentimer(p, id);
		}
	}

	if (tripped) {
		/* there is at least one timer brokenstopped-- reschedule */
		cpwd_timer.expires = WD_BTIMEOUT;
		add_timer(&cpwd_timer);
	}
}

/* Reset countdown timer with 'limit' value and continue countdown.
 * This will not start a stopped timer.
 */
static void cpwd_pingtimer(struct cpwd *p, int index)
{
	if (cpwd_readb(p->devs[index].regs + WD_STATUS) & WD_S_RUNNING)
		cpwd_readw(p->devs[index].regs + WD_DCNTR);
}

/* Stop a running watchdog timer-- the timer actually keeps
 * running, but the interrupt is masked so that no action is
 * taken upon expiration.
 */
static void cpwd_stoptimer(struct cpwd *p, int index)
{
	if (cpwd_readb(p->devs[index].regs + WD_STATUS) & WD_S_RUNNING) {
		cpwd_toggleintr(p, index, WD_INTR_OFF);

		if (p->broken) {
			p->devs[index].runstatus |= WD_STAT_BSTOP;
			cpwd_brokentimer((unsigned long) p);
		}
	}
}

/* Start a watchdog timer with the specified limit value
 * If the watchdog is running, it will be restarted with
 * the provided limit value.
 *
 * This function will enable interrupts on the specified
 * watchdog.
 */
static void cpwd_starttimer(struct cpwd *p, int index)
{
	if (p->broken)
		p->devs[index].runstatus &= ~WD_STAT_BSTOP;

	p->devs[index].runstatus &= ~WD_STAT_SVCD;

	cpwd_writew(p->devs[index].timeout, p->devs[index].regs + WD_LIMIT);
	cpwd_toggleintr(p, index, WD_INTR_ON);
}

static int cpwd_getstatus(struct cpwd *p, int index)
{
	unsigned char stat = cpwd_readb(p->devs[index].regs + WD_STATUS);
	unsigned char intr = cpwd_readb(p->devs[index].regs + PLD_IMASK);
	unsigned char ret  = WD_STOPPED;

	/* determine STOPPED */
	if (!stat)
		return ret;

	/* determine EXPIRED vs FREERUN vs RUNNING */
	else if (WD_S_EXPIRED & stat) {
		ret = WD_EXPIRED;
	} else if (WD_S_RUNNING & stat) {
		if (intr & p->devs[index].intr_mask) {
			ret = WD_FREERUN;
		} else {
			/* Fudge WD_EXPIRED status for defective CP1400--
			 * IF timer is running
			 *	AND brokenstop is set
			 *	AND an interrupt has been serviced
			 * we are WD_EXPIRED.
			 *
			 * IF timer is running
			 *	AND brokenstop is set
			 *	AND no interrupt has been serviced
			 * we are WD_FREERUN.
			 */
			if (p->broken &&
			    (p->devs[index].runstatus & WD_STAT_BSTOP)) {
				if (p->devs[index].runstatus & WD_STAT_SVCD) {
					ret = WD_EXPIRED;
				} else {
					/* we could as well pretend
					 * we are expired */
					ret = WD_FREERUN;
				}
			} else {
				ret = WD_RUNNING;
			}
		}
	}

	/* determine SERVICED */
	if (p->devs[index].runstatus & WD_STAT_SVCD)
		ret |= WD_SERVICED;

	return ret;
}

static irqreturn_t cpwd_interrupt(int irq, void *dev_id)
{
	struct cpwd *p = dev_id;

	/* Only WD0 will interrupt-- others are NMI and we won't
	 * see them here....
	 */
	spin_lock_irq(&p->lock);

	cpwd_stoptimer(p, WD0_ID);
	p->devs[WD0_ID].runstatus |=  WD_STAT_SVCD;

	spin_unlock_irq(&p->lock);

	return IRQ_HANDLED;
}

static int cpwd_open(struct inode *inode, struct file *f)
{
	struct cpwd *p = cpwd_device;

	mutex_lock(&cpwd_mutex);
	switch (iminor(inode)) {
	case WD0_MINOR:
	case WD1_MINOR:
	case WD2_MINOR:
		break;

	default:
		mutex_unlock(&cpwd_mutex);
		return -ENODEV;
	}

	/* Register IRQ on first open of device */
	if (!p->initialized) {
		if (request_irq(p->irq, &cpwd_interrupt,
				IRQF_SHARED, DRIVER_NAME, p)) {
			printk(KERN_ERR PFX "Cannot register IRQ %d\n",
				p->irq);
			mutex_unlock(&cpwd_mutex);
			return -EBUSY;
		}
		p->initialized = true;
	}

	mutex_unlock(&cpwd_mutex);

	return nonseekable_open(inode, f);
}

static int cpwd_release(struct inode *inode, struct file *file)
{
	return 0;
}

static long cpwd_ioctl(struct file *file, unsigned int cmd, unsigned long arg)
{
	static const struct watchdog_info info = {
		.options		= WDIOF_SETTIMEOUT,
		.firmware_version	= 1,
		.identity		= DRIVER_NAME,
	};
	void __user *argp = (void __user *)arg;
	struct inode *inode = file->f_path.dentry->d_inode;
	int index = iminor(inode) - WD0_MINOR;
	struct cpwd *p = cpwd_device;
	int setopt = 0;

	switch (cmd) {
	/* Generic Linux IOCTLs */
	case WDIOC_GETSUPPORT:
		if (copy_to_user(argp, &info, sizeof(struct watchdog_info)))
			return -EFAULT;
		break;

	case WDIOC_GETSTATUS:
	case WDIOC_GETBOOTSTATUS:
		if (put_user(0, (int __user *)argp))
			return -EFAULT;
		break;

	case WDIOC_KEEPALIVE:
		cpwd_pingtimer(p, index);
		break;

	case WDIOC_SETOPTIONS:
		if (copy_from_user(&setopt, argp, sizeof(unsigned int)))
			return -EFAULT;

		if (setopt & WDIOS_DISABLECARD) {
			if (p->enabled)
				return -EINVAL;
			cpwd_stoptimer(p, index);
		} else if (setopt & WDIOS_ENABLECARD) {
			cpwd_starttimer(p, index);
		} else {
			return -EINVAL;
		}
		break;

	/* Solaris-compatible IOCTLs */
	case WIOCGSTAT:
		setopt = cpwd_getstatus(p, index);
		if (copy_to_user(argp, &setopt, sizeof(unsigned int)))
			return -EFAULT;
		break;

	case WIOCSTART:
		cpwd_starttimer(p, index);
		break;

	case WIOCSTOP:
		if (p->enabled)
			return -EINVAL;

		cpwd_stoptimer(p, index);
		break;

	default:
		return -EINVAL;
	}

	return 0;
}

static long cpwd_compat_ioctl(struct file *file, unsigned int cmd,
			      unsigned long arg)
{
	int rval = -ENOIOCTLCMD;

	switch (cmd) {
	/* solaris ioctls are specific to this driver */
	case WIOCSTART:
	case WIOCSTOP:
	case WIOCGSTAT:
		mutex_lock(&cpwd_mutex);
		rval = cpwd_ioctl(file, cmd, arg);
		mutex_unlock(&cpwd_mutex);
		break;

	/* everything else is handled by the generic compat layer */
	default:
		break;
	}

	return rval;
}

static ssize_t cpwd_write(struct file *file, const char __user *buf,
			  size_t count, loff_t *ppos)
{
	struct inode *inode = file->f_path.dentry->d_inode;
	struct cpwd *p = cpwd_device;
	int index = iminor(inode);

	if (count) {
		cpwd_pingtimer(p, index);
		return 1;
	}

	return 0;
}

static ssize_t cpwd_read(struct file *file, char __user *buffer,
			 size_t count, loff_t *ppos)
{
	return -EINVAL;
}

static const struct file_operations cpwd_fops = {
	.owner =		THIS_MODULE,
	.unlocked_ioctl =	cpwd_ioctl,
	.compat_ioctl =		cpwd_compat_ioctl,
	.open =			cpwd_open,
	.write =		cpwd_write,
	.read =			cpwd_read,
	.release =		cpwd_release,
	.llseek =		no_llseek,
};

static int __devinit cpwd_probe(struct platform_device *op)
{
	struct device_node *options;
	const char *str_prop;
	const void *prop_val;
	int i, err = -EINVAL;
	struct cpwd *p;

	if (cpwd_device)
		return -EINVAL;

	p = kzalloc(sizeof(*p), GFP_KERNEL);
	err = -ENOMEM;
	if (!p) {
		printk(KERN_ERR PFX "Unable to allocate struct cpwd.\n");
		goto out;
	}

	p->irq = op->archdata.irqs[0];

	spin_lock_init(&p->lock);

	p->regs = of_ioremap(&op->resource[0], 0,
			     4 * WD_TIMER_REGSZ, DRIVER_NAME);
	if (!p->regs) {
		printk(KERN_ERR PFX "Unable to map registers.\n");
		goto out_free;
	}

	options = of_find_node_by_path("/options");
	err = -ENODEV;
	if (!options) {
		printk(KERN_ERR PFX "Unable to find /options node.\n");
		goto out_iounmap;
	}

	prop_val = of_get_property(options, "watchdog-enable?", NULL);
	p->enabled = (prop_val ? true : false);

	prop_val = of_get_property(options, "watchdog-reboot?", NULL);
	p->reboot = (prop_val ? true : false);

	str_prop = of_get_property(options, "watchdog-timeout", NULL);
	if (str_prop)
		p->timeout = simple_strtoul(str_prop, NULL, 10);

	/* CP1400s seem to have broken PLD implementations-- the
	 * interrupt_mask register cannot be written, so no timer
	 * interrupts can be masked within the PLD.
	 */
	str_prop = of_get_property(op->dev.of_node, "model", NULL);
	p->broken = (str_prop && !strcmp(str_prop, WD_BADMODEL));

	if (!p->enabled)
		cpwd_toggleintr(p, -1, WD_INTR_OFF);

	for (i = 0; i < WD_NUMDEVS; i++) {
		static const char *cpwd_names[] = { "RIC", "XIR", "POR" };
		static int *parms[] = { &wd0_timeout,
					&wd1_timeout,
					&wd2_timeout };
		struct miscdevice *mp = &p->devs[i].misc;

		mp->minor = WD0_MINOR + i;
		mp->name = cpwd_names[i];
		mp->fops = &cpwd_fops;

		p->devs[i].regs = p->regs + (i * WD_TIMER_REGSZ);
		p->devs[i].intr_mask = (WD0_INTR_MASK << i);
		p->devs[i].runstatus &= ~WD_STAT_BSTOP;
		p->devs[i].runstatus |= WD_STAT_INIT;
		p->devs[i].timeout = p->timeout;
		if (*parms[i])
			p->devs[i].timeout = *parms[i];

		err = misc_register(&p->devs[i].misc);
		if (err) {
			printk(KERN_ERR "Could not register misc device for "
			       "dev %d\n", i);
			goto out_unregister;
		}
	}

	if (p->broken) {
		init_timer(&cpwd_timer);
		cpwd_timer.function	= cpwd_brokentimer;
		cpwd_timer.data		= (unsigned long) p;
		cpwd_timer.expires	= WD_BTIMEOUT;

		printk(KERN_INFO PFX "PLD defect workaround enabled for "
		       "model " WD_BADMODEL ".\n");
	}

	dev_set_drvdata(&op->dev, p);
	cpwd_device = p;
	err = 0;

out:
	return err;

out_unregister:
	for (i--; i >= 0; i--)
		misc_deregister(&p->devs[i].misc);

out_iounmap:
	of_iounmap(&op->resource[0], p->regs, 4 * WD_TIMER_REGSZ);

out_free:
	kfree(p);
	goto out;
}

static int __devexit cpwd_remove(struct platform_device *op)
{
	struct cpwd *p = dev_get_drvdata(&op->dev);
	int i;

	for (i = 0; i < WD_NUMDEVS; i++) {
		misc_deregister(&p->devs[i].misc);

		if (!p->enabled) {
			cpwd_stoptimer(p, i);
			if (p->devs[i].runstatus & WD_STAT_BSTOP)
				cpwd_resetbrokentimer(p, i);
		}
	}

	if (p->broken)
		del_timer_sync(&cpwd_timer);

	if (p->initialized)
		free_irq(p->irq, p);

	of_iounmap(&op->resource[0], p->regs, 4 * WD_TIMER_REGSZ);
	kfree(p);

	cpwd_device = NULL;

	return 0;
}

static const struct of_device_id cpwd_match[] = {
	{
		.name = "watchdog",
	},
	{},
};
MODULE_DEVICE_TABLE(of, cpwd_match);

<<<<<<< HEAD
static struct of_platform_driver cpwd_driver = {
	.owner		= THIS_MODULE,
	.name		= DRIVER_NAME,
	.match_table	= cpwd_match,
=======
static struct platform_driver cpwd_driver = {
	.driver = {
		.name = DRIVER_NAME,
		.owner = THIS_MODULE,
		.of_match_table = cpwd_match,
	},
>>>>>>> 02f8c6ae
	.probe		= cpwd_probe,
	.remove		= __devexit_p(cpwd_remove),
};

static int __init cpwd_init(void)
{
	return platform_driver_register(&cpwd_driver);
}

static void __exit cpwd_exit(void)
{
	platform_driver_unregister(&cpwd_driver);
}

module_init(cpwd_init);
module_exit(cpwd_exit);<|MERGE_RESOLUTION|>--- conflicted
+++ resolved
@@ -677,19 +677,12 @@
 };
 MODULE_DEVICE_TABLE(of, cpwd_match);
 
-<<<<<<< HEAD
-static struct of_platform_driver cpwd_driver = {
-	.owner		= THIS_MODULE,
-	.name		= DRIVER_NAME,
-	.match_table	= cpwd_match,
-=======
 static struct platform_driver cpwd_driver = {
 	.driver = {
 		.name = DRIVER_NAME,
 		.owner = THIS_MODULE,
 		.of_match_table = cpwd_match,
 	},
->>>>>>> 02f8c6ae
 	.probe		= cpwd_probe,
 	.remove		= __devexit_p(cpwd_remove),
 };
