#
# Watchdog device configuration
#

menuconfig WATCHDOG
	bool "Watchdog Timer Support"
	---help---
	  If you say Y here (and to one of the following options) and create a
	  character special file /dev/watchdog with major number 10 and minor
	  number 130 using mknod ("man mknod"), you will get a watchdog, i.e.:
	  subsequently opening the file and then failing to write to it for
	  longer than 1 minute will result in rebooting the machine. This
	  could be useful for a networked machine that needs to come back
	  on-line as fast as possible after a lock-up. There's both a watchdog
	  implementation entirely in software (which can sometimes fail to
	  reboot the machine) and a driver for hardware watchdog boards, which
	  are more robust and can also keep track of the temperature inside
	  your computer. For details, read
	  <file:Documentation/watchdog/watchdog-api.txt> in the kernel source.

	  The watchdog is usually used together with the watchdog daemon
	  which is available from
	  <ftp://ibiblio.org/pub/Linux/system/daemons/watchdog/>. This daemon can
	  also monitor NFS connections and can reboot the machine when the process
	  table is full.

	  If unsure, say N.

if WATCHDOG

config WATCHDOG_NOWAYOUT
	bool "Disable watchdog shutdown on close"
	help
	  The default watchdog behaviour (which you get if you say N here) is
	  to stop the timer if the process managing it closes the file
	  /dev/watchdog. It's always remotely possible that this process might
	  get killed. If you say Y here, the watchdog cannot be stopped once
	  it has been started.

#
# General Watchdog drivers
#

comment "Watchdog Device Drivers"

# Architecture Independent

config SOFT_WATCHDOG
	tristate "Software watchdog"
	help
	  A software monitoring watchdog. This will fail to reboot your system
	  from some situations that the hardware watchdog will recover
	  from. Equally it's a lot cheaper to install.

	  To compile this driver as a module, choose M here: the
	  module will be called softdog.

config WM831X_WATCHDOG
	tristate "WM831x watchdog"
	depends on MFD_WM831X
	help
	  Support for the watchdog in the WM831x AudioPlus PMICs.  When
	  the watchdog triggers the system will be reset.

config WM8350_WATCHDOG
	tristate "WM8350 watchdog"
	depends on MFD_WM8350
	help
	  Support for the watchdog in the WM8350 AudioPlus PMIC.  When
	  the watchdog triggers the system will be reset.

# ALPHA Architecture

# ARM Architecture

config ARM_SP805_WATCHDOG
	tristate "ARM SP805 Watchdog"
	depends on ARM_AMBA
	help
	  ARM Primecell SP805 Watchdog timer. This will reboot your system when
	  the timeout is reached.

config AT91RM9200_WATCHDOG
	tristate "AT91RM9200 watchdog"
	depends on ARCH_AT91RM9200
	help
	  Watchdog timer embedded into AT91RM9200 chips. This will reboot your
	  system when the timeout is reached.

config AT91SAM9X_WATCHDOG
	tristate "AT91SAM9X / AT91CAP9 watchdog"
	depends on ARCH_AT91 && !ARCH_AT91RM9200
	help
	  Watchdog timer embedded into AT91SAM9X and AT91CAP9 chips. This will
	  reboot your system when the timeout is reached.

config 21285_WATCHDOG
	tristate "DC21285 watchdog"
	depends on FOOTBRIDGE
	help
	  The Intel Footbridge chip contains a built-in watchdog circuit. Say Y
	  here if you wish to use this. Alternatively say M to compile the
	  driver as a module, which will be called wdt285.

	  This driver does not work on all machines. In particular, early CATS
	  boards have hardware problems that will cause the machine to simply
	  lock up if the watchdog fires.

	  "If in doubt, leave it out" - say N.

config 977_WATCHDOG
	tristate "NetWinder WB83C977 watchdog"
	depends on FOOTBRIDGE && ARCH_NETWINDER
	help
	  Say Y here to include support for the WB977 watchdog included in
	  NetWinder machines. Alternatively say M to compile the driver as
	  a module, which will be called wdt977.

	  Not sure? It's safe to say N.

config IXP2000_WATCHDOG
	tristate "IXP2000 Watchdog"
	depends on ARCH_IXP2000
	help
	  Say Y here if to include support for the watchdog timer
	  in the Intel IXP2000(2400, 2800, 2850) network processors.
	  This driver can be built as a module by choosing M. The module
	  will be called ixp2000_wdt.

	  Say N if you are unsure.

config IXP4XX_WATCHDOG
	tristate "IXP4xx Watchdog"
	depends on ARCH_IXP4XX
	help
	  Say Y here if to include support for the watchdog timer
	  in the Intel IXP4xx network processors. This driver can
	  be built as a module by choosing M. The module will
	  be called ixp4xx_wdt.

	  Note: The internal IXP4xx watchdog does a soft CPU reset
	  which doesn't reset any peripherals. There are circumstances
	  where the watchdog will fail to reset the board correctly
	  (e.g., if the boot ROM is in an unreadable state).

	  Say N if you are unsure.

config KS8695_WATCHDOG
	tristate "KS8695 watchdog"
	depends on ARCH_KS8695
	help
	  Watchdog timer embedded into KS8695 processor. This will reboot your
	  system when the timeout is reached.

config HAVE_S3C2410_WATCHDOG
	bool
	help
	  This will include watchdog timer support for Samsung SoCs. If
	  you want to include watchdog support for any machine, kindly
	  select this in the respective mach-XXXX/Kconfig file.

config S3C2410_WATCHDOG
	tristate "S3C2410 Watchdog"
	depends on ARCH_S3C2410 || HAVE_S3C2410_WATCHDOG
	help
	  Watchdog timer block in the Samsung SoCs. This will reboot
	  the system when the timer expires with the watchdog enabled.

	  The driver is limited by the speed of the system's PCLK
	  signal, so with reasonably fast systems (PCLK around 50-66MHz)
	  then watchdog intervals of over approximately 20seconds are
	  unavailable.

	  The driver can be built as a module by choosing M, and will
	  be called s3c2410_wdt

config SA1100_WATCHDOG
	tristate "SA1100/PXA2xx watchdog"
	depends on ARCH_SA1100 || ARCH_PXA
	help
	  Watchdog timer embedded into SA11x0 and PXA2xx chips. This will
	  reboot your system when timeout is reached.

	  NOTE: once enabled, this timer cannot be disabled.

	  To compile this driver as a module, choose M here: the
	  module will be called sa1100_wdt.

config MPCORE_WATCHDOG
	tristate "MPcore watchdog"
	depends on HAVE_ARM_TWD
	help
	  Watchdog timer embedded into the MPcore system.

	  To compile this driver as a module, choose M here: the
	  module will be called mpcore_wdt.

config EP93XX_WATCHDOG
	tristate "EP93xx Watchdog"
	depends on ARCH_EP93XX
	help
	  Say Y here if to include support for the watchdog timer
	  embedded in the Cirrus Logic EP93xx family of devices.

	  To compile this driver as a module, choose M here: the
	  module will be called ep93xx_wdt.

config OMAP_WATCHDOG
	tristate "OMAP Watchdog"
	depends on ARCH_OMAP16XX || ARCH_OMAP2PLUS
	help
	  Support for TI OMAP1610/OMAP1710/OMAP2420/OMAP3430/OMAP4430 watchdog.  Say 'Y'
	  here to enable the OMAP1610/OMAP1710/OMAP2420/OMAP3430/OMAP4430 watchdog timer.

config PNX4008_WATCHDOG
	tristate "PNX4008 and LPC32XX Watchdog"
	depends on ARCH_PNX4008 || ARCH_LPC32XX
	help
	  Say Y here if to include support for the watchdog timer
	  in the PNX4008 or LPC32XX processor.
	  This driver can be built as a module by choosing M. The module
	  will be called pnx4008_wdt.

	  Say N if you are unsure.

config IOP_WATCHDOG
	tristate "IOP Watchdog"
	depends on PLAT_IOP
	select WATCHDOG_NOWAYOUT if (ARCH_IOP32X || ARCH_IOP33X)
	help
	  Say Y here if to include support for the watchdog timer
	  in the Intel IOP3XX & IOP13XX I/O Processors.  This driver can
	  be built as a module by choosing M. The module will
	  be called iop_wdt.

	  Note: The IOP13XX watchdog does an Internal Bus Reset which will
	  affect both cores and the peripherals of the IOP.  The ATU-X
	  and/or ATUe configuration registers will remain intact, but if
	  operating as an Root Complex and/or Central Resource, the PCI-X
	  and/or PCIe busses will also be reset.  THIS IS A VERY BIG HAMMER.

config DAVINCI_WATCHDOG
	tristate "DaVinci watchdog"
	depends on ARCH_DAVINCI
	help
	  Say Y here if to include support for the watchdog timer
	  in the DaVinci DM644x/DM646x processors.
	  To compile this driver as a module, choose M here: the
	  module will be called davinci_wdt.

	  NOTE: once enabled, this timer cannot be disabled.
	  Say N if you are unsure.

config ORION_WATCHDOG
	tristate "Orion watchdog"
	depends on ARCH_ORION5X || ARCH_KIRKWOOD
	help
	  Say Y here if to include support for the watchdog timer
	  in the Marvell Orion5x and Kirkwood ARM SoCs.
	  To compile this driver as a module, choose M here: the
	  module will be called orion_wdt.

config COH901327_WATCHDOG
	bool "ST-Ericsson COH 901 327 watchdog"
	depends on ARCH_U300
	default y if MACH_U300
	help
	  Say Y here to include Watchdog timer support for the
	  watchdog embedded into the ST-Ericsson U300 series platforms.
	  This watchdog is used to reset the system and thus cannot be
	  compiled as a module.

config TWL4030_WATCHDOG
	tristate "TWL4030 Watchdog"
	depends on TWL4030_CORE
	help
	  Support for TI TWL4030 watchdog.  Say 'Y' here to enable the
	  watchdog timer support for TWL4030 chips.

config STMP3XXX_WATCHDOG
	tristate "Freescale STMP3XXX watchdog"
	depends on ARCH_STMP3XXX
	help
	  Say Y here if to include support for the watchdog timer
	  for the Sigmatel STMP37XX/378X SoC.
	  To compile this driver as a module, choose M here: the
	  module will be called stmp3xxx_wdt.

config NUC900_WATCHDOG
	tristate "Nuvoton NUC900 watchdog"
	depends on ARCH_W90X900
	help
	  Say Y here if to include support for the watchdog timer
	  for the Nuvoton NUC900 series SoCs.
	  To compile this driver as a module, choose M here: the
	  module will be called nuc900_wdt.

config ADX_WATCHDOG
	tristate "Avionic Design Xanthos watchdog"
	depends on ARCH_PXA_ADX
	help
	  Say Y here if you want support for the watchdog timer on Avionic
	  Design Xanthos boards.

config TS72XX_WATCHDOG
	tristate "TS-72XX SBC Watchdog"
	depends on MACH_TS72XX
	help
	  Technologic Systems TS-7200, TS-7250 and TS-7260 boards have
	  watchdog timer implemented in a external CPLD chip. Say Y here
	  if you want to support for the watchdog timer on TS-72XX boards.

	  To compile this driver as a module, choose M here: the
	  module will be called ts72xx_wdt.

config MAX63XX_WATCHDOG
	tristate "Max63xx watchdog"
	depends on ARM && HAS_IOMEM
	help
	  Support for memory mapped max63{69,70,71,72,73,74} watchdog timer.

config IMX2_WDT
	tristate "IMX2+ Watchdog"
	depends on ARCH_MX2 || ARCH_MX25 || ARCH_MX3 || ARCH_MX5
	help
	  This is the driver for the hardware watchdog
	  on the Freescale IMX2 and later processors.
	  If you have one of these processors and wish to have
	  watchdog support enabled, say Y, otherwise say N.

	  To compile this driver as a module, choose M here: the
	  module will be called imx2_wdt.

# AVR32 Architecture

config AT32AP700X_WDT
	tristate "AT32AP700x watchdog"
	depends on CPU_AT32AP700X
	help
	  Watchdog timer embedded into AT32AP700x devices. This will reboot
	  your system when the timeout is reached.

# BLACKFIN Architecture

config BFIN_WDT
	tristate "Blackfin On-Chip Watchdog Timer"
	depends on BLACKFIN
	---help---
	  If you say yes here you will get support for the Blackfin On-Chip
	  Watchdog Timer. If you have one of these processors and wish to
	  have watchdog support enabled, say Y, otherwise say N.

	  To compile this driver as a module, choose M here: the
	  module will be called bfin_wdt.

# CRIS Architecture

# FRV Architecture

# H8300 Architecture

# X86 (i386 + ia64 + x86_64) Architecture

config ACQUIRE_WDT
	tristate "Acquire SBC Watchdog Timer"
	depends on X86
	---help---
	  This is the driver for the hardware watchdog on Single Board
	  Computers produced by Acquire Inc (and others). This watchdog
	  simply watches your kernel to make sure it doesn't freeze, and if
	  it does, it reboots your computer after a certain amount of time.

	  To compile this driver as a module, choose M here: the
	  module will be called acquirewdt.

	  Most people will say N.

config ADVANTECH_WDT
	tristate "Advantech SBC Watchdog Timer"
	depends on X86
	help
	  If you are configuring a Linux kernel for the Advantech single-board
	  computer, say `Y' here to support its built-in watchdog timer
	  feature. More information can be found at
	  <http://www.advantech.com.tw/products/>

config ALIM1535_WDT
	tristate "ALi M1535 PMU Watchdog Timer"
	depends on X86 && PCI
	---help---
	  This is the driver for the hardware watchdog on the ALi M1535 PMU.

	  To compile this driver as a module, choose M here: the
	  module will be called alim1535_wdt.

	  Most people will say N.

config ALIM7101_WDT
	tristate "ALi M7101 PMU Computer Watchdog"
	depends on PCI
	help
	  This is the driver for the hardware watchdog on the ALi M7101 PMU
	  as used in the x86 Cobalt servers and also found in some
	  SPARC Netra servers too.

	  To compile this driver as a module, choose M here: the
	  module will be called alim7101_wdt.

	  Most people will say N.

config F71808E_WDT
	tristate "Fintek F71808E, F71862FG, F71869, F71882FG and F71889FG Watchdog"
	depends on X86 && EXPERIMENTAL
	help
	  This is the driver for the hardware watchdog on the Fintek
	  F71808E, F71862FG, F71869, F71882FG and F71889FG Super I/O controllers.

	  You can compile this driver directly into the kernel, or use
	  it as a module.  The module will be called f71808e_wdt.

config SP5100_TCO
	tristate "AMD/ATI SP5100 TCO Timer/Watchdog"
	depends on X86 && PCI
	---help---
	  Hardware watchdog driver for the AMD/ATI SP5100 chipset. The TCO
	  (Total Cost of Ownership) timer is a watchdog timer that will reboot
	  the machine after its expiration. The expiration time can be
	  configured with the "heartbeat" parameter.

	  To compile this driver as a module, choose M here: the
	  module will be called sp5100_tco.

config GEODE_WDT
	tristate "AMD Geode CS5535/CS5536 Watchdog"
	depends on CS5535_MFGPT
	help
	  This driver enables a watchdog capability built into the
	  CS5535/CS5536 companion chips for the AMD Geode GX and LX
	  processors.  This watchdog watches your kernel to make sure
	  it doesn't freeze, and if it does, it reboots your computer after
	  a certain amount of time.

	  You can compile this driver directly into the kernel, or use
	  it as a module.  The module will be called geodewdt.

config SC520_WDT
	tristate "AMD Elan SC520 processor Watchdog"
	depends on X86
	help
	  This is the driver for the hardware watchdog built in to the
	  AMD "Elan" SC520 microcomputer commonly used in embedded systems.
	  This watchdog simply watches your kernel to make sure it doesn't
	  freeze, and if it does, it reboots your computer after a certain
	  amount of time.

	  You can compile this driver directly into the kernel, or use
	  it as a module.  The module will be called sc520_wdt.

config SBC_FITPC2_WATCHDOG
	tristate "Compulab SBC-FITPC2 watchdog"
	depends on X86
	---help---
	  This is the driver for the built-in watchdog timer on the fit-PC2,
	  fit-PC2i, CM-iAM single-board computers made by Compulab.

	  It`s possible to enable watchdog timer either from BIOS (F2) or from booted Linux.
	  When "Watchdog Timer Value" enabled one can set 31-255 s operational range.

	  Entering BIOS setup temporary disables watchdog operation regardless to current state,
	  so system will not be restarted while user in BIOS setup.

	  Once watchdog was enabled the system will be restarted every
	  "Watchdog Timer Value" period, so to prevent it user can restart or
	  disable the watchdog.

	  To compile this driver as a module, choose M here: the
	  module will be called sbc_fitpc2_wdt.

	  Most people will say N.

config EUROTECH_WDT
	tristate "Eurotech CPU-1220/1410 Watchdog Timer"
	depends on X86
	help
	  Enable support for the watchdog timer on the Eurotech CPU-1220 and
	  CPU-1410 cards.  These are PC/104 SBCs. Spec sheets and product
	  information are at <http://www.eurotech.it/>.

config IB700_WDT
	tristate "IB700 SBC Watchdog Timer"
	depends on X86
	---help---
	  This is the driver for the hardware watchdog on the IB700 Single
	  Board Computer produced by TMC Technology (www.tmc-uk.com). This watchdog
	  simply watches your kernel to make sure it doesn't freeze, and if
	  it does, it reboots your computer after a certain amount of time.

	  This driver is like the WDT501 driver but for slightly different hardware.

	  To compile this driver as a module, choose M here: the
	  module will be called ib700wdt.

	  Most people will say N.

config IBMASR
	tristate "IBM Automatic Server Restart"
	depends on X86
	help
	  This is the driver for the IBM Automatic Server Restart watchdog
	  timer built-in into some eServer xSeries machines.

	  To compile this driver as a module, choose M here: the
	  module will be called ibmasr.

config WAFER_WDT
	tristate "ICP Single Board Computer Watchdog Timer"
	depends on X86
	help
	  This is a driver for the hardware watchdog on the ICP Single
	  Board Computer. This driver is working on (at least) the following
	  IPC SBC's: Wafer 5823, Rocky 4783, Rocky 3703 and Rocky 3782.

	  To compile this driver as a module, choose M here: the
	  module will be called wafer5823wdt.

config I6300ESB_WDT
	tristate "Intel 6300ESB Timer/Watchdog"
	depends on X86 && PCI
	---help---
	  Hardware driver for the watchdog timer built into the Intel
	  6300ESB controller hub.

	  To compile this driver as a module, choose M here: the
	  module will be called i6300esb.

config INTEL_SCU_WATCHDOG
	bool "Intel SCU Watchdog for Mobile Platforms"
	depends on X86_MRST
	---help---
	  Hardware driver for the watchdog time built into the Intel SCU
	  for Intel Mobile Platforms.

	  To compile this driver as a module, choose M here.

config ITCO_WDT
	tristate "Intel TCO Timer/Watchdog"
	depends on (X86 || IA64) && PCI
	---help---
	  Hardware driver for the intel TCO timer based watchdog devices.
	  These drivers are included in the Intel 82801 I/O Controller
	  Hub family (from ICH0 up to ICH10) and in the Intel 63xxESB
	  controller hub.

	  The TCO (Total Cost of Ownership) timer is a watchdog timer
	  that will reboot the machine after its second expiration. The
	  expiration time can be configured with the "heartbeat" parameter.

	  On some motherboards the driver may fail to reset the chipset's
	  NO_REBOOT flag which prevents the watchdog from rebooting the
	  machine. If this is the case you will get a kernel message like
	  "failed to reset NO_REBOOT flag, reboot disabled by hardware".

	  To compile this driver as a module, choose M here: the
	  module will be called iTCO_wdt.

config ITCO_VENDOR_SUPPORT
	bool "Intel TCO Timer/Watchdog Specific Vendor Support"
	depends on ITCO_WDT
	---help---
	  Add vendor specific support to the intel TCO timer based watchdog
	  devices. At this moment we only have additional support for some
	  SuperMicro Inc. motherboards.

config IT8712F_WDT
	tristate "IT8712F (Smart Guardian) Watchdog Timer"
	depends on X86
	---help---
	  This is the driver for the built-in watchdog timer on the IT8712F
	  Super I/0 chipset used on many motherboards.

	  If the driver does not work, then make sure that the game port in
	  the BIOS is enabled.

	  To compile this driver as a module, choose M here: the
	  module will be called it8712f_wdt.

config IT87_WDT
	tristate "IT87 Watchdog Timer"
	depends on X86 && EXPERIMENTAL
	---help---
	  This is the driver for the hardware watchdog on the ITE IT8702,
	  IT8712, IT8716, IT8718, IT8720, IT8721, IT8726 Super I/O chips.
	  This watchdog simply watches your kernel to make sure it doesn't
	  freeze, and if it does, it reboots your computer after a certain
	  amount of time.

	  To compile this driver as a module, choose M here: the module will
	  be called it87_wdt.

config HP_WATCHDOG
	tristate "HP ProLiant iLO2+ Hardware Watchdog Timer"
	depends on X86 && PCI
	help
	  A software monitoring watchdog and NMI sourcing driver. This driver
	  will detect lockups and provide a stack trace. This is a driver that
	  will only load on an HP ProLiant system with a minimum of iLO2 support.
	  To compile this driver as a module, choose M here: the module will be
	  called hpwdt.

config HPWDT_NMI_DECODING
	bool "NMI decoding support for the HP ProLiant iLO2+ Hardware Watchdog Timer"
	depends on HP_WATCHDOG
	default y
	help
	  When an NMI occurs this feature will make the necessary BIOS calls to
	  log the cause of the NMI.

config SC1200_WDT
	tristate "National Semiconductor PC87307/PC97307 (ala SC1200) Watchdog"
	depends on X86
	help
	  This is a driver for National Semiconductor PC87307/PC97307 hardware
	  watchdog cards as found on the SC1200. This watchdog is mainly used
	  for power management purposes and can be used to power down the device
	  during inactivity periods (includes interrupt activity monitoring).

	  To compile this driver as a module, choose M here: the
	  module will be called sc1200wdt.

	  Most people will say N.

config SCx200_WDT
	tristate "National Semiconductor SCx200 Watchdog"
	depends on SCx200 && PCI
	help
	  Enable the built-in watchdog timer support on the National
	  Semiconductor SCx200 processors.

	  If compiled as a module, it will be called scx200_wdt.

config PC87413_WDT
	tristate "NS PC87413 watchdog"
	depends on X86
	---help---
	  This is the driver for the hardware watchdog on the PC87413 chipset
	  This watchdog simply watches your kernel to make sure it doesn't
	  freeze, and if it does, it reboots your computer after a certain
	  amount of time.

	  To compile this driver as a module, choose M here: the
	  module will be called pc87413_wdt.

	  Most people will say N.

config NV_TCO
	tristate "nVidia TCO Timer/Watchdog"
	depends on X86 && PCI
	---help---
	  Hardware driver for the TCO timer built into the nVidia Hub family
	  (such as the MCP51).  The TCO (Total Cost of Ownership) timer is a
	  watchdog timer that will reboot the machine after its second
	  expiration. The expiration time can be configured with the
	  "heartbeat" parameter.

	  On some motherboards the driver may fail to reset the chipset's
	  NO_REBOOT flag which prevents the watchdog from rebooting the
	  machine. If this is the case you will get a kernel message like
	  "failed to reset NO_REBOOT flag, reboot disabled by hardware".

	  To compile this driver as a module, choose M here: the
	  module will be called nv_tco.

config RDC321X_WDT
	tristate "RDC R-321x SoC watchdog"
	depends on X86_RDC321X
	help
	  This is the driver for the built in hardware watchdog
	  in the RDC R-321x SoC.

	  To compile this driver as a module, choose M here: the
	  module will be called rdc321x_wdt.

config 60XX_WDT
	tristate "SBC-60XX Watchdog Timer"
	depends on X86
	help
	  This driver can be used with the watchdog timer found on some
	  single board computers, namely the 6010 PII based computer.
	  It may well work with other cards.  It reads port 0x443 to enable
	  and re-set the watchdog timer, and reads port 0x45 to disable
	  the watchdog.  If you have a card that behave in similar ways,
	  you can probably make this driver work with your card as well.

	  You can compile this driver directly into the kernel, or use
	  it as a module.  The module will be called sbc60xxwdt.

config SBC8360_WDT
	tristate "SBC8360 Watchdog Timer"
	depends on X86
	---help---

	  This is the driver for the hardware watchdog on the SBC8360 Single
	  Board Computer produced by Axiomtek Co., Ltd. (www.axiomtek.com).

	  To compile this driver as a module, choose M here: the
	  module will be called sbc8360.

	  Most people will say N.

config SBC7240_WDT
	tristate "SBC Nano 7240 Watchdog Timer"
	depends on X86_32
	---help---
	  This is the driver for the hardware watchdog found on the IEI
	  single board computers EPIC Nano 7240 (and likely others). This
	  watchdog simply watches your kernel to make sure it doesn't freeze,
	  and if it does, it reboots your computer after a certain amount of
	  time.

	  To compile this driver as a module, choose M here: the
	  module will be called sbc7240_wdt.

config CPU5_WDT
	tristate "SMA CPU5 Watchdog"
	depends on X86
	---help---
	  TBD.
	  To compile this driver as a module, choose M here: the
	  module will be called cpu5wdt.

config SMSC_SCH311X_WDT
	tristate "SMSC SCH311X Watchdog Timer"
	depends on X86
	---help---
	  This is the driver for the hardware watchdog timer on the
	  SMSC SCH3112, SCH3114 and SCH3116 Super IO chipset
	  (LPC IO with 8042 KBC, Reset Generation, HWM and multiple
	  serial ports).

	  To compile this driver as a module, choose M here: the
	  module will be called sch311x_wdt.

config SMSC37B787_WDT
	tristate "Winbond SMsC37B787 Watchdog Timer"
	depends on X86
	---help---
	  This is the driver for the hardware watchdog component on the
	  Winbond SMsC37B787 chipset as used on the NetRunner Mainboard
	  from Vision Systems and maybe others.

	  This watchdog simply watches your kernel to make sure it doesn't
	  freeze, and if it does, it reboots your computer after a certain
	  amount of time.

	  Usually a userspace daemon will notify the kernel WDT driver that
	  userspace is still alive, at regular intervals.

	  To compile this driver as a module, choose M here: the
	  module will be called smsc37b787_wdt.

	  Most people will say N.

config W83627HF_WDT
	tristate "W83627HF/W83627DHG Watchdog Timer"
	depends on X86
	---help---
	  This is the driver for the hardware watchdog on the W83627HF chipset
	  as used in Advantech PC-9578 and Tyan S2721-533 motherboards
	  (and likely others). The driver also supports the W83627DHG chip.
	  This watchdog simply watches your kernel to make sure it doesn't
	  freeze, and if it does, it reboots your computer after a certain
	  amount of time.

	  To compile this driver as a module, choose M here: the
	  module will be called w83627hf_wdt.

	  Most people will say N.

config W83697HF_WDT
	tristate "W83697HF/W83697HG Watchdog Timer"
	depends on X86
	---help---
	  This is the driver for the hardware watchdog on the W83697HF/HG
	  chipset as used in Dedibox/VIA motherboards (and likely others).
	  This watchdog simply watches your kernel to make sure it doesn't
	  freeze, and if it does, it reboots your computer after a certain
	  amount of time.

	  To compile this driver as a module, choose M here: the
	  module will be called w83697hf_wdt.

	  Most people will say N.

config W83697UG_WDT
	tristate "W83697UG/W83697UF Watchdog Timer"
	depends on X86
	---help---
	  This is the driver for the hardware watchdog on the W83697UG/UF
	  chipset as used in MSI Fuzzy CX700 VIA motherboards (and likely others).
	  This watchdog simply watches your kernel to make sure it doesn't
	  freeze, and if it does, it reboots your computer after a certain
	  amount of time.

	  To compile this driver as a module, choose M here: the
	  module will be called w83697ug_wdt.

	  Most people will say N.

config W83877F_WDT
	tristate "W83877F (EMACS) Watchdog Timer"
	depends on X86
	---help---
	  This is the driver for the hardware watchdog on the W83877F chipset
	  as used in EMACS PC-104 motherboards (and likely others).  This
	  watchdog simply watches your kernel to make sure it doesn't freeze,
	  and if it does, it reboots your computer after a certain amount of
	  time.

	  To compile this driver as a module, choose M here: the
	  module will be called w83877f_wdt.

	  Most people will say N.

config W83977F_WDT
	tristate "W83977F (PCM-5335) Watchdog Timer"
	depends on X86
	---help---
	  This is the driver for the hardware watchdog on the W83977F I/O chip
	  as used in AAEON's PCM-5335 SBC (and likely others).  This
	  watchdog simply watches your kernel to make sure it doesn't freeze,
	  and if it does, it reboots your computer after a certain amount of
	  time.

	  To compile this driver as a module, choose M here: the
	  module will be called w83977f_wdt.

config MACHZ_WDT
	tristate "ZF MachZ Watchdog"
	depends on X86
	---help---
	  If you are using a ZF Micro MachZ processor, say Y here, otherwise
	  N.  This is the driver for the watchdog timer built-in on that
	  processor using ZF-Logic interface.  This watchdog simply watches
	  your kernel to make sure it doesn't freeze, and if it does, it
	  reboots your computer after a certain amount of time.

	  To compile this driver as a module, choose M here: the
	  module will be called machzwd.

config SBC_EPX_C3_WATCHDOG
	tristate "Winsystems SBC EPX-C3 watchdog"
	depends on X86
	---help---
	  This is the driver for the built-in watchdog timer on the EPX-C3
	  Single-board computer made by Winsystems, Inc.

	  *Note*: This hardware watchdog is not probeable and thus there
	  is no way to know if writing to its IO address will corrupt
	  your system or have any real effect.  The only way to be sure
	  that this driver does what you want is to make sure you
	  are running it on an EPX-C3 from Winsystems with the watchdog
	  timer at IO address 0x1ee and 0x1ef.  It will write to both those
	  IO ports.  Basically, the assumption is made that if you compile
	  this driver into your kernel and/or load it as a module, that you
	  know what you are doing and that you are in fact running on an
	  EPX-C3 board!

	  To compile this driver as a module, choose M here: the
	  module will be called sbc_epx_c3.

# M32R Architecture

# M68K Architecture

config M54xx_WATCHDOG
	tristate "MCF54xx watchdog support"
	depends on M548x
	help
	  To compile this driver as a module, choose M here: the
	  module will be called m54xx_wdt.

# MIPS Architecture

config ATH79_WDT
	tristate "Atheros AR71XX/AR724X/AR913X hardware watchdog"
	depends on ATH79
	help
	  Hardware driver for the built-in watchdog timer on the Atheros
	  AR71XX/AR724X/AR913X SoCs.

config BCM47XX_WDT
	tristate "Broadcom BCM47xx Watchdog Timer"
	depends on BCM47XX
	help
	  Hardware driver for the Broadcom BCM47xx Watchog Timer.

config RC32434_WDT
	tristate "IDT RC32434 SoC Watchdog Timer"
	depends on MIKROTIK_RB532
	help
	  Hardware driver for the IDT RC32434 SoC built-in
	  watchdog timer.

	  To compile this driver as a module, choose M here: the
	  module will be called rc32434_wdt.

config INDYDOG
	tristate "Indy/I2 Hardware Watchdog"
	depends on SGI_HAS_INDYDOG
	help
	  Hardware driver for the Indy's/I2's watchdog. This is a
	  watchdog timer that will reboot the machine after a 60 second
	  timer expired and no process has written to /dev/watchdog during
	  that time.

config JZ4740_WDT
	tristate "Ingenic jz4740 SoC hardware watchdog"
	depends on MACH_JZ4740
	help
	  Hardware driver for the built-in watchdog timer on Ingenic jz4740 SoCs.

config WDT_MTX1
	tristate "MTX-1 Hardware Watchdog"
	depends on MIPS_MTX1
	help
	  Hardware driver for the MTX-1 boards. This is a watchdog timer that
	  will reboot the machine after a 100 seconds timer expired.

config PNX833X_WDT
	tristate "PNX833x Hardware Watchdog"
	depends on SOC_PNX8335
	help
	  Hardware driver for the PNX833x's watchdog. This is a
	  watchdog timer that will reboot the machine after a programmable
	  timer has expired and no process has written to /dev/watchdog during
	  that time.

config SIBYTE_WDOG
	tristate "Sibyte SoC hardware watchdog"
	depends on CPU_SB1
	help
	  Watchdog driver for the built in watchdog hardware in Sibyte
	  SoC processors.  There are apparently two watchdog timers
	  on such processors; this driver supports only the first one,
	  because currently Linux only supports exporting one watchdog
	  to userspace.

	  To compile this driver as a loadable module, choose M here.
	  The module will be called sb_wdog.

config AR7_WDT
	tristate "TI AR7 Watchdog Timer"
	depends on AR7
	help
	  Hardware driver for the TI AR7 Watchdog Timer.

config TXX9_WDT
	tristate "Toshiba TXx9 Watchdog Timer"
	depends on CPU_TX39XX || CPU_TX49XX
	help
	  Hardware driver for the built-in watchdog timer on TXx9 MIPS SoCs.

config OCTEON_WDT
	tristate "Cavium OCTEON SOC family Watchdog Timer"
	depends on CPU_CAVIUM_OCTEON
	default y
	select EXPORT_UASM if OCTEON_WDT = m
	help
	  Hardware driver for OCTEON's on chip watchdog timer.
	  Enables the watchdog for all cores running Linux. It
	  installs a NMI handler and pokes the watchdog based on an
	  interrupt.  On first expiration of the watchdog, the
	  interrupt handler pokes it.  The second expiration causes an
	  NMI that prints a message. The third expiration causes a
	  global soft reset.

	  When userspace has /dev/watchdog open, no poking is done
	  from the first interrupt, it is then only poked when the
	  device is written.

config BCM63XX_WDT
	tristate "Broadcom BCM63xx hardware watchdog"
	depends on BCM63XX
	help
	  Watchdog driver for the built in watchdog hardware in Broadcom
	  BCM63xx SoC.

	  To compile this driver as a loadable module, choose M here.
	  The module will be called bcm63xx_wdt.

config LANTIQ_WDT
	tristate "Lantiq SoC watchdog"
	depends on LANTIQ
	help
	  Hardware driver for the Lantiq SoC Watchdog Timer.

# PARISC Architecture

# POWERPC Architecture

config GEF_WDT
	tristate "GE Watchdog Timer"
	depends on GEF_SBC610 || GEF_SBC310 || GEF_PPC9A
	---help---
	  Watchdog timer found in a number of GE single board computers.

config MPC5200_WDT
	bool "MPC52xx Watchdog Timer"
	depends on PPC_MPC52xx
	help
	  Use General Purpose Timer (GPT) 0 on the MPC5200 as Watchdog.

config 8xxx_WDT
	tristate "MPC8xxx Platform Watchdog Timer"
	depends on PPC_8xx || PPC_83xx || PPC_86xx
	help
	  This driver is for a SoC level watchdog that exists on some
	  Freescale PowerPC processors. So far this driver supports:
	  - MPC8xx watchdogs
	  - MPC83xx watchdogs
	  - MPC86xx watchdogs

	  For BookE processors (MPC85xx) use the BOOKE_WDT driver instead.

config MV64X60_WDT
	tristate "MV64X60 (Marvell Discovery) Watchdog Timer"
	depends on MV64X60

config PIKA_WDT
	tristate "PIKA FPGA Watchdog"
	depends on WARP
	default y
	help
	  This enables the watchdog in the PIKA FPGA. Currently used on
	  the Warp platform.

config BOOKE_WDT
	tristate "PowerPC Book-E Watchdog Timer"
	depends on BOOKE || 4xx
	---help---
	  Watchdog driver for PowerPC Book-E chips, such as the Freescale
	  MPC85xx SOCs and the IBM PowerPC 440.

	  Please see Documentation/watchdog/watchdog-api.txt for
	  more information.

config BOOKE_WDT_DEFAULT_TIMEOUT
	int "PowerPC Book-E Watchdog Timer Default Timeout"
	depends on BOOKE_WDT
	default 38 if FSL_BOOKE
	range 0 63 if FSL_BOOKE
	default 3 if !FSL_BOOKE
	range 0 3 if !FSL_BOOKE
	help
	  Select the default watchdog timer period to be used by the PowerPC
	  Book-E watchdog driver.  A watchdog "event" occurs when the bit
	  position represented by this number transitions from zero to one.

	  For Freescale Book-E processors, this is a number between 0 and 63.
	  For other Book-E processors, this is a number between 0 and 3.

	  The value can be overidden by the wdt_period command-line parameter.

# PPC64 Architecture

config WATCHDOG_RTAS
	tristate "RTAS watchdog"
	depends on PPC_RTAS
	help
	  This driver adds watchdog support for the RTAS watchdog.

	  To compile this driver as a module, choose M here. The module
	  will be called wdrtas.

# S390 Architecture

config ZVM_WATCHDOG
	tristate "z/VM Watchdog Timer"
	depends on S390
	help
	  IBM s/390 and zSeries machines running under z/VM 5.1 or later
	  provide a virtual watchdog timer to their guest that cause a
	  user define Control Program command to be executed after a
	  timeout.

	  To compile this driver as a module, choose M here. The module
	  will be called vmwatchdog.

# SUPERH (sh + sh64) Architecture

config SH_WDT
	tristate "SuperH Watchdog"
	depends on SUPERH && (CPU_SH3 || CPU_SH4)
	help
	  This driver adds watchdog support for the integrated watchdog in the
	  SuperH processors. If you have one of these processors and wish
	  to have watchdog support enabled, say Y, otherwise say N.

	  As a side note, saying Y here will automatically boost HZ to 1000
	  so that the timer has a chance to clear the overflow counter. On
	  slower systems (such as the SH-2 and SH-3) this will likely yield
	  some performance issues. As such, the WDT should be avoided here
	  unless it is absolutely necessary.

	  To compile this driver as a module, choose M here: the
	  module will be called shwdt.

# SPARC Architecture

# SPARC64 Architecture

config WATCHDOG_CP1XXX
	tristate "CP1XXX Hardware Watchdog support"
	depends on SPARC64 && PCI
	---help---
	  This is the driver for the hardware watchdog timers present on
	  Sun Microsystems CompactPCI models CP1400 and CP1500.

	  To compile this driver as a module, choose M here: the
	  module will be called cpwatchdog.

	  If you do not have a CompactPCI model CP1400 or CP1500, or
	  another UltraSPARC-IIi-cEngine boardset with hardware watchdog,
	  you should say N to this option.

config WATCHDOG_RIO
	tristate "RIO Hardware Watchdog support"
	depends on SPARC64 && PCI
	help
	  Say Y here to support the hardware watchdog capability on Sun RIO
	  machines.  The watchdog timeout period is normally one minute but
	  can be changed with a boot-time parameter.

# XTENSA Architecture

# Xen Architecture

config XEN_WDT
	tristate "Xen Watchdog support"
<<<<<<< HEAD
	depends on PARAVIRT_XEN || XEN
=======
	depends on XEN
>>>>>>> 02f8c6ae
	help
	  Say Y here to support the hypervisor watchdog capability provided
	  by Xen 4.0 and newer.  The watchdog timeout period is normally one
	  minute but can be changed with a boot-time parameter.

#
# ISA-based Watchdog Cards
#

comment "ISA-based Watchdog Cards"
	depends on ISA

config PCWATCHDOG
	tristate "Berkshire Products ISA-PC Watchdog"
	depends on ISA
	---help---
	  This is the driver for the Berkshire Products ISA-PC Watchdog card.
	  This card simply watches your kernel to make sure it doesn't freeze,
	  and if it does, it reboots your computer after a certain amount of
	  time. This driver is like the WDT501 driver but for different
	  hardware. Please read <file:Documentation/watchdog/pcwd-watchdog.txt>. The PC
	  watchdog cards can be ordered from <http://www.berkprod.com/>.

	  To compile this driver as a module, choose M here: the
	  module will be called pcwd.

	  Most people will say N.

config MIXCOMWD
	tristate "Mixcom Watchdog"
	depends on ISA
	---help---
	  This is a driver for the Mixcom hardware watchdog cards.  This
	  watchdog simply watches your kernel to make sure it doesn't freeze,
	  and if it does, it reboots your computer after a certain amount of
	  time.

	  To compile this driver as a module, choose M here: the
	  module will be called mixcomwd.

	  Most people will say N.

config WDT
	tristate "WDT Watchdog timer"
	depends on ISA
	---help---
	  If you have a WDT500P or WDT501P watchdog board, say Y here,
	  otherwise N. It is not possible to probe for this board, which means
	  that you have to inform the kernel about the IO port and IRQ that
	  is needed (you can do this via the io and irq parameters)

	  To compile this driver as a module, choose M here: the
	  module will be called wdt.

#
# PCI-based Watchdog Cards
#

comment "PCI-based Watchdog Cards"
	depends on PCI

config PCIPCWATCHDOG
	tristate "Berkshire Products PCI-PC Watchdog"
	depends on PCI
	---help---
	  This is the driver for the Berkshire Products PCI-PC Watchdog card.
	  This card simply watches your kernel to make sure it doesn't freeze,
	  and if it does, it reboots your computer after a certain amount of
	  time. The card can also monitor the internal temperature of the PC.
	  More info is available at <http://www.berkprod.com/pci_pc_watchdog.htm>.

	  To compile this driver as a module, choose M here: the
	  module will be called pcwd_pci.

	  Most people will say N.

config WDTPCI
	tristate "PCI-WDT500/501 Watchdog timer"
	depends on PCI
	---help---
	  If you have a PCI-WDT500/501 watchdog board, say Y here, otherwise N.

	  If you have a PCI-WDT501 watchdog board then you can enable the
	  temperature sensor by setting the type parameter to 501.

	  If you want to enable the Fan Tachometer on the PCI-WDT501, then you
	  can do this via the tachometer parameter. Only do this if you have a
	  fan tachometer actually set up.

	  To compile this driver as a module, choose M here: the
	  module will be called wdt_pci.

#
# USB-based Watchdog Cards
#

comment "USB-based Watchdog Cards"
	depends on USB

config USBPCWATCHDOG
	tristate "Berkshire Products USB-PC Watchdog"
	depends on USB
	---help---
	  This is the driver for the Berkshire Products USB-PC Watchdog card.
	  This card simply watches your kernel to make sure it doesn't freeze,
	  and if it does, it reboots your computer after a certain amount of
	  time. The card can also monitor the internal temperature of the PC.
	  More info is available at <http://www.berkprod.com/usb_pc_watchdog.htm>.

	  To compile this driver as a module, choose M here: the
	  module will be called pcwd_usb.

	  Most people will say N.

endif # WATCHDOG<|MERGE_RESOLUTION|>--- conflicted
+++ resolved
@@ -1137,11 +1137,7 @@
 
 config XEN_WDT
 	tristate "Xen Watchdog support"
-<<<<<<< HEAD
-	depends on PARAVIRT_XEN || XEN
-=======
 	depends on XEN
->>>>>>> 02f8c6ae
 	help
 	  Say Y here to support the hypervisor watchdog capability provided
 	  by Xen 4.0 and newer.  The watchdog timeout period is normally one
