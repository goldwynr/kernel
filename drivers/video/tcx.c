/* tcx.c: TCX frame buffer driver
 *
 * Copyright (C) 2003, 2006 David S. Miller (davem@davemloft.net)
 * Copyright (C) 1996,1998 Jakub Jelinek (jj@ultra.linux.cz)
 * Copyright (C) 1996 Miguel de Icaza (miguel@nuclecu.unam.mx)
 * Copyright (C) 1996 Eddie C. Dost (ecd@skynet.be)
 *
 * Driver layout based loosely on tgafb.c, see that file for credits.
 */

#include <linux/module.h>
#include <linux/kernel.h>
#include <linux/errno.h>
#include <linux/string.h>
#include <linux/delay.h>
#include <linux/init.h>
#include <linux/fb.h>
#include <linux/mm.h>
#include <linux/of_device.h>

#include <asm/io.h>
#include <asm/fbio.h>

#include "sbuslib.h"

/*
 * Local functions.
 */

static int tcx_setcolreg(unsigned, unsigned, unsigned, unsigned,
			 unsigned, struct fb_info *);
static int tcx_blank(int, struct fb_info *);

static int tcx_mmap(struct fb_info *, struct vm_area_struct *);
static int tcx_ioctl(struct fb_info *, unsigned int, unsigned long);
static int tcx_pan_display(struct fb_var_screeninfo *, struct fb_info *);

/*
 *  Frame buffer operations
 */

static struct fb_ops tcx_ops = {
	.owner			= THIS_MODULE,
	.fb_setcolreg		= tcx_setcolreg,
	.fb_blank		= tcx_blank,
	.fb_pan_display		= tcx_pan_display,
	.fb_fillrect		= cfb_fillrect,
	.fb_copyarea		= cfb_copyarea,
	.fb_imageblit		= cfb_imageblit,
	.fb_mmap		= tcx_mmap,
	.fb_ioctl		= tcx_ioctl,
#ifdef CONFIG_COMPAT
	.fb_compat_ioctl	= sbusfb_compat_ioctl,
#endif
};

/* THC definitions */
#define TCX_THC_MISC_REV_SHIFT       16
#define TCX_THC_MISC_REV_MASK        15
#define TCX_THC_MISC_VSYNC_DIS       (1 << 25)
#define TCX_THC_MISC_HSYNC_DIS       (1 << 24)
#define TCX_THC_MISC_RESET           (1 << 12)
#define TCX_THC_MISC_VIDEO           (1 << 10)
#define TCX_THC_MISC_SYNC            (1 << 9)
#define TCX_THC_MISC_VSYNC           (1 << 8)
#define TCX_THC_MISC_SYNC_ENAB       (1 << 7)
#define TCX_THC_MISC_CURS_RES        (1 << 6)
#define TCX_THC_MISC_INT_ENAB        (1 << 5)
#define TCX_THC_MISC_INT             (1 << 4)
#define TCX_THC_MISC_INIT            0x9f
#define TCX_THC_REV_REV_SHIFT        20
#define TCX_THC_REV_REV_MASK         15
#define TCX_THC_REV_MINREV_SHIFT     28
#define TCX_THC_REV_MINREV_MASK      15

/* The contents are unknown */
struct tcx_tec {
	u32 tec_matrix;
	u32 tec_clip;
	u32 tec_vdc;
};

struct tcx_thc {
	u32 thc_rev;
	u32 thc_pad0[511];
	u32 thc_hs;		/* hsync timing */
	u32 thc_hsdvs;
	u32 thc_hd;
	u32 thc_vs;		/* vsync timing */
	u32 thc_vd;
	u32 thc_refresh;
	u32 thc_misc;
	u32 thc_pad1[56];
	u32 thc_cursxy;	/* cursor x,y position (16 bits each) */
	u32 thc_cursmask[32];	/* cursor mask bits */
	u32 thc_cursbits[32];	/* what to show where mask enabled */
};

struct bt_regs {
	u32 addr;
	u32 color_map;
	u32 control;
	u32 cursor;
};

#define TCX_MMAP_ENTRIES 14

struct tcx_par {
	spinlock_t		lock;
	struct bt_regs		__iomem *bt;
	struct tcx_thc		__iomem *thc;
	struct tcx_tec		__iomem *tec;
	u32			__iomem *cplane;

	u32			flags;
#define TCX_FLAG_BLANKED	0x00000001

	unsigned long		which_io;

	struct sbus_mmap_map	mmap_map[TCX_MMAP_ENTRIES];
	int			lowdepth;
};

/* Reset control plane so that WID is 8-bit plane. */
static void __tcx_set_control_plane(struct fb_info *info)
{
	struct tcx_par *par = info->par;
	u32 __iomem *p, *pend;

	if (par->lowdepth)
		return;

	p = par->cplane;
	if (p == NULL)
		return;
	for (pend = p + info->fix.smem_len; p < pend; p++) {
		u32 tmp = sbus_readl(p);

		tmp &= 0xffffff;
		sbus_writel(tmp, p);
	}
}

static void tcx_reset(struct fb_info *info)
{
	struct tcx_par *par = (struct tcx_par *) info->par;
	unsigned long flags;

	spin_lock_irqsave(&par->lock, flags);
	__tcx_set_control_plane(info);
	spin_unlock_irqrestore(&par->lock, flags);
}

static int tcx_pan_display(struct fb_var_screeninfo *var, struct fb_info *info)
{
	tcx_reset(info);
	return 0;
}

/**
 *      tcx_setcolreg - Optional function. Sets a color register.
 *      @regno: boolean, 0 copy local, 1 get_user() function
 *      @red: frame buffer colormap structure
 *      @green: The green value which can be up to 16 bits wide
 *      @blue:  The blue value which can be up to 16 bits wide.
 *      @transp: If supported the alpha value which can be up to 16 bits wide.
 *      @info: frame buffer info structure
 */
static int tcx_setcolreg(unsigned regno,
			 unsigned red, unsigned green, unsigned blue,
			 unsigned transp, struct fb_info *info)
{
	struct tcx_par *par = (struct tcx_par *) info->par;
	struct bt_regs __iomem *bt = par->bt;
	unsigned long flags;

	if (regno >= 256)
		return 1;

	red >>= 8;
	green >>= 8;
	blue >>= 8;

	spin_lock_irqsave(&par->lock, flags);

	sbus_writel(regno << 24, &bt->addr);
	sbus_writel(red << 24, &bt->color_map);
	sbus_writel(green << 24, &bt->color_map);
	sbus_writel(blue << 24, &bt->color_map);

	spin_unlock_irqrestore(&par->lock, flags);

	return 0;
}

/**
 *      tcx_blank - Optional function.  Blanks the display.
 *      @blank_mode: the blank mode we want.
 *      @info: frame buffer structure that represents a single frame buffer
 */
static int
tcx_blank(int blank, struct fb_info *info)
{
	struct tcx_par *par = (struct tcx_par *) info->par;
	struct tcx_thc __iomem *thc = par->thc;
	unsigned long flags;
	u32 val;

	spin_lock_irqsave(&par->lock, flags);

	val = sbus_readl(&thc->thc_misc);

	switch (blank) {
	case FB_BLANK_UNBLANK: /* Unblanking */
		val &= ~(TCX_THC_MISC_VSYNC_DIS |
			 TCX_THC_MISC_HSYNC_DIS);
		val |= TCX_THC_MISC_VIDEO;
		par->flags &= ~TCX_FLAG_BLANKED;
		break;

	case FB_BLANK_NORMAL: /* Normal blanking */
		val &= ~TCX_THC_MISC_VIDEO;
		par->flags |= TCX_FLAG_BLANKED;
		break;

	case FB_BLANK_VSYNC_SUSPEND: /* VESA blank (vsync off) */
		val |= TCX_THC_MISC_VSYNC_DIS;
		break;
	case FB_BLANK_HSYNC_SUSPEND: /* VESA blank (hsync off) */
		val |= TCX_THC_MISC_HSYNC_DIS;
		break;

	case FB_BLANK_POWERDOWN: /* Poweroff */
		break;
	};

	sbus_writel(val, &thc->thc_misc);

	spin_unlock_irqrestore(&par->lock, flags);

	return 0;
}

static struct sbus_mmap_map __tcx_mmap_map[TCX_MMAP_ENTRIES] = {
	{
		.voff	= TCX_RAM8BIT,
		.size	= SBUS_MMAP_FBSIZE(1)
	},
	{
		.voff	= TCX_RAM24BIT,
		.size	= SBUS_MMAP_FBSIZE(4)
	},
	{
		.voff	= TCX_UNK3,
		.size	= SBUS_MMAP_FBSIZE(8)
	},
	{
		.voff	= TCX_UNK4,
		.size	= SBUS_MMAP_FBSIZE(8)
	},
	{
		.voff	= TCX_CONTROLPLANE,
		.size	= SBUS_MMAP_FBSIZE(4)
	},
	{
		.voff	= TCX_UNK6,
		.size	= SBUS_MMAP_FBSIZE(8)
	},
	{
		.voff	= TCX_UNK7,
		.size	= SBUS_MMAP_FBSIZE(8)
	},
	{
		.voff	= TCX_TEC,
		.size	= PAGE_SIZE
	},
	{
		.voff	= TCX_BTREGS,
		.size	= PAGE_SIZE
	},
	{
		.voff	= TCX_THC,
		.size	= PAGE_SIZE
	},
	{
		.voff	= TCX_DHC,
		.size	= PAGE_SIZE
	},
	{
		.voff	= TCX_ALT,
		.size	= PAGE_SIZE
	},
	{
		.voff	= TCX_UNK2,
		.size	= 0x20000
	},
	{ .size = 0 }
};

static int tcx_mmap(struct fb_info *info, struct vm_area_struct *vma)
{
	struct tcx_par *par = (struct tcx_par *)info->par;

	return sbusfb_mmap_helper(par->mmap_map,
				  info->fix.smem_start, info->fix.smem_len,
				  par->which_io, vma);
}

static int tcx_ioctl(struct fb_info *info, unsigned int cmd,
		     unsigned long arg)
{
	struct tcx_par *par = (struct tcx_par *) info->par;

	return sbusfb_ioctl_helper(cmd, arg, info,
				   FBTYPE_TCXCOLOR,
				   (par->lowdepth ? 8 : 24),
				   info->fix.smem_len);
}

/*
 *  Initialisation
 */

static void
tcx_init_fix(struct fb_info *info, int linebytes)
{
	struct tcx_par *par = (struct tcx_par *)info->par;
	const char *tcx_name;

	if (par->lowdepth)
		tcx_name = "TCX8";
	else
		tcx_name = "TCX24";

	strlcpy(info->fix.id, tcx_name, sizeof(info->fix.id));

	info->fix.type = FB_TYPE_PACKED_PIXELS;
	info->fix.visual = FB_VISUAL_PSEUDOCOLOR;

	info->fix.line_length = linebytes;

	info->fix.accel = FB_ACCEL_SUN_TCX;
}

static void tcx_unmap_regs(struct platform_device *op, struct fb_info *info,
			   struct tcx_par *par)
{
	if (par->tec)
		of_iounmap(&op->resource[7],
			   par->tec, sizeof(struct tcx_tec));
	if (par->thc)
		of_iounmap(&op->resource[9],
			   par->thc, sizeof(struct tcx_thc));
	if (par->bt)
		of_iounmap(&op->resource[8],
			   par->bt, sizeof(struct bt_regs));
	if (par->cplane)
		of_iounmap(&op->resource[4],
			   par->cplane, info->fix.smem_len * sizeof(u32));
	if (info->screen_base)
		of_iounmap(&op->resource[0],
			   info->screen_base, info->fix.smem_len);
}

static int __devinit tcx_probe(struct platform_device *op)
{
	struct device_node *dp = op->dev.of_node;
	struct fb_info *info;
	struct tcx_par *par;
	int linebytes, i, err;

	info = framebuffer_alloc(sizeof(struct tcx_par), &op->dev);

	err = -ENOMEM;
	if (!info)
		goto out_err;
	par = info->par;

	spin_lock_init(&par->lock);

	par->lowdepth =
		(of_find_property(dp, "tcx-8-bit", NULL) != NULL);

	sbusfb_fill_var(&info->var, dp, 8);
	info->var.red.length = 8;
	info->var.green.length = 8;
	info->var.blue.length = 8;

	linebytes = of_getintprop_default(dp, "linebytes",
					  info->var.xres);
	info->fix.smem_len = PAGE_ALIGN(linebytes * info->var.yres);

	par->tec = of_ioremap(&op->resource[7], 0,
				  sizeof(struct tcx_tec), "tcx tec");
	par->thc = of_ioremap(&op->resource[9], 0,
				  sizeof(struct tcx_thc), "tcx thc");
	par->bt = of_ioremap(&op->resource[8], 0,
				 sizeof(struct bt_regs), "tcx dac");
	info->screen_base = of_ioremap(&op->resource[0], 0,
					   info->fix.smem_len, "tcx ram");
	if (!par->tec || !par->thc ||
	    !par->bt || !info->screen_base)
		goto out_unmap_regs;

	memcpy(&par->mmap_map, &__tcx_mmap_map, sizeof(par->mmap_map));
	if (!par->lowdepth) {
		par->cplane = of_ioremap(&op->resource[4], 0,
					     info->fix.smem_len * sizeof(u32),
					     "tcx cplane");
		if (!par->cplane)
			goto out_unmap_regs;
	} else {
		par->mmap_map[1].size = SBUS_MMAP_EMPTY;
		par->mmap_map[4].size = SBUS_MMAP_EMPTY;
		par->mmap_map[5].size = SBUS_MMAP_EMPTY;
		par->mmap_map[6].size = SBUS_MMAP_EMPTY;
	}

	info->fix.smem_start = op->resource[0].start;
	par->which_io = op->resource[0].flags & IORESOURCE_BITS;

	for (i = 0; i < TCX_MMAP_ENTRIES; i++) {
		int j;

		switch (i) {
		case 10:
			j = 12;
			break;

		case 11: case 12:
			j = i - 1;
			break;

		default:
			j = i;
			break;
		};
		par->mmap_map[i].poff = op->resource[j].start;
	}

	info->flags = FBINFO_DEFAULT;
	info->fbops = &tcx_ops;

	/* Initialize brooktree DAC. */
	sbus_writel(0x04 << 24, &par->bt->addr);         /* color planes */
	sbus_writel(0xff << 24, &par->bt->control);
	sbus_writel(0x05 << 24, &par->bt->addr);
	sbus_writel(0x00 << 24, &par->bt->control);
	sbus_writel(0x06 << 24, &par->bt->addr);         /* overlay plane */
	sbus_writel(0x73 << 24, &par->bt->control);
	sbus_writel(0x07 << 24, &par->bt->addr);
	sbus_writel(0x00 << 24, &par->bt->control);

	tcx_reset(info);

	tcx_blank(FB_BLANK_UNBLANK, info);

	if (fb_alloc_cmap(&info->cmap, 256, 0))
		goto out_unmap_regs;

	fb_set_cmap(&info->cmap, info);
	tcx_init_fix(info, linebytes);

	err = register_framebuffer(info);
	if (err < 0)
		goto out_dealloc_cmap;

	dev_set_drvdata(&op->dev, info);

	printk(KERN_INFO "%s: TCX at %lx:%lx, %s\n",
	       dp->full_name,
	       par->which_io,
	       info->fix.smem_start,
	       par->lowdepth ? "8-bit only" : "24-bit depth");

	return 0;

out_dealloc_cmap:
	fb_dealloc_cmap(&info->cmap);

out_unmap_regs:
	tcx_unmap_regs(op, info, par);
	framebuffer_release(info);

out_err:
	return err;
}

static int __devexit tcx_remove(struct platform_device *op)
{
	struct fb_info *info = dev_get_drvdata(&op->dev);
	struct tcx_par *par = info->par;

	unregister_framebuffer(info);
	fb_dealloc_cmap(&info->cmap);

	tcx_unmap_regs(op, info, par);

	framebuffer_release(info);

	dev_set_drvdata(&op->dev, NULL);

	return 0;
}

static const struct of_device_id tcx_match[] = {
	{
		.name = "SUNW,tcx",
	},
	{},
};
MODULE_DEVICE_TABLE(of, tcx_match);

<<<<<<< HEAD
static struct of_platform_driver tcx_driver = {
	.owner		= THIS_MODULE,
	.name		= "tcx",
	.match_table	= tcx_match,
=======
static struct platform_driver tcx_driver = {
	.driver = {
		.name = "tcx",
		.owner = THIS_MODULE,
		.of_match_table = tcx_match,
	},
>>>>>>> 02f8c6ae
	.probe		= tcx_probe,
	.remove		= __devexit_p(tcx_remove),
};

static int __init tcx_init(void)
{
	if (fb_get_options("tcxfb", NULL))
		return -ENODEV;

	return platform_driver_register(&tcx_driver);
}

static void __exit tcx_exit(void)
{
	platform_driver_unregister(&tcx_driver);
}

module_init(tcx_init);
module_exit(tcx_exit);

MODULE_DESCRIPTION("framebuffer driver for TCX chipsets");
MODULE_AUTHOR("David S. Miller <davem@davemloft.net>");
MODULE_VERSION("2.0");
MODULE_LICENSE("GPL");<|MERGE_RESOLUTION|>--- conflicted
+++ resolved
@@ -511,19 +511,12 @@
 };
 MODULE_DEVICE_TABLE(of, tcx_match);
 
-<<<<<<< HEAD
-static struct of_platform_driver tcx_driver = {
-	.owner		= THIS_MODULE,
-	.name		= "tcx",
-	.match_table	= tcx_match,
-=======
 static struct platform_driver tcx_driver = {
 	.driver = {
 		.name = "tcx",
 		.owner = THIS_MODULE,
 		.of_match_table = tcx_match,
 	},
->>>>>>> 02f8c6ae
 	.probe		= tcx_probe,
 	.remove		= __devexit_p(tcx_remove),
 };
