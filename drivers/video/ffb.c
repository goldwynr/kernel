/* ffb.c: Creator/Elite3D frame buffer driver
 *
 * Copyright (C) 2003, 2006 David S. Miller (davem@davemloft.net)
 * Copyright (C) 1997,1998,1999 Jakub Jelinek (jj@ultra.linux.cz)
 *
 * Driver layout based loosely on tgafb.c, see that file for credits.
 */

#include <linux/module.h>
#include <linux/kernel.h>
#include <linux/errno.h>
#include <linux/string.h>
#include <linux/delay.h>
#include <linux/init.h>
#include <linux/fb.h>
#include <linux/mm.h>
#include <linux/timer.h>
#include <linux/of_device.h>

#include <asm/io.h>
#include <asm/upa.h>
#include <asm/fbio.h>

#include "sbuslib.h"

/*
 * Local functions.
 */

static int ffb_setcolreg(unsigned, unsigned, unsigned, unsigned,
			 unsigned, struct fb_info *);
static int ffb_blank(int, struct fb_info *);

static void ffb_imageblit(struct fb_info *, const struct fb_image *);
static void ffb_fillrect(struct fb_info *, const struct fb_fillrect *);
static void ffb_copyarea(struct fb_info *, const struct fb_copyarea *);
static int ffb_sync(struct fb_info *);
static int ffb_mmap(struct fb_info *, struct vm_area_struct *);
static int ffb_ioctl(struct fb_info *, unsigned int, unsigned long);
static int ffb_pan_display(struct fb_var_screeninfo *, struct fb_info *);

/*
 *  Frame buffer operations
 */

static struct fb_ops ffb_ops = {
	.owner			= THIS_MODULE,
	.fb_setcolreg		= ffb_setcolreg,
	.fb_blank		= ffb_blank,
	.fb_pan_display		= ffb_pan_display,
	.fb_fillrect		= ffb_fillrect,
	.fb_copyarea		= ffb_copyarea,
	.fb_imageblit		= ffb_imageblit,
	.fb_sync		= ffb_sync,
	.fb_mmap		= ffb_mmap,
	.fb_ioctl		= ffb_ioctl,
#ifdef CONFIG_COMPAT
	.fb_compat_ioctl	= sbusfb_compat_ioctl,
#endif
};

/* Register layout and definitions */
#define	FFB_SFB8R_VOFF		0x00000000
#define	FFB_SFB8G_VOFF		0x00400000
#define	FFB_SFB8B_VOFF		0x00800000
#define	FFB_SFB8X_VOFF		0x00c00000
#define	FFB_SFB32_VOFF		0x01000000
#define	FFB_SFB64_VOFF		0x02000000
#define	FFB_FBC_REGS_VOFF	0x04000000
#define	FFB_BM_FBC_REGS_VOFF	0x04002000
#define	FFB_DFB8R_VOFF		0x04004000
#define	FFB_DFB8G_VOFF		0x04404000
#define	FFB_DFB8B_VOFF		0x04804000
#define	FFB_DFB8X_VOFF		0x04c04000
#define	FFB_DFB24_VOFF		0x05004000
#define	FFB_DFB32_VOFF		0x06004000
#define	FFB_DFB422A_VOFF	0x07004000	/* DFB 422 mode write to A */
#define	FFB_DFB422AD_VOFF	0x07804000	/* DFB 422 mode with line doubling */
#define	FFB_DFB24B_VOFF		0x08004000	/* DFB 24bit mode write to B */
#define	FFB_DFB422B_VOFF	0x09004000	/* DFB 422 mode write to B */
#define	FFB_DFB422BD_VOFF	0x09804000	/* DFB 422 mode with line doubling */
#define	FFB_SFB16Z_VOFF		0x0a004000	/* 16bit mode Z planes */
#define	FFB_SFB8Z_VOFF		0x0a404000	/* 8bit mode Z planes */
#define	FFB_SFB422_VOFF		0x0ac04000	/* SFB 422 mode write to A/B */
#define	FFB_SFB422D_VOFF	0x0b404000	/* SFB 422 mode with line doubling */
#define	FFB_FBC_KREGS_VOFF	0x0bc04000
#define	FFB_DAC_VOFF		0x0bc06000
#define	FFB_PROM_VOFF		0x0bc08000
#define	FFB_EXP_VOFF		0x0bc18000

#define	FFB_SFB8R_POFF		0x04000000UL
#define	FFB_SFB8G_POFF		0x04400000UL
#define	FFB_SFB8B_POFF		0x04800000UL
#define	FFB_SFB8X_POFF		0x04c00000UL
#define	FFB_SFB32_POFF		0x05000000UL
#define	FFB_SFB64_POFF		0x06000000UL
#define	FFB_FBC_REGS_POFF	0x00600000UL
#define	FFB_BM_FBC_REGS_POFF	0x00600000UL
#define	FFB_DFB8R_POFF		0x01000000UL
#define	FFB_DFB8G_POFF		0x01400000UL
#define	FFB_DFB8B_POFF		0x01800000UL
#define	FFB_DFB8X_POFF		0x01c00000UL
#define	FFB_DFB24_POFF		0x02000000UL
#define	FFB_DFB32_POFF		0x03000000UL
#define	FFB_FBC_KREGS_POFF	0x00610000UL
#define	FFB_DAC_POFF		0x00400000UL
#define	FFB_PROM_POFF		0x00000000UL
#define	FFB_EXP_POFF		0x00200000UL
#define FFB_DFB422A_POFF	0x09000000UL
#define FFB_DFB422AD_POFF	0x09800000UL
#define FFB_DFB24B_POFF		0x0a000000UL
#define FFB_DFB422B_POFF	0x0b000000UL
#define FFB_DFB422BD_POFF	0x0b800000UL
#define FFB_SFB16Z_POFF		0x0c800000UL
#define FFB_SFB8Z_POFF		0x0c000000UL
#define FFB_SFB422_POFF		0x0d000000UL
#define FFB_SFB422D_POFF	0x0d800000UL

/* Draw operations */
#define FFB_DRAWOP_DOT		0x00
#define FFB_DRAWOP_AADOT	0x01
#define FFB_DRAWOP_BRLINECAP	0x02
#define FFB_DRAWOP_BRLINEOPEN	0x03
#define FFB_DRAWOP_DDLINE	0x04
#define FFB_DRAWOP_AALINE	0x05
#define FFB_DRAWOP_TRIANGLE	0x06
#define FFB_DRAWOP_POLYGON	0x07
#define FFB_DRAWOP_RECTANGLE	0x08
#define FFB_DRAWOP_FASTFILL	0x09
#define FFB_DRAWOP_BCOPY	0x0a
#define FFB_DRAWOP_VSCROLL	0x0b

/* Pixel processor control */
/* Force WID */
#define FFB_PPC_FW_DISABLE	0x800000
#define FFB_PPC_FW_ENABLE	0xc00000
/* Auxiliary clip */
#define FFB_PPC_ACE_DISABLE	0x040000
#define FFB_PPC_ACE_AUX_SUB	0x080000
#define FFB_PPC_ACE_AUX_ADD	0x0c0000
/* Depth cue */
#define FFB_PPC_DCE_DISABLE	0x020000
#define FFB_PPC_DCE_ENABLE	0x030000
/* Alpha blend */
#define FFB_PPC_ABE_DISABLE	0x008000
#define FFB_PPC_ABE_ENABLE	0x00c000
/* View clip */
#define FFB_PPC_VCE_DISABLE	0x001000
#define FFB_PPC_VCE_2D		0x002000
#define FFB_PPC_VCE_3D		0x003000
/* Area pattern */
#define FFB_PPC_APE_DISABLE	0x000800
#define FFB_PPC_APE_ENABLE	0x000c00
/* Transparent background */
#define FFB_PPC_TBE_OPAQUE	0x000200
#define FFB_PPC_TBE_TRANSPARENT	0x000300
/* Z source */
#define FFB_PPC_ZS_VAR		0x000080
#define FFB_PPC_ZS_CONST	0x0000c0
/* Y source */
#define FFB_PPC_YS_VAR		0x000020
#define FFB_PPC_YS_CONST	0x000030
/* X source */
#define FFB_PPC_XS_WID		0x000004
#define FFB_PPC_XS_VAR		0x000008
#define FFB_PPC_XS_CONST	0x00000c
/* Color (BGR) source */
#define FFB_PPC_CS_VAR		0x000002
#define FFB_PPC_CS_CONST	0x000003

#define FFB_ROP_NEW		0x83
#define FFB_ROP_OLD		0x85
#define FFB_ROP_NEW_XOR_OLD	0x86

#define FFB_UCSR_FIFO_MASK	0x00000fff
#define FFB_UCSR_FB_BUSY	0x01000000
#define FFB_UCSR_RP_BUSY	0x02000000
#define FFB_UCSR_ALL_BUSY	(FFB_UCSR_RP_BUSY|FFB_UCSR_FB_BUSY)
#define FFB_UCSR_READ_ERR	0x40000000
#define FFB_UCSR_FIFO_OVFL	0x80000000
#define FFB_UCSR_ALL_ERRORS	(FFB_UCSR_READ_ERR|FFB_UCSR_FIFO_OVFL)

struct ffb_fbc {
	/* Next vertex registers */
	u32	xxx1[3];
	u32	alpha;
	u32	red;
	u32	green;
	u32	blue;
	u32	depth;
	u32	y;
	u32	x;
	u32	xxx2[2];
	u32	ryf;
	u32	rxf;
	u32	xxx3[2];

	u32	dmyf;
	u32	dmxf;
	u32	xxx4[2];
	u32	ebyi;
	u32	ebxi;
	u32	xxx5[2];
	u32	by;
	u32	bx;
	u32	dy;
	u32	dx;
	u32	bh;
	u32	bw;
	u32	xxx6[2];

	u32	xxx7[32];

	/* Setup unit vertex state register */
	u32	suvtx;
	u32	xxx8[63];

	/* Control registers */
	u32	ppc;
	u32	wid;
	u32	fg;
	u32	bg;
	u32	consty;
	u32	constz;
	u32	xclip;
	u32	dcss;
	u32	vclipmin;
	u32	vclipmax;
	u32	vclipzmin;
	u32	vclipzmax;
	u32	dcsf;
	u32	dcsb;
	u32	dczf;
	u32	dczb;

	u32	xxx9;
	u32	blendc;
	u32	blendc1;
	u32	blendc2;
	u32	fbramitc;
	u32	fbc;
	u32	rop;
	u32	cmp;
	u32	matchab;
	u32	matchc;
	u32	magnab;
	u32	magnc;
	u32	fbcfg0;
	u32	fbcfg1;
	u32	fbcfg2;
	u32	fbcfg3;

	u32	ppcfg;
	u32	pick;
	u32	fillmode;
	u32	fbramwac;
	u32	pmask;
	u32	xpmask;
	u32	ypmask;
	u32	zpmask;
	u32	clip0min;
	u32	clip0max;
	u32	clip1min;
	u32	clip1max;
	u32	clip2min;
	u32	clip2max;
	u32	clip3min;
	u32	clip3max;

	/* New 3dRAM III support regs */
	u32	rawblend2;
	u32	rawpreblend;
	u32	rawstencil;
	u32	rawstencilctl;
	u32	threedram1;
	u32	threedram2;
	u32	passin;
	u32	rawclrdepth;
	u32	rawpmask;
	u32	rawcsrc;
	u32	rawmatch;
	u32	rawmagn;
	u32	rawropblend;
	u32	rawcmp;
	u32	rawwac;
	u32	fbramid;

	u32	drawop;
	u32	xxx10[2];
	u32	fontlpat;
	u32	xxx11;
	u32	fontxy;
	u32	fontw;
	u32	fontinc;
	u32	font;
	u32	xxx12[3];
	u32	blend2;
	u32	preblend;
	u32	stencil;
	u32	stencilctl;

	u32	xxx13[4];
	u32	dcss1;
	u32	dcss2;
	u32	dcss3;
	u32	widpmask;
	u32	dcs2;
	u32	dcs3;
	u32	dcs4;
	u32	xxx14;
	u32	dcd2;
	u32	dcd3;
	u32	dcd4;
	u32	xxx15;

	u32	pattern[32];

	u32	xxx16[256];

	u32	devid;
	u32	xxx17[63];

	u32	ucsr;
	u32	xxx18[31];

	u32	mer;
};

struct ffb_dac {
	u32	type;
	u32	value;
	u32	type2;
	u32	value2;
};

#define FFB_DAC_UCTRL		0x1001 /* User Control */
#define FFB_DAC_UCTRL_MANREV	0x00000f00 /* 4-bit Manufacturing Revision */
#define FFB_DAC_UCTRL_MANREV_SHIFT 8
#define FFB_DAC_TGEN		0x6000 /* Timing Generator */
#define FFB_DAC_TGEN_VIDE	0x00000001 /* Video Enable */
#define FFB_DAC_DID		0x8000 /* Device Identification */
#define FFB_DAC_DID_PNUM	0x0ffff000 /* Device Part Number */
#define FFB_DAC_DID_PNUM_SHIFT	12
#define FFB_DAC_DID_REV		0xf0000000 /* Device Revision */
#define FFB_DAC_DID_REV_SHIFT	28

#define FFB_DAC_CUR_CTRL	0x100
#define FFB_DAC_CUR_CTRL_P0	0x00000001
#define FFB_DAC_CUR_CTRL_P1	0x00000002

struct ffb_par {
	spinlock_t		lock;
	struct ffb_fbc __iomem	*fbc;
	struct ffb_dac __iomem	*dac;

	u32			flags;
#define FFB_FLAG_AFB		0x00000001 /* AFB m3 or m6 */
#define FFB_FLAG_BLANKED	0x00000002 /* screen is blanked */
#define FFB_FLAG_INVCURSOR	0x00000004 /* DAC has inverted cursor logic */

	u32			fg_cache __attribute__((aligned (8)));
	u32			bg_cache;
	u32			rop_cache;

	int			fifo_cache;

	unsigned long		physbase;
	unsigned long		fbsize;

	int			board_type;

	u32			pseudo_palette[16];
};

static void FFBFifo(struct ffb_par *par, int n)
{
	struct ffb_fbc __iomem *fbc;
	int cache = par->fifo_cache;

	if (cache - n < 0) {
		fbc = par->fbc;
		do {
			cache = (upa_readl(&fbc->ucsr) & FFB_UCSR_FIFO_MASK);
			cache -= 8;
		} while (cache - n < 0);
	}
	par->fifo_cache = cache - n;
}

static void FFBWait(struct ffb_par *par)
{
	struct ffb_fbc __iomem *fbc;
	int limit = 10000;

	fbc = par->fbc;
	do {
		if ((upa_readl(&fbc->ucsr) & FFB_UCSR_ALL_BUSY) == 0)
			break;
		if ((upa_readl(&fbc->ucsr) & FFB_UCSR_ALL_ERRORS) != 0) {
			upa_writel(FFB_UCSR_ALL_ERRORS, &fbc->ucsr);
		}
		udelay(10);
	} while (--limit > 0);
}

static int ffb_sync(struct fb_info *p)
{
	struct ffb_par *par = (struct ffb_par *)p->par;

	FFBWait(par);
	return 0;
}

static __inline__ void ffb_rop(struct ffb_par *par, u32 rop)
{
	if (par->rop_cache != rop) {
		FFBFifo(par, 1);
		upa_writel(rop, &par->fbc->rop);
		par->rop_cache = rop;
	}
}

static void ffb_switch_from_graph(struct ffb_par *par)
{
	struct ffb_fbc __iomem *fbc = par->fbc;
	struct ffb_dac __iomem *dac = par->dac;
	unsigned long flags;

	spin_lock_irqsave(&par->lock, flags);
	FFBWait(par);
	par->fifo_cache = 0;
	FFBFifo(par, 7);
	upa_writel(FFB_PPC_VCE_DISABLE | FFB_PPC_TBE_OPAQUE |
		   FFB_PPC_APE_DISABLE | FFB_PPC_CS_CONST,
		   &fbc->ppc);
	upa_writel(0x2000707f, &fbc->fbc);
	upa_writel(par->rop_cache, &fbc->rop);
	upa_writel(0xffffffff, &fbc->pmask);
	upa_writel((1 << 16) | (0 << 0), &fbc->fontinc);
	upa_writel(par->fg_cache, &fbc->fg);
	upa_writel(par->bg_cache, &fbc->bg);
	FFBWait(par);

	/* Disable cursor.  */
	upa_writel(FFB_DAC_CUR_CTRL, &dac->type2);
	if (par->flags & FFB_FLAG_INVCURSOR)
		upa_writel(0, &dac->value2);
	else
		upa_writel((FFB_DAC_CUR_CTRL_P0 |
			    FFB_DAC_CUR_CTRL_P1), &dac->value2);

	spin_unlock_irqrestore(&par->lock, flags);
}

static int ffb_pan_display(struct fb_var_screeninfo *var, struct fb_info *info)
{
	struct ffb_par *par = (struct ffb_par *)info->par;

	/* We just use this to catch switches out of
	 * graphics mode.
	 */
	ffb_switch_from_graph(par);

	if (var->xoffset || var->yoffset || var->vmode)
		return -EINVAL;
	return 0;
}

/**
 *	ffb_fillrect - Draws a rectangle on the screen.
 *
 *	@info: frame buffer structure that represents a single frame buffer
 *	@rect: structure defining the rectagle and operation.
 */
static void ffb_fillrect(struct fb_info *info, const struct fb_fillrect *rect)
{
	struct ffb_par *par = (struct ffb_par *)info->par;
	struct ffb_fbc __iomem *fbc = par->fbc;
	unsigned long flags;
	u32 fg;

	BUG_ON(rect->rop != ROP_COPY && rect->rop != ROP_XOR);

	fg = ((u32 *)info->pseudo_palette)[rect->color];

	spin_lock_irqsave(&par->lock, flags);

	if (fg != par->fg_cache) {
		FFBFifo(par, 1);
		upa_writel(fg, &fbc->fg);
		par->fg_cache = fg;
	}

	ffb_rop(par, rect->rop == ROP_COPY ?
		     FFB_ROP_NEW :
		     FFB_ROP_NEW_XOR_OLD);

	FFBFifo(par, 5);
	upa_writel(FFB_DRAWOP_RECTANGLE, &fbc->drawop);
	upa_writel(rect->dy, &fbc->by);
	upa_writel(rect->dx, &fbc->bx);
	upa_writel(rect->height, &fbc->bh);
	upa_writel(rect->width, &fbc->bw);

	spin_unlock_irqrestore(&par->lock, flags);
}

/**
 *	ffb_copyarea - Copies on area of the screen to another area.
 *
 *	@info: frame buffer structure that represents a single frame buffer
 *	@area: structure defining the source and destination.
 */

static void ffb_copyarea(struct fb_info *info, const struct fb_copyarea *area)
{
	struct ffb_par *par = (struct ffb_par *)info->par;
	struct ffb_fbc __iomem *fbc = par->fbc;
	unsigned long flags;

	if (area->dx != area->sx ||
	    area->dy == area->sy) {
		cfb_copyarea(info, area);
		return;
	}

	spin_lock_irqsave(&par->lock, flags);

	ffb_rop(par, FFB_ROP_OLD);

	FFBFifo(par, 7);
	upa_writel(FFB_DRAWOP_VSCROLL, &fbc->drawop);
	upa_writel(area->sy, &fbc->by);
	upa_writel(area->sx, &fbc->bx);
	upa_writel(area->dy, &fbc->dy);
	upa_writel(area->dx, &fbc->dx);
	upa_writel(area->height, &fbc->bh);
	upa_writel(area->width, &fbc->bw);

	spin_unlock_irqrestore(&par->lock, flags);
}

/**
 *	ffb_imageblit - Copies a image from system memory to the screen.
 *
 *	@info: frame buffer structure that represents a single frame buffer
 *	@image: structure defining the image.
 */
static void ffb_imageblit(struct fb_info *info, const struct fb_image *image)
{
	struct ffb_par *par = (struct ffb_par *)info->par;
	struct ffb_fbc __iomem *fbc = par->fbc;
	const u8 *data = image->data;
	unsigned long flags;
	u32 fg, bg, xy;
	u64 fgbg;
	int i, width, stride;

	if (image->depth > 1) {
		cfb_imageblit(info, image);
		return;
	}

	fg = ((u32 *)info->pseudo_palette)[image->fg_color];
	bg = ((u32 *)info->pseudo_palette)[image->bg_color];
	fgbg = ((u64) fg << 32) | (u64) bg;
	xy = (image->dy << 16) | image->dx;
	width = image->width;
	stride = ((width + 7) >> 3);

	spin_lock_irqsave(&par->lock, flags);

	if (fgbg != *(u64 *)&par->fg_cache) {
		FFBFifo(par, 2);
		upa_writeq(fgbg, &fbc->fg);
		*(u64 *)&par->fg_cache = fgbg;
	}

	if (width >= 32) {
		FFBFifo(par, 1);
		upa_writel(32, &fbc->fontw);
	}

	while (width >= 32) {
		const u8 *next_data = data + 4;

		FFBFifo(par, 1);
		upa_writel(xy, &fbc->fontxy);
		xy += (32 << 0);

		for (i = 0; i < image->height; i++) {
			u32 val = (((u32)data[0] << 24) |
				   ((u32)data[1] << 16) |
				   ((u32)data[2] <<  8) |
				   ((u32)data[3] <<  0));
			FFBFifo(par, 1);
			upa_writel(val, &fbc->font);

			data += stride;
		}

		data = next_data;
		width -= 32;
	}

	if (width) {
		FFBFifo(par, 2);
		upa_writel(width, &fbc->fontw);
		upa_writel(xy, &fbc->fontxy);

		for (i = 0; i < image->height; i++) {
			u32 val = (((u32)data[0] << 24) |
				   ((u32)data[1] << 16) |
				   ((u32)data[2] <<  8) |
				   ((u32)data[3] <<  0));
			FFBFifo(par, 1);
			upa_writel(val, &fbc->font);

			data += stride;
		}
	}

	spin_unlock_irqrestore(&par->lock, flags);
}

static void ffb_fixup_var_rgb(struct fb_var_screeninfo *var)
{
	var->red.offset = 0;
	var->red.length = 8;
	var->green.offset = 8;
	var->green.length = 8;
	var->blue.offset = 16;
	var->blue.length = 8;
	var->transp.offset = 0;
	var->transp.length = 0;
}

/**
 *	ffb_setcolreg - Sets a color register.
 *
 *	@regno: boolean, 0 copy local, 1 get_user() function
 *	@red: frame buffer colormap structure
 *	@green: The green value which can be up to 16 bits wide
 *	@blue:  The blue value which can be up to 16 bits wide.
 *	@transp: If supported the alpha value which can be up to 16 bits wide.
 *	@info: frame buffer info structure
 */
static int ffb_setcolreg(unsigned regno,
			 unsigned red, unsigned green, unsigned blue,
			 unsigned transp, struct fb_info *info)
{
	u32 value;

	if (regno >= 16)
		return 1;

	red >>= 8;
	green >>= 8;
	blue >>= 8;

	value = (blue << 16) | (green << 8) | red;
	((u32 *)info->pseudo_palette)[regno] = value;

	return 0;
}

/**
 *	ffb_blank - Optional function.  Blanks the display.
 *	@blank_mode: the blank mode we want.
 *	@info: frame buffer structure that represents a single frame buffer
 */
static int ffb_blank(int blank, struct fb_info *info)
{
	struct ffb_par *par = (struct ffb_par *)info->par;
	struct ffb_dac __iomem *dac = par->dac;
	unsigned long flags;
	u32 val;
	int i;

	spin_lock_irqsave(&par->lock, flags);

	FFBWait(par);

	upa_writel(FFB_DAC_TGEN, &dac->type);
	val = upa_readl(&dac->value);
	switch (blank) {
	case FB_BLANK_UNBLANK: /* Unblanking */
		val |= FFB_DAC_TGEN_VIDE;
		par->flags &= ~FFB_FLAG_BLANKED;
		break;

	case FB_BLANK_NORMAL: /* Normal blanking */
	case FB_BLANK_VSYNC_SUSPEND: /* VESA blank (vsync off) */
	case FB_BLANK_HSYNC_SUSPEND: /* VESA blank (hsync off) */
	case FB_BLANK_POWERDOWN: /* Poweroff */
		val &= ~FFB_DAC_TGEN_VIDE;
		par->flags |= FFB_FLAG_BLANKED;
		break;
	}
	upa_writel(FFB_DAC_TGEN, &dac->type);
	upa_writel(val, &dac->value);
	for (i = 0; i < 10; i++) {
		upa_writel(FFB_DAC_TGEN, &dac->type);
		upa_readl(&dac->value);
	}

	spin_unlock_irqrestore(&par->lock, flags);

	return 0;
}

static struct sbus_mmap_map ffb_mmap_map[] = {
	{
		.voff	= FFB_SFB8R_VOFF,
		.poff	= FFB_SFB8R_POFF,
		.size	= 0x0400000
	},
	{
		.voff	= FFB_SFB8G_VOFF,
		.poff	= FFB_SFB8G_POFF,
		.size	= 0x0400000
	},
	{
		.voff	= FFB_SFB8B_VOFF,
		.poff	= FFB_SFB8B_POFF,
		.size	= 0x0400000
	},
	{
		.voff	= FFB_SFB8X_VOFF,
		.poff	= FFB_SFB8X_POFF,
		.size	= 0x0400000
	},
	{
		.voff	= FFB_SFB32_VOFF,
		.poff	= FFB_SFB32_POFF,
		.size	= 0x1000000
	},
	{
		.voff	= FFB_SFB64_VOFF,
		.poff	= FFB_SFB64_POFF,
		.size	= 0x2000000
	},
	{
		.voff	= FFB_FBC_REGS_VOFF,
		.poff	= FFB_FBC_REGS_POFF,
		.size	= 0x0002000
	},
	{
		.voff	= FFB_BM_FBC_REGS_VOFF,
		.poff	= FFB_BM_FBC_REGS_POFF,
		.size	= 0x0002000
	},
	{
		.voff	= FFB_DFB8R_VOFF,
		.poff	= FFB_DFB8R_POFF,
		.size	= 0x0400000
	},
	{
		.voff	= FFB_DFB8G_VOFF,
		.poff	= FFB_DFB8G_POFF,
		.size	= 0x0400000
	},
	{
		.voff	= FFB_DFB8B_VOFF,
		.poff	= FFB_DFB8B_POFF,
		.size	= 0x0400000
	},
	{
		.voff	= FFB_DFB8X_VOFF,
		.poff	= FFB_DFB8X_POFF,
		.size	= 0x0400000
	},
	{
		.voff	= FFB_DFB24_VOFF,
		.poff	= FFB_DFB24_POFF,
		.size	= 0x1000000
	},
	{
		.voff	= FFB_DFB32_VOFF,
		.poff	= FFB_DFB32_POFF,
		.size	= 0x1000000
	},
	{
		.voff	= FFB_FBC_KREGS_VOFF,
		.poff	= FFB_FBC_KREGS_POFF,
		.size	= 0x0002000
	},
	{
		.voff	= FFB_DAC_VOFF,
		.poff	= FFB_DAC_POFF,
		.size	= 0x0002000
	},
	{
		.voff	= FFB_PROM_VOFF,
		.poff	= FFB_PROM_POFF,
		.size	= 0x0010000
	},
	{
		.voff	= FFB_EXP_VOFF,
		.poff	= FFB_EXP_POFF,
		.size	= 0x0002000
	},
	{
		.voff	= FFB_DFB422A_VOFF,
		.poff	= FFB_DFB422A_POFF,
		.size	= 0x0800000
	},
	{
		.voff	= FFB_DFB422AD_VOFF,
		.poff	= FFB_DFB422AD_POFF,
		.size	= 0x0800000
	},
	{
		.voff	= FFB_DFB24B_VOFF,
		.poff	= FFB_DFB24B_POFF,
		.size	= 0x1000000
	},
	{
		.voff	= FFB_DFB422B_VOFF,
		.poff	= FFB_DFB422B_POFF,
		.size	= 0x0800000
	},
	{
		.voff	= FFB_DFB422BD_VOFF,
		.poff	= FFB_DFB422BD_POFF,
		.size	= 0x0800000
	},
	{
		.voff	= FFB_SFB16Z_VOFF,
		.poff	= FFB_SFB16Z_POFF,
		.size	= 0x0800000
	},
	{
		.voff	= FFB_SFB8Z_VOFF,
		.poff	= FFB_SFB8Z_POFF,
		.size	= 0x0800000
	},
	{
		.voff	= FFB_SFB422_VOFF,
		.poff	= FFB_SFB422_POFF,
		.size	= 0x0800000
	},
	{
		.voff	= FFB_SFB422D_VOFF,
		.poff	= FFB_SFB422D_POFF,
		.size	= 0x0800000
	},
	{ .size = 0 }
};

static int ffb_mmap(struct fb_info *info, struct vm_area_struct *vma)
{
	struct ffb_par *par = (struct ffb_par *)info->par;

	return sbusfb_mmap_helper(ffb_mmap_map,
				  par->physbase, par->fbsize,
				  0, vma);
}

static int ffb_ioctl(struct fb_info *info, unsigned int cmd, unsigned long arg)
{
	struct ffb_par *par = (struct ffb_par *)info->par;

	return sbusfb_ioctl_helper(cmd, arg, info,
				   FBTYPE_CREATOR, 24, par->fbsize);
}

/*
 *  Initialisation
 */

static void ffb_init_fix(struct fb_info *info)
{
	struct ffb_par *par = (struct ffb_par *)info->par;
	const char *ffb_type_name;

	if (!(par->flags & FFB_FLAG_AFB)) {
		if ((par->board_type & 0x7) == 0x3)
			ffb_type_name = "Creator 3D";
		else
			ffb_type_name = "Creator";
	} else
		ffb_type_name = "Elite 3D";

	strlcpy(info->fix.id, ffb_type_name, sizeof(info->fix.id));

	info->fix.type = FB_TYPE_PACKED_PIXELS;
	info->fix.visual = FB_VISUAL_TRUECOLOR;

	/* Framebuffer length is the same regardless of resolution. */
	info->fix.line_length = 8192;

	info->fix.accel = FB_ACCEL_SUN_CREATOR;
}

static int __devinit ffb_probe(struct platform_device *op)
{
	struct device_node *dp = op->dev.of_node;
	struct ffb_fbc __iomem *fbc;
	struct ffb_dac __iomem *dac;
	struct fb_info *info;
	struct ffb_par *par;
	u32 dac_pnum, dac_rev, dac_mrev;
	int err;

	info = framebuffer_alloc(sizeof(struct ffb_par), &op->dev);

	err = -ENOMEM;
	if (!info)
		goto out_err;

	par = info->par;

	spin_lock_init(&par->lock);
	par->fbc = of_ioremap(&op->resource[2], 0,
			      sizeof(struct ffb_fbc), "ffb fbc");
	if (!par->fbc)
		goto out_release_fb;

	par->dac = of_ioremap(&op->resource[1], 0,
			      sizeof(struct ffb_dac), "ffb dac");
	if (!par->dac)
		goto out_unmap_fbc;

	par->rop_cache = FFB_ROP_NEW;
	par->physbase = op->resource[0].start;

	/* Don't mention copyarea, so SCROLL_REDRAW is always
	 * used.  It is the fastest on this chip.
	 */
	info->flags = (FBINFO_DEFAULT |
		       /* FBINFO_HWACCEL_COPYAREA | */
		       FBINFO_HWACCEL_FILLRECT |
		       FBINFO_HWACCEL_IMAGEBLIT);

	info->fbops = &ffb_ops;

	info->screen_base = (char *) par->physbase + FFB_DFB24_POFF;
	info->pseudo_palette = par->pseudo_palette;

	sbusfb_fill_var(&info->var, dp, 32);
	par->fbsize = PAGE_ALIGN(info->var.xres * info->var.yres * 4);
	ffb_fixup_var_rgb(&info->var);

	info->var.accel_flags = FB_ACCELF_TEXT;

	if (!strcmp(dp->name, "SUNW,afb"))
		par->flags |= FFB_FLAG_AFB;

	par->board_type = of_getintprop_default(dp, "board_type", 0);

	fbc = par->fbc;
	if ((upa_readl(&fbc->ucsr) & FFB_UCSR_ALL_ERRORS) != 0)
		upa_writel(FFB_UCSR_ALL_ERRORS, &fbc->ucsr);

	dac = par->dac;
	upa_writel(FFB_DAC_DID, &dac->type);
	dac_pnum = upa_readl(&dac->value);
	dac_rev = (dac_pnum & FFB_DAC_DID_REV) >> FFB_DAC_DID_REV_SHIFT;
	dac_pnum = (dac_pnum & FFB_DAC_DID_PNUM) >> FFB_DAC_DID_PNUM_SHIFT;

	upa_writel(FFB_DAC_UCTRL, &dac->type);
	dac_mrev = upa_readl(&dac->value);
	dac_mrev = (dac_mrev & FFB_DAC_UCTRL_MANREV) >>
		FFB_DAC_UCTRL_MANREV_SHIFT;

	/* Elite3D has different DAC revision numbering, and no DAC revisions
	 * have the reversed meaning of cursor enable.  Otherwise, Pacifica 1
	 * ramdacs with manufacturing revision less than 3 have inverted
	 * cursor logic.  We identify Pacifica 1 as not Pacifica 2, the
	 * latter having a part number value of 0x236e.
	 */
	if ((par->flags & FFB_FLAG_AFB) || dac_pnum == 0x236e) {
		par->flags &= ~FFB_FLAG_INVCURSOR;
	} else {
		if (dac_mrev < 3)
			par->flags |= FFB_FLAG_INVCURSOR;
	}

	ffb_switch_from_graph(par);

	/* Unblank it just to be sure.  When there are multiple
	 * FFB/AFB cards in the system, or it is not the OBP
	 * chosen console, it will have video outputs off in
	 * the DAC.
	 */
	ffb_blank(FB_BLANK_UNBLANK, info);

	if (fb_alloc_cmap(&info->cmap, 256, 0))
		goto out_unmap_dac;

	ffb_init_fix(info);

	err = register_framebuffer(info);
	if (err < 0)
		goto out_dealloc_cmap;

	dev_set_drvdata(&op->dev, info);

	printk(KERN_INFO "%s: %s at %016lx, type %d, "
	       "DAC pnum[%x] rev[%d] manuf_rev[%d]\n",
	       dp->full_name,
	       ((par->flags & FFB_FLAG_AFB) ? "AFB" : "FFB"),
	       par->physbase, par->board_type,
	       dac_pnum, dac_rev, dac_mrev);

	return 0;

out_dealloc_cmap:
	fb_dealloc_cmap(&info->cmap);

out_unmap_dac:
	of_iounmap(&op->resource[1], par->dac, sizeof(struct ffb_dac));

out_unmap_fbc:
	of_iounmap(&op->resource[2], par->fbc, sizeof(struct ffb_fbc));

out_release_fb:
	framebuffer_release(info);

out_err:
	return err;
}

static int __devexit ffb_remove(struct platform_device *op)
{
	struct fb_info *info = dev_get_drvdata(&op->dev);
	struct ffb_par *par = info->par;

	unregister_framebuffer(info);
	fb_dealloc_cmap(&info->cmap);

	of_iounmap(&op->resource[2], par->fbc, sizeof(struct ffb_fbc));
	of_iounmap(&op->resource[1], par->dac, sizeof(struct ffb_dac));

	framebuffer_release(info);

	dev_set_drvdata(&op->dev, NULL);

	return 0;
}

static const struct of_device_id ffb_match[] = {
	{
		.name = "SUNW,ffb",
	},
	{
		.name = "SUNW,afb",
	},
	{},
};
MODULE_DEVICE_TABLE(of, ffb_match);

<<<<<<< HEAD
static struct of_platform_driver ffb_driver = {
	.owner		= THIS_MODULE,
	.name		= "ffb",
	.match_table	= ffb_match,
=======
static struct platform_driver ffb_driver = {
	.driver = {
		.name = "ffb",
		.owner = THIS_MODULE,
		.of_match_table = ffb_match,
	},
>>>>>>> 02f8c6ae
	.probe		= ffb_probe,
	.remove		= __devexit_p(ffb_remove),
};

static int __init ffb_init(void)
{
	if (fb_get_options("ffb", NULL))
		return -ENODEV;

	return platform_driver_register(&ffb_driver);
}

static void __exit ffb_exit(void)
{
	platform_driver_unregister(&ffb_driver);
}

module_init(ffb_init);
module_exit(ffb_exit);

MODULE_DESCRIPTION("framebuffer driver for Creator/Elite3D chipsets");
MODULE_AUTHOR("David S. Miller <davem@davemloft.net>");
MODULE_VERSION("2.0");
MODULE_LICENSE("GPL");<|MERGE_RESOLUTION|>--- conflicted
+++ resolved
@@ -1051,19 +1051,12 @@
 };
 MODULE_DEVICE_TABLE(of, ffb_match);
 
-<<<<<<< HEAD
-static struct of_platform_driver ffb_driver = {
-	.owner		= THIS_MODULE,
-	.name		= "ffb",
-	.match_table	= ffb_match,
-=======
 static struct platform_driver ffb_driver = {
 	.driver = {
 		.name = "ffb",
 		.owner = THIS_MODULE,
 		.of_match_table = ffb_match,
 	},
->>>>>>> 02f8c6ae
 	.probe		= ffb_probe,
 	.remove		= __devexit_p(ffb_remove),
 };
