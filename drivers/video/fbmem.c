--- conflicted
+++ resolved
@@ -1508,77 +1508,10 @@
 	if (gen->base == hw->base)
 		return true;
 	/* is the generic aperture base inside the hw base->hw base+size */
-<<<<<<< HEAD
-	if (gen->base > hw->base && gen->base <= hw->base + hw->size)
-		return true;
-	return false;
-}
-
-static bool fb_do_apertures_overlap(struct apertures_struct *gena,
-				    struct apertures_struct *hwa)
-{
-	int i, j;
-	if (!hwa || !gena)
-		return false;
-
-	for (i = 0; i < hwa->count; ++i) {
-		struct aperture *h = &hwa->ranges[i];
-		for (j = 0; j < gena->count; ++j) {
-			struct aperture *g = &gena->ranges[j];
-			printk(KERN_DEBUG "checking generic (%llx %llx) vs hw (%llx %llx)\n",
-				g->base, g->size, h->base, h->size);
-			if (apertures_overlap(g, h))
-				return true;
-		}
-	}
-
-	return false;
-}
-
-#define VGA_FB_PHYS 0xA0000
-void remove_conflicting_framebuffers(struct apertures_struct *a,
-				     const char *name, bool primary)
-{
-	int i;
-
-	/* check all firmware fbs and kick off if the base addr overlaps */
-	for (i = 0 ; i < FB_MAX; i++) {
-		struct apertures_struct *gen_aper;
-		if (!registered_fb[i])
-			continue;
-
-		if (!(registered_fb[i]->flags & FBINFO_MISC_FIRMWARE))
-			continue;
-
-		gen_aper = registered_fb[i]->apertures;
-		if (fb_do_apertures_overlap(gen_aper, a) ||
-			(primary && gen_aper && gen_aper->count &&
-			 gen_aper->ranges[0].base == VGA_FB_PHYS)) {
-
-			printk(KERN_ERR "fb: conflicting fb hw usage "
-			       "%s vs %s - removing generic driver\n",
-			       name, registered_fb[i]->fix.id);
-			unregister_framebuffer(registered_fb[i]);
-		}
-	}
-}
-EXPORT_SYMBOL(remove_conflicting_framebuffers);
-
-/**
- *	register_framebuffer - registers a frame buffer device
- *	@fb_info: frame buffer info structure
- *
- *	Registers a frame buffer device @fb_info.
- *
- *	Returns negative errno on error, or zero for success.
- *
- */
-=======
 	if (gen->base > hw->base && gen->base < hw->base + hw->size)
 		return true;
 	return false;
 }
->>>>>>> 02f8c6ae
 
 static bool fb_do_apertures_overlap(struct apertures_struct *gena,
 				    struct apertures_struct *hwa)
@@ -1612,10 +1545,6 @@
 {
 	int i;
 
-<<<<<<< HEAD
-	remove_conflicting_framebuffers(fb_info->apertures, fb_info->fix.id,
-					 fb_is_primary_device(fb_info));
-=======
 	/* check all firmware fbs and kick off if the base addr overlaps */
 	for (i = 0 ; i < FB_MAX; i++) {
 		struct apertures_struct *gen_aper;
@@ -1652,7 +1581,6 @@
 
 	if (num_registered_fb == FB_MAX)
 		return -ENXIO;
->>>>>>> 02f8c6ae
 
 	num_registered_fb++;
 	for (i = 0 ; i < FB_MAX; i++)
