--- conflicted
+++ resolved
@@ -661,19 +661,12 @@
 };
 MODULE_DEVICE_TABLE(of, leo_match);
 
-<<<<<<< HEAD
-static struct of_platform_driver leo_driver = {
-	.owner		= THIS_MODULE,
-	.name		= "leo",
-	.match_table	= leo_match,
-=======
 static struct platform_driver leo_driver = {
 	.driver = {
 		.name = "leo",
 		.owner = THIS_MODULE,
 		.of_match_table = leo_match,
 	},
->>>>>>> 02f8c6ae
 	.probe		= leo_probe,
 	.remove		= __devexit_p(leo_remove),
 };
