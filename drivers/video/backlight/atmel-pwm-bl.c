/*
 * Copyright (C) 2008 Atmel Corporation
 *
 * Backlight driver using Atmel PWM peripheral.
 *
 * This program is free software; you can redistribute it and/or modify it
 * under the terms of the GNU General Public License version 2 as published by
 * the Free Software Foundation.
 */
#include <linux/init.h>
#include <linux/kernel.h>
#include <linux/module.h>
#include <linux/platform_device.h>
#include <linux/fb.h>
#include <linux/gpio.h>
#include <linux/backlight.h>
#include <linux/atmel_pwm.h>
#include <linux/atmel-pwm-bl.h>
#include <linux/slab.h>

struct atmel_pwm_bl {
	const struct atmel_pwm_bl_platform_data	*pdata;
	struct backlight_device			*bldev;
	struct platform_device			*pdev;
	struct pwm_channel			pwmc;
	int					gpio_on;
};

static void atmel_pwm_bl_set_gpio_on(struct atmel_pwm_bl *pwmbl, int on)
{
	if (!gpio_is_valid(pwmbl->gpio_on))
		return;

	gpio_set_value(pwmbl->gpio_on, on ^ pwmbl->pdata->on_active_low);
}

static int atmel_pwm_bl_set_intensity(struct backlight_device *bd)
{
	struct atmel_pwm_bl *pwmbl = bl_get_data(bd);
	int intensity = bd->props.brightness;
	int pwm_duty;

	if (bd->props.power != FB_BLANK_UNBLANK)
		intensity = 0;
	if (bd->props.fb_blank != FB_BLANK_UNBLANK)
		intensity = 0;

	if (pwmbl->pdata->pwm_active_low)
		pwm_duty = pwmbl->pdata->pwm_duty_min + intensity;
	else
		pwm_duty = pwmbl->pdata->pwm_duty_max - intensity;

	if (pwm_duty > pwmbl->pdata->pwm_duty_max)
		pwm_duty = pwmbl->pdata->pwm_duty_max;
	if (pwm_duty < pwmbl->pdata->pwm_duty_min)
		pwm_duty = pwmbl->pdata->pwm_duty_min;

	if (!intensity) {
		atmel_pwm_bl_set_gpio_on(pwmbl, 0);
		pwm_channel_writel(&pwmbl->pwmc, PWM_CUPD, pwm_duty);
		pwm_channel_disable(&pwmbl->pwmc);
	} else {
		pwm_channel_enable(&pwmbl->pwmc);
		pwm_channel_writel(&pwmbl->pwmc, PWM_CUPD, pwm_duty);
		atmel_pwm_bl_set_gpio_on(pwmbl, 1);
	}

	return 0;
}

static int atmel_pwm_bl_get_intensity(struct backlight_device *bd)
{
	struct atmel_pwm_bl *pwmbl = bl_get_data(bd);
<<<<<<< HEAD
=======
	u32 cdty;
>>>>>>> 5da42cf7
	u32 intensity;

	cdty = pwm_channel_readl(&pwmbl->pwmc, PWM_CDTY);
	if (pwmbl->pdata->pwm_active_low)
		intensity = cdty - pwmbl->pdata->pwm_duty_min;
	else
		intensity = pwmbl->pdata->pwm_duty_max - cdty;

	return intensity & 0xffff;
}

static int atmel_pwm_bl_init_pwm(struct atmel_pwm_bl *pwmbl)
{
	unsigned long pwm_rate = pwmbl->pwmc.mck;
	unsigned long prescale = DIV_ROUND_UP(pwm_rate,
			(pwmbl->pdata->pwm_frequency *
			 pwmbl->pdata->pwm_compare_max)) - 1;

	/*
	 * Prescale must be power of two and maximum 0xf in size because of
	 * hardware limit. PWM speed will be:
	 *	PWM module clock speed / (2 ^ prescale).
	 */
	prescale = fls(prescale);
	if (prescale > 0xf)
		prescale = 0xf;

	pwm_channel_writel(&pwmbl->pwmc, PWM_CMR, prescale);
	pwm_channel_writel(&pwmbl->pwmc, PWM_CDTY,
			pwmbl->pdata->pwm_duty_min +
			pwmbl->bldev->props.brightness);
	pwm_channel_writel(&pwmbl->pwmc, PWM_CPRD,
			pwmbl->pdata->pwm_compare_max);

	dev_info(&pwmbl->pdev->dev, "Atmel PWM backlight driver (%lu Hz)\n",
		pwmbl->pwmc.mck / pwmbl->pdata->pwm_compare_max /
		(1 << prescale));

	return pwm_channel_enable(&pwmbl->pwmc);
}

static const struct backlight_ops atmel_pwm_bl_ops = {
	.get_brightness = atmel_pwm_bl_get_intensity,
	.update_status  = atmel_pwm_bl_set_intensity,
};

static int atmel_pwm_bl_probe(struct platform_device *pdev)
{
	struct backlight_properties props;
	const struct atmel_pwm_bl_platform_data *pdata;
	struct backlight_device *bldev;
	struct atmel_pwm_bl *pwmbl;
	unsigned long flags;
	int retval;

	pdata = dev_get_platdata(&pdev->dev);
	if (!pdata)
		return -ENODEV;

	if (pdata->pwm_compare_max < pdata->pwm_duty_max ||
			pdata->pwm_duty_min > pdata->pwm_duty_max ||
			pdata->pwm_frequency == 0)
		return -EINVAL;

	pwmbl = devm_kzalloc(&pdev->dev, sizeof(struct atmel_pwm_bl),
				GFP_KERNEL);
	if (!pwmbl)
		return -ENOMEM;

	pwmbl->pdev = pdev;
	pwmbl->pdata = pdata;
	pwmbl->gpio_on = pdata->gpio_on;

	retval = pwm_channel_alloc(pdata->pwm_channel, &pwmbl->pwmc);
	if (retval)
		return retval;

	if (gpio_is_valid(pwmbl->gpio_on)) {
		/* Turn display off by default. */
		if (pdata->on_active_low)
			flags = GPIOF_OUT_INIT_HIGH;
		else
			flags = GPIOF_OUT_INIT_LOW;

		retval = devm_gpio_request_one(&pdev->dev, pwmbl->gpio_on,
						flags, "gpio_atmel_pwm_bl");
		if (retval)
			goto err_free_pwm;
	}

	memset(&props, 0, sizeof(struct backlight_properties));
	props.type = BACKLIGHT_RAW;
	props.max_brightness = pdata->pwm_duty_max - pdata->pwm_duty_min;
	bldev = devm_backlight_device_register(&pdev->dev, "atmel-pwm-bl",
					&pdev->dev, pwmbl, &atmel_pwm_bl_ops,
					&props);
	if (IS_ERR(bldev)) {
		retval = PTR_ERR(bldev);
		goto err_free_pwm;
	}

	pwmbl->bldev = bldev;

	platform_set_drvdata(pdev, pwmbl);

	/* Power up the backlight by default at middle intesity. */
	bldev->props.power = FB_BLANK_UNBLANK;
	bldev->props.brightness = bldev->props.max_brightness / 2;

	retval = atmel_pwm_bl_init_pwm(pwmbl);
	if (retval)
		goto err_free_pwm;

	atmel_pwm_bl_set_intensity(bldev);

	return 0;

err_free_pwm:
	pwm_channel_free(&pwmbl->pwmc);

	return retval;
}

static int atmel_pwm_bl_remove(struct platform_device *pdev)
{
	struct atmel_pwm_bl *pwmbl = platform_get_drvdata(pdev);

<<<<<<< HEAD
	if (pwmbl->gpio_on != -1) {
		gpio_set_value(pwmbl->gpio_on,
					0 ^ pwmbl->pdata->on_active_low);
	}
=======
	atmel_pwm_bl_set_gpio_on(pwmbl, 0);
>>>>>>> 5da42cf7
	pwm_channel_disable(&pwmbl->pwmc);
	pwm_channel_free(&pwmbl->pwmc);

	return 0;
}

static struct platform_driver atmel_pwm_bl_driver = {
	.driver = {
		.name = "atmel-pwm-bl",
	},
	/* REVISIT add suspend() and resume() */
	.probe = atmel_pwm_bl_probe,
	.remove = atmel_pwm_bl_remove,
};

module_platform_driver(atmel_pwm_bl_driver);

MODULE_AUTHOR("Hans-Christian egtvedt <hans-christian.egtvedt@atmel.com>");
MODULE_DESCRIPTION("Atmel PWM backlight driver");
MODULE_LICENSE("GPL");
MODULE_ALIAS("platform:atmel-pwm-bl");<|MERGE_RESOLUTION|>--- conflicted
+++ resolved
@@ -71,10 +71,7 @@
 static int atmel_pwm_bl_get_intensity(struct backlight_device *bd)
 {
 	struct atmel_pwm_bl *pwmbl = bl_get_data(bd);
-<<<<<<< HEAD
-=======
 	u32 cdty;
->>>>>>> 5da42cf7
 	u32 intensity;
 
 	cdty = pwm_channel_readl(&pwmbl->pwmc, PWM_CDTY);
@@ -202,14 +199,7 @@
 {
 	struct atmel_pwm_bl *pwmbl = platform_get_drvdata(pdev);
 
-<<<<<<< HEAD
-	if (pwmbl->gpio_on != -1) {
-		gpio_set_value(pwmbl->gpio_on,
-					0 ^ pwmbl->pdata->on_active_low);
-	}
-=======
 	atmel_pwm_bl_set_gpio_on(pwmbl, 0);
->>>>>>> 5da42cf7
 	pwm_channel_disable(&pwmbl->pwmc);
 	pwm_channel_free(&pwmbl->pwmc);
 
