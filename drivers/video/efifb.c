/*
 * Framebuffer driver for EFI/UEFI based system
 *
 * (c) 2006 Edgar Hucek <gimli@dark-green.com>
 * Original efi driver written by Gerd Knorr <kraxel@goldbach.in-berlin.de>
 *
 */

#include <linux/module.h>
#include <linux/kernel.h>
#include <linux/errno.h>
#include <linux/fb.h>
#include <linux/platform_device.h>
#include <linux/screen_info.h>
#include <linux/dmi.h>
#include <linux/pci.h>
#include <video/vga.h>

static bool request_mem_succeeded = false;

static struct fb_var_screeninfo efifb_defined __devinitdata = {
	.activate		= FB_ACTIVATE_NOW,
	.height			= -1,
	.width			= -1,
	.right_margin		= 32,
	.upper_margin		= 16,
	.lower_margin		= 4,
	.vsync_len		= 4,
	.vmode			= FB_VMODE_NONINTERLACED,
};

static struct fb_fix_screeninfo efifb_fix __devinitdata = {
	.id			= "EFI VGA",
	.type			= FB_TYPE_PACKED_PIXELS,
	.accel			= FB_ACCEL_NONE,
	.visual			= FB_VISUAL_TRUECOLOR,
};

enum {
	M_I17,		/* 17-Inch iMac */
	M_I20,		/* 20-Inch iMac */
	M_I20_SR,	/* 20-Inch iMac (Santa Rosa) */
	M_I24,		/* 24-Inch iMac */
	M_I24_8_1,	/* 24-Inch iMac, 8,1th gen */
	M_I24_10_1,	/* 24-Inch iMac, 10,1th gen */
	M_I27_11_1,	/* 27-Inch iMac, 11,1th gen */
	M_MINI,		/* Mac Mini */
	M_MINI_3_1,	/* Mac Mini, 3,1th gen */
	M_MINI_4_1,	/* Mac Mini, 4,1th gen */
	M_MB,		/* MacBook */
	M_MB_2,		/* MacBook, 2nd rev. */
	M_MB_3,		/* MacBook, 3rd rev. */
	M_MB_5_1,	/* MacBook, 5th rev. */
	M_MB_6_1,	/* MacBook, 6th rev. */
	M_MB_7_1,	/* MacBook, 7th rev. */
	M_MB_SR,	/* MacBook, 2nd gen, (Santa Rosa) */
	M_MBA,		/* MacBook Air */
	M_MBA_3,	/* Macbook Air, 3rd rev */
	M_MBP,		/* MacBook Pro */
	M_MBP_2,	/* MacBook Pro 2nd gen */
	M_MBP_2_2,	/* MacBook Pro 2,2nd gen */
	M_MBP_SR,	/* MacBook Pro (Santa Rosa) */
	M_MBP_4,	/* MacBook Pro, 4th gen */
	M_MBP_5_1,    /* MacBook Pro, 5,1th gen */
	M_MBP_5_2,	/* MacBook Pro, 5,2th gen */
	M_MBP_5_3,	/* MacBook Pro, 5,3rd gen */
	M_MBP_6_1,	/* MacBook Pro, 6,1th gen */
	M_MBP_6_2,	/* MacBook Pro, 6,2th gen */
	M_MBP_7_1,	/* MacBook Pro, 7,1th gen */
<<<<<<< HEAD
=======
	M_MBP_8_2,	/* MacBook Pro, 8,2nd gen */
>>>>>>> 02f8c6ae
	M_UNKNOWN	/* placeholder */
};

#define OVERRIDE_NONE	0x0
#define OVERRIDE_BASE	0x1
#define OVERRIDE_STRIDE	0x2
#define OVERRIDE_HEIGHT	0x4
#define OVERRIDE_WIDTH	0x8

static struct efifb_dmi_info {
	char *optname;
	unsigned long base;
	int stride;
	int width;
	int height;
<<<<<<< HEAD
} dmi_list[] = {
	[M_I17] = { "i17", 0x80010000, 1472 * 4, 1440, 900 },
	[M_I20] = { "i20", 0x80010000, 1728 * 4, 1680, 1050 }, /* guess */
	[M_I20_SR] = { "imac7", 0x40010000, 1728 * 4, 1680, 1050 },
	[M_I24] = { "i24", 0x80010000, 2048 * 4, 1920, 1200 }, /* guess */
	[M_I24_8_1] = { "imac8", 0xc0060000, 2048 * 4, 1920, 1200 },
	[M_I24_10_1] = { "imac10", 0xc0010000, 2048 * 4, 1920, 1080 },
	[M_I27_11_1] = { "imac11", 0xc0010000, 2560 * 4, 2560, 1440 },
	[M_MINI]= { "mini", 0x80000000, 2048 * 4, 1024, 768 },
	[M_MINI_3_1] = { "mini31", 0x40010000, 1024 * 4, 1024, 768 },
	[M_MINI_4_1] = { "mini41", 0xc0010000, 2048 * 4, 1920, 1200 },
	[M_MB] = { "macbook", 0x80000000, 2048 * 4, 1280, 800 },
	[M_MB_5_1] = { "macbook51", 0x80010000, 2048 * 4, 1280, 800 },
	[M_MB_6_1] = { "macbook61", 0x80010000, 2048 * 4, 1280, 800 },
	[M_MB_7_1] = { "macbook71", 0x80010000, 2048 * 4, 1280, 800 },
	[M_MBA] = { "mba", 0x80000000, 2048 * 4, 1280, 800 },
	[M_MBP] = { "mbp", 0x80010000, 1472 * 4, 1440, 900 },
	[M_MBP_2] = { "mbp2", 0, 0, 0, 0 }, /* placeholder */
	[M_MBP_2_2] = { "mbp22", 0x80010000, 1472 * 4, 1440, 900 },
	[M_MBP_SR] = { "mbp3", 0x80030000, 2048 * 4, 1440, 900 },
	[M_MBP_4] = { "mbp4", 0xc0060000, 2048 * 4, 1920, 1200 },
	[M_MBP_5_1] = { "mbp51", 0xc0010000, 2048 * 4, 1440, 900 },
	[M_MBP_5_2] = { "mbp52", 0xc0010000, 2048 * 4, 1920, 1200 },
	[M_MBP_5_3] = { "mbp53", 0xd0010000, 2048 * 4, 1440, 900 },
	[M_MBP_6_1] = { "mbp61", 0x90030000, 2048 * 4, 1920, 1200 },
	[M_MBP_6_2] = { "mbp62", 0x90030000, 2048 * 4, 1680, 1050 },
	[M_MBP_7_1] = { "mbp71", 0xc0010000, 2048 * 4, 1280, 800 },
	[M_UNKNOWN] = { NULL, 0, 0, 0, 0 }
=======
	int flags;
} dmi_list[] __initdata = {
	[M_I17] = { "i17", 0x80010000, 1472 * 4, 1440, 900, OVERRIDE_NONE },
	[M_I20] = { "i20", 0x80010000, 1728 * 4, 1680, 1050, OVERRIDE_NONE }, /* guess */
	[M_I20_SR] = { "imac7", 0x40010000, 1728 * 4, 1680, 1050, OVERRIDE_NONE },
	[M_I24] = { "i24", 0x80010000, 2048 * 4, 1920, 1200, OVERRIDE_NONE }, /* guess */
	[M_I24_8_1] = { "imac8", 0xc0060000, 2048 * 4, 1920, 1200, OVERRIDE_NONE },
	[M_I24_10_1] = { "imac10", 0xc0010000, 2048 * 4, 1920, 1080, OVERRIDE_NONE },
	[M_I27_11_1] = { "imac11", 0xc0010000, 2560 * 4, 2560, 1440, OVERRIDE_NONE },
	[M_MINI]= { "mini", 0x80000000, 2048 * 4, 1024, 768, OVERRIDE_NONE },
	[M_MINI_3_1] = { "mini31", 0x40010000, 1024 * 4, 1024, 768, OVERRIDE_NONE },
	[M_MINI_4_1] = { "mini41", 0xc0010000, 2048 * 4, 1920, 1200, OVERRIDE_NONE },
	[M_MB] = { "macbook", 0x80000000, 2048 * 4, 1280, 800, OVERRIDE_NONE },
	[M_MB_5_1] = { "macbook51", 0x80010000, 2048 * 4, 1280, 800, OVERRIDE_NONE },
	[M_MB_6_1] = { "macbook61", 0x80010000, 2048 * 4, 1280, 800, OVERRIDE_NONE },
	[M_MB_7_1] = { "macbook71", 0x80010000, 2048 * 4, 1280, 800, OVERRIDE_NONE },
	[M_MBA] = { "mba", 0x80000000, 2048 * 4, 1280, 800, OVERRIDE_NONE },
	/* 11" Macbook Air 3,1 passes the wrong stride */
	[M_MBA_3] = { "mba3", 0, 2048 * 4, 0, 0, OVERRIDE_STRIDE },
	[M_MBP] = { "mbp", 0x80010000, 1472 * 4, 1440, 900, OVERRIDE_NONE },
	[M_MBP_2] = { "mbp2", 0, 0, 0, 0, OVERRIDE_NONE }, /* placeholder */
	[M_MBP_2_2] = { "mbp22", 0x80010000, 1472 * 4, 1440, 900, OVERRIDE_NONE },
	[M_MBP_SR] = { "mbp3", 0x80030000, 2048 * 4, 1440, 900, OVERRIDE_NONE },
	[M_MBP_4] = { "mbp4", 0xc0060000, 2048 * 4, 1920, 1200, OVERRIDE_NONE },
	[M_MBP_5_1] = { "mbp51", 0xc0010000, 2048 * 4, 1440, 900, OVERRIDE_NONE },
	[M_MBP_5_2] = { "mbp52", 0xc0010000, 2048 * 4, 1920, 1200, OVERRIDE_NONE },
	[M_MBP_5_3] = { "mbp53", 0xd0010000, 2048 * 4, 1440, 900, OVERRIDE_NONE },
	[M_MBP_6_1] = { "mbp61", 0x90030000, 2048 * 4, 1920, 1200, OVERRIDE_NONE },
	[M_MBP_6_2] = { "mbp62", 0x90030000, 2048 * 4, 1680, 1050, OVERRIDE_NONE },
	[M_MBP_7_1] = { "mbp71", 0xc0010000, 2048 * 4, 1280, 800, OVERRIDE_NONE },
	[M_MBP_8_2] = { "mbp82", 0x90010000, 1472 * 4, 1440, 900, OVERRIDE_NONE },
	[M_UNKNOWN] = { NULL, 0, 0, 0, 0, OVERRIDE_NONE }
>>>>>>> 02f8c6ae
};

static int set_system(const struct dmi_system_id *id);

#define EFIFB_DMI_SYSTEM_ID(vendor, name, enumid)		\
	{ set_system, name, {					\
		DMI_MATCH(DMI_BIOS_VENDOR, vendor),		\
		DMI_MATCH(DMI_PRODUCT_NAME, name) },		\
	  &dmi_list[enumid] }

static const struct dmi_system_id dmi_system_table[] __initconst = {
	EFIFB_DMI_SYSTEM_ID("Apple Computer, Inc.", "iMac4,1", M_I17),
	/* At least one of these two will be right; maybe both? */
	EFIFB_DMI_SYSTEM_ID("Apple Computer, Inc.", "iMac5,1", M_I20),
	EFIFB_DMI_SYSTEM_ID("Apple Inc.", "iMac5,1", M_I20),
	/* At least one of these two will be right; maybe both? */
	EFIFB_DMI_SYSTEM_ID("Apple Computer, Inc.", "iMac6,1", M_I24),
	EFIFB_DMI_SYSTEM_ID("Apple Inc.", "iMac6,1", M_I24),
	EFIFB_DMI_SYSTEM_ID("Apple Inc.", "iMac7,1", M_I20_SR),
	EFIFB_DMI_SYSTEM_ID("Apple Inc.", "iMac8,1", M_I24_8_1),
	EFIFB_DMI_SYSTEM_ID("Apple Inc.", "iMac10,1", M_I24_10_1),
	EFIFB_DMI_SYSTEM_ID("Apple Inc.", "iMac11,1", M_I27_11_1),
	EFIFB_DMI_SYSTEM_ID("Apple Computer, Inc.", "Macmini1,1", M_MINI),
	EFIFB_DMI_SYSTEM_ID("Apple Inc.", "Macmini3,1", M_MINI_3_1),
	EFIFB_DMI_SYSTEM_ID("Apple Inc.", "Macmini4,1", M_MINI_4_1),
	EFIFB_DMI_SYSTEM_ID("Apple Computer, Inc.", "MacBook1,1", M_MB),
	/* At least one of these two will be right; maybe both? */
	EFIFB_DMI_SYSTEM_ID("Apple Computer, Inc.", "MacBook2,1", M_MB),
	EFIFB_DMI_SYSTEM_ID("Apple Inc.", "MacBook2,1", M_MB),
	/* At least one of these two will be right; maybe both? */
	EFIFB_DMI_SYSTEM_ID("Apple Computer, Inc.", "MacBook3,1", M_MB),
	EFIFB_DMI_SYSTEM_ID("Apple Inc.", "MacBook3,1", M_MB),
	EFIFB_DMI_SYSTEM_ID("Apple Inc.", "MacBook4,1", M_MB),
	EFIFB_DMI_SYSTEM_ID("Apple Inc.", "MacBook5,1", M_MB_5_1),
	EFIFB_DMI_SYSTEM_ID("Apple Inc.", "MacBook6,1", M_MB_6_1),
	EFIFB_DMI_SYSTEM_ID("Apple Inc.", "MacBook7,1", M_MB_7_1),
	EFIFB_DMI_SYSTEM_ID("Apple Inc.", "MacBookAir1,1", M_MBA),
	EFIFB_DMI_SYSTEM_ID("Apple Inc.", "MacBookAir3,1", M_MBA_3),
	EFIFB_DMI_SYSTEM_ID("Apple Computer, Inc.", "MacBookPro1,1", M_MBP),
	EFIFB_DMI_SYSTEM_ID("Apple Computer, Inc.", "MacBookPro2,1", M_MBP_2),
	EFIFB_DMI_SYSTEM_ID("Apple Computer, Inc.", "MacBookPro2,2", M_MBP_2_2),
	EFIFB_DMI_SYSTEM_ID("Apple Inc.", "MacBookPro2,1", M_MBP_2),
	EFIFB_DMI_SYSTEM_ID("Apple Computer, Inc.", "MacBookPro3,1", M_MBP_SR),
	EFIFB_DMI_SYSTEM_ID("Apple Inc.", "MacBookPro3,1", M_MBP_SR),
	EFIFB_DMI_SYSTEM_ID("Apple Inc.", "MacBookPro4,1", M_MBP_4),
	EFIFB_DMI_SYSTEM_ID("Apple Inc.", "MacBookPro5,1", M_MBP_5_1),
	EFIFB_DMI_SYSTEM_ID("Apple Inc.", "MacBookPro5,2", M_MBP_5_2),
	EFIFB_DMI_SYSTEM_ID("Apple Inc.", "MacBookPro5,3", M_MBP_5_3),
	EFIFB_DMI_SYSTEM_ID("Apple Inc.", "MacBookPro6,1", M_MBP_6_1),
	EFIFB_DMI_SYSTEM_ID("Apple Inc.", "MacBookPro6,2", M_MBP_6_2),
	EFIFB_DMI_SYSTEM_ID("Apple Inc.", "MacBookPro7,1", M_MBP_7_1),
<<<<<<< HEAD
=======
	EFIFB_DMI_SYSTEM_ID("Apple Inc.", "MacBookPro8,2", M_MBP_8_2),
>>>>>>> 02f8c6ae
	{},
};

#define choose_value(dmivalue, fwvalue, field, flags) ({	\
		typeof(fwvalue) _ret_ = fwvalue;		\
		if ((flags) & (field))				\
			_ret_ = dmivalue;			\
		else if ((fwvalue) == 0)			\
			_ret_ = dmivalue;			\
		_ret_;						\
	})

static int set_system(const struct dmi_system_id *id)
{
	struct efifb_dmi_info *info = id->driver_data;
<<<<<<< HEAD
	if (info->base == 0)
		return 0;
=======
>>>>>>> 02f8c6ae

	if (info->base == 0 && info->height == 0 && info->width == 0
			&& info->stride == 0)
		return 0;

	/* Trust the bootloader over the DMI tables */
	if (screen_info.lfb_base == 0) {
#if defined(CONFIG_PCI)
		struct pci_dev *dev = NULL;
		int found_bar = 0;
#endif
<<<<<<< HEAD
		screen_info.lfb_base = info->base;

#if defined(CONFIG_PCI)
		/* make sure that the address in the table is actually on a
		 * VGA device's PCI BAR */

		for_each_pci_dev(dev) {
			int i;
			if ((dev->class >> 8) != PCI_CLASS_DISPLAY_VGA)
				continue;
			for (i = 0; i < DEVICE_COUNT_RESOURCE; i++) {
				resource_size_t start, end;

				start = pci_resource_start(dev, i);
				if (start == 0)
					break;
				end = pci_resource_end(dev, i);
				if (screen_info.lfb_base >= start &&
						screen_info.lfb_base < end) {
					found_bar = 1;
				}
			}
		}
		if (!found_bar)
			screen_info.lfb_base = 0;
#endif
	}
	if (screen_info.lfb_base) {
		if (screen_info.lfb_linelength == 0)
			screen_info.lfb_linelength = info->stride;
		if (screen_info.lfb_width == 0)
			screen_info.lfb_width = info->width;
		if (screen_info.lfb_height == 0)
			screen_info.lfb_height = info->height;
		if (screen_info.orig_video_isVGA == 0)
			screen_info.orig_video_isVGA = VIDEO_TYPE_EFI;
	} else {
		screen_info.lfb_linelength = 0;
		screen_info.lfb_width = 0;
		screen_info.lfb_height = 0;
		screen_info.orig_video_isVGA = 0;
		return 0;
	}
=======
		if (info->base) {
			screen_info.lfb_base = choose_value(info->base,
				screen_info.lfb_base, OVERRIDE_BASE,
				info->flags);

#if defined(CONFIG_PCI)
			/* make sure that the address in the table is actually
			 * on a VGA device's PCI BAR */

			for_each_pci_dev(dev) {
				int i;
				if ((dev->class >> 8) != PCI_CLASS_DISPLAY_VGA)
					continue;
				for (i = 0; i < DEVICE_COUNT_RESOURCE; i++) {
					resource_size_t start, end;

					start = pci_resource_start(dev, i);
					if (start == 0)
						break;
					end = pci_resource_end(dev, i);
					if (screen_info.lfb_base >= start &&
					    screen_info.lfb_base < end) {
						found_bar = 1;
					}
				}
			}
			if (!found_bar)
				screen_info.lfb_base = 0;
#endif
		}
	}
	if (screen_info.lfb_base) {
		screen_info.lfb_linelength = choose_value(info->stride,
			screen_info.lfb_linelength, OVERRIDE_STRIDE,
			info->flags);
		screen_info.lfb_width = choose_value(info->width,
			screen_info.lfb_width, OVERRIDE_WIDTH,
			info->flags);
		screen_info.lfb_height = choose_value(info->height,
			screen_info.lfb_height, OVERRIDE_HEIGHT,
			info->flags);
		if (screen_info.orig_video_isVGA == 0)
			screen_info.orig_video_isVGA = VIDEO_TYPE_EFI;
	} else {
		screen_info.lfb_linelength = 0;
		screen_info.lfb_width = 0;
		screen_info.lfb_height = 0;
		screen_info.orig_video_isVGA = 0;
		return 0;
	}

	printk(KERN_INFO "efifb: dmi detected %s - framebuffer at 0x%08x "
			 "(%dx%d, stride %d)\n", id->ident,
			 screen_info.lfb_base, screen_info.lfb_width,
			 screen_info.lfb_height, screen_info.lfb_linelength);


>>>>>>> 02f8c6ae
	return 1;
}

static int efifb_setcolreg(unsigned regno, unsigned red, unsigned green,
			   unsigned blue, unsigned transp,
			   struct fb_info *info)
{
	/*
	 *  Set a single color register. The values supplied are
	 *  already rounded down to the hardware's capabilities
	 *  (according to the entries in the `var' structure). Return
	 *  != 0 for invalid regno.
	 */

	if (regno >= info->cmap.len)
		return 1;

	if (regno < 16) {
		red   >>= 8;
		green >>= 8;
		blue  >>= 8;
		((u32 *)(info->pseudo_palette))[regno] =
			(red   << info->var.red.offset)   |
			(green << info->var.green.offset) |
			(blue  << info->var.blue.offset);
	}
	return 0;
}

static void efifb_destroy(struct fb_info *info)
{
	if (info->screen_base)
		iounmap(info->screen_base);
<<<<<<< HEAD
	release_mem_region(info->apertures->ranges[0].base, info->apertures->ranges[0].size);
=======
	if (request_mem_succeeded)
		release_mem_region(info->apertures->ranges[0].base,
				   info->apertures->ranges[0].size);
>>>>>>> 02f8c6ae
	framebuffer_release(info);
}

static struct fb_ops efifb_ops = {
	.owner		= THIS_MODULE,
	.fb_destroy	= efifb_destroy,
	.fb_setcolreg	= efifb_setcolreg,
	.fb_fillrect	= cfb_fillrect,
	.fb_copyarea	= cfb_copyarea,
	.fb_imageblit	= cfb_imageblit,
};

static int __init efifb_setup(char *options)
{
	char *this_opt;
	int i;

	if (!options || !*options)
		return 0;

	while ((this_opt = strsep(&options, ",")) != NULL) {
		if (!*this_opt) continue;

		for (i = 0; i < M_UNKNOWN; i++) {
			if (!strcmp(this_opt, dmi_list[i].optname) &&
					dmi_list[i].base != 0) {
				screen_info.lfb_base = dmi_list[i].base;
				screen_info.lfb_linelength = dmi_list[i].stride;
				screen_info.lfb_width = dmi_list[i].width;
				screen_info.lfb_height = dmi_list[i].height;
			}
		}
		if (!strncmp(this_opt, "base:", 5))
			screen_info.lfb_base = simple_strtoul(this_opt+5, NULL, 0);
		else if (!strncmp(this_opt, "stride:", 7))
			screen_info.lfb_linelength = simple_strtoul(this_opt+7, NULL, 0) * 4;
		else if (!strncmp(this_opt, "height:", 7))
			screen_info.lfb_height = simple_strtoul(this_opt+7, NULL, 0);
		else if (!strncmp(this_opt, "width:", 6))
			screen_info.lfb_width = simple_strtoul(this_opt+6, NULL, 0);
	}
	return 0;
}

static int __init efifb_probe(struct platform_device *dev)
{
	struct fb_info *info;
	int err;
	unsigned int size_vmode;
	unsigned int size_remap;
	unsigned int size_total;

	if (!screen_info.lfb_depth)
		screen_info.lfb_depth = 32;
	if (!screen_info.pages)
		screen_info.pages = 1;
	if (!screen_info.lfb_base) {
		printk(KERN_DEBUG "efifb: invalid framebuffer address\n");
		return -ENODEV;
	}
	printk(KERN_INFO "efifb: probing for efifb\n");

	/* just assume they're all unset if any are */
	if (!screen_info.blue_size) {
		screen_info.blue_size = 8;
		screen_info.blue_pos = 0;
		screen_info.green_size = 8;
		screen_info.green_pos = 8;
		screen_info.red_size = 8;
		screen_info.red_pos = 16;
		screen_info.rsvd_size = 8;
		screen_info.rsvd_pos = 24;
	}

	efifb_fix.smem_start = screen_info.lfb_base;
	efifb_defined.bits_per_pixel = screen_info.lfb_depth;
	efifb_defined.xres = screen_info.lfb_width;
	efifb_defined.yres = screen_info.lfb_height;
	efifb_fix.line_length = screen_info.lfb_linelength;

	/*   size_vmode -- that is the amount of memory needed for the
	 *                 used video mode, i.e. the minimum amount of
	 *                 memory we need. */
	size_vmode = efifb_defined.yres * efifb_fix.line_length;

	/*   size_total -- all video memory we have. Used for
	 *                 entries, ressource allocation and bounds
	 *                 checking. */
	size_total = screen_info.lfb_size;
	if (size_total < size_vmode)
		size_total = size_vmode;

	/*   size_remap -- the amount of video memory we are going to
	 *                 use for efifb.  With modern cards it is no
	 *                 option to simply use size_total as that
	 *                 wastes plenty of kernel address space. */
	size_remap  = size_vmode * 2;
	if (size_remap > size_total)
		size_remap = size_total;
	if (size_remap % PAGE_SIZE)
		size_remap += PAGE_SIZE - (size_remap % PAGE_SIZE);
	efifb_fix.smem_len = size_remap;

	if (request_mem_region(efifb_fix.smem_start, size_remap, "efifb")) {
		request_mem_succeeded = true;
	} else {
		/* We cannot make this fatal. Sometimes this comes from magic
		   spaces our resource handlers simply don't know about */
		printk(KERN_WARNING
		       "efifb: cannot reserve video memory at 0x%lx\n",
			efifb_fix.smem_start);
	}

	info = framebuffer_alloc(sizeof(u32) * 16, &dev->dev);
	if (!info) {
		printk(KERN_ERR "efifb: cannot allocate framebuffer\n");
		err = -ENOMEM;
		goto err_release_mem;
	}
	info->pseudo_palette = info->par;
	info->par = NULL;

	info->apertures = alloc_apertures(1);
	if (!info->apertures) {
		err = -ENOMEM;
		goto err_release_fb;
	}
	info->apertures->ranges[0].base = efifb_fix.smem_start;
	info->apertures->ranges[0].size = size_remap;

	info->screen_base = ioremap_wc(efifb_fix.smem_start, efifb_fix.smem_len);
	if (!info->screen_base) {
		printk(KERN_ERR "efifb: abort, cannot ioremap video memory "
				"0x%x @ 0x%lx\n",
			efifb_fix.smem_len, efifb_fix.smem_start);
		err = -EIO;
		goto err_release_fb;
	}

	printk(KERN_INFO "efifb: framebuffer at 0x%lx, mapped to 0x%p, "
	       "using %dk, total %dk\n",
	       efifb_fix.smem_start, info->screen_base,
	       size_remap/1024, size_total/1024);
	printk(KERN_INFO "efifb: mode is %dx%dx%d, linelength=%d, pages=%d\n",
	       efifb_defined.xres, efifb_defined.yres,
	       efifb_defined.bits_per_pixel, efifb_fix.line_length,
	       screen_info.pages);

	efifb_defined.xres_virtual = efifb_defined.xres;
	efifb_defined.yres_virtual = efifb_fix.smem_len /
					efifb_fix.line_length;
	printk(KERN_INFO "efifb: scrolling: redraw\n");
	efifb_defined.yres_virtual = efifb_defined.yres;

	/* some dummy values for timing to make fbset happy */
	efifb_defined.pixclock     = 10000000 / efifb_defined.xres *
					1000 / efifb_defined.yres;
	efifb_defined.left_margin  = (efifb_defined.xres / 8) & 0xf8;
	efifb_defined.hsync_len    = (efifb_defined.xres / 8) & 0xf8;

	efifb_defined.red.offset    = screen_info.red_pos;
	efifb_defined.red.length    = screen_info.red_size;
	efifb_defined.green.offset  = screen_info.green_pos;
	efifb_defined.green.length  = screen_info.green_size;
	efifb_defined.blue.offset   = screen_info.blue_pos;
	efifb_defined.blue.length   = screen_info.blue_size;
	efifb_defined.transp.offset = screen_info.rsvd_pos;
	efifb_defined.transp.length = screen_info.rsvd_size;

	printk(KERN_INFO "efifb: %s: "
	       "size=%d:%d:%d:%d, shift=%d:%d:%d:%d\n",
	       "Truecolor",
	       screen_info.rsvd_size,
	       screen_info.red_size,
	       screen_info.green_size,
	       screen_info.blue_size,
	       screen_info.rsvd_pos,
	       screen_info.red_pos,
	       screen_info.green_pos,
	       screen_info.blue_pos);

	efifb_fix.ypanstep  = 0;
	efifb_fix.ywrapstep = 0;

	info->fbops = &efifb_ops;
	info->var = efifb_defined;
	info->fix = efifb_fix;
	info->flags = FBINFO_FLAG_DEFAULT | FBINFO_MISC_FIRMWARE;

	if ((err = fb_alloc_cmap(&info->cmap, 256, 0)) < 0) {
		printk(KERN_ERR "efifb: cannot allocate colormap\n");
		goto err_unmap;
	}
	if ((err = register_framebuffer(info)) < 0) {
		printk(KERN_ERR "efifb: cannot register framebuffer\n");
		goto err_fb_dealoc;
	}
	printk(KERN_INFO "fb%d: %s frame buffer device\n",
		info->node, info->fix.id);
	return 0;

err_fb_dealoc:
	fb_dealloc_cmap(&info->cmap);
err_unmap:
	iounmap(info->screen_base);
err_release_fb:
	framebuffer_release(info);
err_release_mem:
	if (request_mem_succeeded)
		release_mem_region(efifb_fix.smem_start, size_total);
	return err;
}

static struct platform_driver efifb_driver = {
	.driver	= {
		.name	= "efifb",
	},
};

static struct platform_device efifb_device = {
	.name	= "efifb",
};

static int __init efifb_init(void)
{
	int ret;
	char *option = NULL;

	dmi_check_system(dmi_system_table);

	if (screen_info.orig_video_isVGA != VIDEO_TYPE_EFI)
		return -ENODEV;

	if (fb_get_options("efifb", &option))
		return -ENODEV;
	efifb_setup(option);

	/* We don't get linelength from UGA Draw Protocol, only from
	 * EFI Graphics Protocol.  So if it's not in DMI, and it's not
	 * passed in from the user, we really can't use the framebuffer.
	 */
	if (!screen_info.lfb_linelength)
		return -ENODEV;

	ret = platform_device_register(&efifb_device);
	if (ret)
		return ret;

	/*
	 * This is not just an optimization.  We will interfere
	 * with a real driver if we get reprobed, so don't allow
	 * it.
	 */
	ret = platform_driver_probe(&efifb_driver, efifb_probe);
	if (ret) {
		platform_device_unregister(&efifb_device);
		return ret;
	}

	return ret;
}
module_init(efifb_init);

MODULE_LICENSE("GPL");<|MERGE_RESOLUTION|>--- conflicted
+++ resolved
@@ -67,10 +67,7 @@
 	M_MBP_6_1,	/* MacBook Pro, 6,1th gen */
 	M_MBP_6_2,	/* MacBook Pro, 6,2th gen */
 	M_MBP_7_1,	/* MacBook Pro, 7,1th gen */
-<<<<<<< HEAD
-=======
 	M_MBP_8_2,	/* MacBook Pro, 8,2nd gen */
->>>>>>> 02f8c6ae
 	M_UNKNOWN	/* placeholder */
 };
 
@@ -86,36 +83,6 @@
 	int stride;
 	int width;
 	int height;
-<<<<<<< HEAD
-} dmi_list[] = {
-	[M_I17] = { "i17", 0x80010000, 1472 * 4, 1440, 900 },
-	[M_I20] = { "i20", 0x80010000, 1728 * 4, 1680, 1050 }, /* guess */
-	[M_I20_SR] = { "imac7", 0x40010000, 1728 * 4, 1680, 1050 },
-	[M_I24] = { "i24", 0x80010000, 2048 * 4, 1920, 1200 }, /* guess */
-	[M_I24_8_1] = { "imac8", 0xc0060000, 2048 * 4, 1920, 1200 },
-	[M_I24_10_1] = { "imac10", 0xc0010000, 2048 * 4, 1920, 1080 },
-	[M_I27_11_1] = { "imac11", 0xc0010000, 2560 * 4, 2560, 1440 },
-	[M_MINI]= { "mini", 0x80000000, 2048 * 4, 1024, 768 },
-	[M_MINI_3_1] = { "mini31", 0x40010000, 1024 * 4, 1024, 768 },
-	[M_MINI_4_1] = { "mini41", 0xc0010000, 2048 * 4, 1920, 1200 },
-	[M_MB] = { "macbook", 0x80000000, 2048 * 4, 1280, 800 },
-	[M_MB_5_1] = { "macbook51", 0x80010000, 2048 * 4, 1280, 800 },
-	[M_MB_6_1] = { "macbook61", 0x80010000, 2048 * 4, 1280, 800 },
-	[M_MB_7_1] = { "macbook71", 0x80010000, 2048 * 4, 1280, 800 },
-	[M_MBA] = { "mba", 0x80000000, 2048 * 4, 1280, 800 },
-	[M_MBP] = { "mbp", 0x80010000, 1472 * 4, 1440, 900 },
-	[M_MBP_2] = { "mbp2", 0, 0, 0, 0 }, /* placeholder */
-	[M_MBP_2_2] = { "mbp22", 0x80010000, 1472 * 4, 1440, 900 },
-	[M_MBP_SR] = { "mbp3", 0x80030000, 2048 * 4, 1440, 900 },
-	[M_MBP_4] = { "mbp4", 0xc0060000, 2048 * 4, 1920, 1200 },
-	[M_MBP_5_1] = { "mbp51", 0xc0010000, 2048 * 4, 1440, 900 },
-	[M_MBP_5_2] = { "mbp52", 0xc0010000, 2048 * 4, 1920, 1200 },
-	[M_MBP_5_3] = { "mbp53", 0xd0010000, 2048 * 4, 1440, 900 },
-	[M_MBP_6_1] = { "mbp61", 0x90030000, 2048 * 4, 1920, 1200 },
-	[M_MBP_6_2] = { "mbp62", 0x90030000, 2048 * 4, 1680, 1050 },
-	[M_MBP_7_1] = { "mbp71", 0xc0010000, 2048 * 4, 1280, 800 },
-	[M_UNKNOWN] = { NULL, 0, 0, 0, 0 }
-=======
 	int flags;
 } dmi_list[] __initdata = {
 	[M_I17] = { "i17", 0x80010000, 1472 * 4, 1440, 900, OVERRIDE_NONE },
@@ -148,7 +115,6 @@
 	[M_MBP_7_1] = { "mbp71", 0xc0010000, 2048 * 4, 1280, 800, OVERRIDE_NONE },
 	[M_MBP_8_2] = { "mbp82", 0x90010000, 1472 * 4, 1440, 900, OVERRIDE_NONE },
 	[M_UNKNOWN] = { NULL, 0, 0, 0, 0, OVERRIDE_NONE }
->>>>>>> 02f8c6ae
 };
 
 static int set_system(const struct dmi_system_id *id);
@@ -200,10 +166,7 @@
 	EFIFB_DMI_SYSTEM_ID("Apple Inc.", "MacBookPro6,1", M_MBP_6_1),
 	EFIFB_DMI_SYSTEM_ID("Apple Inc.", "MacBookPro6,2", M_MBP_6_2),
 	EFIFB_DMI_SYSTEM_ID("Apple Inc.", "MacBookPro7,1", M_MBP_7_1),
-<<<<<<< HEAD
-=======
 	EFIFB_DMI_SYSTEM_ID("Apple Inc.", "MacBookPro8,2", M_MBP_8_2),
->>>>>>> 02f8c6ae
 	{},
 };
 
@@ -219,11 +182,6 @@
 static int set_system(const struct dmi_system_id *id)
 {
 	struct efifb_dmi_info *info = id->driver_data;
-<<<<<<< HEAD
-	if (info->base == 0)
-		return 0;
-=======
->>>>>>> 02f8c6ae
 
 	if (info->base == 0 && info->height == 0 && info->width == 0
 			&& info->stride == 0)
@@ -235,51 +193,6 @@
 		struct pci_dev *dev = NULL;
 		int found_bar = 0;
 #endif
-<<<<<<< HEAD
-		screen_info.lfb_base = info->base;
-
-#if defined(CONFIG_PCI)
-		/* make sure that the address in the table is actually on a
-		 * VGA device's PCI BAR */
-
-		for_each_pci_dev(dev) {
-			int i;
-			if ((dev->class >> 8) != PCI_CLASS_DISPLAY_VGA)
-				continue;
-			for (i = 0; i < DEVICE_COUNT_RESOURCE; i++) {
-				resource_size_t start, end;
-
-				start = pci_resource_start(dev, i);
-				if (start == 0)
-					break;
-				end = pci_resource_end(dev, i);
-				if (screen_info.lfb_base >= start &&
-						screen_info.lfb_base < end) {
-					found_bar = 1;
-				}
-			}
-		}
-		if (!found_bar)
-			screen_info.lfb_base = 0;
-#endif
-	}
-	if (screen_info.lfb_base) {
-		if (screen_info.lfb_linelength == 0)
-			screen_info.lfb_linelength = info->stride;
-		if (screen_info.lfb_width == 0)
-			screen_info.lfb_width = info->width;
-		if (screen_info.lfb_height == 0)
-			screen_info.lfb_height = info->height;
-		if (screen_info.orig_video_isVGA == 0)
-			screen_info.orig_video_isVGA = VIDEO_TYPE_EFI;
-	} else {
-		screen_info.lfb_linelength = 0;
-		screen_info.lfb_width = 0;
-		screen_info.lfb_height = 0;
-		screen_info.orig_video_isVGA = 0;
-		return 0;
-	}
-=======
 		if (info->base) {
 			screen_info.lfb_base = choose_value(info->base,
 				screen_info.lfb_base, OVERRIDE_BASE,
@@ -337,7 +250,6 @@
 			 screen_info.lfb_height, screen_info.lfb_linelength);
 
 
->>>>>>> 02f8c6ae
 	return 1;
 }
 
@@ -371,13 +283,9 @@
 {
 	if (info->screen_base)
 		iounmap(info->screen_base);
-<<<<<<< HEAD
-	release_mem_region(info->apertures->ranges[0].base, info->apertures->ranges[0].size);
-=======
 	if (request_mem_succeeded)
 		release_mem_region(info->apertures->ranges[0].base,
 				   info->apertures->ranges[0].size);
->>>>>>> 02f8c6ae
 	framebuffer_release(info);
 }
 
