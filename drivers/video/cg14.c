--- conflicted
+++ resolved
@@ -596,19 +596,12 @@
 };
 MODULE_DEVICE_TABLE(of, cg14_match);
 
-<<<<<<< HEAD
-static struct of_platform_driver cg14_driver = {
-	.owner		= THIS_MODULE,
-	.name		= "cg14",
-	.match_table	= cg14_match,
-=======
 static struct platform_driver cg14_driver = {
 	.driver = {
 		.name = "cg14",
 		.owner = THIS_MODULE,
 		.of_match_table = cg14_match,
 	},
->>>>>>> 02f8c6ae
 	.probe		= cg14_probe,
 	.remove		= __devexit_p(cg14_remove),
 };
