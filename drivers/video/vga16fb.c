/*
 * linux/drivers/video/vga16.c -- VGA 16-color framebuffer driver
 * 
 * Copyright 1999 Ben Pfaff <pfaffben@debian.org> and Petr Vandrovec <VANDROVE@vc.cvut.cz>
 * Based on VGA info at http://www.goodnet.com/~tinara/FreeVGA/home.htm
 * Based on VESA framebuffer (c) 1998 Gerd Knorr <kraxel@goldbach.in-berlin.de>
 *
 * This file is subject to the terms and conditions of the GNU General
 * Public License.  See the file COPYING in the main directory of this
 * archive for more details.  
 */

#include <linux/module.h>
#include <linux/kernel.h>
#include <linux/errno.h>
#include <linux/string.h>
#include <linux/mm.h>
#include <linux/delay.h>
#include <linux/fb.h>
#include <linux/ioport.h>
#include <linux/init.h>
#include <linux/platform_device.h>
#include <linux/screen_info.h>

#include <asm/io.h>
#include <video/vga.h>

#define VGA_FB_PHYS 0xA0000
#define VGA_FB_PHYS_LEN 65536

#define MODE_SKIP4	1
#define MODE_8BPP	2
#define MODE_CFB	4
#define MODE_TEXT	8

/* --------------------------------------------------------------------- */

/*
 * card parameters
 */

struct vga16fb_par {
	/* structure holding original VGA register settings when the
           screen is blanked */
	struct {
		unsigned char	SeqCtrlIndex;	  /* Sequencer Index reg.   */
		unsigned char	CrtCtrlIndex;	  /* CRT-Contr. Index reg.  */
		unsigned char	CrtMiscIO;	  /* Miscellaneous register */
		unsigned char	HorizontalTotal;  /* CRT-Controller:00h */
		unsigned char	HorizDisplayEnd;  /* CRT-Controller:01h */
		unsigned char	StartHorizRetrace;/* CRT-Controller:04h */
		unsigned char	EndHorizRetrace;  /* CRT-Controller:05h */
		unsigned char	Overflow;	  /* CRT-Controller:07h */
		unsigned char	StartVertRetrace; /* CRT-Controller:10h */
		unsigned char	EndVertRetrace;	  /* CRT-Controller:11h */
		unsigned char	ModeControl;	  /* CRT-Controller:17h */
		unsigned char	ClockingMode;	  /* Seq-Controller:01h */
	} vga_state;
	struct vgastate state;
	unsigned int ref_count;
	int palette_blanked, vesa_blanked, mode, isVGA;
	u8 misc, pel_msk, vss, clkdiv;
	u8 crtc[VGA_CRT_C];
};

/* --------------------------------------------------------------------- */

static struct fb_var_screeninfo vga16fb_defined __devinitdata = {
	.xres		= 640,
	.yres		= 480,
	.xres_virtual	= 640,
	.yres_virtual	= 480,
	.bits_per_pixel	= 4,	
	.activate	= FB_ACTIVATE_TEST,
	.height		= -1,
	.width		= -1,
	.pixclock	= 39721,
	.left_margin	= 48,
	.right_margin	= 16,
	.upper_margin	= 33,
	.lower_margin	= 10,
	.hsync_len 	= 96,
	.vsync_len	= 2,
	.vmode		= FB_VMODE_NONINTERLACED,
};

/* name should not depend on EGA/VGA */
static struct fb_fix_screeninfo vga16fb_fix __devinitdata = {
	.id		= "VGA16 VGA",
	.smem_start	= VGA_FB_PHYS,
	.smem_len	= VGA_FB_PHYS_LEN,
	.type		= FB_TYPE_VGA_PLANES,
	.type_aux	= FB_AUX_VGA_PLANES_VGA4,
	.visual		= FB_VISUAL_PSEUDOCOLOR,
	.xpanstep	= 8,
	.ypanstep	= 1,
	.line_length	= 640 / 8,
	.accel		= FB_ACCEL_NONE
};

/* The VGA's weird architecture often requires that we read a byte and
   write a byte to the same location.  It doesn't matter *what* byte
   we write, however.  This is because all the action goes on behind
   the scenes in the VGA's 32-bit latch register, and reading and writing
   video memory just invokes latch behavior.

   To avoid race conditions (is this necessary?), reading and writing
   the memory byte should be done with a single instruction.  One
   suitable instruction is the x86 bitwise OR.  The following
   read-modify-write routine should optimize to one such bitwise
   OR. */
static inline void rmw(volatile char __iomem *p)
{
	readb(p);
	writeb(1, p);
}

/* Set the Graphics Mode Register, and return its previous value.
   Bits 0-1 are write mode, bit 3 is read mode. */
static inline int setmode(int mode)
{
	int oldmode;
	
	oldmode = vga_io_rgfx(VGA_GFX_MODE);
	vga_io_w(VGA_GFX_D, mode);
	return oldmode;
}

/* Select the Bit Mask Register and return its value. */
static inline int selectmask(void)
{
	return vga_io_rgfx(VGA_GFX_BIT_MASK);
}

/* Set the value of the Bit Mask Register.  It must already have been
   selected with selectmask(). */
static inline void setmask(int mask)
{
	vga_io_w(VGA_GFX_D, mask);
}

/* Set the Data Rotate Register and return its old value. 
   Bits 0-2 are rotate count, bits 3-4 are logical operation
   (0=NOP, 1=AND, 2=OR, 3=XOR). */
static inline int setop(int op)
{
	int oldop;
	
	oldop = vga_io_rgfx(VGA_GFX_DATA_ROTATE);
	vga_io_w(VGA_GFX_D, op);
	return oldop;
}

/* Set the Enable Set/Reset Register and return its old value.  
   The code here always uses value 0xf for this register. */
static inline int setsr(int sr)
{
	int oldsr;

	oldsr = vga_io_rgfx(VGA_GFX_SR_ENABLE);
	vga_io_w(VGA_GFX_D, sr);
	return oldsr;
}

/* Set the Set/Reset Register and return its old value. */
static inline int setcolor(int color)
{
	int oldcolor;

	oldcolor = vga_io_rgfx(VGA_GFX_SR_VALUE);
	vga_io_w(VGA_GFX_D, color);
	return oldcolor;
}

/* Return the value in the Graphics Address Register. */
static inline int getindex(void)
{
	return vga_io_r(VGA_GFX_I);
}

/* Set the value in the Graphics Address Register. */
static inline void setindex(int index)
{
	vga_io_w(VGA_GFX_I, index);
}

static void vga16fb_pan_var(struct fb_info *info, 
			    struct fb_var_screeninfo *var)
{
	struct vga16fb_par *par = info->par;
	u32 xoffset, pos;

	xoffset = var->xoffset;
	if (info->var.bits_per_pixel == 8) {
		pos = (info->var.xres_virtual * var->yoffset + xoffset) >> 2;
	} else if (par->mode & MODE_TEXT) {
		int fh = 16; // FIXME !!! font height. Fugde for now.
		pos = (info->var.xres_virtual * (var->yoffset / fh) + xoffset) >> 3;
	} else {
		if (info->var.nonstd)
			xoffset--;
		pos = (info->var.xres_virtual * var->yoffset + xoffset) >> 3;
	}
	vga_io_wcrt(VGA_CRTC_START_HI, pos >> 8);
	vga_io_wcrt(VGA_CRTC_START_LO, pos & 0xFF);
	/* if we support CFB4, then we must! support xoffset with pixel
	 * granularity if someone supports xoffset in bit resolution */
	vga_io_r(VGA_IS1_RC);		/* reset flip-flop */
	vga_io_w(VGA_ATT_IW, VGA_ATC_PEL);
	if (var->bits_per_pixel == 8)
		vga_io_w(VGA_ATT_IW, (xoffset & 3) << 1);
	else
		vga_io_w(VGA_ATT_IW, xoffset & 7);
	vga_io_r(VGA_IS1_RC);
	vga_io_w(VGA_ATT_IW, 0x20);
}

static void vga16fb_update_fix(struct fb_info *info)
{
	if (info->var.bits_per_pixel == 4) {
		if (info->var.nonstd) {
			info->fix.type = FB_TYPE_PACKED_PIXELS;
			info->fix.line_length = info->var.xres_virtual / 2;
		} else {
			info->fix.type = FB_TYPE_VGA_PLANES;
			info->fix.type_aux = FB_AUX_VGA_PLANES_VGA4;
			info->fix.line_length = info->var.xres_virtual / 8;
		}
	} else if (info->var.bits_per_pixel == 0) {
		info->fix.type = FB_TYPE_TEXT;
		info->fix.type_aux = FB_AUX_TEXT_CGA;
		info->fix.line_length = info->var.xres_virtual / 4;
	} else {	/* 8bpp */
		if (info->var.nonstd) {
			info->fix.type = FB_TYPE_VGA_PLANES;
			info->fix.type_aux = FB_AUX_VGA_PLANES_CFB8;
			info->fix.line_length = info->var.xres_virtual / 4;
		} else {
			info->fix.type = FB_TYPE_PACKED_PIXELS;
			info->fix.line_length = info->var.xres_virtual;
		}
	}
}

static void vga16fb_clock_chip(struct vga16fb_par *par,
			       unsigned int pixclock,
			       const struct fb_info *info,
			       int mul, int div)
{
	static const struct {
		u32 pixclock;
		u8  misc;
		u8  seq_clock_mode;
	} *ptr, *best, vgaclocks[] = {
		{ 79442 /* 12.587 */, 0x00, 0x08},
		{ 70616 /* 14.161 */, 0x04, 0x08},
		{ 39721 /* 25.175 */, 0x00, 0x00},
		{ 35308 /* 28.322 */, 0x04, 0x00},
		{     0 /* bad */,    0x00, 0x00}};
	int err;

	pixclock = (pixclock * mul) / div;
	best = vgaclocks;
	err = pixclock - best->pixclock;
	if (err < 0) err = -err;
	for (ptr = vgaclocks + 1; ptr->pixclock; ptr++) {
		int tmp;

		tmp = pixclock - ptr->pixclock;
		if (tmp < 0) tmp = -tmp;
		if (tmp < err) {
			err = tmp;
			best = ptr;
		}
	}
	par->misc |= best->misc;
	par->clkdiv = best->seq_clock_mode;
	pixclock = (best->pixclock * div) / mul;		
}
			       
#define FAIL(X) return -EINVAL

static int vga16fb_open(struct fb_info *info, int user)
{
	struct vga16fb_par *par = info->par;

	if (!par->ref_count) {
		memset(&par->state, 0, sizeof(struct vgastate));
		par->state.flags = VGA_SAVE_FONTS | VGA_SAVE_MODE |
			VGA_SAVE_CMAP;
		save_vga(&par->state);
	}
	par->ref_count++;

	return 0;
}

static int vga16fb_release(struct fb_info *info, int user)
{
	struct vga16fb_par *par = info->par;

	if (!par->ref_count)
		return -EINVAL;

	if (par->ref_count == 1)
		restore_vga(&par->state);
	par->ref_count--;

	return 0;
}

static int vga16fb_check_var(struct fb_var_screeninfo *var,
			     struct fb_info *info)
{
	struct vga16fb_par *par = info->par;
	u32 xres, right, hslen, left, xtotal;
	u32 yres, lower, vslen, upper, ytotal;
	u32 vxres, xoffset, vyres, yoffset;
	u32 pos;
	u8 r7, rMode;
	int shift;
	int mode;
	u32 maxmem;

	par->pel_msk = 0xFF;

	if (var->bits_per_pixel == 4) {
		if (var->nonstd) {
			if (!par->isVGA)
				return -EINVAL;
			shift = 3;
			mode = MODE_SKIP4 | MODE_CFB;
			maxmem = 16384;
			par->pel_msk = 0x0F;
		} else {
			shift = 3;
			mode = 0;
			maxmem = 65536;
		}
	} else if (var->bits_per_pixel == 8) {
		if (!par->isVGA)
			return -EINVAL;	/* no support on EGA */
		shift = 2;
		if (var->nonstd) {
			mode = MODE_8BPP | MODE_CFB;
			maxmem = 65536;
		} else {
			mode = MODE_SKIP4 | MODE_8BPP | MODE_CFB;
			maxmem = 16384;
		}
	} else
		return -EINVAL;

	xres = (var->xres + 7) & ~7;
	vxres = (var->xres_virtual + 0xF) & ~0xF;
	xoffset = (var->xoffset + 7) & ~7;
	left = (var->left_margin + 7) & ~7;
	right = (var->right_margin + 7) & ~7;
	hslen = (var->hsync_len + 7) & ~7;

	if (vxres < xres)
		vxres = xres;
	if (xres + xoffset > vxres)
		xoffset = vxres - xres;

	var->xres = xres;
	var->right_margin = right;
	var->hsync_len = hslen;
	var->left_margin = left;
	var->xres_virtual = vxres;
	var->xoffset = xoffset;

	xres >>= shift;
	right >>= shift;
	hslen >>= shift;
	left >>= shift;
	vxres >>= shift;
	xtotal = xres + right + hslen + left;
	if (xtotal >= 256)
		FAIL("xtotal too big");
	if (hslen > 32)
		FAIL("hslen too big");
	if (right + hslen + left > 64)
		FAIL("hblank too big");
	par->crtc[VGA_CRTC_H_TOTAL] = xtotal - 5;
	par->crtc[VGA_CRTC_H_BLANK_START] = xres - 1;
	par->crtc[VGA_CRTC_H_DISP] = xres - 1;
	pos = xres + right;
	par->crtc[VGA_CRTC_H_SYNC_START] = pos;
	pos += hslen;
	par->crtc[VGA_CRTC_H_SYNC_END] = pos & 0x1F;
	pos += left - 2; /* blank_end + 2 <= total + 5 */
	par->crtc[VGA_CRTC_H_BLANK_END] = (pos & 0x1F) | 0x80;
	if (pos & 0x20)
		par->crtc[VGA_CRTC_H_SYNC_END] |= 0x80;

	yres = var->yres;
	lower = var->lower_margin;
	vslen = var->vsync_len;
	upper = var->upper_margin;
	vyres = var->yres_virtual;
	yoffset = var->yoffset;

	if (yres > vyres)
		vyres = yres;
	if (vxres * vyres > maxmem) {
		vyres = maxmem / vxres;
		if (vyres < yres)
			return -ENOMEM;
	}
	if (yoffset + yres > vyres)
		yoffset = vyres - yres;
	var->yres = yres;
	var->lower_margin = lower;
	var->vsync_len = vslen;
	var->upper_margin = upper;
	var->yres_virtual = vyres;
	var->yoffset = yoffset;

	if (var->vmode & FB_VMODE_DOUBLE) {
		yres <<= 1;
		lower <<= 1;
		vslen <<= 1;
		upper <<= 1;
	}
	ytotal = yres + lower + vslen + upper;
	if (ytotal > 1024) {
		ytotal >>= 1;
		yres >>= 1;
		lower >>= 1;
		vslen >>= 1;
		upper >>= 1;
		rMode = 0x04;
	} else
		rMode = 0x00;
	if (ytotal > 1024)
		FAIL("ytotal too big");
	if (vslen > 16)
		FAIL("vslen too big");
	par->crtc[VGA_CRTC_V_TOTAL] = ytotal - 2;
	r7 = 0x10;	/* disable linecompare */
	if (ytotal & 0x100) r7 |= 0x01;
	if (ytotal & 0x200) r7 |= 0x20;
	par->crtc[VGA_CRTC_PRESET_ROW] = 0;
	par->crtc[VGA_CRTC_MAX_SCAN] = 0x40;	/* 1 scanline, no linecmp */
	if (var->vmode & FB_VMODE_DOUBLE)
		par->crtc[VGA_CRTC_MAX_SCAN] |= 0x80;
	par->crtc[VGA_CRTC_CURSOR_START] = 0x20;
	par->crtc[VGA_CRTC_CURSOR_END]   = 0x00;
	if ((mode & (MODE_CFB | MODE_8BPP)) == MODE_CFB)
		xoffset--;
	pos = yoffset * vxres + (xoffset >> shift);
	par->crtc[VGA_CRTC_START_HI]     = pos >> 8;
	par->crtc[VGA_CRTC_START_LO]     = pos & 0xFF;
	par->crtc[VGA_CRTC_CURSOR_HI]    = 0x00;
	par->crtc[VGA_CRTC_CURSOR_LO]    = 0x00;
	pos = yres - 1;
	par->crtc[VGA_CRTC_V_DISP_END] = pos & 0xFF;
	par->crtc[VGA_CRTC_V_BLANK_START] = pos & 0xFF;
	if (pos & 0x100)
		r7 |= 0x0A;	/* 0x02 -> DISP_END, 0x08 -> BLANK_START */
	if (pos & 0x200) {
		r7 |= 0x40;	/* 0x40 -> DISP_END */
		par->crtc[VGA_CRTC_MAX_SCAN] |= 0x20; /* BLANK_START */
	}
	pos += lower;
	par->crtc[VGA_CRTC_V_SYNC_START] = pos & 0xFF;
	if (pos & 0x100)
		r7 |= 0x04;
	if (pos & 0x200)
		r7 |= 0x80;
	pos += vslen;
	par->crtc[VGA_CRTC_V_SYNC_END] = (pos & 0x0F) & ~0x10; /* disabled IRQ */
	pos += upper - 1; /* blank_end + 1 <= ytotal + 2 */
	par->crtc[VGA_CRTC_V_BLANK_END] = pos & 0xFF; /* 0x7F for original VGA,
                     but some SVGA chips requires all 8 bits to set */
	if (vxres >= 512)
		FAIL("vxres too long");
	par->crtc[VGA_CRTC_OFFSET] = vxres >> 1;
	if (mode & MODE_SKIP4)
		par->crtc[VGA_CRTC_UNDERLINE] = 0x5F;	/* 256, cfb8 */
	else
		par->crtc[VGA_CRTC_UNDERLINE] = 0x1F;	/* 16, vgap */
	par->crtc[VGA_CRTC_MODE] = rMode | ((mode & MODE_TEXT) ? 0xA3 : 0xE3);
	par->crtc[VGA_CRTC_LINE_COMPARE] = 0xFF;
	par->crtc[VGA_CRTC_OVERFLOW] = r7;

	par->vss = 0x00;	/* 3DA */

	par->misc = 0xE3;	/* enable CPU, ports 0x3Dx, positive sync */
	if (var->sync & FB_SYNC_HOR_HIGH_ACT)
		par->misc &= ~0x40;
	if (var->sync & FB_SYNC_VERT_HIGH_ACT)
		par->misc &= ~0x80;
	
	par->mode = mode;

	if (mode & MODE_8BPP)
		/* pixel clock == vga clock / 2 */
		vga16fb_clock_chip(par, var->pixclock, info, 1, 2);
	else
		/* pixel clock == vga clock */
		vga16fb_clock_chip(par, var->pixclock, info, 1, 1);
	
	var->red.offset = var->green.offset = var->blue.offset = 
	var->transp.offset = 0;
	var->red.length = var->green.length = var->blue.length =
		(par->isVGA) ? 6 : 2;
	var->transp.length = 0;
	var->activate = FB_ACTIVATE_NOW;
	var->height = -1;
	var->width = -1;
	var->accel_flags = 0;
	return 0;
}
#undef FAIL

static int vga16fb_set_par(struct fb_info *info)
{
	struct vga16fb_par *par = info->par;
	u8 gdc[VGA_GFX_C];
	u8 seq[VGA_SEQ_C];
	u8 atc[VGA_ATT_C];
	int fh, i;

	seq[VGA_SEQ_CLOCK_MODE] = 0x01 | par->clkdiv;
	if (par->mode & MODE_TEXT)
		seq[VGA_SEQ_PLANE_WRITE] = 0x03;
	else
		seq[VGA_SEQ_PLANE_WRITE] = 0x0F;
	seq[VGA_SEQ_CHARACTER_MAP] = 0x00;
	if (par->mode & MODE_TEXT)
		seq[VGA_SEQ_MEMORY_MODE] = 0x03;
	else if (par->mode & MODE_SKIP4)
		seq[VGA_SEQ_MEMORY_MODE] = 0x0E;
	else
		seq[VGA_SEQ_MEMORY_MODE] = 0x06;

	gdc[VGA_GFX_SR_VALUE] = 0x00;
	gdc[VGA_GFX_SR_ENABLE] = 0x00;
	gdc[VGA_GFX_COMPARE_VALUE] = 0x00;
	gdc[VGA_GFX_DATA_ROTATE] = 0x00;
	gdc[VGA_GFX_PLANE_READ] = 0;
	if (par->mode & MODE_TEXT) {
		gdc[VGA_GFX_MODE] = 0x10;
		gdc[VGA_GFX_MISC] = 0x06;
	} else {
		if (par->mode & MODE_CFB)
			gdc[VGA_GFX_MODE] = 0x40;
		else
			gdc[VGA_GFX_MODE] = 0x00;
		gdc[VGA_GFX_MISC] = 0x05;
	}
	gdc[VGA_GFX_COMPARE_MASK] = 0x0F;
	gdc[VGA_GFX_BIT_MASK] = 0xFF;

	for (i = 0x00; i < 0x10; i++)
		atc[i] = i;
	if (par->mode & MODE_TEXT)
		atc[VGA_ATC_MODE] = 0x04;
	else if (par->mode & MODE_8BPP)
		atc[VGA_ATC_MODE] = 0x41;
	else
		atc[VGA_ATC_MODE] = 0x81;
	atc[VGA_ATC_OVERSCAN] = 0x00;	/* 0 for EGA, 0xFF for VGA */
	atc[VGA_ATC_PLANE_ENABLE] = 0x0F;
	if (par->mode & MODE_8BPP)
		atc[VGA_ATC_PEL] = (info->var.xoffset & 3) << 1;
	else
		atc[VGA_ATC_PEL] = info->var.xoffset & 7;
	atc[VGA_ATC_COLOR_PAGE] = 0x00;
	
	if (par->mode & MODE_TEXT) {
		fh = 16; // FIXME !!! Fudge font height. 
		par->crtc[VGA_CRTC_MAX_SCAN] = (par->crtc[VGA_CRTC_MAX_SCAN] 
					       & ~0x1F) | (fh - 1);
	}

	vga_io_w(VGA_MIS_W, vga_io_r(VGA_MIS_R) | 0x01);

	/* Enable graphics register modification */
	if (!par->isVGA) {
		vga_io_w(EGA_GFX_E0, 0x00);
		vga_io_w(EGA_GFX_E1, 0x01);
	}
	
	/* update misc output register */
	vga_io_w(VGA_MIS_W, par->misc);
	
	/* synchronous reset on */
	vga_io_wseq(0x00, 0x01);

	if (par->isVGA)
		vga_io_w(VGA_PEL_MSK, par->pel_msk);

	/* write sequencer registers */
	vga_io_wseq(VGA_SEQ_CLOCK_MODE, seq[VGA_SEQ_CLOCK_MODE] | 0x20);
	for (i = 2; i < VGA_SEQ_C; i++) {
		vga_io_wseq(i, seq[i]);
	}
	
	/* synchronous reset off */
	vga_io_wseq(0x00, 0x03);

	/* deprotect CRT registers 0-7 */
	vga_io_wcrt(VGA_CRTC_V_SYNC_END, par->crtc[VGA_CRTC_V_SYNC_END]);

	/* write CRT registers */
	for (i = 0; i < VGA_CRTC_REGS; i++) {
		vga_io_wcrt(i, par->crtc[i]);
	}
	
	/* write graphics controller registers */
	for (i = 0; i < VGA_GFX_C; i++) {
		vga_io_wgfx(i, gdc[i]);
	}
	
	/* write attribute controller registers */
	for (i = 0; i < VGA_ATT_C; i++) {
		vga_io_r(VGA_IS1_RC);		/* reset flip-flop */
		vga_io_wattr(i, atc[i]);
	}

	/* Wait for screen to stabilize. */
	mdelay(50);

	vga_io_wseq(VGA_SEQ_CLOCK_MODE, seq[VGA_SEQ_CLOCK_MODE]);

	vga_io_r(VGA_IS1_RC);
	vga_io_w(VGA_ATT_IW, 0x20);

	vga16fb_update_fix(info);
	return 0;
}

static void ega16_setpalette(int regno, unsigned red, unsigned green, unsigned blue)
{
	static const unsigned char map[] = { 000, 001, 010, 011 };
	int val;
	
	if (regno >= 16)
		return;
	val = map[red>>14] | ((map[green>>14]) << 1) | ((map[blue>>14]) << 2);
	vga_io_r(VGA_IS1_RC);   /* ! 0x3BA */
	vga_io_wattr(regno, val);
	vga_io_r(VGA_IS1_RC);   /* some clones need it */
	vga_io_w(VGA_ATT_IW, 0x20); /* unblank screen */
}

static void vga16_setpalette(int regno, unsigned red, unsigned green, unsigned blue)
{
	outb(regno,       VGA_PEL_IW);
	outb(red   >> 10, VGA_PEL_D);
	outb(green >> 10, VGA_PEL_D);
	outb(blue  >> 10, VGA_PEL_D);
}

static int vga16fb_setcolreg(unsigned regno, unsigned red, unsigned green,
			     unsigned blue, unsigned transp,
			     struct fb_info *info)
{
	struct vga16fb_par *par = info->par;
	int gray;

	/*
	 *  Set a single color register. The values supplied are
	 *  already rounded down to the hardware's capabilities
	 *  (according to the entries in the `var' structure). Return
	 *  != 0 for invalid regno.
	 */
	
	if (regno >= 256)
		return 1;

	gray = info->var.grayscale;
	
	if (gray) {
		/* gray = 0.30*R + 0.59*G + 0.11*B */
		red = green = blue = (red * 77 + green * 151 + blue * 28) >> 8;
	}
	if (par->isVGA) 
		vga16_setpalette(regno,red,green,blue);
	else
		ega16_setpalette(regno,red,green,blue);
	return 0;
}

static int vga16fb_pan_display(struct fb_var_screeninfo *var,
			       struct fb_info *info) 
{
	vga16fb_pan_var(info, var);
	return 0;
}

/* The following VESA blanking code is taken from vgacon.c.  The VGA
   blanking code was originally by Huang shi chao, and modified by
   Christoph Rimek (chrimek@toppoint.de) and todd j. derr
   (tjd@barefoot.org) for Linux. */

static void vga_vesa_blank(struct vga16fb_par *par, int mode)
{
	unsigned char SeqCtrlIndex = vga_io_r(VGA_SEQ_I);
	unsigned char CrtCtrlIndex = vga_io_r(VGA_CRT_IC);
	
	/* save original values of VGA controller registers */
	if(!par->vesa_blanked) {
		par->vga_state.CrtMiscIO = vga_io_r(VGA_MIS_R);
		//sti();

		par->vga_state.HorizontalTotal = vga_io_rcrt(0x00);	/* HorizontalTotal */
		par->vga_state.HorizDisplayEnd = vga_io_rcrt(0x01);	/* HorizDisplayEnd */
		par->vga_state.StartHorizRetrace = vga_io_rcrt(0x04);	/* StartHorizRetrace */
		par->vga_state.EndHorizRetrace = vga_io_rcrt(0x05);	/* EndHorizRetrace */
		par->vga_state.Overflow = vga_io_rcrt(0x07);		/* Overflow */
		par->vga_state.StartVertRetrace = vga_io_rcrt(0x10);	/* StartVertRetrace */
		par->vga_state.EndVertRetrace = vga_io_rcrt(0x11);	/* EndVertRetrace */
		par->vga_state.ModeControl = vga_io_rcrt(0x17);	/* ModeControl */
		par->vga_state.ClockingMode = vga_io_rseq(0x01);	/* ClockingMode */
	}

	/* assure that video is enabled */
	/* "0x20" is VIDEO_ENABLE_bit in register 01 of sequencer */
	vga_io_wseq(0x01, par->vga_state.ClockingMode | 0x20);

	/* test for vertical retrace in process.... */
	if ((par->vga_state.CrtMiscIO & 0x80) == 0x80)
		vga_io_w(VGA_MIS_W, par->vga_state.CrtMiscIO & 0xef);

	/*
	 * Set <End of vertical retrace> to minimum (0) and
	 * <Start of vertical Retrace> to maximum (incl. overflow)
	 * Result: turn off vertical sync (VSync) pulse.
	 */
	if (mode & FB_BLANK_VSYNC_SUSPEND) {
		vga_io_wcrt(VGA_CRTC_V_SYNC_START, 0xff);
		vga_io_wcrt(VGA_CRTC_V_SYNC_END, 0x40);
		/* bits 9,10 of vert. retrace */
		vga_io_wcrt(VGA_CRTC_OVERFLOW, par->vga_state.Overflow | 0x84);
	}

	if (mode & FB_BLANK_HSYNC_SUSPEND) {
		/*
		 * Set <End of horizontal retrace> to minimum (0) and
		 *  <Start of horizontal Retrace> to maximum
		 * Result: turn off horizontal sync (HSync) pulse.
		 */
		vga_io_wcrt(VGA_CRTC_H_SYNC_START, 0xff);
		vga_io_wcrt(VGA_CRTC_H_SYNC_END, 0x00);
	}

	/* restore both index registers */
	outb_p(SeqCtrlIndex, VGA_SEQ_I);
	outb_p(CrtCtrlIndex, VGA_CRT_IC);
}

static void vga_vesa_unblank(struct vga16fb_par *par)
{
	unsigned char SeqCtrlIndex = vga_io_r(VGA_SEQ_I);
	unsigned char CrtCtrlIndex = vga_io_r(VGA_CRT_IC);
	
	/* restore original values of VGA controller registers */
	vga_io_w(VGA_MIS_W, par->vga_state.CrtMiscIO);

	/* HorizontalTotal */
	vga_io_wcrt(0x00, par->vga_state.HorizontalTotal);
	/* HorizDisplayEnd */
	vga_io_wcrt(0x01, par->vga_state.HorizDisplayEnd);
	/* StartHorizRetrace */
	vga_io_wcrt(0x04, par->vga_state.StartHorizRetrace);
	/* EndHorizRetrace */
	vga_io_wcrt(0x05, par->vga_state.EndHorizRetrace);
	/* Overflow */
	vga_io_wcrt(0x07, par->vga_state.Overflow);
	/* StartVertRetrace */
	vga_io_wcrt(0x10, par->vga_state.StartVertRetrace);
	/* EndVertRetrace */
	vga_io_wcrt(0x11, par->vga_state.EndVertRetrace);
	/* ModeControl */
	vga_io_wcrt(0x17, par->vga_state.ModeControl);
	/* ClockingMode */
	vga_io_wseq(0x01, par->vga_state.ClockingMode);

	/* restore index/control registers */
	vga_io_w(VGA_SEQ_I, SeqCtrlIndex);
	vga_io_w(VGA_CRT_IC, CrtCtrlIndex);
}

static void vga_pal_blank(void)
{
	int i;

	for (i=0; i<16; i++) {
		outb_p(i, VGA_PEL_IW);
		outb_p(0, VGA_PEL_D);
		outb_p(0, VGA_PEL_D);
		outb_p(0, VGA_PEL_D);
	}
}

/* 0 unblank, 1 blank, 2 no vsync, 3 no hsync, 4 off */
static int vga16fb_blank(int blank, struct fb_info *info)
{
	struct vga16fb_par *par = info->par;

	switch (blank) {
	case FB_BLANK_UNBLANK:				/* Unblank */
		if (par->vesa_blanked) {
			vga_vesa_unblank(par);
			par->vesa_blanked = 0;
		}
		if (par->palette_blanked) {
			par->palette_blanked = 0;
		}
		break;
	case FB_BLANK_NORMAL:				/* blank */
		vga_pal_blank();
		par->palette_blanked = 1;
		break;
	default:			/* VESA blanking */
		vga_vesa_blank(par, blank);
		par->vesa_blanked = 1;
		break;
	}
	return 0;
}

static void vga_8planes_fillrect(struct fb_info *info, const struct fb_fillrect *rect)
{
	u32 dx = rect->dx, width = rect->width;
        char oldindex = getindex();
        char oldmode = setmode(0x40);
        char oldmask = selectmask();
        int line_ofs, height;
        char oldop, oldsr;
        char __iomem *where;

        dx /= 4;
        where = info->screen_base + dx + rect->dy * info->fix.line_length;

        if (rect->rop == ROP_COPY) {
                oldop = setop(0);
                oldsr = setsr(0);

                width /= 4;
                line_ofs = info->fix.line_length - width;
                setmask(0xff);

                height = rect->height;

                while (height--) {
                        int x;

                        /* we can do memset... */
                        for (x = width; x > 0; --x) {
                                writeb(rect->color, where);
                                where++;
                        }
                        where += line_ofs;
                }
        } else {
                char oldcolor = setcolor(0xf);
                int y;

                oldop = setop(0x18);
                oldsr = setsr(0xf);
                setmask(0x0F);
                for (y = 0; y < rect->height; y++) {
                        rmw(where);
                        rmw(where+1);
                        where += info->fix.line_length;
                }
                setcolor(oldcolor);
        }
        setmask(oldmask);
        setsr(oldsr);
        setop(oldop);
        setmode(oldmode);
        setindex(oldindex);
}

static void vga16fb_fillrect(struct fb_info *info, const struct fb_fillrect *rect)
{
	int x, x2, y2, vxres, vyres, width, height, line_ofs;
	char __iomem *dst;

	vxres = info->var.xres_virtual;
	vyres = info->var.yres_virtual;

	if (!rect->width || !rect->height || rect->dx > vxres || rect->dy > vyres)
		return;

	/* We could use hardware clipping but on many cards you get around
	 * hardware clipping by writing to framebuffer directly. */

	x2 = rect->dx + rect->width;
	y2 = rect->dy + rect->height;
	x2 = x2 < vxres ? x2 : vxres;
	y2 = y2 < vyres ? y2 : vyres;
	width = x2 - rect->dx;

	switch (info->fix.type) {
	case FB_TYPE_VGA_PLANES:
		if (info->fix.type_aux == FB_AUX_VGA_PLANES_VGA4) {

			height = y2 - rect->dy;
			width = rect->width/8;

			line_ofs = info->fix.line_length - width;
			dst = info->screen_base + (rect->dx/8) + rect->dy * info->fix.line_length;

			switch (rect->rop) {
			case ROP_COPY:
				setmode(0);
				setop(0);
				setsr(0xf);
				setcolor(rect->color);
				selectmask();

				setmask(0xff);

				while (height--) {
					for (x = 0; x < width; x++) {
						writeb(0, dst);
						dst++;
					}
					dst += line_ofs;
				}
				break;
			case ROP_XOR:
				setmode(0);
				setop(0x18);
				setsr(0xf);
				setcolor(0xf);
				selectmask();

				setmask(0xff);
				while (height--) {
					for (x = 0; x < width; x++) {
						rmw(dst);
						dst++;
					}
					dst += line_ofs;
				}
				break;
			}
		} else 
			vga_8planes_fillrect(info, rect);
		break;
	case FB_TYPE_PACKED_PIXELS:
	default:
		cfb_fillrect(info, rect);
		break;
	}
}

static void vga_8planes_copyarea(struct fb_info *info, const struct fb_copyarea *area)
{
        char oldindex = getindex();
        char oldmode = setmode(0x41);
        char oldop = setop(0);
        char oldsr = setsr(0xf);
        int height, line_ofs, x;
	u32 sx, dx, width;
	char __iomem *dest;
	char __iomem *src;

        height = area->height;

        sx = area->sx / 4;
        dx = area->dx / 4;
        width = area->width / 4;

        if (area->dy < area->sy || (area->dy == area->sy && dx < sx)) {
                line_ofs = info->fix.line_length - width;
                dest = info->screen_base + dx + area->dy * info->fix.line_length;
                src = info->screen_base + sx + area->sy * info->fix.line_length;
                while (height--) {
                        for (x = 0; x < width; x++) {
                                readb(src);
                                writeb(0, dest);
                                src++;
                                dest++;
                        }
                        src += line_ofs;
                        dest += line_ofs;
                }
        } else {
                line_ofs = info->fix.line_length - width;
                dest = info->screen_base + dx + width +
			(area->dy + height - 1) * info->fix.line_length;
                src = info->screen_base + sx + width +
			(area->sy + height - 1) * info->fix.line_length;
                while (height--) {
                        for (x = 0; x < width; x++) {
                                --src;
                                --dest;
                                readb(src);
                                writeb(0, dest);
                        }
                        src -= line_ofs;
                        dest -= line_ofs;
                }
        }

        setsr(oldsr);
        setop(oldop);
        setmode(oldmode);
        setindex(oldindex);
}

static void vga16fb_copyarea(struct fb_info *info, const struct fb_copyarea *area)
{
	u32 dx = area->dx, dy = area->dy, sx = area->sx, sy = area->sy; 
	int x, x2, y2, old_dx, old_dy, vxres, vyres;
	int height, width, line_ofs;
	char __iomem *dst = NULL;
	char __iomem *src = NULL;

	vxres = info->var.xres_virtual;
	vyres = info->var.yres_virtual;

	if (area->dx > vxres || area->sx > vxres || area->dy > vyres ||
	    area->sy > vyres)
		return;

	/* clip the destination */
	old_dx = area->dx;
	old_dy = area->dy;

	/*
	 * We could use hardware clipping but on many cards you get around
	 * hardware clipping by writing to framebuffer directly.
	 */
	x2 = area->dx + area->width;
	y2 = area->dy + area->height;
	dx = area->dx > 0 ? area->dx : 0;
	dy = area->dy > 0 ? area->dy : 0;
	x2 = x2 < vxres ? x2 : vxres;
	y2 = y2 < vyres ? y2 : vyres;
	width = x2 - dx;
	height = y2 - dy;

	if (sx + dx < old_dx || sy + dy < old_dy)
		return;

	/* update sx1,sy1 */
	sx += (dx - old_dx);
	sy += (dy - old_dy);

	/* the source must be completely inside the virtual screen */
	if (sx + width > vxres || sy + height > vyres)
		return;

	switch (info->fix.type) {
	case FB_TYPE_VGA_PLANES:
		if (info->fix.type_aux == FB_AUX_VGA_PLANES_VGA4) {
			width = width/8;
			height = height;
			line_ofs = info->fix.line_length - width;

			setmode(1);
			setop(0);
			setsr(0xf);

			if (dy < sy || (dy == sy && dx < sx)) {
				dst = info->screen_base + (dx/8) + dy * info->fix.line_length;
				src = info->screen_base + (sx/8) + sy * info->fix.line_length;
				while (height--) {
					for (x = 0; x < width; x++) {
						readb(src);
						writeb(0, dst);
						dst++;
						src++;
					}
					src += line_ofs;
					dst += line_ofs;
				}
			} else {
				dst = info->screen_base + (dx/8) + width + 
					(dy + height - 1) * info->fix.line_length;
				src = info->screen_base + (sx/8) + width + 
					(sy + height  - 1) * info->fix.line_length;
				while (height--) {
					for (x = 0; x < width; x++) {
						dst--;
						src--;
						readb(src);
						writeb(0, dst);
					}
					src -= line_ofs;
					dst -= line_ofs;
				}
			}
		} else 
			vga_8planes_copyarea(info, area);
		break;
	case FB_TYPE_PACKED_PIXELS:
	default:
		cfb_copyarea(info, area);
		break;
	}
}

#define TRANS_MASK_LOW  {0x0,0x8,0x4,0xC,0x2,0xA,0x6,0xE,0x1,0x9,0x5,0xD,0x3,0xB,0x7,0xF}
#define TRANS_MASK_HIGH {0x000, 0x800, 0x400, 0xC00, 0x200, 0xA00, 0x600, 0xE00, \
			 0x100, 0x900, 0x500, 0xD00, 0x300, 0xB00, 0x700, 0xF00}

#if defined(__LITTLE_ENDIAN)
static const u16 transl_l[] = TRANS_MASK_LOW;
static const u16 transl_h[] = TRANS_MASK_HIGH;
#elif defined(__BIG_ENDIAN)
static const u16 transl_l[] = TRANS_MASK_HIGH;
static const u16 transl_h[] = TRANS_MASK_LOW;
#else
#error "Only __BIG_ENDIAN and __LITTLE_ENDIAN are supported in vga-planes"
#endif

static void vga_8planes_imageblit(struct fb_info *info, const struct fb_image *image)
{
        char oldindex = getindex();
        char oldmode = setmode(0x40);
        char oldop = setop(0);
        char oldsr = setsr(0);
        char oldmask = selectmask();
        const char *cdat = image->data;
	u32 dx = image->dx;
        char __iomem *where;
        int y;

        dx /= 4;
        where = info->screen_base + dx + image->dy * info->fix.line_length;

        setmask(0xff);
        writeb(image->bg_color, where);
        readb(where);
        selectmask();
        setmask(image->fg_color ^ image->bg_color);
        setmode(0x42);
        setop(0x18);
        for (y = 0; y < image->height; y++, where += info->fix.line_length)
                writew(transl_h[cdat[y]&0xF] | transl_l[cdat[y] >> 4], where);
        setmask(oldmask);
        setsr(oldsr);
        setop(oldop);
        setmode(oldmode);
        setindex(oldindex);
}

static void vga_imageblit_expand(struct fb_info *info, const struct fb_image *image)
{
	char __iomem *where = info->screen_base + (image->dx/8) +
		image->dy * info->fix.line_length;
	struct vga16fb_par *par = info->par;
	char *cdat = (char *) image->data;
	char __iomem *dst;
	int x, y;

	switch (info->fix.type) {
	case FB_TYPE_VGA_PLANES:
		if (info->fix.type_aux == FB_AUX_VGA_PLANES_VGA4) {
			if (par->isVGA) {
				setmode(2);
				setop(0);
				setsr(0xf);
				setcolor(image->fg_color);
				selectmask();
				
				setmask(0xff);
				writeb(image->bg_color, where);
				rmb();
				readb(where); /* fill latches */
				setmode(3);
				wmb();
				for (y = 0; y < image->height; y++) {
					dst = where;
					for (x = image->width/8; x--;) 
						writeb(*cdat++, dst++);
					where += info->fix.line_length;
				}
				wmb();
			} else {
				setmode(0);
				setop(0);
				setsr(0xf);
				setcolor(image->bg_color);
				selectmask();
				
				setmask(0xff);
				for (y = 0; y < image->height; y++) {
					dst = where;
					for (x=image->width/8; x--;){
						rmw(dst);
						setcolor(image->fg_color);
						selectmask();
						if (*cdat) {
							setmask(*cdat++);
							rmw(dst++);
						}
					}
					where += info->fix.line_length;
				}
			}
		} else 
			vga_8planes_imageblit(info, image);
		break;
	case FB_TYPE_PACKED_PIXELS:
	default:
		cfb_imageblit(info, image);
		break;
	}
}

static void vga_imageblit_color(struct fb_info *info, const struct fb_image *image)
{
	/*
	 * Draw logo 
	 */
	struct vga16fb_par *par = info->par;
	char __iomem *where =
		info->screen_base + image->dy * info->fix.line_length +
		image->dx/8;
	const char *cdat = image->data;
	char __iomem *dst;
	int x, y;

	switch (info->fix.type) {
	case FB_TYPE_VGA_PLANES:
		if (info->fix.type_aux == FB_AUX_VGA_PLANES_VGA4 &&
		    par->isVGA) {
			setsr(0xf);
			setop(0);
			setmode(0);
			
			for (y = 0; y < image->height; y++) {
				for (x = 0; x < image->width; x++) {
					dst = where + x/8;

					setcolor(*cdat);
					selectmask();
					setmask(1 << (7 - (x % 8)));
					fb_readb(dst);
					fb_writeb(0, dst);

					cdat++;
				}
				where += info->fix.line_length;
			}
		}
		break;
	case FB_TYPE_PACKED_PIXELS:
		cfb_imageblit(info, image);
		break;
	default:
		break;
	}
}
				
static void vga16fb_imageblit(struct fb_info *info, const struct fb_image *image)
{
	if (image->depth == 1)
		vga_imageblit_expand(info, image);
	else
		vga_imageblit_color(info, image);
}

static void vga16fb_destroy(struct fb_info *info)
{
<<<<<<< HEAD
	iounmap(info->screen_base);
	fb_dealloc_cmap(&info->cmap);
	/* XXX unshare VGA regions */
=======
	struct platform_device *dev = container_of(info->device, struct platform_device, dev);
	iounmap(info->screen_base);
	fb_dealloc_cmap(&info->cmap);
	/* XXX unshare VGA regions */
	platform_set_drvdata(dev, NULL);
>>>>>>> 02f8c6ae
	framebuffer_release(info);
}

static struct fb_ops vga16fb_ops = {
	.owner		= THIS_MODULE,
	.fb_open        = vga16fb_open,
	.fb_release     = vga16fb_release,
	.fb_destroy	= vga16fb_destroy,
	.fb_check_var	= vga16fb_check_var,
	.fb_set_par	= vga16fb_set_par,
	.fb_setcolreg 	= vga16fb_setcolreg,
	.fb_pan_display = vga16fb_pan_display,
	.fb_blank 	= vga16fb_blank,
	.fb_fillrect	= vga16fb_fillrect,
	.fb_copyarea	= vga16fb_copyarea,
	.fb_imageblit	= vga16fb_imageblit,
};

#ifndef MODULE
static int __init vga16fb_setup(char *options)
{
	char *this_opt;
	
	if (!options || !*options)
		return 0;
	
	while ((this_opt = strsep(&options, ",")) != NULL) {
		if (!*this_opt) continue;
	}
	return 0;
}
#endif

static int __devinit vga16fb_probe(struct platform_device *dev)
{
	struct fb_info *info;
	struct vga16fb_par *par;
	int i;
	int ret = 0;

	printk(KERN_DEBUG "vga16fb: initializing\n");
	info = framebuffer_alloc(sizeof(struct vga16fb_par), &dev->dev);

	if (!info) {
		ret = -ENOMEM;
		goto err_fb_alloc;
	}
	info->apertures = alloc_apertures(1);
	if (!info->apertures) {
		ret = -ENOMEM;
		goto err_ioremap;
	}

	/* XXX share VGA_FB_PHYS and I/O region with vgacon and others */
	info->screen_base = (void __iomem *)VGA_MAP_MEM(VGA_FB_PHYS, 0);

	if (!info->screen_base) {
		printk(KERN_ERR "vga16fb: unable to map device\n");
		ret = -ENOMEM;
		goto err_ioremap;
	}

	printk(KERN_INFO "vga16fb: mapped to 0x%p\n", info->screen_base);
	par = info->par;

	par->isVGA = screen_info.orig_video_isVGA;
	par->palette_blanked = 0;
	par->vesa_blanked = 0;

	i = par->isVGA? 6 : 2;
	
	vga16fb_defined.red.length   = i;
	vga16fb_defined.green.length = i;
	vga16fb_defined.blue.length  = i;	

	/* name should not depend on EGA/VGA */
	info->fbops = &vga16fb_ops;
	info->var = vga16fb_defined;
	info->fix = vga16fb_fix;
	/* supports rectangles with widths of multiples of 8 */
	info->pixmap.blit_x = 1 << 7 | 1 << 15 | 1 << 23 | 1 << 31;
	info->flags = FBINFO_FLAG_DEFAULT | FBINFO_MISC_FIRMWARE |
		FBINFO_HWACCEL_YPAN;

	i = (info->var.bits_per_pixel == 8) ? 256 : 16;
	ret = fb_alloc_cmap(&info->cmap, i, 0);
	if (ret) {
		printk(KERN_ERR "vga16fb: unable to allocate colormap\n");
		ret = -ENOMEM;
		goto err_alloc_cmap;
	}

	if (vga16fb_check_var(&info->var, info)) {
		printk(KERN_ERR "vga16fb: unable to validate variable\n");
		ret = -EINVAL;
		goto err_check_var;
	}

	vga16fb_update_fix(info);

	info->apertures->ranges[0].base = VGA_FB_PHYS;
	info->apertures->ranges[0].size = VGA_FB_PHYS_LEN;

	if (register_framebuffer(info) < 0) {
		printk(KERN_ERR "vga16fb: unable to register framebuffer\n");
		ret = -EINVAL;
		goto err_check_var;
	}

	printk(KERN_INFO "fb%d: %s frame buffer device\n",
	       info->node, info->fix.id);
	platform_set_drvdata(dev, info);

	return 0;

 err_check_var:
	fb_dealloc_cmap(&info->cmap);
 err_alloc_cmap:
	iounmap(info->screen_base);
 err_ioremap:
	framebuffer_release(info);
 err_fb_alloc:
	return ret;
}

static int __devexit vga16fb_remove(struct platform_device *dev)
{
	struct fb_info *info = platform_get_drvdata(dev);

	if (info)
		unregister_framebuffer(info);

	return 0;
}

static struct platform_driver vga16fb_driver = {
	.probe = vga16fb_probe,
	.remove = __devexit_p(vga16fb_remove),
	.driver = {
		.name = "vga16fb",
	},
};

static struct platform_device *vga16fb_device;

static int __init vga16fb_init(void)
{
	int ret;
#ifndef MODULE
	char *option = NULL;

	if (fb_get_options("vga16fb", &option))
		return -ENODEV;

	vga16fb_setup(option);
#endif
	ret = platform_driver_register(&vga16fb_driver);

	if (!ret) {
		vga16fb_device = platform_device_alloc("vga16fb", 0);

		if (vga16fb_device)
			ret = platform_device_add(vga16fb_device);
		else
			ret = -ENOMEM;

		if (ret) {
			platform_device_put(vga16fb_device);
			platform_driver_unregister(&vga16fb_driver);
		}
	}

	return ret;
}

static void __exit vga16fb_exit(void)
{
	platform_device_unregister(vga16fb_device);
	platform_driver_unregister(&vga16fb_driver);
}

MODULE_DESCRIPTION("Legacy VGA framebuffer device driver");
MODULE_LICENSE("GPL");
module_init(vga16fb_init);
module_exit(vga16fb_exit);


/*
 * Overrides for Emacs so that we follow Linus's tabbing style.
 * ---------------------------------------------------------------------------
 * Local variables:
 * c-basic-offset: 8
 * End:
 */
<|MERGE_RESOLUTION|>--- conflicted
+++ resolved
@@ -1265,17 +1265,11 @@
 
 static void vga16fb_destroy(struct fb_info *info)
 {
-<<<<<<< HEAD
-	iounmap(info->screen_base);
-	fb_dealloc_cmap(&info->cmap);
-	/* XXX unshare VGA regions */
-=======
 	struct platform_device *dev = container_of(info->device, struct platform_device, dev);
 	iounmap(info->screen_base);
 	fb_dealloc_cmap(&info->cmap);
 	/* XXX unshare VGA regions */
 	platform_set_drvdata(dev, NULL);
->>>>>>> 02f8c6ae
 	framebuffer_release(info);
 }
 
