--- conflicted
+++ resolved
@@ -855,19 +855,12 @@
 };
 MODULE_DEVICE_TABLE(of, cg6_match);
 
-<<<<<<< HEAD
-static struct of_platform_driver cg6_driver = {
-	.owner		= THIS_MODULE,
-	.name		= "cg6",
-	.match_table	= cg6_match,
-=======
 static struct platform_driver cg6_driver = {
 	.driver = {
 		.name = "cg6",
 		.owner = THIS_MODULE,
 		.of_match_table = cg6_match,
 	},
->>>>>>> 02f8c6ae
 	.probe		= cg6_probe,
 	.remove		= __devexit_p(cg6_remove),
 };
