--- conflicted
+++ resolved
@@ -66,8 +66,6 @@
 }
 
 static void wm831x_gpio_set(struct gpio_chip *chip, unsigned offset, int value)
-<<<<<<< HEAD
-=======
 {
 	struct wm831x_gpio *wm831x_gpio = to_wm831x_gpio(chip);
 	struct wm831x *wm831x = wm831x_gpio->wm831x;
@@ -78,21 +76,12 @@
 
 static int wm831x_gpio_direction_out(struct gpio_chip *chip,
 				     unsigned offset, int value)
->>>>>>> 02f8c6ae
 {
 	struct wm831x_gpio *wm831x_gpio = to_wm831x_gpio(chip);
 	struct wm831x *wm831x = wm831x_gpio->wm831x;
 	int val = 0;
 	int ret;
 
-<<<<<<< HEAD
-	wm831x_set_bits(wm831x, WM831X_GPIO_LEVEL, 1 << offset,
-			value << offset);
-}
-
-static int wm831x_gpio_direction_out(struct gpio_chip *chip,
-				     unsigned offset, int value)
-=======
 	if (wm831x->has_gpio_ena)
 		val |= WM831X_GPN_TRI;
 
@@ -109,23 +98,10 @@
 }
 
 static int wm831x_gpio_to_irq(struct gpio_chip *chip, unsigned offset)
->>>>>>> 02f8c6ae
-{
-	struct wm831x_gpio *wm831x_gpio = to_wm831x_gpio(chip);
-	struct wm831x *wm831x = wm831x_gpio->wm831x;
-	int ret;
-
-<<<<<<< HEAD
-	ret = wm831x_set_bits(wm831x, WM831X_GPIO1_CONTROL + offset,
-			      WM831X_GPN_DIR | WM831X_GPN_TRI, 0);
-	if (ret < 0)
-		return ret;
-
-	/* Can only set GPIO state once it's in output mode */
-	wm831x_gpio_set(chip, offset, value);
-
-	return 0;
-=======
+{
+	struct wm831x_gpio *wm831x_gpio = to_wm831x_gpio(chip);
+	struct wm831x *wm831x = wm831x_gpio->wm831x;
+
 	if (!wm831x->irq_base)
 		return -EINVAL;
 
@@ -161,7 +137,6 @@
 		return -EINVAL;
 
 	return wm831x_set_bits(wm831x, reg, WM831X_GPN_FN_MASK, fn);
->>>>>>> 02f8c6ae
 }
 
 #ifdef CONFIG_DEBUG_FS
