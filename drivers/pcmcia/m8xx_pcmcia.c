/*
 * m8xx_pcmcia.c - Linux PCMCIA socket driver for the mpc8xx series.
 *
 * (C) 1999-2000 Magnus Damm <damm@opensource.se>
 * (C) 2001-2002 Montavista Software, Inc.
 *     <mlocke@mvista.com>
 *
 * Support for two slots by Cyclades Corporation
 *     <oliver.kurth@cyclades.de>
 * Further fixes, v2.6 kernel port
 *     <marcelo.tosatti@cyclades.com>
 * 
 * Some fixes, additions (C) 2005-2007 Montavista Software, Inc.
 *     <vbordug@ru.mvista.com>
 *
 * "The ExCA standard specifies that socket controllers should provide
 * two IO and five memory windows per socket, which can be independently
 * configured and positioned in the host address space and mapped to
 * arbitrary segments of card address space. " - David A Hinds. 1999
 *
 * This controller does _not_ meet the ExCA standard.
 *
 * m8xx pcmcia controller brief info:
 * + 8 windows (attrib, mem, i/o)
 * + up to two slots (SLOT_A and SLOT_B)
 * + inputpins, outputpins, event and mask registers.
 * - no offset register. sigh.
 *
 * Because of the lacking offset register we must map the whole card.
 * We assign each memory window PCMCIA_MEM_WIN_SIZE address space.
 * Make sure there is (PCMCIA_MEM_WIN_SIZE * PCMCIA_MEM_WIN_NO
 * * PCMCIA_SOCKETS_NO) bytes at PCMCIA_MEM_WIN_BASE.
 * The i/o windows are dynamically allocated at PCMCIA_IO_WIN_BASE.
 * They are maximum 64KByte each...
 */

#include <linux/module.h>
#include <linux/init.h>
#include <linux/types.h>
#include <linux/fcntl.h>
#include <linux/string.h>

#include <linux/kernel.h>
#include <linux/errno.h>
#include <linux/timer.h>
#include <linux/ioport.h>
#include <linux/delay.h>
#include <linux/interrupt.h>
#include <linux/fsl_devices.h>
#include <linux/bitops.h>
#include <linux/of_device.h>
#include <linux/of_platform.h>

#include <asm/io.h>
#include <asm/system.h>
#include <asm/time.h>
#include <asm/mpc8xx.h>
#include <asm/8xx_immap.h>
#include <asm/irq.h>
#include <asm/fs_pd.h>

#include <pcmcia/ss.h>

#define pcmcia_info(args...) printk(KERN_INFO "m8xx_pcmcia: "args)
#define pcmcia_error(args...) printk(KERN_ERR "m8xx_pcmcia: "args)

static const char *version = "Version 0.06, Aug 2005";
MODULE_LICENSE("Dual MPL/GPL");

#if !defined(CONFIG_PCMCIA_SLOT_A) && !defined(CONFIG_PCMCIA_SLOT_B)

/* The RPX series use SLOT_B */
#if defined(CONFIG_RPXCLASSIC) || defined(CONFIG_RPXLITE)
#define CONFIG_PCMCIA_SLOT_B
#define CONFIG_BD_IS_MHZ
#endif

/* The ADS board use SLOT_A */
#ifdef CONFIG_ADS
#define CONFIG_PCMCIA_SLOT_A
#define CONFIG_BD_IS_MHZ
#endif

/* The FADS series are a mess */
#ifdef CONFIG_FADS
#if defined(CONFIG_MPC860T) || defined(CONFIG_MPC860) || defined(CONFIG_MPC821)
#define CONFIG_PCMCIA_SLOT_A
#else
#define CONFIG_PCMCIA_SLOT_B
#endif
#endif

#if defined(CONFIG_MPC885ADS)
#define CONFIG_PCMCIA_SLOT_A
#define PCMCIA_GLITCHY_CD
#endif

/* Cyclades ACS uses both slots */
#ifdef CONFIG_PRxK
#define CONFIG_PCMCIA_SLOT_A
#define CONFIG_PCMCIA_SLOT_B
#endif

#endif				/* !defined(CONFIG_PCMCIA_SLOT_A) && !defined(CONFIG_PCMCIA_SLOT_B) */

#if defined(CONFIG_PCMCIA_SLOT_A) && defined(CONFIG_PCMCIA_SLOT_B)

#define PCMCIA_SOCKETS_NO 2
/* We have only 8 windows, dualsocket support will be limited. */
#define PCMCIA_MEM_WIN_NO 2
#define PCMCIA_IO_WIN_NO  2
#define PCMCIA_SLOT_MSG "SLOT_A and SLOT_B"

#elif defined(CONFIG_PCMCIA_SLOT_A) || defined(CONFIG_PCMCIA_SLOT_B)

#define PCMCIA_SOCKETS_NO 1
/* full support for one slot */
#define PCMCIA_MEM_WIN_NO 5
#define PCMCIA_IO_WIN_NO  2

/* define _slot_ to be able to optimize macros */

#ifdef CONFIG_PCMCIA_SLOT_A
#define _slot_ 0
#define PCMCIA_SLOT_MSG "SLOT_A"
#else
#define _slot_ 1
#define PCMCIA_SLOT_MSG "SLOT_B"
#endif

#else
#error m8xx_pcmcia: Bad configuration!
#endif

/* ------------------------------------------------------------------------- */

#define PCMCIA_MEM_WIN_BASE 0xe0000000	/* base address for memory window 0   */
#define PCMCIA_MEM_WIN_SIZE 0x04000000	/* each memory window is 64 MByte     */
#define PCMCIA_IO_WIN_BASE  _IO_BASE	/* base address for io window 0       */
/* ------------------------------------------------------------------------- */

static int pcmcia_schlvl;

static DEFINE_SPINLOCK(events_lock);

#define PCMCIA_SOCKET_KEY_5V 1
#define PCMCIA_SOCKET_KEY_LV 2

/* look up table for pgcrx registers */
static u32 *m8xx_pgcrx[2];

/*
 * This structure is used to address each window in the PCMCIA controller.
 *
 * Keep in mind that we assume that pcmcia_win[n+1] is mapped directly
 * after pcmcia_win[n]...
 */

struct pcmcia_win {
	u32 br;
	u32 or;
};

/*
 * For some reason the hardware guys decided to make both slots share
 * some registers.
 *
 * Could someone invent object oriented hardware ?
 *
 * The macros are used to get the right bit from the registers.
 * SLOT_A : slot = 0
 * SLOT_B : slot = 1
 */

#define M8XX_PCMCIA_VS1(slot)      (0x80000000 >> (slot << 4))
#define M8XX_PCMCIA_VS2(slot)      (0x40000000 >> (slot << 4))
#define M8XX_PCMCIA_VS_MASK(slot)  (0xc0000000 >> (slot << 4))
#define M8XX_PCMCIA_VS_SHIFT(slot) (30 - (slot << 4))

#define M8XX_PCMCIA_WP(slot)       (0x20000000 >> (slot << 4))
#define M8XX_PCMCIA_CD2(slot)      (0x10000000 >> (slot << 4))
#define M8XX_PCMCIA_CD1(slot)      (0x08000000 >> (slot << 4))
#define M8XX_PCMCIA_BVD2(slot)     (0x04000000 >> (slot << 4))
#define M8XX_PCMCIA_BVD1(slot)     (0x02000000 >> (slot << 4))
#define M8XX_PCMCIA_RDY(slot)      (0x01000000 >> (slot << 4))
#define M8XX_PCMCIA_RDY_L(slot)    (0x00800000 >> (slot << 4))
#define M8XX_PCMCIA_RDY_H(slot)    (0x00400000 >> (slot << 4))
#define M8XX_PCMCIA_RDY_R(slot)    (0x00200000 >> (slot << 4))
#define M8XX_PCMCIA_RDY_F(slot)    (0x00100000 >> (slot << 4))
#define M8XX_PCMCIA_MASK(slot)     (0xFFFF0000 >> (slot << 4))

#define M8XX_PCMCIA_POR_VALID    0x00000001
#define M8XX_PCMCIA_POR_WRPROT   0x00000002
#define M8XX_PCMCIA_POR_ATTRMEM  0x00000010
#define M8XX_PCMCIA_POR_IO       0x00000018
#define M8XX_PCMCIA_POR_16BIT    0x00000040

#define M8XX_PGCRX(slot)  m8xx_pgcrx[slot]

#define M8XX_PGCRX_CXOE    0x00000080
#define M8XX_PGCRX_CXRESET 0x00000040

/* we keep one lookup table per socket to check flags */

#define PCMCIA_EVENTS_MAX 5	/* 4 max at a time + termination */

struct event_table {
	u32 regbit;
	u32 eventbit;
};

static const char driver_name[] = "m8xx-pcmcia";

struct socket_info {
	void (*handler) (void *info, u32 events);
	void *info;

	u32 slot;
	pcmconf8xx_t *pcmcia;
	u32 bus_freq;
	int hwirq;

	socket_state_t state;
	struct pccard_mem_map mem_win[PCMCIA_MEM_WIN_NO];
	struct pccard_io_map io_win[PCMCIA_IO_WIN_NO];
	struct event_table events[PCMCIA_EVENTS_MAX];
	struct pcmcia_socket socket;
};

static struct socket_info socket[PCMCIA_SOCKETS_NO];

/*
 * Search this table to see if the windowsize is
 * supported...
 */

#define M8XX_SIZES_NO 32

static const u32 m8xx_size_to_gray[M8XX_SIZES_NO] = {
	0x00000001, 0x00000002, 0x00000008, 0x00000004,
	0x00000080, 0x00000040, 0x00000010, 0x00000020,
	0x00008000, 0x00004000, 0x00001000, 0x00002000,
	0x00000100, 0x00000200, 0x00000800, 0x00000400,

	0x0fffffff, 0xffffffff, 0xffffffff, 0xffffffff,
	0x01000000, 0x02000000, 0xffffffff, 0x04000000,
	0x00010000, 0x00020000, 0x00080000, 0x00040000,
	0x00800000, 0x00400000, 0x00100000, 0x00200000
};

/* ------------------------------------------------------------------------- */

static irqreturn_t m8xx_interrupt(int irq, void *dev);

#define PCMCIA_BMT_LIMIT (15*4)	/* Bus Monitor Timeout value */

/* ------------------------------------------------------------------------- */
/* board specific stuff:                                                     */
/* voltage_set(), hardware_enable() and hardware_disable()                   */
/* ------------------------------------------------------------------------- */
/* RPX Boards from Embedded Planet                                           */

#if defined(CONFIG_RPXCLASSIC) || defined(CONFIG_RPXLITE)

/* The RPX boards seems to have it's bus monitor timeout set to 6*8 clocks.
 * SYPCR is write once only, therefore must the slowest memory be faster
 * than the bus monitor or we will get a machine check due to the bus timeout.
 */

#define PCMCIA_BOARD_MSG "RPX CLASSIC or RPX LITE"

#undef PCMCIA_BMT_LIMIT
#define PCMCIA_BMT_LIMIT (6*8)

static int voltage_set(int slot, int vcc, int vpp)
{
	u32 reg = 0;

	switch (vcc) {
	case 0:
		break;
	case 33:
		reg |= BCSR1_PCVCTL4;
		break;
	case 50:
		reg |= BCSR1_PCVCTL5;
		break;
	default:
		return 1;
	}

	switch (vpp) {
	case 0:
		break;
	case 33:
	case 50:
		if (vcc == vpp)
			reg |= BCSR1_PCVCTL6;
		else
			return 1;
		break;
	case 120:
		reg |= BCSR1_PCVCTL7;
	default:
		return 1;
	}

	if (!((vcc == 50) || (vcc == 0)))
		return 1;

	/* first, turn off all power */

	out_be32(((u32 *) RPX_CSR_ADDR),
		 in_be32(((u32 *) RPX_CSR_ADDR)) & ~(BCSR1_PCVCTL4 |
						     BCSR1_PCVCTL5 |
						     BCSR1_PCVCTL6 |
						     BCSR1_PCVCTL7));

	/* enable new powersettings */

	out_be32(((u32 *) RPX_CSR_ADDR), in_be32(((u32 *) RPX_CSR_ADDR)) | reg);

	return 0;
}

#define socket_get(_slot_) PCMCIA_SOCKET_KEY_5V
#define hardware_enable(_slot_)	/* No hardware to enable */
#define hardware_disable(_slot_)	/* No hardware to disable */

#endif				/* CONFIG_RPXCLASSIC */

/* FADS Boards from Motorola                                               */

#if defined(CONFIG_FADS)

#define PCMCIA_BOARD_MSG "FADS"

static int voltage_set(int slot, int vcc, int vpp)
{
	u32 reg = 0;

	switch (vcc) {
	case 0:
		break;
	case 33:
		reg |= BCSR1_PCCVCC0;
		break;
	case 50:
		reg |= BCSR1_PCCVCC1;
		break;
	default:
		return 1;
	}

	switch (vpp) {
	case 0:
		break;
	case 33:
	case 50:
		if (vcc == vpp)
			reg |= BCSR1_PCCVPP1;
		else
			return 1;
		break;
	case 120:
		if ((vcc == 33) || (vcc == 50))
			reg |= BCSR1_PCCVPP0;
		else
			return 1;
	default:
		return 1;
	}

	/* first, turn off all power */
	out_be32((u32 *) BCSR1,
		 in_be32((u32 *) BCSR1) & ~(BCSR1_PCCVCC_MASK |
					    BCSR1_PCCVPP_MASK));

	/* enable new powersettings */
	out_be32((u32 *) BCSR1, in_be32((u32 *) BCSR1) | reg);

	return 0;
}

#define socket_get(_slot_) PCMCIA_SOCKET_KEY_5V

static void hardware_enable(int slot)
{
	out_be32((u32 *) BCSR1, in_be32((u32 *) BCSR1) & ~BCSR1_PCCEN);
}

static void hardware_disable(int slot)
{
	out_be32((u32 *) BCSR1, in_be32((u32 *) BCSR1) | BCSR1_PCCEN);
}

#endif

/* MPC885ADS Boards */

#if defined(CONFIG_MPC885ADS)

#define PCMCIA_BOARD_MSG "MPC885ADS"
#define socket_get(_slot_) PCMCIA_SOCKET_KEY_5V

static inline void hardware_enable(int slot)
{
	m8xx_pcmcia_ops.hw_ctrl(slot, 1);
}

static inline void hardware_disable(int slot)
{
	m8xx_pcmcia_ops.hw_ctrl(slot, 0);
}

static inline int voltage_set(int slot, int vcc, int vpp)
{
	return m8xx_pcmcia_ops.voltage_set(slot, vcc, vpp);
}

#endif

/* ------------------------------------------------------------------------- */
/* Motorola MBX860                                                           */

#if defined(CONFIG_MBX)

#define PCMCIA_BOARD_MSG "MBX"

static int voltage_set(int slot, int vcc, int vpp)
{
	u8 reg = 0;

	switch (vcc) {
	case 0:
		break;
	case 33:
		reg |= CSR2_VCC_33;
		break;
	case 50:
		reg |= CSR2_VCC_50;
		break;
	default:
		return 1;
	}

	switch (vpp) {
	case 0:
		break;
	case 33:
	case 50:
		if (vcc == vpp)
			reg |= CSR2_VPP_VCC;
		else
			return 1;
		break;
	case 120:
		if ((vcc == 33) || (vcc == 50))
			reg |= CSR2_VPP_12;
		else
			return 1;
	default:
		return 1;
	}

	/* first, turn off all power */
	out_8((u8 *) MBX_CSR2_ADDR,
	      in_8((u8 *) MBX_CSR2_ADDR) & ~(CSR2_VCC_MASK | CSR2_VPP_MASK));

	/* enable new powersettings */
	out_8((u8 *) MBX_CSR2_ADDR, in_8((u8 *) MBX_CSR2_ADDR) | reg);

	return 0;
}

#define socket_get(_slot_) PCMCIA_SOCKET_KEY_5V
#define hardware_enable(_slot_)	/* No hardware to enable */
#define hardware_disable(_slot_)	/* No hardware to disable */

#endif				/* CONFIG_MBX */

#if defined(CONFIG_PRxK)
#include <asm/cpld.h>
extern volatile fpga_pc_regs *fpga_pc;

#define PCMCIA_BOARD_MSG "MPC855T"

static int voltage_set(int slot, int vcc, int vpp)
{
	u8 reg = 0;
	u8 regread;
	cpld_regs *ccpld = get_cpld();

	switch (vcc) {
	case 0:
		break;
	case 33:
		reg |= PCMCIA_VCC_33;
		break;
	case 50:
		reg |= PCMCIA_VCC_50;
		break;
	default:
		return 1;
	}

	switch (vpp) {
	case 0:
		break;
	case 33:
	case 50:
		if (vcc == vpp)
			reg |= PCMCIA_VPP_VCC;
		else
			return 1;
		break;
	case 120:
		if ((vcc == 33) || (vcc == 50))
			reg |= PCMCIA_VPP_12;
		else
			return 1;
	default:
		return 1;
	}

	reg = reg >> (slot << 2);
	regread = in_8(&ccpld->fpga_pc_ctl);
	if (reg !=
	    (regread & ((PCMCIA_VCC_MASK | PCMCIA_VPP_MASK) >> (slot << 2)))) {
		/* enable new powersettings */
		regread =
		    regread & ~((PCMCIA_VCC_MASK | PCMCIA_VPP_MASK) >>
				(slot << 2));
		out_8(&ccpld->fpga_pc_ctl, reg | regread);
		msleep(100);
	}

	return 0;
}

#define socket_get(_slot_) PCMCIA_SOCKET_KEY_LV
#define hardware_enable(_slot_)	/* No hardware to enable */
#define hardware_disable(_slot_)	/* No hardware to disable */

#endif				/* CONFIG_PRxK */

static u32 pending_events[PCMCIA_SOCKETS_NO];
static DEFINE_SPINLOCK(pending_event_lock);

static irqreturn_t m8xx_interrupt(int irq, void *dev)
{
	struct socket_info *s;
	struct event_table *e;
	unsigned int i, events, pscr, pipr, per;
	pcmconf8xx_t *pcmcia = socket[0].pcmcia;

	pr_debug("m8xx_pcmcia: Interrupt!\n");
	/* get interrupt sources */

	pscr = in_be32(&pcmcia->pcmc_pscr);
	pipr = in_be32(&pcmcia->pcmc_pipr);
	per = in_be32(&pcmcia->pcmc_per);

	for (i = 0; i < PCMCIA_SOCKETS_NO; i++) {
		s = &socket[i];
		e = &s->events[0];
		events = 0;

		while (e->regbit) {
			if (pscr & e->regbit)
				events |= e->eventbit;

			e++;
		}

		/*
		 * report only if both card detect signals are the same
		 * not too nice done,
		 * we depend on that CD2 is the bit to the left of CD1...
		 */
		if (events & SS_DETECT)
			if (((pipr & M8XX_PCMCIA_CD2(i)) >> 1) ^
			    (pipr & M8XX_PCMCIA_CD1(i))) {
				events &= ~SS_DETECT;
			}
#ifdef PCMCIA_GLITCHY_CD
		/*
		 * I've experienced CD problems with my ADS board.
		 * We make an extra check to see if there was a
		 * real change of Card detection.
		 */

		if ((events & SS_DETECT) &&
		    ((pipr &
		      (M8XX_PCMCIA_CD2(i) | M8XX_PCMCIA_CD1(i))) == 0) &&
		    (s->state.Vcc | s->state.Vpp)) {
			events &= ~SS_DETECT;
			/*printk( "CD glitch workaround - CD = 0x%08x!\n",
			   (pipr & (M8XX_PCMCIA_CD2(i)
			   | M8XX_PCMCIA_CD1(i)))); */
		}
#endif

		/* call the handler */

		pr_debug("m8xx_pcmcia: slot %u: events = 0x%02x, pscr = 0x%08x, "
			"pipr = 0x%08x\n", i, events, pscr, pipr);

		if (events) {
			spin_lock(&pending_event_lock);
			pending_events[i] |= events;
			spin_unlock(&pending_event_lock);
			/*
			 * Turn off RDY_L bits in the PER mask on
			 * CD interrupt receival.
			 *
			 * They can generate bad interrupts on the
			 * ACS4,8,16,32.   - marcelo
			 */
			per &= ~M8XX_PCMCIA_RDY_L(0);
			per &= ~M8XX_PCMCIA_RDY_L(1);

			out_be32(&pcmcia->pcmc_per, per);

			if (events)
				pcmcia_parse_events(&socket[i].socket, events);
		}
	}

	/* clear the interrupt sources */
	out_be32(&pcmcia->pcmc_pscr, pscr);

	pr_debug("m8xx_pcmcia: Interrupt done.\n");

	return IRQ_HANDLED;
}

static u32 m8xx_get_graycode(u32 size)
{
	u32 k;

	for (k = 0; k < M8XX_SIZES_NO; k++)
		if (m8xx_size_to_gray[k] == size)
			break;

	if ((k == M8XX_SIZES_NO) || (m8xx_size_to_gray[k] == -1))
		k = -1;

	return k;
}

static u32 m8xx_get_speed(u32 ns, u32 is_io, u32 bus_freq)
{
	u32 reg, clocks, psst, psl, psht;

	if (!ns) {

		/*
		 * We get called with IO maps setup to 0ns
		 * if not specified by the user.
		 * They should be 255ns.
		 */

		if (is_io)
			ns = 255;
		else
			ns = 100;	/* fast memory if 0 */
	}

	/*
	 * In PSST, PSL, PSHT fields we tell the controller
	 * timing parameters in CLKOUT clock cycles.
	 * CLKOUT is the same as GCLK2_50.
	 */

/* how we want to adjust the timing - in percent */

#define ADJ 180			/* 80 % longer accesstime - to be sure */

	clocks = ((bus_freq / 1000) * ns) / 1000;
	clocks = (clocks * ADJ) / (100 * 1000);
	if (clocks >= PCMCIA_BMT_LIMIT) {
		printk("Max access time limit reached\n");
		clocks = PCMCIA_BMT_LIMIT - 1;
	}

	psst = clocks / 7;	/* setup time */
	psht = clocks / 7;	/* hold time */
	psl = (clocks * 5) / 7;	/* strobe length */

	psst += clocks - (psst + psht + psl);

	reg = psst << 12;
	reg |= psl << 7;
	reg |= psht << 16;

	return reg;
}

static int m8xx_get_status(struct pcmcia_socket *sock, unsigned int *value)
{
	int lsock = container_of(sock, struct socket_info, socket)->slot;
	struct socket_info *s = &socket[lsock];
	unsigned int pipr, reg;
	pcmconf8xx_t *pcmcia = s->pcmcia;

	pipr = in_be32(&pcmcia->pcmc_pipr);

	*value = ((pipr & (M8XX_PCMCIA_CD1(lsock)
			   | M8XX_PCMCIA_CD2(lsock))) == 0) ? SS_DETECT : 0;
	*value |= (pipr & M8XX_PCMCIA_WP(lsock)) ? SS_WRPROT : 0;

	if (s->state.flags & SS_IOCARD)
		*value |= (pipr & M8XX_PCMCIA_BVD1(lsock)) ? SS_STSCHG : 0;
	else {
		*value |= (pipr & M8XX_PCMCIA_RDY(lsock)) ? SS_READY : 0;
		*value |= (pipr & M8XX_PCMCIA_BVD1(lsock)) ? SS_BATDEAD : 0;
		*value |= (pipr & M8XX_PCMCIA_BVD2(lsock)) ? SS_BATWARN : 0;
	}

	if (s->state.Vcc | s->state.Vpp)
		*value |= SS_POWERON;

	/*
	 * Voltage detection:
	 * This driver only supports 16-Bit pc-cards.
	 * Cardbus is not handled here.
	 *
	 * To determine what voltage to use we must read the VS1 and VS2 pin.
	 * Depending on what socket type is present,
	 * different combinations mean different things.
	 *
	 * Card Key  Socket Key   VS1   VS2   Card         Vcc for CIS parse
	 *
	 * 5V        5V, LV*      NC    NC    5V only       5V (if available)
	 *
	 * 5V        5V, LV*      GND   NC    5 or 3.3V     as low as possible
	 *
	 * 5V        5V, LV*      GND   GND   5, 3.3, x.xV  as low as possible
	 *
	 * LV*       5V            -     -    shall not fit into socket
	 *
	 * LV*       LV*          GND   NC    3.3V only     3.3V
	 *
	 * LV*       LV*          NC    GND   x.xV          x.xV (if avail.)
	 *
	 * LV*       LV*          GND   GND   3.3 or x.xV   as low as possible
	 *
	 * *LV means Low Voltage
	 *
	 *
	 * That gives us the following table:
	 *
	 * Socket    VS1  VS2   Voltage
	 *
	 * 5V        NC   NC    5V
	 * 5V        NC   GND   none (should not be possible)
	 * 5V        GND  NC    >= 3.3V
	 * 5V        GND  GND   >= x.xV
	 *
	 * LV        NC   NC    5V   (if available)
	 * LV        NC   GND   x.xV (if available)
	 * LV        GND  NC    3.3V
	 * LV        GND  GND   >= x.xV
	 *
	 * So, how do I determine if I have a 5V or a LV
	 * socket on my board?  Look at the socket!
	 *
	 *
	 * Socket with 5V key:
	 * ++--------------------------------------------+
	 * ||                                            |
	 * ||                                           ||
	 * ||                                           ||
	 * |                                             |
	 * +---------------------------------------------+
	 *
	 * Socket with LV key:
	 * ++--------------------------------------------+
	 * ||                                            |
	 * |                                            ||
	 * |                                            ||
	 * |                                             |
	 * +---------------------------------------------+
	 *
	 *
	 * With other words - LV only cards does not fit
	 * into the 5V socket!
	 */

	/* read out VS1 and VS2 */

	reg = (pipr & M8XX_PCMCIA_VS_MASK(lsock))
	    >> M8XX_PCMCIA_VS_SHIFT(lsock);

	if (socket_get(lsock) == PCMCIA_SOCKET_KEY_LV) {
		switch (reg) {
		case 1:
			*value |= SS_3VCARD;
			break;	/* GND, NC - 3.3V only */
		case 2:
			*value |= SS_XVCARD;
			break;	/* NC. GND - x.xV only */
		};
	}

	pr_debug("m8xx_pcmcia: GetStatus(%d) = %#2.2x\n", lsock, *value);
	return 0;
}

static int m8xx_set_socket(struct pcmcia_socket *sock, socket_state_t * state)
{
	int lsock = container_of(sock, struct socket_info, socket)->slot;
	struct socket_info *s = &socket[lsock];
	struct event_table *e;
	unsigned int reg;
	unsigned long flags;
	pcmconf8xx_t *pcmcia = socket[0].pcmcia;

	pr_debug("m8xx_pcmcia: SetSocket(%d, flags %#3.3x, Vcc %d, Vpp %d, "
		"io_irq %d, csc_mask %#2.2x)\n", lsock, state->flags,
		state->Vcc, state->Vpp, state->io_irq, state->csc_mask);

	/* First, set voltage - bail out if invalid */
	if (voltage_set(lsock, state->Vcc, state->Vpp))
		return -EINVAL;

	/* Take care of reset... */
	if (state->flags & SS_RESET)
		out_be32(M8XX_PGCRX(lsock), in_be32(M8XX_PGCRX(lsock)) | M8XX_PGCRX_CXRESET);	/* active high */
	else
		out_be32(M8XX_PGCRX(lsock),
			 in_be32(M8XX_PGCRX(lsock)) & ~M8XX_PGCRX_CXRESET);

	/* ... and output enable. */

	/* The CxOE signal is connected to a 74541 on the ADS.
	   I guess most other boards used the ADS as a reference.
	   I tried to control the CxOE signal with SS_OUTPUT_ENA,
	   but the reset signal seems connected via the 541.
	   If the CxOE is left high are some signals tristated and
	   no pullups are present -> the cards act weird.
	   So right now the buffers are enabled if the power is on. */

	if (state->Vcc || state->Vpp)
		out_be32(M8XX_PGCRX(lsock), in_be32(M8XX_PGCRX(lsock)) & ~M8XX_PGCRX_CXOE);	/* active low */
	else
		out_be32(M8XX_PGCRX(lsock),
			 in_be32(M8XX_PGCRX(lsock)) | M8XX_PGCRX_CXOE);

	/*
	 * We'd better turn off interrupts before
	 * we mess with the events-table..
	 */

	spin_lock_irqsave(&events_lock, flags);

	/*
	 * Play around with the interrupt mask to be able to
	 * give the events the generic pcmcia driver wants us to.
	 */

	e = &s->events[0];
	reg = 0;

	if (state->csc_mask & SS_DETECT) {
		e->eventbit = SS_DETECT;
		reg |= e->regbit = (M8XX_PCMCIA_CD2(lsock)
				    | M8XX_PCMCIA_CD1(lsock));
		e++;
	}
	if (state->flags & SS_IOCARD) {
		/*
		 * I/O card
		 */
		if (state->csc_mask & SS_STSCHG) {
			e->eventbit = SS_STSCHG;
			reg |= e->regbit = M8XX_PCMCIA_BVD1(lsock);
			e++;
		}
		/*
		 * If io_irq is non-zero we should enable irq.
		 */
		if (state->io_irq) {
			out_be32(M8XX_PGCRX(lsock),
				 in_be32(M8XX_PGCRX(lsock)) |
				 mk_int_int_mask(s->hwirq) << 24);
			/*
			 * Strange thing here:
			 * The manual does not tell us which interrupt
			 * the sources generate.
			 * Anyhow, I found out that RDY_L generates IREQLVL.
			 *
			 * We use level triggerd interrupts, and they don't
			 * have to be cleared in PSCR in the interrupt handler.
			 */
			reg |= M8XX_PCMCIA_RDY_L(lsock);
		} else
			out_be32(M8XX_PGCRX(lsock),
				 in_be32(M8XX_PGCRX(lsock)) & 0x00ffffff);
	} else {
		/*
		 * Memory card
		 */
		if (state->csc_mask & SS_BATDEAD) {
			e->eventbit = SS_BATDEAD;
			reg |= e->regbit = M8XX_PCMCIA_BVD1(lsock);
			e++;
		}
		if (state->csc_mask & SS_BATWARN) {
			e->eventbit = SS_BATWARN;
			reg |= e->regbit = M8XX_PCMCIA_BVD2(lsock);
			e++;
		}
		/* What should I trigger on - low/high,raise,fall? */
		if (state->csc_mask & SS_READY) {
			e->eventbit = SS_READY;
			reg |= e->regbit = 0;	//??
			e++;
		}
	}

	e->regbit = 0;		/* terminate list */

	/*
	 * Clear the status changed .
	 * Port A and Port B share the same port.
	 * Writing ones will clear the bits.
	 */

	out_be32(&pcmcia->pcmc_pscr, reg);

	/*
	 * Write the mask.
	 * Port A and Port B share the same port.
	 * Need for read-modify-write.
	 * Ones will enable the interrupt.
	 */

	reg |=
	    in_be32(&pcmcia->
		    pcmc_per) & (M8XX_PCMCIA_MASK(0) | M8XX_PCMCIA_MASK(1));
	out_be32(&pcmcia->pcmc_per, reg);

	spin_unlock_irqrestore(&events_lock, flags);

	/* copy the struct and modify the copy */

	s->state = *state;

	return 0;
}

static int m8xx_set_io_map(struct pcmcia_socket *sock, struct pccard_io_map *io)
{
	int lsock = container_of(sock, struct socket_info, socket)->slot;

	struct socket_info *s = &socket[lsock];
	struct pcmcia_win *w;
	unsigned int reg, winnr;
	pcmconf8xx_t *pcmcia = s->pcmcia;

#define M8XX_SIZE (io->stop - io->start + 1)
#define M8XX_BASE (PCMCIA_IO_WIN_BASE + io->start)

	pr_debug("m8xx_pcmcia: SetIOMap(%d, %d, %#2.2x, %d ns, "
		"%#4.4llx-%#4.4llx)\n", lsock, io->map, io->flags,
		io->speed, (unsigned long long)io->start,
		(unsigned long long)io->stop);

	if ((io->map >= PCMCIA_IO_WIN_NO) || (io->start > 0xffff)
	    || (io->stop > 0xffff) || (io->stop < io->start))
		return -EINVAL;

	if ((reg = m8xx_get_graycode(M8XX_SIZE)) == -1)
		return -EINVAL;

	if (io->flags & MAP_ACTIVE) {

		pr_debug("m8xx_pcmcia: io->flags & MAP_ACTIVE\n");

		winnr = (PCMCIA_MEM_WIN_NO * PCMCIA_SOCKETS_NO)
		    + (lsock * PCMCIA_IO_WIN_NO) + io->map;

		/* setup registers */

		w = (void *)&pcmcia->pcmc_pbr0;
		w += winnr;

		out_be32(&w->or, 0);	/* turn off window first */
		out_be32(&w->br, M8XX_BASE);

		reg <<= 27;
		reg |= M8XX_PCMCIA_POR_IO | (lsock << 2);

		reg |= m8xx_get_speed(io->speed, 1, s->bus_freq);

		if (io->flags & MAP_WRPROT)
			reg |= M8XX_PCMCIA_POR_WRPROT;

		/*if(io->flags & (MAP_16BIT | MAP_AUTOSZ)) */
		if (io->flags & MAP_16BIT)
			reg |= M8XX_PCMCIA_POR_16BIT;

		if (io->flags & MAP_ACTIVE)
			reg |= M8XX_PCMCIA_POR_VALID;

		out_be32(&w->or, reg);

		pr_debug("m8xx_pcmcia: Socket %u: Mapped io window %u at "
			"%#8.8x, OR = %#8.8x.\n", lsock, io->map, w->br, w->or);
	} else {
		/* shutdown IO window */
		winnr = (PCMCIA_MEM_WIN_NO * PCMCIA_SOCKETS_NO)
		    + (lsock * PCMCIA_IO_WIN_NO) + io->map;

		/* setup registers */

		w = (void *)&pcmcia->pcmc_pbr0;
		w += winnr;

		out_be32(&w->or, 0);	/* turn off window */
		out_be32(&w->br, 0);	/* turn off base address */

		pr_debug("m8xx_pcmcia: Socket %u: Unmapped io window %u at "
			"%#8.8x, OR = %#8.8x.\n", lsock, io->map, w->br, w->or);
	}

	/* copy the struct and modify the copy */
	s->io_win[io->map] = *io;
	s->io_win[io->map].flags &= (MAP_WRPROT | MAP_16BIT | MAP_ACTIVE);
	pr_debug("m8xx_pcmcia: SetIOMap exit\n");

	return 0;
}

static int m8xx_set_mem_map(struct pcmcia_socket *sock,
			    struct pccard_mem_map *mem)
{
	int lsock = container_of(sock, struct socket_info, socket)->slot;
	struct socket_info *s = &socket[lsock];
	struct pcmcia_win *w;
	struct pccard_mem_map *old;
	unsigned int reg, winnr;
	pcmconf8xx_t *pcmcia = s->pcmcia;

	pr_debug("m8xx_pcmcia: SetMemMap(%d, %d, %#2.2x, %d ns, "
		"%#5.5llx, %#5.5x)\n", lsock, mem->map, mem->flags,
		mem->speed, (unsigned long long)mem->static_start,
		mem->card_start);

	if ((mem->map >= PCMCIA_MEM_WIN_NO)
//          || ((mem->s) >= PCMCIA_MEM_WIN_SIZE)
	    || (mem->card_start >= 0x04000000)
	    || (mem->static_start & 0xfff)	/* 4KByte resolution */
	    ||(mem->card_start & 0xfff))
		return -EINVAL;

	if ((reg = m8xx_get_graycode(PCMCIA_MEM_WIN_SIZE)) == -1) {
		printk("Cannot set size to 0x%08x.\n", PCMCIA_MEM_WIN_SIZE);
		return -EINVAL;
	}
	reg <<= 27;

	winnr = (lsock * PCMCIA_MEM_WIN_NO) + mem->map;

	/* Setup the window in the pcmcia controller */

	w = (void *)&pcmcia->pcmc_pbr0;
	w += winnr;

	reg |= lsock << 2;

	reg |= m8xx_get_speed(mem->speed, 0, s->bus_freq);

	if (mem->flags & MAP_ATTRIB)
		reg |= M8XX_PCMCIA_POR_ATTRMEM;

	if (mem->flags & MAP_WRPROT)
		reg |= M8XX_PCMCIA_POR_WRPROT;

	if (mem->flags & MAP_16BIT)
		reg |= M8XX_PCMCIA_POR_16BIT;

	if (mem->flags & MAP_ACTIVE)
		reg |= M8XX_PCMCIA_POR_VALID;

	out_be32(&w->or, reg);

	pr_debug("m8xx_pcmcia: Socket %u: Mapped memory window %u at %#8.8x, "
		"OR = %#8.8x.\n", lsock, mem->map, w->br, w->or);

	if (mem->flags & MAP_ACTIVE) {
		/* get the new base address */
		mem->static_start = PCMCIA_MEM_WIN_BASE +
		    (PCMCIA_MEM_WIN_SIZE * winnr)
		    + mem->card_start;
	}

	pr_debug("m8xx_pcmcia: SetMemMap(%d, %d, %#2.2x, %d ns, "
		"%#5.5llx, %#5.5x)\n", lsock, mem->map, mem->flags,
		mem->speed, (unsigned long long)mem->static_start,
		mem->card_start);

	/* copy the struct and modify the copy */

	old = &s->mem_win[mem->map];

	*old = *mem;
	old->flags &= (MAP_ATTRIB | MAP_WRPROT | MAP_16BIT | MAP_ACTIVE);

	return 0;
}

static int m8xx_sock_init(struct pcmcia_socket *sock)
{
	int i;
	pccard_io_map io = { 0, 0, 0, 0, 1 };
	pccard_mem_map mem = { 0, 0, 0, 0, 0, 0 };

	pr_debug("m8xx_pcmcia: sock_init(%d)\n", s);

	m8xx_set_socket(sock, &dead_socket);
	for (i = 0; i < PCMCIA_IO_WIN_NO; i++) {
		io.map = i;
		m8xx_set_io_map(sock, &io);
	}
	for (i = 0; i < PCMCIA_MEM_WIN_NO; i++) {
		mem.map = i;
		m8xx_set_mem_map(sock, &mem);
	}

	return 0;

}

static int m8xx_sock_suspend(struct pcmcia_socket *sock)
{
	return m8xx_set_socket(sock, &dead_socket);
}

static struct pccard_operations m8xx_services = {
	.init = m8xx_sock_init,
	.suspend = m8xx_sock_suspend,
	.get_status = m8xx_get_status,
	.set_socket = m8xx_set_socket,
	.set_io_map = m8xx_set_io_map,
	.set_mem_map = m8xx_set_mem_map,
};

static int __init m8xx_probe(struct platform_device *ofdev)
{
	struct pcmcia_win *w;
	unsigned int i, m, hwirq;
	pcmconf8xx_t *pcmcia;
	int status;
	struct device_node *np = ofdev->dev.of_node;

	pcmcia_info("%s\n", version);

	pcmcia = of_iomap(np, 0);
	if (pcmcia == NULL)
		return -EINVAL;

	pcmcia_schlvl = irq_of_parse_and_map(np, 0);
	hwirq = irq_map[pcmcia_schlvl].hwirq;
	if (pcmcia_schlvl < 0) {
		iounmap(pcmcia);
		return -EINVAL;
	}

	m8xx_pgcrx[0] = &pcmcia->pcmc_pgcra;
	m8xx_pgcrx[1] = &pcmcia->pcmc_pgcrb;

	pcmcia_info(PCMCIA_BOARD_MSG " using " PCMCIA_SLOT_MSG
		    " with IRQ %u  (%d). \n", pcmcia_schlvl, hwirq);

	/* Configure Status change interrupt */

	if (request_irq(pcmcia_schlvl, m8xx_interrupt, IRQF_SHARED,
			driver_name, socket)) {
		pcmcia_error("Cannot allocate IRQ %u for SCHLVL!\n",
			     pcmcia_schlvl);
		iounmap(pcmcia);
		return -1;
	}

	w = (void *)&pcmcia->pcmc_pbr0;

	out_be32(&pcmcia->pcmc_pscr, M8XX_PCMCIA_MASK(0) | M8XX_PCMCIA_MASK(1));
	clrbits32(&pcmcia->pcmc_per, M8XX_PCMCIA_MASK(0) | M8XX_PCMCIA_MASK(1));

	/* connect interrupt and disable CxOE */

	out_be32(M8XX_PGCRX(0),
		 M8XX_PGCRX_CXOE | (mk_int_int_mask(hwirq) << 16));
	out_be32(M8XX_PGCRX(1),
		 M8XX_PGCRX_CXOE | (mk_int_int_mask(hwirq) << 16));

	/* initialize the fixed memory windows */

	for (i = 0; i < PCMCIA_SOCKETS_NO; i++) {
		for (m = 0; m < PCMCIA_MEM_WIN_NO; m++) {
			out_be32(&w->br, PCMCIA_MEM_WIN_BASE +
				 (PCMCIA_MEM_WIN_SIZE
				  * (m + i * PCMCIA_MEM_WIN_NO)));

			out_be32(&w->or, 0);	/* set to not valid */

			w++;
		}
	}

	/* turn off voltage */
	voltage_set(0, 0, 0);
	voltage_set(1, 0, 0);

	/* Enable external hardware */
	hardware_enable(0);
	hardware_enable(1);

	for (i = 0; i < PCMCIA_SOCKETS_NO; i++) {
		socket[i].slot = i;
		socket[i].socket.owner = THIS_MODULE;
		socket[i].socket.features =
		    SS_CAP_PCCARD | SS_CAP_MEM_ALIGN | SS_CAP_STATIC_MAP;
		socket[i].socket.irq_mask = 0x000;
		socket[i].socket.map_size = 0x1000;
		socket[i].socket.io_offset = 0;
		socket[i].socket.pci_irq = pcmcia_schlvl;
		socket[i].socket.ops = &m8xx_services;
		socket[i].socket.resource_ops = &pccard_iodyn_ops;
		socket[i].socket.cb_dev = NULL;
		socket[i].socket.dev.parent = &ofdev->dev;
		socket[i].pcmcia = pcmcia;
		socket[i].bus_freq = ppc_proc_freq;
		socket[i].hwirq = hwirq;

	}

	for (i = 0; i < PCMCIA_SOCKETS_NO; i++) {
		status = pcmcia_register_socket(&socket[i].socket);
		if (status < 0)
			pcmcia_error("Socket register failed\n");
	}

	return 0;
}

static int m8xx_remove(struct platform_device *ofdev)
{
	u32 m, i;
	struct pcmcia_win *w;
	pcmconf8xx_t *pcmcia = socket[0].pcmcia;

	for (i = 0; i < PCMCIA_SOCKETS_NO; i++) {
		w = (void *)&pcmcia->pcmc_pbr0;

		out_be32(&pcmcia->pcmc_pscr, M8XX_PCMCIA_MASK(i));
		out_be32(&pcmcia->pcmc_per,
			 in_be32(&pcmcia->pcmc_per) & ~M8XX_PCMCIA_MASK(i));

		/* turn off interrupt and disable CxOE */
		out_be32(M8XX_PGCRX(i), M8XX_PGCRX_CXOE);

		/* turn off memory windows */
		for (m = 0; m < PCMCIA_MEM_WIN_NO; m++) {
			out_be32(&w->or, 0);	/* set to not valid */
			w++;
		}

		/* turn off voltage */
		voltage_set(i, 0, 0);

		/* disable external hardware */
		hardware_disable(i);
	}
	for (i = 0; i < PCMCIA_SOCKETS_NO; i++)
		pcmcia_unregister_socket(&socket[i].socket);
	iounmap(pcmcia);

	free_irq(pcmcia_schlvl, NULL);

	return 0;
}

static const struct of_device_id m8xx_pcmcia_match[] = {
	{
	 .type = "pcmcia",
	 .compatible = "fsl,pq-pcmcia",
	 },
	{},
};

MODULE_DEVICE_TABLE(of, m8xx_pcmcia_match);

<<<<<<< HEAD
static struct of_platform_driver m8xx_pcmcia_driver = {
	.owner = THIS_MODULE,
	.name = driver_name,
	.match_table = m8xx_pcmcia_match,
=======
static struct platform_driver m8xx_pcmcia_driver = {
	.driver = {
		.name = driver_name,
		.owner = THIS_MODULE,
		.of_match_table = m8xx_pcmcia_match,
	},
>>>>>>> 02f8c6ae
	.probe = m8xx_probe,
	.remove = m8xx_remove,
};

static int __init m8xx_init(void)
{
	return platform_driver_register(&m8xx_pcmcia_driver);
}

static void __exit m8xx_exit(void)
{
	platform_driver_unregister(&m8xx_pcmcia_driver);
}

module_init(m8xx_init);
module_exit(m8xx_exit);<|MERGE_RESOLUTION|>--- conflicted
+++ resolved
@@ -1294,19 +1294,12 @@
 
 MODULE_DEVICE_TABLE(of, m8xx_pcmcia_match);
 
-<<<<<<< HEAD
-static struct of_platform_driver m8xx_pcmcia_driver = {
-	.owner = THIS_MODULE,
-	.name = driver_name,
-	.match_table = m8xx_pcmcia_match,
-=======
 static struct platform_driver m8xx_pcmcia_driver = {
 	.driver = {
 		.name = driver_name,
 		.owner = THIS_MODULE,
 		.of_match_table = m8xx_pcmcia_match,
 	},
->>>>>>> 02f8c6ae
 	.probe = m8xx_probe,
 	.remove = m8xx_remove,
 };
