/*
 * Copyright (C) 2007 PA Semi, Inc
 *
 * Maintained by: Olof Johansson <olof@lixom.net>
 *
 * Based on drivers/pcmcia/omap_cf.c
 *
 * This program is free software; you can redistribute it and/or modify
 * it under the terms of the GNU General Public License as published by
 * the Free Software Foundation; either version 2 of the License, or
 * (at your option) any later version.
 *
 * This program is distributed in the hope that it will be useful,
 * but WITHOUT ANY WARRANTY; without even the implied warranty of
 * MERCHANTABILITY or FITNESS FOR A PARTICULAR PURPOSE.  See the
 * GNU General Public License for more details.
 *
 * You should have received a copy of the GNU General Public License
 * along with this program; if not, write to the Free Software
 * Foundation, Inc., 59 Temple Place, Suite 330, Boston, MA  02111-1307 USA
 */

#include <linux/module.h>
#include <linux/kernel.h>
#include <linux/sched.h>
#include <linux/platform_device.h>
#include <linux/errno.h>
#include <linux/init.h>
#include <linux/delay.h>
#include <linux/interrupt.h>
#include <linux/mm.h>
#include <linux/vmalloc.h>
#include <linux/of_platform.h>
#include <linux/slab.h>

#include <pcmcia/ss.h>

static const char driver_name[] = "electra-cf";

struct electra_cf_socket {
	struct pcmcia_socket	socket;

	struct timer_list	timer;
	unsigned		present:1;
	unsigned		active:1;

	struct platform_device	*ofdev;
	unsigned long		mem_phys;
	void __iomem *		mem_base;
	unsigned long		mem_size;
	void __iomem *		io_virt;
	unsigned int		io_base;
	unsigned int		io_size;
	u_int			irq;
	struct resource		iomem;
	void __iomem *		gpio_base;
	int			gpio_detect;
	int			gpio_vsense;
	int			gpio_3v;
	int			gpio_5v;
};

#define	POLL_INTERVAL		(2 * HZ)


static int electra_cf_present(struct electra_cf_socket *cf)
{
	unsigned int gpio;

	gpio = in_le32(cf->gpio_base+0x40);
	return !(gpio & (1 << cf->gpio_detect));
}

static int electra_cf_ss_init(struct pcmcia_socket *s)
{
	return 0;
}

/* the timer is primarily to kick this socket's pccardd */
static void electra_cf_timer(unsigned long _cf)
{
	struct electra_cf_socket *cf = (void *) _cf;
	int present = electra_cf_present(cf);

	if (present != cf->present) {
		cf->present = present;
		pcmcia_parse_events(&cf->socket, SS_DETECT);
	}

	if (cf->active)
		mod_timer(&cf->timer, jiffies + POLL_INTERVAL);
}

static irqreturn_t electra_cf_irq(int irq, void *_cf)
{
	electra_cf_timer((unsigned long)_cf);
	return IRQ_HANDLED;
}

static int electra_cf_get_status(struct pcmcia_socket *s, u_int *sp)
{
	struct electra_cf_socket *cf;

	if (!sp)
		return -EINVAL;

	cf = container_of(s, struct electra_cf_socket, socket);

	/* NOTE CF is always 3VCARD */
	if (electra_cf_present(cf)) {
		*sp = SS_READY | SS_DETECT | SS_POWERON | SS_3VCARD;

		s->pci_irq = cf->irq;
	} else
		*sp = 0;
	return 0;
}

static int electra_cf_set_socket(struct pcmcia_socket *sock,
				 struct socket_state_t *s)
{
	unsigned int gpio;
	unsigned int vcc;
	struct electra_cf_socket *cf;

	cf = container_of(sock, struct electra_cf_socket, socket);

	/* "reset" means no power in our case */
	vcc = (s->flags & SS_RESET) ? 0 : s->Vcc;

	switch (vcc) {
	case 0:
		gpio = 0;
		break;
	case 33:
		gpio = (1 << cf->gpio_3v);
		break;
	case 5:
		gpio = (1 << cf->gpio_5v);
		break;
	default:
		return -EINVAL;
	}

	gpio |= 1 << (cf->gpio_3v + 16); /* enwr */
	gpio |= 1 << (cf->gpio_5v + 16); /* enwr */
	out_le32(cf->gpio_base+0x90, gpio);

	pr_debug("%s: Vcc %d, io_irq %d, flags %04x csc %04x\n",
		driver_name, s->Vcc, s->io_irq, s->flags, s->csc_mask);

	return 0;
}

static int electra_cf_set_io_map(struct pcmcia_socket *s,
				 struct pccard_io_map *io)
{
	return 0;
}

static int electra_cf_set_mem_map(struct pcmcia_socket *s,
				  struct pccard_mem_map *map)
{
	struct electra_cf_socket *cf;

	if (map->card_start)
		return -EINVAL;
	cf = container_of(s, struct electra_cf_socket, socket);
	map->static_start = cf->mem_phys;
	map->flags &= MAP_ACTIVE|MAP_ATTRIB;
	if (!(map->flags & MAP_ATTRIB))
		map->static_start += 0x800;
	return 0;
}

static struct pccard_operations electra_cf_ops = {
	.init			= electra_cf_ss_init,
	.get_status		= electra_cf_get_status,
	.set_socket		= electra_cf_set_socket,
	.set_io_map		= electra_cf_set_io_map,
	.set_mem_map		= electra_cf_set_mem_map,
};

static int __devinit electra_cf_probe(struct platform_device *ofdev)
{
	struct device *device = &ofdev->dev;
	struct device_node *np = ofdev->dev.of_node;
	struct electra_cf_socket   *cf;
	struct resource mem, io;
	int status;
	const unsigned int *prop;
	int err;
	struct vm_struct *area;

	err = of_address_to_resource(np, 0, &mem);
	if (err)
		return -EINVAL;

	err = of_address_to_resource(np, 1, &io);
	if (err)
		return -EINVAL;

	cf = kzalloc(sizeof *cf, GFP_KERNEL);
	if (!cf)
		return -ENOMEM;

	setup_timer(&cf->timer, electra_cf_timer, (unsigned long)cf);
	cf->irq = NO_IRQ;

	cf->ofdev = ofdev;
	cf->mem_phys = mem.start;
	cf->mem_size = PAGE_ALIGN(mem.end - mem.start);
	cf->mem_base = ioremap(cf->mem_phys, cf->mem_size);
	cf->io_size = PAGE_ALIGN(io.end - io.start);

	area = __get_vm_area(cf->io_size, 0, PHB_IO_BASE, PHB_IO_END);
	if (area == NULL)
		return -ENOMEM;

	cf->io_virt = (void __iomem *)(area->addr);

	cf->gpio_base = ioremap(0xfc103000, 0x1000);
	dev_set_drvdata(device, cf);

	if (!cf->mem_base || !cf->io_virt || !cf->gpio_base ||
	    (__ioremap_at(io.start, cf->io_virt, cf->io_size,
		_PAGE_NO_CACHE | _PAGE_GUARDED) == NULL)) {
		dev_err(device, "can't ioremap ranges\n");
		status = -ENOMEM;
		goto fail1;
	}


	cf->io_base = (unsigned long)cf->io_virt - VMALLOC_END;

	cf->iomem.start = (unsigned long)cf->mem_base;
	cf->iomem.end = (unsigned long)cf->mem_base + (mem.end - mem.start);
	cf->iomem.flags = IORESOURCE_MEM;

	cf->irq = irq_of_parse_and_map(np, 0);

	status = request_irq(cf->irq, electra_cf_irq, IRQF_SHARED,
			     driver_name, cf);
	if (status < 0) {
		dev_err(device, "request_irq failed\n");
		goto fail1;
	}

	cf->socket.pci_irq = cf->irq;

	prop = of_get_property(np, "card-detect-gpio", NULL);
	if (!prop)
		goto fail1;
	cf->gpio_detect = *prop;

	prop = of_get_property(np, "card-vsense-gpio", NULL);
	if (!prop)
		goto fail1;
	cf->gpio_vsense = *prop;

	prop = of_get_property(np, "card-3v-gpio", NULL);
	if (!prop)
		goto fail1;
	cf->gpio_3v = *prop;

	prop = of_get_property(np, "card-5v-gpio", NULL);
	if (!prop)
		goto fail1;
	cf->gpio_5v = *prop;

	cf->socket.io_offset = cf->io_base;

	/* reserve chip-select regions */
	if (!request_mem_region(cf->mem_phys, cf->mem_size, driver_name)) {
		status = -ENXIO;
		dev_err(device, "Can't claim memory region\n");
		goto fail1;
	}

	if (!request_region(cf->io_base, cf->io_size, driver_name)) {
		status = -ENXIO;
		dev_err(device, "Can't claim I/O region\n");
		goto fail2;
	}

	cf->socket.owner = THIS_MODULE;
	cf->socket.dev.parent = &ofdev->dev;
	cf->socket.ops = &electra_cf_ops;
	cf->socket.resource_ops = &pccard_static_ops;
	cf->socket.features = SS_CAP_PCCARD | SS_CAP_STATIC_MAP |
				SS_CAP_MEM_ALIGN;
	cf->socket.map_size = 0x800;

	status = pcmcia_register_socket(&cf->socket);
	if (status < 0) {
		dev_err(device, "pcmcia_register_socket failed\n");
		goto fail3;
	}

	dev_info(device, "at mem 0x%lx io 0x%llx irq %d\n",
		 cf->mem_phys, io.start, cf->irq);

	cf->active = 1;
	electra_cf_timer((unsigned long)cf);
	return 0;

fail3:
	release_region(cf->io_base, cf->io_size);
fail2:
	release_mem_region(cf->mem_phys, cf->mem_size);
fail1:
	if (cf->irq != NO_IRQ)
		free_irq(cf->irq, cf);

	if (cf->io_virt)
		__iounmap_at(cf->io_virt, cf->io_size);
	if (cf->mem_base)
		iounmap(cf->mem_base);
	if (cf->gpio_base)
		iounmap(cf->gpio_base);
	device_init_wakeup(&ofdev->dev, 0);
	kfree(cf);
	return status;

}

static int __devexit electra_cf_remove(struct platform_device *ofdev)
{
	struct device *device = &ofdev->dev;
	struct electra_cf_socket *cf;

	cf = dev_get_drvdata(device);

	cf->active = 0;
	pcmcia_unregister_socket(&cf->socket);
	free_irq(cf->irq, cf);
	del_timer_sync(&cf->timer);

	__iounmap_at(cf->io_virt, cf->io_size);
	iounmap(cf->mem_base);
	iounmap(cf->gpio_base);
	release_mem_region(cf->mem_phys, cf->mem_size);
	release_region(cf->io_base, cf->io_size);

	kfree(cf);

	return 0;
}

static const struct of_device_id electra_cf_match[] = {
	{
		.compatible   = "electra-cf",
	},
	{},
};
MODULE_DEVICE_TABLE(of, electra_cf_match);

<<<<<<< HEAD
static struct of_platform_driver electra_cf_driver = {
	.owner = THIS_MODULE,
	.name	   = (char *)driver_name,
	.match_table    = electra_cf_match,
=======
static struct platform_driver electra_cf_driver = {
	.driver = {
		.name = (char *)driver_name,
		.owner = THIS_MODULE,
		.of_match_table = electra_cf_match,
	},
>>>>>>> 02f8c6ae
	.probe	  = electra_cf_probe,
	.remove   = electra_cf_remove,
};

static int __init electra_cf_init(void)
{
	return platform_driver_register(&electra_cf_driver);
}
module_init(electra_cf_init);

static void __exit electra_cf_exit(void)
{
	platform_driver_unregister(&electra_cf_driver);
}
module_exit(electra_cf_exit);

MODULE_LICENSE("GPL");
MODULE_AUTHOR ("Olof Johansson <olof@lixom.net>");
MODULE_DESCRIPTION("PA Semi Electra CF driver");<|MERGE_RESOLUTION|>--- conflicted
+++ resolved
@@ -355,19 +355,12 @@
 };
 MODULE_DEVICE_TABLE(of, electra_cf_match);
 
-<<<<<<< HEAD
-static struct of_platform_driver electra_cf_driver = {
-	.owner = THIS_MODULE,
-	.name	   = (char *)driver_name,
-	.match_table    = electra_cf_match,
-=======
 static struct platform_driver electra_cf_driver = {
 	.driver = {
 		.name = (char *)driver_name,
 		.owner = THIS_MODULE,
 		.of_match_table = electra_cf_match,
 	},
->>>>>>> 02f8c6ae
 	.probe	  = electra_cf_probe,
 	.remove   = electra_cf_remove,
 };
