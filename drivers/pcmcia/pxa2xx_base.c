/*======================================================================

  Device driver for the PCMCIA control functionality of PXA2xx
  microprocessors.

    The contents of this file may be used under the
    terms of the GNU Public License version 2 (the "GPL")

    (c) Ian Molton (spyro@f2s.com) 2003
    (c) Stefan Eletzhofer (stefan.eletzhofer@inquant.de) 2003,4

    derived from sa11xx_base.c

     Portions created by John G. Dorsey are
     Copyright (C) 1999 John G. Dorsey.

  ======================================================================*/

#include <linux/module.h>
#include <linux/slab.h>
#include <linux/init.h>
#include <linux/cpufreq.h>
#include <linux/ioport.h>
#include <linux/kernel.h>
#include <linux/spinlock.h>
#include <linux/platform_device.h>

#include <mach/hardware.h>
#include <mach/smemc.h>
#include <asm/io.h>
#include <asm/irq.h>
#include <asm/system.h>
#include <mach/pxa2xx-regs.h>
#include <asm/mach-types.h>

#include <pcmcia/ss.h>
#include <pcmcia/cistpl.h>

#include "soc_common.h"
#include "pxa2xx_base.h"

/*
 * Personal Computer Memory Card International Association (PCMCIA) sockets
 */

#define PCMCIAPrtSp	0x04000000	/* PCMCIA Partition Space [byte]   */
#define PCMCIASp	(4*PCMCIAPrtSp)	/* PCMCIA Space [byte]             */
#define PCMCIAIOSp	PCMCIAPrtSp	/* PCMCIA I/O Space [byte]         */
#define PCMCIAAttrSp	PCMCIAPrtSp	/* PCMCIA Attribute Space [byte]   */
#define PCMCIAMemSp	PCMCIAPrtSp	/* PCMCIA Memory Space [byte]      */

#define PCMCIA0Sp	PCMCIASp	/* PCMCIA 0 Space [byte]           */
#define PCMCIA0IOSp	PCMCIAIOSp	/* PCMCIA 0 I/O Space [byte]       */
#define PCMCIA0AttrSp	PCMCIAAttrSp	/* PCMCIA 0 Attribute Space [byte] */
#define PCMCIA0MemSp	PCMCIAMemSp	/* PCMCIA 0 Memory Space [byte]    */

#define PCMCIA1Sp	PCMCIASp	/* PCMCIA 1 Space [byte]           */
#define PCMCIA1IOSp	PCMCIAIOSp	/* PCMCIA 1 I/O Space [byte]       */
#define PCMCIA1AttrSp	PCMCIAAttrSp	/* PCMCIA 1 Attribute Space [byte] */
#define PCMCIA1MemSp	PCMCIAMemSp	/* PCMCIA 1 Memory Space [byte]    */

#define _PCMCIA(Nb)			/* PCMCIA [0..1]                   */ \
			(0x20000000 + (Nb) * PCMCIASp)
#define _PCMCIAIO(Nb)	_PCMCIA(Nb)	/* PCMCIA I/O [0..1]               */
#define _PCMCIAAttr(Nb)			/* PCMCIA Attribute [0..1]         */ \
			(_PCMCIA(Nb) + 2 * PCMCIAPrtSp)
#define _PCMCIAMem(Nb)			/* PCMCIA Memory [0..1]            */ \
			(_PCMCIA(Nb) + 3 * PCMCIAPrtSp)

#define _PCMCIA0	_PCMCIA(0)	/* PCMCIA 0                        */
#define _PCMCIA0IO	_PCMCIAIO(0)	/* PCMCIA 0 I/O                    */
#define _PCMCIA0Attr	_PCMCIAAttr(0)	/* PCMCIA 0 Attribute              */
#define _PCMCIA0Mem	_PCMCIAMem(0)	/* PCMCIA 0 Memory                 */

#define _PCMCIA1	_PCMCIA(1)	/* PCMCIA 1                        */
#define _PCMCIA1IO	_PCMCIAIO(1)	/* PCMCIA 1 I/O                    */
#define _PCMCIA1Attr	_PCMCIAAttr(1)	/* PCMCIA 1 Attribute              */
#define _PCMCIA1Mem	_PCMCIAMem(1)	/* PCMCIA 1 Memory                 */


#define MCXX_SETUP_MASK     (0x7f)
#define MCXX_ASST_MASK      (0x1f)
#define MCXX_HOLD_MASK      (0x3f)
#define MCXX_SETUP_SHIFT    (0)
#define MCXX_ASST_SHIFT     (7)
#define MCXX_HOLD_SHIFT     (14)

static inline u_int pxa2xx_mcxx_hold(u_int pcmcia_cycle_ns,
				     u_int mem_clk_10khz)
{
	u_int code = pcmcia_cycle_ns * mem_clk_10khz;
	return (code / 300000) + ((code % 300000) ? 1 : 0) - 1;
}

static inline u_int pxa2xx_mcxx_asst(u_int pcmcia_cycle_ns,
				     u_int mem_clk_10khz)
{
	u_int code = pcmcia_cycle_ns * mem_clk_10khz;
	return (code / 300000) + ((code % 300000) ? 1 : 0) + 1;
}

static inline u_int pxa2xx_mcxx_setup(u_int pcmcia_cycle_ns,
				      u_int mem_clk_10khz)
{
	u_int code = pcmcia_cycle_ns * mem_clk_10khz;
	return (code / 100000) + ((code % 100000) ? 1 : 0) - 1;
}

/* This function returns the (approximate) command assertion period, in
 * nanoseconds, for a given CPU clock frequency and MCXX_ASST value:
 */
static inline u_int pxa2xx_pcmcia_cmd_time(u_int mem_clk_10khz,
					   u_int pcmcia_mcxx_asst)
{
	return (300000 * (pcmcia_mcxx_asst + 1) / mem_clk_10khz);
}

static int pxa2xx_pcmcia_set_mcmem( int sock, int speed, int clock )
{
	uint32_t val;

	val = ((pxa2xx_mcxx_setup(speed, clock)
		& MCXX_SETUP_MASK) << MCXX_SETUP_SHIFT)
		| ((pxa2xx_mcxx_asst(speed, clock)
		& MCXX_ASST_MASK) << MCXX_ASST_SHIFT)
		| ((pxa2xx_mcxx_hold(speed, clock)
		& MCXX_HOLD_MASK) << MCXX_HOLD_SHIFT);

	__raw_writel(val, MCMEM(sock));

	return 0;
}

static int pxa2xx_pcmcia_set_mcio( int sock, int speed, int clock )
{
	uint32_t val;

	val = ((pxa2xx_mcxx_setup(speed, clock)
		& MCXX_SETUP_MASK) << MCXX_SETUP_SHIFT)
		| ((pxa2xx_mcxx_asst(speed, clock)
		& MCXX_ASST_MASK) << MCXX_ASST_SHIFT)
		| ((pxa2xx_mcxx_hold(speed, clock)
		& MCXX_HOLD_MASK) << MCXX_HOLD_SHIFT);

	__raw_writel(val, MCIO(sock));

	return 0;
}

static int pxa2xx_pcmcia_set_mcatt( int sock, int speed, int clock )
{
	uint32_t val;

	val = ((pxa2xx_mcxx_setup(speed, clock)
		& MCXX_SETUP_MASK) << MCXX_SETUP_SHIFT)
		| ((pxa2xx_mcxx_asst(speed, clock)
		& MCXX_ASST_MASK) << MCXX_ASST_SHIFT)
		| ((pxa2xx_mcxx_hold(speed, clock)
		& MCXX_HOLD_MASK) << MCXX_HOLD_SHIFT);

	__raw_writel(val, MCATT(sock));

	return 0;
}

static int pxa2xx_pcmcia_set_mcxx(struct soc_pcmcia_socket *skt, unsigned int clk)
{
	struct soc_pcmcia_timing timing;
	int sock = skt->nr;

	soc_common_pcmcia_get_timing(skt, &timing);

	pxa2xx_pcmcia_set_mcmem(sock, timing.mem, clk);
	pxa2xx_pcmcia_set_mcatt(sock, timing.attr, clk);
	pxa2xx_pcmcia_set_mcio(sock, timing.io, clk);

	return 0;
}

static int pxa2xx_pcmcia_set_timing(struct soc_pcmcia_socket *skt)
{
	unsigned long clk = clk_get_rate(skt->clk);
	return pxa2xx_pcmcia_set_mcxx(skt, clk / 10000);
}

#ifdef CONFIG_CPU_FREQ

static int
pxa2xx_pcmcia_frequency_change(struct soc_pcmcia_socket *skt,
			       unsigned long val,
			       struct cpufreq_freqs *freqs)
{
	switch (val) {
	case CPUFREQ_PRECHANGE:
		if (freqs->new > freqs->old) {
			debug(skt, 2, "new frequency %u.%uMHz > %u.%uMHz, "
			       "pre-updating\n",
			       freqs->new / 1000, (freqs->new / 100) % 10,
			       freqs->old / 1000, (freqs->old / 100) % 10);
			pxa2xx_pcmcia_set_timing(skt);
		}
		break;

	case CPUFREQ_POSTCHANGE:
		if (freqs->new < freqs->old) {
			debug(skt, 2, "new frequency %u.%uMHz < %u.%uMHz, "
			       "post-updating\n",
			       freqs->new / 1000, (freqs->new / 100) % 10,
			       freqs->old / 1000, (freqs->old / 100) % 10);
			pxa2xx_pcmcia_set_timing(skt);
		}
		break;
	}
	return 0;
}
#endif

void pxa2xx_configure_sockets(struct device *dev)
{
	struct pcmcia_low_level *ops = dev->platform_data;
	/*
	 * We have at least one socket, so set MECR:CIT
	 * (Card Is There)
	 */
	uint32_t mecr = MECR_CIT;

	/* Set MECR:NOS (Number Of Sockets) */
	if ((ops->first + ops->nr) > 1 ||
	    machine_is_viper() || machine_is_arcom_zeus())
		mecr |= MECR_NOS;

	__raw_writel(mecr, MECR);
}

static const char *skt_names[] = {
	"PCMCIA socket 0",
	"PCMCIA socket 1",
};

#define SKT_DEV_INFO_SIZE(n) \
	(sizeof(struct skt_dev_info) + (n)*sizeof(struct soc_pcmcia_socket))

int pxa2xx_drv_pcmcia_add_one(struct soc_pcmcia_socket *skt)
{
	skt->res_skt.start = _PCMCIA(skt->nr);
	skt->res_skt.end = _PCMCIA(skt->nr) + PCMCIASp - 1;
	skt->res_skt.name = skt_names[skt->nr];
	skt->res_skt.flags = IORESOURCE_MEM;

	skt->res_io.start = _PCMCIAIO(skt->nr);
	skt->res_io.end = _PCMCIAIO(skt->nr) + PCMCIAIOSp - 1;
	skt->res_io.name = "io";
	skt->res_io.flags = IORESOURCE_MEM | IORESOURCE_BUSY;

	skt->res_mem.start = _PCMCIAMem(skt->nr);
	skt->res_mem.end = _PCMCIAMem(skt->nr) + PCMCIAMemSp - 1;
	skt->res_mem.name = "memory";
	skt->res_mem.flags = IORESOURCE_MEM;

	skt->res_attr.start = _PCMCIAAttr(skt->nr);
	skt->res_attr.end = _PCMCIAAttr(skt->nr) + PCMCIAAttrSp - 1;
	skt->res_attr.name = "attribute";
	skt->res_attr.flags = IORESOURCE_MEM;

	return soc_pcmcia_add_one(skt);
}
EXPORT_SYMBOL(pxa2xx_drv_pcmcia_add_one);

void pxa2xx_drv_pcmcia_ops(struct pcmcia_low_level *ops)
{
	/* Provide our PXA2xx specific timing routines. */
	ops->set_timing  = pxa2xx_pcmcia_set_timing;
#ifdef CONFIG_CPU_FREQ
	ops->frequency_change = pxa2xx_pcmcia_frequency_change;
#endif
}
EXPORT_SYMBOL(pxa2xx_drv_pcmcia_ops);

static int pxa2xx_drv_pcmcia_probe(struct platform_device *dev)
{
	int i, ret = 0;
	struct pcmcia_low_level *ops;
	struct skt_dev_info *sinfo;
	struct soc_pcmcia_socket *skt;
	struct clk *clk;

	ops = (struct pcmcia_low_level *)dev->dev.platform_data;
	if (!ops) {
		ret = -ENODEV;
		goto err0;
	}

	if (cpu_is_pxa320() && ops->nr > 1) {
		dev_err(&dev->dev, "pxa320 supports only one pcmcia slot");
		ret = -EINVAL;
		goto err0;
	}

	clk = clk_get(&dev->dev, NULL);
	if (!clk)
		return -ENODEV;

	pxa2xx_drv_pcmcia_ops(ops);

	sinfo = kzalloc(SKT_DEV_INFO_SIZE(ops->nr), GFP_KERNEL);
	if (!sinfo) {
		clk_put(clk);
		return -ENOMEM;
	}

	sinfo->nskt = ops->nr;
	sinfo->clk = clk;

	/* Initialize processor specific parameters */
	for (i = 0; i < ops->nr; i++) {
		skt = &sinfo->skt[i];

		skt->nr = ops->first + i;
		skt->clk = clk;
		skt->ops = ops;
		skt->socket.owner = ops->owner;
		skt->socket.dev.parent = &dev->dev;
		skt->socket.pci_irq = NO_IRQ;

		ret = pxa2xx_drv_pcmcia_add_one(skt);
		if (ret)
			goto err1;
	}

	if (ret) {
		while (--i >= 0)
			soc_pcmcia_remove_one(&sinfo->skt[i]);
		kfree(sinfo);
		clk_put(clk);
	} else {
		pxa2xx_configure_sockets(&dev->dev);
		dev_set_drvdata(&dev->dev, sinfo);
	}

	return 0;

err1:
	while (--i >= 0)
		soc_pcmcia_remove_one(&sinfo->skt[i]);
	kfree(sinfo);
err0:
	return ret;
}

static int pxa2xx_drv_pcmcia_remove(struct platform_device *dev)
{
	struct skt_dev_info *sinfo = platform_get_drvdata(dev);
	int i;

	platform_set_drvdata(dev, NULL);

	for (i = 0; i < sinfo->nskt; i++)
		soc_pcmcia_remove_one(&sinfo->skt[i]);

	clk_put(sinfo->clk);
	kfree(sinfo);
	return 0;
}

static int pxa2xx_drv_pcmcia_resume(struct device *dev)
{
	pxa2xx_configure_sockets(dev);
	return 0;
}

static const struct dev_pm_ops pxa2xx_drv_pcmcia_pm_ops = {
<<<<<<< HEAD
	.suspend	= pxa2xx_drv_pcmcia_suspend,
=======
>>>>>>> 02f8c6ae
	.resume		= pxa2xx_drv_pcmcia_resume,
};

static struct platform_driver pxa2xx_pcmcia_driver = {
	.probe		= pxa2xx_drv_pcmcia_probe,
	.remove		= pxa2xx_drv_pcmcia_remove,
	.driver		= {
		.name	= "pxa2xx-pcmcia",
		.owner	= THIS_MODULE,
		.pm	= &pxa2xx_drv_pcmcia_pm_ops,
	},
};

static int __init pxa2xx_pcmcia_init(void)
{
	return platform_driver_register(&pxa2xx_pcmcia_driver);
}

static void __exit pxa2xx_pcmcia_exit(void)
{
	platform_driver_unregister(&pxa2xx_pcmcia_driver);
}

fs_initcall(pxa2xx_pcmcia_init);
module_exit(pxa2xx_pcmcia_exit);

MODULE_AUTHOR("Stefan Eletzhofer <stefan.eletzhofer@inquant.de> and Ian Molton <spyro@f2s.com>");
MODULE_DESCRIPTION("Linux PCMCIA Card Services: PXA2xx core socket driver");
MODULE_LICENSE("GPL");
MODULE_ALIAS("platform:pxa2xx-pcmcia");<|MERGE_RESOLUTION|>--- conflicted
+++ resolved
@@ -369,10 +369,6 @@
 }
 
 static const struct dev_pm_ops pxa2xx_drv_pcmcia_pm_ops = {
-<<<<<<< HEAD
-	.suspend	= pxa2xx_drv_pcmcia_suspend,
-=======
->>>>>>> 02f8c6ae
 	.resume		= pxa2xx_drv_pcmcia_resume,
 };
 
