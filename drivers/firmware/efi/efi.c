/*
 * efi.c - EFI subsystem
 *
 * Copyright (C) 2001,2003,2004 Dell <Matt_Domsch@dell.com>
 * Copyright (C) 2004 Intel Corporation <matthew.e.tolentino@intel.com>
 * Copyright (C) 2013 Tom Gundersen <teg@jklm.no>
 *
 * This code registers /sys/firmware/efi{,/efivars} when EFI is supported,
 * allowing the efivarfs to be mounted or the efivars module to be loaded.
 * The existance of /sys/firmware/efi may also be used by userspace to
 * determine that the system supports EFI.
 *
 * This file is released under the GPLv2.
 */

#define pr_fmt(fmt) KBUILD_MODNAME ": " fmt

#include <linux/kobject.h>
#include <linux/module.h>
#include <linux/init.h>
#include <linux/device.h>
#include <linux/efi.h>
#include <linux/io.h>

struct efi __read_mostly efi = {
	.mps        = EFI_INVALID_TABLE_ADDR,
	.acpi       = EFI_INVALID_TABLE_ADDR,
	.acpi20     = EFI_INVALID_TABLE_ADDR,
	.smbios     = EFI_INVALID_TABLE_ADDR,
	.sal_systab = EFI_INVALID_TABLE_ADDR,
	.boot_info  = EFI_INVALID_TABLE_ADDR,
	.hcdp       = EFI_INVALID_TABLE_ADDR,
	.uga        = EFI_INVALID_TABLE_ADDR,
	.uv_systab  = EFI_INVALID_TABLE_ADDR,
	.fw_vendor  = EFI_INVALID_TABLE_ADDR,
	.runtime    = EFI_INVALID_TABLE_ADDR,
	.config_table  = EFI_INVALID_TABLE_ADDR,
};
EXPORT_SYMBOL(efi);

static struct kobject *efi_kobj;
static struct kobject *efivars_kobj;

/*
 * Let's not leave out systab information that snuck into
 * the efivars driver
 */
static ssize_t systab_show(struct kobject *kobj,
			   struct kobj_attribute *attr, char *buf)
{
	char *str = buf;

	if (!kobj || !buf)
		return -EINVAL;

	if (efi.mps != EFI_INVALID_TABLE_ADDR)
		str += sprintf(str, "MPS=0x%lx\n", efi.mps);
	if (efi.acpi20 != EFI_INVALID_TABLE_ADDR)
		str += sprintf(str, "ACPI20=0x%lx\n", efi.acpi20);
	if (efi.acpi != EFI_INVALID_TABLE_ADDR)
		str += sprintf(str, "ACPI=0x%lx\n", efi.acpi);
	if (efi.smbios != EFI_INVALID_TABLE_ADDR)
		str += sprintf(str, "SMBIOS=0x%lx\n", efi.smbios);
	if (efi.hcdp != EFI_INVALID_TABLE_ADDR)
		str += sprintf(str, "HCDP=0x%lx\n", efi.hcdp);
	if (efi.boot_info != EFI_INVALID_TABLE_ADDR)
		str += sprintf(str, "BOOTINFO=0x%lx\n", efi.boot_info);
	if (efi.uga != EFI_INVALID_TABLE_ADDR)
		str += sprintf(str, "UGA=0x%lx\n", efi.uga);

	return str - buf;
}

static struct kobj_attribute efi_attr_systab =
			__ATTR(systab, 0400, systab_show, NULL);

#define EFI_FIELD(var) efi.var

#define EFI_ATTR_SHOW(name) \
static ssize_t name##_show(struct kobject *kobj, \
				struct kobj_attribute *attr, char *buf) \
{ \
	return sprintf(buf, "0x%lx\n", EFI_FIELD(name)); \
}

EFI_ATTR_SHOW(fw_vendor);
EFI_ATTR_SHOW(runtime);
EFI_ATTR_SHOW(config_table);

static struct kobj_attribute efi_attr_fw_vendor = __ATTR_RO(fw_vendor);
static struct kobj_attribute efi_attr_runtime = __ATTR_RO(runtime);
static struct kobj_attribute efi_attr_config_table = __ATTR_RO(config_table);

static struct attribute *efi_subsys_attrs[] = {
	&efi_attr_systab.attr,
	&efi_attr_fw_vendor.attr,
	&efi_attr_runtime.attr,
	&efi_attr_config_table.attr,
	NULL,
};

static umode_t efi_attr_is_visible(struct kobject *kobj,
				   struct attribute *attr, int n)
{
	umode_t mode = attr->mode;

	if (attr == &efi_attr_fw_vendor.attr)
		return (efi.fw_vendor == EFI_INVALID_TABLE_ADDR) ? 0 : mode;
	else if (attr == &efi_attr_runtime.attr)
		return (efi.runtime == EFI_INVALID_TABLE_ADDR) ? 0 : mode;
	else if (attr == &efi_attr_config_table.attr)
		return (efi.config_table == EFI_INVALID_TABLE_ADDR) ? 0 : mode;

	return mode;
}

static struct attribute_group efi_subsys_attr_group = {
	.attrs = efi_subsys_attrs,
	.is_visible = efi_attr_is_visible,
};

static struct efivars generic_efivars;
static struct efivar_operations generic_ops;

static int generic_ops_register(void)
{
	generic_ops.get_variable = efi.get_variable;
	generic_ops.set_variable = efi.set_variable;
	generic_ops.get_next_variable = efi.get_next_variable;
	generic_ops.query_variable_store = efi_query_variable_store;

	return efivars_register(&generic_efivars, &generic_ops, efi_kobj);
}

static void generic_ops_unregister(void)
{
	efivars_unregister(&generic_efivars);
}

/*
 * We register the efi subsystem with the firmware subsystem and the
 * efivars subsystem with the efi subsystem, if the system was booted with
 * EFI.
 */
static int __init efisubsys_init(void)
{
	int error;

	if (!efi_enabled(EFI_BOOT))
		return 0;

	/* We register the efi directory at /sys/firmware/efi */
	efi_kobj = kobject_create_and_add("efi", firmware_kobj);
	if (!efi_kobj) {
		pr_err("efi: Firmware registration failed.\n");
		return -ENOMEM;
	}

	error = generic_ops_register();
	if (error)
		goto err_put;

	error = sysfs_create_group(efi_kobj, &efi_subsys_attr_group);
	if (error) {
		pr_err("efi: Sysfs attribute export failed with error %d.\n",
		       error);
		goto err_unregister;
	}

	error = efi_runtime_map_init(efi_kobj);
	if (error)
		goto err_remove_group;

	/* and the standard mountpoint for efivarfs */
	efivars_kobj = kobject_create_and_add("efivars", efi_kobj);
	if (!efivars_kobj) {
		pr_err("efivars: Subsystem registration failed.\n");
		error = -ENOMEM;
		goto err_remove_group;
	}

	return 0;

err_remove_group:
	sysfs_remove_group(efi_kobj, &efi_subsys_attr_group);
err_unregister:
	generic_ops_unregister();
err_put:
	kobject_put(efi_kobj);
	return error;
}

subsys_initcall(efisubsys_init);


/*
 * We can't ioremap data in EFI boot services RAM, because we've already mapped
 * it as RAM.  So, look it up in the existing EFI memory map instead.  Only
 * callable after efi_enter_virtual_mode and before efi_free_boot_services.
 */
void __iomem *efi_lookup_mapped_addr(u64 phys_addr)
{
#ifndef CONFIG_XEN
	struct efi_memory_map *map;
	void *p;
	map = efi.memmap;
	if (!map)
		return NULL;
	if (WARN_ON(!map->map))
		return NULL;
	for (p = map->map; p < map->map_end; p += map->desc_size) {
		efi_memory_desc_t *md = p;
		u64 size = md->num_pages << EFI_PAGE_SHIFT;
		u64 end = md->phys_addr + size;
		if (!(md->attribute & EFI_MEMORY_RUNTIME) &&
		    md->type != EFI_BOOT_SERVICES_CODE &&
		    md->type != EFI_BOOT_SERVICES_DATA)
			continue;
		if (!md->virt_addr)
			continue;
		if (phys_addr >= md->phys_addr && phys_addr < end) {
			phys_addr += md->virt_addr - md->phys_addr;
			return (__force void __iomem *)(unsigned long)phys_addr;
		}
	}
#endif
	return NULL;
}

static __initdata efi_config_table_type_t common_tables[] = {
	{ACPI_20_TABLE_GUID, "ACPI 2.0", &efi.acpi20},
	{ACPI_TABLE_GUID, "ACPI", &efi.acpi},
	{HCDP_TABLE_GUID, "HCDP", &efi.hcdp},
	{MPS_TABLE_GUID, "MPS", &efi.mps},
	{SAL_SYSTEM_TABLE_GUID, "SALsystab", &efi.sal_systab},
	{SMBIOS_TABLE_GUID, "SMBIOS", &efi.smbios},
	{UGA_IO_PROTOCOL_GUID, "UGA", &efi.uga},
	{NULL_GUID, NULL, NULL},
};

static __init int match_config_table(efi_guid_t *guid,
				     unsigned long table,
				     efi_config_table_type_t *table_types)
{
	u8 str[EFI_VARIABLE_GUID_LEN + 1];
	int i;

	if (table_types) {
		efi_guid_unparse(guid, str);

		for (i = 0; efi_guidcmp(table_types[i].guid, NULL_GUID); i++) {
			efi_guid_unparse(&table_types[i].guid, str);

			if (!efi_guidcmp(*guid, table_types[i].guid)) {
				*(table_types[i].ptr) = table;
				pr_cont(" %s=0x%lx ",
					table_types[i].name, table);
				return 1;
			}
		}
	}

	return 0;
}

int __init efi_config_init(
#ifdef CONFIG_XEN
			   u64 tables, unsigned int nr_tables,
#endif
			   efi_config_table_type_t *arch_tables)
{
#ifndef CONFIG_XEN
	u64 tables = efi.systab->tables;
	unsigned int nr_tables = efi.systab->nr_tables;
	const bool efi_64bit = efi_enabled(EFI_64BIT);
#else
	const bool efi_64bit = true;
#define early_memremap early_ioremap
#endif
	void *config_tables, *tablep;
	int i, sz;

	if (efi_64bit)
		sz = sizeof(efi_config_table_64_t);
	else
		sz = sizeof(efi_config_table_32_t);

	/*
	 * Let's see what config tables the firmware passed to us.
	 */
	config_tables = early_memremap(tables, nr_tables * sz);
	if (config_tables == NULL) {
		pr_err("Could not map Configuration table!\n");
		return -ENOMEM;
	}

	tablep = config_tables;
	pr_info("");
	for (i = 0; i < nr_tables; i++) {
		efi_guid_t guid;
		unsigned long table;

		if (efi_64bit) {
			u64 table64;
			guid = ((efi_config_table_64_t *)tablep)->guid;
			table64 = ((efi_config_table_64_t *)tablep)->table;
			table = table64;
#ifndef CONFIG_64BIT
			if (table64 >> 32) {
				pr_cont("\n");
				pr_err("Table located above 4GB, disabling EFI.\n");
				early_iounmap(config_tables, nr_tables * sz);
				return -EINVAL;
			}
#endif
		} else {
			guid = ((efi_config_table_32_t *)tablep)->guid;
			table = ((efi_config_table_32_t *)tablep)->table;
		}

		if (!match_config_table(&guid, table, common_tables))
			match_config_table(&guid, table, arch_tables);

		tablep += sz;
	}
	pr_cont("\n");
<<<<<<< HEAD
	early_iounmap(config_tables, nr_tables * sz);
=======
	early_iounmap(config_tables, efi.systab->nr_tables * sz);

	set_bit(EFI_CONFIG_TABLES, &efi.flags);

>>>>>>> d6d211db
	return 0;
#undef early_memremap
}<|MERGE_RESOLUTION|>--- conflicted
+++ resolved
@@ -324,14 +324,10 @@
 		tablep += sz;
 	}
 	pr_cont("\n");
-<<<<<<< HEAD
 	early_iounmap(config_tables, nr_tables * sz);
-=======
-	early_iounmap(config_tables, efi.systab->nr_tables * sz);
+#undef early_memremap
 
 	set_bit(EFI_CONFIG_TABLES, &efi.flags);
 
->>>>>>> d6d211db
 	return 0;
-#undef early_memremap
 }