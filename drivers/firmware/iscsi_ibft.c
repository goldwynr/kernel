/*
 *  Copyright 2007-2010 Red Hat, Inc.
 *  by Peter Jones <pjones@redhat.com>
 *  Copyright 2008 IBM, Inc.
 *  by Konrad Rzeszutek <konradr@linux.vnet.ibm.com>
 *  Copyright 2008
 *  by Konrad Rzeszutek <ketuzsezr@darnok.org>
 *
 * This code exposes the iSCSI Boot Format Table to userland via sysfs.
 *
 * This program is free software; you can redistribute it and/or modify
 * it under the terms of the GNU General Public License v2.0 as published by
 * the Free Software Foundation
 *
 * This program is distributed in the hope that it will be useful,
 * but WITHOUT ANY WARRANTY; without even the implied warranty of
 * MERCHANTABILITY or FITNESS FOR A PARTICULAR PURPOSE.  See the
 * GNU General Public License for more details.
 *
 * Changelog:
 *
 *  06 Jan 2010 - Peter Jones <pjones@redhat.com>
 *    New changelog entries are in the git log from now on.  Not here.
 *
 *  14 Mar 2008 - Konrad Rzeszutek <ketuzsezr@darnok.org>
 *    Updated comments and copyrights. (v0.4.9)
 *
 *  11 Feb 2008 - Konrad Rzeszutek <konradr@linux.vnet.ibm.com>
 *    Converted to using ibft_addr. (v0.4.8)
 *
 *   8 Feb 2008 - Konrad Rzeszutek <konradr@linux.vnet.ibm.com>
 *    Combined two functions in one: reserve_ibft_region. (v0.4.7)
 *
 *  30 Jan 2008 - Konrad Rzeszutek <konradr@linux.vnet.ibm.com>
 *   Added logic to handle IPv6 addresses. (v0.4.6)
 *
 *  25 Jan 2008 - Konrad Rzeszutek <konradr@linux.vnet.ibm.com>
 *   Added logic to handle badly not-to-spec iBFT. (v0.4.5)
 *
 *   4 Jan 2008 - Konrad Rzeszutek <konradr@linux.vnet.ibm.com>
 *   Added __init to function declarations. (v0.4.4)
 *
 *  21 Dec 2007 - Konrad Rzeszutek <konradr@linux.vnet.ibm.com>
 *   Updated kobject registration, combined unregister functions in one
 *   and code and style cleanup. (v0.4.3)
 *
 *   5 Dec 2007 - Konrad Rzeszutek <konradr@linux.vnet.ibm.com>
 *   Added end-markers to enums and re-organized kobject registration. (v0.4.2)
 *
 *   4 Dec 2007 - Konrad Rzeszutek <konradr@linux.vnet.ibm.com>
 *   Created 'device' sysfs link to the NIC and style cleanup. (v0.4.1)
 *
 *  28 Nov 2007 - Konrad Rzeszutek <konradr@linux.vnet.ibm.com>
 *   Added sysfs-ibft documentation, moved 'find_ibft' function to
 *   in its own file and added text attributes for every struct field.  (v0.4)
 *
 *  21 Nov 2007 - Konrad Rzeszutek <konradr@linux.vnet.ibm.com>
 *   Added text attributes emulating OpenFirmware /proc/device-tree naming.
 *   Removed binary /sysfs interface (v0.3)
 *
 *  29 Aug 2007 - Konrad Rzeszutek <konradr@linux.vnet.ibm.com>
 *   Added functionality in setup.c to reserve iBFT region. (v0.2)
 *
 *  27 Aug 2007 - Konrad Rzeszutek <konradr@linux.vnet.ibm.com>
 *   First version exposing iBFT data via a binary /sysfs. (v0.1)
 *
 */


#include <linux/blkdev.h>
#include <linux/capability.h>
#include <linux/ctype.h>
#include <linux/device.h>
#include <linux/err.h>
#include <linux/init.h>
#include <linux/iscsi_ibft.h>
#include <linux/limits.h>
#include <linux/module.h>
#include <linux/pci.h>
#include <linux/slab.h>
#include <linux/stat.h>
#include <linux/string.h>
#include <linux/types.h>
#include <linux/acpi.h>
#include <linux/iscsi_boot_sysfs.h>

#define IBFT_ISCSI_VERSION "0.5.0"
#define IBFT_ISCSI_DATE "2010-Feb-25"

MODULE_AUTHOR("Peter Jones <pjones@redhat.com> and "
	      "Konrad Rzeszutek <ketuzsezr@darnok.org>");
MODULE_DESCRIPTION("sysfs interface to BIOS iBFT information");
MODULE_LICENSE("GPL");
MODULE_VERSION(IBFT_ISCSI_VERSION);

struct ibft_hdr {
	u8 id;
	u8 version;
	u16 length;
	u8 index;
	u8 flags;
} __attribute__((__packed__));

struct ibft_control {
	struct ibft_hdr hdr;
	u16 extensions;
	u16 initiator_off;
	u16 nic0_off;
	u16 tgt0_off;
	u16 nic1_off;
	u16 tgt1_off;
} __attribute__((__packed__));

struct ibft_initiator {
	struct ibft_hdr hdr;
	char isns_server[16];
	char slp_server[16];
	char pri_radius_server[16];
	char sec_radius_server[16];
	u16 initiator_name_len;
	u16 initiator_name_off;
} __attribute__((__packed__));

struct ibft_nic {
	struct ibft_hdr hdr;
	char ip_addr[16];
	u8 subnet_mask_prefix;
	u8 origin;
	char gateway[16];
	char primary_dns[16];
	char secondary_dns[16];
	char dhcp[16];
	u16 vlan;
	char mac[6];
	u16 pci_bdf;
	u16 hostname_len;
	u16 hostname_off;
} __attribute__((__packed__));

struct ibft_tgt {
	struct ibft_hdr hdr;
	char ip_addr[16];
	u16 port;
	char lun[8];
	u8 chap_type;
	u8 nic_assoc;
	u16 tgt_name_len;
	u16 tgt_name_off;
	u16 chap_name_len;
	u16 chap_name_off;
	u16 chap_secret_len;
	u16 chap_secret_off;
	u16 rev_chap_name_len;
	u16 rev_chap_name_off;
	u16 rev_chap_secret_len;
	u16 rev_chap_secret_off;
} __attribute__((__packed__));

/*
 * The kobject different types and its names.
 *
*/
enum ibft_id {
	id_reserved = 0, /* We don't support. */
	id_control = 1, /* Should show up only once and is not exported. */
	id_initiator = 2,
	id_nic = 3,
	id_target = 4,
	id_extensions = 5, /* We don't support. */
	id_end_marker,
};

/*
 * The kobject and attribute structures.
 */

struct ibft_kobject {
	struct acpi_table_ibft *header;
	union {
		struct ibft_initiator *initiator;
		struct ibft_nic *nic;
		struct ibft_tgt *tgt;
		struct ibft_hdr *hdr;
	};
};

static struct iscsi_boot_kset *boot_kset;

static const char nulls[16];

/*
 * Helper functions to parse data properly.
 */
static ssize_t sprintf_ipaddr(char *buf, u8 *ip)
{
	char *str = buf;

	if (ip[0] == 0 && ip[1] == 0 && ip[2] == 0 && ip[3] == 0 &&
	    ip[4] == 0 && ip[5] == 0 && ip[6] == 0 && ip[7] == 0 &&
	    ip[8] == 0 && ip[9] == 0 && ip[10] == 0xff && ip[11] == 0xff) {
		/*
		 * IPV4
		 */
		str += sprintf(buf, "%pI4", ip + 12);
	} else {
		/*
		 * IPv6
		 */
		str += sprintf(str, "%pI6", ip);
	}
	str += sprintf(str, "\n");
	return str - buf;
}

static ssize_t sprintf_string(char *str, int len, char *buf)
{
	return sprintf(str, "%.*s\n", len, buf);
}

/*
 * Helper function to verify the IBFT header.
 */
static int ibft_verify_hdr(char *t, struct ibft_hdr *hdr, int id, int length)
{
	if (hdr->id != id) {
		printk(KERN_ERR "iBFT error: We expected the %s " \
				"field header.id to have %d but " \
				"found %d instead!\n", t, id, hdr->id);
		return -ENODEV;
	}
	if (hdr->length != length) {
		printk(KERN_ERR "iBFT error: We expected the %s " \
				"field header.length to have %d but " \
				"found %d instead!\n", t, length, hdr->length);
		return -ENODEV;
	}

	return 0;
}

/*
 *  Routines for parsing the iBFT data to be human readable.
 */
static ssize_t ibft_attr_show_initiator(void *data, int type, char *buf)
{
	struct ibft_kobject *entry = data;
	struct ibft_initiator *initiator = entry->initiator;
	void *ibft_loc = entry->header;
	char *str = buf;

	if (!initiator)
		return 0;

	switch (type) {
	case ISCSI_BOOT_INI_INDEX:
		str += sprintf(str, "%d\n", initiator->hdr.index);
		break;
	case ISCSI_BOOT_INI_FLAGS:
		str += sprintf(str, "%d\n", initiator->hdr.flags);
		break;
	case ISCSI_BOOT_INI_ISNS_SERVER:
		str += sprintf_ipaddr(str, initiator->isns_server);
		break;
	case ISCSI_BOOT_INI_SLP_SERVER:
		str += sprintf_ipaddr(str, initiator->slp_server);
		break;
	case ISCSI_BOOT_INI_PRI_RADIUS_SERVER:
		str += sprintf_ipaddr(str, initiator->pri_radius_server);
		break;
	case ISCSI_BOOT_INI_SEC_RADIUS_SERVER:
		str += sprintf_ipaddr(str, initiator->sec_radius_server);
		break;
	case ISCSI_BOOT_INI_INITIATOR_NAME:
		str += sprintf_string(str, initiator->initiator_name_len,
				      (char *)ibft_loc +
				      initiator->initiator_name_off);
		break;
	default:
		break;
	}

	return str - buf;
}

static ssize_t ibft_attr_show_nic(void *data, int type, char *buf)
{
	struct ibft_kobject *entry = data;
	struct ibft_nic *nic = entry->nic;
	void *ibft_loc = entry->header;
	char *str = buf;
	__be32 val;

	if (!nic)
		return 0;

	switch (type) {
	case ISCSI_BOOT_ETH_INDEX:
		str += sprintf(str, "%d\n", nic->hdr.index);
		break;
	case ISCSI_BOOT_ETH_FLAGS:
		str += sprintf(str, "%d\n", nic->hdr.flags);
		break;
	case ISCSI_BOOT_ETH_IP_ADDR:
		str += sprintf_ipaddr(str, nic->ip_addr);
		break;
	case ISCSI_BOOT_ETH_SUBNET_MASK:
		val = cpu_to_be32(~((1 << (32-nic->subnet_mask_prefix))-1));
		str += sprintf(str, "%pI4", &val);
		break;
	case ISCSI_BOOT_ETH_ORIGIN:
		str += sprintf(str, "%d\n", nic->origin);
		break;
	case ISCSI_BOOT_ETH_GATEWAY:
		str += sprintf_ipaddr(str, nic->gateway);
		break;
	case ISCSI_BOOT_ETH_PRIMARY_DNS:
		str += sprintf_ipaddr(str, nic->primary_dns);
		break;
	case ISCSI_BOOT_ETH_SECONDARY_DNS:
		str += sprintf_ipaddr(str, nic->secondary_dns);
		break;
	case ISCSI_BOOT_ETH_DHCP:
		str += sprintf_ipaddr(str, nic->dhcp);
		break;
	case ISCSI_BOOT_ETH_VLAN:
		str += sprintf(str, "%d\n", nic->vlan);
		break;
	case ISCSI_BOOT_ETH_MAC:
		str += sprintf(str, "%pM\n", nic->mac);
		break;
	case ISCSI_BOOT_ETH_HOSTNAME:
		str += sprintf_string(str, nic->hostname_len,
				      (char *)ibft_loc + nic->hostname_off);
		break;
	default:
		break;
	}

	return str - buf;
};

static ssize_t ibft_attr_show_target(void *data, int type, char *buf)
{
	struct ibft_kobject *entry = data;
	struct ibft_tgt *tgt = entry->tgt;
	void *ibft_loc = entry->header;
	char *str = buf;
	int i;

	if (!tgt)
		return 0;

	switch (type) {
	case ISCSI_BOOT_TGT_INDEX:
		str += sprintf(str, "%d\n", tgt->hdr.index);
		break;
	case ISCSI_BOOT_TGT_FLAGS:
		str += sprintf(str, "%d\n", tgt->hdr.flags);
		break;
	case ISCSI_BOOT_TGT_IP_ADDR:
		str += sprintf_ipaddr(str, tgt->ip_addr);
		break;
	case ISCSI_BOOT_TGT_PORT:
		str += sprintf(str, "%d\n", tgt->port);
		break;
	case ISCSI_BOOT_TGT_LUN:
		for (i = 0; i < 8; i++)
			str += sprintf(str, "%x", (u8)tgt->lun[i]);
		str += sprintf(str, "\n");
		break;
	case ISCSI_BOOT_TGT_NIC_ASSOC:
		str += sprintf(str, "%d\n", tgt->nic_assoc);
		break;
	case ISCSI_BOOT_TGT_CHAP_TYPE:
		str += sprintf(str, "%d\n", tgt->chap_type);
		break;
	case ISCSI_BOOT_TGT_NAME:
		str += sprintf_string(str, tgt->tgt_name_len,
				      (char *)ibft_loc + tgt->tgt_name_off);
		break;
	case ISCSI_BOOT_TGT_CHAP_NAME:
		str += sprintf_string(str, tgt->chap_name_len,
				      (char *)ibft_loc + tgt->chap_name_off);
		break;
	case ISCSI_BOOT_TGT_CHAP_SECRET:
		str += sprintf_string(str, tgt->chap_secret_len,
				      (char *)ibft_loc + tgt->chap_secret_off);
		break;
	case ISCSI_BOOT_TGT_REV_CHAP_NAME:
		str += sprintf_string(str, tgt->rev_chap_name_len,
				      (char *)ibft_loc +
				      tgt->rev_chap_name_off);
		break;
	case ISCSI_BOOT_TGT_REV_CHAP_SECRET:
		str += sprintf_string(str, tgt->rev_chap_secret_len,
				      (char *)ibft_loc +
				      tgt->rev_chap_secret_off);
		break;
	default:
		break;
	}

	return str - buf;
}

static int __init ibft_check_device(void)
{
	int len;
	u8 *pos;
	u8 csum = 0;

	len = ibft_addr->header.length;

	/* Sanity checking of iBFT. */
	if (ibft_addr->header.revision != 1) {
		printk(KERN_ERR "iBFT module supports only revision 1, " \
				"while this is %d.\n",
				ibft_addr->header.revision);
		return -ENOENT;
	}
	for (pos = (u8 *)ibft_addr; pos < (u8 *)ibft_addr + len; pos++)
		csum += *pos;

	if (csum) {
		printk(KERN_ERR "iBFT has incorrect checksum (0x%x)!\n", csum);
		return -ENOENT;
	}

	return 0;
}

/*
 * Helper routiners to check to determine if the entry is valid
 * in the proper iBFT structure.
 */
static mode_t ibft_check_nic_for(void *data, int type)
{
	struct ibft_kobject *entry = data;
	struct ibft_nic *nic = entry->nic;
	mode_t rc = 0;

	switch (type) {
	case ISCSI_BOOT_ETH_INDEX:
	case ISCSI_BOOT_ETH_FLAGS:
		rc = S_IRUGO;
		break;
	case ISCSI_BOOT_ETH_IP_ADDR:
		if (memcmp(nic->ip_addr, nulls, sizeof(nic->ip_addr)))
			rc = S_IRUGO;
		break;
	case ISCSI_BOOT_ETH_SUBNET_MASK:
		if (nic->subnet_mask_prefix)
			rc = S_IRUGO;
		break;
	case ISCSI_BOOT_ETH_ORIGIN:
		rc = S_IRUGO;
		break;
	case ISCSI_BOOT_ETH_GATEWAY:
		if (memcmp(nic->gateway, nulls, sizeof(nic->gateway)))
			rc = S_IRUGO;
		break;
	case ISCSI_BOOT_ETH_PRIMARY_DNS:
		if (memcmp(nic->primary_dns, nulls,
			   sizeof(nic->primary_dns)))
			rc = S_IRUGO;
		break;
	case ISCSI_BOOT_ETH_SECONDARY_DNS:
		if (memcmp(nic->secondary_dns, nulls,
			   sizeof(nic->secondary_dns)))
			rc = S_IRUGO;
		break;
	case ISCSI_BOOT_ETH_DHCP:
		if (memcmp(nic->dhcp, nulls, sizeof(nic->dhcp)))
			rc = S_IRUGO;
		break;
	case ISCSI_BOOT_ETH_VLAN:
	case ISCSI_BOOT_ETH_MAC:
		rc = S_IRUGO;
		break;
	case ISCSI_BOOT_ETH_HOSTNAME:
		if (nic->hostname_off)
			rc = S_IRUGO;
		break;
	default:
		break;
	}

	return rc;
}

static mode_t __init ibft_check_tgt_for(void *data, int type)
{
	struct ibft_kobject *entry = data;
	struct ibft_tgt *tgt = entry->tgt;
	mode_t rc = 0;

	switch (type) {
	case ISCSI_BOOT_TGT_INDEX:
	case ISCSI_BOOT_TGT_FLAGS:
	case ISCSI_BOOT_TGT_IP_ADDR:
	case ISCSI_BOOT_TGT_PORT:
	case ISCSI_BOOT_TGT_LUN:
	case ISCSI_BOOT_TGT_NIC_ASSOC:
	case ISCSI_BOOT_TGT_CHAP_TYPE:
		rc = S_IRUGO;
	case ISCSI_BOOT_TGT_NAME:
		if (tgt->tgt_name_len)
			rc = S_IRUGO;
		break;
	case ISCSI_BOOT_TGT_CHAP_NAME:
	case ISCSI_BOOT_TGT_CHAP_SECRET:
		if (tgt->chap_name_len)
			rc = S_IRUGO;
		break;
	case ISCSI_BOOT_TGT_REV_CHAP_NAME:
	case ISCSI_BOOT_TGT_REV_CHAP_SECRET:
		if (tgt->rev_chap_name_len)
			rc = S_IRUGO;
		break;
	default:
		break;
	}

	return rc;
}

static mode_t __init ibft_check_initiator_for(void *data, int type)
{
	struct ibft_kobject *entry = data;
	struct ibft_initiator *init = entry->initiator;
	mode_t rc = 0;

	switch (type) {
	case ISCSI_BOOT_INI_INDEX:
	case ISCSI_BOOT_INI_FLAGS:
		rc = S_IRUGO;
		break;
	case ISCSI_BOOT_INI_ISNS_SERVER:
		if (memcmp(init->isns_server, nulls,
			   sizeof(init->isns_server)))
			rc = S_IRUGO;
		break;
	case ISCSI_BOOT_INI_SLP_SERVER:
		if (memcmp(init->slp_server, nulls,
			   sizeof(init->slp_server)))
			rc = S_IRUGO;
		break;
	case ISCSI_BOOT_INI_PRI_RADIUS_SERVER:
		if (memcmp(init->pri_radius_server, nulls,
			   sizeof(init->pri_radius_server)))
			rc = S_IRUGO;
		break;
	case ISCSI_BOOT_INI_SEC_RADIUS_SERVER:
		if (memcmp(init->sec_radius_server, nulls,
			   sizeof(init->sec_radius_server)))
			rc = S_IRUGO;
		break;
	case ISCSI_BOOT_INI_INITIATOR_NAME:
		if (init->initiator_name_len)
			rc = S_IRUGO;
		break;
	default:
		break;
	}

	return rc;
}

<<<<<<< HEAD
static void ibft_kobj_release(void *data)
{
	kfree(data);
}

=======
>>>>>>> 02f8c6ae
/*
 * Helper function for ibft_register_kobjects.
 */
static int __init ibft_create_kobject(struct acpi_table_ibft *header,
				      struct ibft_hdr *hdr)
{
	struct iscsi_boot_kobj *boot_kobj = NULL;
	struct ibft_kobject *ibft_kobj = NULL;
	struct ibft_nic *nic = (struct ibft_nic *)hdr;
	struct pci_dev *pci_dev;
	int rc = 0;

	ibft_kobj = kzalloc(sizeof(*ibft_kobj), GFP_KERNEL);
	if (!ibft_kobj)
		return -ENOMEM;

	ibft_kobj->header = header;
	ibft_kobj->hdr = hdr;

	switch (hdr->id) {
	case id_initiator:
		rc = ibft_verify_hdr("initiator", hdr, id_initiator,
				     sizeof(*ibft_kobj->initiator));
		if (rc)
			break;

		boot_kobj = iscsi_boot_create_initiator(boot_kset, hdr->index,
						ibft_kobj,
						ibft_attr_show_initiator,
<<<<<<< HEAD
						ibft_check_initiator_for,
						ibft_kobj_release);
=======
						ibft_check_initiator_for);
>>>>>>> 02f8c6ae
		if (!boot_kobj) {
			rc = -ENOMEM;
			goto free_ibft_obj;
		}
		break;
	case id_nic:
		rc = ibft_verify_hdr("ethernet", hdr, id_nic,
				     sizeof(*ibft_kobj->nic));
		if (rc)
			break;

		boot_kobj = iscsi_boot_create_ethernet(boot_kset, hdr->index,
						       ibft_kobj,
						       ibft_attr_show_nic,
<<<<<<< HEAD
						       ibft_check_nic_for,
						       ibft_kobj_release);
=======
						       ibft_check_nic_for);
>>>>>>> 02f8c6ae
		if (!boot_kobj) {
			rc = -ENOMEM;
			goto free_ibft_obj;
		}
		break;
	case id_target:
		rc = ibft_verify_hdr("target", hdr, id_target,
				     sizeof(*ibft_kobj->tgt));
		if (rc)
			break;

		boot_kobj = iscsi_boot_create_target(boot_kset, hdr->index,
						     ibft_kobj,
						     ibft_attr_show_target,
<<<<<<< HEAD
						     ibft_check_tgt_for,
						     ibft_kobj_release);
=======
						     ibft_check_tgt_for);
>>>>>>> 02f8c6ae
		if (!boot_kobj) {
			rc = -ENOMEM;
			goto free_ibft_obj;
		}
		break;
	case id_reserved:
	case id_control:
	case id_extensions:
		/* Fields which we don't support. Ignore them */
		rc = 1;
		break;
	default:
		printk(KERN_ERR "iBFT has unknown structure type (%d). " \
				"Report this bug to %.6s!\n", hdr->id,
				header->header.oem_id);
		rc = 1;
		break;
	}

	if (rc) {
		/* Skip adding this kobject, but exit with non-fatal error. */
		rc = 0;
		goto free_ibft_obj;
	}

	if (hdr->id == id_nic) {
		/*
		* We don't search for the device in other domains than
		* zero. This is because on x86 platforms the BIOS
		* executes only devices which are in domain 0. Furthermore, the
		* iBFT spec doesn't have a domain id field :-(
		*/
		pci_dev = pci_get_bus_and_slot((nic->pci_bdf & 0xff00) >> 8,
					       (nic->pci_bdf & 0xff));
		if (pci_dev) {
			rc = sysfs_create_link(&boot_kobj->kobj,
					       &pci_dev->dev.kobj, "device");
			pci_dev_put(pci_dev);
		}
	}
	return 0;

free_ibft_obj:
	kfree(ibft_kobj);
	return rc;
}

/*
 * Scan the IBFT table structure for the NIC and Target fields. When
 * found add them on the passed-in list. We do not support the other
 * fields at this point, so they are skipped.
 */
static int __init ibft_register_kobjects(struct acpi_table_ibft *header)
{
	struct ibft_control *control = NULL;
	void *ptr, *end;
	int rc = 0;
	u16 offset;
	u16 eot_offset;

	control = (void *)header + sizeof(*header);
	end = (void *)control + control->hdr.length;
	eot_offset = (void *)header + header->header.length - (void *)control;
	rc = ibft_verify_hdr("control", (struct ibft_hdr *)control, id_control,
			     sizeof(*control));

	/* iBFT table safety checking */
	rc |= ((control->hdr.index) ? -ENODEV : 0);
	if (rc) {
		printk(KERN_ERR "iBFT error: Control header is invalid!\n");
		return rc;
	}
	for (ptr = &control->initiator_off; ptr < end; ptr += sizeof(u16)) {
		offset = *(u16 *)ptr;
		if (offset && offset < header->header.length &&
						offset < eot_offset) {
			rc = ibft_create_kobject(header,
						 (void *)header + offset);
			if (rc)
				break;
		}
	}

	return rc;
}

static void ibft_unregister(void)
{
	struct iscsi_boot_kobj *boot_kobj, *tmp_kobj;
	struct ibft_kobject *ibft_kobj;

	list_for_each_entry_safe(boot_kobj, tmp_kobj,
				 &boot_kset->kobj_list, list) {
		ibft_kobj = boot_kobj->data;
		if (ibft_kobj->hdr->id == id_nic)
			sysfs_remove_link(&boot_kobj->kobj, "device");
	};
}

static void ibft_cleanup(void)
{
	if (boot_kset) {
		ibft_unregister();
		iscsi_boot_destroy_kset(boot_kset);
	}
}

static void __exit ibft_exit(void)
{
	ibft_cleanup();
}

/*
 * ibft_init() - creates sysfs tree entries for the iBFT data.
 */
static int __init ibft_init(void)
{
	int rc = 0;

	if (ibft_addr) {
		printk(KERN_INFO "iBFT detected at 0x%llx.\n",
		       (u64)isa_virt_to_bus(ibft_addr));

		rc = ibft_check_device();
		if (rc)
			return rc;

		boot_kset = iscsi_boot_create_kset("ibft");
		if (!boot_kset)
			return -ENOMEM;

		/* Scan the IBFT for data and register the kobjects. */
		rc = ibft_register_kobjects(ibft_addr);
		if (rc)
			goto out_free;
	} else
		printk(KERN_INFO "No iBFT detected.\n");

	return 0;

out_free:
	ibft_cleanup();
	return rc;
}

module_init(ibft_init);
module_exit(ibft_exit);<|MERGE_RESOLUTION|>--- conflicted
+++ resolved
@@ -566,14 +566,11 @@
 	return rc;
 }
 
-<<<<<<< HEAD
 static void ibft_kobj_release(void *data)
 {
 	kfree(data);
 }
 
-=======
->>>>>>> 02f8c6ae
 /*
  * Helper function for ibft_register_kobjects.
  */
@@ -603,12 +600,8 @@
 		boot_kobj = iscsi_boot_create_initiator(boot_kset, hdr->index,
 						ibft_kobj,
 						ibft_attr_show_initiator,
-<<<<<<< HEAD
 						ibft_check_initiator_for,
 						ibft_kobj_release);
-=======
-						ibft_check_initiator_for);
->>>>>>> 02f8c6ae
 		if (!boot_kobj) {
 			rc = -ENOMEM;
 			goto free_ibft_obj;
@@ -623,12 +616,8 @@
 		boot_kobj = iscsi_boot_create_ethernet(boot_kset, hdr->index,
 						       ibft_kobj,
 						       ibft_attr_show_nic,
-<<<<<<< HEAD
 						       ibft_check_nic_for,
 						       ibft_kobj_release);
-=======
-						       ibft_check_nic_for);
->>>>>>> 02f8c6ae
 		if (!boot_kobj) {
 			rc = -ENOMEM;
 			goto free_ibft_obj;
@@ -643,12 +632,8 @@
 		boot_kobj = iscsi_boot_create_target(boot_kset, hdr->index,
 						     ibft_kobj,
 						     ibft_attr_show_target,
-<<<<<<< HEAD
 						     ibft_check_tgt_for,
 						     ibft_kobj_release);
-=======
-						     ibft_check_tgt_for);
->>>>>>> 02f8c6ae
 		if (!boot_kobj) {
 			rc = -ENOMEM;
 			goto free_ibft_obj;
