--- conflicted
+++ resolved
@@ -37,11 +37,7 @@
  * String handling code courtesy of Gerard Roudier's <groudier@club-internet.fr>
  * sym driver.
  *
-<<<<<<< HEAD
- * $Id: //depot/aic7xxx/linux/drivers/scsi/aic7xxx/aic7xxx_proc.c#24 $
-=======
  * $Id: //depot/aic7xxx/linux/drivers/scsi/aic7xxx/aic7xxx_proc.c#26 $
->>>>>>> 59b52f22
  */
 #include "aic7xxx_osm.h"
 #include "aic7xxx_inline.h"
