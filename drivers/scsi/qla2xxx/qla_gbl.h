--- conflicted
+++ resolved
@@ -38,13 +38,9 @@
 
 extern int qla2x00_perform_loop_resync(scsi_qla_host_t *);
 extern int qla2x00_loop_resync(scsi_qla_host_t *);
-<<<<<<< HEAD
+
 extern int qla2x00_find_new_loop_id(scsi_qla_host_t *, fc_port_t *);
-=======
-
-extern int qla2x00_find_new_loop_id(scsi_qla_host_t *, fc_port_t *);
-
->>>>>>> 02f8c6ae
+
 extern int qla2x00_fabric_login(scsi_qla_host_t *, fc_port_t *, uint16_t *);
 extern int qla2x00_local_device_login(scsi_qla_host_t *, fc_port_t *);
 
@@ -78,10 +74,7 @@
 extern void qla2x00_async_tm_cmd_done(struct scsi_qla_host *, fc_port_t *,
 	struct srb_iocb *);
 extern void *qla2x00_alloc_iocbs(struct scsi_qla_host *, srb_t *);
-<<<<<<< HEAD
-=======
 extern int qla24xx_update_fcport_fcp_prio(scsi_qla_host_t *, fc_port_t *);
->>>>>>> 02f8c6ae
 
 extern fc_port_t *
 qla2x00_alloc_fcport(scsi_qla_host_t *, gfp_t );
@@ -104,15 +97,6 @@
 extern int ql2xetsenable;
 extern int ql2xshiftctondsd;
 extern int ql2xdbwr;
-<<<<<<< HEAD
-extern int ql2xdontresethba;
-extern unsigned int ql2xmaxlun;
-extern int ql2xasynctmfenable;
-extern int ql2xenabledif;
-extern int ql2xenablehba_err_chk;
-extern int ql2xtargetreset;
-extern int ql2xgffidenable;
-=======
 extern int ql2xasynctmfenable;
 extern int ql2xgffidenable;
 extern int ql2xenabledif;
@@ -120,7 +104,6 @@
 extern int ql2xtargetreset;
 extern int ql2xdontresethba;
 extern unsigned int ql2xmaxlun;
->>>>>>> 02f8c6ae
 
 extern int qla2x00_loop_reset(scsi_qla_host_t *);
 extern void qla2x00_abort_all_cmds(scsi_qla_host_t *, int);
@@ -205,10 +188,7 @@
 extern uint16_t qla24xx_calc_iocbs(uint16_t);
 extern void qla24xx_build_scsi_iocbs(srb_t *, struct cmd_type_7 *, uint16_t);
 extern int qla24xx_dif_start_scsi(srb_t *);
-<<<<<<< HEAD
-=======
-
->>>>>>> 02f8c6ae
+
 
 /*
  * Global Function Prototypes in qla_mbx.c source file.
@@ -528,13 +508,9 @@
 
 /* PCI related functions */
 extern int qla82xx_pci_config(struct scsi_qla_host *);
-<<<<<<< HEAD
-extern char *qla82xx_pci_info_str(struct scsi_qla_host *, char *);
-=======
 extern int qla82xx_pci_mem_read_2M(struct qla_hw_data *, u64, void *, int);
 extern char *qla82xx_pci_info_str(struct scsi_qla_host *, char *);
 extern int qla82xx_pci_region_offset(struct pci_dev *, int);
->>>>>>> 02f8c6ae
 extern int qla82xx_iospace_config(struct qla_hw_data *);
 
 /* Initialization related functions */
@@ -542,11 +518,6 @@
 extern void qla82xx_config_rings(struct scsi_qla_host *);
 extern void qla82xx_watchdog(scsi_qla_host_t *);
 extern int qla82xx_start_firmware(scsi_qla_host_t *);
-<<<<<<< HEAD
-extern void qla2x00_set_model_info(scsi_qla_host_t *, uint8_t *,
-    size_t, char *);
-=======
->>>>>>> 02f8c6ae
 
 /* Firmware and flash related functions */
 extern int qla82xx_load_risc(scsi_qla_host_t *, uint32_t *);
@@ -558,17 +529,6 @@
 /* Mailbox related functions */
 extern int qla82xx_abort_isp(scsi_qla_host_t *);
 extern int qla82xx_restart_isp(scsi_qla_host_t *);
-<<<<<<< HEAD
-extern int qla82xx_mbx_intr_enable(scsi_qla_host_t *);
-extern int qla82xx_mbx_intr_disable(scsi_qla_host_t *);
-
-/* IOCB related functions */
-extern int qla82xx_start_scsi(srb_t *);
-extern void qla82xx_start_iocbs(srb_t *);
-
-/* Interrupt related */
-extern irqreturn_t qla82xx_intr_handler(int, void *);
-=======
 
 /* IOCB related functions */
 extern int qla82xx_start_scsi(srb_t *);
@@ -576,7 +536,6 @@
 /* Interrupt related */
 extern irqreturn_t qla82xx_intr_handler(int, void *);
 extern irqreturn_t qla82xx_msi_handler(int, void *);
->>>>>>> 02f8c6ae
 extern irqreturn_t qla82xx_msix_default(int, void *);
 extern irqreturn_t qla82xx_msix_rsp_q(int, void *);
 extern void qla82xx_enable_intrs(struct qla_hw_data *);
@@ -586,14 +545,6 @@
 
 /* ISP 8021 hardware related */
 extern void qla82xx_set_drv_active(scsi_qla_host_t *);
-<<<<<<< HEAD
-extern int qla82xx_wr_32(struct qla_hw_data *, ulong, u32);
-extern int qla82xx_rd_32(struct qla_hw_data *, ulong);
-
-/* ISP 8021 IDC */
-extern void qla82xx_clear_drv_active(struct qla_hw_data *);
-extern uint32_t qla82xx_wait_for_state_change(scsi_qla_host_t *, uint32_t);
-=======
 extern void qla82xx_crb_win_unlock(struct qla_hw_data *);
 extern int qla82xx_wr_32(struct qla_hw_data *, ulong, u32);
 extern int qla82xx_rd_32(struct qla_hw_data *, ulong);
@@ -603,21 +554,16 @@
 /* ISP 8021 IDC */
 extern void qla82xx_clear_drv_active(struct qla_hw_data *);
 extern uint32_t  qla82xx_wait_for_state_change(scsi_qla_host_t *, uint32_t);
->>>>>>> 02f8c6ae
 extern int qla82xx_idc_lock(struct qla_hw_data *);
 extern void qla82xx_idc_unlock(struct qla_hw_data *);
 extern int qla82xx_device_state_handler(scsi_qla_host_t *);
 extern void qla82xx_clear_qsnt_ready(scsi_qla_host_t *);
 
-<<<<<<< HEAD
-/* Reset related */
-=======
 extern void qla2x00_set_model_info(scsi_qla_host_t *, uint8_t *,
     size_t, char *);
 extern int qla82xx_mbx_intr_enable(scsi_qla_host_t *);
 extern int qla82xx_mbx_intr_disable(scsi_qla_host_t *);
 extern void qla82xx_start_iocbs(srb_t *);
->>>>>>> 02f8c6ae
 extern int qla82xx_fcoe_ctx_reset(scsi_qla_host_t *);
 extern void qla82xx_chip_reset_cleanup(scsi_qla_host_t *);
 
