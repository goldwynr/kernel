--- conflicted
+++ resolved
@@ -414,11 +414,7 @@
 				    "marked OFFLINE!\n");
 				vha->flags.online = 0;
 			} else {
-<<<<<<< HEAD
-				/* Check to see if MPI timeout occured */
-=======
 				/* Check to see if MPI timeout occurred */
->>>>>>> 02f8c6ae
 				if ((mbx & MBX_3) && (ha->flags.port0))
 					set_bit(MPI_RESET_NEEDED,
 					    &vha->dpc_flags);
@@ -1203,11 +1199,7 @@
 
 	data[0] = MBS_COMMAND_ERROR;
 	data[1] = lio->u.logio.flags & SRB_LOGIN_RETRIED ?
-<<<<<<< HEAD
-		QLA_LOGIO_LOGIN_RETRIED: 0;
-=======
 		QLA_LOGIO_LOGIN_RETRIED : 0;
->>>>>>> 02f8c6ae
 	if (logio->entry_status) {
 		DEBUG2(printk(KERN_WARNING
 		    "scsi(%ld:%x): Async-%s error entry - "
@@ -1276,7 +1268,6 @@
 logio_done:
 	lio->done(sp);
 }
-<<<<<<< HEAD
 
 static void
 qla24xx_tm_iocb_entry(scsi_qla_host_t *vha, struct req_que *req,
@@ -1300,31 +1291,6 @@
 	type = ctx->name;
 	fcport = sp->fcport;
 
-=======
-
-static void
-qla24xx_tm_iocb_entry(scsi_qla_host_t *vha, struct req_que *req,
-    struct tsk_mgmt_entry *tsk)
-{
-	const char func[] = "TMF-IOCB";
-	const char *type;
-	fc_port_t *fcport;
-	srb_t *sp;
-	struct srb_iocb *iocb;
-	struct srb_ctx *ctx;
-	struct sts_entry_24xx *sts = (struct sts_entry_24xx *)tsk;
-	int error = 1;
-
-	sp = qla2x00_get_sp_from_handle(vha, func, req, tsk);
-	if (!sp)
-		return;
-
-	ctx = sp->ctx;
-	iocb = ctx->u.iocb_cmd;
-	type = ctx->name;
-	fcport = sp->fcport;
-
->>>>>>> 02f8c6ae
 	if (sts->entry_status) {
 		DEBUG2(printk(KERN_WARNING
 		    "scsi(%ld:%x): Async-%s error - entry-status(%x).\n",
@@ -1623,7 +1589,7 @@
 		return;
 	}
 
-	lscsi_status = scsi_status & STATUS_MASK;
+  	lscsi_status = scsi_status & STATUS_MASK;
 
 	fcport = sp->fcport;
 
@@ -1957,18 +1923,6 @@
 	} else if (pkt->entry_type == COMMAND_A64_TYPE || pkt->entry_type ==
 		COMMAND_TYPE || pkt->entry_type == COMMAND_TYPE_7
 		|| pkt->entry_type == COMMAND_TYPE_6) {
-<<<<<<< HEAD
-			DEBUG2(printk("scsi(%ld): Error entry - invalid handle\n",
-				vha->host_no));
-			qla_printk(KERN_WARNING, ha,
-				"Error entry - invalid handle\n");
-
-			if (IS_QLA82XX(ha))
-				set_bit(FCOE_CTX_RESET_NEEDED, &vha->dpc_flags);
-			else
-				set_bit(ISP_ABORT_NEEDED, &vha->dpc_flags);
-			qla2xxx_wake_dpc(vha);
-=======
 		DEBUG2(printk("scsi(%ld): Error entry - invalid handle\n",
 			vha->host_no));
 		qla_printk(KERN_WARNING, ha,
@@ -1979,7 +1933,6 @@
 		else
 			set_bit(ISP_ABORT_NEEDED, &vha->dpc_flags);
 		qla2xxx_wake_dpc(vha);
->>>>>>> 02f8c6ae
 	}
 }
 
@@ -2236,6 +2189,7 @@
 		set_bit(MBX_INTERRUPT, &ha->mbx_cmd_flags);
 		complete(&ha->mbx_intr_comp);
 	}
+
 	return IRQ_HANDLED;
 }
 
@@ -2511,7 +2465,6 @@
 	if (!IS_QLA2432(ha) && !IS_QLA2532(ha) &&
 		!IS_QLA8432(ha) && !IS_QLA8XXX_TYPE(ha))
 		goto skip_msi;
-<<<<<<< HEAD
 
 	if (ha->pdev->subsystem_vendor == PCI_VENDOR_ID_HP &&
 		(ha->pdev->subsystem_device == 0x7040 ||
@@ -2531,28 +2484,6 @@
 		goto skip_msix;
 	}
 
-=======
-
-	if (ha->pdev->subsystem_vendor == PCI_VENDOR_ID_HP &&
-		(ha->pdev->subsystem_device == 0x7040 ||
-		ha->pdev->subsystem_device == 0x7041 ||
-		ha->pdev->subsystem_device == 0x1705)) {
-		DEBUG2(qla_printk(KERN_WARNING, ha,
-			"MSI-X: Unsupported ISP2432 SSVID/SSDID (0x%X,0x%X).\n",
-			ha->pdev->subsystem_vendor,
-			ha->pdev->subsystem_device));
-		goto skip_msi;
-	}
-
-	if (IS_QLA2432(ha) && (ha->pdev->revision < QLA_MSIX_CHIP_REV_24XX ||
-		!QLA_MSIX_FW_MODE_1(ha->fw_attributes))) {
-		DEBUG2(qla_printk(KERN_WARNING, ha,
-		"MSI-X: Unsupported ISP2432 (0x%X, 0x%X).\n",
-			ha->pdev->revision, ha->fw_attributes));
-		goto skip_msix;
-	}
-
->>>>>>> 02f8c6ae
 	ret = qla24xx_enable_msix(ha, rsp);
 	if (!ret) {
 		DEBUG2(qla_printk(KERN_INFO, ha,
