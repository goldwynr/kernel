/*
 * QLogic Fibre Channel HBA Driver
 * Copyright (c)  2003-2012 QLogic Corporation
 *
 * See LICENSE.qla2xxx for copyright and licensing details.
 */
#ifndef __QLA_DEF_H
#define __QLA_DEF_H

#include <linux/kernel.h>
#include <linux/init.h>
#include <linux/types.h>
#include <linux/module.h>
#include <linux/list.h>
#include <linux/pci.h>
#include <linux/dma-mapping.h>
#include <linux/sched.h>
#include <linux/slab.h>
#include <linux/dmapool.h>
#include <linux/mempool.h>
#include <linux/spinlock.h>
#include <linux/completion.h>
#include <linux/interrupt.h>
#include <linux/workqueue.h>
#include <linux/firmware.h>
#include <linux/aer.h>
#include <linux/mutex.h>

#include <scsi/scsi.h>
#include <scsi/scsi_host.h>
#include <scsi/scsi_device.h>
#include <scsi/scsi_cmnd.h>
#include <scsi/scsi_transport_fc.h>
#include <scsi/scsi_bsg_fc.h>

#include "qla_bsg.h"
#include "qla_nx.h"
#define QLA2XXX_DRIVER_NAME	"qla2xxx"
#define QLA2XXX_APIDEV		"ql2xapidev"

/*
 * We have MAILBOX_REGISTER_COUNT sized arrays in a few places,
 * but that's fine as we don't look at the last 24 ones for
 * ISP2100 HBAs.
 */
#define MAILBOX_REGISTER_COUNT_2100	8
#define MAILBOX_REGISTER_COUNT_2200	24
#define MAILBOX_REGISTER_COUNT		32

#define QLA2200A_RISC_ROM_VER	4
#define FPM_2300		6
#define FPM_2310		7

#include "qla_settings.h"

/*
 * Data bit definitions
 */
#define BIT_0	0x1
#define BIT_1	0x2
#define BIT_2	0x4
#define BIT_3	0x8
#define BIT_4	0x10
#define BIT_5	0x20
#define BIT_6	0x40
#define BIT_7	0x80
#define BIT_8	0x100
#define BIT_9	0x200
#define BIT_10	0x400
#define BIT_11	0x800
#define BIT_12	0x1000
#define BIT_13	0x2000
#define BIT_14	0x4000
#define BIT_15	0x8000
#define BIT_16	0x10000
#define BIT_17	0x20000
#define BIT_18	0x40000
#define BIT_19	0x80000
#define BIT_20	0x100000
#define BIT_21	0x200000
#define BIT_22	0x400000
#define BIT_23	0x800000
#define BIT_24	0x1000000
#define BIT_25	0x2000000
#define BIT_26	0x4000000
#define BIT_27	0x8000000
#define BIT_28	0x10000000
#define BIT_29	0x20000000
#define BIT_30	0x40000000
#define BIT_31	0x80000000

#define LSB(x)	((uint8_t)(x))
#define MSB(x)	((uint8_t)((uint16_t)(x) >> 8))

#define LSW(x)	((uint16_t)(x))
#define MSW(x)	((uint16_t)((uint32_t)(x) >> 16))

#define LSD(x)	((uint32_t)((uint64_t)(x)))
#define MSD(x)	((uint32_t)((((uint64_t)(x)) >> 16) >> 16))

#define MAKE_HANDLE(x, y) ((uint32_t)((((uint32_t)(x)) << 16) | (uint32_t)(y)))

/*
 * I/O register
*/

#define RD_REG_BYTE(addr)		readb(addr)
#define RD_REG_WORD(addr)		readw(addr)
#define RD_REG_DWORD(addr)		readl(addr)
#define RD_REG_BYTE_RELAXED(addr)	readb_relaxed(addr)
#define RD_REG_WORD_RELAXED(addr)	readw_relaxed(addr)
#define RD_REG_DWORD_RELAXED(addr)	readl_relaxed(addr)
#define WRT_REG_BYTE(addr, data)	writeb(data,addr)
#define WRT_REG_WORD(addr, data)	writew(data,addr)
#define WRT_REG_DWORD(addr, data)	writel(data,addr)

/*
 * ISP83XX specific remote register addresses
 */
#define QLA83XX_LED_PORT0			0x00201320
#define QLA83XX_LED_PORT1			0x00201328
#define QLA83XX_IDC_DEV_STATE		0x22102384
#define QLA83XX_IDC_MAJOR_VERSION	0x22102380
#define QLA83XX_IDC_MINOR_VERSION	0x22102398
#define QLA83XX_IDC_DRV_PRESENCE	0x22102388
#define QLA83XX_IDC_DRIVER_ACK		0x2210238c
#define QLA83XX_IDC_CONTROL			0x22102390
#define QLA83XX_IDC_AUDIT			0x22102394
#define QLA83XX_IDC_LOCK_RECOVERY	0x2210239c
#define QLA83XX_DRIVER_LOCKID		0x22102104
#define QLA83XX_DRIVER_LOCK			0x8111c028
#define QLA83XX_DRIVER_UNLOCK		0x8111c02c
#define QLA83XX_FLASH_LOCKID		0x22102100
#define QLA83XX_FLASH_LOCK			0x8111c010
#define QLA83XX_FLASH_UNLOCK		0x8111c014
#define QLA83XX_DEV_PARTINFO1		0x221023e0
#define QLA83XX_DEV_PARTINFO2		0x221023e4
#define QLA83XX_FW_HEARTBEAT		0x221020b0
#define QLA83XX_PEG_HALT_STATUS1	0x221020a8
#define QLA83XX_PEG_HALT_STATUS2	0x221020ac

/* 83XX: Macros defining 8200 AEN Reason codes */
#define IDC_DEVICE_STATE_CHANGE BIT_0
#define IDC_PEG_HALT_STATUS_CHANGE BIT_1
#define IDC_NIC_FW_REPORTED_FAILURE BIT_2
#define IDC_HEARTBEAT_FAILURE BIT_3

/* 83XX: Macros defining 8200 AEN Error-levels */
#define ERR_LEVEL_NON_FATAL 0x1
#define ERR_LEVEL_RECOVERABLE_FATAL 0x2
#define ERR_LEVEL_UNRECOVERABLE_FATAL 0x4

/* 83XX: Macros for IDC Version */
#define QLA83XX_SUPP_IDC_MAJOR_VERSION 0x01
#define QLA83XX_SUPP_IDC_MINOR_VERSION 0x0

/* 83XX: Macros for scheduling dpc tasks */
#define QLA83XX_NIC_CORE_RESET 0x1
#define QLA83XX_IDC_STATE_HANDLER 0x2
#define QLA83XX_NIC_CORE_UNRECOVERABLE 0x3

/* 83XX: Macros for defining IDC-Control bits */
#define QLA83XX_IDC_RESET_DISABLED BIT_0
#define QLA83XX_IDC_GRACEFUL_RESET BIT_1

/* 83XX: Macros for different timeouts */
#define QLA83XX_IDC_INITIALIZATION_TIMEOUT 30
#define QLA83XX_IDC_RESET_ACK_TIMEOUT 10
#define QLA83XX_MAX_LOCK_RECOVERY_WAIT (2 * HZ)

/* 83XX: Macros for defining class in DEV-Partition Info register */
#define QLA83XX_CLASS_TYPE_NONE		0x0
#define QLA83XX_CLASS_TYPE_NIC		0x1
#define QLA83XX_CLASS_TYPE_FCOE		0x2
#define QLA83XX_CLASS_TYPE_ISCSI	0x3

/* 83XX: Macros for IDC Lock-Recovery stages */
#define IDC_LOCK_RECOVERY_STAGE1	0x1 /* Stage1: Intent for
					     * lock-recovery
					     */
#define IDC_LOCK_RECOVERY_STAGE2	0x2 /* Stage2: Perform lock-recovery */

/* 83XX: Macros for IDC Audit type */
#define IDC_AUDIT_TIMESTAMP		0x0 /* IDC-AUDIT: Record timestamp of
					     * dev-state change to NEED-RESET
					     * or NEED-QUIESCENT
					     */
#define IDC_AUDIT_COMPLETION		0x1 /* IDC-AUDIT: Record duration of
					     * reset-recovery completion is
					     * second
					     */

/*
 * The ISP2312 v2 chip cannot access the FLASH/GPIO registers via MMIO in an
 * 133Mhz slot.
 */
#define RD_REG_WORD_PIO(addr)		(inw((unsigned long)addr))
#define WRT_REG_WORD_PIO(addr, data)	(outw(data,(unsigned long)addr))

/*
 * Fibre Channel device definitions.
 */
#define WWN_SIZE		8	/* Size of WWPN, WWN & WWNN */
#define MAX_FIBRE_DEVICES_2100	512
#define MAX_FIBRE_DEVICES_2400	2048
#define MAX_FIBRE_DEVICES_LOOP	128
#define MAX_FIBRE_DEVICES_MAX	MAX_FIBRE_DEVICES_2400
#define LOOPID_MAP_SIZE		(ha->max_fibre_devices)
#define MAX_FIBRE_LUNS  	0xFFFF
#define	MAX_HOST_COUNT		16

/*
 * Host adapter default definitions.
 */
#define MAX_BUSES		1  /* We only have one bus today */
#define MIN_LUNS		8
#define MAX_LUNS		MAX_FIBRE_LUNS
#define MAX_CMDS_PER_LUN	255

/*
 * Fibre Channel device definitions.
 */
#define SNS_LAST_LOOP_ID_2100	0xfe
#define SNS_LAST_LOOP_ID_2300	0x7ff

#define LAST_LOCAL_LOOP_ID	0x7d
#define SNS_FL_PORT		0x7e
#define FABRIC_CONTROLLER	0x7f
#define SIMPLE_NAME_SERVER	0x80
#define SNS_FIRST_LOOP_ID	0x81
#define MANAGEMENT_SERVER	0xfe
#define BROADCAST		0xff

/*
 * There is no correspondence between an N-PORT id and an AL_PA.  Therefore the
 * valid range of an N-PORT id is 0 through 0x7ef.
 */
#define NPH_LAST_HANDLE		0x7ef
#define NPH_MGMT_SERVER		0x7fa		/*  FFFFFA */
#define NPH_SNS			0x7fc		/*  FFFFFC */
#define NPH_FABRIC_CONTROLLER	0x7fd		/*  FFFFFD */
#define NPH_F_PORT		0x7fe		/*  FFFFFE */
#define NPH_IP_BROADCAST	0x7ff		/*  FFFFFF */

#define MAX_CMDSZ	16		/* SCSI maximum CDB size. */
#include "qla_fw.h"

/*
 * Timeout timer counts in seconds
 */
#define PORT_RETRY_TIME			1
#define LOOP_DOWN_TIMEOUT		60
#define LOOP_DOWN_TIME			255	/* 240 */
#define	LOOP_DOWN_RESET			(LOOP_DOWN_TIME - 30)

#define DEFAULT_OUTSTANDING_COMMANDS	1024
#define MIN_OUTSTANDING_COMMANDS	128

/* ISP request and response entry counts (37-65535) */
#define REQUEST_ENTRY_CNT_2100		128	/* Number of request entries. */
#define REQUEST_ENTRY_CNT_2200		2048	/* Number of request entries. */
#define REQUEST_ENTRY_CNT_24XX		2048	/* Number of request entries. */
#define RESPONSE_ENTRY_CNT_2100		64	/* Number of response entries.*/
#define RESPONSE_ENTRY_CNT_2300		512	/* Number of response entries.*/
#define RESPONSE_ENTRY_CNT_MQ		128	/* Number of response entries.*/
#define ATIO_ENTRY_CNT_24XX		4096	/* Number of ATIO entries. */

struct req_que;

/*
 * (sd.h is not exported, hence local inclusion)
 * Data Integrity Field tuple.
 */
struct sd_dif_tuple {
	__be16 guard_tag;	/* Checksum */
	__be16 app_tag;		/* Opaque storage */
	__be32 ref_tag;		/* Target LBA or indirect LBA */
};

/*
 * SCSI Request Block
 */
struct srb_cmd {
	struct scsi_cmnd *cmd;		/* Linux SCSI command pkt */
	uint32_t request_sense_length;
	uint8_t *request_sense_ptr;
	void *ctx;
};

/*
 * SRB flag definitions
 */
#define SRB_DMA_VALID			BIT_0	/* Command sent to ISP */
#define SRB_FCP_CMND_DMA_VALID		BIT_12	/* DIF: DSD List valid */
#define SRB_CRC_CTX_DMA_VALID		BIT_2	/* DIF: context DMA valid */
#define SRB_CRC_PROT_DMA_VALID		BIT_4	/* DIF: prot DMA valid */
#define SRB_CRC_CTX_DSD_VALID		BIT_5	/* DIF: dsd_list valid */

/* To identify if a srb is of T10-CRC type. @sp => srb_t pointer */
#define IS_PROT_IO(sp)	(sp->flags & SRB_CRC_CTX_DSD_VALID)

/*
 * SRB extensions.
 */
struct srb_iocb {
	union {
		struct {
			uint16_t flags;
#define SRB_LOGIN_RETRIED	BIT_0
#define SRB_LOGIN_COND_PLOGI	BIT_1
#define SRB_LOGIN_SKIP_PRLI	BIT_2
			uint16_t data[2];
		} logio;
		struct {
			/*
			 * Values for flags field below are as
			 * defined in tsk_mgmt_entry struct
			 * for control_flags field in qla_fw.h.
			 */
			uint32_t flags;
			uint32_t lun;
			uint32_t data;
		} tmf;
	} u;

	struct timer_list timer;
	void (*timeout)(void *);
};

/* Values for srb_ctx type */
#define SRB_LOGIN_CMD	1
#define SRB_LOGOUT_CMD	2
#define SRB_ELS_CMD_RPT 3
#define SRB_ELS_CMD_HST 4
#define SRB_CT_CMD	5
#define SRB_ADISC_CMD	6
#define SRB_TM_CMD	7
#define SRB_SCSI_CMD	8
#define SRB_BIDI_CMD	9

typedef struct srb {
	atomic_t ref_count;
	struct fc_port *fcport;
	uint32_t handle;
	uint16_t flags;
	uint16_t type;
	char *name;
	int iocbs;
	union {
		struct srb_iocb iocb_cmd;
		struct fc_bsg_job *bsg_job;
		struct srb_cmd scmd;
	} u;
	void (*done)(void *, void *, int);
	void (*free)(void *, void *);
} srb_t;

#define GET_CMD_SP(sp) (sp->u.scmd.cmd)
#define SET_CMD_SP(sp, cmd) (sp->u.scmd.cmd = cmd)
#define GET_CMD_CTX_SP(sp) (sp->u.scmd.ctx)

#define GET_CMD_SENSE_LEN(sp) \
	(sp->u.scmd.request_sense_length)
#define SET_CMD_SENSE_LEN(sp, len) \
	(sp->u.scmd.request_sense_length = len)
#define GET_CMD_SENSE_PTR(sp) \
	(sp->u.scmd.request_sense_ptr)
#define SET_CMD_SENSE_PTR(sp, ptr) \
	(sp->u.scmd.request_sense_ptr = ptr)

struct msg_echo_lb {
	dma_addr_t send_dma;
	dma_addr_t rcv_dma;
	uint16_t req_sg_cnt;
	uint16_t rsp_sg_cnt;
	uint16_t options;
	uint32_t transfer_size;
};

/*
 * ISP I/O Register Set structure definitions.
 */
struct device_reg_2xxx {
	uint16_t flash_address; 	/* Flash BIOS address */
	uint16_t flash_data;		/* Flash BIOS data */
	uint16_t unused_1[1];		/* Gap */
	uint16_t ctrl_status;		/* Control/Status */
#define CSR_FLASH_64K_BANK	BIT_3	/* Flash upper 64K bank select */
#define CSR_FLASH_ENABLE	BIT_1	/* Flash BIOS Read/Write enable */
#define CSR_ISP_SOFT_RESET	BIT_0	/* ISP soft reset */

	uint16_t ictrl;			/* Interrupt control */
#define ICR_EN_INT		BIT_15	/* ISP enable interrupts. */
#define ICR_EN_RISC		BIT_3	/* ISP enable RISC interrupts. */

	uint16_t istatus;		/* Interrupt status */
#define ISR_RISC_INT		BIT_3	/* RISC interrupt */

	uint16_t semaphore;		/* Semaphore */
	uint16_t nvram;			/* NVRAM register. */
#define NVR_DESELECT		0
#define NVR_BUSY		BIT_15
#define NVR_WRT_ENABLE		BIT_14	/* Write enable */
#define NVR_PR_ENABLE		BIT_13	/* Protection register enable */
#define NVR_DATA_IN		BIT_3
#define NVR_DATA_OUT		BIT_2
#define NVR_SELECT		BIT_1
#define NVR_CLOCK		BIT_0

#define NVR_WAIT_CNT		20000

	union {
		struct {
			uint16_t mailbox0;
			uint16_t mailbox1;
			uint16_t mailbox2;
			uint16_t mailbox3;
			uint16_t mailbox4;
			uint16_t mailbox5;
			uint16_t mailbox6;
			uint16_t mailbox7;
			uint16_t unused_2[59];	/* Gap */
		} __attribute__((packed)) isp2100;
		struct {
						/* Request Queue */
			uint16_t req_q_in;	/*  In-Pointer */
			uint16_t req_q_out;	/*  Out-Pointer */
						/* Response Queue */
			uint16_t rsp_q_in;	/*  In-Pointer */
			uint16_t rsp_q_out;	/*  Out-Pointer */

						/* RISC to Host Status */
			uint32_t host_status;
#define HSR_RISC_INT		BIT_15	/* RISC interrupt */
#define HSR_RISC_PAUSED		BIT_8	/* RISC Paused */

					/* Host to Host Semaphore */
			uint16_t host_semaphore;
			uint16_t unused_3[17];	/* Gap */
			uint16_t mailbox0;
			uint16_t mailbox1;
			uint16_t mailbox2;
			uint16_t mailbox3;
			uint16_t mailbox4;
			uint16_t mailbox5;
			uint16_t mailbox6;
			uint16_t mailbox7;
			uint16_t mailbox8;
			uint16_t mailbox9;
			uint16_t mailbox10;
			uint16_t mailbox11;
			uint16_t mailbox12;
			uint16_t mailbox13;
			uint16_t mailbox14;
			uint16_t mailbox15;
			uint16_t mailbox16;
			uint16_t mailbox17;
			uint16_t mailbox18;
			uint16_t mailbox19;
			uint16_t mailbox20;
			uint16_t mailbox21;
			uint16_t mailbox22;
			uint16_t mailbox23;
			uint16_t mailbox24;
			uint16_t mailbox25;
			uint16_t mailbox26;
			uint16_t mailbox27;
			uint16_t mailbox28;
			uint16_t mailbox29;
			uint16_t mailbox30;
			uint16_t mailbox31;
			uint16_t fb_cmd;
			uint16_t unused_4[10];	/* Gap */
		} __attribute__((packed)) isp2300;
	} u;

	uint16_t fpm_diag_config;
	uint16_t unused_5[0x4];		/* Gap */
	uint16_t risc_hw;
	uint16_t unused_5_1;		/* Gap */
	uint16_t pcr;			/* Processor Control Register. */
	uint16_t unused_6[0x5];		/* Gap */
	uint16_t mctr;			/* Memory Configuration and Timing. */
	uint16_t unused_7[0x3];		/* Gap */
	uint16_t fb_cmd_2100;		/* Unused on 23XX */
	uint16_t unused_8[0x3];		/* Gap */
	uint16_t hccr;			/* Host command & control register. */
#define HCCR_HOST_INT		BIT_7	/* Host interrupt bit */
#define HCCR_RISC_PAUSE		BIT_5	/* Pause mode bit */
					/* HCCR commands */
#define HCCR_RESET_RISC		0x1000	/* Reset RISC */
#define HCCR_PAUSE_RISC		0x2000	/* Pause RISC */
#define HCCR_RELEASE_RISC	0x3000	/* Release RISC from reset. */
#define HCCR_SET_HOST_INT	0x5000	/* Set host interrupt */
#define HCCR_CLR_HOST_INT	0x6000	/* Clear HOST interrupt */
#define HCCR_CLR_RISC_INT	0x7000	/* Clear RISC interrupt */
#define	HCCR_DISABLE_PARITY_PAUSE 0x4001 /* Disable parity error RISC pause. */
#define HCCR_ENABLE_PARITY	0xA000	/* Enable PARITY interrupt */

	uint16_t unused_9[5];		/* Gap */
	uint16_t gpiod;			/* GPIO Data register. */
	uint16_t gpioe;			/* GPIO Enable register. */
#define GPIO_LED_MASK			0x00C0
#define GPIO_LED_GREEN_OFF_AMBER_OFF	0x0000
#define GPIO_LED_GREEN_ON_AMBER_OFF	0x0040
#define GPIO_LED_GREEN_OFF_AMBER_ON	0x0080
#define GPIO_LED_GREEN_ON_AMBER_ON	0x00C0
#define GPIO_LED_ALL_OFF		0x0000
#define GPIO_LED_RED_ON_OTHER_OFF	0x0001	/* isp2322 */
#define GPIO_LED_RGA_ON			0x00C1	/* isp2322: red green amber */

	union {
		struct {
			uint16_t unused_10[8];	/* Gap */
			uint16_t mailbox8;
			uint16_t mailbox9;
			uint16_t mailbox10;
			uint16_t mailbox11;
			uint16_t mailbox12;
			uint16_t mailbox13;
			uint16_t mailbox14;
			uint16_t mailbox15;
			uint16_t mailbox16;
			uint16_t mailbox17;
			uint16_t mailbox18;
			uint16_t mailbox19;
			uint16_t mailbox20;
			uint16_t mailbox21;
			uint16_t mailbox22;
			uint16_t mailbox23;	/* Also probe reg. */
		} __attribute__((packed)) isp2200;
	} u_end;
};

struct device_reg_25xxmq {
	uint32_t req_q_in;
	uint32_t req_q_out;
	uint32_t rsp_q_in;
	uint32_t rsp_q_out;
};

typedef union {
		struct device_reg_2xxx isp;
		struct device_reg_24xx isp24;
		struct device_reg_25xxmq isp25mq;
		struct device_reg_82xx isp82;
} device_reg_t;

#define ISP_REQ_Q_IN(ha, reg) \
	(IS_QLA2100(ha) || IS_QLA2200(ha) ? \
	 &(reg)->u.isp2100.mailbox4 : \
	 &(reg)->u.isp2300.req_q_in)
#define ISP_REQ_Q_OUT(ha, reg) \
	(IS_QLA2100(ha) || IS_QLA2200(ha) ? \
	 &(reg)->u.isp2100.mailbox4 : \
	 &(reg)->u.isp2300.req_q_out)
#define ISP_RSP_Q_IN(ha, reg) \
	(IS_QLA2100(ha) || IS_QLA2200(ha) ? \
	 &(reg)->u.isp2100.mailbox5 : \
	 &(reg)->u.isp2300.rsp_q_in)
#define ISP_RSP_Q_OUT(ha, reg) \
	(IS_QLA2100(ha) || IS_QLA2200(ha) ? \
	 &(reg)->u.isp2100.mailbox5 : \
	 &(reg)->u.isp2300.rsp_q_out)

#define MAILBOX_REG(ha, reg, num) \
	(IS_QLA2100(ha) || IS_QLA2200(ha) ? \
	 (num < 8 ? \
	  &(reg)->u.isp2100.mailbox0 + (num) : \
	  &(reg)->u_end.isp2200.mailbox8 + (num) - 8) : \
	 &(reg)->u.isp2300.mailbox0 + (num))
#define RD_MAILBOX_REG(ha, reg, num) \
	RD_REG_WORD(MAILBOX_REG(ha, reg, num))
#define WRT_MAILBOX_REG(ha, reg, num, data) \
	WRT_REG_WORD(MAILBOX_REG(ha, reg, num), data)

#define FB_CMD_REG(ha, reg) \
	(IS_QLA2100(ha) || IS_QLA2200(ha) ? \
	 &(reg)->fb_cmd_2100 : \
	 &(reg)->u.isp2300.fb_cmd)
#define RD_FB_CMD_REG(ha, reg) \
	RD_REG_WORD(FB_CMD_REG(ha, reg))
#define WRT_FB_CMD_REG(ha, reg, data) \
	WRT_REG_WORD(FB_CMD_REG(ha, reg), data)

typedef struct {
	uint32_t	out_mb;		/* outbound from driver */
	uint32_t	in_mb;			/* Incoming from RISC */
	uint16_t	mb[MAILBOX_REGISTER_COUNT];
	long		buf_size;
	void		*bufp;
	uint32_t	tov;
	uint8_t		flags;
#define MBX_DMA_IN	BIT_0
#define	MBX_DMA_OUT	BIT_1
#define IOCTL_CMD	BIT_2
} mbx_cmd_t;

#define	MBX_TOV_SECONDS	30

/*
 *  ISP product identification definitions in mailboxes after reset.
 */
#define PROD_ID_1		0x4953
#define PROD_ID_2		0x0000
#define PROD_ID_2a		0x5020
#define PROD_ID_3		0x2020

/*
 * ISP mailbox Self-Test status codes
 */
#define MBS_FRM_ALIVE		0	/* Firmware Alive. */
#define MBS_CHKSUM_ERR		1	/* Checksum Error. */
#define MBS_BUSY		4	/* Busy. */

/*
 * ISP mailbox command complete status codes
 */
#define MBS_COMMAND_COMPLETE		0x4000
#define MBS_INVALID_COMMAND		0x4001
#define MBS_HOST_INTERFACE_ERROR	0x4002
#define MBS_TEST_FAILED			0x4003
#define MBS_COMMAND_ERROR		0x4005
#define MBS_COMMAND_PARAMETER_ERROR	0x4006
#define MBS_PORT_ID_USED		0x4007
#define MBS_LOOP_ID_USED		0x4008
#define MBS_ALL_IDS_IN_USE		0x4009
#define MBS_NOT_LOGGED_IN		0x400A
#define MBS_LINK_DOWN_ERROR		0x400B
#define MBS_DIAG_ECHO_TEST_ERROR	0x400C

/*
 * ISP mailbox asynchronous event status codes
 */
#define MBA_ASYNC_EVENT		0x8000	/* Asynchronous event. */
#define MBA_RESET		0x8001	/* Reset Detected. */
#define MBA_SYSTEM_ERR		0x8002	/* System Error. */
#define MBA_REQ_TRANSFER_ERR	0x8003	/* Request Transfer Error. */
#define MBA_RSP_TRANSFER_ERR	0x8004	/* Response Transfer Error. */
#define MBA_WAKEUP_THRES	0x8005	/* Request Queue Wake-up. */
#define MBA_LIP_OCCURRED	0x8010	/* Loop Initialization Procedure */
					/* occurred. */
#define MBA_LOOP_UP		0x8011	/* FC Loop UP. */
#define MBA_LOOP_DOWN		0x8012	/* FC Loop Down. */
#define MBA_LIP_RESET		0x8013	/* LIP reset occurred. */
#define MBA_PORT_UPDATE		0x8014	/* Port Database update. */
#define MBA_RSCN_UPDATE		0x8015	/* Register State Chg Notification. */
#define MBA_LIP_F8		0x8016	/* Received a LIP F8. */
#define MBA_LOOP_INIT_ERR	0x8017	/* Loop Initialization Error. */
#define MBA_FABRIC_AUTH_REQ	0x801b	/* Fabric Authentication Required. */
#define MBA_SCSI_COMPLETION	0x8020	/* SCSI Command Complete. */
#define MBA_CTIO_COMPLETION	0x8021	/* CTIO Complete. */
#define MBA_IP_COMPLETION	0x8022	/* IP Transmit Command Complete. */
#define MBA_IP_RECEIVE		0x8023	/* IP Received. */
#define MBA_IP_BROADCAST	0x8024	/* IP Broadcast Received. */
#define MBA_IP_LOW_WATER_MARK	0x8025	/* IP Low Water Mark reached. */
#define MBA_IP_RCV_BUFFER_EMPTY 0x8026	/* IP receive buffer queue empty. */
#define MBA_IP_HDR_DATA_SPLIT	0x8027	/* IP header/data splitting feature */
					/* used. */
#define MBA_TRACE_NOTIFICATION	0x8028	/* Trace/Diagnostic notification. */
#define MBA_POINT_TO_POINT	0x8030	/* Point to point mode. */
#define MBA_CMPLT_1_16BIT	0x8031	/* Completion 1 16bit IOSB. */
#define MBA_CMPLT_2_16BIT	0x8032	/* Completion 2 16bit IOSB. */
#define MBA_CMPLT_3_16BIT	0x8033	/* Completion 3 16bit IOSB. */
#define MBA_CMPLT_4_16BIT	0x8034	/* Completion 4 16bit IOSB. */
#define MBA_CMPLT_5_16BIT	0x8035	/* Completion 5 16bit IOSB. */
#define MBA_CHG_IN_CONNECTION	0x8036	/* Change in connection mode. */
#define MBA_RIO_RESPONSE	0x8040	/* RIO response queue update. */
#define MBA_ZIO_RESPONSE	0x8040	/* ZIO response queue update. */
#define MBA_CMPLT_2_32BIT	0x8042	/* Completion 2 32bit IOSB. */
#define MBA_BYPASS_NOTIFICATION	0x8043	/* Auto bypass notification. */
#define MBA_DISCARD_RND_FRAME	0x8048	/* discard RND frame due to error. */
#define MBA_REJECTED_FCP_CMD	0x8049	/* rejected FCP_CMD. */

/* 83XX FCoE specific */
#define MBA_IDC_AEN		0x8200  /* FCoE: NIC Core state change AEN */

/* Interrupt type codes */
#define INTR_ROM_MB_SUCCESS		0x1
#define INTR_ROM_MB_FAILED		0x2
#define INTR_MB_SUCCESS			0x10
#define INTR_MB_FAILED			0x11
#define INTR_ASYNC_EVENT		0x12
#define INTR_RSP_QUE_UPDATE		0x13
#define INTR_RSP_QUE_UPDATE_83XX	0x14
#define INTR_ATIO_QUE_UPDATE		0x1C
#define INTR_ATIO_RSP_QUE_UPDATE	0x1D

/* ISP mailbox loopback echo diagnostic error code */
#define MBS_LB_RESET	0x17
/*
 * Firmware options 1, 2, 3.
 */
#define FO1_AE_ON_LIPF8			BIT_0
#define FO1_AE_ALL_LIP_RESET		BIT_1
#define FO1_CTIO_RETRY			BIT_3
#define FO1_DISABLE_LIP_F7_SW		BIT_4
#define FO1_DISABLE_100MS_LOS_WAIT	BIT_5
#define FO1_DISABLE_GPIO6_7		BIT_6	/* LED bits */
#define FO1_AE_ON_LOOP_INIT_ERR		BIT_7
#define FO1_SET_EMPHASIS_SWING		BIT_8
#define FO1_AE_AUTO_BYPASS		BIT_9
#define FO1_ENABLE_PURE_IOCB		BIT_10
#define FO1_AE_PLOGI_RJT		BIT_11
#define FO1_ENABLE_ABORT_SEQUENCE	BIT_12
#define FO1_AE_QUEUE_FULL		BIT_13

#define FO2_ENABLE_ATIO_TYPE_3		BIT_0
#define FO2_REV_LOOPBACK		BIT_1

#define FO3_ENABLE_EMERG_IOCB		BIT_0
#define FO3_AE_RND_ERROR		BIT_1

/* 24XX additional firmware options */
#define ADD_FO_COUNT			3
#define ADD_FO1_DISABLE_GPIO_LED_CTRL	BIT_6	/* LED bits */
#define ADD_FO1_ENABLE_PUREX_IOCB	BIT_10

#define ADD_FO2_ENABLE_SEL_CLS2		BIT_5

#define ADD_FO3_NO_ABT_ON_LINK_DOWN	BIT_14

/*
 * ISP mailbox commands
 */
#define MBC_LOAD_RAM			1	/* Load RAM. */
#define MBC_EXECUTE_FIRMWARE		2	/* Execute firmware. */
#define MBC_WRITE_RAM_WORD		4	/* Write RAM word. */
#define MBC_READ_RAM_WORD		5	/* Read RAM word. */
#define MBC_MAILBOX_REGISTER_TEST	6	/* Wrap incoming mailboxes */
#define MBC_VERIFY_CHECKSUM		7	/* Verify checksum. */
#define MBC_GET_FIRMWARE_VERSION	8	/* Get firmware revision. */
#define MBC_LOAD_RISC_RAM		9	/* Load RAM command. */
#define MBC_DUMP_RISC_RAM		0xa	/* Dump RAM command. */
#define MBC_LOAD_RISC_RAM_EXTENDED	0xb	/* Load RAM extended. */
#define MBC_DUMP_RISC_RAM_EXTENDED	0xc	/* Dump RAM extended. */
#define MBC_WRITE_RAM_WORD_EXTENDED	0xd	/* Write RAM word extended */
#define MBC_READ_RAM_EXTENDED		0xf	/* Read RAM extended. */
#define MBC_IOCB_COMMAND		0x12	/* Execute IOCB command. */
#define MBC_STOP_FIRMWARE		0x14	/* Stop firmware. */
#define MBC_ABORT_COMMAND		0x15	/* Abort IOCB command. */
#define MBC_ABORT_DEVICE		0x16	/* Abort device (ID/LUN). */
#define MBC_ABORT_TARGET		0x17	/* Abort target (ID). */
#define MBC_RESET			0x18	/* Reset. */
#define MBC_GET_ADAPTER_LOOP_ID		0x20	/* Get loop id of ISP2200. */
#define MBC_GET_RETRY_COUNT		0x22	/* Get f/w retry cnt/delay. */
#define MBC_DISABLE_VI			0x24	/* Disable VI operation. */
#define MBC_ENABLE_VI			0x25	/* Enable VI operation. */
#define MBC_GET_FIRMWARE_OPTION		0x28	/* Get Firmware Options. */
#define MBC_SET_FIRMWARE_OPTION		0x38	/* Set Firmware Options. */
#define MBC_LOOP_PORT_BYPASS		0x40	/* Loop Port Bypass. */
#define MBC_LOOP_PORT_ENABLE		0x41	/* Loop Port Enable. */
#define MBC_GET_RESOURCE_COUNTS		0x42	/* Get Resource Counts. */
#define MBC_NON_PARTICIPATE		0x43	/* Non-Participating Mode. */
#define MBC_DIAGNOSTIC_ECHO		0x44	/* Diagnostic echo. */
#define MBC_DIAGNOSTIC_LOOP_BACK	0x45	/* Diagnostic loop back. */
#define MBC_ONLINE_SELF_TEST		0x46	/* Online self-test. */
#define MBC_ENHANCED_GET_PORT_DATABASE	0x47	/* Get port database + login */
#define MBC_CONFIGURE_VF		0x4b	/* Configure VFs */
#define MBC_RESET_LINK_STATUS		0x52	/* Reset Link Error Status */
#define MBC_IOCB_COMMAND_A64		0x54	/* Execute IOCB command (64) */
#define MBC_PORT_LOGOUT			0x56	/* Port Logout request */
#define MBC_SEND_RNID_ELS		0x57	/* Send RNID ELS request */
#define MBC_SET_RNID_PARAMS		0x59	/* Set RNID parameters */
#define MBC_GET_RNID_PARAMS		0x5a	/* Data Rate */
#define MBC_DATA_RATE			0x5d	/* Get RNID parameters */
#define MBC_INITIALIZE_FIRMWARE		0x60	/* Initialize firmware */
#define MBC_INITIATE_LIP		0x62	/* Initiate Loop */
						/* Initialization Procedure */
#define MBC_GET_FC_AL_POSITION_MAP	0x63	/* Get FC_AL Position Map. */
#define MBC_GET_PORT_DATABASE		0x64	/* Get Port Database. */
#define MBC_CLEAR_ACA			0x65	/* Clear ACA. */
#define MBC_TARGET_RESET		0x66	/* Target Reset. */
#define MBC_CLEAR_TASK_SET		0x67	/* Clear Task Set. */
#define MBC_ABORT_TASK_SET		0x68	/* Abort Task Set. */
#define MBC_GET_FIRMWARE_STATE		0x69	/* Get firmware state. */
#define MBC_GET_PORT_NAME		0x6a	/* Get port name. */
#define MBC_GET_LINK_STATUS		0x6b	/* Get port link status. */
#define MBC_LIP_RESET			0x6c	/* LIP reset. */
#define MBC_SEND_SNS_COMMAND		0x6e	/* Send Simple Name Server */
						/* commandd. */
#define MBC_LOGIN_FABRIC_PORT		0x6f	/* Login fabric port. */
#define MBC_SEND_CHANGE_REQUEST		0x70	/* Send Change Request. */
#define MBC_LOGOUT_FABRIC_PORT		0x71	/* Logout fabric port. */
#define MBC_LIP_FULL_LOGIN		0x72	/* Full login LIP. */
#define MBC_LOGIN_LOOP_PORT		0x74	/* Login Loop Port. */
#define MBC_PORT_NODE_NAME_LIST		0x75	/* Get port/node name list. */
#define MBC_INITIALIZE_RECEIVE_QUEUE	0x77	/* Initialize receive queue */
#define MBC_UNLOAD_IP			0x79	/* Shutdown IP */
#define MBC_GET_ID_LIST			0x7C	/* Get Port ID list. */
#define MBC_SEND_LFA_COMMAND		0x7D	/* Send Loop Fabric Address */
#define MBC_LUN_RESET			0x7E	/* Send LUN reset */

/*
 * ISP24xx mailbox commands
 */
#define MBC_SERDES_PARAMS		0x10	/* Serdes Tx Parameters. */
#define MBC_GET_IOCB_STATUS		0x12	/* Get IOCB status command. */
#define MBC_PORT_PARAMS			0x1A	/* Port iDMA Parameters. */
#define MBC_GET_TIMEOUT_PARAMS		0x22	/* Get FW timeouts. */
#define MBC_TRACE_CONTROL		0x27	/* Trace control command. */
#define MBC_GEN_SYSTEM_ERROR		0x2a	/* Generate System Error. */
#define MBC_WRITE_SFP			0x30	/* Write SFP Data. */
#define MBC_READ_SFP			0x31	/* Read SFP Data. */
#define MBC_SET_TIMEOUT_PARAMS		0x32	/* Set FW timeouts. */
#define MBC_MID_INITIALIZE_FIRMWARE	0x48	/* MID Initialize firmware. */
#define MBC_MID_GET_VP_DATABASE		0x49	/* MID Get VP Database. */
#define MBC_MID_GET_VP_ENTRY		0x4a	/* MID Get VP Entry. */
#define MBC_HOST_MEMORY_COPY		0x53	/* Host Memory Copy. */
#define MBC_SEND_RNFT_ELS		0x5e	/* Send RNFT ELS request */
#define MBC_GET_LINK_PRIV_STATS		0x6d	/* Get link & private data. */
#define MBC_SET_VENDOR_ID		0x76	/* Set Vendor ID. */
#define MBC_PORT_RESET			0x120	/* Port Reset */
#define MBC_SET_PORT_CONFIG		0x122	/* Set port configuration */
#define MBC_GET_PORT_CONFIG		0x123	/* Get port configuration */

/*
 * ISP81xx mailbox commands
 */
#define MBC_WRITE_MPI_REGISTER		0x01    /* Write MPI Register. */

/* Firmware return data sizes */
#define FCAL_MAP_SIZE	128

/* Mailbox bit definitions for out_mb and in_mb */
#define	MBX_31		BIT_31
#define	MBX_30		BIT_30
#define	MBX_29		BIT_29
#define	MBX_28		BIT_28
#define	MBX_27		BIT_27
#define	MBX_26		BIT_26
#define	MBX_25		BIT_25
#define	MBX_24		BIT_24
#define	MBX_23		BIT_23
#define	MBX_22		BIT_22
#define	MBX_21		BIT_21
#define	MBX_20		BIT_20
#define	MBX_19		BIT_19
#define	MBX_18		BIT_18
#define	MBX_17		BIT_17
#define	MBX_16		BIT_16
#define	MBX_15		BIT_15
#define	MBX_14		BIT_14
#define	MBX_13		BIT_13
#define	MBX_12		BIT_12
#define	MBX_11		BIT_11
#define	MBX_10		BIT_10
#define	MBX_9		BIT_9
#define	MBX_8		BIT_8
#define	MBX_7		BIT_7
#define	MBX_6		BIT_6
#define	MBX_5		BIT_5
#define	MBX_4		BIT_4
#define	MBX_3		BIT_3
#define	MBX_2		BIT_2
#define	MBX_1		BIT_1
#define	MBX_0		BIT_0

/*
 * Firmware state codes from get firmware state mailbox command
 */
#define FSTATE_CONFIG_WAIT      0
#define FSTATE_WAIT_AL_PA       1
#define FSTATE_WAIT_LOGIN       2
#define FSTATE_READY            3
#define FSTATE_LOSS_OF_SYNC     4
#define FSTATE_ERROR            5
#define FSTATE_REINIT           6
#define FSTATE_NON_PART         7

#define FSTATE_CONFIG_CORRECT      0
#define FSTATE_P2P_RCV_LIP         1
#define FSTATE_P2P_CHOOSE_LOOP     2
#define FSTATE_P2P_RCV_UNIDEN_LIP  3
#define FSTATE_FATAL_ERROR         4
#define FSTATE_LOOP_BACK_CONN      5

/*
 * Port Database structure definition
 * Little endian except where noted.
 */
#define	PORT_DATABASE_SIZE	128	/* bytes */
typedef struct {
	uint8_t options;
	uint8_t control;
	uint8_t master_state;
	uint8_t slave_state;
	uint8_t reserved[2];
	uint8_t hard_address;
	uint8_t reserved_1;
	uint8_t port_id[4];
	uint8_t node_name[WWN_SIZE];
	uint8_t port_name[WWN_SIZE];
	uint16_t execution_throttle;
	uint16_t execution_count;
	uint8_t reset_count;
	uint8_t reserved_2;
	uint16_t resource_allocation;
	uint16_t current_allocation;
	uint16_t queue_head;
	uint16_t queue_tail;
	uint16_t transmit_execution_list_next;
	uint16_t transmit_execution_list_previous;
	uint16_t common_features;
	uint16_t total_concurrent_sequences;
	uint16_t RO_by_information_category;
	uint8_t recipient;
	uint8_t initiator;
	uint16_t receive_data_size;
	uint16_t concurrent_sequences;
	uint16_t open_sequences_per_exchange;
	uint16_t lun_abort_flags;
	uint16_t lun_stop_flags;
	uint16_t stop_queue_head;
	uint16_t stop_queue_tail;
	uint16_t port_retry_timer;
	uint16_t next_sequence_id;
	uint16_t frame_count;
	uint16_t PRLI_payload_length;
	uint8_t prli_svc_param_word_0[2];	/* Big endian */
						/* Bits 15-0 of word 0 */
	uint8_t prli_svc_param_word_3[2];	/* Big endian */
						/* Bits 15-0 of word 3 */
	uint16_t loop_id;
	uint16_t extended_lun_info_list_pointer;
	uint16_t extended_lun_stop_list_pointer;
} port_database_t;

/*
 * Port database slave/master states
 */
#define PD_STATE_DISCOVERY			0
#define PD_STATE_WAIT_DISCOVERY_ACK		1
#define PD_STATE_PORT_LOGIN			2
#define PD_STATE_WAIT_PORT_LOGIN_ACK		3
#define PD_STATE_PROCESS_LOGIN			4
#define PD_STATE_WAIT_PROCESS_LOGIN_ACK		5
#define PD_STATE_PORT_LOGGED_IN			6
#define PD_STATE_PORT_UNAVAILABLE		7
#define PD_STATE_PROCESS_LOGOUT			8
#define PD_STATE_WAIT_PROCESS_LOGOUT_ACK	9
#define PD_STATE_PORT_LOGOUT			10
#define PD_STATE_WAIT_PORT_LOGOUT_ACK		11


#define QLA_ZIO_MODE_6		(BIT_2 | BIT_1)
#define QLA_ZIO_DISABLED	0
#define QLA_ZIO_DEFAULT_TIMER	2

/*
 * ISP Initialization Control Block.
 * Little endian except where noted.
 */
#define	ICB_VERSION 1
typedef struct {
	uint8_t  version;
	uint8_t  reserved_1;

	/*
	 * LSB BIT 0  = Enable Hard Loop Id
	 * LSB BIT 1  = Enable Fairness
	 * LSB BIT 2  = Enable Full-Duplex
	 * LSB BIT 3  = Enable Fast Posting
	 * LSB BIT 4  = Enable Target Mode
	 * LSB BIT 5  = Disable Initiator Mode
	 * LSB BIT 6  = Enable ADISC
	 * LSB BIT 7  = Enable Target Inquiry Data
	 *
	 * MSB BIT 0  = Enable PDBC Notify
	 * MSB BIT 1  = Non Participating LIP
	 * MSB BIT 2  = Descending Loop ID Search
	 * MSB BIT 3  = Acquire Loop ID in LIPA
	 * MSB BIT 4  = Stop PortQ on Full Status
	 * MSB BIT 5  = Full Login after LIP
	 * MSB BIT 6  = Node Name Option
	 * MSB BIT 7  = Ext IFWCB enable bit
	 */
	uint8_t  firmware_options[2];

	uint16_t frame_payload_size;
	uint16_t max_iocb_allocation;
	uint16_t execution_throttle;
	uint8_t  retry_count;
	uint8_t	 retry_delay;			/* unused */
	uint8_t	 port_name[WWN_SIZE];		/* Big endian. */
	uint16_t hard_address;
	uint8_t	 inquiry_data;
	uint8_t	 login_timeout;
	uint8_t	 node_name[WWN_SIZE];		/* Big endian. */

	uint16_t request_q_outpointer;
	uint16_t response_q_inpointer;
	uint16_t request_q_length;
	uint16_t response_q_length;
	uint32_t request_q_address[2];
	uint32_t response_q_address[2];

	uint16_t lun_enables;
	uint8_t  command_resource_count;
	uint8_t  immediate_notify_resource_count;
	uint16_t timeout;
	uint8_t  reserved_2[2];

	/*
	 * LSB BIT 0 = Timer Operation mode bit 0
	 * LSB BIT 1 = Timer Operation mode bit 1
	 * LSB BIT 2 = Timer Operation mode bit 2
	 * LSB BIT 3 = Timer Operation mode bit 3
	 * LSB BIT 4 = Init Config Mode bit 0
	 * LSB BIT 5 = Init Config Mode bit 1
	 * LSB BIT 6 = Init Config Mode bit 2
	 * LSB BIT 7 = Enable Non part on LIHA failure
	 *
	 * MSB BIT 0 = Enable class 2
	 * MSB BIT 1 = Enable ACK0
	 * MSB BIT 2 =
	 * MSB BIT 3 =
	 * MSB BIT 4 = FC Tape Enable
	 * MSB BIT 5 = Enable FC Confirm
	 * MSB BIT 6 = Enable command queuing in target mode
	 * MSB BIT 7 = No Logo On Link Down
	 */
	uint8_t	 add_firmware_options[2];

	uint8_t	 response_accumulation_timer;
	uint8_t	 interrupt_delay_timer;

	/*
	 * LSB BIT 0 = Enable Read xfr_rdy
	 * LSB BIT 1 = Soft ID only
	 * LSB BIT 2 =
	 * LSB BIT 3 =
	 * LSB BIT 4 = FCP RSP Payload [0]
	 * LSB BIT 5 = FCP RSP Payload [1] / Sbus enable - 2200
	 * LSB BIT 6 = Enable Out-of-Order frame handling
	 * LSB BIT 7 = Disable Automatic PLOGI on Local Loop
	 *
	 * MSB BIT 0 = Sbus enable - 2300
	 * MSB BIT 1 =
	 * MSB BIT 2 =
	 * MSB BIT 3 =
	 * MSB BIT 4 = LED mode
	 * MSB BIT 5 = enable 50 ohm termination
	 * MSB BIT 6 = Data Rate (2300 only)
	 * MSB BIT 7 = Data Rate (2300 only)
	 */
	uint8_t	 special_options[2];

	uint8_t  reserved_3[26];
} init_cb_t;

/*
 * Get Link Status mailbox command return buffer.
 */
#define GLSO_SEND_RPS	BIT_0
#define GLSO_USE_DID	BIT_3

struct link_statistics {
	uint32_t link_fail_cnt;
	uint32_t loss_sync_cnt;
	uint32_t loss_sig_cnt;
	uint32_t prim_seq_err_cnt;
	uint32_t inval_xmit_word_cnt;
	uint32_t inval_crc_cnt;
	uint32_t lip_cnt;
	uint32_t unused1[0x1a];
	uint32_t tx_frames;
	uint32_t rx_frames;
	uint32_t dumped_frames;
	uint32_t unused2[2];
	uint32_t nos_rcvd;
};

/*
 * NVRAM Command values.
 */
#define NV_START_BIT            BIT_2
#define NV_WRITE_OP             (BIT_26+BIT_24)
#define NV_READ_OP              (BIT_26+BIT_25)
#define NV_ERASE_OP             (BIT_26+BIT_25+BIT_24)
#define NV_MASK_OP              (BIT_26+BIT_25+BIT_24)
#define NV_DELAY_COUNT          10

/*
 * QLogic ISP2100, ISP2200 and ISP2300 NVRAM structure definition.
 */
typedef struct {
	/*
	 * NVRAM header
	 */
	uint8_t	id[4];
	uint8_t	nvram_version;
	uint8_t	reserved_0;

	/*
	 * NVRAM RISC parameter block
	 */
	uint8_t	parameter_block_version;
	uint8_t	reserved_1;

	/*
	 * LSB BIT 0  = Enable Hard Loop Id
	 * LSB BIT 1  = Enable Fairness
	 * LSB BIT 2  = Enable Full-Duplex
	 * LSB BIT 3  = Enable Fast Posting
	 * LSB BIT 4  = Enable Target Mode
	 * LSB BIT 5  = Disable Initiator Mode
	 * LSB BIT 6  = Enable ADISC
	 * LSB BIT 7  = Enable Target Inquiry Data
	 *
	 * MSB BIT 0  = Enable PDBC Notify
	 * MSB BIT 1  = Non Participating LIP
	 * MSB BIT 2  = Descending Loop ID Search
	 * MSB BIT 3  = Acquire Loop ID in LIPA
	 * MSB BIT 4  = Stop PortQ on Full Status
	 * MSB BIT 5  = Full Login after LIP
	 * MSB BIT 6  = Node Name Option
	 * MSB BIT 7  = Ext IFWCB enable bit
	 */
	uint8_t	 firmware_options[2];

	uint16_t frame_payload_size;
	uint16_t max_iocb_allocation;
	uint16_t execution_throttle;
	uint8_t	 retry_count;
	uint8_t	 retry_delay;			/* unused */
	uint8_t	 port_name[WWN_SIZE];		/* Big endian. */
	uint16_t hard_address;
	uint8_t	 inquiry_data;
	uint8_t	 login_timeout;
	uint8_t	 node_name[WWN_SIZE];		/* Big endian. */

	/*
	 * LSB BIT 0 = Timer Operation mode bit 0
	 * LSB BIT 1 = Timer Operation mode bit 1
	 * LSB BIT 2 = Timer Operation mode bit 2
	 * LSB BIT 3 = Timer Operation mode bit 3
	 * LSB BIT 4 = Init Config Mode bit 0
	 * LSB BIT 5 = Init Config Mode bit 1
	 * LSB BIT 6 = Init Config Mode bit 2
	 * LSB BIT 7 = Enable Non part on LIHA failure
	 *
	 * MSB BIT 0 = Enable class 2
	 * MSB BIT 1 = Enable ACK0
	 * MSB BIT 2 =
	 * MSB BIT 3 =
	 * MSB BIT 4 = FC Tape Enable
	 * MSB BIT 5 = Enable FC Confirm
	 * MSB BIT 6 = Enable command queuing in target mode
	 * MSB BIT 7 = No Logo On Link Down
	 */
	uint8_t	 add_firmware_options[2];

	uint8_t	 response_accumulation_timer;
	uint8_t	 interrupt_delay_timer;

	/*
	 * LSB BIT 0 = Enable Read xfr_rdy
	 * LSB BIT 1 = Soft ID only
	 * LSB BIT 2 =
	 * LSB BIT 3 =
	 * LSB BIT 4 = FCP RSP Payload [0]
	 * LSB BIT 5 = FCP RSP Payload [1] / Sbus enable - 2200
	 * LSB BIT 6 = Enable Out-of-Order frame handling
	 * LSB BIT 7 = Disable Automatic PLOGI on Local Loop
	 *
	 * MSB BIT 0 = Sbus enable - 2300
	 * MSB BIT 1 =
	 * MSB BIT 2 =
	 * MSB BIT 3 =
	 * MSB BIT 4 = LED mode
	 * MSB BIT 5 = enable 50 ohm termination
	 * MSB BIT 6 = Data Rate (2300 only)
	 * MSB BIT 7 = Data Rate (2300 only)
	 */
	uint8_t	 special_options[2];

	/* Reserved for expanded RISC parameter block */
	uint8_t reserved_2[22];

	/*
	 * LSB BIT 0 = Tx Sensitivity 1G bit 0
	 * LSB BIT 1 = Tx Sensitivity 1G bit 1
	 * LSB BIT 2 = Tx Sensitivity 1G bit 2
	 * LSB BIT 3 = Tx Sensitivity 1G bit 3
	 * LSB BIT 4 = Rx Sensitivity 1G bit 0
	 * LSB BIT 5 = Rx Sensitivity 1G bit 1
	 * LSB BIT 6 = Rx Sensitivity 1G bit 2
	 * LSB BIT 7 = Rx Sensitivity 1G bit 3
	 *
	 * MSB BIT 0 = Tx Sensitivity 2G bit 0
	 * MSB BIT 1 = Tx Sensitivity 2G bit 1
	 * MSB BIT 2 = Tx Sensitivity 2G bit 2
	 * MSB BIT 3 = Tx Sensitivity 2G bit 3
	 * MSB BIT 4 = Rx Sensitivity 2G bit 0
	 * MSB BIT 5 = Rx Sensitivity 2G bit 1
	 * MSB BIT 6 = Rx Sensitivity 2G bit 2
	 * MSB BIT 7 = Rx Sensitivity 2G bit 3
	 *
	 * LSB BIT 0 = Output Swing 1G bit 0
	 * LSB BIT 1 = Output Swing 1G bit 1
	 * LSB BIT 2 = Output Swing 1G bit 2
	 * LSB BIT 3 = Output Emphasis 1G bit 0
	 * LSB BIT 4 = Output Emphasis 1G bit 1
	 * LSB BIT 5 = Output Swing 2G bit 0
	 * LSB BIT 6 = Output Swing 2G bit 1
	 * LSB BIT 7 = Output Swing 2G bit 2
	 *
	 * MSB BIT 0 = Output Emphasis 2G bit 0
	 * MSB BIT 1 = Output Emphasis 2G bit 1
	 * MSB BIT 2 = Output Enable
	 * MSB BIT 3 =
	 * MSB BIT 4 =
	 * MSB BIT 5 =
	 * MSB BIT 6 =
	 * MSB BIT 7 =
	 */
	uint8_t seriallink_options[4];

	/*
	 * NVRAM host parameter block
	 *
	 * LSB BIT 0 = Enable spinup delay
	 * LSB BIT 1 = Disable BIOS
	 * LSB BIT 2 = Enable Memory Map BIOS
	 * LSB BIT 3 = Enable Selectable Boot
	 * LSB BIT 4 = Disable RISC code load
	 * LSB BIT 5 = Set cache line size 1
	 * LSB BIT 6 = PCI Parity Disable
	 * LSB BIT 7 = Enable extended logging
	 *
	 * MSB BIT 0 = Enable 64bit addressing
	 * MSB BIT 1 = Enable lip reset
	 * MSB BIT 2 = Enable lip full login
	 * MSB BIT 3 = Enable target reset
	 * MSB BIT 4 = Enable database storage
	 * MSB BIT 5 = Enable cache flush read
	 * MSB BIT 6 = Enable database load
	 * MSB BIT 7 = Enable alternate WWN
	 */
	uint8_t host_p[2];

	uint8_t boot_node_name[WWN_SIZE];
	uint8_t boot_lun_number;
	uint8_t reset_delay;
	uint8_t port_down_retry_count;
	uint8_t boot_id_number;
	uint16_t max_luns_per_target;
	uint8_t fcode_boot_port_name[WWN_SIZE];
	uint8_t alternate_port_name[WWN_SIZE];
	uint8_t alternate_node_name[WWN_SIZE];

	/*
	 * BIT 0 = Selective Login
	 * BIT 1 = Alt-Boot Enable
	 * BIT 2 =
	 * BIT 3 = Boot Order List
	 * BIT 4 =
	 * BIT 5 = Selective LUN
	 * BIT 6 =
	 * BIT 7 = unused
	 */
	uint8_t efi_parameters;

	uint8_t link_down_timeout;

	uint8_t adapter_id[16];

	uint8_t alt1_boot_node_name[WWN_SIZE];
	uint16_t alt1_boot_lun_number;
	uint8_t alt2_boot_node_name[WWN_SIZE];
	uint16_t alt2_boot_lun_number;
	uint8_t alt3_boot_node_name[WWN_SIZE];
	uint16_t alt3_boot_lun_number;
	uint8_t alt4_boot_node_name[WWN_SIZE];
	uint16_t alt4_boot_lun_number;
	uint8_t alt5_boot_node_name[WWN_SIZE];
	uint16_t alt5_boot_lun_number;
	uint8_t alt6_boot_node_name[WWN_SIZE];
	uint16_t alt6_boot_lun_number;
	uint8_t alt7_boot_node_name[WWN_SIZE];
	uint16_t alt7_boot_lun_number;

	uint8_t reserved_3[2];

	/* Offset 200-215 : Model Number */
	uint8_t model_number[16];

	/* OEM related items */
	uint8_t oem_specific[16];

	/*
	 * NVRAM Adapter Features offset 232-239
	 *
	 * LSB BIT 0 = External GBIC
	 * LSB BIT 1 = Risc RAM parity
	 * LSB BIT 2 = Buffer Plus Module
	 * LSB BIT 3 = Multi Chip Adapter
	 * LSB BIT 4 = Internal connector
	 * LSB BIT 5 =
	 * LSB BIT 6 =
	 * LSB BIT 7 =
	 *
	 * MSB BIT 0 =
	 * MSB BIT 1 =
	 * MSB BIT 2 =
	 * MSB BIT 3 =
	 * MSB BIT 4 =
	 * MSB BIT 5 =
	 * MSB BIT 6 =
	 * MSB BIT 7 =
	 */
	uint8_t	adapter_features[2];

	uint8_t reserved_4[16];

	/* Subsystem vendor ID for ISP2200 */
	uint16_t subsystem_vendor_id_2200;

	/* Subsystem device ID for ISP2200 */
	uint16_t subsystem_device_id_2200;

	uint8_t	 reserved_5;
	uint8_t	 checksum;
} nvram_t;

/*
 * ISP queue - response queue entry definition.
 */
typedef struct {
	uint8_t		entry_type;		/* Entry type. */
	uint8_t		entry_count;		/* Entry count. */
	uint8_t		sys_define;		/* System defined. */
	uint8_t		entry_status;		/* Entry Status. */
	uint32_t	handle;			/* System defined handle */
	uint8_t		data[52];
	uint32_t	signature;
#define RESPONSE_PROCESSED	0xDEADDEAD	/* Signature */
} response_t;

/*
 * ISP queue - ATIO queue entry definition.
 */
struct atio {
	uint8_t		entry_type;		/* Entry type. */
	uint8_t		entry_count;		/* Entry count. */
	uint8_t		data[58];
	uint32_t	signature;
#define ATIO_PROCESSED 0xDEADDEAD		/* Signature */
};

typedef union {
	uint16_t extended;
	struct {
		uint8_t reserved;
		uint8_t standard;
	} id;
} target_id_t;

#define SET_TARGET_ID(ha, to, from)			\
do {							\
	if (HAS_EXTENDED_IDS(ha))			\
		to.extended = cpu_to_le16(from);	\
	else						\
		to.id.standard = (uint8_t)from;		\
} while (0)

/*
 * ISP queue - command entry structure definition.
 */
#define COMMAND_TYPE	0x11		/* Command entry */
typedef struct {
	uint8_t entry_type;		/* Entry type. */
	uint8_t entry_count;		/* Entry count. */
	uint8_t sys_define;		/* System defined. */
	uint8_t entry_status;		/* Entry Status. */
	uint32_t handle;		/* System handle. */
	target_id_t target;		/* SCSI ID */
	uint16_t lun;			/* SCSI LUN */
	uint16_t control_flags;		/* Control flags. */
#define CF_WRITE	BIT_6
#define CF_READ		BIT_5
#define CF_SIMPLE_TAG	BIT_3
#define CF_ORDERED_TAG	BIT_2
#define CF_HEAD_TAG	BIT_1
	uint16_t reserved_1;
	uint16_t timeout;		/* Command timeout. */
	uint16_t dseg_count;		/* Data segment count. */
	uint8_t scsi_cdb[MAX_CMDSZ]; 	/* SCSI command words. */
	uint32_t byte_count;		/* Total byte count. */
	uint32_t dseg_0_address;	/* Data segment 0 address. */
	uint32_t dseg_0_length;		/* Data segment 0 length. */
	uint32_t dseg_1_address;	/* Data segment 1 address. */
	uint32_t dseg_1_length;		/* Data segment 1 length. */
	uint32_t dseg_2_address;	/* Data segment 2 address. */
	uint32_t dseg_2_length;		/* Data segment 2 length. */
} cmd_entry_t;

/*
 * ISP queue - 64-Bit addressing, command entry structure definition.
 */
#define COMMAND_A64_TYPE	0x19	/* Command A64 entry */
typedef struct {
	uint8_t entry_type;		/* Entry type. */
	uint8_t entry_count;		/* Entry count. */
	uint8_t sys_define;		/* System defined. */
	uint8_t entry_status;		/* Entry Status. */
	uint32_t handle;		/* System handle. */
	target_id_t target;		/* SCSI ID */
	uint16_t lun;			/* SCSI LUN */
	uint16_t control_flags;		/* Control flags. */
	uint16_t reserved_1;
	uint16_t timeout;		/* Command timeout. */
	uint16_t dseg_count;		/* Data segment count. */
	uint8_t scsi_cdb[MAX_CMDSZ];	/* SCSI command words. */
	uint32_t byte_count;		/* Total byte count. */
	uint32_t dseg_0_address[2];	/* Data segment 0 address. */
	uint32_t dseg_0_length;		/* Data segment 0 length. */
	uint32_t dseg_1_address[2];	/* Data segment 1 address. */
	uint32_t dseg_1_length;		/* Data segment 1 length. */
} cmd_a64_entry_t, request_t;

/*
 * ISP queue - continuation entry structure definition.
 */
#define CONTINUE_TYPE		0x02	/* Continuation entry. */
typedef struct {
	uint8_t entry_type;		/* Entry type. */
	uint8_t entry_count;		/* Entry count. */
	uint8_t sys_define;		/* System defined. */
	uint8_t entry_status;		/* Entry Status. */
	uint32_t reserved;
	uint32_t dseg_0_address;	/* Data segment 0 address. */
	uint32_t dseg_0_length;		/* Data segment 0 length. */
	uint32_t dseg_1_address;	/* Data segment 1 address. */
	uint32_t dseg_1_length;		/* Data segment 1 length. */
	uint32_t dseg_2_address;	/* Data segment 2 address. */
	uint32_t dseg_2_length;		/* Data segment 2 length. */
	uint32_t dseg_3_address;	/* Data segment 3 address. */
	uint32_t dseg_3_length;		/* Data segment 3 length. */
	uint32_t dseg_4_address;	/* Data segment 4 address. */
	uint32_t dseg_4_length;		/* Data segment 4 length. */
	uint32_t dseg_5_address;	/* Data segment 5 address. */
	uint32_t dseg_5_length;		/* Data segment 5 length. */
	uint32_t dseg_6_address;	/* Data segment 6 address. */
	uint32_t dseg_6_length;		/* Data segment 6 length. */
} cont_entry_t;

/*
 * ISP queue - 64-Bit addressing, continuation entry structure definition.
 */
#define CONTINUE_A64_TYPE	0x0A	/* Continuation A64 entry. */
typedef struct {
	uint8_t entry_type;		/* Entry type. */
	uint8_t entry_count;		/* Entry count. */
	uint8_t sys_define;		/* System defined. */
	uint8_t entry_status;		/* Entry Status. */
	uint32_t dseg_0_address[2];	/* Data segment 0 address. */
	uint32_t dseg_0_length;		/* Data segment 0 length. */
	uint32_t dseg_1_address[2];	/* Data segment 1 address. */
	uint32_t dseg_1_length;		/* Data segment 1 length. */
	uint32_t dseg_2_address	[2];	/* Data segment 2 address. */
	uint32_t dseg_2_length;		/* Data segment 2 length. */
	uint32_t dseg_3_address[2];	/* Data segment 3 address. */
	uint32_t dseg_3_length;		/* Data segment 3 length. */
	uint32_t dseg_4_address[2];	/* Data segment 4 address. */
	uint32_t dseg_4_length;		/* Data segment 4 length. */
} cont_a64_entry_t;

#define PO_MODE_DIF_INSERT	0
#define PO_MODE_DIF_REMOVE	1
#define PO_MODE_DIF_PASS	2
#define PO_MODE_DIF_REPLACE	3
#define PO_MODE_DIF_TCP_CKSUM	6
#define PO_ENABLE_DIF_BUNDLING	BIT_8
#define PO_ENABLE_INCR_GUARD_SEED	BIT_3
#define PO_DISABLE_INCR_REF_TAG	BIT_5
#define PO_DISABLE_GUARD_CHECK	BIT_4
/*
 * ISP queue - 64-Bit addressing, continuation crc entry structure definition.
 */
struct crc_context {
	uint32_t handle;		/* System handle. */
	uint32_t ref_tag;
	uint16_t app_tag;
	uint8_t ref_tag_mask[4];	/* Validation/Replacement Mask*/
	uint8_t app_tag_mask[2];	/* Validation/Replacement Mask*/
	uint16_t guard_seed;		/* Initial Guard Seed */
	uint16_t prot_opts;		/* Requested Data Protection Mode */
	uint16_t blk_size;		/* Data size in bytes */
	uint16_t runt_blk_guard;	/* Guard value for runt block (tape
					 * only) */
	uint32_t byte_count;		/* Total byte count/ total data
					 * transfer count */
	union {
		struct {
			uint32_t	reserved_1;
			uint16_t	reserved_2;
			uint16_t	reserved_3;
			uint32_t	reserved_4;
			uint32_t	data_address[2];
			uint32_t	data_length;
			uint32_t	reserved_5[2];
			uint32_t	reserved_6;
		} nobundling;
		struct {
			uint32_t	dif_byte_count;	/* Total DIF byte
							 * count */
			uint16_t	reserved_1;
			uint16_t	dseg_count;	/* Data segment count */
			uint32_t	reserved_2;
			uint32_t	data_address[2];
			uint32_t	data_length;
			uint32_t	dif_address[2];
			uint32_t	dif_length;	/* Data segment 0
							 * length */
		} bundling;
	} u;

	struct fcp_cmnd	fcp_cmnd;
	dma_addr_t	crc_ctx_dma;
	/* List of DMA context transfers */
	struct list_head dsd_list;

	/* This structure should not exceed 512 bytes */
};

#define CRC_CONTEXT_LEN_FW	(offsetof(struct crc_context, fcp_cmnd.lun))
#define CRC_CONTEXT_FCPCMND_OFF	(offsetof(struct crc_context, fcp_cmnd.lun))

/*
 * ISP queue - status entry structure definition.
 */
#define	STATUS_TYPE	0x03		/* Status entry. */
typedef struct {
	uint8_t entry_type;		/* Entry type. */
	uint8_t entry_count;		/* Entry count. */
	uint8_t sys_define;		/* System defined. */
	uint8_t entry_status;		/* Entry Status. */
	uint32_t handle;		/* System handle. */
	uint16_t scsi_status;		/* SCSI status. */
	uint16_t comp_status;		/* Completion status. */
	uint16_t state_flags;		/* State flags. */
	uint16_t status_flags;		/* Status flags. */
	uint16_t rsp_info_len;		/* Response Info Length. */
	uint16_t req_sense_length;	/* Request sense data length. */
	uint32_t residual_length;	/* Residual transfer length. */
	uint8_t rsp_info[8];		/* FCP response information. */
	uint8_t req_sense_data[32];	/* Request sense data. */
} sts_entry_t;

/*
 * Status entry entry status
 */
#define RF_RQ_DMA_ERROR	BIT_6		/* Request Queue DMA error. */
#define RF_INV_E_ORDER	BIT_5		/* Invalid entry order. */
#define RF_INV_E_COUNT	BIT_4		/* Invalid entry count. */
#define RF_INV_E_PARAM	BIT_3		/* Invalid entry parameter. */
#define RF_INV_E_TYPE	BIT_2		/* Invalid entry type. */
#define RF_BUSY		BIT_1		/* Busy */
#define RF_MASK		(RF_RQ_DMA_ERROR | RF_INV_E_ORDER | RF_INV_E_COUNT | \
			 RF_INV_E_PARAM | RF_INV_E_TYPE | RF_BUSY)
#define RF_MASK_24XX	(RF_INV_E_ORDER | RF_INV_E_COUNT | RF_INV_E_PARAM | \
			 RF_INV_E_TYPE)

/*
 * Status entry SCSI status bit definitions.
 */
#define SS_MASK				0xfff	/* Reserved bits BIT_12-BIT_15*/
#define SS_RESIDUAL_UNDER		BIT_11
#define SS_RESIDUAL_OVER		BIT_10
#define SS_SENSE_LEN_VALID		BIT_9
#define SS_RESPONSE_INFO_LEN_VALID	BIT_8

#define SS_RESERVE_CONFLICT		(BIT_4 | BIT_3)
#define SS_BUSY_CONDITION		BIT_3
#define SS_CONDITION_MET		BIT_2
#define SS_CHECK_CONDITION		BIT_1

/*
 * Status entry completion status
 */
#define CS_COMPLETE		0x0	/* No errors */
#define CS_INCOMPLETE		0x1	/* Incomplete transfer of cmd. */
#define CS_DMA			0x2	/* A DMA direction error. */
#define CS_TRANSPORT		0x3	/* Transport error. */
#define CS_RESET		0x4	/* SCSI bus reset occurred */
#define CS_ABORTED		0x5	/* System aborted command. */
#define CS_TIMEOUT		0x6	/* Timeout error. */
#define CS_DATA_OVERRUN		0x7	/* Data overrun. */
#define CS_DIF_ERROR		0xC	/* DIF error detected  */

#define CS_DATA_UNDERRUN	0x15	/* Data Underrun. */
#define CS_QUEUE_FULL		0x1C	/* Queue Full. */
#define CS_PORT_UNAVAILABLE	0x28	/* Port unavailable */
					/* (selection timeout) */
#define CS_PORT_LOGGED_OUT	0x29	/* Port Logged Out */
#define CS_PORT_CONFIG_CHG	0x2A	/* Port Configuration Changed */
#define CS_PORT_BUSY		0x2B	/* Port Busy */
#define CS_COMPLETE_CHKCOND	0x30	/* Error? */
#define CS_BAD_PAYLOAD		0x80	/* Driver defined */
#define CS_UNKNOWN		0x81	/* Driver defined */
#define CS_RETRY		0x82	/* Driver defined */
#define CS_LOOP_DOWN_ABORT	0x83	/* Driver defined */

#define CS_BIDIR_RD_OVERRUN			0x700
#define CS_BIDIR_RD_WR_OVERRUN			0x707
#define CS_BIDIR_RD_OVERRUN_WR_UNDERRUN		0x715
#define CS_BIDIR_RD_UNDERRUN			0x1500
#define CS_BIDIR_RD_UNDERRUN_WR_OVERRUN		0x1507
#define CS_BIDIR_RD_WR_UNDERRUN			0x1515
#define CS_BIDIR_DMA				0x200
/*
 * Status entry status flags
 */
#define SF_ABTS_TERMINATED	BIT_10
#define SF_LOGOUT_SENT		BIT_13

/*
 * ISP queue - status continuation entry structure definition.
 */
#define	STATUS_CONT_TYPE	0x10	/* Status continuation entry. */
typedef struct {
	uint8_t entry_type;		/* Entry type. */
	uint8_t entry_count;		/* Entry count. */
	uint8_t sys_define;		/* System defined. */
	uint8_t entry_status;		/* Entry Status. */
	uint8_t data[60];		/* data */
} sts_cont_entry_t;

/*
 * ISP queue -	RIO Type 1 status entry (32 bit I/O entry handles)
 *		structure definition.
 */
#define	STATUS_TYPE_21 0x21		/* Status entry. */
typedef struct {
	uint8_t entry_type;		/* Entry type. */
	uint8_t entry_count;		/* Entry count. */
	uint8_t handle_count;		/* Handle count. */
	uint8_t entry_status;		/* Entry Status. */
	uint32_t handle[15];		/* System handles. */
} sts21_entry_t;

/*
 * ISP queue -	RIO Type 2 status entry (16 bit I/O entry handles)
 *		structure definition.
 */
#define	STATUS_TYPE_22	0x22		/* Status entry. */
typedef struct {
	uint8_t entry_type;		/* Entry type. */
	uint8_t entry_count;		/* Entry count. */
	uint8_t handle_count;		/* Handle count. */
	uint8_t entry_status;		/* Entry Status. */
	uint16_t handle[30];		/* System handles. */
} sts22_entry_t;

/*
 * ISP queue - marker entry structure definition.
 */
#define MARKER_TYPE	0x04		/* Marker entry. */
typedef struct {
	uint8_t entry_type;		/* Entry type. */
	uint8_t entry_count;		/* Entry count. */
	uint8_t handle_count;		/* Handle count. */
	uint8_t entry_status;		/* Entry Status. */
	uint32_t sys_define_2;		/* System defined. */
	target_id_t target;		/* SCSI ID */
	uint8_t modifier;		/* Modifier (7-0). */
#define MK_SYNC_ID_LUN	0		/* Synchronize ID/LUN */
#define MK_SYNC_ID	1		/* Synchronize ID */
#define MK_SYNC_ALL	2		/* Synchronize all ID/LUN */
#define MK_SYNC_LIP	3		/* Synchronize all ID/LUN, */
					/* clear port changed, */
					/* use sequence number. */
	uint8_t reserved_1;
	uint16_t sequence_number;	/* Sequence number of event */
	uint16_t lun;			/* SCSI LUN */
	uint8_t reserved_2[48];
} mrk_entry_t;

/*
 * ISP queue - Management Server entry structure definition.
 */
#define MS_IOCB_TYPE		0x29	/* Management Server IOCB entry */
typedef struct {
	uint8_t entry_type;		/* Entry type. */
	uint8_t entry_count;		/* Entry count. */
	uint8_t handle_count;		/* Handle count. */
	uint8_t entry_status;		/* Entry Status. */
	uint32_t handle1;		/* System handle. */
	target_id_t loop_id;
	uint16_t status;
	uint16_t control_flags;		/* Control flags. */
	uint16_t reserved2;
	uint16_t timeout;
	uint16_t cmd_dsd_count;
	uint16_t total_dsd_count;
	uint8_t type;
	uint8_t r_ctl;
	uint16_t rx_id;
	uint16_t reserved3;
	uint32_t handle2;
	uint32_t rsp_bytecount;
	uint32_t req_bytecount;
	uint32_t dseg_req_address[2];	/* Data segment 0 address. */
	uint32_t dseg_req_length;	/* Data segment 0 length. */
	uint32_t dseg_rsp_address[2];	/* Data segment 1 address. */
	uint32_t dseg_rsp_length;	/* Data segment 1 length. */
} ms_iocb_entry_t;


/*
 * ISP queue - Mailbox Command entry structure definition.
 */
#define MBX_IOCB_TYPE	0x39
struct mbx_entry {
	uint8_t entry_type;
	uint8_t entry_count;
	uint8_t sys_define1;
	/* Use sys_define1 for source type */
#define SOURCE_SCSI	0x00
#define SOURCE_IP	0x01
#define SOURCE_VI	0x02
#define SOURCE_SCTP	0x03
#define SOURCE_MP	0x04
#define SOURCE_MPIOCTL	0x05
#define SOURCE_ASYNC_IOCB 0x07

	uint8_t entry_status;

	uint32_t handle;
	target_id_t loop_id;

	uint16_t status;
	uint16_t state_flags;
	uint16_t status_flags;

	uint32_t sys_define2[2];

	uint16_t mb0;
	uint16_t mb1;
	uint16_t mb2;
	uint16_t mb3;
	uint16_t mb6;
	uint16_t mb7;
	uint16_t mb9;
	uint16_t mb10;
	uint32_t reserved_2[2];
	uint8_t node_name[WWN_SIZE];
	uint8_t port_name[WWN_SIZE];
};

/*
 * ISP request and response queue entry sizes
 */
#define RESPONSE_ENTRY_SIZE	(sizeof(response_t))
#define REQUEST_ENTRY_SIZE	(sizeof(request_t))


/*
 * 24 bit port ID type definition.
 */
typedef union {
	uint32_t b24 : 24;

	struct {
#ifdef __BIG_ENDIAN
		uint8_t domain;
		uint8_t area;
		uint8_t al_pa;
#elif defined(__LITTLE_ENDIAN)
		uint8_t al_pa;
		uint8_t area;
		uint8_t domain;
#else
#error "__BIG_ENDIAN or __LITTLE_ENDIAN must be defined!"
#endif
		uint8_t rsvd_1;
	} b;
} port_id_t;
#define INVALID_PORT_ID	0xFFFFFF

/*
 * Switch info gathering structure.
 */
typedef struct {
	port_id_t d_id;
	uint8_t node_name[WWN_SIZE];
	uint8_t port_name[WWN_SIZE];
	uint8_t fabric_port_name[WWN_SIZE];
	uint16_t fp_speed;
	uint8_t fc4_type;
} sw_info_t;

/* FCP-4 types */
#define FC4_TYPE_FCP_SCSI	0x08
#define FC4_TYPE_OTHER		0x0
#define FC4_TYPE_UNKNOWN	0xff

/*
 * Fibre channel port type.
 */
 typedef enum {
	FCT_UNKNOWN,
	FCT_RSCN,
	FCT_SWITCH,
	FCT_BROADCAST,
	FCT_INITIATOR,
	FCT_TARGET
} fc_port_type_t;

/*
 * Fibre channel port structure.
 */
typedef struct fc_port {
	struct list_head list;
	struct scsi_qla_host *vha;

	uint8_t node_name[WWN_SIZE];
	uint8_t port_name[WWN_SIZE];
	port_id_t d_id;
	uint16_t loop_id;
	uint16_t old_loop_id;

	uint8_t fcp_prio;

	uint8_t fabric_port_name[WWN_SIZE];
	uint16_t fp_speed;

	fc_port_type_t port_type;

	atomic_t state;
	uint32_t flags;

	int login_retry;

	struct fc_rport *rport, *drport;
	u32 supported_classes;

	uint8_t fc4_type;
	uint8_t scan_state;
} fc_port_t;

#define QLA_FCPORT_SCAN_NONE	0
#define QLA_FCPORT_SCAN_FOUND	1

/*
 * Fibre channel port/lun states.
 */
#define FCS_UNCONFIGURED	1
#define FCS_DEVICE_DEAD		2
#define FCS_DEVICE_LOST		3
#define FCS_ONLINE		4

static const char * const port_state_str[] = {
	"Unknown",
	"UNCONFIGURED",
	"DEAD",
	"LOST",
	"ONLINE"
};

/*
 * FC port flags.
 */
#define FCF_FABRIC_DEVICE	BIT_0
#define FCF_LOGIN_NEEDED	BIT_1
#define FCF_FCP2_DEVICE		BIT_2
#define FCF_ASYNC_SENT		BIT_3
#define FCF_CONF_COMP_SUPPORTED BIT_4

/* No loop ID flag. */
#define FC_NO_LOOP_ID		0x1000

/*
 * FC-CT interface
 *
 * NOTE: All structures are big-endian in form.
 */

#define CT_REJECT_RESPONSE	0x8001
#define CT_ACCEPT_RESPONSE	0x8002
#define CT_REASON_INVALID_COMMAND_CODE	0x01
#define CT_REASON_CANNOT_PERFORM	0x09
#define CT_REASON_COMMAND_UNSUPPORTED	0x0b
#define CT_EXPL_ALREADY_REGISTERED	0x10

#define NS_N_PORT_TYPE	0x01
#define NS_NL_PORT_TYPE	0x02
#define NS_NX_PORT_TYPE	0x7F

#define	GA_NXT_CMD	0x100
#define	GA_NXT_REQ_SIZE	(16 + 4)
#define	GA_NXT_RSP_SIZE	(16 + 620)

#define	GID_PT_CMD	0x1A1
#define	GID_PT_REQ_SIZE	(16 + 4)

#define	GPN_ID_CMD	0x112
#define	GPN_ID_REQ_SIZE	(16 + 4)
#define	GPN_ID_RSP_SIZE	(16 + 8)

#define	GNN_ID_CMD	0x113
#define	GNN_ID_REQ_SIZE	(16 + 4)
#define	GNN_ID_RSP_SIZE	(16 + 8)

#define	GFT_ID_CMD	0x117
#define	GFT_ID_REQ_SIZE	(16 + 4)
#define	GFT_ID_RSP_SIZE	(16 + 32)

#define	RFT_ID_CMD	0x217
#define	RFT_ID_REQ_SIZE	(16 + 4 + 32)
#define	RFT_ID_RSP_SIZE	16

#define	RFF_ID_CMD	0x21F
#define	RFF_ID_REQ_SIZE	(16 + 4 + 2 + 1 + 1)
#define	RFF_ID_RSP_SIZE	16

#define	RNN_ID_CMD	0x213
#define	RNN_ID_REQ_SIZE	(16 + 4 + 8)
#define	RNN_ID_RSP_SIZE	16

#define	RSNN_NN_CMD	 0x239
#define	RSNN_NN_REQ_SIZE (16 + 8 + 1 + 255)
#define	RSNN_NN_RSP_SIZE 16

#define	GFPN_ID_CMD	0x11C
#define	GFPN_ID_REQ_SIZE (16 + 4)
#define	GFPN_ID_RSP_SIZE (16 + 8)

#define	GPSC_CMD	0x127
#define	GPSC_REQ_SIZE	(16 + 8)
#define	GPSC_RSP_SIZE	(16 + 2 + 2)

#define GFF_ID_CMD	0x011F
#define GFF_ID_REQ_SIZE	(16 + 4)
#define GFF_ID_RSP_SIZE (16 + 128)

/*
 * HBA attribute types.
 */
#define FDMI_HBA_ATTR_COUNT			9
#define FDMI_HBA_NODE_NAME			1
#define FDMI_HBA_MANUFACTURER			2
#define FDMI_HBA_SERIAL_NUMBER			3
#define FDMI_HBA_MODEL				4
#define FDMI_HBA_MODEL_DESCRIPTION		5
#define FDMI_HBA_HARDWARE_VERSION		6
#define FDMI_HBA_DRIVER_VERSION			7
#define FDMI_HBA_OPTION_ROM_VERSION		8
#define FDMI_HBA_FIRMWARE_VERSION		9
#define FDMI_HBA_OS_NAME_AND_VERSION		0xa
#define FDMI_HBA_MAXIMUM_CT_PAYLOAD_LENGTH	0xb

struct ct_fdmi_hba_attr {
	uint16_t type;
	uint16_t len;
	union {
		uint8_t node_name[WWN_SIZE];
		uint8_t manufacturer[32];
		uint8_t serial_num[8];
		uint8_t model[16];
		uint8_t model_desc[80];
		uint8_t hw_version[16];
		uint8_t driver_version[32];
		uint8_t orom_version[16];
		uint8_t fw_version[16];
		uint8_t os_version[128];
		uint8_t max_ct_len[4];
	} a;
};

struct ct_fdmi_hba_attributes {
	uint32_t count;
	struct ct_fdmi_hba_attr entry[FDMI_HBA_ATTR_COUNT];
};

/*
 * Port attribute types.
 */
#define FDMI_PORT_ATTR_COUNT		6
#define FDMI_PORT_FC4_TYPES		1
#define FDMI_PORT_SUPPORT_SPEED		2
#define FDMI_PORT_CURRENT_SPEED		3
#define FDMI_PORT_MAX_FRAME_SIZE	4
#define FDMI_PORT_OS_DEVICE_NAME	5
#define FDMI_PORT_HOST_NAME		6

#define FDMI_PORT_SPEED_1GB		0x1
#define FDMI_PORT_SPEED_2GB		0x2
#define FDMI_PORT_SPEED_10GB		0x4
#define FDMI_PORT_SPEED_4GB		0x8
#define FDMI_PORT_SPEED_8GB		0x10
#define FDMI_PORT_SPEED_16GB		0x20
#define FDMI_PORT_SPEED_UNKNOWN		0x8000

struct ct_fdmi_port_attr {
	uint16_t type;
	uint16_t len;
	union {
		uint8_t fc4_types[32];
		uint32_t sup_speed;
		uint32_t cur_speed;
		uint32_t max_frame_size;
		uint8_t os_dev_name[32];
		uint8_t host_name[32];
	} a;
};

/*
 * Port Attribute Block.
 */
struct ct_fdmi_port_attributes {
	uint32_t count;
	struct ct_fdmi_port_attr entry[FDMI_PORT_ATTR_COUNT];
};

/* FDMI definitions. */
#define GRHL_CMD	0x100
#define GHAT_CMD	0x101
#define GRPL_CMD	0x102
#define GPAT_CMD	0x110

#define RHBA_CMD	0x200
#define RHBA_RSP_SIZE	16

#define RHAT_CMD	0x201
#define RPRT_CMD	0x210

#define RPA_CMD		0x211
#define RPA_RSP_SIZE	16

#define DHBA_CMD	0x300
#define DHBA_REQ_SIZE	(16 + 8)
#define DHBA_RSP_SIZE	16

#define DHAT_CMD	0x301
#define DPRT_CMD	0x310
#define DPA_CMD		0x311

/* CT command header -- request/response common fields */
struct ct_cmd_hdr {
	uint8_t revision;
	uint8_t in_id[3];
	uint8_t gs_type;
	uint8_t gs_subtype;
	uint8_t options;
	uint8_t reserved;
};

/* CT command request */
struct ct_sns_req {
	struct ct_cmd_hdr header;
	uint16_t command;
	uint16_t max_rsp_size;
	uint8_t fragment_id;
	uint8_t reserved[3];

	union {
		/* GA_NXT, GPN_ID, GNN_ID, GFT_ID, GFPN_ID */
		struct {
			uint8_t reserved;
			uint8_t port_id[3];
		} port_id;

		struct {
			uint8_t port_type;
			uint8_t domain;
			uint8_t area;
			uint8_t reserved;
		} gid_pt;

		struct {
			uint8_t reserved;
			uint8_t port_id[3];
			uint8_t fc4_types[32];
		} rft_id;

		struct {
			uint8_t reserved;
			uint8_t port_id[3];
			uint16_t reserved2;
			uint8_t fc4_feature;
			uint8_t fc4_type;
		} rff_id;

		struct {
			uint8_t reserved;
			uint8_t port_id[3];
			uint8_t node_name[8];
		} rnn_id;

		struct {
			uint8_t node_name[8];
			uint8_t name_len;
			uint8_t sym_node_name[255];
		} rsnn_nn;

		struct {
			uint8_t hba_indentifier[8];
		} ghat;

		struct {
			uint8_t hba_identifier[8];
			uint32_t entry_count;
			uint8_t port_name[8];
			struct ct_fdmi_hba_attributes attrs;
		} rhba;

		struct {
			uint8_t hba_identifier[8];
			struct ct_fdmi_hba_attributes attrs;
		} rhat;

		struct {
			uint8_t port_name[8];
			struct ct_fdmi_port_attributes attrs;
		} rpa;

		struct {
			uint8_t port_name[8];
		} dhba;

		struct {
			uint8_t port_name[8];
		} dhat;

		struct {
			uint8_t port_name[8];
		} dprt;

		struct {
			uint8_t port_name[8];
		} dpa;

		struct {
			uint8_t port_name[8];
		} gpsc;

		struct {
			uint8_t reserved;
			uint8_t port_name[3];
		} gff_id;
	} req;
};

/* CT command response header */
struct ct_rsp_hdr {
	struct ct_cmd_hdr header;
	uint16_t response;
	uint16_t residual;
	uint8_t fragment_id;
	uint8_t reason_code;
	uint8_t explanation_code;
	uint8_t vendor_unique;
};

struct ct_sns_gid_pt_data {
	uint8_t control_byte;
	uint8_t port_id[3];
};

struct ct_sns_rsp {
	struct ct_rsp_hdr header;

	union {
		struct {
			uint8_t port_type;
			uint8_t port_id[3];
			uint8_t port_name[8];
			uint8_t sym_port_name_len;
			uint8_t sym_port_name[255];
			uint8_t node_name[8];
			uint8_t sym_node_name_len;
			uint8_t sym_node_name[255];
			uint8_t init_proc_assoc[8];
			uint8_t node_ip_addr[16];
			uint8_t class_of_service[4];
			uint8_t fc4_types[32];
			uint8_t ip_address[16];
			uint8_t fabric_port_name[8];
			uint8_t reserved;
			uint8_t hard_address[3];
		} ga_nxt;

		struct {
			/* Assume the largest number of targets for the union */
			struct ct_sns_gid_pt_data
			    entries[MAX_FIBRE_DEVICES_MAX];
		} gid_pt;

		struct {
			uint8_t port_name[8];
		} gpn_id;

		struct {
			uint8_t node_name[8];
		} gnn_id;

		struct {
			uint8_t fc4_types[32];
		} gft_id;

		struct {
			uint32_t entry_count;
			uint8_t port_name[8];
			struct ct_fdmi_hba_attributes attrs;
		} ghat;

		struct {
			uint8_t port_name[8];
		} gfpn_id;

		struct {
			uint16_t speeds;
			uint16_t speed;
		} gpsc;

#define GFF_FCP_SCSI_OFFSET	7
		struct {
			uint8_t fc4_features[128];
		} gff_id;
	} rsp;
};

struct ct_sns_pkt {
	union {
		struct ct_sns_req req;
		struct ct_sns_rsp rsp;
	} p;
};

/*
 * SNS command structures -- for 2200 compatibility.
 */
#define	RFT_ID_SNS_SCMD_LEN	22
#define	RFT_ID_SNS_CMD_SIZE	60
#define	RFT_ID_SNS_DATA_SIZE	16

#define	RNN_ID_SNS_SCMD_LEN	10
#define	RNN_ID_SNS_CMD_SIZE	36
#define	RNN_ID_SNS_DATA_SIZE	16

#define	GA_NXT_SNS_SCMD_LEN	6
#define	GA_NXT_SNS_CMD_SIZE	28
#define	GA_NXT_SNS_DATA_SIZE	(620 + 16)

#define	GID_PT_SNS_SCMD_LEN	6
#define	GID_PT_SNS_CMD_SIZE	28
/*
 * Assume MAX_FIBRE_DEVICES_2100 as these defines are only used with older
 * adapters.
 */
#define	GID_PT_SNS_DATA_SIZE	(MAX_FIBRE_DEVICES_2100 * 4 + 16)

#define	GPN_ID_SNS_SCMD_LEN	6
#define	GPN_ID_SNS_CMD_SIZE	28
#define	GPN_ID_SNS_DATA_SIZE	(8 + 16)

#define	GNN_ID_SNS_SCMD_LEN	6
#define	GNN_ID_SNS_CMD_SIZE	28
#define	GNN_ID_SNS_DATA_SIZE	(8 + 16)

struct sns_cmd_pkt {
	union {
		struct {
			uint16_t buffer_length;
			uint16_t reserved_1;
			uint32_t buffer_address[2];
			uint16_t subcommand_length;
			uint16_t reserved_2;
			uint16_t subcommand;
			uint16_t size;
			uint32_t reserved_3;
			uint8_t param[36];
		} cmd;

		uint8_t rft_data[RFT_ID_SNS_DATA_SIZE];
		uint8_t rnn_data[RNN_ID_SNS_DATA_SIZE];
		uint8_t gan_data[GA_NXT_SNS_DATA_SIZE];
		uint8_t gid_data[GID_PT_SNS_DATA_SIZE];
		uint8_t gpn_data[GPN_ID_SNS_DATA_SIZE];
		uint8_t gnn_data[GNN_ID_SNS_DATA_SIZE];
	} p;
};

struct fw_blob {
	char *name;
	uint32_t segs[4];
	const struct firmware *fw;
};

/* Return data from MBC_GET_ID_LIST call. */
struct gid_list_info {
	uint8_t	al_pa;
	uint8_t	area;
	uint8_t	domain;
	uint8_t	loop_id_2100;	/* ISP2100/ISP2200 -- 4 bytes. */
	uint16_t loop_id;	/* ISP23XX         -- 6 bytes. */
	uint16_t reserved_1;	/* ISP24XX         -- 8 bytes. */
};

/* NPIV */
typedef struct vport_info {
	uint8_t		port_name[WWN_SIZE];
	uint8_t		node_name[WWN_SIZE];
	int		vp_id;
	uint16_t	loop_id;
	unsigned long	host_no;
	uint8_t		port_id[3];
	int		loop_state;
} vport_info_t;

typedef struct vport_params {
	uint8_t 	port_name[WWN_SIZE];
	uint8_t 	node_name[WWN_SIZE];
	uint32_t 	options;
#define	VP_OPTS_RETRY_ENABLE	BIT_0
#define	VP_OPTS_VP_DISABLE	BIT_1
} vport_params_t;

/* NPIV - return codes of VP create and modify */
#define VP_RET_CODE_OK			0
#define VP_RET_CODE_FATAL		1
#define VP_RET_CODE_WRONG_ID		2
#define VP_RET_CODE_WWPN		3
#define VP_RET_CODE_RESOURCES		4
#define VP_RET_CODE_NO_MEM		5
#define VP_RET_CODE_NOT_FOUND		6

struct qla_hw_data;
struct rsp_que;
/*
 * ISP operations
 */
struct isp_operations {

	int (*pci_config) (struct scsi_qla_host *);
	void (*reset_chip) (struct scsi_qla_host *);
	int (*chip_diag) (struct scsi_qla_host *);
	void (*config_rings) (struct scsi_qla_host *);
	void (*reset_adapter) (struct scsi_qla_host *);
	int (*nvram_config) (struct scsi_qla_host *);
	void (*update_fw_options) (struct scsi_qla_host *);
	int (*load_risc) (struct scsi_qla_host *, uint32_t *);

	char * (*pci_info_str) (struct scsi_qla_host *, char *);
	char * (*fw_version_str) (struct scsi_qla_host *, char *);

	irq_handler_t intr_handler;
	void (*enable_intrs) (struct qla_hw_data *);
	void (*disable_intrs) (struct qla_hw_data *);

	int (*abort_command) (srb_t *);
	int (*target_reset) (struct fc_port *, unsigned int, int);
	int (*lun_reset) (struct fc_port *, unsigned int, int);
	int (*fabric_login) (struct scsi_qla_host *, uint16_t, uint8_t,
		uint8_t, uint8_t, uint16_t *, uint8_t);
	int (*fabric_logout) (struct scsi_qla_host *, uint16_t, uint8_t,
	    uint8_t, uint8_t);

	uint16_t (*calc_req_entries) (uint16_t);
	void (*build_iocbs) (srb_t *, cmd_entry_t *, uint16_t);
	void * (*prep_ms_iocb) (struct scsi_qla_host *, uint32_t, uint32_t);
	void * (*prep_ms_fdmi_iocb) (struct scsi_qla_host *, uint32_t,
	    uint32_t);

	uint8_t * (*read_nvram) (struct scsi_qla_host *, uint8_t *,
		uint32_t, uint32_t);
	int (*write_nvram) (struct scsi_qla_host *, uint8_t *, uint32_t,
		uint32_t);

	void (*fw_dump) (struct scsi_qla_host *, int);

	int (*beacon_on) (struct scsi_qla_host *);
	int (*beacon_off) (struct scsi_qla_host *);
	void (*beacon_blink) (struct scsi_qla_host *);

	uint8_t * (*read_optrom) (struct scsi_qla_host *, uint8_t *,
		uint32_t, uint32_t);
	int (*write_optrom) (struct scsi_qla_host *, uint8_t *, uint32_t,
		uint32_t);

	int (*get_flash_version) (struct scsi_qla_host *, void *);
	int (*start_scsi) (srb_t *);
	int (*abort_isp) (struct scsi_qla_host *);
	int (*iospace_config)(struct qla_hw_data*);
};

/* MSI-X Support *************************************************************/

#define QLA_MSIX_CHIP_REV_24XX	3
#define QLA_MSIX_FW_MODE(m)	(((m) & (BIT_7|BIT_8|BIT_9)) >> 7)
#define QLA_MSIX_FW_MODE_1(m)	(QLA_MSIX_FW_MODE(m) == 1)

#define QLA_MSIX_DEFAULT	0x00
#define QLA_MSIX_RSP_Q		0x01

#define QLA_MIDX_DEFAULT	0
#define QLA_MIDX_RSP_Q		1
#define QLA_PCI_MSIX_CONTROL	0xa2
#define QLA_83XX_PCI_MSIX_CONTROL	0x92

struct scsi_qla_host;

struct qla_msix_entry {
	int have_irq;
	uint32_t vector;
	uint16_t entry;
	struct rsp_que *rsp;
};

#define	WATCH_INTERVAL		1       /* number of seconds */

/* Work events.  */
enum qla_work_type {
	QLA_EVT_AEN,
	QLA_EVT_IDC_ACK,
	QLA_EVT_ASYNC_LOGIN,
	QLA_EVT_ASYNC_LOGIN_DONE,
	QLA_EVT_ASYNC_LOGOUT,
	QLA_EVT_ASYNC_LOGOUT_DONE,
	QLA_EVT_ASYNC_ADISC,
	QLA_EVT_ASYNC_ADISC_DONE,
	QLA_EVT_UEVENT,
};


struct qla_work_evt {
	struct list_head	list;
	enum qla_work_type	type;
	u32			flags;
#define QLA_EVT_FLAG_FREE	0x1

	union {
		struct {
			enum fc_host_event_code code;
			u32 data;
		} aen;
		struct {
#define QLA_IDC_ACK_REGS	7
			uint16_t mb[QLA_IDC_ACK_REGS];
		} idc_ack;
		struct {
			struct fc_port *fcport;
#define QLA_LOGIO_LOGIN_RETRIED	BIT_0
			u16 data[2];
		} logio;
		struct {
			u32 code;
#define QLA_UEVENT_CODE_FW_DUMP	0
		} uevent;
	} u;
};

struct qla_chip_state_84xx {
	struct list_head list;
	struct kref kref;

	void *bus;
	spinlock_t access_lock;
	struct mutex fw_update_mutex;
	uint32_t fw_update;
	uint32_t op_fw_version;
	uint32_t op_fw_size;
	uint32_t op_fw_seq_size;
	uint32_t diag_fw_version;
	uint32_t gold_fw_version;
};

struct qla_statistics {
	uint32_t total_isp_aborts;
	uint64_t input_bytes;
	uint64_t output_bytes;
};

struct bidi_statistics {
	unsigned long long io_count;
	unsigned long long transfer_bytes;
};

/* Multi queue support */
#define MBC_INITIALIZE_MULTIQ 0x1f
#define QLA_QUE_PAGE 0X1000
#define QLA_MQ_SIZE 32
#define QLA_MAX_QUEUES 256
#define ISP_QUE_REG(ha, id) \
	((ha->mqenable || IS_QLA83XX(ha)) ? \
	((void *)(ha->mqiobase) +\
	(QLA_QUE_PAGE * id)) :\
	((void *)(ha->iobase)))
#define QLA_REQ_QUE_ID(tag) \
	((tag < QLA_MAX_QUEUES && tag > 0) ? tag : 0)
#define QLA_DEFAULT_QUE_QOS 5
#define QLA_PRECONFIG_VPORTS 32
#define QLA_MAX_VPORTS_QLA24XX	128
#define QLA_MAX_VPORTS_QLA25XX	256
/* Response queue data structure */
struct rsp_que {
	dma_addr_t  dma;
	response_t *ring;
	response_t *ring_ptr;
	uint32_t __iomem *rsp_q_in;	/* FWI2-capable only. */
	uint32_t __iomem *rsp_q_out;
	uint16_t  ring_index;
	uint16_t  out_ptr;
	uint16_t  length;
	uint16_t  options;
	uint16_t  rid;
	uint16_t  id;
	uint16_t  vp_idx;
	struct qla_hw_data *hw;
	struct qla_msix_entry *msix;
	struct req_que *req;
	srb_t *status_srb; /* status continuation entry */
	struct work_struct q_work;
};

/* Request queue data structure */
struct req_que {
	dma_addr_t  dma;
	request_t *ring;
	request_t *ring_ptr;
	uint32_t __iomem *req_q_in;	/* FWI2-capable only. */
	uint32_t __iomem *req_q_out;
	uint16_t  ring_index;
	uint16_t  in_ptr;
	uint16_t  cnt;
	uint16_t  length;
	uint16_t  options;
	uint16_t  rid;
	uint16_t  id;
	uint16_t  qos;
	uint16_t  vp_idx;
	struct rsp_que *rsp;
	srb_t **outstanding_cmds;
	uint32_t current_outstanding_cmd;
	uint16_t num_outstanding_cmds;
#define	MAX_Q_DEPTH		32
	int max_q_depth;
};

/* Place holder for FW buffer parameters */
struct qlfc_fw {
	void *fw_buf;
	dma_addr_t fw_dma;
	uint32_t len;
};

struct qlt_hw_data {
	/* Protected by hw lock */
	uint32_t enable_class_2:1;
	uint32_t enable_explicit_conf:1;
	uint32_t ini_mode_force_reverse:1;
	uint32_t node_name_set:1;

	dma_addr_t atio_dma;	/* Physical address. */
	struct atio *atio_ring;	/* Base virtual address */
	struct atio *atio_ring_ptr;	/* Current address. */
	uint16_t atio_ring_index; /* Current index. */
	uint16_t atio_q_length;

	void *target_lport_ptr;
	struct qla_tgt_func_tmpl *tgt_ops;
	struct qla_tgt *qla_tgt;
	struct qla_tgt_cmd *cmds[MAX_OUTSTANDING_COMMANDS];
	uint16_t current_handle;

	struct qla_tgt_vp_map *tgt_vp_map;
	struct mutex tgt_mutex;
	struct mutex tgt_host_action_mutex;

	int saved_set;
	uint16_t saved_exchange_count;
	uint32_t saved_firmware_options_1;
	uint32_t saved_firmware_options_2;
	uint32_t saved_firmware_options_3;
	uint8_t saved_firmware_options[2];
	uint8_t saved_add_firmware_options[2];

	uint8_t tgt_node_name[WWN_SIZE];
};

/*
 * Qlogic host adapter specific data structure.
*/
struct qla_hw_data {
	struct pci_dev  *pdev;
	/* SRB cache. */
#define SRB_MIN_REQ     128
	mempool_t       *srb_mempool;

	volatile struct {
		uint32_t	mbox_int		:1;
		uint32_t	mbox_busy		:1;
		uint32_t	disable_risc_code_load	:1;
		uint32_t	enable_64bit_addressing	:1;
		uint32_t	enable_lip_reset	:1;
		uint32_t	enable_target_reset	:1;
		uint32_t	enable_lip_full_login	:1;
		uint32_t	enable_led_scheme	:1;

		uint32_t	msi_enabled		:1;
		uint32_t	msix_enabled		:1;
		uint32_t	disable_serdes		:1;
		uint32_t	gpsc_supported		:1;
		uint32_t	npiv_supported		:1;
		uint32_t	pci_channel_io_perm_failure	:1;
		uint32_t	fce_enabled		:1;
		uint32_t	fac_supported		:1;

		uint32_t	chip_reset_done		:1;
		uint32_t	port0			:1;
		uint32_t	running_gold_fw		:1;
		uint32_t	eeh_busy		:1;
		uint32_t	cpu_affinity_enabled	:1;
		uint32_t	disable_msix_handshake	:1;
		uint32_t	fcp_prio_enabled	:1;
		uint32_t	isp82xx_fw_hung:1;
		uint32_t	nic_core_hung:1;

		uint32_t	quiesce_owner:1;
		uint32_t	thermal_supported:1;
		uint32_t	nic_core_reset_hdlr_active:1;
		uint32_t	nic_core_reset_owner:1;
		uint32_t	isp82xx_no_md_cap:1;
		uint32_t	host_shutting_down:1;
		uint32_t	idc_compl_status:1;
		/* 32 bits */
	} flags;

	/* This spinlock is used to protect "io transactions", you must
	* acquire it before doing any IO to the card, eg with RD_REG*() and
	* WRT_REG*() for the duration of your entire commandtransaction.
	*
	* This spinlock is of lower priority than the io request lock.
	*/

	spinlock_t	hardware_lock ____cacheline_aligned;
	int		bars;
	int		mem_only;
	device_reg_t __iomem *iobase;           /* Base I/O address */
	resource_size_t pio_address;

#define MIN_IOBASE_LEN          0x100
/* Multi queue data structs */
	device_reg_t __iomem *mqiobase;
	device_reg_t __iomem *msixbase;
	uint16_t        msix_count;
	uint8_t         mqenable;
	struct req_que **req_q_map;
	struct rsp_que **rsp_q_map;
	unsigned long req_qid_map[(QLA_MAX_QUEUES / 8) / sizeof(unsigned long)];
	unsigned long rsp_qid_map[(QLA_MAX_QUEUES / 8) / sizeof(unsigned long)];
	uint8_t 	max_req_queues;
	uint8_t 	max_rsp_queues;
	struct qla_npiv_entry *npiv_info;
	uint16_t	nvram_npiv_size;

	uint16_t        switch_cap;
#define FLOGI_SEQ_DEL           BIT_8
#define FLOGI_MID_SUPPORT       BIT_10
#define FLOGI_VSAN_SUPPORT      BIT_12
#define FLOGI_SP_SUPPORT        BIT_13

	uint8_t		port_no;		/* Physical port of adapter */

	/* Timeout timers. */
	uint8_t 	loop_down_abort_time;    /* port down timer */
	atomic_t	loop_down_timer;         /* loop down timer */
	uint8_t		link_down_timeout;       /* link down timeout */
	uint16_t	max_loop_id;
	uint16_t	max_fibre_devices;	/* Maximum number of targets */

	uint16_t	fb_rev;
	uint16_t	min_external_loopid;    /* First external loop Id */

#define PORT_SPEED_UNKNOWN 0xFFFF
#define PORT_SPEED_1GB  0x00
#define PORT_SPEED_2GB  0x01
#define PORT_SPEED_4GB  0x03
#define PORT_SPEED_8GB  0x04
#define PORT_SPEED_16GB 0x05
#define PORT_SPEED_10GB	0x13
	uint16_t	link_data_rate;         /* F/W operating speed */

	uint8_t		current_topology;
	uint8_t		prev_topology;
#define ISP_CFG_NL	1
#define ISP_CFG_N	2
#define ISP_CFG_FL	4
#define ISP_CFG_F	8

	uint8_t		operating_mode;         /* F/W operating mode */
#define LOOP      0
#define P2P       1
#define LOOP_P2P  2
#define P2P_LOOP  3
	uint8_t		interrupts_on;
	uint32_t	isp_abort_cnt;

#define PCI_DEVICE_ID_QLOGIC_ISP2532    0x2532
#define PCI_DEVICE_ID_QLOGIC_ISP8432    0x8432
#define PCI_DEVICE_ID_QLOGIC_ISP8001	0x8001
#define PCI_DEVICE_ID_QLOGIC_ISP8031	0x8031
#define PCI_DEVICE_ID_QLOGIC_ISP2031	0x2031
	uint32_t	device_type;
#define DT_ISP2100                      BIT_0
#define DT_ISP2200                      BIT_1
#define DT_ISP2300                      BIT_2
#define DT_ISP2312                      BIT_3
#define DT_ISP2322                      BIT_4
#define DT_ISP6312                      BIT_5
#define DT_ISP6322                      BIT_6
#define DT_ISP2422                      BIT_7
#define DT_ISP2432                      BIT_8
#define DT_ISP5422                      BIT_9
#define DT_ISP5432                      BIT_10
#define DT_ISP2532                      BIT_11
#define DT_ISP8432                      BIT_12
#define DT_ISP8001			BIT_13
#define DT_ISP8021			BIT_14
#define DT_ISP2031			BIT_15
#define DT_ISP8031			BIT_16
#define DT_ISP_LAST			(DT_ISP8031 << 1)

#define DT_T10_PI                       BIT_25
#define DT_IIDMA                        BIT_26
#define DT_FWI2                         BIT_27
#define DT_ZIO_SUPPORTED                BIT_28
#define DT_OEM_001                      BIT_29
#define DT_ISP2200A                     BIT_30
#define DT_EXTENDED_IDS                 BIT_31
#define DT_MASK(ha)     ((ha)->device_type & (DT_ISP_LAST - 1))
#define IS_QLA2100(ha)  (DT_MASK(ha) & DT_ISP2100)
#define IS_QLA2200(ha)  (DT_MASK(ha) & DT_ISP2200)
#define IS_QLA2300(ha)  (DT_MASK(ha) & DT_ISP2300)
#define IS_QLA2312(ha)  (DT_MASK(ha) & DT_ISP2312)
#define IS_QLA2322(ha)  (DT_MASK(ha) & DT_ISP2322)
#define IS_QLA6312(ha)  (DT_MASK(ha) & DT_ISP6312)
#define IS_QLA6322(ha)  (DT_MASK(ha) & DT_ISP6322)
#define IS_QLA2422(ha)  (DT_MASK(ha) & DT_ISP2422)
#define IS_QLA2432(ha)  (DT_MASK(ha) & DT_ISP2432)
#define IS_QLA5422(ha)  (DT_MASK(ha) & DT_ISP5422)
#define IS_QLA5432(ha)  (DT_MASK(ha) & DT_ISP5432)
#define IS_QLA2532(ha)  (DT_MASK(ha) & DT_ISP2532)
#define IS_QLA8432(ha)  (DT_MASK(ha) & DT_ISP8432)
#define IS_QLA8001(ha)	(DT_MASK(ha) & DT_ISP8001)
#define IS_QLA81XX(ha)	(IS_QLA8001(ha))
#define IS_QLA82XX(ha)	(DT_MASK(ha) & DT_ISP8021)
#define IS_QLA2031(ha)	(DT_MASK(ha) & DT_ISP2031)
#define IS_QLA8031(ha)	(DT_MASK(ha) & DT_ISP8031)

#define IS_QLA23XX(ha)  (IS_QLA2300(ha) || IS_QLA2312(ha) || IS_QLA2322(ha) || \
			IS_QLA6312(ha) || IS_QLA6322(ha))
#define IS_QLA24XX(ha)  (IS_QLA2422(ha) || IS_QLA2432(ha))
#define IS_QLA54XX(ha)  (IS_QLA5422(ha) || IS_QLA5432(ha))
#define IS_QLA25XX(ha)  (IS_QLA2532(ha))
#define IS_QLA83XX(ha)	(IS_QLA2031(ha) || IS_QLA8031(ha))
#define IS_QLA84XX(ha)  (IS_QLA8432(ha))
#define IS_QLA24XX_TYPE(ha)     (IS_QLA24XX(ha) || IS_QLA54XX(ha) || \
				IS_QLA84XX(ha))
#define IS_CNA_CAPABLE(ha)	(IS_QLA81XX(ha) || IS_QLA82XX(ha) || \
				IS_QLA8031(ha))
#define IS_QLA2XXX_MIDTYPE(ha)	(IS_QLA24XX(ha) || IS_QLA84XX(ha) || \
				IS_QLA25XX(ha) || IS_QLA81XX(ha) || \
				IS_QLA82XX(ha) || IS_QLA83XX(ha))
#define IS_MSIX_NACK_CAPABLE(ha) (IS_QLA81XX(ha) || IS_QLA83XX(ha))
#define IS_NOPOLLING_TYPE(ha)	((IS_QLA25XX(ha) || IS_QLA81XX(ha) || \
			IS_QLA83XX(ha)) && (ha)->flags.msix_enabled)
#define IS_FAC_REQUIRED(ha)	(IS_QLA81XX(ha) || IS_QLA83XX(ha))
#define IS_NOCACHE_VPD_TYPE(ha)	(IS_QLA81XX(ha) || IS_QLA83XX(ha))
#define IS_ALOGIO_CAPABLE(ha)	(IS_QLA23XX(ha) || IS_FWI2_CAPABLE(ha))

#define IS_T10_PI_CAPABLE(ha)   ((ha)->device_type & DT_T10_PI)
#define IS_IIDMA_CAPABLE(ha)    ((ha)->device_type & DT_IIDMA)
#define IS_FWI2_CAPABLE(ha)     ((ha)->device_type & DT_FWI2)
#define IS_ZIO_SUPPORTED(ha)    ((ha)->device_type & DT_ZIO_SUPPORTED)
#define IS_OEM_001(ha)          ((ha)->device_type & DT_OEM_001)
#define HAS_EXTENDED_IDS(ha)    ((ha)->device_type & DT_EXTENDED_IDS)
#define IS_CT6_SUPPORTED(ha)	((ha)->device_type & DT_CT6_SUPPORTED)
#define IS_MQUE_CAPABLE(ha)	((ha)->mqenable || IS_QLA83XX(ha))
#define IS_BIDI_CAPABLE(ha)	((IS_QLA25XX(ha) || IS_QLA2031(ha)))
/* Bit 21 of fw_attributes decides the MCTP capabilities */
#define IS_MCTP_CAPABLE(ha)	(IS_QLA2031(ha) && \
				((ha)->fw_attributes_ext[0] & BIT_0))
#define IS_PI_UNINIT_CAPABLE(ha)	(IS_QLA83XX(ha))
#define IS_PI_IPGUARD_CAPABLE(ha)	(IS_QLA83XX(ha))
#define IS_PI_DIFB_DIX0_CAPABLE(ha)	(0)
#define IS_PI_SPLIT_DET_CAPABLE_HBA(ha)	(IS_QLA83XX(ha))
#define IS_PI_SPLIT_DET_CAPABLE(ha)	(IS_PI_SPLIT_DET_CAPABLE_HBA(ha) && \
    (((ha)->fw_attributes_h << 16 | (ha)->fw_attributes) & BIT_22))

	/* HBA serial number */
	uint8_t		serial0;
	uint8_t		serial1;
	uint8_t		serial2;

	/* NVRAM configuration data */
#define MAX_NVRAM_SIZE  4096
#define VPD_OFFSET      MAX_NVRAM_SIZE / 2
	uint16_t	nvram_size;
	uint16_t	nvram_base;
	void		*nvram;
	uint16_t	vpd_size;
	uint16_t	vpd_base;
	void		*vpd;

	uint16_t	loop_reset_delay;
	uint8_t		retry_count;
	uint8_t		login_timeout;
	uint16_t	r_a_tov;
	int		port_down_retry_count;
	uint8_t		mbx_count;

	uint32_t	login_retry_count;
	/* SNS command interfaces. */
	ms_iocb_entry_t		*ms_iocb;
	dma_addr_t		ms_iocb_dma;
	struct ct_sns_pkt	*ct_sns;
	dma_addr_t		ct_sns_dma;
	/* SNS command interfaces for 2200. */
	struct sns_cmd_pkt	*sns_cmd;
	dma_addr_t		sns_cmd_dma;

#define SFP_DEV_SIZE    256
#define SFP_BLOCK_SIZE  64
	void		*sfp_data;
	dma_addr_t	sfp_data_dma;

#define XGMAC_DATA_SIZE	4096
	void		*xgmac_data;
	dma_addr_t	xgmac_data_dma;

#define DCBX_TLV_DATA_SIZE 4096
	void		*dcbx_tlv;
	dma_addr_t	dcbx_tlv_dma;

	struct task_struct	*dpc_thread;
	uint8_t dpc_active;                  /* DPC routine is active */

	dma_addr_t	gid_list_dma;
	struct gid_list_info *gid_list;
	int		gid_list_info_size;

	/* Small DMA pool allocations -- maximum 256 bytes in length. */
#define DMA_POOL_SIZE   256
	struct dma_pool *s_dma_pool;

	dma_addr_t	init_cb_dma;
	init_cb_t	*init_cb;
	int		init_cb_size;
	dma_addr_t	ex_init_cb_dma;
	struct ex_init_cb_81xx *ex_init_cb;

	void		*async_pd;
	dma_addr_t	async_pd_dma;

	void		*swl;

	/* These are used by mailbox operations. */
	volatile uint16_t mailbox_out[MAILBOX_REGISTER_COUNT];

	mbx_cmd_t	*mcp;
	unsigned long	mbx_cmd_flags;
#define MBX_INTERRUPT		1
#define MBX_INTR_WAIT		2
#define MBX_UPDATE_FLASH_ACTIVE	3

	struct mutex vport_lock;        /* Virtual port synchronization */
	spinlock_t vport_slock; /* order is hardware_lock, then vport_slock */
	struct completion mbx_cmd_comp; /* Serialize mbx access */
	struct completion mbx_intr_comp;  /* Used for completion notification */
	struct completion dcbx_comp;	/* For set port config notification */
	int notify_dcbx_comp;
	struct mutex selflogin_lock;

	/* Basic firmware related information. */
	uint16_t	fw_major_version;
	uint16_t	fw_minor_version;
	uint16_t	fw_subminor_version;
	uint16_t	fw_attributes;
	uint16_t	fw_attributes_h;
	uint16_t	fw_attributes_ext[2];
	uint32_t	fw_memory_size;
	uint32_t	fw_transfer_size;
	uint32_t	fw_srisc_address;
#define RISC_START_ADDRESS_2100 0x1000
#define RISC_START_ADDRESS_2300 0x800
#define RISC_START_ADDRESS_2400 0x100000
	uint16_t	fw_xcb_count;
	uint16_t	fw_iocb_count;

	uint16_t	fw_options[16];         /* slots: 1,2,3,10,11 */
	uint8_t		fw_seriallink_options[4];
	uint16_t	fw_seriallink_options24[4];

	uint8_t		mpi_version[3];
	uint32_t	mpi_capabilities;
	uint8_t		phy_version[3];

	/* Firmware dump information. */
	struct qla2xxx_fw_dump *fw_dump;
	uint32_t	fw_dump_len;
	int		fw_dumped;
	int		fw_dump_reading;
	dma_addr_t	eft_dma;
	void		*eft;
/* Current size of mctp dump is 0x086064 bytes */
#define MCTP_DUMP_SIZE  0x086064
	dma_addr_t	mctp_dump_dma;
	void		*mctp_dump;
	int		mctp_dumped;
	int		mctp_dump_reading;
	uint32_t	chain_offset;
	struct dentry *dfs_dir;
	struct dentry *dfs_fce;
	dma_addr_t	fce_dma;
	void		*fce;
	uint32_t	fce_bufs;
	uint16_t	fce_mb[8];
	uint64_t	fce_wr, fce_rd;
	struct mutex	fce_mutex;

	uint32_t	pci_attr;
	uint16_t	chip_revision;

	uint16_t	product_id[4];

	uint8_t		model_number[16+1];
#define BINZERO		"\0\0\0\0\0\0\0\0\0\0\0\0\0\0\0\0"
	char		model_desc[80];
	uint8_t		adapter_id[16+1];

	/* Option ROM information. */
	char		*optrom_buffer;
	uint32_t	optrom_size;
	int		optrom_state;
#define QLA_SWAITING	0
#define QLA_SREADING	1
#define QLA_SWRITING	2
	uint32_t	optrom_region_start;
	uint32_t	optrom_region_size;

/* PCI expansion ROM image information. */
#define ROM_CODE_TYPE_BIOS	0
#define ROM_CODE_TYPE_FCODE	1
#define ROM_CODE_TYPE_EFI	3
	uint8_t 	bios_revision[2];
	uint8_t 	efi_revision[2];
	uint8_t 	fcode_revision[16];
	uint32_t	fw_revision[4];

	uint32_t	gold_fw_version[4];

	/* Offsets for flash/nvram access (set to ~0 if not used). */
	uint32_t	flash_conf_off;
	uint32_t	flash_data_off;
	uint32_t	nvram_conf_off;
	uint32_t	nvram_data_off;

	uint32_t	fdt_wrt_disable;
	uint32_t	fdt_erase_cmd;
	uint32_t	fdt_block_size;
	uint32_t	fdt_unprotect_sec_cmd;
	uint32_t	fdt_protect_sec_cmd;

	uint32_t        flt_region_flt;
	uint32_t        flt_region_fdt;
	uint32_t        flt_region_boot;
	uint32_t        flt_region_fw;
	uint32_t        flt_region_vpd_nvram;
	uint32_t        flt_region_vpd;
	uint32_t        flt_region_nvram;
	uint32_t        flt_region_npiv_conf;
	uint32_t	flt_region_gold_fw;
	uint32_t	flt_region_fcp_prio;
	uint32_t	flt_region_bootload;

	/* Needed for BEACON */
	uint16_t        beacon_blink_led;
	uint8_t         beacon_color_state;
#define QLA_LED_GRN_ON		0x01
#define QLA_LED_YLW_ON		0x02
#define QLA_LED_ABR_ON		0x04
#define QLA_LED_ALL_ON		0x07	/* yellow, green, amber. */
					/* ISP2322: red, green, amber. */
	uint16_t        zio_mode;
	uint16_t        zio_timer;

	struct qla_msix_entry *msix_entries;

	struct list_head        vp_list;        /* list of VP */
	unsigned long   vp_idx_map[(MAX_MULTI_ID_FABRIC / 8) /
			sizeof(unsigned long)];
	uint16_t        num_vhosts;     /* number of vports created */
	uint16_t        num_vsans;      /* number of vsan created */
	uint16_t        max_npiv_vports;        /* 63 or 125 per topoloty */
	int             cur_vport_count;

	struct qla_chip_state_84xx *cs84xx;
	struct isp_operations *isp_ops;
	struct workqueue_struct *wq;
	struct qlfc_fw fw_buf;

	/* FCP_CMND priority support */
	struct qla_fcp_prio_cfg *fcp_prio_cfg;

	struct dma_pool *dl_dma_pool;
#define DSD_LIST_DMA_POOL_SIZE  512

	struct dma_pool *fcp_cmnd_dma_pool;
	mempool_t       *ctx_mempool;
#define FCP_CMND_DMA_POOL_SIZE 512

	unsigned long	nx_pcibase;		/* Base I/O address */
	uint8_t		*nxdb_rd_ptr;		/* Doorbell read pointer */
	unsigned long	nxdb_wr_ptr;		/* Door bell write pointer */

	uint32_t	crb_win;
	uint32_t	curr_window;
	uint32_t	ddr_mn_window;
	unsigned long	mn_win_crb;
	unsigned long	ms_win_crb;
	int		qdr_sn_window;
	uint32_t	fcoe_dev_init_timeout;
	uint32_t	fcoe_reset_timeout;
	rwlock_t	hw_lock;
	uint16_t	portnum;		/* port number */
	int		link_width;
	struct fw_blob	*hablob;
	struct qla82xx_legacy_intr_set nx_legacy_intr;

	uint16_t	gbl_dsd_inuse;
	uint16_t	gbl_dsd_avail;
	struct list_head gbl_dsd_list;
#define NUM_DSD_CHAIN 4096

	uint8_t fw_type;
	__le32 file_prd_off;	/* File firmware product offset */

	uint32_t	md_template_size;
	void		*md_tmplt_hdr;
	dma_addr_t      md_tmplt_hdr_dma;
	void            *md_dump;
	uint32_t	md_dump_size;

<<<<<<< HEAD
	void		*loop_id_map;

	/* QLA83XX IDC specific fields */
	uint32_t	idc_audit_ts;

	/* DPC low-priority workqueue */
	struct workqueue_struct *dpc_lp_wq;
	struct work_struct idc_aen;
	/* DPC high-priority workqueue */
	struct workqueue_struct *dpc_hp_wq;
	struct work_struct nic_core_reset;
	struct work_struct idc_state_handler;
	struct work_struct nic_core_unrecoverable;

	struct qlt_hw_data tgt;
=======
#define HOST_QUEUE_RAMPDOWN_INTERVAL           (60 * HZ)
#define HOST_QUEUE_RAMPUP_INTERVAL             (30 * HZ)
	unsigned long   host_last_rampdown_time;
	unsigned long   host_last_rampup_time;
	int             cfg_lun_q_depth;
>>>>>>> b7e43b92
};

/*
 * Qlogic scsi host structure
 */
typedef struct scsi_qla_host {
	struct list_head list;
	struct list_head vp_fcports;	/* list of fcports */
	struct list_head work_list;
	spinlock_t work_lock;

	/* Commonly used flags and state information. */
	struct Scsi_Host *host;
	unsigned long	host_no;
	uint8_t		host_str[16];

	volatile struct {
		uint32_t	init_done		:1;
		uint32_t	online			:1;
		uint32_t	reset_active		:1;

		uint32_t	management_server_logged_in :1;
		uint32_t	process_response_queue	:1;
		uint32_t	difdix_supported:1;
		uint32_t	delete_progress:1;
	} flags;

	atomic_t	loop_state;
#define LOOP_TIMEOUT	1
#define LOOP_DOWN	2
#define LOOP_UP		3
#define LOOP_UPDATE	4
#define LOOP_READY	5
#define LOOP_DEAD	6

	unsigned long   dpc_flags;
#define RESET_MARKER_NEEDED	0	/* Send marker to ISP. */
#define RESET_ACTIVE		1
#define ISP_ABORT_NEEDED	2	/* Initiate ISP abort. */
#define ABORT_ISP_ACTIVE	3	/* ISP abort in progress. */
#define LOOP_RESYNC_NEEDED	4	/* Device Resync needed. */
#define LOOP_RESYNC_ACTIVE	5
#define LOCAL_LOOP_UPDATE	6	/* Perform a local loop update. */
#define RSCN_UPDATE		7	/* Perform an RSCN update. */
#define RELOGIN_NEEDED		8
#define REGISTER_FC4_NEEDED	9	/* SNS FC4 registration required. */
#define ISP_ABORT_RETRY		10	/* ISP aborted. */
#define BEACON_BLINK_NEEDED	11
#define REGISTER_FDMI_NEEDED	12
#define FCPORT_UPDATE_NEEDED	13
#define VP_DPC_NEEDED		14	/* wake up for VP dpc handling */
#define UNLOADING		15
#define NPIV_CONFIG_NEEDED	16
#define ISP_UNRECOVERABLE	17
#define FCOE_CTX_RESET_NEEDED	18	/* Initiate FCoE context reset */
#define MPI_RESET_NEEDED	19	/* Initiate MPI FW reset */
#define ISP_QUIESCE_NEEDED	20	/* Driver need some quiescence */
<<<<<<< HEAD
#define SCR_PENDING		21	/* SCR in target mode */
=======
#define HOST_RAMP_DOWN_QUEUE_DEPTH	21
#define HOST_RAMP_UP_QUEUE_DEPTH	22
>>>>>>> b7e43b92

	uint32_t	device_flags;
#define SWITCH_FOUND		BIT_0
#define DFLG_NO_CABLE		BIT_1
#define DFLG_DEV_FAILED		BIT_5

	/* ISP configuration data. */
	uint16_t	loop_id;		/* Host adapter loop id */
	uint16_t        self_login_loop_id;     /* host adapter loop id
						 * get it on self login
						 */
	fc_port_t       bidir_fcport;		/* fcport used for bidir cmnds
						 * no need of allocating it for
						 * each command
						 */

	port_id_t	d_id;			/* Host adapter port id */
	uint8_t		marker_needed;
	uint16_t	mgmt_svr_loop_id;



	/* Timeout timers. */
	uint8_t         loop_down_abort_time;    /* port down timer */
	atomic_t        loop_down_timer;         /* loop down timer */
	uint8_t         link_down_timeout;       /* link down timeout */

	uint32_t        timer_active;
	struct timer_list        timer;

	uint8_t		node_name[WWN_SIZE];
	uint8_t		port_name[WWN_SIZE];
	uint8_t		fabric_node_name[WWN_SIZE];

	uint16_t	fcoe_vlan_id;
	uint16_t	fcoe_fcf_idx;
	uint8_t		fcoe_vn_port_mac[6];

	uint32_t   	vp_abort_cnt;

	struct fc_vport	*fc_vport;	/* holds fc_vport * for each vport */
	uint16_t        vp_idx;		/* vport ID */

	unsigned long		vp_flags;
#define VP_IDX_ACQUIRED		0	/* bit no 0 */
#define VP_CREATE_NEEDED	1
#define VP_BIND_NEEDED		2
#define VP_DELETE_NEEDED	3
#define VP_SCR_NEEDED		4	/* State Change Request registration */
	atomic_t 		vp_state;
#define VP_OFFLINE		0
#define VP_ACTIVE		1
#define VP_FAILED		2
// #define VP_DISABLE		3
	uint16_t 	vp_err_state;
	uint16_t	vp_prev_err_state;
#define VP_ERR_UNKWN		0
#define VP_ERR_PORTDWN		1
#define VP_ERR_FAB_UNSUPPORTED	2
#define VP_ERR_FAB_NORESOURCES	3
#define VP_ERR_FAB_LOGOUT	4
#define VP_ERR_ADAP_NORESOURCES	5
	struct qla_hw_data *hw;
	struct req_que *req;
	int		fw_heartbeat_counter;
	int		seconds_since_last_heartbeat;
	struct fc_host_statistics fc_host_stat;
	struct qla_statistics qla_stats;
	struct bidi_statistics bidi_stats;

	atomic_t	vref_count;
} scsi_qla_host_t;

#define SET_VP_IDX	1
#define SET_AL_PA	2
#define RESET_VP_IDX	3
#define RESET_AL_PA	4
struct qla_tgt_vp_map {
	uint8_t	idx;
	scsi_qla_host_t *vha;
};

/*
 * Macros to help code, maintain, etc.
 */
#define LOOP_TRANSITION(ha) \
	(test_bit(ISP_ABORT_NEEDED, &ha->dpc_flags) || \
	 test_bit(LOOP_RESYNC_NEEDED, &ha->dpc_flags) || \
	 atomic_read(&ha->loop_state) == LOOP_DOWN)

#define QLA_VHA_MARK_BUSY(__vha, __bail) do {		     \
	atomic_inc(&__vha->vref_count);			     \
	mb();						     \
	if (__vha->flags.delete_progress) {		     \
		atomic_dec(&__vha->vref_count);		     \
		__bail = 1;				     \
	} else {					     \
		__bail = 0;				     \
	}						     \
} while (0)

#define QLA_VHA_MARK_NOT_BUSY(__vha) do {		     \
	atomic_dec(&__vha->vref_count);			     \
} while (0)

/*
 * qla2x00 local function return status codes
 */
#define MBS_MASK		0x3fff

#define QLA_SUCCESS		(MBS_COMMAND_COMPLETE & MBS_MASK)
#define QLA_INVALID_COMMAND	(MBS_INVALID_COMMAND & MBS_MASK)
#define QLA_INTERFACE_ERROR	(MBS_HOST_INTERFACE_ERROR & MBS_MASK)
#define QLA_TEST_FAILED		(MBS_TEST_FAILED & MBS_MASK)
#define QLA_COMMAND_ERROR	(MBS_COMMAND_ERROR & MBS_MASK)
#define QLA_PARAMETER_ERROR	(MBS_COMMAND_PARAMETER_ERROR & MBS_MASK)
#define QLA_PORT_ID_USED	(MBS_PORT_ID_USED & MBS_MASK)
#define QLA_LOOP_ID_USED	(MBS_LOOP_ID_USED & MBS_MASK)
#define QLA_ALL_IDS_IN_USE	(MBS_ALL_IDS_IN_USE & MBS_MASK)
#define QLA_NOT_LOGGED_IN	(MBS_NOT_LOGGED_IN & MBS_MASK)

#define QLA_FUNCTION_TIMEOUT		0x100
#define QLA_FUNCTION_PARAMETER_ERROR	0x101
#define QLA_FUNCTION_FAILED		0x102
#define QLA_MEMORY_ALLOC_FAILED		0x103
#define QLA_LOCK_TIMEOUT		0x104
#define QLA_ABORTED			0x105
#define QLA_SUSPENDED			0x106
#define QLA_BUSY			0x107
#define QLA_ALREADY_REGISTERED		0x109

#define NVRAM_DELAY()		udelay(10)

/*
 * Flash support definitions
 */
#define OPTROM_SIZE_2300	0x20000
#define OPTROM_SIZE_2322	0x100000
#define OPTROM_SIZE_24XX	0x100000
#define OPTROM_SIZE_25XX	0x200000
#define OPTROM_SIZE_81XX	0x400000
#define OPTROM_SIZE_82XX	0x800000
#define OPTROM_SIZE_83XX	0x1000000

#define OPTROM_BURST_SIZE	0x1000
#define OPTROM_BURST_DWORDS	(OPTROM_BURST_SIZE / 4)

#define	QLA_DSDS_PER_IOCB	37

#define CMD_SP(Cmnd)		((Cmnd)->SCp.ptr)

#define QLA_SG_ALL	1024

enum nexus_wait_type {
	WAIT_HOST = 0,
	WAIT_TARGET,
	WAIT_LUN,
};

#include "qla_gbl.h"
#include "qla_dbg.h"
#include "qla_inline.h"
#endif<|MERGE_RESOLUTION|>--- conflicted
+++ resolved
@@ -2563,7 +2563,7 @@
 	void *target_lport_ptr;
 	struct qla_tgt_func_tmpl *tgt_ops;
 	struct qla_tgt *qla_tgt;
-	struct qla_tgt_cmd *cmds[MAX_OUTSTANDING_COMMANDS];
+	struct qla_tgt_cmd *cmds[DEFAULT_OUTSTANDING_COMMANDS];
 	uint16_t current_handle;
 
 	struct qla_tgt_vp_map *tgt_vp_map;
@@ -3045,7 +3045,6 @@
 	void            *md_dump;
 	uint32_t	md_dump_size;
 
-<<<<<<< HEAD
 	void		*loop_id_map;
 
 	/* QLA83XX IDC specific fields */
@@ -3060,14 +3059,13 @@
 	struct work_struct idc_state_handler;
 	struct work_struct nic_core_unrecoverable;
 
-	struct qlt_hw_data tgt;
-=======
 #define HOST_QUEUE_RAMPDOWN_INTERVAL           (60 * HZ)
 #define HOST_QUEUE_RAMPUP_INTERVAL             (30 * HZ)
 	unsigned long   host_last_rampdown_time;
 	unsigned long   host_last_rampup_time;
 	int             cfg_lun_q_depth;
->>>>>>> b7e43b92
+
+	struct qlt_hw_data tgt;
 };
 
 /*
@@ -3125,12 +3123,9 @@
 #define FCOE_CTX_RESET_NEEDED	18	/* Initiate FCoE context reset */
 #define MPI_RESET_NEEDED	19	/* Initiate MPI FW reset */
 #define ISP_QUIESCE_NEEDED	20	/* Driver need some quiescence */
-<<<<<<< HEAD
 #define SCR_PENDING		21	/* SCR in target mode */
-=======
-#define HOST_RAMP_DOWN_QUEUE_DEPTH	21
-#define HOST_RAMP_UP_QUEUE_DEPTH	22
->>>>>>> b7e43b92
+#define HOST_RAMP_DOWN_QUEUE_DEPTH	22
+#define HOST_RAMP_UP_QUEUE_DEPTH	23
 
 	uint32_t	device_flags;
 #define SWITCH_FOUND		BIT_0
