/*
 * QLogic Fibre Channel HBA Driver
 * Copyright (c)  2003-2012 QLogic Corporation
 *
 * See LICENSE.qla2xxx for copyright and licensing details.
 */
#include "qla_def.h"
#include <linux/delay.h>
#include <linux/pci.h>
#include <linux/ratelimit.h>
#include <linux/vmalloc.h>
#include <scsi/scsi_tcq.h>

#define MASK(n)			((1ULL<<(n))-1)
#define MN_WIN(addr) (((addr & 0x1fc0000) >> 1) | \
	((addr >> 25) & 0x3ff))
#define OCM_WIN(addr) (((addr & 0x1ff0000) >> 1) | \
	((addr >> 25) & 0x3ff))
#define MS_WIN(addr) (addr & 0x0ffc0000)
#define QLA82XX_PCI_MN_2M   (0)
#define QLA82XX_PCI_MS_2M   (0x80000)
#define QLA82XX_PCI_OCM0_2M (0xc0000)
#define VALID_OCM_ADDR(addr) (((addr) & 0x3f800) != 0x3f800)
#define GET_MEM_OFFS_2M(addr) (addr & MASK(18))
#define BLOCK_PROTECT_BITS 0x0F

/* CRB window related */
#define CRB_BLK(off)	((off >> 20) & 0x3f)
#define CRB_SUBBLK(off)	((off >> 16) & 0xf)
#define CRB_WINDOW_2M	(0x130060)
#define QLA82XX_PCI_CAMQM_2M_END	(0x04800800UL)
#define CRB_HI(off)	((qla82xx_crb_hub_agt[CRB_BLK(off)] << 20) | \
			((off) & 0xf0000))
#define QLA82XX_PCI_CAMQM_2M_BASE	(0x000ff800UL)
#define CRB_INDIRECT_2M	(0x1e0000UL)

#define MAX_CRB_XFORM 60
static unsigned long crb_addr_xform[MAX_CRB_XFORM];
int qla82xx_crb_table_initialized;

#define qla82xx_crb_addr_transform(name) \
	(crb_addr_xform[QLA82XX_HW_PX_MAP_CRB_##name] = \
	QLA82XX_HW_CRB_HUB_AGT_ADR_##name << 20)

static void qla82xx_crb_addr_transform_setup(void)
{
	qla82xx_crb_addr_transform(XDMA);
	qla82xx_crb_addr_transform(TIMR);
	qla82xx_crb_addr_transform(SRE);
	qla82xx_crb_addr_transform(SQN3);
	qla82xx_crb_addr_transform(SQN2);
	qla82xx_crb_addr_transform(SQN1);
	qla82xx_crb_addr_transform(SQN0);
	qla82xx_crb_addr_transform(SQS3);
	qla82xx_crb_addr_transform(SQS2);
	qla82xx_crb_addr_transform(SQS1);
	qla82xx_crb_addr_transform(SQS0);
	qla82xx_crb_addr_transform(RPMX7);
	qla82xx_crb_addr_transform(RPMX6);
	qla82xx_crb_addr_transform(RPMX5);
	qla82xx_crb_addr_transform(RPMX4);
	qla82xx_crb_addr_transform(RPMX3);
	qla82xx_crb_addr_transform(RPMX2);
	qla82xx_crb_addr_transform(RPMX1);
	qla82xx_crb_addr_transform(RPMX0);
	qla82xx_crb_addr_transform(ROMUSB);
	qla82xx_crb_addr_transform(SN);
	qla82xx_crb_addr_transform(QMN);
	qla82xx_crb_addr_transform(QMS);
	qla82xx_crb_addr_transform(PGNI);
	qla82xx_crb_addr_transform(PGND);
	qla82xx_crb_addr_transform(PGN3);
	qla82xx_crb_addr_transform(PGN2);
	qla82xx_crb_addr_transform(PGN1);
	qla82xx_crb_addr_transform(PGN0);
	qla82xx_crb_addr_transform(PGSI);
	qla82xx_crb_addr_transform(PGSD);
	qla82xx_crb_addr_transform(PGS3);
	qla82xx_crb_addr_transform(PGS2);
	qla82xx_crb_addr_transform(PGS1);
	qla82xx_crb_addr_transform(PGS0);
	qla82xx_crb_addr_transform(PS);
	qla82xx_crb_addr_transform(PH);
	qla82xx_crb_addr_transform(NIU);
	qla82xx_crb_addr_transform(I2Q);
	qla82xx_crb_addr_transform(EG);
	qla82xx_crb_addr_transform(MN);
	qla82xx_crb_addr_transform(MS);
	qla82xx_crb_addr_transform(CAS2);
	qla82xx_crb_addr_transform(CAS1);
	qla82xx_crb_addr_transform(CAS0);
	qla82xx_crb_addr_transform(CAM);
	qla82xx_crb_addr_transform(C2C1);
	qla82xx_crb_addr_transform(C2C0);
	qla82xx_crb_addr_transform(SMB);
	qla82xx_crb_addr_transform(OCM0);
	/*
	 * Used only in P3 just define it for P2 also.
	 */
	qla82xx_crb_addr_transform(I2C0);

	qla82xx_crb_table_initialized = 1;
}

struct crb_128M_2M_block_map crb_128M_2M_map[64] = {
	{{{0, 0,         0,         0} } },
	{{{1, 0x0100000, 0x0102000, 0x120000},
	{1, 0x0110000, 0x0120000, 0x130000},
	{1, 0x0120000, 0x0122000, 0x124000},
	{1, 0x0130000, 0x0132000, 0x126000},
	{1, 0x0140000, 0x0142000, 0x128000},
	{1, 0x0150000, 0x0152000, 0x12a000},
	{1, 0x0160000, 0x0170000, 0x110000},
	{1, 0x0170000, 0x0172000, 0x12e000},
	{0, 0x0000000, 0x0000000, 0x000000},
	{0, 0x0000000, 0x0000000, 0x000000},
	{0, 0x0000000, 0x0000000, 0x000000},
	{0, 0x0000000, 0x0000000, 0x000000},
	{0, 0x0000000, 0x0000000, 0x000000},
	{0, 0x0000000, 0x0000000, 0x000000},
	{1, 0x01e0000, 0x01e0800, 0x122000},
	{0, 0x0000000, 0x0000000, 0x000000} } } ,
	{{{1, 0x0200000, 0x0210000, 0x180000} } },
	{{{0, 0,         0,         0} } },
	{{{1, 0x0400000, 0x0401000, 0x169000} } },
	{{{1, 0x0500000, 0x0510000, 0x140000} } },
	{{{1, 0x0600000, 0x0610000, 0x1c0000} } },
	{{{1, 0x0700000, 0x0704000, 0x1b8000} } },
	{{{1, 0x0800000, 0x0802000, 0x170000},
	{0, 0x0000000, 0x0000000, 0x000000},
	{0, 0x0000000, 0x0000000, 0x000000},
	{0, 0x0000000, 0x0000000, 0x000000},
	{0, 0x0000000, 0x0000000, 0x000000},
	{0, 0x0000000, 0x0000000, 0x000000},
	{0, 0x0000000, 0x0000000, 0x000000},
	{0, 0x0000000, 0x0000000, 0x000000},
	{0, 0x0000000, 0x0000000, 0x000000},
	{0, 0x0000000, 0x0000000, 0x000000},
	{0, 0x0000000, 0x0000000, 0x000000},
	{0, 0x0000000, 0x0000000, 0x000000},
	{0, 0x0000000, 0x0000000, 0x000000},
	{0, 0x0000000, 0x0000000, 0x000000},
	{0, 0x0000000, 0x0000000, 0x000000},
	{1, 0x08f0000, 0x08f2000, 0x172000} } },
	{{{1, 0x0900000, 0x0902000, 0x174000},
	{0, 0x0000000, 0x0000000, 0x000000},
	{0, 0x0000000, 0x0000000, 0x000000},
	{0, 0x0000000, 0x0000000, 0x000000},
	{0, 0x0000000, 0x0000000, 0x000000},
	{0, 0x0000000, 0x0000000, 0x000000},
	{0, 0x0000000, 0x0000000, 0x000000},
	{0, 0x0000000, 0x0000000, 0x000000},
	{0, 0x0000000, 0x0000000, 0x000000},
	{0, 0x0000000, 0x0000000, 0x000000},
	{0, 0x0000000, 0x0000000, 0x000000},
	{0, 0x0000000, 0x0000000, 0x000000},
	{0, 0x0000000, 0x0000000, 0x000000},
	{0, 0x0000000, 0x0000000, 0x000000},
	{0, 0x0000000, 0x0000000, 0x000000},
	{1, 0x09f0000, 0x09f2000, 0x176000} } },
	{{{0, 0x0a00000, 0x0a02000, 0x178000},
	{0, 0x0000000, 0x0000000, 0x000000},
	{0, 0x0000000, 0x0000000, 0x000000},
	{0, 0x0000000, 0x0000000, 0x000000},
	{0, 0x0000000, 0x0000000, 0x000000},
	{0, 0x0000000, 0x0000000, 0x000000},
	{0, 0x0000000, 0x0000000, 0x000000},
	{0, 0x0000000, 0x0000000, 0x000000},
	{0, 0x0000000, 0x0000000, 0x000000},
	{0, 0x0000000, 0x0000000, 0x000000},
	{0, 0x0000000, 0x0000000, 0x000000},
	{0, 0x0000000, 0x0000000, 0x000000},
	{0, 0x0000000, 0x0000000, 0x000000},
	{0, 0x0000000, 0x0000000, 0x000000},
	{0, 0x0000000, 0x0000000, 0x000000},
	{1, 0x0af0000, 0x0af2000, 0x17a000} } },
	{{{0, 0x0b00000, 0x0b02000, 0x17c000},
	{0, 0x0000000, 0x0000000, 0x000000},
	{0, 0x0000000, 0x0000000, 0x000000},
	{0, 0x0000000, 0x0000000, 0x000000},
	{0, 0x0000000, 0x0000000, 0x000000},
	{0, 0x0000000, 0x0000000, 0x000000},
	{0, 0x0000000, 0x0000000, 0x000000},
	{0, 0x0000000, 0x0000000, 0x000000},
	{0, 0x0000000, 0x0000000, 0x000000},
	{0, 0x0000000, 0x0000000, 0x000000},
	{0, 0x0000000, 0x0000000, 0x000000},
	{0, 0x0000000, 0x0000000, 0x000000},
	{0, 0x0000000, 0x0000000, 0x000000},
	{0, 0x0000000, 0x0000000, 0x000000},
	{0, 0x0000000, 0x0000000, 0x000000},
	{1, 0x0bf0000, 0x0bf2000, 0x17e000} } },
	{{{1, 0x0c00000, 0x0c04000, 0x1d4000} } },
	{{{1, 0x0d00000, 0x0d04000, 0x1a4000} } },
	{{{1, 0x0e00000, 0x0e04000, 0x1a0000} } },
	{{{1, 0x0f00000, 0x0f01000, 0x164000} } },
	{{{0, 0x1000000, 0x1004000, 0x1a8000} } },
	{{{1, 0x1100000, 0x1101000, 0x160000} } },
	{{{1, 0x1200000, 0x1201000, 0x161000} } },
	{{{1, 0x1300000, 0x1301000, 0x162000} } },
	{{{1, 0x1400000, 0x1401000, 0x163000} } },
	{{{1, 0x1500000, 0x1501000, 0x165000} } },
	{{{1, 0x1600000, 0x1601000, 0x166000} } },
	{{{0, 0,         0,         0} } },
	{{{0, 0,         0,         0} } },
	{{{0, 0,         0,         0} } },
	{{{0, 0,         0,         0} } },
	{{{0, 0,         0,         0} } },
	{{{0, 0,         0,         0} } },
	{{{1, 0x1d00000, 0x1d10000, 0x190000} } },
	{{{1, 0x1e00000, 0x1e01000, 0x16a000} } },
	{{{1, 0x1f00000, 0x1f10000, 0x150000} } },
	{{{0} } },
	{{{1, 0x2100000, 0x2102000, 0x120000},
	{1, 0x2110000, 0x2120000, 0x130000},
	{1, 0x2120000, 0x2122000, 0x124000},
	{1, 0x2130000, 0x2132000, 0x126000},
	{1, 0x2140000, 0x2142000, 0x128000},
	{1, 0x2150000, 0x2152000, 0x12a000},
	{1, 0x2160000, 0x2170000, 0x110000},
	{1, 0x2170000, 0x2172000, 0x12e000},
	{0, 0x0000000, 0x0000000, 0x000000},
	{0, 0x0000000, 0x0000000, 0x000000},
	{0, 0x0000000, 0x0000000, 0x000000},
	{0, 0x0000000, 0x0000000, 0x000000},
	{0, 0x0000000, 0x0000000, 0x000000},
	{0, 0x0000000, 0x0000000, 0x000000},
	{0, 0x0000000, 0x0000000, 0x000000},
	{0, 0x0000000, 0x0000000, 0x000000} } },
	{{{1, 0x2200000, 0x2204000, 0x1b0000} } },
	{{{0} } },
	{{{0} } },
	{{{0} } },
	{{{0} } },
	{{{0} } },
	{{{1, 0x2800000, 0x2804000, 0x1a4000} } },
	{{{1, 0x2900000, 0x2901000, 0x16b000} } },
	{{{1, 0x2a00000, 0x2a00400, 0x1ac400} } },
	{{{1, 0x2b00000, 0x2b00400, 0x1ac800} } },
	{{{1, 0x2c00000, 0x2c00400, 0x1acc00} } },
	{{{1, 0x2d00000, 0x2d00400, 0x1ad000} } },
	{{{1, 0x2e00000, 0x2e00400, 0x1ad400} } },
	{{{1, 0x2f00000, 0x2f00400, 0x1ad800} } },
	{{{1, 0x3000000, 0x3000400, 0x1adc00} } },
	{{{0, 0x3100000, 0x3104000, 0x1a8000} } },
	{{{1, 0x3200000, 0x3204000, 0x1d4000} } },
	{{{1, 0x3300000, 0x3304000, 0x1a0000} } },
	{{{0} } },
	{{{1, 0x3500000, 0x3500400, 0x1ac000} } },
	{{{1, 0x3600000, 0x3600400, 0x1ae000} } },
	{{{1, 0x3700000, 0x3700400, 0x1ae400} } },
	{{{1, 0x3800000, 0x3804000, 0x1d0000} } },
	{{{1, 0x3900000, 0x3904000, 0x1b4000} } },
	{{{1, 0x3a00000, 0x3a04000, 0x1d8000} } },
	{{{0} } },
	{{{0} } },
	{{{1, 0x3d00000, 0x3d04000, 0x1dc000} } },
	{{{1, 0x3e00000, 0x3e01000, 0x167000} } },
	{{{1, 0x3f00000, 0x3f01000, 0x168000} } }
};

/*
 * top 12 bits of crb internal address (hub, agent)
 */
unsigned qla82xx_crb_hub_agt[64] = {
	0,
	QLA82XX_HW_CRB_HUB_AGT_ADR_PS,
	QLA82XX_HW_CRB_HUB_AGT_ADR_MN,
	QLA82XX_HW_CRB_HUB_AGT_ADR_MS,
	0,
	QLA82XX_HW_CRB_HUB_AGT_ADR_SRE,
	QLA82XX_HW_CRB_HUB_AGT_ADR_NIU,
	QLA82XX_HW_CRB_HUB_AGT_ADR_QMN,
	QLA82XX_HW_CRB_HUB_AGT_ADR_SQN0,
	QLA82XX_HW_CRB_HUB_AGT_ADR_SQN1,
	QLA82XX_HW_CRB_HUB_AGT_ADR_SQN2,
	QLA82XX_HW_CRB_HUB_AGT_ADR_SQN3,
	QLA82XX_HW_CRB_HUB_AGT_ADR_I2Q,
	QLA82XX_HW_CRB_HUB_AGT_ADR_TIMR,
	QLA82XX_HW_CRB_HUB_AGT_ADR_ROMUSB,
	QLA82XX_HW_CRB_HUB_AGT_ADR_PGN4,
	QLA82XX_HW_CRB_HUB_AGT_ADR_XDMA,
	QLA82XX_HW_CRB_HUB_AGT_ADR_PGN0,
	QLA82XX_HW_CRB_HUB_AGT_ADR_PGN1,
	QLA82XX_HW_CRB_HUB_AGT_ADR_PGN2,
	QLA82XX_HW_CRB_HUB_AGT_ADR_PGN3,
	QLA82XX_HW_CRB_HUB_AGT_ADR_PGND,
	QLA82XX_HW_CRB_HUB_AGT_ADR_PGNI,
	QLA82XX_HW_CRB_HUB_AGT_ADR_PGS0,
	QLA82XX_HW_CRB_HUB_AGT_ADR_PGS1,
	QLA82XX_HW_CRB_HUB_AGT_ADR_PGS2,
	QLA82XX_HW_CRB_HUB_AGT_ADR_PGS3,
	0,
	QLA82XX_HW_CRB_HUB_AGT_ADR_PGSI,
	QLA82XX_HW_CRB_HUB_AGT_ADR_SN,
	0,
	QLA82XX_HW_CRB_HUB_AGT_ADR_EG,
	0,
	QLA82XX_HW_CRB_HUB_AGT_ADR_PS,
	QLA82XX_HW_CRB_HUB_AGT_ADR_CAM,
	0,
	0,
	0,
	0,
	0,
	QLA82XX_HW_CRB_HUB_AGT_ADR_TIMR,
	0,
	QLA82XX_HW_CRB_HUB_AGT_ADR_RPMX1,
	QLA82XX_HW_CRB_HUB_AGT_ADR_RPMX2,
	QLA82XX_HW_CRB_HUB_AGT_ADR_RPMX3,
	QLA82XX_HW_CRB_HUB_AGT_ADR_RPMX4,
	QLA82XX_HW_CRB_HUB_AGT_ADR_RPMX5,
	QLA82XX_HW_CRB_HUB_AGT_ADR_RPMX6,
	QLA82XX_HW_CRB_HUB_AGT_ADR_RPMX7,
	QLA82XX_HW_CRB_HUB_AGT_ADR_XDMA,
	QLA82XX_HW_CRB_HUB_AGT_ADR_I2Q,
	QLA82XX_HW_CRB_HUB_AGT_ADR_ROMUSB,
	0,
	QLA82XX_HW_CRB_HUB_AGT_ADR_RPMX0,
	QLA82XX_HW_CRB_HUB_AGT_ADR_RPMX8,
	QLA82XX_HW_CRB_HUB_AGT_ADR_RPMX9,
	QLA82XX_HW_CRB_HUB_AGT_ADR_OCM0,
	0,
	QLA82XX_HW_CRB_HUB_AGT_ADR_SMB,
	QLA82XX_HW_CRB_HUB_AGT_ADR_I2C0,
	QLA82XX_HW_CRB_HUB_AGT_ADR_I2C1,
	0,
	QLA82XX_HW_CRB_HUB_AGT_ADR_PGNC,
	0,
};

/* Device states */
char *q_dev_state[] = {
	 "Unknown",
	"Cold",
	"Initializing",
	"Ready",
	"Need Reset",
	"Need Quiescent",
	"Failed",
	"Quiescent",
};

char *qdev_state(uint32_t dev_state)
{
	return q_dev_state[dev_state];
}

/*
 * In: 'off' is offset from CRB space in 128M pci map
 * Out: 'off' is 2M pci map addr
 * side effect: lock crb window
 */
static void
qla82xx_pci_set_crbwindow_2M(struct qla_hw_data *ha, ulong *off)
{
	u32 win_read;
	scsi_qla_host_t *vha = pci_get_drvdata(ha->pdev);

	ha->crb_win = CRB_HI(*off);
	writel(ha->crb_win,
		(void *)(CRB_WINDOW_2M + ha->nx_pcibase));

	/* Read back value to make sure write has gone through before trying
	 * to use it.
	 */
	win_read = RD_REG_DWORD((void *)(CRB_WINDOW_2M + ha->nx_pcibase));
	if (win_read != ha->crb_win) {
		ql_dbg(ql_dbg_p3p, vha, 0xb000,
		    "%s: Written crbwin (0x%x) "
		    "!= Read crbwin (0x%x), off=0x%lx.\n",
		    __func__, ha->crb_win, win_read, *off);
	}
	*off = (*off & MASK(16)) + CRB_INDIRECT_2M + ha->nx_pcibase;
}

static inline unsigned long
qla82xx_pci_set_crbwindow(struct qla_hw_data *ha, u64 off)
{
	scsi_qla_host_t *vha = pci_get_drvdata(ha->pdev);
	/* See if we are currently pointing to the region we want to use next */
	if ((off >= QLA82XX_CRB_PCIX_HOST) && (off < QLA82XX_CRB_DDR_NET)) {
		/* No need to change window. PCIX and PCIEregs are in both
		 * regs are in both windows.
		 */
		return off;
	}

	if ((off >= QLA82XX_CRB_PCIX_HOST) && (off < QLA82XX_CRB_PCIX_HOST2)) {
		/* We are in first CRB window */
		if (ha->curr_window != 0)
			WARN_ON(1);
		return off;
	}

	if ((off > QLA82XX_CRB_PCIX_HOST2) && (off < QLA82XX_CRB_MAX)) {
		/* We are in second CRB window */
		off = off - QLA82XX_CRB_PCIX_HOST2 + QLA82XX_CRB_PCIX_HOST;

		if (ha->curr_window != 1)
			return off;

		/* We are in the QM or direct access
		 * register region - do nothing
		 */
		if ((off >= QLA82XX_PCI_DIRECT_CRB) &&
			(off < QLA82XX_PCI_CAMQM_MAX))
			return off;
	}
	/* strange address given */
	ql_dbg(ql_dbg_p3p, vha, 0xb001,
	    "%s: Warning: unm_nic_pci_set_crbwindow "
	    "called with an unknown address(%llx).\n",
	    QLA2XXX_DRIVER_NAME, off);
	return off;
}

static int
qla82xx_pci_get_crb_addr_2M(struct qla_hw_data *ha, ulong *off)
{
	struct crb_128M_2M_sub_block_map *m;

	if (*off >= QLA82XX_CRB_MAX)
		return -1;

	if (*off >= QLA82XX_PCI_CAMQM && (*off < QLA82XX_PCI_CAMQM_2M_END)) {
		*off = (*off - QLA82XX_PCI_CAMQM) +
		    QLA82XX_PCI_CAMQM_2M_BASE + ha->nx_pcibase;
		return 0;
	}

	if (*off < QLA82XX_PCI_CRBSPACE)
		return -1;

	*off -= QLA82XX_PCI_CRBSPACE;

	/* Try direct map */
	m = &crb_128M_2M_map[CRB_BLK(*off)].sub_block[CRB_SUBBLK(*off)];

	if (m->valid && (m->start_128M <= *off) && (m->end_128M > *off)) {
		*off = *off + m->start_2M - m->start_128M + ha->nx_pcibase;
		return 0;
	}
	/* Not in direct map, use crb window */
	return 1;
}

#define CRB_WIN_LOCK_TIMEOUT 100000000
static int qla82xx_crb_win_lock(struct qla_hw_data *ha)
{
	int done = 0, timeout = 0;

	while (!done) {
		/* acquire semaphore3 from PCI HW block */
		done = qla82xx_rd_32(ha, QLA82XX_PCIE_REG(PCIE_SEM7_LOCK));
		if (done == 1)
			break;
		if (timeout >= CRB_WIN_LOCK_TIMEOUT)
			return -1;
		timeout++;
	}
	qla82xx_wr_32(ha, QLA82XX_CRB_WIN_LOCK_ID, ha->portnum);
	return 0;
}

int
qla82xx_wr_32(struct qla_hw_data *ha, ulong off, u32 data)
{
	unsigned long flags = 0;
	int rv;

	rv = qla82xx_pci_get_crb_addr_2M(ha, &off);

	BUG_ON(rv == -1);

	if (rv == 1) {
		write_lock_irqsave(&ha->hw_lock, flags);
		qla82xx_crb_win_lock(ha);
		qla82xx_pci_set_crbwindow_2M(ha, &off);
	}

	writel(data, (void __iomem *)off);

	if (rv == 1) {
		qla82xx_rd_32(ha, QLA82XX_PCIE_REG(PCIE_SEM7_UNLOCK));
		write_unlock_irqrestore(&ha->hw_lock, flags);
	}
	return 0;
}

int
qla82xx_rd_32(struct qla_hw_data *ha, ulong off)
{
	unsigned long flags = 0;
	int rv;
	u32 data;

	rv = qla82xx_pci_get_crb_addr_2M(ha, &off);

	BUG_ON(rv == -1);

	if (rv == 1) {
		write_lock_irqsave(&ha->hw_lock, flags);
		qla82xx_crb_win_lock(ha);
		qla82xx_pci_set_crbwindow_2M(ha, &off);
	}
	data = RD_REG_DWORD((void __iomem *)off);

	if (rv == 1) {
		qla82xx_rd_32(ha, QLA82XX_PCIE_REG(PCIE_SEM7_UNLOCK));
		write_unlock_irqrestore(&ha->hw_lock, flags);
	}
	return data;
}

#define IDC_LOCK_TIMEOUT 100000000
int qla82xx_idc_lock(struct qla_hw_data *ha)
{
	int i;
	int done = 0, timeout = 0;

	while (!done) {
		/* acquire semaphore5 from PCI HW block */
		done = qla82xx_rd_32(ha, QLA82XX_PCIE_REG(PCIE_SEM5_LOCK));
		if (done == 1)
			break;
		if (timeout >= IDC_LOCK_TIMEOUT)
			return -1;

		timeout++;

		/* Yield CPU */
		if (!in_interrupt())
			schedule();
		else {
			for (i = 0; i < 20; i++)
				cpu_relax();
		}
	}

	return 0;
}

void qla82xx_idc_unlock(struct qla_hw_data *ha)
{
	qla82xx_rd_32(ha, QLA82XX_PCIE_REG(PCIE_SEM5_UNLOCK));
}

/*  PCI Windowing for DDR regions.  */
#define QLA82XX_ADDR_IN_RANGE(addr, low, high) \
	(((addr) <= (high)) && ((addr) >= (low)))
/*
 * check memory access boundary.
 * used by test agent. support ddr access only for now
 */
static unsigned long
qla82xx_pci_mem_bound_check(struct qla_hw_data *ha,
	unsigned long long addr, int size)
{
	if (!QLA82XX_ADDR_IN_RANGE(addr, QLA82XX_ADDR_DDR_NET,
		QLA82XX_ADDR_DDR_NET_MAX) ||
		!QLA82XX_ADDR_IN_RANGE(addr + size - 1, QLA82XX_ADDR_DDR_NET,
		QLA82XX_ADDR_DDR_NET_MAX) ||
		((size != 1) && (size != 2) && (size != 4) && (size != 8)))
			return 0;
	else
		return 1;
}

int qla82xx_pci_set_window_warning_count;

static unsigned long
qla82xx_pci_set_window(struct qla_hw_data *ha, unsigned long long addr)
{
	int window;
	u32 win_read;
	scsi_qla_host_t *vha = pci_get_drvdata(ha->pdev);

	if (QLA82XX_ADDR_IN_RANGE(addr, QLA82XX_ADDR_DDR_NET,
		QLA82XX_ADDR_DDR_NET_MAX)) {
		/* DDR network side */
		window = MN_WIN(addr);
		ha->ddr_mn_window = window;
		qla82xx_wr_32(ha,
			ha->mn_win_crb | QLA82XX_PCI_CRBSPACE, window);
		win_read = qla82xx_rd_32(ha,
			ha->mn_win_crb | QLA82XX_PCI_CRBSPACE);
		if ((win_read << 17) != window) {
			ql_dbg(ql_dbg_p3p, vha, 0xb003,
			    "%s: Written MNwin (0x%x) != Read MNwin (0x%x).\n",
			    __func__, window, win_read);
		}
		addr = GET_MEM_OFFS_2M(addr) + QLA82XX_PCI_DDR_NET;
	} else if (QLA82XX_ADDR_IN_RANGE(addr, QLA82XX_ADDR_OCM0,
		QLA82XX_ADDR_OCM0_MAX)) {
		unsigned int temp1;
		if ((addr & 0x00ff800) == 0xff800) {
			ql_log(ql_log_warn, vha, 0xb004,
			    "%s: QM access not handled.\n", __func__);
			addr = -1UL;
		}
		window = OCM_WIN(addr);
		ha->ddr_mn_window = window;
		qla82xx_wr_32(ha,
			ha->mn_win_crb | QLA82XX_PCI_CRBSPACE, window);
		win_read = qla82xx_rd_32(ha,
			ha->mn_win_crb | QLA82XX_PCI_CRBSPACE);
		temp1 = ((window & 0x1FF) << 7) |
		    ((window & 0x0FFFE0000) >> 17);
		if (win_read != temp1) {
			ql_log(ql_log_warn, vha, 0xb005,
			    "%s: Written OCMwin (0x%x) != Read OCMwin (0x%x).\n",
			    __func__, temp1, win_read);
		}
		addr = GET_MEM_OFFS_2M(addr) + QLA82XX_PCI_OCM0_2M;

	} else if (QLA82XX_ADDR_IN_RANGE(addr, QLA82XX_ADDR_QDR_NET,
		QLA82XX_P3_ADDR_QDR_NET_MAX)) {
		/* QDR network side */
		window = MS_WIN(addr);
		ha->qdr_sn_window = window;
		qla82xx_wr_32(ha,
			ha->ms_win_crb | QLA82XX_PCI_CRBSPACE, window);
		win_read = qla82xx_rd_32(ha,
			ha->ms_win_crb | QLA82XX_PCI_CRBSPACE);
		if (win_read != window) {
			ql_log(ql_log_warn, vha, 0xb006,
			    "%s: Written MSwin (0x%x) != Read MSwin (0x%x).\n",
			    __func__, window, win_read);
		}
		addr = GET_MEM_OFFS_2M(addr) + QLA82XX_PCI_QDR_NET;
	} else {
		/*
		 * peg gdb frequently accesses memory that doesn't exist,
		 * this limits the chit chat so debugging isn't slowed down.
		 */
		if ((qla82xx_pci_set_window_warning_count++ < 8) ||
		    (qla82xx_pci_set_window_warning_count%64 == 0)) {
			ql_log(ql_log_warn, vha, 0xb007,
			    "%s: Warning:%s Unknown address range!.\n",
			    __func__, QLA2XXX_DRIVER_NAME);
		}
		addr = -1UL;
	}
	return addr;
}

/* check if address is in the same windows as the previous access */
static int qla82xx_pci_is_same_window(struct qla_hw_data *ha,
	unsigned long long addr)
{
	int			window;
	unsigned long long	qdr_max;

	qdr_max = QLA82XX_P3_ADDR_QDR_NET_MAX;

	/* DDR network side */
	if (QLA82XX_ADDR_IN_RANGE(addr, QLA82XX_ADDR_DDR_NET,
		QLA82XX_ADDR_DDR_NET_MAX))
		BUG();
	else if (QLA82XX_ADDR_IN_RANGE(addr, QLA82XX_ADDR_OCM0,
		QLA82XX_ADDR_OCM0_MAX))
		return 1;
	else if (QLA82XX_ADDR_IN_RANGE(addr, QLA82XX_ADDR_OCM1,
		QLA82XX_ADDR_OCM1_MAX))
		return 1;
	else if (QLA82XX_ADDR_IN_RANGE(addr, QLA82XX_ADDR_QDR_NET, qdr_max)) {
		/* QDR network side */
		window = ((addr - QLA82XX_ADDR_QDR_NET) >> 22) & 0x3f;
		if (ha->qdr_sn_window == window)
			return 1;
	}
	return 0;
}

static int qla82xx_pci_mem_read_direct(struct qla_hw_data *ha,
	u64 off, void *data, int size)
{
	unsigned long   flags;
	void           *addr = NULL;
	int             ret = 0;
	u64             start;
	uint8_t         *mem_ptr = NULL;
	unsigned long   mem_base;
	unsigned long   mem_page;
	scsi_qla_host_t *vha = pci_get_drvdata(ha->pdev);

	write_lock_irqsave(&ha->hw_lock, flags);

	/*
	 * If attempting to access unknown address or straddle hw windows,
	 * do not access.
	 */
	start = qla82xx_pci_set_window(ha, off);
	if ((start == -1UL) ||
		(qla82xx_pci_is_same_window(ha, off + size - 1) == 0)) {
		write_unlock_irqrestore(&ha->hw_lock, flags);
		ql_log(ql_log_fatal, vha, 0xb008,
		    "%s out of bound pci memory "
		    "access, offset is 0x%llx.\n",
		    QLA2XXX_DRIVER_NAME, off);
		return -1;
	}

	write_unlock_irqrestore(&ha->hw_lock, flags);
	mem_base = pci_resource_start(ha->pdev, 0);
	mem_page = start & PAGE_MASK;
	/* Map two pages whenever user tries to access addresses in two
	* consecutive pages.
	*/
	if (mem_page != ((start + size - 1) & PAGE_MASK))
		mem_ptr = ioremap(mem_base + mem_page, PAGE_SIZE * 2);
	else
		mem_ptr = ioremap(mem_base + mem_page, PAGE_SIZE);
	if (mem_ptr == 0UL) {
		*(u8  *)data = 0;
		return -1;
	}
	addr = mem_ptr;
	addr += start & (PAGE_SIZE - 1);
	write_lock_irqsave(&ha->hw_lock, flags);

	switch (size) {
	case 1:
		*(u8  *)data = readb(addr);
		break;
	case 2:
		*(u16 *)data = readw(addr);
		break;
	case 4:
		*(u32 *)data = readl(addr);
		break;
	case 8:
		*(u64 *)data = readq(addr);
		break;
	default:
		ret = -1;
		break;
	}
	write_unlock_irqrestore(&ha->hw_lock, flags);

	if (mem_ptr)
		iounmap(mem_ptr);
	return ret;
}

static int
qla82xx_pci_mem_write_direct(struct qla_hw_data *ha,
	u64 off, void *data, int size)
{
	unsigned long   flags;
	void           *addr = NULL;
	int             ret = 0;
	u64             start;
	uint8_t         *mem_ptr = NULL;
	unsigned long   mem_base;
	unsigned long   mem_page;
	scsi_qla_host_t *vha = pci_get_drvdata(ha->pdev);

	write_lock_irqsave(&ha->hw_lock, flags);

	/*
	 * If attempting to access unknown address or straddle hw windows,
	 * do not access.
	 */
	start = qla82xx_pci_set_window(ha, off);
	if ((start == -1UL) ||
		(qla82xx_pci_is_same_window(ha, off + size - 1) == 0)) {
		write_unlock_irqrestore(&ha->hw_lock, flags);
		ql_log(ql_log_fatal, vha, 0xb009,
		    "%s out of bount memory "
		    "access, offset is 0x%llx.\n",
		    QLA2XXX_DRIVER_NAME, off);
		return -1;
	}

	write_unlock_irqrestore(&ha->hw_lock, flags);
	mem_base = pci_resource_start(ha->pdev, 0);
	mem_page = start & PAGE_MASK;
	/* Map two pages whenever user tries to access addresses in two
	 * consecutive pages.
	 */
	if (mem_page != ((start + size - 1) & PAGE_MASK))
		mem_ptr = ioremap(mem_base + mem_page, PAGE_SIZE*2);
	else
		mem_ptr = ioremap(mem_base + mem_page, PAGE_SIZE);
	if (mem_ptr == 0UL)
		return -1;

	addr = mem_ptr;
	addr += start & (PAGE_SIZE - 1);
	write_lock_irqsave(&ha->hw_lock, flags);

	switch (size) {
	case 1:
		writeb(*(u8  *)data, addr);
		break;
	case 2:
		writew(*(u16 *)data, addr);
		break;
	case 4:
		writel(*(u32 *)data, addr);
		break;
	case 8:
		writeq(*(u64 *)data, addr);
		break;
	default:
		ret = -1;
		break;
	}
	write_unlock_irqrestore(&ha->hw_lock, flags);
	if (mem_ptr)
		iounmap(mem_ptr);
	return ret;
}

#define MTU_FUDGE_FACTOR 100
static unsigned long
qla82xx_decode_crb_addr(unsigned long addr)
{
	int i;
	unsigned long base_addr, offset, pci_base;

	if (!qla82xx_crb_table_initialized)
		qla82xx_crb_addr_transform_setup();

	pci_base = ADDR_ERROR;
	base_addr = addr & 0xfff00000;
	offset = addr & 0x000fffff;

	for (i = 0; i < MAX_CRB_XFORM; i++) {
		if (crb_addr_xform[i] == base_addr) {
			pci_base = i << 20;
			break;
		}
	}
	if (pci_base == ADDR_ERROR)
		return pci_base;
	return pci_base + offset;
}

static long rom_max_timeout = 100;
static long qla82xx_rom_lock_timeout = 100;

static int
qla82xx_rom_lock(struct qla_hw_data *ha)
{
	int done = 0, timeout = 0;

	while (!done) {
		/* acquire semaphore2 from PCI HW block */
		done = qla82xx_rd_32(ha, QLA82XX_PCIE_REG(PCIE_SEM2_LOCK));
		if (done == 1)
			break;
		if (timeout >= qla82xx_rom_lock_timeout)
			return -1;
		timeout++;
	}
	qla82xx_wr_32(ha, QLA82XX_ROM_LOCK_ID, ROM_LOCK_DRIVER);
	return 0;
}

static void
qla82xx_rom_unlock(struct qla_hw_data *ha)
{
	qla82xx_rd_32(ha, QLA82XX_PCIE_REG(PCIE_SEM2_UNLOCK));
}

static int
qla82xx_wait_rom_busy(struct qla_hw_data *ha)
{
	long timeout = 0;
	long done = 0 ;
	scsi_qla_host_t *vha = pci_get_drvdata(ha->pdev);

	while (done == 0) {
		done = qla82xx_rd_32(ha, QLA82XX_ROMUSB_GLB_STATUS);
		done &= 4;
		timeout++;
		if (timeout >= rom_max_timeout) {
			ql_dbg(ql_dbg_p3p, vha, 0xb00a,
			    "%s: Timeout reached waiting for rom busy.\n",
			    QLA2XXX_DRIVER_NAME);
			return -1;
		}
	}
	return 0;
}

static int
qla82xx_wait_rom_done(struct qla_hw_data *ha)
{
	long timeout = 0;
	long done = 0 ;
	scsi_qla_host_t *vha = pci_get_drvdata(ha->pdev);

	while (done == 0) {
		done = qla82xx_rd_32(ha, QLA82XX_ROMUSB_GLB_STATUS);
		done &= 2;
		timeout++;
		if (timeout >= rom_max_timeout) {
			ql_dbg(ql_dbg_p3p, vha, 0xb00b,
			    "%s: Timeout reached waiting for rom done.\n",
			    QLA2XXX_DRIVER_NAME);
			return -1;
		}
	}
	return 0;
}

int
qla82xx_md_rw_32(struct qla_hw_data *ha, uint32_t off, u32 data, uint8_t flag)
{
	uint32_t  off_value, rval = 0;

	WRT_REG_DWORD((void *)(CRB_WINDOW_2M + ha->nx_pcibase),
	    (off & 0xFFFF0000));

	/* Read back value to make sure write has gone through */
	RD_REG_DWORD((void *)(CRB_WINDOW_2M + ha->nx_pcibase));
	off_value  = (off & 0x0000FFFF);

	if (flag)
		WRT_REG_DWORD((void *)
		    (off_value + CRB_INDIRECT_2M + ha->nx_pcibase),
		    data);
	else
		rval = RD_REG_DWORD((void *)
		    (off_value + CRB_INDIRECT_2M + ha->nx_pcibase));

	return rval;
}

static int
qla82xx_do_rom_fast_read(struct qla_hw_data *ha, int addr, int *valp)
{
	/* Dword reads to flash. */
	qla82xx_md_rw_32(ha, MD_DIRECT_ROM_WINDOW, (addr & 0xFFFF0000), 1);
	*valp = qla82xx_md_rw_32(ha, MD_DIRECT_ROM_READ_BASE +
	    (addr & 0x0000FFFF), 0, 0);

	return 0;
}

static int
qla82xx_rom_fast_read(struct qla_hw_data *ha, int addr, int *valp)
{
	int ret, loops = 0;
	scsi_qla_host_t *vha = pci_get_drvdata(ha->pdev);

	while ((qla82xx_rom_lock(ha) != 0) && (loops < 50000)) {
		udelay(100);
		schedule();
		loops++;
	}
	if (loops >= 50000) {
		ql_log(ql_log_fatal, vha, 0x00b9,
		    "Failed to aquire SEM2 lock.\n");
		return -1;
	}
	ret = qla82xx_do_rom_fast_read(ha, addr, valp);
	qla82xx_rom_unlock(ha);
	return ret;
}

static int
qla82xx_read_status_reg(struct qla_hw_data *ha, uint32_t *val)
{
	scsi_qla_host_t *vha = pci_get_drvdata(ha->pdev);
	qla82xx_wr_32(ha, QLA82XX_ROMUSB_ROM_INSTR_OPCODE, M25P_INSTR_RDSR);
	qla82xx_wait_rom_busy(ha);
	if (qla82xx_wait_rom_done(ha)) {
		ql_log(ql_log_warn, vha, 0xb00c,
		    "Error waiting for rom done.\n");
		return -1;
	}
	*val = qla82xx_rd_32(ha, QLA82XX_ROMUSB_ROM_RDATA);
	return 0;
}

static int
qla82xx_flash_wait_write_finish(struct qla_hw_data *ha)
{
	long timeout = 0;
	uint32_t done = 1 ;
	uint32_t val;
	int ret = 0;
	scsi_qla_host_t *vha = pci_get_drvdata(ha->pdev);

	qla82xx_wr_32(ha, QLA82XX_ROMUSB_ROM_ABYTE_CNT, 0);
	while ((done != 0) && (ret == 0)) {
		ret = qla82xx_read_status_reg(ha, &val);
		done = val & 1;
		timeout++;
		udelay(10);
		cond_resched();
		if (timeout >= 50000) {
			ql_log(ql_log_warn, vha, 0xb00d,
			    "Timeout reached waiting for write finish.\n");
			return -1;
		}
	}
	return ret;
}

static int
qla82xx_flash_set_write_enable(struct qla_hw_data *ha)
{
	uint32_t val;
	qla82xx_wait_rom_busy(ha);
	qla82xx_wr_32(ha, QLA82XX_ROMUSB_ROM_ABYTE_CNT, 0);
	qla82xx_wr_32(ha, QLA82XX_ROMUSB_ROM_INSTR_OPCODE, M25P_INSTR_WREN);
	qla82xx_wait_rom_busy(ha);
	if (qla82xx_wait_rom_done(ha))
		return -1;
	if (qla82xx_read_status_reg(ha, &val) != 0)
		return -1;
	if ((val & 2) != 2)
		return -1;
	return 0;
}

static int
qla82xx_write_status_reg(struct qla_hw_data *ha, uint32_t val)
{
	scsi_qla_host_t *vha = pci_get_drvdata(ha->pdev);
	if (qla82xx_flash_set_write_enable(ha))
		return -1;
	qla82xx_wr_32(ha, QLA82XX_ROMUSB_ROM_WDATA, val);
	qla82xx_wr_32(ha, QLA82XX_ROMUSB_ROM_INSTR_OPCODE, 0x1);
	if (qla82xx_wait_rom_done(ha)) {
		ql_log(ql_log_warn, vha, 0xb00e,
		    "Error waiting for rom done.\n");
		return -1;
	}
	return qla82xx_flash_wait_write_finish(ha);
}

static int
qla82xx_write_disable_flash(struct qla_hw_data *ha)
{
	scsi_qla_host_t *vha = pci_get_drvdata(ha->pdev);
	qla82xx_wr_32(ha, QLA82XX_ROMUSB_ROM_INSTR_OPCODE, M25P_INSTR_WRDI);
	if (qla82xx_wait_rom_done(ha)) {
		ql_log(ql_log_warn, vha, 0xb00f,
		    "Error waiting for rom done.\n");
		return -1;
	}
	return 0;
}

static int
ql82xx_rom_lock_d(struct qla_hw_data *ha)
{
	int loops = 0;
	scsi_qla_host_t *vha = pci_get_drvdata(ha->pdev);

	while ((qla82xx_rom_lock(ha) != 0) && (loops < 50000)) {
		udelay(100);
		cond_resched();
		loops++;
	}
	if (loops >= 50000) {
		ql_log(ql_log_warn, vha, 0xb010,
		    "ROM lock failed.\n");
		return -1;
	}
	return 0;
}

static int
qla82xx_write_flash_dword(struct qla_hw_data *ha, uint32_t flashaddr,
	uint32_t data)
{
	int ret = 0;
	scsi_qla_host_t *vha = pci_get_drvdata(ha->pdev);

	ret = ql82xx_rom_lock_d(ha);
	if (ret < 0) {
		ql_log(ql_log_warn, vha, 0xb011,
		    "ROM lock failed.\n");
		return ret;
	}

	if (qla82xx_flash_set_write_enable(ha))
		goto done_write;

	qla82xx_wr_32(ha, QLA82XX_ROMUSB_ROM_WDATA, data);
	qla82xx_wr_32(ha, QLA82XX_ROMUSB_ROM_ADDRESS, flashaddr);
	qla82xx_wr_32(ha, QLA82XX_ROMUSB_ROM_ABYTE_CNT, 3);
	qla82xx_wr_32(ha, QLA82XX_ROMUSB_ROM_INSTR_OPCODE, M25P_INSTR_PP);
	qla82xx_wait_rom_busy(ha);
	if (qla82xx_wait_rom_done(ha)) {
		ql_log(ql_log_warn, vha, 0xb012,
		    "Error waiting for rom done.\n");
		ret = -1;
		goto done_write;
	}

	ret = qla82xx_flash_wait_write_finish(ha);

done_write:
	qla82xx_rom_unlock(ha);
	return ret;
}

/* This routine does CRB initialize sequence
 *  to put the ISP into operational state
 */
static int
qla82xx_pinit_from_rom(scsi_qla_host_t *vha)
{
	int addr, val;
	int i ;
	struct crb_addr_pair *buf;
	unsigned long off;
	unsigned offset, n;
	struct qla_hw_data *ha = vha->hw;

	struct crb_addr_pair {
		long addr;
		long data;
	};

	/* Halt all the indiviual PEGs and other blocks of the ISP */
	qla82xx_rom_lock(ha);

	/* disable all I2Q */
	qla82xx_wr_32(ha, QLA82XX_CRB_I2Q + 0x10, 0x0);
	qla82xx_wr_32(ha, QLA82XX_CRB_I2Q + 0x14, 0x0);
	qla82xx_wr_32(ha, QLA82XX_CRB_I2Q + 0x18, 0x0);
	qla82xx_wr_32(ha, QLA82XX_CRB_I2Q + 0x1c, 0x0);
	qla82xx_wr_32(ha, QLA82XX_CRB_I2Q + 0x20, 0x0);
	qla82xx_wr_32(ha, QLA82XX_CRB_I2Q + 0x24, 0x0);

	/* disable all niu interrupts */
	qla82xx_wr_32(ha, QLA82XX_CRB_NIU + 0x40, 0xff);
	/* disable xge rx/tx */
	qla82xx_wr_32(ha, QLA82XX_CRB_NIU + 0x70000, 0x00);
	/* disable xg1 rx/tx */
	qla82xx_wr_32(ha, QLA82XX_CRB_NIU + 0x80000, 0x00);
	/* disable sideband mac */
	qla82xx_wr_32(ha, QLA82XX_CRB_NIU + 0x90000, 0x00);
	/* disable ap0 mac */
	qla82xx_wr_32(ha, QLA82XX_CRB_NIU + 0xa0000, 0x00);
	/* disable ap1 mac */
	qla82xx_wr_32(ha, QLA82XX_CRB_NIU + 0xb0000, 0x00);

	/* halt sre */
	val = qla82xx_rd_32(ha, QLA82XX_CRB_SRE + 0x1000);
	qla82xx_wr_32(ha, QLA82XX_CRB_SRE + 0x1000, val & (~(0x1)));

	/* halt epg */
	qla82xx_wr_32(ha, QLA82XX_CRB_EPG + 0x1300, 0x1);

	/* halt timers */
	qla82xx_wr_32(ha, QLA82XX_CRB_TIMER + 0x0, 0x0);
	qla82xx_wr_32(ha, QLA82XX_CRB_TIMER + 0x8, 0x0);
	qla82xx_wr_32(ha, QLA82XX_CRB_TIMER + 0x10, 0x0);
	qla82xx_wr_32(ha, QLA82XX_CRB_TIMER + 0x18, 0x0);
	qla82xx_wr_32(ha, QLA82XX_CRB_TIMER + 0x100, 0x0);
	qla82xx_wr_32(ha, QLA82XX_CRB_TIMER + 0x200, 0x0);

	/* halt pegs */
	qla82xx_wr_32(ha, QLA82XX_CRB_PEG_NET_0 + 0x3c, 1);
	qla82xx_wr_32(ha, QLA82XX_CRB_PEG_NET_1 + 0x3c, 1);
	qla82xx_wr_32(ha, QLA82XX_CRB_PEG_NET_2 + 0x3c, 1);
	qla82xx_wr_32(ha, QLA82XX_CRB_PEG_NET_3 + 0x3c, 1);
	qla82xx_wr_32(ha, QLA82XX_CRB_PEG_NET_4 + 0x3c, 1);
	msleep(20);

	/* big hammer */
	if (test_bit(ABORT_ISP_ACTIVE, &vha->dpc_flags))
		/* don't reset CAM block on reset */
		qla82xx_wr_32(ha, QLA82XX_ROMUSB_GLB_SW_RESET, 0xfeffffff);
	else
		qla82xx_wr_32(ha, QLA82XX_ROMUSB_GLB_SW_RESET, 0xffffffff);
	qla82xx_rom_unlock(ha);

	/* Read the signature value from the flash.
	 * Offset 0: Contain signature (0xcafecafe)
	 * Offset 4: Offset and number of addr/value pairs
	 * that present in CRB initialize sequence
	 */
	if (qla82xx_rom_fast_read(ha, 0, &n) != 0 || n != 0xcafecafeUL ||
	    qla82xx_rom_fast_read(ha, 4, &n) != 0) {
		ql_log(ql_log_fatal, vha, 0x006e,
		    "Error Reading crb_init area: n: %08x.\n", n);
		return -1;
	}

	/* Offset in flash = lower 16 bits
	 * Number of entries = upper 16 bits
	 */
	offset = n & 0xffffU;
	n = (n >> 16) & 0xffffU;

	/* number of addr/value pair should not exceed 1024 entries */
	if (n  >= 1024) {
		ql_log(ql_log_fatal, vha, 0x0071,
		    "Card flash not initialized:n=0x%x.\n", n);
		return -1;
	}

	ql_log(ql_log_info, vha, 0x0072,
	    "%d CRB init values found in ROM.\n", n);

	buf = kmalloc(n * sizeof(struct crb_addr_pair), GFP_KERNEL);
	if (buf == NULL) {
		ql_log(ql_log_fatal, vha, 0x010c,
		    "Unable to allocate memory.\n");
		return -1;
	}

	for (i = 0; i < n; i++) {
		if (qla82xx_rom_fast_read(ha, 8*i + 4*offset, &val) != 0 ||
		    qla82xx_rom_fast_read(ha, 8*i + 4*offset + 4, &addr) != 0) {
			kfree(buf);
			return -1;
		}

		buf[i].addr = addr;
		buf[i].data = val;
	}

	for (i = 0; i < n; i++) {
		/* Translate internal CRB initialization
		 * address to PCI bus address
		 */
		off = qla82xx_decode_crb_addr((unsigned long)buf[i].addr) +
		    QLA82XX_PCI_CRBSPACE;
		/* Not all CRB  addr/value pair to be written,
		 * some of them are skipped
		 */

		/* skipping cold reboot MAGIC */
		if (off == QLA82XX_CAM_RAM(0x1fc))
			continue;

		/* do not reset PCI */
		if (off == (ROMUSB_GLB + 0xbc))
			continue;

		/* skip core clock, so that firmware can increase the clock */
		if (off == (ROMUSB_GLB + 0xc8))
			continue;

		/* skip the function enable register */
		if (off == QLA82XX_PCIE_REG(PCIE_SETUP_FUNCTION))
			continue;

		if (off == QLA82XX_PCIE_REG(PCIE_SETUP_FUNCTION2))
			continue;

		if ((off & 0x0ff00000) == QLA82XX_CRB_SMB)
			continue;

		if ((off & 0x0ff00000) == QLA82XX_CRB_DDR_NET)
			continue;

		if (off == ADDR_ERROR) {
			ql_log(ql_log_fatal, vha, 0x0116,
			    "Unknow addr: 0x%08lx.\n", buf[i].addr);
			continue;
		}

		qla82xx_wr_32(ha, off, buf[i].data);

		/* ISP requires much bigger delay to settle down,
		 * else crb_window returns 0xffffffff
		 */
		if (off == QLA82XX_ROMUSB_GLB_SW_RESET)
			msleep(1000);

		/* ISP requires millisec delay between
		 * successive CRB register updation
		 */
		msleep(1);
	}

	kfree(buf);

	/* Resetting the data and instruction cache */
	qla82xx_wr_32(ha, QLA82XX_CRB_PEG_NET_D+0xec, 0x1e);
	qla82xx_wr_32(ha, QLA82XX_CRB_PEG_NET_D+0x4c, 8);
	qla82xx_wr_32(ha, QLA82XX_CRB_PEG_NET_I+0x4c, 8);

	/* Clear all protocol processing engines */
	qla82xx_wr_32(ha, QLA82XX_CRB_PEG_NET_0+0x8, 0);
	qla82xx_wr_32(ha, QLA82XX_CRB_PEG_NET_0+0xc, 0);
	qla82xx_wr_32(ha, QLA82XX_CRB_PEG_NET_1+0x8, 0);
	qla82xx_wr_32(ha, QLA82XX_CRB_PEG_NET_1+0xc, 0);
	qla82xx_wr_32(ha, QLA82XX_CRB_PEG_NET_2+0x8, 0);
	qla82xx_wr_32(ha, QLA82XX_CRB_PEG_NET_2+0xc, 0);
	qla82xx_wr_32(ha, QLA82XX_CRB_PEG_NET_3+0x8, 0);
	qla82xx_wr_32(ha, QLA82XX_CRB_PEG_NET_3+0xc, 0);
	return 0;
}

static int
qla82xx_pci_mem_write_2M(struct qla_hw_data *ha,
		u64 off, void *data, int size)
{
	int i, j, ret = 0, loop, sz[2], off0;
	int scale, shift_amount, startword;
	uint32_t temp;
	uint64_t off8, mem_crb, tmpw, word[2] = {0, 0};

	/*
	 * If not MN, go check for MS or invalid.
	 */
	if (off >= QLA82XX_ADDR_QDR_NET && off <= QLA82XX_P3_ADDR_QDR_NET_MAX)
		mem_crb = QLA82XX_CRB_QDR_NET;
	else {
		mem_crb = QLA82XX_CRB_DDR_NET;
		if (qla82xx_pci_mem_bound_check(ha, off, size) == 0)
			return qla82xx_pci_mem_write_direct(ha,
			    off, data, size);
	}

	off0 = off & 0x7;
	sz[0] = (size < (8 - off0)) ? size : (8 - off0);
	sz[1] = size - sz[0];

	off8 = off & 0xfffffff0;
	loop = (((off & 0xf) + size - 1) >> 4) + 1;
	shift_amount = 4;
	scale = 2;
	startword = (off & 0xf)/8;

	for (i = 0; i < loop; i++) {
		if (qla82xx_pci_mem_read_2M(ha, off8 +
		    (i << shift_amount), &word[i * scale], 8))
			return -1;
	}

	switch (size) {
	case 1:
		tmpw = *((uint8_t *)data);
		break;
	case 2:
		tmpw = *((uint16_t *)data);
		break;
	case 4:
		tmpw = *((uint32_t *)data);
		break;
	case 8:
	default:
		tmpw = *((uint64_t *)data);
		break;
	}

	if (sz[0] == 8) {
		word[startword] = tmpw;
	} else {
		word[startword] &=
			~((~(~0ULL << (sz[0] * 8))) << (off0 * 8));
		word[startword] |= tmpw << (off0 * 8);
	}
	if (sz[1] != 0) {
		word[startword+1] &= ~(~0ULL << (sz[1] * 8));
		word[startword+1] |= tmpw >> (sz[0] * 8);
	}

	for (i = 0; i < loop; i++) {
		temp = off8 + (i << shift_amount);
		qla82xx_wr_32(ha, mem_crb+MIU_TEST_AGT_ADDR_LO, temp);
		temp = 0;
		qla82xx_wr_32(ha, mem_crb+MIU_TEST_AGT_ADDR_HI, temp);
		temp = word[i * scale] & 0xffffffff;
		qla82xx_wr_32(ha, mem_crb+MIU_TEST_AGT_WRDATA_LO, temp);
		temp = (word[i * scale] >> 32) & 0xffffffff;
		qla82xx_wr_32(ha, mem_crb+MIU_TEST_AGT_WRDATA_HI, temp);
		temp = word[i*scale + 1] & 0xffffffff;
		qla82xx_wr_32(ha, mem_crb +
		    MIU_TEST_AGT_WRDATA_UPPER_LO, temp);
		temp = (word[i*scale + 1] >> 32) & 0xffffffff;
		qla82xx_wr_32(ha, mem_crb +
		    MIU_TEST_AGT_WRDATA_UPPER_HI, temp);

		temp = MIU_TA_CTL_ENABLE | MIU_TA_CTL_WRITE;
		qla82xx_wr_32(ha, mem_crb + MIU_TEST_AGT_CTRL, temp);
		temp = MIU_TA_CTL_START | MIU_TA_CTL_ENABLE | MIU_TA_CTL_WRITE;
		qla82xx_wr_32(ha, mem_crb + MIU_TEST_AGT_CTRL, temp);

		for (j = 0; j < MAX_CTL_CHECK; j++) {
			temp = qla82xx_rd_32(ha, mem_crb + MIU_TEST_AGT_CTRL);
			if ((temp & MIU_TA_CTL_BUSY) == 0)
				break;
		}

		if (j >= MAX_CTL_CHECK) {
			if (printk_ratelimit())
				dev_err(&ha->pdev->dev,
				    "failed to write through agent.\n");
			ret = -1;
			break;
		}
	}

	return ret;
}

static int
qla82xx_fw_load_from_flash(struct qla_hw_data *ha)
{
	int  i;
	long size = 0;
	long flashaddr = ha->flt_region_bootload << 2;
	long memaddr = BOOTLD_START;
	u64 data;
	u32 high, low;
	size = (IMAGE_START - BOOTLD_START) / 8;

	for (i = 0; i < size; i++) {
		if ((qla82xx_rom_fast_read(ha, flashaddr, (int *)&low)) ||
		    (qla82xx_rom_fast_read(ha, flashaddr + 4, (int *)&high))) {
			return -1;
		}
		data = ((u64)high << 32) | low ;
		qla82xx_pci_mem_write_2M(ha, memaddr, &data, 8);
		flashaddr += 8;
		memaddr += 8;

		if (i % 0x1000 == 0)
			msleep(1);
	}
	udelay(100);
	read_lock(&ha->hw_lock);
	qla82xx_wr_32(ha, QLA82XX_CRB_PEG_NET_0 + 0x18, 0x1020);
	qla82xx_wr_32(ha, QLA82XX_ROMUSB_GLB_SW_RESET, 0x80001e);
	read_unlock(&ha->hw_lock);
	return 0;
}

int
qla82xx_pci_mem_read_2M(struct qla_hw_data *ha,
		u64 off, void *data, int size)
{
	int i, j = 0, k, start, end, loop, sz[2], off0[2];
	int	      shift_amount;
	uint32_t      temp;
	uint64_t      off8, val, mem_crb, word[2] = {0, 0};

	/*
	 * If not MN, go check for MS or invalid.
	 */

	if (off >= QLA82XX_ADDR_QDR_NET && off <= QLA82XX_P3_ADDR_QDR_NET_MAX)
		mem_crb = QLA82XX_CRB_QDR_NET;
	else {
		mem_crb = QLA82XX_CRB_DDR_NET;
		if (qla82xx_pci_mem_bound_check(ha, off, size) == 0)
			return qla82xx_pci_mem_read_direct(ha,
			    off, data, size);
	}

	off8 = off & 0xfffffff0;
	off0[0] = off & 0xf;
	sz[0] = (size < (16 - off0[0])) ? size : (16 - off0[0]);
	shift_amount = 4;
	loop = ((off0[0] + size - 1) >> shift_amount) + 1;
	off0[1] = 0;
	sz[1] = size - sz[0];

	for (i = 0; i < loop; i++) {
		temp = off8 + (i << shift_amount);
		qla82xx_wr_32(ha, mem_crb + MIU_TEST_AGT_ADDR_LO, temp);
		temp = 0;
		qla82xx_wr_32(ha, mem_crb + MIU_TEST_AGT_ADDR_HI, temp);
		temp = MIU_TA_CTL_ENABLE;
		qla82xx_wr_32(ha, mem_crb + MIU_TEST_AGT_CTRL, temp);
		temp = MIU_TA_CTL_START | MIU_TA_CTL_ENABLE;
		qla82xx_wr_32(ha, mem_crb + MIU_TEST_AGT_CTRL, temp);

		for (j = 0; j < MAX_CTL_CHECK; j++) {
			temp = qla82xx_rd_32(ha, mem_crb + MIU_TEST_AGT_CTRL);
			if ((temp & MIU_TA_CTL_BUSY) == 0)
				break;
		}

		if (j >= MAX_CTL_CHECK) {
			if (printk_ratelimit())
				dev_err(&ha->pdev->dev,
				    "failed to read through agent.\n");
			break;
		}

		start = off0[i] >> 2;
		end   = (off0[i] + sz[i] - 1) >> 2;
		for (k = start; k <= end; k++) {
			temp = qla82xx_rd_32(ha,
					mem_crb + MIU_TEST_AGT_RDDATA(k));
			word[i] |= ((uint64_t)temp << (32 * (k & 1)));
		}
	}

	if (j >= MAX_CTL_CHECK)
		return -1;

	if ((off0[0] & 7) == 0) {
		val = word[0];
	} else {
		val = ((word[0] >> (off0[0] * 8)) & (~(~0ULL << (sz[0] * 8)))) |
			((word[1] & (~(~0ULL << (sz[1] * 8)))) << (sz[0] * 8));
	}

	switch (size) {
	case 1:
		*(uint8_t  *)data = val;
		break;
	case 2:
		*(uint16_t *)data = val;
		break;
	case 4:
		*(uint32_t *)data = val;
		break;
	case 8:
		*(uint64_t *)data = val;
		break;
	}
	return 0;
}


static struct qla82xx_uri_table_desc *
qla82xx_get_table_desc(const u8 *unirom, int section)
{
	uint32_t i;
	struct qla82xx_uri_table_desc *directory =
		(struct qla82xx_uri_table_desc *)&unirom[0];
	__le32 offset;
	__le32 tab_type;
	__le32 entries = cpu_to_le32(directory->num_entries);

	for (i = 0; i < entries; i++) {
		offset = cpu_to_le32(directory->findex) +
		    (i * cpu_to_le32(directory->entry_size));
		tab_type = cpu_to_le32(*((u32 *)&unirom[offset] + 8));

		if (tab_type == section)
			return (struct qla82xx_uri_table_desc *)&unirom[offset];
	}

	return NULL;
}

static struct qla82xx_uri_data_desc *
qla82xx_get_data_desc(struct qla_hw_data *ha,
	u32 section, u32 idx_offset)
{
	const u8 *unirom = ha->hablob->fw->data;
	int idx = cpu_to_le32(*((int *)&unirom[ha->file_prd_off] + idx_offset));
	struct qla82xx_uri_table_desc *tab_desc = NULL;
	__le32 offset;

	tab_desc = qla82xx_get_table_desc(unirom, section);
	if (!tab_desc)
		return NULL;

	offset = cpu_to_le32(tab_desc->findex) +
	    (cpu_to_le32(tab_desc->entry_size) * idx);

	return (struct qla82xx_uri_data_desc *)&unirom[offset];
}

static u8 *
qla82xx_get_bootld_offset(struct qla_hw_data *ha)
{
	u32 offset = BOOTLD_START;
	struct qla82xx_uri_data_desc *uri_desc = NULL;

	if (ha->fw_type == QLA82XX_UNIFIED_ROMIMAGE) {
		uri_desc = qla82xx_get_data_desc(ha,
		    QLA82XX_URI_DIR_SECT_BOOTLD, QLA82XX_URI_BOOTLD_IDX_OFF);
		if (uri_desc)
			offset = cpu_to_le32(uri_desc->findex);
	}

	return (u8 *)&ha->hablob->fw->data[offset];
}

static __le32
qla82xx_get_fw_size(struct qla_hw_data *ha)
{
	struct qla82xx_uri_data_desc *uri_desc = NULL;

	if (ha->fw_type == QLA82XX_UNIFIED_ROMIMAGE) {
		uri_desc =  qla82xx_get_data_desc(ha, QLA82XX_URI_DIR_SECT_FW,
		    QLA82XX_URI_FIRMWARE_IDX_OFF);
		if (uri_desc)
			return cpu_to_le32(uri_desc->size);
	}

	return cpu_to_le32(*(u32 *)&ha->hablob->fw->data[FW_SIZE_OFFSET]);
}

static u8 *
qla82xx_get_fw_offs(struct qla_hw_data *ha)
{
	u32 offset = IMAGE_START;
	struct qla82xx_uri_data_desc *uri_desc = NULL;

	if (ha->fw_type == QLA82XX_UNIFIED_ROMIMAGE) {
		uri_desc = qla82xx_get_data_desc(ha, QLA82XX_URI_DIR_SECT_FW,
			QLA82XX_URI_FIRMWARE_IDX_OFF);
		if (uri_desc)
			offset = cpu_to_le32(uri_desc->findex);
	}

	return (u8 *)&ha->hablob->fw->data[offset];
}

/* PCI related functions */
int qla82xx_pci_region_offset(struct pci_dev *pdev, int region)
{
	unsigned long val = 0;
	u32 control;

	switch (region) {
	case 0:
		val = 0;
		break;
	case 1:
		pci_read_config_dword(pdev, QLA82XX_PCI_REG_MSIX_TBL, &control);
		val = control + QLA82XX_MSIX_TBL_SPACE;
		break;
	}
	return val;
}


int
qla82xx_iospace_config(struct qla_hw_data *ha)
{
	uint32_t len = 0;

	if (pci_request_regions(ha->pdev, QLA2XXX_DRIVER_NAME)) {
		ql_log_pci(ql_log_fatal, ha->pdev, 0x000c,
		    "Failed to reserver selected regions.\n");
		goto iospace_error_exit;
	}

	/* Use MMIO operations for all accesses. */
	if (!(pci_resource_flags(ha->pdev, 0) & IORESOURCE_MEM)) {
		ql_log_pci(ql_log_fatal, ha->pdev, 0x000d,
		    "Region #0 not an MMIO resource, aborting.\n");
		goto iospace_error_exit;
	}

	len = pci_resource_len(ha->pdev, 0);
	ha->nx_pcibase =
	    (unsigned long)ioremap(pci_resource_start(ha->pdev, 0), len);
	if (!ha->nx_pcibase) {
		ql_log_pci(ql_log_fatal, ha->pdev, 0x000e,
		    "Cannot remap pcibase MMIO, aborting.\n");
		pci_release_regions(ha->pdev);
		goto iospace_error_exit;
	}

	/* Mapping of IO base pointer */
	ha->iobase = (device_reg_t __iomem *)((uint8_t *)ha->nx_pcibase +
	    0xbc000 + (ha->pdev->devfn << 11));

	if (!ql2xdbwr) {
		ha->nxdb_wr_ptr =
		    (unsigned long)ioremap((pci_resource_start(ha->pdev, 4) +
		    (ha->pdev->devfn << 12)), 4);
		if (!ha->nxdb_wr_ptr) {
			ql_log_pci(ql_log_fatal, ha->pdev, 0x000f,
			    "Cannot remap MMIO, aborting.\n");
			pci_release_regions(ha->pdev);
			goto iospace_error_exit;
		}

		/* Mapping of IO base pointer,
		 * door bell read and write pointer
		 */
		ha->nxdb_rd_ptr = (uint8_t *) ha->nx_pcibase + (512 * 1024) +
		    (ha->pdev->devfn * 8);
	} else {
		ha->nxdb_wr_ptr = (ha->pdev->devfn == 6 ?
			QLA82XX_CAMRAM_DB1 :
			QLA82XX_CAMRAM_DB2);
	}

	ha->max_req_queues = ha->max_rsp_queues = 1;
	ha->msix_count = ha->max_rsp_queues + 1;
	ql_dbg_pci(ql_dbg_multiq, ha->pdev, 0xc006,
	    "nx_pci_base=%p iobase=%p "
	    "max_req_queues=%d msix_count=%d.\n",
	    (void *)ha->nx_pcibase, ha->iobase,
	    ha->max_req_queues, ha->msix_count);
	ql_dbg_pci(ql_dbg_init, ha->pdev, 0x0010,
	    "nx_pci_base=%p iobase=%p "
	    "max_req_queues=%d msix_count=%d.\n",
	    (void *)ha->nx_pcibase, ha->iobase,
	    ha->max_req_queues, ha->msix_count);
	return 0;

iospace_error_exit:
	return -ENOMEM;
}

/* GS related functions */

/* Initialization related functions */

/**
 * qla82xx_pci_config() - Setup ISP82xx PCI configuration registers.
 * @ha: HA context
 *
 * Returns 0 on success.
*/
int
qla82xx_pci_config(scsi_qla_host_t *vha)
{
	struct qla_hw_data *ha = vha->hw;
	int ret;

	pci_set_master(ha->pdev);
	ret = pci_set_mwi(ha->pdev);
	ha->chip_revision = ha->pdev->revision;
	ql_dbg(ql_dbg_init, vha, 0x0043,
	    "Chip revision:%d.\n",
	    ha->chip_revision);
	return 0;
}

/**
 * qla82xx_reset_chip() - Setup ISP82xx PCI configuration registers.
 * @ha: HA context
 *
 * Returns 0 on success.
 */
void
qla82xx_reset_chip(scsi_qla_host_t *vha)
{
	struct qla_hw_data *ha = vha->hw;
	ha->isp_ops->disable_intrs(ha);
}

void qla82xx_config_rings(struct scsi_qla_host *vha)
{
	struct qla_hw_data *ha = vha->hw;
	struct device_reg_82xx __iomem *reg = &ha->iobase->isp82;
	struct init_cb_81xx *icb;
	struct req_que *req = ha->req_q_map[0];
	struct rsp_que *rsp = ha->rsp_q_map[0];

	/* Setup ring parameters in initialization control block. */
	icb = (struct init_cb_81xx *)ha->init_cb;
	icb->request_q_outpointer = __constant_cpu_to_le16(0);
	icb->response_q_inpointer = __constant_cpu_to_le16(0);
	icb->request_q_length = cpu_to_le16(req->length);
	icb->response_q_length = cpu_to_le16(rsp->length);
	icb->request_q_address[0] = cpu_to_le32(LSD(req->dma));
	icb->request_q_address[1] = cpu_to_le32(MSD(req->dma));
	icb->response_q_address[0] = cpu_to_le32(LSD(rsp->dma));
	icb->response_q_address[1] = cpu_to_le32(MSD(rsp->dma));

	WRT_REG_DWORD((unsigned long  __iomem *)&reg->req_q_out[0], 0);
	WRT_REG_DWORD((unsigned long  __iomem *)&reg->rsp_q_in[0], 0);
	WRT_REG_DWORD((unsigned long  __iomem *)&reg->rsp_q_out[0], 0);
}

void qla82xx_reset_adapter(struct scsi_qla_host *vha)
{
	struct qla_hw_data *ha = vha->hw;
	vha->flags.online = 0;
	qla2x00_try_to_stop_firmware(vha);
	ha->isp_ops->disable_intrs(ha);
}

static int
qla82xx_fw_load_from_blob(struct qla_hw_data *ha)
{
	u64 *ptr64;
	u32 i, flashaddr, size;
	__le64 data;

	size = (IMAGE_START - BOOTLD_START) / 8;

	ptr64 = (u64 *)qla82xx_get_bootld_offset(ha);
	flashaddr = BOOTLD_START;

	for (i = 0; i < size; i++) {
		data = cpu_to_le64(ptr64[i]);
		if (qla82xx_pci_mem_write_2M(ha, flashaddr, &data, 8))
			return -EIO;
		flashaddr += 8;
	}

	flashaddr = FLASH_ADDR_START;
	size = (__force u32)qla82xx_get_fw_size(ha) / 8;
	ptr64 = (u64 *)qla82xx_get_fw_offs(ha);

	for (i = 0; i < size; i++) {
		data = cpu_to_le64(ptr64[i]);

		if (qla82xx_pci_mem_write_2M(ha, flashaddr, &data, 8))
			return -EIO;
		flashaddr += 8;
	}
	udelay(100);

	/* Write a magic value to CAMRAM register
	 * at a specified offset to indicate
	 * that all data is written and
	 * ready for firmware to initialize.
	 */
	qla82xx_wr_32(ha, QLA82XX_CAM_RAM(0x1fc), QLA82XX_BDINFO_MAGIC);

	read_lock(&ha->hw_lock);
	qla82xx_wr_32(ha, QLA82XX_CRB_PEG_NET_0 + 0x18, 0x1020);
	qla82xx_wr_32(ha, QLA82XX_ROMUSB_GLB_SW_RESET, 0x80001e);
	read_unlock(&ha->hw_lock);
	return 0;
}

static int
qla82xx_set_product_offset(struct qla_hw_data *ha)
{
	struct qla82xx_uri_table_desc *ptab_desc = NULL;
	const uint8_t *unirom = ha->hablob->fw->data;
	uint32_t i;
	__le32 entries;
	__le32 flags, file_chiprev, offset;
	uint8_t chiprev = ha->chip_revision;
	/* Hardcoding mn_present flag for P3P */
	int mn_present = 0;
	uint32_t flagbit;

	ptab_desc = qla82xx_get_table_desc(unirom,
		 QLA82XX_URI_DIR_SECT_PRODUCT_TBL);
       if (!ptab_desc)
		return -1;

	entries = cpu_to_le32(ptab_desc->num_entries);

	for (i = 0; i < entries; i++) {
		offset = cpu_to_le32(ptab_desc->findex) +
			(i * cpu_to_le32(ptab_desc->entry_size));
		flags = cpu_to_le32(*((int *)&unirom[offset] +
			QLA82XX_URI_FLAGS_OFF));
		file_chiprev = cpu_to_le32(*((int *)&unirom[offset] +
			QLA82XX_URI_CHIP_REV_OFF));

		flagbit = mn_present ? 1 : 2;

		if ((chiprev == file_chiprev) && ((1ULL << flagbit) & flags)) {
			ha->file_prd_off = offset;
			return 0;
		}
	}
	return -1;
}

int
qla82xx_validate_firmware_blob(scsi_qla_host_t *vha, uint8_t fw_type)
{
	__le32 val;
	uint32_t min_size;
	struct qla_hw_data *ha = vha->hw;
	const struct firmware *fw = ha->hablob->fw;

	ha->fw_type = fw_type;

	if (fw_type == QLA82XX_UNIFIED_ROMIMAGE) {
		if (qla82xx_set_product_offset(ha))
			return -EINVAL;

		min_size = QLA82XX_URI_FW_MIN_SIZE;
	} else {
		val = cpu_to_le32(*(u32 *)&fw->data[QLA82XX_FW_MAGIC_OFFSET]);
		if ((__force u32)val != QLA82XX_BDINFO_MAGIC)
			return -EINVAL;

		min_size = QLA82XX_FW_MIN_SIZE;
	}

	if (fw->size < min_size)
		return -EINVAL;
	return 0;
}

static int
qla82xx_check_cmdpeg_state(struct qla_hw_data *ha)
{
	u32 val = 0;
	int retries = 60;
	scsi_qla_host_t *vha = pci_get_drvdata(ha->pdev);

	do {
		read_lock(&ha->hw_lock);
		val = qla82xx_rd_32(ha, CRB_CMDPEG_STATE);
		read_unlock(&ha->hw_lock);

		switch (val) {
		case PHAN_INITIALIZE_COMPLETE:
		case PHAN_INITIALIZE_ACK:
			return QLA_SUCCESS;
		case PHAN_INITIALIZE_FAILED:
			break;
		default:
			break;
		}
		ql_log(ql_log_info, vha, 0x00a8,
		    "CRB_CMDPEG_STATE: 0x%x and retries:0x%x.\n",
		    val, retries);

		msleep(500);

	} while (--retries);

	ql_log(ql_log_fatal, vha, 0x00a9,
	    "Cmd Peg initialization failed: 0x%x.\n", val);

	val = qla82xx_rd_32(ha, QLA82XX_ROMUSB_GLB_PEGTUNE_DONE);
	read_lock(&ha->hw_lock);
	qla82xx_wr_32(ha, CRB_CMDPEG_STATE, PHAN_INITIALIZE_FAILED);
	read_unlock(&ha->hw_lock);
	return QLA_FUNCTION_FAILED;
}

static int
qla82xx_check_rcvpeg_state(struct qla_hw_data *ha)
{
	u32 val = 0;
	int retries = 60;
	scsi_qla_host_t *vha = pci_get_drvdata(ha->pdev);

	do {
		read_lock(&ha->hw_lock);
		val = qla82xx_rd_32(ha, CRB_RCVPEG_STATE);
		read_unlock(&ha->hw_lock);

		switch (val) {
		case PHAN_INITIALIZE_COMPLETE:
		case PHAN_INITIALIZE_ACK:
			return QLA_SUCCESS;
		case PHAN_INITIALIZE_FAILED:
			break;
		default:
			break;
		}
		ql_log(ql_log_info, vha, 0x00ab,
		    "CRB_RCVPEG_STATE: 0x%x and retries: 0x%x.\n",
		    val, retries);

		msleep(500);

	} while (--retries);

	ql_log(ql_log_fatal, vha, 0x00ac,
	    "Rcv Peg initializatin failed: 0x%x.\n", val);
	read_lock(&ha->hw_lock);
	qla82xx_wr_32(ha, CRB_RCVPEG_STATE, PHAN_INITIALIZE_FAILED);
	read_unlock(&ha->hw_lock);
	return QLA_FUNCTION_FAILED;
}

/* ISR related functions */
uint32_t qla82xx_isr_int_target_mask_enable[8] = {
	ISR_INT_TARGET_MASK, ISR_INT_TARGET_MASK_F1,
	ISR_INT_TARGET_MASK_F2, ISR_INT_TARGET_MASK_F3,
	ISR_INT_TARGET_MASK_F4, ISR_INT_TARGET_MASK_F5,
	ISR_INT_TARGET_MASK_F7, ISR_INT_TARGET_MASK_F7
};

uint32_t qla82xx_isr_int_target_status[8] = {
	ISR_INT_TARGET_STATUS, ISR_INT_TARGET_STATUS_F1,
	ISR_INT_TARGET_STATUS_F2, ISR_INT_TARGET_STATUS_F3,
	ISR_INT_TARGET_STATUS_F4, ISR_INT_TARGET_STATUS_F5,
	ISR_INT_TARGET_STATUS_F7, ISR_INT_TARGET_STATUS_F7
};

static struct qla82xx_legacy_intr_set legacy_intr[] = \
	QLA82XX_LEGACY_INTR_CONFIG;

/*
 * qla82xx_mbx_completion() - Process mailbox command completions.
 * @ha: SCSI driver HA context
 * @mb0: Mailbox0 register
 */
static void
qla82xx_mbx_completion(scsi_qla_host_t *vha, uint16_t mb0)
{
	uint16_t	cnt;
	uint16_t __iomem *wptr;
	struct qla_hw_data *ha = vha->hw;
	struct device_reg_82xx __iomem *reg = &ha->iobase->isp82;
	wptr = (uint16_t __iomem *)&reg->mailbox_out[1];

	/* Load return mailbox registers. */
	ha->flags.mbox_int = 1;
	ha->mailbox_out[0] = mb0;

	for (cnt = 1; cnt < ha->mbx_count; cnt++) {
		ha->mailbox_out[cnt] = RD_REG_WORD(wptr);
		wptr++;
	}

	if (!ha->mcp)
		ql_dbg(ql_dbg_async, vha, 0x5053,
		    "MBX pointer ERROR.\n");
}

/*
 * qla82xx_intr_handler() - Process interrupts for the ISP23xx and ISP63xx.
 * @irq:
 * @dev_id: SCSI driver HA context
 * @regs:
 *
 * Called by system whenever the host adapter generates an interrupt.
 *
 * Returns handled flag.
 */
irqreturn_t
qla82xx_intr_handler(int irq, void *dev_id)
{
	scsi_qla_host_t	*vha;
	struct qla_hw_data *ha;
	struct rsp_que *rsp;
	struct device_reg_82xx __iomem *reg;
	int status = 0, status1 = 0;
	unsigned long	flags;
	unsigned long	iter;
	uint32_t	stat = 0;
	uint16_t	mb[4];

	rsp = (struct rsp_que *) dev_id;
	if (!rsp) {
		ql_log(ql_log_info, NULL, 0xb053,
		    "%s: NULL response queue pointer.\n", __func__);
		return IRQ_NONE;
	}
	ha = rsp->hw;

	if (!ha->flags.msi_enabled) {
		status = qla82xx_rd_32(ha, ISR_INT_VECTOR);
		if (!(status & ha->nx_legacy_intr.int_vec_bit))
			return IRQ_NONE;

		status1 = qla82xx_rd_32(ha, ISR_INT_STATE_REG);
		if (!ISR_IS_LEGACY_INTR_TRIGGERED(status1))
			return IRQ_NONE;
	}

	/* clear the interrupt */
	qla82xx_wr_32(ha, ha->nx_legacy_intr.tgt_status_reg, 0xffffffff);

	/* read twice to ensure write is flushed */
	qla82xx_rd_32(ha, ISR_INT_VECTOR);
	qla82xx_rd_32(ha, ISR_INT_VECTOR);

	reg = &ha->iobase->isp82;

	spin_lock_irqsave(&ha->hardware_lock, flags);
	vha = pci_get_drvdata(ha->pdev);
	for (iter = 1; iter--; ) {

		if (RD_REG_DWORD(&reg->host_int)) {
			stat = RD_REG_DWORD(&reg->host_status);

			switch (stat & 0xff) {
			case 0x1:
			case 0x2:
			case 0x10:
			case 0x11:
				qla82xx_mbx_completion(vha, MSW(stat));
				status |= MBX_INTERRUPT;
				break;
			case 0x12:
				mb[0] = MSW(stat);
				mb[1] = RD_REG_WORD(&reg->mailbox_out[1]);
				mb[2] = RD_REG_WORD(&reg->mailbox_out[2]);
				mb[3] = RD_REG_WORD(&reg->mailbox_out[3]);
				qla2x00_async_event(vha, rsp, mb);
				break;
			case 0x13:
				qla24xx_process_response_queue(vha, rsp);
				break;
			default:
				ql_dbg(ql_dbg_async, vha, 0x5054,
				    "Unrecognized interrupt type (%d).\n",
				    stat & 0xff);
				break;
			}
		}
		WRT_REG_DWORD(&reg->host_int, 0);
	}
	spin_unlock_irqrestore(&ha->hardware_lock, flags);
	if (!ha->flags.msi_enabled)
		qla82xx_wr_32(ha, ha->nx_legacy_intr.tgt_mask_reg, 0xfbff);

#ifdef QL_DEBUG_LEVEL_17
	if (!irq && ha->flags.eeh_busy)
		ql_log(ql_log_warn, vha, 0x503d,
		    "isr:status %x, cmd_flags %lx, mbox_int %x, stat %x.\n",
		    status, ha->mbx_cmd_flags, ha->flags.mbox_int, stat);
#endif

	if (test_bit(MBX_INTR_WAIT, &ha->mbx_cmd_flags) &&
	    (status & MBX_INTERRUPT) && ha->flags.mbox_int) {
		set_bit(MBX_INTERRUPT, &ha->mbx_cmd_flags);
		complete(&ha->mbx_intr_comp);
	}
	return IRQ_HANDLED;
}

irqreturn_t
qla82xx_msix_default(int irq, void *dev_id)
{
	scsi_qla_host_t	*vha;
	struct qla_hw_data *ha;
	struct rsp_que *rsp;
	struct device_reg_82xx __iomem *reg;
	int status = 0;
	unsigned long flags;
	uint32_t stat = 0;
	uint16_t mb[4];

	rsp = (struct rsp_que *) dev_id;
	if (!rsp) {
		printk(KERN_INFO
			"%s(): NULL response queue pointer.\n", __func__);
		return IRQ_NONE;
	}
	ha = rsp->hw;

	reg = &ha->iobase->isp82;

	spin_lock_irqsave(&ha->hardware_lock, flags);
	vha = pci_get_drvdata(ha->pdev);
	do {
		if (RD_REG_DWORD(&reg->host_int)) {
			stat = RD_REG_DWORD(&reg->host_status);

			switch (stat & 0xff) {
			case 0x1:
			case 0x2:
			case 0x10:
			case 0x11:
				qla82xx_mbx_completion(vha, MSW(stat));
				status |= MBX_INTERRUPT;
				break;
			case 0x12:
				mb[0] = MSW(stat);
				mb[1] = RD_REG_WORD(&reg->mailbox_out[1]);
				mb[2] = RD_REG_WORD(&reg->mailbox_out[2]);
				mb[3] = RD_REG_WORD(&reg->mailbox_out[3]);
				qla2x00_async_event(vha, rsp, mb);
				break;
			case 0x13:
				qla24xx_process_response_queue(vha, rsp);
				break;
			default:
				ql_dbg(ql_dbg_async, vha, 0x5041,
				    "Unrecognized interrupt type (%d).\n",
				    stat & 0xff);
				break;
			}
		}
		WRT_REG_DWORD(&reg->host_int, 0);
	} while (0);

	spin_unlock_irqrestore(&ha->hardware_lock, flags);

#ifdef QL_DEBUG_LEVEL_17
	if (!irq && ha->flags.eeh_busy)
		ql_log(ql_log_warn, vha, 0x5044,
		    "isr:status %x, cmd_flags %lx, mbox_int %x, stat %x.\n",
		    status, ha->mbx_cmd_flags, ha->flags.mbox_int, stat);
#endif

	if (test_bit(MBX_INTR_WAIT, &ha->mbx_cmd_flags) &&
		(status & MBX_INTERRUPT) && ha->flags.mbox_int) {
			set_bit(MBX_INTERRUPT, &ha->mbx_cmd_flags);
			complete(&ha->mbx_intr_comp);
	}
	return IRQ_HANDLED;
}

irqreturn_t
qla82xx_msix_rsp_q(int irq, void *dev_id)
{
	scsi_qla_host_t	*vha;
	struct qla_hw_data *ha;
	struct rsp_que *rsp;
	struct device_reg_82xx __iomem *reg;
	unsigned long flags;

	rsp = (struct rsp_que *) dev_id;
	if (!rsp) {
		printk(KERN_INFO
			"%s(): NULL response queue pointer.\n", __func__);
		return IRQ_NONE;
	}

	ha = rsp->hw;
	reg = &ha->iobase->isp82;
	spin_lock_irqsave(&ha->hardware_lock, flags);
	vha = pci_get_drvdata(ha->pdev);
	qla24xx_process_response_queue(vha, rsp);
	WRT_REG_DWORD(&reg->host_int, 0);
	spin_unlock_irqrestore(&ha->hardware_lock, flags);
	return IRQ_HANDLED;
}

void
qla82xx_poll(int irq, void *dev_id)
{
	scsi_qla_host_t	*vha;
	struct qla_hw_data *ha;
	struct rsp_que *rsp;
	struct device_reg_82xx __iomem *reg;
	int status = 0;
	uint32_t stat;
	uint16_t mb[4];
	unsigned long flags;

	rsp = (struct rsp_que *) dev_id;
	if (!rsp) {
		printk(KERN_INFO
			"%s(): NULL response queue pointer.\n", __func__);
		return;
	}
	ha = rsp->hw;

	reg = &ha->iobase->isp82;
	spin_lock_irqsave(&ha->hardware_lock, flags);
	vha = pci_get_drvdata(ha->pdev);

	if (RD_REG_DWORD(&reg->host_int)) {
		stat = RD_REG_DWORD(&reg->host_status);
		switch (stat & 0xff) {
		case 0x1:
		case 0x2:
		case 0x10:
		case 0x11:
			qla82xx_mbx_completion(vha, MSW(stat));
			status |= MBX_INTERRUPT;
			break;
		case 0x12:
			mb[0] = MSW(stat);
			mb[1] = RD_REG_WORD(&reg->mailbox_out[1]);
			mb[2] = RD_REG_WORD(&reg->mailbox_out[2]);
			mb[3] = RD_REG_WORD(&reg->mailbox_out[3]);
			qla2x00_async_event(vha, rsp, mb);
			break;
		case 0x13:
			qla24xx_process_response_queue(vha, rsp);
			break;
		default:
			ql_dbg(ql_dbg_p3p, vha, 0xb013,
			    "Unrecognized interrupt type (%d).\n",
			    stat * 0xff);
			break;
		}
	}
	WRT_REG_DWORD(&reg->host_int, 0);
	spin_unlock_irqrestore(&ha->hardware_lock, flags);
}

void
qla82xx_enable_intrs(struct qla_hw_data *ha)
{
	scsi_qla_host_t *vha = pci_get_drvdata(ha->pdev);
	qla82xx_mbx_intr_enable(vha);
	spin_lock_irq(&ha->hardware_lock);
	qla82xx_wr_32(ha, ha->nx_legacy_intr.tgt_mask_reg, 0xfbff);
	spin_unlock_irq(&ha->hardware_lock);
	ha->interrupts_on = 1;
}

void
qla82xx_disable_intrs(struct qla_hw_data *ha)
{
	scsi_qla_host_t *vha = pci_get_drvdata(ha->pdev);
	qla82xx_mbx_intr_disable(vha);
	spin_lock_irq(&ha->hardware_lock);
	qla82xx_wr_32(ha, ha->nx_legacy_intr.tgt_mask_reg, 0x0400);
	spin_unlock_irq(&ha->hardware_lock);
	ha->interrupts_on = 0;
}

void qla82xx_init_flags(struct qla_hw_data *ha)
{
	struct qla82xx_legacy_intr_set *nx_legacy_intr;

	/* ISP 8021 initializations */
	rwlock_init(&ha->hw_lock);
	ha->qdr_sn_window = -1;
	ha->ddr_mn_window = -1;
	ha->curr_window = 255;
	ha->portnum = PCI_FUNC(ha->pdev->devfn);
	nx_legacy_intr = &legacy_intr[ha->portnum];
	ha->nx_legacy_intr.int_vec_bit = nx_legacy_intr->int_vec_bit;
	ha->nx_legacy_intr.tgt_status_reg = nx_legacy_intr->tgt_status_reg;
	ha->nx_legacy_intr.tgt_mask_reg = nx_legacy_intr->tgt_mask_reg;
	ha->nx_legacy_intr.pci_int_reg = nx_legacy_intr->pci_int_reg;
}

inline void
qla82xx_set_idc_version(scsi_qla_host_t *vha)
{
	int idc_ver;
	uint32_t drv_active;
	struct qla_hw_data *ha = vha->hw;

	drv_active = qla82xx_rd_32(ha, QLA82XX_CRB_DRV_ACTIVE);
	if (drv_active == (QLA82XX_DRV_ACTIVE << (ha->portnum * 4))) {
		qla82xx_wr_32(ha, QLA82XX_CRB_DRV_IDC_VERSION,
		    QLA82XX_IDC_VERSION);
		ql_log(ql_log_info, vha, 0xb082,
		    "IDC version updated to %d\n", QLA82XX_IDC_VERSION);
	} else {
		idc_ver = qla82xx_rd_32(ha, QLA82XX_CRB_DRV_IDC_VERSION);
		if (idc_ver != QLA82XX_IDC_VERSION)
			ql_log(ql_log_info, vha, 0xb083,
			    "qla2xxx driver IDC version %d is not compatible "
			    "with IDC version %d of the other drivers\n",
			    QLA82XX_IDC_VERSION, idc_ver);
	}
}

inline void
qla82xx_set_drv_active(scsi_qla_host_t *vha)
{
	uint32_t drv_active;
	struct qla_hw_data *ha = vha->hw;

	drv_active = qla82xx_rd_32(ha, QLA82XX_CRB_DRV_ACTIVE);

	/* If reset value is all FF's, initialize DRV_ACTIVE */
	if (drv_active == 0xffffffff) {
		qla82xx_wr_32(ha, QLA82XX_CRB_DRV_ACTIVE,
			QLA82XX_DRV_NOT_ACTIVE);
		drv_active = qla82xx_rd_32(ha, QLA82XX_CRB_DRV_ACTIVE);
	}
	drv_active |= (QLA82XX_DRV_ACTIVE << (ha->portnum * 4));
	qla82xx_wr_32(ha, QLA82XX_CRB_DRV_ACTIVE, drv_active);
}

inline void
qla82xx_clear_drv_active(struct qla_hw_data *ha)
{
	uint32_t drv_active;

	drv_active = qla82xx_rd_32(ha, QLA82XX_CRB_DRV_ACTIVE);
	drv_active &= ~(QLA82XX_DRV_ACTIVE << (ha->portnum * 4));
	qla82xx_wr_32(ha, QLA82XX_CRB_DRV_ACTIVE, drv_active);
}

static inline int
qla82xx_need_reset(struct qla_hw_data *ha)
{
	uint32_t drv_state;
	int rval;

	if (ha->flags.nic_core_reset_owner)
		return 1;
	else {
		drv_state = qla82xx_rd_32(ha, QLA82XX_CRB_DRV_STATE);
		rval = drv_state & (QLA82XX_DRVST_RST_RDY << (ha->portnum * 4));
		return rval;
	}
}

static inline void
qla82xx_set_rst_ready(struct qla_hw_data *ha)
{
	uint32_t drv_state;
	scsi_qla_host_t *vha = pci_get_drvdata(ha->pdev);

	drv_state = qla82xx_rd_32(ha, QLA82XX_CRB_DRV_STATE);

	/* If reset value is all FF's, initialize DRV_STATE */
	if (drv_state == 0xffffffff) {
		qla82xx_wr_32(ha, QLA82XX_CRB_DRV_STATE, QLA82XX_DRVST_NOT_RDY);
		drv_state = qla82xx_rd_32(ha, QLA82XX_CRB_DRV_STATE);
	}
	drv_state |= (QLA82XX_DRVST_RST_RDY << (ha->portnum * 4));
	ql_dbg(ql_dbg_init, vha, 0x00bb,
	    "drv_state = 0x%08x.\n", drv_state);
	qla82xx_wr_32(ha, QLA82XX_CRB_DRV_STATE, drv_state);
}

static inline void
qla82xx_clear_rst_ready(struct qla_hw_data *ha)
{
	uint32_t drv_state;

	drv_state = qla82xx_rd_32(ha, QLA82XX_CRB_DRV_STATE);
	drv_state &= ~(QLA82XX_DRVST_RST_RDY << (ha->portnum * 4));
	qla82xx_wr_32(ha, QLA82XX_CRB_DRV_STATE, drv_state);
}

static inline void
qla82xx_set_qsnt_ready(struct qla_hw_data *ha)
{
	uint32_t qsnt_state;

	qsnt_state = qla82xx_rd_32(ha, QLA82XX_CRB_DRV_STATE);
	qsnt_state |= (QLA82XX_DRVST_QSNT_RDY << (ha->portnum * 4));
	qla82xx_wr_32(ha, QLA82XX_CRB_DRV_STATE, qsnt_state);
}

void
qla82xx_clear_qsnt_ready(scsi_qla_host_t *vha)
{
	struct qla_hw_data *ha = vha->hw;
	uint32_t qsnt_state;

	qsnt_state = qla82xx_rd_32(ha, QLA82XX_CRB_DRV_STATE);
	qsnt_state &= ~(QLA82XX_DRVST_QSNT_RDY << (ha->portnum * 4));
	qla82xx_wr_32(ha, QLA82XX_CRB_DRV_STATE, qsnt_state);
}

static int
qla82xx_load_fw(scsi_qla_host_t *vha)
{
	int rst;
	struct fw_blob *blob;
	struct qla_hw_data *ha = vha->hw;

	if (qla82xx_pinit_from_rom(vha) != QLA_SUCCESS) {
		ql_log(ql_log_fatal, vha, 0x009f,
		    "Error during CRB initialization.\n");
		return QLA_FUNCTION_FAILED;
	}
	udelay(500);

	/* Bring QM and CAMRAM out of reset */
	rst = qla82xx_rd_32(ha, QLA82XX_ROMUSB_GLB_SW_RESET);
	rst &= ~((1 << 28) | (1 << 24));
	qla82xx_wr_32(ha, QLA82XX_ROMUSB_GLB_SW_RESET, rst);

	/*
	 * FW Load priority:
	 * 1) Operational firmware residing in flash.
	 * 2) Firmware via request-firmware interface (.bin file).
	 */
	if (ql2xfwloadbin == 2)
		goto try_blob_fw;

	ql_log(ql_log_info, vha, 0x00a0,
	    "Attempting to load firmware from flash.\n");

	if (qla82xx_fw_load_from_flash(ha) == QLA_SUCCESS) {
		ql_log(ql_log_info, vha, 0x00a1,
		    "Firmware loaded successfully from flash.\n");
		return QLA_SUCCESS;
	} else {
		ql_log(ql_log_warn, vha, 0x0108,
		    "Firmware load from flash failed.\n");
	}

try_blob_fw:
	ql_log(ql_log_info, vha, 0x00a2,
	    "Attempting to load firmware from blob.\n");

	/* Load firmware blob. */
	blob = ha->hablob = qla2x00_request_firmware(vha);
	if (!blob) {
		ql_log(ql_log_fatal, vha, 0x00a3,
		    "Firmware image not present.\n");
		goto fw_load_failed;
	}

	/* Validating firmware blob */
	if (qla82xx_validate_firmware_blob(vha,
		QLA82XX_FLASH_ROMIMAGE)) {
		/* Fallback to URI format */
		if (qla82xx_validate_firmware_blob(vha,
			QLA82XX_UNIFIED_ROMIMAGE)) {
			ql_log(ql_log_fatal, vha, 0x00a4,
			    "No valid firmware image found.\n");
			return QLA_FUNCTION_FAILED;
		}
	}

	if (qla82xx_fw_load_from_blob(ha) == QLA_SUCCESS) {
		ql_log(ql_log_info, vha, 0x00a5,
		    "Firmware loaded successfully from binary blob.\n");
		return QLA_SUCCESS;
	} else {
		ql_log(ql_log_fatal, vha, 0x00a6,
		    "Firmware load failed for binary blob.\n");
		blob->fw = NULL;
		blob = NULL;
		goto fw_load_failed;
	}
	return QLA_SUCCESS;

fw_load_failed:
	return QLA_FUNCTION_FAILED;
}

int
qla82xx_start_firmware(scsi_qla_host_t *vha)
{
	int           pcie_cap;
	uint16_t      lnk;
	struct qla_hw_data *ha = vha->hw;

	/* scrub dma mask expansion register */
	qla82xx_wr_32(ha, CRB_DMA_SHIFT, QLA82XX_DMA_SHIFT_VALUE);

	/* Put both the PEG CMD and RCV PEG to default state
	 * of 0 before resetting the hardware
	 */
	qla82xx_wr_32(ha, CRB_CMDPEG_STATE, 0);
	qla82xx_wr_32(ha, CRB_RCVPEG_STATE, 0);

	/* Overwrite stale initialization register values */
	qla82xx_wr_32(ha, QLA82XX_PEG_HALT_STATUS1, 0);
	qla82xx_wr_32(ha, QLA82XX_PEG_HALT_STATUS2, 0);

	if (qla82xx_load_fw(vha) != QLA_SUCCESS) {
		ql_log(ql_log_fatal, vha, 0x00a7,
		    "Error trying to start fw.\n");
		return QLA_FUNCTION_FAILED;
	}

	/* Handshake with the card before we register the devices. */
	if (qla82xx_check_cmdpeg_state(ha) != QLA_SUCCESS) {
		ql_log(ql_log_fatal, vha, 0x00aa,
		    "Error during card handshake.\n");
		return QLA_FUNCTION_FAILED;
	}

	/* Negotiated Link width */
	pcie_cap = pci_pcie_cap(ha->pdev);
	pci_read_config_word(ha->pdev, pcie_cap + PCI_EXP_LNKSTA, &lnk);
	ha->link_width = (lnk >> 4) & 0x3f;

	/* Synchronize with Receive peg */
	return qla82xx_check_rcvpeg_state(ha);
}

<<<<<<< HEAD
=======
static inline int
qla2xx_build_scsi_type_6_iocbs(srb_t *sp, struct cmd_type_6 *cmd_pkt,
	uint16_t tot_dsds)
{
	uint32_t *cur_dsd = NULL;
	scsi_qla_host_t	*vha;
	struct qla_hw_data *ha;
	struct scsi_cmnd *cmd;
	struct	scatterlist *cur_seg;
	uint32_t *dsd_seg;
	void *next_dsd;
	uint8_t avail_dsds;
	uint8_t first_iocb = 1;
	uint32_t dsd_list_len;
	struct dsd_dma *dsd_ptr;
	struct ct6_dsd *ctx;

	cmd = sp->cmd;

	/* Update entry type to indicate Command Type 3 IOCB */
	*((uint32_t *)(&cmd_pkt->entry_type)) =
		__constant_cpu_to_le32(COMMAND_TYPE_6);

	/* No data transfer */
	if (!scsi_bufflen(cmd) || cmd->sc_data_direction == DMA_NONE) {
		cmd_pkt->byte_count = __constant_cpu_to_le32(0);
		return 0;
	}

	vha = sp->fcport->vha;
	ha = vha->hw;

	/* Set transfer direction */
	if (cmd->sc_data_direction == DMA_TO_DEVICE) {
		cmd_pkt->control_flags =
		    __constant_cpu_to_le16(CF_WRITE_DATA);
		ha->qla_stats.output_bytes += scsi_bufflen(cmd);
	} else if (cmd->sc_data_direction == DMA_FROM_DEVICE) {
		cmd_pkt->control_flags =
		    __constant_cpu_to_le16(CF_READ_DATA);
		ha->qla_stats.input_bytes += scsi_bufflen(cmd);
	}

	cur_seg = scsi_sglist(cmd);
	ctx = sp->ctx;

	while (tot_dsds) {
		avail_dsds = (tot_dsds > QLA_DSDS_PER_IOCB) ?
		    QLA_DSDS_PER_IOCB : tot_dsds;
		tot_dsds -= avail_dsds;
		dsd_list_len = (avail_dsds + 1) * QLA_DSD_SIZE;

		dsd_ptr = list_first_entry(&ha->gbl_dsd_list,
		    struct dsd_dma, list);
		next_dsd = dsd_ptr->dsd_addr;
		list_del(&dsd_ptr->list);
		ha->gbl_dsd_avail--;
		list_add_tail(&dsd_ptr->list, &ctx->dsd_list);
		ctx->dsd_use_cnt++;
		ha->gbl_dsd_inuse++;

		if (first_iocb) {
			first_iocb = 0;
			dsd_seg = (uint32_t *)&cmd_pkt->fcp_data_dseg_address;
			*dsd_seg++ = cpu_to_le32(LSD(dsd_ptr->dsd_list_dma));
			*dsd_seg++ = cpu_to_le32(MSD(dsd_ptr->dsd_list_dma));
			cmd_pkt->fcp_data_dseg_len = cpu_to_le32(dsd_list_len);
		} else {
			*cur_dsd++ = cpu_to_le32(LSD(dsd_ptr->dsd_list_dma));
			*cur_dsd++ = cpu_to_le32(MSD(dsd_ptr->dsd_list_dma));
			*cur_dsd++ = cpu_to_le32(dsd_list_len);
		}
		cur_dsd = (uint32_t *)next_dsd;
		while (avail_dsds) {
			dma_addr_t	sle_dma;

			sle_dma = sg_dma_address(cur_seg);
			*cur_dsd++ = cpu_to_le32(LSD(sle_dma));
			*cur_dsd++ = cpu_to_le32(MSD(sle_dma));
			*cur_dsd++ = cpu_to_le32(sg_dma_len(cur_seg));
			cur_seg = sg_next(cur_seg);
			avail_dsds--;
		}
	}

	/* Null termination */
	*cur_dsd++ =  0;
	*cur_dsd++ = 0;
	*cur_dsd++ = 0;
	cmd_pkt->control_flags |= CF_DATA_SEG_DESCR_ENABLE;
	return 0;
}

/*
 * qla82xx_calc_dsd_lists() - Determine number of DSD list required
 * for Command Type 6.
 *
 * @dsds: number of data segment decriptors needed
 *
 * Returns the number of dsd list needed to store @dsds.
 */
inline uint16_t
qla82xx_calc_dsd_lists(uint16_t dsds)
{
	uint16_t dsd_lists = 0;

	dsd_lists = (dsds/QLA_DSDS_PER_IOCB);
	if (dsds % QLA_DSDS_PER_IOCB)
		dsd_lists++;
	return dsd_lists;
}

/*
 * qla82xx_start_scsi() - Send a SCSI command to the ISP
 * @sp: command to send to the ISP
 *
 * Returns non-zero if a failure occurred, else zero.
 */
int
qla82xx_start_scsi(srb_t *sp)
{
	int		ret, nseg;
	unsigned long   flags;
	struct scsi_cmnd *cmd;
	uint32_t	*clr_ptr;
	uint32_t        index;
	uint32_t	handle;
	uint16_t	cnt;
	uint16_t	req_cnt;
	uint16_t	tot_dsds;
	struct device_reg_82xx __iomem *reg;
	uint32_t dbval;
	uint32_t *fcp_dl;
	uint8_t additional_cdb_len;
	struct ct6_dsd *ctx;
	struct scsi_qla_host *vha = sp->fcport->vha;
	struct qla_hw_data *ha = vha->hw;
	struct req_que *req = NULL;
	struct rsp_que *rsp = NULL;
	char		tag[2];

	/* Setup device pointers. */
	ret = 0;
	reg = &ha->iobase->isp82;
	cmd = sp->cmd;
	req = vha->req;
	rsp = ha->rsp_q_map[0];

	/* So we know we haven't pci_map'ed anything yet */
	tot_dsds = 0;

	dbval = 0x04 | (ha->portnum << 5);

	/* Send marker if required */
	if (vha->marker_needed != 0) {
		if (qla2x00_marker(vha, req,
			rsp, 0, 0, MK_SYNC_ALL) != QLA_SUCCESS) {
			ql_log(ql_log_warn, vha, 0x300c,
			    "qla2x00_marker failed for cmd=%p.\n", cmd);
			return QLA_FUNCTION_FAILED;
		}
		vha->marker_needed = 0;
	}

	/* Acquire ring specific lock */
	spin_lock_irqsave(&ha->hardware_lock, flags);

	/* Check for room in outstanding command list. */
	handle = req->current_outstanding_cmd;
	for (index = 1; index < req->num_outstanding_cmds; index++) {
		handle++;
		if (handle == req->num_outstanding_cmds)
			handle = 1;
		if (!req->outstanding_cmds[handle])
			break;
	}
	if (index == req->num_outstanding_cmds)
		goto queuing_error;

	/* Map the sg table so we have an accurate count of sg entries needed */
	if (scsi_sg_count(cmd)) {
		nseg = dma_map_sg(&ha->pdev->dev, scsi_sglist(cmd),
		    scsi_sg_count(cmd), cmd->sc_data_direction);
		if (unlikely(!nseg))
			goto queuing_error;
	} else
		nseg = 0;

	tot_dsds = nseg;

	if (tot_dsds > ql2xshiftctondsd) {
		struct cmd_type_6 *cmd_pkt;
		uint16_t more_dsd_lists = 0;
		struct dsd_dma *dsd_ptr;
		uint16_t i;

		more_dsd_lists = qla82xx_calc_dsd_lists(tot_dsds);
		if ((more_dsd_lists + ha->gbl_dsd_inuse) >= NUM_DSD_CHAIN) {
			ql_dbg(ql_dbg_io, vha, 0x300d,
			    "Num of DSD list %d is than %d for cmd=%p.\n",
			    more_dsd_lists + ha->gbl_dsd_inuse, NUM_DSD_CHAIN,
			    cmd);
			goto queuing_error;
		}

		if (more_dsd_lists <= ha->gbl_dsd_avail)
			goto sufficient_dsds;
		else
			more_dsd_lists -= ha->gbl_dsd_avail;

		for (i = 0; i < more_dsd_lists; i++) {
			dsd_ptr = kzalloc(sizeof(struct dsd_dma), GFP_ATOMIC);
			if (!dsd_ptr) {
				ql_log(ql_log_fatal, vha, 0x300e,
				    "Failed to allocate memory for dsd_dma "
				    "for cmd=%p.\n", cmd);
				goto queuing_error;
			}

			dsd_ptr->dsd_addr = dma_pool_alloc(ha->dl_dma_pool,
				GFP_ATOMIC, &dsd_ptr->dsd_list_dma);
			if (!dsd_ptr->dsd_addr) {
				kfree(dsd_ptr);
				ql_log(ql_log_fatal, vha, 0x300f,
				    "Failed to allocate memory for dsd_addr "
				    "for cmd=%p.\n", cmd);
				goto queuing_error;
			}
			list_add_tail(&dsd_ptr->list, &ha->gbl_dsd_list);
			ha->gbl_dsd_avail++;
		}

sufficient_dsds:
		req_cnt = 1;

		if (req->cnt < (req_cnt + 2)) {
			cnt = (uint16_t)RD_REG_DWORD_RELAXED(
				&reg->req_q_out[0]);
			if (req->ring_index < cnt)
				req->cnt = cnt - req->ring_index;
			else
				req->cnt = req->length -
					(req->ring_index - cnt);
		}

		if (req->cnt < (req_cnt + 2))
			goto queuing_error;

		ctx = sp->ctx = mempool_alloc(ha->ctx_mempool, GFP_ATOMIC);
		if (!sp->ctx) {
			ql_log(ql_log_fatal, vha, 0x3010,
			    "Failed to allocate ctx for cmd=%p.\n", cmd);
			goto queuing_error;
		}
		memset(ctx, 0, sizeof(struct ct6_dsd));
		ctx->fcp_cmnd = dma_pool_alloc(ha->fcp_cmnd_dma_pool,
			GFP_ATOMIC, &ctx->fcp_cmnd_dma);
		if (!ctx->fcp_cmnd) {
			ql_log(ql_log_fatal, vha, 0x3011,
			    "Failed to allocate fcp_cmnd for cmd=%p.\n", cmd);
			goto queuing_error_fcp_cmnd;
		}

		/* Initialize the DSD list and dma handle */
		INIT_LIST_HEAD(&ctx->dsd_list);
		ctx->dsd_use_cnt = 0;

		if (cmd->cmd_len > 16) {
			additional_cdb_len = cmd->cmd_len - 16;
			if ((cmd->cmd_len % 4) != 0) {
				/* SCSI command bigger than 16 bytes must be
				 * multiple of 4
				 */
				ql_log(ql_log_warn, vha, 0x3012,
				    "scsi cmd len %d not multiple of 4 "
				    "for cmd=%p.\n", cmd->cmd_len, cmd);
				goto queuing_error_fcp_cmnd;
			}
			ctx->fcp_cmnd_len = 12 + cmd->cmd_len + 4;
		} else {
			additional_cdb_len = 0;
			ctx->fcp_cmnd_len = 12 + 16 + 4;
		}

		cmd_pkt = (struct cmd_type_6 *)req->ring_ptr;
		cmd_pkt->handle = MAKE_HANDLE(req->id, handle);

		/* Zero out remaining portion of packet. */
		/*    tagged queuing modifier -- default is TSK_SIMPLE (0). */
		clr_ptr = (uint32_t *)cmd_pkt + 2;
		memset(clr_ptr, 0, REQUEST_ENTRY_SIZE - 8);
		cmd_pkt->dseg_count = cpu_to_le16(tot_dsds);

		/* Set NPORT-ID and LUN number*/
		cmd_pkt->nport_handle = cpu_to_le16(sp->fcport->loop_id);
		cmd_pkt->port_id[0] = sp->fcport->d_id.b.al_pa;
		cmd_pkt->port_id[1] = sp->fcport->d_id.b.area;
		cmd_pkt->port_id[2] = sp->fcport->d_id.b.domain;
		cmd_pkt->vp_index = sp->fcport->vp_idx;

		/* Build IOCB segments */
		if (qla2xx_build_scsi_type_6_iocbs(sp, cmd_pkt, tot_dsds))
			goto queuing_error_fcp_cmnd;

		int_to_scsilun(sp->cmd->device->lun, &cmd_pkt->lun);
		host_to_fcp_swap((uint8_t *)&cmd_pkt->lun, sizeof(cmd_pkt->lun));

		/* build FCP_CMND IU */
		memset(ctx->fcp_cmnd, 0, sizeof(struct fcp_cmnd));
		int_to_scsilun(sp->cmd->device->lun, &ctx->fcp_cmnd->lun);
		ctx->fcp_cmnd->additional_cdb_len = additional_cdb_len;

		if (cmd->sc_data_direction == DMA_TO_DEVICE)
			ctx->fcp_cmnd->additional_cdb_len |= 1;
		else if (cmd->sc_data_direction == DMA_FROM_DEVICE)
			ctx->fcp_cmnd->additional_cdb_len |= 2;

		/*
		 * Update tagged queuing modifier -- default is TSK_SIMPLE (0).
		 */
		if (scsi_populate_tag_msg(cmd, tag)) {
			switch (tag[0]) {
			case HEAD_OF_QUEUE_TAG:
				ctx->fcp_cmnd->task_attribute =
				    TSK_HEAD_OF_QUEUE;
				break;
			case ORDERED_QUEUE_TAG:
				ctx->fcp_cmnd->task_attribute =
				    TSK_ORDERED;
				break;
			}
		}

		memcpy(ctx->fcp_cmnd->cdb, cmd->cmnd, cmd->cmd_len);

		fcp_dl = (uint32_t *)(ctx->fcp_cmnd->cdb + 16 +
		    additional_cdb_len);
		*fcp_dl = htonl((uint32_t)scsi_bufflen(cmd));

		cmd_pkt->fcp_cmnd_dseg_len = cpu_to_le16(ctx->fcp_cmnd_len);
		cmd_pkt->fcp_cmnd_dseg_address[0] =
		    cpu_to_le32(LSD(ctx->fcp_cmnd_dma));
		cmd_pkt->fcp_cmnd_dseg_address[1] =
		    cpu_to_le32(MSD(ctx->fcp_cmnd_dma));

		sp->flags |= SRB_FCP_CMND_DMA_VALID;
		cmd_pkt->byte_count = cpu_to_le32((uint32_t)scsi_bufflen(cmd));
		/* Set total data segment count. */
		cmd_pkt->entry_count = (uint8_t)req_cnt;
		/* Specify response queue number where
		 * completion should happen
		 */
		cmd_pkt->entry_status = (uint8_t) rsp->id;
	} else {
		struct cmd_type_7 *cmd_pkt;
		req_cnt = qla24xx_calc_iocbs(vha, tot_dsds);
		if (req->cnt < (req_cnt + 2)) {
			cnt = (uint16_t)RD_REG_DWORD_RELAXED(
			    &reg->req_q_out[0]);
			if (req->ring_index < cnt)
				req->cnt = cnt - req->ring_index;
			else
				req->cnt = req->length -
					(req->ring_index - cnt);
		}
		if (req->cnt < (req_cnt + 2))
			goto queuing_error;

		cmd_pkt = (struct cmd_type_7 *)req->ring_ptr;
		cmd_pkt->handle = MAKE_HANDLE(req->id, handle);

		/* Zero out remaining portion of packet. */
		/* tagged queuing modifier -- default is TSK_SIMPLE (0).*/
		clr_ptr = (uint32_t *)cmd_pkt + 2;
		memset(clr_ptr, 0, REQUEST_ENTRY_SIZE - 8);
		cmd_pkt->dseg_count = cpu_to_le16(tot_dsds);

		/* Set NPORT-ID and LUN number*/
		cmd_pkt->nport_handle = cpu_to_le16(sp->fcport->loop_id);
		cmd_pkt->port_id[0] = sp->fcport->d_id.b.al_pa;
		cmd_pkt->port_id[1] = sp->fcport->d_id.b.area;
		cmd_pkt->port_id[2] = sp->fcport->d_id.b.domain;
		cmd_pkt->vp_index = sp->fcport->vp_idx;

		int_to_scsilun(sp->cmd->device->lun, &cmd_pkt->lun);
		host_to_fcp_swap((uint8_t *)&cmd_pkt->lun,
			sizeof(cmd_pkt->lun));

		/*
		 * Update tagged queuing modifier -- default is TSK_SIMPLE (0).
		 */
		if (scsi_populate_tag_msg(cmd, tag)) {
			switch (tag[0]) {
			case HEAD_OF_QUEUE_TAG:
				cmd_pkt->task = TSK_HEAD_OF_QUEUE;
				break;
			case ORDERED_QUEUE_TAG:
				cmd_pkt->task = TSK_ORDERED;
				break;
			}
		}

		/* Load SCSI command packet. */
		memcpy(cmd_pkt->fcp_cdb, cmd->cmnd, cmd->cmd_len);
		host_to_fcp_swap(cmd_pkt->fcp_cdb, sizeof(cmd_pkt->fcp_cdb));

		cmd_pkt->byte_count = cpu_to_le32((uint32_t)scsi_bufflen(cmd));

		/* Build IOCB segments */
		qla24xx_build_scsi_iocbs(sp, cmd_pkt, tot_dsds);

		/* Set total data segment count. */
		cmd_pkt->entry_count = (uint8_t)req_cnt;
		/* Specify response queue number where
		 * completion should happen.
		 */
		cmd_pkt->entry_status = (uint8_t) rsp->id;

	}
	/* Build command packet. */
	req->current_outstanding_cmd = handle;
	req->outstanding_cmds[handle] = sp;
	sp->handle = handle;
	sp->cmd->host_scribble = (unsigned char *)(unsigned long)handle;
	req->cnt -= req_cnt;
	wmb();

	/* Adjust ring index. */
	req->ring_index++;
	if (req->ring_index == req->length) {
		req->ring_index = 0;
		req->ring_ptr = req->ring;
	} else
		req->ring_ptr++;

	sp->flags |= SRB_DMA_VALID;

	/* Set chip new ring index. */
	/* write, read and verify logic */
	dbval = dbval | (req->id << 8) | (req->ring_index << 16);
	if (ql2xdbwr)
		qla82xx_wr_32(ha, ha->nxdb_wr_ptr, dbval);
	else {
		WRT_REG_DWORD(
			(unsigned long __iomem *)ha->nxdb_wr_ptr,
			dbval);
		wmb();
		while (RD_REG_DWORD(ha->nxdb_rd_ptr) != dbval) {
			WRT_REG_DWORD(
				(unsigned long __iomem *)ha->nxdb_wr_ptr,
				dbval);
			wmb();
		}
	}

	/* Manage unprocessed RIO/ZIO commands in response queue. */
	if (vha->flags.process_response_queue &&
	    rsp->ring_ptr->signature != RESPONSE_PROCESSED)
		qla24xx_process_response_queue(vha, rsp);

	spin_unlock_irqrestore(&ha->hardware_lock, flags);
	return QLA_SUCCESS;

queuing_error_fcp_cmnd:
	dma_pool_free(ha->fcp_cmnd_dma_pool, ctx->fcp_cmnd, ctx->fcp_cmnd_dma);
queuing_error:
	if (tot_dsds)
		scsi_dma_unmap(cmd);

	if (sp->ctx) {
		mempool_free(sp->ctx, ha->ctx_mempool);
		sp->ctx = NULL;
	}
	spin_unlock_irqrestore(&ha->hardware_lock, flags);

	return QLA_FUNCTION_FAILED;
}

>>>>>>> b7e43b92
static uint32_t *
qla82xx_read_flash_data(scsi_qla_host_t *vha, uint32_t *dwptr, uint32_t faddr,
	uint32_t length)
{
	uint32_t i;
	uint32_t val;
	struct qla_hw_data *ha = vha->hw;

	/* Dword reads to flash. */
	for (i = 0; i < length/4; i++, faddr += 4) {
		if (qla82xx_rom_fast_read(ha, faddr, &val)) {
			ql_log(ql_log_warn, vha, 0x0106,
			    "Do ROM fast read failed.\n");
			goto done_read;
		}
		dwptr[i] = __constant_cpu_to_le32(val);
	}
done_read:
	return dwptr;
}

static int
qla82xx_unprotect_flash(struct qla_hw_data *ha)
{
	int ret;
	uint32_t val;
	scsi_qla_host_t *vha = pci_get_drvdata(ha->pdev);

	ret = ql82xx_rom_lock_d(ha);
	if (ret < 0) {
		ql_log(ql_log_warn, vha, 0xb014,
		    "ROM Lock failed.\n");
		return ret;
	}

	ret = qla82xx_read_status_reg(ha, &val);
	if (ret < 0)
		goto done_unprotect;

	val &= ~(BLOCK_PROTECT_BITS << 2);
	ret = qla82xx_write_status_reg(ha, val);
	if (ret < 0) {
		val |= (BLOCK_PROTECT_BITS << 2);
		qla82xx_write_status_reg(ha, val);
	}

	if (qla82xx_write_disable_flash(ha) != 0)
		ql_log(ql_log_warn, vha, 0xb015,
		    "Write disable failed.\n");

done_unprotect:
	qla82xx_rom_unlock(ha);
	return ret;
}

static int
qla82xx_protect_flash(struct qla_hw_data *ha)
{
	int ret;
	uint32_t val;
	scsi_qla_host_t *vha = pci_get_drvdata(ha->pdev);

	ret = ql82xx_rom_lock_d(ha);
	if (ret < 0) {
		ql_log(ql_log_warn, vha, 0xb016,
		    "ROM Lock failed.\n");
		return ret;
	}

	ret = qla82xx_read_status_reg(ha, &val);
	if (ret < 0)
		goto done_protect;

	val |= (BLOCK_PROTECT_BITS << 2);
	/* LOCK all sectors */
	ret = qla82xx_write_status_reg(ha, val);
	if (ret < 0)
		ql_log(ql_log_warn, vha, 0xb017,
		    "Write status register failed.\n");

	if (qla82xx_write_disable_flash(ha) != 0)
		ql_log(ql_log_warn, vha, 0xb018,
		    "Write disable failed.\n");
done_protect:
	qla82xx_rom_unlock(ha);
	return ret;
}

static int
qla82xx_erase_sector(struct qla_hw_data *ha, int addr)
{
	int ret = 0;
	scsi_qla_host_t *vha = pci_get_drvdata(ha->pdev);

	ret = ql82xx_rom_lock_d(ha);
	if (ret < 0) {
		ql_log(ql_log_warn, vha, 0xb019,
		    "ROM Lock failed.\n");
		return ret;
	}

	qla82xx_flash_set_write_enable(ha);
	qla82xx_wr_32(ha, QLA82XX_ROMUSB_ROM_ADDRESS, addr);
	qla82xx_wr_32(ha, QLA82XX_ROMUSB_ROM_ABYTE_CNT, 3);
	qla82xx_wr_32(ha, QLA82XX_ROMUSB_ROM_INSTR_OPCODE, M25P_INSTR_SE);

	if (qla82xx_wait_rom_done(ha)) {
		ql_log(ql_log_warn, vha, 0xb01a,
		    "Error waiting for rom done.\n");
		ret = -1;
		goto done;
	}
	ret = qla82xx_flash_wait_write_finish(ha);
done:
	qla82xx_rom_unlock(ha);
	return ret;
}

/*
 * Address and length are byte address
 */
uint8_t *
qla82xx_read_optrom_data(struct scsi_qla_host *vha, uint8_t *buf,
	uint32_t offset, uint32_t length)
{
	scsi_block_requests(vha->host);
	qla82xx_read_flash_data(vha, (uint32_t *)buf, offset, length);
	scsi_unblock_requests(vha->host);
	return buf;
}

static int
qla82xx_write_flash_data(struct scsi_qla_host *vha, uint32_t *dwptr,
	uint32_t faddr, uint32_t dwords)
{
	int ret;
	uint32_t liter;
	uint32_t sec_mask, rest_addr;
	dma_addr_t optrom_dma;
	void *optrom = NULL;
	int page_mode = 0;
	struct qla_hw_data *ha = vha->hw;

	ret = -1;

	/* Prepare burst-capable write on supported ISPs. */
	if (page_mode && !(faddr & 0xfff) &&
	    dwords > OPTROM_BURST_DWORDS) {
		optrom = dma_alloc_coherent(&ha->pdev->dev, OPTROM_BURST_SIZE,
		    &optrom_dma, GFP_KERNEL);
		if (!optrom) {
			ql_log(ql_log_warn, vha, 0xb01b,
			    "Unable to allocate memory "
			    "for optrom burst write (%x KB).\n",
			    OPTROM_BURST_SIZE / 1024);
		}
	}

	rest_addr = ha->fdt_block_size - 1;
	sec_mask = ~rest_addr;

	ret = qla82xx_unprotect_flash(ha);
	if (ret) {
		ql_log(ql_log_warn, vha, 0xb01c,
		    "Unable to unprotect flash for update.\n");
		goto write_done;
	}

	for (liter = 0; liter < dwords; liter++, faddr += 4, dwptr++) {
		/* Are we at the beginning of a sector? */
		if ((faddr & rest_addr) == 0) {

			ret = qla82xx_erase_sector(ha, faddr);
			if (ret) {
				ql_log(ql_log_warn, vha, 0xb01d,
				    "Unable to erase sector: address=%x.\n",
				    faddr);
				break;
			}
		}

		/* Go with burst-write. */
		if (optrom && (liter + OPTROM_BURST_DWORDS) <= dwords) {
			/* Copy data to DMA'ble buffer. */
			memcpy(optrom, dwptr, OPTROM_BURST_SIZE);

			ret = qla2x00_load_ram(vha, optrom_dma,
			    (ha->flash_data_off | faddr),
			    OPTROM_BURST_DWORDS);
			if (ret != QLA_SUCCESS) {
				ql_log(ql_log_warn, vha, 0xb01e,
				    "Unable to burst-write optrom segment "
				    "(%x/%x/%llx).\n", ret,
				    (ha->flash_data_off | faddr),
				    (unsigned long long)optrom_dma);
				ql_log(ql_log_warn, vha, 0xb01f,
				    "Reverting to slow-write.\n");

				dma_free_coherent(&ha->pdev->dev,
				    OPTROM_BURST_SIZE, optrom, optrom_dma);
				optrom = NULL;
			} else {
				liter += OPTROM_BURST_DWORDS - 1;
				faddr += OPTROM_BURST_DWORDS - 1;
				dwptr += OPTROM_BURST_DWORDS - 1;
				continue;
			}
		}

		ret = qla82xx_write_flash_dword(ha, faddr,
		    cpu_to_le32(*dwptr));
		if (ret) {
			ql_dbg(ql_dbg_p3p, vha, 0xb020,
			    "Unable to program flash address=%x data=%x.\n",
			    faddr, *dwptr);
			break;
		}
	}

	ret = qla82xx_protect_flash(ha);
	if (ret)
		ql_log(ql_log_warn, vha, 0xb021,
		    "Unable to protect flash after update.\n");
write_done:
	if (optrom)
		dma_free_coherent(&ha->pdev->dev,
		    OPTROM_BURST_SIZE, optrom, optrom_dma);
	return ret;
}

int
qla82xx_write_optrom_data(struct scsi_qla_host *vha, uint8_t *buf,
	uint32_t offset, uint32_t length)
{
	int rval;

	/* Suspend HBA. */
	scsi_block_requests(vha->host);
	rval = qla82xx_write_flash_data(vha, (uint32_t *)buf, offset,
		length >> 2);
	scsi_unblock_requests(vha->host);

	/* Convert return ISP82xx to generic */
	if (rval)
		rval = QLA_FUNCTION_FAILED;
	else
		rval = QLA_SUCCESS;
	return rval;
}

void
qla82xx_start_iocbs(scsi_qla_host_t *vha)
{
	struct qla_hw_data *ha = vha->hw;
	struct req_que *req = ha->req_q_map[0];
	struct device_reg_82xx __iomem *reg;
	uint32_t dbval;

	/* Adjust ring index. */
	req->ring_index++;
	if (req->ring_index == req->length) {
		req->ring_index = 0;
		req->ring_ptr = req->ring;
	} else
		req->ring_ptr++;

	reg = &ha->iobase->isp82;
	dbval = 0x04 | (ha->portnum << 5);

	dbval = dbval | (req->id << 8) | (req->ring_index << 16);
	if (ql2xdbwr)
		qla82xx_wr_32(ha, ha->nxdb_wr_ptr, dbval);
	else {
		WRT_REG_DWORD((unsigned long __iomem *)ha->nxdb_wr_ptr, dbval);
		wmb();
		while (RD_REG_DWORD(ha->nxdb_rd_ptr) != dbval) {
			WRT_REG_DWORD((unsigned long  __iomem *)ha->nxdb_wr_ptr,
				dbval);
			wmb();
		}
	}
}

void qla82xx_rom_lock_recovery(struct qla_hw_data *ha)
{
	scsi_qla_host_t *vha = pci_get_drvdata(ha->pdev);

	if (qla82xx_rom_lock(ha))
		/* Someone else is holding the lock. */
		ql_log(ql_log_info, vha, 0xb022,
		    "Resetting rom_lock.\n");

	/*
	 * Either we got the lock, or someone
	 * else died while holding it.
	 * In either case, unlock.
	 */
	qla82xx_rom_unlock(ha);
}

/*
 * qla82xx_device_bootstrap
 *    Initialize device, set DEV_READY, start fw
 *
 * Note:
 *      IDC lock must be held upon entry
 *
 * Return:
 *    Success : 0
 *    Failed  : 1
 */
static int
qla82xx_device_bootstrap(scsi_qla_host_t *vha)
{
	int rval = QLA_SUCCESS;
	int i, timeout;
	uint32_t old_count, count;
	struct qla_hw_data *ha = vha->hw;
	int need_reset = 0, peg_stuck = 1;

	need_reset = qla82xx_need_reset(ha);

	old_count = qla82xx_rd_32(ha, QLA82XX_PEG_ALIVE_COUNTER);

	for (i = 0; i < 10; i++) {
		timeout = msleep_interruptible(200);
		if (timeout) {
			qla82xx_wr_32(ha, QLA82XX_CRB_DEV_STATE,
				QLA8XXX_DEV_FAILED);
			return QLA_FUNCTION_FAILED;
		}

		count = qla82xx_rd_32(ha, QLA82XX_PEG_ALIVE_COUNTER);
		if (count != old_count)
			peg_stuck = 0;
	}

	if (need_reset) {
		/* We are trying to perform a recovery here. */
		if (peg_stuck)
			qla82xx_rom_lock_recovery(ha);
		goto dev_initialize;
	} else  {
		/* Start of day for this ha context. */
		if (peg_stuck) {
			/* Either we are the first or recovery in progress. */
			qla82xx_rom_lock_recovery(ha);
			goto dev_initialize;
		} else
			/* Firmware already running. */
			goto dev_ready;
	}

	return rval;

dev_initialize:
	/* set to DEV_INITIALIZING */
	ql_log(ql_log_info, vha, 0x009e,
	    "HW State: INITIALIZING.\n");
	qla82xx_wr_32(ha, QLA82XX_CRB_DEV_STATE, QLA8XXX_DEV_INITIALIZING);

	qla82xx_idc_unlock(ha);
	rval = qla82xx_start_firmware(vha);
	qla82xx_idc_lock(ha);

	if (rval != QLA_SUCCESS) {
		ql_log(ql_log_fatal, vha, 0x00ad,
		    "HW State: FAILED.\n");
		qla82xx_clear_drv_active(ha);
		qla82xx_wr_32(ha, QLA82XX_CRB_DEV_STATE, QLA8XXX_DEV_FAILED);
		return rval;
	}

dev_ready:
	ql_log(ql_log_info, vha, 0x00ae,
	    "HW State: READY.\n");
	qla82xx_wr_32(ha, QLA82XX_CRB_DEV_STATE, QLA8XXX_DEV_READY);

	return QLA_SUCCESS;
}

/*
* qla82xx_need_qsnt_handler
*    Code to start quiescence sequence
*
* Note:
*      IDC lock must be held upon entry
*
* Return: void
*/

static void
qla82xx_need_qsnt_handler(scsi_qla_host_t *vha)
{
	struct qla_hw_data *ha = vha->hw;
	uint32_t dev_state, drv_state, drv_active;
	unsigned long reset_timeout;

	if (vha->flags.online) {
		/*Block any further I/O and wait for pending cmnds to complete*/
		qla2x00_quiesce_io(vha);
	}

	/* Set the quiescence ready bit */
	qla82xx_set_qsnt_ready(ha);

	/*wait for 30 secs for other functions to ack */
	reset_timeout = jiffies + (30 * HZ);

	drv_state = qla82xx_rd_32(ha, QLA82XX_CRB_DRV_STATE);
	drv_active = qla82xx_rd_32(ha, QLA82XX_CRB_DRV_ACTIVE);
	/* Its 2 that is written when qsnt is acked, moving one bit */
	drv_active = drv_active << 0x01;

	while (drv_state != drv_active) {

		if (time_after_eq(jiffies, reset_timeout)) {
			/* quiescence timeout, other functions didn't ack
			 * changing the state to DEV_READY
			 */
			ql_log(ql_log_info, vha, 0xb023,
			    "%s : QUIESCENT TIMEOUT DRV_ACTIVE:%d "
			    "DRV_STATE:%d.\n", QLA2XXX_DRIVER_NAME,
			    drv_active, drv_state);
			qla82xx_wr_32(ha, QLA82XX_CRB_DEV_STATE,
			    QLA8XXX_DEV_READY);
			ql_log(ql_log_info, vha, 0xb025,
			    "HW State: DEV_READY.\n");
			qla82xx_idc_unlock(ha);
			qla2x00_perform_loop_resync(vha);
			qla82xx_idc_lock(ha);

			qla82xx_clear_qsnt_ready(vha);
			return;
		}

		qla82xx_idc_unlock(ha);
		msleep(1000);
		qla82xx_idc_lock(ha);

		drv_state = qla82xx_rd_32(ha, QLA82XX_CRB_DRV_STATE);
		drv_active = qla82xx_rd_32(ha, QLA82XX_CRB_DRV_ACTIVE);
		drv_active = drv_active << 0x01;
	}
	dev_state = qla82xx_rd_32(ha, QLA82XX_CRB_DEV_STATE);
	/* everyone acked so set the state to DEV_QUIESCENCE */
	if (dev_state == QLA8XXX_DEV_NEED_QUIESCENT) {
		ql_log(ql_log_info, vha, 0xb026,
		    "HW State: DEV_QUIESCENT.\n");
		qla82xx_wr_32(ha, QLA82XX_CRB_DEV_STATE, QLA8XXX_DEV_QUIESCENT);
	}
}

/*
* qla82xx_wait_for_state_change
*    Wait for device state to change from given current state
*
* Note:
*     IDC lock must not be held upon entry
*
* Return:
*    Changed device state.
*/
uint32_t
qla82xx_wait_for_state_change(scsi_qla_host_t *vha, uint32_t curr_state)
{
	struct qla_hw_data *ha = vha->hw;
	uint32_t dev_state;

	do {
		msleep(1000);
		qla82xx_idc_lock(ha);
		dev_state = qla82xx_rd_32(ha, QLA82XX_CRB_DEV_STATE);
		qla82xx_idc_unlock(ha);
	} while (dev_state == curr_state);

	return dev_state;
}

void
qla8xxx_dev_failed_handler(scsi_qla_host_t *vha)
{
	struct qla_hw_data *ha = vha->hw;

	/* Disable the board */
	ql_log(ql_log_fatal, vha, 0x00b8,
	    "Disabling the board.\n");

	if (IS_QLA82XX(ha)) {
		qla82xx_clear_drv_active(ha);
		qla82xx_idc_unlock(ha);
	}

	/* Set DEV_FAILED flag to disable timer */
	vha->device_flags |= DFLG_DEV_FAILED;
	qla2x00_abort_all_cmds(vha, DID_NO_CONNECT << 16);
	qla2x00_mark_all_devices_lost(vha, 0);
	vha->flags.online = 0;
	vha->flags.init_done = 0;
}

/*
 * qla82xx_need_reset_handler
 *    Code to start reset sequence
 *
 * Note:
 *      IDC lock must be held upon entry
 *
 * Return:
 *    Success : 0
 *    Failed  : 1
 */
static void
qla82xx_need_reset_handler(scsi_qla_host_t *vha)
{
	uint32_t dev_state, drv_state, drv_active;
	uint32_t active_mask = 0;
	unsigned long reset_timeout;
	struct qla_hw_data *ha = vha->hw;
	struct req_que *req = ha->req_q_map[0];

	if (vha->flags.online) {
		qla82xx_idc_unlock(ha);
		qla2x00_abort_isp_cleanup(vha);
		ha->isp_ops->get_flash_version(vha, req->ring);
		ha->isp_ops->nvram_config(vha);
		qla82xx_idc_lock(ha);
	}

	drv_active = qla82xx_rd_32(ha, QLA82XX_CRB_DRV_ACTIVE);
	if (!ha->flags.nic_core_reset_owner) {
		ql_dbg(ql_dbg_p3p, vha, 0xb028,
		    "reset_acknowledged by 0x%x\n", ha->portnum);
		qla82xx_set_rst_ready(ha);
	} else {
		active_mask = ~(QLA82XX_DRV_ACTIVE << (ha->portnum * 4));
		drv_active &= active_mask;
		ql_dbg(ql_dbg_p3p, vha, 0xb029,
		    "active_mask: 0x%08x\n", active_mask);
	}

	/* wait for 10 seconds for reset ack from all functions */
	reset_timeout = jiffies + (ha->fcoe_reset_timeout * HZ);

	drv_state = qla82xx_rd_32(ha, QLA82XX_CRB_DRV_STATE);
	drv_active = qla82xx_rd_32(ha, QLA82XX_CRB_DRV_ACTIVE);
	dev_state = qla82xx_rd_32(ha, QLA82XX_CRB_DEV_STATE);

	ql_dbg(ql_dbg_p3p, vha, 0xb02a,
	    "drv_state: 0x%08x, drv_active: 0x%08x, "
	    "dev_state: 0x%08x, active_mask: 0x%08x\n",
	    drv_state, drv_active, dev_state, active_mask);

	while (drv_state != drv_active &&
	    dev_state != QLA8XXX_DEV_INITIALIZING) {
		if (time_after_eq(jiffies, reset_timeout)) {
			ql_log(ql_log_warn, vha, 0x00b5,
			    "Reset timeout.\n");
			break;
		}
		qla82xx_idc_unlock(ha);
		msleep(1000);
		qla82xx_idc_lock(ha);
		drv_state = qla82xx_rd_32(ha, QLA82XX_CRB_DRV_STATE);
		drv_active = qla82xx_rd_32(ha, QLA82XX_CRB_DRV_ACTIVE);
		if (ha->flags.nic_core_reset_owner)
			drv_active &= active_mask;
		dev_state = qla82xx_rd_32(ha, QLA82XX_CRB_DEV_STATE);
	}

	ql_dbg(ql_dbg_p3p, vha, 0xb02b,
	    "drv_state: 0x%08x, drv_active: 0x%08x, "
	    "dev_state: 0x%08x, active_mask: 0x%08x\n",
	    drv_state, drv_active, dev_state, active_mask);

	ql_log(ql_log_info, vha, 0x00b6,
	    "Device state is 0x%x = %s.\n",
	    dev_state,
	    dev_state < MAX_STATES ? qdev_state(dev_state) : "Unknown");

	/* Force to DEV_COLD unless someone else is starting a reset */
	if (dev_state != QLA8XXX_DEV_INITIALIZING &&
	    dev_state != QLA8XXX_DEV_COLD) {
		ql_log(ql_log_info, vha, 0x00b7,
		    "HW State: COLD/RE-INIT.\n");
		qla82xx_wr_32(ha, QLA82XX_CRB_DEV_STATE, QLA8XXX_DEV_COLD);
		qla82xx_set_rst_ready(ha);
		if (ql2xmdenable) {
			if (qla82xx_md_collect(vha))
				ql_log(ql_log_warn, vha, 0xb02c,
				    "Minidump not collected.\n");
		} else
			ql_log(ql_log_warn, vha, 0xb04f,
			    "Minidump disabled.\n");
	}
}

int
qla82xx_check_md_needed(scsi_qla_host_t *vha)
{
	struct qla_hw_data *ha = vha->hw;
	uint16_t fw_major_version, fw_minor_version, fw_subminor_version;
	int rval = QLA_SUCCESS;

	fw_major_version = ha->fw_major_version;
	fw_minor_version = ha->fw_minor_version;
	fw_subminor_version = ha->fw_subminor_version;

	rval = qla2x00_get_fw_version(vha);
	if (rval != QLA_SUCCESS)
		return rval;

	if (ql2xmdenable) {
		if (!ha->fw_dumped) {
			if (fw_major_version != ha->fw_major_version ||
			    fw_minor_version != ha->fw_minor_version ||
			    fw_subminor_version != ha->fw_subminor_version) {
				ql_log(ql_log_info, vha, 0xb02d,
				    "Firmware version differs "
				    "Previous version: %d:%d:%d - "
				    "New version: %d:%d:%d\n",
				    fw_major_version, fw_minor_version,
				    fw_subminor_version,
				    ha->fw_major_version,
				    ha->fw_minor_version,
				    ha->fw_subminor_version);
				/* Release MiniDump resources */
				qla82xx_md_free(vha);
				/* ALlocate MiniDump resources */
				qla82xx_md_prep(vha);
			}
		} else
			ql_log(ql_log_info, vha, 0xb02e,
			    "Firmware dump available to retrieve\n");
	}
	return rval;
}


int
qla82xx_check_fw_alive(scsi_qla_host_t *vha)
{
	uint32_t fw_heartbeat_counter;
	int status = 0;

	fw_heartbeat_counter = qla82xx_rd_32(vha->hw,
		QLA82XX_PEG_ALIVE_COUNTER);
	/* all 0xff, assume AER/EEH in progress, ignore */
	if (fw_heartbeat_counter == 0xffffffff) {
		ql_dbg(ql_dbg_timer, vha, 0x6003,
		    "FW heartbeat counter is 0xffffffff, "
		    "returning status=%d.\n", status);
		return status;
	}
	if (vha->fw_heartbeat_counter == fw_heartbeat_counter) {
		vha->seconds_since_last_heartbeat++;
		/* FW not alive after 2 seconds */
		if (vha->seconds_since_last_heartbeat == 2) {
			vha->seconds_since_last_heartbeat = 0;
			status = 1;
		}
	} else
		vha->seconds_since_last_heartbeat = 0;
	vha->fw_heartbeat_counter = fw_heartbeat_counter;
	if (status)
		ql_dbg(ql_dbg_timer, vha, 0x6004,
		    "Returning status=%d.\n", status);
	return status;
}

/*
 * qla82xx_device_state_handler
 *	Main state handler
 *
 * Note:
 *      IDC lock must be held upon entry
 *
 * Return:
 *    Success : 0
 *    Failed  : 1
 */
int
qla82xx_device_state_handler(scsi_qla_host_t *vha)
{
	uint32_t dev_state;
	uint32_t old_dev_state;
	int rval = QLA_SUCCESS;
	unsigned long dev_init_timeout;
	struct qla_hw_data *ha = vha->hw;
	int loopcount = 0;

	qla82xx_idc_lock(ha);
	if (!vha->flags.init_done) {
		qla82xx_set_drv_active(vha);
		qla82xx_set_idc_version(vha);
	}

	dev_state = qla82xx_rd_32(ha, QLA82XX_CRB_DEV_STATE);
	old_dev_state = dev_state;
	ql_log(ql_log_info, vha, 0x009b,
	    "Device state is 0x%x = %s.\n",
	    dev_state,
	    dev_state < MAX_STATES ? qdev_state(dev_state) : "Unknown");

	/* wait for 30 seconds for device to go ready */
	dev_init_timeout = jiffies + (ha->fcoe_dev_init_timeout * HZ);

	while (1) {

		if (time_after_eq(jiffies, dev_init_timeout)) {
			ql_log(ql_log_fatal, vha, 0x009c,
			    "Device init failed.\n");
			rval = QLA_FUNCTION_FAILED;
			break;
		}
		dev_state = qla82xx_rd_32(ha, QLA82XX_CRB_DEV_STATE);
		if (old_dev_state != dev_state) {
			loopcount = 0;
			old_dev_state = dev_state;
		}
		if (loopcount < 5) {
			ql_log(ql_log_info, vha, 0x009d,
			    "Device state is 0x%x = %s.\n",
			    dev_state,
			    dev_state < MAX_STATES ? qdev_state(dev_state) :
			    "Unknown");
		}

		switch (dev_state) {
		case QLA8XXX_DEV_READY:
			ha->flags.nic_core_reset_owner = 0;
			goto rel_lock;
		case QLA8XXX_DEV_COLD:
			rval = qla82xx_device_bootstrap(vha);
			break;
		case QLA8XXX_DEV_INITIALIZING:
			qla82xx_idc_unlock(ha);
			msleep(1000);
			qla82xx_idc_lock(ha);
			break;
		case QLA8XXX_DEV_NEED_RESET:
			if (!ql2xdontresethba)
				qla82xx_need_reset_handler(vha);
			else {
				qla82xx_idc_unlock(ha);
				msleep(1000);
				qla82xx_idc_lock(ha);
			}
			dev_init_timeout = jiffies +
			    (ha->fcoe_dev_init_timeout * HZ);
			break;
		case QLA8XXX_DEV_NEED_QUIESCENT:
			qla82xx_need_qsnt_handler(vha);
			/* Reset timeout value after quiescence handler */
			dev_init_timeout = jiffies + (ha->fcoe_dev_init_timeout\
							 * HZ);
			break;
		case QLA8XXX_DEV_QUIESCENT:
			/* Owner will exit and other will wait for the state
			 * to get changed
			 */
			if (ha->flags.quiesce_owner)
				goto rel_lock;

			qla82xx_idc_unlock(ha);
			msleep(1000);
			qla82xx_idc_lock(ha);

			/* Reset timeout value after quiescence handler */
			dev_init_timeout = jiffies + (ha->fcoe_dev_init_timeout\
							 * HZ);
			break;
		case QLA8XXX_DEV_FAILED:
			qla8xxx_dev_failed_handler(vha);
			rval = QLA_FUNCTION_FAILED;
			goto exit;
		default:
			qla82xx_idc_unlock(ha);
			msleep(1000);
			qla82xx_idc_lock(ha);
		}
		loopcount++;
	}
rel_lock:
	qla82xx_idc_unlock(ha);
exit:
	return rval;
}

static int qla82xx_check_temp(scsi_qla_host_t *vha)
{
	uint32_t temp, temp_state, temp_val;
	struct qla_hw_data *ha = vha->hw;

	temp = qla82xx_rd_32(ha, CRB_TEMP_STATE);
	temp_state = qla82xx_get_temp_state(temp);
	temp_val = qla82xx_get_temp_val(temp);

	if (temp_state == QLA82XX_TEMP_PANIC) {
		ql_log(ql_log_warn, vha, 0x600e,
		    "Device temperature %d degrees C exceeds "
		    " maximum allowed. Hardware has been shut down.\n",
		    temp_val);
		return 1;
	} else if (temp_state == QLA82XX_TEMP_WARN) {
		ql_log(ql_log_warn, vha, 0x600f,
		    "Device temperature %d degrees C exceeds "
		    "operating range. Immediate action needed.\n",
		    temp_val);
	}
	return 0;
}

void qla82xx_clear_pending_mbx(scsi_qla_host_t *vha)
{
	struct qla_hw_data *ha = vha->hw;

	if (ha->flags.mbox_busy) {
		ha->flags.mbox_int = 1;
		ha->flags.mbox_busy = 0;
		ql_log(ql_log_warn, vha, 0x6010,
		    "Doing premature completion of mbx command.\n");
		if (test_bit(MBX_INTR_WAIT, &ha->mbx_cmd_flags))
			complete(&ha->mbx_intr_comp);
	}
}

void qla82xx_watchdog(scsi_qla_host_t *vha)
{
	uint32_t dev_state, halt_status;
	struct qla_hw_data *ha = vha->hw;

	/* don't poll if reset is going on */
	if (!ha->flags.nic_core_reset_hdlr_active) {
		dev_state = qla82xx_rd_32(ha, QLA82XX_CRB_DEV_STATE);
		if (qla82xx_check_temp(vha)) {
			set_bit(ISP_UNRECOVERABLE, &vha->dpc_flags);
			ha->flags.isp82xx_fw_hung = 1;
			qla82xx_clear_pending_mbx(vha);
		} else if (dev_state == QLA8XXX_DEV_NEED_RESET &&
		    !test_bit(ISP_ABORT_NEEDED, &vha->dpc_flags)) {
			ql_log(ql_log_warn, vha, 0x6001,
			    "Adapter reset needed.\n");
			set_bit(ISP_ABORT_NEEDED, &vha->dpc_flags);
		} else if (dev_state == QLA8XXX_DEV_NEED_QUIESCENT &&
			!test_bit(ISP_QUIESCE_NEEDED, &vha->dpc_flags)) {
			ql_log(ql_log_warn, vha, 0x6002,
			    "Quiescent needed.\n");
			set_bit(ISP_QUIESCE_NEEDED, &vha->dpc_flags);
		} else if (dev_state == QLA8XXX_DEV_FAILED &&
			!test_bit(ISP_UNRECOVERABLE, &vha->dpc_flags) &&
			vha->flags.online == 1) {
			ql_log(ql_log_warn, vha, 0xb055,
			    "Adapter state is failed. Offlining.\n");
			set_bit(ISP_UNRECOVERABLE, &vha->dpc_flags);
			ha->flags.isp82xx_fw_hung = 1;
			qla82xx_clear_pending_mbx(vha);
		} else {
			if (qla82xx_check_fw_alive(vha)) {
				ql_dbg(ql_dbg_timer, vha, 0x6011,
				    "disabling pause transmit on port 0 & 1.\n");
				qla82xx_wr_32(ha, QLA82XX_CRB_NIU + 0x98,
				    CRB_NIU_XG_PAUSE_CTL_P0|CRB_NIU_XG_PAUSE_CTL_P1);
				halt_status = qla82xx_rd_32(ha,
				    QLA82XX_PEG_HALT_STATUS1);
				ql_log(ql_log_info, vha, 0x6005,
				    "dumping hw/fw registers:.\n "
				    " PEG_HALT_STATUS1: 0x%x, PEG_HALT_STATUS2: 0x%x,.\n "
				    " PEG_NET_0_PC: 0x%x, PEG_NET_1_PC: 0x%x,.\n "
				    " PEG_NET_2_PC: 0x%x, PEG_NET_3_PC: 0x%x,.\n "
				    " PEG_NET_4_PC: 0x%x.\n", halt_status,
				    qla82xx_rd_32(ha, QLA82XX_PEG_HALT_STATUS2),
				    qla82xx_rd_32(ha,
					    QLA82XX_CRB_PEG_NET_0 + 0x3c),
				    qla82xx_rd_32(ha,
					    QLA82XX_CRB_PEG_NET_1 + 0x3c),
				    qla82xx_rd_32(ha,
					    QLA82XX_CRB_PEG_NET_2 + 0x3c),
				    qla82xx_rd_32(ha,
					    QLA82XX_CRB_PEG_NET_3 + 0x3c),
				    qla82xx_rd_32(ha,
					    QLA82XX_CRB_PEG_NET_4 + 0x3c));
				if (((halt_status & 0x1fffff00) >> 8) == 0x67)
					ql_log(ql_log_warn, vha, 0xb052,
					    "Firmware aborted with "
					    "error code 0x00006700. Device is "
					    "being reset.\n");
				if (halt_status & HALT_STATUS_UNRECOVERABLE) {
					set_bit(ISP_UNRECOVERABLE,
					    &vha->dpc_flags);
				} else {
					ql_log(ql_log_info, vha, 0x6006,
					    "Detect abort  needed.\n");
					set_bit(ISP_ABORT_NEEDED,
					    &vha->dpc_flags);
				}
				ha->flags.isp82xx_fw_hung = 1;
				ql_log(ql_log_warn, vha, 0x6007, "Firmware hung.\n");
				qla82xx_clear_pending_mbx(vha);
			}
		}
	}
}

int qla82xx_load_risc(scsi_qla_host_t *vha, uint32_t *srisc_addr)
{
	int rval;
	rval = qla82xx_device_state_handler(vha);
	return rval;
}

void
qla82xx_set_reset_owner(scsi_qla_host_t *vha)
{
	struct qla_hw_data *ha = vha->hw;
	uint32_t dev_state;

	dev_state = qla82xx_rd_32(ha, QLA82XX_CRB_DEV_STATE);
	if (dev_state == QLA8XXX_DEV_READY) {
		ql_log(ql_log_info, vha, 0xb02f,
		    "HW State: NEED RESET\n");
		qla82xx_wr_32(ha, QLA82XX_CRB_DEV_STATE,
			QLA8XXX_DEV_NEED_RESET);
		ha->flags.nic_core_reset_owner = 1;
		ql_dbg(ql_dbg_p3p, vha, 0xb030,
		    "reset_owner is 0x%x\n", ha->portnum);
	} else
		ql_log(ql_log_info, vha, 0xb031,
		    "Device state is 0x%x = %s.\n",
		    dev_state,
		    dev_state < MAX_STATES ? qdev_state(dev_state) : "Unknown");
}

/*
 *  qla82xx_abort_isp
 *      Resets ISP and aborts all outstanding commands.
 *
 * Input:
 *      ha           = adapter block pointer.
 *
 * Returns:
 *      0 = success
 */
int
qla82xx_abort_isp(scsi_qla_host_t *vha)
{
	int rval;
	struct qla_hw_data *ha = vha->hw;

	if (vha->device_flags & DFLG_DEV_FAILED) {
		ql_log(ql_log_warn, vha, 0x8024,
		    "Device in failed state, exiting.\n");
		return QLA_SUCCESS;
	}
	ha->flags.nic_core_reset_hdlr_active = 1;

	qla82xx_idc_lock(ha);
	qla82xx_set_reset_owner(vha);
	qla82xx_idc_unlock(ha);

	rval = qla82xx_device_state_handler(vha);

	qla82xx_idc_lock(ha);
	qla82xx_clear_rst_ready(ha);
	qla82xx_idc_unlock(ha);

	if (rval == QLA_SUCCESS) {
		ha->flags.isp82xx_fw_hung = 0;
		ha->flags.nic_core_reset_hdlr_active = 0;
		qla82xx_restart_isp(vha);
	}

	if (rval) {
		vha->flags.online = 1;
		if (test_bit(ISP_ABORT_RETRY, &vha->dpc_flags)) {
			if (ha->isp_abort_cnt == 0) {
				ql_log(ql_log_warn, vha, 0x8027,
				    "ISP error recover failed - board "
				    "disabled.\n");
				/*
				 * The next call disables the board
				 * completely.
				 */
				ha->isp_ops->reset_adapter(vha);
				vha->flags.online = 0;
				clear_bit(ISP_ABORT_RETRY,
				    &vha->dpc_flags);
				rval = QLA_SUCCESS;
			} else { /* schedule another ISP abort */
				ha->isp_abort_cnt--;
				ql_log(ql_log_warn, vha, 0x8036,
				    "ISP abort - retry remaining %d.\n",
				    ha->isp_abort_cnt);
				rval = QLA_FUNCTION_FAILED;
			}
		} else {
			ha->isp_abort_cnt = MAX_RETRIES_OF_ISP_ABORT;
			ql_dbg(ql_dbg_taskm, vha, 0x8029,
			    "ISP error recovery - retrying (%d) more times.\n",
			    ha->isp_abort_cnt);
			set_bit(ISP_ABORT_RETRY, &vha->dpc_flags);
			rval = QLA_FUNCTION_FAILED;
		}
	}
	return rval;
}

/*
 *  qla82xx_fcoe_ctx_reset
 *      Perform a quick reset and aborts all outstanding commands.
 *      This will only perform an FCoE context reset and avoids a full blown
 *      chip reset.
 *
 * Input:
 *      ha = adapter block pointer.
 *      is_reset_path = flag for identifying the reset path.
 *
 * Returns:
 *      0 = success
 */
int qla82xx_fcoe_ctx_reset(scsi_qla_host_t *vha)
{
	int rval = QLA_FUNCTION_FAILED;

	if (vha->flags.online) {
		/* Abort all outstanding commands, so as to be requeued later */
		qla2x00_abort_isp_cleanup(vha);
	}

	/* Stop currently executing firmware.
	 * This will destroy existing FCoE context at the F/W end.
	 */
	qla2x00_try_to_stop_firmware(vha);

	/* Restart. Creates a new FCoE context on INIT_FIRMWARE. */
	rval = qla82xx_restart_isp(vha);

	return rval;
}

/*
 * qla2x00_wait_for_fcoe_ctx_reset
 *    Wait till the FCoE context is reset.
 *
 * Note:
 *    Does context switching here.
 *    Release SPIN_LOCK (if any) before calling this routine.
 *
 * Return:
 *    Success (fcoe_ctx reset is done) : 0
 *    Failed  (fcoe_ctx reset not completed within max loop timout ) : 1
 */
int qla2x00_wait_for_fcoe_ctx_reset(scsi_qla_host_t *vha)
{
	int status = QLA_FUNCTION_FAILED;
	unsigned long wait_reset;

	wait_reset = jiffies + (MAX_LOOP_TIMEOUT * HZ);
	while ((test_bit(FCOE_CTX_RESET_NEEDED, &vha->dpc_flags) ||
	    test_bit(ABORT_ISP_ACTIVE, &vha->dpc_flags))
	    && time_before(jiffies, wait_reset)) {

		set_current_state(TASK_UNINTERRUPTIBLE);
		schedule_timeout(HZ);

		if (!test_bit(FCOE_CTX_RESET_NEEDED, &vha->dpc_flags) &&
		    !test_bit(ABORT_ISP_ACTIVE, &vha->dpc_flags)) {
			status = QLA_SUCCESS;
			break;
		}
	}
	ql_dbg(ql_dbg_p3p, vha, 0xb027,
	       "%s: status=%d.\n", __func__, status);

	return status;
}

void
qla82xx_chip_reset_cleanup(scsi_qla_host_t *vha)
{
	int i;
	unsigned long flags;
	struct qla_hw_data *ha = vha->hw;

	/* Check if 82XX firmware is alive or not
	 * We may have arrived here from NEED_RESET
	 * detection only
	 */
	if (!ha->flags.isp82xx_fw_hung) {
		for (i = 0; i < 2; i++) {
			msleep(1000);
			if (qla82xx_check_fw_alive(vha)) {
				ha->flags.isp82xx_fw_hung = 1;
				qla82xx_clear_pending_mbx(vha);
				break;
			}
		}
	}
	ql_dbg(ql_dbg_init, vha, 0x00b0,
	    "Entered %s fw_hung=%d.\n",
	    __func__, ha->flags.isp82xx_fw_hung);

	/* Abort all commands gracefully if fw NOT hung */
	if (!ha->flags.isp82xx_fw_hung) {
		int cnt, que;
		srb_t *sp;
		struct req_que *req;

		spin_lock_irqsave(&ha->hardware_lock, flags);
		for (que = 0; que < ha->max_req_queues; que++) {
			req = ha->req_q_map[que];
			if (!req)
				continue;
			for (cnt = 1; cnt < req->num_outstanding_cmds; cnt++) {
				sp = req->outstanding_cmds[cnt];
				if (sp) {
					if (!sp->u.scmd.ctx ||
					    (sp->flags & SRB_FCP_CMND_DMA_VALID)) {
						spin_unlock_irqrestore(
						    &ha->hardware_lock, flags);
						if (ha->isp_ops->abort_command(sp)) {
							ql_log(ql_log_info, vha,
							    0x00b1,
							    "mbx abort failed.\n");
						} else {
							ql_log(ql_log_info, vha,
							    0x00b2,
							    "mbx abort success.\n");
						}
						spin_lock_irqsave(&ha->hardware_lock, flags);
					}
				}
			}
		}
		spin_unlock_irqrestore(&ha->hardware_lock, flags);

		/* Wait for pending cmds (physical and virtual) to complete */
		if (!qla2x00_eh_wait_for_pending_commands(vha, 0, 0,
		    WAIT_HOST) == QLA_SUCCESS) {
			ql_dbg(ql_dbg_init, vha, 0x00b3,
			    "Done wait for "
			    "pending commands.\n");
		}
	}
}

/* Minidump related functions */
static int
qla82xx_minidump_process_control(scsi_qla_host_t *vha,
	qla82xx_md_entry_hdr_t *entry_hdr, uint32_t **d_ptr)
{
	struct qla_hw_data *ha = vha->hw;
	struct qla82xx_md_entry_crb *crb_entry;
	uint32_t read_value, opcode, poll_time;
	uint32_t addr, index, crb_addr;
	unsigned long wtime;
	struct qla82xx_md_template_hdr *tmplt_hdr;
	uint32_t rval = QLA_SUCCESS;
	int i;

	tmplt_hdr = (struct qla82xx_md_template_hdr *)ha->md_tmplt_hdr;
	crb_entry = (struct qla82xx_md_entry_crb *)entry_hdr;
	crb_addr = crb_entry->addr;

	for (i = 0; i < crb_entry->op_count; i++) {
		opcode = crb_entry->crb_ctrl.opcode;
		if (opcode & QLA82XX_DBG_OPCODE_WR) {
			qla82xx_md_rw_32(ha, crb_addr,
			    crb_entry->value_1, 1);
			opcode &= ~QLA82XX_DBG_OPCODE_WR;
		}

		if (opcode & QLA82XX_DBG_OPCODE_RW) {
			read_value = qla82xx_md_rw_32(ha, crb_addr, 0, 0);
			qla82xx_md_rw_32(ha, crb_addr, read_value, 1);
			opcode &= ~QLA82XX_DBG_OPCODE_RW;
		}

		if (opcode & QLA82XX_DBG_OPCODE_AND) {
			read_value = qla82xx_md_rw_32(ha, crb_addr, 0, 0);
			read_value &= crb_entry->value_2;
			opcode &= ~QLA82XX_DBG_OPCODE_AND;
			if (opcode & QLA82XX_DBG_OPCODE_OR) {
				read_value |= crb_entry->value_3;
				opcode &= ~QLA82XX_DBG_OPCODE_OR;
			}
			qla82xx_md_rw_32(ha, crb_addr, read_value, 1);
		}

		if (opcode & QLA82XX_DBG_OPCODE_OR) {
			read_value = qla82xx_md_rw_32(ha, crb_addr, 0, 0);
			read_value |= crb_entry->value_3;
			qla82xx_md_rw_32(ha, crb_addr, read_value, 1);
			opcode &= ~QLA82XX_DBG_OPCODE_OR;
		}

		if (opcode & QLA82XX_DBG_OPCODE_POLL) {
			poll_time = crb_entry->crb_strd.poll_timeout;
			wtime = jiffies + poll_time;
			read_value = qla82xx_md_rw_32(ha, crb_addr, 0, 0);

			do {
				if ((read_value & crb_entry->value_2)
				    == crb_entry->value_1)
					break;
				else if (time_after_eq(jiffies, wtime)) {
					/* capturing dump failed */
					rval = QLA_FUNCTION_FAILED;
					break;
				} else
					read_value = qla82xx_md_rw_32(ha,
					    crb_addr, 0, 0);
			} while (1);
			opcode &= ~QLA82XX_DBG_OPCODE_POLL;
		}

		if (opcode & QLA82XX_DBG_OPCODE_RDSTATE) {
			if (crb_entry->crb_strd.state_index_a) {
				index = crb_entry->crb_strd.state_index_a;
				addr = tmplt_hdr->saved_state_array[index];
			} else
				addr = crb_addr;

			read_value = qla82xx_md_rw_32(ha, addr, 0, 0);
			index = crb_entry->crb_ctrl.state_index_v;
			tmplt_hdr->saved_state_array[index] = read_value;
			opcode &= ~QLA82XX_DBG_OPCODE_RDSTATE;
		}

		if (opcode & QLA82XX_DBG_OPCODE_WRSTATE) {
			if (crb_entry->crb_strd.state_index_a) {
				index = crb_entry->crb_strd.state_index_a;
				addr = tmplt_hdr->saved_state_array[index];
			} else
				addr = crb_addr;

			if (crb_entry->crb_ctrl.state_index_v) {
				index = crb_entry->crb_ctrl.state_index_v;
				read_value =
				    tmplt_hdr->saved_state_array[index];
			} else
				read_value = crb_entry->value_1;

			qla82xx_md_rw_32(ha, addr, read_value, 1);
			opcode &= ~QLA82XX_DBG_OPCODE_WRSTATE;
		}

		if (opcode & QLA82XX_DBG_OPCODE_MDSTATE) {
			index = crb_entry->crb_ctrl.state_index_v;
			read_value = tmplt_hdr->saved_state_array[index];
			read_value <<= crb_entry->crb_ctrl.shl;
			read_value >>= crb_entry->crb_ctrl.shr;
			if (crb_entry->value_2)
				read_value &= crb_entry->value_2;
			read_value |= crb_entry->value_3;
			read_value += crb_entry->value_1;
			tmplt_hdr->saved_state_array[index] = read_value;
			opcode &= ~QLA82XX_DBG_OPCODE_MDSTATE;
		}
		crb_addr += crb_entry->crb_strd.addr_stride;
	}
	return rval;
}

static void
qla82xx_minidump_process_rdocm(scsi_qla_host_t *vha,
	qla82xx_md_entry_hdr_t *entry_hdr, uint32_t **d_ptr)
{
	struct qla_hw_data *ha = vha->hw;
	uint32_t r_addr, r_stride, loop_cnt, i, r_value;
	struct qla82xx_md_entry_rdocm *ocm_hdr;
	uint32_t *data_ptr = *d_ptr;

	ocm_hdr = (struct qla82xx_md_entry_rdocm *)entry_hdr;
	r_addr = ocm_hdr->read_addr;
	r_stride = ocm_hdr->read_addr_stride;
	loop_cnt = ocm_hdr->op_count;

	for (i = 0; i < loop_cnt; i++) {
		r_value = RD_REG_DWORD((void *)(r_addr + ha->nx_pcibase));
		*data_ptr++ = cpu_to_le32(r_value);
		r_addr += r_stride;
	}
	*d_ptr = data_ptr;
}

static void
qla82xx_minidump_process_rdmux(scsi_qla_host_t *vha,
	qla82xx_md_entry_hdr_t *entry_hdr, uint32_t **d_ptr)
{
	struct qla_hw_data *ha = vha->hw;
	uint32_t r_addr, s_stride, s_addr, s_value, loop_cnt, i, r_value;
	struct qla82xx_md_entry_mux *mux_hdr;
	uint32_t *data_ptr = *d_ptr;

	mux_hdr = (struct qla82xx_md_entry_mux *)entry_hdr;
	r_addr = mux_hdr->read_addr;
	s_addr = mux_hdr->select_addr;
	s_stride = mux_hdr->select_value_stride;
	s_value = mux_hdr->select_value;
	loop_cnt = mux_hdr->op_count;

	for (i = 0; i < loop_cnt; i++) {
		qla82xx_md_rw_32(ha, s_addr, s_value, 1);
		r_value = qla82xx_md_rw_32(ha, r_addr, 0, 0);
		*data_ptr++ = cpu_to_le32(s_value);
		*data_ptr++ = cpu_to_le32(r_value);
		s_value += s_stride;
	}
	*d_ptr = data_ptr;
}

static void
qla82xx_minidump_process_rdcrb(scsi_qla_host_t *vha,
	qla82xx_md_entry_hdr_t *entry_hdr, uint32_t **d_ptr)
{
	struct qla_hw_data *ha = vha->hw;
	uint32_t r_addr, r_stride, loop_cnt, i, r_value;
	struct qla82xx_md_entry_crb *crb_hdr;
	uint32_t *data_ptr = *d_ptr;

	crb_hdr = (struct qla82xx_md_entry_crb *)entry_hdr;
	r_addr = crb_hdr->addr;
	r_stride = crb_hdr->crb_strd.addr_stride;
	loop_cnt = crb_hdr->op_count;

	for (i = 0; i < loop_cnt; i++) {
		r_value = qla82xx_md_rw_32(ha, r_addr, 0, 0);
		*data_ptr++ = cpu_to_le32(r_addr);
		*data_ptr++ = cpu_to_le32(r_value);
		r_addr += r_stride;
	}
	*d_ptr = data_ptr;
}

static int
qla82xx_minidump_process_l2tag(scsi_qla_host_t *vha,
	qla82xx_md_entry_hdr_t *entry_hdr, uint32_t **d_ptr)
{
	struct qla_hw_data *ha = vha->hw;
	uint32_t addr, r_addr, c_addr, t_r_addr;
	uint32_t i, k, loop_count, t_value, r_cnt, r_value;
	unsigned long p_wait, w_time, p_mask;
	uint32_t c_value_w, c_value_r;
	struct qla82xx_md_entry_cache *cache_hdr;
	int rval = QLA_FUNCTION_FAILED;
	uint32_t *data_ptr = *d_ptr;

	cache_hdr = (struct qla82xx_md_entry_cache *)entry_hdr;
	loop_count = cache_hdr->op_count;
	r_addr = cache_hdr->read_addr;
	c_addr = cache_hdr->control_addr;
	c_value_w = cache_hdr->cache_ctrl.write_value;

	t_r_addr = cache_hdr->tag_reg_addr;
	t_value = cache_hdr->addr_ctrl.init_tag_value;
	r_cnt = cache_hdr->read_ctrl.read_addr_cnt;
	p_wait = cache_hdr->cache_ctrl.poll_wait;
	p_mask = cache_hdr->cache_ctrl.poll_mask;

	for (i = 0; i < loop_count; i++) {
		qla82xx_md_rw_32(ha, t_r_addr, t_value, 1);
		if (c_value_w)
			qla82xx_md_rw_32(ha, c_addr, c_value_w, 1);

		if (p_mask) {
			w_time = jiffies + p_wait;
			do {
				c_value_r = qla82xx_md_rw_32(ha, c_addr, 0, 0);
				if ((c_value_r & p_mask) == 0)
					break;
				else if (time_after_eq(jiffies, w_time)) {
					/* capturing dump failed */
					ql_dbg(ql_dbg_p3p, vha, 0xb032,
					    "c_value_r: 0x%x, poll_mask: 0x%lx, "
					    "w_time: 0x%lx\n",
					    c_value_r, p_mask, w_time);
					return rval;
				}
			} while (1);
		}

		addr = r_addr;
		for (k = 0; k < r_cnt; k++) {
			r_value = qla82xx_md_rw_32(ha, addr, 0, 0);
			*data_ptr++ = cpu_to_le32(r_value);
			addr += cache_hdr->read_ctrl.read_addr_stride;
		}
		t_value += cache_hdr->addr_ctrl.tag_value_stride;
	}
	*d_ptr = data_ptr;
	return QLA_SUCCESS;
}

static void
qla82xx_minidump_process_l1cache(scsi_qla_host_t *vha,
	qla82xx_md_entry_hdr_t *entry_hdr, uint32_t **d_ptr)
{
	struct qla_hw_data *ha = vha->hw;
	uint32_t addr, r_addr, c_addr, t_r_addr;
	uint32_t i, k, loop_count, t_value, r_cnt, r_value;
	uint32_t c_value_w;
	struct qla82xx_md_entry_cache *cache_hdr;
	uint32_t *data_ptr = *d_ptr;

	cache_hdr = (struct qla82xx_md_entry_cache *)entry_hdr;
	loop_count = cache_hdr->op_count;
	r_addr = cache_hdr->read_addr;
	c_addr = cache_hdr->control_addr;
	c_value_w = cache_hdr->cache_ctrl.write_value;

	t_r_addr = cache_hdr->tag_reg_addr;
	t_value = cache_hdr->addr_ctrl.init_tag_value;
	r_cnt = cache_hdr->read_ctrl.read_addr_cnt;

	for (i = 0; i < loop_count; i++) {
		qla82xx_md_rw_32(ha, t_r_addr, t_value, 1);
		qla82xx_md_rw_32(ha, c_addr, c_value_w, 1);
		addr = r_addr;
		for (k = 0; k < r_cnt; k++) {
			r_value = qla82xx_md_rw_32(ha, addr, 0, 0);
			*data_ptr++ = cpu_to_le32(r_value);
			addr += cache_hdr->read_ctrl.read_addr_stride;
		}
		t_value += cache_hdr->addr_ctrl.tag_value_stride;
	}
	*d_ptr = data_ptr;
}

static void
qla82xx_minidump_process_queue(scsi_qla_host_t *vha,
	qla82xx_md_entry_hdr_t *entry_hdr, uint32_t **d_ptr)
{
	struct qla_hw_data *ha = vha->hw;
	uint32_t s_addr, r_addr;
	uint32_t r_stride, r_value, r_cnt, qid = 0;
	uint32_t i, k, loop_cnt;
	struct qla82xx_md_entry_queue *q_hdr;
	uint32_t *data_ptr = *d_ptr;

	q_hdr = (struct qla82xx_md_entry_queue *)entry_hdr;
	s_addr = q_hdr->select_addr;
	r_cnt = q_hdr->rd_strd.read_addr_cnt;
	r_stride = q_hdr->rd_strd.read_addr_stride;
	loop_cnt = q_hdr->op_count;

	for (i = 0; i < loop_cnt; i++) {
		qla82xx_md_rw_32(ha, s_addr, qid, 1);
		r_addr = q_hdr->read_addr;
		for (k = 0; k < r_cnt; k++) {
			r_value = qla82xx_md_rw_32(ha, r_addr, 0, 0);
			*data_ptr++ = cpu_to_le32(r_value);
			r_addr += r_stride;
		}
		qid += q_hdr->q_strd.queue_id_stride;
	}
	*d_ptr = data_ptr;
}

static void
qla82xx_minidump_process_rdrom(scsi_qla_host_t *vha,
	qla82xx_md_entry_hdr_t *entry_hdr, uint32_t **d_ptr)
{
	struct qla_hw_data *ha = vha->hw;
	uint32_t r_addr, r_value;
	uint32_t i, loop_cnt;
	struct qla82xx_md_entry_rdrom *rom_hdr;
	uint32_t *data_ptr = *d_ptr;

	rom_hdr = (struct qla82xx_md_entry_rdrom *)entry_hdr;
	r_addr = rom_hdr->read_addr;
	loop_cnt = rom_hdr->read_data_size/sizeof(uint32_t);

	for (i = 0; i < loop_cnt; i++) {
		qla82xx_md_rw_32(ha, MD_DIRECT_ROM_WINDOW,
		    (r_addr & 0xFFFF0000), 1);
		r_value = qla82xx_md_rw_32(ha,
		    MD_DIRECT_ROM_READ_BASE +
		    (r_addr & 0x0000FFFF), 0, 0);
		*data_ptr++ = cpu_to_le32(r_value);
		r_addr += sizeof(uint32_t);
	}
	*d_ptr = data_ptr;
}

static int
qla82xx_minidump_process_rdmem(scsi_qla_host_t *vha,
	qla82xx_md_entry_hdr_t *entry_hdr, uint32_t **d_ptr)
{
	struct qla_hw_data *ha = vha->hw;
	uint32_t r_addr, r_value, r_data;
	uint32_t i, j, loop_cnt;
	struct qla82xx_md_entry_rdmem *m_hdr;
	unsigned long flags;
	int rval = QLA_FUNCTION_FAILED;
	uint32_t *data_ptr = *d_ptr;

	m_hdr = (struct qla82xx_md_entry_rdmem *)entry_hdr;
	r_addr = m_hdr->read_addr;
	loop_cnt = m_hdr->read_data_size/16;

	if (r_addr & 0xf) {
		ql_log(ql_log_warn, vha, 0xb033,
		    "Read addr 0x%x not 16 bytes aligned\n", r_addr);
		return rval;
	}

	if (m_hdr->read_data_size % 16) {
		ql_log(ql_log_warn, vha, 0xb034,
		    "Read data[0x%x] not multiple of 16 bytes\n",
		    m_hdr->read_data_size);
		return rval;
	}

	ql_dbg(ql_dbg_p3p, vha, 0xb035,
	    "[%s]: rdmem_addr: 0x%x, read_data_size: 0x%x, loop_cnt: 0x%x\n",
	    __func__, r_addr, m_hdr->read_data_size, loop_cnt);

	write_lock_irqsave(&ha->hw_lock, flags);
	for (i = 0; i < loop_cnt; i++) {
		qla82xx_md_rw_32(ha, MD_MIU_TEST_AGT_ADDR_LO, r_addr, 1);
		r_value = 0;
		qla82xx_md_rw_32(ha, MD_MIU_TEST_AGT_ADDR_HI, r_value, 1);
		r_value = MIU_TA_CTL_ENABLE;
		qla82xx_md_rw_32(ha, MD_MIU_TEST_AGT_CTRL, r_value, 1);
		r_value = MIU_TA_CTL_START | MIU_TA_CTL_ENABLE;
		qla82xx_md_rw_32(ha, MD_MIU_TEST_AGT_CTRL, r_value, 1);

		for (j = 0; j < MAX_CTL_CHECK; j++) {
			r_value = qla82xx_md_rw_32(ha,
			    MD_MIU_TEST_AGT_CTRL, 0, 0);
			if ((r_value & MIU_TA_CTL_BUSY) == 0)
				break;
		}

		if (j >= MAX_CTL_CHECK) {
			printk_ratelimited(KERN_ERR
			    "failed to read through agent\n");
			write_unlock_irqrestore(&ha->hw_lock, flags);
			return rval;
		}

		for (j = 0; j < 4; j++) {
			r_data = qla82xx_md_rw_32(ha,
			    MD_MIU_TEST_AGT_RDDATA[j], 0, 0);
			*data_ptr++ = cpu_to_le32(r_data);
		}
		r_addr += 16;
	}
	write_unlock_irqrestore(&ha->hw_lock, flags);
	*d_ptr = data_ptr;
	return QLA_SUCCESS;
}

static int
qla82xx_validate_template_chksum(scsi_qla_host_t *vha)
{
	struct qla_hw_data *ha = vha->hw;
	uint64_t chksum = 0;
	uint32_t *d_ptr = (uint32_t *)ha->md_tmplt_hdr;
	int count = ha->md_template_size/sizeof(uint32_t);

	while (count-- > 0)
		chksum += *d_ptr++;
	while (chksum >> 32)
		chksum = (chksum & 0xFFFFFFFF) + (chksum >> 32);
	return ~chksum;
}

static void
qla82xx_mark_entry_skipped(scsi_qla_host_t *vha,
	qla82xx_md_entry_hdr_t *entry_hdr, int index)
{
	entry_hdr->d_ctrl.driver_flags |= QLA82XX_DBG_SKIPPED_FLAG;
	ql_dbg(ql_dbg_p3p, vha, 0xb036,
	    "Skipping entry[%d]: "
	    "ETYPE[0x%x]-ELEVEL[0x%x]\n",
	    index, entry_hdr->entry_type,
	    entry_hdr->d_ctrl.entry_capture_mask);
}

int
qla82xx_md_collect(scsi_qla_host_t *vha)
{
	struct qla_hw_data *ha = vha->hw;
	int no_entry_hdr = 0;
	qla82xx_md_entry_hdr_t *entry_hdr;
	struct qla82xx_md_template_hdr *tmplt_hdr;
	uint32_t *data_ptr;
	uint32_t total_data_size = 0, f_capture_mask, data_collected = 0;
	int i = 0, rval = QLA_FUNCTION_FAILED;

	tmplt_hdr = (struct qla82xx_md_template_hdr *)ha->md_tmplt_hdr;
	data_ptr = (uint32_t *)ha->md_dump;

	if (ha->fw_dumped) {
		ql_log(ql_log_warn, vha, 0xb037,
		    "Firmware has been previously dumped (%p) "
		    "-- ignoring request.\n", ha->fw_dump);
		goto md_failed;
	}

	ha->fw_dumped = 0;

	if (!ha->md_tmplt_hdr || !ha->md_dump) {
		ql_log(ql_log_warn, vha, 0xb038,
		    "Memory not allocated for minidump capture\n");
		goto md_failed;
	}

	if (ha->flags.isp82xx_no_md_cap) {
		ql_log(ql_log_warn, vha, 0xb054,
		    "Forced reset from application, "
		    "ignore minidump capture\n");
		ha->flags.isp82xx_no_md_cap = 0;
		goto md_failed;
	}

	if (qla82xx_validate_template_chksum(vha)) {
		ql_log(ql_log_info, vha, 0xb039,
		    "Template checksum validation error\n");
		goto md_failed;
	}

	no_entry_hdr = tmplt_hdr->num_of_entries;
	ql_dbg(ql_dbg_p3p, vha, 0xb03a,
	    "No of entry headers in Template: 0x%x\n", no_entry_hdr);

	ql_dbg(ql_dbg_p3p, vha, 0xb03b,
	    "Capture Mask obtained: 0x%x\n", tmplt_hdr->capture_debug_level);

	f_capture_mask = tmplt_hdr->capture_debug_level & 0xFF;

	/* Validate whether required debug level is set */
	if ((f_capture_mask & 0x3) != 0x3) {
		ql_log(ql_log_warn, vha, 0xb03c,
		    "Minimum required capture mask[0x%x] level not set\n",
		    f_capture_mask);
		goto md_failed;
	}
	tmplt_hdr->driver_capture_mask = ql2xmdcapmask;

	tmplt_hdr->driver_info[0] = vha->host_no;
	tmplt_hdr->driver_info[1] = (QLA_DRIVER_MAJOR_VER << 24) |
	    (QLA_DRIVER_MINOR_VER << 16) | (QLA_DRIVER_PATCH_VER << 8) |
	    QLA_DRIVER_BETA_VER;

	total_data_size = ha->md_dump_size;

	ql_dbg(ql_dbg_p3p, vha, 0xb03d,
	    "Total minidump data_size 0x%x to be captured\n", total_data_size);

	/* Check whether template obtained is valid */
	if (tmplt_hdr->entry_type != QLA82XX_TLHDR) {
		ql_log(ql_log_warn, vha, 0xb04e,
		    "Bad template header entry type: 0x%x obtained\n",
		    tmplt_hdr->entry_type);
		goto md_failed;
	}

	entry_hdr = (qla82xx_md_entry_hdr_t *) \
	    (((uint8_t *)ha->md_tmplt_hdr) + tmplt_hdr->first_entry_offset);

	/* Walk through the entry headers */
	for (i = 0; i < no_entry_hdr; i++) {

		if (data_collected > total_data_size) {
			ql_log(ql_log_warn, vha, 0xb03e,
			    "More MiniDump data collected: [0x%x]\n",
			    data_collected);
			goto md_failed;
		}

		if (!(entry_hdr->d_ctrl.entry_capture_mask &
		    ql2xmdcapmask)) {
			entry_hdr->d_ctrl.driver_flags |=
			    QLA82XX_DBG_SKIPPED_FLAG;
			ql_dbg(ql_dbg_p3p, vha, 0xb03f,
			    "Skipping entry[%d]: "
			    "ETYPE[0x%x]-ELEVEL[0x%x]\n",
			    i, entry_hdr->entry_type,
			    entry_hdr->d_ctrl.entry_capture_mask);
			goto skip_nxt_entry;
		}

		ql_dbg(ql_dbg_p3p, vha, 0xb040,
		    "[%s]: data ptr[%d]: %p, entry_hdr: %p\n"
		    "entry_type: 0x%x, captrue_mask: 0x%x\n",
		    __func__, i, data_ptr, entry_hdr,
		    entry_hdr->entry_type,
		    entry_hdr->d_ctrl.entry_capture_mask);

		ql_dbg(ql_dbg_p3p, vha, 0xb041,
		    "Data collected: [0x%x], Dump size left:[0x%x]\n",
		    data_collected, (ha->md_dump_size - data_collected));

		/* Decode the entry type and take
		 * required action to capture debug data */
		switch (entry_hdr->entry_type) {
		case QLA82XX_RDEND:
			qla82xx_mark_entry_skipped(vha, entry_hdr, i);
			break;
		case QLA82XX_CNTRL:
			rval = qla82xx_minidump_process_control(vha,
			    entry_hdr, &data_ptr);
			if (rval != QLA_SUCCESS) {
				qla82xx_mark_entry_skipped(vha, entry_hdr, i);
				goto md_failed;
			}
			break;
		case QLA82XX_RDCRB:
			qla82xx_minidump_process_rdcrb(vha,
			    entry_hdr, &data_ptr);
			break;
		case QLA82XX_RDMEM:
			rval = qla82xx_minidump_process_rdmem(vha,
			    entry_hdr, &data_ptr);
			if (rval != QLA_SUCCESS) {
				qla82xx_mark_entry_skipped(vha, entry_hdr, i);
				goto md_failed;
			}
			break;
		case QLA82XX_BOARD:
		case QLA82XX_RDROM:
			qla82xx_minidump_process_rdrom(vha,
			    entry_hdr, &data_ptr);
			break;
		case QLA82XX_L2DTG:
		case QLA82XX_L2ITG:
		case QLA82XX_L2DAT:
		case QLA82XX_L2INS:
			rval = qla82xx_minidump_process_l2tag(vha,
			    entry_hdr, &data_ptr);
			if (rval != QLA_SUCCESS) {
				qla82xx_mark_entry_skipped(vha, entry_hdr, i);
				goto md_failed;
			}
			break;
		case QLA82XX_L1DAT:
		case QLA82XX_L1INS:
			qla82xx_minidump_process_l1cache(vha,
			    entry_hdr, &data_ptr);
			break;
		case QLA82XX_RDOCM:
			qla82xx_minidump_process_rdocm(vha,
			    entry_hdr, &data_ptr);
			break;
		case QLA82XX_RDMUX:
			qla82xx_minidump_process_rdmux(vha,
			    entry_hdr, &data_ptr);
			break;
		case QLA82XX_QUEUE:
			qla82xx_minidump_process_queue(vha,
			    entry_hdr, &data_ptr);
			break;
		case QLA82XX_RDNOP:
		default:
			qla82xx_mark_entry_skipped(vha, entry_hdr, i);
			break;
		}

		ql_dbg(ql_dbg_p3p, vha, 0xb042,
		    "[%s]: data ptr[%d]: %p\n", __func__, i, data_ptr);

		data_collected = (uint8_t *)data_ptr -
		    (uint8_t *)ha->md_dump;
skip_nxt_entry:
		entry_hdr = (qla82xx_md_entry_hdr_t *) \
		    (((uint8_t *)entry_hdr) + entry_hdr->entry_size);
	}

	if (data_collected != total_data_size) {
		ql_dbg(ql_dbg_p3p, vha, 0xb043,
		    "MiniDump data mismatch: Data collected: [0x%x],"
		    "total_data_size:[0x%x]\n",
		    data_collected, total_data_size);
		goto md_failed;
	}

	ql_log(ql_log_info, vha, 0xb044,
	    "Firmware dump saved to temp buffer (%ld/%p %ld/%p).\n",
	    vha->host_no, ha->md_tmplt_hdr, vha->host_no, ha->md_dump);
	ha->fw_dumped = 1;
	qla2x00_post_uevent_work(vha, QLA_UEVENT_CODE_FW_DUMP);

md_failed:
	return rval;
}

int
qla82xx_md_alloc(scsi_qla_host_t *vha)
{
	struct qla_hw_data *ha = vha->hw;
	int i, k;
	struct qla82xx_md_template_hdr *tmplt_hdr;

	tmplt_hdr = (struct qla82xx_md_template_hdr *)ha->md_tmplt_hdr;

	if (ql2xmdcapmask < 0x3 || ql2xmdcapmask > 0x7F) {
		ql2xmdcapmask = tmplt_hdr->capture_debug_level & 0xFF;
		ql_log(ql_log_info, vha, 0xb045,
		    "Forcing driver capture mask to firmware default capture mask: 0x%x.\n",
		    ql2xmdcapmask);
	}

	for (i = 0x2, k = 1; (i & QLA82XX_DEFAULT_CAP_MASK); i <<= 1, k++) {
		if (i & ql2xmdcapmask)
			ha->md_dump_size += tmplt_hdr->capture_size_array[k];
	}

	if (ha->md_dump) {
		ql_log(ql_log_warn, vha, 0xb046,
		    "Firmware dump previously allocated.\n");
		return 1;
	}

	ha->md_dump = vmalloc(ha->md_dump_size);
	if (ha->md_dump == NULL) {
		ql_log(ql_log_warn, vha, 0xb047,
		    "Unable to allocate memory for Minidump size "
		    "(0x%x).\n", ha->md_dump_size);
		return 1;
	}
	return 0;
}

void
qla82xx_md_free(scsi_qla_host_t *vha)
{
	struct qla_hw_data *ha = vha->hw;

	/* Release the template header allocated */
	if (ha->md_tmplt_hdr) {
		ql_log(ql_log_info, vha, 0xb048,
		    "Free MiniDump template: %p, size (%d KB)\n",
		    ha->md_tmplt_hdr, ha->md_template_size / 1024);
		dma_free_coherent(&ha->pdev->dev, ha->md_template_size,
		    ha->md_tmplt_hdr, ha->md_tmplt_hdr_dma);
		ha->md_tmplt_hdr = 0;
	}

	/* Release the template data buffer allocated */
	if (ha->md_dump) {
		ql_log(ql_log_info, vha, 0xb049,
		    "Free MiniDump memory: %p, size (%d KB)\n",
		    ha->md_dump, ha->md_dump_size / 1024);
		vfree(ha->md_dump);
		ha->md_dump_size = 0;
		ha->md_dump = 0;
	}
}

void
qla82xx_md_prep(scsi_qla_host_t *vha)
{
	struct qla_hw_data *ha = vha->hw;
	int rval;

	/* Get Minidump template size */
	rval = qla82xx_md_get_template_size(vha);
	if (rval == QLA_SUCCESS) {
		ql_log(ql_log_info, vha, 0xb04a,
		    "MiniDump Template size obtained (%d KB)\n",
		    ha->md_template_size / 1024);

		/* Get Minidump template */
		rval = qla82xx_md_get_template(vha);
		if (rval == QLA_SUCCESS) {
			ql_dbg(ql_dbg_p3p, vha, 0xb04b,
			    "MiniDump Template obtained\n");

			/* Allocate memory for minidump */
			rval = qla82xx_md_alloc(vha);
			if (rval == QLA_SUCCESS)
				ql_log(ql_log_info, vha, 0xb04c,
				    "MiniDump memory allocated (%d KB)\n",
				    ha->md_dump_size / 1024);
			else {
				ql_log(ql_log_info, vha, 0xb04d,
				    "Free MiniDump template: %p, size: (%d KB)\n",
				    ha->md_tmplt_hdr,
				    ha->md_template_size / 1024);
				dma_free_coherent(&ha->pdev->dev,
				    ha->md_template_size,
				    ha->md_tmplt_hdr, ha->md_tmplt_hdr_dma);
				ha->md_tmplt_hdr = 0;
			}

		}
	}
}

int
qla82xx_beacon_on(struct scsi_qla_host *vha)
{

	int rval;
	struct qla_hw_data *ha = vha->hw;
	qla82xx_idc_lock(ha);
	rval = qla82xx_mbx_beacon_ctl(vha, 1);

	if (rval) {
		ql_log(ql_log_warn, vha, 0xb050,
		    "mbx set led config failed in %s\n", __func__);
		goto exit;
	}
	ha->beacon_blink_led = 1;
exit:
	qla82xx_idc_unlock(ha);
	return rval;
}

int
qla82xx_beacon_off(struct scsi_qla_host *vha)
{

	int rval;
	struct qla_hw_data *ha = vha->hw;
	qla82xx_idc_lock(ha);
	rval = qla82xx_mbx_beacon_ctl(vha, 0);

	if (rval) {
		ql_log(ql_log_warn, vha, 0xb051,
		    "mbx set led config failed in %s\n", __func__);
		goto exit;
	}
	ha->beacon_blink_led = 0;
exit:
	qla82xx_idc_unlock(ha);
	return rval;
}<|MERGE_RESOLUTION|>--- conflicted
+++ resolved
@@ -2540,487 +2540,6 @@
 	return qla82xx_check_rcvpeg_state(ha);
 }
 
-<<<<<<< HEAD
-=======
-static inline int
-qla2xx_build_scsi_type_6_iocbs(srb_t *sp, struct cmd_type_6 *cmd_pkt,
-	uint16_t tot_dsds)
-{
-	uint32_t *cur_dsd = NULL;
-	scsi_qla_host_t	*vha;
-	struct qla_hw_data *ha;
-	struct scsi_cmnd *cmd;
-	struct	scatterlist *cur_seg;
-	uint32_t *dsd_seg;
-	void *next_dsd;
-	uint8_t avail_dsds;
-	uint8_t first_iocb = 1;
-	uint32_t dsd_list_len;
-	struct dsd_dma *dsd_ptr;
-	struct ct6_dsd *ctx;
-
-	cmd = sp->cmd;
-
-	/* Update entry type to indicate Command Type 3 IOCB */
-	*((uint32_t *)(&cmd_pkt->entry_type)) =
-		__constant_cpu_to_le32(COMMAND_TYPE_6);
-
-	/* No data transfer */
-	if (!scsi_bufflen(cmd) || cmd->sc_data_direction == DMA_NONE) {
-		cmd_pkt->byte_count = __constant_cpu_to_le32(0);
-		return 0;
-	}
-
-	vha = sp->fcport->vha;
-	ha = vha->hw;
-
-	/* Set transfer direction */
-	if (cmd->sc_data_direction == DMA_TO_DEVICE) {
-		cmd_pkt->control_flags =
-		    __constant_cpu_to_le16(CF_WRITE_DATA);
-		ha->qla_stats.output_bytes += scsi_bufflen(cmd);
-	} else if (cmd->sc_data_direction == DMA_FROM_DEVICE) {
-		cmd_pkt->control_flags =
-		    __constant_cpu_to_le16(CF_READ_DATA);
-		ha->qla_stats.input_bytes += scsi_bufflen(cmd);
-	}
-
-	cur_seg = scsi_sglist(cmd);
-	ctx = sp->ctx;
-
-	while (tot_dsds) {
-		avail_dsds = (tot_dsds > QLA_DSDS_PER_IOCB) ?
-		    QLA_DSDS_PER_IOCB : tot_dsds;
-		tot_dsds -= avail_dsds;
-		dsd_list_len = (avail_dsds + 1) * QLA_DSD_SIZE;
-
-		dsd_ptr = list_first_entry(&ha->gbl_dsd_list,
-		    struct dsd_dma, list);
-		next_dsd = dsd_ptr->dsd_addr;
-		list_del(&dsd_ptr->list);
-		ha->gbl_dsd_avail--;
-		list_add_tail(&dsd_ptr->list, &ctx->dsd_list);
-		ctx->dsd_use_cnt++;
-		ha->gbl_dsd_inuse++;
-
-		if (first_iocb) {
-			first_iocb = 0;
-			dsd_seg = (uint32_t *)&cmd_pkt->fcp_data_dseg_address;
-			*dsd_seg++ = cpu_to_le32(LSD(dsd_ptr->dsd_list_dma));
-			*dsd_seg++ = cpu_to_le32(MSD(dsd_ptr->dsd_list_dma));
-			cmd_pkt->fcp_data_dseg_len = cpu_to_le32(dsd_list_len);
-		} else {
-			*cur_dsd++ = cpu_to_le32(LSD(dsd_ptr->dsd_list_dma));
-			*cur_dsd++ = cpu_to_le32(MSD(dsd_ptr->dsd_list_dma));
-			*cur_dsd++ = cpu_to_le32(dsd_list_len);
-		}
-		cur_dsd = (uint32_t *)next_dsd;
-		while (avail_dsds) {
-			dma_addr_t	sle_dma;
-
-			sle_dma = sg_dma_address(cur_seg);
-			*cur_dsd++ = cpu_to_le32(LSD(sle_dma));
-			*cur_dsd++ = cpu_to_le32(MSD(sle_dma));
-			*cur_dsd++ = cpu_to_le32(sg_dma_len(cur_seg));
-			cur_seg = sg_next(cur_seg);
-			avail_dsds--;
-		}
-	}
-
-	/* Null termination */
-	*cur_dsd++ =  0;
-	*cur_dsd++ = 0;
-	*cur_dsd++ = 0;
-	cmd_pkt->control_flags |= CF_DATA_SEG_DESCR_ENABLE;
-	return 0;
-}
-
-/*
- * qla82xx_calc_dsd_lists() - Determine number of DSD list required
- * for Command Type 6.
- *
- * @dsds: number of data segment decriptors needed
- *
- * Returns the number of dsd list needed to store @dsds.
- */
-inline uint16_t
-qla82xx_calc_dsd_lists(uint16_t dsds)
-{
-	uint16_t dsd_lists = 0;
-
-	dsd_lists = (dsds/QLA_DSDS_PER_IOCB);
-	if (dsds % QLA_DSDS_PER_IOCB)
-		dsd_lists++;
-	return dsd_lists;
-}
-
-/*
- * qla82xx_start_scsi() - Send a SCSI command to the ISP
- * @sp: command to send to the ISP
- *
- * Returns non-zero if a failure occurred, else zero.
- */
-int
-qla82xx_start_scsi(srb_t *sp)
-{
-	int		ret, nseg;
-	unsigned long   flags;
-	struct scsi_cmnd *cmd;
-	uint32_t	*clr_ptr;
-	uint32_t        index;
-	uint32_t	handle;
-	uint16_t	cnt;
-	uint16_t	req_cnt;
-	uint16_t	tot_dsds;
-	struct device_reg_82xx __iomem *reg;
-	uint32_t dbval;
-	uint32_t *fcp_dl;
-	uint8_t additional_cdb_len;
-	struct ct6_dsd *ctx;
-	struct scsi_qla_host *vha = sp->fcport->vha;
-	struct qla_hw_data *ha = vha->hw;
-	struct req_que *req = NULL;
-	struct rsp_que *rsp = NULL;
-	char		tag[2];
-
-	/* Setup device pointers. */
-	ret = 0;
-	reg = &ha->iobase->isp82;
-	cmd = sp->cmd;
-	req = vha->req;
-	rsp = ha->rsp_q_map[0];
-
-	/* So we know we haven't pci_map'ed anything yet */
-	tot_dsds = 0;
-
-	dbval = 0x04 | (ha->portnum << 5);
-
-	/* Send marker if required */
-	if (vha->marker_needed != 0) {
-		if (qla2x00_marker(vha, req,
-			rsp, 0, 0, MK_SYNC_ALL) != QLA_SUCCESS) {
-			ql_log(ql_log_warn, vha, 0x300c,
-			    "qla2x00_marker failed for cmd=%p.\n", cmd);
-			return QLA_FUNCTION_FAILED;
-		}
-		vha->marker_needed = 0;
-	}
-
-	/* Acquire ring specific lock */
-	spin_lock_irqsave(&ha->hardware_lock, flags);
-
-	/* Check for room in outstanding command list. */
-	handle = req->current_outstanding_cmd;
-	for (index = 1; index < req->num_outstanding_cmds; index++) {
-		handle++;
-		if (handle == req->num_outstanding_cmds)
-			handle = 1;
-		if (!req->outstanding_cmds[handle])
-			break;
-	}
-	if (index == req->num_outstanding_cmds)
-		goto queuing_error;
-
-	/* Map the sg table so we have an accurate count of sg entries needed */
-	if (scsi_sg_count(cmd)) {
-		nseg = dma_map_sg(&ha->pdev->dev, scsi_sglist(cmd),
-		    scsi_sg_count(cmd), cmd->sc_data_direction);
-		if (unlikely(!nseg))
-			goto queuing_error;
-	} else
-		nseg = 0;
-
-	tot_dsds = nseg;
-
-	if (tot_dsds > ql2xshiftctondsd) {
-		struct cmd_type_6 *cmd_pkt;
-		uint16_t more_dsd_lists = 0;
-		struct dsd_dma *dsd_ptr;
-		uint16_t i;
-
-		more_dsd_lists = qla82xx_calc_dsd_lists(tot_dsds);
-		if ((more_dsd_lists + ha->gbl_dsd_inuse) >= NUM_DSD_CHAIN) {
-			ql_dbg(ql_dbg_io, vha, 0x300d,
-			    "Num of DSD list %d is than %d for cmd=%p.\n",
-			    more_dsd_lists + ha->gbl_dsd_inuse, NUM_DSD_CHAIN,
-			    cmd);
-			goto queuing_error;
-		}
-
-		if (more_dsd_lists <= ha->gbl_dsd_avail)
-			goto sufficient_dsds;
-		else
-			more_dsd_lists -= ha->gbl_dsd_avail;
-
-		for (i = 0; i < more_dsd_lists; i++) {
-			dsd_ptr = kzalloc(sizeof(struct dsd_dma), GFP_ATOMIC);
-			if (!dsd_ptr) {
-				ql_log(ql_log_fatal, vha, 0x300e,
-				    "Failed to allocate memory for dsd_dma "
-				    "for cmd=%p.\n", cmd);
-				goto queuing_error;
-			}
-
-			dsd_ptr->dsd_addr = dma_pool_alloc(ha->dl_dma_pool,
-				GFP_ATOMIC, &dsd_ptr->dsd_list_dma);
-			if (!dsd_ptr->dsd_addr) {
-				kfree(dsd_ptr);
-				ql_log(ql_log_fatal, vha, 0x300f,
-				    "Failed to allocate memory for dsd_addr "
-				    "for cmd=%p.\n", cmd);
-				goto queuing_error;
-			}
-			list_add_tail(&dsd_ptr->list, &ha->gbl_dsd_list);
-			ha->gbl_dsd_avail++;
-		}
-
-sufficient_dsds:
-		req_cnt = 1;
-
-		if (req->cnt < (req_cnt + 2)) {
-			cnt = (uint16_t)RD_REG_DWORD_RELAXED(
-				&reg->req_q_out[0]);
-			if (req->ring_index < cnt)
-				req->cnt = cnt - req->ring_index;
-			else
-				req->cnt = req->length -
-					(req->ring_index - cnt);
-		}
-
-		if (req->cnt < (req_cnt + 2))
-			goto queuing_error;
-
-		ctx = sp->ctx = mempool_alloc(ha->ctx_mempool, GFP_ATOMIC);
-		if (!sp->ctx) {
-			ql_log(ql_log_fatal, vha, 0x3010,
-			    "Failed to allocate ctx for cmd=%p.\n", cmd);
-			goto queuing_error;
-		}
-		memset(ctx, 0, sizeof(struct ct6_dsd));
-		ctx->fcp_cmnd = dma_pool_alloc(ha->fcp_cmnd_dma_pool,
-			GFP_ATOMIC, &ctx->fcp_cmnd_dma);
-		if (!ctx->fcp_cmnd) {
-			ql_log(ql_log_fatal, vha, 0x3011,
-			    "Failed to allocate fcp_cmnd for cmd=%p.\n", cmd);
-			goto queuing_error_fcp_cmnd;
-		}
-
-		/* Initialize the DSD list and dma handle */
-		INIT_LIST_HEAD(&ctx->dsd_list);
-		ctx->dsd_use_cnt = 0;
-
-		if (cmd->cmd_len > 16) {
-			additional_cdb_len = cmd->cmd_len - 16;
-			if ((cmd->cmd_len % 4) != 0) {
-				/* SCSI command bigger than 16 bytes must be
-				 * multiple of 4
-				 */
-				ql_log(ql_log_warn, vha, 0x3012,
-				    "scsi cmd len %d not multiple of 4 "
-				    "for cmd=%p.\n", cmd->cmd_len, cmd);
-				goto queuing_error_fcp_cmnd;
-			}
-			ctx->fcp_cmnd_len = 12 + cmd->cmd_len + 4;
-		} else {
-			additional_cdb_len = 0;
-			ctx->fcp_cmnd_len = 12 + 16 + 4;
-		}
-
-		cmd_pkt = (struct cmd_type_6 *)req->ring_ptr;
-		cmd_pkt->handle = MAKE_HANDLE(req->id, handle);
-
-		/* Zero out remaining portion of packet. */
-		/*    tagged queuing modifier -- default is TSK_SIMPLE (0). */
-		clr_ptr = (uint32_t *)cmd_pkt + 2;
-		memset(clr_ptr, 0, REQUEST_ENTRY_SIZE - 8);
-		cmd_pkt->dseg_count = cpu_to_le16(tot_dsds);
-
-		/* Set NPORT-ID and LUN number*/
-		cmd_pkt->nport_handle = cpu_to_le16(sp->fcport->loop_id);
-		cmd_pkt->port_id[0] = sp->fcport->d_id.b.al_pa;
-		cmd_pkt->port_id[1] = sp->fcport->d_id.b.area;
-		cmd_pkt->port_id[2] = sp->fcport->d_id.b.domain;
-		cmd_pkt->vp_index = sp->fcport->vp_idx;
-
-		/* Build IOCB segments */
-		if (qla2xx_build_scsi_type_6_iocbs(sp, cmd_pkt, tot_dsds))
-			goto queuing_error_fcp_cmnd;
-
-		int_to_scsilun(sp->cmd->device->lun, &cmd_pkt->lun);
-		host_to_fcp_swap((uint8_t *)&cmd_pkt->lun, sizeof(cmd_pkt->lun));
-
-		/* build FCP_CMND IU */
-		memset(ctx->fcp_cmnd, 0, sizeof(struct fcp_cmnd));
-		int_to_scsilun(sp->cmd->device->lun, &ctx->fcp_cmnd->lun);
-		ctx->fcp_cmnd->additional_cdb_len = additional_cdb_len;
-
-		if (cmd->sc_data_direction == DMA_TO_DEVICE)
-			ctx->fcp_cmnd->additional_cdb_len |= 1;
-		else if (cmd->sc_data_direction == DMA_FROM_DEVICE)
-			ctx->fcp_cmnd->additional_cdb_len |= 2;
-
-		/*
-		 * Update tagged queuing modifier -- default is TSK_SIMPLE (0).
-		 */
-		if (scsi_populate_tag_msg(cmd, tag)) {
-			switch (tag[0]) {
-			case HEAD_OF_QUEUE_TAG:
-				ctx->fcp_cmnd->task_attribute =
-				    TSK_HEAD_OF_QUEUE;
-				break;
-			case ORDERED_QUEUE_TAG:
-				ctx->fcp_cmnd->task_attribute =
-				    TSK_ORDERED;
-				break;
-			}
-		}
-
-		memcpy(ctx->fcp_cmnd->cdb, cmd->cmnd, cmd->cmd_len);
-
-		fcp_dl = (uint32_t *)(ctx->fcp_cmnd->cdb + 16 +
-		    additional_cdb_len);
-		*fcp_dl = htonl((uint32_t)scsi_bufflen(cmd));
-
-		cmd_pkt->fcp_cmnd_dseg_len = cpu_to_le16(ctx->fcp_cmnd_len);
-		cmd_pkt->fcp_cmnd_dseg_address[0] =
-		    cpu_to_le32(LSD(ctx->fcp_cmnd_dma));
-		cmd_pkt->fcp_cmnd_dseg_address[1] =
-		    cpu_to_le32(MSD(ctx->fcp_cmnd_dma));
-
-		sp->flags |= SRB_FCP_CMND_DMA_VALID;
-		cmd_pkt->byte_count = cpu_to_le32((uint32_t)scsi_bufflen(cmd));
-		/* Set total data segment count. */
-		cmd_pkt->entry_count = (uint8_t)req_cnt;
-		/* Specify response queue number where
-		 * completion should happen
-		 */
-		cmd_pkt->entry_status = (uint8_t) rsp->id;
-	} else {
-		struct cmd_type_7 *cmd_pkt;
-		req_cnt = qla24xx_calc_iocbs(vha, tot_dsds);
-		if (req->cnt < (req_cnt + 2)) {
-			cnt = (uint16_t)RD_REG_DWORD_RELAXED(
-			    &reg->req_q_out[0]);
-			if (req->ring_index < cnt)
-				req->cnt = cnt - req->ring_index;
-			else
-				req->cnt = req->length -
-					(req->ring_index - cnt);
-		}
-		if (req->cnt < (req_cnt + 2))
-			goto queuing_error;
-
-		cmd_pkt = (struct cmd_type_7 *)req->ring_ptr;
-		cmd_pkt->handle = MAKE_HANDLE(req->id, handle);
-
-		/* Zero out remaining portion of packet. */
-		/* tagged queuing modifier -- default is TSK_SIMPLE (0).*/
-		clr_ptr = (uint32_t *)cmd_pkt + 2;
-		memset(clr_ptr, 0, REQUEST_ENTRY_SIZE - 8);
-		cmd_pkt->dseg_count = cpu_to_le16(tot_dsds);
-
-		/* Set NPORT-ID and LUN number*/
-		cmd_pkt->nport_handle = cpu_to_le16(sp->fcport->loop_id);
-		cmd_pkt->port_id[0] = sp->fcport->d_id.b.al_pa;
-		cmd_pkt->port_id[1] = sp->fcport->d_id.b.area;
-		cmd_pkt->port_id[2] = sp->fcport->d_id.b.domain;
-		cmd_pkt->vp_index = sp->fcport->vp_idx;
-
-		int_to_scsilun(sp->cmd->device->lun, &cmd_pkt->lun);
-		host_to_fcp_swap((uint8_t *)&cmd_pkt->lun,
-			sizeof(cmd_pkt->lun));
-
-		/*
-		 * Update tagged queuing modifier -- default is TSK_SIMPLE (0).
-		 */
-		if (scsi_populate_tag_msg(cmd, tag)) {
-			switch (tag[0]) {
-			case HEAD_OF_QUEUE_TAG:
-				cmd_pkt->task = TSK_HEAD_OF_QUEUE;
-				break;
-			case ORDERED_QUEUE_TAG:
-				cmd_pkt->task = TSK_ORDERED;
-				break;
-			}
-		}
-
-		/* Load SCSI command packet. */
-		memcpy(cmd_pkt->fcp_cdb, cmd->cmnd, cmd->cmd_len);
-		host_to_fcp_swap(cmd_pkt->fcp_cdb, sizeof(cmd_pkt->fcp_cdb));
-
-		cmd_pkt->byte_count = cpu_to_le32((uint32_t)scsi_bufflen(cmd));
-
-		/* Build IOCB segments */
-		qla24xx_build_scsi_iocbs(sp, cmd_pkt, tot_dsds);
-
-		/* Set total data segment count. */
-		cmd_pkt->entry_count = (uint8_t)req_cnt;
-		/* Specify response queue number where
-		 * completion should happen.
-		 */
-		cmd_pkt->entry_status = (uint8_t) rsp->id;
-
-	}
-	/* Build command packet. */
-	req->current_outstanding_cmd = handle;
-	req->outstanding_cmds[handle] = sp;
-	sp->handle = handle;
-	sp->cmd->host_scribble = (unsigned char *)(unsigned long)handle;
-	req->cnt -= req_cnt;
-	wmb();
-
-	/* Adjust ring index. */
-	req->ring_index++;
-	if (req->ring_index == req->length) {
-		req->ring_index = 0;
-		req->ring_ptr = req->ring;
-	} else
-		req->ring_ptr++;
-
-	sp->flags |= SRB_DMA_VALID;
-
-	/* Set chip new ring index. */
-	/* write, read and verify logic */
-	dbval = dbval | (req->id << 8) | (req->ring_index << 16);
-	if (ql2xdbwr)
-		qla82xx_wr_32(ha, ha->nxdb_wr_ptr, dbval);
-	else {
-		WRT_REG_DWORD(
-			(unsigned long __iomem *)ha->nxdb_wr_ptr,
-			dbval);
-		wmb();
-		while (RD_REG_DWORD(ha->nxdb_rd_ptr) != dbval) {
-			WRT_REG_DWORD(
-				(unsigned long __iomem *)ha->nxdb_wr_ptr,
-				dbval);
-			wmb();
-		}
-	}
-
-	/* Manage unprocessed RIO/ZIO commands in response queue. */
-	if (vha->flags.process_response_queue &&
-	    rsp->ring_ptr->signature != RESPONSE_PROCESSED)
-		qla24xx_process_response_queue(vha, rsp);
-
-	spin_unlock_irqrestore(&ha->hardware_lock, flags);
-	return QLA_SUCCESS;
-
-queuing_error_fcp_cmnd:
-	dma_pool_free(ha->fcp_cmnd_dma_pool, ctx->fcp_cmnd, ctx->fcp_cmnd_dma);
-queuing_error:
-	if (tot_dsds)
-		scsi_dma_unmap(cmd);
-
-	if (sp->ctx) {
-		mempool_free(sp->ctx, ha->ctx_mempool);
-		sp->ctx = NULL;
-	}
-	spin_unlock_irqrestore(&ha->hardware_lock, flags);
-
-	return QLA_FUNCTION_FAILED;
-}
-
->>>>>>> b7e43b92
 static uint32_t *
 qla82xx_read_flash_data(scsi_qla_host_t *vha, uint32_t *dwptr, uint32_t faddr,
 	uint32_t length)
