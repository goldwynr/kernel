/*
 * QLogic Fibre Channel HBA Driver
 * Copyright (c)  2003-2012 QLogic Corporation
 *
 * See LICENSE.qla2xxx for copyright and licensing details.
 */
#include "qla_def.h"

#include <linux/moduleparam.h>
#include <linux/vmalloc.h>
#include <linux/delay.h>
#include <linux/kthread.h>
#include <linux/mutex.h>
#include <linux/kobject.h>
#include <linux/slab.h>
#include <scsi/scsi_tcq.h>
#include <scsi/scsicam.h>
#include <scsi/scsi_transport.h>
#include <scsi/scsi_transport_fc.h>

#include "qla_target.h"

/*
 * Driver version
 */
char qla2x00_version_str[40];

static int apidev_major;

/*
 * SRB allocation cache
 */
static struct kmem_cache *srb_cachep;

/*
 * CT6 CTX allocation cache
 */
static struct kmem_cache *ctx_cachep;
/*
 * error level for logging
 */
int ql_errlev = ql_log_all;

int ql2xenableclass2;
module_param(ql2xenableclass2, int, S_IRUGO|S_IRUSR);
MODULE_PARM_DESC(ql2xenableclass2,
		"Specify if Class 2 operations are supported from the very "
		"beginning. Default is 0 - class 2 not supported.");

int ql2xlogintimeout = 20;
module_param(ql2xlogintimeout, int, S_IRUGO);
MODULE_PARM_DESC(ql2xlogintimeout,
		"Login timeout value in seconds.");

int qlport_down_retry;
module_param(qlport_down_retry, int, S_IRUGO);
MODULE_PARM_DESC(qlport_down_retry,
		"Maximum number of command retries to a port that returns "
		"a PORT-DOWN status.");

int ql2xplogiabsentdevice;
module_param(ql2xplogiabsentdevice, int, S_IRUGO|S_IWUSR);
MODULE_PARM_DESC(ql2xplogiabsentdevice,
		"Option to enable PLOGI to devices that are not present after "
		"a Fabric scan.  This is needed for several broken switches. "
		"Default is 0 - no PLOGI. 1 - perfom PLOGI.");

int ql2xloginretrycount = 0;
module_param(ql2xloginretrycount, int, S_IRUGO);
MODULE_PARM_DESC(ql2xloginretrycount,
		"Specify an alternate value for the NVRAM login retry count.");

int ql2xallocfwdump = 1;
module_param(ql2xallocfwdump, int, S_IRUGO);
MODULE_PARM_DESC(ql2xallocfwdump,
		"Option to enable allocation of memory for a firmware dump "
		"during HBA initialization.  Memory allocation requirements "
		"vary by ISP type.  Default is 1 - allocate memory.");

int ql2xextended_error_logging;
module_param(ql2xextended_error_logging, int, S_IRUGO|S_IWUSR);
MODULE_PARM_DESC(ql2xextended_error_logging,
		"Option to enable extended error logging,\n"
		"\t\tDefault is 0 - no logging.  0x40000000 - Module Init & Probe.\n"
		"\t\t0x20000000 - Mailbox Cmnds. 0x10000000 - Device Discovery.\n"
		"\t\t0x08000000 - IO tracing.    0x04000000 - DPC Thread.\n"
		"\t\t0x02000000 - Async events.  0x01000000 - Timer routines.\n"
		"\t\t0x00800000 - User space.    0x00400000 - Task Management.\n"
		"\t\t0x00200000 - AER/EEH.       0x00100000 - Multi Q.\n"
		"\t\t0x00080000 - P3P Specific.  0x00040000 - Virtual Port.\n"
		"\t\t0x00020000 - Buffer Dump.   0x00010000 - Misc.\n"
		"\t\t0x7fffffff - For enabling all logs, can be too many logs.\n"
		"\t\t0x1e400000 - Preferred value for capturing essential "
		"debug information (equivalent to old "
		"ql2xextended_error_logging=1).\n"
		"\t\tDo LOGICAL OR of the value to enable more than one level");

int ql2xshiftctondsd = 6;
module_param(ql2xshiftctondsd, int, S_IRUGO);
MODULE_PARM_DESC(ql2xshiftctondsd,
		"Set to control shifting of command type processing "
		"based on total number of SG elements.");

static void qla2x00_free_device(scsi_qla_host_t *);

int ql2xfdmienable=1;
module_param(ql2xfdmienable, int, S_IRUGO);
MODULE_PARM_DESC(ql2xfdmienable,
		"Enables FDMI registrations. "
		"0 - no FDMI. Default is 1 - perform FDMI.");

int ql2xmaxqdepth = MAX_Q_DEPTH;
module_param(ql2xmaxqdepth, int, S_IRUGO|S_IWUSR);
MODULE_PARM_DESC(ql2xmaxqdepth,
		"Maximum queue depth to set for each LUN. "
		"Default is 32.");

int ql2xenabledif = 2;
module_param(ql2xenabledif, int, S_IRUGO);
MODULE_PARM_DESC(ql2xenabledif,
		" Enable T10-CRC-DIF "
		" Default is 0 - No DIF Support. 1 - Enable it"
		", 2 - Enable DIF for all types, except Type 0.");

int ql2xenablehba_err_chk = 2;
module_param(ql2xenablehba_err_chk, int, S_IRUGO|S_IWUSR);
MODULE_PARM_DESC(ql2xenablehba_err_chk,
		" Enable T10-CRC-DIF Error isolation by HBA:\n"
		" Default is 1.\n"
		"  0 -- Error isolation disabled\n"
		"  1 -- Error isolation enabled only for DIX Type 0\n"
		"  2 -- Error isolation enabled for all Types\n");

int ql2xiidmaenable=1;
module_param(ql2xiidmaenable, int, S_IRUGO);
MODULE_PARM_DESC(ql2xiidmaenable,
		"Enables iIDMA settings "
		"Default is 1 - perform iIDMA. 0 - no iIDMA.");

int ql2xmaxqueues = 1;
module_param(ql2xmaxqueues, int, S_IRUGO);
MODULE_PARM_DESC(ql2xmaxqueues,
		"Enables MQ settings "
		"Default is 1 for single queue. Set it to number "
		"of queues in MQ mode.");

int ql2xmultique_tag;
module_param(ql2xmultique_tag, int, S_IRUGO);
MODULE_PARM_DESC(ql2xmultique_tag,
		"Enables CPU affinity settings for the driver "
		"Default is 0 for no affinity of request and response IO. "
		"Set it to 1 to turn on the cpu affinity.");

int ql2xfwloadbin;
module_param(ql2xfwloadbin, int, S_IRUGO|S_IWUSR);
MODULE_PARM_DESC(ql2xfwloadbin,
		"Option to specify location from which to load ISP firmware:.\n"
		" 2 -- load firmware via the request_firmware() (hotplug).\n"
		"      interface.\n"
		" 1 -- load firmware from flash.\n"
		" 0 -- use default semantics.\n");

int ql2xetsenable;
module_param(ql2xetsenable, int, S_IRUGO);
MODULE_PARM_DESC(ql2xetsenable,
		"Enables firmware ETS burst."
		"Default is 0 - skip ETS enablement.");

int ql2xdbwr = 1;
module_param(ql2xdbwr, int, S_IRUGO|S_IWUSR);
MODULE_PARM_DESC(ql2xdbwr,
		"Option to specify scheme for request queue posting.\n"
		" 0 -- Regular doorbell.\n"
		" 1 -- CAMRAM doorbell (faster).\n");

int ql2xtargetreset = 1;
module_param(ql2xtargetreset, int, S_IRUGO);
MODULE_PARM_DESC(ql2xtargetreset,
		 "Enable target reset."
		 "Default is 1 - use hw defaults.");

int ql2xgffidenable;
module_param(ql2xgffidenable, int, S_IRUGO);
MODULE_PARM_DESC(ql2xgffidenable,
		"Enables GFF_ID checks of port type. "
		"Default is 0 - Do not use GFF_ID information.");

int ql2xasynctmfenable;
module_param(ql2xasynctmfenable, int, S_IRUGO);
MODULE_PARM_DESC(ql2xasynctmfenable,
		"Enables issue of TM IOCBs asynchronously via IOCB mechanism"
		"Default is 0 - Issue TM IOCBs via mailbox mechanism.");

int ql2xdontresethba;
module_param(ql2xdontresethba, int, S_IRUGO|S_IWUSR);
MODULE_PARM_DESC(ql2xdontresethba,
		"Option to specify reset behaviour.\n"
		" 0 (Default) -- Reset on failure.\n"
		" 1 -- Do not reset on failure.\n");

uint ql2xmaxlun = MAX_LUNS;
module_param(ql2xmaxlun, uint, S_IRUGO);
MODULE_PARM_DESC(ql2xmaxlun,
		"Defines the maximum LU number to register with the SCSI "
		"midlayer. Default is 65535.");

int ql2xmdcapmask = 0x1F;
module_param(ql2xmdcapmask, int, S_IRUGO);
MODULE_PARM_DESC(ql2xmdcapmask,
		"Set the Minidump driver capture mask level. "
		"Default is 0x1F - Can be set to 0x3, 0x7, 0xF, 0x1F, 0x7F.");

int ql2xmdenable = 1;
module_param(ql2xmdenable, int, S_IRUGO);
MODULE_PARM_DESC(ql2xmdenable,
		"Enable/disable MiniDump. "
		"0 - MiniDump disabled. "
		"1 (Default) - MiniDump enabled.");

/*
 * SCSI host template entry points
 */
static int qla2xxx_slave_configure(struct scsi_device * device);
static int qla2xxx_slave_alloc(struct scsi_device *);
static int qla2xxx_scan_finished(struct Scsi_Host *, unsigned long time);
static void qla2xxx_scan_start(struct Scsi_Host *);
static void qla2xxx_slave_destroy(struct scsi_device *);
static int qla2xxx_queuecommand(struct Scsi_Host *h, struct scsi_cmnd *cmd);
static int qla2xxx_eh_abort(struct scsi_cmnd *);
static int qla2xxx_eh_device_reset(struct scsi_cmnd *);
static int qla2xxx_eh_target_reset(struct scsi_cmnd *);
static int qla2xxx_eh_bus_reset(struct scsi_cmnd *);
static int qla2xxx_eh_host_reset(struct scsi_cmnd *);

static int qla2x00_change_queue_depth(struct scsi_device *, int, int);
static int qla2x00_change_queue_type(struct scsi_device *, int);

struct scsi_host_template qla2xxx_driver_template = {
	.module			= THIS_MODULE,
	.name			= QLA2XXX_DRIVER_NAME,
	.proc_name		= KBUILD_MODNAME,
	.queuecommand		= qla2xxx_queuecommand,

	.eh_abort_handler	= qla2xxx_eh_abort,
	.eh_device_reset_handler = qla2xxx_eh_device_reset,
	.eh_target_reset_handler = qla2xxx_eh_target_reset,
	.eh_bus_reset_handler	= qla2xxx_eh_bus_reset,
	.eh_host_reset_handler	= qla2xxx_eh_host_reset,

	.slave_configure	= qla2xxx_slave_configure,

	.slave_alloc		= qla2xxx_slave_alloc,
	.slave_destroy		= qla2xxx_slave_destroy,
	.scan_finished		= qla2xxx_scan_finished,
	.scan_start		= qla2xxx_scan_start,
	.change_queue_depth	= qla2x00_change_queue_depth,
	.change_queue_type	= qla2x00_change_queue_type,
	.this_id		= -1,
	.cmd_per_lun		= 3,
	.use_clustering		= ENABLE_CLUSTERING,
	.sg_tablesize		= SG_ALL,

	.max_sectors		= 0xFFFF,
	.shost_attrs		= qla2x00_host_attrs,

	.supported_mode		= MODE_INITIATOR,
};

static struct scsi_transport_template *qla2xxx_transport_template = NULL;
struct scsi_transport_template *qla2xxx_transport_vport_template = NULL;

/* TODO Convert to inlines
 *
 * Timer routines
 */

__inline__ void
qla2x00_start_timer(scsi_qla_host_t *vha, void *func, unsigned long interval)
{
	init_timer(&vha->timer);
	vha->timer.expires = jiffies + interval * HZ;
	vha->timer.data = (unsigned long)vha;
	vha->timer.function = (void (*)(unsigned long))func;
	add_timer(&vha->timer);
	vha->timer_active = 1;
}

static inline void
qla2x00_restart_timer(scsi_qla_host_t *vha, unsigned long interval)
{
	/* Currently used for 82XX only. */
	if (vha->device_flags & DFLG_DEV_FAILED) {
		ql_dbg(ql_dbg_timer, vha, 0x600d,
		    "Device in a failed state, returning.\n");
		return;
	}

	mod_timer(&vha->timer, jiffies + interval * HZ);
}

static __inline__ void
qla2x00_stop_timer(scsi_qla_host_t *vha)
{
	del_timer_sync(&vha->timer);
	vha->timer_active = 0;
}

static int qla2x00_do_dpc(void *data);

static void qla2x00_rst_aen(scsi_qla_host_t *);

static int qla2x00_mem_alloc(struct qla_hw_data *, uint16_t, uint16_t,
	struct req_que **, struct rsp_que **);
static void qla2x00_free_fw_dump(struct qla_hw_data *);
static void qla2x00_mem_free(struct qla_hw_data *);

/* -------------------------------------------------------------------------- */
static int qla2x00_alloc_queues(struct qla_hw_data *ha, struct req_que *req,
				struct rsp_que *rsp)
{
	scsi_qla_host_t *vha = pci_get_drvdata(ha->pdev);
	ha->req_q_map = kzalloc(sizeof(struct req_que *) * ha->max_req_queues,
				GFP_KERNEL);
	if (!ha->req_q_map) {
		ql_log(ql_log_fatal, vha, 0x003b,
		    "Unable to allocate memory for request queue ptrs.\n");
		goto fail_req_map;
	}

	ha->rsp_q_map = kzalloc(sizeof(struct rsp_que *) * ha->max_rsp_queues,
				GFP_KERNEL);
	if (!ha->rsp_q_map) {
		ql_log(ql_log_fatal, vha, 0x003c,
		    "Unable to allocate memory for response queue ptrs.\n");
		goto fail_rsp_map;
	}
	/*
	 * Make sure we record at least the request and response queue zero in
	 * case we need to free them if part of the probe fails.
	 */
	ha->rsp_q_map[0] = rsp;
	ha->req_q_map[0] = req;
	set_bit(0, ha->rsp_qid_map);
	set_bit(0, ha->req_qid_map);
	return 1;

fail_rsp_map:
	kfree(ha->req_q_map);
	ha->req_q_map = NULL;
fail_req_map:
	return -ENOMEM;
}

static void qla2x00_free_req_que(struct qla_hw_data *ha, struct req_que *req)
{
	if (req && req->ring)
		dma_free_coherent(&ha->pdev->dev,
		(req->length + 1) * sizeof(request_t),
		req->ring, req->dma);

	if (req && req->outstanding_cmds)
		kfree(req->outstanding_cmds);

	kfree(req);
	req = NULL;
}

static void qla2x00_free_rsp_que(struct qla_hw_data *ha, struct rsp_que *rsp)
{
	if (rsp && rsp->ring)
		dma_free_coherent(&ha->pdev->dev,
		(rsp->length + 1) * sizeof(response_t),
		rsp->ring, rsp->dma);

	kfree(rsp);
	rsp = NULL;
}

static void qla2x00_free_queues(struct qla_hw_data *ha)
{
	struct req_que *req;
	struct rsp_que *rsp;
	int cnt;

	for (cnt = 0; cnt < ha->max_req_queues; cnt++) {
		req = ha->req_q_map[cnt];
		qla2x00_free_req_que(ha, req);
	}
	kfree(ha->req_q_map);
	ha->req_q_map = NULL;

	for (cnt = 0; cnt < ha->max_rsp_queues; cnt++) {
		rsp = ha->rsp_q_map[cnt];
		qla2x00_free_rsp_que(ha, rsp);
	}
	kfree(ha->rsp_q_map);
	ha->rsp_q_map = NULL;
}

static int qla25xx_setup_mode(struct scsi_qla_host *vha)
{
	uint16_t options = 0;
	int ques, req, ret;
	struct qla_hw_data *ha = vha->hw;

	if (!(ha->fw_attributes & BIT_6)) {
		ql_log(ql_log_warn, vha, 0x00d8,
		    "Firmware is not multi-queue capable.\n");
		goto fail;
	}
	if (ql2xmultique_tag) {
		/* create a request queue for IO */
		options |= BIT_7;
		req = qla25xx_create_req_que(ha, options, 0, 0, -1,
			QLA_DEFAULT_QUE_QOS);
		if (!req) {
			ql_log(ql_log_warn, vha, 0x00e0,
			    "Failed to create request queue.\n");
			goto fail;
		}
		ha->wq = alloc_workqueue("qla2xxx_wq", WQ_MEM_RECLAIM, 1);
		vha->req = ha->req_q_map[req];
		options |= BIT_1;
		for (ques = 1; ques < ha->max_rsp_queues; ques++) {
			ret = qla25xx_create_rsp_que(ha, options, 0, 0, req);
			if (!ret) {
				ql_log(ql_log_warn, vha, 0x00e8,
				    "Failed to create response queue.\n");
				goto fail2;
			}
		}
		ha->flags.cpu_affinity_enabled = 1;
		ql_dbg(ql_dbg_multiq, vha, 0xc007,
		    "CPU affinity mode enalbed, "
		    "no. of response queues:%d no. of request queues:%d.\n",
		    ha->max_rsp_queues, ha->max_req_queues);
		ql_dbg(ql_dbg_init, vha, 0x00e9,
		    "CPU affinity mode enalbed, "
		    "no. of response queues:%d no. of request queues:%d.\n",
		    ha->max_rsp_queues, ha->max_req_queues);
	}
	return 0;
fail2:
	qla25xx_delete_queues(vha);
	destroy_workqueue(ha->wq);
	ha->wq = NULL;
	vha->req = ha->req_q_map[0];
fail:
	ha->mqenable = 0;
	kfree(ha->req_q_map);
	kfree(ha->rsp_q_map);
	ha->max_req_queues = ha->max_rsp_queues = 1;
	return 1;
}

static char *
qla2x00_pci_info_str(struct scsi_qla_host *vha, char *str)
{
	struct qla_hw_data *ha = vha->hw;
	static char *pci_bus_modes[] = {
		"33", "66", "100", "133",
	};
	uint16_t pci_bus;

	strcpy(str, "PCI");
	pci_bus = (ha->pci_attr & (BIT_9 | BIT_10)) >> 9;
	if (pci_bus) {
		strcat(str, "-X (");
		strcat(str, pci_bus_modes[pci_bus]);
	} else {
		pci_bus = (ha->pci_attr & BIT_8) >> 8;
		strcat(str, " (");
		strcat(str, pci_bus_modes[pci_bus]);
	}
	strcat(str, " MHz)");

	return (str);
}

static char *
qla24xx_pci_info_str(struct scsi_qla_host *vha, char *str)
{
	static char *pci_bus_modes[] = { "33", "66", "100", "133", };
	struct qla_hw_data *ha = vha->hw;
	uint32_t pci_bus;
	int pcie_reg;

	pcie_reg = pci_pcie_cap(ha->pdev);
	if (pcie_reg) {
		char lwstr[6];
		uint16_t pcie_lstat, lspeed, lwidth;

		pcie_reg += PCI_EXP_LNKCAP;
		pci_read_config_word(ha->pdev, pcie_reg, &pcie_lstat);
		lspeed = pcie_lstat & (BIT_0 | BIT_1 | BIT_2 | BIT_3);
		lwidth = (pcie_lstat &
		    (BIT_4 | BIT_5 | BIT_6 | BIT_7 | BIT_8 | BIT_9)) >> 4;

		strcpy(str, "PCIe (");
		if (lspeed == 1)
			strcat(str, "2.5GT/s ");
		else if (lspeed == 2)
			strcat(str, "5.0GT/s ");
		else
			strcat(str, "<unknown> ");
		snprintf(lwstr, sizeof(lwstr), "x%d)", lwidth);
		strcat(str, lwstr);

		return str;
	}

	strcpy(str, "PCI");
	pci_bus = (ha->pci_attr & CSRX_PCIX_BUS_MODE_MASK) >> 8;
	if (pci_bus == 0 || pci_bus == 8) {
		strcat(str, " (");
		strcat(str, pci_bus_modes[pci_bus >> 3]);
	} else {
		strcat(str, "-X ");
		if (pci_bus & BIT_2)
			strcat(str, "Mode 2");
		else
			strcat(str, "Mode 1");
		strcat(str, " (");
		strcat(str, pci_bus_modes[pci_bus & ~BIT_2]);
	}
	strcat(str, " MHz)");

	return str;
}

static char *
qla2x00_fw_version_str(struct scsi_qla_host *vha, char *str)
{
	char un_str[10];
	struct qla_hw_data *ha = vha->hw;

	sprintf(str, "%d.%02d.%02d ", ha->fw_major_version,
	    ha->fw_minor_version,
	    ha->fw_subminor_version);

	if (ha->fw_attributes & BIT_9) {
		strcat(str, "FLX");
		return (str);
	}

	switch (ha->fw_attributes & 0xFF) {
	case 0x7:
		strcat(str, "EF");
		break;
	case 0x17:
		strcat(str, "TP");
		break;
	case 0x37:
		strcat(str, "IP");
		break;
	case 0x77:
		strcat(str, "VI");
		break;
	default:
		sprintf(un_str, "(%x)", ha->fw_attributes);
		strcat(str, un_str);
		break;
	}
	if (ha->fw_attributes & 0x100)
		strcat(str, "X");

	return (str);
}

static char *
qla24xx_fw_version_str(struct scsi_qla_host *vha, char *str)
{
	struct qla_hw_data *ha = vha->hw;

	sprintf(str, "%d.%02d.%02d (%x)", ha->fw_major_version,
	    ha->fw_minor_version, ha->fw_subminor_version, ha->fw_attributes);
	return str;
}

void
qla2x00_sp_free_dma(void *vha, void *ptr)
{
	srb_t *sp = (srb_t *)ptr;
	struct scsi_cmnd *cmd = GET_CMD_SP(sp);
	struct qla_hw_data *ha = sp->fcport->vha->hw;
	void *ctx = GET_CMD_CTX_SP(sp);

	if (sp->flags & SRB_DMA_VALID) {
		scsi_dma_unmap(cmd);
		sp->flags &= ~SRB_DMA_VALID;
	}

	if (sp->flags & SRB_CRC_PROT_DMA_VALID) {
		dma_unmap_sg(&ha->pdev->dev, scsi_prot_sglist(cmd),
		    scsi_prot_sg_count(cmd), cmd->sc_data_direction);
		sp->flags &= ~SRB_CRC_PROT_DMA_VALID;
	}

	if (sp->flags & SRB_CRC_CTX_DSD_VALID) {
		/* List assured to be having elements */
		qla2x00_clean_dsd_pool(ha, sp);
		sp->flags &= ~SRB_CRC_CTX_DSD_VALID;
	}

	if (sp->flags & SRB_CRC_CTX_DMA_VALID) {
		dma_pool_free(ha->dl_dma_pool, ctx,
		    ((struct crc_context *)ctx)->crc_ctx_dma);
		sp->flags &= ~SRB_CRC_CTX_DMA_VALID;
	}

	if (sp->flags & SRB_FCP_CMND_DMA_VALID) {
		struct ct6_dsd *ctx1 = (struct ct6_dsd *)ctx;

		dma_pool_free(ha->fcp_cmnd_dma_pool, ctx1->fcp_cmnd,
			ctx1->fcp_cmnd_dma);
		list_splice(&ctx1->dsd_list, &ha->gbl_dsd_list);
		ha->gbl_dsd_inuse -= ctx1->dsd_use_cnt;
		ha->gbl_dsd_avail += ctx1->dsd_use_cnt;
		mempool_free(ctx1, ha->ctx_mempool);
		ctx1 = NULL;
	}

	CMD_SP(cmd) = NULL;
	mempool_free(sp, ha->srb_mempool);
}

static void
qla2x00_sp_compl(void *data, void *ptr, int res)
{
	struct qla_hw_data *ha = (struct qla_hw_data *)data;
	srb_t *sp = (srb_t *)ptr;
	struct scsi_cmnd *cmd = GET_CMD_SP(sp);

	cmd->result = res;

	if (atomic_read(&sp->ref_count) == 0) {
		ql_dbg(ql_dbg_io, sp->fcport->vha, 0x3015,
		    "SP reference-count to ZERO -- sp=%p cmd=%p.\n",
		    sp, GET_CMD_SP(sp));
		if (ql2xextended_error_logging & ql_dbg_io)
			BUG();
		return;
	}
	if (!atomic_dec_and_test(&sp->ref_count))
		return;

	qla2x00_sp_free_dma(ha, sp);
	cmd->scsi_done(cmd);
}

static int
qla2xxx_queuecommand(struct Scsi_Host *host, struct scsi_cmnd *cmd)
{
	scsi_qla_host_t *vha = shost_priv(host);
	fc_port_t *fcport = (struct fc_port *) cmd->device->hostdata;
	struct fc_rport *rport = starget_to_rport(scsi_target(cmd->device));
	struct qla_hw_data *ha = vha->hw;
	struct scsi_qla_host *base_vha = pci_get_drvdata(ha->pdev);
	srb_t *sp;
	int rval;

	if (ha->flags.eeh_busy) {
		if (ha->flags.pci_channel_io_perm_failure) {
			ql_dbg(ql_dbg_aer, vha, 0x9010,
			    "PCI Channel IO permanent failure, exiting "
			    "cmd=%p.\n", cmd);
			cmd->result = DID_NO_CONNECT << 16;
		} else {
			ql_dbg(ql_dbg_aer, vha, 0x9011,
			    "EEH_Busy, Requeuing the cmd=%p.\n", cmd);
			cmd->result = DID_REQUEUE << 16;
		}
		goto qc24_fail_command;
	}

	rval = fc_remote_port_chkready(rport);
	if (rval) {
		cmd->result = rval;
		ql_dbg(ql_dbg_io + ql_dbg_verbose, vha, 0x3003,
		    "fc_remote_port_chkready failed for cmd=%p, rval=0x%x.\n",
		    cmd, rval);
		goto qc24_fail_command;
	}

	if (!vha->flags.difdix_supported &&
		scsi_get_prot_op(cmd) != SCSI_PROT_NORMAL) {
			ql_dbg(ql_dbg_io, vha, 0x3004,
			    "DIF Cap not reg, fail DIF capable cmd's:%p.\n",
			    cmd);
			cmd->result = DID_NO_CONNECT << 16;
			goto qc24_fail_command;
	}

	if (!fcport) {
		cmd->result = DID_NO_CONNECT << 16;
		goto qc24_fail_command;
	}

	if (atomic_read(&fcport->state) != FCS_ONLINE) {
		if (atomic_read(&fcport->state) == FCS_DEVICE_DEAD ||
			atomic_read(&base_vha->loop_state) == LOOP_DEAD) {
			ql_dbg(ql_dbg_io, vha, 0x3005,
			    "Returning DNC, fcport_state=%d loop_state=%d.\n",
			    atomic_read(&fcport->state),
			    atomic_read(&base_vha->loop_state));
			cmd->result = DID_NO_CONNECT << 16;
			goto qc24_fail_command;
		}
		goto qc24_target_busy;
	}

<<<<<<< HEAD
	sp = qla2x00_get_sp(base_vha, fcport, GFP_ATOMIC);
	if (!sp)
=======
	sp = qla2x00_get_new_sp(base_vha, fcport, cmd);
	if (!sp) {
		set_bit(HOST_RAMP_DOWN_QUEUE_DEPTH, &vha->dpc_flags);
>>>>>>> b7e43b92
		goto qc24_host_busy;
	}

	sp->u.scmd.cmd = cmd;
	sp->type = SRB_SCSI_CMD;
	atomic_set(&sp->ref_count, 1);
	CMD_SP(cmd) = (void *)sp;
	sp->free = qla2x00_sp_free_dma;
	sp->done = qla2x00_sp_compl;

	rval = ha->isp_ops->start_scsi(sp);
	if (rval != QLA_SUCCESS) {
		ql_dbg(ql_dbg_io, vha, 0x3013,
		    "Start scsi failed rval=%d for cmd=%p.\n", rval, cmd);
		set_bit(HOST_RAMP_DOWN_QUEUE_DEPTH, &vha->dpc_flags);
		goto qc24_host_busy_free_sp;
	}

	return 0;

qc24_host_busy_free_sp:
	qla2x00_sp_free_dma(ha, sp);

qc24_host_busy:
	return SCSI_MLQUEUE_HOST_BUSY;

qc24_target_busy:
	return SCSI_MLQUEUE_TARGET_BUSY;

qc24_fail_command:
	cmd->scsi_done(cmd);

	return 0;
}

/*
 * qla2x00_eh_wait_on_command
 *    Waits for the command to be returned by the Firmware for some
 *    max time.
 *
 * Input:
 *    cmd = Scsi Command to wait on.
 *
 * Return:
 *    Not Found : 0
 *    Found : 1
 */
static int
qla2x00_eh_wait_on_command(struct scsi_cmnd *cmd)
{
#define ABORT_POLLING_PERIOD	1000
#define ABORT_WAIT_ITER		((10 * 1000) / (ABORT_POLLING_PERIOD))
	unsigned long wait_iter = ABORT_WAIT_ITER;
	scsi_qla_host_t *vha = shost_priv(cmd->device->host);
	struct qla_hw_data *ha = vha->hw;
	int ret = QLA_SUCCESS;

	if (unlikely(pci_channel_offline(ha->pdev)) || ha->flags.eeh_busy) {
		ql_dbg(ql_dbg_taskm, vha, 0x8005,
		    "Return:eh_wait.\n");
		return ret;
	}

	while (CMD_SP(cmd) && wait_iter--) {
		msleep(ABORT_POLLING_PERIOD);
	}
	if (CMD_SP(cmd))
		ret = QLA_FUNCTION_FAILED;

	return ret;
}

/*
 * qla2x00_wait_for_hba_online
 *    Wait till the HBA is online after going through
 *    <= MAX_RETRIES_OF_ISP_ABORT  or
 *    finally HBA is disabled ie marked offline
 *
 * Input:
 *     ha - pointer to host adapter structure
 *
 * Note:
 *    Does context switching-Release SPIN_LOCK
 *    (if any) before calling this routine.
 *
 * Return:
 *    Success (Adapter is online) : 0
 *    Failed  (Adapter is offline/disabled) : 1
 */
int
qla2x00_wait_for_hba_online(scsi_qla_host_t *vha)
{
	int		return_status;
	unsigned long	wait_online;
	struct qla_hw_data *ha = vha->hw;
	scsi_qla_host_t *base_vha = pci_get_drvdata(ha->pdev);

	wait_online = jiffies + (MAX_LOOP_TIMEOUT * HZ);
	while (((test_bit(ISP_ABORT_NEEDED, &base_vha->dpc_flags)) ||
	    test_bit(ABORT_ISP_ACTIVE, &base_vha->dpc_flags) ||
	    test_bit(ISP_ABORT_RETRY, &base_vha->dpc_flags) ||
	    ha->dpc_active) && time_before(jiffies, wait_online)) {

		msleep(1000);
	}
	if (base_vha->flags.online)
		return_status = QLA_SUCCESS;
	else
		return_status = QLA_FUNCTION_FAILED;

	return (return_status);
}

/*
 * qla2x00_wait_for_reset_ready
 *    Wait till the HBA is online after going through
 *    <= MAX_RETRIES_OF_ISP_ABORT  or
 *    finally HBA is disabled ie marked offline or flash
 *    operations are in progress.
 *
 * Input:
 *     ha - pointer to host adapter structure
 *
 * Note:
 *    Does context switching-Release SPIN_LOCK
 *    (if any) before calling this routine.
 *
 * Return:
 *    Success (Adapter is online/no flash ops) : 0
 *    Failed  (Adapter is offline/disabled/flash ops in progress) : 1
 */
static int
qla2x00_wait_for_reset_ready(scsi_qla_host_t *vha)
{
	int		return_status;
	unsigned long	wait_online;
	struct qla_hw_data *ha = vha->hw;
	scsi_qla_host_t *base_vha = pci_get_drvdata(ha->pdev);

	wait_online = jiffies + (MAX_LOOP_TIMEOUT * HZ);
	while (((test_bit(ISP_ABORT_NEEDED, &base_vha->dpc_flags)) ||
	    test_bit(ABORT_ISP_ACTIVE, &base_vha->dpc_flags) ||
	    test_bit(ISP_ABORT_RETRY, &base_vha->dpc_flags) ||
	    ha->optrom_state != QLA_SWAITING ||
	    ha->dpc_active) && time_before(jiffies, wait_online))
		msleep(1000);

	if (base_vha->flags.online &&  ha->optrom_state == QLA_SWAITING)
		return_status = QLA_SUCCESS;
	else
		return_status = QLA_FUNCTION_FAILED;

	ql_dbg(ql_dbg_taskm, vha, 0x8019,
	    "%s return status=%d.\n", __func__, return_status);

	return return_status;
}

int
qla2x00_wait_for_chip_reset(scsi_qla_host_t *vha)
{
	int		return_status;
	unsigned long	wait_reset;
	struct qla_hw_data *ha = vha->hw;
	scsi_qla_host_t *base_vha = pci_get_drvdata(ha->pdev);

	wait_reset = jiffies + (MAX_LOOP_TIMEOUT * HZ);
	while (((test_bit(ISP_ABORT_NEEDED, &base_vha->dpc_flags)) ||
	    test_bit(ABORT_ISP_ACTIVE, &base_vha->dpc_flags) ||
	    test_bit(ISP_ABORT_RETRY, &base_vha->dpc_flags) ||
	    ha->dpc_active) && time_before(jiffies, wait_reset)) {

		msleep(1000);

		if (!test_bit(ISP_ABORT_NEEDED, &base_vha->dpc_flags) &&
		    ha->flags.chip_reset_done)
			break;
	}
	if (ha->flags.chip_reset_done)
		return_status = QLA_SUCCESS;
	else
		return_status = QLA_FUNCTION_FAILED;

	return return_status;
}

static void
sp_get(struct srb *sp)
{
	atomic_inc(&sp->ref_count);
}

/**************************************************************************
* qla2xxx_eh_abort
*
* Description:
*    The abort function will abort the specified command.
*
* Input:
*    cmd = Linux SCSI command packet to be aborted.
*
* Returns:
*    Either SUCCESS or FAILED.
*
* Note:
*    Only return FAILED if command not returned by firmware.
**************************************************************************/
static int
qla2xxx_eh_abort(struct scsi_cmnd *cmd)
{
	scsi_qla_host_t *vha = shost_priv(cmd->device->host);
	srb_t *sp;
	int ret;
	unsigned int id, lun;
	unsigned long flags;
	int wait = 0;
	struct qla_hw_data *ha = vha->hw;

	if (!CMD_SP(cmd))
		return SUCCESS;

	ret = fc_block_scsi_eh(cmd);
	if (ret != SUCCESS)
		return ret;

	id = cmd->device->id;
	lun = cmd->device->lun;

	spin_lock_irqsave(&ha->hardware_lock, flags);
	sp = (srb_t *) CMD_SP(cmd);
	if (!sp) {
		spin_unlock_irqrestore(&ha->hardware_lock, flags);
		return SUCCESS;
	}

	ql_dbg(ql_dbg_taskm, vha, 0x8002,
	    "Aborting from RISC nexus=%ld:%d:%d sp=%p cmd=%p\n",
	    vha->host_no, id, lun, sp, cmd);

	/* Get a reference to the sp and drop the lock.*/
	sp_get(sp);

	spin_unlock_irqrestore(&ha->hardware_lock, flags);
	if (ha->isp_ops->abort_command(sp)) {
		ret = FAILED;
		ql_dbg(ql_dbg_taskm, vha, 0x8003,
		    "Abort command mbx failed cmd=%p.\n", cmd);
	} else {
		ql_dbg(ql_dbg_taskm, vha, 0x8004,
		    "Abort command mbx success cmd=%p.\n", cmd);
		wait = 1;
	}

	spin_lock_irqsave(&ha->hardware_lock, flags);
	sp->done(ha, sp, 0);
	spin_unlock_irqrestore(&ha->hardware_lock, flags);

	/* Did the command return during mailbox execution? */
	if (ret == FAILED && !CMD_SP(cmd))
		ret = SUCCESS;

	/* Wait for the command to be returned. */
	if (wait) {
		if (qla2x00_eh_wait_on_command(cmd) != QLA_SUCCESS) {
			ql_log(ql_log_warn, vha, 0x8006,
			    "Abort handler timed out cmd=%p.\n", cmd);
			ret = FAILED;
		}
	}

	ql_log(ql_log_info, vha, 0x801c,
	    "Abort command issued nexus=%ld:%d:%d --  %d %x.\n",
	    vha->host_no, id, lun, wait, ret);

	return ret;
}

int
qla2x00_eh_wait_for_pending_commands(scsi_qla_host_t *vha, unsigned int t,
	unsigned int l, enum nexus_wait_type type)
{
	int cnt, match, status;
	unsigned long flags;
	struct qla_hw_data *ha = vha->hw;
	struct req_que *req;
	srb_t *sp;
	struct scsi_cmnd *cmd;

	status = QLA_SUCCESS;

	spin_lock_irqsave(&ha->hardware_lock, flags);
	req = vha->req;
	for (cnt = 1; status == QLA_SUCCESS &&
		cnt < req->num_outstanding_cmds; cnt++) {
		sp = req->outstanding_cmds[cnt];
		if (!sp)
			continue;
		if (sp->type != SRB_SCSI_CMD)
			continue;
		if (vha->vp_idx != sp->fcport->vha->vp_idx)
			continue;
		match = 0;
		cmd = GET_CMD_SP(sp);
		switch (type) {
		case WAIT_HOST:
			match = 1;
			break;
		case WAIT_TARGET:
			match = cmd->device->id == t;
			break;
		case WAIT_LUN:
			match = (cmd->device->id == t &&
				cmd->device->lun == l);
			break;
		}
		if (!match)
			continue;

		spin_unlock_irqrestore(&ha->hardware_lock, flags);
		status = qla2x00_eh_wait_on_command(cmd);
		spin_lock_irqsave(&ha->hardware_lock, flags);
	}
	spin_unlock_irqrestore(&ha->hardware_lock, flags);

	return status;
}

static char *reset_errors[] = {
	"HBA not online",
	"HBA not ready",
	"Task management failed",
	"Waiting for command completions",
};

static int
__qla2xxx_eh_generic_reset(char *name, enum nexus_wait_type type,
    struct scsi_cmnd *cmd, int (*do_reset)(struct fc_port *, unsigned int, int))
{
	scsi_qla_host_t *vha = shost_priv(cmd->device->host);
	fc_port_t *fcport = (struct fc_port *) cmd->device->hostdata;
	int err;

	if (!fcport) {
		return FAILED;
	}

	err = fc_block_scsi_eh(cmd);
	if (err != SUCCESS)
		return err;

	ql_log(ql_log_info, vha, 0x8009,
	    "%s RESET ISSUED nexus=%ld:%d:%d cmd=%p.\n", name, vha->host_no,
	    cmd->device->id, cmd->device->lun, cmd);

	err = 0;
	if (qla2x00_wait_for_hba_online(vha) != QLA_SUCCESS) {
		ql_log(ql_log_warn, vha, 0x800a,
		    "Wait for hba online failed for cmd=%p.\n", cmd);
		goto eh_reset_failed;
	}
	err = 2;
	if (do_reset(fcport, cmd->device->lun, cmd->request->cpu + 1)
		!= QLA_SUCCESS) {
		ql_log(ql_log_warn, vha, 0x800c,
		    "do_reset failed for cmd=%p.\n", cmd);
		goto eh_reset_failed;
	}
	err = 3;
	if (qla2x00_eh_wait_for_pending_commands(vha, cmd->device->id,
	    cmd->device->lun, type) != QLA_SUCCESS) {
		ql_log(ql_log_warn, vha, 0x800d,
		    "wait for pending cmds failed for cmd=%p.\n", cmd);
		goto eh_reset_failed;
	}

	ql_log(ql_log_info, vha, 0x800e,
	    "%s RESET SUCCEEDED nexus:%ld:%d:%d cmd=%p.\n", name,
	    vha->host_no, cmd->device->id, cmd->device->lun, cmd);

	return SUCCESS;

eh_reset_failed:
	ql_log(ql_log_info, vha, 0x800f,
	    "%s RESET FAILED: %s nexus=%ld:%d:%d cmd=%p.\n", name,
	    reset_errors[err], vha->host_no, cmd->device->id, cmd->device->lun,
	    cmd);
	return FAILED;
}

static int
qla2xxx_eh_device_reset(struct scsi_cmnd *cmd)
{
	scsi_qla_host_t *vha = shost_priv(cmd->device->host);
	struct qla_hw_data *ha = vha->hw;

	return __qla2xxx_eh_generic_reset("DEVICE", WAIT_LUN, cmd,
	    ha->isp_ops->lun_reset);
}

static int
qla2xxx_eh_target_reset(struct scsi_cmnd *cmd)
{
	scsi_qla_host_t *vha = shost_priv(cmd->device->host);
	struct qla_hw_data *ha = vha->hw;

	return __qla2xxx_eh_generic_reset("TARGET", WAIT_TARGET, cmd,
	    ha->isp_ops->target_reset);
}

/**************************************************************************
* qla2xxx_eh_bus_reset
*
* Description:
*    The bus reset function will reset the bus and abort any executing
*    commands.
*
* Input:
*    cmd = Linux SCSI command packet of the command that cause the
*          bus reset.
*
* Returns:
*    SUCCESS/FAILURE (defined as macro in scsi.h).
*
**************************************************************************/
static int
qla2xxx_eh_bus_reset(struct scsi_cmnd *cmd)
{
	scsi_qla_host_t *vha = shost_priv(cmd->device->host);
	fc_port_t *fcport = (struct fc_port *) cmd->device->hostdata;
	int ret = FAILED;
	unsigned int id, lun;

	id = cmd->device->id;
	lun = cmd->device->lun;

	if (!fcport) {
		return ret;
	}

	ret = fc_block_scsi_eh(cmd);
	if (ret != SUCCESS)
		return ret;
	ret = FAILED;

	ql_log(ql_log_info, vha, 0x8012,
	    "BUS RESET ISSUED nexus=%ld:%d:%d.\n", vha->host_no, id, lun);

	if (qla2x00_wait_for_hba_online(vha) != QLA_SUCCESS) {
		ql_log(ql_log_fatal, vha, 0x8013,
		    "Wait for hba online failed board disabled.\n");
		goto eh_bus_reset_done;
	}

	if (qla2x00_loop_reset(vha) == QLA_SUCCESS)
		ret = SUCCESS;

	if (ret == FAILED)
		goto eh_bus_reset_done;

	/* Flush outstanding commands. */
	if (qla2x00_eh_wait_for_pending_commands(vha, 0, 0, WAIT_HOST) !=
	    QLA_SUCCESS) {
		ql_log(ql_log_warn, vha, 0x8014,
		    "Wait for pending commands failed.\n");
		ret = FAILED;
	}

eh_bus_reset_done:
	ql_log(ql_log_warn, vha, 0x802b,
	    "BUS RESET %s nexus=%ld:%d:%d.\n",
	    (ret == FAILED) ? "FAILED" : "SUCCEEDED", vha->host_no, id, lun);

	return ret;
}

/**************************************************************************
* qla2xxx_eh_host_reset
*
* Description:
*    The reset function will reset the Adapter.
*
* Input:
*      cmd = Linux SCSI command packet of the command that cause the
*            adapter reset.
*
* Returns:
*      Either SUCCESS or FAILED.
*
* Note:
**************************************************************************/
static int
qla2xxx_eh_host_reset(struct scsi_cmnd *cmd)
{
	scsi_qla_host_t *vha = shost_priv(cmd->device->host);
	struct qla_hw_data *ha = vha->hw;
	int ret = FAILED;
	unsigned int id, lun;
	scsi_qla_host_t *base_vha = pci_get_drvdata(ha->pdev);

	id = cmd->device->id;
	lun = cmd->device->lun;

	ql_log(ql_log_info, vha, 0x8018,
	    "ADAPTER RESET ISSUED nexus=%ld:%d:%d.\n", vha->host_no, id, lun);

	if (qla2x00_wait_for_reset_ready(vha) != QLA_SUCCESS)
		goto eh_host_reset_lock;

	if (vha != base_vha) {
		if (qla2x00_vp_abort_isp(vha))
			goto eh_host_reset_lock;
	} else {
		if (IS_QLA82XX(vha->hw)) {
			if (!qla82xx_fcoe_ctx_reset(vha)) {
				/* Ctx reset success */
				ret = SUCCESS;
				goto eh_host_reset_lock;
			}
			/* fall thru if ctx reset failed */
		}
		if (ha->wq)
			flush_workqueue(ha->wq);

		set_bit(ABORT_ISP_ACTIVE, &base_vha->dpc_flags);
		if (ha->isp_ops->abort_isp(base_vha)) {
			clear_bit(ABORT_ISP_ACTIVE, &base_vha->dpc_flags);
			/* failed. schedule dpc to try */
			set_bit(ISP_ABORT_NEEDED, &base_vha->dpc_flags);

			if (qla2x00_wait_for_hba_online(vha) != QLA_SUCCESS) {
				ql_log(ql_log_warn, vha, 0x802a,
				    "wait for hba online failed.\n");
				goto eh_host_reset_lock;
			}
		}
		clear_bit(ABORT_ISP_ACTIVE, &base_vha->dpc_flags);
	}

	/* Waiting for command to be returned to OS.*/
	if (qla2x00_eh_wait_for_pending_commands(vha, 0, 0, WAIT_HOST) ==
		QLA_SUCCESS)
		ret = SUCCESS;

eh_host_reset_lock:
	ql_log(ql_log_info, vha, 0x8017,
	    "ADAPTER RESET %s nexus=%ld:%d:%d.\n",
	    (ret == FAILED) ? "FAILED" : "SUCCEEDED", vha->host_no, id, lun);

	return ret;
}

/*
* qla2x00_loop_reset
*      Issue loop reset.
*
* Input:
*      ha = adapter block pointer.
*
* Returns:
*      0 = success
*/
int
qla2x00_loop_reset(scsi_qla_host_t *vha)
{
	int ret;
	struct fc_port *fcport;
	struct qla_hw_data *ha = vha->hw;

	if (ql2xtargetreset == 1 && ha->flags.enable_target_reset) {
		list_for_each_entry(fcport, &vha->vp_fcports, list) {
			if (fcport->port_type != FCT_TARGET)
				continue;

			ret = ha->isp_ops->target_reset(fcport, 0, 0);
			if (ret != QLA_SUCCESS) {
				ql_dbg(ql_dbg_taskm, vha, 0x802c,
				    "Bus Reset failed: Target Reset=%d "
				    "d_id=%x.\n", ret, fcport->d_id.b24);
			}
		}
	}

	if (ha->flags.enable_lip_full_login && !IS_CNA_CAPABLE(ha)) {
		ret = qla2x00_full_login_lip(vha);
		if (ret != QLA_SUCCESS) {
			ql_dbg(ql_dbg_taskm, vha, 0x802d,
			    "full_login_lip=%d.\n", ret);
		}
		atomic_set(&vha->loop_state, LOOP_DOWN);
		atomic_set(&vha->loop_down_timer, LOOP_DOWN_TIME);
		qla2x00_mark_all_devices_lost(vha, 0);
	}

	if (ha->flags.enable_lip_reset) {
		ret = qla2x00_lip_reset(vha);
		if (ret != QLA_SUCCESS)
			ql_dbg(ql_dbg_taskm, vha, 0x802e,
			    "lip_reset failed (%d).\n", ret);
	}

	/* Issue marker command only when we are going to start the I/O */
	vha->marker_needed = 1;

	return QLA_SUCCESS;
}

void
qla2x00_abort_all_cmds(scsi_qla_host_t *vha, int res)
{
	int que, cnt;
	unsigned long flags;
	srb_t *sp;
	struct qla_hw_data *ha = vha->hw;
	struct req_que *req;

	spin_lock_irqsave(&ha->hardware_lock, flags);
	for (que = 0; que < ha->max_req_queues; que++) {
		req = ha->req_q_map[que];
		if (!req)
			continue;
		if (!req->outstanding_cmds)
			continue;
		for (cnt = 1; cnt < req->num_outstanding_cmds; cnt++) {
			sp = req->outstanding_cmds[cnt];
			if (sp) {
				req->outstanding_cmds[cnt] = NULL;
				sp->done(vha, sp, res);
			}
		}
	}
	spin_unlock_irqrestore(&ha->hardware_lock, flags);
}

static int
qla2xxx_slave_alloc(struct scsi_device *sdev)
{
	struct fc_rport *rport = starget_to_rport(scsi_target(sdev));

	if (!rport || fc_remote_port_chkready(rport))
		return -ENXIO;

	sdev->hostdata = *(fc_port_t **)rport->dd_data;

	return 0;
}

static int
qla2xxx_slave_configure(struct scsi_device *sdev)
{
	scsi_qla_host_t *vha = shost_priv(sdev->host);
	struct req_que *req = vha->req;

	if (IS_T10_PI_CAPABLE(vha->hw))
		blk_queue_update_dma_alignment(sdev->request_queue, 0x7);

	if (sdev->tagged_supported)
		scsi_activate_tcq(sdev, req->max_q_depth);
	else
		scsi_deactivate_tcq(sdev, req->max_q_depth);
	return 0;
}

static void
qla2xxx_slave_destroy(struct scsi_device *sdev)
{
	sdev->hostdata = NULL;
}

static void qla2x00_handle_queue_full(struct scsi_device *sdev, int qdepth)
{
	fc_port_t *fcport = (struct fc_port *) sdev->hostdata;

	if (!scsi_track_queue_full(sdev, qdepth))
		return;

	ql_dbg(ql_dbg_io, fcport->vha, 0x3029,
	    "Queue depth adjusted-down to %d for nexus=%ld:%d:%d.\n",
	    sdev->queue_depth, fcport->vha->host_no, sdev->id, sdev->lun);
}

static void qla2x00_adjust_sdev_qdepth_up(struct scsi_device *sdev, int qdepth)
{
	fc_port_t *fcport = sdev->hostdata;
	struct scsi_qla_host *vha = fcport->vha;
	struct req_que *req = NULL;

	req = vha->req;
	if (!req)
		return;

	if (req->max_q_depth <= sdev->queue_depth || req->max_q_depth < qdepth)
		return;

	if (sdev->ordered_tags)
		scsi_adjust_queue_depth(sdev, MSG_ORDERED_TAG, qdepth);
	else
		scsi_adjust_queue_depth(sdev, MSG_SIMPLE_TAG, qdepth);

	ql_dbg(ql_dbg_io, vha, 0x302a,
	    "Queue depth adjusted-up to %d for nexus=%ld:%d:%d.\n",
	    sdev->queue_depth, fcport->vha->host_no, sdev->id, sdev->lun);
}

static int
qla2x00_change_queue_depth(struct scsi_device *sdev, int qdepth, int reason)
{
	switch (reason) {
	case SCSI_QDEPTH_DEFAULT:
		scsi_adjust_queue_depth(sdev, scsi_get_tag_type(sdev), qdepth);
		break;
	case SCSI_QDEPTH_QFULL:
		qla2x00_handle_queue_full(sdev, qdepth);
		break;
	case SCSI_QDEPTH_RAMP_UP:
		qla2x00_adjust_sdev_qdepth_up(sdev, qdepth);
		break;
	default:
		return -EOPNOTSUPP;
	}

	return sdev->queue_depth;
}

static int
qla2x00_change_queue_type(struct scsi_device *sdev, int tag_type)
{
	if (sdev->tagged_supported) {
		scsi_set_tag_type(sdev, tag_type);
		if (tag_type)
			scsi_activate_tcq(sdev, sdev->queue_depth);
		else
			scsi_deactivate_tcq(sdev, sdev->queue_depth);
	} else
		tag_type = 0;

	return tag_type;
}

static void
qla2x00_host_ramp_down_queuedepth(scsi_qla_host_t *vha)
{
	scsi_qla_host_t *vp;
	struct Scsi_Host *shost;
	struct scsi_device *sdev;
	struct qla_hw_data *ha = vha->hw;
	unsigned long flags;

	ha->host_last_rampdown_time = jiffies;

	if (ha->cfg_lun_q_depth <= vha->host->cmd_per_lun)
		return;

	if ((ha->cfg_lun_q_depth / 2) < vha->host->cmd_per_lun)
		ha->cfg_lun_q_depth = vha->host->cmd_per_lun;
	else
		ha->cfg_lun_q_depth = ha->cfg_lun_q_depth / 2;

	/*
	 * Geometrically ramp down the queue depth for all devices on this
	 * adapter
	 */
	spin_lock_irqsave(&ha->vport_slock, flags);
	list_for_each_entry(vp, &ha->vp_list, list) {
		shost = vp->host;
		shost_for_each_device(sdev, shost) {
			if (sdev->queue_depth > shost->cmd_per_lun) {
				if (sdev->queue_depth < ha->cfg_lun_q_depth)
					continue;
				ql_log(ql_log_warn, vp, 0x3031,
				    "%ld:%d:%d: Ramping down queue depth to %d",
				    vp->host_no, sdev->id, sdev->lun,
				    ha->cfg_lun_q_depth);
				qla2x00_change_queue_depth(sdev,
				    ha->cfg_lun_q_depth, SCSI_QDEPTH_DEFAULT);
			}
		}
	}
	spin_unlock_irqrestore(&ha->vport_slock, flags);

	return;
}

static void
qla2x00_host_ramp_up_queuedepth(scsi_qla_host_t *vha)
{
	scsi_qla_host_t *vp;
	struct Scsi_Host *shost;
	struct scsi_device *sdev;
	struct qla_hw_data *ha = vha->hw;
	unsigned long flags;

	ha->host_last_rampup_time = jiffies;
	ha->cfg_lun_q_depth++;

	/*
	 * Linearly ramp up the queue depth for all devices on this
	 * adapter
	 */
	spin_lock_irqsave(&ha->vport_slock, flags);
	list_for_each_entry(vp, &ha->vp_list, list) {
		shost = vp->host;
		shost_for_each_device(sdev, shost) {
			if (sdev->queue_depth > ha->cfg_lun_q_depth)
				continue;
			qla2x00_change_queue_depth(sdev, ha->cfg_lun_q_depth,
			    SCSI_QDEPTH_RAMP_UP);
		}
	}
	spin_unlock_irqrestore(&ha->vport_slock, flags);

	return;
}

/**
 * qla2x00_config_dma_addressing() - Configure OS DMA addressing method.
 * @ha: HA context
 *
 * At exit, the @ha's flags.enable_64bit_addressing set to indicated
 * supported addressing method.
 */
static void
qla2x00_config_dma_addressing(struct qla_hw_data *ha)
{
	/* Assume a 32bit DMA mask. */
	ha->flags.enable_64bit_addressing = 0;

	if (!dma_set_mask(&ha->pdev->dev, DMA_BIT_MASK(64))) {
		/* Any upper-dword bits set? */
		if (MSD(dma_get_required_mask(&ha->pdev->dev)) &&
		    !pci_set_consistent_dma_mask(ha->pdev, DMA_BIT_MASK(64))) {
			/* Ok, a 64bit DMA mask is applicable. */
			ha->flags.enable_64bit_addressing = 1;
			ha->isp_ops->calc_req_entries = qla2x00_calc_iocbs_64;
			ha->isp_ops->build_iocbs = qla2x00_build_scsi_iocbs_64;
			return;
		}
	}

	dma_set_mask(&ha->pdev->dev, DMA_BIT_MASK(32));
	pci_set_consistent_dma_mask(ha->pdev, DMA_BIT_MASK(32));
}

static void
qla2x00_enable_intrs(struct qla_hw_data *ha)
{
	unsigned long flags = 0;
	struct device_reg_2xxx __iomem *reg = &ha->iobase->isp;

	spin_lock_irqsave(&ha->hardware_lock, flags);
	ha->interrupts_on = 1;
	/* enable risc and host interrupts */
	WRT_REG_WORD(&reg->ictrl, ICR_EN_INT | ICR_EN_RISC);
	RD_REG_WORD(&reg->ictrl);
	spin_unlock_irqrestore(&ha->hardware_lock, flags);

}

static void
qla2x00_disable_intrs(struct qla_hw_data *ha)
{
	unsigned long flags = 0;
	struct device_reg_2xxx __iomem *reg = &ha->iobase->isp;

	spin_lock_irqsave(&ha->hardware_lock, flags);
	ha->interrupts_on = 0;
	/* disable risc and host interrupts */
	WRT_REG_WORD(&reg->ictrl, 0);
	RD_REG_WORD(&reg->ictrl);
	spin_unlock_irqrestore(&ha->hardware_lock, flags);
}

static void
qla24xx_enable_intrs(struct qla_hw_data *ha)
{
	unsigned long flags = 0;
	struct device_reg_24xx __iomem *reg = &ha->iobase->isp24;

	spin_lock_irqsave(&ha->hardware_lock, flags);
	ha->interrupts_on = 1;
	WRT_REG_DWORD(&reg->ictrl, ICRX_EN_RISC_INT);
	RD_REG_DWORD(&reg->ictrl);
	spin_unlock_irqrestore(&ha->hardware_lock, flags);
}

static void
qla24xx_disable_intrs(struct qla_hw_data *ha)
{
	unsigned long flags = 0;
	struct device_reg_24xx __iomem *reg = &ha->iobase->isp24;

	if (IS_NOPOLLING_TYPE(ha))
		return;
	spin_lock_irqsave(&ha->hardware_lock, flags);
	ha->interrupts_on = 0;
	WRT_REG_DWORD(&reg->ictrl, 0);
	RD_REG_DWORD(&reg->ictrl);
	spin_unlock_irqrestore(&ha->hardware_lock, flags);
}

static int
qla2x00_iospace_config(struct qla_hw_data *ha)
{
	resource_size_t pio;
	uint16_t msix;
	int cpus;

	if (pci_request_selected_regions(ha->pdev, ha->bars,
	    QLA2XXX_DRIVER_NAME)) {
		ql_log_pci(ql_log_fatal, ha->pdev, 0x0011,
		    "Failed to reserve PIO/MMIO regions (%s), aborting.\n",
		    pci_name(ha->pdev));
		goto iospace_error_exit;
	}
	if (!(ha->bars & 1))
		goto skip_pio;

	/* We only need PIO for Flash operations on ISP2312 v2 chips. */
	pio = pci_resource_start(ha->pdev, 0);
	if (pci_resource_flags(ha->pdev, 0) & IORESOURCE_IO) {
		if (pci_resource_len(ha->pdev, 0) < MIN_IOBASE_LEN) {
			ql_log_pci(ql_log_warn, ha->pdev, 0x0012,
			    "Invalid pci I/O region size (%s).\n",
			    pci_name(ha->pdev));
			pio = 0;
		}
	} else {
		ql_log_pci(ql_log_warn, ha->pdev, 0x0013,
		    "Region #0 no a PIO resource (%s).\n",
		    pci_name(ha->pdev));
		pio = 0;
	}
	ha->pio_address = pio;
	ql_dbg_pci(ql_dbg_init, ha->pdev, 0x0014,
	    "PIO address=%llu.\n",
	    (unsigned long long)ha->pio_address);

skip_pio:
	/* Use MMIO operations for all accesses. */
	if (!(pci_resource_flags(ha->pdev, 1) & IORESOURCE_MEM)) {
		ql_log_pci(ql_log_fatal, ha->pdev, 0x0015,
		    "Region #1 not an MMIO resource (%s), aborting.\n",
		    pci_name(ha->pdev));
		goto iospace_error_exit;
	}
	if (pci_resource_len(ha->pdev, 1) < MIN_IOBASE_LEN) {
		ql_log_pci(ql_log_fatal, ha->pdev, 0x0016,
		    "Invalid PCI mem region size (%s), aborting.\n",
		    pci_name(ha->pdev));
		goto iospace_error_exit;
	}

	ha->iobase = ioremap(pci_resource_start(ha->pdev, 1), MIN_IOBASE_LEN);
	if (!ha->iobase) {
		ql_log_pci(ql_log_fatal, ha->pdev, 0x0017,
		    "Cannot remap MMIO (%s), aborting.\n",
		    pci_name(ha->pdev));
		goto iospace_error_exit;
	}

	/* Determine queue resources */
	ha->max_req_queues = ha->max_rsp_queues = 1;
	if ((ql2xmaxqueues <= 1 && !ql2xmultique_tag) ||
		(ql2xmaxqueues > 1 && ql2xmultique_tag) ||
		(!IS_QLA25XX(ha) && !IS_QLA81XX(ha)))
		goto mqiobase_exit;

	ha->mqiobase = ioremap(pci_resource_start(ha->pdev, 3),
			pci_resource_len(ha->pdev, 3));
	if (ha->mqiobase) {
		ql_dbg_pci(ql_dbg_init, ha->pdev, 0x0018,
		    "MQIO Base=%p.\n", ha->mqiobase);
		/* Read MSIX vector size of the board */
		pci_read_config_word(ha->pdev, QLA_PCI_MSIX_CONTROL, &msix);
		ha->msix_count = msix;
		/* Max queues are bounded by available msix vectors */
		/* queue 0 uses two msix vectors */
		if (ql2xmultique_tag) {
			cpus = num_online_cpus();
			ha->max_rsp_queues = (ha->msix_count - 1 > cpus) ?
				(cpus + 1) : (ha->msix_count - 1);
			ha->max_req_queues = 2;
		} else if (ql2xmaxqueues > 1) {
			ha->max_req_queues = ql2xmaxqueues > QLA_MQ_SIZE ?
			    QLA_MQ_SIZE : ql2xmaxqueues;
			ql_dbg_pci(ql_dbg_multiq, ha->pdev, 0xc008,
			    "QoS mode set, max no of request queues:%d.\n",
			    ha->max_req_queues);
			ql_dbg_pci(ql_dbg_init, ha->pdev, 0x0019,
			    "QoS mode set, max no of request queues:%d.\n",
			    ha->max_req_queues);
		}
		ql_log_pci(ql_log_info, ha->pdev, 0x001a,
		    "MSI-X vector count: %d.\n", msix);
	} else
		ql_log_pci(ql_log_info, ha->pdev, 0x001b,
		    "BAR 3 not enabled.\n");

mqiobase_exit:
	ha->msix_count = ha->max_rsp_queues + 1;
	ql_dbg_pci(ql_dbg_init, ha->pdev, 0x001c,
	    "MSIX Count:%d.\n", ha->msix_count);
	return (0);

iospace_error_exit:
	return (-ENOMEM);
}


static int
qla83xx_iospace_config(struct qla_hw_data *ha)
{
	uint16_t msix;
	int cpus;

	if (pci_request_selected_regions(ha->pdev, ha->bars,
	    QLA2XXX_DRIVER_NAME)) {
		ql_log_pci(ql_log_fatal, ha->pdev, 0x0117,
		    "Failed to reserve PIO/MMIO regions (%s), aborting.\n",
		    pci_name(ha->pdev));

		goto iospace_error_exit;
	}

	/* Use MMIO operations for all accesses. */
	if (!(pci_resource_flags(ha->pdev, 0) & IORESOURCE_MEM)) {
		ql_log_pci(ql_log_warn, ha->pdev, 0x0118,
		    "Invalid pci I/O region size (%s).\n",
		    pci_name(ha->pdev));
		goto iospace_error_exit;
	}
	if (pci_resource_len(ha->pdev, 0) < MIN_IOBASE_LEN) {
		ql_log_pci(ql_log_warn, ha->pdev, 0x0119,
		    "Invalid PCI mem region size (%s), aborting\n",
			pci_name(ha->pdev));
		goto iospace_error_exit;
	}

	ha->iobase = ioremap(pci_resource_start(ha->pdev, 0), MIN_IOBASE_LEN);
	if (!ha->iobase) {
		ql_log_pci(ql_log_fatal, ha->pdev, 0x011a,
		    "Cannot remap MMIO (%s), aborting.\n",
		    pci_name(ha->pdev));
		goto iospace_error_exit;
	}

	/* 64bit PCI BAR - BAR2 will correspoond to region 4 */
	/* 83XX 26XX always use MQ type access for queues
	 * - mbar 2, a.k.a region 4 */
	ha->max_req_queues = ha->max_rsp_queues = 1;
	ha->mqiobase = ioremap(pci_resource_start(ha->pdev, 4),
			pci_resource_len(ha->pdev, 4));

	if (!ha->mqiobase) {
		ql_log_pci(ql_log_fatal, ha->pdev, 0x011d,
		    "BAR2/region4 not enabled\n");
		goto mqiobase_exit;
	}

	ha->msixbase = ioremap(pci_resource_start(ha->pdev, 2),
			pci_resource_len(ha->pdev, 2));
	if (ha->msixbase) {
		/* Read MSIX vector size of the board */
		pci_read_config_word(ha->pdev,
		    QLA_83XX_PCI_MSIX_CONTROL, &msix);
		ha->msix_count = msix;
		/* Max queues are bounded by available msix vectors */
		/* queue 0 uses two msix vectors */
		if (ql2xmultique_tag) {
			cpus = num_online_cpus();
			ha->max_rsp_queues = (ha->msix_count - 1 > cpus) ?
				(cpus + 1) : (ha->msix_count - 1);
			ha->max_req_queues = 2;
		} else if (ql2xmaxqueues > 1) {
			ha->max_req_queues = ql2xmaxqueues > QLA_MQ_SIZE ?
						QLA_MQ_SIZE : ql2xmaxqueues;
			ql_dbg_pci(ql_dbg_multiq, ha->pdev, 0xc00c,
			    "QoS mode set, max no of request queues:%d.\n",
			    ha->max_req_queues);
			ql_dbg_pci(ql_dbg_init, ha->pdev, 0x011b,
			    "QoS mode set, max no of request queues:%d.\n",
			    ha->max_req_queues);
		}
		ql_log_pci(ql_log_info, ha->pdev, 0x011c,
		    "MSI-X vector count: %d.\n", msix);
	} else
		ql_log_pci(ql_log_info, ha->pdev, 0x011e,
		    "BAR 1 not enabled.\n");

mqiobase_exit:
	ha->msix_count = ha->max_rsp_queues + 1;
	ql_dbg_pci(ql_dbg_init, ha->pdev, 0x011f,
	    "MSIX Count:%d.\n", ha->msix_count);
	return 0;

iospace_error_exit:
	return -ENOMEM;
}

static struct isp_operations qla2100_isp_ops = {
	.pci_config		= qla2100_pci_config,
	.reset_chip		= qla2x00_reset_chip,
	.chip_diag		= qla2x00_chip_diag,
	.config_rings		= qla2x00_config_rings,
	.reset_adapter		= qla2x00_reset_adapter,
	.nvram_config		= qla2x00_nvram_config,
	.update_fw_options	= qla2x00_update_fw_options,
	.load_risc		= qla2x00_load_risc,
	.pci_info_str		= qla2x00_pci_info_str,
	.fw_version_str		= qla2x00_fw_version_str,
	.intr_handler		= qla2100_intr_handler,
	.enable_intrs		= qla2x00_enable_intrs,
	.disable_intrs		= qla2x00_disable_intrs,
	.abort_command		= qla2x00_abort_command,
	.target_reset		= qla2x00_abort_target,
	.lun_reset		= qla2x00_lun_reset,
	.fabric_login		= qla2x00_login_fabric,
	.fabric_logout		= qla2x00_fabric_logout,
	.calc_req_entries	= qla2x00_calc_iocbs_32,
	.build_iocbs		= qla2x00_build_scsi_iocbs_32,
	.prep_ms_iocb		= qla2x00_prep_ms_iocb,
	.prep_ms_fdmi_iocb	= qla2x00_prep_ms_fdmi_iocb,
	.read_nvram		= qla2x00_read_nvram_data,
	.write_nvram		= qla2x00_write_nvram_data,
	.fw_dump		= qla2100_fw_dump,
	.beacon_on		= NULL,
	.beacon_off		= NULL,
	.beacon_blink		= NULL,
	.read_optrom		= qla2x00_read_optrom_data,
	.write_optrom		= qla2x00_write_optrom_data,
	.get_flash_version	= qla2x00_get_flash_version,
	.start_scsi		= qla2x00_start_scsi,
	.abort_isp		= qla2x00_abort_isp,
	.iospace_config     	= qla2x00_iospace_config,
};

static struct isp_operations qla2300_isp_ops = {
	.pci_config		= qla2300_pci_config,
	.reset_chip		= qla2x00_reset_chip,
	.chip_diag		= qla2x00_chip_diag,
	.config_rings		= qla2x00_config_rings,
	.reset_adapter		= qla2x00_reset_adapter,
	.nvram_config		= qla2x00_nvram_config,
	.update_fw_options	= qla2x00_update_fw_options,
	.load_risc		= qla2x00_load_risc,
	.pci_info_str		= qla2x00_pci_info_str,
	.fw_version_str		= qla2x00_fw_version_str,
	.intr_handler		= qla2300_intr_handler,
	.enable_intrs		= qla2x00_enable_intrs,
	.disable_intrs		= qla2x00_disable_intrs,
	.abort_command		= qla2x00_abort_command,
	.target_reset		= qla2x00_abort_target,
	.lun_reset		= qla2x00_lun_reset,
	.fabric_login		= qla2x00_login_fabric,
	.fabric_logout		= qla2x00_fabric_logout,
	.calc_req_entries	= qla2x00_calc_iocbs_32,
	.build_iocbs		= qla2x00_build_scsi_iocbs_32,
	.prep_ms_iocb		= qla2x00_prep_ms_iocb,
	.prep_ms_fdmi_iocb	= qla2x00_prep_ms_fdmi_iocb,
	.read_nvram		= qla2x00_read_nvram_data,
	.write_nvram		= qla2x00_write_nvram_data,
	.fw_dump		= qla2300_fw_dump,
	.beacon_on		= qla2x00_beacon_on,
	.beacon_off		= qla2x00_beacon_off,
	.beacon_blink		= qla2x00_beacon_blink,
	.read_optrom		= qla2x00_read_optrom_data,
	.write_optrom		= qla2x00_write_optrom_data,
	.get_flash_version	= qla2x00_get_flash_version,
	.start_scsi		= qla2x00_start_scsi,
	.abort_isp		= qla2x00_abort_isp,
	.iospace_config     	= qla2x00_iospace_config,
};

static struct isp_operations qla24xx_isp_ops = {
	.pci_config		= qla24xx_pci_config,
	.reset_chip		= qla24xx_reset_chip,
	.chip_diag		= qla24xx_chip_diag,
	.config_rings		= qla24xx_config_rings,
	.reset_adapter		= qla24xx_reset_adapter,
	.nvram_config		= qla24xx_nvram_config,
	.update_fw_options	= qla24xx_update_fw_options,
	.load_risc		= qla24xx_load_risc,
	.pci_info_str		= qla24xx_pci_info_str,
	.fw_version_str		= qla24xx_fw_version_str,
	.intr_handler		= qla24xx_intr_handler,
	.enable_intrs		= qla24xx_enable_intrs,
	.disable_intrs		= qla24xx_disable_intrs,
	.abort_command		= qla24xx_abort_command,
	.target_reset		= qla24xx_abort_target,
	.lun_reset		= qla24xx_lun_reset,
	.fabric_login		= qla24xx_login_fabric,
	.fabric_logout		= qla24xx_fabric_logout,
	.calc_req_entries	= NULL,
	.build_iocbs		= NULL,
	.prep_ms_iocb		= qla24xx_prep_ms_iocb,
	.prep_ms_fdmi_iocb	= qla24xx_prep_ms_fdmi_iocb,
	.read_nvram		= qla24xx_read_nvram_data,
	.write_nvram		= qla24xx_write_nvram_data,
	.fw_dump		= qla24xx_fw_dump,
	.beacon_on		= qla24xx_beacon_on,
	.beacon_off		= qla24xx_beacon_off,
	.beacon_blink		= qla24xx_beacon_blink,
	.read_optrom		= qla24xx_read_optrom_data,
	.write_optrom		= qla24xx_write_optrom_data,
	.get_flash_version	= qla24xx_get_flash_version,
	.start_scsi		= qla24xx_start_scsi,
	.abort_isp		= qla2x00_abort_isp,
	.iospace_config     	= qla2x00_iospace_config,
};

static struct isp_operations qla25xx_isp_ops = {
	.pci_config		= qla25xx_pci_config,
	.reset_chip		= qla24xx_reset_chip,
	.chip_diag		= qla24xx_chip_diag,
	.config_rings		= qla24xx_config_rings,
	.reset_adapter		= qla24xx_reset_adapter,
	.nvram_config		= qla24xx_nvram_config,
	.update_fw_options	= qla24xx_update_fw_options,
	.load_risc		= qla24xx_load_risc,
	.pci_info_str		= qla24xx_pci_info_str,
	.fw_version_str		= qla24xx_fw_version_str,
	.intr_handler		= qla24xx_intr_handler,
	.enable_intrs		= qla24xx_enable_intrs,
	.disable_intrs		= qla24xx_disable_intrs,
	.abort_command		= qla24xx_abort_command,
	.target_reset		= qla24xx_abort_target,
	.lun_reset		= qla24xx_lun_reset,
	.fabric_login		= qla24xx_login_fabric,
	.fabric_logout		= qla24xx_fabric_logout,
	.calc_req_entries	= NULL,
	.build_iocbs		= NULL,
	.prep_ms_iocb		= qla24xx_prep_ms_iocb,
	.prep_ms_fdmi_iocb	= qla24xx_prep_ms_fdmi_iocb,
	.read_nvram		= qla25xx_read_nvram_data,
	.write_nvram		= qla25xx_write_nvram_data,
	.fw_dump		= qla25xx_fw_dump,
	.beacon_on		= qla24xx_beacon_on,
	.beacon_off		= qla24xx_beacon_off,
	.beacon_blink		= qla24xx_beacon_blink,
	.read_optrom		= qla25xx_read_optrom_data,
	.write_optrom		= qla24xx_write_optrom_data,
	.get_flash_version	= qla24xx_get_flash_version,
	.start_scsi		= qla24xx_dif_start_scsi,
	.abort_isp		= qla2x00_abort_isp,
	.iospace_config     	= qla2x00_iospace_config,
};

static struct isp_operations qla81xx_isp_ops = {
	.pci_config		= qla25xx_pci_config,
	.reset_chip		= qla24xx_reset_chip,
	.chip_diag		= qla24xx_chip_diag,
	.config_rings		= qla24xx_config_rings,
	.reset_adapter		= qla24xx_reset_adapter,
	.nvram_config		= qla81xx_nvram_config,
	.update_fw_options	= qla81xx_update_fw_options,
	.load_risc		= qla81xx_load_risc,
	.pci_info_str		= qla24xx_pci_info_str,
	.fw_version_str		= qla24xx_fw_version_str,
	.intr_handler		= qla24xx_intr_handler,
	.enable_intrs		= qla24xx_enable_intrs,
	.disable_intrs		= qla24xx_disable_intrs,
	.abort_command		= qla24xx_abort_command,
	.target_reset		= qla24xx_abort_target,
	.lun_reset		= qla24xx_lun_reset,
	.fabric_login		= qla24xx_login_fabric,
	.fabric_logout		= qla24xx_fabric_logout,
	.calc_req_entries	= NULL,
	.build_iocbs		= NULL,
	.prep_ms_iocb		= qla24xx_prep_ms_iocb,
	.prep_ms_fdmi_iocb	= qla24xx_prep_ms_fdmi_iocb,
	.read_nvram		= NULL,
	.write_nvram		= NULL,
	.fw_dump		= qla81xx_fw_dump,
	.beacon_on		= qla24xx_beacon_on,
	.beacon_off		= qla24xx_beacon_off,
	.beacon_blink		= qla83xx_beacon_blink,
	.read_optrom		= qla25xx_read_optrom_data,
	.write_optrom		= qla24xx_write_optrom_data,
	.get_flash_version	= qla24xx_get_flash_version,
	.start_scsi		= qla24xx_dif_start_scsi,
	.abort_isp		= qla2x00_abort_isp,
	.iospace_config     	= qla2x00_iospace_config,
};

static struct isp_operations qla82xx_isp_ops = {
	.pci_config		= qla82xx_pci_config,
	.reset_chip		= qla82xx_reset_chip,
	.chip_diag		= qla24xx_chip_diag,
	.config_rings		= qla82xx_config_rings,
	.reset_adapter		= qla24xx_reset_adapter,
	.nvram_config		= qla81xx_nvram_config,
	.update_fw_options	= qla24xx_update_fw_options,
	.load_risc		= qla82xx_load_risc,
	.pci_info_str		= qla24xx_pci_info_str,
	.fw_version_str		= qla24xx_fw_version_str,
	.intr_handler		= qla82xx_intr_handler,
	.enable_intrs		= qla82xx_enable_intrs,
	.disable_intrs		= qla82xx_disable_intrs,
	.abort_command		= qla24xx_abort_command,
	.target_reset		= qla24xx_abort_target,
	.lun_reset		= qla24xx_lun_reset,
	.fabric_login		= qla24xx_login_fabric,
	.fabric_logout		= qla24xx_fabric_logout,
	.calc_req_entries	= NULL,
	.build_iocbs		= NULL,
	.prep_ms_iocb		= qla24xx_prep_ms_iocb,
	.prep_ms_fdmi_iocb	= qla24xx_prep_ms_fdmi_iocb,
	.read_nvram		= qla24xx_read_nvram_data,
	.write_nvram		= qla24xx_write_nvram_data,
	.fw_dump		= qla24xx_fw_dump,
	.beacon_on		= qla82xx_beacon_on,
	.beacon_off		= qla82xx_beacon_off,
	.beacon_blink		= NULL,
	.read_optrom		= qla82xx_read_optrom_data,
	.write_optrom		= qla82xx_write_optrom_data,
	.get_flash_version	= qla24xx_get_flash_version,
	.start_scsi             = qla82xx_start_scsi,
	.abort_isp		= qla82xx_abort_isp,
	.iospace_config     	= qla82xx_iospace_config,
};

static struct isp_operations qla83xx_isp_ops = {
	.pci_config		= qla25xx_pci_config,
	.reset_chip		= qla24xx_reset_chip,
	.chip_diag		= qla24xx_chip_diag,
	.config_rings		= qla24xx_config_rings,
	.reset_adapter		= qla24xx_reset_adapter,
	.nvram_config		= qla81xx_nvram_config,
	.update_fw_options	= qla81xx_update_fw_options,
	.load_risc		= qla81xx_load_risc,
	.pci_info_str		= qla24xx_pci_info_str,
	.fw_version_str		= qla24xx_fw_version_str,
	.intr_handler		= qla24xx_intr_handler,
	.enable_intrs		= qla24xx_enable_intrs,
	.disable_intrs		= qla24xx_disable_intrs,
	.abort_command		= qla24xx_abort_command,
	.target_reset		= qla24xx_abort_target,
	.lun_reset		= qla24xx_lun_reset,
	.fabric_login		= qla24xx_login_fabric,
	.fabric_logout		= qla24xx_fabric_logout,
	.calc_req_entries	= NULL,
	.build_iocbs		= NULL,
	.prep_ms_iocb		= qla24xx_prep_ms_iocb,
	.prep_ms_fdmi_iocb	= qla24xx_prep_ms_fdmi_iocb,
	.read_nvram		= NULL,
	.write_nvram		= NULL,
	.fw_dump		= qla83xx_fw_dump,
	.beacon_on		= qla24xx_beacon_on,
	.beacon_off		= qla24xx_beacon_off,
	.beacon_blink		= qla83xx_beacon_blink,
	.read_optrom		= qla25xx_read_optrom_data,
	.write_optrom		= qla24xx_write_optrom_data,
	.get_flash_version	= qla24xx_get_flash_version,
	.start_scsi		= qla24xx_dif_start_scsi,
	.abort_isp		= qla2x00_abort_isp,
	.iospace_config		= qla83xx_iospace_config,
};

static inline void
qla2x00_set_isp_flags(struct qla_hw_data *ha)
{
	ha->device_type = DT_EXTENDED_IDS;
	switch (ha->pdev->device) {
	case PCI_DEVICE_ID_QLOGIC_ISP2100:
		ha->device_type |= DT_ISP2100;
		ha->device_type &= ~DT_EXTENDED_IDS;
		ha->fw_srisc_address = RISC_START_ADDRESS_2100;
		break;
	case PCI_DEVICE_ID_QLOGIC_ISP2200:
		ha->device_type |= DT_ISP2200;
		ha->device_type &= ~DT_EXTENDED_IDS;
		ha->fw_srisc_address = RISC_START_ADDRESS_2100;
		break;
	case PCI_DEVICE_ID_QLOGIC_ISP2300:
		ha->device_type |= DT_ISP2300;
		ha->device_type |= DT_ZIO_SUPPORTED;
		ha->fw_srisc_address = RISC_START_ADDRESS_2300;
		break;
	case PCI_DEVICE_ID_QLOGIC_ISP2312:
		ha->device_type |= DT_ISP2312;
		ha->device_type |= DT_ZIO_SUPPORTED;
		ha->fw_srisc_address = RISC_START_ADDRESS_2300;
		break;
	case PCI_DEVICE_ID_QLOGIC_ISP2322:
		ha->device_type |= DT_ISP2322;
		ha->device_type |= DT_ZIO_SUPPORTED;
		if (ha->pdev->subsystem_vendor == 0x1028 &&
		    ha->pdev->subsystem_device == 0x0170)
			ha->device_type |= DT_OEM_001;
		ha->fw_srisc_address = RISC_START_ADDRESS_2300;
		break;
	case PCI_DEVICE_ID_QLOGIC_ISP6312:
		ha->device_type |= DT_ISP6312;
		ha->fw_srisc_address = RISC_START_ADDRESS_2300;
		break;
	case PCI_DEVICE_ID_QLOGIC_ISP6322:
		ha->device_type |= DT_ISP6322;
		ha->fw_srisc_address = RISC_START_ADDRESS_2300;
		break;
	case PCI_DEVICE_ID_QLOGIC_ISP2422:
		ha->device_type |= DT_ISP2422;
		ha->device_type |= DT_ZIO_SUPPORTED;
		ha->device_type |= DT_FWI2;
		ha->device_type |= DT_IIDMA;
		ha->fw_srisc_address = RISC_START_ADDRESS_2400;
		break;
	case PCI_DEVICE_ID_QLOGIC_ISP2432:
		ha->device_type |= DT_ISP2432;
		ha->device_type |= DT_ZIO_SUPPORTED;
		ha->device_type |= DT_FWI2;
		ha->device_type |= DT_IIDMA;
		ha->fw_srisc_address = RISC_START_ADDRESS_2400;
		break;
	case PCI_DEVICE_ID_QLOGIC_ISP8432:
		ha->device_type |= DT_ISP8432;
		ha->device_type |= DT_ZIO_SUPPORTED;
		ha->device_type |= DT_FWI2;
		ha->device_type |= DT_IIDMA;
		ha->fw_srisc_address = RISC_START_ADDRESS_2400;
		break;
	case PCI_DEVICE_ID_QLOGIC_ISP5422:
		ha->device_type |= DT_ISP5422;
		ha->device_type |= DT_FWI2;
		ha->fw_srisc_address = RISC_START_ADDRESS_2400;
		break;
	case PCI_DEVICE_ID_QLOGIC_ISP5432:
		ha->device_type |= DT_ISP5432;
		ha->device_type |= DT_FWI2;
		ha->fw_srisc_address = RISC_START_ADDRESS_2400;
		break;
	case PCI_DEVICE_ID_QLOGIC_ISP2532:
		ha->device_type |= DT_ISP2532;
		ha->device_type |= DT_ZIO_SUPPORTED;
		ha->device_type |= DT_FWI2;
		ha->device_type |= DT_IIDMA;
		ha->fw_srisc_address = RISC_START_ADDRESS_2400;
		break;
	case PCI_DEVICE_ID_QLOGIC_ISP8001:
		ha->device_type |= DT_ISP8001;
		ha->device_type |= DT_ZIO_SUPPORTED;
		ha->device_type |= DT_FWI2;
		ha->device_type |= DT_IIDMA;
		ha->fw_srisc_address = RISC_START_ADDRESS_2400;
		break;
	case PCI_DEVICE_ID_QLOGIC_ISP8021:
		ha->device_type |= DT_ISP8021;
		ha->device_type |= DT_ZIO_SUPPORTED;
		ha->device_type |= DT_FWI2;
		ha->fw_srisc_address = RISC_START_ADDRESS_2400;
		/* Initialize 82XX ISP flags */
		qla82xx_init_flags(ha);
		break;
	case PCI_DEVICE_ID_QLOGIC_ISP2031:
		ha->device_type |= DT_ISP2031;
		ha->device_type |= DT_ZIO_SUPPORTED;
		ha->device_type |= DT_FWI2;
		ha->device_type |= DT_IIDMA;
		ha->device_type |= DT_T10_PI;
		ha->fw_srisc_address = RISC_START_ADDRESS_2400;
		break;
	case PCI_DEVICE_ID_QLOGIC_ISP8031:
		ha->device_type |= DT_ISP8031;
		ha->device_type |= DT_ZIO_SUPPORTED;
		ha->device_type |= DT_FWI2;
		ha->device_type |= DT_IIDMA;
		ha->device_type |= DT_T10_PI;
		ha->fw_srisc_address = RISC_START_ADDRESS_2400;
		break;
	}

	if (IS_QLA82XX(ha))
		ha->port_no = !(ha->portnum & 1);
	else
		/* Get adapter physical port no from interrupt pin register. */
		pci_read_config_byte(ha->pdev, PCI_INTERRUPT_PIN, &ha->port_no);

	if (ha->port_no & 1)
		ha->flags.port0 = 1;
	else
		ha->flags.port0 = 0;
	ql_dbg_pci(ql_dbg_init, ha->pdev, 0x000b,
	    "device_type=0x%x port=%d fw_srisc_address=0x%x.\n",
	    ha->device_type, ha->flags.port0, ha->fw_srisc_address);
}

static void
qla2xxx_scan_start(struct Scsi_Host *shost)
{
	scsi_qla_host_t *vha = shost_priv(shost);

	if (vha->hw->flags.running_gold_fw)
		return;

	set_bit(LOOP_RESYNC_NEEDED, &vha->dpc_flags);
	set_bit(LOCAL_LOOP_UPDATE, &vha->dpc_flags);
	set_bit(RSCN_UPDATE, &vha->dpc_flags);
	set_bit(NPIV_CONFIG_NEEDED, &vha->dpc_flags);
}

static int
qla2xxx_scan_finished(struct Scsi_Host *shost, unsigned long time)
{
	scsi_qla_host_t *vha = shost_priv(shost);

	if (!vha->host)
		return 1;
	if (time > vha->hw->loop_reset_delay * HZ)
		return 1;

	return atomic_read(&vha->loop_state) == LOOP_READY;
}

/*
 * PCI driver interface
 */
static int __devinit
qla2x00_probe_one(struct pci_dev *pdev, const struct pci_device_id *id)
{
	int	ret = -ENODEV;
	struct Scsi_Host *host;
	scsi_qla_host_t *base_vha = NULL;
	struct qla_hw_data *ha;
	char pci_info[30];
	char fw_str[30], wq_name[30];
	struct scsi_host_template *sht;
	int bars, mem_only = 0;
	uint16_t req_length = 0, rsp_length = 0;
	struct req_que *req = NULL;
	struct rsp_que *rsp = NULL;

	bars = pci_select_bars(pdev, IORESOURCE_MEM | IORESOURCE_IO);
	sht = &qla2xxx_driver_template;
	if (pdev->device == PCI_DEVICE_ID_QLOGIC_ISP2422 ||
	    pdev->device == PCI_DEVICE_ID_QLOGIC_ISP2432 ||
	    pdev->device == PCI_DEVICE_ID_QLOGIC_ISP8432 ||
	    pdev->device == PCI_DEVICE_ID_QLOGIC_ISP5422 ||
	    pdev->device == PCI_DEVICE_ID_QLOGIC_ISP5432 ||
	    pdev->device == PCI_DEVICE_ID_QLOGIC_ISP2532 ||
	    pdev->device == PCI_DEVICE_ID_QLOGIC_ISP8001 ||
	    pdev->device == PCI_DEVICE_ID_QLOGIC_ISP8021 ||
	    pdev->device == PCI_DEVICE_ID_QLOGIC_ISP2031 ||
	    pdev->device == PCI_DEVICE_ID_QLOGIC_ISP8031) {
		bars = pci_select_bars(pdev, IORESOURCE_MEM);
		mem_only = 1;
		ql_dbg_pci(ql_dbg_init, pdev, 0x0007,
		    "Mem only adapter.\n");
	}
	ql_dbg_pci(ql_dbg_init, pdev, 0x0008,
	    "Bars=%d.\n", bars);

	if (mem_only) {
		if (pci_enable_device_mem(pdev))
			goto probe_out;
	} else {
		if (pci_enable_device(pdev))
			goto probe_out;
	}

	/* This may fail but that's ok */
	pci_enable_pcie_error_reporting(pdev);

	ha = kzalloc(sizeof(struct qla_hw_data), GFP_KERNEL);
	if (!ha) {
		ql_log_pci(ql_log_fatal, pdev, 0x0009,
		    "Unable to allocate memory for ha.\n");
		goto probe_out;
	}
	ql_dbg_pci(ql_dbg_init, pdev, 0x000a,
	    "Memory allocated for ha=%p.\n", ha);
	ha->pdev = pdev;
	ha->tgt.enable_class_2 = ql2xenableclass2;

	/* Clear our data area */
	ha->bars = bars;
	ha->mem_only = mem_only;
	spin_lock_init(&ha->hardware_lock);
	spin_lock_init(&ha->vport_slock);
	mutex_init(&ha->selflogin_lock);

	/* Set ISP-type information. */
	qla2x00_set_isp_flags(ha);

	/* Set EEH reset type to fundamental if required by hba */
	if (IS_QLA24XX(ha) || IS_QLA25XX(ha) || IS_QLA81XX(ha) ||
	    IS_QLA83XX(ha))
		pdev->needs_freset = 1;

	ha->prev_topology = 0;
	ha->init_cb_size = sizeof(init_cb_t);
	ha->link_data_rate = PORT_SPEED_UNKNOWN;
	ha->optrom_size = OPTROM_SIZE_2300;
	ha->cfg_lun_q_depth = ql2xmaxqdepth;

	/* Assign ISP specific operations. */
	if (IS_QLA2100(ha)) {
		ha->max_fibre_devices = MAX_FIBRE_DEVICES_2100;
		ha->mbx_count = MAILBOX_REGISTER_COUNT_2100;
		req_length = REQUEST_ENTRY_CNT_2100;
		rsp_length = RESPONSE_ENTRY_CNT_2100;
		ha->max_loop_id = SNS_LAST_LOOP_ID_2100;
		ha->gid_list_info_size = 4;
		ha->flash_conf_off = ~0;
		ha->flash_data_off = ~0;
		ha->nvram_conf_off = ~0;
		ha->nvram_data_off = ~0;
		ha->isp_ops = &qla2100_isp_ops;
	} else if (IS_QLA2200(ha)) {
		ha->max_fibre_devices = MAX_FIBRE_DEVICES_2100;
		ha->mbx_count = MAILBOX_REGISTER_COUNT_2200;
		req_length = REQUEST_ENTRY_CNT_2200;
		rsp_length = RESPONSE_ENTRY_CNT_2100;
		ha->max_loop_id = SNS_LAST_LOOP_ID_2100;
		ha->gid_list_info_size = 4;
		ha->flash_conf_off = ~0;
		ha->flash_data_off = ~0;
		ha->nvram_conf_off = ~0;
		ha->nvram_data_off = ~0;
		ha->isp_ops = &qla2100_isp_ops;
	} else if (IS_QLA23XX(ha)) {
		ha->max_fibre_devices = MAX_FIBRE_DEVICES_2100;
		ha->mbx_count = MAILBOX_REGISTER_COUNT;
		req_length = REQUEST_ENTRY_CNT_2200;
		rsp_length = RESPONSE_ENTRY_CNT_2300;
		ha->max_loop_id = SNS_LAST_LOOP_ID_2300;
		ha->gid_list_info_size = 6;
		if (IS_QLA2322(ha) || IS_QLA6322(ha))
			ha->optrom_size = OPTROM_SIZE_2322;
		ha->flash_conf_off = ~0;
		ha->flash_data_off = ~0;
		ha->nvram_conf_off = ~0;
		ha->nvram_data_off = ~0;
		ha->isp_ops = &qla2300_isp_ops;
	} else if (IS_QLA24XX_TYPE(ha)) {
		ha->max_fibre_devices = MAX_FIBRE_DEVICES_2400;
		ha->mbx_count = MAILBOX_REGISTER_COUNT;
		req_length = REQUEST_ENTRY_CNT_24XX;
		rsp_length = RESPONSE_ENTRY_CNT_2300;
		ha->tgt.atio_q_length = ATIO_ENTRY_CNT_24XX;
		ha->max_loop_id = SNS_LAST_LOOP_ID_2300;
		ha->init_cb_size = sizeof(struct mid_init_cb_24xx);
		ha->gid_list_info_size = 8;
		ha->optrom_size = OPTROM_SIZE_24XX;
		ha->nvram_npiv_size = QLA_MAX_VPORTS_QLA24XX;
		ha->isp_ops = &qla24xx_isp_ops;
		ha->flash_conf_off = FARX_ACCESS_FLASH_CONF;
		ha->flash_data_off = FARX_ACCESS_FLASH_DATA;
		ha->nvram_conf_off = FARX_ACCESS_NVRAM_CONF;
		ha->nvram_data_off = FARX_ACCESS_NVRAM_DATA;
	} else if (IS_QLA25XX(ha)) {
		ha->max_fibre_devices = MAX_FIBRE_DEVICES_2400;
		ha->mbx_count = MAILBOX_REGISTER_COUNT;
		req_length = REQUEST_ENTRY_CNT_24XX;
		rsp_length = RESPONSE_ENTRY_CNT_2300;
		ha->tgt.atio_q_length = ATIO_ENTRY_CNT_24XX;
		ha->max_loop_id = SNS_LAST_LOOP_ID_2300;
		ha->init_cb_size = sizeof(struct mid_init_cb_24xx);
		ha->gid_list_info_size = 8;
		ha->optrom_size = OPTROM_SIZE_25XX;
		ha->nvram_npiv_size = QLA_MAX_VPORTS_QLA25XX;
		ha->isp_ops = &qla25xx_isp_ops;
		ha->flash_conf_off = FARX_ACCESS_FLASH_CONF;
		ha->flash_data_off = FARX_ACCESS_FLASH_DATA;
		ha->nvram_conf_off = FARX_ACCESS_NVRAM_CONF;
		ha->nvram_data_off = FARX_ACCESS_NVRAM_DATA;
	} else if (IS_QLA81XX(ha)) {
		ha->max_fibre_devices = MAX_FIBRE_DEVICES_2400;
		ha->mbx_count = MAILBOX_REGISTER_COUNT;
		req_length = REQUEST_ENTRY_CNT_24XX;
		rsp_length = RESPONSE_ENTRY_CNT_2300;
		ha->max_loop_id = SNS_LAST_LOOP_ID_2300;
		ha->init_cb_size = sizeof(struct mid_init_cb_81xx);
		ha->gid_list_info_size = 8;
		ha->optrom_size = OPTROM_SIZE_81XX;
		ha->nvram_npiv_size = QLA_MAX_VPORTS_QLA25XX;
		ha->isp_ops = &qla81xx_isp_ops;
		ha->flash_conf_off = FARX_ACCESS_FLASH_CONF_81XX;
		ha->flash_data_off = FARX_ACCESS_FLASH_DATA_81XX;
		ha->nvram_conf_off = ~0;
		ha->nvram_data_off = ~0;
	} else if (IS_QLA82XX(ha)) {
		ha->max_fibre_devices = MAX_FIBRE_DEVICES_2400;
		ha->mbx_count = MAILBOX_REGISTER_COUNT;
		req_length = REQUEST_ENTRY_CNT_82XX;
		rsp_length = RESPONSE_ENTRY_CNT_82XX;
		ha->max_loop_id = SNS_LAST_LOOP_ID_2300;
		ha->init_cb_size = sizeof(struct mid_init_cb_81xx);
		ha->gid_list_info_size = 8;
		ha->optrom_size = OPTROM_SIZE_82XX;
		ha->nvram_npiv_size = QLA_MAX_VPORTS_QLA25XX;
		ha->isp_ops = &qla82xx_isp_ops;
		ha->flash_conf_off = FARX_ACCESS_FLASH_CONF;
		ha->flash_data_off = FARX_ACCESS_FLASH_DATA;
		ha->nvram_conf_off = FARX_ACCESS_NVRAM_CONF;
		ha->nvram_data_off = FARX_ACCESS_NVRAM_DATA;
	} else if (IS_QLA83XX(ha)) {
		ha->portnum = PCI_FUNC(ha->pdev->devfn);
		ha->max_fibre_devices = MAX_FIBRE_DEVICES_2400;
		ha->mbx_count = MAILBOX_REGISTER_COUNT;
		req_length = REQUEST_ENTRY_CNT_24XX;
		rsp_length = RESPONSE_ENTRY_CNT_2300;
		ha->max_loop_id = SNS_LAST_LOOP_ID_2300;
		ha->init_cb_size = sizeof(struct mid_init_cb_81xx);
		ha->gid_list_info_size = 8;
		ha->optrom_size = OPTROM_SIZE_83XX;
		ha->nvram_npiv_size = QLA_MAX_VPORTS_QLA25XX;
		ha->isp_ops = &qla83xx_isp_ops;
		ha->flash_conf_off = FARX_ACCESS_FLASH_CONF_81XX;
		ha->flash_data_off = FARX_ACCESS_FLASH_DATA_81XX;
		ha->nvram_conf_off = ~0;
		ha->nvram_data_off = ~0;
	}

	ql_dbg_pci(ql_dbg_init, pdev, 0x001e,
	    "mbx_count=%d, req_length=%d, "
	    "rsp_length=%d, max_loop_id=%d, init_cb_size=%d, "
	    "gid_list_info_size=%d, optrom_size=%d, nvram_npiv_size=%d, "
	    "max_fibre_devices=%d.\n",
	    ha->mbx_count, req_length, rsp_length, ha->max_loop_id,
	    ha->init_cb_size, ha->gid_list_info_size, ha->optrom_size,
	    ha->nvram_npiv_size, ha->max_fibre_devices);
	ql_dbg_pci(ql_dbg_init, pdev, 0x001f,
	    "isp_ops=%p, flash_conf_off=%d, "
	    "flash_data_off=%d, nvram_conf_off=%d, nvram_data_off=%d.\n",
	    ha->isp_ops, ha->flash_conf_off, ha->flash_data_off,
	    ha->nvram_conf_off, ha->nvram_data_off);

	/* Configure PCI I/O space */
	ret = ha->isp_ops->iospace_config(ha);
	if (ret)
		goto probe_hw_failed;

	ql_log_pci(ql_log_info, pdev, 0x001d,
	    "Found an ISP%04X irq %d iobase 0x%p.\n",
	    pdev->device, pdev->irq, ha->iobase);
	mutex_init(&ha->vport_lock);
	init_completion(&ha->mbx_cmd_comp);
	complete(&ha->mbx_cmd_comp);
	init_completion(&ha->mbx_intr_comp);
	init_completion(&ha->dcbx_comp);

	set_bit(0, (unsigned long *) ha->vp_idx_map);

	qla2x00_config_dma_addressing(ha);
	ql_dbg_pci(ql_dbg_init, pdev, 0x0020,
	    "64 Bit addressing is %s.\n",
	    ha->flags.enable_64bit_addressing ? "enable" :
	    "disable");
	ret = qla2x00_mem_alloc(ha, req_length, rsp_length, &req, &rsp);
	if (!ret) {
		ql_log_pci(ql_log_fatal, pdev, 0x0031,
		    "Failed to allocate memory for adapter, aborting.\n");

		goto probe_hw_failed;
	}

	req->max_q_depth = MAX_Q_DEPTH;
	if (ql2xmaxqdepth != 0 && ql2xmaxqdepth <= 0xffffU)
		req->max_q_depth = ql2xmaxqdepth;


	base_vha = qla2x00_create_host(sht, ha);
	if (!base_vha) {
		ret = -ENOMEM;
		qla2x00_mem_free(ha);
		qla2x00_free_req_que(ha, req);
		qla2x00_free_rsp_que(ha, rsp);
		goto probe_hw_failed;
	}

	pci_set_drvdata(pdev, base_vha);

	host = base_vha->host;
	base_vha->req = req;
	host->can_queue = req->length + 128;
	if (IS_QLA2XXX_MIDTYPE(ha))
		base_vha->mgmt_svr_loop_id = 10 + base_vha->vp_idx;
	else
		base_vha->mgmt_svr_loop_id = MANAGEMENT_SERVER +
						base_vha->vp_idx;

	/* Set the SG table size based on ISP type */
	if (!IS_FWI2_CAPABLE(ha)) {
		if (IS_QLA2100(ha))
			host->sg_tablesize = 32;
	} else {
		if (!IS_QLA82XX(ha))
			host->sg_tablesize = QLA_SG_ALL;
	}
	ql_dbg(ql_dbg_init, base_vha, 0x0032,
	    "can_queue=%d, req=%p, "
	    "mgmt_svr_loop_id=%d, sg_tablesize=%d.\n",
	    host->can_queue, base_vha->req,
	    base_vha->mgmt_svr_loop_id, host->sg_tablesize);
	host->max_id = ha->max_fibre_devices;
	host->cmd_per_lun = 3;
	host->unique_id = host->host_no;
	if (IS_T10_PI_CAPABLE(ha) && ql2xenabledif)
		host->max_cmd_len = 32;
	else
		host->max_cmd_len = MAX_CMDSZ;
	host->max_channel = MAX_BUSES - 1;
	host->max_lun = ql2xmaxlun;
	host->transportt = qla2xxx_transport_template;
	sht->vendor_id = (SCSI_NL_VID_TYPE_PCI | PCI_VENDOR_ID_QLOGIC);

	ql_dbg(ql_dbg_init, base_vha, 0x0033,
	    "max_id=%d this_id=%d "
	    "cmd_per_len=%d unique_id=%d max_cmd_len=%d max_channel=%d "
	    "max_lun=%d transportt=%p, vendor_id=%llu.\n", host->max_id,
	    host->this_id, host->cmd_per_lun, host->unique_id,
	    host->max_cmd_len, host->max_channel, host->max_lun,
	    host->transportt, sht->vendor_id);

que_init:
	/* Alloc arrays of request and response ring ptrs */
	if (!qla2x00_alloc_queues(ha, req, rsp)) {
		ql_log(ql_log_fatal, base_vha, 0x003d,
		    "Failed to allocate memory for queue pointers..."
		    "aborting.\n");
		goto probe_init_failed;
	}

	qlt_probe_one_stage1(base_vha, ha);

	/* Set up the irqs */
	ret = qla2x00_request_irqs(ha, rsp);
	if (ret)
		goto probe_init_failed;

	pci_save_state(pdev);

	/* Assign back pointers */
	rsp->req = req;
	req->rsp = rsp;

	/* FWI2-capable only. */
	req->req_q_in = &ha->iobase->isp24.req_q_in;
	req->req_q_out = &ha->iobase->isp24.req_q_out;
	rsp->rsp_q_in = &ha->iobase->isp24.rsp_q_in;
	rsp->rsp_q_out = &ha->iobase->isp24.rsp_q_out;
	if (ha->mqenable || IS_QLA83XX(ha)) {
		req->req_q_in = &ha->mqiobase->isp25mq.req_q_in;
		req->req_q_out = &ha->mqiobase->isp25mq.req_q_out;
		rsp->rsp_q_in = &ha->mqiobase->isp25mq.rsp_q_in;
		rsp->rsp_q_out =  &ha->mqiobase->isp25mq.rsp_q_out;
	}

	if (IS_QLA82XX(ha)) {
		req->req_q_out = &ha->iobase->isp82.req_q_out[0];
		rsp->rsp_q_in = &ha->iobase->isp82.rsp_q_in[0];
		rsp->rsp_q_out = &ha->iobase->isp82.rsp_q_out[0];
	}

	ql_dbg(ql_dbg_multiq, base_vha, 0xc009,
	    "rsp_q_map=%p req_q_map=%p rsp->req=%p req->rsp=%p.\n",
	    ha->rsp_q_map, ha->req_q_map, rsp->req, req->rsp);
	ql_dbg(ql_dbg_multiq, base_vha, 0xc00a,
	    "req->req_q_in=%p req->req_q_out=%p "
	    "rsp->rsp_q_in=%p rsp->rsp_q_out=%p.\n",
	    req->req_q_in, req->req_q_out,
	    rsp->rsp_q_in, rsp->rsp_q_out);
	ql_dbg(ql_dbg_init, base_vha, 0x003e,
	    "rsp_q_map=%p req_q_map=%p rsp->req=%p req->rsp=%p.\n",
	    ha->rsp_q_map, ha->req_q_map, rsp->req, req->rsp);
	ql_dbg(ql_dbg_init, base_vha, 0x003f,
	    "req->req_q_in=%p req->req_q_out=%p rsp->rsp_q_in=%p rsp->rsp_q_out=%p.\n",
	    req->req_q_in, req->req_q_out, rsp->rsp_q_in, rsp->rsp_q_out);

	if (qla2x00_initialize_adapter(base_vha)) {
		ql_log(ql_log_fatal, base_vha, 0x00d6,
		    "Failed to initialize adapter - Adapter flags %x.\n",
		    base_vha->device_flags);

		if (IS_QLA82XX(ha)) {
			qla82xx_idc_lock(ha);
			qla82xx_wr_32(ha, QLA82XX_CRB_DEV_STATE,
				QLA8XXX_DEV_FAILED);
			qla82xx_idc_unlock(ha);
			ql_log(ql_log_fatal, base_vha, 0x00d7,
			    "HW State: FAILED.\n");
		}

		ret = -ENODEV;
		goto probe_failed;
	}

	if (ha->mqenable) {
		if (qla25xx_setup_mode(base_vha)) {
			ql_log(ql_log_warn, base_vha, 0x00ec,
			    "Failed to create queues, falling back to single queue mode.\n");
			goto que_init;
		}
	}

	if (ha->flags.running_gold_fw)
		goto skip_dpc;

	/*
	 * Startup the kernel thread for this host adapter
	 */
	ha->dpc_thread = kthread_create(qla2x00_do_dpc, ha,
	    "%s_dpc", base_vha->host_str);
	if (IS_ERR(ha->dpc_thread)) {
		ql_log(ql_log_fatal, base_vha, 0x00ed,
		    "Failed to start DPC thread.\n");
		ret = PTR_ERR(ha->dpc_thread);
		goto probe_failed;
	}
	ql_dbg(ql_dbg_init, base_vha, 0x00ee,
	    "DPC thread started successfully.\n");

	/*
	 * If we're not coming up in initiator mode, we might sit for
	 * a while without waking up the dpc thread, which leads to a
	 * stuck process warning.  So just kick the dpc once here and
	 * let the kthread start (and go back to sleep in qla2x00_do_dpc).
	 */
	qla2xxx_wake_dpc(base_vha);

	if (IS_QLA8031(ha) || IS_MCTP_CAPABLE(ha)) {
		sprintf(wq_name, "qla2xxx_%lu_dpc_lp_wq", base_vha->host_no);
		ha->dpc_lp_wq = create_singlethread_workqueue(wq_name);
		INIT_WORK(&ha->idc_aen, qla83xx_service_idc_aen);

		sprintf(wq_name, "qla2xxx_%lu_dpc_hp_wq", base_vha->host_no);
		ha->dpc_hp_wq = create_singlethread_workqueue(wq_name);
		INIT_WORK(&ha->nic_core_reset, qla83xx_nic_core_reset_work);
		INIT_WORK(&ha->idc_state_handler,
		    qla83xx_idc_state_handler_work);
		INIT_WORK(&ha->nic_core_unrecoverable,
		    qla83xx_nic_core_unrecoverable_work);
	}

skip_dpc:
	list_add_tail(&base_vha->list, &ha->vp_list);
	base_vha->host->irq = ha->pdev->irq;

	/* Initialized the timer */
	qla2x00_start_timer(base_vha, qla2x00_timer, WATCH_INTERVAL);
	ql_dbg(ql_dbg_init, base_vha, 0x00ef,
	    "Started qla2x00_timer with "
	    "interval=%d.\n", WATCH_INTERVAL);
	ql_dbg(ql_dbg_init, base_vha, 0x00f0,
	    "Detected hba at address=%p.\n",
	    ha);

	if (IS_T10_PI_CAPABLE(ha) && ql2xenabledif) {
		if (ha->fw_attributes & BIT_4) {
			int prot = 0, guard;
			base_vha->flags.difdix_supported = 1;
			ql_dbg(ql_dbg_init, base_vha, 0x00f1,
			    "Registering for DIF/DIX type 1 and 3 protection.\n");
			if (ql2xenabledif == 1)
				prot = SHOST_DIX_TYPE0_PROTECTION;
			scsi_host_set_prot(host,
			    prot | SHOST_DIF_TYPE1_PROTECTION
			    | SHOST_DIF_TYPE2_PROTECTION
			    | SHOST_DIF_TYPE3_PROTECTION
			    | SHOST_DIX_TYPE1_PROTECTION
			    | SHOST_DIX_TYPE2_PROTECTION
			    | SHOST_DIX_TYPE3_PROTECTION);

			guard = SHOST_DIX_GUARD_CRC;

			if (IS_PI_IPGUARD_CAPABLE(ha) &&
			    (ql2xenabledif > 1 || IS_PI_DIFB_DIX0_CAPABLE(ha)))
				guard |= SHOST_DIX_GUARD_IP;

			scsi_host_set_guard(host, guard);
		} else
			base_vha->flags.difdix_supported = 0;
	}

	ha->isp_ops->enable_intrs(ha);

	ret = scsi_add_host(host, &pdev->dev);
	if (ret)
		goto probe_failed;

	base_vha->flags.init_done = 1;
	base_vha->flags.online = 1;

	ql_dbg(ql_dbg_init, base_vha, 0x00f2,
	    "Init done and hba is online.\n");

	if (qla_ini_mode_enabled(base_vha))
		scsi_scan_host(host);
	else
		ql_dbg(ql_dbg_init, base_vha, 0x0122,
			"skipping scsi_scan_host() for non-initiator port\n");

	qla2x00_alloc_sysfs_attr(base_vha);

	qla2x00_init_host_attr(base_vha);

	qla2x00_dfs_setup(base_vha);

	ql_log(ql_log_info, base_vha, 0x00fb,
	    "QLogic %s - %s.\n",
	    ha->model_number, ha->model_desc ? ha->model_desc : "");
	ql_log(ql_log_info, base_vha, 0x00fc,
	    "ISP%04X: %s @ %s hdma%c host#=%ld fw=%s.\n",
	    pdev->device, ha->isp_ops->pci_info_str(base_vha, pci_info),
	    pci_name(pdev), ha->flags.enable_64bit_addressing ? '+' : '-',
	    base_vha->host_no,
	    ha->isp_ops->fw_version_str(base_vha, fw_str));

	qlt_add_target(ha, base_vha);

	return 0;

probe_init_failed:
	qla2x00_free_req_que(ha, req);
	ha->req_q_map[0] = NULL;
	clear_bit(0, ha->req_qid_map);
	qla2x00_free_rsp_que(ha, rsp);
	ha->rsp_q_map[0] = NULL;
	clear_bit(0, ha->rsp_qid_map);
	ha->max_req_queues = ha->max_rsp_queues = 0;

probe_failed:
	if (base_vha->timer_active)
		qla2x00_stop_timer(base_vha);
	base_vha->flags.online = 0;
	if (ha->dpc_thread) {
		struct task_struct *t = ha->dpc_thread;

		ha->dpc_thread = NULL;
		kthread_stop(t);
	}

	qla2x00_free_device(base_vha);

	scsi_host_put(base_vha->host);

probe_hw_failed:
	if (IS_QLA82XX(ha)) {
		qla82xx_idc_lock(ha);
		qla82xx_clear_drv_active(ha);
		qla82xx_idc_unlock(ha);
		iounmap((device_reg_t __iomem *)ha->nx_pcibase);
		if (!ql2xdbwr)
			iounmap((device_reg_t __iomem *)ha->nxdb_wr_ptr);
	} else {
		if (ha->iobase)
			iounmap(ha->iobase);
	}
	pci_release_selected_regions(ha->pdev, ha->bars);
	kfree(ha);
	ha = NULL;

probe_out:
	pci_disable_device(pdev);
	return ret;
}

static void
qla2x00_stop_dpc_thread(scsi_qla_host_t *vha)
{
	struct qla_hw_data *ha = vha->hw;
	struct task_struct *t = ha->dpc_thread;

	if (ha->dpc_thread == NULL)
		return;
	/*
	 * qla2xxx_wake_dpc checks for ->dpc_thread
	 * so we need to zero it out.
	 */
	ha->dpc_thread = NULL;
	kthread_stop(t);
}

static void
qla2x00_shutdown(struct pci_dev *pdev)
{
	scsi_qla_host_t *vha;
	struct qla_hw_data  *ha;

	vha = pci_get_drvdata(pdev);
	ha = vha->hw;

	/* Turn-off FCE trace */
	if (ha->flags.fce_enabled) {
		qla2x00_disable_fce_trace(vha, NULL, NULL);
		ha->flags.fce_enabled = 0;
	}

	/* Turn-off EFT trace */
	if (ha->eft)
		qla2x00_disable_eft_trace(vha);

	/* Stop currently executing firmware. */
	qla2x00_try_to_stop_firmware(vha);

	/* Turn adapter off line */
	vha->flags.online = 0;

	/* turn-off interrupts on the card */
	if (ha->interrupts_on) {
		vha->flags.init_done = 0;
		ha->isp_ops->disable_intrs(ha);
	}

	qla2x00_free_irqs(vha);

	qla2x00_free_fw_dump(ha);
}

static void
qla2x00_remove_one(struct pci_dev *pdev)
{
	scsi_qla_host_t *base_vha, *vha;
	struct qla_hw_data  *ha;
	unsigned long flags;

	/*
	 * If the PCI device is disabled that means that probe failed and any
	 * resources should be have cleaned up on probe exit.
	 */
	if (!atomic_read(&pdev->enable_cnt))
		return;

	base_vha = pci_get_drvdata(pdev);
	ha = base_vha->hw;

	ha->flags.host_shutting_down = 1;

	mutex_lock(&ha->vport_lock);
	while (ha->cur_vport_count) {
		struct Scsi_Host *scsi_host;

		spin_lock_irqsave(&ha->vport_slock, flags);

		BUG_ON(base_vha->list.next == &ha->vp_list);
		/* This assumes first entry in ha->vp_list is always base vha */
		vha = list_first_entry(&base_vha->list, scsi_qla_host_t, list);
		scsi_host = scsi_host_get(vha->host);

		spin_unlock_irqrestore(&ha->vport_slock, flags);
		mutex_unlock(&ha->vport_lock);

		fc_vport_terminate(vha->fc_vport);
		scsi_host_put(vha->host);

		mutex_lock(&ha->vport_lock);
	}
	mutex_unlock(&ha->vport_lock);

	if (IS_QLA8031(ha)) {
		ql_dbg(ql_dbg_p3p, base_vha, 0xb07e,
		    "Clearing fcoe driver presence.\n");
		if (qla83xx_clear_drv_presence(base_vha) != QLA_SUCCESS)
			ql_dbg(ql_dbg_p3p, base_vha, 0xb079,
			    "Error while clearing DRV-Presence.\n");
	}

	set_bit(UNLOADING, &base_vha->dpc_flags);

	qla2x00_abort_all_cmds(base_vha, DID_NO_CONNECT << 16);

	qla2x00_dfs_remove(base_vha);

	qla84xx_put_chip(base_vha);

	/* Disable timer */
	if (base_vha->timer_active)
		qla2x00_stop_timer(base_vha);

	base_vha->flags.online = 0;

	/* Flush the work queue and remove it */
	if (ha->wq) {
		flush_workqueue(ha->wq);
		destroy_workqueue(ha->wq);
		ha->wq = NULL;
	}

	/* Cancel all work and destroy DPC workqueues */
	if (ha->dpc_lp_wq) {
		cancel_work_sync(&ha->idc_aen);
		destroy_workqueue(ha->dpc_lp_wq);
		ha->dpc_lp_wq = NULL;
	}

	if (ha->dpc_hp_wq) {
		cancel_work_sync(&ha->nic_core_reset);
		cancel_work_sync(&ha->idc_state_handler);
		cancel_work_sync(&ha->nic_core_unrecoverable);
		destroy_workqueue(ha->dpc_hp_wq);
		ha->dpc_hp_wq = NULL;
	}

	/* Kill the kernel thread for this host */
	if (ha->dpc_thread) {
		struct task_struct *t = ha->dpc_thread;

		/*
		 * qla2xxx_wake_dpc checks for ->dpc_thread
		 * so we need to zero it out.
		 */
		ha->dpc_thread = NULL;
		kthread_stop(t);
	}
	qlt_remove_target(ha, base_vha);

	qla2x00_free_sysfs_attr(base_vha);

	fc_remove_host(base_vha->host);

	scsi_remove_host(base_vha->host);

	qla2x00_free_device(base_vha);

	scsi_host_put(base_vha->host);

	if (IS_QLA82XX(ha)) {
		qla82xx_idc_lock(ha);
		qla82xx_clear_drv_active(ha);
		qla82xx_idc_unlock(ha);

		iounmap((device_reg_t __iomem *)ha->nx_pcibase);
		if (!ql2xdbwr)
			iounmap((device_reg_t __iomem *)ha->nxdb_wr_ptr);
	} else {
		if (ha->iobase)
			iounmap(ha->iobase);

		if (ha->mqiobase)
			iounmap(ha->mqiobase);

		if (IS_QLA83XX(ha) && ha->msixbase)
			iounmap(ha->msixbase);
	}

	pci_release_selected_regions(ha->pdev, ha->bars);
	kfree(ha);
	ha = NULL;

	pci_disable_pcie_error_reporting(pdev);

	pci_disable_device(pdev);
	pci_set_drvdata(pdev, NULL);
}

static void
qla2x00_free_device(scsi_qla_host_t *vha)
{
	struct qla_hw_data *ha = vha->hw;

	qla2x00_abort_all_cmds(vha, DID_NO_CONNECT << 16);

	/* Disable timer */
	if (vha->timer_active)
		qla2x00_stop_timer(vha);

	qla2x00_stop_dpc_thread(vha);

	qla25xx_delete_queues(vha);
	if (ha->flags.fce_enabled)
		qla2x00_disable_fce_trace(vha, NULL, NULL);

	if (ha->eft)
		qla2x00_disable_eft_trace(vha);

	/* Stop currently executing firmware. */
	qla2x00_try_to_stop_firmware(vha);

	vha->flags.online = 0;

	/* turn-off interrupts on the card */
	if (ha->interrupts_on) {
		vha->flags.init_done = 0;
		ha->isp_ops->disable_intrs(ha);
	}

	qla2x00_free_irqs(vha);

	qla2x00_free_fcports(vha);

	qla2x00_mem_free(ha);

	qla82xx_md_free(vha);

	qla2x00_free_queues(ha);
}

void qla2x00_free_fcports(struct scsi_qla_host *vha)
{
	fc_port_t *fcport, *tfcport;

	list_for_each_entry_safe(fcport, tfcport, &vha->vp_fcports, list) {
		list_del(&fcport->list);
		qla2x00_clear_loop_id(fcport);
		kfree(fcport);
		fcport = NULL;
	}
}

static inline void
qla2x00_schedule_rport_del(struct scsi_qla_host *vha, fc_port_t *fcport,
    int defer)
{
	struct fc_rport *rport;
	scsi_qla_host_t *base_vha;
	unsigned long flags;

	if (!fcport->rport)
		return;

	rport = fcport->rport;
	if (defer) {
		base_vha = pci_get_drvdata(vha->hw->pdev);
		spin_lock_irqsave(vha->host->host_lock, flags);
		fcport->drport = rport;
		spin_unlock_irqrestore(vha->host->host_lock, flags);
		set_bit(FCPORT_UPDATE_NEEDED, &base_vha->dpc_flags);
		qla2xxx_wake_dpc(base_vha);
	} else {
		fc_remote_port_delete(rport);
		qlt_fc_port_deleted(vha, fcport);
	}
}

/*
 * qla2x00_mark_device_lost Updates fcport state when device goes offline.
 *
 * Input: ha = adapter block pointer.  fcport = port structure pointer.
 *
 * Return: None.
 *
 * Context:
 */
void qla2x00_mark_device_lost(scsi_qla_host_t *vha, fc_port_t *fcport,
    int do_login, int defer)
{
	if (atomic_read(&fcport->state) == FCS_ONLINE &&
	    vha->vp_idx == fcport->vha->vp_idx) {
		qla2x00_set_fcport_state(fcport, FCS_DEVICE_LOST);
		qla2x00_schedule_rport_del(vha, fcport, defer);
	}
	/*
	 * We may need to retry the login, so don't change the state of the
	 * port but do the retries.
	 */
	if (atomic_read(&fcport->state) != FCS_DEVICE_DEAD)
		qla2x00_set_fcport_state(fcport, FCS_DEVICE_LOST);

	if (!do_login)
		return;

	if (fcport->login_retry == 0) {
		fcport->login_retry = vha->hw->login_retry_count;
		set_bit(RELOGIN_NEEDED, &vha->dpc_flags);

		ql_dbg(ql_dbg_disc, vha, 0x2067,
		    "Port login retry "
		    "%02x%02x%02x%02x%02x%02x%02x%02x, "
		    "id = 0x%04x retry cnt=%d.\n",
		    fcport->port_name[0], fcport->port_name[1],
		    fcport->port_name[2], fcport->port_name[3],
		    fcport->port_name[4], fcport->port_name[5],
		    fcport->port_name[6], fcport->port_name[7],
		    fcport->loop_id, fcport->login_retry);
	}
}

/*
 * qla2x00_mark_all_devices_lost
 *	Updates fcport state when device goes offline.
 *
 * Input:
 *	ha = adapter block pointer.
 *	fcport = port structure pointer.
 *
 * Return:
 *	None.
 *
 * Context:
 */
void
qla2x00_mark_all_devices_lost(scsi_qla_host_t *vha, int defer)
{
	fc_port_t *fcport;

	list_for_each_entry(fcport, &vha->vp_fcports, list) {
		if (vha->vp_idx != 0 && vha->vp_idx != fcport->vha->vp_idx)
			continue;

		/*
		 * No point in marking the device as lost, if the device is
		 * already DEAD.
		 */
		if (atomic_read(&fcport->state) == FCS_DEVICE_DEAD)
			continue;
		if (atomic_read(&fcport->state) == FCS_ONLINE) {
			qla2x00_set_fcport_state(fcport, FCS_DEVICE_LOST);
			if (defer)
				qla2x00_schedule_rport_del(vha, fcport, defer);
			else if (vha->vp_idx == fcport->vha->vp_idx)
				qla2x00_schedule_rport_del(vha, fcport, defer);
		}
	}
}

/*
* qla2x00_mem_alloc
*      Allocates adapter memory.
*
* Returns:
*      0  = success.
*      !0  = failure.
*/
static int
qla2x00_mem_alloc(struct qla_hw_data *ha, uint16_t req_len, uint16_t rsp_len,
	struct req_que **req, struct rsp_que **rsp)
{
	char	name[16];

	ha->init_cb = dma_alloc_coherent(&ha->pdev->dev, ha->init_cb_size,
		&ha->init_cb_dma, GFP_KERNEL);
	if (!ha->init_cb)
		goto fail;

	if (qlt_mem_alloc(ha) < 0)
		goto fail_free_init_cb;

	ha->gid_list = dma_alloc_coherent(&ha->pdev->dev,
		qla2x00_gid_list_size(ha), &ha->gid_list_dma, GFP_KERNEL);
	if (!ha->gid_list)
		goto fail_free_tgt_mem;

	ha->srb_mempool = mempool_create_slab_pool(SRB_MIN_REQ, srb_cachep);
	if (!ha->srb_mempool)
		goto fail_free_gid_list;

	if (IS_QLA82XX(ha)) {
		/* Allocate cache for CT6 Ctx. */
		if (!ctx_cachep) {
			ctx_cachep = kmem_cache_create("qla2xxx_ctx",
				sizeof(struct ct6_dsd), 0,
				SLAB_HWCACHE_ALIGN, NULL);
			if (!ctx_cachep)
				goto fail_free_gid_list;
		}
		ha->ctx_mempool = mempool_create_slab_pool(SRB_MIN_REQ,
			ctx_cachep);
		if (!ha->ctx_mempool)
			goto fail_free_srb_mempool;
		ql_dbg_pci(ql_dbg_init, ha->pdev, 0x0021,
		    "ctx_cachep=%p ctx_mempool=%p.\n",
		    ctx_cachep, ha->ctx_mempool);
	}

	/* Get memory for cached NVRAM */
	ha->nvram = kzalloc(MAX_NVRAM_SIZE, GFP_KERNEL);
	if (!ha->nvram)
		goto fail_free_ctx_mempool;

	snprintf(name, sizeof(name), "%s_%d", QLA2XXX_DRIVER_NAME,
		ha->pdev->device);
	ha->s_dma_pool = dma_pool_create(name, &ha->pdev->dev,
		DMA_POOL_SIZE, 8, 0);
	if (!ha->s_dma_pool)
		goto fail_free_nvram;

	ql_dbg_pci(ql_dbg_init, ha->pdev, 0x0022,
	    "init_cb=%p gid_list=%p, srb_mempool=%p s_dma_pool=%p.\n",
	    ha->init_cb, ha->gid_list, ha->srb_mempool, ha->s_dma_pool);

	if (IS_QLA82XX(ha) || ql2xenabledif) {
		ha->dl_dma_pool = dma_pool_create(name, &ha->pdev->dev,
			DSD_LIST_DMA_POOL_SIZE, 8, 0);
		if (!ha->dl_dma_pool) {
			ql_log_pci(ql_log_fatal, ha->pdev, 0x0023,
			    "Failed to allocate memory for dl_dma_pool.\n");
			goto fail_s_dma_pool;
		}

		ha->fcp_cmnd_dma_pool = dma_pool_create(name, &ha->pdev->dev,
			FCP_CMND_DMA_POOL_SIZE, 8, 0);
		if (!ha->fcp_cmnd_dma_pool) {
			ql_log_pci(ql_log_fatal, ha->pdev, 0x0024,
			    "Failed to allocate memory for fcp_cmnd_dma_pool.\n");
			goto fail_dl_dma_pool;
		}
		ql_dbg_pci(ql_dbg_init, ha->pdev, 0x0025,
		    "dl_dma_pool=%p fcp_cmnd_dma_pool=%p.\n",
		    ha->dl_dma_pool, ha->fcp_cmnd_dma_pool);
	}

	/* Allocate memory for SNS commands */
	if (IS_QLA2100(ha) || IS_QLA2200(ha)) {
	/* Get consistent memory allocated for SNS commands */
		ha->sns_cmd = dma_alloc_coherent(&ha->pdev->dev,
		sizeof(struct sns_cmd_pkt), &ha->sns_cmd_dma, GFP_KERNEL);
		if (!ha->sns_cmd)
			goto fail_dma_pool;
		ql_dbg_pci(ql_dbg_init, ha->pdev, 0x0026,
		    "sns_cmd: %p.\n", ha->sns_cmd);
	} else {
	/* Get consistent memory allocated for MS IOCB */
		ha->ms_iocb = dma_pool_alloc(ha->s_dma_pool, GFP_KERNEL,
			&ha->ms_iocb_dma);
		if (!ha->ms_iocb)
			goto fail_dma_pool;
	/* Get consistent memory allocated for CT SNS commands */
		ha->ct_sns = dma_alloc_coherent(&ha->pdev->dev,
			sizeof(struct ct_sns_pkt), &ha->ct_sns_dma, GFP_KERNEL);
		if (!ha->ct_sns)
			goto fail_free_ms_iocb;
		ql_dbg_pci(ql_dbg_init, ha->pdev, 0x0027,
		    "ms_iocb=%p ct_sns=%p.\n",
		    ha->ms_iocb, ha->ct_sns);
	}

	/* Allocate memory for request ring */
	*req = kzalloc(sizeof(struct req_que), GFP_KERNEL);
	if (!*req) {
		ql_log_pci(ql_log_fatal, ha->pdev, 0x0028,
		    "Failed to allocate memory for req.\n");
		goto fail_req;
	}
	(*req)->length = req_len;
	(*req)->ring = dma_alloc_coherent(&ha->pdev->dev,
		((*req)->length + 1) * sizeof(request_t),
		&(*req)->dma, GFP_KERNEL);
	if (!(*req)->ring) {
		ql_log_pci(ql_log_fatal, ha->pdev, 0x0029,
		    "Failed to allocate memory for req_ring.\n");
		goto fail_req_ring;
	}
	/* Allocate memory for response ring */
	*rsp = kzalloc(sizeof(struct rsp_que), GFP_KERNEL);
	if (!*rsp) {
		ql_log_pci(ql_log_fatal, ha->pdev, 0x002a,
		    "Failed to allocate memory for rsp.\n");
		goto fail_rsp;
	}
	(*rsp)->hw = ha;
	(*rsp)->length = rsp_len;
	(*rsp)->ring = dma_alloc_coherent(&ha->pdev->dev,
		((*rsp)->length + 1) * sizeof(response_t),
		&(*rsp)->dma, GFP_KERNEL);
	if (!(*rsp)->ring) {
		ql_log_pci(ql_log_fatal, ha->pdev, 0x002b,
		    "Failed to allocate memory for rsp_ring.\n");
		goto fail_rsp_ring;
	}
	(*req)->rsp = *rsp;
	(*rsp)->req = *req;
	ql_dbg_pci(ql_dbg_init, ha->pdev, 0x002c,
	    "req=%p req->length=%d req->ring=%p rsp=%p "
	    "rsp->length=%d rsp->ring=%p.\n",
	    *req, (*req)->length, (*req)->ring, *rsp, (*rsp)->length,
	    (*rsp)->ring);
	/* Allocate memory for NVRAM data for vports */
	if (ha->nvram_npiv_size) {
		ha->npiv_info = kzalloc(sizeof(struct qla_npiv_entry) *
		    ha->nvram_npiv_size, GFP_KERNEL);
		if (!ha->npiv_info) {
			ql_log_pci(ql_log_fatal, ha->pdev, 0x002d,
			    "Failed to allocate memory for npiv_info.\n");
			goto fail_npiv_info;
		}
	} else
		ha->npiv_info = NULL;

	/* Get consistent memory allocated for EX-INIT-CB. */
	if (IS_CNA_CAPABLE(ha) || IS_QLA2031(ha)) {
		ha->ex_init_cb = dma_pool_alloc(ha->s_dma_pool, GFP_KERNEL,
		    &ha->ex_init_cb_dma);
		if (!ha->ex_init_cb)
			goto fail_ex_init_cb;
		ql_dbg_pci(ql_dbg_init, ha->pdev, 0x002e,
		    "ex_init_cb=%p.\n", ha->ex_init_cb);
	}

	INIT_LIST_HEAD(&ha->gbl_dsd_list);

	/* Get consistent memory allocated for Async Port-Database. */
	if (!IS_FWI2_CAPABLE(ha)) {
		ha->async_pd = dma_pool_alloc(ha->s_dma_pool, GFP_KERNEL,
			&ha->async_pd_dma);
		if (!ha->async_pd)
			goto fail_async_pd;
		ql_dbg_pci(ql_dbg_init, ha->pdev, 0x002f,
		    "async_pd=%p.\n", ha->async_pd);
	}

	INIT_LIST_HEAD(&ha->vp_list);

	/* Allocate memory for our loop_id bitmap */
	ha->loop_id_map = kzalloc(BITS_TO_LONGS(LOOPID_MAP_SIZE) * sizeof(long),
	    GFP_KERNEL);
	if (!ha->loop_id_map)
		goto fail_async_pd;
	else {
		qla2x00_set_reserved_loop_ids(ha);
		ql_dbg_pci(ql_dbg_init, ha->pdev, 0x0123,
		    "loop_id_map=%p. \n", ha->loop_id_map);
	}

	return 1;

fail_async_pd:
	dma_pool_free(ha->s_dma_pool, ha->ex_init_cb, ha->ex_init_cb_dma);
fail_ex_init_cb:
	kfree(ha->npiv_info);
fail_npiv_info:
	dma_free_coherent(&ha->pdev->dev, ((*rsp)->length + 1) *
		sizeof(response_t), (*rsp)->ring, (*rsp)->dma);
	(*rsp)->ring = NULL;
	(*rsp)->dma = 0;
fail_rsp_ring:
	kfree(*rsp);
fail_rsp:
	dma_free_coherent(&ha->pdev->dev, ((*req)->length + 1) *
		sizeof(request_t), (*req)->ring, (*req)->dma);
	(*req)->ring = NULL;
	(*req)->dma = 0;
fail_req_ring:
	kfree(*req);
fail_req:
	dma_free_coherent(&ha->pdev->dev, sizeof(struct ct_sns_pkt),
		ha->ct_sns, ha->ct_sns_dma);
	ha->ct_sns = NULL;
	ha->ct_sns_dma = 0;
fail_free_ms_iocb:
	dma_pool_free(ha->s_dma_pool, ha->ms_iocb, ha->ms_iocb_dma);
	ha->ms_iocb = NULL;
	ha->ms_iocb_dma = 0;
fail_dma_pool:
	if (IS_QLA82XX(ha) || ql2xenabledif) {
		dma_pool_destroy(ha->fcp_cmnd_dma_pool);
		ha->fcp_cmnd_dma_pool = NULL;
	}
fail_dl_dma_pool:
	if (IS_QLA82XX(ha) || ql2xenabledif) {
		dma_pool_destroy(ha->dl_dma_pool);
		ha->dl_dma_pool = NULL;
	}
fail_s_dma_pool:
	dma_pool_destroy(ha->s_dma_pool);
	ha->s_dma_pool = NULL;
fail_free_nvram:
	kfree(ha->nvram);
	ha->nvram = NULL;
fail_free_ctx_mempool:
	mempool_destroy(ha->ctx_mempool);
	ha->ctx_mempool = NULL;
fail_free_srb_mempool:
	mempool_destroy(ha->srb_mempool);
	ha->srb_mempool = NULL;
fail_free_gid_list:
	dma_free_coherent(&ha->pdev->dev, qla2x00_gid_list_size(ha),
	ha->gid_list,
	ha->gid_list_dma);
	ha->gid_list = NULL;
	ha->gid_list_dma = 0;
fail_free_tgt_mem:
	qlt_mem_free(ha);
fail_free_init_cb:
	dma_free_coherent(&ha->pdev->dev, ha->init_cb_size, ha->init_cb,
	ha->init_cb_dma);
	ha->init_cb = NULL;
	ha->init_cb_dma = 0;
fail:
	ql_log(ql_log_fatal, NULL, 0x0030,
	    "Memory allocation failure.\n");
	return -ENOMEM;
}

/*
* qla2x00_free_fw_dump
*	Frees fw dump stuff.
*
* Input:
*	ha = adapter block pointer.
*/
static void
qla2x00_free_fw_dump(struct qla_hw_data *ha)
{
	if (ha->fce)
		dma_free_coherent(&ha->pdev->dev, FCE_SIZE, ha->fce,
		    ha->fce_dma);

	if (ha->fw_dump) {
		if (ha->eft)
			dma_free_coherent(&ha->pdev->dev,
			    ntohl(ha->fw_dump->eft_size), ha->eft, ha->eft_dma);
		vfree(ha->fw_dump);
	}
	ha->fce = NULL;
	ha->fce_dma = 0;
	ha->eft = NULL;
	ha->eft_dma = 0;
	ha->fw_dump = NULL;
	ha->fw_dumped = 0;
	ha->fw_dump_reading = 0;
}

/*
* qla2x00_mem_free
*      Frees all adapter allocated memory.
*
* Input:
*      ha = adapter block pointer.
*/
static void
qla2x00_mem_free(struct qla_hw_data *ha)
{
	qla2x00_free_fw_dump(ha);

	if (ha->mctp_dump)
		dma_free_coherent(&ha->pdev->dev, MCTP_DUMP_SIZE, ha->mctp_dump,
		    ha->mctp_dump_dma);

	if (ha->srb_mempool)
		mempool_destroy(ha->srb_mempool);

	if (ha->dcbx_tlv)
		dma_free_coherent(&ha->pdev->dev, DCBX_TLV_DATA_SIZE,
		    ha->dcbx_tlv, ha->dcbx_tlv_dma);

	if (ha->xgmac_data)
		dma_free_coherent(&ha->pdev->dev, XGMAC_DATA_SIZE,
		    ha->xgmac_data, ha->xgmac_data_dma);

	if (ha->sns_cmd)
		dma_free_coherent(&ha->pdev->dev, sizeof(struct sns_cmd_pkt),
		ha->sns_cmd, ha->sns_cmd_dma);

	if (ha->ct_sns)
		dma_free_coherent(&ha->pdev->dev, sizeof(struct ct_sns_pkt),
		ha->ct_sns, ha->ct_sns_dma);

	if (ha->sfp_data)
		dma_pool_free(ha->s_dma_pool, ha->sfp_data, ha->sfp_data_dma);

	if (ha->ms_iocb)
		dma_pool_free(ha->s_dma_pool, ha->ms_iocb, ha->ms_iocb_dma);

	if (ha->ex_init_cb)
		dma_pool_free(ha->s_dma_pool,
			ha->ex_init_cb, ha->ex_init_cb_dma);

	if (ha->async_pd)
		dma_pool_free(ha->s_dma_pool, ha->async_pd, ha->async_pd_dma);

	if (ha->s_dma_pool)
		dma_pool_destroy(ha->s_dma_pool);

	if (ha->gid_list)
		dma_free_coherent(&ha->pdev->dev, qla2x00_gid_list_size(ha),
		ha->gid_list, ha->gid_list_dma);

	if (IS_QLA82XX(ha)) {
		if (!list_empty(&ha->gbl_dsd_list)) {
			struct dsd_dma *dsd_ptr, *tdsd_ptr;

			/* clean up allocated prev pool */
			list_for_each_entry_safe(dsd_ptr,
				tdsd_ptr, &ha->gbl_dsd_list, list) {
				dma_pool_free(ha->dl_dma_pool,
				dsd_ptr->dsd_addr, dsd_ptr->dsd_list_dma);
				list_del(&dsd_ptr->list);
				kfree(dsd_ptr);
			}
		}
	}

	if (ha->dl_dma_pool)
		dma_pool_destroy(ha->dl_dma_pool);

	if (ha->fcp_cmnd_dma_pool)
		dma_pool_destroy(ha->fcp_cmnd_dma_pool);

	if (ha->ctx_mempool)
		mempool_destroy(ha->ctx_mempool);

	qlt_mem_free(ha);

	if (ha->init_cb)
		dma_free_coherent(&ha->pdev->dev, ha->init_cb_size,
			ha->init_cb, ha->init_cb_dma);
	vfree(ha->optrom_buffer);
	kfree(ha->nvram);
	kfree(ha->npiv_info);
	kfree(ha->swl);
	kfree(ha->loop_id_map);

	ha->srb_mempool = NULL;
	ha->ctx_mempool = NULL;
	ha->sns_cmd = NULL;
	ha->sns_cmd_dma = 0;
	ha->ct_sns = NULL;
	ha->ct_sns_dma = 0;
	ha->ms_iocb = NULL;
	ha->ms_iocb_dma = 0;
	ha->init_cb = NULL;
	ha->init_cb_dma = 0;
	ha->ex_init_cb = NULL;
	ha->ex_init_cb_dma = 0;
	ha->async_pd = NULL;
	ha->async_pd_dma = 0;

	ha->s_dma_pool = NULL;
	ha->dl_dma_pool = NULL;
	ha->fcp_cmnd_dma_pool = NULL;

	ha->gid_list = NULL;
	ha->gid_list_dma = 0;

	ha->tgt.atio_ring = NULL;
	ha->tgt.atio_dma = 0;
	ha->tgt.tgt_vp_map = NULL;
}

struct scsi_qla_host *qla2x00_create_host(struct scsi_host_template *sht,
						struct qla_hw_data *ha)
{
	struct Scsi_Host *host;
	struct scsi_qla_host *vha = NULL;

	host = scsi_host_alloc(sht, sizeof(scsi_qla_host_t));
	if (host == NULL) {
		ql_log_pci(ql_log_fatal, ha->pdev, 0x0107,
		    "Failed to allocate host from the scsi layer, aborting.\n");
		goto fail;
	}

	/* Clear our data area */
	vha = shost_priv(host);
	memset(vha, 0, sizeof(scsi_qla_host_t));

	vha->host = host;
	vha->host_no = host->host_no;
	vha->hw = ha;

	INIT_LIST_HEAD(&vha->vp_fcports);
	INIT_LIST_HEAD(&vha->work_list);
	INIT_LIST_HEAD(&vha->list);

	spin_lock_init(&vha->work_lock);

	sprintf(vha->host_str, "%s_%ld", QLA2XXX_DRIVER_NAME, vha->host_no);
	ql_dbg(ql_dbg_init, vha, 0x0041,
	    "Allocated the host=%p hw=%p vha=%p dev_name=%s",
	    vha->host, vha->hw, vha,
	    dev_name(&(ha->pdev->dev)));

	return vha;

fail:
	return vha;
}

static struct qla_work_evt *
qla2x00_alloc_work(struct scsi_qla_host *vha, enum qla_work_type type)
{
	struct qla_work_evt *e;
	uint8_t bail;

	QLA_VHA_MARK_BUSY(vha, bail);
	if (bail)
		return NULL;

	e = kzalloc(sizeof(struct qla_work_evt), GFP_ATOMIC);
	if (!e) {
		QLA_VHA_MARK_NOT_BUSY(vha);
		return NULL;
	}

	INIT_LIST_HEAD(&e->list);
	e->type = type;
	e->flags = QLA_EVT_FLAG_FREE;
	return e;
}

static int
qla2x00_post_work(struct scsi_qla_host *vha, struct qla_work_evt *e)
{
	unsigned long flags;

	spin_lock_irqsave(&vha->work_lock, flags);
	list_add_tail(&e->list, &vha->work_list);
	spin_unlock_irqrestore(&vha->work_lock, flags);
	qla2xxx_wake_dpc(vha);

	return QLA_SUCCESS;
}

int
qla2x00_post_aen_work(struct scsi_qla_host *vha, enum fc_host_event_code code,
    u32 data)
{
	struct qla_work_evt *e;

	e = qla2x00_alloc_work(vha, QLA_EVT_AEN);
	if (!e)
		return QLA_FUNCTION_FAILED;

	e->u.aen.code = code;
	e->u.aen.data = data;
	return qla2x00_post_work(vha, e);
}

int
qla2x00_post_idc_ack_work(struct scsi_qla_host *vha, uint16_t *mb)
{
	struct qla_work_evt *e;

	e = qla2x00_alloc_work(vha, QLA_EVT_IDC_ACK);
	if (!e)
		return QLA_FUNCTION_FAILED;

	memcpy(e->u.idc_ack.mb, mb, QLA_IDC_ACK_REGS * sizeof(uint16_t));
	return qla2x00_post_work(vha, e);
}

#define qla2x00_post_async_work(name, type)	\
int qla2x00_post_async_##name##_work(		\
    struct scsi_qla_host *vha,			\
    fc_port_t *fcport, uint16_t *data)		\
{						\
	struct qla_work_evt *e;			\
						\
	e = qla2x00_alloc_work(vha, type);	\
	if (!e)					\
		return QLA_FUNCTION_FAILED;	\
						\
	e->u.logio.fcport = fcport;		\
	if (data) {				\
		e->u.logio.data[0] = data[0];	\
		e->u.logio.data[1] = data[1];	\
	}					\
	return qla2x00_post_work(vha, e);	\
}

qla2x00_post_async_work(login, QLA_EVT_ASYNC_LOGIN);
qla2x00_post_async_work(login_done, QLA_EVT_ASYNC_LOGIN_DONE);
qla2x00_post_async_work(logout, QLA_EVT_ASYNC_LOGOUT);
qla2x00_post_async_work(logout_done, QLA_EVT_ASYNC_LOGOUT_DONE);
qla2x00_post_async_work(adisc, QLA_EVT_ASYNC_ADISC);
qla2x00_post_async_work(adisc_done, QLA_EVT_ASYNC_ADISC_DONE);

int
qla2x00_post_uevent_work(struct scsi_qla_host *vha, u32 code)
{
	struct qla_work_evt *e;

	e = qla2x00_alloc_work(vha, QLA_EVT_UEVENT);
	if (!e)
		return QLA_FUNCTION_FAILED;

	e->u.uevent.code = code;
	return qla2x00_post_work(vha, e);
}

static void
qla2x00_uevent_emit(struct scsi_qla_host *vha, u32 code)
{
	char event_string[40];
	char *envp[] = { event_string, NULL };

	switch (code) {
	case QLA_UEVENT_CODE_FW_DUMP:
		snprintf(event_string, sizeof(event_string), "FW_DUMP=%ld",
		    vha->host_no);
		break;
	default:
		/* do nothing */
		break;
	}
	kobject_uevent_env(&vha->hw->pdev->dev.kobj, KOBJ_CHANGE, envp);
}

void
qla2x00_do_work(struct scsi_qla_host *vha)
{
	struct qla_work_evt *e, *tmp;
	unsigned long flags;
	LIST_HEAD(work);

	spin_lock_irqsave(&vha->work_lock, flags);
	list_splice_init(&vha->work_list, &work);
	spin_unlock_irqrestore(&vha->work_lock, flags);

	list_for_each_entry_safe(e, tmp, &work, list) {
		list_del_init(&e->list);

		switch (e->type) {
		case QLA_EVT_AEN:
			fc_host_post_event(vha->host, fc_get_event_number(),
			    e->u.aen.code, e->u.aen.data);
			break;
		case QLA_EVT_IDC_ACK:
			qla81xx_idc_ack(vha, e->u.idc_ack.mb);
			break;
		case QLA_EVT_ASYNC_LOGIN:
			qla2x00_async_login(vha, e->u.logio.fcport,
			    e->u.logio.data);
			break;
		case QLA_EVT_ASYNC_LOGIN_DONE:
			qla2x00_async_login_done(vha, e->u.logio.fcport,
			    e->u.logio.data);
			break;
		case QLA_EVT_ASYNC_LOGOUT:
			qla2x00_async_logout(vha, e->u.logio.fcport);
			break;
		case QLA_EVT_ASYNC_LOGOUT_DONE:
			qla2x00_async_logout_done(vha, e->u.logio.fcport,
			    e->u.logio.data);
			break;
		case QLA_EVT_ASYNC_ADISC:
			qla2x00_async_adisc(vha, e->u.logio.fcport,
			    e->u.logio.data);
			break;
		case QLA_EVT_ASYNC_ADISC_DONE:
			qla2x00_async_adisc_done(vha, e->u.logio.fcport,
			    e->u.logio.data);
			break;
		case QLA_EVT_UEVENT:
			qla2x00_uevent_emit(vha, e->u.uevent.code);
			break;
		}
		if (e->flags & QLA_EVT_FLAG_FREE)
			kfree(e);

		/* For each work completed decrement vha ref count */
		QLA_VHA_MARK_NOT_BUSY(vha);
	}
}

/* Relogins all the fcports of a vport
 * Context: dpc thread
 */
void qla2x00_relogin(struct scsi_qla_host *vha)
{
	fc_port_t       *fcport;
	int status;
	uint16_t        next_loopid = 0;
	struct qla_hw_data *ha = vha->hw;
	uint16_t data[2];

	list_for_each_entry(fcport, &vha->vp_fcports, list) {
	/*
	 * If the port is not ONLINE then try to login
	 * to it if we haven't run out of retries.
	 */
		if (atomic_read(&fcport->state) != FCS_ONLINE &&
		    fcport->login_retry && !(fcport->flags & FCF_ASYNC_SENT)) {
			fcport->login_retry--;
			if (fcport->flags & FCF_FABRIC_DEVICE) {
				if (fcport->flags & FCF_FCP2_DEVICE)
					ha->isp_ops->fabric_logout(vha,
							fcport->loop_id,
							fcport->d_id.b.domain,
							fcport->d_id.b.area,
							fcport->d_id.b.al_pa);

				if (fcport->loop_id == FC_NO_LOOP_ID) {
					fcport->loop_id = next_loopid =
					    ha->min_external_loopid;
					status = qla2x00_find_new_loop_id(
					    vha, fcport);
					if (status != QLA_SUCCESS) {
						/* Ran out of IDs to use */
						break;
					}
				}

				if (IS_ALOGIO_CAPABLE(ha)) {
					fcport->flags |= FCF_ASYNC_SENT;
					data[0] = 0;
					data[1] = QLA_LOGIO_LOGIN_RETRIED;
					status = qla2x00_post_async_login_work(
					    vha, fcport, data);
					if (status == QLA_SUCCESS)
						continue;
					/* Attempt a retry. */
					status = 1;
				} else {
					status = qla2x00_fabric_login(vha,
					    fcport, &next_loopid);
					if (status ==  QLA_SUCCESS) {
						int status2;
						uint8_t opts;

						opts = 0;
						if (fcport->flags &
						    FCF_FCP2_DEVICE)
							opts |= BIT_1;
							status2 =
							    qla2x00_get_port_database(
								vha, fcport,
								opts);
						if (status2 != QLA_SUCCESS)
							status = 1;
					}
				}
			} else
				status = qla2x00_local_device_login(vha,
								fcport);

			if (status == QLA_SUCCESS) {
				fcport->old_loop_id = fcport->loop_id;

				ql_dbg(ql_dbg_disc, vha, 0x2003,
				    "Port login OK: logged in ID 0x%x.\n",
				    fcport->loop_id);

				qla2x00_update_fcport(vha, fcport);

			} else if (status == 1) {
				set_bit(RELOGIN_NEEDED, &vha->dpc_flags);
				/* retry the login again */
				ql_dbg(ql_dbg_disc, vha, 0x2007,
				    "Retrying %d login again loop_id 0x%x.\n",
				    fcport->login_retry, fcport->loop_id);
			} else {
				fcport->login_retry = 0;
			}

			if (fcport->login_retry == 0 && status != QLA_SUCCESS)
				qla2x00_clear_loop_id(fcport);
		}
		if (test_bit(LOOP_RESYNC_NEEDED, &vha->dpc_flags))
			break;
	}
}

/* Schedule work on any of the dpc-workqueues */
void
qla83xx_schedule_work(scsi_qla_host_t *base_vha, int work_code)
{
	struct qla_hw_data *ha = base_vha->hw;

	switch (work_code) {
	case MBA_IDC_AEN: /* 0x8200 */
		if (ha->dpc_lp_wq)
			queue_work(ha->dpc_lp_wq, &ha->idc_aen);
		break;

	case QLA83XX_NIC_CORE_RESET: /* 0x1 */
		if (!ha->flags.nic_core_reset_hdlr_active) {
			if (ha->dpc_hp_wq)
				queue_work(ha->dpc_hp_wq, &ha->nic_core_reset);
		} else
			ql_dbg(ql_dbg_p3p, base_vha, 0xb05e,
			    "NIC Core reset is already active. Skip "
			    "scheduling it again.\n");
		break;
	case QLA83XX_IDC_STATE_HANDLER: /* 0x2 */
		if (ha->dpc_hp_wq)
			queue_work(ha->dpc_hp_wq, &ha->idc_state_handler);
		break;
	case QLA83XX_NIC_CORE_UNRECOVERABLE: /* 0x3 */
		if (ha->dpc_hp_wq)
			queue_work(ha->dpc_hp_wq, &ha->nic_core_unrecoverable);
		break;
	default:
		ql_log(ql_log_warn, base_vha, 0xb05f,
		    "Unknow work-code=0x%x.\n", work_code);
	}

	return;
}

/* Work: Perform NIC Core Unrecoverable state handling */
void
qla83xx_nic_core_unrecoverable_work(struct work_struct *work)
{
	struct qla_hw_data *ha =
		container_of(work, struct qla_hw_data, nic_core_unrecoverable);
	scsi_qla_host_t *base_vha = pci_get_drvdata(ha->pdev);
	uint32_t dev_state = 0;

	qla83xx_idc_lock(base_vha, 0);
	qla83xx_rd_reg(base_vha, QLA83XX_IDC_DEV_STATE, &dev_state);
	qla83xx_reset_ownership(base_vha);
	if (ha->flags.nic_core_reset_owner) {
		ha->flags.nic_core_reset_owner = 0;
		qla83xx_wr_reg(base_vha, QLA83XX_IDC_DEV_STATE,
		    QLA8XXX_DEV_FAILED);
		ql_log(ql_log_info, base_vha, 0xb060, "HW State: FAILED.\n");
		qla83xx_schedule_work(base_vha, QLA83XX_IDC_STATE_HANDLER);
	}
	qla83xx_idc_unlock(base_vha, 0);
}

/* Work: Execute IDC state handler */
void
qla83xx_idc_state_handler_work(struct work_struct *work)
{
	struct qla_hw_data *ha =
		container_of(work, struct qla_hw_data, idc_state_handler);
	scsi_qla_host_t *base_vha = pci_get_drvdata(ha->pdev);
	uint32_t dev_state = 0;

	qla83xx_idc_lock(base_vha, 0);
	qla83xx_rd_reg(base_vha, QLA83XX_IDC_DEV_STATE, &dev_state);
	if (dev_state == QLA8XXX_DEV_FAILED ||
			dev_state == QLA8XXX_DEV_NEED_QUIESCENT)
		qla83xx_idc_state_handler(base_vha);
	qla83xx_idc_unlock(base_vha, 0);
}

int
qla83xx_check_nic_core_fw_alive(scsi_qla_host_t *base_vha)
{
	int rval = QLA_SUCCESS;
	unsigned long heart_beat_wait = jiffies + (1 * HZ);
	uint32_t heart_beat_counter1, heart_beat_counter2;

	do {
		if (time_after(jiffies, heart_beat_wait)) {
			ql_dbg(ql_dbg_p3p, base_vha, 0xb07c,
			    "Nic Core f/w is not alive.\n");
			rval = QLA_FUNCTION_FAILED;
			break;
		}

		qla83xx_idc_lock(base_vha, 0);
		qla83xx_rd_reg(base_vha, QLA83XX_FW_HEARTBEAT,
		    &heart_beat_counter1);
		qla83xx_idc_unlock(base_vha, 0);
		msleep(100);
		qla83xx_idc_lock(base_vha, 0);
		qla83xx_rd_reg(base_vha, QLA83XX_FW_HEARTBEAT,
		    &heart_beat_counter2);
		qla83xx_idc_unlock(base_vha, 0);
	} while (heart_beat_counter1 == heart_beat_counter2);

	return rval;
}

/* Work: Perform NIC Core Reset handling */
void
qla83xx_nic_core_reset_work(struct work_struct *work)
{
	struct qla_hw_data *ha =
		container_of(work, struct qla_hw_data, nic_core_reset);
	scsi_qla_host_t *base_vha = pci_get_drvdata(ha->pdev);
	uint32_t dev_state = 0;

	if (IS_QLA2031(ha)) {
		if (qla2xxx_mctp_dump(base_vha) != QLA_SUCCESS)
			ql_log(ql_log_warn, base_vha, 0xb081,
			    "Failed to dump mctp\n");
		return;
	}

	if (!ha->flags.nic_core_reset_hdlr_active) {
		if (qla83xx_check_nic_core_fw_alive(base_vha) == QLA_SUCCESS) {
			qla83xx_idc_lock(base_vha, 0);
			qla83xx_rd_reg(base_vha, QLA83XX_IDC_DEV_STATE,
			    &dev_state);
			qla83xx_idc_unlock(base_vha, 0);
			if (dev_state != QLA8XXX_DEV_NEED_RESET) {
				ql_dbg(ql_dbg_p3p, base_vha, 0xb07a,
				    "Nic Core f/w is alive.\n");
				return;
			}
		}

		ha->flags.nic_core_reset_hdlr_active = 1;
		if (qla83xx_nic_core_reset(base_vha)) {
			/* NIC Core reset failed. */
			ql_dbg(ql_dbg_p3p, base_vha, 0xb061,
			    "NIC Core reset failed.\n");
		}
		ha->flags.nic_core_reset_hdlr_active = 0;
	}
}

/* Work: Handle 8200 IDC aens */
void
qla83xx_service_idc_aen(struct work_struct *work)
{
	struct qla_hw_data *ha =
		container_of(work, struct qla_hw_data, idc_aen);
	scsi_qla_host_t *base_vha = pci_get_drvdata(ha->pdev);
	uint32_t dev_state, idc_control;

	qla83xx_idc_lock(base_vha, 0);
	qla83xx_rd_reg(base_vha, QLA83XX_IDC_DEV_STATE, &dev_state);
	qla83xx_rd_reg(base_vha, QLA83XX_IDC_CONTROL, &idc_control);
	qla83xx_idc_unlock(base_vha, 0);
	if (dev_state == QLA8XXX_DEV_NEED_RESET) {
		if (idc_control & QLA83XX_IDC_GRACEFUL_RESET) {
			ql_dbg(ql_dbg_p3p, base_vha, 0xb062,
			    "Application requested NIC Core Reset.\n");
			qla83xx_schedule_work(base_vha, QLA83XX_NIC_CORE_RESET);
		} else if (qla83xx_check_nic_core_fw_alive(base_vha) ==
		    QLA_SUCCESS) {
			ql_dbg(ql_dbg_p3p, base_vha, 0xb07b,
			    "Other protocol driver requested NIC Core Reset.\n");
			qla83xx_schedule_work(base_vha, QLA83XX_NIC_CORE_RESET);
		}
	} else if (dev_state == QLA8XXX_DEV_FAILED ||
			dev_state == QLA8XXX_DEV_NEED_QUIESCENT) {
		qla83xx_schedule_work(base_vha, QLA83XX_IDC_STATE_HANDLER);
	}
}

static void
qla83xx_wait_logic(void)
{
	int i;

	/* Yield CPU */
	if (!in_interrupt()) {
		/*
		 * Wait about 200ms before retrying again.
		 * This controls the number of retries for single
		 * lock operation.
		 */
		msleep(100);
		schedule();
	} else {
		for (i = 0; i < 20; i++)
			cpu_relax(); /* This a nop instr on i386 */
	}
}

int
qla83xx_force_lock_recovery(scsi_qla_host_t *base_vha)
{
	int rval;
	uint32_t data;
	uint32_t idc_lck_rcvry_stage_mask = 0x3;
	uint32_t idc_lck_rcvry_owner_mask = 0x3c;
	struct qla_hw_data *ha = base_vha->hw;

	rval = qla83xx_rd_reg(base_vha, QLA83XX_IDC_LOCK_RECOVERY, &data);
	if (rval)
		return rval;

	if ((data & idc_lck_rcvry_stage_mask) > 0) {
		return QLA_SUCCESS;
	} else {
		data = (IDC_LOCK_RECOVERY_STAGE1) | (ha->portnum << 2);
		rval = qla83xx_wr_reg(base_vha, QLA83XX_IDC_LOCK_RECOVERY,
		    data);
		if (rval)
			return rval;

		msleep(200);

		rval = qla83xx_rd_reg(base_vha, QLA83XX_IDC_LOCK_RECOVERY,
		    &data);
		if (rval)
			return rval;

		if (((data & idc_lck_rcvry_owner_mask) >> 2) == ha->portnum) {
			data &= (IDC_LOCK_RECOVERY_STAGE2 |
					~(idc_lck_rcvry_stage_mask));
			rval = qla83xx_wr_reg(base_vha,
			    QLA83XX_IDC_LOCK_RECOVERY, data);
			if (rval)
				return rval;

			/* Forcefully perform IDC UnLock */
			rval = qla83xx_rd_reg(base_vha, QLA83XX_DRIVER_UNLOCK,
			    &data);
			if (rval)
				return rval;
			/* Clear lock-id by setting 0xff */
			rval = qla83xx_wr_reg(base_vha, QLA83XX_DRIVER_LOCKID,
			    0xff);
			if (rval)
				return rval;
			/* Clear lock-recovery by setting 0x0 */
			rval = qla83xx_wr_reg(base_vha,
			    QLA83XX_IDC_LOCK_RECOVERY, 0x0);
			if (rval)
				return rval;
		} else
			return QLA_SUCCESS;
	}

	return rval;
}

int
qla83xx_idc_lock_recovery(scsi_qla_host_t *base_vha)
{
	int rval = QLA_SUCCESS;
	uint32_t o_drv_lockid, n_drv_lockid;
	unsigned long lock_recovery_timeout;

	lock_recovery_timeout = jiffies + QLA83XX_MAX_LOCK_RECOVERY_WAIT;
retry_lockid:
	rval = qla83xx_rd_reg(base_vha, QLA83XX_DRIVER_LOCKID, &o_drv_lockid);
	if (rval)
		goto exit;

	/* MAX wait time before forcing IDC Lock recovery = 2 secs */
	if (time_after_eq(jiffies, lock_recovery_timeout)) {
		if (qla83xx_force_lock_recovery(base_vha) == QLA_SUCCESS)
			return QLA_SUCCESS;
		else
			return QLA_FUNCTION_FAILED;
	}

	rval = qla83xx_rd_reg(base_vha, QLA83XX_DRIVER_LOCKID, &n_drv_lockid);
	if (rval)
		goto exit;

	if (o_drv_lockid == n_drv_lockid) {
		qla83xx_wait_logic();
		goto retry_lockid;
	} else
		return QLA_SUCCESS;

exit:
	return rval;
}

void
qla83xx_idc_lock(scsi_qla_host_t *base_vha, uint16_t requester_id)
{
	uint16_t options = (requester_id << 15) | BIT_6;
	uint32_t data;
	struct qla_hw_data *ha = base_vha->hw;

	/* IDC-lock implementation using driver-lock/lock-id remote registers */
retry_lock:
	if (qla83xx_rd_reg(base_vha, QLA83XX_DRIVER_LOCK, &data)
	    == QLA_SUCCESS) {
		if (data) {
			/* Setting lock-id to our function-number */
			qla83xx_wr_reg(base_vha, QLA83XX_DRIVER_LOCKID,
			    ha->portnum);
		} else {
			ql_dbg(ql_dbg_p3p, base_vha, 0xb063,
			    "Failed to acquire IDC lock. retrying...\n");

			/* Retry/Perform IDC-Lock recovery */
			if (qla83xx_idc_lock_recovery(base_vha)
			    == QLA_SUCCESS) {
				qla83xx_wait_logic();
				goto retry_lock;
			} else
				ql_log(ql_log_warn, base_vha, 0xb075,
				    "IDC Lock recovery FAILED.\n");
		}

	}

	return;

	/* XXX: IDC-lock implementation using access-control mbx */
retry_lock2:
	if (qla83xx_access_control(base_vha, options, 0, 0, NULL)) {
		ql_dbg(ql_dbg_p3p, base_vha, 0xb072,
		    "Failed to acquire IDC lock. retrying...\n");
		/* Retry/Perform IDC-Lock recovery */
		if (qla83xx_idc_lock_recovery(base_vha) == QLA_SUCCESS) {
			qla83xx_wait_logic();
			goto retry_lock2;
		} else
			ql_log(ql_log_warn, base_vha, 0xb076,
			    "IDC Lock recovery FAILED.\n");
	}

	return;
}

void
qla83xx_idc_unlock(scsi_qla_host_t *base_vha, uint16_t requester_id)
{
	uint16_t options = (requester_id << 15) | BIT_7, retry;
	uint32_t data;
	struct qla_hw_data *ha = base_vha->hw;

	/* IDC-unlock implementation using driver-unlock/lock-id
	 * remote registers
	 */
	retry = 0;
retry_unlock:
	if (qla83xx_rd_reg(base_vha, QLA83XX_DRIVER_LOCKID, &data)
	    == QLA_SUCCESS) {
		if (data == ha->portnum) {
			qla83xx_rd_reg(base_vha, QLA83XX_DRIVER_UNLOCK, &data);
			/* Clearing lock-id by setting 0xff */
			qla83xx_wr_reg(base_vha, QLA83XX_DRIVER_LOCKID, 0xff);
		} else if (retry < 10) {
			/* SV: XXX: IDC unlock retrying needed here? */

			/* Retry for IDC-unlock */
			qla83xx_wait_logic();
			retry++;
			ql_dbg(ql_dbg_p3p, base_vha, 0xb064,
			    "Failed to release IDC lock, retyring=%d\n", retry);
			goto retry_unlock;
		}
	} else if (retry < 10) {
		/* Retry for IDC-unlock */
		qla83xx_wait_logic();
		retry++;
		ql_dbg(ql_dbg_p3p, base_vha, 0xb065,
		    "Failed to read drv-lockid, retyring=%d\n", retry);
		goto retry_unlock;
	}

	return;

	/* XXX: IDC-unlock implementation using access-control mbx */
	retry = 0;
retry_unlock2:
	if (qla83xx_access_control(base_vha, options, 0, 0, NULL)) {
		if (retry < 10) {
			/* Retry for IDC-unlock */
			qla83xx_wait_logic();
			retry++;
			ql_dbg(ql_dbg_p3p, base_vha, 0xb066,
			    "Failed to release IDC lock, retyring=%d\n", retry);
			goto retry_unlock2;
		}
	}

	return;
}

int
__qla83xx_set_drv_presence(scsi_qla_host_t *vha)
{
	int rval = QLA_SUCCESS;
	struct qla_hw_data *ha = vha->hw;
	uint32_t drv_presence;

	rval = qla83xx_rd_reg(vha, QLA83XX_IDC_DRV_PRESENCE, &drv_presence);
	if (rval == QLA_SUCCESS) {
		drv_presence |= (1 << ha->portnum);
		rval = qla83xx_wr_reg(vha, QLA83XX_IDC_DRV_PRESENCE,
		    drv_presence);
	}

	return rval;
}

int
qla83xx_set_drv_presence(scsi_qla_host_t *vha)
{
	int rval = QLA_SUCCESS;

	qla83xx_idc_lock(vha, 0);
	rval = __qla83xx_set_drv_presence(vha);
	qla83xx_idc_unlock(vha, 0);

	return rval;
}

int
__qla83xx_clear_drv_presence(scsi_qla_host_t *vha)
{
	int rval = QLA_SUCCESS;
	struct qla_hw_data *ha = vha->hw;
	uint32_t drv_presence;

	rval = qla83xx_rd_reg(vha, QLA83XX_IDC_DRV_PRESENCE, &drv_presence);
	if (rval == QLA_SUCCESS) {
		drv_presence &= ~(1 << ha->portnum);
		rval = qla83xx_wr_reg(vha, QLA83XX_IDC_DRV_PRESENCE,
		    drv_presence);
	}

	return rval;
}

int
qla83xx_clear_drv_presence(scsi_qla_host_t *vha)
{
	int rval = QLA_SUCCESS;

	qla83xx_idc_lock(vha, 0);
	rval = __qla83xx_clear_drv_presence(vha);
	qla83xx_idc_unlock(vha, 0);

	return rval;
}

void
qla83xx_need_reset_handler(scsi_qla_host_t *vha)
{
	struct qla_hw_data *ha = vha->hw;
	uint32_t drv_ack, drv_presence;
	unsigned long ack_timeout;

	/* Wait for IDC ACK from all functions (DRV-ACK == DRV-PRESENCE) */
	ack_timeout = jiffies + (ha->fcoe_reset_timeout * HZ);
	while (1) {
		qla83xx_rd_reg(vha, QLA83XX_IDC_DRIVER_ACK, &drv_ack);
		qla83xx_rd_reg(vha, QLA83XX_IDC_DRV_PRESENCE, &drv_presence);
		if (drv_ack == drv_presence)
			break;

		if (time_after_eq(jiffies, ack_timeout)) {
			ql_log(ql_log_warn, vha, 0xb067,
			    "RESET ACK TIMEOUT! drv_presence=0x%x "
			    "drv_ack=0x%x\n", drv_presence, drv_ack);
			/*
			 * The function(s) which did not ack in time are forced
			 * to withdraw any further participation in the IDC
			 * reset.
			 */
			if (drv_ack != drv_presence)
				qla83xx_wr_reg(vha, QLA83XX_IDC_DRV_PRESENCE,
				    drv_ack);
			break;
		}

		qla83xx_idc_unlock(vha, 0);
		msleep(1000);
		qla83xx_idc_lock(vha, 0);
	}

	qla83xx_wr_reg(vha, QLA83XX_IDC_DEV_STATE, QLA8XXX_DEV_COLD);
	ql_log(ql_log_info, vha, 0xb068, "HW State: COLD/RE-INIT.\n");
}

int
qla83xx_device_bootstrap(scsi_qla_host_t *vha)
{
	int rval = QLA_SUCCESS;
	uint32_t idc_control;

	qla83xx_wr_reg(vha, QLA83XX_IDC_DEV_STATE, QLA8XXX_DEV_INITIALIZING);
	ql_log(ql_log_info, vha, 0xb069, "HW State: INITIALIZING.\n");

	/* Clearing IDC-Control Graceful-Reset Bit before resetting f/w */
	__qla83xx_get_idc_control(vha, &idc_control);
	idc_control &= ~QLA83XX_IDC_GRACEFUL_RESET;
	__qla83xx_set_idc_control(vha, 0);

	qla83xx_idc_unlock(vha, 0);
	rval = qla83xx_restart_nic_firmware(vha);
	qla83xx_idc_lock(vha, 0);

	if (rval != QLA_SUCCESS) {
		ql_log(ql_log_fatal, vha, 0xb06a,
		    "Failed to restart NIC f/w.\n");
		qla83xx_wr_reg(vha, QLA83XX_IDC_DEV_STATE, QLA8XXX_DEV_FAILED);
		ql_log(ql_log_info, vha, 0xb06b, "HW State: FAILED.\n");
	} else {
		ql_dbg(ql_dbg_p3p, vha, 0xb06c,
		    "Success in restarting nic f/w.\n");
		qla83xx_wr_reg(vha, QLA83XX_IDC_DEV_STATE, QLA8XXX_DEV_READY);
		ql_log(ql_log_info, vha, 0xb06d, "HW State: READY.\n");
	}

	return rval;
}

/* Assumes idc_lock always held on entry */
int
qla83xx_idc_state_handler(scsi_qla_host_t *base_vha)
{
	struct qla_hw_data *ha = base_vha->hw;
	int rval = QLA_SUCCESS;
	unsigned long dev_init_timeout;
	uint32_t dev_state;

	/* Wait for MAX-INIT-TIMEOUT for the device to go ready */
	dev_init_timeout = jiffies + (ha->fcoe_dev_init_timeout * HZ);

	while (1) {

		if (time_after_eq(jiffies, dev_init_timeout)) {
			ql_log(ql_log_warn, base_vha, 0xb06e,
			    "Initialization TIMEOUT!\n");
			/* Init timeout. Disable further NIC Core
			 * communication.
			 */
			qla83xx_wr_reg(base_vha, QLA83XX_IDC_DEV_STATE,
				QLA8XXX_DEV_FAILED);
			ql_log(ql_log_info, base_vha, 0xb06f,
			    "HW State: FAILED.\n");
		}

		qla83xx_rd_reg(base_vha, QLA83XX_IDC_DEV_STATE, &dev_state);
		switch (dev_state) {
		case QLA8XXX_DEV_READY:
			if (ha->flags.nic_core_reset_owner)
				qla83xx_idc_audit(base_vha,
				    IDC_AUDIT_COMPLETION);
			ha->flags.nic_core_reset_owner = 0;
			ql_dbg(ql_dbg_p3p, base_vha, 0xb070,
			    "Reset_owner reset by 0x%x.\n",
			    ha->portnum);
			goto exit;
		case QLA8XXX_DEV_COLD:
			if (ha->flags.nic_core_reset_owner)
				rval = qla83xx_device_bootstrap(base_vha);
			else {
			/* Wait for AEN to change device-state */
				qla83xx_idc_unlock(base_vha, 0);
				msleep(1000);
				qla83xx_idc_lock(base_vha, 0);
			}
			break;
		case QLA8XXX_DEV_INITIALIZING:
			/* Wait for AEN to change device-state */
			qla83xx_idc_unlock(base_vha, 0);
			msleep(1000);
			qla83xx_idc_lock(base_vha, 0);
			break;
		case QLA8XXX_DEV_NEED_RESET:
			if (!ql2xdontresethba && ha->flags.nic_core_reset_owner)
				qla83xx_need_reset_handler(base_vha);
			else {
				/* Wait for AEN to change device-state */
				qla83xx_idc_unlock(base_vha, 0);
				msleep(1000);
				qla83xx_idc_lock(base_vha, 0);
			}
			/* reset timeout value after need reset handler */
			dev_init_timeout = jiffies +
			    (ha->fcoe_dev_init_timeout * HZ);
			break;
		case QLA8XXX_DEV_NEED_QUIESCENT:
			/* XXX: DEBUG for now */
			qla83xx_idc_unlock(base_vha, 0);
			msleep(1000);
			qla83xx_idc_lock(base_vha, 0);
			break;
		case QLA8XXX_DEV_QUIESCENT:
			/* XXX: DEBUG for now */
			if (ha->flags.quiesce_owner)
				goto exit;

			qla83xx_idc_unlock(base_vha, 0);
			msleep(1000);
			qla83xx_idc_lock(base_vha, 0);
			dev_init_timeout = jiffies +
			    (ha->fcoe_dev_init_timeout * HZ);
			break;
		case QLA8XXX_DEV_FAILED:
			if (ha->flags.nic_core_reset_owner)
				qla83xx_idc_audit(base_vha,
				    IDC_AUDIT_COMPLETION);
			ha->flags.nic_core_reset_owner = 0;
			__qla83xx_clear_drv_presence(base_vha);
			qla83xx_idc_unlock(base_vha, 0);
			qla8xxx_dev_failed_handler(base_vha);
			rval = QLA_FUNCTION_FAILED;
			qla83xx_idc_lock(base_vha, 0);
			goto exit;
		case QLA8XXX_BAD_VALUE:
			qla83xx_idc_unlock(base_vha, 0);
			msleep(1000);
			qla83xx_idc_lock(base_vha, 0);
			break;
		default:
			ql_log(ql_log_warn, base_vha, 0xb071,
			    "Unknow Device State: %x.\n", dev_state);
			qla83xx_idc_unlock(base_vha, 0);
			qla8xxx_dev_failed_handler(base_vha);
			rval = QLA_FUNCTION_FAILED;
			qla83xx_idc_lock(base_vha, 0);
			goto exit;
		}
	}

exit:
	return rval;
}

/**************************************************************************
* qla2x00_do_dpc
*   This kernel thread is a task that is schedule by the interrupt handler
*   to perform the background processing for interrupts.
*
* Notes:
* This task always run in the context of a kernel thread.  It
* is kick-off by the driver's detect code and starts up
* up one per adapter. It immediately goes to sleep and waits for
* some fibre event.  When either the interrupt handler or
* the timer routine detects a event it will one of the task
* bits then wake us up.
**************************************************************************/
static int
qla2x00_do_dpc(void *data)
{
	int		rval;
	scsi_qla_host_t *base_vha;
	struct qla_hw_data *ha;

	ha = (struct qla_hw_data *)data;
	base_vha = pci_get_drvdata(ha->pdev);

	set_user_nice(current, -20);

	set_current_state(TASK_INTERRUPTIBLE);
	while (!kthread_should_stop()) {
		ql_dbg(ql_dbg_dpc, base_vha, 0x4000,
		    "DPC handler sleeping.\n");

		schedule();
		__set_current_state(TASK_RUNNING);

		if (!base_vha->flags.init_done || ha->flags.mbox_busy)
			goto end_loop;

		if (ha->flags.eeh_busy) {
			ql_dbg(ql_dbg_dpc, base_vha, 0x4003,
			    "eeh_busy=%d.\n", ha->flags.eeh_busy);
			goto end_loop;
		}

		ha->dpc_active = 1;

		ql_dbg(ql_dbg_dpc + ql_dbg_verbose, base_vha, 0x4001,
		    "DPC handler waking up, dpc_flags=0x%lx.\n",
		    base_vha->dpc_flags);

		qla2x00_do_work(base_vha);

		if (IS_QLA82XX(ha)) {
			if (test_and_clear_bit(ISP_UNRECOVERABLE,
				&base_vha->dpc_flags)) {
				qla82xx_idc_lock(ha);
				qla82xx_wr_32(ha, QLA82XX_CRB_DEV_STATE,
					QLA8XXX_DEV_FAILED);
				qla82xx_idc_unlock(ha);
				ql_log(ql_log_info, base_vha, 0x4004,
				    "HW State: FAILED.\n");
				qla82xx_device_state_handler(base_vha);
				continue;
			}

			if (test_and_clear_bit(FCOE_CTX_RESET_NEEDED,
				&base_vha->dpc_flags)) {

				ql_dbg(ql_dbg_dpc, base_vha, 0x4005,
				    "FCoE context reset scheduled.\n");
				if (!(test_and_set_bit(ABORT_ISP_ACTIVE,
					&base_vha->dpc_flags))) {
					if (qla82xx_fcoe_ctx_reset(base_vha)) {
						/* FCoE-ctx reset failed.
						 * Escalate to chip-reset
						 */
						set_bit(ISP_ABORT_NEEDED,
							&base_vha->dpc_flags);
					}
					clear_bit(ABORT_ISP_ACTIVE,
						&base_vha->dpc_flags);
				}

				ql_dbg(ql_dbg_dpc, base_vha, 0x4006,
				    "FCoE context reset end.\n");
			}
		}

		if (test_and_clear_bit(ISP_ABORT_NEEDED,
						&base_vha->dpc_flags)) {

			ql_dbg(ql_dbg_dpc, base_vha, 0x4007,
			    "ISP abort scheduled.\n");
			if (!(test_and_set_bit(ABORT_ISP_ACTIVE,
			    &base_vha->dpc_flags))) {

				if (ha->isp_ops->abort_isp(base_vha)) {
					/* failed. retry later */
					set_bit(ISP_ABORT_NEEDED,
					    &base_vha->dpc_flags);
				}
				clear_bit(ABORT_ISP_ACTIVE,
						&base_vha->dpc_flags);
			}

			ql_dbg(ql_dbg_dpc, base_vha, 0x4008,
			    "ISP abort end.\n");
		}

		if (test_bit(FCPORT_UPDATE_NEEDED, &base_vha->dpc_flags)) {
			qla2x00_update_fcports(base_vha);
			clear_bit(FCPORT_UPDATE_NEEDED, &base_vha->dpc_flags);
		}

		if (test_bit(SCR_PENDING, &base_vha->dpc_flags)) {
			int ret;
			ret = qla2x00_send_change_request(base_vha, 0x3, 0);
			if (ret != QLA_SUCCESS)
				ql_log(ql_log_warn, base_vha, 0x121,
				    "Failed to enable receiving of RSCN "
				    "requests: 0x%x.\n", ret);
			clear_bit(SCR_PENDING, &base_vha->dpc_flags);
		}

		if (test_bit(ISP_QUIESCE_NEEDED, &base_vha->dpc_flags)) {
			ql_dbg(ql_dbg_dpc, base_vha, 0x4009,
			    "Quiescence mode scheduled.\n");
			if (IS_QLA82XX(ha)) {
				qla82xx_device_state_handler(base_vha);
				clear_bit(ISP_QUIESCE_NEEDED,
				    &base_vha->dpc_flags);
				if (!ha->flags.quiesce_owner) {
					qla2x00_perform_loop_resync(base_vha);

					qla82xx_idc_lock(ha);
					qla82xx_clear_qsnt_ready(base_vha);
					qla82xx_idc_unlock(ha);
				}
			} else {
				clear_bit(ISP_QUIESCE_NEEDED,
				    &base_vha->dpc_flags);
				qla2x00_quiesce_io(base_vha);
			}
			ql_dbg(ql_dbg_dpc, base_vha, 0x400a,
			    "Quiescence mode end.\n");
		}

		if (test_and_clear_bit(RESET_MARKER_NEEDED,
							&base_vha->dpc_flags) &&
		    (!(test_and_set_bit(RESET_ACTIVE, &base_vha->dpc_flags)))) {

			ql_dbg(ql_dbg_dpc, base_vha, 0x400b,
			    "Reset marker scheduled.\n");
			qla2x00_rst_aen(base_vha);
			clear_bit(RESET_ACTIVE, &base_vha->dpc_flags);
			ql_dbg(ql_dbg_dpc, base_vha, 0x400c,
			    "Reset marker end.\n");
		}

		/* Retry each device up to login retry count */
		if ((test_and_clear_bit(RELOGIN_NEEDED,
						&base_vha->dpc_flags)) &&
		    !test_bit(LOOP_RESYNC_NEEDED, &base_vha->dpc_flags) &&
		    atomic_read(&base_vha->loop_state) != LOOP_DOWN) {

			ql_dbg(ql_dbg_dpc, base_vha, 0x400d,
			    "Relogin scheduled.\n");
			qla2x00_relogin(base_vha);
			ql_dbg(ql_dbg_dpc, base_vha, 0x400e,
			    "Relogin end.\n");
		}

		if (test_and_clear_bit(LOOP_RESYNC_NEEDED,
							&base_vha->dpc_flags)) {

			ql_dbg(ql_dbg_dpc, base_vha, 0x400f,
			    "Loop resync scheduled.\n");

			if (!(test_and_set_bit(LOOP_RESYNC_ACTIVE,
			    &base_vha->dpc_flags))) {

				rval = qla2x00_loop_resync(base_vha);

				clear_bit(LOOP_RESYNC_ACTIVE,
						&base_vha->dpc_flags);
			}

			ql_dbg(ql_dbg_dpc, base_vha, 0x4010,
			    "Loop resync end.\n");
		}

		if (test_bit(NPIV_CONFIG_NEEDED, &base_vha->dpc_flags) &&
		    atomic_read(&base_vha->loop_state) == LOOP_READY) {
			clear_bit(NPIV_CONFIG_NEEDED, &base_vha->dpc_flags);
			qla2xxx_flash_npiv_conf(base_vha);
		}

		if (test_and_clear_bit(HOST_RAMP_DOWN_QUEUE_DEPTH,
		    &base_vha->dpc_flags)) {
			/* Prevents simultaneous ramp up and down */
			clear_bit(HOST_RAMP_UP_QUEUE_DEPTH,
			    &base_vha->dpc_flags);
			qla2x00_host_ramp_down_queuedepth(base_vha);
		}

		if (test_and_clear_bit(HOST_RAMP_UP_QUEUE_DEPTH,
		    &base_vha->dpc_flags))
			qla2x00_host_ramp_up_queuedepth(base_vha);

		if (!ha->interrupts_on)
			ha->isp_ops->enable_intrs(ha);

		if (test_and_clear_bit(BEACON_BLINK_NEEDED,
					&base_vha->dpc_flags))
			ha->isp_ops->beacon_blink(base_vha);

		qla2x00_do_dpc_all_vps(base_vha);

		ha->dpc_active = 0;
end_loop:
		set_current_state(TASK_INTERRUPTIBLE);
	} /* End of while(1) */
	__set_current_state(TASK_RUNNING);

	ql_dbg(ql_dbg_dpc, base_vha, 0x4011,
	    "DPC handler exiting.\n");

	/*
	 * Make sure that nobody tries to wake us up again.
	 */
	ha->dpc_active = 0;

	/* Cleanup any residual CTX SRBs. */
	qla2x00_abort_all_cmds(base_vha, DID_NO_CONNECT << 16);

	return 0;
}

void
qla2xxx_wake_dpc(struct scsi_qla_host *vha)
{
	struct qla_hw_data *ha = vha->hw;
	struct task_struct *t = ha->dpc_thread;

	if (!test_bit(UNLOADING, &vha->dpc_flags) && t)
		wake_up_process(t);
}

/*
*  qla2x00_rst_aen
*      Processes asynchronous reset.
*
* Input:
*      ha  = adapter block pointer.
*/
static void
qla2x00_rst_aen(scsi_qla_host_t *vha)
{
	if (vha->flags.online && !vha->flags.reset_active &&
	    !atomic_read(&vha->loop_down_timer) &&
	    !(test_bit(ABORT_ISP_ACTIVE, &vha->dpc_flags))) {
		do {
			clear_bit(RESET_MARKER_NEEDED, &vha->dpc_flags);

			/*
			 * Issue marker command only when we are going to start
			 * the I/O.
			 */
			vha->marker_needed = 1;
		} while (!atomic_read(&vha->loop_down_timer) &&
		    (test_bit(RESET_MARKER_NEEDED, &vha->dpc_flags)));
	}
}

/**************************************************************************
*   qla2x00_timer
*
* Description:
*   One second timer
*
* Context: Interrupt
***************************************************************************/
void
qla2x00_timer(scsi_qla_host_t *vha)
{
	unsigned long	cpu_flags = 0;
	int		start_dpc = 0;
	int		index;
	srb_t		*sp;
	uint16_t        w;
	struct qla_hw_data *ha = vha->hw;
	struct req_que *req;

	if (ha->flags.eeh_busy) {
		ql_dbg(ql_dbg_timer, vha, 0x6000,
		    "EEH = %d, restarting timer.\n",
		    ha->flags.eeh_busy);
		qla2x00_restart_timer(vha, WATCH_INTERVAL);
		return;
	}

	/* Hardware read to raise pending EEH errors during mailbox waits. */
	if (!pci_channel_offline(ha->pdev))
		pci_read_config_word(ha->pdev, PCI_VENDOR_ID, &w);

	/* Make sure qla82xx_watchdog is run only for physical port */
	if (!vha->vp_idx && IS_QLA82XX(ha)) {
		if (test_bit(ISP_QUIESCE_NEEDED, &vha->dpc_flags))
			start_dpc++;
		qla82xx_watchdog(vha);
	}

	/* Loop down handler. */
	if (atomic_read(&vha->loop_down_timer) > 0 &&
	    !(test_bit(ABORT_ISP_ACTIVE, &vha->dpc_flags)) &&
	    !(test_bit(FCOE_CTX_RESET_NEEDED, &vha->dpc_flags))
		&& vha->flags.online) {

		if (atomic_read(&vha->loop_down_timer) ==
		    vha->loop_down_abort_time) {

			ql_log(ql_log_info, vha, 0x6008,
			    "Loop down - aborting the queues before time expires.\n");

			if (!IS_QLA2100(ha) && vha->link_down_timeout)
				atomic_set(&vha->loop_state, LOOP_DEAD);

			/*
			 * Schedule an ISP abort to return any FCP2-device
			 * commands.
			 */
			/* NPIV - scan physical port only */
			if (!vha->vp_idx) {
				spin_lock_irqsave(&ha->hardware_lock,
				    cpu_flags);
				req = ha->req_q_map[0];
				for (index = 1;
				    index < req->num_outstanding_cmds;
				    index++) {
					fc_port_t *sfcp;

					sp = req->outstanding_cmds[index];
					if (!sp)
						continue;
					if (sp->type != SRB_SCSI_CMD)
						continue;
					sfcp = sp->fcport;
					if (!(sfcp->flags & FCF_FCP2_DEVICE))
						continue;

					if (IS_QLA82XX(ha))
						set_bit(FCOE_CTX_RESET_NEEDED,
							&vha->dpc_flags);
					else
						set_bit(ISP_ABORT_NEEDED,
							&vha->dpc_flags);
					break;
				}
				spin_unlock_irqrestore(&ha->hardware_lock,
								cpu_flags);
			}
			start_dpc++;
		}

		/* if the loop has been down for 4 minutes, reinit adapter */
		if (atomic_dec_and_test(&vha->loop_down_timer) != 0) {
			if (!(vha->device_flags & DFLG_NO_CABLE)) {
				ql_log(ql_log_warn, vha, 0x6009,
				    "Loop down - aborting ISP.\n");

				if (IS_QLA82XX(ha))
					set_bit(FCOE_CTX_RESET_NEEDED,
						&vha->dpc_flags);
				else
					set_bit(ISP_ABORT_NEEDED,
						&vha->dpc_flags);
			}
		}
		ql_dbg(ql_dbg_timer, vha, 0x600a,
		    "Loop down - seconds remaining %d.\n",
		    atomic_read(&vha->loop_down_timer));
	}

	/* Check if beacon LED needs to be blinked for physical host only */
	if (!vha->vp_idx && (ha->beacon_blink_led == 1)) {
		/* There is no beacon_blink function for ISP82xx */
		if (!IS_QLA82XX(ha)) {
			set_bit(BEACON_BLINK_NEEDED, &vha->dpc_flags);
			start_dpc++;
		}
	}

	/* Process any deferred work. */
	if (!list_empty(&vha->work_list))
		start_dpc++;

	/* Schedule the DPC routine if needed */
	if ((test_bit(ISP_ABORT_NEEDED, &vha->dpc_flags) ||
	    test_bit(LOOP_RESYNC_NEEDED, &vha->dpc_flags) ||
	    test_bit(FCPORT_UPDATE_NEEDED, &vha->dpc_flags) ||
	    start_dpc ||
	    test_bit(RESET_MARKER_NEEDED, &vha->dpc_flags) ||
	    test_bit(BEACON_BLINK_NEEDED, &vha->dpc_flags) ||
	    test_bit(ISP_UNRECOVERABLE, &vha->dpc_flags) ||
	    test_bit(FCOE_CTX_RESET_NEEDED, &vha->dpc_flags) ||
	    test_bit(VP_DPC_NEEDED, &vha->dpc_flags) ||
	    test_bit(RELOGIN_NEEDED, &vha->dpc_flags) ||
	    test_bit(HOST_RAMP_DOWN_QUEUE_DEPTH, &vha->dpc_flags) ||
	    test_bit(HOST_RAMP_UP_QUEUE_DEPTH, &vha->dpc_flags))) {
		ql_dbg(ql_dbg_timer, vha, 0x600b,
		    "isp_abort_needed=%d loop_resync_needed=%d "
		    "fcport_update_needed=%d start_dpc=%d "
		    "reset_marker_needed=%d",
		    test_bit(ISP_ABORT_NEEDED, &vha->dpc_flags),
		    test_bit(LOOP_RESYNC_NEEDED, &vha->dpc_flags),
		    test_bit(FCPORT_UPDATE_NEEDED, &vha->dpc_flags),
		    start_dpc,
		    test_bit(RESET_MARKER_NEEDED, &vha->dpc_flags));
		ql_dbg(ql_dbg_timer, vha, 0x600c,
		    "beacon_blink_needed=%d isp_unrecoverable=%d "
		    "fcoe_ctx_reset_needed=%d vp_dpc_needed=%d "
		    "relogin_needed=%d, host_ramp_down_needed=%d "
		    "host_ramp_up_needed=%d.\n",
		    test_bit(BEACON_BLINK_NEEDED, &vha->dpc_flags),
		    test_bit(ISP_UNRECOVERABLE, &vha->dpc_flags),
		    test_bit(FCOE_CTX_RESET_NEEDED, &vha->dpc_flags),
		    test_bit(VP_DPC_NEEDED, &vha->dpc_flags),
		    test_bit(RELOGIN_NEEDED, &vha->dpc_flags),
		    test_bit(HOST_RAMP_UP_QUEUE_DEPTH, &vha->dpc_flags),
		    test_bit(HOST_RAMP_DOWN_QUEUE_DEPTH, &vha->dpc_flags));
		qla2xxx_wake_dpc(vha);
	}

	qla2x00_restart_timer(vha, WATCH_INTERVAL);
}

/* Firmware interface routines. */

#define FW_BLOBS	10
#define FW_ISP21XX	0
#define FW_ISP22XX	1
#define FW_ISP2300	2
#define FW_ISP2322	3
#define FW_ISP24XX	4
#define FW_ISP25XX	5
#define FW_ISP81XX	6
#define FW_ISP82XX	7
#define FW_ISP2031	8
#define FW_ISP8031	9

#define FW_FILE_ISP21XX	"ql2100_fw.bin"
#define FW_FILE_ISP22XX	"ql2200_fw.bin"
#define FW_FILE_ISP2300	"ql2300_fw.bin"
#define FW_FILE_ISP2322	"ql2322_fw.bin"
#define FW_FILE_ISP24XX	"ql2400_fw.bin"
#define FW_FILE_ISP25XX	"ql2500_fw.bin"
#define FW_FILE_ISP81XX	"ql8100_fw.bin"
#define FW_FILE_ISP82XX	"ql8200_fw.bin"
#define FW_FILE_ISP2031	"ql2600_fw.bin"
#define FW_FILE_ISP8031	"ql8300_fw.bin"

static DEFINE_MUTEX(qla_fw_lock);

static struct fw_blob qla_fw_blobs[FW_BLOBS] = {
	{ .name = FW_FILE_ISP21XX, .segs = { 0x1000, 0 }, },
	{ .name = FW_FILE_ISP22XX, .segs = { 0x1000, 0 }, },
	{ .name = FW_FILE_ISP2300, .segs = { 0x800, 0 }, },
	{ .name = FW_FILE_ISP2322, .segs = { 0x800, 0x1c000, 0x1e000, 0 }, },
	{ .name = FW_FILE_ISP24XX, },
	{ .name = FW_FILE_ISP25XX, },
	{ .name = FW_FILE_ISP81XX, },
	{ .name = FW_FILE_ISP82XX, },
	{ .name = FW_FILE_ISP2031, },
	{ .name = FW_FILE_ISP8031, },
};

struct fw_blob *
qla2x00_request_firmware(scsi_qla_host_t *vha)
{
	struct qla_hw_data *ha = vha->hw;
	struct fw_blob *blob;

	if (IS_QLA2100(ha)) {
		blob = &qla_fw_blobs[FW_ISP21XX];
	} else if (IS_QLA2200(ha)) {
		blob = &qla_fw_blobs[FW_ISP22XX];
	} else if (IS_QLA2300(ha) || IS_QLA2312(ha) || IS_QLA6312(ha)) {
		blob = &qla_fw_blobs[FW_ISP2300];
	} else if (IS_QLA2322(ha) || IS_QLA6322(ha)) {
		blob = &qla_fw_blobs[FW_ISP2322];
	} else if (IS_QLA24XX_TYPE(ha)) {
		blob = &qla_fw_blobs[FW_ISP24XX];
	} else if (IS_QLA25XX(ha)) {
		blob = &qla_fw_blobs[FW_ISP25XX];
	} else if (IS_QLA81XX(ha)) {
		blob = &qla_fw_blobs[FW_ISP81XX];
	} else if (IS_QLA82XX(ha)) {
		blob = &qla_fw_blobs[FW_ISP82XX];
	} else if (IS_QLA2031(ha)) {
		blob = &qla_fw_blobs[FW_ISP2031];
	} else if (IS_QLA8031(ha)) {
		blob = &qla_fw_blobs[FW_ISP8031];
	} else {
		return NULL;
	}

	mutex_lock(&qla_fw_lock);
	if (blob->fw)
		goto out;

	if (request_firmware(&blob->fw, blob->name, &ha->pdev->dev)) {
		ql_log(ql_log_warn, vha, 0x0063,
		    "Failed to load firmware image (%s).\n", blob->name);
		blob->fw = NULL;
		blob = NULL;
		goto out;
	}

out:
	mutex_unlock(&qla_fw_lock);
	return blob;
}

static void
qla2x00_release_firmware(void)
{
	int idx;

	mutex_lock(&qla_fw_lock);
	for (idx = 0; idx < FW_BLOBS; idx++)
		release_firmware(qla_fw_blobs[idx].fw);
	mutex_unlock(&qla_fw_lock);
}

static pci_ers_result_t
qla2xxx_pci_error_detected(struct pci_dev *pdev, pci_channel_state_t state)
{
	scsi_qla_host_t *vha = pci_get_drvdata(pdev);
	struct qla_hw_data *ha = vha->hw;

	ql_dbg(ql_dbg_aer, vha, 0x9000,
	    "PCI error detected, state %x.\n", state);

	switch (state) {
	case pci_channel_io_normal:
		ha->flags.eeh_busy = 0;
		return PCI_ERS_RESULT_CAN_RECOVER;
	case pci_channel_io_frozen:
		ha->flags.eeh_busy = 1;
		/* For ISP82XX complete any pending mailbox cmd */
		if (IS_QLA82XX(ha)) {
			ha->flags.isp82xx_fw_hung = 1;
			ql_dbg(ql_dbg_aer, vha, 0x9001, "Pci channel io frozen\n");
			qla82xx_clear_pending_mbx(vha);
		}
		qla2x00_free_irqs(vha);
		pci_disable_device(pdev);
		/* Return back all IOs */
		qla2x00_abort_all_cmds(vha, DID_RESET << 16);
		return PCI_ERS_RESULT_NEED_RESET;
	case pci_channel_io_perm_failure:
		ha->flags.pci_channel_io_perm_failure = 1;
		qla2x00_abort_all_cmds(vha, DID_NO_CONNECT << 16);
		return PCI_ERS_RESULT_DISCONNECT;
	}
	return PCI_ERS_RESULT_NEED_RESET;
}

static pci_ers_result_t
qla2xxx_pci_mmio_enabled(struct pci_dev *pdev)
{
	int risc_paused = 0;
	uint32_t stat;
	unsigned long flags;
	scsi_qla_host_t *base_vha = pci_get_drvdata(pdev);
	struct qla_hw_data *ha = base_vha->hw;
	struct device_reg_2xxx __iomem *reg = &ha->iobase->isp;
	struct device_reg_24xx __iomem *reg24 = &ha->iobase->isp24;

	if (IS_QLA82XX(ha))
		return PCI_ERS_RESULT_RECOVERED;

	spin_lock_irqsave(&ha->hardware_lock, flags);
	if (IS_QLA2100(ha) || IS_QLA2200(ha)){
		stat = RD_REG_DWORD(&reg->hccr);
		if (stat & HCCR_RISC_PAUSE)
			risc_paused = 1;
	} else if (IS_QLA23XX(ha)) {
		stat = RD_REG_DWORD(&reg->u.isp2300.host_status);
		if (stat & HSR_RISC_PAUSED)
			risc_paused = 1;
	} else if (IS_FWI2_CAPABLE(ha)) {
		stat = RD_REG_DWORD(&reg24->host_status);
		if (stat & HSRX_RISC_PAUSED)
			risc_paused = 1;
	}
	spin_unlock_irqrestore(&ha->hardware_lock, flags);

	if (risc_paused) {
		ql_log(ql_log_info, base_vha, 0x9003,
		    "RISC paused -- mmio_enabled, Dumping firmware.\n");
		ha->isp_ops->fw_dump(base_vha, 0);

		return PCI_ERS_RESULT_NEED_RESET;
	} else
		return PCI_ERS_RESULT_RECOVERED;
}

uint32_t qla82xx_error_recovery(scsi_qla_host_t *base_vha)
{
	uint32_t rval = QLA_FUNCTION_FAILED;
	uint32_t drv_active = 0;
	struct qla_hw_data *ha = base_vha->hw;
	int fn;
	struct pci_dev *other_pdev = NULL;

	ql_dbg(ql_dbg_aer, base_vha, 0x9006,
	    "Entered %s.\n", __func__);

	set_bit(ABORT_ISP_ACTIVE, &base_vha->dpc_flags);

	if (base_vha->flags.online) {
		/* Abort all outstanding commands,
		 * so as to be requeued later */
		qla2x00_abort_isp_cleanup(base_vha);
	}


	fn = PCI_FUNC(ha->pdev->devfn);
	while (fn > 0) {
		fn--;
		ql_dbg(ql_dbg_aer, base_vha, 0x9007,
		    "Finding pci device at function = 0x%x.\n", fn);
		other_pdev =
		    pci_get_domain_bus_and_slot(pci_domain_nr(ha->pdev->bus),
		    ha->pdev->bus->number, PCI_DEVFN(PCI_SLOT(ha->pdev->devfn),
		    fn));

		if (!other_pdev)
			continue;
		if (atomic_read(&other_pdev->enable_cnt)) {
			ql_dbg(ql_dbg_aer, base_vha, 0x9008,
			    "Found PCI func available and enable at 0x%x.\n",
			    fn);
			pci_dev_put(other_pdev);
			break;
		}
		pci_dev_put(other_pdev);
	}

	if (!fn) {
		/* Reset owner */
		ql_dbg(ql_dbg_aer, base_vha, 0x9009,
		    "This devfn is reset owner = 0x%x.\n",
		    ha->pdev->devfn);
		qla82xx_idc_lock(ha);

		qla82xx_wr_32(ha, QLA82XX_CRB_DEV_STATE,
		    QLA8XXX_DEV_INITIALIZING);

		qla82xx_wr_32(ha, QLA82XX_CRB_DRV_IDC_VERSION,
		    QLA82XX_IDC_VERSION);

		drv_active = qla82xx_rd_32(ha, QLA82XX_CRB_DRV_ACTIVE);
		ql_dbg(ql_dbg_aer, base_vha, 0x900a,
		    "drv_active = 0x%x.\n", drv_active);

		qla82xx_idc_unlock(ha);
		/* Reset if device is not already reset
		 * drv_active would be 0 if a reset has already been done
		 */
		if (drv_active)
			rval = qla82xx_start_firmware(base_vha);
		else
			rval = QLA_SUCCESS;
		qla82xx_idc_lock(ha);

		if (rval != QLA_SUCCESS) {
			ql_log(ql_log_info, base_vha, 0x900b,
			    "HW State: FAILED.\n");
			qla82xx_clear_drv_active(ha);
			qla82xx_wr_32(ha, QLA82XX_CRB_DEV_STATE,
			    QLA8XXX_DEV_FAILED);
		} else {
			ql_log(ql_log_info, base_vha, 0x900c,
			    "HW State: READY.\n");
			qla82xx_wr_32(ha, QLA82XX_CRB_DEV_STATE,
			    QLA8XXX_DEV_READY);
			qla82xx_idc_unlock(ha);
			ha->flags.isp82xx_fw_hung = 0;
			rval = qla82xx_restart_isp(base_vha);
			qla82xx_idc_lock(ha);
			/* Clear driver state register */
			qla82xx_wr_32(ha, QLA82XX_CRB_DRV_STATE, 0);
			qla82xx_set_drv_active(base_vha);
		}
		qla82xx_idc_unlock(ha);
	} else {
		ql_dbg(ql_dbg_aer, base_vha, 0x900d,
		    "This devfn is not reset owner = 0x%x.\n",
		    ha->pdev->devfn);
		if ((qla82xx_rd_32(ha, QLA82XX_CRB_DEV_STATE) ==
		    QLA8XXX_DEV_READY)) {
			ha->flags.isp82xx_fw_hung = 0;
			rval = qla82xx_restart_isp(base_vha);
			qla82xx_idc_lock(ha);
			qla82xx_set_drv_active(base_vha);
			qla82xx_idc_unlock(ha);
		}
	}
	clear_bit(ABORT_ISP_ACTIVE, &base_vha->dpc_flags);

	return rval;
}

static pci_ers_result_t
qla2xxx_pci_slot_reset(struct pci_dev *pdev)
{
	pci_ers_result_t ret = PCI_ERS_RESULT_DISCONNECT;
	scsi_qla_host_t *base_vha = pci_get_drvdata(pdev);
	struct qla_hw_data *ha = base_vha->hw;
	struct rsp_que *rsp;
	int rc, retries = 10;

	ql_dbg(ql_dbg_aer, base_vha, 0x9004,
	    "Slot Reset.\n");

	/* Workaround: qla2xxx driver which access hardware earlier
	 * needs error state to be pci_channel_io_online.
	 * Otherwise mailbox command timesout.
	 */
	pdev->error_state = pci_channel_io_normal;

	pci_restore_state(pdev);

	/* pci_restore_state() clears the saved_state flag of the device
	 * save restored state which resets saved_state flag
	 */
	pci_save_state(pdev);

	if (ha->mem_only)
		rc = pci_enable_device_mem(pdev);
	else
		rc = pci_enable_device(pdev);

	if (rc) {
		ql_log(ql_log_warn, base_vha, 0x9005,
		    "Can't re-enable PCI device after reset.\n");
		goto exit_slot_reset;
	}

	rsp = ha->rsp_q_map[0];
	if (qla2x00_request_irqs(ha, rsp))
		goto exit_slot_reset;

	if (ha->isp_ops->pci_config(base_vha))
		goto exit_slot_reset;

	if (IS_QLA82XX(ha)) {
		if (qla82xx_error_recovery(base_vha) == QLA_SUCCESS) {
			ret = PCI_ERS_RESULT_RECOVERED;
			goto exit_slot_reset;
		} else
			goto exit_slot_reset;
	}

	while (ha->flags.mbox_busy && retries--)
		msleep(1000);

	set_bit(ABORT_ISP_ACTIVE, &base_vha->dpc_flags);
	if (ha->isp_ops->abort_isp(base_vha) == QLA_SUCCESS)
		ret =  PCI_ERS_RESULT_RECOVERED;
	clear_bit(ABORT_ISP_ACTIVE, &base_vha->dpc_flags);


exit_slot_reset:
	ql_dbg(ql_dbg_aer, base_vha, 0x900e,
	    "slot_reset return %x.\n", ret);

	return ret;
}

static void
qla2xxx_pci_resume(struct pci_dev *pdev)
{
	scsi_qla_host_t *base_vha = pci_get_drvdata(pdev);
	struct qla_hw_data *ha = base_vha->hw;
	int ret;

	ql_dbg(ql_dbg_aer, base_vha, 0x900f,
	    "pci_resume.\n");

	ret = qla2x00_wait_for_hba_online(base_vha);
	if (ret != QLA_SUCCESS) {
		ql_log(ql_log_fatal, base_vha, 0x9002,
		    "The device failed to resume I/O from slot/link_reset.\n");
	}

	pci_cleanup_aer_uncorrect_error_status(pdev);

	ha->flags.eeh_busy = 0;
}

static struct pci_error_handlers qla2xxx_err_handler = {
	.error_detected = qla2xxx_pci_error_detected,
	.mmio_enabled = qla2xxx_pci_mmio_enabled,
	.slot_reset = qla2xxx_pci_slot_reset,
	.resume = qla2xxx_pci_resume,
};

static struct pci_device_id qla2xxx_pci_tbl[] = {
	{ PCI_DEVICE(PCI_VENDOR_ID_QLOGIC, PCI_DEVICE_ID_QLOGIC_ISP2100) },
	{ PCI_DEVICE(PCI_VENDOR_ID_QLOGIC, PCI_DEVICE_ID_QLOGIC_ISP2200) },
	{ PCI_DEVICE(PCI_VENDOR_ID_QLOGIC, PCI_DEVICE_ID_QLOGIC_ISP2300) },
	{ PCI_DEVICE(PCI_VENDOR_ID_QLOGIC, PCI_DEVICE_ID_QLOGIC_ISP2312) },
	{ PCI_DEVICE(PCI_VENDOR_ID_QLOGIC, PCI_DEVICE_ID_QLOGIC_ISP2322) },
	{ PCI_DEVICE(PCI_VENDOR_ID_QLOGIC, PCI_DEVICE_ID_QLOGIC_ISP6312) },
	{ PCI_DEVICE(PCI_VENDOR_ID_QLOGIC, PCI_DEVICE_ID_QLOGIC_ISP6322) },
	{ PCI_DEVICE(PCI_VENDOR_ID_QLOGIC, PCI_DEVICE_ID_QLOGIC_ISP2422) },
	{ PCI_DEVICE(PCI_VENDOR_ID_QLOGIC, PCI_DEVICE_ID_QLOGIC_ISP2432) },
	{ PCI_DEVICE(PCI_VENDOR_ID_QLOGIC, PCI_DEVICE_ID_QLOGIC_ISP8432) },
	{ PCI_DEVICE(PCI_VENDOR_ID_QLOGIC, PCI_DEVICE_ID_QLOGIC_ISP5422) },
	{ PCI_DEVICE(PCI_VENDOR_ID_QLOGIC, PCI_DEVICE_ID_QLOGIC_ISP5432) },
	{ PCI_DEVICE(PCI_VENDOR_ID_QLOGIC, PCI_DEVICE_ID_QLOGIC_ISP2532) },
	{ PCI_DEVICE(PCI_VENDOR_ID_QLOGIC, PCI_DEVICE_ID_QLOGIC_ISP2031) },
	{ PCI_DEVICE(PCI_VENDOR_ID_QLOGIC, PCI_DEVICE_ID_QLOGIC_ISP8001) },
	{ PCI_DEVICE(PCI_VENDOR_ID_QLOGIC, PCI_DEVICE_ID_QLOGIC_ISP8021) },
	{ PCI_DEVICE(PCI_VENDOR_ID_QLOGIC, PCI_DEVICE_ID_QLOGIC_ISP8031) },
	{ 0 },
};
MODULE_DEVICE_TABLE(pci, qla2xxx_pci_tbl);

static struct pci_driver qla2xxx_pci_driver = {
	.name		= QLA2XXX_DRIVER_NAME,
	.driver		= {
		.owner		= THIS_MODULE,
	},
	.id_table	= qla2xxx_pci_tbl,
	.probe		= qla2x00_probe_one,
	.remove		= qla2x00_remove_one,
	.shutdown	= qla2x00_shutdown,
	.err_handler	= &qla2xxx_err_handler,
};

static struct file_operations apidev_fops = {
	.owner = THIS_MODULE,
	.llseek = noop_llseek,
};

/**
 * qla2x00_module_init - Module initialization.
 **/
static int __init
qla2x00_module_init(void)
{
	int ret = 0;

	/* Allocate cache for SRBs. */
	srb_cachep = kmem_cache_create("qla2xxx_srbs", sizeof(srb_t), 0,
	    SLAB_HWCACHE_ALIGN, NULL);
	if (srb_cachep == NULL) {
		ql_log(ql_log_fatal, NULL, 0x0001,
		    "Unable to allocate SRB cache...Failing load!.\n");
		return -ENOMEM;
	}

	/* Initialize target kmem_cache and mem_pools */
	ret = qlt_init();
	if (ret < 0) {
		kmem_cache_destroy(srb_cachep);
		return ret;
	} else if (ret > 0) {
		/*
		 * If initiator mode is explictly disabled by qlt_init(),
		 * prevent scsi_transport_fc.c:fc_scsi_scan_rport() from
		 * performing scsi_scan_target() during LOOP UP event.
		 */
		qla2xxx_transport_functions.disable_target_scan = 1;
		qla2xxx_transport_vport_functions.disable_target_scan = 1;
	}

	/* Derive version string. */
	strcpy(qla2x00_version_str, QLA2XXX_VERSION);
	if (ql2xextended_error_logging)
		strcat(qla2x00_version_str, "-debug");

	qla2xxx_transport_template =
	    fc_attach_transport(&qla2xxx_transport_functions);
	if (!qla2xxx_transport_template) {
		kmem_cache_destroy(srb_cachep);
		ql_log(ql_log_fatal, NULL, 0x0002,
		    "fc_attach_transport failed...Failing load!.\n");
		qlt_exit();
		return -ENODEV;
	}

	apidev_major = register_chrdev(0, QLA2XXX_APIDEV, &apidev_fops);
	if (apidev_major < 0) {
		ql_log(ql_log_fatal, NULL, 0x0003,
		    "Unable to register char device %s.\n", QLA2XXX_APIDEV);
	}

	qla2xxx_transport_vport_template =
	    fc_attach_transport(&qla2xxx_transport_vport_functions);
	if (!qla2xxx_transport_vport_template) {
		kmem_cache_destroy(srb_cachep);
		qlt_exit();
		fc_release_transport(qla2xxx_transport_template);
		ql_log(ql_log_fatal, NULL, 0x0004,
		    "fc_attach_transport vport failed...Failing load!.\n");
		return -ENODEV;
	}
	ql_log(ql_log_info, NULL, 0x0005,
	    "QLogic Fibre Channel HBA Driver: %s.\n",
	    qla2x00_version_str);
	ret = pci_register_driver(&qla2xxx_pci_driver);
	if (ret) {
		kmem_cache_destroy(srb_cachep);
		qlt_exit();
		fc_release_transport(qla2xxx_transport_template);
		fc_release_transport(qla2xxx_transport_vport_template);
		ql_log(ql_log_fatal, NULL, 0x0006,
		    "pci_register_driver failed...ret=%d Failing load!.\n",
		    ret);
	}
	return ret;
}

/**
 * qla2x00_module_exit - Module cleanup.
 **/
static void __exit
qla2x00_module_exit(void)
{
	unregister_chrdev(apidev_major, QLA2XXX_APIDEV);
	pci_unregister_driver(&qla2xxx_pci_driver);
	qla2x00_release_firmware();
	kmem_cache_destroy(srb_cachep);
	qlt_exit();
	if (ctx_cachep)
		kmem_cache_destroy(ctx_cachep);
	fc_release_transport(qla2xxx_transport_template);
	fc_release_transport(qla2xxx_transport_vport_template);
}

module_init(qla2x00_module_init);
module_exit(qla2x00_module_exit);

MODULE_AUTHOR("QLogic Corporation");
MODULE_DESCRIPTION("QLogic Fibre Channel HBA Driver");
MODULE_LICENSE("GPL");
MODULE_VERSION(QLA2XXX_VERSION);
MODULE_FIRMWARE(FW_FILE_ISP21XX);
MODULE_FIRMWARE(FW_FILE_ISP22XX);
MODULE_FIRMWARE(FW_FILE_ISP2300);
MODULE_FIRMWARE(FW_FILE_ISP2322);
MODULE_FIRMWARE(FW_FILE_ISP24XX);
MODULE_FIRMWARE(FW_FILE_ISP25XX);<|MERGE_RESOLUTION|>--- conflicted
+++ resolved
@@ -709,14 +709,9 @@
 		goto qc24_target_busy;
 	}
 
-<<<<<<< HEAD
 	sp = qla2x00_get_sp(base_vha, fcport, GFP_ATOMIC);
-	if (!sp)
-=======
-	sp = qla2x00_get_new_sp(base_vha, fcport, cmd);
 	if (!sp) {
 		set_bit(HOST_RAMP_DOWN_QUEUE_DEPTH, &vha->dpc_flags);
->>>>>>> b7e43b92
 		goto qc24_host_busy;
 	}
 
