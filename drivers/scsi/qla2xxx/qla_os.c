--- conflicted
+++ resolved
@@ -12,10 +12,7 @@
 #include <linux/kthread.h>
 #include <linux/mutex.h>
 #include <linux/kobject.h>
-<<<<<<< HEAD
-=======
 #include <linux/slab.h>
->>>>>>> 02f8c6ae
 
 #include <scsi/scsi_tcq.h>
 #include <scsi/scsicam.h>
@@ -86,13 +83,8 @@
 int ql2xfdmienable=1;
 module_param(ql2xfdmienable, int, S_IRUGO);
 MODULE_PARM_DESC(ql2xfdmienable,
-<<<<<<< HEAD
-		"Enables FDMI registrations "
-		"Default is 0 - no FDMI. 1 - perform FDMI.");
-=======
 		"Enables FDMI registrations. "
 		"0 - no FDMI. Default is 1 - perform FDMI.");
->>>>>>> 02f8c6ae
 
 #define MAX_Q_DEPTH    32
 static int ql2xmaxqdepth = MAX_Q_DEPTH;
@@ -124,11 +116,7 @@
 MODULE_PARM_DESC(ql2xmaxqueues,
 		"Enables MQ settings "
 		"Default is 1 for single queue. Set it to number "
-<<<<<<< HEAD
-		 "of queues in MQ mode.");
-=======
 		"of queues in MQ mode.");
->>>>>>> 02f8c6ae
 
 int ql2xmultique_tag;
 module_param(ql2xmultique_tag, int, S_IRUGO);
@@ -159,8 +147,6 @@
 	" 0 -- Regular doorbell.\n"
 	" 1 -- CAMRAM doorbell (faster).\n");
 
-<<<<<<< HEAD
-=======
 int ql2xtargetreset = 1;
 module_param(ql2xtargetreset, int, S_IRUGO);
 MODULE_PARM_DESC(ql2xtargetreset,
@@ -179,7 +165,6 @@
 		"Enables issue of TM IOCBs asynchronously via IOCB mechanism"
 		"Default is 0 - Issue TM IOCBs via mailbox mechanism.");
 
->>>>>>> 02f8c6ae
 int ql2xdontresethba;
 module_param(ql2xdontresethba, int, S_IRUGO);
 MODULE_PARM_DESC(ql2xdontresethba,
@@ -193,27 +178,6 @@
 		"Defines the maximum LU number to register with the SCSI "
 		"midlayer. Default is 65535.");
 
-<<<<<<< HEAD
-int ql2xgffidenable = 0;
-module_param(ql2xgffidenable, int, S_IRUGO);
-MODULE_PARM_DESC(ql2xgffidenable,
-	"Enables GFF_ID checks of port type. "
-	"Default is 0 - Do not use GFF_ID information.");
-
-int ql2xtargetreset = 1;
-module_param(ql2xtargetreset, int, S_IRUGO);
-MODULE_PARM_DESC(ql2xtargetreset,
-		 "Enable target reset."
-		 "Default is 1 - use hw defaults.");
-
-int ql2xasynctmfenable;
-module_param(ql2xasynctmfenable, int, S_IRUGO);
-MODULE_PARM_DESC(ql2xasynctmfenable,
-	"Enables issue of TM IOCBs asynchronously via IOCB mechanism"
-	"Default is 0 - Issue TM IOCBs via mailbox mechanism.");
-
-=======
->>>>>>> 02f8c6ae
 /*
  * SCSI host template entry points
  */
@@ -556,11 +520,7 @@
 
 static inline srb_t *
 qla2x00_get_new_sp(scsi_qla_host_t *vha, fc_port_t *fcport,
-<<<<<<< HEAD
-	struct scsi_cmnd *cmd, void (*done)(struct scsi_cmnd *))
-=======
 	struct scsi_cmnd *cmd)
->>>>>>> 02f8c6ae
 {
 	srb_t *sp;
 	struct qla_hw_data *ha = vha->hw;
@@ -580,11 +540,7 @@
 }
 
 static int
-<<<<<<< HEAD
-qla2xxx_queuecommand_lck(struct scsi_cmnd *cmd, void (*done)(struct scsi_cmnd *))
-=======
 qla2xxx_queuecommand(struct Scsi_Host *host, struct scsi_cmnd *cmd)
->>>>>>> 02f8c6ae
 {
 	scsi_qla_host_t *vha = shost_priv(host);
 	fc_port_t *fcport = (struct fc_port *) cmd->device->hostdata;
@@ -594,10 +550,6 @@
 	srb_t *sp;
 	int rval;
 
-<<<<<<< HEAD
-	spin_unlock_irq(vha->host->host_lock);
-=======
->>>>>>> 02f8c6ae
 	if (ha->flags.eeh_busy) {
 		if (ha->flags.pci_channel_io_perm_failure)
 			cmd->result = DID_NO_CONNECT << 16;
@@ -629,11 +581,7 @@
 		goto qc24_target_busy;
 	}
 
-<<<<<<< HEAD
-	sp = qla2x00_get_new_sp(base_vha, fcport, cmd, done);
-=======
 	sp = qla2x00_get_new_sp(base_vha, fcport, cmd);
->>>>>>> 02f8c6ae
 	if (!sp)
 		goto qc24_host_busy;
 
@@ -651,26 +599,14 @@
 	return SCSI_MLQUEUE_HOST_BUSY;
 
 qc24_target_busy:
-	spin_lock_irq(vha->host->host_lock);
 	return SCSI_MLQUEUE_TARGET_BUSY;
 
 qc24_fail_command:
-<<<<<<< HEAD
-	spin_lock_irq(vha->host->host_lock);
-	done(cmd);
-=======
 	cmd->scsi_done(cmd);
->>>>>>> 02f8c6ae
 
 	return 0;
 }
 
-<<<<<<< HEAD
-static DEF_SCSI_QCMD(qla2xxx_queuecommand)
-
-
-=======
->>>>>>> 02f8c6ae
 /*
  * qla2x00_eh_wait_on_command
  *    Waits for the command to be returned by the Firmware for some
@@ -748,12 +684,8 @@
 	return (return_status);
 }
 
-<<<<<<< HEAD
-/* qla2x00_wait_for_reset_ready
-=======
 /*
  * qla2x00_wait_for_reset_ready
->>>>>>> 02f8c6ae
  *    Wait till the HBA is online after going through
  *    <= MAX_RETRIES_OF_ISP_ABORT  or
  *    finally HBA is disabled ie marked offline or flash
@@ -780,32 +712,18 @@
 
 	wait_online = jiffies + (MAX_LOOP_TIMEOUT * HZ);
 	while (((test_bit(ISP_ABORT_NEEDED, &base_vha->dpc_flags)) ||
-<<<<<<< HEAD
-		test_bit(ABORT_ISP_ACTIVE, &base_vha->dpc_flags) ||
-		test_bit(ISP_ABORT_RETRY, &base_vha->dpc_flags) ||
-		ha->optrom_state != QLA_SWAITING ||
-		ha->dpc_active) && time_before(jiffies, wait_online)) {
-
-		msleep(1000);
-	}
-=======
 	    test_bit(ABORT_ISP_ACTIVE, &base_vha->dpc_flags) ||
 	    test_bit(ISP_ABORT_RETRY, &base_vha->dpc_flags) ||
 	    ha->optrom_state != QLA_SWAITING ||
 	    ha->dpc_active) && time_before(jiffies, wait_online))
 		msleep(1000);
 
->>>>>>> 02f8c6ae
 	if (base_vha->flags.online &&  ha->optrom_state == QLA_SWAITING)
 		return_status = QLA_SUCCESS;
 	else
 		return_status = QLA_FUNCTION_FAILED;
 
-<<<<<<< HEAD
-	DEBUG2(printk("%s return_status=%d\n", __func__,return_status));
-=======
 	DEBUG2(printk("%s return_status=%d\n", __func__, return_status));
->>>>>>> 02f8c6ae
 
 	return return_status;
 }
@@ -907,11 +825,7 @@
 {
 	scsi_qla_host_t *vha = shost_priv(cmd->device->host);
 	srb_t *sp;
-<<<<<<< HEAD
-	int ret = SUCCESS;
-=======
 	int ret;
->>>>>>> 02f8c6ae
 	unsigned int id, lun;
 	unsigned long flags;
 	int wait = 0;
@@ -921,14 +835,9 @@
 		return SUCCESS;
 
 	ret = fc_block_scsi_eh(cmd);
-<<<<<<< HEAD
-	if (ret != SUCCESS)
-		return ret;
-=======
 	if (ret != 0)
 		return ret;
 	ret = SUCCESS;
->>>>>>> 02f8c6ae
 
 	id = cmd->device->id;
 	lun = cmd->device->lun;
@@ -1038,13 +947,6 @@
 	fc_port_t *fcport = (struct fc_port *) cmd->device->hostdata;
 	int err;
 
-<<<<<<< HEAD
-	err = fc_block_scsi_eh(cmd);
-	if (err != SUCCESS)
-		return err;
-
-=======
->>>>>>> 02f8c6ae
 	if (!fcport)
 		return FAILED;
 
@@ -1122,23 +1024,11 @@
 {
 	scsi_qla_host_t *vha = shost_priv(cmd->device->host);
 	fc_port_t *fcport = (struct fc_port *) cmd->device->hostdata;
-	int ret;
+	int ret = FAILED;
 	unsigned int id, lun;
-<<<<<<< HEAD
-
-	ret = fc_block_scsi_eh(cmd);
-	if (ret != SUCCESS)
-		return ret;
 
 	id = cmd->device->id;
 	lun = cmd->device->lun;
-
-	ret = FAILED;
-=======
-
-	id = cmd->device->id;
-	lun = cmd->device->lun;
->>>>>>> 02f8c6ae
 
 	if (!fcport)
 		return ret;
@@ -1196,23 +1086,12 @@
 	scsi_qla_host_t *vha = shost_priv(cmd->device->host);
 	fc_port_t *fcport = (struct fc_port *) cmd->device->hostdata;
 	struct qla_hw_data *ha = vha->hw;
-	int ret;
+	int ret = FAILED;
 	unsigned int id, lun;
 	scsi_qla_host_t *base_vha = pci_get_drvdata(ha->pdev);
 
-<<<<<<< HEAD
-	ret = fc_block_scsi_eh(cmd);
-	if (ret != SUCCESS)
-		return ret;
-
 	id = cmd->device->id;
 	lun = cmd->device->lun;
-
-	ret = FAILED;
-=======
-	id = cmd->device->id;
-	lun = cmd->device->lun;
->>>>>>> 02f8c6ae
 
 	if (!fcport)
 		return ret;
@@ -1258,8 +1137,7 @@
 			/* failed. schedule dpc to try */
 			set_bit(ISP_ABORT_NEEDED, &base_vha->dpc_flags);
 
-			if (qla2x00_wait_for_reset_ready(base_vha)
-				!= QLA_SUCCESS)
+			if (qla2x00_wait_for_hba_online(vha) != QLA_SUCCESS)
 				goto eh_host_reset_lock;
 		}
 		clear_bit(ABORT_ISP_ACTIVE, &base_vha->dpc_flags);
@@ -1363,15 +1241,6 @@
 				} else {
 					ctx = sp->ctx;
 					if (ctx->type == SRB_LOGIN_CMD ||
-<<<<<<< HEAD
-						ctx->type == SRB_LOGOUT_CMD) {
-							ctx->u.iocb_cmd->free(sp);
-					} else {
-						struct fc_bsg_job *bsg_job =
-							ctx->u.bsg_job;
-						if (bsg_job->request->msgcode ==
-							FC_BSG_HST_CT)
-=======
 					    ctx->type == SRB_LOGOUT_CMD) {
 						ctx->u.iocb_cmd->free(sp);
 					} else {
@@ -1379,7 +1248,6 @@
 						    ctx->u.bsg_job;
 						if (bsg_job->request->msgcode
 						    == FC_BSG_HST_CT)
->>>>>>> 02f8c6ae
 							kfree(sp->fcport);
 						bsg_job->req->errors = 0;
 						bsg_job->reply->result = res;
@@ -1412,23 +1280,12 @@
 qla2xxx_slave_configure(struct scsi_device *sdev)
 {
 	scsi_qla_host_t *vha = shost_priv(sdev->host);
-<<<<<<< HEAD
-	struct qla_hw_data *ha = vha->hw;
-	struct fc_rport *rport = starget_to_rport(sdev->sdev_target);
-=======
->>>>>>> 02f8c6ae
 	struct req_que *req = vha->req;
 
 	if (sdev->tagged_supported)
 		scsi_activate_tcq(sdev, req->max_q_depth);
 	else
 		scsi_deactivate_tcq(sdev, req->max_q_depth);
-<<<<<<< HEAD
-
-	rport->dev_loss_tmo = ha->port_down_retry_count;
-
-=======
->>>>>>> 02f8c6ae
 	return 0;
 }
 
@@ -2108,14 +1965,9 @@
 	qla2x00_set_isp_flags(ha);
 
 	/* Set EEH reset type to fundamental if required by hba */
-<<<<<<< HEAD
-	if (IS_QLA24XX(ha) || IS_QLA25XX(ha) || IS_QLA81XX(ha))
-		pdev->needs_freset = 1;
-=======
 	if ( IS_QLA24XX(ha) || IS_QLA25XX(ha) || IS_QLA81XX(ha)) {
 		pdev->needs_freset = 1;
 	}
->>>>>>> 02f8c6ae
 
 	/* Configure PCI I/O space */
 	ret = qla2x00_iospace_config(ha);
@@ -2478,7 +2330,6 @@
 
 static void
 qla2x00_shutdown(struct pci_dev *pdev)
-<<<<<<< HEAD
 {
 	scsi_qla_host_t *vha;
 	struct qla_hw_data  *ha;
@@ -2491,69 +2342,6 @@
 		qla2x00_disable_fce_trace(vha, NULL, NULL);
 		ha->flags.fce_enabled = 0;
 	}
-
-	/* Turn-off EFT trace */
-	if (ha->eft)
-		qla2x00_disable_eft_trace(vha);
-
-	/* Stop currently executing firmware. */
-	qla2x00_try_to_stop_firmware(vha);
-
-	/* Turn adapter off line */
-	vha->flags.online = 0;
-
-	/* turn-off interrupts on the card */
-	if (ha->interrupts_on) {
-		vha->flags.init_done = 0;
-		ha->isp_ops->disable_intrs(ha);
-	}
-
-	qla2x00_free_irqs(vha);
-
-	qla2x00_free_fw_dump(ha);
-}
-
-static void
-qla2x00_remove_one(struct pci_dev *pdev)
-{
-	scsi_qla_host_t *base_vha, *vha;
-=======
-{
-	scsi_qla_host_t *vha;
->>>>>>> 02f8c6ae
-	struct qla_hw_data  *ha;
-	unsigned long flags;
-
-	vha = pci_get_drvdata(pdev);
-	ha = vha->hw;
-
-<<<<<<< HEAD
-	mutex_lock(&ha->vport_lock);
-	while (ha->cur_vport_count) {
-		struct Scsi_Host *scsi_host;
-
-		spin_lock_irqsave(&ha->vport_slock, flags);
-
-		BUG_ON(base_vha->list.next == &ha->vp_list);
-		/* This assumes first entry in ha->vp_list is always base vha */
-		vha = list_first_entry(&base_vha->list, scsi_qla_host_t, list);
-		scsi_host = scsi_host_get(vha->host);
-
-		spin_unlock_irqrestore(&ha->vport_slock, flags);
-		mutex_unlock(&ha->vport_lock);
-
-		fc_vport_terminate(vha->fc_vport);
-		scsi_host_put(vha->host);
-
-		mutex_lock(&ha->vport_lock);
-=======
-	/* Turn-off FCE trace */
-	if (ha->flags.fce_enabled) {
-		qla2x00_disable_fce_trace(vha, NULL, NULL);
-		ha->flags.fce_enabled = 0;
->>>>>>> 02f8c6ae
-	}
-	mutex_unlock(&ha->vport_lock);
 
 	/* Turn-off EFT trace */
 	if (ha->eft)
@@ -2671,10 +2459,7 @@
 	ha = NULL;
 
 	pci_disable_pcie_error_reporting(pdev);
-<<<<<<< HEAD
-=======
-
->>>>>>> 02f8c6ae
+
 	pci_disable_device(pdev);
 	pci_set_drvdata(pdev, NULL);
 }
@@ -2996,11 +2781,8 @@
 			goto fail_ex_init_cb;
 	}
 
-<<<<<<< HEAD
-=======
 	INIT_LIST_HEAD(&ha->gbl_dsd_list);
 
->>>>>>> 02f8c6ae
 	/* Get consistent memory allocated for Async Port-Database. */
 	if (!IS_FWI2_CAPABLE(ha)) {
 		ha->async_pd = dma_pool_alloc(ha->s_dma_pool, GFP_KERNEL,
@@ -3009,10 +2791,6 @@
 			goto fail_async_pd;
 	}
 
-<<<<<<< HEAD
-	INIT_LIST_HEAD(&ha->gbl_dsd_list);
-=======
->>>>>>> 02f8c6ae
 	INIT_LIST_HEAD(&ha->vp_list);
 	return 1;
 
@@ -3457,15 +3235,9 @@
 
 				if (fcport->loop_id == FC_NO_LOOP_ID) {
 					fcport->loop_id = next_loopid =
-<<<<<<< HEAD
-						ha->min_external_loopid;
-					status = qla2x00_find_new_loop_id(
-						vha, fcport);
-=======
 					    ha->min_external_loopid;
 					status = qla2x00_find_new_loop_id(
 					    vha, fcport);
->>>>>>> 02f8c6ae
 					if (status != QLA_SUCCESS) {
 						/* Ran out of IDs to use */
 						break;
@@ -4298,10 +4070,7 @@
 		ret =  PCI_ERS_RESULT_RECOVERED;
 	clear_bit(ABORT_ISP_ACTIVE, &base_vha->dpc_flags);
 
-<<<<<<< HEAD
-=======
-
->>>>>>> 02f8c6ae
+
 exit_slot_reset:
 	DEBUG17(qla_printk(KERN_WARNING, ha,
 	    "slot_reset-return:ret=%x\n", ret));
@@ -4371,10 +4140,7 @@
 
 static struct file_operations apidev_fops = {
 	.owner = THIS_MODULE,
-<<<<<<< HEAD
-=======
 	.llseek = noop_llseek,
->>>>>>> 02f8c6ae
 };
 
 /**
