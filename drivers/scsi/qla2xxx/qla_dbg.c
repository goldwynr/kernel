--- conflicted
+++ resolved
@@ -11,14 +11,14 @@
  * ----------------------------------------------------------------------
  * |             Level            |   Last Value Used  |     Holes	|
  * ----------------------------------------------------------------------
-<<<<<<< HEAD
- * | Module Init and Probe        |       0x0124       | 0x4b,0xba,0xfa |
+ * | Module Init and Probe        |       0x0126       | 0x4b,0xba,0xfa,|
+ * |                              |                    | 0x125
  * | Mailbox commands             |       0x114f       | 0x111a-0x111b  |
  * |                              |                    | 0x112c-0x112e  |
  * |                              |                    | 0x113a         |
  * | Device Discovery             |       0x2087       | 0x2020-0x2022, |
  * |                              |                    | 0x2016         |
- * | Queue Command and IO tracing |       0x3030       | 0x3006-0x300b  |
+ * | Queue Command and IO tracing |       0x3031       | 0x3006-0x300b  |
  * |                              |                    | 0x3027-0x3028  |
  * |                              |                    | 0x302d-0x302e  |
  * | DPC Thread                   |       0x401d       | 0x4002,0x4013  |
@@ -35,19 +35,6 @@
  * | Task Management              |       0x803c       | 0x8025-0x8026  |
  * |                              |                    | 0x800b,0x8039  |
  * | AER/EEH                      |       0x9011       |		|
-=======
- * | Module Init and Probe        |       0x0122       | 0x0117-0x0121  |
- * | Mailbox commands             |       0x1129       |		|
- * | Device Discovery             |       0x2083       |		|
- * | Queue Command and IO tracing |       0x3031       |     0x3008     |
- * |                              |                    | 0x302f-0x3030  |
- * | DPC Thread                   |       0x401c       |		|
- * | Async Events                 |       0x5059       |		|
- * | Timer Routines               |       0x600d       |		|
- * | User Space Interactions      |       0x709d       |		|
- * | Task Management              |       0x8041       |    		|
- * | AER/EEH                      |       0x900f       |		|
->>>>>>> b7e43b92
  * | Virtual Port                 |       0xa007       |		|
  * | ISP82XX Specific             |       0xb084       | 0xb002,0xb024  |
  * | MultiQ                       |       0xc00c       |		|
