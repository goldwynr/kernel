--- conflicted
+++ resolved
@@ -66,13 +66,8 @@
 	DEBUG11(printk("%s(%ld): entered.\n", __func__, base_vha->host_no));
 
 	if (ha->flags.pci_channel_io_perm_failure) {
-<<<<<<< HEAD
-		DEBUG(printk(KERN_WARNING "%s(%ld): Perm failure on EEH,"
-		    "timeout MBX Exiting.\n", __func__, vha->host_no));
-=======
 		DEBUG(printk("%s(%ld): Perm failure on EEH, timeout MBX "
 			     "Exiting.\n", __func__, vha->host_no));
->>>>>>> 02f8c6ae
 		return QLA_FUNCTION_TIMEOUT;
 	}
 
@@ -308,11 +303,7 @@
 			    !test_bit(ISP_ABORT_RETRY, &vha->dpc_flags)) {
 
 				qla_printk(KERN_WARNING, ha,
-<<<<<<< HEAD
-				    "Mailbox command timeout occured. "
-=======
 				    "Mailbox command timeout occurred. "
->>>>>>> 02f8c6ae
 				    "Scheduling ISP " "abort. eeh_busy: 0x%x\n",
 				    ha->flags.eeh_busy);
 				set_bit(ISP_ABORT_NEEDED, &vha->dpc_flags);
@@ -330,11 +321,7 @@
 			    !test_bit(ISP_ABORT_RETRY, &vha->dpc_flags)) {
 
 				qla_printk(KERN_WARNING, ha,
-<<<<<<< HEAD
-				    "Mailbox command timeout occured. "
-=======
 				    "Mailbox command timeout occurred. "
->>>>>>> 02f8c6ae
 				    "Issuing ISP abort.\n");
 
 				set_bit(ABORT_ISP_ACTIVE, &vha->dpc_flags);
@@ -1275,19 +1262,11 @@
 		if (pd24->current_login_state != PDS_PRLI_COMPLETE &&
 		    pd24->last_login_state != PDS_PRLI_COMPLETE) {
 			DEBUG2(qla_printk(KERN_WARNING, ha,
-<<<<<<< HEAD
-			    "scsi(%ld): Unable to verify login-state (%x/%x) "
-			    " - portid=%02x%02x%02x.\n", vha->host_no,
-			    pd24->current_login_state, pd24->last_login_state,
-			    fcport->d_id.b.domain, fcport->d_id.b.area,
-			    fcport->d_id.b.al_pa));
-=======
 			   "scsi(%ld): Unable to verify login-state (%x/%x) "
 			   " - portid=%02x%02x%02x.\n", vha->host_no,
 			   pd24->current_login_state, pd24->last_login_state,
 			   fcport->d_id.b.domain, fcport->d_id.b.area,
 			   fcport->d_id.b.al_pa));
->>>>>>> 02f8c6ae
 			rval = QLA_FUNCTION_FAILED;
 			goto gpd_error_out;
 		}
@@ -1312,19 +1291,11 @@
 		if (pd->master_state != PD_STATE_PORT_LOGGED_IN &&
 		    pd->slave_state != PD_STATE_PORT_LOGGED_IN) {
 			DEBUG2(qla_printk(KERN_WARNING, ha,
-<<<<<<< HEAD
-			    "scsi(%ld): Unable to verify login-state (%x/%x) "
-			    " - portid=%02x%02x%02x.\n", vha->host_no,
-			    pd->master_state, pd->slave_state,
-			    fcport->d_id.b.domain, fcport->d_id.b.area,
-			    fcport->d_id.b.al_pa));
-=======
 			   "scsi(%ld): Unable to verify login-state (%x/%x) "
 			   " - portid=%02x%02x%02x.\n", vha->host_no,
 			   pd->master_state, pd->slave_state,
 			   fcport->d_id.b.domain, fcport->d_id.b.area,
 			   fcport->d_id.b.al_pa));
->>>>>>> 02f8c6ae
 			rval = QLA_FUNCTION_FAILED;
 			goto gpd_error_out;
 		}
@@ -3776,12 +3747,8 @@
 }
 
 int
-<<<<<<< HEAD
-qla2x00_loopback_test(scsi_qla_host_t *vha, struct msg_echo_lb *mreq, uint16_t *mresp)
-=======
 qla2x00_loopback_test(scsi_qla_host_t *vha, struct msg_echo_lb *mreq,
 	uint16_t *mresp)
->>>>>>> 02f8c6ae
 {
 	int rval;
 	mbx_cmd_t mc;
@@ -3804,11 +3771,7 @@
 	mcp->mb[20] = LSW(MSD(mreq->send_dma));
 	mcp->mb[21] = MSW(MSD(mreq->send_dma));
 
-<<<<<<< HEAD
-	/* recieve data address */
-=======
 	/* receive data address */
->>>>>>> 02f8c6ae
 	mcp->mb[16] = LSW(mreq->rcv_dma);
 	mcp->mb[17] = MSW(mreq->rcv_dma);
 	mcp->mb[6] = LSW(MSD(mreq->rcv_dma));
@@ -3832,17 +3795,11 @@
 
 	if (rval != QLA_SUCCESS) {
 		DEBUG2(printk(KERN_WARNING
-<<<<<<< HEAD
-		    "(%ld): failed=%x mb[0]=0x%x "
-			"mb[1]=0x%x mb[2]=0x%x mb[3]=0x%x mb[18]=0x%x mb[19]=0x%x. \n", vha->host_no, rval,
-			mcp->mb[0], mcp->mb[1], mcp->mb[2], mcp->mb[3], mcp->mb[18], mcp->mb[19]));
-=======
 			"(%ld): failed=%x mb[0]=0x%x "
 			"mb[1]=0x%x mb[2]=0x%x mb[3]=0x%x mb[18]=0x%x "
 			"mb[19]=0x%x.\n",
 			vha->host_no, rval, mcp->mb[0], mcp->mb[1], mcp->mb[2],
 			mcp->mb[3], mcp->mb[18], mcp->mb[19]));
->>>>>>> 02f8c6ae
 	} else {
 		DEBUG2(printk(KERN_WARNING
 		    "scsi(%ld): done.\n", vha->host_no));
@@ -3854,12 +3811,8 @@
 }
 
 int
-<<<<<<< HEAD
-qla2x00_echo_test(scsi_qla_host_t *vha, struct msg_echo_lb *mreq, uint16_t *mresp)
-=======
 qla2x00_echo_test(scsi_qla_host_t *vha, struct msg_echo_lb *mreq,
 	uint16_t *mresp)
->>>>>>> 02f8c6ae
 {
 	int rval;
 	mbx_cmd_t mc;
@@ -3914,11 +3867,7 @@
 	}
 
 	/* Copy mailbox information */
-<<<<<<< HEAD
-	memcpy( mresp, mcp->mb, 64);
-=======
 	memcpy(mresp, mcp->mb, 64);
->>>>>>> 02f8c6ae
 	return rval;
 }
 
@@ -4053,13 +4002,8 @@
 	if (!IS_FWI2_CAPABLE(ha))
 		return QLA_FUNCTION_FAILED;
 
-<<<<<<< HEAD
-	DEBUG11(printk(KERN_INFO "%s(%ld): entered.\n", __func__,
-	    vha->host_no));
-=======
 	DEBUG11(qla_printk(KERN_INFO, ha,
 		"%s(%ld): entered.\n", __func__, vha->host_no));
->>>>>>> 02f8c6ae
 
 	mcp->mb[0] = MBC_DATA_RATE;
 	mcp->mb[1] = 0;
