/*
 * QLogic Fibre Channel HBA Driver
 * Copyright (c)  2003-2011 QLogic Corporation
 *
 * See LICENSE.qla2xxx for copyright and licensing details.
 */

#include "qla_def.h"

/*
 * Driver debug definitions.
 */
/* #define QL_DEBUG_LEVEL_1  */ /* Output register accesses to COM1 */
/* #define QL_DEBUG_LEVEL_2  */ /* Output error msgs to COM1 */
/* #define QL_DEBUG_LEVEL_3  */ /* Output function trace msgs to COM1 */
/* #define QL_DEBUG_LEVEL_4  */ /* Output NVRAM trace msgs to COM1 */
/* #define QL_DEBUG_LEVEL_5  */ /* Output ring trace msgs to COM1 */
/* #define QL_DEBUG_LEVEL_6  */ /* Output WATCHDOG timer trace to COM1 */
/* #define QL_DEBUG_LEVEL_7  */ /* Output RISC load trace msgs to COM1 */
/* #define QL_DEBUG_LEVEL_8  */ /* Output ring saturation msgs to COM1 */
/* #define QL_DEBUG_LEVEL_9  */ /* Output IOCTL trace msgs */
/* #define QL_DEBUG_LEVEL_10 */ /* Output IOCTL error msgs */
/* #define QL_DEBUG_LEVEL_11 */ /* Output Mbx Cmd trace msgs */
/* #define QL_DEBUG_LEVEL_12 */ /* Output IP trace msgs */
/* #define QL_DEBUG_LEVEL_13 */ /* Output fdmi function trace msgs */
/* #define QL_DEBUG_LEVEL_14 */ /* Output RSCN trace msgs */
/* #define QL_DEBUG_LEVEL_15 */ /* Output NPIV trace msgs */
/* #define QL_DEBUG_LEVEL_16 */ /* Output ISP84XX trace msgs */
/* #define QL_DEBUG_LEVEL_17 */ /* Output EEH trace messages */
/* #define QL_DEBUG_LEVEL_18 */ /* Output T10 CRC trace messages */

/*
* Macros use for debugging the driver.
*/

#define DEBUG(x)	do { if (ql2xextended_error_logging) { x; } } while (0)

#if defined(QL_DEBUG_LEVEL_1)
#define DEBUG1(x)	do {x;} while (0)
#else
#define DEBUG1(x)	do {} while (0)
#endif

#define DEBUG2(x)	do { if (ql2xextended_error_logging) { x; } } while (0)
#define DEBUG2_3(x)	do { if (ql2xextended_error_logging) { x; } } while (0)
#define DEBUG2_3_11(x)	do { if (ql2xextended_error_logging) { x; } } while (0)
#define DEBUG2_9_10(x)	do { if (ql2xextended_error_logging) { x; } } while (0)
#define DEBUG2_11(x)	do { if (ql2xextended_error_logging) { x; } } while (0)
#define DEBUG2_13(x)	do { if (ql2xextended_error_logging) { x; } } while (0)
#define DEBUG2_16(x)	do { if (ql2xextended_error_logging) { x; } } while (0)
#define DEBUG2_17(x)	do { if (ql2xextended_error_logging) { x; } } while (0)

#if defined(QL_DEBUG_LEVEL_3)
#define DEBUG3(x)	do {x;} while (0)
#define DEBUG3_11(x)	do {x;} while (0)
#else
#define DEBUG3(x)	do {} while (0)
#endif

#if defined(QL_DEBUG_LEVEL_4)
#define DEBUG4(x)	do {x;} while (0)
#else
#define DEBUG4(x)	do {} while (0)
#endif

#if defined(QL_DEBUG_LEVEL_5)
#define DEBUG5(x)          do {x;} while (0)
#else
#define DEBUG5(x)	do {} while (0)
#endif

#if defined(QL_DEBUG_LEVEL_7)
#define DEBUG7(x)          do {x;} while (0)
#else
#define DEBUG7(x)	   do {} while (0)
#endif

#if defined(QL_DEBUG_LEVEL_9)
#define DEBUG9(x)       do {x;} while (0)
#define DEBUG9_10(x)    do {x;} while (0)
#else
#define DEBUG9(x)	do {} while (0)
#endif

#if defined(QL_DEBUG_LEVEL_10)
#define DEBUG10(x)      do {x;} while (0)
#define DEBUG9_10(x)	do {x;} while (0)
#else
#define DEBUG10(x)	do {} while (0)
  #if !defined(DEBUG9_10)
  #define DEBUG9_10(x)	do {} while (0)
  #endif
#endif

#if defined(QL_DEBUG_LEVEL_11)
#define DEBUG11(x)      do{x;} while(0)
#if !defined(DEBUG3_11)
#define DEBUG3_11(x)    do{x;} while(0)
#endif
#else
#define DEBUG11(x)	do{} while(0)
  #if !defined(QL_DEBUG_LEVEL_3)
  #define DEBUG3_11(x)	do{} while(0)
  #endif
#endif

#if defined(QL_DEBUG_LEVEL_12)
#define DEBUG12(x)      do {x;} while (0)
#else
#define DEBUG12(x)	do {} while (0)
#endif

#if defined(QL_DEBUG_LEVEL_13)
#define DEBUG13(x)      do {x;} while (0)
#else
#define DEBUG13(x)	do {} while (0)
#endif

#if defined(QL_DEBUG_LEVEL_14)
#define DEBUG14(x)      do {x;} while (0)
#else
#define DEBUG14(x)	do {} while (0)
#endif

#if defined(QL_DEBUG_LEVEL_15)
#define DEBUG15(x)      do {x;} while (0)
#else
#define DEBUG15(x)	do {} while (0)
#endif

#if defined(QL_DEBUG_LEVEL_16)
#define DEBUG16(x)	do {x;} while (0)
#else
#define DEBUG16(x)	do {} while (0)
#endif

#if defined(QL_DEBUG_LEVEL_17)
<<<<<<< HEAD
#define DEBUG17(x)    do {x; } while (0)
#else
#define DEBUG17(x)    do {} while (0)
#endif

#if defined(QL_DEBUG_LEVEL_18)
#define DEBUG18(x)     do {if (ql2xextended_error_logging) x; } while (0)
#else
#define DEBUG18(x)     do {} while (0)
=======
#define DEBUG17(x)	do {x;} while (0)
#else
#define DEBUG17(x)	do {} while (0)
#endif

#if defined(QL_DEBUG_LEVEL_18)
#define DEBUG18(x)	do {if (ql2xextended_error_logging) x; } while (0)
#else
#define DEBUG18(x)	do {} while (0)
>>>>>>> 02f8c6ae
#endif


/*
 * Firmware Dump structure definition
 */

struct qla2300_fw_dump {
	uint16_t hccr;
	uint16_t pbiu_reg[8];
	uint16_t risc_host_reg[8];
	uint16_t mailbox_reg[32];
	uint16_t resp_dma_reg[32];
	uint16_t dma_reg[48];
	uint16_t risc_hdw_reg[16];
	uint16_t risc_gp0_reg[16];
	uint16_t risc_gp1_reg[16];
	uint16_t risc_gp2_reg[16];
	uint16_t risc_gp3_reg[16];
	uint16_t risc_gp4_reg[16];
	uint16_t risc_gp5_reg[16];
	uint16_t risc_gp6_reg[16];
	uint16_t risc_gp7_reg[16];
	uint16_t frame_buf_hdw_reg[64];
	uint16_t fpm_b0_reg[64];
	uint16_t fpm_b1_reg[64];
	uint16_t risc_ram[0xf800];
	uint16_t stack_ram[0x1000];
	uint16_t data_ram[1];
};

struct qla2100_fw_dump {
	uint16_t hccr;
	uint16_t pbiu_reg[8];
	uint16_t mailbox_reg[32];
	uint16_t dma_reg[48];
	uint16_t risc_hdw_reg[16];
	uint16_t risc_gp0_reg[16];
	uint16_t risc_gp1_reg[16];
	uint16_t risc_gp2_reg[16];
	uint16_t risc_gp3_reg[16];
	uint16_t risc_gp4_reg[16];
	uint16_t risc_gp5_reg[16];
	uint16_t risc_gp6_reg[16];
	uint16_t risc_gp7_reg[16];
	uint16_t frame_buf_hdw_reg[16];
	uint16_t fpm_b0_reg[64];
	uint16_t fpm_b1_reg[64];
	uint16_t risc_ram[0xf000];
};

struct qla24xx_fw_dump {
	uint32_t host_status;
	uint32_t host_reg[32];
	uint32_t shadow_reg[7];
	uint16_t mailbox_reg[32];
	uint32_t xseq_gp_reg[128];
	uint32_t xseq_0_reg[16];
	uint32_t xseq_1_reg[16];
	uint32_t rseq_gp_reg[128];
	uint32_t rseq_0_reg[16];
	uint32_t rseq_1_reg[16];
	uint32_t rseq_2_reg[16];
	uint32_t cmd_dma_reg[16];
	uint32_t req0_dma_reg[15];
	uint32_t resp0_dma_reg[15];
	uint32_t req1_dma_reg[15];
	uint32_t xmt0_dma_reg[32];
	uint32_t xmt1_dma_reg[32];
	uint32_t xmt2_dma_reg[32];
	uint32_t xmt3_dma_reg[32];
	uint32_t xmt4_dma_reg[32];
	uint32_t xmt_data_dma_reg[16];
	uint32_t rcvt0_data_dma_reg[32];
	uint32_t rcvt1_data_dma_reg[32];
	uint32_t risc_gp_reg[128];
	uint32_t lmc_reg[112];
	uint32_t fpm_hdw_reg[192];
	uint32_t fb_hdw_reg[176];
	uint32_t code_ram[0x2000];
	uint32_t ext_mem[1];
};

struct qla25xx_fw_dump {
	uint32_t host_status;
	uint32_t host_risc_reg[32];
	uint32_t pcie_regs[4];
	uint32_t host_reg[32];
	uint32_t shadow_reg[11];
	uint32_t risc_io_reg;
	uint16_t mailbox_reg[32];
	uint32_t xseq_gp_reg[128];
	uint32_t xseq_0_reg[48];
	uint32_t xseq_1_reg[16];
	uint32_t rseq_gp_reg[128];
	uint32_t rseq_0_reg[32];
	uint32_t rseq_1_reg[16];
	uint32_t rseq_2_reg[16];
	uint32_t aseq_gp_reg[128];
	uint32_t aseq_0_reg[32];
	uint32_t aseq_1_reg[16];
	uint32_t aseq_2_reg[16];
	uint32_t cmd_dma_reg[16];
	uint32_t req0_dma_reg[15];
	uint32_t resp0_dma_reg[15];
	uint32_t req1_dma_reg[15];
	uint32_t xmt0_dma_reg[32];
	uint32_t xmt1_dma_reg[32];
	uint32_t xmt2_dma_reg[32];
	uint32_t xmt3_dma_reg[32];
	uint32_t xmt4_dma_reg[32];
	uint32_t xmt_data_dma_reg[16];
	uint32_t rcvt0_data_dma_reg[32];
	uint32_t rcvt1_data_dma_reg[32];
	uint32_t risc_gp_reg[128];
	uint32_t lmc_reg[128];
	uint32_t fpm_hdw_reg[192];
	uint32_t fb_hdw_reg[192];
	uint32_t code_ram[0x2000];
	uint32_t ext_mem[1];
};

struct qla81xx_fw_dump {
	uint32_t host_status;
	uint32_t host_risc_reg[32];
	uint32_t pcie_regs[4];
	uint32_t host_reg[32];
	uint32_t shadow_reg[11];
	uint32_t risc_io_reg;
	uint16_t mailbox_reg[32];
	uint32_t xseq_gp_reg[128];
	uint32_t xseq_0_reg[48];
	uint32_t xseq_1_reg[16];
	uint32_t rseq_gp_reg[128];
	uint32_t rseq_0_reg[32];
	uint32_t rseq_1_reg[16];
	uint32_t rseq_2_reg[16];
	uint32_t aseq_gp_reg[128];
	uint32_t aseq_0_reg[32];
	uint32_t aseq_1_reg[16];
	uint32_t aseq_2_reg[16];
	uint32_t cmd_dma_reg[16];
	uint32_t req0_dma_reg[15];
	uint32_t resp0_dma_reg[15];
	uint32_t req1_dma_reg[15];
	uint32_t xmt0_dma_reg[32];
	uint32_t xmt1_dma_reg[32];
	uint32_t xmt2_dma_reg[32];
	uint32_t xmt3_dma_reg[32];
	uint32_t xmt4_dma_reg[32];
	uint32_t xmt_data_dma_reg[16];
	uint32_t rcvt0_data_dma_reg[32];
	uint32_t rcvt1_data_dma_reg[32];
	uint32_t risc_gp_reg[128];
	uint32_t lmc_reg[128];
	uint32_t fpm_hdw_reg[224];
	uint32_t fb_hdw_reg[208];
	uint32_t code_ram[0x2000];
	uint32_t ext_mem[1];
};

#define EFT_NUM_BUFFERS		4
#define EFT_BYTES_PER_BUFFER	0x4000
#define EFT_SIZE		((EFT_BYTES_PER_BUFFER) * (EFT_NUM_BUFFERS))

#define FCE_NUM_BUFFERS		64
#define FCE_BYTES_PER_BUFFER	0x400
#define FCE_SIZE		((FCE_BYTES_PER_BUFFER) * (FCE_NUM_BUFFERS))
#define fce_calc_size(b)	((FCE_BYTES_PER_BUFFER) * (b))

struct qla2xxx_fce_chain {
	uint32_t type;
	uint32_t chain_size;

	uint32_t size;
	uint32_t addr_l;
	uint32_t addr_h;
	uint32_t eregs[8];
};

struct qla2xxx_mq_chain {
	uint32_t type;
	uint32_t chain_size;

	uint32_t count;
	uint32_t qregs[4 * QLA_MQ_SIZE];
};

#define DUMP_CHAIN_VARIANT	0x80000000
#define DUMP_CHAIN_FCE		0x7FFFFAF0
#define DUMP_CHAIN_MQ		0x7FFFFAF1
#define DUMP_CHAIN_LAST		0x80000000

struct qla2xxx_fw_dump {
	uint8_t signature[4];
	uint32_t version;

	uint32_t fw_major_version;
	uint32_t fw_minor_version;
	uint32_t fw_subminor_version;
	uint32_t fw_attributes;

	uint32_t vendor;
	uint32_t device;
	uint32_t subsystem_vendor;
	uint32_t subsystem_device;

	uint32_t fixed_size;
	uint32_t mem_size;
	uint32_t req_q_size;
	uint32_t rsp_q_size;

	uint32_t eft_size;
	uint32_t eft_addr_l;
	uint32_t eft_addr_h;

	uint32_t header_size;

	union {
		struct qla2100_fw_dump isp21;
		struct qla2300_fw_dump isp23;
		struct qla24xx_fw_dump isp24;
		struct qla25xx_fw_dump isp25;
		struct qla81xx_fw_dump isp81;
	} isp;
};<|MERGE_RESOLUTION|>--- conflicted
+++ resolved
@@ -48,7 +48,7 @@
 #define DEBUG2_11(x)	do { if (ql2xextended_error_logging) { x; } } while (0)
 #define DEBUG2_13(x)	do { if (ql2xextended_error_logging) { x; } } while (0)
 #define DEBUG2_16(x)	do { if (ql2xextended_error_logging) { x; } } while (0)
-#define DEBUG2_17(x)	do { if (ql2xextended_error_logging) { x; } } while (0)
+#define DEBUG2_17(x) 	do { if (ql2xextended_error_logging) { x; } } while (0)
 
 #if defined(QL_DEBUG_LEVEL_3)
 #define DEBUG3(x)	do {x;} while (0)
@@ -135,17 +135,6 @@
 #endif
 
 #if defined(QL_DEBUG_LEVEL_17)
-<<<<<<< HEAD
-#define DEBUG17(x)    do {x; } while (0)
-#else
-#define DEBUG17(x)    do {} while (0)
-#endif
-
-#if defined(QL_DEBUG_LEVEL_18)
-#define DEBUG18(x)     do {if (ql2xextended_error_logging) x; } while (0)
-#else
-#define DEBUG18(x)     do {} while (0)
-=======
 #define DEBUG17(x)	do {x;} while (0)
 #else
 #define DEBUG17(x)	do {} while (0)
@@ -155,7 +144,6 @@
 #define DEBUG18(x)	do {if (ql2xextended_error_logging) x; } while (0)
 #else
 #define DEBUG18(x)	do {} while (0)
->>>>>>> 02f8c6ae
 #endif
 
 
