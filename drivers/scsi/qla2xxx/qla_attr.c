/*
 * QLogic Fibre Channel HBA Driver
 * Copyright (c)  2003-2011 QLogic Corporation
 *
 * See LICENSE.qla2xxx for copyright and licensing details.
 */
#include "qla_def.h"

#include <linux/kthread.h>
#include <linux/vmalloc.h>
#include <linux/slab.h>
#include <linux/delay.h>

static int qla24xx_vport_disable(struct fc_vport *, bool);

/* SYSFS attributes --------------------------------------------------------- */

static ssize_t
qla2x00_sysfs_read_fw_dump(struct file *filp, struct kobject *kobj,
			   struct bin_attribute *bin_attr,
			   char *buf, loff_t off, size_t count)
{
	struct scsi_qla_host *vha = shost_priv(dev_to_shost(container_of(kobj,
	    struct device, kobj)));
	struct qla_hw_data *ha = vha->hw;

	if (ha->fw_dump_reading == 0)
		return 0;

	return memory_read_from_buffer(buf, count, &off, ha->fw_dump,
					ha->fw_dump_len);
}

static ssize_t
qla2x00_sysfs_write_fw_dump(struct file *filp, struct kobject *kobj,
			    struct bin_attribute *bin_attr,
			    char *buf, loff_t off, size_t count)
{
	struct scsi_qla_host *vha = shost_priv(dev_to_shost(container_of(kobj,
	    struct device, kobj)));
	struct qla_hw_data *ha = vha->hw;
	int reading;

	if (IS_QLA82XX(ha)) {
		DEBUG2(qla_printk(KERN_INFO, ha,
			"Firmware dump not supported for ISP82xx\n"));
		return count;
	}

	if (off != 0)
		return (0);

	reading = simple_strtol(buf, NULL, 10);
	switch (reading) {
	case 0:
		if (!ha->fw_dump_reading)
			break;

		qla_printk(KERN_INFO, ha,
		    "Firmware dump cleared on (%ld).\n", vha->host_no);

		ha->fw_dump_reading = 0;
		ha->fw_dumped = 0;
		break;
	case 1:
		if (ha->fw_dumped && !ha->fw_dump_reading) {
			ha->fw_dump_reading = 1;

			qla_printk(KERN_INFO, ha,
			    "Raw firmware dump ready for read on (%ld).\n",
			    vha->host_no);
		}
		break;
	case 2:
		qla2x00_alloc_fw_dump(vha);
		break;
	case 3:
		qla2x00_system_error(vha);
		break;
	}
	return (count);
}

static struct bin_attribute sysfs_fw_dump_attr = {
	.attr = {
		.name = "fw_dump",
		.mode = S_IRUSR | S_IWUSR,
	},
	.size = 0,
	.read = qla2x00_sysfs_read_fw_dump,
	.write = qla2x00_sysfs_write_fw_dump,
};

static ssize_t
qla2x00_sysfs_read_nvram(struct file *filp, struct kobject *kobj,
			 struct bin_attribute *bin_attr,
			 char *buf, loff_t off, size_t count)
{
	struct scsi_qla_host *vha = shost_priv(dev_to_shost(container_of(kobj,
	    struct device, kobj)));
	struct qla_hw_data *ha = vha->hw;

	if (!capable(CAP_SYS_ADMIN))
		return 0;

	if (IS_NOCACHE_VPD_TYPE(ha))
		ha->isp_ops->read_optrom(vha, ha->nvram, ha->flt_region_nvram << 2,
		    ha->nvram_size);
	return memory_read_from_buffer(buf, count, &off, ha->nvram,
					ha->nvram_size);
}

static ssize_t
qla2x00_sysfs_write_nvram(struct file *filp, struct kobject *kobj,
			  struct bin_attribute *bin_attr,
			  char *buf, loff_t off, size_t count)
{
	struct scsi_qla_host *vha = shost_priv(dev_to_shost(container_of(kobj,
	    struct device, kobj)));
	struct qla_hw_data *ha = vha->hw;
	uint16_t	cnt;

	if (!capable(CAP_SYS_ADMIN) || off != 0 || count != ha->nvram_size ||
	    !ha->isp_ops->write_nvram)
		return 0;

	/* Checksum NVRAM. */
	if (IS_FWI2_CAPABLE(ha)) {
		uint32_t *iter;
		uint32_t chksum;

		iter = (uint32_t *)buf;
		chksum = 0;
		for (cnt = 0; cnt < ((count >> 2) - 1); cnt++)
			chksum += le32_to_cpu(*iter++);
		chksum = ~chksum + 1;
		*iter = cpu_to_le32(chksum);
	} else {
		uint8_t *iter;
		uint8_t chksum;

		iter = (uint8_t *)buf;
		chksum = 0;
		for (cnt = 0; cnt < count - 1; cnt++)
			chksum += *iter++;
		chksum = ~chksum + 1;
		*iter = chksum;
	}

	if (qla2x00_wait_for_hba_online(vha) != QLA_SUCCESS) {
		qla_printk(KERN_WARNING, ha,
		    "HBA not online, failing NVRAM update.\n");
		return -EAGAIN;
	}

	/* Write NVRAM. */
	ha->isp_ops->write_nvram(vha, (uint8_t *)buf, ha->nvram_base, count);
	ha->isp_ops->read_nvram(vha, (uint8_t *)ha->nvram, ha->nvram_base,
	    count);

	/* NVRAM settings take effect immediately. */
	set_bit(ISP_ABORT_NEEDED, &vha->dpc_flags);
	qla2xxx_wake_dpc(vha);
	qla2x00_wait_for_chip_reset(vha);

	return (count);
}

static struct bin_attribute sysfs_nvram_attr = {
	.attr = {
		.name = "nvram",
		.mode = S_IRUSR | S_IWUSR,
	},
	.size = 512,
	.read = qla2x00_sysfs_read_nvram,
	.write = qla2x00_sysfs_write_nvram,
};

static ssize_t
qla2x00_sysfs_read_optrom(struct file *filp, struct kobject *kobj,
			  struct bin_attribute *bin_attr,
			  char *buf, loff_t off, size_t count)
{
	struct scsi_qla_host *vha = shost_priv(dev_to_shost(container_of(kobj,
	    struct device, kobj)));
	struct qla_hw_data *ha = vha->hw;

	if (ha->optrom_state != QLA_SREADING)
		return 0;

	return memory_read_from_buffer(buf, count, &off, ha->optrom_buffer,
					ha->optrom_region_size);
}

static ssize_t
qla2x00_sysfs_write_optrom(struct file *filp, struct kobject *kobj,
			   struct bin_attribute *bin_attr,
			   char *buf, loff_t off, size_t count)
{
	struct scsi_qla_host *vha = shost_priv(dev_to_shost(container_of(kobj,
	    struct device, kobj)));
	struct qla_hw_data *ha = vha->hw;

	if (ha->optrom_state != QLA_SWRITING)
		return -EINVAL;
	if (off > ha->optrom_region_size)
		return -ERANGE;
	if (off + count > ha->optrom_region_size)
		count = ha->optrom_region_size - off;

	memcpy(&ha->optrom_buffer[off], buf, count);

	return count;
}

static struct bin_attribute sysfs_optrom_attr = {
	.attr = {
		.name = "optrom",
		.mode = S_IRUSR | S_IWUSR,
	},
	.size = 0,
	.read = qla2x00_sysfs_read_optrom,
	.write = qla2x00_sysfs_write_optrom,
};

static ssize_t
qla2x00_sysfs_write_optrom_ctl(struct file *filp, struct kobject *kobj,
			       struct bin_attribute *bin_attr,
			       char *buf, loff_t off, size_t count)
{
	struct scsi_qla_host *vha = shost_priv(dev_to_shost(container_of(kobj,
	    struct device, kobj)));
	struct qla_hw_data *ha = vha->hw;

	uint32_t start = 0;
	uint32_t size = ha->optrom_size;
	int val, valid;

	if (off)
		return 0;

	if (unlikely(pci_channel_offline(ha->pdev)))
		return 0;

	if (sscanf(buf, "%d:%x:%x", &val, &start, &size) < 1)
		return -EINVAL;
	if (start > ha->optrom_size)
		return -EINVAL;

	switch (val) {
	case 0:
		if (ha->optrom_state != QLA_SREADING &&
		    ha->optrom_state != QLA_SWRITING)
			break;

		ha->optrom_state = QLA_SWAITING;

		DEBUG2(qla_printk(KERN_INFO, ha,
		    "Freeing flash region allocation -- 0x%x bytes.\n",
		    ha->optrom_region_size));

		vfree(ha->optrom_buffer);
		ha->optrom_buffer = NULL;
		break;
	case 1:
		if (ha->optrom_state != QLA_SWAITING)
			break;

		ha->optrom_region_start = start;
		ha->optrom_region_size = start + size > ha->optrom_size ?
		    ha->optrom_size - start : size;

		ha->optrom_state = QLA_SREADING;
		ha->optrom_buffer = vmalloc(ha->optrom_region_size);
		if (ha->optrom_buffer == NULL) {
			qla_printk(KERN_WARNING, ha,
			    "Unable to allocate memory for optrom retrieval "
			    "(%x).\n", ha->optrom_region_size);

			ha->optrom_state = QLA_SWAITING;
			return count;
		}

		if (qla2x00_wait_for_hba_online(vha) != QLA_SUCCESS) {
<<<<<<< HEAD
			DEBUG2(qla_printk(KERN_INFO, ha,
				"HBA not online, failing OptROM read.\n"));
			return -EINVAL;
=======
			qla_printk(KERN_WARNING, ha,
				"HBA not online, failing NVRAM update.\n");
			return -EAGAIN;
>>>>>>> 02f8c6ae
		}

		DEBUG2(qla_printk(KERN_INFO, ha,
		    "Reading flash region -- 0x%x/0x%x.\n",
		    ha->optrom_region_start, ha->optrom_region_size));

		memset(ha->optrom_buffer, 0, ha->optrom_region_size);
		ha->isp_ops->read_optrom(vha, ha->optrom_buffer,
		    ha->optrom_region_start, ha->optrom_region_size);
		break;
	case 2:
		if (ha->optrom_state != QLA_SWAITING)
			break;

		/*
		 * We need to be more restrictive on which FLASH regions are
		 * allowed to be updated via user-space.  Regions accessible
		 * via this method include:
		 *
		 * ISP21xx/ISP22xx/ISP23xx type boards:
		 *
		 * 	0x000000 -> 0x020000 -- Boot code.
		 *
		 * ISP2322/ISP24xx type boards:
		 *
		 * 	0x000000 -> 0x07ffff -- Boot code.
		 * 	0x080000 -> 0x0fffff -- Firmware.
		 *
		 * ISP25xx type boards:
		 *
		 * 	0x000000 -> 0x07ffff -- Boot code.
		 * 	0x080000 -> 0x0fffff -- Firmware.
		 * 	0x120000 -> 0x12ffff -- VPD and HBA parameters.
		 */
		valid = 0;
		if (ha->optrom_size == OPTROM_SIZE_2300 && start == 0)
			valid = 1;
		else if (start == (ha->flt_region_boot * 4) ||
		    start == (ha->flt_region_fw * 4))
			valid = 1;
<<<<<<< HEAD
		else if (IS_QLA24XX_TYPE(ha) || IS_QLA25XX(ha)
			|| IS_QLA8XXX_TYPE(ha))
		    valid = 1;
=======
		else if (IS_QLA25XX(ha) || IS_QLA8XXX_TYPE(ha))
			valid = 1;
>>>>>>> 02f8c6ae
		if (!valid) {
			qla_printk(KERN_WARNING, ha,
			    "Invalid start region 0x%x/0x%x.\n", start, size);
			return -EINVAL;
		}

		ha->optrom_region_start = start;
		ha->optrom_region_size = start + size > ha->optrom_size ?
		    ha->optrom_size - start : size;

		ha->optrom_state = QLA_SWRITING;
		ha->optrom_buffer = vmalloc(ha->optrom_region_size);
		if (ha->optrom_buffer == NULL) {
			qla_printk(KERN_WARNING, ha,
			    "Unable to allocate memory for optrom update "
			    "(%x).\n", ha->optrom_region_size);

			ha->optrom_state = QLA_SWAITING;
			return count;
		}

		DEBUG2(qla_printk(KERN_INFO, ha,
		    "Staging flash region write -- 0x%x/0x%x.\n",
		    ha->optrom_region_start, ha->optrom_region_size));

		memset(ha->optrom_buffer, 0, ha->optrom_region_size);
		break;
	case 3:
		if (ha->optrom_state != QLA_SWRITING)
			break;

		if (qla2x00_wait_for_hba_online(vha) != QLA_SUCCESS) {
			qla_printk(KERN_WARNING, ha,
			    "HBA not online, failing flash update.\n");
			return -EAGAIN;
		}

		DEBUG2(qla_printk(KERN_INFO, ha,
		    "Writing flash region -- 0x%x/0x%x.\n",
		    ha->optrom_region_start, ha->optrom_region_size));

		ha->isp_ops->write_optrom(vha, ha->optrom_buffer,
		    ha->optrom_region_start, ha->optrom_region_size);
		break;
	default:
		count = -EINVAL;
	}
	return count;
}

static struct bin_attribute sysfs_optrom_ctl_attr = {
	.attr = {
		.name = "optrom_ctl",
		.mode = S_IWUSR,
	},
	.size = 0,
	.write = qla2x00_sysfs_write_optrom_ctl,
};

static ssize_t
qla2x00_sysfs_read_vpd(struct file *filp, struct kobject *kobj,
		       struct bin_attribute *bin_attr,
		       char *buf, loff_t off, size_t count)
{
	struct scsi_qla_host *vha = shost_priv(dev_to_shost(container_of(kobj,
	    struct device, kobj)));
	struct qla_hw_data *ha = vha->hw;

	if (unlikely(pci_channel_offline(ha->pdev)))
		return 0;

	if (!capable(CAP_SYS_ADMIN))
		return 0;

	if (IS_NOCACHE_VPD_TYPE(ha))
		ha->isp_ops->read_optrom(vha, ha->vpd, ha->flt_region_vpd << 2,
		    ha->vpd_size);
	return memory_read_from_buffer(buf, count, &off, ha->vpd, ha->vpd_size);
}

static ssize_t
qla2x00_sysfs_write_vpd(struct file *filp, struct kobject *kobj,
			struct bin_attribute *bin_attr,
			char *buf, loff_t off, size_t count)
{
	struct scsi_qla_host *vha = shost_priv(dev_to_shost(container_of(kobj,
	    struct device, kobj)));
	struct qla_hw_data *ha = vha->hw;
	uint8_t *tmp_data;

	if (unlikely(pci_channel_offline(ha->pdev)))
		return 0;

	if (!capable(CAP_SYS_ADMIN) || off != 0 || count != ha->vpd_size ||
	    !ha->isp_ops->write_nvram)
		return 0;

	if (qla2x00_wait_for_hba_online(vha) != QLA_SUCCESS) {
		qla_printk(KERN_WARNING, ha,
		    "HBA not online, failing VPD update.\n");
		return -EAGAIN;
	}

	/* Write NVRAM. */
	ha->isp_ops->write_nvram(vha, (uint8_t *)buf, ha->vpd_base, count);
	ha->isp_ops->read_nvram(vha, (uint8_t *)ha->vpd, ha->vpd_base, count);

	/* Update flash version information for 4Gb & above. */
	if (!IS_FWI2_CAPABLE(ha))
		goto done;

	tmp_data = vmalloc(256);
	if (!tmp_data) {
		qla_printk(KERN_WARNING, ha,
		    "Unable to allocate memory for VPD information update.\n");
		goto done;
	}
	ha->isp_ops->get_flash_version(vha, tmp_data);
	vfree(tmp_data);
done:
	return count;
}

static struct bin_attribute sysfs_vpd_attr = {
	.attr = {
		.name = "vpd",
		.mode = S_IRUSR | S_IWUSR,
	},
	.size = 0,
	.read = qla2x00_sysfs_read_vpd,
	.write = qla2x00_sysfs_write_vpd,
};

static ssize_t
qla2x00_sysfs_read_sfp(struct file *filp, struct kobject *kobj,
		       struct bin_attribute *bin_attr,
		       char *buf, loff_t off, size_t count)
{
	struct scsi_qla_host *vha = shost_priv(dev_to_shost(container_of(kobj,
	    struct device, kobj)));
	struct qla_hw_data *ha = vha->hw;
	uint16_t iter, addr, offset;
	int rval;

	if (!capable(CAP_SYS_ADMIN) || off != 0 || count != SFP_DEV_SIZE * 2)
		return 0;

	if (ha->sfp_data)
		goto do_read;

	ha->sfp_data = dma_pool_alloc(ha->s_dma_pool, GFP_KERNEL,
	    &ha->sfp_data_dma);
	if (!ha->sfp_data) {
		qla_printk(KERN_WARNING, ha,
		    "Unable to allocate memory for SFP read-data.\n");
		return 0;
	}

do_read:
	memset(ha->sfp_data, 0, SFP_BLOCK_SIZE);
	addr = 0xa0;
	for (iter = 0, offset = 0; iter < (SFP_DEV_SIZE * 2) / SFP_BLOCK_SIZE;
	    iter++, offset += SFP_BLOCK_SIZE) {
		if (iter == 4) {
			/* Skip to next device address. */
			addr = 0xa2;
			offset = 0;
		}

		rval = qla2x00_read_sfp(vha, ha->sfp_data_dma, ha->sfp_data,
		    addr, offset, SFP_BLOCK_SIZE, 0);
		if (rval != QLA_SUCCESS) {
			qla_printk(KERN_WARNING, ha,
			    "Unable to read SFP data (%x/%x/%x).\n", rval,
			    addr, offset);
			count = 0;
			break;
		}
		memcpy(buf, ha->sfp_data, SFP_BLOCK_SIZE);
		buf += SFP_BLOCK_SIZE;
	}

	return count;
}

static struct bin_attribute sysfs_sfp_attr = {
	.attr = {
		.name = "sfp",
		.mode = S_IRUSR | S_IWUSR,
	},
	.size = SFP_DEV_SIZE * 2,
	.read = qla2x00_sysfs_read_sfp,
};

static ssize_t
qla2x00_sysfs_write_reset(struct file *filp, struct kobject *kobj,
			struct bin_attribute *bin_attr,
			char *buf, loff_t off, size_t count)
{
	struct scsi_qla_host *vha = shost_priv(dev_to_shost(container_of(kobj,
	    struct device, kobj)));
	struct qla_hw_data *ha = vha->hw;
	struct scsi_qla_host *base_vha = pci_get_drvdata(ha->pdev);
	int type;

	if (off != 0)
		return 0;

	type = simple_strtol(buf, NULL, 10);
	switch (type) {
	case 0x2025c:
		qla_printk(KERN_INFO, ha,
		    "Issuing ISP reset on (%ld).\n", vha->host_no);

		scsi_block_requests(vha->host);
		set_bit(ISP_ABORT_NEEDED, &vha->dpc_flags);
		qla2xxx_wake_dpc(vha);
		qla2x00_wait_for_chip_reset(vha);
		scsi_unblock_requests(vha->host);
		break;
	case 0x2025d:
		if (!IS_QLA81XX(ha))
			break;

		qla_printk(KERN_INFO, ha,
		    "Issuing MPI reset on (%ld).\n", vha->host_no);

		/* Make sure FC side is not in reset */
		qla2x00_wait_for_hba_online(vha);

		/* Issue MPI reset */
		scsi_block_requests(vha->host);
		if (qla81xx_restart_mpi_firmware(vha) != QLA_SUCCESS)
			qla_printk(KERN_WARNING, ha,
			    "MPI reset failed on (%ld).\n", vha->host_no);
		scsi_unblock_requests(vha->host);
		break;
	case 0x2025e:
		if (!IS_QLA82XX(ha) || vha != base_vha) {
			qla_printk(KERN_INFO, ha,
			    "FCoE ctx reset not supported for host%ld.\n",
			    vha->host_no);
			return count;
		}

		qla_printk(KERN_INFO, ha,
		    "Issuing FCoE CTX reset on host%ld.\n", vha->host_no);
		set_bit(FCOE_CTX_RESET_NEEDED, &vha->dpc_flags);
		qla2xxx_wake_dpc(vha);
		qla2x00_wait_for_fcoe_ctx_reset(vha);
		break;
	}
	return count;
}

static struct bin_attribute sysfs_reset_attr = {
	.attr = {
		.name = "reset",
		.mode = S_IWUSR,
	},
	.size = 0,
	.write = qla2x00_sysfs_write_reset,
};

static ssize_t
qla2x00_sysfs_write_edc(struct file *filp, struct kobject *kobj,
			struct bin_attribute *bin_attr,
			char *buf, loff_t off, size_t count)
{
	struct scsi_qla_host *vha = shost_priv(dev_to_shost(container_of(kobj,
	    struct device, kobj)));
	struct qla_hw_data *ha = vha->hw;
	uint16_t dev, adr, opt, len;
	int rval;

	ha->edc_data_len = 0;

	if (!capable(CAP_SYS_ADMIN) || off != 0 || count < 8)
		return 0;

	if (!ha->edc_data) {
		ha->edc_data = dma_pool_alloc(ha->s_dma_pool, GFP_KERNEL,
		    &ha->edc_data_dma);
		if (!ha->edc_data) {
			DEBUG2(qla_printk(KERN_INFO, ha,
			    "Unable to allocate memory for EDC write.\n"));
			return 0;
		}
	}

	dev = le16_to_cpup((void *)&buf[0]);
	adr = le16_to_cpup((void *)&buf[2]);
	opt = le16_to_cpup((void *)&buf[4]);
	len = le16_to_cpup((void *)&buf[6]);

	if (!(opt & BIT_0))
		if (len == 0 || len > DMA_POOL_SIZE || len > count - 8)
			return -EINVAL;

	memcpy(ha->edc_data, &buf[8], len);

	rval = qla2x00_write_sfp(vha, ha->edc_data_dma, ha->edc_data,
	    dev, adr, len, opt);
	if (rval != QLA_SUCCESS) {
		DEBUG2(qla_printk(KERN_INFO, ha,
<<<<<<< HEAD
		    "Unable to write EDC (%x) %02x:%02x:%04x:%02x:%02hhx.\n",
		    rval, dev, adr, opt, len, buf[8]));
		return -EINVAL;
=======
		    "Unable to write EDC (%x) %02x:%02x:%04x:%02x:%02x.\n",
		    rval, dev, adr, opt, len, buf[8]));
		return 0;
>>>>>>> 02f8c6ae
	}

	return count;
}

static struct bin_attribute sysfs_edc_attr = {
	.attr = {
		.name = "edc",
		.mode = S_IWUSR,
	},
	.size = 0,
	.write = qla2x00_sysfs_write_edc,
};

static ssize_t
qla2x00_sysfs_write_edc_status(struct file *filp, struct kobject *kobj,
			struct bin_attribute *bin_attr,
			char *buf, loff_t off, size_t count)
{
	struct scsi_qla_host *vha = shost_priv(dev_to_shost(container_of(kobj,
	    struct device, kobj)));
	struct qla_hw_data *ha = vha->hw;
	uint16_t dev, adr, opt, len;
	int rval;

	ha->edc_data_len = 0;

	if (!capable(CAP_SYS_ADMIN) || off != 0 || count < 8)
		return 0;

	if (!ha->edc_data) {
		ha->edc_data = dma_pool_alloc(ha->s_dma_pool, GFP_KERNEL,
		    &ha->edc_data_dma);
		if (!ha->edc_data) {
			DEBUG2(qla_printk(KERN_INFO, ha,
			    "Unable to allocate memory for EDC status.\n"));
			return 0;
		}
	}

	dev = le16_to_cpup((void *)&buf[0]);
	adr = le16_to_cpup((void *)&buf[2]);
	opt = le16_to_cpup((void *)&buf[4]);
	len = le16_to_cpup((void *)&buf[6]);

	if (!(opt & BIT_0))
		if (len == 0 || len > DMA_POOL_SIZE)
			return -EINVAL;

	memset(ha->edc_data, 0, len);
	rval = qla2x00_read_sfp(vha, ha->edc_data_dma, ha->edc_data,
			dev, adr, len, opt);
	if (rval != QLA_SUCCESS) {
		DEBUG2(qla_printk(KERN_INFO, ha,
		    "Unable to write EDC status (%x) %02x:%02x:%04x:%02x.\n",
		    rval, dev, adr, opt, len));
		return -EINVAL;
	}

	ha->edc_data_len = len;

	return count;
}

static ssize_t
qla2x00_sysfs_read_edc_status(struct file *filp, struct kobject *kobj,
			   struct bin_attribute *bin_attr,
			   char *buf, loff_t off, size_t count)
{
	struct scsi_qla_host *vha = shost_priv(dev_to_shost(container_of(kobj,
	    struct device, kobj)));
	struct qla_hw_data *ha = vha->hw;

	if (!capable(CAP_SYS_ADMIN) || off != 0 || count == 0)
		return 0;

	if (!ha->edc_data || ha->edc_data_len == 0 || ha->edc_data_len > count)
		return -EINVAL;

	memcpy(buf, ha->edc_data, ha->edc_data_len);

	return ha->edc_data_len;
}

static struct bin_attribute sysfs_edc_status_attr = {
	.attr = {
		.name = "edc_status",
		.mode = S_IRUSR | S_IWUSR,
	},
	.size = 0,
	.write = qla2x00_sysfs_write_edc_status,
	.read = qla2x00_sysfs_read_edc_status,
};

static ssize_t
qla2x00_sysfs_read_xgmac_stats(struct file *filp, struct kobject *kobj,
		       struct bin_attribute *bin_attr,
		       char *buf, loff_t off, size_t count)
{
	struct scsi_qla_host *vha = shost_priv(dev_to_shost(container_of(kobj,
	    struct device, kobj)));
	struct qla_hw_data *ha = vha->hw;
	int rval;
	uint16_t actual_size;

	if (!capable(CAP_SYS_ADMIN) || off != 0 || count > XGMAC_DATA_SIZE)
		return 0;

	if (ha->xgmac_data)
		goto do_read;

	ha->xgmac_data = dma_alloc_coherent(&ha->pdev->dev, XGMAC_DATA_SIZE,
	    &ha->xgmac_data_dma, GFP_KERNEL);
	if (!ha->xgmac_data) {
		qla_printk(KERN_WARNING, ha,
		    "Unable to allocate memory for XGMAC read-data.\n");
		return 0;
	}

do_read:
	actual_size = 0;
	memset(ha->xgmac_data, 0, XGMAC_DATA_SIZE);

	rval = qla2x00_get_xgmac_stats(vha, ha->xgmac_data_dma,
	    XGMAC_DATA_SIZE, &actual_size);
	if (rval != QLA_SUCCESS) {
		qla_printk(KERN_WARNING, ha,
		    "Unable to read XGMAC data (%x).\n", rval);
		count = 0;
	}

	count = actual_size > count ? count: actual_size;
	memcpy(buf, ha->xgmac_data, count);

	return count;
}

static struct bin_attribute sysfs_xgmac_stats_attr = {
	.attr = {
		.name = "xgmac_stats",
		.mode = S_IRUSR,
	},
	.size = 0,
	.read = qla2x00_sysfs_read_xgmac_stats,
};

static ssize_t
qla2x00_sysfs_read_dcbx_tlv(struct file *filp, struct kobject *kobj,
		       struct bin_attribute *bin_attr,
		       char *buf, loff_t off, size_t count)
{
	struct scsi_qla_host *vha = shost_priv(dev_to_shost(container_of(kobj,
	    struct device, kobj)));
	struct qla_hw_data *ha = vha->hw;
	int rval;
	uint16_t actual_size;

	if (!capable(CAP_SYS_ADMIN) || off != 0 || count > DCBX_TLV_DATA_SIZE)
		return 0;

	if (ha->dcbx_tlv)
		goto do_read;

	ha->dcbx_tlv = dma_alloc_coherent(&ha->pdev->dev, DCBX_TLV_DATA_SIZE,
	    &ha->dcbx_tlv_dma, GFP_KERNEL);
	if (!ha->dcbx_tlv) {
		qla_printk(KERN_WARNING, ha,
		    "Unable to allocate memory for DCBX TLV read-data.\n");
		return 0;
	}

do_read:
	actual_size = 0;
	memset(ha->dcbx_tlv, 0, DCBX_TLV_DATA_SIZE);

	rval = qla2x00_get_dcbx_params(vha, ha->dcbx_tlv_dma,
	    DCBX_TLV_DATA_SIZE);
	if (rval != QLA_SUCCESS) {
		qla_printk(KERN_WARNING, ha,
		    "Unable to read DCBX TLV data (%x).\n", rval);
		count = 0;
	}

	memcpy(buf, ha->dcbx_tlv, count);

	return count;
}

static struct bin_attribute sysfs_dcbx_tlv_attr = {
	.attr = {
		.name = "dcbx_tlv",
		.mode = S_IRUSR,
	},
	.size = 0,
	.read = qla2x00_sysfs_read_dcbx_tlv,
};

static struct sysfs_entry {
	char *name;
	struct bin_attribute *attr;
	int is4GBp_only;
} bin_file_entries[] = {
	{ "fw_dump", &sysfs_fw_dump_attr, },
	{ "nvram", &sysfs_nvram_attr, },
	{ "optrom", &sysfs_optrom_attr, },
	{ "optrom_ctl", &sysfs_optrom_ctl_attr, },
	{ "vpd", &sysfs_vpd_attr, 1 },
	{ "sfp", &sysfs_sfp_attr, 1 },
	{ "reset", &sysfs_reset_attr, },
	{ "edc", &sysfs_edc_attr, 2 },
	{ "edc_status", &sysfs_edc_status_attr, 2 },
	{ "xgmac_stats", &sysfs_xgmac_stats_attr, 3 },
	{ "dcbx_tlv", &sysfs_dcbx_tlv_attr, 3 },
	{ NULL },
};

void
qla2x00_alloc_sysfs_attr(scsi_qla_host_t *vha)
{
	struct Scsi_Host *host = vha->host;
	struct sysfs_entry *iter;
	int ret;

	for (iter = bin_file_entries; iter->name; iter++) {
		if (iter->is4GBp_only && !IS_FWI2_CAPABLE(vha->hw))
			continue;
		if (iter->is4GBp_only == 2 && !IS_QLA25XX(vha->hw))
			continue;
		if (iter->is4GBp_only == 3 && !(IS_QLA8XXX_TYPE(vha->hw)))
			continue;

		ret = sysfs_create_bin_file(&host->shost_gendev.kobj,
		    iter->attr);
		if (ret)
			qla_printk(KERN_INFO, vha->hw,
			    "Unable to create sysfs %s binary attribute "
			    "(%d).\n", iter->name, ret);
	}
}

void
qla2x00_free_sysfs_attr(scsi_qla_host_t *vha)
{
	struct Scsi_Host *host = vha->host;
	struct sysfs_entry *iter;
	struct qla_hw_data *ha = vha->hw;

	for (iter = bin_file_entries; iter->name; iter++) {
		if (iter->is4GBp_only && !IS_FWI2_CAPABLE(ha))
			continue;
		if (iter->is4GBp_only == 2 && !IS_QLA25XX(ha))
			continue;
		if (iter->is4GBp_only == 3 && !!(IS_QLA8XXX_TYPE(vha->hw)))
			continue;

		sysfs_remove_bin_file(&host->shost_gendev.kobj,
		    iter->attr);
	}

	if (ha->beacon_blink_led == 1)
		ha->isp_ops->beacon_off(vha);
}

/* Scsi_Host attributes. */

static ssize_t
qla2x00_drvr_version_show(struct device *dev,
			  struct device_attribute *attr, char *buf)
{
	return snprintf(buf, PAGE_SIZE, "%s\n", qla2x00_version_str);
}

static ssize_t
qla2x00_fw_version_show(struct device *dev,
			struct device_attribute *attr, char *buf)
{
	scsi_qla_host_t *vha = shost_priv(class_to_shost(dev));
	struct qla_hw_data *ha = vha->hw;
	char fw_str[128];

	return snprintf(buf, PAGE_SIZE, "%s\n",
	    ha->isp_ops->fw_version_str(vha, fw_str));
}

static ssize_t
qla2x00_serial_num_show(struct device *dev, struct device_attribute *attr,
			char *buf)
{
	scsi_qla_host_t *vha = shost_priv(class_to_shost(dev));
	struct qla_hw_data *ha = vha->hw;
	uint32_t sn;

	if (IS_FWI2_CAPABLE(ha)) {
		qla2xxx_get_vpd_field(vha, "SN", buf, PAGE_SIZE);
		return snprintf(buf, PAGE_SIZE, "%s\n", buf);
	}

	sn = ((ha->serial0 & 0x1f) << 16) | (ha->serial2 << 8) | ha->serial1;
	return snprintf(buf, PAGE_SIZE, "%c%05d\n", 'A' + sn / 100000,
	    sn % 100000);
}

static ssize_t
qla2x00_isp_name_show(struct device *dev, struct device_attribute *attr,
		      char *buf)
{
	scsi_qla_host_t *vha = shost_priv(class_to_shost(dev));
	return snprintf(buf, PAGE_SIZE, "ISP%04X\n", vha->hw->pdev->device);
}

static ssize_t
qla2x00_isp_id_show(struct device *dev, struct device_attribute *attr,
		    char *buf)
{
	scsi_qla_host_t *vha = shost_priv(class_to_shost(dev));
	struct qla_hw_data *ha = vha->hw;
	return snprintf(buf, PAGE_SIZE, "%04x %04x %04x %04x\n",
	    ha->product_id[0], ha->product_id[1], ha->product_id[2],
	    ha->product_id[3]);
}

static ssize_t
qla2x00_model_name_show(struct device *dev, struct device_attribute *attr,
			char *buf)
{
	scsi_qla_host_t *vha = shost_priv(class_to_shost(dev));
	return snprintf(buf, PAGE_SIZE, "%s\n", vha->hw->model_number);
}

static ssize_t
qla2x00_model_desc_show(struct device *dev, struct device_attribute *attr,
			char *buf)
{
	scsi_qla_host_t *vha = shost_priv(class_to_shost(dev));
	return snprintf(buf, PAGE_SIZE, "%s\n",
	    vha->hw->model_desc ? vha->hw->model_desc : "");
}

static ssize_t
qla2x00_pci_info_show(struct device *dev, struct device_attribute *attr,
		      char *buf)
{
	scsi_qla_host_t *vha = shost_priv(class_to_shost(dev));
	char pci_info[30];

	return snprintf(buf, PAGE_SIZE, "%s\n",
	    vha->hw->isp_ops->pci_info_str(vha, pci_info));
}

static ssize_t
qla2x00_link_state_show(struct device *dev, struct device_attribute *attr,
			char *buf)
{
	scsi_qla_host_t *vha = shost_priv(class_to_shost(dev));
	struct qla_hw_data *ha = vha->hw;
	int len = 0;

	if (atomic_read(&vha->loop_state) == LOOP_DOWN ||
	    atomic_read(&vha->loop_state) == LOOP_DEAD ||
	    vha->device_flags & DFLG_NO_CABLE)
		len = snprintf(buf, PAGE_SIZE, "Link Down\n");
	else if (atomic_read(&vha->loop_state) != LOOP_READY ||
	    test_bit(ABORT_ISP_ACTIVE, &vha->dpc_flags) ||
	    test_bit(ISP_ABORT_NEEDED, &vha->dpc_flags))
		len = snprintf(buf, PAGE_SIZE, "Unknown Link State\n");
	else {
		len = snprintf(buf, PAGE_SIZE, "Link Up - ");

		switch (ha->current_topology) {
		case ISP_CFG_NL:
			len += snprintf(buf + len, PAGE_SIZE-len, "Loop\n");
			break;
		case ISP_CFG_FL:
			len += snprintf(buf + len, PAGE_SIZE-len, "FL_Port\n");
			break;
		case ISP_CFG_N:
			len += snprintf(buf + len, PAGE_SIZE-len,
			    "N_Port to N_Port\n");
			break;
		case ISP_CFG_F:
			len += snprintf(buf + len, PAGE_SIZE-len, "F_Port\n");
			break;
		default:
			len += snprintf(buf + len, PAGE_SIZE-len, "Loop\n");
			break;
		}
	}
	return len;
}

static ssize_t
qla2x00_zio_show(struct device *dev, struct device_attribute *attr,
		 char *buf)
{
	scsi_qla_host_t *vha = shost_priv(class_to_shost(dev));
	int len = 0;

	switch (vha->hw->zio_mode) {
	case QLA_ZIO_MODE_6:
		len += snprintf(buf + len, PAGE_SIZE-len, "Mode 6\n");
		break;
	case QLA_ZIO_DISABLED:
		len += snprintf(buf + len, PAGE_SIZE-len, "Disabled\n");
		break;
	}
	return len;
}

static ssize_t
qla2x00_zio_store(struct device *dev, struct device_attribute *attr,
		  const char *buf, size_t count)
{
	scsi_qla_host_t *vha = shost_priv(class_to_shost(dev));
	struct qla_hw_data *ha = vha->hw;
	int val = 0;
	uint16_t zio_mode;

	if (!IS_ZIO_SUPPORTED(ha))
		return -ENOTSUPP;

	if (sscanf(buf, "%d", &val) != 1)
		return -EINVAL;

	if (val)
		zio_mode = QLA_ZIO_MODE_6;
	else
		zio_mode = QLA_ZIO_DISABLED;

	/* Update per-hba values and queue a reset. */
	if (zio_mode != QLA_ZIO_DISABLED || ha->zio_mode != QLA_ZIO_DISABLED) {
		ha->zio_mode = zio_mode;
		set_bit(ISP_ABORT_NEEDED, &vha->dpc_flags);
	}
	return strlen(buf);
}

static ssize_t
qla2x00_zio_timer_show(struct device *dev, struct device_attribute *attr,
		       char *buf)
{
	scsi_qla_host_t *vha = shost_priv(class_to_shost(dev));

	return snprintf(buf, PAGE_SIZE, "%d us\n", vha->hw->zio_timer * 100);
}

static ssize_t
qla2x00_zio_timer_store(struct device *dev, struct device_attribute *attr,
			const char *buf, size_t count)
{
	scsi_qla_host_t *vha = shost_priv(class_to_shost(dev));
	int val = 0;
	uint16_t zio_timer;

	if (sscanf(buf, "%d", &val) != 1)
		return -EINVAL;
	if (val > 25500 || val < 100)
		return -ERANGE;

	zio_timer = (uint16_t)(val / 100);
	vha->hw->zio_timer = zio_timer;

	return strlen(buf);
}

static ssize_t
qla2x00_beacon_show(struct device *dev, struct device_attribute *attr,
		    char *buf)
{
	scsi_qla_host_t *vha = shost_priv(class_to_shost(dev));
	int len = 0;

	if (vha->hw->beacon_blink_led)
		len += snprintf(buf + len, PAGE_SIZE-len, "Enabled\n");
	else
		len += snprintf(buf + len, PAGE_SIZE-len, "Disabled\n");
	return len;
}

static ssize_t
qla2x00_beacon_store(struct device *dev, struct device_attribute *attr,
		     const char *buf, size_t count)
{
	scsi_qla_host_t *vha = shost_priv(class_to_shost(dev));
	struct qla_hw_data *ha = vha->hw;
	int val = 0;
	int rval;

	if (IS_QLA2100(ha) || IS_QLA2200(ha))
		return -EPERM;

	if (test_bit(ABORT_ISP_ACTIVE, &vha->dpc_flags)) {
		qla_printk(KERN_WARNING, ha,
		    "Abort ISP active -- ignoring beacon request.\n");
		return -EBUSY;
	}

	if (sscanf(buf, "%d", &val) != 1)
		return -EINVAL;

	if (val)
		rval = ha->isp_ops->beacon_on(vha);
	else
		rval = ha->isp_ops->beacon_off(vha);

	if (rval != QLA_SUCCESS)
		count = 0;

	return count;
}

static ssize_t
qla2x00_optrom_bios_version_show(struct device *dev,
				 struct device_attribute *attr, char *buf)
{
	scsi_qla_host_t *vha = shost_priv(class_to_shost(dev));
	struct qla_hw_data *ha = vha->hw;
	return snprintf(buf, PAGE_SIZE, "%d.%02d\n", ha->bios_revision[1],
	    ha->bios_revision[0]);
}

static ssize_t
qla2x00_optrom_efi_version_show(struct device *dev,
				struct device_attribute *attr, char *buf)
{
	scsi_qla_host_t *vha = shost_priv(class_to_shost(dev));
	struct qla_hw_data *ha = vha->hw;
	return snprintf(buf, PAGE_SIZE, "%d.%02d\n", ha->efi_revision[1],
	    ha->efi_revision[0]);
}

static ssize_t
qla2x00_optrom_fcode_version_show(struct device *dev,
				  struct device_attribute *attr, char *buf)
{
	scsi_qla_host_t *vha = shost_priv(class_to_shost(dev));
	struct qla_hw_data *ha = vha->hw;
	return snprintf(buf, PAGE_SIZE, "%d.%02d\n", ha->fcode_revision[1],
	    ha->fcode_revision[0]);
}

static ssize_t
qla2x00_optrom_fw_version_show(struct device *dev,
			       struct device_attribute *attr, char *buf)
{
	scsi_qla_host_t *vha = shost_priv(class_to_shost(dev));
	struct qla_hw_data *ha = vha->hw;
	return snprintf(buf, PAGE_SIZE, "%d.%02d.%02d %d\n",
	    ha->fw_revision[0], ha->fw_revision[1], ha->fw_revision[2],
	    ha->fw_revision[3]);
}

static ssize_t
qla2x00_optrom_gold_fw_version_show(struct device *dev,
    struct device_attribute *attr, char *buf)
{
	scsi_qla_host_t *vha = shost_priv(class_to_shost(dev));
	struct qla_hw_data *ha = vha->hw;

	if (!IS_QLA81XX(ha))
		return snprintf(buf, PAGE_SIZE, "\n");

	return snprintf(buf, PAGE_SIZE, "%d.%02d.%02d (%d)\n",
	    ha->gold_fw_version[0], ha->gold_fw_version[1],
	    ha->gold_fw_version[2], ha->gold_fw_version[3]);
}

static ssize_t
qla2x00_total_isp_aborts_show(struct device *dev,
			      struct device_attribute *attr, char *buf)
{
	scsi_qla_host_t *vha = shost_priv(class_to_shost(dev));
	struct qla_hw_data *ha = vha->hw;
	return snprintf(buf, PAGE_SIZE, "%d\n",
	    ha->qla_stats.total_isp_aborts);
}

static ssize_t
qla24xx_84xx_fw_version_show(struct device *dev,
	struct device_attribute *attr, char *buf)
{
	int rval = QLA_SUCCESS;
	uint16_t status[2] = {0, 0};
	scsi_qla_host_t *vha = shost_priv(class_to_shost(dev));
	struct qla_hw_data *ha = vha->hw;

	if (!IS_QLA84XX(ha))
		return snprintf(buf, PAGE_SIZE, "\n");

	if (ha->cs84xx->op_fw_version == 0)
		rval = qla84xx_verify_chip(vha, status);

	if ((rval == QLA_SUCCESS) && (status[0] == 0))
		return snprintf(buf, PAGE_SIZE, "%u\n",
			(uint32_t)ha->cs84xx->op_fw_version);

	return snprintf(buf, PAGE_SIZE, "\n");
}

static ssize_t
qla2x00_mpi_version_show(struct device *dev, struct device_attribute *attr,
    char *buf)
{
	scsi_qla_host_t *vha = shost_priv(class_to_shost(dev));
	struct qla_hw_data *ha = vha->hw;

	if (!IS_QLA81XX(ha))
		return snprintf(buf, PAGE_SIZE, "\n");

	return snprintf(buf, PAGE_SIZE, "%d.%02d.%02d (%x)\n",
	    ha->mpi_version[0], ha->mpi_version[1], ha->mpi_version[2],
	    ha->mpi_capabilities);
}

static ssize_t
qla2x00_phy_version_show(struct device *dev, struct device_attribute *attr,
    char *buf)
{
	scsi_qla_host_t *vha = shost_priv(class_to_shost(dev));
	struct qla_hw_data *ha = vha->hw;

	if (!IS_QLA81XX(ha))
		return snprintf(buf, PAGE_SIZE, "\n");

	return snprintf(buf, PAGE_SIZE, "%d.%02d.%02d\n",
	    ha->phy_version[0], ha->phy_version[1], ha->phy_version[2]);
}

static ssize_t
qla2x00_flash_block_size_show(struct device *dev,
			      struct device_attribute *attr, char *buf)
{
	scsi_qla_host_t *vha = shost_priv(class_to_shost(dev));
	struct qla_hw_data *ha = vha->hw;

	return snprintf(buf, PAGE_SIZE, "0x%x\n", ha->fdt_block_size);
}

static ssize_t
qla2x00_vlan_id_show(struct device *dev, struct device_attribute *attr,
    char *buf)
{
	scsi_qla_host_t *vha = shost_priv(class_to_shost(dev));

	if (!IS_QLA8XXX_TYPE(vha->hw))
		return snprintf(buf, PAGE_SIZE, "\n");

	return snprintf(buf, PAGE_SIZE, "%d\n", vha->fcoe_vlan_id);
}

static ssize_t
qla2x00_vn_port_mac_address_show(struct device *dev,
    struct device_attribute *attr, char *buf)
{
	scsi_qla_host_t *vha = shost_priv(class_to_shost(dev));

	if (!IS_QLA8XXX_TYPE(vha->hw))
		return snprintf(buf, PAGE_SIZE, "\n");

	return snprintf(buf, PAGE_SIZE, "%02x:%02x:%02x:%02x:%02x:%02x\n",
	    vha->fcoe_vn_port_mac[5], vha->fcoe_vn_port_mac[4],
	    vha->fcoe_vn_port_mac[3], vha->fcoe_vn_port_mac[2],
	    vha->fcoe_vn_port_mac[1], vha->fcoe_vn_port_mac[0]);
}

static ssize_t
qla2x00_fabric_param_show(struct device *dev, struct device_attribute *attr,
    char *buf)
{
	scsi_qla_host_t *vha = shost_priv(class_to_shost(dev));

	return snprintf(buf, PAGE_SIZE, "%d\n", vha->hw->switch_cap);
}

static ssize_t
qla2x00_thermal_temp_show(struct device *dev,
	struct device_attribute *attr, char *buf)
{
	scsi_qla_host_t *vha = shost_priv(class_to_shost(dev));
	int rval = QLA_FUNCTION_FAILED;
	uint16_t temp, frac;

	if (!vha->hw->flags.thermal_supported)
		return snprintf(buf, PAGE_SIZE, "\n");

	temp = frac = 0;
	if (test_bit(ABORT_ISP_ACTIVE, &vha->dpc_flags) ||
	    test_bit(ISP_ABORT_NEEDED, &vha->dpc_flags))
		DEBUG2_3_11(printk(KERN_WARNING
		    "%s(%ld): isp reset in progress.\n",
		    __func__, vha->host_no));
	else if (!vha->hw->flags.eeh_busy)
		rval = qla2x00_get_thermal_temp(vha, &temp, &frac);
	if (rval != QLA_SUCCESS)
<<<<<<< HEAD
		return snprintf(buf, PAGE_SIZE, "\n");
=======
		temp = frac = 0;
>>>>>>> 02f8c6ae

	return snprintf(buf, PAGE_SIZE, "%d.%02d\n", temp, frac);
}

static ssize_t
qla2x00_fw_state_show(struct device *dev, struct device_attribute *attr,
    char *buf)
{
	scsi_qla_host_t *vha = shost_priv(class_to_shost(dev));
	int rval = QLA_FUNCTION_FAILED;
	uint16_t state[5];

	if (test_bit(ABORT_ISP_ACTIVE, &vha->dpc_flags) ||
		test_bit(ISP_ABORT_NEEDED, &vha->dpc_flags))
		DEBUG2_3_11(printk("%s(%ld): isp reset in progress.\n",
			__func__, vha->host_no));
	else if (!vha->hw->flags.eeh_busy)
		rval = qla2x00_get_firmware_state(vha, state);
	if (rval != QLA_SUCCESS)
		memset(state, -1, sizeof(state));

	return snprintf(buf, PAGE_SIZE, "0x%x 0x%x 0x%x 0x%x 0x%x\n", state[0],
	    state[1], state[2], state[3], state[4]);
}

static DEVICE_ATTR(driver_version, S_IRUGO, qla2x00_drvr_version_show, NULL);
static DEVICE_ATTR(fw_version, S_IRUGO, qla2x00_fw_version_show, NULL);
static DEVICE_ATTR(serial_num, S_IRUGO, qla2x00_serial_num_show, NULL);
static DEVICE_ATTR(isp_name, S_IRUGO, qla2x00_isp_name_show, NULL);
static DEVICE_ATTR(isp_id, S_IRUGO, qla2x00_isp_id_show, NULL);
static DEVICE_ATTR(model_name, S_IRUGO, qla2x00_model_name_show, NULL);
static DEVICE_ATTR(model_desc, S_IRUGO, qla2x00_model_desc_show, NULL);
static DEVICE_ATTR(pci_info, S_IRUGO, qla2x00_pci_info_show, NULL);
static DEVICE_ATTR(link_state, S_IRUGO, qla2x00_link_state_show, NULL);
static DEVICE_ATTR(zio, S_IRUGO | S_IWUSR, qla2x00_zio_show, qla2x00_zio_store);
static DEVICE_ATTR(zio_timer, S_IRUGO | S_IWUSR, qla2x00_zio_timer_show,
		   qla2x00_zio_timer_store);
static DEVICE_ATTR(beacon, S_IRUGO | S_IWUSR, qla2x00_beacon_show,
		   qla2x00_beacon_store);
static DEVICE_ATTR(optrom_bios_version, S_IRUGO,
		   qla2x00_optrom_bios_version_show, NULL);
static DEVICE_ATTR(optrom_efi_version, S_IRUGO,
		   qla2x00_optrom_efi_version_show, NULL);
static DEVICE_ATTR(optrom_fcode_version, S_IRUGO,
		   qla2x00_optrom_fcode_version_show, NULL);
static DEVICE_ATTR(optrom_fw_version, S_IRUGO, qla2x00_optrom_fw_version_show,
		   NULL);
static DEVICE_ATTR(optrom_gold_fw_version, S_IRUGO,
    qla2x00_optrom_gold_fw_version_show, NULL);
static DEVICE_ATTR(84xx_fw_version, S_IRUGO, qla24xx_84xx_fw_version_show,
		   NULL);
static DEVICE_ATTR(total_isp_aborts, S_IRUGO, qla2x00_total_isp_aborts_show,
		   NULL);
static DEVICE_ATTR(mpi_version, S_IRUGO, qla2x00_mpi_version_show, NULL);
static DEVICE_ATTR(phy_version, S_IRUGO, qla2x00_phy_version_show, NULL);
static DEVICE_ATTR(flash_block_size, S_IRUGO, qla2x00_flash_block_size_show,
		   NULL);
static DEVICE_ATTR(vlan_id, S_IRUGO, qla2x00_vlan_id_show, NULL);
static DEVICE_ATTR(vn_port_mac_address, S_IRUGO,
		   qla2x00_vn_port_mac_address_show, NULL);
static DEVICE_ATTR(fabric_param, S_IRUGO, qla2x00_fabric_param_show, NULL);
static DEVICE_ATTR(fw_state, S_IRUGO, qla2x00_fw_state_show, NULL);
static DEVICE_ATTR(thermal_temp, S_IRUGO, qla2x00_thermal_temp_show, NULL);

struct device_attribute *qla2x00_host_attrs[] = {
	&dev_attr_driver_version,
	&dev_attr_fw_version,
	&dev_attr_serial_num,
	&dev_attr_isp_name,
	&dev_attr_isp_id,
	&dev_attr_model_name,
	&dev_attr_model_desc,
	&dev_attr_pci_info,
	&dev_attr_link_state,
	&dev_attr_zio,
	&dev_attr_zio_timer,
	&dev_attr_beacon,
	&dev_attr_optrom_bios_version,
	&dev_attr_optrom_efi_version,
	&dev_attr_optrom_fcode_version,
	&dev_attr_optrom_fw_version,
	&dev_attr_84xx_fw_version,
	&dev_attr_total_isp_aborts,
	&dev_attr_mpi_version,
	&dev_attr_phy_version,
	&dev_attr_flash_block_size,
	&dev_attr_vlan_id,
	&dev_attr_vn_port_mac_address,
	&dev_attr_fabric_param,
	&dev_attr_fw_state,
	&dev_attr_optrom_gold_fw_version,
	&dev_attr_thermal_temp,
	NULL,
};

/* Host attributes. */

static void
qla2x00_get_host_port_id(struct Scsi_Host *shost)
{
	scsi_qla_host_t *vha = shost_priv(shost);

	fc_host_port_id(shost) = vha->d_id.b.domain << 16 |
	    vha->d_id.b.area << 8 | vha->d_id.b.al_pa;
}

static void
qla2x00_get_host_speed(struct Scsi_Host *shost)
{
	struct qla_hw_data *ha = ((struct scsi_qla_host *)
					(shost_priv(shost)))->hw;
	u32 speed = FC_PORTSPEED_UNKNOWN;

	switch (ha->link_data_rate) {
	case PORT_SPEED_1GB:
		speed = FC_PORTSPEED_1GBIT;
		break;
	case PORT_SPEED_2GB:
		speed = FC_PORTSPEED_2GBIT;
		break;
	case PORT_SPEED_4GB:
		speed = FC_PORTSPEED_4GBIT;
		break;
	case PORT_SPEED_8GB:
		speed = FC_PORTSPEED_8GBIT;
		break;
	case PORT_SPEED_10GB:
		speed = FC_PORTSPEED_10GBIT;
		break;
	}
	fc_host_speed(shost) = speed;
}

static void
qla2x00_get_host_port_type(struct Scsi_Host *shost)
{
	scsi_qla_host_t *vha = shost_priv(shost);
	uint32_t port_type = FC_PORTTYPE_UNKNOWN;

	if (vha->vp_idx) {
		fc_host_port_type(shost) = FC_PORTTYPE_NPIV;
		return;
	}
	switch (vha->hw->current_topology) {
	case ISP_CFG_NL:
		port_type = FC_PORTTYPE_LPORT;
		break;
	case ISP_CFG_FL:
		port_type = FC_PORTTYPE_NLPORT;
		break;
	case ISP_CFG_N:
		port_type = FC_PORTTYPE_PTP;
		break;
	case ISP_CFG_F:
		port_type = FC_PORTTYPE_NPORT;
		break;
	}
	fc_host_port_type(shost) = port_type;
}

static void
qla2x00_get_starget_node_name(struct scsi_target *starget)
{
	struct Scsi_Host *host = dev_to_shost(starget->dev.parent);
	scsi_qla_host_t *vha = shost_priv(host);
	fc_port_t *fcport;
	u64 node_name = 0;

	list_for_each_entry(fcport, &vha->vp_fcports, list) {
		if (fcport->rport &&
		    starget->id == fcport->rport->scsi_target_id) {
			node_name = wwn_to_u64(fcport->node_name);
			break;
		}
	}

	fc_starget_node_name(starget) = node_name;
}

static void
qla2x00_get_starget_port_name(struct scsi_target *starget)
{
	struct Scsi_Host *host = dev_to_shost(starget->dev.parent);
	scsi_qla_host_t *vha = shost_priv(host);
	fc_port_t *fcport;
	u64 port_name = 0;

	list_for_each_entry(fcport, &vha->vp_fcports, list) {
		if (fcport->rport &&
		    starget->id == fcport->rport->scsi_target_id) {
			port_name = wwn_to_u64(fcport->port_name);
			break;
		}
	}

	fc_starget_port_name(starget) = port_name;
}

static void
qla2x00_get_starget_port_id(struct scsi_target *starget)
{
	struct Scsi_Host *host = dev_to_shost(starget->dev.parent);
	scsi_qla_host_t *vha = shost_priv(host);
	fc_port_t *fcport;
	uint32_t port_id = ~0U;

	list_for_each_entry(fcport, &vha->vp_fcports, list) {
		if (fcport->rport &&
		    starget->id == fcport->rport->scsi_target_id) {
			port_id = fcport->d_id.b.domain << 16 |
			    fcport->d_id.b.area << 8 | fcport->d_id.b.al_pa;
			break;
		}
	}

	fc_starget_port_id(starget) = port_id;
}

static void
qla2x00_set_rport_loss_tmo(struct fc_rport *rport, uint32_t timeout)
{
	if (timeout)
		rport->dev_loss_tmo = timeout;
	else
		rport->dev_loss_tmo = 1;
}

static void
qla2x00_dev_loss_tmo_callbk(struct fc_rport *rport)
{
	struct Scsi_Host *host = rport_to_shost(rport);
	fc_port_t *fcport = *(fc_port_t **)rport->dd_data;
	unsigned long flags;

	if (!fcport)
		return;

	/* Now that the rport has been deleted, set the fcport state to
	   FCS_DEVICE_DEAD */
	qla2x00_set_fcport_state(fcport, FCS_DEVICE_DEAD);

	/*
	 * Transport has effectively 'deleted' the rport, clear
	 * all local references.
	 */
	spin_lock_irqsave(host->host_lock, flags);
	fcport->rport = fcport->drport = NULL;
	*((fc_port_t **)rport->dd_data) = NULL;
	spin_unlock_irqrestore(host->host_lock, flags);

	if (test_bit(ABORT_ISP_ACTIVE, &fcport->vha->dpc_flags))
		return;

	if (unlikely(pci_channel_offline(fcport->vha->hw->pdev))) {
		qla2x00_abort_all_cmds(fcport->vha, DID_NO_CONNECT << 16);
		return;
	}
}

static void
qla2x00_terminate_rport_io(struct fc_rport *rport)
{
	fc_port_t *fcport = *(fc_port_t **)rport->dd_data;

	if (!fcport)
		return;

	if (test_bit(ABORT_ISP_ACTIVE, &fcport->vha->dpc_flags))
		return;

	if (unlikely(pci_channel_offline(fcport->vha->hw->pdev))) {
		qla2x00_abort_all_cmds(fcport->vha, DID_NO_CONNECT << 16);
		return;
	}
	/*
	 * At this point all fcport's software-states are cleared.  Perform any
	 * final cleanup of firmware resources (PCBs and XCBs).
	 */
	if (fcport->loop_id != FC_NO_LOOP_ID &&
	    !test_bit(UNLOADING, &fcport->vha->dpc_flags))
		fcport->vha->hw->isp_ops->fabric_logout(fcport->vha,
			fcport->loop_id, fcport->d_id.b.domain,
			fcport->d_id.b.area, fcport->d_id.b.al_pa);
}

static int
qla2x00_issue_lip(struct Scsi_Host *shost)
{
	scsi_qla_host_t *vha = shost_priv(shost);

	qla2x00_loop_reset(vha);
	return 0;
}

static struct fc_host_statistics *
qla2x00_get_fc_host_stats(struct Scsi_Host *shost)
{
	scsi_qla_host_t *vha = shost_priv(shost);
	struct qla_hw_data *ha = vha->hw;
	struct scsi_qla_host *base_vha = pci_get_drvdata(ha->pdev);
	int rval;
	struct link_statistics *stats;
	dma_addr_t stats_dma;
	struct fc_host_statistics *pfc_host_stat;

	pfc_host_stat = &ha->fc_host_stat;
	memset(pfc_host_stat, -1, sizeof(struct fc_host_statistics));

	if (test_bit(UNLOADING, &vha->dpc_flags))
		goto done;

	if (unlikely(pci_channel_offline(ha->pdev)))
		goto done;

	stats = dma_pool_alloc(ha->s_dma_pool, GFP_KERNEL, &stats_dma);
	if (stats == NULL) {
		DEBUG2_3_11(printk("%s(%ld): Failed to allocate memory.\n",
		    __func__, base_vha->host_no));
		goto done;
	}
	memset(stats, 0, DMA_POOL_SIZE);

	rval = QLA_FUNCTION_FAILED;
	if (IS_FWI2_CAPABLE(ha)) {
		rval = qla24xx_get_isp_stats(base_vha, stats, stats_dma);
	} else if (atomic_read(&base_vha->loop_state) == LOOP_READY &&
		    !test_bit(ABORT_ISP_ACTIVE, &base_vha->dpc_flags) &&
		    !test_bit(ISP_ABORT_NEEDED, &base_vha->dpc_flags) &&
		    !ha->dpc_active) {
		/* Must be in a 'READY' state for statistics retrieval. */
		rval = qla2x00_get_link_status(base_vha, base_vha->loop_id,
						stats, stats_dma);
	}

	if (rval != QLA_SUCCESS)
		goto done_free;

	pfc_host_stat->link_failure_count = stats->link_fail_cnt;
	pfc_host_stat->loss_of_sync_count = stats->loss_sync_cnt;
	pfc_host_stat->loss_of_signal_count = stats->loss_sig_cnt;
	pfc_host_stat->prim_seq_protocol_err_count = stats->prim_seq_err_cnt;
	pfc_host_stat->invalid_tx_word_count = stats->inval_xmit_word_cnt;
	pfc_host_stat->invalid_crc_count = stats->inval_crc_cnt;
	if (IS_FWI2_CAPABLE(ha)) {
		pfc_host_stat->lip_count = stats->lip_cnt;
		pfc_host_stat->tx_frames = stats->tx_frames;
		pfc_host_stat->rx_frames = stats->rx_frames;
		pfc_host_stat->dumped_frames = stats->dumped_frames;
		pfc_host_stat->nos_count = stats->nos_rcvd;
	}
	pfc_host_stat->fcp_input_megabytes = ha->qla_stats.input_bytes >> 20;
	pfc_host_stat->fcp_output_megabytes = ha->qla_stats.output_bytes >> 20;

done_free:
        dma_pool_free(ha->s_dma_pool, stats, stats_dma);
done:
	return pfc_host_stat;
}

static void
qla2x00_get_host_symbolic_name(struct Scsi_Host *shost)
{
	scsi_qla_host_t *vha = shost_priv(shost);

	qla2x00_get_sym_node_name(vha, fc_host_symbolic_name(shost));
}

static void
qla2x00_set_host_system_hostname(struct Scsi_Host *shost)
{
	scsi_qla_host_t *vha = shost_priv(shost);

	set_bit(REGISTER_FDMI_NEEDED, &vha->dpc_flags);
}

static void
qla2x00_get_host_fabric_name(struct Scsi_Host *shost)
{
	scsi_qla_host_t *vha = shost_priv(shost);
<<<<<<< HEAD
	u64 node_name = 0xFFFFFFFF;

	if (vha->device_flags & SWITCH_FOUND)
		node_name = wwn_to_u64(vha->fabric_node_name);
=======
	uint8_t node_name[WWN_SIZE] = { 0xFF, 0xFF, 0xFF, 0xFF, \
		0xFF, 0xFF, 0xFF, 0xFF};
	u64 fabric_name = wwn_to_u64(node_name);

	if (vha->device_flags & SWITCH_FOUND)
		fabric_name = wwn_to_u64(vha->fabric_node_name);
>>>>>>> 02f8c6ae

	fc_host_fabric_name(shost) = fabric_name;
}

static void
qla2x00_get_host_port_state(struct Scsi_Host *shost)
{
	scsi_qla_host_t *vha = shost_priv(shost);
	struct scsi_qla_host *base_vha = pci_get_drvdata(vha->hw->pdev);

	if (!base_vha->flags.online)
		fc_host_port_state(shost) = FC_PORTSTATE_OFFLINE;
	else if (atomic_read(&base_vha->loop_state) == LOOP_TIMEOUT)
		fc_host_port_state(shost) = FC_PORTSTATE_UNKNOWN;
	else
		fc_host_port_state(shost) = FC_PORTSTATE_ONLINE;
}

static int
qla24xx_vport_create(struct fc_vport *fc_vport, bool disable)
{
	int	ret = 0;
	uint8_t	qos = 0;
	scsi_qla_host_t *base_vha = shost_priv(fc_vport->shost);
	scsi_qla_host_t *vha = NULL;
	struct qla_hw_data *ha = base_vha->hw;
	uint16_t options = 0;
	int	cnt;
	struct req_que *req = ha->req_q_map[0];

	ret = qla24xx_vport_create_req_sanity_check(fc_vport);
	if (ret) {
		DEBUG15(printk("qla24xx_vport_create_req_sanity_check failed, "
		    "status %x\n", ret));
		return (ret);
	}

	vha = qla24xx_create_vhost(fc_vport);
	if (vha == NULL) {
		DEBUG15(printk ("qla24xx_create_vhost failed, vha = %p\n",
		    vha));
		return FC_VPORT_FAILED;
	}
	if (disable) {
		atomic_set(&vha->vp_state, VP_OFFLINE);
		fc_vport_set_state(fc_vport, FC_VPORT_DISABLED);
	} else
		atomic_set(&vha->vp_state, VP_FAILED);

	/* ready to create vport */
	qla_printk(KERN_INFO, vha->hw, "VP entry id %d assigned.\n",
							vha->vp_idx);

	/* initialized vport states */
	atomic_set(&vha->loop_state, LOOP_DOWN);
	vha->vp_err_state=  VP_ERR_PORTDWN;
	vha->vp_prev_err_state=  VP_ERR_UNKWN;
	/* Check if physical ha port is Up */
	if (atomic_read(&base_vha->loop_state) == LOOP_DOWN ||
	    atomic_read(&base_vha->loop_state) == LOOP_DEAD) {
		/* Don't retry or attempt login of this virtual port */
		DEBUG15(printk ("scsi(%ld): pport loop_state is not UP.\n",
		    base_vha->host_no));
		atomic_set(&vha->loop_state, LOOP_DEAD);
		if (!disable)
			fc_vport_set_state(fc_vport, FC_VPORT_LINKDOWN);
	}

	if ((IS_QLA25XX(ha) || IS_QLA81XX(ha)) && ql2xenabledif) {
		if (ha->fw_attributes & BIT_4) {
			vha->flags.difdix_supported = 1;
			DEBUG18(qla_printk(KERN_INFO, ha,
			    "Registering for DIF/DIX type 1 and 3"
			    " protection.\n"));
			scsi_host_set_prot(vha->host,
			    SHOST_DIF_TYPE1_PROTECTION
			    | SHOST_DIF_TYPE2_PROTECTION
			    | SHOST_DIF_TYPE3_PROTECTION
			    | SHOST_DIX_TYPE1_PROTECTION
			    | SHOST_DIX_TYPE2_PROTECTION
			    | SHOST_DIX_TYPE3_PROTECTION);
			scsi_host_set_guard(vha->host, SHOST_DIX_GUARD_CRC);
		} else
			vha->flags.difdix_supported = 0;
	}

	if (scsi_add_host_with_dma(vha->host, &fc_vport->dev,
				   &ha->pdev->dev)) {
		DEBUG15(printk("scsi(%ld): scsi_add_host failure for VP[%d].\n",
			vha->host_no, vha->vp_idx));
		goto vport_create_failed_2;
	}

	/* initialize attributes */
	fc_host_dev_loss_tmo(vha->host) = ha->port_down_retry_count;
	fc_host_node_name(vha->host) = wwn_to_u64(vha->node_name);
	fc_host_port_name(vha->host) = wwn_to_u64(vha->port_name);
	fc_host_supported_classes(vha->host) =
		fc_host_supported_classes(base_vha->host);
	fc_host_supported_speeds(vha->host) =
		fc_host_supported_speeds(base_vha->host);

	qla24xx_vport_disable(fc_vport, disable);

	if (ha->flags.cpu_affinity_enabled) {
		req = ha->req_q_map[1];
		goto vport_queue;
	} else if (ql2xmaxqueues == 1 || !ha->npiv_info)
		goto vport_queue;
	/* Create a request queue in QoS mode for the vport */
	for (cnt = 0; cnt < ha->nvram_npiv_size; cnt++) {
		if (memcmp(ha->npiv_info[cnt].port_name, vha->port_name, 8) == 0
			&& memcmp(ha->npiv_info[cnt].node_name, vha->node_name,
					8) == 0) {
			qos = ha->npiv_info[cnt].q_qos;
			break;
		}
	}
	if (qos) {
		ret = qla25xx_create_req_que(ha, options, vha->vp_idx, 0, 0,
			qos);
		if (!ret)
			qla_printk(KERN_WARNING, ha,
			"Can't create request queue for vp_idx:%d\n",
			vha->vp_idx);
		else {
			DEBUG2(qla_printk(KERN_INFO, ha,
			"Request Que:%d (QoS: %d) created for vp_idx:%d\n",
			ret, qos, vha->vp_idx));
			req = ha->req_q_map[ret];
		}
	}

vport_queue:
	vha->req = req;
	return 0;

vport_create_failed_2:
	qla24xx_disable_vp(vha);
	qla24xx_deallocate_vp_id(vha);
	scsi_host_put(vha->host);
	return FC_VPORT_FAILED;
}

static int
qla24xx_vport_delete(struct fc_vport *fc_vport)
{
	scsi_qla_host_t *vha = fc_vport->dd_data;
	struct qla_hw_data *ha = vha->hw;
	uint16_t id = vha->vp_idx;

	while (test_bit(LOOP_RESYNC_ACTIVE, &vha->dpc_flags) ||
	    test_bit(FCPORT_UPDATE_NEEDED, &vha->dpc_flags))
		msleep(1000);

	qla24xx_disable_vp(vha);

	vha->flags.delete_progress = 1;

	fc_remove_host(vha->host);

	scsi_remove_host(vha->host);

	/* Allow timer to run to drain queued items, when removing vp */
	qla24xx_deallocate_vp_id(vha);

	if (vha->timer_active) {
		qla2x00_vp_stop_timer(vha);
		DEBUG15(printk(KERN_INFO "scsi(%ld): timer for the vport[%d]"
		" = %p has stopped\n", vha->host_no, vha->vp_idx, vha));
	}

	/* No pending activities shall be there on the vha now */
	DEBUG(msleep(random32()%10));  /* Just to see if something falls on
					* the net we have placed below */

	BUG_ON(atomic_read(&vha->vref_count));

	qla2x00_free_fcports(vha);

	mutex_lock(&ha->vport_lock);
	ha->cur_vport_count--;
	clear_bit(vha->vp_idx, ha->vp_idx_map);
	mutex_unlock(&ha->vport_lock);

	if (vha->req->id && !ha->flags.cpu_affinity_enabled) {
		if (qla25xx_delete_req_que(vha, vha->req) != QLA_SUCCESS)
			qla_printk(KERN_WARNING, ha,
				"Queue delete failed.\n");
	}

	scsi_host_put(vha->host);
	qla_printk(KERN_INFO, ha, "vport %d deleted\n", id);
	return 0;
}

static int
qla24xx_vport_disable(struct fc_vport *fc_vport, bool disable)
{
	scsi_qla_host_t *vha = fc_vport->dd_data;

	if (disable)
		qla24xx_disable_vp(vha);
	else
		qla24xx_enable_vp(vha);

	return 0;
}

struct fc_function_template qla2xxx_transport_functions = {

	.show_host_node_name = 1,
	.show_host_port_name = 1,
	.show_host_supported_classes = 1,
	.show_host_supported_speeds = 1,

	.get_host_port_id = qla2x00_get_host_port_id,
	.show_host_port_id = 1,
	.get_host_speed = qla2x00_get_host_speed,
	.show_host_speed = 1,
	.get_host_port_type = qla2x00_get_host_port_type,
	.show_host_port_type = 1,
	.get_host_symbolic_name = qla2x00_get_host_symbolic_name,
	.show_host_symbolic_name = 1,
	.set_host_system_hostname = qla2x00_set_host_system_hostname,
	.show_host_system_hostname = 1,
	.get_host_fabric_name = qla2x00_get_host_fabric_name,
	.show_host_fabric_name = 1,
	.get_host_port_state = qla2x00_get_host_port_state,
	.show_host_port_state = 1,

	.dd_fcrport_size = sizeof(struct fc_port *),
	.show_rport_supported_classes = 1,

	.get_starget_node_name = qla2x00_get_starget_node_name,
	.show_starget_node_name = 1,
	.get_starget_port_name = qla2x00_get_starget_port_name,
	.show_starget_port_name = 1,
	.get_starget_port_id  = qla2x00_get_starget_port_id,
	.show_starget_port_id = 1,

	.set_rport_dev_loss_tmo = qla2x00_set_rport_loss_tmo,
	.show_rport_dev_loss_tmo = 1,

	.issue_fc_host_lip = qla2x00_issue_lip,
	.dev_loss_tmo_callbk = qla2x00_dev_loss_tmo_callbk,
	.terminate_rport_io = qla2x00_terminate_rport_io,
	.get_fc_host_stats = qla2x00_get_fc_host_stats,

	.vport_create = qla24xx_vport_create,
	.vport_disable = qla24xx_vport_disable,
	.vport_delete = qla24xx_vport_delete,
	.bsg_request = qla24xx_bsg_request,
	.bsg_timeout = qla24xx_bsg_timeout,
};

struct fc_function_template qla2xxx_transport_vport_functions = {

	.show_host_node_name = 1,
	.show_host_port_name = 1,
	.show_host_supported_classes = 1,

	.get_host_port_id = qla2x00_get_host_port_id,
	.show_host_port_id = 1,
	.get_host_speed = qla2x00_get_host_speed,
	.show_host_speed = 1,
	.get_host_port_type = qla2x00_get_host_port_type,
	.show_host_port_type = 1,
	.get_host_symbolic_name = qla2x00_get_host_symbolic_name,
	.show_host_symbolic_name = 1,
	.set_host_system_hostname = qla2x00_set_host_system_hostname,
	.show_host_system_hostname = 1,
	.get_host_fabric_name = qla2x00_get_host_fabric_name,
	.show_host_fabric_name = 1,
	.get_host_port_state = qla2x00_get_host_port_state,
	.show_host_port_state = 1,

	.dd_fcrport_size = sizeof(struct fc_port *),
	.show_rport_supported_classes = 1,

	.get_starget_node_name = qla2x00_get_starget_node_name,
	.show_starget_node_name = 1,
	.get_starget_port_name = qla2x00_get_starget_port_name,
	.show_starget_port_name = 1,
	.get_starget_port_id  = qla2x00_get_starget_port_id,
	.show_starget_port_id = 1,

	.set_rport_dev_loss_tmo = qla2x00_set_rport_loss_tmo,
	.show_rport_dev_loss_tmo = 1,

	.issue_fc_host_lip = qla2x00_issue_lip,
	.dev_loss_tmo_callbk = qla2x00_dev_loss_tmo_callbk,
	.terminate_rport_io = qla2x00_terminate_rport_io,
	.get_fc_host_stats = qla2x00_get_fc_host_stats,
	.bsg_request = qla24xx_bsg_request,
	.bsg_timeout = qla24xx_bsg_timeout,
};

void
qla2x00_init_host_attr(scsi_qla_host_t *vha)
{
	struct qla_hw_data *ha = vha->hw;
	u32 speed = FC_PORTSPEED_UNKNOWN;

	fc_host_dev_loss_tmo(vha->host) = ha->port_down_retry_count;
	fc_host_node_name(vha->host) = wwn_to_u64(vha->node_name);
	fc_host_port_name(vha->host) = wwn_to_u64(vha->port_name);
	fc_host_supported_classes(vha->host) = FC_COS_CLASS3;
	fc_host_max_npiv_vports(vha->host) = ha->max_npiv_vports;
	fc_host_npiv_vports_inuse(vha->host) = ha->cur_vport_count;

	if (IS_QLA8XXX_TYPE(ha))
		speed = FC_PORTSPEED_10GBIT;
	else if (IS_QLA25XX(ha))
		speed = FC_PORTSPEED_8GBIT | FC_PORTSPEED_4GBIT |
		    FC_PORTSPEED_2GBIT | FC_PORTSPEED_1GBIT;
	else if (IS_QLA24XX_TYPE(ha))
		speed = FC_PORTSPEED_4GBIT | FC_PORTSPEED_2GBIT |
		    FC_PORTSPEED_1GBIT;
	else if (IS_QLA23XX(ha))
		speed = FC_PORTSPEED_2GBIT | FC_PORTSPEED_1GBIT;
	else
		speed = FC_PORTSPEED_1GBIT;
	fc_host_supported_speeds(vha->host) = speed;
}<|MERGE_RESOLUTION|>--- conflicted
+++ resolved
@@ -282,15 +282,9 @@
 		}
 
 		if (qla2x00_wait_for_hba_online(vha) != QLA_SUCCESS) {
-<<<<<<< HEAD
-			DEBUG2(qla_printk(KERN_INFO, ha,
-				"HBA not online, failing OptROM read.\n"));
-			return -EINVAL;
-=======
 			qla_printk(KERN_WARNING, ha,
 				"HBA not online, failing NVRAM update.\n");
 			return -EAGAIN;
->>>>>>> 02f8c6ae
 		}
 
 		DEBUG2(qla_printk(KERN_INFO, ha,
@@ -331,14 +325,8 @@
 		else if (start == (ha->flt_region_boot * 4) ||
 		    start == (ha->flt_region_fw * 4))
 			valid = 1;
-<<<<<<< HEAD
-		else if (IS_QLA24XX_TYPE(ha) || IS_QLA25XX(ha)
-			|| IS_QLA8XXX_TYPE(ha))
-		    valid = 1;
-=======
 		else if (IS_QLA25XX(ha) || IS_QLA8XXX_TYPE(ha))
 			valid = 1;
->>>>>>> 02f8c6ae
 		if (!valid) {
 			qla_printk(KERN_WARNING, ha,
 			    "Invalid start region 0x%x/0x%x.\n", start, size);
@@ -644,15 +632,9 @@
 	    dev, adr, len, opt);
 	if (rval != QLA_SUCCESS) {
 		DEBUG2(qla_printk(KERN_INFO, ha,
-<<<<<<< HEAD
-		    "Unable to write EDC (%x) %02x:%02x:%04x:%02x:%02hhx.\n",
-		    rval, dev, adr, opt, len, buf[8]));
-		return -EINVAL;
-=======
 		    "Unable to write EDC (%x) %02x:%02x:%04x:%02x:%02x.\n",
 		    rval, dev, adr, opt, len, buf[8]));
 		return 0;
->>>>>>> 02f8c6ae
 	}
 
 	return count;
@@ -709,7 +691,7 @@
 		DEBUG2(qla_printk(KERN_INFO, ha,
 		    "Unable to write EDC status (%x) %02x:%02x:%04x:%02x.\n",
 		    rval, dev, adr, opt, len));
-		return -EINVAL;
+		return 0;
 	}
 
 	ha->edc_data_len = len;
@@ -1346,11 +1328,7 @@
 	else if (!vha->hw->flags.eeh_busy)
 		rval = qla2x00_get_thermal_temp(vha, &temp, &frac);
 	if (rval != QLA_SUCCESS)
-<<<<<<< HEAD
-		return snprintf(buf, PAGE_SIZE, "\n");
-=======
 		temp = frac = 0;
->>>>>>> 02f8c6ae
 
 	return snprintf(buf, PAGE_SIZE, "%d.%02d\n", temp, frac);
 }
@@ -1730,19 +1708,12 @@
 qla2x00_get_host_fabric_name(struct Scsi_Host *shost)
 {
 	scsi_qla_host_t *vha = shost_priv(shost);
-<<<<<<< HEAD
-	u64 node_name = 0xFFFFFFFF;
-
-	if (vha->device_flags & SWITCH_FOUND)
-		node_name = wwn_to_u64(vha->fabric_node_name);
-=======
 	uint8_t node_name[WWN_SIZE] = { 0xFF, 0xFF, 0xFF, 0xFF, \
 		0xFF, 0xFF, 0xFF, 0xFF};
 	u64 fabric_name = wwn_to_u64(node_name);
 
 	if (vha->device_flags & SWITCH_FOUND)
 		fabric_name = wwn_to_u64(vha->fabric_node_name);
->>>>>>> 02f8c6ae
 
 	fc_host_fabric_name(shost) = fabric_name;
 }
