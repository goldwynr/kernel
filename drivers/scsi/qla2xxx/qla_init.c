/*
 * QLogic Fibre Channel HBA Driver
 * Copyright (c)  2003-2011 QLogic Corporation
 *
 * See LICENSE.qla2xxx for copyright and licensing details.
 */
#include "qla_def.h"
#include "qla_gbl.h"

#include <linux/delay.h>
#include <linux/slab.h>
#include <linux/vmalloc.h>

#include "qla_devtbl.h"

#ifdef CONFIG_SPARC
#include <asm/prom.h>
#endif

/*
*  QLogic ISP2x00 Hardware Support Function Prototypes.
*/
static int qla2x00_isp_firmware(scsi_qla_host_t *);
static int qla2x00_setup_chip(scsi_qla_host_t *);
static int qla2x00_init_rings(scsi_qla_host_t *);
static int qla2x00_fw_ready(scsi_qla_host_t *);
static int qla2x00_configure_hba(scsi_qla_host_t *);
static int qla2x00_configure_loop(scsi_qla_host_t *);
static int qla2x00_configure_local_loop(scsi_qla_host_t *);
static int qla2x00_configure_fabric(scsi_qla_host_t *);
static int qla2x00_find_all_fabric_devs(scsi_qla_host_t *, struct list_head *);
static int qla2x00_device_resync(scsi_qla_host_t *);
static int qla2x00_fabric_dev_login(scsi_qla_host_t *, fc_port_t *,
    uint16_t *);

static int qla2x00_restart_isp(scsi_qla_host_t *);

static struct qla_chip_state_84xx *qla84xx_get_chip(struct scsi_qla_host *);
static int qla84xx_init_chip(scsi_qla_host_t *);
static int qla25xx_init_queues(struct qla_hw_data *);
int qla24xx_update_fcport_fcp_prio(scsi_qla_host_t *, fc_port_t *);

/* SRB Extensions ---------------------------------------------------------- */

static void
qla2x00_ctx_sp_timeout(unsigned long __data)
{
	srb_t *sp = (srb_t *)__data;
	struct srb_ctx *ctx;
	struct srb_iocb *iocb;
	fc_port_t *fcport = sp->fcport;
	struct qla_hw_data *ha = fcport->vha->hw;
	struct req_que *req;
	unsigned long flags;

	spin_lock_irqsave(&ha->hardware_lock, flags);
	req = ha->req_q_map[0];
	req->outstanding_cmds[sp->handle] = NULL;
	ctx = sp->ctx;
	iocb = ctx->u.iocb_cmd;
	iocb->timeout(sp);
	iocb->free(sp);
	spin_unlock_irqrestore(&ha->hardware_lock, flags);
}

static void
qla2x00_ctx_sp_free(srb_t *sp)
{
	struct srb_ctx *ctx = sp->ctx;
	struct srb_iocb *iocb = ctx->u.iocb_cmd;
	struct scsi_qla_host *vha = sp->fcport->vha;

	del_timer(&iocb->timer);
	kfree(iocb);
	kfree(ctx);
	mempool_free(sp, sp->fcport->vha->hw->srb_mempool);

	QLA_VHA_MARK_NOT_BUSY(vha);
}

inline srb_t *
qla2x00_get_ctx_sp(scsi_qla_host_t *vha, fc_port_t *fcport, size_t size,
    unsigned long tmo)
{
	srb_t *sp = NULL;
	struct qla_hw_data *ha = vha->hw;
	struct srb_ctx *ctx;
	struct srb_iocb *iocb;
	uint8_t bail;

	QLA_VHA_MARK_BUSY(vha, bail);
	if (bail)
		return NULL;

	sp = mempool_alloc(ha->srb_mempool, GFP_KERNEL);
	if (!sp)
		goto done;
	ctx = kzalloc(size, GFP_KERNEL);
	if (!ctx) {
		mempool_free(sp, ha->srb_mempool);
		sp = NULL;
		goto done;
	}
	iocb = kzalloc(sizeof(struct srb_iocb), GFP_KERNEL);
	if (!iocb) {
		mempool_free(sp, ha->srb_mempool);
		sp = NULL;
		kfree(ctx);
		goto done;
	}

	memset(sp, 0, sizeof(*sp));
	sp->fcport = fcport;
	sp->ctx = ctx;
	ctx->u.iocb_cmd = iocb;
	iocb->free = qla2x00_ctx_sp_free;

	init_timer(&iocb->timer);
	if (!tmo)
		goto done;
	iocb->timer.expires = jiffies + tmo * HZ;
	iocb->timer.data = (unsigned long)sp;
	iocb->timer.function = qla2x00_ctx_sp_timeout;
	add_timer(&iocb->timer);
done:
	if (!sp)
		QLA_VHA_MARK_NOT_BUSY(vha);
	return sp;
}

/* Asynchronous Login/Logout Routines -------------------------------------- */

static inline unsigned long
qla2x00_get_async_timeout(struct scsi_qla_host *vha)
{
	unsigned long tmo;
	struct qla_hw_data *ha = vha->hw;

	/* Firmware should use switch negotiated r_a_tov for timeout. */
	tmo = ha->r_a_tov / 10 * 2;
	if (!IS_FWI2_CAPABLE(ha)) {
		/*
		 * Except for earlier ISPs where the timeout is seeded from the
		 * initialization control block.
		 */
		tmo = ha->login_timeout;
	}
	return tmo;
}

static void
qla2x00_async_iocb_timeout(srb_t *sp)
{
	fc_port_t *fcport = sp->fcport;
	struct srb_ctx *ctx = sp->ctx;

	DEBUG2(printk(KERN_WARNING
		"scsi(%ld:%x): Async-%s timeout - portid=%02x%02x%02x.\n",
		fcport->vha->host_no, sp->handle,
		ctx->name, fcport->d_id.b.domain,
		fcport->d_id.b.area, fcport->d_id.b.al_pa));

	fcport->flags &= ~FCF_ASYNC_SENT;
	if (ctx->type == SRB_LOGIN_CMD) {
		struct srb_iocb *lio = ctx->u.iocb_cmd;
		qla2x00_post_async_logout_work(fcport->vha, fcport, NULL);
		/* Retry as needed. */
		lio->u.logio.data[0] = MBS_COMMAND_ERROR;
		lio->u.logio.data[1] = lio->u.logio.flags & SRB_LOGIN_RETRIED ?
			QLA_LOGIO_LOGIN_RETRIED : 0;
		qla2x00_post_async_login_done_work(fcport->vha, fcport,
			lio->u.logio.data);
	}
}

static void
qla2x00_async_login_ctx_done(srb_t *sp)
{
	struct srb_ctx *ctx = sp->ctx;
	struct srb_iocb *lio = ctx->u.iocb_cmd;

	qla2x00_post_async_login_done_work(sp->fcport->vha, sp->fcport,
		lio->u.logio.data);
	lio->free(sp);
}

int
qla2x00_async_login(struct scsi_qla_host *vha, fc_port_t *fcport,
    uint16_t *data)
{
	srb_t *sp;
	struct srb_ctx *ctx;
	struct srb_iocb *lio;
	int rval;

	rval = QLA_FUNCTION_FAILED;
	sp = qla2x00_get_ctx_sp(vha, fcport, sizeof(struct srb_ctx),
	    qla2x00_get_async_timeout(vha) + 2);
	if (!sp)
		goto done;

	ctx = sp->ctx;
	ctx->type = SRB_LOGIN_CMD;
	ctx->name = "login";
	lio = ctx->u.iocb_cmd;
	lio->timeout = qla2x00_async_iocb_timeout;
	lio->done = qla2x00_async_login_ctx_done;
	lio->u.logio.flags |= SRB_LOGIN_COND_PLOGI;
	if (data[1] & QLA_LOGIO_LOGIN_RETRIED)
		lio->u.logio.flags |= SRB_LOGIN_RETRIED;
	rval = qla2x00_start_sp(sp);
	if (rval != QLA_SUCCESS)
		goto done_free_sp;

	DEBUG2(printk(KERN_DEBUG
	    "scsi(%ld:%x): Async-login - loop-id=%x portid=%02x%02x%02x "
	    "retries=%d.\n", fcport->vha->host_no, sp->handle, fcport->loop_id,
	    fcport->d_id.b.domain, fcport->d_id.b.area, fcport->d_id.b.al_pa,
	    fcport->login_retry));
	return rval;

done_free_sp:
	lio->free(sp);
done:
	return rval;
}

static void
qla2x00_async_logout_ctx_done(srb_t *sp)
{
	struct srb_ctx *ctx = sp->ctx;
	struct srb_iocb *lio = ctx->u.iocb_cmd;

	qla2x00_post_async_logout_done_work(sp->fcport->vha, sp->fcport,
	    lio->u.logio.data);
	lio->free(sp);
}

int
qla2x00_async_logout(struct scsi_qla_host *vha, fc_port_t *fcport)
{
	srb_t *sp;
	struct srb_ctx *ctx;
	struct srb_iocb *lio;
	int rval;

	rval = QLA_FUNCTION_FAILED;
	sp = qla2x00_get_ctx_sp(vha, fcport, sizeof(struct srb_ctx),
	    qla2x00_get_async_timeout(vha) + 2);
	if (!sp)
		goto done;

	ctx = sp->ctx;
	ctx->type = SRB_LOGOUT_CMD;
	ctx->name = "logout";
	lio = ctx->u.iocb_cmd;
	lio->timeout = qla2x00_async_iocb_timeout;
	lio->done = qla2x00_async_logout_ctx_done;
	rval = qla2x00_start_sp(sp);
	if (rval != QLA_SUCCESS)
		goto done_free_sp;

	DEBUG2(printk(KERN_DEBUG
	    "scsi(%ld:%x): Async-logout - loop-id=%x portid=%02x%02x%02x.\n",
	    fcport->vha->host_no, sp->handle, fcport->loop_id,
	    fcport->d_id.b.domain, fcport->d_id.b.area, fcport->d_id.b.al_pa));
	return rval;

done_free_sp:
	lio->free(sp);
done:
	return rval;
}

static void
qla2x00_async_adisc_ctx_done(srb_t *sp)
{
	struct srb_ctx *ctx = sp->ctx;
	struct srb_iocb *lio = ctx->u.iocb_cmd;

	qla2x00_post_async_adisc_done_work(sp->fcport->vha, sp->fcport,
	    lio->u.logio.data);
	lio->free(sp);
}

int
qla2x00_async_adisc(struct scsi_qla_host *vha, fc_port_t *fcport,
    uint16_t *data)
{
	srb_t *sp;
	struct srb_ctx *ctx;
	struct srb_iocb *lio;
	int rval;

	rval = QLA_FUNCTION_FAILED;
	sp = qla2x00_get_ctx_sp(vha, fcport, sizeof(struct srb_ctx),
	    qla2x00_get_async_timeout(vha) + 2);
	if (!sp)
		goto done;

	ctx = sp->ctx;
	ctx->type = SRB_ADISC_CMD;
	ctx->name = "adisc";
	lio = ctx->u.iocb_cmd;
	lio->timeout = qla2x00_async_iocb_timeout;
	lio->done = qla2x00_async_adisc_ctx_done;
	if (data[1] & QLA_LOGIO_LOGIN_RETRIED)
		lio->u.logio.flags |= SRB_LOGIN_RETRIED;
	rval = qla2x00_start_sp(sp);
	if (rval != QLA_SUCCESS)
		goto done_free_sp;

	DEBUG2(printk(KERN_DEBUG
	    "scsi(%ld:%x): Async-adisc - loop-id=%x portid=%02x%02x%02x.\n",
	    fcport->vha->host_no, sp->handle, fcport->loop_id,
	    fcport->d_id.b.domain, fcport->d_id.b.area, fcport->d_id.b.al_pa));

	return rval;

done_free_sp:
	lio->free(sp);
done:
	return rval;
}

static void
qla2x00_async_tm_cmd_ctx_done(srb_t *sp)
{
	struct srb_ctx *ctx = sp->ctx;
	struct srb_iocb *iocb = (struct srb_iocb *)ctx->u.iocb_cmd;

	qla2x00_async_tm_cmd_done(sp->fcport->vha, sp->fcport, iocb);
	iocb->free(sp);
}

int
qla2x00_async_tm_cmd(fc_port_t *fcport, uint32_t flags, uint32_t lun,
	uint32_t tag)
{
	struct scsi_qla_host *vha = fcport->vha;
	srb_t *sp;
	struct srb_ctx *ctx;
	struct srb_iocb *tcf;
	int rval;

	rval = QLA_FUNCTION_FAILED;
	sp = qla2x00_get_ctx_sp(vha, fcport, sizeof(struct srb_ctx),
	    qla2x00_get_async_timeout(vha) + 2);
	if (!sp)
		goto done;

	ctx = sp->ctx;
	ctx->type = SRB_TM_CMD;
	ctx->name = "tmf";
	tcf = ctx->u.iocb_cmd;
	tcf->u.tmf.flags = flags;
	tcf->u.tmf.lun = lun;
	tcf->u.tmf.data = tag;
	tcf->timeout = qla2x00_async_iocb_timeout;
	tcf->done = qla2x00_async_tm_cmd_ctx_done;

	rval = qla2x00_start_sp(sp);
	if (rval != QLA_SUCCESS)
		goto done_free_sp;

	DEBUG2(printk(KERN_DEBUG
	    "scsi(%ld:%x): Async-tmf - loop-id=%x portid=%02x%02x%02x.\n",
	    fcport->vha->host_no, sp->handle, fcport->loop_id,
	    fcport->d_id.b.domain, fcport->d_id.b.area, fcport->d_id.b.al_pa));

	return rval;

done_free_sp:
	tcf->free(sp);
done:
	return rval;
}

void
qla2x00_async_login_done(struct scsi_qla_host *vha, fc_port_t *fcport,
    uint16_t *data)
{
	int rval;

	switch (data[0]) {
	case MBS_COMMAND_COMPLETE:
		/*
		 * Driver must validate login state - If PRLI not complete,
		 * force a relogin attempt via implicit LOGO, PLOGI, and PRLI
		 * requests.
		 */
		rval = qla2x00_get_port_database(vha, fcport, 0);
		if (rval != QLA_SUCCESS) {
			qla2x00_post_async_logout_work(vha, fcport, NULL);
			qla2x00_post_async_login_work(vha, fcport, NULL);
			break;
		}
		if (fcport->flags & FCF_FCP2_DEVICE) {
			qla2x00_post_async_adisc_work(vha, fcport, data);
			break;
		}
		qla2x00_update_fcport(vha, fcport);
		break;
	case MBS_COMMAND_ERROR:
		fcport->flags &= ~FCF_ASYNC_SENT;
		if (data[1] & QLA_LOGIO_LOGIN_RETRIED)
			set_bit(RELOGIN_NEEDED, &vha->dpc_flags);
		else
			qla2x00_mark_device_lost(vha, fcport, 1, 0);
		break;
	case MBS_PORT_ID_USED:
		fcport->loop_id = data[1];
		qla2x00_post_async_logout_work(vha, fcport, NULL);
		qla2x00_post_async_login_work(vha, fcport, NULL);
		break;
	case MBS_LOOP_ID_USED:
		fcport->loop_id++;
		rval = qla2x00_find_new_loop_id(vha, fcport);
		if (rval != QLA_SUCCESS) {
			fcport->flags &= ~FCF_ASYNC_SENT;
			qla2x00_mark_device_lost(vha, fcport, 1, 0);
			break;
		}
		qla2x00_post_async_login_work(vha, fcport, NULL);
		break;
	}
	return;
}

void
qla2x00_async_logout_done(struct scsi_qla_host *vha, fc_port_t *fcport,
    uint16_t *data)
{
	qla2x00_mark_device_lost(vha, fcport, 1, 0);
	return;
}

void
qla2x00_async_adisc_done(struct scsi_qla_host *vha, fc_port_t *fcport,
    uint16_t *data)
{
	if (data[0] == MBS_COMMAND_COMPLETE) {
		qla2x00_update_fcport(vha, fcport);

		return;
	}

	/* Retry login. */
	fcport->flags &= ~FCF_ASYNC_SENT;
	if (data[1] & QLA_LOGIO_LOGIN_RETRIED)
		set_bit(RELOGIN_NEEDED, &vha->dpc_flags);
	else
		qla2x00_mark_device_lost(vha, fcport, 1, 0);

	return;
}

void
qla2x00_async_tm_cmd_done(struct scsi_qla_host *vha, fc_port_t *fcport,
    struct srb_iocb *iocb)
{
	int rval;
	uint32_t flags;
	uint16_t lun;

	flags = iocb->u.tmf.flags;
	lun = (uint16_t)iocb->u.tmf.lun;

	/* Issue Marker IOCB */
	rval = qla2x00_marker(vha, vha->hw->req_q_map[0],
		vha->hw->rsp_q_map[0], fcport->loop_id, lun,
		flags == TCF_LUN_RESET ? MK_SYNC_ID_LUN : MK_SYNC_ID);

	if ((rval != QLA_SUCCESS) || iocb->u.tmf.data) {
		DEBUG2_3_11(printk(KERN_WARNING
			"%s(%ld): TM IOCB failed (%x).\n",
			__func__, vha->host_no, rval));
	}

	return;
}

/****************************************************************************/
/*                QLogic ISP2x00 Hardware Support Functions.                */
/****************************************************************************/

/*
* qla2x00_initialize_adapter
*      Initialize board.
*
* Input:
*      ha = adapter block pointer.
*
* Returns:
*      0 = success
*/
int
qla2x00_initialize_adapter(scsi_qla_host_t *vha)
{
	int	rval;
	struct qla_hw_data *ha = vha->hw;
	struct req_que *req = ha->req_q_map[0];

	/* Clear adapter flags. */
	vha->flags.online = 0;
	ha->flags.chip_reset_done = 0;
	vha->flags.reset_active = 0;
	ha->flags.pci_channel_io_perm_failure = 0;
	ha->flags.eeh_busy = 0;
	ha->flags.thermal_supported = 1;
	atomic_set(&vha->loop_down_timer, LOOP_DOWN_TIME);
	atomic_set(&vha->loop_state, LOOP_DOWN);
	vha->device_flags = DFLG_NO_CABLE;
	vha->dpc_flags = 0;
	vha->flags.management_server_logged_in = 0;
	vha->marker_needed = 0;
	ha->isp_abort_cnt = 0;
	ha->beacon_blink_led = 0;

	set_bit(0, ha->req_qid_map);
	set_bit(0, ha->rsp_qid_map);

	qla_printk(KERN_INFO, ha, "Configuring PCI space...\n");
	rval = ha->isp_ops->pci_config(vha);
	if (rval) {
		DEBUG2(printk("scsi(%ld): Unable to configure PCI space.\n",
		    vha->host_no));
		return (rval);
	}

	ha->isp_ops->reset_chip(vha);

	rval = qla2xxx_get_flash_info(vha);
	if (rval) {
		DEBUG2(printk("scsi(%ld): Unable to validate FLASH data.\n",
		    vha->host_no));
		return (rval);
	}

	ha->isp_ops->get_flash_version(vha, req->ring);

	qla_printk(KERN_INFO, ha, "Configure NVRAM parameters...\n");

	ha->isp_ops->nvram_config(vha);

	if (ha->flags.disable_serdes) {
		/* Mask HBA via NVRAM settings? */
		qla_printk(KERN_INFO, ha, "Masking HBA WWPN "
		    "%02x%02x%02x%02x%02x%02x%02x%02x (via NVRAM).\n",
		    vha->port_name[0], vha->port_name[1],
		    vha->port_name[2], vha->port_name[3],
		    vha->port_name[4], vha->port_name[5],
		    vha->port_name[6], vha->port_name[7]);
		return QLA_FUNCTION_FAILED;
	}

	qla_printk(KERN_INFO, ha, "Verifying loaded RISC code...\n");

	if (qla2x00_isp_firmware(vha) != QLA_SUCCESS) {
		rval = ha->isp_ops->chip_diag(vha);
		if (rval)
			return (rval);
		rval = qla2x00_setup_chip(vha);
		if (rval)
			return (rval);
	}

	if (IS_QLA84XX(ha)) {
		ha->cs84xx = qla84xx_get_chip(vha);
		if (!ha->cs84xx) {
			qla_printk(KERN_ERR, ha,
			    "Unable to configure ISP84XX.\n");
			return QLA_FUNCTION_FAILED;
		}
	}
	rval = qla2x00_init_rings(vha);
	ha->flags.chip_reset_done = 1;

	if (rval == QLA_SUCCESS && IS_QLA84XX(ha)) {
		/* Issue verify 84xx FW IOCB to complete 84xx initialization */
		rval = qla84xx_init_chip(vha);
		if (rval != QLA_SUCCESS) {
			qla_printk(KERN_ERR, ha,
				"Unable to initialize ISP84XX.\n");
		qla84xx_put_chip(vha);
		}
	}

	if (IS_QLA24XX_TYPE(ha) || IS_QLA25XX(ha))
		qla24xx_read_fcp_prio_cfg(vha);

	return (rval);
}

/**
 * qla2100_pci_config() - Setup ISP21xx PCI configuration registers.
 * @ha: HA context
 *
 * Returns 0 on success.
 */
int
qla2100_pci_config(scsi_qla_host_t *vha)
{
	uint16_t w;
	unsigned long flags;
	struct qla_hw_data *ha = vha->hw;
	struct device_reg_2xxx __iomem *reg = &ha->iobase->isp;

	pci_set_master(ha->pdev);
	pci_try_set_mwi(ha->pdev);

	pci_read_config_word(ha->pdev, PCI_COMMAND, &w);
	w |= (PCI_COMMAND_PARITY | PCI_COMMAND_SERR);
	pci_write_config_word(ha->pdev, PCI_COMMAND, w);

	pci_disable_rom(ha->pdev);

	/* Get PCI bus information. */
	spin_lock_irqsave(&ha->hardware_lock, flags);
	ha->pci_attr = RD_REG_WORD(&reg->ctrl_status);
	spin_unlock_irqrestore(&ha->hardware_lock, flags);

	return QLA_SUCCESS;
}

/**
 * qla2300_pci_config() - Setup ISP23xx PCI configuration registers.
 * @ha: HA context
 *
 * Returns 0 on success.
 */
int
qla2300_pci_config(scsi_qla_host_t *vha)
{
	uint16_t	w;
	unsigned long   flags = 0;
	uint32_t	cnt;
	struct qla_hw_data *ha = vha->hw;
	struct device_reg_2xxx __iomem *reg = &ha->iobase->isp;

	pci_set_master(ha->pdev);
	pci_try_set_mwi(ha->pdev);

	pci_read_config_word(ha->pdev, PCI_COMMAND, &w);
	w |= (PCI_COMMAND_PARITY | PCI_COMMAND_SERR);

	if (IS_QLA2322(ha) || IS_QLA6322(ha))
		w &= ~PCI_COMMAND_INTX_DISABLE;
	pci_write_config_word(ha->pdev, PCI_COMMAND, w);

	/*
	 * If this is a 2300 card and not 2312, reset the
	 * COMMAND_INVALIDATE due to a bug in the 2300. Unfortunately,
	 * the 2310 also reports itself as a 2300 so we need to get the
	 * fb revision level -- a 6 indicates it really is a 2300 and
	 * not a 2310.
	 */
	if (IS_QLA2300(ha)) {
		spin_lock_irqsave(&ha->hardware_lock, flags);

		/* Pause RISC. */
		WRT_REG_WORD(&reg->hccr, HCCR_PAUSE_RISC);
		for (cnt = 0; cnt < 30000; cnt++) {
			if ((RD_REG_WORD(&reg->hccr) & HCCR_RISC_PAUSE) != 0)
				break;

			udelay(10);
		}

		/* Select FPM registers. */
		WRT_REG_WORD(&reg->ctrl_status, 0x20);
		RD_REG_WORD(&reg->ctrl_status);

		/* Get the fb rev level */
		ha->fb_rev = RD_FB_CMD_REG(ha, reg);

		if (ha->fb_rev == FPM_2300)
			pci_clear_mwi(ha->pdev);

		/* Deselect FPM registers. */
		WRT_REG_WORD(&reg->ctrl_status, 0x0);
		RD_REG_WORD(&reg->ctrl_status);

		/* Release RISC module. */
		WRT_REG_WORD(&reg->hccr, HCCR_RELEASE_RISC);
		for (cnt = 0; cnt < 30000; cnt++) {
			if ((RD_REG_WORD(&reg->hccr) & HCCR_RISC_PAUSE) == 0)
				break;

			udelay(10);
		}

		spin_unlock_irqrestore(&ha->hardware_lock, flags);
	}

	pci_write_config_byte(ha->pdev, PCI_LATENCY_TIMER, 0x80);

	pci_disable_rom(ha->pdev);

	/* Get PCI bus information. */
	spin_lock_irqsave(&ha->hardware_lock, flags);
	ha->pci_attr = RD_REG_WORD(&reg->ctrl_status);
	spin_unlock_irqrestore(&ha->hardware_lock, flags);

	return QLA_SUCCESS;
}

/**
 * qla24xx_pci_config() - Setup ISP24xx PCI configuration registers.
 * @ha: HA context
 *
 * Returns 0 on success.
 */
int
qla24xx_pci_config(scsi_qla_host_t *vha)
{
	uint16_t w;
	unsigned long flags = 0;
	struct qla_hw_data *ha = vha->hw;
	struct device_reg_24xx __iomem *reg = &ha->iobase->isp24;

	pci_set_master(ha->pdev);
	pci_try_set_mwi(ha->pdev);

	pci_read_config_word(ha->pdev, PCI_COMMAND, &w);
	w |= (PCI_COMMAND_PARITY | PCI_COMMAND_SERR);
	w &= ~PCI_COMMAND_INTX_DISABLE;
	pci_write_config_word(ha->pdev, PCI_COMMAND, w);

	pci_write_config_byte(ha->pdev, PCI_LATENCY_TIMER, 0x80);

	/* PCI-X -- adjust Maximum Memory Read Byte Count (2048). */
	if (pci_find_capability(ha->pdev, PCI_CAP_ID_PCIX))
		pcix_set_mmrbc(ha->pdev, 2048);

	/* PCIe -- adjust Maximum Read Request Size (2048). */
	if (pci_find_capability(ha->pdev, PCI_CAP_ID_EXP))
		pcie_set_readrq(ha->pdev, 2048);

	pci_disable_rom(ha->pdev);

	ha->chip_revision = ha->pdev->revision;

	/* Get PCI bus information. */
	spin_lock_irqsave(&ha->hardware_lock, flags);
	ha->pci_attr = RD_REG_DWORD(&reg->ctrl_status);
	spin_unlock_irqrestore(&ha->hardware_lock, flags);

	return QLA_SUCCESS;
}

/**
 * qla25xx_pci_config() - Setup ISP25xx PCI configuration registers.
 * @ha: HA context
 *
 * Returns 0 on success.
 */
int
qla25xx_pci_config(scsi_qla_host_t *vha)
{
	uint16_t w;
	struct qla_hw_data *ha = vha->hw;

	pci_set_master(ha->pdev);
	pci_try_set_mwi(ha->pdev);

	pci_read_config_word(ha->pdev, PCI_COMMAND, &w);
	w |= (PCI_COMMAND_PARITY | PCI_COMMAND_SERR);
	w &= ~PCI_COMMAND_INTX_DISABLE;
	pci_write_config_word(ha->pdev, PCI_COMMAND, w);

	/* PCIe -- adjust Maximum Read Request Size (2048). */
	if (pci_find_capability(ha->pdev, PCI_CAP_ID_EXP))
		pcie_set_readrq(ha->pdev, 2048);

	pci_disable_rom(ha->pdev);

	ha->chip_revision = ha->pdev->revision;

	return QLA_SUCCESS;
}

/**
 * qla2x00_isp_firmware() - Choose firmware image.
 * @ha: HA context
 *
 * Returns 0 on success.
 */
static int
qla2x00_isp_firmware(scsi_qla_host_t *vha)
{
	int  rval;
	uint16_t loop_id, topo, sw_cap;
	uint8_t domain, area, al_pa;
	struct qla_hw_data *ha = vha->hw;

	/* Assume loading risc code */
	rval = QLA_FUNCTION_FAILED;

	if (ha->flags.disable_risc_code_load) {
		DEBUG2(printk("scsi(%ld): RISC CODE NOT loaded\n",
		    vha->host_no));
		qla_printk(KERN_INFO, ha, "RISC CODE NOT loaded\n");

		/* Verify checksum of loaded RISC code. */
		rval = qla2x00_verify_checksum(vha, ha->fw_srisc_address);
		if (rval == QLA_SUCCESS) {
			/* And, verify we are not in ROM code. */
			rval = qla2x00_get_adapter_id(vha, &loop_id, &al_pa,
			    &area, &domain, &topo, &sw_cap);
		}
	}

	if (rval) {
		DEBUG2_3(printk("scsi(%ld): **** Load RISC code ****\n",
		    vha->host_no));
	}

	return (rval);
}

/**
 * qla2x00_reset_chip() - Reset ISP chip.
 * @ha: HA context
 *
 * Returns 0 on success.
 */
void
qla2x00_reset_chip(scsi_qla_host_t *vha)
{
	unsigned long   flags = 0;
	struct qla_hw_data *ha = vha->hw;
	struct device_reg_2xxx __iomem *reg = &ha->iobase->isp;
	uint32_t	cnt;
	uint16_t	cmd;

	if (unlikely(pci_channel_offline(ha->pdev)))
		return;

	ha->isp_ops->disable_intrs(ha);

	spin_lock_irqsave(&ha->hardware_lock, flags);

	/* Turn off master enable */
	cmd = 0;
	pci_read_config_word(ha->pdev, PCI_COMMAND, &cmd);
	cmd &= ~PCI_COMMAND_MASTER;
	pci_write_config_word(ha->pdev, PCI_COMMAND, cmd);

	if (!IS_QLA2100(ha)) {
		/* Pause RISC. */
		WRT_REG_WORD(&reg->hccr, HCCR_PAUSE_RISC);
		if (IS_QLA2200(ha) || IS_QLA2300(ha)) {
			for (cnt = 0; cnt < 30000; cnt++) {
				if ((RD_REG_WORD(&reg->hccr) &
				    HCCR_RISC_PAUSE) != 0)
					break;
				udelay(100);
			}
		} else {
			RD_REG_WORD(&reg->hccr);	/* PCI Posting. */
			udelay(10);
		}

		/* Select FPM registers. */
		WRT_REG_WORD(&reg->ctrl_status, 0x20);
		RD_REG_WORD(&reg->ctrl_status);		/* PCI Posting. */

		/* FPM Soft Reset. */
		WRT_REG_WORD(&reg->fpm_diag_config, 0x100);
		RD_REG_WORD(&reg->fpm_diag_config);	/* PCI Posting. */

		/* Toggle Fpm Reset. */
		if (!IS_QLA2200(ha)) {
			WRT_REG_WORD(&reg->fpm_diag_config, 0x0);
			RD_REG_WORD(&reg->fpm_diag_config); /* PCI Posting. */
		}

		/* Select frame buffer registers. */
		WRT_REG_WORD(&reg->ctrl_status, 0x10);
		RD_REG_WORD(&reg->ctrl_status);		/* PCI Posting. */

		/* Reset frame buffer FIFOs. */
		if (IS_QLA2200(ha)) {
			WRT_FB_CMD_REG(ha, reg, 0xa000);
			RD_FB_CMD_REG(ha, reg);		/* PCI Posting. */
		} else {
			WRT_FB_CMD_REG(ha, reg, 0x00fc);

			/* Read back fb_cmd until zero or 3 seconds max */
			for (cnt = 0; cnt < 3000; cnt++) {
				if ((RD_FB_CMD_REG(ha, reg) & 0xff) == 0)
					break;
				udelay(100);
			}
		}

		/* Select RISC module registers. */
		WRT_REG_WORD(&reg->ctrl_status, 0);
		RD_REG_WORD(&reg->ctrl_status);		/* PCI Posting. */

		/* Reset RISC processor. */
		WRT_REG_WORD(&reg->hccr, HCCR_RESET_RISC);
		RD_REG_WORD(&reg->hccr);		/* PCI Posting. */

		/* Release RISC processor. */
		WRT_REG_WORD(&reg->hccr, HCCR_RELEASE_RISC);
		RD_REG_WORD(&reg->hccr);		/* PCI Posting. */
	}

	WRT_REG_WORD(&reg->hccr, HCCR_CLR_RISC_INT);
	WRT_REG_WORD(&reg->hccr, HCCR_CLR_HOST_INT);

	/* Reset ISP chip. */
	WRT_REG_WORD(&reg->ctrl_status, CSR_ISP_SOFT_RESET);

	/* Wait for RISC to recover from reset. */
	if (IS_QLA2100(ha) || IS_QLA2200(ha) || IS_QLA2300(ha)) {
		/*
		 * It is necessary to for a delay here since the card doesn't
		 * respond to PCI reads during a reset. On some architectures
		 * this will result in an MCA.
		 */
		udelay(20);
		for (cnt = 30000; cnt; cnt--) {
			if ((RD_REG_WORD(&reg->ctrl_status) &
			    CSR_ISP_SOFT_RESET) == 0)
				break;
			udelay(100);
		}
	} else
		udelay(10);

	/* Reset RISC processor. */
	WRT_REG_WORD(&reg->hccr, HCCR_RESET_RISC);

	WRT_REG_WORD(&reg->semaphore, 0);

	/* Release RISC processor. */
	WRT_REG_WORD(&reg->hccr, HCCR_RELEASE_RISC);
	RD_REG_WORD(&reg->hccr);			/* PCI Posting. */

	if (IS_QLA2100(ha) || IS_QLA2200(ha) || IS_QLA2300(ha)) {
		for (cnt = 0; cnt < 30000; cnt++) {
			if (RD_MAILBOX_REG(ha, reg, 0) != MBS_BUSY)
				break;

			udelay(100);
		}
	} else
		udelay(100);

	/* Turn on master enable */
	cmd |= PCI_COMMAND_MASTER;
	pci_write_config_word(ha->pdev, PCI_COMMAND, cmd);

	/* Disable RISC pause on FPM parity error. */
	if (!IS_QLA2100(ha)) {
		WRT_REG_WORD(&reg->hccr, HCCR_DISABLE_PARITY_PAUSE);
		RD_REG_WORD(&reg->hccr);		/* PCI Posting. */
	}

	spin_unlock_irqrestore(&ha->hardware_lock, flags);
}

/**
 * qla81xx_reset_mpi() - Reset's MPI FW via Write MPI Register MBC.
 *
 * Returns 0 on success.
 */
int
qla81xx_reset_mpi(scsi_qla_host_t *vha)
{
	uint16_t mb[4] = {0x1010, 0, 1, 0};

	return qla81xx_write_mpi_register(vha, mb);
}

/**
 * qla24xx_reset_risc() - Perform full reset of ISP24xx RISC.
 * @ha: HA context
 *
 * Returns 0 on success.
 */
static inline void
qla24xx_reset_risc(scsi_qla_host_t *vha)
{
	unsigned long flags = 0;
	struct qla_hw_data *ha = vha->hw;
	struct device_reg_24xx __iomem *reg = &ha->iobase->isp24;
	uint32_t cnt, d2;
	uint16_t wd;
<<<<<<< HEAD
	static int abts_cnt = 0; /* ISP abort retry counts */
=======
	static int abts_cnt; /* ISP abort retry counts */
>>>>>>> 02f8c6ae

	spin_lock_irqsave(&ha->hardware_lock, flags);

	/* Reset RISC. */
	WRT_REG_DWORD(&reg->ctrl_status, CSRX_DMA_SHUTDOWN|MWB_4096_BYTES);
	for (cnt = 0; cnt < 30000; cnt++) {
		if ((RD_REG_DWORD(&reg->ctrl_status) & CSRX_DMA_ACTIVE) == 0)
			break;

		udelay(10);
	}

	WRT_REG_DWORD(&reg->ctrl_status,
	    CSRX_ISP_SOFT_RESET|CSRX_DMA_SHUTDOWN|MWB_4096_BYTES);
	pci_read_config_word(ha->pdev, PCI_COMMAND, &wd);

	udelay(100);
	/* Wait for firmware to complete NVRAM accesses. */
	d2 = (uint32_t) RD_REG_WORD(&reg->mailbox0);
	for (cnt = 10000 ; cnt && d2; cnt--) {
		udelay(5);
		d2 = (uint32_t) RD_REG_WORD(&reg->mailbox0);
		barrier();
	}

	/* Wait for soft-reset to complete. */
	d2 = RD_REG_DWORD(&reg->ctrl_status);
	for (cnt = 6000000 ; cnt && (d2 & CSRX_ISP_SOFT_RESET); cnt--) {
		udelay(5);
		d2 = RD_REG_DWORD(&reg->ctrl_status);
		barrier();
	}

	/* If required, do an MPI FW reset now */
	if (test_and_clear_bit(MPI_RESET_NEEDED, &vha->dpc_flags)) {
		if (qla81xx_reset_mpi(vha) != QLA_SUCCESS) {
			if (++abts_cnt < 5) {
				set_bit(ISP_ABORT_NEEDED, &vha->dpc_flags);
				set_bit(MPI_RESET_NEEDED, &vha->dpc_flags);
			} else {
				/*
				 * We exhausted the ISP abort retries. We have to
				 * set the board offline.
				 */
				abts_cnt = 0;
				vha->flags.online = 0;
			}
		}
	}

	WRT_REG_DWORD(&reg->hccr, HCCRX_SET_RISC_RESET);
	RD_REG_DWORD(&reg->hccr);

	WRT_REG_DWORD(&reg->hccr, HCCRX_REL_RISC_PAUSE);
	RD_REG_DWORD(&reg->hccr);

	WRT_REG_DWORD(&reg->hccr, HCCRX_CLR_RISC_RESET);
	RD_REG_DWORD(&reg->hccr);

	d2 = (uint32_t) RD_REG_WORD(&reg->mailbox0);
	for (cnt = 6000000 ; cnt && d2; cnt--) {
		udelay(5);
		d2 = (uint32_t) RD_REG_WORD(&reg->mailbox0);
		barrier();
	}

	spin_unlock_irqrestore(&ha->hardware_lock, flags);

	if (IS_NOPOLLING_TYPE(ha))
		ha->isp_ops->enable_intrs(ha);
}

/**
 * qla24xx_reset_chip() - Reset ISP24xx chip.
 * @ha: HA context
 *
 * Returns 0 on success.
 */
void
qla24xx_reset_chip(scsi_qla_host_t *vha)
{
	struct qla_hw_data *ha = vha->hw;

	if (pci_channel_offline(ha->pdev) &&
	    ha->flags.pci_channel_io_perm_failure) {
		return;
	}

	ha->isp_ops->disable_intrs(ha);

	/* Perform RISC reset. */
	qla24xx_reset_risc(vha);
}

/**
 * qla2x00_chip_diag() - Test chip for proper operation.
 * @ha: HA context
 *
 * Returns 0 on success.
 */
int
qla2x00_chip_diag(scsi_qla_host_t *vha)
{
	int		rval;
	struct qla_hw_data *ha = vha->hw;
	struct device_reg_2xxx __iomem *reg = &ha->iobase->isp;
	unsigned long	flags = 0;
	uint16_t	data;
	uint32_t	cnt;
	uint16_t	mb[5];
	struct req_que *req = ha->req_q_map[0];

	/* Assume a failed state */
	rval = QLA_FUNCTION_FAILED;

	DEBUG3(printk("scsi(%ld): Testing device at %lx.\n",
	    vha->host_no, (u_long)&reg->flash_address));

	spin_lock_irqsave(&ha->hardware_lock, flags);

	/* Reset ISP chip. */
	WRT_REG_WORD(&reg->ctrl_status, CSR_ISP_SOFT_RESET);

	/*
	 * We need to have a delay here since the card will not respond while
	 * in reset causing an MCA on some architectures.
	 */
	udelay(20);
	data = qla2x00_debounce_register(&reg->ctrl_status);
	for (cnt = 6000000 ; cnt && (data & CSR_ISP_SOFT_RESET); cnt--) {
		udelay(5);
		data = RD_REG_WORD(&reg->ctrl_status);
		barrier();
	}

	if (!cnt)
		goto chip_diag_failed;

	DEBUG3(printk("scsi(%ld): Reset register cleared by chip reset\n",
	    vha->host_no));

	/* Reset RISC processor. */
	WRT_REG_WORD(&reg->hccr, HCCR_RESET_RISC);
	WRT_REG_WORD(&reg->hccr, HCCR_RELEASE_RISC);

	/* Workaround for QLA2312 PCI parity error */
	if (IS_QLA2100(ha) || IS_QLA2200(ha) || IS_QLA2300(ha)) {
		data = qla2x00_debounce_register(MAILBOX_REG(ha, reg, 0));
		for (cnt = 6000000; cnt && (data == MBS_BUSY); cnt--) {
			udelay(5);
			data = RD_MAILBOX_REG(ha, reg, 0);
			barrier();
		}
	} else
		udelay(10);

	if (!cnt)
		goto chip_diag_failed;

	/* Check product ID of chip */
	DEBUG3(printk("scsi(%ld): Checking product ID of chip\n", vha->host_no));

	mb[1] = RD_MAILBOX_REG(ha, reg, 1);
	mb[2] = RD_MAILBOX_REG(ha, reg, 2);
	mb[3] = RD_MAILBOX_REG(ha, reg, 3);
	mb[4] = qla2x00_debounce_register(MAILBOX_REG(ha, reg, 4));
	if (mb[1] != PROD_ID_1 || (mb[2] != PROD_ID_2 && mb[2] != PROD_ID_2a) ||
	    mb[3] != PROD_ID_3) {
		qla_printk(KERN_WARNING, ha,
		    "Wrong product ID = 0x%x,0x%x,0x%x\n", mb[1], mb[2], mb[3]);

		goto chip_diag_failed;
	}
	ha->product_id[0] = mb[1];
	ha->product_id[1] = mb[2];
	ha->product_id[2] = mb[3];
	ha->product_id[3] = mb[4];

	/* Adjust fw RISC transfer size */
	if (req->length > 1024)
		ha->fw_transfer_size = REQUEST_ENTRY_SIZE * 1024;
	else
		ha->fw_transfer_size = REQUEST_ENTRY_SIZE *
		    req->length;

	if (IS_QLA2200(ha) &&
	    RD_MAILBOX_REG(ha, reg, 7) == QLA2200A_RISC_ROM_VER) {
		/* Limit firmware transfer size with a 2200A */
		DEBUG3(printk("scsi(%ld): Found QLA2200A chip.\n",
		    vha->host_no));

		ha->device_type |= DT_ISP2200A;
		ha->fw_transfer_size = 128;
	}

	/* Wrap Incoming Mailboxes Test. */
	spin_unlock_irqrestore(&ha->hardware_lock, flags);

	DEBUG3(printk("scsi(%ld): Checking mailboxes.\n", vha->host_no));
	rval = qla2x00_mbx_reg_test(vha);
	if (rval) {
		DEBUG(printk("scsi(%ld): Failed mailbox send register test\n",
		    vha->host_no));
		qla_printk(KERN_WARNING, ha,
		    "Failed mailbox send register test\n");
	}
	else {
		/* Flag a successful rval */
		rval = QLA_SUCCESS;
	}
	spin_lock_irqsave(&ha->hardware_lock, flags);

chip_diag_failed:
	if (rval)
		DEBUG2_3(printk("scsi(%ld): Chip diagnostics **** FAILED "
		    "****\n", vha->host_no));

	spin_unlock_irqrestore(&ha->hardware_lock, flags);

	return (rval);
}

/**
 * qla24xx_chip_diag() - Test ISP24xx for proper operation.
 * @ha: HA context
 *
 * Returns 0 on success.
 */
int
qla24xx_chip_diag(scsi_qla_host_t *vha)
{
	int rval;
	struct qla_hw_data *ha = vha->hw;
	struct req_que *req = ha->req_q_map[0];

	if (IS_QLA82XX(ha))
		return QLA_SUCCESS;

	ha->fw_transfer_size = REQUEST_ENTRY_SIZE * req->length;

	rval = qla2x00_mbx_reg_test(vha);
	if (rval) {
		DEBUG(printk("scsi(%ld): Failed mailbox send register test\n",
		    vha->host_no));
		qla_printk(KERN_WARNING, ha,
		    "Failed mailbox send register test\n");
	} else {
		/* Flag a successful rval */
		rval = QLA_SUCCESS;
	}

	return rval;
}

void
qla2x00_alloc_fw_dump(scsi_qla_host_t *vha)
{
	int rval;
	uint32_t dump_size, fixed_size, mem_size, req_q_size, rsp_q_size,
	    eft_size, fce_size, mq_size;
	dma_addr_t tc_dma;
	void *tc;
	struct qla_hw_data *ha = vha->hw;
	struct req_que *req = ha->req_q_map[0];
	struct rsp_que *rsp = ha->rsp_q_map[0];

	if (ha->fw_dump) {
		qla_printk(KERN_WARNING, ha,
		    "Firmware dump previously allocated.\n");
		return;
	}

	ha->fw_dumped = 0;
	fixed_size = mem_size = eft_size = fce_size = mq_size = 0;
	if (IS_QLA2100(ha) || IS_QLA2200(ha)) {
		fixed_size = sizeof(struct qla2100_fw_dump);
	} else if (IS_QLA23XX(ha)) {
		fixed_size = offsetof(struct qla2300_fw_dump, data_ram);
		mem_size = (ha->fw_memory_size - 0x11000 + 1) *
		    sizeof(uint16_t);
	} else if (IS_FWI2_CAPABLE(ha)) {
		if (IS_QLA81XX(ha))
			fixed_size = offsetof(struct qla81xx_fw_dump, ext_mem);
		else if (IS_QLA25XX(ha))
			fixed_size = offsetof(struct qla25xx_fw_dump, ext_mem);
		else
			fixed_size = offsetof(struct qla24xx_fw_dump, ext_mem);
		mem_size = (ha->fw_memory_size - 0x100000 + 1) *
		    sizeof(uint32_t);
		if (ha->mqenable)
			mq_size = sizeof(struct qla2xxx_mq_chain);
		/* Allocate memory for Fibre Channel Event Buffer. */
		if (!IS_QLA25XX(ha) && !IS_QLA81XX(ha))
			goto try_eft;

		tc = dma_alloc_coherent(&ha->pdev->dev, FCE_SIZE, &tc_dma,
		    GFP_KERNEL);
		if (!tc) {
			qla_printk(KERN_WARNING, ha, "Unable to allocate "
			    "(%d KB) for FCE.\n", FCE_SIZE / 1024);
			goto try_eft;
		}

		memset(tc, 0, FCE_SIZE);
		rval = qla2x00_enable_fce_trace(vha, tc_dma, FCE_NUM_BUFFERS,
		    ha->fce_mb, &ha->fce_bufs);
		if (rval) {
			qla_printk(KERN_WARNING, ha, "Unable to initialize "
			    "FCE (%d).\n", rval);
			dma_free_coherent(&ha->pdev->dev, FCE_SIZE, tc,
			    tc_dma);
			ha->flags.fce_enabled = 0;
			goto try_eft;
		}

		qla_printk(KERN_INFO, ha, "Allocated (%d KB) for FCE...\n",
		    FCE_SIZE / 1024);

		fce_size = sizeof(struct qla2xxx_fce_chain) + FCE_SIZE;
		ha->flags.fce_enabled = 1;
		ha->fce_dma = tc_dma;
		ha->fce = tc;
try_eft:
		/* Allocate memory for Extended Trace Buffer. */
		tc = dma_alloc_coherent(&ha->pdev->dev, EFT_SIZE, &tc_dma,
		    GFP_KERNEL);
		if (!tc) {
			qla_printk(KERN_WARNING, ha, "Unable to allocate "
			    "(%d KB) for EFT.\n", EFT_SIZE / 1024);
			goto cont_alloc;
		}

		memset(tc, 0, EFT_SIZE);
		rval = qla2x00_enable_eft_trace(vha, tc_dma, EFT_NUM_BUFFERS);
		if (rval) {
			qla_printk(KERN_WARNING, ha, "Unable to initialize "
			    "EFT (%d).\n", rval);
			dma_free_coherent(&ha->pdev->dev, EFT_SIZE, tc,
			    tc_dma);
			goto cont_alloc;
		}

		qla_printk(KERN_INFO, ha, "Allocated (%d KB) for EFT...\n",
		    EFT_SIZE / 1024);

		eft_size = EFT_SIZE;
		ha->eft_dma = tc_dma;
		ha->eft = tc;
	}
cont_alloc:
	req_q_size = req->length * sizeof(request_t);
	rsp_q_size = rsp->length * sizeof(response_t);

	dump_size = offsetof(struct qla2xxx_fw_dump, isp);
	dump_size += fixed_size + mem_size + req_q_size + rsp_q_size + eft_size;
	ha->chain_offset = dump_size;
	dump_size += mq_size + fce_size;

	ha->fw_dump = vmalloc(dump_size);
	if (!ha->fw_dump) {
		qla_printk(KERN_WARNING, ha, "Unable to allocate (%d KB) for "
		    "firmware dump!!!\n", dump_size / 1024);

		if (ha->fce) {
			dma_free_coherent(&ha->pdev->dev, FCE_SIZE, ha->fce,
			    ha->fce_dma);
			ha->fce = NULL;
			ha->fce_dma = 0;
		}

		if (ha->eft) {
			dma_free_coherent(&ha->pdev->dev, eft_size, ha->eft,
			    ha->eft_dma);
			ha->eft = NULL;
			ha->eft_dma = 0;
		}
		return;
	}
	qla_printk(KERN_INFO, ha, "Allocated (%d KB) for firmware dump...\n",
	    dump_size / 1024);

	ha->fw_dump_len = dump_size;
	ha->fw_dump->signature[0] = 'Q';
	ha->fw_dump->signature[1] = 'L';
	ha->fw_dump->signature[2] = 'G';
	ha->fw_dump->signature[3] = 'C';
	ha->fw_dump->version = __constant_htonl(1);

	ha->fw_dump->fixed_size = htonl(fixed_size);
	ha->fw_dump->mem_size = htonl(mem_size);
	ha->fw_dump->req_q_size = htonl(req_q_size);
	ha->fw_dump->rsp_q_size = htonl(rsp_q_size);

	ha->fw_dump->eft_size = htonl(eft_size);
	ha->fw_dump->eft_addr_l = htonl(LSD(ha->eft_dma));
	ha->fw_dump->eft_addr_h = htonl(MSD(ha->eft_dma));

	ha->fw_dump->header_size =
	    htonl(offsetof(struct qla2xxx_fw_dump, isp));
}

static int
qla81xx_mpi_sync(scsi_qla_host_t *vha)
{
#define MPS_MASK	0xe0
	int rval;
	uint16_t dc;
	uint32_t dw;
	struct qla_hw_data *ha = vha->hw;

	if (!IS_QLA81XX(vha->hw))
		return QLA_SUCCESS;

	rval = qla2x00_write_ram_word(vha, 0x7c00, 1);
	if (rval != QLA_SUCCESS) {
		DEBUG2(qla_printk(KERN_WARNING, ha,
		    "Sync-MPI: Unable to acquire semaphore.\n"));
		goto done;
	}

	pci_read_config_word(vha->hw->pdev, 0x54, &dc);
	rval = qla2x00_read_ram_word(vha, 0x7a15, &dw);
	if (rval != QLA_SUCCESS) {
		DEBUG2(qla_printk(KERN_WARNING, ha,
		    "Sync-MPI: Unable to read sync.\n"));
		goto done_release;
	}

	dc &= MPS_MASK;
	if (dc == (dw & MPS_MASK))
		goto done_release;

	dw &= ~MPS_MASK;
	dw |= dc;
	rval = qla2x00_write_ram_word(vha, 0x7a15, dw);
	if (rval != QLA_SUCCESS) {
		DEBUG2(qla_printk(KERN_WARNING, ha,
		    "Sync-MPI: Unable to gain sync.\n"));
	}

done_release:
	rval = qla2x00_write_ram_word(vha, 0x7c00, 0);
	if (rval != QLA_SUCCESS) {
		DEBUG2(qla_printk(KERN_WARNING, ha,
		    "Sync-MPI: Unable to release semaphore.\n"));
	}

done:
	return rval;
}

/**
 * qla2x00_setup_chip() - Load and start RISC firmware.
 * @ha: HA context
 *
 * Returns 0 on success.
 */
static int
qla2x00_setup_chip(scsi_qla_host_t *vha)
{
	int rval;
	uint32_t srisc_address = 0;
	struct qla_hw_data *ha = vha->hw;
	struct device_reg_2xxx __iomem *reg = &ha->iobase->isp;
	unsigned long flags;
	uint16_t fw_major_version;

	if (IS_QLA82XX(ha)) {
		rval = ha->isp_ops->load_risc(vha, &srisc_address);
		if (rval == QLA_SUCCESS) {
			qla2x00_stop_firmware(vha);
			goto enable_82xx_npiv;
		} else
			goto failed;
	}

	if (!IS_FWI2_CAPABLE(ha) && !IS_QLA2100(ha) && !IS_QLA2200(ha)) {
		/* Disable SRAM, Instruction RAM and GP RAM parity.  */
		spin_lock_irqsave(&ha->hardware_lock, flags);
		WRT_REG_WORD(&reg->hccr, (HCCR_ENABLE_PARITY + 0x0));
		RD_REG_WORD(&reg->hccr);
		spin_unlock_irqrestore(&ha->hardware_lock, flags);
	}

	qla81xx_mpi_sync(vha);

	/* Load firmware sequences */
	rval = ha->isp_ops->load_risc(vha, &srisc_address);
	if (rval == QLA_SUCCESS) {
		DEBUG(printk("scsi(%ld): Verifying Checksum of loaded RISC "
		    "code.\n", vha->host_no));

		rval = qla2x00_verify_checksum(vha, srisc_address);
		if (rval == QLA_SUCCESS) {
			/* Start firmware execution. */
			DEBUG(printk("scsi(%ld): Checksum OK, start "
			    "firmware.\n", vha->host_no));

			rval = qla2x00_execute_fw(vha, srisc_address);
			/* Retrieve firmware information. */
			if (rval == QLA_SUCCESS) {
enable_82xx_npiv:
				fw_major_version = ha->fw_major_version;
				rval = qla2x00_get_fw_version(vha,
				    &ha->fw_major_version,
				    &ha->fw_minor_version,
				    &ha->fw_subminor_version,
				    &ha->fw_attributes, &ha->fw_memory_size,
				    ha->mpi_version, &ha->mpi_capabilities,
				    ha->phy_version);
				if (rval != QLA_SUCCESS)
					goto failed;
				ha->flags.npiv_supported = 0;
				if (IS_QLA2XXX_MIDTYPE(ha) &&
					 (ha->fw_attributes & BIT_2)) {
					ha->flags.npiv_supported = 1;
					if ((!ha->max_npiv_vports) ||
					    ((ha->max_npiv_vports + 1) %
					    MIN_MULTI_ID_FABRIC))
						ha->max_npiv_vports =
						    MIN_MULTI_ID_FABRIC - 1;
				}
				qla2x00_get_resource_cnts(vha, NULL,
				    &ha->fw_xcb_count, NULL, NULL,
				    &ha->max_npiv_vports, NULL);

				if (!fw_major_version && ql2xallocfwdump) {
					if (!IS_QLA82XX(ha))
						qla2x00_alloc_fw_dump(vha);
				}
			}
		} else {
			DEBUG2(printk(KERN_INFO
			    "scsi(%ld): ISP Firmware failed checksum.\n",
			    vha->host_no));
		}
	}

	if (!IS_FWI2_CAPABLE(ha) && !IS_QLA2100(ha) && !IS_QLA2200(ha)) {
		/* Enable proper parity. */
		spin_lock_irqsave(&ha->hardware_lock, flags);
		if (IS_QLA2300(ha))
			/* SRAM parity */
			WRT_REG_WORD(&reg->hccr, HCCR_ENABLE_PARITY + 0x1);
		else
			/* SRAM, Instruction RAM and GP RAM parity */
			WRT_REG_WORD(&reg->hccr, HCCR_ENABLE_PARITY + 0x7);
		RD_REG_WORD(&reg->hccr);
		spin_unlock_irqrestore(&ha->hardware_lock, flags);
	}

	if (rval == QLA_SUCCESS && IS_FAC_REQUIRED(ha)) {
		uint32_t size;

		rval = qla81xx_fac_get_sector_size(vha, &size);
		if (rval == QLA_SUCCESS) {
			ha->flags.fac_supported = 1;
			ha->fdt_block_size = size << 2;
		} else {
			qla_printk(KERN_ERR, ha,
			    "Unsupported FAC firmware (%d.%02d.%02d).\n",
			    ha->fw_major_version, ha->fw_minor_version,
			    ha->fw_subminor_version);
		}
	}
failed:
	if (rval) {
		DEBUG2_3(printk("scsi(%ld): Setup chip **** FAILED ****.\n",
		    vha->host_no));
	}

	return (rval);
}

/**
 * qla2x00_init_response_q_entries() - Initializes response queue entries.
 * @ha: HA context
 *
 * Beginning of request ring has initialization control block already built
 * by nvram config routine.
 *
 * Returns 0 on success.
 */
void
qla2x00_init_response_q_entries(struct rsp_que *rsp)
{
	uint16_t cnt;
	response_t *pkt;

	rsp->ring_ptr = rsp->ring;
	rsp->ring_index    = 0;
	rsp->status_srb = NULL;
	pkt = rsp->ring_ptr;
	for (cnt = 0; cnt < rsp->length; cnt++) {
		pkt->signature = RESPONSE_PROCESSED;
		pkt++;
	}
}

/**
 * qla2x00_update_fw_options() - Read and process firmware options.
 * @ha: HA context
 *
 * Returns 0 on success.
 */
void
qla2x00_update_fw_options(scsi_qla_host_t *vha)
{
	uint16_t swing, emphasis, tx_sens, rx_sens;
	struct qla_hw_data *ha = vha->hw;

	memset(ha->fw_options, 0, sizeof(ha->fw_options));
	qla2x00_get_fw_options(vha, ha->fw_options);

	if (IS_QLA2100(ha) || IS_QLA2200(ha))
		return;

	/* Serial Link options. */
	DEBUG3(printk("scsi(%ld): Serial link options:\n",
	    vha->host_no));
	DEBUG3(qla2x00_dump_buffer((uint8_t *)&ha->fw_seriallink_options,
	    sizeof(ha->fw_seriallink_options)));

	ha->fw_options[1] &= ~FO1_SET_EMPHASIS_SWING;
	if (ha->fw_seriallink_options[3] & BIT_2) {
		ha->fw_options[1] |= FO1_SET_EMPHASIS_SWING;

		/*  1G settings */
		swing = ha->fw_seriallink_options[2] & (BIT_2 | BIT_1 | BIT_0);
		emphasis = (ha->fw_seriallink_options[2] &
		    (BIT_4 | BIT_3)) >> 3;
		tx_sens = ha->fw_seriallink_options[0] &
		    (BIT_3 | BIT_2 | BIT_1 | BIT_0);
		rx_sens = (ha->fw_seriallink_options[0] &
		    (BIT_7 | BIT_6 | BIT_5 | BIT_4)) >> 4;
		ha->fw_options[10] = (emphasis << 14) | (swing << 8);
		if (IS_QLA2300(ha) || IS_QLA2312(ha) || IS_QLA6312(ha)) {
			if (rx_sens == 0x0)
				rx_sens = 0x3;
			ha->fw_options[10] |= (tx_sens << 4) | rx_sens;
		} else if (IS_QLA2322(ha) || IS_QLA6322(ha))
			ha->fw_options[10] |= BIT_5 |
			    ((rx_sens & (BIT_1 | BIT_0)) << 2) |
			    (tx_sens & (BIT_1 | BIT_0));

		/*  2G settings */
		swing = (ha->fw_seriallink_options[2] &
		    (BIT_7 | BIT_6 | BIT_5)) >> 5;
		emphasis = ha->fw_seriallink_options[3] & (BIT_1 | BIT_0);
		tx_sens = ha->fw_seriallink_options[1] &
		    (BIT_3 | BIT_2 | BIT_1 | BIT_0);
		rx_sens = (ha->fw_seriallink_options[1] &
		    (BIT_7 | BIT_6 | BIT_5 | BIT_4)) >> 4;
		ha->fw_options[11] = (emphasis << 14) | (swing << 8);
		if (IS_QLA2300(ha) || IS_QLA2312(ha) || IS_QLA6312(ha)) {
			if (rx_sens == 0x0)
				rx_sens = 0x3;
			ha->fw_options[11] |= (tx_sens << 4) | rx_sens;
		} else if (IS_QLA2322(ha) || IS_QLA6322(ha))
			ha->fw_options[11] |= BIT_5 |
			    ((rx_sens & (BIT_1 | BIT_0)) << 2) |
			    (tx_sens & (BIT_1 | BIT_0));
	}

	/* FCP2 options. */
	/*  Return command IOCBs without waiting for an ABTS to complete. */
	ha->fw_options[3] |= BIT_13;

	/* LED scheme. */
	if (ha->flags.enable_led_scheme)
		ha->fw_options[2] |= BIT_12;

	/* Detect ISP6312. */
	if (IS_QLA6312(ha))
		ha->fw_options[2] |= BIT_13;

	/* Update firmware options. */
	qla2x00_set_fw_options(vha, ha->fw_options);
}

void
qla24xx_update_fw_options(scsi_qla_host_t *vha)
{
	int rval;
	struct qla_hw_data *ha = vha->hw;

	if (IS_QLA82XX(ha))
		return;

	/* Update Serial Link options. */
	if ((le16_to_cpu(ha->fw_seriallink_options24[0]) & BIT_0) == 0)
		return;

	rval = qla2x00_set_serdes_params(vha,
	    le16_to_cpu(ha->fw_seriallink_options24[1]),
	    le16_to_cpu(ha->fw_seriallink_options24[2]),
	    le16_to_cpu(ha->fw_seriallink_options24[3]));
	if (rval != QLA_SUCCESS) {
		qla_printk(KERN_WARNING, ha,
		    "Unable to update Serial Link options (%x).\n", rval);
	}
}

void
qla2x00_config_rings(struct scsi_qla_host *vha)
{
	struct qla_hw_data *ha = vha->hw;
	struct device_reg_2xxx __iomem *reg = &ha->iobase->isp;
	struct req_que *req = ha->req_q_map[0];
	struct rsp_que *rsp = ha->rsp_q_map[0];

	/* Setup ring parameters in initialization control block. */
	ha->init_cb->request_q_outpointer = __constant_cpu_to_le16(0);
	ha->init_cb->response_q_inpointer = __constant_cpu_to_le16(0);
	ha->init_cb->request_q_length = cpu_to_le16(req->length);
	ha->init_cb->response_q_length = cpu_to_le16(rsp->length);
	ha->init_cb->request_q_address[0] = cpu_to_le32(LSD(req->dma));
	ha->init_cb->request_q_address[1] = cpu_to_le32(MSD(req->dma));
	ha->init_cb->response_q_address[0] = cpu_to_le32(LSD(rsp->dma));
	ha->init_cb->response_q_address[1] = cpu_to_le32(MSD(rsp->dma));

	WRT_REG_WORD(ISP_REQ_Q_IN(ha, reg), 0);
	WRT_REG_WORD(ISP_REQ_Q_OUT(ha, reg), 0);
	WRT_REG_WORD(ISP_RSP_Q_IN(ha, reg), 0);
	WRT_REG_WORD(ISP_RSP_Q_OUT(ha, reg), 0);
	RD_REG_WORD(ISP_RSP_Q_OUT(ha, reg));		/* PCI Posting. */
}

void
qla24xx_config_rings(struct scsi_qla_host *vha)
{
	struct qla_hw_data *ha = vha->hw;
	device_reg_t __iomem *reg = ISP_QUE_REG(ha, 0);
	struct device_reg_2xxx __iomem *ioreg = &ha->iobase->isp;
	struct qla_msix_entry *msix;
	struct init_cb_24xx *icb;
	uint16_t rid = 0;
	struct req_que *req = ha->req_q_map[0];
	struct rsp_que *rsp = ha->rsp_q_map[0];

/* Setup ring parameters in initialization control block. */
	icb = (struct init_cb_24xx *)ha->init_cb;
	icb->request_q_outpointer = __constant_cpu_to_le16(0);
	icb->response_q_inpointer = __constant_cpu_to_le16(0);
	icb->request_q_length = cpu_to_le16(req->length);
	icb->response_q_length = cpu_to_le16(rsp->length);
	icb->request_q_address[0] = cpu_to_le32(LSD(req->dma));
	icb->request_q_address[1] = cpu_to_le32(MSD(req->dma));
	icb->response_q_address[0] = cpu_to_le32(LSD(rsp->dma));
	icb->response_q_address[1] = cpu_to_le32(MSD(rsp->dma));

	if (ha->mqenable) {
		icb->qos = __constant_cpu_to_le16(QLA_DEFAULT_QUE_QOS);
		icb->rid = __constant_cpu_to_le16(rid);
		if (ha->flags.msix_enabled) {
			msix = &ha->msix_entries[1];
			DEBUG2_17(printk(KERN_INFO
			"Registering vector 0x%x for base que\n", msix->entry));
			icb->msix = cpu_to_le16(msix->entry);
		}
		/* Use alternate PCI bus number */
		if (MSB(rid))
			icb->firmware_options_2 |=
				__constant_cpu_to_le32(BIT_19);
		/* Use alternate PCI devfn */
		if (LSB(rid))
			icb->firmware_options_2 |=
				__constant_cpu_to_le32(BIT_18);

		/* Use Disable MSIX Handshake mode for capable adapters */
		if (IS_MSIX_NACK_CAPABLE(ha)) {
			icb->firmware_options_2 &=
				__constant_cpu_to_le32(~BIT_22);
			ha->flags.disable_msix_handshake = 1;
			qla_printk(KERN_INFO, ha,
				"MSIX Handshake Disable Mode turned on\n");
		} else {
			icb->firmware_options_2 |=
				__constant_cpu_to_le32(BIT_22);
		}
		icb->firmware_options_2 |= __constant_cpu_to_le32(BIT_23);

		WRT_REG_DWORD(&reg->isp25mq.req_q_in, 0);
		WRT_REG_DWORD(&reg->isp25mq.req_q_out, 0);
		WRT_REG_DWORD(&reg->isp25mq.rsp_q_in, 0);
		WRT_REG_DWORD(&reg->isp25mq.rsp_q_out, 0);
	} else {
		WRT_REG_DWORD(&reg->isp24.req_q_in, 0);
		WRT_REG_DWORD(&reg->isp24.req_q_out, 0);
		WRT_REG_DWORD(&reg->isp24.rsp_q_in, 0);
		WRT_REG_DWORD(&reg->isp24.rsp_q_out, 0);
	}
	/* PCI posting */
	RD_REG_DWORD(&ioreg->hccr);
}

/**
 * qla2x00_init_rings() - Initializes firmware.
 * @ha: HA context
 *
 * Beginning of request ring has initialization control block already built
 * by nvram config routine.
 *
 * Returns 0 on success.
 */
static int
qla2x00_init_rings(scsi_qla_host_t *vha)
{
	int	rval;
	unsigned long flags = 0;
	int cnt, que;
	struct qla_hw_data *ha = vha->hw;
	struct req_que *req;
	struct rsp_que *rsp;
	struct scsi_qla_host *vp;
	struct mid_init_cb_24xx *mid_init_cb =
	    (struct mid_init_cb_24xx *) ha->init_cb;

	spin_lock_irqsave(&ha->hardware_lock, flags);

	/* Clear outstanding commands array. */
	for (que = 0; que < ha->max_req_queues; que++) {
		req = ha->req_q_map[que];
		if (!req)
			continue;
		for (cnt = 1; cnt < MAX_OUTSTANDING_COMMANDS; cnt++)
			req->outstanding_cmds[cnt] = NULL;

		req->current_outstanding_cmd = 1;

		/* Initialize firmware. */
		req->ring_ptr  = req->ring;
		req->ring_index    = 0;
		req->cnt      = req->length;
	}

	for (que = 0; que < ha->max_rsp_queues; que++) {
		rsp = ha->rsp_q_map[que];
		if (!rsp)
			continue;
		/* Initialize response queue entries */
		qla2x00_init_response_q_entries(rsp);
	}

	spin_lock(&ha->vport_slock);
	/* Clear RSCN queue. */
	list_for_each_entry(vp, &ha->vp_list, list) {
		vp->rscn_in_ptr = 0;
		vp->rscn_out_ptr = 0;
	}

	spin_unlock(&ha->vport_slock);

	ha->isp_ops->config_rings(vha);

	spin_unlock_irqrestore(&ha->hardware_lock, flags);

	/* Update any ISP specific firmware options before initialization. */
	ha->isp_ops->update_fw_options(vha);

	DEBUG(printk("scsi(%ld): Issue init firmware.\n", vha->host_no));

	if (ha->flags.npiv_supported) {
		if (ha->operating_mode == LOOP)
			ha->max_npiv_vports = MIN_MULTI_ID_FABRIC - 1;
		mid_init_cb->count = cpu_to_le16(ha->max_npiv_vports);
	}

	if (IS_FWI2_CAPABLE(ha)) {
		mid_init_cb->options = __constant_cpu_to_le16(BIT_1);
		mid_init_cb->init_cb.execution_throttle =
		    cpu_to_le16(ha->fw_xcb_count);
	}

	rval = qla2x00_init_firmware(vha, ha->init_cb_size);
	if (rval) {
		DEBUG2_3(printk("scsi(%ld): Init firmware **** FAILED ****.\n",
		    vha->host_no));
	} else {
		DEBUG3(printk("scsi(%ld): Init firmware -- success.\n",
		    vha->host_no));
	}

	return (rval);
}

/**
 * qla2x00_fw_ready() - Waits for firmware ready.
 * @ha: HA context
 *
 * Returns 0 on success.
 */
static int
qla2x00_fw_ready(scsi_qla_host_t *vha)
{
	int		rval;
	unsigned long	wtime, mtime, cs84xx_time;
	uint16_t	min_wait;	/* Minimum wait time if loop is down */
	uint16_t	wait_time;	/* Wait time if loop is coming ready */
	uint16_t	state[5];
	struct qla_hw_data *ha = vha->hw;

	rval = QLA_SUCCESS;

	/* 20 seconds for loop down. */
	min_wait = 20;

	/*
	 * Firmware should take at most one RATOV to login, plus 5 seconds for
	 * our own processing.
	 */
	if ((wait_time = (ha->retry_count*ha->login_timeout) + 5) < min_wait) {
		wait_time = min_wait;
	}

	/* Min wait time if loop down */
	mtime = jiffies + (min_wait * HZ);

	/* wait time before firmware ready */
	wtime = jiffies + (wait_time * HZ);

	/* Wait for ISP to finish LIP */
	if (!vha->flags.init_done)
 		qla_printk(KERN_INFO, ha, "Waiting for LIP to complete...\n");

	DEBUG3(printk("scsi(%ld): Waiting for LIP to complete...\n",
	    vha->host_no));

	do {
		rval = qla2x00_get_firmware_state(vha, state);
		if (rval == QLA_SUCCESS) {
			if (state[0] < FSTATE_LOSS_OF_SYNC) {
				vha->device_flags &= ~DFLG_NO_CABLE;
			}
			if (IS_QLA84XX(ha) && state[0] != FSTATE_READY) {
				DEBUG16(printk("scsi(%ld): fw_state=%x "
				    "84xx=%x.\n", vha->host_no, state[0],
				    state[2]));
				if ((state[2] & FSTATE_LOGGED_IN) &&
				     (state[2] & FSTATE_WAITING_FOR_VERIFY)) {
					DEBUG16(printk("scsi(%ld): Sending "
					    "verify iocb.\n", vha->host_no));

					cs84xx_time = jiffies;
					rval = qla84xx_init_chip(vha);
					if (rval != QLA_SUCCESS)
						break;

					/* Add time taken to initialize. */
					cs84xx_time = jiffies - cs84xx_time;
					wtime += cs84xx_time;
					mtime += cs84xx_time;
					DEBUG16(printk("scsi(%ld): Increasing "
					    "wait time by %ld. New time %ld\n",
					    vha->host_no, cs84xx_time, wtime));
				}
			} else if (state[0] == FSTATE_READY) {
				DEBUG(printk("scsi(%ld): F/W Ready - OK \n",
				    vha->host_no));

				qla2x00_get_retry_cnt(vha, &ha->retry_count,
				    &ha->login_timeout, &ha->r_a_tov);

				rval = QLA_SUCCESS;
				break;
			}

			rval = QLA_FUNCTION_FAILED;

			if (atomic_read(&vha->loop_down_timer) &&
			    state[0] != FSTATE_READY) {
				/* Loop down. Timeout on min_wait for states
				 * other than Wait for Login.
				 */
				if (time_after_eq(jiffies, mtime)) {
					qla_printk(KERN_INFO, ha,
					    "Cable is unplugged...\n");

					vha->device_flags |= DFLG_NO_CABLE;
					break;
				}
			}
		} else {
			/* Mailbox cmd failed. Timeout on min_wait. */
			if (time_after_eq(jiffies, mtime) ||
				ha->flags.isp82xx_fw_hung)
				break;
		}

		if (time_after_eq(jiffies, wtime))
			break;

		/* Delay for a while */
		msleep(500);

		DEBUG3(printk("scsi(%ld): fw_state=%x curr time=%lx.\n",
		    vha->host_no, state[0], jiffies));
	} while (1);

	DEBUG(printk("scsi(%ld): fw_state=%x (%x, %x, %x, %x) curr time=%lx.\n",
	    vha->host_no, state[0], state[1], state[2], state[3], state[4],
	    jiffies));

	if (rval) {
		DEBUG2_3(printk("scsi(%ld): Firmware ready **** FAILED ****.\n",
		    vha->host_no));
	}

	return (rval);
}

/*
*  qla2x00_configure_hba
*      Setup adapter context.
*
* Input:
*      ha = adapter state pointer.
*
* Returns:
*      0 = success
*
* Context:
*      Kernel context.
*/
static int
qla2x00_configure_hba(scsi_qla_host_t *vha)
{
	int       rval;
	uint16_t      loop_id;
	uint16_t      topo;
	uint16_t      sw_cap;
	uint8_t       al_pa;
	uint8_t       area;
	uint8_t       domain;
	char		connect_type[22];
	struct qla_hw_data *ha = vha->hw;

	/* Get host addresses. */
	rval = qla2x00_get_adapter_id(vha,
	    &loop_id, &al_pa, &area, &domain, &topo, &sw_cap);
	if (rval != QLA_SUCCESS) {
		if (LOOP_TRANSITION(vha) || atomic_read(&ha->loop_down_timer) ||
		    IS_QLA8XXX_TYPE(ha) ||
		    (rval == QLA_COMMAND_ERROR && loop_id == 0x7)) {
			DEBUG2(printk("%s(%ld) Loop is in a transition state\n",
			    __func__, vha->host_no));
		} else {
			qla_printk(KERN_WARNING, ha,
			    "ERROR -- Unable to get host loop ID.\n");
			set_bit(ISP_ABORT_NEEDED, &vha->dpc_flags);
		}
		return (rval);
	}

	if (topo == 4) {
		qla_printk(KERN_INFO, ha,
			"Cannot get topology - retrying.\n");
		return (QLA_FUNCTION_FAILED);
	}

	vha->loop_id = loop_id;

	/* initialize */
	ha->min_external_loopid = SNS_FIRST_LOOP_ID;
	ha->operating_mode = LOOP;
	ha->switch_cap = 0;

	switch (topo) {
	case 0:
		DEBUG3(printk("scsi(%ld): HBA in NL topology.\n",
		    vha->host_no));
		ha->current_topology = ISP_CFG_NL;
		strcpy(connect_type, "(Loop)");
		break;

	case 1:
		DEBUG3(printk("scsi(%ld): HBA in FL topology.\n",
		    vha->host_no));
		ha->switch_cap = sw_cap;
		ha->current_topology = ISP_CFG_FL;
		strcpy(connect_type, "(FL_Port)");
		break;

	case 2:
		DEBUG3(printk("scsi(%ld): HBA in N P2P topology.\n",
		    vha->host_no));
		ha->operating_mode = P2P;
		ha->current_topology = ISP_CFG_N;
		strcpy(connect_type, "(N_Port-to-N_Port)");
		break;

	case 3:
		DEBUG3(printk("scsi(%ld): HBA in F P2P topology.\n",
		    vha->host_no));
		ha->switch_cap = sw_cap;
		ha->operating_mode = P2P;
		ha->current_topology = ISP_CFG_F;
		strcpy(connect_type, "(F_Port)");
		break;

	default:
		DEBUG3(printk("scsi(%ld): HBA in unknown topology %x. "
		    "Using NL.\n",
		    vha->host_no, topo));
		ha->current_topology = ISP_CFG_NL;
		strcpy(connect_type, "(Loop)");
		break;
	}

	/* Save Host port and loop ID. */
	/* byte order - Big Endian */
	vha->d_id.b.domain = domain;
	vha->d_id.b.area = area;
	vha->d_id.b.al_pa = al_pa;

	if (!vha->flags.init_done)
 		qla_printk(KERN_INFO, ha,
		    "Topology - %s, Host Loop address 0x%x\n",
		    connect_type, vha->loop_id);

	if (rval) {
		DEBUG2_3(printk("scsi(%ld): FAILED.\n", vha->host_no));
	} else {
		DEBUG3(printk("scsi(%ld): exiting normally.\n", vha->host_no));
	}

	return(rval);
}

inline void
qla2x00_set_model_info(scsi_qla_host_t *vha, uint8_t *model, size_t len,
	char *def)
{
	char *st, *en;
	uint16_t index;
	struct qla_hw_data *ha = vha->hw;
	int use_tbl = !IS_QLA24XX_TYPE(ha) && !IS_QLA25XX(ha) &&
	    !IS_QLA8XXX_TYPE(ha);

	if (memcmp(model, BINZERO, len) != 0) {
		strncpy(ha->model_number, model, len);
		st = en = ha->model_number;
		en += len - 1;
		while (en > st) {
			if (*en != 0x20 && *en != 0x00)
				break;
			*en-- = '\0';
		}

		index = (ha->pdev->subsystem_device & 0xff);
		if (use_tbl &&
		    ha->pdev->subsystem_vendor == PCI_VENDOR_ID_QLOGIC &&
		    index < QLA_MODEL_NAMES)
			strncpy(ha->model_desc,
			    qla2x00_model_name[index * 2 + 1],
			    sizeof(ha->model_desc) - 1);
	} else {
		index = (ha->pdev->subsystem_device & 0xff);
		if (use_tbl &&
		    ha->pdev->subsystem_vendor == PCI_VENDOR_ID_QLOGIC &&
		    index < QLA_MODEL_NAMES) {
			strcpy(ha->model_number,
			    qla2x00_model_name[index * 2]);
			strncpy(ha->model_desc,
			    qla2x00_model_name[index * 2 + 1],
			    sizeof(ha->model_desc) - 1);
		} else {
			strcpy(ha->model_number, def);
		}
	}
	if (IS_FWI2_CAPABLE(ha))
		qla2xxx_get_vpd_field(vha, "\x82", ha->model_desc,
		    sizeof(ha->model_desc));
}

/* On sparc systems, obtain port and node WWN from firmware
 * properties.
 */
static void qla2xxx_nvram_wwn_from_ofw(scsi_qla_host_t *vha, nvram_t *nv)
{
#ifdef CONFIG_SPARC
	struct qla_hw_data *ha = vha->hw;
	struct pci_dev *pdev = ha->pdev;
	struct device_node *dp = pci_device_to_OF_node(pdev);
	const u8 *val;
	int len;

	val = of_get_property(dp, "port-wwn", &len);
	if (val && len >= WWN_SIZE)
		memcpy(nv->port_name, val, WWN_SIZE);

	val = of_get_property(dp, "node-wwn", &len);
	if (val && len >= WWN_SIZE)
		memcpy(nv->node_name, val, WWN_SIZE);
#endif
}

/*
* NVRAM configuration for ISP 2xxx
*
* Input:
*      ha                = adapter block pointer.
*
* Output:
*      initialization control block in response_ring
*      host adapters parameters in host adapter block
*
* Returns:
*      0 = success.
*/
int
qla2x00_nvram_config(scsi_qla_host_t *vha)
{
	int             rval;
	uint8_t         chksum = 0;
	uint16_t        cnt;
	uint8_t         *dptr1, *dptr2;
	struct qla_hw_data *ha = vha->hw;
	init_cb_t       *icb = ha->init_cb;
	nvram_t         *nv = ha->nvram;
	uint8_t         *ptr = ha->nvram;
	struct device_reg_2xxx __iomem *reg = &ha->iobase->isp;

	rval = QLA_SUCCESS;

	/* Determine NVRAM starting address. */
	ha->nvram_size = sizeof(nvram_t);
	ha->nvram_base = 0;
	if (!IS_QLA2100(ha) && !IS_QLA2200(ha) && !IS_QLA2300(ha))
		if ((RD_REG_WORD(&reg->ctrl_status) >> 14) == 1)
			ha->nvram_base = 0x80;

	/* Get NVRAM data and calculate checksum. */
	ha->isp_ops->read_nvram(vha, ptr, ha->nvram_base, ha->nvram_size);
	for (cnt = 0, chksum = 0; cnt < ha->nvram_size; cnt++)
		chksum += *ptr++;

	DEBUG5(printk("scsi(%ld): Contents of NVRAM\n", vha->host_no));
	DEBUG5(qla2x00_dump_buffer((uint8_t *)nv, ha->nvram_size));

	/* Bad NVRAM data, set defaults parameters. */
	if (chksum || nv->id[0] != 'I' || nv->id[1] != 'S' ||
	    nv->id[2] != 'P' || nv->id[3] != ' ' || nv->nvram_version < 1) {
		/* Reset NVRAM data. */
		qla_printk(KERN_WARNING, ha, "Inconsistent NVRAM detected: "
		    "checksum=0x%x id=%c version=0x%x.\n", chksum, nv->id[0],
		    nv->nvram_version);
		qla_printk(KERN_WARNING, ha, "Falling back to functioning (yet "
		    "invalid -- WWPN) defaults.\n");

		/*
		 * Set default initialization control block.
		 */
		memset(nv, 0, ha->nvram_size);
		nv->parameter_block_version = ICB_VERSION;

		if (IS_QLA23XX(ha)) {
			nv->firmware_options[0] = BIT_2 | BIT_1;
			nv->firmware_options[1] = BIT_7 | BIT_5;
			nv->add_firmware_options[0] = BIT_5;
			nv->add_firmware_options[1] = BIT_5 | BIT_4;
			nv->frame_payload_size = __constant_cpu_to_le16(2048);
			nv->special_options[1] = BIT_7;
		} else if (IS_QLA2200(ha)) {
			nv->firmware_options[0] = BIT_2 | BIT_1;
			nv->firmware_options[1] = BIT_7 | BIT_5;
			nv->add_firmware_options[0] = BIT_5;
			nv->add_firmware_options[1] = BIT_5 | BIT_4;
			nv->frame_payload_size = __constant_cpu_to_le16(1024);
		} else if (IS_QLA2100(ha)) {
			nv->firmware_options[0] = BIT_3 | BIT_1;
			nv->firmware_options[1] = BIT_5;
			nv->frame_payload_size = __constant_cpu_to_le16(1024);
		}

		nv->max_iocb_allocation = __constant_cpu_to_le16(256);
		nv->execution_throttle = __constant_cpu_to_le16(16);
		nv->retry_count = 8;
		nv->retry_delay = 1;

		nv->port_name[0] = 33;
		nv->port_name[3] = 224;
		nv->port_name[4] = 139;

		qla2xxx_nvram_wwn_from_ofw(vha, nv);

		nv->login_timeout = 4;

		/*
		 * Set default host adapter parameters
		 */
		nv->host_p[1] = BIT_2;
		nv->reset_delay = 5;
		nv->port_down_retry_count = 8;
		nv->max_luns_per_target = __constant_cpu_to_le16(8);
		nv->link_down_timeout = 60;

		rval = 1;
	}

#if defined(CONFIG_IA64_GENERIC) || defined(CONFIG_IA64_SGI_SN2)
	/*
	 * The SN2 does not provide BIOS emulation which means you can't change
	 * potentially bogus BIOS settings. Force the use of default settings
	 * for link rate and frame size.  Hope that the rest of the settings
	 * are valid.
	 */
	if (ia64_platform_is("sn2")) {
		nv->frame_payload_size = __constant_cpu_to_le16(2048);
		if (IS_QLA23XX(ha))
			nv->special_options[1] = BIT_7;
	}
#endif

	/* Reset Initialization control block */
	memset(icb, 0, ha->init_cb_size);

	/*
	 * Setup driver NVRAM options.
	 */
	nv->firmware_options[0] |= (BIT_6 | BIT_1);
	nv->firmware_options[0] &= ~(BIT_5 | BIT_4);
	nv->firmware_options[1] |= (BIT_5 | BIT_0);
	nv->firmware_options[1] &= ~BIT_4;

	if (IS_QLA23XX(ha)) {
		nv->firmware_options[0] |= BIT_2;
		nv->firmware_options[0] &= ~BIT_3;
		nv->firmware_options[0] &= ~BIT_6;
		nv->add_firmware_options[1] |= BIT_5 | BIT_4;

		if (IS_QLA2300(ha)) {
			if (ha->fb_rev == FPM_2310) {
				strcpy(ha->model_number, "QLA2310");
			} else {
				strcpy(ha->model_number, "QLA2300");
			}
		} else {
			qla2x00_set_model_info(vha, nv->model_number,
			    sizeof(nv->model_number), "QLA23xx");
		}
	} else if (IS_QLA2200(ha)) {
		nv->firmware_options[0] |= BIT_2;
		/*
		 * 'Point-to-point preferred, else loop' is not a safe
		 * connection mode setting.
		 */
		if ((nv->add_firmware_options[0] & (BIT_6 | BIT_5 | BIT_4)) ==
		    (BIT_5 | BIT_4)) {
			/* Force 'loop preferred, else point-to-point'. */
			nv->add_firmware_options[0] &= ~(BIT_6 | BIT_5 | BIT_4);
			nv->add_firmware_options[0] |= BIT_5;
		}
		strcpy(ha->model_number, "QLA22xx");
	} else /*if (IS_QLA2100(ha))*/ {
		strcpy(ha->model_number, "QLA2100");
	}

	/*
	 * Copy over NVRAM RISC parameter block to initialization control block.
	 */
	dptr1 = (uint8_t *)icb;
	dptr2 = (uint8_t *)&nv->parameter_block_version;
	cnt = (uint8_t *)&icb->request_q_outpointer - (uint8_t *)&icb->version;
	while (cnt--)
		*dptr1++ = *dptr2++;

	/* Copy 2nd half. */
	dptr1 = (uint8_t *)icb->add_firmware_options;
	cnt = (uint8_t *)icb->reserved_3 - (uint8_t *)icb->add_firmware_options;
	while (cnt--)
		*dptr1++ = *dptr2++;

	/* Use alternate WWN? */
	if (nv->host_p[1] & BIT_7) {
		memcpy(icb->node_name, nv->alternate_node_name, WWN_SIZE);
		memcpy(icb->port_name, nv->alternate_port_name, WWN_SIZE);
	}

	/* Prepare nodename */
	if ((icb->firmware_options[1] & BIT_6) == 0) {
		/*
		 * Firmware will apply the following mask if the nodename was
		 * not provided.
		 */
		memcpy(icb->node_name, icb->port_name, WWN_SIZE);
		icb->node_name[0] &= 0xF0;
	}

	/*
	 * Set host adapter parameters.
	 */
	if (nv->host_p[0] & BIT_7)
		ql2xextended_error_logging = 1;
	ha->flags.disable_risc_code_load = ((nv->host_p[0] & BIT_4) ? 1 : 0);
	/* Always load RISC code on non ISP2[12]00 chips. */
	if (!IS_QLA2100(ha) && !IS_QLA2200(ha))
		ha->flags.disable_risc_code_load = 0;
	ha->flags.enable_lip_reset = ((nv->host_p[1] & BIT_1) ? 1 : 0);
	ha->flags.enable_lip_full_login = ((nv->host_p[1] & BIT_2) ? 1 : 0);
	ha->flags.enable_target_reset = ((nv->host_p[1] & BIT_3) ? 1 : 0);
	ha->flags.enable_led_scheme = (nv->special_options[1] & BIT_4) ? 1 : 0;
	ha->flags.disable_serdes = 0;

	ha->operating_mode =
	    (icb->add_firmware_options[0] & (BIT_6 | BIT_5 | BIT_4)) >> 4;

	memcpy(ha->fw_seriallink_options, nv->seriallink_options,
	    sizeof(ha->fw_seriallink_options));

	/* save HBA serial number */
	ha->serial0 = icb->port_name[5];
	ha->serial1 = icb->port_name[6];
	ha->serial2 = icb->port_name[7];
	memcpy(vha->node_name, icb->node_name, WWN_SIZE);
	memcpy(vha->port_name, icb->port_name, WWN_SIZE);

	icb->execution_throttle = __constant_cpu_to_le16(0xFFFF);

	ha->retry_count = nv->retry_count;

	/* Set minimum login_timeout to 4 seconds. */
	if (nv->login_timeout != ql2xlogintimeout)
		nv->login_timeout = ql2xlogintimeout;
	if (nv->login_timeout < 4)
		nv->login_timeout = 4;
	ha->login_timeout = nv->login_timeout;
	icb->login_timeout = nv->login_timeout;

	/* Set minimum RATOV to 100 tenths of a second. */
	ha->r_a_tov = 100;

	ha->loop_reset_delay = nv->reset_delay;

	/* Link Down Timeout = 0:
	 *
	 * 	When Port Down timer expires we will start returning
	 *	I/O's to OS with "DID_NO_CONNECT".
	 *
	 * Link Down Timeout != 0:
	 *
	 *	 The driver waits for the link to come up after link down
	 *	 before returning I/Os to OS with "DID_NO_CONNECT".
	 */
	if (nv->link_down_timeout == 0) {
		ha->loop_down_abort_time =
		    (LOOP_DOWN_TIME - LOOP_DOWN_TIMEOUT);
	} else {
		ha->link_down_timeout =	 nv->link_down_timeout;
		ha->loop_down_abort_time =
		    (LOOP_DOWN_TIME - ha->link_down_timeout);
	}

	/*
	 * Need enough time to try and get the port back.
	 */
	ha->port_down_retry_count = nv->port_down_retry_count;
	if (qlport_down_retry)
		ha->port_down_retry_count = qlport_down_retry;
	/* Set login_retry_count */
	ha->login_retry_count  = nv->retry_count;
	if (ha->port_down_retry_count == nv->port_down_retry_count &&
	    ha->port_down_retry_count > 3)
		ha->login_retry_count = ha->port_down_retry_count;
	else if (ha->port_down_retry_count > (int)ha->login_retry_count)
		ha->login_retry_count = ha->port_down_retry_count;
	if (ql2xloginretrycount)
		ha->login_retry_count = ql2xloginretrycount;

	icb->lun_enables = __constant_cpu_to_le16(0);
	icb->command_resource_count = 0;
	icb->immediate_notify_resource_count = 0;
	icb->timeout = __constant_cpu_to_le16(0);

	if (IS_QLA2100(ha) || IS_QLA2200(ha)) {
		/* Enable RIO */
		icb->firmware_options[0] &= ~BIT_3;
		icb->add_firmware_options[0] &=
		    ~(BIT_3 | BIT_2 | BIT_1 | BIT_0);
		icb->add_firmware_options[0] |= BIT_2;
		icb->response_accumulation_timer = 3;
		icb->interrupt_delay_timer = 5;

		vha->flags.process_response_queue = 1;
	} else {
		/* Enable ZIO. */
		if (!vha->flags.init_done) {
			ha->zio_mode = icb->add_firmware_options[0] &
			    (BIT_3 | BIT_2 | BIT_1 | BIT_0);
			ha->zio_timer = icb->interrupt_delay_timer ?
			    icb->interrupt_delay_timer: 2;
		}
		icb->add_firmware_options[0] &=
		    ~(BIT_3 | BIT_2 | BIT_1 | BIT_0);
		vha->flags.process_response_queue = 0;
		if (ha->zio_mode != QLA_ZIO_DISABLED) {
			ha->zio_mode = QLA_ZIO_MODE_6;

			DEBUG2(printk("scsi(%ld): ZIO mode %d enabled; timer "
			    "delay (%d us).\n", vha->host_no, ha->zio_mode,
			    ha->zio_timer * 100));
			qla_printk(KERN_INFO, ha,
			    "ZIO mode %d enabled; timer delay (%d us).\n",
			    ha->zio_mode, ha->zio_timer * 100);

			icb->add_firmware_options[0] |= (uint8_t)ha->zio_mode;
			icb->interrupt_delay_timer = (uint8_t)ha->zio_timer;
			vha->flags.process_response_queue = 1;
		}
	}

	if (rval) {
		DEBUG2_3(printk(KERN_WARNING
		    "scsi(%ld): NVRAM configuration failed!\n", vha->host_no));
	}
	return (rval);
}

static void
qla2x00_rport_del(void *data)
{
	fc_port_t *fcport = data;
	struct fc_rport *rport;
	unsigned long flags;

	spin_lock_irqsave(fcport->vha->host->host_lock, flags);
	rport = fcport->drport ? fcport->drport: fcport->rport;
	fcport->drport = NULL;
	spin_unlock_irqrestore(fcport->vha->host->host_lock, flags);
	if (rport)
		fc_remote_port_delete(rport);
}

/**
 * qla2x00_alloc_fcport() - Allocate a generic fcport.
 * @ha: HA context
 * @flags: allocation flags
 *
 * Returns a pointer to the allocated fcport, or NULL, if none available.
 */
fc_port_t *
qla2x00_alloc_fcport(scsi_qla_host_t *vha, gfp_t flags)
{
	fc_port_t *fcport;

	fcport = kzalloc(sizeof(fc_port_t), flags);
	if (!fcport)
		return NULL;

	/* Setup fcport template structure. */
	fcport->vha = vha;
	fcport->vp_idx = vha->vp_idx;
	fcport->port_type = FCT_UNKNOWN;
	fcport->loop_id = FC_NO_LOOP_ID;
	qla2x00_set_fcport_state(fcport, FCS_UNCONFIGURED);
	fcport->supported_classes = FC_COS_UNSPECIFIED;

	return fcport;
}

/*
 * qla2x00_configure_loop
 *      Updates Fibre Channel Device Database with what is actually on loop.
 *
 * Input:
 *      ha                = adapter block pointer.
 *
 * Returns:
 *      0 = success.
 *      1 = error.
 *      2 = database was full and device was not configured.
 */
static int
qla2x00_configure_loop(scsi_qla_host_t *vha)
{
	int  rval;
	unsigned long flags, save_flags;
	struct qla_hw_data *ha = vha->hw;
	rval = QLA_SUCCESS;

	/* Get Initiator ID */
	if (test_bit(LOCAL_LOOP_UPDATE, &vha->dpc_flags)) {
		rval = qla2x00_configure_hba(vha);
		if (rval != QLA_SUCCESS) {
			DEBUG(printk("scsi(%ld): Unable to configure HBA.\n",
			    vha->host_no));
			return (rval);
		}
	}

	save_flags = flags = vha->dpc_flags;
	DEBUG(printk("scsi(%ld): Configure loop -- dpc flags =0x%lx\n",
	    vha->host_no, flags));

	/*
	 * If we have both an RSCN and PORT UPDATE pending then handle them
	 * both at the same time.
	 */
	clear_bit(LOCAL_LOOP_UPDATE, &vha->dpc_flags);
	clear_bit(RSCN_UPDATE, &vha->dpc_flags);

	qla2x00_get_data_rate(vha);

	/* Determine what we need to do */
	if (ha->current_topology == ISP_CFG_FL &&
	    (test_bit(LOCAL_LOOP_UPDATE, &flags))) {

		vha->flags.rscn_queue_overflow = 1;
		set_bit(RSCN_UPDATE, &flags);

	} else if (ha->current_topology == ISP_CFG_F &&
	    (test_bit(LOCAL_LOOP_UPDATE, &flags))) {

		vha->flags.rscn_queue_overflow = 1;
		set_bit(RSCN_UPDATE, &flags);
		clear_bit(LOCAL_LOOP_UPDATE, &flags);

	} else if (ha->current_topology == ISP_CFG_N) {
		clear_bit(RSCN_UPDATE, &flags);

	} else if (!vha->flags.online ||
	    (test_bit(ABORT_ISP_ACTIVE, &flags))) {

		vha->flags.rscn_queue_overflow = 1;
		set_bit(RSCN_UPDATE, &flags);
		set_bit(LOCAL_LOOP_UPDATE, &flags);
	}

	if (test_bit(LOCAL_LOOP_UPDATE, &flags)) {
		if (test_bit(LOOP_RESYNC_NEEDED, &vha->dpc_flags))
			rval = QLA_FUNCTION_FAILED;
		else
			rval = qla2x00_configure_local_loop(vha);
	}

	if (rval == QLA_SUCCESS && test_bit(RSCN_UPDATE, &flags)) {
		if (LOOP_TRANSITION(vha))
			rval = QLA_FUNCTION_FAILED;
		else
			rval = qla2x00_configure_fabric(vha);
	}

	if (rval == QLA_SUCCESS) {
		if (atomic_read(&vha->loop_down_timer) ||
		    test_bit(LOOP_RESYNC_NEEDED, &vha->dpc_flags)) {
			rval = QLA_FUNCTION_FAILED;
		} else {
			atomic_set(&vha->loop_state, LOOP_READY);

			DEBUG(printk("scsi(%ld): LOOP READY\n", vha->host_no));
		}
	}

	if (rval) {
		DEBUG2_3(printk("%s(%ld): *** FAILED ***\n",
		    __func__, vha->host_no));
	} else {
		DEBUG3(printk("%s: exiting normally\n", __func__));
	}

	/* Restore state if a resync event occurred during processing */
	if (test_bit(LOOP_RESYNC_NEEDED, &vha->dpc_flags)) {
		if (test_bit(LOCAL_LOOP_UPDATE, &save_flags))
			set_bit(LOCAL_LOOP_UPDATE, &vha->dpc_flags);
		if (test_bit(RSCN_UPDATE, &save_flags)) {
			set_bit(RSCN_UPDATE, &vha->dpc_flags);
			if (!IS_ALOGIO_CAPABLE(ha))
				vha->flags.rscn_queue_overflow = 1;
		}
	}

	return (rval);
}



/*
 * qla2x00_configure_local_loop
 *	Updates Fibre Channel Device Database with local loop devices.
 *
 * Input:
 *	ha = adapter block pointer.
 *
 * Returns:
 *	0 = success.
 */
static int
qla2x00_configure_local_loop(scsi_qla_host_t *vha)
{
	int		rval, rval2;
	int		found_devs;
	int		found;
	fc_port_t	*fcport, *new_fcport;

	uint16_t	index;
	uint16_t	entries;
	char		*id_iter;
	uint16_t	loop_id;
	uint8_t		domain, area, al_pa;
	struct qla_hw_data *ha = vha->hw;

	found_devs = 0;
	new_fcport = NULL;
	entries = MAX_FIBRE_DEVICES;

	DEBUG3(printk("scsi(%ld): Getting FCAL position map\n", vha->host_no));
	DEBUG3(qla2x00_get_fcal_position_map(vha, NULL));

	/* Get list of logged in devices. */
	memset(ha->gid_list, 0, GID_LIST_SIZE);
	rval = qla2x00_get_id_list(vha, ha->gid_list, ha->gid_list_dma,
	    &entries);
	if (rval != QLA_SUCCESS)
		goto cleanup_allocation;

	DEBUG3(printk("scsi(%ld): Entries in ID list (%d)\n",
	    vha->host_no, entries));
	DEBUG3(qla2x00_dump_buffer((uint8_t *)ha->gid_list,
	    entries * sizeof(struct gid_list_info)));

	/* Allocate temporary fcport for any new fcports discovered. */
	new_fcport = qla2x00_alloc_fcport(vha, GFP_KERNEL);
	if (new_fcport == NULL) {
		rval = QLA_MEMORY_ALLOC_FAILED;
		goto cleanup_allocation;
	}
	new_fcport->flags &= ~FCF_FABRIC_DEVICE;

	/*
	 * Mark local devices that were present with FCF_DEVICE_LOST for now.
	 */
	list_for_each_entry(fcport, &vha->vp_fcports, list) {
		if (atomic_read(&fcport->state) == FCS_ONLINE &&
		    fcport->port_type != FCT_BROADCAST &&
		    (fcport->flags & FCF_FABRIC_DEVICE) == 0) {

			DEBUG(printk("scsi(%ld): Marking port lost, "
			    "loop_id=0x%04x\n",
			    vha->host_no, fcport->loop_id));

			qla2x00_set_fcport_state(fcport, FCS_DEVICE_LOST);
		}
	}

	/* Add devices to port list. */
	id_iter = (char *)ha->gid_list;
	for (index = 0; index < entries; index++) {
		domain = ((struct gid_list_info *)id_iter)->domain;
		area = ((struct gid_list_info *)id_iter)->area;
		al_pa = ((struct gid_list_info *)id_iter)->al_pa;
		if (IS_QLA2100(ha) || IS_QLA2200(ha))
			loop_id = (uint16_t)
			    ((struct gid_list_info *)id_iter)->loop_id_2100;
		else
			loop_id = le16_to_cpu(
			    ((struct gid_list_info *)id_iter)->loop_id);
		id_iter += ha->gid_list_info_size;

		/* Bypass reserved domain fields. */
		if ((domain & 0xf0) == 0xf0)
			continue;

		/* Bypass if not same domain and area of adapter. */
		if (area && domain &&
		    (area != vha->d_id.b.area || domain != vha->d_id.b.domain))
			continue;

		/* Bypass invalid local loop ID. */
		if (loop_id > LAST_LOCAL_LOOP_ID)
			continue;

		/* Fill in member data. */
		new_fcport->d_id.b.domain = domain;
		new_fcport->d_id.b.area = area;
		new_fcport->d_id.b.al_pa = al_pa;
		new_fcport->loop_id = loop_id;
		new_fcport->vp_idx = vha->vp_idx;
		rval2 = qla2x00_get_port_database(vha, new_fcport, 0);
		if (rval2 != QLA_SUCCESS) {
			DEBUG2(printk("scsi(%ld): Failed to retrieve fcport "
			    "information -- get_port_database=%x, "
			    "loop_id=0x%04x\n",
			    vha->host_no, rval2, new_fcport->loop_id));
			DEBUG2(printk("scsi(%ld): Scheduling resync...\n",
			    vha->host_no));
			set_bit(LOOP_RESYNC_NEEDED, &vha->dpc_flags);
			continue;
		}

		/* Check for matching device in port list. */
		found = 0;
		fcport = NULL;
		list_for_each_entry(fcport, &vha->vp_fcports, list) {
			if (memcmp(new_fcport->port_name, fcport->port_name,
			    WWN_SIZE))
				continue;

			fcport->flags &= ~FCF_FABRIC_DEVICE;
			fcport->loop_id = new_fcport->loop_id;
			fcport->port_type = new_fcport->port_type;
			fcport->d_id.b24 = new_fcport->d_id.b24;
			memcpy(fcport->node_name, new_fcport->node_name,
			    WWN_SIZE);

			found++;
			break;
		}

		if (!found) {
			/* New device, add to fcports list. */
			if (vha->vp_idx) {
				new_fcport->vha = vha;
				new_fcport->vp_idx = vha->vp_idx;
			}
			list_add_tail(&new_fcport->list, &vha->vp_fcports);

			/* Allocate a new replacement fcport. */
			fcport = new_fcport;
			new_fcport = qla2x00_alloc_fcport(vha, GFP_KERNEL);
			if (new_fcport == NULL) {
				rval = QLA_MEMORY_ALLOC_FAILED;
				goto cleanup_allocation;
			}
			new_fcport->flags &= ~FCF_FABRIC_DEVICE;
		}

		/* Base iIDMA settings on HBA port speed. */
		fcport->fp_speed = ha->link_data_rate;

		qla2x00_update_fcport(vha, fcport);

		found_devs++;
	}

cleanup_allocation:
	kfree(new_fcport);

	if (rval != QLA_SUCCESS) {
		DEBUG2(printk("scsi(%ld): Configure local loop error exit: "
		    "rval=%x\n", vha->host_no, rval));
	}

	return (rval);
}

static void
qla2x00_iidma_fcport(scsi_qla_host_t *vha, fc_port_t *fcport)
{
#define LS_UNKNOWN      2
	static char *link_speeds[] = { "1", "2", "?", "4", "8", "10" };
	char *link_speed;
	int rval;
	uint16_t mb[4];
	struct qla_hw_data *ha = vha->hw;

	if (!IS_IIDMA_CAPABLE(ha))
		return;

	if (atomic_read(&fcport->state) != FCS_ONLINE)
		return;

	if (fcport->fp_speed == PORT_SPEED_UNKNOWN ||
	    fcport->fp_speed > ha->link_data_rate)
		return;

	rval = qla2x00_set_idma_speed(vha, fcport->loop_id, fcport->fp_speed,
	    mb);
	if (rval != QLA_SUCCESS) {
		DEBUG2(printk("scsi(%ld): Unable to adjust iIDMA "
		    "%02x%02x%02x%02x%02x%02x%02x%02x -- %04x %x %04x %04x.\n",
		    vha->host_no, fcport->port_name[0], fcport->port_name[1],
		    fcport->port_name[2], fcport->port_name[3],
		    fcport->port_name[4], fcport->port_name[5],
		    fcport->port_name[6], fcport->port_name[7], rval,
		    fcport->fp_speed, mb[0], mb[1]));
	} else {
		link_speed = link_speeds[LS_UNKNOWN];
		if (fcport->fp_speed < 5)
			link_speed = link_speeds[fcport->fp_speed];
		else if (fcport->fp_speed == 0x13)
			link_speed = link_speeds[5];
		DEBUG2(qla_printk(KERN_INFO, ha,
		    "iIDMA adjusted to %s GB/s on "
		    "%02x%02x%02x%02x%02x%02x%02x%02x.\n",
		    link_speed, fcport->port_name[0],
		    fcport->port_name[1], fcport->port_name[2],
		    fcport->port_name[3], fcport->port_name[4],
		    fcport->port_name[5], fcport->port_name[6],
		    fcport->port_name[7]));
	}
}

static void
qla2x00_reg_remote_port(scsi_qla_host_t *vha, fc_port_t *fcport)
{
	struct fc_rport_identifiers rport_ids;
	struct fc_rport *rport;
	struct qla_hw_data *ha = vha->hw;
	unsigned long flags;

	qla2x00_rport_del(fcport);

	rport_ids.node_name = wwn_to_u64(fcport->node_name);
	rport_ids.port_name = wwn_to_u64(fcport->port_name);
	rport_ids.port_id = fcport->d_id.b.domain << 16 |
	    fcport->d_id.b.area << 8 | fcport->d_id.b.al_pa;
	rport_ids.roles = FC_RPORT_ROLE_UNKNOWN;
	fcport->rport = rport = fc_remote_port_add(vha->host, 0, &rport_ids);
	if (!rport) {
		qla_printk(KERN_WARNING, ha,
		    "Unable to allocate fc remote port!\n");
		return;
	}
	spin_lock_irqsave(fcport->vha->host->host_lock, flags);
	*((fc_port_t **)rport->dd_data) = fcport;
	spin_unlock_irqrestore(fcport->vha->host->host_lock, flags);

	rport->supported_classes = fcport->supported_classes;

	rport_ids.roles = FC_RPORT_ROLE_UNKNOWN;
	if (fcport->port_type == FCT_INITIATOR)
		rport_ids.roles |= FC_RPORT_ROLE_FCP_INITIATOR;
	if (fcport->port_type == FCT_TARGET)
		rport_ids.roles |= FC_RPORT_ROLE_FCP_TARGET;
	fc_remote_port_rolechg(rport, rport_ids.roles);
}

/*
 * qla2x00_update_fcport
 *	Updates device on list.
 *
 * Input:
 *	ha = adapter block pointer.
 *	fcport = port structure pointer.
 *
 * Return:
 *	0  - Success
 *  BIT_0 - error
 *
 * Context:
 *	Kernel context.
 */
void
qla2x00_update_fcport(scsi_qla_host_t *vha, fc_port_t *fcport)
{
	fcport->vha = vha;
	fcport->login_retry = 0;
	fcport->flags &= ~(FCF_LOGIN_NEEDED | FCF_ASYNC_SENT);

	qla2x00_iidma_fcport(vha, fcport);
	qla24xx_update_fcport_fcp_prio(vha, fcport);
	qla2x00_reg_remote_port(vha, fcport);
	qla2x00_set_fcport_state(fcport, FCS_ONLINE);
}

/*
 * qla2x00_configure_fabric
 *      Setup SNS devices with loop ID's.
 *
 * Input:
 *      ha = adapter block pointer.
 *
 * Returns:
 *      0 = success.
 *      BIT_0 = error
 */
static int
qla2x00_configure_fabric(scsi_qla_host_t *vha)
{
	int	rval, rval2;
	fc_port_t	*fcport, *fcptemp;
	uint16_t	next_loopid;
	uint16_t	mb[MAILBOX_REGISTER_COUNT];
	uint16_t	loop_id;
	LIST_HEAD(new_fcports);
	struct qla_hw_data *ha = vha->hw;
	struct scsi_qla_host *base_vha = pci_get_drvdata(ha->pdev);

	/* If FL port exists, then SNS is present */
	if (IS_FWI2_CAPABLE(ha))
		loop_id = NPH_F_PORT;
	else
		loop_id = SNS_FL_PORT;
	rval = qla2x00_get_port_name(vha, loop_id, vha->fabric_node_name, 1);
	if (rval != QLA_SUCCESS) {
		DEBUG2(printk("scsi(%ld): MBC_GET_PORT_NAME Failed, No FL "
		    "Port\n", vha->host_no));

		vha->device_flags &= ~SWITCH_FOUND;
		return (QLA_SUCCESS);
	}
	vha->device_flags |= SWITCH_FOUND;

	/* Mark devices that need re-synchronization. */
	rval2 = qla2x00_device_resync(vha);
	if (rval2 == QLA_RSCNS_HANDLED) {
		/* No point doing the scan, just continue. */
		return (QLA_SUCCESS);
	}
	do {
		/* FDMI support. */
		if (ql2xfdmienable &&
		    test_and_clear_bit(REGISTER_FDMI_NEEDED, &vha->dpc_flags))
			qla2x00_fdmi_register(vha);

		/* Ensure we are logged into the SNS. */
		if (IS_FWI2_CAPABLE(ha))
			loop_id = NPH_SNS;
		else
			loop_id = SIMPLE_NAME_SERVER;
		ha->isp_ops->fabric_login(vha, loop_id, 0xff, 0xff,
		    0xfc, mb, BIT_1 | BIT_0);
		if (mb[0] != MBS_COMMAND_COMPLETE) {
			DEBUG2(qla_printk(KERN_INFO, ha,
			    "Failed SNS login: loop_id=%x mb[0]=%x mb[1]=%x "
			    "mb[2]=%x mb[6]=%x mb[7]=%x\n", loop_id,
			    mb[0], mb[1], mb[2], mb[6], mb[7]));
			return (QLA_SUCCESS);
		}

		if (test_and_clear_bit(REGISTER_FC4_NEEDED, &vha->dpc_flags)) {
			if (qla2x00_rft_id(vha)) {
				/* EMPTY */
				DEBUG2(printk("scsi(%ld): Register FC-4 "
				    "TYPE failed.\n", vha->host_no));
			}
			if (qla2x00_rff_id(vha)) {
				/* EMPTY */
				DEBUG2(printk("scsi(%ld): Register FC-4 "
				    "Features failed.\n", vha->host_no));
			}
			if (qla2x00_rnn_id(vha)) {
				/* EMPTY */
				DEBUG2(printk("scsi(%ld): Register Node Name "
				    "failed.\n", vha->host_no));
			} else if (qla2x00_rsnn_nn(vha)) {
				/* EMPTY */
				DEBUG2(printk("scsi(%ld): Register Symbolic "
				    "Node Name failed.\n", vha->host_no));
			}
		}

		rval = qla2x00_find_all_fabric_devs(vha, &new_fcports);
		if (rval != QLA_SUCCESS)
			break;

		/*
		 * Logout all previous fabric devices marked lost, except
		 * FCP2 devices.
		 */
		list_for_each_entry(fcport, &vha->vp_fcports, list) {
			if (test_bit(LOOP_RESYNC_NEEDED, &vha->dpc_flags))
				break;

			if ((fcport->flags & FCF_FABRIC_DEVICE) == 0)
				continue;

			if (atomic_read(&fcport->state) == FCS_DEVICE_LOST) {
				qla2x00_mark_device_lost(vha, fcport,
				    ql2xplogiabsentdevice, 0);
				if (fcport->loop_id != FC_NO_LOOP_ID &&
				    (fcport->flags & FCF_FCP2_DEVICE) == 0 &&
				    fcport->port_type != FCT_INITIATOR &&
				    fcport->port_type != FCT_BROADCAST) {
					ha->isp_ops->fabric_logout(vha,
					    fcport->loop_id,
					    fcport->d_id.b.domain,
					    fcport->d_id.b.area,
					    fcport->d_id.b.al_pa);
					fcport->loop_id = FC_NO_LOOP_ID;
				}
			}
		}

		/* Starting free loop ID. */
		next_loopid = ha->min_external_loopid;

		/*
		 * Scan through our port list and login entries that need to be
		 * logged in.
		 */
		list_for_each_entry(fcport, &vha->vp_fcports, list) {
			if (atomic_read(&vha->loop_down_timer) ||
			    test_bit(LOOP_RESYNC_NEEDED, &vha->dpc_flags))
				break;

			if ((fcport->flags & FCF_FABRIC_DEVICE) == 0 ||
			    (fcport->flags & FCF_LOGIN_NEEDED) == 0)
				continue;

			if (fcport->loop_id == FC_NO_LOOP_ID) {
				fcport->loop_id = next_loopid;
				rval = qla2x00_find_new_loop_id(
				    base_vha, fcport);
				if (rval != QLA_SUCCESS) {
					/* Ran out of IDs to use */
					break;
				}
			}
			/* Login and update database */
			qla2x00_fabric_dev_login(vha, fcport, &next_loopid);
		}

		/* Exit if out of loop IDs. */
		if (rval != QLA_SUCCESS) {
			break;
		}

		/*
		 * Login and add the new devices to our port list.
		 */
		list_for_each_entry_safe(fcport, fcptemp, &new_fcports, list) {
			if (atomic_read(&vha->loop_down_timer) ||
			    test_bit(LOOP_RESYNC_NEEDED, &vha->dpc_flags))
				break;

			/* Find a new loop ID to use. */
			fcport->loop_id = next_loopid;
			rval = qla2x00_find_new_loop_id(base_vha, fcport);
			if (rval != QLA_SUCCESS) {
				/* Ran out of IDs to use */
				break;
			}

			/* Login and update database */
			qla2x00_fabric_dev_login(vha, fcport, &next_loopid);

			if (vha->vp_idx) {
				fcport->vha = vha;
				fcport->vp_idx = vha->vp_idx;
			}
			list_move_tail(&fcport->list, &vha->vp_fcports);
		}
	} while (0);

	/* Free all new device structures not processed. */
	list_for_each_entry_safe(fcport, fcptemp, &new_fcports, list) {
		list_del(&fcport->list);
		kfree(fcport);
	}

	if (rval) {
		DEBUG2(printk("scsi(%ld): Configure fabric error exit: "
		    "rval=%d\n", vha->host_no, rval));
	}

	return (rval);
}

/*
 * qla2x00_find_all_fabric_devs
 *
 * Input:
 *	ha = adapter block pointer.
 *	dev = database device entry pointer.
 *
 * Returns:
 *	0 = success.
 *
 * Context:
 *	Kernel context.
 */
static int
qla2x00_find_all_fabric_devs(scsi_qla_host_t *vha,
	struct list_head *new_fcports)
{
	int		rval;
	uint16_t	loop_id;
	fc_port_t	*fcport, *new_fcport, *fcptemp;
	int		found;

	sw_info_t	*swl;
	int		swl_idx;
	int		first_dev, last_dev;
	port_id_t	wrap = {}, nxt_d_id;
	struct qla_hw_data *ha = vha->hw;
	struct scsi_qla_host *vp, *base_vha = pci_get_drvdata(ha->pdev);
	struct scsi_qla_host *tvp;

	rval = QLA_SUCCESS;
	wrap.b24 = 0;

	/* Try GID_PT to get device list, else GAN. */
	swl = kcalloc(MAX_FIBRE_DEVICES, sizeof(sw_info_t), GFP_KERNEL);
	if (!swl) {
		/*EMPTY*/
		DEBUG2(printk("scsi(%ld): GID_PT allocations failed, fallback "
		    "on GA_NXT\n", vha->host_no));
	} else {
		if (qla2x00_gid_pt(vha, swl) != QLA_SUCCESS) {
			kfree(swl);
			swl = NULL;
		} else if (qla2x00_gpn_id(vha, swl) != QLA_SUCCESS) {
			kfree(swl);
			swl = NULL;
		} else if (qla2x00_gnn_id(vha, swl) != QLA_SUCCESS) {
			kfree(swl);
			swl = NULL;
		} else if (ql2xiidmaenable &&
		    qla2x00_gfpn_id(vha, swl) == QLA_SUCCESS) {
			qla2x00_gpsc(vha, swl);
		}

		/* If other queries succeeded probe for FC-4 type */
		if (swl)
			qla2x00_gff_id(vha, swl);
	}
	swl_idx = 0;

	/* Allocate temporary fcport for any new fcports discovered. */
	new_fcport = qla2x00_alloc_fcport(vha, GFP_KERNEL);
	if (new_fcport == NULL) {
		kfree(swl);
		return (QLA_MEMORY_ALLOC_FAILED);
	}
	new_fcport->flags |= (FCF_FABRIC_DEVICE | FCF_LOGIN_NEEDED);
	/* Set start port ID scan at adapter ID. */
	first_dev = 1;
	last_dev = 0;

	/* Starting free loop ID. */
	loop_id = ha->min_external_loopid;
	for (; loop_id <= ha->max_loop_id; loop_id++) {
		if (qla2x00_is_reserved_id(vha, loop_id))
			continue;

		if (ha->current_topology == ISP_CFG_FL &&
		    (atomic_read(&vha->loop_down_timer) ||
		     LOOP_TRANSITION(vha))) {
			atomic_set(&vha->loop_down_timer, 0);
			set_bit(LOOP_RESYNC_NEEDED, &vha->dpc_flags);
			set_bit(LOCAL_LOOP_UPDATE, &vha->dpc_flags);
			break;
		}

		if (swl != NULL) {
			if (last_dev) {
				wrap.b24 = new_fcport->d_id.b24;
			} else {
				new_fcport->d_id.b24 = swl[swl_idx].d_id.b24;
				memcpy(new_fcport->node_name,
				    swl[swl_idx].node_name, WWN_SIZE);
				memcpy(new_fcport->port_name,
				    swl[swl_idx].port_name, WWN_SIZE);
				memcpy(new_fcport->fabric_port_name,
				    swl[swl_idx].fabric_port_name, WWN_SIZE);
				new_fcport->fp_speed = swl[swl_idx].fp_speed;
				new_fcport->fc4_type = swl[swl_idx].fc4_type;

				if (swl[swl_idx].d_id.b.rsvd_1 != 0) {
					last_dev = 1;
				}
				swl_idx++;
			}
		} else {
			/* Send GA_NXT to the switch */
			rval = qla2x00_ga_nxt(vha, new_fcport);
			if (rval != QLA_SUCCESS) {
				qla_printk(KERN_WARNING, ha,
				    "SNS scan failed -- assuming zero-entry "
				    "result...\n");
				list_for_each_entry_safe(fcport, fcptemp,
				    new_fcports, list) {
					list_del(&fcport->list);
					kfree(fcport);
				}
				rval = QLA_SUCCESS;
				break;
			}
		}

		/* If wrap on switch device list, exit. */
		if (first_dev) {
			wrap.b24 = new_fcport->d_id.b24;
			first_dev = 0;
		} else if (new_fcport->d_id.b24 == wrap.b24) {
			DEBUG2(printk("scsi(%ld): device wrap (%02x%02x%02x)\n",
			    vha->host_no, new_fcport->d_id.b.domain,
			    new_fcport->d_id.b.area, new_fcport->d_id.b.al_pa));
			break;
		}

		/* Bypass if same physical adapter. */
		if (new_fcport->d_id.b24 == base_vha->d_id.b24)
			continue;

		/* Bypass virtual ports of the same host. */
		found = 0;
		if (ha->num_vhosts) {
			unsigned long flags;

			spin_lock_irqsave(&ha->vport_slock, flags);
			list_for_each_entry_safe(vp, tvp, &ha->vp_list, list) {
				if (new_fcport->d_id.b24 == vp->d_id.b24) {
					found = 1;
					break;
				}
			}
			spin_unlock_irqrestore(&ha->vport_slock, flags);

			if (found)
				continue;
		}

		/* Bypass if same domain and area of adapter. */
		if (((new_fcport->d_id.b24 & 0xffff00) ==
		    (vha->d_id.b24 & 0xffff00)) && ha->current_topology ==
			ISP_CFG_FL)
			    continue;

		/* Bypass reserved domain fields. */
		if ((new_fcport->d_id.b.domain & 0xf0) == 0xf0)
			continue;

		/* Bypass ports whose FCP-4 type is not FCP_SCSI */
		if (ql2xgffidenable &&
		    (new_fcport->fc4_type != FC4_TYPE_FCP_SCSI &&
		    new_fcport->fc4_type != FC4_TYPE_UNKNOWN))
			continue;

		/* Locate matching device in database. */
		found = 0;
		list_for_each_entry(fcport, &vha->vp_fcports, list) {
			if (memcmp(new_fcport->port_name, fcport->port_name,
			    WWN_SIZE))
				continue;

			found++;

			/* Update port state. */
			memcpy(fcport->fabric_port_name,
			    new_fcport->fabric_port_name, WWN_SIZE);
			fcport->fp_speed = new_fcport->fp_speed;

			/*
			 * If address the same and state FCS_ONLINE, nothing
			 * changed.
			 */
			if (fcport->d_id.b24 == new_fcport->d_id.b24 &&
			    atomic_read(&fcport->state) == FCS_ONLINE) {
				break;
			}

			/*
			 * If device was not a fabric device before.
			 */
			if ((fcport->flags & FCF_FABRIC_DEVICE) == 0) {
				fcport->d_id.b24 = new_fcport->d_id.b24;
				fcport->loop_id = FC_NO_LOOP_ID;
				fcport->flags |= (FCF_FABRIC_DEVICE |
				    FCF_LOGIN_NEEDED);
				break;
			}

			/*
			 * Port ID changed or device was marked to be updated;
			 * Log it out if still logged in and mark it for
			 * relogin later.
			 */
			fcport->d_id.b24 = new_fcport->d_id.b24;
			fcport->flags |= FCF_LOGIN_NEEDED;
			if (fcport->loop_id != FC_NO_LOOP_ID &&
			    (fcport->flags & FCF_FCP2_DEVICE) == 0 &&
			    fcport->port_type != FCT_INITIATOR &&
			    fcport->port_type != FCT_BROADCAST) {
				ha->isp_ops->fabric_logout(vha, fcport->loop_id,
				    fcport->d_id.b.domain, fcport->d_id.b.area,
				    fcport->d_id.b.al_pa);
				fcport->loop_id = FC_NO_LOOP_ID;
			}

			break;
		}

		if (found)
			continue;
		/* If device was not in our fcports list, then add it. */
		list_add_tail(&new_fcport->list, new_fcports);

		/* Allocate a new replacement fcport. */
		nxt_d_id.b24 = new_fcport->d_id.b24;
		new_fcport = qla2x00_alloc_fcport(vha, GFP_KERNEL);
		if (new_fcport == NULL) {
			kfree(swl);
			return (QLA_MEMORY_ALLOC_FAILED);
		}
		new_fcport->flags |= (FCF_FABRIC_DEVICE | FCF_LOGIN_NEEDED);
		new_fcport->d_id.b24 = nxt_d_id.b24;
	}

	kfree(swl);
	kfree(new_fcport);

	return (rval);
}

/*
 * qla2x00_find_new_loop_id
 *	Scan through our port list and find a new usable loop ID.
 *
 * Input:
 *	ha:	adapter state pointer.
 *	dev:	port structure pointer.
 *
 * Returns:
 *	qla2x00 local function return status code.
 *
 * Context:
 *	Kernel context.
 */
int
qla2x00_find_new_loop_id(scsi_qla_host_t *vha, fc_port_t *dev)
{
	int	rval;
	int	found;
	fc_port_t *fcport;
	uint16_t first_loop_id;
	struct qla_hw_data *ha = vha->hw;
	struct scsi_qla_host *vp;
	struct scsi_qla_host *tvp;
	unsigned long flags = 0;

	rval = QLA_SUCCESS;

	/* Save starting loop ID. */
	first_loop_id = dev->loop_id;

	for (;;) {
		/* Skip loop ID if already used by adapter. */
		if (dev->loop_id == vha->loop_id)
			dev->loop_id++;

		/* Skip reserved loop IDs. */
		while (qla2x00_is_reserved_id(vha, dev->loop_id))
			dev->loop_id++;

		/* Reset loop ID if passed the end. */
		if (dev->loop_id > ha->max_loop_id) {
			/* first loop ID. */
			dev->loop_id = ha->min_external_loopid;
		}

		/* Check for loop ID being already in use. */
		found = 0;
		fcport = NULL;

		spin_lock_irqsave(&ha->vport_slock, flags);
		list_for_each_entry_safe(vp, tvp, &ha->vp_list, list) {
			list_for_each_entry(fcport, &vp->vp_fcports, list) {
				if (fcport->loop_id == dev->loop_id &&
								fcport != dev) {
					/* ID possibly in use */
					found++;
					break;
				}
			}
			if (found)
				break;
		}
		spin_unlock_irqrestore(&ha->vport_slock, flags);

		/* If not in use then it is free to use. */
		if (!found) {
			break;
		}

		/* ID in use. Try next value. */
		dev->loop_id++;

		/* If wrap around. No free ID to use. */
		if (dev->loop_id == first_loop_id) {
			dev->loop_id = FC_NO_LOOP_ID;
			rval = QLA_FUNCTION_FAILED;
			break;
		}
	}

	return (rval);
}

/*
 * qla2x00_device_resync
 *	Marks devices in the database that needs resynchronization.
 *
 * Input:
 *	ha = adapter block pointer.
 *
 * Context:
 *	Kernel context.
 */
static int
qla2x00_device_resync(scsi_qla_host_t *vha)
{
	int	rval;
	uint32_t mask;
	fc_port_t *fcport;
	uint32_t rscn_entry;
	uint8_t rscn_out_iter;
	uint8_t format;
	port_id_t d_id = {};

	rval = QLA_RSCNS_HANDLED;

	while (vha->rscn_out_ptr != vha->rscn_in_ptr ||
	    vha->flags.rscn_queue_overflow) {

		rscn_entry = vha->rscn_queue[vha->rscn_out_ptr];
		format = MSB(MSW(rscn_entry));
		d_id.b.domain = LSB(MSW(rscn_entry));
		d_id.b.area = MSB(LSW(rscn_entry));
		d_id.b.al_pa = LSB(LSW(rscn_entry));

		DEBUG(printk("scsi(%ld): RSCN queue entry[%d] = "
		    "[%02x/%02x%02x%02x].\n",
		    vha->host_no, vha->rscn_out_ptr, format, d_id.b.domain,
		    d_id.b.area, d_id.b.al_pa));

		vha->rscn_out_ptr++;
		if (vha->rscn_out_ptr == MAX_RSCN_COUNT)
			vha->rscn_out_ptr = 0;

		/* Skip duplicate entries. */
		for (rscn_out_iter = vha->rscn_out_ptr;
		    !vha->flags.rscn_queue_overflow &&
		    rscn_out_iter != vha->rscn_in_ptr;
		    rscn_out_iter = (rscn_out_iter ==
			(MAX_RSCN_COUNT - 1)) ? 0: rscn_out_iter + 1) {

			if (rscn_entry != vha->rscn_queue[rscn_out_iter])
				break;

			DEBUG(printk("scsi(%ld): Skipping duplicate RSCN queue "
			    "entry found at [%d].\n", vha->host_no,
			    rscn_out_iter));

			vha->rscn_out_ptr = rscn_out_iter;
		}

		/* Queue overflow, set switch default case. */
		if (vha->flags.rscn_queue_overflow) {
			DEBUG(printk("scsi(%ld): device_resync: rscn "
			    "overflow.\n", vha->host_no));

			format = 3;
			vha->flags.rscn_queue_overflow = 0;
		}

		switch (format) {
		case 0:
			mask = 0xffffff;
			break;
		case 1:
			mask = 0xffff00;
			break;
		case 2:
			mask = 0xff0000;
			break;
		default:
			mask = 0x0;
			d_id.b24 = 0;
			vha->rscn_out_ptr = vha->rscn_in_ptr;
			break;
		}

		rval = QLA_SUCCESS;

		list_for_each_entry(fcport, &vha->vp_fcports, list) {
			if ((fcport->flags & FCF_FABRIC_DEVICE) == 0 ||
			    (fcport->d_id.b24 & mask) != d_id.b24 ||
			    fcport->port_type == FCT_BROADCAST)
				continue;

			if (atomic_read(&fcport->state) == FCS_ONLINE) {
				if (format != 3 ||
				    fcport->port_type != FCT_INITIATOR) {
					qla2x00_mark_device_lost(vha, fcport,
					    0, 0);
				}
			}
		}
	}
	return (rval);
}

/*
 * qla2x00_fabric_dev_login
 *	Login fabric target device and update FC port database.
 *
 * Input:
 *	ha:		adapter state pointer.
 *	fcport:		port structure list pointer.
 *	next_loopid:	contains value of a new loop ID that can be used
 *			by the next login attempt.
 *
 * Returns:
 *	qla2x00 local function return status code.
 *
 * Context:
 *	Kernel context.
 */
static int
qla2x00_fabric_dev_login(scsi_qla_host_t *vha, fc_port_t *fcport,
    uint16_t *next_loopid)
{
	int	rval;
	int	retry;
	uint8_t opts;
	struct qla_hw_data *ha = vha->hw;

	rval = QLA_SUCCESS;
	retry = 0;

	if (IS_ALOGIO_CAPABLE(ha)) {
		if (fcport->flags & FCF_ASYNC_SENT)
			return rval;
		fcport->flags |= FCF_ASYNC_SENT;
		rval = qla2x00_post_async_login_work(vha, fcport, NULL);
		if (!rval)
			return rval;
	}

	fcport->flags &= ~FCF_ASYNC_SENT;
	rval = qla2x00_fabric_login(vha, fcport, next_loopid);
	if (rval == QLA_SUCCESS) {
		/* Send an ADISC to FCP2 devices.*/
		opts = 0;
		if (fcport->flags & FCF_FCP2_DEVICE)
			opts |= BIT_1;
		rval = qla2x00_get_port_database(vha, fcport, opts);
		if (rval != QLA_SUCCESS) {
			ha->isp_ops->fabric_logout(vha, fcport->loop_id,
			    fcport->d_id.b.domain, fcport->d_id.b.area,
			    fcport->d_id.b.al_pa);
			qla2x00_mark_device_lost(vha, fcport, 1, 0);
		} else {
			qla2x00_update_fcport(vha, fcport);
		}
	}

	return (rval);
}

/*
 * qla2x00_fabric_login
 *	Issue fabric login command.
 *
 * Input:
 *	ha = adapter block pointer.
 *	device = pointer to FC device type structure.
 *
 * Returns:
 *      0 - Login successfully
 *      1 - Login failed
 *      2 - Initiator device
 *      3 - Fatal error
 */
int
qla2x00_fabric_login(scsi_qla_host_t *vha, fc_port_t *fcport,
    uint16_t *next_loopid)
{
	int	rval;
	int	retry;
	uint16_t tmp_loopid;
	uint16_t mb[MAILBOX_REGISTER_COUNT];
	struct qla_hw_data *ha = vha->hw;

	retry = 0;
	tmp_loopid = 0;

	for (;;) {
		DEBUG(printk("scsi(%ld): Trying Fabric Login w/loop id 0x%04x "
 		    "for port %02x%02x%02x.\n",
		    vha->host_no, fcport->loop_id, fcport->d_id.b.domain,
		    fcport->d_id.b.area, fcport->d_id.b.al_pa));

		/* Login fcport on switch. */
		ha->isp_ops->fabric_login(vha, fcport->loop_id,
		    fcport->d_id.b.domain, fcport->d_id.b.area,
		    fcport->d_id.b.al_pa, mb, BIT_0);
		if (mb[0] == MBS_PORT_ID_USED) {
			/*
			 * Device has another loop ID.  The firmware team
			 * recommends the driver perform an implicit login with
			 * the specified ID again. The ID we just used is save
			 * here so we return with an ID that can be tried by
			 * the next login.
			 */
			retry++;
			tmp_loopid = fcport->loop_id;
			fcport->loop_id = mb[1];

			DEBUG(printk("Fabric Login: port in use - next "
 			    "loop id=0x%04x, port Id=%02x%02x%02x.\n",
			    fcport->loop_id, fcport->d_id.b.domain,
			    fcport->d_id.b.area, fcport->d_id.b.al_pa));

		} else if (mb[0] == MBS_COMMAND_COMPLETE) {
			/*
			 * Login succeeded.
			 */
			if (retry) {
				/* A retry occurred before. */
				*next_loopid = tmp_loopid;
			} else {
				/*
				 * No retry occurred before. Just increment the
				 * ID value for next login.
				 */
				*next_loopid = (fcport->loop_id + 1);
			}

			if (mb[1] & BIT_0) {
				fcport->port_type = FCT_INITIATOR;
			} else {
				fcport->port_type = FCT_TARGET;
				if (mb[1] & BIT_1) {
					fcport->flags |= FCF_FCP2_DEVICE;
				}
			}

			if (mb[10] & BIT_0)
				fcport->supported_classes |= FC_COS_CLASS2;
			if (mb[10] & BIT_1)
				fcport->supported_classes |= FC_COS_CLASS3;

			rval = QLA_SUCCESS;
			break;
		} else if (mb[0] == MBS_LOOP_ID_USED) {
			/*
			 * Loop ID already used, try next loop ID.
			 */
			fcport->loop_id++;
			rval = qla2x00_find_new_loop_id(vha, fcport);
			if (rval != QLA_SUCCESS) {
				/* Ran out of loop IDs to use */
				break;
			}
		} else if (mb[0] == MBS_COMMAND_ERROR) {
			/*
			 * Firmware possibly timed out during login. If NO
			 * retries are left to do then the device is declared
			 * dead.
			 */
			*next_loopid = fcport->loop_id;
			ha->isp_ops->fabric_logout(vha, fcport->loop_id,
			    fcport->d_id.b.domain, fcport->d_id.b.area,
			    fcport->d_id.b.al_pa);
			qla2x00_mark_device_lost(vha, fcport, 1, 0);

			rval = 1;
			break;
		} else {
			/*
			 * unrecoverable / not handled error
			 */
			DEBUG2(printk("%s(%ld): failed=%x port_id=%02x%02x%02x "
 			    "loop_id=%x jiffies=%lx.\n",
			    __func__, vha->host_no, mb[0],
			    fcport->d_id.b.domain, fcport->d_id.b.area,
			    fcport->d_id.b.al_pa, fcport->loop_id, jiffies));

			*next_loopid = fcport->loop_id;
			ha->isp_ops->fabric_logout(vha, fcport->loop_id,
			    fcport->d_id.b.domain, fcport->d_id.b.area,
			    fcport->d_id.b.al_pa);
			fcport->loop_id = FC_NO_LOOP_ID;
			fcport->login_retry = 0;

			rval = 3;
			break;
		}
	}

	return (rval);
}

/*
 * qla2x00_local_device_login
 *	Issue local device login command.
 *
 * Input:
 *	ha = adapter block pointer.
 *	loop_id = loop id of device to login to.
 *
 * Returns (Where's the #define!!!!):
 *      0 - Login successfully
 *      1 - Login failed
 *      3 - Fatal error
 */
int
qla2x00_local_device_login(scsi_qla_host_t *vha, fc_port_t *fcport)
{
	int		rval;
	uint16_t	mb[MAILBOX_REGISTER_COUNT];

	memset(mb, 0, sizeof(mb));
	rval = qla2x00_login_local_device(vha, fcport, mb, BIT_0);
	if (rval == QLA_SUCCESS) {
		/* Interrogate mailbox registers for any errors */
		if (mb[0] == MBS_COMMAND_ERROR)
			rval = 1;
		else if (mb[0] == MBS_COMMAND_PARAMETER_ERROR)
			/* device not in PCB table */
			rval = 3;
	}

	return (rval);
}

/*
 *  qla2x00_loop_resync
 *      Resync with fibre channel devices.
 *
 * Input:
 *      ha = adapter block pointer.
 *
 * Returns:
 *      0 = success
 */
int
qla2x00_loop_resync(scsi_qla_host_t *vha)
{
	int rval = QLA_SUCCESS;
	uint32_t wait_time;
	struct req_que *req;
	struct rsp_que *rsp;

	if (vha->hw->flags.cpu_affinity_enabled)
		req = vha->hw->req_q_map[0];
	else
		req = vha->req;
	rsp = req->rsp;

	atomic_set(&vha->loop_state, LOOP_UPDATE);
	clear_bit(ISP_ABORT_RETRY, &vha->dpc_flags);
	if (vha->flags.online) {
		if (!(rval = qla2x00_fw_ready(vha))) {
			/* Wait at most MAX_TARGET RSCNs for a stable link. */
			wait_time = 256;
			do {
				atomic_set(&vha->loop_state, LOOP_UPDATE);

				/* Issue a marker after FW becomes ready. */
				qla2x00_marker(vha, req, rsp, 0, 0,
					MK_SYNC_ALL);
				vha->marker_needed = 0;

				/* Remap devices on Loop. */
				clear_bit(LOOP_RESYNC_NEEDED, &vha->dpc_flags);

				qla2x00_configure_loop(vha);
				wait_time--;
			} while (!atomic_read(&vha->loop_down_timer) &&
				!(test_bit(ISP_ABORT_NEEDED, &vha->dpc_flags))
				&& wait_time && (test_bit(LOOP_RESYNC_NEEDED,
				&vha->dpc_flags)));
		}
	}

	if (test_bit(ISP_ABORT_NEEDED, &vha->dpc_flags))
		return (QLA_FUNCTION_FAILED);

	if (rval)
		DEBUG2_3(printk("%s(): **** FAILED ****\n", __func__));

	return (rval);
}

/*
* qla2x00_perform_loop_resync
* Description: This function will set the appropriate flags and call
*              qla2x00_loop_resync. If successful loop will be resynced
* Arguments : scsi_qla_host_t pointer
* returm    : Success or Failure
*/

int qla2x00_perform_loop_resync(scsi_qla_host_t *ha)
{
	int32_t rval = 0;

	if (!test_and_set_bit(LOOP_RESYNC_ACTIVE, &ha->dpc_flags)) {
		/*Configure the flags so that resync happens properly*/
		atomic_set(&ha->loop_down_timer, 0);
		if (!(ha->device_flags & DFLG_NO_CABLE)) {
			atomic_set(&ha->loop_state, LOOP_UP);
			set_bit(LOCAL_LOOP_UPDATE, &ha->dpc_flags);
			set_bit(REGISTER_FC4_NEEDED, &ha->dpc_flags);
			set_bit(LOOP_RESYNC_NEEDED, &ha->dpc_flags);

			rval = qla2x00_loop_resync(ha);
		} else
			atomic_set(&ha->loop_state, LOOP_DEAD);

		clear_bit(LOOP_RESYNC_ACTIVE, &ha->dpc_flags);
	}

	return rval;
}

void
qla2x00_update_fcports(scsi_qla_host_t *base_vha)
{
	fc_port_t *fcport;
	struct scsi_qla_host *vha;
	struct qla_hw_data *ha = base_vha->hw;
	unsigned long flags;

	spin_lock_irqsave(&ha->vport_slock, flags);
	/* Go with deferred removal of rport references. */
	list_for_each_entry(vha, &base_vha->hw->vp_list, list) {
		atomic_inc(&vha->vref_count);
		list_for_each_entry(fcport, &vha->vp_fcports, list) {
			if (fcport->drport &&
			    atomic_read(&fcport->state) != FCS_UNCONFIGURED) {
				spin_unlock_irqrestore(&ha->vport_slock, flags);

				qla2x00_rport_del(fcport);

				spin_lock_irqsave(&ha->vport_slock, flags);
			}
		}
		atomic_dec(&vha->vref_count);
	}
	spin_unlock_irqrestore(&ha->vport_slock, flags);
}

/*
* qla82xx_quiescent_state_cleanup
* Description: This function will block the new I/Os
*              Its not aborting any I/Os as context
*              is not destroyed during quiescence
* Arguments: scsi_qla_host_t
* return   : void
*/
void
qla82xx_quiescent_state_cleanup(scsi_qla_host_t *vha)
{
	struct qla_hw_data *ha = vha->hw;
	struct scsi_qla_host *vp;

	qla_printk(KERN_INFO, ha,
			"Performing ISP error recovery - ha= %p.\n", ha);

	atomic_set(&ha->loop_down_timer, LOOP_DOWN_TIME);
	if (atomic_read(&vha->loop_state) != LOOP_DOWN) {
		atomic_set(&vha->loop_state, LOOP_DOWN);
		qla2x00_mark_all_devices_lost(vha, 0);
		list_for_each_entry(vp, &ha->vp_list, list)
			qla2x00_mark_all_devices_lost(vha, 0);
	} else {
		if (!atomic_read(&vha->loop_down_timer))
			atomic_set(&vha->loop_down_timer,
					LOOP_DOWN_TIME);
	}
	/* Wait for pending cmds to complete */
	qla2x00_eh_wait_for_pending_commands(vha, 0, 0, WAIT_HOST);
}

void
qla2x00_abort_isp_cleanup(scsi_qla_host_t *vha)
{
	struct qla_hw_data *ha = vha->hw;
	struct scsi_qla_host *vp;
	unsigned long flags;
	fc_port_t *fcport;

<<<<<<< HEAD
	/* For ISP82XX driver waits for completion of the commands
=======
	/* For ISP82XX, driver waits for completion of the commands.
>>>>>>> 02f8c6ae
	 * online flag should be set.
	 */
	if (!IS_QLA82XX(ha))
		vha->flags.online = 0;
	ha->flags.chip_reset_done = 0;
	clear_bit(ISP_ABORT_NEEDED, &vha->dpc_flags);
	ha->qla_stats.total_isp_aborts++;

	qla_printk(KERN_INFO, ha,
	    "Performing ISP error recovery - ha= %p.\n", ha);

<<<<<<< HEAD
	/* For ISP82XX reset_chip is just disabling an interrupts
	 * Driver waits for the completion of the commands,
	 * the interrupts needs to be enabled.
=======
	/* For ISP82XX, reset_chip is just disabling interrupts.
	 * Driver waits for the completion of the commands.
	 * the interrupts need to be enabled.
>>>>>>> 02f8c6ae
	 */
	if (!IS_QLA82XX(ha))
		ha->isp_ops->reset_chip(vha);

	atomic_set(&vha->loop_down_timer, LOOP_DOWN_TIME);
	if (atomic_read(&vha->loop_state) != LOOP_DOWN) {
		atomic_set(&vha->loop_state, LOOP_DOWN);
		qla2x00_mark_all_devices_lost(vha, 0);

		spin_lock_irqsave(&ha->vport_slock, flags);
		list_for_each_entry(vp, &ha->vp_list, list) {
			atomic_inc(&vp->vref_count);
			spin_unlock_irqrestore(&ha->vport_slock, flags);

			qla2x00_mark_all_devices_lost(vp, 0);

			spin_lock_irqsave(&ha->vport_slock, flags);
			atomic_dec(&vp->vref_count);
		}
		spin_unlock_irqrestore(&ha->vport_slock, flags);
	} else {
		if (!atomic_read(&vha->loop_down_timer))
			atomic_set(&vha->loop_down_timer,
			    LOOP_DOWN_TIME);
	}

	/* Clear all async request states across all VPs. */
	list_for_each_entry(fcport, &vha->vp_fcports, list)
		fcport->flags &= ~(FCF_LOGIN_NEEDED | FCF_ASYNC_SENT);
	spin_lock_irqsave(&ha->vport_slock, flags);
	list_for_each_entry(vp, &ha->vp_list, list) {
		atomic_inc(&vp->vref_count);
		spin_unlock_irqrestore(&ha->vport_slock, flags);

		list_for_each_entry(fcport, &vp->vp_fcports, list)
			fcport->flags &= ~(FCF_LOGIN_NEEDED | FCF_ASYNC_SENT);

		spin_lock_irqsave(&ha->vport_slock, flags);
		atomic_dec(&vp->vref_count);
	}
	spin_unlock_irqrestore(&ha->vport_slock, flags);

	if (!ha->flags.eeh_busy) {
		/* Make sure for ISP 82XX IO DMA is complete */
		if (IS_QLA82XX(ha)) {
			qla82xx_chip_reset_cleanup(vha);

<<<<<<< HEAD
			/* Done waiting for pending commands
=======
			/* Done waiting for pending commands.
>>>>>>> 02f8c6ae
			 * Reset the online flag.
			 */
			vha->flags.online = 0;
		}

		/* Requeue all commands in outstanding command list. */
		qla2x00_abort_all_cmds(vha, DID_RESET << 16);
	}
}

/*
*  qla2x00_abort_isp
*      Resets ISP and aborts all outstanding commands.
*
* Input:
*      ha           = adapter block pointer.
*
* Returns:
*      0 = success
*/
int
qla2x00_abort_isp(scsi_qla_host_t *vha)
{
	int rval;
	uint8_t        status = 0;
	struct qla_hw_data *ha = vha->hw;
	struct scsi_qla_host *vp;
	struct req_que *req = ha->req_q_map[0];
	unsigned long flags;

	if (vha->flags.online) {
		qla2x00_abort_isp_cleanup(vha);

		if (unlikely(pci_channel_offline(ha->pdev) &&
		    ha->flags.pci_channel_io_perm_failure)) {
			clear_bit(ISP_ABORT_RETRY, &vha->dpc_flags);
			status = 0;
			return status;
		}

		ha->isp_ops->get_flash_version(vha, req->ring);

		ha->isp_ops->nvram_config(vha);

		if (!qla2x00_restart_isp(vha)) {
			clear_bit(RESET_MARKER_NEEDED, &vha->dpc_flags);

			if (!atomic_read(&vha->loop_down_timer)) {
				/*
				 * Issue marker command only when we are going
				 * to start the I/O .
				 */
				vha->marker_needed = 1;
			}

			vha->flags.online = 1;

			ha->isp_ops->enable_intrs(ha);

			ha->isp_abort_cnt = 0;
			clear_bit(ISP_ABORT_RETRY, &vha->dpc_flags);

			if (IS_QLA81XX(ha))
				qla2x00_get_fw_version(vha,
				    &ha->fw_major_version,
				    &ha->fw_minor_version,
				    &ha->fw_subminor_version,
				    &ha->fw_attributes, &ha->fw_memory_size,
				    ha->mpi_version, &ha->mpi_capabilities,
				    ha->phy_version);

			if (ha->fce) {
				ha->flags.fce_enabled = 1;
				memset(ha->fce, 0,
				    fce_calc_size(ha->fce_bufs));
				rval = qla2x00_enable_fce_trace(vha,
				    ha->fce_dma, ha->fce_bufs, ha->fce_mb,
				    &ha->fce_bufs);
				if (rval) {
					qla_printk(KERN_WARNING, ha,
					    "Unable to reinitialize FCE "
					    "(%d).\n", rval);
					ha->flags.fce_enabled = 0;
				}
			}

			if (ha->eft) {
				memset(ha->eft, 0, EFT_SIZE);
				rval = qla2x00_enable_eft_trace(vha,
				    ha->eft_dma, EFT_NUM_BUFFERS);
				if (rval) {
					qla_printk(KERN_WARNING, ha,
					    "Unable to reinitialize EFT "
					    "(%d).\n", rval);
				}
			}
		} else {	/* failed the ISP abort */
			vha->flags.online = 1;
			if (test_bit(ISP_ABORT_RETRY, &vha->dpc_flags)) {
				if (ha->isp_abort_cnt == 0) {
 					qla_printk(KERN_WARNING, ha,
					    "ISP error recovery failed - "
					    "board disabled\n");
					/*
					 * The next call disables the board
					 * completely.
					 */
					ha->isp_ops->reset_adapter(vha);
					vha->flags.online = 0;
					clear_bit(ISP_ABORT_RETRY,
					    &vha->dpc_flags);
					status = 0;
				} else { /* schedule another ISP abort */
					ha->isp_abort_cnt--;
					DEBUG(printk("qla%ld: ISP abort - "
					    "retry remaining %d\n",
					    vha->host_no, ha->isp_abort_cnt));
					status = 1;
				}
			} else {
				ha->isp_abort_cnt = MAX_RETRIES_OF_ISP_ABORT;
				DEBUG(printk("qla2x00(%ld): ISP error recovery "
				    "- retrying (%d) more times\n",
				    vha->host_no, ha->isp_abort_cnt));
				set_bit(ISP_ABORT_RETRY, &vha->dpc_flags);
				status = 1;
			}
		}

	}

	if (!status) {
		DEBUG(printk(KERN_INFO
				"qla2x00_abort_isp(%ld): succeeded.\n",
				vha->host_no));

		spin_lock_irqsave(&ha->vport_slock, flags);
		list_for_each_entry(vp, &ha->vp_list, list) {
			if (vp->vp_idx) {
				atomic_inc(&vp->vref_count);
				spin_unlock_irqrestore(&ha->vport_slock, flags);

				qla2x00_vp_abort_isp(vp);

				spin_lock_irqsave(&ha->vport_slock, flags);
				atomic_dec(&vp->vref_count);
			}
		}
		spin_unlock_irqrestore(&ha->vport_slock, flags);

	} else {
		qla_printk(KERN_INFO, ha,
			"qla2x00_abort_isp: **** FAILED ****\n");
	}

	return(status);
}

/*
*  qla2x00_restart_isp
*      restarts the ISP after a reset
*
* Input:
*      ha = adapter block pointer.
*
* Returns:
*      0 = success
*/
static int
qla2x00_restart_isp(scsi_qla_host_t *vha)
{
	int status = 0;
	uint32_t wait_time;
	struct qla_hw_data *ha = vha->hw;
	struct req_que *req = ha->req_q_map[0];
	struct rsp_que *rsp = ha->rsp_q_map[0];

	/* If firmware needs to be loaded */
	if (qla2x00_isp_firmware(vha)) {
		vha->flags.online = 0;
		status = ha->isp_ops->chip_diag(vha);
		if (!status)
			status = qla2x00_setup_chip(vha);
	}

	if (!status && !(status = qla2x00_init_rings(vha))) {
		clear_bit(RESET_MARKER_NEEDED, &vha->dpc_flags);
		ha->flags.chip_reset_done = 1;
		/* Initialize the queues in use */
		qla25xx_init_queues(ha);

		status = qla2x00_fw_ready(vha);
		if (!status) {
			DEBUG(printk("%s(): Start configure loop, "
			    "status = %d\n", __func__, status));

			/* Issue a marker after FW becomes ready. */
			qla2x00_marker(vha, req, rsp, 0, 0, MK_SYNC_ALL);

			vha->flags.online = 1;
			/* Wait at most MAX_TARGET RSCNs for a stable link. */
			wait_time = 256;
			do {
				clear_bit(LOOP_RESYNC_NEEDED, &vha->dpc_flags);
				qla2x00_configure_loop(vha);
				wait_time--;
			} while (!atomic_read(&vha->loop_down_timer) &&
				!(test_bit(ISP_ABORT_NEEDED, &vha->dpc_flags))
				&& wait_time && (test_bit(LOOP_RESYNC_NEEDED,
				&vha->dpc_flags)));
		}

		/* if no cable then assume it's good */
		if ((vha->device_flags & DFLG_NO_CABLE))
			status = 0;

		DEBUG(printk("%s(): Configure loop done, status = 0x%x\n",
				__func__,
				status));
	}
	return (status);
}

static int
qla25xx_init_queues(struct qla_hw_data *ha)
{
	struct rsp_que *rsp = NULL;
	struct req_que *req = NULL;
	struct scsi_qla_host *base_vha = pci_get_drvdata(ha->pdev);
	int ret = -1;
	int i;

	for (i = 1; i < ha->max_rsp_queues; i++) {
		rsp = ha->rsp_q_map[i];
		if (rsp) {
			rsp->options &= ~BIT_0;
			ret = qla25xx_init_rsp_que(base_vha, rsp);
			if (ret != QLA_SUCCESS)
				DEBUG2_17(printk(KERN_WARNING
					"%s Rsp que:%d init failed\n", __func__,
						rsp->id));
			else
				DEBUG2_17(printk(KERN_INFO
					"%s Rsp que:%d inited\n", __func__,
						rsp->id));
		}
	}
	for (i = 1; i < ha->max_req_queues; i++) {
		req = ha->req_q_map[i];
		if (req) {
		/* Clear outstanding commands array. */
			req->options &= ~BIT_0;
			ret = qla25xx_init_req_que(base_vha, req);
			if (ret != QLA_SUCCESS)
				DEBUG2_17(printk(KERN_WARNING
					"%s Req que:%d init failed\n", __func__,
						req->id));
			else
				DEBUG2_17(printk(KERN_WARNING
					"%s Req que:%d inited\n", __func__,
						req->id));
		}
	}
	return ret;
}

/*
* qla2x00_reset_adapter
*      Reset adapter.
*
* Input:
*      ha = adapter block pointer.
*/
void
qla2x00_reset_adapter(scsi_qla_host_t *vha)
{
	unsigned long flags = 0;
	struct qla_hw_data *ha = vha->hw;
	struct device_reg_2xxx __iomem *reg = &ha->iobase->isp;

	vha->flags.online = 0;
	ha->isp_ops->disable_intrs(ha);

	spin_lock_irqsave(&ha->hardware_lock, flags);
	WRT_REG_WORD(&reg->hccr, HCCR_RESET_RISC);
	RD_REG_WORD(&reg->hccr);			/* PCI Posting. */
	WRT_REG_WORD(&reg->hccr, HCCR_RELEASE_RISC);
	RD_REG_WORD(&reg->hccr);			/* PCI Posting. */
	spin_unlock_irqrestore(&ha->hardware_lock, flags);
}

void
qla24xx_reset_adapter(scsi_qla_host_t *vha)
{
	unsigned long flags = 0;
	struct qla_hw_data *ha = vha->hw;
	struct device_reg_24xx __iomem *reg = &ha->iobase->isp24;

	if (IS_QLA82XX(ha))
		return;

	vha->flags.online = 0;
	ha->isp_ops->disable_intrs(ha);

	spin_lock_irqsave(&ha->hardware_lock, flags);
	WRT_REG_DWORD(&reg->hccr, HCCRX_SET_RISC_RESET);
	RD_REG_DWORD(&reg->hccr);
	WRT_REG_DWORD(&reg->hccr, HCCRX_REL_RISC_PAUSE);
	RD_REG_DWORD(&reg->hccr);
	spin_unlock_irqrestore(&ha->hardware_lock, flags);

	if (IS_NOPOLLING_TYPE(ha))
		ha->isp_ops->enable_intrs(ha);
}

/* On sparc systems, obtain port and node WWN from firmware
 * properties.
 */
static void qla24xx_nvram_wwn_from_ofw(scsi_qla_host_t *vha,
	struct nvram_24xx *nv)
{
#ifdef CONFIG_SPARC
	struct qla_hw_data *ha = vha->hw;
	struct pci_dev *pdev = ha->pdev;
	struct device_node *dp = pci_device_to_OF_node(pdev);
	const u8 *val;
	int len;

	val = of_get_property(dp, "port-wwn", &len);
	if (val && len >= WWN_SIZE)
		memcpy(nv->port_name, val, WWN_SIZE);

	val = of_get_property(dp, "node-wwn", &len);
	if (val && len >= WWN_SIZE)
		memcpy(nv->node_name, val, WWN_SIZE);
#endif
}

int
qla24xx_nvram_config(scsi_qla_host_t *vha)
{
	int   rval;
	struct init_cb_24xx *icb;
	struct nvram_24xx *nv;
	uint32_t *dptr;
	uint8_t  *dptr1, *dptr2;
	uint32_t chksum;
	uint16_t cnt;
	struct qla_hw_data *ha = vha->hw;

	rval = QLA_SUCCESS;
	icb = (struct init_cb_24xx *)ha->init_cb;
	nv = ha->nvram;

	/* Determine NVRAM starting address. */
	if (ha->flags.port0) {
		ha->nvram_base = FA_NVRAM_FUNC0_ADDR;
		ha->vpd_base = FA_NVRAM_VPD0_ADDR;
	} else {
		ha->nvram_base = FA_NVRAM_FUNC1_ADDR;
		ha->vpd_base = FA_NVRAM_VPD1_ADDR;
	}
	ha->nvram_size = sizeof(struct nvram_24xx);
	ha->vpd_size = FA_NVRAM_VPD_SIZE;
	if (IS_QLA82XX(ha))
		ha->vpd_size = FA_VPD_SIZE_82XX;

	/* Get VPD data into cache */
	ha->vpd = ha->nvram + VPD_OFFSET;
	ha->isp_ops->read_nvram(vha, (uint8_t *)ha->vpd,
	    ha->nvram_base - FA_NVRAM_FUNC0_ADDR, FA_NVRAM_VPD_SIZE * 4);

	/* Get NVRAM data into cache and calculate checksum. */
	dptr = (uint32_t *)nv;
	ha->isp_ops->read_nvram(vha, (uint8_t *)dptr, ha->nvram_base,
	    ha->nvram_size);
	for (cnt = 0, chksum = 0; cnt < ha->nvram_size >> 2; cnt++)
		chksum += le32_to_cpu(*dptr++);

	DEBUG5(printk("scsi(%ld): Contents of NVRAM\n", vha->host_no));
	DEBUG5(qla2x00_dump_buffer((uint8_t *)nv, ha->nvram_size));

	/* Bad NVRAM data, set defaults parameters. */
	if (chksum || nv->id[0] != 'I' || nv->id[1] != 'S' || nv->id[2] != 'P'
	    || nv->id[3] != ' ' ||
	    nv->nvram_version < __constant_cpu_to_le16(ICB_VERSION)) {
		/* Reset NVRAM data. */
		qla_printk(KERN_WARNING, ha, "Inconsistent NVRAM detected: "
		    "checksum=0x%x id=%c version=0x%x.\n", chksum, nv->id[0],
		    le16_to_cpu(nv->nvram_version));
		qla_printk(KERN_WARNING, ha, "Falling back to functioning (yet "
		    "invalid -- WWPN) defaults.\n");

		/*
		 * Set default initialization control block.
		 */
		memset(nv, 0, ha->nvram_size);
		nv->nvram_version = __constant_cpu_to_le16(ICB_VERSION);
		nv->version = __constant_cpu_to_le16(ICB_VERSION);
		nv->frame_payload_size = __constant_cpu_to_le16(2048);
		nv->execution_throttle = __constant_cpu_to_le16(0xFFFF);
		nv->exchange_count = __constant_cpu_to_le16(0);
		nv->hard_address = __constant_cpu_to_le16(124);
		nv->port_name[0] = 0x21;
		nv->port_name[1] = 0x00 + ha->port_no;
		nv->port_name[2] = 0x00;
		nv->port_name[3] = 0xe0;
		nv->port_name[4] = 0x8b;
		nv->port_name[5] = 0x1c;
		nv->port_name[6] = 0x55;
		nv->port_name[7] = 0x86;
		nv->node_name[0] = 0x20;
		nv->node_name[1] = 0x00;
		nv->node_name[2] = 0x00;
		nv->node_name[3] = 0xe0;
		nv->node_name[4] = 0x8b;
		nv->node_name[5] = 0x1c;
		nv->node_name[6] = 0x55;
		nv->node_name[7] = 0x86;
		qla24xx_nvram_wwn_from_ofw(vha, nv);
		nv->login_retry_count = __constant_cpu_to_le16(8);
		nv->interrupt_delay_timer = __constant_cpu_to_le16(0);
		nv->login_timeout = __constant_cpu_to_le16(0);
		nv->firmware_options_1 =
		    __constant_cpu_to_le32(BIT_14|BIT_13|BIT_2|BIT_1);
		nv->firmware_options_2 = __constant_cpu_to_le32(2 << 4);
		nv->firmware_options_2 |= __constant_cpu_to_le32(BIT_12);
		nv->firmware_options_3 = __constant_cpu_to_le32(2 << 13);
		nv->host_p = __constant_cpu_to_le32(BIT_11|BIT_10);
		nv->efi_parameters = __constant_cpu_to_le32(0);
		nv->reset_delay = 5;
		nv->max_luns_per_target = __constant_cpu_to_le16(128);
		nv->port_down_retry_count = __constant_cpu_to_le16(30);
		nv->link_down_timeout = __constant_cpu_to_le16(30);

		rval = 1;
	}

	/* Reset Initialization control block */
	memset(icb, 0, ha->init_cb_size);

	/* Copy 1st segment. */
	dptr1 = (uint8_t *)icb;
	dptr2 = (uint8_t *)&nv->version;
	cnt = (uint8_t *)&icb->response_q_inpointer - (uint8_t *)&icb->version;
	while (cnt--)
		*dptr1++ = *dptr2++;

	icb->login_retry_count = nv->login_retry_count;
	icb->link_down_on_nos = nv->link_down_on_nos;

	/* Copy 2nd segment. */
	dptr1 = (uint8_t *)&icb->interrupt_delay_timer;
	dptr2 = (uint8_t *)&nv->interrupt_delay_timer;
	cnt = (uint8_t *)&icb->reserved_3 -
	    (uint8_t *)&icb->interrupt_delay_timer;
	while (cnt--)
		*dptr1++ = *dptr2++;

	/*
	 * Setup driver NVRAM options.
	 */
	qla2x00_set_model_info(vha, nv->model_name, sizeof(nv->model_name),
	    "QLA2462");

	/* Use alternate WWN? */
	if (nv->host_p & __constant_cpu_to_le32(BIT_15)) {
		memcpy(icb->node_name, nv->alternate_node_name, WWN_SIZE);
		memcpy(icb->port_name, nv->alternate_port_name, WWN_SIZE);
	}

	/* Prepare nodename */
	if ((icb->firmware_options_1 & __constant_cpu_to_le32(BIT_14)) == 0) {
		/*
		 * Firmware will apply the following mask if the nodename was
		 * not provided.
		 */
		memcpy(icb->node_name, icb->port_name, WWN_SIZE);
		icb->node_name[0] &= 0xF0;
	}

	/* Set host adapter parameters. */
	ha->flags.disable_risc_code_load = 0;
	ha->flags.enable_lip_reset = 0;
	ha->flags.enable_lip_full_login =
	    le32_to_cpu(nv->host_p) & BIT_10 ? 1: 0;
	ha->flags.enable_target_reset =
	    le32_to_cpu(nv->host_p) & BIT_11 ? 1: 0;
	ha->flags.enable_led_scheme = 0;
	ha->flags.disable_serdes = le32_to_cpu(nv->host_p) & BIT_5 ? 1: 0;

	ha->operating_mode = (le32_to_cpu(icb->firmware_options_2) &
	    (BIT_6 | BIT_5 | BIT_4)) >> 4;

	memcpy(ha->fw_seriallink_options24, nv->seriallink_options,
	    sizeof(ha->fw_seriallink_options24));

	/* save HBA serial number */
	ha->serial0 = icb->port_name[5];
	ha->serial1 = icb->port_name[6];
	ha->serial2 = icb->port_name[7];
	memcpy(vha->node_name, icb->node_name, WWN_SIZE);
	memcpy(vha->port_name, icb->port_name, WWN_SIZE);

	icb->execution_throttle = __constant_cpu_to_le16(0xFFFF);

	ha->retry_count = le16_to_cpu(nv->login_retry_count);

	/* Set minimum login_timeout to 4 seconds. */
	if (le16_to_cpu(nv->login_timeout) < ql2xlogintimeout)
		nv->login_timeout = cpu_to_le16(ql2xlogintimeout);
	if (le16_to_cpu(nv->login_timeout) < 4)
		nv->login_timeout = __constant_cpu_to_le16(4);
	ha->login_timeout = le16_to_cpu(nv->login_timeout);
	icb->login_timeout = nv->login_timeout;

	/* Set minimum RATOV to 100 tenths of a second. */
	ha->r_a_tov = 100;

	ha->loop_reset_delay = nv->reset_delay;

	/* Link Down Timeout = 0:
	 *
	 * 	When Port Down timer expires we will start returning
	 *	I/O's to OS with "DID_NO_CONNECT".
	 *
	 * Link Down Timeout != 0:
	 *
	 *	 The driver waits for the link to come up after link down
	 *	 before returning I/Os to OS with "DID_NO_CONNECT".
	 */
	if (le16_to_cpu(nv->link_down_timeout) == 0) {
		ha->loop_down_abort_time =
		    (LOOP_DOWN_TIME - LOOP_DOWN_TIMEOUT);
	} else {
		ha->link_down_timeout =	le16_to_cpu(nv->link_down_timeout);
		ha->loop_down_abort_time =
		    (LOOP_DOWN_TIME - ha->link_down_timeout);
	}

	/* Need enough time to try and get the port back. */
	ha->port_down_retry_count = le16_to_cpu(nv->port_down_retry_count);
	if (qlport_down_retry)
		ha->port_down_retry_count = qlport_down_retry;

	/* Set login_retry_count */
	ha->login_retry_count  = le16_to_cpu(nv->login_retry_count);
	if (ha->port_down_retry_count ==
	    le16_to_cpu(nv->port_down_retry_count) &&
	    ha->port_down_retry_count > 3)
		ha->login_retry_count = ha->port_down_retry_count;
	else if (ha->port_down_retry_count > (int)ha->login_retry_count)
		ha->login_retry_count = ha->port_down_retry_count;
	if (ql2xloginretrycount)
		ha->login_retry_count = ql2xloginretrycount;

	/* Enable ZIO. */
	if (!vha->flags.init_done) {
		ha->zio_mode = le32_to_cpu(icb->firmware_options_2) &
		    (BIT_3 | BIT_2 | BIT_1 | BIT_0);
		ha->zio_timer = le16_to_cpu(icb->interrupt_delay_timer) ?
		    le16_to_cpu(icb->interrupt_delay_timer): 2;
	}
	icb->firmware_options_2 &= __constant_cpu_to_le32(
	    ~(BIT_3 | BIT_2 | BIT_1 | BIT_0));
	vha->flags.process_response_queue = 0;
	if (ha->zio_mode != QLA_ZIO_DISABLED) {
		ha->zio_mode = QLA_ZIO_MODE_6;

		DEBUG2(printk("scsi(%ld): ZIO mode %d enabled; timer delay "
		    "(%d us).\n", vha->host_no, ha->zio_mode,
		    ha->zio_timer * 100));
		qla_printk(KERN_INFO, ha,
		    "ZIO mode %d enabled; timer delay (%d us).\n",
		    ha->zio_mode, ha->zio_timer * 100);

		icb->firmware_options_2 |= cpu_to_le32(
		    (uint32_t)ha->zio_mode);
		icb->interrupt_delay_timer = cpu_to_le16(ha->zio_timer);
		vha->flags.process_response_queue = 1;
	}

	if (rval) {
		DEBUG2_3(printk(KERN_WARNING
		    "scsi(%ld): NVRAM configuration failed!\n", vha->host_no));
	}
	return (rval);
}

static int
qla24xx_load_risc_flash(scsi_qla_host_t *vha, uint32_t *srisc_addr,
    uint32_t faddr)
{
	int	rval = QLA_SUCCESS;
	int	segments, fragment;
	uint32_t *dcode, dlen;
	uint32_t risc_addr;
	uint32_t risc_size;
	uint32_t i;
	struct qla_hw_data *ha = vha->hw;
	struct req_que *req = ha->req_q_map[0];

	qla_printk(KERN_INFO, ha,
	    "FW: Loading from flash (%x)...\n", faddr);

	rval = QLA_SUCCESS;

	segments = FA_RISC_CODE_SEGMENTS;
	dcode = (uint32_t *)req->ring;
	*srisc_addr = 0;

	/* Validate firmware image by checking version. */
	qla24xx_read_flash_data(vha, dcode, faddr + 4, 4);
	for (i = 0; i < 4; i++)
		dcode[i] = be32_to_cpu(dcode[i]);
	if ((dcode[0] == 0xffffffff && dcode[1] == 0xffffffff &&
	    dcode[2] == 0xffffffff && dcode[3] == 0xffffffff) ||
	    (dcode[0] == 0 && dcode[1] == 0 && dcode[2] == 0 &&
		dcode[3] == 0)) {
		qla_printk(KERN_WARNING, ha,
		    "Unable to verify integrity of flash firmware image!\n");
		qla_printk(KERN_WARNING, ha,
		    "Firmware data: %08x %08x %08x %08x!\n", dcode[0],
		    dcode[1], dcode[2], dcode[3]);

		return QLA_FUNCTION_FAILED;
	}

	while (segments && rval == QLA_SUCCESS) {
		/* Read segment's load information. */
		qla24xx_read_flash_data(vha, dcode, faddr, 4);

		risc_addr = be32_to_cpu(dcode[2]);
		*srisc_addr = *srisc_addr == 0 ? risc_addr : *srisc_addr;
		risc_size = be32_to_cpu(dcode[3]);

		fragment = 0;
		while (risc_size > 0 && rval == QLA_SUCCESS) {
			dlen = (uint32_t)(ha->fw_transfer_size >> 2);
			if (dlen > risc_size)
				dlen = risc_size;

			DEBUG7(printk("scsi(%ld): Loading risc segment@ risc "
			    "addr %x, number of dwords 0x%x, offset 0x%x.\n",
			    vha->host_no, risc_addr, dlen, faddr));

			qla24xx_read_flash_data(vha, dcode, faddr, dlen);
			for (i = 0; i < dlen; i++)
				dcode[i] = swab32(dcode[i]);

			rval = qla2x00_load_ram(vha, req->dma, risc_addr,
			    dlen);
			if (rval) {
				DEBUG(printk("scsi(%ld):[ERROR] Failed to load "
				    "segment %d of firmware\n", vha->host_no,
				    fragment));
				qla_printk(KERN_WARNING, ha,
				    "[ERROR] Failed to load segment %d of "
				    "firmware\n", fragment);
				break;
			}

			faddr += dlen;
			risc_addr += dlen;
			risc_size -= dlen;
			fragment++;
		}

		/* Next segment. */
		segments--;
	}

	return rval;
}

#define QLA_FW_URL "ftp://ftp.qlogic.com/outgoing/linux/firmware/"

int
qla2x00_load_risc(scsi_qla_host_t *vha, uint32_t *srisc_addr)
{
	int	rval;
	int	i, fragment;
	uint16_t *wcode, *fwcode;
	uint32_t risc_addr, risc_size, fwclen, wlen, *seg;
	struct fw_blob *blob;
	struct qla_hw_data *ha = vha->hw;
	struct req_que *req = ha->req_q_map[0];

	/* Load firmware blob. */
	blob = qla2x00_request_firmware(vha);
	if (!blob) {
		qla_printk(KERN_ERR, ha, "Firmware image unavailable.\n");
		qla_printk(KERN_ERR, ha, "Firmware images can be retrieved "
		    "from: " QLA_FW_URL ".\n");
		return QLA_FUNCTION_FAILED;
	}

	rval = QLA_SUCCESS;

	wcode = (uint16_t *)req->ring;
	*srisc_addr = 0;
	fwcode = (uint16_t *)blob->fw->data;
	fwclen = 0;

	/* Validate firmware image by checking version. */
	if (blob->fw->size < 8 * sizeof(uint16_t)) {
		qla_printk(KERN_WARNING, ha,
		    "Unable to verify integrity of firmware image (%Zd)!\n",
		    blob->fw->size);
		goto fail_fw_integrity;
	}
	for (i = 0; i < 4; i++)
		wcode[i] = be16_to_cpu(fwcode[i + 4]);
	if ((wcode[0] == 0xffff && wcode[1] == 0xffff && wcode[2] == 0xffff &&
	    wcode[3] == 0xffff) || (wcode[0] == 0 && wcode[1] == 0 &&
		wcode[2] == 0 && wcode[3] == 0)) {
		qla_printk(KERN_WARNING, ha,
		    "Unable to verify integrity of firmware image!\n");
		qla_printk(KERN_WARNING, ha,
		    "Firmware data: %04x %04x %04x %04x!\n", wcode[0],
		    wcode[1], wcode[2], wcode[3]);
		goto fail_fw_integrity;
	}

	seg = blob->segs;
	while (*seg && rval == QLA_SUCCESS) {
		risc_addr = *seg;
		*srisc_addr = *srisc_addr == 0 ? *seg : *srisc_addr;
		risc_size = be16_to_cpu(fwcode[3]);

		/* Validate firmware image size. */
		fwclen += risc_size * sizeof(uint16_t);
		if (blob->fw->size < fwclen) {
			qla_printk(KERN_WARNING, ha,
			    "Unable to verify integrity of firmware image "
			    "(%Zd)!\n", blob->fw->size);
			goto fail_fw_integrity;
		}

		fragment = 0;
		while (risc_size > 0 && rval == QLA_SUCCESS) {
			wlen = (uint16_t)(ha->fw_transfer_size >> 1);
			if (wlen > risc_size)
				wlen = risc_size;

			DEBUG7(printk("scsi(%ld): Loading risc segment@ risc "
			    "addr %x, number of words 0x%x.\n", vha->host_no,
			    risc_addr, wlen));

			for (i = 0; i < wlen; i++)
				wcode[i] = swab16(fwcode[i]);

			rval = qla2x00_load_ram(vha, req->dma, risc_addr,
			    wlen);
			if (rval) {
				DEBUG(printk("scsi(%ld):[ERROR] Failed to load "
				    "segment %d of firmware\n", vha->host_no,
				    fragment));
				qla_printk(KERN_WARNING, ha,
				    "[ERROR] Failed to load segment %d of "
				    "firmware\n", fragment);
				break;
			}

			fwcode += wlen;
			risc_addr += wlen;
			risc_size -= wlen;
			fragment++;
		}

		/* Next segment. */
		seg++;
	}
	return rval;

fail_fw_integrity:
	return QLA_FUNCTION_FAILED;
}

static int
qla24xx_load_risc_blob(scsi_qla_host_t *vha, uint32_t *srisc_addr)
{
	int	rval;
	int	segments, fragment;
	uint32_t *dcode, dlen;
	uint32_t risc_addr;
	uint32_t risc_size;
	uint32_t i;
	struct fw_blob *blob;
	uint32_t *fwcode, fwclen;
	struct qla_hw_data *ha = vha->hw;
	struct req_que *req = ha->req_q_map[0];

	/* Load firmware blob. */
	blob = qla2x00_request_firmware(vha);
	if (!blob) {
		qla_printk(KERN_ERR, ha, "Firmware image unavailable.\n");
		qla_printk(KERN_ERR, ha, "Firmware images can be retrieved "
		    "from: " QLA_FW_URL ".\n");

		return QLA_FUNCTION_FAILED;
	}

	qla_printk(KERN_INFO, ha,
	    "FW: Loading via request-firmware...\n");

	rval = QLA_SUCCESS;

	segments = FA_RISC_CODE_SEGMENTS;
	dcode = (uint32_t *)req->ring;
	*srisc_addr = 0;
	fwcode = (uint32_t *)blob->fw->data;
	fwclen = 0;

	/* Validate firmware image by checking version. */
	if (blob->fw->size < 8 * sizeof(uint32_t)) {
		qla_printk(KERN_WARNING, ha,
		    "Unable to verify integrity of firmware image (%Zd)!\n",
		    blob->fw->size);
		goto fail_fw_integrity;
	}
	for (i = 0; i < 4; i++)
		dcode[i] = be32_to_cpu(fwcode[i + 4]);
	if ((dcode[0] == 0xffffffff && dcode[1] == 0xffffffff &&
	    dcode[2] == 0xffffffff && dcode[3] == 0xffffffff) ||
	    (dcode[0] == 0 && dcode[1] == 0 && dcode[2] == 0 &&
		dcode[3] == 0)) {
		qla_printk(KERN_WARNING, ha,
		    "Unable to verify integrity of firmware image!\n");
		qla_printk(KERN_WARNING, ha,
		    "Firmware data: %08x %08x %08x %08x!\n", dcode[0],
		    dcode[1], dcode[2], dcode[3]);
		goto fail_fw_integrity;
	}

	while (segments && rval == QLA_SUCCESS) {
		risc_addr = be32_to_cpu(fwcode[2]);
		*srisc_addr = *srisc_addr == 0 ? risc_addr : *srisc_addr;
		risc_size = be32_to_cpu(fwcode[3]);

		/* Validate firmware image size. */
		fwclen += risc_size * sizeof(uint32_t);
		if (blob->fw->size < fwclen) {
			qla_printk(KERN_WARNING, ha,
			    "Unable to verify integrity of firmware image "
			    "(%Zd)!\n", blob->fw->size);

			goto fail_fw_integrity;
		}

		fragment = 0;
		while (risc_size > 0 && rval == QLA_SUCCESS) {
			dlen = (uint32_t)(ha->fw_transfer_size >> 2);
			if (dlen > risc_size)
				dlen = risc_size;

			DEBUG7(printk("scsi(%ld): Loading risc segment@ risc "
			    "addr %x, number of dwords 0x%x.\n", vha->host_no,
			    risc_addr, dlen));

			for (i = 0; i < dlen; i++)
				dcode[i] = swab32(fwcode[i]);

			rval = qla2x00_load_ram(vha, req->dma, risc_addr,
			    dlen);
			if (rval) {
				DEBUG(printk("scsi(%ld):[ERROR] Failed to load "
				    "segment %d of firmware\n", vha->host_no,
				    fragment));
				qla_printk(KERN_WARNING, ha,
				    "[ERROR] Failed to load segment %d of "
				    "firmware\n", fragment);
				break;
			}

			fwcode += dlen;
			risc_addr += dlen;
			risc_size -= dlen;
			fragment++;
		}

		/* Next segment. */
		segments--;
	}
	return rval;

fail_fw_integrity:
	return QLA_FUNCTION_FAILED;
}

int
qla24xx_load_risc(scsi_qla_host_t *vha, uint32_t *srisc_addr)
{
	int rval;

	if (ql2xfwloadbin == 1)
		return qla81xx_load_risc(vha, srisc_addr);

	/*
	 * FW Load priority:
	 * 1) Firmware via request-firmware interface (.bin file).
	 * 2) Firmware residing in flash.
	 */
	rval = qla24xx_load_risc_blob(vha, srisc_addr);
	if (rval == QLA_SUCCESS)
		return rval;

	return qla24xx_load_risc_flash(vha, srisc_addr,
	    vha->hw->flt_region_fw);
}

int
qla81xx_load_risc(scsi_qla_host_t *vha, uint32_t *srisc_addr)
{
	int rval;
	struct qla_hw_data *ha = vha->hw;

	if (ql2xfwloadbin == 2)
		goto try_blob_fw;

	/*
	 * FW Load priority:
	 * 1) Firmware residing in flash.
	 * 2) Firmware via request-firmware interface (.bin file).
	 * 3) Golden-Firmware residing in flash -- limited operation.
	 */
	rval = qla24xx_load_risc_flash(vha, srisc_addr, ha->flt_region_fw);
	if (rval == QLA_SUCCESS)
		return rval;

try_blob_fw:
	rval = qla24xx_load_risc_blob(vha, srisc_addr);
	if (rval == QLA_SUCCESS || !ha->flt_region_gold_fw)
		return rval;

	qla_printk(KERN_ERR, ha,
	    "FW: Attempting to fallback to golden firmware...\n");
	rval = qla24xx_load_risc_flash(vha, srisc_addr, ha->flt_region_gold_fw);
	if (rval != QLA_SUCCESS)
		return rval;

	qla_printk(KERN_ERR, ha,
	    "FW: Please update operational firmware...\n");
	ha->flags.running_gold_fw = 1;

	return rval;
}

void
qla2x00_try_to_stop_firmware(scsi_qla_host_t *vha)
{
	int ret, retries;
	struct qla_hw_data *ha = vha->hw;

	if (ha->flags.pci_channel_io_perm_failure)
		return;
	if (!IS_FWI2_CAPABLE(ha))
		return;
	if (!ha->fw_major_version)
		return;

	ret = qla2x00_stop_firmware(vha);
	for (retries = 5; ret != QLA_SUCCESS && ret != QLA_FUNCTION_TIMEOUT &&
	    ret != QLA_INVALID_COMMAND && retries ; retries--) {
		ha->isp_ops->reset_chip(vha);
		if (ha->isp_ops->chip_diag(vha) != QLA_SUCCESS)
			continue;
		if (qla2x00_setup_chip(vha) != QLA_SUCCESS)
			continue;
		qla_printk(KERN_INFO, ha,
		    "Attempting retry of stop-firmware command...\n");
		ret = qla2x00_stop_firmware(vha);
	}
}

int
qla24xx_configure_vhba(scsi_qla_host_t *vha)
{
	int rval = QLA_SUCCESS;
	uint16_t mb[MAILBOX_REGISTER_COUNT];
	struct qla_hw_data *ha = vha->hw;
	struct scsi_qla_host *base_vha = pci_get_drvdata(ha->pdev);
	struct req_que *req;
	struct rsp_que *rsp;

	if (!vha->vp_idx)
		return -EINVAL;

	rval = qla2x00_fw_ready(base_vha);
	if (ha->flags.cpu_affinity_enabled)
		req = ha->req_q_map[0];
	else
		req = vha->req;
	rsp = req->rsp;

	if (rval == QLA_SUCCESS) {
		clear_bit(RESET_MARKER_NEEDED, &vha->dpc_flags);
		qla2x00_marker(vha, req, rsp, 0, 0, MK_SYNC_ALL);
	}

	vha->flags.management_server_logged_in = 0;

	/* Login to SNS first */
	ha->isp_ops->fabric_login(vha, NPH_SNS, 0xff, 0xff, 0xfc, mb, BIT_1);
	if (mb[0] != MBS_COMMAND_COMPLETE) {
		DEBUG15(qla_printk(KERN_INFO, ha,
		    "Failed SNS login: loop_id=%x mb[0]=%x mb[1]=%x "
		    "mb[2]=%x mb[6]=%x mb[7]=%x\n", NPH_SNS,
		    mb[0], mb[1], mb[2], mb[6], mb[7]));
		return (QLA_FUNCTION_FAILED);
	}

	atomic_set(&vha->loop_down_timer, 0);
	atomic_set(&vha->loop_state, LOOP_UP);
	set_bit(LOOP_RESYNC_NEEDED, &vha->dpc_flags);
	set_bit(LOCAL_LOOP_UPDATE, &vha->dpc_flags);
	rval = qla2x00_loop_resync(base_vha);

	return rval;
}

/* 84XX Support **************************************************************/

static LIST_HEAD(qla_cs84xx_list);
static DEFINE_MUTEX(qla_cs84xx_mutex);

static struct qla_chip_state_84xx *
qla84xx_get_chip(struct scsi_qla_host *vha)
{
	struct qla_chip_state_84xx *cs84xx;
	struct qla_hw_data *ha = vha->hw;

	mutex_lock(&qla_cs84xx_mutex);

	/* Find any shared 84xx chip. */
	list_for_each_entry(cs84xx, &qla_cs84xx_list, list) {
		if (cs84xx->bus == ha->pdev->bus) {
			kref_get(&cs84xx->kref);
			goto done;
		}
	}

	cs84xx = kzalloc(sizeof(*cs84xx), GFP_KERNEL);
	if (!cs84xx)
		goto done;

	kref_init(&cs84xx->kref);
	spin_lock_init(&cs84xx->access_lock);
	mutex_init(&cs84xx->fw_update_mutex);
	cs84xx->bus = ha->pdev->bus;

	list_add_tail(&cs84xx->list, &qla_cs84xx_list);
done:
	mutex_unlock(&qla_cs84xx_mutex);
	return cs84xx;
}

static void
__qla84xx_chip_release(struct kref *kref)
{
	struct qla_chip_state_84xx *cs84xx =
	    container_of(kref, struct qla_chip_state_84xx, kref);

	mutex_lock(&qla_cs84xx_mutex);
	list_del(&cs84xx->list);
	mutex_unlock(&qla_cs84xx_mutex);
	kfree(cs84xx);
}

void
qla84xx_put_chip(struct scsi_qla_host *vha)
{
	struct qla_hw_data *ha = vha->hw;
	if (ha->cs84xx)
		kref_put(&ha->cs84xx->kref, __qla84xx_chip_release);
}

static int
qla84xx_init_chip(scsi_qla_host_t *vha)
{
	int rval;
	uint16_t status[2];
	struct qla_hw_data *ha = vha->hw;

	mutex_lock(&ha->cs84xx->fw_update_mutex);

	rval = qla84xx_verify_chip(vha, status);

	mutex_unlock(&ha->cs84xx->fw_update_mutex);

	return rval != QLA_SUCCESS || status[0] ? QLA_FUNCTION_FAILED:
	    QLA_SUCCESS;
}

/* 81XX Support **************************************************************/

int
qla81xx_nvram_config(scsi_qla_host_t *vha)
{
	int   rval;
	struct init_cb_81xx *icb;
	struct nvram_81xx *nv;
	uint32_t *dptr;
	uint8_t  *dptr1, *dptr2;
	uint32_t chksum;
	uint16_t cnt;
	struct qla_hw_data *ha = vha->hw;

	rval = QLA_SUCCESS;
	icb = (struct init_cb_81xx *)ha->init_cb;
	nv = ha->nvram;

	/* Determine NVRAM starting address. */
	ha->nvram_size = sizeof(struct nvram_81xx);
	ha->vpd_size = FA_NVRAM_VPD_SIZE;

	/* Get VPD data into cache */
	ha->vpd = ha->nvram + VPD_OFFSET;
	ha->isp_ops->read_optrom(vha, ha->vpd, ha->flt_region_vpd << 2,
	    ha->vpd_size);

	/* Get NVRAM data into cache and calculate checksum. */
	ha->isp_ops->read_optrom(vha, ha->nvram, ha->flt_region_nvram << 2,
	    ha->nvram_size);
	dptr = (uint32_t *)nv;
	for (cnt = 0, chksum = 0; cnt < ha->nvram_size >> 2; cnt++)
		chksum += le32_to_cpu(*dptr++);

	DEBUG5(printk("scsi(%ld): Contents of NVRAM\n", vha->host_no));
	DEBUG5(qla2x00_dump_buffer((uint8_t *)nv, ha->nvram_size));

	/* Bad NVRAM data, set defaults parameters. */
	if (chksum || nv->id[0] != 'I' || nv->id[1] != 'S' || nv->id[2] != 'P'
	    || nv->id[3] != ' ' ||
	    nv->nvram_version < __constant_cpu_to_le16(ICB_VERSION)) {
		/* Reset NVRAM data. */
		qla_printk(KERN_WARNING, ha, "Inconsistent NVRAM detected: "
		    "checksum=0x%x id=%c version=0x%x.\n", chksum, nv->id[0],
		    le16_to_cpu(nv->nvram_version));
		qla_printk(KERN_WARNING, ha, "Falling back to functioning (yet "
		    "invalid -- WWPN) defaults.\n");

		/*
		 * Set default initialization control block.
		 */
		memset(nv, 0, ha->nvram_size);
		nv->nvram_version = __constant_cpu_to_le16(ICB_VERSION);
		nv->version = __constant_cpu_to_le16(ICB_VERSION);
		nv->frame_payload_size = __constant_cpu_to_le16(2048);
		nv->execution_throttle = __constant_cpu_to_le16(0xFFFF);
		nv->exchange_count = __constant_cpu_to_le16(0);
		nv->port_name[0] = 0x21;
		nv->port_name[1] = 0x00 + ha->port_no;
		nv->port_name[2] = 0x00;
		nv->port_name[3] = 0xe0;
		nv->port_name[4] = 0x8b;
		nv->port_name[5] = 0x1c;
		nv->port_name[6] = 0x55;
		nv->port_name[7] = 0x86;
		nv->node_name[0] = 0x20;
		nv->node_name[1] = 0x00;
		nv->node_name[2] = 0x00;
		nv->node_name[3] = 0xe0;
		nv->node_name[4] = 0x8b;
		nv->node_name[5] = 0x1c;
		nv->node_name[6] = 0x55;
		nv->node_name[7] = 0x86;
		nv->login_retry_count = __constant_cpu_to_le16(8);
		nv->interrupt_delay_timer = __constant_cpu_to_le16(0);
		nv->login_timeout = __constant_cpu_to_le16(0);
		nv->firmware_options_1 =
		    __constant_cpu_to_le32(BIT_14|BIT_13|BIT_2|BIT_1);
		nv->firmware_options_2 = __constant_cpu_to_le32(2 << 4);
		nv->firmware_options_2 |= __constant_cpu_to_le32(BIT_12);
		nv->firmware_options_3 = __constant_cpu_to_le32(2 << 13);
		nv->host_p = __constant_cpu_to_le32(BIT_11|BIT_10);
		nv->efi_parameters = __constant_cpu_to_le32(0);
		nv->reset_delay = 5;
		nv->max_luns_per_target = __constant_cpu_to_le16(128);
		nv->port_down_retry_count = __constant_cpu_to_le16(30);
		nv->link_down_timeout = __constant_cpu_to_le16(30);
		nv->enode_mac[0] = 0x00;
		nv->enode_mac[1] = 0x02;
		nv->enode_mac[2] = 0x03;
		nv->enode_mac[3] = 0x04;
		nv->enode_mac[4] = 0x05;
		nv->enode_mac[5] = 0x06 + ha->port_no;

		rval = 1;
	}

	/* Reset Initialization control block */
	memset(icb, 0, ha->init_cb_size);

	/* Copy 1st segment. */
	dptr1 = (uint8_t *)icb;
	dptr2 = (uint8_t *)&nv->version;
	cnt = (uint8_t *)&icb->response_q_inpointer - (uint8_t *)&icb->version;
	while (cnt--)
		*dptr1++ = *dptr2++;

	icb->login_retry_count = nv->login_retry_count;

	/* Copy 2nd segment. */
	dptr1 = (uint8_t *)&icb->interrupt_delay_timer;
	dptr2 = (uint8_t *)&nv->interrupt_delay_timer;
	cnt = (uint8_t *)&icb->reserved_5 -
	    (uint8_t *)&icb->interrupt_delay_timer;
	while (cnt--)
		*dptr1++ = *dptr2++;

	memcpy(icb->enode_mac, nv->enode_mac, sizeof(icb->enode_mac));
	/* Some boards (with valid NVRAMs) still have NULL enode_mac!! */
	if (!memcmp(icb->enode_mac, "\0\0\0\0\0\0", sizeof(icb->enode_mac))) {
		icb->enode_mac[0] = 0x01;
		icb->enode_mac[1] = 0x02;
		icb->enode_mac[2] = 0x03;
		icb->enode_mac[3] = 0x04;
		icb->enode_mac[4] = 0x05;
		icb->enode_mac[5] = 0x06 + ha->port_no;
	}

	/* Use extended-initialization control block. */
	memcpy(ha->ex_init_cb, &nv->ex_version, sizeof(*ha->ex_init_cb));

	/*
	 * Setup driver NVRAM options.
	 */
	qla2x00_set_model_info(vha, nv->model_name, sizeof(nv->model_name),
	    "QLE8XXX");

	/* Use alternate WWN? */
	if (nv->host_p & __constant_cpu_to_le32(BIT_15)) {
		memcpy(icb->node_name, nv->alternate_node_name, WWN_SIZE);
		memcpy(icb->port_name, nv->alternate_port_name, WWN_SIZE);
	}

	/* Prepare nodename */
	if ((icb->firmware_options_1 & __constant_cpu_to_le32(BIT_14)) == 0) {
		/*
		 * Firmware will apply the following mask if the nodename was
		 * not provided.
		 */
		memcpy(icb->node_name, icb->port_name, WWN_SIZE);
		icb->node_name[0] &= 0xF0;
	}

	/* Set host adapter parameters. */
	ha->flags.disable_risc_code_load = 0;
	ha->flags.enable_lip_reset = 0;
	ha->flags.enable_lip_full_login =
	    le32_to_cpu(nv->host_p) & BIT_10 ? 1: 0;
	ha->flags.enable_target_reset =
	    le32_to_cpu(nv->host_p) & BIT_11 ? 1: 0;
	ha->flags.enable_led_scheme = 0;
	ha->flags.disable_serdes = le32_to_cpu(nv->host_p) & BIT_5 ? 1: 0;

	ha->operating_mode = (le32_to_cpu(icb->firmware_options_2) &
	    (BIT_6 | BIT_5 | BIT_4)) >> 4;

	/* save HBA serial number */
	ha->serial0 = icb->port_name[5];
	ha->serial1 = icb->port_name[6];
	ha->serial2 = icb->port_name[7];
	memcpy(vha->node_name, icb->node_name, WWN_SIZE);
	memcpy(vha->port_name, icb->port_name, WWN_SIZE);

	icb->execution_throttle = __constant_cpu_to_le16(0xFFFF);

	ha->retry_count = le16_to_cpu(nv->login_retry_count);

	/* Set minimum login_timeout to 4 seconds. */
	if (le16_to_cpu(nv->login_timeout) < ql2xlogintimeout)
		nv->login_timeout = cpu_to_le16(ql2xlogintimeout);
	if (le16_to_cpu(nv->login_timeout) < 4)
		nv->login_timeout = __constant_cpu_to_le16(4);
	ha->login_timeout = le16_to_cpu(nv->login_timeout);
	icb->login_timeout = nv->login_timeout;

	/* Set minimum RATOV to 100 tenths of a second. */
	ha->r_a_tov = 100;

	ha->loop_reset_delay = nv->reset_delay;

	/* Link Down Timeout = 0:
	 *
	 * 	When Port Down timer expires we will start returning
	 *	I/O's to OS with "DID_NO_CONNECT".
	 *
	 * Link Down Timeout != 0:
	 *
	 *	 The driver waits for the link to come up after link down
	 *	 before returning I/Os to OS with "DID_NO_CONNECT".
	 */
	if (le16_to_cpu(nv->link_down_timeout) == 0) {
		ha->loop_down_abort_time =
		    (LOOP_DOWN_TIME - LOOP_DOWN_TIMEOUT);
	} else {
		ha->link_down_timeout =	le16_to_cpu(nv->link_down_timeout);
		ha->loop_down_abort_time =
		    (LOOP_DOWN_TIME - ha->link_down_timeout);
	}

	/* Need enough time to try and get the port back. */
	ha->port_down_retry_count = le16_to_cpu(nv->port_down_retry_count);
	if (qlport_down_retry)
		ha->port_down_retry_count = qlport_down_retry;

	/* Set login_retry_count */
	ha->login_retry_count  = le16_to_cpu(nv->login_retry_count);
	if (ha->port_down_retry_count ==
	    le16_to_cpu(nv->port_down_retry_count) &&
	    ha->port_down_retry_count > 3)
		ha->login_retry_count = ha->port_down_retry_count;
	else if (ha->port_down_retry_count > (int)ha->login_retry_count)
		ha->login_retry_count = ha->port_down_retry_count;
	if (ql2xloginretrycount)
		ha->login_retry_count = ql2xloginretrycount;

	/* Enable ZIO. */
	if (!vha->flags.init_done) {
		ha->zio_mode = le32_to_cpu(icb->firmware_options_2) &
		    (BIT_3 | BIT_2 | BIT_1 | BIT_0);
		ha->zio_timer = le16_to_cpu(icb->interrupt_delay_timer) ?
		    le16_to_cpu(icb->interrupt_delay_timer): 2;
	}
	icb->firmware_options_2 &= __constant_cpu_to_le32(
	    ~(BIT_3 | BIT_2 | BIT_1 | BIT_0));
	vha->flags.process_response_queue = 0;
	if (ha->zio_mode != QLA_ZIO_DISABLED) {
		ha->zio_mode = QLA_ZIO_MODE_6;

		DEBUG2(printk("scsi(%ld): ZIO mode %d enabled; timer delay "
		    "(%d us).\n", vha->host_no, ha->zio_mode,
		    ha->zio_timer * 100));
		qla_printk(KERN_INFO, ha,
		    "ZIO mode %d enabled; timer delay (%d us).\n",
		    ha->zio_mode, ha->zio_timer * 100);

		icb->firmware_options_2 |= cpu_to_le32(
		    (uint32_t)ha->zio_mode);
		icb->interrupt_delay_timer = cpu_to_le16(ha->zio_timer);
		vha->flags.process_response_queue = 1;
	}

	if (rval) {
		DEBUG2_3(printk(KERN_WARNING
		    "scsi(%ld): NVRAM configuration failed!\n", vha->host_no));
	}
	return (rval);
}

int
qla82xx_restart_isp(scsi_qla_host_t *vha)
{
	int status, rval;
	uint32_t wait_time;
	struct qla_hw_data *ha = vha->hw;
	struct req_que *req = ha->req_q_map[0];
	struct rsp_que *rsp = ha->rsp_q_map[0];
	struct scsi_qla_host *vp;
	unsigned long flags;

	status = qla2x00_init_rings(vha);
	if (!status) {
		clear_bit(RESET_MARKER_NEEDED, &vha->dpc_flags);
		ha->flags.chip_reset_done = 1;

		status = qla2x00_fw_ready(vha);
		if (!status) {
			qla_printk(KERN_INFO, ha,
			"%s(): Start configure loop, "
			"status = %d\n", __func__, status);

			/* Issue a marker after FW becomes ready. */
			qla2x00_marker(vha, req, rsp, 0, 0, MK_SYNC_ALL);

			vha->flags.online = 1;
			/* Wait at most MAX_TARGET RSCNs for a stable link. */
			wait_time = 256;
			do {
				clear_bit(LOOP_RESYNC_NEEDED, &vha->dpc_flags);
				qla2x00_configure_loop(vha);
				wait_time--;
			} while (!atomic_read(&vha->loop_down_timer) &&
			    !(test_bit(ISP_ABORT_NEEDED, &vha->dpc_flags)) &&
			    wait_time &&
			    (test_bit(LOOP_RESYNC_NEEDED, &vha->dpc_flags)));
		}

		/* if no cable then assume it's good */
		if ((vha->device_flags & DFLG_NO_CABLE))
			status = 0;

		qla_printk(KERN_INFO, ha,
			"%s(): Configure loop done, status = 0x%x\n",
			__func__, status);
	}

	if (!status) {
		clear_bit(RESET_MARKER_NEEDED, &vha->dpc_flags);

		if (!atomic_read(&vha->loop_down_timer)) {
			/*
			 * Issue marker command only when we are going
			 * to start the I/O .
			 */
			vha->marker_needed = 1;
		}

		vha->flags.online = 1;

		ha->isp_ops->enable_intrs(ha);

		ha->isp_abort_cnt = 0;
		clear_bit(ISP_ABORT_RETRY, &vha->dpc_flags);

		/* Update the firmware version */
		qla2x00_get_fw_version(vha, &ha->fw_major_version,
<<<<<<< HEAD
			&ha->fw_minor_version, &ha->fw_subminor_version,
			&ha->fw_attributes, &ha->fw_memory_size,
			ha->mpi_version, &ha->mpi_capabilities,
			ha->phy_version);
=======
		    &ha->fw_minor_version, &ha->fw_subminor_version,
		    &ha->fw_attributes, &ha->fw_memory_size,
		    ha->mpi_version, &ha->mpi_capabilities,
		    ha->phy_version);
>>>>>>> 02f8c6ae

		if (ha->fce) {
			ha->flags.fce_enabled = 1;
			memset(ha->fce, 0,
			    fce_calc_size(ha->fce_bufs));
			rval = qla2x00_enable_fce_trace(vha,
			    ha->fce_dma, ha->fce_bufs, ha->fce_mb,
			    &ha->fce_bufs);
			if (rval) {
				qla_printk(KERN_WARNING, ha,
				    "Unable to reinitialize FCE "
				    "(%d).\n", rval);
				ha->flags.fce_enabled = 0;
			}
		}

		if (ha->eft) {
			memset(ha->eft, 0, EFT_SIZE);
			rval = qla2x00_enable_eft_trace(vha,
			    ha->eft_dma, EFT_NUM_BUFFERS);
			if (rval) {
				qla_printk(KERN_WARNING, ha,
				    "Unable to reinitialize EFT "
				    "(%d).\n", rval);
			}
		}
	}

	if (!status) {
		DEBUG(printk(KERN_INFO
			"qla82xx_restart_isp(%ld): succeeded.\n",
			vha->host_no));

		spin_lock_irqsave(&ha->vport_slock, flags);
		list_for_each_entry(vp, &ha->vp_list, list) {
			if (vp->vp_idx) {
				atomic_inc(&vp->vref_count);
				spin_unlock_irqrestore(&ha->vport_slock, flags);

				qla2x00_vp_abort_isp(vp);

				spin_lock_irqsave(&ha->vport_slock, flags);
				atomic_dec(&vp->vref_count);
			}
		}
		spin_unlock_irqrestore(&ha->vport_slock, flags);

	} else {
		qla_printk(KERN_INFO, ha,
			"qla82xx_restart_isp: **** FAILED ****\n");
	}

	return status;
}

void
qla81xx_update_fw_options(scsi_qla_host_t *vha)
{
	struct qla_hw_data *ha = vha->hw;

	if (!ql2xetsenable)
		return;

	/* Enable ETS Burst. */
	memset(ha->fw_options, 0, sizeof(ha->fw_options));
	ha->fw_options[2] |= BIT_9;
	qla2x00_set_fw_options(vha, ha->fw_options);
}

/*
 * qla24xx_get_fcp_prio
 *	Gets the fcp cmd priority value for the logged in port.
 *	Looks for a match of the port descriptors within
 *	each of the fcp prio config entries. If a match is found,
 *	the tag (priority) value is returned.
 *
 * Input:
 *	vha = scsi host structure pointer.
 *	fcport = port structure pointer.
 *
 * Return:
 *	non-zero (if found)
<<<<<<< HEAD
 * 	-1 (if not found)
=======
 *	-1 (if not found)
>>>>>>> 02f8c6ae
 *
 * Context:
 * 	Kernel context
 */
static int
qla24xx_get_fcp_prio(scsi_qla_host_t *vha, fc_port_t *fcport)
{
	int i, entries;
	uint8_t pid_match, wwn_match;
	int priority;
	uint32_t pid1, pid2;
	uint64_t wwn1, wwn2;
	struct qla_fcp_prio_entry *pri_entry;
	struct qla_hw_data *ha = vha->hw;

	if (!ha->fcp_prio_cfg || !ha->flags.fcp_prio_enabled)
		return -1;

	priority = -1;
	entries = ha->fcp_prio_cfg->num_entries;
	pri_entry = &ha->fcp_prio_cfg->entry[0];

	for (i = 0; i < entries; i++) {
		pid_match = wwn_match = 0;

		if (!(pri_entry->flags & FCP_PRIO_ENTRY_VALID)) {
			pri_entry++;
			continue;
		}

		/* check source pid for a match */
		if (pri_entry->flags & FCP_PRIO_ENTRY_SPID_VALID) {
			pid1 = pri_entry->src_pid & INVALID_PORT_ID;
			pid2 = vha->d_id.b24 & INVALID_PORT_ID;
			if (pid1 == INVALID_PORT_ID)
				pid_match++;
			else if (pid1 == pid2)
				pid_match++;
		}

		/* check destination pid for a match */
		if (pri_entry->flags & FCP_PRIO_ENTRY_DPID_VALID) {
			pid1 = pri_entry->dst_pid & INVALID_PORT_ID;
			pid2 = fcport->d_id.b24 & INVALID_PORT_ID;
			if (pid1 == INVALID_PORT_ID)
				pid_match++;
			else if (pid1 == pid2)
				pid_match++;
		}

		/* check source WWN for a match */
		if (pri_entry->flags & FCP_PRIO_ENTRY_SWWN_VALID) {
			wwn1 = wwn_to_u64(vha->port_name);
			wwn2 = wwn_to_u64(pri_entry->src_wwpn);
			if (wwn2 == (uint64_t)-1)
				wwn_match++;
			else if (wwn1 == wwn2)
				wwn_match++;
		}

		/* check destination WWN for a match */
		if (pri_entry->flags & FCP_PRIO_ENTRY_DWWN_VALID) {
			wwn1 = wwn_to_u64(fcport->port_name);
			wwn2 = wwn_to_u64(pri_entry->dst_wwpn);
			if (wwn2 == (uint64_t)-1)
				wwn_match++;
			else if (wwn1 == wwn2)
				wwn_match++;
		}

		if (pid_match == 2 || wwn_match == 2) {
			/* Found a matching entry */
			if (pri_entry->flags & FCP_PRIO_ENTRY_TAG_VALID)
				priority = pri_entry->tag;
			break;
		}

		pri_entry++;
	}

	return priority;
}

/*
 * qla24xx_update_fcport_fcp_prio
 *	Activates fcp priority for the logged in fc port
 *
 * Input:
 *	vha = scsi host structure pointer.
 *	fcp = port structure pointer.
 *
 * Return:
 *	QLA_SUCCESS or QLA_FUNCTION_FAILED
 *
 * Context:
 *	Kernel context.
 */
int
qla24xx_update_fcport_fcp_prio(scsi_qla_host_t *vha, fc_port_t *fcport)
{
	int ret;
	int priority;
	uint16_t mb[5];

	if (fcport->port_type != FCT_TARGET ||
	    fcport->loop_id == FC_NO_LOOP_ID)
		return QLA_FUNCTION_FAILED;

	priority = qla24xx_get_fcp_prio(vha, fcport);
	if (priority < 0)
		return QLA_FUNCTION_FAILED;

	ret = qla24xx_set_fcp_prio(vha, fcport->loop_id, priority, mb);
	if (ret == QLA_SUCCESS)
		fcport->fcp_prio = priority;
	else
		DEBUG2(printk(KERN_WARNING
			"scsi(%ld): Unable to activate fcp priority, "
			" ret=0x%x\n", vha->host_no, ret));

	return  ret;
}

/*
 * qla24xx_update_all_fcp_prio
 *	Activates fcp priority for all the logged in ports
 *
 * Input:
 *	ha = adapter block pointer.
 *
 * Return:
 *	QLA_SUCCESS or QLA_FUNCTION_FAILED
 *
 * Context:
 *	Kernel context.
 */
int
qla24xx_update_all_fcp_prio(scsi_qla_host_t *vha)
{
	int ret;
	fc_port_t *fcport;

	ret = QLA_FUNCTION_FAILED;
	/* We need to set priority for all logged in ports */
	list_for_each_entry(fcport, &vha->vp_fcports, list)
		ret = qla24xx_update_fcport_fcp_prio(vha, fcport);

	return ret;
}<|MERGE_RESOLUTION|>--- conflicted
+++ resolved
@@ -38,7 +38,6 @@
 static struct qla_chip_state_84xx *qla84xx_get_chip(struct scsi_qla_host *);
 static int qla84xx_init_chip(scsi_qla_host_t *);
 static int qla25xx_init_queues(struct qla_hw_data *);
-int qla24xx_update_fcport_fcp_prio(scsi_qla_host_t *, fc_port_t *);
 
 /* SRB Extensions ---------------------------------------------------------- */
 
@@ -990,11 +989,7 @@
 	struct device_reg_24xx __iomem *reg = &ha->iobase->isp24;
 	uint32_t cnt, d2;
 	uint16_t wd;
-<<<<<<< HEAD
-	static int abts_cnt = 0; /* ISP abort retry counts */
-=======
 	static int abts_cnt; /* ISP abort retry counts */
->>>>>>> 02f8c6ae
 
 	spin_lock_irqsave(&ha->hardware_lock, flags);
 
@@ -3175,7 +3170,6 @@
 	struct scsi_qla_host *tvp;
 
 	rval = QLA_SUCCESS;
-	wrap.b24 = 0;
 
 	/* Try GID_PT to get device list, else GAN. */
 	swl = kcalloc(MAX_FIBRE_DEVICES, sizeof(sw_info_t), GFP_KERNEL);
@@ -3961,11 +3955,7 @@
 	unsigned long flags;
 	fc_port_t *fcport;
 
-<<<<<<< HEAD
-	/* For ISP82XX driver waits for completion of the commands
-=======
 	/* For ISP82XX, driver waits for completion of the commands.
->>>>>>> 02f8c6ae
 	 * online flag should be set.
 	 */
 	if (!IS_QLA82XX(ha))
@@ -3977,15 +3967,9 @@
 	qla_printk(KERN_INFO, ha,
 	    "Performing ISP error recovery - ha= %p.\n", ha);
 
-<<<<<<< HEAD
-	/* For ISP82XX reset_chip is just disabling an interrupts
-	 * Driver waits for the completion of the commands,
-	 * the interrupts needs to be enabled.
-=======
 	/* For ISP82XX, reset_chip is just disabling interrupts.
 	 * Driver waits for the completion of the commands.
 	 * the interrupts need to be enabled.
->>>>>>> 02f8c6ae
 	 */
 	if (!IS_QLA82XX(ha))
 		ha->isp_ops->reset_chip(vha);
@@ -4033,11 +4017,7 @@
 		if (IS_QLA82XX(ha)) {
 			qla82xx_chip_reset_cleanup(vha);
 
-<<<<<<< HEAD
-			/* Done waiting for pending commands
-=======
 			/* Done waiting for pending commands.
->>>>>>> 02f8c6ae
 			 * Reset the online flag.
 			 */
 			vha->flags.online = 0;
@@ -5457,17 +5437,10 @@
 
 		/* Update the firmware version */
 		qla2x00_get_fw_version(vha, &ha->fw_major_version,
-<<<<<<< HEAD
-			&ha->fw_minor_version, &ha->fw_subminor_version,
-			&ha->fw_attributes, &ha->fw_memory_size,
-			ha->mpi_version, &ha->mpi_capabilities,
-			ha->phy_version);
-=======
 		    &ha->fw_minor_version, &ha->fw_subminor_version,
 		    &ha->fw_attributes, &ha->fw_memory_size,
 		    ha->mpi_version, &ha->mpi_capabilities,
 		    ha->phy_version);
->>>>>>> 02f8c6ae
 
 		if (ha->fce) {
 			ha->flags.fce_enabled = 1;
@@ -5550,11 +5523,7 @@
  *
  * Return:
  *	non-zero (if found)
-<<<<<<< HEAD
- * 	-1 (if not found)
-=======
  *	-1 (if not found)
->>>>>>> 02f8c6ae
  *
  * Context:
  * 	Kernel context
