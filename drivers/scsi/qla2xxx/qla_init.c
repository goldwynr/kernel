--- conflicted
+++ resolved
@@ -1510,7 +1510,7 @@
 		    req->num_outstanding_cmds, GFP_KERNEL);
 
 		if (!req->outstanding_cmds) {
-			ql_log(ql_log_fatal, NULL, 0x0123,
+			ql_log(ql_log_fatal, NULL, 0x0126,
 			    "Failed to allocate memory for "
 			    "outstanding_cmds for req_que %p.\n", req);
 			req->num_outstanding_cmds = 0;
@@ -1593,10 +1593,6 @@
 				    &ha->fw_xcb_count, NULL, &ha->fw_iocb_count,
 				    &ha->max_npiv_vports, NULL);
 
-<<<<<<< HEAD
-				if (!fw_major_version && ql2xallocfwdump
-				    && !IS_QLA82XX(ha))
-=======
 				/*
 				 * Allocate the array of outstanding commands
 				 * now that we know the firmware resources.
@@ -1606,8 +1602,8 @@
 				if (rval != QLA_SUCCESS)
 					goto failed;
 
-				if (!fw_major_version && ql2xallocfwdump)
->>>>>>> b7e43b92
+				if (!fw_major_version && ql2xallocfwdump
+				    && !IS_QLA82XX(ha))
 					qla2x00_alloc_fw_dump(vha);
 			}
 		} else {
