--- conflicted
+++ resolved
@@ -20,128 +20,16 @@
 	printk("------------------------------------------------------------"
 	       "--\n");
 	for (cnt = 0; cnt < size; c++) {
-		printk("%02x", *c);
+		printk(KERN_INFO "%02x", *c);
 		if (!(++cnt % 16))
-			printk("\n");
+			printk(KERN_INFO "\n");
 
 		else
-			printk("  ");
+			printk(KERN_INFO "  ");
 	}
 	printk(KERN_INFO "\n");
 }
 
-<<<<<<< HEAD
-void printchar(char ch)
-{
-	if (ch>=32)
-		printk("%c", ch);
-	else
-		printk(".");
-}
-
-/**************************************************************************
- * qla4xxx_dump_bytes
- *     This routine displays bytes in hex format
- *
- * Input:
- *     dbg_mask - this call's debug print mask
- *     buffer   - data buffer to display
- *     size     - number of bytes to display
- *
- * Output:
- *     None
- *
- * Returns:
- *     None
- **************************************************************************/
-void
-qla4xxx_dump_bytes(void *buffer, uint32_t size)
-{
-	uint32_t i;
-	uint8_t  *data = (uint8_t *)buffer;
-
-	//printk("        0  1  2  3  4  5  6  7 -  8  9  A  B  C  D  E  F\n");
-	//printk("---------------------------------------------------------\n");
-
-	for (i = 0; i < size; i++, data++) {
-		if (i % 0x10 == 0) {
-			printk("%04X:  %02X", i, *data);
-		}
-		else if (i % 0x10 == 0x08) {
-			printk(" - %02X", *data);
-		}
-		else if (i % 0x10 == 0xF) {
-			printk(" %02X:  ", *data);
-			printchar(*(data-15));
-			printchar(*(data-14));
-			printchar(*(data-13));
-			printchar(*(data-12));
-			printchar(*(data-11));
-			printchar(*(data-10));
-			printchar(*(data-9));
-			printchar(*(data-8));
-			printchar(*(data-7));
-			printchar(*(data-6));
-			printchar(*(data-5));
-			printchar(*(data-4));
-			printchar(*(data-3));
-			printchar(*(data-2));
-			printchar(*(data-1));
-			printchar(*data);
-			printk("\n");
-		}
-		else {
-			printk(" %02X", *data);
-		}
-	}
-
-	if ((i != 0) && (i % 0x10)) {
-		printk("\n");
-	}
-	printk("\n");
-}
-
-void qla4xxx_dump_mbx_cmd(struct scsi_qla_host *ha, uint32_t *mbx_cmd)
-{
-	int i;
-	ql4_info(ha, "%s: Cmd ", __func__);
-	for (i = 0; i < MBOX_REG_COUNT; i++)
-		ql4_info(ha, "mb%d=%04x ", i, mbx_cmd[i]);
-	printk("\n");
-}
-
-void qla4xxx_dump_mbx_sts(struct scsi_qla_host *ha, uint32_t *mbx_sts)
-{
-	int i;
-	ql4_info(ha, "%s: Sts ", __func__);
-	for (i = 0; i < MBOX_REG_COUNT; i++)
-		printk("mb%d=%04x ", i, mbx_sts[i]);
-	printk("\n");
-
-}
-
-void __dump_prb(struct scsi_qla_host *ha, struct isns_prb *prb)
-{
-	ql4_info(ha, "Dump struct  PRB (0x%p)\n", prb);
-	ql4_info(ha, "\tPDU=0x%p, PDU_dma=0x%llx, PDU_buf_len=0x%x\n",
-		prb->pdu, (unsigned long long)prb->pdu_dma, prb->pdu_buf_len);
-	ql4_info(ha, "\ttx_len=0x%x, rx_len=0x%x, handle=0x%x\n",
-		prb->tx_len, prb->rx_len, prb->handle);
-	ql4_info(ha, "\tin_residual=0x%x, conn_id=0x%x, prb_in_use=%d\n",
-		prb->in_residual, prb->conn_id, prb->prb_in_use);
-	ql4_info(ha, "\tresid_flags=0x%x in_residual=0x%x\n",
-		prb->resid_flags, prb->in_residual);
-	ql4_info(ha, "\tconn_id=0x%x, prb_in_use=%d\n",
-		prb->conn_id, prb->prb_in_use);
-	ql4_info(ha, "\toffset=0x%x, pkt=0x%p, pkt_dma=0x%llx\n",
-		prb->offset, prb->pkt, (unsigned long long)prb->pkt_dma);
-	ql4_info(ha, "\ttgt_qry_iscsi_name=0x%p, tgt_qry_buf=0x%p, "
-		"tgt_qry_buf_len=0x%p\n", prb->tgt_qry_iscsi_name,
-		prb->tgt_qry_buf, prb->tgt_qry_buf_len);
-}
-
-=======
->>>>>>> 02f8c6ae
 void qla4xxx_dump_registers(struct scsi_qla_host *ha)
 {
 	uint8_t i;
