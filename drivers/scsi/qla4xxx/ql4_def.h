--- conflicted
+++ resolved
@@ -90,17 +90,16 @@
  ***********************************/
 #define MAX_HBAS		16
 #define MAX_BUSES		1
-#define MAX_TARGETS		MAX_DEV_DB_ENTRIES
+#define MAX_TARGETS		(MAX_PRST_DEV_DB_ENTRIES +  MAX_DEV_DB_ENTRIES)
 #define MAX_LUNS		0xffff
 #define MAX_AEN_ENTRIES		256 /* should be > EXT_DEF_MAX_AEN_QUEUE */
-#define MAX_DDB_ENTRIES		MAX_DEV_DB_ENTRIES
+#define MAX_DDB_ENTRIES		(MAX_PRST_DEV_DB_ENTRIES + MAX_DEV_DB_ENTRIES)
 #define MAX_PDU_ENTRIES		32
 #define INVALID_ENTRY		0xFFFF
 #define MAX_CMDS_TO_RISC	1024
 #define MAX_SRBS		MAX_CMDS_TO_RISC
 #define MBOX_AEN_REG_COUNT	5
 #define MAX_INIT_RETRIES	5
-#define LEGACY_IFCB_SIZE	0x200
 
 /*
  * Buffer sizes
@@ -148,7 +147,6 @@
 #define ISNS_DEREG_TOV			5
 
 #define MAX_RESET_HA_RETRIES		2
-#define DEVICE_ONLINE_TOV		10
 
 #define CMD_SP(Cmnd)			((Cmnd)->SCp.ptr)
 
@@ -225,11 +223,7 @@
 
 	uint16_t os_target_id;	/* Target ID */
 	uint16_t fw_ddb_index;	/* DDB firmware index */
-<<<<<<< HEAD
-	uint8_t options;
-=======
 	uint16_t options;
->>>>>>> e44a21b7
 	uint32_t fw_ddb_device_state; /* F/W Device State  -- see ql4_fw.h */
 
 	uint32_t CmdSn;
@@ -258,14 +252,11 @@
 	uint8_t iscsi_name[ISCSI_NAME_SIZE];	/* 72 x48 */
 	uint8_t iscsi_alias[0x20];
 	uint8_t isid[6];
-<<<<<<< HEAD
-=======
 	uint16_t iscsi_max_burst_len;
 	uint16_t iscsi_max_outsnd_r2t;
 	uint16_t iscsi_first_burst_len;
 	uint16_t iscsi_max_rcv_data_seg_len;
 	uint16_t iscsi_max_snd_data_seg_len;
->>>>>>> e44a21b7
 
 	struct in6_addr remote_ipv6_addr;
 	struct in6_addr link_local_ipv6_addr;
@@ -280,8 +271,6 @@
 					 * commands */
 #define DDB_STATE_MISSING	2	/* Device logged off, trying
 					 * to re-login */
-#define DDB_STATE_REMOVED	3	/* The fw ddb_entry is freed
-					 * the session can be destroyed */
 
 /*
  * DDB flags.
@@ -291,38 +280,16 @@
 					 * logged it out */
 #define DF_ISNS_DISCOVERED	2	/* Device was discovered via iSNS */
 #define DF_FO_MASKED		3
-#define DF_REMOVE		4	/* FW DDB is destroyed */
 
 
 #include "ql4_fw.h"
 #include "ql4_nvram.h"
 
-/* shortcut to print ISID */
-#define ISID(addr) \
-	((unsigned char *)&addr)[5], \
-	((unsigned char *)&addr)[4], \
-	((unsigned char *)&addr)[3], \
-	((unsigned char *)&addr)[2], \
-	((unsigned char *)&addr)[1], \
-	((unsigned char *)&addr)[0]
-#define ISID_FMT "0x%02x%02x%02x%02x%02x%02x"
-
 /*
  * Linux Host Adapter structure
  */
 struct scsi_qla_host {
-	struct klist_node node;
-	uint16_t instance;
-	uint16_t rsvd0;
-
-	/* exported functions */
-	int (*ql4cmd)(struct scsi_qla_host *ha, struct srb * srb);
-	int (*ql4mbx)(struct scsi_qla_host *ha, uint8_t inCount,
-		uint8_t outCount, uint32_t *mbx_cmd, uint32_t *mbx_sts);
-
 	/* Linux adapter configuration data */
-	struct Scsi_Host *host; /* pointer to host data */
-	uint32_t tot_ddbs;
 	unsigned long flags;
 
 #define AF_ONLINE			0 /* 0x00000001 */
@@ -334,7 +301,6 @@
 #define AF_LINK_UP			8 /* 0x00000100 */
 #define AF_IRQ_ATTACHED			10 /* 0x00000400 */
 #define AF_DISABLE_ACB_COMPLETE		11 /* 0x00000800 */
-#define AF_OS_INDEX_VALID		12 /* 0x00001000 */
 
 	unsigned long dpc_flags;
 
@@ -346,16 +312,10 @@
 #define DPC_ISNS_RESTART		7 /* 0x00000080 */
 #define DPC_AEN				9 /* 0x00000200 */
 #define DPC_GET_DHCP_IP_ADDR		15 /* 0x00008000 */
-<<<<<<< HEAD
-#define DPC_REMOVE_DEVICE		17 /* 0x00020000 */
-#define DPC_LINK_CHANGED		18 /* 0x00040000 */
-#define DPC_ASYNC_MSG_PDU		19 /* 0x00080000 */
-=======
 #define DPC_LINK_CHANGED		18 /* 0x00040000 */
 
 	struct Scsi_Host *host; /* pointer to host data */
 	uint32_t tot_ddbs;
->>>>>>> e44a21b7
 
 	uint16_t	iocb_cnt;
 
@@ -379,7 +339,6 @@
 	/* NVRAM registers */
 	struct eeprom_data *nvram;
 	spinlock_t hardware_lock ____cacheline_aligned;
-	spinlock_t list_lock;
 	uint32_t   eeprom_cmd_data;
 
 	/* Counters for general statistics */
@@ -404,6 +363,7 @@
 	uint32_t firmware_version[2];
 	uint32_t patch_number;
 	uint32_t build_number;
+	uint32_t board_id;
 
 	/* --- From Init_FW --- */
 	/* init_cb_t *init_cb; */
@@ -423,7 +383,6 @@
 
 	/* --- From GetFwState --- */
 	uint32_t firmware_state;
-	uint32_t board_id;
 	uint32_t addl_fw_state;
 
 	/* Linux kernel thread */
@@ -445,10 +404,6 @@
 	struct list_head free_srb_q;
 	uint16_t free_srb_q_count;
 	uint16_t num_srbs_allocated;
-
-	/* Active array */
-	struct srb *active_srb_array[MAX_SRBS];
-	uint16_t current_active_index;
 
 	/* DMA Memory Block */
 	void *queues;
@@ -478,20 +433,12 @@
 	uint16_t aen_out;
 	struct aen aen_q[MAX_AEN_ENTRIES];
 
-	/* pdu variables */
-	uint16_t pdu_count;     /* Number of available aen_q entries */
-	uint16_t pdu_in;        /* Current indexes */
-	uint16_t pdu_out;
-	uint16_t pdu_active;
-	struct pdu_entry *free_pdu_top;
-	struct pdu_entry *free_pdu_bottom;
-	struct pdu_entry pdu_queue[MAX_PDU_ENTRIES];
+	struct ql4_aen_log aen_log;/* tracks all aens */
 
 	/* This mutex protects several threads to do mailbox commands
 	 * concurrently.
 	 */
 	struct mutex  mbox_sem;
-	wait_queue_head_t mailbox_wait_queue;
 
 	/* temporary mailbox status registers */
 	volatile uint8_t mbox_status_count;
@@ -503,23 +450,9 @@
 	/* Map ddb_list entry by FW ddb index */
 	struct ddb_entry *fw_ddb_index_map[MAX_DDB_ENTRIES];
 
-	struct ql4_aen_log aen_log;/* tracks all aens */
-	void (*ql4getaenlog)(struct scsi_qla_host *ha, struct ql4_aen_log *aenl);
-
-#define QL_INDICES_PER_ENTRY    32
-#define QL_OSINDEX_ENTRIES      (MAX_DDB_ENTRIES/QL_INDICES_PER_ENTRY)
-        volatile unsigned long os_map[QL_OSINDEX_ENTRIES];
-
 	/* Saved srb for status continuation entry processing */
 	struct srb *status_srb;
 
-<<<<<<< HEAD
-	struct list_head async_iocb_list;
-	dma_addr_t gen_req_rsp_iocb_dma;
-	void *gen_req_rsp_iocb;
-
-=======
->>>>>>> e44a21b7
 	/* IPv6 support info from InitFW */
 	uint8_t acb_version;
 	uint8_t ipv4_addr_state;
@@ -536,9 +469,6 @@
 	struct in6_addr ipv6_addr0;
 	struct in6_addr ipv6_addr1;
 	struct in6_addr ipv6_default_router_addr;
-<<<<<<< HEAD
-
-	uint16_t ifcb_size;
 };
 
 static inline int is_ipv4_enabled(struct scsi_qla_host *ha)
@@ -550,32 +480,6 @@
 {
 	return ((ha->ipv6_options & IPV6_OPT_IPV6_PROTOCOL_ENABLE) != 0);
 }
-
-/*
- * structure to buffer Async PDUs
- */
-struct async_msg_pdu_iocb {
-	struct list_head list;
-	uint8_t iocb[0x40];
-};
-
-typedef struct _ASYNC_PDU_SENSE {
-	uint16_t  sense_len;              /* 00-01 */
-	uint8_t   sense_data[0];
-} ASYNC_PDU_SENSE;
-=======
-};
-
-static inline int is_ipv4_enabled(struct scsi_qla_host *ha)
-{
-	return ((ha->ipv4_options & IPOPT_IPv4_PROTOCOL_ENABLE) != 0);
-}
-
-static inline int is_ipv6_enabled(struct scsi_qla_host *ha)
-{
-	return ((ha->ipv6_options & IPV6_OPT_IPV6_PROTOCOL_ENABLE) != 0);
-}
->>>>>>> e44a21b7
 
 static inline int is_qla4010(struct scsi_qla_host *ha)
 {
@@ -645,7 +549,7 @@
 		&ha->reg->u2.isp4022.p0.port_err_status);
 }
 
-static inline void __iomem *isp_gp_out(struct scsi_qla_host *ha)
+static inline void __iomem * isp_gp_out(struct scsi_qla_host *ha)
 {
 	return (is_qla4010(ha) ?
 		&ha->reg->u2.isp4010.gp_out :
