--- conflicted
+++ resolved
@@ -5,32 +5,4 @@
  * See LICENSE.qla4xxx for copyright and licensing details.
  */
 
-<<<<<<< HEAD
-#define QLA4XXX_DRIVER_VERSION	"5.02.10.01.11.2-k0"
-
-/*
- * Driver Versioning Scheme:
- * Major.Minor.Patch.Subminor.Distro.DistroLevel-SuffixBeta
- *
- * - Major#: Denotes driver family
- *           (i.e. 5=iSCSI 2.6, 3=iSCSI 2.4, etc.)
- * - Minor#: Denotes which iSCSI chip is supported
- *           (i.e. 5.01=Add 4032, 5.02=Add P3P, etc.)
- * - Patch#: Major Feature or structure (common w/ IOCTL) change.
- *           Must match patch# in corresponding qisioctl.
- *           **************************************************
- *           ***   Also used to distinguish inbox vs OOT    ***
- *           ***   (Inbox = even number, OOT = odd number)  ***
- *           **************************************************
- * - Subminor#: Updated per external release if the above numbers remain
- *           unchanged. Set to 0 if above numbers are changed.
- * - Beta#:  To be used for internal/test/EVT builds.
- *           Set to 0 for release to DVT or external users.
- * - Suffix [-k/-c/-d]:
- *           -k: upstream or sysfs based drivers,
- *           -d: ioctl based,
- *           -c: Citrix XenServer based
- */
-=======
-#define QLA4XXX_DRIVER_VERSION	"5.02.00-k7"
->>>>>>> 02f8c6ae
+#define QLA4XXX_DRIVER_VERSION	"5.02.00-k7"