--- conflicted
+++ resolved
@@ -56,7 +56,7 @@
  *	- advances the request_in pointer
  *	- checks for queue full
  **/
-int qla4xxx_get_req_pkt(struct scsi_qla_host *ha,
+static int qla4xxx_get_req_pkt(struct scsi_qla_host *ha,
 			       struct queue_entry **queue_entry)
 {
 	uint16_t req_cnt = 1;
@@ -100,8 +100,8 @@
 	}
 
 	/* Put the marker in the request queue */
-	marker_entry->hdr.entry_type = ET_MARKER;
-	marker_entry->hdr.entry_count = 1;
+	marker_entry->hdr.entryType = ET_MARKER;
+	marker_entry->hdr.entryCount = 1;
 	marker_entry->target = cpu_to_le16(ddb_entry->fw_ddb_index);
 	marker_entry->modifier = cpu_to_le16(mrkr_mod);
 	int_to_scsilun(lun, &marker_entry->lun);
@@ -125,9 +125,9 @@
 	qla4xxx_advance_req_ring_ptr(ha);
 
 	/* Load packet defaults */
-	cont_entry->hdr.entry_type = ET_CONTINUE;
-	cont_entry->hdr.entry_count = 1;
-	cont_entry->hdr.system_defined = (uint8_t) cpu_to_le16(ha->request_in);
+	cont_entry->hdr.entryType = ET_CONTINUE;
+	cont_entry->hdr.entryCount = 1;
+	cont_entry->hdr.systemDefined = (uint8_t) cpu_to_le16(ha->request_in);
 
 	return cont_entry;
 }
@@ -159,21 +159,14 @@
 	cmd = srb->cmd;
 	ha = srb->ha;
 
-	avail_dsds = COMMAND_SEG;
-	cur_dsd = (struct data_seg_a64 *) & (cmd_entry->dataseg[0]);
-
-	if (srb->flags & SRB_SCSI_PASSTHRU) {
-		cur_dsd->base.addr_lo = cpu_to_le32(LSDW(srb->dma_handle));
-		cur_dsd->base.addr_hi = cpu_to_le32(MSDW(srb->dma_handle));
-		cur_dsd->count = cpu_to_le32(srb->dma_len);
-		return;
-	}
-
 	if (!scsi_bufflen(cmd) || cmd->sc_data_direction == DMA_NONE) {
 		/* No data being transferred */
 		cmd_entry->ttlByteCnt = __constant_cpu_to_le32(0);
 		return;
 	}
+
+	avail_dsds = COMMAND_SEG;
+	cur_dsd = (struct data_seg_a64 *) & (cmd_entry->dataseg[0]);
 
 	scsi_for_each_sg(cmd, sg, tot_dsds, i) {
 		dma_addr_t sle_dma;
@@ -190,8 +183,8 @@
 		}
 
 		sle_dma = sg_dma_address(sg);
-		cur_dsd->base.addr_lo = cpu_to_le32(LSDW(sle_dma));
-		cur_dsd->base.addr_hi = cpu_to_le32(MSDW(sle_dma));
+		cur_dsd->base.addrLow = cpu_to_le32(LSDW(sle_dma));
+		cur_dsd->base.addrHigh = cpu_to_le32(MSDW(sle_dma));
 		cur_dsd->count = cpu_to_le32(sg_dma_len(sg));
 		avail_dsds--;
 
@@ -273,7 +266,6 @@
 	int nseg;
 	uint16_t tot_dsds;
 	uint16_t req_cnt;
-	uint16_t i;
 	unsigned long flags;
 	uint32_t index;
 	char tag[2];
@@ -286,23 +278,7 @@
 	/* Acquire hardware specific lock */
 	spin_lock_irqsave(&ha->hardware_lock, flags);
 
-	/* Check for room in active srb array */
-	index = ha->current_active_index;
-	for (i = 0; i < MAX_SRBS; i++) {
-		index++;
-		if (index == MAX_SRBS)
-			index = 1;
-		if (ha->active_srb_array[index] == NULL) {
-			ha->current_active_index = index;
-			break;
-		}
-	}
-	if (i >= MAX_SRBS) {
-		ql4_info(ha, "%s: NO more SRB entries used "
-			"iocbs=%d, \n reqs remaining=%d\n",
-			__func__, ha->iocb_cnt, ha->req_q_count);
-		goto queuing_error;
-	}
+	index = (uint32_t)cmd->request->tag;
 
 	/*
 	 * Check to see if adapter is online before placing request on
@@ -311,20 +287,17 @@
 	 * garbage for pointers.
 	 */
 	if (!test_bit(AF_ONLINE, &ha->flags)) {
-		DEBUG2(ql4_info(ha, "%s: Adapter OFFLINE! "
-			      "Do not issue command.\n", __func__));
+		DEBUG2(printk("scsi%ld: %s: Adapter OFFLINE! "
+			      "Do not issue command.\n",
+			      ha->host_no, __func__));
 		goto queuing_error;
 	}
 
 	/* Calculate the number of request entries needed. */
-	if (srb->flags & SRB_SCSI_PASSTHRU)
-		tot_dsds = 1;
-	else {
-		nseg = scsi_dma_map(cmd);
-		if (nseg < 0)
-			goto queuing_error;
-		tot_dsds = nseg;
-	}
+	nseg = scsi_dma_map(cmd);
+	if (nseg < 0)
+		goto queuing_error;
+	tot_dsds = nseg;
 
 	req_cnt = qla4xxx_calc_request_entries(tot_dsds);
 	if (!qla4xxx_space_in_req_ring(ha, req_cnt))
@@ -337,7 +310,7 @@
 	/* Build command packet */
 	cmd_entry = (struct command_t3_entry *) ha->request_ptr;
 	memset(cmd_entry, 0, sizeof(struct command_t3_entry));
-	cmd_entry->hdr.entry_type = ET_COMMAND;
+	cmd_entry->hdr.entryType = ET_COMMAND;
 	cmd_entry->handle = cpu_to_le32(index);
 	cmd_entry->target = cpu_to_le16(ddb_entry->fw_ddb_index);
 	cmd_entry->connection_id = cpu_to_le16(ddb_entry->connection_id);
@@ -347,7 +320,7 @@
 	cmd_entry->ttlByteCnt = cpu_to_le32(scsi_bufflen(cmd));
 	memcpy(cmd_entry->cdb, cmd->cmnd, cmd->cmd_len);
 	cmd_entry->dataSegCnt = cpu_to_le16(tot_dsds);
-	cmd_entry->hdr.entry_count = req_cnt;
+	cmd_entry->hdr.entryCount = req_cnt;
 
 	/* Set data transfer direction control flags
 	 * NOTE: Look at data_direction bits iff there is data to be
@@ -383,13 +356,7 @@
 	qla4xxx_build_scsi_iocbs(srb, cmd_entry, tot_dsds);
 	wmb();
 
-<<<<<<< HEAD
-	/* put command in active array */
-	ha->active_srb_array[index] = srb;
-	srb->cmd->host_scribble = (unsigned char *) (unsigned long)index;
-=======
 	srb->cmd->host_scribble = (unsigned char *)(unsigned long)index;
->>>>>>> 02f8c6ae
 
 	/* update counters */
 	srb->state = SRB_ACTIVE_STATE;
@@ -406,9 +373,8 @@
 	return QLA_SUCCESS;
 
 queuing_error:
-	if (!(srb->flags & SRB_SCSI_PASSTHRU))
-		if (tot_dsds)
-			scsi_dma_unmap(cmd);
+	if (tot_dsds)
+		scsi_dma_unmap(cmd);
 
 	spin_unlock_irqrestore(&ha->hardware_lock, flags);
 
