--- conflicted
+++ resolved
@@ -18,38 +18,6 @@
  * Returns:
  *	Pointer to the corresponding internal device database structure
  */
-
-/**
- * qla4xxx_queue_aen_log - queue AENs to be reported to application layer
- * @ha: Pointer to host adapter structure.
- * @mbox_sts: Pointer to mailbox status structure.
- *
- * Store AENs to be reported to the application layer when requested
- **/
-static inline void
-qla4xxx_queue_aen_log(struct scsi_qla_host *ha, uint32_t *mbox_sts)
-{
-	int i;
-	if (ha->aen_log.count < MAX_AEN_ENTRIES) {
-		for (i = 0; i < MBOX_AEN_REG_COUNT; i++)
-			ha->aen_log.entry[ha->aen_log.count].mbox_sts[i] =
-			    mbox_sts[i];
-		ha->aen_log.count++;
-	}
-}
-
-static inline void qla4xxx_queue_lun_change_aen(struct scsi_qla_host *ha,
-                                                     uint32_t index)
-{
-        uint32_t mbox_sts[MBOX_REG_COUNT];
-        memset(mbox_sts, 0, sizeof(mbox_sts));
-        mbox_sts[0] = MBOX_DRVR_ASTS_LUN_STATUS_CHANGE;
-        mbox_sts[1] = index;
-        qla4xxx_queue_aen_log(ha, &mbox_sts[0]);
-
-        DEBUG4(ql4_info(ha, "%s: AEN 0x7003 index[%d]\n", __func__, index));
-}
-
 static inline struct ddb_entry *
 qla4xxx_lookup_ddb_by_fw_index(struct scsi_qla_host *ha, uint32_t fw_ddb_index)
 {
@@ -61,64 +29,10 @@
 		ddb_entry = ha->fw_ddb_index_map[fw_ddb_index];
 	}
 
-<<<<<<< HEAD
-	DEBUG3(ql4_info(ha, "s: ddb [%d], ddb_entry = %p\n",
-	    __func__, fw_ddb_index, ddb_entry));
+	DEBUG3(printk("scsi%d: %s: ddb [%d], ddb_entry = %p\n",
+	    ha->host_no, __func__, fw_ddb_index, ddb_entry));
 
 	return ddb_entry;
-}
-
-static inline struct ddb_entry *
-qla4xxx_lookup_ddb_by_os_index(struct scsi_qla_host *ha, int os_idx)
-{
-	struct ddb_entry *ddb_entry = NULL;
-	struct ddb_entry *detemp;
-
-	list_for_each_entry_safe(ddb_entry, detemp, &ha->ddb_list, list) {
-		if (ddb_entry->os_target_id == os_idx)
-			break;
-	}
-
-	DEBUG3(ql4_info(ha, "%s: ddb[%d] os[%d], ddb_entry = %p\n",
-		__func__, fw_ddb_index, os_idx, ddb_entry));
-=======
-	DEBUG3(printk("scsi%d: %s: ddb [%d], ddb_entry = %p\n",
-	    ha->host_no, __func__, fw_ddb_index, ddb_entry));
->>>>>>> 02f8c6ae
-
-	return ddb_entry;
-}
-
-/**
- * The mailbox commands used to free DDBs (MBOX_CMD_FREE_DATABASE_ENTRY (0x31)
- * MBOX_CMD_CONN_CLOSE (0x56)) do not result in an AEN, so we need to explicitly
- * check for successful completion of those mailbox commands and remove the
- * corresponding internal ddb structure accordingly.
- **/
-static inline void qla4xxx_check_for_free_ddb(struct scsi_qla_host *ha,
-		uint32_t *mbox_cmd)
-{
-	uint32_t fw_ddb_index;
-	struct ddb_entry *ddb_entry = NULL;
-
-	if (mbox_cmd[0] == MBOX_CMD_FREE_DATABASE_ENTRY ||
-	    (mbox_cmd[0] == MBOX_CMD_CONN_CLOSE &&
-	    mbox_cmd[3] & LOGOUT_OPTION_FREE_DDB)) {
-
-		fw_ddb_index = mbox_cmd[1];
-
-		if (fw_ddb_index < MAX_DDB_ENTRIES)
-			ddb_entry = ha->fw_ddb_index_map[fw_ddb_index];
-
-		if (ddb_entry != ((struct ddb_entry *)INVALID_ENTRY)) {
-			dev_info(&ha->pdev->dev, "%s: ddb[%d] os[%d] freed\n",
-				__func__, ddb_entry->fw_ddb_index,
-				ddb_entry->os_target_id);
-			set_bit(DF_REMOVE, &ddb_entry->flags);
-			set_bit(DPC_REMOVE_DEVICE, &ha->dpc_flags);
-			qla4xxx_wake_dpc(ha);
-		}
-	}
 }
 
 static inline void
