--- conflicted
+++ resolved
@@ -1,8 +1,4 @@
 qla4xxx-y := ql4_os.o ql4_init.o ql4_mbx.o ql4_iocb.o ql4_isr.o \
-<<<<<<< HEAD
-		ql4_nx.o ql4_nvram.o ql4_dbg.o ql4_isns.o
-=======
 		ql4_nx.o ql4_nvram.o ql4_dbg.o ql4_attr.o
->>>>>>> 02f8c6ae
 
-obj-$(CONFIG_SCSI_QLA_ISCSI) += qla4xxx.o+obj-$(CONFIG_SCSI_QLA_ISCSI) += qla4xxx.o
