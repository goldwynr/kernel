--- conflicted
+++ resolved
@@ -93,26 +93,18 @@
 static int max_events = IBMVSCSI_MAX_REQUESTS_DEFAULT + 2;
 static int fast_fail = 1;
 static int client_reserve = 1;
-<<<<<<< HEAD
+static char partition_name[97] = "UNKNOWN";
+static unsigned int partition_number = -1;
 /*host data buffer size*/
 #define buff_size 4096
-=======
-static char partition_name[97] = "UNKNOWN";
-static unsigned int partition_number = -1;
->>>>>>> ddffeb8c
 
 static struct scsi_transport_template *ibmvscsi_transport_template;
 
 #define IBMVSCSI_VERSION "1.5.9"
-
-<<<<<<< HEAD
-static struct ibmvscsi_ops *ibmvscsi_ops;
 
 #define IBMVSCSI_PROC_NAME "ibmvscsi"
 /* The driver is named ibmvscsic, map ibmvscsi to module name */
 MODULE_ALIAS(IBMVSCSI_PROC_NAME);
-=======
->>>>>>> ddffeb8c
 MODULE_DESCRIPTION("IBM Virtual SCSI");
 MODULE_AUTHOR("Dave Boutcher");
 MODULE_LICENSE("GPL");
