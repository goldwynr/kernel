--- conflicted
+++ resolved
@@ -485,16 +485,6 @@
 
 	BUG_ON(!shost_tp->detect);
 
-<<<<<<< HEAD
-	if (!shost_tp->max_sectors) {
-		printk(KERN_WARNING
-		    "scsi HBA driver %s didn't set max_sectors, "
-		    "please fix the template\n", shost_tp->name);
-		shost_tp->max_sectors = 1024;
-	}
-
-=======
->>>>>>> 79ab478b
 	if (!shost_tp->release) {
 		printk(KERN_WARNING
 		    "scsi HBA driver %s didn't set a release method, "
