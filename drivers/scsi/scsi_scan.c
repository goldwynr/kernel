/*
 * scsi_scan.c
 *
 * Copyright (C) 2000 Eric Youngdale,
 * Copyright (C) 2002 Patrick Mansfield
 *
 * The general scanning/probing algorithm is as follows, exceptions are
 * made to it depending on device specific flags, compilation options, and
 * global variable (boot or module load time) settings.
 *
 * A specific LUN is scanned via an INQUIRY command; if the LUN has a
 * device attached, a scsi_device is allocated and setup for it.
 *
 * For every id of every channel on the given host:
 *
 * 	Scan LUN 0; if the target responds to LUN 0 (even if there is no
 * 	device or storage attached to LUN 0):
 *
 * 		If LUN 0 has a device attached, allocate and setup a
 * 		scsi_device for it.
 *
 * 		If target is SCSI-3 or up, issue a REPORT LUN, and scan
 * 		all of the LUNs returned by the REPORT LUN; else,
 * 		sequentially scan LUNs up until some maximum is reached,
 * 		or a LUN is seen that cannot have a device attached to it.
 */

#include <linux/module.h>
#include <linux/moduleparam.h>
#include <linux/init.h>
#include <linux/blkdev.h>
#include <linux/delay.h>
#include <linux/kthread.h>
#include <linux/spinlock.h>
#include <linux/async.h>
#include <linux/slab.h>

#include <scsi/scsi.h>
#include <scsi/scsi_cmnd.h>
#include <scsi/scsi_device.h>
#include <scsi/scsi_driver.h>
#include <scsi/scsi_devinfo.h>
#include <scsi/scsi_host.h>
#include <scsi/scsi_transport.h>
#include <scsi/scsi_eh.h>

#include "scsi_priv.h"
#include "scsi_logging.h"

#define ALLOC_FAILURE_MSG	KERN_ERR "%s: Allocation failure during" \
	" SCSI scanning, some SCSI devices might not be configured\n"

/*
 * Default timeout
 */
#define SCSI_TIMEOUT (2*HZ)

/*
 * Prefix values for the SCSI id's (stored in sysfs name field)
 */
#define SCSI_UID_SER_NUM 'S'
#define SCSI_UID_UNKNOWN 'Z'

/*
 * Return values of some of the scanning functions.
 *
 * SCSI_SCAN_NO_RESPONSE: no valid response received from the target, this
 * includes allocation or general failures preventing IO from being sent.
 *
 * SCSI_SCAN_TARGET_PRESENT: target responded, but no device is available
 * on the given LUN.
 *
 * SCSI_SCAN_LUN_PRESENT: target responded, and a device is available on a
 * given LUN.
 */
#define SCSI_SCAN_NO_RESPONSE		0
#define SCSI_SCAN_TARGET_PRESENT	1
#define SCSI_SCAN_LUN_PRESENT		2

static const char *scsi_null_device_strs = "nullnullnullnull";

#define MAX_SCSI_LUNS	512

static u64 max_scsi_luns = MAX_SCSI_LUNS;

module_param_named(max_luns, max_scsi_luns, ullong, S_IRUGO|S_IWUSR);
MODULE_PARM_DESC(max_luns,
		 "last scsi LUN (should be between 1 and 2^64-1)");

#ifdef CONFIG_SCSI_SCAN_ASYNC
#define SCSI_SCAN_TYPE_DEFAULT "async"
#else
#define SCSI_SCAN_TYPE_DEFAULT "sync"
#endif

char scsi_scan_type[6] = SCSI_SCAN_TYPE_DEFAULT;

module_param_string(scan, scsi_scan_type, sizeof(scsi_scan_type), S_IRUGO);
MODULE_PARM_DESC(scan, "sync, async or none");

/*
 * max_scsi_report_luns: the maximum number of LUNS that will be
 * returned from the REPORT LUNS command. 8 times this value must
 * be allocated. In theory this could be up to an 8 byte value, but
 * in practice, the maximum number of LUNs suppored by any device
 * is about 16k.
 */
static unsigned int max_scsi_report_luns = 511;

module_param_named(max_report_luns, max_scsi_report_luns, uint, S_IRUGO|S_IWUSR);
MODULE_PARM_DESC(max_report_luns,
		 "REPORT LUNS maximum number of LUNS received (should be"
		 " between 1 and 16384)");

static unsigned int scsi_inq_timeout = SCSI_TIMEOUT/HZ + 18;

module_param_named(inq_timeout, scsi_inq_timeout, uint, S_IRUGO|S_IWUSR);
MODULE_PARM_DESC(inq_timeout, 
		 "Timeout (in seconds) waiting for devices to answer INQUIRY."
		 " Default is 20. Some devices may need more; most need less.");

/* This lock protects only this list */
static DEFINE_SPINLOCK(async_scan_lock);
static LIST_HEAD(scanning_hosts);

struct async_scan_data {
	struct list_head list;
	struct Scsi_Host *shost;
	struct completion prev_finished;
};

/**
 * scsi_complete_async_scans - Wait for asynchronous scans to complete
 *
 * When this function returns, any host which started scanning before
 * this function was called will have finished its scan.  Hosts which
 * started scanning after this function was called may or may not have
 * finished.
 */
int scsi_complete_async_scans(void)
{
	struct async_scan_data *data;

	do {
		if (list_empty(&scanning_hosts))
			return 0;
		/* If we can't get memory immediately, that's OK.  Just
		 * sleep a little.  Even if we never get memory, the async
		 * scans will finish eventually.
		 */
		data = kmalloc(sizeof(*data), GFP_KERNEL);
		if (!data)
			msleep(1);
	} while (!data);

	data->shost = NULL;
	init_completion(&data->prev_finished);

	spin_lock(&async_scan_lock);
	/* Check that there's still somebody else on the list */
	if (list_empty(&scanning_hosts))
		goto done;
	list_add_tail(&data->list, &scanning_hosts);
	spin_unlock(&async_scan_lock);

	printk(KERN_INFO "scsi: waiting for bus probes to complete ...\n");
	wait_for_completion(&data->prev_finished);

	spin_lock(&async_scan_lock);
	list_del(&data->list);
	if (!list_empty(&scanning_hosts)) {
		struct async_scan_data *next = list_entry(scanning_hosts.next,
				struct async_scan_data, list);
		complete(&next->prev_finished);
	}
 done:
	spin_unlock(&async_scan_lock);

	kfree(data);
	return 0;
}

/**
 * scsi_unlock_floptical - unlock device via a special MODE SENSE command
 * @sdev:	scsi device to send command to
 * @result:	area to store the result of the MODE SENSE
 *
 * Description:
 *     Send a vendor specific MODE SENSE (not a MODE SELECT) command.
 *     Called for BLIST_KEY devices.
 **/
static void scsi_unlock_floptical(struct scsi_device *sdev,
				  unsigned char *result)
{
	unsigned char scsi_cmd[MAX_COMMAND_SIZE];

	sdev_printk(KERN_NOTICE, sdev, "unlocking floptical drive\n");
	scsi_cmd[0] = MODE_SENSE;
	scsi_cmd[1] = 0;
	scsi_cmd[2] = 0x2e;
	scsi_cmd[3] = 0;
	scsi_cmd[4] = 0x2a;     /* size */
	scsi_cmd[5] = 0;
	scsi_execute_req(sdev, scsi_cmd, DMA_FROM_DEVICE, result, 0x2a, NULL,
			 SCSI_TIMEOUT, 3, NULL);
}

/**
 * scsi_alloc_sdev - allocate and setup a scsi_Device
 * @starget: which target to allocate a &scsi_device for
 * @lun: which lun
 * @hostdata: usually NULL and set by ->slave_alloc instead
 *
 * Description:
 *     Allocate, initialize for io, and return a pointer to a scsi_Device.
 *     Stores the @shost, @channel, @id, and @lun in the scsi_Device, and
 *     adds scsi_Device to the appropriate list.
 *
 * Return value:
 *     scsi_Device pointer, or NULL on failure.
 **/
static struct scsi_device *scsi_alloc_sdev(struct scsi_target *starget,
					   u64 lun, void *hostdata)
{
	struct scsi_device *sdev;
	int display_failure_msg = 1, ret;
	struct Scsi_Host *shost = dev_to_shost(starget->dev.parent);
	extern void scsi_evt_thread(struct work_struct *work);
	extern void scsi_requeue_run_queue(struct work_struct *work);

	sdev = kzalloc(sizeof(*sdev) + shost->transportt->device_size,
		       GFP_ATOMIC);
	if (!sdev)
		goto out;

	sdev->vendor = scsi_null_device_strs;
	sdev->model = scsi_null_device_strs;
	sdev->rev = scsi_null_device_strs;
	sdev->host = shost;
	sdev->queue_ramp_up_period = SCSI_DEFAULT_RAMP_UP_PERIOD;
	sdev->id = starget->id;
	sdev->lun = lun;
	sdev->channel = starget->channel;
	sdev->sdev_state = SDEV_CREATED;
	INIT_LIST_HEAD(&sdev->siblings);
	INIT_LIST_HEAD(&sdev->same_target_siblings);
	INIT_LIST_HEAD(&sdev->cmd_list);
	INIT_LIST_HEAD(&sdev->starved_entry);
	INIT_LIST_HEAD(&sdev->event_list);
	spin_lock_init(&sdev->list_lock);
	INIT_WORK(&sdev->event_work, scsi_evt_thread);
	INIT_WORK(&sdev->requeue_work, scsi_requeue_run_queue);

	sdev->sdev_gendev.parent = get_device(&starget->dev);
	sdev->sdev_target = starget;

	/* usually NULL and set by ->slave_alloc instead */
	sdev->hostdata = hostdata;

	/* if the device needs this changing, it may do so in the
	 * slave_configure function */
	sdev->max_device_blocked = SCSI_DEFAULT_DEVICE_BLOCKED;

	/*
	 * Some low level driver could use device->type
	 */
	sdev->type = -1;

	/*
	 * Assume that the device will have handshaking problems,
	 * and then fix this field later if it turns out it
	 * doesn't
	 */
	sdev->borken = 1;

	if (shost_use_blk_mq(shost))
		sdev->request_queue = scsi_mq_alloc_queue(sdev);
	else
		sdev->request_queue = scsi_alloc_queue(sdev);
	if (!sdev->request_queue) {
		/* release fn is set up in scsi_sysfs_device_initialise, so
		 * have to free and put manually here */
		put_device(&starget->dev);
		kfree(sdev);
		goto out;
	}
	WARN_ON_ONCE(!blk_get_queue(sdev->request_queue));
	sdev->request_queue->queuedata = sdev;
	scsi_adjust_queue_depth(sdev, 0, sdev->host->cmd_per_lun);

	scsi_sysfs_device_initialize(sdev);

	if (shost->hostt->slave_alloc) {
		ret = shost->hostt->slave_alloc(sdev);
		if (ret) {
			/*
			 * if LLDD reports slave not present, don't clutter
			 * console with alloc failure messages
			 */
			if (ret == -ENXIO)
				display_failure_msg = 0;
			goto out_device_destroy;
		}
	}

	return sdev;

out_device_destroy:
	__scsi_remove_device(sdev);
out:
	if (display_failure_msg)
		printk(ALLOC_FAILURE_MSG, __func__);
	return NULL;
}

static void scsi_target_destroy(struct scsi_target *starget)
{
	struct device *dev = &starget->dev;
	struct Scsi_Host *shost = dev_to_shost(dev->parent);
	unsigned long flags;

	starget->state = STARGET_DEL;
	transport_destroy_device(dev);
	spin_lock_irqsave(shost->host_lock, flags);
	if (shost->hostt->target_destroy)
		shost->hostt->target_destroy(starget);
	list_del_init(&starget->siblings);
	spin_unlock_irqrestore(shost->host_lock, flags);
	put_device(dev);
}

static void scsi_target_dev_release(struct device *dev)
{
	struct device *parent = dev->parent;
	struct scsi_target *starget = to_scsi_target(dev);

	kfree(starget);
	put_device(parent);
}

static struct device_type scsi_target_type = {
	.name =		"scsi_target",
	.release =	scsi_target_dev_release,
};

int scsi_is_target_device(const struct device *dev)
{
	return dev->type == &scsi_target_type;
}
EXPORT_SYMBOL(scsi_is_target_device);

static struct scsi_target *__scsi_find_target(struct device *parent,
					      int channel, uint id)
{
	struct scsi_target *starget, *found_starget = NULL;
	struct Scsi_Host *shost = dev_to_shost(parent);
	/*
	 * Search for an existing target for this sdev.
	 */
	list_for_each_entry(starget, &shost->__targets, siblings) {
		if (starget->id == id &&
		    starget->channel == channel) {
			found_starget = starget;
			break;
		}
	}
	if (found_starget)
		get_device(&found_starget->dev);

	return found_starget;
}

/**
 * scsi_target_reap_ref_release - remove target from visibility
 * @kref: the reap_ref in the target being released
 *
 * Called on last put of reap_ref, which is the indication that no device
 * under this target is visible anymore, so render the target invisible in
 * sysfs.  Note: we have to be in user context here because the target reaps
 * should be done in places where the scsi device visibility is being removed.
 */
static void scsi_target_reap_ref_release(struct kref *kref)
{
	struct scsi_target *starget
		= container_of(kref, struct scsi_target, reap_ref);

	/*
	 * if we get here and the target is still in the CREATED state that
	 * means it was allocated but never made visible (because a scan
	 * turned up no LUNs), so don't call device_del() on it.
	 */
	if (starget->state != STARGET_CREATED) {
		transport_remove_device(&starget->dev);
		device_del(&starget->dev);
	}
	scsi_target_destroy(starget);
}

static void scsi_target_reap_ref_put(struct scsi_target *starget)
{
	kref_put(&starget->reap_ref, scsi_target_reap_ref_release);
}

/**
 * scsi_alloc_target - allocate a new or find an existing target
 * @parent:	parent of the target (need not be a scsi host)
 * @channel:	target channel number (zero if no channels)
 * @id:		target id number
 *
 * Return an existing target if one exists, provided it hasn't already
 * gone into STARGET_DEL state, otherwise allocate a new target.
 *
 * The target is returned with an incremented reference, so the caller
 * is responsible for both reaping and doing a last put
 */
static struct scsi_target *scsi_alloc_target(struct device *parent,
					     int channel, uint id)
{
	struct Scsi_Host *shost = dev_to_shost(parent);
	struct device *dev = NULL;
	unsigned long flags;
	const int size = sizeof(struct scsi_target)
		+ shost->transportt->target_size;
	struct scsi_target *starget;
	struct scsi_target *found_target;
	int error, ref_got;

	starget = kzalloc(size, GFP_KERNEL);
	if (!starget) {
		printk(KERN_ERR "%s: allocation failure\n", __func__);
		return NULL;
	}
	dev = &starget->dev;
	device_initialize(dev);
	kref_init(&starget->reap_ref);
	dev->parent = get_device(parent);
	dev_set_name(dev, "target%d:%d:%d", shost->host_no, channel, id);
	dev->bus = &scsi_bus_type;
	dev->type = &scsi_target_type;
	starget->id = id;
	starget->channel = channel;
	starget->can_queue = 0;
	INIT_LIST_HEAD(&starget->siblings);
	INIT_LIST_HEAD(&starget->devices);
	starget->state = STARGET_CREATED;
	starget->scsi_level = SCSI_2;
	starget->max_target_blocked = SCSI_DEFAULT_TARGET_BLOCKED;
 retry:
	spin_lock_irqsave(shost->host_lock, flags);

	found_target = __scsi_find_target(parent, channel, id);
	if (found_target)
		goto found;

	list_add_tail(&starget->siblings, &shost->__targets);
	spin_unlock_irqrestore(shost->host_lock, flags);
	/* allocate and add */
	transport_setup_device(dev);
	if (shost->hostt->target_alloc) {
		error = shost->hostt->target_alloc(starget);

		if(error) {
			dev_printk(KERN_ERR, dev, "target allocation failed, error %d\n", error);
			/* don't want scsi_target_reap to do the final
			 * put because it will be under the host lock */
			scsi_target_destroy(starget);
			return NULL;
		}
	}
	get_device(dev);

	return starget;

 found:
	/*
	 * release routine already fired if kref is zero, so if we can still
	 * take the reference, the target must be alive.  If we can't, it must
	 * be dying and we need to wait for a new target
	 */
	ref_got = kref_get_unless_zero(&found_target->reap_ref);

	spin_unlock_irqrestore(shost->host_lock, flags);
	if (ref_got) {
		put_device(dev);
		return found_target;
	}
	/*
	 * Unfortunately, we found a dying target; need to wait until it's
	 * dead before we can get a new one.  There is an anomaly here.  We
	 * *should* call scsi_target_reap() to balance the kref_get() of the
	 * reap_ref above.  However, since the target being released, it's
	 * already invisible and the reap_ref is irrelevant.  If we call
	 * scsi_target_reap() we might spuriously do another device_del() on
	 * an already invisible target.
	 */
	put_device(&found_target->dev);
	/*
	 * length of time is irrelevant here, we just want to yield the CPU
	 * for a tick to avoid busy waiting for the target to die.
	 */
	msleep(1);
	goto retry;
}

/**
 * scsi_target_reap - check to see if target is in use and destroy if not
 * @starget: target to be checked
 *
 * This is used after removing a LUN or doing a last put of the target
 * it checks atomically that nothing is using the target and removes
 * it if so.
 */
void scsi_target_reap(struct scsi_target *starget)
{
	/*
	 * serious problem if this triggers: STARGET_DEL is only set in the if
	 * the reap_ref drops to zero, so we're trying to do another final put
	 * on an already released kref
	 */
	BUG_ON(starget->state == STARGET_DEL);
	scsi_target_reap_ref_put(starget);
}

/**
 * sanitize_inquiry_string - remove non-graphical chars from an INQUIRY result string
 * @s: INQUIRY result string to sanitize
 * @len: length of the string
 *
 * Description:
 *	The SCSI spec says that INQUIRY vendor, product, and revision
 *	strings must consist entirely of graphic ASCII characters,
 *	padded on the right with spaces.  Since not all devices obey
 *	this rule, we will replace non-graphic or non-ASCII characters
 *	with spaces.  Exception: a NUL character is interpreted as a
 *	string terminator, so all the following characters are set to
 *	spaces.
 **/
static void sanitize_inquiry_string(unsigned char *s, int len)
{
	int terminated = 0;

	for (; len > 0; (--len, ++s)) {
		if (*s == 0)
			terminated = 1;
		if (terminated || *s < 0x20 || *s > 0x7e)
			*s = ' ';
	}
}

/**
 * scsi_probe_lun - probe a single LUN using a SCSI INQUIRY
 * @sdev:	scsi_device to probe
 * @inq_result:	area to store the INQUIRY result
 * @result_len: len of inq_result
 * @bflags:	store any bflags found here
 *
 * Description:
 *     Probe the lun associated with @req using a standard SCSI INQUIRY;
 *
 *     If the INQUIRY is successful, zero is returned and the
 *     INQUIRY data is in @inq_result; the scsi_level and INQUIRY length
 *     are copied to the scsi_device any flags value is stored in *@bflags.
 **/
static int scsi_probe_lun(struct scsi_device *sdev, unsigned char *inq_result,
			  int result_len, int *bflags)
{
	unsigned char scsi_cmd[MAX_COMMAND_SIZE];
	int first_inquiry_len, try_inquiry_len, next_inquiry_len;
	int response_len = 0;
	int pass, count, result;
	struct scsi_sense_hdr sshdr;

	*bflags = 0;

	/* Perform up to 3 passes.  The first pass uses a conservative
	 * transfer length of 36 unless sdev->inquiry_len specifies a
	 * different value. */
	first_inquiry_len = sdev->inquiry_len ? sdev->inquiry_len : 36;
	try_inquiry_len = first_inquiry_len;
	pass = 1;

 next_pass:
	SCSI_LOG_SCAN_BUS(3, sdev_printk(KERN_INFO, sdev,
				"scsi scan: INQUIRY pass %d length %d\n",
				pass, try_inquiry_len));

	/* Each pass gets up to three chances to ignore Unit Attention */
	for (count = 0; count < 3; ++count) {
		int resid;

		memset(scsi_cmd, 0, 6);
		scsi_cmd[0] = INQUIRY;
		scsi_cmd[4] = (unsigned char) try_inquiry_len;

		memset(inq_result, 0, try_inquiry_len);

		result = scsi_execute_req(sdev,  scsi_cmd, DMA_FROM_DEVICE,
					  inq_result, try_inquiry_len, &sshdr,
					  HZ / 2 + HZ * scsi_inq_timeout, 3,
					  &resid);

		SCSI_LOG_SCAN_BUS(3, sdev_printk(KERN_INFO, sdev,
				"scsi scan: INQUIRY %s with code 0x%x\n",
				result ? "failed" : "successful", result));

		if (result) {
			/*
			 * not-ready to ready transition [asc/ascq=0x28/0x0]
			 * or power-on, reset [asc/ascq=0x29/0x0], continue.
			 * INQUIRY should not yield UNIT_ATTENTION
			 * but many buggy devices do so anyway. 
			 */
			if ((driver_byte(result) & DRIVER_SENSE) &&
			    scsi_sense_valid(&sshdr)) {
				if ((sshdr.sense_key == UNIT_ATTENTION) &&
				    ((sshdr.asc == 0x28) ||
				     (sshdr.asc == 0x29)) &&
				    (sshdr.ascq == 0))
					continue;
			}
		} else {
			/*
			 * if nothing was transferred, we try
			 * again. It's a workaround for some USB
			 * devices.
			 */
			if (resid == try_inquiry_len)
				continue;
		}
		break;
	}

	if (result == 0) {
		sanitize_inquiry_string(&inq_result[8], 8);
		sanitize_inquiry_string(&inq_result[16], 16);
		sanitize_inquiry_string(&inq_result[32], 4);

		response_len = inq_result[4] + 5;
		if (response_len > 255)
			response_len = first_inquiry_len;	/* sanity */

		/*
		 * Get any flags for this device.
		 *
		 * XXX add a bflags to scsi_device, and replace the
		 * corresponding bit fields in scsi_device, so bflags
		 * need not be passed as an argument.
		 */
		*bflags = scsi_get_device_flags(sdev, &inq_result[8],
				&inq_result[16]);

		/* When the first pass succeeds we gain information about
		 * what larger transfer lengths might work. */
		if (pass == 1) {
			if (BLIST_INQUIRY_36 & *bflags)
				next_inquiry_len = 36;
			else if (BLIST_INQUIRY_58 & *bflags)
				next_inquiry_len = 58;
			else if (sdev->inquiry_len)
				next_inquiry_len = sdev->inquiry_len;
			else
				next_inquiry_len = response_len;

			/* If more data is available perform the second pass */
			if (next_inquiry_len > try_inquiry_len) {
				try_inquiry_len = next_inquiry_len;
				pass = 2;
				goto next_pass;
			}
		}

	} else if (pass == 2) {
		sdev_printk(KERN_INFO, sdev,
			    "scsi scan: %d byte inquiry failed.  "
			    "Consider BLIST_INQUIRY_36 for this device\n",
			    try_inquiry_len);

		/* If this pass failed, the third pass goes back and transfers
		 * the same amount as we successfully got in the first pass. */
		try_inquiry_len = first_inquiry_len;
		pass = 3;
		goto next_pass;
	}

	/* If the last transfer attempt got an error, assume the
	 * peripheral doesn't exist or is dead. */
	if (result)
		return -EIO;

	/* Don't report any more data than the device says is valid */
	sdev->inquiry_len = min(try_inquiry_len, response_len);

	/*
	 * XXX Abort if the response length is less than 36? If less than
	 * 32, the lookup of the device flags (above) could be invalid,
	 * and it would be possible to take an incorrect action - we do
	 * not want to hang because of a short INQUIRY. On the flip side,
	 * if the device is spun down or becoming ready (and so it gives a
	 * short INQUIRY), an abort here prevents any further use of the
	 * device, including spin up.
	 *
	 * On the whole, the best approach seems to be to assume the first
	 * 36 bytes are valid no matter what the device says.  That's
	 * better than copying < 36 bytes to the inquiry-result buffer
	 * and displaying garbage for the Vendor, Product, or Revision
	 * strings.
	 */
<<<<<<< HEAD
	if (sdev->inquiry_len < 36 && printk_ratelimit()) {
		printk(KERN_INFO "scsi scan: INQUIRY result too short (%d),"
				" using 36\n", sdev->inquiry_len);
=======
	if (sdev->inquiry_len < 36) {
		sdev_printk(KERN_INFO, sdev,
			    "scsi scan: INQUIRY result too short (%d),"
			    " using 36\n", sdev->inquiry_len);
>>>>>>> 9e82bf01
		sdev->inquiry_len = 36;
	}

	/*
	 * Related to the above issue:
	 *
	 * XXX Devices (disk or all?) should be sent a TEST UNIT READY,
	 * and if not ready, sent a START_STOP to start (maybe spin up) and
	 * then send the INQUIRY again, since the INQUIRY can change after
	 * a device is initialized.
	 *
	 * Ideally, start a device if explicitly asked to do so.  This
	 * assumes that a device is spun up on power on, spun down on
	 * request, and then spun up on request.
	 */

	/*
	 * The scanning code needs to know the scsi_level, even if no
	 * device is attached at LUN 0 (SCSI_SCAN_TARGET_PRESENT) so
	 * non-zero LUNs can be scanned.
	 */
	sdev->scsi_level = inq_result[2] & 0x07;
	if (sdev->scsi_level >= 2 ||
	    (sdev->scsi_level == 1 && (inq_result[3] & 0x0f) == 1))
		sdev->scsi_level++;
	sdev->sdev_target->scsi_level = sdev->scsi_level;

	return 0;
}

/**
 * scsi_add_lun - allocate and fully initialze a scsi_device
 * @sdev:	holds information to be stored in the new scsi_device
 * @inq_result:	holds the result of a previous INQUIRY to the LUN
 * @bflags:	black/white list flag
 * @async:	1 if this device is being scanned asynchronously
 *
 * Description:
 *     Initialize the scsi_device @sdev.  Optionally set fields based
 *     on values in *@bflags.
 *
 * Return:
 *     SCSI_SCAN_NO_RESPONSE: could not allocate or setup a scsi_device
 *     SCSI_SCAN_LUN_PRESENT: a new scsi_device was allocated and initialized
 **/
static int scsi_add_lun(struct scsi_device *sdev, unsigned char *inq_result,
		int *bflags, int async)
{
	int ret;

	/*
	 * XXX do not save the inquiry, since it can change underneath us,
	 * save just vendor/model/rev.
	 *
	 * Rather than save it and have an ioctl that retrieves the saved
	 * value, have an ioctl that executes the same INQUIRY code used
	 * in scsi_probe_lun, let user level programs doing INQUIRY
	 * scanning run at their own risk, or supply a user level program
	 * that can correctly scan.
	 */

	/*
	 * Copy at least 36 bytes of INQUIRY data, so that we don't
	 * dereference unallocated memory when accessing the Vendor,
	 * Product, and Revision strings.  Badly behaved devices may set
	 * the INQUIRY Additional Length byte to a small value, indicating
	 * these strings are invalid, but often they contain plausible data
	 * nonetheless.  It doesn't matter if the device sent < 36 bytes
	 * total, since scsi_probe_lun() initializes inq_result with 0s.
	 */
	sdev->inquiry = kmemdup(inq_result,
				max_t(size_t, sdev->inquiry_len, 36),
				GFP_ATOMIC);
	if (sdev->inquiry == NULL)
		return SCSI_SCAN_NO_RESPONSE;

	sdev->vendor = (char *) (sdev->inquiry + 8);
	sdev->model = (char *) (sdev->inquiry + 16);
	sdev->rev = (char *) (sdev->inquiry + 32);

	if (strncmp(sdev->vendor, "ATA     ", 8) == 0) {
		/*
		 * sata emulation layer device.  This is a hack to work around
		 * the SATL power management specifications which state that
		 * when the SATL detects the device has gone into standby
		 * mode, it shall respond with NOT READY.
		 */
		sdev->allow_restart = 1;
	}

	if (*bflags & BLIST_ISROM) {
		sdev->type = TYPE_ROM;
		sdev->removable = 1;
	} else {
		sdev->type = (inq_result[0] & 0x1f);
		sdev->removable = (inq_result[1] & 0x80) >> 7;
	}

	if (sdev->type == TYPE_RBC || sdev->type == TYPE_ROM) {
		/* RBC and MMC devices can return SCSI-3 compliance and yet
		 * still not support REPORT LUNS, so make them act as
		 * BLIST_NOREPORTLUN unless BLIST_REPORTLUN2 is
		 * specifically set */
		if ((*bflags & BLIST_REPORTLUN2) == 0)
			*bflags |= BLIST_NOREPORTLUN;
	}

	/*
	 * For a peripheral qualifier (PQ) value of 1 (001b), the SCSI
	 * spec says: The device server is capable of supporting the
	 * specified peripheral device type on this logical unit. However,
	 * the physical device is not currently connected to this logical
	 * unit.
	 *
	 * The above is vague, as it implies that we could treat 001 and
	 * 011 the same. Stay compatible with previous code, and create a
	 * scsi_device for a PQ of 1
	 *
	 * Don't set the device offline here; rather let the upper
	 * level drivers eval the PQ to decide whether they should
	 * attach. So remove ((inq_result[0] >> 5) & 7) == 1 check.
	 */ 

	sdev->inq_periph_qual = (inq_result[0] >> 5) & 7;
	sdev->lockable = sdev->removable;
	sdev->soft_reset = (inq_result[7] & 1) && ((inq_result[3] & 7) == 2);

	if (sdev->scsi_level >= SCSI_3 ||
			(sdev->inquiry_len > 56 && inq_result[56] & 0x04))
		sdev->ppr = 1;
	if (inq_result[7] & 0x60)
		sdev->wdtr = 1;
	if (inq_result[7] & 0x10)
		sdev->sdtr = 1;

	sdev_printk(KERN_NOTICE, sdev, "%s %.8s %.16s %.4s PQ: %d "
			"ANSI: %d%s\n", scsi_device_type(sdev->type),
			sdev->vendor, sdev->model, sdev->rev,
			sdev->inq_periph_qual, inq_result[2] & 0x07,
			(inq_result[3] & 0x0f) == 1 ? " CCS" : "");

	if ((sdev->scsi_level >= SCSI_2) && (inq_result[7] & 2) &&
	    !(*bflags & BLIST_NOTQ))
		sdev->tagged_supported = 1;

	/*
	 * Some devices (Texel CD ROM drives) have handshaking problems
	 * when used with the Seagate controllers. borken is initialized
	 * to 1, and then set it to 0 here.
	 */
	if ((*bflags & BLIST_BORKEN) == 0)
		sdev->borken = 0;

	if (*bflags & BLIST_NO_ULD_ATTACH)
		sdev->no_uld_attach = 1;

	/*
	 * Apparently some really broken devices (contrary to the SCSI
	 * standards) need to be selected without asserting ATN
	 */
	if (*bflags & BLIST_SELECT_NO_ATN)
		sdev->select_no_atn = 1;

	/*
	 * Maximum 512 sector transfer length
	 * broken RA4x00 Compaq Disk Array
	 */
	if (*bflags & BLIST_MAX_512)
		blk_queue_max_hw_sectors(sdev->request_queue, 512);

	/*
	 * Some devices may not want to have a start command automatically
	 * issued when a device is added.
	 */
	if (*bflags & BLIST_NOSTARTONADD)
		sdev->no_start_on_add = 1;

	if (*bflags & BLIST_SINGLELUN)
		scsi_target(sdev)->single_lun = 1;

	sdev->use_10_for_rw = 1;

	if (*bflags & BLIST_MS_SKIP_PAGE_08)
		sdev->skip_ms_page_8 = 1;

	if (*bflags & BLIST_MS_SKIP_PAGE_3F)
		sdev->skip_ms_page_3f = 1;

	if (*bflags & BLIST_USE_10_BYTE_MS)
		sdev->use_10_for_ms = 1;

	/* some devices don't like REPORT SUPPORTED OPERATION CODES
	 * and will simply timeout causing sd_mod init to take a very
	 * very long time */
	if (*bflags & BLIST_NO_RSOC)
		sdev->no_report_opcodes = 1;

	/* set the device running here so that slave configure
	 * may do I/O */
	ret = scsi_device_set_state(sdev, SDEV_RUNNING);
	if (ret) {
		ret = scsi_device_set_state(sdev, SDEV_BLOCK);

		if (ret) {
			sdev_printk(KERN_ERR, sdev,
				    "in wrong state %s to complete scan\n",
				    scsi_device_state_name(sdev->sdev_state));
			return SCSI_SCAN_NO_RESPONSE;
		}
	}

	if (*bflags & BLIST_MS_192_BYTES_FOR_3F)
		sdev->use_192_bytes_for_3f = 1;

	if (*bflags & BLIST_NOT_LOCKABLE)
		sdev->lockable = 0;

	if (*bflags & BLIST_RETRY_HWERROR)
		sdev->retry_hwerror = 1;

	if (*bflags & BLIST_NO_DIF)
		sdev->no_dif = 1;

	sdev->eh_timeout = SCSI_DEFAULT_EH_TIMEOUT;

	if (*bflags & BLIST_TRY_VPD_PAGES)
		sdev->try_vpd_pages = 1;
	else if (*bflags & BLIST_SKIP_VPD_PAGES)
		sdev->skip_vpd_pages = 1;

	transport_configure_device(&sdev->sdev_gendev);

	if (sdev->host->hostt->slave_configure) {
		ret = sdev->host->hostt->slave_configure(sdev);
		if (ret) {
			/*
			 * if LLDD reports slave not present, don't clutter
			 * console with alloc failure messages
			 */
			if (ret != -ENXIO) {
				sdev_printk(KERN_ERR, sdev,
					"failed to configure device\n");
			}
			return SCSI_SCAN_NO_RESPONSE;
		}
	}

	if (sdev->scsi_level >= SCSI_3)
		scsi_attach_vpd(sdev);

	sdev->max_queue_depth = sdev->queue_depth;

	/*
	 * Ok, the device is now all set up, we can
	 * register it and tell the rest of the kernel
	 * about it.
	 */
	if (!async && scsi_sysfs_add_sdev(sdev) != 0)
		return SCSI_SCAN_NO_RESPONSE;

	return SCSI_SCAN_LUN_PRESENT;
}

#ifdef CONFIG_SCSI_LOGGING
/** 
 * scsi_inq_str - print INQUIRY data from min to max index, strip trailing whitespace
 * @buf:   Output buffer with at least end-first+1 bytes of space
 * @inq:   Inquiry buffer (input)
 * @first: Offset of string into inq
 * @end:   Index after last character in inq
 */
static unsigned char *scsi_inq_str(unsigned char *buf, unsigned char *inq,
				   unsigned first, unsigned end)
{
	unsigned term = 0, idx;

	for (idx = 0; idx + first < end && idx + first < inq[4] + 5; idx++) {
		if (inq[idx+first] > ' ') {
			buf[idx] = inq[idx+first];
			term = idx+1;
		} else {
			buf[idx] = ' ';
		}
	}
	buf[term] = 0;
	return buf;
}
#endif

/**
 * scsi_probe_and_add_lun - probe a LUN, if a LUN is found add it
 * @starget:	pointer to target device structure
 * @lun:	LUN of target device
 * @bflagsp:	store bflags here if not NULL
 * @sdevp:	probe the LUN corresponding to this scsi_device
 * @rescan:     if nonzero skip some code only needed on first scan
 * @hostdata:	passed to scsi_alloc_sdev()
 *
 * Description:
 *     Call scsi_probe_lun, if a LUN with an attached device is found,
 *     allocate and set it up by calling scsi_add_lun.
 *
 * Return:
 *     SCSI_SCAN_NO_RESPONSE: could not allocate or setup a scsi_device
 *     SCSI_SCAN_TARGET_PRESENT: target responded, but no device is
 *         attached at the LUN
 *     SCSI_SCAN_LUN_PRESENT: a new scsi_device was allocated and initialized
 **/
static int scsi_probe_and_add_lun(struct scsi_target *starget,
				  u64 lun, int *bflagsp,
				  struct scsi_device **sdevp, int rescan,
				  void *hostdata)
{
	struct scsi_device *sdev;
	unsigned char *result;
	int bflags, res = SCSI_SCAN_NO_RESPONSE, result_len = 256;
	struct Scsi_Host *shost = dev_to_shost(starget->dev.parent);

	/*
	 * The rescan flag is used as an optimization, the first scan of a
	 * host adapter calls into here with rescan == 0.
	 */
	sdev = scsi_device_lookup_by_target(starget, lun);
	if (sdev) {
		if (rescan || !scsi_device_created(sdev)) {
			SCSI_LOG_SCAN_BUS(3, sdev_printk(KERN_INFO, sdev,
				"scsi scan: device exists on %s\n",
				dev_name(&sdev->sdev_gendev)));
			if (sdevp)
				*sdevp = sdev;
			else
				scsi_device_put(sdev);

			if (bflagsp)
				*bflagsp = scsi_get_device_flags(sdev,
								 sdev->vendor,
								 sdev->model);
			return SCSI_SCAN_LUN_PRESENT;
		}
		scsi_device_put(sdev);
	} else
		sdev = scsi_alloc_sdev(starget, lun, hostdata);
	if (!sdev)
		goto out;

	result = kmalloc(result_len, GFP_ATOMIC |
			((shost->unchecked_isa_dma) ? __GFP_DMA : 0));
	if (!result)
		goto out_free_sdev;

	if (scsi_probe_lun(sdev, result, result_len, &bflags))
		goto out_free_result;

	if (bflagsp)
		*bflagsp = bflags;
	/*
	 * result contains valid SCSI INQUIRY data.
	 */
	if (((result[0] >> 5) == 3) && !(bflags & BLIST_ATTACH_PQ3)) {
		/*
		 * For a Peripheral qualifier 3 (011b), the SCSI
		 * spec says: The device server is not capable of
		 * supporting a physical device on this logical
		 * unit.
		 *
		 * For disks, this implies that there is no
		 * logical disk configured at sdev->lun, but there
		 * is a target id responding.
		 */
		SCSI_LOG_SCAN_BUS(2, sdev_printk(KERN_INFO, sdev, "scsi scan:"
				   " peripheral qualifier of 3, device not"
				   " added\n"))
		if (lun == 0) {
			SCSI_LOG_SCAN_BUS(1, {
				unsigned char vend[9];
				unsigned char mod[17];

				sdev_printk(KERN_INFO, sdev,
					"scsi scan: consider passing scsi_mod."
					"dev_flags=%s:%s:0x240 or 0x1000240\n",
					scsi_inq_str(vend, result, 8, 16),
					scsi_inq_str(mod, result, 16, 32));
			});

		}

		res = SCSI_SCAN_TARGET_PRESENT;
		goto out_free_result;
	}

	/*
	 * Some targets may set slight variations of PQ and PDT to signal
	 * that no LUN is present, so don't add sdev in these cases.
	 * Two specific examples are:
	 * 1) NetApp targets: return PQ=1, PDT=0x1f
	 * 2) USB UFI: returns PDT=0x1f, with the PQ bits being "reserved"
	 *    in the UFI 1.0 spec (we cannot rely on reserved bits).
	 *
	 * References:
	 * 1) SCSI SPC-3, pp. 145-146
	 * PQ=1: "A peripheral device having the specified peripheral
	 * device type is not connected to this logical unit. However, the
	 * device server is capable of supporting the specified peripheral
	 * device type on this logical unit."
	 * PDT=0x1f: "Unknown or no device type"
	 * 2) USB UFI 1.0, p. 20
	 * PDT=00h Direct-access device (floppy)
	 * PDT=1Fh none (no FDD connected to the requested logical unit)
	 */
	if (((result[0] >> 5) == 1 || starget->pdt_1f_for_no_lun) &&
	    (result[0] & 0x1f) == 0x1f &&
	    !scsi_is_wlun(lun)) {
		SCSI_LOG_SCAN_BUS(3, sdev_printk(KERN_INFO, sdev,
					"scsi scan: peripheral device type"
					" of 31, no device added\n"));
		res = SCSI_SCAN_TARGET_PRESENT;
		goto out_free_result;
	}

	res = scsi_add_lun(sdev, result, &bflags, shost->async_scan);
	if (res == SCSI_SCAN_LUN_PRESENT) {
		if (bflags & BLIST_KEY) {
			sdev->lockable = 0;
			scsi_unlock_floptical(sdev, result);
		}
	}

 out_free_result:
	kfree(result);
 out_free_sdev:
	if (res == SCSI_SCAN_LUN_PRESENT) {
		if (sdevp) {
			if (scsi_device_get(sdev) == 0) {
				*sdevp = sdev;
			} else {
				__scsi_remove_device(sdev);
				res = SCSI_SCAN_NO_RESPONSE;
			}
		}
	} else
		__scsi_remove_device(sdev);
 out:
	return res;
}

/**
 * scsi_sequential_lun_scan - sequentially scan a SCSI target
 * @starget:	pointer to target structure to scan
 * @bflags:	black/white list flag for LUN 0
 * @scsi_level: Which version of the standard does this device adhere to
 * @rescan:     passed to scsi_probe_add_lun()
 *
 * Description:
 *     Generally, scan from LUN 1 (LUN 0 is assumed to already have been
 *     scanned) to some maximum lun until a LUN is found with no device
 *     attached. Use the bflags to figure out any oddities.
 *
 *     Modifies sdevscan->lun.
 **/
static void scsi_sequential_lun_scan(struct scsi_target *starget,
				     int bflags, int scsi_level, int rescan)
{
	uint max_dev_lun;
	u64 sparse_lun, lun;
	struct Scsi_Host *shost = dev_to_shost(starget->dev.parent);

	SCSI_LOG_SCAN_BUS(3, starget_printk(KERN_INFO, starget,
		"scsi scan: Sequential scan\n"));

	max_dev_lun = min(max_scsi_luns, shost->max_lun);
	/*
	 * If this device is known to support sparse multiple units,
	 * override the other settings, and scan all of them. Normally,
	 * SCSI-3 devices should be scanned via the REPORT LUNS.
	 */
	if (bflags & BLIST_SPARSELUN) {
		max_dev_lun = shost->max_lun;
		sparse_lun = 1;
	} else
		sparse_lun = 0;

	/*
	 * If less than SCSI_1_CSS, and no special lun scaning, stop
	 * scanning; this matches 2.4 behaviour, but could just be a bug
	 * (to continue scanning a SCSI_1_CSS device).
	 *
	 * This test is broken.  We might not have any device on lun0 for
	 * a sparselun device, and if that's the case then how would we
	 * know the real scsi_level, eh?  It might make sense to just not
	 * scan any SCSI_1 device for non-0 luns, but that check would best
	 * go into scsi_alloc_sdev() and just have it return null when asked
	 * to alloc an sdev for lun > 0 on an already found SCSI_1 device.
	 *
	if ((sdevscan->scsi_level < SCSI_1_CCS) &&
	    ((bflags & (BLIST_FORCELUN | BLIST_SPARSELUN | BLIST_MAX5LUN))
	     == 0))
		return;
	 */
	/*
	 * If this device is known to support multiple units, override
	 * the other settings, and scan all of them.
	 */
	if (bflags & BLIST_FORCELUN)
		max_dev_lun = shost->max_lun;
	/*
	 * REGAL CDC-4X: avoid hang after LUN 4
	 */
	if (bflags & BLIST_MAX5LUN)
		max_dev_lun = min(5U, max_dev_lun);
	/*
	 * Do not scan SCSI-2 or lower device past LUN 7, unless
	 * BLIST_LARGELUN.
	 */
	if (scsi_level < SCSI_3 && !(bflags & BLIST_LARGELUN))
		max_dev_lun = min(8U, max_dev_lun);

	/*
	 * Stop scanning at 255 unless BLIST_SCSI3LUN
	 */
	if (!(bflags & BLIST_SCSI3LUN))
		max_dev_lun = min(256U, max_dev_lun);

	/*
	 * We have already scanned LUN 0, so start at LUN 1. Keep scanning
	 * until we reach the max, or no LUN is found and we are not
	 * sparse_lun.
	 */
	for (lun = 1; lun < max_dev_lun; ++lun)
		if ((scsi_probe_and_add_lun(starget, lun, NULL, NULL, rescan,
					    NULL) != SCSI_SCAN_LUN_PRESENT) &&
		    !sparse_lun)
			return;
}

/**
 * scsilun_to_int - convert a scsi_lun to an int
 * @scsilun:	struct scsi_lun to be converted.
 *
 * Description:
 *     Convert @scsilun from a struct scsi_lun to a four byte host byte-ordered
 *     integer, and return the result. The caller must check for
 *     truncation before using this function.
 *
 * Notes:
 *     For a description of the LUN format, post SCSI-3 see the SCSI
 *     Architecture Model, for SCSI-3 see the SCSI Controller Commands.
 *
 *     Given a struct scsi_lun of: d2 04 0b 03 00 00 00 00, this function
 *     returns the integer: 0x0b03d204
 *
 *     This encoding will return a standard integer LUN for LUNs smaller
 *     than 256, which typically use a single level LUN structure with
 *     addressing method 0.
 **/
u64 scsilun_to_int(struct scsi_lun *scsilun)
{
	int i;
	u64 lun;

	lun = 0;
	for (i = 0; i < sizeof(lun); i += 2)
		lun = lun | (((u64)scsilun->scsi_lun[i] << ((i + 1) * 8)) |
			     ((u64)scsilun->scsi_lun[i + 1] << (i * 8)));
	return lun;
}
EXPORT_SYMBOL(scsilun_to_int);

/**
 * int_to_scsilun - reverts an int into a scsi_lun
 * @lun:        integer to be reverted
 * @scsilun:	struct scsi_lun to be set.
 *
 * Description:
 *     Reverts the functionality of the scsilun_to_int, which packed
 *     an 8-byte lun value into an int. This routine unpacks the int
 *     back into the lun value.
 *
 * Notes:
 *     Given an integer : 0x0b03d204,  this function returns a
 *     struct scsi_lun of: d2 04 0b 03 00 00 00 00
 *
 **/
void int_to_scsilun(u64 lun, struct scsi_lun *scsilun)
{
	int i;

	memset(scsilun->scsi_lun, 0, sizeof(scsilun->scsi_lun));

	for (i = 0; i < sizeof(lun); i += 2) {
		scsilun->scsi_lun[i] = (lun >> 8) & 0xFF;
		scsilun->scsi_lun[i+1] = lun & 0xFF;
		lun = lun >> 16;
	}
}
EXPORT_SYMBOL(int_to_scsilun);

/**
 * scsi_report_lun_scan - Scan using SCSI REPORT LUN results
 * @starget: which target
 * @bflags: Zero or a mix of BLIST_NOLUN, BLIST_REPORTLUN2, or BLIST_NOREPORTLUN
 * @rescan: nonzero if we can skip code only needed on first scan
 *
 * Description:
 *   Fast scanning for modern (SCSI-3) devices by sending a REPORT LUN command.
 *   Scan the resulting list of LUNs by calling scsi_probe_and_add_lun.
 *
 *   If BLINK_REPORTLUN2 is set, scan a target that supports more than 8
 *   LUNs even if it's older than SCSI-3.
 *   If BLIST_NOREPORTLUN is set, return 1 always.
 *   If BLIST_NOLUN is set, return 0 always.
 *   If starget->no_report_luns is set, return 1 always.
 *
 * Return:
 *     0: scan completed (or no memory, so further scanning is futile)
 *     1: could not scan with REPORT LUN
 **/
static int scsi_report_lun_scan(struct scsi_target *starget, int bflags,
				int rescan)
{
	char devname[64];
	unsigned char scsi_cmd[MAX_COMMAND_SIZE];
	unsigned int length;
	u64 lun;
	unsigned int num_luns;
	unsigned int retries;
	int result;
	struct scsi_lun *lunp, *lun_data;
	u8 *data;
	struct scsi_sense_hdr sshdr;
	struct scsi_device *sdev;
	struct Scsi_Host *shost = dev_to_shost(&starget->dev);
	int ret = 0;

	/*
	 * Only support SCSI-3 and up devices if BLIST_NOREPORTLUN is not set.
	 * Also allow SCSI-2 if BLIST_REPORTLUN2 is set and host adapter does
	 * support more than 8 LUNs.
	 * Don't attempt if the target doesn't support REPORT LUNS.
	 */
	if (bflags & BLIST_NOREPORTLUN)
		return 1;
	if (starget->scsi_level < SCSI_2 &&
	    starget->scsi_level != SCSI_UNKNOWN)
		return 1;
	if (starget->scsi_level < SCSI_3 &&
	    (!(bflags & BLIST_REPORTLUN2) || shost->max_lun <= 8))
		return 1;
	if (bflags & BLIST_NOLUN)
		return 0;
	if (starget->no_report_luns)
		return 1;

	if (!(sdev = scsi_device_lookup_by_target(starget, 0))) {
		sdev = scsi_alloc_sdev(starget, 0, NULL);
		if (!sdev)
			return 0;
		if (scsi_device_get(sdev)) {
			__scsi_remove_device(sdev);
			return 0;
		}
	}

	sprintf(devname, "host %d channel %d id %d",
		shost->host_no, sdev->channel, sdev->id);

	/*
	 * Allocate enough to hold the header (the same size as one scsi_lun)
	 * plus the max number of luns we are requesting.
	 *
	 * Reallocating and trying again (with the exact amount we need)
	 * would be nice, but then we need to somehow limit the size
	 * allocated based on the available memory and the limits of
	 * kmalloc - we don't want a kmalloc() failure of a huge value to
	 * prevent us from finding any LUNs on this target.
	 */
	length = (max_scsi_report_luns + 1) * sizeof(struct scsi_lun);
	lun_data = kmalloc(length, GFP_ATOMIC |
			   (sdev->host->unchecked_isa_dma ? __GFP_DMA : 0));
	if (!lun_data) {
		printk(ALLOC_FAILURE_MSG, __func__);
		goto out;
	}

	scsi_cmd[0] = REPORT_LUNS;

	/*
	 * bytes 1 - 5: reserved, set to zero.
	 */
	memset(&scsi_cmd[1], 0, 5);

	/*
	 * bytes 6 - 9: length of the command.
	 */
	scsi_cmd[6] = (unsigned char) (length >> 24) & 0xff;
	scsi_cmd[7] = (unsigned char) (length >> 16) & 0xff;
	scsi_cmd[8] = (unsigned char) (length >> 8) & 0xff;
	scsi_cmd[9] = (unsigned char) length & 0xff;

	scsi_cmd[10] = 0;	/* reserved */
	scsi_cmd[11] = 0;	/* control */

	/*
	 * We can get a UNIT ATTENTION, for example a power on/reset, so
	 * retry a few times (like sd.c does for TEST UNIT READY).
	 * Experience shows some combinations of adapter/devices get at
	 * least two power on/resets.
	 *
	 * Illegal requests (for devices that do not support REPORT LUNS)
	 * should come through as a check condition, and will not generate
	 * a retry.
	 */
	for (retries = 0; retries < 3; retries++) {
		SCSI_LOG_SCAN_BUS(3, sdev_printk (KERN_INFO, sdev,
				"scsi scan: Sending REPORT LUNS to (try %d)\n",
				retries));

		result = scsi_execute_req(sdev, scsi_cmd, DMA_FROM_DEVICE,
					  lun_data, length, &sshdr,
					  SCSI_TIMEOUT + 4 * HZ, 3, NULL);

		SCSI_LOG_SCAN_BUS(3, sdev_printk (KERN_INFO, sdev,
				"scsi scan: REPORT LUNS"
				" %s (try %d) result 0x%x\n",
				result ?  "failed" : "successful",
				retries, result));
		if (result == 0)
			break;
		else if (scsi_sense_valid(&sshdr)) {
			if (sshdr.sense_key != UNIT_ATTENTION)
				break;
		}
	}

	if (result) {
		/*
		 * The device probably does not support a REPORT LUN command
		 */
		ret = 1;
		goto out_err;
	}

	/*
	 * Get the length from the first four bytes of lun_data.
	 */
	data = (u8 *) lun_data->scsi_lun;
	length = ((data[0] << 24) | (data[1] << 16) |
		  (data[2] << 8) | (data[3] << 0));

	num_luns = (length / sizeof(struct scsi_lun));
	if (num_luns > max_scsi_report_luns) {
		sdev_printk(KERN_WARNING, sdev,
			    "Only %d (max_scsi_report_luns)"
			    " of %d luns reported, try increasing"
			    " max_scsi_report_luns.\n",
			    max_scsi_report_luns, num_luns);
		num_luns = max_scsi_report_luns;
	}

	SCSI_LOG_SCAN_BUS(3, sdev_printk (KERN_INFO, sdev,
		"scsi scan: REPORT LUN scan\n"));

	/*
	 * Scan the luns in lun_data. The entry at offset 0 is really
	 * the header, so start at 1 and go up to and including num_luns.
	 */
	for (lunp = &lun_data[1]; lunp <= &lun_data[num_luns]; lunp++) {
		lun = scsilun_to_int(lunp);

		if (lun > sdev->host->max_lun) {
			sdev_printk(KERN_WARNING, sdev,
				    "lun%llu has a LUN larger than"
				    " allowed by the host adapter\n", lun);
		} else {
			int res;

			res = scsi_probe_and_add_lun(starget,
				lun, NULL, NULL, rescan, NULL);
			if (res == SCSI_SCAN_NO_RESPONSE) {
				/*
				 * Got some results, but now none, abort.
				 */
				sdev_printk(KERN_ERR, sdev,
					"Unexpected response"
					" from lun %llu while scanning, scan"
					" aborted\n", (unsigned long long)lun);
				break;
			}
		}
	}

 out_err:
	kfree(lun_data);
 out:
	scsi_device_put(sdev);
	if (scsi_device_created(sdev))
		/*
		 * the sdev we used didn't appear in the report luns scan
		 */
		__scsi_remove_device(sdev);
	return ret;
}

struct scsi_device *__scsi_add_device(struct Scsi_Host *shost, uint channel,
				      uint id, u64 lun, void *hostdata)
{
	struct scsi_device *sdev = ERR_PTR(-ENODEV);
	struct device *parent = &shost->shost_gendev;
	struct scsi_target *starget;

	if (strncmp(scsi_scan_type, "none", 4) == 0)
		return ERR_PTR(-ENODEV);

	starget = scsi_alloc_target(parent, channel, id);
	if (!starget)
		return ERR_PTR(-ENOMEM);
	scsi_autopm_get_target(starget);

	mutex_lock(&shost->scan_mutex);
	if (!shost->async_scan)
		scsi_complete_async_scans();

	if (scsi_host_scan_allowed(shost) && scsi_autopm_get_host(shost) == 0) {
		scsi_probe_and_add_lun(starget, lun, NULL, &sdev, 1, hostdata);
		scsi_autopm_put_host(shost);
	}
	mutex_unlock(&shost->scan_mutex);
	scsi_autopm_put_target(starget);
	/*
	 * paired with scsi_alloc_target().  Target will be destroyed unless
	 * scsi_probe_and_add_lun made an underlying device visible
	 */
	scsi_target_reap(starget);
	put_device(&starget->dev);

	return sdev;
}
EXPORT_SYMBOL(__scsi_add_device);

int scsi_add_device(struct Scsi_Host *host, uint channel,
		    uint target, u64 lun)
{
	struct scsi_device *sdev = 
		__scsi_add_device(host, channel, target, lun, NULL);
	if (IS_ERR(sdev))
		return PTR_ERR(sdev);

	scsi_device_put(sdev);
	return 0;
}
EXPORT_SYMBOL(scsi_add_device);

void scsi_rescan_device(struct device *dev)
{
	struct scsi_driver *drv;
	
	if (!dev->driver)
		return;

	drv = to_scsi_driver(dev->driver);
	if (try_module_get(drv->owner)) {
		if (drv->rescan)
			drv->rescan(dev);
		module_put(drv->owner);
	}
}
EXPORT_SYMBOL(scsi_rescan_device);

static void __scsi_scan_target(struct device *parent, unsigned int channel,
		unsigned int id, u64 lun, int rescan)
{
	struct Scsi_Host *shost = dev_to_shost(parent);
	int bflags = 0;
	int res;
	struct scsi_target *starget;

	if (shost->this_id == id)
		/*
		 * Don't scan the host adapter
		 */
		return;

	starget = scsi_alloc_target(parent, channel, id);
	if (!starget)
		return;
	scsi_autopm_get_target(starget);

	if (lun != SCAN_WILD_CARD) {
		/*
		 * Scan for a specific host/chan/id/lun.
		 */
		scsi_probe_and_add_lun(starget, lun, NULL, NULL, rescan, NULL);
		goto out_reap;
	}

	/*
	 * Scan LUN 0, if there is some response, scan further. Ideally, we
	 * would not configure LUN 0 until all LUNs are scanned.
	 */
	res = scsi_probe_and_add_lun(starget, 0, &bflags, NULL, rescan, NULL);
	if (res == SCSI_SCAN_LUN_PRESENT || res == SCSI_SCAN_TARGET_PRESENT) {
		if (scsi_report_lun_scan(starget, bflags, rescan) != 0)
			/*
			 * The REPORT LUN did not scan the target,
			 * do a sequential scan.
			 */
			scsi_sequential_lun_scan(starget, bflags,
						 starget->scsi_level, rescan);
	}

 out_reap:
	scsi_autopm_put_target(starget);
	/*
	 * paired with scsi_alloc_target(): determine if the target has
	 * any children at all and if not, nuke it
	 */
	scsi_target_reap(starget);

	put_device(&starget->dev);
}

/**
 * scsi_scan_target - scan a target id, possibly including all LUNs on the target.
 * @parent:	host to scan
 * @channel:	channel to scan
 * @id:		target id to scan
 * @lun:	Specific LUN to scan or SCAN_WILD_CARD
 * @rescan:	passed to LUN scanning routines
 *
 * Description:
 *     Scan the target id on @parent, @channel, and @id. Scan at least LUN 0,
 *     and possibly all LUNs on the target id.
 *
 *     First try a REPORT LUN scan, if that does not scan the target, do a
 *     sequential scan of LUNs on the target id.
 **/
void scsi_scan_target(struct device *parent, unsigned int channel,
		      unsigned int id, u64 lun, int rescan)
{
	struct Scsi_Host *shost = dev_to_shost(parent);

	if (strncmp(scsi_scan_type, "none", 4) == 0)
		return;

	mutex_lock(&shost->scan_mutex);
	if (!shost->async_scan)
		scsi_complete_async_scans();

	if (scsi_host_scan_allowed(shost) && scsi_autopm_get_host(shost) == 0) {
		__scsi_scan_target(parent, channel, id, lun, rescan);
		scsi_autopm_put_host(shost);
	}
	mutex_unlock(&shost->scan_mutex);
}
EXPORT_SYMBOL(scsi_scan_target);

static void scsi_scan_channel(struct Scsi_Host *shost, unsigned int channel,
			      unsigned int id, u64 lun, int rescan)
{
	uint order_id;

	if (id == SCAN_WILD_CARD)
		for (id = 0; id < shost->max_id; ++id) {
			/*
			 * XXX adapter drivers when possible (FCP, iSCSI)
			 * could modify max_id to match the current max,
			 * not the absolute max.
			 *
			 * XXX add a shost id iterator, so for example,
			 * the FC ID can be the same as a target id
			 * without a huge overhead of sparse id's.
			 */
			if (shost->reverse_ordering)
				/*
				 * Scan from high to low id.
				 */
				order_id = shost->max_id - id - 1;
			else
				order_id = id;
			__scsi_scan_target(&shost->shost_gendev, channel,
					order_id, lun, rescan);
		}
	else
		__scsi_scan_target(&shost->shost_gendev, channel,
				id, lun, rescan);
}

int scsi_scan_host_selected(struct Scsi_Host *shost, unsigned int channel,
			    unsigned int id, u64 lun, int rescan)
{
	SCSI_LOG_SCAN_BUS(3, shost_printk (KERN_INFO, shost,
		"%s: <%u:%u:%llu>\n",
		__func__, channel, id, lun));

	if (((channel != SCAN_WILD_CARD) && (channel > shost->max_channel)) ||
	    ((id != SCAN_WILD_CARD) && (id >= shost->max_id)) ||
	    ((lun != SCAN_WILD_CARD) && (lun > shost->max_lun)))
		return -EINVAL;

	mutex_lock(&shost->scan_mutex);
	if (!shost->async_scan)
		scsi_complete_async_scans();

	if (scsi_host_scan_allowed(shost) && scsi_autopm_get_host(shost) == 0) {
		if (channel == SCAN_WILD_CARD)
			for (channel = 0; channel <= shost->max_channel;
			     channel++)
				scsi_scan_channel(shost, channel, id, lun,
						  rescan);
		else
			scsi_scan_channel(shost, channel, id, lun, rescan);
		scsi_autopm_put_host(shost);
	}
	mutex_unlock(&shost->scan_mutex);

	return 0;
}

static void scsi_sysfs_add_devices(struct Scsi_Host *shost)
{
	struct scsi_device *sdev;
	shost_for_each_device(sdev, shost) {
		/* target removed before the device could be added */
		if (sdev->sdev_state == SDEV_DEL)
			continue;
		if (!scsi_host_scan_allowed(shost) ||
		    scsi_sysfs_add_sdev(sdev) != 0)
			__scsi_remove_device(sdev);
	}
}

/**
 * scsi_prep_async_scan - prepare for an async scan
 * @shost: the host which will be scanned
 * Returns: a cookie to be passed to scsi_finish_async_scan()
 *
 * Tells the midlayer this host is going to do an asynchronous scan.
 * It reserves the host's position in the scanning list and ensures
 * that other asynchronous scans started after this one won't affect the
 * ordering of the discovered devices.
 */
static struct async_scan_data *scsi_prep_async_scan(struct Scsi_Host *shost)
{
	struct async_scan_data *data;
	unsigned long flags;

	if (strncmp(scsi_scan_type, "sync", 4) == 0)
		return NULL;

	if (shost->async_scan) {
		shost_printk(KERN_INFO, shost, "%s called twice\n", __func__);
		dump_stack();
		return NULL;
	}

	data = kmalloc(sizeof(*data), GFP_KERNEL);
	if (!data)
		goto err;
	data->shost = scsi_host_get(shost);
	if (!data->shost)
		goto err;
	init_completion(&data->prev_finished);

	mutex_lock(&shost->scan_mutex);
	spin_lock_irqsave(shost->host_lock, flags);
	shost->async_scan = 1;
	spin_unlock_irqrestore(shost->host_lock, flags);
	mutex_unlock(&shost->scan_mutex);

	spin_lock(&async_scan_lock);
	if (list_empty(&scanning_hosts))
		complete(&data->prev_finished);
	list_add_tail(&data->list, &scanning_hosts);
	spin_unlock(&async_scan_lock);

	return data;

 err:
	kfree(data);
	return NULL;
}

/**
 * scsi_finish_async_scan - asynchronous scan has finished
 * @data: cookie returned from earlier call to scsi_prep_async_scan()
 *
 * All the devices currently attached to this host have been found.
 * This function announces all the devices it has found to the rest
 * of the system.
 */
static void scsi_finish_async_scan(struct async_scan_data *data)
{
	struct Scsi_Host *shost;
	unsigned long flags;

	if (!data)
		return;

	shost = data->shost;

	mutex_lock(&shost->scan_mutex);

	if (!shost->async_scan) {
		shost_printk(KERN_INFO, shost, "%s called twice\n", __func__);
		dump_stack();
		mutex_unlock(&shost->scan_mutex);
		return;
	}

	wait_for_completion(&data->prev_finished);

	scsi_sysfs_add_devices(shost);

	spin_lock_irqsave(shost->host_lock, flags);
	shost->async_scan = 0;
	spin_unlock_irqrestore(shost->host_lock, flags);

	mutex_unlock(&shost->scan_mutex);

	spin_lock(&async_scan_lock);
	list_del(&data->list);
	if (!list_empty(&scanning_hosts)) {
		struct async_scan_data *next = list_entry(scanning_hosts.next,
				struct async_scan_data, list);
		complete(&next->prev_finished);
	}
	spin_unlock(&async_scan_lock);

	scsi_autopm_put_host(shost);
	scsi_host_put(shost);
	kfree(data);
}

static void do_scsi_scan_host(struct Scsi_Host *shost)
{
	if (shost->hostt->scan_finished) {
		unsigned long start = jiffies;
		if (shost->hostt->scan_start)
			shost->hostt->scan_start(shost);

		while (!shost->hostt->scan_finished(shost, jiffies - start))
			msleep(10);
	} else {
		scsi_scan_host_selected(shost, SCAN_WILD_CARD, SCAN_WILD_CARD,
				SCAN_WILD_CARD, 0);
	}
}

static void do_scan_async(void *_data, async_cookie_t c)
{
	struct async_scan_data *data = _data;
	struct Scsi_Host *shost = data->shost;

	do_scsi_scan_host(shost);
	scsi_finish_async_scan(data);
}

/**
 * scsi_scan_host - scan the given adapter
 * @shost:	adapter to scan
 **/
void scsi_scan_host(struct Scsi_Host *shost)
{
	struct async_scan_data *data;

	if (strncmp(scsi_scan_type, "none", 4) == 0)
		return;
	if (scsi_autopm_get_host(shost) < 0)
		return;

	data = scsi_prep_async_scan(shost);
	if (!data) {
		do_scsi_scan_host(shost);
		scsi_autopm_put_host(shost);
		return;
	}

	/* register with the async subsystem so wait_for_device_probe()
	 * will flush this work
	 */
	async_schedule(do_scan_async, data);

	/* scsi_autopm_put_host(shost) is called in scsi_finish_async_scan() */
}
EXPORT_SYMBOL(scsi_scan_host);

void scsi_forget_host(struct Scsi_Host *shost)
{
	struct scsi_device *sdev;
	unsigned long flags;

 restart:
	spin_lock_irqsave(shost->host_lock, flags);
	list_for_each_entry(sdev, &shost->__devices, siblings) {
		if (sdev->sdev_state == SDEV_DEL)
			continue;
		spin_unlock_irqrestore(shost->host_lock, flags);
		__scsi_remove_device(sdev);
		goto restart;
	}
	spin_unlock_irqrestore(shost->host_lock, flags);
}

/**
 * scsi_get_host_dev - Create a scsi_device that points to the host adapter itself
 * @shost: Host that needs a scsi_device
 *
 * Lock status: None assumed.
 *
 * Returns:     The scsi_device or NULL
 *
 * Notes:
 *	Attach a single scsi_device to the Scsi_Host - this should
 *	be made to look like a "pseudo-device" that points to the
 *	HA itself.
 *
 *	Note - this device is not accessible from any high-level
 *	drivers (including generics), which is probably not
 *	optimal.  We can add hooks later to attach.
 */
struct scsi_device *scsi_get_host_dev(struct Scsi_Host *shost)
{
	struct scsi_device *sdev = NULL;
	struct scsi_target *starget;

	mutex_lock(&shost->scan_mutex);
	if (!scsi_host_scan_allowed(shost))
		goto out;
	starget = scsi_alloc_target(&shost->shost_gendev, 0, shost->this_id);
	if (!starget)
		goto out;

	sdev = scsi_alloc_sdev(starget, 0, NULL);
	if (sdev)
		sdev->borken = 0;
	else
		scsi_target_reap(starget);
	put_device(&starget->dev);
 out:
	mutex_unlock(&shost->scan_mutex);
	return sdev;
}
EXPORT_SYMBOL(scsi_get_host_dev);

/**
 * scsi_free_host_dev - Free a scsi_device that points to the host adapter itself
 * @sdev: Host device to be freed
 *
 * Lock status: None assumed.
 *
 * Returns:     Nothing
 */
void scsi_free_host_dev(struct scsi_device *sdev)
{
	BUG_ON(sdev->id != sdev->host->this_id);

	__scsi_remove_device(sdev);
}
EXPORT_SYMBOL(scsi_free_host_dev);
<|MERGE_RESOLUTION|>--- conflicted
+++ resolved
@@ -705,16 +705,10 @@
 	 * and displaying garbage for the Vendor, Product, or Revision
 	 * strings.
 	 */
-<<<<<<< HEAD
 	if (sdev->inquiry_len < 36 && printk_ratelimit()) {
-		printk(KERN_INFO "scsi scan: INQUIRY result too short (%d),"
-				" using 36\n", sdev->inquiry_len);
-=======
-	if (sdev->inquiry_len < 36) {
 		sdev_printk(KERN_INFO, sdev,
 			    "scsi scan: INQUIRY result too short (%d),"
 			    " using 36\n", sdev->inquiry_len);
->>>>>>> 9e82bf01
 		sdev->inquiry_len = 36;
 	}
 
