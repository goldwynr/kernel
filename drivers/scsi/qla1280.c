/******************************************************************************
*                  QLOGIC LINUX SOFTWARE
*
* QLogic  QLA1280 (Ultra2)  and  QLA12160 (Ultra3) SCSI driver
* Copyright (C) 2000 Qlogic Corporation (www.qlogic.com)
* Copyright (C) 2001-2004 Jes Sorensen, Wild Open Source Inc.
* Copyright (C) 2003-2004 Christoph Hellwig
*
* This program is free software; you can redistribute it and/or modify it
* under the terms of the GNU General Public License as published by the
* Free Software Foundation; either version 2, or (at your option) any
* later version.
*
* This program is distributed in the hope that it will be useful, but
* WITHOUT ANY WARRANTY; without even the implied warranty of
* MERCHANTABILITY or FITNESS FOR A PARTICULAR PURPOSE.  See the GNU
* General Public License for more details.
*
******************************************************************************/
#define QLA1280_VERSION      "3.27.1"
/*****************************************************************************
    Revision History:
    Rev  3.27.1, February 8, 2010, Michael Reed
	- Retain firmware image for error recovery.
    Rev  3.27, February 10, 2009, Michael Reed
	- General code cleanup.
	- Improve error recovery.
    Rev  3.26, January 16, 2006 Jes Sorensen
	- Ditch all < 2.6 support
    Rev  3.25.1, February 10, 2005 Christoph Hellwig
	- use pci_map_single to map non-S/G requests
	- remove qla1280_proc_info
    Rev  3.25, September 28, 2004, Christoph Hellwig
	- add support for ISP1020/1040
	- don't include "scsi.h" anymore for 2.6.x
    Rev  3.24.4 June 7, 2004 Christoph Hellwig
	- restructure firmware loading, cleanup initialization code
	- prepare support for ISP1020/1040 chips
    Rev  3.24.3 January 19, 2004, Jes Sorensen
	- Handle PCI DMA mask settings correctly
	- Correct order of error handling in probe_one, free_irq should not
	  be called if request_irq failed
    Rev  3.24.2 January 19, 2004, James Bottomley & Andrew Vasquez
	- Big endian fixes (James)
	- Remove bogus IOCB content on zero data transfer commands (Andrew)
    Rev  3.24.1 January 5, 2004, Jes Sorensen
	- Initialize completion queue to avoid OOPS on probe
	- Handle interrupts during mailbox testing
    Rev  3.24 November 17, 2003, Christoph Hellwig
    	- use struct list_head for completion queue
	- avoid old Scsi_FOO typedefs
	- cleanup 2.4 compat glue a bit
	- use <scsi/scsi_*.h> headers on 2.6 instead of "scsi.h"
	- make initialization for memory mapped vs port I/O more similar
	- remove broken pci config space manipulation
	- kill more cruft
	- this is an almost perfect 2.6 scsi driver now! ;)
    Rev  3.23.39 December 17, 2003, Jes Sorensen
	- Delete completion queue from srb if mailbox command failed to
	  to avoid qla1280_done completeting qla1280_error_action's
	  obsolete context
	- Reduce arguments for qla1280_done
    Rev  3.23.38 October 18, 2003, Christoph Hellwig
	- Convert to new-style hotplugable driver for 2.6
	- Fix missing scsi_unregister/scsi_host_put on HBA removal
	- Kill some more cruft
    Rev  3.23.37 October 1, 2003, Jes Sorensen
	- Make MMIO depend on CONFIG_X86_VISWS instead of yet another
	  random CONFIG option
	- Clean up locking in probe path
    Rev  3.23.36 October 1, 2003, Christoph Hellwig
	- queuecommand only ever receives new commands - clear flags
	- Reintegrate lost fixes from Linux 2.5
    Rev  3.23.35 August 14, 2003, Jes Sorensen
	- Build against 2.6
    Rev  3.23.34 July 23, 2003, Jes Sorensen
	- Remove pointless TRUE/FALSE macros
	- Clean up vchan handling
    Rev  3.23.33 July 3, 2003, Jes Sorensen
	- Don't define register access macros before define determining MMIO.
	  This just happened to work out on ia64 but not elsewhere.
	- Don't try and read from the card while it is in reset as
	  it won't respond and causes an MCA
    Rev  3.23.32 June 23, 2003, Jes Sorensen
	- Basic support for boot time arguments
    Rev  3.23.31 June 8, 2003, Jes Sorensen
	- Reduce boot time messages
    Rev  3.23.30 June 6, 2003, Jes Sorensen
	- Do not enable sync/wide/ppr before it has been determined
	  that the target device actually supports it
	- Enable DMA arbitration for multi channel controllers
    Rev  3.23.29 June 3, 2003, Jes Sorensen
	- Port to 2.5.69
    Rev  3.23.28 June 3, 2003, Jes Sorensen
	- Eliminate duplicate marker commands on bus resets
	- Handle outstanding commands appropriately on bus/device resets
    Rev  3.23.27 May 28, 2003, Jes Sorensen
	- Remove bogus input queue code, let the Linux SCSI layer do the work
	- Clean up NVRAM handling, only read it once from the card
	- Add a number of missing default nvram parameters
    Rev  3.23.26 Beta May 28, 2003, Jes Sorensen
	- Use completion queue for mailbox commands instead of busy wait
    Rev  3.23.25 Beta May 27, 2003, James Bottomley
	- Migrate to use new error handling code
    Rev  3.23.24 Beta May 21, 2003, James Bottomley
	- Big endian support
	- Cleanup data direction code
    Rev  3.23.23 Beta May 12, 2003, Jes Sorensen
	- Switch to using MMIO instead of PIO
    Rev  3.23.22 Beta April 15, 2003, Jes Sorensen
	- Fix PCI parity problem with 12160 during reset.
    Rev  3.23.21 Beta April 14, 2003, Jes Sorensen
	- Use pci_map_page()/pci_unmap_page() instead of map_single version.
    Rev  3.23.20 Beta April 9, 2003, Jes Sorensen
	- Remove < 2.4.x support
	- Introduce HOST_LOCK to make the spin lock changes portable.
	- Remove a bunch of idiotic and unnecessary typedef's
	- Kill all leftovers of target-mode support which never worked anyway
    Rev  3.23.19 Beta April 11, 2002, Linus Torvalds
	- Do qla1280_pci_config() before calling request_irq() and
	  request_region()
	- Use pci_dma_hi32() to handle upper word of DMA addresses instead
	  of large shifts
	- Hand correct arguments to free_irq() in case of failure
    Rev  3.23.18 Beta April 11, 2002, Jes Sorensen
	- Run source through Lindent and clean up the output
    Rev  3.23.17 Beta April 11, 2002, Jes Sorensen
	- Update SCSI firmware to qla1280 v8.15.00 and qla12160 v10.04.32
    Rev  3.23.16 Beta March 19, 2002, Jes Sorensen
	- Rely on mailbox commands generating interrupts - do not
	  run qla1280_isr() from ql1280_mailbox_command()
	- Remove device_reg_t
	- Integrate ql12160_set_target_parameters() with 1280 version
	- Make qla1280_setup() non static
	- Do not call qla1280_check_for_dead_scsi_bus() on every I/O request
	  sent to the card - this command pauses the firmware!!!
    Rev  3.23.15 Beta March 19, 2002, Jes Sorensen
	- Clean up qla1280.h - remove obsolete QL_DEBUG_LEVEL_x definitions
	- Remove a pile of pointless and confusing (srb_t **) and
	  (scsi_lu_t *) typecasts
	- Explicit mark that we do not use the new error handling (for now)
	- Remove scsi_qla_host_t and use 'struct' instead
	- Remove in_abort, watchdog_enabled, dpc, dpc_sched, bios_enabled,
	  pci_64bit_slot flags which weren't used for anything anyway
	- Grab host->host_lock while calling qla1280_isr() from abort()
	- Use spin_lock()/spin_unlock() in qla1280_intr_handler() - we
	  do not need to save/restore flags in the interrupt handler
	- Enable interrupts early (before any mailbox access) in preparation
	  for cleaning up the mailbox handling
    Rev  3.23.14 Beta March 14, 2002, Jes Sorensen
	- Further cleanups. Remove all trace of QL_DEBUG_LEVEL_x and replace
	  it with proper use of dprintk().
	- Make qla1280_print_scsi_cmd() and qla1280_dump_buffer() both take
	  a debug level argument to determine if data is to be printed
	- Add KERN_* info to printk()
    Rev  3.23.13 Beta March 14, 2002, Jes Sorensen
	- Significant cosmetic cleanups
	- Change debug code to use dprintk() and remove #if mess
    Rev  3.23.12 Beta March 13, 2002, Jes Sorensen
	- More cosmetic cleanups, fix places treating return as function
	- use cpu_relax() in qla1280_debounce_register()
    Rev  3.23.11 Beta March 13, 2002, Jes Sorensen
	- Make it compile under 2.5.5
    Rev  3.23.10 Beta October 1, 2001, Jes Sorensen
	- Do no typecast short * to long * in QL1280BoardTbl, this
	  broke miserably on big endian boxes
    Rev  3.23.9 Beta September 30, 2001, Jes Sorensen
	- Remove pre 2.2 hack for checking for reentrance in interrupt handler
	- Make data types used to receive from SCSI_{BUS,TCN,LUN}_32
	  unsigned int to match the types from struct scsi_cmnd
    Rev  3.23.8 Beta September 29, 2001, Jes Sorensen
	- Remove bogus timer_t typedef from qla1280.h
	- Remove obsolete pre 2.2 PCI setup code, use proper #define's
	  for PCI_ values, call pci_set_master()
	- Fix memleak of qla1280_buffer on module unload
	- Only compile module parsing code #ifdef MODULE - should be
	  changed to use individual MODULE_PARM's later
	- Remove dummy_buffer that was never modified nor printed
	- ENTER()/LEAVE() are noops unless QL_DEBUG_LEVEL_3, hence remove
	  #ifdef QL_DEBUG_LEVEL_3/#endif around ENTER()/LEAVE() calls
	- Remove \r from print statements, this is Linux, not DOS
	- Remove obsolete QLA1280_{SCSILU,INTR,RING}_{LOCK,UNLOCK}
	  dummy macros
	- Remove C++ compile hack in header file as Linux driver are not
	  supposed to be compiled as C++
	- Kill MS_64BITS macro as it makes the code more readable
	- Remove unnecessary flags.in_interrupts bit
    Rev  3.23.7 Beta August 20, 2001, Jes Sorensen
	- Dont' check for set flags on q->q_flag one by one in qla1280_next()
        - Check whether the interrupt was generated by the QLA1280 before
          doing any processing
	- qla1280_status_entry(): Only zero out part of sense_buffer that
	  is not being copied into
	- Remove more superflouous typecasts
	- qla1280_32bit_start_scsi() replace home-brew memcpy() with memcpy()
    Rev  3.23.6 Beta August 20, 2001, Tony Luck, Intel
        - Don't walk the entire list in qla1280_putq_t() just to directly
	  grab the pointer to the last element afterwards
    Rev  3.23.5 Beta August 9, 2001, Jes Sorensen
	- Don't use IRQF_DISABLED, it's use is deprecated for this kinda driver
    Rev  3.23.4 Beta August 8, 2001, Jes Sorensen
	- Set dev->max_sectors to 1024
    Rev  3.23.3 Beta August 6, 2001, Jes Sorensen
	- Provide compat macros for pci_enable_device(), pci_find_subsys()
	  and scsi_set_pci_device()
	- Call scsi_set_pci_device() for all devices
	- Reduce size of kernel version dependent device probe code
	- Move duplicate probe/init code to separate function
	- Handle error if qla1280_mem_alloc() fails
	- Kill OFFSET() macro and use Linux's PCI definitions instead
        - Kill private structure defining PCI config space (struct config_reg)
	- Only allocate I/O port region if not in MMIO mode
	- Remove duplicate (unused) sanity check of sife of srb_t
    Rev  3.23.2 Beta August 6, 2001, Jes Sorensen
	- Change home-brew memset() implementations to use memset()
        - Remove all references to COMTRACE() - accessing a PC's COM2 serial
          port directly is not legal under Linux.
    Rev  3.23.1 Beta April 24, 2001, Jes Sorensen
        - Remove pre 2.2 kernel support
        - clean up 64 bit DMA setting to use 2.4 API (provide backwards compat)
        - Fix MMIO access to use readl/writel instead of directly
          dereferencing pointers
        - Nuke MSDOS debugging code
        - Change true/false data types to int from uint8_t
        - Use int for counters instead of uint8_t etc.
        - Clean up size & byte order conversion macro usage
    Rev  3.23 Beta January 11, 2001 BN Qlogic
        - Added check of device_id when handling non
          QLA12160s during detect().
    Rev  3.22 Beta January 5, 2001 BN Qlogic
        - Changed queue_task() to schedule_task()
          for kernels 2.4.0 and higher.
          Note: 2.4.0-testxx kernels released prior to
                the actual 2.4.0 kernel release on January 2001
                will get compile/link errors with schedule_task().
                Please update your kernel to released 2.4.0 level,
                or comment lines in this file flagged with  3.22
                to resolve compile/link error of schedule_task().
        - Added -DCONFIG_SMP in addition to -D__SMP__
          in Makefile for 2.4.0 builds of driver as module.
    Rev  3.21 Beta January 4, 2001 BN Qlogic
        - Changed criteria of 64/32 Bit mode of HBA
          operation according to BITS_PER_LONG rather
          than HBA's NVRAM setting of >4Gig memory bit;
          so that the HBA auto-configures without the need
          to setup each system individually.
    Rev  3.20 Beta December 5, 2000 BN Qlogic
        - Added priority handling to IA-64  onboard SCSI
          ISP12160 chip for kernels greater than 2.3.18.
        - Added irqrestore for qla1280_intr_handler.
        - Enabled /proc/scsi/qla1280 interface.
        - Clear /proc/scsi/qla1280 counters in detect().
    Rev  3.19 Beta October 13, 2000 BN Qlogic
        - Declare driver_template for new kernel
          (2.4.0 and greater) scsi initialization scheme.
        - Update /proc/scsi entry for 2.3.18 kernels and
          above as qla1280
    Rev  3.18 Beta October 10, 2000 BN Qlogic
        - Changed scan order of adapters to map
          the QLA12160 followed by the QLA1280.
    Rev  3.17 Beta September 18, 2000 BN Qlogic
        - Removed warnings for 32 bit 2.4.x compiles
        - Corrected declared size for request and response
          DMA addresses that are kept in each ha
    Rev. 3.16 Beta  August 25, 2000   BN  Qlogic
        - Corrected 64 bit addressing issue on IA-64
          where the upper 32 bits were not properly
          passed to the RISC engine.
    Rev. 3.15 Beta  August 22, 2000   BN  Qlogic
        - Modified qla1280_setup_chip to properly load
          ISP firmware for greater that 4 Gig memory on IA-64
    Rev. 3.14 Beta  August 16, 2000   BN  Qlogic
        - Added setting of dma_mask to full 64 bit
          if flags.enable_64bit_addressing is set in NVRAM
    Rev. 3.13 Beta  August 16, 2000   BN  Qlogic
        - Use new PCI DMA mapping APIs for 2.4.x kernel
    Rev. 3.12       July 18, 2000    Redhat & BN Qlogic
        - Added check of pci_enable_device to detect() for 2.3.x
        - Use pci_resource_start() instead of
          pdev->resource[0].start in detect() for 2.3.x
        - Updated driver version
    Rev. 3.11       July 14, 2000    BN  Qlogic
	- Updated SCSI Firmware to following versions:
	  qla1x80:   8.13.08
	  qla1x160:  10.04.08
	- Updated driver version to 3.11
    Rev. 3.10    June 23, 2000   BN Qlogic
        - Added filtering of AMI SubSys Vendor ID devices
    Rev. 3.9
        - DEBUG_QLA1280 undefined and  new version  BN Qlogic
    Rev. 3.08b      May 9, 2000    MD Dell
        - Added logic to check against AMI subsystem vendor ID
	Rev. 3.08       May 4, 2000    DG  Qlogic
        - Added logic to check for PCI subsystem ID.
	Rev. 3.07       Apr 24, 2000    DG & BN  Qlogic
	   - Updated SCSI Firmware to following versions:
	     qla12160:   10.01.19
		 qla1280:     8.09.00
	Rev. 3.06       Apr 12, 2000    DG & BN  Qlogic
	   - Internal revision; not released
    Rev. 3.05       Mar 28, 2000    DG & BN  Qlogic
       - Edit correction for virt_to_bus and PROC.
    Rev. 3.04       Mar 28, 2000    DG & BN  Qlogic
       - Merge changes from ia64 port.
    Rev. 3.03       Mar 28, 2000    BN  Qlogic
       - Increase version to reflect new code drop with compile fix
         of issue with inclusion of linux/spinlock for 2.3 kernels
    Rev. 3.02       Mar 15, 2000    BN  Qlogic
       - Merge qla1280_proc_info from 2.10 code base
    Rev. 3.01       Feb 10, 2000    BN  Qlogic
       - Corrected code to compile on a 2.2.x kernel.
    Rev. 3.00       Jan 17, 2000    DG  Qlogic
	   - Added 64-bit support.
    Rev. 2.07       Nov 9, 1999     DG  Qlogic
	   - Added new routine to set target parameters for ISP12160.
    Rev. 2.06       Sept 10, 1999     DG  Qlogic
       - Added support for ISP12160 Ultra 3 chip.
    Rev. 2.03       August 3, 1999    Fred Lewis, Intel DuPont
	- Modified code to remove errors generated when compiling with
	  Cygnus IA64 Compiler.
        - Changed conversion of pointers to unsigned longs instead of integers.
        - Changed type of I/O port variables from uint32_t to unsigned long.
        - Modified OFFSET macro to work with 64-bit as well as 32-bit.
        - Changed sprintf and printk format specifiers for pointers to %p.
        - Changed some int to long type casts where needed in sprintf & printk.
        - Added l modifiers to sprintf and printk format specifiers for longs.
        - Removed unused local variables.
    Rev. 1.20       June 8, 1999      DG,  Qlogic
         Changes to support RedHat release 6.0 (kernel 2.2.5).
       - Added SCSI exclusive access lock (io_request_lock) when accessing
         the adapter.
       - Added changes for the new LINUX interface template. Some new error
         handling routines have been added to the template, but for now we
         will use the old ones.
    -   Initial Beta Release.
*****************************************************************************/


#include <linux/module.h>

#include <linux/types.h>
#include <linux/string.h>
#include <linux/errno.h>
#include <linux/kernel.h>
#include <linux/ioport.h>
#include <linux/delay.h>
#include <linux/timer.h>
#include <linux/pci.h>
#include <linux/proc_fs.h>
#include <linux/stat.h>
#include <linux/pci_ids.h>
#include <linux/interrupt.h>
#include <linux/init.h>
#include <linux/dma-mapping.h>
#include <linux/firmware.h>

#include <asm/io.h>
#include <asm/irq.h>
#include <asm/byteorder.h>
#include <asm/processor.h>
#include <asm/types.h>
#include <asm/system.h>

#include <scsi/scsi.h>
#include <scsi/scsi_cmnd.h>
#include <scsi/scsi_device.h>
#include <scsi/scsi_host.h>
#include <scsi/scsi_tcq.h>

#if defined(CONFIG_IA64_GENERIC) || defined(CONFIG_IA64_SGI_SN2)
#include <asm/sn/io.h>
#endif


/*
 * Compile time Options:
 *            0 - Disable and 1 - Enable
 */
#define  DEBUG_QLA1280_INTR	0
#define  DEBUG_PRINT_NVRAM	0
#define  DEBUG_QLA1280		0

/*
 * The SGI VISWS is broken and doesn't support MMIO ;-(
 */
#ifdef CONFIG_X86_VISWS
#define	MEMORY_MAPPED_IO	0
#else
#define	MEMORY_MAPPED_IO	1
#endif

#include "qla1280.h"

#ifndef BITS_PER_LONG
#error "BITS_PER_LONG not defined!"
#endif
#if (BITS_PER_LONG == 64) || defined CONFIG_HIGHMEM
#define QLA_64BIT_PTR	1
#endif

#ifdef QLA_64BIT_PTR
#define pci_dma_hi32(a)			((a >> 16) >> 16)
#else
#define pci_dma_hi32(a)			0
#endif
#define pci_dma_lo32(a)			(a & 0xffffffff)

#define NVRAM_DELAY()			udelay(500)	/* 2 microseconds */

#if defined(__ia64__) && !defined(ia64_platform_is)
#define ia64_platform_is(foo)		(!strcmp(x, platform_name))
#endif


#define IS_ISP1040(ha) (ha->pdev->device == PCI_DEVICE_ID_QLOGIC_ISP1020)
#define IS_ISP1x40(ha) (ha->pdev->device == PCI_DEVICE_ID_QLOGIC_ISP1020 || \
			ha->pdev->device == PCI_DEVICE_ID_QLOGIC_ISP1240)
#define IS_ISP1x160(ha)        (ha->pdev->device == PCI_DEVICE_ID_QLOGIC_ISP10160 || \
				ha->pdev->device == PCI_DEVICE_ID_QLOGIC_ISP12160)


static int qla1280_probe_one(struct pci_dev *, const struct pci_device_id *);
static void qla1280_remove_one(struct pci_dev *);

/*
 *  QLogic Driver Support Function Prototypes.
 */
static void qla1280_done(struct scsi_qla_host *);
static int qla1280_get_token(char *);
static int qla1280_setup(char *s) __init;

/*
 *  QLogic ISP1280 Hardware Support Function Prototypes.
 */
static int qla1280_load_firmware(struct scsi_qla_host *);
static int qla1280_init_rings(struct scsi_qla_host *);
static int qla1280_nvram_config(struct scsi_qla_host *);
static int qla1280_mailbox_command(struct scsi_qla_host *,
				   uint8_t, uint16_t *);
static int qla1280_bus_reset(struct scsi_qla_host *, int);
static int qla1280_device_reset(struct scsi_qla_host *, int, int);
static int qla1280_abort_command(struct scsi_qla_host *, struct srb *, int);
static int qla1280_abort_isp(struct scsi_qla_host *);
#ifdef QLA_64BIT_PTR
static int qla1280_64bit_start_scsi(struct scsi_qla_host *, struct srb *);
#else
static int qla1280_32bit_start_scsi(struct scsi_qla_host *, struct srb *);
#endif
static void qla1280_nv_write(struct scsi_qla_host *, uint16_t);
static void qla1280_poll(struct scsi_qla_host *);
static void qla1280_reset_adapter(struct scsi_qla_host *);
static void qla1280_marker(struct scsi_qla_host *, int, int, int, u8);
static void qla1280_isp_cmd(struct scsi_qla_host *);
static void qla1280_isr(struct scsi_qla_host *, struct list_head *);
static void qla1280_rst_aen(struct scsi_qla_host *);
static void qla1280_status_entry(struct scsi_qla_host *, struct response *,
				 struct list_head *);
static void qla1280_error_entry(struct scsi_qla_host *, struct response *,
				struct list_head *);
static uint16_t qla1280_get_nvram_word(struct scsi_qla_host *, uint32_t);
static uint16_t qla1280_nvram_request(struct scsi_qla_host *, uint32_t);
static uint16_t qla1280_debounce_register(volatile uint16_t __iomem *);
static request_t *qla1280_req_pkt(struct scsi_qla_host *);
static int qla1280_check_for_dead_scsi_bus(struct scsi_qla_host *,
					   unsigned int);
static void qla1280_get_target_parameters(struct scsi_qla_host *,
					   struct scsi_device *);
static int qla1280_set_target_parameters(struct scsi_qla_host *, int, int);


static struct qla_driver_setup driver_setup;

/*
 * convert scsi data direction to request_t control flags
 */
static inline uint16_t
qla1280_data_direction(struct scsi_cmnd *cmnd)
{
	switch(cmnd->sc_data_direction) {
	case DMA_FROM_DEVICE:
		return BIT_5;
	case DMA_TO_DEVICE:
		return BIT_6;
	case DMA_BIDIRECTIONAL:
		return BIT_5 | BIT_6;
	/*
	 * We could BUG() on default here if one of the four cases aren't
	 * met, but then again if we receive something like that from the
	 * SCSI layer we have more serious problems. This shuts up GCC.
	 */
	case DMA_NONE:
	default:
		return 0;
	}
}
		
#if DEBUG_QLA1280
static void __qla1280_print_scsi_cmd(struct scsi_cmnd * cmd);
static void __qla1280_dump_buffer(char *, int);
#endif


/*
 * insmod needs to find the variable and make it point to something
 */
#ifdef MODULE
static char *qla1280;

/* insmod qla1280 options=verbose" */
module_param(qla1280, charp, 0);
#else
__setup("qla1280=", qla1280_setup);
#endif


/*
 * We use the scsi_pointer structure that's included with each scsi_command
 * to overlay our struct srb over it. qla1280_init() checks that a srb is not
 * bigger than a scsi_pointer.
 */

#define	CMD_SP(Cmnd)		&Cmnd->SCp
#define	CMD_CDBLEN(Cmnd)	Cmnd->cmd_len
#define	CMD_CDBP(Cmnd)		Cmnd->cmnd
#define	CMD_SNSP(Cmnd)		Cmnd->sense_buffer
#define	CMD_SNSLEN(Cmnd)	SCSI_SENSE_BUFFERSIZE
#define	CMD_RESULT(Cmnd)	Cmnd->result
#define	CMD_HANDLE(Cmnd)	Cmnd->host_scribble
#define CMD_REQUEST(Cmnd)	Cmnd->request->cmd

#define CMD_HOST(Cmnd)		Cmnd->device->host
#define SCSI_BUS_32(Cmnd)	Cmnd->device->channel
#define SCSI_TCN_32(Cmnd)	Cmnd->device->id
#define SCSI_LUN_32(Cmnd)	Cmnd->device->lun


/*****************************************/
/*   ISP Boards supported by this driver */
/*****************************************/

struct qla_boards {
	char *name;		/* Board ID String */
	int numPorts;		/* Number of SCSI ports */
	int fw_index;		/* index into qla1280_fw_tbl for firmware */
};

/* NOTE: the last argument in each entry is used to index ql1280_board_tbl */
static struct pci_device_id qla1280_pci_tbl[] = {
	{PCI_VENDOR_ID_QLOGIC, PCI_DEVICE_ID_QLOGIC_ISP12160,
		PCI_ANY_ID, PCI_ANY_ID, 0, 0, 0},
	{PCI_VENDOR_ID_QLOGIC, PCI_DEVICE_ID_QLOGIC_ISP1020,
		PCI_ANY_ID, PCI_ANY_ID, 0, 0, 1},
	{PCI_VENDOR_ID_QLOGIC, PCI_DEVICE_ID_QLOGIC_ISP1080,
		PCI_ANY_ID, PCI_ANY_ID, 0, 0, 2},
	{PCI_VENDOR_ID_QLOGIC, PCI_DEVICE_ID_QLOGIC_ISP1240,
		PCI_ANY_ID, PCI_ANY_ID, 0, 0, 3},
	{PCI_VENDOR_ID_QLOGIC, PCI_DEVICE_ID_QLOGIC_ISP1280,
		PCI_ANY_ID, PCI_ANY_ID, 0, 0, 4},
	{PCI_VENDOR_ID_QLOGIC, PCI_DEVICE_ID_QLOGIC_ISP10160,
		PCI_ANY_ID, PCI_ANY_ID, 0, 0, 5},
	{0,}
};
MODULE_DEVICE_TABLE(pci, qla1280_pci_tbl);

DEFINE_MUTEX(qla1280_firmware_mutex);

struct qla_fw {
	char *fwname;
	const struct firmware *fw;
};

#define QL_NUM_FW_IMAGES 3

struct qla_fw qla1280_fw_tbl[QL_NUM_FW_IMAGES] = {
	{"qlogic/1040.bin",  NULL},	/* image 0 */
	{"qlogic/1280.bin",  NULL},	/* image 1 */
	{"qlogic/12160.bin", NULL},	/* image 2 */
};

/* NOTE: Order of boards in this table must match order in qla1280_pci_tbl */
static struct qla_boards ql1280_board_tbl[] = {
<<<<<<< HEAD
	{.name="QLA12160", .numPorts=2, .fw_index=2},
	{.name="QLA1040" , .numPorts=1, .fw_index=0},
	{.name="QLA1080" , .numPorts=1, .fw_index=1},
	{.name="QLA1240" , .numPorts=2, .fw_index=1},
	{.name="QLA1280" , .numPorts=2, .fw_index=1},
	{.name="QLA10160", .numPorts=1, .fw_index=2},
	{.name="        ", .numPorts=0, .fw_index=-1},
=======
	{.name = "QLA12160", .numPorts = 2, .fw_index = 2},
	{.name = "QLA1040" , .numPorts = 1, .fw_index = 0},
	{.name = "QLA1080" , .numPorts = 1, .fw_index = 1},
	{.name = "QLA1240" , .numPorts = 2, .fw_index = 1},
	{.name = "QLA1280" , .numPorts = 2, .fw_index = 1},
	{.name = "QLA10160", .numPorts = 1, .fw_index = 2},
	{.name = "        ", .numPorts = 0, .fw_index = -1},
>>>>>>> 02f8c6ae
};

static int qla1280_verbose = 1;

#if DEBUG_QLA1280
static int ql_debug_level = 1;
#define dprintk(level, format, a...)	\
	do { if (ql_debug_level >= level) printk(KERN_ERR format, ##a); } while(0)
#define qla1280_dump_buffer(level, buf, size)	\
	if (ql_debug_level >= level) __qla1280_dump_buffer(buf, size)
#define qla1280_print_scsi_cmd(level, cmd)	\
	if (ql_debug_level >= level) __qla1280_print_scsi_cmd(cmd)
#else
#define ql_debug_level			0
#define dprintk(level, format, a...)	do{}while(0)
#define qla1280_dump_buffer(a, b, c)	do{}while(0)
#define qla1280_print_scsi_cmd(a, b)	do{}while(0)
#endif

#define ENTER(x)		dprintk(3, "qla1280 : Entering %s()\n", x);
#define LEAVE(x)		dprintk(3, "qla1280 : Leaving %s()\n", x);
#define ENTER_INTR(x)		dprintk(4, "qla1280 : Entering %s()\n", x);
#define LEAVE_INTR(x)		dprintk(4, "qla1280 : Leaving %s()\n", x);


static int qla1280_read_nvram(struct scsi_qla_host *ha)
{
	uint16_t *wptr;
	uint8_t chksum;
	int cnt, i;
	struct nvram *nv;

	ENTER("qla1280_read_nvram");

	if (driver_setup.no_nvram)
		return 1;

	printk(KERN_INFO "scsi(%ld): Reading NVRAM\n", ha->host_no);

	wptr = (uint16_t *)&ha->nvram;
	nv = &ha->nvram;
	chksum = 0;
	for (cnt = 0; cnt < 3; cnt++) {
		*wptr = qla1280_get_nvram_word(ha, cnt);
		chksum += *wptr & 0xff;
		chksum += (*wptr >> 8) & 0xff;
		wptr++;
	}

	if (nv->id0 != 'I' || nv->id1 != 'S' ||
	    nv->id2 != 'P' || nv->id3 != ' ' || nv->version < 1) {
		dprintk(2, "Invalid nvram ID or version!\n");
		chksum = 1;
	} else {
		for (; cnt < sizeof(struct nvram); cnt++) {
			*wptr = qla1280_get_nvram_word(ha, cnt);
			chksum += *wptr & 0xff;
			chksum += (*wptr >> 8) & 0xff;
			wptr++;
		}
	}

	dprintk(3, "qla1280_read_nvram: NVRAM Magic ID= %c %c %c %02x"
	       " version %i\n", nv->id0, nv->id1, nv->id2, nv->id3,
	       nv->version);


	if (chksum) {
		if (!driver_setup.no_nvram)
			printk(KERN_WARNING "scsi(%ld): Unable to identify or "
			       "validate NVRAM checksum, using default "
			       "settings\n", ha->host_no);
		ha->nvram_valid = 0;
	} else
		ha->nvram_valid = 1;

	/* The firmware interface is, um, interesting, in that the
	 * actual firmware image on the chip is little endian, thus,
	 * the process of taking that image to the CPU would end up
	 * little endian.  However, the firmware interface requires it
	 * to be read a word (two bytes) at a time.
	 *
	 * The net result of this would be that the word (and
	 * doubleword) quantites in the firmware would be correct, but
	 * the bytes would be pairwise reversed.  Since most of the
	 * firmware quantites are, in fact, bytes, we do an extra
	 * le16_to_cpu() in the firmware read routine.
	 *
	 * The upshot of all this is that the bytes in the firmware
	 * are in the correct places, but the 16 and 32 bit quantites
	 * are still in little endian format.  We fix that up below by
	 * doing extra reverses on them */
	nv->isp_parameter = cpu_to_le16(nv->isp_parameter);
	nv->firmware_feature.w = cpu_to_le16(nv->firmware_feature.w);
	for(i = 0; i < MAX_BUSES; i++) {
		nv->bus[i].selection_timeout = cpu_to_le16(nv->bus[i].selection_timeout);
		nv->bus[i].max_queue_depth = cpu_to_le16(nv->bus[i].max_queue_depth);
	}
	dprintk(1, "qla1280_read_nvram: Completed Reading NVRAM\n");
	LEAVE("qla1280_read_nvram");

	return chksum;
}

/**************************************************************************
 *   qla1280_info
 *     Return a string describing the driver.
 **************************************************************************/
static const char *
qla1280_info(struct Scsi_Host *host)
{
	static char qla1280_scsi_name_buffer[125];
	char *bp;
	struct scsi_qla_host *ha;
	struct qla_boards *bdp;

	bp = &qla1280_scsi_name_buffer[0];
	ha = (struct scsi_qla_host *)host->hostdata;
	bdp = &ql1280_board_tbl[ha->devnum];
	memset(bp, 0, sizeof(qla1280_scsi_name_buffer));

	sprintf (bp,
		 "QLogic %s PCI to SCSI Host Adapter\n"
		 "       Firmware version: %2d.%02d.%02d, Driver version %s",
		 &bdp->name[0], ha->fwver1, ha->fwver2, ha->fwver3,
		 QLA1280_VERSION);
	return bp;
}

/**************************************************************************
 *   qla1280_queuecommand
 *     Queue a command to the controller.
 *
 * Note:
 * The mid-level driver tries to ensures that queuecommand never gets invoked
 * concurrently with itself or the interrupt handler (although the
 * interrupt handler may call this routine as part of request-completion
 * handling).   Unfortunely, it sometimes calls the scheduler in interrupt
 * context which is a big NO! NO!.
 **************************************************************************/
static int
qla1280_queuecommand_lck(struct scsi_cmnd *cmd, void (*fn)(struct scsi_cmnd *))
{
	struct Scsi_Host *host = cmd->device->host;
	struct scsi_qla_host *ha = (struct scsi_qla_host *)host->hostdata;
	struct srb *sp = (struct srb *)CMD_SP(cmd);
	int status;

	cmd->scsi_done = fn;
	sp->cmd = cmd;
	sp->flags = 0;
	sp->wait = NULL;
	CMD_HANDLE(cmd) = (unsigned char *)NULL;

	qla1280_print_scsi_cmd(5, cmd);

#ifdef QLA_64BIT_PTR
	/*
	 * Using 64 bit commands if the PCI bridge doesn't support it is a
	 * bit wasteful, however this should really only happen if one's
	 * PCI controller is completely broken, like the BCM1250. For
	 * sane hardware this is not an issue.
	 */
	status = qla1280_64bit_start_scsi(ha, sp);
#else
	status = qla1280_32bit_start_scsi(ha, sp);
#endif
	return status;
}

static DEF_SCSI_QCMD(qla1280_queuecommand)

enum action {
	ABORT_COMMAND,
	DEVICE_RESET,
	BUS_RESET,
	ADAPTER_RESET,
};


static void qla1280_mailbox_timeout(unsigned long __data)
{
	struct scsi_qla_host *ha = (struct scsi_qla_host *)__data;
	struct device_reg __iomem *reg;
	reg = ha->iobase;

	ha->mailbox_out[0] = RD_REG_WORD(&reg->mailbox0);
	printk(KERN_ERR "scsi(%ld): mailbox timed out, mailbox0 %04x, "
	       "ictrl %04x, istatus %04x\n", ha->host_no, ha->mailbox_out[0],
	       RD_REG_WORD(&reg->ictrl), RD_REG_WORD(&reg->istatus));
	complete(ha->mailbox_wait);
}

static int
_qla1280_wait_for_single_command(struct scsi_qla_host *ha, struct srb *sp,
				 struct completion *wait)
{
	int	status = FAILED;
	struct scsi_cmnd *cmd = sp->cmd;

	spin_unlock_irq(ha->host->host_lock);
	wait_for_completion_timeout(wait, 4*HZ);
	spin_lock_irq(ha->host->host_lock);
	sp->wait = NULL;
	if(CMD_HANDLE(cmd) == COMPLETED_HANDLE) {
		status = SUCCESS;
		(*cmd->scsi_done)(cmd);
	}
	return status;
}

static int
qla1280_wait_for_single_command(struct scsi_qla_host *ha, struct srb *sp)
{
	DECLARE_COMPLETION_ONSTACK(wait);

	sp->wait = &wait;
	return _qla1280_wait_for_single_command(ha, sp, &wait);
}

static int
qla1280_wait_for_pending_commands(struct scsi_qla_host *ha, int bus, int target)
{
	int		cnt;
	int		status;
	struct srb	*sp;
	struct scsi_cmnd *cmd;

	status = SUCCESS;

	/*
	 * Wait for all commands with the designated bus/target
	 * to be completed by the firmware
	 */
	for (cnt = 0; cnt < MAX_OUTSTANDING_COMMANDS; cnt++) {
		sp = ha->outstanding_cmds[cnt];
		if (sp) {
			cmd = sp->cmd;

			if (bus >= 0 && SCSI_BUS_32(cmd) != bus)
				continue;
			if (target >= 0 && SCSI_TCN_32(cmd) != target)
				continue;

			status = qla1280_wait_for_single_command(ha, sp);
			if (status == FAILED)
				break;
		}
	}
	return status;
}

/**************************************************************************
 * qla1280_error_action
 *    The function will attempt to perform a specified error action and
 *    wait for the results (or time out).
 *
 * Input:
 *      cmd = Linux SCSI command packet of the command that cause the
 *            bus reset.
 *      action = error action to take (see action_t)
 *
 * Returns:
 *      SUCCESS or FAILED
 *
 **************************************************************************/
static int
qla1280_error_action(struct scsi_cmnd *cmd, enum action action)
{
	struct scsi_qla_host *ha;
	int bus, target, lun;
	struct srb *sp;
	int i, found;
	int result=FAILED;
	int wait_for_bus=-1;
	int wait_for_target = -1;
	DECLARE_COMPLETION_ONSTACK(wait);

	ENTER("qla1280_error_action");

	ha = (struct scsi_qla_host *)(CMD_HOST(cmd)->hostdata);
	sp = (struct srb *)CMD_SP(cmd);
	bus = SCSI_BUS_32(cmd);
	target = SCSI_TCN_32(cmd);
	lun = SCSI_LUN_32(cmd);

	dprintk(4, "error_action %i, istatus 0x%04x\n", action,
		RD_REG_WORD(&ha->iobase->istatus));

	dprintk(4, "host_cmd 0x%04x, ictrl 0x%04x, jiffies %li\n",
		RD_REG_WORD(&ha->iobase->host_cmd),
		RD_REG_WORD(&ha->iobase->ictrl), jiffies);

	if (qla1280_verbose)
		printk(KERN_INFO "scsi(%li): Resetting Cmnd=0x%p, "
		       "Handle=0x%p, action=0x%x\n",
		       ha->host_no, cmd, CMD_HANDLE(cmd), action);

	/*
	 * Check to see if we have the command in the outstanding_cmds[]
	 * array.  If not then it must have completed before this error
	 * action was initiated.  If the error_action isn't ABORT_COMMAND
	 * then the driver must proceed with the requested action.
	 */
	found = -1;
	for (i = 0; i < MAX_OUTSTANDING_COMMANDS; i++) {
		if (sp == ha->outstanding_cmds[i]) {
			found = i;
			sp->wait = &wait; /* we'll wait for it to complete */
			break;
		}
	}

	if (found < 0) {	/* driver doesn't have command */
		result = SUCCESS;
		if (qla1280_verbose) {
			printk(KERN_INFO
			       "scsi(%ld:%d:%d:%d): specified command has "
			       "already completed.\n", ha->host_no, bus,
				target, lun);
		}
	}

	switch (action) {

	case ABORT_COMMAND:
		dprintk(1, "qla1280: RISC aborting command\n");
		/*
		 * The abort might fail due to race when the host_lock
		 * is released to issue the abort.  As such, we
		 * don't bother to check the return status.
		 */
		if (found >= 0)
			qla1280_abort_command(ha, sp, found);
		break;

	case DEVICE_RESET:
		if (qla1280_verbose)
			printk(KERN_INFO
			       "scsi(%ld:%d:%d:%d): Queueing device reset "
			       "command.\n", ha->host_no, bus, target, lun);
		if (qla1280_device_reset(ha, bus, target) == 0) {
			/* issued device reset, set wait conditions */
			wait_for_bus = bus;
			wait_for_target = target;
		}
		break;

	case BUS_RESET:
		if (qla1280_verbose)
			printk(KERN_INFO "qla1280(%ld:%d): Issued bus "
			       "reset.\n", ha->host_no, bus);
		if (qla1280_bus_reset(ha, bus) == 0) {
			/* issued bus reset, set wait conditions */
			wait_for_bus = bus;
		}
		break;

	case ADAPTER_RESET:
	default:
		if (qla1280_verbose) {
			printk(KERN_INFO
			       "scsi(%ld): Issued ADAPTER RESET\n",
			       ha->host_no);
			printk(KERN_INFO "scsi(%ld): I/O processing will "
			       "continue automatically\n", ha->host_no);
		}
		ha->flags.reset_active = 1;

		if (qla1280_abort_isp(ha) != 0) {	/* it's dead */
			result = FAILED;
		}

		ha->flags.reset_active = 0;
	}

	/*
	 * At this point, the host_lock has been released and retaken
	 * by the issuance of the mailbox command.
	 * Wait for the command passed in by the mid-layer if it
	 * was found by the driver.  It might have been returned
	 * between eh recovery steps, hence the check of the "found"
	 * variable.
	 */

	if (found >= 0)
		result = _qla1280_wait_for_single_command(ha, sp, &wait);

	if (action == ABORT_COMMAND && result != SUCCESS) {
		printk(KERN_WARNING
		       "scsi(%li:%i:%i:%i): "
		       "Unable to abort command!\n",
		       ha->host_no, bus, target, lun);
	}

	/*
	 * If the command passed in by the mid-layer has been
	 * returned by the board, then wait for any additional
	 * commands which are supposed to complete based upon
	 * the error action.
	 *
	 * All commands are unconditionally returned during a
	 * call to qla1280_abort_isp(), ADAPTER_RESET.  No need
	 * to wait for them.
	 */
	if (result == SUCCESS && wait_for_bus >= 0) {
		result = qla1280_wait_for_pending_commands(ha,
					wait_for_bus, wait_for_target);
	}

	dprintk(1, "RESET returning %d\n", result);

	LEAVE("qla1280_error_action");
	return result;
}

/**************************************************************************
 *   qla1280_abort
 *     Abort the specified SCSI command(s).
 **************************************************************************/
static int
qla1280_eh_abort(struct scsi_cmnd * cmd)
{
	int rc;

	spin_lock_irq(cmd->device->host->host_lock);
	rc = qla1280_error_action(cmd, ABORT_COMMAND);
	spin_unlock_irq(cmd->device->host->host_lock);

	return rc;
}

/**************************************************************************
 *   qla1280_device_reset
 *     Reset the specified SCSI device
 **************************************************************************/
static int
qla1280_eh_device_reset(struct scsi_cmnd *cmd)
{
	int rc;

	spin_lock_irq(cmd->device->host->host_lock);
	rc = qla1280_error_action(cmd, DEVICE_RESET);
	spin_unlock_irq(cmd->device->host->host_lock);

	return rc;
}

/**************************************************************************
 *   qla1280_bus_reset
 *     Reset the specified bus.
 **************************************************************************/
static int
qla1280_eh_bus_reset(struct scsi_cmnd *cmd)
{
	int rc;

	spin_lock_irq(cmd->device->host->host_lock);
	rc = qla1280_error_action(cmd, BUS_RESET);
	spin_unlock_irq(cmd->device->host->host_lock);

	return rc;
}

/**************************************************************************
 *   qla1280_adapter_reset
 *     Reset the specified adapter (both channels)
 **************************************************************************/
static int
qla1280_eh_adapter_reset(struct scsi_cmnd *cmd)
{
	int rc;

	spin_lock_irq(cmd->device->host->host_lock);
	rc = qla1280_error_action(cmd, ADAPTER_RESET);
	spin_unlock_irq(cmd->device->host->host_lock);

	return rc;
}

static int
qla1280_biosparam(struct scsi_device *sdev, struct block_device *bdev,
		  sector_t capacity, int geom[])
{
	int heads, sectors, cylinders;

	heads = 64;
	sectors = 32;
	cylinders = (unsigned long)capacity / (heads * sectors);
	if (cylinders > 1024) {
		heads = 255;
		sectors = 63;
		cylinders = (unsigned long)capacity / (heads * sectors);
		/* if (cylinders > 1023)
		   cylinders = 1023; */
	}

	geom[0] = heads;
	geom[1] = sectors;
	geom[2] = cylinders;

	return 0;
}

 
/* disable risc and host interrupts */
static inline void
qla1280_disable_intrs(struct scsi_qla_host *ha)
{
	WRT_REG_WORD(&ha->iobase->ictrl, 0);
	RD_REG_WORD(&ha->iobase->ictrl);	/* PCI Posted Write flush */
}

/* enable risc and host interrupts */
static inline void
qla1280_enable_intrs(struct scsi_qla_host *ha)
{
	WRT_REG_WORD(&ha->iobase->ictrl, (ISP_EN_INT | ISP_EN_RISC));
	RD_REG_WORD(&ha->iobase->ictrl);	/* PCI Posted Write flush */
}

/**************************************************************************
 * qla1280_intr_handler
 *   Handles the H/W interrupt
 **************************************************************************/
static irqreturn_t
qla1280_intr_handler(int irq, void *dev_id)
{
	struct scsi_qla_host *ha;
	struct device_reg __iomem *reg;
	u16 data;
	int handled = 0;

	ENTER_INTR ("qla1280_intr_handler");
	ha = (struct scsi_qla_host *)dev_id;

	spin_lock(ha->host->host_lock);

	ha->isr_count++;
	reg = ha->iobase;

	qla1280_disable_intrs(ha);

	data = qla1280_debounce_register(&reg->istatus);
	/* Check for pending interrupts. */
	if (data & RISC_INT) {	
		qla1280_isr(ha, &ha->done_q);
		handled = 1;
	}
	if (!list_empty(&ha->done_q))
		qla1280_done(ha);

	spin_unlock(ha->host->host_lock);

	qla1280_enable_intrs(ha);

	LEAVE_INTR("qla1280_intr_handler");
	return IRQ_RETVAL(handled);
}


static int
qla1280_set_target_parameters(struct scsi_qla_host *ha, int bus, int target)
{
	uint8_t mr;
	uint16_t mb[MAILBOX_REGISTER_COUNT];
	struct nvram *nv;
	int status, lun;

	nv = &ha->nvram;

	mr = BIT_3 | BIT_2 | BIT_1 | BIT_0;

	/* Set Target Parameters. */
	mb[0] = MBC_SET_TARGET_PARAMETERS;
	mb[1] = (uint16_t)((bus ? target | BIT_7 : target) << 8);
	mb[2] = nv->bus[bus].target[target].parameter.renegotiate_on_error << 8;
	mb[2] |= nv->bus[bus].target[target].parameter.stop_queue_on_check << 9;
	mb[2] |= nv->bus[bus].target[target].parameter.auto_request_sense << 10;
	mb[2] |= nv->bus[bus].target[target].parameter.tag_queuing << 11;
	mb[2] |= nv->bus[bus].target[target].parameter.enable_sync << 12;
	mb[2] |= nv->bus[bus].target[target].parameter.enable_wide << 13;
	mb[2] |= nv->bus[bus].target[target].parameter.parity_checking << 14;
	mb[2] |= nv->bus[bus].target[target].parameter.disconnect_allowed << 15;

	if (IS_ISP1x160(ha)) {
		mb[2] |= nv->bus[bus].target[target].ppr_1x160.flags.enable_ppr << 5;
		mb[3] =	(nv->bus[bus].target[target].flags.flags1x160.sync_offset << 8);
		mb[6] =	(nv->bus[bus].target[target].ppr_1x160.flags.ppr_options << 8) |
			 nv->bus[bus].target[target].ppr_1x160.flags.ppr_bus_width;
		mr |= BIT_6;
	} else {
		mb[3] =	(nv->bus[bus].target[target].flags.flags1x80.sync_offset << 8);
	}
	mb[3] |= nv->bus[bus].target[target].sync_period;

	status = qla1280_mailbox_command(ha, mr, mb);

	/* Set Device Queue Parameters. */
	for (lun = 0; lun < MAX_LUNS; lun++) {
		mb[0] = MBC_SET_DEVICE_QUEUE;
		mb[1] = (uint16_t)((bus ? target | BIT_7 : target) << 8);
		mb[1] |= lun;
		mb[2] = nv->bus[bus].max_queue_depth;
		mb[3] = nv->bus[bus].target[target].execution_throttle;
		status |= qla1280_mailbox_command(ha, 0x0f, mb);
	}

	if (status)
		printk(KERN_WARNING "scsi(%ld:%i:%i): "
		       "qla1280_set_target_parameters() failed\n",
		       ha->host_no, bus, target);
	return status;
}


/**************************************************************************
 *   qla1280_slave_configure
 *
 * Description:
 *   Determines the queue depth for a given device.  There are two ways
 *   a queue depth can be obtained for a tagged queueing device.  One
 *   way is the default queue depth which is determined by whether
 *   If it is defined, then it is used
 *   as the default queue depth.  Otherwise, we use either 4 or 8 as the
 *   default queue depth (dependent on the number of hardware SCBs).
 **************************************************************************/
static int
qla1280_slave_configure(struct scsi_device *device)
{
	struct scsi_qla_host *ha;
	int default_depth = 3;
	int bus = device->channel;
	int target = device->id;
	int status = 0;
	struct nvram *nv;
	unsigned long flags;

	ha = (struct scsi_qla_host *)device->host->hostdata;
	nv = &ha->nvram;

	if (qla1280_check_for_dead_scsi_bus(ha, bus))
		return 1;

	if (device->tagged_supported &&
	    (ha->bus_settings[bus].qtag_enables & (BIT_0 << target))) {
		scsi_adjust_queue_depth(device, MSG_ORDERED_TAG,
					ha->bus_settings[bus].hiwat);
	} else {
		scsi_adjust_queue_depth(device, 0, default_depth);
	}

	nv->bus[bus].target[target].parameter.enable_sync = device->sdtr;
	nv->bus[bus].target[target].parameter.enable_wide = device->wdtr;
	nv->bus[bus].target[target].ppr_1x160.flags.enable_ppr = device->ppr;

	if (driver_setup.no_sync ||
	    (driver_setup.sync_mask &&
	     (~driver_setup.sync_mask & (1 << target))))
		nv->bus[bus].target[target].parameter.enable_sync = 0;
	if (driver_setup.no_wide ||
	    (driver_setup.wide_mask &&
	     (~driver_setup.wide_mask & (1 << target))))
		nv->bus[bus].target[target].parameter.enable_wide = 0;
	if (IS_ISP1x160(ha)) {
		if (driver_setup.no_ppr ||
		    (driver_setup.ppr_mask &&
		     (~driver_setup.ppr_mask & (1 << target))))
			nv->bus[bus].target[target].ppr_1x160.flags.enable_ppr = 0;
	}

	spin_lock_irqsave(ha->host->host_lock, flags);
	if (nv->bus[bus].target[target].parameter.enable_sync)
		status = qla1280_set_target_parameters(ha, bus, target);
	qla1280_get_target_parameters(ha, device);
	spin_unlock_irqrestore(ha->host->host_lock, flags);
	return status;
}


/*
 * qla1280_done
 *      Process completed commands.
 *
 * Input:
 *      ha           = adapter block pointer.
 */
static void
qla1280_done(struct scsi_qla_host *ha)
{
	struct srb *sp;
	struct list_head *done_q;
	int bus, target, lun;
	struct scsi_cmnd *cmd;

	ENTER("qla1280_done");

	done_q = &ha->done_q;

	while (!list_empty(done_q)) {
		sp = list_entry(done_q->next, struct srb, list);

		list_del(&sp->list);
	
		cmd = sp->cmd;
		bus = SCSI_BUS_32(cmd);
		target = SCSI_TCN_32(cmd);
		lun = SCSI_LUN_32(cmd);

		switch ((CMD_RESULT(cmd) >> 16)) {
		case DID_RESET:
			/* Issue marker command. */
			if (!ha->flags.abort_isp_active)
				qla1280_marker(ha, bus, target, 0, MK_SYNC_ID);
			break;
		case DID_ABORT:
			sp->flags &= ~SRB_ABORT_PENDING;
			sp->flags |= SRB_ABORTED;
			break;
		default:
			break;
		}

		/* Release memory used for this I/O */
		scsi_dma_unmap(cmd);

		/* Call the mid-level driver interrupt handler */
		ha->actthreads--;

		if (sp->wait == NULL)
			(*(cmd)->scsi_done)(cmd);
		else
			complete(sp->wait);
	}
	LEAVE("qla1280_done");
}

/*
 * Translates a ISP error to a Linux SCSI error
 */
static int
qla1280_return_status(struct response * sts, struct scsi_cmnd *cp)
{
	int host_status = DID_ERROR;
	uint16_t comp_status = le16_to_cpu(sts->comp_status);
	uint16_t state_flags = le16_to_cpu(sts->state_flags);
	uint32_t residual_length = le32_to_cpu(sts->residual_length);
	uint16_t scsi_status = le16_to_cpu(sts->scsi_status);
#if DEBUG_QLA1280_INTR
	static char *reason[] = {
		"DID_OK",
		"DID_NO_CONNECT",
		"DID_BUS_BUSY",
		"DID_TIME_OUT",
		"DID_BAD_TARGET",
		"DID_ABORT",
		"DID_PARITY",
		"DID_ERROR",
		"DID_RESET",
		"DID_BAD_INTR"
	};
#endif				/* DEBUG_QLA1280_INTR */

	ENTER("qla1280_return_status");

#if DEBUG_QLA1280_INTR
	/*
	  dprintk(1, "qla1280_return_status: compl status = 0x%04x\n",
	  comp_status);
	*/
#endif

	switch (comp_status) {
	case CS_COMPLETE:
		host_status = DID_OK;
		break;

	case CS_INCOMPLETE:
		if (!(state_flags & SF_GOT_BUS))
			host_status = DID_NO_CONNECT;
		else if (!(state_flags & SF_GOT_TARGET))
			host_status = DID_BAD_TARGET;
		else if (!(state_flags & SF_SENT_CDB))
			host_status = DID_ERROR;
		else if (!(state_flags & SF_TRANSFERRED_DATA))
			host_status = DID_ERROR;
		else if (!(state_flags & SF_GOT_STATUS))
			host_status = DID_ERROR;
		else if (!(state_flags & SF_GOT_SENSE))
			host_status = DID_ERROR;
		break;

	case CS_RESET:
		host_status = DID_RESET;
		break;

	case CS_ABORTED:
		host_status = DID_ABORT;
		break;

	case CS_TIMEOUT:
		host_status = DID_TIME_OUT;
		break;

	case CS_DATA_OVERRUN:
		dprintk(2, "Data overrun 0x%x\n", residual_length);
		dprintk(2, "qla1280_return_status: response packet data\n");
		qla1280_dump_buffer(2, (char *)sts, RESPONSE_ENTRY_SIZE);
		host_status = DID_ERROR;
		break;

	case CS_DATA_UNDERRUN:
		if ((scsi_bufflen(cp) - residual_length) <
		    cp->underflow) {
			printk(KERN_WARNING
			       "scsi: Underflow detected - retrying "
			       "command.\n");
			host_status = DID_ERROR;
		} else {
			scsi_set_resid(cp, residual_length);
			host_status = DID_OK;
		}
		break;

	default:
		host_status = DID_ERROR;
		break;
	}

#if DEBUG_QLA1280_INTR
	dprintk(1, "qla1280 ISP status: host status (%s) scsi status %x\n",
		reason[host_status], scsi_status);
#endif

	LEAVE("qla1280_return_status");

	return (scsi_status & 0xff) | (host_status << 16);
}

/****************************************************************************/
/*                QLogic ISP1280 Hardware Support Functions.                */
/****************************************************************************/

/*
 * qla1280_initialize_adapter
 *      Initialize board.
 *
 * Input:
 *      ha = adapter block pointer.
 *
 * Returns:
 *      0 = success
 */
static int __devinit
qla1280_initialize_adapter(struct scsi_qla_host *ha)
{
	struct device_reg __iomem *reg;
	int status;
	int bus;
	unsigned long flags;

	ENTER("qla1280_initialize_adapter");

	/* Clear adapter flags. */
	ha->flags.online = 0;
	ha->flags.disable_host_adapter = 0;
	ha->flags.reset_active = 0;
	ha->flags.abort_isp_active = 0;

#if defined(CONFIG_IA64_GENERIC) || defined(CONFIG_IA64_SGI_SN2)
	if (ia64_platform_is("sn2")) {
		printk(KERN_INFO "scsi(%li): Enabling SN2 PCI DMA "
		       "dual channel lockup workaround\n", ha->host_no);
		ha->flags.use_pci_vchannel = 1;
		driver_setup.no_nvram = 1;
	}
#endif

	/* TODO: implement support for the 1040 nvram format */
	if (IS_ISP1040(ha))
		driver_setup.no_nvram = 1;

	dprintk(1, "Configure PCI space for adapter...\n");

	reg = ha->iobase;

	/* Insure mailbox registers are free. */
	WRT_REG_WORD(&reg->semaphore, 0);
	WRT_REG_WORD(&reg->host_cmd, HC_CLR_RISC_INT);
	WRT_REG_WORD(&reg->host_cmd, HC_CLR_HOST_INT);
	RD_REG_WORD(&reg->host_cmd);

	if (qla1280_read_nvram(ha)) {
		dprintk(2, "qla1280_initialize_adapter: failed to read "
			"NVRAM\n");
	}

	/*
	 * It's necessary to grab the spin here as qla1280_mailbox_command
	 * needs to be able to drop the lock unconditionally to wait
	 * for completion.
	 */
	spin_lock_irqsave(ha->host->host_lock, flags);

	status = qla1280_load_firmware(ha);
	if (status) {
		printk(KERN_ERR "scsi(%li): initialize: pci probe failed!\n",
		       ha->host_no);
		goto out;
	}

	/* Setup adapter based on NVRAM parameters. */
	dprintk(1, "scsi(%ld): Configure NVRAM parameters\n", ha->host_no);
	qla1280_nvram_config(ha);

	if (ha->flags.disable_host_adapter) {
		status = 1;
		goto out;
	}

	status = qla1280_init_rings(ha);
	if (status)
		goto out;

	/* Issue SCSI reset, if we can't reset twice then bus is dead */
	for (bus = 0; bus < ha->ports; bus++) {
		if (!ha->bus_settings[bus].disable_scsi_reset &&
		    qla1280_bus_reset(ha, bus) &&
		    qla1280_bus_reset(ha, bus))
			ha->bus_settings[bus].scsi_bus_dead = 1;
	}

	ha->flags.online = 1;
 out:
	spin_unlock_irqrestore(ha->host->host_lock, flags);

	if (status)
		dprintk(2, "qla1280_initialize_adapter: **** FAILED ****\n");

	LEAVE("qla1280_initialize_adapter");
	return status;
}

/*
 * qla1280_request_firmware
 *      Acquire firmware for chip.  Retain in memory
 *      for error recovery.
 *
 * Input:
 *      ha = adapter block pointer.
 *
 * Returns:
 *      Pointer to firmware image or an error code
 *      cast to pointer via ERR_PTR().
 */
static const struct firmware *
qla1280_request_firmware(struct scsi_qla_host *ha)
{
	const struct firmware *fw;
	int err;
	int index;
	char *fwname;

	spin_unlock_irq(ha->host->host_lock);
	mutex_lock(&qla1280_firmware_mutex);

	index = ql1280_board_tbl[ha->devnum].fw_index;
	fw = qla1280_fw_tbl[index].fw;
	if (fw)
		goto out;

	fwname = qla1280_fw_tbl[index].fwname;
	err = request_firmware(&fw, fwname, &ha->pdev->dev);
<<<<<<< HEAD
	
=======

>>>>>>> 02f8c6ae
	if (err) {
		printk(KERN_ERR "Failed to load image \"%s\" err %d\n",
		       fwname, err);
		fw = ERR_PTR(err);
		goto unlock;
	}
	if ((fw->size % 2) || (fw->size < 6)) {
		printk(KERN_ERR "Invalid firmware length %zu in image \"%s\"\n",
		       fw->size, fwname);
		release_firmware(fw);
		fw = ERR_PTR(-EINVAL);
		goto unlock;
	}

	qla1280_fw_tbl[index].fw = fw;

 out:
	ha->fwver1 = fw->data[0];
	ha->fwver2 = fw->data[1];
	ha->fwver3 = fw->data[2];
 unlock:
	mutex_unlock(&qla1280_firmware_mutex);
	spin_lock_irq(ha->host->host_lock);
	return fw;
}

/*
 * Chip diagnostics
 *      Test chip for proper operation.
 *
 * Input:
 *      ha = adapter block pointer.
 *
 * Returns:
 *      0 = success.
 */
static int
qla1280_chip_diag(struct scsi_qla_host *ha)
{
	uint16_t mb[MAILBOX_REGISTER_COUNT];
	struct device_reg __iomem *reg = ha->iobase;
	int status = 0;
	int cnt;
	uint16_t data;
	dprintk(3, "qla1280_chip_diag: testing device at 0x%p \n", &reg->id_l);

	dprintk(1, "scsi(%ld): Verifying chip\n", ha->host_no);

	/* Soft reset chip and wait for it to finish. */
	WRT_REG_WORD(&reg->ictrl, ISP_RESET);

	/*
	 * We can't do a traditional PCI write flush here by reading
	 * back the register. The card will not respond once the reset
	 * is in action and we end up with a machine check exception
	 * instead. Nothing to do but wait and hope for the best.
	 * A portable pci_write_flush(pdev) call would be very useful here.
	 */
	udelay(20);
	data = qla1280_debounce_register(&reg->ictrl);
	/*
	 * Yet another QLogic gem ;-(
	 */
	for (cnt = 1000000; cnt && data & ISP_RESET; cnt--) {
		udelay(5);
		data = RD_REG_WORD(&reg->ictrl);
	}

	if (!cnt)
		goto fail;

	/* Reset register cleared by chip reset. */
	dprintk(3, "qla1280_chip_diag: reset register cleared by chip reset\n");

	WRT_REG_WORD(&reg->cfg_1, 0);

	/* Reset RISC and disable BIOS which
	   allows RISC to execute out of RAM. */
	WRT_REG_WORD(&reg->host_cmd, HC_RESET_RISC |
		     HC_RELEASE_RISC | HC_DISABLE_BIOS);

	RD_REG_WORD(&reg->id_l);	/* Flush PCI write */
	data = qla1280_debounce_register(&reg->mailbox0);

	/*
	 * I *LOVE* this code!
	 */
	for (cnt = 1000000; cnt && data == MBS_BUSY; cnt--) {
		udelay(5);
		data = RD_REG_WORD(&reg->mailbox0);
	}

	if (!cnt)
		goto fail;

	/* Check product ID of chip */
	dprintk(3, "qla1280_chip_diag: Checking product ID of chip\n");

	if (RD_REG_WORD(&reg->mailbox1) != PROD_ID_1 ||
	    (RD_REG_WORD(&reg->mailbox2) != PROD_ID_2 &&
	     RD_REG_WORD(&reg->mailbox2) != PROD_ID_2a) ||
	    RD_REG_WORD(&reg->mailbox3) != PROD_ID_3 ||
	    RD_REG_WORD(&reg->mailbox4) != PROD_ID_4) {
		printk(KERN_INFO "qla1280: Wrong product ID = "
		       "0x%x,0x%x,0x%x,0x%x\n",
		       RD_REG_WORD(&reg->mailbox1),
		       RD_REG_WORD(&reg->mailbox2),
		       RD_REG_WORD(&reg->mailbox3),
		       RD_REG_WORD(&reg->mailbox4));
		goto fail;
	}

	/*
	 * Enable ints early!!!
	 */
	qla1280_enable_intrs(ha);

	dprintk(1, "qla1280_chip_diag: Checking mailboxes of chip\n");
	/* Wrap Incoming Mailboxes Test. */
	mb[0] = MBC_MAILBOX_REGISTER_TEST;
	mb[1] = 0xAAAA;
	mb[2] = 0x5555;
	mb[3] = 0xAA55;
	mb[4] = 0x55AA;
	mb[5] = 0xA5A5;
	mb[6] = 0x5A5A;
	mb[7] = 0x2525;

	status = qla1280_mailbox_command(ha, 0xff, mb);
	if (status)
		goto fail;

	if (mb[1] != 0xAAAA || mb[2] != 0x5555 || mb[3] != 0xAA55 ||
	    mb[4] != 0x55AA || mb[5] != 0xA5A5 || mb[6] != 0x5A5A ||
	    mb[7] != 0x2525) {
		printk(KERN_INFO "qla1280: Failed mbox check\n");
		goto fail;
	}

	dprintk(3, "qla1280_chip_diag: exiting normally\n");
	return 0;
 fail:
	dprintk(2, "qla1280_chip_diag: **** FAILED ****\n");
	return status;
}

static int
qla1280_load_firmware_pio(struct scsi_qla_host *ha)
{
	/* enter with host_lock acquired */

	const struct firmware *fw;
	const __le16 *fw_data;
	uint16_t risc_address, risc_code_size;
	uint16_t mb[MAILBOX_REGISTER_COUNT], i;
<<<<<<< HEAD
	int err=0;
=======
	int err = 0;
>>>>>>> 02f8c6ae

	fw = qla1280_request_firmware(ha);
	if (IS_ERR(fw))
		return PTR_ERR(fw);

	fw_data = (const __le16 *)&fw->data[0];
	ha->fwstart = __le16_to_cpu(fw_data[2]);

	/* Load RISC code. */
	risc_address = ha->fwstart;
	fw_data = (const __le16 *)&fw->data[6];
	risc_code_size = (fw->size - 6) / 2;

	for (i = 0; i < risc_code_size; i++) {
		mb[0] = MBC_WRITE_RAM_WORD;
		mb[1] = risc_address + i;
		mb[2] = __le16_to_cpu(fw_data[i]);

		err = qla1280_mailbox_command(ha, BIT_0 | BIT_1 | BIT_2, mb);
		if (err) {
			printk(KERN_ERR "scsi(%li): Failed to load firmware\n",
					ha->host_no);
			break;
		}
	}

	return err;
}

#define DUMP_IT_BACK 0		/* for debug of RISC loading */
static int
qla1280_load_firmware_dma(struct scsi_qla_host *ha)
{
	/* enter with host_lock acquired */
	const struct firmware *fw;
	const __le16 *fw_data;
	uint16_t risc_address, risc_code_size;
	uint16_t mb[MAILBOX_REGISTER_COUNT], cnt;
	int err = 0, num, i;
#if DUMP_IT_BACK
	uint8_t *sp, *tbuf;
	dma_addr_t p_tbuf;

	tbuf = pci_alloc_consistent(ha->pdev, 8000, &p_tbuf);
	if (!tbuf)
		return -ENOMEM;
#endif

	fw = qla1280_request_firmware(ha);
	if (IS_ERR(fw))
		return PTR_ERR(fw);

	fw_data = (const __le16 *)&fw->data[0];
	ha->fwstart = __le16_to_cpu(fw_data[2]);

	/* Load RISC code. */
	risc_address = ha->fwstart;
	fw_data = (const __le16 *)&fw->data[6];
	risc_code_size = (fw->size - 6) / 2;

	dprintk(1, "%s: DMA RISC code (%i) words\n",
			__func__, risc_code_size);

	num = 0;
	while (risc_code_size > 0) {
		int warn __attribute__((unused)) = 0;

		cnt = 2000 >> 1;

		if (cnt > risc_code_size)
			cnt = risc_code_size;

		dprintk(2, "qla1280_setup_chip:  loading risc @ =(0x%p),"
			"%d,%d(0x%x)\n",
			fw_data, cnt, num, risc_address);
		for(i = 0; i < cnt; i++)
			((__le16 *)ha->request_ring)[i] = fw_data[i];

		mb[0] = MBC_LOAD_RAM;
		mb[1] = risc_address;
		mb[4] = cnt;
		mb[3] = ha->request_dma & 0xffff;
		mb[2] = (ha->request_dma >> 16) & 0xffff;
		mb[7] = pci_dma_hi32(ha->request_dma) & 0xffff;
		mb[6] = pci_dma_hi32(ha->request_dma) >> 16;
		dprintk(2, "%s: op=%d  0x%p = 0x%4x,0x%4x,0x%4x,0x%4x\n",
				__func__, mb[0],
				(void *)(long)ha->request_dma,
				mb[6], mb[7], mb[2], mb[3]);
		err = qla1280_mailbox_command(ha, BIT_4 | BIT_3 | BIT_2 |
				BIT_1 | BIT_0, mb);
		if (err) {
			printk(KERN_ERR "scsi(%li): Failed to load partial "
			       "segment of f\n", ha->host_no);
			goto out;
		}

#if DUMP_IT_BACK
		mb[0] = MBC_DUMP_RAM;
		mb[1] = risc_address;
		mb[4] = cnt;
		mb[3] = p_tbuf & 0xffff;
		mb[2] = (p_tbuf >> 16) & 0xffff;
		mb[7] = pci_dma_hi32(p_tbuf) & 0xffff;
		mb[6] = pci_dma_hi32(p_tbuf) >> 16;

		err = qla1280_mailbox_command(ha, BIT_4 | BIT_3 | BIT_2 |
				BIT_1 | BIT_0, mb);
		if (err) {
			printk(KERN_ERR
			       "Failed to dump partial segment of f/w\n");
			goto out;
		}
		sp = (uint8_t *)ha->request_ring;
		for (i = 0; i < (cnt << 1); i++) {
			if (tbuf[i] != sp[i] && warn++ < 10) {
				printk(KERN_ERR "%s: FW compare error @ "
						"byte(0x%x) loop#=%x\n",
						__func__, i, num);
				printk(KERN_ERR "%s: FWbyte=%x  "
						"FWfromChip=%x\n",
						__func__, sp[i], tbuf[i]);
				/*break; */
			}
		}
#endif
		risc_address += cnt;
		risc_code_size = risc_code_size - cnt;
		fw_data = fw_data + cnt;
		num++;
	}

 out:
#if DUMP_IT_BACK
	pci_free_consistent(ha->pdev, 8000, tbuf, p_tbuf);
#endif
	return err;
}

static int
qla1280_start_firmware(struct scsi_qla_host *ha)
{
	uint16_t mb[MAILBOX_REGISTER_COUNT];
	int err;

	dprintk(1, "%s: Verifying checksum of loaded RISC code.\n",
			__func__);

	/* Verify checksum of loaded RISC code. */
	mb[0] = MBC_VERIFY_CHECKSUM;
	/* mb[1] = ql12_risc_code_addr01; */
	mb[1] = ha->fwstart;
	err = qla1280_mailbox_command(ha, BIT_1 | BIT_0, mb);
	if (err) {
		printk(KERN_ERR "scsi(%li): RISC checksum failed.\n", ha->host_no);
		return err;
	}

	/* Start firmware execution. */
	dprintk(1, "%s: start firmware running.\n", __func__);
	mb[0] = MBC_EXECUTE_FIRMWARE;
	mb[1] = ha->fwstart;
	err = qla1280_mailbox_command(ha, BIT_1 | BIT_0, &mb[0]);
	if (err) {
		printk(KERN_ERR "scsi(%li): Failed to start firmware\n",
				ha->host_no);
	}

	return err;
}

static int
qla1280_load_firmware(struct scsi_qla_host *ha)
{
	/* enter with host_lock taken */
	int err;

	err = qla1280_chip_diag(ha);
	if (err)
		goto out;
	if (IS_ISP1040(ha))
		err = qla1280_load_firmware_pio(ha);
	else
		err = qla1280_load_firmware_dma(ha);
	if (err)
		goto out;
	err = qla1280_start_firmware(ha);
 out:
	return err;
}

/*
 * Initialize rings
 *
 * Input:
 *      ha                = adapter block pointer.
 *      ha->request_ring  = request ring virtual address
 *      ha->response_ring = response ring virtual address
 *      ha->request_dma   = request ring physical address
 *      ha->response_dma  = response ring physical address
 *
 * Returns:
 *      0 = success.
 */
static int
qla1280_init_rings(struct scsi_qla_host *ha)
{
	uint16_t mb[MAILBOX_REGISTER_COUNT];
	int status = 0;

	ENTER("qla1280_init_rings");

	/* Clear outstanding commands array. */
	memset(ha->outstanding_cmds, 0,
	       sizeof(struct srb *) * MAX_OUTSTANDING_COMMANDS);

	/* Initialize request queue. */
	ha->request_ring_ptr = ha->request_ring;
	ha->req_ring_index = 0;
	ha->req_q_cnt = REQUEST_ENTRY_CNT;
	/* mb[0] = MBC_INIT_REQUEST_QUEUE; */
	mb[0] = MBC_INIT_REQUEST_QUEUE_A64;
	mb[1] = REQUEST_ENTRY_CNT;
	mb[3] = ha->request_dma & 0xffff;
	mb[2] = (ha->request_dma >> 16) & 0xffff;
	mb[4] = 0;
	mb[7] = pci_dma_hi32(ha->request_dma) & 0xffff;
	mb[6] = pci_dma_hi32(ha->request_dma) >> 16;
	if (!(status = qla1280_mailbox_command(ha, BIT_7 | BIT_6 | BIT_4 |
					       BIT_3 | BIT_2 | BIT_1 | BIT_0,
					       &mb[0]))) {
		/* Initialize response queue. */
		ha->response_ring_ptr = ha->response_ring;
		ha->rsp_ring_index = 0;
		/* mb[0] = MBC_INIT_RESPONSE_QUEUE; */
		mb[0] = MBC_INIT_RESPONSE_QUEUE_A64;
		mb[1] = RESPONSE_ENTRY_CNT;
		mb[3] = ha->response_dma & 0xffff;
		mb[2] = (ha->response_dma >> 16) & 0xffff;
		mb[5] = 0;
		mb[7] = pci_dma_hi32(ha->response_dma) & 0xffff;
		mb[6] = pci_dma_hi32(ha->response_dma) >> 16;
		status = qla1280_mailbox_command(ha, BIT_7 | BIT_6 | BIT_5 |
						 BIT_3 | BIT_2 | BIT_1 | BIT_0,
						 &mb[0]);
	}

	if (status)
		dprintk(2, "qla1280_init_rings: **** FAILED ****\n");

	LEAVE("qla1280_init_rings");
	return status;
}

static void
qla1280_print_settings(struct nvram *nv)
{
	dprintk(1, "qla1280 : initiator scsi id bus[0]=%d\n",
		nv->bus[0].config_1.initiator_id);
	dprintk(1, "qla1280 : initiator scsi id bus[1]=%d\n",
		nv->bus[1].config_1.initiator_id);

	dprintk(1, "qla1280 : bus reset delay[0]=%d\n",
		nv->bus[0].bus_reset_delay);
	dprintk(1, "qla1280 : bus reset delay[1]=%d\n",
		nv->bus[1].bus_reset_delay);

	dprintk(1, "qla1280 : retry count[0]=%d\n", nv->bus[0].retry_count);
	dprintk(1, "qla1280 : retry delay[0]=%d\n", nv->bus[0].retry_delay);
	dprintk(1, "qla1280 : retry count[1]=%d\n", nv->bus[1].retry_count);
	dprintk(1, "qla1280 : retry delay[1]=%d\n", nv->bus[1].retry_delay);

	dprintk(1, "qla1280 : async data setup time[0]=%d\n",
		nv->bus[0].config_2.async_data_setup_time);
	dprintk(1, "qla1280 : async data setup time[1]=%d\n",
		nv->bus[1].config_2.async_data_setup_time);

	dprintk(1, "qla1280 : req/ack active negation[0]=%d\n",
		nv->bus[0].config_2.req_ack_active_negation);
	dprintk(1, "qla1280 : req/ack active negation[1]=%d\n",
		nv->bus[1].config_2.req_ack_active_negation);

	dprintk(1, "qla1280 : data line active negation[0]=%d\n",
		nv->bus[0].config_2.data_line_active_negation);
	dprintk(1, "qla1280 : data line active negation[1]=%d\n",
		nv->bus[1].config_2.data_line_active_negation);

	dprintk(1, "qla1280 : disable loading risc code=%d\n",
		nv->cntr_flags_1.disable_loading_risc_code);

	dprintk(1, "qla1280 : enable 64bit addressing=%d\n",
		nv->cntr_flags_1.enable_64bit_addressing);

	dprintk(1, "qla1280 : selection timeout limit[0]=%d\n",
		nv->bus[0].selection_timeout);
	dprintk(1, "qla1280 : selection timeout limit[1]=%d\n",
		nv->bus[1].selection_timeout);

	dprintk(1, "qla1280 : max queue depth[0]=%d\n",
		nv->bus[0].max_queue_depth);
	dprintk(1, "qla1280 : max queue depth[1]=%d\n",
		nv->bus[1].max_queue_depth);
}

static void
qla1280_set_target_defaults(struct scsi_qla_host *ha, int bus, int target)
{
	struct nvram *nv = &ha->nvram;

	nv->bus[bus].target[target].parameter.renegotiate_on_error = 1;
	nv->bus[bus].target[target].parameter.auto_request_sense = 1;
	nv->bus[bus].target[target].parameter.tag_queuing = 1;
	nv->bus[bus].target[target].parameter.enable_sync = 1;
#if 1	/* Some SCSI Processors do not seem to like this */
	nv->bus[bus].target[target].parameter.enable_wide = 1;
#endif
	nv->bus[bus].target[target].execution_throttle =
		nv->bus[bus].max_queue_depth - 1;
	nv->bus[bus].target[target].parameter.parity_checking = 1;
	nv->bus[bus].target[target].parameter.disconnect_allowed = 1;

	if (IS_ISP1x160(ha)) {
		nv->bus[bus].target[target].flags.flags1x160.device_enable = 1;
		nv->bus[bus].target[target].flags.flags1x160.sync_offset = 0x0e;
		nv->bus[bus].target[target].sync_period = 9;
		nv->bus[bus].target[target].ppr_1x160.flags.enable_ppr = 1;
		nv->bus[bus].target[target].ppr_1x160.flags.ppr_options = 2;
		nv->bus[bus].target[target].ppr_1x160.flags.ppr_bus_width = 1;
	} else {
		nv->bus[bus].target[target].flags.flags1x80.device_enable = 1;
		nv->bus[bus].target[target].flags.flags1x80.sync_offset = 12;
		nv->bus[bus].target[target].sync_period = 10;
	}
}

static void
qla1280_set_defaults(struct scsi_qla_host *ha)
{
	struct nvram *nv = &ha->nvram;
	int bus, target;

	dprintk(1, "Using defaults for NVRAM: \n");
	memset(nv, 0, sizeof(struct nvram));

	/* nv->cntr_flags_1.disable_loading_risc_code = 1; */
	nv->firmware_feature.f.enable_fast_posting = 1;
	nv->firmware_feature.f.disable_synchronous_backoff = 1;
	nv->termination.scsi_bus_0_control = 3;
	nv->termination.scsi_bus_1_control = 3;
	nv->termination.auto_term_support = 1;

	/*
	 * Set default FIFO magic - What appropriate values would be here
	 * is unknown. This is what I have found testing with 12160s.
	 *
	 * Now, I would love the magic decoder ring for this one, the
	 * header file provided by QLogic seems to be bogus or incomplete
	 * at best.
	 */
	nv->isp_config.burst_enable = 1;
	if (IS_ISP1040(ha))
		nv->isp_config.fifo_threshold |= 3;
	else
		nv->isp_config.fifo_threshold |= 4;

	if (IS_ISP1x160(ha))
		nv->isp_parameter = 0x01; /* fast memory enable */

	for (bus = 0; bus < MAX_BUSES; bus++) {
		nv->bus[bus].config_1.initiator_id = 7;
		nv->bus[bus].config_2.req_ack_active_negation = 1;
		nv->bus[bus].config_2.data_line_active_negation = 1;
		nv->bus[bus].selection_timeout = 250;
		nv->bus[bus].max_queue_depth = 32;

		if (IS_ISP1040(ha)) {
			nv->bus[bus].bus_reset_delay = 3;
			nv->bus[bus].config_2.async_data_setup_time = 6;
			nv->bus[bus].retry_delay = 1;
		} else {
			nv->bus[bus].bus_reset_delay = 5;
			nv->bus[bus].config_2.async_data_setup_time = 8;
		}

		for (target = 0; target < MAX_TARGETS; target++)
			qla1280_set_target_defaults(ha, bus, target);
	}
}

static int
qla1280_config_target(struct scsi_qla_host *ha, int bus, int target)
{
	struct nvram *nv = &ha->nvram;
	uint16_t mb[MAILBOX_REGISTER_COUNT];
	int status, lun;
	uint16_t flag;

	/* Set Target Parameters. */
	mb[0] = MBC_SET_TARGET_PARAMETERS;
	mb[1] = (uint16_t)((bus ? target | BIT_7 : target) << 8);

	/*
	 * Do not enable sync and ppr for the initial INQUIRY run. We
	 * enable this later if we determine the target actually
	 * supports it.
	 */
	mb[2] = (TP_RENEGOTIATE | TP_AUTO_REQUEST_SENSE | TP_TAGGED_QUEUE
		 | TP_WIDE | TP_PARITY | TP_DISCONNECT);

	if (IS_ISP1x160(ha))
		mb[3] =	nv->bus[bus].target[target].flags.flags1x160.sync_offset << 8;
	else
		mb[3] =	nv->bus[bus].target[target].flags.flags1x80.sync_offset << 8;
	mb[3] |= nv->bus[bus].target[target].sync_period;
	status = qla1280_mailbox_command(ha, 0x0f, mb);

	/* Save Tag queuing enable flag. */
	flag = (BIT_0 << target);
	if (nv->bus[bus].target[target].parameter.tag_queuing)
		ha->bus_settings[bus].qtag_enables |= flag;

	/* Save Device enable flag. */
	if (IS_ISP1x160(ha)) {
		if (nv->bus[bus].target[target].flags.flags1x160.device_enable)
			ha->bus_settings[bus].device_enables |= flag;
		ha->bus_settings[bus].lun_disables |= 0;
	} else {
		if (nv->bus[bus].target[target].flags.flags1x80.device_enable)
			ha->bus_settings[bus].device_enables |= flag;
		/* Save LUN disable flag. */
		if (nv->bus[bus].target[target].flags.flags1x80.lun_disable)
			ha->bus_settings[bus].lun_disables |= flag;
	}

	/* Set Device Queue Parameters. */
	for (lun = 0; lun < MAX_LUNS; lun++) {
		mb[0] = MBC_SET_DEVICE_QUEUE;
		mb[1] = (uint16_t)((bus ? target | BIT_7 : target) << 8);
		mb[1] |= lun;
		mb[2] = nv->bus[bus].max_queue_depth;
		mb[3] = nv->bus[bus].target[target].execution_throttle;
		status |= qla1280_mailbox_command(ha, 0x0f, mb);
	}

	return status;
}

static int
qla1280_config_bus(struct scsi_qla_host *ha, int bus)
{
	struct nvram *nv = &ha->nvram;
	uint16_t mb[MAILBOX_REGISTER_COUNT];
	int target, status;

	/* SCSI Reset Disable. */
	ha->bus_settings[bus].disable_scsi_reset =
		nv->bus[bus].config_1.scsi_reset_disable;

	/* Initiator ID. */
	ha->bus_settings[bus].id = nv->bus[bus].config_1.initiator_id;
	mb[0] = MBC_SET_INITIATOR_ID;
	mb[1] = bus ? ha->bus_settings[bus].id | BIT_7 :
		ha->bus_settings[bus].id;
	status = qla1280_mailbox_command(ha, BIT_1 | BIT_0, &mb[0]);

	/* Reset Delay. */
	ha->bus_settings[bus].bus_reset_delay =
		nv->bus[bus].bus_reset_delay;

	/* Command queue depth per device. */
	ha->bus_settings[bus].hiwat = nv->bus[bus].max_queue_depth - 1;

	/* Set target parameters. */
	for (target = 0; target < MAX_TARGETS; target++)
		status |= qla1280_config_target(ha, bus, target);

	return status;
}

static int
qla1280_nvram_config(struct scsi_qla_host *ha)
{
	struct device_reg __iomem *reg = ha->iobase;
	struct nvram *nv = &ha->nvram;
	int bus, target, status = 0;
	uint16_t mb[MAILBOX_REGISTER_COUNT];

	ENTER("qla1280_nvram_config");

	if (ha->nvram_valid) {
		/* Always force AUTO sense for LINUX SCSI */
		for (bus = 0; bus < MAX_BUSES; bus++)
			for (target = 0; target < MAX_TARGETS; target++) {
				nv->bus[bus].target[target].parameter.
					auto_request_sense = 1;
			}
	} else {
		qla1280_set_defaults(ha);
	}

	qla1280_print_settings(nv);

	/* Disable RISC load of firmware. */
	ha->flags.disable_risc_code_load =
		nv->cntr_flags_1.disable_loading_risc_code;

	if (IS_ISP1040(ha)) {
		uint16_t hwrev, cfg1, cdma_conf, ddma_conf;

		hwrev = RD_REG_WORD(&reg->cfg_0) & ISP_CFG0_HWMSK;

		cfg1 = RD_REG_WORD(&reg->cfg_1) & ~(BIT_4 | BIT_5 | BIT_6);
		cdma_conf = RD_REG_WORD(&reg->cdma_cfg);
		ddma_conf = RD_REG_WORD(&reg->ddma_cfg);

		/* Busted fifo, says mjacob. */
		if (hwrev != ISP_CFG0_1040A)
			cfg1 |= nv->isp_config.fifo_threshold << 4;

		cfg1 |= nv->isp_config.burst_enable << 2;
		WRT_REG_WORD(&reg->cfg_1, cfg1);

		WRT_REG_WORD(&reg->cdma_cfg, cdma_conf | CDMA_CONF_BENAB);
		WRT_REG_WORD(&reg->ddma_cfg, cdma_conf | DDMA_CONF_BENAB);
	} else {
		uint16_t cfg1, term;

		/* Set ISP hardware DMA burst */
		cfg1 = nv->isp_config.fifo_threshold << 4;
		cfg1 |= nv->isp_config.burst_enable << 2;
		/* Enable DMA arbitration on dual channel controllers */
		if (ha->ports > 1)
			cfg1 |= BIT_13;
		WRT_REG_WORD(&reg->cfg_1, cfg1);

		/* Set SCSI termination. */
		WRT_REG_WORD(&reg->gpio_enable,
			     BIT_7 | BIT_3 | BIT_2 | BIT_1 | BIT_0);
		term = nv->termination.scsi_bus_1_control;
		term |= nv->termination.scsi_bus_0_control << 2;
		term |= nv->termination.auto_term_support << 7;
		RD_REG_WORD(&reg->id_l);	/* Flush PCI write */
		WRT_REG_WORD(&reg->gpio_data, term);
	}
	RD_REG_WORD(&reg->id_l);	/* Flush PCI write */

	/* ISP parameter word. */
	mb[0] = MBC_SET_SYSTEM_PARAMETER;
	mb[1] = nv->isp_parameter;
	status |= qla1280_mailbox_command(ha, BIT_1 | BIT_0, &mb[0]);

	if (IS_ISP1x40(ha)) {
		/* clock rate - for qla1240 and older, only */
		mb[0] = MBC_SET_CLOCK_RATE;
		mb[1] = 40;
	 	status |= qla1280_mailbox_command(ha, BIT_1 | BIT_0, mb);
	}

	/* Firmware feature word. */
	mb[0] = MBC_SET_FIRMWARE_FEATURES;
	mb[1] = nv->firmware_feature.f.enable_fast_posting;
	mb[1] |= nv->firmware_feature.f.report_lvd_bus_transition << 1;
	mb[1] |= nv->firmware_feature.f.disable_synchronous_backoff << 5;
#if defined(CONFIG_IA64_GENERIC) || defined (CONFIG_IA64_SGI_SN2)
	if (ia64_platform_is("sn2")) {
		printk(KERN_INFO "scsi(%li): Enabling SN2 PCI DMA "
		       "workaround\n", ha->host_no);
		mb[1] |= nv->firmware_feature.f.unused_9 << 9; /* XXX */
	}
#endif
	status |= qla1280_mailbox_command(ha, BIT_1 | BIT_0, mb);

	/* Retry count and delay. */
	mb[0] = MBC_SET_RETRY_COUNT;
	mb[1] = nv->bus[0].retry_count;
	mb[2] = nv->bus[0].retry_delay;
	mb[6] = nv->bus[1].retry_count;
	mb[7] = nv->bus[1].retry_delay;
	status |= qla1280_mailbox_command(ha, BIT_7 | BIT_6 | BIT_2 |
					  BIT_1 | BIT_0, &mb[0]);

	/* ASYNC data setup time. */
	mb[0] = MBC_SET_ASYNC_DATA_SETUP;
	mb[1] = nv->bus[0].config_2.async_data_setup_time;
	mb[2] = nv->bus[1].config_2.async_data_setup_time;
	status |= qla1280_mailbox_command(ha, BIT_2 | BIT_1 | BIT_0, &mb[0]);

	/* Active negation states. */
	mb[0] = MBC_SET_ACTIVE_NEGATION;
	mb[1] = 0;
	if (nv->bus[0].config_2.req_ack_active_negation)
		mb[1] |= BIT_5;
	if (nv->bus[0].config_2.data_line_active_negation)
		mb[1] |= BIT_4;
	mb[2] = 0;
	if (nv->bus[1].config_2.req_ack_active_negation)
		mb[2] |= BIT_5;
	if (nv->bus[1].config_2.data_line_active_negation)
		mb[2] |= BIT_4;
	status |= qla1280_mailbox_command(ha, BIT_2 | BIT_1 | BIT_0, mb);

	mb[0] = MBC_SET_DATA_OVERRUN_RECOVERY;
	mb[1] = 2;	/* Reset SCSI bus and return all outstanding IO */
	status |= qla1280_mailbox_command(ha, BIT_1 | BIT_0, mb);

	/* thingy */
	mb[0] = MBC_SET_PCI_CONTROL;
	mb[1] = BIT_1;	/* Data DMA Channel Burst Enable */
	mb[2] = BIT_1;	/* Command DMA Channel Burst Enable */
	status |= qla1280_mailbox_command(ha, BIT_2 | BIT_1 | BIT_0, mb);

	mb[0] = MBC_SET_TAG_AGE_LIMIT;
	mb[1] = 8;
	status |= qla1280_mailbox_command(ha, BIT_1 | BIT_0, mb);

	/* Selection timeout. */
	mb[0] = MBC_SET_SELECTION_TIMEOUT;
	mb[1] = nv->bus[0].selection_timeout;
	mb[2] = nv->bus[1].selection_timeout;
	status |= qla1280_mailbox_command(ha, BIT_2 | BIT_1 | BIT_0, mb);

	for (bus = 0; bus < ha->ports; bus++)
		status |= qla1280_config_bus(ha, bus);

	if (status)
		dprintk(2, "qla1280_nvram_config: **** FAILED ****\n");

	LEAVE("qla1280_nvram_config");
	return status;
}

/*
 * Get NVRAM data word
 *      Calculates word position in NVRAM and calls request routine to
 *      get the word from NVRAM.
 *
 * Input:
 *      ha      = adapter block pointer.
 *      address = NVRAM word address.
 *
 * Returns:
 *      data word.
 */
static uint16_t
qla1280_get_nvram_word(struct scsi_qla_host *ha, uint32_t address)
{
	uint32_t nv_cmd;
	uint16_t data;

	nv_cmd = address << 16;
	nv_cmd |= NV_READ_OP;

	data = le16_to_cpu(qla1280_nvram_request(ha, nv_cmd));

	dprintk(8, "qla1280_get_nvram_word: exiting normally NVRAM data = "
		"0x%x", data);

	return data;
}

/*
 * NVRAM request
 *      Sends read command to NVRAM and gets data from NVRAM.
 *
 * Input:
 *      ha     = adapter block pointer.
 *      nv_cmd = Bit 26     = start bit
 *               Bit 25, 24 = opcode
 *               Bit 23-16  = address
 *               Bit 15-0   = write data
 *
 * Returns:
 *      data word.
 */
static uint16_t
qla1280_nvram_request(struct scsi_qla_host *ha, uint32_t nv_cmd)
{
	struct device_reg __iomem *reg = ha->iobase;
	int cnt;
	uint16_t data = 0;
	uint16_t reg_data;

	/* Send command to NVRAM. */

	nv_cmd <<= 5;
	for (cnt = 0; cnt < 11; cnt++) {
		if (nv_cmd & BIT_31)
			qla1280_nv_write(ha, NV_DATA_OUT);
		else
			qla1280_nv_write(ha, 0);
		nv_cmd <<= 1;
	}

	/* Read data from NVRAM. */

	for (cnt = 0; cnt < 16; cnt++) {
		WRT_REG_WORD(&reg->nvram, (NV_SELECT | NV_CLOCK));
		RD_REG_WORD(&reg->id_l);	/* Flush PCI write */
		NVRAM_DELAY();
		data <<= 1;
		reg_data = RD_REG_WORD(&reg->nvram);
		if (reg_data & NV_DATA_IN)
			data |= BIT_0;
		WRT_REG_WORD(&reg->nvram, NV_SELECT);
		RD_REG_WORD(&reg->id_l);	/* Flush PCI write */
		NVRAM_DELAY();
	}

	/* Deselect chip. */

	WRT_REG_WORD(&reg->nvram, NV_DESELECT);
	RD_REG_WORD(&reg->id_l);	/* Flush PCI write */
	NVRAM_DELAY();

	return data;
}

static void
qla1280_nv_write(struct scsi_qla_host *ha, uint16_t data)
{
	struct device_reg __iomem *reg = ha->iobase;

	WRT_REG_WORD(&reg->nvram, data | NV_SELECT);
	RD_REG_WORD(&reg->id_l);	/* Flush PCI write */
	NVRAM_DELAY();
	WRT_REG_WORD(&reg->nvram, data | NV_SELECT | NV_CLOCK);
	RD_REG_WORD(&reg->id_l);	/* Flush PCI write */
	NVRAM_DELAY();
	WRT_REG_WORD(&reg->nvram, data | NV_SELECT);
	RD_REG_WORD(&reg->id_l);	/* Flush PCI write */
	NVRAM_DELAY();
}

/*
 * Mailbox Command
 *      Issue mailbox command and waits for completion.
 *
 * Input:
 *      ha = adapter block pointer.
 *      mr = mailbox registers to load.
 *      mb = data pointer for mailbox registers.
 *
 * Output:
 *      mb[MAILBOX_REGISTER_COUNT] = returned mailbox data.
 *
 * Returns:
 *      0 = success
 */
static int
qla1280_mailbox_command(struct scsi_qla_host *ha, uint8_t mr, uint16_t *mb)
{
	struct device_reg __iomem *reg = ha->iobase;
	int status = 0;
	int cnt;
	uint16_t *optr, *iptr;
	uint16_t __iomem *mptr;
	uint16_t data;
	DECLARE_COMPLETION_ONSTACK(wait);
	struct timer_list timer;

	ENTER("qla1280_mailbox_command");

	if (ha->mailbox_wait) {
		printk(KERN_ERR "Warning mailbox wait already in use!\n");
	}
	ha->mailbox_wait = &wait;

	/*
	 * We really should start out by verifying that the mailbox is
	 * available before starting sending the command data
	 */
	/* Load mailbox registers. */
	mptr = (uint16_t __iomem *) &reg->mailbox0;
	iptr = mb;
	for (cnt = 0; cnt < MAILBOX_REGISTER_COUNT; cnt++) {
		if (mr & BIT_0) {
			WRT_REG_WORD(mptr, (*iptr));
		}

		mr >>= 1;
		mptr++;
		iptr++;
	}

	/* Issue set host interrupt command. */

	/* set up a timer just in case we're really jammed */
	init_timer(&timer);
	timer.expires = jiffies + 20*HZ;
	timer.data = (unsigned long)ha;
	timer.function = qla1280_mailbox_timeout;
	add_timer(&timer);

	spin_unlock_irq(ha->host->host_lock);
	WRT_REG_WORD(&reg->host_cmd, HC_SET_HOST_INT);
	data = qla1280_debounce_register(&reg->istatus);

	wait_for_completion(&wait);
	del_timer_sync(&timer);

	spin_lock_irq(ha->host->host_lock);

	ha->mailbox_wait = NULL;

	/* Check for mailbox command timeout. */
	if (ha->mailbox_out[0] != MBS_CMD_CMP) {
		printk(KERN_WARNING "qla1280_mailbox_command: Command failed, "
		       "mailbox0 = 0x%04x, mailbox_out0 = 0x%04x, istatus = "
		       "0x%04x\n", 
		       mb[0], ha->mailbox_out[0], RD_REG_WORD(&reg->istatus));
		printk(KERN_WARNING "m0 %04x, m1 %04x, m2 %04x, m3 %04x\n",
		       RD_REG_WORD(&reg->mailbox0), RD_REG_WORD(&reg->mailbox1),
		       RD_REG_WORD(&reg->mailbox2), RD_REG_WORD(&reg->mailbox3));
		printk(KERN_WARNING "m4 %04x, m5 %04x, m6 %04x, m7 %04x\n",
		       RD_REG_WORD(&reg->mailbox4), RD_REG_WORD(&reg->mailbox5),
		       RD_REG_WORD(&reg->mailbox6), RD_REG_WORD(&reg->mailbox7));
		status = 1;
	}

	/* Load return mailbox registers. */
	optr = mb;
	iptr = (uint16_t *) &ha->mailbox_out[0];
	mr = MAILBOX_REGISTER_COUNT;
	memcpy(optr, iptr, MAILBOX_REGISTER_COUNT * sizeof(uint16_t));

	if (ha->flags.reset_marker)
		qla1280_rst_aen(ha);

	if (status)
		dprintk(2, "qla1280_mailbox_command: **** FAILED, mailbox0 = "
			"0x%x ****\n", mb[0]);

	LEAVE("qla1280_mailbox_command");
	return status;
}

/*
 * qla1280_poll
 *      Polls ISP for interrupts.
 *
 * Input:
 *      ha = adapter block pointer.
 */
static void
qla1280_poll(struct scsi_qla_host *ha)
{
	struct device_reg __iomem *reg = ha->iobase;
	uint16_t data;
	LIST_HEAD(done_q);

	/* ENTER("qla1280_poll"); */

	/* Check for pending interrupts. */
	data = RD_REG_WORD(&reg->istatus);
	if (data & RISC_INT)
		qla1280_isr(ha, &done_q);

	if (!ha->mailbox_wait) {
		if (ha->flags.reset_marker)
			qla1280_rst_aen(ha);
	}

	if (!list_empty(&done_q))
		qla1280_done(ha);

	/* LEAVE("qla1280_poll"); */
}

/*
 * qla1280_bus_reset
 *      Issue SCSI bus reset.
 *
 * Input:
 *      ha  = adapter block pointer.
 *      bus = SCSI bus number.
 *
 * Returns:
 *      0 = success
 */
static int
qla1280_bus_reset(struct scsi_qla_host *ha, int bus)
{
	uint16_t mb[MAILBOX_REGISTER_COUNT];
	uint16_t reset_delay;
	int status;

	dprintk(3, "qla1280_bus_reset: entered\n");

	if (qla1280_verbose)
		printk(KERN_INFO "scsi(%li:%i): Resetting SCSI BUS\n",
		       ha->host_no, bus);

	reset_delay = ha->bus_settings[bus].bus_reset_delay;
	mb[0] = MBC_BUS_RESET;
	mb[1] = reset_delay;
	mb[2] = (uint16_t) bus;
	status = qla1280_mailbox_command(ha, BIT_2 | BIT_1 | BIT_0, &mb[0]);

	if (status) {
		if (ha->bus_settings[bus].failed_reset_count > 2)
			ha->bus_settings[bus].scsi_bus_dead = 1;
		ha->bus_settings[bus].failed_reset_count++;
	} else {
		spin_unlock_irq(ha->host->host_lock);
		ssleep(reset_delay);
		spin_lock_irq(ha->host->host_lock);

		ha->bus_settings[bus].scsi_bus_dead = 0;
		ha->bus_settings[bus].failed_reset_count = 0;
		ha->bus_settings[bus].reset_marker = 0;
		/* Issue marker command. */
		qla1280_marker(ha, bus, 0, 0, MK_SYNC_ALL);
	}

	/*
	 * We should probably call qla1280_set_target_parameters()
	 * here as well for all devices on the bus.
	 */

	if (status)
		dprintk(2, "qla1280_bus_reset: **** FAILED ****\n");
	else
		dprintk(3, "qla1280_bus_reset: exiting normally\n");

	return status;
}

/*
 * qla1280_device_reset
 *      Issue bus device reset message to the target.
 *
 * Input:
 *      ha      = adapter block pointer.
 *      bus     = SCSI BUS number.
 *      target  = SCSI ID.
 *
 * Returns:
 *      0 = success
 */
static int
qla1280_device_reset(struct scsi_qla_host *ha, int bus, int target)
{
	uint16_t mb[MAILBOX_REGISTER_COUNT];
	int status;

	ENTER("qla1280_device_reset");

	mb[0] = MBC_ABORT_TARGET;
	mb[1] = (bus ? (target | BIT_7) : target) << 8;
	mb[2] = 1;
	status = qla1280_mailbox_command(ha, BIT_2 | BIT_1 | BIT_0, &mb[0]);

	/* Issue marker command. */
	qla1280_marker(ha, bus, target, 0, MK_SYNC_ID);

	if (status)
		dprintk(2, "qla1280_device_reset: **** FAILED ****\n");

	LEAVE("qla1280_device_reset");
	return status;
}

/*
 * qla1280_abort_command
 *      Abort command aborts a specified IOCB.
 *
 * Input:
 *      ha = adapter block pointer.
 *      sp = SB structure pointer.
 *
 * Returns:
 *      0 = success
 */
static int
qla1280_abort_command(struct scsi_qla_host *ha, struct srb * sp, int handle)
{
	uint16_t mb[MAILBOX_REGISTER_COUNT];
	unsigned int bus, target, lun;
	int status;

	ENTER("qla1280_abort_command");

	bus = SCSI_BUS_32(sp->cmd);
	target = SCSI_TCN_32(sp->cmd);
	lun = SCSI_LUN_32(sp->cmd);

	sp->flags |= SRB_ABORT_PENDING;

	mb[0] = MBC_ABORT_COMMAND;
	mb[1] = (bus ? target | BIT_7 : target) << 8 | lun;
	mb[2] = handle >> 16;
	mb[3] = handle & 0xffff;
	status = qla1280_mailbox_command(ha, 0x0f, &mb[0]);

	if (status) {
		dprintk(2, "qla1280_abort_command: **** FAILED ****\n");
		sp->flags &= ~SRB_ABORT_PENDING;
	}


	LEAVE("qla1280_abort_command");
	return status;
}

/*
 * qla1280_reset_adapter
 *      Reset adapter.
 *
 * Input:
 *      ha = adapter block pointer.
 */
static void
qla1280_reset_adapter(struct scsi_qla_host *ha)
{
	struct device_reg __iomem *reg = ha->iobase;

	ENTER("qla1280_reset_adapter");

	/* Disable ISP chip */
	ha->flags.online = 0;
	WRT_REG_WORD(&reg->ictrl, ISP_RESET);
	WRT_REG_WORD(&reg->host_cmd,
		     HC_RESET_RISC | HC_RELEASE_RISC | HC_DISABLE_BIOS);
	RD_REG_WORD(&reg->id_l);	/* Flush PCI write */

	LEAVE("qla1280_reset_adapter");
}

/*
 *  Issue marker command.
 *      Function issues marker IOCB.
 *
 * Input:
 *      ha   = adapter block pointer.
 *      bus  = SCSI BUS number
 *      id   = SCSI ID
 *      lun  = SCSI LUN
 *      type = marker modifier
 */
static void
qla1280_marker(struct scsi_qla_host *ha, int bus, int id, int lun, u8 type)
{
	struct mrk_entry *pkt;

	ENTER("qla1280_marker");

	/* Get request packet. */
	if ((pkt = (struct mrk_entry *) qla1280_req_pkt(ha))) {
		pkt->entry_type = MARKER_TYPE;
		pkt->lun = (uint8_t) lun;
		pkt->target = (uint8_t) (bus ? (id | BIT_7) : id);
		pkt->modifier = type;
		pkt->entry_status = 0;

		/* Issue command to ISP */
		qla1280_isp_cmd(ha);
	}

	LEAVE("qla1280_marker");
}


/*
 * qla1280_64bit_start_scsi
 *      The start SCSI is responsible for building request packets on
 *      request ring and modifying ISP input pointer.
 *
 * Input:
 *      ha = adapter block pointer.
 *      sp = SB structure pointer.
 *
 * Returns:
 *      0 = success, was able to issue command.
 */
#ifdef QLA_64BIT_PTR
static int
qla1280_64bit_start_scsi(struct scsi_qla_host *ha, struct srb * sp)
{
	struct device_reg __iomem *reg = ha->iobase;
	struct scsi_cmnd *cmd = sp->cmd;
	cmd_a64_entry_t *pkt;
	__le32 *dword_ptr;
	dma_addr_t dma_handle;
	int status = 0;
	int cnt;
	int req_cnt;
	int seg_cnt;
	u8 dir;

	ENTER("qla1280_64bit_start_scsi:");

	/* Calculate number of entries and segments required. */
	req_cnt = 1;
	seg_cnt = scsi_dma_map(cmd);
	if (seg_cnt > 0) {
		if (seg_cnt > 2) {
			req_cnt += (seg_cnt - 2) / 5;
			if ((seg_cnt - 2) % 5)
				req_cnt++;
		}
	} else if (seg_cnt < 0) {
		status = 1;
		goto out;
	}

	if ((req_cnt + 2) >= ha->req_q_cnt) {
		/* Calculate number of free request entries. */
		cnt = RD_REG_WORD(&reg->mailbox4);
		if (ha->req_ring_index < cnt)
			ha->req_q_cnt = cnt - ha->req_ring_index;
		else
			ha->req_q_cnt =
				REQUEST_ENTRY_CNT - (ha->req_ring_index - cnt);
	}

	dprintk(3, "Number of free entries=(%d) seg_cnt=0x%x\n",
		ha->req_q_cnt, seg_cnt);

	/* If room for request in request ring. */
	if ((req_cnt + 2) >= ha->req_q_cnt) {
		status = SCSI_MLQUEUE_HOST_BUSY;
		dprintk(2, "qla1280_start_scsi: in-ptr=0x%x  req_q_cnt="
			"0x%xreq_cnt=0x%x", ha->req_ring_index, ha->req_q_cnt,
			req_cnt);
		goto out;
	}

	/* Check for room in outstanding command list. */
	for (cnt = 0; cnt < MAX_OUTSTANDING_COMMANDS &&
		     ha->outstanding_cmds[cnt] != NULL; cnt++);

	if (cnt >= MAX_OUTSTANDING_COMMANDS) {
		status = SCSI_MLQUEUE_HOST_BUSY;
		dprintk(2, "qla1280_start_scsi: NO ROOM IN "
			"OUTSTANDING ARRAY, req_q_cnt=0x%x", ha->req_q_cnt);
		goto out;
	}

	ha->outstanding_cmds[cnt] = sp;
	ha->req_q_cnt -= req_cnt;
	CMD_HANDLE(sp->cmd) = (unsigned char *)(unsigned long)(cnt + 1);

	dprintk(2, "start: cmd=%p sp=%p CDB=%xm, handle %lx\n", cmd, sp,
		cmd->cmnd[0], (long)CMD_HANDLE(sp->cmd));
	dprintk(2, "             bus %i, target %i, lun %i\n",
		SCSI_BUS_32(cmd), SCSI_TCN_32(cmd), SCSI_LUN_32(cmd));
	qla1280_dump_buffer(2, cmd->cmnd, MAX_COMMAND_SIZE);

	/*
	 * Build command packet.
	 */
	pkt = (cmd_a64_entry_t *) ha->request_ring_ptr;

	pkt->entry_type = COMMAND_A64_TYPE;
	pkt->entry_count = (uint8_t) req_cnt;
	pkt->sys_define = (uint8_t) ha->req_ring_index;
	pkt->entry_status = 0;
	pkt->handle = cpu_to_le32(cnt);

	/* Zero out remaining portion of packet. */
	memset(((char *)pkt + 8), 0, (REQUEST_ENTRY_SIZE - 8));

	/* Set ISP command timeout. */
	pkt->timeout = cpu_to_le16(cmd->request->timeout/HZ);

	/* Set device target ID and LUN */
	pkt->lun = SCSI_LUN_32(cmd);
	pkt->target = SCSI_BUS_32(cmd) ?
		(SCSI_TCN_32(cmd) | BIT_7) : SCSI_TCN_32(cmd);

	/* Enable simple tag queuing if device supports it. */
	if (cmd->device->simple_tags)
		pkt->control_flags |= cpu_to_le16(BIT_3);

	/* Load SCSI command packet. */
	pkt->cdb_len = cpu_to_le16(CMD_CDBLEN(cmd));
	memcpy(pkt->scsi_cdb, CMD_CDBP(cmd), CMD_CDBLEN(cmd));
	/* dprintk(1, "Build packet for command[0]=0x%x\n",pkt->scsi_cdb[0]); */

	/* Set transfer direction. */
	dir = qla1280_data_direction(cmd);
	pkt->control_flags |= cpu_to_le16(dir);

	/* Set total data segment count. */
	pkt->dseg_count = cpu_to_le16(seg_cnt);

	/*
	 * Load data segments.
	 */
	if (seg_cnt) {	/* If data transfer. */
		struct scatterlist *sg, *s;
		int remseg = seg_cnt;

		sg = scsi_sglist(cmd);

		/* Setup packet address segment pointer. */
		dword_ptr = (u32 *)&pkt->dseg_0_address;

		/* Load command entry data segments. */
		for_each_sg(sg, s, seg_cnt, cnt) {
			if (cnt == 2)
				break;

			dma_handle = sg_dma_address(s);
#if defined(CONFIG_IA64_GENERIC) || defined(CONFIG_IA64_SGI_SN2)
			if (ha->flags.use_pci_vchannel)
				sn_pci_set_vchan(ha->pdev,
						 (unsigned long *)&dma_handle,
						 SCSI_BUS_32(cmd));
#endif
			*dword_ptr++ =
				cpu_to_le32(pci_dma_lo32(dma_handle));
			*dword_ptr++ =
				cpu_to_le32(pci_dma_hi32(dma_handle));
			*dword_ptr++ = cpu_to_le32(sg_dma_len(s));
			dprintk(3, "S/G Segment phys_addr=%x %x, len=0x%x\n",
				cpu_to_le32(pci_dma_hi32(dma_handle)),
				cpu_to_le32(pci_dma_lo32(dma_handle)),
				cpu_to_le32(sg_dma_len(sg_next(s))));
			remseg--;
		}
		dprintk(5, "qla1280_64bit_start_scsi: Scatter/gather "
			"command packet data - b %i, t %i, l %i \n",
			SCSI_BUS_32(cmd), SCSI_TCN_32(cmd),
			SCSI_LUN_32(cmd));
		qla1280_dump_buffer(5, (char *)pkt,
				    REQUEST_ENTRY_SIZE);

		/*
		 * Build continuation packets.
		 */
		dprintk(3, "S/G Building Continuation...seg_cnt=0x%x "
			"remains\n", seg_cnt);

		while (remseg > 0) {
			/* Update sg start */
			sg = s;
			/* Adjust ring index. */
			ha->req_ring_index++;
			if (ha->req_ring_index == REQUEST_ENTRY_CNT) {
				ha->req_ring_index = 0;
				ha->request_ring_ptr =
					ha->request_ring;
			} else
				ha->request_ring_ptr++;

			pkt = (cmd_a64_entry_t *)ha->request_ring_ptr;

			/* Zero out packet. */
			memset(pkt, 0, REQUEST_ENTRY_SIZE);

			/* Load packet defaults. */
			((struct cont_a64_entry *) pkt)->entry_type =
				CONTINUE_A64_TYPE;
			((struct cont_a64_entry *) pkt)->entry_count = 1;
			((struct cont_a64_entry *) pkt)->sys_define =
				(uint8_t)ha->req_ring_index;
			/* Setup packet address segment pointer. */
			dword_ptr =
				(u32 *)&((struct cont_a64_entry *) pkt)->dseg_0_address;

			/* Load continuation entry data segments. */
			for_each_sg(sg, s, remseg, cnt) {
				if (cnt == 5)
					break;
				dma_handle = sg_dma_address(s);
#if defined(CONFIG_IA64_GENERIC) || defined(CONFIG_IA64_SGI_SN2)
				if (ha->flags.use_pci_vchannel)
					sn_pci_set_vchan(ha->pdev,
							 (unsigned long *)&dma_handle,
							 SCSI_BUS_32(cmd));
#endif
				*dword_ptr++ =
					cpu_to_le32(pci_dma_lo32(dma_handle));
				*dword_ptr++ =
					cpu_to_le32(pci_dma_hi32(dma_handle));
				*dword_ptr++ =
					cpu_to_le32(sg_dma_len(s));
				dprintk(3, "S/G Segment Cont. phys_addr=%x %x, len=0x%x\n",
					cpu_to_le32(pci_dma_hi32(dma_handle)),
					cpu_to_le32(pci_dma_lo32(dma_handle)),
					cpu_to_le32(sg_dma_len(s)));
			}
			remseg -= cnt;
			dprintk(5, "qla1280_64bit_start_scsi: "
				"continuation packet data - b %i, t "
				"%i, l %i \n", SCSI_BUS_32(cmd),
				SCSI_TCN_32(cmd), SCSI_LUN_32(cmd));
			qla1280_dump_buffer(5, (char *)pkt,
					    REQUEST_ENTRY_SIZE);
		}
	} else {	/* No data transfer */
		dprintk(5, "qla1280_64bit_start_scsi: No data, command "
			"packet data - b %i, t %i, l %i \n",
			SCSI_BUS_32(cmd), SCSI_TCN_32(cmd), SCSI_LUN_32(cmd));
		qla1280_dump_buffer(5, (char *)pkt, REQUEST_ENTRY_SIZE);
	}
	/* Adjust ring index. */
	ha->req_ring_index++;
	if (ha->req_ring_index == REQUEST_ENTRY_CNT) {
		ha->req_ring_index = 0;
		ha->request_ring_ptr = ha->request_ring;
	} else
		ha->request_ring_ptr++;

	/* Set chip new ring index. */
	dprintk(2,
		"qla1280_64bit_start_scsi: Wakeup RISC for pending command\n");
	sp->flags |= SRB_SENT;
	ha->actthreads++;
	WRT_REG_WORD(&reg->mailbox4, ha->req_ring_index);
	/* Enforce mmio write ordering; see comment in qla1280_isp_cmd(). */
	mmiowb();

 out:
	if (status)
		dprintk(2, "qla1280_64bit_start_scsi: **** FAILED ****\n");
	else
		dprintk(3, "qla1280_64bit_start_scsi: exiting normally\n");

	return status;
}
#else /* !QLA_64BIT_PTR */

/*
 * qla1280_32bit_start_scsi
 *      The start SCSI is responsible for building request packets on
 *      request ring and modifying ISP input pointer.
 *
 *      The Qlogic firmware interface allows every queue slot to have a SCSI
 *      command and up to 4 scatter/gather (SG) entries.  If we need more
 *      than 4 SG entries, then continuation entries are used that can
 *      hold another 7 entries each.  The start routine determines if there
 *      is eought empty slots then build the combination of requests to
 *      fulfill the OS request.
 *
 * Input:
 *      ha = adapter block pointer.
 *      sp = SCSI Request Block structure pointer.
 *
 * Returns:
 *      0 = success, was able to issue command.
 */
static int
qla1280_32bit_start_scsi(struct scsi_qla_host *ha, struct srb * sp)
{
	struct device_reg __iomem *reg = ha->iobase;
	struct scsi_cmnd *cmd = sp->cmd;
	struct cmd_entry *pkt;
	__le32 *dword_ptr;
	int status = 0;
	int cnt;
	int req_cnt;
	int seg_cnt;
	u8 dir;

	ENTER("qla1280_32bit_start_scsi");

	dprintk(1, "32bit_start: cmd=%p sp=%p CDB=%x\n", cmd, sp,
		cmd->cmnd[0]);

	/* Calculate number of entries and segments required. */
	req_cnt = 1;
	seg_cnt = scsi_dma_map(cmd);
	if (seg_cnt) {
		/*
		 * if greater than four sg entries then we need to allocate
		 * continuation entries
		 */
		if (seg_cnt > 4) {
			req_cnt += (seg_cnt - 4) / 7;
			if ((seg_cnt - 4) % 7)
				req_cnt++;
		}
		dprintk(3, "S/G Transfer cmd=%p seg_cnt=0x%x, req_cnt=%x\n",
			cmd, seg_cnt, req_cnt);
	} else if (seg_cnt < 0) {
		status = 1;
		goto out;
	}

	if ((req_cnt + 2) >= ha->req_q_cnt) {
		/* Calculate number of free request entries. */
		cnt = RD_REG_WORD(&reg->mailbox4);
		if (ha->req_ring_index < cnt)
			ha->req_q_cnt = cnt - ha->req_ring_index;
		else
			ha->req_q_cnt =
				REQUEST_ENTRY_CNT - (ha->req_ring_index - cnt);
	}

	dprintk(3, "Number of free entries=(%d) seg_cnt=0x%x\n",
		ha->req_q_cnt, seg_cnt);
	/* If room for request in request ring. */
	if ((req_cnt + 2) >= ha->req_q_cnt) {
		status = SCSI_MLQUEUE_HOST_BUSY;
		dprintk(2, "qla1280_32bit_start_scsi: in-ptr=0x%x, "
			"req_q_cnt=0x%x, req_cnt=0x%x", ha->req_ring_index,
			ha->req_q_cnt, req_cnt);
		goto out;
	}

	/* Check for empty slot in outstanding command list. */
	for (cnt = 0; cnt < MAX_OUTSTANDING_COMMANDS &&
		     (ha->outstanding_cmds[cnt] != 0); cnt++) ;

	if (cnt >= MAX_OUTSTANDING_COMMANDS) {
		status = SCSI_MLQUEUE_HOST_BUSY;
		dprintk(2, "qla1280_32bit_start_scsi: NO ROOM IN OUTSTANDING "
			"ARRAY, req_q_cnt=0x%x\n", ha->req_q_cnt);
		goto out;
	}

	CMD_HANDLE(sp->cmd) = (unsigned char *) (unsigned long)(cnt + 1);
	ha->outstanding_cmds[cnt] = sp;
	ha->req_q_cnt -= req_cnt;

	/*
	 * Build command packet.
	 */
	pkt = (struct cmd_entry *) ha->request_ring_ptr;

	pkt->entry_type = COMMAND_TYPE;
	pkt->entry_count = (uint8_t) req_cnt;
	pkt->sys_define = (uint8_t) ha->req_ring_index;
	pkt->entry_status = 0;
	pkt->handle = cpu_to_le32(cnt);

	/* Zero out remaining portion of packet. */
	memset(((char *)pkt + 8), 0, (REQUEST_ENTRY_SIZE - 8));

	/* Set ISP command timeout. */
	pkt->timeout = cpu_to_le16(cmd->request->timeout/HZ);

	/* Set device target ID and LUN */
	pkt->lun = SCSI_LUN_32(cmd);
	pkt->target = SCSI_BUS_32(cmd) ?
		(SCSI_TCN_32(cmd) | BIT_7) : SCSI_TCN_32(cmd);

	/* Enable simple tag queuing if device supports it. */
	if (cmd->device->simple_tags)
		pkt->control_flags |= cpu_to_le16(BIT_3);

	/* Load SCSI command packet. */
	pkt->cdb_len = cpu_to_le16(CMD_CDBLEN(cmd));
	memcpy(pkt->scsi_cdb, CMD_CDBP(cmd), CMD_CDBLEN(cmd));

	/*dprintk(1, "Build packet for command[0]=0x%x\n",pkt->scsi_cdb[0]); */
	/* Set transfer direction. */
	dir = qla1280_data_direction(cmd);
	pkt->control_flags |= cpu_to_le16(dir);

	/* Set total data segment count. */
	pkt->dseg_count = cpu_to_le16(seg_cnt);

	/*
	 * Load data segments.
	 */
	if (seg_cnt) {
		struct scatterlist *sg, *s;
		int remseg = seg_cnt;

		sg = scsi_sglist(cmd);

		/* Setup packet address segment pointer. */
		dword_ptr = &pkt->dseg_0_address;

		dprintk(3, "Building S/G data segments..\n");
		qla1280_dump_buffer(1, (char *)sg, 4 * 16);

		/* Load command entry data segments. */
		for_each_sg(sg, s, seg_cnt, cnt) {
			if (cnt == 4)
				break;
			*dword_ptr++ =
				cpu_to_le32(pci_dma_lo32(sg_dma_address(s)));
			*dword_ptr++ = cpu_to_le32(sg_dma_len(s));
			dprintk(3, "S/G Segment phys_addr=0x%lx, len=0x%x\n",
				(pci_dma_lo32(sg_dma_address(s))),
				(sg_dma_len(s)));
			remseg--;
		}
		/*
		 * Build continuation packets.
		 */
		dprintk(3, "S/G Building Continuation"
			"...seg_cnt=0x%x remains\n", seg_cnt);
		while (remseg > 0) {
			/* Continue from end point */
			sg = s;
			/* Adjust ring index. */
			ha->req_ring_index++;
			if (ha->req_ring_index == REQUEST_ENTRY_CNT) {
				ha->req_ring_index = 0;
				ha->request_ring_ptr =
					ha->request_ring;
			} else
				ha->request_ring_ptr++;

			pkt = (struct cmd_entry *)ha->request_ring_ptr;

			/* Zero out packet. */
			memset(pkt, 0, REQUEST_ENTRY_SIZE);

			/* Load packet defaults. */
			((struct cont_entry *) pkt)->
				entry_type = CONTINUE_TYPE;
			((struct cont_entry *) pkt)->entry_count = 1;

			((struct cont_entry *) pkt)->sys_define =
				(uint8_t) ha->req_ring_index;

			/* Setup packet address segment pointer. */
			dword_ptr =
				&((struct cont_entry *) pkt)->dseg_0_address;

			/* Load continuation entry data segments. */
			for_each_sg(sg, s, remseg, cnt) {
				if (cnt == 7)
					break;
				*dword_ptr++ =
					cpu_to_le32(pci_dma_lo32(sg_dma_address(s)));
				*dword_ptr++ =
					cpu_to_le32(sg_dma_len(s));
				dprintk(1,
					"S/G Segment Cont. phys_addr=0x%x, "
					"len=0x%x\n",
					cpu_to_le32(pci_dma_lo32(sg_dma_address(s))),
					cpu_to_le32(sg_dma_len(s)));
			}
			remseg -= cnt;
			dprintk(5, "qla1280_32bit_start_scsi: "
				"continuation packet data - "
				"scsi(%i:%i:%i)\n", SCSI_BUS_32(cmd),
				SCSI_TCN_32(cmd), SCSI_LUN_32(cmd));
			qla1280_dump_buffer(5, (char *)pkt,
					    REQUEST_ENTRY_SIZE);
		}
	} else {	/* No data transfer at all */
		dprintk(5, "qla1280_32bit_start_scsi: No data, command "
			"packet data - \n");
		qla1280_dump_buffer(5, (char *)pkt, REQUEST_ENTRY_SIZE);
	}
	dprintk(5, "qla1280_32bit_start_scsi: First IOCB block:\n");
	qla1280_dump_buffer(5, (char *)ha->request_ring_ptr,
			    REQUEST_ENTRY_SIZE);

	/* Adjust ring index. */
	ha->req_ring_index++;
	if (ha->req_ring_index == REQUEST_ENTRY_CNT) {
		ha->req_ring_index = 0;
		ha->request_ring_ptr = ha->request_ring;
	} else
		ha->request_ring_ptr++;

	/* Set chip new ring index. */
	dprintk(2, "qla1280_32bit_start_scsi: Wakeup RISC "
		"for pending command\n");
	sp->flags |= SRB_SENT;
	ha->actthreads++;
	WRT_REG_WORD(&reg->mailbox4, ha->req_ring_index);
	/* Enforce mmio write ordering; see comment in qla1280_isp_cmd(). */
	mmiowb();

out:
	if (status)
		dprintk(2, "qla1280_32bit_start_scsi: **** FAILED ****\n");

	LEAVE("qla1280_32bit_start_scsi");

	return status;
}
#endif

/*
 * qla1280_req_pkt
 *      Function is responsible for locking ring and
 *      getting a zeroed out request packet.
 *
 * Input:
 *      ha  = adapter block pointer.
 *
 * Returns:
 *      0 = failed to get slot.
 */
static request_t *
qla1280_req_pkt(struct scsi_qla_host *ha)
{
	struct device_reg __iomem *reg = ha->iobase;
	request_t *pkt = NULL;
	int cnt;
	uint32_t timer;

	ENTER("qla1280_req_pkt");

	/*
	 * This can be called from interrupt context, damn it!!!
	 */
	/* Wait for 30 seconds for slot. */
	for (timer = 15000000; timer; timer--) {
		if (ha->req_q_cnt > 0) {
			/* Calculate number of free request entries. */
			cnt = RD_REG_WORD(&reg->mailbox4);
			if (ha->req_ring_index < cnt)
				ha->req_q_cnt = cnt - ha->req_ring_index;
			else
				ha->req_q_cnt =
					REQUEST_ENTRY_CNT - (ha->req_ring_index - cnt);
		}

		/* Found empty request ring slot? */
		if (ha->req_q_cnt > 0) {
			ha->req_q_cnt--;
			pkt = ha->request_ring_ptr;

			/* Zero out packet. */
			memset(pkt, 0, REQUEST_ENTRY_SIZE);

			/*
			 * How can this be right when we have a ring
			 * size of 512???
			 */
			/* Set system defined field. */
			pkt->sys_define = (uint8_t) ha->req_ring_index;

			/* Set entry count. */
			pkt->entry_count = 1;

			break;
		}

		udelay(2);	/* 10 */

		/* Check for pending interrupts. */
		qla1280_poll(ha);
	}

	if (!pkt)
		dprintk(2, "qla1280_req_pkt: **** FAILED ****\n");
	else
		dprintk(3, "qla1280_req_pkt: exiting normally\n");

	return pkt;
}

/*
 * qla1280_isp_cmd
 *      Function is responsible for modifying ISP input pointer.
 *      Releases ring lock.
 *
 * Input:
 *      ha  = adapter block pointer.
 */
static void
qla1280_isp_cmd(struct scsi_qla_host *ha)
{
	struct device_reg __iomem *reg = ha->iobase;

	ENTER("qla1280_isp_cmd");

	dprintk(5, "qla1280_isp_cmd: IOCB data:\n");
	qla1280_dump_buffer(5, (char *)ha->request_ring_ptr,
			    REQUEST_ENTRY_SIZE);

	/* Adjust ring index. */
	ha->req_ring_index++;
	if (ha->req_ring_index == REQUEST_ENTRY_CNT) {
		ha->req_ring_index = 0;
		ha->request_ring_ptr = ha->request_ring;
	} else
		ha->request_ring_ptr++;

	/*
	 * Update request index to mailbox4 (Request Queue In).
	 * The mmiowb() ensures that this write is ordered with writes by other
	 * CPUs.  Without the mmiowb(), it is possible for the following:
	 *    CPUA posts write of index 5 to mailbox4
	 *    CPUA releases host lock
	 *    CPUB acquires host lock
	 *    CPUB posts write of index 6 to mailbox4
	 *    On PCI bus, order reverses and write of 6 posts, then index 5,
	 *       causing chip to issue full queue of stale commands
	 * The mmiowb() prevents future writes from crossing the barrier.
	 * See Documentation/DocBook/deviceiobook.tmpl for more information.
	 */
	WRT_REG_WORD(&reg->mailbox4, ha->req_ring_index);
	mmiowb();

	LEAVE("qla1280_isp_cmd");
}

/****************************************************************************/
/*                        Interrupt Service Routine.                        */
/****************************************************************************/

/****************************************************************************
 *  qla1280_isr
 *      Calls I/O done on command completion.
 *
 * Input:
 *      ha           = adapter block pointer.
 *      done_q       = done queue.
 ****************************************************************************/
static void
qla1280_isr(struct scsi_qla_host *ha, struct list_head *done_q)
{
	struct device_reg __iomem *reg = ha->iobase;
	struct response *pkt;
	struct srb *sp = NULL;
	uint16_t mailbox[MAILBOX_REGISTER_COUNT];
	uint16_t *wptr;
	uint32_t index;
	u16 istatus;

	ENTER("qla1280_isr");

	istatus = RD_REG_WORD(&reg->istatus);
	if (!(istatus & (RISC_INT | PCI_INT)))
		return;

	/* Save mailbox register 5 */
	mailbox[5] = RD_REG_WORD(&reg->mailbox5);

	/* Check for mailbox interrupt. */

	mailbox[0] = RD_REG_WORD_dmasync(&reg->semaphore);

	if (mailbox[0] & BIT_0) {
		/* Get mailbox data. */
		/* dprintk(1, "qla1280_isr: In Get mailbox data \n"); */

		wptr = &mailbox[0];
		*wptr++ = RD_REG_WORD(&reg->mailbox0);
		*wptr++ = RD_REG_WORD(&reg->mailbox1);
		*wptr = RD_REG_WORD(&reg->mailbox2);
		if (mailbox[0] != MBA_SCSI_COMPLETION) {
			wptr++;
			*wptr++ = RD_REG_WORD(&reg->mailbox3);
			*wptr++ = RD_REG_WORD(&reg->mailbox4);
			wptr++;
			*wptr++ = RD_REG_WORD(&reg->mailbox6);
			*wptr = RD_REG_WORD(&reg->mailbox7);
		}

		/* Release mailbox registers. */

		WRT_REG_WORD(&reg->semaphore, 0);
		WRT_REG_WORD(&reg->host_cmd, HC_CLR_RISC_INT);

		dprintk(5, "qla1280_isr: mailbox interrupt mailbox[0] = 0x%x",
			mailbox[0]);

		/* Handle asynchronous event */
		switch (mailbox[0]) {
		case MBA_SCSI_COMPLETION:	/* Response completion */
			dprintk(5, "qla1280_isr: mailbox SCSI response "
				"completion\n");

			if (ha->flags.online) {
				/* Get outstanding command index. */
				index = mailbox[2] << 16 | mailbox[1];

				/* Validate handle. */
				if (index < MAX_OUTSTANDING_COMMANDS)
					sp = ha->outstanding_cmds[index];
				else
					sp = NULL;

				if (sp) {
					/* Free outstanding command slot. */
					ha->outstanding_cmds[index] = NULL;

					/* Save ISP completion status */
					CMD_RESULT(sp->cmd) = 0;
					CMD_HANDLE(sp->cmd) = COMPLETED_HANDLE;

					/* Place block on done queue */
					list_add_tail(&sp->list, done_q);
				} else {
					/*
					 * If we get here we have a real problem!
					 */
					printk(KERN_WARNING
					       "qla1280: ISP invalid handle\n");
				}
			}
			break;

		case MBA_BUS_RESET:	/* SCSI Bus Reset */
			ha->flags.reset_marker = 1;
			index = mailbox[6] & BIT_0;
			ha->bus_settings[index].reset_marker = 1;

			printk(KERN_DEBUG "qla1280_isr(): index %i "
			       "asynchronous BUS_RESET\n", index);
			break;

		case MBA_SYSTEM_ERR:	/* System Error */
			printk(KERN_WARNING
			       "qla1280: ISP System Error - mbx1=%xh, mbx2="
			       "%xh, mbx3=%xh\n", mailbox[1], mailbox[2],
			       mailbox[3]);
			break;

		case MBA_REQ_TRANSFER_ERR:	/* Request Transfer Error */
			printk(KERN_WARNING
			       "qla1280: ISP Request Transfer Error\n");
			break;

		case MBA_RSP_TRANSFER_ERR:	/* Response Transfer Error */
			printk(KERN_WARNING
			       "qla1280: ISP Response Transfer Error\n");
			break;

		case MBA_WAKEUP_THRES:	/* Request Queue Wake-up */
			dprintk(2, "qla1280_isr: asynchronous WAKEUP_THRES\n");
			break;

		case MBA_TIMEOUT_RESET:	/* Execution Timeout Reset */
			dprintk(2,
				"qla1280_isr: asynchronous TIMEOUT_RESET\n");
			break;

		case MBA_DEVICE_RESET:	/* Bus Device Reset */
			printk(KERN_INFO "qla1280_isr(): asynchronous "
			       "BUS_DEVICE_RESET\n");

			ha->flags.reset_marker = 1;
			index = mailbox[6] & BIT_0;
			ha->bus_settings[index].reset_marker = 1;
			break;

		case MBA_BUS_MODE_CHANGE:
			dprintk(2,
				"qla1280_isr: asynchronous BUS_MODE_CHANGE\n");
			break;

		default:
			/* dprintk(1, "qla1280_isr: default case of switch MB \n"); */
			if (mailbox[0] < MBA_ASYNC_EVENT) {
				wptr = &mailbox[0];
				memcpy((uint16_t *) ha->mailbox_out, wptr,
				       MAILBOX_REGISTER_COUNT *
				       sizeof(uint16_t));

				if(ha->mailbox_wait != NULL)
					complete(ha->mailbox_wait);
			}
			break;
		}
	} else {
		WRT_REG_WORD(&reg->host_cmd, HC_CLR_RISC_INT);
	}

	/*
	 * We will receive interrupts during mailbox testing prior to
	 * the card being marked online, hence the double check.
	 */
	if (!(ha->flags.online && !ha->mailbox_wait)) {
		dprintk(2, "qla1280_isr: Response pointer Error\n");
		goto out;
	}

	if (mailbox[5] >= RESPONSE_ENTRY_CNT)
		goto out;

	while (ha->rsp_ring_index != mailbox[5]) {
		pkt = ha->response_ring_ptr;

		dprintk(5, "qla1280_isr: ha->rsp_ring_index = 0x%x, mailbox[5]"
			" = 0x%x\n", ha->rsp_ring_index, mailbox[5]);
		dprintk(5,"qla1280_isr: response packet data\n");
		qla1280_dump_buffer(5, (char *)pkt, RESPONSE_ENTRY_SIZE);

		if (pkt->entry_type == STATUS_TYPE) {
			if ((le16_to_cpu(pkt->scsi_status) & 0xff)
			    || pkt->comp_status || pkt->entry_status) {
				dprintk(2, "qla1280_isr: ha->rsp_ring_index = "
					"0x%x mailbox[5] = 0x%x, comp_status "
					"= 0x%x, scsi_status = 0x%x\n",
					ha->rsp_ring_index, mailbox[5],
					le16_to_cpu(pkt->comp_status),
					le16_to_cpu(pkt->scsi_status));
			}
		} else {
			dprintk(2, "qla1280_isr: ha->rsp_ring_index = "
				"0x%x, mailbox[5] = 0x%x\n",
				ha->rsp_ring_index, mailbox[5]);
			dprintk(2, "qla1280_isr: response packet data\n");
			qla1280_dump_buffer(2, (char *)pkt,
					    RESPONSE_ENTRY_SIZE);
		}

		if (pkt->entry_type == STATUS_TYPE || pkt->entry_status) {
			dprintk(2, "status: Cmd %p, handle %i\n",
				ha->outstanding_cmds[pkt->handle]->cmd,
				pkt->handle);
			if (pkt->entry_type == STATUS_TYPE)
				qla1280_status_entry(ha, pkt, done_q);
			else
				qla1280_error_entry(ha, pkt, done_q);
			/* Adjust ring index. */
			ha->rsp_ring_index++;
			if (ha->rsp_ring_index == RESPONSE_ENTRY_CNT) {
				ha->rsp_ring_index = 0;
				ha->response_ring_ptr =	ha->response_ring;
			} else
				ha->response_ring_ptr++;
			WRT_REG_WORD(&reg->mailbox5, ha->rsp_ring_index);
		}
	}
	
 out:
	LEAVE("qla1280_isr");
}

/*
 *  qla1280_rst_aen
 *      Processes asynchronous reset.
 *
 * Input:
 *      ha  = adapter block pointer.
 */
static void
qla1280_rst_aen(struct scsi_qla_host *ha)
{
	uint8_t bus;

	ENTER("qla1280_rst_aen");

	if (ha->flags.online && !ha->flags.reset_active &&
	    !ha->flags.abort_isp_active) {
		ha->flags.reset_active = 1;
		while (ha->flags.reset_marker) {
			/* Issue marker command. */
			ha->flags.reset_marker = 0;
			for (bus = 0; bus < ha->ports &&
				     !ha->flags.reset_marker; bus++) {
				if (ha->bus_settings[bus].reset_marker) {
					ha->bus_settings[bus].reset_marker = 0;
					qla1280_marker(ha, bus, 0, 0,
						       MK_SYNC_ALL);
				}
			}
		}
	}

	LEAVE("qla1280_rst_aen");
}


/*
 *  qla1280_status_entry
 *      Processes received ISP status entry.
 *
 * Input:
 *      ha           = adapter block pointer.
 *      pkt          = entry pointer.
 *      done_q       = done queue.
 */
static void
qla1280_status_entry(struct scsi_qla_host *ha, struct response *pkt,
		     struct list_head *done_q)
{
	unsigned int bus, target, lun;
	int sense_sz;
	struct srb *sp;
	struct scsi_cmnd *cmd;
	uint32_t handle = le32_to_cpu(pkt->handle);
	uint16_t scsi_status = le16_to_cpu(pkt->scsi_status);
	uint16_t comp_status = le16_to_cpu(pkt->comp_status);

	ENTER("qla1280_status_entry");

	/* Validate handle. */
	if (handle < MAX_OUTSTANDING_COMMANDS)
		sp = ha->outstanding_cmds[handle];
	else
		sp = NULL;

	if (!sp) {
		printk(KERN_WARNING "qla1280: Status Entry invalid handle\n");
		goto out;
	}

	/* Free outstanding command slot. */
	ha->outstanding_cmds[handle] = NULL;

	cmd = sp->cmd;

	/* Generate LU queue on cntrl, target, LUN */
	bus = SCSI_BUS_32(cmd);
	target = SCSI_TCN_32(cmd);
	lun = SCSI_LUN_32(cmd);

	if (comp_status || scsi_status) {
		dprintk(3, "scsi: comp_status = 0x%x, scsi_status = "
			"0x%x, handle = 0x%x\n", comp_status,
			scsi_status, handle);
	}

	/* Target busy or queue full */
	if ((scsi_status & 0xFF) == SAM_STAT_TASK_SET_FULL ||
	    (scsi_status & 0xFF) == SAM_STAT_BUSY) {
		CMD_RESULT(cmd) = scsi_status & 0xff;
	} else {

		/* Save ISP completion status */
		CMD_RESULT(cmd) = qla1280_return_status(pkt, cmd);

		if (scsi_status & SAM_STAT_CHECK_CONDITION) {
			if (comp_status != CS_ARS_FAILED) {
				uint16_t req_sense_length =
					le16_to_cpu(pkt->req_sense_length);
				if (req_sense_length < CMD_SNSLEN(cmd))
					sense_sz = req_sense_length;
				else
					/*
					 * scsi_cmnd->sense_buffer is
					 * 64 bytes, why only copy 63?
					 * This looks wrong! /Jes
					 */
					sense_sz = CMD_SNSLEN(cmd) - 1;

				memcpy(cmd->sense_buffer,
				       &pkt->req_sense_data, sense_sz);
			} else
				sense_sz = 0;
			memset(cmd->sense_buffer + sense_sz, 0,
			       SCSI_SENSE_BUFFERSIZE - sense_sz);

			dprintk(2, "qla1280_status_entry: Check "
				"condition Sense data, b %i, t %i, "
				"l %i\n", bus, target, lun);
			if (sense_sz)
				qla1280_dump_buffer(2,
						    (char *)cmd->sense_buffer,
						    sense_sz);
		}
	}

	CMD_HANDLE(sp->cmd) = COMPLETED_HANDLE;

	/* Place command on done queue. */
	list_add_tail(&sp->list, done_q);
 out:
	LEAVE("qla1280_status_entry");
}

/*
 *  qla1280_error_entry
 *      Processes error entry.
 *
 * Input:
 *      ha           = adapter block pointer.
 *      pkt          = entry pointer.
 *      done_q       = done queue.
 */
static void
qla1280_error_entry(struct scsi_qla_host *ha, struct response *pkt,
		    struct list_head *done_q)
{
	struct srb *sp;
	uint32_t handle = le32_to_cpu(pkt->handle);

	ENTER("qla1280_error_entry");

	if (pkt->entry_status & BIT_3)
		dprintk(2, "qla1280_error_entry: BAD PAYLOAD flag error\n");
	else if (pkt->entry_status & BIT_2)
		dprintk(2, "qla1280_error_entry: BAD HEADER flag error\n");
	else if (pkt->entry_status & BIT_1)
		dprintk(2, "qla1280_error_entry: FULL flag error\n");
	else
		dprintk(2, "qla1280_error_entry: UNKNOWN flag error\n");

	/* Validate handle. */
	if (handle < MAX_OUTSTANDING_COMMANDS)
		sp = ha->outstanding_cmds[handle];
	else
		sp = NULL;

	if (sp) {
		/* Free outstanding command slot. */
		ha->outstanding_cmds[handle] = NULL;

		/* Bad payload or header */
		if (pkt->entry_status & (BIT_3 + BIT_2)) {
			/* Bad payload or header, set error status. */
			/* CMD_RESULT(sp->cmd) = CS_BAD_PAYLOAD; */
			CMD_RESULT(sp->cmd) = DID_ERROR << 16;
		} else if (pkt->entry_status & BIT_1) {	/* FULL flag */
			CMD_RESULT(sp->cmd) = DID_BUS_BUSY << 16;
		} else {
			/* Set error status. */
			CMD_RESULT(sp->cmd) = DID_ERROR << 16;
		}

		CMD_HANDLE(sp->cmd) = COMPLETED_HANDLE;

		/* Place command on done queue. */
		list_add_tail(&sp->list, done_q);
	}
#ifdef QLA_64BIT_PTR
	else if (pkt->entry_type == COMMAND_A64_TYPE) {
		printk(KERN_WARNING "!qla1280: Error Entry invalid handle");
	}
#endif

	LEAVE("qla1280_error_entry");
}

/*
 *  qla1280_abort_isp
 *      Resets ISP and aborts all outstanding commands.
 *
 * Input:
 *      ha           = adapter block pointer.
 *
 * Returns:
 *      0 = success
 */
static int
qla1280_abort_isp(struct scsi_qla_host *ha)
{
	struct device_reg __iomem *reg = ha->iobase;
	struct srb *sp;
	int status = 0;
	int cnt;
	int bus;

	ENTER("qla1280_abort_isp");

	if (ha->flags.abort_isp_active || !ha->flags.online)
		goto out;
	
	ha->flags.abort_isp_active = 1;

	/* Disable ISP interrupts. */
	qla1280_disable_intrs(ha);
	WRT_REG_WORD(&reg->host_cmd, HC_PAUSE_RISC);
	RD_REG_WORD(&reg->id_l);

	printk(KERN_INFO "scsi(%li): dequeuing outstanding commands\n",
	       ha->host_no);
	/* Dequeue all commands in outstanding command list. */
	for (cnt = 0; cnt < MAX_OUTSTANDING_COMMANDS; cnt++) {
		struct scsi_cmnd *cmd;
		sp = ha->outstanding_cmds[cnt];
		if (sp) {
			cmd = sp->cmd;
			CMD_RESULT(cmd) = DID_RESET << 16;
			CMD_HANDLE(cmd) = COMPLETED_HANDLE;
			ha->outstanding_cmds[cnt] = NULL;
			list_add_tail(&sp->list, &ha->done_q);
		}
	}

	qla1280_done(ha);

	status = qla1280_load_firmware(ha);
	if (status)
		goto out;

	/* Setup adapter based on NVRAM parameters. */
	qla1280_nvram_config (ha);

	status = qla1280_init_rings(ha);
	if (status)
		goto out;
		
	/* Issue SCSI reset. */
	for (bus = 0; bus < ha->ports; bus++)
		qla1280_bus_reset(ha, bus);
		
	ha->flags.abort_isp_active = 0;
 out:
	if (status) {
		printk(KERN_WARNING
		       "qla1280: ISP error recovery failed, board disabled");
		qla1280_reset_adapter(ha);
		dprintk(2, "qla1280_abort_isp: **** FAILED ****\n");
	}

	LEAVE("qla1280_abort_isp");
	return status;
}


/*
 * qla1280_debounce_register
 *      Debounce register.
 *
 * Input:
 *      port = register address.
 *
 * Returns:
 *      register value.
 */
static u16
qla1280_debounce_register(volatile u16 __iomem * addr)
{
	volatile u16 ret;
	volatile u16 ret2;

	ret = RD_REG_WORD(addr);
	ret2 = RD_REG_WORD(addr);

	if (ret == ret2)
		return ret;

	do {
		cpu_relax();
		ret = RD_REG_WORD(addr);
		ret2 = RD_REG_WORD(addr);
	} while (ret != ret2);

	return ret;
}


/************************************************************************
 * qla1280_check_for_dead_scsi_bus                                      *
 *                                                                      *
 *    This routine checks for a dead SCSI bus                           *
 ************************************************************************/
#define SET_SXP_BANK            0x0100
#define SCSI_PHASE_INVALID      0x87FF
static int
qla1280_check_for_dead_scsi_bus(struct scsi_qla_host *ha, unsigned int bus)
{
	uint16_t config_reg, scsi_control;
	struct device_reg __iomem *reg = ha->iobase;

	if (ha->bus_settings[bus].scsi_bus_dead) {
		WRT_REG_WORD(&reg->host_cmd, HC_PAUSE_RISC);
		config_reg = RD_REG_WORD(&reg->cfg_1);
		WRT_REG_WORD(&reg->cfg_1, SET_SXP_BANK);
		scsi_control = RD_REG_WORD(&reg->scsiControlPins);
		WRT_REG_WORD(&reg->cfg_1, config_reg);
		WRT_REG_WORD(&reg->host_cmd, HC_RELEASE_RISC);

		if (scsi_control == SCSI_PHASE_INVALID) {
			ha->bus_settings[bus].scsi_bus_dead = 1;
			return 1;	/* bus is dead */
		} else {
			ha->bus_settings[bus].scsi_bus_dead = 0;
			ha->bus_settings[bus].failed_reset_count = 0;
		}
	}
	return 0;		/* bus is not dead */
}

static void
qla1280_get_target_parameters(struct scsi_qla_host *ha,
			      struct scsi_device *device)
{
	uint16_t mb[MAILBOX_REGISTER_COUNT];
	int bus, target, lun;

	bus = device->channel;
	target = device->id;
	lun = device->lun;


	mb[0] = MBC_GET_TARGET_PARAMETERS;
	mb[1] = (uint16_t) (bus ? target | BIT_7 : target);
	mb[1] <<= 8;
	qla1280_mailbox_command(ha, BIT_6 | BIT_3 | BIT_2 | BIT_1 | BIT_0,
				&mb[0]);

	printk(KERN_INFO "scsi(%li:%d:%d:%d):", ha->host_no, bus, target, lun);

	if (mb[3] != 0) {
		printk(" Sync: period %d, offset %d",
		       (mb[3] & 0xff), (mb[3] >> 8));
		if (mb[2] & BIT_13)
			printk(", Wide");
		if ((mb[2] & BIT_5) && ((mb[6] >> 8) & 0xff) >= 2)
			printk(", DT");
	} else
		printk(" Async");

	if (device->simple_tags)
		printk(", Tagged queuing: depth %d", device->queue_depth);
	printk("\n");
}


#if DEBUG_QLA1280
static void
__qla1280_dump_buffer(char *b, int size)
{
	int cnt;
	u8 c;

	printk(KERN_DEBUG " 0   1   2   3   4   5   6   7   8   9   Ah  "
	       "Bh  Ch  Dh  Eh  Fh\n");
	printk(KERN_DEBUG "---------------------------------------------"
	       "------------------\n");

	for (cnt = 0; cnt < size;) {
		c = *b++;

		printk("0x%02x", c);
		cnt++;
		if (!(cnt % 16))
			printk("\n");
		else
			printk(" ");
	}
	if (cnt % 16)
		printk("\n");
}

/**************************************************************************
 *   ql1280_print_scsi_cmd
 *
 **************************************************************************/
static void
__qla1280_print_scsi_cmd(struct scsi_cmnd *cmd)
{
	struct scsi_qla_host *ha;
	struct Scsi_Host *host = CMD_HOST(cmd);
	struct srb *sp;
	/* struct scatterlist *sg; */

	int i;
	ha = (struct scsi_qla_host *)host->hostdata;

	sp = (struct srb *)CMD_SP(cmd);
	printk("SCSI Command @= 0x%p, Handle=0x%p\n", cmd, CMD_HANDLE(cmd));
	printk("  chan=%d, target = 0x%02x, lun = 0x%02x, cmd_len = 0x%02x\n",
	       SCSI_BUS_32(cmd), SCSI_TCN_32(cmd), SCSI_LUN_32(cmd),
	       CMD_CDBLEN(cmd));
	printk(" CDB = ");
	for (i = 0; i < cmd->cmd_len; i++) {
		printk("0x%02x ", cmd->cmnd[i]);
	}
	printk("  seg_cnt =%d\n", scsi_sg_count(cmd));
	printk("  request buffer=0x%p, request buffer len=0x%x\n",
	       scsi_sglist(cmd), scsi_bufflen(cmd));
	/* if (cmd->use_sg)
	   {
	   sg = (struct scatterlist *) cmd->request_buffer;
	   printk("  SG buffer: \n");
	   qla1280_dump_buffer(1, (char *)sg, (cmd->use_sg*sizeof(struct scatterlist)));
	   } */
	printk("  tag=%d, transfersize=0x%x \n",
	       cmd->tag, cmd->transfersize);
	printk("  SP=0x%p\n", CMD_SP(cmd));
	printk(" underflow size = 0x%x, direction=0x%x\n",
	       cmd->underflow, cmd->sc_data_direction);
}

/**************************************************************************
 *   ql1280_dump_device
 *
 **************************************************************************/
static void
ql1280_dump_device(struct scsi_qla_host *ha)
{

	struct scsi_cmnd *cp;
	struct srb *sp;
	int i;

	printk(KERN_DEBUG "Outstanding Commands on controller:\n");

	for (i = 0; i < MAX_OUTSTANDING_COMMANDS; i++) {
		if ((sp = ha->outstanding_cmds[i]) == NULL)
			continue;
		if ((cp = sp->cmd) == NULL)
			continue;
		qla1280_print_scsi_cmd(1, cp);
	}
}
#endif


enum tokens {
	TOKEN_NVRAM,
	TOKEN_SYNC,
	TOKEN_WIDE,
	TOKEN_PPR,
	TOKEN_VERBOSE,
	TOKEN_DEBUG,
};

struct setup_tokens {
	char *token;
	int val;
};

static struct setup_tokens setup_token[] __initdata = 
{
	{ "nvram", TOKEN_NVRAM },
	{ "sync", TOKEN_SYNC },
	{ "wide", TOKEN_WIDE },
	{ "ppr", TOKEN_PPR },
	{ "verbose", TOKEN_VERBOSE },
	{ "debug", TOKEN_DEBUG },
};


/**************************************************************************
 *   qla1280_setup
 *
 *   Handle boot parameters. This really needs to be changed so one
 *   can specify per adapter parameters.
 **************************************************************************/
static int __init
qla1280_setup(char *s)
{
	char *cp, *ptr;
	unsigned long val;
	int toke;

	cp = s;

	while (cp && (ptr = strchr(cp, ':'))) {
		ptr++;
		if (!strcmp(ptr, "yes")) {
			val = 0x10000;
			ptr += 3;
		} else if (!strcmp(ptr, "no")) {
 			val = 0;
			ptr += 2;
		} else
			val = simple_strtoul(ptr, &ptr, 0);

		switch ((toke = qla1280_get_token(cp))) {
		case TOKEN_NVRAM:
			if (!val)
				driver_setup.no_nvram = 1;
			break;
		case TOKEN_SYNC:
			if (!val)
				driver_setup.no_sync = 1;
			else if (val != 0x10000)
				driver_setup.sync_mask = val;
			break;
		case TOKEN_WIDE:
			if (!val)
				driver_setup.no_wide = 1;
			else if (val != 0x10000)
				driver_setup.wide_mask = val;
			break;
		case TOKEN_PPR:
			if (!val)
				driver_setup.no_ppr = 1;
			else if (val != 0x10000)
				driver_setup.ppr_mask = val;
			break;
		case TOKEN_VERBOSE:
			qla1280_verbose = val;
			break;
		default:
			printk(KERN_INFO "qla1280: unknown boot option %s\n",
			       cp);
		}

		cp = strchr(ptr, ';');
		if (cp)
			cp++;
		else {
			break;
		}
	}
	return 1;
}


static int __init
qla1280_get_token(char *str)
{
	char *sep;
	long ret = -1;
	int i;

	sep = strchr(str, ':');

	if (sep) {
		for (i = 0; i < ARRAY_SIZE(setup_token); i++) {
			if (!strncmp(setup_token[i].token, str, (sep - str))) {
				ret =  setup_token[i].val;
				break;
			}
		}
	}

	return ret;
}


static struct scsi_host_template qla1280_driver_template = {
	.module			= THIS_MODULE,
	.proc_name		= "qla1280",
	.name			= "Qlogic ISP 1280/12160",
	.info			= qla1280_info,
	.slave_configure	= qla1280_slave_configure,
	.queuecommand		= qla1280_queuecommand,
	.eh_abort_handler	= qla1280_eh_abort,
	.eh_device_reset_handler= qla1280_eh_device_reset,
	.eh_bus_reset_handler	= qla1280_eh_bus_reset,
	.eh_host_reset_handler	= qla1280_eh_adapter_reset,
	.bios_param		= qla1280_biosparam,
	.can_queue		= 0xfffff,
	.this_id		= -1,
	.sg_tablesize		= SG_ALL,
	.cmd_per_lun		= 1,
	.use_clustering		= ENABLE_CLUSTERING,
};


static int __devinit
qla1280_probe_one(struct pci_dev *pdev, const struct pci_device_id *id)
{
	int devnum = id->driver_data;
	struct qla_boards *bdp = &ql1280_board_tbl[devnum];
	struct Scsi_Host *host;
	struct scsi_qla_host *ha;
	int error = -ENODEV;

	/* Bypass all AMI SUBSYS VENDOR IDs */
	if (pdev->subsystem_vendor == PCI_VENDOR_ID_AMI) {
		printk(KERN_INFO
		       "qla1280: Skipping AMI SubSys Vendor ID Chip\n");
		goto error;
	}

	printk(KERN_INFO "qla1280: %s found on PCI bus %i, dev %i\n",
	       bdp->name, pdev->bus->number, PCI_SLOT(pdev->devfn));
	
	if (pci_enable_device(pdev)) {
		printk(KERN_WARNING
		       "qla1280: Failed to enabled pci device, aborting.\n");
		goto error;
	}

	pci_set_master(pdev);

	error = -ENOMEM;
	host = scsi_host_alloc(&qla1280_driver_template, sizeof(*ha));
	if (!host) {
		printk(KERN_WARNING
		       "qla1280: Failed to register host, aborting.\n");
		goto error_disable_device;
	}

	ha = (struct scsi_qla_host *)host->hostdata;
	memset(ha, 0, sizeof(struct scsi_qla_host));

	ha->pdev = pdev;
	ha->devnum = devnum;	/* specifies microcode load address */

#ifdef QLA_64BIT_PTR
	if (pci_set_dma_mask(ha->pdev, DMA_BIT_MASK(64))) {
		if (pci_set_dma_mask(ha->pdev, DMA_BIT_MASK(32))) {
			printk(KERN_WARNING "scsi(%li): Unable to set a "
			       "suitable DMA mask - aborting\n", ha->host_no);
			error = -ENODEV;
			goto error_put_host;
		}
	} else
		dprintk(2, "scsi(%li): 64 Bit PCI Addressing Enabled\n",
			ha->host_no);
#else
	if (pci_set_dma_mask(ha->pdev, DMA_BIT_MASK(32))) {
		printk(KERN_WARNING "scsi(%li): Unable to set a "
		       "suitable DMA mask - aborting\n", ha->host_no);
		error = -ENODEV;
		goto error_put_host;
	}
#endif

	ha->request_ring = pci_alloc_consistent(ha->pdev,
			((REQUEST_ENTRY_CNT + 1) * sizeof(request_t)),
			&ha->request_dma);
	if (!ha->request_ring) {
		printk(KERN_INFO "qla1280: Failed to get request memory\n");
		goto error_put_host;
	}

	ha->response_ring = pci_alloc_consistent(ha->pdev,
			((RESPONSE_ENTRY_CNT + 1) * sizeof(struct response)),
			&ha->response_dma);
	if (!ha->response_ring) {
		printk(KERN_INFO "qla1280: Failed to get response memory\n");
		goto error_free_request_ring;
	}

	ha->ports = bdp->numPorts;

	ha->host = host;
	ha->host_no = host->host_no;

	host->irq = pdev->irq;
	host->max_channel = bdp->numPorts - 1;
	host->max_lun = MAX_LUNS - 1;
	host->max_id = MAX_TARGETS;
	host->max_sectors = 1024;
	host->unique_id = host->host_no;

	error = -ENODEV;

#if MEMORY_MAPPED_IO
	ha->mmpbase = pci_ioremap_bar(ha->pdev, 1);
	if (!ha->mmpbase) {
		printk(KERN_INFO "qla1280: Unable to map I/O memory\n");
		goto error_free_response_ring;
	}

	host->base = (unsigned long)ha->mmpbase;
	ha->iobase = (struct device_reg __iomem *)ha->mmpbase;
#else
	host->io_port = pci_resource_start(ha->pdev, 0);
	if (!request_region(host->io_port, 0xff, "qla1280")) {
		printk(KERN_INFO "qla1280: Failed to reserve i/o region "
				 "0x%04lx-0x%04lx - already in use\n",
		       host->io_port, host->io_port + 0xff);
		goto error_free_response_ring;
	}

	ha->iobase = (struct device_reg *)host->io_port;
#endif

	INIT_LIST_HEAD(&ha->done_q);

	/* Disable ISP interrupts. */
	qla1280_disable_intrs(ha);

	if (request_irq(pdev->irq, qla1280_intr_handler, IRQF_SHARED,
				"qla1280", ha)) {
		printk("qla1280 : Failed to reserve interrupt %d already "
		       "in use\n", pdev->irq);
		goto error_release_region;
	}

	/* load the F/W, read paramaters, and init the H/W */
	if (qla1280_initialize_adapter(ha)) {
		printk(KERN_INFO "qla1x160: Failed to initialize adapter\n");
		goto error_free_irq;
	}

	/* set our host ID  (need to do something about our two IDs) */
	host->this_id = ha->bus_settings[0].id;

	pci_set_drvdata(pdev, host);

	error = scsi_add_host(host, &pdev->dev);
	if (error)
		goto error_disable_adapter;
	scsi_scan_host(host);

	return 0;

 error_disable_adapter:
	qla1280_disable_intrs(ha);
 error_free_irq:
	free_irq(pdev->irq, ha);
 error_release_region:
#if MEMORY_MAPPED_IO
	iounmap(ha->mmpbase);
#else
	release_region(host->io_port, 0xff);
#endif
 error_free_response_ring:
	pci_free_consistent(ha->pdev,
			((RESPONSE_ENTRY_CNT + 1) * sizeof(struct response)),
			ha->response_ring, ha->response_dma);
 error_free_request_ring:
	pci_free_consistent(ha->pdev,
			((REQUEST_ENTRY_CNT + 1) * sizeof(request_t)),
			ha->request_ring, ha->request_dma);
 error_put_host:
	scsi_host_put(host);
 error_disable_device:
	pci_disable_device(pdev);
 error:
	return error;
}


static void __devexit
qla1280_remove_one(struct pci_dev *pdev)
{
	struct Scsi_Host *host = pci_get_drvdata(pdev);
	struct scsi_qla_host *ha = (struct scsi_qla_host *)host->hostdata;

	scsi_remove_host(host);

	qla1280_disable_intrs(ha);

	free_irq(pdev->irq, ha);

#if MEMORY_MAPPED_IO
	iounmap(ha->mmpbase);
#else
	release_region(host->io_port, 0xff);
#endif

	pci_free_consistent(ha->pdev,
			((REQUEST_ENTRY_CNT + 1) * (sizeof(request_t))),
			ha->request_ring, ha->request_dma);
	pci_free_consistent(ha->pdev,
			((RESPONSE_ENTRY_CNT + 1) * (sizeof(struct response))),
			ha->response_ring, ha->response_dma);

	pci_disable_device(pdev);

	scsi_host_put(host);
}

static struct pci_driver qla1280_pci_driver = {
	.name		= "qla1280",
	.id_table	= qla1280_pci_tbl,
	.probe		= qla1280_probe_one,
	.remove		= __devexit_p(qla1280_remove_one),
};

static int __init
qla1280_init(void)
{
	if (sizeof(struct srb) > sizeof(struct scsi_pointer)) {
		printk(KERN_WARNING
		       "qla1280: struct srb too big, aborting\n");
		return -EINVAL;
	}

#ifdef MODULE
	/*
	 * If we are called as a module, the qla1280 pointer may not be null
	 * and it would point to our bootup string, just like on the lilo
	 * command line.  IF not NULL, then process this config string with
	 * qla1280_setup
	 *
	 * Boot time Options
	 * To add options at boot time add a line to your lilo.conf file like:
	 * append="qla1280=verbose,max_tags:{{255,255,255,255},{255,255,255,255}}"
	 * which will result in the first four devices on the first two
	 * controllers being set to a tagged queue depth of 32.
	 */
	if (qla1280)
		qla1280_setup(qla1280);
#endif

	return pci_register_driver(&qla1280_pci_driver);
}

static void __exit
qla1280_exit(void)
{
	int i;

	pci_unregister_driver(&qla1280_pci_driver);
	/* release any allocated firmware images */
<<<<<<< HEAD
	for (i=0; i<QL_NUM_FW_IMAGES; i++) {
=======
	for (i = 0; i < QL_NUM_FW_IMAGES; i++) {
>>>>>>> 02f8c6ae
		if (qla1280_fw_tbl[i].fw) {
			release_firmware(qla1280_fw_tbl[i].fw);
			qla1280_fw_tbl[i].fw = NULL;
		}
	}
}

module_init(qla1280_init);
module_exit(qla1280_exit);


MODULE_AUTHOR("Qlogic & Jes Sorensen");
MODULE_DESCRIPTION("Qlogic ISP SCSI (qla1x80/qla1x160) driver");
MODULE_LICENSE("GPL");
MODULE_FIRMWARE("qlogic/1040.bin");
MODULE_FIRMWARE("qlogic/1280.bin");
MODULE_FIRMWARE("qlogic/12160.bin");
MODULE_VERSION(QLA1280_VERSION);

/*
 * Overrides for Emacs so that we almost follow Linus's tabbing style.
 * Emacs will notice this stuff at the end of the file and automatically
 * adjust the settings for this buffer only.  This must remain at the end
 * of the file.
 * ---------------------------------------------------------------------------
 * Local variables:
 * c-basic-offset: 8
 * tab-width: 8
 * End:
 */<|MERGE_RESOLUTION|>--- conflicted
+++ resolved
@@ -579,15 +579,6 @@
 
 /* NOTE: Order of boards in this table must match order in qla1280_pci_tbl */
 static struct qla_boards ql1280_board_tbl[] = {
-<<<<<<< HEAD
-	{.name="QLA12160", .numPorts=2, .fw_index=2},
-	{.name="QLA1040" , .numPorts=1, .fw_index=0},
-	{.name="QLA1080" , .numPorts=1, .fw_index=1},
-	{.name="QLA1240" , .numPorts=2, .fw_index=1},
-	{.name="QLA1280" , .numPorts=2, .fw_index=1},
-	{.name="QLA10160", .numPorts=1, .fw_index=2},
-	{.name="        ", .numPorts=0, .fw_index=-1},
-=======
 	{.name = "QLA12160", .numPorts = 2, .fw_index = 2},
 	{.name = "QLA1040" , .numPorts = 1, .fw_index = 0},
 	{.name = "QLA1080" , .numPorts = 1, .fw_index = 1},
@@ -595,7 +586,6 @@
 	{.name = "QLA1280" , .numPorts = 2, .fw_index = 1},
 	{.name = "QLA10160", .numPorts = 1, .fw_index = 2},
 	{.name = "        ", .numPorts = 0, .fw_index = -1},
->>>>>>> 02f8c6ae
 };
 
 static int qla1280_verbose = 1;
@@ -1569,11 +1559,7 @@
 
 	fwname = qla1280_fw_tbl[index].fwname;
 	err = request_firmware(&fw, fwname, &ha->pdev->dev);
-<<<<<<< HEAD
-	
-=======
-
->>>>>>> 02f8c6ae
+
 	if (err) {
 		printk(KERN_ERR "Failed to load image \"%s\" err %d\n",
 		       fwname, err);
@@ -1729,11 +1715,7 @@
 	const __le16 *fw_data;
 	uint16_t risc_address, risc_code_size;
 	uint16_t mb[MAILBOX_REGISTER_COUNT], i;
-<<<<<<< HEAD
-	int err=0;
-=======
 	int err = 0;
->>>>>>> 02f8c6ae
 
 	fw = qla1280_request_firmware(ha);
 	if (IS_ERR(fw))
@@ -4491,11 +4473,7 @@
 
 	pci_unregister_driver(&qla1280_pci_driver);
 	/* release any allocated firmware images */
-<<<<<<< HEAD
-	for (i=0; i<QL_NUM_FW_IMAGES; i++) {
-=======
 	for (i = 0; i < QL_NUM_FW_IMAGES; i++) {
->>>>>>> 02f8c6ae
 		if (qla1280_fw_tbl[i].fw) {
 			release_firmware(qla1280_fw_tbl[i].fw);
 			qla1280_fw_tbl[i].fw = NULL;
