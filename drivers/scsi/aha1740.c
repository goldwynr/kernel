--- conflicted
+++ resolved
@@ -120,19 +120,10 @@
 		      shpnt->io_port, shpnt->irq, host->edev->slot,
 		      host->translation ? "en" : "dis");
 
-<<<<<<< HEAD
-    *start = buffer + offset;
-    len -= offset;
-    if (len > length)
-	len = length;
-    return len;
-}
-=======
 	if (offset > len) {
 		*start = buffer;
 		return 0;
 	}
->>>>>>> 80bf7eef
 
 	*start = buffer + offset;
 	len -= offset;
@@ -527,26 +518,6 @@
 	return 0;
 }
 
-<<<<<<< HEAD
-=======
-static void internal_done(Scsi_Cmnd * SCpnt)
-{
-	SCpnt->SCp.Status++;
-}
-
-static int aha1740_command(Scsi_Cmnd * SCpnt)
-{
-	aha1740_queuecommand(SCpnt, internal_done);
-	SCpnt->SCp.Status = 0;
-	while (!SCpnt->SCp.Status)
-	{
-		cpu_relax();
-		barrier();
-	}
-	return SCpnt->result;
-}
-
->>>>>>> 80bf7eef
 /* Query the board for its irq_level.  Nothing else matters
    in enhanced mode on an EISA bus. */
 
@@ -675,22 +646,7 @@
 	return -ENODEV;
 }
 
-<<<<<<< HEAD
-static int aha1740_release(struct Scsi_Host *shost)
-{
-	if (shost->irq)
-		free_irq(shost->irq, NULL);
-	if (shost->io_port && shost->n_io_port)
-		release_region(shost->io_port, shost->n_io_port);
-	scsi_unregister(shost);
-	return 0;
-}
-
-static int aha1740_biosparam(struct scsi_device *sdev, struct block_device *dev,
-		sector_t capacity, int* ip)
-=======
 static __devexit int aha1740_remove (struct device *dev)
->>>>>>> 80bf7eef
 {
 	struct Scsi_Host *shpnt = dev->driver_data;
 	struct aha1740_hostdata *host = HOSTDATA (shpnt);
@@ -708,30 +664,12 @@
 	return 0;
 }
 
-<<<<<<< HEAD
-MODULE_LICENSE("GPL");
-
-static Scsi_Host_Template driver_template = {
-	.proc_name		= "aha1740",
-	.proc_info		= aha1740_proc_info,
-	.name			= "Adaptec 174x (EISA)",
-	.detect			= aha1740_detect,
-	.release		= aha1740_release,
-	.queuecommand		= aha1740_queuecommand,
-	.bios_param		= aha1740_biosparam,
-	.can_queue		= AHA1740_ECBS,
-	.this_id		= 7, 
-	.sg_tablesize		= AHA1740_SCATTER,
-	.cmd_per_lun		= AHA1740_CMDLUN, 
-	.use_clustering		= ENABLE_CLUSTERING,
-=======
 static struct eisa_device_id aha1740_ids[] = {
 	{ "ADP0000" },		/* 1740  */
 	{ "ADP0001" },		/* 1740A */
 	{ "ADP0002" },		/* 1742A */
 	{ "ADP0400" },		/* 1744  */
 	{ "" }
->>>>>>> 80bf7eef
 };
 
 static struct eisa_driver aha1740_driver = {
