--- conflicted
+++ resolved
@@ -1037,20 +1037,6 @@
 			if (!scsi_init_io(SCpnt)) {
 				scsi_mlqueue_insert(SCpnt, SCSI_MLQUEUE_DEVICE_BUSY);
 				spin_lock_irq(q->queue_lock);
-<<<<<<< HEAD
-=======
-				SHpnt->host_busy--;
-				SDpnt->device_busy--;
-				if (SDpnt->device_busy == 0) {
-					SDpnt->starved = 1;
-					SHpnt->some_device_starved = 1;
-				}
-				SCpnt->request->special = SCpnt;
-				SCpnt->request->flags |= REQ_SPECIAL;
-				if(blk_rq_tagged(SCpnt->request))
-					blk_queue_end_tag(q, SCpnt->request);
-				__elv_add_request(q, SCpnt->request, 0, 0);
->>>>>>> c5868eb7
 				break;
 			}
 
