/*
 *      sr.h by David Giller
 *      CD-ROM disk driver header file
 *      
 *      adapted from:
 *      sd.h Copyright (C) 1992 Drew Eckhardt 
 *      SCSI disk driver header file by
 *              Drew Eckhardt 
 *
 *      <drew@colorado.edu>
 *
 *       Modified by Eric Youngdale eric@andante.org to
 *       add scatter-gather, multiple outstanding request, and other
 *       enhancements.
 */

#ifndef _SR_H
#define _SR_H

#include <linux/genhd.h>
#include <linux/kref.h>
<<<<<<< HEAD
=======

struct scsi_device;
>>>>>>> 30e74fea

/* The CDROM is fairly slow, so we need a little extra time */
/* In fact, it is very slow if it has to spin up first */
#define IOCTL_TIMEOUT 30*HZ


typedef struct scsi_cd {
	struct scsi_driver *driver;
	unsigned capacity;	/* size in blocks                       */
	struct scsi_device *device;
	unsigned int vendor;	/* vendor code, see sr_vendor.c         */
	unsigned long ms_offset;	/* for reading multisession-CD's        */
	unsigned needs_sector_size:1;	/* needs to get sector size */
	unsigned use:1;		/* is this device still supportable     */
	unsigned xa_flag:1;	/* CD has XA sectors ? */
	unsigned readcd_known:1;	/* drive supports READ_CD (0xbe) */
	unsigned readcd_cdda:1;	/* reading audio data using READ_CD */
	struct cdrom_device_info cdi;
	/* We hold gendisk and scsi_device references on probe and use
	 * the refs on this kref to decide when to release them */
	struct kref kref;
	struct gendisk *disk;
} Scsi_CD;

int sr_do_ioctl(Scsi_CD *, struct packet_command *);

int sr_lock_door(struct cdrom_device_info *, int);
int sr_tray_move(struct cdrom_device_info *, int);
int sr_drive_status(struct cdrom_device_info *, int);
int sr_disk_status(struct cdrom_device_info *);
int sr_get_last_session(struct cdrom_device_info *, struct cdrom_multisession *);
int sr_get_mcn(struct cdrom_device_info *, struct cdrom_mcn *);
int sr_reset(struct cdrom_device_info *);
int sr_select_speed(struct cdrom_device_info *cdi, int speed);
int sr_audio_ioctl(struct cdrom_device_info *, unsigned int, void *);
int sr_dev_ioctl(struct cdrom_device_info *, unsigned int, unsigned long);

int sr_is_xa(Scsi_CD *);

/* sr_vendor.c */
void sr_vendor_init(Scsi_CD *);
int sr_cd_check(struct cdrom_device_info *);
int sr_set_blocklength(Scsi_CD *, int blocklength);

#endif<|MERGE_RESOLUTION|>--- conflicted
+++ resolved
@@ -19,11 +19,8 @@
 
 #include <linux/genhd.h>
 #include <linux/kref.h>
-<<<<<<< HEAD
-=======
 
 struct scsi_device;
->>>>>>> 30e74fea
 
 /* The CDROM is fairly slow, so we need a little extra time */
 /* In fact, it is very slow if it has to spin up first */
