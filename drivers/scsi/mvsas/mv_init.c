--- conflicted
+++ resolved
@@ -667,8 +667,6 @@
 	{ PCI_VDEVICE(ARECA, PCI_DEVICE_ID_ARECA_1300), chip_1300 },
 	{ PCI_VDEVICE(ARECA, PCI_DEVICE_ID_ARECA_1320), chip_1320 },
 	{ PCI_VDEVICE(ADAPTEC2, 0x0450), chip_6440 },
-<<<<<<< HEAD
-=======
 	{ PCI_VDEVICE(TTI, 0x2710), chip_9480 },
 	{ PCI_VDEVICE(TTI, 0x2720), chip_9480 },
 	{ PCI_VDEVICE(TTI, 0x2721), chip_9480 },
@@ -694,7 +692,6 @@
 		.class_mask	= 0,
 		.driver_data	= chip_9485,
 	},
->>>>>>> 02f8c6ae
 
 	{ }	/* terminate list */
 };
