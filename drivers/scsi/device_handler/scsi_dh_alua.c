--- conflicted
+++ resolved
@@ -612,14 +612,9 @@
 	if (err != SCSI_DH_OK)
 		goto out;
 
-<<<<<<< HEAD
 	if ((h->tpgs & TPGS_MODE_EXPLICIT) &&
-	    h->state != TPGS_STATE_OPTIMIZED) {
-=======
-	if (h->tpgs & TPGS_MODE_EXPLICIT &&
 	    h->state != TPGS_STATE_OPTIMIZED &&
 	    h->state != TPGS_STATE_LBA_DEPENDENT) {
->>>>>>> c8ddb271
 		h->callback_fn = fn;
 		h->callback_data = data;
 		err = submit_stpg(h);
