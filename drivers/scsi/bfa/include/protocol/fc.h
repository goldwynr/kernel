--- conflicted
+++ resolved
@@ -50,11 +50,6 @@
 
 	u32        ro;		/* relative offset */
 };
-
-#define FC_SOF_LEN		4
-#define FC_EOF_LEN		4
-#define FC_CRC_LEN		4
-
 /*
  * Fibre Channel BB_E Header Structure
  */
@@ -143,7 +138,7 @@
 	FC_TYPE_MAX		= 256,	/* 256 FC-4 types */
 };
 
-struct fc_fc4types_s {
+struct fc_fc4types_s{
 	u8         bits[FC_TYPE_MAX / 8];
 };
 
@@ -201,9 +196,9 @@
 /*
  * generic ELS command
  */
-struct fc_els_cmd_s {
-u32        els_code:8;	/* ELS Command Code */
-u32        reserved:24;
+struct fc_els_cmd_s{
+	u32        els_code:8;	/* ELS Command Code */
+	u32        reserved:24;
 };
 
 /*
@@ -272,7 +267,7 @@
  * N_Port PLOGI Common Service Parameters.
  * FC-PH-x. Figure-76. pg. 308.
  */
-struct fc_plogi_csp_s {
+struct fc_plogi_csp_s{
 	u8         verhi;	/* FC-PH high version */
 	u8         verlo;	/* FC-PH low version */
 	u16        bbcred;	/* BB_Credit */
@@ -326,7 +321,7 @@
  * N_Port PLOGI Class Specific Parameters.
  * FC-PH-x. Figure 78. pg. 318.
  */
-struct fc_plogi_clp_s {
+struct fc_plogi_clp_s{
 #ifdef __BIGENDIAN
 	u32        class_valid:1;
 	u32        intermix:1;	/* class intermix supported if set =1.
@@ -361,15 +356,14 @@
 	u32        reserved8:16;
 };
 
-#define FLOGI_VVL_BRCD    0x42524344 /* ASCII value for each character
-				      * in string "BRCD"
-				      */
+#define FLOGI_VVL_BRCD    0x42524344 /* ASCII value for each character in
+				      * string "BRCD" */
 
 /*
  * PLOGI els command and reply payload
  */
-struct fc_logi_s {
-	struct fc_els_cmd_s    els_cmd;	/* ELS command code */
+struct fc_logi_s{
+	struct fc_els_cmd_s els_cmd;	/* ELS command code */
 	struct fc_plogi_csp_s  csp;		/* common service params */
 	wwn_t           port_name;
 	wwn_t           node_name;
@@ -383,7 +377,7 @@
 /*
  * LOGO els command payload
  */
-struct fc_logo_s {
+struct fc_logo_s{
 	struct fc_els_cmd_s    els_cmd;	/* ELS command code */
 	u32        res1:8;
 	u32        nport_id:24;	/* N_Port identifier of source */
@@ -406,7 +400,7 @@
 /*
  * Exchange status block
  */
-struct fc_exch_status_blk_s {
+struct fc_exch_status_blk_s{
 	u32        oxid:16;
 	u32        rxid:16;
 	u32        res1:8;
@@ -435,9 +429,9 @@
 /*
  * RES els accept payload
  */
-struct fc_res_acc_s {
-	struct fc_els_cmd_s	els_cmd;	/* ELS command code */
-	struct fc_exch_status_blk_s fc_exch_blk;/* Exchange status block */
+struct fc_res_acc_s{
+	struct fc_els_cmd_s els_cmd;	/* ELS command code */
+	struct fc_exch_status_blk_s fc_exch_blk; /* Exchange status block */
 };
 
 /*
@@ -491,11 +485,7 @@
  * structure for PRLI paramater pages, both request & response
  * see FC-PH-X table 113 & 115 for explanation also FCP table 8
  */
-<<<<<<< HEAD
-struct fc_prli_params_s {
-=======
 struct fc_prli_params_s{
->>>>>>> 92dcffb9
 	u32        reserved:16;
 #ifdef __BIGENDIAN
 	u32        reserved1:5;
@@ -536,7 +526,7 @@
 	FC_PRLI_ACC_PREDEF_IMG = 0x5,	/* predefined image - no prli needed */
 };
 
-struct fc_prli_params_page_s {
+struct fc_prli_params_page_s{
 	u32        type:8;
 	u32        codext:8;
 #ifdef __BIGENDIAN
@@ -556,13 +546,13 @@
 
 	u32        origprocas;
 	u32        rspprocas;
-	struct fc_prli_params_s servparams;
+	struct fc_prli_params_s  servparams;
 };
 
 /*
  * PRLI request and accept payload, FC-PH-X tables 112 & 114
  */
-struct fc_prli_s {
+struct fc_prli_s{
 	u32        command:8;
 	u32        pglen:8;
 	u32        pagebytes:16;
@@ -572,7 +562,7 @@
 /*
  * PRLO logout params page
  */
-struct fc_prlo_params_page_s {
+struct fc_prlo_params_page_s{
 	u32        type:8;
 	u32        type_ext:8;
 #ifdef __BIGENDIAN
@@ -597,7 +587,7 @@
 /*
  * PRLO els command payload
  */
-struct fc_prlo_s {
+struct fc_prlo_s{
 	u32        	command:8;
 	u32        	page_len:8;
 	u32        	payload_len:16;
@@ -607,7 +597,7 @@
 /*
  * PRLO Logout response parameter page
  */
-struct fc_prlo_acc_params_page_s {
+struct fc_prlo_acc_params_page_s{
 	u32        type:8;
 	u32        type_ext:8;
 
@@ -633,7 +623,7 @@
 /*
  * PRLO els command ACC payload
  */
-struct fc_prlo_acc_s {
+struct fc_prlo_acc_s{
 	u32        command:8;
 	u32        page_len:8;
 	u32        payload_len:16;
@@ -655,7 +645,7 @@
 	FC_VU_SCR_REG_FUNC_FABRIC_NAME_CHANGE = 0x01
 };
 
-struct fc_scr_s {
+struct fc_scr_s{
 	u32 command:8;
 	u32 res:24;
 	u32 vu_reg_func:8; /* Vendor Unique Registrations */
@@ -727,7 +717,7 @@
 /*
  * RRQ els command payload
  */
-struct fc_rrq_s {
+struct fc_rrq_s{
 	struct fc_els_cmd_s    els_cmd;	/* ELS command code */
 	u32        res1:8;
 	u32        s_id:24;	/* exchange originator S_ID */
@@ -741,7 +731,7 @@
 /*
  * ABTS BA_ACC reply payload
  */
-struct fc_ba_acc_s {
+struct fc_ba_acc_s{
 	u32        seq_id_valid:8;	/* set to 0x00 for Abort Exchange */
 	u32        seq_id:8;	/* invalid for Abort Exchange */
 	u32        res2:16;
@@ -754,7 +744,7 @@
 /*
  * ABTS BA_RJT reject payload
  */
-struct fc_ba_rjt_s {
+struct fc_ba_rjt_s{
 	u32        res1:8;		/* Reserved */
 	u32        reason_code:8;	/* reason code for reject */
 	u32        reason_expl:8;	/* reason code explanation */
@@ -764,9 +754,9 @@
 /*
  * TPRLO logout parameter page
  */
-struct fc_tprlo_params_page_s {
-u32        type:8;
-u32        type_ext:8;
+struct fc_tprlo_params_page_s{
+	u32        type:8;
+	u32        type_ext:8;
 
 #ifdef __BIGENDIAN
 	u32        opa_valid:1;
@@ -792,7 +782,7 @@
 /*
  * TPRLO ELS command payload
  */
-struct fc_tprlo_s {
+struct fc_tprlo_s{
 	u32        command:8;
 	u32        page_len:8;
 	u32        payload_len:16;
@@ -800,7 +790,7 @@
 	struct fc_tprlo_params_page_s tprlo_params[1];
 };
 
-enum fc_tprlo_type {
+enum fc_tprlo_type{
 	FC_GLOBAL_LOGO = 1,
 	FC_TPR_LOGO
 };
@@ -808,7 +798,7 @@
 /*
  * TPRLO els command ACC payload
  */
-struct fc_tprlo_acc_s {
+struct fc_tprlo_acc_s{
 	u32	command:8;
 	u32	page_len:8;
 	u32	payload_len:16;
@@ -820,21 +810,21 @@
  */
 #define FC_RSCN_PGLEN	0x4
 
-enum fc_rscn_format {
+enum fc_rscn_format{
 	FC_RSCN_FORMAT_PORTID	= 0x0,
 	FC_RSCN_FORMAT_AREA	= 0x1,
 	FC_RSCN_FORMAT_DOMAIN	= 0x2,
 	FC_RSCN_FORMAT_FABRIC	= 0x3,
 };
 
-struct fc_rscn_event_s {
+struct fc_rscn_event_s{
 	u32        format:2;
 	u32        qualifier:4;
 	u32        resvd:2;
 	u32        portid:24;
 };
 
-struct fc_rscn_pl_s {
+struct fc_rscn_pl_s{
 	u8         command;
 	u8         pagelen;
 	u16        payldlen;
@@ -873,7 +863,7 @@
 /*
  * RNID els command payload
  */
-struct fc_rnid_cmd_s {
+struct fc_rnid_cmd_s{
 	struct fc_els_cmd_s    els_cmd;
 	u32        node_id_data_format:8;
 	u32        reserved:24;
@@ -883,12 +873,12 @@
  * RNID els response payload
  */
 
-struct fc_rnid_common_id_data_s {
+struct fc_rnid_common_id_data_s{
 	wwn_t           port_name;
 	wwn_t           node_name;
 };
 
-struct fc_rnid_general_topology_data_s {
+struct fc_rnid_general_topology_data_s{
 	u32        vendor_unique[4];
 	u32        asso_type;
 	u32        phy_port_num;
@@ -901,7 +891,7 @@
 	u32        vendor_specific:16;
 };
 
-struct fc_rnid_acc_s {
+struct fc_rnid_acc_s{
 	struct fc_els_cmd_s    els_cmd;
 	u32        node_id_data_format:8;
 	u32        common_id_data_length:8;
@@ -925,7 +915,7 @@
 #define RNID_ASSOCIATED_TYPE_VIRTUALIZATION_DEVICE      0x00000003
 #define RNID_ASSOCIATED_TYPE_MULTI_FUNCTION_DEVICE      0x000000FF
 
-enum fc_rpsc_speed_cap {
+enum fc_rpsc_speed_cap{
 	RPSC_SPEED_CAP_1G = 0x8000,
 	RPSC_SPEED_CAP_2G = 0x4000,
 	RPSC_SPEED_CAP_4G = 0x2000,
@@ -936,7 +926,7 @@
 	RPSC_SPEED_CAP_UNKNOWN = 0x0001,
 };
 
-enum fc_rpsc_op_speed_s {
+enum fc_rpsc_op_speed_s{
 	RPSC_OP_SPEED_1G = 0x8000,
 	RPSC_OP_SPEED_2G = 0x4000,
 	RPSC_OP_SPEED_4G = 0x2000,
@@ -947,24 +937,24 @@
 	RPSC_OP_SPEED_NOT_EST = 0x0001,	/*! speed not established */
 };
 
-struct fc_rpsc_speed_info_s {
-	u16        port_speed_cap;	/*! see struct fc_rpsc_speed_cap */
-	u16        port_op_speed;	/*! see enum fc_rpsc_op_speed_s */
-};
-
-enum link_e2e_beacon_subcmd {
+struct fc_rpsc_speed_info_s{
+	u16        port_speed_cap;	/*! see fc_rpsc_speed_cap_t */
+	u16        port_op_speed;	/*! see fc_rpsc_op_speed_t */
+};
+
+enum link_e2e_beacon_subcmd{
 	LINK_E2E_BEACON_ON = 1,
 	LINK_E2E_BEACON_OFF = 2
 };
 
-enum beacon_type {
+enum beacon_type{
 	BEACON_TYPE_NORMAL	= 1,	/*! Normal Beaconing. Green */
 	BEACON_TYPE_WARN	= 2,	/*! Warning Beaconing. Yellow/Amber */
 	BEACON_TYPE_CRITICAL	= 3	/*! Critical Beaconing. Red */
 };
 
 struct link_e2e_beacon_param_s {
-	u8         beacon_type;	/* Beacon Type. See enum beacon_type */
+	u8         beacon_type;	/* Beacon Type. See beacon_type_t */
 	u8         beacon_frequency;
 					/* Beacon frequency. Number of blinks
 					 * per 10 seconds
@@ -985,10 +975,10 @@
 /*
  * Link E2E beacon request/good response format. For LS_RJTs use fc_ls_rjt_t
  */
-struct link_e2e_beacon_req_s {
+struct link_e2e_beacon_req_s{
 	u32        ls_code;	/*! FC_ELS_E2E_LBEACON in requests *
 					 *or FC_ELS_ACC in good replies */
-	u32        ls_sub_cmd;	/*! See enum link_e2e_beacon_subcmd */
+	u32        ls_sub_cmd;	/*! See link_e2e_beacon_subcmd_t */
 	struct link_e2e_beacon_param_s beacon_parm;
 };
 
@@ -997,14 +987,14 @@
  * all the ports within that domain (TODO - I don't think FOS implements
  * this...).
  */
-struct fc_rpsc_cmd_s {
+struct fc_rpsc_cmd_s{
 	struct fc_els_cmd_s    els_cmd;
 };
 
 /*
  * RPSC Acc
  */
-struct fc_rpsc_acc_s {
+struct fc_rpsc_acc_s{
 	u32        command:8;
 	u32        rsvd:8;
 	u32        num_entries:16;
@@ -1017,7 +1007,7 @@
  */
 #define FC_BRCD_TOKEN    0x42524344
 
-struct fc_rpsc2_cmd_s {
+struct fc_rpsc2_cmd_s{
 	struct fc_els_cmd_s    els_cmd;
 	u32       	token;
 	u16     	resvd;
@@ -1028,17 +1018,18 @@
 	} pid_list[1];
 };
 
-enum fc_rpsc2_port_type {
+enum fc_rpsc2_port_type{
 	RPSC2_PORT_TYPE_UNKNOWN = 0,
 	RPSC2_PORT_TYPE_NPORT   = 1,
 	RPSC2_PORT_TYPE_NLPORT  = 2,
 	RPSC2_PORT_TYPE_NPIV_PORT  = 0x5f,
 	RPSC2_PORT_TYPE_NPORT_TRUNK  = 0x6f,
 };
+
 /*
  * RPSC2 portInfo entry structure
  */
-struct fc_rpsc2_port_info_s {
+struct fc_rpsc2_port_info_s{
     u32    pid;        /* PID */
     u16    resvd1;
     u16    index;      /* port number / index */
@@ -1050,17 +1041,17 @@
 /*
  * RPSC2 Accept payload
  */
-struct fc_rpsc2_acc_s {
+struct fc_rpsc2_acc_s{
 	u8        els_cmd;
 	u8        resvd;
-    u16       num_pids;  /* Number of pids in the request */
-    struct fc_rpsc2_port_info_s  port_info[1];    /* port information */
+	u16       num_pids;  /* Number of pids in the request */
+	struct fc_rpsc2_port_info_s  port_info[1];    /* port information */
 };
 
 /**
  * bit fields so that multiple classes can be specified
  */
-enum fc_cos {
+enum fc_cos{
 	FC_CLASS_2	= 0x04,
 	FC_CLASS_3	= 0x08,
 	FC_CLASS_2_3	= 0x0C,
@@ -1069,11 +1060,11 @@
 /*
  * symbolic name
  */
-struct fc_symname_s {
+struct fc_symname_s{
 	u8         symname[FC_SYMNAME_MAX];
 };
 
-struct fc_alpabm_s {
+struct fc_alpabm_s{
 	u8         alpa_bm[FC_ALPA_MAX / 8];
 };
 
@@ -1097,7 +1088,7 @@
  * Virtual Fabric Tagging header format
  * @caution This is defined only in BIG ENDIAN format.
  */
-struct fc_vft_s {
+struct fc_vft_s{
 	u32        r_ctl:8;
 	u32        ver:2;
 	u32        type:4;
