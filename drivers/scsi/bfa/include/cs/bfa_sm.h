--- conflicted
+++ resolved
@@ -24,18 +24,6 @@
 
 typedef void (*bfa_sm_t)(void *sm, int event);
 
-<<<<<<< HEAD
-/**
- * oc - object class eg. bfa_ioc
- * st - state, eg. reset
- * otype - object type, eg. struct bfa_ioc_s
- * etype - object type, eg. enum ioc_event
- */
-#define bfa_sm_state_decl(oc, st, otype, etype)		\
-	static void oc ## _sm_ ## st(otype * fsm, etype event)
-
-=======
->>>>>>> 92dcffb9
 #define bfa_sm_set_state(_sm, _state)	((_sm)->sm = (bfa_sm_t)(_state))
 #define bfa_sm_send_event(_sm, _event)	((_sm)->sm((_sm), (_event)))
 #define bfa_sm_get_state(_sm)		((_sm)->sm)
