/*
 * linux/drivers/scsi/scsi_proc.c
 *
 * The functions in this file provide an interface between
 * the PROC file system and the SCSI device drivers
 * It is mainly used for debugging, statistics and to pass 
 * information directly to the lowlevel driver.
 *
 * (c) 1995 Michael Neuffer neuffer@goofy.zdv.uni-mainz.de 
 * Version: 0.99.8   last change: 95/09/13
 * 
 * generic command parser provided by: 
 * Andreas Heilwagen <crashcar@informatik.uni-koblenz.de>
 *
 * generic_proc_info() support of xxxx_info() by:
 * Michael A. Griffith <grif@acm.org>
 */

#include <linux/module.h>
#include <linux/init.h>
#include <linux/string.h>
#include <linux/mm.h>
#include <linux/proc_fs.h>
#include <linux/errno.h>
#include <linux/blkdev.h>
#include <linux/seq_file.h>
#include <linux/mutex.h>
#include <linux/gfp.h>
#include <asm/uaccess.h>

#include <scsi/scsi.h>
#include <scsi/scsi_device.h>
#include <scsi/scsi_host.h>
#include <scsi/scsi_transport.h>

#include "scsi_priv.h"
#include "scsi_logging.h"


/* 4K page size, but our output routines, use some slack for overruns */
#define PROC_BLOCK_SIZE (3*1024)

static struct proc_dir_entry *proc_scsi;

/* Protect sht->present and sht->proc_dir */
static DEFINE_MUTEX(global_host_template_mutex);

/**
 * proc_scsi_read - handle read from /proc by calling host's proc_info() command
 * @buffer: passed to proc_info
 * @start: passed to proc_info
 * @offset: passed to proc_info
 * @length: passed to proc_info
 * @eof: returns whether length read was less than requested
 * @data: pointer to a &struct Scsi_Host
 */

static int proc_scsi_read(char *buffer, char **start, off_t offset,
			  int length, int *eof, void *data)
{
	struct Scsi_Host *shost = data;
	int n;

	n = shost->hostt->proc_info(shost, buffer, start, offset, length, 0);
	*eof = (n < length);

	return n;
}

/**
 * proc_scsi_write_proc - Handle write to /proc by calling host's proc_info()
 * @file: not used
 * @buf: source of data to write.
 * @count: number of bytes (at most PROC_BLOCK_SIZE) to write.
 * @data: pointer to &struct Scsi_Host
 */
static int proc_scsi_write_proc(struct file *file, const char __user *buf,
                           unsigned long count, void *data)
{
	struct Scsi_Host *shost = data;
	ssize_t ret = -ENOMEM;
	char *page;
	char *start;
    
	if (count > PROC_BLOCK_SIZE)
		return -EOVERFLOW;

	page = (char *)__get_free_page(GFP_KERNEL);
	if (page) {
		ret = -EFAULT;
		if (copy_from_user(page, buf, count))
			goto out;
		ret = shost->hostt->proc_info(shost, page, &start, 0, count, 1);
	}
out:
	free_page((unsigned long)page);
	return ret;
}

/**
 * scsi_proc_hostdir_add - Create directory in /proc for a scsi host
 * @sht: owner of this directory
 *
 * Sets sht->proc_dir to the new directory.
 */

void scsi_proc_hostdir_add(struct scsi_host_template *sht)
{
	if (!sht->proc_info)
		return;

	mutex_lock(&global_host_template_mutex);
	if (!sht->present++) {
		sht->proc_dir = proc_mkdir(sht->proc_name, proc_scsi);
        	if (!sht->proc_dir)
			printk(KERN_ERR "%s: proc_mkdir failed for %s\n",
			       __func__, sht->proc_name);
	}
	mutex_unlock(&global_host_template_mutex);
}

/**
 * scsi_proc_hostdir_rm - remove directory in /proc for a scsi host
 * @sht: owner of directory
 */
void scsi_proc_hostdir_rm(struct scsi_host_template *sht)
{
	if (!sht->proc_info)
		return;

	mutex_lock(&global_host_template_mutex);
	if (!--sht->present && sht->proc_dir) {
		remove_proc_entry(sht->proc_name, proc_scsi);
		sht->proc_dir = NULL;
	}
	mutex_unlock(&global_host_template_mutex);
}


/**
 * scsi_proc_host_add - Add entry for this host to appropriate /proc dir
 * @shost: host to add
 */
void scsi_proc_host_add(struct Scsi_Host *shost)
{
	struct scsi_host_template *sht = shost->hostt;
	struct proc_dir_entry *p;
	char name[10];

	if (!sht->proc_dir)
		return;

	sprintf(name,"%d", shost->host_no);
	p = create_proc_read_entry(name, S_IFREG | S_IRUGO | S_IWUSR,
			sht->proc_dir, proc_scsi_read, shost);
	if (!p) {
		printk(KERN_ERR "%s: Failed to register host %d in"
		       "%s\n", __func__, shost->host_no,
		       sht->proc_name);
		return;
	} 

	p->write_proc = proc_scsi_write_proc;
}

/**
 * scsi_proc_host_rm - remove this host's entry from /proc
 * @shost: which host
 */
void scsi_proc_host_rm(struct Scsi_Host *shost)
{
	char name[10];

	if (!shost->hostt->proc_dir)
		return;

	sprintf(name,"%d", shost->host_no);
	remove_proc_entry(name, shost->hostt->proc_dir);
}
/**
 * proc_print_scsidevice - return data about this host
 * @dev: A scsi device
 * @data: &struct seq_file to output to.
 *
 * Description: prints Host, Channel, Id, Lun, Vendor, Model, Rev, Type,
 * and revision.
 */
static int proc_print_scsidevice(struct device *dev, void *data)
{
	struct scsi_device *sdev;
	struct seq_file *s = data;
	int i;

	if (!scsi_is_sdev_device(dev))
		goto out;

	sdev = to_scsi_device(dev);
	seq_printf(s,
		"Host: scsi%d Channel: %02d Id: %02d Lun: %02d\n  Vendor: ",
		sdev->host->host_no, sdev->channel, sdev->id, sdev->lun);
	for (i = 0; i < 8; i++) {
		if (sdev->vendor[i] >= 0x20)
			seq_printf(s, "%c", sdev->vendor[i]);
		else
			seq_printf(s, " ");
	}

	seq_printf(s, " Model: ");
	for (i = 0; i < 16; i++) {
		if (sdev->model[i] >= 0x20)
			seq_printf(s, "%c", sdev->model[i]);
		else
			seq_printf(s, " ");
	}

	seq_printf(s, " Rev: ");
	for (i = 0; i < 4; i++) {
		if (sdev->rev[i] >= 0x20)
			seq_printf(s, "%c", sdev->rev[i]);
		else
			seq_printf(s, " ");
	}

	seq_printf(s, "\n");

	seq_printf(s, "  Type:   %s ", scsi_device_type(sdev->type));
	seq_printf(s, "               ANSI  SCSI revision: %02x",
			sdev->scsi_level - (sdev->scsi_level > 1));
	if (sdev->scsi_level == 2)
		seq_printf(s, " CCS\n");
	else
		seq_printf(s, "\n");

out:
	return 0;
}

/**
 * scsi_add_single_device - Respond to user request to probe for/add device
 * @host: user-supplied decimal integer
 * @channel: user-supplied decimal integer
 * @id: user-supplied decimal integer
 * @lun: user-supplied decimal integer
 *
 * Description: called by writing "scsi add-single-device" to /proc/scsi/scsi.
 *
 * does scsi_host_lookup() and either user_scan() if that transport
 * type supports it, or else scsi_scan_host_selected()
 *
 * Note: this seems to be aimed exclusively at SCSI parallel busses.
 */

static int scsi_add_single_device(uint host, uint channel, uint id, uint lun)
{
	struct Scsi_Host *shost;
	int error = -ENXIO;

	shost = scsi_host_lookup(host);
	if (!shost)
		return error;

	if (shost->transportt->user_scan)
		error = shost->transportt->user_scan(shost, channel, id, lun);
	else
		error = scsi_scan_host_selected(shost, channel, id, lun, 1);
	scsi_host_put(shost);
	return error;
}

/**
 * scsi_remove_single_device - Respond to user request to remove a device
 * @host: user-supplied decimal integer
 * @channel: user-supplied decimal integer
 * @id: user-supplied decimal integer
 * @lun: user-supplied decimal integer
 *
 * Description: called by writing "scsi remove-single-device" to
 * /proc/scsi/scsi.  Does a scsi_device_lookup() and scsi_remove_device()
 */
static int scsi_remove_single_device(uint host, uint channel, uint id, uint lun)
{
	struct scsi_device *sdev;
	struct Scsi_Host *shost;
	int error = -ENXIO;

	shost = scsi_host_lookup(host);
	if (!shost)
		return error;
	sdev = scsi_device_lookup(shost, channel, id, lun);
	if (sdev) {
		scsi_remove_device(sdev);
		scsi_device_put(sdev);
		error = 0;
	}

	scsi_host_put(shost);
	return error;
}

/**
 * proc_scsi_write - handle writes to /proc/scsi/scsi
 * @file: not used
 * @buf: buffer to write
 * @length: length of buf, at most PAGE_SIZE
 * @ppos: not used
 *
 * Description: this provides a legacy mechanism to add or remove devices by
 * Host, Channel, ID, and Lun.  To use,
 * "echo 'scsi add-single-device 0 1 2 3' > /proc/scsi/scsi" or
 * "echo 'scsi remove-single-device 0 1 2 3' > /proc/scsi/scsi" with
 * "0 1 2 3" replaced by the Host, Channel, Id, and Lun.
 *
 * Note: this seems to be aimed at parallel SCSI. Most modern busses (USB,
 * SATA, Firewire, Fibre Channel, etc) dynamically assign these values to
 * provide a unique identifier and nothing more.
 */


static ssize_t proc_scsi_write(struct file *file, const char __user *buf,
			       size_t length, loff_t *ppos)
{
	int host, channel, id, lun;
	char *buffer, *p;
	int err;

	if (!buf || length > PAGE_SIZE)
		return -EINVAL;

	buffer = (char *)__get_free_page(GFP_KERNEL);
	if (!buffer)
		return -ENOMEM;

	err = -EFAULT;
	if (copy_from_user(buffer, buf, length))
		goto out;

	err = -EINVAL;
	if (length < PAGE_SIZE)
		buffer[length] = '\0';
	else if (buffer[PAGE_SIZE-1])
		goto out;

	/*
	 * Usage: echo "scsi add-single-device 0 1 2 3" >/proc/scsi/scsi
	 * with  "0 1 2 3" replaced by your "Host Channel Id Lun".
	 */
	if (!strncmp("scsi add-single-device", buffer, 22)) {
		p = buffer + 23;

		host = simple_strtoul(p, &p, 0);
		channel = simple_strtoul(p + 1, &p, 0);
		id = simple_strtoul(p + 1, &p, 0);
		lun = simple_strtoul(p + 1, &p, 0);

		err = scsi_add_single_device(host, channel, id, lun);

	/*
	 * Usage: echo "scsi remove-single-device 0 1 2 3" >/proc/scsi/scsi
	 * with  "0 1 2 3" replaced by your "Host Channel Id Lun".
	 */
	} else if (!strncmp("scsi remove-single-device", buffer, 25)) {
		p = buffer + 26;

		host = simple_strtoul(p, &p, 0);
		channel = simple_strtoul(p + 1, &p, 0);
		id = simple_strtoul(p + 1, &p, 0);
		lun = simple_strtoul(p + 1, &p, 0);

		err = scsi_remove_single_device(host, channel, id, lun);
	}

	/*
	 * convert success returns so that we return the 
	 * number of bytes consumed.
	 */
	if (!err)
		err = length;

 out:
	free_page((unsigned long)buffer);
	return err;
}

<<<<<<< HEAD
/**
 * proc_scsi_show - show contents of /proc/scsi/scsi (attached devices)
 * @s: output goes here
 * @p: not used
 */
=======
>>>>>>> 02f8c6ae
static int always_match(struct device *dev, void *data)
{
	return 1;
}

static inline struct device *next_scsi_device(struct device *start)
{
	struct device *next = bus_find_device(&scsi_bus_type, start, NULL,
					      always_match);
	put_device(start);
	return next;
}

static void *scsi_seq_start(struct seq_file *sfile, loff_t *pos)
{
	struct device *dev = NULL;
	loff_t n = *pos;

	while ((dev = next_scsi_device(dev))) {
		if (!n--)
			break;
		sfile->private++;
	}
	return dev;
}

static void *scsi_seq_next(struct seq_file *sfile, void *v, loff_t *pos)
{
	(*pos)++;
	sfile->private++;
	return next_scsi_device(v);
}

static void scsi_seq_stop(struct seq_file *sfile, void *v)
{
	put_device(v);
}

static int scsi_seq_show(struct seq_file *sfile, void *dev)
{
	if (!sfile->private)
		seq_puts(sfile, "Attached devices:\n");

	return proc_print_scsidevice(dev, sfile);
}

<<<<<<< HEAD
static struct seq_operations scsi_seq_ops = {
=======
static const struct seq_operations scsi_seq_ops = {
>>>>>>> 02f8c6ae
	.start	= scsi_seq_start,
	.next	= scsi_seq_next,
	.stop	= scsi_seq_stop,
	.show	= scsi_seq_show
};

/**
 * proc_scsi_open - glue function
 * @inode: not used
 * @file: passed to single_open()
 *
 * Associates proc_scsi_show with this file
 */
static int proc_scsi_open(struct inode *inode, struct file *file)
{
	/*
	 * We don't really need this for the write case but it doesn't
	 * harm either.
	 */
	return seq_open(file, &scsi_seq_ops);
}

static const struct file_operations proc_scsi_operations = {
	.owner		= THIS_MODULE,
	.open		= proc_scsi_open,
	.read		= seq_read,
	.write		= proc_scsi_write,
	.llseek		= seq_lseek,
	.release	= seq_release,
};

/**
 * scsi_init_procfs - create scsi and scsi/scsi in procfs
 */
int __init scsi_init_procfs(void)
{
	struct proc_dir_entry *pde;

	proc_scsi = proc_mkdir("scsi", NULL);
	if (!proc_scsi)
		goto err1;

	pde = proc_create("scsi/scsi", 0, NULL, &proc_scsi_operations);
	if (!pde)
		goto err2;

	return 0;

err2:
	remove_proc_entry("scsi", NULL);
err1:
	return -ENOMEM;
}

/**
 * scsi_exit_procfs - Remove scsi/scsi and scsi from procfs
 */
void scsi_exit_procfs(void)
{
	remove_proc_entry("scsi/scsi", NULL);
	remove_proc_entry("scsi", NULL);
}<|MERGE_RESOLUTION|>--- conflicted
+++ resolved
@@ -381,14 +381,6 @@
 	return err;
 }
 
-<<<<<<< HEAD
-/**
- * proc_scsi_show - show contents of /proc/scsi/scsi (attached devices)
- * @s: output goes here
- * @p: not used
- */
-=======
->>>>>>> 02f8c6ae
 static int always_match(struct device *dev, void *data)
 {
 	return 1;
@@ -435,11 +427,7 @@
 	return proc_print_scsidevice(dev, sfile);
 }
 
-<<<<<<< HEAD
-static struct seq_operations scsi_seq_ops = {
-=======
 static const struct seq_operations scsi_seq_ops = {
->>>>>>> 02f8c6ae
 	.start	= scsi_seq_start,
 	.next	= scsi_seq_next,
 	.stop	= scsi_seq_stop,
