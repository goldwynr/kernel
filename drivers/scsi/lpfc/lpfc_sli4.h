/*******************************************************************
 * This file is part of the Emulex Linux Device Driver for         *
 * Fibre Channel Host Bus Adapters.                                *
 * Copyright (C) 2009-2011 Emulex.  All rights reserved.           *
 * EMULEX and SLI are trademarks of Emulex.                        *
 * www.emulex.com                                                  *
 *                                                                 *
 * This program is free software; you can redistribute it and/or   *
 * modify it under the terms of version 2 of the GNU General       *
 * Public License as published by the Free Software Foundation.    *
 * This program is distributed in the hope that it will be useful. *
 * ALL EXPRESS OR IMPLIED CONDITIONS, REPRESENTATIONS AND          *
 * WARRANTIES, INCLUDING ANY IMPLIED WARRANTY OF MERCHANTABILITY,  *
 * FITNESS FOR A PARTICULAR PURPOSE, OR NON-INFRINGEMENT, ARE      *
 * DISCLAIMED, EXCEPT TO THE EXTENT THAT SUCH DISCLAIMERS ARE HELD *
 * TO BE LEGALLY INVALID.  See the GNU General Public License for  *
 * more details, a copy of which can be found in the file COPYING  *
 * included with this package.                                     *
 *******************************************************************/

#define LPFC_ACTIVE_MBOX_WAIT_CNT               100
#define LPFC_XRI_EXCH_BUSY_WAIT_TMO		10000
#define LPFC_XRI_EXCH_BUSY_WAIT_T1   		10
#define LPFC_XRI_EXCH_BUSY_WAIT_T2              30000
#define LPFC_RELEASE_NOTIFICATION_INTERVAL	32
#define LPFC_GET_QE_REL_INT			32
#define LPFC_RPI_LOW_WATER_MARK			10

#define LPFC_UNREG_FCF                          1
#define LPFC_SKIP_UNREG_FCF                     0

/* Amount of time in seconds for waiting FCF rediscovery to complete */
#define LPFC_FCF_REDISCOVER_WAIT_TMO		2000 /* msec */

/* Number of SGL entries can be posted in a 4KB nonembedded mbox command */
#define LPFC_NEMBED_MBOX_SGL_CNT		254

/* Multi-queue arrangement for fast-path FCP work queues */
#define LPFC_FN_EQN_MAX       8
#define LPFC_SP_EQN_DEF       1
#define LPFC_FP_EQN_DEF       4
#define LPFC_FP_EQN_MIN       1
#define LPFC_FP_EQN_MAX       (LPFC_FN_EQN_MAX - LPFC_SP_EQN_DEF)

#define LPFC_FN_WQN_MAX       32
#define LPFC_SP_WQN_DEF       1
#define LPFC_FP_WQN_DEF       4
#define LPFC_FP_WQN_MIN       1
#define LPFC_FP_WQN_MAX       (LPFC_FN_WQN_MAX - LPFC_SP_WQN_DEF)

/*
 * Provide the default FCF Record attributes used by the driver
 * when nonFIP mode is configured and there is no other default
 * FCF Record attributes.
 */
#define LPFC_FCOE_FCF_DEF_INDEX	0
#define LPFC_FCOE_FCF_GET_FIRST	0xFFFF
#define LPFC_FCOE_FCF_NEXT_NONE	0xFFFF

#define LPFC_FCOE_NULL_VID	0xFFF
#define LPFC_FCOE_IGNORE_VID	0xFFFF

/* First 3 bytes of default FCF MAC is specified by FC_MAP */
#define LPFC_FCOE_FCF_MAC3	0xFF
#define LPFC_FCOE_FCF_MAC4	0xFF
#define LPFC_FCOE_FCF_MAC5	0xFE
#define LPFC_FCOE_FCF_MAP0	0x0E
#define LPFC_FCOE_FCF_MAP1	0xFC
#define LPFC_FCOE_FCF_MAP2	0x00
#define LPFC_FCOE_MAX_RCV_SIZE	0x800
#define LPFC_FCOE_FKA_ADV_PER	0
#define LPFC_FCOE_FIP_PRIORITY	0x80

#define sli4_sid_from_fc_hdr(fc_hdr)  \
	((fc_hdr)->fh_s_id[0] << 16 | \
	 (fc_hdr)->fh_s_id[1] <<  8 | \
	 (fc_hdr)->fh_s_id[2])

#define sli4_fctl_from_fc_hdr(fc_hdr)  \
	((fc_hdr)->fh_f_ctl[0] << 16 | \
	 (fc_hdr)->fh_f_ctl[1] <<  8 | \
	 (fc_hdr)->fh_f_ctl[2])

<<<<<<< HEAD
#define LPFC_FW_RESET_MAXIMUM_WAIT_10MS_CNT 12000

=======
>>>>>>> 02f8c6ae
enum lpfc_sli4_queue_type {
	LPFC_EQ,
	LPFC_GCQ,
	LPFC_MCQ,
	LPFC_WCQ,
	LPFC_RCQ,
	LPFC_MQ,
	LPFC_WQ,
	LPFC_HRQ,
	LPFC_DRQ
};

/* The queue sub-type defines the functional purpose of the queue */
enum lpfc_sli4_queue_subtype {
	LPFC_NONE,
	LPFC_MBOX,
	LPFC_FCP,
	LPFC_ELS,
	LPFC_USOL
};

union sli4_qe {
	void *address;
	struct lpfc_eqe *eqe;
	struct lpfc_cqe *cqe;
	struct lpfc_mcqe *mcqe;
	struct lpfc_wcqe_complete *wcqe_complete;
	struct lpfc_wcqe_release *wcqe_release;
	struct sli4_wcqe_xri_aborted *wcqe_xri_aborted;
	struct lpfc_rcqe_complete *rcqe_complete;
	struct lpfc_mqe *mqe;
	union  lpfc_wqe *wqe;
	struct lpfc_rqe *rqe;
};

struct lpfc_queue {
	struct list_head list;
	enum lpfc_sli4_queue_type type;
	enum lpfc_sli4_queue_subtype subtype;
	struct lpfc_hba *phba;
	struct list_head child_list;
	uint32_t entry_count;	/* Number of entries to support on the queue */
	uint32_t entry_size;	/* Size of each queue entry. */
	uint32_t queue_id;	/* Queue ID assigned by the hardware */
	uint32_t assoc_qid;     /* Queue ID associated with, for CQ/WQ/MQ */
	struct list_head page_list;
	uint32_t page_count;	/* Number of pages allocated for this queue */
	uint32_t host_index;	/* The host's index for putting or getting */
	uint32_t hba_index;	/* The last known hba index for get or put */
	union sli4_qe qe[1];	/* array to index entries (must be last) */
};

struct lpfc_sli4_link {
	uint8_t speed;
	uint8_t duplex;
	uint8_t status;
	uint8_t type;
	uint8_t number;
	uint8_t fault;
	uint16_t logical_speed;
	uint16_t topology;
};

struct lpfc_fcf_rec {
	uint8_t  fabric_name[8];
	uint8_t  switch_name[8];
	uint8_t  mac_addr[6];
	uint16_t fcf_indx;
	uint32_t priority;
	uint16_t vlan_id;
	uint32_t addr_mode;
	uint32_t flag;
#define BOOT_ENABLE	0x01
#define RECORD_VALID	0x02
};

struct lpfc_fcf {
	uint16_t fcfi;
	uint32_t fcf_flag;
#define FCF_AVAILABLE	0x01 /* FCF available for discovery */
#define FCF_REGISTERED	0x02 /* FCF registered with FW */
#define FCF_SCAN_DONE	0x04 /* FCF table scan done */
#define FCF_IN_USE	0x08 /* Atleast one discovery completed */
#define FCF_INIT_DISC	0x10 /* Initial FCF discovery */
#define FCF_DEAD_DISC	0x20 /* FCF DEAD fast FCF failover discovery */
#define FCF_ACVL_DISC	0x40 /* All CVL fast FCF failover discovery */
#define FCF_DISCOVERY	(FCF_INIT_DISC | FCF_DEAD_DISC | FCF_ACVL_DISC)
#define FCF_REDISC_PEND	0x80 /* FCF rediscovery pending */
#define FCF_REDISC_EVT	0x100 /* FCF rediscovery event to worker thread */
#define FCF_REDISC_FOV	0x200 /* Post FCF rediscovery fast failover */
#define FCF_REDISC_PROG (FCF_REDISC_PEND | FCF_REDISC_EVT)
	uint32_t addr_mode;
	uint32_t eligible_fcf_cnt;
	struct lpfc_fcf_rec current_rec;
	struct lpfc_fcf_rec failover_rec;
	struct timer_list redisc_wait;
	unsigned long *fcf_rr_bmask; /* Eligible FCF indexes for RR failover */
};

/*
 * Maximum FCF table index, it is for driver internal book keeping, it
 * just needs to be no less than the supported HBA's FCF table size.
 */
#define LPFC_SLI4_FCF_TBL_INDX_MAX	32

#define LPFC_REGION23_SIGNATURE "RG23"
#define LPFC_REGION23_VERSION	1
#define LPFC_REGION23_LAST_REC  0xff
#define DRIVER_SPECIFIC_TYPE	0xA2
#define LINUX_DRIVER_ID		0x20
#define PORT_STE_TYPE		0x1

struct lpfc_fip_param_hdr {
	uint8_t type;
#define FCOE_PARAM_TYPE		0xA0
	uint8_t length;
#define FCOE_PARAM_LENGTH	2
	uint8_t parm_version;
#define FIPP_VERSION		0x01
	uint8_t parm_flags;
#define	lpfc_fip_param_hdr_fipp_mode_SHIFT	6
#define	lpfc_fip_param_hdr_fipp_mode_MASK	0x3
#define lpfc_fip_param_hdr_fipp_mode_WORD	parm_flags
#define	FIPP_MODE_ON				0x1
#define	FIPP_MODE_OFF				0x0
#define FIPP_VLAN_VALID				0x1
};

struct lpfc_fcoe_params {
	uint8_t fc_map[3];
	uint8_t reserved1;
	uint16_t vlan_tag;
	uint8_t reserved[2];
};

struct lpfc_fcf_conn_hdr {
	uint8_t type;
#define FCOE_CONN_TBL_TYPE		0xA1
	uint8_t length;   /* words */
	uint8_t reserved[2];
};

struct lpfc_fcf_conn_rec {
	uint16_t flags;
#define	FCFCNCT_VALID		0x0001
#define	FCFCNCT_BOOT		0x0002
#define	FCFCNCT_PRIMARY		0x0004   /* if not set, Secondary */
#define	FCFCNCT_FBNM_VALID	0x0008
#define	FCFCNCT_SWNM_VALID	0x0010
#define	FCFCNCT_VLAN_VALID	0x0020
#define	FCFCNCT_AM_VALID	0x0040
#define	FCFCNCT_AM_PREFERRED	0x0080   /* if not set, AM Required */
#define	FCFCNCT_AM_SPMA		0x0100	 /* if not set, FPMA */

	uint16_t vlan_tag;
	uint8_t fabric_name[8];
	uint8_t switch_name[8];
};

struct lpfc_fcf_conn_entry {
	struct list_head list;
	struct lpfc_fcf_conn_rec conn_rec;
};

/*
 * Define the host's bootstrap mailbox.  This structure contains
 * the member attributes needed to create, use, and destroy the
 * bootstrap mailbox region.
 *
 * The macro definitions for the bmbx data structure are defined
 * in lpfc_hw4.h with the register definition.
 */
struct lpfc_bmbx {
	struct lpfc_dmabuf *dmabuf;
	struct dma_address dma_address;
	void *avirt;
	dma_addr_t aphys;
	uint32_t bmbx_size;
};

#define LPFC_EQE_SIZE LPFC_EQE_SIZE_4

#define LPFC_EQE_SIZE_4B 	4
#define LPFC_EQE_SIZE_16B	16
#define LPFC_CQE_SIZE		16
#define LPFC_WQE_SIZE		64
#define LPFC_MQE_SIZE		256
#define LPFC_RQE_SIZE		8

#define LPFC_EQE_DEF_COUNT	1024
#define LPFC_CQE_DEF_COUNT      256
#define LPFC_WQE_DEF_COUNT      256
#define LPFC_MQE_DEF_COUNT      16
#define LPFC_RQE_DEF_COUNT	512

#define LPFC_QUEUE_NOARM	false
#define LPFC_QUEUE_REARM	true


/*
 * SLI4 CT field defines
 */
#define SLI4_CT_RPI 0
#define SLI4_CT_VPI 1
#define SLI4_CT_VFI 2
#define SLI4_CT_FCFI 3

#define LPFC_SLI4_FL1_MAX_SEGMENT_SIZE	0x10000
#define LPFC_SLI4_FL1_MAX_BUF_SIZE	0X2000
#define LPFC_SLI4_MIN_BUF_SIZE		0x400
#define LPFC_SLI4_MAX_BUF_SIZE		0x20000

/*
 * SLI4 specific data structures
 */
struct lpfc_max_cfg_param {
	uint16_t max_xri;
	uint16_t xri_base;
	uint16_t xri_used;
	uint16_t max_rpi;
	uint16_t rpi_base;
	uint16_t rpi_used;
	uint16_t max_vpi;
	uint16_t vpi_base;
	uint16_t vpi_used;
	uint16_t max_vfi;
	uint16_t vfi_base;
	uint16_t vfi_used;
	uint16_t max_fcfi;
	uint16_t fcfi_used;
	uint16_t max_eq;
	uint16_t max_rq;
	uint16_t max_cq;
	uint16_t max_wq;
};

struct lpfc_hba;
/* SLI4 HBA multi-fcp queue handler struct */
struct lpfc_fcp_eq_hdl {
	uint32_t idx;
	struct lpfc_hba *phba;
};

/* Port Capabilities for SLI4 Parameters */
struct lpfc_pc_sli4_params {
	uint32_t supported;
	uint32_t if_type;
	uint32_t sli_rev;
	uint32_t sli_family;
	uint32_t featurelevel_1;
	uint32_t featurelevel_2;
	uint32_t proto_types;
#define LPFC_SLI4_PROTO_FCOE	0x0000001
#define LPFC_SLI4_PROTO_FC	0x0000002
#define LPFC_SLI4_PROTO_NIC	0x0000004
#define LPFC_SLI4_PROTO_ISCSI	0x0000008
#define LPFC_SLI4_PROTO_RDMA	0x0000010
	uint32_t sge_supp_len;
	uint32_t if_page_sz;
	uint32_t rq_db_window;
	uint32_t loopbk_scope;
	uint32_t eq_pages_max;
	uint32_t eqe_size;
	uint32_t cq_pages_max;
	uint32_t cqe_size;
	uint32_t mq_pages_max;
	uint32_t mqe_size;
	uint32_t mq_elem_cnt;
	uint32_t wq_pages_max;
	uint32_t wqe_size;
	uint32_t rq_pages_max;
	uint32_t rqe_size;
	uint32_t hdr_pages_max;
	uint32_t hdr_size;
	uint32_t hdr_pp_align;
	uint32_t sgl_pages_max;
	uint32_t sgl_pp_align;
	uint8_t cqv;
	uint8_t mqv;
	uint8_t wqv;
	uint8_t rqv;
};

struct lpfc_iov {
	uint32_t pf_number;
	uint32_t vf_number;
};

/* SLI4 HBA data structure entries */
struct lpfc_sli4_hba {
	void __iomem *conf_regs_memmap_p; /* Kernel memory mapped address for
					     PCI BAR0, config space registers */
	void __iomem *ctrl_regs_memmap_p; /* Kernel memory mapped address for
					     PCI BAR1, control registers */
	void __iomem *drbl_regs_memmap_p; /* Kernel memory mapped address for
					     PCI BAR2, doorbell registers */
	union {
		struct {
			/* IF Type 0, BAR 0 PCI cfg space reg mem map */
			void __iomem *UERRLOregaddr;
			void __iomem *UERRHIregaddr;
			void __iomem *UEMASKLOregaddr;
			void __iomem *UEMASKHIregaddr;
		} if_type0;
		struct {
			/* IF Type 2, BAR 0 PCI cfg space reg mem map. */
			void __iomem *STATUSregaddr;
			void __iomem *CTRLregaddr;
			void __iomem *ERR1regaddr;
			void __iomem *ERR2regaddr;
		} if_type2;
	} u;

	/* IF type 0, BAR1 and if type 2, Bar 0 CSR register memory map */
	void __iomem *PSMPHRregaddr;

	/* Well-known SLI INTF register memory map. */
	void __iomem *SLIINTFregaddr;

	/* IF type 0, BAR 1 function CSR register memory map */
	void __iomem *ISRregaddr;	/* HST_ISR register */
	void __iomem *IMRregaddr;	/* HST_IMR register */
	void __iomem *ISCRregaddr;	/* HST_ISCR register */
	/* IF type 0, BAR 0 and if type 2, BAR 0 doorbell register memory map */
	void __iomem *RQDBregaddr;	/* RQ_DOORBELL register */
	void __iomem *WQDBregaddr;	/* WQ_DOORBELL register */
	void __iomem *EQCQDBregaddr;	/* EQCQ_DOORBELL register */
	void __iomem *MQDBregaddr;	/* MQ_DOORBELL register */
	void __iomem *BMBXregaddr;	/* BootStrap MBX register */

	uint32_t ue_mask_lo;
	uint32_t ue_mask_hi;
	struct lpfc_register sli_intf;
	struct lpfc_pc_sli4_params pc_sli4_params;
	struct msix_entry *msix_entries;
	uint32_t cfg_eqn;
	uint32_t msix_vec_nr;
	struct lpfc_fcp_eq_hdl *fcp_eq_hdl; /* FCP per-WQ handle */
	/* Pointers to the constructed SLI4 queues */
	struct lpfc_queue **fp_eq; /* Fast-path event queue */
	struct lpfc_queue *sp_eq;  /* Slow-path event queue */
	struct lpfc_queue **fcp_wq;/* Fast-path FCP work queue */
	struct lpfc_queue *mbx_wq; /* Slow-path MBOX work queue */
	struct lpfc_queue *els_wq; /* Slow-path ELS work queue */
	struct lpfc_queue *hdr_rq; /* Slow-path Header Receive queue */
	struct lpfc_queue *dat_rq; /* Slow-path Data Receive queue */
	struct lpfc_queue **fcp_cq;/* Fast-path FCP compl queue */
	struct lpfc_queue *mbx_cq; /* Slow-path mailbox complete queue */
	struct lpfc_queue *els_cq; /* Slow-path ELS response complete queue */

	/* Setup information for various queue parameters */
	int eq_esize;
	int eq_ecount;
	int cq_esize;
	int cq_ecount;
	int wq_esize;
	int wq_ecount;
	int mq_esize;
	int mq_ecount;
	int rq_esize;
	int rq_ecount;
#define LPFC_SP_EQ_MAX_INTR_SEC         10000
#define LPFC_FP_EQ_MAX_INTR_SEC         10000

	uint32_t intr_enable;
	struct lpfc_bmbx bmbx;
	struct lpfc_max_cfg_param max_cfg_param;
	uint16_t extents_in_use; /* must allocate resource extents. */
	uint16_t rpi_hdrs_in_use; /* must post rpi hdrs if set. */
	uint16_t next_xri; /* last_xri - max_cfg_param.xri_base = used */
	uint16_t next_rpi;
	uint16_t scsi_xri_max;
	uint16_t scsi_xri_cnt;
	uint16_t scsi_xri_start;
	struct list_head lpfc_free_sgl_list;
	struct list_head lpfc_sgl_list;
	struct lpfc_sglq **lpfc_els_sgl_array;
	struct list_head lpfc_abts_els_sgl_list;
	struct lpfc_scsi_buf **lpfc_scsi_psb_array;
	struct list_head lpfc_abts_scsi_buf_list;
	uint32_t total_sglq_bufs;
	struct lpfc_sglq **lpfc_sglq_active_list;
	struct list_head lpfc_rpi_hdr_list;
	unsigned long *rpi_bmask;
	uint16_t *rpi_ids;
	uint16_t rpi_count;
	struct list_head lpfc_rpi_blk_list;
	unsigned long *xri_bmask;
	uint16_t *xri_ids;
	uint16_t xri_count;
	struct list_head lpfc_xri_blk_list;
	unsigned long *vfi_bmask;
	uint16_t *vfi_ids;
	uint16_t vfi_count;
	struct list_head lpfc_vfi_blk_list;
	struct lpfc_sli4_flags sli4_flags;
	struct list_head sp_queue_event;
	struct list_head sp_cqe_event_pool;
	struct list_head sp_asynce_work_queue;
	struct list_head sp_fcp_xri_aborted_work_queue;
	struct list_head sp_els_xri_aborted_work_queue;
	struct list_head sp_unsol_work_queue;
	struct lpfc_sli4_link link_state;
	struct lpfc_iov iov;
	spinlock_t abts_scsi_buf_list_lock; /* list of aborted SCSI IOs */
	spinlock_t abts_sgl_list_lock; /* list of aborted els IOs */
};

enum lpfc_sge_type {
	GEN_BUFF_TYPE,
	SCSI_BUFF_TYPE
};

enum lpfc_sgl_state {
	SGL_FREED,
	SGL_ALLOCATED,
	SGL_XRI_ABORTED
};

struct lpfc_sglq {
	/* lpfc_sglqs are used in double linked lists */
	struct list_head list;
	struct list_head clist;
	enum lpfc_sge_type buff_type; /* is this a scsi sgl */
	enum lpfc_sgl_state state;
	struct lpfc_nodelist *ndlp; /* ndlp associated with IO */
	uint16_t iotag;         /* pre-assigned IO tag */
	uint16_t sli4_lxritag;  /* logical pre-assigned xri. */
	uint16_t sli4_xritag;   /* pre-assigned XRI, (OXID) tag. */
	struct sli4_sge *sgl;	/* pre-assigned SGL */
	void *virt;		/* virtual address. */
	dma_addr_t phys;	/* physical address */
};

struct lpfc_rpi_hdr {
	struct list_head list;
	uint32_t len;
	struct lpfc_dmabuf *dmabuf;
	uint32_t page_count;
	uint32_t start_rpi;
};

struct lpfc_rsrc_blks {
	struct list_head list;
	uint16_t rsrc_start;
	uint16_t rsrc_size;
	uint16_t rsrc_used;
};

/*
 * SLI4 specific function prototypes
 */
int lpfc_pci_function_reset(struct lpfc_hba *);
int lpfc_sli4_hba_setup(struct lpfc_hba *);
int lpfc_sli4_config(struct lpfc_hba *, struct lpfcMboxq *, uint8_t,
		     uint8_t, uint32_t, bool);
void lpfc_sli4_mbox_cmd_free(struct lpfc_hba *, struct lpfcMboxq *);
void lpfc_sli4_mbx_sge_set(struct lpfcMboxq *, uint32_t, dma_addr_t, uint32_t);
void lpfc_sli4_mbx_sge_get(struct lpfcMboxq *, uint32_t,
			   struct lpfc_mbx_sge *);
int lpfc_sli4_mbx_read_fcf_rec(struct lpfc_hba *, struct lpfcMboxq *,
			       uint16_t);

void lpfc_sli4_hba_reset(struct lpfc_hba *);
struct lpfc_queue *lpfc_sli4_queue_alloc(struct lpfc_hba *, uint32_t,
			uint32_t);
void lpfc_sli4_queue_free(struct lpfc_queue *);
uint32_t lpfc_eq_create(struct lpfc_hba *, struct lpfc_queue *, uint16_t);
uint32_t lpfc_cq_create(struct lpfc_hba *, struct lpfc_queue *,
			struct lpfc_queue *, uint32_t, uint32_t);
int32_t lpfc_mq_create(struct lpfc_hba *, struct lpfc_queue *,
		       struct lpfc_queue *, uint32_t);
uint32_t lpfc_wq_create(struct lpfc_hba *, struct lpfc_queue *,
			struct lpfc_queue *, uint32_t);
uint32_t lpfc_rq_create(struct lpfc_hba *, struct lpfc_queue *,
			struct lpfc_queue *, struct lpfc_queue *, uint32_t);
uint32_t lpfc_eq_destroy(struct lpfc_hba *, struct lpfc_queue *);
uint32_t lpfc_cq_destroy(struct lpfc_hba *, struct lpfc_queue *);
uint32_t lpfc_mq_destroy(struct lpfc_hba *, struct lpfc_queue *);
uint32_t lpfc_wq_destroy(struct lpfc_hba *, struct lpfc_queue *);
uint32_t lpfc_rq_destroy(struct lpfc_hba *, struct lpfc_queue *,
			 struct lpfc_queue *);
int lpfc_sli4_queue_setup(struct lpfc_hba *);
void lpfc_sli4_queue_unset(struct lpfc_hba *);
int lpfc_sli4_post_sgl(struct lpfc_hba *, dma_addr_t, dma_addr_t, uint16_t);
int lpfc_sli4_repost_scsi_sgl_list(struct lpfc_hba *);
uint16_t lpfc_sli4_next_xritag(struct lpfc_hba *);
int lpfc_sli4_post_async_mbox(struct lpfc_hba *);
int lpfc_sli4_post_els_sgl_list(struct lpfc_hba *phba);
int lpfc_sli4_post_els_sgl_list_ext(struct lpfc_hba *phba);
int lpfc_sli4_post_scsi_sgl_block(struct lpfc_hba *, struct list_head *, int);
int lpfc_sli4_post_scsi_sgl_blk_ext(struct lpfc_hba *, struct list_head *,
				    int);
struct lpfc_cq_event *__lpfc_sli4_cq_event_alloc(struct lpfc_hba *);
struct lpfc_cq_event *lpfc_sli4_cq_event_alloc(struct lpfc_hba *);
void __lpfc_sli4_cq_event_release(struct lpfc_hba *, struct lpfc_cq_event *);
void lpfc_sli4_cq_event_release(struct lpfc_hba *, struct lpfc_cq_event *);
int lpfc_sli4_init_rpi_hdrs(struct lpfc_hba *);
int lpfc_sli4_post_rpi_hdr(struct lpfc_hba *, struct lpfc_rpi_hdr *);
int lpfc_sli4_post_all_rpi_hdrs(struct lpfc_hba *);
struct lpfc_rpi_hdr *lpfc_sli4_create_rpi_hdr(struct lpfc_hba *);
void lpfc_sli4_remove_rpi_hdrs(struct lpfc_hba *);
int lpfc_sli4_alloc_rpi(struct lpfc_hba *);
void lpfc_sli4_free_rpi(struct lpfc_hba *, int);
void lpfc_sli4_remove_rpis(struct lpfc_hba *);
void lpfc_sli4_async_event_proc(struct lpfc_hba *);
void lpfc_sli4_fcf_redisc_event_proc(struct lpfc_hba *);
int lpfc_sli4_resume_rpi(struct lpfc_nodelist *);
void lpfc_sli4_fcp_xri_abort_event_proc(struct lpfc_hba *);
void lpfc_sli4_els_xri_abort_event_proc(struct lpfc_hba *);
void lpfc_sli4_fcp_xri_aborted(struct lpfc_hba *,
			       struct sli4_wcqe_xri_aborted *);
void lpfc_sli4_els_xri_aborted(struct lpfc_hba *,
			       struct sli4_wcqe_xri_aborted *);
void lpfc_sli4_vport_delete_els_xri_aborted(struct lpfc_vport *);
void lpfc_sli4_vport_delete_fcp_xri_aborted(struct lpfc_vport *);
int lpfc_sli4_brdreset(struct lpfc_hba *);
int lpfc_sli4_add_fcf_record(struct lpfc_hba *, struct fcf_record *);
void lpfc_sli_remove_dflt_fcf(struct lpfc_hba *);
int lpfc_sli4_get_els_iocb_cnt(struct lpfc_hba *);
int lpfc_sli4_init_vpi(struct lpfc_vport *);
uint32_t lpfc_sli4_cq_release(struct lpfc_queue *, bool);
uint32_t lpfc_sli4_eq_release(struct lpfc_queue *, bool);
void lpfc_sli4_fcfi_unreg(struct lpfc_hba *, uint16_t);
int lpfc_sli4_fcf_scan_read_fcf_rec(struct lpfc_hba *, uint16_t);
int lpfc_sli4_fcf_rr_read_fcf_rec(struct lpfc_hba *, uint16_t);
int lpfc_sli4_read_fcf_rec(struct lpfc_hba *, uint16_t);
void lpfc_mbx_cmpl_fcf_scan_read_fcf_rec(struct lpfc_hba *, LPFC_MBOXQ_t *);
void lpfc_mbx_cmpl_fcf_rr_read_fcf_rec(struct lpfc_hba *, LPFC_MBOXQ_t *);
void lpfc_mbx_cmpl_read_fcf_rec(struct lpfc_hba *, LPFC_MBOXQ_t *);
int lpfc_sli4_unregister_fcf(struct lpfc_hba *);
int lpfc_sli4_post_status_check(struct lpfc_hba *);
uint8_t lpfc_sli4_mbox_opcode_get(struct lpfc_hba *, struct lpfcMboxq *);
<|MERGE_RESOLUTION|>--- conflicted
+++ resolved
@@ -81,11 +81,6 @@
 	 (fc_hdr)->fh_f_ctl[1] <<  8 | \
 	 (fc_hdr)->fh_f_ctl[2])
 
-<<<<<<< HEAD
-#define LPFC_FW_RESET_MAXIMUM_WAIT_10MS_CNT 12000
-
-=======
->>>>>>> 02f8c6ae
 enum lpfc_sli4_queue_type {
 	LPFC_EQ,
 	LPFC_GCQ,
