--- conflicted
+++ resolved
@@ -18,15 +18,11 @@
  * included with this package.                                     *
  *******************************************************************/
 
-<<<<<<< HEAD
-#define LPFC_DRIVER_VERSION "8.3.5.46"
-=======
 #define LPFC_DRIVER_VERSION "8.3.23"
->>>>>>> 02f8c6ae
 #define LPFC_DRIVER_NAME		"lpfc"
 #define LPFC_SP_DRIVER_HANDLER_NAME	"lpfc:sp"
 #define LPFC_FP_DRIVER_HANDLER_NAME	"lpfc:fp"
 
 #define LPFC_MODULE_DESC "Emulex LightPulse Fibre Channel SCSI driver " \
 		LPFC_DRIVER_VERSION
-#define LPFC_COPYRIGHT "Copyright(c) 2004-2011 Emulex.  All rights reserved."+#define LPFC_COPYRIGHT "Copyright(c) 2004-2009 Emulex.  All rights reserved."