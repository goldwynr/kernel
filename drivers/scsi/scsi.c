/*
 *  scsi.c Copyright (C) 1992 Drew Eckhardt
 *         Copyright (C) 1993, 1994, 1995, 1999 Eric Youngdale
 *         Copyright (C) 2002, 2003 Christoph Hellwig
 *
 *  generic mid-level SCSI driver
 *      Initial versions: Drew Eckhardt
 *      Subsequent revisions: Eric Youngdale
 *
 *  <drew@colorado.edu>
 *
 *  Bug correction thanks go to :
 *      Rik Faith <faith@cs.unc.edu>
 *      Tommy Thorn <tthorn>
 *      Thomas Wuensche <tw@fgb1.fgb.mw.tu-muenchen.de>
 *
 *  Modified by Eric Youngdale eric@andante.org or ericy@gnu.ai.mit.edu to
 *  add scatter-gather, multiple outstanding request, and other
 *  enhancements.
 *
 *  Native multichannel, wide scsi, /proc/scsi and hot plugging
 *  support added by Michael Neuffer <mike@i-connect.net>
 *
 *  Added request_module("scsi_hostadapter") for kerneld:
 *  (Put an "alias scsi_hostadapter your_hostadapter" in /etc/modprobe.conf)
 *  Bjorn Ekwall  <bj0rn@blox.se>
 *  (changed to kmod)
 *
 *  Major improvements to the timeout, abort, and reset processing,
 *  as well as performance modifications for large queue depths by
 *  Leonard N. Zubkoff <lnz@dandelion.com>
 *
 *  Converted cli() code to spinlocks, Ingo Molnar
 *
 *  Jiffies wrap fixes (host->resetting), 3 Dec 1998 Andrea Arcangeli
 *
 *  out_of_space hacks, D. Gilbert (dpg) 990608
 */

#include <linux/module.h>
#include <linux/moduleparam.h>
#include <linux/kernel.h>
#include <linux/timer.h>
#include <linux/string.h>
#include <linux/slab.h>
#include <linux/blkdev.h>
#include <linux/delay.h>
#include <linux/init.h>
#include <linux/completion.h>
#include <linux/unistd.h>
#include <linux/spinlock.h>
#include <linux/kmod.h>
#include <linux/interrupt.h>
#include <linux/notifier.h>
#include <linux/cpu.h>
#include <linux/mutex.h>

#include <scsi/scsi.h>
#include <scsi/scsi_cmnd.h>
#include <scsi/scsi_dbg.h>
#include <scsi/scsi_device.h>
#include <scsi/scsi_driver.h>
#include <scsi/scsi_eh.h>
#include <scsi/scsi_host.h>
#include <scsi/scsi_tcq.h>

#include "scsi_priv.h"
#include "scsi_logging.h"

#define CREATE_TRACE_POINTS
#include <trace/events/scsi.h>

static void scsi_done(struct scsi_cmnd *cmd);

/*
 * Definitions and constants.
 */

#define MIN_RESET_DELAY (2*HZ)

/* Do not call reset on error if we just did a reset within 15 sec. */
#define MIN_RESET_PERIOD (15*HZ)

/*
 * Note - the initial logging level can be set here to log events at boot time.
 * After the system is up, you may enable logging via the /proc interface.
 */
unsigned int scsi_logging_level;
#if defined(CONFIG_SCSI_LOGGING)
EXPORT_SYMBOL(scsi_logging_level);
#endif

/* NB: These are exposed through /proc/scsi/scsi and form part of the ABI.
 * You may not alter any existing entry (although adding new ones is
 * encouraged once assigned by ANSI/INCITS T10
 */
static const char *const scsi_device_types[] = {
	"Direct-Access    ",
	"Sequential-Access",
	"Printer          ",
	"Processor        ",
	"WORM             ",
	"CD-ROM           ",
	"Scanner          ",
	"Optical Device   ",
	"Medium Changer   ",
	"Communications   ",
	"ASC IT8          ",
	"ASC IT8          ",
	"RAID             ",
	"Enclosure        ",
	"Direct-Access-RBC",
	"Optical card     ",
	"Bridge controller",
	"Object storage   ",
	"Automation/Drive ",
};

/**
 * scsi_device_type - Return 17 char string indicating device type.
 * @type: type number to look up
 */

const char * scsi_device_type(unsigned type)
{
	if (type == 0x1e)
		return "Well-known LUN   ";
	if (type == 0x1f)
		return "No Device        ";
	if (type >= ARRAY_SIZE(scsi_device_types))
		return "Unknown          ";
	return scsi_device_types[type];
}

EXPORT_SYMBOL(scsi_device_type);

struct scsi_host_cmd_pool {
	struct kmem_cache	*cmd_slab;
	struct kmem_cache	*sense_slab;
	unsigned int		users;
	char			*cmd_name;
	char			*sense_name;
	unsigned int		slab_flags;
	gfp_t			gfp_mask;
};

static struct scsi_host_cmd_pool scsi_cmd_pool = {
	.cmd_name	= "scsi_cmd_cache",
	.sense_name	= "scsi_sense_cache",
	.slab_flags	= SLAB_HWCACHE_ALIGN,
};

static struct scsi_host_cmd_pool scsi_cmd_dma_pool = {
	.cmd_name	= "scsi_cmd_cache(DMA)",
	.sense_name	= "scsi_sense_cache(DMA)",
	.slab_flags	= SLAB_HWCACHE_ALIGN|SLAB_CACHE_DMA,
	.gfp_mask	= __GFP_DMA,
};

static DEFINE_MUTEX(host_cmd_pool_mutex);

/**
 * scsi_pool_alloc_command - internal function to get a fully allocated command
 * @pool:	slab pool to allocate the command from
 * @gfp_mask:	mask for the allocation
 *
 * Returns a fully allocated command (with the allied sense buffer) or
 * NULL on failure
 */
static struct scsi_cmnd *
scsi_pool_alloc_command(struct scsi_host_cmd_pool *pool, gfp_t gfp_mask)
{
	struct scsi_cmnd *cmd;

	cmd = kmem_cache_zalloc(pool->cmd_slab, gfp_mask | pool->gfp_mask);
	if (!cmd)
		return NULL;

	cmd->sense_buffer = kmem_cache_alloc(pool->sense_slab,
					     gfp_mask | pool->gfp_mask);
	if (!cmd->sense_buffer) {
		kmem_cache_free(pool->cmd_slab, cmd);
		return NULL;
	}

	return cmd;
}

/**
 * scsi_pool_free_command - internal function to release a command
 * @pool:	slab pool to allocate the command from
 * @cmd:	command to release
 *
 * the command must previously have been allocated by
 * scsi_pool_alloc_command.
 */
static void
scsi_pool_free_command(struct scsi_host_cmd_pool *pool,
			 struct scsi_cmnd *cmd)
{
	if (cmd->prot_sdb)
		kmem_cache_free(scsi_sdb_cache, cmd->prot_sdb);

	kmem_cache_free(pool->sense_slab, cmd->sense_buffer);
	kmem_cache_free(pool->cmd_slab, cmd);
}

/**
 * scsi_host_alloc_command - internal function to allocate command
 * @shost:	SCSI host whose pool to allocate from
 * @gfp_mask:	mask for the allocation
 *
 * Returns a fully allocated command with sense buffer and protection
 * data buffer (where applicable) or NULL on failure
 */
static struct scsi_cmnd *
scsi_host_alloc_command(struct Scsi_Host *shost, gfp_t gfp_mask)
{
	struct scsi_cmnd *cmd;

	cmd = scsi_pool_alloc_command(shost->cmd_pool, gfp_mask);
	if (!cmd)
		return NULL;

	if (scsi_host_get_prot(shost) >= SHOST_DIX_TYPE0_PROTECTION) {
		cmd->prot_sdb = kmem_cache_zalloc(scsi_sdb_cache, gfp_mask);

		if (!cmd->prot_sdb) {
			scsi_pool_free_command(shost->cmd_pool, cmd);
			return NULL;
		}
	}

	return cmd;
}

/**
 * __scsi_get_command - Allocate a struct scsi_cmnd
 * @shost: host to transmit command
 * @gfp_mask: allocation mask
 *
 * Description: allocate a struct scsi_cmd from host's slab, recycling from the
 *              host's free_list if necessary.
 */
struct scsi_cmnd *__scsi_get_command(struct Scsi_Host *shost, gfp_t gfp_mask)
{
	struct scsi_cmnd *cmd = scsi_host_alloc_command(shost, gfp_mask);

	if (unlikely(!cmd)) {
		unsigned long flags;

		spin_lock_irqsave(&shost->free_list_lock, flags);
		if (likely(!list_empty(&shost->free_list))) {
			cmd = list_entry(shost->free_list.next,
					 struct scsi_cmnd, list);
			list_del_init(&cmd->list);
		}
		spin_unlock_irqrestore(&shost->free_list_lock, flags);

		if (cmd) {
			void *buf, *prot;

			buf = cmd->sense_buffer;
			prot = cmd->prot_sdb;

			memset(cmd, 0, sizeof(*cmd));

			cmd->sense_buffer = buf;
			cmd->prot_sdb = prot;
		}
	}

	return cmd;
}
EXPORT_SYMBOL_GPL(__scsi_get_command);

/**
 * scsi_get_command - Allocate and setup a scsi command block
 * @dev: parent scsi device
 * @gfp_mask: allocator flags
 *
 * Returns:	The allocated scsi command structure.
 */
struct scsi_cmnd *scsi_get_command(struct scsi_device *dev, gfp_t gfp_mask)
{
	struct scsi_cmnd *cmd;

	/* Bail if we can't get a reference to the device */
	if (!get_device(&dev->sdev_gendev))
		return NULL;

	cmd = __scsi_get_command(dev->host, gfp_mask);

	if (likely(cmd != NULL)) {
		unsigned long flags;

		cmd->device = dev;
		INIT_LIST_HEAD(&cmd->list);
		spin_lock_irqsave(&dev->list_lock, flags);
		list_add_tail(&cmd->list, &dev->cmd_list);
		spin_unlock_irqrestore(&dev->list_lock, flags);
		cmd->jiffies_at_alloc = jiffies;
	} else
		put_device(&dev->sdev_gendev);

	return cmd;
}
EXPORT_SYMBOL(scsi_get_command);

/**
 * __scsi_put_command - Free a struct scsi_cmnd
 * @shost: dev->host
 * @cmd: Command to free
 * @dev: parent scsi device
 */
void __scsi_put_command(struct Scsi_Host *shost, struct scsi_cmnd *cmd,
			struct device *dev)
{
	unsigned long flags;

	/* changing locks here, don't need to restore the irq state */
	spin_lock_irqsave(&shost->free_list_lock, flags);
	if (unlikely(list_empty(&shost->free_list))) {
		list_add(&cmd->list, &shost->free_list);
		cmd = NULL;
	}
	spin_unlock_irqrestore(&shost->free_list_lock, flags);

	if (likely(cmd != NULL))
		scsi_pool_free_command(shost->cmd_pool, cmd);

	put_device(dev);
}
EXPORT_SYMBOL(__scsi_put_command);

/**
 * scsi_put_command - Free a scsi command block
 * @cmd: command block to free
 *
 * Returns:	Nothing.
 *
 * Notes:	The command must not belong to any lists.
 */
void scsi_put_command(struct scsi_cmnd *cmd)
{
	struct scsi_device *sdev = cmd->device;
	unsigned long flags;

	/* serious error if the command hasn't come from a device list */
	spin_lock_irqsave(&cmd->device->list_lock, flags);
	BUG_ON(list_empty(&cmd->list));
	list_del_init(&cmd->list);
	spin_unlock_irqrestore(&cmd->device->list_lock, flags);

	__scsi_put_command(cmd->device->host, cmd, &sdev->sdev_gendev);
}
EXPORT_SYMBOL(scsi_put_command);

static struct scsi_host_cmd_pool *scsi_get_host_cmd_pool(gfp_t gfp_mask)
{
	struct scsi_host_cmd_pool *retval = NULL, *pool;
	/*
	 * Select a command slab for this host and create it if not
	 * yet existent.
	 */
	mutex_lock(&host_cmd_pool_mutex);
	pool = (gfp_mask & __GFP_DMA) ? &scsi_cmd_dma_pool :
		&scsi_cmd_pool;
	if (!pool->users) {
		pool->cmd_slab = kmem_cache_create(pool->cmd_name,
						   sizeof(struct scsi_cmnd), 0,
						   pool->slab_flags, NULL);
		if (!pool->cmd_slab)
			goto fail;

		pool->sense_slab = kmem_cache_create(pool->sense_name,
						     SCSI_SENSE_BUFFERSIZE, 0,
						     pool->slab_flags, NULL);
		if (!pool->sense_slab) {
			kmem_cache_destroy(pool->cmd_slab);
			goto fail;
		}
	}

	pool->users++;
	retval = pool;
 fail:
	mutex_unlock(&host_cmd_pool_mutex);
	return retval;
}

static void scsi_put_host_cmd_pool(gfp_t gfp_mask)
{
	struct scsi_host_cmd_pool *pool;

	mutex_lock(&host_cmd_pool_mutex);
	pool = (gfp_mask & __GFP_DMA) ? &scsi_cmd_dma_pool :
		&scsi_cmd_pool;
	/*
	 * This may happen if a driver has a mismatched get and put
	 * of the command pool; the driver should be implicated in
	 * the stack trace
	 */
	BUG_ON(pool->users == 0);

	if (!--pool->users) {
		kmem_cache_destroy(pool->cmd_slab);
		kmem_cache_destroy(pool->sense_slab);
	}
	mutex_unlock(&host_cmd_pool_mutex);
}

/**
 * scsi_allocate_command - get a fully allocated SCSI command
 * @gfp_mask:	allocation mask
 *
 * This function is for use outside of the normal host based pools.
 * It allocates the relevant command and takes an additional reference
 * on the pool it used.  This function *must* be paired with
 * scsi_free_command which also has the identical mask, otherwise the
 * free pool counts will eventually go wrong and you'll trigger a bug.
 *
 * This function should *only* be used by drivers that need a static
 * command allocation at start of day for internal functions.
 */
struct scsi_cmnd *scsi_allocate_command(gfp_t gfp_mask)
{
	struct scsi_host_cmd_pool *pool = scsi_get_host_cmd_pool(gfp_mask);

	if (!pool)
		return NULL;

	return scsi_pool_alloc_command(pool, gfp_mask);
}
EXPORT_SYMBOL(scsi_allocate_command);

/**
 * scsi_free_command - free a command allocated by scsi_allocate_command
 * @gfp_mask:	mask used in the original allocation
 * @cmd:	command to free
 *
 * Note: using the original allocation mask is vital because that's
 * what determines which command pool we use to free the command.  Any
 * mismatch will cause the system to BUG eventually.
 */
void scsi_free_command(gfp_t gfp_mask, struct scsi_cmnd *cmd)
{
	struct scsi_host_cmd_pool *pool = scsi_get_host_cmd_pool(gfp_mask);

	/*
	 * this could trigger if the mask to scsi_allocate_command
	 * doesn't match this mask.  Otherwise we're guaranteed that this
	 * succeeds because scsi_allocate_command must have taken a reference
	 * on the pool
	 */
	BUG_ON(!pool);

	scsi_pool_free_command(pool, cmd);
	/*
	 * scsi_put_host_cmd_pool is called twice; once to release the
	 * reference we took above, and once to release the reference
	 * originally taken by scsi_allocate_command
	 */
	scsi_put_host_cmd_pool(gfp_mask);
	scsi_put_host_cmd_pool(gfp_mask);
}
EXPORT_SYMBOL(scsi_free_command);

/**
 * scsi_setup_command_freelist - Setup the command freelist for a scsi host.
 * @shost: host to allocate the freelist for.
 *
 * Description: The command freelist protects against system-wide out of memory
 * deadlock by preallocating one SCSI command structure for each host, so the
 * system can always write to a swap file on a device associated with that host.
 *
 * Returns:	Nothing.
 */
int scsi_setup_command_freelist(struct Scsi_Host *shost)
{
	struct scsi_cmnd *cmd;
	const gfp_t gfp_mask = shost->unchecked_isa_dma ? GFP_DMA : GFP_KERNEL;

	spin_lock_init(&shost->free_list_lock);
	INIT_LIST_HEAD(&shost->free_list);

	shost->cmd_pool = scsi_get_host_cmd_pool(gfp_mask);

	if (!shost->cmd_pool)
		return -ENOMEM;

	/*
	 * Get one backup command for this host.
	 */
	cmd = scsi_host_alloc_command(shost, gfp_mask);
	if (!cmd) {
		scsi_put_host_cmd_pool(gfp_mask);
		shost->cmd_pool = NULL;
		return -ENOMEM;
	}
	list_add(&cmd->list, &shost->free_list);
	return 0;
}

/**
 * scsi_destroy_command_freelist - Release the command freelist for a scsi host.
 * @shost: host whose freelist is going to be destroyed
 */
void scsi_destroy_command_freelist(struct Scsi_Host *shost)
{
	/*
	 * If cmd_pool is NULL the free list was not initialized, so
	 * do not attempt to release resources.
	 */
	if (!shost->cmd_pool)
		return;

	while (!list_empty(&shost->free_list)) {
		struct scsi_cmnd *cmd;

		cmd = list_entry(shost->free_list.next, struct scsi_cmnd, list);
		list_del_init(&cmd->list);
		scsi_pool_free_command(shost->cmd_pool, cmd);
	}
	shost->cmd_pool = NULL;
	scsi_put_host_cmd_pool(shost->unchecked_isa_dma ? GFP_DMA : GFP_KERNEL);
}

#ifdef CONFIG_SCSI_LOGGING
void scsi_log_send(struct scsi_cmnd *cmd)
{
	unsigned int level;

	/*
	 * If ML QUEUE log level is greater than or equal to:
	 *
	 * 1: nothing (match completion)
	 *
	 * 2: log opcode + command of all commands
	 *
	 * 3: same as 2 plus dump cmd address
	 *
	 * 4: same as 3 plus dump extra junk
	 */
	if (unlikely(scsi_logging_level)) {
		level = SCSI_LOG_LEVEL(SCSI_LOG_MLQUEUE_SHIFT,
				       SCSI_LOG_MLQUEUE_BITS);
		if (level > 1) {
			scmd_printk(KERN_INFO, cmd, "Send: ");
			if (level > 2)
				printk("0x%p ", cmd);
			printk("\n");
			scsi_print_command(cmd);
			if (level > 3) {
				printk(KERN_INFO "buffer = 0x%p, bufflen = %d,"
				       " queuecommand 0x%p\n",
					scsi_sglist(cmd), scsi_bufflen(cmd),
					cmd->device->host->hostt->queuecommand);

			}
		}
	}
}

void scsi_log_completion(struct scsi_cmnd *cmd, int disposition)
{
	unsigned int level;

	/*
	 * If ML COMPLETE log level is greater than or equal to:
	 *
	 * 1: log disposition, result, opcode + command, and conditionally
	 * sense data for failures or non SUCCESS dispositions.
	 *
	 * 2: same as 1 but for all command completions.
	 *
	 * 3: same as 2 plus dump cmd address
	 *
	 * 4: same as 3 plus dump extra junk
	 */
	if (unlikely(scsi_logging_level)) {
		level = SCSI_LOG_LEVEL(SCSI_LOG_MLCOMPLETE_SHIFT,
				       SCSI_LOG_MLCOMPLETE_BITS);
		if (((level > 0) && (cmd->result || disposition != SUCCESS)) ||
		    (level > 1)) {
			scmd_printk(KERN_INFO, cmd, "Done: ");
			if (level > 2)
				printk("0x%p ", cmd);
			/*
			 * Dump truncated values, so we usually fit within
			 * 80 chars.
			 */
			switch (disposition) {
			case SUCCESS:
				printk("SUCCESS\n");
				break;
			case NEEDS_RETRY:
				printk("RETRY\n");
				break;
			case ADD_TO_MLQUEUE:
				printk("MLQUEUE\n");
				break;
			case FAILED:
				printk("FAILED\n");
				break;
			case TIMEOUT_ERROR:
				/* 
				 * If called via scsi_times_out.
				 */
				printk("TIMEOUT\n");
				break;
			default:
				printk("UNKNOWN\n");
			}
			scsi_print_result(cmd);
			scsi_print_command(cmd);
			if (status_byte(cmd->result) & CHECK_CONDITION)
				scsi_print_sense("", cmd);
			if (level > 3)
				scmd_printk(KERN_INFO, cmd,
					    "scsi host busy %d failed %d\n",
					    cmd->device->host->host_busy,
					    cmd->device->host->host_failed);
		}
	}
}
#endif

/**
 * scsi_cmd_get_serial - Assign a serial number to a command
 * @host: the scsi host
 * @cmd: command to assign serial number to
 *
 * Description: a serial number identifies a request for error recovery
 * and debugging purposes.  Protected by the Host_Lock of host.
 */
void scsi_cmd_get_serial(struct Scsi_Host *host, struct scsi_cmnd *cmd)
{
	cmd->serial_number = host->cmd_serial_number++;
	if (cmd->serial_number == 0) 
		cmd->serial_number = host->cmd_serial_number++;
}
EXPORT_SYMBOL(scsi_cmd_get_serial);

/**
 * scsi_dispatch_command - Dispatch a command to the low-level driver.
 * @cmd: command block we are dispatching.
 *
 * Return: nonzero return request was rejected and device's queue needs to be
 * plugged.
 */
int scsi_dispatch_cmd(struct scsi_cmnd *cmd)
{
	struct Scsi_Host *host = cmd->device->host;
	unsigned long timeout;
	int rtn = 0;

	atomic_inc(&cmd->device->iorequest_cnt);

	/* check if the device is still usable */
	if (unlikely(cmd->device->sdev_state == SDEV_DEL)) {
		/* in SDEV_DEL we error all commands. DID_NO_CONNECT
		 * returns an immediate error upwards, and signals
		 * that the device is no longer present */
		cmd->result = DID_NO_CONNECT << 16;
		scsi_done(cmd);
		/* return 0 (because the command has been processed) */
		goto out;
	}

	/* Check to see if the scsi lld made this device blocked. */
	if (unlikely(scsi_device_blocked(cmd->device))) {
		/* 
		 * in blocked state, the command is just put back on
		 * the device queue.  The suspend state has already
		 * blocked the queue so future requests should not
		 * occur until the device transitions out of the
		 * suspend state.
		 */

		scsi_queue_insert(cmd, SCSI_MLQUEUE_DEVICE_BUSY);

		SCSI_LOG_MLQUEUE(3, printk("queuecommand : device blocked \n"));

		/*
		 * NOTE: rtn is still zero here because we don't need the
		 * queue to be plugged on return (it's already stopped)
		 */
		goto out;
	}

	/* 
	 * If SCSI-2 or lower, store the LUN value in cmnd.
	 */
	if (cmd->device->scsi_level <= SCSI_2 &&
	    cmd->device->scsi_level != SCSI_UNKNOWN) {
		cmd->cmnd[1] = (cmd->cmnd[1] & 0x1f) |
			       (cmd->device->lun << 5 & 0xe0);
	}

	/*
	 * We will wait MIN_RESET_DELAY clock ticks after the last reset so
	 * we can avoid the drive not being ready.
	 */
	timeout = host->last_reset + MIN_RESET_DELAY;

	if (host->resetting && time_before(jiffies, timeout)) {
		int ticks_remaining = timeout - jiffies;
		/*
		 * NOTE: This may be executed from within an interrupt
		 * handler!  This is bad, but for now, it'll do.  The irq
		 * level of the interrupt handler has been masked out by the
		 * platform dependent interrupt handling code already, so the
		 * sti() here will not cause another call to the SCSI host's
		 * interrupt handler (assuming there is one irq-level per
		 * host).
		 */
		while (--ticks_remaining >= 0)
			mdelay(1 + 999 / HZ);
		host->resetting = 0;
	}

	scsi_log_send(cmd);

	/*
	 * Before we queue this command, check if the command
	 * length exceeds what the host adapter can handle.
	 */
	if (cmd->cmd_len > cmd->device->host->max_cmd_len) {
		SCSI_LOG_MLQUEUE(3,
			printk("queuecommand : command too long. "
			       "cdb_size=%d host->max_cmd_len=%d\n",
			       cmd->cmd_len, cmd->device->host->max_cmd_len));
		cmd->result = (DID_ABORT << 16);

		scsi_done(cmd);
		goto out;
	}

	if (unlikely(host->shost_state == SHOST_DEL)) {
		cmd->result = (DID_NO_CONNECT << 16);
		scsi_done(cmd);
	} else {
<<<<<<< HEAD
=======
		trace_scsi_dispatch_cmd_start(cmd);
>>>>>>> 02f8c6ae
		cmd->scsi_done = scsi_done;
		rtn = host->hostt->queuecommand(host, cmd);
	}

	if (rtn) {
		trace_scsi_dispatch_cmd_error(cmd, rtn);
		if (rtn != SCSI_MLQUEUE_DEVICE_BUSY &&
		    rtn != SCSI_MLQUEUE_TARGET_BUSY)
			rtn = SCSI_MLQUEUE_HOST_BUSY;

		scsi_queue_insert(cmd, rtn);

		SCSI_LOG_MLQUEUE(3,
		    printk("queuecommand : request rejected\n"));
	}

 out:
	SCSI_LOG_MLQUEUE(3, printk("leaving scsi_dispatch_cmnd()\n"));
	return rtn;
}

/**
 * scsi_done - Enqueue the finished SCSI command into the done queue.
 * @cmd: The SCSI Command for which a low-level device driver (LLDD) gives
 * ownership back to SCSI Core -- i.e. the LLDD has finished with it.
 *
 * Description: This function is the mid-level's (SCSI Core) interrupt routine,
 * which regains ownership of the SCSI command (de facto) from a LLDD, and
 * enqueues the command to the done queue for further processing.
 *
 * This is the producer of the done queue who enqueues at the tail.
 *
 * This function is interrupt context safe.
 */
static void scsi_done(struct scsi_cmnd *cmd)
{
	trace_scsi_dispatch_cmd_done(cmd);
	blk_complete_request(cmd->request);
}

/* Move this to a header if it becomes more generally useful */
static struct scsi_driver *scsi_cmd_to_driver(struct scsi_cmnd *cmd)
{
	return *(struct scsi_driver **)cmd->request->rq_disk->private_data;
}

/**
 * scsi_finish_command - cleanup and pass command back to upper layer
 * @cmd: the command
 *
 * Description: Pass command off to upper layer for finishing of I/O
 *              request, waking processes that are waiting on results,
 *              etc.
 */
void scsi_finish_command(struct scsi_cmnd *cmd)
{
	struct scsi_device *sdev = cmd->device;
	struct scsi_target *starget = scsi_target(sdev);
	struct Scsi_Host *shost = sdev->host;
	struct scsi_driver *drv;
	unsigned int good_bytes;

	scsi_device_unbusy(sdev);

        /*
         * Clear the flags which say that the device/host is no longer
         * capable of accepting new commands.  These are set in scsi_queue.c
         * for both the queue full condition on a device, and for a
         * host full condition on the host.
	 *
	 * XXX(hch): What about locking?
         */
        shost->host_blocked = 0;
	starget->target_blocked = 0;
        sdev->device_blocked = 0;

	/*
	 * If we have valid sense information, then some kind of recovery
	 * must have taken place.  Make a note of this.
	 */
	if (SCSI_SENSE_VALID(cmd))
		cmd->result |= (DRIVER_SENSE << 24);

	SCSI_LOG_MLCOMPLETE(4, sdev_printk(KERN_INFO, sdev,
				"Notifying upper driver of completion "
				"(result %x)\n", cmd->result));

	good_bytes = scsi_bufflen(cmd);
        if (cmd->request->cmd_type != REQ_TYPE_BLOCK_PC) {
		int old_good_bytes = good_bytes;
		drv = scsi_cmd_to_driver(cmd);
		if (drv->done)
			good_bytes = drv->done(cmd);
		/*
		 * USB may not give sense identifying bad sector and
		 * simply return a residue instead, so subtract off the
		 * residue if drv->done() error processing indicates no
		 * change to the completion length.
		 */
		if (good_bytes == old_good_bytes)
			good_bytes -= scsi_get_resid(cmd);
	}
	scsi_io_completion(cmd, good_bytes);
}
EXPORT_SYMBOL(scsi_finish_command);

/**
 * scsi_adjust_queue_depth - Let low level drivers change a device's queue depth
 * @sdev: SCSI Device in question
 * @tagged: Do we use tagged queueing (non-0) or do we treat
 *          this device as an untagged device (0)
 * @tags: Number of tags allowed if tagged queueing enabled,
 *        or number of commands the low level driver can
 *        queue up in non-tagged mode (as per cmd_per_lun).
 *
 * Returns:	Nothing
 *
 * Lock Status:	None held on entry
 *
 * Notes:	Low level drivers may call this at any time and we will do
 * 		the right thing depending on whether or not the device is
 * 		currently active and whether or not it even has the
 * 		command blocks built yet.
 */
void scsi_adjust_queue_depth(struct scsi_device *sdev, int tagged, int tags)
{
	unsigned long flags;

	/*
	 * refuse to set tagged depth to an unworkable size
	 */
	if (tags <= 0)
		return;

	spin_lock_irqsave(sdev->request_queue->queue_lock, flags);

	/*
	 * Check to see if the queue is managed by the block layer.
	 * If it is, and we fail to adjust the depth, exit.
	 *
	 * Do not resize the tag map if it is a host wide share bqt,
	 * because the size should be the hosts's can_queue. If there
	 * is more IO than the LLD's can_queue (so there are not enuogh
	 * tags) request_fn's host queue ready check will handle it.
	 */
	if (!sdev->host->bqt) {
		if (blk_queue_tagged(sdev->request_queue) &&
		    blk_queue_resize_tags(sdev->request_queue, tags) != 0)
			goto out;
	}

	sdev->queue_depth = tags;
	switch (tagged) {
		case MSG_ORDERED_TAG:
			sdev->ordered_tags = 1;
			sdev->simple_tags = 1;
			break;
		case MSG_SIMPLE_TAG:
			sdev->ordered_tags = 0;
			sdev->simple_tags = 1;
			break;
		default:
			sdev_printk(KERN_WARNING, sdev,
				    "scsi_adjust_queue_depth, bad queue type, "
				    "disabled\n");
		case 0:
			sdev->ordered_tags = sdev->simple_tags = 0;
			sdev->queue_depth = tags;
			break;
	}
 out:
	spin_unlock_irqrestore(sdev->request_queue->queue_lock, flags);
}
EXPORT_SYMBOL(scsi_adjust_queue_depth);

/**
 * scsi_track_queue_full - track QUEUE_FULL events to adjust queue depth
 * @sdev: SCSI Device in question
 * @depth: Current number of outstanding SCSI commands on this device,
 *         not counting the one returned as QUEUE_FULL.
 *
 * Description:	This function will track successive QUEUE_FULL events on a
 * 		specific SCSI device to determine if and when there is a
 * 		need to adjust the queue depth on the device.
 *
 * Returns:	0 - No change needed, >0 - Adjust queue depth to this new depth,
 * 		-1 - Drop back to untagged operation using host->cmd_per_lun
 * 			as the untagged command depth
 *
 * Lock Status:	None held on entry
 *
 * Notes:	Low level drivers may call this at any time and we will do
 * 		"The Right Thing."  We are interrupt context safe.
 */
int scsi_track_queue_full(struct scsi_device *sdev, int depth)
{

	/*
	 * Don't let QUEUE_FULLs on the same
	 * jiffies count, they could all be from
	 * same event.
	 */
	if ((jiffies >> 4) == (sdev->last_queue_full_time >> 4))
		return 0;

	sdev->last_queue_full_time = jiffies;
	if (sdev->last_queue_full_depth != depth) {
		sdev->last_queue_full_count = 1;
		sdev->last_queue_full_depth = depth;
	} else {
		sdev->last_queue_full_count++;
	}

	if (sdev->last_queue_full_count <= 10)
		return 0;
	if (sdev->last_queue_full_depth < 8) {
		/* Drop back to untagged */
		scsi_adjust_queue_depth(sdev, 0, sdev->host->cmd_per_lun);
		return -1;
	}
	
	if (sdev->ordered_tags)
		scsi_adjust_queue_depth(sdev, MSG_ORDERED_TAG, depth);
	else
		scsi_adjust_queue_depth(sdev, MSG_SIMPLE_TAG, depth);
	return depth;
}
EXPORT_SYMBOL(scsi_track_queue_full);

/**
 * scsi_vpd_inquiry - Request a device provide us with a VPD page
 * @sdev: The device to ask
 * @buffer: Where to put the result
 * @page: Which Vital Product Data to return
 * @len: The length of the buffer
 *
 * This is an internal helper function.  You probably want to use
 * scsi_get_vpd_page instead.
 *
 * Returns 0 on success or a negative error number.
 */
static int scsi_vpd_inquiry(struct scsi_device *sdev, unsigned char *buffer,
							u8 page, unsigned len)
{
	int result;
	unsigned char cmd[16];

	cmd[0] = INQUIRY;
	cmd[1] = 1;		/* EVPD */
	cmd[2] = page;
	cmd[3] = len >> 8;
	cmd[4] = len & 0xff;
	cmd[5] = 0;		/* Control byte */

	/*
	 * I'm not convinced we need to try quite this hard to get VPD, but
	 * all the existing users tried this hard.
	 */
	result = scsi_execute_req(sdev, cmd, DMA_FROM_DEVICE, buffer,
				  len, NULL, 30 * HZ, 3, NULL);
	if (result)
		return result;

	/* Sanity check that we got the page back that we asked for */
	if (buffer[1] != page)
		return -EIO;

	return 0;
}

/**
 * scsi_get_vpd_page - Get Vital Product Data from a SCSI device
 * @sdev: The device to ask
 * @page: Which Vital Product Data to return
 * @buf: where to store the VPD
 * @buf_len: number of bytes in the VPD buffer area
 *
 * SCSI devices may optionally supply Vital Product Data.  Each 'page'
 * of VPD is defined in the appropriate SCSI document (eg SPC, SBC).
 * If the device supports this VPD page, this routine returns a pointer
 * to a buffer containing the data from that page.  The caller is
 * responsible for calling kfree() on this pointer when it is no longer
 * needed.  If we cannot retrieve the VPD page this routine returns %NULL.
 */
int scsi_get_vpd_page(struct scsi_device *sdev, u8 page, unsigned char *buf,
		      int buf_len)
{
	int i, result;

	/* Ask for all the pages supported by this device */
	result = scsi_vpd_inquiry(sdev, buf, 0, buf_len);
	if (result)
		goto fail;

	/* If the user actually wanted this page, we can skip the rest */
	if (page == 0)
		return 0;

	for (i = 0; i < min((int)buf[3], buf_len - 4); i++)
		if (buf[i + 4] == page)
			goto found;

	if (i < buf[3] && i >= buf_len - 4)
		/* ran off the end of the buffer, give us benefit of doubt */
		goto found;
	/* The device claims it doesn't support the requested page */
	goto fail;

 found:
	result = scsi_vpd_inquiry(sdev, buf, page, buf_len);
	if (result)
		goto fail;

	return 0;

 fail:
	return -EINVAL;
}
EXPORT_SYMBOL_GPL(scsi_get_vpd_page);

/**
 * scsi_device_get  -  get an additional reference to a scsi_device
 * @sdev:	device to get a reference to
 *
 * Description: Gets a reference to the scsi_device and increments the use count
 * of the underlying LLDD module.  You must hold host_lock of the
 * parent Scsi_Host or already have a reference when calling this.
 */
int scsi_device_get(struct scsi_device *sdev)
{
	if (sdev->sdev_state == SDEV_DEL)
		return -ENXIO;
	if (!get_device(&sdev->sdev_gendev))
		return -ENXIO;
	/* We can fail this if we're doing SCSI operations
	 * from module exit (like cache flush) */
	try_module_get(sdev->host->hostt->module);

	return 0;
}
EXPORT_SYMBOL(scsi_device_get);

/**
 * scsi_device_put  -  release a reference to a scsi_device
 * @sdev:	device to release a reference on.
 *
 * Description: Release a reference to the scsi_device and decrements the use
 * count of the underlying LLDD module.  The device is freed once the last
 * user vanishes.
 */
void scsi_device_put(struct scsi_device *sdev)
{
#ifdef CONFIG_MODULE_UNLOAD
	struct module *module = sdev->host->hostt->module;

	/* The module refcount will be zero if scsi_device_get()
	 * was called from a module removal routine */
	if (module && module_refcount(module) != 0)
		module_put(module);
#endif
	put_device(&sdev->sdev_gendev);
}
EXPORT_SYMBOL(scsi_device_put);

/* helper for shost_for_each_device, see that for documentation */
struct scsi_device *__scsi_iterate_devices(struct Scsi_Host *shost,
					   struct scsi_device *prev)
{
	struct list_head *list = (prev ? &prev->siblings : &shost->__devices);
	struct scsi_device *next = NULL;
	unsigned long flags;

	spin_lock_irqsave(shost->host_lock, flags);
	while (list->next != &shost->__devices) {
		next = list_entry(list->next, struct scsi_device, siblings);
		/* skip devices that we can't get a reference to */
		if (!scsi_device_get(next))
			break;
		next = NULL;
		list = list->next;
	}
	spin_unlock_irqrestore(shost->host_lock, flags);

	if (prev)
		scsi_device_put(prev);
	return next;
}
EXPORT_SYMBOL(__scsi_iterate_devices);

/**
 * starget_for_each_device  -  helper to walk all devices of a target
 * @starget:	target whose devices we want to iterate over.
 * @data:	Opaque passed to each function call.
 * @fn:		Function to call on each device
 *
 * This traverses over each device of @starget.  The devices have
 * a reference that must be released by scsi_host_put when breaking
 * out of the loop.
 */
void starget_for_each_device(struct scsi_target *starget, void *data,
		     void (*fn)(struct scsi_device *, void *))
{
	struct Scsi_Host *shost = dev_to_shost(starget->dev.parent);
	struct scsi_device *sdev;

	shost_for_each_device(sdev, shost) {
		if ((sdev->channel == starget->channel) &&
		    (sdev->id == starget->id))
			fn(sdev, data);
	}
}
EXPORT_SYMBOL(starget_for_each_device);

/**
 * __starget_for_each_device - helper to walk all devices of a target (UNLOCKED)
 * @starget:	target whose devices we want to iterate over.
 * @data:	parameter for callback @fn()
 * @fn:		callback function that is invoked for each device
 *
 * This traverses over each device of @starget.  It does _not_
 * take a reference on the scsi_device, so the whole loop must be
 * protected by shost->host_lock.
 *
 * Note:  The only reason why drivers would want to use this is because
 * they need to access the device list in irq context.  Otherwise you
 * really want to use starget_for_each_device instead.
 **/
void __starget_for_each_device(struct scsi_target *starget, void *data,
			       void (*fn)(struct scsi_device *, void *))
{
	struct Scsi_Host *shost = dev_to_shost(starget->dev.parent);
	struct scsi_device *sdev;

	__shost_for_each_device(sdev, shost) {
		if ((sdev->channel == starget->channel) &&
		    (sdev->id == starget->id))
			fn(sdev, data);
	}
}
EXPORT_SYMBOL(__starget_for_each_device);

/**
 * __scsi_device_lookup_by_target - find a device given the target (UNLOCKED)
 * @starget:	SCSI target pointer
 * @lun:	SCSI Logical Unit Number
 *
 * Description: Looks up the scsi_device with the specified @lun for a given
 * @starget.  The returned scsi_device does not have an additional
 * reference.  You must hold the host's host_lock over this call and
 * any access to the returned scsi_device. A scsi_device in state
 * SDEV_DEL is skipped.
 *
 * Note:  The only reason why drivers should use this is because
 * they need to access the device list in irq context.  Otherwise you
 * really want to use scsi_device_lookup_by_target instead.
 **/
struct scsi_device *__scsi_device_lookup_by_target(struct scsi_target *starget,
						   uint lun)
{
	struct scsi_device *sdev;

	list_for_each_entry(sdev, &starget->devices, same_target_siblings) {
		if (sdev->sdev_state == SDEV_DEL)
			continue;
		if (sdev->lun ==lun)
			return sdev;
	}

	return NULL;
}
EXPORT_SYMBOL(__scsi_device_lookup_by_target);

/**
 * scsi_device_lookup_by_target - find a device given the target
 * @starget:	SCSI target pointer
 * @lun:	SCSI Logical Unit Number
 *
 * Description: Looks up the scsi_device with the specified @lun for a given
 * @starget.  The returned scsi_device has an additional reference that
 * needs to be released with scsi_device_put once you're done with it.
 **/
struct scsi_device *scsi_device_lookup_by_target(struct scsi_target *starget,
						 uint lun)
{
	struct scsi_device *sdev;
	struct Scsi_Host *shost = dev_to_shost(starget->dev.parent);
	unsigned long flags;

	spin_lock_irqsave(shost->host_lock, flags);
	sdev = __scsi_device_lookup_by_target(starget, lun);
	if (sdev && scsi_device_get(sdev))
		sdev = NULL;
	spin_unlock_irqrestore(shost->host_lock, flags);

	return sdev;
}
EXPORT_SYMBOL(scsi_device_lookup_by_target);

/**
 * __scsi_device_lookup - find a device given the host (UNLOCKED)
 * @shost:	SCSI host pointer
 * @channel:	SCSI channel (zero if only one channel)
 * @id:		SCSI target number (physical unit number)
 * @lun:	SCSI Logical Unit Number
 *
 * Description: Looks up the scsi_device with the specified @channel, @id, @lun
 * for a given host. The returned scsi_device does not have an additional
 * reference.  You must hold the host's host_lock over this call and any access
 * to the returned scsi_device.
 *
 * Note:  The only reason why drivers would want to use this is because
 * they need to access the device list in irq context.  Otherwise you
 * really want to use scsi_device_lookup instead.
 **/
struct scsi_device *__scsi_device_lookup(struct Scsi_Host *shost,
		uint channel, uint id, uint lun)
{
	struct scsi_device *sdev;

	list_for_each_entry(sdev, &shost->__devices, siblings) {
		if (sdev->channel == channel && sdev->id == id &&
				sdev->lun ==lun)
			return sdev;
	}

	return NULL;
}
EXPORT_SYMBOL(__scsi_device_lookup);

/**
 * scsi_device_lookup - find a device given the host
 * @shost:	SCSI host pointer
 * @channel:	SCSI channel (zero if only one channel)
 * @id:		SCSI target number (physical unit number)
 * @lun:	SCSI Logical Unit Number
 *
 * Description: Looks up the scsi_device with the specified @channel, @id, @lun
 * for a given host.  The returned scsi_device has an additional reference that
 * needs to be released with scsi_device_put once you're done with it.
 **/
struct scsi_device *scsi_device_lookup(struct Scsi_Host *shost,
		uint channel, uint id, uint lun)
{
	struct scsi_device *sdev;
	unsigned long flags;

	spin_lock_irqsave(shost->host_lock, flags);
	sdev = __scsi_device_lookup(shost, channel, id, lun);
	if (sdev && scsi_device_get(sdev))
		sdev = NULL;
	spin_unlock_irqrestore(shost->host_lock, flags);

	return sdev;
}
EXPORT_SYMBOL(scsi_device_lookup);

MODULE_DESCRIPTION("SCSI core");
MODULE_LICENSE("GPL");

module_param(scsi_logging_level, int, S_IRUGO|S_IWUSR);
MODULE_PARM_DESC(scsi_logging_level, "a bit mask of logging levels");

static int __init init_scsi(void)
{
	int error;

	error = scsi_init_queue();
	if (error)
		return error;
	error = scsi_init_procfs();
	if (error)
		goto cleanup_queue;
	error = scsi_init_devinfo();
	if (error)
		goto cleanup_procfs;
	error = scsi_init_hosts();
	if (error)
		goto cleanup_devlist;
	error = scsi_init_sysctl();
	if (error)
		goto cleanup_hosts;
	error = scsi_sysfs_register();
	if (error)
		goto cleanup_sysctl;

	scsi_netlink_init();

	printk(KERN_NOTICE "SCSI subsystem initialized\n");
	return 0;

cleanup_sysctl:
	scsi_exit_sysctl();
cleanup_hosts:
	scsi_exit_hosts();
cleanup_devlist:
	scsi_exit_devinfo();
cleanup_procfs:
	scsi_exit_procfs();
cleanup_queue:
	scsi_exit_queue();
	printk(KERN_ERR "SCSI subsystem failed to initialize, error = %d\n",
	       -error);
	return error;
}

static void __exit exit_scsi(void)
{
	scsi_netlink_exit();
	scsi_sysfs_unregister();
	scsi_exit_sysctl();
	scsi_exit_hosts();
	scsi_exit_devinfo();
	scsi_exit_procfs();
	scsi_exit_queue();
}

subsys_initcall(init_scsi);
module_exit(exit_scsi);<|MERGE_RESOLUTION|>--- conflicted
+++ resolved
@@ -741,10 +741,7 @@
 		cmd->result = (DID_NO_CONNECT << 16);
 		scsi_done(cmd);
 	} else {
-<<<<<<< HEAD
-=======
 		trace_scsi_dispatch_cmd_start(cmd);
->>>>>>> 02f8c6ae
 		cmd->scsi_done = scsi_done;
 		rtn = host->hostt->queuecommand(host, cmd);
 	}
