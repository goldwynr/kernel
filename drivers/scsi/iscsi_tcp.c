--- conflicted
+++ resolved
@@ -63,891 +63,8 @@
 static unsigned int iscsi_max_lun = 512;
 module_param_named(max_lun, iscsi_max_lun, uint, S_IRUGO);
 
-<<<<<<< HEAD
-static int iscsi_tcp_hdr_recv_done(struct iscsi_tcp_conn *tcp_conn,
-				   struct iscsi_segment *segment);
-
-/*
- * Scatterlist handling: inside the iscsi_segment, we
- * remember an index into the scatterlist, and set data/size
- * to the current scatterlist entry. For highmem pages, we
- * kmap as needed.
- *
- * Note that the page is unmapped when we return from
- * TCP's data_ready handler, so we may end up mapping and
- * unmapping the same page repeatedly. The whole reason
- * for this is that we shouldn't keep the page mapped
- * outside the softirq.
- */
-
-/**
- * iscsi_tcp_segment_init_sg - init indicated scatterlist entry
- * @segment: the buffer object
- * @sg: scatterlist
- * @offset: byte offset into that sg entry
- *
- * This function sets up the segment so that subsequent
- * data is copied to the indicated sg entry, at the given
- * offset.
- */
-void
-iscsi_tcp_segment_init_sg(struct iscsi_segment *segment,
-			  struct scatterlist *sg, unsigned int offset)
-{
-	segment->sg = sg;
-	segment->sg_offset = offset;
-	segment->size = min(sg->length - offset,
-			    segment->total_size - segment->total_copied);
-	segment->data = NULL;
-}
-EXPORT_SYMBOL_GPL(iscsi_tcp_segment_init_sg);
-
-/**
- * iscsi_tcp_segment_map - map the current S/G page
- * @segment: iscsi_segment
- * @recv: 1 if called from recv path
- *
- * We only need to possibly kmap data if scatter lists are being used,
- * because the iscsi passthrough and internal IO paths will never use high
- * mem pages.
- */
-void
-iscsi_tcp_segment_map(struct iscsi_segment *segment, int recv)
-{
-	struct scatterlist *sg;
-
-	if (segment->data != NULL || !segment->sg)
-		return;
-
-	sg = segment->sg;
-	BUG_ON(segment->sg_mapped);
-	BUG_ON(sg->length == 0);
-
-	/*
-	 * If the page count is greater than one it is ok to send
-	 * to the network layer's zero copy send path. If not we
-	 * have to go the slow sendmsg path. We always map for the
-	 * recv path.
-	 */
-	if (page_count(sg_page(sg)) >= 1 && !recv)
-		return;
-
-	debug_tcp("iscsi_tcp_segment_map %s %p\n", recv ? "recv" : "xmit",
-		  segment);
-	segment->sg_mapped = kmap_atomic(sg_page(sg), KM_SOFTIRQ0);
-	segment->data = segment->sg_mapped + sg->offset + segment->sg_offset;
-}
-EXPORT_SYMBOL_GPL(iscsi_tcp_segment_map);
-
-void
-iscsi_tcp_segment_unmap(struct iscsi_segment *segment)
-{
-	debug_tcp("iscsi_tcp_segment_unmap %p\n", segment);
-
-	if (segment->sg_mapped) {
-		debug_tcp("iscsi_tcp_segment_unmap valid\n");
-		kunmap_atomic(segment->sg_mapped, KM_SOFTIRQ0);
-		segment->sg_mapped = NULL;
-		segment->data = NULL;
-	}
-}
-EXPORT_SYMBOL_GPL(iscsi_tcp_segment_unmap);
-
-/*
- * Splice the digest buffer into the buffer
- */
-static inline void
-iscsi_tcp_segment_splice_digest(struct iscsi_segment *segment, void *digest)
-{
-	segment->data = digest;
-	segment->digest_len = ISCSI_DIGEST_SIZE;
-	segment->total_size += ISCSI_DIGEST_SIZE;
-	segment->size = ISCSI_DIGEST_SIZE;
-	segment->copied = 0;
-	segment->sg = NULL;
-	segment->hash = NULL;
-}
-
-/**
- * iscsi_tcp_segment_done - check whether the segment is complete
- * @segment: iscsi segment to check
- * @recv: set to one of this is called from the recv path
- * @copied: number of bytes copied
- *
- * Check if we're done receiving this segment. If the receive
- * buffer is full but we expect more data, move on to the
- * next entry in the scatterlist.
- *
- * If the amount of data we received isn't a multiple of 4,
- * we will transparently receive the pad bytes, too.
- *
- * This function must be re-entrant.
- */
-static inline int
-iscsi_tcp_segment_done(struct iscsi_segment *segment, int recv, unsigned copied)
-{
-	static unsigned char padbuf[ISCSI_PAD_LEN];
-	struct scatterlist sg;
-	unsigned int pad;
-
-	debug_tcp("copied %u %u size %u %s\n", segment->copied, copied,
-		  segment->size, recv ? "recv" : "xmit");
-	if (segment->hash && copied) {
-		/*
-		 * If a segment is kmapd we must unmap it before sending
-		 * to the crypto layer since that will try to kmap it again.
-		 */
-		iscsi_tcp_segment_unmap(segment);
-
-		if (!segment->data) {
-			sg_init_table(&sg, 1);
-			sg_set_page(&sg, sg_page(segment->sg), copied,
-				    segment->copied + segment->sg_offset +
-							segment->sg->offset);
-		} else
-			sg_init_one(&sg, segment->data + segment->copied,
-				    copied);
-		crypto_hash_update(segment->hash, &sg, copied);
-	}
-
-	segment->copied += copied;
-	if (segment->copied < segment->size) {
-		iscsi_tcp_segment_map(segment, recv);
-		return 0;
-	}
-
-	segment->total_copied += segment->copied;
-	segment->copied = 0;
-	segment->size = 0;
-
-	/* Unmap the current scatterlist page, if there is one. */
-	iscsi_tcp_segment_unmap(segment);
-
-	/* Do we have more scatterlist entries? */
-	debug_tcp("total copied %u total size %u\n", segment->total_copied,
-		   segment->total_size);
-	if (segment->total_copied < segment->total_size) {
-		/* Proceed to the next entry in the scatterlist. */
-		iscsi_tcp_segment_init_sg(segment, sg_next(segment->sg),
-					  0);
-		iscsi_tcp_segment_map(segment, recv);
-		BUG_ON(segment->size == 0);
-		return 0;
-	}
-
-	/* Do we need to handle padding? */
-	pad = iscsi_padding(segment->total_copied);
-	if (pad != 0) {
-		debug_tcp("consume %d pad bytes\n", pad);
-		segment->total_size += pad;
-		segment->size = pad;
-		segment->data = padbuf;
-		return 0;
-	}
-
-	/*
-	 * Set us up for transferring the data digest. hdr digest
-	 * is completely handled in hdr done function.
-	 */
-	if (segment->hash) {
-		crypto_hash_final(segment->hash, segment->digest);
-		iscsi_tcp_segment_splice_digest(segment,
-				 recv ? segment->recv_digest : segment->digest);
-		return 0;
-	}
-
-	return 1;
-}
-
-/**
- * iscsi_tcp_xmit_segment - transmit segment
- * @tcp_conn: the iSCSI TCP connection
- * @segment: the buffer to transmnit
- *
- * This function transmits as much of the buffer as
- * the network layer will accept, and returns the number of
- * bytes transmitted.
- *
- * If CRC hashing is enabled, the function will compute the
- * hash as it goes. When the entire segment has been transmitted,
- * it will retrieve the hash value and send it as well.
- */
-static int
-iscsi_tcp_xmit_segment(struct iscsi_tcp_conn *tcp_conn,
-		       struct iscsi_segment *segment)
-{
-	struct socket *sk = tcp_conn->sock;
-	unsigned int copied = 0;
-	int r = 0;
-
-	while (!iscsi_tcp_segment_done(segment, 0, r)) {
-		struct scatterlist *sg;
-		unsigned int offset, copy;
-		int flags = 0;
-
-		r = 0;
-		offset = segment->copied;
-		copy = segment->size - offset;
-
-		if (segment->total_copied + segment->size < segment->total_size)
-			flags |= MSG_MORE;
-
-		/* Use sendpage if we can; else fall back to sendmsg */
-		if (!segment->data) {
-			sg = segment->sg;
-			offset += segment->sg_offset + sg->offset;
-			r = tcp_conn->sendpage(sk, sg_page(sg), offset, copy,
-					       flags);
-		} else {
-			struct msghdr msg = { .msg_flags = flags };
-			struct kvec iov = {
-				.iov_base = segment->data + offset,
-				.iov_len = copy
-			};
-
-			r = kernel_sendmsg(sk, &msg, &iov, 1, copy);
-		}
-
-		if (r < 0) {
-			iscsi_tcp_segment_unmap(segment);
-			if (copied || r == -EAGAIN)
-				break;
-			return r;
-		}
-		copied += r;
-	}
-	return copied;
-}
-
-/**
- * iscsi_tcp_segment_recv - copy data to segment
- * @tcp_conn: the iSCSI TCP connection
- * @segment: the buffer to copy to
- * @ptr: data pointer
- * @len: amount of data available
- *
- * This function copies up to @len bytes to the
- * given buffer, and returns the number of bytes
- * consumed, which can actually be less than @len.
- *
- * If hash digest is enabled, the function will update the
- * hash while copying.
- * Combining these two operations doesn't buy us a lot (yet),
- * but in the future we could implement combined copy+crc,
- * just way we do for network layer checksums.
- */
-static int
-iscsi_tcp_segment_recv(struct iscsi_tcp_conn *tcp_conn,
-		       struct iscsi_segment *segment, const void *ptr,
-		       unsigned int len)
-{
-	unsigned int copy = 0, copied = 0;
-
-	while (!iscsi_tcp_segment_done(segment, 1, copy)) {
-		if (copied == len) {
-			debug_tcp("iscsi_tcp_segment_recv copied %d bytes\n",
-				  len);
-			break;
-		}
-
-		copy = min(len - copied, segment->size - segment->copied);
-		debug_tcp("iscsi_tcp_segment_recv copying %d\n", copy);
-		memcpy(segment->data + segment->copied, ptr + copied, copy);
-		copied += copy;
-	}
-	return copied;
-}
-
-static inline void
-iscsi_tcp_dgst_header(struct hash_desc *hash, const void *hdr, size_t hdrlen,
-		      unsigned char digest[ISCSI_DIGEST_SIZE])
-{
-	struct scatterlist sg;
-
-	sg_init_one(&sg, hdr, hdrlen);
-	crypto_hash_digest(hash, &sg, hdrlen, digest);
-}
-
-static inline int
-iscsi_tcp_dgst_verify(struct iscsi_tcp_conn *tcp_conn,
-		      struct iscsi_segment *segment)
-{
-	if (tcp_conn->iscsi_conn->session->tt->caps & CAP_DIGEST_OFFLOAD)
-		return (segment->status & ISCSI_SEGMENT_DGST_ERR) ? 0 : 1;
-
-	if (!segment->digest_len)
-		return 1;
-
-	if (memcmp(segment->recv_digest, segment->digest,
-		   segment->digest_len)) {
-		debug_scsi("digest mismatch\n");
-		return 0;
-	}
-
-	return 1;
-}
-
-/*
- * Helper function to set up segment buffer
- */
-static inline void
-__iscsi_segment_init(struct iscsi_segment *segment, size_t size,
-		     iscsi_segment_done_fn_t *done, struct hash_desc *hash)
-{
-	memset(segment, 0, sizeof(*segment));
-	segment->total_size = size;
-	segment->done = done;
-
-	if (hash) {
-		segment->hash = hash;
-		crypto_hash_init(hash);
-	}
-}
-
-static inline void
-iscsi_segment_init_linear(struct iscsi_segment *segment, void *data,
-			  size_t size, iscsi_segment_done_fn_t *done,
-			  struct hash_desc *hash)
-{
-	__iscsi_segment_init(segment, size, done, hash);
-	segment->data = data;
-	segment->size = size;
-}
-
-static inline int
-iscsi_segment_seek_sg(struct iscsi_segment *segment,
-		      struct scatterlist *sg_list, unsigned int sg_count,
-		      unsigned int offset, size_t size,
-		      iscsi_segment_done_fn_t *done, struct hash_desc *hash)
-{
-	struct scatterlist *sg;
-	unsigned int i;
-
-	debug_scsi("iscsi_segment_seek_sg offset %u size %llu\n",
-		  offset, size);
-	__iscsi_segment_init(segment, size, done, hash);
-	for_each_sg(sg_list, sg, sg_count, i) {
-		debug_scsi("sg %d, len %u offset %u\n", i, sg->length,
-			   sg->offset);
-		if (offset < sg->length) {
-			iscsi_tcp_segment_init_sg(segment, sg, offset);
-			return 0;
-		}
-		offset -= sg->length;
-	}
-
-	return ISCSI_ERR_DATA_OFFSET;
-}
-
-/**
- * iscsi_tcp_hdr_recv_prep - prep segment for hdr reception
- * @tcp_conn: iscsi connection to prep for
- *
- * This function always passes NULL for the hash argument, because when this
- * function is called we do not yet know the final size of the header and want
- * to delay the digest processing until we know that.
- */
-void
-iscsi_tcp_hdr_recv_prep(struct iscsi_tcp_conn *tcp_conn)
-{
-	debug_tcp("iscsi_tcp_hdr_recv_prep(%p%s)\n", tcp_conn,
-		  tcp_conn->iscsi_conn->hdrdgst_en ? ", digest enabled" : "");
-	iscsi_segment_init_linear(&tcp_conn->in.segment,
-				tcp_conn->in.hdr_buf, sizeof(struct iscsi_hdr),
-				iscsi_tcp_hdr_recv_done, NULL);
-}
-EXPORT_SYMBOL_GPL(iscsi_tcp_hdr_recv_prep);
-
-/*
- * Handle incoming reply to any other type of command
- */
-static int
-iscsi_tcp_data_recv_done(struct iscsi_tcp_conn *tcp_conn,
-			 struct iscsi_segment *segment)
-{
-	struct iscsi_conn *conn = tcp_conn->iscsi_conn;
-	int rc = 0;
-
-	if (!iscsi_tcp_dgst_verify(tcp_conn, segment))
-		return ISCSI_ERR_DATA_DGST;
-
-	rc = iscsi_complete_pdu(conn, tcp_conn->in.hdr,
-			conn->data, tcp_conn->in.datalen);
-	if (rc)
-		return rc;
-
-	iscsi_tcp_hdr_recv_prep(tcp_conn);
-	return 0;
-}
-
-static void
-iscsi_tcp_data_recv_prep(struct iscsi_tcp_conn *tcp_conn)
-{
-	struct iscsi_conn *conn = tcp_conn->iscsi_conn;
-	struct hash_desc *rx_hash = NULL;
-
-	if (conn->datadgst_en &&
-	    !(conn->session->tt->caps & CAP_DIGEST_OFFLOAD))
-		rx_hash = &tcp_conn->rx_hash;
-
-	iscsi_segment_init_linear(&tcp_conn->in.segment,
-				conn->data, tcp_conn->in.datalen,
-				iscsi_tcp_data_recv_done, rx_hash);
-}
-
-/*
- * must be called with session lock
- */
-void
-iscsi_tcp_cleanup_task(struct iscsi_conn *conn, struct iscsi_task *task)
-{
-	struct iscsi_tcp_task *tcp_task = task->dd_data;
-	struct iscsi_r2t_info *r2t;
-
-	/* nothing to do for mgmt tasks */
-	if (!task->sc)
-		return;
-
-	/* flush task's r2t queues */
-	while (__kfifo_get(tcp_task->r2tqueue, (void*)&r2t, sizeof(void*))) {
-		__kfifo_put(tcp_task->r2tpool.queue, (void*)&r2t,
-			    sizeof(void*));
-		debug_scsi("iscsi_tcp_cleanup_task pending r2t dropped\n");
-	}
-
-	r2t = tcp_task->r2t;
-	if (r2t != NULL) {
-		__kfifo_put(tcp_task->r2tpool.queue, (void*)&r2t,
-			    sizeof(void*));
-		tcp_task->r2t = NULL;
-	}
-}
-EXPORT_SYMBOL_GPL(iscsi_tcp_cleanup_task);
-
-/**
- * iscsi_data_rsp - SCSI Data-In Response processing
- * @conn: iscsi connection
- * @task: scsi command task
- **/
-static int
-iscsi_data_rsp(struct iscsi_conn *conn, struct iscsi_task *task)
-{
-	struct iscsi_tcp_conn *tcp_conn = conn->dd_data;
-	struct iscsi_tcp_task *tcp_task = task->dd_data;
-	struct iscsi_data_rsp *rhdr = (struct iscsi_data_rsp *)tcp_conn->in.hdr;
-	struct iscsi_session *session = conn->session;
-	struct scsi_cmnd *sc = task->sc;
-	int datasn = be32_to_cpu(rhdr->datasn);
-	unsigned total_in_length = scsi_in(sc)->length;
-
-	iscsi_update_cmdsn(session, (struct iscsi_nopin*)rhdr);
-	if (tcp_conn->in.datalen == 0)
-		return 0;
-
-	if (tcp_task->exp_datasn != datasn) {
-		debug_tcp("%s: task->exp_datasn(%d) != rhdr->datasn(%d)\n",
-		          __func__, tcp_task->exp_datasn, datasn);
-		return ISCSI_ERR_DATASN;
-	}
-
-	tcp_task->exp_datasn++;
-
-	tcp_task->data_offset = be32_to_cpu(rhdr->offset);
-	if (tcp_task->data_offset + tcp_conn->in.datalen > total_in_length) {
-		debug_tcp("%s: data_offset(%d) + data_len(%d) > total_length_in(%d)\n",
-		          __func__, tcp_task->data_offset,
-		          tcp_conn->in.datalen, total_in_length);
-		return ISCSI_ERR_DATA_OFFSET;
-	}
-
-	if (rhdr->flags & ISCSI_FLAG_DATA_STATUS) {
-		sc->result = (DID_OK << 16) | rhdr->cmd_status;
-		conn->exp_statsn = be32_to_cpu(rhdr->statsn) + 1;
-		if (rhdr->flags & (ISCSI_FLAG_DATA_UNDERFLOW |
-		                   ISCSI_FLAG_DATA_OVERFLOW)) {
-			int res_count = be32_to_cpu(rhdr->residual_count);
-
-			if (res_count > 0 &&
-			    (rhdr->flags & ISCSI_FLAG_CMD_OVERFLOW ||
-			     res_count <= total_in_length))
-				scsi_in(sc)->resid = res_count;
-			else
-				sc->result = (DID_BAD_TARGET << 16) |
-					rhdr->cmd_status;
-		}
-	}
-
-	conn->datain_pdus_cnt++;
-	return 0;
-}
-
-/**
- * iscsi_solicit_data_init - initialize first Data-Out
- * @conn: iscsi connection
- * @task: scsi command task
- * @r2t: R2T info
- *
- * Notes:
- *	Initialize first Data-Out within this R2T sequence and finds
- *	proper data_offset within this SCSI command.
- *
- *	This function is called with connection lock taken.
- **/
-static void
-iscsi_solicit_data_init(struct iscsi_conn *conn, struct iscsi_task *task,
-			struct iscsi_r2t_info *r2t)
-{
-	struct iscsi_data *hdr;
-
-	hdr = &r2t->dtask.hdr;
-	memset(hdr, 0, sizeof(struct iscsi_data));
-	hdr->ttt = r2t->ttt;
-	hdr->datasn = cpu_to_be32(r2t->solicit_datasn);
-	r2t->solicit_datasn++;
-	hdr->opcode = ISCSI_OP_SCSI_DATA_OUT;
-	memcpy(hdr->lun, task->hdr->lun, sizeof(hdr->lun));
-	hdr->itt = task->hdr->itt;
-	hdr->exp_statsn = r2t->exp_statsn;
-	hdr->offset = cpu_to_be32(r2t->data_offset);
-	if (r2t->data_length > conn->max_xmit_dlength) {
-		hton24(hdr->dlength, conn->max_xmit_dlength);
-		r2t->data_count = conn->max_xmit_dlength;
-		hdr->flags = 0;
-	} else {
-		hton24(hdr->dlength, r2t->data_length);
-		r2t->data_count = r2t->data_length;
-		hdr->flags = ISCSI_FLAG_CMD_FINAL;
-	}
-	conn->dataout_pdus_cnt++;
-
-	r2t->sent = 0;
-}
-
-/**
- * iscsi_r2t_rsp - iSCSI R2T Response processing
- * @conn: iscsi connection
- * @task: scsi command task
- **/
-static int
-iscsi_r2t_rsp(struct iscsi_conn *conn, struct iscsi_task *task)
-{
-	struct iscsi_r2t_info *r2t;
-	struct iscsi_session *session = conn->session;
-	struct iscsi_tcp_task *tcp_task = task->dd_data;
-	struct iscsi_tcp_conn *tcp_conn = conn->dd_data;
-	struct iscsi_r2t_rsp *rhdr = (struct iscsi_r2t_rsp *)tcp_conn->in.hdr;
-	int r2tsn = be32_to_cpu(rhdr->r2tsn);
-	int rc;
-
-	if (tcp_conn->in.datalen) {
-		iscsi_conn_printk(KERN_ERR, conn,
-				  "invalid R2t with datalen %d\n",
-				  tcp_conn->in.datalen);
-		return ISCSI_ERR_DATALEN;
-	}
-
-	if (tcp_task->exp_datasn != r2tsn){
-		debug_tcp("%s: task->exp_datasn(%d) != rhdr->r2tsn(%d)\n",
-		          __func__, tcp_task->exp_datasn, r2tsn);
-		return ISCSI_ERR_R2TSN;
-	}
-
-	/* fill-in new R2T associated with the task */
-	iscsi_update_cmdsn(session, (struct iscsi_nopin*)rhdr);
-
-	if (!task->sc || session->state != ISCSI_STATE_LOGGED_IN) {
-		iscsi_conn_printk(KERN_INFO, conn,
-				  "dropping R2T itt %d in recovery.\n",
-				  task->itt);
-		return 0;
-	}
-
-	rc = __kfifo_get(tcp_task->r2tpool.queue, (void*)&r2t, sizeof(void*));
-	BUG_ON(!rc);
-
-	r2t->exp_statsn = rhdr->statsn;
-	r2t->data_length = be32_to_cpu(rhdr->data_length);
-	if (r2t->data_length == 0) {
-		iscsi_conn_printk(KERN_ERR, conn,
-				  "invalid R2T with zero data len\n");
-		__kfifo_put(tcp_task->r2tpool.queue, (void*)&r2t,
-			    sizeof(void*));
-		return ISCSI_ERR_DATALEN;
-	}
-
-	if (r2t->data_length > session->max_burst)
-		debug_scsi("invalid R2T with data len %u and max burst %u."
-			   "Attempting to execute request.\n",
-			    r2t->data_length, session->max_burst);
-
-	r2t->data_offset = be32_to_cpu(rhdr->data_offset);
-	if (r2t->data_offset + r2t->data_length > scsi_out(task->sc)->length) {
-		iscsi_conn_printk(KERN_ERR, conn,
-				  "invalid R2T with data len %u at offset %u "
-				  "and total length %d\n", r2t->data_length,
-				  r2t->data_offset, scsi_out(task->sc)->length);
-		__kfifo_put(tcp_task->r2tpool.queue, (void*)&r2t,
-			    sizeof(void*));
-		return ISCSI_ERR_DATALEN;
-	}
-
-	r2t->ttt = rhdr->ttt; /* no flip */
-	r2t->solicit_datasn = 0;
-
-	iscsi_solicit_data_init(conn, task, r2t);
-
-	tcp_task->exp_datasn = r2tsn + 1;
-	__kfifo_put(tcp_task->r2tqueue, (void*)&r2t, sizeof(void*));
-	conn->r2t_pdus_cnt++;
-
-	iscsi_requeue_task(task);
-	return 0;
-}
-
-/*
- * Handle incoming reply to DataIn command
- */
-static int
-iscsi_tcp_process_data_in(struct iscsi_tcp_conn *tcp_conn,
-			  struct iscsi_segment *segment)
-{
-	struct iscsi_conn *conn = tcp_conn->iscsi_conn;
-	struct iscsi_hdr *hdr = tcp_conn->in.hdr;
-	int rc;
-
-	if (!iscsi_tcp_dgst_verify(tcp_conn, segment))
-		return ISCSI_ERR_DATA_DGST;
-
-	/* check for non-exceptional status */
-	if (hdr->flags & ISCSI_FLAG_DATA_STATUS) {
-		rc = iscsi_complete_pdu(conn, tcp_conn->in.hdr, NULL, 0);
-		if (rc)
-			return rc;
-	}
-
-	iscsi_tcp_hdr_recv_prep(tcp_conn);
-	return 0;
-}
-
-/**
- * iscsi_tcp_hdr_dissect - process PDU header
- * @conn: iSCSI connection
- * @hdr: PDU header
- *
- * This function analyzes the header of the PDU received,
- * and performs several sanity checks. If the PDU is accompanied
- * by data, the receive buffer is set up to copy the incoming data
- * to the correct location.
- */
-int
-iscsi_tcp_hdr_dissect(struct iscsi_conn *conn, struct iscsi_hdr *hdr)
-{
-	int rc = 0, opcode, ahslen;
-	struct iscsi_tcp_conn *tcp_conn = conn->dd_data;
-	struct iscsi_task *task;
-
-	/* verify PDU length */
-	tcp_conn->in.datalen = ntoh24(hdr->dlength);
-	if (tcp_conn->in.datalen > conn->max_recv_dlength) {
-		iscsi_conn_printk(KERN_ERR, conn,
-				  "iscsi_tcp: datalen %d > %d\n",
-				  tcp_conn->in.datalen, conn->max_recv_dlength);
-		return ISCSI_ERR_DATALEN;
-	}
-
-	/* Additional header segments. So far, we don't
-	 * process additional headers.
-	 */
-	ahslen = hdr->hlength << 2;
-
-	opcode = hdr->opcode & ISCSI_OPCODE_MASK;
-	/* verify itt (itt encoding: age+cid+itt) */
-	rc = iscsi_verify_itt(conn, hdr->itt);
-	if (rc)
-		return rc;
-
-	debug_tcp("opcode 0x%x ahslen %d datalen %d\n",
-		  opcode, ahslen, tcp_conn->in.datalen);
-
-	switch(opcode) {
-	case ISCSI_OP_SCSI_DATA_IN:
-		spin_lock(&conn->session->lock);
-		task = iscsi_itt_to_ctask(conn, hdr->itt);
-		if (!task)
-			rc = ISCSI_ERR_BAD_ITT;
-		else
-			rc = iscsi_data_rsp(conn, task);
-		if (rc) {
-			spin_unlock(&conn->session->lock);
-			break;
-		}
-
-		if (tcp_conn->in.datalen) {
-			struct iscsi_tcp_task *tcp_task = task->dd_data;
-			struct hash_desc *rx_hash = NULL;
-			struct scsi_data_buffer *sdb = scsi_in(task->sc);
-
-			/*
-			 * Setup copy of Data-In into the Scsi_Cmnd
-			 * Scatterlist case:
-			 * We set up the iscsi_segment to point to the next
-			 * scatterlist entry to copy to. As we go along,
-			 * we move on to the next scatterlist entry and
-			 * update the digest per-entry.
-			 */
-			if (conn->datadgst_en &&
-			    !(conn->session->tt->caps & CAP_DIGEST_OFFLOAD))
-				rx_hash = &tcp_conn->rx_hash;
-
-			debug_tcp("iscsi_tcp_begin_data_in(%p, offset=%d, "
-				  "datalen=%d)\n", tcp_conn,
-				  tcp_task->data_offset,
-				  tcp_conn->in.datalen);
-			rc = iscsi_segment_seek_sg(&tcp_conn->in.segment,
-						   sdb->table.sgl,
-						   sdb->table.nents,
-						   tcp_task->data_offset,
-						   tcp_conn->in.datalen,
-						   iscsi_tcp_process_data_in,
-						   rx_hash);
-			spin_unlock(&conn->session->lock);
-			return rc;
-		}
-		rc = __iscsi_complete_pdu(conn, hdr, NULL, 0);
-		spin_unlock(&conn->session->lock);
-		break;
-	case ISCSI_OP_SCSI_CMD_RSP:
-		if (tcp_conn->in.datalen) {
-			iscsi_tcp_data_recv_prep(tcp_conn);
-			return 0;
-		}
-		rc = iscsi_complete_pdu(conn, hdr, NULL, 0);
-		break;
-	case ISCSI_OP_R2T:
-		spin_lock(&conn->session->lock);
-		task = iscsi_itt_to_ctask(conn, hdr->itt);
-		if (!task)
-			rc = ISCSI_ERR_BAD_ITT;
-		else if (ahslen)
-			rc = ISCSI_ERR_AHSLEN;
-		else if (task->sc->sc_data_direction == DMA_TO_DEVICE)
-			rc = iscsi_r2t_rsp(conn, task);
-		else
-			rc = ISCSI_ERR_PROTO;
-		spin_unlock(&conn->session->lock);
-		break;
-	case ISCSI_OP_LOGIN_RSP:
-	case ISCSI_OP_TEXT_RSP:
-	case ISCSI_OP_REJECT:
-	case ISCSI_OP_ASYNC_EVENT:
-		/*
-		 * It is possible that we could get a PDU with a buffer larger
-		 * than 8K, but there are no targets that currently do this.
-		 * For now we fail until we find a vendor that needs it
-		 */
-		if (ISCSI_DEF_MAX_RECV_SEG_LEN < tcp_conn->in.datalen) {
-			iscsi_conn_printk(KERN_ERR, conn,
-					  "iscsi_tcp: received buffer of "
-					  "len %u but conn buffer is only %u "
-					  "(opcode %0x)\n",
-					  tcp_conn->in.datalen,
-					  ISCSI_DEF_MAX_RECV_SEG_LEN, opcode);
-			rc = ISCSI_ERR_PROTO;
-			break;
-		}
-
-		/* If there's data coming in with the response,
-		 * receive it to the connection's buffer.
-		 */
-		if (tcp_conn->in.datalen) {
-			iscsi_tcp_data_recv_prep(tcp_conn);
-			return 0;
-		}
-	/* fall through */
-	case ISCSI_OP_LOGOUT_RSP:
-	case ISCSI_OP_NOOP_IN:
-	case ISCSI_OP_SCSI_TMFUNC_RSP:
-		rc = iscsi_complete_pdu(conn, hdr, NULL, 0);
-		break;
-	default:
-		rc = ISCSI_ERR_BAD_OPCODE;
-		break;
-	}
-
-	if (rc == 0) {
-		/* Anything that comes with data should have
-		 * been handled above. */
-		if (tcp_conn->in.datalen)
-			return ISCSI_ERR_PROTO;
-		iscsi_tcp_hdr_recv_prep(tcp_conn);
-	}
-
-	return rc;
-}
-EXPORT_SYMBOL_GPL(iscsi_tcp_hdr_dissect);
-
-/**
- * iscsi_tcp_hdr_recv_done - process PDU header
- *
- * This is the callback invoked when the PDU header has
- * been received. If the header is followed by additional
- * header segments, we go back for more data.
- */
-static int
-iscsi_tcp_hdr_recv_done(struct iscsi_tcp_conn *tcp_conn,
-			struct iscsi_segment *segment)
-{
-	struct iscsi_conn *conn = tcp_conn->iscsi_conn;
-	struct iscsi_hdr *hdr;
-
-	/* Check if there are additional header segments
-	 * *prior* to computing the digest, because we
-	 * may need to go back to the caller for more.
-	 */
-	hdr = (struct iscsi_hdr *) tcp_conn->in.hdr_buf;
-	if (segment->copied == sizeof(struct iscsi_hdr) && hdr->hlength) {
-		/* Bump the header length - the caller will
-		 * just loop around and get the AHS for us, and
-		 * call again. */
-		unsigned int ahslen = hdr->hlength << 2;
-
-		/* Make sure we don't overflow */
-		if (sizeof(*hdr) + ahslen > sizeof(tcp_conn->in.hdr_buf))
-			return ISCSI_ERR_AHSLEN;
-
-		segment->total_size += ahslen;
-		segment->size += ahslen;
-		return 0;
-	}
-
-	/* We're done processing the header. See if we're doing
-	 * header digests; if so, set up the recv_digest buffer
-	 * and go back for more. */
-	if (conn->hdrdgst_en &&
-	    !(conn->session->tt->caps & CAP_DIGEST_OFFLOAD)) {
-		if (segment->digest_len == 0) {
-			iscsi_tcp_segment_splice_digest(segment,
-							segment->recv_digest);
-			return 0;
-		}
-		iscsi_tcp_dgst_header(&tcp_conn->rx_hash, hdr,
-				      segment->total_copied - ISCSI_DIGEST_SIZE,
-				      segment->digest);
-
-		if (!iscsi_tcp_dgst_verify(tcp_conn, segment))
-			return ISCSI_ERR_HDR_DGST;
-	}
-
-	tcp_conn->in.hdr = hdr;
-	return iscsi_tcp_hdr_dissect(conn, hdr);
-}
-
-/**
- * iscsi_tcp_recv - TCP receive in sendfile fashion
-=======
 /**
  * iscsi_sw_tcp_recv - TCP receive in sendfile fashion
->>>>>>> 18e352e4
  * @rd_desc: read descriptor
  * @skb: socket buffer
  * @offset: offset in skb
@@ -1193,19 +310,11 @@
 
 static int iscsi_sw_tcp_pdu_xmit(struct iscsi_task *task)
 {
-<<<<<<< HEAD
-	struct iscsi_tcp_conn *tcp_conn = conn->dd_data;
-	int rc;
-
-	while (iscsi_tcp_xmit_qlen(conn)) {
-		rc = tcp_conn->xmit_segment(conn);
-=======
 	struct iscsi_conn *conn = task->conn;
 	int rc;
 
 	while (iscsi_sw_tcp_xmit_qlen(conn)) {
 		rc = iscsi_sw_tcp_xmit(conn);
->>>>>>> 18e352e4
 		if (rc == 0)
 			return -EAGAIN;
 		if (rc < 0)
@@ -1250,14 +359,8 @@
 	 * sure that both iscsi_tcp_task and mtask have
 	 * sufficient room.
 	 */
-<<<<<<< HEAD
-	if (conn->hdrdgst_en &&
-	    !(conn->session->tt->caps & CAP_DIGEST_OFFLOAD)) {
-		iscsi_tcp_dgst_header(&tcp_conn->tx_hash, hdr, hdrlen,
-=======
 	if (conn->hdrdgst_en) {
 		iscsi_tcp_dgst_header(&tcp_sw_conn->tx_hash, hdr, hdrlen,
->>>>>>> 18e352e4
 				      hdr + hdrlen);
 		hdrlen += ISCSI_DIGEST_SIZE;
 	}
@@ -1295,14 +398,8 @@
 	hdr_spec_len = ntoh24(tcp_sw_conn->out.hdr->dlength);
 	WARN_ON(iscsi_padded(len) != iscsi_padded(hdr_spec_len));
 
-<<<<<<< HEAD
-	if (conn->datadgst_en &&
-	    !(conn->session->tt->caps & CAP_DIGEST_OFFLOAD))
-		tx_hash = &tcp_conn->tx_hash;
-=======
 	if (conn->datadgst_en)
 		tx_hash = &tcp_sw_conn->tx_hash;
->>>>>>> 18e352e4
 
 	return iscsi_segment_seek_sg(&tcp_sw_conn->out.data_segment,
 				     sg, count, offset, len,
@@ -1326,14 +423,8 @@
 	hdr_spec_len = ntoh24(tcp_sw_conn->out.hdr->dlength);
 	WARN_ON(iscsi_padded(len) != iscsi_padded(hdr_spec_len));
 
-<<<<<<< HEAD
-	if (conn->datadgst_en &&
-	    !(conn->session->tt->caps & CAP_DIGEST_OFFLOAD))
-		tx_hash = &tcp_conn->tx_hash;
-=======
 	if (conn->datadgst_en)
 		tx_hash = &tcp_sw_conn->tx_hash;
->>>>>>> 18e352e4
 
 	iscsi_segment_init_linear(&tcp_sw_conn->out.data_segment,
 				data, len, NULL, tx_hash);
@@ -1342,51 +433,6 @@
 static int iscsi_sw_tcp_pdu_init(struct iscsi_task *task,
 				 unsigned int offset, unsigned int count)
 {
-<<<<<<< HEAD
-	struct iscsi_data *hdr;
-	int new_offset, left;
-
-	BUG_ON(r2t->data_length - r2t->sent < 0);
-	left = r2t->data_length - r2t->sent;
-	if (left == 0)
-		return 0;
-
-	hdr = &r2t->dtask.hdr;
-	memset(hdr, 0, sizeof(struct iscsi_data));
-	hdr->ttt = r2t->ttt;
-	hdr->datasn = cpu_to_be32(r2t->solicit_datasn);
-	r2t->solicit_datasn++;
-	hdr->opcode = ISCSI_OP_SCSI_DATA_OUT;
-	memcpy(hdr->lun, task->hdr->lun, sizeof(hdr->lun));
-	hdr->itt = task->hdr->itt;
-	hdr->exp_statsn = r2t->exp_statsn;
-	new_offset = r2t->data_offset + r2t->sent;
-	hdr->offset = cpu_to_be32(new_offset);
-	if (left > conn->max_xmit_dlength) {
-		hton24(hdr->dlength, conn->max_xmit_dlength);
-		r2t->data_count = conn->max_xmit_dlength;
-	} else {
-		hton24(hdr->dlength, left);
-		r2t->data_count = left;
-		hdr->flags = ISCSI_FLAG_CMD_FINAL;
-	}
-
-	conn->dataout_pdus_cnt++;
-	return 1;
-}
-
-/**
- * iscsi_tcp_task - Initialize iSCSI SCSI_READ or SCSI_WRITE commands
- * @conn: iscsi connection
- * @task: scsi command task
- * @sc: scsi command
- **/
-int
-iscsi_tcp_task_init(struct iscsi_task *task)
-{
-	struct iscsi_tcp_task *tcp_task = task->dd_data;
-=======
->>>>>>> 18e352e4
 	struct iscsi_conn *conn = task->conn;
 	int err = 0;
 
@@ -1411,22 +457,8 @@
 	}
 	return 0;
 }
-EXPORT_SYMBOL_GPL(iscsi_tcp_task_init);
-
-<<<<<<< HEAD
-/*
- * iscsi_tcp_task_xmit - xmit normal PDU task
- * @task: iscsi command task
- *
- * We're expected to return 0 when everything was transmitted succesfully,
- * -EAGAIN if there's still data in the queue, or != 0 for any other kind
- * of error.
- */
-int
-iscsi_tcp_task_xmit(struct iscsi_task *task)
-=======
+
 static int iscsi_sw_tcp_pdu_alloc(struct iscsi_task *task, uint8_t opcode)
->>>>>>> 18e352e4
 {
 	struct iscsi_tcp_task *tcp_task = task->dd_data;
 
@@ -1434,7 +466,6 @@
 	task->hdr_max = sizeof(struct iscsi_sw_tcp_hdrbuf) - ISCSI_DIGEST_SIZE;
 	return 0;
 }
-EXPORT_SYMBOL_GPL(iscsi_tcp_task_xmit);
 
 static struct iscsi_cls_conn *
 iscsi_sw_tcp_conn_create(struct iscsi_cls_session *cls_session,
@@ -1628,14 +659,8 @@
 	sk->sk_sndtimeo = 15 * HZ; /* FIXME: make it configurable */
 	sk->sk_allocation = GFP_ATOMIC;
 
-<<<<<<< HEAD
-	iscsi_conn_set_callbacks(conn);
-	tcp_conn->sendpage = tcp_conn->sock->ops->sendpage;
-	tcp_conn->xmit_segment = iscsi_xmit;
-=======
 	iscsi_sw_tcp_conn_set_callbacks(conn);
 	tcp_sw_conn->sendpage = tcp_sw_conn->sock->ops->sendpage;
->>>>>>> 18e352e4
 	/*
 	 * set receive state machine into initial state
 	 */
@@ -1647,78 +672,9 @@
 	return err;
 }
 
-<<<<<<< HEAD
-int
-iscsi_r2tpool_alloc(struct iscsi_session *session)
-{
-	int i;
-	int cmd_i;
-
-	/*
-	 * initialize per-task: R2T pool and xmit queue
-	 */
-	for (cmd_i = 0; cmd_i < session->cmds_max; cmd_i++) {
-	        struct iscsi_task *task = session->cmds[cmd_i];
-		struct iscsi_tcp_task *tcp_task = task->dd_data;
-
-		/*
-		 * pre-allocated x4 as much r2ts to handle race when
-		 * target acks DataOut faster than we data_xmit() queues
-		 * could replenish r2tqueue.
-		 */
-
-		/* R2T pool */
-		if (iscsi_pool_init(&tcp_task->r2tpool, session->max_r2t * 4, NULL,
-				    sizeof(struct iscsi_r2t_info))) {
-			goto r2t_alloc_fail;
-		}
-
-		/* R2T xmit queue */
-		tcp_task->r2tqueue = kfifo_alloc(
-		      session->max_r2t * 4 * sizeof(void*), GFP_KERNEL, NULL);
-		if (tcp_task->r2tqueue == ERR_PTR(-ENOMEM)) {
-			iscsi_pool_free(&tcp_task->r2tpool);
-			goto r2t_alloc_fail;
-		}
-	}
-
-	return 0;
-
-r2t_alloc_fail:
-	for (i = 0; i < cmd_i; i++) {
-		struct iscsi_task *task = session->cmds[i];
-		struct iscsi_tcp_task *tcp_task = task->dd_data;
-
-		kfifo_free(tcp_task->r2tqueue);
-		iscsi_pool_free(&tcp_task->r2tpool);
-	}
-	return -ENOMEM;
-}
-EXPORT_SYMBOL_GPL(iscsi_r2tpool_alloc);
-
-void
-iscsi_r2tpool_free(struct iscsi_session *session)
-{
-	int i;
-
-	for (i = 0; i < session->cmds_max; i++) {
-		struct iscsi_task *task = session->cmds[i];
-		struct iscsi_tcp_task *tcp_task = task->dd_data;
-
-		kfifo_free(tcp_task->r2tqueue);
-		iscsi_pool_free(&tcp_task->r2tpool);
-	}
-}
-EXPORT_SYMBOL_GPL(iscsi_r2tpool_free);
-
-static int
-iscsi_conn_set_param(struct iscsi_cls_conn *cls_conn, enum iscsi_param param,
-		     char *buf, int buflen)
-=======
 static int iscsi_sw_tcp_conn_set_param(struct iscsi_cls_conn *cls_conn,
 				       enum iscsi_param param, char *buf,
 				       int buflen)
->>>>>>> 18e352e4
 {
 	struct iscsi_conn *conn = cls_conn->dd_data;
 	struct iscsi_session *session = conn->session;
@@ -1850,11 +806,7 @@
 {
 	struct Scsi_Host *shost = iscsi_session_to_shost(cls_session);
 
-<<<<<<< HEAD
-	iscsi_r2tpool_free(cls_session->dd_data);
-=======
 	iscsi_tcp_r2tpool_free(cls_session->dd_data);
->>>>>>> 18e352e4
 	iscsi_session_teardown(cls_session);
 
 	iscsi_host_remove(shost);
