menu "SCSI device support"

config SCSI_MOD
       tristate
       default y if SCSI=n || SCSI=y
       default m if SCSI=m

config RAID_ATTRS
	tristate "RAID Transport Class"
	default n
	depends on BLOCK
	depends on SCSI_MOD
	---help---
	  Provides RAID

config SCSI
	tristate "SCSI device support"
	depends on BLOCK
	select SCSI_DMA if HAS_DMA
	---help---
	  If you want to use a SCSI hard disk, SCSI tape drive, SCSI CD-ROM or
	  any other SCSI device under Linux, say Y and make sure that you know
	  the name of your SCSI host adapter (the card inside your computer
	  that "speaks" the SCSI protocol, also called SCSI controller),
	  because you will be asked for it.

	  You also need to say Y here if you have a device which speaks
	  the SCSI protocol.  Examples of this include the parallel port
	  version of the IOMEGA ZIP drive, USB storage devices, Fibre
	  Channel, and FireWire storage.

	  To compile this driver as a module, choose M here and read
	  <file:Documentation/scsi/scsi.txt>.
	  The module will be called scsi_mod.

	  However, do not compile this as a module if your root file system
	  (the one containing the directory /) is located on a SCSI device.

config SCSI_DMA
	bool
	default n

config SCSI_TGT
	tristate "SCSI target support"
	depends on SCSI && EXPERIMENTAL
	---help---
	  If you want to use SCSI target mode drivers enable this option.
	  If you choose M, the module will be called scsi_tgt.

config SCSI_NETLINK
	bool
	default	n
	select NET

config SCSI_PROC_FS
	bool "legacy /proc/scsi/ support"
	depends on SCSI && PROC_FS
	default y
	---help---
	  This option enables support for the various files in
	  /proc/scsi.  In Linux 2.6 this has been superseded by
	  files in sysfs but many legacy applications rely on this.

	  If unsure say Y.

comment "SCSI support type (disk, tape, CD-ROM)"
	depends on SCSI

config BLK_DEV_SD
	tristate "SCSI disk support"
	depends on SCSI
	select CRC_T10DIF if BLK_DEV_INTEGRITY
	---help---
	  If you want to use SCSI hard disks, Fibre Channel disks,
	  Serial ATA (SATA) or Parallel ATA (PATA) hard disks,
	  USB storage or the SCSI or parallel port version of
	  the IOMEGA ZIP drive, say Y and read the SCSI-HOWTO,
	  the Disk-HOWTO and the Multi-Disk-HOWTO, available from
	  <http://www.tldp.org/docs.html#howto>. This is NOT for SCSI
	  CD-ROMs.

	  To compile this driver as a module, choose M here and read
	  <file:Documentation/scsi/scsi.txt>.
	  The module will be called sd_mod.

	  Do not compile this driver as a module if your root file system
	  (the one containing the directory /) is located on a SCSI disk.
	  In this case, do not compile the driver for your SCSI host adapter
	  (below) as a module either.

config CHR_DEV_ST
	tristate "SCSI tape support"
	depends on SCSI
	---help---
	  If you want to use a SCSI tape drive under Linux, say Y and read the
	  SCSI-HOWTO, available from
	  <http://www.tldp.org/docs.html#howto>, and
	  <file:Documentation/scsi/st.txt> in the kernel source.  This is NOT
	  for SCSI CD-ROMs.

	  To compile this driver as a module, choose M here and read
	  <file:Documentation/scsi/scsi.txt>. The module will be called st.

config CHR_DEV_OSST
	tristate "SCSI OnStream SC-x0 tape support"
	depends on SCSI
	---help---
	  The OnStream SC-x0 SCSI tape drives cannot be driven by the
	  standard st driver, but instead need this special osst driver and
	  use the  /dev/osstX char device nodes (major 206).  Via usb-storage,
	  you may be able to drive the USB-x0 and DI-x0 drives as well.
	  Note that there is also a second generation of OnStream
	  tape drives (ADR-x0) that supports the standard SCSI-2 commands for
	  tapes (QIC-157) and can be driven by the standard driver st.
	  For more information, you may have a look at the SCSI-HOWTO
	  <http://www.tldp.org/docs.html#howto>  and
	  <file:Documentation/scsi/osst.txt>  in the kernel source.
	  More info on the OnStream driver may be found on
	  <http://sourceforge.net/projects/osst/>
	  Please also have a look at the standard st docu, as most of it
	  applies to osst as well.

	  To compile this driver as a module, choose M here and read
	  <file:Documentation/scsi/scsi.txt>. The module will be called osst.

config BLK_DEV_SR
	tristate "SCSI CDROM support"
	depends on SCSI
	---help---
	  If you want to use a CD or DVD drive attached to your computer
	  by SCSI, FireWire, USB or ATAPI, say Y and read the SCSI-HOWTO
	  and the CDROM-HOWTO at <http://www.tldp.org/docs.html#howto>.

	  Make sure to say Y or M to "ISO 9660 CD-ROM file system support".

	  To compile this driver as a module, choose M here and read
	  <file:Documentation/scsi/scsi.txt>.
	  The module will be called sr_mod.

config BLK_DEV_SR_VENDOR
	bool "Enable vendor-specific extensions (for SCSI CDROM)"
	depends on BLK_DEV_SR
	help
	  This enables the usage of vendor specific SCSI commands. This is
	  required to support multisession CDs with old NEC/TOSHIBA cdrom
	  drives (and HP Writers). If you have such a drive and get the first
	  session only, try saying Y here; everybody else says N.

config CHR_DEV_SG
	tristate "SCSI generic support"
	depends on SCSI
	---help---
	  If you want to use SCSI scanners, synthesizers or CD-writers or just
	  about anything having "SCSI" in its name other than hard disks,
	  CD-ROMs or tapes, say Y here. These won't be supported by the kernel
	  directly, so you need some additional software which knows how to
	  talk to these devices using the SCSI protocol:

	  For scanners, look at SANE (<http://www.sane-project.org/>). For CD
	  writer software look at Cdrtools
	  (<http://cdrecord.berlios.de/private/cdrecord.html>)
	  and for burning a "disk at once": CDRDAO
	  (<http://cdrdao.sourceforge.net/>). Cdparanoia is a high
	  quality digital reader of audio CDs (<http://www.xiph.org/paranoia/>).
	  For other devices, it's possible that you'll have to write the
	  driver software yourself. Please read the file
	  <file:Documentation/scsi/scsi-generic.txt> for more information.

	  To compile this driver as a module, choose M here and read
	  <file:Documentation/scsi/scsi.txt>. The module will be called sg.

	  If unsure, say N.

config CHR_DEV_SCH
	tristate "SCSI media changer support"
	depends on SCSI
	---help---
	  This is a driver for SCSI media changers.  Most common devices are
	  tape libraries and MOD/CDROM jukeboxes.  *Real* jukeboxes, you
	  don't need this for those tiny 6-slot cdrom changers.  Media
	  changers are listed as "Type: Medium Changer" in /proc/scsi/scsi.
	  If you have such hardware and want to use it with linux, say Y
	  here.  Check <file:Documentation/scsi/scsi-changer.txt> for details.
	
	  If you want to compile this as a module ( = code which can be
	  inserted in and removed from the running kernel whenever you want),
	  say M here and read <file:Documentation/kbuild/modules.txt> and
	  <file:Documentation/scsi/scsi.txt>. The module will be called ch.o.
	  If unsure, say N.

config SCSI_ENCLOSURE
	tristate "SCSI Enclosure Support"
	depends on SCSI && ENCLOSURE_SERVICES
	help
	  Enclosures are devices sitting on or in SCSI backplanes that
	  manage devices.  If you have a disk cage, the chances are that
	  it has an enclosure device.  Selecting this option will just allow
	  certain enclosure conditions to be reported and is not required.

config SCSI_MULTI_LUN
	bool "Probe all LUNs on each SCSI device"
	depends on SCSI
	help
	  Some devices support more than one LUN (Logical Unit Number) in order
	  to allow access to several media, e.g. CD jukebox, USB card reader,
	  mobile phone in mass storage mode. This option forces the kernel to
	  probe for all LUNs by default. This setting can be overriden by
	  max_luns boot/module parameter. Note that this option does not affect
	  devices conforming to SCSI-3 or higher as they can explicitely report
	  their number of LUNs. It is safe to say Y here unless you have one of
	  those rare devices which reacts in an unexpected way when probed for
	  multiple LUNs.

config SCSI_CONSTANTS
	bool "Verbose SCSI error reporting (kernel size +=12K)"
	depends on SCSI
	help
	  The error messages regarding your SCSI hardware will be easier to
	  understand if you say Y here; it will enlarge your kernel by about
	  12 KB. If in doubt, say Y.

config SCSI_LOGGING
	bool "SCSI logging facility"
	depends on SCSI
	---help---
	  This turns on a logging facility that can be used to debug a number
	  of SCSI related problems.

	  If you say Y here, no logging output will appear by default, but you
	  can enable logging by saying Y to "/proc file system support" and
	  "Sysctl support" below and executing the command

	  echo <bitmask> > /proc/sys/dev/scsi/logging_level

	  where <bitmask> is a four byte value representing the logging type
	  and logging level for each type of logging selected.

	  There are a number of logging types and you can find them in the
	  source at <file:drivers/scsi/scsi_logging.h>. The logging levels
	  are also described in that file and they determine the verbosity of
	  the logging for each logging type.

	  If you say N here, it may be harder to track down some types of SCSI
	  problems. If you say Y here your kernel will be somewhat larger, but
	  there should be no noticeable performance impact as long as you have
	  logging turned off.

config SCSI_SCAN_ASYNC
	bool "Asynchronous SCSI scanning"
	depends on SCSI
	help
	  The SCSI subsystem can probe for devices while the rest of the
	  system continues booting, and even probe devices on different
	  busses in parallel, leading to a significant speed-up.

	  If you have built SCSI as modules, enabling this option can
	  be a problem as the devices may not have been found by the
	  time your system expects them to have been.  You can load the
	  scsi_wait_scan module to ensure that all scans have completed.
	  If you build your SCSI drivers into the kernel, then everything
	  will work fine if you say Y here.

	  You can override this choice by specifying "scsi_mod.scan=sync"
	  or async on the kernel's command line.

config SCSI_WAIT_SCAN
	tristate  # No prompt here, this is an invisible symbol.
	default m
	depends on SCSI
	depends on MODULES
# scsi_wait_scan is a loadable module which waits until all the async scans are
# complete.  The idea is to use it in initrd/ initramfs scripts.  You modprobe
# it after all the modprobes of the root SCSI drivers and it will wait until
# they have all finished scanning their buses before allowing the boot to
# proceed.  (This method is not applicable if targets boot independently in
# parallel with the initiator, or with transports with non-deterministic target
# discovery schemes, or if a transport driver does not support scsi_wait_scan.)
#
# This symbol is not exposed as a prompt because little is to be gained by
# disabling it, whereas people who accidentally switch it off may wonder why
# their mkinitrd gets into trouble.

menu "SCSI Transports"
	depends on SCSI

config SCSI_SPI_ATTRS
	tristate "Parallel SCSI (SPI) Transport Attributes"
	depends on SCSI
	help
	  If you wish to export transport-specific information about
	  each attached SCSI device to sysfs, say Y.  Otherwise, say N.

config SCSI_FC_ATTRS
	tristate "FiberChannel Transport Attributes"
	depends on SCSI
	select SCSI_NETLINK
	help
	  If you wish to export transport-specific information about
	  each attached FiberChannel device to sysfs, say Y.
	  Otherwise, say N.

config SCSI_FC_TGT_ATTRS
	bool "SCSI target support for FiberChannel Transport Attributes"
	depends on SCSI_FC_ATTRS
	depends on SCSI_TGT = y || SCSI_TGT = SCSI_FC_ATTRS
	help
		If you want to use SCSI target mode drivers enable this option.

config SCSI_ISCSI_ATTRS
	tristate "iSCSI Transport Attributes"
	depends on SCSI && NET
	help
	  If you wish to export transport-specific information about
	  each attached iSCSI device to sysfs, say Y.
	  Otherwise, say N.

config SCSI_SAS_ATTRS
	tristate "SAS Transport Attributes"
	depends on SCSI
	select BLK_DEV_BSG
	help
	  If you wish to export transport-specific information about
	  each attached SAS device to sysfs, say Y.

source "drivers/scsi/libsas/Kconfig"

config SCSI_SRP_ATTRS
	tristate "SRP Transport Attributes"
	depends on SCSI
	help
	  If you wish to export transport-specific information about
	  each attached SRP device to sysfs, say Y.

config SCSI_SRP_TGT_ATTRS
	bool "SCSI target support for SRP Transport Attributes"
	depends on SCSI_SRP_ATTRS
	depends on SCSI_TGT = y || SCSI_TGT = SCSI_SRP_ATTRS
	help
		If you want to use SCSI target mode drivers enable this option.

endmenu

menuconfig SCSI_LOWLEVEL
	bool "SCSI low-level drivers"
	depends on SCSI!=n
	default y

if SCSI_LOWLEVEL && SCSI

config ISCSI_TCP
	tristate "iSCSI Initiator over TCP/IP"
	depends on SCSI && INET
	select CRYPTO
	select CRYPTO_MD5
	select CRYPTO_CRC32C
	select SCSI_ISCSI_ATTRS
	help
	 The iSCSI Driver provides a host with the ability to access storage
	 through an IP network. The driver uses the iSCSI protocol to transport
	 SCSI requests and responses over a TCP/IP network between the host
	 (the "initiator") and "targets".  Architecturally, the iSCSI driver
	 combines with the host's TCP/IP stack, network drivers, and Network
	 Interface Card (NIC) to provide the same functions as a SCSI or a
	 Fibre Channel (FC) adapter driver with a Host Bus Adapter (HBA).

	 To compile this driver as a module, choose M here: the
	 module will be called iscsi_tcp.

	 The userspace component needed to initialize the driver, documentation,
	 and sample configuration files can be found here:

	 http://open-iscsi.org

config ISCSI_BOOT_SYSFS
	tristate "iSCSI Boot Sysfs Interface"
	default	n
	help
	  This option enables support for exposing iSCSI boot information
	  via sysfs to userspace. If you wish to export this information,
	  say Y. Otherwise, say N.

source "drivers/scsi/cxgbi/Kconfig"
source "drivers/scsi/bnx2i/Kconfig"
source "drivers/scsi/bnx2fc/Kconfig"
source "drivers/scsi/be2iscsi/Kconfig"

config SGIWD93_SCSI
	tristate "SGI WD93C93 SCSI Driver"
	depends on SGI_HAS_WD93 && SCSI
  	help
	  If you have a Western Digital WD93 SCSI controller on
	  an SGI MIPS system, say Y.  Otherwise, say N.

config BLK_DEV_3W_XXXX_RAID
	tristate "3ware 5/6/7/8xxx ATA-RAID support"
	depends on PCI && SCSI
	help
	  3ware is the only hardware ATA-Raid product in Linux to date.
	  This card is 2,4, or 8 channel master mode support only.
	  SCSI support required!!!

	  <http://www.3ware.com/>

	  Please read the comments at the top of
	  <file:drivers/scsi/3w-xxxx.c>.

config SCSI_HPSA
	tristate "HP Smart Array SCSI driver"
	depends on PCI && SCSI
	help
	  This driver supports HP Smart Array Controllers (circa 2009).
	  It is a SCSI alternative to the cciss driver, which is a block
	  driver.  Anyone wishing to use HP Smart Array controllers who
	  would prefer the devices be presented to linux as SCSI devices,
	  rather than as generic block devices should say Y here.

config SCSI_3W_9XXX
	tristate "3ware 9xxx SATA-RAID support"
	depends on PCI && SCSI
	help
	  This driver supports the 9000 series 3ware SATA-RAID cards.

	  <http://www.amcc.com>

	  Please read the comments at the top of
	  <file:drivers/scsi/3w-9xxx.c>.

config SCSI_3W_SAS
	tristate "3ware 97xx SAS/SATA-RAID support"
	depends on PCI && SCSI
	help
	  This driver supports the LSI 3ware 9750 6Gb/s SAS/SATA-RAID cards.

	  <http://www.lsi.com>

	  Please read the comments at the top of
	  <file:drivers/scsi/3w-sas.c>.

config SCSI_7000FASST
	tristate "7000FASST SCSI support"
	depends on ISA && SCSI && ISA_DMA_API
	select CHECK_SIGNATURE
	help
	  This driver supports the Western Digital 7000 SCSI host adapter
	  family.  Some information is in the source:
	  <file:drivers/scsi/wd7000.c>.

	  To compile this driver as a module, choose M here: the
	  module will be called wd7000.

config SCSI_ACARD
	tristate "ACARD SCSI support"
	depends on PCI && SCSI
	help
	  This driver supports the ACARD SCSI host adapter.
	  Support Chip <ATP870 ATP876 ATP880 ATP885>
	  To compile this driver as a module, choose M here: the
	  module will be called atp870u.

config SCSI_AHA152X
	tristate "Adaptec AHA152X/2825 support"
	depends on ISA && SCSI && !64BIT
	select SCSI_SPI_ATTRS
	select CHECK_SIGNATURE
	---help---
	  This is a driver for the AHA-1510, AHA-1520, AHA-1522, and AHA-2825
	  SCSI host adapters. It also works for the AVA-1505, but the IRQ etc.
	  must be manually specified in this case.

	  It is explained in section 3.3 of the SCSI-HOWTO, available from
	  <http://www.tldp.org/docs.html#howto>. You might also want to
	  read the file <file:Documentation/scsi/aha152x.txt>.

	  To compile this driver as a module, choose M here: the
	  module will be called aha152x.

config SCSI_AHA1542
	tristate "Adaptec AHA1542 support"
	depends on ISA && SCSI && ISA_DMA_API
	---help---
	  This is support for a SCSI host adapter.  It is explained in section
	  3.4 of the SCSI-HOWTO, available from
	  <http://www.tldp.org/docs.html#howto>.  Note that Trantor was
	  purchased by Adaptec, and some former Trantor products are being
	  sold under the Adaptec name.  If it doesn't work out of the box, you
	  may have to change some settings in <file:drivers/scsi/aha1542.h>.

	  To compile this driver as a module, choose M here: the
	  module will be called aha1542.

config SCSI_AHA1740
	tristate "Adaptec AHA1740 support"
	depends on EISA && SCSI
	---help---
	  This is support for a SCSI host adapter.  It is explained in section
	  3.5 of the SCSI-HOWTO, available from
	  <http://www.tldp.org/docs.html#howto>.  If it doesn't work out
	  of the box, you may have to change some settings in
	  <file:drivers/scsi/aha1740.h>.

	  To compile this driver as a module, choose M here: the
	  module will be called aha1740.

config SCSI_AACRAID
	tristate "Adaptec AACRAID support"
	depends on SCSI && PCI
	help
	  This driver supports a variety of Dell, HP, Adaptec, IBM and
	  ICP storage products. For a list of supported products, refer
	  to <file:Documentation/scsi/aacraid.txt>.

	  To compile this driver as a module, choose M here: the module
	  will be called aacraid.


source "drivers/scsi/aic7xxx/Kconfig.aic7xxx"

config SCSI_AIC7XXX_OLD
	tristate "Adaptec AIC7xxx support (old driver)"
	depends on (ISA || EISA || PCI ) && SCSI
	help
	  WARNING This driver is an older aic7xxx driver and is no longer
	  under active development.  Adaptec, Inc. is writing a new driver to
	  take the place of this one, and it is recommended that whenever
	  possible, people should use the new Adaptec written driver instead
	  of this one.  This driver will eventually be phased out entirely.

	  This is support for the various aic7xxx based Adaptec SCSI
	  controllers. These include the 274x EISA cards; 284x VLB cards;
	  2902, 2910, 293x, 294x, 394x, 3985 and several other PCI and
	  motherboard based SCSI controllers from Adaptec. It does not support
	  the AAA-13x RAID controllers from Adaptec, nor will it likely ever
	  support them. It does not support the 2920 cards from Adaptec that
	  use the Future Domain SCSI controller chip. For those cards, you
	  need the "Future Domain 16xx SCSI support" driver.

	  In general, if the controller is based on an Adaptec SCSI controller
	  chip from the aic777x series or the aic78xx series, this driver
	  should work. The only exception is the 7810 which is specifically
	  not supported (that's the RAID controller chip on the AAA-13x
	  cards).

	  Note that the AHA2920 SCSI host adapter is *not* supported by this
	  driver; choose "Future Domain 16xx SCSI support" instead if you have
	  one of those.

	  Information on the configuration options for this controller can be
	  found by checking the help file for each of the available
	  configuration options. You should read
	  <file:Documentation/scsi/aic7xxx_old.txt> at a minimum before
	  contacting the maintainer with any questions.  The SCSI-HOWTO,
	  available from <http://www.tldp.org/docs.html#howto>, can also
	  be of great help.

	  To compile this driver as a module, choose M here: the
	  module will be called aic7xxx_old.

source "drivers/scsi/aic7xxx/Kconfig.aic79xx"
source "drivers/scsi/aic94xx/Kconfig"
source "drivers/scsi/mvsas/Kconfig"

config SCSI_DPT_I2O
	tristate "Adaptec I2O RAID support "
	depends on SCSI && PCI && VIRT_TO_BUS
	help
	  This driver supports all of Adaptec's I2O based RAID controllers as 
	  well as the DPT SmartRaid V cards.  This is an Adaptec maintained
	  driver by Deanna Bonds.  See <file:Documentation/scsi/dpti.txt>.

	  To compile this driver as a module, choose M here: the
	  module will be called dpt_i2o.

config SCSI_ADVANSYS
	tristate "AdvanSys SCSI support"
	depends on SCSI && VIRT_TO_BUS
	depends on ISA || EISA || PCI
	help
	  This is a driver for all SCSI host adapters manufactured by
	  AdvanSys. It is documented in the kernel source in
	  <file:drivers/scsi/advansys.c>.

	  To compile this driver as a module, choose M here: the
	  module will be called advansys.

config SCSI_IN2000
	tristate "Always IN2000 SCSI support"
	depends on ISA && SCSI
	help
	  This is support for an ISA bus SCSI host adapter.  You'll find more
	  information in <file:Documentation/scsi/in2000.txt>. If it doesn't work
	  out of the box, you may have to change the jumpers for IRQ or
	  address selection.

	  To compile this driver as a module, choose M here: the
	  module will be called in2000.

config SCSI_ARCMSR
	tristate "ARECA (ARC11xx/12xx/13xx/16xx) SATA/SAS RAID Host Adapter"
	depends on PCI && SCSI
	help
	  This driver supports all of ARECA's SATA/SAS RAID controller cards.
	  This is an ARECA-maintained driver by Erich Chen.
	  If you have any problems, please mail to: <erich@areca.com.tw>.
	  Areca supports Linux RAID config tools.
	  Please link <http://www.areca.com.tw>

	  To compile this driver as a module, choose M here: the
	  module will be called arcmsr (modprobe arcmsr).

config SCSI_ARCMSR_AER
	bool "Enable PCI Error Recovery Capability in Areca Driver(ARCMSR)"
	depends on SCSI_ARCMSR && PCIEAER
	default n
	help
	  The advanced error reporting(AER) capability is "NOT" provided by
	  ARC1200/1201/1202 SATA RAID controllers cards.
	  If your card is one of ARC1200/1201/1202, please use the default setting, n.
	  If your card is other models, you could pick it
	  on condition that the kernel version is greater than 2.6.19.
	  This function is maintained driver by Nick Cheng. If you have any
	  problems or suggestion, you are welcome to contact with <nick.cheng@areca.com.tw>.
	  To enable this function, choose Y here.

source "drivers/scsi/megaraid/Kconfig.megaraid"
source "drivers/scsi/mpt2sas/Kconfig"

config SCSI_HPTIOP
	tristate "HighPoint RocketRAID 3xxx/4xxx Controller support"
	depends on SCSI && PCI
	help
	  This option enables support for HighPoint RocketRAID 3xxx/4xxx
	  controllers.

	  To compile this driver as a module, choose M here; the module
	  will be called hptiop. If unsure, say N.

config SCSI_BUSLOGIC
	tristate "BusLogic SCSI support"
	depends on (PCI || ISA || MCA) && SCSI && ISA_DMA_API && VIRT_TO_BUS
	---help---
	  This is support for BusLogic MultiMaster and FlashPoint SCSI Host
	  Adapters. Consult the SCSI-HOWTO, available from
	  <http://www.tldp.org/docs.html#howto>, and the files
	  <file:Documentation/scsi/BusLogic.txt> and
	  <file:Documentation/scsi/FlashPoint.txt> for more information.
	  Note that support for FlashPoint is only available for 32-bit
	  x86 configurations.

	  To compile this driver as a module, choose M here: the
	  module will be called BusLogic.

config SCSI_FLASHPOINT
	bool "FlashPoint support"
	depends on SCSI_BUSLOGIC && PCI && X86_32
	help
	  This option allows you to add FlashPoint support to the
	  BusLogic SCSI driver. The FlashPoint SCCB Manager code is
	  substantial, so users of MultiMaster Host Adapters may not
	  wish to include it.

config VMWARE_PVSCSI
	tristate "VMware PVSCSI driver support"
<<<<<<< HEAD
	depends on PCI && SCSI && !XEN && X86
=======
	depends on PCI && SCSI && X86
>>>>>>> 02f8c6ae
	help
	  This driver supports VMware's para virtualized SCSI HBA.
	  To compile this driver as a module, choose M here: the
	  module will be called vmw_pvscsi.

config LIBFC
	tristate "LibFC module"
	select SCSI_FC_ATTRS
	select CRC32
	---help---
	  Fibre Channel library module

config LIBFCOE
	tristate "LibFCoE module"
	select LIBFC
	---help---
	  Library for Fibre Channel over Ethernet module

config FCOE
	tristate "FCoE module"
	depends on PCI
	select LIBFCOE
	---help---
	  Fibre Channel over Ethernet module

config FCOE_FNIC
	tristate "Cisco FNIC Driver"
	depends on PCI && X86
	select LIBFCOE
	help
	  This is support for the Cisco PCI-Express FCoE HBA.

	  To compile this driver as a module, choose M here and read
	  <file:Documentation/scsi/scsi.txt>.
	  The module will be called fnic.

config SCSI_DMX3191D
	tristate "DMX3191D SCSI support"
	depends on PCI && SCSI
	select SCSI_SPI_ATTRS
	help
	  This is support for Domex DMX3191D SCSI Host Adapters.

	  To compile this driver as a module, choose M here: the
	  module will be called dmx3191d.

config SCSI_DTC3280
	tristate "DTC3180/3280 SCSI support"
	depends on ISA && SCSI
	select SCSI_SPI_ATTRS
	select CHECK_SIGNATURE
	help
	  This is support for DTC 3180/3280 SCSI Host Adapters.  Please read
	  the SCSI-HOWTO, available from
	  <http://www.tldp.org/docs.html#howto>, and the file
	  <file:Documentation/scsi/dtc3x80.txt>.

	  To compile this driver as a module, choose M here: the
	  module will be called dtc.

config SCSI_EATA
	tristate "EATA ISA/EISA/PCI (DPT and generic EATA/DMA-compliant boards) support"
	depends on (ISA || EISA || PCI) && SCSI && ISA_DMA_API
	---help---
	  This driver supports all EATA/DMA-compliant SCSI host adapters.  DPT
	  ISA and all EISA I/O addresses are probed looking for the "EATA"
	  signature. The addresses of all the PCI SCSI controllers reported
          by the PCI subsystem are probed as well.

	  You want to read the start of <file:drivers/scsi/eata.c> and the
	  SCSI-HOWTO, available from
	  <http://www.tldp.org/docs.html#howto>.

	  To compile this driver as a module, choose M here: the
	  module will be called eata.

config SCSI_EATA_TAGGED_QUEUE
	bool "enable tagged command queueing"
	depends on SCSI_EATA
	help
	  This is a feature of SCSI-2 which improves performance: the host
	  adapter can send several SCSI commands to a device's queue even if
	  previous commands haven't finished yet.
	  This is equivalent to the "eata=tc:y" boot option.

config SCSI_EATA_LINKED_COMMANDS
	bool "enable elevator sorting"
	depends on SCSI_EATA
	help
	  This option enables elevator sorting for all probed SCSI disks and
	  CD-ROMs. It definitely reduces the average seek distance when doing
	  random seeks, but this does not necessarily result in a noticeable
	  performance improvement: your mileage may vary...
	  This is equivalent to the "eata=lc:y" boot option.

config SCSI_EATA_MAX_TAGS
	int "maximum number of queued commands"
	depends on SCSI_EATA
	default "16"
	help
	  This specifies how many SCSI commands can be maximally queued for
	  each probed SCSI device. You should reduce the default value of 16
	  only if you have disks with buggy or limited tagged command support.
	  Minimum is 2 and maximum is 62. This value is also the window size
	  used by the elevator sorting option above. The effective value used
	  by the driver for each probed SCSI device is reported at boot time.
	  This is equivalent to the "eata=mq:8" boot option.

config SCSI_EATA_PIO
	tristate "EATA-PIO (old DPT PM2001, PM2012A) support"
	depends on (ISA || EISA || PCI) && SCSI && BROKEN
	---help---
	  This driver supports all EATA-PIO protocol compliant SCSI Host
	  Adapters like the DPT PM2001 and the PM2012A.  EATA-DMA compliant
	  host adapters could also use this driver but are discouraged from
	  doing so, since this driver only supports hard disks and lacks
	  numerous features.  You might want to have a look at the SCSI-HOWTO,
	  available from <http://www.tldp.org/docs.html#howto>.

	  To compile this driver as a module, choose M here: the
	  module will be called eata_pio.

config SCSI_FUTURE_DOMAIN
	tristate "Future Domain 16xx SCSI/AHA-2920A support"
	depends on (ISA || PCI) && SCSI
	select CHECK_SIGNATURE
	---help---
	  This is support for Future Domain's 16-bit SCSI host adapters
	  (TMC-1660/1680, TMC-1650/1670, TMC-3260, TMC-1610M/MER/MEX) and
	  other adapters based on the Future Domain chipsets (Quantum
	  ISA-200S, ISA-250MG; Adaptec AHA-2920A; and at least one IBM board).
	  It is explained in section 3.7 of the SCSI-HOWTO, available from
	  <http://www.tldp.org/docs.html#howto>.

	  NOTE: Newer Adaptec AHA-2920C boards use the Adaptec AIC-7850 chip
	  and should use the aic7xxx driver ("Adaptec AIC7xxx chipset SCSI
	  controller support"). This Future Domain driver works with the older
	  Adaptec AHA-2920A boards with a Future Domain chip on them.

	  To compile this driver as a module, choose M here: the
	  module will be called fdomain.

config SCSI_FD_MCS
	tristate "Future Domain MCS-600/700 SCSI support"
	depends on MCA_LEGACY && SCSI
	---help---
	  This is support for Future Domain MCS 600/700 MCA SCSI adapters.
	  Some PS/2 computers are equipped with IBM Fast SCSI Adapter/A which
	  is identical to the MCS 700 and hence also supported by this driver.
	  This driver also supports the Reply SB16/SCSI card (the SCSI part).
	  It supports multiple adapters in the same system.

	  To compile this driver as a module, choose M here: the
	  module will be called fd_mcs.

config SCSI_GDTH
	tristate "Intel/ICP (former GDT SCSI Disk Array) RAID Controller support"
	depends on (ISA || EISA || PCI) && SCSI && ISA_DMA_API
	---help---
	  Formerly called GDT SCSI Disk Array Controller Support.

	  This is a driver for RAID/SCSI Disk Array Controllers (EISA/ISA/PCI) 
	  manufactured by Intel Corporation/ICP vortex GmbH. It is documented
	  in the kernel source in <file:drivers/scsi/gdth.c> and
	  <file:drivers/scsi/gdth.h>.

	  To compile this driver as a module, choose M here: the
	  module will be called gdth.

config SCSI_ISCI
	tristate "Intel(R) C600 Series Chipset SAS Controller"
	depends on PCI && SCSI
	depends on X86
	# (temporary): known alpha quality driver
	depends on EXPERIMENTAL
	select SCSI_SAS_LIBSAS
	---help---
	  This driver supports the 6Gb/s SAS capabilities of the storage
	  control unit found in the Intel(R) C600 series chipset.

	  The experimental tag will be removed after the driver exits alpha

config SCSI_GENERIC_NCR5380
	tristate "Generic NCR5380/53c400 SCSI PIO support"
	depends on ISA && SCSI
	select SCSI_SPI_ATTRS
	---help---
	  This is a driver for the old NCR 53c80 series of SCSI controllers
	  on boards using PIO. Most boards such as the Trantor T130 fit this
	  category, along with a large number of ISA 8bit controllers shipped
	  for free with SCSI scanners. If you have a PAS16, T128 or DMX3191
	  you should select the specific driver for that card rather than
	  generic 5380 support.

	  It is explained in section 3.8 of the SCSI-HOWTO, available from
	  <http://www.tldp.org/docs.html#howto>.  If it doesn't work out
	  of the box, you may have to change some settings in
	  <file:drivers/scsi/g_NCR5380.h>.

	  To compile this driver as a module, choose M here: the
	  module will be called g_NCR5380.

config SCSI_GENERIC_NCR5380_MMIO
	tristate "Generic NCR5380/53c400 SCSI MMIO support"
	depends on ISA && SCSI
	select SCSI_SPI_ATTRS
	---help---
	  This is a driver for the old NCR 53c80 series of SCSI controllers
	  on boards using memory mapped I/O. 
	  It is explained in section 3.8 of the SCSI-HOWTO, available from
	  <http://www.tldp.org/docs.html#howto>.  If it doesn't work out
	  of the box, you may have to change some settings in
	  <file:drivers/scsi/g_NCR5380.h>.

	  To compile this driver as a module, choose M here: the
	  module will be called g_NCR5380_mmio.

config SCSI_GENERIC_NCR53C400
	bool "Enable NCR53c400 extensions"
	depends on SCSI_GENERIC_NCR5380
	help
	  This enables certain optimizations for the NCR53c400 SCSI cards.
	  You might as well try it out.  Note that this driver will only probe
	  for the Trantor T130B in its default configuration; you might have
	  to pass a command line option to the kernel at boot time if it does
	  not detect your card.  See the file
	  <file:Documentation/scsi/g_NCR5380.txt> for details.

config SCSI_IBMMCA
	tristate "IBMMCA SCSI support"
	depends on MCA && SCSI
	---help---
	  This is support for the IBM SCSI adapter found in many of the PS/2
	  series computers.  These machines have an MCA bus, so you need to
	  answer Y to "MCA support" as well and read
	  <file:Documentation/mca.txt>.

	  If the adapter isn't found during boot (a common problem for models
	  56, 57, 76, and 77) you'll need to use the 'ibmmcascsi=<pun>' kernel
	  option, where <pun> is the id of the SCSI subsystem (usually 7, but
	  if that doesn't work check your reference diskette).  Owners of
	  model 95 with a LED-matrix-display can in addition activate some
	  activity info like under OS/2, but more informative, by setting
	  'ibmmcascsi=display' as an additional kernel parameter.  Try "man
	  bootparam" or see the documentation of your boot loader about how to
	  pass options to the kernel.

	  To compile this driver as a module, choose M here: the
	  module will be called ibmmca.

config IBMMCA_SCSI_ORDER_STANDARD
	bool "Standard SCSI-order"
	depends on SCSI_IBMMCA
	---help---
	  In the PC-world and in most modern SCSI-BIOS-setups, SCSI-hard disks
	  are assigned to the drive letters, starting with the lowest SCSI-id
	  (physical number -- pun) to be drive C:, as seen from DOS and
	  similar operating systems. When looking into papers describing the
	  ANSI-SCSI-standard, this assignment of drives appears to be wrong.
	  The SCSI-standard follows a hardware-hierarchy which says that id 7
	  has the highest priority and id 0 the lowest. Therefore, the host
	  adapters are still today everywhere placed as SCSI-id 7 by default.
	  In the SCSI-standard, the drive letters express the priority of the
	  disk. C: should be the hard disk, or a partition on it, with the
	  highest priority. This must therefore be the disk with the highest
	  SCSI-id (e.g. 6) and not the one with the lowest! IBM-BIOS kept the
	  original definition of the SCSI-standard as also industrial- and
	  process-control-machines, like VME-CPUs running under realtime-OSes
	  (e.g. LynxOS, OS9) do.

	  If you like to run Linux on your MCA-machine with the same
	  assignment of hard disks as seen from e.g. DOS or OS/2 on your
	  machine, which is in addition conformant to the SCSI-standard, you
	  must say Y here. This is also necessary for MCA-Linux users who want
	  to keep downward compatibility to older releases of the
	  IBM-MCA-SCSI-driver (older than driver-release 2.00 and older than
	  June 1997).

	  If you like to have the lowest SCSI-id assigned as drive C:, as
	  modern SCSI-BIOSes do, which does not conform to the standard, but
	  is widespread and common in the PC-world of today, you must say N
	  here. If unsure, say Y.

config IBMMCA_SCSI_DEV_RESET
	bool "Reset SCSI-devices at boottime"
	depends on SCSI_IBMMCA
	---help---
	  By default, SCSI-devices are reset when the machine is powered on.
	  However, some devices exist, like special-control-devices,
	  SCSI-CNC-machines, SCSI-printer or scanners of older type, that do
	  not reset when switched on. If you say Y here, each device connected
	  to your SCSI-bus will be issued a reset-command after it has been
	  probed, while the kernel is booting. This may cause problems with
	  more modern devices, like hard disks, which do not appreciate these
	  reset commands, and can cause your system to hang. So say Y only if
	  you know that one of your older devices needs it; N is the safe
	  answer.

config SCSI_IPS
	tristate "IBM ServeRAID support"
	depends on PCI && SCSI
	---help---
	  This is support for the IBM ServeRAID hardware RAID controllers.
	  See <http://www.developer.ibm.com/welcome/netfinity/serveraid.html>
	  and <http://www-947.ibm.com/support/entry/portal/docdisplay?brand=5000008&lndocid=SERV-RAID>
	  for more information.  If this driver does not work correctly
	  without modification please contact the author by email at
	  <ipslinux@adaptec.com>.

	  To compile this driver as a module, choose M here: the
	  module will be called ips.

config SCSI_IBMVSCSI
	tristate "IBM Virtual SCSI support"
	depends on PPC_PSERIES || PPC_ISERIES
	select SCSI_SRP_ATTRS
	select VIOPATH if PPC_ISERIES
	help
	  This is the IBM POWER Virtual SCSI Client

	  To compile this driver as a module, choose M here: the
	  module will be called ibmvscsic.

config SCSI_IBMVSCSIS
	tristate "IBM Virtual SCSI Server support"
	depends on PPC_PSERIES && SCSI_SRP && SCSI_SRP_TGT_ATTRS
	help
	  This is the SRP target driver for IBM pSeries virtual environments.

	  The userspace component needed to initialize the driver and
	  documentation can be found:

	  http://stgt.berlios.de/

	  To compile this driver as a module, choose M here: the
	  module will be called ibmvstgt.

config SCSI_IBMVFC
	tristate "IBM Virtual FC support"
	depends on PPC_PSERIES && SCSI
	select SCSI_FC_ATTRS
	help
	  This is the IBM POWER Virtual FC Client

	  To compile this driver as a module, choose M here: the
	  module will be called ibmvfc.

config SCSI_IBMVFC_TRACE
	bool "enable driver internal trace"
	depends on SCSI_IBMVFC
	default y
	help
	  If you say Y here, the driver will trace all commands issued
	  to the adapter. Performance impact is minimal. Trace can be
	  dumped using /sys/class/scsi_host/hostXX/trace.

config SCSI_INITIO
	tristate "Initio 9100U(W) support"
	depends on PCI && SCSI
	help
	  This is support for the Initio 91XXU(W) SCSI host adapter.  Please
	  read the SCSI-HOWTO, available from
	  <http://www.tldp.org/docs.html#howto>.

	  To compile this driver as a module, choose M here: the
	  module will be called initio.

config SCSI_INIA100
	tristate "Initio INI-A100U2W support"
	depends on PCI && SCSI
	help
	  This is support for the Initio INI-A100U2W SCSI host adapter.
	  Please read the SCSI-HOWTO, available from
	  <http://www.tldp.org/docs.html#howto>.

	  To compile this driver as a module, choose M here: the
	  module will be called a100u2w.

config SCSI_PPA
	tristate "IOMEGA parallel port (ppa - older drives)"
	depends on SCSI && PARPORT_PC
	---help---
	  This driver supports older versions of IOMEGA's parallel port ZIP
	  drive (a 100 MB removable media device).

	  Note that you can say N here if you have the SCSI version of the ZIP
	  drive: it will be supported automatically if you said Y to the
	  generic "SCSI disk support", above.

	  If you have the ZIP Plus drive or a more recent parallel port ZIP
	  drive (if the supplied cable with the drive is labeled "AutoDetect")
	  then you should say N here and Y to "IOMEGA parallel port (imm -
	  newer drives)", below.

	  For more information about this driver and how to use it you should
	  read the file <file:Documentation/scsi/ppa.txt>.  You should also read
	  the SCSI-HOWTO, which is available from
	  <http://www.tldp.org/docs.html#howto>.  If you use this driver,
	  you will still be able to use the parallel port for other tasks,
	  such as a printer; it is safe to compile both drivers into the
	  kernel.

	  To compile this driver as a module, choose M here: the
	  module will be called ppa.

config SCSI_IMM
	tristate "IOMEGA parallel port (imm - newer drives)"
	depends on SCSI && PARPORT_PC
	---help---
	  This driver supports newer versions of IOMEGA's parallel port ZIP
	  drive (a 100 MB removable media device).

	  Note that you can say N here if you have the SCSI version of the ZIP
	  drive: it will be supported automatically if you said Y to the
	  generic "SCSI disk support", above.

	  If you have the ZIP Plus drive or a more recent parallel port ZIP
	  drive (if the supplied cable with the drive is labeled "AutoDetect")
	  then you should say Y here; if you have an older ZIP drive, say N
	  here and Y to "IOMEGA Parallel Port (ppa - older drives)", above.

	  For more information about this driver and how to use it you should
	  read the file <file:Documentation/scsi/ppa.txt>.  You should also read
	  the SCSI-HOWTO, which is available from
	  <http://www.tldp.org/docs.html#howto>.  If you use this driver,
	  you will still be able to use the parallel port for other tasks,
	  such as a printer; it is safe to compile both drivers into the
	  kernel.

	  To compile this driver as a module, choose M here: the
	  module will be called imm.

config SCSI_IZIP_EPP16
	bool "ppa/imm option - Use slow (but safe) EPP-16"
	depends on SCSI_PPA || SCSI_IMM
	---help---
	  EPP (Enhanced Parallel Port) is a standard for parallel ports which
	  allows them to act as expansion buses that can handle up to 64
	  peripheral devices.

	  Some parallel port chipsets are slower than their motherboard, and
	  so we have to control the state of the chipset's FIFO queue every
	  now and then to avoid data loss. This will be done if you say Y
	  here.

	  Generally, saying Y is the safe option and slows things down a bit.

config SCSI_IZIP_SLOW_CTR
	bool "ppa/imm option - Assume slow parport control register"
	depends on SCSI_PPA || SCSI_IMM
	help
	  Some parallel ports are known to have excessive delays between
	  changing the parallel port control register and good data being
	  available on the parallel port data/status register. This option
	  forces a small delay (1.0 usec to be exact) after changing the
	  control register to let things settle out. Enabling this option may
	  result in a big drop in performance but some very old parallel ports
	  (found in 386 vintage machines) will not work properly.

	  Generally, saying N is fine.

config SCSI_NCR53C406A
	tristate "NCR53c406a SCSI support"
	depends on ISA && SCSI
	help
	  This is support for the NCR53c406a SCSI host adapter.  For user
	  configurable parameters, check out <file:drivers/scsi/NCR53c406a.c>
	  in the kernel source.  Also read the SCSI-HOWTO, available from
	  <http://www.tldp.org/docs.html#howto>.

	  To compile this driver as a module, choose M here: the
	  module will be called NCR53c406.

config SCSI_NCR_D700
	tristate "NCR Dual 700 MCA SCSI support"
	depends on MCA && SCSI
	select SCSI_SPI_ATTRS
	help
	  This is a driver for the MicroChannel Dual 700 card produced by
	  NCR and commonly used in 345x/35xx/4100 class machines.  It always
	  tries to negotiate sync and uses tag command queueing.

	  Unless you have an NCR manufactured machine, the chances are that
	  you do not have this SCSI card, so say N.

config SCSI_LASI700
	tristate "HP Lasi SCSI support for 53c700/710"
	depends on GSC && SCSI
	select SCSI_SPI_ATTRS
	help
	  This is a driver for the SCSI controller in the Lasi chip found in
	  many PA-RISC workstations & servers.  If you do not know whether you
	  have a Lasi chip, it is safe to say "Y" here.

config SCSI_SNI_53C710
	tristate "SNI RM SCSI support for 53c710"
	depends on SNI_RM && SCSI
	select SCSI_SPI_ATTRS
	select 53C700_LE_ON_BE
	help
	  This is a driver for the onboard SCSI controller found in older
	  SNI RM workstations & servers.

config 53C700_LE_ON_BE
	bool
	depends on SCSI_LASI700
	default y

config SCSI_STEX
	tristate "Promise SuperTrak EX Series support"
	depends on PCI && SCSI
	---help---
	  This driver supports Promise SuperTrak EX series storage controllers.

	  Promise provides Linux RAID configuration utility for these
	  controllers. Please visit <http://www.promise.com> to download.

	  To compile this driver as a module, choose M here: the
	  module will be called stex.

config 53C700_BE_BUS
	bool
	depends on SCSI_A4000T || SCSI_ZORRO7XX || MVME16x_SCSI || BVME6000_SCSI
	default y

config SCSI_SYM53C8XX_2
	tristate "SYM53C8XX Version 2 SCSI support"
	depends on PCI && SCSI
	select SCSI_SPI_ATTRS
	---help---
	  This driver supports the whole NCR53C8XX/SYM53C8XX family of
	  PCI-SCSI controllers.  It also supports the subset of LSI53C10XX
	  Ultra-160 controllers that are based on the SYM53C8XX SCRIPTS
	  language.  It does not support LSI53C10XX Ultra-320 PCI-X SCSI
	  controllers; you need to use the Fusion MPT driver for that.

	  Please read <file:Documentation/scsi/sym53c8xx_2.txt> for more
	  information.

config SCSI_SYM53C8XX_DMA_ADDRESSING_MODE
	int "DMA addressing mode"
	depends on SCSI_SYM53C8XX_2
	default "1"
	---help---
	  This option only applies to PCI-SCSI chips that are PCI DAC
	  capable (875A, 895A, 896, 1010-33, 1010-66, 1000).

	  When set to 0, the driver will program the chip to only perform
	  32-bit DMA.  When set to 1, the chip will be able to perform DMA
	  to addresses up to 1TB.  When set to 2, the driver supports the
	  full 64-bit DMA address range, but can only address 16 segments
	  of 4 GB each.  This limits the total addressable range to 64 GB.

	  Most machines with less than 4GB of memory should use a setting
	  of 0 for best performance.  If your machine has 4GB of memory
	  or more, you should set this option to 1 (the default).

	  The still experimental value 2 (64 bit DMA addressing with 16
	  x 4GB segments limitation) can be used on systems that require
	  PCI address bits past bit 39 to be set for the addressing of
	  memory using PCI DAC cycles.

config SCSI_SYM53C8XX_DEFAULT_TAGS
	int "Default tagged command queue depth"
	depends on SCSI_SYM53C8XX_2
	default "16"
	help
	  This is the default value of the command queue depth the
	  driver will announce to the generic SCSI layer for devices
	  that support tagged command queueing. This value can be changed
	  from the boot command line.  This is a soft limit that cannot
	  exceed CONFIG_SCSI_SYM53C8XX_MAX_TAGS.

config SCSI_SYM53C8XX_MAX_TAGS
	int "Maximum number of queued commands"
	depends on SCSI_SYM53C8XX_2
	default "64"
	help
	  This option allows you to specify the maximum number of commands
	  that can be queued to any device, when tagged command queuing is
	  possible. The driver supports up to 256 queued commands per device.
	  This value is used as a compiled-in hard limit.

config SCSI_SYM53C8XX_MMIO
	bool "Use memory mapped IO"
	depends on SCSI_SYM53C8XX_2
	default y
	help
	  Memory mapped IO is faster than Port IO.  Most people should
	  answer Y here, but some machines may have problems.  If you have
	  to answer N here, please report the problem to the maintainer.

config SCSI_IPR
	tristate "IBM Power Linux RAID adapter support"
	depends on PCI && SCSI && ATA
	select FW_LOADER
	---help---
	  This driver supports the IBM Power Linux family RAID adapters.
	  This includes IBM pSeries 5712, 5703, 5709, and 570A, as well
	  as IBM iSeries 5702, 5703, 5709, and 570A.

config SCSI_IPR_TRACE
	bool "enable driver internal trace"
	depends on SCSI_IPR
	default y
	help
	  If you say Y here, the driver will trace all commands issued
	  to the adapter. Performance impact is minimal. Trace can be
	  dumped using /sys/bus/class/scsi_host/hostXX/trace.

config SCSI_IPR_DUMP
	bool "enable adapter dump support"
	depends on SCSI_IPR
	default y
	help
	  If you say Y here, the driver will support adapter crash dump.
	  If you enable this support, the iprdump daemon can be used
	  to capture adapter failure analysis information.

config SCSI_ZALON
	tristate "Zalon SCSI support"
	depends on GSC && SCSI
	select SCSI_SPI_ATTRS
	help
	  The Zalon is a GSC/HSC bus interface chip that sits between the
	  PA-RISC processor and the NCR 53c720 SCSI controller on C100,
	  C110, J200, J210 and some D, K & R-class machines.  It's also
	  used on the add-in Bluefish, Barracuda & Shrike SCSI cards.
	  Say Y here if you have one of these machines or cards.

config SCSI_NCR_Q720
	tristate "NCR Quad 720 MCA SCSI support"
	depends on MCA && SCSI
	select SCSI_SPI_ATTRS
	help
	  This is a driver for the MicroChannel Quad 720 card produced by
	  NCR and commonly used in 345x/35xx/4100 class machines.  It always
	  tries to negotiate sync and uses tag command queueing.

	  Unless you have an NCR manufactured machine, the chances are that
	  you do not have this SCSI card, so say N.

config SCSI_NCR53C8XX_DEFAULT_TAGS
	int "default tagged command queue depth"
	depends on SCSI_ZALON || SCSI_NCR_Q720
	default "8"
	---help---
	  "Tagged command queuing" is a feature of SCSI-2 which improves
	  performance: the host adapter can send several SCSI commands to a
	  device's queue even if previous commands haven't finished yet.
	  Because the device is intelligent, it can optimize its operations
	  (like head positioning) based on its own request queue. Some SCSI
	  devices don't implement this properly; if you want to disable this
	  feature, enter 0 or 1 here (it doesn't matter which).

	  The default value is 8 and should be supported by most hard disks.
	  This value can be overridden from the boot command line using the
	  'tags' option as follows (example):
	  'ncr53c8xx=tags:4/t2t3q16/t0u2q10' will set default queue depth to
	  4, set queue depth to 16 for target 2 and target 3 on controller 0
	  and set queue depth to 10 for target 0 / lun 2 on controller 1.

	  The normal answer therefore is to go with the default 8 and to use
	  a boot command line option for devices that need to use a different
	  command queue depth.

	  There is no safe option other than using good SCSI devices.

config SCSI_NCR53C8XX_MAX_TAGS
	int "maximum number of queued commands"
	depends on SCSI_ZALON || SCSI_NCR_Q720
	default "32"
	---help---
	  This option allows you to specify the maximum number of commands
	  that can be queued to any device, when tagged command queuing is
	  possible. The default value is 32. Minimum is 2, maximum is 64.
	  Modern hard disks are able to support 64 tags and even more, but
	  do not seem to be faster when more than 32 tags are being used.

	  So, the normal answer here is to go with the default value 32 unless
	  you are using very large hard disks with large cache (>= 1 MB) that
	  are able to take advantage of more than 32 tagged commands.

	  There is no safe option and the default answer is recommended.

config SCSI_NCR53C8XX_SYNC
	int "synchronous transfers frequency in MHz"
	depends on SCSI_ZALON || SCSI_NCR_Q720
	default "20"
	---help---
	  The SCSI Parallel Interface-2 Standard defines 5 classes of transfer
	  rates: FAST-5, FAST-10, FAST-20, FAST-40 and FAST-80.  The numbers
	  are respectively the maximum data transfer rates in mega-transfers
	  per second for each class.  For example, a FAST-20 Wide 16 device is
	  able to transfer data at 20 million 16 bit packets per second for a
	  total rate of 40 MB/s.

	  You may specify 0 if you want to only use asynchronous data
	  transfers. This is the safest and slowest option. Otherwise, specify
	  a value between 5 and 80, depending on the capability of your SCSI
	  controller.  The higher the number, the faster the data transfer.
	  Note that 80 should normally be ok since the driver decreases the
	  value automatically according to the controller's capabilities.

	  Your answer to this question is ignored for controllers with NVRAM,
	  since the driver will get this information from the user set-up.  It
	  also can be overridden using a boot setup option, as follows
	  (example): 'ncr53c8xx=sync:12' will allow the driver to negotiate
	  for FAST-20 synchronous data transfer (20 mega-transfers per
	  second).

	  The normal answer therefore is not to go with the default but to
	  select the maximum value 80 allowing the driver to use the maximum
	  value supported by each controller. If this causes problems with
	  your SCSI devices, you should come back and decrease the value.

	  There is no safe option other than using good cabling, right
	  terminations and SCSI conformant devices.

config SCSI_NCR53C8XX_NO_DISCONNECT
	bool "not allow targets to disconnect"
	depends on (SCSI_ZALON || SCSI_NCR_Q720) && SCSI_NCR53C8XX_DEFAULT_TAGS=0
	help
	  This option is only provided for safety if you suspect some SCSI
	  device of yours to not support properly the target-disconnect
	  feature. In that case, you would say Y here. In general however, to
	  not allow targets to disconnect is not reasonable if there is more
	  than 1 device on a SCSI bus. The normal answer therefore is N.

config SCSI_PAS16
	tristate "PAS16 SCSI support"
	depends on ISA && SCSI
	select SCSI_SPI_ATTRS
	---help---
	  This is support for a SCSI host adapter.  It is explained in section
	  3.10 of the SCSI-HOWTO, available from
	  <http://www.tldp.org/docs.html#howto>.  If it doesn't work out
	  of the box, you may have to change some settings in
	  <file:drivers/scsi/pas16.h>.

	  To compile this driver as a module, choose M here: the
	  module will be called pas16.

config SCSI_QLOGIC_FAS
	tristate "Qlogic FAS SCSI support"
	depends on ISA && SCSI
	---help---
	  This is a driver for the ISA, VLB, and PCMCIA versions of the Qlogic
	  FastSCSI! cards as well as any other card based on the FASXX chip
	  (including the Control Concepts SCSI/IDE/SIO/PIO/FDC cards).

	  This driver does NOT support the PCI versions of these cards. The
	  PCI versions are supported by the Qlogic ISP driver ("Qlogic ISP
	  SCSI support"), below.

	  Information about this driver is contained in
	  <file:Documentation/scsi/qlogicfas.txt>.  You should also read the
	  SCSI-HOWTO, available from
	  <http://www.tldp.org/docs.html#howto>.

	  To compile this driver as a module, choose M here: the
	  module will be called qlogicfas.

config SCSI_QLOGIC_1280
	tristate "Qlogic QLA 1240/1x80/1x160 SCSI support"
	depends on PCI && SCSI
	help
	  Say Y if you have a QLogic ISP1240/1x80/1x160 SCSI host adapter.

	  To compile this driver as a module, choose M here: the
	  module will be called qla1280.

config SCSI_QLOGICPTI
	tristate "PTI Qlogic, ISP Driver"
	depends on SBUS && SCSI
	help
	  This driver supports SBUS SCSI controllers from PTI or QLogic. These
	  controllers are known under Solaris as qpti and in the openprom as
	  PTI,ptisp or QLGC,isp. Note that PCI QLogic SCSI controllers are
	  driven by a different driver.

	  To compile this driver as a module, choose M here: the
	  module will be called qlogicpti.

source "drivers/scsi/qla2xxx/Kconfig"
source "drivers/scsi/qla4xxx/Kconfig"

config SCSI_LPFC
	tristate "Emulex LightPulse Fibre Channel Support"
	depends on PCI && SCSI
	select SCSI_FC_ATTRS
	help
          This lpfc driver supports the Emulex LightPulse
          Family of Fibre Channel PCI host adapters.

config SCSI_LPFC_DEBUG_FS
	bool "Emulex LightPulse Fibre Channel debugfs Support"
	depends on SCSI_LPFC && DEBUG_FS
	help
	  This makes debugging information from the lpfc driver
	  available via the debugfs filesystem.

config SCSI_SIM710
	tristate "Simple 53c710 SCSI support (Compaq, NCR machines)"
	depends on (EISA || MCA) && SCSI
	select SCSI_SPI_ATTRS
	---help---
	  This driver is for NCR53c710 based SCSI host adapters.

	  It currently supports Compaq EISA cards and NCR MCA cards

config SCSI_SYM53C416
	tristate "Symbios 53c416 SCSI support"
	depends on ISA && SCSI
	---help---
	  This is support for the sym53c416 SCSI host adapter, the SCSI
	  adapter that comes with some HP scanners. This driver requires that
	  the sym53c416 is configured first using some sort of PnP
	  configuration program (e.g. isapnp) or by a PnP aware BIOS. If you
	  are using isapnp then you need to compile this driver as a module
	  and then load it using insmod after isapnp has run. The parameters
	  of the configured card(s) should be passed to the driver. The format
	  is:

	  insmod sym53c416 sym53c416=<base>,<irq> [sym53c416_1=<base>,<irq>]

	  To compile this driver as a module, choose M here: the
	  module will be called sym53c416.

config SCSI_DC395x
	tristate "Tekram DC395(U/UW/F) and DC315(U) SCSI support (EXPERIMENTAL)"
	depends on PCI && SCSI && EXPERIMENTAL
	---help---
	  This driver supports PCI SCSI host adapters based on the ASIC
	  TRM-S1040 chip, e.g Tekram DC395(U/UW/F) and DC315(U) variants.

	  This driver works, but is still in experimental status. So better
	  have a bootable disk and a backup in case of emergency.

	  Documentation can be found in <file:Documentation/scsi/dc395x.txt>.

	  To compile this driver as a module, choose M here: the
	  module will be called dc395x.

config SCSI_DC390T
	tristate "Tekram DC390(T) and Am53/79C974 SCSI support"
	depends on PCI && SCSI
	---help---
	  This driver supports PCI SCSI host adapters based on the Am53C974A
	  chip, e.g. Tekram DC390(T), DawiControl 2974 and some onboard
	  PCscsi/PCnet (Am53/79C974) solutions.

	  Documentation can be found in <file:Documentation/scsi/tmscsim.txt>.

	  Note that this driver does NOT support Tekram DC390W/U/F, which are
	  based on NCR/Symbios chips. Use "NCR53C8XX SCSI support" for those.

	  To compile this driver as a module, choose M here: the
	  module will be called tmscsim.

config SCSI_T128
	tristate "Trantor T128/T128F/T228 SCSI support"
	depends on ISA && SCSI
	select SCSI_SPI_ATTRS
	select CHECK_SIGNATURE
	---help---
	  This is support for a SCSI host adapter. It is explained in section
	  3.11 of the SCSI-HOWTO, available from
	  <http://www.tldp.org/docs.html#howto>.  If it doesn't work out
	  of the box, you may have to change some settings in
	  <file:drivers/scsi/t128.h>.  Note that Trantor was purchased by
	  Adaptec, and some former Trantor products are being sold under the
	  Adaptec name.

	  To compile this driver as a module, choose M here: the
	  module will be called t128.

config SCSI_U14_34F
	tristate "UltraStor 14F/34F support"
	depends on ISA && SCSI && ISA_DMA_API
	---help---
	  This is support for the UltraStor 14F and 34F SCSI-2 host adapters.
	  The source at <file:drivers/scsi/u14-34f.c> contains some
	  information about this hardware.  If the driver doesn't work out of
	  the box, you may have to change some settings in
	  <file: drivers/scsi/u14-34f.c>.  Read the SCSI-HOWTO, available from
	  <http://www.tldp.org/docs.html#howto>.  Note that there is also
	  another driver for the same hardware: "UltraStor SCSI support",
	  below.  You should say Y to both only if you want 24F support as
	  well.

	  To compile this driver as a module, choose M here: the
	  module will be called u14-34f.

config SCSI_U14_34F_TAGGED_QUEUE
	bool "enable tagged command queueing"
	depends on SCSI_U14_34F
	help
	  This is a feature of SCSI-2 which improves performance: the host
	  adapter can send several SCSI commands to a device's queue even if
	  previous commands haven't finished yet.
	  This is equivalent to the "u14-34f=tc:y" boot option.

config SCSI_U14_34F_LINKED_COMMANDS
	bool "enable elevator sorting"
	depends on SCSI_U14_34F
	help
	  This option enables elevator sorting for all probed SCSI disks and
	  CD-ROMs. It definitely reduces the average seek distance when doing
	  random seeks, but this does not necessarily result in a noticeable
	  performance improvement: your mileage may vary...
	  This is equivalent to the "u14-34f=lc:y" boot option.

config SCSI_U14_34F_MAX_TAGS
	int "maximum number of queued commands"
	depends on SCSI_U14_34F
	default "8"
	help
	  This specifies how many SCSI commands can be maximally queued for
	  each probed SCSI device. You should reduce the default value of 8
	  only if you have disks with buggy or limited tagged command support.
	  Minimum is 2 and maximum is 14. This value is also the window size
	  used by the elevator sorting option above. The effective value used
	  by the driver for each probed SCSI device is reported at boot time.
	  This is equivalent to the "u14-34f=mq:8" boot option.

config SCSI_ULTRASTOR
	tristate "UltraStor SCSI support"
	depends on X86 && ISA && SCSI
	---help---
	  This is support for the UltraStor 14F, 24F and 34F SCSI-2 host
	  adapter family.  This driver is explained in section 3.12 of the
	  SCSI-HOWTO, available from
	  <http://www.tldp.org/docs.html#howto>.  If it doesn't work out
	  of the box, you may have to change some settings in
	  <file:drivers/scsi/ultrastor.h>.

	  Note that there is also another driver for the same hardware:
	  "UltraStor 14F/34F support", above.

	  To compile this driver as a module, choose M here: the
	  module will be called ultrastor.

config SCSI_NSP32
	tristate "Workbit NinjaSCSI-32Bi/UDE support"
	depends on PCI && SCSI && !64BIT
	help
	  This is support for the Workbit NinjaSCSI-32Bi/UDE PCI/Cardbus
	  SCSI host adapter. Please read the SCSI-HOWTO, available from
	  <http://www.tldp.org/docs.html#howto>.

	  To compile this driver as a module, choose M here: the
	  module will be called nsp32.

config SCSI_DEBUG
	tristate "SCSI debugging host simulator"
	depends on SCSI
	select CRC_T10DIF
	help
	  This is a host adapter simulator that can simulate multiple hosts
	  each with multiple dummy SCSI devices (disks). It defaults to one
	  host adapter with one dummy SCSI disk. Each dummy disk uses kernel
	  RAM as storage (i.e. it is a ramdisk). To save space when multiple
	  dummy disks are simulated, they share the same kernel RAM for 
	  their storage. See <http://sg.danny.cz/sg/sdebug26.html> for more
	  information. This driver is primarily of use to those testing the
	  SCSI and block subsystems. If unsure, say N.

config SCSI_MESH
	tristate "MESH (Power Mac internal SCSI) support"
	depends on PPC32 && PPC_PMAC && SCSI
	help
	  Many Power Macintoshes and clones have a MESH (Macintosh Enhanced
	  SCSI Hardware) SCSI bus adaptor (the 7200 doesn't, but all of the
	  other Power Macintoshes do). Say Y to include support for this SCSI
	  adaptor.

	  To compile this driver as a module, choose M here: the
	  module will be called mesh.

config SCSI_MESH_SYNC_RATE
	int "maximum synchronous transfer rate (MB/s) (0 = async)"
	depends on SCSI_MESH
	default "5"
	help
	  On Power Macintoshes (and clones) where the MESH SCSI bus adaptor
	  drives a bus which is entirely internal to the machine (such as the
	  7500, 7600, 8500, etc.), the MESH is capable of synchronous
	  operation at up to 10 MB/s. On machines where the SCSI bus
	  controlled by the MESH can have external devices connected, it is
	  usually rated at 5 MB/s. 5 is a safe value here unless you know the
	  MESH SCSI bus is internal only; in that case you can say 10. Say 0
	  to disable synchronous operation.

config SCSI_MESH_RESET_DELAY_MS
	int "initial bus reset delay (ms) (0 = no reset)"
	depends on SCSI_MESH
	default "4000"

config SCSI_MAC53C94
	tristate "53C94 (Power Mac external SCSI) support"
	depends on PPC32 && PPC_PMAC && SCSI
	help
	  On Power Macintoshes (and clones) with two SCSI buses, the external
	  SCSI bus is usually controlled by a 53C94 SCSI bus adaptor. Older
	  machines which only have one SCSI bus, such as the 7200, also use
	  the 53C94. Say Y to include support for the 53C94.

	  To compile this driver as a module, choose M here: the
	  module will be called mac53c94.

source "drivers/scsi/arm/Kconfig"

config JAZZ_ESP
	bool "MIPS JAZZ FAS216 SCSI support"
	depends on MACH_JAZZ && SCSI
	select SCSI_SPI_ATTRS
	help
	  This is the driver for the onboard SCSI host adapter of MIPS Magnum
	  4000, Acer PICA, Olivetti M700-10 and a few other identical OEM
	  systems.

config A3000_SCSI
	tristate "A3000 WD33C93A support"
	depends on AMIGA && SCSI
	help
	  If you have an Amiga 3000 and have SCSI devices connected to the
	  built-in SCSI controller, say Y. Otherwise, say N.

	  To compile this driver as a module, choose M here: the
	  module will be called a3000.

config A2091_SCSI
	tristate "A2091/A590 WD33C93A support"
	depends on ZORRO && SCSI
	help
	  If you have a Commodore A2091 SCSI controller, say Y. Otherwise,
	  say N.

	  To compile this driver as a module, choose M here: the
	  module will be called a2091.

config GVP11_SCSI
	tristate "GVP Series II WD33C93A support"
	depends on ZORRO && SCSI
	---help---
	  If you have a Great Valley Products Series II SCSI controller,
	  answer Y. Also say Y if you have a later model of GVP SCSI
	  controller (such as the GVP A4008 or a Combo board). Otherwise,
	  answer N. This driver does NOT work for the T-Rex series of
	  accelerators from TekMagic and GVP-M.

	  To compile this driver as a module, choose M here: the
	  module will be called gvp11.

config SCSI_A4000T
	tristate "A4000T NCR53c710 SCSI support (EXPERIMENTAL)"
	depends on AMIGA && SCSI && EXPERIMENTAL
	select SCSI_SPI_ATTRS
	help
	  If you have an Amiga 4000T and have SCSI devices connected to the
	  built-in SCSI controller, say Y. Otherwise, say N.

	  To compile this driver as a module, choose M here: the
	  module will be called a4000t.

config SCSI_ZORRO7XX
	tristate "Zorro NCR53c710 SCSI support (EXPERIMENTAL)"
	depends on ZORRO && SCSI && EXPERIMENTAL
	select SCSI_SPI_ATTRS
	help
	  Support for various NCR53c710-based SCSI controllers on Zorro
	  expansion boards for the Amiga.
	  This includes:
	    - the Amiga 4091 Zorro III SCSI-2 controller,
	    - the MacroSystem Development's WarpEngine Amiga SCSI-2 controller
	      (info at
	      <http://www.lysator.liu.se/amiga/ar/guide/ar310.guide?FEATURE5>),
	    - the SCSI controller on the Phase5 Blizzard PowerUP 603e+
	      accelerator card for the Amiga 1200,
	    - the SCSI controller on the GVP Turbo 040/060 accelerator.

config ATARI_SCSI
	tristate "Atari native SCSI support"
	depends on ATARI && SCSI
	select SCSI_SPI_ATTRS
	select NVRAM
	---help---
	  If you have an Atari with built-in NCR5380 SCSI controller (TT,
	  Falcon, ...) say Y to get it supported. Of course also, if you have
	  a compatible SCSI controller (e.g. for Medusa).

	  To compile this driver as a module, choose M here: the
	  module will be called atari_scsi.

	  This driver supports both styles of NCR integration into the
	  system: the TT style (separate DMA), and the Falcon style (via
	  ST-DMA, replacing ACSI).  It does NOT support other schemes, like
	  in the Hades (without DMA).

config ATARI_SCSI_TOSHIBA_DELAY
	bool "Long delays for Toshiba CD-ROMs"
	depends on ATARI_SCSI
	help
	  This option increases the delay after a SCSI arbitration to
	  accommodate some flaky Toshiba CD-ROM drives. Say Y if you intend to
	  use a Toshiba CD-ROM drive; otherwise, the option is not needed and
	  would impact performance a bit, so say N.

config ATARI_SCSI_RESET_BOOT
	bool "Reset SCSI-devices at boottime"
	depends on ATARI_SCSI
	help
	  Reset the devices on your Atari whenever it boots.  This makes the
	  boot process fractionally longer but may assist recovery from errors
	  that leave the devices with SCSI operations partway completed.

config MAC_SCSI
	bool "Macintosh NCR5380 SCSI"
	depends on MAC && SCSI=y
	select SCSI_SPI_ATTRS
	help
	  This is the NCR 5380 SCSI controller included on most of the 68030
	  based Macintoshes.  If you have one of these say Y and read the
	  SCSI-HOWTO, available from
	  <http://www.tldp.org/docs.html#howto>.

config SCSI_MAC_ESP
	tristate "Macintosh NCR53c9[46] SCSI"
	depends on MAC && SCSI
	select SCSI_SPI_ATTRS
	help
	  This is the NCR 53c9x SCSI controller found on most of the 68040
	  based Macintoshes.

	  To compile this driver as a module, choose M here: the module
	  will be called mac_esp.

config MVME147_SCSI
	bool "WD33C93 SCSI driver for MVME147"
	depends on MVME147 && SCSI=y
	select SCSI_SPI_ATTRS
	help
	  Support for the on-board SCSI controller on the Motorola MVME147
	  single-board computer.

config MVME16x_SCSI
	tristate "NCR53C710 SCSI driver for MVME16x"
	depends on MVME16x && SCSI
	select SCSI_SPI_ATTRS
	help
	  The Motorola MVME162, 166, 167, 172 and 177 boards use the NCR53C710
	  SCSI controller chip.  Almost everyone using one of these boards
	  will want to say Y to this question.

config BVME6000_SCSI
	tristate "NCR53C710 SCSI driver for BVME6000"
	depends on BVME6000 && SCSI
	select SCSI_SPI_ATTRS
	help
	  The BVME4000 and BVME6000 boards from BVM Ltd use the NCR53C710
	  SCSI controller chip.  Almost everyone using one of these boards
	  will want to say Y to this question.

config SUN3_SCSI
	tristate "Sun3 NCR5380 SCSI"
	depends on SUN3 && SCSI
	select SCSI_SPI_ATTRS
	help
	  This option will enable support for the OBIO (onboard io) NCR5380
	  SCSI controller found in the Sun 3/50 and 3/60, as well as for
	  "Sun3" type VME scsi controllers also based on the NCR5380.
	  General Linux information on the Sun 3 series (now discontinued)
	  is at <http://www.angelfire.com/ca2/tech68k/sun3.html>.

config SUN3X_ESP
	bool "Sun3x ESP SCSI"
	depends on SUN3X && SCSI=y
	select SCSI_SPI_ATTRS
	help
	  The ESP was an on-board SCSI controller used on Sun 3/80
	  machines.  Say Y here to compile in support for it.

config SCSI_SUNESP
	tristate "Sparc ESP Scsi Driver"
	depends on SBUS && SCSI
	select SCSI_SPI_ATTRS
	help
	  This is the driver for the Sun ESP SCSI host adapter. The ESP
	  chipset is present in most SPARC SBUS-based computers and
	  supports the Emulex family of ESP SCSI chips (esp100, esp100A,
	  esp236, fas101, fas236) as well as the Qlogic fas366 SCSI chip.

	  To compile this driver as a module, choose M here: the
	  module will be called sun_esp.

config ZFCP
	tristate "FCP host bus adapter driver for IBM eServer zSeries"
	depends on S390 && QDIO && SCSI
	select SCSI_FC_ATTRS
	help
          If you want to access SCSI devices attached to your IBM eServer
          zSeries by means of Fibre Channel interfaces say Y.
          For details please refer to the documentation provided by IBM at
          <http://oss.software.ibm.com/developerworks/opensource/linux390>

          This driver is also available as a module. This module will be
          called zfcp. If you want to compile it as a module, say M here
          and read <file:Documentation/kbuild/modules.txt>.

config ZFCP_DIF
<<<<<<< HEAD
	tristate "T10 DIF/DIX support for the zfcp driver"
	depends on ZFCP
=======
	tristate "T10 DIF/DIX support for the zfcp driver (EXPERIMENTAL)"
	depends on ZFCP && EXPERIMENTAL
>>>>>>> 02f8c6ae

config SCSI_PMCRAID
	tristate "PMC SIERRA Linux MaxRAID adapter support"
	depends on PCI && SCSI && NET
	---help---
	  This driver supports the PMC SIERRA MaxRAID adapters.

config SCSI_PM8001
	tristate "PMC-Sierra SPC 8001 SAS/SATA Based Host Adapter driver"
	depends on PCI && SCSI
	select SCSI_SAS_LIBSAS
	help
	  This driver supports PMC-Sierra PCIE SAS/SATA 8x6G SPC 8001 chip
	  based host adapters.

config SCSI_SRP
	tristate "SCSI RDMA Protocol helper library"
	depends on SCSI && PCI
	select SCSI_TGT
	help
	  If you wish to use SRP target drivers, say Y.

	  To compile this driver as a module, choose M here: the
	  module will be called libsrp.

config SCSI_BFA_FC
	tristate "Brocade BFA Fibre Channel Support"
	depends on PCI && SCSI
	select SCSI_FC_ATTRS
	help
	  This bfa driver supports all Brocade PCIe FC/FCOE host adapters.

	  To compile this driver as a module, choose M here. The module will
	  be called bfa.

endif # SCSI_LOWLEVEL

source "drivers/scsi/pcmcia/Kconfig"

source "drivers/scsi/device_handler/Kconfig"

source "drivers/scsi/osd/Kconfig"

endmenu<|MERGE_RESOLUTION|>--- conflicted
+++ resolved
@@ -660,11 +660,7 @@
 
 config VMWARE_PVSCSI
 	tristate "VMware PVSCSI driver support"
-<<<<<<< HEAD
-	depends on PCI && SCSI && !XEN && X86
-=======
 	depends on PCI && SCSI && X86
->>>>>>> 02f8c6ae
 	help
 	  This driver supports VMware's para virtualized SCSI HBA.
 	  To compile this driver as a module, choose M here: the
@@ -1876,13 +1872,8 @@
           and read <file:Documentation/kbuild/modules.txt>.
 
 config ZFCP_DIF
-<<<<<<< HEAD
-	tristate "T10 DIF/DIX support for the zfcp driver"
-	depends on ZFCP
-=======
 	tristate "T10 DIF/DIX support for the zfcp driver (EXPERIMENTAL)"
 	depends on ZFCP && EXPERIMENTAL
->>>>>>> 02f8c6ae
 
 config SCSI_PMCRAID
 	tristate "PMC SIERRA Linux MaxRAID adapter support"
