--- conflicted
+++ resolved
@@ -33,11 +33,7 @@
 /*
  * MegaRAID SAS Driver meta data
  */
-<<<<<<< HEAD
-#define MEGASAS_VERSION				"00.00.05.38-SL1"
-=======
 #define MEGASAS_VERSION				"00.00.05.38-rc1"
->>>>>>> 02f8c6ae
 #define MEGASAS_RELDATE				"May. 11, 2011"
 #define MEGASAS_EXT_VERSION			"Wed. May. 11 17:00:00 PDT 2011"
 
@@ -780,14 +776,6 @@
 #define MFI_GEN2_ENABLE_INTERRUPT_MASK		(0x00000001 | 0x00000004)
 #define MFI_REPLY_SKINNY_MESSAGE_INTERRUPT	0x40000000
 #define MFI_SKINNY_ENABLE_INTERRUPT_MASK	(0x00000001)
-<<<<<<< HEAD
-
-#define MFI_1068_PCSR_OFFSET			0x84
-#define MFI_1068_FW_HANDSHAKE_OFFSET		0x64
-#define MFI_1068_FW_READY			0xDDDD0000
-
-=======
->>>>>>> 02f8c6ae
 
 #define MFI_1068_PCSR_OFFSET			0x84
 #define MFI_1068_FW_HANDSHAKE_OFFSET		0x64
@@ -802,76 +790,47 @@
 	u32	fusion_seq_offset;		/*0004h*/
 	u32	fusion_host_diag;		/*0008h*/
 	u32	reserved_01;			/*000Ch*/
-<<<<<<< HEAD
-=======
 
 	u32 	inbound_msg_0;			/*0010h*/
 	u32 	inbound_msg_1;			/*0014h*/
 	u32 	outbound_msg_0;			/*0018h*/
 	u32 	outbound_msg_1;			/*001Ch*/
->>>>>>> 02f8c6ae
-
-	u32	inbound_msg_0;			/*0010h*/
-	u32	inbound_msg_1;			/*0014h*/
-	u32	outbound_msg_0;			/*0018h*/
-	u32	outbound_msg_1;			/*001Ch*/
-
-	u32	inbound_doorbell;		/*0020h*/
-	u32	inbound_intr_status;		/*0024h*/
-	u32	inbound_intr_mask;		/*0028h*/
-
-	u32	outbound_doorbell;		/*002Ch*/
-	u32	outbound_intr_status;		/*0030h*/
-	u32	outbound_intr_mask;		/*0034h*/
-
-	u32	reserved_1[2];			/*0038h*/
-
-<<<<<<< HEAD
-	u32	inbound_queue_port;		/*0040h*/
-	u32	outbound_queue_port;		/*0044h*/
-=======
+
+	u32 	inbound_doorbell;		/*0020h*/
+	u32 	inbound_intr_status;		/*0024h*/
+	u32 	inbound_intr_mask;		/*0028h*/
+
+	u32 	outbound_doorbell;		/*002Ch*/
+	u32 	outbound_intr_status;		/*0030h*/
+	u32 	outbound_intr_mask;		/*0034h*/
+
+	u32 	reserved_1[2];			/*0038h*/
+
+	u32 	inbound_queue_port;		/*0040h*/
+	u32 	outbound_queue_port;		/*0044h*/
+
 	u32	reserved_2[9];			/*0048h*/
 	u32	reply_post_host_index;		/*006Ch*/
 	u32	reserved_2_2[12];		/*0070h*/
->>>>>>> 02f8c6ae
-
-	u32	reserved_2[9];			/*0048h*/
-	u32	reply_post_host_index;		/*006Ch*/
-	u32	reserved_2_2[12];		/*0070h*/
-
-	u32	outbound_doorbell_clear;	/*00A0h*/
-
-<<<<<<< HEAD
-	u32	reserved_3[3];			/*00A4h*/
-
-	u32	outbound_scratch_pad ;		/*00B0h*/
-	u32	outbound_scratch_pad_2;         /*00B4h*/
-=======
+
+	u32 	outbound_doorbell_clear;	/*00A0h*/
+
+	u32 	reserved_3[3];			/*00A4h*/
+
 	u32 	outbound_scratch_pad ;		/*00B0h*/
 	u32	outbound_scratch_pad_2;         /*00B4h*/
 
 	u32	reserved_4[2];			/*00B8h*/
->>>>>>> 02f8c6ae
-
-	u32	reserved_4[2];			/*00B8h*/
-
-	u32	inbound_low_queue_port ;	/*00C0h*/
-
-<<<<<<< HEAD
-	u32	inbound_high_queue_port ;	/*00C4h*/
-
-	u32	reserved_5;			/*00C8h*/
-	u32	res_6[11];			/*CCh*/
-	u32	host_diag;
-	u32	seq_offset;
-	u32	index_registers[807];		/*00CCh*/
-=======
+
+	u32 	inbound_low_queue_port ;	/*00C0h*/
+
+	u32 	inbound_high_queue_port ;	/*00C4h*/
+
 	u32 	reserved_5;			/*00C8h*/
 	u32	res_6[11];			/*CCh*/
 	u32	host_diag;
 	u32	seq_offset;
 	u32 	index_registers[807];		/*00CCh*/
->>>>>>> 02f8c6ae
 } __attribute__ ((packed));
 
 struct megasas_sge32 {
