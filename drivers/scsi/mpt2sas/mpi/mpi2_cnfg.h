--- conflicted
+++ resolved
@@ -6,11 +6,7 @@
  *          Title:  MPI Configuration messages and pages
  *  Creation Date:  November 10, 2006
  *
-<<<<<<< HEAD
- *    mpi2_cnfg.h Version:  02.00.17
-=======
  *    mpi2_cnfg.h Version:  02.00.16
->>>>>>> 02f8c6ae
  *
  *  Version History
  *  ---------------
@@ -131,16 +127,6 @@
  *                      Added MPI2_SAS_NEG_LINK_RATE_UNSUPPORTED_PHY define.
  *  08-11-10  02.00.16  Removed IO Unit Page 1 device path (multi-pathing)
  *                      defines.
-<<<<<<< HEAD
- *  11-10-10  02.00.17  Added ReceptacleID field (replacing Reserved1) to
- *                      MPI2_MANPAGE7_CONNECTOR_INFO and reworked defines for
- *                      the Pinout field.
- *                      Added BoardTemperature and BoardTemperatureUnits fields
- *                      to MPI2_CONFIG_PAGE_IO_UNIT_7.
- *                      Added MPI2_CONFIG_EXTPAGETYPE_EXT_MANUFACTURING define
- *                      and MPI2_CONFIG_PAGE_EXT_MAN_PS structure.
-=======
->>>>>>> 02f8c6ae
  *  --------------------------------------------------------------------------
  */
 
@@ -224,10 +210,6 @@
 #define MPI2_CONFIG_EXTPAGETYPE_DRIVER_MAPPING      (0x17)
 #define MPI2_CONFIG_EXTPAGETYPE_SAS_PORT            (0x18)
 #define MPI2_CONFIG_EXTPAGETYPE_ETHERNET            (0x19)
-<<<<<<< HEAD
-#define MPI2_CONFIG_EXTPAGETYPE_EXT_MANUFACTURING   (0x1A)
-=======
->>>>>>> 02f8c6ae
 
 
 /*****************************************************************************
@@ -402,19 +384,6 @@
 #define MPI2_MFGPAGE_DEVID_SAS2108_3                (0x0077)
 #define MPI2_MFGPAGE_DEVID_SAS2116_1                (0x0064)
 #define MPI2_MFGPAGE_DEVID_SAS2116_2                (0x0065)
-#define MPI2_MFGPAGE_DEVID_SAS2208_1                (0x0080)
-#define MPI2_MFGPAGE_DEVID_SSS6200                  (0x007E)
-
-#define MPI2_MFGPAGE_DEVID_SAS2208_2                (0x0081)
-#define MPI2_MFGPAGE_DEVID_SAS2208_3                (0x0082)
-#define MPI2_MFGPAGE_DEVID_SAS2208_4                (0x0083)
-#define MPI2_MFGPAGE_DEVID_SAS2208_5                (0x0084)
-#define MPI2_MFGPAGE_DEVID_SAS2208_6                (0x0085)
-#define MPI2_MFGPAGE_DEVID_SAS2308_1                (0x0086)
-#define MPI2_MFGPAGE_DEVID_SAS2308_2                (0x0087)
-#define MPI2_MFGPAGE_DEVID_SAS2308_3                (0x006E)
-
-
 
 #define MPI2_MFGPAGE_DEVID_SSS6200                  (0x007E)
 
@@ -643,31 +612,23 @@
     U32                         Pinout;                 /* 0x00 */
     U8                          Connector[16];          /* 0x04 */
     U8                          Location;               /* 0x14 */
-    U8                          ReceptacleID;           /* 0x15 */
+    U8                          Reserved1;              /* 0x15 */
     U16                         Slot;                   /* 0x16 */
     U32                         Reserved2;              /* 0x18 */
 } MPI2_MANPAGE7_CONNECTOR_INFO, MPI2_POINTER PTR_MPI2_MANPAGE7_CONNECTOR_INFO,
   Mpi2ManPage7ConnectorInfo_t, MPI2_POINTER pMpi2ManPage7ConnectorInfo_t;
 
 /* defines for the Pinout field */
-#define MPI2_MANPAGE7_PINOUT_LANE_MASK                  (0x0000FF00)
-#define MPI2_MANPAGE7_PINOUT_LANE_SHIFT                 (8)
-
-#define MPI2_MANPAGE7_PINOUT_TYPE_MASK                  (0x000000FF)
-#define MPI2_MANPAGE7_PINOUT_TYPE_UNKNOWN               (0x00)
-#define MPI2_MANPAGE7_PINOUT_SATA_SINGLE                (0x01)
-#define MPI2_MANPAGE7_PINOUT_SFF_8482                   (0x02)
-#define MPI2_MANPAGE7_PINOUT_SFF_8486                   (0x03)
-#define MPI2_MANPAGE7_PINOUT_SFF_8484                   (0x04)
-#define MPI2_MANPAGE7_PINOUT_SFF_8087                   (0x05)
-#define MPI2_MANPAGE7_PINOUT_SFF_8643_4I                (0x06)
-#define MPI2_MANPAGE7_PINOUT_SFF_8643_8I                (0x07)
-#define MPI2_MANPAGE7_PINOUT_SFF_8470                   (0x08)
-#define MPI2_MANPAGE7_PINOUT_SFF_8088                   (0x09)
-#define MPI2_MANPAGE7_PINOUT_SFF_8644_4X                (0x0A)
-#define MPI2_MANPAGE7_PINOUT_SFF_8644_8X                (0x0B)
-#define MPI2_MANPAGE7_PINOUT_SFF_8644_16X               (0x0C)
-#define MPI2_MANPAGE7_PINOUT_SFF_8436                   (0x0D)
+#define MPI2_MANPAGE7_PINOUT_SFF_8484_L4                (0x00080000)
+#define MPI2_MANPAGE7_PINOUT_SFF_8484_L3                (0x00040000)
+#define MPI2_MANPAGE7_PINOUT_SFF_8484_L2                (0x00020000)
+#define MPI2_MANPAGE7_PINOUT_SFF_8484_L1                (0x00010000)
+#define MPI2_MANPAGE7_PINOUT_SFF_8470_L4                (0x00000800)
+#define MPI2_MANPAGE7_PINOUT_SFF_8470_L3                (0x00000400)
+#define MPI2_MANPAGE7_PINOUT_SFF_8470_L2                (0x00000200)
+#define MPI2_MANPAGE7_PINOUT_SFF_8470_L1                (0x00000100)
+#define MPI2_MANPAGE7_PINOUT_SFF_8482                   (0x00000002)
+#define MPI2_MANPAGE7_PINOUT_CONNECTION_UNKNOWN         (0x00000001)
 
 /* defines for the Location field */
 #define MPI2_MANPAGE7_LOCATION_UNKNOWN                  (0x01)
@@ -701,7 +662,7 @@
   MPI2_POINTER PTR_MPI2_CONFIG_PAGE_MAN_7,
   Mpi2ManufacturingPage7_t, MPI2_POINTER pMpi2ManufacturingPage7_t;
 
-#define MPI2_MANUFACTURING7_PAGEVERSION                 (0x01)
+#define MPI2_MANUFACTURING7_PAGEVERSION                 (0x00)
 
 /* defines for the Flags field */
 #define MPI2_MANPAGE7_FLAG_USE_SLOT_INFO                (0x00000001)
@@ -888,21 +849,11 @@
     U16                     IOCTemperature;                         /* 0x10 */
     U8                      IOCTemperatureUnits;                    /* 0x12 */
     U8                      IOCSpeed;                               /* 0x13 */
-<<<<<<< HEAD
-	U16                     BoardTemperature;              /* 0x14 */
-	U8                      BoardTemperatureUnits;         /* 0x16 */
-	U8                      Reserved3;                     /* 0x17 */
-} MPI2_CONFIG_PAGE_IO_UNIT_7, MPI2_POINTER PTR_MPI2_CONFIG_PAGE_IO_UNIT_7,
-  Mpi2IOUnitPage7_t, MPI2_POINTER pMpi2IOUnitPage7_t;
-
-#define MPI2_IOUNITPAGE7_PAGEVERSION                    (0x02)
-=======
     U32                     Reserved3;                              /* 0x14 */
 } MPI2_CONFIG_PAGE_IO_UNIT_7, MPI2_POINTER PTR_MPI2_CONFIG_PAGE_IO_UNIT_7,
   Mpi2IOUnitPage7_t, MPI2_POINTER pMpi2IOUnitPage7_t;
 
 #define MPI2_IOUNITPAGE7_PAGEVERSION                    (0x01)
->>>>>>> 02f8c6ae
 
 /* defines for IO Unit Page 7 PCIeWidth field */
 #define MPI2_IOUNITPAGE7_PCIE_WIDTH_X1              (0x01)
@@ -930,10 +881,7 @@
 #define MPI2_IOUNITPAGE7_PMCAP_PCIE_WIDTH_CHANGE    (0x00000008)
 #define MPI2_IOUNITPAGE7_PMCAP_PCIE_SPEED_CHANGE    (0x00000004)
 
-<<<<<<< HEAD
-=======
-
->>>>>>> 02f8c6ae
+
 /* defines for IO Unit Page 7 IOCTemperatureUnits field */
 #define MPI2_IOUNITPAGE7_IOC_TEMP_NOT_PRESENT       (0x00)
 #define MPI2_IOUNITPAGE7_IOC_TEMP_FAHRENHEIT        (0x01)
@@ -945,14 +893,6 @@
 #define MPI2_IOUNITPAGE7_IOC_SPEED_QUARTER          (0x04)
 #define MPI2_IOUNITPAGE7_IOC_SPEED_EIGHTH           (0x08)
 
-<<<<<<< HEAD
-/* defines for IO Unit Page 7 BoardTemperatureUnits field */
-#define MPI2_IOUNITPAGE7_BOARD_TEMP_NOT_PRESENT     (0x00)
-#define MPI2_IOUNITPAGE7_BOARD_TEMP_FAHRENHEIT      (0x01)
-#define MPI2_IOUNITPAGE7_BOARD_TEMP_CELSIUS         (0x02)
-
-=======
->>>>>>> 02f8c6ae
 
 
 /****************************************************************************
@@ -2859,27 +2799,4 @@
 #define MPI2_ETHPG1_MS_DATA_RATE_1GBIT              (0x03)
 
 
-<<<<<<< HEAD
-/****************************************************************************
-*   Extended Manufacturing Config Pages
-****************************************************************************/
-
-/*
- * Generic structure to use for product-specific extended manufacturing pages
- * (currently Extended Manufacturing Page 40 through Extended Manufacturing
- * Page 60).
- */
-
-typedef struct _MPI2_CONFIG_PAGE_EXT_MAN_PS {
-	MPI2_CONFIG_EXTENDED_PAGE_HEADER    Header;                 /* 0x00 */
-	U32                                 ProductSpecificInfo;    /* 0x08 */
-}	MPI2_CONFIG_PAGE_EXT_MAN_PS,
-	MPI2_POINTER PTR_MPI2_CONFIG_PAGE_EXT_MAN_PS,
-	Mpi2ExtManufacturingPagePS_t,
-	MPI2_POINTER pMpi2ExtManufacturingPagePS_t;
-
-/* PageVersion should be provided by product-specific code */
-
-=======
->>>>>>> 02f8c6ae
 #endif
