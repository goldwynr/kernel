--- conflicted
+++ resolved
@@ -688,8 +688,6 @@
 		goto out;
 	}
 
-<<<<<<< HEAD
-=======
 	/* Check for overflow and wraparound */
 	if (karg.data_sge_offset * 4 > ioc->request_sz ||
 	    karg.data_sge_offset > (UINT_MAX / 4)) {
@@ -697,7 +695,6 @@
 		goto out;
 	}
 
->>>>>>> 02f8c6ae
 	/* copy in request message frame from user */
 	if (copy_from_user(mpi_request, mf, karg.data_sge_offset*4)) {
 		printk(KERN_ERR "failure at %s:%d/%s()!\n", __FILE__, __LINE__,
@@ -997,11 +994,7 @@
 			mpt2sas_scsih_issue_tm(ioc,
 			    le16_to_cpu(mpi_request->FunctionDependent1), 0, 0,
 			    0, MPI2_SCSITASKMGMT_TASKTYPE_TARGET_RESET, 0, 10,
-<<<<<<< HEAD
-			    0, TM_MUTEX_ON);
-=======
 			    NULL);
->>>>>>> 02f8c6ae
 			ioc->tm_cmds.status = MPT2_CMD_NOT_USED;
 		} else
 			mpt2sas_base_hard_reset_handler(ioc, CAN_SLEEP,
@@ -2713,15 +2706,6 @@
     _ctl_ioc_reset_count_show, NULL);
 
 struct DIAG_BUFFER_START {
-<<<<<<< HEAD
-	__le32 Size;
-	__le32 DiagVersion;
-	u8 BufferType;
-	u8 Reserved[3];
-	__le32 Reserved1;
-	__le32 Reserved2;
-	__le32 Reserved3;
-=======
 	u32 Size;
 	u32 DiagVersion;
 	u8 BufferType;
@@ -2729,7 +2713,6 @@
 	u32 Reserved1;
 	u32 Reserved2;
 	u32 Reserved3;
->>>>>>> 02f8c6ae
 };
 /**
  * _ctl_host_trace_buffer_size_show - host buffer size (trace only)
