/*
 * scsi_sysfs.c
 *
 * SCSI sysfs interface routines.
 *
 * Created to pull SCSI mid layer sysfs routines into one file.
 */

#include <linux/module.h>
#include <linux/slab.h>
#include <linux/init.h>
#include <linux/blkdev.h>
#include <linux/device.h>
#include <linux/pm_runtime.h>

#include <scsi/scsi.h>
#include <scsi/scsi_device.h>
#include <scsi/scsi_host.h>
#include <scsi/scsi_tcq.h>
#include <scsi/scsi_transport.h>
#include <scsi/scsi_driver.h>

#include "scsi_priv.h"
#include "scsi_logging.h"

static struct device_type scsi_dev_type;

static const struct {
	enum scsi_device_state	value;
	char			*name;
} sdev_states[] = {
	{ SDEV_CREATED, "created" },
	{ SDEV_RUNNING, "running" },
	{ SDEV_CANCEL, "cancel" },
	{ SDEV_DEL, "deleted" },
	{ SDEV_QUIESCE, "quiesce" },
	{ SDEV_OFFLINE,	"offline" },
	{ SDEV_TRANSPORT_OFFLINE, "transport-offline" },
	{ SDEV_BLOCK,	"blocked" },
	{ SDEV_CREATED_BLOCK, "created-blocked" },
};

const char *scsi_device_state_name(enum scsi_device_state state)
{
	int i;
	char *name = NULL;

	for (i = 0; i < ARRAY_SIZE(sdev_states); i++) {
		if (sdev_states[i].value == state) {
			name = sdev_states[i].name;
			break;
		}
	}
	return name;
}

static const struct {
	enum scsi_host_state	value;
	char			*name;
} shost_states[] = {
	{ SHOST_CREATED, "created" },
	{ SHOST_RUNNING, "running" },
	{ SHOST_CANCEL, "cancel" },
	{ SHOST_DEL, "deleted" },
	{ SHOST_RECOVERY, "recovery" },
	{ SHOST_CANCEL_RECOVERY, "cancel/recovery" },
	{ SHOST_DEL_RECOVERY, "deleted/recovery", },
};
const char *scsi_host_state_name(enum scsi_host_state state)
{
	int i;
	char *name = NULL;

	for (i = 0; i < ARRAY_SIZE(shost_states); i++) {
		if (shost_states[i].value == state) {
			name = shost_states[i].name;
			break;
		}
	}
	return name;
}

static int check_set(unsigned int *val, char *src)
{
	char *last;

	if (strncmp(src, "-", 20) == 0) {
		*val = SCAN_WILD_CARD;
	} else {
		/*
		 * Doesn't check for int overflow
		 */
		*val = simple_strtoul(src, &last, 0);
		if (*last != '\0')
			return 1;
	}
	return 0;
}

static int scsi_scan(struct Scsi_Host *shost, const char *str)
{
	char s1[15], s2[15], s3[15], junk;
	unsigned int channel, id, lun;
	int res;

	res = sscanf(str, "%10s %10s %10s %c", s1, s2, s3, &junk);
	if (res != 3)
		return -EINVAL;
	if (check_set(&channel, s1))
		return -EINVAL;
	if (check_set(&id, s2))
		return -EINVAL;
	if (check_set(&lun, s3))
		return -EINVAL;
	if (shost->transportt->user_scan)
		res = shost->transportt->user_scan(shost, channel, id, lun);
	else
		res = scsi_scan_host_selected(shost, channel, id, lun, 1);
	return res;
}

/*
 * shost_show_function: macro to create an attr function that can be used to
 * show a non-bit field.
 */
#define shost_show_function(name, field, format_string)			\
static ssize_t								\
show_##name (struct device *dev, struct device_attribute *attr, 	\
	     char *buf)							\
{									\
	struct Scsi_Host *shost = class_to_shost(dev);			\
	return snprintf (buf, 20, format_string, shost->field);		\
}

/*
 * shost_rd_attr: macro to create a function and attribute variable for a
 * read only field.
 */
#define shost_rd_attr2(name, field, format_string)			\
	shost_show_function(name, field, format_string)			\
static DEVICE_ATTR(name, S_IRUGO, show_##name, NULL);

#define shost_rd_attr(field, format_string) \
shost_rd_attr2(field, field, format_string)

/*
 * Create the actual show/store functions and data structures.
 */

static ssize_t
store_scan(struct device *dev, struct device_attribute *attr,
	   const char *buf, size_t count)
{
	struct Scsi_Host *shost = class_to_shost(dev);
	int res;

	res = scsi_scan(shost, buf);
	if (res == 0)
		res = count;
	return res;
};
static DEVICE_ATTR(scan, S_IWUSR, NULL, store_scan);

static ssize_t
store_shost_state(struct device *dev, struct device_attribute *attr,
		  const char *buf, size_t count)
{
	int i;
	struct Scsi_Host *shost = class_to_shost(dev);
	enum scsi_host_state state = 0;

	for (i = 0; i < ARRAY_SIZE(shost_states); i++) {
		const int len = strlen(shost_states[i].name);
		if (strncmp(shost_states[i].name, buf, len) == 0 &&
		   buf[len] == '\n') {
			state = shost_states[i].value;
			break;
		}
	}
	if (!state)
		return -EINVAL;

	if (scsi_host_set_state(shost, state))
		return -EINVAL;
	return count;
}

static ssize_t
show_shost_state(struct device *dev, struct device_attribute *attr, char *buf)
{
	struct Scsi_Host *shost = class_to_shost(dev);
	const char *name = scsi_host_state_name(shost->shost_state);

	if (!name)
		return -EINVAL;

	return snprintf(buf, 20, "%s\n", name);
}

/* DEVICE_ATTR(state) clashes with dev_attr_state for sdev */
struct device_attribute dev_attr_hstate =
	__ATTR(state, S_IRUGO | S_IWUSR, show_shost_state, store_shost_state);

static ssize_t
show_shost_mode(unsigned int mode, char *buf)
{
	ssize_t len = 0;

	if (mode & MODE_INITIATOR)
		len = sprintf(buf, "%s", "Initiator");

	if (mode & MODE_TARGET)
		len += sprintf(buf + len, "%s%s", len ? ", " : "", "Target");

	len += sprintf(buf + len, "\n");

	return len;
}

static ssize_t
show_shost_supported_mode(struct device *dev, struct device_attribute *attr,
			  char *buf)
{
	struct Scsi_Host *shost = class_to_shost(dev);
	unsigned int supported_mode = shost->hostt->supported_mode;

	if (supported_mode == MODE_UNKNOWN)
		/* by default this should be initiator */
		supported_mode = MODE_INITIATOR;

	return show_shost_mode(supported_mode, buf);
}

static DEVICE_ATTR(supported_mode, S_IRUGO | S_IWUSR, show_shost_supported_mode, NULL);

static ssize_t
show_shost_active_mode(struct device *dev,
		       struct device_attribute *attr, char *buf)
{
	struct Scsi_Host *shost = class_to_shost(dev);

	if (shost->active_mode == MODE_UNKNOWN)
		return snprintf(buf, 20, "unknown\n");
	else
		return show_shost_mode(shost->active_mode, buf);
}

static DEVICE_ATTR(active_mode, S_IRUGO | S_IWUSR, show_shost_active_mode, NULL);

static int check_reset_type(char *str)
{
	if (strncmp(str, "adapter", 10) == 0)
		return SCSI_ADAPTER_RESET;
	else if (strncmp(str, "firmware", 10) == 0)
		return SCSI_FIRMWARE_RESET;
	else
		return 0;
}

static ssize_t
store_host_reset(struct device *dev, struct device_attribute *attr,
		const char *buf, size_t count)
{
	struct Scsi_Host *shost = class_to_shost(dev);
	struct scsi_host_template *sht = shost->hostt;
	int ret = -EINVAL;
	char str[10];
	int type;

	sscanf(buf, "%s", str);
	type = check_reset_type(str);

	if (!type)
		goto exit_store_host_reset;

	if (sht->host_reset)
		ret = sht->host_reset(shost, type);

exit_store_host_reset:
	if (ret == 0)
		ret = count;
	return ret;
}

static DEVICE_ATTR(host_reset, S_IWUSR, NULL, store_host_reset);

static ssize_t
show_shost_eh_deadline(struct device *dev,
		      struct device_attribute *attr, char *buf)
{
	struct Scsi_Host *shost = class_to_shost(dev);

	return sprintf(buf, "%d\n", shost->resetting / HZ);
}

static ssize_t
store_shost_eh_deadline(struct device *dev, struct device_attribute *attr,
		const char *buf, size_t count)
{
	struct Scsi_Host *shost = class_to_shost(dev);
	int ret = -EINVAL;
<<<<<<< HEAD
	int deadline;
	unsigned long flags;

	if (shost->transportt && shost->transportt->eh_strategy_handler)
		return ret;

	if (sscanf(buf, "%d\n", &deadline) == 1) {
=======
	int timeout;
	unsigned long flags;

	if (shost->transportt->eh_strategy_handler)
		return ret;

	if (sscanf(buf, "%d\n", &timeout) == 1) {
>>>>>>> a25d8f73
		spin_lock_irqsave(shost->host_lock, flags);
		if (scsi_host_in_recovery(shost))
			ret = -EBUSY;
		else {
<<<<<<< HEAD
			shost->resetting = deadline * HZ;
=======
			shost->resetting = timeout * HZ;
>>>>>>> a25d8f73
			ret = count;
		}
		spin_unlock_irqrestore(shost->host_lock, flags);
	}
	return ret;
}

static DEVICE_ATTR(eh_deadline, S_IRUGO | S_IWUSR, show_shost_eh_deadline, store_shost_eh_deadline);

shost_rd_attr(unique_id, "%u\n");
shost_rd_attr(host_busy, "%hu\n");
shost_rd_attr(cmd_per_lun, "%hd\n");
shost_rd_attr(can_queue, "%hd\n");
shost_rd_attr(sg_tablesize, "%hu\n");
shost_rd_attr(sg_prot_tablesize, "%hu\n");
shost_rd_attr(unchecked_isa_dma, "%d\n");
shost_rd_attr(prot_capabilities, "%u\n");
shost_rd_attr(prot_guard_type, "%hd\n");
shost_rd_attr2(proc_name, hostt->proc_name, "%s\n");

static struct attribute *scsi_sysfs_shost_attrs[] = {
	&dev_attr_unique_id.attr,
	&dev_attr_host_busy.attr,
	&dev_attr_cmd_per_lun.attr,
	&dev_attr_can_queue.attr,
	&dev_attr_sg_tablesize.attr,
	&dev_attr_sg_prot_tablesize.attr,
	&dev_attr_unchecked_isa_dma.attr,
	&dev_attr_proc_name.attr,
	&dev_attr_scan.attr,
	&dev_attr_hstate.attr,
	&dev_attr_supported_mode.attr,
	&dev_attr_active_mode.attr,
	&dev_attr_prot_capabilities.attr,
	&dev_attr_prot_guard_type.attr,
	&dev_attr_host_reset.attr,
	&dev_attr_eh_deadline.attr,
	NULL
};

struct attribute_group scsi_shost_attr_group = {
	.attrs =	scsi_sysfs_shost_attrs,
};

const struct attribute_group *scsi_sysfs_shost_attr_groups[] = {
	&scsi_shost_attr_group,
	NULL
};

static void scsi_device_cls_release(struct device *class_dev)
{
	struct scsi_device *sdev;

	sdev = class_to_sdev(class_dev);
	put_device(&sdev->sdev_gendev);
}

static void scsi_device_dev_release_usercontext(struct work_struct *work)
{
	struct scsi_device *sdev;
	struct device *parent;
	struct scsi_target *starget;
	struct list_head *this, *tmp;
	unsigned long flags;

	sdev = container_of(work, struct scsi_device, ew.work);

	parent = sdev->sdev_gendev.parent;
	starget = to_scsi_target(parent);

	spin_lock_irqsave(sdev->host->host_lock, flags);
	starget->reap_ref++;
	list_del(&sdev->siblings);
	list_del(&sdev->same_target_siblings);
	spin_unlock_irqrestore(sdev->host->host_lock, flags);

	cancel_work_sync(&sdev->event_work);

	list_for_each_safe(this, tmp, &sdev->event_list) {
		struct scsi_event *evt;

		evt = list_entry(this, struct scsi_event, node);
		list_del(&evt->node);
		kfree(evt);
	}

	blk_put_queue(sdev->request_queue);
	/* NULL queue means the device can't be used */
	sdev->request_queue = NULL;

	scsi_target_reap(scsi_target(sdev));

	kfree(sdev->inquiry);
	kfree(sdev);

	if (parent)
		put_device(parent);
}

static void scsi_device_dev_release(struct device *dev)
{
	struct scsi_device *sdp = to_scsi_device(dev);
	execute_in_process_context(scsi_device_dev_release_usercontext,
				   &sdp->ew);
}

static struct class sdev_class = {
	.name		= "scsi_device",
	.dev_release	= scsi_device_cls_release,
};

/* all probing is done in the individual ->probe routines */
static int scsi_bus_match(struct device *dev, struct device_driver *gendrv)
{
	struct scsi_device *sdp;

	if (dev->type != &scsi_dev_type)
		return 0;

	sdp = to_scsi_device(dev);
	if (sdp->no_uld_attach)
		return 0;
	return (sdp->inq_periph_qual == SCSI_INQ_PQ_CON)? 1: 0;
}

static int scsi_bus_uevent(struct device *dev, struct kobj_uevent_env *env)
{
	struct scsi_device *sdev;

	if (dev->type != &scsi_dev_type)
		return 0;

	sdev = to_scsi_device(dev);

	add_uevent_var(env, "MODALIAS=" SCSI_DEVICE_MODALIAS_FMT, sdev->type);
	return 0;
}

struct bus_type scsi_bus_type = {
        .name		= "scsi",
        .match		= scsi_bus_match,
	.uevent		= scsi_bus_uevent,
#ifdef CONFIG_PM
	.pm		= &scsi_bus_pm_ops,
#endif
};
EXPORT_SYMBOL_GPL(scsi_bus_type);

int scsi_sysfs_register(void)
{
	int error;

	error = bus_register(&scsi_bus_type);
	if (!error) {
		error = class_register(&sdev_class);
		if (error)
			bus_unregister(&scsi_bus_type);
	}

	return error;
}

void scsi_sysfs_unregister(void)
{
	class_unregister(&sdev_class);
	bus_unregister(&scsi_bus_type);
}

/*
 * sdev_show_function: macro to create an attr function that can be used to
 * show a non-bit field.
 */
#define sdev_show_function(field, format_string)				\
static ssize_t								\
sdev_show_##field (struct device *dev, struct device_attribute *attr,	\
		   char *buf)						\
{									\
	struct scsi_device *sdev;					\
	sdev = to_scsi_device(dev);					\
	return snprintf (buf, 20, format_string, sdev->field);		\
}									\

/*
 * sdev_rd_attr: macro to create a function and attribute variable for a
 * read only field.
 */
#define sdev_rd_attr(field, format_string)				\
	sdev_show_function(field, format_string)			\
static DEVICE_ATTR(field, S_IRUGO, sdev_show_##field, NULL);


/*
 * sdev_rw_attr: create a function and attribute variable for a
 * read/write field.
 */
#define sdev_rw_attr(field, format_string)				\
	sdev_show_function(field, format_string)				\
									\
static ssize_t								\
sdev_store_##field (struct device *dev, struct device_attribute *attr,	\
		    const char *buf, size_t count)			\
{									\
	struct scsi_device *sdev;					\
	sdev = to_scsi_device(dev);					\
	sscanf (buf, format_string, &sdev->field);			\
	return count;							\
}									\
static DEVICE_ATTR(field, S_IRUGO | S_IWUSR, sdev_show_##field, sdev_store_##field);

/* Currently we don't export bit fields, but we might in future,
 * so leave this code in */
#if 0
/*
 * sdev_rd_attr: create a function and attribute variable for a
 * read/write bit field.
 */
#define sdev_rw_attr_bit(field)						\
	sdev_show_function(field, "%d\n")					\
									\
static ssize_t								\
sdev_store_##field (struct device *dev, struct device_attribute *attr,	\
		    const char *buf, size_t count)			\
{									\
	int ret;							\
	struct scsi_device *sdev;					\
	ret = scsi_sdev_check_buf_bit(buf);				\
	if (ret >= 0)	{						\
		sdev = to_scsi_device(dev);				\
		sdev->field = ret;					\
		ret = count;						\
	}								\
	return ret;							\
}									\
static DEVICE_ATTR(field, S_IRUGO | S_IWUSR, sdev_show_##field, sdev_store_##field);

/*
 * scsi_sdev_check_buf_bit: return 0 if buf is "0", return 1 if buf is "1",
 * else return -EINVAL.
 */
static int scsi_sdev_check_buf_bit(const char *buf)
{
	if ((buf[1] == '\0') || ((buf[1] == '\n') && (buf[2] == '\0'))) {
		if (buf[0] == '1')
			return 1;
		else if (buf[0] == '0')
			return 0;
		else 
			return -EINVAL;
	} else
		return -EINVAL;
}
#endif
/*
 * Create the actual show/store functions and data structures.
 */
sdev_rd_attr (device_blocked, "%d\n");
sdev_rd_attr (queue_depth, "%d\n");
sdev_rd_attr (type, "%d\n");
sdev_rd_attr (scsi_level, "%d\n");
sdev_rd_attr (vendor, "%.8s\n");
sdev_rd_attr (model, "%.16s\n");
sdev_rd_attr (rev, "%.4s\n");

/*
 * TODO: can we make these symlinks to the block layer ones?
 */
static ssize_t
sdev_show_timeout (struct device *dev, struct device_attribute *attr, char *buf)
{
	struct scsi_device *sdev;
	sdev = to_scsi_device(dev);
	return snprintf(buf, 20, "%d\n", sdev->request_queue->rq_timeout / HZ);
}

static ssize_t
sdev_store_timeout (struct device *dev, struct device_attribute *attr,
		    const char *buf, size_t count)
{
	struct scsi_device *sdev;
	int timeout;
	sdev = to_scsi_device(dev);
	sscanf (buf, "%d\n", &timeout);
	blk_queue_rq_timeout(sdev->request_queue, timeout * HZ);
	return count;
}
static DEVICE_ATTR(timeout, S_IRUGO | S_IWUSR, sdev_show_timeout, sdev_store_timeout);

static ssize_t
sdev_show_eh_timeout (struct device *dev, struct device_attribute *attr, char *buf)
{
	struct scsi_device *sdev;
	sdev = to_scsi_device(dev);
	return snprintf(buf, 20, "%u\n", sdev->eh_timeout / HZ);
}

static ssize_t
sdev_store_eh_timeout (struct device *dev, struct device_attribute *attr,
		    const char *buf, size_t count)
{
	struct scsi_device *sdev;
	unsigned int eh_timeout;

	if (!capable(CAP_SYS_ADMIN))
		return -EACCES;

	sdev = to_scsi_device(dev);
	sscanf(buf, "%d\n", &eh_timeout);
	sdev->eh_timeout = eh_timeout * HZ;

	return count;
}
static DEVICE_ATTR(eh_timeout, S_IRUGO | S_IWUSR, sdev_show_eh_timeout, sdev_store_eh_timeout);

static ssize_t
store_rescan_field (struct device *dev, struct device_attribute *attr,
		    const char *buf, size_t count)
{
	scsi_rescan_device(dev);
	return count;
}
static DEVICE_ATTR(rescan, S_IWUSR, NULL, store_rescan_field);

static void sdev_store_delete_callback(struct device *dev)
{
	scsi_remove_device(to_scsi_device(dev));
}

static ssize_t
sdev_store_delete(struct device *dev, struct device_attribute *attr,
		  const char *buf, size_t count)
{
	int rc;

	/* An attribute cannot be unregistered by one of its own methods,
	 * so we have to use this roundabout approach.
	 */
	rc = device_schedule_callback(dev, sdev_store_delete_callback);
	if (rc)
		count = rc;
	return count;
};
static DEVICE_ATTR(delete, S_IWUSR, NULL, sdev_store_delete);

static ssize_t
store_state_field(struct device *dev, struct device_attribute *attr,
		  const char *buf, size_t count)
{
	int i;
	struct scsi_device *sdev = to_scsi_device(dev);
	enum scsi_device_state state = 0;

	for (i = 0; i < ARRAY_SIZE(sdev_states); i++) {
		const int len = strlen(sdev_states[i].name);
		if (strncmp(sdev_states[i].name, buf, len) == 0 &&
		   buf[len] == '\n') {
			state = sdev_states[i].value;
			break;
		}
	}
	if (!state)
		return -EINVAL;

	if (scsi_device_set_state(sdev, state))
		return -EINVAL;
	return count;
}

static ssize_t
show_state_field(struct device *dev, struct device_attribute *attr, char *buf)
{
	struct scsi_device *sdev = to_scsi_device(dev);
	const char *name = scsi_device_state_name(sdev->sdev_state);

	if (!name)
		return -EINVAL;

	return snprintf(buf, 20, "%s\n", name);
}

static DEVICE_ATTR(state, S_IRUGO | S_IWUSR, show_state_field, store_state_field);

static ssize_t
show_queue_type_field(struct device *dev, struct device_attribute *attr,
		      char *buf)
{
	struct scsi_device *sdev = to_scsi_device(dev);
	const char *name = "none";

	if (sdev->ordered_tags)
		name = "ordered";
	else if (sdev->simple_tags)
		name = "simple";

	return snprintf(buf, 20, "%s\n", name);
}

static DEVICE_ATTR(queue_type, S_IRUGO, show_queue_type_field, NULL);

static ssize_t
show_iostat_counterbits(struct device *dev, struct device_attribute *attr, 				char *buf)
{
	return snprintf(buf, 20, "%d\n", (int)sizeof(atomic_t) * 8);
}

static DEVICE_ATTR(iocounterbits, S_IRUGO, show_iostat_counterbits, NULL);

#define show_sdev_iostat(field)						\
static ssize_t								\
show_iostat_##field(struct device *dev, struct device_attribute *attr,	\
		    char *buf)						\
{									\
	struct scsi_device *sdev = to_scsi_device(dev);			\
	unsigned long long count = atomic_read(&sdev->field);		\
	return snprintf(buf, 20, "0x%llx\n", count);			\
}									\
static DEVICE_ATTR(field, S_IRUGO, show_iostat_##field, NULL)

show_sdev_iostat(iorequest_cnt);
show_sdev_iostat(iodone_cnt);
show_sdev_iostat(ioerr_cnt);

static ssize_t
sdev_show_modalias(struct device *dev, struct device_attribute *attr, char *buf)
{
	struct scsi_device *sdev;
	sdev = to_scsi_device(dev);
	return snprintf (buf, 20, SCSI_DEVICE_MODALIAS_FMT "\n", sdev->type);
}
static DEVICE_ATTR(modalias, S_IRUGO, sdev_show_modalias, NULL);

#define DECLARE_EVT_SHOW(name, Cap_name)				\
static ssize_t								\
sdev_show_evt_##name(struct device *dev, struct device_attribute *attr,	\
		     char *buf)						\
{									\
	struct scsi_device *sdev = to_scsi_device(dev);			\
	int val = test_bit(SDEV_EVT_##Cap_name, sdev->supported_events);\
	return snprintf(buf, 20, "%d\n", val);				\
}

#define DECLARE_EVT_STORE(name, Cap_name)				\
static ssize_t								\
sdev_store_evt_##name(struct device *dev, struct device_attribute *attr,\
		      const char *buf, size_t count)			\
{									\
	struct scsi_device *sdev = to_scsi_device(dev);			\
	int val = simple_strtoul(buf, NULL, 0);				\
	if (val == 0)							\
		clear_bit(SDEV_EVT_##Cap_name, sdev->supported_events);	\
	else if (val == 1)						\
		set_bit(SDEV_EVT_##Cap_name, sdev->supported_events);	\
	else								\
		return -EINVAL;						\
	return count;							\
}

#define DECLARE_EVT(name, Cap_name)					\
	DECLARE_EVT_SHOW(name, Cap_name)				\
	DECLARE_EVT_STORE(name, Cap_name)				\
	static DEVICE_ATTR(evt_##name, S_IRUGO, sdev_show_evt_##name,	\
			   sdev_store_evt_##name);
#define REF_EVT(name) &dev_attr_evt_##name.attr

DECLARE_EVT(media_change, MEDIA_CHANGE)

/* Default template for device attributes.  May NOT be modified */
static struct attribute *scsi_sdev_attrs[] = {
	&dev_attr_device_blocked.attr,
	&dev_attr_type.attr,
	&dev_attr_scsi_level.attr,
	&dev_attr_vendor.attr,
	&dev_attr_model.attr,
	&dev_attr_rev.attr,
	&dev_attr_rescan.attr,
	&dev_attr_delete.attr,
	&dev_attr_state.attr,
	&dev_attr_timeout.attr,
	&dev_attr_eh_timeout.attr,
	&dev_attr_iocounterbits.attr,
	&dev_attr_iorequest_cnt.attr,
	&dev_attr_iodone_cnt.attr,
	&dev_attr_ioerr_cnt.attr,
	&dev_attr_modalias.attr,
	REF_EVT(media_change),
	NULL
};

static struct attribute_group scsi_sdev_attr_group = {
	.attrs =	scsi_sdev_attrs,
};

static const struct attribute_group *scsi_sdev_attr_groups[] = {
	&scsi_sdev_attr_group,
	NULL
};

static ssize_t
sdev_store_queue_depth_rw(struct device *dev, struct device_attribute *attr,
			  const char *buf, size_t count)
{
	int depth, retval;
	struct scsi_device *sdev = to_scsi_device(dev);
	struct scsi_host_template *sht = sdev->host->hostt;

	if (!sht->change_queue_depth)
		return -EINVAL;

	depth = simple_strtoul(buf, NULL, 0);

	if (depth < 1)
		return -EINVAL;

	retval = sht->change_queue_depth(sdev, depth,
					 SCSI_QDEPTH_DEFAULT);
	if (retval < 0)
		return retval;

	sdev->max_queue_depth = sdev->queue_depth;

	return count;
}

static struct device_attribute sdev_attr_queue_depth_rw =
	__ATTR(queue_depth, S_IRUGO | S_IWUSR, sdev_show_queue_depth,
	       sdev_store_queue_depth_rw);

static ssize_t
sdev_show_queue_ramp_up_period(struct device *dev,
			       struct device_attribute *attr,
			       char *buf)
{
	struct scsi_device *sdev;
	sdev = to_scsi_device(dev);
	return snprintf(buf, 20, "%u\n",
			jiffies_to_msecs(sdev->queue_ramp_up_period));
}

static ssize_t
sdev_store_queue_ramp_up_period(struct device *dev,
				struct device_attribute *attr,
				const char *buf, size_t count)
{
	struct scsi_device *sdev = to_scsi_device(dev);
	unsigned long period;

	if (strict_strtoul(buf, 10, &period))
		return -EINVAL;

	sdev->queue_ramp_up_period = msecs_to_jiffies(period);
	return period;
}

static struct device_attribute sdev_attr_queue_ramp_up_period =
	__ATTR(queue_ramp_up_period, S_IRUGO | S_IWUSR,
	       sdev_show_queue_ramp_up_period,
	       sdev_store_queue_ramp_up_period);

static ssize_t
sdev_store_queue_type_rw(struct device *dev, struct device_attribute *attr,
			 const char *buf, size_t count)
{
	struct scsi_device *sdev = to_scsi_device(dev);
	struct scsi_host_template *sht = sdev->host->hostt;
	int tag_type = 0, retval;
	int prev_tag_type = scsi_get_tag_type(sdev);

	if (!sdev->tagged_supported || !sht->change_queue_type)
		return -EINVAL;

	if (strncmp(buf, "ordered", 7) == 0)
		tag_type = MSG_ORDERED_TAG;
	else if (strncmp(buf, "simple", 6) == 0)
		tag_type = MSG_SIMPLE_TAG;
	else if (strncmp(buf, "none", 4) != 0)
		return -EINVAL;

	if (tag_type == prev_tag_type)
		return count;

	retval = sht->change_queue_type(sdev, tag_type);
	if (retval < 0)
		return retval;

	return count;
}

static int scsi_target_add(struct scsi_target *starget)
{
	int error;

	if (starget->state != STARGET_CREATED)
		return 0;

	error = device_add(&starget->dev);
	if (error) {
		dev_err(&starget->dev, "target device_add failed, error %d\n", error);
		return error;
	}
	transport_add_device(&starget->dev);
	starget->state = STARGET_RUNNING;

	pm_runtime_set_active(&starget->dev);
	pm_runtime_enable(&starget->dev);
	device_enable_async_suspend(&starget->dev);

	return 0;
}

static struct device_attribute sdev_attr_queue_type_rw =
	__ATTR(queue_type, S_IRUGO | S_IWUSR, show_queue_type_field,
	       sdev_store_queue_type_rw);

/**
 * scsi_sysfs_add_sdev - add scsi device to sysfs
 * @sdev:	scsi_device to add
 *
 * Return value:
 * 	0 on Success / non-zero on Failure
 **/
int scsi_sysfs_add_sdev(struct scsi_device *sdev)
{
	int error, i;
	struct request_queue *rq = sdev->request_queue;
	struct scsi_target *starget = sdev->sdev_target;

	error = scsi_device_set_state(sdev, SDEV_RUNNING);
	if (error)
		return error;

	error = scsi_target_add(starget);
	if (error)
		return error;

	transport_configure_device(&starget->dev);

	device_enable_async_suspend(&sdev->sdev_gendev);
	scsi_autopm_get_target(starget);
	pm_runtime_set_active(&sdev->sdev_gendev);
	pm_runtime_forbid(&sdev->sdev_gendev);
	pm_runtime_enable(&sdev->sdev_gendev);
	scsi_autopm_put_target(starget);

	/* The following call will keep sdev active indefinitely, until
	 * its driver does a corresponding scsi_autopm_pm_device().  Only
	 * drivers supporting autosuspend will do this.
	 */
	scsi_autopm_get_device(sdev);

	error = device_add(&sdev->sdev_gendev);
	if (error) {
		sdev_printk(KERN_INFO, sdev,
				"failed to add device: %d\n", error);
		return error;
	}
	device_enable_async_suspend(&sdev->sdev_dev);
	error = device_add(&sdev->sdev_dev);
	if (error) {
		sdev_printk(KERN_INFO, sdev,
				"failed to add class device: %d\n", error);
		device_del(&sdev->sdev_gendev);
		return error;
	}
	transport_add_device(&sdev->sdev_gendev);
	sdev->is_visible = 1;

	/* create queue files, which may be writable, depending on the host */
	if (sdev->host->hostt->change_queue_depth) {
		error = device_create_file(&sdev->sdev_gendev,
					   &sdev_attr_queue_depth_rw);
		error = device_create_file(&sdev->sdev_gendev,
					   &sdev_attr_queue_ramp_up_period);
	}
	else
		error = device_create_file(&sdev->sdev_gendev, &dev_attr_queue_depth);
	if (error)
		return error;

	if (sdev->host->hostt->change_queue_type)
		error = device_create_file(&sdev->sdev_gendev, &sdev_attr_queue_type_rw);
	else
		error = device_create_file(&sdev->sdev_gendev, &dev_attr_queue_type);
	if (error)
		return error;

	error = bsg_register_queue(rq, &sdev->sdev_gendev, NULL, NULL);

	if (error)
		/* we're treating error on bsg register as non-fatal,
		 * so pretend nothing went wrong */
		sdev_printk(KERN_INFO, sdev,
			    "Failed to register bsg queue, errno=%d\n", error);

	/* add additional host specific attributes */
	if (sdev->host->hostt->sdev_attrs) {
		for (i = 0; sdev->host->hostt->sdev_attrs[i]; i++) {
			error = device_create_file(&sdev->sdev_gendev,
					sdev->host->hostt->sdev_attrs[i]);
			if (error)
				return error;
		}
	}

	return error;
}

void __scsi_remove_device(struct scsi_device *sdev)
{
	struct device *dev = &sdev->sdev_gendev;
	struct Scsi_Host *shost = sdev->host;
	unsigned long flags;

	if (sdev->is_visible) {
		if (scsi_device_set_state(sdev, SDEV_CANCEL) != 0)
			return;

		bsg_unregister_queue(sdev->request_queue);
		device_unregister(&sdev->sdev_dev);
		transport_remove_device(dev);
		device_del(dev);
	} else
		put_device(&sdev->sdev_dev);

	/*
	 * Stop accepting new requests and wait until all queuecommand() and
	 * scsi_run_queue() invocations have finished before tearing down the
	 * device.
	 */
	scsi_device_set_state(sdev, SDEV_DEL);
	blk_cleanup_queue(sdev->request_queue);
	cancel_work_sync(&sdev->requeue_work);

	/*
	 * Remove a SCSI device from the starved list after blk_cleanup_queue()
	 * finished such that scsi_request_fn() can't add it back to that list.
	 * Also remove an sdev from the starved list before invoking
	 * put_device() such that get_device() is guaranteed to succeed for an
	 * sdev present on the starved list.
	 */
	spin_lock_irqsave(shost->host_lock, flags);
	list_del(&sdev->starved_entry);
	spin_unlock_irqrestore(shost->host_lock, flags);

	if (sdev->host->hostt->slave_destroy)
		sdev->host->hostt->slave_destroy(sdev);
	transport_destroy_device(dev);

	put_device(dev);
}

/**
 * scsi_remove_device - unregister a device from the scsi bus
 * @sdev:	scsi_device to unregister
 **/
void scsi_remove_device(struct scsi_device *sdev)
{
	struct Scsi_Host *shost = sdev->host;

	mutex_lock(&shost->scan_mutex);
	__scsi_remove_device(sdev);
	mutex_unlock(&shost->scan_mutex);
}
EXPORT_SYMBOL(scsi_remove_device);

static void __scsi_remove_target(struct scsi_target *starget)
{
	struct Scsi_Host *shost = dev_to_shost(starget->dev.parent);
	unsigned long flags;
	struct scsi_device *sdev;

	spin_lock_irqsave(shost->host_lock, flags);
 restart:
	list_for_each_entry(sdev, &shost->__devices, siblings) {
		if (sdev->channel != starget->channel ||
		    sdev->id != starget->id ||
		    scsi_device_get(sdev))
			continue;
		spin_unlock_irqrestore(shost->host_lock, flags);
		scsi_remove_device(sdev);
		scsi_device_put(sdev);
		spin_lock_irqsave(shost->host_lock, flags);
		goto restart;
	}
	spin_unlock_irqrestore(shost->host_lock, flags);
}

/**
 * scsi_remove_target - try to remove a target and all its devices
 * @dev: generic starget or parent of generic stargets to be removed
 *
 * Note: This is slightly racy.  It is possible that if the user
 * requests the addition of another device then the target won't be
 * removed.
 */
void scsi_remove_target(struct device *dev)
{
	struct Scsi_Host *shost = dev_to_shost(dev->parent);
	struct scsi_target *starget, *last = NULL;
	unsigned long flags;

	/* remove targets being careful to lookup next entry before
	 * deleting the last
	 */
	spin_lock_irqsave(shost->host_lock, flags);
	list_for_each_entry(starget, &shost->__targets, siblings) {
		if (starget->state == STARGET_DEL)
			continue;
		if (starget->dev.parent == dev || &starget->dev == dev) {
			/* assuming new targets arrive at the end */
			starget->reap_ref++;
			spin_unlock_irqrestore(shost->host_lock, flags);
			if (last)
				scsi_target_reap(last);
			last = starget;
			__scsi_remove_target(starget);
			spin_lock_irqsave(shost->host_lock, flags);
		}
	}
	spin_unlock_irqrestore(shost->host_lock, flags);

	if (last)
		scsi_target_reap(last);
}
EXPORT_SYMBOL(scsi_remove_target);

int scsi_register_driver(struct device_driver *drv)
{
	drv->bus = &scsi_bus_type;

	return driver_register(drv);
}
EXPORT_SYMBOL(scsi_register_driver);

int scsi_register_interface(struct class_interface *intf)
{
	intf->class = &sdev_class;

	return class_interface_register(intf);
}
EXPORT_SYMBOL(scsi_register_interface);

/**
 * scsi_sysfs_add_host - add scsi host to subsystem
 * @shost:     scsi host struct to add to subsystem
 **/
int scsi_sysfs_add_host(struct Scsi_Host *shost)
{
	int error, i;

	/* add host specific attributes */
	if (shost->hostt->shost_attrs) {
		for (i = 0; shost->hostt->shost_attrs[i]; i++) {
			error = device_create_file(&shost->shost_dev,
					shost->hostt->shost_attrs[i]);
			if (error)
				return error;
		}
	}

	transport_register_device(&shost->shost_gendev);
	transport_configure_device(&shost->shost_gendev);
	return 0;
}

static struct device_type scsi_dev_type = {
	.name =		"scsi_device",
	.release =	scsi_device_dev_release,
	.groups =	scsi_sdev_attr_groups,
};

void scsi_sysfs_device_initialize(struct scsi_device *sdev)
{
	unsigned long flags;
	struct Scsi_Host *shost = sdev->host;
	struct scsi_target  *starget = sdev->sdev_target;

	device_initialize(&sdev->sdev_gendev);
	sdev->sdev_gendev.bus = &scsi_bus_type;
	sdev->sdev_gendev.type = &scsi_dev_type;
	dev_set_name(&sdev->sdev_gendev, "%d:%d:%d:%d",
		     sdev->host->host_no, sdev->channel, sdev->id, sdev->lun);

	device_initialize(&sdev->sdev_dev);
	sdev->sdev_dev.parent = get_device(&sdev->sdev_gendev);
	sdev->sdev_dev.class = &sdev_class;
	dev_set_name(&sdev->sdev_dev, "%d:%d:%d:%d",
		     sdev->host->host_no, sdev->channel, sdev->id, sdev->lun);
	sdev->scsi_level = starget->scsi_level;
	transport_setup_device(&sdev->sdev_gendev);
	spin_lock_irqsave(shost->host_lock, flags);
	list_add_tail(&sdev->same_target_siblings, &starget->devices);
	list_add_tail(&sdev->siblings, &shost->__devices);
	spin_unlock_irqrestore(shost->host_lock, flags);
}

int scsi_is_sdev_device(const struct device *dev)
{
	return dev->type == &scsi_dev_type;
}
EXPORT_SYMBOL(scsi_is_sdev_device);

/* A blank transport template that is used in drivers that don't
 * yet implement Transport Attributes */
struct scsi_transport_template blank_transport_template = { { { {NULL, }, }, }, };<|MERGE_RESOLUTION|>--- conflicted
+++ resolved
@@ -299,7 +299,6 @@
 {
 	struct Scsi_Host *shost = class_to_shost(dev);
 	int ret = -EINVAL;
-<<<<<<< HEAD
 	int deadline;
 	unsigned long flags;
 
@@ -307,24 +306,11 @@
 		return ret;
 
 	if (sscanf(buf, "%d\n", &deadline) == 1) {
-=======
-	int timeout;
-	unsigned long flags;
-
-	if (shost->transportt->eh_strategy_handler)
-		return ret;
-
-	if (sscanf(buf, "%d\n", &timeout) == 1) {
->>>>>>> a25d8f73
 		spin_lock_irqsave(shost->host_lock, flags);
 		if (scsi_host_in_recovery(shost))
 			ret = -EBUSY;
 		else {
-<<<<<<< HEAD
 			shost->resetting = deadline * HZ;
-=======
-			shost->resetting = timeout * HZ;
->>>>>>> a25d8f73
 			ret = count;
 		}
 		spin_unlock_irqrestore(shost->host_lock, flags);
