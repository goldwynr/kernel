--- conflicted
+++ resolved
@@ -226,11 +226,6 @@
 #endif
 
 #ifdef CONFIG_SCSI_NETLINK
-int scsi_sense_events = 0;
-
-module_param(scsi_sense_events, int, S_IRUGO|S_IWUSR);
-MODULE_PARM_DESC(scsi_sense_events, "Post SCSI sense codes via netlink");
-
 /**
  * scsi_post_sense_event - called to post a 'Sense Code' event
  *
@@ -250,9 +245,6 @@
 	struct scsi_nl_sense_msg *msg;
 	u32 len, skblen;
 	int err;
-
-	if (!scsi_sense_events)
-		return;
 
 	if (!scsi_nl_sock) {
 		err = -ENOENT;
@@ -286,7 +278,7 @@
 		(sshdr->asc << 8) | sshdr->ascq;
 
 	err = nlmsg_multicast(scsi_nl_sock, skb, 0, SCSI_NL_GRP_ML_EVENTS,
-			      GFP_ATOMIC);
+			      GFP_KERNEL);
 	if (err && (err != -ESRCH))
 		/* nlmsg_multicast already kfree_skb'd */
 		goto send_fail;
@@ -412,15 +404,12 @@
 				    "changed. The Linux SCSI layer does not "
 				    "automatically adjust these parameters.\n");
 
-<<<<<<< HEAD
-=======
 		if (sshdr.asc == 0x38 && sshdr.ascq == 0x07)
 			scmd_printk(KERN_WARNING, scmd,
 				    "Warning! Received an indication that the "
 				    "LUN reached a thin provisioning soft "
 				    "threshold.\n");
 
->>>>>>> 02f8c6ae
 		/*
 		 * Pass the UA upwards for a determination in the completion
 		 * functions.
@@ -731,29 +720,11 @@
 
 static void scsi_abort_eh_cmnd(struct scsi_cmnd *scmd)
 {
-<<<<<<< HEAD
-	int ret;
-
-	ret = __scsi_try_to_abort_cmd(scmd);
-	if ((ret == SUCCESS) || (ret == FAST_IO_FAIL))
-		return;
-	ret = scsi_try_bus_device_reset(scmd);
-	if ((ret == SUCCESS) || (ret == FAST_IO_FAIL))
-		return;
-	ret = scsi_try_target_reset(scmd);
-	if ((ret == SUCCESS) || (ret == FAST_IO_FAIL))
-		return;
-	ret = scsi_try_bus_reset(scmd);
-	if ((ret == SUCCESS) || (ret == FAST_IO_FAIL))
-		return;
-	scsi_try_host_reset(scmd);
-=======
 	if (scsi_try_to_abort_cmd(scmd->device->host->hostt, scmd) != SUCCESS)
 		if (scsi_try_bus_device_reset(scmd) != SUCCESS)
 			if (scsi_try_target_reset(scmd) != SUCCESS)
 				if (scsi_try_bus_reset(scmd) != SUCCESS)
 					scsi_try_host_reset(scmd);
->>>>>>> 02f8c6ae
 }
 
 /**
@@ -1051,7 +1022,6 @@
 		if (retry_cnt--)
 			goto retry_tur;
 		/*FALLTHRU*/
-	case FAST_IO_FAIL:
 	case SUCCESS:
 		return 0;
 	default:
@@ -1126,19 +1096,10 @@
 		SCSI_LOG_ERROR_RECOVERY(3, printk("%s: aborting cmd:"
 						  "0x%p\n", current->comm,
 						  scmd));
-<<<<<<< HEAD
-		rtn = scsi_try_to_abort_cmd(scmd);
-		if (rtn == SUCCESS || rtn == FAST_IO_FAIL) {
-			scmd->eh_eflags &= ~SCSI_EH_CANCEL_CMD;
-			if (!scsi_device_online(scmd->device) ||
-			    rtn == FAST_IO_FAIL ||
-			    !scsi_eh_tur(scmd)) {
-=======
 		rtn = scsi_try_to_abort_cmd(scmd->device->host->hostt, scmd);
 		if (rtn == SUCCESS || rtn == FAST_IO_FAIL) {
 			scmd->eh_eflags &= ~SCSI_EH_CANCEL_CMD;
 			if (rtn == FAST_IO_FAIL)
->>>>>>> 02f8c6ae
 				scsi_eh_finish_cmd(scmd, done_q);
 			else
 				list_move_tail(&scmd->eh_entry, &check_list);
@@ -1170,7 +1131,7 @@
 		for (i = 0; rtn == NEEDS_RETRY && i < 2; i++)
 			rtn = scsi_send_eh_cmnd(scmd, stu_command, 6, scmd->device->request_queue->rq_timeout, 0);
 
-		if (rtn == SUCCESS || rtn == FAST_IO_FAIL)
+		if (rtn == SUCCESS)
 			return 0;
 	}
 
@@ -1316,22 +1277,8 @@
 		SCSI_LOG_ERROR_RECOVERY(3, printk("%s: Sending target reset "
 						  "to target %d\n",
 						  current->comm, id));
-<<<<<<< HEAD
-		rtn = scsi_try_target_reset(tgtr_scmd);
-		if (rtn == SUCCESS || rtn == FAST_IO_FAIL) {
-			list_for_each_entry_safe(scmd, next, work_q, eh_entry) {
-				if (id == scmd_id(scmd))
-					if (!scsi_device_online(scmd->device) ||
-					    rtn == FAST_IO_FAIL ||
-					    !scsi_eh_tur(tgtr_scmd))
-						scsi_eh_finish_cmd(scmd,
-								   done_q);
-			}
-		} else
-=======
 		rtn = scsi_try_target_reset(scmd);
 		if (rtn != SUCCESS && rtn != FAST_IO_FAIL)
->>>>>>> 02f8c6ae
 			SCSI_LOG_ERROR_RECOVERY(3, printk("%s: Target reset"
 							  " failed target: "
 							  "%d\n",
@@ -1396,15 +1343,8 @@
 		rtn = scsi_try_bus_reset(chan_scmd);
 		if (rtn == SUCCESS || rtn == FAST_IO_FAIL) {
 			list_for_each_entry_safe(scmd, next, work_q, eh_entry) {
-<<<<<<< HEAD
-				if (channel == scmd_channel(scmd))
-					if (!scsi_device_online(scmd->device) ||
-					    rtn == FAST_IO_FAIL ||
-					    !scsi_eh_tur(scmd))
-=======
 				if (channel == scmd_channel(scmd)) {
 					if (rtn == FAST_IO_FAIL)
->>>>>>> 02f8c6ae
 						scsi_eh_finish_cmd(scmd,
 								   done_q);
 					else
@@ -1442,19 +1382,10 @@
 						  , current->comm));
 
 		rtn = scsi_try_host_reset(scmd);
-<<<<<<< HEAD
-		if (rtn == SUCCESS || rtn == FAST_IO_FAIL) {
-			list_for_each_entry_safe(scmd, next, work_q, eh_entry) {
-				if (!scsi_device_online(scmd->device) ||
-				    rtn == FAST_IO_FAIL ||
-				    (!scsi_eh_try_stu(scmd) && !scsi_eh_tur(scmd)) ||
-				    !scsi_eh_tur(scmd))
-=======
 		if (rtn == SUCCESS) {
 			list_splice_init(work_q, &check_list);
 		} else if (rtn == FAST_IO_FAIL) {
 			list_for_each_entry_safe(scmd, next, work_q, eh_entry) {
->>>>>>> 02f8c6ae
 					scsi_eh_finish_cmd(scmd, done_q);
 			}
 		} else {
@@ -2102,17 +2033,17 @@
 	switch (flag) {
 	case SCSI_TRY_RESET_DEVICE:
 		rtn = scsi_try_bus_device_reset(scmd);
-		if (rtn == SUCCESS || rtn == FAST_IO_FAIL)
+		if (rtn == SUCCESS)
 			break;
 		/* FALLTHROUGH */
 	case SCSI_TRY_RESET_TARGET:
 		rtn = scsi_try_target_reset(scmd);
-		if (rtn == SUCCESS || rtn == FAST_IO_FAIL)
+		if (rtn == SUCCESS)
 			break;
 		/* FALLTHROUGH */
 	case SCSI_TRY_RESET_BUS:
 		rtn = scsi_try_bus_reset(scmd);
-		if (rtn == SUCCESS || rtn == FAST_IO_FAIL)
+		if (rtn == SUCCESS)
 			break;
 		/* FALLTHROUGH */
 	case SCSI_TRY_RESET_HOST:
@@ -2139,12 +2070,8 @@
 	scsi_run_host_queues(shost);
 
 	scsi_next_command(scmd);
-<<<<<<< HEAD
-	return (rtn == FAST_IO_FAIL) ? SUCCESS : rtn;
-=======
 	scsi_autopm_put_host(shost);
 	return rtn;
->>>>>>> 02f8c6ae
 }
 EXPORT_SYMBOL(scsi_reset_provider);
 
