/*
 *      sd.c Copyright (C) 1992 Drew Eckhardt
 *           Copyright (C) 1993, 1994, 1995, 1999 Eric Youngdale
 *
 *      Linux scsi disk driver
 *              Initial versions: Drew Eckhardt
 *              Subsequent revisions: Eric Youngdale
 *	Modification history:
 *       - Drew Eckhardt <drew@colorado.edu> original
 *       - Eric Youngdale <eric@andante.org> add scatter-gather, multiple 
 *         outstanding request, and other enhancements.
 *         Support loadable low-level scsi drivers.
 *       - Jirka Hanika <geo@ff.cuni.cz> support more scsi disks using 
 *         eight major numbers.
 *       - Richard Gooch <rgooch@atnf.csiro.au> support devfs.
 *	 - Torben Mathiasen <tmm@image.dk> Resource allocation fixes in 
 *	   sd_init and cleanups.
 *	 - Alex Davis <letmein@erols.com> Fix problem where partition info
 *	   not being read in sd_open. Fix problem where removable media 
 *	   could be ejected after sd_open.
 *	 - Douglas Gilbert <dgilbert@interlog.com> cleanup for lk 2.5.x
 *	 - Badari Pulavarty <pbadari@us.ibm.com>, Matthew Wilcox 
 *	   <willy@debian.org>, Kurt Garloff <garloff@suse.de>: 
 *	   Support 32k/1M disks.
 *
 *	Logging policy (needs CONFIG_SCSI_LOGGING defined):
 *	 - setting up transfer: SCSI_LOG_HLQUEUE levels 1 and 2
 *	 - end of transfer (bh + scsi_lib): SCSI_LOG_HLCOMPLETE level 1
 *	 - entering sd_ioctl: SCSI_LOG_IOCTL level 1
 *	 - entering other commands: SCSI_LOG_HLQUEUE level 3
 *	Note: when the logging level is set by the user, it must be greater
 *	than the level indicated above to trigger output.	
 */

#include <linux/config.h>
#include <linux/module.h>
#include <linux/fs.h>
#include <linux/kernel.h>
#include <linux/sched.h>
#include <linux/mm.h>
#include <linux/bio.h>
#include <linux/genhd.h>
#include <linux/hdreg.h>
#include <linux/errno.h>
#include <linux/interrupt.h>
#include <linux/init.h>
#include <linux/blkdev.h>
#include <linux/blkpg.h>
#include <linux/kref.h>
#include <asm/uaccess.h>

#include <scsi/scsi.h>
#include <scsi/scsi_cmnd.h>
#include <scsi/scsi_dbg.h>
#include <scsi/scsi_device.h>
#include <scsi/scsi_driver.h>
#include <scsi/scsi_eh.h>
#include <scsi/scsi_host.h>
#include <scsi/scsi_ioctl.h>
#include <scsi/scsi_request.h>
#include <scsi/scsicam.h>

#include "scsi_logging.h"


/*
 * Remaining dev_t-handling stuff
 */
#define SD_MAJORS	16
#define SD_DISKS	32768	/* anything between 256 and 262144 */

/*
 * Time out in seconds for disks and Magneto-opticals (which are slower).
 */
#define SD_TIMEOUT		(30 * HZ)
#define SD_MOD_TIMEOUT		(75 * HZ)

/*
 * Number of allowed retries
 */
#define SD_MAX_RETRIES		5

static void scsi_disk_release(struct kref *kref);

struct scsi_disk {
	struct scsi_driver *driver;	/* always &sd_template */
	struct scsi_device *device;
	struct kref	kref;
	struct gendisk	*disk;
	unsigned int	openers;	/* protected by BKL for now, yuck */
	sector_t	capacity;	/* size in 512-byte sectors */
	u32		index;
	u8		media_present;
	u8		write_prot;
	unsigned	WCE : 1;	/* state of disk WCE bit */
	unsigned	RCD : 1;	/* state of disk RCD bit, unused */
};


static unsigned long sd_index_bits[SD_DISKS / BITS_PER_LONG];
static spinlock_t sd_index_lock = SPIN_LOCK_UNLOCKED;

/* This semaphore is used to mediate the 0->1 reference get in the
 * face of object destruction (i.e. we can't allow a get on an
 * object after last put) */
static DECLARE_MUTEX(sd_ref_sem);

static int sd_revalidate_disk(struct gendisk *disk);
static void sd_rw_intr(struct scsi_cmnd * SCpnt);

static int sd_probe(struct device *);
static int sd_remove(struct device *);
static void sd_shutdown(struct device *dev);
static void sd_rescan(struct device *);
static int sd_init_command(struct scsi_cmnd *);
static int sd_issue_flush(struct device *, sector_t *);
static void sd_read_capacity(struct scsi_disk *sdkp, char *diskname,
		 struct scsi_request *SRpnt, unsigned char *buffer);

static struct scsi_driver sd_template = {
	.owner			= THIS_MODULE,
	.gendrv = {
		.name		= "sd",
		.probe		= sd_probe,
		.remove		= sd_remove,
		.shutdown	= sd_shutdown,
	},
	.rescan			= sd_rescan,
	.init_command		= sd_init_command,
	.issue_flush		= sd_issue_flush,
};

/* Device no to disk mapping:
 * 
 *       major         disc2     disc  p1
 *   |............|.............|....|....| <- dev_t
 *    31        20 19          8 7  4 3  0
 * 
 * Inside a major, we have 16k disks, however mapped non-
 * contiguously. The first 16 disks are for major0, the next
 * ones with major1, ... Disk 256 is for major0 again, disk 272 
 * for major1, ... 
 * As we stay compatible with our numbering scheme, we can reuse 
 * the well-know SCSI majors 8, 65--71, 136--143.
 */

static int sd_major(int major_idx)
{
	switch (major_idx) {
	case 0:
		return SCSI_DISK0_MAJOR;
	case 1 ... 7:
		return SCSI_DISK1_MAJOR + major_idx - 1;
	case 8 ... 15:
		return SCSI_DISK8_MAJOR + major_idx - 8;
	default:
		BUG();
		return 0;	/* shut up gcc */
	}
}

static unsigned int make_sd_dev(unsigned int sd_nr, unsigned int part)
{
	return  (part & 0xf) | ((sd_nr & 0xf) << 4) |
		(sd_major((sd_nr & 0xf0) >> 4) << 20) | (sd_nr & 0xfff00);
}

/* reverse mapping dev -> (sd_nr, part) not currently needed */

#define to_scsi_disk(obj) container_of(obj,struct scsi_disk,kref)

static inline struct scsi_disk *scsi_disk(struct gendisk *disk)
{
	return container_of(disk->private_data, struct scsi_disk, driver);
}

static struct scsi_disk *scsi_disk_get(struct gendisk *disk)
{
	struct scsi_disk *sdkp = NULL;

	down(&sd_ref_sem);
	if (disk->private_data == NULL)
		goto out;
	sdkp = scsi_disk(disk);
	if (!kref_get(&sdkp->kref))
		goto out_sdkp;
	if (scsi_device_get(sdkp->device))
		goto out_put;
	up(&sd_ref_sem);
	return sdkp;

 out_put:
	kref_put(&sdkp->kref);
 out_sdkp:
	sdkp = NULL;
 out:
	up(&sd_ref_sem);
	return sdkp;
}

static void scsi_disk_put(struct scsi_disk *sdkp)
{
	down(&sd_ref_sem);
	scsi_device_put(sdkp->device);
	kref_put(&sdkp->kref);
	up(&sd_ref_sem);
}

/**
 *	sd_init_command - build a scsi (read or write) command from
 *	information in the request structure.
 *	@SCpnt: pointer to mid-level's per scsi command structure that
 *	contains request and into which the scsi command is written
 *
 *	Returns 1 if successful and 0 if error (or cannot be done now).
 **/
static int sd_init_command(struct scsi_cmnd * SCpnt)
{
	unsigned int this_count, timeout;
	struct gendisk *disk;
	sector_t block;
	struct scsi_device *sdp = SCpnt->device;

	timeout = sdp->timeout;

	/*
	 * these are already setup, just copy cdb basically
	 */
	if (SCpnt->request->flags & REQ_BLOCK_PC) {
		struct request *rq = SCpnt->request;

		if (sizeof(rq->cmd) > sizeof(SCpnt->cmnd))
			return 0;

		memcpy(SCpnt->cmnd, rq->cmd, sizeof(SCpnt->cmnd));
		if (rq_data_dir(rq) == WRITE)
			SCpnt->sc_data_direction = DMA_TO_DEVICE;
		else if (rq->data_len)
			SCpnt->sc_data_direction = DMA_FROM_DEVICE;
		else
			SCpnt->sc_data_direction = DMA_NONE;

		this_count = rq->data_len;
		if (rq->timeout)
			timeout = rq->timeout;

		SCpnt->transfersize = rq->data_len;
		goto queue;
	}

	/*
	 * we only do REQ_CMD and REQ_BLOCK_PC
	 */
	if (!(SCpnt->request->flags & REQ_CMD))
		return 0;

	disk = SCpnt->request->rq_disk;
	block = SCpnt->request->sector;
	this_count = SCpnt->request_bufflen >> 9;

	SCSI_LOG_HLQUEUE(1, printk("sd_init_command: disk=%s, block=%llu, "
			    "count=%d\n", disk->disk_name, (unsigned long long)block, this_count));

	if (!sdp || !scsi_device_online(sdp) ||
 	    block + SCpnt->request->nr_sectors > get_capacity(disk)) {
		SCSI_LOG_HLQUEUE(2, printk("Finishing %ld sectors\n", 
				 SCpnt->request->nr_sectors));
		SCSI_LOG_HLQUEUE(2, printk("Retry with 0x%p\n", SCpnt));
		return 0;
	}

	if (sdp->changed) {
		/*
		 * quietly refuse to do anything to a changed disc until 
		 * the changed bit has been reset
		 */
		/* printk("SCSI disk has been changed. Prohibiting further I/O.\n"); */
		return 0;
	}
	SCSI_LOG_HLQUEUE(2, printk("%s : block=%llu\n",
				   disk->disk_name, (unsigned long long)block));

	/*
	 * If we have a 1K hardware sectorsize, prevent access to single
	 * 512 byte sectors.  In theory we could handle this - in fact
	 * the scsi cdrom driver must be able to handle this because
	 * we typically use 1K blocksizes, and cdroms typically have
	 * 2K hardware sectorsizes.  Of course, things are simpler
	 * with the cdrom, since it is read-only.  For performance
	 * reasons, the filesystems should be able to handle this
	 * and not force the scsi disk driver to use bounce buffers
	 * for this.
	 */
	if (sdp->sector_size == 1024) {
		if ((block & 1) || (SCpnt->request->nr_sectors & 1)) {
			printk(KERN_ERR "sd: Bad block number requested");
			return 0;
		} else {
			block = block >> 1;
			this_count = this_count >> 1;
		}
	}
	if (sdp->sector_size == 2048) {
		if ((block & 3) || (SCpnt->request->nr_sectors & 3)) {
			printk(KERN_ERR "sd: Bad block number requested");
			return 0;
		} else {
			block = block >> 2;
			this_count = this_count >> 2;
		}
	}
	if (sdp->sector_size == 4096) {
		if ((block & 7) || (SCpnt->request->nr_sectors & 7)) {
			printk(KERN_ERR "sd: Bad block number requested");
			return 0;
		} else {
			block = block >> 3;
			this_count = this_count >> 3;
		}
	}
	if (rq_data_dir(SCpnt->request) == WRITE) {
		if (!sdp->writeable) {
			return 0;
		}
		SCpnt->cmnd[0] = WRITE_6;
		SCpnt->sc_data_direction = DMA_TO_DEVICE;
	} else if (rq_data_dir(SCpnt->request) == READ) {
		SCpnt->cmnd[0] = READ_6;
		SCpnt->sc_data_direction = DMA_FROM_DEVICE;
	} else {
		printk(KERN_ERR "sd: Unknown command %lx\n", 
		       SCpnt->request->flags);
/* overkill 	panic("Unknown sd command %lx\n", SCpnt->request->flags); */
		return 0;
	}

	SCSI_LOG_HLQUEUE(2, printk("%s : %s %d/%ld 512 byte blocks.\n", 
		disk->disk_name, (rq_data_dir(SCpnt->request) == WRITE) ? 
		"writing" : "reading", this_count, SCpnt->request->nr_sectors));

	SCpnt->cmnd[1] = 0;
	
	if (block > 0xffffffff) {
		SCpnt->cmnd[0] += READ_16 - READ_6;
		SCpnt->cmnd[2] = sizeof(block) > 4 ? (unsigned char) (block >> 56) & 0xff : 0;
		SCpnt->cmnd[3] = sizeof(block) > 4 ? (unsigned char) (block >> 48) & 0xff : 0;
		SCpnt->cmnd[4] = sizeof(block) > 4 ? (unsigned char) (block >> 40) & 0xff : 0;
		SCpnt->cmnd[5] = sizeof(block) > 4 ? (unsigned char) (block >> 32) & 0xff : 0;
		SCpnt->cmnd[6] = (unsigned char) (block >> 24) & 0xff;
		SCpnt->cmnd[7] = (unsigned char) (block >> 16) & 0xff;
		SCpnt->cmnd[8] = (unsigned char) (block >> 8) & 0xff;
		SCpnt->cmnd[9] = (unsigned char) block & 0xff;
		SCpnt->cmnd[10] = (unsigned char) (this_count >> 24) & 0xff;
		SCpnt->cmnd[11] = (unsigned char) (this_count >> 16) & 0xff;
		SCpnt->cmnd[12] = (unsigned char) (this_count >> 8) & 0xff;
		SCpnt->cmnd[13] = (unsigned char) this_count & 0xff;
		SCpnt->cmnd[14] = SCpnt->cmnd[15] = 0;
	} else if ((this_count > 0xff) || (block > 0x1fffff) ||
		   SCpnt->device->use_10_for_rw) {
		if (this_count > 0xffff)
			this_count = 0xffff;

		SCpnt->cmnd[0] += READ_10 - READ_6;
		SCpnt->cmnd[2] = (unsigned char) (block >> 24) & 0xff;
		SCpnt->cmnd[3] = (unsigned char) (block >> 16) & 0xff;
		SCpnt->cmnd[4] = (unsigned char) (block >> 8) & 0xff;
		SCpnt->cmnd[5] = (unsigned char) block & 0xff;
		SCpnt->cmnd[6] = SCpnt->cmnd[9] = 0;
		SCpnt->cmnd[7] = (unsigned char) (this_count >> 8) & 0xff;
		SCpnt->cmnd[8] = (unsigned char) this_count & 0xff;
	} else {
		if (this_count > 0xff)
			this_count = 0xff;

		SCpnt->cmnd[1] |= (unsigned char) ((block >> 16) & 0x1f);
		SCpnt->cmnd[2] = (unsigned char) ((block >> 8) & 0xff);
		SCpnt->cmnd[3] = (unsigned char) block & 0xff;
		SCpnt->cmnd[4] = (unsigned char) this_count;
		SCpnt->cmnd[5] = 0;
	}
	SCpnt->request_bufflen = SCpnt->bufflen =
			this_count * sdp->sector_size;

	/*
	 * We shouldn't disconnect in the middle of a sector, so with a dumb
	 * host adapter, it's safe to assume that we can at least transfer
	 * this many bytes between each connect / disconnect.
	 */
	SCpnt->transfersize = sdp->sector_size;
	SCpnt->underflow = this_count << 9;

queue:
	SCpnt->allowed = SD_MAX_RETRIES;
	SCpnt->timeout_per_command = timeout;

	/*
	 * This is the completion routine we use.  This is matched in terms
	 * of capability to this function.
	 */
	SCpnt->done = sd_rw_intr;

	/*
	 * This indicates that the command is ready from our end to be
	 * queued.
	 */
	return 1;
}

/**
 *	sd_open - open a scsi disk device
 *	@inode: only i_rdev member may be used
 *	@filp: only f_mode and f_flags may be used
 *
 *	Returns 0 if successful. Returns a negated errno value in case 
 *	of error.
 *
 *	Note: This can be called from a user context (e.g. fsck(1) )
 *	or from within the kernel (e.g. as a result of a mount(1) ).
 *	In the latter case @inode and @filp carry an abridged amount
 *	of information as noted above.
 **/
static int sd_open(struct inode *inode, struct file *filp)
{
	struct gendisk *disk = inode->i_bdev->bd_disk;
	struct scsi_disk *sdkp;
	struct scsi_device *sdev;
	int retval;

	if (!(sdkp = scsi_disk_get(disk)))
		return -ENXIO;


	SCSI_LOG_HLQUEUE(3, printk("sd_open: disk=%s\n", disk->disk_name));

	sdev = sdkp->device;

	/*
	 * If the device is in error recovery, wait until it is done.
	 * If the device is offline, then disallow any access to it.
	 */
	retval = -ENXIO;
	if (!scsi_block_when_processing_errors(sdev))
		goto error_out;

	if (sdev->removable || sdkp->write_prot)
		check_disk_change(inode->i_bdev);

	/*
	 * If the drive is empty, just let the open fail.
	 */
	retval = -ENOMEDIUM;
	if (sdev->removable && !sdkp->media_present &&
	    !(filp->f_flags & O_NDELAY))
		goto error_out;

	/*
	 * If the device has the write protect tab set, have the open fail
	 * if the user expects to be able to write to the thing.
	 */
	retval = -EROFS;
	if (sdkp->write_prot && (filp->f_mode & FMODE_WRITE))
		goto error_out;

	/*
	 * It is possible that the disk changing stuff resulted in
	 * the device being taken offline.  If this is the case,
	 * report this to the user, and don't pretend that the
	 * open actually succeeded.
	 */
	retval = -ENXIO;
	if (!scsi_device_online(sdev))
		goto error_out;

	if (!sdkp->openers++ && sdev->removable) {
		if (scsi_block_when_processing_errors(sdev))
			scsi_set_medium_removal(sdev, SCSI_REMOVAL_PREVENT);
	}

	return 0;

error_out:
	scsi_disk_put(sdkp);
	return retval;	
}

/**
 *	sd_release - invoked when the (last) close(2) is called on this
 *	scsi disk.
 *	@inode: only i_rdev member may be used
 *	@filp: only f_mode and f_flags may be used
 *
 *	Returns 0. 
 *
 *	Note: may block (uninterruptible) if error recovery is underway
 *	on this disk.
 **/
static int sd_release(struct inode *inode, struct file *filp)
{
	struct gendisk *disk = inode->i_bdev->bd_disk;
	struct scsi_disk *sdkp = scsi_disk(disk);
	struct scsi_device *sdev = sdkp->device;

	SCSI_LOG_HLQUEUE(3, printk("sd_release: disk=%s\n", disk->disk_name));

	if (!--sdkp->openers && sdev->removable) {
		if (scsi_block_when_processing_errors(sdev))
			scsi_set_medium_removal(sdev, SCSI_REMOVAL_ALLOW);
	}

	/*
	 * XXX and what if there are packets in flight and this close()
	 * XXX is followed by a "rmmod sd_mod"?
	 */
	scsi_disk_put(sdkp);
	return 0;
}

static int sd_hdio_getgeo(struct block_device *bdev, struct hd_geometry __user *loc)
{
	struct scsi_disk *sdkp = scsi_disk(bdev->bd_disk);
	struct scsi_device *sdp = sdkp->device;
	struct Scsi_Host *host = sdp->host;
	int diskinfo[4];

	/* default to most commonly used values */
        diskinfo[0] = 0x40;	/* 1 << 6 */
       	diskinfo[1] = 0x20;	/* 1 << 5 */
       	diskinfo[2] = sdkp->capacity >> 11;
	
	/* override with calculated, extended default, or driver values */
	if (host->hostt->bios_param)
		host->hostt->bios_param(sdp, bdev, sdkp->capacity, diskinfo);
	else
		scsicam_bios_param(bdev, sdkp->capacity, diskinfo);

	if (put_user(diskinfo[0], &loc->heads))
		return -EFAULT;
	if (put_user(diskinfo[1], &loc->sectors))
		return -EFAULT;
	if (put_user(diskinfo[2], &loc->cylinders))
		return -EFAULT;
	if (put_user((unsigned)get_start_sect(bdev),
	             (unsigned long __user *)&loc->start))
		return -EFAULT;
	return 0;
}

/**
 *	sd_ioctl - process an ioctl
 *	@inode: only i_rdev/i_bdev members may be used
 *	@filp: only f_mode and f_flags may be used
 *	@cmd: ioctl command number
 *	@arg: this is third argument given to ioctl(2) system call.
 *	Often contains a pointer.
 *
 *	Returns 0 if successful (some ioctls return postive numbers on
 *	success as well). Returns a negated errno value in case of error.
 *
 *	Note: most ioctls are forward onto the block subsystem or further
 *	down in the scsi subsytem.
 **/
static int sd_ioctl(struct inode * inode, struct file * filp, 
		    unsigned int cmd, unsigned long arg)
{
	struct block_device *bdev = inode->i_bdev;
	struct gendisk *disk = bdev->bd_disk;
	struct scsi_device *sdp = scsi_disk(disk)->device;
	void __user *p = (void __user *)arg;
	int error;
    
	SCSI_LOG_IOCTL(1, printk("sd_ioctl: disk=%s, cmd=0x%x\n",
						disk->disk_name, cmd));

	/*
	 * If we are in the middle of error recovery, don't let anyone
	 * else try and use this device.  Also, if error recovery fails, it
	 * may try and take the device offline, in which case all further
	 * access to the device is prohibited.
	 */
	if (!scsi_block_when_processing_errors(sdp))
		return -ENODEV;

	if (cmd == HDIO_GETGEO) {
		if (!arg)
			return -EINVAL;
		return sd_hdio_getgeo(bdev, p);
	}

	/*
	 * Send SCSI addressing ioctls directly to mid level, send other
	 * ioctls to block level and then onto mid level if they can't be
	 * resolved.
	 */
	switch (cmd) {
		case SCSI_IOCTL_GET_IDLUN:
		case SCSI_IOCTL_GET_BUS_NUMBER:
			return scsi_ioctl(sdp, cmd, p);
		default:
			error = scsi_cmd_ioctl(disk, cmd, p);
			if (error != -ENOTTY)
				return error;
	}
	return scsi_ioctl(sdp, cmd, p);
}

static void set_media_not_present(struct scsi_disk *sdkp)
{
	sdkp->media_present = 0;
	sdkp->capacity = 0;
	sdkp->device->changed = 1;
}

/**
 *	sd_media_changed - check if our medium changed
 *	@disk: kernel device descriptor 
 *
 *	Returns 0 if not applicable or no change; 1 if change
 *
 *	Note: this function is invoked from the block subsystem.
 **/
static int sd_media_changed(struct gendisk *disk)
{
	struct scsi_disk *sdkp = scsi_disk(disk);
	struct scsi_device *sdp = sdkp->device;
	int retval;

	SCSI_LOG_HLQUEUE(3, printk("sd_media_changed: disk=%s\n",
						disk->disk_name));

	if (!sdp->removable)
		return 0;

	/*
	 * If the device is offline, don't send any commands - just pretend as
	 * if the command failed.  If the device ever comes back online, we
	 * can deal with it then.  It is only because of unrecoverable errors
	 * that we would ever take a device offline in the first place.
	 */
	if (!scsi_device_online(sdp))
		goto not_present;

	/*
	 * Using TEST_UNIT_READY enables differentiation between drive with
	 * no cartridge loaded - NOT READY, drive with changed cartridge -
	 * UNIT ATTENTION, or with same cartridge - GOOD STATUS.
	 *
	 * Drives that auto spin down. eg iomega jaz 1G, will be started
	 * by sd_spinup_disk() from sd_revalidate_disk(), which happens whenever
	 * sd_revalidate() is called.
	 */
	retval = -ENODEV;
	if (scsi_block_when_processing_errors(sdp))
		retval = scsi_ioctl(sdp, SCSI_IOCTL_TEST_UNIT_READY, NULL);

	/*
	 * Unable to test, unit probably not ready.   This usually
	 * means there is no disc in the drive.  Mark as changed,
	 * and we will figure it out later once the drive is
	 * available again.
	 */
	if (retval)
		 goto not_present;

	/*
	 * For removable scsi disk we have to recognise the presence
	 * of a disk in the drive. This is kept in the struct scsi_disk
	 * struct and tested at open !  Daniel Roche (dan@lectra.fr)
	 */
	sdkp->media_present = 1;

	retval = sdp->changed;
	sdp->changed = 0;

	return retval;

not_present:
	set_media_not_present(sdkp);
	return 1;
}

static int sd_sync_cache(struct scsi_device *sdp)
{
	struct scsi_request *sreq;
	int retries, res;

	if (!sdp->online)
		return -ENODEV;

	sreq = scsi_allocate_request(sdp, GFP_KERNEL);
	if (!sreq) {
		printk("FAILED\n  No memory for request\n");
		return -ENOMEM;
	}

	sreq->sr_data_direction = DMA_NONE;
	for (retries = 3; retries > 0; --retries) {
		unsigned char cmd[10] = { 0 };

		cmd[0] = SYNCHRONIZE_CACHE;
		/*
		 * Leave the rest of the command zero to indicate
		 * flush everything.
		 */
		scsi_wait_req(sreq, cmd, NULL, 0, SD_TIMEOUT, SD_MAX_RETRIES);
		if (sreq->sr_result == 0)
			break;
	}

	res = sreq->sr_result;
	if (res) {
		printk(KERN_WARNING "FAILED\n  status = %x, message = %02x, "
				    "host = %d, driver = %02x\n  ",
				    status_byte(res), msg_byte(res),
				    host_byte(res), driver_byte(res));
			if (driver_byte(res) & DRIVER_SENSE)
				print_req_sense("sd", sreq);
	}
	
	scsi_release_request(sreq);
	return res;
}

static int sd_issue_flush(struct device *dev, sector_t *error_sector)
{
	struct scsi_device *sdp = to_scsi_device(dev);
	struct scsi_disk *sdkp = dev_get_drvdata(dev);

	if (!sdkp)
               return -ENODEV;

	if (!sdkp->WCE)
		return 0;

	return sd_sync_cache(sdp);
}

static void sd_rescan(struct device *dev)
{
	struct scsi_disk *sdkp = dev_get_drvdata(dev);
	sd_revalidate_disk(sdkp->disk);
}

static struct block_device_operations sd_fops = {
	.owner			= THIS_MODULE,
	.open			= sd_open,
	.release		= sd_release,
	.ioctl			= sd_ioctl,
	.media_changed		= sd_media_changed,
	.revalidate_disk	= sd_revalidate_disk,
};

/**
 *	sd_rw_intr - bottom half handler: called when the lower level
 *	driver has completed (successfully or otherwise) a scsi command.
 *	@SCpnt: mid-level's per command structure.
 *
 *	Note: potentially run from within an ISR. Must not block.
 **/
static void sd_rw_intr(struct scsi_cmnd * SCpnt)
{
	int result = SCpnt->result;
	int this_count = SCpnt->bufflen;
	int good_bytes = (result == 0 ? this_count : 0);
	sector_t block_sectors = 1;
	sector_t error_sector;
#ifdef CONFIG_SCSI_LOGGING
	SCSI_LOG_HLCOMPLETE(1, printk("sd_rw_intr: %s: res=0x%x\n", 
				SCpnt->request->rq_disk->disk_name, result));
	if (0 != result) {
		SCSI_LOG_HLCOMPLETE(1, printk("sd_rw_intr: sb[0,2,asc,ascq]"
				"=%x,%x,%x,%x\n", SCpnt->sense_buffer[0],
			SCpnt->sense_buffer[2], SCpnt->sense_buffer[12],
			SCpnt->sense_buffer[13]));
	}
#endif
	/*
	   Handle MEDIUM ERRORs that indicate partial success.  Since this is a
	   relatively rare error condition, no care is taken to avoid
	   unnecessary additional work such as memcpy's that could be avoided.
	 */

	/* An error occurred */
	if (driver_byte(result) != 0 && 	/* An error occurred */
	    (SCpnt->sense_buffer[0] & 0x7f) == 0x70) { /* Sense current */
		switch (SCpnt->sense_buffer[2]) {
		case MEDIUM_ERROR:
			if (!(SCpnt->sense_buffer[0] & 0x80))
				break;
			if (!blk_fs_request(SCpnt->request))
				break;
			error_sector = (SCpnt->sense_buffer[3] << 24) |
			(SCpnt->sense_buffer[4] << 16) |
			(SCpnt->sense_buffer[5] << 8) |
			SCpnt->sense_buffer[6];
			if (SCpnt->request->bio != NULL)
				block_sectors = bio_sectors(SCpnt->request->bio);
			switch (SCpnt->device->sector_size) {
			case 1024:
				error_sector <<= 1;
				if (block_sectors < 2)
					block_sectors = 2;
				break;
			case 2048:
				error_sector <<= 2;
				if (block_sectors < 4)
					block_sectors = 4;
				break;
			case 4096:
				error_sector <<=3;
				if (block_sectors < 8)
					block_sectors = 8;
				break;
			case 256:
				error_sector >>= 1;
				break;
			default:
				break;
			}

			error_sector &= ~(block_sectors - 1);
			good_bytes = (error_sector - SCpnt->request->sector) << 9;
			if (good_bytes < 0 || good_bytes >= this_count)
				good_bytes = 0;
			break;

		case RECOVERED_ERROR: /* an error occurred, but it recovered */
		case NO_SENSE: /* LLDD got sense data */
			/*
			 * Inform the user, but make sure that it's not treated
			 * as a hard error.
			 */
			scsi_print_sense("sd", SCpnt);
			SCpnt->result = 0;
			SCpnt->sense_buffer[0] = 0x0;
			good_bytes = this_count;
			break;

		case ILLEGAL_REQUEST:
			if (SCpnt->device->use_10_for_rw &&
			    (SCpnt->cmnd[0] == READ_10 ||
			     SCpnt->cmnd[0] == WRITE_10))
				SCpnt->device->use_10_for_rw = 0;
			if (SCpnt->device->use_10_for_ms &&
			    (SCpnt->cmnd[0] == MODE_SENSE_10 ||
			     SCpnt->cmnd[0] == MODE_SELECT_10))
				SCpnt->device->use_10_for_ms = 0;
			break;

		default:
			break;
		}
	}
	/*
	 * This calls the generic completion function, now that we know
	 * how many actual sectors finished, and how many sectors we need
	 * to say have failed.
	 */
	scsi_io_completion(SCpnt, good_bytes, block_sectors << 9);
}

static int media_not_present(struct scsi_disk *sdkp, struct scsi_request *srp)
{
	if (!srp->sr_result)
		return 0;
	if (!(driver_byte(srp->sr_result) & DRIVER_SENSE))
		return 0;
	if (srp->sr_sense_buffer[2] != NOT_READY &&
	    srp->sr_sense_buffer[2] != UNIT_ATTENTION)
	    	return 0;
	if (srp->sr_sense_buffer[12] != 0x3A) /* medium not present */
		return 0;

	set_media_not_present(sdkp);
	return 1;
}

/*
 * spinup disk - called only in sd_revalidate_disk()
 */
static void
sd_spinup_disk(struct scsi_disk *sdkp, char *diskname,
	       struct scsi_request *SRpnt, unsigned char *buffer) {
	unsigned char cmd[10];
	unsigned long spintime_value = 0;
	int retries, spintime;
	unsigned int the_result;

	spintime = 0;

	/* Spin up drives, as required.  Only do this at boot time */
	/* Spinup needs to be done for module loads too. */
	do {
		retries = 0;

		do {
			cmd[0] = TEST_UNIT_READY;
			memset((void *) &cmd[1], 0, 9);

			SRpnt->sr_cmd_len = 0;
			SRpnt->sr_sense_buffer[0] = 0;
			SRpnt->sr_sense_buffer[2] = 0;
			SRpnt->sr_data_direction = DMA_NONE;

			scsi_wait_req (SRpnt, (void *) cmd, (void *) buffer,
				       0/*512*/, SD_TIMEOUT, SD_MAX_RETRIES);

			the_result = SRpnt->sr_result;
			retries++;
		} while (retries < 3 && 
			 (!scsi_status_is_good(the_result) ||
			  ((driver_byte(the_result) & DRIVER_SENSE) &&
			   SRpnt->sr_sense_buffer[2] == UNIT_ATTENTION)));

		/*
		 * If the drive has indicated to us that it doesn't have
		 * any media in it, don't bother with any of the rest of
		 * this crap.
		 */
		if (media_not_present(sdkp, SRpnt))
			return;

		if ((driver_byte(the_result) & DRIVER_SENSE) == 0) {
			/* no sense, TUR either succeeded or failed
			 * with a status error */
			if(!spintime && !scsi_status_is_good(the_result))
				printk(KERN_NOTICE "%s: Unit Not Ready, error = 0x%x\n", diskname, the_result);
			break;
		}
					
		/*
		 * The device does not want the automatic start to be issued.
		 */
		if (sdkp->device->no_start_on_add) {
			break;
		}

		/*
		 * If manual intervention is required, or this is an
		 * absent USB storage device, a spinup is meaningless.
		 */
		if (SRpnt->sr_sense_buffer[2] == NOT_READY &&
		    SRpnt->sr_sense_buffer[12] == 4 /* not ready */ &&
		    SRpnt->sr_sense_buffer[13] == 3) {
			break;		/* manual intervention required */

		/*
		 * Issue command to spin up drive when not ready
		 */
		} else if (SRpnt->sr_sense_buffer[2] == NOT_READY) {
			unsigned long time1;
			if (!spintime) {
				printk(KERN_NOTICE "%s: Spinning up disk...",
				       diskname);
				cmd[0] = START_STOP;
				cmd[1] = 1;	/* Return immediately */
				memset((void *) &cmd[2], 0, 8);
				cmd[4] = 1;	/* Start spin cycle */
				SRpnt->sr_cmd_len = 0;
				SRpnt->sr_sense_buffer[0] = 0;
				SRpnt->sr_sense_buffer[2] = 0;

				SRpnt->sr_data_direction = DMA_NONE;
				scsi_wait_req(SRpnt, (void *)cmd, 
					      (void *) buffer, 0/*512*/, 
					      SD_TIMEOUT, SD_MAX_RETRIES);
				spintime_value = jiffies;
			}
			spintime = 1;
			time1 = HZ;
			/* Wait 1 second for next try */
			do {
				current->state = TASK_UNINTERRUPTIBLE;
				time1 = schedule_timeout(time1);
			} while(time1);
			printk(".");
		} else {
			/* we don't understand the sense code, so it's
			 * probably pointless to loop */
			if(!spintime) {
				printk(KERN_NOTICE "%s: Unit Not Ready, sense:\n", diskname);
				scsi_print_req_sense("", SRpnt);
			}
			break;
		}
				
	} while (spintime &&
		 time_after(spintime_value + 100 * HZ, jiffies));

	if (spintime) {
		if (scsi_status_is_good(the_result))
			printk("ready\n");
		else
			printk("not responding...\n");
	}
}

/*
 * read disk capacity
 */
static void
sd_read_capacity(struct scsi_disk *sdkp, char *diskname,
		 struct scsi_request *SRpnt, unsigned char *buffer) {
	unsigned char cmd[16];
	struct scsi_device *sdp = sdkp->device;
	int the_result, retries;
	int sector_size = 0;
	int longrc = 0;

repeat:
	retries = 3;
	do {
		if (longrc) {
			memset((void *) cmd, 0, 16);
			cmd[0] = SERVICE_ACTION_IN;
			cmd[1] = SAI_READ_CAPACITY_16;
			cmd[13] = 12;
			memset((void *) buffer, 0, 12);
		} else {
			cmd[0] = READ_CAPACITY;
			memset((void *) &cmd[1], 0, 9);
			memset((void *) buffer, 0, 8);
		}
		
		SRpnt->sr_cmd_len = 0;
		SRpnt->sr_sense_buffer[0] = 0;
		SRpnt->sr_sense_buffer[2] = 0;
		SRpnt->sr_data_direction = DMA_FROM_DEVICE;

		scsi_wait_req(SRpnt, (void *) cmd, (void *) buffer,
			      longrc ? 12 : 8, SD_TIMEOUT, SD_MAX_RETRIES);

		if (media_not_present(sdkp, SRpnt))
			return;

		the_result = SRpnt->sr_result;
		retries--;

	} while (the_result && retries);

	if (the_result && !longrc) {
		printk(KERN_NOTICE "%s : READ CAPACITY failed.\n"
		       "%s : status=%x, message=%02x, host=%d, driver=%02x \n",
		       diskname, diskname,
		       status_byte(the_result),
		       msg_byte(the_result),
		       host_byte(the_result),
		       driver_byte(the_result));

		if (driver_byte(the_result) & DRIVER_SENSE)
			scsi_print_req_sense("sd", SRpnt);
		else
			printk("%s : sense not available. \n", diskname);

		/* Set dirty bit for removable devices if not ready -
		 * sometimes drives will not report this properly. */
		if (sdp->removable &&
		    SRpnt->sr_sense_buffer[2] == NOT_READY)
			sdp->changed = 1;

		/* Either no media are present but the drive didn't tell us,
		   or they are present but the read capacity command fails */
		/* sdkp->media_present = 0; -- not always correct */
		sdkp->capacity = 0x200000; /* 1 GB - random */

		return;
	} else if (the_result && longrc) {
		/* READ CAPACITY(16) has been failed */
		printk(KERN_NOTICE "%s : READ CAPACITY(16) failed.\n"
		       "%s : status=%x, message=%02x, host=%d, driver=%02x \n",
		       diskname, diskname,
		       status_byte(the_result),
		       msg_byte(the_result),
		       host_byte(the_result),
		       driver_byte(the_result));
		printk(KERN_NOTICE "%s : use 0xffffffff as device size\n",
		       diskname);
		
		sdkp->capacity = 1 + (sector_t) 0xffffffff;		
		goto got_data;
	}	
	
	if (!longrc) {
		sector_size = (buffer[4] << 24) |
			(buffer[5] << 16) | (buffer[6] << 8) | buffer[7];
		if (buffer[0] == 0xff && buffer[1] == 0xff &&
		    buffer[2] == 0xff && buffer[3] == 0xff) {
			if(sizeof(sdkp->capacity) > 4) {
				printk(KERN_NOTICE "%s : very big device. try to use"
				       " READ CAPACITY(16).\n", diskname);
				longrc = 1;
				goto repeat;
			} else {
				printk(KERN_ERR "%s: too big for kernel.  Assuming maximum 2Tb\n", diskname);
			}
		}
		sdkp->capacity = 1 + (((sector_t)buffer[0] << 24) |
			(buffer[1] << 16) |
			(buffer[2] << 8) |
			buffer[3]);			
	} else {
		sdkp->capacity = 1 + (((u64)buffer[0] << 56) |
			((u64)buffer[1] << 48) |
			((u64)buffer[2] << 40) |
			((u64)buffer[3] << 32) |
			((sector_t)buffer[4] << 24) |
			((sector_t)buffer[5] << 16) |
			((sector_t)buffer[6] << 8)  |
			(sector_t)buffer[7]);
			
		sector_size = (buffer[8] << 24) |
			(buffer[9] << 16) | (buffer[10] << 8) | buffer[11];
	}	

got_data:
	if (sector_size == 0) {
		sector_size = 512;
		printk(KERN_NOTICE "%s : sector size 0 reported, "
		       "assuming 512.\n", diskname);
	}

	if (sector_size != 512 &&
	    sector_size != 1024 &&
	    sector_size != 2048 &&
	    sector_size != 4096 &&
	    sector_size != 256) {
		printk(KERN_NOTICE "%s : unsupported sector size "
		       "%d.\n", diskname, sector_size);
		/*
		 * The user might want to re-format the drive with
		 * a supported sectorsize.  Once this happens, it
		 * would be relatively trivial to set the thing up.
		 * For this reason, we leave the thing in the table.
		 */
		sdkp->capacity = 0;
	}
	{
		/*
		 * The msdos fs needs to know the hardware sector size
		 * So I have created this table. See ll_rw_blk.c
		 * Jacques Gelinas (Jacques@solucorp.qc.ca)
		 */
		int hard_sector = sector_size;
		sector_t sz = sdkp->capacity * (hard_sector/256);
		request_queue_t *queue = sdp->request_queue;
		sector_t mb;

		blk_queue_hardsect_size(queue, hard_sector);
		/* avoid 64-bit division on 32-bit platforms */
		mb = sz >> 1;
		sector_div(sz, 1250);
		mb -= sz - 974;
		sector_div(mb, 1950);

		printk(KERN_NOTICE "SCSI device %s: "
		       "%llu %d-byte hdwr sectors (%llu MB)\n",
		       diskname, (unsigned long long)sdkp->capacity,
		       hard_sector, (unsigned long long)mb);
	}

	/* Rescale capacity to 512-byte units */
	if (sector_size == 4096)
		sdkp->capacity <<= 3;
	else if (sector_size == 2048)
		sdkp->capacity <<= 2;
	else if (sector_size == 1024)
		sdkp->capacity <<= 1;
	else if (sector_size == 256)
		sdkp->capacity >>= 1;

	sdkp->device->sector_size = sector_size;
}

/* called with buffer of length 512 */
static inline int
sd_do_mode_sense(struct scsi_request *SRpnt, int dbd, int modepage,
		 unsigned char *buffer, int len, struct scsi_mode_data *data)
{
	return __scsi_mode_sense(SRpnt, dbd, modepage, buffer, len,
				 SD_TIMEOUT, SD_MAX_RETRIES, data);
}

/*
 * read write protect setting, if possible - called only in sd_revalidate_disk()
 * called with buffer of length 512
 */
static void
sd_read_write_protect_flag(struct scsi_disk *sdkp, char *diskname,
		   struct scsi_request *SRpnt, unsigned char *buffer) {
	int res;
	struct scsi_mode_data data;

	set_disk_ro(sdkp->disk, 0);
	if (sdkp->device->skip_ms_page_3f) {
		printk(KERN_NOTICE "%s: assuming Write Enabled\n", diskname);
		return;
	}

	if (sdkp->device->use_192_bytes_for_3f) {
		res = sd_do_mode_sense(SRpnt, 0, 0x3F, buffer, 192, &data);
	} else {
		/*
		 * First attempt: ask for all pages (0x3F), but only 4 bytes.
		 * We have to start carefully: some devices hang if we ask
		 * for more than is available.
		 */
		res = sd_do_mode_sense(SRpnt, 0, 0x3F, buffer, 4, &data);

		/*
		 * Second attempt: ask for page 0 When only page 0 is
		 * implemented, a request for page 3F may return Sense Key
		 * 5: Illegal Request, Sense Code 24: Invalid field in
		 * CDB.
		 */
		if (!scsi_status_is_good(res))
			res = sd_do_mode_sense(SRpnt, 0, 0, buffer, 4, &data);

		/*
		 * Third attempt: ask 255 bytes, as we did earlier.
		 */
		if (!scsi_status_is_good(res))
			res = sd_do_mode_sense(SRpnt, 0, 0x3F, buffer, 255,
					       &data);
	}

	if (!scsi_status_is_good(res)) {
		printk(KERN_WARNING
		       "%s: test WP failed, assume Write Enabled\n", diskname);
	} else {
		sdkp->write_prot = ((data.device_specific & 0x80) != 0);
		set_disk_ro(sdkp->disk, sdkp->write_prot);
		printk(KERN_NOTICE "%s: Write Protect is %s\n", diskname,
		       sdkp->write_prot ? "on" : "off");
		printk(KERN_DEBUG "%s: Mode Sense: %02x %02x %02x %02x\n",
		       diskname, buffer[0], buffer[1], buffer[2], buffer[3]);
	}
}

/*
 * sd_read_cache_type - called only from sd_revalidate_disk()
 * called with buffer of length 512
 */
static void
sd_read_cache_type(struct scsi_disk *sdkp, char *diskname,
		   struct scsi_request *SRpnt, unsigned char *buffer) {
	int len = 0, res;

	const int dbd = 0;	   /* DBD */
	const int modepage = 0x08; /* current values, cache page */
	struct scsi_mode_data data;

	if (sdkp->device->skip_ms_page_8)
		goto defaults;

	/* cautiously ask */
	res = sd_do_mode_sense(SRpnt, dbd, modepage, buffer, 4, &data);

	if (!scsi_status_is_good(res))
		goto bad_sense;

	/* that went OK, now ask for the proper length */
	len = data.length;

	/*
	 * We're only interested in the first three bytes, actually.
	 * But the data cache page is defined for the first 20.
	 */
	if (len < 3)
		goto bad_sense;
	if (len > 20)
		len = 20;

	/* Take headers and block descriptors into account */
	len += data.header_length + data.block_descriptor_length;

	/* Get the data */
	res = sd_do_mode_sense(SRpnt, dbd, modepage, buffer, len, &data);

	if (scsi_status_is_good(res)) {
		const char *types[] = {
			"write through", "none", "write back",
			"write back, no read (daft)"
		};
		int ct = 0;
		int offset = data.header_length +
			data.block_descriptor_length + 2;

		sdkp->WCE = ((buffer[offset] & 0x04) != 0);
		sdkp->RCD = ((buffer[offset] & 0x01) != 0);

		ct =  sdkp->RCD + 2*sdkp->WCE;

		printk(KERN_NOTICE "SCSI device %s: drive cache: %s\n",
		       diskname, types[ct]);

		return;
	}

bad_sense:
	if ((SRpnt->sr_sense_buffer[0] & 0x70) == 0x70
	     && (SRpnt->sr_sense_buffer[2] & 0x0f) == ILLEGAL_REQUEST
	     /* ASC 0x24 ASCQ 0x00: Invalid field in CDB */
	     && SRpnt->sr_sense_buffer[12] == 0x24
	     && SRpnt->sr_sense_buffer[13] == 0x00) {
		printk(KERN_NOTICE "%s: cache data unavailable\n",
		       diskname);
	} else {
		printk(KERN_ERR "%s: asking for cache data failed\n",
		       diskname);
	}

defaults:
	printk(KERN_ERR "%s: assuming drive cache: write through\n",
	       diskname);
	sdkp->WCE = 0;
	sdkp->RCD = 0;
}

/**
 *	sd_revalidate_disk - called the first time a new disk is seen,
 *	performs disk spin up, read_capacity, etc.
 *	@disk: struct gendisk we care about
 **/
static int sd_revalidate_disk(struct gendisk *disk)
{
	struct scsi_disk *sdkp = scsi_disk(disk);
	struct scsi_device *sdp = sdkp->device;
	struct scsi_request *sreq;
	unsigned char *buffer;

	SCSI_LOG_HLQUEUE(3, printk("sd_revalidate_disk: disk=%s\n", disk->disk_name));

	/*
	 * If the device is offline, don't try and read capacity or any
	 * of the other niceties.
	 */
	if (!scsi_device_online(sdp))
		goto out;

	sreq = scsi_allocate_request(sdp, GFP_KERNEL);
	if (!sreq) {
		printk(KERN_WARNING "(sd_revalidate_disk:) Request allocation "
		       "failure.\n");
		goto out;
	}

	buffer = kmalloc(512, GFP_KERNEL | __GFP_DMA);
	if (!buffer) {
		printk(KERN_WARNING "(sd_revalidate_disk:) Memory allocation "
		       "failure.\n");
		goto out_release_request;
	}

	/* defaults, until the device tells us otherwise */
	sdp->sector_size = 512;
	sdkp->capacity = 0;
	sdkp->media_present = 1;
	sdkp->write_prot = 0;
	sdkp->WCE = 0;
	sdkp->RCD = 0;

	sd_spinup_disk(sdkp, disk->disk_name, sreq, buffer);

	/*
	 * Without media there is no reason to ask; moreover, some devices
	 * react badly if we do.
	 */
	if (sdkp->media_present) {
		sd_read_capacity(sdkp, disk->disk_name, sreq, buffer);
		if (sdp->removable)
			sd_read_write_protect_flag(sdkp, disk->disk_name,
					sreq, buffer);
		sd_read_cache_type(sdkp, disk->disk_name, sreq, buffer);
	}
		
	set_capacity(disk, sdkp->capacity);
	kfree(buffer);

 out_release_request: 
	scsi_release_request(sreq);
 out:
	return 0;
}

/**
 *	sd_probe - called during driver initialization and whenever a
 *	new scsi device is attached to the system. It is called once
 *	for each scsi device (not just disks) present.
 *	@dev: pointer to device object
 *
 *	Returns 0 if successful (or not interested in this scsi device 
 *	(e.g. scanner)); 1 when there is an error.
 *
 *	Note: this function is invoked from the scsi mid-level.
 *	This function sets up the mapping between a given 
 *	<host,channel,id,lun> (found in sdp) and new device name 
 *	(e.g. /dev/sda). More precisely it is the block device major 
 *	and minor number that is chosen here.
 *
 *	Assume sd_attach is not re-entrant (for time being)
 *	Also think about sd_attach() and sd_remove() running coincidentally.
 **/
static int sd_probe(struct device *dev)
{
	struct scsi_device *sdp = to_scsi_device(dev);
	struct scsi_disk *sdkp;
	struct gendisk *gd;
	u32 index;
	int error, devno;

	error = -ENODEV;
	if ((sdp->type != TYPE_DISK) && (sdp->type != TYPE_MOD))
		goto out;

	SCSI_LOG_HLQUEUE(3, printk("sd_attach: scsi device: <%d,%d,%d,%d>\n", 
			 sdp->host->host_no, sdp->channel, sdp->id, sdp->lun));

	error = -ENOMEM;
	sdkp = kmalloc(sizeof(*sdkp), GFP_KERNEL);
	if (!sdkp)
		goto out;

	memset (sdkp, 0, sizeof(*sdkp));
	kref_init(&sdkp->kref, scsi_disk_release);

	/* Note: We can accomodate 64 partitions, but the genhd code
	 * assumes partitions allocate consecutive minors, which they don't.
	 * So for now stay with max 16 partitions and leave two spare bits. 
	 * Later, we may change the genhd code and the alloc_disk() call
	 * and the ->minors assignment here. 	KG, 2004-02-10
	 */ 
	gd = alloc_disk(16);
	if (!gd)
		goto out_free;

	spin_lock(&sd_index_lock);
	index = find_first_zero_bit(sd_index_bits, SD_DISKS);
	if (index == SD_DISKS) {
		spin_unlock(&sd_index_lock);
		error = -EBUSY;
		goto out_put;
	}
	__set_bit(index, sd_index_bits);
	spin_unlock(&sd_index_lock);

	sdkp->device = sdp;
	sdkp->driver = &sd_template;
	sdkp->disk = gd;
	sdkp->index = index;
	sdkp->openers = 0;

	if (!sdp->timeout) {
		if (sdp->type == TYPE_DISK)
			sdp->timeout = SD_TIMEOUT;
		else
			sdp->timeout = SD_MOD_TIMEOUT;
	}

	devno = make_sd_dev(index, 0);
	gd->major = MAJOR(devno);
	gd->first_minor = MINOR(devno);
	gd->minors = 16;
	gd->fops = &sd_fops;

	if (index < 26) {
		sprintf(gd->disk_name, "sd%c", 'a' + index % 26);
	} else if (index < (26*27)) {
		sprintf(gd->disk_name, "sd%c%c",
			'a' + index / 26 - 1,'a' + index % 26);
	} else {
		const unsigned int m1 = (index / 26 - 1) / 26 - 1;
		const unsigned int m2 = (index / 26 - 1) % 26;
		const unsigned int m3 =  index % 26;
		sprintf(gd->disk_name, "sd%c%c%c",
			'a' + m1, 'a' + m2, 'a' + m3);
	}

	strcpy(gd->devfs_name, sdp->devfs_name);

	gd->private_data = &sdkp->driver;

	sd_revalidate_disk(gd);

	gd->driverfs_dev = &sdp->sdev_gendev;
	gd->flags = GENHD_FL_DRIVERFS;
	if (sdp->removable)
		gd->flags |= GENHD_FL_REMOVABLE;
	gd->queue = sdkp->device->request_queue;

	dev_set_drvdata(dev, sdkp);
	add_disk(gd);

	printk(KERN_NOTICE "Attached scsi %sdisk %s at scsi%d, channel %d, "
	       "id %d, lun %d\n", sdp->removable ? "removable " : "",
	       gd->disk_name, sdp->host->host_no, sdp->channel,
	       sdp->id, sdp->lun);

	return 0;

out_put:
	put_disk(gd);
out_free:
	kfree(sdkp);
out:
	return error;
}

/**
 *	sd_remove - called whenever a scsi disk (previously recognized by
 *	sd_probe) is detached from the system. It is called (potentially
 *	multiple times) during sd module unload.
 *	@sdp: pointer to mid level scsi device object
 *
 *	Note: this function is invoked from the scsi mid-level.
 *	This function potentially frees up a device name (e.g. /dev/sdc)
 *	that could be re-used by a subsequent sd_probe().
 *	This function is not called when the built-in sd driver is "exit-ed".
 **/
static int sd_remove(struct device *dev)
{
	struct scsi_disk *sdkp = dev_get_drvdata(dev);

	del_gendisk(sdkp->disk);
	sd_shutdown(dev);
	down(&sd_ref_sem);
	kref_put(&sdkp->kref);
	up(&sd_ref_sem);

	return 0;
}

/**
 *	scsi_disk_release - Called to free the scsi_disk structure
 *	@kref: pointer to embedded kref
 *
 *	sd_ref_sem must be held entering this routine.  Because it is
 *	called on last put, you should always use the scsi_disk_get()
 *	scsi_disk_put() helpers which manipulate the semaphore directly
 *	and never do a direct kref_put().
 **/
static void scsi_disk_release(struct kref *kref)
{
	struct scsi_disk *sdkp = to_scsi_disk(kref);
	struct gendisk *disk = sdkp->disk;
	
	spin_lock(&sd_index_lock);
	clear_bit(sdkp->index, sd_index_bits);
	spin_unlock(&sd_index_lock);

	disk->private_data = NULL;

	put_disk(disk);

	kfree(sdkp);
}

/*
 * Send a SYNCHRONIZE CACHE instruction down to the device through
 * the normal SCSI command structure.  Wait for the command to
 * complete.
 */
static void sd_shutdown(struct device *dev)
{
	struct scsi_device *sdp = to_scsi_device(dev);
	struct scsi_disk *sdkp = dev_get_drvdata(dev);

	if (!sdkp)
               return;         /* this can happen */

<<<<<<< HEAD
	if (!sdkp->WCE)
=======
	if (!scsi_device_online(sdp) || !sdkp->WCE)
>>>>>>> 30e74fea
		return;

	printk(KERN_NOTICE "Synchronizing SCSI cache for disk %s: \n",
			sdkp->disk->disk_name);
<<<<<<< HEAD
	sd_sync_cache(sdp);
=======

	sreq = scsi_allocate_request(sdp, GFP_KERNEL);
	if (!sreq) {
		printk("FAILED\n  No memory for request\n");
		return;
	}

	sreq->sr_data_direction = DMA_NONE;
	for (retries = 3; retries > 0; --retries) {
		unsigned char cmd[10] = { 0 };

		cmd[0] = SYNCHRONIZE_CACHE;
		/*
		 * Leave the rest of the command zero to indicate
		 * flush everything.
		 */
		scsi_wait_req(sreq, cmd, NULL, 0, SD_TIMEOUT, SD_MAX_RETRIES);
		if (sreq->sr_result == 0)
			break;
	}

	res = sreq->sr_result;
	if (res) {
		printk(KERN_WARNING "FAILED\n  status = %x, message = %02x, "
				    "host = %d, driver = %02x\n  ",
				    status_byte(res), msg_byte(res),
				    host_byte(res), driver_byte(res));
			if (driver_byte(res) & DRIVER_SENSE)
				scsi_print_req_sense("sd", sreq);
	}
	
	scsi_release_request(sreq);
	printk("\n");
>>>>>>> 30e74fea
}	

/**
 *	init_sd - entry point for this driver (both when built in or when
 *	a module).
 *
 *	Note: this function registers this driver with the scsi mid-level.
 **/
static int __init init_sd(void)
{
	int majors = 0, i;

	SCSI_LOG_HLQUEUE(3, printk("init_sd: sd driver entry point\n"));

	for (i = 0; i < SD_MAJORS; i++)
		if (register_blkdev(sd_major(i), "sd") == 0)
			majors++;

	if (!majors)
		return -ENODEV;

	return scsi_register_driver(&sd_template.gendrv);
}

/**
 *	exit_sd - exit point for this driver (when it is a module).
 *
 *	Note: this function unregisters this driver from the scsi mid-level.
 **/
static void __exit exit_sd(void)
{
	int i;

	SCSI_LOG_HLQUEUE(3, printk("exit_sd: exiting sd driver\n"));

	scsi_unregister_driver(&sd_template.gendrv);
	for (i = 0; i < SD_MAJORS; i++)
		unregister_blkdev(sd_major(i), "sd");
}

MODULE_LICENSE("GPL");
MODULE_AUTHOR("Eric Youngdale");
MODULE_DESCRIPTION("SCSI disk (sd) driver");

module_init(init_sd);
module_exit(exit_sd);<|MERGE_RESOLUTION|>--- conflicted
+++ resolved
@@ -113,7 +113,6 @@
 static void sd_shutdown(struct device *dev);
 static void sd_rescan(struct device *);
 static int sd_init_command(struct scsi_cmnd *);
-static int sd_issue_flush(struct device *, sector_t *);
 static void sd_read_capacity(struct scsi_disk *sdkp, char *diskname,
 		 struct scsi_request *SRpnt, unsigned char *buffer);
 
@@ -127,7 +126,6 @@
 	},
 	.rescan			= sd_rescan,
 	.init_command		= sd_init_command,
-	.issue_flush		= sd_issue_flush,
 };
 
 /* Device no to disk mapping:
@@ -676,62 +674,6 @@
 not_present:
 	set_media_not_present(sdkp);
 	return 1;
-}
-
-static int sd_sync_cache(struct scsi_device *sdp)
-{
-	struct scsi_request *sreq;
-	int retries, res;
-
-	if (!sdp->online)
-		return -ENODEV;
-
-	sreq = scsi_allocate_request(sdp, GFP_KERNEL);
-	if (!sreq) {
-		printk("FAILED\n  No memory for request\n");
-		return -ENOMEM;
-	}
-
-	sreq->sr_data_direction = DMA_NONE;
-	for (retries = 3; retries > 0; --retries) {
-		unsigned char cmd[10] = { 0 };
-
-		cmd[0] = SYNCHRONIZE_CACHE;
-		/*
-		 * Leave the rest of the command zero to indicate
-		 * flush everything.
-		 */
-		scsi_wait_req(sreq, cmd, NULL, 0, SD_TIMEOUT, SD_MAX_RETRIES);
-		if (sreq->sr_result == 0)
-			break;
-	}
-
-	res = sreq->sr_result;
-	if (res) {
-		printk(KERN_WARNING "FAILED\n  status = %x, message = %02x, "
-				    "host = %d, driver = %02x\n  ",
-				    status_byte(res), msg_byte(res),
-				    host_byte(res), driver_byte(res));
-			if (driver_byte(res) & DRIVER_SENSE)
-				print_req_sense("sd", sreq);
-	}
-	
-	scsi_release_request(sreq);
-	return res;
-}
-
-static int sd_issue_flush(struct device *dev, sector_t *error_sector)
-{
-	struct scsi_device *sdp = to_scsi_device(dev);
-	struct scsi_disk *sdkp = dev_get_drvdata(dev);
-
-	if (!sdkp)
-               return -ENODEV;
-
-	if (!sdkp->WCE)
-		return 0;
-
-	return sd_sync_cache(sdp);
 }
 
 static void sd_rescan(struct device *dev)
@@ -1561,23 +1503,19 @@
 static void sd_shutdown(struct device *dev)
 {
 	struct scsi_device *sdp = to_scsi_device(dev);
-	struct scsi_disk *sdkp = dev_get_drvdata(dev);
-
+	struct scsi_disk *sdkp;
+	struct scsi_request *sreq;
+	int retries, res;
+
+	sdkp = dev_get_drvdata(dev);
 	if (!sdkp)
                return;         /* this can happen */
 
-<<<<<<< HEAD
-	if (!sdkp->WCE)
-=======
 	if (!scsi_device_online(sdp) || !sdkp->WCE)
->>>>>>> 30e74fea
 		return;
 
-	printk(KERN_NOTICE "Synchronizing SCSI cache for disk %s: \n",
+	printk(KERN_NOTICE "Synchronizing SCSI cache for disk %s: ",
 			sdkp->disk->disk_name);
-<<<<<<< HEAD
-	sd_sync_cache(sdp);
-=======
 
 	sreq = scsi_allocate_request(sdp, GFP_KERNEL);
 	if (!sreq) {
@@ -1611,7 +1549,6 @@
 	
 	scsi_release_request(sreq);
 	printk("\n");
->>>>>>> 30e74fea
 }	
 
 /**
