/*
 *      sd.c Copyright (C) 1992 Drew Eckhardt
 *           Copyright (C) 1993, 1994, 1995, 1999 Eric Youngdale
 *
 *      Linux scsi disk driver
 *              Initial versions: Drew Eckhardt
 *              Subsequent revisions: Eric Youngdale
 *	Modification history:
 *       - Drew Eckhardt <drew@colorado.edu> original
 *       - Eric Youngdale <eric@andante.org> add scatter-gather, multiple 
 *         outstanding request, and other enhancements.
 *         Support loadable low-level scsi drivers.
 *       - Jirka Hanika <geo@ff.cuni.cz> support more scsi disks using 
 *         eight major numbers.
 *       - Richard Gooch <rgooch@atnf.csiro.au> support devfs.
 *	 - Torben Mathiasen <tmm@image.dk> Resource allocation fixes in 
 *	   sd_init and cleanups.
 *	 - Alex Davis <letmein@erols.com> Fix problem where partition info
 *	   not being read in sd_open. Fix problem where removable media 
 *	   could be ejected after sd_open.
 *	 - Douglas Gilbert <dgilbert@interlog.com> cleanup for lk 2.5.x
 *	 - Badari Pulavarty <pbadari@us.ibm.com>, Matthew Wilcox 
 *	   <willy@debian.org>, Kurt Garloff <garloff@suse.de>: 
 *	   Support 32k/1M disks.
 *
 *	Logging policy (needs CONFIG_SCSI_LOGGING defined):
 *	 - setting up transfer: SCSI_LOG_HLQUEUE levels 1 and 2
 *	 - end of transfer (bh + scsi_lib): SCSI_LOG_HLCOMPLETE level 1
 *	 - entering sd_ioctl: SCSI_LOG_IOCTL level 1
 *	 - entering other commands: SCSI_LOG_HLQUEUE level 3
 *	Note: when the logging level is set by the user, it must be greater
 *	than the level indicated above to trigger output.	
 */

#include <linux/module.h>
#include <linux/fs.h>
#include <linux/kernel.h>
#include <linux/mm.h>
#include <linux/bio.h>
#include <linux/genhd.h>
#include <linux/hdreg.h>
#include <linux/errno.h>
#include <linux/idr.h>
#include <linux/interrupt.h>
#include <linux/init.h>
#include <linux/blkdev.h>
#include <linux/blkpg.h>
#include <linux/delay.h>
#include <linux/mutex.h>
#include <linux/string_helpers.h>
#include <linux/async.h>
#include <linux/slab.h>
#include <asm/uaccess.h>
#include <asm/unaligned.h>

#include <scsi/scsi.h>
#include <scsi/scsi_cmnd.h>
#include <scsi/scsi_dbg.h>
#include <scsi/scsi_device.h>
#include <scsi/scsi_driver.h>
#include <scsi/scsi_eh.h>
#include <scsi/scsi_host.h>
#include <scsi/scsi_ioctl.h>
#include <scsi/scsicam.h>

#include "sd.h"
#include "scsi_logging.h"

MODULE_AUTHOR("Eric Youngdale");
MODULE_DESCRIPTION("SCSI disk (sd) driver");
MODULE_LICENSE("GPL");

MODULE_ALIAS_BLOCKDEV_MAJOR(SCSI_DISK0_MAJOR);
MODULE_ALIAS_BLOCKDEV_MAJOR(SCSI_DISK1_MAJOR);
MODULE_ALIAS_BLOCKDEV_MAJOR(SCSI_DISK2_MAJOR);
MODULE_ALIAS_BLOCKDEV_MAJOR(SCSI_DISK3_MAJOR);
MODULE_ALIAS_BLOCKDEV_MAJOR(SCSI_DISK4_MAJOR);
MODULE_ALIAS_BLOCKDEV_MAJOR(SCSI_DISK5_MAJOR);
MODULE_ALIAS_BLOCKDEV_MAJOR(SCSI_DISK6_MAJOR);
MODULE_ALIAS_BLOCKDEV_MAJOR(SCSI_DISK7_MAJOR);
MODULE_ALIAS_BLOCKDEV_MAJOR(SCSI_DISK8_MAJOR);
MODULE_ALIAS_BLOCKDEV_MAJOR(SCSI_DISK9_MAJOR);
MODULE_ALIAS_BLOCKDEV_MAJOR(SCSI_DISK10_MAJOR);
MODULE_ALIAS_BLOCKDEV_MAJOR(SCSI_DISK11_MAJOR);
MODULE_ALIAS_BLOCKDEV_MAJOR(SCSI_DISK12_MAJOR);
MODULE_ALIAS_BLOCKDEV_MAJOR(SCSI_DISK13_MAJOR);
MODULE_ALIAS_BLOCKDEV_MAJOR(SCSI_DISK14_MAJOR);
MODULE_ALIAS_BLOCKDEV_MAJOR(SCSI_DISK15_MAJOR);
MODULE_ALIAS_SCSI_DEVICE(TYPE_DISK);
MODULE_ALIAS_SCSI_DEVICE(TYPE_MOD);
MODULE_ALIAS_SCSI_DEVICE(TYPE_RBC);

#define SD_MINORS	16

static void sd_config_discard(struct scsi_disk *, unsigned int);
static int  sd_revalidate_disk(struct gendisk *);
static void sd_unlock_native_capacity(struct gendisk *disk);
static int  sd_probe(struct device *);
static int  sd_remove(struct device *);
static void sd_shutdown(struct device *);
static int sd_suspend(struct device *, pm_message_t state);
static int sd_resume(struct device *);
static void sd_rescan(struct device *);
static int sd_done(struct scsi_cmnd *);
static void sd_read_capacity(struct scsi_disk *sdkp, unsigned char *buffer);
static void scsi_disk_release(struct device *cdev);
static void sd_print_sense_hdr(struct scsi_disk *, struct scsi_sense_hdr *);
static void sd_print_result(struct scsi_disk *, int);

static DEFINE_SPINLOCK(sd_index_lock);
static DEFINE_IDA(sd_index_ida);

/* This semaphore is used to mediate the 0->1 reference get in the
 * face of object destruction (i.e. we can't allow a get on an
 * object after last put) */
static DEFINE_MUTEX(sd_ref_mutex);

static struct kmem_cache *sd_cdb_cache;
static mempool_t *sd_cdb_pool;

static const char *sd_cache_types[] = {
	"write through", "none", "write back",
	"write back, no read (daft)"
};

static ssize_t
sd_store_cache_type(struct device *dev, struct device_attribute *attr,
		    const char *buf, size_t count)
{
	int i, ct = -1, rcd, wce, sp;
	struct scsi_disk *sdkp = to_scsi_disk(dev);
	struct scsi_device *sdp = sdkp->device;
	char buffer[64];
	char *buffer_data;
	struct scsi_mode_data data;
	struct scsi_sense_hdr sshdr;
	int len;

	if (sdp->type != TYPE_DISK)
		/* no cache control on RBC devices; theoretically they
		 * can do it, but there's probably so many exceptions
		 * it's not worth the risk */
		return -EINVAL;

	for (i = 0; i < ARRAY_SIZE(sd_cache_types); i++) {
		len = strlen(sd_cache_types[i]);
		if (strncmp(sd_cache_types[i], buf, len) == 0 &&
		    buf[len] == '\n') {
			ct = i;
			break;
		}
	}
	if (ct < 0)
		return -EINVAL;
	rcd = ct & 0x01 ? 1 : 0;
	wce = ct & 0x02 ? 1 : 0;
	if (scsi_mode_sense(sdp, 0x08, 8, buffer, sizeof(buffer), SD_TIMEOUT,
			    SD_MAX_RETRIES, &data, NULL))
		return -EINVAL;
	len = min_t(size_t, sizeof(buffer), data.length - data.header_length -
		  data.block_descriptor_length);
	buffer_data = buffer + data.header_length +
		data.block_descriptor_length;
	buffer_data[2] &= ~0x05;
	buffer_data[2] |= wce << 2 | rcd;
	sp = buffer_data[0] & 0x80 ? 1 : 0;

	if (scsi_mode_select(sdp, 1, sp, 8, buffer_data, len, SD_TIMEOUT,
			     SD_MAX_RETRIES, &data, &sshdr)) {
		if (scsi_sense_valid(&sshdr))
			sd_print_sense_hdr(sdkp, &sshdr);
		return -EINVAL;
	}
	revalidate_disk(sdkp->disk);
	return count;
}

static ssize_t
sd_store_manage_start_stop(struct device *dev, struct device_attribute *attr,
			   const char *buf, size_t count)
{
	struct scsi_disk *sdkp = to_scsi_disk(dev);
	struct scsi_device *sdp = sdkp->device;

	if (!capable(CAP_SYS_ADMIN))
		return -EACCES;

	sdp->manage_start_stop = simple_strtoul(buf, NULL, 10);

	return count;
}

static ssize_t
sd_store_allow_restart(struct device *dev, struct device_attribute *attr,
		       const char *buf, size_t count)
{
	struct scsi_disk *sdkp = to_scsi_disk(dev);
	struct scsi_device *sdp = sdkp->device;

	if (!capable(CAP_SYS_ADMIN))
		return -EACCES;

	if (sdp->type != TYPE_DISK)
		return -EINVAL;

	sdp->allow_restart = simple_strtoul(buf, NULL, 10);

	return count;
}

static ssize_t
sd_show_cache_type(struct device *dev, struct device_attribute *attr,
		   char *buf)
{
	struct scsi_disk *sdkp = to_scsi_disk(dev);
	int ct = sdkp->RCD + 2*sdkp->WCE;

	return snprintf(buf, 40, "%s\n", sd_cache_types[ct]);
}

static ssize_t
sd_show_fua(struct device *dev, struct device_attribute *attr, char *buf)
{
	struct scsi_disk *sdkp = to_scsi_disk(dev);

	return snprintf(buf, 20, "%u\n", sdkp->DPOFUA);
}

static ssize_t
sd_show_manage_start_stop(struct device *dev, struct device_attribute *attr,
			  char *buf)
{
	struct scsi_disk *sdkp = to_scsi_disk(dev);
	struct scsi_device *sdp = sdkp->device;

	return snprintf(buf, 20, "%u\n", sdp->manage_start_stop);
}

static ssize_t
sd_show_allow_restart(struct device *dev, struct device_attribute *attr,
		      char *buf)
{
	struct scsi_disk *sdkp = to_scsi_disk(dev);

	return snprintf(buf, 40, "%d\n", sdkp->device->allow_restart);
}

static ssize_t
sd_show_protection_type(struct device *dev, struct device_attribute *attr,
			char *buf)
{
	struct scsi_disk *sdkp = to_scsi_disk(dev);

	return snprintf(buf, 20, "%u\n", sdkp->protection_type);
}

static ssize_t
sd_show_protection_mode(struct device *dev, struct device_attribute *attr,
			char *buf)
{
	struct scsi_disk *sdkp = to_scsi_disk(dev);
	struct scsi_device *sdp = sdkp->device;
	unsigned int dif, dix;

	dif = scsi_host_dif_capable(sdp->host, sdkp->protection_type);
	dix = scsi_host_dix_capable(sdp->host, sdkp->protection_type);

	if (!dix && scsi_host_dix_capable(sdp->host, SD_DIF_TYPE0_PROTECTION)) {
		dif = 0;
		dix = 1;
	}

	if (!dif && !dix)
		return snprintf(buf, 20, "none\n");

	return snprintf(buf, 20, "%s%u\n", dix ? "dix" : "dif", dif);
}

static ssize_t
sd_show_app_tag_own(struct device *dev, struct device_attribute *attr,
		    char *buf)
{
	struct scsi_disk *sdkp = to_scsi_disk(dev);

	return snprintf(buf, 20, "%u\n", sdkp->ATO);
}

static ssize_t
sd_show_thin_provisioning(struct device *dev, struct device_attribute *attr,
			  char *buf)
{
	struct scsi_disk *sdkp = to_scsi_disk(dev);

	return snprintf(buf, 20, "%u\n", sdkp->lbpme);
}

static const char *lbp_mode[] = {
	[SD_LBP_FULL]		= "full",
	[SD_LBP_UNMAP]		= "unmap",
	[SD_LBP_WS16]		= "writesame_16",
	[SD_LBP_WS10]		= "writesame_10",
	[SD_LBP_ZERO]		= "writesame_zero",
	[SD_LBP_DISABLE]	= "disabled",
};

static ssize_t
sd_show_provisioning_mode(struct device *dev, struct device_attribute *attr,
			  char *buf)
{
	struct scsi_disk *sdkp = to_scsi_disk(dev);

	return snprintf(buf, 20, "%s\n", lbp_mode[sdkp->provisioning_mode]);
}

static ssize_t
sd_store_provisioning_mode(struct device *dev, struct device_attribute *attr,
			   const char *buf, size_t count)
{
	struct scsi_disk *sdkp = to_scsi_disk(dev);
	struct scsi_device *sdp = sdkp->device;

	if (!capable(CAP_SYS_ADMIN))
		return -EACCES;

	if (sdp->type != TYPE_DISK)
		return -EINVAL;

	if (!strncmp(buf, lbp_mode[SD_LBP_UNMAP], 20))
		sd_config_discard(sdkp, SD_LBP_UNMAP);
	else if (!strncmp(buf, lbp_mode[SD_LBP_WS16], 20))
		sd_config_discard(sdkp, SD_LBP_WS16);
	else if (!strncmp(buf, lbp_mode[SD_LBP_WS10], 20))
		sd_config_discard(sdkp, SD_LBP_WS10);
	else if (!strncmp(buf, lbp_mode[SD_LBP_ZERO], 20))
		sd_config_discard(sdkp, SD_LBP_ZERO);
	else if (!strncmp(buf, lbp_mode[SD_LBP_DISABLE], 20))
		sd_config_discard(sdkp, SD_LBP_DISABLE);
	else
		return -EINVAL;

	return count;
}

static struct device_attribute sd_disk_attrs[] = {
	__ATTR(cache_type, S_IRUGO|S_IWUSR, sd_show_cache_type,
	       sd_store_cache_type),
	__ATTR(FUA, S_IRUGO, sd_show_fua, NULL),
	__ATTR(allow_restart, S_IRUGO|S_IWUSR, sd_show_allow_restart,
	       sd_store_allow_restart),
	__ATTR(manage_start_stop, S_IRUGO|S_IWUSR, sd_show_manage_start_stop,
	       sd_store_manage_start_stop),
	__ATTR(protection_type, S_IRUGO, sd_show_protection_type, NULL),
	__ATTR(protection_mode, S_IRUGO, sd_show_protection_mode, NULL),
	__ATTR(app_tag_own, S_IRUGO, sd_show_app_tag_own, NULL),
	__ATTR(thin_provisioning, S_IRUGO, sd_show_thin_provisioning, NULL),
	__ATTR(provisioning_mode, S_IRUGO|S_IWUSR, sd_show_provisioning_mode,
	       sd_store_provisioning_mode),
	__ATTR_NULL,
};

static struct class sd_disk_class = {
	.name		= "scsi_disk",
	.owner		= THIS_MODULE,
	.dev_release	= scsi_disk_release,
	.dev_attrs	= sd_disk_attrs,
};

static struct scsi_driver sd_template = {
	.owner			= THIS_MODULE,
	.gendrv = {
		.name		= "sd",
		.probe		= sd_probe,
		.remove		= sd_remove,
		.suspend	= sd_suspend,
		.resume		= sd_resume,
		.shutdown	= sd_shutdown,
	},
	.rescan			= sd_rescan,
	.done			= sd_done,
};

/*
 * Device no to disk mapping:
 * 
 *       major         disc2     disc  p1
 *   |............|.............|....|....| <- dev_t
 *    31        20 19          8 7  4 3  0
 * 
 * Inside a major, we have 16k disks, however mapped non-
 * contiguously. The first 16 disks are for major0, the next
 * ones with major1, ... Disk 256 is for major0 again, disk 272 
 * for major1, ... 
 * As we stay compatible with our numbering scheme, we can reuse 
 * the well-know SCSI majors 8, 65--71, 136--143.
 */
static int sd_major(int major_idx)
{
	switch (major_idx) {
	case 0:
		return SCSI_DISK0_MAJOR;
	case 1 ... 7:
		return SCSI_DISK1_MAJOR + major_idx - 1;
	case 8 ... 15:
		return SCSI_DISK8_MAJOR + major_idx - 8;
	default:
		BUG();
		return 0;	/* shut up gcc */
	}
}

static struct scsi_disk *__scsi_disk_get(struct gendisk *disk)
{
	struct scsi_disk *sdkp = NULL;

	if (disk->private_data) {
		sdkp = scsi_disk(disk);
		if (scsi_device_get(sdkp->device) == 0)
			get_device(&sdkp->dev);
		else
			sdkp = NULL;
	}
	return sdkp;
}

static struct scsi_disk *scsi_disk_get(struct gendisk *disk)
{
	struct scsi_disk *sdkp;

	mutex_lock(&sd_ref_mutex);
	sdkp = __scsi_disk_get(disk);
	mutex_unlock(&sd_ref_mutex);
	return sdkp;
}

static struct scsi_disk *scsi_disk_get_from_dev(struct device *dev)
{
	struct scsi_disk *sdkp;

	mutex_lock(&sd_ref_mutex);
	sdkp = dev_get_drvdata(dev);
	if (sdkp)
		sdkp = __scsi_disk_get(sdkp->disk);
	mutex_unlock(&sd_ref_mutex);
	return sdkp;
}

static void scsi_disk_put(struct scsi_disk *sdkp)
{
	struct scsi_device *sdev = sdkp->device;

	mutex_lock(&sd_ref_mutex);
	put_device(&sdkp->dev);
	scsi_device_put(sdev);
	mutex_unlock(&sd_ref_mutex);
}

static void sd_prot_op(struct scsi_cmnd *scmd, unsigned int dif)
{
	unsigned int prot_op = SCSI_PROT_NORMAL;
	unsigned int dix = scsi_prot_sg_count(scmd);

	if (scmd->sc_data_direction == DMA_FROM_DEVICE) {
		if (dif && dix)
			prot_op = SCSI_PROT_READ_PASS;
		else if (dif && !dix)
			prot_op = SCSI_PROT_READ_STRIP;
		else if (!dif && dix)
			prot_op = SCSI_PROT_READ_INSERT;
	} else {
		if (dif && dix)
			prot_op = SCSI_PROT_WRITE_PASS;
		else if (dif && !dix)
			prot_op = SCSI_PROT_WRITE_INSERT;
		else if (!dif && dix)
			prot_op = SCSI_PROT_WRITE_STRIP;
	}

	scsi_set_prot_op(scmd, prot_op);
	scsi_set_prot_type(scmd, dif);
}

static void sd_config_discard(struct scsi_disk *sdkp, unsigned int mode)
{
	struct request_queue *q = sdkp->disk->queue;
	unsigned int logical_block_size = sdkp->device->sector_size;
	unsigned int max_blocks = 0;

	q->limits.discard_zeroes_data = sdkp->lbprz;
	q->limits.discard_alignment = sdkp->unmap_alignment *
		logical_block_size;
	q->limits.discard_granularity =
		max(sdkp->physical_block_size,
		    sdkp->unmap_granularity * logical_block_size);

	switch (mode) {

	case SD_LBP_DISABLE:
		q->limits.max_discard_sectors = 0;
		queue_flag_clear_unlocked(QUEUE_FLAG_DISCARD, q);
		return;

	case SD_LBP_UNMAP:
		max_blocks = min_not_zero(sdkp->max_unmap_blocks, 0xffffffff);
		break;

	case SD_LBP_WS16:
		max_blocks = min_not_zero(sdkp->max_ws_blocks, 0xffffffff);
		break;

	case SD_LBP_WS10:
		max_blocks = min_not_zero(sdkp->max_ws_blocks, (u32)0xffff);
		break;

	case SD_LBP_ZERO:
		max_blocks = min_not_zero(sdkp->max_ws_blocks, (u32)0xffff);
		q->limits.discard_zeroes_data = 1;
		break;
	}

	q->limits.max_discard_sectors = max_blocks * (logical_block_size >> 9);
	queue_flag_set_unlocked(QUEUE_FLAG_DISCARD, q);

	sdkp->provisioning_mode = mode;
}

/**
 * scsi_setup_discard_cmnd - unmap blocks on thinly provisioned device
 * @sdp: scsi device to operate one
 * @rq: Request to prepare
 *
 * Will issue either UNMAP or WRITE SAME(16) depending on preference
 * indicated by target device.
 **/
static int scsi_setup_discard_cmnd(struct scsi_device *sdp, struct request *rq)
{
	struct scsi_disk *sdkp = scsi_disk(rq->rq_disk);
	struct bio *bio = rq->bio;
	sector_t sector = bio->bi_sector;
	unsigned int nr_sectors = bio_sectors(bio);
	unsigned int len;
	int ret;
	char *buf;
	struct page *page;

	if (sdkp->device->sector_size == 4096) {
		sector >>= 3;
		nr_sectors >>= 3;
	}

	rq->timeout = SD_TIMEOUT;

	memset(rq->cmd, 0, rq->cmd_len);

	page = alloc_page(GFP_ATOMIC | __GFP_ZERO);
	if (!page)
		return BLKPREP_DEFER;

	switch (sdkp->provisioning_mode) {
	case SD_LBP_UNMAP:
		buf = page_address(page);

		rq->cmd_len = 10;
		rq->cmd[0] = UNMAP;
		rq->cmd[8] = 24;

		put_unaligned_be16(6 + 16, &buf[0]);
		put_unaligned_be16(16, &buf[2]);
		put_unaligned_be64(sector, &buf[8]);
		put_unaligned_be32(nr_sectors, &buf[16]);

		len = 24;
		break;

	case SD_LBP_WS16:
		rq->cmd_len = 16;
		rq->cmd[0] = WRITE_SAME_16;
		rq->cmd[1] = 0x8; /* UNMAP */
		put_unaligned_be64(sector, &rq->cmd[2]);
		put_unaligned_be32(nr_sectors, &rq->cmd[10]);

		len = sdkp->device->sector_size;
		break;

	case SD_LBP_WS10:
	case SD_LBP_ZERO:
		rq->cmd_len = 10;
		rq->cmd[0] = WRITE_SAME;
		if (sdkp->provisioning_mode == SD_LBP_WS10)
			rq->cmd[1] = 0x8; /* UNMAP */
		put_unaligned_be32(sector, &rq->cmd[2]);
		put_unaligned_be16(nr_sectors, &rq->cmd[7]);

		len = sdkp->device->sector_size;
		break;

	default:
		ret = BLKPREP_KILL;
		goto out;
	}

	blk_add_request_payload(rq, page, len);
	ret = scsi_setup_blk_pc_cmnd(sdp, rq);
	rq->buffer = page_address(page);

out:
	if (ret != BLKPREP_OK) {
		__free_page(page);
		rq->buffer = NULL;
	}
	return ret;
}

static int scsi_setup_flush_cmnd(struct scsi_device *sdp, struct request *rq)
{
<<<<<<< HEAD
	rq->timeout = SD_TIMEOUT;
=======
	rq->timeout = SD_FLUSH_TIMEOUT;
>>>>>>> 02f8c6ae
	rq->retries = SD_MAX_RETRIES;
	rq->cmd[0] = SYNCHRONIZE_CACHE;
	rq->cmd_len = 10;

	return scsi_setup_blk_pc_cmnd(sdp, rq);
}

static void sd_unprep_fn(struct request_queue *q, struct request *rq)
{
	if (rq->cmd_flags & REQ_DISCARD) {
		free_page((unsigned long)rq->buffer);
		rq->buffer = NULL;
	}
}

/**
 *	sd_init_command - build a scsi (read or write) command from
 *	information in the request structure.
 *	@SCpnt: pointer to mid-level's per scsi command structure that
 *	contains request and into which the scsi command is written
 *
 *	Returns 1 if successful and 0 if error (or cannot be done now).
 **/
static int sd_prep_fn(struct request_queue *q, struct request *rq)
{
	struct scsi_cmnd *SCpnt;
	struct scsi_device *sdp = q->queuedata;
	struct gendisk *disk = rq->rq_disk;
	struct scsi_disk *sdkp;
	sector_t block = blk_rq_pos(rq);
	sector_t threshold;
	unsigned int this_count = blk_rq_sectors(rq);
	int ret, host_dif;
	unsigned char protect;

	/*
	 * Discard request come in as REQ_TYPE_FS but we turn them into
	 * block PC requests to make life easier.
	 */
	if (rq->cmd_flags & REQ_DISCARD) {
		ret = scsi_setup_discard_cmnd(sdp, rq);
		goto out;
	} else if (rq->cmd_flags & REQ_FLUSH) {
		ret = scsi_setup_flush_cmnd(sdp, rq);
		goto out;
	} else if (rq->cmd_type == REQ_TYPE_BLOCK_PC) {
		ret = scsi_setup_blk_pc_cmnd(sdp, rq);
		goto out;
	} else if (rq->cmd_type != REQ_TYPE_FS) {
		ret = BLKPREP_KILL;
		goto out;
	}
	ret = scsi_setup_fs_cmnd(sdp, rq);
	if (ret != BLKPREP_OK)
		goto out;
	SCpnt = rq->special;
	sdkp = scsi_disk(disk);

	/* from here on until we're complete, any goto out
	 * is used for a killable error condition */
	ret = BLKPREP_KILL;

	SCSI_LOG_HLQUEUE(1, scmd_printk(KERN_INFO, SCpnt,
					"sd_init_command: block=%llu, "
					"count=%d\n",
					(unsigned long long)block,
					this_count));

	if (!sdp || !scsi_device_online(sdp) ||
	    block + blk_rq_sectors(rq) > get_capacity(disk)) {
		SCSI_LOG_HLQUEUE(2, scmd_printk(KERN_INFO, SCpnt,
						"Finishing %u sectors\n",
						blk_rq_sectors(rq)));
		SCSI_LOG_HLQUEUE(2, scmd_printk(KERN_INFO, SCpnt,
						"Retry with 0x%p\n", SCpnt));
		goto out;
	}

	if (sdp->changed) {
		/*
		 * quietly refuse to do anything to a changed disc until 
		 * the changed bit has been reset
		 */
		/* printk("SCSI disk has been changed or is not present. Prohibiting further I/O.\n"); */
		goto out;
	}

	/*
	 * Some SD card readers can't handle multi-sector accesses which touch
	 * the last one or two hardware sectors.  Split accesses as needed.
	 */
	threshold = get_capacity(disk) - SD_LAST_BUGGY_SECTORS *
		(sdp->sector_size / 512);

	if (unlikely(sdp->last_sector_bug && block + this_count > threshold)) {
		if (block < threshold) {
			/* Access up to the threshold but not beyond */
			this_count = threshold - block;
		} else {
			/* Access only a single hardware sector */
			this_count = sdp->sector_size / 512;
		}
	}

	SCSI_LOG_HLQUEUE(2, scmd_printk(KERN_INFO, SCpnt, "block=%llu\n",
					(unsigned long long)block));

	/*
	 * If we have a 1K hardware sectorsize, prevent access to single
	 * 512 byte sectors.  In theory we could handle this - in fact
	 * the scsi cdrom driver must be able to handle this because
	 * we typically use 1K blocksizes, and cdroms typically have
	 * 2K hardware sectorsizes.  Of course, things are simpler
	 * with the cdrom, since it is read-only.  For performance
	 * reasons, the filesystems should be able to handle this
	 * and not force the scsi disk driver to use bounce buffers
	 * for this.
	 */
	if (sdp->sector_size == 1024) {
		if ((block & 1) || (blk_rq_sectors(rq) & 1)) {
			scmd_printk(KERN_ERR, SCpnt,
				    "Bad block number requested\n");
			goto out;
		} else {
			block = block >> 1;
			this_count = this_count >> 1;
		}
	}
	if (sdp->sector_size == 2048) {
		if ((block & 3) || (blk_rq_sectors(rq) & 3)) {
			scmd_printk(KERN_ERR, SCpnt,
				    "Bad block number requested\n");
			goto out;
		} else {
			block = block >> 2;
			this_count = this_count >> 2;
		}
	}
	if (sdp->sector_size == 4096) {
		if ((block & 7) || (blk_rq_sectors(rq) & 7)) {
			scmd_printk(KERN_ERR, SCpnt,
				    "Bad block number requested\n");
			goto out;
		} else {
			block = block >> 3;
			this_count = this_count >> 3;
		}
	}
	if (rq_data_dir(rq) == WRITE) {
		if (!sdp->writeable) {
			goto out;
		}
		SCpnt->cmnd[0] = WRITE_6;
		SCpnt->sc_data_direction = DMA_TO_DEVICE;

		if (blk_integrity_rq(rq) &&
		    sd_dif_prepare(rq, block, sdp->sector_size) == -EIO)
			goto out;

	} else if (rq_data_dir(rq) == READ) {
		SCpnt->cmnd[0] = READ_6;
		SCpnt->sc_data_direction = DMA_FROM_DEVICE;
	} else {
		scmd_printk(KERN_ERR, SCpnt, "Unknown command %x\n", rq->cmd_flags);
		goto out;
	}

	SCSI_LOG_HLQUEUE(2, scmd_printk(KERN_INFO, SCpnt,
					"%s %d/%u 512 byte blocks.\n",
					(rq_data_dir(rq) == WRITE) ?
					"writing" : "reading", this_count,
					blk_rq_sectors(rq)));

	/* Set RDPROTECT/WRPROTECT if disk is formatted with DIF */
	host_dif = scsi_host_dif_capable(sdp->host, sdkp->protection_type);
	if (host_dif)
		protect = 1 << 5;
	else
		protect = 0;

	if (host_dif == SD_DIF_TYPE2_PROTECTION) {
		SCpnt->cmnd = mempool_alloc(sd_cdb_pool, GFP_ATOMIC);

		if (unlikely(SCpnt->cmnd == NULL)) {
			ret = BLKPREP_DEFER;
			goto out;
		}

		SCpnt->cmd_len = SD_EXT_CDB_SIZE;
		memset(SCpnt->cmnd, 0, SCpnt->cmd_len);
		SCpnt->cmnd[0] = VARIABLE_LENGTH_CMD;
		SCpnt->cmnd[7] = 0x18;
		SCpnt->cmnd[9] = (rq_data_dir(rq) == READ) ? READ_32 : WRITE_32;
		SCpnt->cmnd[10] = protect | ((rq->cmd_flags & REQ_FUA) ? 0x8 : 0);

		/* LBA */
		SCpnt->cmnd[12] = sizeof(block) > 4 ? (unsigned char) (block >> 56) & 0xff : 0;
		SCpnt->cmnd[13] = sizeof(block) > 4 ? (unsigned char) (block >> 48) & 0xff : 0;
		SCpnt->cmnd[14] = sizeof(block) > 4 ? (unsigned char) (block >> 40) & 0xff : 0;
		SCpnt->cmnd[15] = sizeof(block) > 4 ? (unsigned char) (block >> 32) & 0xff : 0;
		SCpnt->cmnd[16] = (unsigned char) (block >> 24) & 0xff;
		SCpnt->cmnd[17] = (unsigned char) (block >> 16) & 0xff;
		SCpnt->cmnd[18] = (unsigned char) (block >> 8) & 0xff;
		SCpnt->cmnd[19] = (unsigned char) block & 0xff;

		/* Expected Indirect LBA */
		SCpnt->cmnd[20] = (unsigned char) (block >> 24) & 0xff;
		SCpnt->cmnd[21] = (unsigned char) (block >> 16) & 0xff;
		SCpnt->cmnd[22] = (unsigned char) (block >> 8) & 0xff;
		SCpnt->cmnd[23] = (unsigned char) block & 0xff;

		/* Transfer length */
		SCpnt->cmnd[28] = (unsigned char) (this_count >> 24) & 0xff;
		SCpnt->cmnd[29] = (unsigned char) (this_count >> 16) & 0xff;
		SCpnt->cmnd[30] = (unsigned char) (this_count >> 8) & 0xff;
		SCpnt->cmnd[31] = (unsigned char) this_count & 0xff;
	} else if (block > 0xffffffff) {
		SCpnt->cmnd[0] += READ_16 - READ_6;
		SCpnt->cmnd[1] = protect | ((rq->cmd_flags & REQ_FUA) ? 0x8 : 0);
		SCpnt->cmnd[2] = sizeof(block) > 4 ? (unsigned char) (block >> 56) & 0xff : 0;
		SCpnt->cmnd[3] = sizeof(block) > 4 ? (unsigned char) (block >> 48) & 0xff : 0;
		SCpnt->cmnd[4] = sizeof(block) > 4 ? (unsigned char) (block >> 40) & 0xff : 0;
		SCpnt->cmnd[5] = sizeof(block) > 4 ? (unsigned char) (block >> 32) & 0xff : 0;
		SCpnt->cmnd[6] = (unsigned char) (block >> 24) & 0xff;
		SCpnt->cmnd[7] = (unsigned char) (block >> 16) & 0xff;
		SCpnt->cmnd[8] = (unsigned char) (block >> 8) & 0xff;
		SCpnt->cmnd[9] = (unsigned char) block & 0xff;
		SCpnt->cmnd[10] = (unsigned char) (this_count >> 24) & 0xff;
		SCpnt->cmnd[11] = (unsigned char) (this_count >> 16) & 0xff;
		SCpnt->cmnd[12] = (unsigned char) (this_count >> 8) & 0xff;
		SCpnt->cmnd[13] = (unsigned char) this_count & 0xff;
		SCpnt->cmnd[14] = SCpnt->cmnd[15] = 0;
	} else if ((this_count > 0xff) || (block > 0x1fffff) ||
		   scsi_device_protection(SCpnt->device) ||
		   SCpnt->device->use_10_for_rw) {
		if (this_count > 0xffff)
			this_count = 0xffff;

		SCpnt->cmnd[0] += READ_10 - READ_6;
		SCpnt->cmnd[1] = protect | ((rq->cmd_flags & REQ_FUA) ? 0x8 : 0);
		SCpnt->cmnd[2] = (unsigned char) (block >> 24) & 0xff;
		SCpnt->cmnd[3] = (unsigned char) (block >> 16) & 0xff;
		SCpnt->cmnd[4] = (unsigned char) (block >> 8) & 0xff;
		SCpnt->cmnd[5] = (unsigned char) block & 0xff;
		SCpnt->cmnd[6] = SCpnt->cmnd[9] = 0;
		SCpnt->cmnd[7] = (unsigned char) (this_count >> 8) & 0xff;
		SCpnt->cmnd[8] = (unsigned char) this_count & 0xff;
	} else {
		if (unlikely(rq->cmd_flags & REQ_FUA)) {
			/*
			 * This happens only if this drive failed
			 * 10byte rw command with ILLEGAL_REQUEST
			 * during operation and thus turned off
			 * use_10_for_rw.
			 */
			scmd_printk(KERN_ERR, SCpnt,
				    "FUA write on READ/WRITE(6) drive\n");
			goto out;
		}

		SCpnt->cmnd[1] |= (unsigned char) ((block >> 16) & 0x1f);
		SCpnt->cmnd[2] = (unsigned char) ((block >> 8) & 0xff);
		SCpnt->cmnd[3] = (unsigned char) block & 0xff;
		SCpnt->cmnd[4] = (unsigned char) this_count;
		SCpnt->cmnd[5] = 0;
	}
	SCpnt->sdb.length = this_count * sdp->sector_size;

	/* If DIF or DIX is enabled, tell HBA how to handle request */
	if (host_dif || scsi_prot_sg_count(SCpnt))
		sd_prot_op(SCpnt, host_dif);

	/*
	 * We shouldn't disconnect in the middle of a sector, so with a dumb
	 * host adapter, it's safe to assume that we can at least transfer
	 * this many bytes between each connect / disconnect.
	 */
	SCpnt->transfersize = sdp->sector_size;
	SCpnt->underflow = this_count << 9;
	SCpnt->allowed = SD_MAX_RETRIES;

	/*
	 * This indicates that the command is ready from our end to be
	 * queued.
	 */
	ret = BLKPREP_OK;
 out:
	return scsi_prep_return(q, rq, ret);
}

/**
 *	sd_open - open a scsi disk device
 *	@inode: only i_rdev member may be used
 *	@filp: only f_mode and f_flags may be used
 *
 *	Returns 0 if successful. Returns a negated errno value in case 
 *	of error.
 *
 *	Note: This can be called from a user context (e.g. fsck(1) )
 *	or from within the kernel (e.g. as a result of a mount(1) ).
 *	In the latter case @inode and @filp carry an abridged amount
 *	of information as noted above.
 *
 *	Locking: called with bdev->bd_mutex held.
 **/
static int sd_open(struct block_device *bdev, fmode_t mode)
{
	struct scsi_disk *sdkp = scsi_disk_get(bdev->bd_disk);
	struct scsi_device *sdev;
	int retval;

	if (!sdkp)
		return -ENXIO;

	SCSI_LOG_HLQUEUE(3, sd_printk(KERN_INFO, sdkp, "sd_open\n"));

	sdev = sdkp->device;

	retval = scsi_autopm_get_device(sdev);
	if (retval)
		goto error_autopm;

	/*
	 * If the device is in error recovery, wait until it is done.
	 * If the device is offline, then disallow any access to it.
	 */
	retval = -ENXIO;
	if (!scsi_block_when_processing_errors(sdev))
		goto error_out;

	if (sdev->removable || sdkp->write_prot)
		check_disk_change(bdev);

	/*
	 * If the drive is empty, just let the open fail.
	 */
	retval = -ENOMEDIUM;
	if (sdev->removable && !sdkp->media_present && !(mode & FMODE_NDELAY))
		goto error_out;

	/*
	 * If the device has the write protect tab set, have the open fail
	 * if the user expects to be able to write to the thing.
	 */
	retval = -EROFS;
	if (sdkp->write_prot && (mode & FMODE_WRITE))
		goto error_out;

	/*
	 * It is possible that the disk changing stuff resulted in
	 * the device being taken offline.  If this is the case,
	 * report this to the user, and don't pretend that the
	 * open actually succeeded.
	 */
	retval = -ENXIO;
	if (!scsi_device_online(sdev))
		goto error_out;

	if ((atomic_inc_return(&sdkp->openers) == 1) && sdev->removable) {
		if (scsi_block_when_processing_errors(sdev))
			scsi_set_medium_removal(sdev, SCSI_REMOVAL_PREVENT);
	}

	return 0;

error_out:
	scsi_autopm_put_device(sdev);
error_autopm:
	scsi_disk_put(sdkp);
	return retval;	
}

/**
 *	sd_release - invoked when the (last) close(2) is called on this
 *	scsi disk.
 *	@inode: only i_rdev member may be used
 *	@filp: only f_mode and f_flags may be used
 *
 *	Returns 0. 
 *
 *	Note: may block (uninterruptible) if error recovery is underway
 *	on this disk.
 *
 *	Locking: called with bdev->bd_mutex held.
 **/
static int sd_release(struct gendisk *disk, fmode_t mode)
{
	struct scsi_disk *sdkp = scsi_disk(disk);
	struct scsi_device *sdev = sdkp->device;

	SCSI_LOG_HLQUEUE(3, sd_printk(KERN_INFO, sdkp, "sd_release\n"));

	if (atomic_dec_return(&sdkp->openers) == 0 && sdev->removable) {
		if (scsi_block_when_processing_errors(sdev))
			scsi_set_medium_removal(sdev, SCSI_REMOVAL_ALLOW);
	}

	/*
	 * XXX and what if there are packets in flight and this close()
	 * XXX is followed by a "rmmod sd_mod"?
	 */

	scsi_autopm_put_device(sdev);
	scsi_disk_put(sdkp);
	return 0;
}

static int sd_getgeo(struct block_device *bdev, struct hd_geometry *geo)
{
	struct scsi_disk *sdkp = scsi_disk(bdev->bd_disk);
	struct scsi_device *sdp = sdkp->device;
	struct Scsi_Host *host = sdp->host;
	int diskinfo[4];

	/* default to most commonly used values */
        diskinfo[0] = 0x40;	/* 1 << 6 */
       	diskinfo[1] = 0x20;	/* 1 << 5 */
       	diskinfo[2] = sdkp->capacity >> 11;
	
	/* override with calculated, extended default, or driver values */
	if (host->hostt->bios_param)
		host->hostt->bios_param(sdp, bdev, sdkp->capacity, diskinfo);
	else
		scsicam_bios_param(bdev, sdkp->capacity, diskinfo);

	geo->heads = diskinfo[0];
	geo->sectors = diskinfo[1];
	geo->cylinders = diskinfo[2];
	return 0;
}

/**
 *	sd_ioctl - process an ioctl
 *	@inode: only i_rdev/i_bdev members may be used
 *	@filp: only f_mode and f_flags may be used
 *	@cmd: ioctl command number
 *	@arg: this is third argument given to ioctl(2) system call.
 *	Often contains a pointer.
 *
 *	Returns 0 if successful (some ioctls return positive numbers on
 *	success as well). Returns a negated errno value in case of error.
 *
 *	Note: most ioctls are forward onto the block subsystem or further
 *	down in the scsi subsystem.
 **/
static int sd_ioctl(struct block_device *bdev, fmode_t mode,
		    unsigned int cmd, unsigned long arg)
{
	struct gendisk *disk = bdev->bd_disk;
	struct scsi_device *sdp = scsi_disk(disk)->device;
	void __user *p = (void __user *)arg;
	int error;
    
	SCSI_LOG_IOCTL(1, printk("sd_ioctl: disk=%s, cmd=0x%x\n",
						disk->disk_name, cmd));

	/*
	 * If we are in the middle of error recovery, don't let anyone
	 * else try and use this device.  Also, if error recovery fails, it
	 * may try and take the device offline, in which case all further
	 * access to the device is prohibited.
	 */
	error = scsi_nonblockable_ioctl(sdp, cmd, p,
					(mode & FMODE_NDELAY) != 0);
	if (!scsi_block_when_processing_errors(sdp) || !error)
		goto out;

	/*
	 * Send SCSI addressing ioctls directly to mid level, send other
	 * ioctls to block level and then onto mid level if they can't be
	 * resolved.
	 */
	switch (cmd) {
		case SCSI_IOCTL_GET_IDLUN:
		case SCSI_IOCTL_GET_BUS_NUMBER:
			error = scsi_ioctl(sdp, cmd, p);
			break;
		default:
			error = scsi_cmd_ioctl(disk->queue, disk, mode, cmd, p);
			if (error != -ENOTTY)
				break;
			error = scsi_ioctl(sdp, cmd, p);
			break;
	}
out:
	return error;
}

static void set_media_not_present(struct scsi_disk *sdkp)
{
	if (sdkp->media_present)
		sdkp->device->changed = 1;

	if (sdkp->device->removable) {
		sdkp->media_present = 0;
		sdkp->capacity = 0;
	}
}

static int media_not_present(struct scsi_disk *sdkp,
			     struct scsi_sense_hdr *sshdr)
{
	if (!scsi_sense_valid(sshdr))
		return 0;

	/* not invoked for commands that could return deferred errors */
	switch (sshdr->sense_key) {
	case UNIT_ATTENTION:
	case NOT_READY:
		/* medium not present */
		if (sshdr->asc == 0x3A) {
			set_media_not_present(sdkp);
			return 1;
		}
	}
	return 0;
}

/**
 *	sd_check_events - check media events
 *	@disk: kernel device descriptor
 *	@clearing: disk events currently being cleared
 *
 *	Returns mask of DISK_EVENT_*.
 *
 *	Note: this function is invoked from the block subsystem.
 **/
static unsigned int sd_check_events(struct gendisk *disk, unsigned int clearing)
{
	struct scsi_disk *sdkp = scsi_disk(disk);
	struct scsi_device *sdp = sdkp->device;
	struct scsi_sense_hdr *sshdr = NULL;
	int retval;

	SCSI_LOG_HLQUEUE(3, sd_printk(KERN_INFO, sdkp, "sd_check_events\n"));

	/*
	 * If the device is offline, don't send any commands - just pretend as
	 * if the command failed.  If the device ever comes back online, we
	 * can deal with it then.  It is only because of unrecoverable errors
	 * that we would ever take a device offline in the first place.
	 */
	if (!scsi_device_online(sdp)) {
		set_media_not_present(sdkp);
		goto out;
	}

	/*
	 * Using TEST_UNIT_READY enables differentiation between drive with
	 * no cartridge loaded - NOT READY, drive with changed cartridge -
	 * UNIT ATTENTION, or with same cartridge - GOOD STATUS.
	 *
	 * Drives that auto spin down. eg iomega jaz 1G, will be started
	 * by sd_spinup_disk() from sd_revalidate_disk(), which happens whenever
	 * sd_revalidate() is called.
	 */
	retval = -ENODEV;

	if (scsi_block_when_processing_errors(sdp)) {
		sshdr  = kzalloc(sizeof(*sshdr), GFP_KERNEL);
		retval = scsi_test_unit_ready(sdp, SD_TIMEOUT, SD_MAX_RETRIES,
					      sshdr);
	}

	/* failed to execute TUR, assume media not present */
	if (host_byte(retval)) {
		set_media_not_present(sdkp);
		goto out;
	}

	if (media_not_present(sdkp, sshdr))
		goto out;

	/*
	 * For removable scsi disk we have to recognise the presence
	 * of a disk in the drive.
	 */
	if (!sdkp->media_present)
		sdp->changed = 1;
	sdkp->media_present = 1;
out:
	/*
	 * sdp->changed is set under the following conditions:
	 *
	 *	Medium present state has changed in either direction.
	 *	Device has indicated UNIT_ATTENTION.
	 */
	kfree(sshdr);
	retval = sdp->changed ? DISK_EVENT_MEDIA_CHANGE : 0;
	sdp->changed = 0;
	return retval;
}

static int sd_sync_cache(struct scsi_disk *sdkp)
{
	int retries, res;
	struct scsi_device *sdp = sdkp->device;
	struct scsi_sense_hdr sshdr;

	if (!scsi_device_online(sdp))
		return -ENODEV;


	for (retries = 3; retries > 0; --retries) {
		unsigned char cmd[10] = { 0 };

		cmd[0] = SYNCHRONIZE_CACHE;
		/*
		 * Leave the rest of the command zero to indicate
		 * flush everything.
		 */
		res = scsi_execute_req(sdp, cmd, DMA_NONE, NULL, 0, &sshdr,
				       SD_FLUSH_TIMEOUT, SD_MAX_RETRIES, NULL);
		if (res == 0)
			break;
	}

	if (res) {
		sd_print_result(sdkp, res);

		if (driver_byte(res) & DRIVER_SENSE)
			sd_print_sense_hdr(sdkp, &sshdr);
			/* we need to evaluate the error return  */
			if ((scsi_sense_valid(&sshdr) &&
				/* 0x3a is medium not present */
				sshdr.asc == 0x3a))
					/* this is no error here */
					return 0;

			switch (host_byte(res)) {
			/* ignore errors due to racing a disconnection */
			case DID_BAD_TARGET:
			case DID_NO_CONNECT:
				return 0;
			/* signal the upper layer it might try again */
			case DID_BUS_BUSY:
			case DID_IMM_RETRY:
			case DID_REQUEUE:
			case DID_SOFT_ERROR:
				return -EBUSY;
			default:
				return -EIO;
		}
	} else {
		return 0;
	}

	if (res)
		return -EIO;
	return 0;
}

static void sd_rescan(struct device *dev)
{
	struct scsi_disk *sdkp = scsi_disk_get_from_dev(dev);

	if (sdkp) {
		revalidate_disk(sdkp->disk);
		scsi_disk_put(sdkp);
	}
}


#ifdef CONFIG_COMPAT
/* 
 * This gets directly called from VFS. When the ioctl 
 * is not recognized we go back to the other translation paths. 
 */
static int sd_compat_ioctl(struct block_device *bdev, fmode_t mode,
			   unsigned int cmd, unsigned long arg)
{
	struct scsi_device *sdev = scsi_disk(bdev->bd_disk)->device;

	/*
	 * If we are in the middle of error recovery, don't let anyone
	 * else try and use this device.  Also, if error recovery fails, it
	 * may try and take the device offline, in which case all further
	 * access to the device is prohibited.
	 */
	if (!scsi_block_when_processing_errors(sdev))
		return -ENODEV;
	       
	if (sdev->host->hostt->compat_ioctl) {
		int ret;

		ret = sdev->host->hostt->compat_ioctl(sdev, cmd, (void __user *)arg);

		return ret;
	}

	/* 
	 * Let the static ioctl translation table take care of it.
	 */
	return -ENOIOCTLCMD; 
}
#endif

static const struct block_device_operations sd_fops = {
	.owner			= THIS_MODULE,
	.open			= sd_open,
	.release		= sd_release,
	.ioctl			= sd_ioctl,
	.getgeo			= sd_getgeo,
#ifdef CONFIG_COMPAT
	.compat_ioctl		= sd_compat_ioctl,
#endif
	.check_events		= sd_check_events,
	.revalidate_disk	= sd_revalidate_disk,
	.unlock_native_capacity	= sd_unlock_native_capacity,
};

static unsigned int sd_completed_bytes(struct scsi_cmnd *scmd)
{
	u64 start_lba = blk_rq_pos(scmd->request);
	u64 end_lba = blk_rq_pos(scmd->request) + (scsi_bufflen(scmd) / 512);
	u64 bad_lba;
	int info_valid;
	/*
	 * resid is optional but mostly filled in.  When it's unused,
	 * its value is zero, so we assume the whole buffer transferred
	 */
	unsigned int transferred = scsi_bufflen(scmd) - scsi_get_resid(scmd);
	unsigned int good_bytes;

	if (scmd->request->cmd_type != REQ_TYPE_FS)
		return 0;

	info_valid = scsi_get_sense_info_fld(scmd->sense_buffer,
					     SCSI_SENSE_BUFFERSIZE,
					     &bad_lba);
	if (!info_valid)
		return 0;

	if (scsi_bufflen(scmd) <= scmd->device->sector_size)
		return 0;

	if (scmd->device->sector_size < 512) {
		/* only legitimate sector_size here is 256 */
		start_lba <<= 1;
		end_lba <<= 1;
	} else {
		/* be careful ... don't want any overflows */
		u64 factor = scmd->device->sector_size / 512;
		do_div(start_lba, factor);
		do_div(end_lba, factor);
	}

	/* The bad lba was reported incorrectly, we have no idea where
	 * the error is.
	 */
	if (bad_lba < start_lba  || bad_lba >= end_lba)
		return 0;

	/* This computation should always be done in terms of
	 * the resolution of the device's medium.
	 */
	good_bytes = (bad_lba - start_lba) * scmd->device->sector_size;
	return min(good_bytes, transferred);
}

/**
 *	sd_done - bottom half handler: called when the lower level
 *	driver has completed (successfully or otherwise) a scsi command.
 *	@SCpnt: mid-level's per command structure.
 *
 *	Note: potentially run from within an ISR. Must not block.
 **/
static int sd_done(struct scsi_cmnd *SCpnt)
{
	int result = SCpnt->result;
	unsigned int good_bytes = result ? 0 : scsi_bufflen(SCpnt);
	struct scsi_sense_hdr sshdr;
	struct scsi_disk *sdkp = scsi_disk(SCpnt->request->rq_disk);
	int sense_valid = 0;
	int sense_deferred = 0;
	unsigned char op = SCpnt->cmnd[0];

	if ((SCpnt->request->cmd_flags & REQ_DISCARD) && !result)
		scsi_set_resid(SCpnt, 0);

	if (result) {
		sense_valid = scsi_command_normalize_sense(SCpnt, &sshdr);
		if (sense_valid)
			sense_deferred = scsi_sense_is_deferred(&sshdr);
	}
#ifdef CONFIG_SCSI_LOGGING
	SCSI_LOG_HLCOMPLETE(1, scsi_print_result(SCpnt));
	if (sense_valid) {
		SCSI_LOG_HLCOMPLETE(1, scmd_printk(KERN_INFO, SCpnt,
						   "sd_done: sb[respc,sk,asc,"
						   "ascq]=%x,%x,%x,%x\n",
						   sshdr.response_code,
						   sshdr.sense_key, sshdr.asc,
						   sshdr.ascq));
	}
#endif
	if (driver_byte(result) != DRIVER_SENSE &&
	    (!sense_valid || sense_deferred))
		goto out;

	switch (sshdr.sense_key) {
	case HARDWARE_ERROR:
	case MEDIUM_ERROR:
		good_bytes = sd_completed_bytes(SCpnt);
		break;
	case RECOVERED_ERROR:
		good_bytes = scsi_bufflen(SCpnt);
		break;
	case NO_SENSE:
		/* This indicates a false check condition, so ignore it.  An
		 * unknown amount of data was transferred so treat it as an
		 * error.
		 */
		scsi_print_sense("sd", SCpnt);
		SCpnt->result = 0;
		memset(SCpnt->sense_buffer, 0, SCSI_SENSE_BUFFERSIZE);
		break;
	case ABORTED_COMMAND:
		if (sshdr.asc == 0x10)  /* DIF: Target detected corruption */
			good_bytes = sd_completed_bytes(SCpnt);
		break;
	case ILLEGAL_REQUEST:
		if (sshdr.asc == 0x10)  /* DIX: Host detected corruption */
			good_bytes = sd_completed_bytes(SCpnt);
		/* INVALID COMMAND OPCODE or INVALID FIELD IN CDB */
		if ((sshdr.asc == 0x20 || sshdr.asc == 0x24) &&
		    (op == UNMAP || op == WRITE_SAME_16 || op == WRITE_SAME))
			sd_config_discard(sdkp, SD_LBP_DISABLE);
		break;
	default:
		break;
	}
 out:
	if (rq_data_dir(SCpnt->request) == READ && scsi_prot_sg_count(SCpnt))
		sd_dif_complete(SCpnt, good_bytes);

	if (scsi_host_dif_capable(sdkp->device->host, sdkp->protection_type)
	    == SD_DIF_TYPE2_PROTECTION && SCpnt->cmnd != SCpnt->request->cmd) {
<<<<<<< HEAD

		/* We have to print a failed command here as the
		 * extended CDB gets freed before scsi_io_completion()
		 * is called.
		 */
		if (result)
			scsi_print_command(SCpnt);

		mempool_free(SCpnt->cmnd, sd_cdb_pool);
		SCpnt->cmnd = NULL;
		SCpnt->cmd_len = 0;
	}

	return good_bytes;
}
=======
>>>>>>> 02f8c6ae

		/* We have to print a failed command here as the
		 * extended CDB gets freed before scsi_io_completion()
		 * is called.
		 */
		if (result)
			scsi_print_command(SCpnt);

		mempool_free(SCpnt->cmnd, sd_cdb_pool);
		SCpnt->cmnd = NULL;
		SCpnt->cmd_len = 0;
	}

	return good_bytes;
}

/*
 * spinup disk - called only in sd_revalidate_disk()
 */
static void
sd_spinup_disk(struct scsi_disk *sdkp)
{
	unsigned char cmd[10];
	unsigned long spintime_expire = 0;
	int retries, spintime;
	unsigned int the_result;
	struct scsi_sense_hdr sshdr;
	int sense_valid = 0;

	spintime = 0;

	/* Spin up drives, as required.  Only do this at boot time */
	/* Spinup needs to be done for module loads too. */
	do {
		retries = 0;

		do {
			cmd[0] = TEST_UNIT_READY;
			memset((void *) &cmd[1], 0, 9);

			the_result = scsi_execute_req(sdkp->device, cmd,
						      DMA_NONE, NULL, 0,
						      &sshdr, SD_TIMEOUT,
						      SD_MAX_RETRIES, NULL);

			/*
			 * If the drive has indicated to us that it
			 * doesn't have any media in it, don't bother
			 * with any more polling.
			 */
			if (media_not_present(sdkp, &sshdr))
				return;

			if (the_result)
				sense_valid = scsi_sense_valid(&sshdr);
			retries++;
		} while (retries < 3 && 
			 (!scsi_status_is_good(the_result) ||
			  ((driver_byte(the_result) & DRIVER_SENSE) &&
			  sense_valid && sshdr.sense_key == UNIT_ATTENTION)));

		if ((driver_byte(the_result) & DRIVER_SENSE) == 0) {
			/* no sense, TUR either succeeded or failed
			 * with a status error */
			if(!spintime && !scsi_status_is_good(the_result)) {
				sd_printk(KERN_NOTICE, sdkp, "Unit Not Ready\n");
				sd_print_result(sdkp, the_result);
			}
			break;
		}
					
		/*
		 * The device does not want the automatic start to be issued.
		 */
		if (sdkp->device->no_start_on_add)
			break;

		if (sense_valid && sshdr.sense_key == NOT_READY) {
			if (sshdr.asc == 4 && sshdr.ascq == 3)
				break;	/* manual intervention required */
			if (sshdr.asc == 4 && sshdr.ascq == 0xb)
				break;	/* standby */
			if (sshdr.asc == 4 && sshdr.ascq == 0xc)
				break;	/* unavailable */
			/*
			 * Issue command to spin up drive when not ready
			 */
			if (!spintime) {
				sd_printk(KERN_NOTICE, sdkp, "Spinning up disk...");
				cmd[0] = START_STOP;
				cmd[1] = 1;	/* Return immediately */
				memset((void *) &cmd[2], 0, 8);
				cmd[4] = 1;	/* Start spin cycle */
				if (sdkp->device->start_stop_pwr_cond)
					cmd[4] |= 1 << 4;
				scsi_execute_req(sdkp->device, cmd, DMA_NONE,
						 NULL, 0, &sshdr,
						 SD_TIMEOUT, SD_MAX_RETRIES,
						 NULL);
				spintime_expire = jiffies + 100 * HZ;
				spintime = 1;
			}
			/* Wait 1 second for next try */
			msleep(1000);
			printk(".");

		/*
		 * Wait for USB flash devices with slow firmware.
		 * Yes, this sense key/ASC combination shouldn't
		 * occur here.  It's characteristic of these devices.
		 */
		} else if (sshdr.sense_key == UNIT_ATTENTION &&
				sshdr.asc == 0x28) {
			if (!spintime) {
				spintime_expire = jiffies + 5 * HZ;
				spintime = 1;
			}
			/* Wait 1 second for next try */
			msleep(1000);
		} else {
			/* we don't understand the sense code, so it's
			 * probably pointless to loop */
			if(!spintime) {
				sd_printk(KERN_NOTICE, sdkp, "Unit Not Ready\n");
				sd_print_sense_hdr(sdkp, &sshdr);
			}
			break;
		}
				
	} while (spintime && time_before_eq(jiffies, spintime_expire));

	if (spintime) {
		if (scsi_status_is_good(the_result))
			printk("ready\n");
		else
			printk("not responding...\n");
	}
}


/*
 * Determine whether disk supports Data Integrity Field.
 */
static void sd_read_protection_type(struct scsi_disk *sdkp, unsigned char *buffer)
{
	struct scsi_device *sdp = sdkp->device;
	u8 type;

	if (scsi_device_protection(sdp) == 0 || (buffer[12] & 1) == 0)
		return;

	type = ((buffer[12] >> 1) & 7) + 1; /* P_TYPE 0 = Type 1 */

	if (type == sdkp->protection_type || !sdkp->first_scan)
		return;

	sdkp->protection_type = type;

	if (type > SD_DIF_TYPE3_PROTECTION) {
		sd_printk(KERN_ERR, sdkp, "formatted with unsupported "	\
			  "protection type %u. Disabling disk!\n", type);
		sdkp->capacity = 0;
		return;
	}

	if (scsi_host_dif_capable(sdp->host, type))
		sd_printk(KERN_NOTICE, sdkp,
			  "Enabling DIF Type %u protection\n", type);
	else
		sd_printk(KERN_NOTICE, sdkp,
			  "Disabling DIF Type %u protection\n", type);
}

static void read_capacity_error(struct scsi_disk *sdkp, struct scsi_device *sdp,
			struct scsi_sense_hdr *sshdr, int sense_valid,
			int the_result)
{
	sd_print_result(sdkp, the_result);
	if (driver_byte(the_result) & DRIVER_SENSE)
		sd_print_sense_hdr(sdkp, sshdr);
	else
		sd_printk(KERN_NOTICE, sdkp, "Sense not available.\n");

	/*
	 * Set dirty bit for removable devices if not ready -
	 * sometimes drives will not report this properly.
	 */
	if (sdp->removable &&
	    sense_valid && sshdr->sense_key == NOT_READY)
		set_media_not_present(sdkp);

	/*
	 * We used to set media_present to 0 here to indicate no media
	 * in the drive, but some drives fail read capacity even with
	 * media present, so we can't do that.
	 */
	sdkp->capacity = 0; /* unknown mapped to zero - as usual */
}

#define RC16_LEN 32
#if RC16_LEN > SD_BUF_SIZE
#error RC16_LEN must not be more than SD_BUF_SIZE
#endif

#define READ_CAPACITY_RETRIES_ON_RESET	10

static int read_capacity_16(struct scsi_disk *sdkp, struct scsi_device *sdp,
						unsigned char *buffer)
{
	unsigned char cmd[16];
	struct scsi_sense_hdr sshdr;
	int sense_valid = 0;
	int the_result;
	int retries = 3, reset_retries = READ_CAPACITY_RETRIES_ON_RESET;
	unsigned int alignment;
	unsigned long long lba;
	unsigned sector_size;

	if (sdp->no_read_capacity_16)
		return -EINVAL;

	do {
		memset(cmd, 0, 16);
		cmd[0] = SERVICE_ACTION_IN;
		cmd[1] = SAI_READ_CAPACITY_16;
		cmd[13] = RC16_LEN;
		memset(buffer, 0, RC16_LEN);

		the_result = scsi_execute_req(sdp, cmd, DMA_FROM_DEVICE,
					buffer, RC16_LEN, &sshdr,
					SD_TIMEOUT, SD_MAX_RETRIES, NULL);

		if (media_not_present(sdkp, &sshdr))
			return -ENODEV;

		if (the_result) {
			sense_valid = scsi_sense_valid(&sshdr);
			if (sense_valid &&
			    sshdr.sense_key == ILLEGAL_REQUEST &&
			    (sshdr.asc == 0x20 || sshdr.asc == 0x24) &&
			    sshdr.ascq == 0x00)
				/* Invalid Command Operation Code or
				 * Invalid Field in CDB, just retry
				 * silently with RC10 */
				return -EINVAL;
			if (sense_valid &&
			    sshdr.sense_key == UNIT_ATTENTION &&
			    sshdr.asc == 0x29 && sshdr.ascq == 0x00)
				/* Device reset might occur several times,
				 * give it one more chance */
				if (--reset_retries > 0)
					continue;
		}
		retries--;

	} while (the_result && retries);

	if (the_result) {
		sd_printk(KERN_NOTICE, sdkp, "READ CAPACITY(16) failed\n");
		read_capacity_error(sdkp, sdp, &sshdr, sense_valid, the_result);
		return -EINVAL;
	}

	sector_size = get_unaligned_be32(&buffer[8]);
	lba = get_unaligned_be64(&buffer[0]);

	sd_read_protection_type(sdkp, buffer);

	if ((sizeof(sdkp->capacity) == 4) && (lba >= 0xffffffffULL)) {
		sd_printk(KERN_ERR, sdkp, "Too big for this kernel. Use a "
			"kernel compiled with support for large block "
			"devices.\n");
		sdkp->capacity = 0;
		return -EOVERFLOW;
	}

	/* Logical blocks per physical block exponent */
	sdkp->physical_block_size = (1 << (buffer[13] & 0xf)) * sector_size;

	/* Lowest aligned logical block */
	alignment = ((buffer[14] & 0x3f) << 8 | buffer[15]) * sector_size;
	blk_queue_alignment_offset(sdp->request_queue, alignment);
	if (alignment && sdkp->first_scan)
		sd_printk(KERN_NOTICE, sdkp,
			  "physical block alignment offset: %u\n", alignment);

	if (buffer[14] & 0x80) { /* LBPME */
		sdkp->lbpme = 1;

		if (buffer[14] & 0x40) /* LBPRZ */
			sdkp->lbprz = 1;

		sd_config_discard(sdkp, SD_LBP_WS16);
	}

	sdkp->capacity = lba + 1;
	return sector_size;
}

static int read_capacity_10(struct scsi_disk *sdkp, struct scsi_device *sdp,
						unsigned char *buffer)
{
	unsigned char cmd[16];
	struct scsi_sense_hdr sshdr;
	int sense_valid = 0;
	int the_result;
	int retries = 3, reset_retries = READ_CAPACITY_RETRIES_ON_RESET;
	sector_t lba;
	unsigned sector_size;

	do {
		cmd[0] = READ_CAPACITY;
		memset(&cmd[1], 0, 9);
		memset(buffer, 0, 8);

		the_result = scsi_execute_req(sdp, cmd, DMA_FROM_DEVICE,
					buffer, 8, &sshdr,
					SD_TIMEOUT, SD_MAX_RETRIES, NULL);

		if (media_not_present(sdkp, &sshdr))
			return -ENODEV;

		if (the_result) {
			sense_valid = scsi_sense_valid(&sshdr);
			if (sense_valid &&
			    sshdr.sense_key == UNIT_ATTENTION &&
			    sshdr.asc == 0x29 && sshdr.ascq == 0x00)
<<<<<<< HEAD
			    /* Device reset might occur several times,
			     * give it one more chance */
			    if (--reset_retries > 0)
				    continue;
=======
				/* Device reset might occur several times,
				 * give it one more chance */
				if (--reset_retries > 0)
					continue;
>>>>>>> 02f8c6ae
		}
		retries--;

	} while (the_result && retries);

	if (the_result) {
		sd_printk(KERN_NOTICE, sdkp, "READ CAPACITY failed\n");
		read_capacity_error(sdkp, sdp, &sshdr, sense_valid, the_result);
		return -EINVAL;
	}

	sector_size = get_unaligned_be32(&buffer[4]);
	lba = get_unaligned_be32(&buffer[0]);

	if (sdp->no_read_capacity_16 && (lba == 0xffffffff)) {
		/* Some buggy (usb cardreader) devices return an lba of
		   0xffffffff when the want to report a size of 0 (with
		   which they really mean no media is present) */
		sdkp->capacity = 0;
		sdkp->physical_block_size = sector_size;
		return sector_size;
	}

	if ((sizeof(sdkp->capacity) == 4) && (lba == 0xffffffff)) {
		sd_printk(KERN_ERR, sdkp, "Too big for this kernel. Use a "
			"kernel compiled with support for large block "
			"devices.\n");
		sdkp->capacity = 0;
		return -EOVERFLOW;
	}

	sdkp->capacity = lba + 1;
	sdkp->physical_block_size = sector_size;
	return sector_size;
}

static int sd_try_rc16_first(struct scsi_device *sdp)
{
	if (sdp->host->max_cmd_len < 16)
		return 0;
	if (sdp->scsi_level > SCSI_SPC_2)
		return 1;
	if (scsi_device_protection(sdp))
		return 1;
	return 0;
}

/*
 * read disk capacity
 */
static void
sd_read_capacity(struct scsi_disk *sdkp, unsigned char *buffer)
{
	int sector_size;
	struct scsi_device *sdp = sdkp->device;
	sector_t old_capacity = sdkp->capacity;

	if (sd_try_rc16_first(sdp)) {
		sector_size = read_capacity_16(sdkp, sdp, buffer);
		if (sector_size == -EOVERFLOW)
			goto got_data;
		if (sector_size == -ENODEV)
			return;
		if (sector_size < 0)
			sector_size = read_capacity_10(sdkp, sdp, buffer);
		if (sector_size < 0)
			return;
	} else {
		sector_size = read_capacity_10(sdkp, sdp, buffer);
		if (sector_size == -EOVERFLOW)
			goto got_data;
		if (sector_size < 0)
			return;
		if ((sizeof(sdkp->capacity) > 4) &&
		    (sdkp->capacity > 0xffffffffULL)) {
			int old_sector_size = sector_size;
			sd_printk(KERN_NOTICE, sdkp, "Very big device. "
					"Trying to use READ CAPACITY(16).\n");
			sector_size = read_capacity_16(sdkp, sdp, buffer);
			if (sector_size < 0) {
				sd_printk(KERN_NOTICE, sdkp,
					"Using 0xffffffff as device size\n");
				sdkp->capacity = 1 + (sector_t) 0xffffffff;
				sector_size = old_sector_size;
				goto got_data;
			}
		}
	}

	/* Some devices are known to return the total number of blocks,
	 * not the highest block number.  Some devices have versions
	 * which do this and others which do not.  Some devices we might
	 * suspect of doing this but we don't know for certain.
	 *
	 * If we know the reported capacity is wrong, decrement it.  If
	 * we can only guess, then assume the number of blocks is even
	 * (usually true but not always) and err on the side of lowering
	 * the capacity.
	 */
	if (sdp->fix_capacity ||
	    (sdp->guess_capacity && (sdkp->capacity & 0x01))) {
		sd_printk(KERN_INFO, sdkp, "Adjusting the sector count "
				"from its reported value: %llu\n",
				(unsigned long long) sdkp->capacity);
		--sdkp->capacity;
	}

got_data:
	if (sector_size == 0) {
		sector_size = 512;
		sd_printk(KERN_NOTICE, sdkp, "Sector size 0 reported, "
			  "assuming 512.\n");
	}

	if (sector_size != 512 &&
	    sector_size != 1024 &&
	    sector_size != 2048 &&
	    sector_size != 4096 &&
	    sector_size != 256) {
		sd_printk(KERN_NOTICE, sdkp, "Unsupported sector size %d.\n",
			  sector_size);
		/*
		 * The user might want to re-format the drive with
		 * a supported sectorsize.  Once this happens, it
		 * would be relatively trivial to set the thing up.
		 * For this reason, we leave the thing in the table.
		 */
		sdkp->capacity = 0;
		/*
		 * set a bogus sector size so the normal read/write
		 * logic in the block layer will eventually refuse any
		 * request on this device without tripping over power
		 * of two sector size assumptions
		 */
		sector_size = 512;
	}
	blk_queue_logical_block_size(sdp->request_queue, sector_size);

	{
		char cap_str_2[10], cap_str_10[10];
		u64 sz = (u64)sdkp->capacity << ilog2(sector_size);

		string_get_size(sz, STRING_UNITS_2, cap_str_2,
				sizeof(cap_str_2));
		string_get_size(sz, STRING_UNITS_10, cap_str_10,
				sizeof(cap_str_10));

		if (sdkp->first_scan || old_capacity != sdkp->capacity) {
			sd_printk(KERN_NOTICE, sdkp,
				  "%llu %d-byte logical blocks: (%s/%s)\n",
				  (unsigned long long)sdkp->capacity,
				  sector_size, cap_str_10, cap_str_2);

			if (sdkp->physical_block_size != sector_size)
				sd_printk(KERN_NOTICE, sdkp,
					  "%u-byte physical blocks\n",
					  sdkp->physical_block_size);
		}
	}

	/* Rescale capacity to 512-byte units */
	if (sector_size == 4096)
		sdkp->capacity <<= 3;
	else if (sector_size == 2048)
		sdkp->capacity <<= 2;
	else if (sector_size == 1024)
		sdkp->capacity <<= 1;
	else if (sector_size == 256)
		sdkp->capacity >>= 1;

	blk_queue_physical_block_size(sdp->request_queue,
				      sdkp->physical_block_size);
	sdkp->device->sector_size = sector_size;
}

/* called with buffer of length 512 */
static inline int
sd_do_mode_sense(struct scsi_device *sdp, int dbd, int modepage,
		 unsigned char *buffer, int len, struct scsi_mode_data *data,
		 struct scsi_sense_hdr *sshdr)
{
	return scsi_mode_sense(sdp, dbd, modepage, buffer, len,
			       SD_TIMEOUT, SD_MAX_RETRIES, data,
			       sshdr);
}

/*
 * read write protect setting, if possible - called only in sd_revalidate_disk()
 * called with buffer of length SD_BUF_SIZE
 */
static void
sd_read_write_protect_flag(struct scsi_disk *sdkp, unsigned char *buffer)
{
	int res;
	struct scsi_device *sdp = sdkp->device;
	struct scsi_mode_data data;
	int old_wp = sdkp->write_prot;

	set_disk_ro(sdkp->disk, 0);
	if (sdp->skip_ms_page_3f) {
		sd_printk(KERN_NOTICE, sdkp, "Assuming Write Enabled\n");
		return;
	}

	if (sdp->use_192_bytes_for_3f) {
		res = sd_do_mode_sense(sdp, 0, 0x3F, buffer, 192, &data, NULL);
	} else {
		/*
		 * First attempt: ask for all pages (0x3F), but only 4 bytes.
		 * We have to start carefully: some devices hang if we ask
		 * for more than is available.
		 */
		res = sd_do_mode_sense(sdp, 0, 0x3F, buffer, 4, &data, NULL);

		/*
		 * Second attempt: ask for page 0 When only page 0 is
		 * implemented, a request for page 3F may return Sense Key
		 * 5: Illegal Request, Sense Code 24: Invalid field in
		 * CDB.
		 */
		if (!scsi_status_is_good(res))
			res = sd_do_mode_sense(sdp, 0, 0, buffer, 4, &data, NULL);

		/*
		 * Third attempt: ask 255 bytes, as we did earlier.
		 */
		if (!scsi_status_is_good(res))
			res = sd_do_mode_sense(sdp, 0, 0x3F, buffer, 255,
					       &data, NULL);
	}

	if (!scsi_status_is_good(res)) {
		sd_printk(KERN_WARNING, sdkp,
			  "Test WP failed, assume Write Enabled\n");
	} else {
		sdkp->write_prot = ((data.device_specific & 0x80) != 0);
		set_disk_ro(sdkp->disk, sdkp->write_prot);
		if (sdkp->first_scan || old_wp != sdkp->write_prot) {
			sd_printk(KERN_NOTICE, sdkp, "Write Protect is %s\n",
				  sdkp->write_prot ? "on" : "off");
			sd_printk(KERN_DEBUG, sdkp,
				  "Mode Sense: %02x %02x %02x %02x\n",
				  buffer[0], buffer[1], buffer[2], buffer[3]);
		}
	}
}

/*
 * sd_read_cache_type - called only from sd_revalidate_disk()
 * called with buffer of length SD_BUF_SIZE
 */
static void
sd_read_cache_type(struct scsi_disk *sdkp, unsigned char *buffer)
{
	int len = 0, res;
	struct scsi_device *sdp = sdkp->device;

	int dbd;
	int modepage;
	int first_len;
	struct scsi_mode_data data;
	struct scsi_sense_hdr sshdr;
	int old_wce = sdkp->WCE;
	int old_rcd = sdkp->RCD;
	int old_dpofua = sdkp->DPOFUA;

	first_len = 4;
	if (sdp->skip_ms_page_8) {
		if (sdp->type == TYPE_RBC)
			goto defaults;
		else {
			if (sdp->skip_ms_page_3f)
				goto defaults;
			modepage = 0x3F;
			if (sdp->use_192_bytes_for_3f)
				first_len = 192;
			dbd = 0;
		}
	} else if (sdp->type == TYPE_RBC) {
		modepage = 6;
		dbd = 8;
	} else {
		modepage = 8;
		dbd = 0;
	}

	/* cautiously ask */
	res = sd_do_mode_sense(sdp, dbd, modepage, buffer, first_len,
			&data, &sshdr);

	if (!scsi_status_is_good(res))
		goto bad_sense;

	if (!data.header_length) {
		modepage = 6;
		first_len = 0;
		sd_printk(KERN_ERR, sdkp, "Missing header in MODE_SENSE response\n");
	}

	/* that went OK, now ask for the proper length */
	len = data.length;

	/*
	 * We're only interested in the first three bytes, actually.
	 * But the data cache page is defined for the first 20.
	 */
	if (len < 3)
		goto bad_sense;
	else if (len > SD_BUF_SIZE) {
		sd_printk(KERN_NOTICE, sdkp, "Truncating mode parameter "
			  "data from %d to %d bytes\n", len, SD_BUF_SIZE);
		len = SD_BUF_SIZE;
	}
	if (modepage == 0x3F && sdp->use_192_bytes_for_3f)
		len = 192;

	/* Get the data */
	if (len > first_len)
		res = sd_do_mode_sense(sdp, dbd, modepage, buffer, len,
				&data, &sshdr);

	if (scsi_status_is_good(res)) {
		int offset = data.header_length + data.block_descriptor_length;

		while (offset < len) {
			u8 page_code = buffer[offset] & 0x3F;
			u8 spf       = buffer[offset] & 0x40;

			if (page_code == 8 || page_code == 6) {
				/* We're interested only in the first 3 bytes.
				 */
				if (len - offset <= 2) {
					sd_printk(KERN_ERR, sdkp, "Incomplete "
						  "mode parameter data\n");
					goto defaults;
				} else {
					modepage = page_code;
					goto Page_found;
				}
			} else {
				/* Go to the next page */
				if (spf && len - offset > 3)
					offset += 4 + (buffer[offset+2] << 8) +
						buffer[offset+3];
				else if (!spf && len - offset > 1)
					offset += 2 + buffer[offset+1];
				else {
					sd_printk(KERN_ERR, sdkp, "Incomplete "
						  "mode parameter data\n");
					goto defaults;
				}
			}
		}

		if (modepage == 0x3F) {
			sd_printk(KERN_ERR, sdkp, "No Caching mode page "
				  "present\n");
			goto defaults;
		} else if ((buffer[offset] & 0x3f) != modepage) {
			sd_printk(KERN_ERR, sdkp, "Got wrong page\n");
			goto defaults;
		}
	Page_found:
		if (modepage == 8) {
			sdkp->WCE = ((buffer[offset + 2] & 0x04) != 0);
			sdkp->RCD = ((buffer[offset + 2] & 0x01) != 0);
		} else {
			sdkp->WCE = ((buffer[offset + 2] & 0x01) == 0);
			sdkp->RCD = 0;
		}

		sdkp->DPOFUA = (data.device_specific & 0x10) != 0;
		if (sdkp->DPOFUA && !sdkp->device->use_10_for_rw) {
			sd_printk(KERN_NOTICE, sdkp,
				  "Uses READ/WRITE(6), disabling FUA\n");
			sdkp->DPOFUA = 0;
		}

		if (sdkp->first_scan || old_wce != sdkp->WCE ||
		    old_rcd != sdkp->RCD || old_dpofua != sdkp->DPOFUA)
			sd_printk(KERN_NOTICE, sdkp,
				  "Write cache: %s, read cache: %s, %s\n",
				  sdkp->WCE ? "enabled" : "disabled",
				  sdkp->RCD ? "disabled" : "enabled",
				  sdkp->DPOFUA ? "supports DPO and FUA"
				  : "doesn't support DPO or FUA");

		return;
	}

bad_sense:
	if (scsi_sense_valid(&sshdr) &&
	    sshdr.sense_key == ILLEGAL_REQUEST &&
	    sshdr.asc == 0x24 && sshdr.ascq == 0x0)
		/* Invalid field in CDB */
		sd_printk(KERN_NOTICE, sdkp, "Cache data unavailable\n");
	else
		sd_printk(KERN_ERR, sdkp, "Asking for cache data failed\n");

defaults:
	sd_printk(KERN_ERR, sdkp, "Assuming drive cache: write through\n");
	sdkp->WCE = 0;
	sdkp->RCD = 0;
	sdkp->DPOFUA = 0;
}

/*
 * The ATO bit indicates whether the DIF application tag is available
 * for use by the operating system.
 */
static void sd_read_app_tag_own(struct scsi_disk *sdkp, unsigned char *buffer)
{
	int res, offset;
	struct scsi_device *sdp = sdkp->device;
	struct scsi_mode_data data;
	struct scsi_sense_hdr sshdr;

	if (sdp->type != TYPE_DISK)
		return;

	if (sdkp->protection_type == 0)
		return;

	res = scsi_mode_sense(sdp, 1, 0x0a, buffer, 36, SD_TIMEOUT,
			      SD_MAX_RETRIES, &data, &sshdr);

	if (!scsi_status_is_good(res) || !data.header_length ||
	    data.length < 6) {
		sd_printk(KERN_WARNING, sdkp,
			  "getting Control mode page failed, assume no ATO\n");

		if (scsi_sense_valid(&sshdr))
			sd_print_sense_hdr(sdkp, &sshdr);

		return;
	}

	offset = data.header_length + data.block_descriptor_length;

	if ((buffer[offset] & 0x3f) != 0x0a) {
		sd_printk(KERN_ERR, sdkp, "ATO Got wrong page\n");
		return;
	}

	if ((buffer[offset + 5] & 0x80) == 0)
		return;

	sdkp->ATO = 1;

	return;
}

/**
 * sd_read_block_limits - Query disk device for preferred I/O sizes.
 * @disk: disk to query
 */
static void sd_read_block_limits(struct scsi_disk *sdkp)
{
	unsigned int sector_sz = sdkp->device->sector_size;
	const int vpd_len = 64;
	unsigned char *buffer = kmalloc(vpd_len, GFP_KERNEL);

	if (!buffer ||
	    /* Block Limits VPD */
	    scsi_get_vpd_page(sdkp->device, 0xb0, buffer, vpd_len))
		goto out;

	blk_queue_io_min(sdkp->disk->queue,
			 get_unaligned_be16(&buffer[6]) * sector_sz);
	blk_queue_io_opt(sdkp->disk->queue,
			 get_unaligned_be32(&buffer[12]) * sector_sz);

	if (buffer[3] == 0x3c) {
		unsigned int lba_count, desc_count;

		sdkp->max_ws_blocks =
			(u32) min_not_zero(get_unaligned_be64(&buffer[36]),
					   (u64)0xffffffff);

		if (!sdkp->lbpme)
			goto out;

		lba_count = get_unaligned_be32(&buffer[20]);
		desc_count = get_unaligned_be32(&buffer[24]);

		if (lba_count && desc_count)
			sdkp->max_unmap_blocks = lba_count;

		sdkp->unmap_granularity = get_unaligned_be32(&buffer[28]);

		if (buffer[32] & 0x80)
			sdkp->unmap_alignment =
				get_unaligned_be32(&buffer[32]) & ~(1 << 31);

		if (!sdkp->lbpvpd) { /* LBP VPD page not provided */

			if (sdkp->max_unmap_blocks)
				sd_config_discard(sdkp, SD_LBP_UNMAP);
			else
				sd_config_discard(sdkp, SD_LBP_WS16);

		} else {	/* LBP VPD page tells us what to use */

			if (sdkp->lbpu && sdkp->max_unmap_blocks)
				sd_config_discard(sdkp, SD_LBP_UNMAP);
			else if (sdkp->lbpws)
				sd_config_discard(sdkp, SD_LBP_WS16);
			else if (sdkp->lbpws10)
				sd_config_discard(sdkp, SD_LBP_WS10);
			else
				sd_config_discard(sdkp, SD_LBP_DISABLE);
		}
	}

 out:
	kfree(buffer);
}

/**
 * sd_read_block_characteristics - Query block dev. characteristics
 * @disk: disk to query
 */
static void sd_read_block_characteristics(struct scsi_disk *sdkp)
{
	unsigned char *buffer;
	u16 rot;
	const int vpd_len = 64;

	buffer = kmalloc(vpd_len, GFP_KERNEL);

	if (!buffer ||
	    /* Block Device Characteristics VPD */
	    scsi_get_vpd_page(sdkp->device, 0xb1, buffer, vpd_len))
		goto out;

	rot = get_unaligned_be16(&buffer[4]);

	if (rot == 1)
		queue_flag_set_unlocked(QUEUE_FLAG_NONROT, sdkp->disk->queue);

 out:
	kfree(buffer);
}

/**
 * sd_read_block_provisioning - Query provisioning VPD page
 * @disk: disk to query
 */
static void sd_read_block_provisioning(struct scsi_disk *sdkp)
{
	unsigned char *buffer;
	const int vpd_len = 8;

	if (sdkp->lbpme == 0)
		return;

	buffer = kmalloc(vpd_len, GFP_KERNEL);

	if (!buffer || scsi_get_vpd_page(sdkp->device, 0xb2, buffer, vpd_len))
		goto out;

	sdkp->lbpvpd	= 1;
	sdkp->lbpu	= (buffer[5] >> 7) & 1;	/* UNMAP */
	sdkp->lbpws	= (buffer[5] >> 6) & 1;	/* WRITE SAME(16) with UNMAP */
	sdkp->lbpws10	= (buffer[5] >> 5) & 1;	/* WRITE SAME(10) with UNMAP */

 out:
	kfree(buffer);
}

static int sd_try_extended_inquiry(struct scsi_device *sdp)
{
	/*
	 * Although VPD inquiries can go to SCSI-2 type devices,
	 * some USB ones crash on receiving them, and the pages
	 * we currently ask for are for SPC-3 and beyond
	 */
	if (sdp->scsi_level > SCSI_SPC_2)
		return 1;
	return 0;
}

/**
 *	sd_revalidate_disk - called the first time a new disk is seen,
 *	performs disk spin up, read_capacity, etc.
 *	@disk: struct gendisk we care about
 **/
static int sd_revalidate_disk(struct gendisk *disk)
{
	struct scsi_disk *sdkp = scsi_disk(disk);
	struct scsi_device *sdp = sdkp->device;
	unsigned char *buffer;
	unsigned flush = 0;

	SCSI_LOG_HLQUEUE(3, sd_printk(KERN_INFO, sdkp,
				      "sd_revalidate_disk\n"));

	/*
	 * If the device is offline, don't try and read capacity or any
	 * of the other niceties.
	 */
	if (!scsi_device_online(sdp))
		goto out;

	buffer = kmalloc(SD_BUF_SIZE, GFP_KERNEL);
	if (!buffer) {
		sd_printk(KERN_WARNING, sdkp, "sd_revalidate_disk: Memory "
			  "allocation failure.\n");
		goto out;
	}

	sd_spinup_disk(sdkp);

	/*
	 * Without media there is no reason to ask; moreover, some devices
	 * react badly if we do.
	 */
	if (sdkp->media_present) {
		sd_read_capacity(sdkp, buffer);

		if (sd_try_extended_inquiry(sdp)) {
			sd_read_block_provisioning(sdkp);
			sd_read_block_limits(sdkp);
			sd_read_block_characteristics(sdkp);
		}

		sd_read_write_protect_flag(sdkp, buffer);
		sd_read_cache_type(sdkp, buffer);
		sd_read_app_tag_own(sdkp, buffer);
	}

	sdkp->first_scan = 0;

	/*
	 * We now have all cache related info, determine how we deal
	 * with flush requests.
	 */
	if (sdkp->WCE) {
		flush |= REQ_FLUSH;
		if (sdkp->DPOFUA)
			flush |= REQ_FUA;
	}

	blk_queue_flush(sdkp->disk->queue, flush);

	set_capacity(disk, sdkp->capacity);
	kfree(buffer);

 out:
	return 0;
}

/**
 *	sd_unlock_native_capacity - unlock native capacity
 *	@disk: struct gendisk to set capacity for
 *
 *	Block layer calls this function if it detects that partitions
 *	on @disk reach beyond the end of the device.  If the SCSI host
 *	implements ->unlock_native_capacity() method, it's invoked to
 *	give it a chance to adjust the device capacity.
 *
 *	CONTEXT:
 *	Defined by block layer.  Might sleep.
 */
static void sd_unlock_native_capacity(struct gendisk *disk)
{
	struct scsi_device *sdev = scsi_disk(disk)->device;

	if (sdev->host->hostt->unlock_native_capacity)
		sdev->host->hostt->unlock_native_capacity(sdev);
}

/**
 *	sd_format_disk_name - format disk name
 *	@prefix: name prefix - ie. "sd" for SCSI disks
 *	@index: index of the disk to format name for
 *	@buf: output buffer
 *	@buflen: length of the output buffer
 *
 *	SCSI disk names starts at sda.  The 26th device is sdz and the
 *	27th is sdaa.  The last one for two lettered suffix is sdzz
 *	which is followed by sdaaa.
 *
 *	This is basically 26 base counting with one extra 'nil' entry
 *	at the beginning from the second digit on and can be
 *	determined using similar method as 26 base conversion with the
 *	index shifted -1 after each digit is computed.
 *
 *	CONTEXT:
 *	Don't care.
 *
 *	RETURNS:
 *	0 on success, -errno on failure.
 */
static int sd_format_disk_name(char *prefix, int index, char *buf, int buflen)
{
	const int base = 'z' - 'a' + 1;
	char *begin = buf + strlen(prefix);
	char *end = buf + buflen;
	char *p;
	int unit;

	p = end - 1;
	*p = '\0';
	unit = base;
	do {
		if (p == begin)
			return -EINVAL;
		*--p = 'a' + (index % unit);
		index = (index / unit) - 1;
	} while (index >= 0);

	memmove(begin, p, end - p);
	memcpy(buf, prefix, strlen(prefix));

	return 0;
}

/*
 * The asynchronous part of sd_probe
 */
static void sd_probe_async(void *data, async_cookie_t cookie)
{
	struct scsi_disk *sdkp = data;
	struct scsi_device *sdp;
	struct gendisk *gd;
	u32 index;
	struct device *dev;

	sdp = sdkp->device;
	gd = sdkp->disk;
	index = sdkp->index;
	dev = &sdp->sdev_gendev;

	gd->major = sd_major((index & 0xf0) >> 4);
	gd->first_minor = ((index & 0xf) << 4) | (index & 0xfff00);
<<<<<<< HEAD
	gd->minors = blk_mangle_devt ? 0 : SD_MINORS;
=======
	gd->minors = SD_MINORS;
>>>>>>> 02f8c6ae

	gd->fops = &sd_fops;
	gd->private_data = &sdkp->driver;
	gd->queue = sdkp->device->request_queue;

	/* defaults, until the device tells us otherwise */
	sdp->sector_size = 512;
	sdkp->capacity = 0;
	sdkp->media_present = 1;
	sdkp->write_prot = 0;
	sdkp->WCE = 0;
	sdkp->RCD = 0;
	sdkp->ATO = 0;
	sdkp->first_scan = 1;

	sd_revalidate_disk(gd);

	blk_queue_prep_rq(sdp->request_queue, sd_prep_fn);
	blk_queue_unprep_rq(sdp->request_queue, sd_unprep_fn);

	gd->driverfs_dev = &sdp->sdev_gendev;
	gd->flags = GENHD_FL_EXT_DEVT;
<<<<<<< HEAD
	if (sdp->removable)
=======
	if (sdp->removable) {
>>>>>>> 02f8c6ae
		gd->flags |= GENHD_FL_REMOVABLE;
		gd->events |= DISK_EVENT_MEDIA_CHANGE;
	}

	add_disk(gd);
	sd_dif_config_host(sdkp);

	sd_revalidate_disk(gd);

	sd_printk(KERN_NOTICE, sdkp, "Attached SCSI %sdisk\n",
		  sdp->removable ? "removable " : "");
	scsi_autopm_put_device(sdp);
	put_device(&sdkp->dev);
}

/**
 *	sd_probe - called during driver initialization and whenever a
 *	new scsi device is attached to the system. It is called once
 *	for each scsi device (not just disks) present.
 *	@dev: pointer to device object
 *
 *	Returns 0 if successful (or not interested in this scsi device 
 *	(e.g. scanner)); 1 when there is an error.
 *
 *	Note: this function is invoked from the scsi mid-level.
 *	This function sets up the mapping between a given 
 *	<host,channel,id,lun> (found in sdp) and new device name 
 *	(e.g. /dev/sda). More precisely it is the block device major 
 *	and minor number that is chosen here.
 *
 *	Assume sd_attach is not re-entrant (for time being)
 *	Also think about sd_attach() and sd_remove() running coincidentally.
 **/
static int sd_probe(struct device *dev)
{
	struct scsi_device *sdp = to_scsi_device(dev);
	struct scsi_disk *sdkp;
	struct gendisk *gd;
	int index;
	int error;

	error = -ENODEV;
	if (sdp->type != TYPE_DISK && sdp->type != TYPE_MOD && sdp->type != TYPE_RBC)
		goto out;

	SCSI_LOG_HLQUEUE(3, sdev_printk(KERN_INFO, sdp,
					"sd_attach\n"));

	error = -ENOMEM;
	sdkp = kzalloc(sizeof(*sdkp), GFP_KERNEL);
	if (!sdkp)
		goto out;

	gd = alloc_disk(blk_mangle_devt ? 0 : SD_MINORS);
	if (!gd)
		goto out_free;

	do {
		if (!ida_pre_get(&sd_index_ida, GFP_KERNEL))
			goto out_put;

		spin_lock(&sd_index_lock);
		error = ida_get_new(&sd_index_ida, &index);
		spin_unlock(&sd_index_lock);
	} while (error == -EAGAIN);

	if (error)
		goto out_put;

	if (index >= SD_MAX_DISKS) {
		error = -ENODEV;
		sdev_printk(KERN_WARNING, sdp, "SCSI disk (sd) name space exhausted.\n");
		goto out_free_index;
	}

	error = sd_format_disk_name("sd", index, gd->disk_name, DISK_NAME_LEN);
	if (error)
		goto out_free_index;

	sdkp->device = sdp;
	sdkp->driver = &sd_template;
	sdkp->disk = gd;
	sdkp->index = index;
	atomic_set(&sdkp->openers, 0);

	if (!sdp->request_queue->rq_timeout) {
		if (sdp->type != TYPE_MOD)
			blk_queue_rq_timeout(sdp->request_queue, SD_TIMEOUT);
		else
			blk_queue_rq_timeout(sdp->request_queue,
					     SD_MOD_TIMEOUT);
	}

	device_initialize(&sdkp->dev);
	sdkp->dev.parent = dev;
	sdkp->dev.class = &sd_disk_class;
	dev_set_name(&sdkp->dev, dev_name(dev));

	if (device_add(&sdkp->dev))
		goto out_free_index;

	get_device(dev);
	dev_set_drvdata(dev, sdkp);

	get_device(&sdkp->dev);	/* prevent release before async_schedule */
	async_schedule(sd_probe_async, sdkp);

	return 0;

 out_free_index:
	spin_lock(&sd_index_lock);
	ida_remove(&sd_index_ida, index);
	spin_unlock(&sd_index_lock);
 out_put:
	put_disk(gd);
 out_free:
	kfree(sdkp);
 out:
	return error;
}

/**
 *	sd_remove - called whenever a scsi disk (previously recognized by
 *	sd_probe) is detached from the system. It is called (potentially
 *	multiple times) during sd module unload.
 *	@sdp: pointer to mid level scsi device object
 *
 *	Note: this function is invoked from the scsi mid-level.
 *	This function potentially frees up a device name (e.g. /dev/sdc)
 *	that could be re-used by a subsequent sd_probe().
 *	This function is not called when the built-in sd driver is "exit-ed".
 **/
static int sd_remove(struct device *dev)
{
	struct scsi_disk *sdkp;

	sdkp = dev_get_drvdata(dev);
	scsi_autopm_get_device(sdkp->device);

	async_synchronize_full();
	blk_queue_prep_rq(sdkp->device->request_queue, scsi_prep_fn);
	blk_queue_unprep_rq(sdkp->device->request_queue, NULL);
	device_del(&sdkp->dev);
	del_gendisk(sdkp->disk);
	sd_shutdown(dev);

	mutex_lock(&sd_ref_mutex);
	dev_set_drvdata(dev, NULL);
	put_device(&sdkp->dev);
	mutex_unlock(&sd_ref_mutex);

	return 0;
}

/**
 *	scsi_disk_release - Called to free the scsi_disk structure
 *	@dev: pointer to embedded class device
 *
 *	sd_ref_mutex must be held entering this routine.  Because it is
 *	called on last put, you should always use the scsi_disk_get()
 *	scsi_disk_put() helpers which manipulate the semaphore directly
 *	and never do a direct put_device.
 **/
static void scsi_disk_release(struct device *dev)
{
	struct scsi_disk *sdkp = to_scsi_disk(dev);
	struct gendisk *disk = sdkp->disk;
	
	spin_lock(&sd_index_lock);
	ida_remove(&sd_index_ida, sdkp->index);
	spin_unlock(&sd_index_lock);

	disk->private_data = NULL;
	put_disk(disk);
	put_device(&sdkp->device->sdev_gendev);

	kfree(sdkp);
}

static int sd_start_stop_device(struct scsi_disk *sdkp, int start)
{
	unsigned char cmd[6] = { START_STOP };	/* START_VALID */
	struct scsi_sense_hdr sshdr;
	struct scsi_device *sdp = sdkp->device;
	int res;

	if (start)
		cmd[4] |= 1;	/* START */

	if (sdp->start_stop_pwr_cond)
		cmd[4] |= start ? 1 << 4 : 3 << 4;	/* Active or Standby */

	if (!scsi_device_online(sdp))
		return -ENODEV;

	res = scsi_execute_req(sdp, cmd, DMA_NONE, NULL, 0, &sshdr,
			       SD_TIMEOUT, SD_MAX_RETRIES, NULL);
	if (res) {
		sd_printk(KERN_WARNING, sdkp, "START_STOP FAILED\n");
		sd_print_result(sdkp, res);
		if (driver_byte(res) & DRIVER_SENSE)
			sd_print_sense_hdr(sdkp, &sshdr);
		if ((scsi_sense_valid(&sshdr) &&
			/* 0x3a is medium not present */
			sshdr.asc == 0x3a))
			res = 0;
	}

	/* SCSI error codes must not go to the generic layer */
	if (res)
		return -EIO;

	return 0;
}

/*
 * Send a SYNCHRONIZE CACHE instruction down to the device through
 * the normal SCSI command structure.  Wait for the command to
 * complete.
 */
static void sd_shutdown(struct device *dev)
{
	struct scsi_disk *sdkp = scsi_disk_get_from_dev(dev);

	if (!sdkp)
		return;         /* this can happen */

	if (sdkp->WCE) {
		sd_printk(KERN_NOTICE, sdkp, "Synchronizing SCSI cache\n");
		sd_sync_cache(sdkp);
	}

	if (system_state != SYSTEM_RESTART && sdkp->device->manage_start_stop) {
		sd_printk(KERN_NOTICE, sdkp, "Stopping disk\n");
		sd_start_stop_device(sdkp, 0);
	}

	scsi_disk_put(sdkp);
}

static int sd_suspend(struct device *dev, pm_message_t mesg)
{
	struct scsi_disk *sdkp = scsi_disk_get_from_dev(dev);
	int ret = 0;

	if (!sdkp)
		return 0;	/* this can happen */

	if (sdkp->WCE) {
		sd_printk(KERN_NOTICE, sdkp, "Synchronizing SCSI cache\n");
		ret = sd_sync_cache(sdkp);
		if (ret)
			goto done;
	}

	if ((mesg.event & PM_EVENT_SLEEP) && sdkp->device->manage_start_stop) {
		sd_printk(KERN_NOTICE, sdkp, "Stopping disk\n");
		ret = sd_start_stop_device(sdkp, 0);

		/* an error is not worth aborting a system sleep */
		if (!(mesg.event & PM_EVENT_AUTO))
			ret = 0;
	}

done:
	scsi_disk_put(sdkp);
	return ret;
}

static int sd_resume(struct device *dev)
{
	struct scsi_disk *sdkp = scsi_disk_get_from_dev(dev);
	int ret = 0;

	if (!sdkp->device->manage_start_stop)
		goto done;

	sd_printk(KERN_NOTICE, sdkp, "Starting disk\n");
	ret = sd_start_stop_device(sdkp, 1);

done:
	scsi_disk_put(sdkp);
	return ret;
}

/**
 *	init_sd - entry point for this driver (both when built in or when
 *	a module).
 *
 *	Note: this function registers this driver with the scsi mid-level.
 **/
static int __init init_sd(void)
{
	int majors = 0, i, err;

	SCSI_LOG_HLQUEUE(3, printk("init_sd: sd driver entry point\n"));

	for (i = 0; i < SD_MAJORS; i++)
		if (register_blkdev(sd_major(i), "sd") == 0)
			majors++;

	if (!majors)
		return -ENODEV;

	err = class_register(&sd_disk_class);
	if (err)
		goto err_out;

	err = scsi_register_driver(&sd_template.gendrv);
	if (err)
		goto err_out_class;

	sd_cdb_cache = kmem_cache_create("sd_ext_cdb", SD_EXT_CDB_SIZE,
					 0, 0, NULL);
	if (!sd_cdb_cache) {
		printk(KERN_ERR "sd: can't init extended cdb cache\n");
		goto err_out_class;
	}

	sd_cdb_pool = mempool_create_slab_pool(SD_MEMPOOL_SIZE, sd_cdb_cache);
	if (!sd_cdb_pool) {
		printk(KERN_ERR "sd: can't init extended cdb pool\n");
		goto err_out_cache;
	}

	return 0;

err_out_cache:
	kmem_cache_destroy(sd_cdb_cache);

err_out_class:
	class_unregister(&sd_disk_class);
err_out:
	for (i = 0; i < SD_MAJORS; i++)
		unregister_blkdev(sd_major(i), "sd");
	return err;
}

/**
 *	exit_sd - exit point for this driver (when it is a module).
 *
 *	Note: this function unregisters this driver from the scsi mid-level.
 **/
static void __exit exit_sd(void)
{
	int i;

	SCSI_LOG_HLQUEUE(3, printk("exit_sd: exiting sd driver\n"));

	mempool_destroy(sd_cdb_pool);
	kmem_cache_destroy(sd_cdb_cache);

	scsi_unregister_driver(&sd_template.gendrv);
	class_unregister(&sd_disk_class);

	for (i = 0; i < SD_MAJORS; i++)
		unregister_blkdev(sd_major(i), "sd");
}

module_init(init_sd);
module_exit(exit_sd);

static void sd_print_sense_hdr(struct scsi_disk *sdkp,
			       struct scsi_sense_hdr *sshdr)
{
	sd_printk(KERN_INFO, sdkp, " ");
	scsi_show_sense_hdr(sshdr);
	sd_printk(KERN_INFO, sdkp, " ");
	scsi_show_extd_sense(sshdr->asc, sshdr->ascq);
}

static void sd_print_result(struct scsi_disk *sdkp, int result)
{
	sd_printk(KERN_INFO, sdkp, " ");
	scsi_show_result(result);
}
<|MERGE_RESOLUTION|>--- conflicted
+++ resolved
@@ -612,11 +612,7 @@
 
 static int scsi_setup_flush_cmnd(struct scsi_device *sdp, struct request *rq)
 {
-<<<<<<< HEAD
-	rq->timeout = SD_TIMEOUT;
-=======
 	rq->timeout = SD_FLUSH_TIMEOUT;
->>>>>>> 02f8c6ae
 	rq->retries = SD_MAX_RETRIES;
 	rq->cmd[0] = SYNCHRONIZE_CACHE;
 	rq->cmd_len = 10;
@@ -1455,24 +1451,6 @@
 
 	if (scsi_host_dif_capable(sdkp->device->host, sdkp->protection_type)
 	    == SD_DIF_TYPE2_PROTECTION && SCpnt->cmnd != SCpnt->request->cmd) {
-<<<<<<< HEAD
-
-		/* We have to print a failed command here as the
-		 * extended CDB gets freed before scsi_io_completion()
-		 * is called.
-		 */
-		if (result)
-			scsi_print_command(SCpnt);
-
-		mempool_free(SCpnt->cmnd, sd_cdb_pool);
-		SCpnt->cmnd = NULL;
-		SCpnt->cmd_len = 0;
-	}
-
-	return good_bytes;
-}
-=======
->>>>>>> 02f8c6ae
 
 		/* We have to print a failed command here as the
 		 * extended CDB gets freed before scsi_io_completion()
@@ -1800,17 +1778,10 @@
 			if (sense_valid &&
 			    sshdr.sense_key == UNIT_ATTENTION &&
 			    sshdr.asc == 0x29 && sshdr.ascq == 0x00)
-<<<<<<< HEAD
-			    /* Device reset might occur several times,
-			     * give it one more chance */
-			    if (--reset_retries > 0)
-				    continue;
-=======
 				/* Device reset might occur several times,
 				 * give it one more chance */
 				if (--reset_retries > 0)
 					continue;
->>>>>>> 02f8c6ae
 		}
 		retries--;
 
@@ -2547,11 +2518,7 @@
 
 	gd->major = sd_major((index & 0xf0) >> 4);
 	gd->first_minor = ((index & 0xf) << 4) | (index & 0xfff00);
-<<<<<<< HEAD
 	gd->minors = blk_mangle_devt ? 0 : SD_MINORS;
-=======
-	gd->minors = SD_MINORS;
->>>>>>> 02f8c6ae
 
 	gd->fops = &sd_fops;
 	gd->private_data = &sdkp->driver;
@@ -2574,11 +2541,7 @@
 
 	gd->driverfs_dev = &sdp->sdev_gendev;
 	gd->flags = GENHD_FL_EXT_DEVT;
-<<<<<<< HEAD
-	if (sdp->removable)
-=======
 	if (sdp->removable) {
->>>>>>> 02f8c6ae
 		gd->flags |= GENHD_FL_REMOVABLE;
 		gd->events |= DISK_EVENT_MEDIA_CHANGE;
 	}
