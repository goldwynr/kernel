--- conflicted
+++ resolved
@@ -382,17 +382,11 @@
 MODULE_DEVICE_TABLE(of, bpp_match);
 
 static struct of_platform_driver bpp_sbus_driver = {
-<<<<<<< HEAD
-	.owner		= THIS_MODULE,
-	.name		= "bpp",
-	.match_table	= bpp_match,
-=======
 	.driver = {
 		.name = "bpp",
 		.owner = THIS_MODULE,
 		.of_match_table = bpp_match,
 	},
->>>>>>> e44a21b7
 	.probe		= bpp_probe,
 	.remove		= __devexit_p(bpp_remove),
 };
