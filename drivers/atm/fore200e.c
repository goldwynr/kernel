/*
  A FORE Systems 200E-series driver for ATM on Linux.
  Christophe Lizzi (lizzi@cnam.fr), October 1999-March 2003.

  Based on the PCA-200E driver from Uwe Dannowski (Uwe.Dannowski@inf.tu-dresden.de).

  This driver simultaneously supports PCA-200E and SBA-200E adapters
  on i386, alpha (untested), powerpc, sparc and sparc64 architectures.

  This program is free software; you can redistribute it and/or modify
  it under the terms of the GNU General Public License as published by
  the Free Software Foundation; either version 2 of the License, or
  (at your option) any later version.

  This program is distributed in the hope that it will be useful,
  but WITHOUT ANY WARRANTY; without even the implied warranty of
  MERCHANTABILITY or FITNESS FOR A PARTICULAR PURPOSE.  See the
  GNU General Public License for more details.

  You should have received a copy of the GNU General Public License
  along with this program; if not, write to the Free Software
  Foundation, Inc., 59 Temple Place, Suite 330, Boston, MA  02111-1307  USA
*/


#include <linux/kernel.h>
#include <linux/slab.h>
#include <linux/init.h>
#include <linux/capability.h>
#include <linux/interrupt.h>
#include <linux/bitops.h>
#include <linux/pci.h>
#include <linux/module.h>
#include <linux/atmdev.h>
#include <linux/sonet.h>
#include <linux/atm_suni.h>
#include <linux/dma-mapping.h>
#include <linux/delay.h>
#include <linux/firmware.h>
#include <asm/io.h>
#include <asm/string.h>
#include <asm/page.h>
#include <asm/irq.h>
#include <asm/dma.h>
#include <asm/byteorder.h>
#include <asm/uaccess.h>
#include <asm/atomic.h>

#ifdef CONFIG_SBUS
#include <linux/of.h>
#include <linux/of_device.h>
#include <asm/idprom.h>
#include <asm/openprom.h>
#include <asm/oplib.h>
#include <asm/pgtable.h>
#endif

#if defined(CONFIG_ATM_FORE200E_USE_TASKLET) /* defer interrupt work to a tasklet */
#define FORE200E_USE_TASKLET
#endif

#if 0 /* enable the debugging code of the buffer supply queues */
#define FORE200E_BSQ_DEBUG
#endif

#if 1 /* ensure correct handling of 52-byte AAL0 SDUs expected by atmdump-like apps */
#define FORE200E_52BYTE_AAL0_SDU
#endif

#include "fore200e.h"
#include "suni.h"

#define FORE200E_VERSION "0.3e"

#define FORE200E         "fore200e: "

#if 0 /* override .config */
#define CONFIG_ATM_FORE200E_DEBUG 1
#endif
#if defined(CONFIG_ATM_FORE200E_DEBUG) && (CONFIG_ATM_FORE200E_DEBUG > 0)
#define DPRINTK(level, format, args...)  do { if (CONFIG_ATM_FORE200E_DEBUG >= (level)) \
                                                  printk(FORE200E format, ##args); } while (0)
#else
#define DPRINTK(level, format, args...)  do {} while (0)
#endif


#define FORE200E_ALIGN(addr, alignment) \
        ((((unsigned long)(addr) + (alignment - 1)) & ~(alignment - 1)) - (unsigned long)(addr))

#define FORE200E_DMA_INDEX(dma_addr, type, index)  ((dma_addr) + (index) * sizeof(type))

#define FORE200E_INDEX(virt_addr, type, index)     (&((type *)(virt_addr))[ index ])

#define FORE200E_NEXT_ENTRY(index, modulo)         (index = ((index) + 1) % (modulo))

#if 1
#define ASSERT(expr)     if (!(expr)) { \
			     printk(FORE200E "assertion failed! %s[%d]: %s\n", \
				    __func__, __LINE__, #expr); \
			     panic(FORE200E "%s", __func__); \
			 }
#else
#define ASSERT(expr)     do {} while (0)
#endif


static const struct atmdev_ops   fore200e_ops;
static const struct fore200e_bus fore200e_bus[];

static LIST_HEAD(fore200e_boards);


MODULE_AUTHOR("Christophe Lizzi - credits to Uwe Dannowski and Heikki Vatiainen");
MODULE_DESCRIPTION("FORE Systems 200E-series ATM driver - version " FORE200E_VERSION);
MODULE_SUPPORTED_DEVICE("PCA-200E, SBA-200E");


static const int fore200e_rx_buf_nbr[ BUFFER_SCHEME_NBR ][ BUFFER_MAGN_NBR ] = {
    { BUFFER_S1_NBR, BUFFER_L1_NBR },
    { BUFFER_S2_NBR, BUFFER_L2_NBR }
};

static const int fore200e_rx_buf_size[ BUFFER_SCHEME_NBR ][ BUFFER_MAGN_NBR ] = {
    { BUFFER_S1_SIZE, BUFFER_L1_SIZE },
    { BUFFER_S2_SIZE, BUFFER_L2_SIZE }
};


#if defined(CONFIG_ATM_FORE200E_DEBUG) && (CONFIG_ATM_FORE200E_DEBUG > 0)
static const char* fore200e_traffic_class[] = { "NONE", "UBR", "CBR", "VBR", "ABR", "ANY" };
#endif


#if 0 /* currently unused */
static int 
fore200e_fore2atm_aal(enum fore200e_aal aal)
{
    switch(aal) {
    case FORE200E_AAL0:  return ATM_AAL0;
    case FORE200E_AAL34: return ATM_AAL34;
    case FORE200E_AAL5:  return ATM_AAL5;
    }

    return -EINVAL;
}
#endif


static enum fore200e_aal
fore200e_atm2fore_aal(int aal)
{
    switch(aal) {
    case ATM_AAL0:  return FORE200E_AAL0;
    case ATM_AAL34: return FORE200E_AAL34;
    case ATM_AAL1:
    case ATM_AAL2:
    case ATM_AAL5:  return FORE200E_AAL5;
    }

    return -EINVAL;
}


static char*
fore200e_irq_itoa(int irq)
{
    static char str[8];
    sprintf(str, "%d", irq);
    return str;
}


/* allocate and align a chunk of memory intended to hold the data behing exchanged
   between the driver and the adapter (using streaming DVMA) */

static int
fore200e_chunk_alloc(struct fore200e* fore200e, struct chunk* chunk, int size, int alignment, int direction)
{
    unsigned long offset = 0;

    if (alignment <= sizeof(int))
	alignment = 0;

    chunk->alloc_size = size + alignment;
    chunk->align_size = size;
    chunk->direction  = direction;

    chunk->alloc_addr = kzalloc(chunk->alloc_size, GFP_KERNEL | GFP_DMA);
    if (chunk->alloc_addr == NULL)
	return -ENOMEM;

    if (alignment > 0)
	offset = FORE200E_ALIGN(chunk->alloc_addr, alignment); 
    
    chunk->align_addr = chunk->alloc_addr + offset;

    chunk->dma_addr = fore200e->bus->dma_map(fore200e, chunk->align_addr, chunk->align_size, direction);
    
    return 0;
}


/* free a chunk of memory */

static void
fore200e_chunk_free(struct fore200e* fore200e, struct chunk* chunk)
{
    fore200e->bus->dma_unmap(fore200e, chunk->dma_addr, chunk->dma_size, chunk->direction);

    kfree(chunk->alloc_addr);
}


static void
fore200e_spin(int msecs)
{
    unsigned long timeout = jiffies + msecs_to_jiffies(msecs);
    while (time_before(jiffies, timeout));
}


static int
fore200e_poll(struct fore200e* fore200e, volatile u32* addr, u32 val, int msecs)
{
    unsigned long timeout = jiffies + msecs_to_jiffies(msecs);
    int           ok;

    mb();
    do {
	if ((ok = (*addr == val)) || (*addr & STATUS_ERROR))
	    break;

    } while (time_before(jiffies, timeout));

#if 1
    if (!ok) {
	printk(FORE200E "cmd polling failed, got status 0x%08x, expected 0x%08x\n",
	       *addr, val);
    }
#endif

    return ok;
}


static int
fore200e_io_poll(struct fore200e* fore200e, volatile u32 __iomem *addr, u32 val, int msecs)
{
    unsigned long timeout = jiffies + msecs_to_jiffies(msecs);
    int           ok;

    do {
	if ((ok = (fore200e->bus->read(addr) == val)))
	    break;

    } while (time_before(jiffies, timeout));

#if 1
    if (!ok) {
	printk(FORE200E "I/O polling failed, got status 0x%08x, expected 0x%08x\n",
	       fore200e->bus->read(addr), val);
    }
#endif

    return ok;
}


static void
fore200e_free_rx_buf(struct fore200e* fore200e)
{
    int scheme, magn, nbr;
    struct buffer* buffer;

    for (scheme = 0; scheme < BUFFER_SCHEME_NBR; scheme++) {
	for (magn = 0; magn < BUFFER_MAGN_NBR; magn++) {

	    if ((buffer = fore200e->host_bsq[ scheme ][ magn ].buffer) != NULL) {

		for (nbr = 0; nbr < fore200e_rx_buf_nbr[ scheme ][ magn ]; nbr++) {

		    struct chunk* data = &buffer[ nbr ].data;

		    if (data->alloc_addr != NULL)
			fore200e_chunk_free(fore200e, data);
		}
	    }
	}
    }
}


static void
fore200e_uninit_bs_queue(struct fore200e* fore200e)
{
    int scheme, magn;
    
    for (scheme = 0; scheme < BUFFER_SCHEME_NBR; scheme++) {
	for (magn = 0; magn < BUFFER_MAGN_NBR; magn++) {

	    struct chunk* status    = &fore200e->host_bsq[ scheme ][ magn ].status;
	    struct chunk* rbd_block = &fore200e->host_bsq[ scheme ][ magn ].rbd_block;
	    
	    if (status->alloc_addr)
		fore200e->bus->dma_chunk_free(fore200e, status);
	    
	    if (rbd_block->alloc_addr)
		fore200e->bus->dma_chunk_free(fore200e, rbd_block);
	}
    }
}


static int
fore200e_reset(struct fore200e* fore200e, int diag)
{
    int ok;

    fore200e->cp_monitor = fore200e->virt_base + FORE200E_CP_MONITOR_OFFSET;
    
    fore200e->bus->write(BSTAT_COLD_START, &fore200e->cp_monitor->bstat);

    fore200e->bus->reset(fore200e);

    if (diag) {
	ok = fore200e_io_poll(fore200e, &fore200e->cp_monitor->bstat, BSTAT_SELFTEST_OK, 1000);
	if (ok == 0) {
	    
	    printk(FORE200E "device %s self-test failed\n", fore200e->name);
	    return -ENODEV;
	}

	printk(FORE200E "device %s self-test passed\n", fore200e->name);
	
	fore200e->state = FORE200E_STATE_RESET;
    }

    return 0;
}


static void
fore200e_shutdown(struct fore200e* fore200e)
{
    printk(FORE200E "removing device %s at 0x%lx, IRQ %s\n",
	   fore200e->name, fore200e->phys_base, 
	   fore200e_irq_itoa(fore200e->irq));
    
    if (fore200e->state > FORE200E_STATE_RESET) {
	/* first, reset the board to prevent further interrupts or data transfers */
	fore200e_reset(fore200e, 0);
    }
    
    /* then, release all allocated resources */
    switch(fore200e->state) {

    case FORE200E_STATE_COMPLETE:
	kfree(fore200e->stats);

    case FORE200E_STATE_IRQ:
	free_irq(fore200e->irq, fore200e->atm_dev);

    case FORE200E_STATE_ALLOC_BUF:
	fore200e_free_rx_buf(fore200e);

    case FORE200E_STATE_INIT_BSQ:
	fore200e_uninit_bs_queue(fore200e);

    case FORE200E_STATE_INIT_RXQ:
	fore200e->bus->dma_chunk_free(fore200e, &fore200e->host_rxq.status);
	fore200e->bus->dma_chunk_free(fore200e, &fore200e->host_rxq.rpd);

    case FORE200E_STATE_INIT_TXQ:
	fore200e->bus->dma_chunk_free(fore200e, &fore200e->host_txq.status);
	fore200e->bus->dma_chunk_free(fore200e, &fore200e->host_txq.tpd);

    case FORE200E_STATE_INIT_CMDQ:
	fore200e->bus->dma_chunk_free(fore200e, &fore200e->host_cmdq.status);

    case FORE200E_STATE_INITIALIZE:
	/* nothing to do for that state */

    case FORE200E_STATE_START_FW:
	/* nothing to do for that state */

    case FORE200E_STATE_RESET:
	/* nothing to do for that state */

    case FORE200E_STATE_MAP:
	fore200e->bus->unmap(fore200e);

    case FORE200E_STATE_CONFIGURE:
	/* nothing to do for that state */

    case FORE200E_STATE_REGISTER:
	/* XXX shouldn't we *start* by deregistering the device? */
	atm_dev_deregister(fore200e->atm_dev);

    case FORE200E_STATE_BLANK:
	/* nothing to do for that state */
	break;
    }
}


#ifdef CONFIG_PCI

static u32 fore200e_pca_read(volatile u32 __iomem *addr)
{
    /* on big-endian hosts, the board is configured to convert
       the endianess of slave RAM accesses  */
    return le32_to_cpu(readl(addr));
}


static void fore200e_pca_write(u32 val, volatile u32 __iomem *addr)
{
    /* on big-endian hosts, the board is configured to convert
       the endianess of slave RAM accesses  */
    writel(cpu_to_le32(val), addr);
}


static u32
fore200e_pca_dma_map(struct fore200e* fore200e, void* virt_addr, int size, int direction)
{
    u32 dma_addr = pci_map_single((struct pci_dev*)fore200e->bus_dev, virt_addr, size, direction);

    DPRINTK(3, "PCI DVMA mapping: virt_addr = 0x%p, size = %d, direction = %d,  --> dma_addr = 0x%08x\n",
	    virt_addr, size, direction, dma_addr);
    
    return dma_addr;
}


static void
fore200e_pca_dma_unmap(struct fore200e* fore200e, u32 dma_addr, int size, int direction)
{
    DPRINTK(3, "PCI DVMA unmapping: dma_addr = 0x%08x, size = %d, direction = %d\n",
	    dma_addr, size, direction);

    pci_unmap_single((struct pci_dev*)fore200e->bus_dev, dma_addr, size, direction);
}


static void
fore200e_pca_dma_sync_for_cpu(struct fore200e* fore200e, u32 dma_addr, int size, int direction)
{
    DPRINTK(3, "PCI DVMA sync: dma_addr = 0x%08x, size = %d, direction = %d\n", dma_addr, size, direction);

    pci_dma_sync_single_for_cpu((struct pci_dev*)fore200e->bus_dev, dma_addr, size, direction);
}

static void
fore200e_pca_dma_sync_for_device(struct fore200e* fore200e, u32 dma_addr, int size, int direction)
{
    DPRINTK(3, "PCI DVMA sync: dma_addr = 0x%08x, size = %d, direction = %d\n", dma_addr, size, direction);

    pci_dma_sync_single_for_device((struct pci_dev*)fore200e->bus_dev, dma_addr, size, direction);
}


/* allocate a DMA consistent chunk of memory intended to act as a communication mechanism
   (to hold descriptors, status, queues, etc.) shared by the driver and the adapter */

static int
fore200e_pca_dma_chunk_alloc(struct fore200e* fore200e, struct chunk* chunk,
			     int size, int nbr, int alignment)
{
    /* returned chunks are page-aligned */
    chunk->alloc_size = size * nbr;
    chunk->alloc_addr = pci_alloc_consistent((struct pci_dev*)fore200e->bus_dev,
					     chunk->alloc_size,
					     &chunk->dma_addr);
    
    if ((chunk->alloc_addr == NULL) || (chunk->dma_addr == 0))
	return -ENOMEM;

    chunk->align_addr = chunk->alloc_addr;
    
    return 0;
}


/* free a DMA consistent chunk of memory */

static void
fore200e_pca_dma_chunk_free(struct fore200e* fore200e, struct chunk* chunk)
{
    pci_free_consistent((struct pci_dev*)fore200e->bus_dev,
			chunk->alloc_size,
			chunk->alloc_addr,
			chunk->dma_addr);
}


static int
fore200e_pca_irq_check(struct fore200e* fore200e)
{
    /* this is a 1 bit register */
    int irq_posted = readl(fore200e->regs.pca.psr);

#if defined(CONFIG_ATM_FORE200E_DEBUG) && (CONFIG_ATM_FORE200E_DEBUG == 2)
    if (irq_posted && (readl(fore200e->regs.pca.hcr) & PCA200E_HCR_OUTFULL)) {
	DPRINTK(2,"FIFO OUT full, device %d\n", fore200e->atm_dev->number);
    }
#endif

    return irq_posted;
}


static void
fore200e_pca_irq_ack(struct fore200e* fore200e)
{
    writel(PCA200E_HCR_CLRINTR, fore200e->regs.pca.hcr);
}


static void
fore200e_pca_reset(struct fore200e* fore200e)
{
    writel(PCA200E_HCR_RESET, fore200e->regs.pca.hcr);
    fore200e_spin(10);
    writel(0, fore200e->regs.pca.hcr);
}


static int __devinit
fore200e_pca_map(struct fore200e* fore200e)
{
    DPRINTK(2, "device %s being mapped in memory\n", fore200e->name);

    fore200e->virt_base = ioremap(fore200e->phys_base, PCA200E_IOSPACE_LENGTH);
    
    if (fore200e->virt_base == NULL) {
	printk(FORE200E "can't map device %s\n", fore200e->name);
	return -EFAULT;
    }

    DPRINTK(1, "device %s mapped to 0x%p\n", fore200e->name, fore200e->virt_base);

    /* gain access to the PCA specific registers  */
    fore200e->regs.pca.hcr = fore200e->virt_base + PCA200E_HCR_OFFSET;
    fore200e->regs.pca.imr = fore200e->virt_base + PCA200E_IMR_OFFSET;
    fore200e->regs.pca.psr = fore200e->virt_base + PCA200E_PSR_OFFSET;

    fore200e->state = FORE200E_STATE_MAP;
    return 0;
}


static void
fore200e_pca_unmap(struct fore200e* fore200e)
{
    DPRINTK(2, "device %s being unmapped from memory\n", fore200e->name);

    if (fore200e->virt_base != NULL)
	iounmap(fore200e->virt_base);
}


static int __devinit
fore200e_pca_configure(struct fore200e* fore200e)
{
    struct pci_dev* pci_dev = (struct pci_dev*)fore200e->bus_dev;
    u8              master_ctrl, latency;

    DPRINTK(2, "device %s being configured\n", fore200e->name);

    if ((pci_dev->irq == 0) || (pci_dev->irq == 0xFF)) {
	printk(FORE200E "incorrect IRQ setting - misconfigured PCI-PCI bridge?\n");
	return -EIO;
    }

    pci_read_config_byte(pci_dev, PCA200E_PCI_MASTER_CTRL, &master_ctrl);

    master_ctrl = master_ctrl
#if defined(__BIG_ENDIAN)
	/* request the PCA board to convert the endianess of slave RAM accesses */
	| PCA200E_CTRL_CONVERT_ENDIAN
#endif
#if 0
        | PCA200E_CTRL_DIS_CACHE_RD
        | PCA200E_CTRL_DIS_WRT_INVAL
        | PCA200E_CTRL_ENA_CONT_REQ_MODE
        | PCA200E_CTRL_2_CACHE_WRT_INVAL
#endif
	| PCA200E_CTRL_LARGE_PCI_BURSTS;
    
    pci_write_config_byte(pci_dev, PCA200E_PCI_MASTER_CTRL, master_ctrl);

    /* raise latency from 32 (default) to 192, as this seems to prevent NIC
       lockups (under heavy rx loads) due to continuous 'FIFO OUT full' condition.
       this may impact the performances of other PCI devices on the same bus, though */
    latency = 192;
    pci_write_config_byte(pci_dev, PCI_LATENCY_TIMER, latency);

    fore200e->state = FORE200E_STATE_CONFIGURE;
    return 0;
}


static int __init
fore200e_pca_prom_read(struct fore200e* fore200e, struct prom_data* prom)
{
    struct host_cmdq*       cmdq  = &fore200e->host_cmdq;
    struct host_cmdq_entry* entry = &cmdq->host_entry[ cmdq->head ];
    struct prom_opcode      opcode;
    int                     ok;
    u32                     prom_dma;

    FORE200E_NEXT_ENTRY(cmdq->head, QUEUE_SIZE_CMD);

    opcode.opcode = OPCODE_GET_PROM;
    opcode.pad    = 0;

    prom_dma = fore200e->bus->dma_map(fore200e, prom, sizeof(struct prom_data), DMA_FROM_DEVICE);

    fore200e->bus->write(prom_dma, &entry->cp_entry->cmd.prom_block.prom_haddr);
    
    *entry->status = STATUS_PENDING;

    fore200e->bus->write(*(u32*)&opcode, (u32 __iomem *)&entry->cp_entry->cmd.prom_block.opcode);

    ok = fore200e_poll(fore200e, entry->status, STATUS_COMPLETE, 400);

    *entry->status = STATUS_FREE;

    fore200e->bus->dma_unmap(fore200e, prom_dma, sizeof(struct prom_data), DMA_FROM_DEVICE);

    if (ok == 0) {
	printk(FORE200E "unable to get PROM data from device %s\n", fore200e->name);
	return -EIO;
    }

#if defined(__BIG_ENDIAN)
    
#define swap_here(addr) (*((u32*)(addr)) = swab32( *((u32*)(addr)) ))

    /* MAC address is stored as little-endian */
    swap_here(&prom->mac_addr[0]);
    swap_here(&prom->mac_addr[4]);
#endif
    
    return 0;
}


static int
fore200e_pca_proc_read(struct fore200e* fore200e, char *page)
{
    struct pci_dev* pci_dev = (struct pci_dev*)fore200e->bus_dev;

    return sprintf(page, "   PCI bus/slot/function:\t%d/%d/%d\n",
		   pci_dev->bus->number, PCI_SLOT(pci_dev->devfn), PCI_FUNC(pci_dev->devfn));
}

#endif /* CONFIG_PCI */


#ifdef CONFIG_SBUS

static u32 fore200e_sba_read(volatile u32 __iomem *addr)
{
    return sbus_readl(addr);
}

static void fore200e_sba_write(u32 val, volatile u32 __iomem *addr)
{
    sbus_writel(val, addr);
}

static u32 fore200e_sba_dma_map(struct fore200e *fore200e, void* virt_addr, int size, int direction)
{
	struct platform_device *op = fore200e->bus_dev;
	u32 dma_addr;

	dma_addr = dma_map_single(&op->dev, virt_addr, size, direction);

	DPRINTK(3, "SBUS DVMA mapping: virt_addr = 0x%p, size = %d, direction = %d --> dma_addr = 0x%08x\n",
		virt_addr, size, direction, dma_addr);
    
	return dma_addr;
}

static void fore200e_sba_dma_unmap(struct fore200e *fore200e, u32 dma_addr, int size, int direction)
{
	struct platform_device *op = fore200e->bus_dev;

	DPRINTK(3, "SBUS DVMA unmapping: dma_addr = 0x%08x, size = %d, direction = %d,\n",
		dma_addr, size, direction);

	dma_unmap_single(&op->dev, dma_addr, size, direction);
}

static void fore200e_sba_dma_sync_for_cpu(struct fore200e *fore200e, u32 dma_addr, int size, int direction)
{
	struct platform_device *op = fore200e->bus_dev;

	DPRINTK(3, "SBUS DVMA sync: dma_addr = 0x%08x, size = %d, direction = %d\n", dma_addr, size, direction);
    
	dma_sync_single_for_cpu(&op->dev, dma_addr, size, direction);
}

static void fore200e_sba_dma_sync_for_device(struct fore200e *fore200e, u32 dma_addr, int size, int direction)
{
	struct platform_device *op = fore200e->bus_dev;

	DPRINTK(3, "SBUS DVMA sync: dma_addr = 0x%08x, size = %d, direction = %d\n", dma_addr, size, direction);

	dma_sync_single_for_device(&op->dev, dma_addr, size, direction);
}

/* Allocate a DVMA consistent chunk of memory intended to act as a communication mechanism
 * (to hold descriptors, status, queues, etc.) shared by the driver and the adapter.
 */
static int fore200e_sba_dma_chunk_alloc(struct fore200e *fore200e, struct chunk *chunk,
					int size, int nbr, int alignment)
{
	struct platform_device *op = fore200e->bus_dev;

	chunk->alloc_size = chunk->align_size = size * nbr;

	/* returned chunks are page-aligned */
	chunk->alloc_addr = dma_alloc_coherent(&op->dev, chunk->alloc_size,
					       &chunk->dma_addr, GFP_ATOMIC);

	if ((chunk->alloc_addr == NULL) || (chunk->dma_addr == 0))
		return -ENOMEM;

	chunk->align_addr = chunk->alloc_addr;
    
	return 0;
}

/* free a DVMA consistent chunk of memory */
static void fore200e_sba_dma_chunk_free(struct fore200e *fore200e, struct chunk *chunk)
{
	struct platform_device *op = fore200e->bus_dev;

	dma_free_coherent(&op->dev, chunk->alloc_size,
			  chunk->alloc_addr, chunk->dma_addr);
}

static void fore200e_sba_irq_enable(struct fore200e *fore200e)
{
	u32 hcr = fore200e->bus->read(fore200e->regs.sba.hcr) & SBA200E_HCR_STICKY;
	fore200e->bus->write(hcr | SBA200E_HCR_INTR_ENA, fore200e->regs.sba.hcr);
}

static int fore200e_sba_irq_check(struct fore200e *fore200e)
{
	return fore200e->bus->read(fore200e->regs.sba.hcr) & SBA200E_HCR_INTR_REQ;
}

static void fore200e_sba_irq_ack(struct fore200e *fore200e)
{
	u32 hcr = fore200e->bus->read(fore200e->regs.sba.hcr) & SBA200E_HCR_STICKY;
	fore200e->bus->write(hcr | SBA200E_HCR_INTR_CLR, fore200e->regs.sba.hcr);
}

static void fore200e_sba_reset(struct fore200e *fore200e)
{
	fore200e->bus->write(SBA200E_HCR_RESET, fore200e->regs.sba.hcr);
	fore200e_spin(10);
	fore200e->bus->write(0, fore200e->regs.sba.hcr);
}

static int __init fore200e_sba_map(struct fore200e *fore200e)
{
	struct platform_device *op = fore200e->bus_dev;
	unsigned int bursts;

	/* gain access to the SBA specific registers  */
	fore200e->regs.sba.hcr = of_ioremap(&op->resource[0], 0, SBA200E_HCR_LENGTH, "SBA HCR");
	fore200e->regs.sba.bsr = of_ioremap(&op->resource[1], 0, SBA200E_BSR_LENGTH, "SBA BSR");
	fore200e->regs.sba.isr = of_ioremap(&op->resource[2], 0, SBA200E_ISR_LENGTH, "SBA ISR");
	fore200e->virt_base    = of_ioremap(&op->resource[3], 0, SBA200E_RAM_LENGTH, "SBA RAM");

	if (!fore200e->virt_base) {
		printk(FORE200E "unable to map RAM of device %s\n", fore200e->name);
		return -EFAULT;
	}

	DPRINTK(1, "device %s mapped to 0x%p\n", fore200e->name, fore200e->virt_base);
    
	fore200e->bus->write(0x02, fore200e->regs.sba.isr); /* XXX hardwired interrupt level */

	/* get the supported DVMA burst sizes */
	bursts = of_getintprop_default(op->dev.of_node->parent, "burst-sizes", 0x00);

	if (sbus_can_dma_64bit())
		sbus_set_sbus64(&op->dev, bursts);

	fore200e->state = FORE200E_STATE_MAP;
	return 0;
}

static void fore200e_sba_unmap(struct fore200e *fore200e)
{
	struct platform_device *op = fore200e->bus_dev;

	of_iounmap(&op->resource[0], fore200e->regs.sba.hcr, SBA200E_HCR_LENGTH);
	of_iounmap(&op->resource[1], fore200e->regs.sba.bsr, SBA200E_BSR_LENGTH);
	of_iounmap(&op->resource[2], fore200e->regs.sba.isr, SBA200E_ISR_LENGTH);
	of_iounmap(&op->resource[3], fore200e->virt_base,    SBA200E_RAM_LENGTH);
}

static int __init fore200e_sba_configure(struct fore200e *fore200e)
{
	fore200e->state = FORE200E_STATE_CONFIGURE;
	return 0;
}

static int __init fore200e_sba_prom_read(struct fore200e *fore200e, struct prom_data *prom)
{
	struct platform_device *op = fore200e->bus_dev;
	const u8 *prop;
	int len;

	prop = of_get_property(op->dev.of_node, "madaddrlo2", &len);
	if (!prop)
		return -ENODEV;
	memcpy(&prom->mac_addr[4], prop, 4);

	prop = of_get_property(op->dev.of_node, "madaddrhi4", &len);
	if (!prop)
		return -ENODEV;
	memcpy(&prom->mac_addr[2], prop, 4);

	prom->serial_number = of_getintprop_default(op->dev.of_node,
						    "serialnumber", 0);
	prom->hw_revision = of_getintprop_default(op->dev.of_node,
						  "promversion", 0);
    
	return 0;
}

static int fore200e_sba_proc_read(struct fore200e *fore200e, char *page)
{
	struct platform_device *op = fore200e->bus_dev;
	const struct linux_prom_registers *regs;

	regs = of_get_property(op->dev.of_node, "reg", NULL);

	return sprintf(page, "   SBUS slot/device:\t\t%d/'%s'\n",
		       (regs ? regs->which_io : 0), op->dev.of_node->name);
}
#endif /* CONFIG_SBUS */


static void
fore200e_tx_irq(struct fore200e* fore200e)
{
    struct host_txq*        txq = &fore200e->host_txq;
    struct host_txq_entry*  entry;
    struct atm_vcc*         vcc;
    struct fore200e_vc_map* vc_map;

    if (fore200e->host_txq.txing == 0)
	return;

    for (;;) {
	
	entry = &txq->host_entry[ txq->tail ];

        if ((*entry->status & STATUS_COMPLETE) == 0) {
	    break;
	}

	DPRINTK(3, "TX COMPLETED: entry = %p [tail = %d], vc_map = %p, skb = %p\n", 
		entry, txq->tail, entry->vc_map, entry->skb);

	/* free copy of misaligned data */
	kfree(entry->data);
	
	/* remove DMA mapping */
	fore200e->bus->dma_unmap(fore200e, entry->tpd->tsd[ 0 ].buffer, entry->tpd->tsd[ 0 ].length,
				 DMA_TO_DEVICE);

	vc_map = entry->vc_map;

	/* vcc closed since the time the entry was submitted for tx? */
	if ((vc_map->vcc == NULL) ||
	    (test_bit(ATM_VF_READY, &vc_map->vcc->flags) == 0)) {

	    DPRINTK(1, "no ready vcc found for PDU sent on device %d\n",
		    fore200e->atm_dev->number);

	    dev_kfree_skb_any(entry->skb);
	}
	else {
	    ASSERT(vc_map->vcc);

	    /* vcc closed then immediately re-opened? */
	    if (vc_map->incarn != entry->incarn) {

		/* when a vcc is closed, some PDUs may be still pending in the tx queue.
		   if the same vcc is immediately re-opened, those pending PDUs must
		   not be popped after the completion of their emission, as they refer
		   to the prior incarnation of that vcc. otherwise, sk_atm(vcc)->sk_wmem_alloc
		   would be decremented by the size of the (unrelated) skb, possibly
		   leading to a negative sk->sk_wmem_alloc count, ultimately freezing the vcc.
		   we thus bind the tx entry to the current incarnation of the vcc
		   when the entry is submitted for tx. When the tx later completes,
		   if the incarnation number of the tx entry does not match the one
		   of the vcc, then this implies that the vcc has been closed then re-opened.
		   we thus just drop the skb here. */

		DPRINTK(1, "vcc closed-then-re-opened; dropping PDU sent on device %d\n",
			fore200e->atm_dev->number);

		dev_kfree_skb_any(entry->skb);
	    }
	    else {
		vcc = vc_map->vcc;
		ASSERT(vcc);

		/* notify tx completion */
		if (vcc->pop) {
		    vcc->pop(vcc, entry->skb);
		}
		else {
		    dev_kfree_skb_any(entry->skb);
		}
#if 1
		/* race fixed by the above incarnation mechanism, but... */
		if (atomic_read(&sk_atm(vcc)->sk_wmem_alloc) < 0) {
		    atomic_set(&sk_atm(vcc)->sk_wmem_alloc, 0);
		}
#endif
		/* check error condition */
		if (*entry->status & STATUS_ERROR)
		    atomic_inc(&vcc->stats->tx_err);
		else
		    atomic_inc(&vcc->stats->tx);
	    }
	}

	*entry->status = STATUS_FREE;

	fore200e->host_txq.txing--;

	FORE200E_NEXT_ENTRY(txq->tail, QUEUE_SIZE_TX);
    }
}


#ifdef FORE200E_BSQ_DEBUG
int bsq_audit(int where, struct host_bsq* bsq, int scheme, int magn)
{
    struct buffer* buffer;
    int count = 0;

    buffer = bsq->freebuf;
    while (buffer) {

	if (buffer->supplied) {
	    printk(FORE200E "bsq_audit(%d): queue %d.%d, buffer %ld supplied but in free list!\n",
		   where, scheme, magn, buffer->index);
	}

	if (buffer->magn != magn) {
	    printk(FORE200E "bsq_audit(%d): queue %d.%d, buffer %ld, unexpected magn = %d\n",
		   where, scheme, magn, buffer->index, buffer->magn);
	}

	if (buffer->scheme != scheme) {
	    printk(FORE200E "bsq_audit(%d): queue %d.%d, buffer %ld, unexpected scheme = %d\n",
		   where, scheme, magn, buffer->index, buffer->scheme);
	}

	if ((buffer->index < 0) || (buffer->index >= fore200e_rx_buf_nbr[ scheme ][ magn ])) {
	    printk(FORE200E "bsq_audit(%d): queue %d.%d, out of range buffer index = %ld !\n",
		   where, scheme, magn, buffer->index);
	}

	count++;
	buffer = buffer->next;
    }

    if (count != bsq->freebuf_count) {
	printk(FORE200E "bsq_audit(%d): queue %d.%d, %d bufs in free list, but freebuf_count = %d\n",
	       where, scheme, magn, count, bsq->freebuf_count);
    }
    return 0;
}
#endif


static void
fore200e_supply(struct fore200e* fore200e)
{
    int  scheme, magn, i;

    struct host_bsq*       bsq;
    struct host_bsq_entry* entry;
    struct buffer*         buffer;

    for (scheme = 0; scheme < BUFFER_SCHEME_NBR; scheme++) {
	for (magn = 0; magn < BUFFER_MAGN_NBR; magn++) {

	    bsq = &fore200e->host_bsq[ scheme ][ magn ];

#ifdef FORE200E_BSQ_DEBUG
	    bsq_audit(1, bsq, scheme, magn);
#endif
	    while (bsq->freebuf_count >= RBD_BLK_SIZE) {

		DPRINTK(2, "supplying %d rx buffers to queue %d / %d, freebuf_count = %d\n",
			RBD_BLK_SIZE, scheme, magn, bsq->freebuf_count);

		entry = &bsq->host_entry[ bsq->head ];

		for (i = 0; i < RBD_BLK_SIZE; i++) {

		    /* take the first buffer in the free buffer list */
		    buffer = bsq->freebuf;
		    if (!buffer) {
			printk(FORE200E "no more free bufs in queue %d.%d, but freebuf_count = %d\n",
			       scheme, magn, bsq->freebuf_count);
			return;
		    }
		    bsq->freebuf = buffer->next;
		    
#ifdef FORE200E_BSQ_DEBUG
		    if (buffer->supplied)
			printk(FORE200E "queue %d.%d, buffer %lu already supplied\n",
			       scheme, magn, buffer->index);
		    buffer->supplied = 1;
#endif
		    entry->rbd_block->rbd[ i ].buffer_haddr = buffer->data.dma_addr;
		    entry->rbd_block->rbd[ i ].handle       = FORE200E_BUF2HDL(buffer);
		}

		FORE200E_NEXT_ENTRY(bsq->head, QUEUE_SIZE_BS);

 		/* decrease accordingly the number of free rx buffers */
		bsq->freebuf_count -= RBD_BLK_SIZE;

		*entry->status = STATUS_PENDING;
		fore200e->bus->write(entry->rbd_block_dma, &entry->cp_entry->rbd_block_haddr);
	    }
	}
    }
}


static int
fore200e_push_rpd(struct fore200e* fore200e, struct atm_vcc* vcc, struct rpd* rpd)
{
    struct sk_buff*      skb;
    struct buffer*       buffer;
    struct fore200e_vcc* fore200e_vcc;
    int                  i, pdu_len = 0;
#ifdef FORE200E_52BYTE_AAL0_SDU
    u32                  cell_header = 0;
#endif

    ASSERT(vcc);
    
    fore200e_vcc = FORE200E_VCC(vcc);
    ASSERT(fore200e_vcc);

#ifdef FORE200E_52BYTE_AAL0_SDU
    if ((vcc->qos.aal == ATM_AAL0) && (vcc->qos.rxtp.max_sdu == ATM_AAL0_SDU)) {

	cell_header = (rpd->atm_header.gfc << ATM_HDR_GFC_SHIFT) |
	              (rpd->atm_header.vpi << ATM_HDR_VPI_SHIFT) |
                      (rpd->atm_header.vci << ATM_HDR_VCI_SHIFT) |
                      (rpd->atm_header.plt << ATM_HDR_PTI_SHIFT) | 
                       rpd->atm_header.clp;
	pdu_len = 4;
    }
#endif
    
    /* compute total PDU length */
    for (i = 0; i < rpd->nseg; i++)
	pdu_len += rpd->rsd[ i ].length;
    
    skb = alloc_skb(pdu_len, GFP_ATOMIC);
    if (skb == NULL) {
	DPRINTK(2, "unable to alloc new skb, rx PDU length = %d\n", pdu_len);

	atomic_inc(&vcc->stats->rx_drop);
	return -ENOMEM;
    } 

    __net_timestamp(skb);
    
#ifdef FORE200E_52BYTE_AAL0_SDU
    if (cell_header) {
	*((u32*)skb_put(skb, 4)) = cell_header;
    }
#endif

    /* reassemble segments */
    for (i = 0; i < rpd->nseg; i++) {
	
	/* rebuild rx buffer address from rsd handle */
	buffer = FORE200E_HDL2BUF(rpd->rsd[ i ].handle);
	
	/* Make device DMA transfer visible to CPU.  */
	fore200e->bus->dma_sync_for_cpu(fore200e, buffer->data.dma_addr, rpd->rsd[ i ].length, DMA_FROM_DEVICE);
	
	memcpy(skb_put(skb, rpd->rsd[ i ].length), buffer->data.align_addr, rpd->rsd[ i ].length);

	/* Now let the device get at it again.  */
	fore200e->bus->dma_sync_for_device(fore200e, buffer->data.dma_addr, rpd->rsd[ i ].length, DMA_FROM_DEVICE);
    }

    DPRINTK(3, "rx skb: len = %d, truesize = %d\n", skb->len, skb->truesize);
    
    if (pdu_len < fore200e_vcc->rx_min_pdu)
	fore200e_vcc->rx_min_pdu = pdu_len;
    if (pdu_len > fore200e_vcc->rx_max_pdu)
	fore200e_vcc->rx_max_pdu = pdu_len;
    fore200e_vcc->rx_pdu++;

    /* push PDU */
    if (atm_charge(vcc, skb->truesize) == 0) {

	DPRINTK(2, "receive buffers saturated for %d.%d.%d - PDU dropped\n",
		vcc->itf, vcc->vpi, vcc->vci);

	dev_kfree_skb_any(skb);

	atomic_inc(&vcc->stats->rx_drop);
	return -ENOMEM;
    }

    ASSERT(atomic_read(&sk_atm(vcc)->sk_wmem_alloc) >= 0);

    vcc->push(vcc, skb);
    atomic_inc(&vcc->stats->rx);

    ASSERT(atomic_read(&sk_atm(vcc)->sk_wmem_alloc) >= 0);

    return 0;
}


static void
fore200e_collect_rpd(struct fore200e* fore200e, struct rpd* rpd)
{
    struct host_bsq* bsq;
    struct buffer*   buffer;
    int              i;
    
    for (i = 0; i < rpd->nseg; i++) {

	/* rebuild rx buffer address from rsd handle */
	buffer = FORE200E_HDL2BUF(rpd->rsd[ i ].handle);

	bsq = &fore200e->host_bsq[ buffer->scheme ][ buffer->magn ];

#ifdef FORE200E_BSQ_DEBUG
	bsq_audit(2, bsq, buffer->scheme, buffer->magn);

	if (buffer->supplied == 0)
	    printk(FORE200E "queue %d.%d, buffer %ld was not supplied\n",
		   buffer->scheme, buffer->magn, buffer->index);
	buffer->supplied = 0;
#endif

	/* re-insert the buffer into the free buffer list */
	buffer->next = bsq->freebuf;
	bsq->freebuf = buffer;

	/* then increment the number of free rx buffers */
	bsq->freebuf_count++;
    }
}


static void
fore200e_rx_irq(struct fore200e* fore200e)
{
    struct host_rxq*        rxq = &fore200e->host_rxq;
    struct host_rxq_entry*  entry;
    struct atm_vcc*         vcc;
    struct fore200e_vc_map* vc_map;

    for (;;) {
	
	entry = &rxq->host_entry[ rxq->head ];

	/* no more received PDUs */
	if ((*entry->status & STATUS_COMPLETE) == 0)
	    break;

	vc_map = FORE200E_VC_MAP(fore200e, entry->rpd->atm_header.vpi, entry->rpd->atm_header.vci);

	if ((vc_map->vcc == NULL) ||
	    (test_bit(ATM_VF_READY, &vc_map->vcc->flags) == 0)) {

	    DPRINTK(1, "no ready VC found for PDU received on %d.%d.%d\n",
		    fore200e->atm_dev->number,
		    entry->rpd->atm_header.vpi, entry->rpd->atm_header.vci);
	}
	else {
	    vcc = vc_map->vcc;
	    ASSERT(vcc);

	    if ((*entry->status & STATUS_ERROR) == 0) {

		fore200e_push_rpd(fore200e, vcc, entry->rpd);
	    }
	    else {
		DPRINTK(2, "damaged PDU on %d.%d.%d\n",
			fore200e->atm_dev->number,
			entry->rpd->atm_header.vpi, entry->rpd->atm_header.vci);
		atomic_inc(&vcc->stats->rx_err);
	    }
	}

	FORE200E_NEXT_ENTRY(rxq->head, QUEUE_SIZE_RX);

	fore200e_collect_rpd(fore200e, entry->rpd);

	/* rewrite the rpd address to ack the received PDU */
	fore200e->bus->write(entry->rpd_dma, &entry->cp_entry->rpd_haddr);
	*entry->status = STATUS_FREE;

	fore200e_supply(fore200e);
    }
}


#ifndef FORE200E_USE_TASKLET
static void
fore200e_irq(struct fore200e* fore200e)
{
    unsigned long flags;

    spin_lock_irqsave(&fore200e->q_lock, flags);
    fore200e_rx_irq(fore200e);
    spin_unlock_irqrestore(&fore200e->q_lock, flags);

    spin_lock_irqsave(&fore200e->q_lock, flags);
    fore200e_tx_irq(fore200e);
    spin_unlock_irqrestore(&fore200e->q_lock, flags);
}
#endif


static irqreturn_t
fore200e_interrupt(int irq, void* dev)
{
    struct fore200e* fore200e = FORE200E_DEV((struct atm_dev*)dev);

    if (fore200e->bus->irq_check(fore200e) == 0) {
	
	DPRINTK(3, "interrupt NOT triggered by device %d\n", fore200e->atm_dev->number);
	return IRQ_NONE;
    }
    DPRINTK(3, "interrupt triggered by device %d\n", fore200e->atm_dev->number);

#ifdef FORE200E_USE_TASKLET
    tasklet_schedule(&fore200e->tx_tasklet);
    tasklet_schedule(&fore200e->rx_tasklet);
#else
    fore200e_irq(fore200e);
#endif
    
    fore200e->bus->irq_ack(fore200e);
    return IRQ_HANDLED;
}


#ifdef FORE200E_USE_TASKLET
static void
fore200e_tx_tasklet(unsigned long data)
{
    struct fore200e* fore200e = (struct fore200e*) data;
    unsigned long flags;

    DPRINTK(3, "tx tasklet scheduled for device %d\n", fore200e->atm_dev->number);

    spin_lock_irqsave(&fore200e->q_lock, flags);
    fore200e_tx_irq(fore200e);
    spin_unlock_irqrestore(&fore200e->q_lock, flags);
}


static void
fore200e_rx_tasklet(unsigned long data)
{
    struct fore200e* fore200e = (struct fore200e*) data;
    unsigned long    flags;

    DPRINTK(3, "rx tasklet scheduled for device %d\n", fore200e->atm_dev->number);

    spin_lock_irqsave(&fore200e->q_lock, flags);
    fore200e_rx_irq((struct fore200e*) data);
    spin_unlock_irqrestore(&fore200e->q_lock, flags);
}
#endif


static int
fore200e_select_scheme(struct atm_vcc* vcc)
{
    /* fairly balance the VCs over (identical) buffer schemes */
    int scheme = vcc->vci % 2 ? BUFFER_SCHEME_ONE : BUFFER_SCHEME_TWO;

    DPRINTK(1, "VC %d.%d.%d uses buffer scheme %d\n",
	    vcc->itf, vcc->vpi, vcc->vci, scheme);

    return scheme;
}


static int 
fore200e_activate_vcin(struct fore200e* fore200e, int activate, struct atm_vcc* vcc, int mtu)
{
    struct host_cmdq*        cmdq  = &fore200e->host_cmdq;
    struct host_cmdq_entry*  entry = &cmdq->host_entry[ cmdq->head ];
    struct activate_opcode   activ_opcode;
    struct deactivate_opcode deactiv_opcode;
    struct vpvc              vpvc;
    int                      ok;
    enum fore200e_aal        aal = fore200e_atm2fore_aal(vcc->qos.aal);

    FORE200E_NEXT_ENTRY(cmdq->head, QUEUE_SIZE_CMD);
    
    if (activate) {
	FORE200E_VCC(vcc)->scheme = fore200e_select_scheme(vcc);
	
	activ_opcode.opcode = OPCODE_ACTIVATE_VCIN;
	activ_opcode.aal    = aal;
	activ_opcode.scheme = FORE200E_VCC(vcc)->scheme;
	activ_opcode.pad    = 0;
    }
    else {
	deactiv_opcode.opcode = OPCODE_DEACTIVATE_VCIN;
	deactiv_opcode.pad    = 0;
    }

    vpvc.vci = vcc->vci;
    vpvc.vpi = vcc->vpi;

    *entry->status = STATUS_PENDING;

    if (activate) {

#ifdef FORE200E_52BYTE_AAL0_SDU
	mtu = 48;
#endif
	/* the MTU is not used by the cp, except in the case of AAL0 */
	fore200e->bus->write(mtu,                        &entry->cp_entry->cmd.activate_block.mtu);
	fore200e->bus->write(*(u32*)&vpvc,         (u32 __iomem *)&entry->cp_entry->cmd.activate_block.vpvc);
	fore200e->bus->write(*(u32*)&activ_opcode, (u32 __iomem *)&entry->cp_entry->cmd.activate_block.opcode);
    }
    else {
	fore200e->bus->write(*(u32*)&vpvc,         (u32 __iomem *)&entry->cp_entry->cmd.deactivate_block.vpvc);
	fore200e->bus->write(*(u32*)&deactiv_opcode, (u32 __iomem *)&entry->cp_entry->cmd.deactivate_block.opcode);
    }

    ok = fore200e_poll(fore200e, entry->status, STATUS_COMPLETE, 400);

    *entry->status = STATUS_FREE;

    if (ok == 0) {
	printk(FORE200E "unable to %s VC %d.%d.%d\n",
	       activate ? "open" : "close", vcc->itf, vcc->vpi, vcc->vci);
	return -EIO;
    }

    DPRINTK(1, "VC %d.%d.%d %sed\n", vcc->itf, vcc->vpi, vcc->vci, 
	    activate ? "open" : "clos");

    return 0;
}


#define FORE200E_MAX_BACK2BACK_CELLS 255    /* XXX depends on CDVT */

static void
fore200e_rate_ctrl(struct atm_qos* qos, struct tpd_rate* rate)
{
    if (qos->txtp.max_pcr < ATM_OC3_PCR) {
    
	/* compute the data cells to idle cells ratio from the tx PCR */
	rate->data_cells = qos->txtp.max_pcr * FORE200E_MAX_BACK2BACK_CELLS / ATM_OC3_PCR;
	rate->idle_cells = FORE200E_MAX_BACK2BACK_CELLS - rate->data_cells;
    }
    else {
	/* disable rate control */
	rate->data_cells = rate->idle_cells = 0;
    }
}


static int
fore200e_open(struct atm_vcc *vcc)
{
    struct fore200e*        fore200e = FORE200E_DEV(vcc->dev);
    struct fore200e_vcc*    fore200e_vcc;
    struct fore200e_vc_map* vc_map;
    unsigned long	    flags;
    int			    vci = vcc->vci;
    short		    vpi = vcc->vpi;

    ASSERT((vpi >= 0) && (vpi < 1<<FORE200E_VPI_BITS));
    ASSERT((vci >= 0) && (vci < 1<<FORE200E_VCI_BITS));

    spin_lock_irqsave(&fore200e->q_lock, flags);

    vc_map = FORE200E_VC_MAP(fore200e, vpi, vci);
    if (vc_map->vcc) {

	spin_unlock_irqrestore(&fore200e->q_lock, flags);

	printk(FORE200E "VC %d.%d.%d already in use\n",
	       fore200e->atm_dev->number, vpi, vci);

	return -EINVAL;
    }

    vc_map->vcc = vcc;

    spin_unlock_irqrestore(&fore200e->q_lock, flags);

    fore200e_vcc = kzalloc(sizeof(struct fore200e_vcc), GFP_ATOMIC);
    if (fore200e_vcc == NULL) {
	vc_map->vcc = NULL;
	return -ENOMEM;
    }

    DPRINTK(2, "opening %d.%d.%d:%d QoS = (tx: cl=%s, pcr=%d-%d, cdv=%d, max_sdu=%d; "
	    "rx: cl=%s, pcr=%d-%d, cdv=%d, max_sdu=%d)\n",
	    vcc->itf, vcc->vpi, vcc->vci, fore200e_atm2fore_aal(vcc->qos.aal),
	    fore200e_traffic_class[ vcc->qos.txtp.traffic_class ],
	    vcc->qos.txtp.min_pcr, vcc->qos.txtp.max_pcr, vcc->qos.txtp.max_cdv, vcc->qos.txtp.max_sdu,
	    fore200e_traffic_class[ vcc->qos.rxtp.traffic_class ],
	    vcc->qos.rxtp.min_pcr, vcc->qos.rxtp.max_pcr, vcc->qos.rxtp.max_cdv, vcc->qos.rxtp.max_sdu);
    
    /* pseudo-CBR bandwidth requested? */
    if ((vcc->qos.txtp.traffic_class == ATM_CBR) && (vcc->qos.txtp.max_pcr > 0)) {
	
	mutex_lock(&fore200e->rate_mtx);
	if (fore200e->available_cell_rate < vcc->qos.txtp.max_pcr) {
	    mutex_unlock(&fore200e->rate_mtx);

	    kfree(fore200e_vcc);
	    vc_map->vcc = NULL;
	    return -EAGAIN;
	}

	/* reserve bandwidth */
	fore200e->available_cell_rate -= vcc->qos.txtp.max_pcr;
	mutex_unlock(&fore200e->rate_mtx);
    }
    
    vcc->itf = vcc->dev->number;

    set_bit(ATM_VF_PARTIAL,&vcc->flags);
    set_bit(ATM_VF_ADDR, &vcc->flags);

    vcc->dev_data = fore200e_vcc;
    
    if (fore200e_activate_vcin(fore200e, 1, vcc, vcc->qos.rxtp.max_sdu) < 0) {

	vc_map->vcc = NULL;

	clear_bit(ATM_VF_ADDR, &vcc->flags);
	clear_bit(ATM_VF_PARTIAL,&vcc->flags);

	vcc->dev_data = NULL;

	fore200e->available_cell_rate += vcc->qos.txtp.max_pcr;

	kfree(fore200e_vcc);
	return -EINVAL;
    }
    
    /* compute rate control parameters */
    if ((vcc->qos.txtp.traffic_class == ATM_CBR) && (vcc->qos.txtp.max_pcr > 0)) {
	
	fore200e_rate_ctrl(&vcc->qos, &fore200e_vcc->rate);
	set_bit(ATM_VF_HASQOS, &vcc->flags);

	DPRINTK(3, "tx on %d.%d.%d:%d, tx PCR = %d, rx PCR = %d, data_cells = %u, idle_cells = %u\n",
		vcc->itf, vcc->vpi, vcc->vci, fore200e_atm2fore_aal(vcc->qos.aal),
		vcc->qos.txtp.max_pcr, vcc->qos.rxtp.max_pcr, 
		fore200e_vcc->rate.data_cells, fore200e_vcc->rate.idle_cells);
    }
    
    fore200e_vcc->tx_min_pdu = fore200e_vcc->rx_min_pdu = MAX_PDU_SIZE + 1;
    fore200e_vcc->tx_max_pdu = fore200e_vcc->rx_max_pdu = 0;
    fore200e_vcc->tx_pdu     = fore200e_vcc->rx_pdu     = 0;

    /* new incarnation of the vcc */
    vc_map->incarn = ++fore200e->incarn_count;

    /* VC unusable before this flag is set */
    set_bit(ATM_VF_READY, &vcc->flags);

    return 0;
}


static void
fore200e_close(struct atm_vcc* vcc)
{
    struct fore200e*        fore200e = FORE200E_DEV(vcc->dev);
    struct fore200e_vcc*    fore200e_vcc;
    struct fore200e_vc_map* vc_map;
    unsigned long           flags;

    ASSERT(vcc);
    ASSERT((vcc->vpi >= 0) && (vcc->vpi < 1<<FORE200E_VPI_BITS));
    ASSERT((vcc->vci >= 0) && (vcc->vci < 1<<FORE200E_VCI_BITS));

    DPRINTK(2, "closing %d.%d.%d:%d\n", vcc->itf, vcc->vpi, vcc->vci, fore200e_atm2fore_aal(vcc->qos.aal));

    clear_bit(ATM_VF_READY, &vcc->flags);

    fore200e_activate_vcin(fore200e, 0, vcc, 0);

    spin_lock_irqsave(&fore200e->q_lock, flags);

    vc_map = FORE200E_VC_MAP(fore200e, vcc->vpi, vcc->vci);

    /* the vc is no longer considered as "in use" by fore200e_open() */
    vc_map->vcc = NULL;

    vcc->itf = vcc->vci = vcc->vpi = 0;

    fore200e_vcc = FORE200E_VCC(vcc);
    vcc->dev_data = NULL;

    spin_unlock_irqrestore(&fore200e->q_lock, flags);

    /* release reserved bandwidth, if any */
    if ((vcc->qos.txtp.traffic_class == ATM_CBR) && (vcc->qos.txtp.max_pcr > 0)) {

	mutex_lock(&fore200e->rate_mtx);
	fore200e->available_cell_rate += vcc->qos.txtp.max_pcr;
	mutex_unlock(&fore200e->rate_mtx);

	clear_bit(ATM_VF_HASQOS, &vcc->flags);
    }

    clear_bit(ATM_VF_ADDR, &vcc->flags);
    clear_bit(ATM_VF_PARTIAL,&vcc->flags);

    ASSERT(fore200e_vcc);
    kfree(fore200e_vcc);
}


static int
fore200e_send(struct atm_vcc *vcc, struct sk_buff *skb)
{
    struct fore200e*        fore200e     = FORE200E_DEV(vcc->dev);
    struct fore200e_vcc*    fore200e_vcc = FORE200E_VCC(vcc);
    struct fore200e_vc_map* vc_map;
    struct host_txq*        txq          = &fore200e->host_txq;
    struct host_txq_entry*  entry;
    struct tpd*             tpd;
    struct tpd_haddr        tpd_haddr;
    int                     retry        = CONFIG_ATM_FORE200E_TX_RETRY;
    int                     tx_copy      = 0;
    int                     tx_len       = skb->len;
    u32*                    cell_header  = NULL;
    unsigned char*          skb_data;
    int                     skb_len;
    unsigned char*          data;
    unsigned long           flags;

    ASSERT(vcc);
    ASSERT(atomic_read(&sk_atm(vcc)->sk_wmem_alloc) >= 0);
    ASSERT(fore200e);
    ASSERT(fore200e_vcc);

    if (!test_bit(ATM_VF_READY, &vcc->flags)) {
	DPRINTK(1, "VC %d.%d.%d not ready for tx\n", vcc->itf, vcc->vpi, vcc->vpi);
	dev_kfree_skb_any(skb);
	return -EINVAL;
    }

#ifdef FORE200E_52BYTE_AAL0_SDU
    if ((vcc->qos.aal == ATM_AAL0) && (vcc->qos.txtp.max_sdu == ATM_AAL0_SDU)) {
	cell_header = (u32*) skb->data;
	skb_data    = skb->data + 4;    /* skip 4-byte cell header */
	skb_len     = tx_len = skb->len  - 4;

	DPRINTK(3, "user-supplied cell header = 0x%08x\n", *cell_header);
    }
    else 
#endif
    {
	skb_data = skb->data;
	skb_len  = skb->len;
    }
    
    if (((unsigned long)skb_data) & 0x3) {

	DPRINTK(2, "misaligned tx PDU on device %s\n", fore200e->name);
	tx_copy = 1;
	tx_len  = skb_len;
    }

    if ((vcc->qos.aal == ATM_AAL0) && (skb_len % ATM_CELL_PAYLOAD)) {

        /* this simply NUKES the PCA board */
	DPRINTK(2, "incomplete tx AAL0 PDU on device %s\n", fore200e->name);
	tx_copy = 1;
	tx_len  = ((skb_len / ATM_CELL_PAYLOAD) + 1) * ATM_CELL_PAYLOAD;
    }
    
    if (tx_copy) {
	data = kmalloc(tx_len, GFP_ATOMIC | GFP_DMA);
	if (data == NULL) {
	    if (vcc->pop) {
		vcc->pop(vcc, skb);
	    }
	    else {
		dev_kfree_skb_any(skb);
	    }
	    return -ENOMEM;
	}

	memcpy(data, skb_data, skb_len);
	if (skb_len < tx_len)
	    memset(data + skb_len, 0x00, tx_len - skb_len);
    }
    else {
	data = skb_data;
    }

    vc_map = FORE200E_VC_MAP(fore200e, vcc->vpi, vcc->vci);
    ASSERT(vc_map->vcc == vcc);

  retry_here:

    spin_lock_irqsave(&fore200e->q_lock, flags);

    entry = &txq->host_entry[ txq->head ];

    if ((*entry->status != STATUS_FREE) || (txq->txing >= QUEUE_SIZE_TX - 2)) {

	/* try to free completed tx queue entries */
	fore200e_tx_irq(fore200e);

	if (*entry->status != STATUS_FREE) {

	    spin_unlock_irqrestore(&fore200e->q_lock, flags);

	    /* retry once again? */
	    if (--retry > 0) {
		udelay(50);
		goto retry_here;
	    }

	    atomic_inc(&vcc->stats->tx_err);

	    fore200e->tx_sat++;
	    DPRINTK(2, "tx queue of device %s is saturated, PDU dropped - heartbeat is %08x\n",
		    fore200e->name, fore200e->cp_queues->heartbeat);
	    if (vcc->pop) {
		vcc->pop(vcc, skb);
	    }
	    else {
		dev_kfree_skb_any(skb);
	    }

	    if (tx_copy)
		kfree(data);

	    return -ENOBUFS;
	}
    }

    entry->incarn = vc_map->incarn;
    entry->vc_map = vc_map;
    entry->skb    = skb;
    entry->data   = tx_copy ? data : NULL;

    tpd = entry->tpd;
    tpd->tsd[ 0 ].buffer = fore200e->bus->dma_map(fore200e, data, tx_len, DMA_TO_DEVICE);
    tpd->tsd[ 0 ].length = tx_len;

    FORE200E_NEXT_ENTRY(txq->head, QUEUE_SIZE_TX);
    txq->txing++;

    /* The dma_map call above implies a dma_sync so the device can use it,
     * thus no explicit dma_sync call is necessary here.
     */
    
    DPRINTK(3, "tx on %d.%d.%d:%d, len = %u (%u)\n", 
	    vcc->itf, vcc->vpi, vcc->vci, fore200e_atm2fore_aal(vcc->qos.aal),
	    tpd->tsd[0].length, skb_len);

    if (skb_len < fore200e_vcc->tx_min_pdu)
	fore200e_vcc->tx_min_pdu = skb_len;
    if (skb_len > fore200e_vcc->tx_max_pdu)
	fore200e_vcc->tx_max_pdu = skb_len;
    fore200e_vcc->tx_pdu++;

    /* set tx rate control information */
    tpd->rate.data_cells = fore200e_vcc->rate.data_cells;
    tpd->rate.idle_cells = fore200e_vcc->rate.idle_cells;

    if (cell_header) {
	tpd->atm_header.clp = (*cell_header & ATM_HDR_CLP);
	tpd->atm_header.plt = (*cell_header & ATM_HDR_PTI_MASK) >> ATM_HDR_PTI_SHIFT;
	tpd->atm_header.vci = (*cell_header & ATM_HDR_VCI_MASK) >> ATM_HDR_VCI_SHIFT;
	tpd->atm_header.vpi = (*cell_header & ATM_HDR_VPI_MASK) >> ATM_HDR_VPI_SHIFT;
	tpd->atm_header.gfc = (*cell_header & ATM_HDR_GFC_MASK) >> ATM_HDR_GFC_SHIFT;
    }
    else {
	/* set the ATM header, common to all cells conveying the PDU */
	tpd->atm_header.clp = 0;
	tpd->atm_header.plt = 0;
	tpd->atm_header.vci = vcc->vci;
	tpd->atm_header.vpi = vcc->vpi;
	tpd->atm_header.gfc = 0;
    }

    tpd->spec.length = tx_len;
    tpd->spec.nseg   = 1;
    tpd->spec.aal    = fore200e_atm2fore_aal(vcc->qos.aal);
    tpd->spec.intr   = 1;

    tpd_haddr.size  = sizeof(struct tpd) / (1<<TPD_HADDR_SHIFT);  /* size is expressed in 32 byte blocks */
    tpd_haddr.pad   = 0;
    tpd_haddr.haddr = entry->tpd_dma >> TPD_HADDR_SHIFT;          /* shift the address, as we are in a bitfield */

    *entry->status = STATUS_PENDING;
    fore200e->bus->write(*(u32*)&tpd_haddr, (u32 __iomem *)&entry->cp_entry->tpd_haddr);

    spin_unlock_irqrestore(&fore200e->q_lock, flags);

    return 0;
}


static int
fore200e_getstats(struct fore200e* fore200e)
{
    struct host_cmdq*       cmdq  = &fore200e->host_cmdq;
    struct host_cmdq_entry* entry = &cmdq->host_entry[ cmdq->head ];
    struct stats_opcode     opcode;
    int                     ok;
    u32                     stats_dma_addr;

    if (fore200e->stats == NULL) {
	fore200e->stats = kzalloc(sizeof(struct stats), GFP_KERNEL | GFP_DMA);
	if (fore200e->stats == NULL)
	    return -ENOMEM;
    }
    
    stats_dma_addr = fore200e->bus->dma_map(fore200e, fore200e->stats,
					    sizeof(struct stats), DMA_FROM_DEVICE);
    
    FORE200E_NEXT_ENTRY(cmdq->head, QUEUE_SIZE_CMD);

    opcode.opcode = OPCODE_GET_STATS;
    opcode.pad    = 0;

    fore200e->bus->write(stats_dma_addr, &entry->cp_entry->cmd.stats_block.stats_haddr);
    
    *entry->status = STATUS_PENDING;

    fore200e->bus->write(*(u32*)&opcode, (u32 __iomem *)&entry->cp_entry->cmd.stats_block.opcode);

    ok = fore200e_poll(fore200e, entry->status, STATUS_COMPLETE, 400);

    *entry->status = STATUS_FREE;

    fore200e->bus->dma_unmap(fore200e, stats_dma_addr, sizeof(struct stats), DMA_FROM_DEVICE);
    
    if (ok == 0) {
	printk(FORE200E "unable to get statistics from device %s\n", fore200e->name);
	return -EIO;
    }

    return 0;
}


static int
fore200e_getsockopt(struct atm_vcc* vcc, int level, int optname, void __user *optval, int optlen)
{
    /* struct fore200e* fore200e = FORE200E_DEV(vcc->dev); */

    DPRINTK(2, "getsockopt %d.%d.%d, level = %d, optname = 0x%x, optval = 0x%p, optlen = %d\n",
	    vcc->itf, vcc->vpi, vcc->vci, level, optname, optval, optlen);

    return -EINVAL;
}


static int
fore200e_setsockopt(struct atm_vcc* vcc, int level, int optname, void __user *optval, unsigned int optlen)
{
    /* struct fore200e* fore200e = FORE200E_DEV(vcc->dev); */
    
    DPRINTK(2, "setsockopt %d.%d.%d, level = %d, optname = 0x%x, optval = 0x%p, optlen = %d\n",
	    vcc->itf, vcc->vpi, vcc->vci, level, optname, optval, optlen);
    
    return -EINVAL;
}


#if 0 /* currently unused */
static int
fore200e_get_oc3(struct fore200e* fore200e, struct oc3_regs* regs)
{
    struct host_cmdq*       cmdq  = &fore200e->host_cmdq;
    struct host_cmdq_entry* entry = &cmdq->host_entry[ cmdq->head ];
    struct oc3_opcode       opcode;
    int                     ok;
    u32                     oc3_regs_dma_addr;

    oc3_regs_dma_addr = fore200e->bus->dma_map(fore200e, regs, sizeof(struct oc3_regs), DMA_FROM_DEVICE);

    FORE200E_NEXT_ENTRY(cmdq->head, QUEUE_SIZE_CMD);

    opcode.opcode = OPCODE_GET_OC3;
    opcode.reg    = 0;
    opcode.value  = 0;
    opcode.mask   = 0;

    fore200e->bus->write(oc3_regs_dma_addr, &entry->cp_entry->cmd.oc3_block.regs_haddr);
    
    *entry->status = STATUS_PENDING;

    fore200e->bus->write(*(u32*)&opcode, (u32*)&entry->cp_entry->cmd.oc3_block.opcode);

    ok = fore200e_poll(fore200e, entry->status, STATUS_COMPLETE, 400);

    *entry->status = STATUS_FREE;

    fore200e->bus->dma_unmap(fore200e, oc3_regs_dma_addr, sizeof(struct oc3_regs), DMA_FROM_DEVICE);
    
    if (ok == 0) {
	printk(FORE200E "unable to get OC-3 regs of device %s\n", fore200e->name);
	return -EIO;
    }

    return 0;
}
#endif


static int
fore200e_set_oc3(struct fore200e* fore200e, u32 reg, u32 value, u32 mask)
{
    struct host_cmdq*       cmdq  = &fore200e->host_cmdq;
    struct host_cmdq_entry* entry = &cmdq->host_entry[ cmdq->head ];
    struct oc3_opcode       opcode;
    int                     ok;

    DPRINTK(2, "set OC-3 reg = 0x%02x, value = 0x%02x, mask = 0x%02x\n", reg, value, mask);

    FORE200E_NEXT_ENTRY(cmdq->head, QUEUE_SIZE_CMD);

    opcode.opcode = OPCODE_SET_OC3;
    opcode.reg    = reg;
    opcode.value  = value;
    opcode.mask   = mask;

    fore200e->bus->write(0, &entry->cp_entry->cmd.oc3_block.regs_haddr);
    
    *entry->status = STATUS_PENDING;

    fore200e->bus->write(*(u32*)&opcode, (u32 __iomem *)&entry->cp_entry->cmd.oc3_block.opcode);

    ok = fore200e_poll(fore200e, entry->status, STATUS_COMPLETE, 400);

    *entry->status = STATUS_FREE;

    if (ok == 0) {
	printk(FORE200E "unable to set OC-3 reg 0x%02x of device %s\n", reg, fore200e->name);
	return -EIO;
    }

    return 0;
}


static int
fore200e_setloop(struct fore200e* fore200e, int loop_mode)
{
    u32 mct_value, mct_mask;
    int error;

    if (!capable(CAP_NET_ADMIN))
	return -EPERM;
    
    switch (loop_mode) {

    case ATM_LM_NONE:
	mct_value = 0; 
	mct_mask  = SUNI_MCT_DLE | SUNI_MCT_LLE;
	break;
	
    case ATM_LM_LOC_PHY:
	mct_value = mct_mask = SUNI_MCT_DLE;
	break;

    case ATM_LM_RMT_PHY:
	mct_value = mct_mask = SUNI_MCT_LLE;
	break;

    default:
	return -EINVAL;
    }

    error = fore200e_set_oc3(fore200e, SUNI_MCT, mct_value, mct_mask);
    if (error == 0)
	fore200e->loop_mode = loop_mode;

    return error;
}


static int
fore200e_fetch_stats(struct fore200e* fore200e, struct sonet_stats __user *arg)
{
    struct sonet_stats tmp;

    if (fore200e_getstats(fore200e) < 0)
	return -EIO;

    tmp.section_bip = be32_to_cpu(fore200e->stats->oc3.section_bip8_errors);
    tmp.line_bip    = be32_to_cpu(fore200e->stats->oc3.line_bip24_errors);
    tmp.path_bip    = be32_to_cpu(fore200e->stats->oc3.path_bip8_errors);
    tmp.line_febe   = be32_to_cpu(fore200e->stats->oc3.line_febe_errors);
    tmp.path_febe   = be32_to_cpu(fore200e->stats->oc3.path_febe_errors);
    tmp.corr_hcs    = be32_to_cpu(fore200e->stats->oc3.corr_hcs_errors);
    tmp.uncorr_hcs  = be32_to_cpu(fore200e->stats->oc3.ucorr_hcs_errors);
    tmp.tx_cells    = be32_to_cpu(fore200e->stats->aal0.cells_transmitted)  +
	              be32_to_cpu(fore200e->stats->aal34.cells_transmitted) +
	              be32_to_cpu(fore200e->stats->aal5.cells_transmitted);
    tmp.rx_cells    = be32_to_cpu(fore200e->stats->aal0.cells_received)     +
	              be32_to_cpu(fore200e->stats->aal34.cells_received)    +
	              be32_to_cpu(fore200e->stats->aal5.cells_received);

    if (arg)
	return copy_to_user(arg, &tmp, sizeof(struct sonet_stats)) ? -EFAULT : 0;	
    
    return 0;
}


static int
fore200e_ioctl(struct atm_dev* dev, unsigned int cmd, void __user * arg)
{
    struct fore200e* fore200e = FORE200E_DEV(dev);
    
    DPRINTK(2, "ioctl cmd = 0x%x (%u), arg = 0x%p (%lu)\n", cmd, cmd, arg, (unsigned long)arg);

    switch (cmd) {

    case SONET_GETSTAT:
	return fore200e_fetch_stats(fore200e, (struct sonet_stats __user *)arg);

    case SONET_GETDIAG:
	return put_user(0, (int __user *)arg) ? -EFAULT : 0;

    case ATM_SETLOOP:
	return fore200e_setloop(fore200e, (int)(unsigned long)arg);

    case ATM_GETLOOP:
	return put_user(fore200e->loop_mode, (int __user *)arg) ? -EFAULT : 0;

    case ATM_QUERYLOOP:
	return put_user(ATM_LM_LOC_PHY | ATM_LM_RMT_PHY, (int __user *)arg) ? -EFAULT : 0;
    }

    return -ENOSYS; /* not implemented */
}


static int
fore200e_change_qos(struct atm_vcc* vcc,struct atm_qos* qos, int flags)
{
    struct fore200e_vcc* fore200e_vcc = FORE200E_VCC(vcc);
    struct fore200e*     fore200e     = FORE200E_DEV(vcc->dev);

    if (!test_bit(ATM_VF_READY, &vcc->flags)) {
	DPRINTK(1, "VC %d.%d.%d not ready for QoS change\n", vcc->itf, vcc->vpi, vcc->vpi);
	return -EINVAL;
    }

    DPRINTK(2, "change_qos %d.%d.%d, "
	    "(tx: cl=%s, pcr=%d-%d, cdv=%d, max_sdu=%d; "
	    "rx: cl=%s, pcr=%d-%d, cdv=%d, max_sdu=%d), flags = 0x%x\n"
	    "available_cell_rate = %u",
	    vcc->itf, vcc->vpi, vcc->vci,
	    fore200e_traffic_class[ qos->txtp.traffic_class ],
	    qos->txtp.min_pcr, qos->txtp.max_pcr, qos->txtp.max_cdv, qos->txtp.max_sdu,
	    fore200e_traffic_class[ qos->rxtp.traffic_class ],
	    qos->rxtp.min_pcr, qos->rxtp.max_pcr, qos->rxtp.max_cdv, qos->rxtp.max_sdu,
	    flags, fore200e->available_cell_rate);

    if ((qos->txtp.traffic_class == ATM_CBR) && (qos->txtp.max_pcr > 0)) {

	mutex_lock(&fore200e->rate_mtx);
	if (fore200e->available_cell_rate + vcc->qos.txtp.max_pcr < qos->txtp.max_pcr) {
	    mutex_unlock(&fore200e->rate_mtx);
	    return -EAGAIN;
	}

	fore200e->available_cell_rate += vcc->qos.txtp.max_pcr;
	fore200e->available_cell_rate -= qos->txtp.max_pcr;

	mutex_unlock(&fore200e->rate_mtx);
	
	memcpy(&vcc->qos, qos, sizeof(struct atm_qos));
	
	/* update rate control parameters */
	fore200e_rate_ctrl(qos, &fore200e_vcc->rate);

	set_bit(ATM_VF_HASQOS, &vcc->flags);

	return 0;
    }
    
    return -EINVAL;
}
    

static int __devinit
fore200e_irq_request(struct fore200e* fore200e)
{
    if (request_irq(fore200e->irq, fore200e_interrupt, IRQF_SHARED, fore200e->name, fore200e->atm_dev) < 0) {

	printk(FORE200E "unable to reserve IRQ %s for device %s\n",
	       fore200e_irq_itoa(fore200e->irq), fore200e->name);
	return -EBUSY;
    }

    printk(FORE200E "IRQ %s reserved for device %s\n",
	   fore200e_irq_itoa(fore200e->irq), fore200e->name);

#ifdef FORE200E_USE_TASKLET
    tasklet_init(&fore200e->tx_tasklet, fore200e_tx_tasklet, (unsigned long)fore200e);
    tasklet_init(&fore200e->rx_tasklet, fore200e_rx_tasklet, (unsigned long)fore200e);
#endif

    fore200e->state = FORE200E_STATE_IRQ;
    return 0;
}


static int __devinit
fore200e_get_esi(struct fore200e* fore200e)
{
    struct prom_data* prom = kzalloc(sizeof(struct prom_data), GFP_KERNEL | GFP_DMA);
    int ok, i;

    if (!prom)
	return -ENOMEM;

    ok = fore200e->bus->prom_read(fore200e, prom);
    if (ok < 0) {
	kfree(prom);
	return -EBUSY;
    }
	
    printk(FORE200E "device %s, rev. %c, S/N: %d, ESI: %pM\n",
	   fore200e->name, 
	   (prom->hw_revision & 0xFF) + '@',    /* probably meaningless with SBA boards */
	   prom->serial_number & 0xFFFF, &prom->mac_addr[2]);
	
    for (i = 0; i < ESI_LEN; i++) {
	fore200e->esi[ i ] = fore200e->atm_dev->esi[ i ] = prom->mac_addr[ i + 2 ];
    }
    
    kfree(prom);

    return 0;
}


static int __devinit
fore200e_alloc_rx_buf(struct fore200e* fore200e)
{
    int scheme, magn, nbr, size, i;

    struct host_bsq* bsq;
    struct buffer*   buffer;

    for (scheme = 0; scheme < BUFFER_SCHEME_NBR; scheme++) {
	for (magn = 0; magn < BUFFER_MAGN_NBR; magn++) {

	    bsq = &fore200e->host_bsq[ scheme ][ magn ];

	    nbr  = fore200e_rx_buf_nbr[ scheme ][ magn ];
	    size = fore200e_rx_buf_size[ scheme ][ magn ];

	    DPRINTK(2, "rx buffers %d / %d are being allocated\n", scheme, magn);

	    /* allocate the array of receive buffers */
	    buffer = bsq->buffer = kzalloc(nbr * sizeof(struct buffer), GFP_KERNEL);

	    if (buffer == NULL)
		return -ENOMEM;

	    bsq->freebuf = NULL;

	    for (i = 0; i < nbr; i++) {

		buffer[ i ].scheme = scheme;
		buffer[ i ].magn   = magn;
#ifdef FORE200E_BSQ_DEBUG
		buffer[ i ].index  = i;
		buffer[ i ].supplied = 0;
#endif

		/* allocate the receive buffer body */
		if (fore200e_chunk_alloc(fore200e,
					 &buffer[ i ].data, size, fore200e->bus->buffer_alignment,
					 DMA_FROM_DEVICE) < 0) {
		    
		    while (i > 0)
			fore200e_chunk_free(fore200e, &buffer[ --i ].data);
		    kfree(buffer);
		    
		    return -ENOMEM;
		}

		/* insert the buffer into the free buffer list */
		buffer[ i ].next = bsq->freebuf;
		bsq->freebuf = &buffer[ i ];
	    }
	    /* all the buffers are free, initially */
	    bsq->freebuf_count = nbr;

#ifdef FORE200E_BSQ_DEBUG
	    bsq_audit(3, bsq, scheme, magn);
#endif
	}
    }

    fore200e->state = FORE200E_STATE_ALLOC_BUF;
    return 0;
}


static int __devinit
fore200e_init_bs_queue(struct fore200e* fore200e)
{
    int scheme, magn, i;

    struct host_bsq*     bsq;
    struct cp_bsq_entry __iomem * cp_entry;

    for (scheme = 0; scheme < BUFFER_SCHEME_NBR; scheme++) {
	for (magn = 0; magn < BUFFER_MAGN_NBR; magn++) {

	    DPRINTK(2, "buffer supply queue %d / %d is being initialized\n", scheme, magn);

	    bsq = &fore200e->host_bsq[ scheme ][ magn ];

	    /* allocate and align the array of status words */
	    if (fore200e->bus->dma_chunk_alloc(fore200e,
					       &bsq->status,
					       sizeof(enum status), 
					       QUEUE_SIZE_BS,
					       fore200e->bus->status_alignment) < 0) {
		return -ENOMEM;
	    }

	    /* allocate and align the array of receive buffer descriptors */
	    if (fore200e->bus->dma_chunk_alloc(fore200e,
					       &bsq->rbd_block,
					       sizeof(struct rbd_block),
					       QUEUE_SIZE_BS,
					       fore200e->bus->descr_alignment) < 0) {
		
		fore200e->bus->dma_chunk_free(fore200e, &bsq->status);
		return -ENOMEM;
	    }
	    
	    /* get the base address of the cp resident buffer supply queue entries */
	    cp_entry = fore200e->virt_base + 
		       fore200e->bus->read(&fore200e->cp_queues->cp_bsq[ scheme ][ magn ]);
	    
	    /* fill the host resident and cp resident buffer supply queue entries */
	    for (i = 0; i < QUEUE_SIZE_BS; i++) {
		
		bsq->host_entry[ i ].status = 
		                     FORE200E_INDEX(bsq->status.align_addr, enum status, i);
	        bsq->host_entry[ i ].rbd_block =
		                     FORE200E_INDEX(bsq->rbd_block.align_addr, struct rbd_block, i);
		bsq->host_entry[ i ].rbd_block_dma =
		                     FORE200E_DMA_INDEX(bsq->rbd_block.dma_addr, struct rbd_block, i);
		bsq->host_entry[ i ].cp_entry = &cp_entry[ i ];
		
		*bsq->host_entry[ i ].status = STATUS_FREE;
		
		fore200e->bus->write(FORE200E_DMA_INDEX(bsq->status.dma_addr, enum status, i), 
				     &cp_entry[ i ].status_haddr);
	    }
	}
    }

    fore200e->state = FORE200E_STATE_INIT_BSQ;
    return 0;
}


static int __devinit
fore200e_init_rx_queue(struct fore200e* fore200e)
{
    struct host_rxq*     rxq =  &fore200e->host_rxq;
    struct cp_rxq_entry __iomem * cp_entry;
    int i;

    DPRINTK(2, "receive queue is being initialized\n");

    /* allocate and align the array of status words */
    if (fore200e->bus->dma_chunk_alloc(fore200e,
				       &rxq->status,
				       sizeof(enum status), 
				       QUEUE_SIZE_RX,
				       fore200e->bus->status_alignment) < 0) {
	return -ENOMEM;
    }

    /* allocate and align the array of receive PDU descriptors */
    if (fore200e->bus->dma_chunk_alloc(fore200e,
				       &rxq->rpd,
				       sizeof(struct rpd), 
				       QUEUE_SIZE_RX,
				       fore200e->bus->descr_alignment) < 0) {
	
	fore200e->bus->dma_chunk_free(fore200e, &rxq->status);
	return -ENOMEM;
    }

    /* get the base address of the cp resident rx queue entries */
    cp_entry = fore200e->virt_base + fore200e->bus->read(&fore200e->cp_queues->cp_rxq);

    /* fill the host resident and cp resident rx entries */
    for (i=0; i < QUEUE_SIZE_RX; i++) {
	
	rxq->host_entry[ i ].status = 
	                     FORE200E_INDEX(rxq->status.align_addr, enum status, i);
	rxq->host_entry[ i ].rpd = 
	                     FORE200E_INDEX(rxq->rpd.align_addr, struct rpd, i);
	rxq->host_entry[ i ].rpd_dma = 
	                     FORE200E_DMA_INDEX(rxq->rpd.dma_addr, struct rpd, i);
	rxq->host_entry[ i ].cp_entry = &cp_entry[ i ];

	*rxq->host_entry[ i ].status = STATUS_FREE;

	fore200e->bus->write(FORE200E_DMA_INDEX(rxq->status.dma_addr, enum status, i), 
			     &cp_entry[ i ].status_haddr);

	fore200e->bus->write(FORE200E_DMA_INDEX(rxq->rpd.dma_addr, struct rpd, i),
			     &cp_entry[ i ].rpd_haddr);
    }

    /* set the head entry of the queue */
    rxq->head = 0;

    fore200e->state = FORE200E_STATE_INIT_RXQ;
    return 0;
}


static int __devinit
fore200e_init_tx_queue(struct fore200e* fore200e)
{
    struct host_txq*     txq =  &fore200e->host_txq;
    struct cp_txq_entry __iomem * cp_entry;
    int i;

    DPRINTK(2, "transmit queue is being initialized\n");

    /* allocate and align the array of status words */
    if (fore200e->bus->dma_chunk_alloc(fore200e,
				       &txq->status,
				       sizeof(enum status), 
				       QUEUE_SIZE_TX,
				       fore200e->bus->status_alignment) < 0) {
	return -ENOMEM;
    }

    /* allocate and align the array of transmit PDU descriptors */
    if (fore200e->bus->dma_chunk_alloc(fore200e,
				       &txq->tpd,
				       sizeof(struct tpd), 
				       QUEUE_SIZE_TX,
				       fore200e->bus->descr_alignment) < 0) {
	
	fore200e->bus->dma_chunk_free(fore200e, &txq->status);
	return -ENOMEM;
    }

    /* get the base address of the cp resident tx queue entries */
    cp_entry = fore200e->virt_base + fore200e->bus->read(&fore200e->cp_queues->cp_txq);

    /* fill the host resident and cp resident tx entries */
    for (i=0; i < QUEUE_SIZE_TX; i++) {
	
	txq->host_entry[ i ].status = 
	                     FORE200E_INDEX(txq->status.align_addr, enum status, i);
	txq->host_entry[ i ].tpd = 
	                     FORE200E_INDEX(txq->tpd.align_addr, struct tpd, i);
	txq->host_entry[ i ].tpd_dma  = 
                             FORE200E_DMA_INDEX(txq->tpd.dma_addr, struct tpd, i);
	txq->host_entry[ i ].cp_entry = &cp_entry[ i ];

	*txq->host_entry[ i ].status = STATUS_FREE;
	
	fore200e->bus->write(FORE200E_DMA_INDEX(txq->status.dma_addr, enum status, i), 
			     &cp_entry[ i ].status_haddr);
	
        /* although there is a one-to-one mapping of tx queue entries and tpds,
	   we do not write here the DMA (physical) base address of each tpd into
	   the related cp resident entry, because the cp relies on this write
	   operation to detect that a new pdu has been submitted for tx */
    }

    /* set the head and tail entries of the queue */
    txq->head = 0;
    txq->tail = 0;

    fore200e->state = FORE200E_STATE_INIT_TXQ;
    return 0;
}


static int __devinit
fore200e_init_cmd_queue(struct fore200e* fore200e)
{
    struct host_cmdq*     cmdq =  &fore200e->host_cmdq;
    struct cp_cmdq_entry __iomem * cp_entry;
    int i;

    DPRINTK(2, "command queue is being initialized\n");

    /* allocate and align the array of status words */
    if (fore200e->bus->dma_chunk_alloc(fore200e,
				       &cmdq->status,
				       sizeof(enum status), 
				       QUEUE_SIZE_CMD,
				       fore200e->bus->status_alignment) < 0) {
	return -ENOMEM;
    }
    
    /* get the base address of the cp resident cmd queue entries */
    cp_entry = fore200e->virt_base + fore200e->bus->read(&fore200e->cp_queues->cp_cmdq);

    /* fill the host resident and cp resident cmd entries */
    for (i=0; i < QUEUE_SIZE_CMD; i++) {
	
	cmdq->host_entry[ i ].status   = 
                              FORE200E_INDEX(cmdq->status.align_addr, enum status, i);
	cmdq->host_entry[ i ].cp_entry = &cp_entry[ i ];

	*cmdq->host_entry[ i ].status = STATUS_FREE;

	fore200e->bus->write(FORE200E_DMA_INDEX(cmdq->status.dma_addr, enum status, i), 
                             &cp_entry[ i ].status_haddr);
    }

    /* set the head entry of the queue */
    cmdq->head = 0;

    fore200e->state = FORE200E_STATE_INIT_CMDQ;
    return 0;
}


static void __devinit
fore200e_param_bs_queue(struct fore200e* fore200e,
			enum buffer_scheme scheme, enum buffer_magn magn,
			int queue_length, int pool_size, int supply_blksize)
{
    struct bs_spec __iomem * bs_spec = &fore200e->cp_queues->init.bs_spec[ scheme ][ magn ];

    fore200e->bus->write(queue_length,                           &bs_spec->queue_length);
    fore200e->bus->write(fore200e_rx_buf_size[ scheme ][ magn ], &bs_spec->buffer_size);
    fore200e->bus->write(pool_size,                              &bs_spec->pool_size);
    fore200e->bus->write(supply_blksize,                         &bs_spec->supply_blksize);
}


static int __devinit
fore200e_initialize(struct fore200e* fore200e)
{
    struct cp_queues __iomem * cpq;
    int               ok, scheme, magn;

    DPRINTK(2, "device %s being initialized\n", fore200e->name);

    mutex_init(&fore200e->rate_mtx);
    spin_lock_init(&fore200e->q_lock);

    cpq = fore200e->cp_queues = fore200e->virt_base + FORE200E_CP_QUEUES_OFFSET;

    /* enable cp to host interrupts */
    fore200e->bus->write(1, &cpq->imask);

    if (fore200e->bus->irq_enable)
	fore200e->bus->irq_enable(fore200e);
    
    fore200e->bus->write(NBR_CONNECT, &cpq->init.num_connect);

    fore200e->bus->write(QUEUE_SIZE_CMD, &cpq->init.cmd_queue_len);
    fore200e->bus->write(QUEUE_SIZE_RX,  &cpq->init.rx_queue_len);
    fore200e->bus->write(QUEUE_SIZE_TX,  &cpq->init.tx_queue_len);

    fore200e->bus->write(RSD_EXTENSION,  &cpq->init.rsd_extension);
    fore200e->bus->write(TSD_EXTENSION,  &cpq->init.tsd_extension);

    for (scheme = 0; scheme < BUFFER_SCHEME_NBR; scheme++)
	for (magn = 0; magn < BUFFER_MAGN_NBR; magn++)
	    fore200e_param_bs_queue(fore200e, scheme, magn,
				    QUEUE_SIZE_BS, 
				    fore200e_rx_buf_nbr[ scheme ][ magn ],
				    RBD_BLK_SIZE);

    /* issue the initialize command */
    fore200e->bus->write(STATUS_PENDING,    &cpq->init.status);
    fore200e->bus->write(OPCODE_INITIALIZE, &cpq->init.opcode);

    ok = fore200e_io_poll(fore200e, &cpq->init.status, STATUS_COMPLETE, 3000);
    if (ok == 0) {
	printk(FORE200E "device %s initialization failed\n", fore200e->name);
	return -ENODEV;
    }

    printk(FORE200E "device %s initialized\n", fore200e->name);

    fore200e->state = FORE200E_STATE_INITIALIZE;
    return 0;
}


static void __devinit
fore200e_monitor_putc(struct fore200e* fore200e, char c)
{
    struct cp_monitor __iomem * monitor = fore200e->cp_monitor;

#if 0
    printk("%c", c);
#endif
    fore200e->bus->write(((u32) c) | FORE200E_CP_MONITOR_UART_AVAIL, &monitor->soft_uart.send);
}


static int __devinit
fore200e_monitor_getc(struct fore200e* fore200e)
{
    struct cp_monitor __iomem * monitor = fore200e->cp_monitor;
    unsigned long      timeout = jiffies + msecs_to_jiffies(50);
    int                c;

    while (time_before(jiffies, timeout)) {

	c = (int) fore200e->bus->read(&monitor->soft_uart.recv);

	if (c & FORE200E_CP_MONITOR_UART_AVAIL) {

	    fore200e->bus->write(FORE200E_CP_MONITOR_UART_FREE, &monitor->soft_uart.recv);
#if 0
	    printk("%c", c & 0xFF);
#endif
	    return c & 0xFF;
	}
    }

    return -1;
}


static void __devinit
fore200e_monitor_puts(struct fore200e* fore200e, char* str)
{
    while (*str) {

	/* the i960 monitor doesn't accept any new character if it has something to say */
	while (fore200e_monitor_getc(fore200e) >= 0);
	
	fore200e_monitor_putc(fore200e, *str++);
    }

    while (fore200e_monitor_getc(fore200e) >= 0);
}

#ifdef __LITTLE_ENDIAN
#define FW_EXT ".bin"
#else
#define FW_EXT "_ecd.bin2"
#endif

static int __devinit
fore200e_load_and_start_fw(struct fore200e* fore200e)
{
    const struct firmware *firmware;
    struct device *device;
    struct fw_header *fw_header;
    const __le32 *fw_data;
    u32 fw_size;
    u32 __iomem *load_addr;
    char buf[48];
    int err = -ENODEV;

    if (strcmp(fore200e->bus->model_name, "PCA-200E") == 0)
	device = &((struct pci_dev *) fore200e->bus_dev)->dev;
#ifdef CONFIG_SBUS
    else if (strcmp(fore200e->bus->model_name, "SBA-200E") == 0)
	device = &((struct platform_device *) fore200e->bus_dev)->dev;
#endif
    else
	return err;

    sprintf(buf, "%s%s", fore200e->bus->proc_name, FW_EXT);
    if ((err = request_firmware(&firmware, buf, device)) < 0) {
	printk(FORE200E "problem loading firmware image %s\n", fore200e->bus->model_name);
	return err;
    }

    fw_data = (__le32 *) firmware->data;
    fw_size = firmware->size / sizeof(u32);
    fw_header = (struct fw_header *) firmware->data;
    load_addr = fore200e->virt_base + le32_to_cpu(fw_header->load_offset);

    DPRINTK(2, "device %s firmware being loaded at 0x%p (%d words)\n",
	    fore200e->name, load_addr, fw_size);

    if (le32_to_cpu(fw_header->magic) != FW_HEADER_MAGIC) {
	printk(FORE200E "corrupted %s firmware image\n", fore200e->bus->model_name);
	goto release;
    }

    for (; fw_size--; fw_data++, load_addr++)
	fore200e->bus->write(le32_to_cpu(*fw_data), load_addr);

    DPRINTK(2, "device %s firmware being started\n", fore200e->name);

#if defined(__sparc_v9__)
    /* reported to be required by SBA cards on some sparc64 hosts */
    fore200e_spin(100);
#endif

    sprintf(buf, "\rgo %x\r", le32_to_cpu(fw_header->start_offset));
    fore200e_monitor_puts(fore200e, buf);

    if (fore200e_io_poll(fore200e, &fore200e->cp_monitor->bstat, BSTAT_CP_RUNNING, 1000) == 0) {
	printk(FORE200E "device %s firmware didn't start\n", fore200e->name);
	goto release;
    }

    printk(FORE200E "device %s firmware started\n", fore200e->name);

    fore200e->state = FORE200E_STATE_START_FW;
    err = 0;

release:
    release_firmware(firmware);
    return err;
}


static int __devinit
fore200e_register(struct fore200e* fore200e, struct device *parent)
{
    struct atm_dev* atm_dev;

    DPRINTK(2, "device %s being registered\n", fore200e->name);

    atm_dev = atm_dev_register(fore200e->bus->proc_name, parent, &fore200e_ops,
                               -1, NULL);
    if (atm_dev == NULL) {
	printk(FORE200E "unable to register device %s\n", fore200e->name);
	return -ENODEV;
    }

    atm_dev->dev_data = fore200e;
    fore200e->atm_dev = atm_dev;

    atm_dev->ci_range.vpi_bits = FORE200E_VPI_BITS;
    atm_dev->ci_range.vci_bits = FORE200E_VCI_BITS;

    fore200e->available_cell_rate = ATM_OC3_PCR;

    fore200e->state = FORE200E_STATE_REGISTER;
    return 0;
}


static int __devinit
fore200e_init(struct fore200e* fore200e, struct device *parent)
{
    if (fore200e_register(fore200e, parent) < 0)
	return -ENODEV;
    
    if (fore200e->bus->configure(fore200e) < 0)
	return -ENODEV;

    if (fore200e->bus->map(fore200e) < 0)
	return -ENODEV;

    if (fore200e_reset(fore200e, 1) < 0)
	return -ENODEV;

    if (fore200e_load_and_start_fw(fore200e) < 0)
	return -ENODEV;

    if (fore200e_initialize(fore200e) < 0)
	return -ENODEV;

    if (fore200e_init_cmd_queue(fore200e) < 0)
	return -ENOMEM;

    if (fore200e_init_tx_queue(fore200e) < 0)
	return -ENOMEM;

    if (fore200e_init_rx_queue(fore200e) < 0)
	return -ENOMEM;

    if (fore200e_init_bs_queue(fore200e) < 0)
	return -ENOMEM;

    if (fore200e_alloc_rx_buf(fore200e) < 0)
	return -ENOMEM;

    if (fore200e_get_esi(fore200e) < 0)
	return -EIO;

    if (fore200e_irq_request(fore200e) < 0)
	return -EBUSY;

    fore200e_supply(fore200e);

    /* all done, board initialization is now complete */
    fore200e->state = FORE200E_STATE_COMPLETE;
    return 0;
}

#ifdef CONFIG_SBUS
static const struct of_device_id fore200e_sba_match[];
static int __devinit fore200e_sba_probe(struct platform_device *op)
{
	const struct of_device_id *match;
	const struct fore200e_bus *bus;
	struct fore200e *fore200e;
	static int index = 0;
	int err;

	match = of_match_device(fore200e_sba_match, &op->dev);
	if (!match)
		return -EINVAL;
	bus = match->data;

	fore200e = kzalloc(sizeof(struct fore200e), GFP_KERNEL);
	if (!fore200e)
		return -ENOMEM;

	fore200e->bus = bus;
	fore200e->bus_dev = op;
	fore200e->irq = op->archdata.irqs[0];
	fore200e->phys_base = op->resource[0].start;

	sprintf(fore200e->name, "%s-%d", bus->model_name, index);

	err = fore200e_init(fore200e, &op->dev);
	if (err < 0) {
		fore200e_shutdown(fore200e);
		kfree(fore200e);
		return err;
	}

	index++;
	dev_set_drvdata(&op->dev, fore200e);

	return 0;
}

static int __devexit fore200e_sba_remove(struct platform_device *op)
{
	struct fore200e *fore200e = dev_get_drvdata(&op->dev);

	fore200e_shutdown(fore200e);
	kfree(fore200e);

	return 0;
}

static const struct of_device_id fore200e_sba_match[] = {
	{
		.name = SBA200E_PROM_NAME,
		.data = (void *) &fore200e_bus[1],
	},
	{},
};
MODULE_DEVICE_TABLE(of, fore200e_sba_match);

<<<<<<< HEAD
static struct of_platform_driver fore200e_sba_driver = {
	.owner		= THIS_MODULE,
	.name		= "fore_200e",
	.match_table	= fore200e_sba_match,
=======
static struct platform_driver fore200e_sba_driver = {
	.driver = {
		.name = "fore_200e",
		.owner = THIS_MODULE,
		.of_match_table = fore200e_sba_match,
	},
>>>>>>> 02f8c6ae
	.probe		= fore200e_sba_probe,
	.remove		= __devexit_p(fore200e_sba_remove),
};
#endif

#ifdef CONFIG_PCI
static int __devinit
fore200e_pca_detect(struct pci_dev *pci_dev, const struct pci_device_id *pci_ent)
{
    const struct fore200e_bus* bus = (struct fore200e_bus*) pci_ent->driver_data;
    struct fore200e* fore200e;
    int err = 0;
    static int index = 0;

    if (pci_enable_device(pci_dev)) {
	err = -EINVAL;
	goto out;
    }
    
    fore200e = kzalloc(sizeof(struct fore200e), GFP_KERNEL);
    if (fore200e == NULL) {
	err = -ENOMEM;
	goto out_disable;
    }

    fore200e->bus       = bus;
    fore200e->bus_dev   = pci_dev;    
    fore200e->irq       = pci_dev->irq;
    fore200e->phys_base = pci_resource_start(pci_dev, 0);

    sprintf(fore200e->name, "%s-%d", bus->model_name, index - 1);

    pci_set_master(pci_dev);

    printk(FORE200E "device %s found at 0x%lx, IRQ %s\n",
	   fore200e->bus->model_name, 
	   fore200e->phys_base, fore200e_irq_itoa(fore200e->irq));

    sprintf(fore200e->name, "%s-%d", bus->model_name, index);

    err = fore200e_init(fore200e, &pci_dev->dev);
    if (err < 0) {
	fore200e_shutdown(fore200e);
	goto out_free;
    }

    ++index;
    pci_set_drvdata(pci_dev, fore200e);

out:
    return err;

out_free:
    kfree(fore200e);
out_disable:
    pci_disable_device(pci_dev);
    goto out;
}


static void __devexit fore200e_pca_remove_one(struct pci_dev *pci_dev)
{
    struct fore200e *fore200e;

    fore200e = pci_get_drvdata(pci_dev);

    fore200e_shutdown(fore200e);
    kfree(fore200e);
    pci_disable_device(pci_dev);
}


static struct pci_device_id fore200e_pca_tbl[] = {
    { PCI_VENDOR_ID_FORE, PCI_DEVICE_ID_FORE_PCA200E, PCI_ANY_ID, PCI_ANY_ID,
      0, 0, (unsigned long) &fore200e_bus[0] },
    { 0, }
};

MODULE_DEVICE_TABLE(pci, fore200e_pca_tbl);

static struct pci_driver fore200e_pca_driver = {
    .name =     "fore_200e",
    .probe =    fore200e_pca_detect,
    .remove =   __devexit_p(fore200e_pca_remove_one),
    .id_table = fore200e_pca_tbl,
};
#endif

static int __init fore200e_module_init(void)
{
	int err;

	printk(FORE200E "FORE Systems 200E-series ATM driver - version " FORE200E_VERSION "\n");

#ifdef CONFIG_SBUS
	err = platform_driver_register(&fore200e_sba_driver);
	if (err)
		return err;
#endif

#ifdef CONFIG_PCI
	err = pci_register_driver(&fore200e_pca_driver);
#endif

#ifdef CONFIG_SBUS
	if (err)
		platform_driver_unregister(&fore200e_sba_driver);
#endif

	return err;
}

static void __exit fore200e_module_cleanup(void)
{
#ifdef CONFIG_PCI
	pci_unregister_driver(&fore200e_pca_driver);
#endif
#ifdef CONFIG_SBUS
	platform_driver_unregister(&fore200e_sba_driver);
#endif
}

static int
fore200e_proc_read(struct atm_dev *dev, loff_t* pos, char* page)
{
    struct fore200e*     fore200e  = FORE200E_DEV(dev);
    struct fore200e_vcc* fore200e_vcc;
    struct atm_vcc*      vcc;
    int                  i, len, left = *pos;
    unsigned long        flags;

    if (!left--) {

	if (fore200e_getstats(fore200e) < 0)
	    return -EIO;

	len = sprintf(page,"\n"
		       " device:\n"
		       "   internal name:\t\t%s\n", fore200e->name);

	/* print bus-specific information */
	if (fore200e->bus->proc_read)
	    len += fore200e->bus->proc_read(fore200e, page + len);
	
	len += sprintf(page + len,
		"   interrupt line:\t\t%s\n"
		"   physical base address:\t0x%p\n"
		"   virtual base address:\t0x%p\n"
		"   factory address (ESI):\t%pM\n"
		"   board serial number:\t\t%d\n\n",
		fore200e_irq_itoa(fore200e->irq),
		(void*)fore200e->phys_base,
		fore200e->virt_base,
		fore200e->esi,
		fore200e->esi[4] * 256 + fore200e->esi[5]);

	return len;
    }

    if (!left--)
	return sprintf(page,
		       "   free small bufs, scheme 1:\t%d\n"
		       "   free large bufs, scheme 1:\t%d\n"
		       "   free small bufs, scheme 2:\t%d\n"
		       "   free large bufs, scheme 2:\t%d\n",
		       fore200e->host_bsq[ BUFFER_SCHEME_ONE ][ BUFFER_MAGN_SMALL ].freebuf_count,
		       fore200e->host_bsq[ BUFFER_SCHEME_ONE ][ BUFFER_MAGN_LARGE ].freebuf_count,
		       fore200e->host_bsq[ BUFFER_SCHEME_TWO ][ BUFFER_MAGN_SMALL ].freebuf_count,
		       fore200e->host_bsq[ BUFFER_SCHEME_TWO ][ BUFFER_MAGN_LARGE ].freebuf_count);

    if (!left--) {
	u32 hb = fore200e->bus->read(&fore200e->cp_queues->heartbeat);

	len = sprintf(page,"\n\n"
		      " cell processor:\n"
		      "   heartbeat state:\t\t");
	
	if (hb >> 16 != 0xDEAD)
	    len += sprintf(page + len, "0x%08x\n", hb);
	else
	    len += sprintf(page + len, "*** FATAL ERROR %04x ***\n", hb & 0xFFFF);

	return len;
    }

    if (!left--) {
	static const char* media_name[] = {
	    "unshielded twisted pair",
	    "multimode optical fiber ST",
	    "multimode optical fiber SC",
	    "single-mode optical fiber ST",
	    "single-mode optical fiber SC",
	    "unknown"
	};

	static const char* oc3_mode[] = {
	    "normal operation",
	    "diagnostic loopback",
	    "line loopback",
	    "unknown"
	};

	u32 fw_release     = fore200e->bus->read(&fore200e->cp_queues->fw_release);
	u32 mon960_release = fore200e->bus->read(&fore200e->cp_queues->mon960_release);
	u32 oc3_revision   = fore200e->bus->read(&fore200e->cp_queues->oc3_revision);
	u32 media_index    = FORE200E_MEDIA_INDEX(fore200e->bus->read(&fore200e->cp_queues->media_type));
	u32 oc3_index;

	if (media_index > 4)
		media_index = 5;
	
	switch (fore200e->loop_mode) {
	    case ATM_LM_NONE:    oc3_index = 0;
		                 break;
	    case ATM_LM_LOC_PHY: oc3_index = 1;
		                 break;
	    case ATM_LM_RMT_PHY: oc3_index = 2;
		                 break;
	    default:             oc3_index = 3;
	}

	return sprintf(page,
		       "   firmware release:\t\t%d.%d.%d\n"
		       "   monitor release:\t\t%d.%d\n"
		       "   media type:\t\t\t%s\n"
		       "   OC-3 revision:\t\t0x%x\n"
                       "   OC-3 mode:\t\t\t%s",
		       fw_release >> 16, fw_release << 16 >> 24,  fw_release << 24 >> 24,
		       mon960_release >> 16, mon960_release << 16 >> 16,
		       media_name[ media_index ],
		       oc3_revision,
		       oc3_mode[ oc3_index ]);
    }

    if (!left--) {
	struct cp_monitor __iomem * cp_monitor = fore200e->cp_monitor;

	return sprintf(page,
		       "\n\n"
		       " monitor:\n"
		       "   version number:\t\t%d\n"
		       "   boot status word:\t\t0x%08x\n",
		       fore200e->bus->read(&cp_monitor->mon_version),
		       fore200e->bus->read(&cp_monitor->bstat));
    }

    if (!left--)
	return sprintf(page,
		       "\n"
		       " device statistics:\n"
		       "  4b5b:\n"
		       "     crc_header_errors:\t\t%10u\n"
		       "     framing_errors:\t\t%10u\n",
		       be32_to_cpu(fore200e->stats->phy.crc_header_errors),
		       be32_to_cpu(fore200e->stats->phy.framing_errors));
    
    if (!left--)
	return sprintf(page, "\n"
		       "  OC-3:\n"
		       "     section_bip8_errors:\t%10u\n"
		       "     path_bip8_errors:\t\t%10u\n"
		       "     line_bip24_errors:\t\t%10u\n"
		       "     line_febe_errors:\t\t%10u\n"
		       "     path_febe_errors:\t\t%10u\n"
		       "     corr_hcs_errors:\t\t%10u\n"
		       "     ucorr_hcs_errors:\t\t%10u\n",
		       be32_to_cpu(fore200e->stats->oc3.section_bip8_errors),
		       be32_to_cpu(fore200e->stats->oc3.path_bip8_errors),
		       be32_to_cpu(fore200e->stats->oc3.line_bip24_errors),
		       be32_to_cpu(fore200e->stats->oc3.line_febe_errors),
		       be32_to_cpu(fore200e->stats->oc3.path_febe_errors),
		       be32_to_cpu(fore200e->stats->oc3.corr_hcs_errors),
		       be32_to_cpu(fore200e->stats->oc3.ucorr_hcs_errors));

    if (!left--)
	return sprintf(page,"\n"
		       "   ATM:\t\t\t\t     cells\n"
		       "     TX:\t\t\t%10u\n"
		       "     RX:\t\t\t%10u\n"
		       "     vpi out of range:\t\t%10u\n"
		       "     vpi no conn:\t\t%10u\n"
		       "     vci out of range:\t\t%10u\n"
		       "     vci no conn:\t\t%10u\n",
		       be32_to_cpu(fore200e->stats->atm.cells_transmitted),
		       be32_to_cpu(fore200e->stats->atm.cells_received),
		       be32_to_cpu(fore200e->stats->atm.vpi_bad_range),
		       be32_to_cpu(fore200e->stats->atm.vpi_no_conn),
		       be32_to_cpu(fore200e->stats->atm.vci_bad_range),
		       be32_to_cpu(fore200e->stats->atm.vci_no_conn));
    
    if (!left--)
	return sprintf(page,"\n"
		       "   AAL0:\t\t\t     cells\n"
		       "     TX:\t\t\t%10u\n"
		       "     RX:\t\t\t%10u\n"
		       "     dropped:\t\t\t%10u\n",
		       be32_to_cpu(fore200e->stats->aal0.cells_transmitted),
		       be32_to_cpu(fore200e->stats->aal0.cells_received),
		       be32_to_cpu(fore200e->stats->aal0.cells_dropped));
    
    if (!left--)
	return sprintf(page,"\n"
		       "   AAL3/4:\n"
		       "     SAR sublayer:\t\t     cells\n"
		       "       TX:\t\t\t%10u\n"
		       "       RX:\t\t\t%10u\n"
		       "       dropped:\t\t\t%10u\n"
		       "       CRC errors:\t\t%10u\n"
		       "       protocol errors:\t\t%10u\n\n"
		       "     CS  sublayer:\t\t      PDUs\n"
		       "       TX:\t\t\t%10u\n"
		       "       RX:\t\t\t%10u\n"
		       "       dropped:\t\t\t%10u\n"
		       "       protocol errors:\t\t%10u\n",
		       be32_to_cpu(fore200e->stats->aal34.cells_transmitted),
		       be32_to_cpu(fore200e->stats->aal34.cells_received),
		       be32_to_cpu(fore200e->stats->aal34.cells_dropped),
		       be32_to_cpu(fore200e->stats->aal34.cells_crc_errors),
		       be32_to_cpu(fore200e->stats->aal34.cells_protocol_errors),
		       be32_to_cpu(fore200e->stats->aal34.cspdus_transmitted),
		       be32_to_cpu(fore200e->stats->aal34.cspdus_received),
		       be32_to_cpu(fore200e->stats->aal34.cspdus_dropped),
		       be32_to_cpu(fore200e->stats->aal34.cspdus_protocol_errors));
    
    if (!left--)
	return sprintf(page,"\n"
		       "   AAL5:\n"
		       "     SAR sublayer:\t\t     cells\n"
		       "       TX:\t\t\t%10u\n"
		       "       RX:\t\t\t%10u\n"
		       "       dropped:\t\t\t%10u\n"
		       "       congestions:\t\t%10u\n\n"
		       "     CS  sublayer:\t\t      PDUs\n"
		       "       TX:\t\t\t%10u\n"
		       "       RX:\t\t\t%10u\n"
		       "       dropped:\t\t\t%10u\n"
		       "       CRC errors:\t\t%10u\n"
		       "       protocol errors:\t\t%10u\n",
		       be32_to_cpu(fore200e->stats->aal5.cells_transmitted),
		       be32_to_cpu(fore200e->stats->aal5.cells_received),
		       be32_to_cpu(fore200e->stats->aal5.cells_dropped),
		       be32_to_cpu(fore200e->stats->aal5.congestion_experienced),
		       be32_to_cpu(fore200e->stats->aal5.cspdus_transmitted),
		       be32_to_cpu(fore200e->stats->aal5.cspdus_received),
		       be32_to_cpu(fore200e->stats->aal5.cspdus_dropped),
		       be32_to_cpu(fore200e->stats->aal5.cspdus_crc_errors),
		       be32_to_cpu(fore200e->stats->aal5.cspdus_protocol_errors));
    
    if (!left--)
	return sprintf(page,"\n"
		       "   AUX:\t\t       allocation failures\n"
		       "     small b1:\t\t\t%10u\n"
		       "     large b1:\t\t\t%10u\n"
		       "     small b2:\t\t\t%10u\n"
		       "     large b2:\t\t\t%10u\n"
		       "     RX PDUs:\t\t\t%10u\n"
		       "     TX PDUs:\t\t\t%10lu\n",
		       be32_to_cpu(fore200e->stats->aux.small_b1_failed),
		       be32_to_cpu(fore200e->stats->aux.large_b1_failed),
		       be32_to_cpu(fore200e->stats->aux.small_b2_failed),
		       be32_to_cpu(fore200e->stats->aux.large_b2_failed),
		       be32_to_cpu(fore200e->stats->aux.rpd_alloc_failed),
		       fore200e->tx_sat);
    
    if (!left--)
	return sprintf(page,"\n"
		       " receive carrier:\t\t\t%s\n",
		       fore200e->stats->aux.receive_carrier ? "ON" : "OFF!");
    
    if (!left--) {
        return sprintf(page,"\n"
		       " VCCs:\n  address   VPI VCI   AAL "
		       "TX PDUs   TX min/max size  RX PDUs   RX min/max size\n");
    }

    for (i = 0; i < NBR_CONNECT; i++) {

	vcc = fore200e->vc_map[i].vcc;

	if (vcc == NULL)
	    continue;

	spin_lock_irqsave(&fore200e->q_lock, flags);

	if (vcc && test_bit(ATM_VF_READY, &vcc->flags) && !left--) {

	    fore200e_vcc = FORE200E_VCC(vcc);
	    ASSERT(fore200e_vcc);

	    len = sprintf(page,
			  "  %08x  %03d %05d %1d   %09lu %05d/%05d      %09lu %05d/%05d\n",
			  (u32)(unsigned long)vcc,
			  vcc->vpi, vcc->vci, fore200e_atm2fore_aal(vcc->qos.aal),
			  fore200e_vcc->tx_pdu,
			  fore200e_vcc->tx_min_pdu > 0xFFFF ? 0 : fore200e_vcc->tx_min_pdu,
			  fore200e_vcc->tx_max_pdu,
			  fore200e_vcc->rx_pdu,
			  fore200e_vcc->rx_min_pdu > 0xFFFF ? 0 : fore200e_vcc->rx_min_pdu,
			  fore200e_vcc->rx_max_pdu);

	    spin_unlock_irqrestore(&fore200e->q_lock, flags);
	    return len;
	}

	spin_unlock_irqrestore(&fore200e->q_lock, flags);
    }
    
    return 0;
}

module_init(fore200e_module_init);
module_exit(fore200e_module_cleanup);


static const struct atmdev_ops fore200e_ops =
{
	.open       = fore200e_open,
	.close      = fore200e_close,
	.ioctl      = fore200e_ioctl,
	.getsockopt = fore200e_getsockopt,
	.setsockopt = fore200e_setsockopt,
	.send       = fore200e_send,
	.change_qos = fore200e_change_qos,
	.proc_read  = fore200e_proc_read,
	.owner      = THIS_MODULE
};


static const struct fore200e_bus fore200e_bus[] = {
#ifdef CONFIG_PCI
    { "PCA-200E", "pca200e", 32, 4, 32, 
      fore200e_pca_read,
      fore200e_pca_write,
      fore200e_pca_dma_map,
      fore200e_pca_dma_unmap,
      fore200e_pca_dma_sync_for_cpu,
      fore200e_pca_dma_sync_for_device,
      fore200e_pca_dma_chunk_alloc,
      fore200e_pca_dma_chunk_free,
      fore200e_pca_configure,
      fore200e_pca_map,
      fore200e_pca_reset,
      fore200e_pca_prom_read,
      fore200e_pca_unmap,
      NULL,
      fore200e_pca_irq_check,
      fore200e_pca_irq_ack,
      fore200e_pca_proc_read,
    },
#endif
#ifdef CONFIG_SBUS
    { "SBA-200E", "sba200e", 32, 64, 32,
      fore200e_sba_read,
      fore200e_sba_write,
      fore200e_sba_dma_map,
      fore200e_sba_dma_unmap,
      fore200e_sba_dma_sync_for_cpu,
      fore200e_sba_dma_sync_for_device,
      fore200e_sba_dma_chunk_alloc,
      fore200e_sba_dma_chunk_free,
      fore200e_sba_configure,
      fore200e_sba_map,
      fore200e_sba_reset,
      fore200e_sba_prom_read,
      fore200e_sba_unmap,
      fore200e_sba_irq_enable,
      fore200e_sba_irq_check,
      fore200e_sba_irq_ack,
      fore200e_sba_proc_read,
    },
#endif
    {}
};

MODULE_LICENSE("GPL");
#ifdef CONFIG_PCI
#ifdef __LITTLE_ENDIAN__
MODULE_FIRMWARE("pca200e.bin");
#else
MODULE_FIRMWARE("pca200e_ecd.bin2");
#endif
#endif /* CONFIG_PCI */
#ifdef CONFIG_SBUS
MODULE_FIRMWARE("sba200e_ecd.bin2");
#endif<|MERGE_RESOLUTION|>--- conflicted
+++ resolved
@@ -2700,19 +2700,12 @@
 };
 MODULE_DEVICE_TABLE(of, fore200e_sba_match);
 
-<<<<<<< HEAD
-static struct of_platform_driver fore200e_sba_driver = {
-	.owner		= THIS_MODULE,
-	.name		= "fore_200e",
-	.match_table	= fore200e_sba_match,
-=======
 static struct platform_driver fore200e_sba_driver = {
 	.driver = {
 		.name = "fore_200e",
 		.owner = THIS_MODULE,
 		.of_match_table = fore200e_sba_match,
 	},
->>>>>>> 02f8c6ae
 	.probe		= fore200e_sba_probe,
 	.remove		= __devexit_p(fore200e_sba_remove),
 };
