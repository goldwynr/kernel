/*
 *  linux/drivers/char/tty_io.c
 *
 *  Copyright (C) 1991, 1992  Linus Torvalds
 */

/*
 * 'tty_io.c' gives an orthogonal feeling to tty's, be they consoles
 * or rs-channels. It also implements echoing, cooked mode etc.
 *
 * Kill-line thanks to John T Kohl, who also corrected VMIN = VTIME = 0.
 *
 * Modified by Theodore Ts'o, 9/14/92, to dynamically allocate the
 * tty_struct and tty_queue structures.  Previously there was an array
 * of 256 tty_struct's which was statically allocated, and the
 * tty_queue structures were allocated at boot time.  Both are now
 * dynamically allocated only when the tty is open.
 *
 * Also restructured routines so that there is more of a separation
 * between the high-level tty routines (tty_io.c and tty_ioctl.c) and
 * the low-level tty routines (serial.c, pty.c, console.c).  This
 * makes for cleaner and more compact code.  -TYT, 9/17/92
 *
 * Modified by Fred N. van Kempen, 01/29/93, to add line disciplines
 * which can be dynamically activated and de-activated by the line
 * discipline handling modules (like SLIP).
 *
 * NOTE: pay no attention to the line discipline code (yet); its
 * interface is still subject to change in this version...
 * -- TYT, 1/31/92
 *
 * Added functionality to the OPOST tty handling.  No delays, but all
 * other bits should be there.
 *	-- Nick Holloway <alfie@dcs.warwick.ac.uk>, 27th May 1993.
 *
 * Rewrote canonical mode and added more termios flags.
 * 	-- julian@uhunix.uhcc.hawaii.edu (J. Cowley), 13Jan94
 *
 * Reorganized FASYNC support so mouse code can share it.
 *	-- ctm@ardi.com, 9Sep95
 *
 * New TIOCLINUX variants added.
 *	-- mj@k332.feld.cvut.cz, 19-Nov-95
 *
 * Restrict vt switching via ioctl()
 *      -- grif@cs.ucr.edu, 5-Dec-95
 *
 * Move console and virtual terminal code to more appropriate files,
 * implement CONFIG_VT and generalize console device interface.
 *	-- Marko Kohtala <Marko.Kohtala@hut.fi>, March 97
 *
 * Rewrote tty_init_dev and tty_release_dev to eliminate races.
 *	-- Bill Hawes <whawes@star.net>, June 97
 *
 * Added devfs support.
 *      -- C. Scott Ananian <cananian@alumni.princeton.edu>, 13-Jan-1998
 *
 * Added support for a Unix98-style ptmx device.
 *      -- C. Scott Ananian <cananian@alumni.princeton.edu>, 14-Jan-1998
 *
 * Reduced memory usage for older ARM systems
 *      -- Russell King <rmk@arm.linux.org.uk>
 *
 * Move do_SAK() into process context.  Less stack use in devfs functions.
 * alloc_tty_struct() always uses kmalloc()
 *			 -- Andrew Morton <andrewm@uow.edu.eu> 17Mar01
 */

#include <linux/types.h>
#include <linux/major.h>
#include <linux/errno.h>
#include <linux/signal.h>
#include <linux/fcntl.h>
#include <linux/sched.h>
#include <linux/interrupt.h>
#include <linux/tty.h>
#include <linux/tty_driver.h>
#include <linux/tty_flip.h>
#include <linux/devpts_fs.h>
#include <linux/file.h>
#include <linux/fdtable.h>
#include <linux/console.h>
#include <linux/timer.h>
#include <linux/ctype.h>
#include <linux/kd.h>
#include <linux/mm.h>
#include <linux/string.h>
#include <linux/slab.h>
#include <linux/poll.h>
#include <linux/proc_fs.h>
#include <linux/init.h>
#include <linux/module.h>
#include <linux/smp_lock.h>
#include <linux/device.h>
#include <linux/wait.h>
#include <linux/bitops.h>
#include <linux/delay.h>
#include <linux/seq_file.h>
#include <linux/serial.h>

#include <linux/uaccess.h>
#include <asm/system.h>

#include <linux/kbd_kern.h>
#include <linux/vt_kern.h>
#include <linux/selection.h>

#include <linux/kmod.h>
#include <linux/nsproxy.h>

#undef TTY_DEBUG_HANGUP

#define TTY_PARANOIA_CHECK 1
#define CHECK_TTY_COUNT 1

struct ktermios tty_std_termios = {	/* for the benefit of tty drivers  */
	.c_iflag = ICRNL | IXON,
	.c_oflag = OPOST | ONLCR,
	.c_cflag = B38400 | CS8 | CREAD | HUPCL,
	.c_lflag = ISIG | ICANON | ECHO | ECHOE | ECHOK |
		   ECHOCTL | ECHOKE | IEXTEN,
	.c_cc = INIT_C_CC,
	.c_ispeed = 38400,
	.c_ospeed = 38400
};

EXPORT_SYMBOL(tty_std_termios);

/* This list gets poked at by procfs and various bits of boot up code. This
   could do with some rationalisation such as pulling the tty proc function
   into this file */

LIST_HEAD(tty_drivers);			/* linked list of tty drivers */

/* Mutex to protect creating and releasing a tty. This is shared with
   vt.c for deeply disgusting hack reasons */
DEFINE_MUTEX(tty_mutex);
EXPORT_SYMBOL(tty_mutex);

/* Spinlock to protect the tty->tty_files list */
DEFINE_SPINLOCK(tty_files_lock);

int console_use_vt = 1;

static ssize_t tty_read(struct file *, char __user *, size_t, loff_t *);
static ssize_t tty_write(struct file *, const char __user *, size_t, loff_t *);
ssize_t redirected_tty_write(struct file *, const char __user *,
							size_t, loff_t *);
static unsigned int tty_poll(struct file *, poll_table *);
static int tty_open(struct inode *, struct file *);
long tty_ioctl(struct file *file, unsigned int cmd, unsigned long arg);
#ifdef CONFIG_COMPAT
static long tty_compat_ioctl(struct file *file, unsigned int cmd,
				unsigned long arg);
#else
#define tty_compat_ioctl NULL
#endif
static int __tty_fasync(int fd, struct file *filp, int on);
static int tty_fasync(int fd, struct file *filp, int on);
static void release_tty(struct tty_struct *tty, int idx);
static void __proc_set_tty(struct task_struct *tsk, struct tty_struct *tty);
static void proc_set_tty(struct task_struct *tsk, struct tty_struct *tty);

/**
 *	alloc_tty_struct	-	allocate a tty object
 *
 *	Return a new empty tty structure. The data fields have not
 *	been initialized in any way but has been zeroed
 *
 *	Locking: none
 */

struct tty_struct *alloc_tty_struct(void)
{
	return kzalloc(sizeof(struct tty_struct), GFP_KERNEL);
}

/**
 *	free_tty_struct		-	free a disused tty
 *	@tty: tty struct to free
 *
 *	Free the write buffers, tty queue and tty memory itself.
 *
 *	Locking: none. Must be called after tty is definitely unused
 */

void free_tty_struct(struct tty_struct *tty)
{
	if (tty->dev)
		put_device(tty->dev);
	kfree(tty->write_buf);
	tty_buffer_free_all(tty);
	kfree(tty);
}

static inline struct tty_struct *file_tty(struct file *file)
{
	return ((struct tty_file_private *)file->private_data)->tty;
}

/* Associate a new file with the tty structure */
int tty_add_file(struct tty_struct *tty, struct file *file)
{
	struct tty_file_private *priv;

	priv = kmalloc(sizeof(*priv), GFP_KERNEL);
	if (!priv)
		return -ENOMEM;

	priv->tty = tty;
	priv->file = file;
	file->private_data = priv;

	spin_lock(&tty_files_lock);
	list_add(&priv->list, &tty->tty_files);
	spin_unlock(&tty_files_lock);

	return 0;
}

/* Delete file from its tty */
void tty_del_file(struct file *file)
{
	struct tty_file_private *priv = file->private_data;

	spin_lock(&tty_files_lock);
	list_del(&priv->list);
	spin_unlock(&tty_files_lock);
	file->private_data = NULL;
	kfree(priv);
}


#define TTY_NUMBER(tty) ((tty)->index + (tty)->driver->name_base)

/**
 *	tty_name	-	return tty naming
 *	@tty: tty structure
 *	@buf: buffer for output
 *
 *	Convert a tty structure into a name. The name reflects the kernel
 *	naming policy and if udev is in use may not reflect user space
 *
 *	Locking: none
 */

char *tty_name(struct tty_struct *tty, char *buf)
{
	if (!tty) /* Hmm.  NULL pointer.  That's fun. */
		strcpy(buf, "NULL tty");
	else
		strcpy(buf, tty->name);
	return buf;
}

EXPORT_SYMBOL(tty_name);

int tty_paranoia_check(struct tty_struct *tty, struct inode *inode,
			      const char *routine)
{
#ifdef TTY_PARANOIA_CHECK
	if (!tty) {
		printk(KERN_WARNING
			"null TTY for (%d:%d) in %s\n",
			imajor(inode), iminor(inode), routine);
		return 1;
	}
	if (tty->magic != TTY_MAGIC) {
		printk(KERN_WARNING
			"bad magic number for tty struct (%d:%d) in %s\n",
			imajor(inode), iminor(inode), routine);
		return 1;
	}
#endif
	return 0;
}

static int check_tty_count(struct tty_struct *tty, const char *routine)
{
#ifdef CHECK_TTY_COUNT
	struct list_head *p;
	int count = 0;

	spin_lock(&tty_files_lock);
	list_for_each(p, &tty->tty_files) {
		count++;
	}
	spin_unlock(&tty_files_lock);
	if (tty->driver->type == TTY_DRIVER_TYPE_PTY &&
	    tty->driver->subtype == PTY_TYPE_SLAVE &&
	    tty->link && tty->link->count)
		count++;
	if (tty->count != count) {
		printk(KERN_WARNING "Warning: dev (%s) tty->count(%d) "
				    "!= #fd's(%d) in %s\n",
		       tty->name, tty->count, count, routine);
		return count;
	}
#endif
	return 0;
}

/**
 *	get_tty_driver		-	find device of a tty
 *	@dev_t: device identifier
 *	@index: returns the index of the tty
 *
 *	This routine returns a tty driver structure, given a device number
 *	and also passes back the index number.
 *
 *	Locking: caller must hold tty_mutex
 */

static struct tty_driver *get_tty_driver(dev_t device, int *index)
{
	struct tty_driver *p;

	list_for_each_entry(p, &tty_drivers, tty_drivers) {
		dev_t base = MKDEV(p->major, p->minor_start);
		if (device < base || device >= base + p->num)
			continue;
		*index = device - base;
		return tty_driver_kref_get(p);
	}
	return NULL;
}

#ifdef CONFIG_CONSOLE_POLL

/**
 *	tty_find_polling_driver	-	find device of a polled tty
 *	@name: name string to match
 *	@line: pointer to resulting tty line nr
 *
 *	This routine returns a tty driver structure, given a name
 *	and the condition that the tty driver is capable of polled
 *	operation.
 */
struct tty_driver *tty_find_polling_driver(char *name, int *line)
{
	struct tty_driver *p, *res = NULL;
	int tty_line = 0;
	int len;
	char *str, *stp;

	for (str = name; *str; str++)
		if ((*str >= '0' && *str <= '9') || *str == ',')
			break;
	if (!*str)
		return NULL;

	len = str - name;
	tty_line = simple_strtoul(str, &str, 10);

	mutex_lock(&tty_mutex);
	/* Search through the tty devices to look for a match */
	list_for_each_entry(p, &tty_drivers, tty_drivers) {
		if (strncmp(name, p->name, len) != 0)
			continue;
		stp = str;
		if (*stp == ',')
			stp++;
		if (*stp == '\0')
			stp = NULL;

		if (tty_line >= 0 && tty_line < p->num && p->ops &&
		    p->ops->poll_init && !p->ops->poll_init(p, tty_line, stp)) {
			res = tty_driver_kref_get(p);
			*line = tty_line;
			break;
		}
	}
	mutex_unlock(&tty_mutex);

	return res;
}
EXPORT_SYMBOL_GPL(tty_find_polling_driver);
#endif

/**
 *	tty_check_change	-	check for POSIX terminal changes
 *	@tty: tty to check
 *
 *	If we try to write to, or set the state of, a terminal and we're
 *	not in the foreground, send a SIGTTOU.  If the signal is blocked or
 *	ignored, go ahead and perform the operation.  (POSIX 7.2)
 *
 *	Locking: ctrl_lock
 */

int tty_check_change(struct tty_struct *tty)
{
	unsigned long flags;
	int ret = 0;

	if (current->signal->tty != tty)
		return 0;

	spin_lock_irqsave(&tty->ctrl_lock, flags);

	if (!tty->pgrp) {
		printk(KERN_WARNING "tty_check_change: tty->pgrp == NULL!\n");
		goto out_unlock;
	}
	if (task_pgrp(current) == tty->pgrp)
		goto out_unlock;
	spin_unlock_irqrestore(&tty->ctrl_lock, flags);
	if (is_ignored(SIGTTOU))
		goto out;
	if (is_current_pgrp_orphaned()) {
		ret = -EIO;
		goto out;
	}
	kill_pgrp(task_pgrp(current), SIGTTOU, 1);
	set_thread_flag(TIF_SIGPENDING);
	ret = -ERESTARTSYS;
out:
	return ret;
out_unlock:
	spin_unlock_irqrestore(&tty->ctrl_lock, flags);
	return ret;
}

EXPORT_SYMBOL(tty_check_change);

static ssize_t hung_up_tty_read(struct file *file, char __user *buf,
				size_t count, loff_t *ppos)
{
	return 0;
}

static ssize_t hung_up_tty_write(struct file *file, const char __user *buf,
				 size_t count, loff_t *ppos)
{
	return -EIO;
}

/* No kernel lock held - none needed ;) */
static unsigned int hung_up_tty_poll(struct file *filp, poll_table *wait)
{
	return POLLIN | POLLOUT | POLLERR | POLLHUP | POLLRDNORM | POLLWRNORM;
}

static long hung_up_tty_ioctl(struct file *file, unsigned int cmd,
		unsigned long arg)
{
	return cmd == TIOCSPGRP ? -ENOTTY : -EIO;
}

static long hung_up_tty_compat_ioctl(struct file *file,
				     unsigned int cmd, unsigned long arg)
{
	return cmd == TIOCSPGRP ? -ENOTTY : -EIO;
}

static const struct file_operations tty_fops = {
	.llseek		= no_llseek,
	.read		= tty_read,
	.write		= tty_write,
	.poll		= tty_poll,
	.unlocked_ioctl	= tty_ioctl,
	.compat_ioctl	= tty_compat_ioctl,
	.open		= tty_open,
	.release	= tty_release,
	.fasync		= tty_fasync,
};

static const struct file_operations console_fops = {
	.llseek		= no_llseek,
	.read		= tty_read,
	.write		= redirected_tty_write,
	.poll		= tty_poll,
	.unlocked_ioctl	= tty_ioctl,
	.compat_ioctl	= tty_compat_ioctl,
	.open		= tty_open,
	.release	= tty_release,
	.fasync		= tty_fasync,
};

static const struct file_operations hung_up_tty_fops = {
	.llseek		= no_llseek,
	.read		= hung_up_tty_read,
	.write		= hung_up_tty_write,
	.poll		= hung_up_tty_poll,
	.unlocked_ioctl	= hung_up_tty_ioctl,
	.compat_ioctl	= hung_up_tty_compat_ioctl,
	.release	= tty_release,
};

static DEFINE_SPINLOCK(redirect_lock);
static struct file *redirect;

/**
 *	tty_wakeup	-	request more data
 *	@tty: terminal
 *
 *	Internal and external helper for wakeups of tty. This function
 *	informs the line discipline if present that the driver is ready
 *	to receive more output data.
 */

void tty_wakeup(struct tty_struct *tty)
{
	struct tty_ldisc *ld;

	if (test_bit(TTY_DO_WRITE_WAKEUP, &tty->flags)) {
		ld = tty_ldisc_ref(tty);
		if (ld) {
			if (ld->ops->write_wakeup)
				ld->ops->write_wakeup(tty);
			tty_ldisc_deref(ld);
		}
	}
	wake_up_interruptible_poll(&tty->write_wait, POLLOUT);
}

EXPORT_SYMBOL_GPL(tty_wakeup);

/**
 *	__tty_hangup		-	actual handler for hangup events
 *	@work: tty device
 *
 *	This can be called by the "eventd" kernel thread.  That is process
 *	synchronous but doesn't hold any locks, so we need to make sure we
 *	have the appropriate locks for what we're doing.
 *
 *	The hangup event clears any pending redirections onto the hung up
 *	device. It ensures future writes will error and it does the needed
 *	line discipline hangup and signal delivery. The tty object itself
 *	remains intact.
 *
 *	Locking:
 *		BTM
 *		  redirect lock for undoing redirection
 *		  file list lock for manipulating list of ttys
 *		  tty_ldisc_lock from called functions
 *		  termios_mutex resetting termios data
 *		  tasklist_lock to walk task list for hangup event
 *		    ->siglock to protect ->signal/->sighand
 */
void __tty_hangup(struct tty_struct *tty)
{
	struct file *cons_filp = NULL;
	struct file *filp, *f = NULL;
	struct task_struct *p;
	struct tty_file_private *priv;
	int    closecount = 0, n;
	unsigned long flags;
	int refs = 0;

	if (!tty)
		return;


	spin_lock(&redirect_lock);
	if (redirect && file_tty(redirect) == tty) {
		f = redirect;
		redirect = NULL;
	}
	spin_unlock(&redirect_lock);

	tty_lock();

	/* some functions below drop BTM, so we need this bit */
	set_bit(TTY_HUPPING, &tty->flags);

	/* inuse_filps is protected by the single tty lock,
	   this really needs to change if we want to flush the
	   workqueue with the lock held */
	check_tty_count(tty, "tty_hangup");

	spin_lock(&tty_files_lock);
	/* This breaks for file handles being sent over AF_UNIX sockets ? */
	list_for_each_entry(priv, &tty->tty_files, list) {
		filp = priv->file;
		if (filp->f_op->write == redirected_tty_write)
			cons_filp = filp;
		if (filp->f_op->write != tty_write)
			continue;
		closecount++;
		__tty_fasync(-1, filp, 0);	/* can't block */
		filp->f_op = &hung_up_tty_fops;
	}
	spin_unlock(&tty_files_lock);

	/*
	 * it drops BTM and thus races with reopen
	 * we protect the race by TTY_HUPPING
	 */
	tty_ldisc_hangup(tty);

	read_lock(&tasklist_lock);
	if (tty->session) {
		do_each_pid_task(tty->session, PIDTYPE_SID, p) {
			spin_lock_irq(&p->sighand->siglock);
			if (p->signal->tty == tty) {
				p->signal->tty = NULL;
				/* We defer the dereferences outside fo
				   the tasklist lock */
				refs++;
			}
			if (!p->signal->leader) {
				spin_unlock_irq(&p->sighand->siglock);
				continue;
			}
			__group_send_sig_info(SIGHUP, SEND_SIG_PRIV, p);
			__group_send_sig_info(SIGCONT, SEND_SIG_PRIV, p);
			put_pid(p->signal->tty_old_pgrp);  /* A noop */
			spin_lock_irqsave(&tty->ctrl_lock, flags);
			if (tty->pgrp)
				p->signal->tty_old_pgrp = get_pid(tty->pgrp);
			spin_unlock_irqrestore(&tty->ctrl_lock, flags);
			spin_unlock_irq(&p->sighand->siglock);
		} while_each_pid_task(tty->session, PIDTYPE_SID, p);
	}
	read_unlock(&tasklist_lock);

	spin_lock_irqsave(&tty->ctrl_lock, flags);
	clear_bit(TTY_THROTTLED, &tty->flags);
	clear_bit(TTY_PUSH, &tty->flags);
	clear_bit(TTY_DO_WRITE_WAKEUP, &tty->flags);
	put_pid(tty->session);
	put_pid(tty->pgrp);
	tty->session = NULL;
	tty->pgrp = NULL;
	tty->ctrl_status = 0;
	spin_unlock_irqrestore(&tty->ctrl_lock, flags);

	/* Account for the p->signal references we killed */
	while (refs--)
		tty_kref_put(tty);

	/*
	 * If one of the devices matches a console pointer, we
	 * cannot just call hangup() because that will cause
	 * tty->count and state->count to go out of sync.
	 * So we just call close() the right number of times.
	 */
	if (cons_filp) {
		if (tty->ops->close)
			for (n = 0; n < closecount; n++)
				tty->ops->close(tty, cons_filp);
	} else if (tty->ops->hangup)
		(tty->ops->hangup)(tty);
	/*
	 * We don't want to have driver/ldisc interactions beyond
	 * the ones we did here. The driver layer expects no
	 * calls after ->hangup() from the ldisc side. However we
	 * can't yet guarantee all that.
	 */
	set_bit(TTY_HUPPED, &tty->flags);
	clear_bit(TTY_HUPPING, &tty->flags);
	tty_ldisc_enable(tty);

	tty_unlock();

	if (f)
		fput(f);
}

static void do_tty_hangup(struct work_struct *work)
{
	struct tty_struct *tty =
		container_of(work, struct tty_struct, hangup_work);

	__tty_hangup(tty);
}

/**
 *	tty_hangup		-	trigger a hangup event
 *	@tty: tty to hangup
 *
 *	A carrier loss (virtual or otherwise) has occurred on this like
 *	schedule a hangup sequence to run after this event.
 */

void tty_hangup(struct tty_struct *tty)
{
#ifdef TTY_DEBUG_HANGUP
	char	buf[64];
	printk(KERN_DEBUG "%s hangup...\n", tty_name(tty, buf));
#endif
	schedule_work(&tty->hangup_work);
}

EXPORT_SYMBOL(tty_hangup);

/**
 *	tty_vhangup		-	process vhangup
 *	@tty: tty to hangup
 *
 *	The user has asked via system call for the terminal to be hung up.
 *	We do this synchronously so that when the syscall returns the process
 *	is complete. That guarantee is necessary for security reasons.
 */

void tty_vhangup(struct tty_struct *tty)
{
#ifdef TTY_DEBUG_HANGUP
	char	buf[64];

	printk(KERN_DEBUG "%s vhangup...\n", tty_name(tty, buf));
#endif
	__tty_hangup(tty);
}

EXPORT_SYMBOL(tty_vhangup);


/**
 *	tty_vhangup_self	-	process vhangup for own ctty
 *
 *	Perform a vhangup on the current controlling tty
 */

void tty_vhangup_self(void)
{
	struct tty_struct *tty;

	tty = get_current_tty();
	if (tty) {
		tty_vhangup(tty);
		tty_kref_put(tty);
	}
}

/**
 *	tty_hung_up_p		-	was tty hung up
 *	@filp: file pointer of tty
 *
 *	Return true if the tty has been subject to a vhangup or a carrier
 *	loss
 */

int tty_hung_up_p(struct file *filp)
{
	return (filp->f_op == &hung_up_tty_fops);
}

EXPORT_SYMBOL(tty_hung_up_p);

static void session_clear_tty(struct pid *session)
{
	struct task_struct *p;
	do_each_pid_task(session, PIDTYPE_SID, p) {
		proc_clear_tty(p);
	} while_each_pid_task(session, PIDTYPE_SID, p);
}

/**
 *	disassociate_ctty	-	disconnect controlling tty
 *	@on_exit: true if exiting so need to "hang up" the session
 *
 *	This function is typically called only by the session leader, when
 *	it wants to disassociate itself from its controlling tty.
 *
 *	It performs the following functions:
 * 	(1)  Sends a SIGHUP and SIGCONT to the foreground process group
 * 	(2)  Clears the tty from being controlling the session
 * 	(3)  Clears the controlling tty for all processes in the
 * 		session group.
 *
 *	The argument on_exit is set to 1 if called when a process is
 *	exiting; it is 0 if called by the ioctl TIOCNOTTY.
 *
 *	Locking:
 *		BTM is taken for hysterical raisins, and held when
 *		  called from no_tty().
 *		  tty_mutex is taken to protect tty
 *		  ->siglock is taken to protect ->signal/->sighand
 *		  tasklist_lock is taken to walk process list for sessions
 *		    ->siglock is taken to protect ->signal/->sighand
 */

void disassociate_ctty(int on_exit)
{
	struct tty_struct *tty;
	struct pid *tty_pgrp = NULL;

	if (!current->signal->leader)
		return;

	tty = get_current_tty();
	if (tty) {
		tty_pgrp = get_pid(tty->pgrp);
		if (on_exit) {
			if (tty->driver->type != TTY_DRIVER_TYPE_PTY)
				tty_vhangup(tty);
		}
		tty_kref_put(tty);
	} else if (on_exit) {
		struct pid *old_pgrp;
		spin_lock_irq(&current->sighand->siglock);
		old_pgrp = current->signal->tty_old_pgrp;
		current->signal->tty_old_pgrp = NULL;
		spin_unlock_irq(&current->sighand->siglock);
		if (old_pgrp) {
			kill_pgrp(old_pgrp, SIGHUP, on_exit);
			kill_pgrp(old_pgrp, SIGCONT, on_exit);
			put_pid(old_pgrp);
		}
		return;
	}
	if (tty_pgrp) {
		kill_pgrp(tty_pgrp, SIGHUP, on_exit);
		if (!on_exit)
			kill_pgrp(tty_pgrp, SIGCONT, on_exit);
		put_pid(tty_pgrp);
	}

	spin_lock_irq(&current->sighand->siglock);
	put_pid(current->signal->tty_old_pgrp);
	current->signal->tty_old_pgrp = NULL;
	spin_unlock_irq(&current->sighand->siglock);

	tty = get_current_tty();
	if (tty) {
		unsigned long flags;
		spin_lock_irqsave(&tty->ctrl_lock, flags);
		put_pid(tty->session);
		put_pid(tty->pgrp);
		tty->session = NULL;
		tty->pgrp = NULL;
		spin_unlock_irqrestore(&tty->ctrl_lock, flags);
		tty_kref_put(tty);
	} else {
#ifdef TTY_DEBUG_HANGUP
		printk(KERN_DEBUG "error attempted to write to tty [0x%p]"
		       " = NULL", tty);
#endif
	}

	/* Now clear signal->tty under the lock */
	read_lock(&tasklist_lock);
	session_clear_tty(task_session(current));
	read_unlock(&tasklist_lock);
}

/**
 *
 *	no_tty	- Ensure the current process does not have a controlling tty
 */
void no_tty(void)
{
	struct task_struct *tsk = current;
	tty_lock();
	disassociate_ctty(0);
	tty_unlock();
	proc_clear_tty(tsk);
}


/**
 *	stop_tty	-	propagate flow control
 *	@tty: tty to stop
 *
 *	Perform flow control to the driver. For PTY/TTY pairs we
 *	must also propagate the TIOCKPKT status. May be called
 *	on an already stopped device and will not re-call the driver
 *	method.
 *
 *	This functionality is used by both the line disciplines for
 *	halting incoming flow and by the driver. It may therefore be
 *	called from any context, may be under the tty atomic_write_lock
 *	but not always.
 *
 *	Locking:
 *		Uses the tty control lock internally
 */

void stop_tty(struct tty_struct *tty)
{
	unsigned long flags;
	spin_lock_irqsave(&tty->ctrl_lock, flags);
	if (tty->stopped) {
		spin_unlock_irqrestore(&tty->ctrl_lock, flags);
		return;
	}
	tty->stopped = 1;
	if (tty->link && tty->link->packet) {
		tty->ctrl_status &= ~TIOCPKT_START;
		tty->ctrl_status |= TIOCPKT_STOP;
		wake_up_interruptible_poll(&tty->link->read_wait, POLLIN);
	}
	spin_unlock_irqrestore(&tty->ctrl_lock, flags);
	if (tty->ops->stop)
		(tty->ops->stop)(tty);
}

EXPORT_SYMBOL(stop_tty);

/**
 *	start_tty	-	propagate flow control
 *	@tty: tty to start
 *
 *	Start a tty that has been stopped if at all possible. Perform
 *	any necessary wakeups and propagate the TIOCPKT status. If this
 *	is the tty was previous stopped and is being started then the
 *	driver start method is invoked and the line discipline woken.
 *
 *	Locking:
 *		ctrl_lock
 */

void start_tty(struct tty_struct *tty)
{
	unsigned long flags;
	spin_lock_irqsave(&tty->ctrl_lock, flags);
	if (!tty->stopped || tty->flow_stopped) {
		spin_unlock_irqrestore(&tty->ctrl_lock, flags);
		return;
	}
	tty->stopped = 0;
	if (tty->link && tty->link->packet) {
		tty->ctrl_status &= ~TIOCPKT_STOP;
		tty->ctrl_status |= TIOCPKT_START;
		wake_up_interruptible_poll(&tty->link->read_wait, POLLIN);
	}
	spin_unlock_irqrestore(&tty->ctrl_lock, flags);
	if (tty->ops->start)
		(tty->ops->start)(tty);
	/* If we have a running line discipline it may need kicking */
	tty_wakeup(tty);
}

EXPORT_SYMBOL(start_tty);

/**
 *	tty_read	-	read method for tty device files
 *	@file: pointer to tty file
 *	@buf: user buffer
 *	@count: size of user buffer
 *	@ppos: unused
 *
 *	Perform the read system call function on this terminal device. Checks
 *	for hung up devices before calling the line discipline method.
 *
 *	Locking:
 *		Locks the line discipline internally while needed. Multiple
 *	read calls may be outstanding in parallel.
 */

static ssize_t tty_read(struct file *file, char __user *buf, size_t count,
			loff_t *ppos)
{
	int i;
	struct inode *inode = file->f_path.dentry->d_inode;
	struct tty_struct *tty = file_tty(file);
	struct tty_ldisc *ld;

	if (tty_paranoia_check(tty, inode, "tty_read"))
		return -EIO;
	if (!tty || (test_bit(TTY_IO_ERROR, &tty->flags)))
		return -EIO;

	/* We want to wait for the line discipline to sort out in this
	   situation */
	ld = tty_ldisc_ref_wait(tty);
	if (ld->ops->read)
		i = (ld->ops->read)(tty, file, buf, count);
	else
		i = -EIO;
	tty_ldisc_deref(ld);
	if (i > 0)
		inode->i_atime = current_fs_time(inode->i_sb);
	return i;
}

void tty_write_unlock(struct tty_struct *tty)
{
	mutex_unlock(&tty->atomic_write_lock);
	wake_up_interruptible_poll(&tty->write_wait, POLLOUT);
}

int tty_write_lock(struct tty_struct *tty, int ndelay)
{
	if (!mutex_trylock(&tty->atomic_write_lock)) {
		if (ndelay)
			return -EAGAIN;
		if (mutex_lock_interruptible(&tty->atomic_write_lock))
			return -ERESTARTSYS;
	}
	return 0;
}

/*
 * Split writes up in sane blocksizes to avoid
 * denial-of-service type attacks
 */
static inline ssize_t do_tty_write(
	ssize_t (*write)(struct tty_struct *, struct file *, const unsigned char *, size_t),
	struct tty_struct *tty,
	struct file *file,
	const char __user *buf,
	size_t count)
{
	ssize_t ret, written = 0;
	unsigned int chunk;

	ret = tty_write_lock(tty, file->f_flags & O_NDELAY);
	if (ret < 0)
		return ret;

	/*
	 * We chunk up writes into a temporary buffer. This
	 * simplifies low-level drivers immensely, since they
	 * don't have locking issues and user mode accesses.
	 *
	 * But if TTY_NO_WRITE_SPLIT is set, we should use a
	 * big chunk-size..
	 *
	 * The default chunk-size is 2kB, because the NTTY
	 * layer has problems with bigger chunks. It will
	 * claim to be able to handle more characters than
	 * it actually does.
	 *
	 * FIXME: This can probably go away now except that 64K chunks
	 * are too likely to fail unless switched to vmalloc...
	 */
	chunk = 2048;
	if (test_bit(TTY_NO_WRITE_SPLIT, &tty->flags))
		chunk = 65536;
	if (count < chunk)
		chunk = count;

	/* write_buf/write_cnt is protected by the atomic_write_lock mutex */
	if (tty->write_cnt < chunk) {
		unsigned char *buf_chunk;

		if (chunk < 1024)
			chunk = 1024;

		buf_chunk = kmalloc(chunk, GFP_KERNEL);
		if (!buf_chunk) {
			ret = -ENOMEM;
			goto out;
		}
		kfree(tty->write_buf);
		tty->write_cnt = chunk;
		tty->write_buf = buf_chunk;
	}

	/* Do the write .. */
	for (;;) {
		size_t size = count;
		if (size > chunk)
			size = chunk;
		ret = -EFAULT;
		if (copy_from_user(tty->write_buf, buf, size))
			break;
		ret = write(tty, file, tty->write_buf, size);
		if (ret <= 0)
			break;
		written += ret;
		buf += ret;
		count -= ret;
		if (!count)
			break;
		ret = -ERESTARTSYS;
		if (signal_pending(current))
			break;
		cond_resched();
	}
	if (written) {
		struct inode *inode = file->f_path.dentry->d_inode;
		inode->i_mtime = current_fs_time(inode->i_sb);
		ret = written;
	}
out:
	tty_write_unlock(tty);
	return ret;
}

/**
 * tty_write_message - write a message to a certain tty, not just the console.
 * @tty: the destination tty_struct
 * @msg: the message to write
 *
 * This is used for messages that need to be redirected to a specific tty.
 * We don't put it into the syslog queue right now maybe in the future if
 * really needed.
 *
 * We must still hold the BTM and test the CLOSING flag for the moment.
 */

void tty_write_message(struct tty_struct *tty, char *msg)
{
	if (tty) {
		mutex_lock(&tty->atomic_write_lock);
		tty_lock();
		if (tty->ops->write && !test_bit(TTY_CLOSING, &tty->flags)) {
			tty_unlock();
			tty->ops->write(tty, msg, strlen(msg));
		} else
			tty_unlock();
		tty_write_unlock(tty);
	}
	return;
}


/**
 *	tty_write		-	write method for tty device file
 *	@file: tty file pointer
 *	@buf: user data to write
 *	@count: bytes to write
 *	@ppos: unused
 *
 *	Write data to a tty device via the line discipline.
 *
 *	Locking:
 *		Locks the line discipline as required
 *		Writes to the tty driver are serialized by the atomic_write_lock
 *	and are then processed in chunks to the device. The line discipline
 *	write method will not be invoked in parallel for each device.
 */

static ssize_t tty_write(struct file *file, const char __user *buf,
						size_t count, loff_t *ppos)
{
	struct inode *inode = file->f_path.dentry->d_inode;
	struct tty_struct *tty = file_tty(file);
 	struct tty_ldisc *ld;
	ssize_t ret;

	if (tty_paranoia_check(tty, inode, "tty_write"))
		return -EIO;
	if (!tty || !tty->ops->write ||
		(test_bit(TTY_IO_ERROR, &tty->flags)))
			return -EIO;
	/* Short term debug to catch buggy drivers */
	if (tty->ops->write_room == NULL)
		printk(KERN_ERR "tty driver %s lacks a write_room method.\n",
			tty->driver->name);
	ld = tty_ldisc_ref_wait(tty);
	if (!ld->ops->write)
		ret = -EIO;
	else
		ret = do_tty_write(ld->ops->write, tty, file, buf, count);
	tty_ldisc_deref(ld);
	return ret;
}

ssize_t redirected_tty_write(struct file *file, const char __user *buf,
						size_t count, loff_t *ppos)
{
	struct file *p = NULL;

	spin_lock(&redirect_lock);
	if (redirect) {
		get_file(redirect);
		p = redirect;
	}
	spin_unlock(&redirect_lock);

	if (p) {
		ssize_t res;
		res = vfs_write(p, buf, count, &p->f_pos);
		fput(p);
		return res;
	}
	return tty_write(file, buf, count, ppos);
}

static char ptychar[] = "pqrstuvwxyzabcde";

/**
 *	pty_line_name	-	generate name for a pty
 *	@driver: the tty driver in use
 *	@index: the minor number
 *	@p: output buffer of at least 6 bytes
 *
 *	Generate a name from a driver reference and write it to the output
 *	buffer.
 *
 *	Locking: None
 */
static void pty_line_name(struct tty_driver *driver, int index, char *p)
{
	int i = index + driver->name_base;
	/* ->name is initialized to "ttyp", but "tty" is expected */
	sprintf(p, "%s%c%x",
		driver->subtype == PTY_TYPE_SLAVE ? "tty" : driver->name,
		ptychar[i >> 4 & 0xf], i & 0xf);
}

/**
 *	tty_line_name	-	generate name for a tty
 *	@driver: the tty driver in use
 *	@index: the minor number
 *	@p: output buffer of at least 7 bytes
 *
 *	Generate a name from a driver reference and write it to the output
 *	buffer.
 *
 *	Locking: None
 */
static void tty_line_name(struct tty_driver *driver, int index, char *p)
{
	sprintf(p, "%s%d", driver->name, index + driver->name_base);
}

/**
 *	tty_driver_lookup_tty() - find an existing tty, if any
 *	@driver: the driver for the tty
 *	@idx:	 the minor number
 *
 *	Return the tty, if found or ERR_PTR() otherwise.
 *
 *	Locking: tty_mutex must be held. If tty is found, the mutex must
 *	be held until the 'fast-open' is also done. Will change once we
 *	have refcounting in the driver and per driver locking
 */
static struct tty_struct *tty_driver_lookup_tty(struct tty_driver *driver,
		struct inode *inode, int idx)
{
	struct tty_struct *tty;

	if (driver->ops->lookup)
		return driver->ops->lookup(driver, inode, idx);

	tty = driver->ttys[idx];
	return tty;
}

/**
 *	tty_init_termios	-  helper for termios setup
 *	@tty: the tty to set up
 *
 *	Initialise the termios structures for this tty. Thus runs under
 *	the tty_mutex currently so we can be relaxed about ordering.
 */

int tty_init_termios(struct tty_struct *tty)
{
	struct ktermios *tp;
	int idx = tty->index;

	tp = tty->driver->termios[idx];
	if (tp == NULL) {
		tp = kzalloc(sizeof(struct ktermios[2]), GFP_KERNEL);
		if (tp == NULL)
			return -ENOMEM;
		memcpy(tp, &tty->driver->init_termios,
						sizeof(struct ktermios));
		tty->driver->termios[idx] = tp;
	}
	tty->termios = tp;
	tty->termios_locked = tp + 1;

	/* Compatibility until drivers always set this */
	tty->termios->c_ispeed = tty_termios_input_baud_rate(tty->termios);
	tty->termios->c_ospeed = tty_termios_baud_rate(tty->termios);
	return 0;
}
EXPORT_SYMBOL_GPL(tty_init_termios);

/**
 *	tty_driver_install_tty() - install a tty entry in the driver
 *	@driver: the driver for the tty
 *	@tty: the tty
 *
 *	Install a tty object into the driver tables. The tty->index field
 *	will be set by the time this is called. This method is responsible
 *	for ensuring any need additional structures are allocated and
 *	configured.
 *
 *	Locking: tty_mutex for now
 */
static int tty_driver_install_tty(struct tty_driver *driver,
						struct tty_struct *tty)
{
	int idx = tty->index;
	int ret;

	if (driver->ops->install) {
		ret = driver->ops->install(driver, tty);
		return ret;
	}

	if (tty_init_termios(tty) == 0) {
		tty_driver_kref_get(driver);
		tty->count++;
		driver->ttys[idx] = tty;
		return 0;
	}
	return -ENOMEM;
}

/**
 *	tty_driver_remove_tty() - remove a tty from the driver tables
 *	@driver: the driver for the tty
 *	@idx:	 the minor number
 *
 *	Remvoe a tty object from the driver tables. The tty->index field
 *	will be set by the time this is called.
 *
 *	Locking: tty_mutex for now
 */
static void tty_driver_remove_tty(struct tty_driver *driver,
						struct tty_struct *tty)
{
	if (driver->ops->remove)
		driver->ops->remove(driver, tty);
	else
		driver->ttys[tty->index] = NULL;
}

/*
 * 	tty_reopen()	- fast re-open of an open tty
 * 	@tty	- the tty to open
 *
 *	Return 0 on success, -errno on error.
 *
 *	Locking: tty_mutex must be held from the time the tty was found
 *		 till this open completes.
 */
static int tty_reopen(struct tty_struct *tty)
{
	struct tty_driver *driver = tty->driver;

	if (test_bit(TTY_CLOSING, &tty->flags) ||
			test_bit(TTY_HUPPING, &tty->flags) ||
			test_bit(TTY_LDISC_CHANGING, &tty->flags))
		return -EIO;

	if (driver->type == TTY_DRIVER_TYPE_PTY &&
	    driver->subtype == PTY_TYPE_MASTER) {
		/*
		 * special case for PTY masters: only one open permitted,
		 * and the slave side open count is incremented as well.
		 */
		if (tty->count)
			return -EIO;

		tty->link->count++;
	}
	tty->count++;
	tty->driver = driver; /* N.B. why do this every time?? */

	mutex_lock(&tty->ldisc_mutex);
	WARN_ON(!test_bit(TTY_LDISC, &tty->flags));
	mutex_unlock(&tty->ldisc_mutex);

	return 0;
}

/**
 *	tty_init_dev		-	initialise a tty device
 *	@driver: tty driver we are opening a device on
 *	@idx: device index
 *	@ret_tty: returned tty structure
 *	@first_ok: ok to open a new device (used by ptmx)
 *
 *	Prepare a tty device. This may not be a "new" clean device but
 *	could also be an active device. The pty drivers require special
 *	handling because of this.
 *
 *	Locking:
 *		The function is called under the tty_mutex, which
 *	protects us from the tty struct or driver itself going away.
 *
 *	On exit the tty device has the line discipline attached and
 *	a reference count of 1. If a pair was created for pty/tty use
 *	and the other was a pty master then it too has a reference count of 1.
 *
 * WSH 06/09/97: Rewritten to remove races and properly clean up after a
 * failed open.  The new code protects the open with a mutex, so it's
 * really quite straightforward.  The mutex locking can probably be
 * relaxed for the (most common) case of reopening a tty.
 */

struct tty_struct *tty_init_dev(struct tty_driver *driver, int idx,
								int first_ok)
{
	struct tty_struct *tty;
	int retval;

	/* Check if pty master is being opened multiple times */
	if (driver->subtype == PTY_TYPE_MASTER &&
		(driver->flags & TTY_DRIVER_DEVPTS_MEM) && !first_ok) {
		return ERR_PTR(-EIO);
	}

	/*
	 * First time open is complex, especially for PTY devices.
	 * This code guarantees that either everything succeeds and the
	 * TTY is ready for operation, or else the table slots are vacated
	 * and the allocated memory released.  (Except that the termios
	 * and locked termios may be retained.)
	 */

	if (!try_module_get(driver->owner))
		return ERR_PTR(-ENODEV);

	tty = alloc_tty_struct();
	if (!tty)
		goto fail_no_mem;
	initialize_tty_struct(tty, driver, idx);

	retval = tty_driver_install_tty(driver, tty);
	if (retval < 0) {
		free_tty_struct(tty);
		module_put(driver->owner);
		return ERR_PTR(retval);
	}

	/*
	 * Structures all installed ... call the ldisc open routines.
	 * If we fail here just call release_tty to clean up.  No need
	 * to decrement the use counts, as release_tty doesn't care.
	 */
	retval = tty_ldisc_setup(tty, tty->link);
	if (retval)
		goto release_mem_out;
	return tty;

fail_no_mem:
	module_put(driver->owner);
	return ERR_PTR(-ENOMEM);

	/* call the tty release_tty routine to clean out this slot */
release_mem_out:
	if (printk_ratelimit())
		printk(KERN_INFO "tty_init_dev: ldisc open failed, "
				 "clearing slot %d\n", idx);
	release_tty(tty, idx);
	return ERR_PTR(retval);
}

void tty_free_termios(struct tty_struct *tty)
{
	struct ktermios *tp;
	int idx = tty->index;
	/* Kill this flag and push into drivers for locking etc */
	if (tty->driver->flags & TTY_DRIVER_RESET_TERMIOS) {
		/* FIXME: Locking on ->termios array */
		tp = tty->termios;
		tty->driver->termios[idx] = NULL;
		kfree(tp);
	}
}
EXPORT_SYMBOL(tty_free_termios);

void tty_shutdown(struct tty_struct *tty)
{
	tty_driver_remove_tty(tty->driver, tty);
	tty_free_termios(tty);
}
EXPORT_SYMBOL(tty_shutdown);

/**
 *	release_one_tty		-	release tty structure memory
 *	@kref: kref of tty we are obliterating
 *
 *	Releases memory associated with a tty structure, and clears out the
 *	driver table slots. This function is called when a device is no longer
 *	in use. It also gets called when setup of a device fails.
 *
 *	Locking:
 *		tty_mutex - sometimes only
 *		takes the file list lock internally when working on the list
 *	of ttys that the driver keeps.
 *
 *	This method gets called from a work queue so that the driver private
 *	cleanup ops can sleep (needed for USB at least)
 */
static void release_one_tty(struct work_struct *work)
{
	struct tty_struct *tty =
		container_of(work, struct tty_struct, hangup_work);
	struct tty_driver *driver = tty->driver;

	if (tty->ops->cleanup)
		tty->ops->cleanup(tty);

	tty->magic = 0;
	tty_driver_kref_put(driver);
	module_put(driver->owner);

	spin_lock(&tty_files_lock);
	list_del_init(&tty->tty_files);
	spin_unlock(&tty_files_lock);

	put_pid(tty->pgrp);
	put_pid(tty->session);
	free_tty_struct(tty);
}

static void queue_release_one_tty(struct kref *kref)
{
	struct tty_struct *tty = container_of(kref, struct tty_struct, kref);

	if (tty->ops->shutdown)
		tty->ops->shutdown(tty);
	else
		tty_shutdown(tty);

	/* The hangup queue is now free so we can reuse it rather than
	   waste a chunk of memory for each port */
	INIT_WORK(&tty->hangup_work, release_one_tty);
	schedule_work(&tty->hangup_work);
}

/**
 *	tty_kref_put		-	release a tty kref
 *	@tty: tty device
 *
 *	Release a reference to a tty device and if need be let the kref
 *	layer destruct the object for us
 */

void tty_kref_put(struct tty_struct *tty)
{
	if (tty)
		kref_put(&tty->kref, queue_release_one_tty);
}
EXPORT_SYMBOL(tty_kref_put);

/**
 *	release_tty		-	release tty structure memory
 *
 *	Release both @tty and a possible linked partner (think pty pair),
 *	and decrement the refcount of the backing module.
 *
 *	Locking:
 *		tty_mutex - sometimes only
 *		takes the file list lock internally when working on the list
 *	of ttys that the driver keeps.
 *		FIXME: should we require tty_mutex is held here ??
 *
 */
static void release_tty(struct tty_struct *tty, int idx)
{
	/* This should always be true but check for the moment */
	WARN_ON(tty->index != idx);

	if (tty->link)
		tty_kref_put(tty->link);
	tty_kref_put(tty);
}

/**
 *	tty_release		-	vfs callback for close
 *	@inode: inode of tty
 *	@filp: file pointer for handle to tty
 *
 *	Called the last time each file handle is closed that references
 *	this tty. There may however be several such references.
 *
 *	Locking:
 *		Takes bkl. See tty_release_dev
 *
 * Even releasing the tty structures is a tricky business.. We have
 * to be very careful that the structures are all released at the
 * same time, as interrupts might otherwise get the wrong pointers.
 *
 * WSH 09/09/97: rewritten to avoid some nasty race conditions that could
 * lead to double frees or releasing memory still in use.
 */

int tty_release(struct inode *inode, struct file *filp)
{
	struct tty_struct *tty = file_tty(filp);
	struct tty_struct *o_tty;
	int	pty_master, tty_closing, o_tty_closing, do_sleep;
	int	devpts;
	int	idx;
	char	buf[64];

	if (tty_paranoia_check(tty, inode, "tty_release_dev"))
		return 0;

	tty_lock();
	check_tty_count(tty, "tty_release_dev");

	__tty_fasync(-1, filp, 0);

	idx = tty->index;
	pty_master = (tty->driver->type == TTY_DRIVER_TYPE_PTY &&
		      tty->driver->subtype == PTY_TYPE_MASTER);
	devpts = (tty->driver->flags & TTY_DRIVER_DEVPTS_MEM) != 0;
	o_tty = tty->link;

#ifdef TTY_PARANOIA_CHECK
	if (idx < 0 || idx >= tty->driver->num) {
		printk(KERN_DEBUG "tty_release_dev: bad idx when trying to "
				  "free (%s)\n", tty->name);
		tty_unlock();
		return 0;
	}
	if (!devpts) {
		if (tty != tty->driver->ttys[idx]) {
			tty_unlock();
			printk(KERN_DEBUG "tty_release_dev: driver.table[%d] not tty "
			       "for (%s)\n", idx, tty->name);
			return 0;
		}
		if (tty->termios != tty->driver->termios[idx]) {
			tty_unlock();
			printk(KERN_DEBUG "tty_release_dev: driver.termios[%d] not termios "
			       "for (%s)\n",
			       idx, tty->name);
			return 0;
		}
	}
#endif

#ifdef TTY_DEBUG_HANGUP
	printk(KERN_DEBUG "tty_release_dev of %s (tty count=%d)...",
	       tty_name(tty, buf), tty->count);
#endif

#ifdef TTY_PARANOIA_CHECK
	if (tty->driver->other &&
	     !(tty->driver->flags & TTY_DRIVER_DEVPTS_MEM)) {
		if (o_tty != tty->driver->other->ttys[idx]) {
			tty_unlock();
			printk(KERN_DEBUG "tty_release_dev: other->table[%d] "
					  "not o_tty for (%s)\n",
			       idx, tty->name);
			return 0 ;
		}
		if (o_tty->termios != tty->driver->other->termios[idx]) {
			tty_unlock();
			printk(KERN_DEBUG "tty_release_dev: other->termios[%d] "
					  "not o_termios for (%s)\n",
			       idx, tty->name);
			return 0;
		}
		if (o_tty->link != tty) {
			tty_unlock();
			printk(KERN_DEBUG "tty_release_dev: bad pty pointers\n");
			return 0;
		}
	}
#endif
	if (tty->ops->close)
		tty->ops->close(tty, filp);

	tty_unlock();
	/*
	 * Sanity check: if tty->count is going to zero, there shouldn't be
	 * any waiters on tty->read_wait or tty->write_wait.  We test the
	 * wait queues and kick everyone out _before_ actually starting to
	 * close.  This ensures that we won't block while releasing the tty
	 * structure.
	 *
	 * The test for the o_tty closing is necessary, since the master and
	 * slave sides may close in any order.  If the slave side closes out
	 * first, its count will be one, since the master side holds an open.
	 * Thus this test wouldn't be triggered at the time the slave closes,
	 * so we do it now.
	 *
	 * Note that it's possible for the tty to be opened again while we're
	 * flushing out waiters.  By recalculating the closing flags before
	 * each iteration we avoid any problems.
	 */
	while (1) {
		/* Guard against races with tty->count changes elsewhere and
		   opens on /dev/tty */

		mutex_lock(&tty_mutex);
		tty_lock();
		tty_closing = tty->count <= 1;
		o_tty_closing = o_tty &&
			(o_tty->count <= (pty_master ? 1 : 0));
		do_sleep = 0;

		if (tty_closing) {
			if (waitqueue_active(&tty->read_wait)) {
				wake_up_poll(&tty->read_wait, POLLIN);
				do_sleep++;
			}
			if (waitqueue_active(&tty->write_wait)) {
				wake_up_poll(&tty->write_wait, POLLOUT);
				do_sleep++;
			}
		}
		if (o_tty_closing) {
			if (waitqueue_active(&o_tty->read_wait)) {
				wake_up_poll(&o_tty->read_wait, POLLIN);
				do_sleep++;
			}
			if (waitqueue_active(&o_tty->write_wait)) {
				wake_up_poll(&o_tty->write_wait, POLLOUT);
				do_sleep++;
			}
		}
		if (!do_sleep)
			break;

		printk(KERN_WARNING "tty_release_dev: %s: read/write wait queue "
				    "active!\n", tty_name(tty, buf));
		tty_unlock();
		mutex_unlock(&tty_mutex);
		schedule();
	}

	/*
	 * The closing flags are now consistent with the open counts on
	 * both sides, and we've completed the last operation that could
	 * block, so it's safe to proceed with closing.
	 */
	if (pty_master) {
		if (--o_tty->count < 0) {
			printk(KERN_WARNING "tty_release_dev: bad pty slave count "
					    "(%d) for %s\n",
			       o_tty->count, tty_name(o_tty, buf));
			o_tty->count = 0;
		}
	}
	if (--tty->count < 0) {
		printk(KERN_WARNING "tty_release_dev: bad tty->count (%d) for %s\n",
		       tty->count, tty_name(tty, buf));
		tty->count = 0;
	}

	/*
	 * We've decremented tty->count, so we need to remove this file
	 * descriptor off the tty->tty_files list; this serves two
	 * purposes:
	 *  - check_tty_count sees the correct number of file descriptors
	 *    associated with this tty.
	 *  - do_tty_hangup no longer sees this file descriptor as
	 *    something that needs to be handled for hangups.
	 */
	tty_del_file(filp);

	/*
	 * Perform some housekeeping before deciding whether to return.
	 *
	 * Set the TTY_CLOSING flag if this was the last open.  In the
	 * case of a pty we may have to wait around for the other side
	 * to close, and TTY_CLOSING makes sure we can't be reopened.
	 */
	if (tty_closing)
		set_bit(TTY_CLOSING, &tty->flags);
	if (o_tty_closing)
		set_bit(TTY_CLOSING, &o_tty->flags);

	/*
	 * If _either_ side is closing, make sure there aren't any
	 * processes that still think tty or o_tty is their controlling
	 * tty.
	 */
	if (tty_closing || o_tty_closing) {
		read_lock(&tasklist_lock);
		session_clear_tty(tty->session);
		if (o_tty)
			session_clear_tty(o_tty->session);
		read_unlock(&tasklist_lock);
	}

	mutex_unlock(&tty_mutex);

	/* check whether both sides are closing ... */
	if (!tty_closing || (o_tty && !o_tty_closing)) {
		tty_unlock();
		return 0;
	}

#ifdef TTY_DEBUG_HANGUP
	printk(KERN_DEBUG "freeing tty structure...");
#endif
	/*
	 * Ask the line discipline code to release its structures
	 */
	tty_ldisc_release(tty, o_tty);
	/*
	 * The release_tty function takes care of the details of clearing
	 * the slots and preserving the termios structure.
	 */
	release_tty(tty, idx);

	/* Make this pty number available for reallocation */
	if (devpts)
		devpts_kill_index(inode, idx);
	tty_unlock();
	return 0;
}

/**
 *	tty_open		-	open a tty device
 *	@inode: inode of device file
 *	@filp: file pointer to tty
 *
 *	tty_open and tty_release keep up the tty count that contains the
 *	number of opens done on a tty. We cannot use the inode-count, as
 *	different inodes might point to the same tty.
 *
 *	Open-counting is needed for pty masters, as well as for keeping
 *	track of serial lines: DTR is dropped when the last close happens.
 *	(This is not done solely through tty->count, now.  - Ted 1/27/92)
 *
 *	The termios state of a pty is reset on first open so that
 *	settings don't persist across reuse.
 *
 *	Locking: tty_mutex protects tty, get_tty_driver and tty_init_dev work.
 *		 tty->count should protect the rest.
 *		 ->siglock protects ->signal/->sighand
 */

static int tty_open(struct inode *inode, struct file *filp)
{
	struct tty_struct *tty = NULL;
	int noctty, retval;
	struct tty_driver *driver;
	int index;
	dev_t device = inode->i_rdev;
	unsigned saved_flags = filp->f_flags;

	nonseekable_open(inode, filp);

retry_open:
	noctty = filp->f_flags & O_NOCTTY;
	index  = -1;
	retval = 0;

	mutex_lock(&tty_mutex);
	tty_lock();

	if (device == MKDEV(TTYAUX_MAJOR, 0)) {
		tty = get_current_tty();
		if (!tty) {
			tty_unlock();
			mutex_unlock(&tty_mutex);
			return -ENXIO;
		}
		driver = tty_driver_kref_get(tty->driver);
		index = tty->index;
		filp->f_flags |= O_NONBLOCK; /* Don't let /dev/tty block */
		/* noctty = 1; */
		/* FIXME: Should we take a driver reference ? */
		tty_kref_put(tty);
		goto got_driver;
	}
#ifdef CONFIG_VT
	if (console_use_vt && device == MKDEV(TTY_MAJOR, 0)) {
		extern struct tty_driver *console_driver;
		driver = tty_driver_kref_get(console_driver);
		index = fg_console;
		noctty = 1;
		goto got_driver;
	}
#endif
	if (device == MKDEV(TTYAUX_MAJOR, 1)) {
		struct tty_driver *console_driver = console_device(&index);
		if (console_driver) {
			driver = tty_driver_kref_get(console_driver);
			if (driver) {
				/* Don't let /dev/console block */
				filp->f_flags |= O_NONBLOCK;
				noctty = 1;
				goto got_driver;
			}
		}
		tty_unlock();
		mutex_unlock(&tty_mutex);
		return -ENODEV;
	}

	driver = get_tty_driver(device, &index);
	if (!driver) {
		tty_unlock();
		mutex_unlock(&tty_mutex);
		return -ENODEV;
	}
got_driver:
	if (!tty) {
		/* check whether we're reopening an existing tty */
		tty = tty_driver_lookup_tty(driver, inode, index);

		if (IS_ERR(tty)) {
			tty_unlock();
			mutex_unlock(&tty_mutex);
			return PTR_ERR(tty);
		}
	}

	if (tty) {
		retval = tty_reopen(tty);
		if (retval)
			tty = ERR_PTR(retval);
	} else
		tty = tty_init_dev(driver, index, 0);

	mutex_unlock(&tty_mutex);
	tty_driver_kref_put(driver);
	if (IS_ERR(tty)) {
		tty_unlock();
		return PTR_ERR(tty);
	}

	retval = tty_add_file(tty, filp);
	if (retval) {
		tty_unlock();
		return retval;
	}

	check_tty_count(tty, "tty_open");
	if (tty->driver->type == TTY_DRIVER_TYPE_PTY &&
	    tty->driver->subtype == PTY_TYPE_MASTER)
		noctty = 1;
#ifdef TTY_DEBUG_HANGUP
	printk(KERN_DEBUG "opening %s...", tty->name);
#endif
	if (!retval) {
		if (tty->ops->open)
			retval = tty->ops->open(tty, filp);
		else
			retval = -ENODEV;
	}
	filp->f_flags = saved_flags;

	if (!retval && test_bit(TTY_EXCLUSIVE, &tty->flags) &&
						!capable(CAP_SYS_ADMIN))
		retval = -EBUSY;

	if (retval) {
#ifdef TTY_DEBUG_HANGUP
		printk(KERN_DEBUG "error %d in opening %s...", retval,
		       tty->name);
#endif
		tty_unlock(); /* need to call tty_release without BTM */
		tty_release(inode, filp);
		if (retval != -ERESTARTSYS)
			return retval;

		if (signal_pending(current))
			return retval;

		schedule();
		/*
		 * Need to reset f_op in case a hangup happened.
		 */
		tty_lock();
		if (filp->f_op == &hung_up_tty_fops)
			filp->f_op = &tty_fops;
		tty_unlock();
		goto retry_open;
	}
	tty_unlock();


	mutex_lock(&tty_mutex);
	tty_lock();
	spin_lock_irq(&current->sighand->siglock);
	if (!noctty &&
	    current->signal->leader &&
	    !current->signal->tty &&
	    tty->session == NULL)
		__proc_set_tty(current, tty);
	spin_unlock_irq(&current->sighand->siglock);
	tty_unlock();
	mutex_unlock(&tty_mutex);
	return 0;
}



/**
 *	tty_poll	-	check tty status
 *	@filp: file being polled
 *	@wait: poll wait structures to update
 *
 *	Call the line discipline polling method to obtain the poll
 *	status of the device.
 *
 *	Locking: locks called line discipline but ldisc poll method
 *	may be re-entered freely by other callers.
 */

static unsigned int tty_poll(struct file *filp, poll_table *wait)
{
	struct tty_struct *tty = file_tty(filp);
	struct tty_ldisc *ld;
	int ret = 0;

	if (tty_paranoia_check(tty, filp->f_path.dentry->d_inode, "tty_poll"))
		return 0;

	ld = tty_ldisc_ref_wait(tty);
	if (ld->ops->poll)
		ret = (ld->ops->poll)(tty, filp, wait);
	tty_ldisc_deref(ld);
	return ret;
}

static int __tty_fasync(int fd, struct file *filp, int on)
{
	struct tty_struct *tty = file_tty(filp);
	unsigned long flags;
	int retval = 0;

	if (tty_paranoia_check(tty, filp->f_path.dentry->d_inode, "tty_fasync"))
		goto out;

	retval = fasync_helper(fd, filp, on, &tty->fasync);
	if (retval <= 0)
		goto out;

	if (on) {
		enum pid_type type;
		struct pid *pid;
		if (!waitqueue_active(&tty->read_wait))
			tty->minimum_to_wake = 1;
		spin_lock_irqsave(&tty->ctrl_lock, flags);
		if (tty->pgrp) {
			pid = tty->pgrp;
			type = PIDTYPE_PGID;
		} else {
			pid = task_pid(current);
			type = PIDTYPE_PID;
		}
		get_pid(pid);
		spin_unlock_irqrestore(&tty->ctrl_lock, flags);
		retval = __f_setown(filp, pid, type, 0);
		put_pid(pid);
		if (retval)
			goto out;
	} else {
		if (!tty->fasync && !waitqueue_active(&tty->read_wait))
			tty->minimum_to_wake = N_TTY_BUF_SIZE;
	}
	retval = 0;
out:
	return retval;
}

static int tty_fasync(int fd, struct file *filp, int on)
{
	int retval;
	tty_lock();
	retval = __tty_fasync(fd, filp, on);
	tty_unlock();
	return retval;
}

/**
 *	tiocsti			-	fake input character
 *	@tty: tty to fake input into
 *	@p: pointer to character
 *
 *	Fake input to a tty device. Does the necessary locking and
 *	input management.
 *
 *	FIXME: does not honour flow control ??
 *
 *	Locking:
 *		Called functions take tty_ldisc_lock
 *		current->signal->tty check is safe without locks
 *
 *	FIXME: may race normal receive processing
 */

static int tiocsti(struct tty_struct *tty, char __user *p)
{
	char ch, mbz = 0;
	struct tty_ldisc *ld;

	if ((current->signal->tty != tty) && !capable(CAP_SYS_ADMIN))
		return -EPERM;
	if (get_user(ch, p))
		return -EFAULT;
	tty_audit_tiocsti(tty, ch);
	ld = tty_ldisc_ref_wait(tty);
	ld->ops->receive_buf(tty, &ch, &mbz, 1);
	tty_ldisc_deref(ld);
	return 0;
}

/**
 *	tiocgwinsz		-	implement window query ioctl
 *	@tty; tty
 *	@arg: user buffer for result
 *
 *	Copies the kernel idea of the window size into the user buffer.
 *
 *	Locking: tty->termios_mutex is taken to ensure the winsize data
 *		is consistent.
 */

static int tiocgwinsz(struct tty_struct *tty, struct winsize __user *arg)
{
	int err;

	mutex_lock(&tty->termios_mutex);
	err = copy_to_user(arg, &tty->winsize, sizeof(*arg));
	mutex_unlock(&tty->termios_mutex);

	return err ? -EFAULT: 0;
}

/**
 *	tty_do_resize		-	resize event
 *	@tty: tty being resized
 *	@rows: rows (character)
 *	@cols: cols (character)
 *
 *	Update the termios variables and send the necessary signals to
 *	peform a terminal resize correctly
 */

int tty_do_resize(struct tty_struct *tty, struct winsize *ws)
{
	struct pid *pgrp;
	unsigned long flags;

	/* Lock the tty */
	mutex_lock(&tty->termios_mutex);
	if (!memcmp(ws, &tty->winsize, sizeof(*ws)))
		goto done;
	/* Get the PID values and reference them so we can
	   avoid holding the tty ctrl lock while sending signals */
	spin_lock_irqsave(&tty->ctrl_lock, flags);
	pgrp = get_pid(tty->pgrp);
	spin_unlock_irqrestore(&tty->ctrl_lock, flags);

	if (pgrp)
		kill_pgrp(pgrp, SIGWINCH, 1);
	put_pid(pgrp);

	tty->winsize = *ws;
done:
	mutex_unlock(&tty->termios_mutex);
	return 0;
}

/**
 *	tiocswinsz		-	implement window size set ioctl
 *	@tty; tty side of tty
 *	@arg: user buffer for result
 *
 *	Copies the user idea of the window size to the kernel. Traditionally
 *	this is just advisory information but for the Linux console it
 *	actually has driver level meaning and triggers a VC resize.
 *
 *	Locking:
 *		Driver dependant. The default do_resize method takes the
 *	tty termios mutex and ctrl_lock. The console takes its own lock
 *	then calls into the default method.
 */

static int tiocswinsz(struct tty_struct *tty, struct winsize __user *arg)
{
	struct winsize tmp_ws;
	if (copy_from_user(&tmp_ws, arg, sizeof(*arg)))
		return -EFAULT;

	if (tty->ops->resize)
		return tty->ops->resize(tty, &tmp_ws);
	else
		return tty_do_resize(tty, &tmp_ws);
}

/**
 *	tioccons	-	allow admin to move logical console
 *	@file: the file to become console
 *
 *	Allow the adminstrator to move the redirected console device
 *
 *	Locking: uses redirect_lock to guard the redirect information
 */

static int tioccons(struct file *file)
{
	if (!capable(CAP_SYS_ADMIN))
		return -EPERM;
	if (file->f_op->write == redirected_tty_write) {
		struct file *f;
		spin_lock(&redirect_lock);
		f = redirect;
		redirect = NULL;
		spin_unlock(&redirect_lock);
		if (f)
			fput(f);
		return 0;
	}
	spin_lock(&redirect_lock);
	if (redirect) {
		spin_unlock(&redirect_lock);
		return -EBUSY;
	}
	get_file(file);
	redirect = file;
	spin_unlock(&redirect_lock);
	return 0;
}

/**
 *	fionbio		-	non blocking ioctl
 *	@file: file to set blocking value
 *	@p: user parameter
 *
 *	Historical tty interfaces had a blocking control ioctl before
 *	the generic functionality existed. This piece of history is preserved
 *	in the expected tty API of posix OS's.
 *
 *	Locking: none, the open file handle ensures it won't go away.
 */

static int fionbio(struct file *file, int __user *p)
{
	int nonblock;

	if (get_user(nonblock, p))
		return -EFAULT;

	spin_lock(&file->f_lock);
	if (nonblock)
		file->f_flags |= O_NONBLOCK;
	else
		file->f_flags &= ~O_NONBLOCK;
	spin_unlock(&file->f_lock);
	return 0;
}

/**
 *	tiocsctty	-	set controlling tty
 *	@tty: tty structure
 *	@arg: user argument
 *
 *	This ioctl is used to manage job control. It permits a session
 *	leader to set this tty as the controlling tty for the session.
 *
 *	Locking:
 *		Takes tty_mutex() to protect tty instance
 *		Takes tasklist_lock internally to walk sessions
 *		Takes ->siglock() when updating signal->tty
 */

static int tiocsctty(struct tty_struct *tty, int arg)
{
	int ret = 0;
	if (current->signal->leader && (task_session(current) == tty->session))
		return ret;

	mutex_lock(&tty_mutex);
	/*
	 * The process must be a session leader and
	 * not have a controlling tty already.
	 */
	if (!current->signal->leader || current->signal->tty) {
		ret = -EPERM;
		goto unlock;
	}

	if (tty->session) {
		/*
		 * This tty is already the controlling
		 * tty for another session group!
		 */
		if (arg == 1 && capable(CAP_SYS_ADMIN)) {
			/*
			 * Steal it away
			 */
			read_lock(&tasklist_lock);
			session_clear_tty(tty->session);
			read_unlock(&tasklist_lock);
		} else {
			ret = -EPERM;
			goto unlock;
		}
	}
	proc_set_tty(current, tty);
unlock:
	mutex_unlock(&tty_mutex);
	return ret;
}

/**
 *	tty_get_pgrp	-	return a ref counted pgrp pid
 *	@tty: tty to read
 *
 *	Returns a refcounted instance of the pid struct for the process
 *	group controlling the tty.
 */

struct pid *tty_get_pgrp(struct tty_struct *tty)
{
	unsigned long flags;
	struct pid *pgrp;

	spin_lock_irqsave(&tty->ctrl_lock, flags);
	pgrp = get_pid(tty->pgrp);
	spin_unlock_irqrestore(&tty->ctrl_lock, flags);

	return pgrp;
}
EXPORT_SYMBOL_GPL(tty_get_pgrp);

/**
 *	tiocgpgrp		-	get process group
 *	@tty: tty passed by user
 *	@real_tty: tty side of the tty pased by the user if a pty else the tty
 *	@p: returned pid
 *
 *	Obtain the process group of the tty. If there is no process group
 *	return an error.
 *
 *	Locking: none. Reference to current->signal->tty is safe.
 */

static int tiocgpgrp(struct tty_struct *tty, struct tty_struct *real_tty, pid_t __user *p)
{
	struct pid *pid;
	int ret;
	/*
	 * (tty == real_tty) is a cheap way of
	 * testing if the tty is NOT a master pty.
	 */
	if (tty == real_tty && current->signal->tty != real_tty)
		return -ENOTTY;
	pid = tty_get_pgrp(real_tty);
	ret =  put_user(pid_vnr(pid), p);
	put_pid(pid);
	return ret;
}

/**
 *	tiocspgrp		-	attempt to set process group
 *	@tty: tty passed by user
 *	@real_tty: tty side device matching tty passed by user
 *	@p: pid pointer
 *
 *	Set the process group of the tty to the session passed. Only
 *	permitted where the tty session is our session.
 *
 *	Locking: RCU, ctrl lock
 */

static int tiocspgrp(struct tty_struct *tty, struct tty_struct *real_tty, pid_t __user *p)
{
	struct pid *pgrp;
	pid_t pgrp_nr;
	int retval = tty_check_change(real_tty);
	unsigned long flags;

	if (retval == -EIO)
		return -ENOTTY;
	if (retval)
		return retval;
	if (!current->signal->tty ||
	    (current->signal->tty != real_tty) ||
	    (real_tty->session != task_session(current)))
		return -ENOTTY;
	if (get_user(pgrp_nr, p))
		return -EFAULT;
	if (pgrp_nr < 0)
		return -EINVAL;
	rcu_read_lock();
	pgrp = find_vpid(pgrp_nr);
	retval = -ESRCH;
	if (!pgrp)
		goto out_unlock;
	retval = -EPERM;
	if (session_of_pgrp(pgrp) != task_session(current))
		goto out_unlock;
	retval = 0;
	spin_lock_irqsave(&tty->ctrl_lock, flags);
	put_pid(real_tty->pgrp);
	real_tty->pgrp = get_pid(pgrp);
	spin_unlock_irqrestore(&tty->ctrl_lock, flags);
out_unlock:
	rcu_read_unlock();
	return retval;
}

/**
 *	tiocgsid		-	get session id
 *	@tty: tty passed by user
 *	@real_tty: tty side of the tty pased by the user if a pty else the tty
 *	@p: pointer to returned session id
 *
 *	Obtain the session id of the tty. If there is no session
 *	return an error.
 *
 *	Locking: none. Reference to current->signal->tty is safe.
 */

static int tiocgsid(struct tty_struct *tty, struct tty_struct *real_tty, pid_t __user *p)
{
	/*
	 * (tty == real_tty) is a cheap way of
	 * testing if the tty is NOT a master pty.
	*/
	if (tty == real_tty && current->signal->tty != real_tty)
		return -ENOTTY;
	if (!real_tty->session)
		return -ENOTTY;
	return put_user(pid_vnr(real_tty->session), p);
}

/**
 *	tiocsetd	-	set line discipline
 *	@tty: tty device
 *	@p: pointer to user data
 *
 *	Set the line discipline according to user request.
 *
 *	Locking: see tty_set_ldisc, this function is just a helper
 */

static int tiocsetd(struct tty_struct *tty, int __user *p)
{
	int ldisc;
	int ret;

	if (get_user(ldisc, p))
		return -EFAULT;

	ret = tty_set_ldisc(tty, ldisc);

	return ret;
}

/**
 *	send_break	-	performed time break
 *	@tty: device to break on
 *	@duration: timeout in mS
 *
 *	Perform a timed break on hardware that lacks its own driver level
 *	timed break functionality.
 *
 *	Locking:
 *		atomic_write_lock serializes
 *
 */

static int send_break(struct tty_struct *tty, unsigned int duration)
{
	int retval;

	if (tty->ops->break_ctl == NULL)
		return 0;

	if (tty->driver->flags & TTY_DRIVER_HARDWARE_BREAK)
		retval = tty->ops->break_ctl(tty, duration);
	else {
		/* Do the work ourselves */
		if (tty_write_lock(tty, 0) < 0)
			return -EINTR;
		retval = tty->ops->break_ctl(tty, -1);
		if (retval)
			goto out;
		if (!signal_pending(current))
			msleep_interruptible(duration);
		retval = tty->ops->break_ctl(tty, 0);
out:
		tty_write_unlock(tty);
		if (signal_pending(current))
			retval = -EINTR;
	}
	return retval;
}

/**
 *	tty_tiocmget		-	get modem status
 *	@tty: tty device
 *	@file: user file pointer
 *	@p: pointer to result
 *
 *	Obtain the modem status bits from the tty driver if the feature
 *	is supported. Return -EINVAL if it is not available.
 *
 *	Locking: none (up to the driver)
 */

static int tty_tiocmget(struct tty_struct *tty, struct file *file, int __user *p)
{
	int retval = -EINVAL;

	if (tty->ops->tiocmget) {
		retval = tty->ops->tiocmget(tty, file);

		if (retval >= 0)
			retval = put_user(retval, p);
	}
	return retval;
}

/**
 *	tty_tiocmset		-	set modem status
 *	@tty: tty device
 *	@file: user file pointer
 *	@cmd: command - clear bits, set bits or set all
 *	@p: pointer to desired bits
 *
 *	Set the modem status bits from the tty driver if the feature
 *	is supported. Return -EINVAL if it is not available.
 *
 *	Locking: none (up to the driver)
 */

static int tty_tiocmset(struct tty_struct *tty, struct file *file, unsigned int cmd,
	     unsigned __user *p)
{
	int retval;
	unsigned int set, clear, val;

	if (tty->ops->tiocmset == NULL)
		return -EINVAL;

	retval = get_user(val, p);
	if (retval)
		return retval;
	set = clear = 0;
	switch (cmd) {
	case TIOCMBIS:
		set = val;
		break;
	case TIOCMBIC:
		clear = val;
		break;
	case TIOCMSET:
		set = val;
		clear = ~val;
		break;
	}
	set &= TIOCM_DTR|TIOCM_RTS|TIOCM_OUT1|TIOCM_OUT2|TIOCM_LOOP;
	clear &= TIOCM_DTR|TIOCM_RTS|TIOCM_OUT1|TIOCM_OUT2|TIOCM_LOOP;
	return tty->ops->tiocmset(tty, file, set, clear);
}

static int tty_tiocgicount(struct tty_struct *tty, void __user *arg)
{
	int retval = -EINVAL;
	struct serial_icounter_struct icount;
	memset(&icount, 0, sizeof(icount));
	if (tty->ops->get_icount)
		retval = tty->ops->get_icount(tty, &icount);
	if (retval != 0)
		return retval;
	if (copy_to_user(arg, &icount, sizeof(icount)))
		return -EFAULT;
	return 0;
}

struct tty_struct *tty_pair_get_tty(struct tty_struct *tty)
{
	if (tty->driver->type == TTY_DRIVER_TYPE_PTY &&
	    tty->driver->subtype == PTY_TYPE_MASTER)
		tty = tty->link;
	return tty;
}
EXPORT_SYMBOL(tty_pair_get_tty);

struct tty_struct *tty_pair_get_pty(struct tty_struct *tty)
{
	if (tty->driver->type == TTY_DRIVER_TYPE_PTY &&
	    tty->driver->subtype == PTY_TYPE_MASTER)
	    return tty;
	return tty->link;
}
EXPORT_SYMBOL(tty_pair_get_pty);

/*
 * Split this up, as gcc can choke on it otherwise..
 */
long tty_ioctl(struct file *file, unsigned int cmd, unsigned long arg)
{
	struct tty_struct *tty = file_tty(file);
	struct tty_struct *real_tty;
	void __user *p = (void __user *)arg;
	int retval;
	struct tty_ldisc *ld;
	struct inode *inode = file->f_dentry->d_inode;

	if (tty_paranoia_check(tty, inode, "tty_ioctl"))
		return -EINVAL;

	real_tty = tty_pair_get_tty(tty);

	/*
	 * Factor out some common prep work
	 */
	switch (cmd) {
	case TIOCSETD:
	case TIOCSBRK:
	case TIOCCBRK:
	case TCSBRK:
	case TCSBRKP:
		retval = tty_check_change(tty);
		if (retval)
			return retval;
		if (cmd != TIOCCBRK) {
			tty_wait_until_sent(tty, 0);
			if (signal_pending(current))
				return -EINTR;
		}
		break;
	}

	/*
	 *	Now do the stuff.
	 */
	switch (cmd) {
	case TIOCSTI:
		return tiocsti(tty, p);
	case TIOCGWINSZ:
		return tiocgwinsz(real_tty, p);
	case TIOCSWINSZ:
		return tiocswinsz(real_tty, p);
	case TIOCCONS:
		return real_tty != tty ? -EINVAL : tioccons(file);
	case FIONBIO:
		return fionbio(file, p);
	case TIOCEXCL:
		set_bit(TTY_EXCLUSIVE, &tty->flags);
		return 0;
	case TIOCNXCL:
		clear_bit(TTY_EXCLUSIVE, &tty->flags);
		return 0;
	case TIOCNOTTY:
		if (current->signal->tty != tty)
			return -ENOTTY;
		no_tty();
		return 0;
	case TIOCSCTTY:
		return tiocsctty(tty, arg);
	case TIOCGPGRP:
		return tiocgpgrp(tty, real_tty, p);
	case TIOCSPGRP:
		return tiocspgrp(tty, real_tty, p);
	case TIOCGSID:
		return tiocgsid(tty, real_tty, p);
	case TIOCGETD:
		return put_user(tty->ldisc->ops->num, (int __user *)p);
	case TIOCSETD:
		return tiocsetd(tty, p);
	case TIOCGDEV:
	{
		unsigned int ret = new_encode_dev(tty_devnum(real_tty));
		return put_user(ret, (unsigned int __user *)p);
	}
	/*
	 * Break handling
	 */
	case TIOCSBRK:	/* Turn break on, unconditionally */
		if (tty->ops->break_ctl)
			return tty->ops->break_ctl(tty, -1);
		return 0;
	case TIOCCBRK:	/* Turn break off, unconditionally */
		if (tty->ops->break_ctl)
			return tty->ops->break_ctl(tty, 0);
		return 0;
	case TCSBRK:   /* SVID version: non-zero arg --> no break */
		/* non-zero arg means wait for all output data
		 * to be sent (performed above) but don't send break.
		 * This is used by the tcdrain() termios function.
		 */
		if (!arg)
			return send_break(tty, 250);
		return 0;
	case TCSBRKP:	/* support for POSIX tcsendbreak() */
		return send_break(tty, arg ? arg*100 : 250);

	case TIOCMGET:
		return tty_tiocmget(tty, file, p);
	case TIOCMSET:
	case TIOCMBIC:
	case TIOCMBIS:
		return tty_tiocmset(tty, file, cmd, p);
	case TIOCGICOUNT:
		retval = tty_tiocgicount(tty, p);
		/* For the moment allow fall through to the old method */
        	if (retval != -EINVAL)
			return retval;
		break;
	case TCFLSH:
		switch (arg) {
		case TCIFLUSH:
		case TCIOFLUSH:
		/* flush tty buffer and allow ldisc to process ioctl */
			tty_buffer_flush(tty);
			break;
		}
		break;
	}
	if (tty->ops->ioctl) {
		retval = (tty->ops->ioctl)(tty, file, cmd, arg);
		if (retval != -ENOIOCTLCMD)
			return retval;
	}
	ld = tty_ldisc_ref_wait(tty);
	retval = -EINVAL;
	if (ld->ops->ioctl) {
		retval = ld->ops->ioctl(tty, file, cmd, arg);
		if (retval == -ENOIOCTLCMD)
			retval = -EINVAL;
	}
	tty_ldisc_deref(ld);
	return retval;
}

#ifdef CONFIG_COMPAT
static long tty_compat_ioctl(struct file *file, unsigned int cmd,
				unsigned long arg)
{
	struct inode *inode = file->f_dentry->d_inode;
	struct tty_struct *tty = file_tty(file);
	struct tty_ldisc *ld;
	int retval = -ENOIOCTLCMD;

	if (tty_paranoia_check(tty, inode, "tty_ioctl"))
		return -EINVAL;

	if (tty->ops->compat_ioctl) {
		retval = (tty->ops->compat_ioctl)(tty, file, cmd, arg);
		if (retval != -ENOIOCTLCMD)
			return retval;
	}

	ld = tty_ldisc_ref_wait(tty);
	if (ld->ops->compat_ioctl)
		retval = ld->ops->compat_ioctl(tty, file, cmd, arg);
	tty_ldisc_deref(ld);

	return retval;
}
#endif

/*
 * This implements the "Secure Attention Key" ---  the idea is to
 * prevent trojan horses by killing all processes associated with this
 * tty when the user hits the "Secure Attention Key".  Required for
 * super-paranoid applications --- see the Orange Book for more details.
 *
 * This code could be nicer; ideally it should send a HUP, wait a few
 * seconds, then send a INT, and then a KILL signal.  But you then
 * have to coordinate with the init process, since all processes associated
 * with the current tty must be dead before the new getty is allowed
 * to spawn.
 *
 * Now, if it would be correct ;-/ The current code has a nasty hole -
 * it doesn't catch files in flight. We may send the descriptor to ourselves
 * via AF_UNIX socket, close it and later fetch from socket. FIXME.
 *
 * Nasty bug: do_SAK is being called in interrupt context.  This can
 * deadlock.  We punt it up to process context.  AKPM - 16Mar2001
 */
void __do_SAK(struct tty_struct *tty)
{
#ifdef TTY_SOFT_SAK
	tty_hangup(tty);
#else
	struct task_struct *g, *p;
	struct pid *session;
	int		i;
	struct file	*filp;
	struct fdtable *fdt;

	if (!tty)
		return;
	session = tty->session;

	tty_ldisc_flush(tty);

	tty_driver_flush_buffer(tty);

	read_lock(&tasklist_lock);
	/* Kill the entire session */
	do_each_pid_task(session, PIDTYPE_SID, p) {
		printk(KERN_NOTICE "SAK: killed process %d"
			" (%s): task_session(p)==tty->session\n",
			task_pid_nr(p), p->comm);
		send_sig(SIGKILL, p, 1);
	} while_each_pid_task(session, PIDTYPE_SID, p);
	/* Now kill any processes that happen to have the
	 * tty open.
	 */
	do_each_thread(g, p) {
		if (p->signal->tty == tty) {
			printk(KERN_NOTICE "SAK: killed process %d"
			    " (%s): task_session(p)==tty->session\n",
			    task_pid_nr(p), p->comm);
			send_sig(SIGKILL, p, 1);
			continue;
		}
		task_lock(p);
		if (p->files) {
			/*
			 * We don't take a ref to the file, so we must
			 * hold ->file_lock instead.
			 */
			spin_lock(&p->files->file_lock);
			fdt = files_fdtable(p->files);
			for (i = 0; i < fdt->max_fds; i++) {
				filp = fcheck_files(p->files, i);
				if (!filp)
					continue;
				if (filp->f_op->read == tty_read &&
				    file_tty(filp) == tty) {
					printk(KERN_NOTICE "SAK: killed process %d"
					    " (%s): fd#%d opened to the tty\n",
					    task_pid_nr(p), p->comm, i);
					force_sig(SIGKILL, p);
					break;
				}
			}
			spin_unlock(&p->files->file_lock);
		}
		task_unlock(p);
	} while_each_thread(g, p);
	read_unlock(&tasklist_lock);
#endif
}

static void do_SAK_work(struct work_struct *work)
{
	struct tty_struct *tty =
		container_of(work, struct tty_struct, SAK_work);
	__do_SAK(tty);
}

/*
 * The tq handling here is a little racy - tty->SAK_work may already be queued.
 * Fortunately we don't need to worry, because if ->SAK_work is already queued,
 * the values which we write to it will be identical to the values which it
 * already has. --akpm
 */
void do_SAK(struct tty_struct *tty)
{
	if (!tty)
		return;
	schedule_work(&tty->SAK_work);
}

EXPORT_SYMBOL(do_SAK);

static int dev_match_devt(struct device *dev, void *data)
{
	dev_t *devt = data;
	return dev->devt == *devt;
}

/* Must put_device() after it's unused! */
static struct device *tty_get_device(struct tty_struct *tty)
{
	dev_t devt = tty_devnum(tty);
	return class_find_device(tty_class, NULL, &devt, dev_match_devt);
}


/**
 *	initialize_tty_struct
 *	@tty: tty to initialize
 *
 *	This subroutine initializes a tty structure that has been newly
 *	allocated.
 *
 *	Locking: none - tty in question must not be exposed at this point
 */

void initialize_tty_struct(struct tty_struct *tty,
		struct tty_driver *driver, int idx)
{
	memset(tty, 0, sizeof(struct tty_struct));
	kref_init(&tty->kref);
	tty->magic = TTY_MAGIC;
	tty_ldisc_init(tty);
	tty->session = NULL;
	tty->pgrp = NULL;
	tty->overrun_time = jiffies;
	tty->buf.head = tty->buf.tail = NULL;
	tty_buffer_init(tty);
	mutex_init(&tty->termios_mutex);
	mutex_init(&tty->ldisc_mutex);
	init_waitqueue_head(&tty->write_wait);
	init_waitqueue_head(&tty->read_wait);
	INIT_WORK(&tty->hangup_work, do_tty_hangup);
	mutex_init(&tty->atomic_read_lock);
	mutex_init(&tty->atomic_write_lock);
	mutex_init(&tty->output_lock);
	mutex_init(&tty->echo_lock);
	spin_lock_init(&tty->read_lock);
	spin_lock_init(&tty->ctrl_lock);
	INIT_LIST_HEAD(&tty->tty_files);
	INIT_WORK(&tty->SAK_work, do_SAK_work);

	tty->driver = driver;
	tty->ops = driver->ops;
	tty->index = idx;
	tty_line_name(driver, idx, tty->name);
	tty->dev = tty_get_device(tty);
}

/**
 *	tty_put_char	-	write one character to a tty
 *	@tty: tty
 *	@ch: character
 *
 *	Write one byte to the tty using the provided put_char method
 *	if present. Returns the number of characters successfully output.
 *
 *	Note: the specific put_char operation in the driver layer may go
 *	away soon. Don't call it directly, use this method
 */

int tty_put_char(struct tty_struct *tty, unsigned char ch)
{
	if (tty->ops->put_char)
		return tty->ops->put_char(tty, ch);
	return tty->ops->write(tty, &ch, 1);
}
EXPORT_SYMBOL_GPL(tty_put_char);

struct class *tty_class;

/**
 *	tty_register_device - register a tty device
 *	@driver: the tty driver that describes the tty device
 *	@index: the index in the tty driver for this tty device
 *	@device: a struct device that is associated with this tty device.
 *		This field is optional, if there is no known struct device
 *		for this tty device it can be set to NULL safely.
 *
 *	Returns a pointer to the struct device for this tty device
 *	(or ERR_PTR(-EFOO) on error).
 *
 *	This call is required to be made to register an individual tty device
 *	if the tty driver's flags have the TTY_DRIVER_DYNAMIC_DEV bit set.  If
 *	that bit is not set, this function should not be called by a tty
 *	driver.
 *
 *	Locking: ??
 */

struct device *tty_register_device(struct tty_driver *driver, unsigned index,
				   struct device *device)
{
	char name[64];
	dev_t dev = MKDEV(driver->major, driver->minor_start) + index;

	if (index >= driver->num) {
		printk(KERN_ERR "Attempt to register invalid tty line number "
		       " (%d).\n", index);
		return ERR_PTR(-EINVAL);
	}

	if (driver->type == TTY_DRIVER_TYPE_PTY)
		pty_line_name(driver, index, name);
	else
		tty_line_name(driver, index, name);

	return device_create(tty_class, device, dev, NULL, name);
}
EXPORT_SYMBOL(tty_register_device);

/**
 * 	tty_unregister_device - unregister a tty device
 * 	@driver: the tty driver that describes the tty device
 * 	@index: the index in the tty driver for this tty device
 *
 * 	If a tty device is registered with a call to tty_register_device() then
 *	this function must be called when the tty device is gone.
 *
 *	Locking: ??
 */

void tty_unregister_device(struct tty_driver *driver, unsigned index)
{
	device_destroy(tty_class,
		MKDEV(driver->major, driver->minor_start) + index);
}
EXPORT_SYMBOL(tty_unregister_device);

struct tty_driver *alloc_tty_driver(int lines)
{
	struct tty_driver *driver;

	driver = kzalloc(sizeof(struct tty_driver), GFP_KERNEL);
	if (driver) {
		kref_init(&driver->kref);
		driver->magic = TTY_DRIVER_MAGIC;
		driver->num = lines;
		/* later we'll move allocation of tables here */
	}
	return driver;
}
EXPORT_SYMBOL(alloc_tty_driver);

static void destruct_tty_driver(struct kref *kref)
{
	struct tty_driver *driver = container_of(kref, struct tty_driver, kref);
	int i;
	struct ktermios *tp;
	void *p;

	if (driver->flags & TTY_DRIVER_INSTALLED) {
		/*
		 * Free the termios and termios_locked structures because
		 * we don't want to get memory leaks when modular tty
		 * drivers are removed from the kernel.
		 */
		for (i = 0; i < driver->num; i++) {
			tp = driver->termios[i];
			if (tp) {
				driver->termios[i] = NULL;
				kfree(tp);
			}
			if (!(driver->flags & TTY_DRIVER_DYNAMIC_DEV))
				tty_unregister_device(driver, i);
		}
		p = driver->ttys;
		proc_tty_unregister_driver(driver);
		driver->ttys = NULL;
		driver->termios = NULL;
		kfree(p);
		cdev_del(&driver->cdev);
	}
	kfree(driver);
}

void tty_driver_kref_put(struct tty_driver *driver)
{
	kref_put(&driver->kref, destruct_tty_driver);
}
EXPORT_SYMBOL(tty_driver_kref_put);

void tty_set_operations(struct tty_driver *driver,
			const struct tty_operations *op)
{
	driver->ops = op;
};
EXPORT_SYMBOL(tty_set_operations);

void put_tty_driver(struct tty_driver *d)
{
	tty_driver_kref_put(d);
}
EXPORT_SYMBOL(put_tty_driver);

/*
 * Called by a tty driver to register itself.
 */
int tty_register_driver(struct tty_driver *driver)
{
	int error;
	int i;
	dev_t dev;
	void **p = NULL;
	struct device *d;

	if (!(driver->flags & TTY_DRIVER_DEVPTS_MEM) && driver->num) {
		p = kzalloc(driver->num * 2 * sizeof(void *), GFP_KERNEL);
		if (!p)
			return -ENOMEM;
	}

	if (!driver->major) {
		error = alloc_chrdev_region(&dev, driver->minor_start,
						driver->num, driver->name);
		if (!error) {
			driver->major = MAJOR(dev);
			driver->minor_start = MINOR(dev);
		}
	} else {
		dev = MKDEV(driver->major, driver->minor_start);
		error = register_chrdev_region(dev, driver->num, driver->name);
	}
	if (error < 0) {
		kfree(p);
		return error;
	}

	if (p) {
		driver->ttys = (struct tty_struct **)p;
		driver->termios = (struct ktermios **)(p + driver->num);
	} else {
		driver->ttys = NULL;
		driver->termios = NULL;
	}

	cdev_init(&driver->cdev, &tty_fops);
	driver->cdev.owner = driver->owner;
	error = cdev_add(&driver->cdev, dev, driver->num);
	if (error) {
		unregister_chrdev_region(dev, driver->num);
		driver->ttys = NULL;
		driver->termios = NULL;
		kfree(p);
		return error;
	}

	mutex_lock(&tty_mutex);
	list_add(&driver->tty_drivers, &tty_drivers);
	mutex_unlock(&tty_mutex);

	if (!(driver->flags & TTY_DRIVER_DYNAMIC_DEV)) {
		for (i = 0; i < driver->num; i++) {
			d = tty_register_device(driver, i, NULL);
			if (IS_ERR(d)) {
				error = PTR_ERR(d);
				goto err;
			}
		}
	}
	proc_tty_register_driver(driver);
	driver->flags |= TTY_DRIVER_INSTALLED;
	return 0;

err:
	for (i--; i >= 0; i--)
		tty_unregister_device(driver, i);

	mutex_lock(&tty_mutex);
	list_del(&driver->tty_drivers);
	mutex_unlock(&tty_mutex);

	unregister_chrdev_region(dev, driver->num);
	driver->ttys = NULL;
	driver->termios = NULL;
	kfree(p);
	return error;
}

EXPORT_SYMBOL(tty_register_driver);

/*
 * Called by a tty driver to unregister itself.
 */
int tty_unregister_driver(struct tty_driver *driver)
{
#if 0
	/* FIXME */
	if (driver->refcount)
		return -EBUSY;
#endif
	unregister_chrdev_region(MKDEV(driver->major, driver->minor_start),
				driver->num);
	mutex_lock(&tty_mutex);
	list_del(&driver->tty_drivers);
	mutex_unlock(&tty_mutex);
	return 0;
}

EXPORT_SYMBOL(tty_unregister_driver);

dev_t tty_devnum(struct tty_struct *tty)
{
	return MKDEV(tty->driver->major, tty->driver->minor_start) + tty->index;
}
EXPORT_SYMBOL(tty_devnum);

void proc_clear_tty(struct task_struct *p)
{
	unsigned long flags;
	struct tty_struct *tty;
	spin_lock_irqsave(&p->sighand->siglock, flags);
	tty = p->signal->tty;
	p->signal->tty = NULL;
	spin_unlock_irqrestore(&p->sighand->siglock, flags);
	tty_kref_put(tty);
}

/* Called under the sighand lock */

static void __proc_set_tty(struct task_struct *tsk, struct tty_struct *tty)
{
	if (tty) {
		unsigned long flags;
		/* We should not have a session or pgrp to put here but.... */
		spin_lock_irqsave(&tty->ctrl_lock, flags);
		put_pid(tty->session);
		put_pid(tty->pgrp);
		tty->pgrp = get_pid(task_pgrp(tsk));
		spin_unlock_irqrestore(&tty->ctrl_lock, flags);
		tty->session = get_pid(task_session(tsk));
		if (tsk->signal->tty) {
			printk(KERN_DEBUG "tty not NULL!!\n");
			tty_kref_put(tsk->signal->tty);
		}
	}
	put_pid(tsk->signal->tty_old_pgrp);
	tsk->signal->tty = tty_kref_get(tty);
	tsk->signal->tty_old_pgrp = NULL;
}

static void proc_set_tty(struct task_struct *tsk, struct tty_struct *tty)
{
	spin_lock_irq(&tsk->sighand->siglock);
	__proc_set_tty(tsk, tty);
	spin_unlock_irq(&tsk->sighand->siglock);
}

struct tty_struct *get_current_tty(void)
{
	struct tty_struct *tty;
	unsigned long flags;

	spin_lock_irqsave(&current->sighand->siglock, flags);
	tty = tty_kref_get(current->signal->tty);
	spin_unlock_irqrestore(&current->sighand->siglock, flags);
	return tty;
}
EXPORT_SYMBOL_GPL(get_current_tty);

void tty_default_fops(struct file_operations *fops)
{
	*fops = tty_fops;
}

/*
 * Initialize the console device. This is called *early*, so
 * we can't necessarily depend on lots of kernel help here.
 * Just do some early initializations, and do the complex setup
 * later.
 */
void __init console_init(void)
{
	initcall_t *call;

	/* Setup the default TTY line discipline. */
	tty_ldisc_begin();

	/*
	 * set up the console device so that later boot sequences can
	 * inform about problems etc..
	 */
	call = __con_initcall_start;
	while (call < __con_initcall_end) {
		(*call)();
		call++;
	}
}

static char *tty_devnode(struct device *dev, mode_t *mode)
{
	if (!mode)
		return NULL;
	if (dev->devt == MKDEV(TTYAUX_MAJOR, 0) ||
	    dev->devt == MKDEV(TTYAUX_MAJOR, 2))
		*mode = 0666;
	return NULL;
}

static int __init tty_class_init(void)
{
	tty_class = class_create(THIS_MODULE, "tty");
	if (IS_ERR(tty_class))
		return PTR_ERR(tty_class);
	tty_class->devnode = tty_devnode;
	return 0;
}

postcore_initcall(tty_class_init);

/* 3/2004 jmc: why do these devices exist? */
static struct cdev tty_cdev, console_cdev;

static ssize_t show_cons_active(struct device *dev,
				struct device_attribute *attr, char *buf)
{
	struct console *cs[16];
	int i = 0;
	struct console *c;
	ssize_t count = 0;

<<<<<<< HEAD
	acquire_console_sem();
	for (c = console_drivers; c; c = c->next) {
=======
	console_lock();
	for_each_console(c) {
>>>>>>> b79f924c
		if (!c->device)
			continue;
		if (!c->write)
			continue;
		if ((c->flags & CON_ENABLED) == 0)
			continue;
		cs[i++] = c;
		if (i >= ARRAY_SIZE(cs))
			break;
	}
	while (i--)
		count += sprintf(buf + count, "%s%d%c",
				 cs[i]->name, cs[i]->index, i ? ' ':'\n');
<<<<<<< HEAD
	release_console_sem();
=======
	console_unlock();
>>>>>>> b79f924c

	return count;
}
static DEVICE_ATTR(active, S_IRUGO, show_cons_active, NULL);

static struct device *consdev;

void console_sysfs_notify(void)
{
	if (consdev)
		sysfs_notify(&consdev->kobj, NULL, "active");
}

/*
 * Ok, now we can initialize the rest of the tty devices and can count
 * on memory allocations, interrupts etc..
 */
int __init tty_init(void)
{
	cdev_init(&tty_cdev, &tty_fops);
	if (cdev_add(&tty_cdev, MKDEV(TTYAUX_MAJOR, 0), 1) ||
	    register_chrdev_region(MKDEV(TTYAUX_MAJOR, 0), 1, "/dev/tty") < 0)
		panic("Couldn't register /dev/tty driver\n");
	device_create(tty_class, NULL, MKDEV(TTYAUX_MAJOR, 0), NULL, "tty");

	cdev_init(&console_cdev, &console_fops);
	if (cdev_add(&console_cdev, MKDEV(TTYAUX_MAJOR, 1), 1) ||
	    register_chrdev_region(MKDEV(TTYAUX_MAJOR, 1), 1, "/dev/console") < 0)
		panic("Couldn't register /dev/console driver\n");
	consdev = device_create(tty_class, NULL, MKDEV(TTYAUX_MAJOR, 1), NULL,
			      "console");
	if (IS_ERR(consdev))
		consdev = NULL;
	else
<<<<<<< HEAD
		device_create_file(consdev, &dev_attr_active);
=======
		WARN_ON(device_create_file(consdev, &dev_attr_active) < 0);
>>>>>>> b79f924c

#ifdef CONFIG_VT
	if (console_use_vt)
		vty_init(&console_fops);
#endif
	return 0;
}
<|MERGE_RESOLUTION|>--- conflicted
+++ resolved
@@ -3258,13 +3258,8 @@
 	struct console *c;
 	ssize_t count = 0;
 
-<<<<<<< HEAD
-	acquire_console_sem();
-	for (c = console_drivers; c; c = c->next) {
-=======
 	console_lock();
 	for_each_console(c) {
->>>>>>> b79f924c
 		if (!c->device)
 			continue;
 		if (!c->write)
@@ -3278,11 +3273,7 @@
 	while (i--)
 		count += sprintf(buf + count, "%s%d%c",
 				 cs[i]->name, cs[i]->index, i ? ' ':'\n');
-<<<<<<< HEAD
-	release_console_sem();
-=======
 	console_unlock();
->>>>>>> b79f924c
 
 	return count;
 }
@@ -3317,11 +3308,7 @@
 	if (IS_ERR(consdev))
 		consdev = NULL;
 	else
-<<<<<<< HEAD
-		device_create_file(consdev, &dev_attr_active);
-=======
 		WARN_ON(device_create_file(consdev, &dev_attr_active) < 0);
->>>>>>> b79f924c
 
 #ifdef CONFIG_VT
 	if (console_use_vt)
