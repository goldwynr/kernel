/*
 *Copyright (C) 2011 LAPIS Semiconductor Co., Ltd.
 *
 *This program is free software; you can redistribute it and/or modify
 *it under the terms of the GNU General Public License as published by
 *the Free Software Foundation; version 2 of the License.
 *
 *This program is distributed in the hope that it will be useful,
 *but WITHOUT ANY WARRANTY; without even the implied warranty of
 *MERCHANTABILITY or FITNESS FOR A PARTICULAR PURPOSE.  See the
 *GNU General Public License for more details.
 *
 *You should have received a copy of the GNU General Public License
 *along with this program; if not, write to the Free Software
 *Foundation, Inc., 59 Temple Place, Suite 330, Boston, MA  02111-1307, USA.
 */
#if defined(CONFIG_SERIAL_PCH_UART_CONSOLE) && defined(CONFIG_MAGIC_SYSRQ)
#define SUPPORT_SYSRQ
#endif
#include <linux/kernel.h>
#include <linux/serial_reg.h>
#include <linux/slab.h>
#include <linux/module.h>
#include <linux/pci.h>
#include <linux/console.h>
#include <linux/serial_core.h>
#include <linux/tty.h>
#include <linux/tty_flip.h>
#include <linux/interrupt.h>
#include <linux/io.h>
#include <linux/dmi.h>
#include <linux/nmi.h>
#include <linux/delay.h>

#include <linux/debugfs.h>
#include <linux/dmaengine.h>
#include <linux/pch_dma.h>

enum {
	PCH_UART_HANDLED_RX_INT_SHIFT,
	PCH_UART_HANDLED_TX_INT_SHIFT,
	PCH_UART_HANDLED_RX_ERR_INT_SHIFT,
	PCH_UART_HANDLED_RX_TRG_INT_SHIFT,
	PCH_UART_HANDLED_MS_INT_SHIFT,
	PCH_UART_HANDLED_LS_INT_SHIFT,
};

enum {
	PCH_UART_8LINE,
	PCH_UART_2LINE,
};

#define PCH_UART_DRIVER_DEVICE "ttyPCH"

/* Set the max number of UART port
 * Intel EG20T PCH: 4 port
 * LAPIS Semiconductor ML7213 IOH: 3 port
 * LAPIS Semiconductor ML7223 IOH: 2 port
*/
#define PCH_UART_NR	4

#define PCH_UART_HANDLED_RX_INT	(1<<((PCH_UART_HANDLED_RX_INT_SHIFT)<<1))
#define PCH_UART_HANDLED_TX_INT	(1<<((PCH_UART_HANDLED_TX_INT_SHIFT)<<1))
#define PCH_UART_HANDLED_RX_ERR_INT	(1<<((\
					PCH_UART_HANDLED_RX_ERR_INT_SHIFT)<<1))
#define PCH_UART_HANDLED_RX_TRG_INT	(1<<((\
					PCH_UART_HANDLED_RX_TRG_INT_SHIFT)<<1))
#define PCH_UART_HANDLED_MS_INT	(1<<((PCH_UART_HANDLED_MS_INT_SHIFT)<<1))

#define PCH_UART_HANDLED_LS_INT	(1<<((PCH_UART_HANDLED_LS_INT_SHIFT)<<1))

#define PCH_UART_RBR		0x00
#define PCH_UART_THR		0x00

#define PCH_UART_IER_MASK	(PCH_UART_IER_ERBFI|PCH_UART_IER_ETBEI|\
				PCH_UART_IER_ELSI|PCH_UART_IER_EDSSI)
#define PCH_UART_IER_ERBFI	0x00000001
#define PCH_UART_IER_ETBEI	0x00000002
#define PCH_UART_IER_ELSI	0x00000004
#define PCH_UART_IER_EDSSI	0x00000008

#define PCH_UART_IIR_IP			0x00000001
#define PCH_UART_IIR_IID		0x00000006
#define PCH_UART_IIR_MSI		0x00000000
#define PCH_UART_IIR_TRI		0x00000002
#define PCH_UART_IIR_RRI		0x00000004
#define PCH_UART_IIR_REI		0x00000006
#define PCH_UART_IIR_TOI		0x00000008
#define PCH_UART_IIR_FIFO256		0x00000020
#define PCH_UART_IIR_FIFO64		PCH_UART_IIR_FIFO256
#define PCH_UART_IIR_FE			0x000000C0

#define PCH_UART_FCR_FIFOE		0x00000001
#define PCH_UART_FCR_RFR		0x00000002
#define PCH_UART_FCR_TFR		0x00000004
#define PCH_UART_FCR_DMS		0x00000008
#define PCH_UART_FCR_FIFO256		0x00000020
#define PCH_UART_FCR_RFTL		0x000000C0

#define PCH_UART_FCR_RFTL1		0x00000000
#define PCH_UART_FCR_RFTL64		0x00000040
#define PCH_UART_FCR_RFTL128		0x00000080
#define PCH_UART_FCR_RFTL224		0x000000C0
#define PCH_UART_FCR_RFTL16		PCH_UART_FCR_RFTL64
#define PCH_UART_FCR_RFTL32		PCH_UART_FCR_RFTL128
#define PCH_UART_FCR_RFTL56		PCH_UART_FCR_RFTL224
#define PCH_UART_FCR_RFTL4		PCH_UART_FCR_RFTL64
#define PCH_UART_FCR_RFTL8		PCH_UART_FCR_RFTL128
#define PCH_UART_FCR_RFTL14		PCH_UART_FCR_RFTL224
#define PCH_UART_FCR_RFTL_SHIFT		6

#define PCH_UART_LCR_WLS	0x00000003
#define PCH_UART_LCR_STB	0x00000004
#define PCH_UART_LCR_PEN	0x00000008
#define PCH_UART_LCR_EPS	0x00000010
#define PCH_UART_LCR_SP		0x00000020
#define PCH_UART_LCR_SB		0x00000040
#define PCH_UART_LCR_DLAB	0x00000080
#define PCH_UART_LCR_NP		0x00000000
#define PCH_UART_LCR_OP		PCH_UART_LCR_PEN
#define PCH_UART_LCR_EP		(PCH_UART_LCR_PEN | PCH_UART_LCR_EPS)
#define PCH_UART_LCR_1P		(PCH_UART_LCR_PEN | PCH_UART_LCR_SP)
#define PCH_UART_LCR_0P		(PCH_UART_LCR_PEN | PCH_UART_LCR_EPS |\
				PCH_UART_LCR_SP)

#define PCH_UART_LCR_5BIT	0x00000000
#define PCH_UART_LCR_6BIT	0x00000001
#define PCH_UART_LCR_7BIT	0x00000002
#define PCH_UART_LCR_8BIT	0x00000003

#define PCH_UART_MCR_DTR	0x00000001
#define PCH_UART_MCR_RTS	0x00000002
#define PCH_UART_MCR_OUT	0x0000000C
#define PCH_UART_MCR_LOOP	0x00000010
#define PCH_UART_MCR_AFE	0x00000020

#define PCH_UART_LSR_DR		0x00000001
#define PCH_UART_LSR_ERR	(1<<7)

#define PCH_UART_MSR_DCTS	0x00000001
#define PCH_UART_MSR_DDSR	0x00000002
#define PCH_UART_MSR_TERI	0x00000004
#define PCH_UART_MSR_DDCD	0x00000008
#define PCH_UART_MSR_CTS	0x00000010
#define PCH_UART_MSR_DSR	0x00000020
#define PCH_UART_MSR_RI		0x00000040
#define PCH_UART_MSR_DCD	0x00000080
#define PCH_UART_MSR_DELTA	(PCH_UART_MSR_DCTS | PCH_UART_MSR_DDSR |\
				PCH_UART_MSR_TERI | PCH_UART_MSR_DDCD)

#define PCH_UART_DLL		0x00
#define PCH_UART_DLM		0x01

#define PCH_UART_BRCSR		0x0E

#define PCH_UART_IID_RLS	(PCH_UART_IIR_REI)
#define PCH_UART_IID_RDR	(PCH_UART_IIR_RRI)
#define PCH_UART_IID_RDR_TO	(PCH_UART_IIR_RRI | PCH_UART_IIR_TOI)
#define PCH_UART_IID_THRE	(PCH_UART_IIR_TRI)
#define PCH_UART_IID_MS		(PCH_UART_IIR_MSI)

#define PCH_UART_HAL_PARITY_NONE	(PCH_UART_LCR_NP)
#define PCH_UART_HAL_PARITY_ODD		(PCH_UART_LCR_OP)
#define PCH_UART_HAL_PARITY_EVEN	(PCH_UART_LCR_EP)
#define PCH_UART_HAL_PARITY_FIX1	(PCH_UART_LCR_1P)
#define PCH_UART_HAL_PARITY_FIX0	(PCH_UART_LCR_0P)
#define PCH_UART_HAL_5BIT		(PCH_UART_LCR_5BIT)
#define PCH_UART_HAL_6BIT		(PCH_UART_LCR_6BIT)
#define PCH_UART_HAL_7BIT		(PCH_UART_LCR_7BIT)
#define PCH_UART_HAL_8BIT		(PCH_UART_LCR_8BIT)
#define PCH_UART_HAL_STB1		0
#define PCH_UART_HAL_STB2		(PCH_UART_LCR_STB)

#define PCH_UART_HAL_CLR_TX_FIFO	(PCH_UART_FCR_TFR)
#define PCH_UART_HAL_CLR_RX_FIFO	(PCH_UART_FCR_RFR)
#define PCH_UART_HAL_CLR_ALL_FIFO	(PCH_UART_HAL_CLR_TX_FIFO | \
					PCH_UART_HAL_CLR_RX_FIFO)

#define PCH_UART_HAL_DMA_MODE0		0
#define PCH_UART_HAL_FIFO_DIS		0
#define PCH_UART_HAL_FIFO16		(PCH_UART_FCR_FIFOE)
#define PCH_UART_HAL_FIFO256		(PCH_UART_FCR_FIFOE | \
					PCH_UART_FCR_FIFO256)
#define PCH_UART_HAL_FIFO64		(PCH_UART_HAL_FIFO256)
#define PCH_UART_HAL_TRIGGER1		(PCH_UART_FCR_RFTL1)
#define PCH_UART_HAL_TRIGGER64		(PCH_UART_FCR_RFTL64)
#define PCH_UART_HAL_TRIGGER128		(PCH_UART_FCR_RFTL128)
#define PCH_UART_HAL_TRIGGER224		(PCH_UART_FCR_RFTL224)
#define PCH_UART_HAL_TRIGGER16		(PCH_UART_FCR_RFTL16)
#define PCH_UART_HAL_TRIGGER32		(PCH_UART_FCR_RFTL32)
#define PCH_UART_HAL_TRIGGER56		(PCH_UART_FCR_RFTL56)
#define PCH_UART_HAL_TRIGGER4		(PCH_UART_FCR_RFTL4)
#define PCH_UART_HAL_TRIGGER8		(PCH_UART_FCR_RFTL8)
#define PCH_UART_HAL_TRIGGER14		(PCH_UART_FCR_RFTL14)
#define PCH_UART_HAL_TRIGGER_L		(PCH_UART_FCR_RFTL64)
#define PCH_UART_HAL_TRIGGER_M		(PCH_UART_FCR_RFTL128)
#define PCH_UART_HAL_TRIGGER_H		(PCH_UART_FCR_RFTL224)

#define PCH_UART_HAL_RX_INT		(PCH_UART_IER_ERBFI)
#define PCH_UART_HAL_TX_INT		(PCH_UART_IER_ETBEI)
#define PCH_UART_HAL_RX_ERR_INT		(PCH_UART_IER_ELSI)
#define PCH_UART_HAL_MS_INT		(PCH_UART_IER_EDSSI)
#define PCH_UART_HAL_ALL_INT		(PCH_UART_IER_MASK)

#define PCH_UART_HAL_DTR		(PCH_UART_MCR_DTR)
#define PCH_UART_HAL_RTS		(PCH_UART_MCR_RTS)
#define PCH_UART_HAL_OUT		(PCH_UART_MCR_OUT)
#define PCH_UART_HAL_LOOP		(PCH_UART_MCR_LOOP)
#define PCH_UART_HAL_AFE		(PCH_UART_MCR_AFE)

#define PCI_VENDOR_ID_ROHM		0x10DB

#define BOTH_EMPTY (UART_LSR_TEMT | UART_LSR_THRE)

#define DEFAULT_UARTCLK   1843200 /*   1.8432 MHz */
#define CMITC_UARTCLK   192000000 /* 192.0000 MHz */
#define FRI2_64_UARTCLK  64000000 /*  64.0000 MHz */
#define FRI2_48_UARTCLK  48000000 /*  48.0000 MHz */
#define NTC1_UARTCLK     64000000 /*  64.0000 MHz */
#define MINNOW_UARTCLK   50000000 /*  50.0000 MHz */

struct pch_uart_buffer {
	unsigned char *buf;
	int size;
};

struct eg20t_port {
	struct uart_port port;
	int port_type;
	void __iomem *membase;
	resource_size_t mapbase;
	unsigned int iobase;
	struct pci_dev *pdev;
	int fifo_size;
	unsigned int uartclk;
	int start_tx;
	int start_rx;
	int tx_empty;
	int trigger;
	int trigger_level;
	struct pch_uart_buffer rxbuf;
	unsigned int dmsr;
	unsigned int fcr;
	unsigned int mcr;
	unsigned int use_dma;
	struct dma_async_tx_descriptor	*desc_tx;
	struct dma_async_tx_descriptor	*desc_rx;
	struct pch_dma_slave		param_tx;
	struct pch_dma_slave		param_rx;
	struct dma_chan			*chan_tx;
	struct dma_chan			*chan_rx;
	struct scatterlist		*sg_tx_p;
	int				nent;
	struct scatterlist		sg_rx;
	int				tx_dma_use;
	void				*rx_buf_virt;
	dma_addr_t			rx_buf_dma;

	struct dentry	*debugfs;

	/* protect the eg20t_port private structure and io access to membase */
	spinlock_t lock;
};

/**
 * struct pch_uart_driver_data - private data structure for UART-DMA
 * @port_type:			The number of DMA channel
 * @line_no:			UART port line number (0, 1, 2...)
 */
struct pch_uart_driver_data {
	int port_type;
	int line_no;
};

enum pch_uart_num_t {
	pch_et20t_uart0 = 0,
	pch_et20t_uart1,
	pch_et20t_uart2,
	pch_et20t_uart3,
	pch_ml7213_uart0,
	pch_ml7213_uart1,
	pch_ml7213_uart2,
	pch_ml7223_uart0,
	pch_ml7223_uart1,
	pch_ml7831_uart0,
	pch_ml7831_uart1,
};

static struct pch_uart_driver_data drv_dat[] = {
	[pch_et20t_uart0] = {PCH_UART_8LINE, 0},
	[pch_et20t_uart1] = {PCH_UART_2LINE, 1},
	[pch_et20t_uart2] = {PCH_UART_2LINE, 2},
	[pch_et20t_uart3] = {PCH_UART_2LINE, 3},
	[pch_ml7213_uart0] = {PCH_UART_8LINE, 0},
	[pch_ml7213_uart1] = {PCH_UART_2LINE, 1},
	[pch_ml7213_uart2] = {PCH_UART_2LINE, 2},
	[pch_ml7223_uart0] = {PCH_UART_8LINE, 0},
	[pch_ml7223_uart1] = {PCH_UART_2LINE, 1},
	[pch_ml7831_uart0] = {PCH_UART_8LINE, 0},
	[pch_ml7831_uart1] = {PCH_UART_2LINE, 1},
};

#ifdef CONFIG_SERIAL_PCH_UART_CONSOLE
static struct eg20t_port *pch_uart_ports[PCH_UART_NR];
#endif
static unsigned int default_baud = 9600;
static unsigned int user_uartclk = 0;
static const int trigger_level_256[4] = { 1, 64, 128, 224 };
static const int trigger_level_64[4] = { 1, 16, 32, 56 };
static const int trigger_level_16[4] = { 1, 4, 8, 14 };
static const int trigger_level_1[4] = { 1, 1, 1, 1 };

#ifdef CONFIG_DEBUG_FS

#define PCH_REGS_BUFSIZE	1024


static ssize_t port_show_regs(struct file *file, char __user *user_buf,
				size_t count, loff_t *ppos)
{
	struct eg20t_port *priv = file->private_data;
	char *buf;
	u32 len = 0;
	ssize_t ret;
	unsigned char lcr;

	buf = kzalloc(PCH_REGS_BUFSIZE, GFP_KERNEL);
	if (!buf)
		return 0;

	len += snprintf(buf + len, PCH_REGS_BUFSIZE - len,
			"PCH EG20T port[%d] regs:\n", priv->port.line);

	len += snprintf(buf + len, PCH_REGS_BUFSIZE - len,
			"=================================\n");
	len += snprintf(buf + len, PCH_REGS_BUFSIZE - len,
			"IER: \t0x%02x\n", ioread8(priv->membase + UART_IER));
	len += snprintf(buf + len, PCH_REGS_BUFSIZE - len,
			"IIR: \t0x%02x\n", ioread8(priv->membase + UART_IIR));
	len += snprintf(buf + len, PCH_REGS_BUFSIZE - len,
			"LCR: \t0x%02x\n", ioread8(priv->membase + UART_LCR));
	len += snprintf(buf + len, PCH_REGS_BUFSIZE - len,
			"MCR: \t0x%02x\n", ioread8(priv->membase + UART_MCR));
	len += snprintf(buf + len, PCH_REGS_BUFSIZE - len,
			"LSR: \t0x%02x\n", ioread8(priv->membase + UART_LSR));
	len += snprintf(buf + len, PCH_REGS_BUFSIZE - len,
			"MSR: \t0x%02x\n", ioread8(priv->membase + UART_MSR));
	len += snprintf(buf + len, PCH_REGS_BUFSIZE - len,
			"BRCSR: \t0x%02x\n",
			ioread8(priv->membase + PCH_UART_BRCSR));

	lcr = ioread8(priv->membase + UART_LCR);
	iowrite8(PCH_UART_LCR_DLAB, priv->membase + UART_LCR);
	len += snprintf(buf + len, PCH_REGS_BUFSIZE - len,
			"DLL: \t0x%02x\n", ioread8(priv->membase + UART_DLL));
	len += snprintf(buf + len, PCH_REGS_BUFSIZE - len,
			"DLM: \t0x%02x\n", ioread8(priv->membase + UART_DLM));
	iowrite8(lcr, priv->membase + UART_LCR);

	if (len > PCH_REGS_BUFSIZE)
		len = PCH_REGS_BUFSIZE;

	ret =  simple_read_from_buffer(user_buf, count, ppos, buf, len);
	kfree(buf);
	return ret;
}

static const struct file_operations port_regs_ops = {
	.owner		= THIS_MODULE,
	.open		= simple_open,
	.read		= port_show_regs,
	.llseek		= default_llseek,
};
#endif	/* CONFIG_DEBUG_FS */

static struct dmi_system_id pch_uart_dmi_table[] = {
	{
		.ident = "CM-iTC",
		{
			DMI_MATCH(DMI_BOARD_NAME, "CM-iTC"),
		},
		(void *)CMITC_UARTCLK,
	},
	{
		.ident = "FRI2",
		{
			DMI_MATCH(DMI_BIOS_VERSION, "FRI2"),
		},
		(void *)FRI2_64_UARTCLK,
	},
	{
		.ident = "Fish River Island II",
		{
			DMI_MATCH(DMI_PRODUCT_NAME, "Fish River Island II"),
		},
		(void *)FRI2_48_UARTCLK,
	},
	{
		.ident = "COMe-mTT",
		{
			DMI_MATCH(DMI_BOARD_NAME, "COMe-mTT"),
		},
		(void *)NTC1_UARTCLK,
	},
	{
		.ident = "nanoETXexpress-TT",
		{
			DMI_MATCH(DMI_BOARD_NAME, "nanoETXexpress-TT"),
		},
		(void *)NTC1_UARTCLK,
	},
	{
		.ident = "MinnowBoard",
		{
			DMI_MATCH(DMI_BOARD_NAME, "MinnowBoard"),
		},
		(void *)MINNOW_UARTCLK,
	},
};

/* Return UART clock, checking for board specific clocks. */
static unsigned int pch_uart_get_uartclk(void)
{
	const struct dmi_system_id *d;

	if (user_uartclk)
		return user_uartclk;

	d = dmi_first_match(pch_uart_dmi_table);
	if (d)
		return (unsigned long)d->driver_data;

	return DEFAULT_UARTCLK;
}

static void pch_uart_hal_enable_interrupt(struct eg20t_port *priv,
					  unsigned int flag)
{
	u8 ier = ioread8(priv->membase + UART_IER);
	ier |= flag & PCH_UART_IER_MASK;
	iowrite8(ier, priv->membase + UART_IER);
}

static void pch_uart_hal_disable_interrupt(struct eg20t_port *priv,
					   unsigned int flag)
{
	u8 ier = ioread8(priv->membase + UART_IER);
	ier &= ~(flag & PCH_UART_IER_MASK);
	iowrite8(ier, priv->membase + UART_IER);
}

static int pch_uart_hal_set_line(struct eg20t_port *priv, unsigned int baud,
				 unsigned int parity, unsigned int bits,
				 unsigned int stb)
{
	unsigned int dll, dlm, lcr;
	int div;

	div = DIV_ROUND_CLOSEST(priv->uartclk / 16, baud);
	if (div < 0 || USHRT_MAX <= div) {
		dev_err(priv->port.dev, "Invalid Baud(div=0x%x)\n", div);
		return -EINVAL;
	}

	dll = (unsigned int)div & 0x00FFU;
	dlm = ((unsigned int)div >> 8) & 0x00FFU;

	if (parity & ~(PCH_UART_LCR_PEN | PCH_UART_LCR_EPS | PCH_UART_LCR_SP)) {
		dev_err(priv->port.dev, "Invalid parity(0x%x)\n", parity);
		return -EINVAL;
	}

	if (bits & ~PCH_UART_LCR_WLS) {
		dev_err(priv->port.dev, "Invalid bits(0x%x)\n", bits);
		return -EINVAL;
	}

	if (stb & ~PCH_UART_LCR_STB) {
		dev_err(priv->port.dev, "Invalid STB(0x%x)\n", stb);
		return -EINVAL;
	}

	lcr = parity;
	lcr |= bits;
	lcr |= stb;

	dev_dbg(priv->port.dev, "%s:baud = %u, div = %04x, lcr = %02x (%lu)\n",
		 __func__, baud, div, lcr, jiffies);
	iowrite8(PCH_UART_LCR_DLAB, priv->membase + UART_LCR);
	iowrite8(dll, priv->membase + PCH_UART_DLL);
	iowrite8(dlm, priv->membase + PCH_UART_DLM);
	iowrite8(lcr, priv->membase + UART_LCR);

	return 0;
}

static int pch_uart_hal_fifo_reset(struct eg20t_port *priv,
				    unsigned int flag)
{
	if (flag & ~(PCH_UART_FCR_TFR | PCH_UART_FCR_RFR)) {
		dev_err(priv->port.dev, "%s:Invalid flag(0x%x)\n",
			__func__, flag);
		return -EINVAL;
	}

	iowrite8(PCH_UART_FCR_FIFOE | priv->fcr, priv->membase + UART_FCR);
	iowrite8(PCH_UART_FCR_FIFOE | priv->fcr | flag,
		 priv->membase + UART_FCR);
	iowrite8(priv->fcr, priv->membase + UART_FCR);

	return 0;
}

static int pch_uart_hal_set_fifo(struct eg20t_port *priv,
				 unsigned int dmamode,
				 unsigned int fifo_size, unsigned int trigger)
{
	u8 fcr;

	if (dmamode & ~PCH_UART_FCR_DMS) {
		dev_err(priv->port.dev, "%s:Invalid DMA Mode(0x%x)\n",
			__func__, dmamode);
		return -EINVAL;
	}

	if (fifo_size & ~(PCH_UART_FCR_FIFOE | PCH_UART_FCR_FIFO256)) {
		dev_err(priv->port.dev, "%s:Invalid FIFO SIZE(0x%x)\n",
			__func__, fifo_size);
		return -EINVAL;
	}

	if (trigger & ~PCH_UART_FCR_RFTL) {
		dev_err(priv->port.dev, "%s:Invalid TRIGGER(0x%x)\n",
			__func__, trigger);
		return -EINVAL;
	}

	switch (priv->fifo_size) {
	case 256:
		priv->trigger_level =
		    trigger_level_256[trigger >> PCH_UART_FCR_RFTL_SHIFT];
		break;
	case 64:
		priv->trigger_level =
		    trigger_level_64[trigger >> PCH_UART_FCR_RFTL_SHIFT];
		break;
	case 16:
		priv->trigger_level =
		    trigger_level_16[trigger >> PCH_UART_FCR_RFTL_SHIFT];
		break;
	default:
		priv->trigger_level =
		    trigger_level_1[trigger >> PCH_UART_FCR_RFTL_SHIFT];
		break;
	}
	fcr =
	    dmamode | fifo_size | trigger | PCH_UART_FCR_RFR | PCH_UART_FCR_TFR;
	iowrite8(PCH_UART_FCR_FIFOE, priv->membase + UART_FCR);
	iowrite8(PCH_UART_FCR_FIFOE | PCH_UART_FCR_RFR | PCH_UART_FCR_TFR,
		 priv->membase + UART_FCR);
	iowrite8(fcr, priv->membase + UART_FCR);
	priv->fcr = fcr;

	return 0;
}

static u8 pch_uart_hal_get_modem(struct eg20t_port *priv)
{
	unsigned int msr = ioread8(priv->membase + UART_MSR);
	priv->dmsr = msr & PCH_UART_MSR_DELTA;
	return (u8)msr;
}

static void pch_uart_hal_write(struct eg20t_port *priv,
			      const unsigned char *buf, int tx_size)
{
	int i;
	unsigned int thr;

	for (i = 0; i < tx_size;) {
		thr = buf[i++];
		iowrite8(thr, priv->membase + PCH_UART_THR);
	}
}

static int pch_uart_hal_read(struct eg20t_port *priv, unsigned char *buf,
			     int rx_size)
{
	int i;
	u8 rbr, lsr;
	struct uart_port *port = &priv->port;

	lsr = ioread8(priv->membase + UART_LSR);
	for (i = 0, lsr = ioread8(priv->membase + UART_LSR);
	     i < rx_size && lsr & (UART_LSR_DR | UART_LSR_BI);
	     lsr = ioread8(priv->membase + UART_LSR)) {
		rbr = ioread8(priv->membase + PCH_UART_RBR);

		if (lsr & UART_LSR_BI) {
			port->icount.brk++;
			if (uart_handle_break(port))
				continue;
		}
#ifdef SUPPORT_SYSRQ
		if (port->sysrq) {
			if (uart_handle_sysrq_char(port, rbr))
				continue;
		}
#endif

		buf[i++] = rbr;
	}
	return i;
}

static unsigned char pch_uart_hal_get_iid(struct eg20t_port *priv)
{
	return ioread8(priv->membase + UART_IIR) &\
		      (PCH_UART_IIR_IID | PCH_UART_IIR_TOI | PCH_UART_IIR_IP);
}

static u8 pch_uart_hal_get_line_status(struct eg20t_port *priv)
{
	return ioread8(priv->membase + UART_LSR);
}

static void pch_uart_hal_set_break(struct eg20t_port *priv, int on)
{
	unsigned int lcr;

	lcr = ioread8(priv->membase + UART_LCR);
	if (on)
		lcr |= PCH_UART_LCR_SB;
	else
		lcr &= ~PCH_UART_LCR_SB;

	iowrite8(lcr, priv->membase + UART_LCR);
}

static int push_rx(struct eg20t_port *priv, const unsigned char *buf,
		   int size)
{
	struct uart_port *port = &priv->port;
	struct tty_port *tport = &port->state->port;

	tty_insert_flip_string(tport, buf, size);
	tty_flip_buffer_push(tport);

	return 0;
}

static int pop_tx_x(struct eg20t_port *priv, unsigned char *buf)
{
	int ret = 0;
	struct uart_port *port = &priv->port;

	if (port->x_char) {
		dev_dbg(priv->port.dev, "%s:X character send %02x (%lu)\n",
			__func__, port->x_char, jiffies);
		buf[0] = port->x_char;
		port->x_char = 0;
		ret = 1;
	}

	return ret;
}

static int dma_push_rx(struct eg20t_port *priv, int size)
{
	int room;
	struct uart_port *port = &priv->port;
	struct tty_port *tport = &port->state->port;

	room = tty_buffer_request_room(tport, size);

	if (room < size)
		dev_warn(port->dev, "Rx overrun: dropping %u bytes\n",
			 size - room);
	if (!room)
<<<<<<< HEAD
		goto out;
=======
		return 0;
>>>>>>> 10ab4096

	tty_insert_flip_string(tport, sg_virt(&priv->sg_rx), size);

	port->icount.rx += room;
<<<<<<< HEAD
out:
	tty_kref_put(tty);
=======
>>>>>>> 10ab4096

	return room;
}

static void pch_free_dma(struct uart_port *port)
{
	struct eg20t_port *priv;
	priv = container_of(port, struct eg20t_port, port);

	if (priv->chan_tx) {
		dma_release_channel(priv->chan_tx);
		priv->chan_tx = NULL;
	}
	if (priv->chan_rx) {
		dma_release_channel(priv->chan_rx);
		priv->chan_rx = NULL;
	}

	if (priv->rx_buf_dma) {
		dma_free_coherent(port->dev, port->fifosize, priv->rx_buf_virt,
				  priv->rx_buf_dma);
		priv->rx_buf_virt = NULL;
		priv->rx_buf_dma = 0;
	}

	return;
}

static bool filter(struct dma_chan *chan, void *slave)
{
	struct pch_dma_slave *param = slave;

	if ((chan->chan_id == param->chan_id) && (param->dma_dev ==
						  chan->device->dev)) {
		chan->private = param;
		return true;
	} else {
		return false;
	}
}

static void pch_request_dma(struct uart_port *port)
{
	dma_cap_mask_t mask;
	struct dma_chan *chan;
	struct pci_dev *dma_dev;
	struct pch_dma_slave *param;
	struct eg20t_port *priv =
				container_of(port, struct eg20t_port, port);
	dma_cap_zero(mask);
	dma_cap_set(DMA_SLAVE, mask);

	dma_dev = pci_get_bus_and_slot(priv->pdev->bus->number,
				       PCI_DEVFN(0xa, 0)); /* Get DMA's dev
								information */
	/* Set Tx DMA */
	param = &priv->param_tx;
	param->dma_dev = &dma_dev->dev;
	param->chan_id = priv->port.line * 2; /* Tx = 0, 2, 4, ... */

	param->tx_reg = port->mapbase + UART_TX;
	chan = dma_request_channel(mask, filter, param);
	if (!chan) {
		dev_err(priv->port.dev, "%s:dma_request_channel FAILS(Tx)\n",
			__func__);
		return;
	}
	priv->chan_tx = chan;

	/* Set Rx DMA */
	param = &priv->param_rx;
	param->dma_dev = &dma_dev->dev;
	param->chan_id = priv->port.line * 2 + 1; /* Rx = Tx + 1 */

	param->rx_reg = port->mapbase + UART_RX;
	chan = dma_request_channel(mask, filter, param);
	if (!chan) {
		dev_err(priv->port.dev, "%s:dma_request_channel FAILS(Rx)\n",
			__func__);
		dma_release_channel(priv->chan_tx);
		priv->chan_tx = NULL;
		return;
	}

	/* Get Consistent memory for DMA */
	priv->rx_buf_virt = dma_alloc_coherent(port->dev, port->fifosize,
				    &priv->rx_buf_dma, GFP_KERNEL);
	priv->chan_rx = chan;
}

static void pch_dma_rx_complete(void *arg)
{
	struct eg20t_port *priv = arg;
	struct uart_port *port = &priv->port;
	int count;

	dma_sync_sg_for_cpu(port->dev, &priv->sg_rx, 1, DMA_FROM_DEVICE);
	count = dma_push_rx(priv, priv->trigger_level);
	if (count)
		tty_flip_buffer_push(&port->state->port);
	async_tx_ack(priv->desc_rx);
	pch_uart_hal_enable_interrupt(priv, PCH_UART_HAL_RX_INT |
					    PCH_UART_HAL_RX_ERR_INT);
}

static void pch_dma_tx_complete(void *arg)
{
	struct eg20t_port *priv = arg;
	struct uart_port *port = &priv->port;
	struct circ_buf *xmit = &port->state->xmit;
	struct scatterlist *sg = priv->sg_tx_p;
	int i;

	for (i = 0; i < priv->nent; i++, sg++) {
		xmit->tail += sg_dma_len(sg);
		port->icount.tx += sg_dma_len(sg);
	}
	xmit->tail &= UART_XMIT_SIZE - 1;
	async_tx_ack(priv->desc_tx);
	dma_unmap_sg(port->dev, sg, priv->nent, DMA_TO_DEVICE);
	priv->tx_dma_use = 0;
	priv->nent = 0;
	kfree(priv->sg_tx_p);
	pch_uart_hal_enable_interrupt(priv, PCH_UART_HAL_TX_INT);
}

static int pop_tx(struct eg20t_port *priv, int size)
{
	int count = 0;
	struct uart_port *port = &priv->port;
	struct circ_buf *xmit = &port->state->xmit;

	if (uart_tx_stopped(port) || uart_circ_empty(xmit) || count >= size)
		goto pop_tx_end;

	do {
		int cnt_to_end =
		    CIRC_CNT_TO_END(xmit->head, xmit->tail, UART_XMIT_SIZE);
		int sz = min(size - count, cnt_to_end);
		pch_uart_hal_write(priv, &xmit->buf[xmit->tail], sz);
		xmit->tail = (xmit->tail + sz) & (UART_XMIT_SIZE - 1);
		count += sz;
	} while (!uart_circ_empty(xmit) && count < size);

pop_tx_end:
	dev_dbg(priv->port.dev, "%d characters. Remained %d characters.(%lu)\n",
		 count, size - count, jiffies);

	return count;
}

static int handle_rx_to(struct eg20t_port *priv)
{
	struct pch_uart_buffer *buf;
	int rx_size;
	int ret;
	if (!priv->start_rx) {
		pch_uart_hal_disable_interrupt(priv, PCH_UART_HAL_RX_INT |
						     PCH_UART_HAL_RX_ERR_INT);
		return 0;
	}
	buf = &priv->rxbuf;
	do {
		rx_size = pch_uart_hal_read(priv, buf->buf, buf->size);
		ret = push_rx(priv, buf->buf, rx_size);
		if (ret)
			return 0;
	} while (rx_size == buf->size);

	return PCH_UART_HANDLED_RX_INT;
}

static int handle_rx(struct eg20t_port *priv)
{
	return handle_rx_to(priv);
}

static int dma_handle_rx(struct eg20t_port *priv)
{
	struct uart_port *port = &priv->port;
	struct dma_async_tx_descriptor *desc;
	struct scatterlist *sg;

	priv = container_of(port, struct eg20t_port, port);
	sg = &priv->sg_rx;

	sg_init_table(&priv->sg_rx, 1); /* Initialize SG table */

	sg_dma_len(sg) = priv->trigger_level;

	sg_set_page(&priv->sg_rx, virt_to_page(priv->rx_buf_virt),
		     sg_dma_len(sg), (unsigned long)priv->rx_buf_virt &
		     ~PAGE_MASK);

	sg_dma_address(sg) = priv->rx_buf_dma;

	desc = dmaengine_prep_slave_sg(priv->chan_rx,
			sg, 1, DMA_DEV_TO_MEM,
			DMA_PREP_INTERRUPT | DMA_CTRL_ACK);

	if (!desc)
		return 0;

	priv->desc_rx = desc;
	desc->callback = pch_dma_rx_complete;
	desc->callback_param = priv;
	desc->tx_submit(desc);
	dma_async_issue_pending(priv->chan_rx);

	return PCH_UART_HANDLED_RX_INT;
}

static unsigned int handle_tx(struct eg20t_port *priv)
{
	struct uart_port *port = &priv->port;
	struct circ_buf *xmit = &port->state->xmit;
	int fifo_size;
	int tx_size;
	int size;
	int tx_empty;

	if (!priv->start_tx) {
		dev_info(priv->port.dev, "%s:Tx isn't started. (%lu)\n",
			__func__, jiffies);
		pch_uart_hal_disable_interrupt(priv, PCH_UART_HAL_TX_INT);
		priv->tx_empty = 1;
		return 0;
	}

	fifo_size = max(priv->fifo_size, 1);
	tx_empty = 1;
	if (pop_tx_x(priv, xmit->buf)) {
		pch_uart_hal_write(priv, xmit->buf, 1);
		port->icount.tx++;
		tx_empty = 0;
		fifo_size--;
	}
	size = min(xmit->head - xmit->tail, fifo_size);
	if (size < 0)
		size = fifo_size;

	tx_size = pop_tx(priv, size);
	if (tx_size > 0) {
		port->icount.tx += tx_size;
		tx_empty = 0;
	}

	priv->tx_empty = tx_empty;

	if (tx_empty) {
		pch_uart_hal_disable_interrupt(priv, PCH_UART_HAL_TX_INT);
		uart_write_wakeup(port);
	}

	return PCH_UART_HANDLED_TX_INT;
}

static unsigned int dma_handle_tx(struct eg20t_port *priv)
{
	struct uart_port *port = &priv->port;
	struct circ_buf *xmit = &port->state->xmit;
	struct scatterlist *sg;
	int nent;
	int fifo_size;
	int tx_empty;
	struct dma_async_tx_descriptor *desc;
	int num;
	int i;
	int bytes;
	int size;
	int rem;

	if (!priv->start_tx) {
		dev_info(priv->port.dev, "%s:Tx isn't started. (%lu)\n",
			__func__, jiffies);
		pch_uart_hal_disable_interrupt(priv, PCH_UART_HAL_TX_INT);
		priv->tx_empty = 1;
		return 0;
	}

	if (priv->tx_dma_use) {
		dev_dbg(priv->port.dev, "%s:Tx is not completed. (%lu)\n",
			__func__, jiffies);
		pch_uart_hal_disable_interrupt(priv, PCH_UART_HAL_TX_INT);
		priv->tx_empty = 1;
		return 0;
	}

	fifo_size = max(priv->fifo_size, 1);
	tx_empty = 1;
	if (pop_tx_x(priv, xmit->buf)) {
		pch_uart_hal_write(priv, xmit->buf, 1);
		port->icount.tx++;
		tx_empty = 0;
		fifo_size--;
	}

	bytes = min((int)CIRC_CNT(xmit->head, xmit->tail,
			     UART_XMIT_SIZE), CIRC_CNT_TO_END(xmit->head,
			     xmit->tail, UART_XMIT_SIZE));
	if (!bytes) {
		dev_dbg(priv->port.dev, "%s 0 bytes return\n", __func__);
		pch_uart_hal_disable_interrupt(priv, PCH_UART_HAL_TX_INT);
		uart_write_wakeup(port);
		return 0;
	}

	if (bytes > fifo_size) {
		num = bytes / fifo_size + 1;
		size = fifo_size;
		rem = bytes % fifo_size;
	} else {
		num = 1;
		size = bytes;
		rem = bytes;
	}

	dev_dbg(priv->port.dev, "%s num=%d size=%d rem=%d\n",
		__func__, num, size, rem);

	priv->tx_dma_use = 1;

	priv->sg_tx_p = kzalloc(sizeof(struct scatterlist)*num, GFP_ATOMIC);
	if (!priv->sg_tx_p) {
		dev_err(priv->port.dev, "%s:kzalloc Failed\n", __func__);
		return 0;
	}

	sg_init_table(priv->sg_tx_p, num); /* Initialize SG table */
	sg = priv->sg_tx_p;

	for (i = 0; i < num; i++, sg++) {
		if (i == (num - 1))
			sg_set_page(sg, virt_to_page(xmit->buf),
				    rem, fifo_size * i);
		else
			sg_set_page(sg, virt_to_page(xmit->buf),
				    size, fifo_size * i);
	}

	sg = priv->sg_tx_p;
	nent = dma_map_sg(port->dev, sg, num, DMA_TO_DEVICE);
	if (!nent) {
		dev_err(priv->port.dev, "%s:dma_map_sg Failed\n", __func__);
		return 0;
	}
	priv->nent = nent;

	for (i = 0; i < nent; i++, sg++) {
		sg->offset = (xmit->tail & (UART_XMIT_SIZE - 1)) +
			      fifo_size * i;
		sg_dma_address(sg) = (sg_dma_address(sg) &
				    ~(UART_XMIT_SIZE - 1)) + sg->offset;
		if (i == (nent - 1))
			sg_dma_len(sg) = rem;
		else
			sg_dma_len(sg) = size;
	}

	desc = dmaengine_prep_slave_sg(priv->chan_tx,
					priv->sg_tx_p, nent, DMA_MEM_TO_DEV,
					DMA_PREP_INTERRUPT | DMA_CTRL_ACK);
	if (!desc) {
		dev_err(priv->port.dev, "%s:device_prep_slave_sg Failed\n",
			__func__);
		return 0;
	}
	dma_sync_sg_for_device(port->dev, priv->sg_tx_p, nent, DMA_TO_DEVICE);
	priv->desc_tx = desc;
	desc->callback = pch_dma_tx_complete;
	desc->callback_param = priv;

	desc->tx_submit(desc);

	dma_async_issue_pending(priv->chan_tx);

	return PCH_UART_HANDLED_TX_INT;
}

static void pch_uart_err_ir(struct eg20t_port *priv, unsigned int lsr)
{
	struct uart_port *port = &priv->port;
	struct tty_struct *tty = tty_port_tty_get(&port->state->port);
	char   *error_msg[5] = {};
	int    i = 0;

	if (lsr & PCH_UART_LSR_ERR)
		error_msg[i++] = "Error data in FIFO\n";

	if (lsr & UART_LSR_FE) {
		port->icount.frame++;
		error_msg[i++] = "  Framing Error\n";
	}

	if (lsr & UART_LSR_PE) {
		port->icount.parity++;
		error_msg[i++] = "  Parity Error\n";
	}

	if (lsr & UART_LSR_OE) {
		port->icount.overrun++;
		error_msg[i++] = "  Overrun Error\n";
	}

	if (tty == NULL) {
		for (i = 0; error_msg[i] != NULL; i++)
			dev_err(&priv->pdev->dev, error_msg[i]);
	} else {
		tty_kref_put(tty);
	}
}

static irqreturn_t pch_uart_interrupt(int irq, void *dev_id)
{
	struct eg20t_port *priv = dev_id;
	unsigned int handled;
	u8 lsr;
	int ret = 0;
	unsigned char iid;
	unsigned long flags;
	int next = 1;
	u8 msr;

	spin_lock_irqsave(&priv->lock, flags);
	handled = 0;
	while (next) {
		iid = pch_uart_hal_get_iid(priv);
		if (iid & PCH_UART_IIR_IP) /* No Interrupt */
			break;
		switch (iid) {
		case PCH_UART_IID_RLS:	/* Receiver Line Status */
			lsr = pch_uart_hal_get_line_status(priv);
			if (lsr & (PCH_UART_LSR_ERR | UART_LSR_FE |
						UART_LSR_PE | UART_LSR_OE)) {
				pch_uart_err_ir(priv, lsr);
				ret = PCH_UART_HANDLED_RX_ERR_INT;
			} else {
				ret = PCH_UART_HANDLED_LS_INT;
			}
			break;
		case PCH_UART_IID_RDR:	/* Received Data Ready */
			if (priv->use_dma) {
				pch_uart_hal_disable_interrupt(priv,
						PCH_UART_HAL_RX_INT |
						PCH_UART_HAL_RX_ERR_INT);
				ret = dma_handle_rx(priv);
				if (!ret)
					pch_uart_hal_enable_interrupt(priv,
						PCH_UART_HAL_RX_INT |
						PCH_UART_HAL_RX_ERR_INT);
			} else {
				ret = handle_rx(priv);
			}
			break;
		case PCH_UART_IID_RDR_TO:	/* Received Data Ready
						   (FIFO Timeout) */
			ret = handle_rx_to(priv);
			break;
		case PCH_UART_IID_THRE:	/* Transmitter Holding Register
						   Empty */
			if (priv->use_dma)
				ret = dma_handle_tx(priv);
			else
				ret = handle_tx(priv);
			break;
		case PCH_UART_IID_MS:	/* Modem Status */
			msr = pch_uart_hal_get_modem(priv);
			next = 0; /* MS ir prioirty is the lowest. So, MS ir
				     means final interrupt */
			if ((msr & UART_MSR_ANY_DELTA) == 0)
				break;
			ret |= PCH_UART_HANDLED_MS_INT;
			break;
		default:	/* Never junp to this label */
			dev_err(priv->port.dev, "%s:iid=%02x (%lu)\n", __func__,
				iid, jiffies);
			ret = -1;
			next = 0;
			break;
		}
		handled |= (unsigned int)ret;
	}

	spin_unlock_irqrestore(&priv->lock, flags);
	return IRQ_RETVAL(handled);
}

/* This function tests whether the transmitter fifo and shifter for the port
						described by 'port' is empty. */
static unsigned int pch_uart_tx_empty(struct uart_port *port)
{
	struct eg20t_port *priv;

	priv = container_of(port, struct eg20t_port, port);
	if (priv->tx_empty)
		return TIOCSER_TEMT;
	else
		return 0;
}

/* Returns the current state of modem control inputs. */
static unsigned int pch_uart_get_mctrl(struct uart_port *port)
{
	struct eg20t_port *priv;
	u8 modem;
	unsigned int ret = 0;

	priv = container_of(port, struct eg20t_port, port);
	modem = pch_uart_hal_get_modem(priv);

	if (modem & UART_MSR_DCD)
		ret |= TIOCM_CAR;

	if (modem & UART_MSR_RI)
		ret |= TIOCM_RNG;

	if (modem & UART_MSR_DSR)
		ret |= TIOCM_DSR;

	if (modem & UART_MSR_CTS)
		ret |= TIOCM_CTS;

	return ret;
}

static void pch_uart_set_mctrl(struct uart_port *port, unsigned int mctrl)
{
	u32 mcr = 0;
	struct eg20t_port *priv = container_of(port, struct eg20t_port, port);

	if (mctrl & TIOCM_DTR)
		mcr |= UART_MCR_DTR;
	if (mctrl & TIOCM_RTS)
		mcr |= UART_MCR_RTS;
	if (mctrl & TIOCM_LOOP)
		mcr |= UART_MCR_LOOP;

	if (priv->mcr & UART_MCR_AFE)
		mcr |= UART_MCR_AFE;

	if (mctrl)
		iowrite8(mcr, priv->membase + UART_MCR);
}

static void pch_uart_stop_tx(struct uart_port *port)
{
	struct eg20t_port *priv;
	priv = container_of(port, struct eg20t_port, port);
	priv->start_tx = 0;
	priv->tx_dma_use = 0;
}

static void pch_uart_start_tx(struct uart_port *port)
{
	struct eg20t_port *priv;

	priv = container_of(port, struct eg20t_port, port);

	if (priv->use_dma) {
		if (priv->tx_dma_use) {
			dev_dbg(priv->port.dev, "%s : Tx DMA is NOT empty.\n",
				__func__);
			return;
		}
	}

	priv->start_tx = 1;
	pch_uart_hal_enable_interrupt(priv, PCH_UART_HAL_TX_INT);
}

static void pch_uart_stop_rx(struct uart_port *port)
{
	struct eg20t_port *priv;
	priv = container_of(port, struct eg20t_port, port);
	priv->start_rx = 0;
	pch_uart_hal_disable_interrupt(priv, PCH_UART_HAL_RX_INT |
					     PCH_UART_HAL_RX_ERR_INT);
}

/* Enable the modem status interrupts. */
static void pch_uart_enable_ms(struct uart_port *port)
{
	struct eg20t_port *priv;
	priv = container_of(port, struct eg20t_port, port);
	pch_uart_hal_enable_interrupt(priv, PCH_UART_HAL_MS_INT);
}

/* Control the transmission of a break signal. */
static void pch_uart_break_ctl(struct uart_port *port, int ctl)
{
	struct eg20t_port *priv;
	unsigned long flags;

	priv = container_of(port, struct eg20t_port, port);
	spin_lock_irqsave(&priv->lock, flags);
	pch_uart_hal_set_break(priv, ctl);
	spin_unlock_irqrestore(&priv->lock, flags);
}

/* Grab any interrupt resources and initialise any low level driver state. */
static int pch_uart_startup(struct uart_port *port)
{
	struct eg20t_port *priv;
	int ret;
	int fifo_size;
	int trigger_level;

	priv = container_of(port, struct eg20t_port, port);
	priv->tx_empty = 1;

	if (port->uartclk)
		priv->uartclk = port->uartclk;
	else
		port->uartclk = priv->uartclk;

	pch_uart_hal_disable_interrupt(priv, PCH_UART_HAL_ALL_INT);
	ret = pch_uart_hal_set_line(priv, default_baud,
			      PCH_UART_HAL_PARITY_NONE, PCH_UART_HAL_8BIT,
			      PCH_UART_HAL_STB1);
	if (ret)
		return ret;

	switch (priv->fifo_size) {
	case 256:
		fifo_size = PCH_UART_HAL_FIFO256;
		break;
	case 64:
		fifo_size = PCH_UART_HAL_FIFO64;
		break;
	case 16:
		fifo_size = PCH_UART_HAL_FIFO16;
		break;
	case 1:
	default:
		fifo_size = PCH_UART_HAL_FIFO_DIS;
		break;
	}

	switch (priv->trigger) {
	case PCH_UART_HAL_TRIGGER1:
		trigger_level = 1;
		break;
	case PCH_UART_HAL_TRIGGER_L:
		trigger_level = priv->fifo_size / 4;
		break;
	case PCH_UART_HAL_TRIGGER_M:
		trigger_level = priv->fifo_size / 2;
		break;
	case PCH_UART_HAL_TRIGGER_H:
	default:
		trigger_level = priv->fifo_size - (priv->fifo_size / 8);
		break;
	}

	priv->trigger_level = trigger_level;
	ret = pch_uart_hal_set_fifo(priv, PCH_UART_HAL_DMA_MODE0,
				    fifo_size, priv->trigger);
	if (ret < 0)
		return ret;

	ret = request_irq(priv->port.irq, pch_uart_interrupt, IRQF_SHARED,
			KBUILD_MODNAME, priv);
	if (ret < 0)
		return ret;

	if (priv->use_dma)
		pch_request_dma(port);

	priv->start_rx = 1;
	pch_uart_hal_enable_interrupt(priv, PCH_UART_HAL_RX_INT |
					    PCH_UART_HAL_RX_ERR_INT);
	uart_update_timeout(port, CS8, default_baud);

	return 0;
}

static void pch_uart_shutdown(struct uart_port *port)
{
	struct eg20t_port *priv;
	int ret;

	priv = container_of(port, struct eg20t_port, port);
	pch_uart_hal_disable_interrupt(priv, PCH_UART_HAL_ALL_INT);
	pch_uart_hal_fifo_reset(priv, PCH_UART_HAL_CLR_ALL_FIFO);
	ret = pch_uart_hal_set_fifo(priv, PCH_UART_HAL_DMA_MODE0,
			      PCH_UART_HAL_FIFO_DIS, PCH_UART_HAL_TRIGGER1);
	if (ret)
		dev_err(priv->port.dev,
			"pch_uart_hal_set_fifo Failed(ret=%d)\n", ret);

	pch_free_dma(port);

	free_irq(priv->port.irq, priv);
}

/* Change the port parameters, including word length, parity, stop
 *bits.  Update read_status_mask and ignore_status_mask to indicate
 *the types of events we are interested in receiving.  */
static void pch_uart_set_termios(struct uart_port *port,
				 struct ktermios *termios, struct ktermios *old)
{
	int rtn;
	unsigned int baud, parity, bits, stb;
	struct eg20t_port *priv;
	unsigned long flags;

	priv = container_of(port, struct eg20t_port, port);
	switch (termios->c_cflag & CSIZE) {
	case CS5:
		bits = PCH_UART_HAL_5BIT;
		break;
	case CS6:
		bits = PCH_UART_HAL_6BIT;
		break;
	case CS7:
		bits = PCH_UART_HAL_7BIT;
		break;
	default:		/* CS8 */
		bits = PCH_UART_HAL_8BIT;
		break;
	}
	if (termios->c_cflag & CSTOPB)
		stb = PCH_UART_HAL_STB2;
	else
		stb = PCH_UART_HAL_STB1;

	if (termios->c_cflag & PARENB) {
		if (termios->c_cflag & PARODD)
			parity = PCH_UART_HAL_PARITY_ODD;
		else
			parity = PCH_UART_HAL_PARITY_EVEN;

	} else
		parity = PCH_UART_HAL_PARITY_NONE;

	/* Only UART0 has auto hardware flow function */
	if ((termios->c_cflag & CRTSCTS) && (priv->fifo_size == 256))
		priv->mcr |= UART_MCR_AFE;
	else
		priv->mcr &= ~UART_MCR_AFE;

	termios->c_cflag &= ~CMSPAR; /* Mark/Space parity is not supported */

	baud = uart_get_baud_rate(port, termios, old, 0, port->uartclk / 16);

	spin_lock_irqsave(&priv->lock, flags);
	spin_lock(&port->lock);

	uart_update_timeout(port, termios->c_cflag, baud);
	rtn = pch_uart_hal_set_line(priv, baud, parity, bits, stb);
	if (rtn)
		goto out;

	pch_uart_set_mctrl(&priv->port, priv->port.mctrl);
	/* Don't rewrite B0 */
	if (tty_termios_baud_rate(termios))
		tty_termios_encode_baud_rate(termios, baud, baud);

out:
	spin_unlock(&port->lock);
	spin_unlock_irqrestore(&priv->lock, flags);
}

static const char *pch_uart_type(struct uart_port *port)
{
	return KBUILD_MODNAME;
}

static void pch_uart_release_port(struct uart_port *port)
{
	struct eg20t_port *priv;

	priv = container_of(port, struct eg20t_port, port);
	pci_iounmap(priv->pdev, priv->membase);
	pci_release_regions(priv->pdev);
}

static int pch_uart_request_port(struct uart_port *port)
{
	struct eg20t_port *priv;
	int ret;
	void __iomem *membase;

	priv = container_of(port, struct eg20t_port, port);
	ret = pci_request_regions(priv->pdev, KBUILD_MODNAME);
	if (ret < 0)
		return -EBUSY;

	membase = pci_iomap(priv->pdev, 1, 0);
	if (!membase) {
		pci_release_regions(priv->pdev);
		return -EBUSY;
	}
	priv->membase = port->membase = membase;

	return 0;
}

static void pch_uart_config_port(struct uart_port *port, int type)
{
	struct eg20t_port *priv;

	priv = container_of(port, struct eg20t_port, port);
	if (type & UART_CONFIG_TYPE) {
		port->type = priv->port_type;
		pch_uart_request_port(port);
	}
}

static int pch_uart_verify_port(struct uart_port *port,
				struct serial_struct *serinfo)
{
	struct eg20t_port *priv;

	priv = container_of(port, struct eg20t_port, port);
	if (serinfo->flags & UPF_LOW_LATENCY) {
		dev_info(priv->port.dev,
			"PCH UART : Use PIO Mode (without DMA)\n");
		priv->use_dma = 0;
		serinfo->flags &= ~UPF_LOW_LATENCY;
	} else {
#ifndef CONFIG_PCH_DMA
		dev_err(priv->port.dev, "%s : PCH DMA is not Loaded.\n",
			__func__);
		return -EOPNOTSUPP;
#endif
		dev_info(priv->port.dev, "PCH UART : Use DMA Mode\n");
		if (!priv->use_dma)
			pch_request_dma(port);
		priv->use_dma = 1;
	}

	return 0;
}

#if defined(CONFIG_CONSOLE_POLL) || defined(CONFIG_SERIAL_PCH_UART_CONSOLE)
/*
 *	Wait for transmitter & holding register to empty
 */
static void wait_for_xmitr(struct eg20t_port *up, int bits)
{
	unsigned int status, tmout = 10000;

	/* Wait up to 10ms for the character(s) to be sent. */
	for (;;) {
		status = ioread8(up->membase + UART_LSR);

		if ((status & bits) == bits)
			break;
		if (--tmout == 0)
			break;
		udelay(1);
	}

	/* Wait up to 1s for flow control if necessary */
	if (up->port.flags & UPF_CONS_FLOW) {
		unsigned int tmout;
		for (tmout = 1000000; tmout; tmout--) {
			unsigned int msr = ioread8(up->membase + UART_MSR);
			if (msr & UART_MSR_CTS)
				break;
			udelay(1);
			touch_nmi_watchdog();
		}
	}
}
#endif /* CONFIG_CONSOLE_POLL || CONFIG_SERIAL_PCH_UART_CONSOLE */

#ifdef CONFIG_CONSOLE_POLL
/*
 * Console polling routines for communicate via uart while
 * in an interrupt or debug context.
 */
static int pch_uart_get_poll_char(struct uart_port *port)
{
	struct eg20t_port *priv =
		container_of(port, struct eg20t_port, port);
	u8 lsr = ioread8(priv->membase + UART_LSR);

	if (!(lsr & UART_LSR_DR))
		return NO_POLL_CHAR;

	return ioread8(priv->membase + PCH_UART_RBR);
}


static void pch_uart_put_poll_char(struct uart_port *port,
			 unsigned char c)
{
	unsigned int ier;
	struct eg20t_port *priv =
		container_of(port, struct eg20t_port, port);

	/*
	 * First save the IER then disable the interrupts
	 */
	ier = ioread8(priv->membase + UART_IER);
	pch_uart_hal_disable_interrupt(priv, PCH_UART_HAL_ALL_INT);

	wait_for_xmitr(priv, UART_LSR_THRE);
	/*
	 * Send the character out.
	 * If a LF, also do CR...
	 */
	iowrite8(c, priv->membase + PCH_UART_THR);
	if (c == 10) {
		wait_for_xmitr(priv, UART_LSR_THRE);
		iowrite8(13, priv->membase + PCH_UART_THR);
	}

	/*
	 * Finally, wait for transmitter to become empty
	 * and restore the IER
	 */
	wait_for_xmitr(priv, BOTH_EMPTY);
	iowrite8(ier, priv->membase + UART_IER);
}
#endif /* CONFIG_CONSOLE_POLL */

static struct uart_ops pch_uart_ops = {
	.tx_empty = pch_uart_tx_empty,
	.set_mctrl = pch_uart_set_mctrl,
	.get_mctrl = pch_uart_get_mctrl,
	.stop_tx = pch_uart_stop_tx,
	.start_tx = pch_uart_start_tx,
	.stop_rx = pch_uart_stop_rx,
	.enable_ms = pch_uart_enable_ms,
	.break_ctl = pch_uart_break_ctl,
	.startup = pch_uart_startup,
	.shutdown = pch_uart_shutdown,
	.set_termios = pch_uart_set_termios,
/*	.pm		= pch_uart_pm,		Not supported yet */
/*	.set_wake	= pch_uart_set_wake,	Not supported yet */
	.type = pch_uart_type,
	.release_port = pch_uart_release_port,
	.request_port = pch_uart_request_port,
	.config_port = pch_uart_config_port,
	.verify_port = pch_uart_verify_port,
#ifdef CONFIG_CONSOLE_POLL
	.poll_get_char = pch_uart_get_poll_char,
	.poll_put_char = pch_uart_put_poll_char,
#endif
};

#ifdef CONFIG_SERIAL_PCH_UART_CONSOLE

static void pch_console_putchar(struct uart_port *port, int ch)
{
	struct eg20t_port *priv =
		container_of(port, struct eg20t_port, port);

	wait_for_xmitr(priv, UART_LSR_THRE);
	iowrite8(ch, priv->membase + PCH_UART_THR);
}

/*
 *	Print a string to the serial port trying not to disturb
 *	any possible real use of the port...
 *
 *	The console_lock must be held when we get here.
 */
static void
pch_console_write(struct console *co, const char *s, unsigned int count)
{
	struct eg20t_port *priv;
	unsigned long flags;
	int priv_locked = 1;
	int port_locked = 1;
	u8 ier;

	priv = pch_uart_ports[co->index];

	touch_nmi_watchdog();

	local_irq_save(flags);
	if (priv->port.sysrq) {
		/* call to uart_handle_sysrq_char already took the priv lock */
		priv_locked = 0;
		/* serial8250_handle_port() already took the port lock */
		port_locked = 0;
	} else if (oops_in_progress) {
		priv_locked = spin_trylock(&priv->lock);
		port_locked = spin_trylock(&priv->port.lock);
	} else {
		spin_lock(&priv->lock);
		spin_lock(&priv->port.lock);
	}

	/*
	 *	First save the IER then disable the interrupts
	 */
	ier = ioread8(priv->membase + UART_IER);

	pch_uart_hal_disable_interrupt(priv, PCH_UART_HAL_ALL_INT);

	uart_console_write(&priv->port, s, count, pch_console_putchar);

	/*
	 *	Finally, wait for transmitter to become empty
	 *	and restore the IER
	 */
	wait_for_xmitr(priv, BOTH_EMPTY);
	iowrite8(ier, priv->membase + UART_IER);

	if (port_locked)
		spin_unlock(&priv->port.lock);
	if (priv_locked)
		spin_unlock(&priv->lock);
	local_irq_restore(flags);
}

static int __init pch_console_setup(struct console *co, char *options)
{
	struct uart_port *port;
	int baud = default_baud;
	int bits = 8;
	int parity = 'n';
	int flow = 'n';

	/*
	 * Check whether an invalid uart number has been specified, and
	 * if so, search for the first available port that does have
	 * console support.
	 */
	if (co->index >= PCH_UART_NR)
		co->index = 0;
	port = &pch_uart_ports[co->index]->port;

	if (!port || (!port->iobase && !port->membase))
		return -ENODEV;

	port->uartclk = pch_uart_get_uartclk();

	if (options)
		uart_parse_options(options, &baud, &parity, &bits, &flow);

	return uart_set_options(port, co, baud, parity, bits, flow);
}

static struct uart_driver pch_uart_driver;

static struct console pch_console = {
	.name		= PCH_UART_DRIVER_DEVICE,
	.write		= pch_console_write,
	.device		= uart_console_device,
	.setup		= pch_console_setup,
	.flags		= CON_PRINTBUFFER | CON_ANYTIME,
	.index		= -1,
	.data		= &pch_uart_driver,
};

#define PCH_CONSOLE	(&pch_console)
#else
#define PCH_CONSOLE	NULL
#endif	/* CONFIG_SERIAL_PCH_UART_CONSOLE */

static struct uart_driver pch_uart_driver = {
	.owner = THIS_MODULE,
	.driver_name = KBUILD_MODNAME,
	.dev_name = PCH_UART_DRIVER_DEVICE,
	.major = 0,
	.minor = 0,
	.nr = PCH_UART_NR,
	.cons = PCH_CONSOLE,
};

static struct eg20t_port *pch_uart_init_port(struct pci_dev *pdev,
					     const struct pci_device_id *id)
{
	struct eg20t_port *priv;
	int ret;
	unsigned int iobase;
	unsigned int mapbase;
	unsigned char *rxbuf;
	int fifosize;
	int port_type;
	struct pch_uart_driver_data *board;
	char name[32];	/* for debugfs file name */

	board = &drv_dat[id->driver_data];
	port_type = board->port_type;

	priv = kzalloc(sizeof(struct eg20t_port), GFP_KERNEL);
	if (priv == NULL)
		goto init_port_alloc_err;

	rxbuf = (unsigned char *)__get_free_page(GFP_KERNEL);
	if (!rxbuf)
		goto init_port_free_txbuf;

	switch (port_type) {
	case PORT_UNKNOWN:
		fifosize = 256; /* EG20T/ML7213: UART0 */
		break;
	case PORT_8250:
		fifosize = 64; /* EG20T:UART1~3  ML7213: UART1~2*/
		break;
	default:
		dev_err(&pdev->dev, "Invalid Port Type(=%d)\n", port_type);
		goto init_port_hal_free;
	}

	pci_enable_msi(pdev);
	pci_set_master(pdev);

	spin_lock_init(&priv->lock);

	iobase = pci_resource_start(pdev, 0);
	mapbase = pci_resource_start(pdev, 1);
	priv->mapbase = mapbase;
	priv->iobase = iobase;
	priv->pdev = pdev;
	priv->tx_empty = 1;
	priv->rxbuf.buf = rxbuf;
	priv->rxbuf.size = PAGE_SIZE;

	priv->fifo_size = fifosize;
	priv->uartclk = pch_uart_get_uartclk();
	priv->port_type = PORT_MAX_8250 + port_type + 1;
	priv->port.dev = &pdev->dev;
	priv->port.iobase = iobase;
	priv->port.membase = NULL;
	priv->port.mapbase = mapbase;
	priv->port.irq = pdev->irq;
	priv->port.iotype = UPIO_PORT;
	priv->port.ops = &pch_uart_ops;
	priv->port.flags = UPF_BOOT_AUTOCONF;
	priv->port.fifosize = fifosize;
	priv->port.line = board->line_no;
	priv->trigger = PCH_UART_HAL_TRIGGER_M;

	spin_lock_init(&priv->port.lock);

	pci_set_drvdata(pdev, priv);
	priv->trigger_level = 1;
	priv->fcr = 0;

#ifdef CONFIG_SERIAL_PCH_UART_CONSOLE
	pch_uart_ports[board->line_no] = priv;
#endif
	ret = uart_add_one_port(&pch_uart_driver, &priv->port);
	if (ret < 0)
		goto init_port_hal_free;

#ifdef CONFIG_DEBUG_FS
	snprintf(name, sizeof(name), "uart%d_regs", board->line_no);
	priv->debugfs = debugfs_create_file(name, S_IFREG | S_IRUGO,
				NULL, priv, &port_regs_ops);
#endif

	return priv;

init_port_hal_free:
#ifdef CONFIG_SERIAL_PCH_UART_CONSOLE
	pch_uart_ports[board->line_no] = NULL;
#endif
	free_page((unsigned long)rxbuf);
init_port_free_txbuf:
	kfree(priv);
init_port_alloc_err:

	return NULL;
}

static void pch_uart_exit_port(struct eg20t_port *priv)
{

#ifdef CONFIG_DEBUG_FS
	if (priv->debugfs)
		debugfs_remove(priv->debugfs);
#endif
	uart_remove_one_port(&pch_uart_driver, &priv->port);
	pci_set_drvdata(priv->pdev, NULL);
	free_page((unsigned long)priv->rxbuf.buf);
}

static void pch_uart_pci_remove(struct pci_dev *pdev)
{
	struct eg20t_port *priv = pci_get_drvdata(pdev);

	pci_disable_msi(pdev);

#ifdef CONFIG_SERIAL_PCH_UART_CONSOLE
	pch_uart_ports[priv->port.line] = NULL;
#endif
	pch_uart_exit_port(priv);
	pci_disable_device(pdev);
	kfree(priv);
	return;
}
#ifdef CONFIG_PM
static int pch_uart_pci_suspend(struct pci_dev *pdev, pm_message_t state)
{
	struct eg20t_port *priv = pci_get_drvdata(pdev);

	uart_suspend_port(&pch_uart_driver, &priv->port);

	pci_save_state(pdev);
	pci_set_power_state(pdev, pci_choose_state(pdev, state));
	return 0;
}

static int pch_uart_pci_resume(struct pci_dev *pdev)
{
	struct eg20t_port *priv = pci_get_drvdata(pdev);
	int ret;

	pci_set_power_state(pdev, PCI_D0);
	pci_restore_state(pdev);

	ret = pci_enable_device(pdev);
	if (ret) {
		dev_err(&pdev->dev,
		"%s-pci_enable_device failed(ret=%d) ", __func__, ret);
		return ret;
	}

	uart_resume_port(&pch_uart_driver, &priv->port);

	return 0;
}
#else
#define pch_uart_pci_suspend NULL
#define pch_uart_pci_resume NULL
#endif

static DEFINE_PCI_DEVICE_TABLE(pch_uart_pci_id) = {
	{PCI_DEVICE(PCI_VENDOR_ID_INTEL, 0x8811),
	 .driver_data = pch_et20t_uart0},
	{PCI_DEVICE(PCI_VENDOR_ID_INTEL, 0x8812),
	 .driver_data = pch_et20t_uart1},
	{PCI_DEVICE(PCI_VENDOR_ID_INTEL, 0x8813),
	 .driver_data = pch_et20t_uart2},
	{PCI_DEVICE(PCI_VENDOR_ID_INTEL, 0x8814),
	 .driver_data = pch_et20t_uart3},
	{PCI_DEVICE(PCI_VENDOR_ID_ROHM, 0x8027),
	 .driver_data = pch_ml7213_uart0},
	{PCI_DEVICE(PCI_VENDOR_ID_ROHM, 0x8028),
	 .driver_data = pch_ml7213_uart1},
	{PCI_DEVICE(PCI_VENDOR_ID_ROHM, 0x8029),
	 .driver_data = pch_ml7213_uart2},
	{PCI_DEVICE(PCI_VENDOR_ID_ROHM, 0x800C),
	 .driver_data = pch_ml7223_uart0},
	{PCI_DEVICE(PCI_VENDOR_ID_ROHM, 0x800D),
	 .driver_data = pch_ml7223_uart1},
	{PCI_DEVICE(PCI_VENDOR_ID_ROHM, 0x8811),
	 .driver_data = pch_ml7831_uart0},
	{PCI_DEVICE(PCI_VENDOR_ID_ROHM, 0x8812),
	 .driver_data = pch_ml7831_uart1},
	{0,},
};

static int pch_uart_pci_probe(struct pci_dev *pdev,
					const struct pci_device_id *id)
{
	int ret;
	struct eg20t_port *priv;

	ret = pci_enable_device(pdev);
	if (ret < 0)
		goto probe_error;

	priv = pch_uart_init_port(pdev, id);
	if (!priv) {
		ret = -EBUSY;
		goto probe_disable_device;
	}
	pci_set_drvdata(pdev, priv);

	return ret;

probe_disable_device:
	pci_disable_msi(pdev);
	pci_disable_device(pdev);
probe_error:
	return ret;
}

static struct pci_driver pch_uart_pci_driver = {
	.name = "pch_uart",
	.id_table = pch_uart_pci_id,
	.probe = pch_uart_pci_probe,
	.remove = pch_uart_pci_remove,
	.suspend = pch_uart_pci_suspend,
	.resume = pch_uart_pci_resume,
};

static int __init pch_uart_module_init(void)
{
	int ret;

	/* register as UART driver */
	ret = uart_register_driver(&pch_uart_driver);
	if (ret < 0)
		return ret;

	/* register as PCI driver */
	ret = pci_register_driver(&pch_uart_pci_driver);
	if (ret < 0)
		uart_unregister_driver(&pch_uart_driver);

	return ret;
}
module_init(pch_uart_module_init);

static void __exit pch_uart_module_exit(void)
{
	pci_unregister_driver(&pch_uart_pci_driver);
	uart_unregister_driver(&pch_uart_driver);
}
module_exit(pch_uart_module_exit);

MODULE_LICENSE("GPL v2");
MODULE_DESCRIPTION("Intel EG20T PCH UART PCI Driver");
module_param(default_baud, uint, S_IRUGO);
MODULE_PARM_DESC(default_baud,
                 "Default BAUD for initial driver state and console (default 9600)");
module_param(user_uartclk, uint, S_IRUGO);
MODULE_PARM_DESC(user_uartclk,
                 "Override UART default or board specific UART clock");<|MERGE_RESOLUTION|>--- conflicted
+++ resolved
@@ -677,20 +677,11 @@
 		dev_warn(port->dev, "Rx overrun: dropping %u bytes\n",
 			 size - room);
 	if (!room)
-<<<<<<< HEAD
-		goto out;
-=======
 		return 0;
->>>>>>> 10ab4096
 
 	tty_insert_flip_string(tport, sg_virt(&priv->sg_rx), size);
 
 	port->icount.rx += room;
-<<<<<<< HEAD
-out:
-	tty_kref_put(tty);
-=======
->>>>>>> 10ab4096
 
 	return room;
 }
