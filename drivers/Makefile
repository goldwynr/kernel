#
# Makefile for the Linux kernel device drivers.
#
# 15 Sep 2000, Christoph Hellwig <hch@infradead.org>
# Rewritten to use lists instead of if-statements.
#

obj-y				+= gpio/
obj-$(CONFIG_PCI)		+= pci/
obj-$(CONFIG_PARISC)		+= parisc/
obj-$(CONFIG_RAPIDIO)		+= rapidio/
obj-y				+= video/
obj-y				+= idle/
obj-$(CONFIG_ACPI)		+= acpi/
obj-$(CONFIG_SFI)		+= sfi/
# PnP must come after ACPI since it will eventually need to check if acpi
# was used and do nothing if so
obj-$(CONFIG_PNP)		+= pnp/
obj-$(CONFIG_ARM_AMBA)		+= amba/
# Many drivers will want to use DMA so this has to be made available
# really early.
obj-$(CONFIG_DMA_ENGINE)	+= dma/

obj-$(CONFIG_VIRTIO)		+= virtio/
<<<<<<< HEAD
obj-$(CONFIG_PARAVIRT_XEN)	+= xen/
=======
obj-$(CONFIG_XEN)		+= xen/
>>>>>>> 02f8c6ae

# regulators early, since some subsystems rely on them to initialize
obj-$(CONFIG_REGULATOR)		+= regulator/

# tty/ comes before char/ so that the VT console is the boot-time
# default.
obj-y				+= tty/
obj-y				+= char/

obj-$(CONFIG_CONNECTOR)		+= connector/

<<<<<<< HEAD
obj-y				+= serial/
=======
# i810fb and intelfb depend on char/agp/
obj-$(CONFIG_FB_I810)           += video/i810/
obj-$(CONFIG_FB_INTEL)          += video/intelfb/

>>>>>>> 02f8c6ae
obj-$(CONFIG_PARPORT)		+= parport/
obj-y				+= base/ block/ misc/ mfd/ nfc/
obj-$(CONFIG_NUBUS)		+= nubus/
obj-y				+= macintosh/
obj-$(CONFIG_XEN)		+= xen/
obj-$(CONFIG_SCSI)		+= scsi/
obj-$(CONFIG_ATA)		+= ata/
obj-$(CONFIG_TARGET_CORE)	+= target/
obj-$(CONFIG_MTD)		+= mtd/
obj-$(CONFIG_SPI)		+= spi/
obj-$(CONFIG_IDE)		+= ide/
obj-y				+= net/

# gpu/ comes after char for AGP vs DRM startup
obj-y				+= gpu/
# i810fb and intelfb depend on char/agp/
obj-$(CONFIG_FB_I810)           += video/i810/
obj-$(CONFIG_FB_INTEL)          += video/intelfb/

obj-$(CONFIG_ATM)		+= atm/
obj-$(CONFIG_FUSION)		+= message/
obj-y				+= firewire/
obj-$(CONFIG_UIO)		+= uio/
obj-y				+= cdrom/
obj-y				+= auxdisplay/
obj-$(CONFIG_PCCARD)		+= pcmcia/
obj-$(CONFIG_DIO)		+= dio/
obj-$(CONFIG_SBUS)		+= sbus/
obj-$(CONFIG_ZORRO)		+= zorro/
obj-$(CONFIG_MAC)		+= macintosh/
obj-$(CONFIG_ATA_OVER_ETH)	+= block/aoe/
obj-$(CONFIG_PARIDE) 		+= block/paride/
obj-$(CONFIG_TC)		+= tc/
obj-$(CONFIG_UWB)		+= uwb/
obj-$(CONFIG_USB_OTG_UTILS)	+= usb/
obj-$(CONFIG_USB)		+= usb/
obj-$(CONFIG_PCI)		+= usb/
obj-$(CONFIG_USB_GADGET)	+= usb/
obj-$(CONFIG_SERIO)		+= input/serio/
obj-$(CONFIG_GAMEPORT)		+= input/gameport/
obj-$(CONFIG_INPUT)		+= input/
obj-$(CONFIG_I2O)		+= message/
obj-$(CONFIG_RTC_LIB)		+= rtc/
obj-y				+= i2c/ media/
obj-$(CONFIG_PPS)		+= pps/
obj-$(CONFIG_PTP_1588_CLOCK)	+= ptp/
obj-$(CONFIG_W1)		+= w1/
obj-$(CONFIG_POWER_SUPPLY)	+= power/
obj-$(CONFIG_HWMON)		+= hwmon/
obj-$(CONFIG_THERMAL)		+= thermal/
obj-$(CONFIG_WATCHDOG)		+= watchdog/
obj-$(CONFIG_PHONE)		+= telephony/
obj-$(CONFIG_MD)		+= md/
obj-$(CONFIG_BT)		+= bluetooth/
obj-$(CONFIG_ACCESSIBILITY)	+= accessibility/
obj-$(CONFIG_ISDN)		+= isdn/
obj-$(CONFIG_EDAC)		+= edac/
obj-$(CONFIG_MCA)		+= mca/
obj-$(CONFIG_EISA)		+= eisa/
obj-y				+= lguest/
obj-$(CONFIG_CPU_FREQ)		+= cpufreq/
obj-$(CONFIG_CPU_IDLE)		+= cpuidle/
obj-$(CONFIG_MMC)		+= mmc/
obj-$(CONFIG_MEMSTICK)		+= memstick/
obj-y				+= leds/
obj-$(CONFIG_INFINIBAND)	+= infiniband/
obj-$(CONFIG_SGI_SN)		+= sn/
obj-y				+= firmware/
obj-$(CONFIG_CRYPTO)		+= crypto/
obj-$(CONFIG_SUPERH)		+= sh/
obj-$(CONFIG_ARCH_SHMOBILE)	+= sh/
ifndef CONFIG_ARCH_USES_GETTIMEOFFSET
obj-y				+= clocksource/
endif
obj-$(CONFIG_DCA)		+= dca/
obj-$(CONFIG_HID)		+= hid/
obj-$(CONFIG_PPC_PS3)		+= ps3/
obj-$(CONFIG_OF)		+= of/
obj-$(CONFIG_SSB)		+= ssb/
<<<<<<< HEAD
=======
obj-$(CONFIG_BCMA)		+= bcma/
>>>>>>> 02f8c6ae
obj-$(CONFIG_VHOST_NET)		+= vhost/
obj-$(CONFIG_VLYNQ)		+= vlynq/
obj-$(CONFIG_STAGING)		+= staging/
obj-y				+= platform/
obj-y				+= ieee802154/
#common clk code
obj-y				+= clk/

obj-$(CONFIG_HWSPINLOCK)	+= hwspinlock/<|MERGE_RESOLUTION|>--- conflicted
+++ resolved
@@ -22,11 +22,7 @@
 obj-$(CONFIG_DMA_ENGINE)	+= dma/
 
 obj-$(CONFIG_VIRTIO)		+= virtio/
-<<<<<<< HEAD
-obj-$(CONFIG_PARAVIRT_XEN)	+= xen/
-=======
 obj-$(CONFIG_XEN)		+= xen/
->>>>>>> 02f8c6ae
 
 # regulators early, since some subsystems rely on them to initialize
 obj-$(CONFIG_REGULATOR)		+= regulator/
@@ -36,21 +32,19 @@
 obj-y				+= tty/
 obj-y				+= char/
 
+# gpu/ comes after char for AGP vs DRM startup
+obj-y				+= gpu/
+
 obj-$(CONFIG_CONNECTOR)		+= connector/
 
-<<<<<<< HEAD
-obj-y				+= serial/
-=======
 # i810fb and intelfb depend on char/agp/
 obj-$(CONFIG_FB_I810)           += video/i810/
 obj-$(CONFIG_FB_INTEL)          += video/intelfb/
 
->>>>>>> 02f8c6ae
 obj-$(CONFIG_PARPORT)		+= parport/
 obj-y				+= base/ block/ misc/ mfd/ nfc/
 obj-$(CONFIG_NUBUS)		+= nubus/
 obj-y				+= macintosh/
-obj-$(CONFIG_XEN)		+= xen/
 obj-$(CONFIG_SCSI)		+= scsi/
 obj-$(CONFIG_ATA)		+= ata/
 obj-$(CONFIG_TARGET_CORE)	+= target/
@@ -58,13 +52,6 @@
 obj-$(CONFIG_SPI)		+= spi/
 obj-$(CONFIG_IDE)		+= ide/
 obj-y				+= net/
-
-# gpu/ comes after char for AGP vs DRM startup
-obj-y				+= gpu/
-# i810fb and intelfb depend on char/agp/
-obj-$(CONFIG_FB_I810)           += video/i810/
-obj-$(CONFIG_FB_INTEL)          += video/intelfb/
-
 obj-$(CONFIG_ATM)		+= atm/
 obj-$(CONFIG_FUSION)		+= message/
 obj-y				+= firewire/
@@ -125,10 +112,7 @@
 obj-$(CONFIG_PPC_PS3)		+= ps3/
 obj-$(CONFIG_OF)		+= of/
 obj-$(CONFIG_SSB)		+= ssb/
-<<<<<<< HEAD
-=======
 obj-$(CONFIG_BCMA)		+= bcma/
->>>>>>> 02f8c6ae
 obj-$(CONFIG_VHOST_NET)		+= vhost/
 obj-$(CONFIG_VLYNQ)		+= vlynq/
 obj-$(CONFIG_STAGING)		+= staging/
