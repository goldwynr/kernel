/*
 * Core maple bus functionality
 *
 *  Copyright (C) 2007, 2008 Adrian McMenamin
 *
 * Based on 2.4 code by:
 *
 *  Copyright (C) 2000-2001 YAEGASHI Takeshi
 *  Copyright (C) 2001 M. R. Brown
 *  Copyright (C) 2001 Paul Mundt
 *
 * and others.
 *
 * This file is subject to the terms and conditions of the GNU General Public
 * License.  See the file "COPYING" in the main directory of this archive
 * for more details.
 */
#include <linux/init.h>
#include <linux/kernel.h>
#include <linux/device.h>
#include <linux/interrupt.h>
#include <linux/list.h>
#include <linux/io.h>
#include <linux/slab.h>
#include <linux/maple.h>
#include <linux/dma-mapping.h>
#include <asm/cacheflush.h>
#include <asm/dma.h>
#include <asm/io.h>
#include <asm/mach/dma.h>
#include <asm/mach/sysasic.h>
#include <asm/mach/maple.h>
#include <linux/delay.h>

MODULE_AUTHOR("Yaegshi Takeshi, Paul Mundt, M.R. Brown, Adrian McMenamin");
MODULE_DESCRIPTION("Maple bus driver for Dreamcast");
MODULE_LICENSE("GPL v2");
MODULE_SUPPORTED_DEVICE("{{SEGA, Dreamcast/Maple}}");

static void maple_dma_handler(struct work_struct *work);
static void maple_vblank_handler(struct work_struct *work);

static DECLARE_WORK(maple_dma_process, maple_dma_handler);
static DECLARE_WORK(maple_vblank_process, maple_vblank_handler);

static LIST_HEAD(maple_waitq);
static LIST_HEAD(maple_sentq);

static DEFINE_MUTEX(maple_list_lock);

static struct maple_driver maple_dummy_driver;
static struct device maple_bus;
static int subdevice_map[MAPLE_PORTS];
static unsigned long *maple_sendbuf, *maple_sendptr, *maple_lastptr;
static unsigned long maple_pnp_time;
<<<<<<< HEAD
static int started, scanning, liststatus, realscan;
=======
static int started, scanning, liststatus, fullscan;
>>>>>>> 976dde01
static struct kmem_cache *maple_queue_cache;

struct maple_device_specify {
	int port;
	int unit;
};

static bool checked[4];
static struct maple_device *baseunits[4];

/**
 *  maple_driver_register - register a device driver
 *  automatically makes the driver bus a maple bus
 *  @drv: the driver to be registered
 */
int maple_driver_register(struct device_driver *drv)
{
	if (!drv)
		return -EINVAL;
	drv->bus = &maple_bus_type;
	return driver_register(drv);
}
EXPORT_SYMBOL_GPL(maple_driver_register);

/* set hardware registers to enable next round of dma */
static void maplebus_dma_reset(void)
{
	ctrl_outl(MAPLE_MAGIC, MAPLE_RESET);
	/* set trig type to 0 for software trigger, 1 for hardware (VBLANK) */
	ctrl_outl(1, MAPLE_TRIGTYPE);
	ctrl_outl(MAPLE_2MBPS | MAPLE_TIMEOUT(50000), MAPLE_SPEED);
	ctrl_outl(PHYSADDR(maple_sendbuf), MAPLE_DMAADDR);
	ctrl_outl(1, MAPLE_ENABLE);
}

/**
 * maple_getcond_callback - setup handling MAPLE_COMMAND_GETCOND
 * @dev: device responding
 * @callback: handler callback
 * @interval: interval in jiffies between callbacks
 * @function: the function code for the device
 */
void maple_getcond_callback(struct maple_device *dev,
			void (*callback) (struct mapleq *mq),
			unsigned long interval, unsigned long function)
{
	dev->callback = callback;
	dev->interval = interval;
	dev->function = cpu_to_be32(function);
	dev->when = jiffies;
}
EXPORT_SYMBOL_GPL(maple_getcond_callback);

static int maple_dma_done(void)
{
	return (ctrl_inl(MAPLE_STATE) & 1) == 0;
}

static void maple_release_device(struct device *dev)
{
	struct maple_device *mdev;
	struct mapleq *mq;
	if (!dev)
		return;
	mdev = to_maple_dev(dev);
	mq = mdev->mq;
	if (mq) {
		if (mq->recvbufdcsp)
			kmem_cache_free(maple_queue_cache, mq->recvbufdcsp);
		kfree(mq);
		mq = NULL;
	}
	kfree(mdev);
}

/**
 * maple_add_packet - add a single instruction to the queue
 * @mq: instruction to add to waiting queue
 */
void maple_add_packet(struct mapleq *mq)
{
	mutex_lock(&maple_list_lock);
	list_add(&mq->list, &maple_waitq);
	mutex_unlock(&maple_list_lock);
}
EXPORT_SYMBOL_GPL(maple_add_packet);

static struct mapleq *maple_allocq(struct maple_device *mdev)
{
	struct mapleq *mq;

	mq = kmalloc(sizeof(*mq), GFP_KERNEL);
	if (!mq)
		return NULL;

	mq->dev = mdev;
	mq->recvbufdcsp = kmem_cache_zalloc(maple_queue_cache, GFP_KERNEL);
	mq->recvbuf = (void *) P2SEGADDR(mq->recvbufdcsp);
	if (!mq->recvbuf) {
		kfree(mq);
		return NULL;
	}

	return mq;
}

static struct maple_device *maple_alloc_dev(int port, int unit)
{
	struct maple_device *mdev;

	mdev = kzalloc(sizeof(*mdev), GFP_KERNEL);
	if (!mdev)
		return NULL;

	mdev->port = port;
	mdev->unit = unit;
	mdev->mq = maple_allocq(mdev);

	if (!mdev->mq) {
		kfree(mdev);
		return NULL;
	}
	mdev->dev.bus = &maple_bus_type;
	mdev->dev.parent = &maple_bus;
	mdev->function = 0;
	return mdev;
}

static void maple_free_dev(struct maple_device *mdev)
{
	if (!mdev)
		return;
	if (mdev->mq) {
		if (mdev->mq->recvbufdcsp)
			kmem_cache_free(maple_queue_cache,
				mdev->mq->recvbufdcsp);
		kfree(mdev->mq);
	}
	kfree(mdev);
}

/* process the command queue into a maple command block
 * terminating command has bit 32 of first long set to 0
 */
static void maple_build_block(struct mapleq *mq)
{
	int port, unit, from, to, len;
	unsigned long *lsendbuf = mq->sendbuf;

	port = mq->dev->port & 3;
	unit = mq->dev->unit;
	len = mq->length;
	from = port << 6;
	to = (port << 6) | (unit > 0 ? (1 << (unit - 1)) & 0x1f : 0x20);

	*maple_lastptr &= 0x7fffffff;
	maple_lastptr = maple_sendptr;

	*maple_sendptr++ = (port << 16) | len | 0x80000000;
	*maple_sendptr++ = PHYSADDR(mq->recvbuf);
	*maple_sendptr++ =
	    mq->command | (to << 8) | (from << 16) | (len << 24);

	while (len-- > 0)
		*maple_sendptr++ = *lsendbuf++;
}

/* build up command queue */
static void maple_send(void)
{
	int i;
	int maple_packets;
	struct mapleq *mq, *nmq;

	if (!list_empty(&maple_sentq))
		return;
	if (list_empty(&maple_waitq) || !maple_dma_done())
		return;
	maple_packets = 0;
	maple_sendptr = maple_lastptr = maple_sendbuf;
	list_for_each_entry_safe(mq, nmq, &maple_waitq, list) {
		maple_build_block(mq);
		list_move(&mq->list, &maple_sentq);
		if (maple_packets++ > MAPLE_MAXPACKETS)
			break;
	}
	if (maple_packets > 0) {
		for (i = 0; i < (1 << MAPLE_DMA_PAGES); i++)
			dma_cache_sync(0, maple_sendbuf + i * PAGE_SIZE,
				       PAGE_SIZE, DMA_BIDIRECTIONAL);
	}
}

static int attach_matching_maple_driver(struct device_driver *driver,
					void *devptr)
{
	struct maple_driver *maple_drv;
	struct maple_device *mdev;

	mdev = devptr;
	maple_drv = to_maple_driver(driver);
	if (mdev->devinfo.function & be32_to_cpu(maple_drv->function)) {
		if (maple_drv->connect(mdev) == 0) {
			mdev->driver = maple_drv;
			return 1;
		}
	}
	return 0;
}

static void maple_detach_driver(struct maple_device *mdev)
{
	if (!mdev)
		return;
	if (mdev->driver) {
		if (mdev->driver->disconnect)
			mdev->driver->disconnect(mdev);
	}
	mdev->driver = NULL;
	device_unregister(&mdev->dev);
	mdev = NULL;
}

/* process initial MAPLE_COMMAND_DEVINFO for each device or port */
static void maple_attach_driver(struct maple_device *mdev)
{
	char *p, *recvbuf;
	unsigned long function;
	int matched, retval;

	recvbuf = mdev->mq->recvbuf;
	/* copy the data as individual elements in
	* case of memory optimisation */
	memcpy(&mdev->devinfo.function, recvbuf + 4, 4);
	memcpy(&mdev->devinfo.function_data[0], recvbuf + 8, 12);
	memcpy(&mdev->devinfo.area_code, recvbuf + 20, 1);
	memcpy(&mdev->devinfo.connector_direction, recvbuf + 21, 1);
	memcpy(&mdev->devinfo.product_name[0], recvbuf + 22, 30);
	memcpy(&mdev->devinfo.product_licence[0], recvbuf + 52, 60);
	memcpy(&mdev->devinfo.standby_power, recvbuf + 112, 2);
	memcpy(&mdev->devinfo.max_power, recvbuf + 114, 2);
	memcpy(mdev->product_name, mdev->devinfo.product_name, 30);
	mdev->product_name[30] = '\0';
	memcpy(mdev->product_licence, mdev->devinfo.product_licence, 60);
	mdev->product_licence[60] = '\0';

	for (p = mdev->product_name + 29; mdev->product_name <= p; p--)
		if (*p == ' ')
			*p = '\0';
		else
			break;
	for (p = mdev->product_licence + 59; mdev->product_licence <= p; p--)
		if (*p == ' ')
			*p = '\0';
		else
			break;

<<<<<<< HEAD
	if (realscan) {
		printk(KERN_INFO "Maple device detected: %s\n",
			mdev->product_name);
		printk(KERN_INFO "Maple device: %s\n", mdev->product_licence);
	}
=======
	printk(KERN_INFO "Maple device detected: %s\n",
		mdev->product_name);
	printk(KERN_INFO "Maple device: %s\n", mdev->product_licence);
>>>>>>> 976dde01

	function = be32_to_cpu(mdev->devinfo.function);

	if (function > 0x200) {
		/* Do this silently - as not a real device */
		function = 0;
		mdev->driver = &maple_dummy_driver;
		sprintf(mdev->dev.bus_id, "%d:0.port", mdev->port);
	} else {
<<<<<<< HEAD
		if (realscan)
			printk(KERN_INFO
				"Maple bus at (%d, %d): Function 0x%lX\n",
				mdev->port, mdev->unit, function);
=======
		printk(KERN_INFO
			"Maple bus at (%d, %d): Function 0x%lX\n",
			mdev->port, mdev->unit, function);
>>>>>>> 976dde01

		matched =
		    bus_for_each_drv(&maple_bus_type, NULL, mdev,
				     attach_matching_maple_driver);

		if (matched == 0) {
			/* Driver does not exist yet */
<<<<<<< HEAD
			if (realscan)
				printk(KERN_INFO
					"No maple driver found.\n");
=======
			printk(KERN_INFO
				"No maple driver found.\n");
>>>>>>> 976dde01
			mdev->driver = &maple_dummy_driver;
		}
		sprintf(mdev->dev.bus_id, "%d:0%d.%lX", mdev->port,
			mdev->unit, function);
	}
	mdev->function = function;
	mdev->dev.release = &maple_release_device;
	retval = device_register(&mdev->dev);
	if (retval) {
		printk(KERN_INFO
		"Maple bus: Attempt to register device"
		" (%x, %x) failed.\n",
		mdev->port, mdev->unit);
		maple_free_dev(mdev);
		mdev = NULL;
		return;
	}
}

/*
 * if device has been registered for the given
 * port and unit then return 1 - allows identification
 * of which devices need to be attached or detached
 */
static int detach_maple_device(struct device *device, void *portptr)
{
	struct maple_device_specify *ds;
	struct maple_device *mdev;

	ds = portptr;
	mdev = to_maple_dev(device);
	if (mdev->port == ds->port && mdev->unit == ds->unit)
		return 1;
	return 0;
}

static int setup_maple_commands(struct device *device, void *ignored)
{
	struct maple_device *maple_dev = to_maple_dev(device);

	if ((maple_dev->interval > 0)
	    && time_after(jiffies, maple_dev->when)) {
		maple_dev->when = jiffies + maple_dev->interval;
		maple_dev->mq->command = MAPLE_COMMAND_GETCOND;
		maple_dev->mq->sendbuf = &maple_dev->function;
		maple_dev->mq->length = 1;
		maple_add_packet(maple_dev->mq);
		liststatus++;
	} else {
		if (time_after(jiffies, maple_pnp_time)) {
			maple_dev->mq->command = MAPLE_COMMAND_DEVINFO;
			maple_dev->mq->length = 0;
			maple_add_packet(maple_dev->mq);
			liststatus++;
		}
	}

	return 0;
}

/* VBLANK bottom half - implemented via workqueue */
static void maple_vblank_handler(struct work_struct *work)
{
	if (!maple_dma_done())
		return;
	if (!list_empty(&maple_sentq))
		return;
	ctrl_outl(0, MAPLE_ENABLE);
	liststatus = 0;
	bus_for_each_dev(&maple_bus_type, NULL, NULL,
			 setup_maple_commands);
	if (time_after(jiffies, maple_pnp_time))
		maple_pnp_time = jiffies + MAPLE_PNP_INTERVAL;
	if (liststatus && list_empty(&maple_sentq)) {
		INIT_LIST_HEAD(&maple_sentq);
		maple_send();
	}
	maplebus_dma_reset();
}

/* handle devices added via hotplugs - placing them on queue for DEVINFO*/
static void maple_map_subunits(struct maple_device *mdev, int submask)
{
	int retval, k, devcheck;
	struct maple_device *mdev_add;
	struct maple_device_specify ds;

	for (k = 0; k < 5; k++) {
		ds.port = mdev->port;
		ds.unit = k + 1;
		retval =
		    bus_for_each_dev(&maple_bus_type, NULL, &ds,
				     detach_maple_device);
		if (retval) {
			submask = submask >> 1;
			continue;
		}
		devcheck = submask & 0x01;
		if (devcheck) {
			mdev_add = maple_alloc_dev(mdev->port, k + 1);
			if (!mdev_add)
				return;
			mdev_add->mq->command = MAPLE_COMMAND_DEVINFO;
			mdev_add->mq->length = 0;
			maple_add_packet(mdev_add->mq);
			scanning = 1;
		}
		submask = submask >> 1;
	}
}

/* mark a device as removed */
static void maple_clean_submap(struct maple_device *mdev)
{
	int killbit;

	killbit = (mdev->unit > 0 ? (1 << (mdev->unit - 1)) & 0x1f : 0x20);
	killbit = ~killbit;
	killbit &= 0xFF;
	subdevice_map[mdev->port] = subdevice_map[mdev->port] & killbit;
}

/* handle empty port or hotplug removal */
static void maple_response_none(struct maple_device *mdev,
				struct mapleq *mq)
{
	if (mdev->unit != 0) {
		list_del(&mq->list);
		maple_clean_submap(mdev);
		printk(KERN_INFO
		       "Maple bus device detaching at (%d, %d)\n",
		       mdev->port, mdev->unit);
		maple_detach_driver(mdev);
		return;
	}
<<<<<<< HEAD
	if (!started) {
		printk(KERN_INFO "No maple devices attached to port %d\n",
		       mdev->port);
=======
	if (!started || !fullscan) {
		if (checked[mdev->port] == false) {
			checked[mdev->port] = true;
			printk(KERN_INFO "No maple devices attached"
				" to port %d\n", mdev->port);
		}
>>>>>>> 976dde01
		return;
	}
	maple_clean_submap(mdev);
}

/* preprocess hotplugs or scans */
static void maple_response_devinfo(struct maple_device *mdev,
				   char *recvbuf)
{
	char submask;
<<<<<<< HEAD
	if ((!started) || (scanning == 2)) {
		maple_attach_driver(mdev);
=======
	if (!started || (scanning == 2) || !fullscan) {
		if ((mdev->unit == 0) && (checked[mdev->port] == false)) {
			checked[mdev->port] = true;
			maple_attach_driver(mdev);
		} else {
			if (mdev->unit != 0)
				maple_attach_driver(mdev);
		}
>>>>>>> 976dde01
		return;
	}
	if (mdev->unit == 0) {
		submask = recvbuf[2] & 0x1F;
		if (submask ^ subdevice_map[mdev->port]) {
			maple_map_subunits(mdev, submask);
			subdevice_map[mdev->port] = submask;
		}
	}
}

/* maple dma end bottom half - implemented via workqueue */
static void maple_dma_handler(struct work_struct *work)
{
	struct mapleq *mq, *nmq;
	struct maple_device *dev;
	char *recvbuf;
	enum maple_code code;
<<<<<<< HEAD
=======
	int i;
>>>>>>> 976dde01

	if (!maple_dma_done())
		return;
	ctrl_outl(0, MAPLE_ENABLE);
	if (!list_empty(&maple_sentq)) {
		list_for_each_entry_safe(mq, nmq, &maple_sentq, list) {
			recvbuf = mq->recvbuf;
			code = recvbuf[0];
			dev = mq->dev;
			switch (code) {
			case MAPLE_RESPONSE_NONE:
				maple_response_none(dev, mq);
				break;

			case MAPLE_RESPONSE_DEVINFO:
				maple_response_devinfo(dev, recvbuf);
				break;

			case MAPLE_RESPONSE_DATATRF:
				if (dev->callback)
					dev->callback(mq);
				break;

			case MAPLE_RESPONSE_FILEERR:
			case MAPLE_RESPONSE_AGAIN:
			case MAPLE_RESPONSE_BADCMD:
			case MAPLE_RESPONSE_BADFUNC:
				printk(KERN_DEBUG
				       "Maple non-fatal error 0x%X\n",
				       code);
				break;

			case MAPLE_RESPONSE_ALLINFO:
				printk(KERN_DEBUG
				       "Maple - extended device information"
					" not supported\n");
				break;

			case MAPLE_RESPONSE_OK:
				break;

			default:
				break;
			}
		}
		INIT_LIST_HEAD(&maple_sentq);
		if (scanning == 1) {
			maple_send();
			scanning = 2;
		} else
			scanning = 0;

<<<<<<< HEAD
=======
		if (!fullscan) {
			fullscan = 1;
			for (i = 0; i < MAPLE_PORTS; i++) {
				if (checked[i] == false) {
					fullscan = 0;
					dev = baseunits[i];
					dev->mq->command =
						MAPLE_COMMAND_DEVINFO;
					dev->mq->length = 0;
					maple_add_packet(dev->mq);
				}
			}
		}
>>>>>>> 976dde01
		if (started == 0)
			started = 1;
	}
	maplebus_dma_reset();
}

static irqreturn_t maplebus_dma_interrupt(int irq, void *dev_id)
{
	/* Load everything into the bottom half */
	schedule_work(&maple_dma_process);
	return IRQ_HANDLED;
}

static irqreturn_t maplebus_vblank_interrupt(int irq, void *dev_id)
{
	schedule_work(&maple_vblank_process);
	return IRQ_HANDLED;
}

static int maple_set_dma_interrupt_handler(void)
{
	return request_irq(HW_EVENT_MAPLE_DMA, maplebus_dma_interrupt,
		IRQF_SHARED, "maple bus DMA", &maple_dummy_driver);
}

static int maple_set_vblank_interrupt_handler(void)
{
	return request_irq(HW_EVENT_VSYNC, maplebus_vblank_interrupt,
		IRQF_SHARED, "maple bus VBLANK", &maple_dummy_driver);
}

static int maple_get_dma_buffer(void)
{
	maple_sendbuf =
	    (void *) __get_free_pages(GFP_KERNEL | __GFP_ZERO,
				      MAPLE_DMA_PAGES);
	if (!maple_sendbuf)
		return -ENOMEM;
	return 0;
}

static int match_maple_bus_driver(struct device *devptr,
				  struct device_driver *drvptr)
{
	struct maple_driver *maple_drv;
	struct maple_device *maple_dev;

	maple_drv = container_of(drvptr, struct maple_driver, drv);
	maple_dev = container_of(devptr, struct maple_device, dev);
	/* Trap empty port case */
	if (maple_dev->devinfo.function == 0xFFFFFFFF)
		return 0;
	else if (maple_dev->devinfo.function &
		 be32_to_cpu(maple_drv->function))
		return 1;
	return 0;
}

static int maple_bus_uevent(struct device *dev,
			    struct kobj_uevent_env *env)
{
	return 0;
}

static void maple_bus_release(struct device *dev)
{
}

static struct maple_driver maple_dummy_driver = {
	.drv = {
		.name = "maple_dummy_driver",
		.bus = &maple_bus_type,
	},
};

struct bus_type maple_bus_type = {
	.name = "maple",
	.match = match_maple_bus_driver,
	.uevent = maple_bus_uevent,
};
EXPORT_SYMBOL_GPL(maple_bus_type);

static struct device maple_bus = {
	.bus_id = "maple",
	.release = maple_bus_release,
};

static int __init maple_bus_init(void)
{
	int retval, i;
	struct maple_device *mdev[MAPLE_PORTS];
	ctrl_outl(0, MAPLE_STATE);

	retval = device_register(&maple_bus);
	if (retval)
		goto cleanup;

	retval = bus_register(&maple_bus_type);
	if (retval)
		goto cleanup_device;

	retval = driver_register(&maple_dummy_driver.drv);
	if (retval)
		goto cleanup_bus;

	/* allocate memory for maple bus dma */
	retval = maple_get_dma_buffer();
	if (retval) {
		printk(KERN_INFO
		       "Maple bus: Failed to allocate Maple DMA buffers\n");
		goto cleanup_basic;
	}

	/* set up DMA interrupt handler */
	retval = maple_set_dma_interrupt_handler();
	if (retval) {
		printk(KERN_INFO
		       "Maple bus: Failed to grab maple DMA IRQ\n");
		goto cleanup_dma;
	}

	/* set up VBLANK interrupt handler */
	retval = maple_set_vblank_interrupt_handler();
	if (retval) {
		printk(KERN_INFO "Maple bus: Failed to grab VBLANK IRQ\n");
		goto cleanup_irq;
	}

	maple_queue_cache =
	    kmem_cache_create("maple_queue_cache", 0x400, 0,
			      SLAB_POISON|SLAB_HWCACHE_ALIGN, NULL);

	if (!maple_queue_cache)
		goto cleanup_bothirqs;

	/* setup maple ports */
	for (i = 0; i < MAPLE_PORTS; i++) {
<<<<<<< HEAD
		mdev[i] = maple_alloc_dev(i, 0);
=======
		checked[i] = false;
		mdev[i] = maple_alloc_dev(i, 0);
		baseunits[i] = mdev[i];
>>>>>>> 976dde01
		if (!mdev[i]) {
			while (i-- > 0)
				maple_free_dev(mdev[i]);
			goto cleanup_cache;
		}
		mdev[i]->mq->command = MAPLE_COMMAND_DEVINFO;
		mdev[i]->mq->length = 0;
		maple_add_packet(mdev[i]->mq);
<<<<<<< HEAD
		/* delay aids hardware detection */
		mdelay(5);
		subdevice_map[i] = 0;
	}

	realscan = 1;
=======
		subdevice_map[i] = 0;
	}

>>>>>>> 976dde01
	/* setup maplebus hardware */
	maplebus_dma_reset();
	/* initial detection */
	maple_send();
	maple_pnp_time = jiffies;
	printk(KERN_INFO "Maple bus core now registered.\n");

	return 0;

cleanup_cache:
	kmem_cache_destroy(maple_queue_cache);

cleanup_bothirqs:
	free_irq(HW_EVENT_VSYNC, 0);

cleanup_irq:
	free_irq(HW_EVENT_MAPLE_DMA, 0);

cleanup_dma:
	free_pages((unsigned long) maple_sendbuf, MAPLE_DMA_PAGES);

cleanup_basic:
	driver_unregister(&maple_dummy_driver.drv);

cleanup_bus:
	bus_unregister(&maple_bus_type);

cleanup_device:
	device_unregister(&maple_bus);

cleanup:
	printk(KERN_INFO "Maple bus registration failed\n");
	return retval;
}
/* Push init to later to ensure hardware gets detected */
fs_initcall(maple_bus_init);<|MERGE_RESOLUTION|>--- conflicted
+++ resolved
@@ -53,11 +53,7 @@
 static int subdevice_map[MAPLE_PORTS];
 static unsigned long *maple_sendbuf, *maple_sendptr, *maple_lastptr;
 static unsigned long maple_pnp_time;
-<<<<<<< HEAD
-static int started, scanning, liststatus, realscan;
-=======
 static int started, scanning, liststatus, fullscan;
->>>>>>> 976dde01
 static struct kmem_cache *maple_queue_cache;
 
 struct maple_device_specify {
@@ -315,17 +311,9 @@
 		else
 			break;
 
-<<<<<<< HEAD
-	if (realscan) {
-		printk(KERN_INFO "Maple device detected: %s\n",
-			mdev->product_name);
-		printk(KERN_INFO "Maple device: %s\n", mdev->product_licence);
-	}
-=======
 	printk(KERN_INFO "Maple device detected: %s\n",
 		mdev->product_name);
 	printk(KERN_INFO "Maple device: %s\n", mdev->product_licence);
->>>>>>> 976dde01
 
 	function = be32_to_cpu(mdev->devinfo.function);
 
@@ -335,16 +323,9 @@
 		mdev->driver = &maple_dummy_driver;
 		sprintf(mdev->dev.bus_id, "%d:0.port", mdev->port);
 	} else {
-<<<<<<< HEAD
-		if (realscan)
-			printk(KERN_INFO
-				"Maple bus at (%d, %d): Function 0x%lX\n",
-				mdev->port, mdev->unit, function);
-=======
 		printk(KERN_INFO
 			"Maple bus at (%d, %d): Function 0x%lX\n",
 			mdev->port, mdev->unit, function);
->>>>>>> 976dde01
 
 		matched =
 		    bus_for_each_drv(&maple_bus_type, NULL, mdev,
@@ -352,14 +333,8 @@
 
 		if (matched == 0) {
 			/* Driver does not exist yet */
-<<<<<<< HEAD
-			if (realscan)
-				printk(KERN_INFO
-					"No maple driver found.\n");
-=======
 			printk(KERN_INFO
 				"No maple driver found.\n");
->>>>>>> 976dde01
 			mdev->driver = &maple_dummy_driver;
 		}
 		sprintf(mdev->dev.bus_id, "%d:0%d.%lX", mdev->port,
@@ -495,18 +470,12 @@
 		maple_detach_driver(mdev);
 		return;
 	}
-<<<<<<< HEAD
-	if (!started) {
-		printk(KERN_INFO "No maple devices attached to port %d\n",
-		       mdev->port);
-=======
 	if (!started || !fullscan) {
 		if (checked[mdev->port] == false) {
 			checked[mdev->port] = true;
 			printk(KERN_INFO "No maple devices attached"
 				" to port %d\n", mdev->port);
 		}
->>>>>>> 976dde01
 		return;
 	}
 	maple_clean_submap(mdev);
@@ -517,10 +486,6 @@
 				   char *recvbuf)
 {
 	char submask;
-<<<<<<< HEAD
-	if ((!started) || (scanning == 2)) {
-		maple_attach_driver(mdev);
-=======
 	if (!started || (scanning == 2) || !fullscan) {
 		if ((mdev->unit == 0) && (checked[mdev->port] == false)) {
 			checked[mdev->port] = true;
@@ -529,7 +494,6 @@
 			if (mdev->unit != 0)
 				maple_attach_driver(mdev);
 		}
->>>>>>> 976dde01
 		return;
 	}
 	if (mdev->unit == 0) {
@@ -548,10 +512,7 @@
 	struct maple_device *dev;
 	char *recvbuf;
 	enum maple_code code;
-<<<<<<< HEAD
-=======
 	int i;
->>>>>>> 976dde01
 
 	if (!maple_dma_done())
 		return;
@@ -604,8 +565,6 @@
 		} else
 			scanning = 0;
 
-<<<<<<< HEAD
-=======
 		if (!fullscan) {
 			fullscan = 1;
 			for (i = 0; i < MAPLE_PORTS; i++) {
@@ -619,7 +578,6 @@
 				}
 			}
 		}
->>>>>>> 976dde01
 		if (started == 0)
 			started = 1;
 	}
@@ -757,13 +715,9 @@
 
 	/* setup maple ports */
 	for (i = 0; i < MAPLE_PORTS; i++) {
-<<<<<<< HEAD
-		mdev[i] = maple_alloc_dev(i, 0);
-=======
 		checked[i] = false;
 		mdev[i] = maple_alloc_dev(i, 0);
 		baseunits[i] = mdev[i];
->>>>>>> 976dde01
 		if (!mdev[i]) {
 			while (i-- > 0)
 				maple_free_dev(mdev[i]);
@@ -772,18 +726,9 @@
 		mdev[i]->mq->command = MAPLE_COMMAND_DEVINFO;
 		mdev[i]->mq->length = 0;
 		maple_add_packet(mdev[i]->mq);
-<<<<<<< HEAD
-		/* delay aids hardware detection */
-		mdelay(5);
 		subdevice_map[i] = 0;
 	}
 
-	realscan = 1;
-=======
-		subdevice_map[i] = 0;
-	}
-
->>>>>>> 976dde01
 	/* setup maplebus hardware */
 	maplebus_dma_reset();
 	/* initial detection */
