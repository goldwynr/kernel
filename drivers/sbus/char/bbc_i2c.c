--- conflicted
+++ resolved
@@ -412,19 +412,12 @@
 };
 MODULE_DEVICE_TABLE(of, bbc_i2c_match);
 
-<<<<<<< HEAD
-static struct of_platform_driver bbc_i2c_driver = {
-	.owner		= THIS_MODULE,
-	.name		= "bbc_i2c",
-	.match_table	= bbc_i2c_match,
-=======
 static struct platform_driver bbc_i2c_driver = {
 	.driver = {
 		.name = "bbc_i2c",
 		.owner = THIS_MODULE,
 		.of_match_table = bbc_i2c_match,
 	},
->>>>>>> 02f8c6ae
 	.probe		= bbc_i2c_probe,
 	.remove		= __devexit_p(bbc_i2c_remove),
 };
