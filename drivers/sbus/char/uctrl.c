--- conflicted
+++ resolved
@@ -424,19 +424,12 @@
 };
 MODULE_DEVICE_TABLE(of, uctrl_match);
 
-<<<<<<< HEAD
-static struct of_platform_driver uctrl_driver = {
-	.owner		= THIS_MODULE,
-	.name		= "uctrl",
-	.match_table	= uctrl_match,
-=======
 static struct platform_driver uctrl_driver = {
 	.driver = {
 		.name = "uctrl",
 		.owner = THIS_MODULE,
 		.of_match_table = uctrl_match,
 	},
->>>>>>> 02f8c6ae
 	.probe		= uctrl_probe,
 	.remove		= __devexit_p(uctrl_remove),
 };
