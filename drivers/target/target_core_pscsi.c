/*******************************************************************************
 * Filename:  target_core_pscsi.c
 *
 * This file contains the generic target mode <-> Linux SCSI subsystem plugin.
 *
 * (c) Copyright 2003-2012 RisingTide Systems LLC.
 *
 * Nicholas A. Bellinger <nab@kernel.org>
 *
 * This program is free software; you can redistribute it and/or modify
 * it under the terms of the GNU General Public License as published by
 * the Free Software Foundation; either version 2 of the License, or
 * (at your option) any later version.
 *
 * This program is distributed in the hope that it will be useful,
 * but WITHOUT ANY WARRANTY; without even the implied warranty of
 * MERCHANTABILITY or FITNESS FOR A PARTICULAR PURPOSE.  See the
 * GNU General Public License for more details.
 *
 * You should have received a copy of the GNU General Public License
 * along with this program; if not, write to the Free Software
 * Foundation, Inc., 59 Temple Place - Suite 330, Boston, MA 02111-1307, USA.
 *
 ******************************************************************************/

#include <linux/string.h>
#include <linux/parser.h>
#include <linux/timer.h>
#include <linux/blkdev.h>
#include <linux/blk_types.h>
#include <linux/slab.h>
#include <linux/spinlock.h>
#include <linux/genhd.h>
#include <linux/cdrom.h>
#include <linux/ratelimit.h>
#include <linux/module.h>
#include <asm/unaligned.h>

#include <scsi/scsi.h>
#include <scsi/scsi_device.h>
#include <scsi/scsi_cmnd.h>
#include <scsi/scsi_host.h>
#include <scsi/scsi_tcq.h>

#include <target/target_core_base.h>
#include <target/target_core_backend.h>

#include "target_core_alua.h"
#include "target_core_pscsi.h"

#define ISPRINT(a)  ((a >= ' ') && (a <= '~'))

static inline struct pscsi_dev_virt *PSCSI_DEV(struct se_device *dev)
{
	return container_of(dev, struct pscsi_dev_virt, dev);
}

static struct se_subsystem_api pscsi_template;

static sense_reason_t pscsi_execute_cmd(struct se_cmd *cmd);
static void pscsi_req_done(struct request *, int);

/*	pscsi_attach_hba():
 *
 * 	pscsi_get_sh() used scsi_host_lookup() to locate struct Scsi_Host.
 *	from the passed SCSI Host ID.
 */
static int pscsi_attach_hba(struct se_hba *hba, u32 host_id)
{
	struct pscsi_hba_virt *phv;

	phv = kzalloc(sizeof(struct pscsi_hba_virt), GFP_KERNEL);
	if (!phv) {
		pr_err("Unable to allocate struct pscsi_hba_virt\n");
		return -ENOMEM;
	}
	phv->phv_host_id = host_id;
	phv->phv_mode = PHV_VIRTUAL_HOST_ID;

	hba->hba_ptr = phv;

	pr_debug("CORE_HBA[%d] - TCM SCSI HBA Driver %s on"
		" Generic Target Core Stack %s\n", hba->hba_id,
		PSCSI_VERSION, TARGET_CORE_MOD_VERSION);
	pr_debug("CORE_HBA[%d] - Attached SCSI HBA to Generic\n",
	       hba->hba_id);

	return 0;
}

static void pscsi_detach_hba(struct se_hba *hba)
{
	struct pscsi_hba_virt *phv = hba->hba_ptr;
	struct Scsi_Host *scsi_host = phv->phv_lld_host;

	if (scsi_host) {
		scsi_host_put(scsi_host);

		pr_debug("CORE_HBA[%d] - Detached SCSI HBA: %s from"
			" Generic Target Core\n", hba->hba_id,
			(scsi_host->hostt->name) ? (scsi_host->hostt->name) :
			"Unknown");
	} else
		pr_debug("CORE_HBA[%d] - Detached Virtual SCSI HBA"
			" from Generic Target Core\n", hba->hba_id);

	kfree(phv);
	hba->hba_ptr = NULL;
}

static int pscsi_pmode_enable_hba(struct se_hba *hba, unsigned long mode_flag)
{
	struct pscsi_hba_virt *phv = hba->hba_ptr;
	struct Scsi_Host *sh = phv->phv_lld_host;
	/*
	 * Release the struct Scsi_Host
	 */
	if (!mode_flag) {
		if (!sh)
			return 0;

		phv->phv_lld_host = NULL;
		phv->phv_mode = PHV_VIRTUAL_HOST_ID;

		pr_debug("CORE_HBA[%d] - Disabled pSCSI HBA Passthrough"
			" %s\n", hba->hba_id, (sh->hostt->name) ?
			(sh->hostt->name) : "Unknown");

		scsi_host_put(sh);
		return 0;
	}
	/*
	 * Otherwise, locate struct Scsi_Host from the original passed
	 * pSCSI Host ID and enable for phba mode
	 */
	sh = scsi_host_lookup(phv->phv_host_id);
	if (IS_ERR(sh)) {
		pr_err("pSCSI: Unable to locate SCSI Host for"
			" phv_host_id: %d\n", phv->phv_host_id);
		return PTR_ERR(sh);
	}

	phv->phv_lld_host = sh;
	phv->phv_mode = PHV_LLD_SCSI_HOST_NO;

	pr_debug("CORE_HBA[%d] - Enabled pSCSI HBA Passthrough %s\n",
		hba->hba_id, (sh->hostt->name) ? (sh->hostt->name) : "Unknown");

	return 1;
}

static void pscsi_tape_read_blocksize(struct se_device *dev,
		struct scsi_device *sdev)
{
	unsigned char cdb[MAX_COMMAND_SIZE], *buf;
	int ret;

	buf = kzalloc(12, GFP_KERNEL);
	if (!buf)
		return;

	memset(cdb, 0, MAX_COMMAND_SIZE);
	cdb[0] = MODE_SENSE;
	cdb[4] = 0x0c; /* 12 bytes */

	ret = scsi_execute_req(sdev, cdb, DMA_FROM_DEVICE, buf, 12, NULL,
			HZ, 1, NULL);
	if (ret)
		goto out_free;

	/*
	 * If MODE_SENSE still returns zero, set the default value to 1024.
	 */
	sdev->sector_size = (buf[9] << 16) | (buf[10] << 8) | (buf[11]);
	if (!sdev->sector_size)
		sdev->sector_size = 1024;
out_free:
	kfree(buf);
}

static void
pscsi_set_inquiry_info(struct scsi_device *sdev, struct t10_wwn *wwn)
{
	unsigned char *buf;

	if (sdev->inquiry_len < INQUIRY_LEN)
		return;

	buf = sdev->inquiry;
	if (!buf)
		return;
	/*
	 * Use sdev->inquiry from drivers/scsi/scsi_scan.c:scsi_alloc_sdev()
	 */
	memcpy(&wwn->vendor[0], &buf[8], sizeof(wwn->vendor));
	memcpy(&wwn->model[0], &buf[16], sizeof(wwn->model));
	memcpy(&wwn->revision[0], &buf[32], sizeof(wwn->revision));
}

static int
pscsi_get_inquiry_vpd_serial(struct scsi_device *sdev, struct t10_wwn *wwn)
{
	unsigned char cdb[MAX_COMMAND_SIZE], *buf;
	int ret;

	buf = kzalloc(INQUIRY_VPD_SERIAL_LEN, GFP_KERNEL);
	if (!buf)
		return -ENOMEM;

	memset(cdb, 0, MAX_COMMAND_SIZE);
	cdb[0] = INQUIRY;
	cdb[1] = 0x01; /* Query VPD */
	cdb[2] = 0x80; /* Unit Serial Number */
	cdb[3] = (INQUIRY_VPD_SERIAL_LEN >> 8) & 0xff;
	cdb[4] = (INQUIRY_VPD_SERIAL_LEN & 0xff);

	ret = scsi_execute_req(sdev, cdb, DMA_FROM_DEVICE, buf,
			      INQUIRY_VPD_SERIAL_LEN, NULL, HZ, 1, NULL);
	if (ret)
		goto out_free;

	snprintf(&wwn->unit_serial[0], INQUIRY_VPD_SERIAL_LEN, "%s", &buf[4]);

	wwn->t10_dev->dev_flags |= DF_FIRMWARE_VPD_UNIT_SERIAL;

	kfree(buf);
	return 0;

out_free:
	kfree(buf);
	return -EPERM;
}

static void
pscsi_get_inquiry_vpd_device_ident(struct scsi_device *sdev,
		struct t10_wwn *wwn)
{
	unsigned char cdb[MAX_COMMAND_SIZE], *buf, *page_83;
	int ident_len, page_len, off = 4, ret;
	struct t10_vpd *vpd;

	buf = kzalloc(INQUIRY_VPD_SERIAL_LEN, GFP_KERNEL);
	if (!buf)
		return;

	memset(cdb, 0, MAX_COMMAND_SIZE);
	cdb[0] = INQUIRY;
	cdb[1] = 0x01; /* Query VPD */
	cdb[2] = 0x83; /* Device Identifier */
	cdb[3] = (INQUIRY_VPD_DEVICE_IDENTIFIER_LEN >> 8) & 0xff;
	cdb[4] = (INQUIRY_VPD_DEVICE_IDENTIFIER_LEN & 0xff);

	ret = scsi_execute_req(sdev, cdb, DMA_FROM_DEVICE, buf,
			      INQUIRY_VPD_DEVICE_IDENTIFIER_LEN,
			      NULL, HZ, 1, NULL);
	if (ret)
		goto out;

	page_len = (buf[2] << 8) | buf[3];
	while (page_len > 0) {
		/* Grab a pointer to the Identification descriptor */
		page_83 = &buf[off];
		ident_len = page_83[3];
		if (!ident_len) {
			pr_err("page_83[3]: identifier"
					" length zero!\n");
			break;
		}
		pr_debug("T10 VPD Identifier Length: %d\n", ident_len);

		vpd = kzalloc(sizeof(struct t10_vpd), GFP_KERNEL);
		if (!vpd) {
			pr_err("Unable to allocate memory for"
					" struct t10_vpd\n");
			goto out;
		}
		INIT_LIST_HEAD(&vpd->vpd_list);

		transport_set_vpd_proto_id(vpd, page_83);
		transport_set_vpd_assoc(vpd, page_83);

		if (transport_set_vpd_ident_type(vpd, page_83) < 0) {
			off += (ident_len + 4);
			page_len -= (ident_len + 4);
			kfree(vpd);
			continue;
		}
		if (transport_set_vpd_ident(vpd, page_83) < 0) {
			off += (ident_len + 4);
			page_len -= (ident_len + 4);
			kfree(vpd);
			continue;
		}

		list_add_tail(&vpd->vpd_list, &wwn->t10_vpd_list);
		off += (ident_len + 4);
		page_len -= (ident_len + 4);
	}

out:
	kfree(buf);
}

static int pscsi_add_device_to_list(struct se_device *dev,
		struct scsi_device *sd)
{
	struct pscsi_dev_virt *pdv = PSCSI_DEV(dev);
	struct request_queue *q = sd->request_queue;

	pdv->pdv_sd = sd;

	if (!sd->queue_depth) {
		sd->queue_depth = PSCSI_DEFAULT_QUEUEDEPTH;

		pr_err("Set broken SCSI Device %d:%d:%d"
			" queue_depth to %d\n", sd->channel, sd->id,
				sd->lun, sd->queue_depth);
	}

	dev->dev_attrib.hw_block_size = sd->sector_size;
	dev->dev_attrib.hw_max_sectors =
		min_t(int, sd->host->max_sectors, queue_max_hw_sectors(q));
	dev->dev_attrib.hw_queue_depth = sd->queue_depth;

	/*
	 * Setup our standard INQUIRY info into se_dev->t10_wwn
	 */
	pscsi_set_inquiry_info(sd, &dev->t10_wwn);

	/*
	 * Locate VPD WWN Information used for various purposes within
	 * the Storage Engine.
	 */
	if (!pscsi_get_inquiry_vpd_serial(sd, &dev->t10_wwn)) {
		/*
		 * If VPD Unit Serial returned GOOD status, try
		 * VPD Device Identification page (0x83).
		 */
		pscsi_get_inquiry_vpd_device_ident(sd, &dev->t10_wwn);
	}

	/*
	 * For TYPE_TAPE, attempt to determine blocksize with MODE_SENSE.
	 */
	if (sd->type == TYPE_TAPE)
		pscsi_tape_read_blocksize(dev, sd);
	return 0;
}

static struct se_device *pscsi_alloc_device(struct se_hba *hba,
		const char *name)
{
	struct pscsi_dev_virt *pdv;

	pdv = kzalloc(sizeof(struct pscsi_dev_virt), GFP_KERNEL);
	if (!pdv) {
		pr_err("Unable to allocate memory for struct pscsi_dev_virt\n");
		return NULL;
	}

	pr_debug("PSCSI: Allocated pdv: %p for %s\n", pdv, name);
	return &pdv->dev;
}

/*
 * Called with struct Scsi_Host->host_lock called.
 */
static int pscsi_create_type_disk(struct se_device *dev, struct scsi_device *sd)
	__releases(sh->host_lock)
{
	struct pscsi_hba_virt *phv = dev->se_hba->hba_ptr;
	struct pscsi_dev_virt *pdv = PSCSI_DEV(dev);
	struct Scsi_Host *sh = sd->host;
	struct block_device *bd;
	int ret;

	if (scsi_device_get(sd)) {
		pr_err("scsi_device_get() failed for %d:%d:%d:%d\n",
			sh->host_no, sd->channel, sd->id, sd->lun);
		spin_unlock_irq(sh->host_lock);
		return -EIO;
	}
	spin_unlock_irq(sh->host_lock);
	/*
	 * Claim exclusive struct block_device access to struct scsi_device
	 * for TYPE_DISK using supplied udev_path
	 */
	bd = blkdev_get_by_path(dev->udev_path,
				FMODE_WRITE|FMODE_READ|FMODE_EXCL, pdv);
	if (IS_ERR(bd)) {
		pr_err("pSCSI: blkdev_get_by_path() failed\n");
		scsi_device_put(sd);
		return PTR_ERR(bd);
	}
	pdv->pdv_bd = bd;

	ret = pscsi_add_device_to_list(dev, sd);
	if (ret) {
		blkdev_put(pdv->pdv_bd, FMODE_WRITE|FMODE_READ|FMODE_EXCL);
		scsi_device_put(sd);
		return ret;
	}

	pr_debug("CORE_PSCSI[%d] - Added TYPE_DISK for %d:%d:%d:%d\n",
		phv->phv_host_id, sh->host_no, sd->channel, sd->id, sd->lun);
	return 0;
}

/*
 * Called with struct Scsi_Host->host_lock called.
 */
static int pscsi_create_type_rom(struct se_device *dev, struct scsi_device *sd)
	__releases(sh->host_lock)
{
	struct pscsi_hba_virt *phv = dev->se_hba->hba_ptr;
	struct Scsi_Host *sh = sd->host;
	int ret;

	if (scsi_device_get(sd)) {
		pr_err("scsi_device_get() failed for %d:%d:%d:%d\n",
			sh->host_no, sd->channel, sd->id, sd->lun);
		spin_unlock_irq(sh->host_lock);
		return -EIO;
	}
	spin_unlock_irq(sh->host_lock);

	ret = pscsi_add_device_to_list(dev, sd);
	if (ret) {
		scsi_device_put(sd);
		return ret;
	}
	pr_debug("CORE_PSCSI[%d] - Added Type: %s for %d:%d:%d:%d\n",
		phv->phv_host_id, scsi_device_type(sd->type), sh->host_no,
		sd->channel, sd->id, sd->lun);

	return 0;
}

/*
 * Called with struct Scsi_Host->host_lock called.
 */
static int pscsi_create_type_other(struct se_device *dev,
		struct scsi_device *sd)
	__releases(sh->host_lock)
{
	struct pscsi_hba_virt *phv = dev->se_hba->hba_ptr;
	struct Scsi_Host *sh = sd->host;
	int ret;

	spin_unlock_irq(sh->host_lock);
	ret = pscsi_add_device_to_list(dev, sd);
	if (ret)
		return ret;

	pr_debug("CORE_PSCSI[%d] - Added Type: %s for %d:%d:%d:%d\n",
		phv->phv_host_id, scsi_device_type(sd->type), sh->host_no,
		sd->channel, sd->id, sd->lun);
	return 0;
}

static int pscsi_configure_device(struct se_device *dev)
{
	struct se_hba *hba = dev->se_hba;
	struct pscsi_dev_virt *pdv = PSCSI_DEV(dev);
	struct scsi_device *sd;
	struct pscsi_hba_virt *phv = dev->se_hba->hba_ptr;
	struct Scsi_Host *sh = phv->phv_lld_host;
	int legacy_mode_enable = 0;
	int ret;

	if (!(pdv->pdv_flags & PDF_HAS_CHANNEL_ID) ||
	    !(pdv->pdv_flags & PDF_HAS_TARGET_ID) ||
	    !(pdv->pdv_flags & PDF_HAS_LUN_ID)) {
		pr_err("Missing scsi_channel_id=, scsi_target_id= and"
			" scsi_lun_id= parameters\n");
		return -EINVAL;
	}

	/*
	 * If not running in PHV_LLD_SCSI_HOST_NO mode, locate the
	 * struct Scsi_Host we will need to bring the TCM/pSCSI object online
	 */
	if (!sh) {
		if (phv->phv_mode == PHV_LLD_SCSI_HOST_NO) {
			pr_err("pSCSI: Unable to locate struct"
				" Scsi_Host for PHV_LLD_SCSI_HOST_NO\n");
			return -ENODEV;
		}
		/*
		 * For the newer PHV_VIRTUAL_HOST_ID struct scsi_device
		 * reference, we enforce that udev_path has been set
		 */
		if (!(dev->dev_flags & DF_USING_UDEV_PATH)) {
			pr_err("pSCSI: udev_path attribute has not"
				" been set before ENABLE=1\n");
			return -EINVAL;
		}
		/*
		 * If no scsi_host_id= was passed for PHV_VIRTUAL_HOST_ID,
		 * use the original TCM hba ID to reference Linux/SCSI Host No
		 * and enable for PHV_LLD_SCSI_HOST_NO mode.
		 */
		if (!(pdv->pdv_flags & PDF_HAS_VIRT_HOST_ID)) {
			if (hba->dev_count) {
				pr_err("pSCSI: Unable to set hba_mode"
					" with active devices\n");
				return -EEXIST;
			}

			if (pscsi_pmode_enable_hba(hba, 1) != 1)
				return -ENODEV;

			legacy_mode_enable = 1;
			hba->hba_flags |= HBA_FLAGS_PSCSI_MODE;
			sh = phv->phv_lld_host;
		} else {
			sh = scsi_host_lookup(pdv->pdv_host_id);
			if (IS_ERR(sh)) {
				pr_err("pSCSI: Unable to locate"
					" pdv_host_id: %d\n", pdv->pdv_host_id);
				return PTR_ERR(sh);
			}
		}
	} else {
		if (phv->phv_mode == PHV_VIRTUAL_HOST_ID) {
			pr_err("pSCSI: PHV_VIRTUAL_HOST_ID set while"
				" struct Scsi_Host exists\n");
			return -EEXIST;
		}
	}

	spin_lock_irq(sh->host_lock);
	list_for_each_entry(sd, &sh->__devices, siblings) {
		if ((pdv->pdv_channel_id != sd->channel) ||
		    (pdv->pdv_target_id != sd->id) ||
		    (pdv->pdv_lun_id != sd->lun))
			continue;
		/*
		 * Functions will release the held struct scsi_host->host_lock
		 * before calling calling pscsi_add_device_to_list() to register
		 * struct scsi_device with target_core_mod.
		 */
		switch (sd->type) {
		case TYPE_DISK:
			ret = pscsi_create_type_disk(dev, sd);
			break;
		case TYPE_ROM:
			ret = pscsi_create_type_rom(dev, sd);
			break;
		default:
			ret = pscsi_create_type_other(dev, sd);
			break;
		}

		if (ret) {
			if (phv->phv_mode == PHV_VIRTUAL_HOST_ID)
				scsi_host_put(sh);
			else if (legacy_mode_enable) {
				pscsi_pmode_enable_hba(hba, 0);
				hba->hba_flags &= ~HBA_FLAGS_PSCSI_MODE;
			}
			pdv->pdv_sd = NULL;
			return ret;
		}
		return 0;
	}
	spin_unlock_irq(sh->host_lock);

	pr_err("pSCSI: Unable to locate %d:%d:%d:%d\n", sh->host_no,
		pdv->pdv_channel_id,  pdv->pdv_target_id, pdv->pdv_lun_id);

	if (phv->phv_mode == PHV_VIRTUAL_HOST_ID)
		scsi_host_put(sh);
	else if (legacy_mode_enable) {
		pscsi_pmode_enable_hba(hba, 0);
		hba->hba_flags &= ~HBA_FLAGS_PSCSI_MODE;
	}

	return -ENODEV;
}

static void pscsi_free_device(struct se_device *dev)
{
	struct pscsi_dev_virt *pdv = PSCSI_DEV(dev);
	struct pscsi_hba_virt *phv = dev->se_hba->hba_ptr;
	struct scsi_device *sd = pdv->pdv_sd;

	if (sd) {
		/*
		 * Release exclusive pSCSI internal struct block_device claim for
		 * struct scsi_device with TYPE_DISK from pscsi_create_type_disk()
		 */
		if ((sd->type == TYPE_DISK) && pdv->pdv_bd) {
			blkdev_put(pdv->pdv_bd,
				   FMODE_WRITE|FMODE_READ|FMODE_EXCL);
			pdv->pdv_bd = NULL;
		}
		/*
		 * For HBA mode PHV_LLD_SCSI_HOST_NO, release the reference
		 * to struct Scsi_Host now.
		 */
		if ((phv->phv_mode == PHV_LLD_SCSI_HOST_NO) &&
		    (phv->phv_lld_host != NULL))
			scsi_host_put(phv->phv_lld_host);

		if ((sd->type == TYPE_DISK) || (sd->type == TYPE_ROM))
			scsi_device_put(sd);

		pdv->pdv_sd = NULL;
	}

	kfree(pdv);
}

static void pscsi_transport_complete(struct se_cmd *cmd, struct scatterlist *sg,
				     unsigned char *sense_buffer)
{
	struct pscsi_dev_virt *pdv = PSCSI_DEV(cmd->se_dev);
	struct scsi_device *sd = pdv->pdv_sd;
	int result;
	struct pscsi_plugin_task *pt = cmd->priv;
	unsigned char *cdb;
	/*
	 * Special case for REPORT_LUNs handling where pscsi_plugin_task has
	 * not been allocated because TCM is handling the emulation directly.
	 */
	if (!pt)
		return;

	cdb = &pt->pscsi_cdb[0];
	result = pt->pscsi_result;
	/*
	 * Hack to make sure that Write-Protect modepage is set if R/O mode is
	 * forced.
	 */
	if (!cmd->se_deve || !cmd->data_length)
		goto after_mode_sense;

	if (((cdb[0] == MODE_SENSE) || (cdb[0] == MODE_SENSE_10)) &&
	     (status_byte(result) << 1) == SAM_STAT_GOOD) {
		if (cmd->se_deve->lun_flags & TRANSPORT_LUNFLAGS_READ_ONLY) {
			unsigned char *buf;

			buf = transport_kmap_data_sg(cmd);
			if (!buf)
				; /* XXX: TCM_LOGICAL_UNIT_COMMUNICATION_FAILURE */

			if (cdb[0] == MODE_SENSE_10) {
				if (!(buf[3] & 0x80))
					buf[3] |= 0x80;
			} else {
				if (!(buf[2] & 0x80))
					buf[2] |= 0x80;
			}

			transport_kunmap_data_sg(cmd);
		}
	}
after_mode_sense:

	if (sd->type != TYPE_TAPE || !cmd->data_length)
		goto after_mode_select;

	/*
	 * Hack to correctly obtain the initiator requested blocksize for
	 * TYPE_TAPE.  Since this value is dependent upon each tape media,
	 * struct scsi_device->sector_size will not contain the correct value
	 * by default, so we go ahead and set it so
	 * TRANSPORT(dev)->get_blockdev() returns the correct value to the
	 * storage engine.
	 */
	if (((cdb[0] == MODE_SELECT) || (cdb[0] == MODE_SELECT_10)) &&
	      (status_byte(result) << 1) == SAM_STAT_GOOD) {
		unsigned char *buf;
		u16 bdl;
		u32 blocksize;

		buf = sg_virt(&sg[0]);
		if (!buf) {
			pr_err("Unable to get buf for scatterlist\n");
			goto after_mode_select;
		}

		if (cdb[0] == MODE_SELECT)
			bdl = (buf[3]);
		else
			bdl = (buf[6] << 8) | (buf[7]);

		if (!bdl)
			goto after_mode_select;

		if (cdb[0] == MODE_SELECT)
			blocksize = (buf[9] << 16) | (buf[10] << 8) |
					(buf[11]);
		else
			blocksize = (buf[13] << 16) | (buf[14] << 8) |
					(buf[15]);

		sd->sector_size = blocksize;
	}
after_mode_select:

	if (sense_buffer && (status_byte(result) & CHECK_CONDITION)) {
		memcpy(sense_buffer, pt->pscsi_sense, TRANSPORT_SENSE_BUFFER);
		cmd->se_cmd_flags |= SCF_TRANSPORT_TASK_SENSE;
	}
}

enum {
	Opt_scsi_host_id, Opt_scsi_channel_id, Opt_scsi_target_id,
	Opt_scsi_lun_id, Opt_err
};

static match_table_t tokens = {
	{Opt_scsi_host_id, "scsi_host_id=%d"},
	{Opt_scsi_channel_id, "scsi_channel_id=%d"},
	{Opt_scsi_target_id, "scsi_target_id=%d"},
	{Opt_scsi_lun_id, "scsi_lun_id=%d"},
	{Opt_err, NULL}
};

static ssize_t pscsi_set_configfs_dev_params(struct se_device *dev,
		const char *page, ssize_t count)
{
	struct pscsi_dev_virt *pdv = PSCSI_DEV(dev);
	struct pscsi_hba_virt *phv = dev->se_hba->hba_ptr;
	char *orig, *ptr, *opts;
	substring_t args[MAX_OPT_ARGS];
	int ret = 0, arg, token;

	opts = kstrdup(page, GFP_KERNEL);
	if (!opts)
		return -ENOMEM;

	orig = opts;

	while ((ptr = strsep(&opts, ",\n")) != NULL) {
		if (!*ptr)
			continue;

		token = match_token(ptr, tokens, args);
		switch (token) {
		case Opt_scsi_host_id:
			if (phv->phv_mode == PHV_LLD_SCSI_HOST_NO) {
				pr_err("PSCSI[%d]: Unable to accept"
					" scsi_host_id while phv_mode =="
					" PHV_LLD_SCSI_HOST_NO\n",
					phv->phv_host_id);
				ret = -EINVAL;
				goto out;
			}
			match_int(args, &arg);
			pdv->pdv_host_id = arg;
			pr_debug("PSCSI[%d]: Referencing SCSI Host ID:"
				" %d\n", phv->phv_host_id, pdv->pdv_host_id);
			pdv->pdv_flags |= PDF_HAS_VIRT_HOST_ID;
			break;
		case Opt_scsi_channel_id:
			match_int(args, &arg);
			pdv->pdv_channel_id = arg;
			pr_debug("PSCSI[%d]: Referencing SCSI Channel"
				" ID: %d\n",  phv->phv_host_id,
				pdv->pdv_channel_id);
			pdv->pdv_flags |= PDF_HAS_CHANNEL_ID;
			break;
		case Opt_scsi_target_id:
			match_int(args, &arg);
			pdv->pdv_target_id = arg;
			pr_debug("PSCSI[%d]: Referencing SCSI Target"
				" ID: %d\n", phv->phv_host_id,
				pdv->pdv_target_id);
			pdv->pdv_flags |= PDF_HAS_TARGET_ID;
			break;
		case Opt_scsi_lun_id:
			match_int(args, &arg);
			pdv->pdv_lun_id = arg;
			pr_debug("PSCSI[%d]: Referencing SCSI LUN ID:"
				" %d\n", phv->phv_host_id, pdv->pdv_lun_id);
			pdv->pdv_flags |= PDF_HAS_LUN_ID;
			break;
		default:
			break;
		}
	}

out:
	kfree(orig);
	return (!ret) ? count : ret;
}

static ssize_t pscsi_show_configfs_dev_params(struct se_device *dev, char *b)
{
	struct pscsi_hba_virt *phv = dev->se_hba->hba_ptr;
	struct pscsi_dev_virt *pdv = PSCSI_DEV(dev);
	struct scsi_device *sd = pdv->pdv_sd;
	unsigned char host_id[16];
	ssize_t bl;
	int i;

	if (phv->phv_mode == PHV_VIRTUAL_HOST_ID)
		snprintf(host_id, 16, "%d", pdv->pdv_host_id);
	else
		snprintf(host_id, 16, "PHBA Mode");

	bl = sprintf(b, "SCSI Device Bus Location:"
		" Channel ID: %d Target ID: %d LUN: %d Host ID: %s\n",
		pdv->pdv_channel_id, pdv->pdv_target_id, pdv->pdv_lun_id,
		host_id);

	if (sd) {
		bl += sprintf(b + bl, "        ");
		bl += sprintf(b + bl, "Vendor: ");
		for (i = 0; i < 8; i++) {
			if (ISPRINT(sd->vendor[i]))   /* printable character? */
				bl += sprintf(b + bl, "%c", sd->vendor[i]);
			else
				bl += sprintf(b + bl, " ");
		}
		bl += sprintf(b + bl, " Model: ");
		for (i = 0; i < 16; i++) {
			if (ISPRINT(sd->model[i]))   /* printable character ? */
				bl += sprintf(b + bl, "%c", sd->model[i]);
			else
				bl += sprintf(b + bl, " ");
		}
		bl += sprintf(b + bl, " Rev: ");
		for (i = 0; i < 4; i++) {
			if (ISPRINT(sd->rev[i]))   /* printable character ? */
				bl += sprintf(b + bl, "%c", sd->rev[i]);
			else
				bl += sprintf(b + bl, " ");
		}
		bl += sprintf(b + bl, "\n");
	}
	return bl;
}

static void pscsi_bi_endio(struct bio *bio, int error)
{
	bio_put(bio);
}

static inline struct bio *pscsi_get_bio(int nr_vecs)
{
	struct bio *bio;
	/*
	 * Use bio_malloc() following the comment in for bio -> struct request
	 * in block/blk-core.c:blk_make_request()
	 */
	bio = bio_kmalloc(GFP_KERNEL, nr_vecs);
	if (!bio) {
		pr_err("PSCSI: bio_kmalloc() failed\n");
		return NULL;
	}
	bio->bi_end_io = pscsi_bi_endio;

	return bio;
}

static sense_reason_t
pscsi_map_sg(struct se_cmd *cmd, struct scatterlist *sgl, u32 sgl_nents,
		enum dma_data_direction data_direction, struct bio **hbio)
{
	struct pscsi_dev_virt *pdv = PSCSI_DEV(cmd->se_dev);
	struct bio *bio = NULL, *tbio = NULL;
	struct page *page;
	struct scatterlist *sg;
	u32 data_len = cmd->data_length, i, len, bytes, off;
	int nr_pages = (cmd->data_length + sgl[0].offset +
			PAGE_SIZE - 1) >> PAGE_SHIFT;
	int nr_vecs = 0, rc;
	int rw = (data_direction == DMA_TO_DEVICE);

	*hbio = NULL;

	pr_debug("PSCSI: nr_pages: %d\n", nr_pages);

	for_each_sg(sgl, sg, sgl_nents, i) {
		page = sg_page(sg);
		off = sg->offset;
		len = sg->length;

		pr_debug("PSCSI: i: %d page: %p len: %d off: %d\n", i,
			page, len, off);

		/*
		 * We only have one page of data in each sg element,
		 * we can not cross a page boundary.
		 */
		if (off + len > PAGE_SIZE)
			goto fail;

		if (len > 0 && data_len > 0) {
			bytes = min_t(unsigned int, len, PAGE_SIZE - off);
			bytes = min(bytes, data_len);

			if (!bio) {
				nr_vecs = min_t(int, BIO_MAX_PAGES, nr_pages);
				nr_pages -= nr_vecs;
				/*
				 * Calls bio_kmalloc() and sets bio->bi_end_io()
				 */
				bio = pscsi_get_bio(nr_vecs);
				if (!bio)
					goto fail;

				if (rw)
					bio->bi_rw |= REQ_WRITE;

				pr_debug("PSCSI: Allocated bio: %p,"
					" dir: %s nr_vecs: %d\n", bio,
					(rw) ? "rw" : "r", nr_vecs);
				/*
				 * Set *hbio pointer to handle the case:
				 * nr_pages > BIO_MAX_PAGES, where additional
				 * bios need to be added to complete a given
				 * command.
				 */
				if (!*hbio)
					*hbio = tbio = bio;
				else
					tbio = tbio->bi_next = bio;
			}

			pr_debug("PSCSI: Calling bio_add_pc_page() i: %d"
				" bio: %p page: %p len: %d off: %d\n", i, bio,
				page, len, off);

			rc = bio_add_pc_page(pdv->pdv_sd->request_queue,
					bio, page, bytes, off);
			if (rc != bytes)
				goto fail;

			pr_debug("PSCSI: bio->bi_vcnt: %d nr_vecs: %d\n",
				bio->bi_vcnt, nr_vecs);

			if (bio->bi_vcnt > nr_vecs) {
				pr_debug("PSCSI: Reached bio->bi_vcnt max:"
					" %d i: %d bio: %p, allocating another"
					" bio\n", bio->bi_vcnt, i, bio);
				/*
				 * Clear the pointer so that another bio will
				 * be allocated with pscsi_get_bio() above, the
				 * current bio has already been set *tbio and
				 * bio->bi_next.
				 */
				bio = NULL;
			}

<<<<<<< HEAD
			len -= bytes;
=======
>>>>>>> 8ca7cd1b
			data_len -= bytes;
		}
	}

	return 0;
fail:
	while (*hbio) {
		bio = *hbio;
		*hbio = (*hbio)->bi_next;
		bio_endio(bio, 0);	/* XXX: should be error */
	}
	return TCM_LOGICAL_UNIT_COMMUNICATION_FAILURE;
}

/*
 * Clear a lun set in the cdb if the initiator talking to use spoke
 * and old standards version, as we can't assume the underlying device
 * won't choke up on it.
 */
static inline void pscsi_clear_cdb_lun(unsigned char *cdb)
{
	switch (cdb[0]) {
	case READ_10: /* SBC - RDProtect */
	case READ_12: /* SBC - RDProtect */
	case READ_16: /* SBC - RDProtect */
	case SEND_DIAGNOSTIC: /* SPC - SELF-TEST Code */
	case VERIFY: /* SBC - VRProtect */
	case VERIFY_16: /* SBC - VRProtect */
	case WRITE_VERIFY: /* SBC - VRProtect */
	case WRITE_VERIFY_12: /* SBC - VRProtect */
	case MAINTENANCE_IN: /* SPC - Parameter Data Format for SA RTPG */
		break;
	default:
		cdb[1] &= 0x1f; /* clear logical unit number */
		break;
	}
}

static sense_reason_t
pscsi_parse_cdb(struct se_cmd *cmd)
{
	unsigned char *cdb = cmd->t_task_cdb;

	if (cmd->se_cmd_flags & SCF_BIDI)
		return TCM_UNSUPPORTED_SCSI_OPCODE;

	pscsi_clear_cdb_lun(cdb);

	/*
	 * For REPORT LUNS we always need to emulate the response, for everything
	 * else the default for pSCSI is to pass the command to the underlying
	 * LLD / physical hardware.
	 */
	switch (cdb[0]) {
	case REPORT_LUNS:
		cmd->execute_cmd = spc_emulate_report_luns;
		return 0;
	case READ_6:
	case READ_10:
	case READ_12:
	case READ_16:
	case WRITE_6:
	case WRITE_10:
	case WRITE_12:
	case WRITE_16:
	case WRITE_VERIFY:
		cmd->se_cmd_flags |= SCF_SCSI_DATA_CDB;
		/* FALLTHROUGH*/
	default:
		cmd->execute_cmd = pscsi_execute_cmd;
		return 0;
	}
}

static sense_reason_t
pscsi_execute_cmd(struct se_cmd *cmd)
{
	struct scatterlist *sgl = cmd->t_data_sg;
	u32 sgl_nents = cmd->t_data_nents;
	enum dma_data_direction data_direction = cmd->data_direction;
	struct pscsi_dev_virt *pdv = PSCSI_DEV(cmd->se_dev);
	struct pscsi_plugin_task *pt;
	struct request *req;
	struct bio *hbio;
	sense_reason_t ret;

	/*
	 * Dynamically alloc cdb space, since it may be larger than
	 * TCM_MAX_COMMAND_SIZE
	 */
	pt = kzalloc(sizeof(*pt) + scsi_command_size(cmd->t_task_cdb), GFP_KERNEL);
	if (!pt) {
		return TCM_LOGICAL_UNIT_COMMUNICATION_FAILURE;
	}
	cmd->priv = pt;

	memcpy(pt->pscsi_cdb, cmd->t_task_cdb,
		scsi_command_size(cmd->t_task_cdb));

	if (!sgl) {
		req = blk_get_request(pdv->pdv_sd->request_queue,
				(data_direction == DMA_TO_DEVICE),
				GFP_KERNEL);
		if (!req || IS_ERR(req)) {
			pr_err("PSCSI: blk_get_request() failed: %ld\n",
					req ? IS_ERR(req) : -ENOMEM);
			ret = TCM_LOGICAL_UNIT_COMMUNICATION_FAILURE;
			goto fail;
		}
	} else {
		BUG_ON(!cmd->data_length);

		ret = pscsi_map_sg(cmd, sgl, sgl_nents, data_direction, &hbio);
		if (ret)
			goto fail;

		req = blk_make_request(pdv->pdv_sd->request_queue, hbio,
				       GFP_KERNEL);
		if (IS_ERR(req)) {
			pr_err("pSCSI: blk_make_request() failed\n");
			ret = TCM_LOGICAL_UNIT_COMMUNICATION_FAILURE;
			goto fail_free_bio;
		}
	}

	req->cmd_type = REQ_TYPE_BLOCK_PC;
	req->end_io = pscsi_req_done;
	req->end_io_data = cmd;
	req->cmd_len = scsi_command_size(pt->pscsi_cdb);
	req->cmd = &pt->pscsi_cdb[0];
	req->sense = &pt->pscsi_sense[0];
	req->sense_len = 0;
	if (pdv->pdv_sd->type == TYPE_DISK)
		req->timeout = PS_TIMEOUT_DISK;
	else
		req->timeout = PS_TIMEOUT_OTHER;
	req->retries = PS_RETRY;

	blk_execute_rq_nowait(pdv->pdv_sd->request_queue, NULL, req,
			(cmd->sam_task_attr == MSG_HEAD_TAG),
			pscsi_req_done);

	return 0;

fail_free_bio:
	while (hbio) {
		struct bio *bio = hbio;
		hbio = hbio->bi_next;
		bio_endio(bio, 0);	/* XXX: should be error */
	}
	ret = TCM_LOGICAL_UNIT_COMMUNICATION_FAILURE;
fail:
	kfree(pt);
	return ret;
}

/*	pscsi_get_device_type():
 *
 *
 */
static u32 pscsi_get_device_type(struct se_device *dev)
{
	struct pscsi_dev_virt *pdv = PSCSI_DEV(dev);
	struct scsi_device *sd = pdv->pdv_sd;

	return sd->type;
}

static sector_t pscsi_get_blocks(struct se_device *dev)
{
	struct pscsi_dev_virt *pdv = PSCSI_DEV(dev);

	if (pdv->pdv_bd && pdv->pdv_bd->bd_part)
		return pdv->pdv_bd->bd_part->nr_sects;

	dump_stack();
	return 0;
}

static void pscsi_req_done(struct request *req, int uptodate)
{
	struct se_cmd *cmd = req->end_io_data;
	struct pscsi_plugin_task *pt = cmd->priv;

	pt->pscsi_result = req->errors;
	pt->pscsi_resid = req->resid_len;

	cmd->scsi_status = status_byte(pt->pscsi_result) << 1;
	if (cmd->scsi_status) {
		pr_debug("PSCSI Status Byte exception at cmd: %p CDB:"
			" 0x%02x Result: 0x%08x\n", cmd, pt->pscsi_cdb[0],
			pt->pscsi_result);
	}

	switch (host_byte(pt->pscsi_result)) {
	case DID_OK:
		target_complete_cmd(cmd, cmd->scsi_status);
		break;
	default:
		pr_debug("PSCSI Host Byte exception at cmd: %p CDB:"
			" 0x%02x Result: 0x%08x\n", cmd, pt->pscsi_cdb[0],
			pt->pscsi_result);
		target_complete_cmd(cmd, SAM_STAT_CHECK_CONDITION);
		break;
	}

	__blk_put_request(req->q, req);
	kfree(pt);
}

static struct se_subsystem_api pscsi_template = {
	.name			= "pscsi",
	.owner			= THIS_MODULE,
	.transport_type		= TRANSPORT_PLUGIN_PHBA_PDEV,
	.attach_hba		= pscsi_attach_hba,
	.detach_hba		= pscsi_detach_hba,
	.pmode_enable_hba	= pscsi_pmode_enable_hba,
	.alloc_device		= pscsi_alloc_device,
	.configure_device	= pscsi_configure_device,
	.free_device		= pscsi_free_device,
	.transport_complete	= pscsi_transport_complete,
	.parse_cdb		= pscsi_parse_cdb,
	.set_configfs_dev_params = pscsi_set_configfs_dev_params,
	.show_configfs_dev_params = pscsi_show_configfs_dev_params,
	.get_device_type	= pscsi_get_device_type,
	.get_blocks		= pscsi_get_blocks,
};

static int __init pscsi_module_init(void)
{
	return transport_subsystem_register(&pscsi_template);
}

static void __exit pscsi_module_exit(void)
{
	transport_subsystem_release(&pscsi_template);
}

MODULE_DESCRIPTION("TCM PSCSI subsystem plugin");
MODULE_AUTHOR("nab@Linux-iSCSI.org");
MODULE_LICENSE("GPL");

module_init(pscsi_module_init);
module_exit(pscsi_module_exit);<|MERGE_RESOLUTION|>--- conflicted
+++ resolved
@@ -947,10 +947,6 @@
 				bio = NULL;
 			}
 
-<<<<<<< HEAD
-			len -= bytes;
-=======
->>>>>>> 8ca7cd1b
 			data_len -= bytes;
 		}
 	}
