#ifndef ISCSI_TARGET_CORE_H
#define ISCSI_TARGET_CORE_H

#include <linux/in.h>
#include <linux/configfs.h>
#include <net/sock.h>
#include <net/tcp.h>
#include <scsi/scsi_cmnd.h>
#include <scsi/iscsi_proto.h>
#include <target/target_core_base.h>

#define ISCSIT_VERSION			"v4.1.0-rc2"
#define ISCSI_MAX_DATASN_MISSING_COUNT	16
#define ISCSI_TX_THREAD_TCP_TIMEOUT	2
#define ISCSI_RX_THREAD_TCP_TIMEOUT	2
#define SECONDS_FOR_ASYNC_LOGOUT	10
#define SECONDS_FOR_ASYNC_TEXT		10
#define SECONDS_FOR_LOGOUT_COMP		15
#define WHITE_SPACE			" \t\v\f\n\r"

/* struct iscsi_node_attrib sanity values */
#define NA_DATAOUT_TIMEOUT		3
#define NA_DATAOUT_TIMEOUT_MAX		60
#define NA_DATAOUT_TIMEOUT_MIX		2
#define NA_DATAOUT_TIMEOUT_RETRIES	5
#define NA_DATAOUT_TIMEOUT_RETRIES_MAX	15
#define NA_DATAOUT_TIMEOUT_RETRIES_MIN	1
#define NA_NOPIN_TIMEOUT		15
#define NA_NOPIN_TIMEOUT_MAX		60
#define NA_NOPIN_TIMEOUT_MIN		3
#define NA_NOPIN_RESPONSE_TIMEOUT	30
#define NA_NOPIN_RESPONSE_TIMEOUT_MAX	60
#define NA_NOPIN_RESPONSE_TIMEOUT_MIN	3
#define NA_RANDOM_DATAIN_PDU_OFFSETS	0
#define NA_RANDOM_DATAIN_SEQ_OFFSETS	0
#define NA_RANDOM_R2T_OFFSETS		0
#define NA_DEFAULT_ERL			0
#define NA_DEFAULT_ERL_MAX		2
#define NA_DEFAULT_ERL_MIN		0

/* struct iscsi_tpg_attrib sanity values */
#define TA_AUTHENTICATION		1
#define TA_LOGIN_TIMEOUT		15
#define TA_LOGIN_TIMEOUT_MAX		30
#define TA_LOGIN_TIMEOUT_MIN		5
#define TA_NETIF_TIMEOUT		2
#define TA_NETIF_TIMEOUT_MAX		15
#define TA_NETIF_TIMEOUT_MIN		2
#define TA_GENERATE_NODE_ACLS		0
#define TA_DEFAULT_CMDSN_DEPTH		16
#define TA_DEFAULT_CMDSN_DEPTH_MAX	512
#define TA_DEFAULT_CMDSN_DEPTH_MIN	1
#define TA_CACHE_DYNAMIC_ACLS		0
/* Enabled by default in demo mode (generic_node_acls=1) */
#define TA_DEMO_MODE_WRITE_PROTECT	1
/* Disabled by default in production mode w/ explict ACLs */
#define TA_PROD_MODE_WRITE_PROTECT	0
#define TA_CACHE_CORE_NPS		0


#define ISCSI_IOV_DATA_BUFFER		5

enum iscsit_transport_type {
	ISCSI_TCP				= 0,
	ISCSI_SCTP_TCP				= 1,
	ISCSI_SCTP_UDP				= 2,
	ISCSI_IWARP_TCP				= 3,
	ISCSI_IWARP_SCTP			= 4,
	ISCSI_INFINIBAND			= 5,
};

/* RFC-3720 7.1.4  Standard Connection State Diagram for a Target */
enum target_conn_state_table {
	TARG_CONN_STATE_FREE			= 0x1,
	TARG_CONN_STATE_XPT_UP			= 0x3,
	TARG_CONN_STATE_IN_LOGIN		= 0x4,
	TARG_CONN_STATE_LOGGED_IN		= 0x5,
	TARG_CONN_STATE_IN_LOGOUT		= 0x6,
	TARG_CONN_STATE_LOGOUT_REQUESTED	= 0x7,
	TARG_CONN_STATE_CLEANUP_WAIT		= 0x8,
};

/* RFC-3720 7.3.2  Session State Diagram for a Target */
enum target_sess_state_table {
	TARG_SESS_STATE_FREE			= 0x1,
	TARG_SESS_STATE_ACTIVE			= 0x2,
	TARG_SESS_STATE_LOGGED_IN		= 0x3,
	TARG_SESS_STATE_FAILED			= 0x4,
	TARG_SESS_STATE_IN_CONTINUE		= 0x5,
};

/* struct iscsi_data_count->type */
enum data_count_type {
	ISCSI_RX_DATA	= 1,
	ISCSI_TX_DATA	= 2,
};

/* struct iscsi_datain_req->dr_complete */
enum datain_req_comp_table {
	DATAIN_COMPLETE_NORMAL			= 1,
	DATAIN_COMPLETE_WITHIN_COMMAND_RECOVERY = 2,
	DATAIN_COMPLETE_CONNECTION_RECOVERY	= 3,
};

/* struct iscsi_datain_req->recovery */
enum datain_req_rec_table {
	DATAIN_WITHIN_COMMAND_RECOVERY		= 1,
	DATAIN_CONNECTION_RECOVERY		= 2,
};

/* struct iscsi_portal_group->state */
enum tpg_state_table {
	TPG_STATE_FREE				= 0,
	TPG_STATE_ACTIVE			= 1,
	TPG_STATE_INACTIVE			= 2,
	TPG_STATE_COLD_RESET			= 3,
};

/* struct iscsi_tiqn->tiqn_state */
enum tiqn_state_table {
	TIQN_STATE_ACTIVE			= 1,
	TIQN_STATE_SHUTDOWN			= 2,
};

/* struct iscsi_cmd->cmd_flags */
enum cmd_flags_table {
	ICF_GOT_LAST_DATAOUT			= 0x00000001,
	ICF_GOT_DATACK_SNACK			= 0x00000002,
	ICF_NON_IMMEDIATE_UNSOLICITED_DATA	= 0x00000004,
	ICF_SENT_LAST_R2T			= 0x00000008,
	ICF_WITHIN_COMMAND_RECOVERY		= 0x00000010,
	ICF_CONTIG_MEMORY			= 0x00000020,
	ICF_ATTACHED_TO_RQUEUE			= 0x00000040,
	ICF_OOO_CMDSN				= 0x00000080,
<<<<<<< HEAD
=======
	IFC_SENDTARGETS_ALL			= 0x00000100,
	IFC_SENDTARGETS_SINGLE			= 0x00000200,
>>>>>>> 69a2d10c
};

/* struct iscsi_cmd->i_state */
enum cmd_i_state_table {
	ISTATE_NO_STATE			= 0,
	ISTATE_NEW_CMD			= 1,
	ISTATE_DEFERRED_CMD		= 2,
	ISTATE_UNSOLICITED_DATA		= 3,
	ISTATE_RECEIVE_DATAOUT		= 4,
	ISTATE_RECEIVE_DATAOUT_RECOVERY	= 5,
	ISTATE_RECEIVED_LAST_DATAOUT	= 6,
	ISTATE_WITHIN_DATAOUT_RECOVERY	= 7,
	ISTATE_IN_CONNECTION_RECOVERY	= 8,
	ISTATE_RECEIVED_TASKMGT		= 9,
	ISTATE_SEND_ASYNCMSG		= 10,
	ISTATE_SENT_ASYNCMSG		= 11,
	ISTATE_SEND_DATAIN		= 12,
	ISTATE_SEND_LAST_DATAIN		= 13,
	ISTATE_SENT_LAST_DATAIN		= 14,
	ISTATE_SEND_LOGOUTRSP		= 15,
	ISTATE_SENT_LOGOUTRSP		= 16,
	ISTATE_SEND_NOPIN		= 17,
	ISTATE_SENT_NOPIN		= 18,
	ISTATE_SEND_REJECT		= 19,
	ISTATE_SENT_REJECT		= 20,
	ISTATE_SEND_R2T			= 21,
	ISTATE_SENT_R2T			= 22,
	ISTATE_SEND_R2T_RECOVERY	= 23,
	ISTATE_SENT_R2T_RECOVERY	= 24,
	ISTATE_SEND_LAST_R2T		= 25,
	ISTATE_SENT_LAST_R2T		= 26,
	ISTATE_SEND_LAST_R2T_RECOVERY	= 27,
	ISTATE_SENT_LAST_R2T_RECOVERY	= 28,
	ISTATE_SEND_STATUS		= 29,
	ISTATE_SEND_STATUS_BROKEN_PC	= 30,
	ISTATE_SENT_STATUS		= 31,
	ISTATE_SEND_STATUS_RECOVERY	= 32,
	ISTATE_SENT_STATUS_RECOVERY	= 33,
	ISTATE_SEND_TASKMGTRSP		= 34,
	ISTATE_SENT_TASKMGTRSP		= 35,
	ISTATE_SEND_TEXTRSP		= 36,
	ISTATE_SENT_TEXTRSP		= 37,
	ISTATE_SEND_NOPIN_WANT_RESPONSE	= 38,
	ISTATE_SENT_NOPIN_WANT_RESPONSE	= 39,
	ISTATE_SEND_NOPIN_NO_RESPONSE	= 40,
	ISTATE_REMOVE			= 41,
	ISTATE_FREE			= 42,
};

/* Used for iscsi_recover_cmdsn() return values */
enum recover_cmdsn_ret_table {
	CMDSN_ERROR_CANNOT_RECOVER	= -1,
	CMDSN_NORMAL_OPERATION		= 0,
	CMDSN_LOWER_THAN_EXP		= 1,
	CMDSN_HIGHER_THAN_EXP		= 2,
};

/* Used for iscsi_handle_immediate_data() return values */
enum immedate_data_ret_table {
	IMMEDIATE_DATA_CANNOT_RECOVER	= -1,
	IMMEDIATE_DATA_NORMAL_OPERATION = 0,
	IMMEDIATE_DATA_ERL1_CRC_FAILURE = 1,
};

/* Used for iscsi_decide_dataout_action() return values */
enum dataout_action_ret_table {
	DATAOUT_CANNOT_RECOVER		= -1,
	DATAOUT_NORMAL			= 0,
	DATAOUT_SEND_R2T		= 1,
	DATAOUT_SEND_TO_TRANSPORT	= 2,
	DATAOUT_WITHIN_COMMAND_RECOVERY = 3,
};

/* Used for struct iscsi_node_auth->naf_flags */
enum naf_flags_table {
	NAF_USERID_SET			= 0x01,
	NAF_PASSWORD_SET		= 0x02,
	NAF_USERID_IN_SET		= 0x04,
	NAF_PASSWORD_IN_SET		= 0x08,
};

/* Used by various struct timer_list to manage iSCSI specific state */
enum iscsi_timer_flags_table {
	ISCSI_TF_RUNNING		= 0x01,
	ISCSI_TF_STOP			= 0x02,
	ISCSI_TF_EXPIRED		= 0x04,
};

/* Used for struct iscsi_np->np_flags */
enum np_flags_table {
	NPF_IP_NETWORK		= 0x00,
};

/* Used for struct iscsi_np->np_thread_state */
enum np_thread_state_table {
	ISCSI_NP_THREAD_ACTIVE		= 1,
	ISCSI_NP_THREAD_INACTIVE	= 2,
	ISCSI_NP_THREAD_RESET		= 3,
	ISCSI_NP_THREAD_SHUTDOWN	= 4,
	ISCSI_NP_THREAD_EXIT		= 5,
};

struct iscsi_conn_ops {
	u8	HeaderDigest;			/* [0,1] == [None,CRC32C] */
	u8	DataDigest;			/* [0,1] == [None,CRC32C] */
	u32	MaxRecvDataSegmentLength;	/* [512..2**24-1] */
	u32	MaxXmitDataSegmentLength;	/* [512..2**24-1] */
	u8	OFMarker;			/* [0,1] == [No,Yes] */
	u8	IFMarker;			/* [0,1] == [No,Yes] */
	u32	OFMarkInt;			/* [1..65535] */
	u32	IFMarkInt;			/* [1..65535] */
	/*
	 * iSER specific connection parameters
	 */
	u32	InitiatorRecvDataSegmentLength;	/* [512..2**24-1] */
	u32	TargetRecvDataSegmentLength;	/* [512..2**24-1] */
};

struct iscsi_sess_ops {
	char	InitiatorName[224];
	char	InitiatorAlias[256];
	char	TargetName[224];
	char	TargetAlias[256];
	char	TargetAddress[256];
	u16	TargetPortalGroupTag;		/* [0..65535] */
	u16	MaxConnections;			/* [1..65535] */
	u8	InitialR2T;			/* [0,1] == [No,Yes] */
	u8	ImmediateData;			/* [0,1] == [No,Yes] */
	u32	MaxBurstLength;			/* [512..2**24-1] */
	u32	FirstBurstLength;		/* [512..2**24-1] */
	u16	DefaultTime2Wait;		/* [0..3600] */
	u16	DefaultTime2Retain;		/* [0..3600] */
	u16	MaxOutstandingR2T;		/* [1..65535] */
	u8	DataPDUInOrder;			/* [0,1] == [No,Yes] */
	u8	DataSequenceInOrder;		/* [0,1] == [No,Yes] */
	u8	ErrorRecoveryLevel;		/* [0..2] */
	u8	SessionType;			/* [0,1] == [Normal,Discovery]*/
	/*
	 * iSER specific session parameters
	 */
	u8	RDMAExtensions;			/* [0,1] == [No,Yes] */
};

struct iscsi_queue_req {
	int			state;
	struct iscsi_cmd	*cmd;
	struct list_head	qr_list;
};

struct iscsi_data_count {
	int			data_length;
	int			sync_and_steering;
	enum data_count_type	type;
	u32			iov_count;
	u32			ss_iov_count;
	u32			ss_marker_count;
	struct kvec		*iov;
};

struct iscsi_param_list {
	bool			iser;
	struct list_head	param_list;
	struct list_head	extra_response_list;
};

struct iscsi_datain_req {
	enum datain_req_comp_table dr_complete;
	int			generate_recovery_values;
	enum datain_req_rec_table recovery;
	u32			begrun;
	u32			runlength;
	u32			data_length;
	u32			data_offset;
	u32			data_sn;
	u32			next_burst_len;
	u32			read_data_done;
	u32			seq_send_order;
	struct list_head	cmd_datain_node;
} ____cacheline_aligned;

struct iscsi_ooo_cmdsn {
	u16			cid;
	u32			batch_count;
	u32			cmdsn;
	u32			exp_cmdsn;
	struct iscsi_cmd	*cmd;
	struct list_head	ooo_list;
} ____cacheline_aligned;

struct iscsi_datain {
	u8			flags;
	u32			data_sn;
	u32			length;
	u32			offset;
} ____cacheline_aligned;

struct iscsi_r2t {
	int			seq_complete;
	int			recovery_r2t;
	int			sent_r2t;
	u32			r2t_sn;
	u32			offset;
	u32			targ_xfer_tag;
	u32			xfer_len;
	struct list_head	r2t_list;
} ____cacheline_aligned;

struct iscsi_cmd {
	enum iscsi_timer_flags_table dataout_timer_flags;
	/* DataOUT timeout retries */
	u8			dataout_timeout_retries;
	/* Within command recovery count */
	u8			error_recovery_count;
	/* iSCSI dependent state for out or order CmdSNs */
	enum cmd_i_state_table	deferred_i_state;
	/* iSCSI dependent state */
	enum cmd_i_state_table	i_state;
	/* Command is an immediate command (ISCSI_OP_IMMEDIATE set) */
	u8			immediate_cmd;
	/* Immediate data present */
	u8			immediate_data;
	/* iSCSI Opcode */
	u8			iscsi_opcode;
	/* iSCSI Response Code */
	u8			iscsi_response;
	/* Logout reason when iscsi_opcode == ISCSI_INIT_LOGOUT_CMND */
	u8			logout_reason;
	/* Logout response code when iscsi_opcode == ISCSI_INIT_LOGOUT_CMND */
	u8			logout_response;
	/* MaxCmdSN has been incremented */
	u8			maxcmdsn_inc;
	/* Immediate Unsolicited Dataout */
	u8			unsolicited_data;
	/* Reject reason code */
	u8			reject_reason;
	/* CID contained in logout PDU when opcode == ISCSI_INIT_LOGOUT_CMND */
	u16			logout_cid;
	/* Command flags */
	enum cmd_flags_table	cmd_flags;
	/* Initiator Task Tag assigned from Initiator */
	itt_t			init_task_tag;
	/* Target Transfer Tag assigned from Target */
	u32			targ_xfer_tag;
	/* CmdSN assigned from Initiator */
	u32			cmd_sn;
	/* ExpStatSN assigned from Initiator */
	u32			exp_stat_sn;
	/* StatSN assigned to this ITT */
	u32			stat_sn;
	/* DataSN Counter */
	u32			data_sn;
	/* R2TSN Counter */
	u32			r2t_sn;
	/* Last DataSN acknowledged via DataAck SNACK */
	u32			acked_data_sn;
	/* Used for echoing NOPOUT ping data */
	u32			buf_ptr_size;
	/* Used to store DataDigest */
	u32			data_crc;
	/* Counter for MaxOutstandingR2T */
	u32			outstanding_r2ts;
	/* Next R2T Offset when DataSequenceInOrder=Yes */
	u32			r2t_offset;
	/* Iovec current and orig count for iscsi_cmd->iov_data */
	u32			iov_data_count;
	u32			orig_iov_data_count;
	/* Number of miscellaneous iovecs used for IP stack calls */
	u32			iov_misc_count;
	/* Number of struct iscsi_pdu in struct iscsi_cmd->pdu_list */
	u32			pdu_count;
	/* Next struct iscsi_pdu to send in struct iscsi_cmd->pdu_list */
	u32			pdu_send_order;
	/* Current struct iscsi_pdu in struct iscsi_cmd->pdu_list */
	u32			pdu_start;
	/* Next struct iscsi_seq to send in struct iscsi_cmd->seq_list */
	u32			seq_send_order;
	/* Number of struct iscsi_seq in struct iscsi_cmd->seq_list */
	u32			seq_count;
	/* Current struct iscsi_seq in struct iscsi_cmd->seq_list */
	u32			seq_no;
	/* Lowest offset in current DataOUT sequence */
	u32			seq_start_offset;
	/* Highest offset in current DataOUT sequence */
	u32			seq_end_offset;
	/* Total size in bytes received so far of READ data */
	u32			read_data_done;
	/* Total size in bytes received so far of WRITE data */
	u32			write_data_done;
	/* Counter for FirstBurstLength key */
	u32			first_burst_len;
	/* Counter for MaxBurstLength key */
	u32			next_burst_len;
	/* Transfer size used for IP stack calls */
	u32			tx_size;
	/* Buffer used for various purposes */
	void			*buf_ptr;
	/* Used by SendTargets=[iqn.,eui.] discovery */
	void			*text_in_ptr;
	/* See include/linux/dma-mapping.h */
	enum dma_data_direction	data_direction;
	/* iSCSI PDU Header + CRC */
	unsigned char		pdu[ISCSI_HDR_LEN + ISCSI_CRC_LEN];
	/* Number of times struct iscsi_cmd is present in immediate queue */
	atomic_t		immed_queue_count;
	atomic_t		response_queue_count;
	spinlock_t		datain_lock;
	spinlock_t		dataout_timeout_lock;
	/* spinlock for protecting struct iscsi_cmd->i_state */
	spinlock_t		istate_lock;
	/* spinlock for adding within command recovery entries */
	spinlock_t		error_lock;
	/* spinlock for adding R2Ts */
	spinlock_t		r2t_lock;
	/* DataIN List */
	struct list_head	datain_list;
	/* R2T List */
	struct list_head	cmd_r2t_list;
	/* Timer for DataOUT */
	struct timer_list	dataout_timer;
	/* Iovecs for SCSI data payload RX/TX w/ kernel level sockets */
	struct kvec		*iov_data;
	/* Iovecs for miscellaneous purposes */
#define ISCSI_MISC_IOVECS			5
	struct kvec		iov_misc[ISCSI_MISC_IOVECS];
	/* Array of struct iscsi_pdu used for DataPDUInOrder=No */
	struct iscsi_pdu	*pdu_list;
	/* Current struct iscsi_pdu used for DataPDUInOrder=No */
	struct iscsi_pdu	*pdu_ptr;
	/* Array of struct iscsi_seq used for DataSequenceInOrder=No */
	struct iscsi_seq	*seq_list;
	/* Current struct iscsi_seq used for DataSequenceInOrder=No */
	struct iscsi_seq	*seq_ptr;
	/* TMR Request when iscsi_opcode == ISCSI_OP_SCSI_TMFUNC */
	struct iscsi_tmr_req	*tmr_req;
	/* Connection this command is alligient to */
	struct iscsi_conn	*conn;
	/* Pointer to connection recovery entry */
	struct iscsi_conn_recovery *cr;
	/* Session the command is part of,  used for connection recovery */
	struct iscsi_session	*sess;
	/* list_head for connection list */
	struct list_head	i_conn_node;
	/* The TCM I/O descriptor that is accessed via container_of() */
	struct se_cmd		se_cmd;
	/* Sense buffer that will be mapped into outgoing status */
#define ISCSI_SENSE_BUFFER_LEN          (TRANSPORT_SENSE_BUFFER + 2)
	unsigned char		sense_buffer[ISCSI_SENSE_BUFFER_LEN];

	u32			padding;
	u8			pad_bytes[4];

	struct scatterlist	*first_data_sg;
	u32			first_data_sg_off;
	u32			kmapped_nents;
	sense_reason_t		sense_reason;
	void (*release_cmd)(struct iscsi_cmd *);
}  ____cacheline_aligned;

struct iscsi_tmr_req {
	bool			task_reassign:1;
	u32			exp_data_sn;
	struct iscsi_cmd	*ref_cmd;
	struct iscsi_conn_recovery *conn_recovery;
	struct se_tmr_req	*se_tmr_req;
};

struct iscsi_conn {
	wait_queue_head_t	queues_wq;
	/* Authentication Successful for this connection */
	u8			auth_complete;
	/* State connection is currently in */
	u8			conn_state;
	u8			conn_logout_reason;
	u8			network_transport;
	enum iscsi_timer_flags_table nopin_timer_flags;
	enum iscsi_timer_flags_table nopin_response_timer_flags;
	/* Used to know what thread encountered a transport failure */
	u8			which_thread;
	/* connection id assigned by the Initiator */
	u16			cid;
	/* Remote TCP Port */
	u16			login_port;
	u16			local_port;
	int			net_size;
	int			login_family;
	u32			auth_id;
	u32			conn_flags;
	/* Used for iscsi_tx_login_rsp() */
	itt_t			login_itt;
	u32			exp_statsn;
	/* Per connection status sequence number */
	u32			stat_sn;
	/* IFMarkInt's Current Value */
	u32			if_marker;
	/* OFMarkInt's Current Value */
	u32			of_marker;
	/* Used for calculating OFMarker offset to next PDU */
	u32			of_marker_offset;
#define IPV6_ADDRESS_SPACE				48
	unsigned char		login_ip[IPV6_ADDRESS_SPACE];
	unsigned char		local_ip[IPV6_ADDRESS_SPACE];
	int			conn_usage_count;
	int			conn_waiting_on_uc;
	atomic_t		check_immediate_queue;
	atomic_t		conn_logout_remove;
	atomic_t		connection_exit;
	atomic_t		connection_recovery;
	atomic_t		connection_reinstatement;
	atomic_t		connection_wait_rcfr;
	atomic_t		sleep_on_conn_wait_comp;
	atomic_t		transport_failed;
	struct completion	conn_post_wait_comp;
	struct completion	conn_wait_comp;
	struct completion	conn_wait_rcfr_comp;
	struct completion	conn_waiting_on_uc_comp;
	struct completion	conn_logout_comp;
	struct completion	tx_half_close_comp;
	struct completion	rx_half_close_comp;
	/* socket used by this connection */
	struct socket		*sock;
	struct timer_list	nopin_timer;
	struct timer_list	nopin_response_timer;
	struct timer_list	transport_timer;
	/* Spinlock used for add/deleting cmd's from conn_cmd_list */
	spinlock_t		cmd_lock;
	spinlock_t		conn_usage_lock;
	spinlock_t		immed_queue_lock;
	spinlock_t		nopin_timer_lock;
	spinlock_t		response_queue_lock;
	spinlock_t		state_lock;
	/* libcrypto RX and TX contexts for crc32c */
	struct hash_desc	conn_rx_hash;
	struct hash_desc	conn_tx_hash;
	/* Used for scheduling TX and RX connection kthreads */
	cpumask_var_t		conn_cpumask;
	unsigned int		conn_rx_reset_cpumask:1;
	unsigned int		conn_tx_reset_cpumask:1;
	/* list_head of struct iscsi_cmd for this connection */
	struct list_head	conn_cmd_list;
	struct list_head	immed_queue_list;
	struct list_head	response_queue_list;
	struct iscsi_conn_ops	*conn_ops;
	struct iscsi_login	*conn_login;
	struct iscsit_transport *conn_transport;
	struct iscsi_param_list	*param_list;
	/* Used for per connection auth state machine */
	void			*auth_protocol;
	void			*context;
	struct iscsi_login_thread_s *login_thread;
	struct iscsi_portal_group *tpg;
	/* Pointer to parent session */
	struct iscsi_session	*sess;
	/* Pointer to thread_set in use for this conn's threads */
	struct iscsi_thread_set	*thread_set;
	/* list_head for session connection list */
	struct list_head	conn_list;
} ____cacheline_aligned;

struct iscsi_conn_recovery {
	u16			cid;
	u32			cmd_count;
	u32			maxrecvdatasegmentlength;
	u32			maxxmitdatasegmentlength;
	int			ready_for_reallegiance;
	struct list_head	conn_recovery_cmd_list;
	spinlock_t		conn_recovery_cmd_lock;
	struct timer_list	time2retain_timer;
	struct iscsi_session	*sess;
	struct list_head	cr_list;
}  ____cacheline_aligned;

struct iscsi_session {
	u8			initiator_vendor;
	u8			isid[6];
	enum iscsi_timer_flags_table time2retain_timer_flags;
	u8			version_active;
	u16			cid_called;
	u16			conn_recovery_count;
	u16			tsih;
	/* state session is currently in */
	u32			session_state;
	/* session wide counter: initiator assigned task tag */
	itt_t			init_task_tag;
	/* session wide counter: target assigned task tag */
	u32			targ_xfer_tag;
	u32			cmdsn_window;

	/* protects cmdsn values */
	struct mutex		cmdsn_mutex;
	/* session wide counter: expected command sequence number */
	u32			exp_cmd_sn;
	/* session wide counter: maximum allowed command sequence number */
	u32			max_cmd_sn;
	struct list_head	sess_ooo_cmdsn_list;

	/* LIO specific session ID */
	u32			sid;
	char			auth_type[8];
	/* unique within the target */
	int			session_index;
	/* Used for session reference counting */
	int			session_usage_count;
	int			session_waiting_on_uc;
	u32			cmd_pdus;
	u32			rsp_pdus;
	u64			tx_data_octets;
	u64			rx_data_octets;
	u32			conn_digest_errors;
	u32			conn_timeout_errors;
	u64			creation_time;
	spinlock_t		session_stats_lock;
	/* Number of active connections */
	atomic_t		nconn;
	atomic_t		session_continuation;
	atomic_t		session_fall_back_to_erl0;
	atomic_t		session_logout;
	atomic_t		session_reinstatement;
	atomic_t		session_stop_active;
	atomic_t		sleep_on_sess_wait_comp;
	/* connection list */
	struct list_head	sess_conn_list;
	struct list_head	cr_active_list;
	struct list_head	cr_inactive_list;
	spinlock_t		conn_lock;
	spinlock_t		cr_a_lock;
	spinlock_t		cr_i_lock;
	spinlock_t		session_usage_lock;
	spinlock_t		ttt_lock;
	struct completion	async_msg_comp;
	struct completion	reinstatement_comp;
	struct completion	session_wait_comp;
	struct completion	session_waiting_on_uc_comp;
	struct timer_list	time2retain_timer;
	struct iscsi_sess_ops	*sess_ops;
	struct se_session	*se_sess;
	struct iscsi_portal_group *tpg;
} ____cacheline_aligned;

struct iscsi_login {
	u8 auth_complete;
	u8 checked_for_existing;
	u8 current_stage;
	u8 leading_connection;
	u8 first_request;
	u8 version_min;
	u8 version_max;
	u8 login_complete;
	u8 login_failed;
	char isid[6];
	u32 cmd_sn;
	itt_t init_task_tag;
	u32 initial_exp_statsn;
	u32 rsp_length;
	u16 cid;
	u16 tsih;
	char req[ISCSI_HDR_LEN];
	char rsp[ISCSI_HDR_LEN];
	char *req_buf;
	char *rsp_buf;
	struct iscsi_conn *conn;
} ____cacheline_aligned;

struct iscsi_node_attrib {
	u32			dataout_timeout;
	u32			dataout_timeout_retries;
	u32			default_erl;
	u32			nopin_timeout;
	u32			nopin_response_timeout;
	u32			random_datain_pdu_offsets;
	u32			random_datain_seq_offsets;
	u32			random_r2t_offsets;
	u32			tmr_cold_reset;
	u32			tmr_warm_reset;
	struct iscsi_node_acl *nacl;
};

struct se_dev_entry_s;

struct iscsi_node_auth {
	enum naf_flags_table	naf_flags;
	int			authenticate_target;
	/* Used for iscsit_global->discovery_auth,
	 * set to zero (auth disabled) by default */
	int			enforce_discovery_auth;
#define MAX_USER_LEN				256
#define MAX_PASS_LEN				256
	char			userid[MAX_USER_LEN];
	char			password[MAX_PASS_LEN];
	char			userid_mutual[MAX_USER_LEN];
	char			password_mutual[MAX_PASS_LEN];
};

#include "iscsi_target_stat.h"

struct iscsi_node_stat_grps {
	struct config_group	iscsi_sess_stats_group;
	struct config_group	iscsi_conn_stats_group;
};

struct iscsi_node_acl {
	struct iscsi_node_attrib node_attrib;
	struct iscsi_node_auth	node_auth;
	struct iscsi_node_stat_grps node_stat_grps;
	struct se_node_acl	se_node_acl;
};

#define NODE_STAT_GRPS(nacl)	(&(nacl)->node_stat_grps)

#define ISCSI_NODE_ATTRIB(t)	(&(t)->node_attrib)
#define ISCSI_NODE_AUTH(t)	(&(t)->node_auth)

struct iscsi_tpg_attrib {
	u32			authentication;
	u32			login_timeout;
	u32			netif_timeout;
	u32			generate_node_acls;
	u32			cache_dynamic_acls;
	u32			default_cmdsn_depth;
	u32			demo_mode_write_protect;
	u32			prod_mode_write_protect;
	struct iscsi_portal_group *tpg;
};

struct iscsi_np {
	int			np_network_transport;
	int			np_ip_proto;
	int			np_sock_type;
	enum np_thread_state_table np_thread_state;
	enum iscsi_timer_flags_table np_login_timer_flags;
	u32			np_exports;
	enum np_flags_table	np_flags;
	unsigned char		np_ip[IPV6_ADDRESS_SPACE];
	u16			np_port;
	spinlock_t		np_thread_lock;
	struct completion	np_restart_comp;
	struct socket		*np_socket;
	struct __kernel_sockaddr_storage np_sockaddr;
	struct task_struct	*np_thread;
	struct timer_list	np_login_timer;
	struct iscsi_portal_group *np_login_tpg;
	void			*np_context;
	struct iscsit_transport *np_transport;
	struct list_head	np_list;
} ____cacheline_aligned;

struct iscsi_tpg_np {
	struct iscsi_np		*tpg_np;
	struct iscsi_portal_group *tpg;
	struct iscsi_tpg_np	*tpg_np_parent;
	struct list_head	tpg_np_list;
	struct list_head	tpg_np_child_list;
	struct list_head	tpg_np_parent_list;
	struct se_tpg_np	se_tpg_np;
	spinlock_t		tpg_np_parent_lock;
};

struct iscsi_portal_group {
	unsigned char		tpg_chap_id;
	/* TPG State */
	enum tpg_state_table	tpg_state;
	/* Target Portal Group Tag */
	u16			tpgt;
	/* Id assigned to target sessions */
	u16			ntsih;
	/* Number of active sessions */
	u32			nsessions;
	/* Number of Network Portals available for this TPG */
	u32			num_tpg_nps;
	/* Per TPG LIO specific session ID. */
	u32			sid;
	/* Spinlock for adding/removing Network Portals */
	spinlock_t		tpg_np_lock;
	spinlock_t		tpg_state_lock;
	struct se_portal_group tpg_se_tpg;
	struct mutex		tpg_access_lock;
	struct mutex		np_login_lock;
	struct iscsi_tpg_attrib	tpg_attrib;
	struct iscsi_node_auth	tpg_demo_auth;
	/* Pointer to default list of iSCSI parameters for TPG */
	struct iscsi_param_list	*param_list;
	struct iscsi_tiqn	*tpg_tiqn;
	struct list_head	tpg_gnp_list;
	struct list_head	tpg_list;
} ____cacheline_aligned;

#define ISCSI_TPG_C(c)		((struct iscsi_portal_group *)(c)->tpg)
#define ISCSI_TPG_LUN(c, l)  ((iscsi_tpg_list_t *)(c)->tpg->tpg_lun_list_t[l])
#define ISCSI_TPG_S(s)		((struct iscsi_portal_group *)(s)->tpg)
#define ISCSI_TPG_ATTRIB(t)	(&(t)->tpg_attrib)
#define SE_TPG(tpg)		(&(tpg)->tpg_se_tpg)

struct iscsi_wwn_stat_grps {
	struct config_group	iscsi_stat_group;
	struct config_group	iscsi_instance_group;
	struct config_group	iscsi_sess_err_group;
	struct config_group	iscsi_tgt_attr_group;
	struct config_group	iscsi_login_stats_group;
	struct config_group	iscsi_logout_stats_group;
};

struct iscsi_tiqn {
#define ISCSI_IQN_LEN				224
	unsigned char		tiqn[ISCSI_IQN_LEN];
	enum tiqn_state_table	tiqn_state;
	int			tiqn_access_count;
	u32			tiqn_active_tpgs;
	u32			tiqn_ntpgs;
	u32			tiqn_num_tpg_nps;
	u32			tiqn_nsessions;
	struct list_head	tiqn_list;
	struct list_head	tiqn_tpg_list;
	spinlock_t		tiqn_state_lock;
	spinlock_t		tiqn_tpg_lock;
	struct se_wwn		tiqn_wwn;
	struct iscsi_wwn_stat_grps tiqn_stat_grps;
	int			tiqn_index;
	struct iscsi_sess_err_stats  sess_err_stats;
	struct iscsi_login_stats     login_stats;
	struct iscsi_logout_stats    logout_stats;
} ____cacheline_aligned;

#define WWN_STAT_GRPS(tiqn)	(&(tiqn)->tiqn_stat_grps)

struct iscsit_global {
	/* In core shutdown */
	u32			in_shutdown;
	u32			active_ts;
	/* Unique identifier used for the authentication daemon */
	u32			auth_id;
	u32			inactive_ts;
	/* Thread Set bitmap count */
	int			ts_bitmap_count;
	/* Thread Set bitmap pointer */
	unsigned long		*ts_bitmap;
	/* Used for iSCSI discovery session authentication */
	struct iscsi_node_acl	discovery_acl;
	struct iscsi_portal_group	*discovery_tpg;
};

#endif /* ISCSI_TARGET_CORE_H */<|MERGE_RESOLUTION|>--- conflicted
+++ resolved
@@ -132,11 +132,8 @@
 	ICF_CONTIG_MEMORY			= 0x00000020,
 	ICF_ATTACHED_TO_RQUEUE			= 0x00000040,
 	ICF_OOO_CMDSN				= 0x00000080,
-<<<<<<< HEAD
-=======
 	IFC_SENDTARGETS_ALL			= 0x00000100,
 	IFC_SENDTARGETS_SINGLE			= 0x00000200,
->>>>>>> 69a2d10c
 };
 
 /* struct iscsi_cmd->i_state */
