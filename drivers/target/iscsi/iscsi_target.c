/*******************************************************************************
 * This file contains main functions related to the iSCSI Target Core Driver.
 *
 * (c) Copyright 2007-2013 Datera, Inc.
 *
 * Author: Nicholas A. Bellinger <nab@linux-iscsi.org>
 *
 * This program is free software; you can redistribute it and/or modify
 * it under the terms of the GNU General Public License as published by
 * the Free Software Foundation; either version 2 of the License, or
 * (at your option) any later version.
 *
 * This program is distributed in the hope that it will be useful,
 * but WITHOUT ANY WARRANTY; without even the implied warranty of
 * MERCHANTABILITY or FITNESS FOR A PARTICULAR PURPOSE.  See the
 * GNU General Public License for more details.
 ******************************************************************************/

#include <linux/string.h>
#include <linux/kthread.h>
#include <linux/crypto.h>
#include <linux/completion.h>
#include <linux/module.h>
#include <linux/idr.h>
#include <asm/unaligned.h>
#include <scsi/scsi_device.h>
#include <scsi/iscsi_proto.h>
#include <scsi/scsi_tcq.h>
#include <target/target_core_base.h>
#include <target/target_core_fabric.h>
#include <target/target_core_configfs.h>

#include "iscsi_target_core.h"
#include "iscsi_target_parameters.h"
#include "iscsi_target_seq_pdu_list.h"
#include "iscsi_target_tq.h"
#include "iscsi_target_configfs.h"
#include "iscsi_target_datain_values.h"
#include "iscsi_target_erl0.h"
#include "iscsi_target_erl1.h"
#include "iscsi_target_erl2.h"
#include "iscsi_target_login.h"
#include "iscsi_target_tmr.h"
#include "iscsi_target_tpg.h"
#include "iscsi_target_util.h"
#include "iscsi_target.h"
#include "iscsi_target_device.h"
#include "iscsi_target_stat.h"

#include <target/iscsi/iscsi_transport.h>

static LIST_HEAD(g_tiqn_list);
static LIST_HEAD(g_np_list);
static DEFINE_SPINLOCK(tiqn_lock);
static DEFINE_MUTEX(np_lock);

static struct idr tiqn_idr;
struct idr sess_idr;
struct mutex auth_id_lock;
spinlock_t sess_idr_lock;

struct iscsit_global *iscsit_global;

struct kmem_cache *lio_qr_cache;
struct kmem_cache *lio_dr_cache;
struct kmem_cache *lio_ooo_cache;
struct kmem_cache *lio_r2t_cache;

static int iscsit_handle_immediate_data(struct iscsi_cmd *,
			struct iscsi_scsi_req *, u32);

struct iscsi_tiqn *iscsit_get_tiqn_for_login(unsigned char *buf)
{
	struct iscsi_tiqn *tiqn = NULL;

	spin_lock(&tiqn_lock);
	list_for_each_entry(tiqn, &g_tiqn_list, tiqn_list) {
		if (!strcmp(tiqn->tiqn, buf)) {

			spin_lock(&tiqn->tiqn_state_lock);
			if (tiqn->tiqn_state == TIQN_STATE_ACTIVE) {
				tiqn->tiqn_access_count++;
				spin_unlock(&tiqn->tiqn_state_lock);
				spin_unlock(&tiqn_lock);
				return tiqn;
			}
			spin_unlock(&tiqn->tiqn_state_lock);
		}
	}
	spin_unlock(&tiqn_lock);

	return NULL;
}

static int iscsit_set_tiqn_shutdown(struct iscsi_tiqn *tiqn)
{
	spin_lock(&tiqn->tiqn_state_lock);
	if (tiqn->tiqn_state == TIQN_STATE_ACTIVE) {
		tiqn->tiqn_state = TIQN_STATE_SHUTDOWN;
		spin_unlock(&tiqn->tiqn_state_lock);
		return 0;
	}
	spin_unlock(&tiqn->tiqn_state_lock);

	return -1;
}

void iscsit_put_tiqn_for_login(struct iscsi_tiqn *tiqn)
{
	spin_lock(&tiqn->tiqn_state_lock);
	tiqn->tiqn_access_count--;
	spin_unlock(&tiqn->tiqn_state_lock);
}

/*
 * Note that IQN formatting is expected to be done in userspace, and
 * no explict IQN format checks are done here.
 */
struct iscsi_tiqn *iscsit_add_tiqn(unsigned char *buf)
{
	struct iscsi_tiqn *tiqn = NULL;
	int ret;

	if (strlen(buf) >= ISCSI_IQN_LEN) {
		pr_err("Target IQN exceeds %d bytes\n",
				ISCSI_IQN_LEN);
		return ERR_PTR(-EINVAL);
	}

	tiqn = kzalloc(sizeof(struct iscsi_tiqn), GFP_KERNEL);
	if (!tiqn) {
		pr_err("Unable to allocate struct iscsi_tiqn\n");
		return ERR_PTR(-ENOMEM);
	}

	sprintf(tiqn->tiqn, "%s", buf);
	INIT_LIST_HEAD(&tiqn->tiqn_list);
	INIT_LIST_HEAD(&tiqn->tiqn_tpg_list);
	spin_lock_init(&tiqn->tiqn_state_lock);
	spin_lock_init(&tiqn->tiqn_tpg_lock);
	spin_lock_init(&tiqn->sess_err_stats.lock);
	spin_lock_init(&tiqn->login_stats.lock);
	spin_lock_init(&tiqn->logout_stats.lock);

	tiqn->tiqn_state = TIQN_STATE_ACTIVE;

	idr_preload(GFP_KERNEL);
	spin_lock(&tiqn_lock);

	ret = idr_alloc(&tiqn_idr, NULL, 0, 0, GFP_NOWAIT);
	if (ret < 0) {
		pr_err("idr_alloc() failed for tiqn->tiqn_index\n");
		spin_unlock(&tiqn_lock);
		idr_preload_end();
		kfree(tiqn);
		return ERR_PTR(ret);
	}
	tiqn->tiqn_index = ret;
	list_add_tail(&tiqn->tiqn_list, &g_tiqn_list);

	spin_unlock(&tiqn_lock);
	idr_preload_end();

	pr_debug("CORE[0] - Added iSCSI Target IQN: %s\n", tiqn->tiqn);

	return tiqn;

}

static void iscsit_wait_for_tiqn(struct iscsi_tiqn *tiqn)
{
	/*
	 * Wait for accesses to said struct iscsi_tiqn to end.
	 */
	spin_lock(&tiqn->tiqn_state_lock);
	while (tiqn->tiqn_access_count != 0) {
		spin_unlock(&tiqn->tiqn_state_lock);
		msleep(10);
		spin_lock(&tiqn->tiqn_state_lock);
	}
	spin_unlock(&tiqn->tiqn_state_lock);
}

void iscsit_del_tiqn(struct iscsi_tiqn *tiqn)
{
	/*
	 * iscsit_set_tiqn_shutdown sets tiqn->tiqn_state = TIQN_STATE_SHUTDOWN
	 * while holding tiqn->tiqn_state_lock.  This means that all subsequent
	 * attempts to access this struct iscsi_tiqn will fail from both transport
	 * fabric and control code paths.
	 */
	if (iscsit_set_tiqn_shutdown(tiqn) < 0) {
		pr_err("iscsit_set_tiqn_shutdown() failed\n");
		return;
	}

	iscsit_wait_for_tiqn(tiqn);

	spin_lock(&tiqn_lock);
	list_del(&tiqn->tiqn_list);
	idr_remove(&tiqn_idr, tiqn->tiqn_index);
	spin_unlock(&tiqn_lock);

	pr_debug("CORE[0] - Deleted iSCSI Target IQN: %s\n",
			tiqn->tiqn);
	kfree(tiqn);
}

int iscsit_access_np(struct iscsi_np *np, struct iscsi_portal_group *tpg)
{
	int ret;
	/*
	 * Determine if the network portal is accepting storage traffic.
	 */
	spin_lock_bh(&np->np_thread_lock);
	if (np->np_thread_state != ISCSI_NP_THREAD_ACTIVE) {
		spin_unlock_bh(&np->np_thread_lock);
		return -1;
	}
	spin_unlock_bh(&np->np_thread_lock);
	/*
	 * Determine if the portal group is accepting storage traffic.
	 */
	spin_lock_bh(&tpg->tpg_state_lock);
	if (tpg->tpg_state != TPG_STATE_ACTIVE) {
		spin_unlock_bh(&tpg->tpg_state_lock);
		return -1;
	}
	spin_unlock_bh(&tpg->tpg_state_lock);

	/*
	 * Here we serialize access across the TIQN+TPG Tuple.
	 */
	ret = down_interruptible(&tpg->np_login_sem);
	if ((ret != 0) || signal_pending(current))
		return -1;

	spin_lock_bh(&tpg->tpg_state_lock);
	if (tpg->tpg_state != TPG_STATE_ACTIVE) {
		spin_unlock_bh(&tpg->tpg_state_lock);
		up(&tpg->np_login_sem);
		return -1;
	}
	spin_unlock_bh(&tpg->tpg_state_lock);

	return 0;
}

void iscsit_login_kref_put(struct kref *kref)
{
	struct iscsi_tpg_np *tpg_np = container_of(kref,
				struct iscsi_tpg_np, tpg_np_kref);

	complete(&tpg_np->tpg_np_comp);
}

int iscsit_deaccess_np(struct iscsi_np *np, struct iscsi_portal_group *tpg,
		       struct iscsi_tpg_np *tpg_np)
{
	struct iscsi_tiqn *tiqn = tpg->tpg_tiqn;

	up(&tpg->np_login_sem);

	if (tpg_np)
		kref_put(&tpg_np->tpg_np_kref, iscsit_login_kref_put);

	if (tiqn)
		iscsit_put_tiqn_for_login(tiqn);

	return 0;
}

bool iscsit_check_np_match(
	struct __kernel_sockaddr_storage *sockaddr,
	struct iscsi_np *np,
	int network_transport)
{
	struct sockaddr_in *sock_in, *sock_in_e;
	struct sockaddr_in6 *sock_in6, *sock_in6_e;
	bool ip_match = false;
	u16 port;

	if (sockaddr->ss_family == AF_INET6) {
		sock_in6 = (struct sockaddr_in6 *)sockaddr;
		sock_in6_e = (struct sockaddr_in6 *)&np->np_sockaddr;

		if (!memcmp(&sock_in6->sin6_addr.in6_u,
			    &sock_in6_e->sin6_addr.in6_u,
			    sizeof(struct in6_addr)))
			ip_match = true;

		port = ntohs(sock_in6->sin6_port);
	} else {
		sock_in = (struct sockaddr_in *)sockaddr;
		sock_in_e = (struct sockaddr_in *)&np->np_sockaddr;

		if (sock_in->sin_addr.s_addr == sock_in_e->sin_addr.s_addr)
			ip_match = true;

		port = ntohs(sock_in->sin_port);
	}

	if ((ip_match == true) && (np->np_port == port) &&
	    (np->np_network_transport == network_transport))
		return true;

	return false;
}

/*
 * Called with mutex np_lock held
 */
static struct iscsi_np *iscsit_get_np(
	struct __kernel_sockaddr_storage *sockaddr,
	int network_transport)
{
	struct iscsi_np *np;
	bool match;

	list_for_each_entry(np, &g_np_list, np_list) {
		spin_lock_bh(&np->np_thread_lock);
		if (np->np_thread_state != ISCSI_NP_THREAD_ACTIVE) {
			spin_unlock_bh(&np->np_thread_lock);
			continue;
		}

		match = iscsit_check_np_match(sockaddr, np, network_transport);
		if (match == true) {
			/*
			 * Increment the np_exports reference count now to
			 * prevent iscsit_del_np() below from being called
			 * while iscsi_tpg_add_network_portal() is called.
			 */
			np->np_exports++;
			spin_unlock_bh(&np->np_thread_lock);
			return np;
		}
		spin_unlock_bh(&np->np_thread_lock);
	}

	return NULL;
}

struct iscsi_np *iscsit_add_np(
	struct __kernel_sockaddr_storage *sockaddr,
	char *ip_str,
	int network_transport)
{
	struct sockaddr_in *sock_in;
	struct sockaddr_in6 *sock_in6;
	struct iscsi_np *np;
	int ret;

	mutex_lock(&np_lock);

	/*
	 * Locate the existing struct iscsi_np if already active..
	 */
	np = iscsit_get_np(sockaddr, network_transport);
	if (np) {
		mutex_unlock(&np_lock);
		return np;
	}

	np = kzalloc(sizeof(struct iscsi_np), GFP_KERNEL);
	if (!np) {
		pr_err("Unable to allocate memory for struct iscsi_np\n");
		mutex_unlock(&np_lock);
		return ERR_PTR(-ENOMEM);
	}

	np->np_flags |= NPF_IP_NETWORK;
	if (sockaddr->ss_family == AF_INET6) {
		sock_in6 = (struct sockaddr_in6 *)sockaddr;
		snprintf(np->np_ip, IPV6_ADDRESS_SPACE, "%s", ip_str);
		np->np_port = ntohs(sock_in6->sin6_port);
	} else {
		sock_in = (struct sockaddr_in *)sockaddr;
		sprintf(np->np_ip, "%s", ip_str);
		np->np_port = ntohs(sock_in->sin_port);
	}

	np->np_network_transport = network_transport;
	spin_lock_init(&np->np_thread_lock);
	init_completion(&np->np_restart_comp);
	INIT_LIST_HEAD(&np->np_list);

	ret = iscsi_target_setup_login_socket(np, sockaddr);
	if (ret != 0) {
		kfree(np);
		mutex_unlock(&np_lock);
		return ERR_PTR(ret);
	}

	np->np_thread = kthread_run(iscsi_target_login_thread, np, "iscsi_np");
	if (IS_ERR(np->np_thread)) {
		pr_err("Unable to create kthread: iscsi_np\n");
		ret = PTR_ERR(np->np_thread);
		kfree(np);
		mutex_unlock(&np_lock);
		return ERR_PTR(ret);
	}
	/*
	 * Increment the np_exports reference count now to prevent
	 * iscsit_del_np() below from being run while a new call to
	 * iscsi_tpg_add_network_portal() for a matching iscsi_np is
	 * active.  We don't need to hold np->np_thread_lock at this
	 * point because iscsi_np has not been added to g_np_list yet.
	 */
	np->np_exports = 1;
	np->np_thread_state = ISCSI_NP_THREAD_ACTIVE;

	list_add_tail(&np->np_list, &g_np_list);
	mutex_unlock(&np_lock);

	pr_debug("CORE[0] - Added Network Portal: %s:%hu on %s\n",
		np->np_ip, np->np_port, np->np_transport->name);

	return np;
}

int iscsit_reset_np_thread(
	struct iscsi_np *np,
	struct iscsi_tpg_np *tpg_np,
	struct iscsi_portal_group *tpg,
	bool shutdown)
{
	spin_lock_bh(&np->np_thread_lock);
	if (np->np_thread_state == ISCSI_NP_THREAD_INACTIVE) {
		spin_unlock_bh(&np->np_thread_lock);
		return 0;
	}
	np->np_thread_state = ISCSI_NP_THREAD_RESET;

	if (np->np_thread) {
		spin_unlock_bh(&np->np_thread_lock);
		send_sig(SIGINT, np->np_thread, 1);
		wait_for_completion(&np->np_restart_comp);
		spin_lock_bh(&np->np_thread_lock);
	}
	spin_unlock_bh(&np->np_thread_lock);

	if (tpg_np && shutdown) {
		kref_put(&tpg_np->tpg_np_kref, iscsit_login_kref_put);

		wait_for_completion(&tpg_np->tpg_np_comp);
	}

	return 0;
}

static void iscsit_free_np(struct iscsi_np *np)
{
	if (np->np_socket)
		sock_release(np->np_socket);
}

int iscsit_del_np(struct iscsi_np *np)
{
	spin_lock_bh(&np->np_thread_lock);
	np->np_exports--;
	if (np->np_exports) {
		np->enabled = true;
		spin_unlock_bh(&np->np_thread_lock);
		return 0;
	}
	np->np_thread_state = ISCSI_NP_THREAD_SHUTDOWN;
	spin_unlock_bh(&np->np_thread_lock);

	if (np->np_thread) {
		/*
		 * We need to send the signal to wakeup Linux/Net
		 * which may be sleeping in sock_accept()..
		 */
		send_sig(SIGINT, np->np_thread, 1);
		kthread_stop(np->np_thread);
		np->np_thread = NULL;
	}

	np->np_transport->iscsit_free_np(np);

	mutex_lock(&np_lock);
	list_del(&np->np_list);
	mutex_unlock(&np_lock);

	pr_debug("CORE[0] - Removed Network Portal: %s:%hu on %s\n",
		np->np_ip, np->np_port, np->np_transport->name);

	iscsit_put_transport(np->np_transport);
	kfree(np);
	return 0;
}

static int iscsit_immediate_queue(struct iscsi_conn *, struct iscsi_cmd *, int);
static int iscsit_response_queue(struct iscsi_conn *, struct iscsi_cmd *, int);

static int iscsit_queue_rsp(struct iscsi_conn *conn, struct iscsi_cmd *cmd)
{
	iscsit_add_cmd_to_response_queue(cmd, cmd->conn, cmd->i_state);
	return 0;
}

static void iscsit_aborted_task(struct iscsi_conn *conn, struct iscsi_cmd *cmd)
{
	bool scsi_cmd = (cmd->iscsi_opcode == ISCSI_OP_SCSI_CMD);

	spin_lock_bh(&conn->cmd_lock);
	if (!list_empty(&cmd->i_conn_node))
		list_del_init(&cmd->i_conn_node);
	spin_unlock_bh(&conn->cmd_lock);

	__iscsit_free_cmd(cmd, scsi_cmd, true);
}

static enum target_prot_op iscsit_get_sup_prot_ops(struct iscsi_conn *conn)
{
	return TARGET_PROT_NORMAL;
}

static struct iscsit_transport iscsi_target_transport = {
	.name			= "iSCSI/TCP",
	.transport_type		= ISCSI_TCP,
	.owner			= NULL,
	.iscsit_setup_np	= iscsit_setup_np,
	.iscsit_accept_np	= iscsit_accept_np,
	.iscsit_free_np		= iscsit_free_np,
	.iscsit_get_login_rx	= iscsit_get_login_rx,
	.iscsit_put_login_tx	= iscsit_put_login_tx,
	.iscsit_get_dataout	= iscsit_build_r2ts_for_cmd,
	.iscsit_immediate_queue	= iscsit_immediate_queue,
	.iscsit_response_queue	= iscsit_response_queue,
	.iscsit_queue_data_in	= iscsit_queue_rsp,
	.iscsit_queue_status	= iscsit_queue_rsp,
	.iscsit_aborted_task	= iscsit_aborted_task,
	.iscsit_get_sup_prot_ops = iscsit_get_sup_prot_ops,
};

static int __init iscsi_target_init_module(void)
{
	int ret = 0;

	pr_debug("iSCSI-Target "ISCSIT_VERSION"\n");

	iscsit_global = kzalloc(sizeof(struct iscsit_global), GFP_KERNEL);
	if (!iscsit_global) {
		pr_err("Unable to allocate memory for iscsit_global\n");
		return -1;
	}
	mutex_init(&auth_id_lock);
	spin_lock_init(&sess_idr_lock);
	idr_init(&tiqn_idr);
	idr_init(&sess_idr);

	ret = iscsi_target_register_configfs();
	if (ret < 0)
		goto out;

	ret = iscsi_thread_set_init();
	if (ret < 0)
		goto configfs_out;

	if (iscsi_allocate_thread_sets(TARGET_THREAD_SET_COUNT) !=
			TARGET_THREAD_SET_COUNT) {
		pr_err("iscsi_allocate_thread_sets() returned"
			" unexpected value!\n");
		goto ts_out1;
	}

	lio_qr_cache = kmem_cache_create("lio_qr_cache",
			sizeof(struct iscsi_queue_req),
			__alignof__(struct iscsi_queue_req), 0, NULL);
	if (!lio_qr_cache) {
		pr_err("nable to kmem_cache_create() for"
				" lio_qr_cache\n");
		goto ts_out2;
	}

	lio_dr_cache = kmem_cache_create("lio_dr_cache",
			sizeof(struct iscsi_datain_req),
			__alignof__(struct iscsi_datain_req), 0, NULL);
	if (!lio_dr_cache) {
		pr_err("Unable to kmem_cache_create() for"
				" lio_dr_cache\n");
		goto qr_out;
	}

	lio_ooo_cache = kmem_cache_create("lio_ooo_cache",
			sizeof(struct iscsi_ooo_cmdsn),
			__alignof__(struct iscsi_ooo_cmdsn), 0, NULL);
	if (!lio_ooo_cache) {
		pr_err("Unable to kmem_cache_create() for"
				" lio_ooo_cache\n");
		goto dr_out;
	}

	lio_r2t_cache = kmem_cache_create("lio_r2t_cache",
			sizeof(struct iscsi_r2t), __alignof__(struct iscsi_r2t),
			0, NULL);
	if (!lio_r2t_cache) {
		pr_err("Unable to kmem_cache_create() for"
				" lio_r2t_cache\n");
		goto ooo_out;
	}

	iscsit_register_transport(&iscsi_target_transport);

	if (iscsit_load_discovery_tpg() < 0)
		goto r2t_out;

	return ret;
r2t_out:
	kmem_cache_destroy(lio_r2t_cache);
ooo_out:
	kmem_cache_destroy(lio_ooo_cache);
dr_out:
	kmem_cache_destroy(lio_dr_cache);
qr_out:
	kmem_cache_destroy(lio_qr_cache);
ts_out2:
	iscsi_deallocate_thread_sets();
ts_out1:
	iscsi_thread_set_free();
configfs_out:
	iscsi_target_deregister_configfs();
out:
	kfree(iscsit_global);
	return -ENOMEM;
}

static void __exit iscsi_target_cleanup_module(void)
{
	iscsi_deallocate_thread_sets();
	iscsi_thread_set_free();
	iscsit_release_discovery_tpg();
	iscsit_unregister_transport(&iscsi_target_transport);
	kmem_cache_destroy(lio_qr_cache);
	kmem_cache_destroy(lio_dr_cache);
	kmem_cache_destroy(lio_ooo_cache);
	kmem_cache_destroy(lio_r2t_cache);

	iscsi_target_deregister_configfs();

	kfree(iscsit_global);
}

static int iscsit_add_reject(
	struct iscsi_conn *conn,
	u8 reason,
	unsigned char *buf)
{
	struct iscsi_cmd *cmd;

	cmd = iscsit_allocate_cmd(conn, TASK_INTERRUPTIBLE);
	if (!cmd)
		return -1;

	cmd->iscsi_opcode = ISCSI_OP_REJECT;
	cmd->reject_reason = reason;

	cmd->buf_ptr = kmemdup(buf, ISCSI_HDR_LEN, GFP_KERNEL);
	if (!cmd->buf_ptr) {
		pr_err("Unable to allocate memory for cmd->buf_ptr\n");
		iscsit_free_cmd(cmd, false);
		return -1;
	}

	spin_lock_bh(&conn->cmd_lock);
	list_add_tail(&cmd->i_conn_node, &conn->conn_cmd_list);
	spin_unlock_bh(&conn->cmd_lock);

	cmd->i_state = ISTATE_SEND_REJECT;
	iscsit_add_cmd_to_response_queue(cmd, conn, cmd->i_state);

	return -1;
}

static int iscsit_add_reject_from_cmd(
	struct iscsi_cmd *cmd,
	u8 reason,
	bool add_to_conn,
	unsigned char *buf)
{
	struct iscsi_conn *conn;

	if (!cmd->conn) {
		pr_err("cmd->conn is NULL for ITT: 0x%08x\n",
				cmd->init_task_tag);
		return -1;
	}
	conn = cmd->conn;

	cmd->iscsi_opcode = ISCSI_OP_REJECT;
	cmd->reject_reason = reason;

	cmd->buf_ptr = kmemdup(buf, ISCSI_HDR_LEN, GFP_KERNEL);
	if (!cmd->buf_ptr) {
		pr_err("Unable to allocate memory for cmd->buf_ptr\n");
		iscsit_free_cmd(cmd, false);
		return -1;
	}

	if (add_to_conn) {
		spin_lock_bh(&conn->cmd_lock);
		list_add_tail(&cmd->i_conn_node, &conn->conn_cmd_list);
		spin_unlock_bh(&conn->cmd_lock);
	}

	cmd->i_state = ISTATE_SEND_REJECT;
	iscsit_add_cmd_to_response_queue(cmd, conn, cmd->i_state);
	/*
	 * Perform the kref_put now if se_cmd has already been setup by
	 * scsit_setup_scsi_cmd()
	 */
	if (cmd->se_cmd.se_tfo != NULL) {
		pr_debug("iscsi reject: calling target_put_sess_cmd >>>>>>\n");
		target_put_sess_cmd(conn->sess->se_sess, &cmd->se_cmd);
	}
	return -1;
}

static int iscsit_add_reject_cmd(struct iscsi_cmd *cmd, u8 reason,
				 unsigned char *buf)
{
	return iscsit_add_reject_from_cmd(cmd, reason, true, buf);
}

int iscsit_reject_cmd(struct iscsi_cmd *cmd, u8 reason, unsigned char *buf)
{
	return iscsit_add_reject_from_cmd(cmd, reason, false, buf);
}

/*
 * Map some portion of the allocated scatterlist to an iovec, suitable for
 * kernel sockets to copy data in/out.
 */
static int iscsit_map_iovec(
	struct iscsi_cmd *cmd,
	struct kvec *iov,
	u32 data_offset,
	u32 data_length)
{
	u32 i = 0;
	struct scatterlist *sg;
	unsigned int page_off;

	/*
	 * We know each entry in t_data_sg contains a page.
	 */
	sg = &cmd->se_cmd.t_data_sg[data_offset / PAGE_SIZE];
	page_off = (data_offset % PAGE_SIZE);

	cmd->first_data_sg = sg;
	cmd->first_data_sg_off = page_off;

	while (data_length) {
		u32 cur_len = min_t(u32, data_length, sg->length - page_off);

		iov[i].iov_base = kmap(sg_page(sg)) + sg->offset + page_off;
		iov[i].iov_len = cur_len;

		data_length -= cur_len;
		page_off = 0;
		sg = sg_next(sg);
		i++;
	}

	cmd->kmapped_nents = i;

	return i;
}

static void iscsit_unmap_iovec(struct iscsi_cmd *cmd)
{
	u32 i;
	struct scatterlist *sg;

	sg = cmd->first_data_sg;

	for (i = 0; i < cmd->kmapped_nents; i++)
		kunmap(sg_page(&sg[i]));
}

static void iscsit_ack_from_expstatsn(struct iscsi_conn *conn, u32 exp_statsn)
{
	LIST_HEAD(ack_list);
	struct iscsi_cmd *cmd, *cmd_p;

	conn->exp_statsn = exp_statsn;

	if (conn->sess->sess_ops->RDMAExtensions)
		return;

	spin_lock_bh(&conn->cmd_lock);
	list_for_each_entry_safe(cmd, cmd_p, &conn->conn_cmd_list, i_conn_node) {
		spin_lock(&cmd->istate_lock);
		if ((cmd->i_state == ISTATE_SENT_STATUS) &&
		    iscsi_sna_lt(cmd->stat_sn, exp_statsn)) {
			cmd->i_state = ISTATE_REMOVE;
			spin_unlock(&cmd->istate_lock);
			list_move_tail(&cmd->i_conn_node, &ack_list);
			continue;
		}
		spin_unlock(&cmd->istate_lock);
	}
	spin_unlock_bh(&conn->cmd_lock);

	list_for_each_entry_safe(cmd, cmd_p, &ack_list, i_conn_node) {
		list_del_init(&cmd->i_conn_node);
		iscsit_free_cmd(cmd, false);
	}
}

static int iscsit_allocate_iovecs(struct iscsi_cmd *cmd)
{
	u32 iov_count = max(1UL, DIV_ROUND_UP(cmd->se_cmd.data_length, PAGE_SIZE));

	iov_count += ISCSI_IOV_DATA_BUFFER;

	cmd->iov_data = kzalloc(iov_count * sizeof(struct kvec), GFP_KERNEL);
	if (!cmd->iov_data) {
		pr_err("Unable to allocate cmd->iov_data\n");
		return -ENOMEM;
	}

	cmd->orig_iov_data_count = iov_count;
	return 0;
}

int iscsit_setup_scsi_cmd(struct iscsi_conn *conn, struct iscsi_cmd *cmd,
			  unsigned char *buf)
{
	int data_direction, payload_length;
	struct iscsi_scsi_req *hdr;
	int iscsi_task_attr;
	int sam_task_attr;

	atomic_long_inc(&conn->sess->cmd_pdus);

	hdr			= (struct iscsi_scsi_req *) buf;
	payload_length		= ntoh24(hdr->dlength);

	/* FIXME; Add checks for AdditionalHeaderSegment */

	if (!(hdr->flags & ISCSI_FLAG_CMD_WRITE) &&
	    !(hdr->flags & ISCSI_FLAG_CMD_FINAL)) {
		pr_err("ISCSI_FLAG_CMD_WRITE & ISCSI_FLAG_CMD_FINAL"
				" not set. Bad iSCSI Initiator.\n");
		return iscsit_add_reject_cmd(cmd,
					     ISCSI_REASON_BOOKMARK_INVALID, buf);
	}

	if (((hdr->flags & ISCSI_FLAG_CMD_READ) ||
	     (hdr->flags & ISCSI_FLAG_CMD_WRITE)) && !hdr->data_length) {
		/*
		 * From RFC-3720 Section 10.3.1:
		 *
		 * "Either or both of R and W MAY be 1 when either the
		 *  Expected Data Transfer Length and/or Bidirectional Read
		 *  Expected Data Transfer Length are 0"
		 *
		 * For this case, go ahead and clear the unnecssary bits
		 * to avoid any confusion with ->data_direction.
		 */
		hdr->flags &= ~ISCSI_FLAG_CMD_READ;
		hdr->flags &= ~ISCSI_FLAG_CMD_WRITE;

		pr_warn("ISCSI_FLAG_CMD_READ or ISCSI_FLAG_CMD_WRITE"
			" set when Expected Data Transfer Length is 0 for"
			" CDB: 0x%02x, Fixing up flags\n", hdr->cdb[0]);
	}

	if (!(hdr->flags & ISCSI_FLAG_CMD_READ) &&
	    !(hdr->flags & ISCSI_FLAG_CMD_WRITE) && (hdr->data_length != 0)) {
		pr_err("ISCSI_FLAG_CMD_READ and/or ISCSI_FLAG_CMD_WRITE"
			" MUST be set if Expected Data Transfer Length is not 0."
			" Bad iSCSI Initiator\n");
		return iscsit_add_reject_cmd(cmd,
					     ISCSI_REASON_BOOKMARK_INVALID, buf);
	}

	if ((hdr->flags & ISCSI_FLAG_CMD_READ) &&
	    (hdr->flags & ISCSI_FLAG_CMD_WRITE)) {
		pr_err("Bidirectional operations not supported!\n");
		return iscsit_add_reject_cmd(cmd,
					     ISCSI_REASON_BOOKMARK_INVALID, buf);
	}

	if (hdr->opcode & ISCSI_OP_IMMEDIATE) {
		pr_err("Illegally set Immediate Bit in iSCSI Initiator"
				" Scsi Command PDU.\n");
		return iscsit_add_reject_cmd(cmd,
					     ISCSI_REASON_BOOKMARK_INVALID, buf);
	}

	if (payload_length && !conn->sess->sess_ops->ImmediateData) {
		pr_err("ImmediateData=No but DataSegmentLength=%u,"
			" protocol error.\n", payload_length);
		return iscsit_add_reject_cmd(cmd,
					     ISCSI_REASON_PROTOCOL_ERROR, buf);
	}

	if ((be32_to_cpu(hdr->data_length) == payload_length) &&
	    (!(hdr->flags & ISCSI_FLAG_CMD_FINAL))) {
		pr_err("Expected Data Transfer Length and Length of"
			" Immediate Data are the same, but ISCSI_FLAG_CMD_FINAL"
			" bit is not set protocol error\n");
		return iscsit_add_reject_cmd(cmd,
					     ISCSI_REASON_PROTOCOL_ERROR, buf);
	}

	if (payload_length > be32_to_cpu(hdr->data_length)) {
		pr_err("DataSegmentLength: %u is greater than"
			" EDTL: %u, protocol error.\n", payload_length,
				hdr->data_length);
		return iscsit_add_reject_cmd(cmd,
					     ISCSI_REASON_PROTOCOL_ERROR, buf);
	}

	if (payload_length > conn->conn_ops->MaxXmitDataSegmentLength) {
		pr_err("DataSegmentLength: %u is greater than"
			" MaxXmitDataSegmentLength: %u, protocol error.\n",
			payload_length, conn->conn_ops->MaxXmitDataSegmentLength);
		return iscsit_add_reject_cmd(cmd,
					     ISCSI_REASON_PROTOCOL_ERROR, buf);
	}

	if (payload_length > conn->sess->sess_ops->FirstBurstLength) {
		pr_err("DataSegmentLength: %u is greater than"
			" FirstBurstLength: %u, protocol error.\n",
			payload_length, conn->sess->sess_ops->FirstBurstLength);
		return iscsit_add_reject_cmd(cmd,
					     ISCSI_REASON_BOOKMARK_INVALID, buf);
	}

	data_direction = (hdr->flags & ISCSI_FLAG_CMD_WRITE) ? DMA_TO_DEVICE :
			 (hdr->flags & ISCSI_FLAG_CMD_READ) ? DMA_FROM_DEVICE :
			  DMA_NONE;

	cmd->data_direction = data_direction;
	iscsi_task_attr = hdr->flags & ISCSI_FLAG_CMD_ATTR_MASK;
	/*
	 * Figure out the SAM Task Attribute for the incoming SCSI CDB
	 */
	if ((iscsi_task_attr == ISCSI_ATTR_UNTAGGED) ||
	    (iscsi_task_attr == ISCSI_ATTR_SIMPLE))
		sam_task_attr = MSG_SIMPLE_TAG;
	else if (iscsi_task_attr == ISCSI_ATTR_ORDERED)
		sam_task_attr = MSG_ORDERED_TAG;
	else if (iscsi_task_attr == ISCSI_ATTR_HEAD_OF_QUEUE)
		sam_task_attr = MSG_HEAD_TAG;
	else if (iscsi_task_attr == ISCSI_ATTR_ACA)
		sam_task_attr = MSG_ACA_TAG;
	else {
		pr_debug("Unknown iSCSI Task Attribute: 0x%02x, using"
			" MSG_SIMPLE_TAG\n", iscsi_task_attr);
		sam_task_attr = MSG_SIMPLE_TAG;
	}

	cmd->iscsi_opcode	= ISCSI_OP_SCSI_CMD;
	cmd->i_state		= ISTATE_NEW_CMD;
	cmd->immediate_cmd	= ((hdr->opcode & ISCSI_OP_IMMEDIATE) ? 1 : 0);
	cmd->immediate_data	= (payload_length) ? 1 : 0;
	cmd->unsolicited_data	= ((!(hdr->flags & ISCSI_FLAG_CMD_FINAL) &&
				     (hdr->flags & ISCSI_FLAG_CMD_WRITE)) ? 1 : 0);
	if (cmd->unsolicited_data)
		cmd->cmd_flags |= ICF_NON_IMMEDIATE_UNSOLICITED_DATA;

	conn->sess->init_task_tag = cmd->init_task_tag = hdr->itt;
	if (hdr->flags & ISCSI_FLAG_CMD_READ) {
		spin_lock_bh(&conn->sess->ttt_lock);
		cmd->targ_xfer_tag = conn->sess->targ_xfer_tag++;
		if (cmd->targ_xfer_tag == 0xFFFFFFFF)
			cmd->targ_xfer_tag = conn->sess->targ_xfer_tag++;
		spin_unlock_bh(&conn->sess->ttt_lock);
	} else if (hdr->flags & ISCSI_FLAG_CMD_WRITE)
		cmd->targ_xfer_tag = 0xFFFFFFFF;
	cmd->cmd_sn		= be32_to_cpu(hdr->cmdsn);
	cmd->exp_stat_sn	= be32_to_cpu(hdr->exp_statsn);
	cmd->first_burst_len	= payload_length;

	if (!conn->sess->sess_ops->RDMAExtensions &&
	     cmd->data_direction == DMA_FROM_DEVICE) {
		struct iscsi_datain_req *dr;

		dr = iscsit_allocate_datain_req();
		if (!dr)
			return iscsit_add_reject_cmd(cmd,
					ISCSI_REASON_BOOKMARK_NO_RESOURCES, buf);

		iscsit_attach_datain_req(cmd, dr);
	}

	/*
	 * Initialize struct se_cmd descriptor from target_core_mod infrastructure
	 */
	transport_init_se_cmd(&cmd->se_cmd, &lio_target_fabric_configfs->tf_ops,
			conn->sess->se_sess, be32_to_cpu(hdr->data_length),
			cmd->data_direction, sam_task_attr,
			cmd->sense_buffer + 2);

	pr_debug("Got SCSI Command, ITT: 0x%08x, CmdSN: 0x%08x,"
		" ExpXferLen: %u, Length: %u, CID: %hu\n", hdr->itt,
		hdr->cmdsn, be32_to_cpu(hdr->data_length), payload_length,
		conn->cid);

	target_get_sess_cmd(conn->sess->se_sess, &cmd->se_cmd, true);

	cmd->sense_reason = transport_lookup_cmd_lun(&cmd->se_cmd,
						     scsilun_to_int(&hdr->lun));
	if (cmd->sense_reason)
		goto attach_cmd;

	cmd->sense_reason = target_setup_cmd_from_cdb(&cmd->se_cmd, hdr->cdb);
	if (cmd->sense_reason) {
		if (cmd->sense_reason == TCM_OUT_OF_RESOURCES) {
			return iscsit_add_reject_cmd(cmd,
					ISCSI_REASON_BOOKMARK_NO_RESOURCES, buf);
		}

		goto attach_cmd;
	}

	if (iscsit_build_pdu_and_seq_lists(cmd, payload_length) < 0) {
		return iscsit_add_reject_cmd(cmd,
				ISCSI_REASON_BOOKMARK_NO_RESOURCES, buf);
	}

attach_cmd:
	spin_lock_bh(&conn->cmd_lock);
	list_add_tail(&cmd->i_conn_node, &conn->conn_cmd_list);
	spin_unlock_bh(&conn->cmd_lock);
	/*
	 * Check if we need to delay processing because of ALUA
	 * Active/NonOptimized primary access state..
	 */
	core_alua_check_nonop_delay(&cmd->se_cmd);

	return 0;
}
EXPORT_SYMBOL(iscsit_setup_scsi_cmd);

void iscsit_set_unsoliticed_dataout(struct iscsi_cmd *cmd)
{
	iscsit_set_dataout_sequence_values(cmd);

	spin_lock_bh(&cmd->dataout_timeout_lock);
	iscsit_start_dataout_timer(cmd, cmd->conn);
	spin_unlock_bh(&cmd->dataout_timeout_lock);
}
EXPORT_SYMBOL(iscsit_set_unsoliticed_dataout);

int iscsit_process_scsi_cmd(struct iscsi_conn *conn, struct iscsi_cmd *cmd,
			    struct iscsi_scsi_req *hdr)
{
	int cmdsn_ret = 0;
	/*
	 * Check the CmdSN against ExpCmdSN/MaxCmdSN here if
	 * the Immediate Bit is not set, and no Immediate
	 * Data is attached.
	 *
	 * A PDU/CmdSN carrying Immediate Data can only
	 * be processed after the DataCRC has passed.
	 * If the DataCRC fails, the CmdSN MUST NOT
	 * be acknowledged. (See below)
	 */
	if (!cmd->immediate_data) {
		cmdsn_ret = iscsit_sequence_cmd(conn, cmd,
					(unsigned char *)hdr, hdr->cmdsn);
		if (cmdsn_ret == CMDSN_ERROR_CANNOT_RECOVER)
			return -1;
		else if (cmdsn_ret == CMDSN_LOWER_THAN_EXP) {
			target_put_sess_cmd(conn->sess->se_sess, &cmd->se_cmd);
			return 0;
		}
	}

	iscsit_ack_from_expstatsn(conn, be32_to_cpu(hdr->exp_statsn));

	/*
	 * If no Immediate Data is attached, it's OK to return now.
	 */
	if (!cmd->immediate_data) {
		if (!cmd->sense_reason && cmd->unsolicited_data)
			iscsit_set_unsoliticed_dataout(cmd);
		if (!cmd->sense_reason)
			return 0;

		target_put_sess_cmd(conn->sess->se_sess, &cmd->se_cmd);
		return 0;
	}

	/*
	 * Early CHECK_CONDITIONs with ImmediateData never make it to command
	 * execution.  These exceptions are processed in CmdSN order using
	 * iscsit_check_received_cmdsn() in iscsit_get_immediate_data() below.
	 */
	if (cmd->sense_reason) {
		if (cmd->reject_reason)
			return 0;

		return 1;
	}
	/*
	 * Call directly into transport_generic_new_cmd() to perform
	 * the backend memory allocation.
	 */
	cmd->sense_reason = transport_generic_new_cmd(&cmd->se_cmd);
	if (cmd->sense_reason)
		return 1;

	return 0;
}
EXPORT_SYMBOL(iscsit_process_scsi_cmd);

static int
iscsit_get_immediate_data(struct iscsi_cmd *cmd, struct iscsi_scsi_req *hdr,
			  bool dump_payload)
{
	struct iscsi_conn *conn = cmd->conn;
	int cmdsn_ret = 0, immed_ret = IMMEDIATE_DATA_NORMAL_OPERATION;
	/*
	 * Special case for Unsupported SAM WRITE Opcodes and ImmediateData=Yes.
	 */
	if (dump_payload == true)
		goto after_immediate_data;

	immed_ret = iscsit_handle_immediate_data(cmd, hdr,
					cmd->first_burst_len);
after_immediate_data:
	if (immed_ret == IMMEDIATE_DATA_NORMAL_OPERATION) {
		/*
		 * A PDU/CmdSN carrying Immediate Data passed
		 * DataCRC, check against ExpCmdSN/MaxCmdSN if
		 * Immediate Bit is not set.
		 */
		cmdsn_ret = iscsit_sequence_cmd(cmd->conn, cmd,
					(unsigned char *)hdr, hdr->cmdsn);
		if (cmdsn_ret == CMDSN_ERROR_CANNOT_RECOVER)
			return -1;

		if (cmd->sense_reason || cmdsn_ret == CMDSN_LOWER_THAN_EXP) {
			int rc;

			rc = iscsit_dump_data_payload(cmd->conn,
						      cmd->first_burst_len, 1);
			target_put_sess_cmd(conn->sess->se_sess, &cmd->se_cmd);
			return rc;
		} else if (cmd->unsolicited_data)
			iscsit_set_unsoliticed_dataout(cmd);

	} else if (immed_ret == IMMEDIATE_DATA_ERL1_CRC_FAILURE) {
		/*
		 * Immediate Data failed DataCRC and ERL>=1,
		 * silently drop this PDU and let the initiator
		 * plug the CmdSN gap.
		 *
		 * FIXME: Send Unsolicited NOPIN with reserved
		 * TTT here to help the initiator figure out
		 * the missing CmdSN, although they should be
		 * intelligent enough to determine the missing
		 * CmdSN and issue a retry to plug the sequence.
		 */
		cmd->i_state = ISTATE_REMOVE;
		iscsit_add_cmd_to_immediate_queue(cmd, cmd->conn, cmd->i_state);
	} else /* immed_ret == IMMEDIATE_DATA_CANNOT_RECOVER */
		return -1;

	return 0;
}

static int
iscsit_handle_scsi_cmd(struct iscsi_conn *conn, struct iscsi_cmd *cmd,
			   unsigned char *buf)
{
	struct iscsi_scsi_req *hdr = (struct iscsi_scsi_req *)buf;
	int rc, immed_data;
	bool dump_payload = false;

	rc = iscsit_setup_scsi_cmd(conn, cmd, buf);
	if (rc < 0)
		return 0;
	/*
	 * Allocation iovecs needed for struct socket operations for
	 * traditional iSCSI block I/O.
	 */
	if (iscsit_allocate_iovecs(cmd) < 0) {
		return iscsit_add_reject_cmd(cmd,
				ISCSI_REASON_BOOKMARK_NO_RESOURCES, buf);
	}
	immed_data = cmd->immediate_data;

	rc = iscsit_process_scsi_cmd(conn, cmd, hdr);
	if (rc < 0)
		return rc;
	else if (rc > 0)
		dump_payload = true;

	if (!immed_data)
		return 0;

	return iscsit_get_immediate_data(cmd, hdr, dump_payload);
}

static u32 iscsit_do_crypto_hash_sg(
	struct hash_desc *hash,
	struct iscsi_cmd *cmd,
	u32 data_offset,
	u32 data_length,
	u32 padding,
	u8 *pad_bytes)
{
	u32 data_crc;
	u32 i;
	struct scatterlist *sg;
	unsigned int page_off;

	crypto_hash_init(hash);

	sg = cmd->first_data_sg;
	page_off = cmd->first_data_sg_off;

	i = 0;
	while (data_length) {
		u32 cur_len = min_t(u32, data_length, (sg[i].length - page_off));

		crypto_hash_update(hash, &sg[i], cur_len);

		data_length -= cur_len;
		page_off = 0;
		i++;
	}

	if (padding) {
		struct scatterlist pad_sg;

		sg_init_one(&pad_sg, pad_bytes, padding);
		crypto_hash_update(hash, &pad_sg, padding);
	}
	crypto_hash_final(hash, (u8 *) &data_crc);

	return data_crc;
}

static void iscsit_do_crypto_hash_buf(
	struct hash_desc *hash,
	const void *buf,
	u32 payload_length,
	u32 padding,
	u8 *pad_bytes,
	u8 *data_crc)
{
	struct scatterlist sg;

	crypto_hash_init(hash);

	sg_init_one(&sg, buf, payload_length);
	crypto_hash_update(hash, &sg, payload_length);

	if (padding) {
		sg_init_one(&sg, pad_bytes, padding);
		crypto_hash_update(hash, &sg, padding);
	}
	crypto_hash_final(hash, data_crc);
}

int
iscsit_check_dataout_hdr(struct iscsi_conn *conn, unsigned char *buf,
			  struct iscsi_cmd **out_cmd)
{
	struct iscsi_data *hdr = (struct iscsi_data *)buf;
	struct iscsi_cmd *cmd = NULL;
	struct se_cmd *se_cmd;
	u32 payload_length = ntoh24(hdr->dlength);
	int rc;

	if (!payload_length) {
		pr_warn("DataOUT payload is ZERO, ignoring.\n");
		return 0;
	}

	/* iSCSI write */
	atomic_long_add(payload_length, &conn->sess->rx_data_octets);

	if (payload_length > conn->conn_ops->MaxXmitDataSegmentLength) {
		pr_err("DataSegmentLength: %u is greater than"
			" MaxXmitDataSegmentLength: %u\n", payload_length,
			conn->conn_ops->MaxXmitDataSegmentLength);
		return iscsit_add_reject(conn, ISCSI_REASON_PROTOCOL_ERROR,
					 buf);
	}

	cmd = iscsit_find_cmd_from_itt_or_dump(conn, hdr->itt,
			payload_length);
	if (!cmd)
		return 0;

	pr_debug("Got DataOut ITT: 0x%08x, TTT: 0x%08x,"
		" DataSN: 0x%08x, Offset: %u, Length: %u, CID: %hu\n",
		hdr->itt, hdr->ttt, hdr->datasn, ntohl(hdr->offset),
		payload_length, conn->cid);

	if (cmd->cmd_flags & ICF_GOT_LAST_DATAOUT) {
		pr_err("Command ITT: 0x%08x received DataOUT after"
			" last DataOUT received, dumping payload\n",
			cmd->init_task_tag);
		return iscsit_dump_data_payload(conn, payload_length, 1);
	}

	if (cmd->data_direction != DMA_TO_DEVICE) {
		pr_err("Command ITT: 0x%08x received DataOUT for a"
			" NON-WRITE command.\n", cmd->init_task_tag);
		return iscsit_reject_cmd(cmd, ISCSI_REASON_PROTOCOL_ERROR, buf);
	}
	se_cmd = &cmd->se_cmd;
	iscsit_mod_dataout_timer(cmd);

	if ((be32_to_cpu(hdr->offset) + payload_length) > cmd->se_cmd.data_length) {
		pr_err("DataOut Offset: %u, Length %u greater than"
			" iSCSI Command EDTL %u, protocol error.\n",
			hdr->offset, payload_length, cmd->se_cmd.data_length);
		return iscsit_reject_cmd(cmd, ISCSI_REASON_BOOKMARK_INVALID, buf);
	}

	if (cmd->unsolicited_data) {
		int dump_unsolicited_data = 0;

		if (conn->sess->sess_ops->InitialR2T) {
			pr_err("Received unexpected unsolicited data"
				" while InitialR2T=Yes, protocol error.\n");
			transport_send_check_condition_and_sense(&cmd->se_cmd,
					TCM_UNEXPECTED_UNSOLICITED_DATA, 0);
			return -1;
		}
		/*
		 * Special case for dealing with Unsolicited DataOUT
		 * and Unsupported SAM WRITE Opcodes and SE resource allocation
		 * failures;
		 */

		/* Something's amiss if we're not in WRITE_PENDING state... */
		WARN_ON(se_cmd->t_state != TRANSPORT_WRITE_PENDING);
		if (!(se_cmd->se_cmd_flags & SCF_SUPPORTED_SAM_OPCODE))
			dump_unsolicited_data = 1;

		if (dump_unsolicited_data) {
			/*
			 * Check if a delayed TASK_ABORTED status needs to
			 * be sent now if the ISCSI_FLAG_CMD_FINAL has been
			 * received with the unsolicitied data out.
			 */
			if (hdr->flags & ISCSI_FLAG_CMD_FINAL)
				iscsit_stop_dataout_timer(cmd);

			transport_check_aborted_status(se_cmd,
					(hdr->flags & ISCSI_FLAG_CMD_FINAL));
			return iscsit_dump_data_payload(conn, payload_length, 1);
		}
	} else {
		/*
		 * For the normal solicited data path:
		 *
		 * Check for a delayed TASK_ABORTED status and dump any
		 * incoming data out payload if one exists.  Also, when the
		 * ISCSI_FLAG_CMD_FINAL is set to denote the end of the current
		 * data out sequence, we decrement outstanding_r2ts.  Once
		 * outstanding_r2ts reaches zero, go ahead and send the delayed
		 * TASK_ABORTED status.
		 */
		if (se_cmd->transport_state & CMD_T_ABORTED) {
			if (hdr->flags & ISCSI_FLAG_CMD_FINAL)
				if (--cmd->outstanding_r2ts < 1) {
					iscsit_stop_dataout_timer(cmd);
					transport_check_aborted_status(
							se_cmd, 1);
				}

			return iscsit_dump_data_payload(conn, payload_length, 1);
		}
	}
	/*
	 * Preform DataSN, DataSequenceInOrder, DataPDUInOrder, and
	 * within-command recovery checks before receiving the payload.
	 */
	rc = iscsit_check_pre_dataout(cmd, buf);
	if (rc == DATAOUT_WITHIN_COMMAND_RECOVERY)
		return 0;
	else if (rc == DATAOUT_CANNOT_RECOVER)
		return -1;

	*out_cmd = cmd;
	return 0;
}
EXPORT_SYMBOL(iscsit_check_dataout_hdr);

static int
iscsit_get_dataout(struct iscsi_conn *conn, struct iscsi_cmd *cmd,
		   struct iscsi_data *hdr)
{
	struct kvec *iov;
	u32 checksum, iov_count = 0, padding = 0, rx_got = 0, rx_size = 0;
	u32 payload_length = ntoh24(hdr->dlength);
	int iov_ret, data_crc_failed = 0;

	rx_size += payload_length;
	iov = &cmd->iov_data[0];

	iov_ret = iscsit_map_iovec(cmd, iov, be32_to_cpu(hdr->offset),
				   payload_length);
	if (iov_ret < 0)
		return -1;

	iov_count += iov_ret;

	padding = ((-payload_length) & 3);
	if (padding != 0) {
		iov[iov_count].iov_base	= cmd->pad_bytes;
		iov[iov_count++].iov_len = padding;
		rx_size += padding;
		pr_debug("Receiving %u padding bytes.\n", padding);
	}

	if (conn->conn_ops->DataDigest) {
		iov[iov_count].iov_base = &checksum;
		iov[iov_count++].iov_len = ISCSI_CRC_LEN;
		rx_size += ISCSI_CRC_LEN;
	}

	rx_got = rx_data(conn, &cmd->iov_data[0], iov_count, rx_size);

	iscsit_unmap_iovec(cmd);

	if (rx_got != rx_size)
		return -1;

	if (conn->conn_ops->DataDigest) {
		u32 data_crc;

		data_crc = iscsit_do_crypto_hash_sg(&conn->conn_rx_hash, cmd,
						    be32_to_cpu(hdr->offset),
						    payload_length, padding,
						    cmd->pad_bytes);

		if (checksum != data_crc) {
			pr_err("ITT: 0x%08x, Offset: %u, Length: %u,"
				" DataSN: 0x%08x, CRC32C DataDigest 0x%08x"
				" does not match computed 0x%08x\n",
				hdr->itt, hdr->offset, payload_length,
				hdr->datasn, checksum, data_crc);
			data_crc_failed = 1;
		} else {
			pr_debug("Got CRC32C DataDigest 0x%08x for"
				" %u bytes of Data Out\n", checksum,
				payload_length);
		}
	}

	return data_crc_failed;
}

int
iscsit_check_dataout_payload(struct iscsi_cmd *cmd, struct iscsi_data *hdr,
			     bool data_crc_failed)
{
	struct iscsi_conn *conn = cmd->conn;
	int rc, ooo_cmdsn;
	/*
	 * Increment post receive data and CRC values or perform
	 * within-command recovery.
	 */
	rc = iscsit_check_post_dataout(cmd, (unsigned char *)hdr, data_crc_failed);
	if ((rc == DATAOUT_NORMAL) || (rc == DATAOUT_WITHIN_COMMAND_RECOVERY))
		return 0;
	else if (rc == DATAOUT_SEND_R2T) {
		iscsit_set_dataout_sequence_values(cmd);
		conn->conn_transport->iscsit_get_dataout(conn, cmd, false);
	} else if (rc == DATAOUT_SEND_TO_TRANSPORT) {
		/*
		 * Handle extra special case for out of order
		 * Unsolicited Data Out.
		 */
		spin_lock_bh(&cmd->istate_lock);
		ooo_cmdsn = (cmd->cmd_flags & ICF_OOO_CMDSN);
		cmd->cmd_flags |= ICF_GOT_LAST_DATAOUT;
		cmd->i_state = ISTATE_RECEIVED_LAST_DATAOUT;
		spin_unlock_bh(&cmd->istate_lock);

		iscsit_stop_dataout_timer(cmd);
		if (ooo_cmdsn)
			return 0;
		target_execute_cmd(&cmd->se_cmd);
		return 0;
	} else /* DATAOUT_CANNOT_RECOVER */
		return -1;

	return 0;
}
EXPORT_SYMBOL(iscsit_check_dataout_payload);

static int iscsit_handle_data_out(struct iscsi_conn *conn, unsigned char *buf)
{
	struct iscsi_cmd *cmd = NULL;
	struct iscsi_data *hdr = (struct iscsi_data *)buf;
	int rc;
	bool data_crc_failed = false;

	rc = iscsit_check_dataout_hdr(conn, buf, &cmd);
	if (rc < 0)
		return 0;
	else if (!cmd)
		return 0;

	rc = iscsit_get_dataout(conn, cmd, hdr);
	if (rc < 0)
		return rc;
	else if (rc > 0)
		data_crc_failed = true;

	return iscsit_check_dataout_payload(cmd, hdr, data_crc_failed);
}

int iscsit_setup_nop_out(struct iscsi_conn *conn, struct iscsi_cmd *cmd,
			 struct iscsi_nopout *hdr)
{
	u32 payload_length = ntoh24(hdr->dlength);

	if (!(hdr->flags & ISCSI_FLAG_CMD_FINAL)) {
		pr_err("NopOUT Flag's, Left Most Bit not set, protocol error.\n");
		if (!cmd)
			return iscsit_add_reject(conn, ISCSI_REASON_PROTOCOL_ERROR,
						 (unsigned char *)hdr);
		
		return iscsit_reject_cmd(cmd, ISCSI_REASON_PROTOCOL_ERROR,
					 (unsigned char *)hdr);
	}

	if (hdr->itt == RESERVED_ITT && !(hdr->opcode & ISCSI_OP_IMMEDIATE)) {
		pr_err("NOPOUT ITT is reserved, but Immediate Bit is"
			" not set, protocol error.\n");
		if (!cmd)
			return iscsit_add_reject(conn, ISCSI_REASON_PROTOCOL_ERROR,
						 (unsigned char *)hdr);

		return iscsit_reject_cmd(cmd, ISCSI_REASON_PROTOCOL_ERROR,
					 (unsigned char *)hdr);
	}

	if (payload_length > conn->conn_ops->MaxXmitDataSegmentLength) {
		pr_err("NOPOUT Ping Data DataSegmentLength: %u is"
			" greater than MaxXmitDataSegmentLength: %u, protocol"
			" error.\n", payload_length,
			conn->conn_ops->MaxXmitDataSegmentLength);
		if (!cmd)
			return iscsit_add_reject(conn, ISCSI_REASON_PROTOCOL_ERROR,
						 (unsigned char *)hdr);

		return iscsit_reject_cmd(cmd, ISCSI_REASON_PROTOCOL_ERROR,
					 (unsigned char *)hdr);
	}

	pr_debug("Got NOPOUT Ping %s ITT: 0x%08x, TTT: 0x%08x,"
		" CmdSN: 0x%08x, ExpStatSN: 0x%08x, Length: %u\n",
		hdr->itt == RESERVED_ITT ? "Response" : "Request",
		hdr->itt, hdr->ttt, hdr->cmdsn, hdr->exp_statsn,
		payload_length);
	/*
	 * This is not a response to a Unsolicited NopIN, which means
	 * it can either be a NOPOUT ping request (with a valid ITT),
	 * or a NOPOUT not requesting a NOPIN (with a reserved ITT).
	 * Either way, make sure we allocate an struct iscsi_cmd, as both
	 * can contain ping data.
	 */
	if (hdr->ttt == cpu_to_be32(0xFFFFFFFF)) {
		cmd->iscsi_opcode	= ISCSI_OP_NOOP_OUT;
		cmd->i_state		= ISTATE_SEND_NOPIN;
		cmd->immediate_cmd	= ((hdr->opcode & ISCSI_OP_IMMEDIATE) ?
						1 : 0);
		conn->sess->init_task_tag = cmd->init_task_tag = hdr->itt;
		cmd->targ_xfer_tag	= 0xFFFFFFFF;
		cmd->cmd_sn		= be32_to_cpu(hdr->cmdsn);
		cmd->exp_stat_sn	= be32_to_cpu(hdr->exp_statsn);
		cmd->data_direction	= DMA_NONE;
	}

	return 0;
}
EXPORT_SYMBOL(iscsit_setup_nop_out);

int iscsit_process_nop_out(struct iscsi_conn *conn, struct iscsi_cmd *cmd,
			   struct iscsi_nopout *hdr)
{
	struct iscsi_cmd *cmd_p = NULL;
	int cmdsn_ret = 0;
	/*
	 * Initiator is expecting a NopIN ping reply..
	 */
	if (hdr->itt != RESERVED_ITT) {
		if (!cmd)
			return iscsit_add_reject(conn, ISCSI_REASON_PROTOCOL_ERROR,
						(unsigned char *)hdr);

		spin_lock_bh(&conn->cmd_lock);
		list_add_tail(&cmd->i_conn_node, &conn->conn_cmd_list);
		spin_unlock_bh(&conn->cmd_lock);

		iscsit_ack_from_expstatsn(conn, be32_to_cpu(hdr->exp_statsn));

		if (hdr->opcode & ISCSI_OP_IMMEDIATE) {
			iscsit_add_cmd_to_response_queue(cmd, conn,
							 cmd->i_state);
			return 0;
		}

		cmdsn_ret = iscsit_sequence_cmd(conn, cmd,
				(unsigned char *)hdr, hdr->cmdsn);
                if (cmdsn_ret == CMDSN_LOWER_THAN_EXP)
			return 0;
		if (cmdsn_ret == CMDSN_ERROR_CANNOT_RECOVER)
			return -1;

		return 0;
	}
	/*
	 * This was a response to a unsolicited NOPIN ping.
	 */
	if (hdr->ttt != cpu_to_be32(0xFFFFFFFF)) {
		cmd_p = iscsit_find_cmd_from_ttt(conn, be32_to_cpu(hdr->ttt));
		if (!cmd_p)
			return -EINVAL;

		iscsit_stop_nopin_response_timer(conn);

		cmd_p->i_state = ISTATE_REMOVE;
		iscsit_add_cmd_to_immediate_queue(cmd_p, conn, cmd_p->i_state);

		iscsit_start_nopin_timer(conn);
		return 0;
	}
	/*
	 * Otherwise, initiator is not expecting a NOPIN is response.
	 * Just ignore for now.
	 */
        return 0;
}
EXPORT_SYMBOL(iscsit_process_nop_out);

static int iscsit_handle_nop_out(struct iscsi_conn *conn, struct iscsi_cmd *cmd,
				 unsigned char *buf)
{
	unsigned char *ping_data = NULL;
	struct iscsi_nopout *hdr = (struct iscsi_nopout *)buf;
	struct kvec *iov = NULL;
	u32 payload_length = ntoh24(hdr->dlength);
	int ret;

	ret = iscsit_setup_nop_out(conn, cmd, hdr);
	if (ret < 0)
		return 0;
	/*
	 * Handle NOP-OUT payload for traditional iSCSI sockets
	 */
	if (payload_length && hdr->ttt == cpu_to_be32(0xFFFFFFFF)) {
		u32 checksum, data_crc, padding = 0;
		int niov = 0, rx_got, rx_size = payload_length;

		ping_data = kzalloc(payload_length + 1, GFP_KERNEL);
		if (!ping_data) {
			pr_err("Unable to allocate memory for"
				" NOPOUT ping data.\n");
			ret = -1;
			goto out;
		}

		iov = &cmd->iov_misc[0];
		iov[niov].iov_base	= ping_data;
		iov[niov++].iov_len	= payload_length;

		padding = ((-payload_length) & 3);
		if (padding != 0) {
			pr_debug("Receiving %u additional bytes"
				" for padding.\n", padding);
			iov[niov].iov_base	= &cmd->pad_bytes;
			iov[niov++].iov_len	= padding;
			rx_size += padding;
		}
		if (conn->conn_ops->DataDigest) {
			iov[niov].iov_base	= &checksum;
			iov[niov++].iov_len	= ISCSI_CRC_LEN;
			rx_size += ISCSI_CRC_LEN;
		}

		rx_got = rx_data(conn, &cmd->iov_misc[0], niov, rx_size);
		if (rx_got != rx_size) {
			ret = -1;
			goto out;
		}

		if (conn->conn_ops->DataDigest) {
			iscsit_do_crypto_hash_buf(&conn->conn_rx_hash,
					ping_data, payload_length,
					padding, cmd->pad_bytes,
					(u8 *)&data_crc);

			if (checksum != data_crc) {
				pr_err("Ping data CRC32C DataDigest"
				" 0x%08x does not match computed 0x%08x\n",
					checksum, data_crc);
				if (!conn->sess->sess_ops->ErrorRecoveryLevel) {
					pr_err("Unable to recover from"
					" NOPOUT Ping DataCRC failure while in"
						" ERL=0.\n");
					ret = -1;
					goto out;
				} else {
					/*
					 * Silently drop this PDU and let the
					 * initiator plug the CmdSN gap.
					 */
					pr_debug("Dropping NOPOUT"
					" Command CmdSN: 0x%08x due to"
					" DataCRC error.\n", hdr->cmdsn);
					ret = 0;
					goto out;
				}
			} else {
				pr_debug("Got CRC32C DataDigest"
				" 0x%08x for %u bytes of ping data.\n",
					checksum, payload_length);
			}
		}

		ping_data[payload_length] = '\0';
		/*
		 * Attach ping data to struct iscsi_cmd->buf_ptr.
		 */
		cmd->buf_ptr = ping_data;
		cmd->buf_ptr_size = payload_length;

		pr_debug("Got %u bytes of NOPOUT ping"
			" data.\n", payload_length);
		pr_debug("Ping Data: \"%s\"\n", ping_data);
	}

	return iscsit_process_nop_out(conn, cmd, hdr);
out:
	if (cmd)
		iscsit_free_cmd(cmd, false);

	kfree(ping_data);
	return ret;
}

int
iscsit_handle_task_mgt_cmd(struct iscsi_conn *conn, struct iscsi_cmd *cmd,
			   unsigned char *buf)
{
	struct se_tmr_req *se_tmr;
	struct iscsi_tmr_req *tmr_req;
	struct iscsi_tm *hdr;
	int out_of_order_cmdsn = 0, ret;
	bool sess_ref = false;
	u8 function;

	hdr			= (struct iscsi_tm *) buf;
	hdr->flags &= ~ISCSI_FLAG_CMD_FINAL;
	function = hdr->flags;

	pr_debug("Got Task Management Request ITT: 0x%08x, CmdSN:"
		" 0x%08x, Function: 0x%02x, RefTaskTag: 0x%08x, RefCmdSN:"
		" 0x%08x, CID: %hu\n", hdr->itt, hdr->cmdsn, function,
		hdr->rtt, hdr->refcmdsn, conn->cid);

	if ((function != ISCSI_TM_FUNC_ABORT_TASK) &&
	    ((function != ISCSI_TM_FUNC_TASK_REASSIGN) &&
	     hdr->rtt != RESERVED_ITT)) {
		pr_err("RefTaskTag should be set to 0xFFFFFFFF.\n");
		hdr->rtt = RESERVED_ITT;
	}

	if ((function == ISCSI_TM_FUNC_TASK_REASSIGN) &&
			!(hdr->opcode & ISCSI_OP_IMMEDIATE)) {
		pr_err("Task Management Request TASK_REASSIGN not"
			" issued as immediate command, bad iSCSI Initiator"
				"implementation\n");
		return iscsit_add_reject_cmd(cmd,
					     ISCSI_REASON_PROTOCOL_ERROR, buf);
	}
	if ((function != ISCSI_TM_FUNC_ABORT_TASK) &&
	    be32_to_cpu(hdr->refcmdsn) != ISCSI_RESERVED_TAG)
		hdr->refcmdsn = cpu_to_be32(ISCSI_RESERVED_TAG);

	cmd->data_direction = DMA_NONE;

	cmd->tmr_req = kzalloc(sizeof(struct iscsi_tmr_req), GFP_KERNEL);
	if (!cmd->tmr_req) {
		pr_err("Unable to allocate memory for"
			" Task Management command!\n");
		return iscsit_add_reject_cmd(cmd,
					     ISCSI_REASON_BOOKMARK_NO_RESOURCES,
					     buf);
	}

	/*
	 * TASK_REASSIGN for ERL=2 / connection stays inside of
	 * LIO-Target $FABRIC_MOD
	 */
	if (function != ISCSI_TM_FUNC_TASK_REASSIGN) {

		u8 tcm_function;
		int ret;

		transport_init_se_cmd(&cmd->se_cmd,
				      &lio_target_fabric_configfs->tf_ops,
				      conn->sess->se_sess, 0, DMA_NONE,
				      MSG_SIMPLE_TAG, cmd->sense_buffer + 2);

		target_get_sess_cmd(conn->sess->se_sess, &cmd->se_cmd, true);
		sess_ref = true;

		switch (function) {
		case ISCSI_TM_FUNC_ABORT_TASK:
			tcm_function = TMR_ABORT_TASK;
			break;
		case ISCSI_TM_FUNC_ABORT_TASK_SET:
			tcm_function = TMR_ABORT_TASK_SET;
			break;
		case ISCSI_TM_FUNC_CLEAR_ACA:
			tcm_function = TMR_CLEAR_ACA;
			break;
		case ISCSI_TM_FUNC_CLEAR_TASK_SET:
			tcm_function = TMR_CLEAR_TASK_SET;
			break;
		case ISCSI_TM_FUNC_LOGICAL_UNIT_RESET:
			tcm_function = TMR_LUN_RESET;
			break;
		case ISCSI_TM_FUNC_TARGET_WARM_RESET:
			tcm_function = TMR_TARGET_WARM_RESET;
			break;
		case ISCSI_TM_FUNC_TARGET_COLD_RESET:
			tcm_function = TMR_TARGET_COLD_RESET;
			break;
		default:
			pr_err("Unknown iSCSI TMR Function:"
			       " 0x%02x\n", function);
			return iscsit_add_reject_cmd(cmd,
				ISCSI_REASON_BOOKMARK_NO_RESOURCES, buf);
		}

		ret = core_tmr_alloc_req(&cmd->se_cmd, cmd->tmr_req,
					 tcm_function, GFP_KERNEL);
		if (ret < 0)
			return iscsit_add_reject_cmd(cmd,
				ISCSI_REASON_BOOKMARK_NO_RESOURCES, buf);

		cmd->tmr_req->se_tmr_req = cmd->se_cmd.se_tmr_req;
	}

	cmd->iscsi_opcode	= ISCSI_OP_SCSI_TMFUNC;
	cmd->i_state		= ISTATE_SEND_TASKMGTRSP;
	cmd->immediate_cmd	= ((hdr->opcode & ISCSI_OP_IMMEDIATE) ? 1 : 0);
	cmd->init_task_tag	= hdr->itt;
	cmd->targ_xfer_tag	= 0xFFFFFFFF;
	cmd->cmd_sn		= be32_to_cpu(hdr->cmdsn);
	cmd->exp_stat_sn	= be32_to_cpu(hdr->exp_statsn);
	se_tmr			= cmd->se_cmd.se_tmr_req;
	tmr_req			= cmd->tmr_req;
	/*
	 * Locate the struct se_lun for all TMRs not related to ERL=2 TASK_REASSIGN
	 */
	if (function != ISCSI_TM_FUNC_TASK_REASSIGN) {
		ret = transport_lookup_tmr_lun(&cmd->se_cmd,
					       scsilun_to_int(&hdr->lun));
		if (ret < 0) {
			se_tmr->response = ISCSI_TMF_RSP_NO_LUN;
			goto attach;
		}
	}

	switch (function) {
	case ISCSI_TM_FUNC_ABORT_TASK:
		se_tmr->response = iscsit_tmr_abort_task(cmd, buf);
		if (se_tmr->response)
			goto attach;
		break;
	case ISCSI_TM_FUNC_ABORT_TASK_SET:
	case ISCSI_TM_FUNC_CLEAR_ACA:
	case ISCSI_TM_FUNC_CLEAR_TASK_SET:
	case ISCSI_TM_FUNC_LOGICAL_UNIT_RESET:
		break;
	case ISCSI_TM_FUNC_TARGET_WARM_RESET:
		if (iscsit_tmr_task_warm_reset(conn, tmr_req, buf) < 0) {
			se_tmr->response = ISCSI_TMF_RSP_AUTH_FAILED;
			goto attach;
		}
		break;
	case ISCSI_TM_FUNC_TARGET_COLD_RESET:
		if (iscsit_tmr_task_cold_reset(conn, tmr_req, buf) < 0) {
			se_tmr->response = ISCSI_TMF_RSP_AUTH_FAILED;
			goto attach;
		}
		break;
	case ISCSI_TM_FUNC_TASK_REASSIGN:
		se_tmr->response = iscsit_tmr_task_reassign(cmd, buf);
		/*
		 * Perform sanity checks on the ExpDataSN only if the
		 * TASK_REASSIGN was successful.
		 */
		if (se_tmr->response)
			break;

		if (iscsit_check_task_reassign_expdatasn(tmr_req, conn) < 0)
			return iscsit_add_reject_cmd(cmd,
					ISCSI_REASON_BOOKMARK_INVALID, buf);
		break;
	default:
		pr_err("Unknown TMR function: 0x%02x, protocol"
			" error.\n", function);
		se_tmr->response = ISCSI_TMF_RSP_NOT_SUPPORTED;
		goto attach;
	}

	if ((function != ISCSI_TM_FUNC_TASK_REASSIGN) &&
	    (se_tmr->response == ISCSI_TMF_RSP_COMPLETE))
		se_tmr->call_transport = 1;
attach:
	spin_lock_bh(&conn->cmd_lock);
	list_add_tail(&cmd->i_conn_node, &conn->conn_cmd_list);
	spin_unlock_bh(&conn->cmd_lock);

	if (!(hdr->opcode & ISCSI_OP_IMMEDIATE)) {
		int cmdsn_ret = iscsit_sequence_cmd(conn, cmd, buf, hdr->cmdsn);
		if (cmdsn_ret == CMDSN_HIGHER_THAN_EXP)
			out_of_order_cmdsn = 1;
		else if (cmdsn_ret == CMDSN_LOWER_THAN_EXP)
			return 0;
		else if (cmdsn_ret == CMDSN_ERROR_CANNOT_RECOVER)
			return -1;
	}
	iscsit_ack_from_expstatsn(conn, be32_to_cpu(hdr->exp_statsn));

	if (out_of_order_cmdsn || !(hdr->opcode & ISCSI_OP_IMMEDIATE))
		return 0;
	/*
	 * Found the referenced task, send to transport for processing.
	 */
	if (se_tmr->call_transport)
		return transport_generic_handle_tmr(&cmd->se_cmd);

	/*
	 * Could not find the referenced LUN, task, or Task Management
	 * command not authorized or supported.  Change state and
	 * let the tx_thread send the response.
	 *
	 * For connection recovery, this is also the default action for
	 * TMR TASK_REASSIGN.
	 */
	if (sess_ref) {
		pr_debug("Handle TMR, using sess_ref=true check\n");
		target_put_sess_cmd(conn->sess->se_sess, &cmd->se_cmd);
	}

	iscsit_add_cmd_to_response_queue(cmd, conn, cmd->i_state);
	return 0;
}
EXPORT_SYMBOL(iscsit_handle_task_mgt_cmd);

/* #warning FIXME: Support Text Command parameters besides SendTargets */
int
iscsit_setup_text_cmd(struct iscsi_conn *conn, struct iscsi_cmd *cmd,
		      struct iscsi_text *hdr)
{
	u32 payload_length = ntoh24(hdr->dlength);

	if (payload_length > conn->conn_ops->MaxXmitDataSegmentLength) {
		pr_err("Unable to accept text parameter length: %u"
			"greater than MaxXmitDataSegmentLength %u.\n",
		       payload_length, conn->conn_ops->MaxXmitDataSegmentLength);
		return iscsit_reject_cmd(cmd, ISCSI_REASON_PROTOCOL_ERROR,
					 (unsigned char *)hdr);
	}

	if (!(hdr->flags & ISCSI_FLAG_CMD_FINAL) ||
	     (hdr->flags & ISCSI_FLAG_TEXT_CONTINUE)) {
		pr_err("Multi sequence text commands currently not supported\n");
		return iscsit_reject_cmd(cmd, ISCSI_REASON_CMD_NOT_SUPPORTED,
					(unsigned char *)hdr);
	}

	pr_debug("Got Text Request: ITT: 0x%08x, CmdSN: 0x%08x,"
		" ExpStatSN: 0x%08x, Length: %u\n", hdr->itt, hdr->cmdsn,
		hdr->exp_statsn, payload_length);

	cmd->iscsi_opcode	= ISCSI_OP_TEXT;
	cmd->i_state		= ISTATE_SEND_TEXTRSP;
	cmd->immediate_cmd	= ((hdr->opcode & ISCSI_OP_IMMEDIATE) ? 1 : 0);
	conn->sess->init_task_tag = cmd->init_task_tag  = hdr->itt;
	cmd->targ_xfer_tag	= 0xFFFFFFFF;
	cmd->cmd_sn		= be32_to_cpu(hdr->cmdsn);
	cmd->exp_stat_sn	= be32_to_cpu(hdr->exp_statsn);
	cmd->data_direction	= DMA_NONE;

	return 0;
}
EXPORT_SYMBOL(iscsit_setup_text_cmd);

int
iscsit_process_text_cmd(struct iscsi_conn *conn, struct iscsi_cmd *cmd,
			struct iscsi_text *hdr)
{
	unsigned char *text_in = cmd->text_in_ptr, *text_ptr;
	int cmdsn_ret;

	if (!text_in) {
		pr_err("Unable to locate text_in buffer for sendtargets"
		       " discovery\n");
		goto reject;
	}
	if (strncmp("SendTargets", text_in, 11) != 0) {
		pr_err("Received Text Data that is not"
			" SendTargets, cannot continue.\n");
		goto reject;
	}
	text_ptr = strchr(text_in, '=');
	if (!text_ptr) {
		pr_err("No \"=\" separator found in Text Data,"
			"  cannot continue.\n");
		goto reject;
	}
	if (!strncmp("=All", text_ptr, 4)) {
		cmd->cmd_flags |= IFC_SENDTARGETS_ALL;
	} else if (!strncmp("=iqn.", text_ptr, 5) ||
		   !strncmp("=eui.", text_ptr, 5)) {
		cmd->cmd_flags |= IFC_SENDTARGETS_SINGLE;
	} else {
		pr_err("Unable to locate valid SendTargets=%s value\n", text_ptr);
		goto reject;
	}

	spin_lock_bh(&conn->cmd_lock);
	list_add_tail(&cmd->i_conn_node, &conn->conn_cmd_list);
	spin_unlock_bh(&conn->cmd_lock);

	iscsit_ack_from_expstatsn(conn, be32_to_cpu(hdr->exp_statsn));

	if (!(hdr->opcode & ISCSI_OP_IMMEDIATE)) {
		cmdsn_ret = iscsit_sequence_cmd(conn, cmd,
				(unsigned char *)hdr, hdr->cmdsn);
		if (cmdsn_ret == CMDSN_ERROR_CANNOT_RECOVER)
			return -1;

		return 0;
	}

	return iscsit_execute_cmd(cmd, 0);

reject:
	return iscsit_reject_cmd(cmd, ISCSI_REASON_PROTOCOL_ERROR,
				 (unsigned char *)hdr);
}
EXPORT_SYMBOL(iscsit_process_text_cmd);

static int
iscsit_handle_text_cmd(struct iscsi_conn *conn, struct iscsi_cmd *cmd,
		       unsigned char *buf)
{
	struct iscsi_text *hdr = (struct iscsi_text *)buf;
	char *text_in = NULL;
	u32 payload_length = ntoh24(hdr->dlength);
	int rx_size, rc;

	rc = iscsit_setup_text_cmd(conn, cmd, hdr);
	if (rc < 0)
		return 0;

	rx_size = payload_length;
	if (payload_length) {
		u32 checksum = 0, data_crc = 0;
		u32 padding = 0, pad_bytes = 0;
		int niov = 0, rx_got;
		struct kvec iov[3];

		text_in = kzalloc(payload_length, GFP_KERNEL);
		if (!text_in) {
			pr_err("Unable to allocate memory for"
				" incoming text parameters\n");
			goto reject;
		}
		cmd->text_in_ptr = text_in;

		memset(iov, 0, 3 * sizeof(struct kvec));
		iov[niov].iov_base	= text_in;
		iov[niov++].iov_len	= payload_length;

		padding = ((-payload_length) & 3);
		if (padding != 0) {
			iov[niov].iov_base = &pad_bytes;
			iov[niov++].iov_len  = padding;
			rx_size += padding;
			pr_debug("Receiving %u additional bytes"
					" for padding.\n", padding);
		}
		if (conn->conn_ops->DataDigest) {
			iov[niov].iov_base	= &checksum;
			iov[niov++].iov_len	= ISCSI_CRC_LEN;
			rx_size += ISCSI_CRC_LEN;
		}

		rx_got = rx_data(conn, &iov[0], niov, rx_size);
		if (rx_got != rx_size)
			goto reject;

		if (conn->conn_ops->DataDigest) {
			iscsit_do_crypto_hash_buf(&conn->conn_rx_hash,
					text_in, payload_length,
					padding, (u8 *)&pad_bytes,
					(u8 *)&data_crc);

			if (checksum != data_crc) {
				pr_err("Text data CRC32C DataDigest"
					" 0x%08x does not match computed"
					" 0x%08x\n", checksum, data_crc);
				if (!conn->sess->sess_ops->ErrorRecoveryLevel) {
					pr_err("Unable to recover from"
					" Text Data digest failure while in"
						" ERL=0.\n");
					goto reject;
				} else {
					/*
					 * Silently drop this PDU and let the
					 * initiator plug the CmdSN gap.
					 */
					pr_debug("Dropping Text"
					" Command CmdSN: 0x%08x due to"
					" DataCRC error.\n", hdr->cmdsn);
					kfree(text_in);
					return 0;
				}
			} else {
				pr_debug("Got CRC32C DataDigest"
					" 0x%08x for %u bytes of text data.\n",
						checksum, payload_length);
			}
		}
		text_in[payload_length - 1] = '\0';
		pr_debug("Successfully read %d bytes of text"
				" data.\n", payload_length);
	}

	return iscsit_process_text_cmd(conn, cmd, hdr);

reject:
	kfree(cmd->text_in_ptr);
	cmd->text_in_ptr = NULL;
	return iscsit_reject_cmd(cmd, ISCSI_REASON_PROTOCOL_ERROR, buf);
}
EXPORT_SYMBOL(iscsit_handle_text_cmd);

int iscsit_logout_closesession(struct iscsi_cmd *cmd, struct iscsi_conn *conn)
{
	struct iscsi_conn *conn_p;
	struct iscsi_session *sess = conn->sess;

	pr_debug("Received logout request CLOSESESSION on CID: %hu"
		" for SID: %u.\n", conn->cid, conn->sess->sid);

	atomic_set(&sess->session_logout, 1);
	atomic_set(&conn->conn_logout_remove, 1);
	conn->conn_logout_reason = ISCSI_LOGOUT_REASON_CLOSE_SESSION;

	iscsit_inc_conn_usage_count(conn);
	iscsit_inc_session_usage_count(sess);

	spin_lock_bh(&sess->conn_lock);
	list_for_each_entry(conn_p, &sess->sess_conn_list, conn_list) {
		if (conn_p->conn_state != TARG_CONN_STATE_LOGGED_IN)
			continue;

		pr_debug("Moving to TARG_CONN_STATE_IN_LOGOUT.\n");
		conn_p->conn_state = TARG_CONN_STATE_IN_LOGOUT;
	}
	spin_unlock_bh(&sess->conn_lock);

	iscsit_add_cmd_to_response_queue(cmd, conn, cmd->i_state);

	return 0;
}

int iscsit_logout_closeconnection(struct iscsi_cmd *cmd, struct iscsi_conn *conn)
{
	struct iscsi_conn *l_conn;
	struct iscsi_session *sess = conn->sess;

	pr_debug("Received logout request CLOSECONNECTION for CID:"
		" %hu on CID: %hu.\n", cmd->logout_cid, conn->cid);

	/*
	 * A Logout Request with a CLOSECONNECTION reason code for a CID
	 * can arrive on a connection with a differing CID.
	 */
	if (conn->cid == cmd->logout_cid) {
		spin_lock_bh(&conn->state_lock);
		pr_debug("Moving to TARG_CONN_STATE_IN_LOGOUT.\n");
		conn->conn_state = TARG_CONN_STATE_IN_LOGOUT;

		atomic_set(&conn->conn_logout_remove, 1);
		conn->conn_logout_reason = ISCSI_LOGOUT_REASON_CLOSE_CONNECTION;
		iscsit_inc_conn_usage_count(conn);

		spin_unlock_bh(&conn->state_lock);
	} else {
		/*
		 * Handle all different cid CLOSECONNECTION requests in
		 * iscsit_logout_post_handler_diffcid() as to give enough
		 * time for any non immediate command's CmdSN to be
		 * acknowledged on the connection in question.
		 *
		 * Here we simply make sure the CID is still around.
		 */
		l_conn = iscsit_get_conn_from_cid(sess,
				cmd->logout_cid);
		if (!l_conn) {
			cmd->logout_response = ISCSI_LOGOUT_CID_NOT_FOUND;
			iscsit_add_cmd_to_response_queue(cmd, conn,
					cmd->i_state);
			return 0;
		}

		iscsit_dec_conn_usage_count(l_conn);
	}

	iscsit_add_cmd_to_response_queue(cmd, conn, cmd->i_state);

	return 0;
}

int iscsit_logout_removeconnforrecovery(struct iscsi_cmd *cmd, struct iscsi_conn *conn)
{
	struct iscsi_session *sess = conn->sess;

	pr_debug("Received explicit REMOVECONNFORRECOVERY logout for"
		" CID: %hu on CID: %hu.\n", cmd->logout_cid, conn->cid);

	if (sess->sess_ops->ErrorRecoveryLevel != 2) {
		pr_err("Received Logout Request REMOVECONNFORRECOVERY"
			" while ERL!=2.\n");
		cmd->logout_response = ISCSI_LOGOUT_RECOVERY_UNSUPPORTED;
		iscsit_add_cmd_to_response_queue(cmd, conn, cmd->i_state);
		return 0;
	}

	if (conn->cid == cmd->logout_cid) {
		pr_err("Received Logout Request REMOVECONNFORRECOVERY"
			" with CID: %hu on CID: %hu, implementation error.\n",
				cmd->logout_cid, conn->cid);
		cmd->logout_response = ISCSI_LOGOUT_CLEANUP_FAILED;
		iscsit_add_cmd_to_response_queue(cmd, conn, cmd->i_state);
		return 0;
	}

	iscsit_add_cmd_to_response_queue(cmd, conn, cmd->i_state);

	return 0;
}

int
iscsit_handle_logout_cmd(struct iscsi_conn *conn, struct iscsi_cmd *cmd,
			unsigned char *buf)
{
	int cmdsn_ret, logout_remove = 0;
	u8 reason_code = 0;
	struct iscsi_logout *hdr;
	struct iscsi_tiqn *tiqn = iscsit_snmp_get_tiqn(conn);

	hdr			= (struct iscsi_logout *) buf;
	reason_code		= (hdr->flags & 0x7f);

	if (tiqn) {
		spin_lock(&tiqn->logout_stats.lock);
		if (reason_code == ISCSI_LOGOUT_REASON_CLOSE_SESSION)
			tiqn->logout_stats.normal_logouts++;
		else
			tiqn->logout_stats.abnormal_logouts++;
		spin_unlock(&tiqn->logout_stats.lock);
	}

	pr_debug("Got Logout Request ITT: 0x%08x CmdSN: 0x%08x"
		" ExpStatSN: 0x%08x Reason: 0x%02x CID: %hu on CID: %hu\n",
		hdr->itt, hdr->cmdsn, hdr->exp_statsn, reason_code,
		hdr->cid, conn->cid);

	if (conn->conn_state != TARG_CONN_STATE_LOGGED_IN) {
		pr_err("Received logout request on connection that"
			" is not in logged in state, ignoring request.\n");
		iscsit_free_cmd(cmd, false);
		return 0;
	}

	cmd->iscsi_opcode       = ISCSI_OP_LOGOUT;
	cmd->i_state            = ISTATE_SEND_LOGOUTRSP;
	cmd->immediate_cmd      = ((hdr->opcode & ISCSI_OP_IMMEDIATE) ? 1 : 0);
	conn->sess->init_task_tag = cmd->init_task_tag  = hdr->itt;
	cmd->targ_xfer_tag      = 0xFFFFFFFF;
	cmd->cmd_sn             = be32_to_cpu(hdr->cmdsn);
	cmd->exp_stat_sn        = be32_to_cpu(hdr->exp_statsn);
	cmd->logout_cid         = be16_to_cpu(hdr->cid);
	cmd->logout_reason      = reason_code;
	cmd->data_direction     = DMA_NONE;

	/*
	 * We need to sleep in these cases (by returning 1) until the Logout
	 * Response gets sent in the tx thread.
	 */
	if ((reason_code == ISCSI_LOGOUT_REASON_CLOSE_SESSION) ||
	   ((reason_code == ISCSI_LOGOUT_REASON_CLOSE_CONNECTION) &&
	    be16_to_cpu(hdr->cid) == conn->cid))
		logout_remove = 1;

	spin_lock_bh(&conn->cmd_lock);
	list_add_tail(&cmd->i_conn_node, &conn->conn_cmd_list);
	spin_unlock_bh(&conn->cmd_lock);

	if (reason_code != ISCSI_LOGOUT_REASON_RECOVERY)
		iscsit_ack_from_expstatsn(conn, be32_to_cpu(hdr->exp_statsn));

	/*
	 * Immediate commands are executed, well, immediately.
	 * Non-Immediate Logout Commands are executed in CmdSN order.
	 */
	if (cmd->immediate_cmd) {
		int ret = iscsit_execute_cmd(cmd, 0);

		if (ret < 0)
			return ret;
	} else {
		cmdsn_ret = iscsit_sequence_cmd(conn, cmd, buf, hdr->cmdsn);
		if (cmdsn_ret == CMDSN_LOWER_THAN_EXP)
			logout_remove = 0;
		else if (cmdsn_ret == CMDSN_ERROR_CANNOT_RECOVER)
			return -1;
	}

	return logout_remove;
}
EXPORT_SYMBOL(iscsit_handle_logout_cmd);

static int iscsit_handle_snack(
	struct iscsi_conn *conn,
	unsigned char *buf)
{
	struct iscsi_snack *hdr;

	hdr			= (struct iscsi_snack *) buf;
	hdr->flags		&= ~ISCSI_FLAG_CMD_FINAL;

	pr_debug("Got ISCSI_INIT_SNACK, ITT: 0x%08x, ExpStatSN:"
		" 0x%08x, Type: 0x%02x, BegRun: 0x%08x, RunLength: 0x%08x,"
		" CID: %hu\n", hdr->itt, hdr->exp_statsn, hdr->flags,
			hdr->begrun, hdr->runlength, conn->cid);

	if (!conn->sess->sess_ops->ErrorRecoveryLevel) {
		pr_err("Initiator sent SNACK request while in"
			" ErrorRecoveryLevel=0.\n");
		return iscsit_add_reject(conn, ISCSI_REASON_PROTOCOL_ERROR,
					 buf);
	}
	/*
	 * SNACK_DATA and SNACK_R2T are both 0,  so check which function to
	 * call from inside iscsi_send_recovery_datain_or_r2t().
	 */
	switch (hdr->flags & ISCSI_FLAG_SNACK_TYPE_MASK) {
	case 0:
		return iscsit_handle_recovery_datain_or_r2t(conn, buf,
			hdr->itt,
			be32_to_cpu(hdr->ttt),
			be32_to_cpu(hdr->begrun),
			be32_to_cpu(hdr->runlength));
	case ISCSI_FLAG_SNACK_TYPE_STATUS:
		return iscsit_handle_status_snack(conn, hdr->itt,
			be32_to_cpu(hdr->ttt),
			be32_to_cpu(hdr->begrun), be32_to_cpu(hdr->runlength));
	case ISCSI_FLAG_SNACK_TYPE_DATA_ACK:
		return iscsit_handle_data_ack(conn, be32_to_cpu(hdr->ttt),
			be32_to_cpu(hdr->begrun),
			be32_to_cpu(hdr->runlength));
	case ISCSI_FLAG_SNACK_TYPE_RDATA:
		/* FIXME: Support R-Data SNACK */
		pr_err("R-Data SNACK Not Supported.\n");
		return iscsit_add_reject(conn, ISCSI_REASON_PROTOCOL_ERROR,
					 buf);
	default:
		pr_err("Unknown SNACK type 0x%02x, protocol"
			" error.\n", hdr->flags & 0x0f);
		return iscsit_add_reject(conn, ISCSI_REASON_PROTOCOL_ERROR,
					 buf);
	}

	return 0;
}

static void iscsit_rx_thread_wait_for_tcp(struct iscsi_conn *conn)
{
	if ((conn->sock->sk->sk_shutdown & SEND_SHUTDOWN) ||
	    (conn->sock->sk->sk_shutdown & RCV_SHUTDOWN)) {
		wait_for_completion_interruptible_timeout(
					&conn->rx_half_close_comp,
					ISCSI_RX_THREAD_TCP_TIMEOUT * HZ);
	}
}

static int iscsit_handle_immediate_data(
	struct iscsi_cmd *cmd,
	struct iscsi_scsi_req *hdr,
	u32 length)
{
	int iov_ret, rx_got = 0, rx_size = 0;
	u32 checksum, iov_count = 0, padding = 0;
	struct iscsi_conn *conn = cmd->conn;
	struct kvec *iov;

	iov_ret = iscsit_map_iovec(cmd, cmd->iov_data, cmd->write_data_done, length);
	if (iov_ret < 0)
		return IMMEDIATE_DATA_CANNOT_RECOVER;

	rx_size = length;
	iov_count = iov_ret;
	iov = &cmd->iov_data[0];

	padding = ((-length) & 3);
	if (padding != 0) {
		iov[iov_count].iov_base	= cmd->pad_bytes;
		iov[iov_count++].iov_len = padding;
		rx_size += padding;
	}

	if (conn->conn_ops->DataDigest) {
		iov[iov_count].iov_base		= &checksum;
		iov[iov_count++].iov_len	= ISCSI_CRC_LEN;
		rx_size += ISCSI_CRC_LEN;
	}

	rx_got = rx_data(conn, &cmd->iov_data[0], iov_count, rx_size);

	iscsit_unmap_iovec(cmd);

	if (rx_got != rx_size) {
		iscsit_rx_thread_wait_for_tcp(conn);
		return IMMEDIATE_DATA_CANNOT_RECOVER;
	}

	if (conn->conn_ops->DataDigest) {
		u32 data_crc;

		data_crc = iscsit_do_crypto_hash_sg(&conn->conn_rx_hash, cmd,
						    cmd->write_data_done, length, padding,
						    cmd->pad_bytes);

		if (checksum != data_crc) {
			pr_err("ImmediateData CRC32C DataDigest 0x%08x"
				" does not match computed 0x%08x\n", checksum,
				data_crc);

			if (!conn->sess->sess_ops->ErrorRecoveryLevel) {
				pr_err("Unable to recover from"
					" Immediate Data digest failure while"
					" in ERL=0.\n");
				iscsit_reject_cmd(cmd,
						ISCSI_REASON_DATA_DIGEST_ERROR,
						(unsigned char *)hdr);
				return IMMEDIATE_DATA_CANNOT_RECOVER;
			} else {
				iscsit_reject_cmd(cmd,
						ISCSI_REASON_DATA_DIGEST_ERROR,
						(unsigned char *)hdr);
				return IMMEDIATE_DATA_ERL1_CRC_FAILURE;
			}
		} else {
			pr_debug("Got CRC32C DataDigest 0x%08x for"
				" %u bytes of Immediate Data\n", checksum,
				length);
		}
	}

	cmd->write_data_done += length;

	if (cmd->write_data_done == cmd->se_cmd.data_length) {
		spin_lock_bh(&cmd->istate_lock);
		cmd->cmd_flags |= ICF_GOT_LAST_DATAOUT;
		cmd->i_state = ISTATE_RECEIVED_LAST_DATAOUT;
		spin_unlock_bh(&cmd->istate_lock);
	}

	return IMMEDIATE_DATA_NORMAL_OPERATION;
}

/*
 *	Called with sess->conn_lock held.
 */
/* #warning iscsi_build_conn_drop_async_message() only sends out on connections
	with active network interface */
static void iscsit_build_conn_drop_async_message(struct iscsi_conn *conn)
{
	struct iscsi_cmd *cmd;
	struct iscsi_conn *conn_p;
	bool found = false;

	/*
	 * Only send a Asynchronous Message on connections whos network
	 * interface is still functional.
	 */
	list_for_each_entry(conn_p, &conn->sess->sess_conn_list, conn_list) {
		if (conn_p->conn_state == TARG_CONN_STATE_LOGGED_IN) {
			iscsit_inc_conn_usage_count(conn_p);
			found = true;
			break;
		}
	}

	if (!found)
		return;

	cmd = iscsit_allocate_cmd(conn_p, TASK_RUNNING);
	if (!cmd) {
		iscsit_dec_conn_usage_count(conn_p);
		return;
	}

	cmd->logout_cid = conn->cid;
	cmd->iscsi_opcode = ISCSI_OP_ASYNC_EVENT;
	cmd->i_state = ISTATE_SEND_ASYNCMSG;

	spin_lock_bh(&conn_p->cmd_lock);
	list_add_tail(&cmd->i_conn_node, &conn_p->conn_cmd_list);
	spin_unlock_bh(&conn_p->cmd_lock);

	iscsit_add_cmd_to_response_queue(cmd, conn_p, cmd->i_state);
	iscsit_dec_conn_usage_count(conn_p);
}

static int iscsit_send_conn_drop_async_message(
	struct iscsi_cmd *cmd,
	struct iscsi_conn *conn)
{
	struct iscsi_async *hdr;

	cmd->tx_size = ISCSI_HDR_LEN;
	cmd->iscsi_opcode = ISCSI_OP_ASYNC_EVENT;

	hdr			= (struct iscsi_async *) cmd->pdu;
	hdr->opcode		= ISCSI_OP_ASYNC_EVENT;
	hdr->flags		= ISCSI_FLAG_CMD_FINAL;
	cmd->init_task_tag	= RESERVED_ITT;
	cmd->targ_xfer_tag	= 0xFFFFFFFF;
	put_unaligned_be64(0xFFFFFFFFFFFFFFFFULL, &hdr->rsvd4[0]);
	cmd->stat_sn		= conn->stat_sn++;
	hdr->statsn		= cpu_to_be32(cmd->stat_sn);
	hdr->exp_cmdsn		= cpu_to_be32(conn->sess->exp_cmd_sn);
	hdr->max_cmdsn		= cpu_to_be32(conn->sess->max_cmd_sn);
	hdr->async_event	= ISCSI_ASYNC_MSG_DROPPING_CONNECTION;
	hdr->param1		= cpu_to_be16(cmd->logout_cid);
	hdr->param2		= cpu_to_be16(conn->sess->sess_ops->DefaultTime2Wait);
	hdr->param3		= cpu_to_be16(conn->sess->sess_ops->DefaultTime2Retain);

	if (conn->conn_ops->HeaderDigest) {
		u32 *header_digest = (u32 *)&cmd->pdu[ISCSI_HDR_LEN];

		iscsit_do_crypto_hash_buf(&conn->conn_tx_hash, hdr,
				ISCSI_HDR_LEN, 0, NULL, (u8 *)header_digest);

		cmd->tx_size += ISCSI_CRC_LEN;
		pr_debug("Attaching CRC32C HeaderDigest to"
			" Async Message 0x%08x\n", *header_digest);
	}

	cmd->iov_misc[0].iov_base	= cmd->pdu;
	cmd->iov_misc[0].iov_len	= cmd->tx_size;
	cmd->iov_misc_count		= 1;

	pr_debug("Sending Connection Dropped Async Message StatSN:"
		" 0x%08x, for CID: %hu on CID: %hu\n", cmd->stat_sn,
			cmd->logout_cid, conn->cid);
	return 0;
}

static void iscsit_tx_thread_wait_for_tcp(struct iscsi_conn *conn)
{
	if ((conn->sock->sk->sk_shutdown & SEND_SHUTDOWN) ||
	    (conn->sock->sk->sk_shutdown & RCV_SHUTDOWN)) {
		wait_for_completion_interruptible_timeout(
					&conn->tx_half_close_comp,
					ISCSI_TX_THREAD_TCP_TIMEOUT * HZ);
	}
}

static void
iscsit_build_datain_pdu(struct iscsi_cmd *cmd, struct iscsi_conn *conn,
			struct iscsi_datain *datain, struct iscsi_data_rsp *hdr,
			bool set_statsn)
{
	hdr->opcode		= ISCSI_OP_SCSI_DATA_IN;
	hdr->flags		= datain->flags;
	if (hdr->flags & ISCSI_FLAG_DATA_STATUS) {
		if (cmd->se_cmd.se_cmd_flags & SCF_OVERFLOW_BIT) {
			hdr->flags |= ISCSI_FLAG_DATA_OVERFLOW;
			hdr->residual_count = cpu_to_be32(cmd->se_cmd.residual_count);
		} else if (cmd->se_cmd.se_cmd_flags & SCF_UNDERFLOW_BIT) {
			hdr->flags |= ISCSI_FLAG_DATA_UNDERFLOW;
			hdr->residual_count = cpu_to_be32(cmd->se_cmd.residual_count);
		}
	}
	hton24(hdr->dlength, datain->length);
	if (hdr->flags & ISCSI_FLAG_DATA_ACK)
		int_to_scsilun(cmd->se_cmd.orig_fe_lun,
				(struct scsi_lun *)&hdr->lun);
	else
		put_unaligned_le64(0xFFFFFFFFFFFFFFFFULL, &hdr->lun);

	hdr->itt		= cmd->init_task_tag;

	if (hdr->flags & ISCSI_FLAG_DATA_ACK)
		hdr->ttt		= cpu_to_be32(cmd->targ_xfer_tag);
	else
		hdr->ttt		= cpu_to_be32(0xFFFFFFFF);
	if (set_statsn)
		hdr->statsn		= cpu_to_be32(cmd->stat_sn);
	else
		hdr->statsn		= cpu_to_be32(0xFFFFFFFF);

	hdr->exp_cmdsn		= cpu_to_be32(conn->sess->exp_cmd_sn);
	hdr->max_cmdsn		= cpu_to_be32(conn->sess->max_cmd_sn);
	hdr->datasn		= cpu_to_be32(datain->data_sn);
	hdr->offset		= cpu_to_be32(datain->offset);

	pr_debug("Built DataIN ITT: 0x%08x, StatSN: 0x%08x,"
		" DataSN: 0x%08x, Offset: %u, Length: %u, CID: %hu\n",
		cmd->init_task_tag, ntohl(hdr->statsn), ntohl(hdr->datasn),
		ntohl(hdr->offset), datain->length, conn->cid);
}

static int iscsit_send_datain(struct iscsi_cmd *cmd, struct iscsi_conn *conn)
{
	struct iscsi_data_rsp *hdr = (struct iscsi_data_rsp *)&cmd->pdu[0];
	struct iscsi_datain datain;
	struct iscsi_datain_req *dr;
	struct kvec *iov;
	u32 iov_count = 0, tx_size = 0;
	int eodr = 0, ret, iov_ret;
	bool set_statsn = false;

	memset(&datain, 0, sizeof(struct iscsi_datain));
	dr = iscsit_get_datain_values(cmd, &datain);
	if (!dr) {
		pr_err("iscsit_get_datain_values failed for ITT: 0x%08x\n",
				cmd->init_task_tag);
		return -1;
	}
	/*
	 * Be paranoid and double check the logic for now.
	 */
	if ((datain.offset + datain.length) > cmd->se_cmd.data_length) {
		pr_err("Command ITT: 0x%08x, datain.offset: %u and"
			" datain.length: %u exceeds cmd->data_length: %u\n",
			cmd->init_task_tag, datain.offset, datain.length,
			cmd->se_cmd.data_length);
		return -1;
	}

	atomic_long_add(datain.length, &conn->sess->tx_data_octets);
	/*
	 * Special case for successfully execution w/ both DATAIN
	 * and Sense Data.
	 */
	if ((datain.flags & ISCSI_FLAG_DATA_STATUS) &&
	    (cmd->se_cmd.se_cmd_flags & SCF_TRANSPORT_TASK_SENSE))
		datain.flags &= ~ISCSI_FLAG_DATA_STATUS;
	else {
		if ((dr->dr_complete == DATAIN_COMPLETE_NORMAL) ||
		    (dr->dr_complete == DATAIN_COMPLETE_CONNECTION_RECOVERY)) {
			iscsit_increment_maxcmdsn(cmd, conn->sess);
			cmd->stat_sn = conn->stat_sn++;
			set_statsn = true;
		} else if (dr->dr_complete ==
			   DATAIN_COMPLETE_WITHIN_COMMAND_RECOVERY)
			set_statsn = true;
	}

	iscsit_build_datain_pdu(cmd, conn, &datain, hdr, set_statsn);

	iov = &cmd->iov_data[0];
	iov[iov_count].iov_base	= cmd->pdu;
	iov[iov_count++].iov_len	= ISCSI_HDR_LEN;
	tx_size += ISCSI_HDR_LEN;

	if (conn->conn_ops->HeaderDigest) {
		u32 *header_digest = (u32 *)&cmd->pdu[ISCSI_HDR_LEN];

		iscsit_do_crypto_hash_buf(&conn->conn_tx_hash, cmd->pdu,
				ISCSI_HDR_LEN, 0, NULL, (u8 *)header_digest);

		iov[0].iov_len += ISCSI_CRC_LEN;
		tx_size += ISCSI_CRC_LEN;

		pr_debug("Attaching CRC32 HeaderDigest"
			" for DataIN PDU 0x%08x\n", *header_digest);
	}

	iov_ret = iscsit_map_iovec(cmd, &cmd->iov_data[1],
				datain.offset, datain.length);
	if (iov_ret < 0)
		return -1;

	iov_count += iov_ret;
	tx_size += datain.length;

	cmd->padding = ((-datain.length) & 3);
	if (cmd->padding) {
		iov[iov_count].iov_base		= cmd->pad_bytes;
		iov[iov_count++].iov_len	= cmd->padding;
		tx_size += cmd->padding;

		pr_debug("Attaching %u padding bytes\n",
				cmd->padding);
	}
	if (conn->conn_ops->DataDigest) {
		cmd->data_crc = iscsit_do_crypto_hash_sg(&conn->conn_tx_hash, cmd,
			 datain.offset, datain.length, cmd->padding, cmd->pad_bytes);

		iov[iov_count].iov_base	= &cmd->data_crc;
		iov[iov_count++].iov_len = ISCSI_CRC_LEN;
		tx_size += ISCSI_CRC_LEN;

		pr_debug("Attached CRC32C DataDigest %d bytes, crc"
			" 0x%08x\n", datain.length+cmd->padding, cmd->data_crc);
	}

	cmd->iov_data_count = iov_count;
	cmd->tx_size = tx_size;

	/* sendpage is preferred but can't insert markers */
	if (!conn->conn_ops->IFMarker)
		ret = iscsit_fe_sendpage_sg(cmd, conn);
	else
		ret = iscsit_send_tx_data(cmd, conn, 0);

	iscsit_unmap_iovec(cmd);

	if (ret < 0) {
		iscsit_tx_thread_wait_for_tcp(conn);
		return ret;
	}

	if (dr->dr_complete) {
		eodr = (cmd->se_cmd.se_cmd_flags & SCF_TRANSPORT_TASK_SENSE) ?
				2 : 1;
		iscsit_free_datain_req(cmd, dr);
	}

	return eodr;
}

int
iscsit_build_logout_rsp(struct iscsi_cmd *cmd, struct iscsi_conn *conn,
			struct iscsi_logout_rsp *hdr)
{
	struct iscsi_conn *logout_conn = NULL;
	struct iscsi_conn_recovery *cr = NULL;
	struct iscsi_session *sess = conn->sess;
	/*
	 * The actual shutting down of Sessions and/or Connections
	 * for CLOSESESSION and CLOSECONNECTION Logout Requests
	 * is done in scsi_logout_post_handler().
	 */
	switch (cmd->logout_reason) {
	case ISCSI_LOGOUT_REASON_CLOSE_SESSION:
		pr_debug("iSCSI session logout successful, setting"
			" logout response to ISCSI_LOGOUT_SUCCESS.\n");
		cmd->logout_response = ISCSI_LOGOUT_SUCCESS;
		break;
	case ISCSI_LOGOUT_REASON_CLOSE_CONNECTION:
		if (cmd->logout_response == ISCSI_LOGOUT_CID_NOT_FOUND)
			break;
		/*
		 * For CLOSECONNECTION logout requests carrying
		 * a matching logout CID -> local CID, the reference
		 * for the local CID will have been incremented in
		 * iscsi_logout_closeconnection().
		 *
		 * For CLOSECONNECTION logout requests carrying
		 * a different CID than the connection it arrived
		 * on, the connection responding to cmd->logout_cid
		 * is stopped in iscsit_logout_post_handler_diffcid().
		 */

		pr_debug("iSCSI CID: %hu logout on CID: %hu"
			" successful.\n", cmd->logout_cid, conn->cid);
		cmd->logout_response = ISCSI_LOGOUT_SUCCESS;
		break;
	case ISCSI_LOGOUT_REASON_RECOVERY:
		if ((cmd->logout_response == ISCSI_LOGOUT_RECOVERY_UNSUPPORTED) ||
		    (cmd->logout_response == ISCSI_LOGOUT_CLEANUP_FAILED))
			break;
		/*
		 * If the connection is still active from our point of view
		 * force connection recovery to occur.
		 */
		logout_conn = iscsit_get_conn_from_cid_rcfr(sess,
				cmd->logout_cid);
		if (logout_conn) {
			iscsit_connection_reinstatement_rcfr(logout_conn);
			iscsit_dec_conn_usage_count(logout_conn);
		}

		cr = iscsit_get_inactive_connection_recovery_entry(
				conn->sess, cmd->logout_cid);
		if (!cr) {
			pr_err("Unable to locate CID: %hu for"
			" REMOVECONNFORRECOVERY Logout Request.\n",
				cmd->logout_cid);
			cmd->logout_response = ISCSI_LOGOUT_CID_NOT_FOUND;
			break;
		}

		iscsit_discard_cr_cmds_by_expstatsn(cr, cmd->exp_stat_sn);

		pr_debug("iSCSI REMOVECONNFORRECOVERY logout"
			" for recovery for CID: %hu on CID: %hu successful.\n",
				cmd->logout_cid, conn->cid);
		cmd->logout_response = ISCSI_LOGOUT_SUCCESS;
		break;
	default:
		pr_err("Unknown cmd->logout_reason: 0x%02x\n",
				cmd->logout_reason);
		return -1;
	}

	hdr->opcode		= ISCSI_OP_LOGOUT_RSP;
	hdr->flags		|= ISCSI_FLAG_CMD_FINAL;
	hdr->response		= cmd->logout_response;
	hdr->itt		= cmd->init_task_tag;
	cmd->stat_sn		= conn->stat_sn++;
	hdr->statsn		= cpu_to_be32(cmd->stat_sn);

	iscsit_increment_maxcmdsn(cmd, conn->sess);
	hdr->exp_cmdsn		= cpu_to_be32(conn->sess->exp_cmd_sn);
	hdr->max_cmdsn		= cpu_to_be32(conn->sess->max_cmd_sn);

	pr_debug("Built Logout Response ITT: 0x%08x StatSN:"
		" 0x%08x Response: 0x%02x CID: %hu on CID: %hu\n",
		cmd->init_task_tag, cmd->stat_sn, hdr->response,
		cmd->logout_cid, conn->cid);

	return 0;
}
EXPORT_SYMBOL(iscsit_build_logout_rsp);

static int
iscsit_send_logout(struct iscsi_cmd *cmd, struct iscsi_conn *conn)
{
	struct kvec *iov;
	int niov = 0, tx_size, rc;

	rc = iscsit_build_logout_rsp(cmd, conn,
			(struct iscsi_logout_rsp *)&cmd->pdu[0]);
	if (rc < 0)
		return rc;

	tx_size = ISCSI_HDR_LEN;
	iov = &cmd->iov_misc[0];
	iov[niov].iov_base	= cmd->pdu;
	iov[niov++].iov_len	= ISCSI_HDR_LEN;

	if (conn->conn_ops->HeaderDigest) {
		u32 *header_digest = (u32 *)&cmd->pdu[ISCSI_HDR_LEN];

		iscsit_do_crypto_hash_buf(&conn->conn_tx_hash, &cmd->pdu[0],
				ISCSI_HDR_LEN, 0, NULL, (u8 *)header_digest);

		iov[0].iov_len += ISCSI_CRC_LEN;
		tx_size += ISCSI_CRC_LEN;
		pr_debug("Attaching CRC32C HeaderDigest to"
			" Logout Response 0x%08x\n", *header_digest);
	}
	cmd->iov_misc_count = niov;
	cmd->tx_size = tx_size;

	return 0;
}

void
iscsit_build_nopin_rsp(struct iscsi_cmd *cmd, struct iscsi_conn *conn,
		       struct iscsi_nopin *hdr, bool nopout_response)
{
	hdr->opcode		= ISCSI_OP_NOOP_IN;
	hdr->flags		|= ISCSI_FLAG_CMD_FINAL;
        hton24(hdr->dlength, cmd->buf_ptr_size);
	if (nopout_response)
		put_unaligned_le64(0xFFFFFFFFFFFFFFFFULL, &hdr->lun);
	hdr->itt		= cmd->init_task_tag;
	hdr->ttt		= cpu_to_be32(cmd->targ_xfer_tag);
	cmd->stat_sn		= (nopout_response) ? conn->stat_sn++ :
				  conn->stat_sn;
	hdr->statsn		= cpu_to_be32(cmd->stat_sn);

	if (nopout_response)
		iscsit_increment_maxcmdsn(cmd, conn->sess);

	hdr->exp_cmdsn		= cpu_to_be32(conn->sess->exp_cmd_sn);
	hdr->max_cmdsn		= cpu_to_be32(conn->sess->max_cmd_sn);

	pr_debug("Built NOPIN %s Response ITT: 0x%08x, TTT: 0x%08x,"
		" StatSN: 0x%08x, Length %u\n", (nopout_response) ?
		"Solicitied" : "Unsolicitied", cmd->init_task_tag,
		cmd->targ_xfer_tag, cmd->stat_sn, cmd->buf_ptr_size);
}
EXPORT_SYMBOL(iscsit_build_nopin_rsp);

/*
 *	Unsolicited NOPIN, either requesting a response or not.
 */
static int iscsit_send_unsolicited_nopin(
	struct iscsi_cmd *cmd,
	struct iscsi_conn *conn,
	int want_response)
{
	struct iscsi_nopin *hdr = (struct iscsi_nopin *)&cmd->pdu[0];
	int tx_size = ISCSI_HDR_LEN, ret;

	iscsit_build_nopin_rsp(cmd, conn, hdr, false);

	if (conn->conn_ops->HeaderDigest) {
		u32 *header_digest = (u32 *)&cmd->pdu[ISCSI_HDR_LEN];

		iscsit_do_crypto_hash_buf(&conn->conn_tx_hash, hdr,
				ISCSI_HDR_LEN, 0, NULL, (u8 *)header_digest);

		tx_size += ISCSI_CRC_LEN;
		pr_debug("Attaching CRC32C HeaderDigest to"
			" NopIN 0x%08x\n", *header_digest);
	}

	cmd->iov_misc[0].iov_base	= cmd->pdu;
	cmd->iov_misc[0].iov_len	= tx_size;
	cmd->iov_misc_count	= 1;
	cmd->tx_size		= tx_size;

	pr_debug("Sending Unsolicited NOPIN TTT: 0x%08x StatSN:"
		" 0x%08x CID: %hu\n", hdr->ttt, cmd->stat_sn, conn->cid);

	ret = iscsit_send_tx_data(cmd, conn, 1);
	if (ret < 0) {
		iscsit_tx_thread_wait_for_tcp(conn);
		return ret;
	}

	spin_lock_bh(&cmd->istate_lock);
	cmd->i_state = want_response ?
		ISTATE_SENT_NOPIN_WANT_RESPONSE : ISTATE_SENT_STATUS;
	spin_unlock_bh(&cmd->istate_lock);

	return 0;
}

static int
iscsit_send_nopin(struct iscsi_cmd *cmd, struct iscsi_conn *conn)
{
	struct iscsi_nopin *hdr = (struct iscsi_nopin *)&cmd->pdu[0];
	struct kvec *iov;
	u32 padding = 0;
	int niov = 0, tx_size;

	iscsit_build_nopin_rsp(cmd, conn, hdr, true);

	tx_size = ISCSI_HDR_LEN;
	iov = &cmd->iov_misc[0];
	iov[niov].iov_base	= cmd->pdu;
	iov[niov++].iov_len	= ISCSI_HDR_LEN;

	if (conn->conn_ops->HeaderDigest) {
		u32 *header_digest = (u32 *)&cmd->pdu[ISCSI_HDR_LEN];

		iscsit_do_crypto_hash_buf(&conn->conn_tx_hash, hdr,
				ISCSI_HDR_LEN, 0, NULL, (u8 *)header_digest);

		iov[0].iov_len += ISCSI_CRC_LEN;
		tx_size += ISCSI_CRC_LEN;
		pr_debug("Attaching CRC32C HeaderDigest"
			" to NopIn 0x%08x\n", *header_digest);
	}

	/*
	 * NOPOUT Ping Data is attached to struct iscsi_cmd->buf_ptr.
	 * NOPOUT DataSegmentLength is at struct iscsi_cmd->buf_ptr_size.
	 */
	if (cmd->buf_ptr_size) {
		iov[niov].iov_base	= cmd->buf_ptr;
		iov[niov++].iov_len	= cmd->buf_ptr_size;
		tx_size += cmd->buf_ptr_size;

		pr_debug("Echoing back %u bytes of ping"
			" data.\n", cmd->buf_ptr_size);

		padding = ((-cmd->buf_ptr_size) & 3);
		if (padding != 0) {
			iov[niov].iov_base = &cmd->pad_bytes;
			iov[niov++].iov_len = padding;
			tx_size += padding;
			pr_debug("Attaching %u additional"
				" padding bytes.\n", padding);
		}
		if (conn->conn_ops->DataDigest) {
			iscsit_do_crypto_hash_buf(&conn->conn_tx_hash,
				cmd->buf_ptr, cmd->buf_ptr_size,
				padding, (u8 *)&cmd->pad_bytes,
				(u8 *)&cmd->data_crc);

			iov[niov].iov_base = &cmd->data_crc;
			iov[niov++].iov_len = ISCSI_CRC_LEN;
			tx_size += ISCSI_CRC_LEN;
			pr_debug("Attached DataDigest for %u"
				" bytes of ping data, CRC 0x%08x\n",
				cmd->buf_ptr_size, cmd->data_crc);
		}
	}

	cmd->iov_misc_count = niov;
	cmd->tx_size = tx_size;

	return 0;
}

static int iscsit_send_r2t(
	struct iscsi_cmd *cmd,
	struct iscsi_conn *conn)
{
	int tx_size = 0;
	struct iscsi_r2t *r2t;
	struct iscsi_r2t_rsp *hdr;
	int ret;

	r2t = iscsit_get_r2t_from_list(cmd);
	if (!r2t)
		return -1;

	hdr			= (struct iscsi_r2t_rsp *) cmd->pdu;
	memset(hdr, 0, ISCSI_HDR_LEN);
	hdr->opcode		= ISCSI_OP_R2T;
	hdr->flags		|= ISCSI_FLAG_CMD_FINAL;
	int_to_scsilun(cmd->se_cmd.orig_fe_lun,
			(struct scsi_lun *)&hdr->lun);
	hdr->itt		= cmd->init_task_tag;
	spin_lock_bh(&conn->sess->ttt_lock);
	r2t->targ_xfer_tag	= conn->sess->targ_xfer_tag++;
	if (r2t->targ_xfer_tag == 0xFFFFFFFF)
		r2t->targ_xfer_tag = conn->sess->targ_xfer_tag++;
	spin_unlock_bh(&conn->sess->ttt_lock);
	hdr->ttt		= cpu_to_be32(r2t->targ_xfer_tag);
	hdr->statsn		= cpu_to_be32(conn->stat_sn);
	hdr->exp_cmdsn		= cpu_to_be32(conn->sess->exp_cmd_sn);
	hdr->max_cmdsn		= cpu_to_be32(conn->sess->max_cmd_sn);
	hdr->r2tsn		= cpu_to_be32(r2t->r2t_sn);
	hdr->data_offset	= cpu_to_be32(r2t->offset);
	hdr->data_length	= cpu_to_be32(r2t->xfer_len);

	cmd->iov_misc[0].iov_base	= cmd->pdu;
	cmd->iov_misc[0].iov_len	= ISCSI_HDR_LEN;
	tx_size += ISCSI_HDR_LEN;

	if (conn->conn_ops->HeaderDigest) {
		u32 *header_digest = (u32 *)&cmd->pdu[ISCSI_HDR_LEN];

		iscsit_do_crypto_hash_buf(&conn->conn_tx_hash, hdr,
				ISCSI_HDR_LEN, 0, NULL, (u8 *)header_digest);

		cmd->iov_misc[0].iov_len += ISCSI_CRC_LEN;
		tx_size += ISCSI_CRC_LEN;
		pr_debug("Attaching CRC32 HeaderDigest for R2T"
			" PDU 0x%08x\n", *header_digest);
	}

	pr_debug("Built %sR2T, ITT: 0x%08x, TTT: 0x%08x, StatSN:"
		" 0x%08x, R2TSN: 0x%08x, Offset: %u, DDTL: %u, CID: %hu\n",
		(!r2t->recovery_r2t) ? "" : "Recovery ", cmd->init_task_tag,
		r2t->targ_xfer_tag, ntohl(hdr->statsn), r2t->r2t_sn,
			r2t->offset, r2t->xfer_len, conn->cid);

	cmd->iov_misc_count = 1;
	cmd->tx_size = tx_size;

	spin_lock_bh(&cmd->r2t_lock);
	r2t->sent_r2t = 1;
	spin_unlock_bh(&cmd->r2t_lock);

	ret = iscsit_send_tx_data(cmd, conn, 1);
	if (ret < 0) {
		iscsit_tx_thread_wait_for_tcp(conn);
		return ret;
	}

	spin_lock_bh(&cmd->dataout_timeout_lock);
	iscsit_start_dataout_timer(cmd, conn);
	spin_unlock_bh(&cmd->dataout_timeout_lock);

	return 0;
}

/*
 *	@recovery: If called from iscsi_task_reassign_complete_write() for
 *		connection recovery.
 */
int iscsit_build_r2ts_for_cmd(
	struct iscsi_conn *conn,
	struct iscsi_cmd *cmd,
	bool recovery)
{
	int first_r2t = 1;
	u32 offset = 0, xfer_len = 0;

	spin_lock_bh(&cmd->r2t_lock);
	if (cmd->cmd_flags & ICF_SENT_LAST_R2T) {
		spin_unlock_bh(&cmd->r2t_lock);
		return 0;
	}

	if (conn->sess->sess_ops->DataSequenceInOrder &&
	    !recovery)
		cmd->r2t_offset = max(cmd->r2t_offset, cmd->write_data_done);

	while (cmd->outstanding_r2ts < conn->sess->sess_ops->MaxOutstandingR2T) {
		if (conn->sess->sess_ops->DataSequenceInOrder) {
			offset = cmd->r2t_offset;

			if (first_r2t && recovery) {
				int new_data_end = offset +
					conn->sess->sess_ops->MaxBurstLength -
					cmd->next_burst_len;

				if (new_data_end > cmd->se_cmd.data_length)
					xfer_len = cmd->se_cmd.data_length - offset;
				else
					xfer_len =
						conn->sess->sess_ops->MaxBurstLength -
						cmd->next_burst_len;
			} else {
				int new_data_end = offset +
					conn->sess->sess_ops->MaxBurstLength;

				if (new_data_end > cmd->se_cmd.data_length)
					xfer_len = cmd->se_cmd.data_length - offset;
				else
					xfer_len = conn->sess->sess_ops->MaxBurstLength;
			}
			cmd->r2t_offset += xfer_len;

			if (cmd->r2t_offset == cmd->se_cmd.data_length)
				cmd->cmd_flags |= ICF_SENT_LAST_R2T;
		} else {
			struct iscsi_seq *seq;

			seq = iscsit_get_seq_holder_for_r2t(cmd);
			if (!seq) {
				spin_unlock_bh(&cmd->r2t_lock);
				return -1;
			}

			offset = seq->offset;
			xfer_len = seq->xfer_len;

			if (cmd->seq_send_order == cmd->seq_count)
				cmd->cmd_flags |= ICF_SENT_LAST_R2T;
		}
		cmd->outstanding_r2ts++;
		first_r2t = 0;

		if (iscsit_add_r2t_to_list(cmd, offset, xfer_len, 0, 0) < 0) {
			spin_unlock_bh(&cmd->r2t_lock);
			return -1;
		}

		if (cmd->cmd_flags & ICF_SENT_LAST_R2T)
			break;
	}
	spin_unlock_bh(&cmd->r2t_lock);

	return 0;
}

void iscsit_build_rsp_pdu(struct iscsi_cmd *cmd, struct iscsi_conn *conn,
			bool inc_stat_sn, struct iscsi_scsi_rsp *hdr)
{
	if (inc_stat_sn)
		cmd->stat_sn = conn->stat_sn++;

	atomic_long_inc(&conn->sess->rsp_pdus);

	memset(hdr, 0, ISCSI_HDR_LEN);
	hdr->opcode		= ISCSI_OP_SCSI_CMD_RSP;
	hdr->flags		|= ISCSI_FLAG_CMD_FINAL;
	if (cmd->se_cmd.se_cmd_flags & SCF_OVERFLOW_BIT) {
		hdr->flags |= ISCSI_FLAG_CMD_OVERFLOW;
		hdr->residual_count = cpu_to_be32(cmd->se_cmd.residual_count);
	} else if (cmd->se_cmd.se_cmd_flags & SCF_UNDERFLOW_BIT) {
		hdr->flags |= ISCSI_FLAG_CMD_UNDERFLOW;
		hdr->residual_count = cpu_to_be32(cmd->se_cmd.residual_count);
	}
	hdr->response		= cmd->iscsi_response;
	hdr->cmd_status		= cmd->se_cmd.scsi_status;
	hdr->itt		= cmd->init_task_tag;
	hdr->statsn		= cpu_to_be32(cmd->stat_sn);

	iscsit_increment_maxcmdsn(cmd, conn->sess);
	hdr->exp_cmdsn		= cpu_to_be32(conn->sess->exp_cmd_sn);
	hdr->max_cmdsn		= cpu_to_be32(conn->sess->max_cmd_sn);

	pr_debug("Built SCSI Response, ITT: 0x%08x, StatSN: 0x%08x,"
		" Response: 0x%02x, SAM Status: 0x%02x, CID: %hu\n",
		cmd->init_task_tag, cmd->stat_sn, cmd->se_cmd.scsi_status,
		cmd->se_cmd.scsi_status, conn->cid);
}
EXPORT_SYMBOL(iscsit_build_rsp_pdu);

static int iscsit_send_response(struct iscsi_cmd *cmd, struct iscsi_conn *conn)
{
	struct iscsi_scsi_rsp *hdr = (struct iscsi_scsi_rsp *)&cmd->pdu[0];
	struct kvec *iov;
	u32 padding = 0, tx_size = 0;
	int iov_count = 0;
	bool inc_stat_sn = (cmd->i_state == ISTATE_SEND_STATUS);

	iscsit_build_rsp_pdu(cmd, conn, inc_stat_sn, hdr);

	iov = &cmd->iov_misc[0];
	iov[iov_count].iov_base	= cmd->pdu;
	iov[iov_count++].iov_len = ISCSI_HDR_LEN;
	tx_size += ISCSI_HDR_LEN;

	/*
	 * Attach SENSE DATA payload to iSCSI Response PDU
	 */
	if (cmd->se_cmd.sense_buffer &&
	   ((cmd->se_cmd.se_cmd_flags & SCF_TRANSPORT_TASK_SENSE) ||
	    (cmd->se_cmd.se_cmd_flags & SCF_EMULATED_TASK_SENSE))) {
		put_unaligned_be16(cmd->se_cmd.scsi_sense_length, cmd->sense_buffer);
		cmd->se_cmd.scsi_sense_length += sizeof (__be16);

		padding		= -(cmd->se_cmd.scsi_sense_length) & 3;
		hton24(hdr->dlength, (u32)cmd->se_cmd.scsi_sense_length);
		iov[iov_count].iov_base	= cmd->sense_buffer;
		iov[iov_count++].iov_len =
				(cmd->se_cmd.scsi_sense_length + padding);
		tx_size += cmd->se_cmd.scsi_sense_length;

		if (padding) {
			memset(cmd->sense_buffer +
				cmd->se_cmd.scsi_sense_length, 0, padding);
			tx_size += padding;
			pr_debug("Adding %u bytes of padding to"
				" SENSE.\n", padding);
		}

		if (conn->conn_ops->DataDigest) {
			iscsit_do_crypto_hash_buf(&conn->conn_tx_hash,
				cmd->sense_buffer,
				(cmd->se_cmd.scsi_sense_length + padding),
				0, NULL, (u8 *)&cmd->data_crc);

			iov[iov_count].iov_base    = &cmd->data_crc;
			iov[iov_count++].iov_len     = ISCSI_CRC_LEN;
			tx_size += ISCSI_CRC_LEN;

			pr_debug("Attaching CRC32 DataDigest for"
				" SENSE, %u bytes CRC 0x%08x\n",
				(cmd->se_cmd.scsi_sense_length + padding),
				cmd->data_crc);
		}

		pr_debug("Attaching SENSE DATA: %u bytes to iSCSI"
				" Response PDU\n",
				cmd->se_cmd.scsi_sense_length);
	}

	if (conn->conn_ops->HeaderDigest) {
		u32 *header_digest = (u32 *)&cmd->pdu[ISCSI_HDR_LEN];

		iscsit_do_crypto_hash_buf(&conn->conn_tx_hash, cmd->pdu,
				ISCSI_HDR_LEN, 0, NULL, (u8 *)header_digest);

		iov[0].iov_len += ISCSI_CRC_LEN;
		tx_size += ISCSI_CRC_LEN;
		pr_debug("Attaching CRC32 HeaderDigest for Response"
				" PDU 0x%08x\n", *header_digest);
	}

	cmd->iov_misc_count = iov_count;
	cmd->tx_size = tx_size;

	return 0;
}

static u8 iscsit_convert_tcm_tmr_rsp(struct se_tmr_req *se_tmr)
{
	switch (se_tmr->response) {
	case TMR_FUNCTION_COMPLETE:
		return ISCSI_TMF_RSP_COMPLETE;
	case TMR_TASK_DOES_NOT_EXIST:
		return ISCSI_TMF_RSP_NO_TASK;
	case TMR_LUN_DOES_NOT_EXIST:
		return ISCSI_TMF_RSP_NO_LUN;
	case TMR_TASK_MGMT_FUNCTION_NOT_SUPPORTED:
		return ISCSI_TMF_RSP_NOT_SUPPORTED;
	case TMR_FUNCTION_REJECTED:
	default:
		return ISCSI_TMF_RSP_REJECTED;
	}
}

void
iscsit_build_task_mgt_rsp(struct iscsi_cmd *cmd, struct iscsi_conn *conn,
			  struct iscsi_tm_rsp *hdr)
{
	struct se_tmr_req *se_tmr = cmd->se_cmd.se_tmr_req;

	hdr->opcode		= ISCSI_OP_SCSI_TMFUNC_RSP;
	hdr->flags		= ISCSI_FLAG_CMD_FINAL;
	hdr->response		= iscsit_convert_tcm_tmr_rsp(se_tmr);
	hdr->itt		= cmd->init_task_tag;
	cmd->stat_sn		= conn->stat_sn++;
	hdr->statsn		= cpu_to_be32(cmd->stat_sn);

	iscsit_increment_maxcmdsn(cmd, conn->sess);
	hdr->exp_cmdsn		= cpu_to_be32(conn->sess->exp_cmd_sn);
	hdr->max_cmdsn		= cpu_to_be32(conn->sess->max_cmd_sn);

	pr_debug("Built Task Management Response ITT: 0x%08x,"
		" StatSN: 0x%08x, Response: 0x%02x, CID: %hu\n",
		cmd->init_task_tag, cmd->stat_sn, hdr->response, conn->cid);
}
EXPORT_SYMBOL(iscsit_build_task_mgt_rsp);

static int
iscsit_send_task_mgt_rsp(struct iscsi_cmd *cmd, struct iscsi_conn *conn)
{
	struct iscsi_tm_rsp *hdr = (struct iscsi_tm_rsp *)&cmd->pdu[0];
	u32 tx_size = 0;

	iscsit_build_task_mgt_rsp(cmd, conn, hdr);

	cmd->iov_misc[0].iov_base	= cmd->pdu;
	cmd->iov_misc[0].iov_len	= ISCSI_HDR_LEN;
	tx_size += ISCSI_HDR_LEN;

	if (conn->conn_ops->HeaderDigest) {
		u32 *header_digest = (u32 *)&cmd->pdu[ISCSI_HDR_LEN];

		iscsit_do_crypto_hash_buf(&conn->conn_tx_hash, hdr,
				ISCSI_HDR_LEN, 0, NULL, (u8 *)header_digest);

		cmd->iov_misc[0].iov_len += ISCSI_CRC_LEN;
		tx_size += ISCSI_CRC_LEN;
		pr_debug("Attaching CRC32 HeaderDigest for Task"
			" Mgmt Response PDU 0x%08x\n", *header_digest);
	}

	cmd->iov_misc_count = 1;
	cmd->tx_size = tx_size;

	return 0;
}

static bool iscsit_check_inaddr_any(struct iscsi_np *np)
{
	bool ret = false;

	if (np->np_sockaddr.ss_family == AF_INET6) {
		const struct sockaddr_in6 sin6 = {
			.sin6_addr = IN6ADDR_ANY_INIT };
		struct sockaddr_in6 *sock_in6 =
			 (struct sockaddr_in6 *)&np->np_sockaddr;

		if (!memcmp(sock_in6->sin6_addr.s6_addr,
				sin6.sin6_addr.s6_addr, 16))
			ret = true;
	} else {
		struct sockaddr_in * sock_in =
			(struct sockaddr_in *)&np->np_sockaddr;

		if (sock_in->sin_addr.s_addr == htonl(INADDR_ANY))
			ret = true;
	}

	return ret;
}

#define SENDTARGETS_BUF_LIMIT 32768U

static int
iscsit_build_sendtargets_response(struct iscsi_cmd *cmd,
				  enum iscsit_transport_type network_transport)
{
	char *payload = NULL;
	struct iscsi_conn *conn = cmd->conn;
	struct iscsi_portal_group *tpg;
	struct iscsi_tiqn *tiqn;
	struct iscsi_tpg_np *tpg_np;
	int buffer_len, end_of_buf = 0, len = 0, payload_len = 0;
	int target_name_printed;
	unsigned char buf[ISCSI_IQN_LEN+12]; /* iqn + "TargetName=" + \0 */
	unsigned char *text_in = cmd->text_in_ptr, *text_ptr = NULL;

	buffer_len = max(conn->conn_ops->MaxRecvDataSegmentLength,
			 SENDTARGETS_BUF_LIMIT);

	payload = kzalloc(buffer_len, GFP_KERNEL);
	if (!payload) {
		pr_err("Unable to allocate memory for sendtargets"
				" response.\n");
		return -ENOMEM;
	}
	/*
	 * Locate pointer to iqn./eui. string for IFC_SENDTARGETS_SINGLE
	 * explicit case..
	 */
	if (cmd->cmd_flags & IFC_SENDTARGETS_SINGLE) {
		text_ptr = strchr(text_in, '=');
		if (!text_ptr) {
			pr_err("Unable to locate '=' string in text_in:"
			       " %s\n", text_in);
			kfree(payload);
			return -EINVAL;
		}
		/*
		 * Skip over '=' character..
		 */
		text_ptr += 1;
	}

	spin_lock(&tiqn_lock);
	list_for_each_entry(tiqn, &g_tiqn_list, tiqn_list) {
		if ((cmd->cmd_flags & IFC_SENDTARGETS_SINGLE) &&
		     strcmp(tiqn->tiqn, text_ptr)) {
			continue;
		}

		target_name_printed = 0;

		spin_lock(&tiqn->tiqn_tpg_lock);
		list_for_each_entry(tpg, &tiqn->tiqn_tpg_list, tpg_list) {

			/* If demo_mode_discovery=0 and generate_node_acls=0
			 * (demo mode dislabed) do not return
			 * TargetName+TargetAddress unless a NodeACL exists.
			 */

			if ((tpg->tpg_attrib.generate_node_acls == 0) &&
			    (tpg->tpg_attrib.demo_mode_discovery == 0) &&
			    (!core_tpg_get_initiator_node_acl(&tpg->tpg_se_tpg,
				cmd->conn->sess->sess_ops->InitiatorName))) {
				continue;
			}

			spin_lock(&tpg->tpg_state_lock);
			if ((tpg->tpg_state == TPG_STATE_FREE) ||
			    (tpg->tpg_state == TPG_STATE_INACTIVE)) {
				spin_unlock(&tpg->tpg_state_lock);
				continue;
			}
			spin_unlock(&tpg->tpg_state_lock);

			spin_lock(&tpg->tpg_np_lock);
			list_for_each_entry(tpg_np, &tpg->tpg_gnp_list,
						tpg_np_list) {
				struct iscsi_np *np = tpg_np->tpg_np;
				bool inaddr_any = iscsit_check_inaddr_any(np);

<<<<<<< HEAD
				if (!target_name_printed) {
					len = sprintf(buf, "TargetName=%s",
						      tiqn->tiqn);
					len += 1;

					if ((len + payload_len) > buffer_len) {
						spin_unlock(&tpg->tpg_np_lock);
						spin_unlock(&tiqn->tiqn_tpg_lock);
						end_of_buf = 1;
						goto eob;
					}
					memcpy(payload + payload_len, buf, len);
					payload_len += len;
					target_name_printed = 1;
				}
=======
				if (np->np_network_transport != network_transport)
					continue;
>>>>>>> 8097be3b

				len = sprintf(buf, "TargetAddress="
					"%s:%hu,%hu",
					(inaddr_any == false) ?
						np->np_ip : conn->local_ip,
					(inaddr_any == false) ?
						np->np_port : conn->local_port,
					tpg->tpgt);
				len += 1;

				if ((len + payload_len) > buffer_len) {
					spin_unlock(&tpg->tpg_np_lock);
					spin_unlock(&tiqn->tiqn_tpg_lock);
					end_of_buf = 1;
					goto eob;
				}
				memcpy(payload + payload_len, buf, len);
				payload_len += len;
			}
			spin_unlock(&tpg->tpg_np_lock);
		}
		spin_unlock(&tiqn->tiqn_tpg_lock);
eob:
		if (end_of_buf)
			break;

		if (cmd->cmd_flags & IFC_SENDTARGETS_SINGLE)
			break;
	}
	spin_unlock(&tiqn_lock);

	cmd->buf_ptr = payload;

	return payload_len;
}

int
iscsit_build_text_rsp(struct iscsi_cmd *cmd, struct iscsi_conn *conn,
		      struct iscsi_text_rsp *hdr,
		      enum iscsit_transport_type network_transport)
{
	int text_length, padding;

	text_length = iscsit_build_sendtargets_response(cmd, network_transport);
	if (text_length < 0)
		return text_length;

	hdr->opcode = ISCSI_OP_TEXT_RSP;
	hdr->flags |= ISCSI_FLAG_CMD_FINAL;
	padding = ((-text_length) & 3);
	hton24(hdr->dlength, text_length);
	hdr->itt = cmd->init_task_tag;
	hdr->ttt = cpu_to_be32(cmd->targ_xfer_tag);
	cmd->stat_sn = conn->stat_sn++;
	hdr->statsn = cpu_to_be32(cmd->stat_sn);

	iscsit_increment_maxcmdsn(cmd, conn->sess);
	hdr->exp_cmdsn = cpu_to_be32(conn->sess->exp_cmd_sn);
	hdr->max_cmdsn = cpu_to_be32(conn->sess->max_cmd_sn);

	pr_debug("Built Text Response: ITT: 0x%08x, StatSN: 0x%08x,"
		" Length: %u, CID: %hu\n", cmd->init_task_tag, cmd->stat_sn,
		text_length, conn->cid);

	return text_length + padding;
}
EXPORT_SYMBOL(iscsit_build_text_rsp);

/*
 *	FIXME: Add support for F_BIT and C_BIT when the length is longer than
 *	MaxRecvDataSegmentLength.
 */
static int iscsit_send_text_rsp(
	struct iscsi_cmd *cmd,
	struct iscsi_conn *conn)
{
	struct iscsi_text_rsp *hdr = (struct iscsi_text_rsp *)cmd->pdu;
	struct kvec *iov;
	u32 tx_size = 0;
	int text_length, iov_count = 0, rc;

	rc = iscsit_build_text_rsp(cmd, conn, hdr, ISCSI_TCP);
	if (rc < 0)
		return rc;

	text_length = rc;
	iov = &cmd->iov_misc[0];
	iov[iov_count].iov_base = cmd->pdu;
	iov[iov_count++].iov_len = ISCSI_HDR_LEN;
	iov[iov_count].iov_base	= cmd->buf_ptr;
	iov[iov_count++].iov_len = text_length;

	tx_size += (ISCSI_HDR_LEN + text_length);

	if (conn->conn_ops->HeaderDigest) {
		u32 *header_digest = (u32 *)&cmd->pdu[ISCSI_HDR_LEN];

		iscsit_do_crypto_hash_buf(&conn->conn_tx_hash, hdr,
				ISCSI_HDR_LEN, 0, NULL, (u8 *)header_digest);

		iov[0].iov_len += ISCSI_CRC_LEN;
		tx_size += ISCSI_CRC_LEN;
		pr_debug("Attaching CRC32 HeaderDigest for"
			" Text Response PDU 0x%08x\n", *header_digest);
	}

	if (conn->conn_ops->DataDigest) {
		iscsit_do_crypto_hash_buf(&conn->conn_tx_hash,
				cmd->buf_ptr, text_length,
				0, NULL, (u8 *)&cmd->data_crc);

		iov[iov_count].iov_base	= &cmd->data_crc;
		iov[iov_count++].iov_len = ISCSI_CRC_LEN;
		tx_size	+= ISCSI_CRC_LEN;

		pr_debug("Attaching DataDigest for %u bytes of text"
			" data, CRC 0x%08x\n", text_length,
			cmd->data_crc);
	}

	cmd->iov_misc_count = iov_count;
	cmd->tx_size = tx_size;

	return 0;
}

void
iscsit_build_reject(struct iscsi_cmd *cmd, struct iscsi_conn *conn,
		    struct iscsi_reject *hdr)
{
	hdr->opcode		= ISCSI_OP_REJECT;
	hdr->reason		= cmd->reject_reason;
	hdr->flags		|= ISCSI_FLAG_CMD_FINAL;
	hton24(hdr->dlength, ISCSI_HDR_LEN);
	hdr->ffffffff		= cpu_to_be32(0xffffffff);
	cmd->stat_sn		= conn->stat_sn++;
	hdr->statsn		= cpu_to_be32(cmd->stat_sn);
	hdr->exp_cmdsn		= cpu_to_be32(conn->sess->exp_cmd_sn);
	hdr->max_cmdsn		= cpu_to_be32(conn->sess->max_cmd_sn);

}
EXPORT_SYMBOL(iscsit_build_reject);

static int iscsit_send_reject(
	struct iscsi_cmd *cmd,
	struct iscsi_conn *conn)
{
	struct iscsi_reject *hdr = (struct iscsi_reject *)&cmd->pdu[0];
	struct kvec *iov;
	u32 iov_count = 0, tx_size;

	iscsit_build_reject(cmd, conn, hdr);

	iov = &cmd->iov_misc[0];
	iov[iov_count].iov_base = cmd->pdu;
	iov[iov_count++].iov_len = ISCSI_HDR_LEN;
	iov[iov_count].iov_base = cmd->buf_ptr;
	iov[iov_count++].iov_len = ISCSI_HDR_LEN;

	tx_size = (ISCSI_HDR_LEN + ISCSI_HDR_LEN);

	if (conn->conn_ops->HeaderDigest) {
		u32 *header_digest = (u32 *)&cmd->pdu[ISCSI_HDR_LEN];

		iscsit_do_crypto_hash_buf(&conn->conn_tx_hash, hdr,
				ISCSI_HDR_LEN, 0, NULL, (u8 *)header_digest);

		iov[0].iov_len += ISCSI_CRC_LEN;
		tx_size += ISCSI_CRC_LEN;
		pr_debug("Attaching CRC32 HeaderDigest for"
			" REJECT PDU 0x%08x\n", *header_digest);
	}

	if (conn->conn_ops->DataDigest) {
		iscsit_do_crypto_hash_buf(&conn->conn_tx_hash, cmd->buf_ptr,
				ISCSI_HDR_LEN, 0, NULL, (u8 *)&cmd->data_crc);

		iov[iov_count].iov_base = &cmd->data_crc;
		iov[iov_count++].iov_len  = ISCSI_CRC_LEN;
		tx_size += ISCSI_CRC_LEN;
		pr_debug("Attaching CRC32 DataDigest for REJECT"
				" PDU 0x%08x\n", cmd->data_crc);
	}

	cmd->iov_misc_count = iov_count;
	cmd->tx_size = tx_size;

	pr_debug("Built Reject PDU StatSN: 0x%08x, Reason: 0x%02x,"
		" CID: %hu\n", ntohl(hdr->statsn), hdr->reason, conn->cid);

	return 0;
}

void iscsit_thread_get_cpumask(struct iscsi_conn *conn)
{
	struct iscsi_thread_set *ts = conn->thread_set;
	int ord, cpu;
	/*
	 * thread_id is assigned from iscsit_global->ts_bitmap from
	 * within iscsi_thread_set.c:iscsi_allocate_thread_sets()
	 *
	 * Here we use thread_id to determine which CPU that this
	 * iSCSI connection's iscsi_thread_set will be scheduled to
	 * execute upon.
	 */
	ord = ts->thread_id % cpumask_weight(cpu_online_mask);
	for_each_online_cpu(cpu) {
		if (ord-- == 0) {
			cpumask_set_cpu(cpu, conn->conn_cpumask);
			return;
		}
	}
	/*
	 * This should never be reached..
	 */
	dump_stack();
	cpumask_setall(conn->conn_cpumask);
}

static inline void iscsit_thread_check_cpumask(
	struct iscsi_conn *conn,
	struct task_struct *p,
	int mode)
{
	char buf[128];
	/*
	 * mode == 1 signals iscsi_target_tx_thread() usage.
	 * mode == 0 signals iscsi_target_rx_thread() usage.
	 */
	if (mode == 1) {
		if (!conn->conn_tx_reset_cpumask)
			return;
		conn->conn_tx_reset_cpumask = 0;
	} else {
		if (!conn->conn_rx_reset_cpumask)
			return;
		conn->conn_rx_reset_cpumask = 0;
	}
	/*
	 * Update the CPU mask for this single kthread so that
	 * both TX and RX kthreads are scheduled to run on the
	 * same CPU.
	 */
	memset(buf, 0, 128);
	cpumask_scnprintf(buf, 128, conn->conn_cpumask);
	set_cpus_allowed_ptr(p, conn->conn_cpumask);
}

static int
iscsit_immediate_queue(struct iscsi_conn *conn, struct iscsi_cmd *cmd, int state)
{
	int ret;

	switch (state) {
	case ISTATE_SEND_R2T:
		ret = iscsit_send_r2t(cmd, conn);
		if (ret < 0)
			goto err;
		break;
	case ISTATE_REMOVE:
		spin_lock_bh(&conn->cmd_lock);
		list_del_init(&cmd->i_conn_node);
		spin_unlock_bh(&conn->cmd_lock);

		iscsit_free_cmd(cmd, false);
		break;
	case ISTATE_SEND_NOPIN_WANT_RESPONSE:
		iscsit_mod_nopin_response_timer(conn);
		ret = iscsit_send_unsolicited_nopin(cmd, conn, 1);
		if (ret < 0)
			goto err;
		break;
	case ISTATE_SEND_NOPIN_NO_RESPONSE:
		ret = iscsit_send_unsolicited_nopin(cmd, conn, 0);
		if (ret < 0)
			goto err;
		break;
	default:
		pr_err("Unknown Opcode: 0x%02x ITT:"
		       " 0x%08x, i_state: %d on CID: %hu\n",
		       cmd->iscsi_opcode, cmd->init_task_tag, state,
		       conn->cid);
		goto err;
	}

	return 0;

err:
	return -1;
}

static int
iscsit_handle_immediate_queue(struct iscsi_conn *conn)
{
	struct iscsit_transport *t = conn->conn_transport;
	struct iscsi_queue_req *qr;
	struct iscsi_cmd *cmd;
	u8 state;
	int ret;

	while ((qr = iscsit_get_cmd_from_immediate_queue(conn))) {
		atomic_set(&conn->check_immediate_queue, 0);
		cmd = qr->cmd;
		state = qr->state;
		kmem_cache_free(lio_qr_cache, qr);

		ret = t->iscsit_immediate_queue(conn, cmd, state);
		if (ret < 0)
			return ret;
	}

	return 0;
}

static int
iscsit_response_queue(struct iscsi_conn *conn, struct iscsi_cmd *cmd, int state)
{
	int ret;

check_rsp_state:
	switch (state) {
	case ISTATE_SEND_DATAIN:
		ret = iscsit_send_datain(cmd, conn);
		if (ret < 0)
			goto err;
		else if (!ret)
			/* more drs */
			goto check_rsp_state;
		else if (ret == 1) {
			/* all done */
			spin_lock_bh(&cmd->istate_lock);
			cmd->i_state = ISTATE_SENT_STATUS;
			spin_unlock_bh(&cmd->istate_lock);

			if (atomic_read(&conn->check_immediate_queue))
				return 1;

			return 0;
		} else if (ret == 2) {
			/* Still must send status,
			   SCF_TRANSPORT_TASK_SENSE was set */
			spin_lock_bh(&cmd->istate_lock);
			cmd->i_state = ISTATE_SEND_STATUS;
			spin_unlock_bh(&cmd->istate_lock);
			state = ISTATE_SEND_STATUS;
			goto check_rsp_state;
		}

		break;
	case ISTATE_SEND_STATUS:
	case ISTATE_SEND_STATUS_RECOVERY:
		ret = iscsit_send_response(cmd, conn);
		break;
	case ISTATE_SEND_LOGOUTRSP:
		ret = iscsit_send_logout(cmd, conn);
		break;
	case ISTATE_SEND_ASYNCMSG:
		ret = iscsit_send_conn_drop_async_message(
			cmd, conn);
		break;
	case ISTATE_SEND_NOPIN:
		ret = iscsit_send_nopin(cmd, conn);
		break;
	case ISTATE_SEND_REJECT:
		ret = iscsit_send_reject(cmd, conn);
		break;
	case ISTATE_SEND_TASKMGTRSP:
		ret = iscsit_send_task_mgt_rsp(cmd, conn);
		if (ret != 0)
			break;
		ret = iscsit_tmr_post_handler(cmd, conn);
		if (ret != 0)
			iscsit_fall_back_to_erl0(conn->sess);
		break;
	case ISTATE_SEND_TEXTRSP:
		ret = iscsit_send_text_rsp(cmd, conn);
		break;
	default:
		pr_err("Unknown Opcode: 0x%02x ITT:"
		       " 0x%08x, i_state: %d on CID: %hu\n",
		       cmd->iscsi_opcode, cmd->init_task_tag,
		       state, conn->cid);
		goto err;
	}
	if (ret < 0)
		goto err;

	if (iscsit_send_tx_data(cmd, conn, 1) < 0) {
		iscsit_tx_thread_wait_for_tcp(conn);
		iscsit_unmap_iovec(cmd);
		goto err;
	}
	iscsit_unmap_iovec(cmd);

	switch (state) {
	case ISTATE_SEND_LOGOUTRSP:
		if (!iscsit_logout_post_handler(cmd, conn))
			goto restart;
		/* fall through */
	case ISTATE_SEND_STATUS:
	case ISTATE_SEND_ASYNCMSG:
	case ISTATE_SEND_NOPIN:
	case ISTATE_SEND_STATUS_RECOVERY:
	case ISTATE_SEND_TEXTRSP:
	case ISTATE_SEND_TASKMGTRSP:
	case ISTATE_SEND_REJECT:
		spin_lock_bh(&cmd->istate_lock);
		cmd->i_state = ISTATE_SENT_STATUS;
		spin_unlock_bh(&cmd->istate_lock);
		break;
	default:
		pr_err("Unknown Opcode: 0x%02x ITT:"
		       " 0x%08x, i_state: %d on CID: %hu\n",
		       cmd->iscsi_opcode, cmd->init_task_tag,
		       cmd->i_state, conn->cid);
		goto err;
	}

	if (atomic_read(&conn->check_immediate_queue))
		return 1;

	return 0;

err:
	return -1;
restart:
	return -EAGAIN;
}

static int iscsit_handle_response_queue(struct iscsi_conn *conn)
{
	struct iscsit_transport *t = conn->conn_transport;
	struct iscsi_queue_req *qr;
	struct iscsi_cmd *cmd;
	u8 state;
	int ret;

	while ((qr = iscsit_get_cmd_from_response_queue(conn))) {
		cmd = qr->cmd;
		state = qr->state;
		kmem_cache_free(lio_qr_cache, qr);

		ret = t->iscsit_response_queue(conn, cmd, state);
		if (ret == 1 || ret < 0)
			return ret;
	}

	return 0;
}

int iscsi_target_tx_thread(void *arg)
{
	int ret = 0;
	struct iscsi_conn *conn;
	struct iscsi_thread_set *ts = arg;
	/*
	 * Allow ourselves to be interrupted by SIGINT so that a
	 * connection recovery / failure event can be triggered externally.
	 */
	allow_signal(SIGINT);

restart:
	conn = iscsi_tx_thread_pre_handler(ts);
	if (!conn)
		goto out;

	ret = 0;

	while (!kthread_should_stop()) {
		/*
		 * Ensure that both TX and RX per connection kthreads
		 * are scheduled to run on the same CPU.
		 */
		iscsit_thread_check_cpumask(conn, current, 1);

		wait_event_interruptible(conn->queues_wq,
					 !iscsit_conn_all_queues_empty(conn) ||
					 ts->status == ISCSI_THREAD_SET_RESET);

		if ((ts->status == ISCSI_THREAD_SET_RESET) ||
		     signal_pending(current))
			goto transport_err;

get_immediate:
		ret = iscsit_handle_immediate_queue(conn);
		if (ret < 0)
			goto transport_err;

		ret = iscsit_handle_response_queue(conn);
		if (ret == 1)
			goto get_immediate;
		else if (ret == -EAGAIN)
			goto restart;
		else if (ret < 0)
			goto transport_err;
	}

transport_err:
	iscsit_take_action_for_connection_exit(conn);
	goto restart;
out:
	return 0;
}

static int iscsi_target_rx_opcode(struct iscsi_conn *conn, unsigned char *buf)
{
	struct iscsi_hdr *hdr = (struct iscsi_hdr *)buf;
	struct iscsi_cmd *cmd;
	int ret = 0;

	switch (hdr->opcode & ISCSI_OPCODE_MASK) {
	case ISCSI_OP_SCSI_CMD:
		cmd = iscsit_allocate_cmd(conn, TASK_INTERRUPTIBLE);
		if (!cmd)
			goto reject;

		ret = iscsit_handle_scsi_cmd(conn, cmd, buf);
		break;
	case ISCSI_OP_SCSI_DATA_OUT:
		ret = iscsit_handle_data_out(conn, buf);
		break;
	case ISCSI_OP_NOOP_OUT:
		cmd = NULL;
		if (hdr->ttt == cpu_to_be32(0xFFFFFFFF)) {
			cmd = iscsit_allocate_cmd(conn, TASK_INTERRUPTIBLE);
			if (!cmd)
				goto reject;
		}
		ret = iscsit_handle_nop_out(conn, cmd, buf);
		break;
	case ISCSI_OP_SCSI_TMFUNC:
		cmd = iscsit_allocate_cmd(conn, TASK_INTERRUPTIBLE);
		if (!cmd)
			goto reject;

		ret = iscsit_handle_task_mgt_cmd(conn, cmd, buf);
		break;
	case ISCSI_OP_TEXT:
		cmd = iscsit_allocate_cmd(conn, TASK_INTERRUPTIBLE);
		if (!cmd)
			goto reject;

		ret = iscsit_handle_text_cmd(conn, cmd, buf);
		break;
	case ISCSI_OP_LOGOUT:
		cmd = iscsit_allocate_cmd(conn, TASK_INTERRUPTIBLE);
		if (!cmd)
			goto reject;

		ret = iscsit_handle_logout_cmd(conn, cmd, buf);
		if (ret > 0)
			wait_for_completion_timeout(&conn->conn_logout_comp,
					SECONDS_FOR_LOGOUT_COMP * HZ);
		break;
	case ISCSI_OP_SNACK:
		ret = iscsit_handle_snack(conn, buf);
		break;
	default:
		pr_err("Got unknown iSCSI OpCode: 0x%02x\n", hdr->opcode);
		if (!conn->sess->sess_ops->ErrorRecoveryLevel) {
			pr_err("Cannot recover from unknown"
			" opcode while ERL=0, closing iSCSI connection.\n");
			return -1;
		}
		if (!conn->conn_ops->OFMarker) {
			pr_err("Unable to recover from unknown"
			" opcode while OFMarker=No, closing iSCSI"
				" connection.\n");
			return -1;
		}
		if (iscsit_recover_from_unknown_opcode(conn) < 0) {
			pr_err("Unable to recover from unknown"
				" opcode, closing iSCSI connection.\n");
			return -1;
		}
		break;
	}

	return ret;
reject:
	return iscsit_add_reject(conn, ISCSI_REASON_BOOKMARK_NO_RESOURCES, buf);
}

int iscsi_target_rx_thread(void *arg)
{
	int ret;
	u8 buffer[ISCSI_HDR_LEN], opcode;
	u32 checksum = 0, digest = 0;
	struct iscsi_conn *conn = NULL;
	struct iscsi_thread_set *ts = arg;
	struct kvec iov;
	/*
	 * Allow ourselves to be interrupted by SIGINT so that a
	 * connection recovery / failure event can be triggered externally.
	 */
	allow_signal(SIGINT);

restart:
	conn = iscsi_rx_thread_pre_handler(ts);
	if (!conn)
		goto out;

	if (conn->conn_transport->transport_type == ISCSI_INFINIBAND) {
		struct completion comp;
		int rc;

		init_completion(&comp);
		rc = wait_for_completion_interruptible(&comp);
		if (rc < 0)
			goto transport_err;

		goto out;
	}

	while (!kthread_should_stop()) {
		/*
		 * Ensure that both TX and RX per connection kthreads
		 * are scheduled to run on the same CPU.
		 */
		iscsit_thread_check_cpumask(conn, current, 0);

		memset(buffer, 0, ISCSI_HDR_LEN);
		memset(&iov, 0, sizeof(struct kvec));

		iov.iov_base	= buffer;
		iov.iov_len	= ISCSI_HDR_LEN;

		ret = rx_data(conn, &iov, 1, ISCSI_HDR_LEN);
		if (ret != ISCSI_HDR_LEN) {
			iscsit_rx_thread_wait_for_tcp(conn);
			goto transport_err;
		}

		if (conn->conn_ops->HeaderDigest) {
			iov.iov_base	= &digest;
			iov.iov_len	= ISCSI_CRC_LEN;

			ret = rx_data(conn, &iov, 1, ISCSI_CRC_LEN);
			if (ret != ISCSI_CRC_LEN) {
				iscsit_rx_thread_wait_for_tcp(conn);
				goto transport_err;
			}

			iscsit_do_crypto_hash_buf(&conn->conn_rx_hash,
					buffer, ISCSI_HDR_LEN,
					0, NULL, (u8 *)&checksum);

			if (digest != checksum) {
				pr_err("HeaderDigest CRC32C failed,"
					" received 0x%08x, computed 0x%08x\n",
					digest, checksum);
				/*
				 * Set the PDU to 0xff so it will intentionally
				 * hit default in the switch below.
				 */
				memset(buffer, 0xff, ISCSI_HDR_LEN);
				atomic_long_inc(&conn->sess->conn_digest_errors);
			} else {
				pr_debug("Got HeaderDigest CRC32C"
						" 0x%08x\n", checksum);
			}
		}

		if (conn->conn_state == TARG_CONN_STATE_IN_LOGOUT)
			goto transport_err;

		opcode = buffer[0] & ISCSI_OPCODE_MASK;

		if (conn->sess->sess_ops->SessionType &&
		   ((!(opcode & ISCSI_OP_TEXT)) ||
		    (!(opcode & ISCSI_OP_LOGOUT)))) {
			pr_err("Received illegal iSCSI Opcode: 0x%02x"
			" while in Discovery Session, rejecting.\n", opcode);
			iscsit_add_reject(conn, ISCSI_REASON_PROTOCOL_ERROR,
					  buffer);
			goto transport_err;
		}

		ret = iscsi_target_rx_opcode(conn, buffer);
		if (ret < 0)
			goto transport_err;
	}

transport_err:
	if (!signal_pending(current))
		atomic_set(&conn->transport_failed, 1);
	iscsit_take_action_for_connection_exit(conn);
	goto restart;
out:
	return 0;
}

static void iscsit_release_commands_from_conn(struct iscsi_conn *conn)
{
	struct iscsi_cmd *cmd = NULL, *cmd_tmp = NULL;
	struct iscsi_session *sess = conn->sess;
	/*
	 * We expect this function to only ever be called from either RX or TX
	 * thread context via iscsit_close_connection() once the other context
	 * has been reset -> returned sleeping pre-handler state.
	 */
	spin_lock_bh(&conn->cmd_lock);
	list_for_each_entry_safe(cmd, cmd_tmp, &conn->conn_cmd_list, i_conn_node) {

		list_del_init(&cmd->i_conn_node);
		spin_unlock_bh(&conn->cmd_lock);

		iscsit_increment_maxcmdsn(cmd, sess);

		iscsit_free_cmd(cmd, true);

		spin_lock_bh(&conn->cmd_lock);
	}
	spin_unlock_bh(&conn->cmd_lock);
}

static void iscsit_stop_timers_for_cmds(
	struct iscsi_conn *conn)
{
	struct iscsi_cmd *cmd;

	spin_lock_bh(&conn->cmd_lock);
	list_for_each_entry(cmd, &conn->conn_cmd_list, i_conn_node) {
		if (cmd->data_direction == DMA_TO_DEVICE)
			iscsit_stop_dataout_timer(cmd);
	}
	spin_unlock_bh(&conn->cmd_lock);
}

int iscsit_close_connection(
	struct iscsi_conn *conn)
{
	int conn_logout = (conn->conn_state == TARG_CONN_STATE_IN_LOGOUT);
	struct iscsi_session	*sess = conn->sess;

	pr_debug("Closing iSCSI connection CID %hu on SID:"
		" %u\n", conn->cid, sess->sid);
	/*
	 * Always up conn_logout_comp just in case the RX Thread is sleeping
	 * and the logout response never got sent because the connection
	 * failed.
	 */
	complete(&conn->conn_logout_comp);

	iscsi_release_thread_set(conn);

	iscsit_stop_timers_for_cmds(conn);
	iscsit_stop_nopin_response_timer(conn);
	iscsit_stop_nopin_timer(conn);

	if (conn->conn_transport->iscsit_wait_conn)
		conn->conn_transport->iscsit_wait_conn(conn);

	/*
	 * During Connection recovery drop unacknowledged out of order
	 * commands for this connection, and prepare the other commands
	 * for realligence.
	 *
	 * During normal operation clear the out of order commands (but
	 * do not free the struct iscsi_ooo_cmdsn's) and release all
	 * struct iscsi_cmds.
	 */
	if (atomic_read(&conn->connection_recovery)) {
		iscsit_discard_unacknowledged_ooo_cmdsns_for_conn(conn);
		iscsit_prepare_cmds_for_realligance(conn);
	} else {
		iscsit_clear_ooo_cmdsns_for_conn(conn);
		iscsit_release_commands_from_conn(conn);
	}
	iscsit_free_queue_reqs_for_conn(conn);

	/*
	 * Handle decrementing session or connection usage count if
	 * a logout response was not able to be sent because the
	 * connection failed.  Fall back to Session Recovery here.
	 */
	if (atomic_read(&conn->conn_logout_remove)) {
		if (conn->conn_logout_reason == ISCSI_LOGOUT_REASON_CLOSE_SESSION) {
			iscsit_dec_conn_usage_count(conn);
			iscsit_dec_session_usage_count(sess);
		}
		if (conn->conn_logout_reason == ISCSI_LOGOUT_REASON_CLOSE_CONNECTION)
			iscsit_dec_conn_usage_count(conn);

		atomic_set(&conn->conn_logout_remove, 0);
		atomic_set(&sess->session_reinstatement, 0);
		atomic_set(&sess->session_fall_back_to_erl0, 1);
	}

	spin_lock_bh(&sess->conn_lock);
	list_del(&conn->conn_list);

	/*
	 * Attempt to let the Initiator know this connection failed by
	 * sending an Connection Dropped Async Message on another
	 * active connection.
	 */
	if (atomic_read(&conn->connection_recovery))
		iscsit_build_conn_drop_async_message(conn);

	spin_unlock_bh(&sess->conn_lock);

	/*
	 * If connection reinstatement is being performed on this connection,
	 * up the connection reinstatement semaphore that is being blocked on
	 * in iscsit_cause_connection_reinstatement().
	 */
	spin_lock_bh(&conn->state_lock);
	if (atomic_read(&conn->sleep_on_conn_wait_comp)) {
		spin_unlock_bh(&conn->state_lock);
		complete(&conn->conn_wait_comp);
		wait_for_completion(&conn->conn_post_wait_comp);
		spin_lock_bh(&conn->state_lock);
	}

	/*
	 * If connection reinstatement is being performed on this connection
	 * by receiving a REMOVECONNFORRECOVERY logout request, up the
	 * connection wait rcfr semaphore that is being blocked on
	 * an iscsit_connection_reinstatement_rcfr().
	 */
	if (atomic_read(&conn->connection_wait_rcfr)) {
		spin_unlock_bh(&conn->state_lock);
		complete(&conn->conn_wait_rcfr_comp);
		wait_for_completion(&conn->conn_post_wait_comp);
		spin_lock_bh(&conn->state_lock);
	}
	atomic_set(&conn->connection_reinstatement, 1);
	spin_unlock_bh(&conn->state_lock);

	/*
	 * If any other processes are accessing this connection pointer we
	 * must wait until they have completed.
	 */
	iscsit_check_conn_usage_count(conn);

	if (conn->conn_rx_hash.tfm)
		crypto_free_hash(conn->conn_rx_hash.tfm);
	if (conn->conn_tx_hash.tfm)
		crypto_free_hash(conn->conn_tx_hash.tfm);

	if (conn->conn_cpumask)
		free_cpumask_var(conn->conn_cpumask);

	kfree(conn->conn_ops);
	conn->conn_ops = NULL;

	if (conn->sock)
		sock_release(conn->sock);

	if (conn->conn_transport->iscsit_free_conn)
		conn->conn_transport->iscsit_free_conn(conn);

	iscsit_put_transport(conn->conn_transport);

	conn->thread_set = NULL;

	pr_debug("Moving to TARG_CONN_STATE_FREE.\n");
	conn->conn_state = TARG_CONN_STATE_FREE;
	kfree(conn);

	spin_lock_bh(&sess->conn_lock);
	atomic_dec(&sess->nconn);
	pr_debug("Decremented iSCSI connection count to %hu from node:"
		" %s\n", atomic_read(&sess->nconn),
		sess->sess_ops->InitiatorName);
	/*
	 * Make sure that if one connection fails in an non ERL=2 iSCSI
	 * Session that they all fail.
	 */
	if ((sess->sess_ops->ErrorRecoveryLevel != 2) && !conn_logout &&
	     !atomic_read(&sess->session_logout))
		atomic_set(&sess->session_fall_back_to_erl0, 1);

	/*
	 * If this was not the last connection in the session, and we are
	 * performing session reinstatement or falling back to ERL=0, call
	 * iscsit_stop_session() without sleeping to shutdown the other
	 * active connections.
	 */
	if (atomic_read(&sess->nconn)) {
		if (!atomic_read(&sess->session_reinstatement) &&
		    !atomic_read(&sess->session_fall_back_to_erl0)) {
			spin_unlock_bh(&sess->conn_lock);
			return 0;
		}
		if (!atomic_read(&sess->session_stop_active)) {
			atomic_set(&sess->session_stop_active, 1);
			spin_unlock_bh(&sess->conn_lock);
			iscsit_stop_session(sess, 0, 0);
			return 0;
		}
		spin_unlock_bh(&sess->conn_lock);
		return 0;
	}

	/*
	 * If this was the last connection in the session and one of the
	 * following is occurring:
	 *
	 * Session Reinstatement is not being performed, and are falling back
	 * to ERL=0 call iscsit_close_session().
	 *
	 * Session Logout was requested.  iscsit_close_session() will be called
	 * elsewhere.
	 *
	 * Session Continuation is not being performed, start the Time2Retain
	 * handler and check if sleep_on_sess_wait_sem is active.
	 */
	if (!atomic_read(&sess->session_reinstatement) &&
	     atomic_read(&sess->session_fall_back_to_erl0)) {
		spin_unlock_bh(&sess->conn_lock);
		target_put_session(sess->se_sess);

		return 0;
	} else if (atomic_read(&sess->session_logout)) {
		pr_debug("Moving to TARG_SESS_STATE_FREE.\n");
		sess->session_state = TARG_SESS_STATE_FREE;
		spin_unlock_bh(&sess->conn_lock);

		if (atomic_read(&sess->sleep_on_sess_wait_comp))
			complete(&sess->session_wait_comp);

		return 0;
	} else {
		pr_debug("Moving to TARG_SESS_STATE_FAILED.\n");
		sess->session_state = TARG_SESS_STATE_FAILED;

		if (!atomic_read(&sess->session_continuation)) {
			spin_unlock_bh(&sess->conn_lock);
			iscsit_start_time2retain_handler(sess);
		} else
			spin_unlock_bh(&sess->conn_lock);

		if (atomic_read(&sess->sleep_on_sess_wait_comp))
			complete(&sess->session_wait_comp);

		return 0;
	}
	spin_unlock_bh(&sess->conn_lock);

	return 0;
}

int iscsit_close_session(struct iscsi_session *sess)
{
	struct iscsi_portal_group *tpg = sess->tpg;
	struct se_portal_group *se_tpg = &tpg->tpg_se_tpg;

	if (atomic_read(&sess->nconn)) {
		pr_err("%d connection(s) still exist for iSCSI session"
			" to %s\n", atomic_read(&sess->nconn),
			sess->sess_ops->InitiatorName);
		BUG();
	}

	spin_lock_bh(&se_tpg->session_lock);
	atomic_set(&sess->session_logout, 1);
	atomic_set(&sess->session_reinstatement, 1);
	iscsit_stop_time2retain_timer(sess);
	spin_unlock_bh(&se_tpg->session_lock);

	/*
	 * transport_deregister_session_configfs() will clear the
	 * struct se_node_acl->nacl_sess pointer now as a iscsi_np process context
	 * can be setting it again with __transport_register_session() in
	 * iscsi_post_login_handler() again after the iscsit_stop_session()
	 * completes in iscsi_np context.
	 */
	transport_deregister_session_configfs(sess->se_sess);

	/*
	 * If any other processes are accessing this session pointer we must
	 * wait until they have completed.  If we are in an interrupt (the
	 * time2retain handler) and contain and active session usage count we
	 * restart the timer and exit.
	 */
	if (!in_interrupt()) {
		if (iscsit_check_session_usage_count(sess) == 1)
			iscsit_stop_session(sess, 1, 1);
	} else {
		if (iscsit_check_session_usage_count(sess) == 2) {
			atomic_set(&sess->session_logout, 0);
			iscsit_start_time2retain_handler(sess);
			return 0;
		}
	}

	transport_deregister_session(sess->se_sess);

	if (sess->sess_ops->ErrorRecoveryLevel == 2)
		iscsit_free_connection_recovery_entires(sess);

	iscsit_free_all_ooo_cmdsns(sess);

	spin_lock_bh(&se_tpg->session_lock);
	pr_debug("Moving to TARG_SESS_STATE_FREE.\n");
	sess->session_state = TARG_SESS_STATE_FREE;
	pr_debug("Released iSCSI session from node: %s\n",
			sess->sess_ops->InitiatorName);
	tpg->nsessions--;
	if (tpg->tpg_tiqn)
		tpg->tpg_tiqn->tiqn_nsessions--;

	pr_debug("Decremented number of active iSCSI Sessions on"
		" iSCSI TPG: %hu to %u\n", tpg->tpgt, tpg->nsessions);

	spin_lock(&sess_idr_lock);
	idr_remove(&sess_idr, sess->session_index);
	spin_unlock(&sess_idr_lock);

	kfree(sess->sess_ops);
	sess->sess_ops = NULL;
	spin_unlock_bh(&se_tpg->session_lock);

	kfree(sess);
	return 0;
}

static void iscsit_logout_post_handler_closesession(
	struct iscsi_conn *conn)
{
	struct iscsi_session *sess = conn->sess;

	iscsi_set_thread_clear(conn, ISCSI_CLEAR_TX_THREAD);
	iscsi_set_thread_set_signal(conn, ISCSI_SIGNAL_TX_THREAD);

	atomic_set(&conn->conn_logout_remove, 0);
	complete(&conn->conn_logout_comp);

	iscsit_dec_conn_usage_count(conn);
	iscsit_stop_session(sess, 1, 1);
	iscsit_dec_session_usage_count(sess);
	target_put_session(sess->se_sess);
}

static void iscsit_logout_post_handler_samecid(
	struct iscsi_conn *conn)
{
	iscsi_set_thread_clear(conn, ISCSI_CLEAR_TX_THREAD);
	iscsi_set_thread_set_signal(conn, ISCSI_SIGNAL_TX_THREAD);

	atomic_set(&conn->conn_logout_remove, 0);
	complete(&conn->conn_logout_comp);

	iscsit_cause_connection_reinstatement(conn, 1);
	iscsit_dec_conn_usage_count(conn);
}

static void iscsit_logout_post_handler_diffcid(
	struct iscsi_conn *conn,
	u16 cid)
{
	struct iscsi_conn *l_conn;
	struct iscsi_session *sess = conn->sess;

	if (!sess)
		return;

	spin_lock_bh(&sess->conn_lock);
	list_for_each_entry(l_conn, &sess->sess_conn_list, conn_list) {
		if (l_conn->cid == cid) {
			iscsit_inc_conn_usage_count(l_conn);
			break;
		}
	}
	spin_unlock_bh(&sess->conn_lock);

	if (!l_conn)
		return;

	if (l_conn->sock)
		l_conn->sock->ops->shutdown(l_conn->sock, RCV_SHUTDOWN);

	spin_lock_bh(&l_conn->state_lock);
	pr_debug("Moving to TARG_CONN_STATE_IN_LOGOUT.\n");
	l_conn->conn_state = TARG_CONN_STATE_IN_LOGOUT;
	spin_unlock_bh(&l_conn->state_lock);

	iscsit_cause_connection_reinstatement(l_conn, 1);
	iscsit_dec_conn_usage_count(l_conn);
}

/*
 *	Return of 0 causes the TX thread to restart.
 */
int iscsit_logout_post_handler(
	struct iscsi_cmd *cmd,
	struct iscsi_conn *conn)
{
	int ret = 0;

	switch (cmd->logout_reason) {
	case ISCSI_LOGOUT_REASON_CLOSE_SESSION:
		switch (cmd->logout_response) {
		case ISCSI_LOGOUT_SUCCESS:
		case ISCSI_LOGOUT_CLEANUP_FAILED:
		default:
			iscsit_logout_post_handler_closesession(conn);
			break;
		}
		ret = 0;
		break;
	case ISCSI_LOGOUT_REASON_CLOSE_CONNECTION:
		if (conn->cid == cmd->logout_cid) {
			switch (cmd->logout_response) {
			case ISCSI_LOGOUT_SUCCESS:
			case ISCSI_LOGOUT_CLEANUP_FAILED:
			default:
				iscsit_logout_post_handler_samecid(conn);
				break;
			}
			ret = 0;
		} else {
			switch (cmd->logout_response) {
			case ISCSI_LOGOUT_SUCCESS:
				iscsit_logout_post_handler_diffcid(conn,
					cmd->logout_cid);
				break;
			case ISCSI_LOGOUT_CID_NOT_FOUND:
			case ISCSI_LOGOUT_CLEANUP_FAILED:
			default:
				break;
			}
			ret = 1;
		}
		break;
	case ISCSI_LOGOUT_REASON_RECOVERY:
		switch (cmd->logout_response) {
		case ISCSI_LOGOUT_SUCCESS:
		case ISCSI_LOGOUT_CID_NOT_FOUND:
		case ISCSI_LOGOUT_RECOVERY_UNSUPPORTED:
		case ISCSI_LOGOUT_CLEANUP_FAILED:
		default:
			break;
		}
		ret = 1;
		break;
	default:
		break;

	}
	return ret;
}
EXPORT_SYMBOL(iscsit_logout_post_handler);

void iscsit_fail_session(struct iscsi_session *sess)
{
	struct iscsi_conn *conn;

	spin_lock_bh(&sess->conn_lock);
	list_for_each_entry(conn, &sess->sess_conn_list, conn_list) {
		pr_debug("Moving to TARG_CONN_STATE_CLEANUP_WAIT.\n");
		conn->conn_state = TARG_CONN_STATE_CLEANUP_WAIT;
	}
	spin_unlock_bh(&sess->conn_lock);

	pr_debug("Moving to TARG_SESS_STATE_FAILED.\n");
	sess->session_state = TARG_SESS_STATE_FAILED;
}

int iscsit_free_session(struct iscsi_session *sess)
{
	u16 conn_count = atomic_read(&sess->nconn);
	struct iscsi_conn *conn, *conn_tmp = NULL;
	int is_last;

	spin_lock_bh(&sess->conn_lock);
	atomic_set(&sess->sleep_on_sess_wait_comp, 1);

	list_for_each_entry_safe(conn, conn_tmp, &sess->sess_conn_list,
			conn_list) {
		if (conn_count == 0)
			break;

		if (list_is_last(&conn->conn_list, &sess->sess_conn_list)) {
			is_last = 1;
		} else {
			iscsit_inc_conn_usage_count(conn_tmp);
			is_last = 0;
		}
		iscsit_inc_conn_usage_count(conn);

		spin_unlock_bh(&sess->conn_lock);
		iscsit_cause_connection_reinstatement(conn, 1);
		spin_lock_bh(&sess->conn_lock);

		iscsit_dec_conn_usage_count(conn);
		if (is_last == 0)
			iscsit_dec_conn_usage_count(conn_tmp);

		conn_count--;
	}

	if (atomic_read(&sess->nconn)) {
		spin_unlock_bh(&sess->conn_lock);
		wait_for_completion(&sess->session_wait_comp);
	} else
		spin_unlock_bh(&sess->conn_lock);

	target_put_session(sess->se_sess);
	return 0;
}

void iscsit_stop_session(
	struct iscsi_session *sess,
	int session_sleep,
	int connection_sleep)
{
	u16 conn_count = atomic_read(&sess->nconn);
	struct iscsi_conn *conn, *conn_tmp = NULL;
	int is_last;

	spin_lock_bh(&sess->conn_lock);
	if (session_sleep)
		atomic_set(&sess->sleep_on_sess_wait_comp, 1);

	if (connection_sleep) {
		list_for_each_entry_safe(conn, conn_tmp, &sess->sess_conn_list,
				conn_list) {
			if (conn_count == 0)
				break;

			if (list_is_last(&conn->conn_list, &sess->sess_conn_list)) {
				is_last = 1;
			} else {
				iscsit_inc_conn_usage_count(conn_tmp);
				is_last = 0;
			}
			iscsit_inc_conn_usage_count(conn);

			spin_unlock_bh(&sess->conn_lock);
			iscsit_cause_connection_reinstatement(conn, 1);
			spin_lock_bh(&sess->conn_lock);

			iscsit_dec_conn_usage_count(conn);
			if (is_last == 0)
				iscsit_dec_conn_usage_count(conn_tmp);
			conn_count--;
		}
	} else {
		list_for_each_entry(conn, &sess->sess_conn_list, conn_list)
			iscsit_cause_connection_reinstatement(conn, 0);
	}

	if (session_sleep && atomic_read(&sess->nconn)) {
		spin_unlock_bh(&sess->conn_lock);
		wait_for_completion(&sess->session_wait_comp);
	} else
		spin_unlock_bh(&sess->conn_lock);
}

int iscsit_release_sessions_for_tpg(struct iscsi_portal_group *tpg, int force)
{
	struct iscsi_session *sess;
	struct se_portal_group *se_tpg = &tpg->tpg_se_tpg;
	struct se_session *se_sess, *se_sess_tmp;
	int session_count = 0;

	spin_lock_bh(&se_tpg->session_lock);
	if (tpg->nsessions && !force) {
		spin_unlock_bh(&se_tpg->session_lock);
		return -1;
	}

	list_for_each_entry_safe(se_sess, se_sess_tmp, &se_tpg->tpg_sess_list,
			sess_list) {
		sess = (struct iscsi_session *)se_sess->fabric_sess_ptr;

		spin_lock(&sess->conn_lock);
		if (atomic_read(&sess->session_fall_back_to_erl0) ||
		    atomic_read(&sess->session_logout) ||
		    (sess->time2retain_timer_flags & ISCSI_TF_EXPIRED)) {
			spin_unlock(&sess->conn_lock);
			continue;
		}
		atomic_set(&sess->session_reinstatement, 1);
		spin_unlock(&sess->conn_lock);
		spin_unlock_bh(&se_tpg->session_lock);

		iscsit_free_session(sess);
		spin_lock_bh(&se_tpg->session_lock);

		session_count++;
	}
	spin_unlock_bh(&se_tpg->session_lock);

	pr_debug("Released %d iSCSI Session(s) from Target Portal"
			" Group: %hu\n", session_count, tpg->tpgt);
	return 0;
}

MODULE_DESCRIPTION("iSCSI-Target Driver for mainline target infrastructure");
MODULE_VERSION("4.1.x");
MODULE_AUTHOR("nab@Linux-iSCSI.org");
MODULE_LICENSE("GPL");

module_init(iscsi_target_init_module);
module_exit(iscsi_target_cleanup_module);<|MERGE_RESOLUTION|>--- conflicted
+++ resolved
@@ -3469,7 +3469,9 @@
 				struct iscsi_np *np = tpg_np->tpg_np;
 				bool inaddr_any = iscsit_check_inaddr_any(np);
 
-<<<<<<< HEAD
+				if (np->np_network_transport != network_transport)
+					continue;
+
 				if (!target_name_printed) {
 					len = sprintf(buf, "TargetName=%s",
 						      tiqn->tiqn);
@@ -3485,10 +3487,6 @@
 					payload_len += len;
 					target_name_printed = 1;
 				}
-=======
-				if (np->np_network_transport != network_transport)
-					continue;
->>>>>>> 8097be3b
 
 				len = sprintf(buf, "TargetAddress="
 					"%s:%hu,%hu",
