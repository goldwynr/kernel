--- conflicted
+++ resolved
@@ -126,20 +126,12 @@
 		goto out;
 	}
 
-<<<<<<< HEAD
-	snprintf((unsigned char *)&buf[8], 8, "LIO-ORG");
-	snprintf((unsigned char *)&buf[16], 16, "%s",
-		 &dev->se_sub_dev->t10_wwn.model[0]);
-	snprintf((unsigned char *)&buf[32], 4, "%s",
-		 &dev->se_sub_dev->t10_wwn.revision[0]);
-=======
 	memcpy(&buf[8], "LIO-ORG ", 8);
 	memset(&buf[16], 0x20, 16);
 	memcpy(&buf[16], dev->se_sub_dev->t10_wwn.model,
 	       min_t(size_t, strlen(dev->se_sub_dev->t10_wwn.model), 16));
 	memcpy(&buf[32], dev->se_sub_dev->t10_wwn.revision,
 	       min_t(size_t, strlen(dev->se_sub_dev->t10_wwn.revision), 4));
->>>>>>> 03188ddd
 	buf[4] = 31; /* Set additional length to 31 */
 
 out:
