--- conflicted
+++ resolved
@@ -1234,13 +1234,9 @@
 
 	rfkill_inited = true;
 
-<<<<<<< HEAD
-	schedule_delayed_work(&acer_rfkill_work, round_jiffies_relative(HZ));
-=======
 	if (ec_raw_mode || !wmi_has_guid(ACERWMID_EVENT_GUID))
 		schedule_delayed_work(&acer_rfkill_work,
 			round_jiffies_relative(HZ));
->>>>>>> ab799a3f
 
 	return 0;
 }
