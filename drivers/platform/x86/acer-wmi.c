/*
 *  Acer WMI Laptop Extras
 *
 *  Copyright (C) 2007-2009	Carlos Corbacho <carlos@strangeworlds.co.uk>
 *
 *  Based on acer_acpi:
 *    Copyright (C) 2005-2007	E.M. Smith
 *    Copyright (C) 2007-2008	Carlos Corbacho <cathectic@gmail.com>
 *
 *  This program is free software; you can redistribute it and/or modify
 *  it under the terms of the GNU General Public License as published by
 *  the Free Software Foundation; either version 2 of the License, or
 *  (at your option) any later version.
 *
 *  This program is distributed in the hope that it will be useful,
 *  but WITHOUT ANY WARRANTY; without even the implied warranty of
 *  MERCHANTABILITY or FITNESS FOR A PARTICULAR PURPOSE.  See the
 *  GNU General Public License for more details.
 *
 *  You should have received a copy of the GNU General Public License
 *  along with this program; if not, write to the Free Software
 *  Foundation, Inc., 59 Temple Place, Suite 330, Boston, MA  02111-1307  USA
 */

#define pr_fmt(fmt) KBUILD_MODNAME ": " fmt

#include <linux/kernel.h>
#include <linux/module.h>
#include <linux/init.h>
#include <linux/types.h>
#include <linux/dmi.h>
#include <linux/fb.h>
#include <linux/backlight.h>
#include <linux/leds.h>
#include <linux/platform_device.h>
#include <linux/acpi.h>
#include <linux/i8042.h>
#include <linux/rfkill.h>
#include <linux/workqueue.h>
#include <linux/debugfs.h>
<<<<<<< HEAD
#include <linux/input.h>
#include <linux/input/sparse-keymap.h>
#include <linux/dmi.h>
=======
#include <linux/slab.h>
#include <linux/input.h>
#include <linux/input/sparse-keymap.h>
>>>>>>> 02f8c6ae

#include <acpi/acpi_drivers.h>

MODULE_AUTHOR("Carlos Corbacho");
MODULE_DESCRIPTION("Acer Laptop WMI Extras Driver");
MODULE_LICENSE("GPL");

<<<<<<< HEAD
#define ACER_LOGPREFIX "acer-wmi: "
#define ACER_ERR KERN_ERR ACER_LOGPREFIX
#define ACER_NOTICE KERN_NOTICE ACER_LOGPREFIX
#define ACER_INFO KERN_INFO ACER_LOGPREFIX
#define ACER_WARNING KERN_WARNING ACER_LOGPREFIX

/*
 * The following defines quirks to get some specific functions to work
 * which are known to not be supported over ACPI-WMI (such as the mail LED
 * on WMID based Acer's)
 */
struct acer_quirks {
	const char *vendor;
	const char *model;
	u16 quirks;
};

=======
>>>>>>> 02f8c6ae
/*
 * Magic Number
 * Meaning is unknown - this number is required for writing to ACPI for AMW0
 * (it's also used in acerhk when directly accessing the BIOS)
 */
#define ACER_AMW0_WRITE	0x9610

/*
 * Bit masks for the AMW0 interface
 */
#define ACER_AMW0_WIRELESS_MASK  0x35
#define ACER_AMW0_BLUETOOTH_MASK 0x34
#define ACER_AMW0_MAILLED_MASK   0x31

/*
 * Method IDs for WMID interface
 */
#define ACER_WMID_GET_WIRELESS_METHODID		1
#define ACER_WMID_GET_BLUETOOTH_METHODID	2
#define ACER_WMID_GET_BRIGHTNESS_METHODID	3
#define ACER_WMID_SET_WIRELESS_METHODID		4
#define ACER_WMID_SET_BLUETOOTH_METHODID	5
#define ACER_WMID_SET_BRIGHTNESS_METHODID	6
#define ACER_WMID_GET_THREEG_METHODID		10
#define ACER_WMID_SET_THREEG_METHODID		11

/*
 * Acer ACPI method GUIDs
 */
#define AMW0_GUID1		"67C3371D-95A3-4C37-BB61-DD47B491DAAB"
#define AMW0_GUID2		"431F16ED-0C2B-444C-B267-27DEB140CF9C"
#define WMID_GUID1		"6AF4F258-B401-42FD-BE91-3D4AC2D7C0D3"
<<<<<<< HEAD
#define WMID_GUID2		"95764E09-FB56-4e83-B31A-37761F60994A"
=======
#define WMID_GUID2		"95764E09-FB56-4E83-B31A-37761F60994A"
>>>>>>> 02f8c6ae
#define WMID_GUID3		"61EF69EA-865C-4BC3-A502-A0DEBA0CB531"

/*
 * Acer ACPI event GUIDs
 */
#define ACERWMID_EVENT_GUID "676AA15E-6A47-4D9F-A2CC-1E6D18D14026"

MODULE_ALIAS("wmi:67C3371D-95A3-4C37-BB61-DD47B491DAAB");
<<<<<<< HEAD
MODULE_ALIAS("wmi:6AF4F258-B401-42fd-BE91-3D4AC2D7C0D3");
MODULE_ALIAS("wmi:676AA15E-6A47-4D9F-A2CC-1E6D18D14026");

enum acer_wmi_event_ids {
	WMID_HOTKEY_EVENT = 0x1,
};

static const struct key_entry acer_wmi_keymap[] = {
	{KE_KEY, 0x01, {KEY_WLAN} },     /* WiFi */
	{KE_KEY, 0x12, {KEY_BLUETOOTH} },	/* BT */
	{KE_KEY, 0x21, {KEY_PROG1} },    /* Backup */
	{KE_KEY, 0x22, {KEY_PROG2} },    /* Aracade */
	{KE_KEY, 0x23, {KEY_PROG3} },    /* P_Key */
	{KE_KEY, 0x24, {KEY_PROG4} },    /* Social networking_Key */
	{KE_KEY, 0x64, {KEY_SWITCHVIDEOMODE} },	/* Display Switch */
	{KE_KEY, 0x82, {KEY_F22} },      /* Touch Pad On/Off */
	{KE_END, 0}
};

static struct input_dev *acer_wmi_input_dev;

struct event_return_value {
	u8 function;
	u8 key_num;
	u16 device_state;
	u32 reserved;
} __attribute__((packed));
=======
MODULE_ALIAS("wmi:6AF4F258-B401-42FD-BE91-3D4AC2D7C0D3");
MODULE_ALIAS("wmi:676AA15E-6A47-4D9F-A2CC-1E6D18D14026");
>>>>>>> 02f8c6ae

enum acer_wmi_event_ids {
	WMID_HOTKEY_EVENT = 0x1,
};

static const struct key_entry acer_wmi_keymap[] = {
	{KE_KEY, 0x01, {KEY_WLAN} },     /* WiFi */
	{KE_KEY, 0x03, {KEY_WLAN} },     /* WiFi */
	{KE_KEY, 0x12, {KEY_BLUETOOTH} },	/* BT */
	{KE_KEY, 0x21, {KEY_PROG1} },    /* Backup */
	{KE_KEY, 0x22, {KEY_PROG2} },    /* Arcade */
	{KE_KEY, 0x23, {KEY_PROG3} },    /* P_Key */
	{KE_KEY, 0x24, {KEY_PROG4} },    /* Social networking_Key */
	{KE_IGNORE, 0x41, {KEY_MUTE} },
	{KE_IGNORE, 0x42, {KEY_PREVIOUSSONG} },
	{KE_IGNORE, 0x43, {KEY_NEXTSONG} },
	{KE_IGNORE, 0x44, {KEY_PLAYPAUSE} },
	{KE_IGNORE, 0x45, {KEY_STOP} },
	{KE_IGNORE, 0x48, {KEY_VOLUMEUP} },
	{KE_IGNORE, 0x49, {KEY_VOLUMEDOWN} },
	{KE_IGNORE, 0x61, {KEY_SWITCHVIDEOMODE} },
	{KE_IGNORE, 0x62, {KEY_BRIGHTNESSUP} },
	{KE_IGNORE, 0x63, {KEY_BRIGHTNESSDOWN} },
	{KE_KEY, 0x64, {KEY_SWITCHVIDEOMODE} },	/* Display Switch */
	{KE_IGNORE, 0x81, {KEY_SLEEP} },
	{KE_KEY, 0x82, {KEY_TOUCHPAD_TOGGLE} },	/* Touch Pad On/Off */
	{KE_IGNORE, 0x83, {KEY_TOUCHPAD_TOGGLE} },
	{KE_END, 0}
};

static struct input_dev *acer_wmi_input_dev;

struct event_return_value {
	u8 function;
	u8 key_num;
	u16 device_state;
	u32 reserved;
} __attribute__((packed));

/*
 * GUID3 Get Device Status device flags
 */
#define ACER_WMID3_GDS_WIRELESS		(1<<0)	/* WiFi */
#define ACER_WMID3_GDS_THREEG		(1<<6)	/* 3G */
#define ACER_WMID3_GDS_WIMAX		(1<<7)	/* WiMAX */
#define ACER_WMID3_GDS_BLUETOOTH	(1<<11)	/* BT */

struct lm_input_params {
	u8 function_num;        /* Function Number */
	u16 commun_devices;     /* Communication type devices default status */
	u16 devices;            /* Other type devices default status */
	u8 lm_status;           /* Launch Manager Status */
	u16 reserved;
} __attribute__((packed));

struct lm_return_value {
	u8 error_code;          /* Error Code */
	u8 ec_return_value;     /* EC Return Value */
	u16 reserved;
} __attribute__((packed));

struct wmid3_gds_input_param {	/* Get Device Status input parameter */
	u8 function_num;	/* Function Number */
	u8 hotkey_number;	/* Hotkey Number */
	u16 devices;		/* Get Device */
} __attribute__((packed));

struct wmid3_gds_return_value {	/* Get Device Status return value*/
	u8 error_code;		/* Error Code */
	u8 ec_return_value;	/* EC Return Value */
	u16 devices;		/* Current Device Status */
	u32 reserved;
} __attribute__((packed));

struct hotkey_function_type_aa {
	u8 type;
	u8 length;
	u16 handle;
	u16 commun_func_bitmap;
} __attribute__((packed));

struct lm_input_params {
	u8 function_num;	/* Function Number */
	u16 commun_devices;	/* Communication type devices default status */
	u16 devices;		/* Other type devices default status */
	u8 lm_status;		/* Launch Manager Status */
	u16 reserved;
} __attribute__((packed));

struct lm_return_value {
	u8 error_code;		/* Error Code */
	u8 ec_return_value;	/* EC Return Value */
	u16 reserved;
} __attribute__((packed));

/*
 * GUID3 Get Device Status device flags
 */
#define ACER_WMID3_GDS_WIRELESS		(1<<0)  /* WiFi */
#define ACER_WMID3_GDS_THREEG		(1<<6)  /* 3G */
#define ACER_WMID3_GDS_BLUETOOTH	(1<<11) /* BT */

struct wmid3_gds_input_param {	/* Get Device Status input parameter */
	u8 function_num;	/* Function Number */
	u8 hotkey_number;	/* Hotkey Number */
	u16 devices;		/* Get Device */
} __attribute__((packed));

struct wmid3_gds_return_value {	/* Get Device Status return value*/
	u8 error_code;		/* Error Code */
	u8 ec_return_value;	/* EC Return Value */
	u16 devices;		/* Current Device Status */
	u32 reserved;
} __attribute__((packed));

struct hotkey_function_type_aa {
	u8 type;
	u8 length;
	u16 handle;
	u16 commun_func_bitmap;
} __attribute__((packed));

/*
 * Interface capability flags
 */
#define ACER_CAP_MAILLED		(1<<0)
#define ACER_CAP_WIRELESS		(1<<1)
#define ACER_CAP_BLUETOOTH		(1<<2)
#define ACER_CAP_BRIGHTNESS		(1<<3)
#define ACER_CAP_THREEG			(1<<4)
#define ACER_CAP_ANY			(0xFFFFFFFF)

/*
 * Interface type flags
 */
enum interface_flags {
	ACER_AMW0,
	ACER_AMW0_V2,
	ACER_WMID,
};

#define ACER_DEFAULT_WIRELESS  0
#define ACER_DEFAULT_BLUETOOTH 0
#define ACER_DEFAULT_MAILLED   0
#define ACER_DEFAULT_THREEG    0

static int max_brightness = 0xF;

static int mailled = -1;
static int brightness = -1;
static int threeg = -1;
static int force_series;
static bool ec_raw_mode;
static bool has_type_aa;

module_param(mailled, int, 0444);
module_param(brightness, int, 0444);
module_param(threeg, int, 0444);
module_param(force_series, int, 0444);
module_param(ec_raw_mode, bool, 0444);
MODULE_PARM_DESC(mailled, "Set initial state of Mail LED");
MODULE_PARM_DESC(brightness, "Set initial LCD backlight brightness");
MODULE_PARM_DESC(threeg, "Set initial state of 3G hardware");
MODULE_PARM_DESC(force_series, "Force a different laptop series");
MODULE_PARM_DESC(ec_raw_mode, "Enable EC raw mode");

struct acer_data {
	int mailled;
	int threeg;
	int brightness;
};

struct acer_debug {
	struct dentry *root;
	struct dentry *devices;
	u32 wmid_devices;
};

static struct rfkill *wireless_rfkill;
static struct rfkill *bluetooth_rfkill;
static struct rfkill *threeg_rfkill;
<<<<<<< HEAD
=======
static bool rfkill_inited;
>>>>>>> 02f8c6ae

/* Each low-level interface must define at least some of the following */
struct wmi_interface {
	/* The WMI device type */
	u32 type;

	/* The capabilities this interface provides */
	u32 capability;

	/* Private data for the current interface */
	struct acer_data data;

	/* debugfs entries associated with this interface */
	struct acer_debug debug;
};

/* The static interface pointer, points to the currently detected interface */
static struct wmi_interface *interface;

/*
 * Embedded Controller quirks
 * Some laptops require us to directly access the EC to either enable or query
 * features that are not available through WMI.
 */

struct quirk_entry {
	u8 wireless;
	u8 mailled;
	s8 brightness;
	u8 bluetooth;
};

static struct quirk_entry *quirks;

static void set_quirks(void)
{
	if (!interface)
		return;

	if (quirks->mailled)
		interface->capability |= ACER_CAP_MAILLED;

	if (quirks->brightness)
		interface->capability |= ACER_CAP_BRIGHTNESS;
}

static int dmi_matched(const struct dmi_system_id *dmi)
{
	quirks = dmi->driver_data;
	return 1;
}

static struct quirk_entry quirk_unknown = {
};

static struct quirk_entry quirk_acer_aspire_1520 = {
	.brightness = -1,
};

static struct quirk_entry quirk_acer_travelmate_2490 = {
	.mailled = 1,
};

/* This AMW0 laptop has no bluetooth */
static struct quirk_entry quirk_medion_md_98300 = {
	.wireless = 1,
};

static struct quirk_entry quirk_fujitsu_amilo_li_1718 = {
	.wireless = 2,
};

/* The Aspire One has a dummy ACPI-WMI interface - disable it */
static struct dmi_system_id __devinitdata acer_blacklist[] = {
	{
		.ident = "Acer Aspire One (SSD)",
		.matches = {
			DMI_MATCH(DMI_SYS_VENDOR, "Acer"),
			DMI_MATCH(DMI_PRODUCT_NAME, "AOA110"),
		},
	},
	{
		.ident = "Acer Aspire One (HDD)",
		.matches = {
			DMI_MATCH(DMI_SYS_VENDOR, "Acer"),
			DMI_MATCH(DMI_PRODUCT_NAME, "AOA150"),
		},
	},
	{}
};

static struct dmi_system_id acer_quirks[] = {
	{
		.callback = dmi_matched,
		.ident = "Acer Aspire 1360",
		.matches = {
			DMI_MATCH(DMI_SYS_VENDOR, "Acer"),
			DMI_MATCH(DMI_PRODUCT_NAME, "Aspire 1360"),
		},
		.driver_data = &quirk_acer_aspire_1520,
	},
	{
		.callback = dmi_matched,
		.ident = "Acer Aspire 1520",
		.matches = {
			DMI_MATCH(DMI_SYS_VENDOR, "Acer"),
			DMI_MATCH(DMI_PRODUCT_NAME, "Aspire 1520"),
		},
		.driver_data = &quirk_acer_aspire_1520,
	},
	{
		.callback = dmi_matched,
		.ident = "Acer Aspire 3100",
		.matches = {
			DMI_MATCH(DMI_SYS_VENDOR, "Acer"),
			DMI_MATCH(DMI_PRODUCT_NAME, "Aspire 3100"),
		},
		.driver_data = &quirk_acer_travelmate_2490,
	},
	{
		.callback = dmi_matched,
		.ident = "Acer Aspire 3610",
		.matches = {
			DMI_MATCH(DMI_SYS_VENDOR, "Acer"),
			DMI_MATCH(DMI_PRODUCT_NAME, "Aspire 3610"),
		},
		.driver_data = &quirk_acer_travelmate_2490,
	},
	{
		.callback = dmi_matched,
		.ident = "Acer Aspire 5100",
		.matches = {
			DMI_MATCH(DMI_SYS_VENDOR, "Acer"),
			DMI_MATCH(DMI_PRODUCT_NAME, "Aspire 5100"),
		},
		.driver_data = &quirk_acer_travelmate_2490,
	},
	{
		.callback = dmi_matched,
		.ident = "Acer Aspire 5610",
		.matches = {
			DMI_MATCH(DMI_SYS_VENDOR, "Acer"),
			DMI_MATCH(DMI_PRODUCT_NAME, "Aspire 5610"),
		},
		.driver_data = &quirk_acer_travelmate_2490,
	},
	{
		.callback = dmi_matched,
		.ident = "Acer Aspire 5630",
		.matches = {
			DMI_MATCH(DMI_SYS_VENDOR, "Acer"),
			DMI_MATCH(DMI_PRODUCT_NAME, "Aspire 5630"),
		},
		.driver_data = &quirk_acer_travelmate_2490,
	},
	{
		.callback = dmi_matched,
		.ident = "Acer Aspire 5650",
		.matches = {
			DMI_MATCH(DMI_SYS_VENDOR, "Acer"),
			DMI_MATCH(DMI_PRODUCT_NAME, "Aspire 5650"),
		},
		.driver_data = &quirk_acer_travelmate_2490,
	},
	{
		.callback = dmi_matched,
		.ident = "Acer Aspire 5680",
		.matches = {
			DMI_MATCH(DMI_SYS_VENDOR, "Acer"),
			DMI_MATCH(DMI_PRODUCT_NAME, "Aspire 5680"),
		},
		.driver_data = &quirk_acer_travelmate_2490,
	},
	{
		.callback = dmi_matched,
		.ident = "Acer Aspire 9110",
		.matches = {
			DMI_MATCH(DMI_SYS_VENDOR, "Acer"),
			DMI_MATCH(DMI_PRODUCT_NAME, "Aspire 9110"),
		},
		.driver_data = &quirk_acer_travelmate_2490,
	},
	{
		.callback = dmi_matched,
		.ident = "Acer TravelMate 2490",
		.matches = {
			DMI_MATCH(DMI_SYS_VENDOR, "Acer"),
			DMI_MATCH(DMI_PRODUCT_NAME, "TravelMate 2490"),
		},
		.driver_data = &quirk_acer_travelmate_2490,
	},
	{
		.callback = dmi_matched,
		.ident = "Acer TravelMate 4200",
		.matches = {
			DMI_MATCH(DMI_SYS_VENDOR, "Acer"),
			DMI_MATCH(DMI_PRODUCT_NAME, "TravelMate 4200"),
		},
		.driver_data = &quirk_acer_travelmate_2490,
	},
	{
		.callback = dmi_matched,
		.ident = "Fujitsu Siemens Amilo Li 1718",
		.matches = {
			DMI_MATCH(DMI_SYS_VENDOR, "FUJITSU SIEMENS"),
			DMI_MATCH(DMI_PRODUCT_NAME, "AMILO Li 1718"),
		},
		.driver_data = &quirk_fujitsu_amilo_li_1718,
	},
	{
		.callback = dmi_matched,
		.ident = "Medion MD 98300",
		.matches = {
			DMI_MATCH(DMI_SYS_VENDOR, "MEDION"),
			DMI_MATCH(DMI_PRODUCT_NAME, "WAM2030"),
		},
		.driver_data = &quirk_medion_md_98300,
	},
	{}
};

/* Find which quirks are needed for a particular vendor/ model pair */
static void find_quirks(void)
{
	if (!force_series) {
		dmi_check_system(acer_quirks);
	} else if (force_series == 2490) {
		quirks = &quirk_acer_travelmate_2490;
	}

	if (quirks == NULL)
		quirks = &quirk_unknown;

	set_quirks();
}

/*
 * General interface convenience methods
 */

static bool has_cap(u32 cap)
{
	if ((interface->capability & cap) != 0)
		return 1;

	return 0;
}

/*
 * AMW0 (V1) interface
 */
struct wmab_args {
	u32 eax;
	u32 ebx;
	u32 ecx;
	u32 edx;
};

struct wmab_ret {
	u32 eax;
	u32 ebx;
	u32 ecx;
	u32 edx;
	u32 eex;
};

static acpi_status wmab_execute(struct wmab_args *regbuf,
struct acpi_buffer *result)
{
	struct acpi_buffer input;
	acpi_status status;
	input.length = sizeof(struct wmab_args);
	input.pointer = (u8 *)regbuf;

	status = wmi_evaluate_method(AMW0_GUID1, 1, 1, &input, result);

	return status;
}

static acpi_status AMW0_get_u32(u32 *value, u32 cap,
struct wmi_interface *iface)
{
	int err;
	u8 result;

	switch (cap) {
	case ACER_CAP_MAILLED:
		switch (quirks->mailled) {
		default:
			err = ec_read(0xA, &result);
			if (err)
				return AE_ERROR;
			*value = (result >> 7) & 0x1;
			return AE_OK;
		}
		break;
	case ACER_CAP_WIRELESS:
		switch (quirks->wireless) {
		case 1:
			err = ec_read(0x7B, &result);
			if (err)
				return AE_ERROR;
			*value = result & 0x1;
			return AE_OK;
		case 2:
			err = ec_read(0x71, &result);
			if (err)
				return AE_ERROR;
			*value = result & 0x1;
			return AE_OK;
		default:
			err = ec_read(0xA, &result);
			if (err)
				return AE_ERROR;
			*value = (result >> 2) & 0x1;
			return AE_OK;
		}
		break;
	case ACER_CAP_BLUETOOTH:
		switch (quirks->bluetooth) {
		default:
			err = ec_read(0xA, &result);
			if (err)
				return AE_ERROR;
			*value = (result >> 4) & 0x1;
			return AE_OK;
		}
		break;
	case ACER_CAP_BRIGHTNESS:
		switch (quirks->brightness) {
		default:
			err = ec_read(0x83, &result);
			if (err)
				return AE_ERROR;
			*value = result;
			return AE_OK;
		}
		break;
	default:
		return AE_ERROR;
	}
	return AE_OK;
}

static acpi_status AMW0_set_u32(u32 value, u32 cap, struct wmi_interface *iface)
{
	struct wmab_args args;

	args.eax = ACER_AMW0_WRITE;
	args.ebx = value ? (1<<8) : 0;
	args.ecx = args.edx = 0;

	switch (cap) {
	case ACER_CAP_MAILLED:
		if (value > 1)
			return AE_BAD_PARAMETER;
		args.ebx |= ACER_AMW0_MAILLED_MASK;
		break;
	case ACER_CAP_WIRELESS:
		if (value > 1)
			return AE_BAD_PARAMETER;
		args.ebx |= ACER_AMW0_WIRELESS_MASK;
		break;
	case ACER_CAP_BLUETOOTH:
		if (value > 1)
			return AE_BAD_PARAMETER;
		args.ebx |= ACER_AMW0_BLUETOOTH_MASK;
		break;
	case ACER_CAP_BRIGHTNESS:
		if (value > max_brightness)
			return AE_BAD_PARAMETER;
		switch (quirks->brightness) {
		default:
			return ec_write(0x83, value);
			break;
		}
	default:
		return AE_ERROR;
	}

	/* Actually do the set */
	return wmab_execute(&args, NULL);
}

static acpi_status AMW0_find_mailled(void)
{
	struct wmab_args args;
	struct wmab_ret ret;
	acpi_status status = AE_OK;
	struct acpi_buffer out = { ACPI_ALLOCATE_BUFFER, NULL };
	union acpi_object *obj;

	args.eax = 0x86;
	args.ebx = args.ecx = args.edx = 0;

	status = wmab_execute(&args, &out);
	if (ACPI_FAILURE(status))
		return status;

	obj = (union acpi_object *) out.pointer;
	if (obj && obj->type == ACPI_TYPE_BUFFER &&
	obj->buffer.length == sizeof(struct wmab_ret)) {
		ret = *((struct wmab_ret *) obj->buffer.pointer);
	} else {
		kfree(out.pointer);
		return AE_ERROR;
	}

	if (ret.eex & 0x1)
		interface->capability |= ACER_CAP_MAILLED;

	kfree(out.pointer);

	return AE_OK;
}

static acpi_status AMW0_set_capabilities(void)
{
	struct wmab_args args;
	struct wmab_ret ret;
	acpi_status status;
	struct acpi_buffer out = { ACPI_ALLOCATE_BUFFER, NULL };
	union acpi_object *obj;

	/*
	 * On laptops with this strange GUID (non Acer), normal probing doesn't
	 * work.
	 */
	if (wmi_has_guid(AMW0_GUID2)) {
		interface->capability |= ACER_CAP_WIRELESS;
		return AE_OK;
	}

	args.eax = ACER_AMW0_WRITE;
	args.ecx = args.edx = 0;

	args.ebx = 0xa2 << 8;
	args.ebx |= ACER_AMW0_WIRELESS_MASK;

	status = wmab_execute(&args, &out);
	if (ACPI_FAILURE(status))
		return status;

	obj = out.pointer;
	if (obj && obj->type == ACPI_TYPE_BUFFER &&
	obj->buffer.length == sizeof(struct wmab_ret)) {
		ret = *((struct wmab_ret *) obj->buffer.pointer);
	} else {
		status = AE_ERROR;
		goto out;
	}

	if (ret.eax & 0x1)
		interface->capability |= ACER_CAP_WIRELESS;

	args.ebx = 2 << 8;
	args.ebx |= ACER_AMW0_BLUETOOTH_MASK;

	/*
	 * It's ok to use existing buffer for next wmab_execute call.
	 * But we need to kfree(out.pointer) if next wmab_execute fail.
	 */
	status = wmab_execute(&args, &out);
	if (ACPI_FAILURE(status))
		goto out;

	obj = (union acpi_object *) out.pointer;
	if (obj && obj->type == ACPI_TYPE_BUFFER
	&& obj->buffer.length == sizeof(struct wmab_ret)) {
		ret = *((struct wmab_ret *) obj->buffer.pointer);
	} else {
		status = AE_ERROR;
		goto out;
	}

	if (ret.eax & 0x1)
		interface->capability |= ACER_CAP_BLUETOOTH;

	/*
	 * This appears to be safe to enable, since all Wistron based laptops
	 * appear to use the same EC register for brightness, even if they
	 * differ for wireless, etc
	 */
	if (quirks->brightness >= 0)
		interface->capability |= ACER_CAP_BRIGHTNESS;

	status = AE_OK;
out:
	kfree(out.pointer);
	return status;
}

static struct wmi_interface AMW0_interface = {
	.type = ACER_AMW0,
};

static struct wmi_interface AMW0_V2_interface = {
	.type = ACER_AMW0_V2,
};

/*
 * New interface (The WMID interface)
 */
static acpi_status
WMI_execute_u32(u32 method_id, u32 in, u32 *out)
{
	struct acpi_buffer input = { (acpi_size) sizeof(u32), (void *)(&in) };
	struct acpi_buffer result = { ACPI_ALLOCATE_BUFFER, NULL };
	union acpi_object *obj;
	u32 tmp;
	acpi_status status;

	status = wmi_evaluate_method(WMID_GUID1, 1, method_id, &input, &result);

	if (ACPI_FAILURE(status))
		return status;

	obj = (union acpi_object *) result.pointer;
	if (obj && obj->type == ACPI_TYPE_BUFFER &&
		(obj->buffer.length == sizeof(u32) ||
		obj->buffer.length == sizeof(u64))) {
		tmp = *((u32 *) obj->buffer.pointer);
	} else if (obj->type == ACPI_TYPE_INTEGER) {
		tmp = (u32) obj->integer.value;
	} else {
		tmp = 0;
	}

	if (out)
		*out = tmp;

	kfree(result.pointer);

	return status;
}

static acpi_status WMID_get_u32(u32 *value, u32 cap,
struct wmi_interface *iface)
{
	acpi_status status;
	u8 tmp;
	u32 result, method_id = 0;

	switch (cap) {
	case ACER_CAP_WIRELESS:
		method_id = ACER_WMID_GET_WIRELESS_METHODID;
		break;
	case ACER_CAP_BLUETOOTH:
		method_id = ACER_WMID_GET_BLUETOOTH_METHODID;
		break;
	case ACER_CAP_BRIGHTNESS:
		method_id = ACER_WMID_GET_BRIGHTNESS_METHODID;
		break;
	case ACER_CAP_THREEG:
		method_id = ACER_WMID_GET_THREEG_METHODID;
		break;
	case ACER_CAP_MAILLED:
		if (quirks->mailled == 1) {
			ec_read(0x9f, &tmp);
			*value = tmp & 0x1;
			return 0;
		}
	default:
		return AE_ERROR;
	}
	status = WMI_execute_u32(method_id, 0, &result);

	if (ACPI_SUCCESS(status))
		*value = (u8)result;

	return status;
}

static acpi_status WMID_set_u32(u32 value, u32 cap, struct wmi_interface *iface)
{
	u32 method_id = 0;
	char param;

	switch (cap) {
	case ACER_CAP_BRIGHTNESS:
		if (value > max_brightness)
			return AE_BAD_PARAMETER;
		method_id = ACER_WMID_SET_BRIGHTNESS_METHODID;
		break;
	case ACER_CAP_WIRELESS:
		if (value > 1)
			return AE_BAD_PARAMETER;
		method_id = ACER_WMID_SET_WIRELESS_METHODID;
		break;
	case ACER_CAP_BLUETOOTH:
		if (value > 1)
			return AE_BAD_PARAMETER;
		method_id = ACER_WMID_SET_BLUETOOTH_METHODID;
		break;
	case ACER_CAP_THREEG:
		if (value > 1)
			return AE_BAD_PARAMETER;
		method_id = ACER_WMID_SET_THREEG_METHODID;
		break;
	case ACER_CAP_MAILLED:
		if (value > 1)
			return AE_BAD_PARAMETER;
		if (quirks->mailled == 1) {
			param = value ? 0x92 : 0x93;
			i8042_lock_chip();
			i8042_command(&param, 0x1059);
			i8042_unlock_chip();
			return 0;
		}
		break;
	default:
		return AE_ERROR;
	}
	return WMI_execute_u32(method_id, (u32)value, NULL);
}

static void type_aa_dmi_decode(const struct dmi_header *header, void *dummy)
{
	struct hotkey_function_type_aa *type_aa;

	/* We are looking for OEM-specific Type AAh */
	if (header->type != 0xAA)
		return;

	has_type_aa = true;
	type_aa = (struct hotkey_function_type_aa *) header;

<<<<<<< HEAD
	printk(ACER_INFO "Function bitmap for Communication Button: 0x%x\n",
=======
	pr_info("Function bitmap for Communication Button: 0x%x\n",
>>>>>>> 02f8c6ae
		type_aa->commun_func_bitmap);

	if (type_aa->commun_func_bitmap & ACER_WMID3_GDS_WIRELESS)
		interface->capability |= ACER_CAP_WIRELESS;
	if (type_aa->commun_func_bitmap & ACER_WMID3_GDS_THREEG)
		interface->capability |= ACER_CAP_THREEG;
	if (type_aa->commun_func_bitmap & ACER_WMID3_GDS_BLUETOOTH)
		interface->capability |= ACER_CAP_BLUETOOTH;
}

static acpi_status WMID_set_capabilities(void)
{
	struct acpi_buffer out = {ACPI_ALLOCATE_BUFFER, NULL};
	union acpi_object *obj;
	acpi_status status;
	u32 devices;

	status = wmi_query_block(WMID_GUID2, 1, &out);
	if (ACPI_FAILURE(status))
		return status;

	obj = (union acpi_object *) out.pointer;
	if (obj && obj->type == ACPI_TYPE_BUFFER &&
		(obj->buffer.length == sizeof(u32) ||
		obj->buffer.length == sizeof(u64))) {
		devices = *((u32 *) obj->buffer.pointer);
	} else if (obj->type == ACPI_TYPE_INTEGER) {
		devices = (u32) obj->integer.value;
	} else {
		kfree(out.pointer);
		return AE_ERROR;
	}

	dmi_walk(type_aa_dmi_decode, NULL);
	if (!has_type_aa) {
		interface->capability |= ACER_CAP_WIRELESS;
<<<<<<< HEAD
		interface->capability |= ACER_CAP_THREEG;
=======
		if (devices & 0x40)
			interface->capability |= ACER_CAP_THREEG;
>>>>>>> 02f8c6ae
		if (devices & 0x10)
			interface->capability |= ACER_CAP_BLUETOOTH;
	}

	/* WMID always provides brightness methods */
	interface->capability |= ACER_CAP_BRIGHTNESS;

	if (!(devices & 0x20))
		max_brightness = 0x9;

	kfree(out.pointer);
	return status;
}

static struct wmi_interface wmid_interface = {
	.type = ACER_WMID,
};

/*
 * Generic Device (interface-independent)
 */

static acpi_status get_u32(u32 *value, u32 cap)
{
	acpi_status status = AE_ERROR;

	switch (interface->type) {
	case ACER_AMW0:
		status = AMW0_get_u32(value, cap, interface);
		break;
	case ACER_AMW0_V2:
		if (cap == ACER_CAP_MAILLED) {
			status = AMW0_get_u32(value, cap, interface);
			break;
		}
	case ACER_WMID:
		status = WMID_get_u32(value, cap, interface);
		break;
	}

	return status;
}

static acpi_status set_u32(u32 value, u32 cap)
{
	acpi_status status;

	if (interface->capability & cap) {
		switch (interface->type) {
		case ACER_AMW0:
			return AMW0_set_u32(value, cap, interface);
		case ACER_AMW0_V2:
			if (cap == ACER_CAP_MAILLED)
				return AMW0_set_u32(value, cap, interface);

			/*
			 * On some models, some WMID methods don't toggle
			 * properly. For those cases, we want to run the AMW0
			 * method afterwards to be certain we've really toggled
			 * the device state.
			 */
			if (cap == ACER_CAP_WIRELESS ||
				cap == ACER_CAP_BLUETOOTH) {
				status = WMID_set_u32(value, cap, interface);
				if (ACPI_FAILURE(status))
					return status;

				return AMW0_set_u32(value, cap, interface);
			}
		case ACER_WMID:
			return WMID_set_u32(value, cap, interface);
		default:
			return AE_BAD_PARAMETER;
		}
	}
	return AE_BAD_PARAMETER;
}

static void __init acer_commandline_init(void)
{
	/*
	 * These will all fail silently if the value given is invalid, or the
	 * capability isn't available on the given interface
	 */
<<<<<<< HEAD
	set_u32(mailled, ACER_CAP_MAILLED);
	if (!has_type_aa)
		set_u32(threeg, ACER_CAP_THREEG);
	set_u32(brightness, ACER_CAP_BRIGHTNESS);
=======
	if (mailled >= 0)
		set_u32(mailled, ACER_CAP_MAILLED);
	if (!has_type_aa && threeg >= 0)
		set_u32(threeg, ACER_CAP_THREEG);
	if (brightness >= 0)
		set_u32(brightness, ACER_CAP_BRIGHTNESS);
>>>>>>> 02f8c6ae
}

/*
 * LED device (Mail LED only, no other LEDs known yet)
 */
static void mail_led_set(struct led_classdev *led_cdev,
enum led_brightness value)
{
	set_u32(value, ACER_CAP_MAILLED);
}

static struct led_classdev mail_led = {
	.name = "acer-wmi::mail",
	.brightness_set = mail_led_set,
};

static int __devinit acer_led_init(struct device *dev)
{
	return led_classdev_register(dev, &mail_led);
}

static void acer_led_exit(void)
{
	set_u32(LED_OFF, ACER_CAP_MAILLED);
	led_classdev_unregister(&mail_led);
}

/*
 * Backlight device
 */
static struct backlight_device *acer_backlight_device;

static int read_brightness(struct backlight_device *bd)
{
	u32 value;
	get_u32(&value, ACER_CAP_BRIGHTNESS);
	return value;
}

static int update_bl_status(struct backlight_device *bd)
{
	int intensity = bd->props.brightness;

	if (bd->props.power != FB_BLANK_UNBLANK)
		intensity = 0;
	if (bd->props.fb_blank != FB_BLANK_UNBLANK)
		intensity = 0;

	set_u32(intensity, ACER_CAP_BRIGHTNESS);

	return 0;
}

static const struct backlight_ops acer_bl_ops = {
	.get_brightness = read_brightness,
	.update_status = update_bl_status,
};

static int __devinit acer_backlight_init(struct device *dev)
{
	struct backlight_properties props;
	struct backlight_device *bd;

	memset(&props, 0, sizeof(struct backlight_properties));
	props.type = BACKLIGHT_PLATFORM;
	props.max_brightness = max_brightness;
	bd = backlight_device_register("acer-wmi", dev, NULL, &acer_bl_ops,
				       &props);
	if (IS_ERR(bd)) {
		pr_err("Could not register Acer backlight device\n");
		acer_backlight_device = NULL;
		return PTR_ERR(bd);
	}

	acer_backlight_device = bd;

	bd->props.power = FB_BLANK_UNBLANK;
	bd->props.brightness = read_brightness(bd);
	backlight_update_status(bd);
	return 0;
}

static void acer_backlight_exit(void)
{
	backlight_device_unregister(acer_backlight_device);
}

static acpi_status wmid3_get_device_status(u32 *value, u16 device)
{
	struct wmid3_gds_return_value return_value;
	acpi_status status;
	union acpi_object *obj;
	struct wmid3_gds_input_param params = {
		.function_num = 0x1,
		.hotkey_number = 0x01,
		.devices = device,
	};
	struct acpi_buffer input = {
		sizeof(struct wmid3_gds_input_param),
		&params
	};
	struct acpi_buffer output = { ACPI_ALLOCATE_BUFFER, NULL };

	status = wmi_evaluate_method(WMID_GUID3, 0, 0x2, &input, &output);
	if (ACPI_FAILURE(status))
		return status;

	obj = output.pointer;

	if (!obj)
<<<<<<< HEAD
		return -EINVAL;
	else if (obj->type != ACPI_TYPE_BUFFER) {
		kfree(obj);
		return -EINVAL;
	}
	if (obj->buffer.length != 8) {
		printk(ACER_WARNING "Unknown buffer length %d\n",
			obj->buffer.length);
		kfree(obj);
		return -EINVAL;
=======
		return AE_ERROR;
	else if (obj->type != ACPI_TYPE_BUFFER) {
		kfree(obj);
		return AE_ERROR;
	}
	if (obj->buffer.length != 8) {
		pr_warn("Unknown buffer length %d\n", obj->buffer.length);
		kfree(obj);
		return AE_ERROR;
>>>>>>> 02f8c6ae
	}

	return_value = *((struct wmid3_gds_return_value *)obj->buffer.pointer);
	kfree(obj);

	if (return_value.error_code || return_value.ec_return_value)
<<<<<<< HEAD
		printk(ACER_WARNING "Get Device Status failed: "
			"0x%x - 0x%x\n", return_value.error_code,
=======
		pr_warn("Get Device Status failed: 0x%x - 0x%x\n",
			return_value.error_code,
>>>>>>> 02f8c6ae
			return_value.ec_return_value);
	else
		*value = !!(return_value.devices & device);

	return status;
}

static acpi_status get_device_status(u32 *value, u32 cap)
{
	if (wmi_has_guid(WMID_GUID3)) {
		u16 device;

		switch (cap) {
		case ACER_CAP_WIRELESS:
			device = ACER_WMID3_GDS_WIRELESS;
			break;
		case ACER_CAP_BLUETOOTH:
			device = ACER_WMID3_GDS_BLUETOOTH;
			break;
		case ACER_CAP_THREEG:
			device = ACER_WMID3_GDS_THREEG;
			break;
		default:
			return AE_ERROR;
		}
		return wmid3_get_device_status(value, device);

	} else {
		return get_u32(value, cap);
	}
}

<<<<<<< HEAD
=======
static acpi_status wmid3_set_device_status(u32 value, u16 device)
{
	struct wmid3_gds_return_value return_value;
	acpi_status status;
	union acpi_object *obj;
	u16 devices;
	struct wmid3_gds_input_param params = {
		.function_num = 0x1,
		.hotkey_number = 0x01,
		.devices = ACER_WMID3_GDS_WIRELESS |
				ACER_WMID3_GDS_THREEG |
				ACER_WMID3_GDS_WIMAX |
				ACER_WMID3_GDS_BLUETOOTH,
	};
	struct acpi_buffer input = {
		sizeof(struct wmid3_gds_input_param),
		&params
	};
	struct acpi_buffer output = { ACPI_ALLOCATE_BUFFER, NULL };
	struct acpi_buffer output2 = { ACPI_ALLOCATE_BUFFER, NULL };

	status = wmi_evaluate_method(WMID_GUID3, 0, 0x2, &input, &output);
	if (ACPI_FAILURE(status))
		return status;

	obj = output.pointer;

	if (!obj)
		return AE_ERROR;
	else if (obj->type != ACPI_TYPE_BUFFER) {
		kfree(obj);
		return AE_ERROR;
	}
	if (obj->buffer.length != 8) {
		pr_warning("Unknown buffer length %d\n", obj->buffer.length);
		kfree(obj);
		return AE_ERROR;
	}

	return_value = *((struct wmid3_gds_return_value *)obj->buffer.pointer);
	kfree(obj);

	if (return_value.error_code || return_value.ec_return_value) {
		pr_warning("Get Current Device Status failed: "
			"0x%x - 0x%x\n", return_value.error_code,
			return_value.ec_return_value);
		return status;
	}

	devices = return_value.devices;
	params.function_num = 0x2;
	params.hotkey_number = 0x01;
	params.devices = (value) ? (devices | device) : (devices & ~device);

	status = wmi_evaluate_method(WMID_GUID3, 0, 0x1, &input, &output2);
	if (ACPI_FAILURE(status))
		return status;

	obj = output2.pointer;

	if (!obj)
		return AE_ERROR;
	else if (obj->type != ACPI_TYPE_BUFFER) {
		kfree(obj);
		return AE_ERROR;
	}
	if (obj->buffer.length != 4) {
		pr_warning("Unknown buffer length %d\n", obj->buffer.length);
		kfree(obj);
		return AE_ERROR;
	}

	return_value = *((struct wmid3_gds_return_value *)obj->buffer.pointer);
	kfree(obj);

	if (return_value.error_code || return_value.ec_return_value)
		pr_warning("Set Device Status failed: "
			"0x%x - 0x%x\n", return_value.error_code,
			return_value.ec_return_value);

	return status;
}

static acpi_status set_device_status(u32 value, u32 cap)
{
	if (wmi_has_guid(WMID_GUID3)) {
		u16 device;

		switch (cap) {
		case ACER_CAP_WIRELESS:
			device = ACER_WMID3_GDS_WIRELESS;
			break;
		case ACER_CAP_BLUETOOTH:
			device = ACER_WMID3_GDS_BLUETOOTH;
			break;
		case ACER_CAP_THREEG:
			device = ACER_WMID3_GDS_THREEG;
			break;
		default:
			return AE_ERROR;
		}
		return wmid3_set_device_status(value, device);

	} else {
		return set_u32(value, cap);
	}
}

>>>>>>> 02f8c6ae
/*
 * Rfkill devices
 */
static void acer_rfkill_update(struct work_struct *ignored);
static DECLARE_DELAYED_WORK(acer_rfkill_work, acer_rfkill_update);
static void acer_rfkill_update(struct work_struct *ignored)
{
	u32 state;
	acpi_status status;

	status = get_u32(&state, ACER_CAP_WIRELESS);
	if (ACPI_SUCCESS(status))
		rfkill_set_sw_state(wireless_rfkill, !state);

	if (has_cap(ACER_CAP_BLUETOOTH)) {
		status = get_u32(&state, ACER_CAP_BLUETOOTH);
		if (ACPI_SUCCESS(status))
			rfkill_set_sw_state(bluetooth_rfkill, !state);
	}

	if (has_cap(ACER_CAP_THREEG) && wmi_has_guid(WMID_GUID3)) {
		status = wmid3_get_device_status(&state,
				ACER_WMID3_GDS_THREEG);
		if (ACPI_SUCCESS(status))
			rfkill_set_sw_state(threeg_rfkill, !state);
	}

	schedule_delayed_work(&acer_rfkill_work, round_jiffies_relative(HZ));
}

static int acer_rfkill_set(void *data, bool blocked)
{
	acpi_status status;
	u32 cap = (unsigned long)data;

	if (rfkill_inited) {
		status = set_device_status(!blocked, cap);
		if (ACPI_FAILURE(status))
			return -ENODEV;
	}

	return 0;
}

static const struct rfkill_ops acer_rfkill_ops = {
	.set_block = acer_rfkill_set,
};

static struct rfkill *acer_rfkill_register(struct device *dev,
					   enum rfkill_type type,
					   char *name, u32 cap)
{
	int err;
	struct rfkill *rfkill_dev;
	u32 state;
	acpi_status status;

	rfkill_dev = rfkill_alloc(name, dev, type,
				  &acer_rfkill_ops,
				  (void *)(unsigned long)cap);
	if (!rfkill_dev)
		return ERR_PTR(-ENOMEM);

	status = get_device_status(&state, cap);
<<<<<<< HEAD
	if (ACPI_SUCCESS(status))
		rfkill_init_sw_state(rfkill_dev, !state);
=======
>>>>>>> 02f8c6ae

	err = rfkill_register(rfkill_dev);
	if (err) {
		rfkill_destroy(rfkill_dev);
		return ERR_PTR(err);
	}

	if (ACPI_SUCCESS(status))
		rfkill_set_sw_state(rfkill_dev, !state);

	return rfkill_dev;
}

static int acer_rfkill_init(struct device *dev)
{
	wireless_rfkill = acer_rfkill_register(dev, RFKILL_TYPE_WLAN,
		"acer-wireless", ACER_CAP_WIRELESS);
	if (IS_ERR(wireless_rfkill))
		return PTR_ERR(wireless_rfkill);

	if (has_cap(ACER_CAP_BLUETOOTH)) {
		bluetooth_rfkill = acer_rfkill_register(dev,
			RFKILL_TYPE_BLUETOOTH, "acer-bluetooth",
			ACER_CAP_BLUETOOTH);
		if (IS_ERR(bluetooth_rfkill)) {
			rfkill_unregister(wireless_rfkill);
			rfkill_destroy(wireless_rfkill);
			return PTR_ERR(bluetooth_rfkill);
		}
	}

	if (has_cap(ACER_CAP_THREEG)) {
		threeg_rfkill = acer_rfkill_register(dev,
			RFKILL_TYPE_WWAN, "acer-threeg",
			ACER_CAP_THREEG);
		if (IS_ERR(threeg_rfkill)) {
			rfkill_unregister(wireless_rfkill);
			rfkill_destroy(wireless_rfkill);
			rfkill_unregister(bluetooth_rfkill);
			rfkill_destroy(bluetooth_rfkill);
			return PTR_ERR(threeg_rfkill);
		}
	}

<<<<<<< HEAD
	schedule_delayed_work(&acer_rfkill_work, round_jiffies_relative(HZ));
=======
	rfkill_inited = true;

	if (ec_raw_mode || !wmi_has_guid(ACERWMID_EVENT_GUID))
		schedule_delayed_work(&acer_rfkill_work,
			round_jiffies_relative(HZ));
>>>>>>> 02f8c6ae

	return 0;
}

static void acer_rfkill_exit(void)
{
	if (ec_raw_mode || !wmi_has_guid(ACERWMID_EVENT_GUID))
		cancel_delayed_work_sync(&acer_rfkill_work);

	rfkill_unregister(wireless_rfkill);
	rfkill_destroy(wireless_rfkill);

	if (has_cap(ACER_CAP_BLUETOOTH)) {
		rfkill_unregister(bluetooth_rfkill);
		rfkill_destroy(bluetooth_rfkill);
	}

	if (has_cap(ACER_CAP_THREEG)) {
		rfkill_unregister(threeg_rfkill);
		rfkill_destroy(threeg_rfkill);
	}
	return;
}

/*
 * sysfs interface
 */
static ssize_t show_bool_threeg(struct device *dev,
	struct device_attribute *attr, char *buf)
{
	u32 result; \
	acpi_status status;
	if (wmi_has_guid(WMID_GUID3))
		status = wmid3_get_device_status(&result,
				ACER_WMID3_GDS_THREEG);
	else
		status = get_u32(&result, ACER_CAP_THREEG);
	if (ACPI_SUCCESS(status))
		return sprintf(buf, "%u\n", result);
	return sprintf(buf, "Read error\n");
}

static ssize_t set_bool_threeg(struct device *dev,
	struct device_attribute *attr, const char *buf, size_t count)
{
	u32 tmp = simple_strtoul(buf, NULL, 10);
	acpi_status status = set_u32(tmp, ACER_CAP_THREEG);
		if (ACPI_FAILURE(status))
			return -EINVAL;
	return count;
}
static DEVICE_ATTR(threeg, S_IRUGO | S_IWUSR, show_bool_threeg,
	set_bool_threeg);

static ssize_t show_interface(struct device *dev, struct device_attribute *attr,
	char *buf)
{
	switch (interface->type) {
	case ACER_AMW0:
		return sprintf(buf, "AMW0\n");
	case ACER_AMW0_V2:
		return sprintf(buf, "AMW0 v2\n");
	case ACER_WMID:
		return sprintf(buf, "WMID\n");
	default:
		return sprintf(buf, "Error!\n");
	}
}

static DEVICE_ATTR(interface, S_IRUGO, show_interface, NULL);

static void acer_wmi_notify(u32 value, void *context)
{
	struct acpi_buffer response = { ACPI_ALLOCATE_BUFFER, NULL };
	union acpi_object *obj;
	struct event_return_value return_value;
	acpi_status status;
	u16 device_state;
	const struct key_entry *key;

	status = wmi_get_event_data(value, &response);
	if (status != AE_OK) {
		pr_warn("bad event status 0x%x\n", status);
		return;
	}

	obj = (union acpi_object *)response.pointer;

	if (!obj)
		return;
	if (obj->type != ACPI_TYPE_BUFFER) {
		pr_warn("Unknown response received %d\n", obj->type);
		kfree(obj);
		return;
	}
	if (obj->buffer.length != 8) {
		pr_warn("Unknown buffer length %d\n", obj->buffer.length);
		kfree(obj);
		return;
	}

	return_value = *((struct event_return_value *)obj->buffer.pointer);
	kfree(obj);

	switch (return_value.function) {
	case WMID_HOTKEY_EVENT:
		device_state = return_value.device_state;
		pr_debug("device state: 0x%x\n", device_state);

		key = sparse_keymap_entry_from_scancode(acer_wmi_input_dev,
							return_value.key_num);
		if (!key) {
			pr_warn("Unknown key number - 0x%x\n",
				return_value.key_num);
		} else {
			switch (key->keycode) {
			case KEY_WLAN:
			case KEY_BLUETOOTH:
				if (has_cap(ACER_CAP_WIRELESS))
					rfkill_set_sw_state(wireless_rfkill,
						!(device_state & ACER_WMID3_GDS_WIRELESS));
				if (has_cap(ACER_CAP_THREEG))
					rfkill_set_sw_state(threeg_rfkill,
						!(device_state & ACER_WMID3_GDS_THREEG));
				if (has_cap(ACER_CAP_BLUETOOTH))
					rfkill_set_sw_state(bluetooth_rfkill,
						!(device_state & ACER_WMID3_GDS_BLUETOOTH));
				break;
			}
			sparse_keymap_report_entry(acer_wmi_input_dev, key,
						   1, true);
		}
		break;
	default:
		pr_warn("Unknown function number - %d - %d\n",
			return_value.function, return_value.key_num);
		break;
	}
}

static acpi_status
wmid3_set_lm_mode(struct lm_input_params *params,
		  struct lm_return_value *return_value)
{
	acpi_status status;
	union acpi_object *obj;

	struct acpi_buffer input = { sizeof(struct lm_input_params), params };
	struct acpi_buffer output = { ACPI_ALLOCATE_BUFFER, NULL };

	status = wmi_evaluate_method(WMID_GUID3, 0, 0x1, &input, &output);
	if (ACPI_FAILURE(status))
		return status;

	obj = output.pointer;

	if (!obj)
		return AE_ERROR;
	else if (obj->type != ACPI_TYPE_BUFFER) {
		kfree(obj);
		return AE_ERROR;
	}
	if (obj->buffer.length != 4) {
		pr_warn("Unknown buffer length %d\n", obj->buffer.length);
		kfree(obj);
		return AE_ERROR;
	}

	*return_value = *((struct lm_return_value *)obj->buffer.pointer);
	kfree(obj);

	return status;
}

static int acer_wmi_enable_ec_raw(void)
{
	struct lm_return_value return_value;
	acpi_status status;
	struct lm_input_params params = {
		.function_num = 0x1,
		.commun_devices = 0xFFFF,
		.devices = 0xFFFF,
		.lm_status = 0x00,            /* Launch Manager Deactive */
	};

	status = wmid3_set_lm_mode(&params, &return_value);

	if (return_value.error_code || return_value.ec_return_value)
		pr_warn("Enabling EC raw mode failed: 0x%x - 0x%x\n",
			return_value.error_code,
			return_value.ec_return_value);
	else
		pr_info("Enabled EC raw mode\n");

	return status;
}

static int acer_wmi_enable_lm(void)
{
	struct lm_return_value return_value;
	acpi_status status;
	struct lm_input_params params = {
		.function_num = 0x1,
		.commun_devices = 0xFFFF,
		.devices = 0xFFFF,
		.lm_status = 0x01,            /* Launch Manager Active */
	};

	status = wmid3_set_lm_mode(&params, &return_value);

	if (return_value.error_code || return_value.ec_return_value)
		pr_warn("Enabling Launch Manager failed: 0x%x - 0x%x\n",
			return_value.error_code,
			return_value.ec_return_value);

	return status;
}

static int __init acer_wmi_input_setup(void)
{
	acpi_status status;
	int err;

	acer_wmi_input_dev = input_allocate_device();
	if (!acer_wmi_input_dev)
		return -ENOMEM;

	acer_wmi_input_dev->name = "Acer WMI hotkeys";
	acer_wmi_input_dev->phys = "wmi/input0";
	acer_wmi_input_dev->id.bustype = BUS_HOST;

	err = sparse_keymap_setup(acer_wmi_input_dev, acer_wmi_keymap, NULL);
	if (err)
		goto err_free_dev;

	status = wmi_install_notify_handler(ACERWMID_EVENT_GUID,
						acer_wmi_notify, NULL);
	if (ACPI_FAILURE(status)) {
		err = -EIO;
		goto err_free_keymap;
	}

	err = input_register_device(acer_wmi_input_dev);
	if (err)
		goto err_uninstall_notifier;

	return 0;

err_uninstall_notifier:
	wmi_remove_notify_handler(ACERWMID_EVENT_GUID);
err_free_keymap:
	sparse_keymap_free(acer_wmi_input_dev);
err_free_dev:
	input_free_device(acer_wmi_input_dev);
	return err;
}

static void acer_wmi_input_destroy(void)
{
	wmi_remove_notify_handler(ACERWMID_EVENT_GUID);
	sparse_keymap_free(acer_wmi_input_dev);
	input_unregister_device(acer_wmi_input_dev);
}

static void acer_wmi_notify(u32 value, void *context)
{
	struct acpi_buffer response = { ACPI_ALLOCATE_BUFFER, NULL };
	union acpi_object *obj;
	struct event_return_value return_value;
	acpi_status status;

	status = wmi_get_event_data(value, &response);
	if (status != AE_OK) {
		printk(ACER_WARNING "bad event status 0x%x\n", status);
		return;
	}

	obj = (union acpi_object *)response.pointer;

	if (!obj)
		return;
	if (obj->type != ACPI_TYPE_BUFFER) {
		printk(ACER_WARNING "Unknown response received %d\n",
			obj->type);
		kfree(obj);
		return;
	}
	if (obj->buffer.length != 8) {
		printk(ACER_WARNING "Unknown buffer length %d\n",
			obj->buffer.length);
		kfree(obj);
		return;
	}

	return_value = *((struct event_return_value *)obj->buffer.pointer);
	kfree(obj);

	switch (return_value.function) {
	case WMID_HOTKEY_EVENT:
		if (!sparse_keymap_report_event(acer_wmi_input_dev,
				return_value.key_num, 1, true))
			printk(ACER_WARNING "Unknown key number - 0x%x\n",
				return_value.key_num);
		break;
	default:
		printk(ACER_WARNING "Unknown function number - %d - %d\n",
			return_value.function, return_value.key_num);
		break;
	}
}

static int __init acer_wmi_input_setup(void)
{
	acpi_status status;
	int err;

	acer_wmi_input_dev = input_allocate_device();
	if (!acer_wmi_input_dev)
		return -ENOMEM;

	acer_wmi_input_dev->name = "Acer WMI hotkeys";
	acer_wmi_input_dev->phys = "wmi/input0";
	acer_wmi_input_dev->id.bustype = BUS_HOST;

	err = sparse_keymap_setup(acer_wmi_input_dev, acer_wmi_keymap, NULL);
	if (err)
		goto err_free_dev;

	status = wmi_install_notify_handler(ACERWMID_EVENT_GUID,
						acer_wmi_notify, NULL);
	if (ACPI_FAILURE(status)) {
		err = -EIO;
		goto err_free_keymap;
	}

	err = input_register_device(acer_wmi_input_dev);
	if (err)
		goto err_uninstall_notifier;

	return 0;

err_uninstall_notifier:
	wmi_remove_notify_handler(ACERWMID_EVENT_GUID);
err_free_keymap:
	sparse_keymap_free(acer_wmi_input_dev);
err_free_dev:
	input_free_device(acer_wmi_input_dev);
	return err;
}

static void acer_wmi_input_destroy(void)
{
	wmi_remove_notify_handler(ACERWMID_EVENT_GUID);
	sparse_keymap_free(acer_wmi_input_dev);
	input_unregister_device(acer_wmi_input_dev);
}

/*
 * debugfs functions
 */
static u32 get_wmid_devices(void)
{
	struct acpi_buffer out = {ACPI_ALLOCATE_BUFFER, NULL};
	union acpi_object *obj;
	acpi_status status;
	u32 devices = 0;

	status = wmi_query_block(WMID_GUID2, 1, &out);
	if (ACPI_FAILURE(status))
		return 0;

	obj = (union acpi_object *) out.pointer;
	if (obj && obj->type == ACPI_TYPE_BUFFER &&
		(obj->buffer.length == sizeof(u32) ||
		obj->buffer.length == sizeof(u64))) {
		devices = *((u32 *) obj->buffer.pointer);
	} else if (obj->type == ACPI_TYPE_INTEGER) {
		devices = (u32) obj->integer.value;
	}

	kfree(out.pointer);
	return devices;
}

/*
 * Platform device
 */
static int __devinit acer_platform_probe(struct platform_device *device)
{
	int err;

	if (has_cap(ACER_CAP_MAILLED)) {
		err = acer_led_init(&device->dev);
		if (err)
			goto error_mailled;
	}

	if (has_cap(ACER_CAP_BRIGHTNESS)) {
		err = acer_backlight_init(&device->dev);
		if (err)
			goto error_brightness;
	}

	err = acer_rfkill_init(&device->dev);
	if (err)
		goto error_rfkill;

	return err;

error_rfkill:
	if (has_cap(ACER_CAP_BRIGHTNESS))
		acer_backlight_exit();
error_brightness:
	if (has_cap(ACER_CAP_MAILLED))
		acer_led_exit();
error_mailled:
	return err;
}

static int acer_platform_remove(struct platform_device *device)
{
	if (has_cap(ACER_CAP_MAILLED))
		acer_led_exit();
	if (has_cap(ACER_CAP_BRIGHTNESS))
		acer_backlight_exit();

	acer_rfkill_exit();
	return 0;
}

static int acer_platform_suspend(struct platform_device *dev,
pm_message_t state)
{
	u32 value;
	struct acer_data *data = &interface->data;

	if (!data)
		return -ENOMEM;

	if (has_cap(ACER_CAP_MAILLED)) {
		get_u32(&value, ACER_CAP_MAILLED);
		set_u32(LED_OFF, ACER_CAP_MAILLED);
		data->mailled = value;
	}

	if (has_cap(ACER_CAP_BRIGHTNESS)) {
		get_u32(&value, ACER_CAP_BRIGHTNESS);
		data->brightness = value;
	}

	return 0;
}

static int acer_platform_resume(struct platform_device *device)
{
	struct acer_data *data = &interface->data;

	if (!data)
		return -ENOMEM;

	if (has_cap(ACER_CAP_MAILLED))
		set_u32(data->mailled, ACER_CAP_MAILLED);

	if (has_cap(ACER_CAP_BRIGHTNESS))
		set_u32(data->brightness, ACER_CAP_BRIGHTNESS);

	return 0;
}

static void acer_platform_shutdown(struct platform_device *device)
{
	struct acer_data *data = &interface->data;

	if (!data)
		return;

	if (has_cap(ACER_CAP_MAILLED))
		set_u32(LED_OFF, ACER_CAP_MAILLED);
}

static struct platform_driver acer_platform_driver = {
	.driver = {
		.name = "acer-wmi",
		.owner = THIS_MODULE,
	},
	.probe = acer_platform_probe,
	.remove = acer_platform_remove,
	.suspend = acer_platform_suspend,
	.resume = acer_platform_resume,
	.shutdown = acer_platform_shutdown,
};

static struct platform_device *acer_platform_device;

static int remove_sysfs(struct platform_device *device)
{
	if (has_cap(ACER_CAP_THREEG))
		device_remove_file(&device->dev, &dev_attr_threeg);

	device_remove_file(&device->dev, &dev_attr_interface);

	return 0;
}

static int create_sysfs(void)
{
	int retval = -ENOMEM;

	if (has_cap(ACER_CAP_THREEG)) {
		retval = device_create_file(&acer_platform_device->dev,
			&dev_attr_threeg);
		if (retval)
			goto error_sysfs;
	}

	retval = device_create_file(&acer_platform_device->dev,
		&dev_attr_interface);
	if (retval)
		goto error_sysfs;

	return 0;

error_sysfs:
		remove_sysfs(acer_platform_device);
	return retval;
}

static void remove_debugfs(void)
{
	debugfs_remove(interface->debug.devices);
	debugfs_remove(interface->debug.root);
}

static int create_debugfs(void)
{
	interface->debug.root = debugfs_create_dir("acer-wmi", NULL);
	if (!interface->debug.root) {
		pr_err("Failed to create debugfs directory");
		return -ENOMEM;
	}

	interface->debug.devices = debugfs_create_u32("devices", S_IRUGO,
					interface->debug.root,
					&interface->debug.wmid_devices);
	if (!interface->debug.devices)
		goto error_debugfs;

	return 0;

error_debugfs:
	remove_debugfs();
	return -ENOMEM;
}

static acpi_status
wmid3_set_lm_mode(struct lm_input_params *params,
			struct lm_return_value *return_value)
{
	acpi_status status;
	union acpi_object *obj;

	struct acpi_buffer input = { sizeof(struct lm_input_params), params };
	struct acpi_buffer output = { ACPI_ALLOCATE_BUFFER, NULL };

	status = wmi_evaluate_method(WMID_GUID3, 0, 0x1, &input, &output);
	if (ACPI_FAILURE(status))
		return status;

	obj = output.pointer;

	if (!obj)
		return -EINVAL;
	else if (obj->type != ACPI_TYPE_BUFFER) {
		kfree(obj);
		return -EINVAL;
	}
	if (obj->buffer.length != 4) {
		printk(ACER_WARNING "Unknown buffer length %d\n",
			obj->buffer.length);
		kfree(obj);
		return -EINVAL;
	}

	*return_value = *((struct lm_return_value *)obj->buffer.pointer);
	kfree(obj);

	return status;
}

static int acer_wmi_enable_ec_raw(void)
{
	struct lm_return_value return_value;
	acpi_status status;
	struct lm_input_params params = {
		.function_num = 0x1,
		.commun_devices = 0xFFFF,
		.devices = 0xFFFF,
		.lm_status = 0x00,		/* Launch Manager Deactive */
	};

	status = wmid3_set_lm_mode(&params, &return_value);

	if (return_value.error_code || return_value.ec_return_value)
		printk(ACER_WARNING "Enabling EC raw mode failed: "
			"0x%x - 0x%x\n", return_value.error_code,
			return_value.ec_return_value);
	else
		printk(ACER_INFO "Enabled EC raw mode");

	return status;
}

static int acer_wmi_enable_lm(void)
{
	struct lm_return_value return_value;
	acpi_status status;
	struct lm_input_params params = {
		.function_num = 0x1,
		.commun_devices = 0x0041,	/* WiFi on, 3G on, BT off */
		.devices = 0xFFFF,
		.lm_status = 0x41,		/* Launch Manager Active */
	};

	status = wmid3_set_lm_mode(&params, &return_value);

	if (return_value.error_code || return_value.ec_return_value)
		printk(ACER_WARNING "Enabling Launch Manager failed: "
			"0x%x - 0x%x\n", return_value.error_code,
			return_value.ec_return_value);
	else
		printk(ACER_INFO "Enabled Launch Manager");

	return status;
}

static int __init acer_wmi_init(void)
{
	int err;

	pr_info("Acer Laptop ACPI-WMI Extras\n");

	if (dmi_check_system(acer_blacklist)) {
		pr_info("Blacklisted hardware detected - not loading\n");
		return -ENODEV;
	}

	find_quirks();

	/*
	 * Detect which ACPI-WMI interface we're using.
	 */
	if (wmi_has_guid(AMW0_GUID1) && wmi_has_guid(WMID_GUID1))
		interface = &AMW0_V2_interface;

	if (!wmi_has_guid(AMW0_GUID1) && wmi_has_guid(WMID_GUID1))
		interface = &wmid_interface;

	if (wmi_has_guid(WMID_GUID2) && interface) {
		if (ACPI_FAILURE(WMID_set_capabilities())) {
			pr_err("Unable to detect available WMID devices\n");
			return -ENODEV;
		}
	} else if (!wmi_has_guid(WMID_GUID2) && interface) {
		pr_err("No WMID device detection method found\n");
		return -ENODEV;
	}

	if (wmi_has_guid(AMW0_GUID1) && !wmi_has_guid(WMID_GUID1)) {
		interface = &AMW0_interface;

		if (ACPI_FAILURE(AMW0_set_capabilities())) {
			pr_err("Unable to detect available AMW0 devices\n");
			return -ENODEV;
		}
	}

	if (wmi_has_guid(AMW0_GUID1))
		AMW0_find_mailled();

	if (!interface) {
<<<<<<< HEAD
		printk(ACER_INFO "No or unsupported WMI interface, unable to "
				"load\n");
=======
		pr_err("No or unsupported WMI interface, unable to load\n");
>>>>>>> 02f8c6ae
		return -ENODEV;
	}

	set_quirks();

	if (acpi_video_backlight_support() && has_cap(ACER_CAP_BRIGHTNESS)) {
		interface->capability &= ~ACER_CAP_BRIGHTNESS;
		pr_info("Brightness must be controlled by "
		       "generic video driver\n");
	}

	if (wmi_has_guid(WMID_GUID3)) {
		if (ec_raw_mode) {
			if (ACPI_FAILURE(acer_wmi_enable_ec_raw())) {
<<<<<<< HEAD
				printk(ACER_ERR "Cannot enable EC raw mode\n");
				return -ENODEV;
			}
		} else if (ACPI_FAILURE(acer_wmi_enable_lm())) {
			printk(ACER_ERR "Cannot enable Launch Manager mode\n");
			return -ENODEV;
		}
	} else if (ec_raw_mode) {
		printk(ACER_INFO "No WMID EC raw mode enable method\n");
=======
				pr_err("Cannot enable EC raw mode\n");
				return -ENODEV;
			}
		} else if (ACPI_FAILURE(acer_wmi_enable_lm())) {
			pr_err("Cannot enable Launch Manager mode\n");
			return -ENODEV;
		}
	} else if (ec_raw_mode) {
		pr_info("No WMID EC raw mode enable method\n");
>>>>>>> 02f8c6ae
	}

	if (wmi_has_guid(ACERWMID_EVENT_GUID)) {
		err = acer_wmi_input_setup();
		if (err)
			return err;
	}

<<<<<<< HEAD
	if (platform_driver_register(&acer_platform_driver)) {
		printk(ACER_ERR "Unable to register platform driver.\n");
=======
	err = platform_driver_register(&acer_platform_driver);
	if (err) {
		pr_err("Unable to register platform driver.\n");
>>>>>>> 02f8c6ae
		goto error_platform_register;
	}

	acer_platform_device = platform_device_alloc("acer-wmi", -1);
	if (!acer_platform_device) {
		err = -ENOMEM;
		goto error_device_alloc;
	}

	err = platform_device_add(acer_platform_device);
	if (err)
		goto error_device_add;

	err = create_sysfs();
	if (err)
		goto error_create_sys;

	if (wmi_has_guid(WMID_GUID2)) {
		interface->debug.wmid_devices = get_wmid_devices();
		err = create_debugfs();
		if (err)
			goto error_create_debugfs;
	}

	/* Override any initial settings with values from the commandline */
	acer_commandline_init();

	return 0;

error_create_debugfs:
	remove_sysfs(acer_platform_device);
error_create_sys:
	platform_device_del(acer_platform_device);
error_device_add:
	platform_device_put(acer_platform_device);
error_device_alloc:
	platform_driver_unregister(&acer_platform_driver);
error_platform_register:
	if (wmi_has_guid(ACERWMID_EVENT_GUID))
		acer_wmi_input_destroy();

<<<<<<< HEAD
	return -ENODEV;
=======
	return err;
>>>>>>> 02f8c6ae
}

static void __exit acer_wmi_exit(void)
{
	if (wmi_has_guid(ACERWMID_EVENT_GUID))
		acer_wmi_input_destroy();

	remove_sysfs(acer_platform_device);
	remove_debugfs();
	platform_device_unregister(acer_platform_device);
	platform_driver_unregister(&acer_platform_driver);

	pr_info("Acer Laptop WMI Extras unloaded\n");
	return;
}

module_init(acer_wmi_init);
module_exit(acer_wmi_exit);<|MERGE_RESOLUTION|>--- conflicted
+++ resolved
@@ -38,15 +38,9 @@
 #include <linux/rfkill.h>
 #include <linux/workqueue.h>
 #include <linux/debugfs.h>
-<<<<<<< HEAD
-#include <linux/input.h>
-#include <linux/input/sparse-keymap.h>
-#include <linux/dmi.h>
-=======
 #include <linux/slab.h>
 #include <linux/input.h>
 #include <linux/input/sparse-keymap.h>
->>>>>>> 02f8c6ae
 
 #include <acpi/acpi_drivers.h>
 
@@ -54,26 +48,6 @@
 MODULE_DESCRIPTION("Acer Laptop WMI Extras Driver");
 MODULE_LICENSE("GPL");
 
-<<<<<<< HEAD
-#define ACER_LOGPREFIX "acer-wmi: "
-#define ACER_ERR KERN_ERR ACER_LOGPREFIX
-#define ACER_NOTICE KERN_NOTICE ACER_LOGPREFIX
-#define ACER_INFO KERN_INFO ACER_LOGPREFIX
-#define ACER_WARNING KERN_WARNING ACER_LOGPREFIX
-
-/*
- * The following defines quirks to get some specific functions to work
- * which are known to not be supported over ACPI-WMI (such as the mail LED
- * on WMID based Acer's)
- */
-struct acer_quirks {
-	const char *vendor;
-	const char *model;
-	u16 quirks;
-};
-
-=======
->>>>>>> 02f8c6ae
 /*
  * Magic Number
  * Meaning is unknown - this number is required for writing to ACPI for AMW0
@@ -106,11 +80,7 @@
 #define AMW0_GUID1		"67C3371D-95A3-4C37-BB61-DD47B491DAAB"
 #define AMW0_GUID2		"431F16ED-0C2B-444C-B267-27DEB140CF9C"
 #define WMID_GUID1		"6AF4F258-B401-42FD-BE91-3D4AC2D7C0D3"
-<<<<<<< HEAD
-#define WMID_GUID2		"95764E09-FB56-4e83-B31A-37761F60994A"
-=======
 #define WMID_GUID2		"95764E09-FB56-4E83-B31A-37761F60994A"
->>>>>>> 02f8c6ae
 #define WMID_GUID3		"61EF69EA-865C-4BC3-A502-A0DEBA0CB531"
 
 /*
@@ -119,38 +89,8 @@
 #define ACERWMID_EVENT_GUID "676AA15E-6A47-4D9F-A2CC-1E6D18D14026"
 
 MODULE_ALIAS("wmi:67C3371D-95A3-4C37-BB61-DD47B491DAAB");
-<<<<<<< HEAD
-MODULE_ALIAS("wmi:6AF4F258-B401-42fd-BE91-3D4AC2D7C0D3");
-MODULE_ALIAS("wmi:676AA15E-6A47-4D9F-A2CC-1E6D18D14026");
-
-enum acer_wmi_event_ids {
-	WMID_HOTKEY_EVENT = 0x1,
-};
-
-static const struct key_entry acer_wmi_keymap[] = {
-	{KE_KEY, 0x01, {KEY_WLAN} },     /* WiFi */
-	{KE_KEY, 0x12, {KEY_BLUETOOTH} },	/* BT */
-	{KE_KEY, 0x21, {KEY_PROG1} },    /* Backup */
-	{KE_KEY, 0x22, {KEY_PROG2} },    /* Aracade */
-	{KE_KEY, 0x23, {KEY_PROG3} },    /* P_Key */
-	{KE_KEY, 0x24, {KEY_PROG4} },    /* Social networking_Key */
-	{KE_KEY, 0x64, {KEY_SWITCHVIDEOMODE} },	/* Display Switch */
-	{KE_KEY, 0x82, {KEY_F22} },      /* Touch Pad On/Off */
-	{KE_END, 0}
-};
-
-static struct input_dev *acer_wmi_input_dev;
-
-struct event_return_value {
-	u8 function;
-	u8 key_num;
-	u16 device_state;
-	u32 reserved;
-} __attribute__((packed));
-=======
 MODULE_ALIAS("wmi:6AF4F258-B401-42FD-BE91-3D4AC2D7C0D3");
 MODULE_ALIAS("wmi:676AA15E-6A47-4D9F-A2CC-1E6D18D14026");
->>>>>>> 02f8c6ae
 
 enum acer_wmi_event_ids {
 	WMID_HOTKEY_EVENT = 0x1,
@@ -232,47 +172,6 @@
 	u16 commun_func_bitmap;
 } __attribute__((packed));
 
-struct lm_input_params {
-	u8 function_num;	/* Function Number */
-	u16 commun_devices;	/* Communication type devices default status */
-	u16 devices;		/* Other type devices default status */
-	u8 lm_status;		/* Launch Manager Status */
-	u16 reserved;
-} __attribute__((packed));
-
-struct lm_return_value {
-	u8 error_code;		/* Error Code */
-	u8 ec_return_value;	/* EC Return Value */
-	u16 reserved;
-} __attribute__((packed));
-
-/*
- * GUID3 Get Device Status device flags
- */
-#define ACER_WMID3_GDS_WIRELESS		(1<<0)  /* WiFi */
-#define ACER_WMID3_GDS_THREEG		(1<<6)  /* 3G */
-#define ACER_WMID3_GDS_BLUETOOTH	(1<<11) /* BT */
-
-struct wmid3_gds_input_param {	/* Get Device Status input parameter */
-	u8 function_num;	/* Function Number */
-	u8 hotkey_number;	/* Hotkey Number */
-	u16 devices;		/* Get Device */
-} __attribute__((packed));
-
-struct wmid3_gds_return_value {	/* Get Device Status return value*/
-	u8 error_code;		/* Error Code */
-	u8 ec_return_value;	/* EC Return Value */
-	u16 devices;		/* Current Device Status */
-	u32 reserved;
-} __attribute__((packed));
-
-struct hotkey_function_type_aa {
-	u8 type;
-	u8 length;
-	u16 handle;
-	u16 commun_func_bitmap;
-} __attribute__((packed));
-
 /*
  * Interface capability flags
  */
@@ -332,10 +231,7 @@
 static struct rfkill *wireless_rfkill;
 static struct rfkill *bluetooth_rfkill;
 static struct rfkill *threeg_rfkill;
-<<<<<<< HEAD
-=======
 static bool rfkill_inited;
->>>>>>> 02f8c6ae
 
 /* Each low-level interface must define at least some of the following */
 struct wmi_interface {
@@ -963,11 +859,7 @@
 	has_type_aa = true;
 	type_aa = (struct hotkey_function_type_aa *) header;
 
-<<<<<<< HEAD
-	printk(ACER_INFO "Function bitmap for Communication Button: 0x%x\n",
-=======
 	pr_info("Function bitmap for Communication Button: 0x%x\n",
->>>>>>> 02f8c6ae
 		type_aa->commun_func_bitmap);
 
 	if (type_aa->commun_func_bitmap & ACER_WMID3_GDS_WIRELESS)
@@ -1004,12 +896,8 @@
 	dmi_walk(type_aa_dmi_decode, NULL);
 	if (!has_type_aa) {
 		interface->capability |= ACER_CAP_WIRELESS;
-<<<<<<< HEAD
-		interface->capability |= ACER_CAP_THREEG;
-=======
 		if (devices & 0x40)
 			interface->capability |= ACER_CAP_THREEG;
->>>>>>> 02f8c6ae
 		if (devices & 0x10)
 			interface->capability |= ACER_CAP_BLUETOOTH;
 	}
@@ -1094,19 +982,12 @@
 	 * These will all fail silently if the value given is invalid, or the
 	 * capability isn't available on the given interface
 	 */
-<<<<<<< HEAD
-	set_u32(mailled, ACER_CAP_MAILLED);
-	if (!has_type_aa)
-		set_u32(threeg, ACER_CAP_THREEG);
-	set_u32(brightness, ACER_CAP_BRIGHTNESS);
-=======
 	if (mailled >= 0)
 		set_u32(mailled, ACER_CAP_MAILLED);
 	if (!has_type_aa && threeg >= 0)
 		set_u32(threeg, ACER_CAP_THREEG);
 	if (brightness >= 0)
 		set_u32(brightness, ACER_CAP_BRIGHTNESS);
->>>>>>> 02f8c6ae
 }
 
 /*
@@ -1217,18 +1098,6 @@
 	obj = output.pointer;
 
 	if (!obj)
-<<<<<<< HEAD
-		return -EINVAL;
-	else if (obj->type != ACPI_TYPE_BUFFER) {
-		kfree(obj);
-		return -EINVAL;
-	}
-	if (obj->buffer.length != 8) {
-		printk(ACER_WARNING "Unknown buffer length %d\n",
-			obj->buffer.length);
-		kfree(obj);
-		return -EINVAL;
-=======
 		return AE_ERROR;
 	else if (obj->type != ACPI_TYPE_BUFFER) {
 		kfree(obj);
@@ -1238,20 +1107,14 @@
 		pr_warn("Unknown buffer length %d\n", obj->buffer.length);
 		kfree(obj);
 		return AE_ERROR;
->>>>>>> 02f8c6ae
 	}
 
 	return_value = *((struct wmid3_gds_return_value *)obj->buffer.pointer);
 	kfree(obj);
 
 	if (return_value.error_code || return_value.ec_return_value)
-<<<<<<< HEAD
-		printk(ACER_WARNING "Get Device Status failed: "
-			"0x%x - 0x%x\n", return_value.error_code,
-=======
 		pr_warn("Get Device Status failed: 0x%x - 0x%x\n",
 			return_value.error_code,
->>>>>>> 02f8c6ae
 			return_value.ec_return_value);
 	else
 		*value = !!(return_value.devices & device);
@@ -1284,8 +1147,6 @@
 	}
 }
 
-<<<<<<< HEAD
-=======
 static acpi_status wmid3_set_device_status(u32 value, u16 device)
 {
 	struct wmid3_gds_return_value return_value;
@@ -1394,7 +1255,6 @@
 	}
 }
 
->>>>>>> 02f8c6ae
 /*
  * Rfkill devices
  */
@@ -1459,11 +1319,6 @@
 		return ERR_PTR(-ENOMEM);
 
 	status = get_device_status(&state, cap);
-<<<<<<< HEAD
-	if (ACPI_SUCCESS(status))
-		rfkill_init_sw_state(rfkill_dev, !state);
-=======
->>>>>>> 02f8c6ae
 
 	err = rfkill_register(rfkill_dev);
 	if (err) {
@@ -1508,15 +1363,11 @@
 		}
 	}
 
-<<<<<<< HEAD
-	schedule_delayed_work(&acer_rfkill_work, round_jiffies_relative(HZ));
-=======
 	rfkill_inited = true;
 
 	if (ec_raw_mode || !wmi_has_guid(ACERWMID_EVENT_GUID))
 		schedule_delayed_work(&acer_rfkill_work,
 			round_jiffies_relative(HZ));
->>>>>>> 02f8c6ae
 
 	return 0;
 }
@@ -1781,99 +1632,6 @@
 	input_unregister_device(acer_wmi_input_dev);
 }
 
-static void acer_wmi_notify(u32 value, void *context)
-{
-	struct acpi_buffer response = { ACPI_ALLOCATE_BUFFER, NULL };
-	union acpi_object *obj;
-	struct event_return_value return_value;
-	acpi_status status;
-
-	status = wmi_get_event_data(value, &response);
-	if (status != AE_OK) {
-		printk(ACER_WARNING "bad event status 0x%x\n", status);
-		return;
-	}
-
-	obj = (union acpi_object *)response.pointer;
-
-	if (!obj)
-		return;
-	if (obj->type != ACPI_TYPE_BUFFER) {
-		printk(ACER_WARNING "Unknown response received %d\n",
-			obj->type);
-		kfree(obj);
-		return;
-	}
-	if (obj->buffer.length != 8) {
-		printk(ACER_WARNING "Unknown buffer length %d\n",
-			obj->buffer.length);
-		kfree(obj);
-		return;
-	}
-
-	return_value = *((struct event_return_value *)obj->buffer.pointer);
-	kfree(obj);
-
-	switch (return_value.function) {
-	case WMID_HOTKEY_EVENT:
-		if (!sparse_keymap_report_event(acer_wmi_input_dev,
-				return_value.key_num, 1, true))
-			printk(ACER_WARNING "Unknown key number - 0x%x\n",
-				return_value.key_num);
-		break;
-	default:
-		printk(ACER_WARNING "Unknown function number - %d - %d\n",
-			return_value.function, return_value.key_num);
-		break;
-	}
-}
-
-static int __init acer_wmi_input_setup(void)
-{
-	acpi_status status;
-	int err;
-
-	acer_wmi_input_dev = input_allocate_device();
-	if (!acer_wmi_input_dev)
-		return -ENOMEM;
-
-	acer_wmi_input_dev->name = "Acer WMI hotkeys";
-	acer_wmi_input_dev->phys = "wmi/input0";
-	acer_wmi_input_dev->id.bustype = BUS_HOST;
-
-	err = sparse_keymap_setup(acer_wmi_input_dev, acer_wmi_keymap, NULL);
-	if (err)
-		goto err_free_dev;
-
-	status = wmi_install_notify_handler(ACERWMID_EVENT_GUID,
-						acer_wmi_notify, NULL);
-	if (ACPI_FAILURE(status)) {
-		err = -EIO;
-		goto err_free_keymap;
-	}
-
-	err = input_register_device(acer_wmi_input_dev);
-	if (err)
-		goto err_uninstall_notifier;
-
-	return 0;
-
-err_uninstall_notifier:
-	wmi_remove_notify_handler(ACERWMID_EVENT_GUID);
-err_free_keymap:
-	sparse_keymap_free(acer_wmi_input_dev);
-err_free_dev:
-	input_free_device(acer_wmi_input_dev);
-	return err;
-}
-
-static void acer_wmi_input_destroy(void)
-{
-	wmi_remove_notify_handler(ACERWMID_EVENT_GUID);
-	sparse_keymap_free(acer_wmi_input_dev);
-	input_unregister_device(acer_wmi_input_dev);
-}
-
 /*
  * debugfs functions
  */
@@ -2071,87 +1829,6 @@
 	return -ENOMEM;
 }
 
-static acpi_status
-wmid3_set_lm_mode(struct lm_input_params *params,
-			struct lm_return_value *return_value)
-{
-	acpi_status status;
-	union acpi_object *obj;
-
-	struct acpi_buffer input = { sizeof(struct lm_input_params), params };
-	struct acpi_buffer output = { ACPI_ALLOCATE_BUFFER, NULL };
-
-	status = wmi_evaluate_method(WMID_GUID3, 0, 0x1, &input, &output);
-	if (ACPI_FAILURE(status))
-		return status;
-
-	obj = output.pointer;
-
-	if (!obj)
-		return -EINVAL;
-	else if (obj->type != ACPI_TYPE_BUFFER) {
-		kfree(obj);
-		return -EINVAL;
-	}
-	if (obj->buffer.length != 4) {
-		printk(ACER_WARNING "Unknown buffer length %d\n",
-			obj->buffer.length);
-		kfree(obj);
-		return -EINVAL;
-	}
-
-	*return_value = *((struct lm_return_value *)obj->buffer.pointer);
-	kfree(obj);
-
-	return status;
-}
-
-static int acer_wmi_enable_ec_raw(void)
-{
-	struct lm_return_value return_value;
-	acpi_status status;
-	struct lm_input_params params = {
-		.function_num = 0x1,
-		.commun_devices = 0xFFFF,
-		.devices = 0xFFFF,
-		.lm_status = 0x00,		/* Launch Manager Deactive */
-	};
-
-	status = wmid3_set_lm_mode(&params, &return_value);
-
-	if (return_value.error_code || return_value.ec_return_value)
-		printk(ACER_WARNING "Enabling EC raw mode failed: "
-			"0x%x - 0x%x\n", return_value.error_code,
-			return_value.ec_return_value);
-	else
-		printk(ACER_INFO "Enabled EC raw mode");
-
-	return status;
-}
-
-static int acer_wmi_enable_lm(void)
-{
-	struct lm_return_value return_value;
-	acpi_status status;
-	struct lm_input_params params = {
-		.function_num = 0x1,
-		.commun_devices = 0x0041,	/* WiFi on, 3G on, BT off */
-		.devices = 0xFFFF,
-		.lm_status = 0x41,		/* Launch Manager Active */
-	};
-
-	status = wmid3_set_lm_mode(&params, &return_value);
-
-	if (return_value.error_code || return_value.ec_return_value)
-		printk(ACER_WARNING "Enabling Launch Manager failed: "
-			"0x%x - 0x%x\n", return_value.error_code,
-			return_value.ec_return_value);
-	else
-		printk(ACER_INFO "Enabled Launch Manager");
-
-	return status;
-}
-
 static int __init acer_wmi_init(void)
 {
 	int err;
@@ -2197,12 +1874,7 @@
 		AMW0_find_mailled();
 
 	if (!interface) {
-<<<<<<< HEAD
-		printk(ACER_INFO "No or unsupported WMI interface, unable to "
-				"load\n");
-=======
 		pr_err("No or unsupported WMI interface, unable to load\n");
->>>>>>> 02f8c6ae
 		return -ENODEV;
 	}
 
@@ -2217,17 +1889,6 @@
 	if (wmi_has_guid(WMID_GUID3)) {
 		if (ec_raw_mode) {
 			if (ACPI_FAILURE(acer_wmi_enable_ec_raw())) {
-<<<<<<< HEAD
-				printk(ACER_ERR "Cannot enable EC raw mode\n");
-				return -ENODEV;
-			}
-		} else if (ACPI_FAILURE(acer_wmi_enable_lm())) {
-			printk(ACER_ERR "Cannot enable Launch Manager mode\n");
-			return -ENODEV;
-		}
-	} else if (ec_raw_mode) {
-		printk(ACER_INFO "No WMID EC raw mode enable method\n");
-=======
 				pr_err("Cannot enable EC raw mode\n");
 				return -ENODEV;
 			}
@@ -2237,7 +1898,6 @@
 		}
 	} else if (ec_raw_mode) {
 		pr_info("No WMID EC raw mode enable method\n");
->>>>>>> 02f8c6ae
 	}
 
 	if (wmi_has_guid(ACERWMID_EVENT_GUID)) {
@@ -2246,14 +1906,9 @@
 			return err;
 	}
 
-<<<<<<< HEAD
-	if (platform_driver_register(&acer_platform_driver)) {
-		printk(ACER_ERR "Unable to register platform driver.\n");
-=======
 	err = platform_driver_register(&acer_platform_driver);
 	if (err) {
 		pr_err("Unable to register platform driver.\n");
->>>>>>> 02f8c6ae
 		goto error_platform_register;
 	}
 
@@ -2295,11 +1950,7 @@
 	if (wmi_has_guid(ACERWMID_EVENT_GUID))
 		acer_wmi_input_destroy();
 
-<<<<<<< HEAD
-	return -ENODEV;
-=======
 	return err;
->>>>>>> 02f8c6ae
 }
 
 static void __exit acer_wmi_exit(void)
