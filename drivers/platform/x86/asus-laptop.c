/*
 *  asus-laptop.c - Asus Laptop Support
 *
 *
 *  Copyright (C) 2002-2005 Julien Lerouge, 2003-2006 Karol Kozimor
 *  Copyright (C) 2006-2007 Corentin Chary
 *
 *  This program is free software; you can redistribute it and/or modify
 *  it under the terms of the GNU General Public License as published by
 *  the Free Software Foundation; either version 2 of the License, or
 *  (at your option) any later version.
 *
 *  This program is distributed in the hope that it will be useful,
 *  but WITHOUT ANY WARRANTY; without even the implied warranty of
 *  MERCHANTABILITY or FITNESS FOR A PARTICULAR PURPOSE.  See the
 *  GNU General Public License for more details.
 *
 *  You should have received a copy of the GNU General Public License
 *  along with this program; if not, write to the Free Software
 *  Foundation, Inc., 59 Temple Place, Suite 330, Boston, MA  02111-1307  USA
 *
 *
 *  The development page for this driver is located at
 *  http://sourceforge.net/projects/acpi4asus/
 *
 *  Credits:
 *  Pontus Fuchs   - Helper functions, cleanup
 *  Johann Wiesner - Small compile fixes
 *  John Belmonte  - ACPI code for Toshiba laptop was a good starting point.
 *  Eric Burghard  - LED display support for W1N
 *  Josh Green     - Light Sens support
 *  Thomas Tuttle  - His first patch for led support was very helpful
 *  Sam Lin        - GPS support
 */

#define pr_fmt(fmt) KBUILD_MODNAME ": " fmt

#include <linux/kernel.h>
#include <linux/module.h>
#include <linux/init.h>
#include <linux/types.h>
#include <linux/err.h>
#include <linux/proc_fs.h>
#include <linux/backlight.h>
#include <linux/fb.h>
#include <linux/leds.h>
#include <linux/platform_device.h>
#include <linux/uaccess.h>
#include <linux/input.h>
#include <linux/input/sparse-keymap.h>
#include <linux/rfkill.h>
#include <linux/slab.h>
#include <linux/dmi.h>
#include <acpi/acpi_drivers.h>
#include <acpi/acpi_bus.h>

#define ASUS_LAPTOP_VERSION	"0.42"

#define ASUS_LAPTOP_NAME	"Asus Laptop Support"
#define ASUS_LAPTOP_CLASS	"hotkey"
#define ASUS_LAPTOP_DEVICE_NAME	"Hotkey"
#define ASUS_LAPTOP_FILE	KBUILD_MODNAME
#define ASUS_LAPTOP_PREFIX	"\\_SB.ATKD."

MODULE_AUTHOR("Julien Lerouge, Karol Kozimor, Corentin Chary");
MODULE_DESCRIPTION(ASUS_LAPTOP_NAME);
MODULE_LICENSE("GPL");

/*
 * WAPF defines the behavior of the Fn+Fx wlan key
 * The significance of values is yet to be found, but
 * most of the time:
 * 0x0 will do nothing
 * 0x1 will allow to control the device with Fn+Fx key.
 * 0x4 will send an ACPI event (0x88) while pressing the Fn+Fx key
 * 0x5 like 0x1 or 0x4
 * So, if something doesn't work as you want, just try other values =)
 */
static uint wapf = 1;
module_param(wapf, uint, 0444);
MODULE_PARM_DESC(wapf, "WAPF value");

static int wlan_status = 1;
static int bluetooth_status = 1;
static int wimax_status = -1;
static int wwan_status = -1;

module_param(wlan_status, int, 0444);
MODULE_PARM_DESC(wlan_status, "Set the wireless status on boot "
		 "(0 = disabled, 1 = enabled, -1 = don't do anything). "
		 "default is 1");

module_param(bluetooth_status, int, 0444);
MODULE_PARM_DESC(bluetooth_status, "Set the wireless status on boot "
		 "(0 = disabled, 1 = enabled, -1 = don't do anything). "
		 "default is 1");

module_param(wimax_status, int, 0444);
MODULE_PARM_DESC(wimax_status, "Set the wireless status on boot "
		 "(0 = disabled, 1 = enabled, -1 = don't do anything). "
		 "default is 1");

module_param(wwan_status, int, 0444);
MODULE_PARM_DESC(wwan_status, "Set the wireless status on boot "
		 "(0 = disabled, 1 = enabled, -1 = don't do anything). "
		 "default is 1");

/*
 * Some events we use, same for all Asus
 */
#define ATKD_BR_UP	0x10	/* (event & ~ATKD_BR_UP) = brightness level */
#define ATKD_BR_DOWN	0x20	/* (event & ~ATKD_BR_DOWN) = britghness level */
#define ATKD_BR_MIN	ATKD_BR_UP
#define ATKD_BR_MAX	(ATKD_BR_DOWN | 0xF)	/* 0x2f */
#define ATKD_LCD_ON	0x33
#define ATKD_LCD_OFF	0x34

/*
 * Known bits returned by \_SB.ATKD.HWRS
 */
#define WL_HWRS		0x80
#define BT_HWRS		0x100

/*
 * Flags for hotk status
 * WL_ON and BT_ON are also used for wireless_status()
 */
#define WL_RSTS		0x01	/* internal Wifi */
#define BT_RSTS		0x02	/* internal Bluetooth */
#define WM_RSTS		0x08    /* internal wimax */
#define WW_RSTS		0x20    /* internal wwan */

/* LED */
#define METHOD_MLED		"MLED"
#define METHOD_TLED		"TLED"
#define METHOD_RLED		"RLED"	/* W1JC */
#define METHOD_PLED		"PLED"	/* A7J */
#define METHOD_GLED		"GLED"	/* G1, G2 (probably) */

/* LEDD */
#define METHOD_LEDD		"SLCM"

/*
 * Bluetooth and WLAN
 * WLED and BLED are not handled like other XLED, because in some dsdt
 * they also control the WLAN/Bluetooth device.
 */
#define METHOD_WLAN		"WLED"
#define METHOD_BLUETOOTH	"BLED"

/* WWAN and WIMAX */
#define METHOD_WWAN		"GSMC"
#define METHOD_WIMAX		"WMXC"

#define METHOD_WL_STATUS	"RSTS"

/* Brightness */
#define METHOD_BRIGHTNESS_SET	"SPLV"
#define METHOD_BRIGHTNESS_GET	"GPLV"

/* Display */
#define METHOD_SWITCH_DISPLAY	"SDSP"

#define METHOD_ALS_CONTROL	"ALSC" /* Z71A Z71V */
#define METHOD_ALS_LEVEL	"ALSL" /* Z71A Z71V */

/* GPS */
/* R2H use different handle for GPS on/off */
#define METHOD_GPS_ON		"SDON"
#define METHOD_GPS_OFF		"SDOF"
#define METHOD_GPS_STATUS	"GPST"

/* Keyboard light */
#define METHOD_KBD_LIGHT_SET	"SLKB"
#define METHOD_KBD_LIGHT_GET	"GLKB"

/*
 * Define a specific led structure to keep the main structure clean
 */
struct asus_led {
	int wk;
	struct work_struct work;
	struct led_classdev led;
	struct asus_laptop *asus;
	const char *method;
};

/*
 * This is the main structure, we can use it to store anything interesting
 * about the hotk device
 */
<<<<<<< HEAD
static const struct acpi_device_id asus_device_ids[] = {
	{"ATK0100", 0},
	{"ATK0101", 0},
	{"", 0},
};
MODULE_DEVICE_TABLE(acpi, asus_device_ids);
=======
struct asus_laptop {
	char *name;		/* laptop name */
>>>>>>> 02f8c6ae

	struct acpi_table_header *dsdt_info;
	struct platform_device *platform_device;
	struct acpi_device *device;		/* the device we are in */
	struct backlight_device *backlight_device;

	struct input_dev *inputdev;
	struct key_entry *keymap;

	struct asus_led mled;
	struct asus_led tled;
	struct asus_led rled;
	struct asus_led pled;
	struct asus_led gled;
	struct asus_led kled;
	struct workqueue_struct *led_workqueue;

	int wireless_status;
	bool have_rsts;

	struct rfkill *gps_rfkill;

	acpi_handle handle;	/* the handle of the hotk device */
	u32 ledd_status;	/* status of the LED display */
	u8 light_level;		/* light sensor level */
	u8 light_switch;	/* light sensor switch value */
	u16 event_count[128];	/* count for each event TODO make this better */
};

<<<<<<< HEAD
enum { KE_KEY, KE_END };

static struct key_entry asus_keymap[] = {
	{KE_KEY, 0x02, KEY_SCREENLOCK},
	{KE_KEY, 0x05, KEY_WLAN},
	{KE_KEY, 0x08, BTN_TOUCH},
	{KE_KEY, 0x17, KEY_ZOOM},
	{KE_KEY, 0x1f, KEY_BATTERY},
	{KE_KEY, 0x30, KEY_VOLUMEUP},
	{KE_KEY, 0x31, KEY_VOLUMEDOWN},
	{KE_KEY, 0x32, KEY_MUTE},
	{KE_KEY, 0x33, KEY_SWITCHVIDEOMODE},
	{KE_KEY, 0x34, KEY_SWITCHVIDEOMODE},
	{KE_KEY, 0x40, KEY_PREVIOUSSONG},
	{KE_KEY, 0x41, KEY_NEXTSONG},
	{KE_KEY, 0x43, KEY_STOPCD},
	{KE_KEY, 0x45, KEY_PLAYPAUSE},
	{KE_KEY, 0x4c, KEY_MEDIA},
	{KE_KEY, 0x50, KEY_EMAIL},
	{KE_KEY, 0x51, KEY_WWW},
	{KE_KEY, 0x55, KEY_CALC},
	{KE_KEY, 0x5C, KEY_SCREENLOCK},  /* Screenlock */
	{KE_KEY, 0x5D, KEY_WLAN},
	{KE_KEY, 0x5E, KEY_WLAN},
	{KE_KEY, 0x5F, KEY_WLAN},
	{KE_KEY, 0x60, KEY_SWITCHVIDEOMODE},
	{KE_KEY, 0x61, KEY_SWITCHVIDEOMODE},
	{KE_KEY, 0x62, KEY_SWITCHVIDEOMODE},
	{KE_KEY, 0x63, KEY_SWITCHVIDEOMODE},
	{KE_KEY, 0x6B, BTN_TOUCH}, /* Lock Mouse */
	{KE_KEY, 0x82, KEY_CAMERA},
	{KE_KEY, 0x8A, KEY_PROG1},
	{KE_KEY, 0x95, KEY_MEDIA},
	{KE_KEY, 0x99, KEY_PHONE},
	{KE_KEY, 0xc4, KEY_KBDILLUMUP},
	{KE_KEY, 0xc5, KEY_KBDILLUMDOWN},
=======
static const struct key_entry asus_keymap[] = {
	/* Lenovo SL Specific keycodes */
	{KE_KEY, 0x02, { KEY_SCREENLOCK } },
	{KE_KEY, 0x05, { KEY_WLAN } },
	{KE_KEY, 0x08, { KEY_F13 } },
	{KE_KEY, 0x17, { KEY_ZOOM } },
	{KE_KEY, 0x1f, { KEY_BATTERY } },
	/* End of Lenovo SL Specific keycodes */
	{KE_KEY, 0x30, { KEY_VOLUMEUP } },
	{KE_KEY, 0x31, { KEY_VOLUMEDOWN } },
	{KE_KEY, 0x32, { KEY_MUTE } },
	{KE_KEY, 0x33, { KEY_SWITCHVIDEOMODE } },
	{KE_KEY, 0x34, { KEY_SWITCHVIDEOMODE } },
	{KE_KEY, 0x40, { KEY_PREVIOUSSONG } },
	{KE_KEY, 0x41, { KEY_NEXTSONG } },
	{KE_KEY, 0x43, { KEY_STOPCD } },
	{KE_KEY, 0x45, { KEY_PLAYPAUSE } },
	{KE_KEY, 0x4c, { KEY_MEDIA } },
	{KE_KEY, 0x50, { KEY_EMAIL } },
	{KE_KEY, 0x51, { KEY_WWW } },
	{KE_KEY, 0x55, { KEY_CALC } },
	{KE_KEY, 0x5C, { KEY_SCREENLOCK } },  /* Screenlock */
	{KE_KEY, 0x5D, { KEY_WLAN } },
	{KE_KEY, 0x5E, { KEY_WLAN } },
	{KE_KEY, 0x5F, { KEY_WLAN } },
	{KE_KEY, 0x60, { KEY_SWITCHVIDEOMODE } },
	{KE_KEY, 0x61, { KEY_SWITCHVIDEOMODE } },
	{KE_KEY, 0x62, { KEY_SWITCHVIDEOMODE } },
	{KE_KEY, 0x63, { KEY_SWITCHVIDEOMODE } },
	{KE_KEY, 0x6B, { KEY_F13 } }, /* Lock Touchpad */
	{KE_KEY, 0x7E, { KEY_BLUETOOTH } },
	{KE_KEY, 0x7D, { KEY_BLUETOOTH } },
	{KE_KEY, 0x82, { KEY_CAMERA } },
	{KE_KEY, 0x88, { KEY_WLAN  } },
	{KE_KEY, 0x8A, { KEY_PROG1 } },
	{KE_KEY, 0x95, { KEY_MEDIA } },
	{KE_KEY, 0x99, { KEY_PHONE } },
	{KE_KEY, 0xc4, { KEY_KBDILLUMUP } },
	{KE_KEY, 0xc5, { KEY_KBDILLUMDOWN } },
	{KE_KEY, 0xb5, { KEY_CALC } },
>>>>>>> 02f8c6ae
	{KE_END, 0},
};


/*
 * This function evaluates an ACPI method, given an int as parameter, the
 * method is searched within the scope of the handle, can be NULL. The output
 * of the method is written is output, which can also be NULL
 *
 * returns 0 if write is successful, -1 else.
 */
static int write_acpi_int_ret(acpi_handle handle, const char *method, int val,
			      struct acpi_buffer *output)
{
	struct acpi_object_list params;	/* list of input parameters (an int) */
	union acpi_object in_obj;	/* the only param we use */
	acpi_status status;

	if (!handle)
		return -1;

	params.count = 1;
	params.pointer = &in_obj;
	in_obj.type = ACPI_TYPE_INTEGER;
	in_obj.integer.value = val;

	status = acpi_evaluate_object(handle, (char *)method, &params, output);
	if (status == AE_OK)
		return 0;
	else
		return -1;
}

static int write_acpi_int(acpi_handle handle, const char *method, int val)
{
	return write_acpi_int_ret(handle, method, val, NULL);
}

static int acpi_check_handle(acpi_handle handle, const char *method,
			     acpi_handle *ret)
{
	acpi_status status;

	if (method == NULL)
		return -ENODEV;

	if (ret)
		status = acpi_get_handle(handle, (char *)method,
					 ret);
	else {
		acpi_handle dummy;

		status = acpi_get_handle(handle, (char *)method,
					 &dummy);
	}

	if (status != AE_OK) {
		if (ret)
			pr_warn("Error finding %s\n", method);
		return -ENODEV;
	}
	return 0;
}

/* Generic LED function */
static int asus_led_set(struct asus_laptop *asus, const char *method,
			 int value)
{
	if (!strcmp(method, METHOD_MLED))
		value = !value;
	else if (!strcmp(method, METHOD_GLED))
		value = !value + 1;
	else
		value = !!value;

	return write_acpi_int(asus->handle, method, value);
}

/*
 * LEDs
 */
/* /sys/class/led handlers */
static void asus_led_cdev_set(struct led_classdev *led_cdev,
			 enum led_brightness value)
{
	struct asus_led *led = container_of(led_cdev, struct asus_led, led);
	struct asus_laptop *asus = led->asus;

	led->wk = !!value;
	queue_work(asus->led_workqueue, &led->work);
}

static void asus_led_cdev_update(struct work_struct *work)
{
	struct asus_led *led = container_of(work, struct asus_led, work);
	struct asus_laptop *asus = led->asus;

	asus_led_set(asus, led->method, led->wk);
}

static enum led_brightness asus_led_cdev_get(struct led_classdev *led_cdev)
{
	return led_cdev->brightness;
}

/*
 * Keyboard backlight (also a LED)
 */
static int asus_kled_lvl(struct asus_laptop *asus)
{
	unsigned long long kblv;
	struct acpi_object_list params;
	union acpi_object in_obj;
	acpi_status rv;

	params.count = 1;
	params.pointer = &in_obj;
	in_obj.type = ACPI_TYPE_INTEGER;
	in_obj.integer.value = 2;

	rv = acpi_evaluate_integer(asus->handle, METHOD_KBD_LIGHT_GET,
				   &params, &kblv);
	if (ACPI_FAILURE(rv)) {
		pr_warn("Error reading kled level\n");
		return -ENODEV;
	}
	return kblv;
}

static int asus_kled_set(struct asus_laptop *asus, int kblv)
{
	if (kblv > 0)
		kblv = (1 << 7) | (kblv & 0x7F);
	else
		kblv = 0;

	if (write_acpi_int(asus->handle, METHOD_KBD_LIGHT_SET, kblv)) {
		pr_warn("Keyboard LED display write failed\n");
		return -EINVAL;
	}
	return 0;
}

static void asus_kled_cdev_set(struct led_classdev *led_cdev,
			      enum led_brightness value)
{
	struct asus_led *led = container_of(led_cdev, struct asus_led, led);
	struct asus_laptop *asus = led->asus;

	led->wk = value;
	queue_work(asus->led_workqueue, &led->work);
}

static void asus_kled_cdev_update(struct work_struct *work)
{
	struct asus_led *led = container_of(work, struct asus_led, work);
	struct asus_laptop *asus = led->asus;

	asus_kled_set(asus, led->wk);
}

static enum led_brightness asus_kled_cdev_get(struct led_classdev *led_cdev)
{
	struct asus_led *led = container_of(led_cdev, struct asus_led, led);
	struct asus_laptop *asus = led->asus;

	return asus_kled_lvl(asus);
}

static void asus_led_exit(struct asus_laptop *asus)
{
	if (asus->mled.led.dev)
		led_classdev_unregister(&asus->mled.led);
	if (asus->tled.led.dev)
		led_classdev_unregister(&asus->tled.led);
	if (asus->pled.led.dev)
		led_classdev_unregister(&asus->pled.led);
	if (asus->rled.led.dev)
		led_classdev_unregister(&asus->rled.led);
	if (asus->gled.led.dev)
		led_classdev_unregister(&asus->gled.led);
	if (asus->kled.led.dev)
		led_classdev_unregister(&asus->kled.led);
	if (asus->led_workqueue) {
		destroy_workqueue(asus->led_workqueue);
		asus->led_workqueue = NULL;
	}
}

/*  Ugly macro, need to fix that later */
static int asus_led_register(struct asus_laptop *asus,
			     struct asus_led *led,
			     const char *name, const char *method)
{
	struct led_classdev *led_cdev = &led->led;

	if (!method || acpi_check_handle(asus->handle, method, NULL))
		return 0; /* Led not present */

	led->asus = asus;
	led->method = method;

	INIT_WORK(&led->work, asus_led_cdev_update);
	led_cdev->name = name;
	led_cdev->brightness_set = asus_led_cdev_set;
	led_cdev->brightness_get = asus_led_cdev_get;
	led_cdev->max_brightness = 1;
	return led_classdev_register(&asus->platform_device->dev, led_cdev);
}

static int asus_led_init(struct asus_laptop *asus)
{
	int r;

	/*
	 * Functions that actually update the LED's are called from a
	 * workqueue. By doing this as separate work rather than when the LED
	 * subsystem asks, we avoid messing with the Asus ACPI stuff during a
	 * potentially bad time, such as a timer interrupt.
	 */
	asus->led_workqueue = create_singlethread_workqueue("led_workqueue");
	if (!asus->led_workqueue)
		return -ENOMEM;

	r = asus_led_register(asus, &asus->mled, "asus::mail", METHOD_MLED);
	if (r)
		goto error;
	r = asus_led_register(asus, &asus->tled, "asus::touchpad", METHOD_TLED);
	if (r)
		goto error;
	r = asus_led_register(asus, &asus->rled, "asus::record", METHOD_RLED);
	if (r)
		goto error;
	r = asus_led_register(asus, &asus->pled, "asus::phone", METHOD_PLED);
	if (r)
		goto error;
	r = asus_led_register(asus, &asus->gled, "asus::gaming", METHOD_GLED);
	if (r)
		goto error;
	if (!acpi_check_handle(asus->handle, METHOD_KBD_LIGHT_SET, NULL) &&
	    !acpi_check_handle(asus->handle, METHOD_KBD_LIGHT_GET, NULL)) {
		struct asus_led *led = &asus->kled;
		struct led_classdev *cdev = &led->led;

		led->asus = asus;

		INIT_WORK(&led->work, asus_kled_cdev_update);
		cdev->name = "asus::kbd_backlight";
		cdev->brightness_set = asus_kled_cdev_set;
		cdev->brightness_get = asus_kled_cdev_get;
		cdev->max_brightness = 3;
		r = led_classdev_register(&asus->platform_device->dev, cdev);
	}
error:
	if (r)
		asus_led_exit(asus);
	return r;
}

/*
 * Backlight device
 */
static int asus_read_brightness(struct backlight_device *bd)
{
	struct asus_laptop *asus = bl_get_data(bd);
	unsigned long long value;
	acpi_status rv = AE_OK;

	rv = acpi_evaluate_integer(asus->handle, METHOD_BRIGHTNESS_GET,
				   NULL, &value);
	if (ACPI_FAILURE(rv))
		pr_warn("Error reading brightness\n");

	return value;
}

static int asus_set_brightness(struct backlight_device *bd, int value)
{
	struct asus_laptop *asus = bl_get_data(bd);

	if (write_acpi_int(asus->handle, METHOD_BRIGHTNESS_SET, value)) {
		pr_warn("Error changing brightness\n");
		return -EIO;
	}
	return 0;
}

static int update_bl_status(struct backlight_device *bd)
{
	int value = bd->props.brightness;

	return asus_set_brightness(bd, value);
}

static const struct backlight_ops asusbl_ops = {
	.get_brightness = asus_read_brightness,
	.update_status = update_bl_status,
};

static int asus_backlight_notify(struct asus_laptop *asus)
{
	struct backlight_device *bd = asus->backlight_device;
	int old = bd->props.brightness;

	backlight_force_update(bd, BACKLIGHT_UPDATE_HOTKEY);

	return old;
}

static int asus_backlight_init(struct asus_laptop *asus)
{
	struct backlight_device *bd;
	struct backlight_properties props;

	if (acpi_check_handle(asus->handle, METHOD_BRIGHTNESS_GET, NULL) ||
	    acpi_check_handle(asus->handle, METHOD_BRIGHTNESS_SET, NULL))
		return 0;

	memset(&props, 0, sizeof(struct backlight_properties));
	props.max_brightness = 15;
	props.type = BACKLIGHT_PLATFORM;

	bd = backlight_device_register(ASUS_LAPTOP_FILE,
				       &asus->platform_device->dev, asus,
				       &asusbl_ops, &props);
	if (IS_ERR(bd)) {
		pr_err("Could not register asus backlight device\n");
		asus->backlight_device = NULL;
		return PTR_ERR(bd);
	}

	asus->backlight_device = bd;
	bd->props.brightness = asus_read_brightness(bd);
	bd->props.power = FB_BLANK_UNBLANK;
	backlight_update_status(bd);
	return 0;
}

static void asus_backlight_exit(struct asus_laptop *asus)
{
	if (asus->backlight_device)
		backlight_device_unregister(asus->backlight_device);
	asus->backlight_device = NULL;
}

/*
 * Platform device handlers
 */

/*
 * We write our info in page, we begin at offset off and cannot write more
 * than count bytes. We set eof to 1 if we handle those 2 values. We return the
 * number of bytes written in page
 */
static ssize_t show_infos(struct device *dev,
			  struct device_attribute *attr, char *page)
{
	struct asus_laptop *asus = dev_get_drvdata(dev);
	int len = 0;
	unsigned long long temp;
	char buf[16];		/* enough for all info */
	acpi_status rv = AE_OK;

	/*
	 * We use the easy way, we don't care of off and count,
	 * so we don't set eof to 1
	 */

	len += sprintf(page, ASUS_LAPTOP_NAME " " ASUS_LAPTOP_VERSION "\n");
	len += sprintf(page + len, "Model reference    : %s\n", asus->name);
	/*
	 * The SFUN method probably allows the original driver to get the list
	 * of features supported by a given model. For now, 0x0100 or 0x0800
	 * bit signifies that the laptop is equipped with a Wi-Fi MiniPCI card.
	 * The significance of others is yet to be found.
	 */
	rv = acpi_evaluate_integer(asus->handle, "SFUN", NULL, &temp);
	if (!ACPI_FAILURE(rv))
		len += sprintf(page + len, "SFUN value         : %#x\n",
			       (uint) temp);
	/*
	 * The HWRS method return informations about the hardware.
	 * 0x80 bit is for WLAN, 0x100 for Bluetooth.
	 * The significance of others is yet to be found.
	 * If we don't find the method, we assume the device are present.
	 */
	rv = acpi_evaluate_integer(asus->handle, "HRWS", NULL, &temp);
	if (!ACPI_FAILURE(rv))
		len += sprintf(page + len, "HRWS value         : %#x\n",
			       (uint) temp);
	/*
	 * Another value for userspace: the ASYM method returns 0x02 for
	 * battery low and 0x04 for battery critical, its readings tend to be
	 * more accurate than those provided by _BST.
	 * Note: since not all the laptops provide this method, errors are
	 * silently ignored.
	 */
	rv = acpi_evaluate_integer(asus->handle, "ASYM", NULL, &temp);
	if (!ACPI_FAILURE(rv))
		len += sprintf(page + len, "ASYM value         : %#x\n",
			       (uint) temp);
	if (asus->dsdt_info) {
		snprintf(buf, 16, "%d", asus->dsdt_info->length);
		len += sprintf(page + len, "DSDT length        : %s\n", buf);
		snprintf(buf, 16, "%d", asus->dsdt_info->checksum);
		len += sprintf(page + len, "DSDT checksum      : %s\n", buf);
		snprintf(buf, 16, "%d", asus->dsdt_info->revision);
		len += sprintf(page + len, "DSDT revision      : %s\n", buf);
		snprintf(buf, 7, "%s", asus->dsdt_info->oem_id);
		len += sprintf(page + len, "OEM id             : %s\n", buf);
		snprintf(buf, 9, "%s", asus->dsdt_info->oem_table_id);
		len += sprintf(page + len, "OEM table id       : %s\n", buf);
		snprintf(buf, 16, "%x", asus->dsdt_info->oem_revision);
		len += sprintf(page + len, "OEM revision       : 0x%s\n", buf);
		snprintf(buf, 5, "%s", asus->dsdt_info->asl_compiler_id);
		len += sprintf(page + len, "ASL comp vendor id : %s\n", buf);
		snprintf(buf, 16, "%x", asus->dsdt_info->asl_compiler_revision);
		len += sprintf(page + len, "ASL comp revision  : 0x%s\n", buf);
	}

	return len;
}

static int parse_arg(const char *buf, unsigned long count, int *val)
{
	if (!count)
		return 0;
	if (count > 31)
		return -EINVAL;
	if (sscanf(buf, "%i", val) != 1)
		return -EINVAL;
	return count;
}

static ssize_t sysfs_acpi_set(struct asus_laptop *asus,
			      const char *buf, size_t count,
			      const char *method)
{
	int rv, value;
	int out = 0;

	rv = parse_arg(buf, count, &value);
	if (rv > 0)
		out = value ? 1 : 0;

	if (write_acpi_int(asus->handle, method, value))
		return -ENODEV;
	return rv;
}

/*
 * LEDD display
 */
static ssize_t show_ledd(struct device *dev,
			 struct device_attribute *attr, char *buf)
{
	struct asus_laptop *asus = dev_get_drvdata(dev);

	return sprintf(buf, "0x%08x\n", asus->ledd_status);
}

static ssize_t store_ledd(struct device *dev, struct device_attribute *attr,
			  const char *buf, size_t count)
{
	struct asus_laptop *asus = dev_get_drvdata(dev);
	int rv, value;

	rv = parse_arg(buf, count, &value);
	if (rv > 0) {
		if (write_acpi_int(asus->handle, METHOD_LEDD, value)) {
			pr_warn("LED display write failed\n");
			return -ENODEV;
		}
		asus->ledd_status = (u32) value;
	}
	return rv;
}

/*
 * Wireless
 */
static int asus_wireless_status(struct asus_laptop *asus, int mask)
{
	unsigned long long status;
	acpi_status rv = AE_OK;

	if (!asus->have_rsts)
		return (asus->wireless_status & mask) ? 1 : 0;

	rv = acpi_evaluate_integer(asus->handle, METHOD_WL_STATUS,
				   NULL, &status);
	if (ACPI_FAILURE(rv)) {
		pr_warn("Error reading Wireless status\n");
		return -EINVAL;
	}
	return !!(status & mask);
}

/*
 * WLAN
 */
static int asus_wlan_set(struct asus_laptop *asus, int status)
{
	if (write_acpi_int(asus->handle, METHOD_WLAN, !!status)) {
		pr_warn("Error setting wlan status to %d\n", status);
		return -EIO;
	}
	return 0;
}

static ssize_t show_wlan(struct device *dev,
			 struct device_attribute *attr, char *buf)
{
	struct asus_laptop *asus = dev_get_drvdata(dev);

	return sprintf(buf, "%d\n", asus_wireless_status(asus, WL_RSTS));
}

static ssize_t store_wlan(struct device *dev, struct device_attribute *attr,
			  const char *buf, size_t count)
{
	struct asus_laptop *asus = dev_get_drvdata(dev);

	return sysfs_acpi_set(asus, buf, count, METHOD_WLAN);
}

/*
 * Bluetooth
 */
static int asus_bluetooth_set(struct asus_laptop *asus, int status)
{
	if (write_acpi_int(asus->handle, METHOD_BLUETOOTH, !!status)) {
		pr_warn("Error setting bluetooth status to %d\n", status);
		return -EIO;
	}
	return 0;
}

static ssize_t show_bluetooth(struct device *dev,
			      struct device_attribute *attr, char *buf)
{
	struct asus_laptop *asus = dev_get_drvdata(dev);

	return sprintf(buf, "%d\n", asus_wireless_status(asus, BT_RSTS));
}

static ssize_t store_bluetooth(struct device *dev,
			       struct device_attribute *attr, const char *buf,
			       size_t count)
{
	struct asus_laptop *asus = dev_get_drvdata(dev);

	return sysfs_acpi_set(asus, buf, count, METHOD_BLUETOOTH);
}

/*
 * Wimax
 */
static int asus_wimax_set(struct asus_laptop *asus, int status)
{
	if (write_acpi_int(asus->handle, METHOD_WIMAX, !!status)) {
		pr_warn("Error setting wimax status to %d\n", status);
		return -EIO;
	}
	return 0;
}

static ssize_t show_wimax(struct device *dev,
			      struct device_attribute *attr, char *buf)
{
	struct asus_laptop *asus = dev_get_drvdata(dev);

	return sprintf(buf, "%d\n", asus_wireless_status(asus, WM_RSTS));
}

static ssize_t store_wimax(struct device *dev,
			       struct device_attribute *attr, const char *buf,
			       size_t count)
{
	struct asus_laptop *asus = dev_get_drvdata(dev);

	return sysfs_acpi_set(asus, buf, count, METHOD_WIMAX);
}

/*
 * Wwan
 */
static int asus_wwan_set(struct asus_laptop *asus, int status)
{
	if (write_acpi_int(asus->handle, METHOD_WWAN, !!status)) {
		pr_warn("Error setting wwan status to %d\n", status);
		return -EIO;
	}
	return 0;
}

static ssize_t show_wwan(struct device *dev,
			      struct device_attribute *attr, char *buf)
{
	struct asus_laptop *asus = dev_get_drvdata(dev);

	return sprintf(buf, "%d\n", asus_wireless_status(asus, WW_RSTS));
}

static ssize_t store_wwan(struct device *dev,
			       struct device_attribute *attr, const char *buf,
			       size_t count)
{
	struct asus_laptop *asus = dev_get_drvdata(dev);

	return sysfs_acpi_set(asus, buf, count, METHOD_WWAN);
}

/*
 * Display
 */
static void asus_set_display(struct asus_laptop *asus, int value)
{
	/* no sanity check needed for now */
	if (write_acpi_int(asus->handle, METHOD_SWITCH_DISPLAY, value))
		pr_warn("Error setting display\n");
	return;
}

/*
 * Experimental support for display switching. As of now: 1 should activate
 * the LCD output, 2 should do for CRT, 4 for TV-Out and 8 for DVI.
 * Any combination (bitwise) of these will suffice. I never actually tested 4
 * displays hooked up simultaneously, so be warned. See the acpi4asus README
 * for more info.
 */
static ssize_t store_disp(struct device *dev, struct device_attribute *attr,
			  const char *buf, size_t count)
{
	struct asus_laptop *asus = dev_get_drvdata(dev);
	int rv, value;

	rv = parse_arg(buf, count, &value);
	if (rv > 0)
		asus_set_display(asus, value);
	return rv;
}

/*
 * Light Sens
 */
static void asus_als_switch(struct asus_laptop *asus, int value)
{
	if (write_acpi_int(asus->handle, METHOD_ALS_CONTROL, value))
		pr_warn("Error setting light sensor switch\n");
	asus->light_switch = value;
}

static ssize_t show_lssw(struct device *dev,
			 struct device_attribute *attr, char *buf)
{
	struct asus_laptop *asus = dev_get_drvdata(dev);

	return sprintf(buf, "%d\n", asus->light_switch);
}

static ssize_t store_lssw(struct device *dev, struct device_attribute *attr,
			  const char *buf, size_t count)
{
	struct asus_laptop *asus = dev_get_drvdata(dev);
	int rv, value;

	rv = parse_arg(buf, count, &value);
	if (rv > 0)
		asus_als_switch(asus, value ? 1 : 0);

	return rv;
}

static void asus_als_level(struct asus_laptop *asus, int value)
{
	if (write_acpi_int(asus->handle, METHOD_ALS_LEVEL, value))
		pr_warn("Error setting light sensor level\n");
	asus->light_level = value;
}

static ssize_t show_lslvl(struct device *dev,
			  struct device_attribute *attr, char *buf)
{
	struct asus_laptop *asus = dev_get_drvdata(dev);

	return sprintf(buf, "%d\n", asus->light_level);
}

static ssize_t store_lslvl(struct device *dev, struct device_attribute *attr,
			   const char *buf, size_t count)
{
	struct asus_laptop *asus = dev_get_drvdata(dev);
	int rv, value;

	rv = parse_arg(buf, count, &value);
	if (rv > 0) {
		value = (0 < value) ? ((15 < value) ? 15 : value) : 0;
		/* 0 <= value <= 15 */
		asus_als_level(asus, value);
	}

	return rv;
}

/*
 * GPS
 */
static int asus_gps_status(struct asus_laptop *asus)
{
	unsigned long long status;
	acpi_status rv = AE_OK;

	rv = acpi_evaluate_integer(asus->handle, METHOD_GPS_STATUS,
				   NULL, &status);
	if (ACPI_FAILURE(rv)) {
		pr_warn("Error reading GPS status\n");
		return -ENODEV;
	}
	return !!status;
}

static int asus_gps_switch(struct asus_laptop *asus, int status)
{
	const char *meth = status ? METHOD_GPS_ON : METHOD_GPS_OFF;

	if (write_acpi_int(asus->handle, meth, 0x02))
		return -ENODEV;
	return 0;
}

static ssize_t show_gps(struct device *dev,
			struct device_attribute *attr, char *buf)
{
	struct asus_laptop *asus = dev_get_drvdata(dev);

	return sprintf(buf, "%d\n", asus_gps_status(asus));
}

static ssize_t store_gps(struct device *dev, struct device_attribute *attr,
			 const char *buf, size_t count)
{
	struct asus_laptop *asus = dev_get_drvdata(dev);
	int rv, value;
	int ret;

	rv = parse_arg(buf, count, &value);
	if (rv <= 0)
		return -EINVAL;
	ret = asus_gps_switch(asus, !!value);
	if (ret)
		return ret;
	rfkill_set_sw_state(asus->gps_rfkill, !value);
	return rv;
}

/*
 * rfkill
 */
static int asus_gps_rfkill_set(void *data, bool blocked)
{
	struct asus_laptop *asus = data;

	return asus_gps_switch(asus, !blocked);
}

static const struct rfkill_ops asus_gps_rfkill_ops = {
	.set_block = asus_gps_rfkill_set,
};

static void asus_rfkill_exit(struct asus_laptop *asus)
{
	if (asus->gps_rfkill) {
		rfkill_unregister(asus->gps_rfkill);
		rfkill_destroy(asus->gps_rfkill);
		asus->gps_rfkill = NULL;
	}
}

static int asus_rfkill_init(struct asus_laptop *asus)
{
	int result;

	if (acpi_check_handle(asus->handle, METHOD_GPS_ON, NULL) ||
	    acpi_check_handle(asus->handle, METHOD_GPS_OFF, NULL) ||
	    acpi_check_handle(asus->handle, METHOD_GPS_STATUS, NULL))
		return 0;

	asus->gps_rfkill = rfkill_alloc("asus-gps", &asus->platform_device->dev,
					RFKILL_TYPE_GPS,
					&asus_gps_rfkill_ops, asus);
	if (!asus->gps_rfkill)
		return -EINVAL;

	result = rfkill_register(asus->gps_rfkill);
	if (result) {
		rfkill_destroy(asus->gps_rfkill);
		asus->gps_rfkill = NULL;
	}

	return result;
}

/*
 * Input device (i.e. hotkeys)
 */
static void asus_input_notify(struct asus_laptop *asus, int event)
{
	if (asus->inputdev)
		sparse_keymap_report_event(asus->inputdev, event, 1, true);
}

static int asus_input_init(struct asus_laptop *asus)
{
	struct input_dev *input;
	int error;

	input = input_allocate_device();
	if (!input) {
		pr_info("Unable to allocate input device\n");
		return -ENOMEM;
	}
	input->name = "Asus Laptop extra buttons";
	input->phys = ASUS_LAPTOP_FILE "/input0";
	input->id.bustype = BUS_HOST;
	input->dev.parent = &asus->platform_device->dev;

	error = sparse_keymap_setup(input, asus_keymap, NULL);
	if (error) {
		pr_err("Unable to setup input device keymap\n");
		goto err_free_dev;
	}
	error = input_register_device(input);
	if (error) {
		pr_info("Unable to register input device\n");
		goto err_free_keymap;
	}

	asus->inputdev = input;
	return 0;

err_free_keymap:
	sparse_keymap_free(input);
err_free_dev:
	input_free_device(input);
	return error;
}

static void asus_input_exit(struct asus_laptop *asus)
{
	if (asus->inputdev) {
		sparse_keymap_free(asus->inputdev);
		input_unregister_device(asus->inputdev);
	}
	asus->inputdev = NULL;
}

/*
 * ACPI driver
 */
static void asus_acpi_notify(struct acpi_device *device, u32 event)
{
	struct asus_laptop *asus = acpi_driver_data(device);
	u16 count;

	/* TODO Find a better way to handle events count. */
	count = asus->event_count[event % 128]++;
	acpi_bus_generate_proc_event(asus->device, event, count);
	acpi_bus_generate_netlink_event(asus->device->pnp.device_class,
					dev_name(&asus->device->dev), event,
					count);

	/* Brightness events are special */
	if (event >= ATKD_BR_MIN && event <= ATKD_BR_MAX) {

		/* Ignore them completely if the acpi video driver is used */
		if (asus->backlight_device != NULL) {
			/* Update the backlight device. */
			asus_backlight_notify(asus);
		}
		return ;
	}
	asus_input_notify(asus, event);
}

static DEVICE_ATTR(infos, S_IRUGO, show_infos, NULL);
static DEVICE_ATTR(wlan, S_IRUGO | S_IWUSR, show_wlan, store_wlan);
static DEVICE_ATTR(bluetooth, S_IRUGO | S_IWUSR,
		   show_bluetooth, store_bluetooth);
static DEVICE_ATTR(wimax, S_IRUGO | S_IWUSR, show_wimax, store_wimax);
static DEVICE_ATTR(wwan, S_IRUGO | S_IWUSR, show_wwan, store_wwan);
static DEVICE_ATTR(display, S_IWUSR, NULL, store_disp);
static DEVICE_ATTR(ledd, S_IRUGO | S_IWUSR, show_ledd, store_ledd);
static DEVICE_ATTR(ls_level, S_IRUGO | S_IWUSR, show_lslvl, store_lslvl);
static DEVICE_ATTR(ls_switch, S_IRUGO | S_IWUSR, show_lssw, store_lssw);
static DEVICE_ATTR(gps, S_IRUGO | S_IWUSR, show_gps, store_gps);

static struct attribute *asus_attributes[] = {
	&dev_attr_infos.attr,
	&dev_attr_wlan.attr,
	&dev_attr_bluetooth.attr,
	&dev_attr_wimax.attr,
	&dev_attr_wwan.attr,
	&dev_attr_display.attr,
	&dev_attr_ledd.attr,
	&dev_attr_ls_level.attr,
	&dev_attr_ls_switch.attr,
	&dev_attr_gps.attr,
	NULL
};

static mode_t asus_sysfs_is_visible(struct kobject *kobj,
				    struct attribute *attr,
				    int idx)
{
	struct device *dev = container_of(kobj, struct device, kobj);
	struct platform_device *pdev = to_platform_device(dev);
	struct asus_laptop *asus = platform_get_drvdata(pdev);
	acpi_handle handle = asus->handle;
	bool supported;

	if (attr == &dev_attr_wlan.attr) {
		supported = !acpi_check_handle(handle, METHOD_WLAN, NULL);

	} else if (attr == &dev_attr_bluetooth.attr) {
		supported = !acpi_check_handle(handle, METHOD_BLUETOOTH, NULL);

	} else if (attr == &dev_attr_display.attr) {
		supported = !acpi_check_handle(handle, METHOD_SWITCH_DISPLAY, NULL);

	} else if (attr == &dev_attr_wimax.attr) {
		supported =
			!acpi_check_handle(asus->handle, METHOD_WIMAX, NULL);

	} else if (attr == &dev_attr_wwan.attr) {
		supported = !acpi_check_handle(asus->handle, METHOD_WWAN, NULL);

	} else if (attr == &dev_attr_ledd.attr) {
		supported = !acpi_check_handle(handle, METHOD_LEDD, NULL);

	} else if (attr == &dev_attr_ls_switch.attr ||
		   attr == &dev_attr_ls_level.attr) {
		supported = !acpi_check_handle(handle, METHOD_ALS_CONTROL, NULL) &&
			    !acpi_check_handle(handle, METHOD_ALS_LEVEL, NULL);

	} else if (attr == &dev_attr_gps.attr) {
		supported = !acpi_check_handle(handle, METHOD_GPS_ON, NULL) &&
			    !acpi_check_handle(handle, METHOD_GPS_OFF, NULL) &&
			    !acpi_check_handle(handle, METHOD_GPS_STATUS, NULL);
	} else {
		supported = true;
	}

	return supported ? attr->mode : 0;
}


static const struct attribute_group asus_attr_group = {
	.is_visible	= asus_sysfs_is_visible,
	.attrs		= asus_attributes,
};

static int asus_platform_init(struct asus_laptop *asus)
{
	int result;

	asus->platform_device = platform_device_alloc(ASUS_LAPTOP_FILE, -1);
	if (!asus->platform_device)
		return -ENOMEM;
	platform_set_drvdata(asus->platform_device, asus);

	result = platform_device_add(asus->platform_device);
	if (result)
		goto fail_platform_device;

	result = sysfs_create_group(&asus->platform_device->dev.kobj,
				    &asus_attr_group);
	if (result)
		goto fail_sysfs;

	return 0;

fail_sysfs:
	platform_device_del(asus->platform_device);
fail_platform_device:
	platform_device_put(asus->platform_device);
	return result;
}

static void asus_platform_exit(struct asus_laptop *asus)
{
	sysfs_remove_group(&asus->platform_device->dev.kobj, &asus_attr_group);
	platform_device_unregister(asus->platform_device);
}

static struct platform_driver platform_driver = {
	.driver = {
		.name = ASUS_LAPTOP_FILE,
		.owner = THIS_MODULE,
	}
};

/*
 * This function is used to initialize the context with right values. In this
 * method, we can make all the detection we want, and modify the asus_laptop
 * struct
 */
static int asus_laptop_get_info(struct asus_laptop *asus)
{
	struct acpi_buffer buffer = { ACPI_ALLOCATE_BUFFER, NULL };
	union acpi_object *model = NULL;
	unsigned long long bsts_result, hwrs_result;
	char *string = NULL;
	acpi_status status;

	/*
	 * Get DSDT headers early enough to allow for differentiating between
	 * models, but late enough to allow acpi_bus_register_driver() to fail
	 * before doing anything ACPI-specific. Should we encounter a machine,
	 * which needs special handling (i.e. its hotkey device has a different
	 * HID), this bit will be moved.
	 */
	status = acpi_get_table(ACPI_SIG_DSDT, 1, &asus->dsdt_info);
	if (ACPI_FAILURE(status))
		pr_warn("Couldn't get the DSDT table header\n");

	/* We have to write 0 on init this far for all ASUS models */
	if (write_acpi_int_ret(asus->handle, "INIT", 0, &buffer)) {
		pr_err("Hotkey initialization failed\n");
		return -ENODEV;
	}

	/* This needs to be called for some laptops to init properly */
	status =
	    acpi_evaluate_integer(asus->handle, "BSTS", NULL, &bsts_result);
	if (ACPI_FAILURE(status))
		pr_warn("Error calling BSTS\n");
	else if (bsts_result)
		pr_notice("BSTS called, 0x%02x returned\n",
		       (uint) bsts_result);

	/* This too ... */
	if (write_acpi_int(asus->handle, "CWAP", wapf))
		pr_err("Error calling CWAP(%d)\n", wapf);
	/*
	 * Try to match the object returned by INIT to the specific model.
	 * Handle every possible object (or the lack of thereof) the DSDT
	 * writers might throw at us. When in trouble, we pass NULL to
	 * asus_model_match() and try something completely different.
	 */
	if (buffer.pointer) {
		model = buffer.pointer;
		switch (model->type) {
		case ACPI_TYPE_STRING:
			string = model->string.pointer;
			break;
		case ACPI_TYPE_BUFFER:
			string = model->buffer.pointer;
			break;
		default:
			string = "";
			break;
		}
	}
	asus->name = kstrdup(string, GFP_KERNEL);
	if (!asus->name) {
		kfree(buffer.pointer);
		return -ENOMEM;
	}

	if (*string)
		pr_notice("  %s model detected\n", string);

	/*
	 * The HWRS method return informations about the hardware.
	 * 0x80 bit is for WLAN, 0x100 for Bluetooth,
	 * 0x40 for WWAN, 0x10 for WIMAX.
	 * The significance of others is yet to be found.
	 */
	status =
	    acpi_evaluate_integer(asus->handle, "HRWS", NULL, &hwrs_result);
	if (!ACPI_FAILURE(status))
		pr_notice("  HRWS returned %x", (int)hwrs_result);

	if (!acpi_check_handle(asus->handle, METHOD_WL_STATUS, NULL))
		asus->have_rsts = true;

	kfree(model);

	return AE_OK;
}

static int __devinit asus_acpi_init(struct asus_laptop *asus)
{
	int result = 0;

	result = acpi_bus_get_status(asus->device);
	if (result)
		return result;
	if (!asus->device->status.present) {
		pr_err("Hotkey device not present, aborting\n");
		return -ENODEV;
	}

	result = asus_laptop_get_info(asus);
	if (result)
		return result;

	/* WLED and BLED are on by default */
	if (bluetooth_status >= 0)
		asus_bluetooth_set(asus, !!bluetooth_status);

	if (wlan_status >= 0)
		asus_wlan_set(asus, !!wlan_status);

	if (wimax_status >= 0)
		asus_wimax_set(asus, !!wimax_status);

	if (wwan_status >= 0)
		asus_wwan_set(asus, !!wwan_status);

	/* Keyboard Backlight is on by default */
	if (!acpi_check_handle(asus->handle, METHOD_KBD_LIGHT_SET, NULL))
		asus_kled_set(asus, 1);

	/* LED display is off by default */
	asus->ledd_status = 0xFFF;

	/* Set initial values of light sensor and level */
<<<<<<< HEAD
	hotk->light_switch = 0;	/* Default to light sensor disabled */
	hotk->light_level = 5;	/* level 5 for sensor sensitivity */

	if (ls_switch_handle)
		set_light_sens_switch(hotk->light_switch);

	if (ls_level_handle)
		set_light_sens_level(hotk->light_level);

	/* GPS is on by default */
	write_status(NULL, 1, GPS_ON);
=======
	asus->light_switch = 0;	/* Default to light sensor disabled */
	asus->light_level = 5;	/* level 5 for sensor sensitivity */
>>>>>>> 02f8c6ae

	if (!acpi_check_handle(asus->handle, METHOD_ALS_CONTROL, NULL) &&
	    !acpi_check_handle(asus->handle, METHOD_ALS_LEVEL, NULL)) {
		asus_als_switch(asus, asus->light_switch);
		asus_als_level(asus, asus->light_level);
	}

	return result;
}

static void __devinit asus_dmi_check(void)
{
	const char *model;

	model = dmi_get_system_info(DMI_PRODUCT_NAME);
	if (!model)
		return;

	/* On L1400B WLED control the sound card, don't mess with it ... */
	if (strncmp(model, "L1400B", 6) == 0) {
		wlan_status = -1;
	}
}

static bool asus_device_present;

static int __devinit asus_acpi_add(struct acpi_device *device)
{
	struct asus_laptop *asus;
	int result;

	pr_notice("Asus Laptop Support version %s\n",
		  ASUS_LAPTOP_VERSION);
	asus = kzalloc(sizeof(struct asus_laptop), GFP_KERNEL);
	if (!asus)
		return -ENOMEM;
	asus->handle = device->handle;
	strcpy(acpi_device_name(device), ASUS_LAPTOP_DEVICE_NAME);
	strcpy(acpi_device_class(device), ASUS_LAPTOP_CLASS);
	device->driver_data = asus;
	asus->device = device;

	asus_dmi_check();

	result = asus_acpi_init(asus);
	if (result)
		goto fail_platform;

	/*
	 * Register the platform device first.  It is used as a parent for the
	 * sub-devices below.
	 */
	result = asus_platform_init(asus);
	if (result)
		goto fail_platform;

	if (!acpi_video_backlight_support()) {
		result = asus_backlight_init(asus);
		if (result)
			goto fail_backlight;
	} else
		pr_info("Backlight controlled by ACPI video driver\n");

	result = asus_input_init(asus);
	if (result)
		goto fail_input;

	result = asus_led_init(asus);
	if (result)
		goto fail_led;

	result = asus_rfkill_init(asus);
	if (result)
		goto fail_rfkill;

	asus_device_present = true;
	return 0;

fail_rfkill:
	asus_led_exit(asus);
fail_led:
	asus_input_exit(asus);
fail_input:
	asus_backlight_exit(asus);
fail_backlight:
	asus_platform_exit(asus);
fail_platform:
	kfree(asus->name);
	kfree(asus);

	return result;
}

static int asus_acpi_remove(struct acpi_device *device, int type)
{
	struct asus_laptop *asus = acpi_driver_data(device);

	asus_backlight_exit(asus);
	asus_rfkill_exit(asus);
	asus_led_exit(asus);
	asus_input_exit(asus);
	asus_platform_exit(asus);

	kfree(asus->name);
	kfree(asus);
	return 0;
}

static const struct acpi_device_id asus_device_ids[] = {
	{"ATK0100", 0},
	{"ATK0101", 0},
	{"", 0},
};
MODULE_DEVICE_TABLE(acpi, asus_device_ids);

static struct acpi_driver asus_acpi_driver = {
	.name = ASUS_LAPTOP_NAME,
	.class = ASUS_LAPTOP_CLASS,
	.owner = THIS_MODULE,
	.ids = asus_device_ids,
	.flags = ACPI_DRIVER_ALL_NOTIFY_EVENTS,
	.ops = {
		.add = asus_acpi_add,
		.remove = asus_acpi_remove,
		.notify = asus_acpi_notify,
		},
};

static int __init asus_laptop_init(void)
{
	int result;

	result = platform_driver_register(&platform_driver);
	if (result < 0)
		return result;

	result = acpi_bus_register_driver(&asus_acpi_driver);
	if (result < 0)
		goto fail_acpi_driver;
	if (!asus_device_present) {
		result = -ENODEV;
		goto fail_no_device;
	}
	return 0;

fail_no_device:
	acpi_bus_unregister_driver(&asus_acpi_driver);
fail_acpi_driver:
	platform_driver_unregister(&platform_driver);
	return result;
}

static void __exit asus_laptop_exit(void)
{
	acpi_bus_unregister_driver(&asus_acpi_driver);
	platform_driver_unregister(&platform_driver);
}

module_init(asus_laptop_init);
module_exit(asus_laptop_exit);<|MERGE_RESOLUTION|>--- conflicted
+++ resolved
@@ -189,17 +189,8 @@
  * This is the main structure, we can use it to store anything interesting
  * about the hotk device
  */
-<<<<<<< HEAD
-static const struct acpi_device_id asus_device_ids[] = {
-	{"ATK0100", 0},
-	{"ATK0101", 0},
-	{"", 0},
-};
-MODULE_DEVICE_TABLE(acpi, asus_device_ids);
-=======
 struct asus_laptop {
 	char *name;		/* laptop name */
->>>>>>> 02f8c6ae
 
 	struct acpi_table_header *dsdt_info;
 	struct platform_device *platform_device;
@@ -229,44 +220,6 @@
 	u16 event_count[128];	/* count for each event TODO make this better */
 };
 
-<<<<<<< HEAD
-enum { KE_KEY, KE_END };
-
-static struct key_entry asus_keymap[] = {
-	{KE_KEY, 0x02, KEY_SCREENLOCK},
-	{KE_KEY, 0x05, KEY_WLAN},
-	{KE_KEY, 0x08, BTN_TOUCH},
-	{KE_KEY, 0x17, KEY_ZOOM},
-	{KE_KEY, 0x1f, KEY_BATTERY},
-	{KE_KEY, 0x30, KEY_VOLUMEUP},
-	{KE_KEY, 0x31, KEY_VOLUMEDOWN},
-	{KE_KEY, 0x32, KEY_MUTE},
-	{KE_KEY, 0x33, KEY_SWITCHVIDEOMODE},
-	{KE_KEY, 0x34, KEY_SWITCHVIDEOMODE},
-	{KE_KEY, 0x40, KEY_PREVIOUSSONG},
-	{KE_KEY, 0x41, KEY_NEXTSONG},
-	{KE_KEY, 0x43, KEY_STOPCD},
-	{KE_KEY, 0x45, KEY_PLAYPAUSE},
-	{KE_KEY, 0x4c, KEY_MEDIA},
-	{KE_KEY, 0x50, KEY_EMAIL},
-	{KE_KEY, 0x51, KEY_WWW},
-	{KE_KEY, 0x55, KEY_CALC},
-	{KE_KEY, 0x5C, KEY_SCREENLOCK},  /* Screenlock */
-	{KE_KEY, 0x5D, KEY_WLAN},
-	{KE_KEY, 0x5E, KEY_WLAN},
-	{KE_KEY, 0x5F, KEY_WLAN},
-	{KE_KEY, 0x60, KEY_SWITCHVIDEOMODE},
-	{KE_KEY, 0x61, KEY_SWITCHVIDEOMODE},
-	{KE_KEY, 0x62, KEY_SWITCHVIDEOMODE},
-	{KE_KEY, 0x63, KEY_SWITCHVIDEOMODE},
-	{KE_KEY, 0x6B, BTN_TOUCH}, /* Lock Mouse */
-	{KE_KEY, 0x82, KEY_CAMERA},
-	{KE_KEY, 0x8A, KEY_PROG1},
-	{KE_KEY, 0x95, KEY_MEDIA},
-	{KE_KEY, 0x99, KEY_PHONE},
-	{KE_KEY, 0xc4, KEY_KBDILLUMUP},
-	{KE_KEY, 0xc5, KEY_KBDILLUMDOWN},
-=======
 static const struct key_entry asus_keymap[] = {
 	/* Lenovo SL Specific keycodes */
 	{KE_KEY, 0x02, { KEY_SCREENLOCK } },
@@ -307,7 +260,6 @@
 	{KE_KEY, 0xc4, { KEY_KBDILLUMUP } },
 	{KE_KEY, 0xc5, { KEY_KBDILLUMDOWN } },
 	{KE_KEY, 0xb5, { KEY_CALC } },
->>>>>>> 02f8c6ae
 	{KE_END, 0},
 };
 
@@ -1437,22 +1389,8 @@
 	asus->ledd_status = 0xFFF;
 
 	/* Set initial values of light sensor and level */
-<<<<<<< HEAD
-	hotk->light_switch = 0;	/* Default to light sensor disabled */
-	hotk->light_level = 5;	/* level 5 for sensor sensitivity */
-
-	if (ls_switch_handle)
-		set_light_sens_switch(hotk->light_switch);
-
-	if (ls_level_handle)
-		set_light_sens_level(hotk->light_level);
-
-	/* GPS is on by default */
-	write_status(NULL, 1, GPS_ON);
-=======
 	asus->light_switch = 0;	/* Default to light sensor disabled */
 	asus->light_level = 5;	/* level 5 for sensor sensitivity */
->>>>>>> 02f8c6ae
 
 	if (!acpi_check_handle(asus->handle, METHOD_ALS_CONTROL, NULL) &&
 	    !acpi_check_handle(asus->handle, METHOD_ALS_LEVEL, NULL)) {
