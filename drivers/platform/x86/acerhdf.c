--- conflicted
+++ resolved
@@ -50,11 +50,7 @@
  */
 #undef START_IN_KERNEL_MODE
 
-<<<<<<< HEAD
-#define DRV_VER "0.5.20"
-=======
 #define DRV_VER "0.5.24"
->>>>>>> 02f8c6ae
 
 /*
  * According to the Atom N270 datasheet,
@@ -114,18 +110,12 @@
 MODULE_PARM_DESC(force_product, "Force BIOS product and omit BIOS check");
 
 /*
-<<<<<<< HEAD
- * cmd_off: to switch the fan completely off
- * chk_off: to check if the fan is off
-=======
  * cmd_off: to switch the fan completely off and check if the fan is off
->>>>>>> 02f8c6ae
  *	cmd_auto: to set the BIOS in control of the fan. The BIOS regulates then
  *		the fan speed depending on the temperature
  */
 struct fancmd {
 	u8 cmd_off;
-	u8 chk_off;
 	u8 cmd_auto;
 };
 
@@ -142,41 +132,16 @@
 /* Register addresses and values for different BIOS versions */
 static const struct bios_settings_t bios_tbl[] = {
 	/* AOA110 */
-	{"Acer", "AOA110", "v0.3109", 0x55, 0x58, {0x1f, 0x1f, 0x00} },
-	{"Acer", "AOA110", "v0.3114", 0x55, 0x58, {0x1f, 0x1f, 0x00} },
-	{"Acer", "AOA110", "v0.3301", 0x55, 0x58, {0xaf, 0xaf, 0x00} },
-	{"Acer", "AOA110", "v0.3304", 0x55, 0x58, {0xaf, 0xaf, 0x00} },
-	{"Acer", "AOA110", "v0.3305", 0x55, 0x58, {0xaf, 0xaf, 0x00} },
-	{"Acer", "AOA110", "v0.3307", 0x55, 0x58, {0xaf, 0xaf, 0x00} },
-	{"Acer", "AOA110", "v0.3308", 0x55, 0x58, {0x21, 0x21, 0x00} },
-	{"Acer", "AOA110", "v0.3309", 0x55, 0x58, {0x21, 0x21, 0x00} },
-	{"Acer", "AOA110", "v0.3310", 0x55, 0x58, {0x21, 0x21, 0x00} },
+	{"Acer", "AOA110", "v0.3109", 0x55, 0x58, {0x1f, 0x00} },
+	{"Acer", "AOA110", "v0.3114", 0x55, 0x58, {0x1f, 0x00} },
+	{"Acer", "AOA110", "v0.3301", 0x55, 0x58, {0xaf, 0x00} },
+	{"Acer", "AOA110", "v0.3304", 0x55, 0x58, {0xaf, 0x00} },
+	{"Acer", "AOA110", "v0.3305", 0x55, 0x58, {0xaf, 0x00} },
+	{"Acer", "AOA110", "v0.3307", 0x55, 0x58, {0xaf, 0x00} },
+	{"Acer", "AOA110", "v0.3308", 0x55, 0x58, {0x21, 0x00} },
+	{"Acer", "AOA110", "v0.3309", 0x55, 0x58, {0x21, 0x00} },
+	{"Acer", "AOA110", "v0.3310", 0x55, 0x58, {0x21, 0x00} },
 	/* AOA150 */
-<<<<<<< HEAD
-	{"Acer", "AOA150", "v0.3114", 0x55, 0x58, {0x20, 0x20, 0x00} },
-	{"Acer", "AOA150", "v0.3301", 0x55, 0x58, {0x20, 0x20, 0x00} },
-	{"Acer", "AOA150", "v0.3304", 0x55, 0x58, {0x20, 0x20, 0x00} },
-	{"Acer", "AOA150", "v0.3305", 0x55, 0x58, {0x20, 0x20, 0x00} },
-	{"Acer", "AOA150", "v0.3307", 0x55, 0x58, {0x20, 0x20, 0x00} },
-	{"Acer", "AOA150", "v0.3308", 0x55, 0x58, {0x20, 0x20, 0x00} },
-	{"Acer", "AOA150", "v0.3309", 0x55, 0x58, {0x20, 0x20, 0x00} },
-	{"Acer", "AOA150", "v0.3310", 0x55, 0x58, {0x20, 0x20, 0x00} },
-	/* Acer 1410 */
-	{"Acer", "Aspire 1410", "v0.3120", 0x55, 0x58, {0x9e, 0x9e, 0x00} },
-	/* special BIOS / other */
-	{"Gateway", "AOA110", "v0.3103", 0x55, 0x58, {0x21, 0x21, 0x00} },
-	{"Gateway", "AOA150", "v0.3103", 0x55, 0x58, {0x20, 0x20, 0x00} },
-	{"Gateway         ", "LT31            ", "v1.3103 ", 0x55, 0x58,
-		{0x10, 0x0f, 0x00} },
-	{"Gateway         ", "LT31            ", "v1.3201 ", 0x55, 0x58,
-		{0x10, 0x0f, 0x00} },
-	{"Gateway         ", "LT31            ", "v1.3302 ", 0x55, 0x58,
-		{0x10, 0x0f, 0x00} },
-	{"Packard Bell", "DOA150", "v0.3104", 0x55, 0x58, {0x21, 0x21, 0x00} },
-	{"Packard Bell", "DOA150", "v0.3105", 0x55, 0x58, {0x20, 0x20, 0x00} },
-	{"Packard Bell", "AOA110", "v0.3105", 0x55, 0x58, {0x21, 0x21, 0x00} },
-	{"Packard Bell", "AOA150", "v0.3105", 0x55, 0x58, {0x20, 0x20, 0x00} },
-=======
 	{"Acer", "AOA150", "v0.3114", 0x55, 0x58, {0x1f, 0x00} },
 	{"Acer", "AOA150", "v0.3301", 0x55, 0x58, {0x20, 0x00} },
 	{"Acer", "AOA150", "v0.3304", 0x55, 0x58, {0x20, 0x00} },
@@ -240,9 +205,8 @@
 	{"Packard Bell", "DOTMU",  "v1.3204", 0x55, 0x58, {0x9e, 0x00} },
 	{"Packard Bell", "DOTMA",  "v1.3201", 0x55, 0x58, {0x9e, 0x00} },
 	{"Packard Bell", "DOTMA",  "v1.3302", 0x55, 0x58, {0x9e, 0x00} },
->>>>>>> 02f8c6ae
 	/* pewpew-terminator */
-	{"", "", "", 0, 0, {0, 0, 0} }
+	{"", "", "", 0, 0, {0, 0} }
 };
 
 static const struct bios_settings_t *bios_cfg __read_mostly;
@@ -266,7 +230,7 @@
 	if (ec_read(bios_cfg->fanreg, &fan))
 		return -EINVAL;
 
-	if (fan != bios_cfg->cmd.chk_off)
+	if (fan != bios_cfg->cmd.cmd_off)
 		*state = ACERHDF_FAN_AUTO;
 	else
 		*state = ACERHDF_FAN_OFF;
@@ -739,11 +703,6 @@
 MODULE_AUTHOR("Peter Feuerer");
 MODULE_DESCRIPTION("Aspire One temperature and fan driver");
 MODULE_ALIAS("dmi:*:*Acer*:pnAOA*:");
-<<<<<<< HEAD
-MODULE_ALIAS("dmi:*:*Gateway*:pnAOA*:");
-MODULE_ALIAS("dmi:*:*Packard Bell*:pnAOA*:");
-MODULE_ALIAS("dmi:*:*Packard Bell*:pnDOA*:");
-=======
 MODULE_ALIAS("dmi:*:*Acer*:pnAspire 1410*:");
 MODULE_ALIAS("dmi:*:*Acer*:pnAspire 1810*:");
 MODULE_ALIAS("dmi:*:*Acer*:pnAO531*:");
@@ -753,7 +712,6 @@
 MODULE_ALIAS("dmi:*:*Packard Bell*:pnDOA*:");
 MODULE_ALIAS("dmi:*:*Packard Bell*:pnDOTMU*:");
 MODULE_ALIAS("dmi:*:*Packard Bell*:pnDOTMA*:");
->>>>>>> 02f8c6ae
 
 module_init(acerhdf_init);
 module_exit(acerhdf_exit);