--- conflicted
+++ resolved
@@ -228,14 +228,10 @@
 
 	phy = __usb_find_phy_dev(dev, &phy_bind_list, index);
 	if (IS_ERR(phy) || !try_module_get(phy->dev->driver->owner)) {
-<<<<<<< HEAD
 		dev_dbg(dev, "unable to find transceiver\n");
-=======
-		pr_err("unable to find transceiver\n");
 		if (!IS_ERR(phy))
 			phy = ERR_PTR(-ENODEV);
 
->>>>>>> 6eb2b7e3
 		goto err0;
 	}
 
