/**
 * udc.c - Core UDC Framework
 *
 * Copyright (C) 2010 Texas Instruments
 * Author: Felipe Balbi <balbi@ti.com>
 *
 * This program is free software: you can redistribute it and/or modify
 * it under the terms of the GNU General Public License version 2  of
 * the License as published by the Free Software Foundation.
 *
 * This program is distributed in the hope that it will be useful,
 * but WITHOUT ANY WARRANTY; without even the implied warranty of
 * MERCHANTABILITY or FITNESS FOR A PARTICULAR PURPOSE.  See the
 * GNU General Public License for more details.
 *
 * You should have received a copy of the GNU General Public License
 * along with this program.  If not, see <http://www.gnu.org/licenses/>.
 */

#include <linux/kernel.h>
#include <linux/module.h>
#include <linux/device.h>
#include <linux/list.h>
#include <linux/err.h>
#include <linux/dma-mapping.h>

#include <linux/usb/ch9.h>
#include <linux/usb/gadget.h>

/**
 * struct usb_udc - describes one usb device controller
 * @driver - the gadget driver pointer. For use by the class code
 * @dev - the child device to the actual controller
 * @gadget - the gadget. For use by the class code
 * @list - for use by the udc class driver
 *
 * This represents the internal data structure which is used by the UDC-class
 * to hold information about udc driver and gadget together.
 */
struct usb_udc {
	struct usb_gadget_driver	*driver;
	struct usb_gadget		*gadget;
	struct device			dev;
	struct list_head		list;
};

static struct class *udc_class;
static LIST_HEAD(udc_list);
static DEFINE_MUTEX(udc_lock);

/* ------------------------------------------------------------------------- */

int usb_gadget_map_request(struct usb_gadget *gadget,
		struct usb_request *req, int is_in)
{
	if (req->length == 0)
		return 0;

	if (req->num_sgs) {
		int     mapped;

		mapped = dma_map_sg(&gadget->dev, req->sg, req->num_sgs,
				is_in ? DMA_TO_DEVICE : DMA_FROM_DEVICE);
		if (mapped == 0) {
			dev_err(&gadget->dev, "failed to map SGs\n");
			return -EFAULT;
		}

		req->num_mapped_sgs = mapped;
	} else {
		req->dma = dma_map_single(&gadget->dev, req->buf, req->length,
				is_in ? DMA_TO_DEVICE : DMA_FROM_DEVICE);

		if (dma_mapping_error(&gadget->dev, req->dma)) {
			dev_err(&gadget->dev, "failed to map buffer\n");
			return -EFAULT;
		}
	}

	return 0;
}
EXPORT_SYMBOL_GPL(usb_gadget_map_request);

void usb_gadget_unmap_request(struct usb_gadget *gadget,
		struct usb_request *req, int is_in)
{
	if (req->length == 0)
		return;

	if (req->num_mapped_sgs) {
		dma_unmap_sg(&gadget->dev, req->sg, req->num_mapped_sgs,
				is_in ? DMA_TO_DEVICE : DMA_FROM_DEVICE);

		req->num_mapped_sgs = 0;
	} else {
		dma_unmap_single(&gadget->dev, req->dma, req->length,
				is_in ? DMA_TO_DEVICE : DMA_FROM_DEVICE);
	}
}
EXPORT_SYMBOL_GPL(usb_gadget_unmap_request);

/* ------------------------------------------------------------------------- */

/**
 * usb_gadget_udc_start - tells usb device controller to start up
 * @gadget: The gadget we want to get started
 * @driver: The driver we want to bind to @gadget
 *
 * This call is issued by the UDC Class driver when it's about
 * to register a gadget driver to the device controller, before
 * calling gadget driver's bind() method.
 *
 * It allows the controller to be powered off until strictly
 * necessary to have it powered on.
 *
 * Returns zero on success, else negative errno.
 */
static inline int usb_gadget_udc_start(struct usb_gadget *gadget,
		struct usb_gadget_driver *driver)
{
	return gadget->ops->udc_start(gadget, driver);
}

/**
 * usb_gadget_udc_stop - tells usb device controller we don't need it anymore
 * @gadget: The device we want to stop activity
 * @driver: The driver to unbind from @gadget
 *
 * This call is issued by the UDC Class driver after calling
 * gadget driver's unbind() method.
 *
 * The details are implementation specific, but it can go as
 * far as powering off UDC completely and disable its data
 * line pullups.
 */
static inline void usb_gadget_udc_stop(struct usb_gadget *gadget,
		struct usb_gadget_driver *driver)
{
	gadget->ops->udc_stop(gadget, driver);
}

/**
 * usb_udc_release - release the usb_udc struct
 * @dev: the dev member within usb_udc
 *
 * This is called by driver's core in order to free memory once the last
 * reference is released.
 */
static void usb_udc_release(struct device *dev)
{
	struct usb_udc *udc;

	udc = container_of(dev, struct usb_udc, dev);
	dev_dbg(dev, "releasing '%s'\n", dev_name(dev));
	kfree(udc);
}

static const struct attribute_group *usb_udc_attr_groups[];
/**
 * usb_add_gadget_udc - adds a new gadget to the udc class driver list
 * @parent: the parent device to this udc. Usually the controller
 * driver's device.
 * @gadget: the gadget to be added to the list
 *
 * Returns zero on success, negative errno otherwise.
 */
int usb_add_gadget_udc(struct device *parent, struct usb_gadget *gadget)
{
	struct usb_udc		*udc;
	int			ret = -ENOMEM;

	udc = kzalloc(sizeof(*udc), GFP_KERNEL);
	if (!udc)
		goto err1;

	device_initialize(&udc->dev);
	udc->dev.release = usb_udc_release;
	udc->dev.class = udc_class;
	udc->dev.groups = usb_udc_attr_groups;
	udc->dev.parent = parent;
	ret = dev_set_name(&udc->dev, "%s", kobject_name(&parent->kobj));
	if (ret)
		goto err2;

	udc->gadget = gadget;

	mutex_lock(&udc_lock);
	list_add_tail(&udc->list, &udc_list);

	ret = device_add(&udc->dev);
	if (ret)
		goto err3;

	mutex_unlock(&udc_lock);

	return 0;
err3:
	list_del(&udc->list);
	mutex_unlock(&udc_lock);

err2:
	put_device(&udc->dev);

err1:
	return ret;
}
EXPORT_SYMBOL_GPL(usb_add_gadget_udc);

static void usb_gadget_remove_driver(struct usb_udc *udc)
{
	dev_dbg(&udc->dev, "unregistering UDC driver [%s]\n",
			udc->gadget->name);

	kobject_uevent(&udc->dev.kobj, KOBJ_CHANGE);

<<<<<<< HEAD
	if (udc_is_newstyle(udc)) {
		usb_gadget_disconnect(udc->gadget);
		udc->driver->disconnect(udc->gadget);
		udc->driver->unbind(udc->gadget);
		usb_gadget_udc_stop(udc->gadget, NULL);
	} else {
		usb_gadget_stop(udc->gadget, udc->driver);
	}
=======
	usb_gadget_disconnect(udc->gadget);
	udc->driver->disconnect(udc->gadget);
	udc->driver->unbind(udc->gadget);
	usb_gadget_udc_stop(udc->gadget, NULL);
>>>>>>> 8ca7cd1b

	udc->driver = NULL;
	udc->dev.driver = NULL;
}

/**
 * usb_del_gadget_udc - deletes @udc from udc_list
 * @gadget: the gadget to be removed.
 *
 * This, will call usb_gadget_unregister_driver() if
 * the @udc is still busy.
 */
void usb_del_gadget_udc(struct usb_gadget *gadget)
{
	struct usb_udc		*udc = NULL;

	mutex_lock(&udc_lock);
	list_for_each_entry(udc, &udc_list, list)
		if (udc->gadget == gadget)
			goto found;

	dev_err(gadget->dev.parent, "gadget not registered.\n");
	mutex_unlock(&udc_lock);

	return;

found:
	dev_vdbg(gadget->dev.parent, "unregistering gadget\n");

	list_del(&udc->list);
	mutex_unlock(&udc_lock);

	if (udc->driver)
		usb_gadget_remove_driver(udc);

	kobject_uevent(&udc->dev.kobj, KOBJ_REMOVE);
	device_unregister(&udc->dev);
}
EXPORT_SYMBOL_GPL(usb_del_gadget_udc);

/* ------------------------------------------------------------------------- */

static int udc_bind_to_driver(struct usb_udc *udc, struct usb_gadget_driver *driver)
{
	int ret;

	dev_dbg(&udc->dev, "registering UDC driver [%s]\n",
			driver->function);

	udc->driver = driver;
	udc->dev.driver = &driver->driver;

	ret = driver->bind(udc->gadget, driver);
	if (ret)
		goto err1;
	ret = usb_gadget_udc_start(udc->gadget, driver);
	if (ret) {
		driver->unbind(udc->gadget);
		goto err1;
	}
	usb_gadget_connect(udc->gadget);

	kobject_uevent(&udc->dev.kobj, KOBJ_CHANGE);
	return 0;
err1:
	dev_err(&udc->dev, "failed to start %s: %d\n",
			udc->driver->function, ret);
	udc->driver = NULL;
	udc->dev.driver = NULL;
	return ret;
}

int udc_attach_driver(const char *name, struct usb_gadget_driver *driver)
{
	struct usb_udc *udc = NULL;
	int ret = -ENODEV;

	mutex_lock(&udc_lock);
	list_for_each_entry(udc, &udc_list, list) {
		ret = strcmp(name, dev_name(&udc->dev));
		if (!ret)
			break;
	}
	if (ret) {
		ret = -ENODEV;
		goto out;
	}
	if (udc->driver) {
		ret = -EBUSY;
		goto out;
	}
	ret = udc_bind_to_driver(udc, driver);
out:
	mutex_unlock(&udc_lock);
	return ret;
}
EXPORT_SYMBOL_GPL(udc_attach_driver);

int usb_gadget_probe_driver(struct usb_gadget_driver *driver)
{
	struct usb_udc		*udc = NULL;
	int			ret;

	if (!driver || !driver->bind || !driver->setup)
		return -EINVAL;

	mutex_lock(&udc_lock);
	list_for_each_entry(udc, &udc_list, list) {
		/* For now we take the first one */
		if (!udc->driver)
			goto found;
	}

	pr_debug("couldn't find an available UDC\n");
	mutex_unlock(&udc_lock);
	return -ENODEV;
found:
	ret = udc_bind_to_driver(udc, driver);
	mutex_unlock(&udc_lock);
	return ret;
}
EXPORT_SYMBOL_GPL(usb_gadget_probe_driver);

int usb_gadget_unregister_driver(struct usb_gadget_driver *driver)
{
	struct usb_udc		*udc = NULL;
	int			ret = -ENODEV;

	if (!driver || !driver->unbind)
		return -EINVAL;

	mutex_lock(&udc_lock);
	list_for_each_entry(udc, &udc_list, list)
		if (udc->driver == driver) {
			usb_gadget_remove_driver(udc);
			ret = 0;
			break;
		}

	mutex_unlock(&udc_lock);
	return ret;
}
EXPORT_SYMBOL_GPL(usb_gadget_unregister_driver);

/* ------------------------------------------------------------------------- */

static ssize_t usb_udc_srp_store(struct device *dev,
		struct device_attribute *attr, const char *buf, size_t n)
{
	struct usb_udc		*udc = container_of(dev, struct usb_udc, dev);

	if (sysfs_streq(buf, "1"))
		usb_gadget_wakeup(udc->gadget);

	return n;
}
static DEVICE_ATTR(srp, S_IWUSR, NULL, usb_udc_srp_store);

static ssize_t usb_udc_softconn_store(struct device *dev,
		struct device_attribute *attr, const char *buf, size_t n)
{
	struct usb_udc		*udc = container_of(dev, struct usb_udc, dev);

	if (sysfs_streq(buf, "connect")) {
		usb_gadget_udc_start(udc->gadget, udc->driver);
		usb_gadget_connect(udc->gadget);
	} else if (sysfs_streq(buf, "disconnect")) {
		usb_gadget_disconnect(udc->gadget);
		usb_gadget_udc_stop(udc->gadget, udc->driver);
	} else {
		dev_err(dev, "unsupported command '%s'\n", buf);
		return -EINVAL;
	}

	return n;
}
static DEVICE_ATTR(soft_connect, S_IWUSR, NULL, usb_udc_softconn_store);

#define USB_UDC_SPEED_ATTR(name, param)					\
ssize_t usb_udc_##param##_show(struct device *dev,			\
		struct device_attribute *attr, char *buf)		\
{									\
	struct usb_udc *udc = container_of(dev, struct usb_udc, dev);	\
	return snprintf(buf, PAGE_SIZE, "%s\n",				\
			usb_speed_string(udc->gadget->param));		\
}									\
static DEVICE_ATTR(name, S_IRUSR, usb_udc_##param##_show, NULL)

static USB_UDC_SPEED_ATTR(current_speed, speed);
static USB_UDC_SPEED_ATTR(maximum_speed, max_speed);

#define USB_UDC_ATTR(name)					\
ssize_t usb_udc_##name##_show(struct device *dev,		\
		struct device_attribute *attr, char *buf)	\
{								\
	struct usb_udc		*udc = container_of(dev, struct usb_udc, dev); \
	struct usb_gadget	*gadget = udc->gadget;		\
								\
	return snprintf(buf, PAGE_SIZE, "%d\n", gadget->name);	\
}								\
static DEVICE_ATTR(name, S_IRUGO, usb_udc_##name##_show, NULL)

static USB_UDC_ATTR(is_otg);
static USB_UDC_ATTR(is_a_peripheral);
static USB_UDC_ATTR(b_hnp_enable);
static USB_UDC_ATTR(a_hnp_support);
static USB_UDC_ATTR(a_alt_hnp_support);

static struct attribute *usb_udc_attrs[] = {
	&dev_attr_srp.attr,
	&dev_attr_soft_connect.attr,
	&dev_attr_current_speed.attr,
	&dev_attr_maximum_speed.attr,

	&dev_attr_is_otg.attr,
	&dev_attr_is_a_peripheral.attr,
	&dev_attr_b_hnp_enable.attr,
	&dev_attr_a_hnp_support.attr,
	&dev_attr_a_alt_hnp_support.attr,
	NULL,
};

static const struct attribute_group usb_udc_attr_group = {
	.attrs = usb_udc_attrs,
};

static const struct attribute_group *usb_udc_attr_groups[] = {
	&usb_udc_attr_group,
	NULL,
};

static int usb_udc_uevent(struct device *dev, struct kobj_uevent_env *env)
{
	struct usb_udc		*udc = container_of(dev, struct usb_udc, dev);
	int			ret;

	ret = add_uevent_var(env, "USB_UDC_NAME=%s", udc->gadget->name);
	if (ret) {
		dev_err(dev, "failed to add uevent USB_UDC_NAME\n");
		return ret;
	}

	if (udc->driver) {
		ret = add_uevent_var(env, "USB_UDC_DRIVER=%s",
				udc->driver->function);
		if (ret) {
			dev_err(dev, "failed to add uevent USB_UDC_DRIVER\n");
			return ret;
		}
	}

	return 0;
}

static int __init usb_udc_init(void)
{
	udc_class = class_create(THIS_MODULE, "udc");
	if (IS_ERR(udc_class)) {
		pr_err("failed to create udc class --> %ld\n",
				PTR_ERR(udc_class));
		return PTR_ERR(udc_class);
	}

	udc_class->dev_uevent = usb_udc_uevent;
	return 0;
}
subsys_initcall(usb_udc_init);

static void __exit usb_udc_exit(void)
{
	class_destroy(udc_class);
}
module_exit(usb_udc_exit);

MODULE_DESCRIPTION("UDC Framework");
MODULE_AUTHOR("Felipe Balbi <balbi@ti.com>");
MODULE_LICENSE("GPL v2");<|MERGE_RESOLUTION|>--- conflicted
+++ resolved
@@ -213,21 +213,10 @@
 
 	kobject_uevent(&udc->dev.kobj, KOBJ_CHANGE);
 
-<<<<<<< HEAD
-	if (udc_is_newstyle(udc)) {
-		usb_gadget_disconnect(udc->gadget);
-		udc->driver->disconnect(udc->gadget);
-		udc->driver->unbind(udc->gadget);
-		usb_gadget_udc_stop(udc->gadget, NULL);
-	} else {
-		usb_gadget_stop(udc->gadget, udc->driver);
-	}
-=======
 	usb_gadget_disconnect(udc->gadget);
 	udc->driver->disconnect(udc->gadget);
 	udc->driver->unbind(udc->gadget);
 	usb_gadget_udc_stop(udc->gadget, NULL);
->>>>>>> 8ca7cd1b
 
 	udc->driver = NULL;
 	udc->dev.driver = NULL;
