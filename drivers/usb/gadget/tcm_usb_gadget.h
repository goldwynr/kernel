#ifndef __TARGET_USB_GADGET_H__
#define __TARGET_USB_GADGET_H__

#include <linux/kref.h>
/* #include <linux/usb/uas.h> */
#include <linux/usb/composite.h>
#include <linux/usb/uas.h>
#include <linux/usb/storage.h>
#include <scsi/scsi.h>
#include <target/target_core_base.h>
#include <target/target_core_fabric.h>

#define USBG_NAMELEN 32

#define fuas_to_gadget(f)	(f->function.config->cdev->gadget)
#define UASP_SS_EP_COMP_LOG_STREAMS 4
#define UASP_SS_EP_COMP_NUM_STREAMS (1 << UASP_SS_EP_COMP_LOG_STREAMS)

enum {
<<<<<<< HEAD
	USB_G_STR_MANUFACTOR,
	USB_G_STR_PRODUCT,
	USB_G_STR_SERIAL,
	USB_G_STR_CONFIG,
=======
	USB_G_STR_CONFIG = USB_GADGET_FIRST_AVAIL_IDX,
>>>>>>> ddffeb8c
	USB_G_STR_INT_UAS,
	USB_G_STR_INT_BBB,
};

#define USB_G_ALT_INT_BBB       0
#define USB_G_ALT_INT_UAS       1

struct usbg_nacl {
	/* Binary World Wide unique Port Name for SAS Initiator port */
	u64 iport_wwpn;
	/* ASCII formatted WWPN for Sas Initiator port */
	char iport_name[USBG_NAMELEN];
	/* Returned by usbg_make_nodeacl() */
	struct se_node_acl se_node_acl;
};

struct tcm_usbg_nexus {
	struct se_session *tvn_se_sess;
};

struct usbg_tpg {
	struct mutex tpg_mutex;
	/* SAS port target portal group tag for TCM */
	u16 tport_tpgt;
	/* Pointer back to usbg_tport */
	struct usbg_tport *tport;
	struct workqueue_struct *workqueue;
	/* Returned by usbg_make_tpg() */
	struct se_portal_group se_tpg;
	u32 gadget_connect;
	struct tcm_usbg_nexus *tpg_nexus;
	atomic_t tpg_port_count;
};

struct usbg_tport {
	/* SCSI protocol the tport is providing */
	u8 tport_proto_id;
	/* Binary World Wide unique Port Name for SAS Target port */
	u64 tport_wwpn;
	/* ASCII formatted WWPN for SAS Target port */
	char tport_name[USBG_NAMELEN];
	/* Returned by usbg_make_tport() */
	struct se_wwn tport_wwn;
};

enum uas_state {
	UASP_SEND_DATA,
	UASP_RECEIVE_DATA,
	UASP_SEND_STATUS,
	UASP_QUEUE_COMMAND,
};

#define USBG_MAX_CMD    64
struct usbg_cmd {
	/* common */
	u8 cmd_buf[USBG_MAX_CMD];
	u32 data_len;
	struct work_struct work;
	int unpacked_lun;
	struct se_cmd se_cmd;
	void *data_buf; /* used if no sg support available */
	struct f_uas *fu;
	struct completion write_complete;
	struct kref ref;

	/* UAS only */
	u16 tag;
	u16 prio_attr;
	struct sense_iu sense_iu;
	enum uas_state state;
	struct uas_stream *stream;

	/* BOT only */
	__le32 bot_tag;
	unsigned int csw_code;
	unsigned is_read:1;

};

struct uas_stream {
	struct usb_request	*req_in;
	struct usb_request	*req_out;
	struct usb_request	*req_status;
};

struct usbg_cdb {
	struct usb_request	*req;
	void			*buf;
};

struct bot_status {
	struct usb_request	*req;
	struct bulk_cs_wrap	csw;
};

struct f_uas {
	struct usbg_tpg		*tpg;
	struct usb_function	function;
	u16			iface;

	u32			flags;
#define USBG_ENABLED		(1 << 0)
#define USBG_IS_UAS		(1 << 1)
#define USBG_USE_STREAMS	(1 << 2)
#define USBG_IS_BOT		(1 << 3)
#define USBG_BOT_CMD_PEND	(1 << 4)

	struct usbg_cdb		cmd;
	struct usb_ep		*ep_in;
	struct usb_ep		*ep_out;

	/* UAS */
	struct usb_ep		*ep_status;
	struct usb_ep		*ep_cmd;
	struct uas_stream	stream[UASP_SS_EP_COMP_NUM_STREAMS];

	/* BOT */
	struct bot_status	bot_status;
	struct usb_request	*bot_req_in;
	struct usb_request	*bot_req_out;
};

extern struct usbg_tpg *the_only_tpg_I_currently_have;

#endif<|MERGE_RESOLUTION|>--- conflicted
+++ resolved
@@ -17,14 +17,7 @@
 #define UASP_SS_EP_COMP_NUM_STREAMS (1 << UASP_SS_EP_COMP_LOG_STREAMS)
 
 enum {
-<<<<<<< HEAD
-	USB_G_STR_MANUFACTOR,
-	USB_G_STR_PRODUCT,
-	USB_G_STR_SERIAL,
-	USB_G_STR_CONFIG,
-=======
 	USB_G_STR_CONFIG = USB_GADGET_FIRST_AVAIL_IDX,
->>>>>>> ddffeb8c
 	USB_G_STR_INT_UAS,
 	USB_G_STR_INT_BBB,
 };
