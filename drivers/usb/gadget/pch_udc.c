--- conflicted
+++ resolved
@@ -2745,28 +2745,20 @@
 			spin_lock(&dev->lock);
 		}
 
-<<<<<<< HEAD
-		if (dev->vbus_session == 0) {
-=======
 		vbus = pch_vbus_gpio_get_value(dev);
 		if ((dev->vbus_session == 0)
 			&& (vbus != 1)) {
->>>>>>> b0b9e5c5
 			if (dev->driver && dev->driver->disconnect) {
 				spin_unlock(&dev->lock);
 				dev->driver->disconnect(&dev->gadget);
 				spin_lock(&dev->lock);
 			}
 			pch_udc_reconnect(dev);
-<<<<<<< HEAD
-		}
-=======
 		} else if ((dev->vbus_session == 0)
 			&& (vbus == 1)
 			&& !dev->vbus_gpio.intr)
 			schedule_work(&dev->vbus_gpio.irq_work_fall);
 
->>>>>>> b0b9e5c5
 		dev_dbg(&dev->pdev->dev, "USB_SUSPEND\n");
 	}
 	/* Clear the SOF interrupt, if enabled */
