--- conflicted
+++ resolved
@@ -551,11 +551,7 @@
 	for (i = 0; i < phonet_rxq_size && fp->out_reqv[i]; i++)
 		usb_ep_free_request(fp->out_ep, fp->out_reqv[i]);
 err:
-<<<<<<< HEAD
-
-=======
 	usb_free_all_descriptors(f);
->>>>>>> 81881a45
 	if (fp->out_ep)
 		fp->out_ep->driver_data = NULL;
 	if (fp->in_ep)
