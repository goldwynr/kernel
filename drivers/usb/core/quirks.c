/*
 * USB device quirk handling logic and table
 *
 * Copyright (c) 2007 Oliver Neukum
 * Copyright (c) 2007 Greg Kroah-Hartman <gregkh@suse.de>
 *
 * This program is free software; you can redistribute it and/or modify it
 * under the terms of the GNU General Public License as published by the Free
 * Software Foundation, version 2.
 *
 *
 */

#include <linux/usb.h>
#include <linux/usb/quirks.h>
#include "usb.h"

/* List of quirky USB devices.  Please keep this list ordered by:
 * 	1) Vendor ID
 * 	2) Product ID
 * 	3) Class ID
 *
 * as we want specific devices to be overridden first, and only after that, any
 * class specific quirks.
 *
 * Right now the logic aborts if it finds a valid device in the table, we might
 * want to change that in the future if it turns out that a whole class of
 * devices is broken...
 */
static const struct usb_device_id usb_quirk_list[] = {
	/* CBM - Flash disk */
	{ USB_DEVICE(0x0204, 0x6025), .driver_info = USB_QUIRK_RESET_RESUME },

	/* HP 5300/5370C scanner */
	{ USB_DEVICE(0x03f0, 0x0701), .driver_info =
			USB_QUIRK_STRING_FETCH_255 },

	/* Creative SB Audigy 2 NX */
	{ USB_DEVICE(0x041e, 0x3020), .driver_info = USB_QUIRK_RESET_RESUME },

	/* Logitech Webcam C200 */
	{ USB_DEVICE(0x046d, 0x0802), .driver_info = USB_QUIRK_RESET_RESUME },

	/* Logitech Webcam C250 */
	{ USB_DEVICE(0x046d, 0x0804), .driver_info = USB_QUIRK_RESET_RESUME },

	/* Logitech Webcam C300 */
	{ USB_DEVICE(0x046d, 0x0805), .driver_info = USB_QUIRK_RESET_RESUME },

	/* Logitech Webcam B/C500 */
	{ USB_DEVICE(0x046d, 0x0807), .driver_info = USB_QUIRK_RESET_RESUME },

	/* Logitech Webcam C600 */
	{ USB_DEVICE(0x046d, 0x0808), .driver_info = USB_QUIRK_RESET_RESUME },

	/* Logitech Webcam Pro 9000 */
	{ USB_DEVICE(0x046d, 0x0809), .driver_info = USB_QUIRK_RESET_RESUME },

	/* Logitech Webcam C905 */
	{ USB_DEVICE(0x046d, 0x080a), .driver_info = USB_QUIRK_RESET_RESUME },

	/* Logitech Webcam C210 */
	{ USB_DEVICE(0x046d, 0x0819), .driver_info = USB_QUIRK_RESET_RESUME },

	/* Logitech Webcam C260 */
	{ USB_DEVICE(0x046d, 0x081a), .driver_info = USB_QUIRK_RESET_RESUME },

	/* Logitech Webcam C310 */
	{ USB_DEVICE(0x046d, 0x081b), .driver_info = USB_QUIRK_RESET_RESUME },

	/* Logitech Webcam C910 */
	{ USB_DEVICE(0x046d, 0x0821), .driver_info = USB_QUIRK_RESET_RESUME },

	/* Logitech Webcam C160 */
	{ USB_DEVICE(0x046d, 0x0824), .driver_info = USB_QUIRK_RESET_RESUME },

	/* Logitech Webcam C270 */
	{ USB_DEVICE(0x046d, 0x0825), .driver_info = USB_QUIRK_RESET_RESUME },

	/* Logitech Quickcam Pro 9000 */
	{ USB_DEVICE(0x046d, 0x0990), .driver_info = USB_QUIRK_RESET_RESUME },

	/* Logitech Quickcam E3500 */
	{ USB_DEVICE(0x046d, 0x09a4), .driver_info = USB_QUIRK_RESET_RESUME },

	/* Logitech Quickcam Vision Pro */
	{ USB_DEVICE(0x046d, 0x09a6), .driver_info = USB_QUIRK_RESET_RESUME },

	/* Logitech Harmony 700-series */
	{ USB_DEVICE(0x046d, 0xc122), .driver_info = USB_QUIRK_DELAY_INIT },

	/* Philips PSC805 audio device */
	{ USB_DEVICE(0x0471, 0x0155), .driver_info = USB_QUIRK_RESET_RESUME },

	/* IBM Retail USB 4820 Liquid Crystal Display with MSR(3-trck) */
	{ USB_DEVICE(0x04b3, 0x4871), .driver_info = USB_QUIRK_LONG_DELAYS },

	/* Artisman Watchdog Dongle */
	{ USB_DEVICE(0x04b4, 0x0526), .driver_info =
			USB_QUIRK_CONFIG_INTF_STRINGS },

	/* Microchip Joss Optical infrared touchboard device */
	{ USB_DEVICE(0x04d8, 0x000c), .driver_info =
			USB_QUIRK_CONFIG_INTF_STRINGS },

<<<<<<< HEAD
        /* Elo TouchSystems 4500U CarrollTouch */
        { USB_DEVICE(0x04e7, 0x0030), .driver_info = USB_QUIRK_LONG_DELAYS },
=======
	/* CarrolTouch 4000U */
	{ USB_DEVICE(0x04e7, 0x0009), .driver_info = USB_QUIRK_RESET_RESUME },

	/* CarrolTouch 4500U */
	{ USB_DEVICE(0x04e7, 0x0030), .driver_info = USB_QUIRK_RESET_RESUME },
>>>>>>> 77a83f01

	/* Samsung Android phone modem - ID conflict with SPH-I500 */
	{ USB_DEVICE(0x04e8, 0x6601), .driver_info =
			USB_QUIRK_CONFIG_INTF_STRINGS },

	/* Roland SC-8820 */
	{ USB_DEVICE(0x0582, 0x0007), .driver_info = USB_QUIRK_RESET_RESUME },

	/* Edirol SD-20 */
	{ USB_DEVICE(0x0582, 0x0027), .driver_info = USB_QUIRK_RESET_RESUME },

	/* Alcor Micro Corp. Hub */
	{ USB_DEVICE(0x058f, 0x9254), .driver_info = USB_QUIRK_RESET_RESUME },

	/* appletouch */
	{ USB_DEVICE(0x05ac, 0x021a), .driver_info = USB_QUIRK_RESET_RESUME },

	/* Avision AV600U */
	{ USB_DEVICE(0x0638, 0x0a13), .driver_info =
	  USB_QUIRK_STRING_FETCH_255 },

	/* Saitek Cyborg Gold Joystick */
	{ USB_DEVICE(0x06a3, 0x0006), .driver_info =
			USB_QUIRK_CONFIG_INTF_STRINGS },

	/* Guillemot Webcam Hercules Dualpix Exchange (2nd ID) */
	{ USB_DEVICE(0x06f8, 0x0804), .driver_info = USB_QUIRK_RESET_RESUME },

	/* Guillemot Webcam Hercules Dualpix Exchange*/
	{ USB_DEVICE(0x06f8, 0x3005), .driver_info = USB_QUIRK_RESET_RESUME },

	/* Midiman M-Audio Keystation 88es */
	{ USB_DEVICE(0x0763, 0x0192), .driver_info = USB_QUIRK_RESET_RESUME },

	/* M-Systems Flash Disk Pioneers */
	{ USB_DEVICE(0x08ec, 0x1000), .driver_info = USB_QUIRK_RESET_RESUME },

	/* Keytouch QWERTY Panel keyboard */
	{ USB_DEVICE(0x0926, 0x3333), .driver_info =
			USB_QUIRK_CONFIG_INTF_STRINGS },

	/* X-Rite/Gretag-Macbeth Eye-One Pro display colorimeter */
	{ USB_DEVICE(0x0971, 0x2000), .driver_info = USB_QUIRK_NO_SET_INTF },

	/* Broadcom BCM92035DGROM BT dongle */
	{ USB_DEVICE(0x0a5c, 0x2021), .driver_info = USB_QUIRK_RESET_RESUME },

	/* Action Semiconductor flash disk */
	{ USB_DEVICE(0x10d6, 0x2200), .driver_info =
			USB_QUIRK_STRING_FETCH_255 },

	/* SKYMEDI USB_DRIVE */
	{ USB_DEVICE(0x1516, 0x8628), .driver_info = USB_QUIRK_RESET_RESUME },

	/* BUILDWIN Photo Frame */
	{ USB_DEVICE(0x1908, 0x1315), .driver_info =
			USB_QUIRK_HONOR_BNUMINTERFACES },

	/* INTEL VALUE SSD */
	{ USB_DEVICE(0x8086, 0xf1a5), .driver_info = USB_QUIRK_RESET_RESUME },

	{ }  /* terminating entry must be last */
};

static const struct usb_device_id *find_id(struct usb_device *udev)
{
	const struct usb_device_id *id = usb_quirk_list;

	for (; id->idVendor || id->bDeviceClass || id->bInterfaceClass ||
			id->driver_info; id++) {
		if (usb_match_device(udev, id))
			return id;
	}
	return NULL;
}

/*
 * Detect any quirks the device has, and do any housekeeping for it if needed.
 */
void usb_detect_quirks(struct usb_device *udev)
{
	const struct usb_device_id *id = usb_quirk_list;

	id = find_id(udev);
	if (id)
		udev->quirks = (u32)(id->driver_info);
	if (udev->quirks)
		dev_dbg(&udev->dev, "USB quirks for this device: %x\n",
				udev->quirks);

	/* For the present, all devices default to USB-PERSIST enabled */
#if 0		/* was: #ifdef CONFIG_PM */
	/* Hubs are automatically enabled for USB-PERSIST */
	if (udev->descriptor.bDeviceClass == USB_CLASS_HUB)
		udev->persist_enabled = 1;

#else
	/* In the absence of PM, we can safely enable USB-PERSIST
	 * for all devices.  It will affect things like hub resets
	 * and EMF-related port disables.
	 */
	if (!(udev->quirks & USB_QUIRK_RESET_MORPHS))
		udev->persist_enabled = 1;
#endif	/* CONFIG_PM */
}<|MERGE_RESOLUTION|>--- conflicted
+++ resolved
@@ -103,16 +103,14 @@
 	{ USB_DEVICE(0x04d8, 0x000c), .driver_info =
 			USB_QUIRK_CONFIG_INTF_STRINGS },
 
-<<<<<<< HEAD
+	/* CarrolTouch 4000U */
+	{ USB_DEVICE(0x04e7, 0x0009), .driver_info = USB_QUIRK_RESET_RESUME },
+
+	/* CarrolTouch 4500U */
+	{ USB_DEVICE(0x04e7, 0x0030), .driver_info = USB_QUIRK_RESET_RESUME },
+
         /* Elo TouchSystems 4500U CarrollTouch */
         { USB_DEVICE(0x04e7, 0x0030), .driver_info = USB_QUIRK_LONG_DELAYS },
-=======
-	/* CarrolTouch 4000U */
-	{ USB_DEVICE(0x04e7, 0x0009), .driver_info = USB_QUIRK_RESET_RESUME },
-
-	/* CarrolTouch 4500U */
-	{ USB_DEVICE(0x04e7, 0x0030), .driver_info = USB_QUIRK_RESET_RESUME },
->>>>>>> 77a83f01
 
 	/* Samsung Android phone modem - ID conflict with SPH-I500 */
 	{ USB_DEVICE(0x04e8, 0x6601), .driver_info =
