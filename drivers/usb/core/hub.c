/*
 * USB hub driver.
 *
 * (C) Copyright 1999 Linus Torvalds
 * (C) Copyright 1999 Johannes Erdfelt
 * (C) Copyright 1999 Gregory P. Smith
 * (C) Copyright 2001 Brad Hards (bhards@bigpond.net.au)
 *
 */

#include <linux/kernel.h>
#include <linux/errno.h>
#include <linux/module.h>
#include <linux/moduleparam.h>
#include <linux/completion.h>
#include <linux/sched.h>
#include <linux/list.h>
#include <linux/slab.h>
#include <linux/ioctl.h>
#include <linux/usb.h>
#include <linux/usbdevice_fs.h>
#include <linux/usb/hcd.h>
#include <linux/usb/otg.h>
#include <linux/usb/quirks.h>
#include <linux/kthread.h>
#include <linux/mutex.h>
#include <linux/freezer.h>
#include <linux/random.h>
#include <linux/pm_qos.h>

#include <asm/uaccess.h>
#include <asm/byteorder.h>

#include "hub.h"

/* if we are in debug mode, always announce new devices */
#ifdef DEBUG
#ifndef CONFIG_USB_ANNOUNCE_NEW_DEVICES
#define CONFIG_USB_ANNOUNCE_NEW_DEVICES
#endif
#endif

#define USB_VENDOR_GENESYS_LOGIC		0x05e3
#define HUB_QUIRK_CHECK_PORT_AUTOSUSPEND	0x01

static inline int hub_is_superspeed(struct usb_device *hdev)
{
	return (hdev->descriptor.bDeviceProtocol == USB_HUB_PR_SS);
}

/* Protect struct usb_device->state and ->children members
 * Note: Both are also protected by ->dev.sem, except that ->state can
 * change to USB_STATE_NOTATTACHED even when the semaphore isn't held. */
static DEFINE_SPINLOCK(device_state_lock);

/* khubd's worklist and its lock */
static DEFINE_SPINLOCK(hub_event_lock);
static LIST_HEAD(hub_event_list);	/* List of hubs needing servicing */

/* Wakes up khubd */
static DECLARE_WAIT_QUEUE_HEAD(khubd_wait);

static struct task_struct *khubd_task;

/* cycle leds on hubs that aren't blinking for attention */
static bool blinkenlights = 0;
module_param (blinkenlights, bool, S_IRUGO);
MODULE_PARM_DESC (blinkenlights, "true to cycle leds on hubs");

/*
 * Device SATA8000 FW1.0 from DATAST0R Technology Corp requires about
 * 10 seconds to send reply for the initial 64-byte descriptor request.
 */
/* define initial 64-byte descriptor request timeout in milliseconds */
static int initial_descriptor_timeout = USB_CTRL_GET_TIMEOUT;
module_param(initial_descriptor_timeout, int, S_IRUGO|S_IWUSR);
MODULE_PARM_DESC(initial_descriptor_timeout,
		"initial 64-byte descriptor request timeout in milliseconds "
		"(default 5000 - 5.0 seconds)");

/*
 * As of 2.6.10 we introduce a new USB device initialization scheme which
 * closely resembles the way Windows works.  Hopefully it will be compatible
 * with a wider range of devices than the old scheme.  However some previously
 * working devices may start giving rise to "device not accepting address"
 * errors; if that happens the user can try the old scheme by adjusting the
 * following module parameters.
 *
 * For maximum flexibility there are two boolean parameters to control the
 * hub driver's behavior.  On the first initialization attempt, if the
 * "old_scheme_first" parameter is set then the old scheme will be used,
 * otherwise the new scheme is used.  If that fails and "use_both_schemes"
 * is set, then the driver will make another attempt, using the other scheme.
 */
static bool old_scheme_first = 0;
module_param(old_scheme_first, bool, S_IRUGO | S_IWUSR);
MODULE_PARM_DESC(old_scheme_first,
		 "start with the old device initialization scheme");

static bool use_both_schemes = 1;
module_param(use_both_schemes, bool, S_IRUGO | S_IWUSR);
MODULE_PARM_DESC(use_both_schemes,
		"try the other device initialization scheme if the "
		"first one fails");

/* Mutual exclusion for EHCI CF initialization.  This interferes with
 * port reset on some companion controllers.
 */
DECLARE_RWSEM(ehci_cf_port_reset_rwsem);
EXPORT_SYMBOL_GPL(ehci_cf_port_reset_rwsem);

#define HUB_DEBOUNCE_TIMEOUT	2000
#define HUB_DEBOUNCE_STEP	  25
#define HUB_DEBOUNCE_STABLE	 100

static int usb_reset_and_verify_device(struct usb_device *udev);

static inline char *portspeed(struct usb_hub *hub, int portstatus)
{
	if (hub_is_superspeed(hub->hdev))
		return "5.0 Gb/s";
	if (portstatus & USB_PORT_STAT_HIGH_SPEED)
    		return "480 Mb/s";
	else if (portstatus & USB_PORT_STAT_LOW_SPEED)
		return "1.5 Mb/s";
	else
		return "12 Mb/s";
}

/* Note that hdev or one of its children must be locked! */
struct usb_hub *usb_hub_to_struct_hub(struct usb_device *hdev)
{
	if (!hdev || !hdev->actconfig || !hdev->maxchild)
		return NULL;
	return usb_get_intfdata(hdev->actconfig->interface[0]);
}

static int usb_device_supports_lpm(struct usb_device *udev)
{
	/* USB 2.1 (and greater) devices indicate LPM support through
	 * their USB 2.0 Extended Capabilities BOS descriptor.
	 */
	if (udev->speed == USB_SPEED_HIGH) {
		if (udev->bos->ext_cap &&
			(USB_LPM_SUPPORT &
			 le32_to_cpu(udev->bos->ext_cap->bmAttributes)))
			return 1;
		return 0;
	}

	/* All USB 3.0 must support LPM, but we need their max exit latency
	 * information from the SuperSpeed Extended Capabilities BOS descriptor.
	 */
	if (!udev->bos->ss_cap) {
		dev_warn(&udev->dev, "No LPM exit latency info found.  "
				"Power management will be impacted.\n");
		return 0;
	}
	if (udev->parent->lpm_capable)
		return 1;

	dev_warn(&udev->dev, "Parent hub missing LPM exit latency info.  "
			"Power management will be impacted.\n");
	return 0;
}

/*
 * Set the Maximum Exit Latency (MEL) for the host to initiate a transition from
 * either U1 or U2.
 */
static void usb_set_lpm_mel(struct usb_device *udev,
		struct usb3_lpm_parameters *udev_lpm_params,
		unsigned int udev_exit_latency,
		struct usb_hub *hub,
		struct usb3_lpm_parameters *hub_lpm_params,
		unsigned int hub_exit_latency)
{
	unsigned int total_mel;
	unsigned int device_mel;
	unsigned int hub_mel;

	/*
	 * Calculate the time it takes to transition all links from the roothub
	 * to the parent hub into U0.  The parent hub must then decode the
	 * packet (hub header decode latency) to figure out which port it was
	 * bound for.
	 *
	 * The Hub Header decode latency is expressed in 0.1us intervals (0x1
	 * means 0.1us).  Multiply that by 100 to get nanoseconds.
	 */
	total_mel = hub_lpm_params->mel +
		(hub->descriptor->u.ss.bHubHdrDecLat * 100);

	/*
	 * How long will it take to transition the downstream hub's port into
	 * U0?  The greater of either the hub exit latency or the device exit
	 * latency.
	 *
	 * The BOS U1/U2 exit latencies are expressed in 1us intervals.
	 * Multiply that by 1000 to get nanoseconds.
	 */
	device_mel = udev_exit_latency * 1000;
	hub_mel = hub_exit_latency * 1000;
	if (device_mel > hub_mel)
		total_mel += device_mel;
	else
		total_mel += hub_mel;

	udev_lpm_params->mel = total_mel;
}

/*
 * Set the maximum Device to Host Exit Latency (PEL) for the device to initiate
 * a transition from either U1 or U2.
 */
static void usb_set_lpm_pel(struct usb_device *udev,
		struct usb3_lpm_parameters *udev_lpm_params,
		unsigned int udev_exit_latency,
		struct usb_hub *hub,
		struct usb3_lpm_parameters *hub_lpm_params,
		unsigned int hub_exit_latency,
		unsigned int port_to_port_exit_latency)
{
	unsigned int first_link_pel;
	unsigned int hub_pel;

	/*
	 * First, the device sends an LFPS to transition the link between the
	 * device and the parent hub into U0.  The exit latency is the bigger of
	 * the device exit latency or the hub exit latency.
	 */
	if (udev_exit_latency > hub_exit_latency)
		first_link_pel = udev_exit_latency * 1000;
	else
		first_link_pel = hub_exit_latency * 1000;

	/*
	 * When the hub starts to receive the LFPS, there is a slight delay for
	 * it to figure out that one of the ports is sending an LFPS.  Then it
	 * will forward the LFPS to its upstream link.  The exit latency is the
	 * delay, plus the PEL that we calculated for this hub.
	 */
	hub_pel = port_to_port_exit_latency * 1000 + hub_lpm_params->pel;

	/*
	 * According to figure C-7 in the USB 3.0 spec, the PEL for this device
	 * is the greater of the two exit latencies.
	 */
	if (first_link_pel > hub_pel)
		udev_lpm_params->pel = first_link_pel;
	else
		udev_lpm_params->pel = hub_pel;
}

/*
 * Set the System Exit Latency (SEL) to indicate the total worst-case time from
 * when a device initiates a transition to U0, until when it will receive the
 * first packet from the host controller.
 *
 * Section C.1.5.1 describes the four components to this:
 *  - t1: device PEL
 *  - t2: time for the ERDY to make it from the device to the host.
 *  - t3: a host-specific delay to process the ERDY.
 *  - t4: time for the packet to make it from the host to the device.
 *
 * t3 is specific to both the xHCI host and the platform the host is integrated
 * into.  The Intel HW folks have said it's negligible, FIXME if a different
 * vendor says otherwise.
 */
static void usb_set_lpm_sel(struct usb_device *udev,
		struct usb3_lpm_parameters *udev_lpm_params)
{
	struct usb_device *parent;
	unsigned int num_hubs;
	unsigned int total_sel;

	/* t1 = device PEL */
	total_sel = udev_lpm_params->pel;
	/* How many external hubs are in between the device & the root port. */
	for (parent = udev->parent, num_hubs = 0; parent->parent;
			parent = parent->parent)
		num_hubs++;
	/* t2 = 2.1us + 250ns * (num_hubs - 1) */
	if (num_hubs > 0)
		total_sel += 2100 + 250 * (num_hubs - 1);

	/* t4 = 250ns * num_hubs */
	total_sel += 250 * num_hubs;

	udev_lpm_params->sel = total_sel;
}

static void usb_set_lpm_parameters(struct usb_device *udev)
{
	struct usb_hub *hub;
	unsigned int port_to_port_delay;
	unsigned int udev_u1_del;
	unsigned int udev_u2_del;
	unsigned int hub_u1_del;
	unsigned int hub_u2_del;

	if (!udev->lpm_capable || udev->speed != USB_SPEED_SUPER)
		return;

	hub = usb_hub_to_struct_hub(udev->parent);
	/* It doesn't take time to transition the roothub into U0, since it
	 * doesn't have an upstream link.
	 */
	if (!hub)
		return;

	udev_u1_del = udev->bos->ss_cap->bU1devExitLat;
	udev_u2_del = udev->bos->ss_cap->bU2DevExitLat;
	hub_u1_del = udev->parent->bos->ss_cap->bU1devExitLat;
	hub_u2_del = udev->parent->bos->ss_cap->bU2DevExitLat;

	usb_set_lpm_mel(udev, &udev->u1_params, udev_u1_del,
			hub, &udev->parent->u1_params, hub_u1_del);

	usb_set_lpm_mel(udev, &udev->u2_params, udev_u2_del,
			hub, &udev->parent->u2_params, hub_u2_del);

	/*
	 * Appendix C, section C.2.2.2, says that there is a slight delay from
	 * when the parent hub notices the downstream port is trying to
	 * transition to U0 to when the hub initiates a U0 transition on its
	 * upstream port.  The section says the delays are tPort2PortU1EL and
	 * tPort2PortU2EL, but it doesn't define what they are.
	 *
	 * The hub chapter, sections 10.4.2.4 and 10.4.2.5 seem to be talking
	 * about the same delays.  Use the maximum delay calculations from those
	 * sections.  For U1, it's tHubPort2PortExitLat, which is 1us max.  For
	 * U2, it's tHubPort2PortExitLat + U2DevExitLat - U1DevExitLat.  I
	 * assume the device exit latencies they are talking about are the hub
	 * exit latencies.
	 *
	 * What do we do if the U2 exit latency is less than the U1 exit
	 * latency?  It's possible, although not likely...
	 */
	port_to_port_delay = 1;

	usb_set_lpm_pel(udev, &udev->u1_params, udev_u1_del,
			hub, &udev->parent->u1_params, hub_u1_del,
			port_to_port_delay);

	if (hub_u2_del > hub_u1_del)
		port_to_port_delay = 1 + hub_u2_del - hub_u1_del;
	else
		port_to_port_delay = 1 + hub_u1_del;

	usb_set_lpm_pel(udev, &udev->u2_params, udev_u2_del,
			hub, &udev->parent->u2_params, hub_u2_del,
			port_to_port_delay);

	/* Now that we've got PEL, calculate SEL. */
	usb_set_lpm_sel(udev, &udev->u1_params);
	usb_set_lpm_sel(udev, &udev->u2_params);
}

/* USB 2.0 spec Section 11.24.4.5 */
static int get_hub_descriptor(struct usb_device *hdev, void *data)
{
	int i, ret, size;
	unsigned dtype;

	if (hub_is_superspeed(hdev)) {
		dtype = USB_DT_SS_HUB;
		size = USB_DT_SS_HUB_SIZE;
	} else {
		dtype = USB_DT_HUB;
		size = sizeof(struct usb_hub_descriptor);
	}

	for (i = 0; i < 3; i++) {
		ret = usb_control_msg(hdev, usb_rcvctrlpipe(hdev, 0),
			USB_REQ_GET_DESCRIPTOR, USB_DIR_IN | USB_RT_HUB,
			dtype << 8, 0, data, size,
			USB_CTRL_GET_TIMEOUT);
		if (ret >= (USB_DT_HUB_NONVAR_SIZE + 2))
			return ret;
	}
	return -EINVAL;
}

/*
 * USB 2.0 spec Section 11.24.2.1
 */
static int clear_hub_feature(struct usb_device *hdev, int feature)
{
	return usb_control_msg(hdev, usb_sndctrlpipe(hdev, 0),
		USB_REQ_CLEAR_FEATURE, USB_RT_HUB, feature, 0, NULL, 0, 1000);
}

/*
 * USB 2.0 spec Section 11.24.2.2
 */
int usb_clear_port_feature(struct usb_device *hdev, int port1, int feature)
{
	return usb_control_msg(hdev, usb_sndctrlpipe(hdev, 0),
		USB_REQ_CLEAR_FEATURE, USB_RT_PORT, feature, port1,
		NULL, 0, 1000);
}

/*
 * USB 2.0 spec Section 11.24.2.13
 */
static int set_port_feature(struct usb_device *hdev, int port1, int feature)
{
	return usb_control_msg(hdev, usb_sndctrlpipe(hdev, 0),
		USB_REQ_SET_FEATURE, USB_RT_PORT, feature, port1,
		NULL, 0, 1000);
}

/*
 * USB 2.0 spec Section 11.24.2.7.1.10 and table 11-7
 * for info about using port indicators
 */
static void set_port_led(
	struct usb_hub *hub,
	int port1,
	int selector
)
{
	int status = set_port_feature(hub->hdev, (selector << 8) | port1,
			USB_PORT_FEAT_INDICATOR);
	if (status < 0)
		dev_dbg (hub->intfdev,
			"port %d indicator %s status %d\n",
			port1,
			({ char *s; switch (selector) {
			case HUB_LED_AMBER: s = "amber"; break;
			case HUB_LED_GREEN: s = "green"; break;
			case HUB_LED_OFF: s = "off"; break;
			case HUB_LED_AUTO: s = "auto"; break;
			default: s = "??"; break;
			}; s; }),
			status);
}

#define	LED_CYCLE_PERIOD	((2*HZ)/3)

static void led_work (struct work_struct *work)
{
	struct usb_hub		*hub =
		container_of(work, struct usb_hub, leds.work);
	struct usb_device	*hdev = hub->hdev;
	unsigned		i;
	unsigned		changed = 0;
	int			cursor = -1;

	if (hdev->state != USB_STATE_CONFIGURED || hub->quiescing)
		return;

	for (i = 0; i < hub->descriptor->bNbrPorts; i++) {
		unsigned	selector, mode;

		/* 30%-50% duty cycle */

		switch (hub->indicator[i]) {
		/* cycle marker */
		case INDICATOR_CYCLE:
			cursor = i;
			selector = HUB_LED_AUTO;
			mode = INDICATOR_AUTO;
			break;
		/* blinking green = sw attention */
		case INDICATOR_GREEN_BLINK:
			selector = HUB_LED_GREEN;
			mode = INDICATOR_GREEN_BLINK_OFF;
			break;
		case INDICATOR_GREEN_BLINK_OFF:
			selector = HUB_LED_OFF;
			mode = INDICATOR_GREEN_BLINK;
			break;
		/* blinking amber = hw attention */
		case INDICATOR_AMBER_BLINK:
			selector = HUB_LED_AMBER;
			mode = INDICATOR_AMBER_BLINK_OFF;
			break;
		case INDICATOR_AMBER_BLINK_OFF:
			selector = HUB_LED_OFF;
			mode = INDICATOR_AMBER_BLINK;
			break;
		/* blink green/amber = reserved */
		case INDICATOR_ALT_BLINK:
			selector = HUB_LED_GREEN;
			mode = INDICATOR_ALT_BLINK_OFF;
			break;
		case INDICATOR_ALT_BLINK_OFF:
			selector = HUB_LED_AMBER;
			mode = INDICATOR_ALT_BLINK;
			break;
		default:
			continue;
		}
		if (selector != HUB_LED_AUTO)
			changed = 1;
		set_port_led(hub, i + 1, selector);
		hub->indicator[i] = mode;
	}
	if (!changed && blinkenlights) {
		cursor++;
		cursor %= hub->descriptor->bNbrPorts;
		set_port_led(hub, cursor + 1, HUB_LED_GREEN);
		hub->indicator[cursor] = INDICATOR_CYCLE;
		changed++;
	}
	if (changed)
		schedule_delayed_work(&hub->leds, LED_CYCLE_PERIOD);
}

/* use a short timeout for hub/port status fetches */
#define	USB_STS_TIMEOUT		1000
#define	USB_STS_RETRIES		5

/*
 * USB 2.0 spec Section 11.24.2.6
 */
static int get_hub_status(struct usb_device *hdev,
		struct usb_hub_status *data)
{
	int i, status = -ETIMEDOUT;

	for (i = 0; i < USB_STS_RETRIES &&
			(status == -ETIMEDOUT || status == -EPIPE); i++) {
		status = usb_control_msg(hdev, usb_rcvctrlpipe(hdev, 0),
			USB_REQ_GET_STATUS, USB_DIR_IN | USB_RT_HUB, 0, 0,
			data, sizeof(*data), USB_STS_TIMEOUT);
	}
	return status;
}

/*
 * USB 2.0 spec Section 11.24.2.7
 */
static int get_port_status(struct usb_device *hdev, int port1,
		struct usb_port_status *data)
{
	int i, status = -ETIMEDOUT;

	for (i = 0; i < USB_STS_RETRIES &&
			(status == -ETIMEDOUT || status == -EPIPE); i++) {
		status = usb_control_msg(hdev, usb_rcvctrlpipe(hdev, 0),
			USB_REQ_GET_STATUS, USB_DIR_IN | USB_RT_PORT, 0, port1,
			data, sizeof(*data), USB_STS_TIMEOUT);
	}
	return status;
}

static int hub_port_status(struct usb_hub *hub, int port1,
		u16 *status, u16 *change)
{
	int ret;

	mutex_lock(&hub->status_mutex);
	ret = get_port_status(hub->hdev, port1, &hub->status->port);
	if (ret < 4) {
		dev_err(hub->intfdev,
			"%s failed (err = %d)\n", __func__, ret);
		if (ret >= 0)
			ret = -EIO;
	} else {
		*status = le16_to_cpu(hub->status->port.wPortStatus);
		*change = le16_to_cpu(hub->status->port.wPortChange);

		ret = 0;
	}
	mutex_unlock(&hub->status_mutex);
	return ret;
}

static void kick_khubd(struct usb_hub *hub)
{
	unsigned long	flags;

	spin_lock_irqsave(&hub_event_lock, flags);
	if (!hub->disconnected && list_empty(&hub->event_list)) {
		list_add_tail(&hub->event_list, &hub_event_list);

		/* Suppress autosuspend until khubd runs */
		usb_autopm_get_interface_no_resume(
				to_usb_interface(hub->intfdev));
		wake_up(&khubd_wait);
	}
	spin_unlock_irqrestore(&hub_event_lock, flags);
}

void usb_kick_khubd(struct usb_device *hdev)
{
	struct usb_hub *hub = usb_hub_to_struct_hub(hdev);

	if (hub)
		kick_khubd(hub);
}

/*
 * Let the USB core know that a USB 3.0 device has sent a Function Wake Device
 * Notification, which indicates it had initiated remote wakeup.
 *
 * USB 3.0 hubs do not report the port link state change from U3 to U0 when the
 * device initiates resume, so the USB core will not receive notice of the
 * resume through the normal hub interrupt URB.
 */
void usb_wakeup_notification(struct usb_device *hdev,
		unsigned int portnum)
{
	struct usb_hub *hub;

	if (!hdev)
		return;

	hub = usb_hub_to_struct_hub(hdev);
	if (hub) {
		set_bit(portnum, hub->wakeup_bits);
		kick_khubd(hub);
	}
}
EXPORT_SYMBOL_GPL(usb_wakeup_notification);

/* completion function, fires on port status changes and various faults */
static void hub_irq(struct urb *urb)
{
	struct usb_hub *hub = urb->context;
	int status = urb->status;
	unsigned i;
	unsigned long bits;

	switch (status) {
	case -ENOENT:		/* synchronous unlink */
	case -ECONNRESET:	/* async unlink */
	case -ESHUTDOWN:	/* hardware going away */
		return;

	default:		/* presumably an error */
		/* Cause a hub reset after 10 consecutive errors */
		dev_dbg (hub->intfdev, "transfer --> %d\n", status);
		if ((++hub->nerrors < 10) || hub->error)
			goto resubmit;
		hub->error = status;
		/* FALL THROUGH */

	/* let khubd handle things */
	case 0:			/* we got data:  port status changed */
		bits = 0;
		for (i = 0; i < urb->actual_length; ++i)
			bits |= ((unsigned long) ((*hub->buffer)[i]))
					<< (i*8);
		hub->event_bits[0] = bits;
		break;
	}

	hub->nerrors = 0;

	/* Something happened, let khubd figure it out */
	kick_khubd(hub);

resubmit:
	if (hub->quiescing)
		return;

	if ((status = usb_submit_urb (hub->urb, GFP_ATOMIC)) != 0
			&& status != -ENODEV && status != -EPERM)
		dev_err (hub->intfdev, "resubmit --> %d\n", status);
}

/* USB 2.0 spec Section 11.24.2.3 */
static inline int
hub_clear_tt_buffer (struct usb_device *hdev, u16 devinfo, u16 tt)
{
	return usb_control_msg(hdev, usb_sndctrlpipe(hdev, 0),
			       HUB_CLEAR_TT_BUFFER, USB_RT_PORT, devinfo,
			       tt, NULL, 0, 1000);
}

/*
 * enumeration blocks khubd for a long time. we use keventd instead, since
 * long blocking there is the exception, not the rule.  accordingly, HCDs
 * talking to TTs must queue control transfers (not just bulk and iso), so
 * both can talk to the same hub concurrently.
 */
static void hub_tt_work(struct work_struct *work)
{
	struct usb_hub		*hub =
		container_of(work, struct usb_hub, tt.clear_work);
	unsigned long		flags;

	spin_lock_irqsave (&hub->tt.lock, flags);
	while (!list_empty(&hub->tt.clear_list)) {
		struct list_head	*next;
		struct usb_tt_clear	*clear;
		struct usb_device	*hdev = hub->hdev;
		const struct hc_driver	*drv;
		int			status;

		next = hub->tt.clear_list.next;
		clear = list_entry (next, struct usb_tt_clear, clear_list);
		list_del (&clear->clear_list);

		/* drop lock so HCD can concurrently report other TT errors */
		spin_unlock_irqrestore (&hub->tt.lock, flags);
		status = hub_clear_tt_buffer (hdev, clear->devinfo, clear->tt);
		if (status)
			dev_err (&hdev->dev,
				"clear tt %d (%04x) error %d\n",
				clear->tt, clear->devinfo, status);

		/* Tell the HCD, even if the operation failed */
		drv = clear->hcd->driver;
		if (drv->clear_tt_buffer_complete)
			(drv->clear_tt_buffer_complete)(clear->hcd, clear->ep);

		kfree(clear);
		spin_lock_irqsave(&hub->tt.lock, flags);
	}
	spin_unlock_irqrestore (&hub->tt.lock, flags);
}

/**
 * usb_hub_set_port_power - control hub port's power state
 * @hdev: target hub
 * @port1: port index
 * @set: expected status
 *
 * call this function to control port's power via setting or
 * clearing the port's PORT_POWER feature.
 */
int usb_hub_set_port_power(struct usb_device *hdev, int port1,
		bool set)
{
	int ret;
	struct usb_hub *hub = usb_hub_to_struct_hub(hdev);
	struct usb_port *port_dev = hub->ports[port1 - 1];

	if (set)
		ret = set_port_feature(hdev, port1, USB_PORT_FEAT_POWER);
	else
		ret = usb_clear_port_feature(hdev, port1, USB_PORT_FEAT_POWER);

	if (!ret)
		port_dev->power_is_on = set;
	return ret;
}

/**
 * usb_hub_clear_tt_buffer - clear control/bulk TT state in high speed hub
 * @urb: an URB associated with the failed or incomplete split transaction
 *
 * High speed HCDs use this to tell the hub driver that some split control or
 * bulk transaction failed in a way that requires clearing internal state of
 * a transaction translator.  This is normally detected (and reported) from
 * interrupt context.
 *
 * It may not be possible for that hub to handle additional full (or low)
 * speed transactions until that state is fully cleared out.
 */
int usb_hub_clear_tt_buffer(struct urb *urb)
{
	struct usb_device	*udev = urb->dev;
	int			pipe = urb->pipe;
	struct usb_tt		*tt = udev->tt;
	unsigned long		flags;
	struct usb_tt_clear	*clear;

	/* we've got to cope with an arbitrary number of pending TT clears,
	 * since each TT has "at least two" buffers that can need it (and
	 * there can be many TTs per hub).  even if they're uncommon.
	 */
	if ((clear = kmalloc (sizeof *clear, GFP_ATOMIC)) == NULL) {
		dev_err (&udev->dev, "can't save CLEAR_TT_BUFFER state\n");
		/* FIXME recover somehow ... RESET_TT? */
		return -ENOMEM;
	}

	/* info that CLEAR_TT_BUFFER needs */
	clear->tt = tt->multi ? udev->ttport : 1;
	clear->devinfo = usb_pipeendpoint (pipe);
	clear->devinfo |= udev->devnum << 4;
	clear->devinfo |= usb_pipecontrol (pipe)
			? (USB_ENDPOINT_XFER_CONTROL << 11)
			: (USB_ENDPOINT_XFER_BULK << 11);
	if (usb_pipein (pipe))
		clear->devinfo |= 1 << 15;

	/* info for completion callback */
	clear->hcd = bus_to_hcd(udev->bus);
	clear->ep = urb->ep;

	/* tell keventd to clear state for this TT */
	spin_lock_irqsave (&tt->lock, flags);
	list_add_tail (&clear->clear_list, &tt->clear_list);
	schedule_work(&tt->clear_work);
	spin_unlock_irqrestore (&tt->lock, flags);
	return 0;
}
EXPORT_SYMBOL_GPL(usb_hub_clear_tt_buffer);

/* If do_delay is false, return the number of milliseconds the caller
 * needs to delay.
 */
static unsigned hub_power_on(struct usb_hub *hub, bool do_delay)
{
	int port1;
	unsigned pgood_delay = hub->descriptor->bPwrOn2PwrGood * 2;
	unsigned delay;
	u16 wHubCharacteristics =
			le16_to_cpu(hub->descriptor->wHubCharacteristics);

	/* Enable power on each port.  Some hubs have reserved values
	 * of LPSM (> 2) in their descriptors, even though they are
	 * USB 2.0 hubs.  Some hubs do not implement port-power switching
	 * but only emulate it.  In all cases, the ports won't work
	 * unless we send these messages to the hub.
	 */
	if ((wHubCharacteristics & HUB_CHAR_LPSM) < 2)
		dev_dbg(hub->intfdev, "enabling power on all ports\n");
	else
		dev_dbg(hub->intfdev, "trying to enable port power on "
				"non-switchable hub\n");
	for (port1 = 1; port1 <= hub->descriptor->bNbrPorts; port1++)
		if (hub->ports[port1 - 1]->power_is_on)
			set_port_feature(hub->hdev, port1, USB_PORT_FEAT_POWER);
		else
			usb_clear_port_feature(hub->hdev, port1,
						USB_PORT_FEAT_POWER);

	/* Wait at least 100 msec for power to become stable */
	delay = max(pgood_delay, (unsigned) 100);
	if (do_delay)
		msleep(delay);
	return delay;
}

static int hub_hub_status(struct usb_hub *hub,
		u16 *status, u16 *change)
{
	int ret;

	mutex_lock(&hub->status_mutex);
	ret = get_hub_status(hub->hdev, &hub->status->hub);
	if (ret < 0)
		dev_err (hub->intfdev,
			"%s failed (err = %d)\n", __func__, ret);
	else {
		*status = le16_to_cpu(hub->status->hub.wHubStatus);
		*change = le16_to_cpu(hub->status->hub.wHubChange); 
		ret = 0;
	}
	mutex_unlock(&hub->status_mutex);
	return ret;
}

static int hub_set_port_link_state(struct usb_hub *hub, int port1,
			unsigned int link_status)
{
	return set_port_feature(hub->hdev,
			port1 | (link_status << 3),
			USB_PORT_FEAT_LINK_STATE);
}

/*
 * If USB 3.0 ports are placed into the Disabled state, they will no longer
 * detect any device connects or disconnects.  This is generally not what the
 * USB core wants, since it expects a disabled port to produce a port status
 * change event when a new device connects.
 *
 * Instead, set the link state to Disabled, wait for the link to settle into
 * that state, clear any change bits, and then put the port into the RxDetect
 * state.
 */
static int hub_usb3_port_disable(struct usb_hub *hub, int port1)
{
	int ret;
	int total_time;
	u16 portchange, portstatus;

	if (!hub_is_superspeed(hub->hdev))
		return -EINVAL;

	ret = hub_set_port_link_state(hub, port1, USB_SS_PORT_LS_SS_DISABLED);
	if (ret) {
		dev_err(hub->intfdev, "cannot disable port %d (err = %d)\n",
				port1, ret);
		return ret;
	}

	/* Wait for the link to enter the disabled state. */
	for (total_time = 0; ; total_time += HUB_DEBOUNCE_STEP) {
		ret = hub_port_status(hub, port1, &portstatus, &portchange);
		if (ret < 0)
			return ret;

		if ((portstatus & USB_PORT_STAT_LINK_STATE) ==
				USB_SS_PORT_LS_SS_DISABLED)
			break;
		if (total_time >= HUB_DEBOUNCE_TIMEOUT)
			break;
		msleep(HUB_DEBOUNCE_STEP);
	}
	if (total_time >= HUB_DEBOUNCE_TIMEOUT)
		dev_warn(hub->intfdev, "Could not disable port %d after %d ms\n",
				port1, total_time);

	return hub_set_port_link_state(hub, port1, USB_SS_PORT_LS_RX_DETECT);
}

static int hub_port_disable(struct usb_hub *hub, int port1, int set_state)
{
	struct usb_device *hdev = hub->hdev;
	int ret = 0;

	if (hub->ports[port1 - 1]->child && set_state)
		usb_set_device_state(hub->ports[port1 - 1]->child,
				USB_STATE_NOTATTACHED);
	if (!hub->error) {
		if (hub_is_superspeed(hub->hdev))
			ret = hub_usb3_port_disable(hub, port1);
		else
			ret = usb_clear_port_feature(hdev, port1,
					USB_PORT_FEAT_ENABLE);
	}
	if (ret)
		dev_err(hub->intfdev, "cannot disable port %d (err = %d)\n",
				port1, ret);
	return ret;
}

/*
 * Disable a port and mark a logical connect-change event, so that some
 * time later khubd will disconnect() any existing usb_device on the port
 * and will re-enumerate if there actually is a device attached.
 */
static void hub_port_logical_disconnect(struct usb_hub *hub, int port1)
{
	dev_dbg(hub->intfdev, "logical disconnect on port %d\n", port1);
	hub_port_disable(hub, port1, 1);

	/* FIXME let caller ask to power down the port:
	 *  - some devices won't enumerate without a VBUS power cycle
	 *  - SRP saves power that way
	 *  - ... new call, TBD ...
	 * That's easy if this hub can switch power per-port, and
	 * khubd reactivates the port later (timer, SRP, etc).
	 * Powerdown must be optional, because of reset/DFU.
	 */

	set_bit(port1, hub->change_bits);
 	kick_khubd(hub);
}

/**
 * usb_remove_device - disable a device's port on its parent hub
 * @udev: device to be disabled and removed
 * Context: @udev locked, must be able to sleep.
 *
 * After @udev's port has been disabled, khubd is notified and it will
 * see that the device has been disconnected.  When the device is
 * physically unplugged and something is plugged in, the events will
 * be received and processed normally.
 */
int usb_remove_device(struct usb_device *udev)
{
	struct usb_hub *hub;
	struct usb_interface *intf;

	if (!udev->parent)	/* Can't remove a root hub */
		return -EINVAL;
	hub = usb_hub_to_struct_hub(udev->parent);
	intf = to_usb_interface(hub->intfdev);

	usb_autopm_get_interface(intf);
	set_bit(udev->portnum, hub->removed_bits);
	hub_port_logical_disconnect(hub, udev->portnum);
	usb_autopm_put_interface(intf);
	return 0;
}

enum hub_activation_type {
	HUB_INIT, HUB_INIT2, HUB_INIT3,		/* INITs must come first */
	HUB_POST_RESET, HUB_RESUME, HUB_RESET_RESUME,
};

static void hub_init_func2(struct work_struct *ws);
static void hub_init_func3(struct work_struct *ws);

static void hub_activate(struct usb_hub *hub, enum hub_activation_type type)
{
	struct usb_device *hdev = hub->hdev;
	struct usb_hcd *hcd;
	int ret;
	int port1;
	int status;
	bool need_debounce_delay = false;
	unsigned delay;

	/* Continue a partial initialization */
	if (type == HUB_INIT2)
		goto init2;
	if (type == HUB_INIT3)
		goto init3;

	/* The superspeed hub except for root hub has to use Hub Depth
	 * value as an offset into the route string to locate the bits
	 * it uses to determine the downstream port number. So hub driver
	 * should send a set hub depth request to superspeed hub after
	 * the superspeed hub is set configuration in initialization or
	 * reset procedure.
	 *
	 * After a resume, port power should still be on.
	 * For any other type of activation, turn it on.
	 */
	if (type != HUB_RESUME) {
		if (hdev->parent && hub_is_superspeed(hdev)) {
			ret = usb_control_msg(hdev, usb_sndctrlpipe(hdev, 0),
					HUB_SET_DEPTH, USB_RT_HUB,
					hdev->level - 1, 0, NULL, 0,
					USB_CTRL_SET_TIMEOUT);
			if (ret < 0)
				dev_err(hub->intfdev,
						"set hub depth failed\n");
		}

		/* Speed up system boot by using a delayed_work for the
		 * hub's initial power-up delays.  This is pretty awkward
		 * and the implementation looks like a home-brewed sort of
		 * setjmp/longjmp, but it saves at least 100 ms for each
		 * root hub (assuming usbcore is compiled into the kernel
		 * rather than as a module).  It adds up.
		 *
		 * This can't be done for HUB_RESUME or HUB_RESET_RESUME
		 * because for those activation types the ports have to be
		 * operational when we return.  In theory this could be done
		 * for HUB_POST_RESET, but it's easier not to.
		 */
		if (type == HUB_INIT) {
			delay = hub_power_on(hub, false);
			PREPARE_DELAYED_WORK(&hub->init_work, hub_init_func2);
			schedule_delayed_work(&hub->init_work,
					msecs_to_jiffies(delay));

			/* Suppress autosuspend until init is done */
			usb_autopm_get_interface_no_resume(
					to_usb_interface(hub->intfdev));
			return;		/* Continues at init2: below */
		} else if (type == HUB_RESET_RESUME) {
			/* The internal host controller state for the hub device
			 * may be gone after a host power loss on system resume.
			 * Update the device's info so the HW knows it's a hub.
			 */
			hcd = bus_to_hcd(hdev->bus);
			if (hcd->driver->update_hub_device) {
				ret = hcd->driver->update_hub_device(hcd, hdev,
						&hub->tt, GFP_NOIO);
				if (ret < 0) {
					dev_err(hub->intfdev, "Host not "
							"accepting hub info "
							"update.\n");
					dev_err(hub->intfdev, "LS/FS devices "
							"and hubs may not work "
							"under this hub\n.");
				}
			}
			hub_power_on(hub, true);
		} else {
			hub_power_on(hub, true);
		}
	}
 init2:

	/* Check each port and set hub->change_bits to let khubd know
	 * which ports need attention.
	 */
	for (port1 = 1; port1 <= hdev->maxchild; ++port1) {
		struct usb_device *udev = hub->ports[port1 - 1]->child;
		u16 portstatus, portchange;

		portstatus = portchange = 0;
		status = hub_port_status(hub, port1, &portstatus, &portchange);
		if (udev || (portstatus & USB_PORT_STAT_CONNECTION))
			dev_dbg(hub->intfdev,
					"port %d: status %04x change %04x\n",
					port1, portstatus, portchange);

		/* After anything other than HUB_RESUME (i.e., initialization
		 * or any sort of reset), every port should be disabled.
		 * Unconnected ports should likewise be disabled (paranoia),
		 * and so should ports for which we have no usb_device.
		 */
		if ((portstatus & USB_PORT_STAT_ENABLE) && (
				type != HUB_RESUME ||
				!(portstatus & USB_PORT_STAT_CONNECTION) ||
				!udev ||
				udev->state == USB_STATE_NOTATTACHED)) {
			/*
			 * USB3 protocol ports will automatically transition
			 * to Enabled state when detect an USB3.0 device attach.
			 * Do not disable USB3 protocol ports.
			 */
			if (!hub_is_superspeed(hdev)) {
				usb_clear_port_feature(hdev, port1,
						   USB_PORT_FEAT_ENABLE);
				portstatus &= ~USB_PORT_STAT_ENABLE;
			} else {
				/* Pretend that power was lost for USB3 devs */
				portstatus &= ~USB_PORT_STAT_ENABLE;
			}
		}

		/* Clear status-change flags; we'll debounce later */
		if (portchange & USB_PORT_STAT_C_CONNECTION) {
			need_debounce_delay = true;
			usb_clear_port_feature(hub->hdev, port1,
					USB_PORT_FEAT_C_CONNECTION);
		}
		if (portchange & USB_PORT_STAT_C_ENABLE) {
			need_debounce_delay = true;
			usb_clear_port_feature(hub->hdev, port1,
					USB_PORT_FEAT_C_ENABLE);
		}
		if ((portchange & USB_PORT_STAT_C_BH_RESET) &&
				hub_is_superspeed(hub->hdev)) {
			need_debounce_delay = true;
			usb_clear_port_feature(hub->hdev, port1,
					USB_PORT_FEAT_C_BH_PORT_RESET);
		}
		/* We can forget about a "removed" device when there's a
		 * physical disconnect or the connect status changes.
		 */
		if (!(portstatus & USB_PORT_STAT_CONNECTION) ||
				(portchange & USB_PORT_STAT_C_CONNECTION))
			clear_bit(port1, hub->removed_bits);

		if (!udev || udev->state == USB_STATE_NOTATTACHED) {
			/* Tell khubd to disconnect the device or
			 * check for a new connection
			 */
			if (udev || (portstatus & USB_PORT_STAT_CONNECTION))
				set_bit(port1, hub->change_bits);

		} else if (portstatus & USB_PORT_STAT_ENABLE) {
			bool port_resumed = (portstatus &
					USB_PORT_STAT_LINK_STATE) ==
				USB_SS_PORT_LS_U0;
			/* The power session apparently survived the resume.
			 * If there was an overcurrent or suspend change
			 * (i.e., remote wakeup request), have khubd
			 * take care of it.  Look at the port link state
			 * for USB 3.0 hubs, since they don't have a suspend
			 * change bit, and they don't set the port link change
			 * bit on device-initiated resume.
			 */
			if (portchange || (hub_is_superspeed(hub->hdev) &&
						port_resumed))
				set_bit(port1, hub->change_bits);

		} else if (udev->persist_enabled) {
			struct usb_port *port_dev = hub->ports[port1 - 1];

#ifdef CONFIG_PM
			udev->reset_resume = 1;
#endif
			/* Don't set the change_bits when the device
			 * was powered off.
			 */
			if (port_dev->power_is_on)
				set_bit(port1, hub->change_bits);

		} else {
			/* The power session is gone; tell khubd */
			usb_set_device_state(udev, USB_STATE_NOTATTACHED);
			set_bit(port1, hub->change_bits);
		}
	}

	/* If no port-status-change flags were set, we don't need any
	 * debouncing.  If flags were set we can try to debounce the
	 * ports all at once right now, instead of letting khubd do them
	 * one at a time later on.
	 *
	 * If any port-status changes do occur during this delay, khubd
	 * will see them later and handle them normally.
	 */
	if (need_debounce_delay) {
		delay = HUB_DEBOUNCE_STABLE;

		/* Don't do a long sleep inside a workqueue routine */
		if (type == HUB_INIT2) {
			PREPARE_DELAYED_WORK(&hub->init_work, hub_init_func3);
			schedule_delayed_work(&hub->init_work,
					msecs_to_jiffies(delay));
			return;		/* Continues at init3: below */
		} else {
			msleep(delay);
		}
	}
 init3:
	hub->quiescing = 0;

	status = usb_submit_urb(hub->urb, GFP_NOIO);
	if (status < 0)
		dev_err(hub->intfdev, "activate --> %d\n", status);
	if (hub->has_indicators && blinkenlights)
		schedule_delayed_work(&hub->leds, LED_CYCLE_PERIOD);

	/* Scan all ports that need attention */
	kick_khubd(hub);

	/* Allow autosuspend if it was suppressed */
	if (type <= HUB_INIT3)
		usb_autopm_put_interface_async(to_usb_interface(hub->intfdev));
}

/* Implement the continuations for the delays above */
static void hub_init_func2(struct work_struct *ws)
{
	struct usb_hub *hub = container_of(ws, struct usb_hub, init_work.work);

	hub_activate(hub, HUB_INIT2);
}

static void hub_init_func3(struct work_struct *ws)
{
	struct usb_hub *hub = container_of(ws, struct usb_hub, init_work.work);

	hub_activate(hub, HUB_INIT3);
}

enum hub_quiescing_type {
	HUB_DISCONNECT, HUB_PRE_RESET, HUB_SUSPEND
};

static void hub_quiesce(struct usb_hub *hub, enum hub_quiescing_type type)
{
	struct usb_device *hdev = hub->hdev;
	int i;

	cancel_delayed_work_sync(&hub->init_work);

	/* khubd and related activity won't re-trigger */
	hub->quiescing = 1;

	if (type != HUB_SUSPEND) {
		/* Disconnect all the children */
		for (i = 0; i < hdev->maxchild; ++i) {
			if (hub->ports[i]->child)
				usb_disconnect(&hub->ports[i]->child);
		}
	}

	/* Stop khubd and related activity */
	usb_kill_urb(hub->urb);
	if (hub->has_indicators)
		cancel_delayed_work_sync(&hub->leds);
	if (hub->tt.hub)
		flush_work(&hub->tt.clear_work);
}

/* caller has locked the hub device */
static int hub_pre_reset(struct usb_interface *intf)
{
	struct usb_hub *hub = usb_get_intfdata(intf);

	hub_quiesce(hub, HUB_PRE_RESET);
	return 0;
}

/* caller has locked the hub device */
static int hub_post_reset(struct usb_interface *intf)
{
	struct usb_hub *hub = usb_get_intfdata(intf);

	hub_activate(hub, HUB_POST_RESET);
	return 0;
}

static int hub_configure(struct usb_hub *hub,
	struct usb_endpoint_descriptor *endpoint)
{
	struct usb_hcd *hcd;
	struct usb_device *hdev = hub->hdev;
	struct device *hub_dev = hub->intfdev;
	u16 hubstatus, hubchange;
	u16 wHubCharacteristics;
	unsigned int pipe;
	int maxp, ret, i;
	char *message = "out of memory";
	unsigned unit_load;
	unsigned full_load;

	hub->buffer = kmalloc(sizeof(*hub->buffer), GFP_KERNEL);
	if (!hub->buffer) {
		ret = -ENOMEM;
		goto fail;
	}

	hub->status = kmalloc(sizeof(*hub->status), GFP_KERNEL);
	if (!hub->status) {
		ret = -ENOMEM;
		goto fail;
	}
	mutex_init(&hub->status_mutex);

	hub->descriptor = kmalloc(sizeof(*hub->descriptor), GFP_KERNEL);
	if (!hub->descriptor) {
		ret = -ENOMEM;
		goto fail;
	}

	/* Request the entire hub descriptor.
	 * hub->descriptor can handle USB_MAXCHILDREN ports,
	 * but the hub can/will return fewer bytes here.
	 */
	ret = get_hub_descriptor(hdev, hub->descriptor);
	if (ret < 0) {
		message = "can't read hub descriptor";
		goto fail;
	} else if (hub->descriptor->bNbrPorts > USB_MAXCHILDREN) {
		message = "hub has too many ports!";
		ret = -ENODEV;
		goto fail;
	}

	hdev->maxchild = hub->descriptor->bNbrPorts;
	dev_info (hub_dev, "%d port%s detected\n", hdev->maxchild,
		(hdev->maxchild == 1) ? "" : "s");

	hub->ports = kzalloc(hdev->maxchild * sizeof(struct usb_port *),
			     GFP_KERNEL);
	if (!hub->ports) {
		ret = -ENOMEM;
		goto fail;
	}

	wHubCharacteristics = le16_to_cpu(hub->descriptor->wHubCharacteristics);
	if (hub_is_superspeed(hdev)) {
		unit_load = 150;
		full_load = 900;
	} else {
		unit_load = 100;
		full_load = 500;
	}

	/* FIXME for USB 3.0, skip for now */
	if ((wHubCharacteristics & HUB_CHAR_COMPOUND) &&
			!(hub_is_superspeed(hdev))) {
		int	i;
		char	portstr [USB_MAXCHILDREN + 1];

		for (i = 0; i < hdev->maxchild; i++)
			portstr[i] = hub->descriptor->u.hs.DeviceRemovable
				    [((i + 1) / 8)] & (1 << ((i + 1) % 8))
				? 'F' : 'R';
		portstr[hdev->maxchild] = 0;
		dev_dbg(hub_dev, "compound device; port removable status: %s\n", portstr);
	} else
		dev_dbg(hub_dev, "standalone hub\n");

	switch (wHubCharacteristics & HUB_CHAR_LPSM) {
	case HUB_CHAR_COMMON_LPSM:
		dev_dbg(hub_dev, "ganged power switching\n");
		break;
	case HUB_CHAR_INDV_PORT_LPSM:
		dev_dbg(hub_dev, "individual port power switching\n");
		break;
	case HUB_CHAR_NO_LPSM:
	case HUB_CHAR_LPSM:
		dev_dbg(hub_dev, "no power switching (usb 1.0)\n");
		break;
	}

	switch (wHubCharacteristics & HUB_CHAR_OCPM) {
	case HUB_CHAR_COMMON_OCPM:
		dev_dbg(hub_dev, "global over-current protection\n");
		break;
	case HUB_CHAR_INDV_PORT_OCPM:
		dev_dbg(hub_dev, "individual port over-current protection\n");
		break;
	case HUB_CHAR_NO_OCPM:
	case HUB_CHAR_OCPM:
		dev_dbg(hub_dev, "no over-current protection\n");
		break;
	}

	spin_lock_init (&hub->tt.lock);
	INIT_LIST_HEAD (&hub->tt.clear_list);
	INIT_WORK(&hub->tt.clear_work, hub_tt_work);
	switch (hdev->descriptor.bDeviceProtocol) {
	case USB_HUB_PR_FS:
		break;
	case USB_HUB_PR_HS_SINGLE_TT:
		dev_dbg(hub_dev, "Single TT\n");
		hub->tt.hub = hdev;
		break;
	case USB_HUB_PR_HS_MULTI_TT:
		ret = usb_set_interface(hdev, 0, 1);
		if (ret == 0) {
			dev_dbg(hub_dev, "TT per port\n");
			hub->tt.multi = 1;
		} else
			dev_err(hub_dev, "Using single TT (err %d)\n",
				ret);
		hub->tt.hub = hdev;
		break;
	case USB_HUB_PR_SS:
		/* USB 3.0 hubs don't have a TT */
		break;
	default:
		dev_dbg(hub_dev, "Unrecognized hub protocol %d\n",
			hdev->descriptor.bDeviceProtocol);
		break;
	}

	/* Note 8 FS bit times == (8 bits / 12000000 bps) ~= 666ns */
	switch (wHubCharacteristics & HUB_CHAR_TTTT) {
		case HUB_TTTT_8_BITS:
			if (hdev->descriptor.bDeviceProtocol != 0) {
				hub->tt.think_time = 666;
				dev_dbg(hub_dev, "TT requires at most %d "
						"FS bit times (%d ns)\n",
					8, hub->tt.think_time);
			}
			break;
		case HUB_TTTT_16_BITS:
			hub->tt.think_time = 666 * 2;
			dev_dbg(hub_dev, "TT requires at most %d "
					"FS bit times (%d ns)\n",
				16, hub->tt.think_time);
			break;
		case HUB_TTTT_24_BITS:
			hub->tt.think_time = 666 * 3;
			dev_dbg(hub_dev, "TT requires at most %d "
					"FS bit times (%d ns)\n",
				24, hub->tt.think_time);
			break;
		case HUB_TTTT_32_BITS:
			hub->tt.think_time = 666 * 4;
			dev_dbg(hub_dev, "TT requires at most %d "
					"FS bit times (%d ns)\n",
				32, hub->tt.think_time);
			break;
	}

	/* probe() zeroes hub->indicator[] */
	if (wHubCharacteristics & HUB_CHAR_PORTIND) {
		hub->has_indicators = 1;
		dev_dbg(hub_dev, "Port indicators are supported\n");
	}

	dev_dbg(hub_dev, "power on to power good time: %dms\n",
		hub->descriptor->bPwrOn2PwrGood * 2);

	/* power budgeting mostly matters with bus-powered hubs,
	 * and battery-powered root hubs (may provide just 8 mA).
	 */
	ret = usb_get_status(hdev, USB_RECIP_DEVICE, 0, &hubstatus);
	if (ret < 2) {
		message = "can't get hub status";
		goto fail;
	}
	le16_to_cpus(&hubstatus);
	hcd = bus_to_hcd(hdev->bus);
	if (hdev == hdev->bus->root_hub) {
		if (hcd->power_budget > 0)
			hdev->bus_mA = hcd->power_budget;
		else
			hdev->bus_mA = full_load * hdev->maxchild;
		if (hdev->bus_mA >= full_load)
			hub->mA_per_port = full_load;
		else {
			hub->mA_per_port = hdev->bus_mA;
			hub->limited_power = 1;
		}
	} else if ((hubstatus & (1 << USB_DEVICE_SELF_POWERED)) == 0) {
		int remaining = hdev->bus_mA -
			hub->descriptor->bHubContrCurrent;

		dev_dbg(hub_dev, "hub controller current requirement: %dmA\n",
			hub->descriptor->bHubContrCurrent);
		hub->limited_power = 1;

		if (remaining < hdev->maxchild * unit_load)
			dev_warn(hub_dev,
					"insufficient power available "
					"to use all downstream ports\n");
		hub->mA_per_port = unit_load;	/* 7.2.1 */

	} else {	/* Self-powered external hub */
		/* FIXME: What about battery-powered external hubs that
		 * provide less current per port? */
		hub->mA_per_port = full_load;
	}
	if (hub->mA_per_port < full_load)
		dev_dbg(hub_dev, "%umA bus power budget for each child\n",
				hub->mA_per_port);

	/* Update the HCD's internal representation of this hub before khubd
	 * starts getting port status changes for devices under the hub.
	 */
	if (hcd->driver->update_hub_device) {
		ret = hcd->driver->update_hub_device(hcd, hdev,
				&hub->tt, GFP_KERNEL);
		if (ret < 0) {
			message = "can't update HCD hub info";
			goto fail;
		}
	}

	ret = hub_hub_status(hub, &hubstatus, &hubchange);
	if (ret < 0) {
		message = "can't get hub status";
		goto fail;
	}

	/* local power status reports aren't always correct */
	if (hdev->actconfig->desc.bmAttributes & USB_CONFIG_ATT_SELFPOWER)
		dev_dbg(hub_dev, "local power source is %s\n",
			(hubstatus & HUB_STATUS_LOCAL_POWER)
			? "lost (inactive)" : "good");

	if ((wHubCharacteristics & HUB_CHAR_OCPM) == 0)
		dev_dbg(hub_dev, "%sover-current condition exists\n",
			(hubstatus & HUB_STATUS_OVERCURRENT) ? "" : "no ");

	/* set up the interrupt endpoint
	 * We use the EP's maxpacket size instead of (PORTS+1+7)/8
	 * bytes as USB2.0[11.12.3] says because some hubs are known
	 * to send more data (and thus cause overflow). For root hubs,
	 * maxpktsize is defined in hcd.c's fake endpoint descriptors
	 * to be big enough for at least USB_MAXCHILDREN ports. */
	pipe = usb_rcvintpipe(hdev, endpoint->bEndpointAddress);
	maxp = usb_maxpacket(hdev, pipe, usb_pipeout(pipe));

	if (maxp > sizeof(*hub->buffer))
		maxp = sizeof(*hub->buffer);

	hub->urb = usb_alloc_urb(0, GFP_KERNEL);
	if (!hub->urb) {
		ret = -ENOMEM;
		goto fail;
	}

	usb_fill_int_urb(hub->urb, hdev, pipe, *hub->buffer, maxp, hub_irq,
		hub, endpoint->bInterval);

	/* maybe cycle the hub leds */
	if (hub->has_indicators && blinkenlights)
		hub->indicator [0] = INDICATOR_CYCLE;

	for (i = 0; i < hdev->maxchild; i++)
		if (usb_hub_create_port_device(hub, i + 1) < 0)
			dev_err(hub->intfdev,
				"couldn't create port%d device.\n", i + 1);

	usb_hub_adjust_deviceremovable(hdev, hub->descriptor);

	hub_activate(hub, HUB_INIT);
	return 0;

fail:
	dev_err (hub_dev, "config failed, %s (err %d)\n",
			message, ret);
	/* hub_disconnect() frees urb and descriptor */
	return ret;
}

static void hub_release(struct kref *kref)
{
	struct usb_hub *hub = container_of(kref, struct usb_hub, kref);

	usb_put_intf(to_usb_interface(hub->intfdev));
	kfree(hub);
}

static unsigned highspeed_hubs;

static void hub_disconnect(struct usb_interface *intf)
{
	struct usb_hub *hub = usb_get_intfdata(intf);
	struct usb_device *hdev = interface_to_usbdev(intf);
	int i;

	/* Take the hub off the event list and don't let it be added again */
	spin_lock_irq(&hub_event_lock);
	if (!list_empty(&hub->event_list)) {
		list_del_init(&hub->event_list);
		usb_autopm_put_interface_no_suspend(intf);
	}
	hub->disconnected = 1;
	spin_unlock_irq(&hub_event_lock);

	/* Disconnect all children and quiesce the hub */
	hub->error = 0;
	hub_quiesce(hub, HUB_DISCONNECT);

	usb_set_intfdata (intf, NULL);

	for (i = 0; i < hdev->maxchild; i++)
		usb_hub_remove_port_device(hub, i + 1);
	hub->hdev->maxchild = 0;

	if (hub->hdev->speed == USB_SPEED_HIGH)
		highspeed_hubs--;

	usb_free_urb(hub->urb);
	kfree(hub->ports);
	kfree(hub->descriptor);
	kfree(hub->status);
	kfree(hub->buffer);

	pm_suspend_ignore_children(&intf->dev, false);
	kref_put(&hub->kref, hub_release);
}

static int hub_probe(struct usb_interface *intf, const struct usb_device_id *id)
{
	struct usb_host_interface *desc;
	struct usb_endpoint_descriptor *endpoint;
	struct usb_device *hdev;
	struct usb_hub *hub;

	desc = intf->cur_altsetting;
	hdev = interface_to_usbdev(intf);

	/*
	 * Set default autosuspend delay as 0 to speedup bus suspend,
	 * based on the below considerations:
	 *
	 * - Unlike other drivers, the hub driver does not rely on the
	 *   autosuspend delay to provide enough time to handle a wakeup
	 *   event, and the submitted status URB is just to check future
	 *   change on hub downstream ports, so it is safe to do it.
	 *
	 * - The patch might cause one or more auto supend/resume for
	 *   below very rare devices when they are plugged into hub
	 *   first time:
	 *
	 *   	devices having trouble initializing, and disconnect
	 *   	themselves from the bus and then reconnect a second
	 *   	or so later
	 *
	 *   	devices just for downloading firmware, and disconnects
	 *   	themselves after completing it
	 *
	 *   For these quite rare devices, their drivers may change the
	 *   autosuspend delay of their parent hub in the probe() to one
	 *   appropriate value to avoid the subtle problem if someone
	 *   does care it.
	 *
	 * - The patch may cause one or more auto suspend/resume on
	 *   hub during running 'lsusb', but it is probably too
	 *   infrequent to worry about.
	 *
	 * - Change autosuspend delay of hub can avoid unnecessary auto
	 *   suspend timer for hub, also may decrease power consumption
	 *   of USB bus.
	 */
	pm_runtime_set_autosuspend_delay(&hdev->dev, 0);

	/* Hubs have proper suspend/resume support. */
	usb_enable_autosuspend(hdev);

	if (hdev->level == MAX_TOPO_LEVEL) {
		dev_err(&intf->dev,
			"Unsupported bus topology: hub nested too deep\n");
		return -E2BIG;
	}

#ifdef	CONFIG_USB_OTG_BLACKLIST_HUB
	if (hdev->parent) {
		dev_warn(&intf->dev, "ignoring external hub\n");
		return -ENODEV;
	}
#endif

	/* Some hubs have a subclass of 1, which AFAICT according to the */
	/*  specs is not defined, but it works */
	if ((desc->desc.bInterfaceSubClass != 0) &&
	    (desc->desc.bInterfaceSubClass != 1)) {
descriptor_error:
		dev_err (&intf->dev, "bad descriptor, ignoring hub\n");
		return -EIO;
	}

	/* Multiple endpoints? What kind of mutant ninja-hub is this? */
	if (desc->desc.bNumEndpoints != 1)
		goto descriptor_error;

	endpoint = &desc->endpoint[0].desc;

	/* If it's not an interrupt in endpoint, we'd better punt! */
	if (!usb_endpoint_is_int_in(endpoint))
		goto descriptor_error;

	/* We found a hub */
	dev_info (&intf->dev, "USB hub found\n");

	hub = kzalloc(sizeof(*hub), GFP_KERNEL);
	if (!hub) {
		dev_dbg (&intf->dev, "couldn't kmalloc hub struct\n");
		return -ENOMEM;
	}

	kref_init(&hub->kref);
	INIT_LIST_HEAD(&hub->event_list);
	hub->intfdev = &intf->dev;
	hub->hdev = hdev;
	INIT_DELAYED_WORK(&hub->leds, led_work);
	INIT_DELAYED_WORK(&hub->init_work, NULL);
	usb_get_intf(intf);

	usb_set_intfdata (intf, hub);
	intf->needs_remote_wakeup = 1;
	pm_suspend_ignore_children(&intf->dev, true);

	if (hdev->speed == USB_SPEED_HIGH)
		highspeed_hubs++;

	if (id->driver_info & HUB_QUIRK_CHECK_PORT_AUTOSUSPEND)
		hub->quirk_check_port_auto_suspend = 1;

	if (hub_configure(hub, endpoint) >= 0)
		return 0;

	hub_disconnect (intf);
	return -ENODEV;
}

static int
hub_ioctl(struct usb_interface *intf, unsigned int code, void *user_data)
{
	struct usb_device *hdev = interface_to_usbdev (intf);
	struct usb_hub *hub = usb_hub_to_struct_hub(hdev);

	/* assert ifno == 0 (part of hub spec) */
	switch (code) {
	case USBDEVFS_HUB_PORTINFO: {
		struct usbdevfs_hub_portinfo *info = user_data;
		int i;

		spin_lock_irq(&device_state_lock);
		if (hdev->devnum <= 0)
			info->nports = 0;
		else {
			info->nports = hdev->maxchild;
			for (i = 0; i < info->nports; i++) {
				if (hub->ports[i]->child == NULL)
					info->port[i] = 0;
				else
					info->port[i] =
						hub->ports[i]->child->devnum;
			}
		}
		spin_unlock_irq(&device_state_lock);

		return info->nports + 1;
		}

	default:
		return -ENOSYS;
	}
}

/*
 * Allow user programs to claim ports on a hub.  When a device is attached
 * to one of these "claimed" ports, the program will "own" the device.
 */
static int find_port_owner(struct usb_device *hdev, unsigned port1,
		struct dev_state ***ppowner)
{
	if (hdev->state == USB_STATE_NOTATTACHED)
		return -ENODEV;
	if (port1 == 0 || port1 > hdev->maxchild)
		return -EINVAL;

	/* This assumes that devices not managed by the hub driver
	 * will always have maxchild equal to 0.
	 */
	*ppowner = &(usb_hub_to_struct_hub(hdev)->ports[port1 - 1]->port_owner);
	return 0;
}

/* In the following three functions, the caller must hold hdev's lock */
int usb_hub_claim_port(struct usb_device *hdev, unsigned port1,
		       struct dev_state *owner)
{
	int rc;
	struct dev_state **powner;

	rc = find_port_owner(hdev, port1, &powner);
	if (rc)
		return rc;
	if (*powner)
		return -EBUSY;
	*powner = owner;
	return rc;
}

int usb_hub_release_port(struct usb_device *hdev, unsigned port1,
			 struct dev_state *owner)
{
	int rc;
	struct dev_state **powner;

	rc = find_port_owner(hdev, port1, &powner);
	if (rc)
		return rc;
	if (*powner != owner)
		return -ENOENT;
	*powner = NULL;
	return rc;
}

void usb_hub_release_all_ports(struct usb_device *hdev, struct dev_state *owner)
{
	struct usb_hub *hub = usb_hub_to_struct_hub(hdev);
	int n;

	for (n = 0; n < hdev->maxchild; n++) {
		if (hub->ports[n]->port_owner == owner)
			hub->ports[n]->port_owner = NULL;
	}

}

/* The caller must hold udev's lock */
bool usb_device_is_owned(struct usb_device *udev)
{
	struct usb_hub *hub;

	if (udev->state == USB_STATE_NOTATTACHED || !udev->parent)
		return false;
	hub = usb_hub_to_struct_hub(udev->parent);
	return !!hub->ports[udev->portnum - 1]->port_owner;
}

static void recursively_mark_NOTATTACHED(struct usb_device *udev)
{
	struct usb_hub *hub = usb_hub_to_struct_hub(udev);
	int i;

	for (i = 0; i < udev->maxchild; ++i) {
		if (hub->ports[i]->child)
			recursively_mark_NOTATTACHED(hub->ports[i]->child);
	}
	if (udev->state == USB_STATE_SUSPENDED)
		udev->active_duration -= jiffies;
	udev->state = USB_STATE_NOTATTACHED;
}

/**
 * usb_set_device_state - change a device's current state (usbcore, hcds)
 * @udev: pointer to device whose state should be changed
 * @new_state: new state value to be stored
 *
 * udev->state is _not_ fully protected by the device lock.  Although
 * most transitions are made only while holding the lock, the state can
 * can change to USB_STATE_NOTATTACHED at almost any time.  This
 * is so that devices can be marked as disconnected as soon as possible,
 * without having to wait for any semaphores to be released.  As a result,
 * all changes to any device's state must be protected by the
 * device_state_lock spinlock.
 *
 * Once a device has been added to the device tree, all changes to its state
 * should be made using this routine.  The state should _not_ be set directly.
 *
 * If udev->state is already USB_STATE_NOTATTACHED then no change is made.
 * Otherwise udev->state is set to new_state, and if new_state is
 * USB_STATE_NOTATTACHED then all of udev's descendants' states are also set
 * to USB_STATE_NOTATTACHED.
 */
void usb_set_device_state(struct usb_device *udev,
		enum usb_device_state new_state)
{
	unsigned long flags;
	int wakeup = -1;

	spin_lock_irqsave(&device_state_lock, flags);
	if (udev->state == USB_STATE_NOTATTACHED)
		;	/* do nothing */
	else if (new_state != USB_STATE_NOTATTACHED) {

		/* root hub wakeup capabilities are managed out-of-band
		 * and may involve silicon errata ... ignore them here.
		 */
		if (udev->parent) {
			if (udev->state == USB_STATE_SUSPENDED
					|| new_state == USB_STATE_SUSPENDED)
				;	/* No change to wakeup settings */
			else if (new_state == USB_STATE_CONFIGURED)
				wakeup = udev->actconfig->desc.bmAttributes
					 & USB_CONFIG_ATT_WAKEUP;
			else
				wakeup = 0;
		}
		if (udev->state == USB_STATE_SUSPENDED &&
			new_state != USB_STATE_SUSPENDED)
			udev->active_duration -= jiffies;
		else if (new_state == USB_STATE_SUSPENDED &&
				udev->state != USB_STATE_SUSPENDED)
			udev->active_duration += jiffies;
		udev->state = new_state;
	} else
		recursively_mark_NOTATTACHED(udev);
	spin_unlock_irqrestore(&device_state_lock, flags);
	if (wakeup >= 0)
		device_set_wakeup_capable(&udev->dev, wakeup);
}
EXPORT_SYMBOL_GPL(usb_set_device_state);

/*
 * Choose a device number.
 *
 * Device numbers are used as filenames in usbfs.  On USB-1.1 and
 * USB-2.0 buses they are also used as device addresses, however on
 * USB-3.0 buses the address is assigned by the controller hardware
 * and it usually is not the same as the device number.
 *
 * WUSB devices are simple: they have no hubs behind, so the mapping
 * device <-> virtual port number becomes 1:1. Why? to simplify the
 * life of the device connection logic in
 * drivers/usb/wusbcore/devconnect.c. When we do the initial secret
 * handshake we need to assign a temporary address in the unauthorized
 * space. For simplicity we use the first virtual port number found to
 * be free [drivers/usb/wusbcore/devconnect.c:wusbhc_devconnect_ack()]
 * and that becomes it's address [X < 128] or its unauthorized address
 * [X | 0x80].
 *
 * We add 1 as an offset to the one-based USB-stack port number
 * (zero-based wusb virtual port index) for two reasons: (a) dev addr
 * 0 is reserved by USB for default address; (b) Linux's USB stack
 * uses always #1 for the root hub of the controller. So USB stack's
 * port #1, which is wusb virtual-port #0 has address #2.
 *
 * Devices connected under xHCI are not as simple.  The host controller
 * supports virtualization, so the hardware assigns device addresses and
 * the HCD must setup data structures before issuing a set address
 * command to the hardware.
 */
static void choose_devnum(struct usb_device *udev)
{
	int		devnum;
	struct usb_bus	*bus = udev->bus;

	/* If khubd ever becomes multithreaded, this will need a lock */
	if (udev->wusb) {
		devnum = udev->portnum + 1;
		BUG_ON(test_bit(devnum, bus->devmap.devicemap));
	} else {
		/* Try to allocate the next devnum beginning at
		 * bus->devnum_next. */
		devnum = find_next_zero_bit(bus->devmap.devicemap, 128,
					    bus->devnum_next);
		if (devnum >= 128)
			devnum = find_next_zero_bit(bus->devmap.devicemap,
						    128, 1);
		bus->devnum_next = ( devnum >= 127 ? 1 : devnum + 1);
	}
	if (devnum < 128) {
		set_bit(devnum, bus->devmap.devicemap);
		udev->devnum = devnum;
	}
}

static void release_devnum(struct usb_device *udev)
{
	if (udev->devnum > 0) {
		clear_bit(udev->devnum, udev->bus->devmap.devicemap);
		udev->devnum = -1;
	}
}

static void update_devnum(struct usb_device *udev, int devnum)
{
	/* The address for a WUSB device is managed by wusbcore. */
	if (!udev->wusb)
		udev->devnum = devnum;
}

static void hub_free_dev(struct usb_device *udev)
{
	struct usb_hcd *hcd = bus_to_hcd(udev->bus);

	/* Root hubs aren't real devices, so don't free HCD resources */
	if (hcd->driver->free_dev && udev->parent)
		hcd->driver->free_dev(hcd, udev);
}

/**
 * usb_disconnect - disconnect a device (usbcore-internal)
 * @pdev: pointer to device being disconnected
 * Context: !in_interrupt ()
 *
 * Something got disconnected. Get rid of it and all of its children.
 *
 * If *pdev is a normal device then the parent hub must already be locked.
 * If *pdev is a root hub then this routine will acquire the
 * usb_bus_list_lock on behalf of the caller.
 *
 * Only hub drivers (including virtual root hub drivers for host
 * controllers) should ever call this.
 *
 * This call is synchronous, and may not be used in an interrupt context.
 */
void usb_disconnect(struct usb_device **pdev)
{
	struct usb_device	*udev = *pdev;
	struct usb_hub		*hub = usb_hub_to_struct_hub(udev);
	int			i;

	/* mark the device as inactive, so any further urb submissions for
	 * this device (and any of its children) will fail immediately.
	 * this quiesces everything except pending urbs.
	 */
	usb_set_device_state(udev, USB_STATE_NOTATTACHED);
	dev_info(&udev->dev, "USB disconnect, device number %d\n",
			udev->devnum);

	usb_lock_device(udev);

	/* Free up all the children before we remove this device */
	for (i = 0; i < udev->maxchild; i++) {
		if (hub->ports[i]->child)
			usb_disconnect(&hub->ports[i]->child);
	}

	/* deallocate hcd/hardware state ... nuking all pending urbs and
	 * cleaning up all state associated with the current configuration
	 * so that the hardware is now fully quiesced.
	 */
	dev_dbg (&udev->dev, "unregistering device\n");
	usb_disable_device(udev, 0);
	usb_hcd_synchronize_unlinks(udev);

	if (udev->parent) {
		struct usb_hub *hub = usb_hub_to_struct_hub(udev->parent);
		struct usb_port	*port_dev = hub->ports[udev->portnum - 1];

		sysfs_remove_link(&udev->dev.kobj, "port");
		sysfs_remove_link(&port_dev->dev.kobj, "device");

		if (!port_dev->did_runtime_put)
			pm_runtime_put(&port_dev->dev);
		else
			port_dev->did_runtime_put = false;
	}

	usb_remove_ep_devs(&udev->ep0);
	usb_unlock_device(udev);

	/* Unregister the device.  The device driver is responsible
	 * for de-configuring the device and invoking the remove-device
	 * notifier chain (used by usbfs and possibly others).
	 */
	device_del(&udev->dev);

	/* Free the device number and delete the parent's children[]
	 * (or root_hub) pointer.
	 */
	release_devnum(udev);

	/* Avoid races with recursively_mark_NOTATTACHED() */
	spin_lock_irq(&device_state_lock);
	*pdev = NULL;
	spin_unlock_irq(&device_state_lock);

	hub_free_dev(udev);

	put_device(&udev->dev);
}

#ifdef CONFIG_USB_ANNOUNCE_NEW_DEVICES
static void show_string(struct usb_device *udev, char *id, char *string)
{
	if (!string)
		return;
	dev_info(&udev->dev, "%s: %s\n", id, string);
}

static void announce_device(struct usb_device *udev)
{
	dev_info(&udev->dev, "New USB device found, idVendor=%04x, idProduct=%04x\n",
		le16_to_cpu(udev->descriptor.idVendor),
		le16_to_cpu(udev->descriptor.idProduct));
	dev_info(&udev->dev,
		"New USB device strings: Mfr=%d, Product=%d, SerialNumber=%d\n",
		udev->descriptor.iManufacturer,
		udev->descriptor.iProduct,
		udev->descriptor.iSerialNumber);
	show_string(udev, "Product", udev->product);
	show_string(udev, "Manufacturer", udev->manufacturer);
	show_string(udev, "SerialNumber", udev->serial);
}
#else
static inline void announce_device(struct usb_device *udev) { }
#endif

#ifdef	CONFIG_USB_OTG
#include "otg_whitelist.h"
#endif

/**
 * usb_enumerate_device_otg - FIXME (usbcore-internal)
 * @udev: newly addressed device (in ADDRESS state)
 *
 * Finish enumeration for On-The-Go devices
 */
static int usb_enumerate_device_otg(struct usb_device *udev)
{
	int err = 0;

#ifdef	CONFIG_USB_OTG
	/*
	 * OTG-aware devices on OTG-capable root hubs may be able to use SRP,
	 * to wake us after we've powered off VBUS; and HNP, switching roles
	 * "host" to "peripheral".  The OTG descriptor helps figure this out.
	 */
	if (!udev->bus->is_b_host
			&& udev->config
			&& udev->parent == udev->bus->root_hub) {
		struct usb_otg_descriptor	*desc = NULL;
		struct usb_bus			*bus = udev->bus;

		/* descriptor may appear anywhere in config */
		if (__usb_get_extra_descriptor (udev->rawdescriptors[0],
					le16_to_cpu(udev->config[0].desc.wTotalLength),
					USB_DT_OTG, (void **) &desc) == 0) {
			if (desc->bmAttributes & USB_OTG_HNP) {
				unsigned		port1 = udev->portnum;

				dev_info(&udev->dev,
					"Dual-Role OTG device on %sHNP port\n",
					(port1 == bus->otg_port)
						? "" : "non-");

				/* enable HNP before suspend, it's simpler */
				if (port1 == bus->otg_port)
					bus->b_hnp_enable = 1;
				err = usb_control_msg(udev,
					usb_sndctrlpipe(udev, 0),
					USB_REQ_SET_FEATURE, 0,
					bus->b_hnp_enable
						? USB_DEVICE_B_HNP_ENABLE
						: USB_DEVICE_A_ALT_HNP_SUPPORT,
					0, NULL, 0, USB_CTRL_SET_TIMEOUT);
				if (err < 0) {
					/* OTG MESSAGE: report errors here,
					 * customize to match your product.
					 */
					dev_info(&udev->dev,
						"can't set HNP mode: %d\n",
						err);
					bus->b_hnp_enable = 0;
				}
			}
		}
	}

	if (!is_targeted(udev)) {

		/* Maybe it can talk to us, though we can't talk to it.
		 * (Includes HNP test device.)
		 */
		if (udev->bus->b_hnp_enable || udev->bus->is_b_host) {
			err = usb_port_suspend(udev, PMSG_SUSPEND);
			if (err < 0)
				dev_dbg(&udev->dev, "HNP fail, %d\n", err);
		}
		err = -ENOTSUPP;
		goto fail;
	}
fail:
#endif
	return err;
}


/**
 * usb_enumerate_device - Read device configs/intfs/otg (usbcore-internal)
 * @udev: newly addressed device (in ADDRESS state)
 *
 * This is only called by usb_new_device() and usb_authorize_device()
 * and FIXME -- all comments that apply to them apply here wrt to
 * environment.
 *
 * If the device is WUSB and not authorized, we don't attempt to read
 * the string descriptors, as they will be errored out by the device
 * until it has been authorized.
 */
static int usb_enumerate_device(struct usb_device *udev)
{
	int err;

	if (udev->config == NULL) {
		err = usb_get_configuration(udev);
		if (err < 0) {
			dev_err(&udev->dev, "can't read configurations, error %d\n",
				err);
			return err;
		}
	}
	if (udev->wusb == 1 && udev->authorized == 0) {
		udev->product = kstrdup("n/a (unauthorized)", GFP_KERNEL);
		udev->manufacturer = kstrdup("n/a (unauthorized)", GFP_KERNEL);
		udev->serial = kstrdup("n/a (unauthorized)", GFP_KERNEL);
	}
	else {
		/* read the standard strings and cache them if present */
		udev->product = usb_cache_string(udev, udev->descriptor.iProduct);
		udev->manufacturer = usb_cache_string(udev,
						      udev->descriptor.iManufacturer);
		udev->serial = usb_cache_string(udev, udev->descriptor.iSerialNumber);
	}
	err = usb_enumerate_device_otg(udev);
	if (err < 0)
		return err;

	usb_detect_interface_quirks(udev);

	return 0;
}

static void set_usb_port_removable(struct usb_device *udev)
{
	struct usb_device *hdev = udev->parent;
	struct usb_hub *hub;
	u8 port = udev->portnum;
	u16 wHubCharacteristics;
	bool removable = true;

	if (!hdev)
		return;

	hub = usb_hub_to_struct_hub(udev->parent);

	wHubCharacteristics = le16_to_cpu(hub->descriptor->wHubCharacteristics);

	if (!(wHubCharacteristics & HUB_CHAR_COMPOUND))
		return;

	if (hub_is_superspeed(hdev)) {
		if (le16_to_cpu(hub->descriptor->u.ss.DeviceRemovable)
				& (1 << port))
			removable = false;
	} else {
		if (hub->descriptor->u.hs.DeviceRemovable[port / 8] & (1 << (port % 8)))
			removable = false;
	}

	if (removable)
		udev->removable = USB_DEVICE_REMOVABLE;
	else
		udev->removable = USB_DEVICE_FIXED;
}

/**
 * usb_new_device - perform initial device setup (usbcore-internal)
 * @udev: newly addressed device (in ADDRESS state)
 *
 * This is called with devices which have been detected but not fully
 * enumerated.  The device descriptor is available, but not descriptors
 * for any device configuration.  The caller must have locked either
 * the parent hub (if udev is a normal device) or else the
 * usb_bus_list_lock (if udev is a root hub).  The parent's pointer to
 * udev has already been installed, but udev is not yet visible through
 * sysfs or other filesystem code.
 *
 * It will return if the device is configured properly or not.  Zero if
 * the interface was registered with the driver core; else a negative
 * errno value.
 *
 * This call is synchronous, and may not be used in an interrupt context.
 *
 * Only the hub driver or root-hub registrar should ever call this.
 */
int usb_new_device(struct usb_device *udev)
{
	int err;

	if (udev->parent) {
		/* Initialize non-root-hub device wakeup to disabled;
		 * device (un)configuration controls wakeup capable
		 * sysfs power/wakeup controls wakeup enabled/disabled
		 */
		device_init_wakeup(&udev->dev, 0);
	}

	/* Tell the runtime-PM framework the device is active */
	pm_runtime_set_active(&udev->dev);
	pm_runtime_get_noresume(&udev->dev);
	pm_runtime_use_autosuspend(&udev->dev);
	pm_runtime_enable(&udev->dev);

	/* By default, forbid autosuspend for all devices.  It will be
	 * allowed for hubs during binding.
	 */
	usb_disable_autosuspend(udev);

	err = usb_enumerate_device(udev);	/* Read descriptors */
	if (err < 0)
		goto fail;
	dev_dbg(&udev->dev, "udev %d, busnum %d, minor = %d\n",
			udev->devnum, udev->bus->busnum,
			(((udev->bus->busnum-1) * 128) + (udev->devnum-1)));
	/* export the usbdev device-node for libusb */
	udev->dev.devt = MKDEV(USB_DEVICE_MAJOR,
			(((udev->bus->busnum-1) * 128) + (udev->devnum-1)));

	/* Tell the world! */
	announce_device(udev);

	if (udev->serial)
		add_device_randomness(udev->serial, strlen(udev->serial));
	if (udev->product)
		add_device_randomness(udev->product, strlen(udev->product));
	if (udev->manufacturer)
		add_device_randomness(udev->manufacturer,
				      strlen(udev->manufacturer));

	device_enable_async_suspend(&udev->dev);

	/*
	 * check whether the hub marks this port as non-removable. Do it
	 * now so that platform-specific data can override it in
	 * device_add()
	 */
	if (udev->parent)
		set_usb_port_removable(udev);

	/* Register the device.  The device driver is responsible
	 * for configuring the device and invoking the add-device
	 * notifier chain (used by usbfs and possibly others).
	 */
	err = device_add(&udev->dev);
	if (err) {
		dev_err(&udev->dev, "can't device_add, error %d\n", err);
		goto fail;
	}

	/* Create link files between child device and usb port device. */
	if (udev->parent) {
		struct usb_hub *hub = usb_hub_to_struct_hub(udev->parent);
		struct usb_port	*port_dev = hub->ports[udev->portnum - 1];

		err = sysfs_create_link(&udev->dev.kobj,
				&port_dev->dev.kobj, "port");
		if (err)
			goto fail;

		err = sysfs_create_link(&port_dev->dev.kobj,
				&udev->dev.kobj, "device");
		if (err) {
			sysfs_remove_link(&udev->dev.kobj, "port");
			goto fail;
		}

		pm_runtime_get_sync(&port_dev->dev);
	}

	(void) usb_create_ep_devs(&udev->dev, &udev->ep0, udev);
	usb_mark_last_busy(udev);
	pm_runtime_put_sync_autosuspend(&udev->dev);
	return err;

fail:
	usb_set_device_state(udev, USB_STATE_NOTATTACHED);
	pm_runtime_disable(&udev->dev);
	pm_runtime_set_suspended(&udev->dev);
	return err;
}


/**
 * usb_deauthorize_device - deauthorize a device (usbcore-internal)
 * @usb_dev: USB device
 *
 * Move the USB device to a very basic state where interfaces are disabled
 * and the device is in fact unconfigured and unusable.
 *
 * We share a lock (that we have) with device_del(), so we need to
 * defer its call.
 */
int usb_deauthorize_device(struct usb_device *usb_dev)
{
	usb_lock_device(usb_dev);
	if (usb_dev->authorized == 0)
		goto out_unauthorized;

	usb_dev->authorized = 0;
	usb_set_configuration(usb_dev, -1);

	kfree(usb_dev->product);
	usb_dev->product = kstrdup("n/a (unauthorized)", GFP_KERNEL);
	kfree(usb_dev->manufacturer);
	usb_dev->manufacturer = kstrdup("n/a (unauthorized)", GFP_KERNEL);
	kfree(usb_dev->serial);
	usb_dev->serial = kstrdup("n/a (unauthorized)", GFP_KERNEL);

	usb_destroy_configuration(usb_dev);
	usb_dev->descriptor.bNumConfigurations = 0;

out_unauthorized:
	usb_unlock_device(usb_dev);
	return 0;
}


int usb_authorize_device(struct usb_device *usb_dev)
{
	int result = 0, c;

	usb_lock_device(usb_dev);
	if (usb_dev->authorized == 1)
		goto out_authorized;

	result = usb_autoresume_device(usb_dev);
	if (result < 0) {
		dev_err(&usb_dev->dev,
			"can't autoresume for authorization: %d\n", result);
		goto error_autoresume;
	}
	result = usb_get_device_descriptor(usb_dev, sizeof(usb_dev->descriptor));
	if (result < 0) {
		dev_err(&usb_dev->dev, "can't re-read device descriptor for "
			"authorization: %d\n", result);
		goto error_device_descriptor;
	}

	kfree(usb_dev->product);
	usb_dev->product = NULL;
	kfree(usb_dev->manufacturer);
	usb_dev->manufacturer = NULL;
	kfree(usb_dev->serial);
	usb_dev->serial = NULL;

	usb_dev->authorized = 1;
	result = usb_enumerate_device(usb_dev);
	if (result < 0)
		goto error_enumerate;
	/* Choose and set the configuration.  This registers the interfaces
	 * with the driver core and lets interface drivers bind to them.
	 */
	c = usb_choose_configuration(usb_dev);
	if (c >= 0) {
		result = usb_set_configuration(usb_dev, c);
		if (result) {
			dev_err(&usb_dev->dev,
				"can't set config #%d, error %d\n", c, result);
			/* This need not be fatal.  The user can try to
			 * set other configurations. */
		}
	}
	dev_info(&usb_dev->dev, "authorized to connect\n");

error_enumerate:
error_device_descriptor:
	usb_autosuspend_device(usb_dev);
error_autoresume:
out_authorized:
	usb_unlock_device(usb_dev);	// complements locktree
	return result;
}


/* Returns 1 if @hub is a WUSB root hub, 0 otherwise */
static unsigned hub_is_wusb(struct usb_hub *hub)
{
	struct usb_hcd *hcd;
	if (hub->hdev->parent != NULL)  /* not a root hub? */
		return 0;
	hcd = container_of(hub->hdev->bus, struct usb_hcd, self);
	return hcd->wireless;
}


#define PORT_RESET_TRIES	5
#define SET_ADDRESS_TRIES	2
#define GET_DESCRIPTOR_TRIES	2
#define SET_CONFIG_TRIES	(2 * (use_both_schemes + 1))
#define USE_NEW_SCHEME(i)	((i) / 2 == (int)old_scheme_first)

#define HUB_ROOT_RESET_TIME	50	/* times are in msec */
#define HUB_SHORT_RESET_TIME	10
#define HUB_BH_RESET_TIME	50
#define HUB_LONG_RESET_TIME	200
#define HUB_RESET_TIMEOUT	800

static int hub_port_reset(struct usb_hub *hub, int port1,
			struct usb_device *udev, unsigned int delay, bool warm);

/* Is a USB 3.0 port in the Inactive or Complinance Mode state?
 * Port worm reset is required to recover
 */
static bool hub_port_warm_reset_required(struct usb_hub *hub, u16 portstatus)
{
	return hub_is_superspeed(hub->hdev) &&
		(((portstatus & USB_PORT_STAT_LINK_STATE) ==
		  USB_SS_PORT_LS_SS_INACTIVE) ||
		 ((portstatus & USB_PORT_STAT_LINK_STATE) ==
		  USB_SS_PORT_LS_COMP_MOD)) ;
}

static int hub_port_wait_reset(struct usb_hub *hub, int port1,
			struct usb_device *udev, unsigned int delay, bool warm)
{
	int delay_time, ret;
	u16 portstatus;
	u16 portchange;

	for (delay_time = 0;
			delay_time < HUB_RESET_TIMEOUT;
			delay_time += delay) {
		/* wait to give the device a chance to reset */
		msleep(delay);

		/* read and decode port status */
		ret = hub_port_status(hub, port1, &portstatus, &portchange);
		if (ret < 0)
			return ret;

		/* The port state is unknown until the reset completes. */
<<<<<<< HEAD
		if ((portstatus & USB_PORT_STAT_RESET))
			goto delay;

		if (hub_port_warm_reset_required(hub, portstatus))
			return -ENOTCONN;

		/* Device went away? */
		if (!(portstatus & USB_PORT_STAT_CONNECTION))
			return -ENOTCONN;

		/* bomb out completely if the connection bounced.  A USB 3.0
		 * connection may bounce if multiple warm resets were issued,
		 * but the device may have successfully re-connected. Ignore it.
		 */
		if (!hub_is_superspeed(hub->hdev) &&
				(portchange & USB_PORT_STAT_C_CONNECTION))
			return -ENOTCONN;

		if ((portstatus & USB_PORT_STAT_ENABLE)) {
			if (!udev)
				return 0;

			if (hub_is_wusb(hub))
				udev->speed = USB_SPEED_WIRELESS;
			else if (hub_is_superspeed(hub->hdev))
				udev->speed = USB_SPEED_SUPER;
			else if (portstatus & USB_PORT_STAT_HIGH_SPEED)
				udev->speed = USB_SPEED_HIGH;
			else if (portstatus & USB_PORT_STAT_LOW_SPEED)
				udev->speed = USB_SPEED_LOW;
			else
				udev->speed = USB_SPEED_FULL;
			return 0;
		}
=======
		if (!(portstatus & USB_PORT_STAT_RESET))
			break;
>>>>>>> 8ca7cd1b

		/* switch to the long delay after two short delay failures */
		if (delay_time >= 2 * HUB_SHORT_RESET_TIME)
			delay = HUB_LONG_RESET_TIME;

		dev_dbg (hub->intfdev,
			"port %d not %sreset yet, waiting %dms\n",
			port1, warm ? "warm " : "", delay);
	}

	if ((portstatus & USB_PORT_STAT_RESET))
		return -EBUSY;

	if (hub_port_warm_reset_required(hub, portstatus))
		return -ENOTCONN;

	/* Device went away? */
	if (!(portstatus & USB_PORT_STAT_CONNECTION))
		return -ENOTCONN;

	/* bomb out completely if the connection bounced.  A USB 3.0
	 * connection may bounce if multiple warm resets were issued,
	 * but the device may have successfully re-connected. Ignore it.
	 */
	if (!hub_is_superspeed(hub->hdev) &&
			(portchange & USB_PORT_STAT_C_CONNECTION))
		return -ENOTCONN;

	if (!(portstatus & USB_PORT_STAT_ENABLE))
		return -EBUSY;

	if (!udev)
		return 0;

	if (hub_is_wusb(hub))
		udev->speed = USB_SPEED_WIRELESS;
	else if (hub_is_superspeed(hub->hdev))
		udev->speed = USB_SPEED_SUPER;
	else if (portstatus & USB_PORT_STAT_HIGH_SPEED)
		udev->speed = USB_SPEED_HIGH;
	else if (portstatus & USB_PORT_STAT_LOW_SPEED)
		udev->speed = USB_SPEED_LOW;
	else
		udev->speed = USB_SPEED_FULL;
	return 0;
}

static void hub_port_finish_reset(struct usb_hub *hub, int port1,
			struct usb_device *udev, int *status)
{
	switch (*status) {
	case 0:
		/* TRSTRCY = 10 ms; plus some extra */
		msleep(10 + 40);
		if (udev) {
			struct usb_hcd *hcd = bus_to_hcd(udev->bus);

			update_devnum(udev, 0);
			/* The xHC may think the device is already reset,
			 * so ignore the status.
			 */
			if (hcd->driver->reset_device)
				hcd->driver->reset_device(hcd, udev);
		}
		/* FALL THROUGH */
	case -ENOTCONN:
	case -ENODEV:
		usb_clear_port_feature(hub->hdev,
				port1, USB_PORT_FEAT_C_RESET);
		if (hub_is_superspeed(hub->hdev)) {
			usb_clear_port_feature(hub->hdev, port1,
					USB_PORT_FEAT_C_BH_PORT_RESET);
			usb_clear_port_feature(hub->hdev, port1,
					USB_PORT_FEAT_C_PORT_LINK_STATE);
<<<<<<< HEAD
			clear_port_feature(hub->hdev, port1,
=======
			usb_clear_port_feature(hub->hdev, port1,
>>>>>>> 8ca7cd1b
					USB_PORT_FEAT_C_CONNECTION);
		}
		if (udev)
			usb_set_device_state(udev, *status
					? USB_STATE_NOTATTACHED
					: USB_STATE_DEFAULT);
		break;
	}
}

/* Handle port reset and port warm(BH) reset (for USB3 protocol ports) */
static int hub_port_reset(struct usb_hub *hub, int port1,
			struct usb_device *udev, unsigned int delay, bool warm)
{
	int i, status;
	u16 portchange, portstatus;

	if (!hub_is_superspeed(hub->hdev)) {
		if (warm) {
			dev_err(hub->intfdev, "only USB3 hub support "
						"warm reset\n");
			return -EINVAL;
		}
		/* Block EHCI CF initialization during the port reset.
		 * Some companion controllers don't like it when they mix.
		 */
		down_read(&ehci_cf_port_reset_rwsem);
	} else if (!warm) {
		/*
		 * If the caller hasn't explicitly requested a warm reset,
		 * double check and see if one is needed.
		 */
		status = hub_port_status(hub, port1,
					&portstatus, &portchange);
		if (status < 0)
			goto done;

		if (hub_port_warm_reset_required(hub, portstatus))
			warm = true;
	}

	/* Reset the port */
	for (i = 0; i < PORT_RESET_TRIES; i++) {
		status = set_port_feature(hub->hdev, port1, (warm ?
					USB_PORT_FEAT_BH_PORT_RESET :
					USB_PORT_FEAT_RESET));
		if (status) {
			dev_err(hub->intfdev,
					"cannot %sreset port %d (err = %d)\n",
					warm ? "warm " : "", port1, status);
		} else {
			status = hub_port_wait_reset(hub, port1, udev, delay,
								warm);
			if (status && status != -ENOTCONN)
				dev_dbg(hub->intfdev,
						"port_wait_reset: err = %d\n",
						status);
		}

		/* Check for disconnect or reset */
		if (status == 0 || status == -ENOTCONN || status == -ENODEV) {
			hub_port_finish_reset(hub, port1, udev, &status);

			if (!hub_is_superspeed(hub->hdev))
				goto done;

			/*
			 * If a USB 3.0 device migrates from reset to an error
			 * state, re-issue the warm reset.
			 */
			if (hub_port_status(hub, port1,
					&portstatus, &portchange) < 0)
				goto done;

			if (!hub_port_warm_reset_required(hub, portstatus))
				goto done;

			/*
			 * If the port is in SS.Inactive or Compliance Mode, the
			 * hot or warm reset failed.  Try another warm reset.
			 */
			if (!warm) {
				dev_dbg(hub->intfdev, "hot reset failed, warm reset port %d\n",
						port1);
				warm = true;
			}
		}

		dev_dbg (hub->intfdev,
			"port %d not enabled, trying %sreset again...\n",
			port1, warm ? "warm " : "");
		delay = HUB_LONG_RESET_TIME;
	}

	dev_err (hub->intfdev,
		"Cannot enable port %i.  Maybe the USB cable is bad?\n",
		port1);

done:
	if (!hub_is_superspeed(hub->hdev))
		up_read(&ehci_cf_port_reset_rwsem);

	return status;
}

/* Check if a port is power on */
static int port_is_power_on(struct usb_hub *hub, unsigned portstatus)
{
	int ret = 0;

	if (hub_is_superspeed(hub->hdev)) {
		if (portstatus & USB_SS_PORT_STAT_POWER)
			ret = 1;
	} else {
		if (portstatus & USB_PORT_STAT_POWER)
			ret = 1;
	}

	return ret;
}

#ifdef	CONFIG_PM

/* Check if a port is suspended(USB2.0 port) or in U3 state(USB3.0 port) */
static int port_is_suspended(struct usb_hub *hub, unsigned portstatus)
{
	int ret = 0;

	if (hub_is_superspeed(hub->hdev)) {
		if ((portstatus & USB_PORT_STAT_LINK_STATE)
				== USB_SS_PORT_LS_U3)
			ret = 1;
	} else {
		if (portstatus & USB_PORT_STAT_SUSPEND)
			ret = 1;
	}

	return ret;
}

/* Determine whether the device on a port is ready for a normal resume,
 * is ready for a reset-resume, or should be disconnected.
 */
static int check_port_resume_type(struct usb_device *udev,
		struct usb_hub *hub, int port1,
		int status, unsigned portchange, unsigned portstatus)
{
	/* Is the device still present? */
	if (status || port_is_suspended(hub, portstatus) ||
			!port_is_power_on(hub, portstatus) ||
			!(portstatus & USB_PORT_STAT_CONNECTION)) {
		if (status >= 0)
			status = -ENODEV;
	}

	/* Can't do a normal resume if the port isn't enabled,
	 * so try a reset-resume instead.
	 */
	else if (!(portstatus & USB_PORT_STAT_ENABLE) && !udev->reset_resume) {
		if (udev->persist_enabled)
			udev->reset_resume = 1;
		else
			status = -ENODEV;
	}

	if (status) {
		dev_dbg(hub->intfdev,
				"port %d status %04x.%04x after resume, %d\n",
				port1, portchange, portstatus, status);
	} else if (udev->reset_resume) {

		/* Late port handoff can set status-change bits */
		if (portchange & USB_PORT_STAT_C_CONNECTION)
			usb_clear_port_feature(hub->hdev, port1,
					USB_PORT_FEAT_C_CONNECTION);
		if (portchange & USB_PORT_STAT_C_ENABLE)
			usb_clear_port_feature(hub->hdev, port1,
					USB_PORT_FEAT_C_ENABLE);
	}

	return status;
}

int usb_disable_ltm(struct usb_device *udev)
{
	struct usb_hcd *hcd = bus_to_hcd(udev->bus);

	/* Check if the roothub and device supports LTM. */
	if (!usb_device_supports_ltm(hcd->self.root_hub) ||
			!usb_device_supports_ltm(udev))
		return 0;

	/* Clear Feature LTM Enable can only be sent if the device is
	 * configured.
	 */
	if (!udev->actconfig)
		return 0;

	return usb_control_msg(udev, usb_sndctrlpipe(udev, 0),
			USB_REQ_CLEAR_FEATURE, USB_RECIP_DEVICE,
			USB_DEVICE_LTM_ENABLE, 0, NULL, 0,
			USB_CTRL_SET_TIMEOUT);
}
EXPORT_SYMBOL_GPL(usb_disable_ltm);

void usb_enable_ltm(struct usb_device *udev)
{
	struct usb_hcd *hcd = bus_to_hcd(udev->bus);

	/* Check if the roothub and device supports LTM. */
	if (!usb_device_supports_ltm(hcd->self.root_hub) ||
			!usb_device_supports_ltm(udev))
		return;

	/* Set Feature LTM Enable can only be sent if the device is
	 * configured.
	 */
	if (!udev->actconfig)
		return;

	usb_control_msg(udev, usb_sndctrlpipe(udev, 0),
			USB_REQ_SET_FEATURE, USB_RECIP_DEVICE,
			USB_DEVICE_LTM_ENABLE, 0, NULL, 0,
			USB_CTRL_SET_TIMEOUT);
}
EXPORT_SYMBOL_GPL(usb_enable_ltm);

#ifdef	CONFIG_USB_SUSPEND
/*
 * usb_disable_function_remotewakeup - disable usb3.0
 * device's function remote wakeup
 * @udev: target device
 *
 * Assume there's only one function on the USB 3.0
 * device and disable remote wake for the first
 * interface. FIXME if the interface association
 * descriptor shows there's more than one function.
 */
static int usb_disable_function_remotewakeup(struct usb_device *udev)
{
	return usb_control_msg(udev, usb_sndctrlpipe(udev, 0),
				USB_REQ_CLEAR_FEATURE, USB_RECIP_INTERFACE,
				USB_INTRF_FUNC_SUSPEND,	0, NULL, 0,
				USB_CTRL_SET_TIMEOUT);
}

/*
 * usb_port_suspend - suspend a usb device's upstream port
 * @udev: device that's no longer in active use, not a root hub
 * Context: must be able to sleep; device not locked; pm locks held
 *
 * Suspends a USB device that isn't in active use, conserving power.
 * Devices may wake out of a suspend, if anything important happens,
 * using the remote wakeup mechanism.  They may also be taken out of
 * suspend by the host, using usb_port_resume().  It's also routine
 * to disconnect devices while they are suspended.
 *
 * This only affects the USB hardware for a device; its interfaces
 * (and, for hubs, child devices) must already have been suspended.
 *
 * Selective port suspend reduces power; most suspended devices draw
 * less than 500 uA.  It's also used in OTG, along with remote wakeup.
 * All devices below the suspended port are also suspended.
 *
 * Devices leave suspend state when the host wakes them up.  Some devices
 * also support "remote wakeup", where the device can activate the USB
 * tree above them to deliver data, such as a keypress or packet.  In
 * some cases, this wakes the USB host.
 *
 * Suspending OTG devices may trigger HNP, if that's been enabled
 * between a pair of dual-role devices.  That will change roles, such
 * as from A-Host to A-Peripheral or from B-Host back to B-Peripheral.
 *
 * Devices on USB hub ports have only one "suspend" state, corresponding
 * to ACPI D2, "may cause the device to lose some context".
 * State transitions include:
 *
 *   - suspend, resume ... when the VBUS power link stays live
 *   - suspend, disconnect ... VBUS lost
 *
 * Once VBUS drop breaks the circuit, the port it's using has to go through
 * normal re-enumeration procedures, starting with enabling VBUS power.
 * Other than re-initializing the hub (plug/unplug, except for root hubs),
 * Linux (2.6) currently has NO mechanisms to initiate that:  no khubd
 * timer, no SRP, no requests through sysfs.
 *
 * If CONFIG_USB_SUSPEND isn't enabled, devices only really suspend when
 * the root hub for their bus goes into global suspend ... so we don't
 * (falsely) update the device power state to say it suspended.
 *
 * Returns 0 on success, else negative errno.
 */
int usb_port_suspend(struct usb_device *udev, pm_message_t msg)
{
	struct usb_hub	*hub = usb_hub_to_struct_hub(udev->parent);
	struct usb_port *port_dev = hub->ports[udev->portnum - 1];
	enum pm_qos_flags_status pm_qos_stat;
	int		port1 = udev->portnum;
	int		status;

	/* enable remote wakeup when appropriate; this lets the device
	 * wake up the upstream hub (including maybe the root hub).
	 *
	 * NOTE:  OTG devices may issue remote wakeup (or SRP) even when
	 * we don't explicitly enable it here.
	 */
	if (udev->do_remote_wakeup) {
		if (!hub_is_superspeed(hub->hdev)) {
			status = usb_control_msg(udev, usb_sndctrlpipe(udev, 0),
					USB_REQ_SET_FEATURE, USB_RECIP_DEVICE,
					USB_DEVICE_REMOTE_WAKEUP, 0,
					NULL, 0,
					USB_CTRL_SET_TIMEOUT);
		} else {
			/* Assume there's only one function on the USB 3.0
			 * device and enable remote wake for the first
			 * interface. FIXME if the interface association
			 * descriptor shows there's more than one function.
			 */
			status = usb_control_msg(udev, usb_sndctrlpipe(udev, 0),
					USB_REQ_SET_FEATURE,
					USB_RECIP_INTERFACE,
					USB_INTRF_FUNC_SUSPEND,
					USB_INTRF_FUNC_SUSPEND_RW |
					USB_INTRF_FUNC_SUSPEND_LP,
					NULL, 0,
					USB_CTRL_SET_TIMEOUT);
		}
		if (status) {
			dev_dbg(&udev->dev, "won't remote wakeup, status %d\n",
					status);
			/* bail if autosuspend is requested */
			if (PMSG_IS_AUTO(msg))
				return status;
		}
	}

	/* disable USB2 hardware LPM */
	if (udev->usb2_hw_lpm_enabled == 1)
		usb_set_usb2_hardware_lpm(udev, 0);

	if (usb_disable_ltm(udev)) {
		dev_err(&udev->dev, "%s Failed to disable LTM before suspend\n.",
				__func__);
		return -ENOMEM;
	}
	if (usb_unlocked_disable_lpm(udev)) {
		dev_err(&udev->dev, "%s Failed to disable LPM before suspend\n.",
				__func__);
		return -ENOMEM;
	}

	/* see 7.1.7.6 */
	if (hub_is_superspeed(hub->hdev))
		status = hub_set_port_link_state(hub, port1, USB_SS_PORT_LS_U3);
	else
		status = set_port_feature(hub->hdev, port1,
						USB_PORT_FEAT_SUSPEND);
	if (status) {
		dev_dbg(hub->intfdev, "can't suspend port %d, status %d\n",
				port1, status);
		/* paranoia:  "should not happen" */
		if (udev->do_remote_wakeup) {
			if (!hub_is_superspeed(hub->hdev)) {
				(void) usb_control_msg(udev,
						usb_sndctrlpipe(udev, 0),
						USB_REQ_CLEAR_FEATURE,
						USB_RECIP_DEVICE,
						USB_DEVICE_REMOTE_WAKEUP, 0,
						NULL, 0,
						USB_CTRL_SET_TIMEOUT);
			} else
				(void) usb_disable_function_remotewakeup(udev);

		}

		/* Try to enable USB2 hardware LPM again */
		if (udev->usb2_hw_lpm_capable == 1)
			usb_set_usb2_hardware_lpm(udev, 1);

		/* Try to enable USB3 LTM and LPM again */
		usb_enable_ltm(udev);
		usb_unlocked_enable_lpm(udev);

		/* System sleep transitions should never fail */
		if (!PMSG_IS_AUTO(msg))
			status = 0;
	} else {
		/* device has up to 10 msec to fully suspend */
		dev_dbg(&udev->dev, "usb %ssuspend, wakeup %d\n",
				(PMSG_IS_AUTO(msg) ? "auto-" : ""),
				udev->do_remote_wakeup);
		usb_set_device_state(udev, USB_STATE_SUSPENDED);
		udev->port_is_suspended = 1;
		msleep(10);
	}

	/*
	 * Check whether current status meets the requirement of
	 * usb port power off mechanism
	 */
	pm_qos_stat = dev_pm_qos_flags(&port_dev->dev,
			PM_QOS_FLAG_NO_POWER_OFF);
	if (!udev->do_remote_wakeup
			&& pm_qos_stat != PM_QOS_FLAGS_ALL
			&& udev->persist_enabled
			&& !status) {
		pm_runtime_put_sync(&port_dev->dev);
		port_dev->did_runtime_put = true;
	}

	usb_mark_last_busy(hub->hdev);
	return status;
}

/*
 * If the USB "suspend" state is in use (rather than "global suspend"),
 * many devices will be individually taken out of suspend state using
 * special "resume" signaling.  This routine kicks in shortly after
 * hardware resume signaling is finished, either because of selective
 * resume (by host) or remote wakeup (by device) ... now see what changed
 * in the tree that's rooted at this device.
 *
 * If @udev->reset_resume is set then the device is reset before the
 * status check is done.
 */
static int finish_port_resume(struct usb_device *udev)
{
	int	status = 0;
	u16	devstatus = 0;

	/* caller owns the udev device lock */
	dev_dbg(&udev->dev, "%s\n",
		udev->reset_resume ? "finish reset-resume" : "finish resume");

	/* usb ch9 identifies four variants of SUSPENDED, based on what
	 * state the device resumes to.  Linux currently won't see the
	 * first two on the host side; they'd be inside hub_port_init()
	 * during many timeouts, but khubd can't suspend until later.
	 */
	usb_set_device_state(udev, udev->actconfig
			? USB_STATE_CONFIGURED
			: USB_STATE_ADDRESS);

	/* 10.5.4.5 says not to reset a suspended port if the attached
	 * device is enabled for remote wakeup.  Hence the reset
	 * operation is carried out here, after the port has been
	 * resumed.
	 */
	if (udev->reset_resume)
 retry_reset_resume:
		status = usb_reset_and_verify_device(udev);

 	/* 10.5.4.5 says be sure devices in the tree are still there.
 	 * For now let's assume the device didn't go crazy on resume,
	 * and device drivers will know about any resume quirks.
	 */
	if (status == 0) {
		devstatus = 0;
		status = usb_get_status(udev, USB_RECIP_DEVICE, 0, &devstatus);
		if (status >= 0)
			status = (status > 0 ? 0 : -ENODEV);

		/* If a normal resume failed, try doing a reset-resume */
		if (status && !udev->reset_resume && udev->persist_enabled) {
			dev_dbg(&udev->dev, "retry with reset-resume\n");
			udev->reset_resume = 1;
			goto retry_reset_resume;
		}
	}

	if (status) {
		dev_dbg(&udev->dev, "gone after usb resume? status %d\n",
				status);
	/*
	 * There are a few quirky devices which violate the standard
	 * by claiming to have remote wakeup enabled after a reset,
	 * which crash if the feature is cleared, hence check for
	 * udev->reset_resume
	 */
	} else if (udev->actconfig && !udev->reset_resume) {
		if (!hub_is_superspeed(udev->parent)) {
			le16_to_cpus(&devstatus);
			if (devstatus & (1 << USB_DEVICE_REMOTE_WAKEUP))
				status = usb_control_msg(udev,
						usb_sndctrlpipe(udev, 0),
						USB_REQ_CLEAR_FEATURE,
						USB_RECIP_DEVICE,
						USB_DEVICE_REMOTE_WAKEUP, 0,
						NULL, 0,
						USB_CTRL_SET_TIMEOUT);
		} else {
			status = usb_get_status(udev, USB_RECIP_INTERFACE, 0,
					&devstatus);
			le16_to_cpus(&devstatus);
			if (!status && devstatus & (USB_INTRF_STAT_FUNC_RW_CAP
					| USB_INTRF_STAT_FUNC_RW))
				status =
					usb_disable_function_remotewakeup(udev);
		}

		if (status)
			dev_dbg(&udev->dev,
				"disable remote wakeup, status %d\n",
				status);
		status = 0;
	}
	return status;
}

/*
 * usb_port_resume - re-activate a suspended usb device's upstream port
 * @udev: device to re-activate, not a root hub
 * Context: must be able to sleep; device not locked; pm locks held
 *
 * This will re-activate the suspended device, increasing power usage
 * while letting drivers communicate again with its endpoints.
 * USB resume explicitly guarantees that the power session between
 * the host and the device is the same as it was when the device
 * suspended.
 *
 * If @udev->reset_resume is set then this routine won't check that the
 * port is still enabled.  Furthermore, finish_port_resume() above will
 * reset @udev.  The end result is that a broken power session can be
 * recovered and @udev will appear to persist across a loss of VBUS power.
 *
 * For example, if a host controller doesn't maintain VBUS suspend current
 * during a system sleep or is reset when the system wakes up, all the USB
 * power sessions below it will be broken.  This is especially troublesome
 * for mass-storage devices containing mounted filesystems, since the
 * device will appear to have disconnected and all the memory mappings
 * to it will be lost.  Using the USB_PERSIST facility, the device can be
 * made to appear as if it had not disconnected.
 *
 * This facility can be dangerous.  Although usb_reset_and_verify_device() makes
 * every effort to insure that the same device is present after the
 * reset as before, it cannot provide a 100% guarantee.  Furthermore it's
 * quite possible for a device to remain unaltered but its media to be
 * changed.  If the user replaces a flash memory card while the system is
 * asleep, he will have only himself to blame when the filesystem on the
 * new card is corrupted and the system crashes.
 *
 * Returns 0 on success, else negative errno.
 */
int usb_port_resume(struct usb_device *udev, pm_message_t msg)
{
	struct usb_hub	*hub = usb_hub_to_struct_hub(udev->parent);
	struct usb_port *port_dev = hub->ports[udev->portnum  - 1];
	int		port1 = udev->portnum;
	int		status;
	u16		portchange, portstatus;

	if (port_dev->did_runtime_put) {
		status = pm_runtime_get_sync(&port_dev->dev);
		port_dev->did_runtime_put = false;
		if (status < 0) {
			dev_dbg(&udev->dev, "can't resume usb port, status %d\n",
					status);
			return status;
		}
	}

	/* Skip the initial Clear-Suspend step for a remote wakeup */
	status = hub_port_status(hub, port1, &portstatus, &portchange);
	if (status == 0 && !port_is_suspended(hub, portstatus))
		goto SuspendCleared;

	// dev_dbg(hub->intfdev, "resume port %d\n", port1);

	set_bit(port1, hub->busy_bits);

	/* see 7.1.7.7; affects power usage, but not budgeting */
	if (hub_is_superspeed(hub->hdev))
		status = hub_set_port_link_state(hub, port1, USB_SS_PORT_LS_U0);
	else
		status = usb_clear_port_feature(hub->hdev,
				port1, USB_PORT_FEAT_SUSPEND);
	if (status) {
		dev_dbg(hub->intfdev, "can't resume port %d, status %d\n",
				port1, status);
	} else {
		/* drive resume for at least 20 msec */
		dev_dbg(&udev->dev, "usb %sresume\n",
				(PMSG_IS_AUTO(msg) ? "auto-" : ""));
		msleep(25);

		/* Virtual root hubs can trigger on GET_PORT_STATUS to
		 * stop resume signaling.  Then finish the resume
		 * sequence.
		 */
		status = hub_port_status(hub, port1, &portstatus, &portchange);

		/* TRSMRCY = 10 msec */
		msleep(10);
	}

 SuspendCleared:
	if (status == 0) {
		udev->port_is_suspended = 0;
		if (hub_is_superspeed(hub->hdev)) {
			if (portchange & USB_PORT_STAT_C_LINK_STATE)
				usb_clear_port_feature(hub->hdev, port1,
					USB_PORT_FEAT_C_PORT_LINK_STATE);
		} else {
			if (portchange & USB_PORT_STAT_C_SUSPEND)
				usb_clear_port_feature(hub->hdev, port1,
						USB_PORT_FEAT_C_SUSPEND);
		}
	}

	clear_bit(port1, hub->busy_bits);

	status = check_port_resume_type(udev,
			hub, port1, status, portchange, portstatus);
	if (status == 0)
		status = finish_port_resume(udev);
	if (status < 0) {
		dev_dbg(&udev->dev, "can't resume, status %d\n", status);
		hub_port_logical_disconnect(hub, port1);
	} else  {
		/* Try to enable USB2 hardware LPM */
		if (udev->usb2_hw_lpm_capable == 1)
			usb_set_usb2_hardware_lpm(udev, 1);

		/* Try to enable USB3 LTM and LPM */
		usb_enable_ltm(udev);
		usb_unlocked_enable_lpm(udev);
	}

	return status;
}

/* caller has locked udev */
int usb_remote_wakeup(struct usb_device *udev)
{
	int	status = 0;

	if (udev->state == USB_STATE_SUSPENDED) {
		dev_dbg(&udev->dev, "usb %sresume\n", "wakeup-");
		status = usb_autoresume_device(udev);
		if (status == 0) {
			/* Let the drivers do their thing, then... */
			usb_autosuspend_device(udev);
		}
	}
	return status;
}

#else	/* CONFIG_USB_SUSPEND */

/* When CONFIG_USB_SUSPEND isn't set, we never suspend or resume any ports. */

int usb_port_suspend(struct usb_device *udev, pm_message_t msg)
{
	return 0;
}

/* However we may need to do a reset-resume */

int usb_port_resume(struct usb_device *udev, pm_message_t msg)
{
	struct usb_hub	*hub = usb_hub_to_struct_hub(udev->parent);
	int		port1 = udev->portnum;
	int		status;
	u16		portchange, portstatus;

	status = hub_port_status(hub, port1, &portstatus, &portchange);
	status = check_port_resume_type(udev,
			hub, port1, status, portchange, portstatus);

	if (status) {
		dev_dbg(&udev->dev, "can't resume, status %d\n", status);
		hub_port_logical_disconnect(hub, port1);
	} else if (udev->reset_resume) {
		dev_dbg(&udev->dev, "reset-resume\n");
		status = usb_reset_and_verify_device(udev);
	}
	return status;
}

#endif

static int check_ports_changed(struct usb_hub *hub)
{
	int port1;

	for (port1 = 1; port1 <= hub->hdev->maxchild; ++port1) {
		u16 portstatus, portchange;
		int status;

		status = hub_port_status(hub, port1, &portstatus, &portchange);
		if (!status && portchange)
			return 1;
	}
	return 0;
}

static int hub_suspend(struct usb_interface *intf, pm_message_t msg)
{
	struct usb_hub		*hub = usb_get_intfdata (intf);
	struct usb_device	*hdev = hub->hdev;
	unsigned		port1;
	int			status;

	/* Warn if children aren't already suspended */
	for (port1 = 1; port1 <= hdev->maxchild; port1++) {
		struct usb_device	*udev;

		udev = hub->ports[port1 - 1]->child;
		if (udev && udev->can_submit) {
			dev_warn(&intf->dev, "port %d nyet suspended\n", port1);
			if (PMSG_IS_AUTO(msg))
				return -EBUSY;
		}
	}

	if (hdev->do_remote_wakeup && hub->quirk_check_port_auto_suspend) {
		/* check if there are changes pending on hub ports */
		if (check_ports_changed(hub)) {
			if (PMSG_IS_AUTO(msg))
				return -EBUSY;
			pm_wakeup_event(&hdev->dev, 2000);
		}
	}

	if (hub_is_superspeed(hdev) && hdev->do_remote_wakeup) {
		/* Enable hub to send remote wakeup for all ports. */
		for (port1 = 1; port1 <= hdev->maxchild; port1++) {
			status = set_port_feature(hdev,
					port1 |
					USB_PORT_FEAT_REMOTE_WAKE_CONNECT |
					USB_PORT_FEAT_REMOTE_WAKE_DISCONNECT |
					USB_PORT_FEAT_REMOTE_WAKE_OVER_CURRENT,
					USB_PORT_FEAT_REMOTE_WAKE_MASK);
		}
	}

	dev_dbg(&intf->dev, "%s\n", __func__);

	/* stop khubd and related activity */
	hub_quiesce(hub, HUB_SUSPEND);
	return 0;
}

static int hub_resume(struct usb_interface *intf)
{
	struct usb_hub *hub = usb_get_intfdata(intf);

	dev_dbg(&intf->dev, "%s\n", __func__);
	hub_activate(hub, HUB_RESUME);
	return 0;
}

static int hub_reset_resume(struct usb_interface *intf)
{
	struct usb_hub *hub = usb_get_intfdata(intf);

	dev_dbg(&intf->dev, "%s\n", __func__);
	hub_activate(hub, HUB_RESET_RESUME);
	return 0;
}

/**
 * usb_root_hub_lost_power - called by HCD if the root hub lost Vbus power
 * @rhdev: struct usb_device for the root hub
 *
 * The USB host controller driver calls this function when its root hub
 * is resumed and Vbus power has been interrupted or the controller
 * has been reset.  The routine marks @rhdev as having lost power.
 * When the hub driver is resumed it will take notice and carry out
 * power-session recovery for all the "USB-PERSIST"-enabled child devices;
 * the others will be disconnected.
 */
void usb_root_hub_lost_power(struct usb_device *rhdev)
{
	dev_warn(&rhdev->dev, "root hub lost power or was reset\n");
	rhdev->reset_resume = 1;
}
EXPORT_SYMBOL_GPL(usb_root_hub_lost_power);

static const char * const usb3_lpm_names[]  = {
	"U0",
	"U1",
	"U2",
	"U3",
};

/*
 * Send a Set SEL control transfer to the device, prior to enabling
 * device-initiated U1 or U2.  This lets the device know the exit latencies from
 * the time the device initiates a U1 or U2 exit, to the time it will receive a
 * packet from the host.
 *
 * This function will fail if the SEL or PEL values for udev are greater than
 * the maximum allowed values for the link state to be enabled.
 */
static int usb_req_set_sel(struct usb_device *udev, enum usb3_link_state state)
{
	struct usb_set_sel_req *sel_values;
	unsigned long long u1_sel;
	unsigned long long u1_pel;
	unsigned long long u2_sel;
	unsigned long long u2_pel;
	int ret;

	/* Convert SEL and PEL stored in ns to us */
	u1_sel = DIV_ROUND_UP(udev->u1_params.sel, 1000);
	u1_pel = DIV_ROUND_UP(udev->u1_params.pel, 1000);
	u2_sel = DIV_ROUND_UP(udev->u2_params.sel, 1000);
	u2_pel = DIV_ROUND_UP(udev->u2_params.pel, 1000);

	/*
	 * Make sure that the calculated SEL and PEL values for the link
	 * state we're enabling aren't bigger than the max SEL/PEL
	 * value that will fit in the SET SEL control transfer.
	 * Otherwise the device would get an incorrect idea of the exit
	 * latency for the link state, and could start a device-initiated
	 * U1/U2 when the exit latencies are too high.
	 */
	if ((state == USB3_LPM_U1 &&
				(u1_sel > USB3_LPM_MAX_U1_SEL_PEL ||
				 u1_pel > USB3_LPM_MAX_U1_SEL_PEL)) ||
			(state == USB3_LPM_U2 &&
			 (u2_sel > USB3_LPM_MAX_U2_SEL_PEL ||
			  u2_pel > USB3_LPM_MAX_U2_SEL_PEL))) {
		dev_dbg(&udev->dev, "Device-initiated %s disabled due to long SEL %llu us or PEL %llu us\n",
				usb3_lpm_names[state], u1_sel, u1_pel);
		return -EINVAL;
	}

	/*
	 * If we're enabling device-initiated LPM for one link state,
	 * but the other link state has a too high SEL or PEL value,
	 * just set those values to the max in the Set SEL request.
	 */
	if (u1_sel > USB3_LPM_MAX_U1_SEL_PEL)
		u1_sel = USB3_LPM_MAX_U1_SEL_PEL;

	if (u1_pel > USB3_LPM_MAX_U1_SEL_PEL)
		u1_pel = USB3_LPM_MAX_U1_SEL_PEL;

	if (u2_sel > USB3_LPM_MAX_U2_SEL_PEL)
		u2_sel = USB3_LPM_MAX_U2_SEL_PEL;

	if (u2_pel > USB3_LPM_MAX_U2_SEL_PEL)
		u2_pel = USB3_LPM_MAX_U2_SEL_PEL;

	/*
	 * usb_enable_lpm() can be called as part of a failed device reset,
	 * which may be initiated by an error path of a mass storage driver.
	 * Therefore, use GFP_NOIO.
	 */
	sel_values = kmalloc(sizeof *(sel_values), GFP_NOIO);
	if (!sel_values)
		return -ENOMEM;

	sel_values->u1_sel = u1_sel;
	sel_values->u1_pel = u1_pel;
	sel_values->u2_sel = cpu_to_le16(u2_sel);
	sel_values->u2_pel = cpu_to_le16(u2_pel);

	ret = usb_control_msg(udev, usb_sndctrlpipe(udev, 0),
			USB_REQ_SET_SEL,
			USB_RECIP_DEVICE,
			0, 0,
			sel_values, sizeof *(sel_values),
			USB_CTRL_SET_TIMEOUT);
	kfree(sel_values);
	return ret;
}

/*
 * Enable or disable device-initiated U1 or U2 transitions.
 */
static int usb_set_device_initiated_lpm(struct usb_device *udev,
		enum usb3_link_state state, bool enable)
{
	int ret;
	int feature;

	switch (state) {
	case USB3_LPM_U1:
		feature = USB_DEVICE_U1_ENABLE;
		break;
	case USB3_LPM_U2:
		feature = USB_DEVICE_U2_ENABLE;
		break;
	default:
		dev_warn(&udev->dev, "%s: Can't %s non-U1 or U2 state.\n",
				__func__, enable ? "enable" : "disable");
		return -EINVAL;
	}

	if (udev->state != USB_STATE_CONFIGURED) {
		dev_dbg(&udev->dev, "%s: Can't %s %s state "
				"for unconfigured device.\n",
				__func__, enable ? "enable" : "disable",
				usb3_lpm_names[state]);
		return 0;
	}

	if (enable) {
		/*
		 * Now send the control transfer to enable device-initiated LPM
		 * for either U1 or U2.
		 */
		ret = usb_control_msg(udev, usb_sndctrlpipe(udev, 0),
				USB_REQ_SET_FEATURE,
				USB_RECIP_DEVICE,
				feature,
				0, NULL, 0,
				USB_CTRL_SET_TIMEOUT);
	} else {
		ret = usb_control_msg(udev, usb_sndctrlpipe(udev, 0),
				USB_REQ_CLEAR_FEATURE,
				USB_RECIP_DEVICE,
				feature,
				0, NULL, 0,
				USB_CTRL_SET_TIMEOUT);
	}
	if (ret < 0) {
		dev_warn(&udev->dev, "%s of device-initiated %s failed.\n",
				enable ? "Enable" : "Disable",
				usb3_lpm_names[state]);
		return -EBUSY;
	}
	return 0;
}

static int usb_set_lpm_timeout(struct usb_device *udev,
		enum usb3_link_state state, int timeout)
{
	int ret;
	int feature;

	switch (state) {
	case USB3_LPM_U1:
		feature = USB_PORT_FEAT_U1_TIMEOUT;
		break;
	case USB3_LPM_U2:
		feature = USB_PORT_FEAT_U2_TIMEOUT;
		break;
	default:
		dev_warn(&udev->dev, "%s: Can't set timeout for non-U1 or U2 state.\n",
				__func__);
		return -EINVAL;
	}

	if (state == USB3_LPM_U1 && timeout > USB3_LPM_U1_MAX_TIMEOUT &&
			timeout != USB3_LPM_DEVICE_INITIATED) {
		dev_warn(&udev->dev, "Failed to set %s timeout to 0x%x, "
				"which is a reserved value.\n",
				usb3_lpm_names[state], timeout);
		return -EINVAL;
	}

	ret = set_port_feature(udev->parent,
			USB_PORT_LPM_TIMEOUT(timeout) | udev->portnum,
			feature);
	if (ret < 0) {
		dev_warn(&udev->dev, "Failed to set %s timeout to 0x%x,"
				"error code %i\n", usb3_lpm_names[state],
				timeout, ret);
		return -EBUSY;
	}
	if (state == USB3_LPM_U1)
		udev->u1_params.timeout = timeout;
	else
		udev->u2_params.timeout = timeout;
	return 0;
}

/*
 * Enable the hub-initiated U1/U2 idle timeouts, and enable device-initiated
 * U1/U2 entry.
 *
 * We will attempt to enable U1 or U2, but there are no guarantees that the
 * control transfers to set the hub timeout or enable device-initiated U1/U2
 * will be successful.
 *
 * If we cannot set the parent hub U1/U2 timeout, we attempt to let the xHCI
 * driver know about it.  If that call fails, it should be harmless, and just
 * take up more slightly more bus bandwidth for unnecessary U1/U2 exit latency.
 */
static void usb_enable_link_state(struct usb_hcd *hcd, struct usb_device *udev,
		enum usb3_link_state state)
{
	int timeout, ret;
	__u8 u1_mel = udev->bos->ss_cap->bU1devExitLat;
	__le16 u2_mel = udev->bos->ss_cap->bU2DevExitLat;

	/* If the device says it doesn't have *any* exit latency to come out of
	 * U1 or U2, it's probably lying.  Assume it doesn't implement that link
	 * state.
	 */
	if ((state == USB3_LPM_U1 && u1_mel == 0) ||
			(state == USB3_LPM_U2 && u2_mel == 0))
		return;

	/*
	 * First, let the device know about the exit latencies
	 * associated with the link state we're about to enable.
	 */
	ret = usb_req_set_sel(udev, state);
	if (ret < 0) {
		dev_warn(&udev->dev, "Set SEL for device-initiated %s failed.\n",
				usb3_lpm_names[state]);
		return;
	}

	/* We allow the host controller to set the U1/U2 timeout internally
	 * first, so that it can change its schedule to account for the
	 * additional latency to send data to a device in a lower power
	 * link state.
	 */
	timeout = hcd->driver->enable_usb3_lpm_timeout(hcd, udev, state);

	/* xHCI host controller doesn't want to enable this LPM state. */
	if (timeout == 0)
		return;

	if (timeout < 0) {
		dev_warn(&udev->dev, "Could not enable %s link state, "
				"xHCI error %i.\n", usb3_lpm_names[state],
				timeout);
		return;
	}

	if (usb_set_lpm_timeout(udev, state, timeout))
		/* If we can't set the parent hub U1/U2 timeout,
		 * device-initiated LPM won't be allowed either, so let the xHCI
		 * host know that this link state won't be enabled.
		 */
		hcd->driver->disable_usb3_lpm_timeout(hcd, udev, state);

	/* Only a configured device will accept the Set Feature U1/U2_ENABLE */
	else if (udev->actconfig)
		usb_set_device_initiated_lpm(udev, state, true);

}

/*
 * Disable the hub-initiated U1/U2 idle timeouts, and disable device-initiated
 * U1/U2 entry.
 *
 * If this function returns -EBUSY, the parent hub will still allow U1/U2 entry.
 * If zero is returned, the parent will not allow the link to go into U1/U2.
 *
 * If zero is returned, device-initiated U1/U2 entry may still be enabled, but
 * it won't have an effect on the bus link state because the parent hub will
 * still disallow device-initiated U1/U2 entry.
 *
 * If zero is returned, the xHCI host controller may still think U1/U2 entry is
 * possible.  The result will be slightly more bus bandwidth will be taken up
 * (to account for U1/U2 exit latency), but it should be harmless.
 */
static int usb_disable_link_state(struct usb_hcd *hcd, struct usb_device *udev,
		enum usb3_link_state state)
{
	int feature;

	switch (state) {
	case USB3_LPM_U1:
		feature = USB_PORT_FEAT_U1_TIMEOUT;
		break;
	case USB3_LPM_U2:
		feature = USB_PORT_FEAT_U2_TIMEOUT;
		break;
	default:
		dev_warn(&udev->dev, "%s: Can't disable non-U1 or U2 state.\n",
				__func__);
		return -EINVAL;
	}

	if (usb_set_lpm_timeout(udev, state, 0))
		return -EBUSY;

	usb_set_device_initiated_lpm(udev, state, false);

	if (hcd->driver->disable_usb3_lpm_timeout(hcd, udev, state))
		dev_warn(&udev->dev, "Could not disable xHCI %s timeout, "
				"bus schedule bandwidth may be impacted.\n",
				usb3_lpm_names[state]);
	return 0;
}

/*
 * Disable hub-initiated and device-initiated U1 and U2 entry.
 * Caller must own the bandwidth_mutex.
 *
 * This will call usb_enable_lpm() on failure, which will decrement
 * lpm_disable_count, and will re-enable LPM if lpm_disable_count reaches zero.
 */
int usb_disable_lpm(struct usb_device *udev)
{
	struct usb_hcd *hcd;

	if (!udev || !udev->parent ||
			udev->speed != USB_SPEED_SUPER ||
			!udev->lpm_capable)
		return 0;

	hcd = bus_to_hcd(udev->bus);
	if (!hcd || !hcd->driver->disable_usb3_lpm_timeout)
		return 0;

	udev->lpm_disable_count++;
	if ((udev->u1_params.timeout == 0 && udev->u2_params.timeout == 0))
		return 0;

	/* If LPM is enabled, attempt to disable it. */
	if (usb_disable_link_state(hcd, udev, USB3_LPM_U1))
		goto enable_lpm;
	if (usb_disable_link_state(hcd, udev, USB3_LPM_U2))
		goto enable_lpm;

	return 0;

enable_lpm:
	usb_enable_lpm(udev);
	return -EBUSY;
}
EXPORT_SYMBOL_GPL(usb_disable_lpm);

/* Grab the bandwidth_mutex before calling usb_disable_lpm() */
int usb_unlocked_disable_lpm(struct usb_device *udev)
{
	struct usb_hcd *hcd = bus_to_hcd(udev->bus);
	int ret;

	if (!hcd)
		return -EINVAL;

	mutex_lock(hcd->bandwidth_mutex);
	ret = usb_disable_lpm(udev);
	mutex_unlock(hcd->bandwidth_mutex);

	return ret;
}
EXPORT_SYMBOL_GPL(usb_unlocked_disable_lpm);

/*
 * Attempt to enable device-initiated and hub-initiated U1 and U2 entry.  The
 * xHCI host policy may prevent U1 or U2 from being enabled.
 *
 * Other callers may have disabled link PM, so U1 and U2 entry will be disabled
 * until the lpm_disable_count drops to zero.  Caller must own the
 * bandwidth_mutex.
 */
void usb_enable_lpm(struct usb_device *udev)
{
	struct usb_hcd *hcd;

	if (!udev || !udev->parent ||
			udev->speed != USB_SPEED_SUPER ||
			!udev->lpm_capable)
		return;

	udev->lpm_disable_count--;
	hcd = bus_to_hcd(udev->bus);
	/* Double check that we can both enable and disable LPM.
	 * Device must be configured to accept set feature U1/U2 timeout.
	 */
	if (!hcd || !hcd->driver->enable_usb3_lpm_timeout ||
			!hcd->driver->disable_usb3_lpm_timeout)
		return;

	if (udev->lpm_disable_count > 0)
		return;

	usb_enable_link_state(hcd, udev, USB3_LPM_U1);
	usb_enable_link_state(hcd, udev, USB3_LPM_U2);
}
EXPORT_SYMBOL_GPL(usb_enable_lpm);

/* Grab the bandwidth_mutex before calling usb_enable_lpm() */
void usb_unlocked_enable_lpm(struct usb_device *udev)
{
	struct usb_hcd *hcd = bus_to_hcd(udev->bus);

	if (!hcd)
		return;

	mutex_lock(hcd->bandwidth_mutex);
	usb_enable_lpm(udev);
	mutex_unlock(hcd->bandwidth_mutex);
}
EXPORT_SYMBOL_GPL(usb_unlocked_enable_lpm);


#else	/* CONFIG_PM */

#define hub_suspend		NULL
#define hub_resume		NULL
#define hub_reset_resume	NULL

int usb_disable_lpm(struct usb_device *udev)
{
	return 0;
}
EXPORT_SYMBOL_GPL(usb_disable_lpm);

void usb_enable_lpm(struct usb_device *udev) { }
EXPORT_SYMBOL_GPL(usb_enable_lpm);

int usb_unlocked_disable_lpm(struct usb_device *udev)
{
	return 0;
}
EXPORT_SYMBOL_GPL(usb_unlocked_disable_lpm);

void usb_unlocked_enable_lpm(struct usb_device *udev) { }
EXPORT_SYMBOL_GPL(usb_unlocked_enable_lpm);

int usb_disable_ltm(struct usb_device *udev)
{
	return 0;
}
EXPORT_SYMBOL_GPL(usb_disable_ltm);

void usb_enable_ltm(struct usb_device *udev) { }
EXPORT_SYMBOL_GPL(usb_enable_ltm);
#endif


/* USB 2.0 spec, 7.1.7.3 / fig 7-29:
 *
 * Between connect detection and reset signaling there must be a delay
 * of 100ms at least for debounce and power-settling.  The corresponding
 * timer shall restart whenever the downstream port detects a disconnect.
 * 
 * Apparently there are some bluetooth and irda-dongles and a number of
 * low-speed devices for which this debounce period may last over a second.
 * Not covered by the spec - but easy to deal with.
 *
 * This implementation uses a 1500ms total debounce timeout; if the
 * connection isn't stable by then it returns -ETIMEDOUT.  It checks
 * every 25ms for transient disconnects.  When the port status has been
 * unchanged for 100ms it returns the port status.
 */
int hub_port_debounce(struct usb_hub *hub, int port1, bool must_be_connected)
{
	int ret;
	int total_time, stable_time = 0;
	u16 portchange, portstatus;
	unsigned connection = 0xffff;

	for (total_time = 0; ; total_time += HUB_DEBOUNCE_STEP) {
		ret = hub_port_status(hub, port1, &portstatus, &portchange);
		if (ret < 0)
			return ret;

		if (!(portchange & USB_PORT_STAT_C_CONNECTION) &&
		     (portstatus & USB_PORT_STAT_CONNECTION) == connection) {
			if (!must_be_connected ||
			     (connection == USB_PORT_STAT_CONNECTION))
				stable_time += HUB_DEBOUNCE_STEP;
			if (stable_time >= HUB_DEBOUNCE_STABLE)
				break;
		} else {
			stable_time = 0;
			connection = portstatus & USB_PORT_STAT_CONNECTION;
		}

		if (portchange & USB_PORT_STAT_C_CONNECTION) {
			usb_clear_port_feature(hub->hdev, port1,
					USB_PORT_FEAT_C_CONNECTION);
		}

		if (total_time >= HUB_DEBOUNCE_TIMEOUT)
			break;
		msleep(HUB_DEBOUNCE_STEP);
	}

	dev_dbg (hub->intfdev,
		"debounce: port %d: total %dms stable %dms status 0x%x\n",
		port1, total_time, stable_time, portstatus);

	if (stable_time < HUB_DEBOUNCE_STABLE)
		return -ETIMEDOUT;
	return portstatus;
}

void usb_ep0_reinit(struct usb_device *udev)
{
	usb_disable_endpoint(udev, 0 + USB_DIR_IN, true);
	usb_disable_endpoint(udev, 0 + USB_DIR_OUT, true);
	usb_enable_endpoint(udev, &udev->ep0, true);
}
EXPORT_SYMBOL_GPL(usb_ep0_reinit);

#define usb_sndaddr0pipe()	(PIPE_CONTROL << 30)
#define usb_rcvaddr0pipe()	((PIPE_CONTROL << 30) | USB_DIR_IN)

static int hub_set_address(struct usb_device *udev, int devnum)
{
	int retval;
	struct usb_hcd *hcd = bus_to_hcd(udev->bus);

	/*
	 * The host controller will choose the device address,
	 * instead of the core having chosen it earlier
	 */
	if (!hcd->driver->address_device && devnum <= 1)
		return -EINVAL;
	if (udev->state == USB_STATE_ADDRESS)
		return 0;
	if (udev->state != USB_STATE_DEFAULT)
		return -EINVAL;
	if (hcd->driver->address_device)
		retval = hcd->driver->address_device(hcd, udev);
	else
		retval = usb_control_msg(udev, usb_sndaddr0pipe(),
				USB_REQ_SET_ADDRESS, 0, devnum, 0,
				NULL, 0, USB_CTRL_SET_TIMEOUT);
	if (retval == 0) {
		update_devnum(udev, devnum);
		/* Device now using proper address. */
		usb_set_device_state(udev, USB_STATE_ADDRESS);
		usb_ep0_reinit(udev);
	}
	return retval;
}

/* Reset device, (re)assign address, get device descriptor.
 * Device connection must be stable, no more debouncing needed.
 * Returns device in USB_STATE_ADDRESS, except on error.
 *
 * If this is called for an already-existing device (as part of
 * usb_reset_and_verify_device), the caller must own the device lock.  For a
 * newly detected device that is not accessible through any global
 * pointers, it's not necessary to lock the device.
 */
static int
hub_port_init (struct usb_hub *hub, struct usb_device *udev, int port1,
		int retry_counter)
{
	static DEFINE_MUTEX(usb_address0_mutex);

	struct usb_device	*hdev = hub->hdev;
	struct usb_hcd		*hcd = bus_to_hcd(hdev->bus);
	int			i, j, retval;
	unsigned		delay = HUB_SHORT_RESET_TIME;
	enum usb_device_speed	oldspeed = udev->speed;
	const char		*speed;
	int			devnum = udev->devnum;

	/* root hub ports have a slightly longer reset period
	 * (from USB 2.0 spec, section 7.1.7.5)
	 */
	if (!hdev->parent) {
		delay = HUB_ROOT_RESET_TIME;
		if (port1 == hdev->bus->otg_port)
			hdev->bus->b_hnp_enable = 0;
	}

	/* Some low speed devices have problems with the quick delay, so */
	/*  be a bit pessimistic with those devices. RHbug #23670 */
	if (oldspeed == USB_SPEED_LOW)
		delay = HUB_LONG_RESET_TIME;

	mutex_lock(&usb_address0_mutex);

	/* Reset the device; full speed may morph to high speed */
	/* FIXME a USB 2.0 device may morph into SuperSpeed on reset. */
	retval = hub_port_reset(hub, port1, udev, delay, false);
	if (retval < 0)		/* error or disconnect */
		goto fail;
	/* success, speed is known */

	retval = -ENODEV;

	if (oldspeed != USB_SPEED_UNKNOWN && oldspeed != udev->speed) {
		dev_dbg(&udev->dev, "device reset changed speed!\n");
		goto fail;
	}
	oldspeed = udev->speed;

	/* USB 2.0 section 5.5.3 talks about ep0 maxpacket ...
	 * it's fixed size except for full speed devices.
	 * For Wireless USB devices, ep0 max packet is always 512 (tho
	 * reported as 0xff in the device descriptor). WUSB1.0[4.8.1].
	 */
	switch (udev->speed) {
	case USB_SPEED_SUPER:
	case USB_SPEED_WIRELESS:	/* fixed at 512 */
		udev->ep0.desc.wMaxPacketSize = cpu_to_le16(512);
		break;
	case USB_SPEED_HIGH:		/* fixed at 64 */
		udev->ep0.desc.wMaxPacketSize = cpu_to_le16(64);
		break;
	case USB_SPEED_FULL:		/* 8, 16, 32, or 64 */
		/* to determine the ep0 maxpacket size, try to read
		 * the device descriptor to get bMaxPacketSize0 and
		 * then correct our initial guess.
		 */
		udev->ep0.desc.wMaxPacketSize = cpu_to_le16(64);
		break;
	case USB_SPEED_LOW:		/* fixed at 8 */
		udev->ep0.desc.wMaxPacketSize = cpu_to_le16(8);
		break;
	default:
		goto fail;
	}

	if (udev->speed == USB_SPEED_WIRELESS)
		speed = "variable speed Wireless";
	else
		speed = usb_speed_string(udev->speed);

	if (udev->speed != USB_SPEED_SUPER)
		dev_info(&udev->dev,
				"%s %s USB device number %d using %s\n",
				(udev->config) ? "reset" : "new", speed,
				devnum, udev->bus->controller->driver->name);

	/* Set up TT records, if needed  */
	if (hdev->tt) {
		udev->tt = hdev->tt;
		udev->ttport = hdev->ttport;
	} else if (udev->speed != USB_SPEED_HIGH
			&& hdev->speed == USB_SPEED_HIGH) {
		if (!hub->tt.hub) {
			dev_err(&udev->dev, "parent hub has no TT\n");
			retval = -EINVAL;
			goto fail;
		}
		udev->tt = &hub->tt;
		udev->ttport = port1;
	}
 
	/* Why interleave GET_DESCRIPTOR and SET_ADDRESS this way?
	 * Because device hardware and firmware is sometimes buggy in
	 * this area, and this is how Linux has done it for ages.
	 * Change it cautiously.
	 *
	 * NOTE:  If USE_NEW_SCHEME() is true we will start by issuing
	 * a 64-byte GET_DESCRIPTOR request.  This is what Windows does,
	 * so it may help with some non-standards-compliant devices.
	 * Otherwise we start with SET_ADDRESS and then try to read the
	 * first 8 bytes of the device descriptor to get the ep0 maxpacket
	 * value.
	 */
	for (i = 0; i < GET_DESCRIPTOR_TRIES; (++i, msleep(100))) {
		if (USE_NEW_SCHEME(retry_counter) && !(hcd->driver->flags & HCD_USB3)) {
			struct usb_device_descriptor *buf;
			int r = 0;

#define GET_DESCRIPTOR_BUFSIZE	64
			buf = kmalloc(GET_DESCRIPTOR_BUFSIZE, GFP_NOIO);
			if (!buf) {
				retval = -ENOMEM;
				continue;
			}

			/* Retry on all errors; some devices are flakey.
			 * 255 is for WUSB devices, we actually need to use
			 * 512 (WUSB1.0[4.8.1]).
			 */
			for (j = 0; j < 3; ++j) {
				buf->bMaxPacketSize0 = 0;
				r = usb_control_msg(udev, usb_rcvaddr0pipe(),
					USB_REQ_GET_DESCRIPTOR, USB_DIR_IN,
					USB_DT_DEVICE << 8, 0,
					buf, GET_DESCRIPTOR_BUFSIZE,
					initial_descriptor_timeout);
				switch (buf->bMaxPacketSize0) {
				case 8: case 16: case 32: case 64: case 255:
					if (buf->bDescriptorType ==
							USB_DT_DEVICE) {
						r = 0;
						break;
					}
					/* FALL THROUGH */
				default:
					if (r == 0)
						r = -EPROTO;
					break;
				}
				if (r == 0)
					break;
			}
			udev->descriptor.bMaxPacketSize0 =
					buf->bMaxPacketSize0;
			kfree(buf);

			retval = hub_port_reset(hub, port1, udev, delay, false);
			if (retval < 0)		/* error or disconnect */
				goto fail;
			if (oldspeed != udev->speed) {
				dev_dbg(&udev->dev,
					"device reset changed speed!\n");
				retval = -ENODEV;
				goto fail;
			}
			if (r) {
				dev_err(&udev->dev,
					"device descriptor read/64, error %d\n",
					r);
				retval = -EMSGSIZE;
				continue;
			}
#undef GET_DESCRIPTOR_BUFSIZE
		}

 		/*
 		 * If device is WUSB, we already assigned an
 		 * unauthorized address in the Connect Ack sequence;
 		 * authorization will assign the final address.
 		 */
		if (udev->wusb == 0) {
			for (j = 0; j < SET_ADDRESS_TRIES; ++j) {
				retval = hub_set_address(udev, devnum);
				if (retval >= 0)
					break;
				msleep(200);
			}
			if (retval < 0) {
				dev_err(&udev->dev,
					"device not accepting address %d, error %d\n",
					devnum, retval);
				goto fail;
			}
			if (udev->speed == USB_SPEED_SUPER) {
				devnum = udev->devnum;
				dev_info(&udev->dev,
						"%s SuperSpeed USB device number %d using %s\n",
						(udev->config) ? "reset" : "new",
						devnum, udev->bus->controller->driver->name);
			}

			/* cope with hardware quirkiness:
			 *  - let SET_ADDRESS settle, some device hardware wants it
			 *  - read ep0 maxpacket even for high and low speed,
			 */
			msleep(10);
			if (USE_NEW_SCHEME(retry_counter) && !(hcd->driver->flags & HCD_USB3))
				break;
  		}

		retval = usb_get_device_descriptor(udev, 8);
		if (retval < 8) {
			dev_err(&udev->dev,
					"device descriptor read/8, error %d\n",
					retval);
			if (retval >= 0)
				retval = -EMSGSIZE;
		} else {
			retval = 0;
			break;
		}
	}
	if (retval)
		goto fail;

	if (hcd->phy && !hdev->parent)
		usb_phy_notify_connect(hcd->phy, udev->speed);

	/*
	 * Some superspeed devices have finished the link training process
	 * and attached to a superspeed hub port, but the device descriptor
	 * got from those devices show they aren't superspeed devices. Warm
	 * reset the port attached by the devices can fix them.
	 */
	if ((udev->speed == USB_SPEED_SUPER) &&
			(le16_to_cpu(udev->descriptor.bcdUSB) < 0x0300)) {
		dev_err(&udev->dev, "got a wrong device descriptor, "
				"warm reset device\n");
		hub_port_reset(hub, port1, udev,
				HUB_BH_RESET_TIME, true);
		retval = -EINVAL;
		goto fail;
	}

	if (udev->descriptor.bMaxPacketSize0 == 0xff ||
			udev->speed == USB_SPEED_SUPER)
		i = 512;
	else
		i = udev->descriptor.bMaxPacketSize0;
	if (usb_endpoint_maxp(&udev->ep0.desc) != i) {
		if (udev->speed == USB_SPEED_LOW ||
				!(i == 8 || i == 16 || i == 32 || i == 64)) {
			dev_err(&udev->dev, "Invalid ep0 maxpacket: %d\n", i);
			retval = -EMSGSIZE;
			goto fail;
		}
		if (udev->speed == USB_SPEED_FULL)
			dev_dbg(&udev->dev, "ep0 maxpacket = %d\n", i);
		else
			dev_warn(&udev->dev, "Using ep0 maxpacket: %d\n", i);
		udev->ep0.desc.wMaxPacketSize = cpu_to_le16(i);
		usb_ep0_reinit(udev);
	}
  
	retval = usb_get_device_descriptor(udev, USB_DT_DEVICE_SIZE);
	if (retval < (signed)sizeof(udev->descriptor)) {
		dev_err(&udev->dev, "device descriptor read/all, error %d\n",
			retval);
		if (retval >= 0)
			retval = -ENOMSG;
		goto fail;
	}

	if (udev->wusb == 0 && le16_to_cpu(udev->descriptor.bcdUSB) >= 0x0201) {
		retval = usb_get_bos_descriptor(udev);
		if (!retval) {
			udev->lpm_capable = usb_device_supports_lpm(udev);
			usb_set_lpm_parameters(udev);
		}
	}

	retval = 0;
	/* notify HCD that we have a device connected and addressed */
	if (hcd->driver->update_device)
		hcd->driver->update_device(hcd, udev);
fail:
	if (retval) {
		hub_port_disable(hub, port1, 0);
		update_devnum(udev, devnum);	/* for disconnect processing */
	}
	mutex_unlock(&usb_address0_mutex);
	return retval;
}

static void
check_highspeed (struct usb_hub *hub, struct usb_device *udev, int port1)
{
	struct usb_qualifier_descriptor	*qual;
	int				status;

	qual = kmalloc (sizeof *qual, GFP_KERNEL);
	if (qual == NULL)
		return;

	status = usb_get_descriptor (udev, USB_DT_DEVICE_QUALIFIER, 0,
			qual, sizeof *qual);
	if (status == sizeof *qual) {
		dev_info(&udev->dev, "not running at top speed; "
			"connect to a high speed hub\n");
		/* hub LEDs are probably harder to miss than syslog */
		if (hub->has_indicators) {
			hub->indicator[port1-1] = INDICATOR_GREEN_BLINK;
			schedule_delayed_work (&hub->leds, 0);
		}
	}
	kfree(qual);
}

static unsigned
hub_power_remaining (struct usb_hub *hub)
{
	struct usb_device *hdev = hub->hdev;
	int remaining;
	int port1;

	if (!hub->limited_power)
		return 0;

	remaining = hdev->bus_mA - hub->descriptor->bHubContrCurrent;
	for (port1 = 1; port1 <= hdev->maxchild; ++port1) {
		struct usb_device	*udev = hub->ports[port1 - 1]->child;
		int			delta;
		unsigned		unit_load;

		if (!udev)
			continue;
		if (hub_is_superspeed(udev))
			unit_load = 150;
		else
			unit_load = 100;

		/*
		 * Unconfigured devices may not use more than one unit load,
		 * or 8mA for OTG ports
		 */
		if (udev->actconfig)
			delta = usb_get_max_power(udev, udev->actconfig);
		else if (port1 != udev->bus->otg_port || hdev->parent)
			delta = unit_load;
		else
			delta = 8;
		if (delta > hub->mA_per_port)
			dev_warn(&udev->dev,
				 "%dmA is over %umA budget for port %d!\n",
				 delta, hub->mA_per_port, port1);
		remaining -= delta;
	}
	if (remaining < 0) {
		dev_warn(hub->intfdev, "%dmA over power budget!\n",
			- remaining);
		remaining = 0;
	}
	return remaining;
}

/* Handle physical or logical connection change events.
 * This routine is called when:
 * 	a port connection-change occurs;
 *	a port enable-change occurs (often caused by EMI);
 *	usb_reset_and_verify_device() encounters changed descriptors (as from
 *		a firmware download)
 * caller already locked the hub
 */
static void hub_port_connect_change(struct usb_hub *hub, int port1,
					u16 portstatus, u16 portchange)
{
	struct usb_device *hdev = hub->hdev;
	struct device *hub_dev = hub->intfdev;
	struct usb_hcd *hcd = bus_to_hcd(hdev->bus);
	unsigned wHubCharacteristics =
			le16_to_cpu(hub->descriptor->wHubCharacteristics);
	struct usb_device *udev;
	int status, i;
	unsigned unit_load;

	dev_dbg (hub_dev,
		"port %d, status %04x, change %04x, %s\n",
		port1, portstatus, portchange, portspeed(hub, portstatus));

	if (hub->has_indicators) {
		set_port_led(hub, port1, HUB_LED_AUTO);
		hub->indicator[port1-1] = INDICATOR_AUTO;
	}

#ifdef	CONFIG_USB_OTG
	/* during HNP, don't repeat the debounce */
	if (hdev->bus->is_b_host)
		portchange &= ~(USB_PORT_STAT_C_CONNECTION |
				USB_PORT_STAT_C_ENABLE);
#endif

	/* Try to resuscitate an existing device */
	udev = hub->ports[port1 - 1]->child;
	if ((portstatus & USB_PORT_STAT_CONNECTION) && udev &&
			udev->state != USB_STATE_NOTATTACHED) {
		usb_lock_device(udev);
		if (portstatus & USB_PORT_STAT_ENABLE) {
			status = 0;		/* Nothing to do */

#ifdef CONFIG_USB_SUSPEND
		} else if (udev->state == USB_STATE_SUSPENDED &&
				udev->persist_enabled) {
			/* For a suspended device, treat this as a
			 * remote wakeup event.
			 */
			status = usb_remote_wakeup(udev);
#endif

		} else {
			status = -ENODEV;	/* Don't resuscitate */
		}
		usb_unlock_device(udev);

		if (status == 0) {
			clear_bit(port1, hub->change_bits);
			return;
		}
	}

	/* Disconnect any existing devices under this port */
	if (udev) {
		if (hcd->phy && !hdev->parent &&
				!(portstatus & USB_PORT_STAT_CONNECTION))
			usb_phy_notify_disconnect(hcd->phy, udev->speed);
		usb_disconnect(&hub->ports[port1 - 1]->child);
	}
	clear_bit(port1, hub->change_bits);

	/* We can forget about a "removed" device when there's a physical
	 * disconnect or the connect status changes.
	 */
	if (!(portstatus & USB_PORT_STAT_CONNECTION) ||
			(portchange & USB_PORT_STAT_C_CONNECTION))
		clear_bit(port1, hub->removed_bits);

	if (portchange & (USB_PORT_STAT_C_CONNECTION |
				USB_PORT_STAT_C_ENABLE)) {
		status = hub_port_debounce_be_stable(hub, port1);
		if (status < 0) {
			if (printk_ratelimit())
				dev_err(hub_dev, "connect-debounce failed, "
						"port %d disabled\n", port1);
			portstatus &= ~USB_PORT_STAT_CONNECTION;
		} else {
			portstatus = status;
		}
	}

	/* Return now if debouncing failed or nothing is connected or
	 * the device was "removed".
	 */
	if (!(portstatus & USB_PORT_STAT_CONNECTION) ||
			test_bit(port1, hub->removed_bits)) {

		/* maybe switch power back on (e.g. root hub was reset) */
		if ((wHubCharacteristics & HUB_CHAR_LPSM) < 2
				&& !port_is_power_on(hub, portstatus))
			set_port_feature(hdev, port1, USB_PORT_FEAT_POWER);

		if (portstatus & USB_PORT_STAT_ENABLE)
  			goto done;
		return;
	}
	if (hub_is_superspeed(hub->hdev))
		unit_load = 150;
	else
		unit_load = 100;

	for (i = 0; i < SET_CONFIG_TRIES; i++) {

		/* reallocate for each attempt, since references
		 * to the previous one can escape in various ways
		 */
		udev = usb_alloc_dev(hdev, hdev->bus, port1);
		if (!udev) {
			dev_err (hub_dev,
				"couldn't allocate port %d usb_device\n",
				port1);
			goto done;
		}

		usb_set_device_state(udev, USB_STATE_POWERED);
 		udev->bus_mA = hub->mA_per_port;
		udev->level = hdev->level + 1;
		udev->wusb = hub_is_wusb(hub);

		/* Only USB 3.0 devices are connected to SuperSpeed hubs. */
		if (hub_is_superspeed(hub->hdev))
			udev->speed = USB_SPEED_SUPER;
		else
			udev->speed = USB_SPEED_UNKNOWN;

		choose_devnum(udev);
		if (udev->devnum <= 0) {
			status = -ENOTCONN;	/* Don't retry */
			goto loop;
		}

		/* reset (non-USB 3.0 devices) and get descriptor */
		status = hub_port_init(hub, udev, port1, i);
		if (status < 0)
			goto loop;

		usb_detect_quirks(udev);
		if (udev->quirks & USB_QUIRK_DELAY_INIT)
			msleep(1000);

		/* consecutive bus-powered hubs aren't reliable; they can
		 * violate the voltage drop budget.  if the new child has
		 * a "powered" LED, users should notice we didn't enable it
		 * (without reading syslog), even without per-port LEDs
		 * on the parent.
		 */
		if (udev->descriptor.bDeviceClass == USB_CLASS_HUB
				&& udev->bus_mA <= unit_load) {
			u16	devstat;

			status = usb_get_status(udev, USB_RECIP_DEVICE, 0,
					&devstat);
			if (status < 2) {
				dev_dbg(&udev->dev, "get status %d ?\n", status);
				goto loop_disable;
			}
			le16_to_cpus(&devstat);
			if ((devstat & (1 << USB_DEVICE_SELF_POWERED)) == 0) {
				dev_err(&udev->dev,
					"can't connect bus-powered hub "
					"to this port\n");
				if (hub->has_indicators) {
					hub->indicator[port1-1] =
						INDICATOR_AMBER_BLINK;
					schedule_delayed_work (&hub->leds, 0);
				}
				status = -ENOTCONN;	/* Don't retry */
				goto loop_disable;
			}
		}
 
		/* check for devices running slower than they could */
		if (le16_to_cpu(udev->descriptor.bcdUSB) >= 0x0200
				&& udev->speed == USB_SPEED_FULL
				&& highspeed_hubs != 0)
			check_highspeed (hub, udev, port1);

		/* Store the parent's children[] pointer.  At this point
		 * udev becomes globally accessible, although presumably
		 * no one will look at it until hdev is unlocked.
		 */
		status = 0;

		/* We mustn't add new devices if the parent hub has
		 * been disconnected; we would race with the
		 * recursively_mark_NOTATTACHED() routine.
		 */
		spin_lock_irq(&device_state_lock);
		if (hdev->state == USB_STATE_NOTATTACHED)
			status = -ENOTCONN;
		else
			hub->ports[port1 - 1]->child = udev;
		spin_unlock_irq(&device_state_lock);

		/* Run it through the hoops (find a driver, etc) */
		if (!status) {
			status = usb_new_device(udev);
			if (status) {
				spin_lock_irq(&device_state_lock);
				hub->ports[port1 - 1]->child = NULL;
				spin_unlock_irq(&device_state_lock);
			}
		}

		if (status)
			goto loop_disable;

		status = hub_power_remaining(hub);
		if (status)
			dev_dbg(hub_dev, "%dmA power budget left\n", status);

		return;

loop_disable:
		hub_port_disable(hub, port1, 1);
loop:
		usb_ep0_reinit(udev);
		release_devnum(udev);
		hub_free_dev(udev);
		usb_put_dev(udev);
		if ((status == -ENOTCONN) || (status == -ENOTSUPP))
			break;
	}
	if (hub->hdev->parent ||
			!hcd->driver->port_handed_over ||
			!(hcd->driver->port_handed_over)(hcd, port1))
		dev_err(hub_dev, "unable to enumerate USB device on port %d\n",
				port1);
 
done:
	hub_port_disable(hub, port1, 1);
	if (hcd->driver->relinquish_port && !hub->hdev->parent)
		hcd->driver->relinquish_port(hcd, port1);
}

/* Returns 1 if there was a remote wakeup and a connect status change. */
static int hub_handle_remote_wakeup(struct usb_hub *hub, unsigned int port,
		u16 portstatus, u16 portchange)
{
	struct usb_device *hdev;
	struct usb_device *udev;
	int connect_change = 0;
	int ret;

	hdev = hub->hdev;
	udev = hub->ports[port - 1]->child;
	if (!hub_is_superspeed(hdev)) {
		if (!(portchange & USB_PORT_STAT_C_SUSPEND))
			return 0;
		usb_clear_port_feature(hdev, port, USB_PORT_FEAT_C_SUSPEND);
	} else {
		if (!udev || udev->state != USB_STATE_SUSPENDED ||
				 (portstatus & USB_PORT_STAT_LINK_STATE) !=
				 USB_SS_PORT_LS_U0)
			return 0;
	}

	if (udev) {
		/* TRSMRCY = 10 msec */
		msleep(10);

		usb_lock_device(udev);
		ret = usb_remote_wakeup(udev);
		usb_unlock_device(udev);
		if (ret < 0)
			connect_change = 1;
	} else {
		ret = -ENODEV;
		hub_port_disable(hub, port, 1);
	}
	dev_dbg(hub->intfdev, "resume on port %d, status %d\n",
			port, ret);
	return connect_change;
}

static void hub_events(void)
{
	struct list_head *tmp;
	struct usb_device *hdev;
	struct usb_interface *intf;
	struct usb_hub *hub;
	struct device *hub_dev;
	u16 hubstatus;
	u16 hubchange;
	u16 portstatus;
	u16 portchange;
	int i, ret;
	int connect_change, wakeup_change;

	/*
	 *  We restart the list every time to avoid a deadlock with
	 * deleting hubs downstream from this one. This should be
	 * safe since we delete the hub from the event list.
	 * Not the most efficient, but avoids deadlocks.
	 */
	while (1) {

		/* Grab the first entry at the beginning of the list */
		spin_lock_irq(&hub_event_lock);
		if (list_empty(&hub_event_list)) {
			spin_unlock_irq(&hub_event_lock);
			break;
		}

		tmp = hub_event_list.next;
		list_del_init(tmp);

		hub = list_entry(tmp, struct usb_hub, event_list);
		kref_get(&hub->kref);
		spin_unlock_irq(&hub_event_lock);

		hdev = hub->hdev;
		hub_dev = hub->intfdev;
		intf = to_usb_interface(hub_dev);
		dev_dbg(hub_dev, "state %d ports %d chg %04x evt %04x\n",
				hdev->state, hub->descriptor
					? hub->descriptor->bNbrPorts
					: 0,
				/* NOTE: expects max 15 ports... */
				(u16) hub->change_bits[0],
				(u16) hub->event_bits[0]);

		/* Lock the device, then check to see if we were
		 * disconnected while waiting for the lock to succeed. */
		usb_lock_device(hdev);
		if (unlikely(hub->disconnected))
			goto loop_disconnected;

		/* If the hub has died, clean up after it */
		if (hdev->state == USB_STATE_NOTATTACHED) {
			hub->error = -ENODEV;
			hub_quiesce(hub, HUB_DISCONNECT);
			goto loop;
		}

		/* Autoresume */
		ret = usb_autopm_get_interface(intf);
		if (ret) {
			dev_dbg(hub_dev, "Can't autoresume: %d\n", ret);
			goto loop;
		}

		/* If this is an inactive hub, do nothing */
		if (hub->quiescing)
			goto loop_autopm;

		if (hub->error) {
			dev_dbg (hub_dev, "resetting for error %d\n",
				hub->error);

			ret = usb_reset_device(hdev);
			if (ret) {
				dev_dbg (hub_dev,
					"error resetting hub: %d\n", ret);
				goto loop_autopm;
			}

			hub->nerrors = 0;
			hub->error = 0;
		}

		/* deal with port status changes */
		for (i = 1; i <= hub->descriptor->bNbrPorts; i++) {
			if (test_bit(i, hub->busy_bits))
				continue;
			connect_change = test_bit(i, hub->change_bits);
			wakeup_change = test_and_clear_bit(i, hub->wakeup_bits);
			if (!test_and_clear_bit(i, hub->event_bits) &&
					!connect_change && !wakeup_change)
				continue;

			ret = hub_port_status(hub, i,
					&portstatus, &portchange);
			if (ret < 0)
				continue;

			if (portchange & USB_PORT_STAT_C_CONNECTION) {
				usb_clear_port_feature(hdev, i,
					USB_PORT_FEAT_C_CONNECTION);
				connect_change = 1;
			}

			if (portchange & USB_PORT_STAT_C_ENABLE) {
				if (!connect_change)
					dev_dbg (hub_dev,
						"port %d enable change, "
						"status %08x\n",
						i, portstatus);
				usb_clear_port_feature(hdev, i,
					USB_PORT_FEAT_C_ENABLE);

				/*
				 * EM interference sometimes causes badly
				 * shielded USB devices to be shutdown by
				 * the hub, this hack enables them again.
				 * Works at least with mouse driver. 
				 */
				if (!(portstatus & USB_PORT_STAT_ENABLE)
				    && !connect_change
				    && hub->ports[i - 1]->child) {
					dev_err (hub_dev,
					    "port %i "
					    "disabled by hub (EMI?), "
					    "re-enabling...\n",
						i);
					connect_change = 1;
				}
			}

			if (hub_handle_remote_wakeup(hub, i,
						portstatus, portchange))
				connect_change = 1;

			if (portchange & USB_PORT_STAT_C_OVERCURRENT) {
				u16 status = 0;
				u16 unused;

				dev_dbg(hub_dev, "over-current change on port "
					"%d\n", i);
				usb_clear_port_feature(hdev, i,
					USB_PORT_FEAT_C_OVER_CURRENT);
				msleep(100);	/* Cool down */
				hub_power_on(hub, true);
				hub_port_status(hub, i, &status, &unused);
				if (status & USB_PORT_STAT_OVERCURRENT)
					dev_err(hub_dev, "over-current "
						"condition on port %d\n", i);
			}

			if (portchange & USB_PORT_STAT_C_RESET) {
				dev_dbg (hub_dev,
					"reset change on port %d\n",
					i);
				usb_clear_port_feature(hdev, i,
					USB_PORT_FEAT_C_RESET);
			}
			if ((portchange & USB_PORT_STAT_C_BH_RESET) &&
					hub_is_superspeed(hub->hdev)) {
				dev_dbg(hub_dev,
					"warm reset change on port %d\n",
					i);
				usb_clear_port_feature(hdev, i,
					USB_PORT_FEAT_C_BH_PORT_RESET);
			}
			if (portchange & USB_PORT_STAT_C_LINK_STATE) {
				usb_clear_port_feature(hub->hdev, i,
						USB_PORT_FEAT_C_PORT_LINK_STATE);
			}
			if (portchange & USB_PORT_STAT_C_CONFIG_ERROR) {
				dev_warn(hub_dev,
					"config error on port %d\n",
					i);
				usb_clear_port_feature(hub->hdev, i,
						USB_PORT_FEAT_C_PORT_CONFIG_ERROR);
			}

			/* Warm reset a USB3 protocol port if it's in
			 * SS.Inactive state.
			 */
			if (hub_port_warm_reset_required(hub, portstatus)) {
				int status;
				struct usb_device *udev =
					hub->ports[i - 1]->child;

				dev_dbg(hub_dev, "warm reset port %d\n", i);
				if (!udev) {
					status = hub_port_reset(hub, i,
							NULL, HUB_BH_RESET_TIME,
							true);
					if (status < 0)
						hub_port_disable(hub, i, 1);
				} else {
					usb_lock_device(udev);
					status = usb_reset_device(udev);
					usb_unlock_device(udev);
				}
				connect_change = 0;
			}

			if (connect_change)
				hub_port_connect_change(hub, i,
						portstatus, portchange);
		} /* end for i */

		/* deal with hub status changes */
		if (test_and_clear_bit(0, hub->event_bits) == 0)
			;	/* do nothing */
		else if (hub_hub_status(hub, &hubstatus, &hubchange) < 0)
			dev_err (hub_dev, "get_hub_status failed\n");
		else {
			if (hubchange & HUB_CHANGE_LOCAL_POWER) {
				dev_dbg (hub_dev, "power change\n");
				clear_hub_feature(hdev, C_HUB_LOCAL_POWER);
				if (hubstatus & HUB_STATUS_LOCAL_POWER)
					/* FIXME: Is this always true? */
					hub->limited_power = 1;
				else
					hub->limited_power = 0;
			}
			if (hubchange & HUB_CHANGE_OVERCURRENT) {
				u16 status = 0;
				u16 unused;

				dev_dbg(hub_dev, "over-current change\n");
				clear_hub_feature(hdev, C_HUB_OVER_CURRENT);
				msleep(500);	/* Cool down */
                        	hub_power_on(hub, true);
				hub_hub_status(hub, &status, &unused);
				if (status & HUB_STATUS_OVERCURRENT)
					dev_err(hub_dev, "over-current "
						"condition\n");
			}
		}

 loop_autopm:
		/* Balance the usb_autopm_get_interface() above */
		usb_autopm_put_interface_no_suspend(intf);
 loop:
		/* Balance the usb_autopm_get_interface_no_resume() in
		 * kick_khubd() and allow autosuspend.
		 */
		usb_autopm_put_interface(intf);
 loop_disconnected:
		usb_unlock_device(hdev);
		kref_put(&hub->kref, hub_release);

        } /* end while (1) */
}

static int hub_thread(void *__unused)
{
	/* khubd needs to be freezable to avoid intefering with USB-PERSIST
	 * port handover.  Otherwise it might see that a full-speed device
	 * was gone before the EHCI controller had handed its port over to
	 * the companion full-speed controller.
	 */
	set_freezable();

	do {
		hub_events();
		wait_event_freezable(khubd_wait,
				!list_empty(&hub_event_list) ||
				kthread_should_stop());
	} while (!kthread_should_stop() || !list_empty(&hub_event_list));

	pr_debug("%s: khubd exiting\n", usbcore_name);
	return 0;
}

static const struct usb_device_id hub_id_table[] = {
    { .match_flags = USB_DEVICE_ID_MATCH_VENDOR
	           | USB_DEVICE_ID_MATCH_INT_CLASS,
      .idVendor = USB_VENDOR_GENESYS_LOGIC,
      .bInterfaceClass = USB_CLASS_HUB,
      .driver_info = HUB_QUIRK_CHECK_PORT_AUTOSUSPEND},
    { .match_flags = USB_DEVICE_ID_MATCH_DEV_CLASS,
      .bDeviceClass = USB_CLASS_HUB},
    { .match_flags = USB_DEVICE_ID_MATCH_INT_CLASS,
      .bInterfaceClass = USB_CLASS_HUB},
    { }						/* Terminating entry */
};

MODULE_DEVICE_TABLE (usb, hub_id_table);

static struct usb_driver hub_driver = {
	.name =		"hub",
	.probe =	hub_probe,
	.disconnect =	hub_disconnect,
	.suspend =	hub_suspend,
	.resume =	hub_resume,
	.reset_resume =	hub_reset_resume,
	.pre_reset =	hub_pre_reset,
	.post_reset =	hub_post_reset,
	.unlocked_ioctl = hub_ioctl,
	.id_table =	hub_id_table,
	.supports_autosuspend =	1,
};

int usb_hub_init(void)
{
	if (usb_register(&hub_driver) < 0) {
		printk(KERN_ERR "%s: can't register hub driver\n",
			usbcore_name);
		return -1;
	}

	khubd_task = kthread_run(hub_thread, NULL, "khubd");
	if (!IS_ERR(khubd_task))
		return 0;

	/* Fall through if kernel_thread failed */
	usb_deregister(&hub_driver);
	printk(KERN_ERR "%s: can't start khubd\n", usbcore_name);

	return -1;
}

void usb_hub_cleanup(void)
{
	kthread_stop(khubd_task);

	/*
	 * Hub resources are freed for us by usb_deregister. It calls
	 * usb_driver_purge on every device which in turn calls that
	 * devices disconnect function if it is using this driver.
	 * The hub_disconnect function takes care of releasing the
	 * individual hub resources. -greg
	 */
	usb_deregister(&hub_driver);
} /* usb_hub_cleanup() */

static int descriptors_changed(struct usb_device *udev,
		struct usb_device_descriptor *old_device_descriptor)
{
	int		changed = 0;
	unsigned	index;
	unsigned	serial_len = 0;
	unsigned	len;
	unsigned	old_length;
	int		length;
	char		*buf;

	if (memcmp(&udev->descriptor, old_device_descriptor,
			sizeof(*old_device_descriptor)) != 0)
		return 1;

	/* Since the idVendor, idProduct, and bcdDevice values in the
	 * device descriptor haven't changed, we will assume the
	 * Manufacturer and Product strings haven't changed either.
	 * But the SerialNumber string could be different (e.g., a
	 * different flash card of the same brand).
	 */
	if (udev->serial)
		serial_len = strlen(udev->serial) + 1;

	len = serial_len;
	for (index = 0; index < udev->descriptor.bNumConfigurations; index++) {
		old_length = le16_to_cpu(udev->config[index].desc.wTotalLength);
		len = max(len, old_length);
	}

	buf = kmalloc(len, GFP_NOIO);
	if (buf == NULL) {
		dev_err(&udev->dev, "no mem to re-read configs after reset\n");
		/* assume the worst */
		return 1;
	}
	for (index = 0; index < udev->descriptor.bNumConfigurations; index++) {
		old_length = le16_to_cpu(udev->config[index].desc.wTotalLength);
		length = usb_get_descriptor(udev, USB_DT_CONFIG, index, buf,
				old_length);
		if (length != old_length) {
			dev_dbg(&udev->dev, "config index %d, error %d\n",
					index, length);
			changed = 1;
			break;
		}
		if (memcmp (buf, udev->rawdescriptors[index], old_length)
				!= 0) {
			dev_dbg(&udev->dev, "config index %d changed (#%d)\n",
				index,
				((struct usb_config_descriptor *) buf)->
					bConfigurationValue);
			changed = 1;
			break;
		}
	}

	if (!changed && serial_len) {
		length = usb_string(udev, udev->descriptor.iSerialNumber,
				buf, serial_len);
		if (length + 1 != serial_len) {
			dev_dbg(&udev->dev, "serial string error %d\n",
					length);
			changed = 1;
		} else if (memcmp(buf, udev->serial, length) != 0) {
			dev_dbg(&udev->dev, "serial string changed\n");
			changed = 1;
		}
	}

	kfree(buf);
	return changed;
}

/**
 * usb_reset_and_verify_device - perform a USB port reset to reinitialize a device
 * @udev: device to reset (not in SUSPENDED or NOTATTACHED state)
 *
 * WARNING - don't use this routine to reset a composite device
 * (one with multiple interfaces owned by separate drivers)!
 * Use usb_reset_device() instead.
 *
 * Do a port reset, reassign the device's address, and establish its
 * former operating configuration.  If the reset fails, or the device's
 * descriptors change from their values before the reset, or the original
 * configuration and altsettings cannot be restored, a flag will be set
 * telling khubd to pretend the device has been disconnected and then
 * re-connected.  All drivers will be unbound, and the device will be
 * re-enumerated and probed all over again.
 *
 * Returns 0 if the reset succeeded, -ENODEV if the device has been
 * flagged for logical disconnection, or some other negative error code
 * if the reset wasn't even attempted.
 *
 * The caller must own the device lock.  For example, it's safe to use
 * this from a driver probe() routine after downloading new firmware.
 * For calls that might not occur during probe(), drivers should lock
 * the device using usb_lock_device_for_reset().
 *
 * Locking exception: This routine may also be called from within an
 * autoresume handler.  Such usage won't conflict with other tasks
 * holding the device lock because these tasks should always call
 * usb_autopm_resume_device(), thereby preventing any unwanted autoresume.
 */
static int usb_reset_and_verify_device(struct usb_device *udev)
{
	struct usb_device		*parent_hdev = udev->parent;
	struct usb_hub			*parent_hub;
	struct usb_hcd			*hcd = bus_to_hcd(udev->bus);
	struct usb_device_descriptor	descriptor = udev->descriptor;
	int 				i, ret = 0;
	int				port1 = udev->portnum;

	if (udev->state == USB_STATE_NOTATTACHED ||
			udev->state == USB_STATE_SUSPENDED) {
		dev_dbg(&udev->dev, "device reset not allowed in state %d\n",
				udev->state);
		return -EINVAL;
	}

	if (!parent_hdev) {
		/* this requires hcd-specific logic; see ohci_restart() */
		dev_dbg(&udev->dev, "%s for root hub!\n", __func__);
		return -EISDIR;
	}
	parent_hub = usb_hub_to_struct_hub(parent_hdev);

	/* Disable LPM and LTM while we reset the device and reinstall the alt
	 * settings.  Device-initiated LPM settings, and system exit latency
	 * settings are cleared when the device is reset, so we have to set
	 * them up again.
	 */
	ret = usb_unlocked_disable_lpm(udev);
	if (ret) {
		dev_err(&udev->dev, "%s Failed to disable LPM\n.", __func__);
		goto re_enumerate;
	}
	ret = usb_disable_ltm(udev);
	if (ret) {
		dev_err(&udev->dev, "%s Failed to disable LTM\n.",
				__func__);
		goto re_enumerate;
	}

	set_bit(port1, parent_hub->busy_bits);
	for (i = 0; i < SET_CONFIG_TRIES; ++i) {

		/* ep0 maxpacket size may change; let the HCD know about it.
		 * Other endpoints will be handled by re-enumeration. */
		usb_ep0_reinit(udev);
		ret = hub_port_init(parent_hub, udev, port1, i);
		if (ret >= 0 || ret == -ENOTCONN || ret == -ENODEV)
			break;
	}
	clear_bit(port1, parent_hub->busy_bits);

	if (ret < 0)
		goto re_enumerate;
 
	/* Device might have changed firmware (DFU or similar) */
	if (descriptors_changed(udev, &descriptor)) {
		dev_info(&udev->dev, "device firmware changed\n");
		udev->descriptor = descriptor;	/* for disconnect() calls */
		goto re_enumerate;
  	}

	/* Restore the device's previous configuration */
	if (!udev->actconfig)
		goto done;

	mutex_lock(hcd->bandwidth_mutex);
	ret = usb_hcd_alloc_bandwidth(udev, udev->actconfig, NULL, NULL);
	if (ret < 0) {
		dev_warn(&udev->dev,
				"Busted HC?  Not enough HCD resources for "
				"old configuration.\n");
		mutex_unlock(hcd->bandwidth_mutex);
		goto re_enumerate;
	}
	ret = usb_control_msg(udev, usb_sndctrlpipe(udev, 0),
			USB_REQ_SET_CONFIGURATION, 0,
			udev->actconfig->desc.bConfigurationValue, 0,
			NULL, 0, USB_CTRL_SET_TIMEOUT);
	if (ret < 0) {
		dev_err(&udev->dev,
			"can't restore configuration #%d (error=%d)\n",
			udev->actconfig->desc.bConfigurationValue, ret);
		mutex_unlock(hcd->bandwidth_mutex);
		goto re_enumerate;
  	}
	mutex_unlock(hcd->bandwidth_mutex);
	usb_set_device_state(udev, USB_STATE_CONFIGURED);

	/* Put interfaces back into the same altsettings as before.
	 * Don't bother to send the Set-Interface request for interfaces
	 * that were already in altsetting 0; besides being unnecessary,
	 * many devices can't handle it.  Instead just reset the host-side
	 * endpoint state.
	 */
	for (i = 0; i < udev->actconfig->desc.bNumInterfaces; i++) {
		struct usb_host_config *config = udev->actconfig;
		struct usb_interface *intf = config->interface[i];
		struct usb_interface_descriptor *desc;

		desc = &intf->cur_altsetting->desc;
		if (desc->bAlternateSetting == 0) {
			usb_disable_interface(udev, intf, true);
			usb_enable_interface(udev, intf, true);
			ret = 0;
		} else {
			/* Let the bandwidth allocation function know that this
			 * device has been reset, and it will have to use
			 * alternate setting 0 as the current alternate setting.
			 */
			intf->resetting_device = 1;
			ret = usb_set_interface(udev, desc->bInterfaceNumber,
					desc->bAlternateSetting);
			intf->resetting_device = 0;
		}
		if (ret < 0) {
			dev_err(&udev->dev, "failed to restore interface %d "
				"altsetting %d (error=%d)\n",
				desc->bInterfaceNumber,
				desc->bAlternateSetting,
				ret);
			goto re_enumerate;
		}
	}

done:
	/* Now that the alt settings are re-installed, enable LTM and LPM. */
	usb_unlocked_enable_lpm(udev);
	usb_enable_ltm(udev);
	return 0;
 
re_enumerate:
	/* LPM state doesn't matter when we're about to destroy the device. */
	hub_port_logical_disconnect(parent_hub, port1);
	return -ENODEV;
}

/**
 * usb_reset_device - warn interface drivers and perform a USB port reset
 * @udev: device to reset (not in SUSPENDED or NOTATTACHED state)
 *
 * Warns all drivers bound to registered interfaces (using their pre_reset
 * method), performs the port reset, and then lets the drivers know that
 * the reset is over (using their post_reset method).
 *
 * Return value is the same as for usb_reset_and_verify_device().
 *
 * The caller must own the device lock.  For example, it's safe to use
 * this from a driver probe() routine after downloading new firmware.
 * For calls that might not occur during probe(), drivers should lock
 * the device using usb_lock_device_for_reset().
 *
 * If an interface is currently being probed or disconnected, we assume
 * its driver knows how to handle resets.  For all other interfaces,
 * if the driver doesn't have pre_reset and post_reset methods then
 * we attempt to unbind it and rebind afterward.
 */
int usb_reset_device(struct usb_device *udev)
{
	int ret;
	int i;
	unsigned int noio_flag;
	struct usb_host_config *config = udev->actconfig;

	if (udev->state == USB_STATE_NOTATTACHED ||
			udev->state == USB_STATE_SUSPENDED) {
		dev_dbg(&udev->dev, "device reset not allowed in state %d\n",
				udev->state);
		return -EINVAL;
	}

	/*
	 * Don't allocate memory with GFP_KERNEL in current
	 * context to avoid possible deadlock if usb mass
	 * storage interface or usbnet interface(iSCSI case)
	 * is included in current configuration. The easist
	 * approach is to do it for every device reset,
	 * because the device 'memalloc_noio' flag may have
	 * not been set before reseting the usb device.
	 */
	noio_flag = memalloc_noio_save();

	/* Prevent autosuspend during the reset */
	usb_autoresume_device(udev);

	if (config) {
		for (i = 0; i < config->desc.bNumInterfaces; ++i) {
			struct usb_interface *cintf = config->interface[i];
			struct usb_driver *drv;
			int unbind = 0;

			if (cintf->dev.driver) {
				drv = to_usb_driver(cintf->dev.driver);
				if (drv->pre_reset && drv->post_reset)
					unbind = (drv->pre_reset)(cintf);
				else if (cintf->condition ==
						USB_INTERFACE_BOUND)
					unbind = 1;
				if (unbind)
					usb_forced_unbind_intf(cintf);
			}
		}
	}

	ret = usb_reset_and_verify_device(udev);

	if (config) {
		for (i = config->desc.bNumInterfaces - 1; i >= 0; --i) {
			struct usb_interface *cintf = config->interface[i];
			struct usb_driver *drv;
			int rebind = cintf->needs_binding;

			if (!rebind && cintf->dev.driver) {
				drv = to_usb_driver(cintf->dev.driver);
				if (drv->post_reset)
					rebind = (drv->post_reset)(cintf);
				else if (cintf->condition ==
						USB_INTERFACE_BOUND)
					rebind = 1;
			}
			if (ret == 0 && rebind)
				usb_rebind_intf(cintf);
		}
	}

	usb_autosuspend_device(udev);
	memalloc_noio_restore(noio_flag);
	return ret;
}
EXPORT_SYMBOL_GPL(usb_reset_device);


/**
 * usb_queue_reset_device - Reset a USB device from an atomic context
 * @iface: USB interface belonging to the device to reset
 *
 * This function can be used to reset a USB device from an atomic
 * context, where usb_reset_device() won't work (as it blocks).
 *
 * Doing a reset via this method is functionally equivalent to calling
 * usb_reset_device(), except for the fact that it is delayed to a
 * workqueue. This means that any drivers bound to other interfaces
 * might be unbound, as well as users from usbfs in user space.
 *
 * Corner cases:
 *
 * - Scheduling two resets at the same time from two different drivers
 *   attached to two different interfaces of the same device is
 *   possible; depending on how the driver attached to each interface
 *   handles ->pre_reset(), the second reset might happen or not.
 *
 * - If a driver is unbound and it had a pending reset, the reset will
 *   be cancelled.
 *
 * - This function can be called during .probe() or .disconnect()
 *   times. On return from .disconnect(), any pending resets will be
 *   cancelled.
 *
 * There is no no need to lock/unlock the @reset_ws as schedule_work()
 * does its own.
 *
 * NOTE: We don't do any reference count tracking because it is not
 *     needed. The lifecycle of the work_struct is tied to the
 *     usb_interface. Before destroying the interface we cancel the
 *     work_struct, so the fact that work_struct is queued and or
 *     running means the interface (and thus, the device) exist and
 *     are referenced.
 */
void usb_queue_reset_device(struct usb_interface *iface)
{
	schedule_work(&iface->reset_ws);
}
EXPORT_SYMBOL_GPL(usb_queue_reset_device);

/**
 * usb_hub_find_child - Get the pointer of child device
 * attached to the port which is specified by @port1.
 * @hdev: USB device belonging to the usb hub
 * @port1: port num to indicate which port the child device
 *	is attached to.
 *
 * USB drivers call this function to get hub's child device
 * pointer.
 *
 * Return NULL if input param is invalid and
 * child's usb_device pointer if non-NULL.
 */
struct usb_device *usb_hub_find_child(struct usb_device *hdev,
		int port1)
{
	struct usb_hub *hub = usb_hub_to_struct_hub(hdev);

	if (port1 < 1 || port1 > hdev->maxchild)
		return NULL;
	return hub->ports[port1 - 1]->child;
}
EXPORT_SYMBOL_GPL(usb_hub_find_child);

/**
 * usb_set_hub_port_connect_type - set hub port connect type.
 * @hdev: USB device belonging to the usb hub
 * @port1: port num of the port
 * @type: connect type of the port
 */
void usb_set_hub_port_connect_type(struct usb_device *hdev, int port1,
	enum usb_port_connect_type type)
{
	struct usb_hub *hub = usb_hub_to_struct_hub(hdev);

	hub->ports[port1 - 1]->connect_type = type;
}

/**
 * usb_get_hub_port_connect_type - Get the port's connect type
 * @hdev: USB device belonging to the usb hub
 * @port1: port num of the port
 *
 * Return connect type of the port and if input params are
 * invalid, return USB_PORT_CONNECT_TYPE_UNKNOWN.
 */
enum usb_port_connect_type
usb_get_hub_port_connect_type(struct usb_device *hdev, int port1)
{
	struct usb_hub *hub = usb_hub_to_struct_hub(hdev);

	return hub->ports[port1 - 1]->connect_type;
}

void usb_hub_adjust_deviceremovable(struct usb_device *hdev,
		struct usb_hub_descriptor *desc)
{
	enum usb_port_connect_type connect_type;
	int i;

	if (!hub_is_superspeed(hdev)) {
		for (i = 1; i <= hdev->maxchild; i++) {
			connect_type = usb_get_hub_port_connect_type(hdev, i);

			if (connect_type == USB_PORT_CONNECT_TYPE_HARD_WIRED) {
				u8 mask = 1 << (i%8);

				if (!(desc->u.hs.DeviceRemovable[i/8] & mask)) {
					dev_dbg(&hdev->dev, "usb port%d's DeviceRemovable is changed to 1 according to platform information.\n",
						i);
					desc->u.hs.DeviceRemovable[i/8]	|= mask;
				}
			}
		}
	} else {
		u16 port_removable = le16_to_cpu(desc->u.ss.DeviceRemovable);

		for (i = 1; i <= hdev->maxchild; i++) {
			connect_type = usb_get_hub_port_connect_type(hdev, i);

			if (connect_type == USB_PORT_CONNECT_TYPE_HARD_WIRED) {
				u16 mask = 1 << i;

				if (!(port_removable & mask)) {
					dev_dbg(&hdev->dev, "usb port%d's DeviceRemovable is changed to 1 according to platform information.\n",
						i);
					port_removable |= mask;
				}
			}
		}

		desc->u.ss.DeviceRemovable = cpu_to_le16(port_removable);
	}
}

#ifdef CONFIG_ACPI
/**
 * usb_get_hub_port_acpi_handle - Get the usb port's acpi handle
 * @hdev: USB device belonging to the usb hub
 * @port1: port num of the port
 *
 * Return port's acpi handle if successful, NULL if params are
 * invaild.
 */
acpi_handle usb_get_hub_port_acpi_handle(struct usb_device *hdev,
	int port1)
{
	struct usb_hub *hub = usb_hub_to_struct_hub(hdev);

	return DEVICE_ACPI_HANDLE(&hub->ports[port1 - 1]->dev);
}
#endif<|MERGE_RESOLUTION|>--- conflicted
+++ resolved
@@ -2517,45 +2517,8 @@
 			return ret;
 
 		/* The port state is unknown until the reset completes. */
-<<<<<<< HEAD
-		if ((portstatus & USB_PORT_STAT_RESET))
-			goto delay;
-
-		if (hub_port_warm_reset_required(hub, portstatus))
-			return -ENOTCONN;
-
-		/* Device went away? */
-		if (!(portstatus & USB_PORT_STAT_CONNECTION))
-			return -ENOTCONN;
-
-		/* bomb out completely if the connection bounced.  A USB 3.0
-		 * connection may bounce if multiple warm resets were issued,
-		 * but the device may have successfully re-connected. Ignore it.
-		 */
-		if (!hub_is_superspeed(hub->hdev) &&
-				(portchange & USB_PORT_STAT_C_CONNECTION))
-			return -ENOTCONN;
-
-		if ((portstatus & USB_PORT_STAT_ENABLE)) {
-			if (!udev)
-				return 0;
-
-			if (hub_is_wusb(hub))
-				udev->speed = USB_SPEED_WIRELESS;
-			else if (hub_is_superspeed(hub->hdev))
-				udev->speed = USB_SPEED_SUPER;
-			else if (portstatus & USB_PORT_STAT_HIGH_SPEED)
-				udev->speed = USB_SPEED_HIGH;
-			else if (portstatus & USB_PORT_STAT_LOW_SPEED)
-				udev->speed = USB_SPEED_LOW;
-			else
-				udev->speed = USB_SPEED_FULL;
-			return 0;
-		}
-=======
 		if (!(portstatus & USB_PORT_STAT_RESET))
 			break;
->>>>>>> 8ca7cd1b
 
 		/* switch to the long delay after two short delay failures */
 		if (delay_time >= 2 * HUB_SHORT_RESET_TIME)
@@ -2630,11 +2593,7 @@
 					USB_PORT_FEAT_C_BH_PORT_RESET);
 			usb_clear_port_feature(hub->hdev, port1,
 					USB_PORT_FEAT_C_PORT_LINK_STATE);
-<<<<<<< HEAD
-			clear_port_feature(hub->hdev, port1,
-=======
 			usb_clear_port_feature(hub->hdev, port1,
->>>>>>> 8ca7cd1b
 					USB_PORT_FEAT_C_CONNECTION);
 		}
 		if (udev)
