/*
  USB Driver for GSM modems

  Copyright (C) 2005  Matthias Urlichs <smurf@smurf.noris.de>

  This driver is free software; you can redistribute it and/or modify
  it under the terms of Version 2 of the GNU General Public License as
  published by the Free Software Foundation.

  Portions copied from the Keyspan driver by Hugh Blemings <hugh@blemings.org>

  History: see the git log.

  Work sponsored by: Sigos GmbH, Germany <info@sigos.de>

  This driver exists because the "normal" serial driver doesn't work too well
  with GSM modems. Issues:
  - data loss -- one single Receive URB is not nearly enough
  - nonstandard flow (Option devices) control
  - controlling the baud rate doesn't make sense

  This driver is named "option" because the most common device it's
  used for is a PC-Card (with an internal OHCI-USB interface, behind
  which the GSM interface sits), made by Option Inc.

  Some of the "one port" devices actually exhibit multiple USB instances
  on the USB bus. This is not a bug, these ports are used for different
  device features.
*/

#define DRIVER_VERSION "v0.7.2"
#define DRIVER_AUTHOR "Matthias Urlichs <smurf@smurf.noris.de>"
#define DRIVER_DESC "USB Driver for GSM modems"

#include <linux/kernel.h>
#include <linux/jiffies.h>
#include <linux/errno.h>
#include <linux/tty.h>
#include <linux/tty_flip.h>
#include <linux/module.h>
#include <linux/bitops.h>
#include <linux/usb.h>
#include <linux/usb/serial.h>

/* Function prototypes */
static int  option_open(struct tty_struct *tty, struct usb_serial_port *port,
							struct file *filp);
static void option_close(struct tty_struct *tty, struct usb_serial_port *port,
							struct file *filp);
static int  option_startup(struct usb_serial *serial);
static void option_shutdown(struct usb_serial *serial);
static int  option_write_room(struct tty_struct *tty);

static void option_instat_callback(struct urb *urb);

static int option_write(struct tty_struct *tty, struct usb_serial_port *port,
			const unsigned char *buf, int count);
static int  option_chars_in_buffer(struct tty_struct *tty);
static void option_set_termios(struct tty_struct *tty,
			struct usb_serial_port *port, struct ktermios *old);
static int  option_tiocmget(struct tty_struct *tty, struct file *file);
static int  option_tiocmset(struct tty_struct *tty, struct file *file,
				unsigned int set, unsigned int clear);
static int  option_send_setup(struct tty_struct *tty, struct usb_serial_port *port);

/* Vendor and product IDs */
#define OPTION_VENDOR_ID			0x0AF0
#define OPTION_PRODUCT_COLT			0x5000
#define OPTION_PRODUCT_RICOLA			0x6000
#define OPTION_PRODUCT_RICOLA_LIGHT		0x6100
#define OPTION_PRODUCT_RICOLA_QUAD		0x6200
#define OPTION_PRODUCT_RICOLA_QUAD_LIGHT	0x6300
#define OPTION_PRODUCT_RICOLA_NDIS		0x6050
#define OPTION_PRODUCT_RICOLA_NDIS_LIGHT	0x6150
#define OPTION_PRODUCT_RICOLA_NDIS_QUAD		0x6250
#define OPTION_PRODUCT_RICOLA_NDIS_QUAD_LIGHT	0x6350
#define OPTION_PRODUCT_COBRA			0x6500
#define OPTION_PRODUCT_COBRA_BUS		0x6501
#define OPTION_PRODUCT_VIPER			0x6600
#define OPTION_PRODUCT_VIPER_BUS		0x6601
#define OPTION_PRODUCT_GT_MAX_READY		0x6701
#define OPTION_PRODUCT_FUJI_MODEM_LIGHT		0x6721
#define OPTION_PRODUCT_FUJI_MODEM_GT		0x6741
#define OPTION_PRODUCT_FUJI_MODEM_EX		0x6761
#define OPTION_PRODUCT_KOI_MODEM		0x6800
#define OPTION_PRODUCT_SCORPION_MODEM		0x6901
#define OPTION_PRODUCT_ETNA_MODEM		0x7001
#define OPTION_PRODUCT_ETNA_MODEM_LITE		0x7021
#define OPTION_PRODUCT_ETNA_MODEM_GT		0x7041
#define OPTION_PRODUCT_ETNA_MODEM_EX		0x7061
#define OPTION_PRODUCT_ETNA_KOI_MODEM		0x7100

#define HUAWEI_VENDOR_ID			0x12D1
#define HUAWEI_PRODUCT_E600			0x1001
#define HUAWEI_PRODUCT_E220			0x1003
#define HUAWEI_PRODUCT_E220BIS			0x1004
#define HUAWEI_PRODUCT_E1401			0x1401
#define HUAWEI_PRODUCT_E1402			0x1402
#define HUAWEI_PRODUCT_E1403			0x1403
#define HUAWEI_PRODUCT_E1404			0x1404
#define HUAWEI_PRODUCT_E1405			0x1405
#define HUAWEI_PRODUCT_E1406			0x1406
#define HUAWEI_PRODUCT_E1407			0x1407
#define HUAWEI_PRODUCT_E1408			0x1408
#define HUAWEI_PRODUCT_E1409			0x1409
#define HUAWEI_PRODUCT_E140A			0x140A
#define HUAWEI_PRODUCT_E140B			0x140B
#define HUAWEI_PRODUCT_E140C			0x140C
#define HUAWEI_PRODUCT_E140D			0x140D
#define HUAWEI_PRODUCT_E140E			0x140E
#define HUAWEI_PRODUCT_E140F			0x140F
#define HUAWEI_PRODUCT_E1410			0x1410
#define HUAWEI_PRODUCT_E1411			0x1411
#define HUAWEI_PRODUCT_E1412			0x1412
#define HUAWEI_PRODUCT_E1413			0x1413
#define HUAWEI_PRODUCT_E1414			0x1414
#define HUAWEI_PRODUCT_E1415			0x1415
#define HUAWEI_PRODUCT_E1416			0x1416
#define HUAWEI_PRODUCT_E1417			0x1417
#define HUAWEI_PRODUCT_E1418			0x1418
#define HUAWEI_PRODUCT_E1419			0x1419
#define HUAWEI_PRODUCT_E141A			0x141A
#define HUAWEI_PRODUCT_E141B			0x141B
#define HUAWEI_PRODUCT_E141C			0x141C
#define HUAWEI_PRODUCT_E141D			0x141D
#define HUAWEI_PRODUCT_E141E			0x141E
#define HUAWEI_PRODUCT_E141F			0x141F
#define HUAWEI_PRODUCT_E1420			0x1420
#define HUAWEI_PRODUCT_E1421			0x1421
#define HUAWEI_PRODUCT_E1422			0x1422
#define HUAWEI_PRODUCT_E1423			0x1423
#define HUAWEI_PRODUCT_E1424			0x1424
#define HUAWEI_PRODUCT_E1425			0x1425
#define HUAWEI_PRODUCT_E1426			0x1426
#define HUAWEI_PRODUCT_E1427			0x1427
#define HUAWEI_PRODUCT_E1428			0x1428
#define HUAWEI_PRODUCT_E1429			0x1429
#define HUAWEI_PRODUCT_E142A			0x142A
#define HUAWEI_PRODUCT_E142B			0x142B
#define HUAWEI_PRODUCT_E142C			0x142C
#define HUAWEI_PRODUCT_E142D			0x142D
#define HUAWEI_PRODUCT_E142E			0x142E
#define HUAWEI_PRODUCT_E142F			0x142F
#define HUAWEI_PRODUCT_E1430			0x1430
#define HUAWEI_PRODUCT_E1431			0x1431
#define HUAWEI_PRODUCT_E1432			0x1432
#define HUAWEI_PRODUCT_E1433			0x1433
#define HUAWEI_PRODUCT_E1434			0x1434
#define HUAWEI_PRODUCT_E1435			0x1435
#define HUAWEI_PRODUCT_E1436			0x1436
#define HUAWEI_PRODUCT_E1437			0x1437
#define HUAWEI_PRODUCT_E1438			0x1438
#define HUAWEI_PRODUCT_E1439			0x1439
#define HUAWEI_PRODUCT_E143A			0x143A
#define HUAWEI_PRODUCT_E143B			0x143B
#define HUAWEI_PRODUCT_E143C			0x143C
#define HUAWEI_PRODUCT_E143D			0x143D
#define HUAWEI_PRODUCT_E143E			0x143E
#define HUAWEI_PRODUCT_E143F			0x143F
<<<<<<< HEAD
=======

#define QUANTA_VENDOR_ID			0x0408
#define QUANTA_PRODUCT_Q101			0xEA02
#define QUANTA_PRODUCT_Q111			0xEA03
#define QUANTA_PRODUCT_GLX			0xEA04
#define QUANTA_PRODUCT_GKE			0xEA05
#define QUANTA_PRODUCT_GLE			0xEA06
>>>>>>> 18e352e4

#define NOVATELWIRELESS_VENDOR_ID		0x1410

/* YISO PRODUCTS */

#define YISO_VENDOR_ID				0x0EAB
#define YISO_PRODUCT_U893			0xC893

/* MERLIN EVDO PRODUCTS */
#define NOVATELWIRELESS_PRODUCT_V640		0x1100
#define NOVATELWIRELESS_PRODUCT_V620		0x1110
#define NOVATELWIRELESS_PRODUCT_V740		0x1120
#define NOVATELWIRELESS_PRODUCT_V720		0x1130

/* MERLIN HSDPA/HSPA PRODUCTS */
#define NOVATELWIRELESS_PRODUCT_U730		0x1400
#define NOVATELWIRELESS_PRODUCT_U740		0x1410
#define NOVATELWIRELESS_PRODUCT_U870		0x1420
#define NOVATELWIRELESS_PRODUCT_XU870		0x1430
#define NOVATELWIRELESS_PRODUCT_X950D		0x1450

/* EXPEDITE PRODUCTS */
#define NOVATELWIRELESS_PRODUCT_EV620		0x2100
#define NOVATELWIRELESS_PRODUCT_ES720		0x2110
#define NOVATELWIRELESS_PRODUCT_E725		0x2120
#define NOVATELWIRELESS_PRODUCT_ES620		0x2130
#define NOVATELWIRELESS_PRODUCT_EU730		0x2400
#define NOVATELWIRELESS_PRODUCT_EU740		0x2410
#define NOVATELWIRELESS_PRODUCT_EU870D		0x2420

/* OVATION PRODUCTS */
#define NOVATELWIRELESS_PRODUCT_MC727		0x4100
#define NOVATELWIRELESS_PRODUCT_MC950D		0x4400

/* FUTURE NOVATEL PRODUCTS */
#define NOVATELWIRELESS_PRODUCT_EVDO_1		0x6000
#define NOVATELWIRELESS_PRODUCT_HSPA_1		0x7000
#define NOVATELWIRELESS_PRODUCT_EMBEDDED_1	0x8000
#define NOVATELWIRELESS_PRODUCT_GLOBAL_1	0x9000
#define NOVATELWIRELESS_PRODUCT_EVDO_2		0x6001
#define NOVATELWIRELESS_PRODUCT_HSPA_2		0x7001
#define NOVATELWIRELESS_PRODUCT_EMBEDDED_2	0x8001
#define NOVATELWIRELESS_PRODUCT_GLOBAL_2	0x9001

/* AMOI PRODUCTS */
#define AMOI_VENDOR_ID				0x1614
#define AMOI_PRODUCT_H01			0x0800
#define AMOI_PRODUCT_H01A			0x7002
#define AMOI_PRODUCT_H02			0x0802

#define DELL_VENDOR_ID				0x413C

#define KYOCERA_VENDOR_ID			0x0c88
#define KYOCERA_PRODUCT_KPC650			0x17da
#define KYOCERA_PRODUCT_KPC680			0x180a

#define ANYDATA_VENDOR_ID			0x16d5
#define ANYDATA_PRODUCT_ADU_620UW		0x6202
#define ANYDATA_PRODUCT_ADU_E100A		0x6501
#define ANYDATA_PRODUCT_ADU_500A		0x6502

#define AXESSTEL_VENDOR_ID			0x1726
#define AXESSTEL_PRODUCT_MV110H			0x1000

#define ONDA_VENDOR_ID				0x19d2
#define ONDA_PRODUCT_MSA501HS			0x0001
#define ONDA_PRODUCT_ET502HS			0x0002
<<<<<<< HEAD
#define ONDA_PRODUCT_MT503HS			0x0200
=======
#define ONDA_PRODUCT_MT503HS			0x2000
>>>>>>> 18e352e4

#define BANDRICH_VENDOR_ID			0x1A8D
#define BANDRICH_PRODUCT_C100_1			0x1002
#define BANDRICH_PRODUCT_C100_2			0x1003
#define BANDRICH_PRODUCT_1004			0x1004
#define BANDRICH_PRODUCT_1005			0x1005
#define BANDRICH_PRODUCT_1006			0x1006
#define BANDRICH_PRODUCT_1007			0x1007
#define BANDRICH_PRODUCT_1008			0x1008
#define BANDRICH_PRODUCT_1009			0x1009
#define BANDRICH_PRODUCT_100A			0x100a

#define BANDRICH_PRODUCT_100B			0x100b
#define BANDRICH_PRODUCT_100C			0x100c
#define BANDRICH_PRODUCT_100D			0x100d
#define BANDRICH_PRODUCT_100E			0x100e

#define BANDRICH_PRODUCT_100F			0x100f
#define BANDRICH_PRODUCT_1010			0x1010
#define BANDRICH_PRODUCT_1011			0x1011
#define BANDRICH_PRODUCT_1012			0x1012

#define AMOI_VENDOR_ID			0x1614
#define AMOI_PRODUCT_9508			0x0800

#define QUALCOMM_VENDOR_ID			0x05C6

#define MAXON_VENDOR_ID				0x16d8

#define TELIT_VENDOR_ID				0x1bc7
#define TELIT_PRODUCT_UC864E			0x1003

/* ZTE PRODUCTS */
#define ZTE_VENDOR_ID				0x19d2
#define ZTE_PRODUCT_MF628			0x0015
#define ZTE_PRODUCT_MF626			0x0031
#define ZTE_PRODUCT_CDMA_TECH			0xfffe

/* Ericsson products */
#define ERICSSON_VENDOR_ID			0x0bdb
#define ERICSSON_PRODUCT_F3507G			0x1900

/* Pantech products */
#define PANTECH_VENDOR_ID			0x106c
#define PANTECH_PRODUCT_PC5740			0x3701
#define PANTECH_PRODUCT_PC5750			0x3702  /* PX-500 */
#define PANTECH_PRODUCT_UM150			0x3711

static struct usb_device_id option_ids[] = {
	{ USB_DEVICE(OPTION_VENDOR_ID, OPTION_PRODUCT_COLT) },
	{ USB_DEVICE(OPTION_VENDOR_ID, OPTION_PRODUCT_RICOLA) },
	{ USB_DEVICE(OPTION_VENDOR_ID, OPTION_PRODUCT_RICOLA_LIGHT) },
	{ USB_DEVICE(OPTION_VENDOR_ID, OPTION_PRODUCT_RICOLA_QUAD) },
	{ USB_DEVICE(OPTION_VENDOR_ID, OPTION_PRODUCT_RICOLA_QUAD_LIGHT) },
	{ USB_DEVICE(OPTION_VENDOR_ID, OPTION_PRODUCT_RICOLA_NDIS) },
	{ USB_DEVICE(OPTION_VENDOR_ID, OPTION_PRODUCT_RICOLA_NDIS_LIGHT) },
	{ USB_DEVICE(OPTION_VENDOR_ID, OPTION_PRODUCT_RICOLA_NDIS_QUAD) },
	{ USB_DEVICE(OPTION_VENDOR_ID, OPTION_PRODUCT_RICOLA_NDIS_QUAD_LIGHT) },
	{ USB_DEVICE(OPTION_VENDOR_ID, OPTION_PRODUCT_COBRA) },
	{ USB_DEVICE(OPTION_VENDOR_ID, OPTION_PRODUCT_COBRA_BUS) },
	{ USB_DEVICE(OPTION_VENDOR_ID, OPTION_PRODUCT_VIPER) },
	{ USB_DEVICE(OPTION_VENDOR_ID, OPTION_PRODUCT_VIPER_BUS) },
	{ USB_DEVICE(OPTION_VENDOR_ID, OPTION_PRODUCT_GT_MAX_READY) },
	{ USB_DEVICE(OPTION_VENDOR_ID, OPTION_PRODUCT_FUJI_MODEM_LIGHT) },
	{ USB_DEVICE(OPTION_VENDOR_ID, OPTION_PRODUCT_FUJI_MODEM_GT) },
	{ USB_DEVICE(OPTION_VENDOR_ID, OPTION_PRODUCT_FUJI_MODEM_EX) },
	{ USB_DEVICE(OPTION_VENDOR_ID, OPTION_PRODUCT_KOI_MODEM) },
	{ USB_DEVICE(OPTION_VENDOR_ID, OPTION_PRODUCT_SCORPION_MODEM) },
	{ USB_DEVICE(OPTION_VENDOR_ID, OPTION_PRODUCT_ETNA_MODEM) },
	{ USB_DEVICE(OPTION_VENDOR_ID, OPTION_PRODUCT_ETNA_MODEM_LITE) },
	{ USB_DEVICE(OPTION_VENDOR_ID, OPTION_PRODUCT_ETNA_MODEM_GT) },
	{ USB_DEVICE(OPTION_VENDOR_ID, OPTION_PRODUCT_ETNA_MODEM_EX) },
	{ USB_DEVICE(OPTION_VENDOR_ID, OPTION_PRODUCT_ETNA_KOI_MODEM) },
<<<<<<< HEAD
=======
	{ USB_DEVICE(QUANTA_VENDOR_ID, QUANTA_PRODUCT_Q101) },
	{ USB_DEVICE(QUANTA_VENDOR_ID, QUANTA_PRODUCT_Q111) },
	{ USB_DEVICE(QUANTA_VENDOR_ID, QUANTA_PRODUCT_GLX) },
	{ USB_DEVICE(QUANTA_VENDOR_ID, QUANTA_PRODUCT_GKE) },
	{ USB_DEVICE(QUANTA_VENDOR_ID, QUANTA_PRODUCT_GLE) },
>>>>>>> 18e352e4
	{ USB_DEVICE_AND_INTERFACE_INFO(HUAWEI_VENDOR_ID, HUAWEI_PRODUCT_E600, 0xff, 0xff, 0xff) },
	{ USB_DEVICE_AND_INTERFACE_INFO(HUAWEI_VENDOR_ID, HUAWEI_PRODUCT_E220, 0xff, 0xff, 0xff) },
	{ USB_DEVICE_AND_INTERFACE_INFO(HUAWEI_VENDOR_ID, HUAWEI_PRODUCT_E220BIS, 0xff, 0xff, 0xff) },
	{ USB_DEVICE_AND_INTERFACE_INFO(HUAWEI_VENDOR_ID, HUAWEI_PRODUCT_E1401, 0xff, 0xff, 0xff) },
	{ USB_DEVICE_AND_INTERFACE_INFO(HUAWEI_VENDOR_ID, HUAWEI_PRODUCT_E1402, 0xff, 0xff, 0xff) },
	{ USB_DEVICE_AND_INTERFACE_INFO(HUAWEI_VENDOR_ID, HUAWEI_PRODUCT_E1403, 0xff, 0xff, 0xff) },
	{ USB_DEVICE_AND_INTERFACE_INFO(HUAWEI_VENDOR_ID, HUAWEI_PRODUCT_E1404, 0xff, 0xff, 0xff) },
	{ USB_DEVICE_AND_INTERFACE_INFO(HUAWEI_VENDOR_ID, HUAWEI_PRODUCT_E1405, 0xff, 0xff, 0xff) },
	{ USB_DEVICE_AND_INTERFACE_INFO(HUAWEI_VENDOR_ID, HUAWEI_PRODUCT_E1406, 0xff, 0xff, 0xff) },
	{ USB_DEVICE_AND_INTERFACE_INFO(HUAWEI_VENDOR_ID, HUAWEI_PRODUCT_E1407, 0xff, 0xff, 0xff) },
	{ USB_DEVICE_AND_INTERFACE_INFO(HUAWEI_VENDOR_ID, HUAWEI_PRODUCT_E1408, 0xff, 0xff, 0xff) },
	{ USB_DEVICE_AND_INTERFACE_INFO(HUAWEI_VENDOR_ID, HUAWEI_PRODUCT_E1409, 0xff, 0xff, 0xff) },
	{ USB_DEVICE_AND_INTERFACE_INFO(HUAWEI_VENDOR_ID, HUAWEI_PRODUCT_E140A, 0xff, 0xff, 0xff) },
	{ USB_DEVICE_AND_INTERFACE_INFO(HUAWEI_VENDOR_ID, HUAWEI_PRODUCT_E140B, 0xff, 0xff, 0xff) },
	{ USB_DEVICE_AND_INTERFACE_INFO(HUAWEI_VENDOR_ID, HUAWEI_PRODUCT_E140C, 0xff, 0xff, 0xff) },
	{ USB_DEVICE_AND_INTERFACE_INFO(HUAWEI_VENDOR_ID, HUAWEI_PRODUCT_E140D, 0xff, 0xff, 0xff) },
	{ USB_DEVICE_AND_INTERFACE_INFO(HUAWEI_VENDOR_ID, HUAWEI_PRODUCT_E140E, 0xff, 0xff, 0xff) },
	{ USB_DEVICE_AND_INTERFACE_INFO(HUAWEI_VENDOR_ID, HUAWEI_PRODUCT_E140F, 0xff, 0xff, 0xff) },
	{ USB_DEVICE_AND_INTERFACE_INFO(HUAWEI_VENDOR_ID, HUAWEI_PRODUCT_E1410, 0xff, 0xff, 0xff) },
	{ USB_DEVICE_AND_INTERFACE_INFO(HUAWEI_VENDOR_ID, HUAWEI_PRODUCT_E1411, 0xff, 0xff, 0xff) },
	{ USB_DEVICE_AND_INTERFACE_INFO(HUAWEI_VENDOR_ID, HUAWEI_PRODUCT_E1412, 0xff, 0xff, 0xff) },
	{ USB_DEVICE_AND_INTERFACE_INFO(HUAWEI_VENDOR_ID, HUAWEI_PRODUCT_E1413, 0xff, 0xff, 0xff) },
	{ USB_DEVICE_AND_INTERFACE_INFO(HUAWEI_VENDOR_ID, HUAWEI_PRODUCT_E1414, 0xff, 0xff, 0xff) },
	{ USB_DEVICE_AND_INTERFACE_INFO(HUAWEI_VENDOR_ID, HUAWEI_PRODUCT_E1415, 0xff, 0xff, 0xff) },
	{ USB_DEVICE_AND_INTERFACE_INFO(HUAWEI_VENDOR_ID, HUAWEI_PRODUCT_E1416, 0xff, 0xff, 0xff) },
	{ USB_DEVICE_AND_INTERFACE_INFO(HUAWEI_VENDOR_ID, HUAWEI_PRODUCT_E1417, 0xff, 0xff, 0xff) },
	{ USB_DEVICE_AND_INTERFACE_INFO(HUAWEI_VENDOR_ID, HUAWEI_PRODUCT_E1418, 0xff, 0xff, 0xff) },
	{ USB_DEVICE_AND_INTERFACE_INFO(HUAWEI_VENDOR_ID, HUAWEI_PRODUCT_E1419, 0xff, 0xff, 0xff) },
	{ USB_DEVICE_AND_INTERFACE_INFO(HUAWEI_VENDOR_ID, HUAWEI_PRODUCT_E141A, 0xff, 0xff, 0xff) },
	{ USB_DEVICE_AND_INTERFACE_INFO(HUAWEI_VENDOR_ID, HUAWEI_PRODUCT_E141B, 0xff, 0xff, 0xff) },
	{ USB_DEVICE_AND_INTERFACE_INFO(HUAWEI_VENDOR_ID, HUAWEI_PRODUCT_E141C, 0xff, 0xff, 0xff) },
	{ USB_DEVICE_AND_INTERFACE_INFO(HUAWEI_VENDOR_ID, HUAWEI_PRODUCT_E141D, 0xff, 0xff, 0xff) },
	{ USB_DEVICE_AND_INTERFACE_INFO(HUAWEI_VENDOR_ID, HUAWEI_PRODUCT_E141E, 0xff, 0xff, 0xff) },
	{ USB_DEVICE_AND_INTERFACE_INFO(HUAWEI_VENDOR_ID, HUAWEI_PRODUCT_E141F, 0xff, 0xff, 0xff) },
	{ USB_DEVICE_AND_INTERFACE_INFO(HUAWEI_VENDOR_ID, HUAWEI_PRODUCT_E1420, 0xff, 0xff, 0xff) },
	{ USB_DEVICE_AND_INTERFACE_INFO(HUAWEI_VENDOR_ID, HUAWEI_PRODUCT_E1421, 0xff, 0xff, 0xff) },
	{ USB_DEVICE_AND_INTERFACE_INFO(HUAWEI_VENDOR_ID, HUAWEI_PRODUCT_E1422, 0xff, 0xff, 0xff) },
	{ USB_DEVICE_AND_INTERFACE_INFO(HUAWEI_VENDOR_ID, HUAWEI_PRODUCT_E1423, 0xff, 0xff, 0xff) },
	{ USB_DEVICE_AND_INTERFACE_INFO(HUAWEI_VENDOR_ID, HUAWEI_PRODUCT_E1424, 0xff, 0xff, 0xff) },
	{ USB_DEVICE_AND_INTERFACE_INFO(HUAWEI_VENDOR_ID, HUAWEI_PRODUCT_E1425, 0xff, 0xff, 0xff) },
	{ USB_DEVICE_AND_INTERFACE_INFO(HUAWEI_VENDOR_ID, HUAWEI_PRODUCT_E1426, 0xff, 0xff, 0xff) },
	{ USB_DEVICE_AND_INTERFACE_INFO(HUAWEI_VENDOR_ID, HUAWEI_PRODUCT_E1427, 0xff, 0xff, 0xff) },
	{ USB_DEVICE_AND_INTERFACE_INFO(HUAWEI_VENDOR_ID, HUAWEI_PRODUCT_E1428, 0xff, 0xff, 0xff) },
	{ USB_DEVICE_AND_INTERFACE_INFO(HUAWEI_VENDOR_ID, HUAWEI_PRODUCT_E1429, 0xff, 0xff, 0xff) },
	{ USB_DEVICE_AND_INTERFACE_INFO(HUAWEI_VENDOR_ID, HUAWEI_PRODUCT_E142A, 0xff, 0xff, 0xff) },
	{ USB_DEVICE_AND_INTERFACE_INFO(HUAWEI_VENDOR_ID, HUAWEI_PRODUCT_E142B, 0xff, 0xff, 0xff) },
	{ USB_DEVICE_AND_INTERFACE_INFO(HUAWEI_VENDOR_ID, HUAWEI_PRODUCT_E142C, 0xff, 0xff, 0xff) },
	{ USB_DEVICE_AND_INTERFACE_INFO(HUAWEI_VENDOR_ID, HUAWEI_PRODUCT_E142D, 0xff, 0xff, 0xff) },
	{ USB_DEVICE_AND_INTERFACE_INFO(HUAWEI_VENDOR_ID, HUAWEI_PRODUCT_E142E, 0xff, 0xff, 0xff) },
	{ USB_DEVICE_AND_INTERFACE_INFO(HUAWEI_VENDOR_ID, HUAWEI_PRODUCT_E142F, 0xff, 0xff, 0xff) },
	{ USB_DEVICE_AND_INTERFACE_INFO(HUAWEI_VENDOR_ID, HUAWEI_PRODUCT_E1430, 0xff, 0xff, 0xff) },
	{ USB_DEVICE_AND_INTERFACE_INFO(HUAWEI_VENDOR_ID, HUAWEI_PRODUCT_E1431, 0xff, 0xff, 0xff) },
	{ USB_DEVICE_AND_INTERFACE_INFO(HUAWEI_VENDOR_ID, HUAWEI_PRODUCT_E1432, 0xff, 0xff, 0xff) },
	{ USB_DEVICE_AND_INTERFACE_INFO(HUAWEI_VENDOR_ID, HUAWEI_PRODUCT_E1433, 0xff, 0xff, 0xff) },
	{ USB_DEVICE_AND_INTERFACE_INFO(HUAWEI_VENDOR_ID, HUAWEI_PRODUCT_E1434, 0xff, 0xff, 0xff) },
	{ USB_DEVICE_AND_INTERFACE_INFO(HUAWEI_VENDOR_ID, HUAWEI_PRODUCT_E1435, 0xff, 0xff, 0xff) },
	{ USB_DEVICE_AND_INTERFACE_INFO(HUAWEI_VENDOR_ID, HUAWEI_PRODUCT_E1436, 0xff, 0xff, 0xff) },
	{ USB_DEVICE_AND_INTERFACE_INFO(HUAWEI_VENDOR_ID, HUAWEI_PRODUCT_E1437, 0xff, 0xff, 0xff) },
	{ USB_DEVICE_AND_INTERFACE_INFO(HUAWEI_VENDOR_ID, HUAWEI_PRODUCT_E1438, 0xff, 0xff, 0xff) },
	{ USB_DEVICE_AND_INTERFACE_INFO(HUAWEI_VENDOR_ID, HUAWEI_PRODUCT_E1439, 0xff, 0xff, 0xff) },
	{ USB_DEVICE_AND_INTERFACE_INFO(HUAWEI_VENDOR_ID, HUAWEI_PRODUCT_E143A, 0xff, 0xff, 0xff) },
	{ USB_DEVICE_AND_INTERFACE_INFO(HUAWEI_VENDOR_ID, HUAWEI_PRODUCT_E143B, 0xff, 0xff, 0xff) },
	{ USB_DEVICE_AND_INTERFACE_INFO(HUAWEI_VENDOR_ID, HUAWEI_PRODUCT_E143C, 0xff, 0xff, 0xff) },
	{ USB_DEVICE_AND_INTERFACE_INFO(HUAWEI_VENDOR_ID, HUAWEI_PRODUCT_E143D, 0xff, 0xff, 0xff) },
	{ USB_DEVICE_AND_INTERFACE_INFO(HUAWEI_VENDOR_ID, HUAWEI_PRODUCT_E143E, 0xff, 0xff, 0xff) },
	{ USB_DEVICE_AND_INTERFACE_INFO(HUAWEI_VENDOR_ID, HUAWEI_PRODUCT_E143F, 0xff, 0xff, 0xff) },
	{ USB_DEVICE(AMOI_VENDOR_ID, AMOI_PRODUCT_9508) },
	{ USB_DEVICE(NOVATELWIRELESS_VENDOR_ID, NOVATELWIRELESS_PRODUCT_V640) }, /* Novatel Merlin V640/XV620 */
	{ USB_DEVICE(NOVATELWIRELESS_VENDOR_ID, NOVATELWIRELESS_PRODUCT_V620) }, /* Novatel Merlin V620/S620 */
	{ USB_DEVICE(NOVATELWIRELESS_VENDOR_ID, NOVATELWIRELESS_PRODUCT_V740) }, /* Novatel Merlin EX720/V740/X720 */
	{ USB_DEVICE(NOVATELWIRELESS_VENDOR_ID, NOVATELWIRELESS_PRODUCT_V720) }, /* Novatel Merlin V720/S720/PC720 */
	{ USB_DEVICE(NOVATELWIRELESS_VENDOR_ID, NOVATELWIRELESS_PRODUCT_U730) }, /* Novatel U730/U740 (VF version) */
	{ USB_DEVICE(NOVATELWIRELESS_VENDOR_ID, NOVATELWIRELESS_PRODUCT_U740) }, /* Novatel U740 */
	{ USB_DEVICE(NOVATELWIRELESS_VENDOR_ID, NOVATELWIRELESS_PRODUCT_U870) }, /* Novatel U870 */
	{ USB_DEVICE(NOVATELWIRELESS_VENDOR_ID, NOVATELWIRELESS_PRODUCT_XU870) }, /* Novatel Merlin XU870 HSDPA/3G */
	{ USB_DEVICE(NOVATELWIRELESS_VENDOR_ID, NOVATELWIRELESS_PRODUCT_X950D) }, /* Novatel X950D */
	{ USB_DEVICE(NOVATELWIRELESS_VENDOR_ID, NOVATELWIRELESS_PRODUCT_EV620) }, /* Novatel EV620/ES620 CDMA/EV-DO */
	{ USB_DEVICE(NOVATELWIRELESS_VENDOR_ID, NOVATELWIRELESS_PRODUCT_ES720) }, /* Novatel ES620/ES720/U720/USB720 */
	{ USB_DEVICE(NOVATELWIRELESS_VENDOR_ID, NOVATELWIRELESS_PRODUCT_E725) }, /* Novatel E725/E726 */
	{ USB_DEVICE(NOVATELWIRELESS_VENDOR_ID, NOVATELWIRELESS_PRODUCT_ES620) }, /* Novatel Merlin ES620 SM Bus */
	{ USB_DEVICE(NOVATELWIRELESS_VENDOR_ID, NOVATELWIRELESS_PRODUCT_EU730) }, /* Novatel EU730 and Vodafone EU740 */
	{ USB_DEVICE(NOVATELWIRELESS_VENDOR_ID, NOVATELWIRELESS_PRODUCT_EU740) }, /* Novatel non-Vodafone EU740 */
	{ USB_DEVICE(NOVATELWIRELESS_VENDOR_ID, NOVATELWIRELESS_PRODUCT_EU870D) }, /* Novatel EU850D/EU860D/EU870D */
	{ USB_DEVICE(NOVATELWIRELESS_VENDOR_ID, NOVATELWIRELESS_PRODUCT_MC950D) }, /* Novatel MC930D/MC950D */
	{ USB_DEVICE(NOVATELWIRELESS_VENDOR_ID, NOVATELWIRELESS_PRODUCT_MC727) }, /* Novatel MC727/U727/USB727 */
	{ USB_DEVICE(NOVATELWIRELESS_VENDOR_ID, NOVATELWIRELESS_PRODUCT_EVDO_1) }, /* Novatel EVDO product */
	{ USB_DEVICE(NOVATELWIRELESS_VENDOR_ID, NOVATELWIRELESS_PRODUCT_HSPA_1) }, /* Novatel HSPA product */
	{ USB_DEVICE(NOVATELWIRELESS_VENDOR_ID, NOVATELWIRELESS_PRODUCT_EMBEDDED_1) }, /* Novatel Embedded product */
	{ USB_DEVICE(NOVATELWIRELESS_VENDOR_ID, NOVATELWIRELESS_PRODUCT_GLOBAL_1) }, /* Novatel Global product */
	{ USB_DEVICE(NOVATELWIRELESS_VENDOR_ID, NOVATELWIRELESS_PRODUCT_EVDO_2) }, /* Novatel EVDO product */
	{ USB_DEVICE(NOVATELWIRELESS_VENDOR_ID, NOVATELWIRELESS_PRODUCT_HSPA_2) }, /* Novatel HSPA product */
	{ USB_DEVICE(NOVATELWIRELESS_VENDOR_ID, NOVATELWIRELESS_PRODUCT_EMBEDDED_2) }, /* Novatel Embedded product */
	{ USB_DEVICE(NOVATELWIRELESS_VENDOR_ID, NOVATELWIRELESS_PRODUCT_GLOBAL_2) }, /* Novatel Global product */

	{ USB_DEVICE(AMOI_VENDOR_ID, AMOI_PRODUCT_H01) },
	{ USB_DEVICE(AMOI_VENDOR_ID, AMOI_PRODUCT_H01A) },
	{ USB_DEVICE(AMOI_VENDOR_ID, AMOI_PRODUCT_H02) },

	{ USB_DEVICE(DELL_VENDOR_ID, 0x8114) },	/* Dell Wireless 5700 Mobile Broadband CDMA/EVDO Mini-Card == Novatel Expedite EV620 CDMA/EV-DO */
	{ USB_DEVICE(DELL_VENDOR_ID, 0x8115) },	/* Dell Wireless 5500 Mobile Broadband HSDPA Mini-Card == Novatel Expedite EU740 HSDPA/3G */
	{ USB_DEVICE(DELL_VENDOR_ID, 0x8116) },	/* Dell Wireless 5505 Mobile Broadband HSDPA Mini-Card == Novatel Expedite EU740 HSDPA/3G */
	{ USB_DEVICE(DELL_VENDOR_ID, 0x8117) },	/* Dell Wireless 5700 Mobile Broadband CDMA/EVDO ExpressCard == Novatel Merlin XV620 CDMA/EV-DO */
	{ USB_DEVICE(DELL_VENDOR_ID, 0x8118) },	/* Dell Wireless 5510 Mobile Broadband HSDPA ExpressCard == Novatel Merlin XU870 HSDPA/3G */
	{ USB_DEVICE(DELL_VENDOR_ID, 0x8128) },	/* Dell Wireless 5700 Mobile Broadband CDMA/EVDO Mini-Card == Novatel Expedite E720 CDMA/EV-DO */
	{ USB_DEVICE(DELL_VENDOR_ID, 0x8129) },	/* Dell Wireless 5700 Mobile Broadband CDMA/EVDO Mini-Card == Novatel Expedite ET620 CDMA/EV-DO */
	{ USB_DEVICE(DELL_VENDOR_ID, 0x8133) }, /* Dell Wireless 5720 == Novatel EV620 CDMA/EV-DO */
	{ USB_DEVICE(DELL_VENDOR_ID, 0x8136) },	/* Dell Wireless HSDPA 5520 == Novatel Expedite EU860D */
	{ USB_DEVICE(DELL_VENDOR_ID, 0x8137) },	/* Dell Wireless HSDPA 5520 */
	{ USB_DEVICE(DELL_VENDOR_ID, 0x8138) },	/* Dell Wireless 5520 Voda I Mobile Broadband (3G HSDPA) Minicard */
	{ USB_DEVICE(DELL_VENDOR_ID, 0x8147) },	/* Dell Wireless 5530 Mobile Broadband (3G HSPA) Mini-Card */
	{ USB_DEVICE(ANYDATA_VENDOR_ID, ANYDATA_PRODUCT_ADU_E100A) },	/* ADU-E100, ADU-310 */
	{ USB_DEVICE(ANYDATA_VENDOR_ID, ANYDATA_PRODUCT_ADU_500A) },
	{ USB_DEVICE(ANYDATA_VENDOR_ID, ANYDATA_PRODUCT_ADU_620UW) },
	{ USB_DEVICE(AXESSTEL_VENDOR_ID, AXESSTEL_PRODUCT_MV110H) },
	{ USB_DEVICE(ONDA_VENDOR_ID, ONDA_PRODUCT_MSA501HS) },
	{ USB_DEVICE(ONDA_VENDOR_ID, ONDA_PRODUCT_ET502HS) },
	{ USB_DEVICE(ONDA_VENDOR_ID, 0x0003) },
	{ USB_DEVICE(ONDA_VENDOR_ID, 0x0004) },
	{ USB_DEVICE(ONDA_VENDOR_ID, 0x0005) },
	{ USB_DEVICE(ONDA_VENDOR_ID, 0x0006) },
	{ USB_DEVICE(ONDA_VENDOR_ID, 0x0007) },
	{ USB_DEVICE(ONDA_VENDOR_ID, 0x0008) },
	{ USB_DEVICE(ONDA_VENDOR_ID, 0x0009) },
	{ USB_DEVICE(ONDA_VENDOR_ID, 0x000a) },
	{ USB_DEVICE(ONDA_VENDOR_ID, 0x000b) },
	{ USB_DEVICE(ONDA_VENDOR_ID, 0x000c) },
	{ USB_DEVICE(ONDA_VENDOR_ID, 0x000d) },
	{ USB_DEVICE(ONDA_VENDOR_ID, 0x000e) },
	{ USB_DEVICE(ONDA_VENDOR_ID, 0x000f) },
	{ USB_DEVICE(ONDA_VENDOR_ID, 0x0010) },
	{ USB_DEVICE(ONDA_VENDOR_ID, 0x0011) },
	{ USB_DEVICE(ONDA_VENDOR_ID, 0x0012) },
	{ USB_DEVICE(ONDA_VENDOR_ID, 0x0013) },
	{ USB_DEVICE(ONDA_VENDOR_ID, 0x0014) },
	{ USB_DEVICE(ONDA_VENDOR_ID, 0x0015) },
	{ USB_DEVICE(ONDA_VENDOR_ID, 0x0016) },
	{ USB_DEVICE(ONDA_VENDOR_ID, 0x0017) },
	{ USB_DEVICE(ONDA_VENDOR_ID, 0x0018) },
	{ USB_DEVICE(ONDA_VENDOR_ID, 0x0019) },
	{ USB_DEVICE(ONDA_VENDOR_ID, 0x0020) },
	{ USB_DEVICE(ONDA_VENDOR_ID, 0x0021) },
	{ USB_DEVICE(ONDA_VENDOR_ID, 0x0022) },
	{ USB_DEVICE(ONDA_VENDOR_ID, 0x0023) },
	{ USB_DEVICE(ONDA_VENDOR_ID, 0x0024) },
	{ USB_DEVICE(ONDA_VENDOR_ID, 0x0025) },
	{ USB_DEVICE(ONDA_VENDOR_ID, 0x0026) },
	{ USB_DEVICE(ONDA_VENDOR_ID, 0x0027) },
	{ USB_DEVICE(ONDA_VENDOR_ID, 0x0028) },
	{ USB_DEVICE(ONDA_VENDOR_ID, 0x0029) },
	{ USB_DEVICE(ONDA_VENDOR_ID, ONDA_PRODUCT_MT503HS) },
	{ USB_DEVICE(YISO_VENDOR_ID, YISO_PRODUCT_U893) },
	{ USB_DEVICE(BANDRICH_VENDOR_ID, BANDRICH_PRODUCT_C100_1) },
	{ USB_DEVICE(BANDRICH_VENDOR_ID, BANDRICH_PRODUCT_C100_2) },
	{ USB_DEVICE(BANDRICH_VENDOR_ID, BANDRICH_PRODUCT_1004) },
	{ USB_DEVICE(BANDRICH_VENDOR_ID, BANDRICH_PRODUCT_1005) },
	{ USB_DEVICE(BANDRICH_VENDOR_ID, BANDRICH_PRODUCT_1006) },
	{ USB_DEVICE(BANDRICH_VENDOR_ID, BANDRICH_PRODUCT_1007) },
	{ USB_DEVICE(BANDRICH_VENDOR_ID, BANDRICH_PRODUCT_1008) },
	{ USB_DEVICE(BANDRICH_VENDOR_ID, BANDRICH_PRODUCT_1009) },
	{ USB_DEVICE(BANDRICH_VENDOR_ID, BANDRICH_PRODUCT_100A) },
	{ USB_DEVICE(BANDRICH_VENDOR_ID, BANDRICH_PRODUCT_100B) },
	{ USB_DEVICE(BANDRICH_VENDOR_ID, BANDRICH_PRODUCT_100C) },
	{ USB_DEVICE(BANDRICH_VENDOR_ID, BANDRICH_PRODUCT_100D) },
	{ USB_DEVICE(BANDRICH_VENDOR_ID, BANDRICH_PRODUCT_100E) },
	{ USB_DEVICE(BANDRICH_VENDOR_ID, BANDRICH_PRODUCT_100F) },
	{ USB_DEVICE(BANDRICH_VENDOR_ID, BANDRICH_PRODUCT_1010) },
	{ USB_DEVICE(BANDRICH_VENDOR_ID, BANDRICH_PRODUCT_1011) },
	{ USB_DEVICE(BANDRICH_VENDOR_ID, BANDRICH_PRODUCT_1012) },
	{ USB_DEVICE(KYOCERA_VENDOR_ID, KYOCERA_PRODUCT_KPC650) },
	{ USB_DEVICE(KYOCERA_VENDOR_ID, KYOCERA_PRODUCT_KPC680) },
	{ USB_DEVICE(QUALCOMM_VENDOR_ID, 0x6000)}, /* ZTE AC8700 */
	{ USB_DEVICE(QUALCOMM_VENDOR_ID, 0x6613)}, /* Onda H600/ZTE MF330 */
	{ USB_DEVICE(MAXON_VENDOR_ID, 0x6280) }, /* BP3-USB & BP3-EXT HSDPA */
	{ USB_DEVICE(TELIT_VENDOR_ID, TELIT_PRODUCT_UC864E) },
	{ USB_DEVICE(ZTE_VENDOR_ID, ZTE_PRODUCT_MF626) },
	{ USB_DEVICE(ZTE_VENDOR_ID, ZTE_PRODUCT_MF628) },
	{ USB_DEVICE(ZTE_VENDOR_ID, ZTE_PRODUCT_CDMA_TECH) },
	{ USB_DEVICE(ERICSSON_VENDOR_ID, ERICSSON_PRODUCT_F3507G) },
	{ USB_DEVICE(PANTECH_VENDOR_ID, PANTECH_PRODUCT_PC5740) },
	{ USB_DEVICE(PANTECH_VENDOR_ID, PANTECH_PRODUCT_PC5750) },
	{ USB_DEVICE(PANTECH_VENDOR_ID, PANTECH_PRODUCT_UM150) },
	{ } /* Terminating entry */
};
MODULE_DEVICE_TABLE(usb, option_ids);

static struct usb_driver option_driver = {
	.name       = "option",
	.probe      = usb_serial_probe,
	.disconnect = usb_serial_disconnect,
	.id_table   = option_ids,
	.no_dynamic_id = 	1,
};

/* The card has three separate interfaces, which the serial driver
 * recognizes separately, thus num_port=1.
 */

static struct usb_serial_driver option_1port_device = {
	.driver = {
		.owner =	THIS_MODULE,
		.name =		"option1",
	},
	.description       = "GSM modem (1-port)",
	.usb_driver        = &option_driver,
	.id_table          = option_ids,
	.num_ports         = 1,
	.open              = option_open,
	.close             = option_close,
	.write             = option_write,
	.write_room        = option_write_room,
	.chars_in_buffer   = option_chars_in_buffer,
	.set_termios       = option_set_termios,
	.tiocmget          = option_tiocmget,
	.tiocmset          = option_tiocmset,
	.attach            = option_startup,
	.shutdown          = option_shutdown,
	.read_int_callback = option_instat_callback,
};

static int debug;

/* per port private data */

#define N_IN_URB 4
#define N_OUT_URB 4
#define IN_BUFLEN 4096
#define OUT_BUFLEN 4096

struct option_port_private {
	/* Input endpoints and buffer for this port */
	struct urb *in_urbs[N_IN_URB];
	u8 *in_buffer[N_IN_URB];
	/* Output endpoints and buffer for this port */
	struct urb *out_urbs[N_OUT_URB];
	u8 *out_buffer[N_OUT_URB];
	unsigned long out_busy;		/* Bit vector of URBs in use */

	/* Settings for the port */
	int rts_state;	/* Handshaking pins (outputs) */
	int dtr_state;
	int cts_state;	/* Handshaking pins (inputs) */
	int dsr_state;
	int dcd_state;
	int ri_state;

	unsigned long tx_start_time[N_OUT_URB];
};

/* Functions used by new usb-serial code. */
static int __init option_init(void)
{
	int retval;
	retval = usb_serial_register(&option_1port_device);
	if (retval)
		goto failed_1port_device_register;
	retval = usb_register(&option_driver);
	if (retval)
		goto failed_driver_register;

	printk(KERN_INFO KBUILD_MODNAME ": " DRIVER_VERSION ":"
	       DRIVER_DESC "\n");

	return 0;

failed_driver_register:
	usb_serial_deregister(&option_1port_device);
failed_1port_device_register:
	return retval;
}

static void __exit option_exit(void)
{
	usb_deregister(&option_driver);
	usb_serial_deregister(&option_1port_device);
}

module_init(option_init);
module_exit(option_exit);

static void option_set_termios(struct tty_struct *tty,
		struct usb_serial_port *port, struct ktermios *old_termios)
{
	dbg("%s", __func__);
	/* Doesn't support option setting */
	tty_termios_copy_hw(tty->termios, old_termios);
	option_send_setup(tty, port);
}

static int option_tiocmget(struct tty_struct *tty, struct file *file)
{
	struct usb_serial_port *port = tty->driver_data;
	unsigned int value;
	struct option_port_private *portdata;

	portdata = usb_get_serial_port_data(port);

	value = ((portdata->rts_state) ? TIOCM_RTS : 0) |
		((portdata->dtr_state) ? TIOCM_DTR : 0) |
		((portdata->cts_state) ? TIOCM_CTS : 0) |
		((portdata->dsr_state) ? TIOCM_DSR : 0) |
		((portdata->dcd_state) ? TIOCM_CAR : 0) |
		((portdata->ri_state) ? TIOCM_RNG : 0);

	return value;
}

static int option_tiocmset(struct tty_struct *tty, struct file *file,
			unsigned int set, unsigned int clear)
{
	struct usb_serial_port *port = tty->driver_data;
	struct option_port_private *portdata;

	portdata = usb_get_serial_port_data(port);

	/* FIXME: what locks portdata fields ? */
	if (set & TIOCM_RTS)
		portdata->rts_state = 1;
	if (set & TIOCM_DTR)
		portdata->dtr_state = 1;

	if (clear & TIOCM_RTS)
		portdata->rts_state = 0;
	if (clear & TIOCM_DTR)
		portdata->dtr_state = 0;
	return option_send_setup(tty, port);
}

/* Write */
static int option_write(struct tty_struct *tty, struct usb_serial_port *port,
			const unsigned char *buf, int count)
{
	struct option_port_private *portdata;
	int i;
	int left, todo;
	struct urb *this_urb = NULL; /* spurious */
	int err;

	portdata = usb_get_serial_port_data(port);

	dbg("%s: write (%d chars)", __func__, count);

	i = 0;
	left = count;
	for (i = 0; left > 0 && i < N_OUT_URB; i++) {
		todo = left;
		if (todo > OUT_BUFLEN)
			todo = OUT_BUFLEN;

		this_urb = portdata->out_urbs[i];
		if (test_and_set_bit(i, &portdata->out_busy)) {
			if (time_before(jiffies,
					portdata->tx_start_time[i] + 10 * HZ))
				continue;
			usb_unlink_urb(this_urb);
			continue;
		}
		dbg("%s: endpoint %d buf %d", __func__,
			usb_pipeendpoint(this_urb->pipe), i);

		/* send the data */
		memcpy(this_urb->transfer_buffer, buf, todo);
		this_urb->transfer_buffer_length = todo;

		this_urb->dev = port->serial->dev;
		err = usb_submit_urb(this_urb, GFP_ATOMIC);
		if (err) {
			dbg("usb_submit_urb %p (write bulk) failed "
				"(%d)", this_urb, err);
			clear_bit(i, &portdata->out_busy);
			continue;
		}
		portdata->tx_start_time[i] = jiffies;
		buf += todo;
		left -= todo;
	}

	count -= left;
	dbg("%s: wrote (did %d)", __func__, count);
	return count;
}

static void option_indat_callback(struct urb *urb)
{
	int err;
	int endpoint;
	struct usb_serial_port *port;
	struct tty_struct *tty;
	unsigned char *data = urb->transfer_buffer;
	int status = urb->status;

	dbg("%s: %p", __func__, urb);

	endpoint = usb_pipeendpoint(urb->pipe);
	port =  urb->context;

	if (status) {
		dbg("%s: nonzero status: %d on endpoint %02x.",
		    __func__, status, endpoint);
	} else {
		tty = tty_port_tty_get(&port->port);
		if (urb->actual_length) {
			tty_buffer_request_room(tty, urb->actual_length);
			tty_insert_flip_string(tty, data, urb->actual_length);
			tty_flip_buffer_push(tty);
		} else 
			dbg("%s: empty read urb received", __func__);
		tty_kref_put(tty);

		/* Resubmit urb so we continue receiving */
		if (port->port.count && status != -ESHUTDOWN) {
			err = usb_submit_urb(urb, GFP_ATOMIC);
			if (err)
				printk(KERN_ERR "%s: resubmit read urb failed. "
					"(%d)", __func__, err);
		}
	}
	return;
}

static void option_outdat_callback(struct urb *urb)
{
	struct usb_serial_port *port;
	struct option_port_private *portdata;
	int i;

	dbg("%s", __func__);

	port =  urb->context;

	usb_serial_port_softint(port);

	portdata = usb_get_serial_port_data(port);
	for (i = 0; i < N_OUT_URB; ++i) {
		if (portdata->out_urbs[i] == urb) {
			smp_mb__before_clear_bit();
			clear_bit(i, &portdata->out_busy);
			break;
		}
	}
}

static void option_instat_callback(struct urb *urb)
{
	int err;
	int status = urb->status;
	struct usb_serial_port *port =  urb->context;
	struct option_port_private *portdata = usb_get_serial_port_data(port);
	struct usb_serial *serial = port->serial;

	dbg("%s", __func__);
	dbg("%s: urb %p port %p has data %p", __func__, urb, port, portdata);

	if (status == 0) {
		struct usb_ctrlrequest *req_pkt =
				(struct usb_ctrlrequest *)urb->transfer_buffer;

		if (!req_pkt) {
			dbg("%s: NULL req_pkt\n", __func__);
			return;
		}
		if ((req_pkt->bRequestType == 0xA1) &&
				(req_pkt->bRequest == 0x20)) {
			int old_dcd_state;
			unsigned char signals = *((unsigned char *)
					urb->transfer_buffer +
					sizeof(struct usb_ctrlrequest));

			dbg("%s: signal x%x", __func__, signals);

			old_dcd_state = portdata->dcd_state;
			portdata->cts_state = 1;
			portdata->dcd_state = ((signals & 0x01) ? 1 : 0);
			portdata->dsr_state = ((signals & 0x02) ? 1 : 0);
			portdata->ri_state = ((signals & 0x08) ? 1 : 0);

			if (old_dcd_state && !portdata->dcd_state) {
				struct tty_struct *tty =
						tty_port_tty_get(&port->port);
				if (tty && !C_CLOCAL(tty))
					tty_hangup(tty);
				tty_kref_put(tty);
			}
		} else {
			dbg("%s: type %x req %x", __func__,
				req_pkt->bRequestType, req_pkt->bRequest);
		}
	} else
		dbg("%s: error %d", __func__, status);

	/* Resubmit urb so we continue receiving IRQ data */
	if (status != -ESHUTDOWN) {
		urb->dev = serial->dev;
		err = usb_submit_urb(urb, GFP_ATOMIC);
		if (err)
			dbg("%s: resubmit intr urb failed. (%d)",
				__func__, err);
	}
}

static int option_write_room(struct tty_struct *tty)
{
	struct usb_serial_port *port = tty->driver_data;
	struct option_port_private *portdata;
	int i;
	int data_len = 0;
	struct urb *this_urb;

	portdata = usb_get_serial_port_data(port);


	for (i = 0; i < N_OUT_URB; i++) {
		this_urb = portdata->out_urbs[i];
		if (this_urb && !test_bit(i, &portdata->out_busy))
			data_len += OUT_BUFLEN;
	}

	dbg("%s: %d", __func__, data_len);
	return data_len;
}

static int option_chars_in_buffer(struct tty_struct *tty)
{
	struct usb_serial_port *port = tty->driver_data;
	struct option_port_private *portdata;
	int i;
	int data_len = 0;
	struct urb *this_urb;

	portdata = usb_get_serial_port_data(port);

	for (i = 0; i < N_OUT_URB; i++) {
		this_urb = portdata->out_urbs[i];
		/* FIXME: This locking is insufficient as this_urb may
		   go unused during the test */
		if (this_urb && test_bit(i, &portdata->out_busy))
			data_len += this_urb->transfer_buffer_length;
	}
	dbg("%s: %d", __func__, data_len);
	return data_len;
}

static int option_open(struct tty_struct *tty,
			struct usb_serial_port *port, struct file *filp)
{
	struct option_port_private *portdata;
	struct usb_serial *serial = port->serial;
	int i, err;
	struct urb *urb;

	portdata = usb_get_serial_port_data(port);

	dbg("%s", __func__);

	/* Set some sane defaults */
	portdata->rts_state = 1;
	portdata->dtr_state = 1;

	/* Reset low level data toggle and start reading from endpoints */
	for (i = 0; i < N_IN_URB; i++) {
		urb = portdata->in_urbs[i];
		if (!urb)
			continue;
		if (urb->dev != serial->dev) {
			dbg("%s: dev %p != %p", __func__,
				urb->dev, serial->dev);
			continue;
		}

		/*
		 * make sure endpoint data toggle is synchronized with the
		 * device
		 */
		usb_clear_halt(urb->dev, urb->pipe);

		err = usb_submit_urb(urb, GFP_KERNEL);
		if (err) {
			dbg("%s: submit urb %d failed (%d) %d",
				__func__, i, err,
				urb->transfer_buffer_length);
		}
	}

	/* Reset low level data toggle on out endpoints */
	for (i = 0; i < N_OUT_URB; i++) {
		urb = portdata->out_urbs[i];
		if (!urb)
			continue;
		urb->dev = serial->dev;
		/* usb_settoggle(urb->dev, usb_pipeendpoint(urb->pipe),
				usb_pipeout(urb->pipe), 0); */
	}

	if (tty)
		tty->low_latency = 1;

	option_send_setup(tty, port);

	return 0;
}

static void option_close(struct tty_struct *tty,
			struct usb_serial_port *port, struct file *filp)
{
	int i;
	struct usb_serial *serial = port->serial;
	struct option_port_private *portdata;

	dbg("%s", __func__);
	portdata = usb_get_serial_port_data(port);

	portdata->rts_state = 0;
	portdata->dtr_state = 0;

	if (serial->dev) {
		mutex_lock(&serial->disc_mutex);
		if (!serial->disconnected)
			option_send_setup(tty, port);
		mutex_unlock(&serial->disc_mutex);

		/* Stop reading/writing urbs */
		for (i = 0; i < N_IN_URB; i++)
			usb_kill_urb(portdata->in_urbs[i]);
		for (i = 0; i < N_OUT_URB; i++)
			usb_kill_urb(portdata->out_urbs[i]);
	}
	tty_port_tty_set(&port->port, NULL);
}

/* Helper functions used by option_setup_urbs */
static struct urb *option_setup_urb(struct usb_serial *serial, int endpoint,
		int dir, void *ctx, char *buf, int len,
		void (*callback)(struct urb *))
{
	struct urb *urb;

	if (endpoint == -1)
		return NULL;		/* endpoint not needed */

	urb = usb_alloc_urb(0, GFP_KERNEL);		/* No ISO */
	if (urb == NULL) {
		dbg("%s: alloc for endpoint %d failed.", __func__, endpoint);
		return NULL;
	}

		/* Fill URB using supplied data. */
	usb_fill_bulk_urb(urb, serial->dev,
		      usb_sndbulkpipe(serial->dev, endpoint) | dir,
		      buf, len, callback, ctx);

	return urb;
}

/* Setup urbs */
static void option_setup_urbs(struct usb_serial *serial)
{
	int i, j;
	struct usb_serial_port *port;
	struct option_port_private *portdata;

	dbg("%s", __func__);

	for (i = 0; i < serial->num_ports; i++) {
		port = serial->port[i];
		portdata = usb_get_serial_port_data(port);

		/* Do indat endpoints first */
		for (j = 0; j < N_IN_URB; ++j) {
			portdata->in_urbs[j] = option_setup_urb(serial,
					port->bulk_in_endpointAddress,
					USB_DIR_IN, port,
					portdata->in_buffer[j],
					IN_BUFLEN, option_indat_callback);
		}

		/* outdat endpoints */
		for (j = 0; j < N_OUT_URB; ++j) {
			portdata->out_urbs[j] = option_setup_urb(serial,
					port->bulk_out_endpointAddress,
					USB_DIR_OUT, port,
					portdata->out_buffer[j],
					OUT_BUFLEN, option_outdat_callback);
		}
	}
}


/** send RTS/DTR state to the port.
 *
 * This is exactly the same as SET_CONTROL_LINE_STATE from the PSTN
 * CDC.
*/
static int option_send_setup(struct tty_struct *tty,
						struct usb_serial_port *port)
{
	struct usb_serial *serial = port->serial;
	struct option_port_private *portdata;
	int ifNum = serial->interface->cur_altsetting->desc.bInterfaceNumber;
	dbg("%s", __func__);

	portdata = usb_get_serial_port_data(port);

	if (tty) {
		int val = 0;
		if (portdata->dtr_state)
			val |= 0x01;
		if (portdata->rts_state)
			val |= 0x02;

		return usb_control_msg(serial->dev,
			usb_rcvctrlpipe(serial->dev, 0),
			0x22, 0x21, val, ifNum, NULL, 0, USB_CTRL_SET_TIMEOUT);
	}
	return 0;
}

static int option_startup(struct usb_serial *serial)
{
	int i, j, err;
	struct usb_serial_port *port;
	struct option_port_private *portdata;
	u8 *buffer;

	dbg("%s", __func__);

	/* Now setup per port private data */
	for (i = 0; i < serial->num_ports; i++) {
		port = serial->port[i];
		portdata = kzalloc(sizeof(*portdata), GFP_KERNEL);
		if (!portdata) {
			dbg("%s: kmalloc for option_port_private (%d) failed!.",
					__func__, i);
			return 1;
		}

		for (j = 0; j < N_IN_URB; j++) {
			buffer = (u8 *)__get_free_page(GFP_KERNEL);
			if (!buffer)
				goto bail_out_error;
			portdata->in_buffer[j] = buffer;
		}

		for (j = 0; j < N_OUT_URB; j++) {
			buffer = kmalloc(OUT_BUFLEN, GFP_KERNEL);
			if (!buffer)
				goto bail_out_error2;
			portdata->out_buffer[j] = buffer;
		}

		usb_set_serial_port_data(port, portdata);

		if (!port->interrupt_in_urb)
			continue;
		err = usb_submit_urb(port->interrupt_in_urb, GFP_KERNEL);
		if (err)
			dbg("%s: submit irq_in urb failed %d",
				__func__, err);
	}
	option_setup_urbs(serial);
	return 0;

bail_out_error2:
	for (j = 0; j < N_OUT_URB; j++)
		kfree(portdata->out_buffer[j]);
bail_out_error:
	for (j = 0; j < N_IN_URB; j++)
		if (portdata->in_buffer[j])
			free_page((unsigned long)portdata->in_buffer[j]);
	kfree(portdata);
	return 1;
}

static void option_shutdown(struct usb_serial *serial)
{
	int i, j;
	struct usb_serial_port *port;
	struct option_port_private *portdata;

	dbg("%s", __func__);

	/* Stop reading/writing urbs */
	for (i = 0; i < serial->num_ports; ++i) {
		port = serial->port[i];
		portdata = usb_get_serial_port_data(port);
		for (j = 0; j < N_IN_URB; j++)
			usb_kill_urb(portdata->in_urbs[j]);
		for (j = 0; j < N_OUT_URB; j++)
			usb_kill_urb(portdata->out_urbs[j]);
	}

	/* Now free them */
	for (i = 0; i < serial->num_ports; ++i) {
		port = serial->port[i];
		portdata = usb_get_serial_port_data(port);

		for (j = 0; j < N_IN_URB; j++) {
			if (portdata->in_urbs[j]) {
				usb_free_urb(portdata->in_urbs[j]);
				free_page((unsigned long)
					portdata->in_buffer[j]);
				portdata->in_urbs[j] = NULL;
			}
		}
		for (j = 0; j < N_OUT_URB; j++) {
			if (portdata->out_urbs[j]) {
				usb_free_urb(portdata->out_urbs[j]);
				kfree(portdata->out_buffer[j]);
				portdata->out_urbs[j] = NULL;
			}
		}
	}

	/* Now free per port private data */
	for (i = 0; i < serial->num_ports; i++) {
		port = serial->port[i];
		kfree(usb_get_serial_port_data(port));
	}
}

MODULE_AUTHOR(DRIVER_AUTHOR);
MODULE_DESCRIPTION(DRIVER_DESC);
MODULE_VERSION(DRIVER_VERSION);
MODULE_LICENSE("GPL");

module_param(debug, bool, S_IRUGO | S_IWUSR);
MODULE_PARM_DESC(debug, "Debug messages");<|MERGE_RESOLUTION|>--- conflicted
+++ resolved
@@ -157,8 +157,6 @@
 #define HUAWEI_PRODUCT_E143D			0x143D
 #define HUAWEI_PRODUCT_E143E			0x143E
 #define HUAWEI_PRODUCT_E143F			0x143F
-<<<<<<< HEAD
-=======
 
 #define QUANTA_VENDOR_ID			0x0408
 #define QUANTA_PRODUCT_Q101			0xEA02
@@ -166,7 +164,6 @@
 #define QUANTA_PRODUCT_GLX			0xEA04
 #define QUANTA_PRODUCT_GKE			0xEA05
 #define QUANTA_PRODUCT_GLE			0xEA06
->>>>>>> 18e352e4
 
 #define NOVATELWIRELESS_VENDOR_ID		0x1410
 
@@ -234,11 +231,7 @@
 #define ONDA_VENDOR_ID				0x19d2
 #define ONDA_PRODUCT_MSA501HS			0x0001
 #define ONDA_PRODUCT_ET502HS			0x0002
-<<<<<<< HEAD
-#define ONDA_PRODUCT_MT503HS			0x0200
-=======
 #define ONDA_PRODUCT_MT503HS			0x2000
->>>>>>> 18e352e4
 
 #define BANDRICH_VENDOR_ID			0x1A8D
 #define BANDRICH_PRODUCT_C100_1			0x1002
@@ -312,14 +305,11 @@
 	{ USB_DEVICE(OPTION_VENDOR_ID, OPTION_PRODUCT_ETNA_MODEM_GT) },
 	{ USB_DEVICE(OPTION_VENDOR_ID, OPTION_PRODUCT_ETNA_MODEM_EX) },
 	{ USB_DEVICE(OPTION_VENDOR_ID, OPTION_PRODUCT_ETNA_KOI_MODEM) },
-<<<<<<< HEAD
-=======
 	{ USB_DEVICE(QUANTA_VENDOR_ID, QUANTA_PRODUCT_Q101) },
 	{ USB_DEVICE(QUANTA_VENDOR_ID, QUANTA_PRODUCT_Q111) },
 	{ USB_DEVICE(QUANTA_VENDOR_ID, QUANTA_PRODUCT_GLX) },
 	{ USB_DEVICE(QUANTA_VENDOR_ID, QUANTA_PRODUCT_GKE) },
 	{ USB_DEVICE(QUANTA_VENDOR_ID, QUANTA_PRODUCT_GLE) },
->>>>>>> 18e352e4
 	{ USB_DEVICE_AND_INTERFACE_INFO(HUAWEI_VENDOR_ID, HUAWEI_PRODUCT_E600, 0xff, 0xff, 0xff) },
 	{ USB_DEVICE_AND_INTERFACE_INFO(HUAWEI_VENDOR_ID, HUAWEI_PRODUCT_E220, 0xff, 0xff, 0xff) },
 	{ USB_DEVICE_AND_INTERFACE_INFO(HUAWEI_VENDOR_ID, HUAWEI_PRODUCT_E220BIS, 0xff, 0xff, 0xff) },
