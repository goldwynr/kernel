--- conflicted
+++ resolved
@@ -55,21 +55,6 @@
 #define CT_GENERIC	0x0F
 /* End of chiptype definitions */
 
-<<<<<<< HEAD
-/* RS-232 serial data communication protocol definitions */
-/* these are sent / read at byte 0 of the input/output hid reports */
-/* You can find these values defined in the CY4601 USB to Serial design notes */
-
-#define CONTROL_DTR	0x20	/* data terminal ready - flow control - host to device */
-#define UART_DSR	0x20	/* data set ready - flow control - device to host */
-#define CONTROL_RTS	0x10	/* request to send - flow control - host to device */
-#define UART_CTS	0x10	/* clear to send - flow control - device to host */
-#define UART_RI		0x80	/* ring indicator - modem - device to host */
-#define UART_CD		0x40	/* carrier detect - modem - device to host */
-#define CYP_ERROR	0x08	/* received from input report - device to host */
-/* Note - the below has nothing to do with the "feature report" reset */
-#define CONTROL_RESET	0x08	/* sent with output report - host to device */
-=======
 /*
  * RS-232 serial data communication protocol definitions.
  *
@@ -87,7 +72,6 @@
 #define UART_DSR	0x20	/* data set ready */
 #define UART_CTS	0x10	/* clear to send */
 #define CYP_ERROR	0x08	/* received from input report */
->>>>>>> cfbf8d48
 
 /* End of RS-232 protocol definitions */
 
