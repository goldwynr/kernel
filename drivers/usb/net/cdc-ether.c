--- conflicted
+++ resolved
@@ -423,14 +423,9 @@
 			NULL,
 			0, /* size */
 			HZ); /* timeout */
-<<<<<<< HEAD
 }
 #endif
-=======
-}	
-#endif
-
->>>>>>> 6f43b3a3
+
 
 static void CDCEther_set_multicast( struct net_device *net )
 {
