--- conflicted
+++ resolved
@@ -1386,66 +1386,15 @@
 
 	now = ehci_read_frame_index(ehci) & (mod - 1);
 
-<<<<<<< HEAD
 	/* Take the isochronous scheduling threshold into account */
 	if (ehci->i_thresh)
 		next = now + ehci->i_thresh;	/* uframe cache */
 	else
 		next = (now + 2 + 7) & ~0x07;	/* full frame cache */
-=======
+
 	/* If needed, initialize last_iso_frame so that this URB will be seen */
 	if (ehci->isoc_count == 0)
 		ehci->last_iso_frame = now >> 3;
-
-	/* Typical case: reuse current schedule, stream is still active.
-	 * Hopefully there are no gaps from the host falling behind
-	 * (irq delays etc).  If there are, the behavior depends on
-	 * whether URB_ISO_ASAP is set.
-	 */
-	if (likely (!list_empty (&stream->td_list))) {
-
-		/* Take the isochronous scheduling threshold into account */
-		if (ehci->i_thresh)
-			next = now + ehci->i_thresh;	/* uframe cache */
-		else
-			next = (now + 2 + 7) & ~0x07;	/* full frame cache */
-
-		/*
-		 * Use ehci->last_iso_frame as the base.  There can't be any
-		 * TDs scheduled for earlier than that.
-		 */
-		base = ehci->last_iso_frame << 3;
-		next = (next - base) & (mod - 1);
-		start = (stream->next_uframe - base) & (mod - 1);
-
-		/* Is the schedule already full? */
-		if (unlikely(start < period)) {
-			ehci_dbg(ehci, "iso sched full %p (%u-%u < %u mod %u)\n",
-					urb, stream->next_uframe, base,
-					period, mod);
-			status = -ENOSPC;
-			goto fail;
-		}
-
-		/* Behind the scheduling threshold? */
-		if (unlikely(start < next)) {
-			unsigned now2 = (now - base) & (mod - 1);
-
-			/* USB_ISO_ASAP: Round up to the first available slot */
-			if (urb->transfer_flags & URB_ISO_ASAP)
-				start += (next - start + period - 1) & -period;
-
-			/*
-			 * Not ASAP: Use the next slot in the stream,
-			 * no matter what.
-			 */
-			else if (start + span - period < now2) {
-				ehci_dbg(ehci, "iso underrun %p (%u+%u < %u)\n",
-						urb, start + base,
-						span - period, now2 + base);
-			}
-		}
->>>>>>> 7cdb8bda
 
 	/*
 	 * Use ehci->last_iso_frame as the base.  There can't be any
@@ -1581,15 +1530,7 @@
 	urb->start_frame = start & (mod - 1);
 	if (!stream->highspeed)
 		urb->start_frame >>= 3;
-<<<<<<< HEAD
-
-	/* Make sure scan_isoc() sees these */
-	if (ehci->isoc_count == 0)
-		ehci->last_iso_frame = now >> 3;
 	return status;
-=======
-	return 0;
->>>>>>> 7cdb8bda
 
  fail:
 	iso_sched_free(stream, sched);
