/*
 * xHCI host controller driver
 *
 * Copyright (C) 2008 Intel Corp.
 *
 * Author: Sarah Sharp
 * Some code borrowed from the Linux EHCI driver.
 *
 * This program is free software; you can redistribute it and/or modify
 * it under the terms of the GNU General Public License version 2 as
 * published by the Free Software Foundation.
 *
 * This program is distributed in the hope that it will be useful, but
 * WITHOUT ANY WARRANTY; without even the implied warranty of MERCHANTABILITY
 * or FITNESS FOR A PARTICULAR PURPOSE.  See the GNU General Public License
 * for more details.
 *
 * You should have received a copy of the GNU General Public License
 * along with this program; if not, write to the Free Software Foundation,
 * Inc., 675 Mass Ave, Cambridge, MA 02139, USA.
 */

#ifndef __LINUX_XHCI_HCD_H
#define __LINUX_XHCI_HCD_H

#include <linux/usb.h>
#include <linux/timer.h>
#include <linux/kernel.h>
#include <linux/usb/hcd.h>

/* Code sharing between pci-quirks and xhci hcd */
#include	"xhci-ext-caps.h"
#include "pci-quirks.h"

/* xHCI PCI Configuration Registers */
#define XHCI_SBRN_OFFSET	(0x60)

/* Max number of USB devices for any host controller - limit in section 6.1 */
#define MAX_HC_SLOTS		256
/* Section 5.3.3 - MaxPorts */
#define MAX_HC_PORTS		127

/*
 * xHCI register interface.
 * This corresponds to the eXtensible Host Controller Interface (xHCI)
 * Revision 0.95 specification
 */

/**
 * struct xhci_cap_regs - xHCI Host Controller Capability Registers.
 * @hc_capbase:		length of the capabilities register and HC version number
 * @hcs_params1:	HCSPARAMS1 - Structural Parameters 1
 * @hcs_params2:	HCSPARAMS2 - Structural Parameters 2
 * @hcs_params3:	HCSPARAMS3 - Structural Parameters 3
 * @hcc_params:		HCCPARAMS - Capability Parameters
 * @db_off:		DBOFF - Doorbell array offset
 * @run_regs_off:	RTSOFF - Runtime register space offset
 */
struct xhci_cap_regs {
	__le32	hc_capbase;
	__le32	hcs_params1;
	__le32	hcs_params2;
	__le32	hcs_params3;
	__le32	hcc_params;
	__le32	db_off;
	__le32	run_regs_off;
	/* Reserved up to (CAPLENGTH - 0x1C) */
};

/* hc_capbase bitmasks */
/* bits 7:0 - how long is the Capabilities register */
#define HC_LENGTH(p)		XHCI_HC_LENGTH(p)
/* bits 31:16	*/
#define HC_VERSION(p)		(((p) >> 16) & 0xffff)

/* HCSPARAMS1 - hcs_params1 - bitmasks */
/* bits 0:7, Max Device Slots */
#define HCS_MAX_SLOTS(p)	(((p) >> 0) & 0xff)
#define HCS_SLOTS_MASK		0xff
/* bits 8:18, Max Interrupters */
#define HCS_MAX_INTRS(p)	(((p) >> 8) & 0x7ff)
/* bits 24:31, Max Ports - max value is 0x7F = 127 ports */
#define HCS_MAX_PORTS(p)	(((p) >> 24) & 0x7f)

/* HCSPARAMS2 - hcs_params2 - bitmasks */
/* bits 0:3, frames or uframes that SW needs to queue transactions
 * ahead of the HW to meet periodic deadlines */
#define HCS_IST(p)		(((p) >> 0) & 0xf)
/* bits 4:7, max number of Event Ring segments */
#define HCS_ERST_MAX(p)		(((p) >> 4) & 0xf)
/* bit 26 Scratchpad restore - for save/restore HW state - not used yet */
/* bits 27:31 number of Scratchpad buffers SW must allocate for the HW */
#define HCS_MAX_SCRATCHPAD(p)   (((p) >> 27) & 0x1f)

/* HCSPARAMS3 - hcs_params3 - bitmasks */
/* bits 0:7, Max U1 to U0 latency for the roothub ports */
#define HCS_U1_LATENCY(p)	(((p) >> 0) & 0xff)
/* bits 16:31, Max U2 to U0 latency for the roothub ports */
#define HCS_U2_LATENCY(p)	(((p) >> 16) & 0xffff)

/* HCCPARAMS - hcc_params - bitmasks */
/* true: HC can use 64-bit address pointers */
#define HCC_64BIT_ADDR(p)	((p) & (1 << 0))
/* true: HC can do bandwidth negotiation */
#define HCC_BANDWIDTH_NEG(p)	((p) & (1 << 1))
/* true: HC uses 64-byte Device Context structures
 * FIXME 64-byte context structures aren't supported yet.
 */
#define HCC_64BYTE_CONTEXT(p)	((p) & (1 << 2))
/* true: HC has port power switches */
#define HCC_PPC(p)		((p) & (1 << 3))
/* true: HC has port indicators */
#define HCS_INDICATOR(p)	((p) & (1 << 4))
/* true: HC has Light HC Reset Capability */
#define HCC_LIGHT_RESET(p)	((p) & (1 << 5))
/* true: HC supports latency tolerance messaging */
#define HCC_LTC(p)		((p) & (1 << 6))
/* true: no secondary Stream ID Support */
#define HCC_NSS(p)		((p) & (1 << 7))
/* Max size for Primary Stream Arrays - 2^(n+1), where n is bits 12:15 */
#define HCC_MAX_PSA(p)		(1 << ((((p) >> 12) & 0xf) + 1))
/* Extended Capabilities pointer from PCI base - section 5.3.6 */
#define HCC_EXT_CAPS(p)		XHCI_HCC_EXT_CAPS(p)

/* db_off bitmask - bits 0:1 reserved */
#define	DBOFF_MASK	(~0x3)

/* run_regs_off bitmask - bits 0:4 reserved */
#define	RTSOFF_MASK	(~0x1f)


/* Number of registers per port */
#define	NUM_PORT_REGS	4

/**
 * struct xhci_op_regs - xHCI Host Controller Operational Registers.
 * @command:		USBCMD - xHC command register
 * @status:		USBSTS - xHC status register
 * @page_size:		This indicates the page size that the host controller
 * 			supports.  If bit n is set, the HC supports a page size
 * 			of 2^(n+12), up to a 128MB page size.
 * 			4K is the minimum page size.
 * @cmd_ring:		CRP - 64-bit Command Ring Pointer
 * @dcbaa_ptr:		DCBAAP - 64-bit Device Context Base Address Array Pointer
 * @config_reg:		CONFIG - Configure Register
 * @port_status_base:	PORTSCn - base address for Port Status and Control
 * 			Each port has a Port Status and Control register,
 * 			followed by a Port Power Management Status and Control
 * 			register, a Port Link Info register, and a reserved
 * 			register.
 * @port_power_base:	PORTPMSCn - base address for
 * 			Port Power Management Status and Control
 * @port_link_base:	PORTLIn - base address for Port Link Info (current
 * 			Link PM state and control) for USB 2.1 and USB 3.0
 * 			devices.
 */
struct xhci_op_regs {
	__le32	command;
	__le32	status;
	__le32	page_size;
	__le32	reserved1;
	__le32	reserved2;
	__le32	dev_notification;
	__le64	cmd_ring;
	/* rsvd: offset 0x20-2F */
	__le32	reserved3[4];
	__le64	dcbaa_ptr;
	__le32	config_reg;
	/* rsvd: offset 0x3C-3FF */
	__le32	reserved4[241];
	/* port 1 registers, which serve as a base address for other ports */
	__le32	port_status_base;
	__le32	port_power_base;
	__le32	port_link_base;
	__le32	reserved5;
	/* registers for ports 2-255 */
	__le32	reserved6[NUM_PORT_REGS*254];
};

/* USBCMD - USB command - command bitmasks */
/* start/stop HC execution - do not write unless HC is halted*/
#define CMD_RUN		XHCI_CMD_RUN
/* Reset HC - resets internal HC state machine and all registers (except
 * PCI config regs).  HC does NOT drive a USB reset on the downstream ports.
 * The xHCI driver must reinitialize the xHC after setting this bit.
 */
#define CMD_RESET	(1 << 1)
/* Event Interrupt Enable - a '1' allows interrupts from the host controller */
#define CMD_EIE		XHCI_CMD_EIE
/* Host System Error Interrupt Enable - get out-of-band signal for HC errors */
#define CMD_HSEIE	XHCI_CMD_HSEIE
/* bits 4:6 are reserved (and should be preserved on writes). */
/* light reset (port status stays unchanged) - reset completed when this is 0 */
#define CMD_LRESET	(1 << 7)
/* host controller save/restore state. */
#define CMD_CSS		(1 << 8)
#define CMD_CRS		(1 << 9)
/* Enable Wrap Event - '1' means xHC generates an event when MFINDEX wraps. */
#define CMD_EWE		XHCI_CMD_EWE
/* MFINDEX power management - '1' means xHC can stop MFINDEX counter if all root
 * hubs are in U3 (selective suspend), disconnect, disabled, or powered-off.
 * '0' means the xHC can power it off if all ports are in the disconnect,
 * disabled, or powered-off state.
 */
#define CMD_PM_INDEX	(1 << 11)
/* bits 12:31 are reserved (and should be preserved on writes). */

/* IMAN - Interrupt Management Register */
#define IMAN_IP		(1 << 1)
#define IMAN_IE		(1 << 0)

/* USBSTS - USB status - status bitmasks */
/* HC not running - set to 1 when run/stop bit is cleared. */
#define STS_HALT	XHCI_STS_HALT
/* serious error, e.g. PCI parity error.  The HC will clear the run/stop bit. */
#define STS_FATAL	(1 << 2)
/* event interrupt - clear this prior to clearing any IP flags in IR set*/
#define STS_EINT	(1 << 3)
/* port change detect */
#define STS_PORT	(1 << 4)
/* bits 5:7 reserved and zeroed */
/* save state status - '1' means xHC is saving state */
#define STS_SAVE	(1 << 8)
/* restore state status - '1' means xHC is restoring state */
#define STS_RESTORE	(1 << 9)
/* true: save or restore error */
#define STS_SRE		(1 << 10)
/* true: Controller Not Ready to accept doorbell or op reg writes after reset */
#define STS_CNR		XHCI_STS_CNR
/* true: internal Host Controller Error - SW needs to reset and reinitialize */
#define STS_HCE		(1 << 12)
/* bits 13:31 reserved and should be preserved */

/*
 * DNCTRL - Device Notification Control Register - dev_notification bitmasks
 * Generate a device notification event when the HC sees a transaction with a
 * notification type that matches a bit set in this bit field.
 */
#define	DEV_NOTE_MASK		(0xffff)
#define ENABLE_DEV_NOTE(x)	(1 << (x))
/* Most of the device notification types should only be used for debug.
 * SW does need to pay attention to function wake notifications.
 */
#define	DEV_NOTE_FWAKE		ENABLE_DEV_NOTE(1)

/* CRCR - Command Ring Control Register - cmd_ring bitmasks */
/* bit 0 is the command ring cycle state */
/* stop ring operation after completion of the currently executing command */
#define CMD_RING_PAUSE		(1 << 1)
/* stop ring immediately - abort the currently executing command */
#define CMD_RING_ABORT		(1 << 2)
/* true: command ring is running */
#define CMD_RING_RUNNING	(1 << 3)
/* bits 4:5 reserved and should be preserved */
/* Command Ring pointer - bit mask for the lower 32 bits. */
#define CMD_RING_RSVD_BITS	(0x3f)

/* CONFIG - Configure Register - config_reg bitmasks */
/* bits 0:7 - maximum number of device slots enabled (NumSlotsEn) */
#define MAX_DEVS(p)	((p) & 0xff)
/* bits 8:31 - reserved and should be preserved */

/* PORTSC - Port Status and Control Register - port_status_base bitmasks */
/* true: device connected */
#define PORT_CONNECT	(1 << 0)
/* true: port enabled */
#define PORT_PE		(1 << 1)
/* bit 2 reserved and zeroed */
/* true: port has an over-current condition */
#define PORT_OC		(1 << 3)
/* true: port reset signaling asserted */
#define PORT_RESET	(1 << 4)
/* Port Link State - bits 5:8
 * A read gives the current link PM state of the port,
 * a write with Link State Write Strobe set sets the link state.
 */
#define PORT_PLS_MASK	(0xf << 5)
#define XDEV_U0		(0x0 << 5)
#define XDEV_U2		(0x2 << 5)
#define XDEV_U3		(0x3 << 5)
#define XDEV_RESUME	(0xf << 5)
/* true: port has power (see HCC_PPC) */
#define PORT_POWER	(1 << 9)
/* bits 10:13 indicate device speed:
 * 0 - undefined speed - port hasn't be initialized by a reset yet
 * 1 - full speed
 * 2 - low speed
 * 3 - high speed
 * 4 - super speed
 * 5-15 reserved
 */
#define DEV_SPEED_MASK		(0xf << 10)
#define	XDEV_FS			(0x1 << 10)
#define	XDEV_LS			(0x2 << 10)
#define	XDEV_HS			(0x3 << 10)
#define	XDEV_SS			(0x4 << 10)
#define DEV_UNDEFSPEED(p)	(((p) & DEV_SPEED_MASK) == (0x0<<10))
#define DEV_FULLSPEED(p)	(((p) & DEV_SPEED_MASK) == XDEV_FS)
#define DEV_LOWSPEED(p)		(((p) & DEV_SPEED_MASK) == XDEV_LS)
#define DEV_HIGHSPEED(p)	(((p) & DEV_SPEED_MASK) == XDEV_HS)
#define DEV_SUPERSPEED(p)	(((p) & DEV_SPEED_MASK) == XDEV_SS)
/* Bits 20:23 in the Slot Context are the speed for the device */
#define	SLOT_SPEED_FS		(XDEV_FS << 10)
#define	SLOT_SPEED_LS		(XDEV_LS << 10)
#define	SLOT_SPEED_HS		(XDEV_HS << 10)
#define	SLOT_SPEED_SS		(XDEV_SS << 10)
/* Port Indicator Control */
#define PORT_LED_OFF	(0 << 14)
#define PORT_LED_AMBER	(1 << 14)
#define PORT_LED_GREEN	(2 << 14)
#define PORT_LED_MASK	(3 << 14)
/* Port Link State Write Strobe - set this when changing link state */
#define PORT_LINK_STROBE	(1 << 16)
/* true: connect status change */
#define PORT_CSC	(1 << 17)
/* true: port enable change */
#define PORT_PEC	(1 << 18)
/* true: warm reset for a USB 3.0 device is done.  A "hot" reset puts the port
 * into an enabled state, and the device into the default state.  A "warm" reset
 * also resets the link, forcing the device through the link training sequence.
 * SW can also look at the Port Reset register to see when warm reset is done.
 */
#define PORT_WRC	(1 << 19)
/* true: over-current change */
#define PORT_OCC	(1 << 20)
/* true: reset change - 1 to 0 transition of PORT_RESET */
#define PORT_RC		(1 << 21)
/* port link status change - set on some port link state transitions:
 *  Transition				Reason
 *  ------------------------------------------------------------------------------
 *  - U3 to Resume			Wakeup signaling from a device
 *  - Resume to Recovery to U0		USB 3.0 device resume
 *  - Resume to U0			USB 2.0 device resume
 *  - U3 to Recovery to U0		Software resume of USB 3.0 device complete
 *  - U3 to U0				Software resume of USB 2.0 device complete
 *  - U2 to U0				L1 resume of USB 2.1 device complete
 *  - U0 to U0 (???)			L1 entry rejection by USB 2.1 device
 *  - U0 to disabled			L1 entry error with USB 2.1 device
 *  - Any state to inactive		Error on USB 3.0 port
 */
#define PORT_PLC	(1 << 22)
/* port configure error change - port failed to configure its link partner */
#define PORT_CEC	(1 << 23)
/* Cold Attach Status - xHC can set this bit to report device attached during
 * Sx state. Warm port reset should be perfomed to clear this bit and move port
 * to connected state.
 */
#define PORT_CAS	(1 << 24)
/* wake on connect (enable) */
#define PORT_WKCONN_E	(1 << 25)
/* wake on disconnect (enable) */
#define PORT_WKDISC_E	(1 << 26)
/* wake on over-current (enable) */
#define PORT_WKOC_E	(1 << 27)
/* bits 28:29 reserved */
/* true: device is removable - for USB 3.0 roothub emulation */
#define PORT_DEV_REMOVE	(1 << 30)
/* Initiate a warm port reset - complete when PORT_WRC is '1' */
#define PORT_WR		(1 << 31)

/* We mark duplicate entries with -1 */
#define DUPLICATE_ENTRY ((u8)(-1))

/* Port Power Management Status and Control - port_power_base bitmasks */
/* Inactivity timer value for transitions into U1, in microseconds.
 * Timeout can be up to 127us.  0xFF means an infinite timeout.
 */
#define PORT_U1_TIMEOUT(p)	((p) & 0xff)
/* Inactivity timer value for transitions into U2 */
#define PORT_U2_TIMEOUT(p)	(((p) & 0xff) << 8)
/* Bits 24:31 for port testing */

/* USB2 Protocol PORTSPMSC */
#define	PORT_L1S_MASK		7
#define	PORT_L1S_SUCCESS	1
#define	PORT_RWE		(1 << 3)
#define	PORT_HIRD(p)		(((p) & 0xf) << 4)
#define	PORT_HIRD_MASK		(0xf << 4)
#define	PORT_L1DS(p)		(((p) & 0xff) << 8)
#define	PORT_HLE		(1 << 16)

/**
 * struct xhci_intr_reg - Interrupt Register Set
 * @irq_pending:	IMAN - Interrupt Management Register.  Used to enable
 *			interrupts and check for pending interrupts.
 * @irq_control:	IMOD - Interrupt Moderation Register.
 * 			Used to throttle interrupts.
 * @erst_size:		Number of segments in the Event Ring Segment Table (ERST).
 * @erst_base:		ERST base address.
 * @erst_dequeue:	Event ring dequeue pointer.
 *
 * Each interrupter (defined by a MSI-X vector) has an event ring and an Event
 * Ring Segment Table (ERST) associated with it.  The event ring is comprised of
 * multiple segments of the same size.  The HC places events on the ring and
 * "updates the Cycle bit in the TRBs to indicate to software the current
 * position of the Enqueue Pointer." The HCD (Linux) processes those events and
 * updates the dequeue pointer.
 */
struct xhci_intr_reg {
	__le32	irq_pending;
	__le32	irq_control;
	__le32	erst_size;
	__le32	rsvd;
	__le64	erst_base;
	__le64	erst_dequeue;
};

/* irq_pending bitmasks */
#define	ER_IRQ_PENDING(p)	((p) & 0x1)
/* bits 2:31 need to be preserved */
/* THIS IS BUGGY - FIXME - IP IS WRITE 1 TO CLEAR */
#define	ER_IRQ_CLEAR(p)		((p) & 0xfffffffe)
#define	ER_IRQ_ENABLE(p)	((ER_IRQ_CLEAR(p)) | 0x2)
#define	ER_IRQ_DISABLE(p)	((ER_IRQ_CLEAR(p)) & ~(0x2))

/* irq_control bitmasks */
/* Minimum interval between interrupts (in 250ns intervals).  The interval
 * between interrupts will be longer if there are no events on the event ring.
 * Default is 4000 (1 ms).
 */
#define ER_IRQ_INTERVAL_MASK	(0xffff)
/* Counter used to count down the time to the next interrupt - HW use only */
#define ER_IRQ_COUNTER_MASK	(0xffff << 16)

/* erst_size bitmasks */
/* Preserve bits 16:31 of erst_size */
#define	ERST_SIZE_MASK		(0xffff << 16)

/* erst_dequeue bitmasks */
/* Dequeue ERST Segment Index (DESI) - Segment number (or alias)
 * where the current dequeue pointer lies.  This is an optional HW hint.
 */
#define ERST_DESI_MASK		(0x7)
/* Event Handler Busy (EHB) - is the event ring scheduled to be serviced by
 * a work queue (or delayed service routine)?
 */
#define ERST_EHB		(1 << 3)
#define ERST_PTR_MASK		(0xf)

/**
 * struct xhci_run_regs
 * @microframe_index:
 * 		MFINDEX - current microframe number
 *
 * Section 5.5 Host Controller Runtime Registers:
 * "Software should read and write these registers using only Dword (32 bit)
 * or larger accesses"
 */
struct xhci_run_regs {
	__le32			microframe_index;
	__le32			rsvd[7];
	struct xhci_intr_reg	ir_set[128];
};

/**
 * struct doorbell_array
 *
 * Bits  0 -  7: Endpoint target
 * Bits  8 - 15: RsvdZ
 * Bits 16 - 31: Stream ID
 *
 * Section 5.6
 */
struct xhci_doorbell_array {
	__le32	doorbell[256];
};

#define DB_VALUE(ep, stream)	((((ep) + 1) & 0xff) | ((stream) << 16))
#define DB_VALUE_HOST		0x00000000

/**
 * struct xhci_protocol_caps
 * @revision:		major revision, minor revision, capability ID,
 *			and next capability pointer.
 * @name_string:	Four ASCII characters to say which spec this xHC
 *			follows, typically "USB ".
 * @port_info:		Port offset, count, and protocol-defined information.
 */
struct xhci_protocol_caps {
	u32	revision;
	u32	name_string;
	u32	port_info;
};

#define	XHCI_EXT_PORT_MAJOR(x)	(((x) >> 24) & 0xff)
#define	XHCI_EXT_PORT_OFF(x)	((x) & 0xff)
#define	XHCI_EXT_PORT_COUNT(x)	(((x) >> 8) & 0xff)

/**
 * struct xhci_container_ctx
 * @type: Type of context.  Used to calculated offsets to contained contexts.
 * @size: Size of the context data
 * @bytes: The raw context data given to HW
 * @dma: dma address of the bytes
 *
 * Represents either a Device or Input context.  Holds a pointer to the raw
 * memory used for the context (bytes) and dma address of it (dma).
 */
struct xhci_container_ctx {
	unsigned type;
#define XHCI_CTX_TYPE_DEVICE  0x1
#define XHCI_CTX_TYPE_INPUT   0x2

	int size;

	u8 *bytes;
	dma_addr_t dma;
};

/**
 * struct xhci_slot_ctx
 * @dev_info:	Route string, device speed, hub info, and last valid endpoint
 * @dev_info2:	Max exit latency for device number, root hub port number
 * @tt_info:	tt_info is used to construct split transaction tokens
 * @dev_state:	slot state and device address
 *
 * Slot Context - section 6.2.1.1.  This assumes the HC uses 32-byte context
 * structures.  If the HC uses 64-byte contexts, there is an additional 32 bytes
 * reserved at the end of the slot context for HC internal use.
 */
struct xhci_slot_ctx {
	__le32	dev_info;
	__le32	dev_info2;
	__le32	tt_info;
	__le32	dev_state;
	/* offset 0x10 to 0x1f reserved for HC internal use */
	__le32	reserved[4];
};

/* dev_info bitmasks */
/* Route String - 0:19 */
#define ROUTE_STRING_MASK	(0xfffff)
/* Device speed - values defined by PORTSC Device Speed field - 20:23 */
#define DEV_SPEED	(0xf << 20)
/* bit 24 reserved */
/* Is this LS/FS device connected through a HS hub? - bit 25 */
#define DEV_MTT		(0x1 << 25)
/* Set if the device is a hub - bit 26 */
#define DEV_HUB		(0x1 << 26)
/* Index of the last valid endpoint context in this device context - 27:31 */
#define LAST_CTX_MASK	(0x1f << 27)
#define LAST_CTX(p)	((p) << 27)
#define LAST_CTX_TO_EP_NUM(p)	(((p) >> 27) - 1)
#define SLOT_FLAG	(1 << 0)
#define EP0_FLAG	(1 << 1)

/* dev_info2 bitmasks */
/* Max Exit Latency (ms) - worst case time to wake up all links in dev path */
#define MAX_EXIT	(0xffff)
/* Root hub port number that is needed to access the USB device */
#define ROOT_HUB_PORT(p)	(((p) & 0xff) << 16)
#define DEVINFO_TO_ROOT_HUB_PORT(p)	(((p) >> 16) & 0xff)
/* Maximum number of ports under a hub device */
#define XHCI_MAX_PORTS(p)	(((p) & 0xff) << 24)

/* tt_info bitmasks */
/*
 * TT Hub Slot ID - for low or full speed devices attached to a high-speed hub
 * The Slot ID of the hub that isolates the high speed signaling from
 * this low or full-speed device.  '0' if attached to root hub port.
 */
#define TT_SLOT		(0xff)
/*
 * The number of the downstream facing port of the high-speed hub
 * '0' if the device is not low or full speed.
 */
#define TT_PORT		(0xff << 8)
#define TT_THINK_TIME(p)	(((p) & 0x3) << 16)

/* dev_state bitmasks */
/* USB device address - assigned by the HC */
#define DEV_ADDR_MASK	(0xff)
/* bits 8:26 reserved */
/* Slot state */
#define SLOT_STATE	(0x1f << 27)
#define GET_SLOT_STATE(p)	(((p) & (0x1f << 27)) >> 27)

#define SLOT_STATE_DISABLED	0
#define SLOT_STATE_ENABLED	SLOT_STATE_DISABLED
#define SLOT_STATE_DEFAULT	1
#define SLOT_STATE_ADDRESSED	2
#define SLOT_STATE_CONFIGURED	3

/**
 * struct xhci_ep_ctx
 * @ep_info:	endpoint state, streams, mult, and interval information.
 * @ep_info2:	information on endpoint type, max packet size, max burst size,
 * 		error count, and whether the HC will force an event for all
 * 		transactions.
 * @deq:	64-bit ring dequeue pointer address.  If the endpoint only
 * 		defines one stream, this points to the endpoint transfer ring.
 * 		Otherwise, it points to a stream context array, which has a
 * 		ring pointer for each flow.
 * @tx_info:
 * 		Average TRB lengths for the endpoint ring and
 * 		max payload within an Endpoint Service Interval Time (ESIT).
 *
 * Endpoint Context - section 6.2.1.2.  This assumes the HC uses 32-byte context
 * structures.  If the HC uses 64-byte contexts, there is an additional 32 bytes
 * reserved at the end of the endpoint context for HC internal use.
 */
struct xhci_ep_ctx {
	__le32	ep_info;
	__le32	ep_info2;
	__le64	deq;
	__le32	tx_info;
	/* offset 0x14 - 0x1f reserved for HC internal use */
	__le32	reserved[3];
};

/* ep_info bitmasks */
/*
 * Endpoint State - bits 0:2
 * 0 - disabled
 * 1 - running
 * 2 - halted due to halt condition - ok to manipulate endpoint ring
 * 3 - stopped
 * 4 - TRB error
 * 5-7 - reserved
 */
#define EP_STATE_MASK		(0xf)
#define EP_STATE_DISABLED	0
#define EP_STATE_RUNNING	1
#define EP_STATE_HALTED		2
#define EP_STATE_STOPPED	3
#define EP_STATE_ERROR		4
/* Mult - Max number of burtst within an interval, in EP companion desc. */
#define EP_MULT(p)		(((p) & 0x3) << 8)
#define CTX_TO_EP_MULT(p)	(((p) >> 8) & 0x3)
/* bits 10:14 are Max Primary Streams */
/* bit 15 is Linear Stream Array */
/* Interval - period between requests to an endpoint - 125u increments. */
#define EP_INTERVAL(p)		(((p) & 0xff) << 16)
#define EP_INTERVAL_TO_UFRAMES(p)		(1 << (((p) >> 16) & 0xff))
#define CTX_TO_EP_INTERVAL(p)	(((p) >> 16) & 0xff)
#define EP_MAXPSTREAMS_MASK	(0x1f << 10)
#define EP_MAXPSTREAMS(p)	(((p) << 10) & EP_MAXPSTREAMS_MASK)
/* Endpoint is set up with a Linear Stream Array (vs. Secondary Stream Array) */
#define	EP_HAS_LSA		(1 << 15)

/* ep_info2 bitmasks */
/*
 * Force Event - generate transfer events for all TRBs for this endpoint
 * This will tell the HC to ignore the IOC and ISP flags (for debugging only).
 */
#define	FORCE_EVENT	(0x1)
#define ERROR_COUNT(p)	(((p) & 0x3) << 1)
#define CTX_TO_EP_TYPE(p)	(((p) >> 3) & 0x7)
#define EP_TYPE(p)	((p) << 3)
#define ISOC_OUT_EP	1
#define BULK_OUT_EP	2
#define INT_OUT_EP	3
#define CTRL_EP		4
#define ISOC_IN_EP	5
#define BULK_IN_EP	6
#define INT_IN_EP	7
/* bit 6 reserved */
/* bit 7 is Host Initiate Disable - for disabling stream selection */
#define MAX_BURST(p)	(((p)&0xff) << 8)
#define CTX_TO_MAX_BURST(p)	(((p) >> 8) & 0xff)
#define MAX_PACKET(p)	(((p)&0xffff) << 16)
#define MAX_PACKET_MASK		(0xffff << 16)
#define MAX_PACKET_DECODED(p)	(((p) >> 16) & 0xffff)

/* Get max packet size from ep desc. Bit 10..0 specify the max packet size.
 * USB2.0 spec 9.6.6.
 */
#define GET_MAX_PACKET(p)	((p) & 0x7ff)

/* tx_info bitmasks */
#define AVG_TRB_LENGTH_FOR_EP(p)	((p) & 0xffff)
#define MAX_ESIT_PAYLOAD_FOR_EP(p)	(((p) & 0xffff) << 16)
#define CTX_TO_MAX_ESIT_PAYLOAD(p)	(((p) >> 16) & 0xffff)

/* deq bitmasks */
#define EP_CTX_CYCLE_MASK		(1 << 0)


/**
 * struct xhci_input_control_context
 * Input control context; see section 6.2.5.
 *
 * @drop_context:	set the bit of the endpoint context you want to disable
 * @add_context:	set the bit of the endpoint context you want to enable
 */
struct xhci_input_control_ctx {
	__le32	drop_flags;
	__le32	add_flags;
	__le32	rsvd2[6];
};

#define	EP_IS_ADDED(ctrl_ctx, i) \
	(le32_to_cpu(ctrl_ctx->add_flags) & (1 << (i + 1)))
#define	EP_IS_DROPPED(ctrl_ctx, i)       \
	(le32_to_cpu(ctrl_ctx->drop_flags) & (1 << (i + 1)))

/* Represents everything that is needed to issue a command on the command ring.
 * It's useful to pre-allocate these for commands that cannot fail due to
 * out-of-memory errors, like freeing streams.
 */
struct xhci_command {
	/* Input context for changing device state */
	struct xhci_container_ctx	*in_ctx;
	u32				status;
	/* If completion is null, no one is waiting on this command
	 * and the structure can be freed after the command completes.
	 */
	struct completion		*completion;
	union xhci_trb			*command_trb;
	struct list_head		cmd_list;
};

/* drop context bitmasks */
#define	DROP_EP(x)	(0x1 << x)
/* add context bitmasks */
#define	ADD_EP(x)	(0x1 << x)

struct xhci_stream_ctx {
	/* 64-bit stream ring address, cycle state, and stream type */
	__le64	stream_ring;
	/* offset 0x14 - 0x1f reserved for HC internal use */
	__le32	reserved[2];
};

/* Stream Context Types (section 6.4.1) - bits 3:1 of stream ctx deq ptr */
#define	SCT_FOR_CTX(p)		(((p) << 1) & 0x7)
/* Secondary stream array type, dequeue pointer is to a transfer ring */
#define	SCT_SEC_TR		0
/* Primary stream array type, dequeue pointer is to a transfer ring */
#define	SCT_PRI_TR		1
/* Dequeue pointer is for a secondary stream array (SSA) with 8 entries */
#define SCT_SSA_8		2
#define SCT_SSA_16		3
#define SCT_SSA_32		4
#define SCT_SSA_64		5
#define SCT_SSA_128		6
#define SCT_SSA_256		7

/* Assume no secondary streams for now */
struct xhci_stream_info {
	struct xhci_ring		**stream_rings;
	/* Number of streams, including stream 0 (which drivers can't use) */
	unsigned int			num_streams;
	/* The stream context array may be bigger than
	 * the number of streams the driver asked for
	 */
	struct xhci_stream_ctx		*stream_ctx_array;
	unsigned int			num_stream_ctxs;
	dma_addr_t			ctx_array_dma;
	/* For mapping physical TRB addresses to segments in stream rings */
	struct radix_tree_root		trb_address_map;
	struct xhci_command		*free_streams_command;
};

#define	SMALL_STREAM_ARRAY_SIZE		256
#define	MEDIUM_STREAM_ARRAY_SIZE	1024

/* Some Intel xHCI host controllers need software to keep track of the bus
 * bandwidth.  Keep track of endpoint info here.  Each root port is allocated
 * the full bus bandwidth.  We must also treat TTs (including each port under a
 * multi-TT hub) as a separate bandwidth domain.  The direct memory interface
 * (DMI) also limits the total bandwidth (across all domains) that can be used.
 */
struct xhci_bw_info {
	/* ep_interval is zero-based */
	unsigned int		ep_interval;
	/* mult and num_packets are one-based */
	unsigned int		mult;
	unsigned int		num_packets;
	unsigned int		max_packet_size;
	unsigned int		max_esit_payload;
	unsigned int		type;
};

/* "Block" sizes in bytes the hardware uses for different device speeds.
 * The logic in this part of the hardware limits the number of bits the hardware
 * can use, so must represent bandwidth in a less precise manner to mimic what
 * the scheduler hardware computes.
 */
#define	FS_BLOCK	1
#define	HS_BLOCK	4
#define	SS_BLOCK	16
#define	DMI_BLOCK	32

/* Each device speed has a protocol overhead (CRC, bit stuffing, etc) associated
 * with each byte transferred.  SuperSpeed devices have an initial overhead to
 * set up bursts.  These are in blocks, see above.  LS overhead has already been
 * translated into FS blocks.
 */
#define DMI_OVERHEAD 8
#define DMI_OVERHEAD_BURST 4
#define SS_OVERHEAD 8
#define SS_OVERHEAD_BURST 32
#define HS_OVERHEAD 26
#define FS_OVERHEAD 20
#define LS_OVERHEAD 128
/* The TTs need to claim roughly twice as much bandwidth (94 bytes per
 * microframe ~= 24Mbps) of the HS bus as the devices can actually use because
 * of overhead associated with split transfers crossing microframe boundaries.
 * 31 blocks is pure protocol overhead.
 */
#define TT_HS_OVERHEAD (31 + 94)
#define TT_DMI_OVERHEAD (25 + 12)

/* Bandwidth limits in blocks */
#define FS_BW_LIMIT		1285
#define TT_BW_LIMIT		1320
#define HS_BW_LIMIT		1607
#define SS_BW_LIMIT_IN		3906
#define DMI_BW_LIMIT_IN		3906
#define SS_BW_LIMIT_OUT		3906
#define DMI_BW_LIMIT_OUT	3906

/* Percentage of bus bandwidth reserved for non-periodic transfers */
#define FS_BW_RESERVED		10
#define HS_BW_RESERVED		20
#define SS_BW_RESERVED		10

struct xhci_virt_ep {
	struct xhci_ring		*ring;
	/* Related to endpoints that are configured to use stream IDs only */
	struct xhci_stream_info		*stream_info;
	/* Temporary storage in case the configure endpoint command fails and we
	 * have to restore the device state to the previous state
	 */
	struct xhci_ring		*new_ring;
	unsigned int			ep_state;
#define SET_DEQ_PENDING		(1 << 0)
#define EP_HALTED		(1 << 1)	/* For stall handling */
#define EP_HALT_PENDING		(1 << 2)	/* For URB cancellation */
/* Transitioning the endpoint to using streams, don't enqueue URBs */
#define EP_GETTING_STREAMS	(1 << 3)
#define EP_HAS_STREAMS		(1 << 4)
/* Transitioning the endpoint to not using streams, don't enqueue URBs */
#define EP_GETTING_NO_STREAMS	(1 << 5)
	/* ----  Related to URB cancellation ---- */
	struct list_head	cancelled_td_list;
	/* The TRB that was last reported in a stopped endpoint ring */
	union xhci_trb		*stopped_trb;
	struct xhci_td		*stopped_td;
	unsigned int		stopped_stream;
	/* Watchdog timer for stop endpoint command to cancel URBs */
	struct timer_list	stop_cmd_timer;
	int			stop_cmds_pending;
	struct xhci_hcd		*xhci;
	/* Dequeue pointer and dequeue segment for a submitted Set TR Dequeue
	 * command.  We'll need to update the ring's dequeue segment and dequeue
	 * pointer after the command completes.
	 */
	struct xhci_segment	*queued_deq_seg;
	union xhci_trb		*queued_deq_ptr;
	/*
	 * Sometimes the xHC can not process isochronous endpoint ring quickly
	 * enough, and it will miss some isoc tds on the ring and generate
	 * a Missed Service Error Event.
	 * Set skip flag when receive a Missed Service Error Event and
	 * process the missed tds on the endpoint ring.
	 */
	bool			skip;
	/* Bandwidth checking storage */
	struct xhci_bw_info	bw_info;
	struct list_head	bw_endpoint_list;
};

enum xhci_overhead_type {
	LS_OVERHEAD_TYPE = 0,
	FS_OVERHEAD_TYPE,
	HS_OVERHEAD_TYPE,
};

struct xhci_interval_bw {
	unsigned int		num_packets;
	/* Sorted by max packet size.
	 * Head of the list is the greatest max packet size.
	 */
	struct list_head	endpoints;
	/* How many endpoints of each speed are present. */
	unsigned int		overhead[3];
};

#define	XHCI_MAX_INTERVAL	16

struct xhci_interval_bw_table {
	unsigned int		interval0_esit_payload;
	struct xhci_interval_bw	interval_bw[XHCI_MAX_INTERVAL];
	/* Includes reserved bandwidth for async endpoints */
	unsigned int		bw_used;
	unsigned int		ss_bw_in;
	unsigned int		ss_bw_out;
};


struct xhci_virt_device {
	struct usb_device		*udev;
	/*
	 * Commands to the hardware are passed an "input context" that
	 * tells the hardware what to change in its data structures.
	 * The hardware will return changes in an "output context" that
	 * software must allocate for the hardware.  We need to keep
	 * track of input and output contexts separately because
	 * these commands might fail and we don't trust the hardware.
	 */
	struct xhci_container_ctx       *out_ctx;
	/* Used for addressing devices and configuration changes */
	struct xhci_container_ctx       *in_ctx;
	/* Rings saved to ensure old alt settings can be re-instated */
	struct xhci_ring		**ring_cache;
	int				num_rings_cached;
	/* Store xHC assigned device address */
	int				address;
#define	XHCI_MAX_RINGS_CACHED	31
	struct xhci_virt_ep		eps[31];
	struct completion		cmd_completion;
	/* Status of the last command issued for this device */
	u32				cmd_status;
	struct list_head		cmd_list;
	u8				fake_port;
	u8				real_port;
	struct xhci_interval_bw_table	*bw_table;
	struct xhci_tt_bw_info		*tt_info;
};

/*
 * For each roothub, keep track of the bandwidth information for each periodic
 * interval.
 *
 * If a high speed hub is attached to the roothub, each TT associated with that
 * hub is a separate bandwidth domain.  The interval information for the
 * endpoints on the devices under that TT will appear in the TT structure.
 */
struct xhci_root_port_bw_info {
	struct list_head		tts;
	unsigned int			num_active_tts;
	struct xhci_interval_bw_table	bw_table;
};

struct xhci_tt_bw_info {
	struct list_head		tt_list;
	int				slot_id;
	int				ttport;
	struct xhci_interval_bw_table	bw_table;
	int				active_eps;
};


/**
 * struct xhci_device_context_array
 * @dev_context_ptr	array of 64-bit DMA addresses for device contexts
 */
struct xhci_device_context_array {
	/* 64-bit device addresses; we only write 32-bit addresses */
	__le64			dev_context_ptrs[MAX_HC_SLOTS];
	/* private xHCD pointers */
	dma_addr_t	dma;
};
/* TODO: write function to set the 64-bit device DMA address */
/*
 * TODO: change this to be dynamically sized at HC mem init time since the HC
 * might not be able to handle the maximum number of devices possible.
 */


struct xhci_transfer_event {
	/* 64-bit buffer address, or immediate data */
	__le64	buffer;
	__le32	transfer_len;
	/* This field is interpreted differently based on the type of TRB */
	__le32	flags;
};

/** Transfer Event bit fields **/
#define	TRB_TO_EP_ID(p)	(((p) >> 16) & 0x1f)

/* Completion Code - only applicable for some types of TRBs */
#define	COMP_CODE_MASK		(0xff << 24)
#define GET_COMP_CODE(p)	(((p) & COMP_CODE_MASK) >> 24)
#define COMP_SUCCESS	1
/* Data Buffer Error */
#define COMP_DB_ERR	2
/* Babble Detected Error */
#define COMP_BABBLE	3
/* USB Transaction Error */
#define COMP_TX_ERR	4
/* TRB Error - some TRB field is invalid */
#define COMP_TRB_ERR	5
/* Stall Error - USB device is stalled */
#define COMP_STALL	6
/* Resource Error - HC doesn't have memory for that device configuration */
#define COMP_ENOMEM	7
/* Bandwidth Error - not enough room in schedule for this dev config */
#define COMP_BW_ERR	8
/* No Slots Available Error - HC ran out of device slots */
#define COMP_ENOSLOTS	9
/* Invalid Stream Type Error */
#define COMP_STREAM_ERR	10
/* Slot Not Enabled Error - doorbell rung for disabled device slot */
#define COMP_EBADSLT	11
/* Endpoint Not Enabled Error */
#define COMP_EBADEP	12
/* Short Packet */
#define COMP_SHORT_TX	13
/* Ring Underrun - doorbell rung for an empty isoc OUT ep ring */
#define COMP_UNDERRUN	14
/* Ring Overrun - isoc IN ep ring is empty when ep is scheduled to RX */
#define COMP_OVERRUN	15
/* Virtual Function Event Ring Full Error */
#define COMP_VF_FULL	16
/* Parameter Error - Context parameter is invalid */
#define COMP_EINVAL	17
/* Bandwidth Overrun Error - isoc ep exceeded its allocated bandwidth */
#define COMP_BW_OVER	18
/* Context State Error - illegal context state transition requested */
#define COMP_CTX_STATE	19
/* No Ping Response Error - HC didn't get PING_RESPONSE in time to TX */
#define COMP_PING_ERR	20
/* Event Ring is full */
#define COMP_ER_FULL	21
/* Incompatible Device Error */
#define COMP_DEV_ERR	22
/* Missed Service Error - HC couldn't service an isoc ep within interval */
#define COMP_MISSED_INT	23
/* Successfully stopped command ring */
#define COMP_CMD_STOP	24
/* Successfully aborted current command and stopped command ring */
#define COMP_CMD_ABORT	25
/* Stopped - transfer was terminated by a stop endpoint command */
#define COMP_STOP	26
/* Same as COMP_EP_STOPPED, but the transferred length in the event is invalid */
#define COMP_STOP_INVAL	27
/* Control Abort Error - Debug Capability - control pipe aborted */
#define COMP_DBG_ABORT	28
/* Max Exit Latency Too Large Error */
#define COMP_MEL_ERR	29
/* TRB type 30 reserved */
/* Isoc Buffer Overrun - an isoc IN ep sent more data than could fit in TD */
#define COMP_BUFF_OVER	31
/* Event Lost Error - xHC has an "internal event overrun condition" */
#define COMP_ISSUES	32
/* Undefined Error - reported when other error codes don't apply */
#define COMP_UNKNOWN	33
/* Invalid Stream ID Error */
#define COMP_STRID_ERR	34
/* Secondary Bandwidth Error - may be returned by a Configure Endpoint cmd */
#define COMP_2ND_BW_ERR	35
/* Split Transaction Error */
#define	COMP_SPLIT_ERR	36

struct xhci_link_trb {
	/* 64-bit segment pointer*/
	__le64 segment_ptr;
	__le32 intr_target;
	__le32 control;
};

/* control bitfields */
#define LINK_TOGGLE	(0x1<<1)

/* Command completion event TRB */
struct xhci_event_cmd {
	/* Pointer to command TRB, or the value passed by the event data trb */
	__le64 cmd_trb;
	__le32 status;
	__le32 flags;
};

/* flags bitmasks */
/* bits 16:23 are the virtual function ID */
/* bits 24:31 are the slot ID */
#define TRB_TO_SLOT_ID(p)	(((p) & (0xff<<24)) >> 24)
#define SLOT_ID_FOR_TRB(p)	(((p) & 0xff) << 24)

/* Stop Endpoint TRB - ep_index to endpoint ID for this TRB */
#define TRB_TO_EP_INDEX(p)		((((p) & (0x1f << 16)) >> 16) - 1)
#define	EP_ID_FOR_TRB(p)		((((p) + 1) & 0x1f) << 16)

#define SUSPEND_PORT_FOR_TRB(p)		(((p) & 1) << 23)
#define TRB_TO_SUSPEND_PORT(p)		(((p) & (1 << 23)) >> 23)
#define LAST_EP_INDEX			30

/* Set TR Dequeue Pointer command TRB fields */
#define TRB_TO_STREAM_ID(p)		((((p) & (0xffff << 16)) >> 16))
#define STREAM_ID_FOR_TRB(p)		((((p)) & 0xffff) << 16)


/* Port Status Change Event TRB fields */
/* Port ID - bits 31:24 */
#define GET_PORT_ID(p)		(((p) & (0xff << 24)) >> 24)

/* Normal TRB fields */
/* transfer_len bitmasks - bits 0:16 */
#define	TRB_LEN(p)		((p) & 0x1ffff)
/* Interrupter Target - which MSI-X vector to target the completion event at */
#define TRB_INTR_TARGET(p)	(((p) & 0x3ff) << 22)
#define GET_INTR_TARGET(p)	(((p) >> 22) & 0x3ff)
#define TRB_TBC(p)		(((p) & 0x3) << 7)
#define TRB_TLBPC(p)		(((p) & 0xf) << 16)

/* Cycle bit - indicates TRB ownership by HC or HCD */
#define TRB_CYCLE		(1<<0)
/*
 * Force next event data TRB to be evaluated before task switch.
 * Used to pass OS data back after a TD completes.
 */
#define TRB_ENT			(1<<1)
/* Interrupt on short packet */
#define TRB_ISP			(1<<2)
/* Set PCIe no snoop attribute */
#define TRB_NO_SNOOP		(1<<3)
/* Chain multiple TRBs into a TD */
#define TRB_CHAIN		(1<<4)
/* Interrupt on completion */
#define TRB_IOC			(1<<5)
/* The buffer pointer contains immediate data */
#define TRB_IDT			(1<<6)

/* Block Event Interrupt */
#define	TRB_BEI			(1<<9)

/* Control transfer TRB specific fields */
#define TRB_DIR_IN		(1<<16)
#define	TRB_TX_TYPE(p)		((p) << 16)
#define	TRB_DATA_OUT		2
#define	TRB_DATA_IN		3

/* Isochronous TRB specific fields */
#define TRB_SIA			(1<<31)

struct xhci_generic_trb {
	__le32 field[4];
};

union xhci_trb {
	struct xhci_link_trb		link;
	struct xhci_transfer_event	trans_event;
	struct xhci_event_cmd		event_cmd;
	struct xhci_generic_trb		generic;
};

/* TRB bit mask */
#define	TRB_TYPE_BITMASK	(0xfc00)
#define TRB_TYPE(p)		((p) << 10)
#define TRB_FIELD_TO_TYPE(p)	(((p) & TRB_TYPE_BITMASK) >> 10)
/* TRB type IDs */
/* bulk, interrupt, isoc scatter/gather, and control data stage */
#define TRB_NORMAL		1
/* setup stage for control transfers */
#define TRB_SETUP		2
/* data stage for control transfers */
#define TRB_DATA		3
/* status stage for control transfers */
#define TRB_STATUS		4
/* isoc transfers */
#define TRB_ISOC		5
/* TRB for linking ring segments */
#define TRB_LINK		6
#define TRB_EVENT_DATA		7
/* Transfer Ring No-op (not for the command ring) */
#define TRB_TR_NOOP		8
/* Command TRBs */
/* Enable Slot Command */
#define TRB_ENABLE_SLOT		9
/* Disable Slot Command */
#define TRB_DISABLE_SLOT	10
/* Address Device Command */
#define TRB_ADDR_DEV		11
/* Configure Endpoint Command */
#define TRB_CONFIG_EP		12
/* Evaluate Context Command */
#define TRB_EVAL_CONTEXT	13
/* Reset Endpoint Command */
#define TRB_RESET_EP		14
/* Stop Transfer Ring Command */
#define TRB_STOP_RING		15
/* Set Transfer Ring Dequeue Pointer Command */
#define TRB_SET_DEQ		16
/* Reset Device Command */
#define TRB_RESET_DEV		17
/* Force Event Command (opt) */
#define TRB_FORCE_EVENT		18
/* Negotiate Bandwidth Command (opt) */
#define TRB_NEG_BANDWIDTH	19
/* Set Latency Tolerance Value Command (opt) */
#define TRB_SET_LT		20
/* Get port bandwidth Command */
#define TRB_GET_BW		21
/* Force Header Command - generate a transaction or link management packet */
#define TRB_FORCE_HEADER	22
/* No-op Command - not for transfer rings */
#define TRB_CMD_NOOP		23
/* TRB IDs 24-31 reserved */
/* Event TRBS */
/* Transfer Event */
#define TRB_TRANSFER		32
/* Command Completion Event */
#define TRB_COMPLETION		33
/* Port Status Change Event */
#define TRB_PORT_STATUS		34
/* Bandwidth Request Event (opt) */
#define TRB_BANDWIDTH_EVENT	35
/* Doorbell Event (opt) */
#define TRB_DOORBELL		36
/* Host Controller Event */
#define TRB_HC_EVENT		37
/* Device Notification Event - device sent function wake notification */
#define TRB_DEV_NOTE		38
/* MFINDEX Wrap Event - microframe counter wrapped */
#define TRB_MFINDEX_WRAP	39
/* TRB IDs 40-47 reserved, 48-63 is vendor-defined */

#define TRB_TYPE_LINK_LE32(x)   (((x) & cpu_to_le32(TRB_TYPE_BITMASK)) == \
		cpu_to_le32(TRB_TYPE(TRB_LINK)))

/* Nec vendor-specific command completion event. */
#define	TRB_NEC_CMD_COMP	48
/* Get NEC firmware revision. */
#define	TRB_NEC_GET_FW		49

#define TRB_TYPE_LINK(x)	(((x) & TRB_TYPE_BITMASK) == TRB_TYPE(TRB_LINK))
/* Above, but for __le32 types -- can avoid work by swapping constants: */
#define TRB_TYPE_LINK_LE32(x)	(((x) & cpu_to_le32(TRB_TYPE_BITMASK)) == \
				 cpu_to_le32(TRB_TYPE(TRB_LINK)))
#define TRB_TYPE_NOOP_LE32(x)	(((x) & cpu_to_le32(TRB_TYPE_BITMASK)) == \
				 cpu_to_le32(TRB_TYPE(TRB_TR_NOOP)))

#define NEC_FW_MINOR(p)		(((p) >> 0) & 0xff)
#define NEC_FW_MAJOR(p)		(((p) >> 8) & 0xff)

/*
 * TRBS_PER_SEGMENT must be a multiple of 4,
 * since the command ring is 64-byte aligned.
 * It must also be greater than 16.
 */
#define TRBS_PER_SEGMENT	64
/* Allow two commands + a link TRB, along with any reserved command TRBs */
#define MAX_RSVD_CMD_TRBS	(TRBS_PER_SEGMENT - 3)
#define SEGMENT_SIZE		(TRBS_PER_SEGMENT*16)
/* SEGMENT_SHIFT should be log2(SEGMENT_SIZE).
 * Change this if you change TRBS_PER_SEGMENT!
 */
#define SEGMENT_SHIFT		10
/* TRB buffer pointers can't cross 64KB boundaries */
#define TRB_MAX_BUFF_SHIFT		16
#define TRB_MAX_BUFF_SIZE	(1 << TRB_MAX_BUFF_SHIFT)

struct xhci_segment {
	union xhci_trb		*trbs;
	/* private to HCD */
	struct xhci_segment	*next;
	dma_addr_t		dma;
};

struct xhci_td {
	struct list_head	td_list;
	struct list_head	cancelled_td_list;
	struct urb		*urb;
	struct xhci_segment	*start_seg;
	union xhci_trb		*first_trb;
	union xhci_trb		*last_trb;
};

/* xHCI command default timeout value */
#define XHCI_CMD_DEFAULT_TIMEOUT       (5 * HZ)

/* command descriptor */
struct xhci_cd {
	struct list_head	cancel_cmd_list;
	struct xhci_command	*command;
	union xhci_trb		*cmd_trb;
};

struct xhci_dequeue_state {
	struct xhci_segment *new_deq_seg;
	union xhci_trb *new_deq_ptr;
	int new_cycle_state;
};

struct xhci_ring {
	struct xhci_segment	*first_seg;
	union  xhci_trb		*enqueue;
	struct xhci_segment	*enq_seg;
	unsigned int		enq_updates;
	union  xhci_trb		*dequeue;
	struct xhci_segment	*deq_seg;
	unsigned int		deq_updates;
	struct list_head	td_list;
	/*
	 * Write the cycle state into the TRB cycle field to give ownership of
	 * the TRB to the host controller (if we are the producer), or to check
	 * if we own the TRB (if we are the consumer).  See section 4.9.1.
	 */
	u32			cycle_state;
	unsigned int		stream_id;
	bool			last_td_was_short;
};

struct xhci_erst_entry {
	/* 64-bit event ring segment address */
	__le64	seg_addr;
	__le32	seg_size;
	/* Set to zero */
	__le32	rsvd;
};

struct xhci_erst {
	struct xhci_erst_entry	*entries;
	unsigned int		num_entries;
	/* xhci->event_ring keeps track of segment dma addresses */
	dma_addr_t		erst_dma_addr;
	/* Num entries the ERST can contain */
	unsigned int		erst_size;
};

struct xhci_scratchpad {
	u64 *sp_array;
	dma_addr_t sp_dma;
	void **sp_buffers;
	dma_addr_t *sp_dma_buffers;
};

struct urb_priv {
	int	length;
	int	td_cnt;
	struct	xhci_td	*td[0];
};

/*
 * Each segment table entry is 4*32bits long.  1K seems like an ok size:
 * (1K bytes * 8bytes/bit) / (4*32 bits) = 64 segment entries in the table,
 * meaning 64 ring segments.
 * Initial allocated size of the ERST, in number of entries */
#define	ERST_NUM_SEGS	1
/* Initial allocated size of the ERST, in number of entries */
#define	ERST_SIZE	64
/* Initial number of event segment rings allocated */
#define	ERST_ENTRIES	1
/* Poll every 60 seconds */
#define	POLL_TIMEOUT	60
/* Stop endpoint command timeout (secs) for URB cancellation watchdog timer */
#define XHCI_STOP_EP_CMD_TIMEOUT	5
/* XXX: Make these module parameters */

struct s3_save {
	u32	command;
	u32	dev_nt;
	u64	dcbaa_ptr;
	u32	config_reg;
	u32	irq_pending;
	u32	irq_control;
	u32	erst_size;
	u64	erst_base;
	u64	erst_dequeue;
};

/* Use for lpm */
struct dev_info {
	u32			dev_id;
	struct	list_head	list;
};

struct xhci_bus_state {
	unsigned long		bus_suspended;
	unsigned long		next_statechange;

	/* Port suspend arrays are indexed by the portnum of the fake roothub */
	/* ports suspend status arrays - max 31 ports for USB2, 15 for USB3 */
	u32			port_c_suspend;
	u32			suspended_ports;
	u32			port_remote_wakeup;
	unsigned long		resume_done[USB_MAXCHILDREN];
};

static inline unsigned int hcd_index(struct usb_hcd *hcd)
{
	if (hcd->speed == HCD_USB3)
		return 0;
	else
		return 1;
}

/* There is one ehci_hci structure per controller */
struct xhci_hcd {
	struct usb_hcd *main_hcd;
	struct usb_hcd *shared_hcd;
	/* glue to PCI and HCD framework */
	struct xhci_cap_regs __iomem *cap_regs;
	struct xhci_op_regs __iomem *op_regs;
	struct xhci_run_regs __iomem *run_regs;
	struct xhci_doorbell_array __iomem *dba;
	/* Our HCD's current interrupter register set */
	struct	xhci_intr_reg __iomem *ir_set;

	/* Cached register copies of read-only HC data */
	__u32		hcs_params1;
	__u32		hcs_params2;
	__u32		hcs_params3;
	__u32		hcc_params;

	spinlock_t	lock;

	/* packed release number */
	u8		sbrn;
	u16		hci_version;
	u8		max_slots;
	u8		max_interrupters;
	u8		max_ports;
	u8		isoc_threshold;
	int		event_ring_max;
	int		addr_64;
	/* 4KB min, 128MB max */
	int		page_size;
	/* Valid values are 12 to 20, inclusive */
	int		page_shift;
	/* msi-x vectors */
	int		msix_count;
	struct msix_entry	*msix_entries;
	/* data structures */
	struct xhci_device_context_array *dcbaa;
	struct xhci_ring	*cmd_ring;
	unsigned int            cmd_ring_state;
#define CMD_RING_STATE_RUNNING         (1 << 0)
#define CMD_RING_STATE_ABORTED         (1 << 1)
#define CMD_RING_STATE_STOPPED         (1 << 2)
	struct list_head        cancel_cmd_list;
	unsigned int		cmd_ring_reserved_trbs;
	struct xhci_ring	*event_ring;
	struct xhci_erst	erst;
	/* Scratchpad */
	struct xhci_scratchpad  *scratchpad;
	/* Store LPM test failed devices' information */
	struct list_head	lpm_failed_devs;

	/* slot enabling and address device helpers */
	struct completion	addr_dev;
	int slot_id;
	/* Internal mirror of the HW's dcbaa */
	struct xhci_virt_device	*devs[MAX_HC_SLOTS];
	/* For keeping track of bandwidth domains per roothub. */
	struct xhci_root_port_bw_info	*rh_bw;

	/* DMA pools */
	struct dma_pool	*device_pool;
	struct dma_pool	*segment_pool;
	struct dma_pool	*small_streams_pool;
	struct dma_pool	*medium_streams_pool;

#ifdef CONFIG_USB_XHCI_HCD_DEBUGGING
	/* Poll the rings - for debugging */
	struct timer_list	event_ring_timer;
	int			zombie;
#endif
	/* Host controller watchdog timer structures */
	unsigned int		xhc_state;

	u32			command;
	struct s3_save		s3;
/* Host controller is dying - not responding to commands. "I'm not dead yet!"
 *
 * xHC interrupts have been disabled and a watchdog timer will (or has already)
 * halt the xHCI host, and complete all URBs with an -ESHUTDOWN code.  Any code
 * that sees this status (other than the timer that set it) should stop touching
 * hardware immediately.  Interrupt handlers should return immediately when
 * they see this status (any time they drop and re-acquire xhci->lock).
 * xhci_urb_dequeue() should call usb_hcd_check_unlink_urb() and return without
 * putting the TD on the canceled list, etc.
 *
 * There are no reports of xHCI host controllers that display this issue.
 */
#define XHCI_STATE_DYING	(1 << 0)
#define XHCI_STATE_HALTED	(1 << 1)
	/* Statistics */
	int			error_bitmask;
	unsigned int		quirks;
#define	XHCI_LINK_TRB_QUIRK	(1 << 0)
#define XHCI_RESET_EP_QUIRK	(1 << 1)
#define XHCI_NEC_HOST		(1 << 2)
#define XHCI_AMD_PLL_FIX	(1 << 3)
#define XHCI_SPURIOUS_SUCCESS	(1 << 4)
/*
 * Certain Intel host controllers have a limit to the number of endpoint
 * contexts they can handle.  Ideally, they would signal that they can't handle
 * anymore endpoint contexts by returning a Resource Error for the Configure
 * Endpoint command, but they don't.  Instead they expect software to keep track
 * of the number of active endpoints for them, across configure endpoint
 * commands, reset device commands, disable slot commands, and address device
 * commands.
 */
#define XHCI_EP_LIMIT_QUIRK	(1 << 5)
#define XHCI_BROKEN_MSI		(1 << 6)
#define XHCI_RESET_ON_RESUME	(1 << 7)
#define	XHCI_SW_BW_CHECKING	(1 << 8)
#define XHCI_AMD_0x96_HOST	(1 << 9)
#define XHCI_TRUST_TX_LENGTH	(1 << 10)
#define XHCI_SPURIOUS_REBOOT	(1 << 13)
#define XHCI_AVOID_BEI		(1 << 15)
	unsigned int		num_active_eps;
	unsigned int		limit_active_eps;
	/* There are two roothubs to keep track of bus suspend info for */
	struct xhci_bus_state   bus_state[2];
	/* Is each xHCI roothub port a USB 3.0, USB 2.0, or USB 1.1 port? */
	u8			*port_array;
	/* Array of pointers to USB 3.0 PORTSC registers */
	__le32 __iomem		**usb3_ports;
	unsigned int		num_usb3_ports;
	/* Array of pointers to USB 2.0 PORTSC registers */
	__le32 __iomem		**usb2_ports;
	unsigned int		num_usb2_ports;
	/* support xHCI 0.96 spec USB2 software LPM */
	unsigned		sw_lpm_support:1;
	/* support xHCI 1.0 spec USB2 hardware LPM */
	unsigned		hw_lpm_support:1;
};

/* convert between an HCD pointer and the corresponding EHCI_HCD */
static inline struct xhci_hcd *hcd_to_xhci(struct usb_hcd *hcd)
{
	return *((struct xhci_hcd **) (hcd->hcd_priv));
}

static inline struct usb_hcd *xhci_to_hcd(struct xhci_hcd *xhci)
{
	return xhci->main_hcd;
}

#ifdef CONFIG_USB_XHCI_HCD_DEBUGGING
#define XHCI_DEBUG	1
#else
#define XHCI_DEBUG	0
#endif

#define xhci_dbg(xhci, fmt, args...) \
	do { if (XHCI_DEBUG) dev_dbg(xhci_to_hcd(xhci)->self.controller , fmt , ## args); } while (0)
#define xhci_info(xhci, fmt, args...) \
	do { if (XHCI_DEBUG) dev_info(xhci_to_hcd(xhci)->self.controller , fmt , ## args); } while (0)
#define xhci_err(xhci, fmt, args...) \
	dev_err(xhci_to_hcd(xhci)->self.controller , fmt , ## args)
#define xhci_warn(xhci, fmt, args...) \
	dev_warn(xhci_to_hcd(xhci)->self.controller , fmt , ## args)

/* TODO: copied from ehci.h - can be refactored? */
/* xHCI spec says all registers are little endian */
static inline unsigned int xhci_readl(const struct xhci_hcd *xhci,
		__le32 __iomem *regs)
{
	return readl(regs);
}
static inline void xhci_writel(struct xhci_hcd *xhci,
		const unsigned int val, __le32 __iomem *regs)
{
	writel(val, regs);
}

/*
 * Registers should always be accessed with double word or quad word accesses.
 *
 * Some xHCI implementations may support 64-bit address pointers.  Registers
 * with 64-bit address pointers should be written to with dword accesses by
 * writing the low dword first (ptr[0]), then the high dword (ptr[1]) second.
 * xHCI implementations that do not support 64-bit address pointers will ignore
 * the high dword, and write order is irrelevant.
 */
static inline u64 xhci_read_64(const struct xhci_hcd *xhci,
		__le64 __iomem *regs)
{
	__u32 __iomem *ptr = (__u32 __iomem *) regs;
	u64 val_lo = readl(ptr);
	u64 val_hi = readl(ptr + 1);
	return val_lo + (val_hi << 32);
}
static inline void xhci_write_64(struct xhci_hcd *xhci,
				 const u64 val, __le64 __iomem *regs)
{
	__u32 __iomem *ptr = (__u32 __iomem *) regs;
	u32 val_lo = lower_32_bits(val);
	u32 val_hi = upper_32_bits(val);

	writel(val_lo, ptr);
	writel(val_hi, ptr + 1);
}

static inline int xhci_link_trb_quirk(struct xhci_hcd *xhci)
{
	return xhci->quirks & XHCI_LINK_TRB_QUIRK;
}

/* xHCI debugging */
void xhci_print_ir_set(struct xhci_hcd *xhci, int set_num);
void xhci_print_registers(struct xhci_hcd *xhci);
void xhci_dbg_regs(struct xhci_hcd *xhci);
void xhci_print_run_regs(struct xhci_hcd *xhci);
void xhci_print_trb_offsets(struct xhci_hcd *xhci, union xhci_trb *trb);
void xhci_debug_trb(struct xhci_hcd *xhci, union xhci_trb *trb);
void xhci_debug_segment(struct xhci_hcd *xhci, struct xhci_segment *seg);
void xhci_debug_ring(struct xhci_hcd *xhci, struct xhci_ring *ring);
void xhci_dbg_erst(struct xhci_hcd *xhci, struct xhci_erst *erst);
void xhci_dbg_cmd_ptrs(struct xhci_hcd *xhci);
void xhci_dbg_ring_ptrs(struct xhci_hcd *xhci, struct xhci_ring *ring);
void xhci_dbg_ctx(struct xhci_hcd *xhci, struct xhci_container_ctx *ctx, unsigned int last_ep);
char *xhci_get_slot_state(struct xhci_hcd *xhci,
		struct xhci_container_ctx *ctx);
void xhci_dbg_ep_rings(struct xhci_hcd *xhci,
		unsigned int slot_id, unsigned int ep_index,
		struct xhci_virt_ep *ep);

/* xHCI memory management */
void xhci_mem_cleanup(struct xhci_hcd *xhci);
int xhci_mem_init(struct xhci_hcd *xhci, gfp_t flags);
void xhci_free_virt_device(struct xhci_hcd *xhci, int slot_id);
int xhci_alloc_virt_device(struct xhci_hcd *xhci, int slot_id, struct usb_device *udev, gfp_t flags);
int xhci_setup_addressable_virt_dev(struct xhci_hcd *xhci, struct usb_device *udev);
void xhci_copy_ep0_dequeue_into_input_ctx(struct xhci_hcd *xhci,
		struct usb_device *udev);
unsigned int xhci_get_endpoint_index(struct usb_endpoint_descriptor *desc);
unsigned int xhci_get_endpoint_flag(struct usb_endpoint_descriptor *desc);
unsigned int xhci_get_endpoint_flag_from_index(unsigned int ep_index);
unsigned int xhci_last_valid_endpoint(u32 added_ctxs);
void xhci_endpoint_zero(struct xhci_hcd *xhci, struct xhci_virt_device *virt_dev, struct usb_host_endpoint *ep);
void xhci_drop_ep_from_interval_table(struct xhci_hcd *xhci,
		struct xhci_bw_info *ep_bw,
		struct xhci_interval_bw_table *bw_table,
		struct usb_device *udev,
		struct xhci_virt_ep *virt_ep,
		struct xhci_tt_bw_info *tt_info);
void xhci_update_tt_active_eps(struct xhci_hcd *xhci,
		struct xhci_virt_device *virt_dev,
		int old_active_eps);
void xhci_clear_endpoint_bw_info(struct xhci_bw_info *bw_info);
void xhci_update_bw_info(struct xhci_hcd *xhci,
		struct xhci_container_ctx *in_ctx,
		struct xhci_input_control_ctx *ctrl_ctx,
		struct xhci_virt_device *virt_dev);
void xhci_endpoint_copy(struct xhci_hcd *xhci,
		struct xhci_container_ctx *in_ctx,
		struct xhci_container_ctx *out_ctx,
		unsigned int ep_index);
void xhci_slot_copy(struct xhci_hcd *xhci,
		struct xhci_container_ctx *in_ctx,
		struct xhci_container_ctx *out_ctx);
int xhci_endpoint_init(struct xhci_hcd *xhci, struct xhci_virt_device *virt_dev,
		struct usb_device *udev, struct usb_host_endpoint *ep,
		gfp_t mem_flags);
void xhci_ring_free(struct xhci_hcd *xhci, struct xhci_ring *ring);
void xhci_free_or_cache_endpoint_ring(struct xhci_hcd *xhci,
		struct xhci_virt_device *virt_dev,
		unsigned int ep_index);
struct xhci_stream_info *xhci_alloc_stream_info(struct xhci_hcd *xhci,
		unsigned int num_stream_ctxs,
		unsigned int num_streams, gfp_t flags);
void xhci_free_stream_info(struct xhci_hcd *xhci,
		struct xhci_stream_info *stream_info);
void xhci_setup_streams_ep_input_ctx(struct xhci_hcd *xhci,
		struct xhci_ep_ctx *ep_ctx,
		struct xhci_stream_info *stream_info);
void xhci_setup_no_streams_ep_input_ctx(struct xhci_hcd *xhci,
		struct xhci_ep_ctx *ep_ctx,
		struct xhci_virt_ep *ep);
void xhci_free_device_endpoint_resources(struct xhci_hcd *xhci,
	struct xhci_virt_device *virt_dev, bool drop_control_ep);
struct xhci_ring *xhci_dma_to_transfer_ring(
		struct xhci_virt_ep *ep,
		u64 address);
struct xhci_ring *xhci_stream_id_to_ring(
		struct xhci_virt_device *dev,
		unsigned int ep_index,
		unsigned int stream_id);
struct xhci_command *xhci_alloc_command(struct xhci_hcd *xhci,
		bool allocate_in_ctx, bool allocate_completion,
		gfp_t mem_flags);
void xhci_urb_free_priv(struct xhci_hcd *xhci, struct urb_priv *urb_priv);
void xhci_free_command(struct xhci_hcd *xhci,
		struct xhci_command *command);

#ifdef CONFIG_PCI
/* xHCI PCI glue */
int xhci_register_pci(void);
void xhci_unregister_pci(void);
#else
static inline int xhci_register_pci(void) { return 0; }
static inline void xhci_unregister_pci(void) {}
#endif

/* xHCI host controller glue */
<<<<<<< HEAD
typedef void (*xhci_get_quirks_t)(struct device *, struct xhci_hcd *);
=======
int handshake(struct xhci_hcd *xhci, void __iomem *ptr,
		u32 mask, u32 done, int usec);
>>>>>>> d9ee258b
void xhci_quiesce(struct xhci_hcd *xhci);
int xhci_halt(struct xhci_hcd *xhci);
int xhci_reset(struct xhci_hcd *xhci);
int xhci_init(struct usb_hcd *hcd);
int xhci_run(struct usb_hcd *hcd);
void xhci_stop(struct usb_hcd *hcd);
void xhci_shutdown(struct usb_hcd *hcd);
int xhci_gen_setup(struct usb_hcd *hcd, xhci_get_quirks_t get_quirks);

#ifdef	CONFIG_PM
int xhci_suspend(struct xhci_hcd *xhci);
int xhci_resume(struct xhci_hcd *xhci, bool hibernated);
#else
#define	xhci_suspend	NULL
#define	xhci_resume	NULL
#endif

int xhci_get_frame(struct usb_hcd *hcd);
irqreturn_t xhci_irq(struct usb_hcd *hcd);
irqreturn_t xhci_msi_irq(int irq, struct usb_hcd *hcd);
int xhci_alloc_dev(struct usb_hcd *hcd, struct usb_device *udev);
void xhci_free_dev(struct usb_hcd *hcd, struct usb_device *udev);
int xhci_alloc_tt_info(struct xhci_hcd *xhci,
		struct xhci_virt_device *virt_dev,
		struct usb_device *hdev,
		struct usb_tt *tt, gfp_t mem_flags);
int xhci_alloc_streams(struct usb_hcd *hcd, struct usb_device *udev,
		struct usb_host_endpoint **eps, unsigned int num_eps,
		unsigned int num_streams, gfp_t mem_flags);
int xhci_free_streams(struct usb_hcd *hcd, struct usb_device *udev,
		struct usb_host_endpoint **eps, unsigned int num_eps,
		gfp_t mem_flags);
int xhci_address_device(struct usb_hcd *hcd, struct usb_device *udev);
int xhci_update_device(struct usb_hcd *hcd, struct usb_device *udev);
int xhci_set_usb2_hardware_lpm(struct usb_hcd *hcd,
				struct usb_device *udev, int enable);
int xhci_update_hub_device(struct usb_hcd *hcd, struct usb_device *hdev,
			struct usb_tt *tt, gfp_t mem_flags);
int xhci_urb_enqueue(struct usb_hcd *hcd, struct urb *urb, gfp_t mem_flags);
int xhci_urb_dequeue(struct usb_hcd *hcd, struct urb *urb, int status);
int xhci_add_endpoint(struct usb_hcd *hcd, struct usb_device *udev, struct usb_host_endpoint *ep);
int xhci_drop_endpoint(struct usb_hcd *hcd, struct usb_device *udev, struct usb_host_endpoint *ep);
void xhci_endpoint_reset(struct usb_hcd *hcd, struct usb_host_endpoint *ep);
int xhci_discover_or_reset_device(struct usb_hcd *hcd, struct usb_device *udev);
int xhci_check_bandwidth(struct usb_hcd *hcd, struct usb_device *udev);
void xhci_reset_bandwidth(struct usb_hcd *hcd, struct usb_device *udev);

/* xHCI ring, segment, TRB, and TD functions */
dma_addr_t xhci_trb_virt_to_dma(struct xhci_segment *seg, union xhci_trb *trb);
struct xhci_segment *trb_in_td(struct xhci_segment *start_seg,
		union xhci_trb *start_trb, union xhci_trb *end_trb,
		dma_addr_t suspect_dma);
int xhci_is_vendor_info_code(struct xhci_hcd *xhci, unsigned int trb_comp_code);
void xhci_ring_cmd_db(struct xhci_hcd *xhci);
int xhci_queue_slot_control(struct xhci_hcd *xhci, u32 trb_type, u32 slot_id);
int xhci_queue_address_device(struct xhci_hcd *xhci, dma_addr_t in_ctx_ptr,
		u32 slot_id);
int xhci_queue_vendor_command(struct xhci_hcd *xhci,
		u32 field1, u32 field2, u32 field3, u32 field4);
int xhci_queue_stop_endpoint(struct xhci_hcd *xhci, int slot_id,
		unsigned int ep_index, int suspend);
int xhci_queue_ctrl_tx(struct xhci_hcd *xhci, gfp_t mem_flags, struct urb *urb,
		int slot_id, unsigned int ep_index);
int xhci_queue_bulk_tx(struct xhci_hcd *xhci, gfp_t mem_flags, struct urb *urb,
		int slot_id, unsigned int ep_index);
int xhci_queue_intr_tx(struct xhci_hcd *xhci, gfp_t mem_flags, struct urb *urb,
		int slot_id, unsigned int ep_index);
int xhci_queue_isoc_tx_prepare(struct xhci_hcd *xhci, gfp_t mem_flags,
		struct urb *urb, int slot_id, unsigned int ep_index);
int xhci_queue_configure_endpoint(struct xhci_hcd *xhci, dma_addr_t in_ctx_ptr,
		u32 slot_id, bool command_must_succeed);
int xhci_queue_evaluate_context(struct xhci_hcd *xhci, dma_addr_t in_ctx_ptr,
		u32 slot_id);
int xhci_queue_reset_ep(struct xhci_hcd *xhci, int slot_id,
		unsigned int ep_index);
int xhci_queue_reset_device(struct xhci_hcd *xhci, u32 slot_id);
void xhci_find_new_dequeue_state(struct xhci_hcd *xhci,
		unsigned int slot_id, unsigned int ep_index,
		unsigned int stream_id, struct xhci_td *cur_td,
		struct xhci_dequeue_state *state);
void xhci_queue_new_dequeue_state(struct xhci_hcd *xhci,
		unsigned int slot_id, unsigned int ep_index,
		unsigned int stream_id,
		struct xhci_dequeue_state *deq_state);
void xhci_cleanup_stalled_ring(struct xhci_hcd *xhci,
		struct usb_device *udev, unsigned int ep_index);
void xhci_queue_config_ep_quirk(struct xhci_hcd *xhci,
		unsigned int slot_id, unsigned int ep_index,
		struct xhci_dequeue_state *deq_state);
void xhci_stop_endpoint_command_watchdog(unsigned long arg);
int xhci_cancel_cmd(struct xhci_hcd *xhci, struct xhci_command *command,
		union xhci_trb *cmd_trb);
void xhci_ring_ep_doorbell(struct xhci_hcd *xhci, unsigned int slot_id,
		unsigned int ep_index, unsigned int stream_id);

/* xHCI roothub code */
void xhci_set_link_state(struct xhci_hcd *xhci, __le32 __iomem **port_array,
				int port_id, u32 link_state);
void xhci_test_and_clear_bit(struct xhci_hcd *xhci, __le32 __iomem **port_array,
				int port_id, u32 port_bit);
int xhci_hub_control(struct usb_hcd *hcd, u16 typeReq, u16 wValue, u16 wIndex,
		char *buf, u16 wLength);
int xhci_hub_status_data(struct usb_hcd *hcd, char *buf);

#ifdef CONFIG_PM
int xhci_bus_suspend(struct usb_hcd *hcd);
int xhci_bus_resume(struct usb_hcd *hcd);
#else
#define	xhci_bus_suspend	NULL
#define	xhci_bus_resume		NULL
#endif	/* CONFIG_PM */

u32 xhci_port_state_to_neutral(u32 state);
int xhci_find_slot_id_by_port(struct usb_hcd *hcd, struct xhci_hcd *xhci,
		u16 port);
void xhci_ring_device(struct xhci_hcd *xhci, int slot_id);

/* xHCI contexts */
struct xhci_input_control_ctx *xhci_get_input_control_ctx(struct xhci_hcd *xhci, struct xhci_container_ctx *ctx);
struct xhci_slot_ctx *xhci_get_slot_ctx(struct xhci_hcd *xhci, struct xhci_container_ctx *ctx);
struct xhci_ep_ctx *xhci_get_ep_ctx(struct xhci_hcd *xhci, struct xhci_container_ctx *ctx, unsigned int ep_index);

#define USB_INTEL_USB3_PSSEN   0xD8
#define USB_INTEL_XUSB2PR      0xD0

#endif /* __LINUX_XHCI_HCD_H */<|MERGE_RESOLUTION|>--- conflicted
+++ resolved
@@ -1679,12 +1679,9 @@
 #endif
 
 /* xHCI host controller glue */
-<<<<<<< HEAD
 typedef void (*xhci_get_quirks_t)(struct device *, struct xhci_hcd *);
-=======
 int handshake(struct xhci_hcd *xhci, void __iomem *ptr,
 		u32 mask, u32 done, int usec);
->>>>>>> d9ee258b
 void xhci_quiesce(struct xhci_hcd *xhci);
 int xhci_halt(struct xhci_hcd *xhci);
 int xhci_reset(struct xhci_hcd *xhci);
