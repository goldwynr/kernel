/*
 * This file contains code to reset and initialize USB host controllers.
 * Some of it includes work-arounds for PCI hardware and BIOS quirks.
 * It may need to run early during booting -- before USB would normally
 * initialize -- to ensure that Linux doesn't use any legacy modes.
 *
 *  Copyright (c) 1999 Martin Mares <mj@ucw.cz>
 *  (and others)
 */

#include <linux/types.h>
#include <linux/kconfig.h>
#include <linux/kernel.h>
#include <linux/pci.h>
#include <linux/init.h>
#include <linux/delay.h>
#include <linux/export.h>
#include <linux/acpi.h>
#include <linux/dmi.h>
#include "pci-quirks.h"
#include "xhci-ext-caps.h"


#define UHCI_USBLEGSUP		0xc0		/* legacy support */
#define UHCI_USBCMD		0		/* command register */
#define UHCI_USBINTR		4		/* interrupt register */
#define UHCI_USBLEGSUP_RWC	0x8f00		/* the R/WC bits */
#define UHCI_USBLEGSUP_RO	0x5040		/* R/O and reserved bits */
#define UHCI_USBCMD_RUN		0x0001		/* RUN/STOP bit */
#define UHCI_USBCMD_HCRESET	0x0002		/* Host Controller reset */
#define UHCI_USBCMD_EGSM	0x0008		/* Global Suspend Mode */
#define UHCI_USBCMD_CONFIGURE	0x0040		/* Config Flag */
#define UHCI_USBINTR_RESUME	0x0002		/* Resume interrupt enable */

#define OHCI_CONTROL		0x04
#define OHCI_CMDSTATUS		0x08
#define OHCI_INTRSTATUS		0x0c
#define OHCI_INTRENABLE		0x10
#define OHCI_INTRDISABLE	0x14
#define OHCI_FMINTERVAL		0x34
#define OHCI_HCFS		(3 << 6)	/* hc functional state */
#define OHCI_HCR		(1 << 0)	/* host controller reset */
#define OHCI_OCR		(1 << 3)	/* ownership change request */
#define OHCI_CTRL_RWC		(1 << 9)	/* remote wakeup connected */
#define OHCI_CTRL_IR		(1 << 8)	/* interrupt routing */
#define OHCI_INTR_OC		(1 << 30)	/* ownership change */

#define EHCI_HCC_PARAMS		0x08		/* extended capabilities */
#define EHCI_USBCMD		0		/* command register */
#define EHCI_USBCMD_RUN		(1 << 0)	/* RUN/STOP bit */
#define EHCI_USBSTS		4		/* status register */
#define EHCI_USBSTS_HALTED	(1 << 12)	/* HCHalted bit */
#define EHCI_USBINTR		8		/* interrupt register */
#define EHCI_CONFIGFLAG		0x40		/* configured flag register */
#define EHCI_USBLEGSUP		0		/* legacy support register */
#define EHCI_USBLEGSUP_BIOS	(1 << 16)	/* BIOS semaphore */
#define EHCI_USBLEGSUP_OS	(1 << 24)	/* OS semaphore */
#define EHCI_USBLEGCTLSTS	4		/* legacy control/status */
#define EHCI_USBLEGCTLSTS_SOOE	(1 << 13)	/* SMI on ownership change */

/* AMD quirk use */
#define	AB_REG_BAR_LOW		0xe0
#define	AB_REG_BAR_HIGH		0xe1
#define	AB_REG_BAR_SB700	0xf0
#define	AB_INDX(addr)		((addr) + 0x00)
#define	AB_DATA(addr)		((addr) + 0x04)
#define	AX_INDXC		0x30
#define	AX_DATAC		0x34

#define	NB_PCIE_INDX_ADDR	0xe0
#define	NB_PCIE_INDX_DATA	0xe4
#define	PCIE_P_CNTL		0x10040
#define	BIF_NB			0x10002
#define	NB_PIF0_PWRDOWN_0	0x01100012
#define	NB_PIF0_PWRDOWN_1	0x01100013

#define USB_INTEL_XUSB2PR      0xD0
#define USB_INTEL_USB2PRM      0xD4
#define USB_INTEL_USB3_PSSEN   0xD8
#define USB_INTEL_USB3PRM      0xDC

/*
 * amd_chipset_gen values represent AMD different chipset generations
 */
enum amd_chipset_gen {
	NOT_AMD_CHIPSET = 0,
	AMD_CHIPSET_SB600,
	AMD_CHIPSET_SB700,
	AMD_CHIPSET_SB800,
	AMD_CHIPSET_HUDSON2,
	AMD_CHIPSET_BOLTON,
	AMD_CHIPSET_YANGTZE,
	AMD_CHIPSET_UNKNOWN,
};

struct amd_chipset_type {
	enum amd_chipset_gen gen;
	u8 rev;
};

static struct amd_chipset_info {
	struct pci_dev	*nb_dev;
	struct pci_dev	*smbus_dev;
	int nb_type;
	struct amd_chipset_type sb_type;
	int isoc_reqs;
	int probe_count;
	int probe_result;
} amd_chipset;

static DEFINE_SPINLOCK(amd_lock);

/*
 * amd_chipset_sb_type_init - initialize amd chipset southbridge type
 *
 * AMD FCH/SB generation and revision is identified by SMBus controller
 * vendor, device and revision IDs.
 *
 * Returns: 1 if it is an AMD chipset, 0 otherwise.
 */
int amd_chipset_sb_type_init(struct amd_chipset_info *pinfo)
{
	u8 rev = 0;
	pinfo->sb_type.gen = AMD_CHIPSET_UNKNOWN;

	pinfo->smbus_dev = pci_get_device(PCI_VENDOR_ID_ATI,
			PCI_DEVICE_ID_ATI_SBX00_SMBUS, NULL);
	if (pinfo->smbus_dev) {
		rev = pinfo->smbus_dev->revision;
		if (rev >= 0x10 && rev <= 0x1f)
			pinfo->sb_type.gen = AMD_CHIPSET_SB600;
		else if (rev >= 0x30 && rev <= 0x3f)
			pinfo->sb_type.gen = AMD_CHIPSET_SB700;
		else if (rev >= 0x40 && rev <= 0x4f)
			pinfo->sb_type.gen = AMD_CHIPSET_SB800;
	} else {
		pinfo->smbus_dev = pci_get_device(PCI_VENDOR_ID_AMD,
				PCI_DEVICE_ID_AMD_HUDSON2_SMBUS, NULL);

		if (!pinfo->smbus_dev) {
			pinfo->sb_type.gen = NOT_AMD_CHIPSET;
			return 0;
		}

		rev = pinfo->smbus_dev->revision;
		if (rev >= 0x11 && rev <= 0x14)
			pinfo->sb_type.gen = AMD_CHIPSET_HUDSON2;
		else if (rev >= 0x15 && rev <= 0x18)
			pinfo->sb_type.gen = AMD_CHIPSET_BOLTON;
		else if (rev >= 0x39 && rev <= 0x3a)
			pinfo->sb_type.gen = AMD_CHIPSET_YANGTZE;
	}

	pinfo->sb_type.rev = rev;
	return 1;
}

void sb800_prefetch(struct device *dev, int on)
{
	u16 misc;
	struct pci_dev *pdev = to_pci_dev(dev);

	pci_read_config_word(pdev, 0x50, &misc);
	if (on == 0)
		pci_write_config_word(pdev, 0x50, misc & 0xfcff);
	else
		pci_write_config_word(pdev, 0x50, misc | 0x0300);
}
EXPORT_SYMBOL_GPL(sb800_prefetch);

int usb_amd_find_chipset_info(void)
{
	unsigned long flags;
	struct amd_chipset_info info;
	int ret;

	spin_lock_irqsave(&amd_lock, flags);

	/* probe only once */
	if (amd_chipset.probe_count > 0) {
		amd_chipset.probe_count++;
		spin_unlock_irqrestore(&amd_lock, flags);
		return amd_chipset.probe_result;
	}
	memset(&info, 0, sizeof(info));
	spin_unlock_irqrestore(&amd_lock, flags);

	if (!amd_chipset_sb_type_init(&info)) {
		ret = 0;
		goto commit;
	}

	/* Below chipset generations needn't enable AMD PLL quirk */
	if (info.sb_type.gen == AMD_CHIPSET_UNKNOWN ||
			info.sb_type.gen == AMD_CHIPSET_SB600 ||
			info.sb_type.gen == AMD_CHIPSET_YANGTZE ||
			(info.sb_type.gen == AMD_CHIPSET_SB700 &&
			info.sb_type.rev > 0x3b)) {
		if (info.smbus_dev) {
			pci_dev_put(info.smbus_dev);
			info.smbus_dev = NULL;
		}
		ret = 0;
		goto commit;
	}

	info.nb_dev = pci_get_device(PCI_VENDOR_ID_AMD, 0x9601, NULL);
	if (info.nb_dev) {
		info.nb_type = 1;
	} else {
		info.nb_dev = pci_get_device(PCI_VENDOR_ID_AMD, 0x1510, NULL);
		if (info.nb_dev) {
			info.nb_type = 2;
		} else {
			info.nb_dev = pci_get_device(PCI_VENDOR_ID_AMD,
						     0x9600, NULL);
			if (info.nb_dev)
				info.nb_type = 3;
		}
	}

	ret = info.probe_result = 1;
	printk(KERN_DEBUG "QUIRK: Enable AMD PLL fix\n");

commit:

	spin_lock_irqsave(&amd_lock, flags);
	if (amd_chipset.probe_count > 0) {
		/* race - someone else was faster - drop devices */

		/* Mark that we where here */
		amd_chipset.probe_count++;
		ret = amd_chipset.probe_result;

		spin_unlock_irqrestore(&amd_lock, flags);

		if (info.nb_dev)
			pci_dev_put(info.nb_dev);
		if (info.smbus_dev)
			pci_dev_put(info.smbus_dev);

	} else {
		/* no race - commit the result */
		info.probe_count++;
		amd_chipset = info;
		spin_unlock_irqrestore(&amd_lock, flags);
	}

	return ret;
}
EXPORT_SYMBOL_GPL(usb_amd_find_chipset_info);

<<<<<<< HEAD
int usb_hcd_amd_remote_wakeup_quirk(struct pci_dev *pdev)
{
	/* Make sure amd chipset type has already been initialized */
	usb_amd_find_chipset_info();
	if (amd_chipset.sb_type.gen != AMD_CHIPSET_YANGTZE)
		return 0;

	dev_dbg(&pdev->dev, "QUIRK: Enable AMD remote wakeup fix\n");
	return 1;
}
EXPORT_SYMBOL_GPL(usb_hcd_amd_remote_wakeup_quirk);

=======
>>>>>>> 46a55da1
bool usb_amd_hang_symptom_quirk(void)
{
	u8 rev;

	usb_amd_find_chipset_info();
	rev = amd_chipset.sb_type.rev;
	/* SB600 and old version of SB700 have hang symptom bug */
	return amd_chipset.sb_type.gen == AMD_CHIPSET_SB600 ||
			(amd_chipset.sb_type.gen == AMD_CHIPSET_SB700 &&
			 rev >= 0x3a && rev <= 0x3b);
}
EXPORT_SYMBOL_GPL(usb_amd_hang_symptom_quirk);

bool usb_amd_prefetch_quirk(void)
{
	usb_amd_find_chipset_info();
	/* SB800 needs pre-fetch fix */
	return amd_chipset.sb_type.gen == AMD_CHIPSET_SB800;
}
EXPORT_SYMBOL_GPL(usb_amd_prefetch_quirk);

/*
 * The hardware normally enables the A-link power management feature, which
 * lets the system lower the power consumption in idle states.
 *
 * This USB quirk prevents the link going into that lower power state
 * during isochronous transfers.
 *
 * Without this quirk, isochronous stream on OHCI/EHCI/xHCI controllers of
 * some AMD platforms may stutter or have breaks occasionally.
 */
static void usb_amd_quirk_pll(int disable)
{
	u32 addr, addr_low, addr_high, val;
	u32 bit = disable ? 0 : 1;
	unsigned long flags;

	spin_lock_irqsave(&amd_lock, flags);

	if (disable) {
		amd_chipset.isoc_reqs++;
		if (amd_chipset.isoc_reqs > 1) {
			spin_unlock_irqrestore(&amd_lock, flags);
			return;
		}
	} else {
		amd_chipset.isoc_reqs--;
		if (amd_chipset.isoc_reqs > 0) {
			spin_unlock_irqrestore(&amd_lock, flags);
			return;
		}
	}

	if (amd_chipset.sb_type.gen == AMD_CHIPSET_SB800 ||
			amd_chipset.sb_type.gen == AMD_CHIPSET_HUDSON2 ||
			amd_chipset.sb_type.gen == AMD_CHIPSET_BOLTON) {
		outb_p(AB_REG_BAR_LOW, 0xcd6);
		addr_low = inb_p(0xcd7);
		outb_p(AB_REG_BAR_HIGH, 0xcd6);
		addr_high = inb_p(0xcd7);
		addr = addr_high << 8 | addr_low;

		outl_p(0x30, AB_INDX(addr));
		outl_p(0x40, AB_DATA(addr));
		outl_p(0x34, AB_INDX(addr));
		val = inl_p(AB_DATA(addr));
	} else if (amd_chipset.sb_type.gen == AMD_CHIPSET_SB700 &&
			amd_chipset.sb_type.rev <= 0x3b) {
		pci_read_config_dword(amd_chipset.smbus_dev,
					AB_REG_BAR_SB700, &addr);
		outl(AX_INDXC, AB_INDX(addr));
		outl(0x40, AB_DATA(addr));
		outl(AX_DATAC, AB_INDX(addr));
		val = inl(AB_DATA(addr));
	} else {
		spin_unlock_irqrestore(&amd_lock, flags);
		return;
	}

	if (disable) {
		val &= ~0x08;
		val |= (1 << 4) | (1 << 9);
	} else {
		val |= 0x08;
		val &= ~((1 << 4) | (1 << 9));
	}
	outl_p(val, AB_DATA(addr));

	if (!amd_chipset.nb_dev) {
		spin_unlock_irqrestore(&amd_lock, flags);
		return;
	}

	if (amd_chipset.nb_type == 1 || amd_chipset.nb_type == 3) {
		addr = PCIE_P_CNTL;
		pci_write_config_dword(amd_chipset.nb_dev,
					NB_PCIE_INDX_ADDR, addr);
		pci_read_config_dword(amd_chipset.nb_dev,
					NB_PCIE_INDX_DATA, &val);

		val &= ~(1 | (1 << 3) | (1 << 4) | (1 << 9) | (1 << 12));
		val |= bit | (bit << 3) | (bit << 12);
		val |= ((!bit) << 4) | ((!bit) << 9);
		pci_write_config_dword(amd_chipset.nb_dev,
					NB_PCIE_INDX_DATA, val);

		addr = BIF_NB;
		pci_write_config_dword(amd_chipset.nb_dev,
					NB_PCIE_INDX_ADDR, addr);
		pci_read_config_dword(amd_chipset.nb_dev,
					NB_PCIE_INDX_DATA, &val);
		val &= ~(1 << 8);
		val |= bit << 8;

		pci_write_config_dword(amd_chipset.nb_dev,
					NB_PCIE_INDX_DATA, val);
	} else if (amd_chipset.nb_type == 2) {
		addr = NB_PIF0_PWRDOWN_0;
		pci_write_config_dword(amd_chipset.nb_dev,
					NB_PCIE_INDX_ADDR, addr);
		pci_read_config_dword(amd_chipset.nb_dev,
					NB_PCIE_INDX_DATA, &val);
		if (disable)
			val &= ~(0x3f << 7);
		else
			val |= 0x3f << 7;

		pci_write_config_dword(amd_chipset.nb_dev,
					NB_PCIE_INDX_DATA, val);

		addr = NB_PIF0_PWRDOWN_1;
		pci_write_config_dword(amd_chipset.nb_dev,
					NB_PCIE_INDX_ADDR, addr);
		pci_read_config_dword(amd_chipset.nb_dev,
					NB_PCIE_INDX_DATA, &val);
		if (disable)
			val &= ~(0x3f << 7);
		else
			val |= 0x3f << 7;

		pci_write_config_dword(amd_chipset.nb_dev,
					NB_PCIE_INDX_DATA, val);
	}

	spin_unlock_irqrestore(&amd_lock, flags);
	return;
}

void usb_amd_quirk_pll_disable(void)
{
	usb_amd_quirk_pll(1);
}
EXPORT_SYMBOL_GPL(usb_amd_quirk_pll_disable);

void usb_amd_quirk_pll_enable(void)
{
	usb_amd_quirk_pll(0);
}
EXPORT_SYMBOL_GPL(usb_amd_quirk_pll_enable);

void usb_amd_dev_put(void)
{
	struct pci_dev *nb, *smbus;
	unsigned long flags;

	spin_lock_irqsave(&amd_lock, flags);

	amd_chipset.probe_count--;
	if (amd_chipset.probe_count > 0) {
		spin_unlock_irqrestore(&amd_lock, flags);
		return;
	}

	/* save them to pci_dev_put outside of spinlock */
	nb    = amd_chipset.nb_dev;
	smbus = amd_chipset.smbus_dev;

	amd_chipset.nb_dev = NULL;
	amd_chipset.smbus_dev = NULL;
	amd_chipset.nb_type = 0;
	memset(&amd_chipset.sb_type, 0, sizeof(amd_chipset.sb_type));
	amd_chipset.isoc_reqs = 0;
	amd_chipset.probe_result = 0;

	spin_unlock_irqrestore(&amd_lock, flags);

	if (nb)
		pci_dev_put(nb);
	if (smbus)
		pci_dev_put(smbus);
}
EXPORT_SYMBOL_GPL(usb_amd_dev_put);

/*
 * Make sure the controller is completely inactive, unable to
 * generate interrupts or do DMA.
 */
void uhci_reset_hc(struct pci_dev *pdev, unsigned long base)
{
	/* Turn off PIRQ enable and SMI enable.  (This also turns off the
	 * BIOS's USB Legacy Support.)  Turn off all the R/WC bits too.
	 */
	pci_write_config_word(pdev, UHCI_USBLEGSUP, UHCI_USBLEGSUP_RWC);

	/* Reset the HC - this will force us to get a
	 * new notification of any already connected
	 * ports due to the virtual disconnect that it
	 * implies.
	 */
	outw(UHCI_USBCMD_HCRESET, base + UHCI_USBCMD);
	mb();
	udelay(5);
	if (inw(base + UHCI_USBCMD) & UHCI_USBCMD_HCRESET)
		dev_warn(&pdev->dev, "HCRESET not completed yet!\n");

	/* Just to be safe, disable interrupt requests and
	 * make sure the controller is stopped.
	 */
	outw(0, base + UHCI_USBINTR);
	outw(0, base + UHCI_USBCMD);
}
EXPORT_SYMBOL_GPL(uhci_reset_hc);

/*
 * Initialize a controller that was newly discovered or has just been
 * resumed.  In either case we can't be sure of its previous state.
 *
 * Returns: 1 if the controller was reset, 0 otherwise.
 */
int uhci_check_and_reset_hc(struct pci_dev *pdev, unsigned long base)
{
	u16 legsup;
	unsigned int cmd, intr;

	/*
	 * When restarting a suspended controller, we expect all the
	 * settings to be the same as we left them:
	 *
	 *	PIRQ and SMI disabled, no R/W bits set in USBLEGSUP;
	 *	Controller is stopped and configured with EGSM set;
	 *	No interrupts enabled except possibly Resume Detect.
	 *
	 * If any of these conditions are violated we do a complete reset.
	 */
	pci_read_config_word(pdev, UHCI_USBLEGSUP, &legsup);
	if (legsup & ~(UHCI_USBLEGSUP_RO | UHCI_USBLEGSUP_RWC)) {
		dev_dbg(&pdev->dev, "%s: legsup = 0x%04x\n",
				__func__, legsup);
		goto reset_needed;
	}

	cmd = inw(base + UHCI_USBCMD);
	if ((cmd & UHCI_USBCMD_RUN) || !(cmd & UHCI_USBCMD_CONFIGURE) ||
			!(cmd & UHCI_USBCMD_EGSM)) {
		dev_dbg(&pdev->dev, "%s: cmd = 0x%04x\n",
				__func__, cmd);
		goto reset_needed;
	}

	intr = inw(base + UHCI_USBINTR);
	if (intr & (~UHCI_USBINTR_RESUME)) {
		dev_dbg(&pdev->dev, "%s: intr = 0x%04x\n",
				__func__, intr);
		goto reset_needed;
	}
	return 0;

reset_needed:
	dev_dbg(&pdev->dev, "Performing full reset\n");
	uhci_reset_hc(pdev, base);
	return 1;
}
EXPORT_SYMBOL_GPL(uhci_check_and_reset_hc);

static inline int io_type_enabled(struct pci_dev *pdev, unsigned int mask)
{
	u16 cmd;
	return !pci_read_config_word(pdev, PCI_COMMAND, &cmd) && (cmd & mask);
}

#define pio_enabled(dev) io_type_enabled(dev, PCI_COMMAND_IO)
#define mmio_enabled(dev) io_type_enabled(dev, PCI_COMMAND_MEMORY)

static void quirk_usb_handoff_uhci(struct pci_dev *pdev)
{
	unsigned long base = 0;
	int i;

	if (!pio_enabled(pdev))
		return;

	for (i = 0; i < PCI_ROM_RESOURCE; i++)
		if ((pci_resource_flags(pdev, i) & IORESOURCE_IO)) {
			base = pci_resource_start(pdev, i);
			break;
		}

	if (base)
		uhci_check_and_reset_hc(pdev, base);
}

static int mmio_resource_enabled(struct pci_dev *pdev, int idx)
{
	return pci_resource_start(pdev, idx) && mmio_enabled(pdev);
}

static void quirk_usb_handoff_ohci(struct pci_dev *pdev)
{
	void __iomem *base;
	u32 control;
	u32 fminterval;
	int cnt;

	if (!mmio_resource_enabled(pdev, 0))
		return;

	base = pci_ioremap_bar(pdev, 0);
	if (base == NULL)
		return;

	control = readl(base + OHCI_CONTROL);

/* On PA-RISC, PDC can leave IR set incorrectly; ignore it there. */
#ifdef __hppa__
#define	OHCI_CTRL_MASK		(OHCI_CTRL_RWC | OHCI_CTRL_IR)
#else
#define	OHCI_CTRL_MASK		OHCI_CTRL_RWC

	if (control & OHCI_CTRL_IR) {
		int wait_time = 500; /* arbitrary; 5 seconds */
		writel(OHCI_INTR_OC, base + OHCI_INTRENABLE);
		writel(OHCI_OCR, base + OHCI_CMDSTATUS);
		while (wait_time > 0 &&
				readl(base + OHCI_CONTROL) & OHCI_CTRL_IR) {
			wait_time -= 10;
			msleep(10);
		}
		if (wait_time <= 0)
			dev_warn(&pdev->dev, "OHCI: BIOS handoff failed"
					" (BIOS bug?) %08x\n",
					readl(base + OHCI_CONTROL));
	}
#endif

	/* disable interrupts */
	writel((u32) ~0, base + OHCI_INTRDISABLE);

	/* Reset the USB bus, if the controller isn't already in RESET */
	if (control & OHCI_HCFS) {
		/* Go into RESET, preserving RWC (and possibly IR) */
		writel(control & OHCI_CTRL_MASK, base + OHCI_CONTROL);
		readl(base + OHCI_CONTROL);

		/* drive bus reset for at least 50 ms (7.1.7.5) */
		msleep(50);
	}

	/* software reset of the controller, preserving HcFmInterval */
	fminterval = readl(base + OHCI_FMINTERVAL);
	writel(OHCI_HCR, base + OHCI_CMDSTATUS);

	/* reset requires max 10 us delay */
	for (cnt = 30; cnt > 0; --cnt) {	/* ... allow extra time */
		if ((readl(base + OHCI_CMDSTATUS) & OHCI_HCR) == 0)
			break;
		udelay(1);
	}
	writel(fminterval, base + OHCI_FMINTERVAL);

	/* Now the controller is safely in SUSPEND and nothing can wake it up */
	iounmap(base);
}

static const struct dmi_system_id ehci_dmi_nohandoff_table[] = {
	{
		/*  Pegatron Lucid (ExoPC) */
		.matches = {
			DMI_MATCH(DMI_BOARD_NAME, "EXOPG06411"),
			DMI_MATCH(DMI_BIOS_VERSION, "Lucid-CE-133"),
		},
	},
	{
		/*  Pegatron Lucid (Ordissimo AIRIS) */
		.matches = {
			DMI_MATCH(DMI_BOARD_NAME, "M11JB"),
			DMI_MATCH(DMI_BIOS_VERSION, "Lucid-"),
		},
	},
	{
		/*  Pegatron Lucid (Ordissimo) */
		.matches = {
			DMI_MATCH(DMI_BOARD_NAME, "Ordissimo"),
			DMI_MATCH(DMI_BIOS_VERSION, "Lucid-"),
		},
	},
	{ }
};

static void ehci_bios_handoff(struct pci_dev *pdev,
					void __iomem *op_reg_base,
					u32 cap, u8 offset)
{
	int try_handoff = 1, tried_handoff = 0;

	/* The Pegatron Lucid tablet sporadically waits for 98 seconds trying
	 * the handoff on its unused controller.  Skip it. */
	if (pdev->vendor == 0x8086 && pdev->device == 0x283a) {
		if (dmi_check_system(ehci_dmi_nohandoff_table))
			try_handoff = 0;
	}

	if (try_handoff && (cap & EHCI_USBLEGSUP_BIOS)) {
		dev_dbg(&pdev->dev, "EHCI: BIOS handoff\n");

#if 0
/* aleksey_gorelov@phoenix.com reports that some systems need SMI forced on,
 * but that seems dubious in general (the BIOS left it off intentionally)
 * and is known to prevent some systems from booting.  so we won't do this
 * unless maybe we can determine when we're on a system that needs SMI forced.
 */
		/* BIOS workaround (?): be sure the pre-Linux code
		 * receives the SMI
		 */
		pci_read_config_dword(pdev, offset + EHCI_USBLEGCTLSTS, &val);
		pci_write_config_dword(pdev, offset + EHCI_USBLEGCTLSTS,
				       val | EHCI_USBLEGCTLSTS_SOOE);
#endif

		/* some systems get upset if this semaphore is
		 * set for any other reason than forcing a BIOS
		 * handoff..
		 */
		pci_write_config_byte(pdev, offset + 3, 1);
	}

	/* if boot firmware now owns EHCI, spin till it hands it over. */
	if (try_handoff) {
		int msec = 1000;
		while ((cap & EHCI_USBLEGSUP_BIOS) && (msec > 0)) {
			tried_handoff = 1;
			msleep(10);
			msec -= 10;
			pci_read_config_dword(pdev, offset, &cap);
		}
	}

	if (cap & EHCI_USBLEGSUP_BIOS) {
		/* well, possibly buggy BIOS... try to shut it down,
		 * and hope nothing goes too wrong
		 */
		if (try_handoff)
			dev_warn(&pdev->dev, "EHCI: BIOS handoff failed"
				 " (BIOS bug?) %08x\n", cap);
		pci_write_config_byte(pdev, offset + 2, 0);
	}

	/* just in case, always disable EHCI SMIs */
	pci_write_config_dword(pdev, offset + EHCI_USBLEGCTLSTS, 0);

	/* If the BIOS ever owned the controller then we can't expect
	 * any power sessions to remain intact.
	 */
	if (tried_handoff)
		writel(0, op_reg_base + EHCI_CONFIGFLAG);
}

static void quirk_usb_disable_ehci(struct pci_dev *pdev)
{
	void __iomem *base, *op_reg_base;
	u32	hcc_params, cap, val;
	u8	offset, cap_length;
	int	wait_time, count = 256/4;

	if (!mmio_resource_enabled(pdev, 0))
		return;

	base = pci_ioremap_bar(pdev, 0);
	if (base == NULL)
		return;

	cap_length = readb(base);
	op_reg_base = base + cap_length;

	/* EHCI 0.96 and later may have "extended capabilities"
	 * spec section 5.1 explains the bios handoff, e.g. for
	 * booting from USB disk or using a usb keyboard
	 */
	hcc_params = readl(base + EHCI_HCC_PARAMS);
	offset = (hcc_params >> 8) & 0xff;
	while (offset && --count) {
		pci_read_config_dword(pdev, offset, &cap);

		switch (cap & 0xff) {
		case 1:
			ehci_bios_handoff(pdev, op_reg_base, cap, offset);
			break;
		case 0: /* Illegal reserved cap, set cap=0 so we exit */
			cap = 0; /* then fallthrough... */
		default:
			dev_warn(&pdev->dev, "EHCI: unrecognized capability "
				 "%02x\n", cap & 0xff);
		}
		offset = (cap >> 8) & 0xff;
	}
	if (!count)
		dev_printk(KERN_DEBUG, &pdev->dev, "EHCI: capability loop?\n");

	/*
	 * halt EHCI & disable its interrupts in any case
	 */
	val = readl(op_reg_base + EHCI_USBSTS);
	if ((val & EHCI_USBSTS_HALTED) == 0) {
		val = readl(op_reg_base + EHCI_USBCMD);
		val &= ~EHCI_USBCMD_RUN;
		writel(val, op_reg_base + EHCI_USBCMD);

		wait_time = 2000;
		do {
			writel(0x3f, op_reg_base + EHCI_USBSTS);
			udelay(100);
			wait_time -= 100;
			val = readl(op_reg_base + EHCI_USBSTS);
			if ((val == ~(u32)0) || (val & EHCI_USBSTS_HALTED)) {
				break;
			}
		} while (wait_time > 0);
	}
	writel(0, op_reg_base + EHCI_USBINTR);
	writel(0x3f, op_reg_base + EHCI_USBSTS);

	iounmap(base);
}

/*
 * handshake - spin reading a register until handshake completes
 * @ptr: address of hc register to be read
 * @mask: bits to look at in result of read
 * @done: value of those bits when handshake succeeds
 * @wait_usec: timeout in microseconds
 * @delay_usec: delay in microseconds to wait between polling
 *
 * Polls a register every delay_usec microseconds.
 * Returns 0 when the mask bits have the value done.
 * Returns -ETIMEDOUT if this condition is not true after
 * wait_usec microseconds have passed.
 */
static int handshake(void __iomem *ptr, u32 mask, u32 done,
		int wait_usec, int delay_usec)
{
	u32	result;

	do {
		result = readl(ptr);
		result &= mask;
		if (result == done)
			return 0;
		udelay(delay_usec);
		wait_usec -= delay_usec;
	} while (wait_usec > 0);
	return -ETIMEDOUT;
}

/*
 * Intel's Panther Point chipset has two host controllers (EHCI and xHCI) that
 * share some number of ports.  These ports can be switched between either
 * controller.  Not all of the ports under the EHCI host controller may be
 * switchable.
 *
 * The ports should be switched over to xHCI before PCI probes for any device
 * start.  This avoids active devices under EHCI being disconnected during the
 * port switchover, which could cause loss of data on USB storage devices, or
 * failed boot when the root file system is on a USB mass storage device and is
 * enumerated under EHCI first.
 *
 * We write into the xHC's PCI configuration space in some Intel-specific
 * registers to switch the ports over.  The USB 3.0 terminations and the USB
 * 2.0 data wires are switched separately.  We want to enable the SuperSpeed
 * terminations before switching the USB 2.0 wires over, so that USB 3.0
 * devices connect at SuperSpeed, rather than at USB 2.0 speeds.
 */
void usb_enable_intel_xhci_ports(struct pci_dev *xhci_pdev)
{
	u32		ports_available;
	bool		ehci_found = false;
	struct pci_dev	*companion = NULL;

	/* make sure an intel EHCI controller exists */
	for_each_pci_dev(companion) {
		if (companion->class == PCI_CLASS_SERIAL_USB_EHCI &&
		    companion->vendor == PCI_VENDOR_ID_INTEL) {
			ehci_found = true;
			break;
		}
	}

	if (!ehci_found)
		return;

	/* Don't switchover the ports if the user hasn't compiled the xHCI
	 * driver.  Otherwise they will see "dead" USB ports that don't power
	 * the devices.
	 */
	if (!IS_ENABLED(CONFIG_USB_XHCI_HCD)) {
		dev_warn(&xhci_pdev->dev,
				"CONFIG_USB_XHCI_HCD is turned off, "
				"defaulting to EHCI.\n");
		dev_warn(&xhci_pdev->dev,
				"USB 3.0 devices will work at USB 2.0 speeds.\n");
		usb_disable_xhci_ports(xhci_pdev);
		return;
	}

	/* Read USB3PRM, the USB 3.0 Port Routing Mask Register
	 * Indicate the ports that can be changed from OS.
	 */
	pci_read_config_dword(xhci_pdev, USB_INTEL_USB3PRM,
			&ports_available);

	dev_dbg(&xhci_pdev->dev, "Configurable ports to enable SuperSpeed: 0x%x\n",
			ports_available);

	/* Write USB3_PSSEN, the USB 3.0 Port SuperSpeed Enable
	 * Register, to turn on SuperSpeed terminations for the
	 * switchable ports.
	 */
	pci_write_config_dword(xhci_pdev, USB_INTEL_USB3_PSSEN,
			ports_available);

	pci_read_config_dword(xhci_pdev, USB_INTEL_USB3_PSSEN,
			&ports_available);
	dev_dbg(&xhci_pdev->dev, "USB 3.0 ports that are now enabled "
			"under xHCI: 0x%x\n", ports_available);

	/* Read XUSB2PRM, xHCI USB 2.0 Port Routing Mask Register
	 * Indicate the USB 2.0 ports to be controlled by the xHCI host.
	 */

	pci_read_config_dword(xhci_pdev, USB_INTEL_USB2PRM,
			&ports_available);

	dev_dbg(&xhci_pdev->dev, "Configurable USB 2.0 ports to hand over to xCHI: 0x%x\n",
			ports_available);

	/* Write XUSB2PR, the xHC USB 2.0 Port Routing Register, to
	 * switch the USB 2.0 power and data lines over to the xHCI
	 * host.
	 */
	pci_write_config_dword(xhci_pdev, USB_INTEL_XUSB2PR,
			ports_available);

	pci_read_config_dword(xhci_pdev, USB_INTEL_XUSB2PR,
			&ports_available);
	dev_dbg(&xhci_pdev->dev, "USB 2.0 ports that are now switched over "
			"to xHCI: 0x%x\n", ports_available);
}
EXPORT_SYMBOL_GPL(usb_enable_intel_xhci_ports);

void usb_disable_xhci_ports(struct pci_dev *xhci_pdev)
{
	pci_write_config_dword(xhci_pdev, USB_INTEL_USB3_PSSEN, 0x0);
	pci_write_config_dword(xhci_pdev, USB_INTEL_XUSB2PR, 0x0);
}
EXPORT_SYMBOL_GPL(usb_disable_xhci_ports);

/**
 * PCI Quirks for xHCI.
 *
 * Takes care of the handoff between the Pre-OS (i.e. BIOS) and the OS.
 * It signals to the BIOS that the OS wants control of the host controller,
 * and then waits 5 seconds for the BIOS to hand over control.
 * If we timeout, assume the BIOS is broken and take control anyway.
 */
static void quirk_usb_handoff_xhci(struct pci_dev *pdev)
{
	void __iomem *base;
	int ext_cap_offset;
	void __iomem *op_reg_base;
	u32 val;
	int timeout;
	int len = pci_resource_len(pdev, 0);

	if (!mmio_resource_enabled(pdev, 0))
		return;

	base = ioremap_nocache(pci_resource_start(pdev, 0), len);
	if (base == NULL)
		return;

	/*
	 * Find the Legacy Support Capability register -
	 * this is optional for xHCI host controllers.
	 */
	ext_cap_offset = xhci_find_next_cap_offset(base, XHCI_HCC_PARAMS_OFFSET);
	do {
		if ((ext_cap_offset + sizeof(val)) > len) {
			/* We're reading garbage from the controller */
			dev_warn(&pdev->dev,
				 "xHCI controller failing to respond");
			return;
		}

		if (!ext_cap_offset)
			/* We've reached the end of the extended capabilities */
			goto hc_init;

		val = readl(base + ext_cap_offset);
		if (XHCI_EXT_CAPS_ID(val) == XHCI_EXT_CAPS_LEGACY)
			break;
		ext_cap_offset = xhci_find_next_cap_offset(base, ext_cap_offset);
	} while (1);

	/* If the BIOS owns the HC, signal that the OS wants it, and wait */
	if (val & XHCI_HC_BIOS_OWNED) {
		writel(val | XHCI_HC_OS_OWNED, base + ext_cap_offset);

		/* Wait for 5 seconds with 10 microsecond polling interval */
		timeout = handshake(base + ext_cap_offset, XHCI_HC_BIOS_OWNED,
				0, 5000, 10);

		/* Assume a buggy BIOS and take HC ownership anyway */
		if (timeout) {
			dev_warn(&pdev->dev, "xHCI BIOS handoff failed"
					" (BIOS bug ?) %08x\n", val);
			writel(val & ~XHCI_HC_BIOS_OWNED, base + ext_cap_offset);
		}
	}

	val = readl(base + ext_cap_offset + XHCI_LEGACY_CONTROL_OFFSET);
	/* Mask off (turn off) any enabled SMIs */
	val &= XHCI_LEGACY_DISABLE_SMI;
	/* Mask all SMI events bits, RW1C */
	val |= XHCI_LEGACY_SMI_EVENTS;
	/* Disable any BIOS SMIs and clear all SMI events*/
	writel(val, base + ext_cap_offset + XHCI_LEGACY_CONTROL_OFFSET);

hc_init:
	if (pdev->vendor == PCI_VENDOR_ID_INTEL)
		usb_enable_intel_xhci_ports(pdev);

	op_reg_base = base + XHCI_HC_LENGTH(readl(base));

	/* Wait for the host controller to be ready before writing any
	 * operational or runtime registers.  Wait 5 seconds and no more.
	 */
	timeout = handshake(op_reg_base + XHCI_STS_OFFSET, XHCI_STS_CNR, 0,
			5000, 10);
	/* Assume a buggy HC and start HC initialization anyway */
	if (timeout) {
		val = readl(op_reg_base + XHCI_STS_OFFSET);
		dev_warn(&pdev->dev,
				"xHCI HW not ready after 5 sec (HC bug?) "
				"status = 0x%x\n", val);
	}

	/* Send the halt and disable interrupts command */
	val = readl(op_reg_base + XHCI_CMD_OFFSET);
	val &= ~(XHCI_CMD_RUN | XHCI_IRQS);
	writel(val, op_reg_base + XHCI_CMD_OFFSET);

	/* Wait for the HC to halt - poll every 125 usec (one microframe). */
	timeout = handshake(op_reg_base + XHCI_STS_OFFSET, XHCI_STS_HALT, 1,
			XHCI_MAX_HALT_USEC, 125);
	if (timeout) {
		val = readl(op_reg_base + XHCI_STS_OFFSET);
		dev_warn(&pdev->dev,
				"xHCI HW did not halt within %d usec "
				"status = 0x%x\n", XHCI_MAX_HALT_USEC, val);
	}

	iounmap(base);
}

static void quirk_usb_early_handoff(struct pci_dev *pdev)
{
	/* Skip Netlogic mips SoC's internal PCI USB controller.
	 * This device does not need/support EHCI/OHCI handoff
	 */
	if (pdev->vendor == 0x184e)	/* vendor Netlogic */
		return;
	if (pdev->class != PCI_CLASS_SERIAL_USB_UHCI &&
			pdev->class != PCI_CLASS_SERIAL_USB_OHCI &&
			pdev->class != PCI_CLASS_SERIAL_USB_EHCI &&
			pdev->class != PCI_CLASS_SERIAL_USB_XHCI)
		return;

	if (pci_enable_device(pdev) < 0) {
		dev_warn(&pdev->dev, "Can't enable PCI device, "
				"BIOS handoff failed.\n");
		return;
	}
	if (pdev->class == PCI_CLASS_SERIAL_USB_UHCI)
		quirk_usb_handoff_uhci(pdev);
	else if (pdev->class == PCI_CLASS_SERIAL_USB_OHCI)
		quirk_usb_handoff_ohci(pdev);
	else if (pdev->class == PCI_CLASS_SERIAL_USB_EHCI)
		quirk_usb_disable_ehci(pdev);
	else if (pdev->class == PCI_CLASS_SERIAL_USB_XHCI)
		quirk_usb_handoff_xhci(pdev);
	pci_disable_device(pdev);
}
DECLARE_PCI_FIXUP_CLASS_FINAL(PCI_ANY_ID, PCI_ANY_ID,
			PCI_CLASS_SERIAL_USB, 8, quirk_usb_early_handoff);<|MERGE_RESOLUTION|>--- conflicted
+++ resolved
@@ -250,21 +250,6 @@
 }
 EXPORT_SYMBOL_GPL(usb_amd_find_chipset_info);
 
-<<<<<<< HEAD
-int usb_hcd_amd_remote_wakeup_quirk(struct pci_dev *pdev)
-{
-	/* Make sure amd chipset type has already been initialized */
-	usb_amd_find_chipset_info();
-	if (amd_chipset.sb_type.gen != AMD_CHIPSET_YANGTZE)
-		return 0;
-
-	dev_dbg(&pdev->dev, "QUIRK: Enable AMD remote wakeup fix\n");
-	return 1;
-}
-EXPORT_SYMBOL_GPL(usb_hcd_amd_remote_wakeup_quirk);
-
-=======
->>>>>>> 46a55da1
 bool usb_amd_hang_symptom_quirk(void)
 {
 	u8 rev;
@@ -285,6 +270,18 @@
 	return amd_chipset.sb_type.gen == AMD_CHIPSET_SB800;
 }
 EXPORT_SYMBOL_GPL(usb_amd_prefetch_quirk);
+
+int usb_hcd_amd_remote_wakeup_quirk(struct pci_dev *pdev)
+{
+	/* Make sure amd chipset type has already been initialized */
+	usb_amd_find_chipset_info();
+	if (amd_chipset.sb_type.gen != AMD_CHIPSET_YANGTZE)
+		return 0;
+
+	dev_dbg(&pdev->dev, "QUIRK: Enable AMD remote wakeup fix\n");
+	return 1;
+}
+EXPORT_SYMBOL_GPL(usb_hcd_amd_remote_wakeup_quirk);
 
 /*
  * The hardware normally enables the A-link power management feature, which
