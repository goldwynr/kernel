--- conflicted
+++ resolved
@@ -232,14 +232,11 @@
 	if (xhci->quirks & XHCI_LPM_SUPPORT)
 		hcd_to_bus(xhci->shared_hcd)->root_hub->lpm_capable = 1;
 
-<<<<<<< HEAD
+	/* USB-2 and USB-3 roothubs initialized, allow runtime pm suspend */
+	pm_runtime_put_noidle(&dev->dev);
+
 	if (HCC_MAX_PSA(xhci->hcc_params) >= 4)
 		hcd->shared_hcd->can_do_streams = 1;
-
-=======
->>>>>>> 52e218bb
-	/* USB-2 and USB-3 roothubs initialized, allow runtime pm suspend */
-	pm_runtime_put_noidle(&dev->dev);
 
 	return 0;
 
