/*
 * xHCI host controller driver
 *
 * Copyright (C) 2008 Intel Corp.
 *
 * Author: Sarah Sharp
 * Some code borrowed from the Linux EHCI driver.
 *
 * This program is free software; you can redistribute it and/or modify
 * it under the terms of the GNU General Public License version 2 as
 * published by the Free Software Foundation.
 *
 * This program is distributed in the hope that it will be useful, but
 * WITHOUT ANY WARRANTY; without even the implied warranty of MERCHANTABILITY
 * or FITNESS FOR A PARTICULAR PURPOSE.  See the GNU General Public License
 * for more details.
 *
 * You should have received a copy of the GNU General Public License
 * along with this program; if not, write to the Free Software Foundation,
 * Inc., 675 Mass Ave, Cambridge, MA 02139, USA.
 */

/*
 * Ring initialization rules:
 * 1. Each segment is initialized to zero, except for link TRBs.
 * 2. Ring cycle state = 0.  This represents Producer Cycle State (PCS) or
 *    Consumer Cycle State (CCS), depending on ring function.
 * 3. Enqueue pointer = dequeue pointer = address of first TRB in the segment.
 *
 * Ring behavior rules:
 * 1. A ring is empty if enqueue == dequeue.  This means there will always be at
 *    least one free TRB in the ring.  This is useful if you want to turn that
 *    into a link TRB and expand the ring.
 * 2. When incrementing an enqueue or dequeue pointer, if the next TRB is a
 *    link TRB, then load the pointer with the address in the link TRB.  If the
 *    link TRB had its toggle bit set, you may need to update the ring cycle
 *    state (see cycle bit rules).  You may have to do this multiple times
 *    until you reach a non-link TRB.
 * 3. A ring is full if enqueue++ (for the definition of increment above)
 *    equals the dequeue pointer.
 *
 * Cycle bit rules:
 * 1. When a consumer increments a dequeue pointer and encounters a toggle bit
 *    in a link TRB, it must toggle the ring cycle state.
 * 2. When a producer increments an enqueue pointer and encounters a toggle bit
 *    in a link TRB, it must toggle the ring cycle state.
 *
 * Producer rules:
 * 1. Check if ring is full before you enqueue.
 * 2. Write the ring cycle state to the cycle bit in the TRB you're enqueuing.
 *    Update enqueue pointer between each write (which may update the ring
 *    cycle state).
 * 3. Notify consumer.  If SW is producer, it rings the doorbell for command
 *    and endpoint rings.  If HC is the producer for the event ring,
 *    and it generates an interrupt according to interrupt modulation rules.
 *
 * Consumer rules:
 * 1. Check if TRB belongs to you.  If the cycle bit == your ring cycle state,
 *    the TRB is owned by the consumer.
 * 2. Update dequeue pointer (which may update the ring cycle state) and
 *    continue processing TRBs until you reach a TRB which is not owned by you.
 * 3. Notify the producer.  SW is the consumer for the event ring, and it
 *   updates event ring dequeue pointer.  HC is the consumer for the command and
 *   endpoint rings; it generates events on the event ring for these.
 */

#include <linux/scatterlist.h>
#include <linux/slab.h>
#include "xhci.h"
#include "xhci-trace.h"

static int handle_cmd_in_cmd_wait_list(struct xhci_hcd *xhci,
		struct xhci_virt_device *virt_dev,
		struct xhci_event_cmd *event);

/*
 * Returns zero if the TRB isn't in this segment, otherwise it returns the DMA
 * address of the TRB.
 */
dma_addr_t xhci_trb_virt_to_dma(struct xhci_segment *seg,
		union xhci_trb *trb)
{
	unsigned long segment_offset;

	if (!seg || !trb || trb < seg->trbs)
		return 0;
	/* offset in TRBs */
	segment_offset = trb - seg->trbs;
	if (segment_offset > TRBS_PER_SEGMENT)
		return 0;
	return seg->dma + (segment_offset * sizeof(*trb));
}

/* Does this link TRB point to the first segment in a ring,
 * or was the previous TRB the last TRB on the last segment in the ERST?
 */
static bool last_trb_on_last_seg(struct xhci_hcd *xhci, struct xhci_ring *ring,
		struct xhci_segment *seg, union xhci_trb *trb)
{
	if (ring == xhci->event_ring)
		return (trb == &seg->trbs[TRBS_PER_SEGMENT]) &&
			(seg->next == xhci->event_ring->first_seg);
	else
		return le32_to_cpu(trb->link.control) & LINK_TOGGLE;
}

/* Is this TRB a link TRB or was the last TRB the last TRB in this event ring
 * segment?  I.e. would the updated event TRB pointer step off the end of the
 * event seg?
 */
static int last_trb(struct xhci_hcd *xhci, struct xhci_ring *ring,
		struct xhci_segment *seg, union xhci_trb *trb)
{
	if (ring == xhci->event_ring)
		return trb == &seg->trbs[TRBS_PER_SEGMENT];
	else
		return TRB_TYPE_LINK_LE32(trb->link.control);
}

static int enqueue_is_link_trb(struct xhci_ring *ring)
{
	struct xhci_link_trb *link = &ring->enqueue->link;
	return TRB_TYPE_LINK_LE32(link->control);
}

union xhci_trb *xhci_find_next_enqueue(struct xhci_ring *ring)
{
	/* Enqueue pointer can be left pointing to the link TRB,
	 * we must handle that
	 */
	if (TRB_TYPE_LINK_LE32(ring->enqueue->link.control))
		return ring->enq_seg->next->trbs;
	return ring->enqueue;
}

/* Updates trb to point to the next TRB in the ring, and updates seg if the next
 * TRB is in a new segment.  This does not skip over link TRBs, and it does not
 * effect the ring dequeue or enqueue pointers.
 */
static void next_trb(struct xhci_hcd *xhci,
		struct xhci_ring *ring,
		struct xhci_segment **seg,
		union xhci_trb **trb)
{
	if (last_trb(xhci, ring, *seg, *trb)) {
		*seg = (*seg)->next;
		*trb = ((*seg)->trbs);
	} else {
		(*trb)++;
	}
}

/*
 * See Cycle bit rules. SW is the consumer for the event ring only.
 * Don't make a ring full of link TRBs.  That would be dumb and this would loop.
 */
static void inc_deq(struct xhci_hcd *xhci, struct xhci_ring *ring)
{
	unsigned long long addr;

	ring->deq_updates++;

	/*
	 * If this is not event ring, and the dequeue pointer
	 * is not on a link TRB, there is one more usable TRB
	 */
	if (ring->type != TYPE_EVENT &&
			!last_trb(xhci, ring, ring->deq_seg, ring->dequeue))
		ring->num_trbs_free++;

	do {
		/*
		 * Update the dequeue pointer further if that was a link TRB or
		 * we're at the end of an event ring segment (which doesn't have
		 * link TRBS)
		 */
		if (last_trb(xhci, ring, ring->deq_seg, ring->dequeue)) {
			if (ring->type == TYPE_EVENT &&
					last_trb_on_last_seg(xhci, ring,
						ring->deq_seg, ring->dequeue)) {
				ring->cycle_state = (ring->cycle_state ? 0 : 1);
			}
			ring->deq_seg = ring->deq_seg->next;
			ring->dequeue = ring->deq_seg->trbs;
		} else {
			ring->dequeue++;
		}
	} while (last_trb(xhci, ring, ring->deq_seg, ring->dequeue));

	addr = (unsigned long long) xhci_trb_virt_to_dma(ring->deq_seg, ring->dequeue);
}

/*
 * See Cycle bit rules. SW is the consumer for the event ring only.
 * Don't make a ring full of link TRBs.  That would be dumb and this would loop.
 *
 * If we've just enqueued a TRB that is in the middle of a TD (meaning the
 * chain bit is set), then set the chain bit in all the following link TRBs.
 * If we've enqueued the last TRB in a TD, make sure the following link TRBs
 * have their chain bit cleared (so that each Link TRB is a separate TD).
 *
 * Section 6.4.4.1 of the 0.95 spec says link TRBs cannot have the chain bit
 * set, but other sections talk about dealing with the chain bit set.  This was
 * fixed in the 0.96 specification errata, but we have to assume that all 0.95
 * xHCI hardware can't handle the chain bit being cleared on a link TRB.
 *
 * @more_trbs_coming:	Will you enqueue more TRBs before calling
 *			prepare_transfer()?
 */
static void inc_enq(struct xhci_hcd *xhci, struct xhci_ring *ring,
			bool more_trbs_coming)
{
	u32 chain;
	union xhci_trb *next;
	unsigned long long addr;

	chain = le32_to_cpu(ring->enqueue->generic.field[3]) & TRB_CHAIN;
	/* If this is not event ring, there is one less usable TRB */
	if (ring->type != TYPE_EVENT &&
			!last_trb(xhci, ring, ring->enq_seg, ring->enqueue))
		ring->num_trbs_free--;
	next = ++(ring->enqueue);

	ring->enq_updates++;
	/* Update the dequeue pointer further if that was a link TRB or we're at
	 * the end of an event ring segment (which doesn't have link TRBS)
	 */
	while (last_trb(xhci, ring, ring->enq_seg, next)) {
		if (ring->type != TYPE_EVENT) {
			/*
			 * If the caller doesn't plan on enqueueing more
			 * TDs before ringing the doorbell, then we
			 * don't want to give the link TRB to the
			 * hardware just yet.  We'll give the link TRB
			 * back in prepare_ring() just before we enqueue
			 * the TD at the top of the ring.
			 */
			if (!chain && !more_trbs_coming)
				break;

			/* If we're not dealing with 0.95 hardware or
			 * isoc rings on AMD 0.96 host,
			 * carry over the chain bit of the previous TRB
			 * (which may mean the chain bit is cleared).
			 */
			if (!(ring->type == TYPE_ISOC &&
					(xhci->quirks & XHCI_AMD_0x96_HOST))
						&& !xhci_link_trb_quirk(xhci)) {
				next->link.control &=
					cpu_to_le32(~TRB_CHAIN);
				next->link.control |=
					cpu_to_le32(chain);
			}
			/* Give this link TRB to the hardware */
			wmb();
			next->link.control ^= cpu_to_le32(TRB_CYCLE);

			/* Toggle the cycle bit after the last ring segment. */
			if (last_trb_on_last_seg(xhci, ring, ring->enq_seg, next)) {
				ring->cycle_state = (ring->cycle_state ? 0 : 1);
			}
		}
		ring->enq_seg = ring->enq_seg->next;
		ring->enqueue = ring->enq_seg->trbs;
		next = ring->enqueue;
	}
	addr = (unsigned long long) xhci_trb_virt_to_dma(ring->enq_seg, ring->enqueue);
}

/*
 * Check to see if there's room to enqueue num_trbs on the ring and make sure
 * enqueue pointer will not advance into dequeue segment. See rules above.
 */
static inline int room_on_ring(struct xhci_hcd *xhci, struct xhci_ring *ring,
		unsigned int num_trbs)
{
	int num_trbs_in_deq_seg;

	if (ring->num_trbs_free < num_trbs)
		return 0;

	if (ring->type != TYPE_COMMAND && ring->type != TYPE_EVENT) {
		num_trbs_in_deq_seg = ring->dequeue - ring->deq_seg->trbs;
		if (ring->num_trbs_free < num_trbs + num_trbs_in_deq_seg)
			return 0;
	}

	return 1;
}

/* Ring the host controller doorbell after placing a command on the ring */
void xhci_ring_cmd_db(struct xhci_hcd *xhci)
{
	if (!(xhci->cmd_ring_state & CMD_RING_STATE_RUNNING))
		return;

	xhci_dbg(xhci, "// Ding dong!\n");
	writel(DB_VALUE_HOST, &xhci->dba->doorbell[0]);
	/* Flush PCI posted writes */
	readl(&xhci->dba->doorbell[0]);
}

static int xhci_abort_cmd_ring(struct xhci_hcd *xhci)
{
	u64 temp_64;
	int ret;

	xhci_dbg(xhci, "Abort command ring\n");

	if (!(xhci->cmd_ring_state & CMD_RING_STATE_RUNNING)) {
		xhci_dbg(xhci, "The command ring isn't running, "
				"Have the command ring been stopped?\n");
		return 0;
	}

	temp_64 = xhci_read_64(xhci, &xhci->op_regs->cmd_ring);
	if (!(temp_64 & CMD_RING_RUNNING)) {
		xhci_dbg(xhci, "Command ring had been stopped\n");
		return 0;
	}
	xhci->cmd_ring_state = CMD_RING_STATE_ABORTED;
	xhci_write_64(xhci, temp_64 | CMD_RING_ABORT,
			&xhci->op_regs->cmd_ring);

	/* Section 4.6.1.2 of xHCI 1.0 spec says software should
	 * time the completion od all xHCI commands, including
	 * the Command Abort operation. If software doesn't see
	 * CRR negated in a timely manner (e.g. longer than 5
	 * seconds), then it should assume that the there are
	 * larger problems with the xHC and assert HCRST.
	 */
	ret = xhci_handshake(xhci, &xhci->op_regs->cmd_ring,
			CMD_RING_RUNNING, 0, 5 * 1000 * 1000);
	if (ret < 0) {
		xhci_err(xhci, "Stopped the command ring failed, "
				"maybe the host is dead\n");
		xhci->xhc_state |= XHCI_STATE_DYING;
		xhci_quiesce(xhci);
		xhci_halt(xhci);
		return -ESHUTDOWN;
	}

	return 0;
}

static int xhci_queue_cd(struct xhci_hcd *xhci,
		struct xhci_command *command,
		union xhci_trb *cmd_trb)
{
	struct xhci_cd *cd;
	cd = kzalloc(sizeof(struct xhci_cd), GFP_ATOMIC);
	if (!cd)
		return -ENOMEM;
	INIT_LIST_HEAD(&cd->cancel_cmd_list);

	cd->command = command;
	cd->cmd_trb = cmd_trb;
	list_add_tail(&cd->cancel_cmd_list, &xhci->cancel_cmd_list);

	return 0;
}

/*
 * Cancel the command which has issue.
 *
 * Some commands may hang due to waiting for acknowledgement from
 * usb device. It is outside of the xHC's ability to control and
 * will cause the command ring is blocked. When it occurs software
 * should intervene to recover the command ring.
 * See Section 4.6.1.1 and 4.6.1.2
 */
int xhci_cancel_cmd(struct xhci_hcd *xhci, struct xhci_command *command,
		union xhci_trb *cmd_trb)
{
	int retval = 0;
	unsigned long flags;

	spin_lock_irqsave(&xhci->lock, flags);

	if (xhci->xhc_state & XHCI_STATE_DYING) {
		xhci_warn(xhci, "Abort the command ring,"
				" but the xHCI is dead.\n");
		retval = -ESHUTDOWN;
		goto fail;
	}

	/* queue the cmd desriptor to cancel_cmd_list */
	retval = xhci_queue_cd(xhci, command, cmd_trb);
	if (retval) {
		xhci_warn(xhci, "Queuing command descriptor failed.\n");
		goto fail;
	}

	/* abort command ring */
	retval = xhci_abort_cmd_ring(xhci);
	if (retval) {
		xhci_err(xhci, "Abort command ring failed\n");
		if (unlikely(retval == -ESHUTDOWN)) {
			spin_unlock_irqrestore(&xhci->lock, flags);
			usb_hc_died(xhci_to_hcd(xhci)->primary_hcd);
			xhci_dbg(xhci, "xHCI host controller is dead.\n");
			return retval;
		}
	}

fail:
	spin_unlock_irqrestore(&xhci->lock, flags);
	return retval;
}

void xhci_ring_ep_doorbell(struct xhci_hcd *xhci,
		unsigned int slot_id,
		unsigned int ep_index,
		unsigned int stream_id)
{
	__le32 __iomem *db_addr = &xhci->dba->doorbell[slot_id];
	struct xhci_virt_ep *ep = &xhci->devs[slot_id]->eps[ep_index];
	unsigned int ep_state = ep->ep_state;

	/* Don't ring the doorbell for this endpoint if there are pending
	 * cancellations because we don't want to interrupt processing.
	 * We don't want to restart any stream rings if there's a set dequeue
	 * pointer command pending because the device can choose to start any
	 * stream once the endpoint is on the HW schedule.
	 * FIXME - check all the stream rings for pending cancellations.
	 */
	if ((ep_state & EP_HALT_PENDING) || (ep_state & SET_DEQ_PENDING) ||
	    (ep_state & EP_HALTED))
		return;
	writel(DB_VALUE(ep_index, stream_id), db_addr);
	/* The CPU has better things to do at this point than wait for a
	 * write-posting flush.  It'll get there soon enough.
	 */
}

/* Ring the doorbell for any rings with pending URBs */
static void ring_doorbell_for_active_rings(struct xhci_hcd *xhci,
		unsigned int slot_id,
		unsigned int ep_index)
{
	unsigned int stream_id;
	struct xhci_virt_ep *ep;

	ep = &xhci->devs[slot_id]->eps[ep_index];

	/* A ring has pending URBs if its TD list is not empty */
	if (!(ep->ep_state & EP_HAS_STREAMS)) {
		if (ep->ring && !(list_empty(&ep->ring->td_list)))
			xhci_ring_ep_doorbell(xhci, slot_id, ep_index, 0);
		return;
	}

	for (stream_id = 1; stream_id < ep->stream_info->num_streams;
			stream_id++) {
		struct xhci_stream_info *stream_info = ep->stream_info;
		if (!list_empty(&stream_info->stream_rings[stream_id]->td_list))
			xhci_ring_ep_doorbell(xhci, slot_id, ep_index,
						stream_id);
	}
}

/*
 * Find the segment that trb is in.  Start searching in start_seg.
 * If we must move past a segment that has a link TRB with a toggle cycle state
 * bit set, then we will toggle the value pointed at by cycle_state.
 */
static struct xhci_segment *find_trb_seg(
		struct xhci_segment *start_seg,
		union xhci_trb	*trb, int *cycle_state)
{
	struct xhci_segment *cur_seg = start_seg;
	struct xhci_generic_trb *generic_trb;

	while (cur_seg->trbs > trb ||
			&cur_seg->trbs[TRBS_PER_SEGMENT - 1] < trb) {
		generic_trb = &cur_seg->trbs[TRBS_PER_SEGMENT - 1].generic;
		if (generic_trb->field[3] & cpu_to_le32(LINK_TOGGLE))
			*cycle_state ^= 0x1;
		cur_seg = cur_seg->next;
		if (cur_seg == start_seg)
			/* Looped over the entire list.  Oops! */
			return NULL;
	}
	return cur_seg;
}


static struct xhci_ring *xhci_triad_to_transfer_ring(struct xhci_hcd *xhci,
		unsigned int slot_id, unsigned int ep_index,
		unsigned int stream_id)
{
	struct xhci_virt_ep *ep;

	ep = &xhci->devs[slot_id]->eps[ep_index];
	/* Common case: no streams */
	if (!(ep->ep_state & EP_HAS_STREAMS))
		return ep->ring;

	if (stream_id == 0) {
		xhci_warn(xhci,
				"WARN: Slot ID %u, ep index %u has streams, "
				"but URB has no stream ID.\n",
				slot_id, ep_index);
		return NULL;
	}

	if (stream_id < ep->stream_info->num_streams)
		return ep->stream_info->stream_rings[stream_id];

	xhci_warn(xhci,
			"WARN: Slot ID %u, ep index %u has "
			"stream IDs 1 to %u allocated, "
			"but stream ID %u is requested.\n",
			slot_id, ep_index,
			ep->stream_info->num_streams - 1,
			stream_id);
	return NULL;
}

/* Get the right ring for the given URB.
 * If the endpoint supports streams, boundary check the URB's stream ID.
 * If the endpoint doesn't support streams, return the singular endpoint ring.
 */
static struct xhci_ring *xhci_urb_to_transfer_ring(struct xhci_hcd *xhci,
		struct urb *urb)
{
	return xhci_triad_to_transfer_ring(xhci, urb->dev->slot_id,
		xhci_get_endpoint_index(&urb->ep->desc), urb->stream_id);
}

/*
 * Move the xHC's endpoint ring dequeue pointer past cur_td.
 * Record the new state of the xHC's endpoint ring dequeue segment,
 * dequeue pointer, and new consumer cycle state in state.
 * Update our internal representation of the ring's dequeue pointer.
 *
 * We do this in three jumps:
 *  - First we update our new ring state to be the same as when the xHC stopped.
 *  - Then we traverse the ring to find the segment that contains
 *    the last TRB in the TD.  We toggle the xHC's new cycle state when we pass
 *    any link TRBs with the toggle cycle bit set.
 *  - Finally we move the dequeue state one TRB further, toggling the cycle bit
 *    if we've moved it past a link TRB with the toggle cycle bit set.
 *
 * Some of the uses of xhci_generic_trb are grotty, but if they're done
 * with correct __le32 accesses they should work fine.  Only users of this are
 * in here.
 */
void xhci_find_new_dequeue_state(struct xhci_hcd *xhci,
		unsigned int slot_id, unsigned int ep_index,
		unsigned int stream_id, struct xhci_td *cur_td,
		struct xhci_dequeue_state *state)
{
	struct xhci_virt_device *dev = xhci->devs[slot_id];
	struct xhci_virt_ep *ep = &dev->eps[ep_index];
	struct xhci_ring *ep_ring;
	struct xhci_generic_trb *trb;
	dma_addr_t addr;
	u64 hw_dequeue;

	ep_ring = xhci_triad_to_transfer_ring(xhci, slot_id,
			ep_index, stream_id);
	if (!ep_ring) {
		xhci_warn(xhci, "WARN can't find new dequeue state "
				"for invalid stream ID %u.\n",
				stream_id);
		return;
	}

	/* Dig out the cycle state saved by the xHC during the stop ep cmd */
	xhci_dbg_trace(xhci, trace_xhci_dbg_cancel_urb,
			"Finding endpoint context");
<<<<<<< HEAD
	/* 4.6.9 the css flag is written to the stream context for streams */
	if (ep->ep_state & EP_HAS_STREAMS) {
		struct xhci_stream_ctx *ctx =
			&ep->stream_info->stream_ctx_array[stream_id];
		state->new_cycle_state = 0x1 & le64_to_cpu(ctx->stream_ring);
	} else {
		struct xhci_ep_ctx *ep_ctx
			= xhci_get_ep_ctx(xhci, dev->out_ctx, ep_index);
		state->new_cycle_state = 0x1 & le64_to_cpu(ep_ctx->deq);
	}
=======
	ep_ctx = xhci_get_ep_ctx(xhci, dev->out_ctx, ep_index);
	hw_dequeue = le64_to_cpu(ep_ctx->deq);

	/* Find virtual address and segment of hardware dequeue pointer */
	state->new_deq_seg = ep_ring->deq_seg;
	state->new_deq_ptr = ep_ring->dequeue;
	while (xhci_trb_virt_to_dma(state->new_deq_seg, state->new_deq_ptr)
			!= (dma_addr_t)(hw_dequeue & ~0xf)) {
		next_trb(xhci, ep_ring, &state->new_deq_seg,
					&state->new_deq_ptr);
		if (state->new_deq_ptr == ep_ring->dequeue) {
			WARN_ON(1);
			return;
		}
	}
	/*
	 * Find cycle state for last_trb, starting at old cycle state of
	 * hw_dequeue. If there is only one segment ring, find_trb_seg() will
	 * return immediately and cannot toggle the cycle state if this search
	 * wraps around, so add one more toggle manually in that case.
	 */
	state->new_cycle_state = hw_dequeue & 0x1;
	if (ep_ring->first_seg == ep_ring->first_seg->next &&
			cur_td->last_trb < state->new_deq_ptr)
		state->new_cycle_state ^= 0x1;
>>>>>>> 52e218bb

	state->new_deq_ptr = cur_td->last_trb;
	xhci_dbg_trace(xhci, trace_xhci_dbg_cancel_urb,
			"Finding segment containing last TRB in TD.");
	state->new_deq_seg = find_trb_seg(state->new_deq_seg,
			state->new_deq_ptr, &state->new_cycle_state);
	if (!state->new_deq_seg) {
		WARN_ON(1);
		return;
	}

	/* Increment to find next TRB after last_trb. Cycle if appropriate. */
	trb = &state->new_deq_ptr->generic;
	if (TRB_TYPE_LINK_LE32(trb->field[3]) &&
	    (trb->field[3] & cpu_to_le32(LINK_TOGGLE)))
		state->new_cycle_state ^= 0x1;
	next_trb(xhci, ep_ring, &state->new_deq_seg, &state->new_deq_ptr);

	/* Don't update the ring cycle state for the producer (us). */
	xhci_dbg_trace(xhci, trace_xhci_dbg_cancel_urb,
			"Cycle state = 0x%x", state->new_cycle_state);

	xhci_dbg_trace(xhci, trace_xhci_dbg_cancel_urb,
			"New dequeue segment = %p (virtual)",
			state->new_deq_seg);
	addr = xhci_trb_virt_to_dma(state->new_deq_seg, state->new_deq_ptr);
	xhci_dbg_trace(xhci, trace_xhci_dbg_cancel_urb,
			"New dequeue pointer = 0x%llx (DMA)",
			(unsigned long long) addr);
}

/* flip_cycle means flip the cycle bit of all but the first and last TRB.
 * (The last TRB actually points to the ring enqueue pointer, which is not part
 * of this TD.)  This is used to remove partially enqueued isoc TDs from a ring.
 */
static void td_to_noop(struct xhci_hcd *xhci, struct xhci_ring *ep_ring,
		struct xhci_td *cur_td, bool flip_cycle)
{
	struct xhci_segment *cur_seg;
	union xhci_trb *cur_trb;

	for (cur_seg = cur_td->start_seg, cur_trb = cur_td->first_trb;
			true;
			next_trb(xhci, ep_ring, &cur_seg, &cur_trb)) {
		if (TRB_TYPE_LINK_LE32(cur_trb->generic.field[3])) {
			/* Unchain any chained Link TRBs, but
			 * leave the pointers intact.
			 */
			cur_trb->generic.field[3] &= cpu_to_le32(~TRB_CHAIN);
			/* Flip the cycle bit (link TRBs can't be the first
			 * or last TRB).
			 */
			if (flip_cycle)
				cur_trb->generic.field[3] ^=
					cpu_to_le32(TRB_CYCLE);
			xhci_dbg_trace(xhci, trace_xhci_dbg_cancel_urb,
					"Cancel (unchain) link TRB");
			xhci_dbg_trace(xhci, trace_xhci_dbg_cancel_urb,
					"Address = %p (0x%llx dma); "
					"in seg %p (0x%llx dma)",
					cur_trb,
					(unsigned long long)xhci_trb_virt_to_dma(cur_seg, cur_trb),
					cur_seg,
					(unsigned long long)cur_seg->dma);
		} else {
			cur_trb->generic.field[0] = 0;
			cur_trb->generic.field[1] = 0;
			cur_trb->generic.field[2] = 0;
			/* Preserve only the cycle bit of this TRB */
			cur_trb->generic.field[3] &= cpu_to_le32(TRB_CYCLE);
			/* Flip the cycle bit except on the first or last TRB */
			if (flip_cycle && cur_trb != cur_td->first_trb &&
					cur_trb != cur_td->last_trb)
				cur_trb->generic.field[3] ^=
					cpu_to_le32(TRB_CYCLE);
			cur_trb->generic.field[3] |= cpu_to_le32(
				TRB_TYPE(TRB_TR_NOOP));
			xhci_dbg_trace(xhci, trace_xhci_dbg_cancel_urb,
					"TRB to noop at offset 0x%llx",
					(unsigned long long)
					xhci_trb_virt_to_dma(cur_seg, cur_trb));
		}
		if (cur_trb == cur_td->last_trb)
			break;
	}
}

static int queue_set_tr_deq(struct xhci_hcd *xhci, int slot_id,
		unsigned int ep_index, unsigned int stream_id,
		struct xhci_segment *deq_seg,
		union xhci_trb *deq_ptr, u32 cycle_state);

void xhci_queue_new_dequeue_state(struct xhci_hcd *xhci,
		unsigned int slot_id, unsigned int ep_index,
		unsigned int stream_id,
		struct xhci_dequeue_state *deq_state)
{
	struct xhci_virt_ep *ep = &xhci->devs[slot_id]->eps[ep_index];

	xhci_dbg_trace(xhci, trace_xhci_dbg_cancel_urb,
			"Set TR Deq Ptr cmd, new deq seg = %p (0x%llx dma), "
			"new deq ptr = %p (0x%llx dma), new cycle = %u",
			deq_state->new_deq_seg,
			(unsigned long long)deq_state->new_deq_seg->dma,
			deq_state->new_deq_ptr,
			(unsigned long long)xhci_trb_virt_to_dma(deq_state->new_deq_seg, deq_state->new_deq_ptr),
			deq_state->new_cycle_state);
	queue_set_tr_deq(xhci, slot_id, ep_index, stream_id,
			deq_state->new_deq_seg,
			deq_state->new_deq_ptr,
			(u32) deq_state->new_cycle_state);
	/* Stop the TD queueing code from ringing the doorbell until
	 * this command completes.  The HC won't set the dequeue pointer
	 * if the ring is running, and ringing the doorbell starts the
	 * ring running.
	 */
	ep->ep_state |= SET_DEQ_PENDING;
}

static void xhci_stop_watchdog_timer_in_irq(struct xhci_hcd *xhci,
		struct xhci_virt_ep *ep)
{
	ep->ep_state &= ~EP_HALT_PENDING;
	/* Can't del_timer_sync in interrupt, so we attempt to cancel.  If the
	 * timer is running on another CPU, we don't decrement stop_cmds_pending
	 * (since we didn't successfully stop the watchdog timer).
	 */
	if (del_timer(&ep->stop_cmd_timer))
		ep->stop_cmds_pending--;
}

/* Must be called with xhci->lock held in interrupt context */
static void xhci_giveback_urb_in_irq(struct xhci_hcd *xhci,
		struct xhci_td *cur_td, int status)
{
	struct usb_hcd *hcd;
	struct urb	*urb;
	struct urb_priv	*urb_priv;

	urb = cur_td->urb;
	urb_priv = urb->hcpriv;
	urb_priv->td_cnt++;
	hcd = bus_to_hcd(urb->dev->bus);

	/* Only giveback urb when this is the last td in urb */
	if (urb_priv->td_cnt == urb_priv->length) {
		if (usb_pipetype(urb->pipe) == PIPE_ISOCHRONOUS) {
			xhci_to_hcd(xhci)->self.bandwidth_isoc_reqs--;
			if (xhci_to_hcd(xhci)->self.bandwidth_isoc_reqs	== 0) {
				if (xhci->quirks & XHCI_AMD_PLL_FIX)
					usb_amd_quirk_pll_enable();
			}
		}
		usb_hcd_unlink_urb_from_ep(hcd, urb);

		spin_unlock(&xhci->lock);
		usb_hcd_giveback_urb(hcd, urb, status);
		xhci_urb_free_priv(xhci, urb_priv);
		spin_lock(&xhci->lock);
	}
}

/*
 * When we get a command completion for a Stop Endpoint Command, we need to
 * unlink any cancelled TDs from the ring.  There are two ways to do that:
 *
 *  1. If the HW was in the middle of processing the TD that needs to be
 *     cancelled, then we must move the ring's dequeue pointer past the last TRB
 *     in the TD with a Set Dequeue Pointer Command.
 *  2. Otherwise, we turn all the TRBs in the TD into No-op TRBs (with the chain
 *     bit cleared) so that the HW will skip over them.
 */
static void xhci_handle_cmd_stop_ep(struct xhci_hcd *xhci, int slot_id,
		union xhci_trb *trb, struct xhci_event_cmd *event)
{
	unsigned int ep_index;
	struct xhci_virt_device *virt_dev;
	struct xhci_ring *ep_ring;
	struct xhci_virt_ep *ep;
	struct list_head *entry;
	struct xhci_td *cur_td = NULL;
	struct xhci_td *last_unlinked_td;

	struct xhci_dequeue_state deq_state;

	if (unlikely(TRB_TO_SUSPEND_PORT(le32_to_cpu(trb->generic.field[3])))) {
		virt_dev = xhci->devs[slot_id];
		if (virt_dev)
			handle_cmd_in_cmd_wait_list(xhci, virt_dev,
				event);
		else
			xhci_warn(xhci, "Stop endpoint command "
				"completion for disabled slot %u\n",
				slot_id);
		return;
	}

	memset(&deq_state, 0, sizeof(deq_state));
	ep_index = TRB_TO_EP_INDEX(le32_to_cpu(trb->generic.field[3]));
	ep = &xhci->devs[slot_id]->eps[ep_index];

	if (list_empty(&ep->cancelled_td_list)) {
		xhci_stop_watchdog_timer_in_irq(xhci, ep);
		ep->stopped_td = NULL;
		ring_doorbell_for_active_rings(xhci, slot_id, ep_index);
		return;
	}

	/* Fix up the ep ring first, so HW stops executing cancelled TDs.
	 * We have the xHCI lock, so nothing can modify this list until we drop
	 * it.  We're also in the event handler, so we can't get re-interrupted
	 * if another Stop Endpoint command completes
	 */
	list_for_each(entry, &ep->cancelled_td_list) {
		cur_td = list_entry(entry, struct xhci_td, cancelled_td_list);
		xhci_dbg_trace(xhci, trace_xhci_dbg_cancel_urb,
				"Removing canceled TD starting at 0x%llx (dma).",
				(unsigned long long)xhci_trb_virt_to_dma(
					cur_td->start_seg, cur_td->first_trb));
		ep_ring = xhci_urb_to_transfer_ring(xhci, cur_td->urb);
		if (!ep_ring) {
			/* This shouldn't happen unless a driver is mucking
			 * with the stream ID after submission.  This will
			 * leave the TD on the hardware ring, and the hardware
			 * will try to execute it, and may access a buffer
			 * that has already been freed.  In the best case, the
			 * hardware will execute it, and the event handler will
			 * ignore the completion event for that TD, since it was
			 * removed from the td_list for that endpoint.  In
			 * short, don't muck with the stream ID after
			 * submission.
			 */
			xhci_warn(xhci, "WARN Cancelled URB %p "
					"has invalid stream ID %u.\n",
					cur_td->urb,
					cur_td->urb->stream_id);
			goto remove_finished_td;
		}
		/*
		 * If we stopped on the TD we need to cancel, then we have to
		 * move the xHC endpoint ring dequeue pointer past this TD.
		 */
		if (cur_td == ep->stopped_td)
			xhci_find_new_dequeue_state(xhci, slot_id, ep_index,
					cur_td->urb->stream_id,
					cur_td, &deq_state);
		else
			td_to_noop(xhci, ep_ring, cur_td, false);
remove_finished_td:
		/*
		 * The event handler won't see a completion for this TD anymore,
		 * so remove it from the endpoint ring's TD list.  Keep it in
		 * the cancelled TD list for URB completion later.
		 */
		list_del_init(&cur_td->td_list);
	}
	last_unlinked_td = cur_td;
	xhci_stop_watchdog_timer_in_irq(xhci, ep);

	/* If necessary, queue a Set Transfer Ring Dequeue Pointer command */
	if (deq_state.new_deq_ptr && deq_state.new_deq_seg) {
		xhci_queue_new_dequeue_state(xhci,
				slot_id, ep_index,
				ep->stopped_td->urb->stream_id,
				&deq_state);
		xhci_ring_cmd_db(xhci);
	} else {
		/* Otherwise ring the doorbell(s) to restart queued transfers */
		ring_doorbell_for_active_rings(xhci, slot_id, ep_index);
	}

	/* Clear stopped_td if endpoint is not halted */
	if (!(ep->ep_state & EP_HALTED))
		ep->stopped_td = NULL;

	/*
	 * Drop the lock and complete the URBs in the cancelled TD list.
	 * New TDs to be cancelled might be added to the end of the list before
	 * we can complete all the URBs for the TDs we already unlinked.
	 * So stop when we've completed the URB for the last TD we unlinked.
	 */
	do {
		cur_td = list_entry(ep->cancelled_td_list.next,
				struct xhci_td, cancelled_td_list);
		list_del_init(&cur_td->cancelled_td_list);

		/* Clean up the cancelled URB */
		/* Doesn't matter what we pass for status, since the core will
		 * just overwrite it (because the URB has been unlinked).
		 */
		xhci_giveback_urb_in_irq(xhci, cur_td, 0);

		/* Stop processing the cancelled list if the watchdog timer is
		 * running.
		 */
		if (xhci->xhc_state & XHCI_STATE_DYING)
			return;
	} while (cur_td != last_unlinked_td);

	/* Return to the event handler with xhci->lock re-acquired */
}

static void xhci_kill_ring_urbs(struct xhci_hcd *xhci, struct xhci_ring *ring)
{
	struct xhci_td *cur_td;

	while (!list_empty(&ring->td_list)) {
		cur_td = list_first_entry(&ring->td_list,
				struct xhci_td, td_list);
		list_del_init(&cur_td->td_list);
		if (!list_empty(&cur_td->cancelled_td_list))
			list_del_init(&cur_td->cancelled_td_list);
		xhci_giveback_urb_in_irq(xhci, cur_td, -ESHUTDOWN);
	}
}

static void xhci_kill_endpoint_urbs(struct xhci_hcd *xhci,
		int slot_id, int ep_index)
{
	struct xhci_td *cur_td;
	struct xhci_virt_ep *ep;
	struct xhci_ring *ring;

	ep = &xhci->devs[slot_id]->eps[ep_index];
	if ((ep->ep_state & EP_HAS_STREAMS) ||
			(ep->ep_state & EP_GETTING_NO_STREAMS)) {
		int stream_id;

		for (stream_id = 0; stream_id < ep->stream_info->num_streams;
				stream_id++) {
			xhci_dbg_trace(xhci, trace_xhci_dbg_cancel_urb,
					"Killing URBs for slot ID %u, ep index %u, stream %u",
					slot_id, ep_index, stream_id + 1);
			xhci_kill_ring_urbs(xhci,
					ep->stream_info->stream_rings[stream_id]);
		}
	} else {
		ring = ep->ring;
		if (!ring)
			return;
		xhci_dbg_trace(xhci, trace_xhci_dbg_cancel_urb,
				"Killing URBs for slot ID %u, ep index %u",
				slot_id, ep_index);
		xhci_kill_ring_urbs(xhci, ring);
	}
	while (!list_empty(&ep->cancelled_td_list)) {
		cur_td = list_first_entry(&ep->cancelled_td_list,
				struct xhci_td, cancelled_td_list);
		list_del_init(&cur_td->cancelled_td_list);
		xhci_giveback_urb_in_irq(xhci, cur_td, -ESHUTDOWN);
	}
}

/* Watchdog timer function for when a stop endpoint command fails to complete.
 * In this case, we assume the host controller is broken or dying or dead.  The
 * host may still be completing some other events, so we have to be careful to
 * let the event ring handler and the URB dequeueing/enqueueing functions know
 * through xhci->state.
 *
 * The timer may also fire if the host takes a very long time to respond to the
 * command, and the stop endpoint command completion handler cannot delete the
 * timer before the timer function is called.  Another endpoint cancellation may
 * sneak in before the timer function can grab the lock, and that may queue
 * another stop endpoint command and add the timer back.  So we cannot use a
 * simple flag to say whether there is a pending stop endpoint command for a
 * particular endpoint.
 *
 * Instead we use a combination of that flag and a counter for the number of
 * pending stop endpoint commands.  If the timer is the tail end of the last
 * stop endpoint command, and the endpoint's command is still pending, we assume
 * the host is dying.
 */
void xhci_stop_endpoint_command_watchdog(unsigned long arg)
{
	struct xhci_hcd *xhci;
	struct xhci_virt_ep *ep;
	int ret, i, j;
	unsigned long flags;

	ep = (struct xhci_virt_ep *) arg;
	xhci = ep->xhci;

	spin_lock_irqsave(&xhci->lock, flags);

	ep->stop_cmds_pending--;
	if (xhci->xhc_state & XHCI_STATE_DYING) {
		xhci_dbg_trace(xhci, trace_xhci_dbg_cancel_urb,
				"Stop EP timer ran, but another timer marked "
				"xHCI as DYING, exiting.");
		spin_unlock_irqrestore(&xhci->lock, flags);
		return;
	}
	if (!(ep->stop_cmds_pending == 0 && (ep->ep_state & EP_HALT_PENDING))) {
		xhci_dbg_trace(xhci, trace_xhci_dbg_cancel_urb,
				"Stop EP timer ran, but no command pending, "
				"exiting.");
		spin_unlock_irqrestore(&xhci->lock, flags);
		return;
	}

	xhci_warn(xhci, "xHCI host not responding to stop endpoint command.\n");
	xhci_warn(xhci, "Assuming host is dying, halting host.\n");
	/* Oops, HC is dead or dying or at least not responding to the stop
	 * endpoint command.
	 */
	xhci->xhc_state |= XHCI_STATE_DYING;
	/* Disable interrupts from the host controller and start halting it */
	xhci_quiesce(xhci);
	spin_unlock_irqrestore(&xhci->lock, flags);

	ret = xhci_halt(xhci);

	spin_lock_irqsave(&xhci->lock, flags);
	if (ret < 0) {
		/* This is bad; the host is not responding to commands and it's
		 * not allowing itself to be halted.  At least interrupts are
		 * disabled. If we call usb_hc_died(), it will attempt to
		 * disconnect all device drivers under this host.  Those
		 * disconnect() methods will wait for all URBs to be unlinked,
		 * so we must complete them.
		 */
		xhci_warn(xhci, "Non-responsive xHCI host is not halting.\n");
		xhci_warn(xhci, "Completing active URBs anyway.\n");
		/* We could turn all TDs on the rings to no-ops.  This won't
		 * help if the host has cached part of the ring, and is slow if
		 * we want to preserve the cycle bit.  Skip it and hope the host
		 * doesn't touch the memory.
		 */
	}
	for (i = 0; i < MAX_HC_SLOTS; i++) {
		if (!xhci->devs[i])
			continue;
		for (j = 0; j < 31; j++)
			xhci_kill_endpoint_urbs(xhci, i, j);
	}
	spin_unlock_irqrestore(&xhci->lock, flags);
	xhci_dbg_trace(xhci, trace_xhci_dbg_cancel_urb,
			"Calling usb_hc_died()");
	usb_hc_died(xhci_to_hcd(xhci)->primary_hcd);
	xhci_dbg_trace(xhci, trace_xhci_dbg_cancel_urb,
			"xHCI host controller is dead.");
}


static void update_ring_for_set_deq_completion(struct xhci_hcd *xhci,
		struct xhci_virt_device *dev,
		struct xhci_ring *ep_ring,
		unsigned int ep_index)
{
	union xhci_trb *dequeue_temp;
	int num_trbs_free_temp;
	bool revert = false;

	num_trbs_free_temp = ep_ring->num_trbs_free;
	dequeue_temp = ep_ring->dequeue;

	/* If we get two back-to-back stalls, and the first stalled transfer
	 * ends just before a link TRB, the dequeue pointer will be left on
	 * the link TRB by the code in the while loop.  So we have to update
	 * the dequeue pointer one segment further, or we'll jump off
	 * the segment into la-la-land.
	 */
	if (last_trb(xhci, ep_ring, ep_ring->deq_seg, ep_ring->dequeue)) {
		ep_ring->deq_seg = ep_ring->deq_seg->next;
		ep_ring->dequeue = ep_ring->deq_seg->trbs;
	}

	while (ep_ring->dequeue != dev->eps[ep_index].queued_deq_ptr) {
		/* We have more usable TRBs */
		ep_ring->num_trbs_free++;
		ep_ring->dequeue++;
		if (last_trb(xhci, ep_ring, ep_ring->deq_seg,
				ep_ring->dequeue)) {
			if (ep_ring->dequeue ==
					dev->eps[ep_index].queued_deq_ptr)
				break;
			ep_ring->deq_seg = ep_ring->deq_seg->next;
			ep_ring->dequeue = ep_ring->deq_seg->trbs;
		}
		if (ep_ring->dequeue == dequeue_temp) {
			revert = true;
			break;
		}
	}

	if (revert) {
		xhci_dbg(xhci, "Unable to find new dequeue pointer\n");
		ep_ring->num_trbs_free = num_trbs_free_temp;
	}
}

/*
 * When we get a completion for a Set Transfer Ring Dequeue Pointer command,
 * we need to clear the set deq pending flag in the endpoint ring state, so that
 * the TD queueing code can ring the doorbell again.  We also need to ring the
 * endpoint doorbell to restart the ring, but only if there aren't more
 * cancellations pending.
 */
static void xhci_handle_cmd_set_deq(struct xhci_hcd *xhci, int slot_id,
		union xhci_trb *trb, u32 cmd_comp_code)
{
	unsigned int ep_index;
	unsigned int stream_id;
	struct xhci_ring *ep_ring;
	struct xhci_virt_device *dev;
	struct xhci_virt_ep *ep;
	struct xhci_ep_ctx *ep_ctx;
	struct xhci_slot_ctx *slot_ctx;

	ep_index = TRB_TO_EP_INDEX(le32_to_cpu(trb->generic.field[3]));
	stream_id = TRB_TO_STREAM_ID(le32_to_cpu(trb->generic.field[2]));
	dev = xhci->devs[slot_id];
	ep = &dev->eps[ep_index];

	ep_ring = xhci_stream_id_to_ring(dev, ep_index, stream_id);
	if (!ep_ring) {
		xhci_warn(xhci, "WARN Set TR deq ptr command for "
				"freed stream ID %u\n",
				stream_id);
		/* XXX: Harmless??? */
		dev->eps[ep_index].ep_state &= ~SET_DEQ_PENDING;
		return;
	}

	ep_ctx = xhci_get_ep_ctx(xhci, dev->out_ctx, ep_index);
	slot_ctx = xhci_get_slot_ctx(xhci, dev->out_ctx);

	if (cmd_comp_code != COMP_SUCCESS) {
		unsigned int ep_state;
		unsigned int slot_state;

		switch (cmd_comp_code) {
		case COMP_TRB_ERR:
			xhci_warn(xhci, "WARN Set TR Deq Ptr cmd invalid because "
					"of stream ID configuration\n");
			break;
		case COMP_CTX_STATE:
			xhci_warn(xhci, "WARN Set TR Deq Ptr cmd failed due "
					"to incorrect slot or ep state.\n");
			ep_state = le32_to_cpu(ep_ctx->ep_info);
			ep_state &= EP_STATE_MASK;
			slot_state = le32_to_cpu(slot_ctx->dev_state);
			slot_state = GET_SLOT_STATE(slot_state);
			xhci_dbg_trace(xhci, trace_xhci_dbg_cancel_urb,
					"Slot state = %u, EP state = %u",
					slot_state, ep_state);
			break;
		case COMP_EBADSLT:
			xhci_warn(xhci, "WARN Set TR Deq Ptr cmd failed because "
					"slot %u was not enabled.\n", slot_id);
			break;
		default:
			xhci_warn(xhci, "WARN Set TR Deq Ptr cmd with unknown "
					"completion code of %u.\n",
				  cmd_comp_code);
			break;
		}
		/* OK what do we do now?  The endpoint state is hosed, and we
		 * should never get to this point if the synchronization between
		 * queueing, and endpoint state are correct.  This might happen
		 * if the device gets disconnected after we've finished
		 * cancelling URBs, which might not be an error...
		 */
	} else {
		u64 deq;
		/* 4.6.10 deq ptr is written to the stream ctx for streams */
		if (ep->ep_state & EP_HAS_STREAMS) {
			struct xhci_stream_ctx *ctx =
				&ep->stream_info->stream_ctx_array[stream_id];
			deq = le64_to_cpu(ctx->stream_ring) & SCTX_DEQ_MASK;
		} else {
			deq = le64_to_cpu(ep_ctx->deq) & ~EP_CTX_CYCLE_MASK;
		}
		xhci_dbg_trace(xhci, trace_xhci_dbg_cancel_urb,
			"Successful Set TR Deq Ptr cmd, deq = @%08llx", deq);
		if (xhci_trb_virt_to_dma(ep->queued_deq_seg,
					 ep->queued_deq_ptr) == deq) {
			/* Update the ring's dequeue segment and dequeue pointer
			 * to reflect the new position.
			 */
			update_ring_for_set_deq_completion(xhci, dev,
				ep_ring, ep_index);
		} else {
			xhci_warn(xhci, "Mismatch between completed Set TR Deq "
					"Ptr command & xHCI internal state.\n");
			xhci_warn(xhci, "ep deq seg = %p, deq ptr = %p\n",
				  ep->queued_deq_seg, ep->queued_deq_ptr);
		}
	}

	dev->eps[ep_index].ep_state &= ~SET_DEQ_PENDING;
	dev->eps[ep_index].queued_deq_seg = NULL;
	dev->eps[ep_index].queued_deq_ptr = NULL;
	/* Restart any rings with pending URBs */
	ring_doorbell_for_active_rings(xhci, slot_id, ep_index);
}

static void xhci_handle_cmd_reset_ep(struct xhci_hcd *xhci, int slot_id,
		union xhci_trb *trb, u32 cmd_comp_code)
{
	unsigned int ep_index;

	ep_index = TRB_TO_EP_INDEX(le32_to_cpu(trb->generic.field[3]));
	/* This command will only fail if the endpoint wasn't halted,
	 * but we don't care.
	 */
	xhci_dbg_trace(xhci, trace_xhci_dbg_reset_ep,
		"Ignoring reset ep completion code of %u", cmd_comp_code);

	/* HW with the reset endpoint quirk needs to have a configure endpoint
	 * command complete before the endpoint can be used.  Queue that here
	 * because the HW can't handle two commands being queued in a row.
	 */
	if (xhci->quirks & XHCI_RESET_EP_QUIRK) {
		xhci_dbg_trace(xhci, trace_xhci_dbg_quirks,
				"Queueing configure endpoint command");
		xhci_queue_configure_endpoint(xhci,
				xhci->devs[slot_id]->in_ctx->dma, slot_id,
				false);
		xhci_ring_cmd_db(xhci);
	} else {
		/* Clear our internal halted state and restart the ring(s) */
		xhci->devs[slot_id]->eps[ep_index].ep_state &= ~EP_HALTED;
		ring_doorbell_for_active_rings(xhci, slot_id, ep_index);
	}
}

/* Complete the command and detele it from the devcie's command queue.
 */
static void xhci_complete_cmd_in_cmd_wait_list(struct xhci_hcd *xhci,
		struct xhci_command *command, u32 status)
{
	command->status = status;
	list_del(&command->cmd_list);
	if (command->completion)
		complete(command->completion);
	else
		xhci_free_command(xhci, command);
}


/* Check to see if a command in the device's command queue matches this one.
 * Signal the completion or free the command, and return 1.  Return 0 if the
 * completed command isn't at the head of the command list.
 */
static int handle_cmd_in_cmd_wait_list(struct xhci_hcd *xhci,
		struct xhci_virt_device *virt_dev,
		struct xhci_event_cmd *event)
{
	struct xhci_command *command;

	if (list_empty(&virt_dev->cmd_list))
		return 0;

	command = list_entry(virt_dev->cmd_list.next,
			struct xhci_command, cmd_list);
	if (xhci->cmd_ring->dequeue != command->command_trb)
		return 0;

	xhci_complete_cmd_in_cmd_wait_list(xhci, command,
			GET_COMP_CODE(le32_to_cpu(event->status)));
	return 1;
}

/*
 * Finding the command trb need to be cancelled and modifying it to
 * NO OP command. And if the command is in device's command wait
 * list, finishing and freeing it.
 *
 * If we can't find the command trb, we think it had already been
 * executed.
 */
static void xhci_cmd_to_noop(struct xhci_hcd *xhci, struct xhci_cd *cur_cd)
{
	struct xhci_segment *cur_seg;
	union xhci_trb *cmd_trb;
	u32 cycle_state;

	if (xhci->cmd_ring->dequeue == xhci->cmd_ring->enqueue)
		return;

	/* find the current segment of command ring */
	cur_seg = find_trb_seg(xhci->cmd_ring->first_seg,
			xhci->cmd_ring->dequeue, &cycle_state);

	if (!cur_seg) {
		xhci_warn(xhci, "Command ring mismatch, dequeue = %p %llx (dma)\n",
				xhci->cmd_ring->dequeue,
				(unsigned long long)
				xhci_trb_virt_to_dma(xhci->cmd_ring->deq_seg,
					xhci->cmd_ring->dequeue));
		xhci_debug_ring(xhci, xhci->cmd_ring);
		xhci_dbg_ring_ptrs(xhci, xhci->cmd_ring);
		return;
	}

	/* find the command trb matched by cd from command ring */
	for (cmd_trb = xhci->cmd_ring->dequeue;
			cmd_trb != xhci->cmd_ring->enqueue;
			next_trb(xhci, xhci->cmd_ring, &cur_seg, &cmd_trb)) {
		/* If the trb is link trb, continue */
		if (TRB_TYPE_LINK_LE32(cmd_trb->generic.field[3]))
			continue;

		if (cur_cd->cmd_trb == cmd_trb) {

			/* If the command in device's command list, we should
			 * finish it and free the command structure.
			 */
			if (cur_cd->command)
				xhci_complete_cmd_in_cmd_wait_list(xhci,
					cur_cd->command, COMP_CMD_STOP);

			/* get cycle state from the origin command trb */
			cycle_state = le32_to_cpu(cmd_trb->generic.field[3])
				& TRB_CYCLE;

			/* modify the command trb to NO OP command */
			cmd_trb->generic.field[0] = 0;
			cmd_trb->generic.field[1] = 0;
			cmd_trb->generic.field[2] = 0;
			cmd_trb->generic.field[3] = cpu_to_le32(
					TRB_TYPE(TRB_CMD_NOOP) | cycle_state);
			break;
		}
	}
}

static void xhci_cancel_cmd_in_cd_list(struct xhci_hcd *xhci)
{
	struct xhci_cd *cur_cd, *next_cd;

	if (list_empty(&xhci->cancel_cmd_list))
		return;

	list_for_each_entry_safe(cur_cd, next_cd,
			&xhci->cancel_cmd_list, cancel_cmd_list) {
		xhci_cmd_to_noop(xhci, cur_cd);
		list_del(&cur_cd->cancel_cmd_list);
		kfree(cur_cd);
	}
}

/*
 * traversing the cancel_cmd_list. If the command descriptor according
 * to cmd_trb is found, the function free it and return 1, otherwise
 * return 0.
 */
static int xhci_search_cmd_trb_in_cd_list(struct xhci_hcd *xhci,
		union xhci_trb *cmd_trb)
{
	struct xhci_cd *cur_cd, *next_cd;

	if (list_empty(&xhci->cancel_cmd_list))
		return 0;

	list_for_each_entry_safe(cur_cd, next_cd,
			&xhci->cancel_cmd_list, cancel_cmd_list) {
		if (cur_cd->cmd_trb == cmd_trb) {
			if (cur_cd->command)
				xhci_complete_cmd_in_cmd_wait_list(xhci,
					cur_cd->command, COMP_CMD_STOP);
			list_del(&cur_cd->cancel_cmd_list);
			kfree(cur_cd);
			return 1;
		}
	}

	return 0;
}

/*
 * If the cmd_trb_comp_code is COMP_CMD_ABORT, we just check whether the
 * trb pointed by the command ring dequeue pointer is the trb we want to
 * cancel or not. And if the cmd_trb_comp_code is COMP_CMD_STOP, we will
 * traverse the cancel_cmd_list to trun the all of the commands according
 * to command descriptor to NO-OP trb.
 */
static int handle_stopped_cmd_ring(struct xhci_hcd *xhci,
		int cmd_trb_comp_code)
{
	int cur_trb_is_good = 0;

	/* Searching the cmd trb pointed by the command ring dequeue
	 * pointer in command descriptor list. If it is found, free it.
	 */
	cur_trb_is_good = xhci_search_cmd_trb_in_cd_list(xhci,
			xhci->cmd_ring->dequeue);

	if (cmd_trb_comp_code == COMP_CMD_ABORT)
		xhci->cmd_ring_state = CMD_RING_STATE_STOPPED;
	else if (cmd_trb_comp_code == COMP_CMD_STOP) {
		/* traversing the cancel_cmd_list and canceling
		 * the command according to command descriptor
		 */
		xhci_cancel_cmd_in_cd_list(xhci);

		xhci->cmd_ring_state = CMD_RING_STATE_RUNNING;
		/*
		 * ring command ring doorbell again to restart the
		 * command ring
		 */
		if (xhci->cmd_ring->dequeue != xhci->cmd_ring->enqueue)
			xhci_ring_cmd_db(xhci);
	}
	return cur_trb_is_good;
}

static void xhci_handle_cmd_enable_slot(struct xhci_hcd *xhci, int slot_id,
		u32 cmd_comp_code)
{
	if (cmd_comp_code == COMP_SUCCESS)
		xhci->slot_id = slot_id;
	else
		xhci->slot_id = 0;
	complete(&xhci->addr_dev);
}

static void xhci_handle_cmd_disable_slot(struct xhci_hcd *xhci, int slot_id)
{
	struct xhci_virt_device *virt_dev;

	virt_dev = xhci->devs[slot_id];
	if (!virt_dev)
		return;
	if (xhci->quirks & XHCI_EP_LIMIT_QUIRK)
		/* Delete default control endpoint resources */
		xhci_free_device_endpoint_resources(xhci, virt_dev, true);
	xhci_free_virt_device(xhci, slot_id);
}

static void xhci_handle_cmd_config_ep(struct xhci_hcd *xhci, int slot_id,
		struct xhci_event_cmd *event, u32 cmd_comp_code)
{
	struct xhci_virt_device *virt_dev;
	struct xhci_input_control_ctx *ctrl_ctx;
	unsigned int ep_index;
	unsigned int ep_state;
	u32 add_flags, drop_flags;

	virt_dev = xhci->devs[slot_id];
	if (handle_cmd_in_cmd_wait_list(xhci, virt_dev, event))
		return;
	/*
	 * Configure endpoint commands can come from the USB core
	 * configuration or alt setting changes, or because the HW
	 * needed an extra configure endpoint command after a reset
	 * endpoint command or streams were being configured.
	 * If the command was for a halted endpoint, the xHCI driver
	 * is not waiting on the configure endpoint command.
	 */
	ctrl_ctx = xhci_get_input_control_ctx(xhci, virt_dev->in_ctx);
	if (!ctrl_ctx) {
		xhci_warn(xhci, "Could not get input context, bad type.\n");
		return;
	}

	add_flags = le32_to_cpu(ctrl_ctx->add_flags);
	drop_flags = le32_to_cpu(ctrl_ctx->drop_flags);
	/* Input ctx add_flags are the endpoint index plus one */
	ep_index = xhci_last_valid_endpoint(add_flags) - 1;

	/* A usb_set_interface() call directly after clearing a halted
	 * condition may race on this quirky hardware.  Not worth
	 * worrying about, since this is prototype hardware.  Not sure
	 * if this will work for streams, but streams support was
	 * untested on this prototype.
	 */
	if (xhci->quirks & XHCI_RESET_EP_QUIRK &&
			ep_index != (unsigned int) -1 &&
			add_flags - SLOT_FLAG == drop_flags) {
		ep_state = virt_dev->eps[ep_index].ep_state;
		if (!(ep_state & EP_HALTED))
			goto bandwidth_change;
		xhci_dbg_trace(xhci, trace_xhci_dbg_quirks,
				"Completed config ep cmd - "
				"last ep index = %d, state = %d",
				ep_index, ep_state);
		/* Clear internal halted state and restart ring(s) */
		virt_dev->eps[ep_index].ep_state &= ~EP_HALTED;
		ring_doorbell_for_active_rings(xhci, slot_id, ep_index);
		return;
	}
bandwidth_change:
	xhci_dbg_trace(xhci,  trace_xhci_dbg_context_change,
			"Completed config ep cmd");
	virt_dev->cmd_status = cmd_comp_code;
	complete(&virt_dev->cmd_completion);
	return;
}

static void xhci_handle_cmd_eval_ctx(struct xhci_hcd *xhci, int slot_id,
		struct xhci_event_cmd *event, u32 cmd_comp_code)
{
	struct xhci_virt_device *virt_dev;

	virt_dev = xhci->devs[slot_id];
	if (handle_cmd_in_cmd_wait_list(xhci, virt_dev, event))
		return;
	virt_dev->cmd_status = cmd_comp_code;
	complete(&virt_dev->cmd_completion);
}

static void xhci_handle_cmd_addr_dev(struct xhci_hcd *xhci, int slot_id,
		u32 cmd_comp_code)
{
	xhci->devs[slot_id]->cmd_status = cmd_comp_code;
	complete(&xhci->addr_dev);
}

static void xhci_handle_cmd_reset_dev(struct xhci_hcd *xhci, int slot_id,
		struct xhci_event_cmd *event)
{
	struct xhci_virt_device *virt_dev;

	xhci_dbg(xhci, "Completed reset device command.\n");
	virt_dev = xhci->devs[slot_id];
	if (virt_dev)
		handle_cmd_in_cmd_wait_list(xhci, virt_dev, event);
	else
		xhci_warn(xhci, "Reset device command completion "
				"for disabled slot %u\n", slot_id);
}

static void xhci_handle_cmd_nec_get_fw(struct xhci_hcd *xhci,
		struct xhci_event_cmd *event)
{
	if (!(xhci->quirks & XHCI_NEC_HOST)) {
		xhci->error_bitmask |= 1 << 6;
		return;
	}
	xhci_dbg_trace(xhci, trace_xhci_dbg_quirks,
			"NEC firmware version %2x.%02x",
			NEC_FW_MAJOR(le32_to_cpu(event->status)),
			NEC_FW_MINOR(le32_to_cpu(event->status)));
}

static void handle_cmd_completion(struct xhci_hcd *xhci,
		struct xhci_event_cmd *event)
{
	int slot_id = TRB_TO_SLOT_ID(le32_to_cpu(event->flags));
	u64 cmd_dma;
	dma_addr_t cmd_dequeue_dma;
	u32 cmd_comp_code;
	union xhci_trb *cmd_trb;
	u32 cmd_type;

	cmd_dma = le64_to_cpu(event->cmd_trb);
	cmd_trb = xhci->cmd_ring->dequeue;
	cmd_dequeue_dma = xhci_trb_virt_to_dma(xhci->cmd_ring->deq_seg,
			cmd_trb);
	/* Is the command ring deq ptr out of sync with the deq seg ptr? */
	if (cmd_dequeue_dma == 0) {
		xhci->error_bitmask |= 1 << 4;
		return;
	}
	/* Does the DMA address match our internal dequeue pointer address? */
	if (cmd_dma != (u64) cmd_dequeue_dma) {
		xhci->error_bitmask |= 1 << 5;
		return;
	}

	trace_xhci_cmd_completion(cmd_trb, (struct xhci_generic_trb *) event);

	cmd_comp_code = GET_COMP_CODE(le32_to_cpu(event->status));
	if (cmd_comp_code == COMP_CMD_ABORT || cmd_comp_code == COMP_CMD_STOP) {
		/* If the return value is 0, we think the trb pointed by
		 * command ring dequeue pointer is a good trb. The good
		 * trb means we don't want to cancel the trb, but it have
		 * been stopped by host. So we should handle it normally.
		 * Otherwise, driver should invoke inc_deq() and return.
		 */
		if (handle_stopped_cmd_ring(xhci, cmd_comp_code)) {
			inc_deq(xhci, xhci->cmd_ring);
			return;
		}
		/* There is no command to handle if we get a stop event when the
		 * command ring is empty, event->cmd_trb points to the next
		 * unset command
		 */
		if (xhci->cmd_ring->dequeue == xhci->cmd_ring->enqueue)
			return;
	}

	cmd_type = TRB_FIELD_TO_TYPE(le32_to_cpu(cmd_trb->generic.field[3]));
	switch (cmd_type) {
	case TRB_ENABLE_SLOT:
		xhci_handle_cmd_enable_slot(xhci, slot_id, cmd_comp_code);
		break;
	case TRB_DISABLE_SLOT:
		xhci_handle_cmd_disable_slot(xhci, slot_id);
		break;
	case TRB_CONFIG_EP:
		xhci_handle_cmd_config_ep(xhci, slot_id, event, cmd_comp_code);
		break;
	case TRB_EVAL_CONTEXT:
		xhci_handle_cmd_eval_ctx(xhci, slot_id, event, cmd_comp_code);
		break;
	case TRB_ADDR_DEV:
		xhci_handle_cmd_addr_dev(xhci, slot_id, cmd_comp_code);
		break;
	case TRB_STOP_RING:
		WARN_ON(slot_id != TRB_TO_SLOT_ID(
				le32_to_cpu(cmd_trb->generic.field[3])));
		xhci_handle_cmd_stop_ep(xhci, slot_id, cmd_trb, event);
		break;
	case TRB_SET_DEQ:
		WARN_ON(slot_id != TRB_TO_SLOT_ID(
				le32_to_cpu(cmd_trb->generic.field[3])));
		xhci_handle_cmd_set_deq(xhci, slot_id, cmd_trb, cmd_comp_code);
		break;
	case TRB_CMD_NOOP:
		break;
	case TRB_RESET_EP:
		WARN_ON(slot_id != TRB_TO_SLOT_ID(
				le32_to_cpu(cmd_trb->generic.field[3])));
		xhci_handle_cmd_reset_ep(xhci, slot_id, cmd_trb, cmd_comp_code);
		break;
	case TRB_RESET_DEV:
		WARN_ON(slot_id != TRB_TO_SLOT_ID(
				le32_to_cpu(cmd_trb->generic.field[3])));
		xhci_handle_cmd_reset_dev(xhci, slot_id, event);
		break;
	case TRB_NEC_GET_FW:
		xhci_handle_cmd_nec_get_fw(xhci, event);
		break;
	default:
		/* Skip over unknown commands on the event ring */
		xhci->error_bitmask |= 1 << 6;
		break;
	}
	inc_deq(xhci, xhci->cmd_ring);
}

static void handle_vendor_event(struct xhci_hcd *xhci,
		union xhci_trb *event)
{
	u32 trb_type;

	trb_type = TRB_FIELD_TO_TYPE(le32_to_cpu(event->generic.field[3]));
	xhci_dbg(xhci, "Vendor specific event TRB type = %u\n", trb_type);
	if (trb_type == TRB_NEC_CMD_COMP && (xhci->quirks & XHCI_NEC_HOST))
		handle_cmd_completion(xhci, &event->event_cmd);
}

/* @port_id: the one-based port ID from the hardware (indexed from array of all
 * port registers -- USB 3.0 and USB 2.0).
 *
 * Returns a zero-based port number, which is suitable for indexing into each of
 * the split roothubs' port arrays and bus state arrays.
 * Add one to it in order to call xhci_find_slot_id_by_port.
 */
static unsigned int find_faked_portnum_from_hw_portnum(struct usb_hcd *hcd,
		struct xhci_hcd *xhci, u32 port_id)
{
	unsigned int i;
	unsigned int num_similar_speed_ports = 0;

	/* port_id from the hardware is 1-based, but port_array[], usb3_ports[],
	 * and usb2_ports are 0-based indexes.  Count the number of similar
	 * speed ports, up to 1 port before this port.
	 */
	for (i = 0; i < (port_id - 1); i++) {
		u8 port_speed = xhci->port_array[i];

		/*
		 * Skip ports that don't have known speeds, or have duplicate
		 * Extended Capabilities port speed entries.
		 */
		if (port_speed == 0 || port_speed == DUPLICATE_ENTRY)
			continue;

		/*
		 * USB 3.0 ports are always under a USB 3.0 hub.  USB 2.0 and
		 * 1.1 ports are under the USB 2.0 hub.  If the port speed
		 * matches the device speed, it's a similar speed port.
		 */
		if ((port_speed == 0x03) == (hcd->speed == HCD_USB3))
			num_similar_speed_ports++;
	}
	return num_similar_speed_ports;
}

static void handle_device_notification(struct xhci_hcd *xhci,
		union xhci_trb *event)
{
	u32 slot_id;
	struct usb_device *udev;

	slot_id = TRB_TO_SLOT_ID(le32_to_cpu(event->generic.field[3]));
	if (!xhci->devs[slot_id]) {
		xhci_warn(xhci, "Device Notification event for "
				"unused slot %u\n", slot_id);
		return;
	}

	xhci_dbg(xhci, "Device Wake Notification event for slot ID %u\n",
			slot_id);
	udev = xhci->devs[slot_id]->udev;
	if (udev && udev->parent)
		usb_wakeup_notification(udev->parent, udev->portnum);
}

static void handle_port_status(struct xhci_hcd *xhci,
		union xhci_trb *event)
{
	struct usb_hcd *hcd;
	u32 port_id;
	u32 temp, temp1;
	int max_ports;
	int slot_id;
	unsigned int faked_port_index;
	u8 major_revision;
	struct xhci_bus_state *bus_state;
	__le32 __iomem **port_array;
	bool bogus_port_status = false;

	/* Port status change events always have a successful completion code */
	if (GET_COMP_CODE(le32_to_cpu(event->generic.field[2])) != COMP_SUCCESS) {
		xhci_warn(xhci, "WARN: xHC returned failed port status event\n");
		xhci->error_bitmask |= 1 << 8;
	}
	port_id = GET_PORT_ID(le32_to_cpu(event->generic.field[0]));
	xhci_dbg(xhci, "Port Status Change Event for port %d\n", port_id);

	max_ports = HCS_MAX_PORTS(xhci->hcs_params1);
	if ((port_id <= 0) || (port_id > max_ports)) {
		xhci_warn(xhci, "Invalid port id %d\n", port_id);
		inc_deq(xhci, xhci->event_ring);
		return;
	}

	/* Figure out which usb_hcd this port is attached to:
	 * is it a USB 3.0 port or a USB 2.0/1.1 port?
	 */
	major_revision = xhci->port_array[port_id - 1];

	/* Find the right roothub. */
	hcd = xhci_to_hcd(xhci);
	if ((major_revision == 0x03) != (hcd->speed == HCD_USB3))
		hcd = xhci->shared_hcd;

	if (major_revision == 0) {
		xhci_warn(xhci, "Event for port %u not in "
				"Extended Capabilities, ignoring.\n",
				port_id);
		bogus_port_status = true;
		goto cleanup;
	}
	if (major_revision == DUPLICATE_ENTRY) {
		xhci_warn(xhci, "Event for port %u duplicated in"
				"Extended Capabilities, ignoring.\n",
				port_id);
		bogus_port_status = true;
		goto cleanup;
	}

	/*
	 * Hardware port IDs reported by a Port Status Change Event include USB
	 * 3.0 and USB 2.0 ports.  We want to check if the port has reported a
	 * resume event, but we first need to translate the hardware port ID
	 * into the index into the ports on the correct split roothub, and the
	 * correct bus_state structure.
	 */
	bus_state = &xhci->bus_state[hcd_index(hcd)];
	if (hcd->speed == HCD_USB3)
		port_array = xhci->usb3_ports;
	else
		port_array = xhci->usb2_ports;
	/* Find the faked port hub number */
	faked_port_index = find_faked_portnum_from_hw_portnum(hcd, xhci,
			port_id);

	temp = readl(port_array[faked_port_index]);
	if (hcd->state == HC_STATE_SUSPENDED) {
		xhci_dbg(xhci, "resume root hub\n");
		usb_hcd_resume_root_hub(hcd);
	}

	if ((temp & PORT_PLC) && (temp & PORT_PLS_MASK) == XDEV_RESUME) {
		xhci_dbg(xhci, "port resume event for port %d\n", port_id);

		temp1 = readl(&xhci->op_regs->command);
		if (!(temp1 & CMD_RUN)) {
			xhci_warn(xhci, "xHC is not running.\n");
			goto cleanup;
		}

		if (DEV_SUPERSPEED(temp)) {
			xhci_dbg(xhci, "remote wake SS port %d\n", port_id);
			/* Set a flag to say the port signaled remote wakeup,
			 * so we can tell the difference between the end of
			 * device and host initiated resume.
			 */
			bus_state->port_remote_wakeup |= 1 << faked_port_index;
			xhci_test_and_clear_bit(xhci, port_array,
					faked_port_index, PORT_PLC);
			xhci_set_link_state(xhci, port_array, faked_port_index,
						XDEV_U0);
			/* Need to wait until the next link state change
			 * indicates the device is actually in U0.
			 */
			bogus_port_status = true;
			goto cleanup;
		} else {
			xhci_dbg(xhci, "resume HS port %d\n", port_id);
			bus_state->resume_done[faked_port_index] = jiffies +
				msecs_to_jiffies(20);
			set_bit(faked_port_index, &bus_state->resuming_ports);
			mod_timer(&hcd->rh_timer,
				  bus_state->resume_done[faked_port_index]);
			/* Do the rest in GetPortStatus */
		}
	}

	if ((temp & PORT_PLC) && (temp & PORT_PLS_MASK) == XDEV_U0 &&
			DEV_SUPERSPEED(temp)) {
		xhci_dbg(xhci, "resume SS port %d finished\n", port_id);
		/* We've just brought the device into U0 through either the
		 * Resume state after a device remote wakeup, or through the
		 * U3Exit state after a host-initiated resume.  If it's a device
		 * initiated remote wake, don't pass up the link state change,
		 * so the roothub behavior is consistent with external
		 * USB 3.0 hub behavior.
		 */
		slot_id = xhci_find_slot_id_by_port(hcd, xhci,
				faked_port_index + 1);
		if (slot_id && xhci->devs[slot_id])
			xhci_ring_device(xhci, slot_id);
		if (bus_state->port_remote_wakeup & (1 << faked_port_index)) {
			bus_state->port_remote_wakeup &=
				~(1 << faked_port_index);
			xhci_test_and_clear_bit(xhci, port_array,
					faked_port_index, PORT_PLC);
			usb_wakeup_notification(hcd->self.root_hub,
					faked_port_index + 1);
			bogus_port_status = true;
			goto cleanup;
		}
	}

	/*
	 * Check to see if xhci-hub.c is waiting on RExit to U0 transition (or
	 * RExit to a disconnect state).  If so, let the the driver know it's
	 * out of the RExit state.
	 */
	if (!DEV_SUPERSPEED(temp) &&
			test_and_clear_bit(faked_port_index,
				&bus_state->rexit_ports)) {
		complete(&bus_state->rexit_done[faked_port_index]);
		bogus_port_status = true;
		goto cleanup;
	}

	if (hcd->speed != HCD_USB3)
		xhci_test_and_clear_bit(xhci, port_array, faked_port_index,
					PORT_PLC);

cleanup:
	/* Update event ring dequeue pointer before dropping the lock */
	inc_deq(xhci, xhci->event_ring);

	/* Don't make the USB core poll the roothub if we got a bad port status
	 * change event.  Besides, at that point we can't tell which roothub
	 * (USB 2.0 or USB 3.0) to kick.
	 */
	if (bogus_port_status)
		return;

	/*
	 * xHCI port-status-change events occur when the "or" of all the
	 * status-change bits in the portsc register changes from 0 to 1.
	 * New status changes won't cause an event if any other change
	 * bits are still set.  When an event occurs, switch over to
	 * polling to avoid losing status changes.
	 */
	xhci_dbg(xhci, "%s: starting port polling.\n", __func__);
	set_bit(HCD_FLAG_POLL_RH, &hcd->flags);
	spin_unlock(&xhci->lock);
	/* Pass this up to the core */
	usb_hcd_poll_rh_status(hcd);
	spin_lock(&xhci->lock);
}

/*
 * This TD is defined by the TRBs starting at start_trb in start_seg and ending
 * at end_trb, which may be in another segment.  If the suspect DMA address is a
 * TRB in this TD, this function returns that TRB's segment.  Otherwise it
 * returns 0.
 */
struct xhci_segment *trb_in_td(struct xhci_segment *start_seg,
		union xhci_trb	*start_trb,
		union xhci_trb	*end_trb,
		dma_addr_t	suspect_dma)
{
	dma_addr_t start_dma;
	dma_addr_t end_seg_dma;
	dma_addr_t end_trb_dma;
	struct xhci_segment *cur_seg;

	start_dma = xhci_trb_virt_to_dma(start_seg, start_trb);
	cur_seg = start_seg;

	do {
		if (start_dma == 0)
			return NULL;
		/* We may get an event for a Link TRB in the middle of a TD */
		end_seg_dma = xhci_trb_virt_to_dma(cur_seg,
				&cur_seg->trbs[TRBS_PER_SEGMENT - 1]);
		/* If the end TRB isn't in this segment, this is set to 0 */
		end_trb_dma = xhci_trb_virt_to_dma(cur_seg, end_trb);

		if (end_trb_dma > 0) {
			/* The end TRB is in this segment, so suspect should be here */
			if (start_dma <= end_trb_dma) {
				if (suspect_dma >= start_dma && suspect_dma <= end_trb_dma)
					return cur_seg;
			} else {
				/* Case for one segment with
				 * a TD wrapped around to the top
				 */
				if ((suspect_dma >= start_dma &&
							suspect_dma <= end_seg_dma) ||
						(suspect_dma >= cur_seg->dma &&
						 suspect_dma <= end_trb_dma))
					return cur_seg;
			}
			return NULL;
		} else {
			/* Might still be somewhere in this segment */
			if (suspect_dma >= start_dma && suspect_dma <= end_seg_dma)
				return cur_seg;
		}
		cur_seg = cur_seg->next;
		start_dma = xhci_trb_virt_to_dma(cur_seg, &cur_seg->trbs[0]);
	} while (cur_seg != start_seg);

	return NULL;
}

static void xhci_cleanup_halted_endpoint(struct xhci_hcd *xhci,
		unsigned int slot_id, unsigned int ep_index,
		unsigned int stream_id,
		struct xhci_td *td, union xhci_trb *event_trb)
{
	struct xhci_virt_ep *ep = &xhci->devs[slot_id]->eps[ep_index];
	ep->ep_state |= EP_HALTED;
	ep->stopped_td = td;
	ep->stopped_stream = stream_id;

	xhci_queue_reset_ep(xhci, slot_id, ep_index);
	xhci_cleanup_stalled_ring(xhci, td->urb->dev, ep_index);

	ep->stopped_td = NULL;
	ep->stopped_stream = 0;

	xhci_ring_cmd_db(xhci);
}

/* Check if an error has halted the endpoint ring.  The class driver will
 * cleanup the halt for a non-default control endpoint if we indicate a stall.
 * However, a babble and other errors also halt the endpoint ring, and the class
 * driver won't clear the halt in that case, so we need to issue a Set Transfer
 * Ring Dequeue Pointer command manually.
 */
static int xhci_requires_manual_halt_cleanup(struct xhci_hcd *xhci,
		struct xhci_ep_ctx *ep_ctx,
		unsigned int trb_comp_code)
{
	/* TRB completion codes that may require a manual halt cleanup */
	if (trb_comp_code == COMP_TX_ERR ||
			trb_comp_code == COMP_BABBLE ||
			trb_comp_code == COMP_SPLIT_ERR)
		/* The 0.96 spec says a babbling control endpoint
		 * is not halted. The 0.96 spec says it is.  Some HW
		 * claims to be 0.95 compliant, but it halts the control
		 * endpoint anyway.  Check if a babble halted the
		 * endpoint.
		 */
		if ((ep_ctx->ep_info & cpu_to_le32(EP_STATE_MASK)) ==
		    cpu_to_le32(EP_STATE_HALTED))
			return 1;

	return 0;
}

int xhci_is_vendor_info_code(struct xhci_hcd *xhci, unsigned int trb_comp_code)
{
	if (trb_comp_code >= 224 && trb_comp_code <= 255) {
		/* Vendor defined "informational" completion code,
		 * treat as not-an-error.
		 */
		xhci_dbg(xhci, "Vendor defined info completion code %u\n",
				trb_comp_code);
		xhci_dbg(xhci, "Treating code as success.\n");
		return 1;
	}
	return 0;
}

/*
 * Finish the td processing, remove the td from td list;
 * Return 1 if the urb can be given back.
 */
static int finish_td(struct xhci_hcd *xhci, struct xhci_td *td,
	union xhci_trb *event_trb, struct xhci_transfer_event *event,
	struct xhci_virt_ep *ep, int *status, bool skip)
{
	struct xhci_virt_device *xdev;
	struct xhci_ring *ep_ring;
	unsigned int slot_id;
	int ep_index;
	struct urb *urb = NULL;
	struct xhci_ep_ctx *ep_ctx;
	int ret = 0;
	struct urb_priv	*urb_priv;
	u32 trb_comp_code;

	slot_id = TRB_TO_SLOT_ID(le32_to_cpu(event->flags));
	xdev = xhci->devs[slot_id];
	ep_index = TRB_TO_EP_ID(le32_to_cpu(event->flags)) - 1;
	ep_ring = xhci_dma_to_transfer_ring(ep, le64_to_cpu(event->buffer));
	ep_ctx = xhci_get_ep_ctx(xhci, xdev->out_ctx, ep_index);
	trb_comp_code = GET_COMP_CODE(le32_to_cpu(event->transfer_len));

	if (skip)
		goto td_cleanup;

	if (trb_comp_code == COMP_STOP_INVAL ||
			trb_comp_code == COMP_STOP) {
		/* The Endpoint Stop Command completion will take care of any
		 * stopped TDs.  A stopped TD may be restarted, so don't update
		 * the ring dequeue pointer or take this TD off any lists yet.
		 */
		ep->stopped_td = td;
		return 0;
	} else {
		if (trb_comp_code == COMP_STALL) {
			/* The transfer is completed from the driver's
			 * perspective, but we need to issue a set dequeue
			 * command for this stalled endpoint to move the dequeue
			 * pointer past the TD.  We can't do that here because
			 * the halt condition must be cleared first.  Let the
			 * USB class driver clear the stall later.
			 */
			ep->stopped_td = td;
			ep->stopped_stream = ep_ring->stream_id;
		} else if (xhci_requires_manual_halt_cleanup(xhci,
					ep_ctx, trb_comp_code)) {
			/* Other types of errors halt the endpoint, but the
			 * class driver doesn't call usb_reset_endpoint() unless
			 * the error is -EPIPE.  Clear the halted status in the
			 * xHCI hardware manually.
			 */
			xhci_cleanup_halted_endpoint(xhci,
					slot_id, ep_index, ep_ring->stream_id,
					td, event_trb);
		} else {
			/* Update ring dequeue pointer */
			while (ep_ring->dequeue != td->last_trb)
				inc_deq(xhci, ep_ring);
			inc_deq(xhci, ep_ring);
		}

td_cleanup:
		/* Clean up the endpoint's TD list */
		urb = td->urb;
		urb_priv = urb->hcpriv;

		/* Do one last check of the actual transfer length.
		 * If the host controller said we transferred more data than
		 * the buffer length, urb->actual_length will be a very big
		 * number (since it's unsigned).  Play it safe and say we didn't
		 * transfer anything.
		 */
		if (urb->actual_length > urb->transfer_buffer_length) {
			xhci_warn(xhci, "URB transfer length is wrong, "
					"xHC issue? req. len = %u, "
					"act. len = %u\n",
					urb->transfer_buffer_length,
					urb->actual_length);
			urb->actual_length = 0;
			if (td->urb->transfer_flags & URB_SHORT_NOT_OK)
				*status = -EREMOTEIO;
			else
				*status = 0;
		}
		list_del_init(&td->td_list);
		/* Was this TD slated to be cancelled but completed anyway? */
		if (!list_empty(&td->cancelled_td_list))
			list_del_init(&td->cancelled_td_list);

		urb_priv->td_cnt++;
		/* Giveback the urb when all the tds are completed */
		if (urb_priv->td_cnt == urb_priv->length) {
			ret = 1;
			if (usb_pipetype(urb->pipe) == PIPE_ISOCHRONOUS) {
				xhci_to_hcd(xhci)->self.bandwidth_isoc_reqs--;
				if (xhci_to_hcd(xhci)->self.bandwidth_isoc_reqs
					== 0) {
					if (xhci->quirks & XHCI_AMD_PLL_FIX)
						usb_amd_quirk_pll_enable();
				}
			}
		}
	}

	return ret;
}

/*
 * Process control tds, update urb status and actual_length.
 */
static int process_ctrl_td(struct xhci_hcd *xhci, struct xhci_td *td,
	union xhci_trb *event_trb, struct xhci_transfer_event *event,
	struct xhci_virt_ep *ep, int *status)
{
	struct xhci_virt_device *xdev;
	struct xhci_ring *ep_ring;
	unsigned int slot_id;
	int ep_index;
	struct xhci_ep_ctx *ep_ctx;
	u32 trb_comp_code;

	slot_id = TRB_TO_SLOT_ID(le32_to_cpu(event->flags));
	xdev = xhci->devs[slot_id];
	ep_index = TRB_TO_EP_ID(le32_to_cpu(event->flags)) - 1;
	ep_ring = xhci_dma_to_transfer_ring(ep, le64_to_cpu(event->buffer));
	ep_ctx = xhci_get_ep_ctx(xhci, xdev->out_ctx, ep_index);
	trb_comp_code = GET_COMP_CODE(le32_to_cpu(event->transfer_len));

	switch (trb_comp_code) {
	case COMP_SUCCESS:
		if (event_trb == ep_ring->dequeue) {
			xhci_warn(xhci, "WARN: Success on ctrl setup TRB "
					"without IOC set??\n");
			*status = -ESHUTDOWN;
		} else if (event_trb != td->last_trb) {
			xhci_warn(xhci, "WARN: Success on ctrl data TRB "
					"without IOC set??\n");
			*status = -ESHUTDOWN;
		} else {
			*status = 0;
		}
		break;
	case COMP_SHORT_TX:
		if (td->urb->transfer_flags & URB_SHORT_NOT_OK)
			*status = -EREMOTEIO;
		else
			*status = 0;
		break;
	case COMP_STOP_INVAL:
	case COMP_STOP:
		return finish_td(xhci, td, event_trb, event, ep, status, false);
	default:
		if (!xhci_requires_manual_halt_cleanup(xhci,
					ep_ctx, trb_comp_code))
			break;
		xhci_dbg(xhci, "TRB error code %u, "
				"halted endpoint index = %u\n",
				trb_comp_code, ep_index);
		/* else fall through */
	case COMP_STALL:
		/* Did we transfer part of the data (middle) phase? */
		if (event_trb != ep_ring->dequeue &&
				event_trb != td->last_trb)
			td->urb->actual_length =
				td->urb->transfer_buffer_length -
				EVENT_TRB_LEN(le32_to_cpu(event->transfer_len));
		else
			td->urb->actual_length = 0;

		xhci_cleanup_halted_endpoint(xhci,
			slot_id, ep_index, 0, td, event_trb);
		return finish_td(xhci, td, event_trb, event, ep, status, true);
	}
	/*
	 * Did we transfer any data, despite the errors that might have
	 * happened?  I.e. did we get past the setup stage?
	 */
	if (event_trb != ep_ring->dequeue) {
		/* The event was for the status stage */
		if (event_trb == td->last_trb) {
			if (td->urb->actual_length != 0) {
				/* Don't overwrite a previously set error code
				 */
				if ((*status == -EINPROGRESS || *status == 0) &&
						(td->urb->transfer_flags
						 & URB_SHORT_NOT_OK))
					/* Did we already see a short data
					 * stage? */
					*status = -EREMOTEIO;
			} else {
				td->urb->actual_length =
					td->urb->transfer_buffer_length;
			}
		} else {
		/* Maybe the event was for the data stage? */
			td->urb->actual_length =
				td->urb->transfer_buffer_length -
				EVENT_TRB_LEN(le32_to_cpu(event->transfer_len));
			xhci_dbg(xhci, "Waiting for status "
					"stage event\n");
			return 0;
		}
	}

	return finish_td(xhci, td, event_trb, event, ep, status, false);
}

/*
 * Process isochronous tds, update urb packet status and actual_length.
 */
static int process_isoc_td(struct xhci_hcd *xhci, struct xhci_td *td,
	union xhci_trb *event_trb, struct xhci_transfer_event *event,
	struct xhci_virt_ep *ep, int *status)
{
	struct xhci_ring *ep_ring;
	struct urb_priv *urb_priv;
	int idx;
	int len = 0;
	union xhci_trb *cur_trb;
	struct xhci_segment *cur_seg;
	struct usb_iso_packet_descriptor *frame;
	u32 trb_comp_code;
	bool skip_td = false;

	ep_ring = xhci_dma_to_transfer_ring(ep, le64_to_cpu(event->buffer));
	trb_comp_code = GET_COMP_CODE(le32_to_cpu(event->transfer_len));
	urb_priv = td->urb->hcpriv;
	idx = urb_priv->td_cnt;
	frame = &td->urb->iso_frame_desc[idx];

	/* handle completion code */
	switch (trb_comp_code) {
	case COMP_SUCCESS:
		if (EVENT_TRB_LEN(le32_to_cpu(event->transfer_len)) == 0) {
			frame->status = 0;
			break;
		}
		if ((xhci->quirks & XHCI_TRUST_TX_LENGTH))
			trb_comp_code = COMP_SHORT_TX;
	case COMP_SHORT_TX:
		frame->status = td->urb->transfer_flags & URB_SHORT_NOT_OK ?
				-EREMOTEIO : 0;
		break;
	case COMP_BW_OVER:
		frame->status = -ECOMM;
		skip_td = true;
		break;
	case COMP_BUFF_OVER:
	case COMP_BABBLE:
		frame->status = -EOVERFLOW;
		skip_td = true;
		break;
	case COMP_DEV_ERR:
	case COMP_STALL:
	case COMP_TX_ERR:
		frame->status = -EPROTO;
		skip_td = true;
		break;
	case COMP_STOP:
	case COMP_STOP_INVAL:
		break;
	default:
		frame->status = -1;
		break;
	}

	if (trb_comp_code == COMP_SUCCESS || skip_td) {
		frame->actual_length = frame->length;
		td->urb->actual_length += frame->length;
	} else {
		for (cur_trb = ep_ring->dequeue,
		     cur_seg = ep_ring->deq_seg; cur_trb != event_trb;
		     next_trb(xhci, ep_ring, &cur_seg, &cur_trb)) {
			if (!TRB_TYPE_NOOP_LE32(cur_trb->generic.field[3]) &&
			    !TRB_TYPE_LINK_LE32(cur_trb->generic.field[3]))
				len += TRB_LEN(le32_to_cpu(cur_trb->generic.field[2]));
		}
		len += TRB_LEN(le32_to_cpu(cur_trb->generic.field[2])) -
			EVENT_TRB_LEN(le32_to_cpu(event->transfer_len));

		if (trb_comp_code != COMP_STOP_INVAL) {
			frame->actual_length = len;
			td->urb->actual_length += len;
		}
	}

	return finish_td(xhci, td, event_trb, event, ep, status, false);
}

static int skip_isoc_td(struct xhci_hcd *xhci, struct xhci_td *td,
			struct xhci_transfer_event *event,
			struct xhci_virt_ep *ep, int *status)
{
	struct xhci_ring *ep_ring;
	struct urb_priv *urb_priv;
	struct usb_iso_packet_descriptor *frame;
	int idx;

	ep_ring = xhci_dma_to_transfer_ring(ep, le64_to_cpu(event->buffer));
	urb_priv = td->urb->hcpriv;
	idx = urb_priv->td_cnt;
	frame = &td->urb->iso_frame_desc[idx];

	/* The transfer is partly done. */
	frame->status = -EXDEV;

	/* calc actual length */
	frame->actual_length = 0;

	/* Update ring dequeue pointer */
	while (ep_ring->dequeue != td->last_trb)
		inc_deq(xhci, ep_ring);
	inc_deq(xhci, ep_ring);

	return finish_td(xhci, td, NULL, event, ep, status, true);
}

/*
 * Process bulk and interrupt tds, update urb status and actual_length.
 */
static int process_bulk_intr_td(struct xhci_hcd *xhci, struct xhci_td *td,
	union xhci_trb *event_trb, struct xhci_transfer_event *event,
	struct xhci_virt_ep *ep, int *status)
{
	struct xhci_ring *ep_ring;
	union xhci_trb *cur_trb;
	struct xhci_segment *cur_seg;
	u32 trb_comp_code;

	ep_ring = xhci_dma_to_transfer_ring(ep, le64_to_cpu(event->buffer));
	trb_comp_code = GET_COMP_CODE(le32_to_cpu(event->transfer_len));

	switch (trb_comp_code) {
	case COMP_SUCCESS:
		/* Double check that the HW transferred everything. */
		if (event_trb != td->last_trb ||
		    EVENT_TRB_LEN(le32_to_cpu(event->transfer_len)) != 0) {
			xhci_warn(xhci, "WARN Successful completion "
					"on short TX\n");
			if (td->urb->transfer_flags & URB_SHORT_NOT_OK)
				*status = -EREMOTEIO;
			else
				*status = 0;
			if ((xhci->quirks & XHCI_TRUST_TX_LENGTH))
				trb_comp_code = COMP_SHORT_TX;
		} else {
			*status = 0;
		}
		break;
	case COMP_SHORT_TX:
		if (td->urb->transfer_flags & URB_SHORT_NOT_OK)
			*status = -EREMOTEIO;
		else
			*status = 0;
		break;
	default:
		/* Others already handled above */
		break;
	}
	if (trb_comp_code == COMP_SHORT_TX)
		xhci_dbg(xhci, "ep %#x - asked for %d bytes, "
				"%d bytes untransferred\n",
				td->urb->ep->desc.bEndpointAddress,
				td->urb->transfer_buffer_length,
				EVENT_TRB_LEN(le32_to_cpu(event->transfer_len)));
	/* Fast path - was this the last TRB in the TD for this URB? */
	if (event_trb == td->last_trb) {
		if (EVENT_TRB_LEN(le32_to_cpu(event->transfer_len)) != 0) {
			td->urb->actual_length =
				td->urb->transfer_buffer_length -
				EVENT_TRB_LEN(le32_to_cpu(event->transfer_len));
			if (td->urb->transfer_buffer_length <
					td->urb->actual_length) {
				xhci_warn(xhci, "HC gave bad length "
						"of %d bytes left\n",
					  EVENT_TRB_LEN(le32_to_cpu(event->transfer_len)));
				td->urb->actual_length = 0;
				if (td->urb->transfer_flags & URB_SHORT_NOT_OK)
					*status = -EREMOTEIO;
				else
					*status = 0;
			}
			/* Don't overwrite a previously set error code */
			if (*status == -EINPROGRESS) {
				if (td->urb->transfer_flags & URB_SHORT_NOT_OK)
					*status = -EREMOTEIO;
				else
					*status = 0;
			}
		} else {
			td->urb->actual_length =
				td->urb->transfer_buffer_length;
			/* Ignore a short packet completion if the
			 * untransferred length was zero.
			 */
			if (*status == -EREMOTEIO)
				*status = 0;
		}
	} else {
		/* Slow path - walk the list, starting from the dequeue
		 * pointer, to get the actual length transferred.
		 */
		td->urb->actual_length = 0;
		for (cur_trb = ep_ring->dequeue, cur_seg = ep_ring->deq_seg;
				cur_trb != event_trb;
				next_trb(xhci, ep_ring, &cur_seg, &cur_trb)) {
			if (!TRB_TYPE_NOOP_LE32(cur_trb->generic.field[3]) &&
			    !TRB_TYPE_LINK_LE32(cur_trb->generic.field[3]))
				td->urb->actual_length +=
					TRB_LEN(le32_to_cpu(cur_trb->generic.field[2]));
		}
		/* If the ring didn't stop on a Link or No-op TRB, add
		 * in the actual bytes transferred from the Normal TRB
		 */
		if (trb_comp_code != COMP_STOP_INVAL)
			td->urb->actual_length +=
				TRB_LEN(le32_to_cpu(cur_trb->generic.field[2])) -
				EVENT_TRB_LEN(le32_to_cpu(event->transfer_len));
	}

	return finish_td(xhci, td, event_trb, event, ep, status, false);
}

/*
 * If this function returns an error condition, it means it got a Transfer
 * event with a corrupted Slot ID, Endpoint ID, or TRB DMA address.
 * At this point, the host controller is probably hosed and should be reset.
 */
static int handle_tx_event(struct xhci_hcd *xhci,
		struct xhci_transfer_event *event)
	__releases(&xhci->lock)
	__acquires(&xhci->lock)
{
	struct xhci_virt_device *xdev;
	struct xhci_virt_ep *ep;
	struct xhci_ring *ep_ring;
	unsigned int slot_id;
	int ep_index;
	struct xhci_td *td = NULL;
	dma_addr_t event_dma;
	struct xhci_segment *event_seg;
	union xhci_trb *event_trb;
	struct urb *urb = NULL;
	int status = -EINPROGRESS;
	struct urb_priv *urb_priv;
	struct xhci_ep_ctx *ep_ctx;
	struct list_head *tmp;
	u32 trb_comp_code;
	int ret = 0;
	int td_num = 0;

	slot_id = TRB_TO_SLOT_ID(le32_to_cpu(event->flags));
	xdev = xhci->devs[slot_id];
	if (!xdev) {
		xhci_err(xhci, "ERROR Transfer event pointed to bad slot\n");
		xhci_err(xhci, "@%016llx %08x %08x %08x %08x\n",
			 (unsigned long long) xhci_trb_virt_to_dma(
				 xhci->event_ring->deq_seg,
				 xhci->event_ring->dequeue),
			 lower_32_bits(le64_to_cpu(event->buffer)),
			 upper_32_bits(le64_to_cpu(event->buffer)),
			 le32_to_cpu(event->transfer_len),
			 le32_to_cpu(event->flags));
		xhci_dbg(xhci, "Event ring:\n");
		xhci_debug_segment(xhci, xhci->event_ring->deq_seg);
		return -ENODEV;
	}

	/* Endpoint ID is 1 based, our index is zero based */
	ep_index = TRB_TO_EP_ID(le32_to_cpu(event->flags)) - 1;
	ep = &xdev->eps[ep_index];
	ep_ring = xhci_dma_to_transfer_ring(ep, le64_to_cpu(event->buffer));
	ep_ctx = xhci_get_ep_ctx(xhci, xdev->out_ctx, ep_index);
	if (!ep_ring ||
	    (le32_to_cpu(ep_ctx->ep_info) & EP_STATE_MASK) ==
	    EP_STATE_DISABLED) {
		xhci_err(xhci, "ERROR Transfer event for disabled endpoint "
				"or incorrect stream ring\n");
		xhci_err(xhci, "@%016llx %08x %08x %08x %08x\n",
			 (unsigned long long) xhci_trb_virt_to_dma(
				 xhci->event_ring->deq_seg,
				 xhci->event_ring->dequeue),
			 lower_32_bits(le64_to_cpu(event->buffer)),
			 upper_32_bits(le64_to_cpu(event->buffer)),
			 le32_to_cpu(event->transfer_len),
			 le32_to_cpu(event->flags));
		xhci_dbg(xhci, "Event ring:\n");
		xhci_debug_segment(xhci, xhci->event_ring->deq_seg);
		return -ENODEV;
	}

	/* Count current td numbers if ep->skip is set */
	if (ep->skip) {
		list_for_each(tmp, &ep_ring->td_list)
			td_num++;
	}

	event_dma = le64_to_cpu(event->buffer);
	trb_comp_code = GET_COMP_CODE(le32_to_cpu(event->transfer_len));
	/* Look for common error cases */
	switch (trb_comp_code) {
	/* Skip codes that require special handling depending on
	 * transfer type
	 */
	case COMP_SUCCESS:
		if (EVENT_TRB_LEN(le32_to_cpu(event->transfer_len)) == 0)
			break;
		if (xhci->quirks & XHCI_TRUST_TX_LENGTH)
			trb_comp_code = COMP_SHORT_TX;
		else
			xhci_warn_ratelimited(xhci,
					"WARN Successful completion on short TX: needs XHCI_TRUST_TX_LENGTH quirk?\n");
	case COMP_SHORT_TX:
		break;
	case COMP_STOP:
		xhci_dbg(xhci, "Stopped on Transfer TRB\n");
		break;
	case COMP_STOP_INVAL:
		xhci_dbg(xhci, "Stopped on No-op or Link TRB\n");
		break;
	case COMP_STALL:
		xhci_dbg(xhci, "Stalled endpoint\n");
		ep->ep_state |= EP_HALTED;
		status = -EPIPE;
		break;
	case COMP_TRB_ERR:
		xhci_warn(xhci, "WARN: TRB error on endpoint\n");
		status = -EILSEQ;
		break;
	case COMP_SPLIT_ERR:
	case COMP_TX_ERR:
		xhci_dbg(xhci, "Transfer error on endpoint\n");
		status = -EPROTO;
		break;
	case COMP_BABBLE:
		xhci_dbg(xhci, "Babble error on endpoint\n");
		status = -EOVERFLOW;
		break;
	case COMP_DB_ERR:
		xhci_warn(xhci, "WARN: HC couldn't access mem fast enough\n");
		status = -ENOSR;
		break;
	case COMP_BW_OVER:
		xhci_warn(xhci, "WARN: bandwidth overrun event on endpoint\n");
		break;
	case COMP_BUFF_OVER:
		xhci_warn(xhci, "WARN: buffer overrun event on endpoint\n");
		break;
	case COMP_UNDERRUN:
		/*
		 * When the Isoch ring is empty, the xHC will generate
		 * a Ring Overrun Event for IN Isoch endpoint or Ring
		 * Underrun Event for OUT Isoch endpoint.
		 */
		xhci_dbg(xhci, "underrun event on endpoint\n");
		if (!list_empty(&ep_ring->td_list))
			xhci_dbg(xhci, "Underrun Event for slot %d ep %d "
					"still with TDs queued?\n",
				 TRB_TO_SLOT_ID(le32_to_cpu(event->flags)),
				 ep_index);
		goto cleanup;
	case COMP_OVERRUN:
		xhci_dbg(xhci, "overrun event on endpoint\n");
		if (!list_empty(&ep_ring->td_list))
			xhci_dbg(xhci, "Overrun Event for slot %d ep %d "
					"still with TDs queued?\n",
				 TRB_TO_SLOT_ID(le32_to_cpu(event->flags)),
				 ep_index);
		goto cleanup;
	case COMP_DEV_ERR:
		xhci_warn(xhci, "WARN: detect an incompatible device");
		status = -EPROTO;
		break;
	case COMP_MISSED_INT:
		/*
		 * When encounter missed service error, one or more isoc tds
		 * may be missed by xHC.
		 * Set skip flag of the ep_ring; Complete the missed tds as
		 * short transfer when process the ep_ring next time.
		 */
		ep->skip = true;
		xhci_dbg(xhci, "Miss service interval error, set skip flag\n");
		goto cleanup;
	default:
		if (xhci_is_vendor_info_code(xhci, trb_comp_code)) {
			status = 0;
			break;
		}
		xhci_warn(xhci, "ERROR Unknown event condition, HC probably "
				"busted\n");
		goto cleanup;
	}

	do {
		/* This TRB should be in the TD at the head of this ring's
		 * TD list.
		 */
		if (list_empty(&ep_ring->td_list)) {
			/*
			 * A stopped endpoint may generate an extra completion
			 * event if the device was suspended.  Don't print
			 * warnings.
			 */
			if (!(trb_comp_code == COMP_STOP ||
						trb_comp_code == COMP_STOP_INVAL)) {
				xhci_warn(xhci, "WARN Event TRB for slot %d ep %d with no TDs queued?\n",
						TRB_TO_SLOT_ID(le32_to_cpu(event->flags)),
						ep_index);
				xhci_dbg(xhci, "Event TRB with TRB type ID %u\n",
						(le32_to_cpu(event->flags) &
						 TRB_TYPE_BITMASK)>>10);
				xhci_print_trb_offsets(xhci, (union xhci_trb *) event);
			}
			if (ep->skip) {
				ep->skip = false;
				xhci_dbg(xhci, "td_list is empty while skip "
						"flag set. Clear skip flag.\n");
			}
			ret = 0;
			goto cleanup;
		}

		/* We've skipped all the TDs on the ep ring when ep->skip set */
		if (ep->skip && td_num == 0) {
			ep->skip = false;
			xhci_dbg(xhci, "All tds on the ep_ring skipped. "
						"Clear skip flag.\n");
			ret = 0;
			goto cleanup;
		}

		td = list_entry(ep_ring->td_list.next, struct xhci_td, td_list);
		if (ep->skip)
			td_num--;

		/* Is this a TRB in the currently executing TD? */
		event_seg = trb_in_td(ep_ring->deq_seg, ep_ring->dequeue,
				td->last_trb, event_dma);

		/*
		 * Skip the Force Stopped Event. The event_trb(event_dma) of FSE
		 * is not in the current TD pointed by ep_ring->dequeue because
		 * that the hardware dequeue pointer still at the previous TRB
		 * of the current TD. The previous TRB maybe a Link TD or the
		 * last TRB of the previous TD. The command completion handle
		 * will take care the rest.
		 */
		if (!event_seg && trb_comp_code == COMP_STOP_INVAL) {
			ret = 0;
			goto cleanup;
		}

		if (!event_seg) {
			if (!ep->skip ||
			    !usb_endpoint_xfer_isoc(&td->urb->ep->desc)) {
				/* Some host controllers give a spurious
				 * successful event after a short transfer.
				 * Ignore it.
				 */
				if ((xhci->quirks & XHCI_SPURIOUS_SUCCESS) &&
						ep_ring->last_td_was_short) {
					ep_ring->last_td_was_short = false;
					ret = 0;
					goto cleanup;
				}
				/* HC is busted, give up! */
				xhci_err(xhci,
					"ERROR Transfer event TRB DMA ptr not "
					"part of current TD\n");
				return -ESHUTDOWN;
			}

			ret = skip_isoc_td(xhci, td, event, ep, &status);
			goto cleanup;
		}
		if (trb_comp_code == COMP_SHORT_TX)
			ep_ring->last_td_was_short = true;
		else
			ep_ring->last_td_was_short = false;

		if (ep->skip) {
			xhci_dbg(xhci, "Found td. Clear skip flag.\n");
			ep->skip = false;
		}

		event_trb = &event_seg->trbs[(event_dma - event_seg->dma) /
						sizeof(*event_trb)];
		/*
		 * No-op TRB should not trigger interrupts.
		 * If event_trb is a no-op TRB, it means the
		 * corresponding TD has been cancelled. Just ignore
		 * the TD.
		 */
		if (TRB_TYPE_NOOP_LE32(event_trb->generic.field[3])) {
			xhci_dbg(xhci,
				 "event_trb is a no-op TRB. Skip it\n");
			goto cleanup;
		}

		/* Now update the urb's actual_length and give back to
		 * the core
		 */
		if (usb_endpoint_xfer_control(&td->urb->ep->desc))
			ret = process_ctrl_td(xhci, td, event_trb, event, ep,
						 &status);
		else if (usb_endpoint_xfer_isoc(&td->urb->ep->desc))
			ret = process_isoc_td(xhci, td, event_trb, event, ep,
						 &status);
		else
			ret = process_bulk_intr_td(xhci, td, event_trb, event,
						 ep, &status);

cleanup:
		/*
		 * Do not update event ring dequeue pointer if ep->skip is set.
		 * Will roll back to continue process missed tds.
		 */
		if (trb_comp_code == COMP_MISSED_INT || !ep->skip) {
			inc_deq(xhci, xhci->event_ring);
		}

		if (ret) {
			urb = td->urb;
			urb_priv = urb->hcpriv;
			/* Leave the TD around for the reset endpoint function
			 * to use(but only if it's not a control endpoint,
			 * since we already queued the Set TR dequeue pointer
			 * command for stalled control endpoints).
			 */
			if (usb_endpoint_xfer_control(&urb->ep->desc) ||
				(trb_comp_code != COMP_STALL &&
					trb_comp_code != COMP_BABBLE))
				xhci_urb_free_priv(xhci, urb_priv);
			else
				kfree(urb_priv);

			usb_hcd_unlink_urb_from_ep(bus_to_hcd(urb->dev->bus), urb);
			if ((urb->actual_length != urb->transfer_buffer_length &&
						(urb->transfer_flags &
						 URB_SHORT_NOT_OK)) ||
					(status != 0 &&
					 !usb_endpoint_xfer_isoc(&urb->ep->desc)))
				xhci_dbg(xhci, "Giveback URB %p, len = %d, "
						"expected = %d, status = %d\n",
						urb, urb->actual_length,
						urb->transfer_buffer_length,
						status);
			spin_unlock(&xhci->lock);
			/* EHCI, UHCI, and OHCI always unconditionally set the
			 * urb->status of an isochronous endpoint to 0.
			 */
			if (usb_pipetype(urb->pipe) == PIPE_ISOCHRONOUS)
				status = 0;
			usb_hcd_giveback_urb(bus_to_hcd(urb->dev->bus), urb, status);
			spin_lock(&xhci->lock);
		}

	/*
	 * If ep->skip is set, it means there are missed tds on the
	 * endpoint ring need to take care of.
	 * Process them as short transfer until reach the td pointed by
	 * the event.
	 */
	} while (ep->skip && trb_comp_code != COMP_MISSED_INT);

	return 0;
}

/*
 * This function handles all OS-owned events on the event ring.  It may drop
 * xhci->lock between event processing (e.g. to pass up port status changes).
 * Returns >0 for "possibly more events to process" (caller should call again),
 * otherwise 0 if done.  In future, <0 returns should indicate error code.
 */
static int xhci_handle_event(struct xhci_hcd *xhci)
{
	union xhci_trb *event;
	int update_ptrs = 1;
	int ret;

	if (!xhci->event_ring || !xhci->event_ring->dequeue) {
		xhci->error_bitmask |= 1 << 1;
		return 0;
	}

	event = xhci->event_ring->dequeue;
	/* Does the HC or OS own the TRB? */
	if ((le32_to_cpu(event->event_cmd.flags) & TRB_CYCLE) !=
	    xhci->event_ring->cycle_state) {
		xhci->error_bitmask |= 1 << 2;
		return 0;
	}

	/*
	 * Barrier between reading the TRB_CYCLE (valid) flag above and any
	 * speculative reads of the event's flags/data below.
	 */
	rmb();
	/* FIXME: Handle more event types. */
	switch ((le32_to_cpu(event->event_cmd.flags) & TRB_TYPE_BITMASK)) {
	case TRB_TYPE(TRB_COMPLETION):
		handle_cmd_completion(xhci, &event->event_cmd);
		break;
	case TRB_TYPE(TRB_PORT_STATUS):
		handle_port_status(xhci, event);
		update_ptrs = 0;
		break;
	case TRB_TYPE(TRB_TRANSFER):
		ret = handle_tx_event(xhci, &event->trans_event);
		if (ret < 0)
			xhci->error_bitmask |= 1 << 9;
		else
			update_ptrs = 0;
		break;
	case TRB_TYPE(TRB_DEV_NOTE):
		handle_device_notification(xhci, event);
		break;
	default:
		if ((le32_to_cpu(event->event_cmd.flags) & TRB_TYPE_BITMASK) >=
		    TRB_TYPE(48))
			handle_vendor_event(xhci, event);
		else
			xhci->error_bitmask |= 1 << 3;
	}
	/* Any of the above functions may drop and re-acquire the lock, so check
	 * to make sure a watchdog timer didn't mark the host as non-responsive.
	 */
	if (xhci->xhc_state & XHCI_STATE_DYING) {
		xhci_dbg(xhci, "xHCI host dying, returning from "
				"event handler.\n");
		return 0;
	}

	if (update_ptrs)
		/* Update SW event ring dequeue pointer */
		inc_deq(xhci, xhci->event_ring);

	/* Are there more items on the event ring?  Caller will call us again to
	 * check.
	 */
	return 1;
}

/*
 * xHCI spec says we can get an interrupt, and if the HC has an error condition,
 * we might get bad data out of the event ring.  Section 4.10.2.7 has a list of
 * indicators of an event TRB error, but we check the status *first* to be safe.
 */
irqreturn_t xhci_irq(struct usb_hcd *hcd)
{
	struct xhci_hcd *xhci = hcd_to_xhci(hcd);
	u32 status;
	u64 temp_64;
	union xhci_trb *event_ring_deq;
	dma_addr_t deq;

	spin_lock(&xhci->lock);
	/* Check if the xHC generated the interrupt, or the irq is shared */
	status = readl(&xhci->op_regs->status);
	if (status == 0xffffffff)
		goto hw_died;

	if (!(status & STS_EINT)) {
		spin_unlock(&xhci->lock);
		return IRQ_NONE;
	}
	if (status & STS_FATAL) {
		xhci_warn(xhci, "WARNING: Host System Error\n");
		xhci_halt(xhci);
hw_died:
		spin_unlock(&xhci->lock);
		return -ESHUTDOWN;
	}

	/*
	 * Clear the op reg interrupt status first,
	 * so we can receive interrupts from other MSI-X interrupters.
	 * Write 1 to clear the interrupt status.
	 */
	status |= STS_EINT;
	writel(status, &xhci->op_regs->status);
	/* FIXME when MSI-X is supported and there are multiple vectors */
	/* Clear the MSI-X event interrupt status */

	if (hcd->irq) {
		u32 irq_pending;
		/* Acknowledge the PCI interrupt */
		irq_pending = readl(&xhci->ir_set->irq_pending);
		irq_pending |= IMAN_IP;
		writel(irq_pending, &xhci->ir_set->irq_pending);
	}

	if (xhci->xhc_state & XHCI_STATE_DYING) {
		xhci_dbg(xhci, "xHCI dying, ignoring interrupt. "
				"Shouldn't IRQs be disabled?\n");
		/* Clear the event handler busy flag (RW1C);
		 * the event ring should be empty.
		 */
		temp_64 = xhci_read_64(xhci, &xhci->ir_set->erst_dequeue);
		xhci_write_64(xhci, temp_64 | ERST_EHB,
				&xhci->ir_set->erst_dequeue);
		spin_unlock(&xhci->lock);

		return IRQ_HANDLED;
	}

	event_ring_deq = xhci->event_ring->dequeue;
	/* FIXME this should be a delayed service routine
	 * that clears the EHB.
	 */
	while (xhci_handle_event(xhci) > 0) {}

	temp_64 = xhci_read_64(xhci, &xhci->ir_set->erst_dequeue);
	/* If necessary, update the HW's version of the event ring deq ptr. */
	if (event_ring_deq != xhci->event_ring->dequeue) {
		deq = xhci_trb_virt_to_dma(xhci->event_ring->deq_seg,
				xhci->event_ring->dequeue);
		if (deq == 0)
			xhci_warn(xhci, "WARN something wrong with SW event "
					"ring dequeue ptr.\n");
		/* Update HC event ring dequeue pointer */
		temp_64 &= ERST_PTR_MASK;
		temp_64 |= ((u64) deq & (u64) ~ERST_PTR_MASK);
	}

	/* Clear the event handler busy flag (RW1C); event ring is empty. */
	temp_64 |= ERST_EHB;
	xhci_write_64(xhci, temp_64, &xhci->ir_set->erst_dequeue);

	spin_unlock(&xhci->lock);

	return IRQ_HANDLED;
}

irqreturn_t xhci_msi_irq(int irq, void *hcd)
{
	return xhci_irq(hcd);
}

/****		Endpoint Ring Operations	****/

/*
 * Generic function for queueing a TRB on a ring.
 * The caller must have checked to make sure there's room on the ring.
 *
 * @more_trbs_coming:	Will you enqueue more TRBs before calling
 *			prepare_transfer()?
 */
static void queue_trb(struct xhci_hcd *xhci, struct xhci_ring *ring,
		bool more_trbs_coming,
		u32 field1, u32 field2, u32 field3, u32 field4)
{
	struct xhci_generic_trb *trb;

	trb = &ring->enqueue->generic;
	trb->field[0] = cpu_to_le32(field1);
	trb->field[1] = cpu_to_le32(field2);
	trb->field[2] = cpu_to_le32(field3);
	trb->field[3] = cpu_to_le32(field4);
	inc_enq(xhci, ring, more_trbs_coming);
}

/*
 * Does various checks on the endpoint ring, and makes it ready to queue num_trbs.
 * FIXME allocate segments if the ring is full.
 */
static int prepare_ring(struct xhci_hcd *xhci, struct xhci_ring *ep_ring,
		u32 ep_state, unsigned int num_trbs, gfp_t mem_flags)
{
	unsigned int num_trbs_needed;

	/* Make sure the endpoint has been added to xHC schedule */
	switch (ep_state) {
	case EP_STATE_DISABLED:
		/*
		 * USB core changed config/interfaces without notifying us,
		 * or hardware is reporting the wrong state.
		 */
		xhci_warn(xhci, "WARN urb submitted to disabled ep\n");
		return -ENOENT;
	case EP_STATE_ERROR:
		xhci_warn(xhci, "WARN waiting for error on ep to be cleared\n");
		/* FIXME event handling code for error needs to clear it */
		/* XXX not sure if this should be -ENOENT or not */
		return -EINVAL;
	case EP_STATE_HALTED:
		xhci_dbg(xhci, "WARN halted endpoint, queueing URB anyway.\n");
	case EP_STATE_STOPPED:
	case EP_STATE_RUNNING:
		break;
	default:
		xhci_err(xhci, "ERROR unknown endpoint state for ep\n");
		/*
		 * FIXME issue Configure Endpoint command to try to get the HC
		 * back into a known state.
		 */
		return -EINVAL;
	}

	while (1) {
		if (room_on_ring(xhci, ep_ring, num_trbs))
			break;

		if (ep_ring == xhci->cmd_ring) {
			xhci_err(xhci, "Do not support expand command ring\n");
			return -ENOMEM;
		}

		xhci_dbg_trace(xhci, trace_xhci_dbg_ring_expansion,
				"ERROR no room on ep ring, try ring expansion");
		num_trbs_needed = num_trbs - ep_ring->num_trbs_free;
		if (xhci_ring_expansion(xhci, ep_ring, num_trbs_needed,
					mem_flags)) {
			xhci_err(xhci, "Ring expansion failed\n");
			return -ENOMEM;
		}
	}

	if (enqueue_is_link_trb(ep_ring)) {
		struct xhci_ring *ring = ep_ring;
		union xhci_trb *next;

		next = ring->enqueue;

		while (last_trb(xhci, ring, ring->enq_seg, next)) {
			/* If we're not dealing with 0.95 hardware or isoc rings
			 * on AMD 0.96 host, clear the chain bit.
			 */
			if (!xhci_link_trb_quirk(xhci) &&
					!(ring->type == TYPE_ISOC &&
					 (xhci->quirks & XHCI_AMD_0x96_HOST)))
				next->link.control &= cpu_to_le32(~TRB_CHAIN);
			else
				next->link.control |= cpu_to_le32(TRB_CHAIN);

			wmb();
			next->link.control ^= cpu_to_le32(TRB_CYCLE);

			/* Toggle the cycle bit after the last ring segment. */
			if (last_trb_on_last_seg(xhci, ring, ring->enq_seg, next)) {
				ring->cycle_state = (ring->cycle_state ? 0 : 1);
			}
			ring->enq_seg = ring->enq_seg->next;
			ring->enqueue = ring->enq_seg->trbs;
			next = ring->enqueue;
		}
	}

	return 0;
}

static int prepare_transfer(struct xhci_hcd *xhci,
		struct xhci_virt_device *xdev,
		unsigned int ep_index,
		unsigned int stream_id,
		unsigned int num_trbs,
		struct urb *urb,
		unsigned int td_index,
		gfp_t mem_flags)
{
	int ret;
	struct urb_priv *urb_priv;
	struct xhci_td	*td;
	struct xhci_ring *ep_ring;
	struct xhci_ep_ctx *ep_ctx = xhci_get_ep_ctx(xhci, xdev->out_ctx, ep_index);

	ep_ring = xhci_stream_id_to_ring(xdev, ep_index, stream_id);
	if (!ep_ring) {
		xhci_dbg(xhci, "Can't prepare ring for bad stream ID %u\n",
				stream_id);
		return -EINVAL;
	}

	ret = prepare_ring(xhci, ep_ring,
			   le32_to_cpu(ep_ctx->ep_info) & EP_STATE_MASK,
			   num_trbs, mem_flags);
	if (ret)
		return ret;

	urb_priv = urb->hcpriv;
	td = urb_priv->td[td_index];

	INIT_LIST_HEAD(&td->td_list);
	INIT_LIST_HEAD(&td->cancelled_td_list);

	if (td_index == 0) {
		ret = usb_hcd_link_urb_to_ep(bus_to_hcd(urb->dev->bus), urb);
		if (unlikely(ret))
			return ret;
	}

	td->urb = urb;
	/* Add this TD to the tail of the endpoint ring's TD list */
	list_add_tail(&td->td_list, &ep_ring->td_list);
	td->start_seg = ep_ring->enq_seg;
	td->first_trb = ep_ring->enqueue;

	urb_priv->td[td_index] = td;

	return 0;
}

static unsigned int count_sg_trbs_needed(struct xhci_hcd *xhci, struct urb *urb)
{
	int num_sgs, num_trbs, running_total, temp, i;
	struct scatterlist *sg;

	sg = NULL;
	num_sgs = urb->num_mapped_sgs;
	temp = urb->transfer_buffer_length;

	num_trbs = 0;
	for_each_sg(urb->sg, sg, num_sgs, i) {
		unsigned int len = sg_dma_len(sg);

		/* Scatter gather list entries may cross 64KB boundaries */
		running_total = TRB_MAX_BUFF_SIZE -
			(sg_dma_address(sg) & (TRB_MAX_BUFF_SIZE - 1));
		running_total &= TRB_MAX_BUFF_SIZE - 1;
		if (running_total != 0)
			num_trbs++;

		/* How many more 64KB chunks to transfer, how many more TRBs? */
		while (running_total < sg_dma_len(sg) && running_total < temp) {
			num_trbs++;
			running_total += TRB_MAX_BUFF_SIZE;
		}
		len = min_t(int, len, temp);
		temp -= len;
		if (temp == 0)
			break;
	}
	return num_trbs;
}

static void check_trb_math(struct urb *urb, int num_trbs, int running_total)
{
	if (num_trbs != 0)
		dev_err(&urb->dev->dev, "%s - ep %#x - Miscalculated number of "
				"TRBs, %d left\n", __func__,
				urb->ep->desc.bEndpointAddress, num_trbs);
	if (running_total != urb->transfer_buffer_length)
		dev_err(&urb->dev->dev, "%s - ep %#x - Miscalculated tx length, "
				"queued %#x (%d), asked for %#x (%d)\n",
				__func__,
				urb->ep->desc.bEndpointAddress,
				running_total, running_total,
				urb->transfer_buffer_length,
				urb->transfer_buffer_length);
}

static void giveback_first_trb(struct xhci_hcd *xhci, int slot_id,
		unsigned int ep_index, unsigned int stream_id, int start_cycle,
		struct xhci_generic_trb *start_trb)
{
	/*
	 * Pass all the TRBs to the hardware at once and make sure this write
	 * isn't reordered.
	 */
	wmb();
	if (start_cycle)
		start_trb->field[3] |= cpu_to_le32(start_cycle);
	else
		start_trb->field[3] &= cpu_to_le32(~TRB_CYCLE);
	xhci_ring_ep_doorbell(xhci, slot_id, ep_index, stream_id);
}

/*
 * xHCI uses normal TRBs for both bulk and interrupt.  When the interrupt
 * endpoint is to be serviced, the xHC will consume (at most) one TD.  A TD
 * (comprised of sg list entries) can take several service intervals to
 * transmit.
 */
int xhci_queue_intr_tx(struct xhci_hcd *xhci, gfp_t mem_flags,
		struct urb *urb, int slot_id, unsigned int ep_index)
{
	struct xhci_ep_ctx *ep_ctx = xhci_get_ep_ctx(xhci,
			xhci->devs[slot_id]->out_ctx, ep_index);
	int xhci_interval;
	int ep_interval;

	xhci_interval = EP_INTERVAL_TO_UFRAMES(le32_to_cpu(ep_ctx->ep_info));
	ep_interval = urb->interval;
	/* Convert to microframes */
	if (urb->dev->speed == USB_SPEED_LOW ||
			urb->dev->speed == USB_SPEED_FULL)
		ep_interval *= 8;
	/* FIXME change this to a warning and a suggestion to use the new API
	 * to set the polling interval (once the API is added).
	 */
	if (xhci_interval != ep_interval) {
		dev_dbg_ratelimited(&urb->dev->dev,
				"Driver uses different interval (%d microframe%s) than xHCI (%d microframe%s)\n",
				ep_interval, ep_interval == 1 ? "" : "s",
				xhci_interval, xhci_interval == 1 ? "" : "s");
		urb->interval = xhci_interval;
		/* Convert back to frames for LS/FS devices */
		if (urb->dev->speed == USB_SPEED_LOW ||
				urb->dev->speed == USB_SPEED_FULL)
			urb->interval /= 8;
	}
	return xhci_queue_bulk_tx(xhci, mem_flags, urb, slot_id, ep_index);
}

/*
 * The TD size is the number of bytes remaining in the TD (including this TRB),
 * right shifted by 10.
 * It must fit in bits 21:17, so it can't be bigger than 31.
 */
static u32 xhci_td_remainder(unsigned int remainder)
{
	u32 max = (1 << (21 - 17 + 1)) - 1;

	if ((remainder >> 10) >= max)
		return max << 17;
	else
		return (remainder >> 10) << 17;
}

/*
 * For xHCI 1.0 host controllers, TD size is the number of max packet sized
 * packets remaining in the TD (*not* including this TRB).
 *
 * Total TD packet count = total_packet_count =
 *     DIV_ROUND_UP(TD size in bytes / wMaxPacketSize)
 *
 * Packets transferred up to and including this TRB = packets_transferred =
 *     rounddown(total bytes transferred including this TRB / wMaxPacketSize)
 *
 * TD size = total_packet_count - packets_transferred
 *
 * It must fit in bits 21:17, so it can't be bigger than 31.
 * The last TRB in a TD must have the TD size set to zero.
 */
static u32 xhci_v1_0_td_remainder(int running_total, int trb_buff_len,
		unsigned int total_packet_count, struct urb *urb,
		unsigned int num_trbs_left)
{
	int packets_transferred;

	/* One TRB with a zero-length data packet. */
	if (num_trbs_left == 0 || (running_total == 0 && trb_buff_len == 0))
		return 0;

	/* All the TRB queueing functions don't count the current TRB in
	 * running_total.
	 */
	packets_transferred = (running_total + trb_buff_len) /
		GET_MAX_PACKET(usb_endpoint_maxp(&urb->ep->desc));

	if ((total_packet_count - packets_transferred) > 31)
		return 31 << 17;
	return (total_packet_count - packets_transferred) << 17;
}

static int queue_bulk_sg_tx(struct xhci_hcd *xhci, gfp_t mem_flags,
		struct urb *urb, int slot_id, unsigned int ep_index)
{
	struct xhci_ring *ep_ring;
	unsigned int num_trbs;
	struct urb_priv *urb_priv;
	struct xhci_td *td;
	struct scatterlist *sg;
	int num_sgs;
	int trb_buff_len, this_sg_len, running_total;
	unsigned int total_packet_count;
	bool first_trb;
	u64 addr;
	bool more_trbs_coming;

	struct xhci_generic_trb *start_trb;
	int start_cycle;

	ep_ring = xhci_urb_to_transfer_ring(xhci, urb);
	if (!ep_ring)
		return -EINVAL;

	num_trbs = count_sg_trbs_needed(xhci, urb);
	num_sgs = urb->num_mapped_sgs;
	total_packet_count = DIV_ROUND_UP(urb->transfer_buffer_length,
			usb_endpoint_maxp(&urb->ep->desc));

	trb_buff_len = prepare_transfer(xhci, xhci->devs[slot_id],
			ep_index, urb->stream_id,
			num_trbs, urb, 0, mem_flags);
	if (trb_buff_len < 0)
		return trb_buff_len;

	urb_priv = urb->hcpriv;
	td = urb_priv->td[0];

	/*
	 * Don't give the first TRB to the hardware (by toggling the cycle bit)
	 * until we've finished creating all the other TRBs.  The ring's cycle
	 * state may change as we enqueue the other TRBs, so save it too.
	 */
	start_trb = &ep_ring->enqueue->generic;
	start_cycle = ep_ring->cycle_state;

	running_total = 0;
	/*
	 * How much data is in the first TRB?
	 *
	 * There are three forces at work for TRB buffer pointers and lengths:
	 * 1. We don't want to walk off the end of this sg-list entry buffer.
	 * 2. The transfer length that the driver requested may be smaller than
	 *    the amount of memory allocated for this scatter-gather list.
	 * 3. TRBs buffers can't cross 64KB boundaries.
	 */
	sg = urb->sg;
	addr = (u64) sg_dma_address(sg);
	this_sg_len = sg_dma_len(sg);
	trb_buff_len = TRB_MAX_BUFF_SIZE - (addr & (TRB_MAX_BUFF_SIZE - 1));
	trb_buff_len = min_t(int, trb_buff_len, this_sg_len);
	if (trb_buff_len > urb->transfer_buffer_length)
		trb_buff_len = urb->transfer_buffer_length;

	first_trb = true;
	/* Queue the first TRB, even if it's zero-length */
	do {
		u32 field = 0;
		u32 length_field = 0;
		u32 remainder = 0;

		/* Don't change the cycle bit of the first TRB until later */
		if (first_trb) {
			first_trb = false;
			if (start_cycle == 0)
				field |= 0x1;
		} else
			field |= ep_ring->cycle_state;

		/* Chain all the TRBs together; clear the chain bit in the last
		 * TRB to indicate it's the last TRB in the chain.
		 */
		if (num_trbs > 1) {
			field |= TRB_CHAIN;
		} else {
			/* FIXME - add check for ZERO_PACKET flag before this */
			td->last_trb = ep_ring->enqueue;
			field |= TRB_IOC;
		}

		/* Only set interrupt on short packet for IN endpoints */
		if (usb_urb_dir_in(urb))
			field |= TRB_ISP;

		if (TRB_MAX_BUFF_SIZE -
				(addr & (TRB_MAX_BUFF_SIZE - 1)) < trb_buff_len) {
			xhci_warn(xhci, "WARN: sg dma xfer crosses 64KB boundaries!\n");
			xhci_dbg(xhci, "Next boundary at %#x, end dma = %#x\n",
					(unsigned int) (addr + TRB_MAX_BUFF_SIZE) & ~(TRB_MAX_BUFF_SIZE - 1),
					(unsigned int) addr + trb_buff_len);
		}

		/* Set the TRB length, TD size, and interrupter fields. */
		if (xhci->hci_version < 0x100) {
			remainder = xhci_td_remainder(
					urb->transfer_buffer_length -
					running_total);
		} else {
			remainder = xhci_v1_0_td_remainder(running_total,
					trb_buff_len, total_packet_count, urb,
					num_trbs - 1);
		}
		length_field = TRB_LEN(trb_buff_len) |
			remainder |
			TRB_INTR_TARGET(0);

		if (num_trbs > 1)
			more_trbs_coming = true;
		else
			more_trbs_coming = false;
		queue_trb(xhci, ep_ring, more_trbs_coming,
				lower_32_bits(addr),
				upper_32_bits(addr),
				length_field,
				field | TRB_TYPE(TRB_NORMAL));
		--num_trbs;
		running_total += trb_buff_len;

		/* Calculate length for next transfer --
		 * Are we done queueing all the TRBs for this sg entry?
		 */
		this_sg_len -= trb_buff_len;
		if (this_sg_len == 0) {
			--num_sgs;
			if (num_sgs == 0)
				break;
			sg = sg_next(sg);
			addr = (u64) sg_dma_address(sg);
			this_sg_len = sg_dma_len(sg);
		} else {
			addr += trb_buff_len;
		}

		trb_buff_len = TRB_MAX_BUFF_SIZE -
			(addr & (TRB_MAX_BUFF_SIZE - 1));
		trb_buff_len = min_t(int, trb_buff_len, this_sg_len);
		if (running_total + trb_buff_len > urb->transfer_buffer_length)
			trb_buff_len =
				urb->transfer_buffer_length - running_total;
	} while (running_total < urb->transfer_buffer_length);

	check_trb_math(urb, num_trbs, running_total);
	giveback_first_trb(xhci, slot_id, ep_index, urb->stream_id,
			start_cycle, start_trb);
	return 0;
}

/* This is very similar to what ehci-q.c qtd_fill() does */
int xhci_queue_bulk_tx(struct xhci_hcd *xhci, gfp_t mem_flags,
		struct urb *urb, int slot_id, unsigned int ep_index)
{
	struct xhci_ring *ep_ring;
	struct urb_priv *urb_priv;
	struct xhci_td *td;
	int num_trbs;
	struct xhci_generic_trb *start_trb;
	bool first_trb;
	bool more_trbs_coming;
	int start_cycle;
	u32 field, length_field;

	int running_total, trb_buff_len, ret;
	unsigned int total_packet_count;
	u64 addr;

	if (urb->num_sgs)
		return queue_bulk_sg_tx(xhci, mem_flags, urb, slot_id, ep_index);

	ep_ring = xhci_urb_to_transfer_ring(xhci, urb);
	if (!ep_ring)
		return -EINVAL;

	num_trbs = 0;
	/* How much data is (potentially) left before the 64KB boundary? */
	running_total = TRB_MAX_BUFF_SIZE -
		(urb->transfer_dma & (TRB_MAX_BUFF_SIZE - 1));
	running_total &= TRB_MAX_BUFF_SIZE - 1;

	/* If there's some data on this 64KB chunk, or we have to send a
	 * zero-length transfer, we need at least one TRB
	 */
	if (running_total != 0 || urb->transfer_buffer_length == 0)
		num_trbs++;
	/* How many more 64KB chunks to transfer, how many more TRBs? */
	while (running_total < urb->transfer_buffer_length) {
		num_trbs++;
		running_total += TRB_MAX_BUFF_SIZE;
	}
	/* FIXME: this doesn't deal with URB_ZERO_PACKET - need one more */

	ret = prepare_transfer(xhci, xhci->devs[slot_id],
			ep_index, urb->stream_id,
			num_trbs, urb, 0, mem_flags);
	if (ret < 0)
		return ret;

	urb_priv = urb->hcpriv;
	td = urb_priv->td[0];

	/*
	 * Don't give the first TRB to the hardware (by toggling the cycle bit)
	 * until we've finished creating all the other TRBs.  The ring's cycle
	 * state may change as we enqueue the other TRBs, so save it too.
	 */
	start_trb = &ep_ring->enqueue->generic;
	start_cycle = ep_ring->cycle_state;

	running_total = 0;
	total_packet_count = DIV_ROUND_UP(urb->transfer_buffer_length,
			usb_endpoint_maxp(&urb->ep->desc));
	/* How much data is in the first TRB? */
	addr = (u64) urb->transfer_dma;
	trb_buff_len = TRB_MAX_BUFF_SIZE -
		(urb->transfer_dma & (TRB_MAX_BUFF_SIZE - 1));
	if (trb_buff_len > urb->transfer_buffer_length)
		trb_buff_len = urb->transfer_buffer_length;

	first_trb = true;

	/* Queue the first TRB, even if it's zero-length */
	do {
		u32 remainder = 0;
		field = 0;

		/* Don't change the cycle bit of the first TRB until later */
		if (first_trb) {
			first_trb = false;
			if (start_cycle == 0)
				field |= 0x1;
		} else
			field |= ep_ring->cycle_state;

		/* Chain all the TRBs together; clear the chain bit in the last
		 * TRB to indicate it's the last TRB in the chain.
		 */
		if (num_trbs > 1) {
			field |= TRB_CHAIN;
		} else {
			/* FIXME - add check for ZERO_PACKET flag before this */
			td->last_trb = ep_ring->enqueue;
			field |= TRB_IOC;
		}

		/* Only set interrupt on short packet for IN endpoints */
		if (usb_urb_dir_in(urb))
			field |= TRB_ISP;

		/* Set the TRB length, TD size, and interrupter fields. */
		if (xhci->hci_version < 0x100) {
			remainder = xhci_td_remainder(
					urb->transfer_buffer_length -
					running_total);
		} else {
			remainder = xhci_v1_0_td_remainder(running_total,
					trb_buff_len, total_packet_count, urb,
					num_trbs - 1);
		}
		length_field = TRB_LEN(trb_buff_len) |
			remainder |
			TRB_INTR_TARGET(0);

		if (num_trbs > 1)
			more_trbs_coming = true;
		else
			more_trbs_coming = false;
		queue_trb(xhci, ep_ring, more_trbs_coming,
				lower_32_bits(addr),
				upper_32_bits(addr),
				length_field,
				field | TRB_TYPE(TRB_NORMAL));
		--num_trbs;
		running_total += trb_buff_len;

		/* Calculate length for next transfer */
		addr += trb_buff_len;
		trb_buff_len = urb->transfer_buffer_length - running_total;
		if (trb_buff_len > TRB_MAX_BUFF_SIZE)
			trb_buff_len = TRB_MAX_BUFF_SIZE;
	} while (running_total < urb->transfer_buffer_length);

	check_trb_math(urb, num_trbs, running_total);
	giveback_first_trb(xhci, slot_id, ep_index, urb->stream_id,
			start_cycle, start_trb);
	return 0;
}

/* Caller must have locked xhci->lock */
int xhci_queue_ctrl_tx(struct xhci_hcd *xhci, gfp_t mem_flags,
		struct urb *urb, int slot_id, unsigned int ep_index)
{
	struct xhci_ring *ep_ring;
	int num_trbs;
	int ret;
	struct usb_ctrlrequest *setup;
	struct xhci_generic_trb *start_trb;
	int start_cycle;
	u32 field, length_field;
	struct urb_priv *urb_priv;
	struct xhci_td *td;

	ep_ring = xhci_urb_to_transfer_ring(xhci, urb);
	if (!ep_ring)
		return -EINVAL;

	/*
	 * Need to copy setup packet into setup TRB, so we can't use the setup
	 * DMA address.
	 */
	if (!urb->setup_packet)
		return -EINVAL;

	/* 1 TRB for setup, 1 for status */
	num_trbs = 2;
	/*
	 * Don't need to check if we need additional event data and normal TRBs,
	 * since data in control transfers will never get bigger than 16MB
	 * XXX: can we get a buffer that crosses 64KB boundaries?
	 */
	if (urb->transfer_buffer_length > 0)
		num_trbs++;
	ret = prepare_transfer(xhci, xhci->devs[slot_id],
			ep_index, urb->stream_id,
			num_trbs, urb, 0, mem_flags);
	if (ret < 0)
		return ret;

	urb_priv = urb->hcpriv;
	td = urb_priv->td[0];

	/*
	 * Don't give the first TRB to the hardware (by toggling the cycle bit)
	 * until we've finished creating all the other TRBs.  The ring's cycle
	 * state may change as we enqueue the other TRBs, so save it too.
	 */
	start_trb = &ep_ring->enqueue->generic;
	start_cycle = ep_ring->cycle_state;

	/* Queue setup TRB - see section 6.4.1.2.1 */
	/* FIXME better way to translate setup_packet into two u32 fields? */
	setup = (struct usb_ctrlrequest *) urb->setup_packet;
	field = 0;
	field |= TRB_IDT | TRB_TYPE(TRB_SETUP);
	if (start_cycle == 0)
		field |= 0x1;

	/* xHCI 1.0 6.4.1.2.1: Transfer Type field */
	if (xhci->hci_version == 0x100) {
		if (urb->transfer_buffer_length > 0) {
			if (setup->bRequestType & USB_DIR_IN)
				field |= TRB_TX_TYPE(TRB_DATA_IN);
			else
				field |= TRB_TX_TYPE(TRB_DATA_OUT);
		}
	}

	queue_trb(xhci, ep_ring, true,
		  setup->bRequestType | setup->bRequest << 8 | le16_to_cpu(setup->wValue) << 16,
		  le16_to_cpu(setup->wIndex) | le16_to_cpu(setup->wLength) << 16,
		  TRB_LEN(8) | TRB_INTR_TARGET(0),
		  /* Immediate data in pointer */
		  field);

	/* If there's data, queue data TRBs */
	/* Only set interrupt on short packet for IN endpoints */
	if (usb_urb_dir_in(urb))
		field = TRB_ISP | TRB_TYPE(TRB_DATA);
	else
		field = TRB_TYPE(TRB_DATA);

	length_field = TRB_LEN(urb->transfer_buffer_length) |
		xhci_td_remainder(urb->transfer_buffer_length) |
		TRB_INTR_TARGET(0);
	if (urb->transfer_buffer_length > 0) {
		if (setup->bRequestType & USB_DIR_IN)
			field |= TRB_DIR_IN;
		queue_trb(xhci, ep_ring, true,
				lower_32_bits(urb->transfer_dma),
				upper_32_bits(urb->transfer_dma),
				length_field,
				field | ep_ring->cycle_state);
	}

	/* Save the DMA address of the last TRB in the TD */
	td->last_trb = ep_ring->enqueue;

	/* Queue status TRB - see Table 7 and sections 4.11.2.2 and 6.4.1.2.3 */
	/* If the device sent data, the status stage is an OUT transfer */
	if (urb->transfer_buffer_length > 0 && setup->bRequestType & USB_DIR_IN)
		field = 0;
	else
		field = TRB_DIR_IN;
	queue_trb(xhci, ep_ring, false,
			0,
			0,
			TRB_INTR_TARGET(0),
			/* Event on completion */
			field | TRB_IOC | TRB_TYPE(TRB_STATUS) | ep_ring->cycle_state);

	giveback_first_trb(xhci, slot_id, ep_index, 0,
			start_cycle, start_trb);
	return 0;
}

static int count_isoc_trbs_needed(struct xhci_hcd *xhci,
		struct urb *urb, int i)
{
	int num_trbs = 0;
	u64 addr, td_len;

	addr = (u64) (urb->transfer_dma + urb->iso_frame_desc[i].offset);
	td_len = urb->iso_frame_desc[i].length;

	num_trbs = DIV_ROUND_UP(td_len + (addr & (TRB_MAX_BUFF_SIZE - 1)),
			TRB_MAX_BUFF_SIZE);
	if (num_trbs == 0)
		num_trbs++;

	return num_trbs;
}

/*
 * The transfer burst count field of the isochronous TRB defines the number of
 * bursts that are required to move all packets in this TD.  Only SuperSpeed
 * devices can burst up to bMaxBurst number of packets per service interval.
 * This field is zero based, meaning a value of zero in the field means one
 * burst.  Basically, for everything but SuperSpeed devices, this field will be
 * zero.  Only xHCI 1.0 host controllers support this field.
 */
static unsigned int xhci_get_burst_count(struct xhci_hcd *xhci,
		struct usb_device *udev,
		struct urb *urb, unsigned int total_packet_count)
{
	unsigned int max_burst;

	if (xhci->hci_version < 0x100 || udev->speed != USB_SPEED_SUPER)
		return 0;

	max_burst = urb->ep->ss_ep_comp.bMaxBurst;
	return roundup(total_packet_count, max_burst + 1) - 1;
}

/*
 * Returns the number of packets in the last "burst" of packets.  This field is
 * valid for all speeds of devices.  USB 2.0 devices can only do one "burst", so
 * the last burst packet count is equal to the total number of packets in the
 * TD.  SuperSpeed endpoints can have up to 3 bursts.  All but the last burst
 * must contain (bMaxBurst + 1) number of packets, but the last burst can
 * contain 1 to (bMaxBurst + 1) packets.
 */
static unsigned int xhci_get_last_burst_packet_count(struct xhci_hcd *xhci,
		struct usb_device *udev,
		struct urb *urb, unsigned int total_packet_count)
{
	unsigned int max_burst;
	unsigned int residue;

	if (xhci->hci_version < 0x100)
		return 0;

	switch (udev->speed) {
	case USB_SPEED_SUPER:
		/* bMaxBurst is zero based: 0 means 1 packet per burst */
		max_burst = urb->ep->ss_ep_comp.bMaxBurst;
		residue = total_packet_count % (max_burst + 1);
		/* If residue is zero, the last burst contains (max_burst + 1)
		 * number of packets, but the TLBPC field is zero-based.
		 */
		if (residue == 0)
			return max_burst;
		return residue - 1;
	default:
		if (total_packet_count == 0)
			return 0;
		return total_packet_count - 1;
	}
}

/* This is for isoc transfer */
static int xhci_queue_isoc_tx(struct xhci_hcd *xhci, gfp_t mem_flags,
		struct urb *urb, int slot_id, unsigned int ep_index)
{
	struct xhci_ring *ep_ring;
	struct urb_priv *urb_priv;
	struct xhci_td *td;
	int num_tds, trbs_per_td;
	struct xhci_generic_trb *start_trb;
	bool first_trb;
	int start_cycle;
	u32 field, length_field;
	int running_total, trb_buff_len, td_len, td_remain_len, ret;
	u64 start_addr, addr;
	int i, j;
	bool more_trbs_coming;

	ep_ring = xhci->devs[slot_id]->eps[ep_index].ring;

	num_tds = urb->number_of_packets;
	if (num_tds < 1) {
		xhci_dbg(xhci, "Isoc URB with zero packets?\n");
		return -EINVAL;
	}

	start_addr = (u64) urb->transfer_dma;
	start_trb = &ep_ring->enqueue->generic;
	start_cycle = ep_ring->cycle_state;

	urb_priv = urb->hcpriv;
	/* Queue the first TRB, even if it's zero-length */
	for (i = 0; i < num_tds; i++) {
		unsigned int total_packet_count;
		unsigned int burst_count;
		unsigned int residue;

		first_trb = true;
		running_total = 0;
		addr = start_addr + urb->iso_frame_desc[i].offset;
		td_len = urb->iso_frame_desc[i].length;
		td_remain_len = td_len;
		total_packet_count = DIV_ROUND_UP(td_len,
				GET_MAX_PACKET(
					usb_endpoint_maxp(&urb->ep->desc)));
		/* A zero-length transfer still involves at least one packet. */
		if (total_packet_count == 0)
			total_packet_count++;
		burst_count = xhci_get_burst_count(xhci, urb->dev, urb,
				total_packet_count);
		residue = xhci_get_last_burst_packet_count(xhci,
				urb->dev, urb, total_packet_count);

		trbs_per_td = count_isoc_trbs_needed(xhci, urb, i);

		ret = prepare_transfer(xhci, xhci->devs[slot_id], ep_index,
				urb->stream_id, trbs_per_td, urb, i, mem_flags);
		if (ret < 0) {
			if (i == 0)
				return ret;
			goto cleanup;
		}

		td = urb_priv->td[i];
		for (j = 0; j < trbs_per_td; j++) {
			u32 remainder = 0;
			field = 0;

			if (first_trb) {
				field = TRB_TBC(burst_count) |
					TRB_TLBPC(residue);
				/* Queue the isoc TRB */
				field |= TRB_TYPE(TRB_ISOC);
				/* Assume URB_ISO_ASAP is set */
				field |= TRB_SIA;
				if (i == 0) {
					if (start_cycle == 0)
						field |= 0x1;
				} else
					field |= ep_ring->cycle_state;
				first_trb = false;
			} else {
				/* Queue other normal TRBs */
				field |= TRB_TYPE(TRB_NORMAL);
				field |= ep_ring->cycle_state;
			}

			/* Only set interrupt on short packet for IN EPs */
			if (usb_urb_dir_in(urb))
				field |= TRB_ISP;

			/* Chain all the TRBs together; clear the chain bit in
			 * the last TRB to indicate it's the last TRB in the
			 * chain.
			 */
			if (j < trbs_per_td - 1) {
				field |= TRB_CHAIN;
				more_trbs_coming = true;
			} else {
				td->last_trb = ep_ring->enqueue;
				field |= TRB_IOC;
				if (xhci->hci_version == 0x100 &&
						!(xhci->quirks &
							XHCI_AVOID_BEI)) {
					/* Set BEI bit except for the last td */
					if (i < num_tds - 1)
						field |= TRB_BEI;
				}
				more_trbs_coming = false;
			}

			/* Calculate TRB length */
			trb_buff_len = TRB_MAX_BUFF_SIZE -
				(addr & ((1 << TRB_MAX_BUFF_SHIFT) - 1));
			if (trb_buff_len > td_remain_len)
				trb_buff_len = td_remain_len;

			/* Set the TRB length, TD size, & interrupter fields. */
			if (xhci->hci_version < 0x100) {
				remainder = xhci_td_remainder(
						td_len - running_total);
			} else {
				remainder = xhci_v1_0_td_remainder(
						running_total, trb_buff_len,
						total_packet_count, urb,
						(trbs_per_td - j - 1));
			}
			length_field = TRB_LEN(trb_buff_len) |
				remainder |
				TRB_INTR_TARGET(0);

			queue_trb(xhci, ep_ring, more_trbs_coming,
				lower_32_bits(addr),
				upper_32_bits(addr),
				length_field,
				field);
			running_total += trb_buff_len;

			addr += trb_buff_len;
			td_remain_len -= trb_buff_len;
		}

		/* Check TD length */
		if (running_total != td_len) {
			xhci_err(xhci, "ISOC TD length unmatch\n");
			ret = -EINVAL;
			goto cleanup;
		}
	}

	if (xhci_to_hcd(xhci)->self.bandwidth_isoc_reqs == 0) {
		if (xhci->quirks & XHCI_AMD_PLL_FIX)
			usb_amd_quirk_pll_disable();
	}
	xhci_to_hcd(xhci)->self.bandwidth_isoc_reqs++;

	giveback_first_trb(xhci, slot_id, ep_index, urb->stream_id,
			start_cycle, start_trb);
	return 0;
cleanup:
	/* Clean up a partially enqueued isoc transfer. */

	for (i--; i >= 0; i--)
		list_del_init(&urb_priv->td[i]->td_list);

	/* Use the first TD as a temporary variable to turn the TDs we've queued
	 * into No-ops with a software-owned cycle bit. That way the hardware
	 * won't accidentally start executing bogus TDs when we partially
	 * overwrite them.  td->first_trb and td->start_seg are already set.
	 */
	urb_priv->td[0]->last_trb = ep_ring->enqueue;
	/* Every TRB except the first & last will have its cycle bit flipped. */
	td_to_noop(xhci, ep_ring, urb_priv->td[0], true);

	/* Reset the ring enqueue back to the first TRB and its cycle bit. */
	ep_ring->enqueue = urb_priv->td[0]->first_trb;
	ep_ring->enq_seg = urb_priv->td[0]->start_seg;
	ep_ring->cycle_state = start_cycle;
	ep_ring->num_trbs_free = ep_ring->num_trbs_free_temp;
	usb_hcd_unlink_urb_from_ep(bus_to_hcd(urb->dev->bus), urb);
	return ret;
}

/*
 * Check transfer ring to guarantee there is enough room for the urb.
 * Update ISO URB start_frame and interval.
 * Update interval as xhci_queue_intr_tx does. Just use xhci frame_index to
 * update the urb->start_frame by now.
 * Always assume URB_ISO_ASAP set, and NEVER use urb->start_frame as input.
 */
int xhci_queue_isoc_tx_prepare(struct xhci_hcd *xhci, gfp_t mem_flags,
		struct urb *urb, int slot_id, unsigned int ep_index)
{
	struct xhci_virt_device *xdev;
	struct xhci_ring *ep_ring;
	struct xhci_ep_ctx *ep_ctx;
	int start_frame;
	int xhci_interval;
	int ep_interval;
	int num_tds, num_trbs, i;
	int ret;

	xdev = xhci->devs[slot_id];
	ep_ring = xdev->eps[ep_index].ring;
	ep_ctx = xhci_get_ep_ctx(xhci, xdev->out_ctx, ep_index);

	num_trbs = 0;
	num_tds = urb->number_of_packets;
	for (i = 0; i < num_tds; i++)
		num_trbs += count_isoc_trbs_needed(xhci, urb, i);

	/* Check the ring to guarantee there is enough room for the whole urb.
	 * Do not insert any td of the urb to the ring if the check failed.
	 */
	ret = prepare_ring(xhci, ep_ring, le32_to_cpu(ep_ctx->ep_info) & EP_STATE_MASK,
			   num_trbs, mem_flags);
	if (ret)
		return ret;

	start_frame = readl(&xhci->run_regs->microframe_index);
	start_frame &= 0x3fff;

	urb->start_frame = start_frame;
	if (urb->dev->speed == USB_SPEED_LOW ||
			urb->dev->speed == USB_SPEED_FULL)
		urb->start_frame >>= 3;

	xhci_interval = EP_INTERVAL_TO_UFRAMES(le32_to_cpu(ep_ctx->ep_info));
	ep_interval = urb->interval;
	/* Convert to microframes */
	if (urb->dev->speed == USB_SPEED_LOW ||
			urb->dev->speed == USB_SPEED_FULL)
		ep_interval *= 8;
	/* FIXME change this to a warning and a suggestion to use the new API
	 * to set the polling interval (once the API is added).
	 */
	if (xhci_interval != ep_interval) {
		dev_dbg_ratelimited(&urb->dev->dev,
				"Driver uses different interval (%d microframe%s) than xHCI (%d microframe%s)\n",
				ep_interval, ep_interval == 1 ? "" : "s",
				xhci_interval, xhci_interval == 1 ? "" : "s");
		urb->interval = xhci_interval;
		/* Convert back to frames for LS/FS devices */
		if (urb->dev->speed == USB_SPEED_LOW ||
				urb->dev->speed == USB_SPEED_FULL)
			urb->interval /= 8;
	}
	ep_ring->num_trbs_free_temp = ep_ring->num_trbs_free;

	return xhci_queue_isoc_tx(xhci, mem_flags, urb, slot_id, ep_index);
}

/****		Command Ring Operations		****/

/* Generic function for queueing a command TRB on the command ring.
 * Check to make sure there's room on the command ring for one command TRB.
 * Also check that there's room reserved for commands that must not fail.
 * If this is a command that must not fail, meaning command_must_succeed = TRUE,
 * then only check for the number of reserved spots.
 * Don't decrement xhci->cmd_ring_reserved_trbs after we've queued the TRB
 * because the command event handler may want to resubmit a failed command.
 */
static int queue_command(struct xhci_hcd *xhci, u32 field1, u32 field2,
		u32 field3, u32 field4, bool command_must_succeed)
{
	int reserved_trbs = xhci->cmd_ring_reserved_trbs;
	int ret;

	if (!command_must_succeed)
		reserved_trbs++;

	ret = prepare_ring(xhci, xhci->cmd_ring, EP_STATE_RUNNING,
			reserved_trbs, GFP_ATOMIC);
	if (ret < 0) {
		xhci_err(xhci, "ERR: No room for command on command ring\n");
		if (command_must_succeed)
			xhci_err(xhci, "ERR: Reserved TRB counting for "
					"unfailable commands failed.\n");
		return ret;
	}
	queue_trb(xhci, xhci->cmd_ring, false, field1, field2, field3,
			field4 | xhci->cmd_ring->cycle_state);
	return 0;
}

/* Queue a slot enable or disable request on the command ring */
int xhci_queue_slot_control(struct xhci_hcd *xhci, u32 trb_type, u32 slot_id)
{
	return queue_command(xhci, 0, 0, 0,
			TRB_TYPE(trb_type) | SLOT_ID_FOR_TRB(slot_id), false);
}

/* Queue an address device command TRB */
int xhci_queue_address_device(struct xhci_hcd *xhci, dma_addr_t in_ctx_ptr,
		u32 slot_id)
{
	return queue_command(xhci, lower_32_bits(in_ctx_ptr),
			upper_32_bits(in_ctx_ptr), 0,
			TRB_TYPE(TRB_ADDR_DEV) | SLOT_ID_FOR_TRB(slot_id),
			false);
}

int xhci_queue_vendor_command(struct xhci_hcd *xhci,
		u32 field1, u32 field2, u32 field3, u32 field4)
{
	return queue_command(xhci, field1, field2, field3, field4, false);
}

/* Queue a reset device command TRB */
int xhci_queue_reset_device(struct xhci_hcd *xhci, u32 slot_id)
{
	return queue_command(xhci, 0, 0, 0,
			TRB_TYPE(TRB_RESET_DEV) | SLOT_ID_FOR_TRB(slot_id),
			false);
}

/* Queue a configure endpoint command TRB */
int xhci_queue_configure_endpoint(struct xhci_hcd *xhci, dma_addr_t in_ctx_ptr,
		u32 slot_id, bool command_must_succeed)
{
	return queue_command(xhci, lower_32_bits(in_ctx_ptr),
			upper_32_bits(in_ctx_ptr), 0,
			TRB_TYPE(TRB_CONFIG_EP) | SLOT_ID_FOR_TRB(slot_id),
			command_must_succeed);
}

/* Queue an evaluate context command TRB */
int xhci_queue_evaluate_context(struct xhci_hcd *xhci, dma_addr_t in_ctx_ptr,
		u32 slot_id, bool command_must_succeed)
{
	return queue_command(xhci, lower_32_bits(in_ctx_ptr),
			upper_32_bits(in_ctx_ptr), 0,
			TRB_TYPE(TRB_EVAL_CONTEXT) | SLOT_ID_FOR_TRB(slot_id),
			command_must_succeed);
}

/*
 * Suspend is set to indicate "Stop Endpoint Command" is being issued to stop
 * activity on an endpoint that is about to be suspended.
 */
int xhci_queue_stop_endpoint(struct xhci_hcd *xhci, int slot_id,
		unsigned int ep_index, int suspend)
{
	u32 trb_slot_id = SLOT_ID_FOR_TRB(slot_id);
	u32 trb_ep_index = EP_ID_FOR_TRB(ep_index);
	u32 type = TRB_TYPE(TRB_STOP_RING);
	u32 trb_suspend = SUSPEND_PORT_FOR_TRB(suspend);

	return queue_command(xhci, 0, 0, 0,
			trb_slot_id | trb_ep_index | type | trb_suspend, false);
}

/* Set Transfer Ring Dequeue Pointer command.
 * This should not be used for endpoints that have streams enabled.
 */
static int queue_set_tr_deq(struct xhci_hcd *xhci, int slot_id,
		unsigned int ep_index, unsigned int stream_id,
		struct xhci_segment *deq_seg,
		union xhci_trb *deq_ptr, u32 cycle_state)
{
	dma_addr_t addr;
	u32 trb_slot_id = SLOT_ID_FOR_TRB(slot_id);
	u32 trb_ep_index = EP_ID_FOR_TRB(ep_index);
	u32 trb_stream_id = STREAM_ID_FOR_TRB(stream_id);
	u32 trb_sct = 0;
	u32 type = TRB_TYPE(TRB_SET_DEQ);
	struct xhci_virt_ep *ep;

	addr = xhci_trb_virt_to_dma(deq_seg, deq_ptr);
	if (addr == 0) {
		xhci_warn(xhci, "WARN Cannot submit Set TR Deq Ptr\n");
		xhci_warn(xhci, "WARN deq seg = %p, deq pt = %p\n",
				deq_seg, deq_ptr);
		return 0;
	}
	ep = &xhci->devs[slot_id]->eps[ep_index];
	if ((ep->ep_state & SET_DEQ_PENDING)) {
		xhci_warn(xhci, "WARN Cannot submit Set TR Deq Ptr\n");
		xhci_warn(xhci, "A Set TR Deq Ptr command is pending.\n");
		return 0;
	}
	ep->queued_deq_seg = deq_seg;
	ep->queued_deq_ptr = deq_ptr;
	if (stream_id)
		trb_sct = SCT_FOR_TRB(SCT_PRI_TR);
	return queue_command(xhci, lower_32_bits(addr) | trb_sct | cycle_state,
			upper_32_bits(addr), trb_stream_id,
			trb_slot_id | trb_ep_index | type, false);
}

int xhci_queue_reset_ep(struct xhci_hcd *xhci, int slot_id,
		unsigned int ep_index)
{
	u32 trb_slot_id = SLOT_ID_FOR_TRB(slot_id);
	u32 trb_ep_index = EP_ID_FOR_TRB(ep_index);
	u32 type = TRB_TYPE(TRB_RESET_EP);

	return queue_command(xhci, 0, 0, 0, trb_slot_id | trb_ep_index | type,
			false);
}<|MERGE_RESOLUTION|>--- conflicted
+++ resolved
@@ -570,20 +570,16 @@
 	/* Dig out the cycle state saved by the xHC during the stop ep cmd */
 	xhci_dbg_trace(xhci, trace_xhci_dbg_cancel_urb,
 			"Finding endpoint context");
-<<<<<<< HEAD
 	/* 4.6.9 the css flag is written to the stream context for streams */
 	if (ep->ep_state & EP_HAS_STREAMS) {
 		struct xhci_stream_ctx *ctx =
 			&ep->stream_info->stream_ctx_array[stream_id];
-		state->new_cycle_state = 0x1 & le64_to_cpu(ctx->stream_ring);
+		hw_dequeue = le64_to_cpu(ctx->stream_ring);
 	} else {
 		struct xhci_ep_ctx *ep_ctx
 			= xhci_get_ep_ctx(xhci, dev->out_ctx, ep_index);
-		state->new_cycle_state = 0x1 & le64_to_cpu(ep_ctx->deq);
-	}
-=======
-	ep_ctx = xhci_get_ep_ctx(xhci, dev->out_ctx, ep_index);
-	hw_dequeue = le64_to_cpu(ep_ctx->deq);
+		hw_dequeue = le64_to_cpu(ep_ctx->deq);
+	}
 
 	/* Find virtual address and segment of hardware dequeue pointer */
 	state->new_deq_seg = ep_ring->deq_seg;
@@ -607,7 +603,6 @@
 	if (ep_ring->first_seg == ep_ring->first_seg->next &&
 			cur_td->last_trb < state->new_deq_ptr)
 		state->new_cycle_state ^= 0x1;
->>>>>>> 52e218bb
 
 	state->new_deq_ptr = cur_td->last_trb;
 	xhci_dbg_trace(xhci, trace_xhci_dbg_cancel_urb,
