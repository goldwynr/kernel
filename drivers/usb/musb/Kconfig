#
# USB Dual Role (OTG-ready) Controller Drivers
# for silicon based on Mentor Graphics INVENTRA designs
#

comment "Enable Host or Gadget support to see Inventra options"
	depends on !USB && USB_GADGET=n

# (M)HDRC = (Multipoint) Highspeed Dual-Role Controller
config USB_MUSB_HDRC
	depends on (USB || USB_GADGET) && HAVE_CLK
	depends on !SUPERH
	select TWL4030_USB if MACH_OMAP_3430SDP
	select USB_OTG_UTILS
	tristate 'Inventra Highspeed Dual Role Controller (TI, ADI, ...)'
	help
	  Say Y here if your system has a dual role high speed USB
	  controller based on the Mentor Graphics silicon IP.  Then
	  configure options to match your silicon and the board
	  it's being used with, including the USB peripheral role,
	  or the USB host role, or both.

	  Texas Instruments parts using this IP include DaVinci 644x,
	  OMAP 243x, OMAP 343x, and TUSB 6010.

	  Analog Devices parts using this IP include Blackfin BF54x,
	  BF525 and BF527.

	  If you do not know what this is, please say N.

	  To compile this driver as a module, choose M here; the
	  module will be called "musb_hdrc".

config USB_MUSB_SOC
	boolean
	depends on USB_MUSB_HDRC
	default y if ARCH_DAVINCI
	default y if ARCH_OMAP2430
	default y if ARCH_OMAP34XX
<<<<<<< HEAD
=======
	default y if (BF54x && !BF544)
	default y if (BF52x && !BF522 && !BF523)
>>>>>>> 18e352e4

comment "DaVinci 644x USB support"
	depends on USB_MUSB_HDRC && ARCH_DAVINCI

comment "OMAP 243x high speed USB support"
	depends on USB_MUSB_HDRC && ARCH_OMAP2430

comment "OMAP 343x high speed USB support"
	depends on USB_MUSB_HDRC && ARCH_OMAP34XX

comment "Blackfin high speed USB Support"
	depends on USB_MUSB_HDRC && ((BF54x && !BF544) || (BF52x && !BF522 && !BF523))

config USB_TUSB6010
	boolean "TUSB 6010 support"
	depends on USB_MUSB_HDRC && !USB_MUSB_SOC
	default y
	help
	  The TUSB 6010 chip, from Texas Instruments, connects a discrete
	  HDRC core using a 16-bit parallel bus (NOR flash style) or VLYNQ
	  (a high speed serial link).  It can use system-specific external
	  DMA controllers.

choice
	prompt "Driver Mode"
	depends on USB_MUSB_HDRC
	help
	  Dual-Role devices can support both host and peripheral roles,
	  as well as a the special "OTG Device" role which can switch
	  between both roles as needed.

# use USB_MUSB_HDRC_HCD not USB_MUSB_HOST to #ifdef host side support;
# OTG needs both roles, not just USB_MUSB_HOST.
config USB_MUSB_HOST
	depends on USB
	bool "USB Host"
	help
	  Say Y here if your system supports the USB host role.
	  If it has a USB "A" (rectangular), "Mini-A" (uncommon),
	  or "Mini-AB" connector, it supports the host role.
	  (With a "Mini-AB" connector, you should enable USB OTG.)

# use USB_GADGET_MUSB_HDRC not USB_MUSB_PERIPHERAL to #ifdef peripheral
# side support ... OTG needs both roles
config USB_MUSB_PERIPHERAL
	depends on USB_GADGET
	bool "USB Peripheral (gadget stack)"
	select USB_GADGET_MUSB_HDRC
	help
	  Say Y here if your system supports the USB peripheral role.
	  If it has a USB "B" (squarish), "Mini-B", or "Mini-AB"
	  connector, it supports the peripheral role.
	  (With a "Mini-AB" connector, you should enable USB OTG.)

config USB_MUSB_OTG
	depends on USB && USB_GADGET && PM && EXPERIMENTAL
	bool "Both host and peripheral:  USB OTG (On The Go) Device"
	select USB_GADGET_MUSB_HDRC
	select USB_OTG
	help
	   The most notable feature of USB OTG is support for a
	   "Dual-Role" device, which can act as either a device
	   or a host.  The initial role choice can be changed
	   later, when two dual-role devices talk to each other.

	   At this writing, the OTG support in this driver is incomplete,
	   omitting the mandatory HNP or SRP protocols.  However, some
	   of the cable based role switching works.  (That is, grounding
	   the ID pin switches the controller to host mode, while leaving
	   it floating leaves it in peripheral mode.)

	   Select this if your system has a Mini-AB connector, or
	   to simplify certain kinds of configuration.

	   To implement your OTG Targeted Peripherals List (TPL), enable
	   USB_OTG_WHITELIST and update "drivers/usb/core/otg_whitelist.h"
	   to match your requirements.

endchoice

# enable peripheral support (including with OTG)
config USB_GADGET_MUSB_HDRC
	bool
	depends on USB_MUSB_HDRC && (USB_MUSB_PERIPHERAL || USB_MUSB_OTG)
#	default y
#	select USB_GADGET_DUALSPEED
#	select USB_GADGET_SELECTED

# enables host support (including with OTG)
config USB_MUSB_HDRC_HCD
	bool
	depends on USB_MUSB_HDRC && (USB_MUSB_HOST || USB_MUSB_OTG)
	select USB_OTG if USB_GADGET_MUSB_HDRC
	default y


config MUSB_PIO_ONLY
	bool 'Disable DMA (always use PIO)'
	depends on USB_MUSB_HDRC
	default y if USB_TUSB6010
	help
	  All data is copied between memory and FIFO by the CPU.
	  DMA controllers are ignored.

	  Do not select 'n' here unless DMA support for your SOC or board
	  is unavailable (or unstable).  When DMA is enabled at compile time,
	  you can still disable it at run time using the "use_dma=n" module
	  parameter.

config USB_INVENTRA_DMA
	bool
	depends on USB_MUSB_HDRC && !MUSB_PIO_ONLY
	default ARCH_OMAP2430 || ARCH_OMAP34XX || BLACKFIN
	help
	  Enable DMA transfers using Mentor's engine.

config USB_TI_CPPI_DMA
	bool
	depends on USB_MUSB_HDRC && !MUSB_PIO_ONLY
	default ARCH_DAVINCI
	help
	  Enable DMA transfers when TI CPPI DMA is available.

config USB_TUSB_OMAP_DMA
	bool
	depends on USB_MUSB_HDRC && !MUSB_PIO_ONLY
	depends on USB_TUSB6010
	depends on ARCH_OMAP
	default y
	help
	  Enable DMA transfers on TUSB 6010 when OMAP DMA is available.

config	USB_MUSB_DEBUG
	depends on USB_MUSB_HDRC
	bool "Enable debugging messages"
	default n
	help
	  This enables musb debugging. To set the logging level use the debug
	  module parameter. Starting at level 3, per-transfer (urb, usb_request,
	  packet, or dma transfer) tracing may kick in.<|MERGE_RESOLUTION|>--- conflicted
+++ resolved
@@ -37,11 +37,8 @@
 	default y if ARCH_DAVINCI
 	default y if ARCH_OMAP2430
 	default y if ARCH_OMAP34XX
-<<<<<<< HEAD
-=======
 	default y if (BF54x && !BF544)
 	default y if (BF52x && !BF522 && !BF523)
->>>>>>> 18e352e4
 
 comment "DaVinci 644x USB support"
 	depends on USB_MUSB_HDRC && ARCH_DAVINCI
