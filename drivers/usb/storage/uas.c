/*
 * USB Attached SCSI
 * Note that this is not the same as the USB Mass Storage driver
 *
 * Copyright Hans de Goede <hdegoede@redhat.com> for Red Hat, Inc. 2013 - 2014
 * Copyright Matthew Wilcox for Intel Corp, 2010
 * Copyright Sarah Sharp for Intel Corp, 2010
 *
 * Distributed under the terms of the GNU GPL, version two.
 */

#include <linux/blkdev.h>
#include <linux/slab.h>
#include <linux/types.h>
#include <linux/module.h>
#include <linux/usb.h>
#include <linux/usb_usual.h>
#include <linux/usb/hcd.h>
#include <linux/usb/storage.h>
#include <linux/usb/uas.h>

#include <scsi/scsi.h>
#include <scsi/scsi_eh.h>
#include <scsi/scsi_dbg.h>
#include <scsi/scsi_cmnd.h>
#include <scsi/scsi_device.h>
#include <scsi/scsi_host.h>
#include <scsi/scsi_tcq.h>

#include "uas-detect.h"
#include "scsiglue.h"

#define MAX_CMNDS 256

struct uas_dev_info {
	struct usb_interface *intf;
	struct usb_device *udev;
	struct usb_anchor cmd_urbs;
	struct usb_anchor sense_urbs;
	struct usb_anchor data_urbs;
	unsigned long flags;
	int qdepth, resetting;
	unsigned cmd_pipe, status_pipe, data_in_pipe, data_out_pipe;
	unsigned use_streams:1;
	unsigned shutdown:1;
	struct scsi_cmnd *cmnd[MAX_CMNDS];
	spinlock_t lock;
	struct work_struct work;
};

enum {
	SUBMIT_STATUS_URB	= (1 << 1),
	ALLOC_DATA_IN_URB	= (1 << 2),
	SUBMIT_DATA_IN_URB	= (1 << 3),
	ALLOC_DATA_OUT_URB	= (1 << 4),
	SUBMIT_DATA_OUT_URB	= (1 << 5),
	ALLOC_CMD_URB		= (1 << 6),
	SUBMIT_CMD_URB		= (1 << 7),
	COMMAND_INFLIGHT        = (1 << 8),
	DATA_IN_URB_INFLIGHT    = (1 << 9),
	DATA_OUT_URB_INFLIGHT   = (1 << 10),
	COMMAND_ABORTED         = (1 << 11),
	IS_IN_WORK_LIST         = (1 << 12),
};

/* Overrides scsi_pointer */
struct uas_cmd_info {
	unsigned int state;
	unsigned int stream;
	struct urb *cmd_urb;
	struct urb *data_in_urb;
	struct urb *data_out_urb;
};

/* I hate forward declarations, but I actually have a loop */
static int uas_submit_urbs(struct scsi_cmnd *cmnd,
				struct uas_dev_info *devinfo, gfp_t gfp);
static void uas_do_work(struct work_struct *work);
static int uas_try_complete(struct scsi_cmnd *cmnd, const char *caller);
static void uas_free_streams(struct uas_dev_info *devinfo);
static void uas_log_cmd_state(struct scsi_cmnd *cmnd, const char *prefix,
				int status);

static void uas_do_work(struct work_struct *work)
{
	struct uas_dev_info *devinfo =
		container_of(work, struct uas_dev_info, work);
	struct uas_cmd_info *cmdinfo;
	struct scsi_cmnd *cmnd;
	unsigned long flags;
	int i, err;

	spin_lock_irqsave(&devinfo->lock, flags);

	if (devinfo->resetting)
		goto out;

	for (i = 0; i < devinfo->qdepth; i++) {
		if (!devinfo->cmnd[i])
			continue;

		cmnd = devinfo->cmnd[i];
		cmdinfo = (void *)&cmnd->SCp;

		if (!(cmdinfo->state & IS_IN_WORK_LIST))
			continue;

		err = uas_submit_urbs(cmnd, cmnd->device->hostdata, GFP_ATOMIC);
		if (!err)
			cmdinfo->state &= ~IS_IN_WORK_LIST;
		else
			schedule_work(&devinfo->work);
	}
out:
	spin_unlock_irqrestore(&devinfo->lock, flags);
}

static void uas_add_work(struct uas_cmd_info *cmdinfo)
{
	struct scsi_pointer *scp = (void *)cmdinfo;
	struct scsi_cmnd *cmnd = container_of(scp, struct scsi_cmnd, SCp);
	struct uas_dev_info *devinfo = cmnd->device->hostdata;

	lockdep_assert_held(&devinfo->lock);
	cmdinfo->state |= IS_IN_WORK_LIST;
	schedule_work(&devinfo->work);
}

static void uas_zap_pending(struct uas_dev_info *devinfo, int result)
{
	struct uas_cmd_info *cmdinfo;
	struct scsi_cmnd *cmnd;
	unsigned long flags;
	int i, err;

	spin_lock_irqsave(&devinfo->lock, flags);
	for (i = 0; i < devinfo->qdepth; i++) {
		if (!devinfo->cmnd[i])
			continue;

		cmnd = devinfo->cmnd[i];
		cmdinfo = (void *)&cmnd->SCp;
		uas_log_cmd_state(cmnd, __func__, 0);
		/* Sense urbs were killed, clear COMMAND_INFLIGHT manually */
		cmdinfo->state &= ~COMMAND_INFLIGHT;
		cmnd->result = result << 16;
		err = uas_try_complete(cmnd, __func__);
		WARN_ON(err != 0);
	}
	spin_unlock_irqrestore(&devinfo->lock, flags);
}

static void uas_sense(struct urb *urb, struct scsi_cmnd *cmnd)
{
	struct sense_iu *sense_iu = urb->transfer_buffer;
	struct scsi_device *sdev = cmnd->device;

	if (urb->actual_length > 16) {
		unsigned len = be16_to_cpup(&sense_iu->len);
		if (len + 16 != urb->actual_length) {
			int newlen = min(len + 16, urb->actual_length) - 16;
			if (newlen < 0)
				newlen = 0;
			sdev_printk(KERN_INFO, sdev, "%s: urb length %d "
				"disagrees with IU sense data length %d, "
				"using %d bytes of sense data\n", __func__,
					urb->actual_length, len, newlen);
			len = newlen;
		}
		memcpy(cmnd->sense_buffer, sense_iu->sense, len);
	}

	cmnd->result = sense_iu->status;
}

/*
 * scsi-tags go from 0 - (nr_tags - 1), uas tags need to match stream-ids,
 * which go from 1 - nr_streams. And we use 1 for untagged commands.
 */
static int uas_get_tag(struct scsi_cmnd *cmnd)
{
	int tag;

	if (blk_rq_tagged(cmnd->request))
		tag = cmnd->request->tag + 2;
	else
		tag = 1;

	return tag;
}

static void uas_log_cmd_state(struct scsi_cmnd *cmnd, const char *prefix,
			      int status)
{
	struct uas_cmd_info *ci = (void *)&cmnd->SCp;

	scmd_printk(KERN_INFO, cmnd,
		    "%s %d tag %d inflight:%s%s%s%s%s%s%s%s%s%s%s%s ",
		    prefix, status, uas_get_tag(cmnd),
		    (ci->state & SUBMIT_STATUS_URB)     ? " s-st"  : "",
		    (ci->state & ALLOC_DATA_IN_URB)     ? " a-in"  : "",
		    (ci->state & SUBMIT_DATA_IN_URB)    ? " s-in"  : "",
		    (ci->state & ALLOC_DATA_OUT_URB)    ? " a-out" : "",
		    (ci->state & SUBMIT_DATA_OUT_URB)   ? " s-out" : "",
		    (ci->state & ALLOC_CMD_URB)         ? " a-cmd" : "",
		    (ci->state & SUBMIT_CMD_URB)        ? " s-cmd" : "",
		    (ci->state & COMMAND_INFLIGHT)      ? " CMD"   : "",
		    (ci->state & DATA_IN_URB_INFLIGHT)  ? " IN"    : "",
		    (ci->state & DATA_OUT_URB_INFLIGHT) ? " OUT"   : "",
		    (ci->state & COMMAND_ABORTED)       ? " abort" : "",
		    (ci->state & IS_IN_WORK_LIST)       ? " work"  : "");
	scsi_print_command(cmnd);
}

static void uas_free_unsubmitted_urbs(struct scsi_cmnd *cmnd)
{
	struct uas_cmd_info *cmdinfo;

	if (!cmnd)
		return;

	cmdinfo = (void *)&cmnd->SCp;

	if (cmdinfo->state & SUBMIT_CMD_URB)
		usb_free_urb(cmdinfo->cmd_urb);

	/* data urbs may have never gotten their submit flag set */
	if (!(cmdinfo->state & DATA_IN_URB_INFLIGHT))
		usb_free_urb(cmdinfo->data_in_urb);
	if (!(cmdinfo->state & DATA_OUT_URB_INFLIGHT))
		usb_free_urb(cmdinfo->data_out_urb);
}

static int uas_try_complete(struct scsi_cmnd *cmnd, const char *caller)
{
	struct uas_cmd_info *cmdinfo = (void *)&cmnd->SCp;
	struct uas_dev_info *devinfo = (void *)cmnd->device->hostdata;

	lockdep_assert_held(&devinfo->lock);
	if (cmdinfo->state & (COMMAND_INFLIGHT |
			      DATA_IN_URB_INFLIGHT |
			      DATA_OUT_URB_INFLIGHT |
			      COMMAND_ABORTED))
		return -EBUSY;
	devinfo->cmnd[uas_get_tag(cmnd) - 1] = NULL;
	uas_free_unsubmitted_urbs(cmnd);
	cmnd->scsi_done(cmnd);
	return 0;
}

static void uas_xfer_data(struct urb *urb, struct scsi_cmnd *cmnd,
			  unsigned direction)
{
	struct uas_cmd_info *cmdinfo = (void *)&cmnd->SCp;
	int err;

	cmdinfo->state |= direction | SUBMIT_STATUS_URB;
	err = uas_submit_urbs(cmnd, cmnd->device->hostdata, GFP_ATOMIC);
	if (err) {
		uas_add_work(cmdinfo);
	}
}

static void uas_stat_cmplt(struct urb *urb)
{
	struct iu *iu = urb->transfer_buffer;
	struct Scsi_Host *shost = urb->context;
	struct uas_dev_info *devinfo = (struct uas_dev_info *)shost->hostdata;
	struct urb *data_in_urb = NULL;
	struct urb *data_out_urb = NULL;
	struct scsi_cmnd *cmnd;
	struct uas_cmd_info *cmdinfo;
	unsigned long flags;
	unsigned int idx;

	spin_lock_irqsave(&devinfo->lock, flags);

	if (devinfo->resetting)
		goto out;

	if (urb->status) {
		if (urb->status != -ENOENT && urb->status != -ECONNRESET) {
			dev_err(&urb->dev->dev, "stat urb: status %d\n",
				urb->status);
		}
		goto out;
	}

	idx = be16_to_cpup(&iu->tag) - 1;
	if (idx >= MAX_CMNDS || !devinfo->cmnd[idx]) {
		dev_err(&urb->dev->dev,
			"stat urb: no pending cmd for tag %d\n", idx + 1);
		goto out;
	}

	cmnd = devinfo->cmnd[idx];
	cmdinfo = (void *)&cmnd->SCp;

	if (!(cmdinfo->state & COMMAND_INFLIGHT)) {
		uas_log_cmd_state(cmnd, "unexpected status cmplt", 0);
		goto out;
	}

	switch (iu->iu_id) {
	case IU_ID_STATUS:
		uas_sense(urb, cmnd);
		if (cmnd->result != 0) {
			/* cancel data transfers on error */
			data_in_urb = usb_get_urb(cmdinfo->data_in_urb);
			data_out_urb = usb_get_urb(cmdinfo->data_out_urb);
		}
		cmdinfo->state &= ~COMMAND_INFLIGHT;
		uas_try_complete(cmnd, __func__);
		break;
	case IU_ID_READ_READY:
		if (!cmdinfo->data_in_urb ||
				(cmdinfo->state & DATA_IN_URB_INFLIGHT)) {
			uas_log_cmd_state(cmnd, "unexpected read rdy", 0);
			break;
		}
		uas_xfer_data(urb, cmnd, SUBMIT_DATA_IN_URB);
		break;
	case IU_ID_WRITE_READY:
		if (!cmdinfo->data_out_urb ||
				(cmdinfo->state & DATA_OUT_URB_INFLIGHT)) {
			uas_log_cmd_state(cmnd, "unexpected write rdy", 0);
			break;
		}
		uas_xfer_data(urb, cmnd, SUBMIT_DATA_OUT_URB);
		break;
	case IU_ID_RESPONSE:
		uas_log_cmd_state(cmnd, "unexpected response iu",
				  ((struct response_iu *)iu)->response_code);
		/* Error, cancel data transfers */
		data_in_urb = usb_get_urb(cmdinfo->data_in_urb);
		data_out_urb = usb_get_urb(cmdinfo->data_out_urb);
		cmdinfo->state &= ~COMMAND_INFLIGHT;
		cmnd->result = DID_ERROR << 16;
		uas_try_complete(cmnd, __func__);
		break;
	default:
		uas_log_cmd_state(cmnd, "bogus IU", iu->iu_id);
	}
out:
	usb_free_urb(urb);
	spin_unlock_irqrestore(&devinfo->lock, flags);

	/* Unlinking of data urbs must be done without holding the lock */
	if (data_in_urb) {
		usb_unlink_urb(data_in_urb);
		usb_put_urb(data_in_urb);
	}
	if (data_out_urb) {
		usb_unlink_urb(data_out_urb);
		usb_put_urb(data_out_urb);
	}
}

static void uas_data_cmplt(struct urb *urb)
{
	struct scsi_cmnd *cmnd = urb->context;
	struct uas_cmd_info *cmdinfo = (void *)&cmnd->SCp;
	struct uas_dev_info *devinfo = (void *)cmnd->device->hostdata;
	struct scsi_data_buffer *sdb = NULL;
	unsigned long flags;

	spin_lock_irqsave(&devinfo->lock, flags);

	if (cmdinfo->data_in_urb == urb) {
		sdb = scsi_in(cmnd);
		cmdinfo->state &= ~DATA_IN_URB_INFLIGHT;
		cmdinfo->data_in_urb = NULL;
	} else if (cmdinfo->data_out_urb == urb) {
		sdb = scsi_out(cmnd);
		cmdinfo->state &= ~DATA_OUT_URB_INFLIGHT;
		cmdinfo->data_out_urb = NULL;
	}
	if (sdb == NULL) {
		WARN_ON_ONCE(1);
		goto out;
	}

	if (devinfo->resetting)
		goto out;

	/* Data urbs should not complete before the cmd urb is submitted */
	if (cmdinfo->state & SUBMIT_CMD_URB) {
		uas_log_cmd_state(cmnd, "unexpected data cmplt", 0);
		goto out;
	}

	if (urb->status) {
		if (urb->status != -ENOENT && urb->status != -ECONNRESET)
			uas_log_cmd_state(cmnd, "data cmplt err", urb->status);
		/* error: no data transfered */
		sdb->resid = sdb->length;
	} else {
		sdb->resid = sdb->length - urb->actual_length;
	}
	uas_try_complete(cmnd, __func__);
out:
	usb_free_urb(urb);
	spin_unlock_irqrestore(&devinfo->lock, flags);
}

static void uas_cmd_cmplt(struct urb *urb)
{
	if (urb->status)
		dev_err(&urb->dev->dev, "cmd cmplt err %d\n", urb->status);

	usb_free_urb(urb);
}

static struct urb *uas_alloc_data_urb(struct uas_dev_info *devinfo, gfp_t gfp,
				      struct scsi_cmnd *cmnd,
				      enum dma_data_direction dir)
{
	struct usb_device *udev = devinfo->udev;
	struct uas_cmd_info *cmdinfo = (void *)&cmnd->SCp;
	struct urb *urb = usb_alloc_urb(0, gfp);
	struct scsi_data_buffer *sdb = (dir == DMA_FROM_DEVICE)
		? scsi_in(cmnd) : scsi_out(cmnd);
	unsigned int pipe = (dir == DMA_FROM_DEVICE)
		? devinfo->data_in_pipe : devinfo->data_out_pipe;

	if (!urb)
		goto out;
	usb_fill_bulk_urb(urb, udev, pipe, NULL, sdb->length,
			  uas_data_cmplt, cmnd);
	urb->stream_id = cmdinfo->stream;
	urb->num_sgs = udev->bus->sg_tablesize ? sdb->table.nents : 0;
	urb->sg = sdb->table.sgl;
 out:
	return urb;
}

static struct urb *uas_alloc_sense_urb(struct uas_dev_info *devinfo, gfp_t gfp,
				       struct scsi_cmnd *cmnd)
{
	struct usb_device *udev = devinfo->udev;
	struct uas_cmd_info *cmdinfo = (void *)&cmnd->SCp;
	struct urb *urb = usb_alloc_urb(0, gfp);
	struct sense_iu *iu;

	if (!urb)
		goto out;

	iu = kzalloc(sizeof(*iu), gfp);
	if (!iu)
		goto free;

	usb_fill_bulk_urb(urb, udev, devinfo->status_pipe, iu, sizeof(*iu),
			  uas_stat_cmplt, cmnd->device->host);
	urb->stream_id = cmdinfo->stream;
	urb->transfer_flags |= URB_FREE_BUFFER;
 out:
	return urb;
 free:
	usb_free_urb(urb);
	return NULL;
}

static struct urb *uas_alloc_cmd_urb(struct uas_dev_info *devinfo, gfp_t gfp,
					struct scsi_cmnd *cmnd)
{
	struct usb_device *udev = devinfo->udev;
	struct scsi_device *sdev = cmnd->device;
	struct urb *urb = usb_alloc_urb(0, gfp);
	struct command_iu *iu;
	int len;

	if (!urb)
		goto out;

	len = cmnd->cmd_len - 16;
	if (len < 0)
		len = 0;
	len = ALIGN(len, 4);
	iu = kzalloc(sizeof(*iu) + len, gfp);
	if (!iu)
		goto free;

	iu->iu_id = IU_ID_COMMAND;
	iu->tag = cpu_to_be16(uas_get_tag(cmnd));
	iu->prio_attr = UAS_SIMPLE_TAG;
	iu->len = len;
	int_to_scsilun(sdev->lun, &iu->lun);
	memcpy(iu->cdb, cmnd->cmnd, cmnd->cmd_len);

	usb_fill_bulk_urb(urb, udev, devinfo->cmd_pipe, iu, sizeof(*iu) + len,
							uas_cmd_cmplt, NULL);
	urb->transfer_flags |= URB_FREE_BUFFER;
 out:
	return urb;
 free:
	usb_free_urb(urb);
	return NULL;
}

/*
 * Why should I request the Status IU before sending the Command IU?  Spec
 * says to, but also says the device may receive them in any order.  Seems
 * daft to me.
 */

static struct urb *uas_submit_sense_urb(struct scsi_cmnd *cmnd, gfp_t gfp)
{
	struct uas_dev_info *devinfo = cmnd->device->hostdata;
	struct urb *urb;
	int err;

	urb = uas_alloc_sense_urb(devinfo, gfp, cmnd);
	if (!urb)
		return NULL;
	usb_anchor_urb(urb, &devinfo->sense_urbs);
	err = usb_submit_urb(urb, gfp);
	if (err) {
		usb_unanchor_urb(urb);
		uas_log_cmd_state(cmnd, "sense submit err", err);
		usb_free_urb(urb);
		return NULL;
	}
	return urb;
}

static int uas_submit_urbs(struct scsi_cmnd *cmnd,
			   struct uas_dev_info *devinfo, gfp_t gfp)
{
	struct uas_cmd_info *cmdinfo = (void *)&cmnd->SCp;
	struct urb *urb;
	int err;

	lockdep_assert_held(&devinfo->lock);
	if (cmdinfo->state & SUBMIT_STATUS_URB) {
		urb = uas_submit_sense_urb(cmnd, gfp);
		if (!urb)
			return SCSI_MLQUEUE_DEVICE_BUSY;
		cmdinfo->state &= ~SUBMIT_STATUS_URB;
	}

	if (cmdinfo->state & ALLOC_DATA_IN_URB) {
		cmdinfo->data_in_urb = uas_alloc_data_urb(devinfo, gfp,
							cmnd, DMA_FROM_DEVICE);
		if (!cmdinfo->data_in_urb)
			return SCSI_MLQUEUE_DEVICE_BUSY;
		cmdinfo->state &= ~ALLOC_DATA_IN_URB;
	}

	if (cmdinfo->state & SUBMIT_DATA_IN_URB) {
		usb_anchor_urb(cmdinfo->data_in_urb, &devinfo->data_urbs);
		err = usb_submit_urb(cmdinfo->data_in_urb, gfp);
		if (err) {
			usb_unanchor_urb(cmdinfo->data_in_urb);
			uas_log_cmd_state(cmnd, "data in submit err", err);
			return SCSI_MLQUEUE_DEVICE_BUSY;
		}
		cmdinfo->state &= ~SUBMIT_DATA_IN_URB;
		cmdinfo->state |= DATA_IN_URB_INFLIGHT;
	}

	if (cmdinfo->state & ALLOC_DATA_OUT_URB) {
		cmdinfo->data_out_urb = uas_alloc_data_urb(devinfo, gfp,
							cmnd, DMA_TO_DEVICE);
		if (!cmdinfo->data_out_urb)
			return SCSI_MLQUEUE_DEVICE_BUSY;
		cmdinfo->state &= ~ALLOC_DATA_OUT_URB;
	}

	if (cmdinfo->state & SUBMIT_DATA_OUT_URB) {
		usb_anchor_urb(cmdinfo->data_out_urb, &devinfo->data_urbs);
		err = usb_submit_urb(cmdinfo->data_out_urb, gfp);
		if (err) {
			usb_unanchor_urb(cmdinfo->data_out_urb);
			uas_log_cmd_state(cmnd, "data out submit err", err);
			return SCSI_MLQUEUE_DEVICE_BUSY;
		}
		cmdinfo->state &= ~SUBMIT_DATA_OUT_URB;
		cmdinfo->state |= DATA_OUT_URB_INFLIGHT;
	}

	if (cmdinfo->state & ALLOC_CMD_URB) {
		cmdinfo->cmd_urb = uas_alloc_cmd_urb(devinfo, gfp, cmnd);
		if (!cmdinfo->cmd_urb)
			return SCSI_MLQUEUE_DEVICE_BUSY;
		cmdinfo->state &= ~ALLOC_CMD_URB;
	}

	if (cmdinfo->state & SUBMIT_CMD_URB) {
		usb_anchor_urb(cmdinfo->cmd_urb, &devinfo->cmd_urbs);
		err = usb_submit_urb(cmdinfo->cmd_urb, gfp);
		if (err) {
			usb_unanchor_urb(cmdinfo->cmd_urb);
			uas_log_cmd_state(cmnd, "cmd submit err", err);
			return SCSI_MLQUEUE_DEVICE_BUSY;
		}
		cmdinfo->cmd_urb = NULL;
		cmdinfo->state &= ~SUBMIT_CMD_URB;
		cmdinfo->state |= COMMAND_INFLIGHT;
	}

	return 0;
}

static int uas_queuecommand_lck(struct scsi_cmnd *cmnd,
					void (*done)(struct scsi_cmnd *))
{
	struct scsi_device *sdev = cmnd->device;
	struct uas_dev_info *devinfo = sdev->hostdata;
	struct uas_cmd_info *cmdinfo = (void *)&cmnd->SCp;
	unsigned long flags;
	unsigned int stream;
	int err;

	BUILD_BUG_ON(sizeof(struct uas_cmd_info) > sizeof(struct scsi_pointer));

<<<<<<< HEAD
=======
	/* Re-check scsi_block_requests now that we've the host-lock */
	if (cmnd->device->host->host_self_blocked)
		return SCSI_MLQUEUE_DEVICE_BUSY;

>>>>>>> 0df1f248
	if ((devinfo->flags & US_FL_NO_ATA_1X) &&
			(cmnd->cmnd[0] == ATA_12 || cmnd->cmnd[0] == ATA_16)) {
		memcpy(cmnd->sense_buffer, usb_stor_sense_invalidCDB,
		       sizeof(usb_stor_sense_invalidCDB));
		cmnd->result = SAM_STAT_CHECK_CONDITION;
		cmnd->scsi_done(cmnd);
		return 0;
	}

	spin_lock_irqsave(&devinfo->lock, flags);

	if (devinfo->resetting) {
		cmnd->result = DID_ERROR << 16;
		cmnd->scsi_done(cmnd);
		spin_unlock_irqrestore(&devinfo->lock, flags);
		return 0;
	}

	stream = uas_get_tag(cmnd);
	if (devinfo->cmnd[stream - 1]) {
		spin_unlock_irqrestore(&devinfo->lock, flags);
		return SCSI_MLQUEUE_DEVICE_BUSY;
	}

	cmnd->scsi_done = done;

	memset(cmdinfo, 0, sizeof(*cmdinfo));
	cmdinfo->stream = stream;
	cmdinfo->state = SUBMIT_STATUS_URB | ALLOC_CMD_URB | SUBMIT_CMD_URB;

	switch (cmnd->sc_data_direction) {
	case DMA_FROM_DEVICE:
		cmdinfo->state |= ALLOC_DATA_IN_URB | SUBMIT_DATA_IN_URB;
		break;
	case DMA_BIDIRECTIONAL:
		cmdinfo->state |= ALLOC_DATA_IN_URB | SUBMIT_DATA_IN_URB;
	case DMA_TO_DEVICE:
		cmdinfo->state |= ALLOC_DATA_OUT_URB | SUBMIT_DATA_OUT_URB;
	case DMA_NONE:
		break;
	}

	if (!devinfo->use_streams) {
		cmdinfo->state &= ~(SUBMIT_DATA_IN_URB | SUBMIT_DATA_OUT_URB);
		cmdinfo->stream = 0;
	}

	err = uas_submit_urbs(cmnd, devinfo, GFP_ATOMIC);
	if (err) {
		/* If we did nothing, give up now */
		if (cmdinfo->state & SUBMIT_STATUS_URB) {
			spin_unlock_irqrestore(&devinfo->lock, flags);
			return SCSI_MLQUEUE_DEVICE_BUSY;
		}
		uas_add_work(cmdinfo);
	}

	devinfo->cmnd[stream - 1] = cmnd;
	spin_unlock_irqrestore(&devinfo->lock, flags);
	return 0;
}

static DEF_SCSI_QCMD(uas_queuecommand)

/*
 * For now we do not support actually sending an abort to the device, so
 * this eh always fails. Still we must define it to make sure that we've
 * dropped all references to the cmnd in question once this function exits.
 */
static int uas_eh_abort_handler(struct scsi_cmnd *cmnd)
{
	struct uas_cmd_info *cmdinfo = (void *)&cmnd->SCp;
	struct uas_dev_info *devinfo = (void *)cmnd->device->hostdata;
	struct urb *data_in_urb = NULL;
	struct urb *data_out_urb = NULL;
	unsigned long flags;

	spin_lock_irqsave(&devinfo->lock, flags);

	uas_log_cmd_state(cmnd, __func__, 0);

	/* Ensure that try_complete does not call scsi_done */
	cmdinfo->state |= COMMAND_ABORTED;

	/* Drop all refs to this cmnd, kill data urbs to break their ref */
	devinfo->cmnd[uas_get_tag(cmnd) - 1] = NULL;
	if (cmdinfo->state & DATA_IN_URB_INFLIGHT)
		data_in_urb = usb_get_urb(cmdinfo->data_in_urb);
	if (cmdinfo->state & DATA_OUT_URB_INFLIGHT)
		data_out_urb = usb_get_urb(cmdinfo->data_out_urb);

	uas_free_unsubmitted_urbs(cmnd);

	spin_unlock_irqrestore(&devinfo->lock, flags);

	if (data_in_urb) {
		usb_kill_urb(data_in_urb);
		usb_put_urb(data_in_urb);
	}
	if (data_out_urb) {
		usb_kill_urb(data_out_urb);
		usb_put_urb(data_out_urb);
	}

	return FAILED;
}

static int uas_eh_bus_reset_handler(struct scsi_cmnd *cmnd)
{
	struct scsi_device *sdev = cmnd->device;
	struct uas_dev_info *devinfo = sdev->hostdata;
	struct usb_device *udev = devinfo->udev;
	unsigned long flags;
	int err;

	err = usb_lock_device_for_reset(udev, devinfo->intf);
	if (err) {
		shost_printk(KERN_ERR, sdev->host,
			     "%s FAILED to get lock err %d\n", __func__, err);
		return FAILED;
	}

	shost_printk(KERN_INFO, sdev->host, "%s start\n", __func__);

	spin_lock_irqsave(&devinfo->lock, flags);
	devinfo->resetting = 1;
	spin_unlock_irqrestore(&devinfo->lock, flags);

	usb_kill_anchored_urbs(&devinfo->cmd_urbs);
	usb_kill_anchored_urbs(&devinfo->sense_urbs);
	usb_kill_anchored_urbs(&devinfo->data_urbs);
	uas_zap_pending(devinfo, DID_RESET);

	err = usb_reset_device(udev);

	spin_lock_irqsave(&devinfo->lock, flags);
	devinfo->resetting = 0;
	spin_unlock_irqrestore(&devinfo->lock, flags);

	usb_unlock_device(udev);

	if (err) {
		shost_printk(KERN_INFO, sdev->host, "%s FAILED err %d\n",
			     __func__, err);
		return FAILED;
	}

	shost_printk(KERN_INFO, sdev->host, "%s success\n", __func__);
	return SUCCESS;
}

static int uas_slave_alloc(struct scsi_device *sdev)
{
	sdev->hostdata = (void *)sdev->host->hostdata;

	/* USB has unusual DMA-alignment requirements: Although the
	 * starting address of each scatter-gather element doesn't matter,
	 * the length of each element except the last must be divisible
	 * by the Bulk maxpacket value.  There's currently no way to
	 * express this by block-layer constraints, so we'll cop out
	 * and simply require addresses to be aligned at 512-byte
	 * boundaries.  This is okay since most block I/O involves
	 * hardware sectors that are multiples of 512 bytes in length,
	 * and since host controllers up through USB 2.0 have maxpacket
	 * values no larger than 512.
	 *
	 * But it doesn't suffice for Wireless USB, where Bulk maxpacket
	 * values can be as large as 2048.  To make that work properly
	 * will require changes to the block layer.
	 */
	blk_queue_update_dma_alignment(sdev->request_queue, (512 - 1));

	return 0;
}

static int uas_slave_configure(struct scsi_device *sdev)
{
	struct uas_dev_info *devinfo = sdev->hostdata;

	if (devinfo->flags & US_FL_NO_REPORT_OPCODES)
		sdev->no_report_opcodes = 1;

	scsi_set_tag_type(sdev, MSG_ORDERED_TAG);
	scsi_activate_tcq(sdev, devinfo->qdepth - 2);
	return 0;
}

static struct scsi_host_template uas_host_template = {
	.module = THIS_MODULE,
	.name = "uas",
	.queuecommand = uas_queuecommand,
	.slave_alloc = uas_slave_alloc,
	.slave_configure = uas_slave_configure,
	.eh_abort_handler = uas_eh_abort_handler,
	.eh_bus_reset_handler = uas_eh_bus_reset_handler,
	.can_queue = 65536,	/* Is there a limit on the _host_ ? */
	.this_id = -1,
	.sg_tablesize = SG_NONE,
	.cmd_per_lun = 1,	/* until we override it */
	.skip_settle_delay = 1,
	.ordered_tag = 1,

	/*
	 * The uas drivers expects tags not to be bigger than the maximum
	 * per-device queue depth, which is not true with the blk-mq tag
	 * allocator.
	 */
	.disable_blk_mq = true,
};

#define UNUSUAL_DEV(id_vendor, id_product, bcdDeviceMin, bcdDeviceMax, \
		    vendorName, productName, useProtocol, useTransport, \
		    initFunction, flags) \
{ USB_DEVICE_VER(id_vendor, id_product, bcdDeviceMin, bcdDeviceMax), \
	.driver_info = (flags) }

static struct usb_device_id uas_usb_ids[] = {
#	include "unusual_uas.h"
	{ USB_INTERFACE_INFO(USB_CLASS_MASS_STORAGE, USB_SC_SCSI, USB_PR_BULK) },
	{ USB_INTERFACE_INFO(USB_CLASS_MASS_STORAGE, USB_SC_SCSI, USB_PR_UAS) },
	{ }
};
MODULE_DEVICE_TABLE(usb, uas_usb_ids);

#undef UNUSUAL_DEV

static int uas_switch_interface(struct usb_device *udev,
				struct usb_interface *intf)
{
	int alt;

	alt = uas_find_uas_alt_setting(intf);
	if (alt < 0)
		return alt;

	return usb_set_interface(udev,
			intf->altsetting[0].desc.bInterfaceNumber, alt);
}

static int uas_configure_endpoints(struct uas_dev_info *devinfo)
{
	struct usb_host_endpoint *eps[4] = { };
	struct usb_device *udev = devinfo->udev;
	int r;

	r = uas_find_endpoints(devinfo->intf->cur_altsetting, eps);
	if (r)
		return r;

	devinfo->cmd_pipe = usb_sndbulkpipe(udev,
					    usb_endpoint_num(&eps[0]->desc));
	devinfo->status_pipe = usb_rcvbulkpipe(udev,
					    usb_endpoint_num(&eps[1]->desc));
	devinfo->data_in_pipe = usb_rcvbulkpipe(udev,
					    usb_endpoint_num(&eps[2]->desc));
	devinfo->data_out_pipe = usb_sndbulkpipe(udev,
					    usb_endpoint_num(&eps[3]->desc));

	if (udev->speed < USB_SPEED_SUPER) {
		devinfo->qdepth = 32;
		devinfo->use_streams = 0;
	} else {
		devinfo->qdepth = usb_alloc_streams(devinfo->intf, eps + 1,
						    3, MAX_CMNDS, GFP_NOIO);
		if (devinfo->qdepth < 0)
			return devinfo->qdepth;
		devinfo->use_streams = 1;
	}

	return 0;
}

static void uas_free_streams(struct uas_dev_info *devinfo)
{
	struct usb_device *udev = devinfo->udev;
	struct usb_host_endpoint *eps[3];

	eps[0] = usb_pipe_endpoint(udev, devinfo->status_pipe);
	eps[1] = usb_pipe_endpoint(udev, devinfo->data_in_pipe);
	eps[2] = usb_pipe_endpoint(udev, devinfo->data_out_pipe);
	usb_free_streams(devinfo->intf, eps, 3, GFP_NOIO);
}

static int uas_probe(struct usb_interface *intf, const struct usb_device_id *id)
{
	int result = -ENOMEM;
	struct Scsi_Host *shost = NULL;
	struct uas_dev_info *devinfo;
	struct usb_device *udev = interface_to_usbdev(intf);

	if (!uas_use_uas_driver(intf, id))
		return -ENODEV;

	if (uas_switch_interface(udev, intf))
		return -ENODEV;

	shost = scsi_host_alloc(&uas_host_template,
				sizeof(struct uas_dev_info));
	if (!shost)
		goto set_alt0;

	shost->max_cmd_len = 16 + 252;
	shost->max_id = 1;
	shost->max_lun = 256;
	shost->max_channel = 0;
	shost->sg_tablesize = udev->bus->sg_tablesize;

	devinfo = (struct uas_dev_info *)shost->hostdata;
	devinfo->intf = intf;
	devinfo->udev = udev;
	devinfo->resetting = 0;
	devinfo->shutdown = 0;
	devinfo->flags = id->driver_info;
	usb_stor_adjust_quirks(udev, &devinfo->flags);
	init_usb_anchor(&devinfo->cmd_urbs);
	init_usb_anchor(&devinfo->sense_urbs);
	init_usb_anchor(&devinfo->data_urbs);
	spin_lock_init(&devinfo->lock);
	INIT_WORK(&devinfo->work, uas_do_work);

	result = uas_configure_endpoints(devinfo);
	if (result)
		goto set_alt0;

	result = scsi_init_shared_tag_map(shost, devinfo->qdepth - 2);
	if (result)
		goto free_streams;

	usb_set_intfdata(intf, shost);
	result = scsi_add_host(shost, &intf->dev);
	if (result)
		goto free_streams;

	scsi_scan_host(shost);
	return result;

free_streams:
	uas_free_streams(devinfo);
	usb_set_intfdata(intf, NULL);
set_alt0:
	usb_set_interface(udev, intf->altsetting[0].desc.bInterfaceNumber, 0);
	if (shost)
		scsi_host_put(shost);
	return result;
}

static int uas_cmnd_list_empty(struct uas_dev_info *devinfo)
{
	unsigned long flags;
	int i, r = 1;

	spin_lock_irqsave(&devinfo->lock, flags);

	for (i = 0; i < devinfo->qdepth; i++) {
		if (devinfo->cmnd[i]) {
			r = 0; /* Not empty */
			break;
		}
	}

	spin_unlock_irqrestore(&devinfo->lock, flags);

	return r;
}

/*
 * Wait for any pending cmnds to complete, on usb-2 sense_urbs may temporarily
 * get empty while there still is more work to do due to sense-urbs completing
 * with a READ/WRITE_READY iu code, so keep waiting until the list gets empty.
 */
static int uas_wait_for_pending_cmnds(struct uas_dev_info *devinfo)
{
	unsigned long start_time;
	int r;

	start_time = jiffies;
	do {
		flush_work(&devinfo->work);

		r = usb_wait_anchor_empty_timeout(&devinfo->sense_urbs, 5000);
		if (r == 0)
			return -ETIME;

		r = usb_wait_anchor_empty_timeout(&devinfo->data_urbs, 500);
		if (r == 0)
			return -ETIME;

		if (time_after(jiffies, start_time + 5 * HZ))
			return -ETIME;
	} while (!uas_cmnd_list_empty(devinfo));

	return 0;
}

static int uas_pre_reset(struct usb_interface *intf)
{
	struct Scsi_Host *shost = usb_get_intfdata(intf);
	struct uas_dev_info *devinfo = (struct uas_dev_info *)shost->hostdata;
	unsigned long flags;

	if (devinfo->shutdown)
		return 0;

	/* Block new requests */
	spin_lock_irqsave(shost->host_lock, flags);
	scsi_block_requests(shost);
	spin_unlock_irqrestore(shost->host_lock, flags);

	if (uas_wait_for_pending_cmnds(devinfo) != 0) {
		shost_printk(KERN_ERR, shost, "%s: timed out\n", __func__);
		scsi_unblock_requests(shost);
		return 1;
	}

	uas_free_streams(devinfo);

	return 0;
}

static int uas_post_reset(struct usb_interface *intf)
{
	struct Scsi_Host *shost = usb_get_intfdata(intf);
	struct uas_dev_info *devinfo = (struct uas_dev_info *)shost->hostdata;
	unsigned long flags;
	int err;

	if (devinfo->shutdown)
		return 0;

	err = uas_configure_endpoints(devinfo);
	if (err) {
		shost_printk(KERN_ERR, shost,
			     "%s: alloc streams error %d after reset",
			     __func__, err);
		return 1;
	}

	spin_lock_irqsave(shost->host_lock, flags);
	scsi_report_bus_reset(shost, 0);
	spin_unlock_irqrestore(shost->host_lock, flags);

	scsi_unblock_requests(shost);

	return 0;
}

static int uas_suspend(struct usb_interface *intf, pm_message_t message)
{
	struct Scsi_Host *shost = usb_get_intfdata(intf);
	struct uas_dev_info *devinfo = (struct uas_dev_info *)shost->hostdata;

	if (uas_wait_for_pending_cmnds(devinfo) != 0) {
		shost_printk(KERN_ERR, shost, "%s: timed out\n", __func__);
		return -ETIME;
	}

	return 0;
}

static int uas_resume(struct usb_interface *intf)
{
	return 0;
}

static int uas_reset_resume(struct usb_interface *intf)
{
	struct Scsi_Host *shost = usb_get_intfdata(intf);
	struct uas_dev_info *devinfo = (struct uas_dev_info *)shost->hostdata;
	unsigned long flags;
	int err;

	err = uas_configure_endpoints(devinfo);
	if (err) {
		shost_printk(KERN_ERR, shost,
			     "%s: alloc streams error %d after reset",
			     __func__, err);
		return -EIO;
	}

	spin_lock_irqsave(shost->host_lock, flags);
	scsi_report_bus_reset(shost, 0);
	spin_unlock_irqrestore(shost->host_lock, flags);

	return 0;
}

static void uas_disconnect(struct usb_interface *intf)
{
	struct Scsi_Host *shost = usb_get_intfdata(intf);
	struct uas_dev_info *devinfo = (struct uas_dev_info *)shost->hostdata;
	unsigned long flags;

	spin_lock_irqsave(&devinfo->lock, flags);
	devinfo->resetting = 1;
	spin_unlock_irqrestore(&devinfo->lock, flags);

	cancel_work_sync(&devinfo->work);
	usb_kill_anchored_urbs(&devinfo->cmd_urbs);
	usb_kill_anchored_urbs(&devinfo->sense_urbs);
	usb_kill_anchored_urbs(&devinfo->data_urbs);
	uas_zap_pending(devinfo, DID_NO_CONNECT);

	scsi_remove_host(shost);
	uas_free_streams(devinfo);
	scsi_host_put(shost);
}

/*
 * Put the device back in usb-storage mode on shutdown, as some BIOS-es
 * hang on reboot when the device is still in uas mode. Note the reset is
 * necessary as some devices won't revert to usb-storage mode without it.
 */
static void uas_shutdown(struct device *dev)
{
	struct usb_interface *intf = to_usb_interface(dev);
	struct usb_device *udev = interface_to_usbdev(intf);
	struct Scsi_Host *shost = usb_get_intfdata(intf);
	struct uas_dev_info *devinfo = (struct uas_dev_info *)shost->hostdata;

	if (system_state != SYSTEM_RESTART)
		return;

	devinfo->shutdown = 1;
	uas_free_streams(devinfo);
	usb_set_interface(udev, intf->altsetting[0].desc.bInterfaceNumber, 0);
	usb_reset_device(udev);
}

static struct usb_driver uas_driver = {
	.name = "uas",
	.probe = uas_probe,
	.disconnect = uas_disconnect,
	.pre_reset = uas_pre_reset,
	.post_reset = uas_post_reset,
	.suspend = uas_suspend,
	.resume = uas_resume,
	.reset_resume = uas_reset_resume,
	.drvwrap.driver.shutdown = uas_shutdown,
	.id_table = uas_usb_ids,
};

module_usb_driver(uas_driver);

MODULE_LICENSE("GPL");
MODULE_AUTHOR(
	"Hans de Goede <hdegoede@redhat.com>, Matthew Wilcox and Sarah Sharp");<|MERGE_RESOLUTION|>--- conflicted
+++ resolved
@@ -613,13 +613,10 @@
 
 	BUILD_BUG_ON(sizeof(struct uas_cmd_info) > sizeof(struct scsi_pointer));
 
-<<<<<<< HEAD
-=======
 	/* Re-check scsi_block_requests now that we've the host-lock */
 	if (cmnd->device->host->host_self_blocked)
 		return SCSI_MLQUEUE_DEVICE_BUSY;
 
->>>>>>> 0df1f248
 	if ((devinfo->flags & US_FL_NO_ATA_1X) &&
 			(cmnd->cmnd[0] == ATA_12 || cmnd->cmnd[0] == ATA_16)) {
 		memcpy(cmnd->sense_buffer, usb_stor_sense_invalidCDB,
