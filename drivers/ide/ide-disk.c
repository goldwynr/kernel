/*
 *  Copyright (C) 1994-1998	   Linus Torvalds & authors (see below)
 *  Copyright (C) 1998-2002	   Linux ATA Development
 *				      Andre Hedrick <andre@linux-ide.org>
 *  Copyright (C) 2003		   Red Hat
 *  Copyright (C) 2003-2005, 2007  Bartlomiej Zolnierkiewicz
 */

/*
 *  Mostly written by Mark Lord <mlord@pobox.com>
 *                and Gadi Oxman <gadio@netvision.net.il>
 *                and Andre Hedrick <andre@linux-ide.org>
 *
 * This is the IDE/ATA disk driver, as evolved from hd.c and ide.c.
 */

#include <linux/types.h>
#include <linux/string.h>
#include <linux/kernel.h>
#include <linux/timer.h>
#include <linux/mm.h>
#include <linux/interrupt.h>
#include <linux/major.h>
#include <linux/errno.h>
#include <linux/genhd.h>
#include <linux/slab.h>
#include <linux/delay.h>
#include <linux/mutex.h>
#include <linux/leds.h>
#include <linux/ide.h>

#include <asm/byteorder.h>
#include <asm/irq.h>
#include <asm/uaccess.h>
#include <asm/io.h>
#include <asm/div64.h>

#include "ide-disk.h"

static const u8 ide_rw_cmds[] = {
	ATA_CMD_READ_MULTI,
	ATA_CMD_WRITE_MULTI,
	ATA_CMD_READ_MULTI_EXT,
	ATA_CMD_WRITE_MULTI_EXT,
	ATA_CMD_PIO_READ,
	ATA_CMD_PIO_WRITE,
	ATA_CMD_PIO_READ_EXT,
	ATA_CMD_PIO_WRITE_EXT,
	ATA_CMD_READ,
	ATA_CMD_WRITE,
	ATA_CMD_READ_EXT,
	ATA_CMD_WRITE_EXT,
};

static void ide_tf_set_cmd(ide_drive_t *drive, struct ide_cmd *cmd, u8 dma)
{
	u8 index, lba48, write;

	lba48 = (cmd->tf_flags & IDE_TFLAG_LBA48) ? 2 : 0;
	write = (cmd->tf_flags & IDE_TFLAG_WRITE) ? 1 : 0;

	if (dma) {
		cmd->protocol = ATA_PROT_DMA;
		index = 8;
	} else {
		cmd->protocol = ATA_PROT_PIO;
		if (drive->mult_count) {
			cmd->tf_flags |= IDE_TFLAG_MULTI_PIO;
			index = 0;
		} else
			index = 4;
	}

	cmd->tf.command = ide_rw_cmds[index + lba48 + write];
}

/*
 * __ide_do_rw_disk() issues READ and WRITE commands to a disk,
 * using LBA if supported, or CHS otherwise, to address sectors.
 */
static ide_startstop_t __ide_do_rw_disk(ide_drive_t *drive, struct request *rq,
					sector_t block)
{
	ide_hwif_t *hwif	= drive->hwif;
	u16 nsectors		= (u16)blk_rq_sectors(rq);
	u8 lba48		= !!(drive->dev_flags & IDE_DFLAG_LBA48);
	u8 dma			= !!(drive->dev_flags & IDE_DFLAG_USING_DMA);
	struct ide_cmd		cmd;
	struct ide_taskfile	*tf = &cmd.tf;
	ide_startstop_t		rc;

	if ((hwif->host_flags & IDE_HFLAG_NO_LBA48_DMA) && lba48 && dma) {
		if (block + blk_rq_sectors(rq) > 1ULL << 28)
			dma = 0;
		else
			lba48 = 0;
	}

	memset(&cmd, 0, sizeof(cmd));
	cmd.valid.out.tf = IDE_VALID_OUT_TF | IDE_VALID_DEVICE;
	cmd.valid.in.tf  = IDE_VALID_IN_TF  | IDE_VALID_DEVICE;

	if (drive->dev_flags & IDE_DFLAG_LBA) {
		if (lba48) {
			pr_debug("%s: LBA=0x%012llx\n", drive->name,
					(unsigned long long)block);

			tf->nsect  = nsectors & 0xff;
			tf->lbal   = (u8) block;
			tf->lbam   = (u8)(block >>  8);
			tf->lbah   = (u8)(block >> 16);
			tf->device = ATA_LBA;

			tf = &cmd.hob;
			tf->nsect = (nsectors >> 8) & 0xff;
			tf->lbal  = (u8)(block >> 24);
			if (sizeof(block) != 4) {
				tf->lbam = (u8)((u64)block >> 32);
				tf->lbah = (u8)((u64)block >> 40);
			}

			cmd.valid.out.hob = IDE_VALID_OUT_HOB;
			cmd.valid.in.hob  = IDE_VALID_IN_HOB;
			cmd.tf_flags |= IDE_TFLAG_LBA48;
		} else {
			tf->nsect  = nsectors & 0xff;
			tf->lbal   = block;
			tf->lbam   = block >>= 8;
			tf->lbah   = block >>= 8;
			tf->device = ((block >> 8) & 0xf) | ATA_LBA;
		}
	} else {
		unsigned int sect, head, cyl, track;

		track = (int)block / drive->sect;
		sect  = (int)block % drive->sect + 1;
		head  = track % drive->head;
		cyl   = track / drive->head;

		pr_debug("%s: CHS=%u/%u/%u\n", drive->name, cyl, head, sect);

		tf->nsect  = nsectors & 0xff;
		tf->lbal   = sect;
		tf->lbam   = cyl;
		tf->lbah   = cyl >> 8;
		tf->device = head;
	}

	cmd.tf_flags |= IDE_TFLAG_FS;

	if (rq_data_dir(rq))
		cmd.tf_flags |= IDE_TFLAG_WRITE;

	ide_tf_set_cmd(drive, &cmd, dma);
	cmd.rq = rq;

	if (dma == 0) {
		ide_init_sg_cmd(&cmd, nsectors << 9);
		ide_map_sg(drive, &cmd);
	}

	rc = do_rw_taskfile(drive, &cmd);

	if (rc == ide_stopped && dma) {
		/* fallback to PIO */
		cmd.tf_flags |= IDE_TFLAG_DMA_PIO_FALLBACK;
		ide_tf_set_cmd(drive, &cmd, 0);
		ide_init_sg_cmd(&cmd, nsectors << 9);
		rc = do_rw_taskfile(drive, &cmd);
	}

	return rc;
}

/*
 * 268435455  == 137439 MB or 28bit limit
 * 320173056  == 163929 MB or 48bit addressing
 * 1073741822 == 549756 MB or 48bit addressing fake drive
 */

static ide_startstop_t ide_do_rw_disk(ide_drive_t *drive, struct request *rq,
				      sector_t block)
{
	ide_hwif_t *hwif = drive->hwif;

	BUG_ON(drive->dev_flags & IDE_DFLAG_BLOCKED);
	BUG_ON(rq->cmd_type != REQ_TYPE_FS);

	ledtrig_ide_activity();

	pr_debug("%s: %sing: block=%llu, sectors=%u, buffer=0x%08lx\n",
		 drive->name, rq_data_dir(rq) == READ ? "read" : "writ",
		 (unsigned long long)block, blk_rq_sectors(rq),
		 (unsigned long)rq->buffer);

	if (hwif->rw_disk)
		hwif->rw_disk(drive, rq);

	return __ide_do_rw_disk(drive, rq, block);
}

/*
 * Queries for true maximum capacity of the drive.
 * Returns maximum LBA address (> 0) of the drive, 0 if failed.
 */
static u64 idedisk_read_native_max_address(ide_drive_t *drive, int lba48)
{
	struct ide_cmd cmd;
	struct ide_taskfile *tf = &cmd.tf;
	u64 addr = 0;

	memset(&cmd, 0, sizeof(cmd));
	if (lba48)
		tf->command = ATA_CMD_READ_NATIVE_MAX_EXT;
	else
		tf->command = ATA_CMD_READ_NATIVE_MAX;
	tf->device  = ATA_LBA;

	cmd.valid.out.tf = IDE_VALID_OUT_TF | IDE_VALID_DEVICE;
	cmd.valid.in.tf  = IDE_VALID_IN_TF  | IDE_VALID_DEVICE;
	if (lba48) {
		cmd.valid.out.hob = IDE_VALID_OUT_HOB;
		cmd.valid.in.hob  = IDE_VALID_IN_HOB;
		cmd.tf_flags = IDE_TFLAG_LBA48;
	}

	ide_no_data_taskfile(drive, &cmd);

	/* if OK, compute maximum address value */
	if (!(tf->status & ATA_ERR))
		addr = ide_get_lba_addr(&cmd, lba48) + 1;

	return addr;
}

/*
 * Sets maximum virtual LBA address of the drive.
 * Returns new maximum virtual LBA address (> 0) or 0 on failure.
 */
static u64 idedisk_set_max_address(ide_drive_t *drive, u64 addr_req, int lba48)
{
	struct ide_cmd cmd;
	struct ide_taskfile *tf = &cmd.tf;
	u64 addr_set = 0;

	addr_req--;

	memset(&cmd, 0, sizeof(cmd));
	tf->lbal     = (addr_req >>  0) & 0xff;
	tf->lbam     = (addr_req >>= 8) & 0xff;
	tf->lbah     = (addr_req >>= 8) & 0xff;
	if (lba48) {
		cmd.hob.lbal = (addr_req >>= 8) & 0xff;
		cmd.hob.lbam = (addr_req >>= 8) & 0xff;
		cmd.hob.lbah = (addr_req >>= 8) & 0xff;
		tf->command  = ATA_CMD_SET_MAX_EXT;
	} else {
		tf->device   = (addr_req >>= 8) & 0x0f;
		tf->command  = ATA_CMD_SET_MAX;
	}
	tf->device |= ATA_LBA;

	cmd.valid.out.tf = IDE_VALID_OUT_TF | IDE_VALID_DEVICE;
	cmd.valid.in.tf  = IDE_VALID_IN_TF  | IDE_VALID_DEVICE;
	if (lba48) {
		cmd.valid.out.hob = IDE_VALID_OUT_HOB;
		cmd.valid.in.hob  = IDE_VALID_IN_HOB;
		cmd.tf_flags = IDE_TFLAG_LBA48;
	}

	ide_no_data_taskfile(drive, &cmd);

	/* if OK, compute maximum address value */
	if (!(tf->status & ATA_ERR))
		addr_set = ide_get_lba_addr(&cmd, lba48) + 1;

	return addr_set;
}

static unsigned long long sectors_to_MB(unsigned long long n)
{
	n <<= 9;		/* make it bytes */
	do_div(n, 1000000);	/* make it MB */
	return n;
}

/*
 * Some disks report total number of sectors instead of
 * maximum sector address.  We list them here.
 */
static const struct drive_list_entry hpa_list[] = {
	{ "ST340823A",	NULL },
	{ "ST320413A",	NULL },
	{ "ST310211A",	NULL },
	{ NULL,		NULL }
};

static u64 ide_disk_hpa_get_native_capacity(ide_drive_t *drive, int lba48)
{
	u64 capacity, set_max;

	capacity = drive->capacity64;
	set_max  = idedisk_read_native_max_address(drive, lba48);

	if (ide_in_drive_list(drive->id, hpa_list)) {
		/*
		 * Since we are inclusive wrt to firmware revisions do this
		 * extra check and apply the workaround only when needed.
		 */
		if (set_max == capacity + 1)
			set_max--;
	}

	return set_max;
}

static u64 ide_disk_hpa_set_capacity(ide_drive_t *drive, u64 set_max, int lba48)
{
	set_max = idedisk_set_max_address(drive, set_max, lba48);
	if (set_max)
		drive->capacity64 = set_max;

	return set_max;
}

static void idedisk_check_hpa(ide_drive_t *drive)
{
	u64 capacity, set_max;
	int lba48 = ata_id_lba48_enabled(drive->id);

	capacity = drive->capacity64;
	set_max  = ide_disk_hpa_get_native_capacity(drive, lba48);

	if (set_max <= capacity)
		return;

	drive->probed_capacity = set_max;

	printk(KERN_INFO "%s: Host Protected Area detected.\n"
			 "\tcurrent capacity is %llu sectors (%llu MB)\n"
			 "\tnative  capacity is %llu sectors (%llu MB)\n",
			 drive->name,
			 capacity, sectors_to_MB(capacity),
			 set_max, sectors_to_MB(set_max));

	if ((drive->dev_flags & IDE_DFLAG_NOHPA) == 0)
		return;

	set_max = ide_disk_hpa_set_capacity(drive, set_max, lba48);
	if (set_max)
		printk(KERN_INFO "%s: Host Protected Area disabled.\n",
				 drive->name);
}

static int ide_disk_get_capacity(ide_drive_t *drive)
{
	u16 *id = drive->id;
	int lba;

	if (ata_id_lba48_enabled(id)) {
		/* drive speaks 48-bit LBA */
		lba = 1;
		drive->capacity64 = ata_id_u64(id, ATA_ID_LBA_CAPACITY_2);
	} else if (ata_id_has_lba(id) && ata_id_is_lba_capacity_ok(id)) {
		/* drive speaks 28-bit LBA */
		lba = 1;
		drive->capacity64 = ata_id_u32(id, ATA_ID_LBA_CAPACITY);
	} else {
		/* drive speaks boring old 28-bit CHS */
		lba = 0;
		drive->capacity64 = drive->cyl * drive->head * drive->sect;
	}

	drive->probed_capacity = drive->capacity64;

	if (lba) {
		drive->dev_flags |= IDE_DFLAG_LBA;

		/*
		* If this device supports the Host Protected Area feature set,
		* then we may need to change our opinion about its capacity.
		*/
		if (ata_id_hpa_enabled(id))
			idedisk_check_hpa(drive);
	}

	/* limit drive capacity to 137GB if LBA48 cannot be used */
	if ((drive->dev_flags & IDE_DFLAG_LBA48) == 0 &&
	    drive->capacity64 > 1ULL << 28) {
		printk(KERN_WARNING "%s: cannot use LBA48 - full capacity "
		       "%llu sectors (%llu MB)\n",
		       drive->name, (unsigned long long)drive->capacity64,
		       sectors_to_MB(drive->capacity64));
		drive->probed_capacity = drive->capacity64 = 1ULL << 28;
	}

	if ((drive->hwif->host_flags & IDE_HFLAG_NO_LBA48_DMA) &&
	    (drive->dev_flags & IDE_DFLAG_LBA48)) {
		if (drive->capacity64 > 1ULL << 28) {
			printk(KERN_INFO "%s: cannot use LBA48 DMA - PIO mode"
					 " will be used for accessing sectors "
					 "> %u\n", drive->name, 1 << 28);
		} else
			drive->dev_flags &= ~IDE_DFLAG_LBA48;
	}

	return 0;
}

static void ide_disk_unlock_native_capacity(ide_drive_t *drive)
{
	u16 *id = drive->id;
	int lba48 = ata_id_lba48_enabled(id);

	if ((drive->dev_flags & IDE_DFLAG_LBA) == 0 ||
	    ata_id_hpa_enabled(id) == 0)
		return;

	/*
	 * according to the spec the SET MAX ADDRESS command shall be
	 * immediately preceded by a READ NATIVE MAX ADDRESS command
	 */
	if (!ide_disk_hpa_get_native_capacity(drive, lba48))
		return;

	if (ide_disk_hpa_set_capacity(drive, drive->probed_capacity, lba48))
		drive->dev_flags |= IDE_DFLAG_NOHPA; /* disable HPA on resume */
}

static int idedisk_prep_fn(struct request_queue *q, struct request *rq)
{
	ide_drive_t *drive = q->queuedata;
	struct ide_cmd *cmd;

	if (!(rq->cmd_flags & REQ_FLUSH))
		return BLKPREP_OK;

<<<<<<< HEAD
	cmd = kmalloc(sizeof(*cmd), GFP_ATOMIC);
=======
	cmd = kzalloc(sizeof(*cmd), GFP_ATOMIC);
>>>>>>> 02f8c6ae

	/* FIXME: map struct ide_taskfile on rq->cmd[] */
	BUG_ON(cmd == NULL);

	if (ata_id_flush_ext_enabled(drive->id) &&
	    (drive->capacity64 >= (1UL << 28)))
		cmd->tf.command = ATA_CMD_FLUSH_EXT;
	else
		cmd->tf.command = ATA_CMD_FLUSH;
	cmd->valid.out.tf = IDE_VALID_OUT_TF | IDE_VALID_DEVICE;
	cmd->tf_flags = IDE_TFLAG_DYN;
	cmd->protocol = ATA_PROT_NODATA;

	rq->cmd_type = REQ_TYPE_ATA_TASKFILE;
	rq->special = cmd;
	cmd->rq = rq;

	return BLKPREP_OK;
}

ide_devset_get(multcount, mult_count);

/*
 * This is tightly woven into the driver->do_special can not touch.
 * DON'T do it again until a total personality rewrite is committed.
 */
static int set_multcount(ide_drive_t *drive, int arg)
{
	struct request *rq;
	int error;

	if (arg < 0 || arg > (drive->id[ATA_ID_MAX_MULTSECT] & 0xff))
		return -EINVAL;

	if (drive->special_flags & IDE_SFLAG_SET_MULTMODE)
		return -EBUSY;

	rq = blk_get_request(drive->queue, READ, __GFP_WAIT);
	rq->cmd_type = REQ_TYPE_ATA_TASKFILE;

	drive->mult_req = arg;
	drive->special_flags |= IDE_SFLAG_SET_MULTMODE;
	error = blk_execute_rq(drive->queue, NULL, rq, 0);
	blk_put_request(rq);

	return (drive->mult_count == arg) ? 0 : -EIO;
}

ide_devset_get_flag(nowerr, IDE_DFLAG_NOWERR);

static int set_nowerr(ide_drive_t *drive, int arg)
{
	if (arg < 0 || arg > 1)
		return -EINVAL;

	if (arg)
		drive->dev_flags |= IDE_DFLAG_NOWERR;
	else
		drive->dev_flags &= ~IDE_DFLAG_NOWERR;

	drive->bad_wstat = arg ? BAD_R_STAT : BAD_W_STAT;

	return 0;
}

static int ide_do_setfeature(ide_drive_t *drive, u8 feature, u8 nsect)
{
	struct ide_cmd cmd;

	memset(&cmd, 0, sizeof(cmd));
	cmd.tf.feature = feature;
	cmd.tf.nsect   = nsect;
	cmd.tf.command = ATA_CMD_SET_FEATURES;
	cmd.valid.out.tf = IDE_VALID_OUT_TF | IDE_VALID_DEVICE;
	cmd.valid.in.tf  = IDE_VALID_IN_TF  | IDE_VALID_DEVICE;

	return ide_no_data_taskfile(drive, &cmd);
}

static void update_flush(ide_drive_t *drive)
{
	u16 *id = drive->id;
	unsigned flush = 0;

	if (drive->dev_flags & IDE_DFLAG_WCACHE) {
		unsigned long long capacity;
		int barrier;
		/*
		 * We must avoid issuing commands a drive does not
		 * understand or we may crash it. We check flush cache
		 * is supported. We also check we have the LBA48 flush
		 * cache if the drive capacity is too large. By this
		 * time we have trimmed the drive capacity if LBA48 is
		 * not available so we don't need to recheck that.
		 */
		capacity = ide_gd_capacity(drive);
		barrier = ata_id_flush_enabled(id) &&
			(drive->dev_flags & IDE_DFLAG_NOFLUSH) == 0 &&
			((drive->dev_flags & IDE_DFLAG_LBA48) == 0 ||
			 capacity <= (1ULL << 28) ||
			 ata_id_flush_ext_enabled(id));

		printk(KERN_INFO "%s: cache flushes %ssupported\n",
		       drive->name, barrier ? "" : "not ");

<<<<<<< HEAD
		if (barrier)
			flush = REQ_FLUSH;
=======
		if (barrier) {
			flush = REQ_FLUSH;
			blk_queue_prep_rq(drive->queue, idedisk_prep_fn);
		}
>>>>>>> 02f8c6ae
	}

	blk_queue_flush(drive->queue, flush);
}

ide_devset_get_flag(wcache, IDE_DFLAG_WCACHE);

static int set_wcache(ide_drive_t *drive, int arg)
{
	int err = 1;

	if (arg < 0 || arg > 1)
		return -EINVAL;

	if (ata_id_flush_enabled(drive->id)) {
		err = ide_do_setfeature(drive,
			arg ? SETFEATURES_WC_ON : SETFEATURES_WC_OFF, 0);
		if (err == 0) {
			if (arg)
				drive->dev_flags |= IDE_DFLAG_WCACHE;
			else
				drive->dev_flags &= ~IDE_DFLAG_WCACHE;
		}
	}

	update_flush(drive);

	return err;
}

static int do_idedisk_flushcache(ide_drive_t *drive)
{
	struct ide_cmd cmd;

	memset(&cmd, 0, sizeof(cmd));
	if (ata_id_flush_ext_enabled(drive->id))
		cmd.tf.command = ATA_CMD_FLUSH_EXT;
	else
		cmd.tf.command = ATA_CMD_FLUSH;
	cmd.valid.out.tf = IDE_VALID_OUT_TF | IDE_VALID_DEVICE;
	cmd.valid.in.tf  = IDE_VALID_IN_TF  | IDE_VALID_DEVICE;

	return ide_no_data_taskfile(drive, &cmd);
}

ide_devset_get(acoustic, acoustic);

static int set_acoustic(ide_drive_t *drive, int arg)
{
	if (arg < 0 || arg > 254)
		return -EINVAL;

	ide_do_setfeature(drive,
		arg ? SETFEATURES_AAM_ON : SETFEATURES_AAM_OFF, arg);

	drive->acoustic = arg;

	return 0;
}

ide_devset_get_flag(addressing, IDE_DFLAG_LBA48);

/*
 * drive->addressing:
 *	0: 28-bit
 *	1: 48-bit
 *	2: 48-bit capable doing 28-bit
 */
static int set_addressing(ide_drive_t *drive, int arg)
{
	if (arg < 0 || arg > 2)
		return -EINVAL;

	if (arg && ((drive->hwif->host_flags & IDE_HFLAG_NO_LBA48) ||
	    ata_id_lba48_enabled(drive->id) == 0))
		return -EIO;

	if (arg == 2)
		arg = 0;

	if (arg)
		drive->dev_flags |= IDE_DFLAG_LBA48;
	else
		drive->dev_flags &= ~IDE_DFLAG_LBA48;

	return 0;
}

ide_ext_devset_rw(acoustic, acoustic);
ide_ext_devset_rw(address, addressing);
ide_ext_devset_rw(multcount, multcount);
ide_ext_devset_rw(wcache, wcache);

ide_ext_devset_rw_sync(nowerr, nowerr);

static int ide_disk_check(ide_drive_t *drive, const char *s)
{
	return 1;
}

static void ide_disk_setup(ide_drive_t *drive)
{
	struct ide_disk_obj *idkp = drive->driver_data;
	struct request_queue *q = drive->queue;
	ide_hwif_t *hwif = drive->hwif;
	u16 *id = drive->id;
	char *m = (char *)&id[ATA_ID_PROD];
	unsigned long long capacity;

	ide_proc_register_driver(drive, idkp->driver);

	if ((drive->dev_flags & IDE_DFLAG_ID_READ) == 0)
		return;

	if (drive->dev_flags & IDE_DFLAG_REMOVABLE) {
		/*
		 * Removable disks (eg. SYQUEST); ignore 'WD' drives
		 */
		if (m[0] != 'W' || m[1] != 'D')
			drive->dev_flags |= IDE_DFLAG_DOORLOCKING;
	}

	(void)set_addressing(drive, 1);

	if (drive->dev_flags & IDE_DFLAG_LBA48) {
		int max_s = 2048;

		if (max_s > hwif->rqsize)
			max_s = hwif->rqsize;

		blk_queue_max_hw_sectors(q, max_s);
	}

	printk(KERN_INFO "%s: max request size: %dKiB\n", drive->name,
	       queue_max_sectors(q) / 2);

	if (ata_id_is_ssd(id))
		queue_flag_set_unlocked(QUEUE_FLAG_NONROT, q);

	/* calculate drive capacity, and select LBA if possible */
	ide_disk_get_capacity(drive);

	/*
	 * if possible, give fdisk access to more of the drive,
	 * by correcting bios_cyls:
	 */
	capacity = ide_gd_capacity(drive);

	if ((drive->dev_flags & IDE_DFLAG_FORCED_GEOM) == 0) {
		if (ata_id_lba48_enabled(drive->id)) {
			/* compatibility */
			drive->bios_sect = 63;
			drive->bios_head = 255;
		}

		if (drive->bios_sect && drive->bios_head) {
			unsigned int cap0 = capacity; /* truncate to 32 bits */
			unsigned int cylsz, cyl;

			if (cap0 != capacity)
				drive->bios_cyl = 65535;
			else {
				cylsz = drive->bios_sect * drive->bios_head;
				cyl = cap0 / cylsz;
				if (cyl > 65535)
					cyl = 65535;
				if (cyl > drive->bios_cyl)
					drive->bios_cyl = cyl;
			}
		}
	}
	printk(KERN_INFO "%s: %llu sectors (%llu MB)",
			 drive->name, capacity, sectors_to_MB(capacity));

	/* Only print cache size when it was specified */
	if (id[ATA_ID_BUF_SIZE])
		printk(KERN_CONT " w/%dKiB Cache", id[ATA_ID_BUF_SIZE] / 2);

	printk(KERN_CONT ", CHS=%d/%d/%d\n",
			 drive->bios_cyl, drive->bios_head, drive->bios_sect);

	/* write cache enabled? */
	if ((id[ATA_ID_CSFO] & 1) || ata_id_wcache_enabled(id))
		drive->dev_flags |= IDE_DFLAG_WCACHE;

	set_wcache(drive, 1);

	if ((drive->dev_flags & IDE_DFLAG_LBA) == 0 &&
	    (drive->head == 0 || drive->head > 16)) {
		printk(KERN_ERR "%s: invalid geometry: %d physical heads?\n",
			drive->name, drive->head);
		drive->dev_flags &= ~IDE_DFLAG_ATTACH;
	} else
		drive->dev_flags |= IDE_DFLAG_ATTACH;
}

static void ide_disk_flush(ide_drive_t *drive)
{
	if (ata_id_flush_enabled(drive->id) == 0 ||
	    (drive->dev_flags & IDE_DFLAG_WCACHE) == 0)
		return;

	if (do_idedisk_flushcache(drive))
		printk(KERN_INFO "%s: wcache flush failed!\n", drive->name);
}

static int ide_disk_init_media(ide_drive_t *drive, struct gendisk *disk)
{
	return 0;
}

static int ide_disk_set_doorlock(ide_drive_t *drive, struct gendisk *disk,
				 int on)
{
	struct ide_cmd cmd;
	int ret;

	if ((drive->dev_flags & IDE_DFLAG_DOORLOCKING) == 0)
		return 0;

	memset(&cmd, 0, sizeof(cmd));
	cmd.tf.command = on ? ATA_CMD_MEDIA_LOCK : ATA_CMD_MEDIA_UNLOCK;
	cmd.valid.out.tf = IDE_VALID_OUT_TF | IDE_VALID_DEVICE;
	cmd.valid.in.tf  = IDE_VALID_IN_TF  | IDE_VALID_DEVICE;

	ret = ide_no_data_taskfile(drive, &cmd);

	if (ret)
		drive->dev_flags &= ~IDE_DFLAG_DOORLOCKING;

	return ret;
}

const struct ide_disk_ops ide_ata_disk_ops = {
	.check			= ide_disk_check,
	.unlock_native_capacity	= ide_disk_unlock_native_capacity,
	.get_capacity		= ide_disk_get_capacity,
	.setup			= ide_disk_setup,
	.flush			= ide_disk_flush,
	.init_media		= ide_disk_init_media,
	.set_doorlock		= ide_disk_set_doorlock,
	.do_request		= ide_do_rw_disk,
	.ioctl			= ide_disk_ioctl,
};<|MERGE_RESOLUTION|>--- conflicted
+++ resolved
@@ -435,11 +435,7 @@
 	if (!(rq->cmd_flags & REQ_FLUSH))
 		return BLKPREP_OK;
 
-<<<<<<< HEAD
-	cmd = kmalloc(sizeof(*cmd), GFP_ATOMIC);
-=======
 	cmd = kzalloc(sizeof(*cmd), GFP_ATOMIC);
->>>>>>> 02f8c6ae
 
 	/* FIXME: map struct ide_taskfile on rq->cmd[] */
 	BUG_ON(cmd == NULL);
@@ -545,15 +541,10 @@
 		printk(KERN_INFO "%s: cache flushes %ssupported\n",
 		       drive->name, barrier ? "" : "not ");
 
-<<<<<<< HEAD
-		if (barrier)
-			flush = REQ_FLUSH;
-=======
 		if (barrier) {
 			flush = REQ_FLUSH;
 			blk_queue_prep_rq(drive->queue, idedisk_prep_fn);
 		}
->>>>>>> 02f8c6ae
 	}
 
 	blk_queue_flush(drive->queue, flush);
