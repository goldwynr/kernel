/*
 * ATAPI CD-ROM driver.
 *
 * Copyright (C) 1994-1996   Scott Snyder <snyder@fnald0.fnal.gov>
 * Copyright (C) 1996-1998   Erik Andersen <andersee@debian.org>
 * Copyright (C) 1998-2000   Jens Axboe <axboe@suse.de>
 * Copyright (C) 2005, 2007-2009  Bartlomiej Zolnierkiewicz
 *
 * May be copied or modified under the terms of the GNU General Public
 * License.  See linux/COPYING for more information.
 *
 * See Documentation/cdrom/ide-cd for usage information.
 *
 * Suggestions are welcome. Patches that work are more welcome though. ;-)
 *
 * Documentation:
 *	Mt. Fuji (SFF8090 version 4) and ATAPI (SFF-8020i rev 2.6) standards.
 *
 * For historical changelog please see:
 *	Documentation/ide/ChangeLog.ide-cd.1994-2004
 */

#define DRV_NAME "ide-cd"
#define PFX DRV_NAME ": "

#define IDECD_VERSION "5.00"

#include <linux/module.h>
#include <linux/types.h>
#include <linux/kernel.h>
#include <linux/delay.h>
#include <linux/timer.h>
#include <linux/seq_file.h>
#include <linux/slab.h>
#include <linux/interrupt.h>
#include <linux/errno.h>
#include <linux/cdrom.h>
#include <linux/ide.h>
#include <linux/completion.h>
#include <linux/mutex.h>
#include <linux/bcd.h>

/* For SCSI -> ATAPI command conversion */
#include <scsi/scsi.h>

#include <linux/irq.h>
#include <linux/io.h>
#include <asm/byteorder.h>
#include <linux/uaccess.h>
#include <asm/unaligned.h>

#include "ide-cd.h"

static DEFINE_MUTEX(ide_cd_mutex);
static DEFINE_MUTEX(idecd_ref_mutex);

static void ide_cd_release(struct device *);

static struct cdrom_info *ide_cd_get(struct gendisk *disk)
{
	struct cdrom_info *cd = NULL;

	mutex_lock(&idecd_ref_mutex);
	cd = ide_drv_g(disk, cdrom_info);
	if (cd) {
		if (ide_device_get(cd->drive))
			cd = NULL;
		else
			get_device(&cd->dev);

	}
	mutex_unlock(&idecd_ref_mutex);
	return cd;
}

static void ide_cd_put(struct cdrom_info *cd)
{
	ide_drive_t *drive = cd->drive;

	mutex_lock(&idecd_ref_mutex);
	put_device(&cd->dev);
	ide_device_put(drive);
	mutex_unlock(&idecd_ref_mutex);
}

/*
 * Generic packet command support and error handling routines.
 */

/* Mark that we've seen a media change and invalidate our internal buffers. */
static void cdrom_saw_media_change(ide_drive_t *drive)
{
	drive->dev_flags |= IDE_DFLAG_MEDIA_CHANGED;
	drive->atapi_flags &= ~IDE_AFLAG_TOC_VALID;
}

static int cdrom_log_sense(ide_drive_t *drive, struct request *rq)
{
	struct request_sense *sense = &drive->sense_data;
	int log = 0;

	if (!sense || !rq || (rq->cmd_flags & REQ_QUIET))
		return 0;

	ide_debug_log(IDE_DBG_SENSE, "sense_key: 0x%x", sense->sense_key);

	switch (sense->sense_key) {
	case NO_SENSE:
	case RECOVERED_ERROR:
		break;
	case NOT_READY:
		/*
		 * don't care about tray state messages for e.g. capacity
		 * commands or in-progress or becoming ready
		 */
		if (sense->asc == 0x3a || sense->asc == 0x04)
			break;
		log = 1;
		break;
	case ILLEGAL_REQUEST:
		/*
		 * don't log START_STOP unit with LoEj set, since we cannot
		 * reliably check if drive can auto-close
		 */
		if (rq->cmd[0] == GPCMD_START_STOP_UNIT && sense->asc == 0x24)
			break;
		log = 1;
		break;
	case UNIT_ATTENTION:
		/*
		 * Make good and sure we've seen this potential media change.
		 * Some drives (i.e. Creative) fail to present the correct sense
		 * key in the error register.
		 */
		cdrom_saw_media_change(drive);
		break;
	default:
		log = 1;
		break;
	}
	return log;
}

static void cdrom_analyze_sense_data(ide_drive_t *drive,
				     struct request *failed_command)
{
	struct request_sense *sense = &drive->sense_data;
	struct cdrom_info *info = drive->driver_data;
	unsigned long sector;
	unsigned long bio_sectors;

	ide_debug_log(IDE_DBG_SENSE, "error_code: 0x%x, sense_key: 0x%x",
				     sense->error_code, sense->sense_key);

	if (failed_command)
		ide_debug_log(IDE_DBG_SENSE, "failed cmd: 0x%x",
					     failed_command->cmd[0]);

	if (!cdrom_log_sense(drive, failed_command))
		return;

	/*
	 * If a read toc is executed for a CD-R or CD-RW medium where the first
	 * toc has not been recorded yet, it will fail with 05/24/00 (which is a
	 * confusing error)
	 */
	if (failed_command && failed_command->cmd[0] == GPCMD_READ_TOC_PMA_ATIP)
		if (sense->sense_key == 0x05 && sense->asc == 0x24)
			return;

	/* current error */
	if (sense->error_code == 0x70) {
		switch (sense->sense_key) {
		case MEDIUM_ERROR:
		case VOLUME_OVERFLOW:
		case ILLEGAL_REQUEST:
			if (!sense->valid)
				break;
			if (failed_command == NULL ||
			    failed_command->cmd_type != REQ_TYPE_FS)
				break;
			sector = (sense->information[0] << 24) |
				 (sense->information[1] << 16) |
				 (sense->information[2] <<  8) |
				 (sense->information[3]);

			if (queue_logical_block_size(drive->queue) == 2048)
				/* device sector size is 2K */
				sector <<= 2;

			bio_sectors = max(bio_sectors(failed_command->bio), 4U);
			sector &= ~(bio_sectors - 1);

			/*
			 * The SCSI specification allows for the value
			 * returned by READ CAPACITY to be up to 75 2K
			 * sectors past the last readable block.
			 * Therefore, if we hit a medium error within the
			 * last 75 2K sectors, we decrease the saved size
			 * value.
			 */
			if (sector < get_capacity(info->disk) &&
			    drive->probed_capacity - sector < 4 * 75)
				set_capacity(info->disk, sector);
		}
	}

	ide_cd_log_error(drive->name, failed_command, sense);
}

static void ide_cd_complete_failed_rq(ide_drive_t *drive, struct request *rq)
{
	/*
	 * For REQ_TYPE_SENSE, "rq->special" points to the original
	 * failed request.  Also, the sense data should be read
	 * directly from rq which might be different from the original
	 * sense buffer if it got copied during mapping.
	 */
	struct request *failed = (struct request *)rq->special;
	void *sense = bio_data(rq->bio);

	if (failed) {
		if (failed->sense) {
			/*
			 * Sense is always read into drive->sense_data.
			 * Copy back if the failed request has its
			 * sense pointer set.
			 */
			memcpy(failed->sense, sense, 18);
			failed->sense_len = rq->sense_len;
		}
		cdrom_analyze_sense_data(drive, failed);

		if (ide_end_rq(drive, failed, -EIO, blk_rq_bytes(failed)))
			BUG();
	} else
		cdrom_analyze_sense_data(drive, NULL);
}


/*
 * Allow the drive 5 seconds to recover; some devices will return NOT_READY
 * while flushing data from cache.
 *
 * returns: 0 failed (write timeout expired)
 *	    1 success
 */
static int ide_cd_breathe(ide_drive_t *drive, struct request *rq)
{

	struct cdrom_info *info = drive->driver_data;

	if (!rq->errors)
		info->write_timeout = jiffies +	ATAPI_WAIT_WRITE_BUSY;

	rq->errors = 1;

	if (time_after(jiffies, info->write_timeout))
		return 0;
	else {
		/*
		 * take a breather
		 */
		blk_delay_queue(drive->queue, 1);
		return 1;
	}
}

/**
 * Returns:
 * 0: if the request should be continued.
 * 1: if the request will be going through error recovery.
 * 2: if the request should be ended.
 */
static int cdrom_decode_status(ide_drive_t *drive, u8 stat)
{
	ide_hwif_t *hwif = drive->hwif;
	struct request *rq = hwif->rq;
	int err, sense_key, do_end_request = 0;

	/* get the IDE error register */
	err = ide_read_error(drive);
	sense_key = err >> 4;

	ide_debug_log(IDE_DBG_RQ, "cmd: 0x%x, rq->cmd_type: 0x%x, err: 0x%x, "
				  "stat 0x%x",
				  rq->cmd[0], rq->cmd_type, err, stat);

	if (rq->cmd_type == REQ_TYPE_SENSE) {
		/*
		 * We got an error trying to get sense info from the drive
		 * (probably while trying to recover from a former error).
		 * Just give up.
		 */
		rq->cmd_flags |= REQ_FAILED;
		return 2;
	}

	/* if we have an error, pass CHECK_CONDITION as the SCSI status byte */
	if (rq->cmd_type == REQ_TYPE_BLOCK_PC && !rq->errors)
		rq->errors = SAM_STAT_CHECK_CONDITION;

	if (blk_noretry_request(rq))
		do_end_request = 1;

	switch (sense_key) {
	case NOT_READY:
		if (rq->cmd_type == REQ_TYPE_FS && rq_data_dir(rq) == WRITE) {
			if (ide_cd_breathe(drive, rq))
				return 1;
		} else {
			cdrom_saw_media_change(drive);

			if (rq->cmd_type == REQ_TYPE_FS &&
<<<<<<< HEAD
			    !(rq->cmd_flags & REQ_QUIET)) {
=======
			    !(rq->cmd_flags & REQ_QUIET))
>>>>>>> 02f8c6ae
				printk(KERN_ERR PFX "%s: tray open\n",
					drive->name);
			}
		}
		do_end_request = 1;
		break;
	case UNIT_ATTENTION:
		cdrom_saw_media_change(drive);

		if (rq->cmd_type != REQ_TYPE_FS)
			return 0;

		/*
		 * Arrange to retry the request but be sure to give up if we've
		 * retried too many times.
		 */
		if (++rq->errors > ERROR_MAX)
			do_end_request = 1;
		break;
	case ILLEGAL_REQUEST:
		/*
		 * Don't print error message for this condition -- SFF8090i
		 * indicates that 5/24/00 is the correct response to a request
		 * to close the tray if the drive doesn't have that capability.
		 *
		 * cdrom_log_sense() knows this!
		 */
		if (rq->cmd[0] == GPCMD_START_STOP_UNIT)
			break;
		/* fall-through */
	case DATA_PROTECT:
		/*
		 * No point in retrying after an illegal request or data
		 * protect error.
		 */
		if (!(rq->cmd_flags & REQ_QUIET))
			ide_dump_status(drive, "command error", stat);
		do_end_request = 1;
		break;
	case MEDIUM_ERROR:
		/*
		 * No point in re-trying a zillion times on a bad sector.
		 * If we got here the error is not correctable.
		 */
		if (!(rq->cmd_flags & REQ_QUIET))
			ide_dump_status(drive, "media error "
					"(bad sector)", stat);
		do_end_request = 1;
		break;
	case BLANK_CHECK:
		/* disk appears blank? */
		if (!(rq->cmd_flags & REQ_QUIET))
			ide_dump_status(drive, "media error (blank)",
					stat);
		do_end_request = 1;
		break;
	default:
		if (rq->cmd_type != REQ_TYPE_FS)
			break;
		if (err & ~ATA_ABORTED) {
			/* go to the default handler for other errors */
			ide_error(drive, "cdrom_decode_status", stat);
			return 1;
		} else if (++rq->errors > ERROR_MAX)
			/* we've racked up too many retries, abort */
			do_end_request = 1;
	}
<<<<<<< HEAD
=======

>>>>>>> 02f8c6ae
	if (rq->cmd_type != REQ_TYPE_FS) {
		rq->cmd_flags |= REQ_FAILED;
		do_end_request = 1;
	}

	/*
	 * End a request through request sense analysis when we have sense data.
	 * We need this in order to perform end of media processing.
	 */
	if (do_end_request)
		goto end_request;

	/* if we got a CHECK_CONDITION status, queue a request sense command */
	if (stat & ATA_ERR)
		return ide_queue_sense_rq(drive, NULL) ? 2 : 1;
	return 1;

end_request:
	if (stat & ATA_ERR) {
		hwif->rq = NULL;
		return ide_queue_sense_rq(drive, rq) ? 2 : 1;
	} else
		return 2;
}

static void ide_cd_request_sense_fixup(ide_drive_t *drive, struct ide_cmd *cmd)
{
	struct request *rq = cmd->rq;

	ide_debug_log(IDE_DBG_FUNC, "rq->cmd[0]: 0x%x", rq->cmd[0]);

	/*
	 * Some of the trailing request sense fields are optional,
	 * and some drives don't send them.  Sigh.
	 */
	if (rq->cmd[0] == GPCMD_REQUEST_SENSE &&
	    cmd->nleft > 0 && cmd->nleft <= 5)
		cmd->nleft = 0;
}

int ide_cd_queue_pc(ide_drive_t *drive, const unsigned char *cmd,
		    int write, void *buffer, unsigned *bufflen,
		    struct request_sense *sense, int timeout,
		    unsigned int cmd_flags)
{
	struct cdrom_info *info = drive->driver_data;
	struct request_sense local_sense;
	int retries = 10;
	unsigned int flags = 0;

	if (!sense)
		sense = &local_sense;

	ide_debug_log(IDE_DBG_PC, "cmd[0]: 0x%x, write: 0x%x, timeout: %d, "
				  "cmd_flags: 0x%x",
				  cmd[0], write, timeout, cmd_flags);

	/* start of retry loop */
	do {
		struct request *rq;
		int error;

		rq = blk_get_request(drive->queue, write, __GFP_WAIT);

		memcpy(rq->cmd, cmd, BLK_MAX_CDB);
		rq->cmd_type = REQ_TYPE_ATA_PC;
		rq->sense = sense;
		rq->cmd_flags |= cmd_flags;
		rq->timeout = timeout;
		if (buffer) {
			error = blk_rq_map_kern(drive->queue, rq, buffer,
						*bufflen, GFP_NOIO);
			if (error) {
				blk_put_request(rq);
				return error;
			}
		}

		error = blk_execute_rq(drive->queue, info->disk, rq, 0);

		if (buffer)
			*bufflen = rq->resid_len;

		flags = rq->cmd_flags;
		blk_put_request(rq);

		/*
		 * FIXME: we should probably abort/retry or something in case of
		 * failure.
		 */
		if (flags & REQ_FAILED) {
			/*
			 * The request failed.  Retry if it was due to a unit
			 * attention status (usually means media was changed).
			 */
			struct request_sense *reqbuf = sense;

			if (reqbuf->sense_key == UNIT_ATTENTION)
				cdrom_saw_media_change(drive);
			else if (reqbuf->sense_key == NOT_READY &&
				 reqbuf->asc == 4 && reqbuf->ascq != 4) {
				/*
				 * The drive is in the process of loading
				 * a disk.  Retry, but wait a little to give
				 * the drive time to complete the load.
				 */
				ssleep(2);
			} else {
				/* otherwise, don't retry */
				retries = 0;
			}
			--retries;
		}

		/* end of retry loop */
	} while ((flags & REQ_FAILED) && retries >= 0);

	/* return an error if the command failed */
	return (flags & REQ_FAILED) ? -EIO : 0;
}

/*
 * returns true if rq has been completed
 */
static bool ide_cd_error_cmd(ide_drive_t *drive, struct ide_cmd *cmd)
{
	unsigned int nr_bytes = cmd->nbytes - cmd->nleft;

	if (cmd->tf_flags & IDE_TFLAG_WRITE)
		nr_bytes -= cmd->last_xfer_len;

	if (nr_bytes > 0) {
		ide_complete_rq(drive, 0, nr_bytes);
		return true;
	}

	return false;
}

static ide_startstop_t cdrom_newpc_intr(ide_drive_t *drive)
{
	ide_hwif_t *hwif = drive->hwif;
	struct ide_cmd *cmd = &hwif->cmd;
	struct request *rq = hwif->rq;
	ide_expiry_t *expiry = NULL;
	int dma_error = 0, dma, thislen, uptodate = 0;
	int write = (rq_data_dir(rq) == WRITE) ? 1 : 0, rc = 0;
	int sense = (rq->cmd_type == REQ_TYPE_SENSE);
	unsigned int timeout;
	u16 len;
	u8 ireason, stat;

	ide_debug_log(IDE_DBG_PC, "cmd: 0x%x, write: 0x%x", rq->cmd[0], write);

	/* check for errors */
	dma = drive->dma;
	if (dma) {
		drive->dma = 0;
		drive->waiting_for_dma = 0;
		dma_error = hwif->dma_ops->dma_end(drive);
		ide_dma_unmap_sg(drive, cmd);
		if (dma_error) {
			printk(KERN_ERR PFX "%s: DMA %s error\n", drive->name,
					write ? "write" : "read");
			ide_dma_off(drive);
		}
	}

	/* check status */
	stat = hwif->tp_ops->read_status(hwif);

	if (!OK_STAT(stat, 0, BAD_R_STAT)) {
		rc = cdrom_decode_status(drive, stat);
		if (rc) {
			if (rc == 2)
				goto out_end;
			return ide_stopped;
		}
	}

	/* using dma, transfer is complete now */
	if (dma) {
		if (dma_error)
			return ide_error(drive, "dma error", stat);
		uptodate = 1;
		goto out_end;
	}

	ide_read_bcount_and_ireason(drive, &len, &ireason);

	thislen = (rq->cmd_type == REQ_TYPE_FS) ? len : cmd->nleft;
	if (thislen > len)
		thislen = len;

	ide_debug_log(IDE_DBG_PC, "DRQ: stat: 0x%x, thislen: %d",
				  stat, thislen);

	/* If DRQ is clear, the command has completed. */
	if ((stat & ATA_DRQ) == 0) {
		if (rq->cmd_type == REQ_TYPE_FS) {
			/*
			 * If we're not done reading/writing, complain.
			 * Otherwise, complete the command normally.
			 */
			uptodate = 1;
			if (cmd->nleft > 0) {
				printk(KERN_ERR PFX "%s: %s: data underrun "
					"(%u bytes)\n", drive->name, __func__,
					cmd->nleft);
				if (!write)
					rq->cmd_flags |= REQ_FAILED;
				uptodate = 0;
			}
		} else if (rq->cmd_type != REQ_TYPE_BLOCK_PC) {
			ide_cd_request_sense_fixup(drive, cmd);

			uptodate = cmd->nleft ? 0 : 1;

			/*
			 * suck out the remaining bytes from the drive in an
			 * attempt to complete the data xfer. (see BZ#13399)
			 */
			if (!(stat & ATA_ERR) && !uptodate && thislen) {
				ide_pio_bytes(drive, cmd, write, thislen);
				uptodate = cmd->nleft ? 0 : 1;
			}

			if (!uptodate)
				rq->cmd_flags |= REQ_FAILED;
		}
		goto out_end;
	}

	rc = ide_check_ireason(drive, rq, len, ireason, write);
	if (rc)
		goto out_end;

	cmd->last_xfer_len = 0;

	ide_debug_log(IDE_DBG_PC, "data transfer, rq->cmd_type: 0x%x, "
				  "ireason: 0x%x",
				  rq->cmd_type, ireason);

	/* transfer data */
	while (thislen > 0) {
		int blen = min_t(int, thislen, cmd->nleft);

		if (cmd->nleft == 0)
			break;

		ide_pio_bytes(drive, cmd, write, blen);
		cmd->last_xfer_len += blen;

		thislen -= blen;
		len -= blen;

		if (sense && write == 0)
			rq->sense_len += blen;
	}

	/* pad, if necessary */
	if (len > 0) {
		if (rq->cmd_type != REQ_TYPE_FS || write == 0)
			ide_pad_transfer(drive, write, len);
		else {
			printk(KERN_ERR PFX "%s: confused, missing data\n",
				drive->name);
			blk_dump_rq_flags(rq, "cdrom_newpc_intr");
		}
	}

	if (rq->cmd_type == REQ_TYPE_BLOCK_PC) {
		timeout = rq->timeout;
	} else {
		timeout = ATAPI_WAIT_PC;
		if (rq->cmd_type != REQ_TYPE_FS)
			expiry = ide_cd_expiry;
	}

	hwif->expiry = expiry;
	ide_set_handler(drive, cdrom_newpc_intr, timeout);
	return ide_started;

out_end:
	if (rq->cmd_type == REQ_TYPE_BLOCK_PC && rc == 0) {
		rq->resid_len = 0;
		blk_end_request_all(rq, 0);
		hwif->rq = NULL;
	} else {
		if (sense && uptodate)
			ide_cd_complete_failed_rq(drive, rq);

		if (rq->cmd_type == REQ_TYPE_FS) {
			if (cmd->nleft == 0)
				uptodate = 1;
		} else {
			if (uptodate <= 0 && rq->errors == 0)
				rq->errors = -EIO;
		}

		if (uptodate == 0 && rq->bio)
			if (ide_cd_error_cmd(drive, cmd))
				return ide_stopped;

		/* make sure it's fully ended */
		if (rq->cmd_type != REQ_TYPE_FS) {
			rq->resid_len -= cmd->nbytes - cmd->nleft;
			if (uptodate == 0 && (cmd->tf_flags & IDE_TFLAG_WRITE))
				rq->resid_len += cmd->last_xfer_len;
		}

		ide_complete_rq(drive, uptodate ? 0 : -EIO, blk_rq_bytes(rq));

		if (sense && rc == 2)
			ide_error(drive, "request sense failure", stat);
	}
	return ide_stopped;
}

static ide_startstop_t cdrom_start_rw(ide_drive_t *drive, struct request *rq)
{
	struct cdrom_info *cd = drive->driver_data;
	struct request_queue *q = drive->queue;
	int write = rq_data_dir(rq) == WRITE;
	unsigned short sectors_per_frame =
		queue_logical_block_size(q) >> SECTOR_BITS;

	ide_debug_log(IDE_DBG_RQ, "rq->cmd[0]: 0x%x, rq->cmd_flags: 0x%x, "
				  "secs_per_frame: %u",
				  rq->cmd[0], rq->cmd_flags, sectors_per_frame);

	if (write) {
		/* disk has become write protected */
		if (get_disk_ro(cd->disk))
			return ide_stopped;
	} else {
		/*
		 * We may be retrying this request after an error.  Fix up any
		 * weirdness which might be present in the request packet.
		 */
		q->prep_rq_fn(q, rq);
	}

	/* fs requests *must* be hardware frame aligned */
	if ((blk_rq_sectors(rq) & (sectors_per_frame - 1)) ||
	    (blk_rq_pos(rq) & (sectors_per_frame - 1)))
		return ide_stopped;

	/* use DMA, if possible */
	drive->dma = !!(drive->dev_flags & IDE_DFLAG_USING_DMA);

	if (write)
		cd->devinfo.media_written = 1;

	rq->timeout = ATAPI_WAIT_PC;

	return ide_started;
}

static void cdrom_do_block_pc(ide_drive_t *drive, struct request *rq)
{

	ide_debug_log(IDE_DBG_PC, "rq->cmd[0]: 0x%x, rq->cmd_type: 0x%x",
				  rq->cmd[0], rq->cmd_type);

	if (rq->cmd_type == REQ_TYPE_BLOCK_PC)
		rq->cmd_flags |= REQ_QUIET;
	else
		rq->cmd_flags &= ~REQ_FAILED;

	drive->dma = 0;

	/* sg request */
	if (rq->bio) {
		struct request_queue *q = drive->queue;
		char *buf = bio_data(rq->bio);
		unsigned int alignment;

		drive->dma = !!(drive->dev_flags & IDE_DFLAG_USING_DMA);

		/*
		 * check if dma is safe
		 *
		 * NOTE! The "len" and "addr" checks should possibly have
		 * separate masks.
		 */
		alignment = queue_dma_alignment(q) | q->dma_pad_mask;
		if ((unsigned long)buf & alignment
		    || blk_rq_bytes(rq) & q->dma_pad_mask
		    || object_is_on_stack(buf))
			drive->dma = 0;
	}
}

static ide_startstop_t ide_cd_do_request(ide_drive_t *drive, struct request *rq,
					sector_t block)
{
	struct ide_cmd cmd;
	int uptodate = 0;
	unsigned int nsectors;

	ide_debug_log(IDE_DBG_RQ, "cmd: 0x%x, block: %llu",
				  rq->cmd[0], (unsigned long long)block);

	if (drive->debug_mask & IDE_DBG_RQ)
		blk_dump_rq_flags(rq, "ide_cd_do_request");

	switch (rq->cmd_type) {
	case REQ_TYPE_FS:
		if (cdrom_start_rw(drive, rq) == ide_stopped)
			goto out_end;
		break;
	case REQ_TYPE_SENSE:
	case REQ_TYPE_BLOCK_PC:
	case REQ_TYPE_ATA_PC:
		if (!rq->timeout)
			rq->timeout = ATAPI_WAIT_PC;

		cdrom_do_block_pc(drive, rq);
		break;
	case REQ_TYPE_SPECIAL:
		/* right now this can only be a reset... */
		uptodate = 1;
		goto out_end;
	default:
		BUG();
	}

	/* prepare sense request for this command */
	ide_prep_sense(drive, rq);

	memset(&cmd, 0, sizeof(cmd));

	if (rq_data_dir(rq))
		cmd.tf_flags |= IDE_TFLAG_WRITE;

	cmd.rq = rq;

	if (rq->cmd_type == REQ_TYPE_FS || blk_rq_bytes(rq)) {
		ide_init_sg_cmd(&cmd, blk_rq_bytes(rq));
		ide_map_sg(drive, &cmd);
	}

	return ide_issue_pc(drive, &cmd);
out_end:
	nsectors = blk_rq_sectors(rq);

	if (nsectors == 0)
		nsectors = 1;

	ide_complete_rq(drive, uptodate ? 0 : -EIO, nsectors << 9);

	return ide_stopped;
}

/*
 * Ioctl handling.
 *
 * Routines which queue packet commands take as a final argument a pointer to a
 * request_sense struct. If execution of the command results in an error with a
 * CHECK CONDITION status, this structure will be filled with the results of the
 * subsequent request sense command. The pointer can also be NULL, in which case
 * no sense information is returned.
 */
static void msf_from_bcd(struct atapi_msf *msf)
{
	msf->minute = bcd2bin(msf->minute);
	msf->second = bcd2bin(msf->second);
	msf->frame  = bcd2bin(msf->frame);
}

int cdrom_check_status(ide_drive_t *drive, struct request_sense *sense)
{
	struct cdrom_info *info = drive->driver_data;
	struct cdrom_device_info *cdi = &info->devinfo;
	unsigned char cmd[BLK_MAX_CDB];

	ide_debug_log(IDE_DBG_FUNC, "enter");

	memset(cmd, 0, BLK_MAX_CDB);
	cmd[0] = GPCMD_TEST_UNIT_READY;

	/*
	 * Sanyo 3 CD changer uses byte 7 of TEST_UNIT_READY to switch CDs
	 * instead of supporting the LOAD_UNLOAD opcode.
	 */
	cmd[7] = cdi->sanyo_slot % 3;

	return ide_cd_queue_pc(drive, cmd, 0, NULL, NULL, sense, 0, REQ_QUIET);
}

static int cdrom_read_capacity(ide_drive_t *drive, unsigned long *capacity,
			       unsigned long *sectors_per_frame,
			       struct request_sense *sense)
{
	struct {
		__be32 lba;
		__be32 blocklen;
	} capbuf;

	int stat;
	unsigned char cmd[BLK_MAX_CDB];
	unsigned len = sizeof(capbuf);
	u32 blocklen;

	ide_debug_log(IDE_DBG_FUNC, "enter");

	memset(cmd, 0, BLK_MAX_CDB);
	cmd[0] = GPCMD_READ_CDVD_CAPACITY;

	stat = ide_cd_queue_pc(drive, cmd, 0, &capbuf, &len, sense, 0,
			       REQ_QUIET);
	if (stat)
		return stat;

	/*
	 * Sanity check the given block size, in so far as making
	 * sure the sectors_per_frame we give to the caller won't
	 * end up being bogus.
	 */
	blocklen = be32_to_cpu(capbuf.blocklen);
	blocklen = (blocklen >> SECTOR_BITS) << SECTOR_BITS;
	switch (blocklen) {
	case 512:
	case 1024:
	case 2048:
	case 4096:
		break;
	default:
		printk_once(KERN_ERR PFX "%s: weird block size %u; "
				"setting default block size to 2048\n",
				drive->name, blocklen);
		blocklen = 2048;
		break;
	}

	*capacity = 1 + be32_to_cpu(capbuf.lba);
	*sectors_per_frame = blocklen >> SECTOR_BITS;

	ide_debug_log(IDE_DBG_PROBE, "cap: %lu, sectors_per_frame: %lu",
				     *capacity, *sectors_per_frame);

	return 0;
}

static int cdrom_read_tocentry(ide_drive_t *drive, int trackno, int msf_flag,
				int format, char *buf, int buflen,
				struct request_sense *sense)
{
	unsigned char cmd[BLK_MAX_CDB];

	ide_debug_log(IDE_DBG_FUNC, "enter");

	memset(cmd, 0, BLK_MAX_CDB);

	cmd[0] = GPCMD_READ_TOC_PMA_ATIP;
	cmd[6] = trackno;
	cmd[7] = (buflen >> 8);
	cmd[8] = (buflen & 0xff);
	cmd[9] = (format << 6);

	if (msf_flag)
		cmd[1] = 2;

	return ide_cd_queue_pc(drive, cmd, 0, buf, &buflen, sense, 0, REQ_QUIET);
}

/* Try to read the entire TOC for the disk into our internal buffer. */
int ide_cd_read_toc(ide_drive_t *drive, struct request_sense *sense)
{
	int stat, ntracks, i;
	struct cdrom_info *info = drive->driver_data;
	struct cdrom_device_info *cdi = &info->devinfo;
	struct atapi_toc *toc = info->toc;
	struct {
		struct atapi_toc_header hdr;
		struct atapi_toc_entry  ent;
	} ms_tmp;
	long last_written;
	unsigned long sectors_per_frame = SECTORS_PER_FRAME;

	ide_debug_log(IDE_DBG_FUNC, "enter");

	if (toc == NULL) {
		/* try to allocate space */
		toc = kmalloc(sizeof(struct atapi_toc), GFP_KERNEL);
		if (toc == NULL) {
			printk(KERN_ERR PFX "%s: No cdrom TOC buffer!\n",
					drive->name);
			return -ENOMEM;
		}
		info->toc = toc;
	}

	/*
	 * Check to see if the existing data is still valid. If it is,
	 * just return.
	 */
	(void) cdrom_check_status(drive, sense);

	if (drive->atapi_flags & IDE_AFLAG_TOC_VALID)
		return 0;

	/* try to get the total cdrom capacity and sector size */
	stat = cdrom_read_capacity(drive, &toc->capacity, &sectors_per_frame,
				   sense);
	if (stat)
		toc->capacity = 0x1fffff;

	set_capacity(info->disk, toc->capacity * sectors_per_frame);
	/* save a private copy of the TOC capacity for error handling */
	drive->probed_capacity = toc->capacity * sectors_per_frame;

	blk_queue_logical_block_size(drive->queue,
				     sectors_per_frame << SECTOR_BITS);

	/* first read just the header, so we know how long the TOC is */
	stat = cdrom_read_tocentry(drive, 0, 1, 0, (char *) &toc->hdr,
				    sizeof(struct atapi_toc_header), sense);
	if (stat)
		return stat;

	if (drive->atapi_flags & IDE_AFLAG_TOCTRACKS_AS_BCD) {
		toc->hdr.first_track = bcd2bin(toc->hdr.first_track);
		toc->hdr.last_track  = bcd2bin(toc->hdr.last_track);
	}

	ntracks = toc->hdr.last_track - toc->hdr.first_track + 1;
	if (ntracks <= 0)
		return -EIO;
	if (ntracks > MAX_TRACKS)
		ntracks = MAX_TRACKS;

	/* now read the whole schmeer */
	stat = cdrom_read_tocentry(drive, toc->hdr.first_track, 1, 0,
				  (char *)&toc->hdr,
				   sizeof(struct atapi_toc_header) +
				   (ntracks + 1) *
				   sizeof(struct atapi_toc_entry), sense);

	if (stat && toc->hdr.first_track > 1) {
		/*
		 * Cds with CDI tracks only don't have any TOC entries, despite
		 * of this the returned values are
		 * first_track == last_track = number of CDI tracks + 1,
		 * so that this case is indistinguishable from the same layout
		 * plus an additional audio track. If we get an error for the
		 * regular case, we assume a CDI without additional audio
		 * tracks. In this case the readable TOC is empty (CDI tracks
		 * are not included) and only holds the Leadout entry.
		 *
		 * Heiko Eißfeldt.
		 */
		ntracks = 0;
		stat = cdrom_read_tocentry(drive, CDROM_LEADOUT, 1, 0,
					   (char *)&toc->hdr,
					   sizeof(struct atapi_toc_header) +
					   (ntracks + 1) *
					   sizeof(struct atapi_toc_entry),
					   sense);
		if (stat)
			return stat;

		if (drive->atapi_flags & IDE_AFLAG_TOCTRACKS_AS_BCD) {
			toc->hdr.first_track = (u8)bin2bcd(CDROM_LEADOUT);
			toc->hdr.last_track = (u8)bin2bcd(CDROM_LEADOUT);
		} else {
			toc->hdr.first_track = CDROM_LEADOUT;
			toc->hdr.last_track = CDROM_LEADOUT;
		}
	}

	if (stat)
		return stat;

	toc->hdr.toc_length = be16_to_cpu(toc->hdr.toc_length);

	if (drive->atapi_flags & IDE_AFLAG_TOCTRACKS_AS_BCD) {
		toc->hdr.first_track = bcd2bin(toc->hdr.first_track);
		toc->hdr.last_track  = bcd2bin(toc->hdr.last_track);
	}

	for (i = 0; i <= ntracks; i++) {
		if (drive->atapi_flags & IDE_AFLAG_TOCADDR_AS_BCD) {
			if (drive->atapi_flags & IDE_AFLAG_TOCTRACKS_AS_BCD)
				toc->ent[i].track = bcd2bin(toc->ent[i].track);
			msf_from_bcd(&toc->ent[i].addr.msf);
		}
		toc->ent[i].addr.lba = msf_to_lba(toc->ent[i].addr.msf.minute,
						  toc->ent[i].addr.msf.second,
						  toc->ent[i].addr.msf.frame);
	}

	if (toc->hdr.first_track != CDROM_LEADOUT) {
		/* read the multisession information */
		stat = cdrom_read_tocentry(drive, 0, 0, 1, (char *)&ms_tmp,
					   sizeof(ms_tmp), sense);
		if (stat)
			return stat;

		toc->last_session_lba = be32_to_cpu(ms_tmp.ent.addr.lba);
	} else {
		ms_tmp.hdr.last_track = CDROM_LEADOUT;
		ms_tmp.hdr.first_track = ms_tmp.hdr.last_track;
		toc->last_session_lba = msf_to_lba(0, 2, 0); /* 0m 2s 0f */
	}

	if (drive->atapi_flags & IDE_AFLAG_TOCADDR_AS_BCD) {
		/* re-read multisession information using MSF format */
		stat = cdrom_read_tocentry(drive, 0, 1, 1, (char *)&ms_tmp,
					   sizeof(ms_tmp), sense);
		if (stat)
			return stat;

		msf_from_bcd(&ms_tmp.ent.addr.msf);
		toc->last_session_lba = msf_to_lba(ms_tmp.ent.addr.msf.minute,
						   ms_tmp.ent.addr.msf.second,
						   ms_tmp.ent.addr.msf.frame);
	}

	toc->xa_flag = (ms_tmp.hdr.first_track != ms_tmp.hdr.last_track);

	/* now try to get the total cdrom capacity */
	stat = cdrom_get_last_written(cdi, &last_written);
	if (!stat && (last_written > toc->capacity)) {
		toc->capacity = last_written;
		set_capacity(info->disk, toc->capacity * sectors_per_frame);
		drive->probed_capacity = toc->capacity * sectors_per_frame;
	}

	/* Remember that we've read this stuff. */
	drive->atapi_flags |= IDE_AFLAG_TOC_VALID;

	return 0;
}

int ide_cdrom_get_capabilities(ide_drive_t *drive, u8 *buf)
{
	struct cdrom_info *info = drive->driver_data;
	struct cdrom_device_info *cdi = &info->devinfo;
	struct packet_command cgc;
	int stat, attempts = 3, size = ATAPI_CAPABILITIES_PAGE_SIZE;

	ide_debug_log(IDE_DBG_FUNC, "enter");

	if ((drive->atapi_flags & IDE_AFLAG_FULL_CAPS_PAGE) == 0)
		size -= ATAPI_CAPABILITIES_PAGE_PAD_SIZE;

	init_cdrom_command(&cgc, buf, size, CGC_DATA_UNKNOWN);
	do {
		/* we seem to get stat=0x01,err=0x00 the first time (??) */
		stat = cdrom_mode_sense(cdi, &cgc, GPMODE_CAPABILITIES_PAGE, 0);
		if (!stat)
			break;
	} while (--attempts);
	return stat;
}

void ide_cdrom_update_speed(ide_drive_t *drive, u8 *buf)
{
	struct cdrom_info *cd = drive->driver_data;
	u16 curspeed, maxspeed;

	ide_debug_log(IDE_DBG_FUNC, "enter");

	if (drive->atapi_flags & IDE_AFLAG_LE_SPEED_FIELDS) {
		curspeed = le16_to_cpup((__le16 *)&buf[8 + 14]);
		maxspeed = le16_to_cpup((__le16 *)&buf[8 + 8]);
	} else {
		curspeed = be16_to_cpup((__be16 *)&buf[8 + 14]);
		maxspeed = be16_to_cpup((__be16 *)&buf[8 + 8]);
	}

	ide_debug_log(IDE_DBG_PROBE, "curspeed: %u, maxspeed: %u",
				     curspeed, maxspeed);

	cd->current_speed = DIV_ROUND_CLOSEST(curspeed, 176);
	cd->max_speed = DIV_ROUND_CLOSEST(maxspeed, 176);
}

#define IDE_CD_CAPABILITIES \
	(CDC_CLOSE_TRAY | CDC_OPEN_TRAY | CDC_LOCK | CDC_SELECT_SPEED | \
	 CDC_SELECT_DISC | CDC_MULTI_SESSION | CDC_MCN | CDC_MEDIA_CHANGED | \
	 CDC_PLAY_AUDIO | CDC_RESET | CDC_DRIVE_STATUS | CDC_CD_R | \
	 CDC_CD_RW | CDC_DVD | CDC_DVD_R | CDC_DVD_RAM | CDC_GENERIC_PACKET | \
	 CDC_MO_DRIVE | CDC_MRW | CDC_MRW_W | CDC_RAM)

static struct cdrom_device_ops ide_cdrom_dops = {
	.open			= ide_cdrom_open_real,
	.release		= ide_cdrom_release_real,
	.drive_status		= ide_cdrom_drive_status,
	.check_events		= ide_cdrom_check_events_real,
	.tray_move		= ide_cdrom_tray_move,
	.lock_door		= ide_cdrom_lock_door,
	.select_speed		= ide_cdrom_select_speed,
	.get_last_session	= ide_cdrom_get_last_session,
	.get_mcn		= ide_cdrom_get_mcn,
	.reset			= ide_cdrom_reset,
	.audio_ioctl		= ide_cdrom_audio_ioctl,
	.capability		= IDE_CD_CAPABILITIES,
	.generic_packet		= ide_cdrom_packet,
};

static int ide_cdrom_register(ide_drive_t *drive, int nslots)
{
	struct cdrom_info *info = drive->driver_data;
	struct cdrom_device_info *devinfo = &info->devinfo;

	ide_debug_log(IDE_DBG_PROBE, "nslots: %d", nslots);

	devinfo->ops = &ide_cdrom_dops;
	devinfo->speed = info->current_speed;
	devinfo->capacity = nslots;
	devinfo->handle = drive;
	strcpy(devinfo->name, drive->name);

	if (drive->atapi_flags & IDE_AFLAG_NO_SPEED_SELECT)
		devinfo->mask |= CDC_SELECT_SPEED;

	devinfo->disk = info->disk;
	return register_cdrom(devinfo);
}

static int ide_cdrom_probe_capabilities(ide_drive_t *drive)
{
	struct cdrom_info *cd = drive->driver_data;
	struct cdrom_device_info *cdi = &cd->devinfo;
	u8 buf[ATAPI_CAPABILITIES_PAGE_SIZE];
	mechtype_t mechtype;
	int nslots = 1;

	ide_debug_log(IDE_DBG_PROBE, "media: 0x%x, atapi_flags: 0x%lx",
				     drive->media, drive->atapi_flags);

	cdi->mask = (CDC_CD_R | CDC_CD_RW | CDC_DVD | CDC_DVD_R |
		     CDC_DVD_RAM | CDC_SELECT_DISC | CDC_PLAY_AUDIO |
		     CDC_MO_DRIVE | CDC_RAM);

	if (drive->media == ide_optical) {
		cdi->mask &= ~(CDC_MO_DRIVE | CDC_RAM);
		printk(KERN_ERR PFX "%s: ATAPI magneto-optical drive\n",
				drive->name);
		return nslots;
	}

	if (drive->atapi_flags & IDE_AFLAG_PRE_ATAPI12) {
		drive->atapi_flags &= ~IDE_AFLAG_NO_EJECT;
		cdi->mask &= ~CDC_PLAY_AUDIO;
		return nslots;
	}

	/*
	 * We have to cheat a little here. the packet will eventually be queued
	 * with ide_cdrom_packet(), which extracts the drive from cdi->handle.
	 * Since this device hasn't been registered with the Uniform layer yet,
	 * it can't do this. Same goes for cdi->ops.
	 */
	cdi->handle = drive;
	cdi->ops = &ide_cdrom_dops;

	if (ide_cdrom_get_capabilities(drive, buf))
		return 0;

	if ((buf[8 + 6] & 0x01) == 0)
		drive->dev_flags &= ~IDE_DFLAG_DOORLOCKING;
	if (buf[8 + 6] & 0x08)
		drive->atapi_flags &= ~IDE_AFLAG_NO_EJECT;
	if (buf[8 + 3] & 0x01)
		cdi->mask &= ~CDC_CD_R;
	if (buf[8 + 3] & 0x02)
		cdi->mask &= ~(CDC_CD_RW | CDC_RAM);
	if (buf[8 + 2] & 0x38)
		cdi->mask &= ~CDC_DVD;
	if (buf[8 + 3] & 0x20)
		cdi->mask &= ~(CDC_DVD_RAM | CDC_RAM);
	if (buf[8 + 3] & 0x10)
		cdi->mask &= ~CDC_DVD_R;
	if ((buf[8 + 4] & 0x01) || (drive->atapi_flags & IDE_AFLAG_PLAY_AUDIO_OK))
		cdi->mask &= ~CDC_PLAY_AUDIO;

	mechtype = buf[8 + 6] >> 5;
	if (mechtype == mechtype_caddy ||
	    mechtype == mechtype_popup ||
	    (drive->atapi_flags & IDE_AFLAG_NO_AUTOCLOSE))
		cdi->mask |= CDC_CLOSE_TRAY;

	if (cdi->sanyo_slot > 0) {
		cdi->mask &= ~CDC_SELECT_DISC;
		nslots = 3;
	} else if (mechtype == mechtype_individual_changer ||
		   mechtype == mechtype_cartridge_changer) {
		nslots = cdrom_number_of_slots(cdi);
		if (nslots > 1)
			cdi->mask &= ~CDC_SELECT_DISC;
	}

	ide_cdrom_update_speed(drive, buf);

	printk(KERN_INFO PFX "%s: ATAPI", drive->name);

	/* don't print speed if the drive reported 0 */
	if (cd->max_speed)
		printk(KERN_CONT " %dX", cd->max_speed);

	printk(KERN_CONT " %s", (cdi->mask & CDC_DVD) ? "CD-ROM" : "DVD-ROM");

	if ((cdi->mask & CDC_DVD_R) == 0 || (cdi->mask & CDC_DVD_RAM) == 0)
		printk(KERN_CONT " DVD%s%s",
				 (cdi->mask & CDC_DVD_R) ? "" : "-R",
				 (cdi->mask & CDC_DVD_RAM) ? "" : "/RAM");

	if ((cdi->mask & CDC_CD_R) == 0 || (cdi->mask & CDC_CD_RW) == 0)
		printk(KERN_CONT " CD%s%s",
				 (cdi->mask & CDC_CD_R) ? "" : "-R",
				 (cdi->mask & CDC_CD_RW) ? "" : "/RW");

	if ((cdi->mask & CDC_SELECT_DISC) == 0)
		printk(KERN_CONT " changer w/%d slots", nslots);
	else
		printk(KERN_CONT " drive");

	printk(KERN_CONT ", %dkB Cache\n",
			 be16_to_cpup((__be16 *)&buf[8 + 12]));

	return nslots;
}

/* standard prep_rq_fn that builds 10 byte cmds */
static int ide_cdrom_prep_fs(struct request_queue *q, struct request *rq)
{
	int hard_sect = queue_logical_block_size(q);
	long block = (long)blk_rq_pos(rq) / (hard_sect >> 9);
	unsigned long blocks = blk_rq_sectors(rq) / (hard_sect >> 9);

	memset(rq->cmd, 0, BLK_MAX_CDB);

	if (rq_data_dir(rq) == READ)
		rq->cmd[0] = GPCMD_READ_10;
	else
		rq->cmd[0] = GPCMD_WRITE_10;

	/*
	 * fill in lba
	 */
	rq->cmd[2] = (block >> 24) & 0xff;
	rq->cmd[3] = (block >> 16) & 0xff;
	rq->cmd[4] = (block >>  8) & 0xff;
	rq->cmd[5] = block & 0xff;

	/*
	 * and transfer length
	 */
	rq->cmd[7] = (blocks >> 8) & 0xff;
	rq->cmd[8] = blocks & 0xff;
	rq->cmd_len = 10;
	return BLKPREP_OK;
}

/*
 * Most of the SCSI commands are supported directly by ATAPI devices.
 * This transform handles the few exceptions.
 */
static int ide_cdrom_prep_pc(struct request *rq)
{
	u8 *c = rq->cmd;

	/* transform 6-byte read/write commands to the 10-byte version */
	if (c[0] == READ_6 || c[0] == WRITE_6) {
		c[8] = c[4];
		c[5] = c[3];
		c[4] = c[2];
		c[3] = c[1] & 0x1f;
		c[2] = 0;
		c[1] &= 0xe0;
		c[0] += (READ_10 - READ_6);
		rq->cmd_len = 10;
		return BLKPREP_OK;
	}

	/*
	 * it's silly to pretend we understand 6-byte sense commands, just
	 * reject with ILLEGAL_REQUEST and the caller should take the
	 * appropriate action
	 */
	if (c[0] == MODE_SENSE || c[0] == MODE_SELECT) {
		rq->errors = ILLEGAL_REQUEST;
		return BLKPREP_KILL;
	}

	return BLKPREP_OK;
}

static int ide_cdrom_prep_fn(struct request_queue *q, struct request *rq)
{
	if (rq->cmd_type == REQ_TYPE_FS)
		return ide_cdrom_prep_fs(q, rq);
	else if (rq->cmd_type == REQ_TYPE_BLOCK_PC)
		return ide_cdrom_prep_pc(rq);

	return 0;
}

struct cd_list_entry {
	const char	*id_model;
	const char	*id_firmware;
	unsigned int	cd_flags;
};

#ifdef CONFIG_IDE_PROC_FS
static sector_t ide_cdrom_capacity(ide_drive_t *drive)
{
	unsigned long capacity, sectors_per_frame;

	if (cdrom_read_capacity(drive, &capacity, &sectors_per_frame, NULL))
		return 0;

	return capacity * sectors_per_frame;
}

static int idecd_capacity_proc_show(struct seq_file *m, void *v)
{
	ide_drive_t *drive = m->private;

	seq_printf(m, "%llu\n", (long long)ide_cdrom_capacity(drive));
	return 0;
}

static int idecd_capacity_proc_open(struct inode *inode, struct file *file)
{
	return single_open(file, idecd_capacity_proc_show, PDE(inode)->data);
}

static const struct file_operations idecd_capacity_proc_fops = {
	.owner		= THIS_MODULE,
	.open		= idecd_capacity_proc_open,
	.read		= seq_read,
	.llseek		= seq_lseek,
	.release	= single_release,
};

static ide_proc_entry_t idecd_proc[] = {
	{ "capacity", S_IFREG|S_IRUGO, &idecd_capacity_proc_fops },
	{}
};

static ide_proc_entry_t *ide_cd_proc_entries(ide_drive_t *drive)
{
	return idecd_proc;
}

static const struct ide_proc_devset *ide_cd_proc_devsets(ide_drive_t *drive)
{
	return NULL;
}
#endif

static const struct cd_list_entry ide_cd_quirks_list[] = {
	/* SCR-3231 doesn't support the SET_CD_SPEED command. */
	{ "SAMSUNG CD-ROM SCR-3231", NULL,   IDE_AFLAG_NO_SPEED_SELECT	     },
	/* Old NEC260 (not R) was released before ATAPI 1.2 spec. */
	{ "NEC CD-ROM DRIVE:260",    "1.01", IDE_AFLAG_TOCADDR_AS_BCD |
					     IDE_AFLAG_PRE_ATAPI12,	     },
	/* Vertos 300, some versions of this drive like to talk BCD. */
	{ "V003S0DS",		     NULL,   IDE_AFLAG_VERTOS_300_SSD,	     },
	/* Vertos 600 ESD. */
	{ "V006E0DS",		     NULL,   IDE_AFLAG_VERTOS_600_ESD,	     },
	/*
	 * Sanyo 3 CD changer uses a non-standard command for CD changing
	 * (by default standard ATAPI support for CD changers is used).
	 */
	{ "CD-ROM CDR-C3 G",	     NULL,   IDE_AFLAG_SANYO_3CD	     },
	{ "CD-ROM CDR-C3G",	     NULL,   IDE_AFLAG_SANYO_3CD	     },
	{ "CD-ROM CDR_C36",	     NULL,   IDE_AFLAG_SANYO_3CD	     },
	/* Stingray 8X CD-ROM. */
	{ "STINGRAY 8422 IDE 8X CD-ROM 7-27-95", NULL, IDE_AFLAG_PRE_ATAPI12 },
	/*
	 * ACER 50X CD-ROM and WPI 32X CD-ROM require the full spec length
	 * mode sense page capabilities size, but older drives break.
	 */
	{ "ATAPI CD ROM DRIVE 50X MAX",	NULL,	IDE_AFLAG_FULL_CAPS_PAGE     },
	{ "WPI CDS-32X",		NULL,	IDE_AFLAG_FULL_CAPS_PAGE     },
	/* ACER/AOpen 24X CD-ROM has the speed fields byte-swapped. */
	{ "",			     "241N", IDE_AFLAG_LE_SPEED_FIELDS       },
	/*
	 * Some drives used by Apple don't advertise audio play
	 * but they do support reading TOC & audio datas.
	 */
	{ "MATSHITADVD-ROM SR-8187", NULL,   IDE_AFLAG_PLAY_AUDIO_OK	     },
	{ "MATSHITADVD-ROM SR-8186", NULL,   IDE_AFLAG_PLAY_AUDIO_OK	     },
	{ "MATSHITADVD-ROM SR-8176", NULL,   IDE_AFLAG_PLAY_AUDIO_OK	     },
	{ "MATSHITADVD-ROM SR-8174", NULL,   IDE_AFLAG_PLAY_AUDIO_OK	     },
	{ "Optiarc DVD RW AD-5200A", NULL,   IDE_AFLAG_PLAY_AUDIO_OK	     },
	{ "Optiarc DVD RW AD-7200A", NULL,   IDE_AFLAG_PLAY_AUDIO_OK	     },
	{ "Optiarc DVD RW AD-7543A", NULL,   IDE_AFLAG_NO_AUTOCLOSE	     },
	{ "TEAC CD-ROM CD-224E",     NULL,   IDE_AFLAG_NO_AUTOCLOSE	     },
	{ NULL, NULL, 0 }
};

static unsigned int ide_cd_flags(u16 *id)
{
	const struct cd_list_entry *cle = ide_cd_quirks_list;

	while (cle->id_model) {
		if (strcmp(cle->id_model, (char *)&id[ATA_ID_PROD]) == 0 &&
		    (cle->id_firmware == NULL ||
		     strstr((char *)&id[ATA_ID_FW_REV], cle->id_firmware)))
			return cle->cd_flags;
		cle++;
	}

	return 0;
}

static int ide_cdrom_setup(ide_drive_t *drive)
{
	struct cdrom_info *cd = drive->driver_data;
	struct cdrom_device_info *cdi = &cd->devinfo;
	struct request_queue *q = drive->queue;
	u16 *id = drive->id;
	char *fw_rev = (char *)&id[ATA_ID_FW_REV];
	int nslots;

	ide_debug_log(IDE_DBG_PROBE, "enter");

	blk_queue_prep_rq(q, ide_cdrom_prep_fn);
	blk_queue_dma_alignment(q, 31);
	blk_queue_update_dma_pad(q, 15);

	drive->dev_flags |= IDE_DFLAG_MEDIA_CHANGED;
	drive->atapi_flags = IDE_AFLAG_NO_EJECT | ide_cd_flags(id);

	if ((drive->atapi_flags & IDE_AFLAG_VERTOS_300_SSD) &&
	    fw_rev[4] == '1' && fw_rev[6] <= '2')
		drive->atapi_flags |= (IDE_AFLAG_TOCTRACKS_AS_BCD |
				     IDE_AFLAG_TOCADDR_AS_BCD);
	else if ((drive->atapi_flags & IDE_AFLAG_VERTOS_600_ESD) &&
		 fw_rev[4] == '1' && fw_rev[6] <= '2')
		drive->atapi_flags |= IDE_AFLAG_TOCTRACKS_AS_BCD;
	else if (drive->atapi_flags & IDE_AFLAG_SANYO_3CD)
		/* 3 => use CD in slot 0 */
		cdi->sanyo_slot = 3;

	nslots = ide_cdrom_probe_capabilities(drive);

	blk_queue_logical_block_size(q, CD_FRAMESIZE);

	if (ide_cdrom_register(drive, nslots)) {
		printk(KERN_ERR PFX "%s: %s failed to register device with the"
				" cdrom driver.\n", drive->name, __func__);
		cd->devinfo.handle = NULL;
		return 1;
	}

	ide_proc_register_driver(drive, cd->driver);
	return 0;
}

static void ide_cd_remove(ide_drive_t *drive)
{
	struct cdrom_info *info = drive->driver_data;

	ide_debug_log(IDE_DBG_FUNC, "enter");

	ide_proc_unregister_driver(drive, info->driver);
	device_del(&info->dev);
	del_gendisk(info->disk);

	mutex_lock(&idecd_ref_mutex);
	put_device(&info->dev);
	mutex_unlock(&idecd_ref_mutex);
}

static void ide_cd_release(struct device *dev)
{
	struct cdrom_info *info = to_ide_drv(dev, cdrom_info);
	struct cdrom_device_info *devinfo = &info->devinfo;
	ide_drive_t *drive = info->drive;
	struct gendisk *g = info->disk;

	ide_debug_log(IDE_DBG_FUNC, "enter");

	kfree(info->toc);
	if (devinfo->handle == drive)
		unregister_cdrom(devinfo);
	drive->driver_data = NULL;
	blk_queue_prep_rq(drive->queue, NULL);
	g->private_data = NULL;
	put_disk(g);
	kfree(info);
}

static int ide_cd_probe(ide_drive_t *);

static struct ide_driver ide_cdrom_driver = {
	.gen_driver = {
		.owner		= THIS_MODULE,
		.name		= "ide-cdrom",
		.bus		= &ide_bus_type,
	},
	.probe			= ide_cd_probe,
	.remove			= ide_cd_remove,
	.version		= IDECD_VERSION,
	.do_request		= ide_cd_do_request,
#ifdef CONFIG_IDE_PROC_FS
	.proc_entries		= ide_cd_proc_entries,
	.proc_devsets		= ide_cd_proc_devsets,
#endif
};

static int idecd_open(struct block_device *bdev, fmode_t mode)
{
	struct cdrom_info *info;
	int rc = -ENXIO;

	mutex_lock(&ide_cd_mutex);
	info = ide_cd_get(bdev->bd_disk);
	if (!info)
		goto out;

	rc = cdrom_open(&info->devinfo, bdev, mode);
	if (rc < 0)
		ide_cd_put(info);
out:
	mutex_unlock(&ide_cd_mutex);
	return rc;
}

static int idecd_release(struct gendisk *disk, fmode_t mode)
{
	struct cdrom_info *info = ide_drv_g(disk, cdrom_info);

	mutex_lock(&ide_cd_mutex);
	cdrom_release(&info->devinfo, mode);

	ide_cd_put(info);
	mutex_unlock(&ide_cd_mutex);

	return 0;
}

static int idecd_set_spindown(struct cdrom_device_info *cdi, unsigned long arg)
{
	struct packet_command cgc;
	char buffer[16];
	int stat;
	char spindown;

	if (copy_from_user(&spindown, (void __user *)arg, sizeof(char)))
		return -EFAULT;

	init_cdrom_command(&cgc, buffer, sizeof(buffer), CGC_DATA_UNKNOWN);

	stat = cdrom_mode_sense(cdi, &cgc, GPMODE_CDROM_PAGE, 0);
	if (stat)
		return stat;

	buffer[11] = (buffer[11] & 0xf0) | (spindown & 0x0f);
	return cdrom_mode_select(cdi, &cgc);
}

static int idecd_get_spindown(struct cdrom_device_info *cdi, unsigned long arg)
{
	struct packet_command cgc;
	char buffer[16];
	int stat;
	char spindown;

	init_cdrom_command(&cgc, buffer, sizeof(buffer), CGC_DATA_UNKNOWN);

	stat = cdrom_mode_sense(cdi, &cgc, GPMODE_CDROM_PAGE, 0);
	if (stat)
		return stat;

	spindown = buffer[11] & 0x0f;
	if (copy_to_user((void __user *)arg, &spindown, sizeof(char)))
		return -EFAULT;
	return 0;
}

static int idecd_locked_ioctl(struct block_device *bdev, fmode_t mode,
			unsigned int cmd, unsigned long arg)
{
	struct cdrom_info *info = ide_drv_g(bdev->bd_disk, cdrom_info);
	int err;

	switch (cmd) {
	case CDROMSETSPINDOWN:
		return idecd_set_spindown(&info->devinfo, arg);
	case CDROMGETSPINDOWN:
		return idecd_get_spindown(&info->devinfo, arg);
	default:
		break;
	}

	err = generic_ide_ioctl(info->drive, bdev, cmd, arg);
	if (err == -EINVAL)
		err = cdrom_ioctl(&info->devinfo, bdev, mode, cmd, arg);

	return err;
}

static int idecd_ioctl(struct block_device *bdev, fmode_t mode,
			     unsigned int cmd, unsigned long arg)
{
	int ret;

	mutex_lock(&ide_cd_mutex);
	ret = idecd_locked_ioctl(bdev, mode, cmd, arg);
	mutex_unlock(&ide_cd_mutex);

	return ret;
}


static unsigned int idecd_check_events(struct gendisk *disk,
				       unsigned int clearing)
{
	struct cdrom_info *info = ide_drv_g(disk, cdrom_info);
	return cdrom_check_events(&info->devinfo, clearing);
}

static int idecd_revalidate_disk(struct gendisk *disk)
{
	struct cdrom_info *info = ide_drv_g(disk, cdrom_info);
	struct request_sense sense;

	ide_cd_read_toc(info->drive, &sense);

	return  0;
}

static const struct block_device_operations idecd_ops = {
	.owner			= THIS_MODULE,
	.open			= idecd_open,
	.release		= idecd_release,
	.ioctl			= idecd_ioctl,
	.check_events		= idecd_check_events,
	.revalidate_disk	= idecd_revalidate_disk
};

/* module options */
static unsigned long debug_mask;
module_param(debug_mask, ulong, 0644);

MODULE_DESCRIPTION("ATAPI CD-ROM Driver");

static int ide_cd_probe(ide_drive_t *drive)
{
	struct cdrom_info *info;
	struct gendisk *g;
	struct request_sense sense;

	ide_debug_log(IDE_DBG_PROBE, "driver_req: %s, media: 0x%x",
				     drive->driver_req, drive->media);

	if (!strstr("ide-cdrom", drive->driver_req))
		goto failed;

	if (drive->media != ide_cdrom && drive->media != ide_optical)
		goto failed;

	drive->debug_mask = debug_mask;
	drive->irq_handler = cdrom_newpc_intr;

	info = kzalloc(sizeof(struct cdrom_info), GFP_KERNEL);
	if (info == NULL) {
		printk(KERN_ERR PFX "%s: Can't allocate a cdrom structure\n",
				drive->name);
		goto failed;
	}

	g = alloc_disk(1 << PARTN_BITS);
	if (!g)
		goto out_free_cd;

	ide_init_disk(g, drive);

	info->dev.parent = &drive->gendev;
	info->dev.release = ide_cd_release;
	dev_set_name(&info->dev, dev_name(&drive->gendev));

	if (device_register(&info->dev))
		goto out_free_disk;

	info->drive = drive;
	info->driver = &ide_cdrom_driver;
	info->disk = g;

	g->private_data = &info->driver;

	drive->driver_data = info;

	g->minors = 1;
	g->driverfs_dev = &drive->gendev;
	g->flags = GENHD_FL_CD | GENHD_FL_REMOVABLE;
	if (ide_cdrom_setup(drive)) {
		put_device(&info->dev);
		goto failed;
	}

	ide_cd_read_toc(drive, &sense);
	g->fops = &idecd_ops;
	g->flags |= GENHD_FL_REMOVABLE | GENHD_FL_BLOCK_EVENTS_ON_EXCL_WRITE;
	add_disk(g);
	return 0;

out_free_disk:
	put_disk(g);
out_free_cd:
	kfree(info);
failed:
	return -ENODEV;
}

static void __exit ide_cdrom_exit(void)
{
	driver_unregister(&ide_cdrom_driver.gen_driver);
}

static int __init ide_cdrom_init(void)
{
	printk(KERN_INFO DRV_NAME " driver " IDECD_VERSION "\n");
	return driver_register(&ide_cdrom_driver.gen_driver);
}

MODULE_ALIAS("ide:*m-cdrom*");
MODULE_ALIAS("ide-cd");
module_init(ide_cdrom_init);
module_exit(ide_cdrom_exit);
MODULE_LICENSE("GPL");<|MERGE_RESOLUTION|>--- conflicted
+++ resolved
@@ -312,14 +312,9 @@
 			cdrom_saw_media_change(drive);
 
 			if (rq->cmd_type == REQ_TYPE_FS &&
-<<<<<<< HEAD
-			    !(rq->cmd_flags & REQ_QUIET)) {
-=======
 			    !(rq->cmd_flags & REQ_QUIET))
->>>>>>> 02f8c6ae
 				printk(KERN_ERR PFX "%s: tray open\n",
 					drive->name);
-			}
 		}
 		do_end_request = 1;
 		break;
@@ -384,10 +379,7 @@
 			/* we've racked up too many retries, abort */
 			do_end_request = 1;
 	}
-<<<<<<< HEAD
-=======
-
->>>>>>> 02f8c6ae
+
 	if (rq->cmd_type != REQ_TYPE_FS) {
 		rq->cmd_flags |= REQ_FAILED;
 		do_end_request = 1;
