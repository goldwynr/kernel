/*
 * ATAPI CD-ROM driver.
 *
 * Copyright (C) 1994-1996   Scott Snyder <snyder@fnald0.fnal.gov>
 * Copyright (C) 1996-1998   Erik Andersen <andersee@debian.org>
 * Copyright (C) 1998-2000   Jens Axboe <axboe@suse.de>
 * Copyright (C) 2005, 2007  Bartlomiej Zolnierkiewicz
 *
 * May be copied or modified under the terms of the GNU General Public
 * License.  See linux/COPYING for more information.
 *
 * See Documentation/cdrom/ide-cd for usage information.
 *
 * Suggestions are welcome. Patches that work are more welcome though. ;-)
 * For those wishing to work on this driver, please be sure you download
 * and comply with the latest Mt. Fuji (SFF8090 version 4) and ATAPI 
 * (SFF-8020i rev 2.6) standards. These documents can be obtained by 
 * anonymous ftp from:
 * ftp://fission.dt.wdc.com/pub/standards/SFF_atapi/spec/SFF8020-r2.6/PS/8020r26.ps
 * ftp://ftp.avc-pioneer.com/Mtfuji4/Spec/Fuji4r10.pdf
 *
 * For historical changelog please see:
 *	Documentation/ide/ChangeLog.ide-cd.1994-2004
 */

#define IDECD_VERSION "5.00"

#include <linux/module.h>
#include <linux/types.h>
#include <linux/kernel.h>
#include <linux/delay.h>
#include <linux/timer.h>
#include <linux/slab.h>
#include <linux/interrupt.h>
#include <linux/errno.h>
#include <linux/cdrom.h>
#include <linux/ide.h>
#include <linux/completion.h>
#include <linux/mutex.h>
#include <linux/bcd.h>

#include <scsi/scsi.h>	/* For SCSI -> ATAPI command conversion */

#include <asm/irq.h>
#include <asm/io.h>
#include <asm/byteorder.h>
#include <asm/uaccess.h>
#include <asm/unaligned.h>

#include "ide-cd.h"

static DEFINE_MUTEX(idecd_ref_mutex);

#define to_ide_cd(obj) container_of(obj, struct cdrom_info, kref) 

#define ide_cd_g(disk) \
	container_of((disk)->private_data, struct cdrom_info, driver)

static struct cdrom_info *ide_cd_get(struct gendisk *disk)
{
	struct cdrom_info *cd = NULL;

	mutex_lock(&idecd_ref_mutex);
	cd = ide_cd_g(disk);
	if (cd)
		kref_get(&cd->kref);
	mutex_unlock(&idecd_ref_mutex);
	return cd;
}

static void ide_cd_release(struct kref *);

static void ide_cd_put(struct cdrom_info *cd)
{
	mutex_lock(&idecd_ref_mutex);
	kref_put(&cd->kref, ide_cd_release);
	mutex_unlock(&idecd_ref_mutex);
}

/****************************************************************************
 * Generic packet command support and error handling routines.
 */

/* Mark that we've seen a media change, and invalidate our internal
   buffers. */
static void cdrom_saw_media_change (ide_drive_t *drive)
{
	struct cdrom_info *cd = drive->driver_data;

	cd->cd_flags |= IDE_CD_FLAG_MEDIA_CHANGED;
	cd->cd_flags &= ~IDE_CD_FLAG_TOC_VALID;
	cd->nsectors_buffered = 0;
}

static int cdrom_log_sense(ide_drive_t *drive, struct request *rq,
			   struct request_sense *sense)
{
	int log = 0;

	if (!sense || !rq || (rq->cmd_flags & REQ_QUIET))
		return 0;

	switch (sense->sense_key) {
		case NO_SENSE: case RECOVERED_ERROR:
			break;
		case NOT_READY:
			/*
			 * don't care about tray state messages for
			 * e.g. capacity commands or in-progress or
			 * becoming ready
			 */
			if (sense->asc == 0x3a || sense->asc == 0x04)
				break;
			log = 1;
			break;
		case ILLEGAL_REQUEST:
			/*
			 * don't log START_STOP unit with LoEj set, since
			 * we cannot reliably check if drive can auto-close
			 */
			if (rq->cmd[0] == GPCMD_START_STOP_UNIT && sense->asc == 0x24)
				break;
			log = 1;
			break;
		case UNIT_ATTENTION:
			/*
			 * Make good and sure we've seen this potential media
			 * change. Some drives (i.e. Creative) fail to present
			 * the correct sense key in the error register.
			 */
			cdrom_saw_media_change(drive);
			break;
		default:
			log = 1;
			break;
	}
	return log;
}

static
void cdrom_analyze_sense_data(ide_drive_t *drive,
			      struct request *failed_command,
			      struct request_sense *sense)
{
	unsigned long sector;
	unsigned long bio_sectors;
	unsigned long valid;
	struct cdrom_info *info = drive->driver_data;

	if (!cdrom_log_sense(drive, failed_command, sense))
		return;

	/*
	 * If a read toc is executed for a CD-R or CD-RW medium where
	 * the first toc has not been recorded yet, it will fail with
	 * 05/24/00 (which is a confusing error)
	 */
	if (failed_command && failed_command->cmd[0] == GPCMD_READ_TOC_PMA_ATIP)
		if (sense->sense_key == 0x05 && sense->asc == 0x24)
			return;

 	if (sense->error_code == 0x70) {	/* Current Error */
 		switch(sense->sense_key) {
		case MEDIUM_ERROR:
		case VOLUME_OVERFLOW:
		case ILLEGAL_REQUEST:
			if (!sense->valid)
				break;
			if (failed_command == NULL ||
					!blk_fs_request(failed_command))
				break;
			sector = (sense->information[0] << 24) |
				 (sense->information[1] << 16) |
				 (sense->information[2] <<  8) |
				 (sense->information[3]);

			bio_sectors = bio_sectors(failed_command->bio);
			if (bio_sectors < 4)
				bio_sectors = 4;
			if (drive->queue->hardsect_size == 2048)
				sector <<= 2;	/* Device sector size is 2K */
			sector &= ~(bio_sectors -1);
			valid = (sector - failed_command->sector) << 9;

			if (valid < 0)
				valid = 0;
			if (sector < get_capacity(info->disk) &&
				drive->probed_capacity - sector < 4 * 75) {
				set_capacity(info->disk, sector);
			}
 		}
 	}

	ide_cd_log_error(drive->name, failed_command, sense);
}

/*
 * Initialize a ide-cd packet command request
 */
void ide_cd_init_rq(ide_drive_t *drive, struct request *rq)
{
	struct cdrom_info *cd = drive->driver_data;

	ide_init_drive_cmd(rq);
	rq->cmd_type = REQ_TYPE_ATA_PC;
	rq->rq_disk = cd->disk;
}

static void cdrom_queue_request_sense(ide_drive_t *drive, void *sense,
				      struct request *failed_command)
{
	struct cdrom_info *info		= drive->driver_data;
	struct request *rq		= &info->request_sense_request;

	if (sense == NULL)
		sense = &info->sense_data;

	/* stuff the sense request in front of our current request */
	ide_cd_init_rq(drive, rq);

	rq->data = sense;
	rq->cmd[0] = GPCMD_REQUEST_SENSE;
	rq->cmd[4] = rq->data_len = 18;

	rq->cmd_type = REQ_TYPE_SENSE;

	/* NOTE! Save the failed command in "rq->buffer" */
	rq->buffer = (void *) failed_command;

	(void) ide_do_drive_cmd(drive, rq, ide_preempt);
}

static void cdrom_end_request (ide_drive_t *drive, int uptodate)
{
	struct request *rq = HWGROUP(drive)->rq;
	int nsectors = rq->hard_cur_sectors;

	if (blk_sense_request(rq) && uptodate) {
		/*
		 * For REQ_TYPE_SENSE, "rq->buffer" points to the original
		 * failed request
		 */
		struct request *failed = (struct request *) rq->buffer;
		struct cdrom_info *info = drive->driver_data;
		void *sense = &info->sense_data;
		unsigned long flags;

		if (failed) {
			if (failed->sense) {
				sense = failed->sense;
				failed->sense_len = rq->sense_len;
			}
			cdrom_analyze_sense_data(drive, failed, sense);
			/*
			 * now end failed request
			 */
			if (blk_fs_request(failed)) {
				if (ide_end_dequeued_request(drive, failed, 0,
						failed->hard_nr_sectors))
					BUG();
			} else {
				spin_lock_irqsave(&ide_lock, flags);
				if (__blk_end_request(failed, -EIO,
						      failed->data_len))
					BUG();
				spin_unlock_irqrestore(&ide_lock, flags);
			}
		} else
			cdrom_analyze_sense_data(drive, NULL, sense);
	}

	if (!rq->current_nr_sectors && blk_fs_request(rq))
		uptodate = 1;
	/* make sure it's fully ended */
	if (blk_pc_request(rq))
		nsectors = (rq->data_len + 511) >> 9;
	if (!nsectors)
		nsectors = 1;

	ide_end_request(drive, uptodate, nsectors);
}

static void ide_dump_status_no_sense(ide_drive_t *drive, const char *msg, u8 stat)
{
	if (stat & 0x80)
		return;
	ide_dump_status(drive, msg, stat);
}

/* Returns 0 if the request should be continued.
   Returns 1 if the request was ended. */
static int cdrom_decode_status(ide_drive_t *drive, int good_stat, int *stat_ret)
{
	struct request *rq = HWGROUP(drive)->rq;
	int stat, err, sense_key;
	
	/* Check for errors. */
	stat = ide_read_status(drive);

	if (stat_ret)
		*stat_ret = stat;

	if (OK_STAT(stat, good_stat, BAD_R_STAT))
		return 0;

	/* Get the IDE error register. */
	err = ide_read_error(drive);
	sense_key = err >> 4;

	if (rq == NULL) {
		printk("%s: missing rq in cdrom_decode_status\n", drive->name);
		return 1;
	}

	if (blk_sense_request(rq)) {
		/* We got an error trying to get sense info
		   from the drive (probably while trying
		   to recover from a former error).  Just give up. */

		rq->cmd_flags |= REQ_FAILED;
		cdrom_end_request(drive, 0);
		ide_error(drive, "request sense failure", stat);
		return 1;

	} else if (blk_pc_request(rq) || rq->cmd_type == REQ_TYPE_ATA_PC) {
		/* All other functions, except for READ. */

		/*
		 * if we have an error, pass back CHECK_CONDITION as the
		 * scsi status byte
		 */
		if (blk_pc_request(rq) && !rq->errors)
			rq->errors = SAM_STAT_CHECK_CONDITION;

		/* Check for tray open. */
		if (sense_key == NOT_READY) {
			cdrom_saw_media_change (drive);
		} else if (sense_key == UNIT_ATTENTION) {
			/* Check for media change. */
			cdrom_saw_media_change (drive);
			/*printk("%s: media changed\n",drive->name);*/
			return 0;
 		} else if ((sense_key == ILLEGAL_REQUEST) &&
 			   (rq->cmd[0] == GPCMD_START_STOP_UNIT)) {
 			/*
 			 * Don't print error message for this condition--
 			 * SFF8090i indicates that 5/24/00 is the correct
 			 * response to a request to close the tray if the
 			 * drive doesn't have that capability.
 			 * cdrom_log_sense() knows this!
 			 */
		} else if (!(rq->cmd_flags & REQ_QUIET)) {
			/* Otherwise, print an error. */
			ide_dump_status(drive, "packet command error", stat);
		}
		
		rq->cmd_flags |= REQ_FAILED;

		/*
		 * instead of playing games with moving completions around,
		 * remove failed request completely and end it when the
		 * request sense has completed
		 */
		goto end_request;

	} else if (blk_fs_request(rq)) {
		int do_end_request = 0;

		/* Handle errors from READ and WRITE requests. */

		if (blk_noretry_request(rq))
			do_end_request = 1;

		if (sense_key == NOT_READY) {
			/* Tray open. */
			if (rq_data_dir(rq) == READ) {
				cdrom_saw_media_change (drive);

				/* Fail the request. */
				printk ("%s: tray open\n", drive->name);
				do_end_request = 1;
			} else {
				struct cdrom_info *info = drive->driver_data;

				/* allow the drive 5 seconds to recover, some
				 * devices will return this error while flushing
				 * data from cache */
				if (!rq->errors)
					info->write_timeout = jiffies + ATAPI_WAIT_WRITE_BUSY;
				rq->errors = 1;
				if (time_after(jiffies, info->write_timeout))
					do_end_request = 1;
				else {
					unsigned long flags;

					/*
					 * take a breather relying on the
					 * unplug timer to kick us again
					 */
					spin_lock_irqsave(&ide_lock, flags);
					blk_plug_device(drive->queue);
					spin_unlock_irqrestore(&ide_lock,flags);
					return 1;
				}
			}
		} else if (sense_key == UNIT_ATTENTION) {
			/* Media change. */
			cdrom_saw_media_change (drive);

			/* Arrange to retry the request.
			   But be sure to give up if we've retried
			   too many times. */
			if (++rq->errors > ERROR_MAX)
				do_end_request = 1;
		} else if (sense_key == ILLEGAL_REQUEST ||
			   sense_key == DATA_PROTECT) {
			/* No point in retrying after an illegal
			   request or data protect error.*/
			ide_dump_status_no_sense (drive, "command error", stat);
			do_end_request = 1;
		} else if (sense_key == MEDIUM_ERROR) {
			/* No point in re-trying a zillion times on a bad 
			 * sector...  If we got here the error is not correctable */
			ide_dump_status_no_sense (drive, "media error (bad sector)", stat);
			do_end_request = 1;
		} else if (sense_key == BLANK_CHECK) {
			/* Disk appears blank ?? */
			ide_dump_status_no_sense (drive, "media error (blank)", stat);
			do_end_request = 1;
		} else if ((err & ~ABRT_ERR) != 0) {
			/* Go to the default handler
			   for other errors. */
			ide_error(drive, "cdrom_decode_status", stat);
			return 1;
		} else if ((++rq->errors > ERROR_MAX)) {
			/* We've racked up too many retries.  Abort. */
			do_end_request = 1;
		}

		/* End a request through request sense analysis when we have
		   sense data. We need this in order to perform end of media
		   processing */

		if (do_end_request)
			goto end_request;

		/*
		 * If we got a CHECK_CONDITION status,
		 * queue a request sense command.
		 */
		if (stat & ERR_STAT)
			cdrom_queue_request_sense(drive, NULL, NULL);
	} else {
		blk_dump_rq_flags(rq, "ide-cd: bad rq");
		cdrom_end_request(drive, 0);
	}

	/* Retry, or handle the next request. */
	return 1;

end_request:
	if (stat & ERR_STAT) {
		unsigned long flags;

		spin_lock_irqsave(&ide_lock, flags);
		blkdev_dequeue_request(rq);
		HWGROUP(drive)->rq = NULL;
		spin_unlock_irqrestore(&ide_lock, flags);

		cdrom_queue_request_sense(drive, rq->sense, rq);
	} else
		cdrom_end_request(drive, 0);

	return 1;
}

static int cdrom_timer_expiry(ide_drive_t *drive)
{
	struct request *rq = HWGROUP(drive)->rq;
	unsigned long wait = 0;

	/*
	 * Some commands are *slow* and normally take a long time to
	 * complete. Usually we can use the ATAPI "disconnect" to bypass
	 * this, but not all commands/drives support that. Let
	 * ide_timer_expiry keep polling us for these.
	 */
	switch (rq->cmd[0]) {
		case GPCMD_BLANK:
		case GPCMD_FORMAT_UNIT:
		case GPCMD_RESERVE_RZONE_TRACK:
		case GPCMD_CLOSE_TRACK:
		case GPCMD_FLUSH_CACHE:
			wait = ATAPI_WAIT_PC;
			break;
		default:
			if (!(rq->cmd_flags & REQ_QUIET))
				printk(KERN_INFO "ide-cd: cmd 0x%x timed out\n", rq->cmd[0]);
			wait = 0;
			break;
	}
	return wait;
}

/* Set up the device registers for transferring a packet command on DEV,
   expecting to later transfer XFERLEN bytes.  HANDLER is the routine
   which actually transfers the command to the drive.  If this is a
   drq_interrupt device, this routine will arrange for HANDLER to be
   called when the interrupt from the drive arrives.  Otherwise, HANDLER
   will be called immediately after the drive is prepared for the transfer. */

static ide_startstop_t cdrom_start_packet_command(ide_drive_t *drive,
						  int xferlen,
						  ide_handler_t *handler)
{
	ide_startstop_t startstop;
	struct cdrom_info *info = drive->driver_data;
	ide_hwif_t *hwif = drive->hwif;

	/* Wait for the controller to be idle. */
	if (ide_wait_stat(&startstop, drive, 0, BUSY_STAT, WAIT_READY))
		return startstop;

	/* FIXME: for Virtual DMA we must check harder */
	if (info->dma)
		info->dma = !hwif->dma_setup(drive);

	/* Set up the controller registers. */
	ide_pktcmd_tf_load(drive, IDE_TFLAG_OUT_NSECT | IDE_TFLAG_OUT_LBAL |
			   IDE_TFLAG_NO_SELECT_MASK, xferlen, info->dma);

	if (info->cd_flags & IDE_CD_FLAG_DRQ_INTERRUPT) {
		/* waiting for CDB interrupt, not DMA yet. */
		if (info->dma)
			drive->waiting_for_dma = 0;

		/* packet command */
		ide_execute_command(drive, WIN_PACKETCMD, handler, ATAPI_WAIT_PC, cdrom_timer_expiry);
		return ide_started;
	} else {
		unsigned long flags;

		/* packet command */
		spin_lock_irqsave(&ide_lock, flags);
		hwif->OUTBSYNC(drive, WIN_PACKETCMD, IDE_COMMAND_REG);
		ndelay(400);
		spin_unlock_irqrestore(&ide_lock, flags);

		return (*handler) (drive);
	}
}

/* Send a packet command to DRIVE described by CMD_BUF and CMD_LEN.
   The device registers must have already been prepared
   by cdrom_start_packet_command.
   HANDLER is the interrupt handler to call when the command completes
   or there's data ready. */
#define ATAPI_MIN_CDB_BYTES 12
static ide_startstop_t cdrom_transfer_packet_command (ide_drive_t *drive,
					  struct request *rq,
					  ide_handler_t *handler)
{
	ide_hwif_t *hwif = drive->hwif;
	int cmd_len;
	struct cdrom_info *info = drive->driver_data;
	ide_startstop_t startstop;

	if (info->cd_flags & IDE_CD_FLAG_DRQ_INTERRUPT) {
		/* Here we should have been called after receiving an interrupt
		   from the device.  DRQ should how be set. */

		/* Check for errors. */
		if (cdrom_decode_status(drive, DRQ_STAT, NULL))
			return ide_stopped;

		/* Ok, next interrupt will be DMA interrupt. */
		if (info->dma)
			drive->waiting_for_dma = 1;
	} else {
		/* Otherwise, we must wait for DRQ to get set. */
		if (ide_wait_stat(&startstop, drive, DRQ_STAT,
				BUSY_STAT, WAIT_READY))
			return startstop;
	}

	/* Arm the interrupt handler. */
	ide_set_handler(drive, handler, rq->timeout, cdrom_timer_expiry);

	/* ATAPI commands get padded out to 12 bytes minimum */
	cmd_len = COMMAND_SIZE(rq->cmd[0]);
	if (cmd_len < ATAPI_MIN_CDB_BYTES)
		cmd_len = ATAPI_MIN_CDB_BYTES;

	/* Send the command to the device. */
	HWIF(drive)->atapi_output_bytes(drive, rq->cmd, cmd_len);

	/* Start the DMA if need be */
	if (info->dma)
		hwif->dma_start(drive);

	return ide_started;
}

/****************************************************************************
 * Block read functions.
 */

static void ide_cd_pad_transfer(ide_drive_t *drive, xfer_func_t *xf, int len)
{
	while (len > 0) {
		int dum = 0;
		xf(drive, &dum, sizeof(dum));
		len -= sizeof(dum);
	}
}

static void ide_cd_drain_data(ide_drive_t *drive, int nsects)
{
	while (nsects > 0) {
		static char dum[SECTOR_SIZE];

		drive->hwif->atapi_input_bytes(drive, dum, sizeof(dum));
		nsects--;
	}
}

/*
 * Buffer up to SECTORS_TO_TRANSFER sectors from the drive in our sector
 * buffer.  Once the first sector is added, any subsequent sectors are
 * assumed to be continuous (until the buffer is cleared).  For the first
 * sector added, SECTOR is its sector number.  (SECTOR is then ignored until
 * the buffer is cleared.)
 */
static void cdrom_buffer_sectors (ide_drive_t *drive, unsigned long sector,
                                  int sectors_to_transfer)
{
	struct cdrom_info *info = drive->driver_data;

	/* Number of sectors to read into the buffer. */
	int sectors_to_buffer = min_t(int, sectors_to_transfer,
				     (SECTOR_BUFFER_SIZE >> SECTOR_BITS) -
				       info->nsectors_buffered);

	char *dest;

	/* If we couldn't get a buffer, don't try to buffer anything... */
	if (info->buffer == NULL)
		sectors_to_buffer = 0;

	/* If this is the first sector in the buffer, remember its number. */
	if (info->nsectors_buffered == 0)
		info->sector_buffered = sector;

	/* Read the data into the buffer. */
	dest = info->buffer + info->nsectors_buffered * SECTOR_SIZE;
	while (sectors_to_buffer > 0) {
		HWIF(drive)->atapi_input_bytes(drive, dest, SECTOR_SIZE);
		--sectors_to_buffer;
		--sectors_to_transfer;
		++info->nsectors_buffered;
		dest += SECTOR_SIZE;
	}

	/* Throw away any remaining data. */
	ide_cd_drain_data(drive, sectors_to_transfer);
}

/*
 * Check the contents of the interrupt reason register from the cdrom
 * and attempt to recover if there are problems.  Returns  0 if everything's
 * ok; nonzero if the request has been terminated.
 */
<<<<<<< HEAD
static
int ide_cd_check_ireason(ide_drive_t *drive, int len, int ireason, int rw)
=======
static int ide_cd_check_ireason(ide_drive_t *drive, struct request *rq,
				int len, int ireason, int rw)
>>>>>>> 976dde01
{
	/*
	 * ireason == 0: the drive wants to receive data from us
	 * ireason == 2: the drive is expecting to transfer data to us
	 */
	if (ireason == (!rw << 1))
		return 0;
	else if (ireason == (rw << 1)) {
		ide_hwif_t *hwif = drive->hwif;
		xfer_func_t *xf;

		/* Whoops... */
		printk(KERN_ERR "%s: %s: wrong transfer direction!\n",
				drive->name, __FUNCTION__);

		xf = rw ? hwif->atapi_output_bytes : hwif->atapi_input_bytes;
		ide_cd_pad_transfer(drive, xf, len);
	} else  if (rw == 0 && ireason == 1) {
		/* Some drives (ASUS) seem to tell us that status
		 * info is available. just get it and ignore.
		 */
		(void)ide_read_status(drive);
		return 0;
	} else {
		/* Drive wants a command packet, or invalid ireason... */
		printk(KERN_ERR "%s: %s: bad interrupt reason 0x%02x\n",
				drive->name, __FUNCTION__, ireason);
	}

	if (rq->cmd_type == REQ_TYPE_ATA_PC)
		rq->cmd_flags |= REQ_FAILED;

	cdrom_end_request(drive, 0);
	return -1;
}

/*
 * Assume that the drive will always provide data in multiples of at least
 * SECTOR_SIZE, as it gets hairy to keep track of the transfers otherwise.
 */
static int ide_cd_check_transfer_size(ide_drive_t *drive, int len)
{
	struct cdrom_info *cd = drive->driver_data;

	if ((len % SECTOR_SIZE) == 0)
		return 0;

	printk(KERN_ERR "%s: %s: Bad transfer size %d\n",
			drive->name, __FUNCTION__, len);

	if (cd->cd_flags & IDE_CD_FLAG_LIMIT_NFRAMES)
		printk(KERN_ERR "  This drive is not supported by "
				"this version of the driver\n");
	else {
		printk(KERN_ERR "  Trying to limit transfer sizes\n");
		cd->cd_flags |= IDE_CD_FLAG_LIMIT_NFRAMES;
	}

	return 1;
}

/*
 * Try to satisfy some of the current read request from our cached data.
 * Returns nonzero if the request has been completed, zero otherwise.
 */
static int cdrom_read_from_buffer (ide_drive_t *drive)
{
	struct cdrom_info *info = drive->driver_data;
	struct request *rq = HWGROUP(drive)->rq;
	unsigned short sectors_per_frame;

	sectors_per_frame = queue_hardsect_size(drive->queue) >> SECTOR_BITS;

	/* Can't do anything if there's no buffer. */
	if (info->buffer == NULL) return 0;

	/* Loop while this request needs data and the next block is present
	   in our cache. */
	while (rq->nr_sectors > 0 &&
	       rq->sector >= info->sector_buffered &&
	       rq->sector < info->sector_buffered + info->nsectors_buffered) {
		if (rq->current_nr_sectors == 0)
			cdrom_end_request(drive, 1);

		memcpy (rq->buffer,
			info->buffer +
			(rq->sector - info->sector_buffered) * SECTOR_SIZE,
			SECTOR_SIZE);
		rq->buffer += SECTOR_SIZE;
		--rq->current_nr_sectors;
		--rq->nr_sectors;
		++rq->sector;
	}

	/* If we've satisfied the current request,
	   terminate it successfully. */
	if (rq->nr_sectors == 0) {
		cdrom_end_request(drive, 1);
		return -1;
	}

	/* Move on to the next buffer if needed. */
	if (rq->current_nr_sectors == 0)
		cdrom_end_request(drive, 1);

	/* If this condition does not hold, then the kluge i use to
	   represent the number of sectors to skip at the start of a transfer
	   will fail.  I think that this will never happen, but let's be
	   paranoid and check. */
	if (rq->current_nr_sectors < bio_cur_sectors(rq->bio) &&
	    (rq->sector & (sectors_per_frame - 1))) {
		printk(KERN_ERR "%s: cdrom_read_from_buffer: buffer botch (%ld)\n",
			drive->name, (long)rq->sector);
		cdrom_end_request(drive, 0);
		return -1;
	}

	return 0;
}

static ide_startstop_t cdrom_newpc_intr(ide_drive_t *);

/*
 * Routine to send a read/write packet command to the drive.
 * This is usually called directly from cdrom_start_{read,write}().
 * However, for drq_interrupt devices, it is called from an interrupt
 * when the drive is ready to accept the command.
 */
static ide_startstop_t cdrom_start_rw_cont(ide_drive_t *drive)
{
	struct request *rq = HWGROUP(drive)->rq;

	if (rq_data_dir(rq) == READ) {
		unsigned short sectors_per_frame =
			queue_hardsect_size(drive->queue) >> SECTOR_BITS;
		int nskip = rq->sector & (sectors_per_frame - 1);

		/*
		 * If the requested sector doesn't start on a frame boundary,
		 * we must adjust the start of the transfer so that it does,
		 * and remember to skip the first few sectors.
		 *
		 * If the rq->current_nr_sectors field is larger than the size
		 * of the buffer, it will mean that we're to skip a number of
		 * sectors equal to the amount by which rq->current_nr_sectors
		 * is larger than the buffer size.
		 */
		if (nskip > 0) {
			/* Sanity check... */
			if (rq->current_nr_sectors !=
			    bio_cur_sectors(rq->bio)) {
				printk(KERN_ERR "%s: %s: buffer botch (%u)\n",
						drive->name, __FUNCTION__,
						rq->current_nr_sectors);
				cdrom_end_request(drive, 0);
				return ide_stopped;
			}
			rq->current_nr_sectors += nskip;
		}
	}
#if 0
	else
		/* the immediate bit */
		rq->cmd[1] = 1 << 3;
#endif
	/* Set up the command */
	rq->timeout = ATAPI_WAIT_PC;

	/* Send the command to the drive and return. */
	return cdrom_transfer_packet_command(drive, rq, cdrom_newpc_intr);
}

#define IDECD_SEEK_THRESHOLD	(1000)			/* 1000 blocks */
#define IDECD_SEEK_TIMER	(5 * WAIT_MIN_SLEEP)	/* 100 ms */
#define IDECD_SEEK_TIMEOUT	(2 * WAIT_CMD)		/* 20 sec */

static ide_startstop_t cdrom_seek_intr (ide_drive_t *drive)
{
	struct cdrom_info *info = drive->driver_data;
	int stat;
	static int retry = 10;

	if (cdrom_decode_status(drive, 0, &stat))
		return ide_stopped;

	info->cd_flags |= IDE_CD_FLAG_SEEKING;

	if (retry && time_after(jiffies, info->start_seek + IDECD_SEEK_TIMER)) {
		if (--retry == 0) {
			/*
			 * this condition is far too common, to bother
			 * users about it
			 */
			/* printk("%s: disabled DSC seek overlap\n", drive->name);*/ 
			drive->dsc_overlap = 0;
		}
	}
	return ide_stopped;
}

static ide_startstop_t cdrom_start_seek_continuation (ide_drive_t *drive)
{
	struct request *rq = HWGROUP(drive)->rq;
	sector_t frame = rq->sector;

	sector_div(frame, queue_hardsect_size(drive->queue) >> SECTOR_BITS);

	memset(rq->cmd, 0, sizeof(rq->cmd));
	rq->cmd[0] = GPCMD_SEEK;
	put_unaligned(cpu_to_be32(frame), (unsigned int *) &rq->cmd[2]);

	rq->timeout = ATAPI_WAIT_PC;
	return cdrom_transfer_packet_command(drive, rq, &cdrom_seek_intr);
}

static ide_startstop_t cdrom_start_seek (ide_drive_t *drive, unsigned int block)
{
	struct cdrom_info *info = drive->driver_data;

	info->dma = 0;
	info->start_seek = jiffies;
	return cdrom_start_packet_command(drive, 0, cdrom_start_seek_continuation);
}

/* Fix up a possibly partially-processed request so that we can
   start it over entirely, or even put it back on the request queue. */
static void restore_request (struct request *rq)
{
	if (rq->buffer != bio_data(rq->bio)) {
		sector_t n = (rq->buffer - (char *) bio_data(rq->bio)) / SECTOR_SIZE;

		rq->buffer = bio_data(rq->bio);
		rq->nr_sectors += n;
		rq->sector -= n;
	}
	rq->hard_cur_sectors = rq->current_nr_sectors = bio_cur_sectors(rq->bio);
	rq->hard_nr_sectors = rq->nr_sectors;
	rq->hard_sector = rq->sector;
	rq->q->prep_rq_fn(rq->q, rq);
}

/****************************************************************************
 * Execute all other packet commands.
 */

static void ide_cd_request_sense_fixup(struct request *rq)
{
	/*
	 * Some of the trailing request sense fields are optional,
	 * and some drives don't send them.  Sigh.
	 */
	if (rq->cmd[0] == GPCMD_REQUEST_SENSE &&
	    rq->data_len > 0 && rq->data_len <= 5)
		while (rq->data_len > 0) {
			*(u8 *)rq->data++ = 0;
			--rq->data_len;
		}
}

int ide_cd_queue_pc(ide_drive_t *drive, struct request *rq)
{
	struct request_sense sense;
	int retries = 10;
	unsigned int flags = rq->cmd_flags;

	if (rq->sense == NULL)
		rq->sense = &sense;

	/* Start of retry loop. */
	do {
		int error;
		unsigned long time = jiffies;
		rq->cmd_flags = flags;

		error = ide_do_drive_cmd(drive, rq, ide_wait);
		time = jiffies - time;

		/* FIXME: we should probably abort/retry or something 
		 * in case of failure */
		if (rq->cmd_flags & REQ_FAILED) {
			/* The request failed.  Retry if it was due to a unit
			   attention status
			   (usually means media was changed). */
			struct request_sense *reqbuf = rq->sense;

			if (reqbuf->sense_key == UNIT_ATTENTION)
				cdrom_saw_media_change(drive);
			else if (reqbuf->sense_key == NOT_READY &&
				 reqbuf->asc == 4 && reqbuf->ascq != 4) {
				/* The drive is in the process of loading
				   a disk.  Retry, but wait a little to give
				   the drive time to complete the load. */
				ssleep(2);
			} else {
				/* Otherwise, don't retry. */
				retries = 0;
			}
			--retries;
		}

		/* End of retry loop. */
	} while ((rq->cmd_flags & REQ_FAILED) && retries >= 0);

	/* Return an error if the command failed. */
	return (rq->cmd_flags & REQ_FAILED) ? -EIO : 0;
}

/*
 * Called from blk_end_request_callback() after the data of the request
 * is completed and before the request is completed.
 * By returning value '1', blk_end_request_callback() returns immediately
 * without completing the request.
 */
static int cdrom_newpc_intr_dummy_cb(struct request *rq)
{
	return 1;
}

static ide_startstop_t cdrom_newpc_intr(ide_drive_t *drive)
{
	struct cdrom_info *info = drive->driver_data;
	struct request *rq = HWGROUP(drive)->rq;
	xfer_func_t *xferfunc;
	ide_expiry_t *expiry = NULL;
	int dma_error = 0, dma, stat, ireason, len, thislen, uptodate = 0;
	int write = (rq_data_dir(rq) == WRITE) ? 1 : 0;
	unsigned int timeout;
	u8 lowcyl, highcyl;

	/* Check for errors. */
	dma = info->dma;
	if (dma) {
		info->dma = 0;
		dma_error = HWIF(drive)->ide_dma_end(drive);
		if (dma_error) {
			printk(KERN_ERR "%s: DMA %s error\n", drive->name,
					write ? "write" : "read");
			ide_dma_off(drive);
		}
	}

	if (cdrom_decode_status(drive, 0, &stat))
		return ide_stopped;

	/*
	 * using dma, transfer is complete now
	 */
	if (dma) {
		if (dma_error)
			return ide_error(drive, "dma error", stat);
		if (blk_fs_request(rq)) {
			ide_end_request(drive, 1, rq->nr_sectors);
			return ide_stopped;
		}
		goto end_request;
	}

	/*
	 * ok we fall to pio :/
	 */
	ireason = HWIF(drive)->INB(IDE_IREASON_REG) & 0x3;
	lowcyl  = HWIF(drive)->INB(IDE_BCOUNTL_REG);
	highcyl = HWIF(drive)->INB(IDE_BCOUNTH_REG);

	len = lowcyl + (256 * highcyl);

	thislen = blk_fs_request(rq) ? len : rq->data_len;
	if (thislen > len)
		thislen = len;

	/*
	 * If DRQ is clear, the command has completed.
	 */
	if ((stat & DRQ_STAT) == 0) {
		if (blk_fs_request(rq)) {
			/*
			 * If we're not done reading/writing, complain.
			 * Otherwise, complete the command normally.
			 */
			uptodate = 1;
			if (rq->current_nr_sectors > 0) {
				printk(KERN_ERR "%s: %s: data underrun "
						"(%d blocks)\n",
						drive->name, __FUNCTION__,
						rq->current_nr_sectors);
				if (!write)
					rq->cmd_flags |= REQ_FAILED;
				uptodate = 0;
			}
			cdrom_end_request(drive, uptodate);
			return ide_stopped;
		} else if (!blk_pc_request(rq)) {
			ide_cd_request_sense_fixup(rq);
			/* Complain if we still have data left to transfer. */
			uptodate = rq->data_len ? 0 : 1;
		}
		goto end_request;
	}

	/*
	 * check which way to transfer data
	 */
<<<<<<< HEAD
	if (blk_fs_request(rq) || blk_pc_request(rq)) {
		if (ide_cd_check_ireason(drive, len, ireason, write))
			return ide_stopped;

		if (blk_fs_request(rq) && write == 0) {
			int nskip;

			if (ide_cd_check_transfer_size(drive, len)) {
				cdrom_end_request(drive, 0);
				return ide_stopped;
			}

			/*
			 * First, figure out if we need to bit-bucket
			 * any of the leading sectors.
			 */
			nskip = min_t(int, rq->current_nr_sectors
					   - bio_cur_sectors(rq->bio),
					   thislen >> 9);
			if (nskip > 0) {
				ide_cd_drain_data(drive, nskip);
				rq->current_nr_sectors -= nskip;
				thislen -= (nskip << 9);
			}
		}
	}

	if (ireason == 0) {
		write = 1;
		xferfunc = HWIF(drive)->atapi_output_bytes;
	} else if (ireason == 2 || (ireason == 1 &&
		   (blk_fs_request(rq) || blk_pc_request(rq)))) {
=======
	if (ide_cd_check_ireason(drive, rq, len, ireason, write))
		return ide_stopped;

	if (blk_fs_request(rq)) {
		if (write == 0) {
			int nskip;

			if (ide_cd_check_transfer_size(drive, len)) {
				cdrom_end_request(drive, 0);
				return ide_stopped;
			}

			/*
			 * First, figure out if we need to bit-bucket
			 * any of the leading sectors.
			 */
			nskip = min_t(int, rq->current_nr_sectors
					   - bio_cur_sectors(rq->bio),
					   thislen >> 9);
			if (nskip > 0) {
				ide_cd_drain_data(drive, nskip);
				rq->current_nr_sectors -= nskip;
				thislen -= (nskip << 9);
			}
		}
	}

	if (ireason == 0) {
		write = 1;
		xferfunc = HWIF(drive)->atapi_output_bytes;
	} else {
>>>>>>> 976dde01
		write = 0;
		xferfunc = HWIF(drive)->atapi_input_bytes;
	} else {
		printk(KERN_ERR "%s: %s: The drive "
				"appears confused (ireason = 0x%02x). "
				"Trying to recover by ending request.\n",
				drive->name, __FUNCTION__, ireason);
		goto end_request;
	}

	/*
	 * transfer data
	 */
	while (thislen > 0) {
		u8 *ptr = blk_fs_request(rq) ? NULL : rq->data;
		int blen = rq->data_len;

		/*
		 * bio backed?
		 */
		if (rq->bio) {
			if (blk_fs_request(rq)) {
				ptr = rq->buffer;
				blen = rq->current_nr_sectors << 9;
			} else {
				ptr = bio_data(rq->bio);
				blen = bio_iovec(rq->bio)->bv_len;
			}
		}

		if (!ptr) {
			if (blk_fs_request(rq) && !write)
				/*
				 * If the buffers are full, cache the rest
				 * of the data in our internal buffer.
				 */
				cdrom_buffer_sectors(drive, rq->sector,
						     thislen >> 9);
			else {
				printk(KERN_ERR "%s: confused, missing data\n",
						drive->name);
				blk_dump_rq_flags(rq, rq_data_dir(rq)
						  ? "cdrom_newpc_intr, write"
						  : "cdrom_newpc_intr, read");
			}
			break;
		}

		if (blen > thislen)
			blen = thislen;

		xferfunc(drive, ptr, blen);

		thislen -= blen;
		len -= blen;
<<<<<<< HEAD

		if (blk_fs_request(rq)) {
			rq->buffer += blen;
			rq->nr_sectors -= (blen >> 9);
			rq->current_nr_sectors -= (blen >> 9);
			rq->sector += (blen >> 9);

			if (rq->current_nr_sectors == 0 && rq->nr_sectors)
				cdrom_end_request(drive, 1);
		} else {
			rq->data_len -= blen;

			/*
			 * The request can't be completed until DRQ is cleared.
			 * So complete the data, but don't complete the request
			 * using the dummy function for the callback feature
			 * of blk_end_request_callback().
			 */
			if (rq->bio)
				blk_end_request_callback(rq, 0, blen,
						 cdrom_newpc_intr_dummy_cb);
			else
				rq->data += blen;
		}
	}

	if (write && blk_sense_request(rq))
		rq->sense_len += thislen;

	/*
	 * pad, if necessary
	 */
	if (!blk_fs_request(rq) && len > 0)
		ide_cd_pad_transfer(drive, xferfunc, len);

	if (blk_pc_request(rq)) {
		timeout = rq->timeout;
	} else {
		timeout = ATAPI_WAIT_PC;
		if (!blk_fs_request(rq))
			expiry = cdrom_timer_expiry;
	}

	ide_set_handler(drive, cdrom_newpc_intr, timeout, expiry);
	return ide_started;

end_request:
	if (blk_pc_request(rq)) {
		unsigned long flags;
		unsigned int dlen = rq->data_len;

		if (dma)
			rq->data_len = 0;

=======

		if (blk_fs_request(rq)) {
			rq->buffer += blen;
			rq->nr_sectors -= (blen >> 9);
			rq->current_nr_sectors -= (blen >> 9);
			rq->sector += (blen >> 9);

			if (rq->current_nr_sectors == 0 && rq->nr_sectors)
				cdrom_end_request(drive, 1);
		} else {
			rq->data_len -= blen;

			/*
			 * The request can't be completed until DRQ is cleared.
			 * So complete the data, but don't complete the request
			 * using the dummy function for the callback feature
			 * of blk_end_request_callback().
			 */
			if (rq->bio)
				blk_end_request_callback(rq, 0, blen,
						 cdrom_newpc_intr_dummy_cb);
			else
				rq->data += blen;
		}
		if (!write && blk_sense_request(rq))
			rq->sense_len += blen;
	}

	/*
	 * pad, if necessary
	 */
	if (!blk_fs_request(rq) && len > 0)
		ide_cd_pad_transfer(drive, xferfunc, len);

	if (blk_pc_request(rq)) {
		timeout = rq->timeout;
	} else {
		timeout = ATAPI_WAIT_PC;
		if (!blk_fs_request(rq))
			expiry = cdrom_timer_expiry;
	}

	ide_set_handler(drive, cdrom_newpc_intr, timeout, expiry);
	return ide_started;

end_request:
	if (blk_pc_request(rq)) {
		unsigned long flags;
		unsigned int dlen = rq->data_len;

		if (dma)
			rq->data_len = 0;

>>>>>>> 976dde01
		spin_lock_irqsave(&ide_lock, flags);
		if (__blk_end_request(rq, 0, dlen))
			BUG();
		HWGROUP(drive)->rq = NULL;
		spin_unlock_irqrestore(&ide_lock, flags);
	} else {
		if (!uptodate)
			rq->cmd_flags |= REQ_FAILED;
		cdrom_end_request(drive, uptodate);
	}
	return ide_stopped;
}

static ide_startstop_t cdrom_start_rw(ide_drive_t *drive, struct request *rq)
{
	struct cdrom_info *cd = drive->driver_data;
	int write = rq_data_dir(rq) == WRITE;
	unsigned short sectors_per_frame =
		queue_hardsect_size(drive->queue) >> SECTOR_BITS;

	if (write) {
		/*
		 * disk has become write protected
		 */
		if (cd->disk->policy) {
			cdrom_end_request(drive, 0);
			return ide_stopped;
		}
	} else {
		/*
		 * We may be retrying this request after an error.  Fix up any
		 * weirdness which might be present in the request packet.
		 */
		restore_request(rq);

		/* Satisfy whatever we can of this request from our cache. */
		if (cdrom_read_from_buffer(drive))
			return ide_stopped;
	}

	/*
	 * use DMA, if possible / writes *must* be hardware frame aligned
	 */
	if ((rq->nr_sectors & (sectors_per_frame - 1)) ||
	    (rq->sector & (sectors_per_frame - 1))) {
		if (write) {
			cdrom_end_request(drive, 0);
			return ide_stopped;
		}
		cd->dma = 0;
	} else
		cd->dma = drive->using_dma;

	/* Clear the local sector buffer. */
	cd->nsectors_buffered = 0;

	if (write)
		cd->devinfo.media_written = 1;

	/* Start sending the read/write request to the drive. */
	return cdrom_start_packet_command(drive, 32768, cdrom_start_rw_cont);
}

static ide_startstop_t cdrom_do_newpc_cont(ide_drive_t *drive)
{
	struct request *rq = HWGROUP(drive)->rq;

	if (!rq->timeout)
		rq->timeout = ATAPI_WAIT_PC;

	return cdrom_transfer_packet_command(drive, rq, cdrom_newpc_intr);
}

static ide_startstop_t cdrom_do_block_pc(ide_drive_t *drive, struct request *rq)
{
	struct cdrom_info *info = drive->driver_data;

	if (blk_pc_request(rq))
		rq->cmd_flags |= REQ_QUIET;
	else
		rq->cmd_flags &= ~REQ_FAILED;

	info->dma = 0;

	/*
	 * sg request
	 */
	if (rq->bio) {
		int mask = drive->queue->dma_alignment;
		unsigned long addr = (unsigned long) page_address(bio_page(rq->bio));

		info->dma = drive->using_dma;

		/*
		 * check if dma is safe
		 *
		 * NOTE! The "len" and "addr" checks should possibly have
		 * separate masks.
		 */
		if ((rq->data_len & 15) || (addr & mask))
			info->dma = 0;
	}

	/* Start sending the command to the drive. */
	return cdrom_start_packet_command(drive, rq->data_len, cdrom_do_newpc_cont);
}

/****************************************************************************
 * cdrom driver request routine.
 */
static ide_startstop_t
ide_do_rw_cdrom (ide_drive_t *drive, struct request *rq, sector_t block)
{
	ide_startstop_t action;
	struct cdrom_info *info = drive->driver_data;

	if (blk_fs_request(rq)) {
		if (info->cd_flags & IDE_CD_FLAG_SEEKING) {
			unsigned long elapsed = jiffies - info->start_seek;
			int stat = ide_read_status(drive);

			if ((stat & SEEK_STAT) != SEEK_STAT) {
				if (elapsed < IDECD_SEEK_TIMEOUT) {
					ide_stall_queue(drive, IDECD_SEEK_TIMER);
					return ide_stopped;
				}
				printk (KERN_ERR "%s: DSC timeout\n", drive->name);
			}
			info->cd_flags &= ~IDE_CD_FLAG_SEEKING;
		}
		if ((rq_data_dir(rq) == READ) && IDE_LARGE_SEEK(info->last_block, block, IDECD_SEEK_THRESHOLD) && drive->dsc_overlap) {
			action = cdrom_start_seek(drive, block);
		} else
			action = cdrom_start_rw(drive, rq);
		info->last_block = block;
		return action;
	} else if (blk_sense_request(rq) || blk_pc_request(rq) ||
		   rq->cmd_type == REQ_TYPE_ATA_PC) {
		return cdrom_do_block_pc(drive, rq);
	} else if (blk_special_request(rq)) {
		/*
		 * right now this can only be a reset...
		 */
		cdrom_end_request(drive, 1);
		return ide_stopped;
	}

	blk_dump_rq_flags(rq, "ide-cd bad flags");
	cdrom_end_request(drive, 0);
	return ide_stopped;
}



/****************************************************************************
 * Ioctl handling.
 *
 * Routines which queue packet commands take as a final argument a pointer
 * to a request_sense struct.  If execution of the command results
 * in an error with a CHECK CONDITION status, this structure will be filled
 * with the results of the subsequent request sense command.  The pointer
 * can also be NULL, in which case no sense information is returned.
 */

static
void msf_from_bcd (struct atapi_msf *msf)
{
	msf->minute = BCD2BIN(msf->minute);
	msf->second = BCD2BIN(msf->second);
	msf->frame  = BCD2BIN(msf->frame);
}

int cdrom_check_status(ide_drive_t *drive, struct request_sense *sense)
{
	struct request req;
	struct cdrom_info *info = drive->driver_data;
	struct cdrom_device_info *cdi = &info->devinfo;

	ide_cd_init_rq(drive, &req);

	req.sense = sense;
	req.cmd[0] = GPCMD_TEST_UNIT_READY;
	req.cmd_flags |= REQ_QUIET;

	/*
	 * Sanyo 3 CD changer uses byte 7 of TEST_UNIT_READY to
	 * switch CDs instead of supporting the LOAD_UNLOAD opcode.
	 */
	req.cmd[7] = cdi->sanyo_slot % 3;

	return ide_cd_queue_pc(drive, &req);
}

static int cdrom_read_capacity(ide_drive_t *drive, unsigned long *capacity,
			       unsigned long *sectors_per_frame,
			       struct request_sense *sense)
{
	struct {
		__u32 lba;
		__u32 blocklen;
	} capbuf;

	int stat;
	struct request req;

	ide_cd_init_rq(drive, &req);

	req.sense = sense;
	req.cmd[0] = GPCMD_READ_CDVD_CAPACITY;
	req.data = (char *)&capbuf;
	req.data_len = sizeof(capbuf);
	req.cmd_flags |= REQ_QUIET;

	stat = ide_cd_queue_pc(drive, &req);
	if (stat == 0) {
		*capacity = 1 + be32_to_cpu(capbuf.lba);
		*sectors_per_frame =
			be32_to_cpu(capbuf.blocklen) >> SECTOR_BITS;
	}

	return stat;
}

static int cdrom_read_tocentry(ide_drive_t *drive, int trackno, int msf_flag,
				int format, char *buf, int buflen,
				struct request_sense *sense)
{
	struct request req;

	ide_cd_init_rq(drive, &req);

	req.sense = sense;
	req.data =  buf;
	req.data_len = buflen;
	req.cmd_flags |= REQ_QUIET;
	req.cmd[0] = GPCMD_READ_TOC_PMA_ATIP;
	req.cmd[6] = trackno;
	req.cmd[7] = (buflen >> 8);
	req.cmd[8] = (buflen & 0xff);
	req.cmd[9] = (format << 6);

	if (msf_flag)
		req.cmd[1] = 2;

	return ide_cd_queue_pc(drive, &req);
}

/* Try to read the entire TOC for the disk into our internal buffer. */
int ide_cd_read_toc(ide_drive_t *drive, struct request_sense *sense)
{
	int stat, ntracks, i;
	struct cdrom_info *info = drive->driver_data;
	struct cdrom_device_info *cdi = &info->devinfo;
	struct atapi_toc *toc = info->toc;
	struct {
		struct atapi_toc_header hdr;
		struct atapi_toc_entry  ent;
	} ms_tmp;
	long last_written;
	unsigned long sectors_per_frame = SECTORS_PER_FRAME;

	if (toc == NULL) {
		/* Try to allocate space. */
		toc = kmalloc(sizeof(struct atapi_toc), GFP_KERNEL);
		if (toc == NULL) {
			printk (KERN_ERR "%s: No cdrom TOC buffer!\n", drive->name);
			return -ENOMEM;
		}
		info->toc = toc;
	}

	/* Check to see if the existing data is still valid.
	   If it is, just return. */
	(void) cdrom_check_status(drive, sense);

	if (info->cd_flags & IDE_CD_FLAG_TOC_VALID)
		return 0;

	/* Try to get the total cdrom capacity and sector size. */
	stat = cdrom_read_capacity(drive, &toc->capacity, &sectors_per_frame,
				   sense);
	if (stat)
		toc->capacity = 0x1fffff;

	set_capacity(info->disk, toc->capacity * sectors_per_frame);
	/* Save a private copy of te TOC capacity for error handling */
	drive->probed_capacity = toc->capacity * sectors_per_frame;

	blk_queue_hardsect_size(drive->queue,
				sectors_per_frame << SECTOR_BITS);

	/* First read just the header, so we know how long the TOC is. */
	stat = cdrom_read_tocentry(drive, 0, 1, 0, (char *) &toc->hdr,
				    sizeof(struct atapi_toc_header), sense);
	if (stat)
		return stat;

	if (info->cd_flags & IDE_CD_FLAG_TOCTRACKS_AS_BCD) {
		toc->hdr.first_track = BCD2BIN(toc->hdr.first_track);
		toc->hdr.last_track  = BCD2BIN(toc->hdr.last_track);
	}

	ntracks = toc->hdr.last_track - toc->hdr.first_track + 1;
	if (ntracks <= 0)
		return -EIO;
	if (ntracks > MAX_TRACKS)
		ntracks = MAX_TRACKS;

	/* Now read the whole schmeer. */
	stat = cdrom_read_tocentry(drive, toc->hdr.first_track, 1, 0,
				  (char *)&toc->hdr,
				   sizeof(struct atapi_toc_header) +
				   (ntracks + 1) *
				   sizeof(struct atapi_toc_entry), sense);

	if (stat && toc->hdr.first_track > 1) {
		/* Cds with CDI tracks only don't have any TOC entries,
		   despite of this the returned values are
		   first_track == last_track = number of CDI tracks + 1,
		   so that this case is indistinguishable from the same
		   layout plus an additional audio track.
		   If we get an error for the regular case, we assume
		   a CDI without additional audio tracks. In this case
		   the readable TOC is empty (CDI tracks are not included)
		   and only holds the Leadout entry. Heiko Eißfeldt */
		ntracks = 0;
		stat = cdrom_read_tocentry(drive, CDROM_LEADOUT, 1, 0,
					   (char *)&toc->hdr,
					   sizeof(struct atapi_toc_header) +
					   (ntracks + 1) *
					   sizeof(struct atapi_toc_entry),
					   sense);
		if (stat)
			return stat;

		if (info->cd_flags & IDE_CD_FLAG_TOCTRACKS_AS_BCD) {
			toc->hdr.first_track = (u8)BIN2BCD(CDROM_LEADOUT);
			toc->hdr.last_track = (u8)BIN2BCD(CDROM_LEADOUT);
		} else {
			toc->hdr.first_track = CDROM_LEADOUT;
			toc->hdr.last_track = CDROM_LEADOUT;
		}
	}

	if (stat)
		return stat;

	toc->hdr.toc_length = be16_to_cpu(toc->hdr.toc_length);

	if (info->cd_flags & IDE_CD_FLAG_TOCTRACKS_AS_BCD) {
		toc->hdr.first_track = BCD2BIN(toc->hdr.first_track);
		toc->hdr.last_track  = BCD2BIN(toc->hdr.last_track);
	}

	for (i = 0; i <= ntracks; i++) {
		if (info->cd_flags & IDE_CD_FLAG_TOCADDR_AS_BCD) {
			if (info->cd_flags & IDE_CD_FLAG_TOCTRACKS_AS_BCD)
				toc->ent[i].track = BCD2BIN(toc->ent[i].track);
			msf_from_bcd(&toc->ent[i].addr.msf);
		}
		toc->ent[i].addr.lba = msf_to_lba (toc->ent[i].addr.msf.minute,
						   toc->ent[i].addr.msf.second,
						   toc->ent[i].addr.msf.frame);
	}

	/* Read the multisession information. */
	if (toc->hdr.first_track != CDROM_LEADOUT) {
		/* Read the multisession information. */
		stat = cdrom_read_tocentry(drive, 0, 0, 1, (char *)&ms_tmp,
					   sizeof(ms_tmp), sense);
		if (stat)
			return stat;

		toc->last_session_lba = be32_to_cpu(ms_tmp.ent.addr.lba);
	} else {
		ms_tmp.hdr.first_track = ms_tmp.hdr.last_track = CDROM_LEADOUT;
		toc->last_session_lba = msf_to_lba(0, 2, 0); /* 0m 2s 0f */
	}

	if (info->cd_flags & IDE_CD_FLAG_TOCADDR_AS_BCD) {
		/* Re-read multisession information using MSF format */
		stat = cdrom_read_tocentry(drive, 0, 1, 1, (char *)&ms_tmp,
					   sizeof(ms_tmp), sense);
		if (stat)
			return stat;

		msf_from_bcd (&ms_tmp.ent.addr.msf);
		toc->last_session_lba = msf_to_lba(ms_tmp.ent.addr.msf.minute,
					  	   ms_tmp.ent.addr.msf.second,
						   ms_tmp.ent.addr.msf.frame);
	}

	toc->xa_flag = (ms_tmp.hdr.first_track != ms_tmp.hdr.last_track);

	/* Now try to get the total cdrom capacity. */
	stat = cdrom_get_last_written(cdi, &last_written);
	if (!stat && (last_written > toc->capacity)) {
		toc->capacity = last_written;
		set_capacity(info->disk, toc->capacity * sectors_per_frame);
		drive->probed_capacity = toc->capacity * sectors_per_frame;
	}

	/* Remember that we've read this stuff. */
	info->cd_flags |= IDE_CD_FLAG_TOC_VALID;

	return 0;
}

int ide_cdrom_get_capabilities(ide_drive_t *drive, u8 *buf)
{
	struct cdrom_info *info = drive->driver_data;
	struct cdrom_device_info *cdi = &info->devinfo;
	struct packet_command cgc;
	int stat, attempts = 3, size = ATAPI_CAPABILITIES_PAGE_SIZE;

	if ((info->cd_flags & IDE_CD_FLAG_FULL_CAPS_PAGE) == 0)
		size -= ATAPI_CAPABILITIES_PAGE_PAD_SIZE;

	init_cdrom_command(&cgc, buf, size, CGC_DATA_UNKNOWN);
	do { /* we seem to get stat=0x01,err=0x00 the first time (??) */
		stat = cdrom_mode_sense(cdi, &cgc, GPMODE_CAPABILITIES_PAGE, 0);
		if (!stat)
			break;
	} while (--attempts);
	return stat;
}

void ide_cdrom_update_speed(ide_drive_t *drive, u8 *buf)
{
	struct cdrom_info *cd = drive->driver_data;
	u16 curspeed, maxspeed;

	curspeed = *(u16 *)&buf[8 + 14];
	maxspeed = *(u16 *)&buf[8 +  8];

	if (cd->cd_flags & IDE_CD_FLAG_LE_SPEED_FIELDS) {
		curspeed = le16_to_cpu(curspeed);
		maxspeed = le16_to_cpu(maxspeed);
	} else {
		curspeed = be16_to_cpu(curspeed);
		maxspeed = be16_to_cpu(maxspeed);
	}

	cd->current_speed = (curspeed + (176/2)) / 176;
	cd->max_speed = (maxspeed + (176/2)) / 176;
}

#define IDE_CD_CAPABILITIES \
	(CDC_CLOSE_TRAY | CDC_OPEN_TRAY | CDC_LOCK | CDC_SELECT_SPEED | \
	 CDC_SELECT_DISC | CDC_MULTI_SESSION | CDC_MCN | CDC_MEDIA_CHANGED | \
	 CDC_PLAY_AUDIO | CDC_RESET | CDC_DRIVE_STATUS | CDC_CD_R | \
	 CDC_CD_RW | CDC_DVD | CDC_DVD_R | CDC_DVD_RAM | CDC_GENERIC_PACKET | \
	 CDC_MO_DRIVE | CDC_MRW | CDC_MRW_W | CDC_RAM)

static struct cdrom_device_ops ide_cdrom_dops = {
	.open			= ide_cdrom_open_real,
	.release		= ide_cdrom_release_real,
	.drive_status		= ide_cdrom_drive_status,
	.media_changed		= ide_cdrom_check_media_change_real,
	.tray_move		= ide_cdrom_tray_move,
	.lock_door		= ide_cdrom_lock_door,
	.select_speed		= ide_cdrom_select_speed,
	.get_last_session	= ide_cdrom_get_last_session,
	.get_mcn		= ide_cdrom_get_mcn,
	.reset			= ide_cdrom_reset,
	.audio_ioctl		= ide_cdrom_audio_ioctl,
	.capability		= IDE_CD_CAPABILITIES,
	.generic_packet		= ide_cdrom_packet,
};

static int ide_cdrom_register (ide_drive_t *drive, int nslots)
{
	struct cdrom_info *info = drive->driver_data;
	struct cdrom_device_info *devinfo = &info->devinfo;

	devinfo->ops = &ide_cdrom_dops;
	devinfo->speed = info->current_speed;
	devinfo->capacity = nslots;
	devinfo->handle = drive;
	strcpy(devinfo->name, drive->name);

	if (info->cd_flags & IDE_CD_FLAG_NO_SPEED_SELECT)
		devinfo->mask |= CDC_SELECT_SPEED;

	devinfo->disk = info->disk;
	return register_cdrom(devinfo);
}

static
int ide_cdrom_probe_capabilities (ide_drive_t *drive)
{
	struct cdrom_info *cd = drive->driver_data;
	struct cdrom_device_info *cdi = &cd->devinfo;
	u8 buf[ATAPI_CAPABILITIES_PAGE_SIZE];
	mechtype_t mechtype;
	int nslots = 1;

	cdi->mask = (CDC_CD_R | CDC_CD_RW | CDC_DVD | CDC_DVD_R |
		     CDC_DVD_RAM | CDC_SELECT_DISC | CDC_PLAY_AUDIO |
		     CDC_MO_DRIVE | CDC_RAM);

	if (drive->media == ide_optical) {
		cdi->mask &= ~(CDC_MO_DRIVE | CDC_RAM);
		printk(KERN_ERR "%s: ATAPI magneto-optical drive\n", drive->name);
		return nslots;
	}

	if (cd->cd_flags & IDE_CD_FLAG_PRE_ATAPI12) {
		cd->cd_flags &= ~IDE_CD_FLAG_NO_EJECT;
		cdi->mask &= ~CDC_PLAY_AUDIO;
		return nslots;
	}

	/*
	 * we have to cheat a little here. the packet will eventually
	 * be queued with ide_cdrom_packet(), which extracts the
	 * drive from cdi->handle. Since this device hasn't been
	 * registered with the Uniform layer yet, it can't do this.
	 * Same goes for cdi->ops.
	 */
	cdi->handle = drive;
	cdi->ops = &ide_cdrom_dops;

	if (ide_cdrom_get_capabilities(drive, buf))
		return 0;

	if ((buf[8 + 6] & 0x01) == 0)
		cd->cd_flags |= IDE_CD_FLAG_NO_DOORLOCK;
	if (buf[8 + 6] & 0x08)
		cd->cd_flags &= ~IDE_CD_FLAG_NO_EJECT;
	if (buf[8 + 3] & 0x01)
		cdi->mask &= ~CDC_CD_R;
	if (buf[8 + 3] & 0x02)
		cdi->mask &= ~(CDC_CD_RW | CDC_RAM);
	if (buf[8 + 2] & 0x38)
		cdi->mask &= ~CDC_DVD;
	if (buf[8 + 3] & 0x20)
		cdi->mask &= ~(CDC_DVD_RAM | CDC_RAM);
	if (buf[8 + 3] & 0x10)
		cdi->mask &= ~CDC_DVD_R;
	if ((buf[8 + 4] & 0x01) || (cd->cd_flags & IDE_CD_FLAG_PLAY_AUDIO_OK))
		cdi->mask &= ~CDC_PLAY_AUDIO;

	mechtype = buf[8 + 6] >> 5;
	if (mechtype == mechtype_caddy || mechtype == mechtype_popup)
		cdi->mask |= CDC_CLOSE_TRAY;

	if (cdi->sanyo_slot > 0) {
		cdi->mask &= ~CDC_SELECT_DISC;
		nslots = 3;
	} else if (mechtype == mechtype_individual_changer ||
		   mechtype == mechtype_cartridge_changer) {
		nslots = cdrom_number_of_slots(cdi);
		if (nslots > 1)
			cdi->mask &= ~CDC_SELECT_DISC;
	}

	ide_cdrom_update_speed(drive, buf);

	printk(KERN_INFO "%s: ATAPI", drive->name);

	/* don't print speed if the drive reported 0 */
	if (cd->max_speed)
		printk(KERN_CONT " %dX", cd->max_speed);

	printk(KERN_CONT " %s", (cdi->mask & CDC_DVD) ? "CD-ROM" : "DVD-ROM");

	if ((cdi->mask & CDC_DVD_R) == 0 || (cdi->mask & CDC_DVD_RAM) == 0)
		printk(KERN_CONT " DVD%s%s",
				 (cdi->mask & CDC_DVD_R) ? "" : "-R",
				 (cdi->mask & CDC_DVD_RAM) ? "" : "-RAM");

	if ((cdi->mask & CDC_CD_R) == 0 || (cdi->mask & CDC_CD_RW) == 0)
		printk(KERN_CONT " CD%s%s",
				 (cdi->mask & CDC_CD_R) ? "" : "-R",
				 (cdi->mask & CDC_CD_RW) ? "" : "/RW");

	if ((cdi->mask & CDC_SELECT_DISC) == 0)
		printk(KERN_CONT " changer w/%d slots", nslots);
	else
		printk(KERN_CONT " drive");

	printk(KERN_CONT ", %dkB Cache\n", be16_to_cpu(*(u16 *)&buf[8 + 12]));

	return nslots;
}

#ifdef CONFIG_IDE_PROC_FS
static void ide_cdrom_add_settings(ide_drive_t *drive)
{
	ide_add_setting(drive, "dsc_overlap", SETTING_RW, TYPE_BYTE, 0, 1, 1, 1, &drive->dsc_overlap, NULL);
}
#else
static inline void ide_cdrom_add_settings(ide_drive_t *drive) { ; }
#endif

/*
 * standard prep_rq_fn that builds 10 byte cmds
 */
static int ide_cdrom_prep_fs(struct request_queue *q, struct request *rq)
{
	int hard_sect = queue_hardsect_size(q);
	long block = (long)rq->hard_sector / (hard_sect >> 9);
	unsigned long blocks = rq->hard_nr_sectors / (hard_sect >> 9);

	memset(rq->cmd, 0, sizeof(rq->cmd));

	if (rq_data_dir(rq) == READ)
		rq->cmd[0] = GPCMD_READ_10;
	else
		rq->cmd[0] = GPCMD_WRITE_10;

	/*
	 * fill in lba
	 */
	rq->cmd[2] = (block >> 24) & 0xff;
	rq->cmd[3] = (block >> 16) & 0xff;
	rq->cmd[4] = (block >>  8) & 0xff;
	rq->cmd[5] = block & 0xff;

	/*
	 * and transfer length
	 */
	rq->cmd[7] = (blocks >> 8) & 0xff;
	rq->cmd[8] = blocks & 0xff;
	rq->cmd_len = 10;
	return BLKPREP_OK;
}

/*
 * Most of the SCSI commands are supported directly by ATAPI devices.
 * This transform handles the few exceptions.
 */
static int ide_cdrom_prep_pc(struct request *rq)
{
	u8 *c = rq->cmd;

	/*
	 * Transform 6-byte read/write commands to the 10-byte version
	 */
	if (c[0] == READ_6 || c[0] == WRITE_6) {
		c[8] = c[4];
		c[5] = c[3];
		c[4] = c[2];
		c[3] = c[1] & 0x1f;
		c[2] = 0;
		c[1] &= 0xe0;
		c[0] += (READ_10 - READ_6);
		rq->cmd_len = 10;
		return BLKPREP_OK;
	}

	/*
	 * it's silly to pretend we understand 6-byte sense commands, just
	 * reject with ILLEGAL_REQUEST and the caller should take the
	 * appropriate action
	 */
	if (c[0] == MODE_SENSE || c[0] == MODE_SELECT) {
		rq->errors = ILLEGAL_REQUEST;
		return BLKPREP_KILL;
	}
	
	return BLKPREP_OK;
}

static int ide_cdrom_prep_fn(struct request_queue *q, struct request *rq)
{
	if (blk_fs_request(rq))
		return ide_cdrom_prep_fs(q, rq);
	else if (blk_pc_request(rq))
		return ide_cdrom_prep_pc(rq);

	return 0;
}

struct cd_list_entry {
	const char	*id_model;
	const char	*id_firmware;
	unsigned int	cd_flags;
};

static const struct cd_list_entry ide_cd_quirks_list[] = {
	/* Limit transfer size per interrupt. */
	{ "SAMSUNG CD-ROM SCR-2430", NULL,   IDE_CD_FLAG_LIMIT_NFRAMES	    },
	{ "SAMSUNG CD-ROM SCR-2432", NULL,   IDE_CD_FLAG_LIMIT_NFRAMES	    },
	/* SCR-3231 doesn't support the SET_CD_SPEED command. */
	{ "SAMSUNG CD-ROM SCR-3231", NULL,   IDE_CD_FLAG_NO_SPEED_SELECT    },
	/* Old NEC260 (not R) was released before ATAPI 1.2 spec. */
	{ "NEC CD-ROM DRIVE:260",    "1.01", IDE_CD_FLAG_TOCADDR_AS_BCD |
					     IDE_CD_FLAG_PRE_ATAPI12,	    },
	/* Vertos 300, some versions of this drive like to talk BCD. */
	{ "V003S0DS",		     NULL,   IDE_CD_FLAG_VERTOS_300_SSD,    },
	/* Vertos 600 ESD. */
	{ "V006E0DS",		     NULL,   IDE_CD_FLAG_VERTOS_600_ESD,    },
	/*
	 * Sanyo 3 CD changer uses a non-standard command for CD changing
	 * (by default standard ATAPI support for CD changers is used).
	 */
	{ "CD-ROM CDR-C3 G",	     NULL,   IDE_CD_FLAG_SANYO_3CD	    },
	{ "CD-ROM CDR-C3G",	     NULL,   IDE_CD_FLAG_SANYO_3CD	    },
	{ "CD-ROM CDR_C36",	     NULL,   IDE_CD_FLAG_SANYO_3CD	    },
	/* Stingray 8X CD-ROM. */
	{ "STINGRAY 8422 IDE 8X CD-ROM 7-27-95", NULL, IDE_CD_FLAG_PRE_ATAPI12},
	/*
	 * ACER 50X CD-ROM and WPI 32X CD-ROM require the full spec length
	 * mode sense page capabilities size, but older drives break.
	 */
	{ "ATAPI CD ROM DRIVE 50X MAX",	NULL,	IDE_CD_FLAG_FULL_CAPS_PAGE  },
	{ "WPI CDS-32X",		NULL,	IDE_CD_FLAG_FULL_CAPS_PAGE  },
	/* ACER/AOpen 24X CD-ROM has the speed fields byte-swapped. */
	{ "",			     "241N", IDE_CD_FLAG_LE_SPEED_FIELDS    },
	/*
	 * Some drives used by Apple don't advertise audio play
	 * but they do support reading TOC & audio datas.
	 */
	{ "MATSHITADVD-ROM SR-8187", NULL,   IDE_CD_FLAG_PLAY_AUDIO_OK	    },
	{ "MATSHITADVD-ROM SR-8186", NULL,   IDE_CD_FLAG_PLAY_AUDIO_OK	    },
	{ "MATSHITADVD-ROM SR-8176", NULL,   IDE_CD_FLAG_PLAY_AUDIO_OK	    },
	{ "MATSHITADVD-ROM SR-8174", NULL,   IDE_CD_FLAG_PLAY_AUDIO_OK	    },
<<<<<<< HEAD
=======
	{ "Optiarc DVD RW AD-5200A", NULL,   IDE_CD_FLAG_PLAY_AUDIO_OK      },
>>>>>>> 976dde01
	{ NULL, NULL, 0 }
};

static unsigned int ide_cd_flags(struct hd_driveid *id)
{
	const struct cd_list_entry *cle = ide_cd_quirks_list;

	while (cle->id_model) {
		if (strcmp(cle->id_model, id->model) == 0 &&
		    (cle->id_firmware == NULL ||
		     strstr(id->fw_rev, cle->id_firmware)))
			return cle->cd_flags;
		cle++;
	}

	return 0;
}

static
int ide_cdrom_setup (ide_drive_t *drive)
{
	struct cdrom_info *cd = drive->driver_data;
	struct cdrom_device_info *cdi = &cd->devinfo;
	struct hd_driveid *id = drive->id;
	int nslots;

	blk_queue_prep_rq(drive->queue, ide_cdrom_prep_fn);
	blk_queue_dma_alignment(drive->queue, 31);
	drive->queue->unplug_delay = (1 * HZ) / 1000;
	if (!drive->queue->unplug_delay)
		drive->queue->unplug_delay = 1;

	drive->special.all	= 0;

	cd->cd_flags = IDE_CD_FLAG_MEDIA_CHANGED | IDE_CD_FLAG_NO_EJECT |
		       ide_cd_flags(id);

	if ((id->config & 0x0060) == 0x20)
		cd->cd_flags |= IDE_CD_FLAG_DRQ_INTERRUPT;

	if ((cd->cd_flags & IDE_CD_FLAG_VERTOS_300_SSD) &&
	    id->fw_rev[4] == '1' && id->fw_rev[6] <= '2')
		cd->cd_flags |= (IDE_CD_FLAG_TOCTRACKS_AS_BCD |
				 IDE_CD_FLAG_TOCADDR_AS_BCD);
	else if ((cd->cd_flags & IDE_CD_FLAG_VERTOS_600_ESD) &&
		 id->fw_rev[4] == '1' && id->fw_rev[6] <= '2')
		cd->cd_flags |= IDE_CD_FLAG_TOCTRACKS_AS_BCD;
	else if (cd->cd_flags & IDE_CD_FLAG_SANYO_3CD)
		cdi->sanyo_slot = 3;	/* 3 => use CD in slot 0 */

	nslots = ide_cdrom_probe_capabilities (drive);

	/*
	 * set correct block size
	 */
	blk_queue_hardsect_size(drive->queue, CD_FRAMESIZE);

	if (drive->autotune == IDE_TUNE_DEFAULT ||
	    drive->autotune == IDE_TUNE_AUTO)
		drive->dsc_overlap = (drive->next != drive);

	if (ide_cdrom_register(drive, nslots)) {
		printk (KERN_ERR "%s: ide_cdrom_setup failed to register device with the cdrom driver.\n", drive->name);
		cd->devinfo.handle = NULL;
		return 1;
	}
	ide_cdrom_add_settings(drive);
	return 0;
}

#ifdef CONFIG_IDE_PROC_FS
static
sector_t ide_cdrom_capacity (ide_drive_t *drive)
{
	unsigned long capacity, sectors_per_frame;

	if (cdrom_read_capacity(drive, &capacity, &sectors_per_frame, NULL))
		return 0;

	return capacity * sectors_per_frame;
}
#endif

static void ide_cd_remove(ide_drive_t *drive)
{
	struct cdrom_info *info = drive->driver_data;

	ide_proc_unregister_driver(drive, info->driver);

	del_gendisk(info->disk);

	ide_cd_put(info);
}

static void ide_cd_release(struct kref *kref)
{
	struct cdrom_info *info = to_ide_cd(kref);
	struct cdrom_device_info *devinfo = &info->devinfo;
	ide_drive_t *drive = info->drive;
	struct gendisk *g = info->disk;

	kfree(info->buffer);
	kfree(info->toc);
	if (devinfo->handle == drive && unregister_cdrom(devinfo))
		printk(KERN_ERR "%s: %s failed to unregister device from the cdrom "
				"driver.\n", __FUNCTION__, drive->name);
	drive->dsc_overlap = 0;
	drive->driver_data = NULL;
	blk_queue_prep_rq(drive->queue, NULL);
	g->private_data = NULL;
	put_disk(g);
	kfree(info);
}

static int ide_cd_probe(ide_drive_t *);

#ifdef CONFIG_IDE_PROC_FS
static int proc_idecd_read_capacity
	(char *page, char **start, off_t off, int count, int *eof, void *data)
{
	ide_drive_t *drive = data;
	int len;

	len = sprintf(page,"%llu\n", (long long)ide_cdrom_capacity(drive));
	PROC_IDE_READ_RETURN(page,start,off,count,eof,len);
}

static ide_proc_entry_t idecd_proc[] = {
	{ "capacity", S_IFREG|S_IRUGO, proc_idecd_read_capacity, NULL },
	{ NULL, 0, NULL, NULL }
};
#endif

static ide_driver_t ide_cdrom_driver = {
	.gen_driver = {
		.owner		= THIS_MODULE,
		.name		= "ide-cdrom",
		.bus		= &ide_bus_type,
	},
	.probe			= ide_cd_probe,
	.remove			= ide_cd_remove,
	.version		= IDECD_VERSION,
	.media			= ide_cdrom,
	.supports_dsc_overlap	= 1,
	.do_request		= ide_do_rw_cdrom,
	.end_request		= ide_end_request,
	.error			= __ide_error,
	.abort			= __ide_abort,
#ifdef CONFIG_IDE_PROC_FS
	.proc			= idecd_proc,
#endif
};

static int idecd_open(struct inode * inode, struct file * file)
{
	struct gendisk *disk = inode->i_bdev->bd_disk;
	struct cdrom_info *info;
	int rc = -ENOMEM;

	if (!(info = ide_cd_get(disk)))
		return -ENXIO;

	if (!info->buffer)
		info->buffer = kmalloc(SECTOR_BUFFER_SIZE, GFP_KERNEL|__GFP_REPEAT);

	if (info->buffer)
		rc = cdrom_open(&info->devinfo, inode, file);

	if (rc < 0)
		ide_cd_put(info);

	return rc;
}

static int idecd_release(struct inode * inode, struct file * file)
{
	struct gendisk *disk = inode->i_bdev->bd_disk;
	struct cdrom_info *info = ide_cd_g(disk);

	cdrom_release (&info->devinfo, file);

	ide_cd_put(info);

	return 0;
}

static int idecd_set_spindown(struct cdrom_device_info *cdi, unsigned long arg)
{
	struct packet_command cgc;
	char buffer[16];
	int stat;
	char spindown;

	if (copy_from_user(&spindown, (void __user *)arg, sizeof(char)))
		return -EFAULT;

	init_cdrom_command(&cgc, buffer, sizeof(buffer), CGC_DATA_UNKNOWN);

	stat = cdrom_mode_sense(cdi, &cgc, GPMODE_CDROM_PAGE, 0);
	if (stat)
		return stat;

	buffer[11] = (buffer[11] & 0xf0) | (spindown & 0x0f);
	return cdrom_mode_select(cdi, &cgc);
}

static int idecd_get_spindown(struct cdrom_device_info *cdi, unsigned long arg)
{
	struct packet_command cgc;
	char buffer[16];
	int stat;
 	char spindown;

	init_cdrom_command(&cgc, buffer, sizeof(buffer), CGC_DATA_UNKNOWN);

	stat = cdrom_mode_sense(cdi, &cgc, GPMODE_CDROM_PAGE, 0);
	if (stat)
		return stat;

	spindown = buffer[11] & 0x0f;
	if (copy_to_user((void __user *)arg, &spindown, sizeof (char)))
		return -EFAULT;
	return 0;
}

static int idecd_ioctl (struct inode *inode, struct file *file,
			unsigned int cmd, unsigned long arg)
{
	struct block_device *bdev = inode->i_bdev;
	struct cdrom_info *info = ide_cd_g(bdev->bd_disk);
	int err;

	switch (cmd) {
 	case CDROMSETSPINDOWN:
		return idecd_set_spindown(&info->devinfo, arg);
 	case CDROMGETSPINDOWN:
		return idecd_get_spindown(&info->devinfo, arg);
	default:
		break;
 	}

	err = generic_ide_ioctl(info->drive, file, bdev, cmd, arg);
	if (err == -EINVAL)
		err = cdrom_ioctl(file, &info->devinfo, inode, cmd, arg);

	return err;
}

static int idecd_media_changed(struct gendisk *disk)
{
	struct cdrom_info *info = ide_cd_g(disk);
	return cdrom_media_changed(&info->devinfo);
}

static int idecd_revalidate_disk(struct gendisk *disk)
{
	struct cdrom_info *info = ide_cd_g(disk);
	struct request_sense sense;

	ide_cd_read_toc(info->drive, &sense);

	return  0;
}

static struct block_device_operations idecd_ops = {
	.owner		= THIS_MODULE,
	.open		= idecd_open,
	.release	= idecd_release,
	.ioctl		= idecd_ioctl,
	.media_changed	= idecd_media_changed,
	.revalidate_disk= idecd_revalidate_disk
};

/* options */
static char *ignore = NULL;

module_param(ignore, charp, 0400);
MODULE_DESCRIPTION("ATAPI CD-ROM Driver");

static int ide_cd_probe(ide_drive_t *drive)
{
	struct cdrom_info *info;
	struct gendisk *g;
	struct request_sense sense;

	if (!strstr("ide-cdrom", drive->driver_req))
		goto failed;
	if (!drive->present)
		goto failed;
	if (drive->media != ide_cdrom && drive->media != ide_optical)
		goto failed;
	/* skip drives that we were told to ignore */
	if (ignore != NULL) {
		if (strstr(ignore, drive->name)) {
			printk(KERN_INFO "ide-cd: ignoring drive %s\n", drive->name);
			goto failed;
		}
	}
	if (drive->scsi) {
		printk(KERN_INFO "ide-cd: passing drive %s to ide-scsi emulation.\n", drive->name);
		goto failed;
	}
	info = kzalloc(sizeof(struct cdrom_info), GFP_KERNEL);
	if (info == NULL) {
		printk(KERN_ERR "%s: Can't allocate a cdrom structure\n", drive->name);
		goto failed;
	}

	g = alloc_disk(1 << PARTN_BITS);
	if (!g)
		goto out_free_cd;

	ide_init_disk(g, drive);

	ide_proc_register_driver(drive, &ide_cdrom_driver);

	kref_init(&info->kref);

	info->drive = drive;
	info->driver = &ide_cdrom_driver;
	info->disk = g;

	g->private_data = &info->driver;

	drive->driver_data = info;

	g->minors = 1;
	g->driverfs_dev = &drive->gendev;
	g->flags = GENHD_FL_CD | GENHD_FL_REMOVABLE;
	if (ide_cdrom_setup(drive)) {
		ide_proc_unregister_driver(drive, &ide_cdrom_driver);
		ide_cd_release(&info->kref);
		goto failed;
	}

	ide_cd_read_toc(drive, &sense);
	g->fops = &idecd_ops;
	g->flags |= GENHD_FL_REMOVABLE;
	add_disk(g);
	return 0;

out_free_cd:
	kfree(info);
failed:
	return -ENODEV;
}

static void __exit ide_cdrom_exit(void)
{
	driver_unregister(&ide_cdrom_driver.gen_driver);
}

static int __init ide_cdrom_init(void)
{
	return driver_register(&ide_cdrom_driver.gen_driver);
}

MODULE_ALIAS("ide:*m-cdrom*");
MODULE_ALIAS("ide-cd");
module_init(ide_cdrom_init);
module_exit(ide_cdrom_exit);
MODULE_LICENSE("GPL");<|MERGE_RESOLUTION|>--- conflicted
+++ resolved
@@ -670,13 +670,8 @@
  * and attempt to recover if there are problems.  Returns  0 if everything's
  * ok; nonzero if the request has been terminated.
  */
-<<<<<<< HEAD
-static
-int ide_cd_check_ireason(ide_drive_t *drive, int len, int ireason, int rw)
-=======
 static int ide_cd_check_ireason(ide_drive_t *drive, struct request *rq,
 				int len, int ireason, int rw)
->>>>>>> 976dde01
 {
 	/*
 	 * ireason == 0: the drive wants to receive data from us
@@ -1079,12 +1074,11 @@
 	/*
 	 * check which way to transfer data
 	 */
-<<<<<<< HEAD
-	if (blk_fs_request(rq) || blk_pc_request(rq)) {
-		if (ide_cd_check_ireason(drive, len, ireason, write))
-			return ide_stopped;
-
-		if (blk_fs_request(rq) && write == 0) {
+	if (ide_cd_check_ireason(drive, rq, len, ireason, write))
+		return ide_stopped;
+
+	if (blk_fs_request(rq)) {
+		if (write == 0) {
 			int nskip;
 
 			if (ide_cd_check_transfer_size(drive, len)) {
@@ -1110,49 +1104,9 @@
 	if (ireason == 0) {
 		write = 1;
 		xferfunc = HWIF(drive)->atapi_output_bytes;
-	} else if (ireason == 2 || (ireason == 1 &&
-		   (blk_fs_request(rq) || blk_pc_request(rq)))) {
-=======
-	if (ide_cd_check_ireason(drive, rq, len, ireason, write))
-		return ide_stopped;
-
-	if (blk_fs_request(rq)) {
-		if (write == 0) {
-			int nskip;
-
-			if (ide_cd_check_transfer_size(drive, len)) {
-				cdrom_end_request(drive, 0);
-				return ide_stopped;
-			}
-
-			/*
-			 * First, figure out if we need to bit-bucket
-			 * any of the leading sectors.
-			 */
-			nskip = min_t(int, rq->current_nr_sectors
-					   - bio_cur_sectors(rq->bio),
-					   thislen >> 9);
-			if (nskip > 0) {
-				ide_cd_drain_data(drive, nskip);
-				rq->current_nr_sectors -= nskip;
-				thislen -= (nskip << 9);
-			}
-		}
-	}
-
-	if (ireason == 0) {
-		write = 1;
-		xferfunc = HWIF(drive)->atapi_output_bytes;
 	} else {
->>>>>>> 976dde01
 		write = 0;
 		xferfunc = HWIF(drive)->atapi_input_bytes;
-	} else {
-		printk(KERN_ERR "%s: %s: The drive "
-				"appears confused (ireason = 0x%02x). "
-				"Trying to recover by ending request.\n",
-				drive->name, __FUNCTION__, ireason);
-		goto end_request;
 	}
 
 	/*
@@ -1200,62 +1154,6 @@
 
 		thislen -= blen;
 		len -= blen;
-<<<<<<< HEAD
-
-		if (blk_fs_request(rq)) {
-			rq->buffer += blen;
-			rq->nr_sectors -= (blen >> 9);
-			rq->current_nr_sectors -= (blen >> 9);
-			rq->sector += (blen >> 9);
-
-			if (rq->current_nr_sectors == 0 && rq->nr_sectors)
-				cdrom_end_request(drive, 1);
-		} else {
-			rq->data_len -= blen;
-
-			/*
-			 * The request can't be completed until DRQ is cleared.
-			 * So complete the data, but don't complete the request
-			 * using the dummy function for the callback feature
-			 * of blk_end_request_callback().
-			 */
-			if (rq->bio)
-				blk_end_request_callback(rq, 0, blen,
-						 cdrom_newpc_intr_dummy_cb);
-			else
-				rq->data += blen;
-		}
-	}
-
-	if (write && blk_sense_request(rq))
-		rq->sense_len += thislen;
-
-	/*
-	 * pad, if necessary
-	 */
-	if (!blk_fs_request(rq) && len > 0)
-		ide_cd_pad_transfer(drive, xferfunc, len);
-
-	if (blk_pc_request(rq)) {
-		timeout = rq->timeout;
-	} else {
-		timeout = ATAPI_WAIT_PC;
-		if (!blk_fs_request(rq))
-			expiry = cdrom_timer_expiry;
-	}
-
-	ide_set_handler(drive, cdrom_newpc_intr, timeout, expiry);
-	return ide_started;
-
-end_request:
-	if (blk_pc_request(rq)) {
-		unsigned long flags;
-		unsigned int dlen = rq->data_len;
-
-		if (dma)
-			rq->data_len = 0;
-
-=======
 
 		if (blk_fs_request(rq)) {
 			rq->buffer += blen;
@@ -1309,7 +1207,6 @@
 		if (dma)
 			rq->data_len = 0;
 
->>>>>>> 976dde01
 		spin_lock_irqsave(&ide_lock, flags);
 		if (__blk_end_request(rq, 0, dlen))
 			BUG();
@@ -2029,10 +1926,7 @@
 	{ "MATSHITADVD-ROM SR-8186", NULL,   IDE_CD_FLAG_PLAY_AUDIO_OK	    },
 	{ "MATSHITADVD-ROM SR-8176", NULL,   IDE_CD_FLAG_PLAY_AUDIO_OK	    },
 	{ "MATSHITADVD-ROM SR-8174", NULL,   IDE_CD_FLAG_PLAY_AUDIO_OK	    },
-<<<<<<< HEAD
-=======
 	{ "Optiarc DVD RW AD-5200A", NULL,   IDE_CD_FLAG_PLAY_AUDIO_OK      },
->>>>>>> 976dde01
 	{ NULL, NULL, 0 }
 };
 
