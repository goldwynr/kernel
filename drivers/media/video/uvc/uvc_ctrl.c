--- conflicted
+++ resolved
@@ -895,19 +895,9 @@
 	unsigned int i;
 	int ret;
 
-<<<<<<< HEAD
-	if ((chain->dev->quirks & UVC_QUIRK_HUE_EPIPE) &&
-		(v4l2_ctrl->id == V4L2_CID_HUE))
-		return -EINVAL;
-
-	ctrl = uvc_find_control(chain, v4l2_ctrl->id, &mapping);
-	if (ctrl == NULL)
-		return -EINVAL;
-=======
 	ret = mutex_lock_interruptible(&chain->ctrl_mutex);
 	if (ret < 0)
 		return -ERESTARTSYS;
->>>>>>> 02f8c6ae
 
 	ctrl = uvc_find_control(chain, v4l2_ctrl->id, &mapping);
 	if (ctrl == NULL) {
@@ -964,13 +954,6 @@
 		v4l2_ctrl->maximum = 0;
 		v4l2_ctrl->step = 0;
 		goto done;
-
-	case V4L2_CTRL_TYPE_BUTTON:
-		v4l2_ctrl->minimum = 0;
-		v4l2_ctrl->maximum = 0;
-		v4l2_ctrl->step = 0;
-		ret = 0;
-		goto out;
 
 	default:
 		break;
@@ -1785,15 +1768,11 @@
 		size = entity->camera.bControlSize;
 		break;
 
-<<<<<<< HEAD
-	for (i = 0; i < ARRAY_SIZE(blacklist); ++i) {
-=======
 	default:
 		return;
 	}
 
 	for (i = 0; i < count; ++i) {
->>>>>>> 02f8c6ae
 		if (!usb_match_one_id(dev->intf, &blacklist[i].id))
 			continue;
 
