/*
 *      uvc_queue.c  --  USB Video Class driver - Buffers management
 *
 *      Copyright (C) 2005-2010
 *          Laurent Pinchart (laurent.pinchart@ideasonboard.com)
 *
 *      This program is free software; you can redistribute it and/or modify
 *      it under the terms of the GNU General Public License as published by
 *      the Free Software Foundation; either version 2 of the License, or
 *      (at your option) any later version.
 *
 */

#include <linux/kernel.h>
#include <linux/mm.h>
#include <linux/list.h>
#include <linux/module.h>
#include <linux/usb.h>
#include <linux/videodev2.h>
#include <linux/vmalloc.h>
#include <linux/wait.h>
#include <asm/atomic.h>

#include "uvcvideo.h"

/* ------------------------------------------------------------------------
 * Video buffers queue management.
 *
 * Video queues is initialized by uvc_queue_init(). The function performs
 * basic initialization of the uvc_video_queue struct and never fails.
 *
 * Video buffer allocation and freeing are performed by uvc_alloc_buffers and
 * uvc_free_buffers respectively. The former acquires the video queue lock,
 * while the later must be called with the lock held (so that allocation can
 * free previously allocated buffers). Trying to free buffers that are mapped
 * to user space will return -EBUSY.
 *
 * Video buffers are managed using two queues. However, unlike most USB video
 * drivers that use an in queue and an out queue, we use a main queue to hold
 * all queued buffers (both 'empty' and 'done' buffers), and an irq queue to
 * hold empty buffers. This design (copied from video-buf) minimizes locking
 * in interrupt, as only one queue is shared between interrupt and user
 * contexts.
 *
 * Use cases
 * ---------
 *
 * Unless stated otherwise, all operations that modify the irq buffers queue
 * are protected by the irq spinlock.
 *
 * 1. The user queues the buffers, starts streaming and dequeues a buffer.
 *
 *    The buffers are added to the main and irq queues. Both operations are
 *    protected by the queue lock, and the later is protected by the irq
 *    spinlock as well.
 *
 *    The completion handler fetches a buffer from the irq queue and fills it
 *    with video data. If no buffer is available (irq queue empty), the handler
 *    returns immediately.
 *
 *    When the buffer is full, the completion handler removes it from the irq
 *    queue, marks it as done (UVC_BUF_STATE_DONE) and wakes its wait queue.
 *    At that point, any process waiting on the buffer will be woken up. If a
 *    process tries to dequeue a buffer after it has been marked done, the
 *    dequeing will succeed immediately.
 *
 * 2. Buffers are queued, user is waiting on a buffer and the device gets
 *    disconnected.
 *
 *    When the device is disconnected, the kernel calls the completion handler
 *    with an appropriate status code. The handler marks all buffers in the
 *    irq queue as being erroneous (UVC_BUF_STATE_ERROR) and wakes them up so
 *    that any process waiting on a buffer gets woken up.
 *
 *    Waking up up the first buffer on the irq list is not enough, as the
 *    process waiting on the buffer might restart the dequeue operation
 *    immediately.
 *
 */

void uvc_queue_init(struct uvc_video_queue *queue, enum v4l2_buf_type type,
		    int drop_corrupted)
{
	mutex_init(&queue->mutex);
	spin_lock_init(&queue->irqlock);
	INIT_LIST_HEAD(&queue->mainqueue);
	INIT_LIST_HEAD(&queue->irqqueue);
	queue->flags = drop_corrupted ? UVC_QUEUE_DROP_CORRUPTED : 0;
	queue->type = type;
}

/*
 * Free the video buffers.
 *
 * This function must be called with the queue lock held.
 */
static int __uvc_free_buffers(struct uvc_video_queue *queue)
{
	unsigned int i;

	for (i = 0; i < queue->count; ++i) {
		if (queue->buffer[i].vma_use_count != 0)
			return -EBUSY;
	}

	if (queue->count) {
		uvc_queue_cancel(queue, 0);
		INIT_LIST_HEAD(&queue->mainqueue);
		vfree(queue->mem);
		queue->count = 0;
	}

	return 0;
}

int uvc_free_buffers(struct uvc_video_queue *queue)
{
	int ret;

	mutex_lock(&queue->mutex);
	ret = __uvc_free_buffers(queue);
	mutex_unlock(&queue->mutex);

	return ret;
}

/*
 * Allocate the video buffers.
 *
 * Pages are reserved to make sure they will not be swapped, as they will be
 * filled in the URB completion handler.
 *
 * Buffers will be individually mapped, so they must all be page aligned.
 */
int uvc_alloc_buffers(struct uvc_video_queue *queue, unsigned int nbuffers,
		unsigned int buflength)
{
	unsigned int bufsize = PAGE_ALIGN(buflength);
	unsigned int i;
	void *mem = NULL;
	int ret;

	if (nbuffers > UVC_MAX_VIDEO_BUFFERS)
		nbuffers = UVC_MAX_VIDEO_BUFFERS;

	mutex_lock(&queue->mutex);

	if ((ret = __uvc_free_buffers(queue)) < 0)
		goto done;

	/* Bail out if no buffers should be allocated. */
	if (nbuffers == 0)
		goto done;

	/* Decrement the number of buffers until allocation succeeds. */
	for (; nbuffers > 0; --nbuffers) {
		mem = vmalloc_32(nbuffers * bufsize);
		if (mem != NULL)
			break;
	}

	if (mem == NULL) {
		ret = -ENOMEM;
		goto done;
	}

	for (i = 0; i < nbuffers; ++i) {
		memset(&queue->buffer[i], 0, sizeof queue->buffer[i]);
		queue->buffer[i].buf.index = i;
		queue->buffer[i].buf.m.offset = i * bufsize;
		queue->buffer[i].buf.length = buflength;
		queue->buffer[i].buf.type = queue->type;
		queue->buffer[i].buf.field = V4L2_FIELD_NONE;
		queue->buffer[i].buf.memory = V4L2_MEMORY_MMAP;
		queue->buffer[i].buf.flags = 0;
		init_waitqueue_head(&queue->buffer[i].wait);
	}

	queue->mem = mem;
	queue->count = nbuffers;
	queue->buf_size = bufsize;
	ret = nbuffers;

done:
	mutex_unlock(&queue->mutex);
	return ret;
}

/*
<<<<<<< HEAD
 * Free the video buffers.
 *
 * This function must be called with the queue lock held.
 */
int uvc_free_buffers(struct uvc_video_queue *queue)
{
	unsigned int i;

	for (i = 0; i < queue->count; ++i) {
		if (queue->buffer[i].vma_use_count != 0)
			return -EBUSY;
	}

	if (queue->count) {
		uvc_queue_cancel(queue, 0);
		INIT_LIST_HEAD(&queue->mainqueue);
		vfree(queue->mem);
		queue->count = 0;
	}

	return 0;
}

/*
=======
>>>>>>> 02f8c6ae
 * Check if buffers have been allocated.
 */
int uvc_queue_allocated(struct uvc_video_queue *queue)
{
	int allocated;

	mutex_lock(&queue->mutex);
	allocated = queue->count != 0;
	mutex_unlock(&queue->mutex);

	return allocated;
}

static void __uvc_query_buffer(struct uvc_buffer *buf,
		struct v4l2_buffer *v4l2_buf)
{
	memcpy(v4l2_buf, &buf->buf, sizeof *v4l2_buf);

	if (buf->vma_use_count)
		v4l2_buf->flags |= V4L2_BUF_FLAG_MAPPED;

	switch (buf->state) {
	case UVC_BUF_STATE_ERROR:
	case UVC_BUF_STATE_DONE:
		v4l2_buf->flags |= V4L2_BUF_FLAG_DONE;
		break;
	case UVC_BUF_STATE_QUEUED:
	case UVC_BUF_STATE_ACTIVE:
	case UVC_BUF_STATE_READY:
		v4l2_buf->flags |= V4L2_BUF_FLAG_QUEUED;
		break;
	case UVC_BUF_STATE_IDLE:
	default:
		break;
	}
}

int uvc_query_buffer(struct uvc_video_queue *queue,
		struct v4l2_buffer *v4l2_buf)
{
	int ret = 0;

	mutex_lock(&queue->mutex);
	if (v4l2_buf->index >= queue->count) {
		ret = -EINVAL;
		goto done;
	}

	__uvc_query_buffer(&queue->buffer[v4l2_buf->index], v4l2_buf);

done:
	mutex_unlock(&queue->mutex);
	return ret;
}

/*
 * Queue a video buffer. Attempting to queue a buffer that has already been
 * queued will return -EINVAL.
 */
int uvc_queue_buffer(struct uvc_video_queue *queue,
	struct v4l2_buffer *v4l2_buf)
{
	struct uvc_buffer *buf;
	unsigned long flags;
	int ret = 0;

	uvc_trace(UVC_TRACE_CAPTURE, "Queuing buffer %u.\n", v4l2_buf->index);

	if (v4l2_buf->type != queue->type ||
	    v4l2_buf->memory != V4L2_MEMORY_MMAP) {
		uvc_trace(UVC_TRACE_CAPTURE, "[E] Invalid buffer type (%u) "
			"and/or memory (%u).\n", v4l2_buf->type,
			v4l2_buf->memory);
		return -EINVAL;
	}

	mutex_lock(&queue->mutex);
	if (v4l2_buf->index >= queue->count) {
		uvc_trace(UVC_TRACE_CAPTURE, "[E] Out of range index.\n");
		ret = -EINVAL;
		goto done;
	}

	buf = &queue->buffer[v4l2_buf->index];
	if (buf->state != UVC_BUF_STATE_IDLE) {
		uvc_trace(UVC_TRACE_CAPTURE, "[E] Invalid buffer state "
			"(%u).\n", buf->state);
		ret = -EINVAL;
		goto done;
	}

	if (v4l2_buf->type == V4L2_BUF_TYPE_VIDEO_OUTPUT &&
	    v4l2_buf->bytesused > buf->buf.length) {
		uvc_trace(UVC_TRACE_CAPTURE, "[E] Bytes used out of bounds.\n");
		ret = -EINVAL;
		goto done;
	}

	spin_lock_irqsave(&queue->irqlock, flags);
	if (queue->flags & UVC_QUEUE_DISCONNECTED) {
		spin_unlock_irqrestore(&queue->irqlock, flags);
		ret = -ENODEV;
		goto done;
	}
	buf->state = UVC_BUF_STATE_QUEUED;
	if (v4l2_buf->type == V4L2_BUF_TYPE_VIDEO_CAPTURE)
		buf->buf.bytesused = 0;
	else
		buf->buf.bytesused = v4l2_buf->bytesused;

	list_add_tail(&buf->stream, &queue->mainqueue);
	list_add_tail(&buf->queue, &queue->irqqueue);
	spin_unlock_irqrestore(&queue->irqlock, flags);

done:
	mutex_unlock(&queue->mutex);
	return ret;
}

static int uvc_queue_waiton(struct uvc_buffer *buf, int nonblocking)
{
	if (nonblocking) {
		return (buf->state != UVC_BUF_STATE_QUEUED &&
			buf->state != UVC_BUF_STATE_ACTIVE &&
			buf->state != UVC_BUF_STATE_READY)
			? 0 : -EAGAIN;
	}

	return wait_event_interruptible(buf->wait,
		buf->state != UVC_BUF_STATE_QUEUED &&
		buf->state != UVC_BUF_STATE_ACTIVE &&
		buf->state != UVC_BUF_STATE_READY);
}

/*
 * Dequeue a video buffer. If nonblocking is false, block until a buffer is
 * available.
 */
int uvc_dequeue_buffer(struct uvc_video_queue *queue,
		struct v4l2_buffer *v4l2_buf, int nonblocking)
{
	struct uvc_buffer *buf;
	int ret = 0;

	if (v4l2_buf->type != queue->type ||
	    v4l2_buf->memory != V4L2_MEMORY_MMAP) {
		uvc_trace(UVC_TRACE_CAPTURE, "[E] Invalid buffer type (%u) "
			"and/or memory (%u).\n", v4l2_buf->type,
			v4l2_buf->memory);
		return -EINVAL;
	}

	mutex_lock(&queue->mutex);
	if (list_empty(&queue->mainqueue)) {
		uvc_trace(UVC_TRACE_CAPTURE, "[E] Empty buffer queue.\n");
		ret = -EINVAL;
		goto done;
	}

	buf = list_first_entry(&queue->mainqueue, struct uvc_buffer, stream);
	if ((ret = uvc_queue_waiton(buf, nonblocking)) < 0)
		goto done;

	uvc_trace(UVC_TRACE_CAPTURE, "Dequeuing buffer %u (%u, %u bytes).\n",
		buf->buf.index, buf->state, buf->buf.bytesused);

	switch (buf->state) {
	case UVC_BUF_STATE_ERROR:
		uvc_trace(UVC_TRACE_CAPTURE, "[W] Corrupted data "
			"(transmission error).\n");
		ret = -EIO;
	case UVC_BUF_STATE_DONE:
		buf->state = UVC_BUF_STATE_IDLE;
		break;

	case UVC_BUF_STATE_IDLE:
	case UVC_BUF_STATE_QUEUED:
	case UVC_BUF_STATE_ACTIVE:
	case UVC_BUF_STATE_READY:
	default:
		uvc_trace(UVC_TRACE_CAPTURE, "[E] Invalid buffer state %u "
			"(driver bug?).\n", buf->state);
		ret = -EINVAL;
		goto done;
	}

	list_del(&buf->stream);
	__uvc_query_buffer(buf, v4l2_buf);

done:
	mutex_unlock(&queue->mutex);
	return ret;
}

/*
 * VMA operations.
 */
static void uvc_vm_open(struct vm_area_struct *vma)
{
	struct uvc_buffer *buffer = vma->vm_private_data;
	buffer->vma_use_count++;
}

static void uvc_vm_close(struct vm_area_struct *vma)
{
	struct uvc_buffer *buffer = vma->vm_private_data;
	buffer->vma_use_count--;
}

static const struct vm_operations_struct uvc_vm_ops = {
	.open		= uvc_vm_open,
	.close		= uvc_vm_close,
};

/*
 * Memory-map a video buffer.
 *
 * This function implements video buffers memory mapping and is intended to be
 * used by the device mmap handler.
 */
int uvc_queue_mmap(struct uvc_video_queue *queue, struct vm_area_struct *vma)
{
	struct uvc_buffer *uninitialized_var(buffer);
	struct page *page;
	unsigned long addr, start, size;
	unsigned int i;
	int ret = 0;

	start = vma->vm_start;
	size = vma->vm_end - vma->vm_start;

	mutex_lock(&queue->mutex);

	for (i = 0; i < queue->count; ++i) {
		buffer = &queue->buffer[i];
		if ((buffer->buf.m.offset >> PAGE_SHIFT) == vma->vm_pgoff)
			break;
	}

	if (i == queue->count || PAGE_ALIGN(size) != queue->buf_size) {
		ret = -EINVAL;
		goto done;
	}

	/*
	 * VM_IO marks the area as being an mmaped region for I/O to a
	 * device. It also prevents the region from being core dumped.
	 */
	vma->vm_flags |= VM_IO;

	addr = (unsigned long)queue->mem + buffer->buf.m.offset;
#ifdef CONFIG_MMU
	while (size > 0) {
		page = vmalloc_to_page((void *)addr);
		if ((ret = vm_insert_page(vma, start, page)) < 0)
			goto done;

		start += PAGE_SIZE;
		addr += PAGE_SIZE;
		size -= PAGE_SIZE;
	}
#endif

	vma->vm_ops = &uvc_vm_ops;
	vma->vm_private_data = buffer;
	uvc_vm_open(vma);

done:
	mutex_unlock(&queue->mutex);
	return ret;
}

/*
 * Poll the video queue.
 *
 * This function implements video queue polling and is intended to be used by
 * the device poll handler.
 */
unsigned int uvc_queue_poll(struct uvc_video_queue *queue, struct file *file,
		poll_table *wait)
{
	struct uvc_buffer *buf;
	unsigned int mask = 0;

	mutex_lock(&queue->mutex);
	if (list_empty(&queue->mainqueue)) {
		mask |= POLLERR;
		goto done;
	}
	buf = list_first_entry(&queue->mainqueue, struct uvc_buffer, stream);

	poll_wait(file, &buf->wait, wait);
	if (buf->state == UVC_BUF_STATE_DONE ||
	    buf->state == UVC_BUF_STATE_ERROR) {
		if (queue->type == V4L2_BUF_TYPE_VIDEO_CAPTURE)
			mask |= POLLIN | POLLRDNORM;
		else
			mask |= POLLOUT | POLLWRNORM;
	}

done:
	mutex_unlock(&queue->mutex);
	return mask;
}

#ifndef CONFIG_MMU
/*
 * Get unmapped area.
 *
 * NO-MMU arch need this function to make mmap() work correctly.
 */
unsigned long uvc_queue_get_unmapped_area(struct uvc_video_queue *queue,
		unsigned long pgoff)
{
	struct uvc_buffer *buffer;
	unsigned int i;
	unsigned long ret;

	mutex_lock(&queue->mutex);
	for (i = 0; i < queue->count; ++i) {
		buffer = &queue->buffer[i];
		if ((buffer->buf.m.offset >> PAGE_SHIFT) == pgoff)
			break;
	}
	if (i == queue->count) {
		ret = -EINVAL;
		goto done;
	}
	ret = (unsigned long)queue->mem + buffer->buf.m.offset;
done:
	mutex_unlock(&queue->mutex);
	return ret;
}
#endif

/*
 * Enable or disable the video buffers queue.
 *
 * The queue must be enabled before starting video acquisition and must be
 * disabled after stopping it. This ensures that the video buffers queue
 * state can be properly initialized before buffers are accessed from the
 * interrupt handler.
 *
 * Enabling the video queue returns -EBUSY if the queue is already enabled.
 *
 * Disabling the video queue cancels the queue and removes all buffers from
 * the main queue.
 *
 * This function can't be called from interrupt context. Use
 * uvc_queue_cancel() instead.
 */
int uvc_queue_enable(struct uvc_video_queue *queue, int enable)
{
	unsigned int i;
	int ret = 0;

	mutex_lock(&queue->mutex);
	if (enable) {
		if (uvc_queue_streaming(queue)) {
			ret = -EBUSY;
			goto done;
		}
		queue->flags |= UVC_QUEUE_STREAMING;
		queue->buf_used = 0;
	} else {
		uvc_queue_cancel(queue, 0);
		INIT_LIST_HEAD(&queue->mainqueue);

		for (i = 0; i < queue->count; ++i) {
			queue->buffer[i].error = 0;
			queue->buffer[i].state = UVC_BUF_STATE_IDLE;
		}

		queue->flags &= ~UVC_QUEUE_STREAMING;
	}

done:
	mutex_unlock(&queue->mutex);
	return ret;
}

/*
 * Cancel the video buffers queue.
 *
 * Cancelling the queue marks all buffers on the irq queue as erroneous,
 * wakes them up and removes them from the queue.
 *
 * If the disconnect parameter is set, further calls to uvc_queue_buffer will
 * fail with -ENODEV.
 *
 * This function acquires the irq spinlock and can be called from interrupt
 * context.
 */
void uvc_queue_cancel(struct uvc_video_queue *queue, int disconnect)
{
	struct uvc_buffer *buf;
	unsigned long flags;

	spin_lock_irqsave(&queue->irqlock, flags);
	while (!list_empty(&queue->irqqueue)) {
		buf = list_first_entry(&queue->irqqueue, struct uvc_buffer,
				       queue);
		list_del(&buf->queue);
		buf->state = UVC_BUF_STATE_ERROR;
		wake_up(&buf->wait);
	}
	/* This must be protected by the irqlock spinlock to avoid race
	 * conditions between uvc_queue_buffer and the disconnection event that
	 * could result in an interruptible wait in uvc_dequeue_buffer. Do not
	 * blindly replace this logic by checking for the UVC_DEV_DISCONNECTED
	 * state outside the queue code.
	 */
	if (disconnect)
		queue->flags |= UVC_QUEUE_DISCONNECTED;
	spin_unlock_irqrestore(&queue->irqlock, flags);
}

struct uvc_buffer *uvc_queue_next_buffer(struct uvc_video_queue *queue,
		struct uvc_buffer *buf)
{
	struct uvc_buffer *nextbuf;
	unsigned long flags;

	if ((queue->flags & UVC_QUEUE_DROP_CORRUPTED) && buf->error) {
		buf->error = 0;
		buf->state = UVC_BUF_STATE_QUEUED;
		buf->buf.bytesused = 0;
		return buf;
	}

	spin_lock_irqsave(&queue->irqlock, flags);
	list_del(&buf->queue);
	buf->error = 0;
	buf->state = UVC_BUF_STATE_DONE;
	if (!list_empty(&queue->irqqueue))
		nextbuf = list_first_entry(&queue->irqqueue, struct uvc_buffer,
					   queue);
	else
		nextbuf = NULL;
	spin_unlock_irqrestore(&queue->irqlock, flags);

	wake_up(&buf->wait);
	return nextbuf;
}
<|MERGE_RESOLUTION|>--- conflicted
+++ resolved
@@ -187,33 +187,6 @@
 }
 
 /*
-<<<<<<< HEAD
- * Free the video buffers.
- *
- * This function must be called with the queue lock held.
- */
-int uvc_free_buffers(struct uvc_video_queue *queue)
-{
-	unsigned int i;
-
-	for (i = 0; i < queue->count; ++i) {
-		if (queue->buffer[i].vma_use_count != 0)
-			return -EBUSY;
-	}
-
-	if (queue->count) {
-		uvc_queue_cancel(queue, 0);
-		INIT_LIST_HEAD(&queue->mainqueue);
-		vfree(queue->mem);
-		queue->count = 0;
-	}
-
-	return 0;
-}
-
-/*
-=======
->>>>>>> 02f8c6ae
  * Check if buffers have been allocated.
  */
 int uvc_queue_allocated(struct uvc_video_queue *queue)
