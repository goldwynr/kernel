--- conflicted
+++ resolved
@@ -830,14 +830,9 @@
 	/* Retry allocations until one succeed. */
 	for (; npackets > 1; npackets /= 2) {
 		for (i = 0; i < UVC_URBS; ++i) {
-<<<<<<< HEAD
-			stream->urb_buffer[i] = usb_alloc_coherent(
-				stream->dev->udev, psize * npackets,
-=======
 			stream->urb_size = psize * npackets;
 			stream->urb_buffer[i] = usb_alloc_coherent(
 				stream->dev->udev, stream->urb_size,
->>>>>>> 02f8c6ae
 				gfp_flags | __GFP_NOWARN, &stream->urb_dma[i]);
 			if (!stream->urb_buffer[i]) {
 				uvc_free_urb_buffers(stream);
