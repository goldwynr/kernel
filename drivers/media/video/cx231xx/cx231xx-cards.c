/*
   cx231xx-cards.c - driver for Conexant Cx23100/101/102
				USB video capture devices

   Copyright (C) 2008 <srinivasa.deevi at conexant dot com>
				Based on em28xx driver

   This program is free software; you can redistribute it and/or modify
   it under the terms of the GNU General Public License as published by
   the Free Software Foundation; either version 2 of the License, or
   (at your option) any later version.

   This program is distributed in the hope that it will be useful,
   but WITHOUT ANY WARRANTY; without even the implied warranty of
   MERCHANTABILITY or FITNESS FOR A PARTICULAR PURPOSE.  See the
   GNU General Public License for more details.

   You should have received a copy of the GNU General Public License
   along with this program; if not, write to the Free Software
   Foundation, Inc., 675 Mass Ave, Cambridge, MA 02139, USA.
 */

#include <linux/init.h>
#include <linux/module.h>
#include <linux/slab.h>
#include <linux/delay.h>
#include <linux/i2c.h>
#include <linux/usb.h>
#include <media/tuner.h>
#include <media/tveeprom.h>
#include <media/v4l2-common.h>
#include <media/v4l2-chip-ident.h>

#include <media/cx25840.h>
#include "dvb-usb-ids.h"
#include "xc5000.h"
#include "tda18271.h"

#include "cx231xx.h"

static int tuner = -1;
module_param(tuner, int, 0444);
MODULE_PARM_DESC(tuner, "tuner type");

static int transfer_mode = 1;
module_param(transfer_mode, int, 0444);
MODULE_PARM_DESC(transfer_mode, "transfer mode (1-ISO or 0-BULK)");

static unsigned int disable_ir;
module_param(disable_ir, int, 0444);
MODULE_PARM_DESC(disable_ir, "disable infrared remote support");

/* Bitmask marking allocated devices from 0 to CX231XX_MAXBOARDS */
static unsigned long cx231xx_devused;

/*
 *  Reset sequences for analog/digital modes
 */

static struct cx231xx_reg_seq RDE250_XCV_TUNER[] = {
	{0x03, 0x01, 10},
	{0x03, 0x00, 30},
	{0x03, 0x01, 10},
	{-1, -1, -1},
};

/*
 *  Board definitions
 */
struct cx231xx_board cx231xx_boards[] = {
	[CX231XX_BOARD_UNKNOWN] = {
		.name = "Unknown CX231xx video grabber",
		.tuner_type = TUNER_ABSENT,
		.input = {{
				.type = CX231XX_VMUX_TELEVISION,
				.vmux = CX231XX_VIN_3_1,
				.amux = CX231XX_AMUX_VIDEO,
				.gpio = NULL,
			}, {
				.type = CX231XX_VMUX_COMPOSITE1,
				.vmux = CX231XX_VIN_2_1,
				.amux = CX231XX_AMUX_LINE_IN,
				.gpio = NULL,
			}, {
				.type = CX231XX_VMUX_SVIDEO,
				.vmux = CX231XX_VIN_1_1 |
					(CX231XX_VIN_1_2 << 8) |
					CX25840_SVIDEO_ON,
				.amux = CX231XX_AMUX_LINE_IN,
				.gpio = NULL,
			}
		},
	},
	[CX231XX_BOARD_CNXT_CARRAERA] = {
		.name = "Conexant Hybrid TV - CARRAERA",
		.tuner_type = TUNER_XC5000,
		.tuner_addr = 0x61,
		.tuner_gpio = RDE250_XCV_TUNER,
		.tuner_sif_gpio = 0x05,
		.tuner_scl_gpio = 0x1a,
		.tuner_sda_gpio = 0x1b,
		.decoder = CX231XX_AVDECODER,
		.output_mode = OUT_MODE_VIP11,
		.demod_xfer_mode = 0,
		.ctl_pin_status_mask = 0xFFFFFFC4,
		.agc_analog_digital_select_gpio = 0x0c,
		.gpio_pin_status_mask = 0x4001000,
		.tuner_i2c_master = 1,
		.demod_i2c_master = 2,
		.has_dvb = 1,
		.demod_addr = 0x02,
		.norm = V4L2_STD_PAL,

		.input = {{
				.type = CX231XX_VMUX_TELEVISION,
				.vmux = CX231XX_VIN_3_1,
				.amux = CX231XX_AMUX_VIDEO,
				.gpio = NULL,
			}, {
				.type = CX231XX_VMUX_COMPOSITE1,
				.vmux = CX231XX_VIN_2_1,
				.amux = CX231XX_AMUX_LINE_IN,
				.gpio = NULL,
			}, {
				.type = CX231XX_VMUX_SVIDEO,
				.vmux = CX231XX_VIN_1_1 |
					(CX231XX_VIN_1_2 << 8) |
					CX25840_SVIDEO_ON,
				.amux = CX231XX_AMUX_LINE_IN,
				.gpio = NULL,
			}
		},
	},
	[CX231XX_BOARD_CNXT_SHELBY] = {
		.name = "Conexant Hybrid TV - SHELBY",
		.tuner_type = TUNER_XC5000,
		.tuner_addr = 0x61,
		.tuner_gpio = RDE250_XCV_TUNER,
		.tuner_sif_gpio = 0x05,
		.tuner_scl_gpio = 0x1a,
		.tuner_sda_gpio = 0x1b,
		.decoder = CX231XX_AVDECODER,
		.output_mode = OUT_MODE_VIP11,
		.demod_xfer_mode = 0,
		.ctl_pin_status_mask = 0xFFFFFFC4,
		.agc_analog_digital_select_gpio = 0x0c,
		.gpio_pin_status_mask = 0x4001000,
		.tuner_i2c_master = 1,
		.demod_i2c_master = 2,
		.has_dvb = 1,
		.demod_addr = 0x32,
		.norm = V4L2_STD_NTSC,

		.input = {{
				.type = CX231XX_VMUX_TELEVISION,
				.vmux = CX231XX_VIN_3_1,
				.amux = CX231XX_AMUX_VIDEO,
				.gpio = NULL,
			}, {
				.type = CX231XX_VMUX_COMPOSITE1,
				.vmux = CX231XX_VIN_2_1,
				.amux = CX231XX_AMUX_LINE_IN,
				.gpio = NULL,
			}, {
				.type = CX231XX_VMUX_SVIDEO,
				.vmux = CX231XX_VIN_1_1 |
					(CX231XX_VIN_1_2 << 8) |
					CX25840_SVIDEO_ON,
				.amux = CX231XX_AMUX_LINE_IN,
				.gpio = NULL,
			}
		},
	},
	[CX231XX_BOARD_CNXT_RDE_253S] = {
		.name = "Conexant Hybrid TV - RDE253S",
		.tuner_type = TUNER_NXP_TDA18271,
		.tuner_addr = 0x60,
		.tuner_gpio = RDE250_XCV_TUNER,
		.tuner_sif_gpio = 0x05,
		.tuner_scl_gpio = 0x1a,
		.tuner_sda_gpio = 0x1b,
		.decoder = CX231XX_AVDECODER,
		.output_mode = OUT_MODE_VIP11,
		.demod_xfer_mode = 0,
		.ctl_pin_status_mask = 0xFFFFFFC4,
		.agc_analog_digital_select_gpio = 0x1c,
		.gpio_pin_status_mask = 0x4001000,
		.tuner_i2c_master = 1,
		.demod_i2c_master = 2,
		.has_dvb = 1,
		.demod_addr = 0x02,
		.norm = V4L2_STD_PAL,

		.input = {{
				.type = CX231XX_VMUX_TELEVISION,
				.vmux = CX231XX_VIN_3_1,
				.amux = CX231XX_AMUX_VIDEO,
				.gpio = NULL,
			}, {
				.type = CX231XX_VMUX_COMPOSITE1,
				.vmux = CX231XX_VIN_2_1,
				.amux = CX231XX_AMUX_LINE_IN,
				.gpio = NULL,
			}, {
				.type = CX231XX_VMUX_SVIDEO,
				.vmux = CX231XX_VIN_1_1 |
					(CX231XX_VIN_1_2 << 8) |
					CX25840_SVIDEO_ON,
				.amux = CX231XX_AMUX_LINE_IN,
				.gpio = NULL,
			}
		},
	},

	[CX231XX_BOARD_CNXT_RDU_253S] = {
		.name = "Conexant Hybrid TV - RDU253S",
		.tuner_type = TUNER_NXP_TDA18271,
		.tuner_addr = 0x60,
		.tuner_gpio = RDE250_XCV_TUNER,
		.tuner_sif_gpio = 0x05,
		.tuner_scl_gpio = 0x1a,
		.tuner_sda_gpio = 0x1b,
		.decoder = CX231XX_AVDECODER,
		.output_mode = OUT_MODE_VIP11,
		.demod_xfer_mode = 0,
		.ctl_pin_status_mask = 0xFFFFFFC4,
		.agc_analog_digital_select_gpio = 0x1c,
		.gpio_pin_status_mask = 0x4001000,
		.tuner_i2c_master = 1,
		.demod_i2c_master = 2,
		.has_dvb = 1,
		.demod_addr = 0x02,
		.norm = V4L2_STD_PAL,

		.input = {{
				.type = CX231XX_VMUX_TELEVISION,
				.vmux = CX231XX_VIN_3_1,
				.amux = CX231XX_AMUX_VIDEO,
				.gpio = NULL,
			}, {
				.type = CX231XX_VMUX_COMPOSITE1,
				.vmux = CX231XX_VIN_2_1,
				.amux = CX231XX_AMUX_LINE_IN,
				.gpio = NULL,
			}, {
				.type = CX231XX_VMUX_SVIDEO,
				.vmux = CX231XX_VIN_1_1 |
					(CX231XX_VIN_1_2 << 8) |
					CX25840_SVIDEO_ON,
				.amux = CX231XX_AMUX_LINE_IN,
				.gpio = NULL,
			}
		},
	},
	[CX231XX_BOARD_CNXT_VIDEO_GRABBER] = {
		.name = "Conexant VIDEO GRABBER",
		.tuner_type = TUNER_ABSENT,
		.decoder = CX231XX_AVDECODER,
		.output_mode = OUT_MODE_VIP11,
		.ctl_pin_status_mask = 0xFFFFFFC4,
		.agc_analog_digital_select_gpio = 0x1c,
		.gpio_pin_status_mask = 0x4001000,
		.norm = V4L2_STD_PAL,
		.no_alt_vanc = 1,
		.external_av = 1,
		.has_417 = 1,

		.input = {{
				.type = CX231XX_VMUX_COMPOSITE1,
				.vmux = CX231XX_VIN_2_1,
				.amux = CX231XX_AMUX_LINE_IN,
				.gpio = NULL,
			}, {
				.type = CX231XX_VMUX_SVIDEO,
				.vmux = CX231XX_VIN_1_1 |
					(CX231XX_VIN_1_2 << 8) |
					CX25840_SVIDEO_ON,
				.amux = CX231XX_AMUX_LINE_IN,
				.gpio = NULL,
			}
		},
	},
	[CX231XX_BOARD_CNXT_RDE_250] = {
		.name = "Conexant Hybrid TV - rde 250",
		.tuner_type = TUNER_XC5000,
		.tuner_addr = 0x61,
		.tuner_gpio = RDE250_XCV_TUNER,
		.tuner_sif_gpio = 0x05,
		.tuner_scl_gpio = 0x1a,
		.tuner_sda_gpio = 0x1b,
		.decoder = CX231XX_AVDECODER,
		.output_mode = OUT_MODE_VIP11,
		.demod_xfer_mode = 0,
		.ctl_pin_status_mask = 0xFFFFFFC4,
		.agc_analog_digital_select_gpio = 0x0c,
		.gpio_pin_status_mask = 0x4001000,
		.tuner_i2c_master = 1,
		.demod_i2c_master = 2,
		.has_dvb = 1,
		.demod_addr = 0x02,
		.norm = V4L2_STD_PAL,

		.input = {{
				.type = CX231XX_VMUX_TELEVISION,
				.vmux = CX231XX_VIN_2_1,
				.amux = CX231XX_AMUX_VIDEO,
				.gpio = NULL,
			}
		},
	},
	[CX231XX_BOARD_CNXT_RDU_250] = {
		.name = "Conexant Hybrid TV - RDU 250",
		.tuner_type = TUNER_XC5000,
		.tuner_addr = 0x61,
		.tuner_gpio = RDE250_XCV_TUNER,
		.tuner_sif_gpio = 0x05,
		.tuner_scl_gpio = 0x1a,
		.tuner_sda_gpio = 0x1b,
		.decoder = CX231XX_AVDECODER,
		.output_mode = OUT_MODE_VIP11,
		.demod_xfer_mode = 0,
		.ctl_pin_status_mask = 0xFFFFFFC4,
		.agc_analog_digital_select_gpio = 0x0c,
		.gpio_pin_status_mask = 0x4001000,
		.tuner_i2c_master = 1,
		.demod_i2c_master = 2,
		.has_dvb = 1,
		.demod_addr = 0x32,
		.norm = V4L2_STD_NTSC,

		.input = {{
				.type = CX231XX_VMUX_TELEVISION,
				.vmux = CX231XX_VIN_2_1,
				.amux = CX231XX_AMUX_VIDEO,
				.gpio = NULL,
			}
		},
	},
	[CX231XX_BOARD_HAUPPAUGE_EXETER] = {
		.name = "Hauppauge EXETER",
		.tuner_type = TUNER_NXP_TDA18271,
		.tuner_addr = 0x60,
		.tuner_gpio = RDE250_XCV_TUNER,
		.tuner_sif_gpio = 0x05,
		.tuner_scl_gpio = 0x1a,
		.tuner_sda_gpio = 0x1b,
		.decoder = CX231XX_AVDECODER,
		.output_mode = OUT_MODE_VIP11,
		.demod_xfer_mode = 0,
		.ctl_pin_status_mask = 0xFFFFFFC4,
		.agc_analog_digital_select_gpio = 0x0c,
		.gpio_pin_status_mask = 0x4001000,
		.tuner_i2c_master = 1,
		.demod_i2c_master = 2,
		.has_dvb = 1,
		.demod_addr = 0x0e,
		.norm = V4L2_STD_NTSC,

		.input = {{
			.type = CX231XX_VMUX_TELEVISION,
			.vmux = CX231XX_VIN_3_1,
			.amux = CX231XX_AMUX_VIDEO,
			.gpio = NULL,
		}, {
			.type = CX231XX_VMUX_COMPOSITE1,
			.vmux = CX231XX_VIN_2_1,
			.amux = CX231XX_AMUX_LINE_IN,
			.gpio = NULL,
		}, {
			.type = CX231XX_VMUX_SVIDEO,
			.vmux = CX231XX_VIN_1_1 |
				(CX231XX_VIN_1_2 << 8) |
				CX25840_SVIDEO_ON,
			.amux = CX231XX_AMUX_LINE_IN,
			.gpio = NULL,
		} },
	},
	[CX231XX_BOARD_HAUPPAUGE_USBLIVE2] = {
		.name = "Hauppauge USB Live 2",
		.tuner_type = TUNER_ABSENT,
		.decoder = CX231XX_AVDECODER,
		.output_mode = OUT_MODE_VIP11,
		.demod_xfer_mode = 0,
		.ctl_pin_status_mask = 0xFFFFFFC4,
		.agc_analog_digital_select_gpio = 0x0c,
		.gpio_pin_status_mask = 0x4001000,
		.norm = V4L2_STD_NTSC,
		.no_alt_vanc = 1,
		.external_av = 1,
		.input = {{
			.type = CX231XX_VMUX_COMPOSITE1,
			.vmux = CX231XX_VIN_2_1,
			.amux = CX231XX_AMUX_LINE_IN,
			.gpio = NULL,
		}, {
			.type = CX231XX_VMUX_SVIDEO,
			.vmux = CX231XX_VIN_1_1 |
				(CX231XX_VIN_1_2 << 8) |
				CX25840_SVIDEO_ON,
			.amux = CX231XX_AMUX_LINE_IN,
			.gpio = NULL,
		} },
	},
	[CX231XX_BOARD_KWORLD_UB430_USB_HYBRID] = {
		.name = "Kworld UB430 USB Hybrid",
		.tuner_type = TUNER_NXP_TDA18271,
		.tuner_addr = 0x60,
		.decoder = CX231XX_AVDECODER,
		.output_mode = OUT_MODE_VIP11,
		.demod_xfer_mode = 0,
		.ctl_pin_status_mask = 0xFFFFFFC4,
		.agc_analog_digital_select_gpio = 0x11,	/* According with PV cxPolaris.inf file */
		.tuner_sif_gpio = -1,
		.tuner_scl_gpio = -1,
		.tuner_sda_gpio = -1,
		.gpio_pin_status_mask = 0x4001000,
		.tuner_i2c_master = 2,
		.demod_i2c_master = 1,
		.ir_i2c_master = 2,
		.has_dvb = 1,
		.demod_addr = 0x10,
		.norm = V4L2_STD_PAL_M,
		.input = {{
			.type = CX231XX_VMUX_TELEVISION,
			.vmux = CX231XX_VIN_3_1,
			.amux = CX231XX_AMUX_VIDEO,
			.gpio = NULL,
		}, {
			.type = CX231XX_VMUX_COMPOSITE1,
			.vmux = CX231XX_VIN_2_1,
			.amux = CX231XX_AMUX_LINE_IN,
			.gpio = NULL,
		}, {
			.type = CX231XX_VMUX_SVIDEO,
			.vmux = CX231XX_VIN_1_1 |
				(CX231XX_VIN_1_2 << 8) |
				CX25840_SVIDEO_ON,
			.amux = CX231XX_AMUX_LINE_IN,
			.gpio = NULL,
		} },
	},
	[CX231XX_BOARD_PV_PLAYTV_USB_HYBRID] = {
		.name = "Pixelview PlayTV USB Hybrid",
		.tuner_type = TUNER_NXP_TDA18271,
		.tuner_addr = 0x60,
		.decoder = CX231XX_AVDECODER,
		.output_mode = OUT_MODE_VIP11,
		.demod_xfer_mode = 0,
		.ctl_pin_status_mask = 0xFFFFFFC4,
		.agc_analog_digital_select_gpio = 0x00,	/* According with PV cxPolaris.inf file */
		.tuner_sif_gpio = -1,
		.tuner_scl_gpio = -1,
		.tuner_sda_gpio = -1,
		.gpio_pin_status_mask = 0x4001000,
		.tuner_i2c_master = 2,
		.demod_i2c_master = 1,
		.ir_i2c_master = 2,
		.rc_map_name = RC_MAP_PIXELVIEW_002T,
		.has_dvb = 1,
		.demod_addr = 0x10,
		.norm = V4L2_STD_PAL_M,
		.input = {{
			.type = CX231XX_VMUX_TELEVISION,
			.vmux = CX231XX_VIN_3_1,
			.amux = CX231XX_AMUX_VIDEO,
			.gpio = NULL,
		}, {
			.type = CX231XX_VMUX_COMPOSITE1,
			.vmux = CX231XX_VIN_2_1,
			.amux = CX231XX_AMUX_LINE_IN,
			.gpio = NULL,
		}, {
			.type = CX231XX_VMUX_SVIDEO,
			.vmux = CX231XX_VIN_1_1 |
				(CX231XX_VIN_1_2 << 8) |
				CX25840_SVIDEO_ON,
			.amux = CX231XX_AMUX_LINE_IN,
			.gpio = NULL,
		} },
	},
	[CX231XX_BOARD_PV_XCAPTURE_USB] = {
		.name = "Pixelview Xcapture USB",
		.tuner_type = TUNER_ABSENT,
		.decoder = CX231XX_AVDECODER,
		.output_mode = OUT_MODE_VIP11,
		.demod_xfer_mode = 0,
		.ctl_pin_status_mask = 0xFFFFFFC4,
		.agc_analog_digital_select_gpio = 0x0c,
		.gpio_pin_status_mask = 0x4001000,
		.norm = V4L2_STD_NTSC,
		.no_alt_vanc = 1,
		.external_av = 1,
		.dont_use_port_3 = 1,

		.input = {{
				.type = CX231XX_VMUX_COMPOSITE1,
				.vmux = CX231XX_VIN_2_1,
				.amux = CX231XX_AMUX_LINE_IN,
				.gpio = NULL,
			}, {
				.type = CX231XX_VMUX_SVIDEO,
				.vmux = CX231XX_VIN_1_1 |
					(CX231XX_VIN_1_2 << 8) |
					CX25840_SVIDEO_ON,
				.amux = CX231XX_AMUX_LINE_IN,
				.gpio = NULL,
			}
		},
	},

	[CX231XX_BOARD_ICONBIT_U100] = {
		.name = "Iconbit Analog Stick U100 FM",
		.tuner_type = TUNER_ABSENT,
		.decoder = CX231XX_AVDECODER,
		.output_mode = OUT_MODE_VIP11,
		.demod_xfer_mode = 0,
		.ctl_pin_status_mask = 0xFFFFFFC4,
		.agc_analog_digital_select_gpio = 0x1C,
		.gpio_pin_status_mask = 0x4001000,

		.input = {{
			.type = CX231XX_VMUX_COMPOSITE1,
			.vmux = CX231XX_VIN_2_1,
			.amux = CX231XX_AMUX_LINE_IN,
			.gpio = NULL,
		}, {
			.type = CX231XX_VMUX_SVIDEO,
			.vmux = CX231XX_VIN_1_1 |
				(CX231XX_VIN_1_2 << 8) |
				CX25840_SVIDEO_ON,
			.amux = CX231XX_AMUX_LINE_IN,
			.gpio = NULL,
		} },
	},
};
const unsigned int cx231xx_bcount = ARRAY_SIZE(cx231xx_boards);

/* table of devices that work with this driver */
struct usb_device_id cx231xx_id_table[] = {
	{USB_DEVICE(0x0572, 0x5A3C),
	 .driver_info = CX231XX_BOARD_UNKNOWN},
	{USB_DEVICE(0x0572, 0x58A2),
	 .driver_info = CX231XX_BOARD_CNXT_CARRAERA},
	{USB_DEVICE(0x0572, 0x58A1),
	 .driver_info = CX231XX_BOARD_CNXT_SHELBY},
	{USB_DEVICE(0x0572, 0x58A4),
	 .driver_info = CX231XX_BOARD_CNXT_RDE_253S},
	{USB_DEVICE(0x0572, 0x58A5),
	 .driver_info = CX231XX_BOARD_CNXT_RDU_253S},
	{USB_DEVICE(0x0572, 0x58A6),
	 .driver_info = CX231XX_BOARD_CNXT_VIDEO_GRABBER},
	{USB_DEVICE(0x0572, 0x589E),
	 .driver_info = CX231XX_BOARD_CNXT_RDE_250},
	{USB_DEVICE(0x0572, 0x58A0),
	 .driver_info = CX231XX_BOARD_CNXT_RDU_250},
	{USB_DEVICE(0x2040, 0xb120),
	 .driver_info = CX231XX_BOARD_HAUPPAUGE_EXETER},
	{USB_DEVICE(0x2040, 0xb140),
	 .driver_info = CX231XX_BOARD_HAUPPAUGE_EXETER},
	{USB_DEVICE(0x2040, 0xc200),
	 .driver_info = CX231XX_BOARD_HAUPPAUGE_USBLIVE2},
	{USB_DEVICE_VER(USB_VID_PIXELVIEW, USB_PID_PIXELVIEW_SBTVD, 0x4000, 0x4001),
	 .driver_info = CX231XX_BOARD_PV_PLAYTV_USB_HYBRID},
	{USB_DEVICE(USB_VID_PIXELVIEW, 0x5014),
	 .driver_info = CX231XX_BOARD_PV_XCAPTURE_USB},
	{USB_DEVICE(0x1b80, 0xe424),
	 .driver_info = CX231XX_BOARD_KWORLD_UB430_USB_HYBRID},
	{USB_DEVICE(0x1f4d, 0x0237),
	 .driver_info = CX231XX_BOARD_ICONBIT_U100},
	{},
};

MODULE_DEVICE_TABLE(usb, cx231xx_id_table);

/* cx231xx_tuner_callback
 * will be used to reset XC5000 tuner using GPIO pin
 */

int cx231xx_tuner_callback(void *ptr, int component, int command, int arg)
{
	int rc = 0;
	struct cx231xx *dev = ptr;

	if (dev->tuner_type == TUNER_XC5000) {
		if (command == XC5000_TUNER_RESET) {
			cx231xx_info
				("Tuner CB: RESET: cmd %d : tuner type %d \n",
				 command, dev->tuner_type);
			cx231xx_set_gpio_value(dev, dev->board.tuner_gpio->bit,
					       1);
			msleep(10);
			cx231xx_set_gpio_value(dev, dev->board.tuner_gpio->bit,
					       0);
			msleep(330);
			cx231xx_set_gpio_value(dev, dev->board.tuner_gpio->bit,
					       1);
			msleep(10);
		}
	} else if (dev->tuner_type == TUNER_NXP_TDA18271) {
		switch (command) {
		case TDA18271_CALLBACK_CMD_AGC_ENABLE:
			if (dev->model == CX231XX_BOARD_PV_PLAYTV_USB_HYBRID)
				rc = cx231xx_set_agc_analog_digital_mux_select(dev, arg);
			break;
		default:
			rc = -EINVAL;
			break;
		}
	}
	return rc;
}
EXPORT_SYMBOL_GPL(cx231xx_tuner_callback);

void cx231xx_reset_out(struct cx231xx *dev)
{
	cx231xx_set_gpio_value(dev, CX23417_RESET, 1);
	msleep(200);
	cx231xx_set_gpio_value(dev, CX23417_RESET, 0);
	msleep(200);
	cx231xx_set_gpio_value(dev, CX23417_RESET, 1);
}
void cx231xx_enable_OSC(struct cx231xx *dev)
{
	cx231xx_set_gpio_value(dev, CX23417_OSC_EN, 1);
}
void cx231xx_sleep_s5h1432(struct cx231xx *dev)
{
	cx231xx_set_gpio_value(dev, SLEEP_S5H1432, 0);
}

static inline void cx231xx_set_model(struct cx231xx *dev)
{
	memcpy(&dev->board, &cx231xx_boards[dev->model], sizeof(dev->board));
}

/* Since cx231xx_pre_card_setup() requires a proper dev->model,
 * this won't work for boards with generic PCI IDs
 */
void cx231xx_pre_card_setup(struct cx231xx *dev)
{

	cx231xx_set_model(dev);

	cx231xx_info("Identified as %s (card=%d)\n",
		     dev->board.name, dev->model);

	/* set the direction for GPIO pins */
	if (dev->board.tuner_gpio) {
		cx231xx_set_gpio_direction(dev, dev->board.tuner_gpio->bit, 1);
		cx231xx_set_gpio_value(dev, dev->board.tuner_gpio->bit, 1);
<<<<<<< HEAD
=======
	}
	if (dev->board.tuner_sif_gpio >= 0)
>>>>>>> 02f8c6ae
		cx231xx_set_gpio_direction(dev, dev->board.tuner_sif_gpio, 1);

		/* request some modules if any required */

<<<<<<< HEAD
		/* reset the Tuner */
		cx231xx_gpio_set(dev, dev->board.tuner_gpio);
	}

=======
>>>>>>> 02f8c6ae
	/* set the mode to Analog mode initially */
	cx231xx_set_mode(dev, CX231XX_ANALOG_MODE);

	/* Unlock device */
	/* cx231xx_set_mode(dev, CX231XX_SUSPEND); */

}

static void cx231xx_config_tuner(struct cx231xx *dev)
{
	struct tuner_setup tun_setup;
	struct v4l2_frequency f;

	if (dev->tuner_type == TUNER_ABSENT)
		return;

	tun_setup.mode_mask = T_ANALOG_TV | T_RADIO;
	tun_setup.type = dev->tuner_type;
	tun_setup.addr = dev->tuner_addr;
	tun_setup.tuner_callback = cx231xx_tuner_callback;

	tuner_call(dev, tuner, s_type_addr, &tun_setup);

#if 0
	if (tun_setup.type == TUNER_XC5000) {
		static struct xc2028_ctrl ctrl = {
			.fname = XC5000_DEFAULT_FIRMWARE,
			.max_len = 64,
			.demod = 0;
		};
		struct v4l2_priv_tun_config cfg = {
			.tuner = dev->tuner_type,
			.priv = &ctrl,
		};
		tuner_call(dev, tuner, s_config, &cfg);
	}
#endif
	/* configure tuner */
	f.tuner = 0;
	f.type = V4L2_TUNER_ANALOG_TV;
	f.frequency = 9076;	/* just a magic number */
	dev->ctl_freq = f.frequency;
	call_all(dev, tuner, s_frequency, &f);

}

void cx231xx_card_setup(struct cx231xx *dev)
{

	cx231xx_set_model(dev);

	dev->tuner_type = cx231xx_boards[dev->model].tuner_type;
	if (cx231xx_boards[dev->model].tuner_addr)
		dev->tuner_addr = cx231xx_boards[dev->model].tuner_addr;

	/* request some modules */
	if (dev->board.decoder == CX231XX_AVDECODER) {
		dev->sd_cx25840 = v4l2_i2c_new_subdev(&dev->v4l2_dev,
					&dev->i2c_bus[0].i2c_adap,
					"cx25840", 0x88 >> 1, NULL);
		if (dev->sd_cx25840 == NULL)
			cx231xx_info("cx25840 subdev registration failure\n");
		cx25840_call(dev, core, load_fw);

	}

	/* Initialize the tuner */
	if (dev->board.tuner_type != TUNER_ABSENT) {
		dev->sd_tuner = v4l2_i2c_new_subdev(&dev->v4l2_dev,
						    &dev->i2c_bus[dev->board.tuner_i2c_master].i2c_adap,
						    "tuner",
						    dev->tuner_addr, NULL);
		if (dev->sd_tuner == NULL)
			cx231xx_info("tuner subdev registration failure\n");
		else
			cx231xx_config_tuner(dev);
	}
}

/*
 * cx231xx_config()
 * inits registers with sane defaults
 */
int cx231xx_config(struct cx231xx *dev)
{
	/* TBD need to add cx231xx specific code */
	dev->mute = 1;		/* maybe not the right place... */
	dev->volume = 0x1f;

	return 0;
}

/*
 * cx231xx_config_i2c()
 * configure i2c attached devices
 */
void cx231xx_config_i2c(struct cx231xx *dev)
{
	/* u32 input = INPUT(dev->video_input)->vmux; */

	call_all(dev, video, s_stream, 1);
}

/*
 * cx231xx_realease_resources()
 * unregisters the v4l2,i2c and usb devices
 * called when the device gets disconected or at module unload
*/
void cx231xx_release_resources(struct cx231xx *dev)
{
	cx231xx_release_analog_resources(dev);

	cx231xx_remove_from_devlist(dev);

	/* Release I2C buses */
	cx231xx_dev_uninit(dev);

	cx231xx_ir_exit(dev);

	usb_put_dev(dev->udev);

	/* Mark device as unused */
	cx231xx_devused &= ~(1 << dev->devno);
}

/*
 * cx231xx_init_dev()
 * allocates and inits the device structs, registers i2c bus and v4l device
 */
static int cx231xx_init_dev(struct cx231xx **devhandle, struct usb_device *udev,
			    int minor)
{
	struct cx231xx *dev = *devhandle;
	int retval = -ENOMEM;
	int errCode;
	unsigned int maxh, maxw;

	dev->udev = udev;
	mutex_init(&dev->lock);
	mutex_init(&dev->ctrl_urb_lock);
	mutex_init(&dev->gpio_i2c_lock);
	mutex_init(&dev->i2c_lock);

	spin_lock_init(&dev->video_mode.slock);
	spin_lock_init(&dev->vbi_mode.slock);
	spin_lock_init(&dev->sliced_cc_mode.slock);

	init_waitqueue_head(&dev->open);
	init_waitqueue_head(&dev->wait_frame);
	init_waitqueue_head(&dev->wait_stream);

	dev->cx231xx_read_ctrl_reg = cx231xx_read_ctrl_reg;
	dev->cx231xx_write_ctrl_reg = cx231xx_write_ctrl_reg;
	dev->cx231xx_send_usb_command = cx231xx_send_usb_command;
	dev->cx231xx_gpio_i2c_read = cx231xx_gpio_i2c_read;
	dev->cx231xx_gpio_i2c_write = cx231xx_gpio_i2c_write;

	/* Query cx231xx to find what pcb config it is related to */
	initialize_cx231xx(dev);

	/*To workaround error number=-71 on EP0 for VideoGrabber,
		 need set alt here.*/
	if (dev->model == CX231XX_BOARD_CNXT_VIDEO_GRABBER ||
	    dev->model == CX231XX_BOARD_HAUPPAUGE_USBLIVE2) {
		cx231xx_set_alt_setting(dev, INDEX_VIDEO, 3);
		cx231xx_set_alt_setting(dev, INDEX_VANC, 1);
	}
	/* Cx231xx pre card setup */
	cx231xx_pre_card_setup(dev);

	errCode = cx231xx_config(dev);
	if (errCode) {
		cx231xx_errdev("error configuring device\n");
		return -ENOMEM;
	}

	/* set default norm */
	dev->norm = dev->board.norm;

	/* register i2c bus */
	errCode = cx231xx_dev_init(dev);
	if (errCode < 0) {
		cx231xx_dev_uninit(dev);
		cx231xx_errdev("%s: cx231xx_i2c_register - errCode [%d]!\n",
			       __func__, errCode);
		return errCode;
	}

	/* Do board specific init */
	cx231xx_card_setup(dev);

	/* configure the device */
	cx231xx_config_i2c(dev);

	maxw = norm_maxw(dev);
	maxh = norm_maxh(dev);

	/* set default image size */
	dev->width = maxw;
	dev->height = maxh;
	dev->interlaced = 0;
	dev->video_input = 0;

	errCode = cx231xx_config(dev);
	if (errCode < 0) {
		cx231xx_errdev("%s: cx231xx_config - errCode [%d]!\n",
			       __func__, errCode);
		return errCode;
	}

	/* init video dma queues */
	INIT_LIST_HEAD(&dev->video_mode.vidq.active);
	INIT_LIST_HEAD(&dev->video_mode.vidq.queued);

	/* init vbi dma queues */
	INIT_LIST_HEAD(&dev->vbi_mode.vidq.active);
	INIT_LIST_HEAD(&dev->vbi_mode.vidq.queued);

	/* Reset other chips required if they are tied up with GPIO pins */
	cx231xx_add_into_devlist(dev);

	if (dev->board.has_417) {
		printk(KERN_INFO "attach 417 %d\n", dev->model);
		if (cx231xx_417_register(dev) < 0) {
			printk(KERN_ERR
				"%s() Failed to register 417 on VID_B\n",
			       __func__);
		}
	}

	retval = cx231xx_register_analog_devices(dev);
	if (retval < 0) {
		cx231xx_release_resources(dev);
		return retval;
	}

	cx231xx_ir_init(dev);

	cx231xx_init_extension(dev);

	return 0;
}

#if defined(CONFIG_MODULES) && defined(MODULE)
static void request_module_async(struct work_struct *work)
{
	struct cx231xx *dev = container_of(work,
					   struct cx231xx, request_module_wk);

	if (dev->has_alsa_audio)
		request_module("cx231xx-alsa");

	if (dev->board.has_dvb)
		request_module("cx231xx-dvb");

}

static void request_modules(struct cx231xx *dev)
{
	INIT_WORK(&dev->request_module_wk, request_module_async);
	schedule_work(&dev->request_module_wk);
}

static void flush_request_modules(struct cx231xx *dev)
{
	flush_work_sync(&dev->request_module_wk);
}
#else
#define request_modules(dev)
#define flush_request_modules(dev)
#endif /* CONFIG_MODULES */

/*
 * cx231xx_usb_probe()
 * checks for supported devices
 */
static int cx231xx_usb_probe(struct usb_interface *interface,
			     const struct usb_device_id *id)
{
	struct usb_device *udev;
	struct usb_interface *uif;
	struct cx231xx *dev = NULL;
	int retval = -ENODEV;
	int nr = 0, ifnum;
	int i, isoc_pipe = 0;
	char *speed;
	char descr[255] = "";
	struct usb_interface *lif = NULL;
	struct usb_interface_assoc_descriptor *assoc_desc;

	udev = usb_get_dev(interface_to_usbdev(interface));
	ifnum = interface->altsetting[0].desc.bInterfaceNumber;

	/*
	 * Interface number 0 - IR interface (handled by mceusb driver)
	 * Interface number 1 - AV interface (handled by this driver)
	 */
	if (ifnum != 1)
		return -ENODEV;

	/* Check to see next free device and mark as used */
	nr = find_first_zero_bit(&cx231xx_devused, CX231XX_MAXBOARDS);
	cx231xx_devused |= 1 << nr;

	if (nr >= CX231XX_MAXBOARDS) {
		cx231xx_err(DRIVER_NAME
		 ": Supports only %i cx231xx boards.\n", CX231XX_MAXBOARDS);
		cx231xx_devused &= ~(1 << nr);
		return -ENOMEM;
	}

	/* allocate memory for our device state and initialize it */
	dev = kzalloc(sizeof(*dev), GFP_KERNEL);
	if (dev == NULL) {
		cx231xx_err(DRIVER_NAME ": out of memory!\n");
		cx231xx_devused &= ~(1 << nr);
		return -ENOMEM;
	}

	snprintf(dev->name, 29, "cx231xx #%d", nr);
	dev->devno = nr;
	dev->model = id->driver_info;
	dev->video_mode.alt = -1;

	dev->interface_count++;
	/* reset gpio dir and value */
	dev->gpio_dir = 0;
	dev->gpio_val = 0;
	dev->xc_fw_load_done = 0;
	dev->has_alsa_audio = 1;
	dev->power_mode = -1;
	atomic_set(&dev->devlist_count, 0);

	/* 0 - vbi ; 1 -sliced cc mode */
	dev->vbi_or_sliced_cc_mode = 0;

	/* get maximum no.of IAD interfaces */
	assoc_desc = udev->actconfig->intf_assoc[0];
	dev->max_iad_interface_count = assoc_desc->bInterfaceCount;

	/* init CIR module TBD */

	/* store the current interface */
	lif = interface;

	/*mode_tv: digital=1 or analog=0*/
	dev->mode_tv = 0;

	dev->USE_ISO = transfer_mode;

	switch (udev->speed) {
	case USB_SPEED_LOW:
		speed = "1.5";
		break;
	case USB_SPEED_UNKNOWN:
	case USB_SPEED_FULL:
		speed = "12";
		break;
	case USB_SPEED_HIGH:
		speed = "480";
		break;
	default:
		speed = "unknown";
	}

	if (udev->manufacturer)
		strlcpy(descr, udev->manufacturer, sizeof(descr));

	if (udev->product) {
		if (*descr)
			strlcat(descr, " ", sizeof(descr));
		strlcat(descr, udev->product, sizeof(descr));
	}
	if (*descr)
		strlcat(descr, " ", sizeof(descr));

	cx231xx_info("New device %s@ %s Mbps "
	     "(%04x:%04x) with %d interfaces\n",
	     descr,
	     speed,
	     le16_to_cpu(udev->descriptor.idVendor),
	     le16_to_cpu(udev->descriptor.idProduct),
	     dev->max_iad_interface_count);

	/* store the interface 0 back */
	lif = udev->actconfig->interface[0];

	/* increment interface count */
	dev->interface_count++;

	/* get device number */
	nr = dev->devno;

	assoc_desc = udev->actconfig->intf_assoc[0];
	if (assoc_desc->bFirstInterface != ifnum) {
		cx231xx_err(DRIVER_NAME ": Not found "
			    "matching IAD interface\n");
		return -ENODEV;
	}

	cx231xx_info("registering interface %d\n", ifnum);

	/* save our data pointer in this interface device */
	usb_set_intfdata(lif, dev);

	/*
	 * AV device initialization - only done at the last interface
	 */

	/* Create v4l2 device */
	retval = v4l2_device_register(&interface->dev, &dev->v4l2_dev);
	if (retval) {
		cx231xx_errdev("v4l2_device_register failed\n");
		cx231xx_devused &= ~(1 << nr);
		kfree(dev);
		dev = NULL;
		return -EIO;
	}
	/* allocate device struct */
	retval = cx231xx_init_dev(&dev, udev, nr);
	if (retval) {
		cx231xx_devused &= ~(1 << dev->devno);
		v4l2_device_unregister(&dev->v4l2_dev);
		kfree(dev);
		dev = NULL;
		usb_set_intfdata(lif, NULL);

		return retval;
	}

	/* compute alternate max packet sizes for video */
	uif = udev->actconfig->interface[dev->current_pcb_config.
		       hs_config_info[0].interface_info.video_index + 1];

	dev->video_mode.end_point_addr = le16_to_cpu(uif->altsetting[0].
			endpoint[isoc_pipe].desc.bEndpointAddress);

	dev->video_mode.num_alt = uif->num_altsetting;
	cx231xx_info("EndPoint Addr 0x%x, Alternate settings: %i\n",
		     dev->video_mode.end_point_addr,
		     dev->video_mode.num_alt);
	dev->video_mode.alt_max_pkt_size =
		kmalloc(32 * dev->video_mode.num_alt, GFP_KERNEL);

	if (dev->video_mode.alt_max_pkt_size == NULL) {
		cx231xx_errdev("out of memory!\n");
		cx231xx_devused &= ~(1 << nr);
		v4l2_device_unregister(&dev->v4l2_dev);
		kfree(dev);
		dev = NULL;
		return -ENOMEM;
	}

	for (i = 0; i < dev->video_mode.num_alt; i++) {
		u16 tmp = le16_to_cpu(uif->altsetting[i].endpoint[isoc_pipe].
				desc.wMaxPacketSize);
		dev->video_mode.alt_max_pkt_size[i] =
		    (tmp & 0x07ff) * (((tmp & 0x1800) >> 11) + 1);
		cx231xx_info("Alternate setting %i, max size= %i\n", i,
			     dev->video_mode.alt_max_pkt_size[i]);
	}

	/* compute alternate max packet sizes for vbi */
	uif = udev->actconfig->interface[dev->current_pcb_config.
				       hs_config_info[0].interface_info.
				       vanc_index + 1];

	dev->vbi_mode.end_point_addr =
	    le16_to_cpu(uif->altsetting[0].endpoint[isoc_pipe].desc.
			bEndpointAddress);

	dev->vbi_mode.num_alt = uif->num_altsetting;
	cx231xx_info("EndPoint Addr 0x%x, Alternate settings: %i\n",
		     dev->vbi_mode.end_point_addr,
		     dev->vbi_mode.num_alt);
	dev->vbi_mode.alt_max_pkt_size =
	    kmalloc(32 * dev->vbi_mode.num_alt, GFP_KERNEL);

	if (dev->vbi_mode.alt_max_pkt_size == NULL) {
		cx231xx_errdev("out of memory!\n");
		cx231xx_devused &= ~(1 << nr);
		v4l2_device_unregister(&dev->v4l2_dev);
		kfree(dev);
		dev = NULL;
		return -ENOMEM;
	}

	for (i = 0; i < dev->vbi_mode.num_alt; i++) {
		u16 tmp =
		    le16_to_cpu(uif->altsetting[i].endpoint[isoc_pipe].
				desc.wMaxPacketSize);
		dev->vbi_mode.alt_max_pkt_size[i] =
		    (tmp & 0x07ff) * (((tmp & 0x1800) >> 11) + 1);
		cx231xx_info("Alternate setting %i, max size= %i\n", i,
			     dev->vbi_mode.alt_max_pkt_size[i]);
	}

	/* compute alternate max packet sizes for sliced CC */
	uif = udev->actconfig->interface[dev->current_pcb_config.
				       hs_config_info[0].interface_info.
				       hanc_index + 1];

	dev->sliced_cc_mode.end_point_addr =
	    le16_to_cpu(uif->altsetting[0].endpoint[isoc_pipe].desc.
			bEndpointAddress);

	dev->sliced_cc_mode.num_alt = uif->num_altsetting;
	cx231xx_info("EndPoint Addr 0x%x, Alternate settings: %i\n",
		     dev->sliced_cc_mode.end_point_addr,
		     dev->sliced_cc_mode.num_alt);
	dev->sliced_cc_mode.alt_max_pkt_size =
		kmalloc(32 * dev->sliced_cc_mode.num_alt, GFP_KERNEL);

	if (dev->sliced_cc_mode.alt_max_pkt_size == NULL) {
		cx231xx_errdev("out of memory!\n");
		cx231xx_devused &= ~(1 << nr);
		v4l2_device_unregister(&dev->v4l2_dev);
		kfree(dev);
		dev = NULL;
		return -ENOMEM;
	}

	for (i = 0; i < dev->sliced_cc_mode.num_alt; i++) {
		u16 tmp = le16_to_cpu(uif->altsetting[i].endpoint[isoc_pipe].
				desc.wMaxPacketSize);
		dev->sliced_cc_mode.alt_max_pkt_size[i] =
		    (tmp & 0x07ff) * (((tmp & 0x1800) >> 11) + 1);
		cx231xx_info("Alternate setting %i, max size= %i\n", i,
			     dev->sliced_cc_mode.alt_max_pkt_size[i]);
	}

	if (dev->current_pcb_config.ts1_source != 0xff) {
		/* compute alternate max packet sizes for TS1 */
		uif = udev->actconfig->interface[dev->current_pcb_config.
					       hs_config_info[0].
					       interface_info.
					       ts1_index + 1];

		dev->ts1_mode.end_point_addr =
		    le16_to_cpu(uif->altsetting[0].endpoint[isoc_pipe].
				desc.bEndpointAddress);

		dev->ts1_mode.num_alt = uif->num_altsetting;
		cx231xx_info("EndPoint Addr 0x%x, Alternate settings: %i\n",
			     dev->ts1_mode.end_point_addr,
			     dev->ts1_mode.num_alt);
		dev->ts1_mode.alt_max_pkt_size =
			kmalloc(32 * dev->ts1_mode.num_alt, GFP_KERNEL);

		if (dev->ts1_mode.alt_max_pkt_size == NULL) {
			cx231xx_errdev("out of memory!\n");
			cx231xx_devused &= ~(1 << nr);
			v4l2_device_unregister(&dev->v4l2_dev);
			kfree(dev);
			dev = NULL;
			return -ENOMEM;
		}

		for (i = 0; i < dev->ts1_mode.num_alt; i++) {
			u16 tmp = le16_to_cpu(uif->altsetting[i].
						endpoint[isoc_pipe].desc.
						wMaxPacketSize);
			dev->ts1_mode.alt_max_pkt_size[i] =
			    (tmp & 0x07ff) * (((tmp & 0x1800) >> 11) + 1);
			cx231xx_info("Alternate setting %i, max size= %i\n", i,
				     dev->ts1_mode.alt_max_pkt_size[i]);
		}
	}

	if (dev->model == CX231XX_BOARD_CNXT_VIDEO_GRABBER) {
		cx231xx_enable_OSC(dev);
		cx231xx_reset_out(dev);
		cx231xx_set_alt_setting(dev, INDEX_VIDEO, 3);
	}

	if (dev->model == CX231XX_BOARD_CNXT_RDE_253S)
		cx231xx_sleep_s5h1432(dev);

	/* load other modules required */
	request_modules(dev);

	return 0;
}

/*
 * cx231xx_usb_disconnect()
 * called when the device gets diconencted
 * video device will be unregistered on v4l2_close in case it is still open
 */
static void cx231xx_usb_disconnect(struct usb_interface *interface)
{
	struct cx231xx *dev;

	dev = usb_get_intfdata(interface);
	usb_set_intfdata(interface, NULL);

	if (!dev)
		return;

	if (!dev->udev)
		return;

	flush_request_modules(dev);

	/* delete v4l2 device */
	v4l2_device_unregister(&dev->v4l2_dev);

	/* wait until all current v4l2 io is finished then deallocate
	   resources */
	mutex_lock(&dev->lock);

	wake_up_interruptible_all(&dev->open);

	if (dev->users) {
		cx231xx_warn
		    ("device %s is open! Deregistration and memory "
		     "deallocation are deferred on close.\n",
		     video_device_node_name(dev->vdev));

		dev->state |= DEV_MISCONFIGURED;
		if (dev->USE_ISO)
			cx231xx_uninit_isoc(dev);
		else
			cx231xx_uninit_bulk(dev);
		dev->state |= DEV_DISCONNECTED;
		wake_up_interruptible(&dev->wait_frame);
		wake_up_interruptible(&dev->wait_stream);
	} else {
		dev->state |= DEV_DISCONNECTED;
		cx231xx_release_resources(dev);
	}

	cx231xx_close_extension(dev);

	mutex_unlock(&dev->lock);

	if (!dev->users) {
		kfree(dev->video_mode.alt_max_pkt_size);
		kfree(dev->vbi_mode.alt_max_pkt_size);
		kfree(dev->sliced_cc_mode.alt_max_pkt_size);
		kfree(dev->ts1_mode.alt_max_pkt_size);
		kfree(dev);
		dev = NULL;
	}
}

static struct usb_driver cx231xx_usb_driver = {
	.name = "cx231xx",
	.probe = cx231xx_usb_probe,
	.disconnect = cx231xx_usb_disconnect,
	.id_table = cx231xx_id_table,
};

static int __init cx231xx_module_init(void)
{
	int result;

	printk(KERN_INFO DRIVER_NAME " v4l2 driver loaded.\n");

	/* register this driver with the USB subsystem */
	result = usb_register(&cx231xx_usb_driver);
	if (result)
		cx231xx_err(DRIVER_NAME
			    " usb_register failed. Error number %d.\n", result);

	return result;
}

static void __exit cx231xx_module_exit(void)
{
	/* deregister this driver with the USB subsystem */
	usb_deregister(&cx231xx_usb_driver);
}

module_init(cx231xx_module_init);
module_exit(cx231xx_module_exit);<|MERGE_RESOLUTION|>--- conflicted
+++ resolved
@@ -648,22 +648,12 @@
 	if (dev->board.tuner_gpio) {
 		cx231xx_set_gpio_direction(dev, dev->board.tuner_gpio->bit, 1);
 		cx231xx_set_gpio_value(dev, dev->board.tuner_gpio->bit, 1);
-<<<<<<< HEAD
-=======
 	}
 	if (dev->board.tuner_sif_gpio >= 0)
->>>>>>> 02f8c6ae
 		cx231xx_set_gpio_direction(dev, dev->board.tuner_sif_gpio, 1);
 
-		/* request some modules if any required */
-
-<<<<<<< HEAD
-		/* reset the Tuner */
-		cx231xx_gpio_set(dev, dev->board.tuner_gpio);
-	}
-
-=======
->>>>>>> 02f8c6ae
+	/* request some modules if any required */
+
 	/* set the mode to Analog mode initially */
 	cx231xx_set_mode(dev, CX231XX_ANALOG_MODE);
 
