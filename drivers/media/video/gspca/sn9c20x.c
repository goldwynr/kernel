--- conflicted
+++ resolved
@@ -2370,11 +2370,7 @@
 		}
 	}
 	if (avg_lum > MAX_AVG_LUM) {
-<<<<<<< HEAD
-		if (sd->gain >= 1) {
-=======
 		if (sd->gain > 0) {
->>>>>>> 02f8c6ae
 			sd->gain--;
 			set_gain(gspca_dev);
 		}
