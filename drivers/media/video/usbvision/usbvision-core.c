--- conflicted
+++ resolved
@@ -2373,13 +2373,8 @@
 				"%s: usb_alloc_urb() failed\n", __func__);
 			return -ENOMEM;
 		}
-<<<<<<< HEAD
-		usbvision->sbuf[bufIdx].urb = urb;
-		usbvision->sbuf[bufIdx].data =
-=======
 		usbvision->sbuf[buf_idx].urb = urb;
 		usbvision->sbuf[buf_idx].data =
->>>>>>> 02f8c6ae
 			usb_alloc_coherent(usbvision->dev,
 					   sb_size,
 					   GFP_KERNEL,
@@ -2436,15 +2431,6 @@
 		return;
 
 	/* Unschedule all of the iso td's */
-<<<<<<< HEAD
-	for (bufIdx = 0; bufIdx < USBVISION_NUMSBUF; bufIdx++) {
-		usb_kill_urb(usbvision->sbuf[bufIdx].urb);
-		if (usbvision->sbuf[bufIdx].data){
-			usb_free_coherent(usbvision->dev,
-					  sb_size,
-					  usbvision->sbuf[bufIdx].data,
-					  usbvision->sbuf[bufIdx].urb->transfer_dma);
-=======
 	for (buf_idx = 0; buf_idx < USBVISION_NUMSBUF; buf_idx++) {
 		usb_kill_urb(usbvision->sbuf[buf_idx].urb);
 		if (usbvision->sbuf[buf_idx].data) {
@@ -2452,7 +2438,6 @@
 					  sb_size,
 					  usbvision->sbuf[buf_idx].data,
 					  usbvision->sbuf[buf_idx].urb->transfer_dma);
->>>>>>> 02f8c6ae
 		}
 		usb_free_urb(usbvision->sbuf[buf_idx].urb);
 		usbvision->sbuf[buf_idx].urb = NULL;
