/*
 * File...........: linux/drivers/s390/block/dasd_eckd.h
 * Author(s)......: Holger Smolinski <Holger.Smolinski@de.ibm.com>
 *		    Horst Hummel <Horst.Hummel@de.ibm.com>
 * Bugreports.to..: <Linux390@de.ibm.com>
 * (C) IBM Corporation, IBM Deutschland Entwicklung GmbH, 1999,2000
 *
 */

#ifndef DASD_ECKD_H
#define DASD_ECKD_H

/*****************************************************************************
 * SECTION: CCW Definitions
 ****************************************************************************/
#define DASD_ECKD_CCW_WRITE		 0x05
#define DASD_ECKD_CCW_READ		 0x06
#define DASD_ECKD_CCW_WRITE_HOME_ADDRESS 0x09
#define DASD_ECKD_CCW_READ_HOME_ADDRESS	 0x0a
#define DASD_ECKD_CCW_WRITE_KD		 0x0d
#define DASD_ECKD_CCW_READ_KD		 0x0e
#define DASD_ECKD_CCW_ERASE		 0x11
#define DASD_ECKD_CCW_READ_COUNT	 0x12
#define DASD_ECKD_CCW_SLCK		 0x14
#define DASD_ECKD_CCW_WRITE_RECORD_ZERO	 0x15
#define DASD_ECKD_CCW_READ_RECORD_ZERO	 0x16
#define DASD_ECKD_CCW_WRITE_CKD		 0x1d
#define DASD_ECKD_CCW_READ_CKD		 0x1e
#define DASD_ECKD_CCW_PSF		 0x27
#define DASD_ECKD_CCW_SNID		 0x34
#define DASD_ECKD_CCW_RSSD		 0x3e
#define DASD_ECKD_CCW_LOCATE_RECORD	 0x47
#define DASD_ECKD_CCW_SNSS		 0x54
#define DASD_ECKD_CCW_DEFINE_EXTENT	 0x63
#define DASD_ECKD_CCW_WRITE_MT		 0x85
#define DASD_ECKD_CCW_READ_MT		 0x86
#define DASD_ECKD_CCW_WRITE_KD_MT	 0x8d
#define DASD_ECKD_CCW_READ_KD_MT	 0x8e
#define DASD_ECKD_CCW_RELEASE		 0x94
#define DASD_ECKD_CCW_WRITE_FULL_TRACK	 0x95
#define DASD_ECKD_CCW_READ_CKD_MT	 0x9e
#define DASD_ECKD_CCW_WRITE_CKD_MT	 0x9d
#define DASD_ECKD_CCW_WRITE_TRACK_DATA	 0xA5
#define DASD_ECKD_CCW_READ_TRACK_DATA	 0xA6
#define DASD_ECKD_CCW_RESERVE		 0xB4
#define DASD_ECKD_CCW_READ_TRACK	 0xDE
#define DASD_ECKD_CCW_PFX		 0xE7
#define DASD_ECKD_CCW_PFX_READ		 0xEA
#define DASD_ECKD_CCW_RSCK		 0xF9
#define DASD_ECKD_CCW_RCD		 0xFA

/*
 * Perform Subsystem Function / Sub-Orders
 */
#define PSF_ORDER_PRSSD 0x18
#define PSF_ORDER_SSC	0x1D

/*
 * Size that is reportet for large volumes in the old 16-bit no_cyl field
 */
#define LV_COMPAT_CYL 0xFFFE


#define FCX_MAX_DATA_FACTOR 65536
#define DASD_ECKD_RCD_DATA_SIZE 256


/*****************************************************************************
 * SECTION: Type Definitions
 ****************************************************************************/

struct eckd_count {
	__u16 cyl;
	__u16 head;
	__u8 record;
	__u8 kl;
	__u16 dl;
} __attribute__ ((packed));

struct ch_t {
	__u16 cyl;
	__u16 head;
} __attribute__ ((packed));

struct chs_t {
	__u16 cyl;
	__u16 head;
	__u32 sector;
} __attribute__ ((packed));

struct chr_t {
	__u16 cyl;
	__u16 head;
	__u8 record;
} __attribute__ ((packed));

struct geom_t {
	__u16 cyl;
	__u16 head;
	__u32 sector;
} __attribute__ ((packed));

struct eckd_home {
	__u8 skip_control[14];
	__u16 cell_number;
	__u8 physical_addr[3];
	__u8 flag;
	struct ch_t track_addr;
	__u8 reserved;
	__u8 key_length;
	__u8 reserved2[2];
} __attribute__ ((packed));

struct DE_eckd_data {
	struct {
		unsigned char perm:2;	/* Permissions on this extent */
		unsigned char reserved:1;
		unsigned char seek:2;	/* Seek control */
		unsigned char auth:2;	/* Access authorization */
		unsigned char pci:1;	/* PCI Fetch mode */
	} __attribute__ ((packed)) mask;
	struct {
		unsigned char mode:2;	/* Architecture mode */
		unsigned char ckd:1;	/* CKD Conversion */
		unsigned char operation:3;	/* Operation mode */
		unsigned char cfw:1;	/* Cache fast write */
		unsigned char dfw:1;	/* DASD fast write */
	} __attribute__ ((packed)) attributes;
	__u16 blk_size;		/* Blocksize */
	__u16 fast_write_id;
	__u8 ga_additional;	/* Global Attributes Additional */
	__u8 ga_extended;	/* Global Attributes Extended	*/
	struct ch_t beg_ext;
	struct ch_t end_ext;
	unsigned long long ep_sys_time; /* Ext Parameter - System Time Stamp */
	__u8 ep_format;        /* Extended Parameter format byte       */
	__u8 ep_prio;          /* Extended Parameter priority I/O byte */
	__u8 ep_reserved1;     /* Extended Parameter Reserved	       */
	__u8 ep_rec_per_track; /* Number of records on a track	       */
	__u8 ep_reserved[4];   /* Extended Parameter Reserved	       */
} __attribute__ ((packed));

struct LO_eckd_data {
	struct {
		unsigned char orientation:2;
		unsigned char operation:6;
	} __attribute__ ((packed)) operation;
	struct {
		unsigned char last_bytes_used:1;
		unsigned char reserved:6;
		unsigned char read_count_suffix:1;
	} __attribute__ ((packed)) auxiliary;
	__u8 unused;
	__u8 count;
	struct ch_t seek_addr;
	struct chr_t search_arg;
	__u8 sector;
	__u16 length;
} __attribute__ ((packed));

struct LRE_eckd_data {
	struct {
		unsigned char orientation:2;
		unsigned char operation:6;
	} __attribute__ ((packed)) operation;
	struct {
		unsigned char length_valid:1;
		unsigned char length_scope:1;
		unsigned char imbedded_ccw_valid:1;
		unsigned char check_bytes:2;
		unsigned char imbedded_count_valid:1;
		unsigned char reserved:1;
		unsigned char read_count_suffix:1;
	} __attribute__ ((packed)) auxiliary;
	__u8 imbedded_ccw;
	__u8 count;
	struct ch_t seek_addr;
	struct chr_t search_arg;
	__u8 sector;
	__u16 length;
	__u8 imbedded_count;
	__u8 extended_operation;
	__u16 extended_parameter_length;
	__u8 extended_parameter[0];
} __attribute__ ((packed));

/* Prefix data for format 0x00 and 0x01 */
struct PFX_eckd_data {
	unsigned char format;
	struct {
		unsigned char define_extent:1;
		unsigned char time_stamp:1;
		unsigned char verify_base:1;
		unsigned char hyper_pav:1;
		unsigned char reserved:4;
	} __attribute__ ((packed)) validity;
	__u8 base_address;
	__u8 aux;
	__u8 base_lss;
	__u8 reserved[7];
	struct DE_eckd_data define_extent;
	struct LRE_eckd_data locate_record;
} __attribute__ ((packed));

struct dasd_eckd_characteristics {
	__u16 cu_type;
	struct {
		unsigned char support:2;
		unsigned char async:1;
		unsigned char reserved:1;
		unsigned char cache_info:1;
		unsigned char model:3;
	} __attribute__ ((packed)) cu_model;
	__u16 dev_type;
	__u8 dev_model;
	struct {
		unsigned char mult_burst:1;
		unsigned char RT_in_LR:1;
		unsigned char reserved1:1;
		unsigned char RD_IN_LR:1;
		unsigned char reserved2:4;
		unsigned char reserved3:8;
		unsigned char defect_wr:1;
		unsigned char XRC_supported:1;
		unsigned char reserved4:1;
		unsigned char striping:1;
		unsigned char reserved5:4;
		unsigned char cfw:1;
		unsigned char reserved6:2;
		unsigned char cache:1;
		unsigned char dual_copy:1;
		unsigned char dfw:1;
		unsigned char reset_alleg:1;
		unsigned char sense_down:1;
	} __attribute__ ((packed)) facilities;
	__u8 dev_class;
	__u8 unit_type;
	__u16 no_cyl;
	__u16 trk_per_cyl;
	__u8 sec_per_trk;
	__u8 byte_per_track[3];
	__u16 home_bytes;
	__u8 formula;
	union {
		struct {
			__u8 f1;
			__u16 f2;
			__u16 f3;
		} __attribute__ ((packed)) f_0x01;
		struct {
			__u8 f1;
			__u8 f2;
			__u8 f3;
			__u8 f4;
			__u8 f5;
		} __attribute__ ((packed)) f_0x02;
	} __attribute__ ((packed)) factors;
	__u16 first_alt_trk;
	__u16 no_alt_trk;
	__u16 first_dia_trk;
	__u16 no_dia_trk;
	__u16 first_sup_trk;
	__u16 no_sup_trk;
	__u8 MDR_ID;
	__u8 OBR_ID;
	__u8 director;
	__u8 rd_trk_set;
	__u16 max_rec_zero;
	__u8 reserved1;
	__u8 RWANY_in_LR;
	__u8 factor6;
	__u8 factor7;
	__u8 factor8;
	__u8 reserved2[3];
	__u8 reserved3[6];
	__u32 long_no_cyl;
} __attribute__ ((packed));

/* elements of the configuration data */
struct dasd_ned {
	struct {
		__u8 identifier:2;
		__u8 token_id:1;
		__u8 sno_valid:1;
		__u8 subst_sno:1;
		__u8 recNED:1;
		__u8 emuNED:1;
		__u8 reserved:1;
	} __attribute__ ((packed)) flags;
	__u8 descriptor;
	__u8 dev_class;
	__u8 reserved;
	__u8 dev_type[6];
	__u8 dev_model[3];
	__u8 HDA_manufacturer[3];
	__u8 HDA_location[2];
	__u8 HDA_seqno[12];
	__u8 ID;
	__u8 unit_addr;
} __attribute__ ((packed));

struct dasd_sneq {
	struct {
		__u8 identifier:2;
		__u8 reserved:6;
	} __attribute__ ((packed)) flags;
	__u8 res1;
	__u16 format;
	__u8 res2[4];		/* byte  4- 7 */
	__u8 sua_flags;		/* byte  8    */
	__u8 base_unit_addr;	/* byte  9    */
	__u8 res3[22];		/* byte 10-31 */
} __attribute__ ((packed));

struct vd_sneq {
	struct {
		__u8 identifier:2;
		__u8 reserved:6;
	} __attribute__ ((packed)) flags;
	__u8 res1;
	__u16 format;
	__u8 res2[4];	/* byte  4- 7 */
	__u8 uit[16];	/* byte  8-23 */
	__u8 res3[8];	/* byte 24-31 */
} __attribute__ ((packed));

struct dasd_gneq {
	struct {
		__u8 identifier:2;
		__u8 reserved:6;
	} __attribute__ ((packed)) flags;
	__u8 reserved[5];
	struct {
		__u8 value:2;
		__u8 number:6;
<<<<<<< HEAD
	} __packed timeout;
=======
	} __attribute__ ((packed)) timeout;
>>>>>>> 02f8c6ae
	__u8 reserved3;
	__u16 subsystemID;
	__u8 reserved2[22];
} __attribute__ ((packed));

struct dasd_rssd_features {
	char feature[256];
} __attribute__((packed));


/*
 * Perform Subsystem Function - Prepare for Read Subsystem Data
 */
struct dasd_psf_prssd_data {
	unsigned char order;
	unsigned char flags;
	unsigned char reserved[4];
	unsigned char suborder;
	unsigned char varies[5];
} __attribute__ ((packed));

/*
 * Perform Subsystem Function - Set Subsystem Characteristics
 */
struct dasd_psf_ssc_data {
	unsigned char order;
	unsigned char flags;
	unsigned char cu_type[4];
	unsigned char suborder;
	unsigned char reserved[59];
} __attribute__((packed));


/*
 * some structures and definitions for alias handling
 */
struct dasd_unit_address_configuration {
	struct {
		char ua_type;
		char base_ua;
	} unit[256];
} __attribute__((packed));


#define MAX_DEVICES_PER_LCU 256

/* flags on the LCU  */
#define NEED_UAC_UPDATE  0x01
#define UPDATE_PENDING	0x02

enum pavtype {NO_PAV, BASE_PAV, HYPER_PAV};


struct alias_root {
	struct list_head serverlist;
	spinlock_t lock;
};

struct alias_server {
	struct list_head server;
	struct dasd_uid uid;
	struct list_head lculist;
};

struct summary_unit_check_work_data {
	char reason;
	struct dasd_device *device;
	struct work_struct worker;
};

struct read_uac_work_data {
	struct dasd_device *device;
	struct delayed_work dwork;
};

struct alias_lcu {
	struct list_head lcu;
	struct dasd_uid uid;
	enum pavtype pav;
	char flags;
	spinlock_t lock;
	struct list_head grouplist;
	struct list_head active_devices;
	struct list_head inactive_devices;
	struct dasd_unit_address_configuration *uac;
	struct summary_unit_check_work_data suc_data;
	struct read_uac_work_data ruac_data;
	struct dasd_ccw_req *rsu_cqr;
	struct completion lcu_setup;
};

struct alias_pav_group {
	struct list_head group;
	struct dasd_uid uid;
	struct alias_lcu *lcu;
	struct list_head baselist;
	struct list_head aliaslist;
	struct dasd_device *next;
};

struct dasd_eckd_private {
	struct dasd_eckd_characteristics rdc_data;
	u8 *conf_data;
	int conf_len;
	/* pointers to specific parts in the conf_data */
	struct dasd_ned *ned;
	struct dasd_sneq *sneq;
	struct vd_sneq *vdsneq;
	struct dasd_gneq *gneq;

	struct eckd_count count_area[5];
	int init_cqr_status;
	int uses_cdl;
	struct attrib_data_t attrib;	/* e.g. cache operations */
	struct dasd_rssd_features features;
	u32 real_cyl;

	/* alias managemnet */
	struct dasd_uid uid;
	struct alias_pav_group *pavgroup;
	struct alias_lcu *lcu;
	int count;

	u32 fcx_max_data;
};



int dasd_alias_make_device_known_to_lcu(struct dasd_device *);
void dasd_alias_disconnect_device_from_lcu(struct dasd_device *);
int dasd_alias_add_device(struct dasd_device *);
int dasd_alias_remove_device(struct dasd_device *);
struct dasd_device *dasd_alias_get_start_dev(struct dasd_device *);
void dasd_alias_handle_summary_unit_check(struct dasd_device *, struct irb *);
void dasd_eckd_reset_ccw_to_base_io(struct dasd_ccw_req *);
void dasd_alias_lcu_setup_complete(struct dasd_device *);
void dasd_alias_wait_for_lcu_setup(struct dasd_device *);
int dasd_alias_update_add_device(struct dasd_device *);
#endif				/* DASD_ECKD_H */<|MERGE_RESOLUTION|>--- conflicted
+++ resolved
@@ -333,11 +333,7 @@
 	struct {
 		__u8 value:2;
 		__u8 number:6;
-<<<<<<< HEAD
-	} __packed timeout;
-=======
 	} __attribute__ ((packed)) timeout;
->>>>>>> 02f8c6ae
 	__u8 reserved3;
 	__u16 subsystemID;
 	__u8 reserved2[22];
