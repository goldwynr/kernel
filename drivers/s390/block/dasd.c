--- conflicted
+++ resolved
@@ -1359,22 +1359,14 @@
 		if (device->discipline->term_IO(cqr) != 0) {
 			/* Hmpf, try again in 5 sec */
 			dev_err(&device->cdev->dev,
-<<<<<<< HEAD
-				"cqr %p timed out (%lds) but cannot be "
-=======
 				"cqr %p timed out (%lus) but cannot be "
->>>>>>> 02f8c6ae
 				"ended, retrying in 5 s\n",
 				cqr, (cqr->expires/HZ));
 			cqr->expires += 5*HZ;
 			dasd_device_set_timer(device, 5*HZ);
 		} else {
 			dev_err(&device->cdev->dev,
-<<<<<<< HEAD
-				"cqr %p timed out (%lds), %i retries "
-=======
 				"cqr %p timed out (%lus), %i retries "
->>>>>>> 02f8c6ae
 				"remaining\n", cqr, (cqr->expires/HZ),
 				cqr->retries);
 		}
@@ -2279,21 +2271,6 @@
 {
 	int max;
 
-<<<<<<< HEAD
- 	if (block->base->features & DASD_FEATURE_USERAW) {
- 		/*
- 		 * the max_blocks value for raw_track access is 256
- 		 * it is higher than the native ECKD value because we
- 		 * only need one ccw per track
- 		 * so the max_hw_sectors are
- 		 * 2048 x 512B = 1024kB = 16 tracks
- 		 */
- 		max = 2048;
- 	} else {
- 		max = block->base->discipline->max_blocks << block->s2b_shift;
- 	}
- 	blk_queue_logical_block_size(block->request_queue, block->bp_block);
-=======
 	if (block->base->features & DASD_FEATURE_USERAW) {
 		/*
 		 * the max_blocks value for raw_track access is 256
@@ -2308,7 +2285,6 @@
 	}
 	blk_queue_logical_block_size(block->request_queue,
 				     block->bp_block);
->>>>>>> 02f8c6ae
 	blk_queue_max_hw_sectors(block->request_queue, max);
 	blk_queue_max_segments(block->request_queue, -1L);
 	/* with page sized segments we can translate each segement into
@@ -2401,19 +2377,11 @@
 static int dasd_release(struct gendisk *disk, fmode_t mode)
 {
 	struct dasd_device *base;
-<<<<<<< HEAD
 
 	base = dasd_device_from_gendisk(disk);
 	if (!base)
 		return -ENODEV;
 
-=======
-
-	base = dasd_device_from_gendisk(disk);
-	if (!base)
-		return -ENODEV;
-
->>>>>>> 02f8c6ae
 	atomic_dec(&base->block->open_count);
 	module_put(base->discipline->owner);
 	dasd_put_device(base);
