/*
 * File...........: linux/drivers/s390/block/dasd_devmap.c
 * Author(s)......: Holger Smolinski <Holger.Smolinski@de.ibm.com>
 *		    Horst Hummel <Horst.Hummel@de.ibm.com>
 *		    Carsten Otte <Cotte@de.ibm.com>
 *		    Martin Schwidefsky <schwidefsky@de.ibm.com>
 * Bugreports.to..: <Linux390@de.ibm.com>
 * (C) IBM Corporation, IBM Deutschland Entwicklung GmbH, 1999-2001
 *
 * Device mapping and dasd= parameter parsing functions. All devmap
 * functions may not be called from interrupt context. In particular
 * dasd_get_device is a no-no from interrupt context.
 *
 */

#define KMSG_COMPONENT "dasd"

#include <linux/ctype.h>
#include <linux/init.h>
#include <linux/module.h>
#include <linux/slab.h>

#include <asm/debug.h>
#include <asm/uaccess.h>
#include <asm/ipl.h>

/* This is ugly... */
#define PRINTK_HEADER "dasd_devmap:"
#define DASD_BUS_ID_SIZE 20

#include "dasd_int.h"

struct kmem_cache *dasd_page_cache;
EXPORT_SYMBOL_GPL(dasd_page_cache);

/*
 * dasd_devmap_t is used to store the features and the relation
 * between device number and device index. To find a dasd_devmap_t
 * that corresponds to a device number of a device index each
 * dasd_devmap_t is added to two linked lists, one to search by
 * the device number and one to search by the device index. As
 * soon as big minor numbers are available the device index list
 * can be removed since the device number will then be identical
 * to the device index.
 */
struct dasd_devmap {
	struct list_head list;
	char bus_id[DASD_BUS_ID_SIZE];
        unsigned int devindex;
        unsigned short features;
	struct dasd_device *device;
};

/*
 * Parameter parsing functions for dasd= parameter. The syntax is:
 *   <devno>		: (0x)?[0-9a-fA-F]+
 *   <busid>		: [0-0a-f]\.[0-9a-f]\.(0x)?[0-9a-fA-F]+
 *   <feature>		: ro
 *   <feature_list>	: \(<feature>(:<feature>)*\)
 *   <devno-range>	: <devno>(-<devno>)?<feature_list>?
 *   <busid-range>	: <busid>(-<busid>)?<feature_list>?
 *   <devices>		: <devno-range>|<busid-range>
 *   <dasd_module>	: dasd_diag_mod|dasd_eckd_mod|dasd_fba_mod
 *
 *   <dasd>		: autodetect|probeonly|<devices>(,<devices>)*
 */

int dasd_probeonly =  0;	/* is true, when probeonly mode is active */
int dasd_autodetect = 0;	/* is true, when autodetection is active */
int dasd_nopav = 0;		/* is true, when PAV is disabled */
EXPORT_SYMBOL_GPL(dasd_nopav);
int dasd_nofcx;			/* disable High Performance Ficon */
EXPORT_SYMBOL_GPL(dasd_nofcx);

/*
 * char *dasd[] is intended to hold the ranges supplied by the dasd= statement
 * it is named 'dasd' to directly be filled by insmod with the comma separated
 * strings when running as a module.
 */
static char *dasd[256];
module_param_array(dasd, charp, NULL, 0);

/*
 * Single spinlock to protect devmap and servermap structures and lists.
 */
static DEFINE_SPINLOCK(dasd_devmap_lock);

/*
 * Hash lists for devmap structures.
 */
static struct list_head dasd_hashlists[256];
int dasd_max_devindex;

static struct dasd_devmap *dasd_add_busid(const char *, int);

static inline int
dasd_hash_busid(const char *bus_id)
{
	int hash, i;

	hash = 0;
	for (i = 0; (i < DASD_BUS_ID_SIZE) && *bus_id; i++, bus_id++)
		hash += *bus_id;
	return hash & 0xff;
}

#ifndef MODULE
/*
 * The parameter parsing functions for builtin-drivers are called
 * before kmalloc works. Store the pointers to the parameters strings
 * into dasd[] for later processing.
 */
static int __init
dasd_call_setup(char *str)
{
	static int count = 0;

	if (count < 256)
		dasd[count++] = str;
	return 1;
}

__setup ("dasd=", dasd_call_setup);
#endif	/* #ifndef MODULE */

#define	DASD_IPLDEV	"ipldev"

/*
 * Read a device busid/devno from a string.
 */
static int

dasd_busid(char **str, int *id0, int *id1, int *devno)
{
	int val, old_style;

	/* Interpret ipldev busid */
	if (strncmp(DASD_IPLDEV, *str, strlen(DASD_IPLDEV)) == 0) {
		if (ipl_info.type != IPL_TYPE_CCW) {
			pr_err("The IPL device is not a CCW device\n");
			return -EINVAL;
		}
		*id0 = 0;
		*id1 = ipl_info.data.ccw.dev_id.ssid;
		*devno = ipl_info.data.ccw.dev_id.devno;
		*str += strlen(DASD_IPLDEV);

		return 0;
	}
	/* check for leading '0x' */
	old_style = 0;
	if ((*str)[0] == '0' && (*str)[1] == 'x') {
		*str += 2;
		old_style = 1;
	}
	if (!isxdigit((*str)[0]))	/* We require at least one hex digit */
		return -EINVAL;
	val = simple_strtoul(*str, str, 16);
	if (old_style || (*str)[0] != '.') {
		*id0 = *id1 = 0;
		if (val < 0 || val > 0xffff)
			return -EINVAL;
		*devno = val;
		return 0;
	}
	/* New style x.y.z busid */
	if (val < 0 || val > 0xff)
		return -EINVAL;
	*id0 = val;
	(*str)++;
	if (!isxdigit((*str)[0]))	/* We require at least one hex digit */
		return -EINVAL;
	val = simple_strtoul(*str, str, 16);
	if (val < 0 || val > 0xff || (*str)++[0] != '.')
		return -EINVAL;
	*id1 = val;
	if (!isxdigit((*str)[0]))	/* We require at least one hex digit */
		return -EINVAL;
	val = simple_strtoul(*str, str, 16);
	if (val < 0 || val > 0xffff)
		return -EINVAL;
	*devno = val;
	return 0;
}

/*
 * Read colon separated list of dasd features. Currently there is
 * only one: "ro" for read-only devices. The default feature set
 * is empty (value 0).
 */
static int
dasd_feature_list(char *str, char **endp)
{
	int features, len, rc;

	rc = 0;
	if (*str != '(') {
		*endp = str;
		return DASD_FEATURE_DEFAULT;
	}
	str++;
	features = 0;

	while (1) {
		for (len = 0;
		     str[len] && str[len] != ':' && str[len] != ')'; len++);
		if (len == 2 && !strncmp(str, "ro", 2))
			features |= DASD_FEATURE_READONLY;
		else if (len == 4 && !strncmp(str, "diag", 4))
			features |= DASD_FEATURE_USEDIAG;
		else if (len == 3 && !strncmp(str, "raw", 3))
			features |= DASD_FEATURE_USERAW;
		else if (len == 6 && !strncmp(str, "erplog", 6))
			features |= DASD_FEATURE_ERPLOG;
		else if (len == 8 && !strncmp(str, "failfast", 8))
			features |= DASD_FEATURE_FAILFAST;
		else {
			pr_warning("%*s is not a supported device option\n",
				   len, str);
			rc = -EINVAL;
		}
		str += len;
		if (*str != ':')
			break;
		str++;
	}
	if (*str != ')') {
		pr_warning("A closing parenthesis ')' is missing in the "
			   "dasd= parameter\n");
		rc = -EINVAL;
	} else
		str++;
	*endp = str;
	if (rc != 0)
		return rc;
	return features;
}

/*
 * Try to match the first element on the comma separated parse string
 * with one of the known keywords. If a keyword is found, take the approprate
 * action and return a pointer to the residual string. If the first element
 * could not be matched to any keyword then return an error code.
 */
static char *
dasd_parse_keyword( char *parsestring ) {

	char *nextcomma, *residual_str;
	int length;

	nextcomma = strchr(parsestring,',');
	if (nextcomma) {
		length = nextcomma - parsestring;
		residual_str = nextcomma + 1;
	} else {
		length = strlen(parsestring);
		residual_str = parsestring + length;
        }
	if (strncmp("autodetect", parsestring, length) == 0) {
		dasd_autodetect = 1;
		pr_info("The autodetection mode has been activated\n");
                return residual_str;
        }
	if (strncmp("probeonly", parsestring, length) == 0) {
		dasd_probeonly = 1;
		pr_info("The probeonly mode has been activated\n");
                return residual_str;
        }
	if (strncmp("nopav", parsestring, length) == 0) {
		if (MACHINE_IS_VM)
			pr_info("'nopav' is not supported on z/VM\n");
		else {
			dasd_nopav = 1;
			pr_info("PAV support has be deactivated\n");
		}
		return residual_str;
	}
	if (strncmp("nofcx", parsestring, length) == 0) {
		dasd_nofcx = 1;
		pr_info("High Performance FICON support has been "
			"deactivated\n");
		return residual_str;
	}
	if (strncmp("fixedbuffers", parsestring, length) == 0) {
		if (dasd_page_cache)
			return residual_str;
		dasd_page_cache =
			kmem_cache_create("dasd_page_cache", PAGE_SIZE,
					  PAGE_SIZE, SLAB_CACHE_DMA,
					  NULL);
		if (!dasd_page_cache)
			DBF_EVENT(DBF_WARNING, "%s", "Failed to create slab, "
				"fixed buffer mode disabled.");
		else
			DBF_EVENT(DBF_INFO, "%s",
				 "turning on fixed buffer mode");
                return residual_str;
        }
	return ERR_PTR(-EINVAL);
}

/*
 * Try to interprete the first element on the comma separated parse string
 * as a device number or a range of devices. If the interpretation is
 * successful, create the matching dasd_devmap entries and return a pointer
 * to the residual string.
 * If interpretation fails or in case of an error, return an error code.
 */
static char *
dasd_parse_range( char *parsestring ) {

	struct dasd_devmap *devmap;
	int from, from_id0, from_id1;
	int to, to_id0, to_id1;
	int features, rc;
	char bus_id[DASD_BUS_ID_SIZE+1], *str;

	str = parsestring;
	rc = dasd_busid(&str, &from_id0, &from_id1, &from);
	if (rc == 0) {
		to = from;
		to_id0 = from_id0;
		to_id1 = from_id1;
		if (*str == '-') {
			str++;
			rc = dasd_busid(&str, &to_id0, &to_id1, &to);
		}
	}
	if (rc == 0 &&
	    (from_id0 != to_id0 || from_id1 != to_id1 || from > to))
		rc = -EINVAL;
	if (rc) {
		pr_err("%s is not a valid device range\n", parsestring);
		return ERR_PTR(rc);
	}
	features = dasd_feature_list(str, &str);
	if (features < 0)
		return ERR_PTR(-EINVAL);
	/* each device in dasd= parameter should be set initially online */
	features |= DASD_FEATURE_INITIAL_ONLINE;
	while (from <= to) {
		sprintf(bus_id, "%01x.%01x.%04x",
			from_id0, from_id1, from++);
		devmap = dasd_add_busid(bus_id, features);
		if (IS_ERR(devmap))
			return (char *)devmap;
	}
	if (*str == ',')
		return str + 1;
	if (*str == '\0')
		return str;
	pr_warning("The dasd= parameter value %s has an invalid ending\n",
		   str);
	return ERR_PTR(-EINVAL);
}

static char *
dasd_parse_next_element( char *parsestring ) {
	char * residual_str;
	residual_str = dasd_parse_keyword(parsestring);
	if (!IS_ERR(residual_str))
		return residual_str;
	residual_str = dasd_parse_range(parsestring);
	return residual_str;
}

/*
 * Parse parameters stored in dasd[]
 * The 'dasd=...' parameter allows to specify a comma separated list of
 * keywords and device ranges. When the dasd driver is build into the kernel,
 * the complete list will be stored as one element of the dasd[] array.
 * When the dasd driver is build as a module, then the list is broken into
 * it's elements and each dasd[] entry contains one element.
 */
int
dasd_parse(void)
{
	int rc, i;
	char *parsestring;

	rc = 0;
	for (i = 0; i < 256; i++) {
		if (dasd[i] == NULL)
			break;
		parsestring = dasd[i];
		/* loop over the comma separated list in the parsestring */
		while (*parsestring) {
			parsestring = dasd_parse_next_element(parsestring);
			if(IS_ERR(parsestring)) {
				rc = PTR_ERR(parsestring);
				break;
			}
		}
		if (rc) {
			DBF_EVENT(DBF_ALERT, "%s", "invalid range found");
			break;
		}
	}
	return rc;
}

/*
 * Add a devmap for the device specified by busid. It is possible that
 * the devmap already exists (dasd= parameter). The order of the devices
 * added through this function will define the kdevs for the individual
 * devices.
 */
static struct dasd_devmap *
dasd_add_busid(const char *bus_id, int features)
{
	struct dasd_devmap *devmap, *new, *tmp;
	int hash;

	new = (struct dasd_devmap *)
		kzalloc(sizeof(struct dasd_devmap), GFP_KERNEL);
	if (!new)
		return ERR_PTR(-ENOMEM);
	spin_lock(&dasd_devmap_lock);
	devmap = NULL;
	hash = dasd_hash_busid(bus_id);
	list_for_each_entry(tmp, &dasd_hashlists[hash], list)
		if (strncmp(tmp->bus_id, bus_id, DASD_BUS_ID_SIZE) == 0) {
			devmap = tmp;
			break;
		}
	if (!devmap) {
		/* This bus_id is new. */
		new->devindex = dasd_max_devindex++;
		strncpy(new->bus_id, bus_id, DASD_BUS_ID_SIZE);
		new->features = features;
		new->device = NULL;
		list_add(&new->list, &dasd_hashlists[hash]);
		devmap = new;
		new = NULL;
	}
	spin_unlock(&dasd_devmap_lock);
	kfree(new);
	return devmap;
}

/*
 * Find devmap for device with given bus_id.
 */
static struct dasd_devmap *
dasd_find_busid(const char *bus_id)
{
	struct dasd_devmap *devmap, *tmp;
	int hash;

	spin_lock(&dasd_devmap_lock);
	devmap = ERR_PTR(-ENODEV);
	hash = dasd_hash_busid(bus_id);
	list_for_each_entry(tmp, &dasd_hashlists[hash], list) {
		if (strncmp(tmp->bus_id, bus_id, DASD_BUS_ID_SIZE) == 0) {
			devmap = tmp;
			break;
		}
	}
	spin_unlock(&dasd_devmap_lock);
	return devmap;
}

/*
 * Check if busid has been added to the list of dasd ranges.
 */
int
dasd_busid_known(const char *bus_id)
{
	return IS_ERR(dasd_find_busid(bus_id)) ? -ENOENT : 0;
}

/*
 * Forget all about the device numbers added so far.
 * This may only be called at module unload or system shutdown.
 */
static void
dasd_forget_ranges(void)
{
	struct dasd_devmap *devmap, *n;
	int i;

	spin_lock(&dasd_devmap_lock);
	for (i = 0; i < 256; i++) {
		list_for_each_entry_safe(devmap, n, &dasd_hashlists[i], list) {
			BUG_ON(devmap->device != NULL);
			list_del(&devmap->list);
			kfree(devmap);
		}
	}
	spin_unlock(&dasd_devmap_lock);
}

/*
 * Find the device struct by its device index.
 */
struct dasd_device *
dasd_device_from_devindex(int devindex)
{
	struct dasd_devmap *devmap, *tmp;
	struct dasd_device *device;
	int i;

	spin_lock(&dasd_devmap_lock);
	devmap = NULL;
	for (i = 0; (i < 256) && !devmap; i++)
		list_for_each_entry(tmp, &dasd_hashlists[i], list)
			if (tmp->devindex == devindex) {
				/* Found the devmap for the device. */
				devmap = tmp;
				break;
			}
	if (devmap && devmap->device) {
		device = devmap->device;
		dasd_get_device(device);
	} else
		device = ERR_PTR(-ENODEV);
	spin_unlock(&dasd_devmap_lock);
	return device;
}

/*
 * Return devmap for cdev. If no devmap exists yet, create one and
 * connect it to the cdev.
 */
static struct dasd_devmap *
dasd_devmap_from_cdev(struct ccw_device *cdev)
{
	struct dasd_devmap *devmap;

	devmap = dasd_find_busid(dev_name(&cdev->dev));
	if (IS_ERR(devmap))
		devmap = dasd_add_busid(dev_name(&cdev->dev),
					DASD_FEATURE_DEFAULT);
	return devmap;
}

/*
 * Create a dasd device structure for cdev.
 */
struct dasd_device *
dasd_create_device(struct ccw_device *cdev)
{
	struct dasd_devmap *devmap;
	struct dasd_device *device;
	unsigned long flags;
	int rc;

	devmap = dasd_devmap_from_cdev(cdev);
	if (IS_ERR(devmap))
		return (void *) devmap;

	device = dasd_alloc_device();
	if (IS_ERR(device))
		return device;
	atomic_set(&device->ref_count, 3);

	spin_lock(&dasd_devmap_lock);
	if (!devmap->device) {
		devmap->device = device;
		device->devindex = devmap->devindex;
		device->features = devmap->features;
		get_device(&cdev->dev);
		device->cdev = cdev;
		rc = 0;
	} else
		/* Someone else was faster. */
		rc = -EBUSY;
	spin_unlock(&dasd_devmap_lock);

	if (rc) {
		dasd_free_device(device);
		return ERR_PTR(rc);
	}

	spin_lock_irqsave(get_ccwdev_lock(cdev), flags);
	dev_set_drvdata(&cdev->dev, device);
	spin_unlock_irqrestore(get_ccwdev_lock(cdev), flags);

	return device;
}

/*
 * Wait queue for dasd_delete_device waits.
 */
static DECLARE_WAIT_QUEUE_HEAD(dasd_delete_wq);

/*
 * Remove a dasd device structure. The passed referenced
 * is destroyed.
 */
void
dasd_delete_device(struct dasd_device *device)
{
	struct ccw_device *cdev;
	struct dasd_devmap *devmap;
	unsigned long flags;

	/* First remove device pointer from devmap. */
	devmap = dasd_find_busid(dev_name(&device->cdev->dev));
	BUG_ON(IS_ERR(devmap));
	spin_lock(&dasd_devmap_lock);
	if (devmap->device != device) {
		spin_unlock(&dasd_devmap_lock);
		dasd_put_device(device);
		return;
	}
	devmap->device = NULL;
	spin_unlock(&dasd_devmap_lock);

	/* Disconnect dasd_device structure from ccw_device structure. */
	spin_lock_irqsave(get_ccwdev_lock(device->cdev), flags);
	dev_set_drvdata(&device->cdev->dev, NULL);
	spin_unlock_irqrestore(get_ccwdev_lock(device->cdev), flags);

	/*
	 * Drop ref_count by 3, one for the devmap reference, one for
	 * the cdev reference and one for the passed reference.
	 */
	atomic_sub(3, &device->ref_count);

	/* Wait for reference counter to drop to zero. */
	wait_event(dasd_delete_wq, atomic_read(&device->ref_count) == 0);

	/* Disconnect dasd_device structure from ccw_device structure. */
	cdev = device->cdev;
	device->cdev = NULL;

	/* Put ccw_device structure. */
	put_device(&cdev->dev);

	/* Now the device structure can be freed. */
	dasd_free_device(device);
}

/*
 * Reference counter dropped to zero. Wake up waiter
 * in dasd_delete_device.
 */
void
dasd_put_device_wake(struct dasd_device *device)
{
	wake_up(&dasd_delete_wq);
}
EXPORT_SYMBOL_GPL(dasd_put_device_wake);

/*
 * Return dasd_device structure associated with cdev.
 * This function needs to be called with the ccw device
 * lock held. It can be used from interrupt context.
 */
struct dasd_device *
dasd_device_from_cdev_locked(struct ccw_device *cdev)
{
	struct dasd_device *device = dev_get_drvdata(&cdev->dev);

	if (!device)
		return ERR_PTR(-ENODEV);
	dasd_get_device(device);
	return device;
}

/*
 * Return dasd_device structure associated with cdev.
 */
struct dasd_device *
dasd_device_from_cdev(struct ccw_device *cdev)
{
	struct dasd_device *device;
	unsigned long flags;

	spin_lock_irqsave(get_ccwdev_lock(cdev), flags);
	device = dasd_device_from_cdev_locked(cdev);
	spin_unlock_irqrestore(get_ccwdev_lock(cdev), flags);
	return device;
}

void dasd_add_link_to_gendisk(struct gendisk *gdp, struct dasd_device *device)
{
	struct dasd_devmap *devmap;

	devmap = dasd_find_busid(dev_name(&device->cdev->dev));
	if (IS_ERR(devmap))
		return;
	spin_lock(&dasd_devmap_lock);
	gdp->private_data = devmap;
	spin_unlock(&dasd_devmap_lock);
}

struct dasd_device *dasd_device_from_gendisk(struct gendisk *gdp)
{
	struct dasd_device *device;
	struct dasd_devmap *devmap;

	if (!gdp->private_data)
		return NULL;
	device = NULL;
	spin_lock(&dasd_devmap_lock);
	devmap = gdp->private_data;
	if (devmap && devmap->device) {
		device = devmap->device;
		dasd_get_device(device);
	}
	spin_unlock(&dasd_devmap_lock);
	return device;
}

/*
 * SECTION: files in sysfs
 */

/*
 * failfast controls the behaviour, if no path is available
 */
static ssize_t dasd_ff_show(struct device *dev, struct device_attribute *attr,
			    char *buf)
{
	struct dasd_devmap *devmap;
	int ff_flag;

	devmap = dasd_find_busid(dev_name(dev));
	if (!IS_ERR(devmap))
		ff_flag = (devmap->features & DASD_FEATURE_FAILFAST) != 0;
	else
		ff_flag = (DASD_FEATURE_DEFAULT & DASD_FEATURE_FAILFAST) != 0;
	return snprintf(buf, PAGE_SIZE, ff_flag ? "1\n" : "0\n");
}

static ssize_t dasd_ff_store(struct device *dev, struct device_attribute *attr,
	      const char *buf, size_t count)
{
	struct dasd_devmap *devmap;
	int val;
	char *endp;

	devmap = dasd_devmap_from_cdev(to_ccwdev(dev));
	if (IS_ERR(devmap))
		return PTR_ERR(devmap);

	val = simple_strtoul(buf, &endp, 0);
	if (((endp + 1) < (buf + count)) || (val > 1))
		return -EINVAL;

	spin_lock(&dasd_devmap_lock);
	if (val)
		devmap->features |= DASD_FEATURE_FAILFAST;
	else
		devmap->features &= ~DASD_FEATURE_FAILFAST;
	if (devmap->device)
		devmap->device->features = devmap->features;
	spin_unlock(&dasd_devmap_lock);
	return count;
}

static DEVICE_ATTR(failfast, 0644, dasd_ff_show, dasd_ff_store);

/*
 * readonly controls the readonly status of a dasd
 */
static ssize_t
dasd_ro_show(struct device *dev, struct device_attribute *attr, char *buf)
{
	struct dasd_devmap *devmap;
	int ro_flag;

	devmap = dasd_find_busid(dev_name(dev));
	if (!IS_ERR(devmap))
		ro_flag = (devmap->features & DASD_FEATURE_READONLY) != 0;
	else
		ro_flag = (DASD_FEATURE_DEFAULT & DASD_FEATURE_READONLY) != 0;
	return snprintf(buf, PAGE_SIZE, ro_flag ? "1\n" : "0\n");
}

static ssize_t
dasd_ro_store(struct device *dev, struct device_attribute *attr,
	      const char *buf, size_t count)
{
	struct dasd_devmap *devmap;
	struct dasd_device *device;
	int val;
	char *endp;

	devmap = dasd_devmap_from_cdev(to_ccwdev(dev));
	if (IS_ERR(devmap))
		return PTR_ERR(devmap);

	val = simple_strtoul(buf, &endp, 0);
	if (((endp + 1) < (buf + count)) || (val > 1))
		return -EINVAL;

	spin_lock(&dasd_devmap_lock);
	if (val)
		devmap->features |= DASD_FEATURE_READONLY;
	else
		devmap->features &= ~DASD_FEATURE_READONLY;
	device = devmap->device;
	if (device) {
		device->features = devmap->features;
		val = val || test_bit(DASD_FLAG_DEVICE_RO, &device->flags);
	}
	spin_unlock(&dasd_devmap_lock);
	if (device && device->block && device->block->gdp)
		set_disk_ro(device->block->gdp, val);
	return count;
}

static DEVICE_ATTR(readonly, 0644, dasd_ro_show, dasd_ro_store);
/*
 * erplog controls the logging of ERP related data
 * (e.g. failing channel programs).
 */
static ssize_t
dasd_erplog_show(struct device *dev, struct device_attribute *attr, char *buf)
{
	struct dasd_devmap *devmap;
	int erplog;

	devmap = dasd_find_busid(dev_name(dev));
	if (!IS_ERR(devmap))
		erplog = (devmap->features & DASD_FEATURE_ERPLOG) != 0;
	else
		erplog = (DASD_FEATURE_DEFAULT & DASD_FEATURE_ERPLOG) != 0;
	return snprintf(buf, PAGE_SIZE, erplog ? "1\n" : "0\n");
}

static ssize_t
dasd_erplog_store(struct device *dev, struct device_attribute *attr,
	      const char *buf, size_t count)
{
	struct dasd_devmap *devmap;
	int val;
	char *endp;

	devmap = dasd_devmap_from_cdev(to_ccwdev(dev));
	if (IS_ERR(devmap))
		return PTR_ERR(devmap);

	val = simple_strtoul(buf, &endp, 0);
	if (((endp + 1) < (buf + count)) || (val > 1))
		return -EINVAL;

	spin_lock(&dasd_devmap_lock);
	if (val)
		devmap->features |= DASD_FEATURE_ERPLOG;
	else
		devmap->features &= ~DASD_FEATURE_ERPLOG;
	if (devmap->device)
		devmap->device->features = devmap->features;
	spin_unlock(&dasd_devmap_lock);
	return count;
}

static DEVICE_ATTR(erplog, 0644, dasd_erplog_show, dasd_erplog_store);

/*
 * use_diag controls whether the driver should use diag rather than ssch
 * to talk to the device
 */
static ssize_t
dasd_use_diag_show(struct device *dev, struct device_attribute *attr, char *buf)
{
	struct dasd_devmap *devmap;
	int use_diag;

	devmap = dasd_find_busid(dev_name(dev));
	if (!IS_ERR(devmap))
		use_diag = (devmap->features & DASD_FEATURE_USEDIAG) != 0;
	else
		use_diag = (DASD_FEATURE_DEFAULT & DASD_FEATURE_USEDIAG) != 0;
	return sprintf(buf, use_diag ? "1\n" : "0\n");
}

static ssize_t
dasd_use_diag_store(struct device *dev, struct device_attribute *attr,
		    const char *buf, size_t count)
{
	struct dasd_devmap *devmap;
	ssize_t rc;
	int val;
	char *endp;

	devmap = dasd_devmap_from_cdev(to_ccwdev(dev));
	if (IS_ERR(devmap))
		return PTR_ERR(devmap);

	val = simple_strtoul(buf, &endp, 0);
	if (((endp + 1) < (buf + count)) || (val > 1))
		return -EINVAL;

	spin_lock(&dasd_devmap_lock);
	/* Changing diag discipline flag is only allowed in offline state. */
	rc = count;
	if (!devmap->device && !(devmap->features & DASD_FEATURE_USERAW)) {
		if (val)
			devmap->features |= DASD_FEATURE_USEDIAG;
		else
			devmap->features &= ~DASD_FEATURE_USEDIAG;
	} else
		rc = -EPERM;
	spin_unlock(&dasd_devmap_lock);
	return rc;
}

static DEVICE_ATTR(use_diag, 0644, dasd_use_diag_show, dasd_use_diag_store);

/*
 * use_raw controls whether the driver should give access to raw eckd data or
 * operate in standard mode
 */
static ssize_t
dasd_use_raw_show(struct device *dev, struct device_attribute *attr, char *buf)
{
	struct dasd_devmap *devmap;
	int use_raw;

	devmap = dasd_find_busid(dev_name(dev));
	if (!IS_ERR(devmap))
		use_raw = (devmap->features & DASD_FEATURE_USERAW) != 0;
	else
		use_raw = (DASD_FEATURE_DEFAULT & DASD_FEATURE_USERAW) != 0;
	return sprintf(buf, use_raw ? "1\n" : "0\n");
}

static ssize_t
dasd_use_raw_store(struct device *dev, struct device_attribute *attr,
		    const char *buf, size_t count)
{
	struct dasd_devmap *devmap;
	ssize_t rc;
	unsigned long val;

	devmap = dasd_devmap_from_cdev(to_ccwdev(dev));
	if (IS_ERR(devmap))
		return PTR_ERR(devmap);

	if ((strict_strtoul(buf, 10, &val) != 0) || val > 1)
		return -EINVAL;

	spin_lock(&dasd_devmap_lock);
	/* Changing diag discipline flag is only allowed in offline state. */
	rc = count;
	if (!devmap->device && !(devmap->features & DASD_FEATURE_USEDIAG)) {
		if (val)
			devmap->features |= DASD_FEATURE_USERAW;
		else
			devmap->features &= ~DASD_FEATURE_USERAW;
	} else
		rc = -EPERM;
	spin_unlock(&dasd_devmap_lock);
	return rc;
}

static DEVICE_ATTR(raw_track_access, 0644, dasd_use_raw_show,
		   dasd_use_raw_store);

static ssize_t
dasd_discipline_show(struct device *dev, struct device_attribute *attr,
		     char *buf)
{
	struct dasd_device *device;
	ssize_t len;

	device = dasd_device_from_cdev(to_ccwdev(dev));
	if (IS_ERR(device))
		goto out;
	else if (!device->discipline) {
		dasd_put_device(device);
		goto out;
	} else {
		len = snprintf(buf, PAGE_SIZE, "%s\n",
			       device->discipline->name);
		dasd_put_device(device);
		return len;
	}
out:
	len = snprintf(buf, PAGE_SIZE, "none\n");
	return len;
}

static DEVICE_ATTR(discipline, 0444, dasd_discipline_show, NULL);

static ssize_t
dasd_device_status_show(struct device *dev, struct device_attribute *attr,
		     char *buf)
{
	struct dasd_device *device;
	ssize_t len;

	device = dasd_device_from_cdev(to_ccwdev(dev));
	if (!IS_ERR(device)) {
		switch (device->state) {
		case DASD_STATE_NEW:
			len = snprintf(buf, PAGE_SIZE, "new\n");
			break;
		case DASD_STATE_KNOWN:
			len = snprintf(buf, PAGE_SIZE, "detected\n");
			break;
		case DASD_STATE_BASIC:
			len = snprintf(buf, PAGE_SIZE, "basic\n");
			break;
		case DASD_STATE_UNFMT:
			len = snprintf(buf, PAGE_SIZE, "unformatted\n");
			break;
		case DASD_STATE_READY:
			len = snprintf(buf, PAGE_SIZE, "ready\n");
			break;
		case DASD_STATE_ONLINE:
			len = snprintf(buf, PAGE_SIZE, "online\n");
			break;
		default:
			len = snprintf(buf, PAGE_SIZE, "no stat\n");
			break;
		}
		dasd_put_device(device);
	} else
		len = snprintf(buf, PAGE_SIZE, "unknown\n");
	return len;
}

static DEVICE_ATTR(status, 0444, dasd_device_status_show, NULL);

static ssize_t dasd_alias_show(struct device *dev,
			       struct device_attribute *attr, char *buf)
{
	struct dasd_device *device;
	struct dasd_uid uid;

	device = dasd_device_from_cdev(to_ccwdev(dev));
	if (IS_ERR(device))
		return sprintf(buf, "0\n");

	if (device->discipline && device->discipline->get_uid &&
	    !device->discipline->get_uid(device, &uid)) {
		if (uid.type == UA_BASE_PAV_ALIAS ||
		    uid.type == UA_HYPER_PAV_ALIAS) {
			dasd_put_device(device);
			return sprintf(buf, "1\n");
		}
	}
	dasd_put_device(device);

	return sprintf(buf, "0\n");
}

static DEVICE_ATTR(alias, 0444, dasd_alias_show, NULL);

static ssize_t dasd_vendor_show(struct device *dev,
				struct device_attribute *attr, char *buf)
{
	struct dasd_device *device;
	struct dasd_uid uid;
	char *vendor;

	device = dasd_device_from_cdev(to_ccwdev(dev));
	vendor = "";
	if (IS_ERR(device))
		return snprintf(buf, PAGE_SIZE, "%s\n", vendor);

	if (device->discipline && device->discipline->get_uid &&
	    !device->discipline->get_uid(device, &uid))
<<<<<<< HEAD
		vendor = uid.vendor;
=======
			vendor = uid.vendor;
>>>>>>> 02f8c6ae

	dasd_put_device(device);

	return snprintf(buf, PAGE_SIZE, "%s\n", vendor);
}

static DEVICE_ATTR(vendor, 0444, dasd_vendor_show, NULL);

#define UID_STRLEN ( /* vendor */ 3 + 1 + /* serial    */ 14 + 1 +\
		     /* SSID   */ 4 + 1 + /* unit addr */ 2 + 1 +\
		     /* vduit */ 32 + 1)

static ssize_t
dasd_uid_show(struct device *dev, struct device_attribute *attr, char *buf)
{
	struct dasd_device *device;
	struct dasd_uid uid;
	char uid_string[UID_STRLEN];
	char ua_string[3];

	device = dasd_device_from_cdev(to_ccwdev(dev));
	uid_string[0] = 0;
	if (IS_ERR(device))
		return snprintf(buf, PAGE_SIZE, "%s\n", uid_string);

	if (device->discipline && device->discipline->get_uid &&
	    !device->discipline->get_uid(device, &uid)) {
		switch (uid.type) {
		case UA_BASE_DEVICE:
			snprintf(ua_string, sizeof(ua_string), "%02x",
				 uid.real_unit_addr);
			break;
		case UA_BASE_PAV_ALIAS:
			snprintf(ua_string, sizeof(ua_string), "%02x",
				 uid.base_unit_addr);
			break;
		case UA_HYPER_PAV_ALIAS:
			snprintf(ua_string, sizeof(ua_string), "xx");
			break;
		default:
			/* should not happen, treat like base device */
			snprintf(ua_string, sizeof(ua_string), "%02x",
				 uid.real_unit_addr);
			break;
		}

		if (strlen(uid.vduit) > 0)
			snprintf(uid_string, sizeof(uid_string),
				 "%s.%s.%04x.%s.%s",
				 uid.vendor, uid.serial, uid.ssid, ua_string,
				 uid.vduit);
		else
			snprintf(uid_string, sizeof(uid_string),
				 "%s.%s.%04x.%s",
				 uid.vendor, uid.serial, uid.ssid, ua_string);
	}
	dasd_put_device(device);

	return snprintf(buf, PAGE_SIZE, "%s\n", uid_string);
}
static DEVICE_ATTR(uid, 0444, dasd_uid_show, NULL);

/*
 * extended error-reporting
 */
static ssize_t
dasd_eer_show(struct device *dev, struct device_attribute *attr, char *buf)
{
	struct dasd_devmap *devmap;
	int eer_flag;

	devmap = dasd_find_busid(dev_name(dev));
	if (!IS_ERR(devmap) && devmap->device)
		eer_flag = dasd_eer_enabled(devmap->device);
	else
		eer_flag = 0;
	return snprintf(buf, PAGE_SIZE, eer_flag ? "1\n" : "0\n");
}

static ssize_t
dasd_eer_store(struct device *dev, struct device_attribute *attr,
	       const char *buf, size_t count)
{
	struct dasd_devmap *devmap;
	int val, rc;
	char *endp;

	devmap = dasd_devmap_from_cdev(to_ccwdev(dev));
	if (IS_ERR(devmap))
		return PTR_ERR(devmap);
	if (!devmap->device)
		return -ENODEV;

	val = simple_strtoul(buf, &endp, 0);
	if (((endp + 1) < (buf + count)) || (val > 1))
		return -EINVAL;

	if (val) {
		rc = dasd_eer_enable(devmap->device);
		if (rc)
			return rc;
	} else
		dasd_eer_disable(devmap->device);
	return count;
}

static DEVICE_ATTR(eer_enabled, 0644, dasd_eer_show, dasd_eer_store);

/*
 * expiration time for default requests
 */
static ssize_t
dasd_expires_show(struct device *dev, struct device_attribute *attr, char *buf)
{
	struct dasd_device *device;
	int len;

	device = dasd_device_from_cdev(to_ccwdev(dev));
	if (IS_ERR(device))
		return -ENODEV;
	len = snprintf(buf, PAGE_SIZE, "%lu\n", device->default_expires);
	dasd_put_device(device);
	return len;
}

static ssize_t
dasd_expires_store(struct device *dev, struct device_attribute *attr,
	       const char *buf, size_t count)
{
	struct dasd_device *device;
	unsigned long val;

	device = dasd_device_from_cdev(to_ccwdev(dev));
	if (IS_ERR(device))
		return -ENODEV;

	if ((strict_strtoul(buf, 10, &val) != 0) ||
	    (val > DASD_EXPIRES_MAX) || val == 0) {
		dasd_put_device(device);
		return -EINVAL;
	}

	if (val)
		device->default_expires = val;

	dasd_put_device(device);
	return count;
}

static DEVICE_ATTR(expires, 0644, dasd_expires_show, dasd_expires_store);

static ssize_t dasd_reservation_policy_show(struct device *dev,
					    struct device_attribute *attr,
					    char *buf)
{
	struct dasd_devmap *devmap;
	int rc = 0;

	devmap = dasd_find_busid(dev_name(dev));
	if (IS_ERR(devmap)) {
		rc = snprintf(buf, PAGE_SIZE, "ignore\n");
	} else {
		spin_lock(&dasd_devmap_lock);
		if (devmap->features & DASD_FEATURE_FAILONSLCK)
			rc = snprintf(buf, PAGE_SIZE, "fail\n");
		else
			rc = snprintf(buf, PAGE_SIZE, "ignore\n");
		spin_unlock(&dasd_devmap_lock);
	}
	return rc;
}

static ssize_t dasd_reservation_policy_store(struct device *dev,
					     struct device_attribute *attr,
					     const char *buf, size_t count)
{
	struct dasd_devmap *devmap;
	int rc;

	devmap = dasd_devmap_from_cdev(to_ccwdev(dev));
	if (IS_ERR(devmap))
		return PTR_ERR(devmap);
	rc = 0;
	spin_lock(&dasd_devmap_lock);
	if (sysfs_streq("ignore", buf))
		devmap->features &= ~DASD_FEATURE_FAILONSLCK;
	else if (sysfs_streq("fail", buf))
		devmap->features |= DASD_FEATURE_FAILONSLCK;
	else
		rc = -EINVAL;
	if (devmap->device)
		devmap->device->features = devmap->features;
	spin_unlock(&dasd_devmap_lock);
	if (rc)
		return rc;
	else
		return count;
}

static DEVICE_ATTR(reservation_policy, 0644,
		   dasd_reservation_policy_show, dasd_reservation_policy_store);

static ssize_t dasd_reservation_state_show(struct device *dev,
					   struct device_attribute *attr,
					   char *buf)
{
	struct dasd_device *device;
	int rc = 0;

	device = dasd_device_from_cdev(to_ccwdev(dev));
	if (IS_ERR(device))
		return snprintf(buf, PAGE_SIZE, "none\n");

	if (test_bit(DASD_FLAG_IS_RESERVED, &device->flags))
		rc = snprintf(buf, PAGE_SIZE, "reserved\n");
	else if (test_bit(DASD_FLAG_LOCK_STOLEN, &device->flags))
		rc = snprintf(buf, PAGE_SIZE, "lost\n");
	else
		rc = snprintf(buf, PAGE_SIZE, "none\n");
	dasd_put_device(device);
	return rc;
}

static ssize_t dasd_reservation_state_store(struct device *dev,
					    struct device_attribute *attr,
					    const char *buf, size_t count)
{
	struct dasd_device *device;
	int rc = 0;

	device = dasd_device_from_cdev(to_ccwdev(dev));
	if (IS_ERR(device))
		return -ENODEV;
	if (sysfs_streq("reset", buf))
		clear_bit(DASD_FLAG_LOCK_STOLEN, &device->flags);
	else
		rc = -EINVAL;
	dasd_put_device(device);

	if (rc)
		return rc;
	else
		return count;
}

static DEVICE_ATTR(last_known_reservation_state, 0644,
		   dasd_reservation_state_show, dasd_reservation_state_store);

static struct attribute * dasd_attrs[] = {
	&dev_attr_readonly.attr,
	&dev_attr_discipline.attr,
	&dev_attr_status.attr,
	&dev_attr_alias.attr,
	&dev_attr_vendor.attr,
	&dev_attr_uid.attr,
	&dev_attr_use_diag.attr,
	&dev_attr_raw_track_access.attr,
	&dev_attr_eer_enabled.attr,
	&dev_attr_erplog.attr,
	&dev_attr_failfast.attr,
	&dev_attr_expires.attr,
	&dev_attr_reservation_policy.attr,
	&dev_attr_last_known_reservation_state.attr,
	NULL,
};

static struct attribute_group dasd_attr_group = {
	.attrs = dasd_attrs,
};

/*
 * Return value of the specified feature.
 */
int
dasd_get_feature(struct ccw_device *cdev, int feature)
{
	struct dasd_devmap *devmap;

	devmap = dasd_find_busid(dev_name(&cdev->dev));
	if (IS_ERR(devmap))
		return PTR_ERR(devmap);

	return ((devmap->features & feature) != 0);
}

/*
 * Set / reset given feature.
 * Flag indicates wether to set (!=0) or the reset (=0) the feature.
 */
int
dasd_set_feature(struct ccw_device *cdev, int feature, int flag)
{
	struct dasd_devmap *devmap;

	devmap = dasd_find_busid(dev_name(&cdev->dev));
	if (IS_ERR(devmap))
		return PTR_ERR(devmap);

	spin_lock(&dasd_devmap_lock);
	if (flag)
		devmap->features |= feature;
	else
		devmap->features &= ~feature;
	if (devmap->device)
		devmap->device->features = devmap->features;
	spin_unlock(&dasd_devmap_lock);
	return 0;
}


int
dasd_add_sysfs_files(struct ccw_device *cdev)
{
	return sysfs_create_group(&cdev->dev.kobj, &dasd_attr_group);
}

void
dasd_remove_sysfs_files(struct ccw_device *cdev)
{
	sysfs_remove_group(&cdev->dev.kobj, &dasd_attr_group);
}


int
dasd_devmap_init(void)
{
	int i;

	/* Initialize devmap structures. */
	dasd_max_devindex = 0;
	for (i = 0; i < 256; i++)
		INIT_LIST_HEAD(&dasd_hashlists[i]);
	return 0;
}

void
dasd_devmap_exit(void)
{
	dasd_forget_ranges();
}<|MERGE_RESOLUTION|>--- conflicted
+++ resolved
@@ -1057,11 +1057,7 @@
 
 	if (device->discipline && device->discipline->get_uid &&
 	    !device->discipline->get_uid(device, &uid))
-<<<<<<< HEAD
-		vendor = uid.vendor;
-=======
 			vendor = uid.vendor;
->>>>>>> 02f8c6ae
 
 	dasd_put_device(device);
 
