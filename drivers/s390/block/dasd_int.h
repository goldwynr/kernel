/*
 * File...........: linux/drivers/s390/block/dasd_int.h
 * Author(s)......: Holger Smolinski <Holger.Smolinski@de.ibm.com>
 *		    Horst Hummel <Horst.Hummel@de.ibm.com>
 *		    Martin Schwidefsky <schwidefsky@de.ibm.com>
 * Bugreports.to..: <Linux390@de.ibm.com>
 * Copyright IBM Corp. 1999, 2009
 */

#ifndef DASD_INT_H
#define DASD_INT_H

#ifdef __KERNEL__

/* we keep old device allocation scheme; IOW, minors are still in 0..255 */
#define DASD_PER_MAJOR (1U << (MINORBITS - DASD_PARTN_BITS))
#define DASD_PARTN_MASK ((1 << DASD_PARTN_BITS) - 1)

/*
 * States a dasd device can have:
 *   new: the dasd_device structure is allocated.
 *   known: the discipline for the device is identified.
 *   basic: the device can do basic i/o.
 *   unfmt: the device could not be analyzed (format is unknown).
 *   ready: partition detection is done and the device is can do block io.
 *   online: the device accepts requests from the block device queue.
 *
 * Things to do for startup state transitions:
 *   new -> known: find discipline for the device and create devfs entries.
 *   known -> basic: request irq line for the device.
 *   basic -> ready: do the initial analysis, e.g. format detection,
 *                   do block device setup and detect partitions.
 *   ready -> online: schedule the device tasklet.
 * Things to do for shutdown state transitions:
 *   online -> ready: just set the new device state.
 *   ready -> basic: flush requests from the block device layer, clear
 *                   partition information and reset format information.
 *   basic -> known: terminate all requests and free irq.
 *   known -> new: remove devfs entries and forget discipline.
 */

#define DASD_STATE_NEW	  0
#define DASD_STATE_KNOWN  1
#define DASD_STATE_BASIC  2
#define DASD_STATE_UNFMT  3
#define DASD_STATE_READY  4
#define DASD_STATE_ONLINE 5

#include <linux/module.h>
#include <linux/wait.h>
#include <linux/blkdev.h>
#include <linux/genhd.h>
#include <linux/hdreg.h>
#include <linux/interrupt.h>
#include <linux/log2.h>
#include <asm/ccwdev.h>
#include <linux/workqueue.h>
#include <asm/debug.h>
#include <asm/dasd.h>
#include <asm/idals.h>

/* DASD discipline magic */
#define DASD_ECKD_MAGIC 0xC5C3D2C4
#define DASD_DIAG_MAGIC 0xC4C9C1C7
#define DASD_FBA_MAGIC 0xC6C2C140

/*
 * SECTION: Type definitions
 */
struct dasd_device;
struct dasd_block;

/* BIT DEFINITIONS FOR SENSE DATA */
#define DASD_SENSE_BIT_0 0x80
#define DASD_SENSE_BIT_1 0x40
#define DASD_SENSE_BIT_2 0x20
#define DASD_SENSE_BIT_3 0x10

/* BIT DEFINITIONS FOR SIM SENSE */
#define DASD_SIM_SENSE 0x0F
#define DASD_SIM_MSG_TO_OP 0x03
#define DASD_SIM_LOG 0x0C

/* lock class for nested cdev lock */
#define CDEV_NESTED_FIRST 1
#define CDEV_NESTED_SECOND 2

/*
 * SECTION: MACROs for klogd and s390 debug feature (dbf)
 */
#define DBF_DEV_EVENT(d_level, d_device, d_str, d_data...) \
do { \
	debug_sprintf_event(d_device->debug_area, \
			    d_level, \
			    d_str "\n", \
			    d_data); \
} while(0)

#define DBF_DEV_EXC(d_level, d_device, d_str, d_data...) \
do { \
	debug_sprintf_exception(d_device->debug_area, \
				d_level, \
				d_str "\n", \
				d_data); \
} while(0)

#define DBF_EVENT(d_level, d_str, d_data...)\
do { \
	debug_sprintf_event(dasd_debug_area, \
			    d_level,\
			    d_str "\n", \
			    d_data); \
} while(0)

#define DBF_EVENT_DEVID(d_level, d_cdev, d_str, d_data...)	\
do { \
	struct ccw_dev_id __dev_id;			\
	ccw_device_get_id(d_cdev, &__dev_id);		\
	debug_sprintf_event(dasd_debug_area,		\
			    d_level,					\
			    "0.%x.%04x " d_str "\n",			\
			    __dev_id.ssid, __dev_id.devno, d_data);	\
} while (0)

#define DBF_EXC(d_level, d_str, d_data...)\
do { \
	debug_sprintf_exception(dasd_debug_area, \
				d_level,\
				d_str "\n", \
				d_data); \
} while(0)

/* limit size for an errorstring */
#define ERRORLENGTH 30

/* definition of dbf debug levels */
#define	DBF_EMERG	0	/* system is unusable			*/
#define	DBF_ALERT	1	/* action must be taken immediately	*/
#define	DBF_CRIT	2	/* critical conditions			*/
#define	DBF_ERR		3	/* error conditions			*/
#define	DBF_WARNING	4	/* warning conditions			*/
#define	DBF_NOTICE	5	/* normal but significant condition	*/
#define	DBF_INFO	6	/* informational			*/
#define	DBF_DEBUG	6	/* debug-level messages			*/

/* messages to be written via klogd and dbf */
#define DEV_MESSAGE(d_loglevel,d_device,d_string,d_args...)\
do { \
	printk(d_loglevel PRINTK_HEADER " %s: " d_string "\n", \
	       dev_name(&d_device->cdev->dev), d_args); \
	DBF_DEV_EVENT(DBF_ALERT, d_device, d_string, d_args); \
} while(0)

#define MESSAGE(d_loglevel,d_string,d_args...)\
do { \
	printk(d_loglevel PRINTK_HEADER " " d_string "\n", d_args); \
	DBF_EVENT(DBF_ALERT, d_string, d_args); \
} while(0)

/* messages to be written via klogd only */
#define DEV_MESSAGE_LOG(d_loglevel,d_device,d_string,d_args...)\
do { \
	printk(d_loglevel PRINTK_HEADER " %s: " d_string "\n", \
	       dev_name(&d_device->cdev->dev), d_args); \
} while(0)

#define MESSAGE_LOG(d_loglevel,d_string,d_args...)\
do { \
	printk(d_loglevel PRINTK_HEADER " " d_string "\n", d_args); \
} while(0)

struct dasd_ccw_req {
	unsigned int magic;		/* Eye catcher */
	struct list_head devlist;	/* for dasd_device request queue */
	struct list_head blocklist;	/* for dasd_block request queue */

	/* Where to execute what... */
	struct dasd_block *block;	/* the originating block device */
	struct dasd_device *memdev;	/* the device used to allocate this */
	struct dasd_device *startdev;	/* device the request is started on */
	void *cpaddr;			/* address of ccw or tcw */
	unsigned char cpmode;		/* 0 = cmd mode, 1 = itcw */
	char status;			/* status of this request */
	short retries;			/* A retry counter */
	unsigned long flags;        	/* flags of this request */

	/* ... and how */
	unsigned long starttime;	/* jiffies time of request start */
	unsigned long expires;		/* expiration period in jiffies */
	char lpm;			/* logical path mask */
	void *data;			/* pointer to data area */

	/* these are important for recovering erroneous requests          */
	int intrc;			/* internal error, e.g. from start_IO */
	struct irb irb;			/* device status in case of an error */
	struct dasd_ccw_req *refers;	/* ERP-chain queueing. */
	void *function; 		/* originating ERP action */

	/* these are for statistics only */
	unsigned long long buildclk;	/* TOD-clock of request generation */
	unsigned long long startclk;	/* TOD-clock of request start */
	unsigned long long stopclk;	/* TOD-clock of request interrupt */
	unsigned long long endclk;	/* TOD-clock of request termination */

        /* Callback that is called after reaching final status. */
	void (*callback)(struct dasd_ccw_req *, void *data);
	void *callback_data;
};

/*
 * dasd_ccw_req -> status can be:
 */
#define DASD_CQR_FILLED 	0x00	/* request is ready to be processed */
#define DASD_CQR_DONE		0x01	/* request is completed successfully */
#define DASD_CQR_NEED_ERP	0x02	/* request needs recovery action */
#define DASD_CQR_IN_ERP 	0x03	/* request is in recovery */
#define DASD_CQR_FAILED 	0x04	/* request is finally failed */
#define DASD_CQR_TERMINATED	0x05	/* request was stopped by driver */

#define DASD_CQR_QUEUED 	0x80	/* request is queued to be processed */
#define DASD_CQR_IN_IO		0x81	/* request is currently in IO */
#define DASD_CQR_ERROR		0x82	/* request is completed with error */
#define DASD_CQR_CLEAR_PENDING	0x83	/* request is clear pending */
#define DASD_CQR_CLEARED	0x84	/* request was cleared */
#define DASD_CQR_SUCCESS	0x85	/* request was successful */

/* default expiration time*/
#define DASD_EXPIRES	  300
#define DASD_EXPIRES_MAX  40000000
#define DASD_RETRIES	  256
#define DASD_RETRIES_MAX  40000000

/* per dasd_ccw_req flags */
#define DASD_CQR_FLAGS_USE_ERP   0	/* use ERP for this request */
#define DASD_CQR_FLAGS_FAILFAST  1	/* FAILFAST */
#define DASD_CQR_VERIFY_PATH	 2	/* path verification request */
#define DASD_CQR_ALLOW_SLOCK	 3	/* Try this request even when lock was
					 * stolen. Should not be combined with
					 * DASD_CQR_FLAGS_USE_ERP
					 */

/* Signature for error recovery functions. */
typedef struct dasd_ccw_req *(*dasd_erp_fn_t) (struct dasd_ccw_req *);

/*
 * Unique identifier for dasd device.
 */
#define UA_NOT_CONFIGURED  0x00
#define UA_BASE_DEVICE	   0x01
#define UA_BASE_PAV_ALIAS  0x02
#define UA_HYPER_PAV_ALIAS 0x03

struct dasd_uid {
	__u8 type;
	char vendor[4];
	char serial[15];
	__u16 ssid;
	__u8 real_unit_addr;
	__u8 base_unit_addr;
	char vduit[33];
};

/*
 * the struct dasd_discipline is
 * sth like a table of virtual functions, if you think of dasd_eckd
 * inheriting dasd...
 * no, currently we are not planning to reimplement the driver in C++
 */
struct dasd_discipline {
	struct module *owner;
	char ebcname[8];	/* a name used for tagging and printks */
	char name[8];		/* a name used for tagging and printks */
	int max_blocks;		/* maximum number of blocks to be chained */

	struct list_head list;	/* used for list of disciplines */

	/*
	 * Device recognition functions. check_device is used to verify
	 * the sense data and the information returned by read device
	 * characteristics. It returns 0 if the discipline can be used
	 * for the device in question. uncheck_device is called during
	 * device shutdown to deregister a device from its discipline.
	 */
	int (*check_device) (struct dasd_device *);
	void (*uncheck_device) (struct dasd_device *);

	/*
	 * do_analysis is used in the step from device state "basic" to
	 * state "accept". It returns 0 if the device can be made ready,
	 * it returns -EMEDIUMTYPE if the device can't be made ready or
	 * -EAGAIN if do_analysis started a ccw that needs to complete
	 * before the analysis may be repeated.
	 */
	int (*do_analysis) (struct dasd_block *);

	/*
	 * This function is called, when new paths become available.
	 * Disciplins may use this callback to do necessary setup work,
	 * e.g. verify that new path is compatible with the current
	 * configuration.
	 */
	int (*verify_path)(struct dasd_device *, __u8);

	/*
	 * Last things to do when a device is set online, and first things
	 * when it is set offline.
	 */
	int (*ready_to_online) (struct dasd_device *);
	int (*online_to_ready) (struct dasd_device *);

	/*
	 * Device operation functions. build_cp creates a ccw chain for
	 * a block device request, start_io starts the request and
	 * term_IO cancels it (e.g. in case of a timeout). format_device
	 * returns a ccw chain to be used to format the device.
	 * handle_terminated_request allows to examine a cqr and prepare
	 * it for retry.
	 */
	struct dasd_ccw_req *(*build_cp) (struct dasd_device *,
					  struct dasd_block *,
					  struct request *);
	int (*start_IO) (struct dasd_ccw_req *);
	int (*term_IO) (struct dasd_ccw_req *);
	void (*handle_terminated_request) (struct dasd_ccw_req *);
	struct dasd_ccw_req *(*format_device) (struct dasd_device *,
					       struct format_data_t *);
	int (*free_cp) (struct dasd_ccw_req *, struct request *);

	/*
	 * Error recovery functions. examine_error() returns a value that
	 * indicates what to do for an error condition. If examine_error()
	 * returns 'dasd_era_recover' erp_action() is called to create a
	 * special error recovery ccw. erp_postaction() is called after
	 * an error recovery ccw has finished its execution. dump_sense
	 * is called for every error condition to print the sense data
	 * to the console.
	 */
	dasd_erp_fn_t(*erp_action) (struct dasd_ccw_req *);
	dasd_erp_fn_t(*erp_postaction) (struct dasd_ccw_req *);
	void (*dump_sense) (struct dasd_device *, struct dasd_ccw_req *,
			    struct irb *);
	void (*dump_sense_dbf) (struct dasd_device *, struct irb *, char *);
	void (*check_for_device_change) (struct dasd_device *,
					 struct dasd_ccw_req *,
					 struct irb *);

        /* i/o control functions. */
	int (*fill_geometry) (struct dasd_block *, struct hd_geometry *);
	int (*fill_info) (struct dasd_device *, struct dasd_information2_t *);
	int (*ioctl) (struct dasd_block *, unsigned int, void __user *);

	/* suspend/resume functions */
	int (*freeze) (struct dasd_device *);
	int (*restore) (struct dasd_device *);

	/* reload device after state change */
	int (*reload) (struct dasd_device *);

	int (*get_uid) (struct dasd_device *, struct dasd_uid *);
	void (*kick_validate) (struct dasd_device *);
};

extern struct dasd_discipline *dasd_diag_discipline_pointer;

/*
 * Notification numbers for extended error reporting notifications:
 * The DASD_EER_DISABLE notification is sent before a dasd_device (and it's
 * eer pointer) is freed. The error reporting module needs to do all necessary
 * cleanup steps.
 * The DASD_EER_TRIGGER notification sends the actual error reports (triggers).
 */
#define DASD_EER_DISABLE 0
#define DASD_EER_TRIGGER 1

/* Trigger IDs for extended error reporting DASD_EER_TRIGGER notification */
#define DASD_EER_FATALERROR  1
#define DASD_EER_NOPATH      2
#define DASD_EER_STATECHANGE 3
#define DASD_EER_PPRCSUSPEND 4

struct dasd_path {
	__u8 opm;
	__u8 tbvpm;
	__u8 ppm;
	__u8 npm;
};

struct dasd_profile_info {
	/* legacy part of profile data, as in dasd_profile_info_t */
	unsigned int dasd_io_reqs;	 /* number of requests processed */
	unsigned int dasd_io_sects;	 /* number of sectors processed */
	unsigned int dasd_io_secs[32];	 /* histogram of request's sizes */
	unsigned int dasd_io_times[32];	 /* histogram of requests's times */
	unsigned int dasd_io_timps[32];	 /* h. of requests's times per sector */
	unsigned int dasd_io_time1[32];	 /* hist. of time from build to start */
	unsigned int dasd_io_time2[32];	 /* hist. of time from start to irq */
	unsigned int dasd_io_time2ps[32]; /* hist. of time from start to irq */
	unsigned int dasd_io_time3[32];	 /* hist. of time from irq to end */
	unsigned int dasd_io_nr_req[32]; /* hist. of # of requests in chanq */

	/* new data */
	struct timespec starttod;	   /* time of start or last reset */
	unsigned int dasd_io_alias;	   /* requests using an alias */
	unsigned int dasd_io_tpm;	   /* requests using transport mode */
	unsigned int dasd_read_reqs;	   /* total number of read  requests */
	unsigned int dasd_read_sects;	   /* total number read sectors */
	unsigned int dasd_read_alias;	   /* read request using an alias */
	unsigned int dasd_read_tpm;	   /* read requests in transport mode */
	unsigned int dasd_read_secs[32];   /* histogram of request's sizes */
	unsigned int dasd_read_times[32];  /* histogram of requests's times */
	unsigned int dasd_read_time1[32];  /* hist. time from build to start */
	unsigned int dasd_read_time2[32];  /* hist. of time from start to irq */
	unsigned int dasd_read_time3[32];  /* hist. of time from irq to end */
	unsigned int dasd_read_nr_req[32]; /* hist. of # of requests in chanq */
};

struct dasd_profile {
	struct dentry *dentry;
	struct dasd_profile_info *data;
	spinlock_t lock;
};

struct dasd_device {
	/* Block device stuff. */
	struct dasd_block *block;

        unsigned int devindex;
	unsigned long flags;	   /* per device flags */
	unsigned short features;   /* copy of devmap-features (read-only!) */

	/* extended error reporting stuff (eer) */
	struct dasd_ccw_req *eer_cqr;

	/* Device discipline stuff. */
	struct dasd_discipline *discipline;
	struct dasd_discipline *base_discipline;
	char *private;
	struct dasd_path path_data;

	/* Device state and target state. */
	int state, target;
	struct mutex state_mutex;
	int stopped;		/* device (ccw_device_start) was stopped */

	/* reference count. */
        atomic_t ref_count;

	/* ccw queue and memory for static ccw/erp buffers. */
	struct list_head ccw_queue;
	spinlock_t mem_lock;
	void *ccw_mem;
	void *erp_mem;
	struct list_head ccw_chunks;
	struct list_head erp_chunks;

	atomic_t tasklet_scheduled;
        struct tasklet_struct tasklet;
	struct work_struct kick_work;
	struct work_struct restore_device;
	struct work_struct reload_device;
	struct work_struct kick_validate;
	struct timer_list timer;

	debug_info_t *debug_area;

	struct ccw_device *cdev;

	/* hook for alias management */
	struct list_head alias_list;

	/* default expiration time in s */
	unsigned long default_expires;
	unsigned long failfast_expires;
	unsigned long default_retries;
	unsigned long failfast_retries;
	unsigned long blk_timeout;

	struct dentry *debugfs_dentry;
	struct dasd_profile profile;
};

struct dasd_block {
	/* Block device stuff. */
	struct gendisk *gdp;
	struct request_queue *request_queue;
	spinlock_t request_queue_lock;
	struct block_device *bdev;
	atomic_t open_count;

	unsigned long long blocks; /* size of volume in blocks */
	unsigned int bp_block;	   /* bytes per block */
	unsigned int s2b_shift;	   /* log2 (bp_block/512) */

	struct dasd_device *base;
	struct list_head ccw_queue;
	spinlock_t queue_lock;

	atomic_t tasklet_scheduled;
	struct tasklet_struct tasklet;
	struct timer_list timer;

	struct dentry *debugfs_dentry;
	struct dasd_profile profile;
};



/* reasons why device (ccw_device_start) was stopped */
#define DASD_STOPPED_NOT_ACC 1         /* not accessible */
#define DASD_STOPPED_QUIESCE 2         /* Quiesced */
#define DASD_STOPPED_PENDING 4         /* long busy */
#define DASD_STOPPED_DC_WAIT 8         /* disconnected, wait */
#define DASD_STOPPED_SU      16        /* summary unit check handling */
#define DASD_STOPPED_PM      32        /* pm state transition */
#define DASD_UNRESUMED_PM    64        /* pm resume failed state */

/* per device flags */
#define DASD_FLAG_OFFLINE	3	/* device is in offline processing */
#define DASD_FLAG_EER_SNSS	4	/* A SNSS is required */
#define DASD_FLAG_EER_IN_USE	5	/* A SNSS request is running */
#define DASD_FLAG_DEVICE_RO	6	/* The device itself is read-only. Don't
					 * confuse this with the user specified
					 * read-only feature.
					 */
#define DASD_FLAG_IS_RESERVED	7	/* The device is reserved */
#define DASD_FLAG_LOCK_STOLEN	8	/* The device lock was stolen */
<<<<<<< HEAD
#define DASD_FLAG_SUSPENDED	9	/* The device was suspended */
#define DASD_FLAG_SAFE_OFFLINE	10	/* safe offline processing requested*/
#define DASD_FLAG_SAFE_OFFLINE_RUNNING	11	/* safe offline running */
#define DASD_FLAG_TIMEOUT	12	/* Timeout, abort noretry requests */
=======
#define DASD_FLAG_ABORTALL	9	/* Abort all noretry requests */
>>>>>>> b69e99c2


void dasd_put_device_wake(struct dasd_device *);

/*
 * Reference count inliners
 */
static inline void
dasd_get_device(struct dasd_device *device)
{
	atomic_inc(&device->ref_count);
}

static inline void
dasd_put_device(struct dasd_device *device)
{
	if (atomic_dec_return(&device->ref_count) == 0)
		dasd_put_device_wake(device);
}

/*
 * The static memory in ccw_mem and erp_mem is managed by a sorted
 * list of free memory chunks.
 */
struct dasd_mchunk
{
	struct list_head list;
	unsigned long size;
} __attribute__ ((aligned(8)));

static inline void
dasd_init_chunklist(struct list_head *chunk_list, void *mem,
		    unsigned long size)
{
	struct dasd_mchunk *chunk;

	INIT_LIST_HEAD(chunk_list);
	chunk = (struct dasd_mchunk *) mem;
	chunk->size = size - sizeof(struct dasd_mchunk);
	list_add(&chunk->list, chunk_list);
}

static inline void *
dasd_alloc_chunk(struct list_head *chunk_list, unsigned long size)
{
	struct dasd_mchunk *chunk, *tmp;

	size = (size + 7L) & -8L;
	list_for_each_entry(chunk, chunk_list, list) {
		if (chunk->size < size)
			continue;
		if (chunk->size > size + sizeof(struct dasd_mchunk)) {
			char *endaddr = (char *) (chunk + 1) + chunk->size;
			tmp = (struct dasd_mchunk *) (endaddr - size) - 1;
			tmp->size = size;
			chunk->size -= size + sizeof(struct dasd_mchunk);
			chunk = tmp;
		} else
			list_del(&chunk->list);
		return (void *) (chunk + 1);
	}
	return NULL;
}

static inline void
dasd_free_chunk(struct list_head *chunk_list, void *mem)
{
	struct dasd_mchunk *chunk, *tmp;
	struct list_head *p, *left;

	chunk = (struct dasd_mchunk *)
		((char *) mem - sizeof(struct dasd_mchunk));
	/* Find out the left neighbour in chunk_list. */
	left = chunk_list;
	list_for_each(p, chunk_list) {
		if (list_entry(p, struct dasd_mchunk, list) > chunk)
			break;
		left = p;
	}
	/* Try to merge with right neighbour = next element from left. */
	if (left->next != chunk_list) {
		tmp = list_entry(left->next, struct dasd_mchunk, list);
		if ((char *) (chunk + 1) + chunk->size == (char *) tmp) {
			list_del(&tmp->list);
			chunk->size += tmp->size + sizeof(struct dasd_mchunk);
		}
	}
	/* Try to merge with left neighbour. */
	if (left != chunk_list) {
		tmp = list_entry(left, struct dasd_mchunk, list);
		if ((char *) (tmp + 1) + tmp->size == (char *) chunk) {
			tmp->size += chunk->size + sizeof(struct dasd_mchunk);
			return;
		}
	}
	__list_add(&chunk->list, left, left->next);
}

/*
 * Check if bsize is in { 512, 1024, 2048, 4096 }
 */
static inline int
dasd_check_blocksize(int bsize)
{
	if (bsize < 512 || bsize > 4096 || !is_power_of_2(bsize))
		return -EMEDIUMTYPE;
	return 0;
}

/* externals in dasd.c */
#define DASD_PROFILE_OFF	 0
#define DASD_PROFILE_ON 	 1
#define DASD_PROFILE_GLOBAL_ONLY 2

extern debug_info_t *dasd_debug_area;
extern struct dasd_profile_info dasd_global_profile_data;
extern unsigned int dasd_global_profile_level;
extern const struct block_device_operations dasd_device_operations;

extern struct kmem_cache *dasd_page_cache;

struct dasd_ccw_req *
dasd_kmalloc_request(int , int, int, struct dasd_device *);
struct dasd_ccw_req *
dasd_smalloc_request(int , int, int, struct dasd_device *);
void dasd_kfree_request(struct dasd_ccw_req *, struct dasd_device *);
void dasd_sfree_request(struct dasd_ccw_req *, struct dasd_device *);
void dasd_wakeup_cb(struct dasd_ccw_req *, void *);

static inline int
dasd_kmalloc_set_cda(struct ccw1 *ccw, void *cda, struct dasd_device *device)
{
	return set_normalized_cda(ccw, cda);
}

struct dasd_device *dasd_alloc_device(void);
void dasd_free_device(struct dasd_device *);

struct dasd_block *dasd_alloc_block(void);
void dasd_free_block(struct dasd_block *);

void dasd_enable_device(struct dasd_device *);
void dasd_set_target_state(struct dasd_device *, int);
void dasd_kick_device(struct dasd_device *);
void dasd_restore_device(struct dasd_device *);
void dasd_reload_device(struct dasd_device *);

void dasd_add_request_head(struct dasd_ccw_req *);
void dasd_add_request_tail(struct dasd_ccw_req *);
int  dasd_start_IO(struct dasd_ccw_req *);
int  dasd_term_IO(struct dasd_ccw_req *);
void dasd_schedule_device_bh(struct dasd_device *);
void dasd_schedule_block_bh(struct dasd_block *);
int  dasd_sleep_on(struct dasd_ccw_req *);
int  dasd_sleep_on_immediatly(struct dasd_ccw_req *);
int  dasd_sleep_on_interruptible(struct dasd_ccw_req *);
void dasd_device_set_timer(struct dasd_device *, int);
void dasd_device_clear_timer(struct dasd_device *);
void dasd_block_set_timer(struct dasd_block *, int);
void dasd_block_clear_timer(struct dasd_block *);
int  dasd_cancel_req(struct dasd_ccw_req *);
int dasd_flush_device_queue(struct dasd_device *);
int dasd_generic_probe (struct ccw_device *, struct dasd_discipline *);
void dasd_generic_remove (struct ccw_device *cdev);
int dasd_generic_set_online(struct ccw_device *, struct dasd_discipline *);
int dasd_generic_set_offline (struct ccw_device *cdev);
int dasd_generic_notify(struct ccw_device *, int);
int dasd_generic_last_path_gone(struct dasd_device *);
int dasd_generic_path_operational(struct dasd_device *);
void dasd_generic_shutdown(struct ccw_device *);

void dasd_generic_handle_state_change(struct dasd_device *);
int dasd_generic_pm_freeze(struct ccw_device *);
int dasd_generic_restore_device(struct ccw_device *);
enum uc_todo dasd_generic_uc_handler(struct ccw_device *, struct irb *);
void dasd_generic_path_event(struct ccw_device *, int *);
int dasd_generic_verify_path(struct dasd_device *, __u8);

int dasd_generic_read_dev_chars(struct dasd_device *, int, void *, int);
char *dasd_get_sense(struct irb *);

void dasd_device_set_stop_bits(struct dasd_device *, int);
void dasd_device_remove_stop_bits(struct dasd_device *, int);

int dasd_device_is_ro(struct dasd_device *);

void dasd_profile_reset(struct dasd_profile *);
int dasd_profile_on(struct dasd_profile *);
void dasd_profile_off(struct dasd_profile *);
void dasd_global_profile_reset(void);
char *dasd_get_user_string(const char __user *, size_t);

/* externals in dasd_devmap.c */
extern int dasd_max_devindex;
extern int dasd_probeonly;
extern int dasd_autodetect;
extern int dasd_nopav;
extern int dasd_nofcx;

int dasd_devmap_init(void);
void dasd_devmap_exit(void);

struct dasd_device *dasd_create_device(struct ccw_device *);
void dasd_delete_device(struct dasd_device *);

int dasd_get_feature(struct ccw_device *, int);
int dasd_set_feature(struct ccw_device *, int, int);

int dasd_add_sysfs_files(struct ccw_device *);
void dasd_remove_sysfs_files(struct ccw_device *);

struct dasd_device *dasd_device_from_cdev(struct ccw_device *);
struct dasd_device *dasd_device_from_cdev_locked(struct ccw_device *);
struct dasd_device *dasd_device_from_devindex(int);

void dasd_add_link_to_gendisk(struct gendisk *, struct dasd_device *);
struct dasd_device *dasd_device_from_gendisk(struct gendisk *);

int dasd_parse(void);
int dasd_busid_known(const char *);

/* externals in dasd_gendisk.c */
int  dasd_gendisk_init(void);
void dasd_gendisk_exit(void);
int dasd_gendisk_alloc(struct dasd_block *);
void dasd_gendisk_free(struct dasd_block *);
int dasd_scan_partitions(struct dasd_block *);
void dasd_destroy_partitions(struct dasd_block *);

/* externals in dasd_ioctl.c */
int  dasd_ioctl(struct block_device *, fmode_t, unsigned int, unsigned long);

/* externals in dasd_proc.c */
int dasd_proc_init(void);
void dasd_proc_exit(void);

/* externals in dasd_erp.c */
struct dasd_ccw_req *dasd_default_erp_action(struct dasd_ccw_req *);
struct dasd_ccw_req *dasd_default_erp_postaction(struct dasd_ccw_req *);
struct dasd_ccw_req *dasd_alloc_erp_request(char *, int, int,
					    struct dasd_device *);
void dasd_free_erp_request(struct dasd_ccw_req *, struct dasd_device *);
void dasd_log_sense(struct dasd_ccw_req *, struct irb *);
void dasd_log_sense_dbf(struct dasd_ccw_req *cqr, struct irb *irb);

/* externals in dasd_3990_erp.c */
struct dasd_ccw_req *dasd_3990_erp_action(struct dasd_ccw_req *);
void dasd_3990_erp_handle_sim(struct dasd_device *, char *);

/* externals in dasd_eer.c */
#ifdef CONFIG_DASD_EER
int dasd_eer_init(void);
void dasd_eer_exit(void);
int dasd_eer_enable(struct dasd_device *);
void dasd_eer_disable(struct dasd_device *);
void dasd_eer_write(struct dasd_device *, struct dasd_ccw_req *cqr,
		    unsigned int id);
void dasd_eer_snss(struct dasd_device *);

static inline int dasd_eer_enabled(struct dasd_device *device)
{
	return device->eer_cqr != NULL;
}
#else
#define dasd_eer_init()		(0)
#define dasd_eer_exit()		do { } while (0)
#define dasd_eer_enable(d)	(0)
#define dasd_eer_disable(d)	do { } while (0)
#define dasd_eer_write(d,c,i)	do { } while (0)
#define dasd_eer_snss(d)	do { } while (0)
#define dasd_eer_enabled(d)	(0)
#endif	/* CONFIG_DASD_ERR */

#endif				/* __KERNEL__ */

#endif				/* DASD_H */<|MERGE_RESOLUTION|>--- conflicted
+++ resolved
@@ -524,14 +524,10 @@
 					 */
 #define DASD_FLAG_IS_RESERVED	7	/* The device is reserved */
 #define DASD_FLAG_LOCK_STOLEN	8	/* The device lock was stolen */
-<<<<<<< HEAD
 #define DASD_FLAG_SUSPENDED	9	/* The device was suspended */
 #define DASD_FLAG_SAFE_OFFLINE	10	/* safe offline processing requested*/
 #define DASD_FLAG_SAFE_OFFLINE_RUNNING	11	/* safe offline running */
-#define DASD_FLAG_TIMEOUT	12	/* Timeout, abort noretry requests */
-=======
-#define DASD_FLAG_ABORTALL	9	/* Abort all noretry requests */
->>>>>>> b69e99c2
+#define DASD_FLAG_ABORTALL	12	/* Abort all noretry requests */
 
 
 void dasd_put_device_wake(struct dasd_device *);
