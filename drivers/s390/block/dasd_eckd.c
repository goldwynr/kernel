/*
 * File...........: linux/drivers/s390/block/dasd_eckd.c
 * Author(s)......: Holger Smolinski <Holger.Smolinski@de.ibm.com>
 *		    Horst Hummel <Horst.Hummel@de.ibm.com>
 *		    Carsten Otte <Cotte@de.ibm.com>
 *		    Martin Schwidefsky <schwidefsky@de.ibm.com>
 * Bugreports.to..: <Linux390@de.ibm.com>
 * Copyright IBM Corp. 1999, 2009
 * EMC Symmetrix ioctl Copyright EMC Corporation, 2008
 * Author.........: Nigel Hislop <hislop_nigel@emc.com>
 */

#define KMSG_COMPONENT "dasd-eckd"

#include <linux/stddef.h>
#include <linux/kernel.h>
#include <linux/slab.h>
#include <linux/hdreg.h>	/* HDIO_GETGEO			    */
#include <linux/bio.h>
#include <linux/module.h>
#include <linux/init.h>

#include <asm/debug.h>
#include <asm/idals.h>
#include <asm/ebcdic.h>
#include <asm/compat.h>
#include <asm/io.h>
#include <asm/uaccess.h>
#include <asm/cio.h>
#include <asm/ccwdev.h>
#include <asm/itcw.h>

#include "dasd_int.h"
#include "dasd_eckd.h"
#include "../cio/chsc.h"

/* emergency request for reserve/release */
static struct {
	struct dasd_ccw_req cqr;
	struct ccw1 ccw;
	char data[32];
} *dasd_reserve_req;
static DEFINE_MUTEX(dasd_reserve_mutex);


#ifdef PRINTK_HEADER
#undef PRINTK_HEADER
#endif				/* PRINTK_HEADER */
#define PRINTK_HEADER "dasd(eckd):"

#define ECKD_C0(i) (i->home_bytes)
#define ECKD_F(i) (i->formula)
#define ECKD_F1(i) (ECKD_F(i)==0x01?(i->factors.f_0x01.f1):\
		    (i->factors.f_0x02.f1))
#define ECKD_F2(i) (ECKD_F(i)==0x01?(i->factors.f_0x01.f2):\
		    (i->factors.f_0x02.f2))
#define ECKD_F3(i) (ECKD_F(i)==0x01?(i->factors.f_0x01.f3):\
		    (i->factors.f_0x02.f3))
#define ECKD_F4(i) (ECKD_F(i)==0x02?(i->factors.f_0x02.f4):0)
#define ECKD_F5(i) (ECKD_F(i)==0x02?(i->factors.f_0x02.f5):0)
#define ECKD_F6(i) (i->factor6)
#define ECKD_F7(i) (i->factor7)
#define ECKD_F8(i) (i->factor8)

/*
 * raw track access always map to 64k in memory
 * so it maps to 16 blocks of 4k per track
 */
#define DASD_RAW_BLOCK_PER_TRACK 16
#define DASD_RAW_BLOCKSIZE 4096
/* 64k are 128 x 512 byte sectors  */
#define DASD_RAW_SECTORS_PER_TRACK 128

MODULE_LICENSE("GPL");

static struct dasd_discipline dasd_eckd_discipline;

/* The ccw bus type uses this table to find devices that it sends to
 * dasd_eckd_probe */
static struct ccw_device_id dasd_eckd_ids[] = {
	{ CCW_DEVICE_DEVTYPE (0x3990, 0, 0x3390, 0), .driver_info = 0x1},
	{ CCW_DEVICE_DEVTYPE (0x2105, 0, 0x3390, 0), .driver_info = 0x2},
	{ CCW_DEVICE_DEVTYPE (0x3880, 0, 0x3380, 0), .driver_info = 0x3},
	{ CCW_DEVICE_DEVTYPE (0x3990, 0, 0x3380, 0), .driver_info = 0x4},
	{ CCW_DEVICE_DEVTYPE (0x2105, 0, 0x3380, 0), .driver_info = 0x5},
	{ CCW_DEVICE_DEVTYPE (0x9343, 0, 0x9345, 0), .driver_info = 0x6},
	{ CCW_DEVICE_DEVTYPE (0x2107, 0, 0x3390, 0), .driver_info = 0x7},
	{ CCW_DEVICE_DEVTYPE (0x2107, 0, 0x3380, 0), .driver_info = 0x8},
	{ CCW_DEVICE_DEVTYPE (0x1750, 0, 0x3390, 0), .driver_info = 0x9},
	{ CCW_DEVICE_DEVTYPE (0x1750, 0, 0x3380, 0), .driver_info = 0xa},
	{ /* end of list */ },
};

MODULE_DEVICE_TABLE(ccw, dasd_eckd_ids);

static struct ccw_driver dasd_eckd_driver; /* see below */

#define INIT_CQR_OK 0
#define INIT_CQR_UNFORMATTED 1
#define INIT_CQR_ERROR 2

<<<<<<< HEAD
=======
/* emergency request for reserve/release */
static struct {
	struct dasd_ccw_req cqr;
	struct ccw1 ccw;
	char data[32];
} *dasd_reserve_req;
static DEFINE_MUTEX(dasd_reserve_mutex);

>>>>>>> 02f8c6ae
/* definitions for the path verification worker */
struct path_verification_work_data {
	struct work_struct worker;
	struct dasd_device *device;
	struct dasd_ccw_req cqr;
	struct ccw1 ccw;
	__u8 rcd_buffer[DASD_ECKD_RCD_DATA_SIZE];
	int isglobal;
	__u8 tbvpm;
};
static struct path_verification_work_data *path_verification_worker;
static DEFINE_MUTEX(dasd_path_verification_mutex);

/* initial attempt at a probe function. this can be simplified once
 * the other detection code is gone */
static int
dasd_eckd_probe (struct ccw_device *cdev)
{
	int ret;

	/* set ECKD specific ccw-device options */
	ret = ccw_device_set_options(cdev, CCWDEV_ALLOW_FORCE |
				     CCWDEV_DO_PATHGROUP | CCWDEV_DO_MULTIPATH);
	if (ret) {
		DBF_EVENT_DEVID(DBF_WARNING, cdev, "%s",
				"dasd_eckd_probe: could not set "
				"ccw-device options");
		return ret;
	}
	ret = dasd_generic_probe(cdev, &dasd_eckd_discipline);
	return ret;
}

static int
dasd_eckd_set_online(struct ccw_device *cdev)
{
	return dasd_generic_set_online(cdev, &dasd_eckd_discipline);
}

static const int sizes_trk0[] = { 28, 148, 84 };
#define LABEL_SIZE 140

static inline unsigned int
round_up_multiple(unsigned int no, unsigned int mult)
{
	int rem = no % mult;
	return (rem ? no - rem + mult : no);
}

static inline unsigned int
ceil_quot(unsigned int d1, unsigned int d2)
{
	return (d1 + (d2 - 1)) / d2;
}

static unsigned int
recs_per_track(struct dasd_eckd_characteristics * rdc,
	       unsigned int kl, unsigned int dl)
{
	int dn, kn;

	switch (rdc->dev_type) {
	case 0x3380:
		if (kl)
			return 1499 / (15 + 7 + ceil_quot(kl + 12, 32) +
				       ceil_quot(dl + 12, 32));
		else
			return 1499 / (15 + ceil_quot(dl + 12, 32));
	case 0x3390:
		dn = ceil_quot(dl + 6, 232) + 1;
		if (kl) {
			kn = ceil_quot(kl + 6, 232) + 1;
			return 1729 / (10 + 9 + ceil_quot(kl + 6 * kn, 34) +
				       9 + ceil_quot(dl + 6 * dn, 34));
		} else
			return 1729 / (10 + 9 + ceil_quot(dl + 6 * dn, 34));
	case 0x9345:
		dn = ceil_quot(dl + 6, 232) + 1;
		if (kl) {
			kn = ceil_quot(kl + 6, 232) + 1;
			return 1420 / (18 + 7 + ceil_quot(kl + 6 * kn, 34) +
				       ceil_quot(dl + 6 * dn, 34));
		} else
			return 1420 / (18 + 7 + ceil_quot(dl + 6 * dn, 34));
	}
	return 0;
}

static void set_ch_t(struct ch_t *geo, __u32 cyl, __u8 head)
{
	geo->cyl = (__u16) cyl;
	geo->head = cyl >> 16;
	geo->head <<= 4;
	geo->head |= head;
}

static int
check_XRC (struct ccw1         *de_ccw,
           struct DE_eckd_data *data,
           struct dasd_device  *device)
{
        struct dasd_eckd_private *private;
	int rc;

        private = (struct dasd_eckd_private *) device->private;
	if (!private->rdc_data.facilities.XRC_supported)
		return 0;

        /* switch on System Time Stamp - needed for XRC Support */
	data->ga_extended |= 0x08; /* switch on 'Time Stamp Valid'   */
	data->ga_extended |= 0x02; /* switch on 'Extended Parameter' */

	rc = get_sync_clock(&data->ep_sys_time);
	/* Ignore return code if sync clock is switched off. */
	if (rc == -ENOSYS || rc == -EACCES)
		rc = 0;

	de_ccw->count = sizeof(struct DE_eckd_data);
	de_ccw->flags |= CCW_FLAG_SLI;
	return rc;
}

static int
define_extent(struct ccw1 *ccw, struct DE_eckd_data *data, unsigned int trk,
	      unsigned int totrk, int cmd, struct dasd_device *device)
{
	struct dasd_eckd_private *private;
	u32 begcyl, endcyl;
	u16 heads, beghead, endhead;
	int rc = 0;

	private = (struct dasd_eckd_private *) device->private;

	ccw->cmd_code = DASD_ECKD_CCW_DEFINE_EXTENT;
	ccw->flags = 0;
	ccw->count = 16;
	ccw->cda = (__u32) __pa(data);

	memset(data, 0, sizeof(struct DE_eckd_data));
	switch (cmd) {
	case DASD_ECKD_CCW_READ_HOME_ADDRESS:
	case DASD_ECKD_CCW_READ_RECORD_ZERO:
	case DASD_ECKD_CCW_READ:
	case DASD_ECKD_CCW_READ_MT:
	case DASD_ECKD_CCW_READ_CKD:
	case DASD_ECKD_CCW_READ_CKD_MT:
	case DASD_ECKD_CCW_READ_KD:
	case DASD_ECKD_CCW_READ_KD_MT:
	case DASD_ECKD_CCW_READ_COUNT:
		data->mask.perm = 0x1;
		data->attributes.operation = private->attrib.operation;
		break;
	case DASD_ECKD_CCW_WRITE:
	case DASD_ECKD_CCW_WRITE_MT:
	case DASD_ECKD_CCW_WRITE_KD:
	case DASD_ECKD_CCW_WRITE_KD_MT:
		data->mask.perm = 0x02;
		data->attributes.operation = private->attrib.operation;
		rc = check_XRC (ccw, data, device);
		break;
	case DASD_ECKD_CCW_WRITE_CKD:
	case DASD_ECKD_CCW_WRITE_CKD_MT:
		data->attributes.operation = DASD_BYPASS_CACHE;
		rc = check_XRC (ccw, data, device);
		break;
	case DASD_ECKD_CCW_ERASE:
	case DASD_ECKD_CCW_WRITE_HOME_ADDRESS:
	case DASD_ECKD_CCW_WRITE_RECORD_ZERO:
		data->mask.perm = 0x3;
		data->mask.auth = 0x1;
		data->attributes.operation = DASD_BYPASS_CACHE;
		rc = check_XRC (ccw, data, device);
		break;
	default:
		dev_err(&device->cdev->dev,
			"0x%x is not a known command\n", cmd);
		break;
	}

	data->attributes.mode = 0x3;	/* ECKD */

	if ((private->rdc_data.cu_type == 0x2105 ||
	     private->rdc_data.cu_type == 0x2107 ||
	     private->rdc_data.cu_type == 0x1750)
	    && !(private->uses_cdl && trk < 2))
		data->ga_extended |= 0x40; /* Regular Data Format Mode */

	heads = private->rdc_data.trk_per_cyl;
	begcyl = trk / heads;
	beghead = trk % heads;
	endcyl = totrk / heads;
	endhead = totrk % heads;

	/* check for sequential prestage - enhance cylinder range */
	if (data->attributes.operation == DASD_SEQ_PRESTAGE ||
	    data->attributes.operation == DASD_SEQ_ACCESS) {

		if (endcyl + private->attrib.nr_cyl < private->real_cyl)
			endcyl += private->attrib.nr_cyl;
		else
			endcyl = (private->real_cyl - 1);
	}

	set_ch_t(&data->beg_ext, begcyl, beghead);
	set_ch_t(&data->end_ext, endcyl, endhead);
	return rc;
}

static int check_XRC_on_prefix(struct PFX_eckd_data *pfxdata,
			       struct dasd_device  *device)
{
	struct dasd_eckd_private *private;
	int rc;

	private = (struct dasd_eckd_private *) device->private;
	if (!private->rdc_data.facilities.XRC_supported)
		return 0;

	/* switch on System Time Stamp - needed for XRC Support */
	pfxdata->define_extent.ga_extended |= 0x08; /* 'Time Stamp Valid'   */
	pfxdata->define_extent.ga_extended |= 0x02; /* 'Extended Parameter' */
	pfxdata->validity.time_stamp = 1;	    /* 'Time Stamp Valid'   */

	rc = get_sync_clock(&pfxdata->define_extent.ep_sys_time);
	/* Ignore return code if sync clock is switched off. */
	if (rc == -ENOSYS || rc == -EACCES)
		rc = 0;
	return rc;
}

static void fill_LRE_data(struct LRE_eckd_data *data, unsigned int trk,
			  unsigned int rec_on_trk, int count, int cmd,
			  struct dasd_device *device, unsigned int reclen,
			  unsigned int tlf)
{
	struct dasd_eckd_private *private;
	int sector;
	int dn, d;

	private = (struct dasd_eckd_private *) device->private;

	memset(data, 0, sizeof(*data));
	sector = 0;
	if (rec_on_trk) {
		switch (private->rdc_data.dev_type) {
		case 0x3390:
			dn = ceil_quot(reclen + 6, 232);
			d = 9 + ceil_quot(reclen + 6 * (dn + 1), 34);
			sector = (49 + (rec_on_trk - 1) * (10 + d)) / 8;
			break;
		case 0x3380:
			d = 7 + ceil_quot(reclen + 12, 32);
			sector = (39 + (rec_on_trk - 1) * (8 + d)) / 7;
			break;
		}
	}
	data->sector = sector;
	/* note: meaning of count depends on the operation
	 *	 for record based I/O it's the number of records, but for
	 *	 track based I/O it's the number of tracks
	 */
	data->count = count;
	switch (cmd) {
	case DASD_ECKD_CCW_WRITE_HOME_ADDRESS:
		data->operation.orientation = 0x3;
		data->operation.operation = 0x03;
		break;
	case DASD_ECKD_CCW_READ_HOME_ADDRESS:
		data->operation.orientation = 0x3;
		data->operation.operation = 0x16;
		break;
	case DASD_ECKD_CCW_WRITE_RECORD_ZERO:
		data->operation.orientation = 0x1;
		data->operation.operation = 0x03;
		data->count++;
		break;
	case DASD_ECKD_CCW_READ_RECORD_ZERO:
		data->operation.orientation = 0x3;
		data->operation.operation = 0x16;
		data->count++;
		break;
	case DASD_ECKD_CCW_WRITE:
	case DASD_ECKD_CCW_WRITE_MT:
	case DASD_ECKD_CCW_WRITE_KD:
	case DASD_ECKD_CCW_WRITE_KD_MT:
		data->auxiliary.length_valid = 0x1;
		data->length = reclen;
		data->operation.operation = 0x01;
		break;
	case DASD_ECKD_CCW_WRITE_CKD:
	case DASD_ECKD_CCW_WRITE_CKD_MT:
		data->auxiliary.length_valid = 0x1;
		data->length = reclen;
		data->operation.operation = 0x03;
		break;
	case DASD_ECKD_CCW_WRITE_FULL_TRACK:
		data->operation.orientation = 0x0;
		data->operation.operation = 0x3F;
		data->extended_operation = 0x11;
		data->length = 0;
		data->extended_parameter_length = 0x02;
		if (data->count > 8) {
			data->extended_parameter[0] = 0xFF;
			data->extended_parameter[1] = 0xFF;
			data->extended_parameter[1] <<= (16 - count);
		} else {
			data->extended_parameter[0] = 0xFF;
			data->extended_parameter[0] <<= (8 - count);
			data->extended_parameter[1] = 0x00;
		}
		data->sector = 0xFF;
		break;
	case DASD_ECKD_CCW_WRITE_TRACK_DATA:
		data->auxiliary.length_valid = 0x1;
		data->length = reclen;	/* not tlf, as one might think */
		data->operation.operation = 0x3F;
		data->extended_operation = 0x23;
		break;
	case DASD_ECKD_CCW_READ:
	case DASD_ECKD_CCW_READ_MT:
	case DASD_ECKD_CCW_READ_KD:
	case DASD_ECKD_CCW_READ_KD_MT:
		data->auxiliary.length_valid = 0x1;
		data->length = reclen;
		data->operation.operation = 0x06;
		break;
	case DASD_ECKD_CCW_READ_CKD:
	case DASD_ECKD_CCW_READ_CKD_MT:
		data->auxiliary.length_valid = 0x1;
		data->length = reclen;
		data->operation.operation = 0x16;
		break;
	case DASD_ECKD_CCW_READ_COUNT:
		data->operation.operation = 0x06;
		break;
	case DASD_ECKD_CCW_READ_TRACK:
		data->operation.orientation = 0x1;
		data->operation.operation = 0x0C;
		data->extended_parameter_length = 0;
		data->sector = 0xFF;
		break;
	case DASD_ECKD_CCW_READ_TRACK_DATA:
		data->auxiliary.length_valid = 0x1;
		data->length = tlf;
		data->operation.operation = 0x0C;
		break;
	case DASD_ECKD_CCW_ERASE:
		data->length = reclen;
		data->auxiliary.length_valid = 0x1;
		data->operation.operation = 0x0b;
		break;
	default:
		DBF_DEV_EVENT(DBF_ERR, device,
			    "fill LRE unknown opcode 0x%x", cmd);
		BUG();
	}
	set_ch_t(&data->seek_addr,
		 trk / private->rdc_data.trk_per_cyl,
		 trk % private->rdc_data.trk_per_cyl);
	data->search_arg.cyl = data->seek_addr.cyl;
	data->search_arg.head = data->seek_addr.head;
	data->search_arg.record = rec_on_trk;
}

static int prefix_LRE(struct ccw1 *ccw, struct PFX_eckd_data *pfxdata,
		      unsigned int trk, unsigned int totrk, int cmd,
		      struct dasd_device *basedev, struct dasd_device *startdev,
		      unsigned char format, unsigned int rec_on_trk, int count,
		      unsigned int blksize, unsigned int tlf)
{
	struct dasd_eckd_private *basepriv, *startpriv;
	struct DE_eckd_data *dedata;
	struct LRE_eckd_data *lredata;
	u32 begcyl, endcyl;
	u16 heads, beghead, endhead;
	int rc = 0;

	basepriv = (struct dasd_eckd_private *) basedev->private;
	startpriv = (struct dasd_eckd_private *) startdev->private;
	dedata = &pfxdata->define_extent;
	lredata = &pfxdata->locate_record;

	ccw->cmd_code = DASD_ECKD_CCW_PFX;
	ccw->flags = 0;
	if (cmd == DASD_ECKD_CCW_WRITE_FULL_TRACK) {
		ccw->count = sizeof(*pfxdata) + 2;
		ccw->cda = (__u32) __pa(pfxdata);
		memset(pfxdata, 0, sizeof(*pfxdata) + 2);
	} else {
		ccw->count = sizeof(*pfxdata);
		ccw->cda = (__u32) __pa(pfxdata);
		memset(pfxdata, 0, sizeof(*pfxdata));
	}

	/* prefix data */
	if (format > 1) {
		DBF_DEV_EVENT(DBF_ERR, basedev,
			      "PFX LRE unknown format 0x%x", format);
		BUG();
		return -EINVAL;
	}
	pfxdata->format = format;
	pfxdata->base_address = basepriv->ned->unit_addr;
	pfxdata->base_lss = basepriv->ned->ID;
	pfxdata->validity.define_extent = 1;

	/* private uid is kept up to date, conf_data may be outdated */
	if (startpriv->uid.type != UA_BASE_DEVICE) {
		pfxdata->validity.verify_base = 1;
		if (startpriv->uid.type == UA_HYPER_PAV_ALIAS)
			pfxdata->validity.hyper_pav = 1;
	}

	/* define extend data (mostly)*/
	switch (cmd) {
	case DASD_ECKD_CCW_READ_HOME_ADDRESS:
	case DASD_ECKD_CCW_READ_RECORD_ZERO:
	case DASD_ECKD_CCW_READ:
	case DASD_ECKD_CCW_READ_MT:
	case DASD_ECKD_CCW_READ_CKD:
	case DASD_ECKD_CCW_READ_CKD_MT:
	case DASD_ECKD_CCW_READ_KD:
	case DASD_ECKD_CCW_READ_KD_MT:
	case DASD_ECKD_CCW_READ_COUNT:
		dedata->mask.perm = 0x1;
		dedata->attributes.operation = basepriv->attrib.operation;
		break;
	case DASD_ECKD_CCW_READ_TRACK:
	case DASD_ECKD_CCW_READ_TRACK_DATA:
		dedata->mask.perm = 0x1;
		dedata->attributes.operation = basepriv->attrib.operation;
		dedata->blk_size = 0;
		break;
	case DASD_ECKD_CCW_WRITE:
	case DASD_ECKD_CCW_WRITE_MT:
	case DASD_ECKD_CCW_WRITE_KD:
	case DASD_ECKD_CCW_WRITE_KD_MT:
		dedata->mask.perm = 0x02;
		dedata->attributes.operation = basepriv->attrib.operation;
		rc = check_XRC_on_prefix(pfxdata, basedev);
		break;
	case DASD_ECKD_CCW_WRITE_CKD:
	case DASD_ECKD_CCW_WRITE_CKD_MT:
		dedata->attributes.operation = DASD_BYPASS_CACHE;
		rc = check_XRC_on_prefix(pfxdata, basedev);
		break;
	case DASD_ECKD_CCW_ERASE:
	case DASD_ECKD_CCW_WRITE_HOME_ADDRESS:
	case DASD_ECKD_CCW_WRITE_RECORD_ZERO:
		dedata->mask.perm = 0x3;
		dedata->mask.auth = 0x1;
		dedata->attributes.operation = DASD_BYPASS_CACHE;
		rc = check_XRC_on_prefix(pfxdata, basedev);
		break;
	case DASD_ECKD_CCW_WRITE_FULL_TRACK:
		dedata->mask.perm = 0x03;
		dedata->attributes.operation = basepriv->attrib.operation;
		dedata->blk_size = 0;
		break;
	case DASD_ECKD_CCW_WRITE_TRACK_DATA:
		dedata->mask.perm = 0x02;
		dedata->attributes.operation = basepriv->attrib.operation;
		dedata->blk_size = blksize;
		rc = check_XRC_on_prefix(pfxdata, basedev);
		break;
	default:
		DBF_DEV_EVENT(DBF_ERR, basedev,
			    "PFX LRE unknown opcode 0x%x", cmd);
		BUG();
		return -EINVAL;
	}

	dedata->attributes.mode = 0x3;	/* ECKD */

	if ((basepriv->rdc_data.cu_type == 0x2105 ||
	     basepriv->rdc_data.cu_type == 0x2107 ||
	     basepriv->rdc_data.cu_type == 0x1750)
	    && !(basepriv->uses_cdl && trk < 2))
		dedata->ga_extended |= 0x40; /* Regular Data Format Mode */

	heads = basepriv->rdc_data.trk_per_cyl;
	begcyl = trk / heads;
	beghead = trk % heads;
	endcyl = totrk / heads;
	endhead = totrk % heads;

	/* check for sequential prestage - enhance cylinder range */
	if (dedata->attributes.operation == DASD_SEQ_PRESTAGE ||
	    dedata->attributes.operation == DASD_SEQ_ACCESS) {

		if (endcyl + basepriv->attrib.nr_cyl < basepriv->real_cyl)
			endcyl += basepriv->attrib.nr_cyl;
		else
			endcyl = (basepriv->real_cyl - 1);
	}

	set_ch_t(&dedata->beg_ext, begcyl, beghead);
	set_ch_t(&dedata->end_ext, endcyl, endhead);

	if (format == 1) {
		fill_LRE_data(lredata, trk, rec_on_trk, count, cmd,
			      basedev, blksize, tlf);
	}

	return rc;
}

static int prefix(struct ccw1 *ccw, struct PFX_eckd_data *pfxdata,
		  unsigned int trk, unsigned int totrk, int cmd,
		  struct dasd_device *basedev, struct dasd_device *startdev)
{
	return prefix_LRE(ccw, pfxdata, trk, totrk, cmd, basedev, startdev,
			  0, 0, 0, 0, 0);
}

static void
locate_record(struct ccw1 *ccw, struct LO_eckd_data *data, unsigned int trk,
	      unsigned int rec_on_trk, int no_rec, int cmd,
	      struct dasd_device * device, int reclen)
{
	struct dasd_eckd_private *private;
	int sector;
	int dn, d;

	private = (struct dasd_eckd_private *) device->private;

	DBF_DEV_EVENT(DBF_INFO, device,
		  "Locate: trk %d, rec %d, no_rec %d, cmd %d, reclen %d",
		  trk, rec_on_trk, no_rec, cmd, reclen);

	ccw->cmd_code = DASD_ECKD_CCW_LOCATE_RECORD;
	ccw->flags = 0;
	ccw->count = 16;
	ccw->cda = (__u32) __pa(data);

	memset(data, 0, sizeof(struct LO_eckd_data));
	sector = 0;
	if (rec_on_trk) {
		switch (private->rdc_data.dev_type) {
		case 0x3390:
			dn = ceil_quot(reclen + 6, 232);
			d = 9 + ceil_quot(reclen + 6 * (dn + 1), 34);
			sector = (49 + (rec_on_trk - 1) * (10 + d)) / 8;
			break;
		case 0x3380:
			d = 7 + ceil_quot(reclen + 12, 32);
			sector = (39 + (rec_on_trk - 1) * (8 + d)) / 7;
			break;
		}
	}
	data->sector = sector;
	data->count = no_rec;
	switch (cmd) {
	case DASD_ECKD_CCW_WRITE_HOME_ADDRESS:
		data->operation.orientation = 0x3;
		data->operation.operation = 0x03;
		break;
	case DASD_ECKD_CCW_READ_HOME_ADDRESS:
		data->operation.orientation = 0x3;
		data->operation.operation = 0x16;
		break;
	case DASD_ECKD_CCW_WRITE_RECORD_ZERO:
		data->operation.orientation = 0x1;
		data->operation.operation = 0x03;
		data->count++;
		break;
	case DASD_ECKD_CCW_READ_RECORD_ZERO:
		data->operation.orientation = 0x3;
		data->operation.operation = 0x16;
		data->count++;
		break;
	case DASD_ECKD_CCW_WRITE:
	case DASD_ECKD_CCW_WRITE_MT:
	case DASD_ECKD_CCW_WRITE_KD:
	case DASD_ECKD_CCW_WRITE_KD_MT:
		data->auxiliary.last_bytes_used = 0x1;
		data->length = reclen;
		data->operation.operation = 0x01;
		break;
	case DASD_ECKD_CCW_WRITE_CKD:
	case DASD_ECKD_CCW_WRITE_CKD_MT:
		data->auxiliary.last_bytes_used = 0x1;
		data->length = reclen;
		data->operation.operation = 0x03;
		break;
	case DASD_ECKD_CCW_READ:
	case DASD_ECKD_CCW_READ_MT:
	case DASD_ECKD_CCW_READ_KD:
	case DASD_ECKD_CCW_READ_KD_MT:
		data->auxiliary.last_bytes_used = 0x1;
		data->length = reclen;
		data->operation.operation = 0x06;
		break;
	case DASD_ECKD_CCW_READ_CKD:
	case DASD_ECKD_CCW_READ_CKD_MT:
		data->auxiliary.last_bytes_used = 0x1;
		data->length = reclen;
		data->operation.operation = 0x16;
		break;
	case DASD_ECKD_CCW_READ_COUNT:
		data->operation.operation = 0x06;
		break;
	case DASD_ECKD_CCW_ERASE:
		data->length = reclen;
		data->auxiliary.last_bytes_used = 0x1;
		data->operation.operation = 0x0b;
		break;
	default:
		DBF_DEV_EVENT(DBF_ERR, device, "unknown locate record "
			      "opcode 0x%x", cmd);
	}
	set_ch_t(&data->seek_addr,
		 trk / private->rdc_data.trk_per_cyl,
		 trk % private->rdc_data.trk_per_cyl);
	data->search_arg.cyl = data->seek_addr.cyl;
	data->search_arg.head = data->seek_addr.head;
	data->search_arg.record = rec_on_trk;
}

/*
 * Returns 1 if the block is one of the special blocks that needs
 * to get read/written with the KD variant of the command.
 * That is DASD_ECKD_READ_KD_MT instead of DASD_ECKD_READ_MT and
 * DASD_ECKD_WRITE_KD_MT instead of DASD_ECKD_WRITE_MT.
 * Luckily the KD variants differ only by one bit (0x08) from the
 * normal variant. So don't wonder about code like:
 * if (dasd_eckd_cdl_special(blk_per_trk, recid))
 *         ccw->cmd_code |= 0x8;
 */
static inline int
dasd_eckd_cdl_special(int blk_per_trk, int recid)
{
	if (recid < 3)
		return 1;
	if (recid < blk_per_trk)
		return 0;
	if (recid < 2 * blk_per_trk)
		return 1;
	return 0;
}

/*
 * Returns the record size for the special blocks of the cdl format.
 * Only returns something useful if dasd_eckd_cdl_special is true
 * for the recid.
 */
static inline int
dasd_eckd_cdl_reclen(int recid)
{
	if (recid < 3)
		return sizes_trk0[recid];
	return LABEL_SIZE;
}

/*
 * Generate device unique id that specifies the physical device.
 */
static int dasd_eckd_generate_uid(struct dasd_device *device)
{
	struct dasd_eckd_private *private;
	struct dasd_uid *uid;
	int count;
	unsigned long flags;

	private = (struct dasd_eckd_private *) device->private;
	if (!private)
		return -ENODEV;
	if (!private->ned || !private->gneq)
		return -ENODEV;
	uid = &private->uid;
	spin_lock_irqsave(get_ccwdev_lock(device->cdev), flags);
	memset(uid, 0, sizeof(struct dasd_uid));
	memcpy(uid->vendor, private->ned->HDA_manufacturer,
	       sizeof(uid->vendor) - 1);
	EBCASC(uid->vendor, sizeof(uid->vendor) - 1);
	memcpy(uid->serial, private->ned->HDA_location,
	       sizeof(uid->serial) - 1);
	EBCASC(uid->serial, sizeof(uid->serial) - 1);
	uid->ssid = private->gneq->subsystemID;
	uid->real_unit_addr = private->ned->unit_addr;
	if (private->sneq) {
		uid->type = private->sneq->sua_flags;
		if (uid->type == UA_BASE_PAV_ALIAS)
			uid->base_unit_addr = private->sneq->base_unit_addr;
	} else {
		uid->type = UA_BASE_DEVICE;
	}
	if (private->vdsneq) {
		for (count = 0; count < 16; count++) {
			sprintf(uid->vduit+2*count, "%02x",
				private->vdsneq->uit[count]);
		}
	}
	spin_unlock_irqrestore(get_ccwdev_lock(device->cdev), flags);
	return 0;
}

static int dasd_eckd_get_uid(struct dasd_device *device, struct dasd_uid *uid)
{
	struct dasd_eckd_private *private;
	unsigned long flags;

	if (device->private) {
		private = (struct dasd_eckd_private *)device->private;
		spin_lock_irqsave(get_ccwdev_lock(device->cdev), flags);
		*uid = private->uid;
		spin_unlock_irqrestore(get_ccwdev_lock(device->cdev), flags);
		return 0;
	}
	return -EINVAL;
}

static void dasd_eckd_fill_rcd_cqr(struct dasd_device *device,
				   struct dasd_ccw_req *cqr,
				   __u8 *rcd_buffer,
				   __u8 lpm)
{
	struct ccw1 *ccw;
	/*
	 * buffer has to start with EBCDIC "V1.0" to show
	 * support for virtual device SNEQ
	 */
	rcd_buffer[0] = 0xE5;
	rcd_buffer[1] = 0xF1;
	rcd_buffer[2] = 0x4B;
	rcd_buffer[3] = 0xF0;

	ccw = cqr->cpaddr;
	ccw->cmd_code = DASD_ECKD_CCW_RCD;
	ccw->flags = 0;
	ccw->cda = (__u32)(addr_t)rcd_buffer;
	ccw->count = DASD_ECKD_RCD_DATA_SIZE;
	cqr->magic = DASD_ECKD_MAGIC;

	cqr->startdev = device;
	cqr->memdev = device;
	cqr->block = NULL;
	cqr->expires = 10*HZ;
	cqr->lpm = lpm;
	cqr->retries = 256;
	cqr->buildclk = get_clock();
	cqr->status = DASD_CQR_FILLED;
	set_bit(DASD_CQR_VERIFY_PATH, &cqr->flags);
}

static int dasd_eckd_read_conf_immediately(struct dasd_device *device,
					   struct dasd_ccw_req *cqr,
					   __u8 *rcd_buffer,
					   __u8 lpm)
{
	struct ciw *ciw;
	int rc;
	/*
	 * sanity check: scan for RCD command in extended SenseID data
	 * some devices do not support RCD
	 */
	ciw = ccw_device_get_ciw(device->cdev, CIW_TYPE_RCD);
	if (!ciw || ciw->cmd != DASD_ECKD_CCW_RCD)
		return -EOPNOTSUPP;

	dasd_eckd_fill_rcd_cqr(device, cqr, rcd_buffer, lpm);
	clear_bit(DASD_CQR_FLAGS_USE_ERP, &cqr->flags);
<<<<<<< HEAD
=======
	set_bit(DASD_CQR_ALLOW_SLOCK, &cqr->flags);
>>>>>>> 02f8c6ae
	cqr->retries = 5;
	rc = dasd_sleep_on_immediatly(cqr);
	return rc;
}

static int dasd_eckd_read_conf_lpm(struct dasd_device *device,
				   void **rcd_buffer,
				   int *rcd_buffer_size, __u8 lpm)
{
	struct ciw *ciw;
	char *rcd_buf = NULL;
	int ret;
	struct dasd_ccw_req *cqr;

	/*
	 * sanity check: scan for RCD command in extended SenseID data
	 * some devices do not support RCD
	 */
	ciw = ccw_device_get_ciw(device->cdev, CIW_TYPE_RCD);
	if (!ciw || ciw->cmd != DASD_ECKD_CCW_RCD) {
		ret = -EOPNOTSUPP;
		goto out_error;
	}
	rcd_buf = kzalloc(DASD_ECKD_RCD_DATA_SIZE, GFP_KERNEL | GFP_DMA);
	if (!rcd_buf) {
		ret = -ENOMEM;
		goto out_error;
	}
	cqr = dasd_smalloc_request(DASD_ECKD_MAGIC, 1 /* RCD */,
				   0, /* use rcd_buf as data ara */
				   device);
	if (IS_ERR(cqr)) {
		DBF_DEV_EVENT(DBF_WARNING, device, "%s",
			      "Could not allocate RCD request");
		ret = -ENOMEM;
		goto out_error;
	}
	dasd_eckd_fill_rcd_cqr(device, cqr, rcd_buf, lpm);
	ret = dasd_sleep_on(cqr);
	/*
	 * on success we update the user input parms
	 */
	dasd_sfree_request(cqr, cqr->memdev);
	if (ret)
		goto out_error;

	*rcd_buffer_size = DASD_ECKD_RCD_DATA_SIZE;
	*rcd_buffer = rcd_buf;
	return 0;
out_error:
	kfree(rcd_buf);
	*rcd_buffer = NULL;
	*rcd_buffer_size = 0;
	return ret;
}

static int dasd_eckd_identify_conf_parts(struct dasd_eckd_private *private)
{

	struct dasd_sneq *sneq;
	int i, count;

	private->ned = NULL;
	private->sneq = NULL;
	private->vdsneq = NULL;
	private->gneq = NULL;
	count = private->conf_len / sizeof(struct dasd_sneq);
	sneq = (struct dasd_sneq *)private->conf_data;
	for (i = 0; i < count; ++i) {
		if (sneq->flags.identifier == 1 && sneq->format == 1)
			private->sneq = sneq;
		else if (sneq->flags.identifier == 1 && sneq->format == 4)
			private->vdsneq = (struct vd_sneq *)sneq;
		else if (sneq->flags.identifier == 2)
			private->gneq = (struct dasd_gneq *)sneq;
		else if (sneq->flags.identifier == 3 && sneq->res1 == 1)
			private->ned = (struct dasd_ned *)sneq;
		sneq++;
	}
	if (!private->ned || !private->gneq) {
		private->ned = NULL;
		private->sneq = NULL;
		private->vdsneq = NULL;
		private->gneq = NULL;
		return -EINVAL;
	}
	return 0;

};

static unsigned char dasd_eckd_path_access(void *conf_data, int conf_len)
{
	struct dasd_gneq *gneq;
	int i, count, found;

	count = conf_len / sizeof(*gneq);
	gneq = (struct dasd_gneq *)conf_data;
	found = 0;
	for (i = 0; i < count; ++i) {
		if (gneq->flags.identifier == 2) {
			found = 1;
			break;
		}
		gneq++;
	}
	if (found)
		return ((char *)gneq)[18] & 0x07;
	else
		return 0;
}

static int dasd_eckd_read_conf(struct dasd_device *device)
{
	void *conf_data;
	int conf_len, conf_data_saved;
	int rc;
	__u8 lpm, opm;
	struct dasd_eckd_private *private;
	struct dasd_path *path_data;

	private = (struct dasd_eckd_private *) device->private;
	path_data = &device->path_data;
	opm = ccw_device_get_path_mask(device->cdev);
	lpm = 0x80;
	conf_data_saved = 0;
	/* get configuration data per operational path */
	for (lpm = 0x80; lpm; lpm>>= 1) {
		if (lpm & opm) {
			rc = dasd_eckd_read_conf_lpm(device, &conf_data,
						     &conf_len, lpm);
			if (rc && rc != -EOPNOTSUPP) {	/* -EOPNOTSUPP is ok */
				DBF_EVENT_DEVID(DBF_WARNING, device->cdev,
					  "Read configuration data returned "
					  "error %d", rc);
				return rc;
			}
			if (conf_data == NULL) {
				DBF_EVENT_DEVID(DBF_WARNING, device->cdev, "%s",
						"No configuration data "
						"retrieved");
				/* no further analysis possible */
				path_data->opm |= lpm;
				continue;	/* no error */
			}
			/* save first valid configuration data */
			if (!conf_data_saved) {
				kfree(private->conf_data);
				private->conf_data = conf_data;
				private->conf_len = conf_len;
				if (dasd_eckd_identify_conf_parts(private)) {
					private->conf_data = NULL;
					private->conf_len = 0;
					kfree(conf_data);
					continue;
				}
				conf_data_saved++;
			}
			switch (dasd_eckd_path_access(conf_data, conf_len)) {
			case 0x02:
				path_data->npm |= lpm;
				break;
			case 0x03:
				path_data->ppm |= lpm;
				break;
			}
			path_data->opm |= lpm;
			if (conf_data != private->conf_data)
				kfree(conf_data);
		}
	}
	return 0;
}

static int verify_fcx_max_data(struct dasd_device *device, __u8 lpm)
{
	struct dasd_eckd_private *private;
	int mdc;
	u32 fcx_max_data;

	private = (struct dasd_eckd_private *) device->private;
	if (private->fcx_max_data) {
		mdc = ccw_device_get_mdc(device->cdev, lpm);
		if ((mdc < 0)) {
			dev_warn(&device->cdev->dev,
				 "Detecting the maximum data size for zHPF "
				 "requests failed (rc=%d) for a new path %x\n",
				 mdc, lpm);
			return mdc;
		}
		fcx_max_data = mdc * FCX_MAX_DATA_FACTOR;
		if (fcx_max_data < private->fcx_max_data) {
			dev_warn(&device->cdev->dev,
				 "The maximum data size for zHPF requests %u "
				 "on a new path %x is below the active maximum "
				 "%u\n", fcx_max_data, lpm,
				 private->fcx_max_data);
			return -EACCES;
		}
	}
	return 0;
}

static void do_path_verification_work(struct work_struct *work)
{
	struct path_verification_work_data *data;
	struct dasd_device *device;
	__u8 lpm, opm, npm, ppm, epm;
	unsigned long flags;
	int rc;

	data = container_of(work, struct path_verification_work_data, worker);
	device = data->device;

	opm = 0;
	npm = 0;
	ppm = 0;
	epm = 0;
	for (lpm = 0x80; lpm; lpm >>= 1) {
		if (lpm & data->tbvpm) {
			memset(data->rcd_buffer, 0, sizeof(data->rcd_buffer));
			memset(&data->cqr, 0, sizeof(data->cqr));
			data->cqr.cpaddr = &data->ccw;
			rc = dasd_eckd_read_conf_immediately(device, &data->cqr,
							     data->rcd_buffer,
							     lpm);
			if (!rc) {
				switch (dasd_eckd_path_access(data->rcd_buffer,
						     DASD_ECKD_RCD_DATA_SIZE)) {
				case 0x02:
					npm |= lpm;
					break;
				case 0x03:
					ppm |= lpm;
					break;
				}
				opm |= lpm;
			} else if (rc == -EOPNOTSUPP) {
				DBF_EVENT_DEVID(DBF_WARNING, device->cdev, "%s",
				       "path verification: No configuration "
				       "data retrieved");
				opm |= lpm;
			} else if (rc == -EAGAIN) {
				DBF_EVENT_DEVID(DBF_WARNING, device->cdev, "%s",
					"path verification: device is stopped,"
					" try again later");
				epm |= lpm;
			} else {
				dev_warn(&device->cdev->dev,
					 "Reading device feature codes failed "
					 "(rc=%d) for new path %x\n", rc, lpm);
				continue;
			}
			if (verify_fcx_max_data(device, lpm)) {
				opm &= ~lpm;
				npm &= ~lpm;
				ppm &= ~lpm;
			}
		}
	}
	/*
	 * There is a small chance that a path is lost again between
	 * above path verification and the following modification of
	 * the device opm mask. We could avoid that race here by using
	 * yet another path mask, but we rather deal with this unlikely
	 * situation in dasd_start_IO.
	 */
	spin_lock_irqsave(get_ccwdev_lock(device->cdev), flags);
	if (!device->path_data.opm && opm) {
		device->path_data.opm = opm;
		dasd_generic_path_operational(device);
	} else
		device->path_data.opm |= opm;
	device->path_data.npm |= npm;
	device->path_data.ppm |= ppm;
	device->path_data.tbvpm |= epm;
	spin_unlock_irqrestore(get_ccwdev_lock(device->cdev), flags);

	dasd_put_device(device);
	if (data->isglobal)
		mutex_unlock(&dasd_path_verification_mutex);
	else
		kfree(data);
}

static int dasd_eckd_verify_path(struct dasd_device *device, __u8 lpm)
{
	struct path_verification_work_data *data;

	data = kmalloc(sizeof(*data), GFP_ATOMIC | GFP_DMA);
	if (!data) {
		if (mutex_trylock(&dasd_path_verification_mutex)) {
			data = path_verification_worker;
			data->isglobal = 1;
		} else
			return -ENOMEM;
	} else {
		memset(data, 0, sizeof(*data));
		data->isglobal = 0;
	}
	INIT_WORK(&data->worker, do_path_verification_work);
	dasd_get_device(device);
	data->device = device;
	data->tbvpm = lpm;
	schedule_work(&data->worker);
	return 0;
}

static int dasd_eckd_read_features(struct dasd_device *device)
{
	struct dasd_psf_prssd_data *prssdp;
	struct dasd_rssd_features *features;
	struct dasd_ccw_req *cqr;
	struct ccw1 *ccw;
	int rc;
	struct dasd_eckd_private *private;

	private = (struct dasd_eckd_private *) device->private;
	memset(&private->features, 0, sizeof(struct dasd_rssd_features));
	cqr = dasd_smalloc_request(DASD_ECKD_MAGIC, 1 /* PSF */	+ 1 /* RSSD */,
				   (sizeof(struct dasd_psf_prssd_data) +
				    sizeof(struct dasd_rssd_features)),
				   device);
	if (IS_ERR(cqr)) {
		DBF_EVENT_DEVID(DBF_WARNING, device->cdev, "%s", "Could not "
				"allocate initialization request");
		return PTR_ERR(cqr);
	}
	cqr->startdev = device;
	cqr->memdev = device;
	cqr->block = NULL;
	cqr->retries = 256;
	cqr->expires = 10 * HZ;

	/* Prepare for Read Subsystem Data */
	prssdp = (struct dasd_psf_prssd_data *) cqr->data;
	memset(prssdp, 0, sizeof(struct dasd_psf_prssd_data));
	prssdp->order = PSF_ORDER_PRSSD;
	prssdp->suborder = 0x41;	/* Read Feature Codes */
	/* all other bytes of prssdp must be zero */

	ccw = cqr->cpaddr;
	ccw->cmd_code = DASD_ECKD_CCW_PSF;
	ccw->count = sizeof(struct dasd_psf_prssd_data);
	ccw->flags |= CCW_FLAG_CC;
	ccw->cda = (__u32)(addr_t) prssdp;

	/* Read Subsystem Data - feature codes */
	features = (struct dasd_rssd_features *) (prssdp + 1);
	memset(features, 0, sizeof(struct dasd_rssd_features));

	ccw++;
	ccw->cmd_code = DASD_ECKD_CCW_RSSD;
	ccw->count = sizeof(struct dasd_rssd_features);
	ccw->cda = (__u32)(addr_t) features;

	cqr->buildclk = get_clock();
	cqr->status = DASD_CQR_FILLED;
	rc = dasd_sleep_on(cqr);
	if (rc == 0) {
		prssdp = (struct dasd_psf_prssd_data *) cqr->data;
		features = (struct dasd_rssd_features *) (prssdp + 1);
		memcpy(&private->features, features,
		       sizeof(struct dasd_rssd_features));
	} else
		dev_warn(&device->cdev->dev, "Reading device feature codes"
			 " failed with rc=%d\n", rc);
	dasd_sfree_request(cqr, cqr->memdev);
	return rc;
}


/*
 * Build CP for Perform Subsystem Function - SSC.
 */
static struct dasd_ccw_req *dasd_eckd_build_psf_ssc(struct dasd_device *device,
						    int enable_pav)
{
	struct dasd_ccw_req *cqr;
	struct dasd_psf_ssc_data *psf_ssc_data;
	struct ccw1 *ccw;

	cqr = dasd_smalloc_request(DASD_ECKD_MAGIC, 1 /* PSF */ ,
				  sizeof(struct dasd_psf_ssc_data),
				  device);

	if (IS_ERR(cqr)) {
		DBF_DEV_EVENT(DBF_WARNING, device, "%s",
			   "Could not allocate PSF-SSC request");
		return cqr;
	}
	psf_ssc_data = (struct dasd_psf_ssc_data *)cqr->data;
	psf_ssc_data->order = PSF_ORDER_SSC;
	psf_ssc_data->suborder = 0xc0;
	if (enable_pav) {
		psf_ssc_data->suborder |= 0x08;
		psf_ssc_data->reserved[0] = 0x88;
	}
	ccw = cqr->cpaddr;
	ccw->cmd_code = DASD_ECKD_CCW_PSF;
	ccw->cda = (__u32)(addr_t)psf_ssc_data;
	ccw->count = 66;

	cqr->startdev = device;
	cqr->memdev = device;
	cqr->block = NULL;
	cqr->retries = 256;
	cqr->expires = 10*HZ;
	cqr->buildclk = get_clock();
	cqr->status = DASD_CQR_FILLED;
	return cqr;
}

/*
 * Perform Subsystem Function.
 * It is necessary to trigger CIO for channel revalidation since this
 * call might change behaviour of DASD devices.
 */
static int
dasd_eckd_psf_ssc(struct dasd_device *device, int enable_pav)
{
	struct dasd_ccw_req *cqr;
	int rc;

	cqr = dasd_eckd_build_psf_ssc(device, enable_pav);
	if (IS_ERR(cqr))
		return PTR_ERR(cqr);

	rc = dasd_sleep_on(cqr);
	if (!rc)
		/* trigger CIO to reprobe devices */
		css_schedule_reprobe();
	dasd_sfree_request(cqr, cqr->memdev);
	return rc;
}

/*
 * Valide storage server of current device.
 */
static void dasd_eckd_validate_server(struct dasd_device *device)
{
	int rc;
	struct dasd_eckd_private *private;
	int enable_pav;

	if (dasd_nopav || MACHINE_IS_VM)
		enable_pav = 0;
	else
		enable_pav = 1;
	rc = dasd_eckd_psf_ssc(device, enable_pav);

	/* may be requested feature is not available on server,
	 * therefore just report error and go ahead */
	private = (struct dasd_eckd_private *) device->private;
	DBF_EVENT_DEVID(DBF_WARNING, device->cdev, "PSF-SSC for SSID %04x "
			"returned rc=%d", private->uid.ssid, rc);
}

static u32 get_fcx_max_data(struct dasd_device *device)
{
#if defined(CONFIG_64BIT)
	int tpm, mdc;
	int fcx_in_css, fcx_in_gneq, fcx_in_features;
	struct dasd_eckd_private *private;

	if (dasd_nofcx)
		return 0;
	/* is transport mode supported? */
	private = (struct dasd_eckd_private *) device->private;
	fcx_in_css = css_general_characteristics.fcx;
	fcx_in_gneq = private->gneq->reserved2[7] & 0x04;
	fcx_in_features = private->features.feature[40] & 0x80;
	tpm = fcx_in_css && fcx_in_gneq && fcx_in_features;

	if (!tpm)
		return 0;

	mdc = ccw_device_get_mdc(device->cdev, 0);
	if (mdc < 0) {
		dev_warn(&device->cdev->dev, "Detecting the maximum supported"
			 " data size for zHPF requests failed\n");
		return 0;
	} else
		return mdc * FCX_MAX_DATA_FACTOR;
#else
	return 0;
#endif
}

/*
 * Check device characteristics.
 * If the device is accessible using ECKD discipline, the device is enabled.
 */
static int
dasd_eckd_check_characteristics(struct dasd_device *device)
{
	struct dasd_eckd_private *private;
	struct dasd_block *block;
	struct dasd_uid temp_uid;
	int is_known, rc, i;
<<<<<<< HEAD
	unsigned long value;
	int readonly;
=======
	int readonly;
	unsigned long value;
>>>>>>> 02f8c6ae

	if (!ccw_device_is_pathgroup(device->cdev)) {
		dev_warn(&device->cdev->dev,
			 "A channel path group could not be established\n");
		return -EIO;
	}
	if (!ccw_device_is_multipath(device->cdev)) {
		dev_info(&device->cdev->dev,
			 "The DASD is not operating in multipath mode\n");
	}
	private = (struct dasd_eckd_private *) device->private;
	if (!private) {
		private = kzalloc(sizeof(*private), GFP_KERNEL | GFP_DMA);
		if (!private) {
			dev_warn(&device->cdev->dev,
				 "Allocating memory for private DASD data "
				 "failed\n");
			return -ENOMEM;
		}
		device->private = (void *) private;
	} else {
		memset(private, 0, sizeof(*private));
	}
	/* Invalidate status of initial analysis. */
	private->init_cqr_status = -1;
	/* Set default cache operations. */
	private->attrib.operation = DASD_NORMAL_CACHE;
	private->attrib.nr_cyl = 0;

	/* Read Configuration Data */
	rc = dasd_eckd_read_conf(device);
	if (rc)
		goto out_err1;

	/* set default timeout */
	device->default_expires = DASD_EXPIRES;
	if (private->gneq) {
		value = 1;
		for (i = 0; i < private->gneq->timeout.value; i++)
			value = 10 * value;
		value = value * private->gneq->timeout.number;
		/* do not accept useless values */
		if (value != 0 && value <= DASD_EXPIRES_MAX)
			device->default_expires = value;
	}

	/* Generate device unique id */
	rc = dasd_eckd_generate_uid(device);
	if (rc)
		goto out_err1;

	dasd_eckd_get_uid(device, &temp_uid);
	if (temp_uid.type == UA_BASE_DEVICE) {
		block = dasd_alloc_block();
		if (IS_ERR(block)) {
			DBF_EVENT_DEVID(DBF_WARNING, device->cdev, "%s",
					"could not allocate dasd "
					"block structure");
			rc = PTR_ERR(block);
			goto out_err1;
		}
		device->block = block;
		block->base = device;
	}

	/* register lcu with alias handling, enable PAV if this is a new lcu */
	is_known = dasd_alias_make_device_known_to_lcu(device);
	if (is_known < 0) {
		rc = is_known;
		goto out_err2;
	}
	/*
	 * dasd_eckd_validate_server is done on the first device that
	 * is found for an LCU. All later other devices have to wait
	 * for it, so they will read the correct feature codes.
	 */
	if (!is_known) {
		dasd_eckd_validate_server(device);
		dasd_alias_lcu_setup_complete(device);
	} else
		dasd_alias_wait_for_lcu_setup(device);

	/* device may report different configuration data after LCU setup */
	rc = dasd_eckd_read_conf(device);
	if (rc)
		goto out_err3;

	/* Read Feature Codes */
	dasd_eckd_read_features(device);

	/* Read Device Characteristics */
	rc = dasd_generic_read_dev_chars(device, DASD_ECKD_MAGIC,
					 &private->rdc_data, 64);
	if (rc) {
		DBF_EVENT_DEVID(DBF_WARNING, device->cdev,
				"Read device characteristic failed, rc=%d", rc);
		goto out_err3;
	}
<<<<<<< HEAD

	if ((device->features & DASD_FEATURE_USERAW) &&
  	    !(private->rdc_data.facilities.RT_in_LR)) {
  		dev_err(&device->cdev->dev, "DASD raw track access not "
  			"available\n");
  		rc = -EINVAL;
  		goto out_err3;
  	}

=======
>>>>>>> 02f8c6ae
	/* find the valid cylinder size */
	if (private->rdc_data.no_cyl == LV_COMPAT_CYL &&
	    private->rdc_data.long_no_cyl)
		private->real_cyl = private->rdc_data.long_no_cyl;
	else
		private->real_cyl = private->rdc_data.no_cyl;

	private->fcx_max_data = get_fcx_max_data(device);

	readonly = dasd_device_is_ro(device);
	if (readonly)
		set_bit(DASD_FLAG_DEVICE_RO, &device->flags);

	dev_info(&device->cdev->dev, "New DASD %04X/%02X (CU %04X/%02X) "
		 "with %d cylinders, %d heads, %d sectors%s\n",
		 private->rdc_data.dev_type,
		 private->rdc_data.dev_model,
		 private->rdc_data.cu_type,
		 private->rdc_data.cu_model.model,
		 private->real_cyl,
		 private->rdc_data.trk_per_cyl,
		 private->rdc_data.sec_per_trk,
		 readonly ? ", read-only device" : "");
	return 0;

out_err3:
	dasd_alias_disconnect_device_from_lcu(device);
out_err2:
	dasd_free_block(device->block);
	device->block = NULL;
out_err1:
	kfree(private->conf_data);
	kfree(device->private);
	device->private = NULL;
	return rc;
}

static void dasd_eckd_uncheck_device(struct dasd_device *device)
{
	struct dasd_eckd_private *private;

	private = (struct dasd_eckd_private *) device->private;
	dasd_alias_disconnect_device_from_lcu(device);
	private->ned = NULL;
	private->sneq = NULL;
	private->vdsneq = NULL;
	private->gneq = NULL;
	private->conf_len = 0;
	kfree(private->conf_data);
	private->conf_data = NULL;
}

static struct dasd_ccw_req *
dasd_eckd_analysis_ccw(struct dasd_device *device)
{
	struct dasd_eckd_private *private;
	struct eckd_count *count_data;
	struct LO_eckd_data *LO_data;
	struct dasd_ccw_req *cqr;
	struct ccw1 *ccw;
	int cplength, datasize;
	int i;

	private = (struct dasd_eckd_private *) device->private;

	cplength = 8;
	datasize = sizeof(struct DE_eckd_data) + 2*sizeof(struct LO_eckd_data);
	cqr = dasd_smalloc_request(DASD_ECKD_MAGIC, cplength, datasize, device);
	if (IS_ERR(cqr))
		return cqr;
	ccw = cqr->cpaddr;
	/* Define extent for the first 3 tracks. */
	define_extent(ccw++, cqr->data, 0, 2,
		      DASD_ECKD_CCW_READ_COUNT, device);
	LO_data = cqr->data + sizeof(struct DE_eckd_data);
	/* Locate record for the first 4 records on track 0. */
	ccw[-1].flags |= CCW_FLAG_CC;
	locate_record(ccw++, LO_data++, 0, 0, 4,
		      DASD_ECKD_CCW_READ_COUNT, device, 0);

	count_data = private->count_area;
	for (i = 0; i < 4; i++) {
		ccw[-1].flags |= CCW_FLAG_CC;
		ccw->cmd_code = DASD_ECKD_CCW_READ_COUNT;
		ccw->flags = 0;
		ccw->count = 8;
		ccw->cda = (__u32)(addr_t) count_data;
		ccw++;
		count_data++;
	}

	/* Locate record for the first record on track 2. */
	ccw[-1].flags |= CCW_FLAG_CC;
	locate_record(ccw++, LO_data++, 2, 0, 1,
		      DASD_ECKD_CCW_READ_COUNT, device, 0);
	/* Read count ccw. */
	ccw[-1].flags |= CCW_FLAG_CC;
	ccw->cmd_code = DASD_ECKD_CCW_READ_COUNT;
	ccw->flags = 0;
	ccw->count = 8;
	ccw->cda = (__u32)(addr_t) count_data;

	cqr->block = NULL;
	cqr->startdev = device;
	cqr->memdev = device;
	cqr->retries = 255;
	cqr->buildclk = get_clock();
	cqr->status = DASD_CQR_FILLED;
	return cqr;
}

/* differentiate between 'no record found' and any other error */
static int dasd_eckd_analysis_evaluation(struct dasd_ccw_req *init_cqr)
{
	char *sense;
	if (init_cqr->status == DASD_CQR_DONE)
		return INIT_CQR_OK;
	else if (init_cqr->status == DASD_CQR_NEED_ERP ||
		 init_cqr->status == DASD_CQR_FAILED) {
		sense = dasd_get_sense(&init_cqr->irb);
		if (sense && (sense[1] & SNS1_NO_REC_FOUND))
			return INIT_CQR_UNFORMATTED;
		else
			return INIT_CQR_ERROR;
	} else
		return INIT_CQR_ERROR;
}

/*
 * This is the callback function for the init_analysis cqr. It saves
 * the status of the initial analysis ccw before it frees it and kicks
 * the device to continue the startup sequence. This will call
 * dasd_eckd_do_analysis again (if the devices has not been marked
 * for deletion in the meantime).
 */
static void dasd_eckd_analysis_callback(struct dasd_ccw_req *init_cqr,
					void *data)
{
	struct dasd_eckd_private *private;
	struct dasd_device *device;

	device = init_cqr->startdev;
	private = (struct dasd_eckd_private *) device->private;
	private->init_cqr_status = dasd_eckd_analysis_evaluation(init_cqr);
	dasd_sfree_request(init_cqr, device);
	dasd_kick_device(device);
}

static int dasd_eckd_start_analysis(struct dasd_block *block)
{
	struct dasd_ccw_req *init_cqr;

	init_cqr = dasd_eckd_analysis_ccw(block->base);
	if (IS_ERR(init_cqr))
		return PTR_ERR(init_cqr);
	init_cqr->callback = dasd_eckd_analysis_callback;
	init_cqr->callback_data = NULL;
	init_cqr->expires = 5*HZ;
	/* first try without ERP, so we can later handle unformatted
	 * devices as special case
	 */
	clear_bit(DASD_CQR_FLAGS_USE_ERP, &init_cqr->flags);
	init_cqr->retries = 0;
	dasd_add_request_head(init_cqr);
	return -EAGAIN;
}

static int dasd_eckd_end_analysis(struct dasd_block *block)
{
	struct dasd_device *device;
	struct dasd_eckd_private *private;
	struct eckd_count *count_area;
	unsigned int sb, blk_per_trk;
	int status, i;
	struct dasd_ccw_req *init_cqr;

	device = block->base;
	private = (struct dasd_eckd_private *) device->private;
	status = private->init_cqr_status;
	private->init_cqr_status = -1;
	if (status == INIT_CQR_ERROR) {
		/* try again, this time with full ERP */
		init_cqr = dasd_eckd_analysis_ccw(device);
		dasd_sleep_on(init_cqr);
		status = dasd_eckd_analysis_evaluation(init_cqr);
		dasd_sfree_request(init_cqr, device);
	}

	if (device->features & DASD_FEATURE_USERAW) {
		block->bp_block = DASD_RAW_BLOCKSIZE;
		blk_per_trk = DASD_RAW_BLOCK_PER_TRACK;
		block->s2b_shift = 3;
		goto raw;
	}

	if (status == INIT_CQR_UNFORMATTED) {
		dev_warn(&device->cdev->dev, "The DASD is not formatted\n");
		return -EMEDIUMTYPE;
	} else if (status == INIT_CQR_ERROR) {
		dev_err(&device->cdev->dev,
			"Detecting the DASD disk layout failed because "
			"of an I/O error\n");
		return -EIO;
	}

	private->uses_cdl = 1;
	/* Check Track 0 for Compatible Disk Layout */
	count_area = NULL;
	for (i = 0; i < 3; i++) {
		if (private->count_area[i].kl != 4 ||
		    private->count_area[i].dl != dasd_eckd_cdl_reclen(i) - 4) {
			private->uses_cdl = 0;
			break;
		}
	}
	if (i == 3)
		count_area = &private->count_area[4];

	if (private->uses_cdl == 0) {
		for (i = 0; i < 5; i++) {
			if ((private->count_area[i].kl != 0) ||
			    (private->count_area[i].dl !=
			     private->count_area[0].dl))
				break;
		}
		if (i == 5)
			count_area = &private->count_area[0];
	} else {
		if (private->count_area[3].record == 1)
			dev_warn(&device->cdev->dev,
				 "Track 0 has no records following the VTOC\n");
	}

	if (count_area != NULL && count_area->kl == 0) {
		/* we found notthing violating our disk layout */
		if (dasd_check_blocksize(count_area->dl) == 0)
			block->bp_block = count_area->dl;
	}
	if (block->bp_block == 0) {
		dev_warn(&device->cdev->dev,
			 "The disk layout of the DASD is not supported\n");
		return -EMEDIUMTYPE;
	}
	block->s2b_shift = 0;	/* bits to shift 512 to get a block */
	for (sb = 512; sb < block->bp_block; sb = sb << 1)
		block->s2b_shift++;

	blk_per_trk = recs_per_track(&private->rdc_data, 0, block->bp_block);

raw:
	block->blocks = (private->real_cyl *
			  private->rdc_data.trk_per_cyl *
			  blk_per_trk);

	dev_info(&device->cdev->dev,
		 "DASD with %d KB/block, %d KB total size, %d KB/track, "
		 "%s\n", (block->bp_block >> 10),
		 ((private->real_cyl *
		   private->rdc_data.trk_per_cyl *
		   blk_per_trk * (block->bp_block >> 9)) >> 1),
		 ((blk_per_trk * block->bp_block) >> 10),
		 private->uses_cdl ?
		 "compatible disk layout" : "linux disk layout");

	return 0;
}

static int dasd_eckd_do_analysis(struct dasd_block *block)
{
	struct dasd_eckd_private *private;

	private = (struct dasd_eckd_private *) block->base->private;
	if (private->init_cqr_status < 0)
		return dasd_eckd_start_analysis(block);
	else
		return dasd_eckd_end_analysis(block);
}

static int dasd_eckd_ready_to_online(struct dasd_device *device)
{
	return dasd_alias_add_device(device);
};

static int dasd_eckd_online_to_ready(struct dasd_device *device)
{
	cancel_work_sync(&device->reload_device);
	return dasd_alias_remove_device(device);
};

static int
dasd_eckd_fill_geometry(struct dasd_block *block, struct hd_geometry *geo)
{
	struct dasd_eckd_private *private;

	private = (struct dasd_eckd_private *) block->base->private;
	if (dasd_check_blocksize(block->bp_block) == 0) {
		geo->sectors = recs_per_track(&private->rdc_data,
					      0, block->bp_block);
	}
	geo->cylinders = private->rdc_data.no_cyl;
	geo->heads = private->rdc_data.trk_per_cyl;
	return 0;
}

static struct dasd_ccw_req *
dasd_eckd_format_device(struct dasd_device * device,
			struct format_data_t * fdata)
{
	struct dasd_eckd_private *private;
	struct dasd_ccw_req *fcp;
	struct eckd_count *ect;
	struct ccw1 *ccw;
	void *data;
	int rpt;
	struct ch_t address;
	int cplength, datasize;
	int i;
	int intensity = 0;
	int r0_perm;

	private = (struct dasd_eckd_private *) device->private;
	rpt = recs_per_track(&private->rdc_data, 0, fdata->blksize);
	set_ch_t(&address,
		 fdata->start_unit / private->rdc_data.trk_per_cyl,
		 fdata->start_unit % private->rdc_data.trk_per_cyl);

	/* Sanity checks. */
	if (fdata->start_unit >=
	    (private->real_cyl * private->rdc_data.trk_per_cyl)) {
		dev_warn(&device->cdev->dev, "Start track number %d used in "
			 "formatting is too big\n", fdata->start_unit);
		return ERR_PTR(-EINVAL);
	}
	if (fdata->start_unit > fdata->stop_unit) {
		dev_warn(&device->cdev->dev, "Start track %d used in "
			 "formatting exceeds end track\n", fdata->start_unit);
		return ERR_PTR(-EINVAL);
	}
	if (dasd_check_blocksize(fdata->blksize) != 0) {
		dev_warn(&device->cdev->dev,
			 "The DASD cannot be formatted with block size %d\n",
			 fdata->blksize);
		return ERR_PTR(-EINVAL);
	}

	/*
	 * fdata->intensity is a bit string that tells us what to do:
	 *   Bit 0: write record zero
	 *   Bit 1: write home address, currently not supported
	 *   Bit 2: invalidate tracks
	 *   Bit 3: use OS/390 compatible disk layout (cdl)
	 *   Bit 4: do not allow storage subsystem to modify record zero
	 * Only some bit combinations do make sense.
	 */
	if (fdata->intensity & 0x10) {
		r0_perm = 0;
		intensity = fdata->intensity & ~0x10;
	} else {
		r0_perm = 1;
		intensity = fdata->intensity;
	}
	switch (intensity) {
	case 0x00:	/* Normal format */
	case 0x08:	/* Normal format, use cdl. */
		cplength = 2 + rpt;
		datasize = sizeof(struct DE_eckd_data) +
			sizeof(struct LO_eckd_data) +
			rpt * sizeof(struct eckd_count);
		break;
	case 0x01:	/* Write record zero and format track. */
	case 0x09:	/* Write record zero and format track, use cdl. */
		cplength = 3 + rpt;
		datasize = sizeof(struct DE_eckd_data) +
			sizeof(struct LO_eckd_data) +
			sizeof(struct eckd_count) +
			rpt * sizeof(struct eckd_count);
		break;
	case 0x04:	/* Invalidate track. */
	case 0x0c:	/* Invalidate track, use cdl. */
		cplength = 3;
		datasize = sizeof(struct DE_eckd_data) +
			sizeof(struct LO_eckd_data) +
			sizeof(struct eckd_count);
		break;
	default:
		dev_warn(&device->cdev->dev, "An I/O control call used "
			 "incorrect flags 0x%x\n", fdata->intensity);
		return ERR_PTR(-EINVAL);
	}
	/* Allocate the format ccw request. */
	fcp = dasd_smalloc_request(DASD_ECKD_MAGIC, cplength, datasize, device);
	if (IS_ERR(fcp))
		return fcp;

	data = fcp->data;
	ccw = fcp->cpaddr;

	switch (intensity & ~0x08) {
	case 0x00: /* Normal format. */
		define_extent(ccw++, (struct DE_eckd_data *) data,
			      fdata->start_unit, fdata->start_unit,
			      DASD_ECKD_CCW_WRITE_CKD, device);
		/* grant subsystem permission to format R0 */
		if (r0_perm)
			((struct DE_eckd_data *)data)->ga_extended |= 0x04;
		data += sizeof(struct DE_eckd_data);
		ccw[-1].flags |= CCW_FLAG_CC;
		locate_record(ccw++, (struct LO_eckd_data *) data,
			      fdata->start_unit, 0, rpt,
			      DASD_ECKD_CCW_WRITE_CKD, device,
			      fdata->blksize);
		data += sizeof(struct LO_eckd_data);
		break;
	case 0x01: /* Write record zero + format track. */
		define_extent(ccw++, (struct DE_eckd_data *) data,
			      fdata->start_unit, fdata->start_unit,
			      DASD_ECKD_CCW_WRITE_RECORD_ZERO,
			      device);
		data += sizeof(struct DE_eckd_data);
		ccw[-1].flags |= CCW_FLAG_CC;
		locate_record(ccw++, (struct LO_eckd_data *) data,
			      fdata->start_unit, 0, rpt + 1,
			      DASD_ECKD_CCW_WRITE_RECORD_ZERO, device,
			      device->block->bp_block);
		data += sizeof(struct LO_eckd_data);
		break;
	case 0x04: /* Invalidate track. */
		define_extent(ccw++, (struct DE_eckd_data *) data,
			      fdata->start_unit, fdata->start_unit,
			      DASD_ECKD_CCW_WRITE_CKD, device);
		data += sizeof(struct DE_eckd_data);
		ccw[-1].flags |= CCW_FLAG_CC;
		locate_record(ccw++, (struct LO_eckd_data *) data,
			      fdata->start_unit, 0, 1,
			      DASD_ECKD_CCW_WRITE_CKD, device, 8);
		data += sizeof(struct LO_eckd_data);
		break;
	}
	if (intensity & 0x01) {	/* write record zero */
		ect = (struct eckd_count *) data;
		data += sizeof(struct eckd_count);
		ect->cyl = address.cyl;
		ect->head = address.head;
		ect->record = 0;
		ect->kl = 0;
		ect->dl = 8;
		ccw[-1].flags |= CCW_FLAG_CC;
		ccw->cmd_code = DASD_ECKD_CCW_WRITE_RECORD_ZERO;
		ccw->flags = CCW_FLAG_SLI;
		ccw->count = 8;
		ccw->cda = (__u32)(addr_t) ect;
		ccw++;
	}
	if ((intensity & ~0x08) & 0x04) {	/* erase track */
		ect = (struct eckd_count *) data;
		data += sizeof(struct eckd_count);
		ect->cyl = address.cyl;
		ect->head = address.head;
		ect->record = 1;
		ect->kl = 0;
		ect->dl = 0;
		ccw[-1].flags |= CCW_FLAG_CC;
		ccw->cmd_code = DASD_ECKD_CCW_WRITE_CKD;
		ccw->flags = CCW_FLAG_SLI;
		ccw->count = 8;
		ccw->cda = (__u32)(addr_t) ect;
	} else {		/* write remaining records */
		for (i = 0; i < rpt; i++) {
			ect = (struct eckd_count *) data;
			data += sizeof(struct eckd_count);
			ect->cyl = address.cyl;
			ect->head = address.head;
			ect->record = i + 1;
			ect->kl = 0;
			ect->dl = fdata->blksize;
			/* Check for special tracks 0-1 when formatting CDL */
			if ((intensity & 0x08) &&
			    fdata->start_unit == 0) {
				if (i < 3) {
					ect->kl = 4;
					ect->dl = sizes_trk0[i] - 4;
				}
			}
			if ((intensity & 0x08) &&
			    fdata->start_unit == 1) {
				ect->kl = 44;
				ect->dl = LABEL_SIZE - 44;
			}
			ccw[-1].flags |= CCW_FLAG_CC;
			ccw->cmd_code = DASD_ECKD_CCW_WRITE_CKD;
			ccw->flags = CCW_FLAG_SLI;
			ccw->count = 8;
			ccw->cda = (__u32)(addr_t) ect;
			ccw++;
		}
	}
	fcp->startdev = device;
	fcp->memdev = device;
	fcp->retries = 256;
	fcp->buildclk = get_clock();
	fcp->status = DASD_CQR_FILLED;
	return fcp;
}

static void dasd_eckd_handle_terminated_request(struct dasd_ccw_req *cqr)
{
	cqr->status = DASD_CQR_FILLED;
	if (cqr->block && (cqr->startdev != cqr->block->base)) {
		dasd_eckd_reset_ccw_to_base_io(cqr);
		cqr->startdev = cqr->block->base;
		cqr->lpm = cqr->block->base->path_data.opm;
	}
};

static dasd_erp_fn_t
dasd_eckd_erp_action(struct dasd_ccw_req * cqr)
{
	struct dasd_device *device = (struct dasd_device *) cqr->startdev;
	struct ccw_device *cdev = device->cdev;

	switch (cdev->id.cu_type) {
	case 0x3990:
	case 0x2105:
	case 0x2107:
	case 0x1750:
		return dasd_3990_erp_action;
	case 0x9343:
	case 0x3880:
	default:
		return dasd_default_erp_action;
	}
}

static dasd_erp_fn_t
dasd_eckd_erp_postaction(struct dasd_ccw_req * cqr)
{
	return dasd_default_erp_postaction;
}

static void dasd_eckd_check_for_device_change(struct dasd_device *device,
					      struct dasd_ccw_req *cqr,
					      struct irb *irb)
{
	char mask;
	char *sense = NULL;
	struct dasd_eckd_private *private;

	private = (struct dasd_eckd_private *) device->private;
	/* first of all check for state change pending interrupt */
	mask = DEV_STAT_ATTENTION | DEV_STAT_DEV_END | DEV_STAT_UNIT_EXCEP;
	if ((scsw_dstat(&irb->scsw) & mask) == mask) {
		/* for alias only and not in offline processing*/
		if (!device->block && private->lcu &&
		    !test_bit(DASD_FLAG_OFFLINE, &device->flags)) {
			/*
			 * the state change could be caused by an alias
			 * reassignment remove device from alias handling
			 * to prevent new requests from being scheduled on
			 * the wrong alias device
			 */
			dasd_alias_remove_device(device);

			/* schedule worker to reload device */
			dasd_reload_device(device);
		}
		dasd_generic_handle_state_change(device);
		return;
	}

	sense = dasd_get_sense(irb);
	if (!sense)
		return;

	/* summary unit check */
	if ((sense[27] & DASD_SENSE_BIT_0) && (sense[7] == 0x0D) &&
	    (scsw_dstat(&irb->scsw) & DEV_STAT_UNIT_CHECK)) {
		dasd_alias_handle_summary_unit_check(device, irb);
		return;
	}

	/* service information message SIM */
	if (!cqr && !(sense[27] & DASD_SENSE_BIT_0) &&
	    ((sense[6] & DASD_SIM_SENSE) == DASD_SIM_SENSE)) {
		dasd_3990_erp_handle_sim(device, sense);
		return;
	}

	/* loss of device reservation is handled via base devices only
	 * as alias devices may be used with several bases
	 */
	if (device->block && (sense[27] & DASD_SENSE_BIT_0) &&
	    (sense[7] == 0x3F) &&
	    (scsw_dstat(&irb->scsw) & DEV_STAT_UNIT_CHECK) &&
	    test_bit(DASD_FLAG_IS_RESERVED, &device->flags)) {
		if (device->features & DASD_FEATURE_FAILONSLCK)
			set_bit(DASD_FLAG_LOCK_STOLEN, &device->flags);
		clear_bit(DASD_FLAG_IS_RESERVED, &device->flags);
		dev_err(&device->cdev->dev,
			"The device reservation was lost\n");
	}
}

static struct dasd_ccw_req *dasd_eckd_build_cp_cmd_single(
					       struct dasd_device *startdev,
					       struct dasd_block *block,
					       struct request *req,
					       sector_t first_rec,
					       sector_t last_rec,
					       sector_t first_trk,
					       sector_t last_trk,
					       unsigned int first_offs,
					       unsigned int last_offs,
					       unsigned int blk_per_trk,
					       unsigned int blksize)
{
	struct dasd_eckd_private *private;
	unsigned long *idaws;
	struct LO_eckd_data *LO_data;
	struct dasd_ccw_req *cqr;
	struct ccw1 *ccw;
	struct req_iterator iter;
	struct bio_vec *bv;
	char *dst;
	unsigned int off;
	int count, cidaw, cplength, datasize;
	sector_t recid;
	unsigned char cmd, rcmd;
	int use_prefix;
	struct dasd_device *basedev;

	basedev = block->base;
	private = (struct dasd_eckd_private *) basedev->private;
	if (rq_data_dir(req) == READ)
		cmd = DASD_ECKD_CCW_READ_MT;
	else if (rq_data_dir(req) == WRITE)
		cmd = DASD_ECKD_CCW_WRITE_MT;
	else
		return ERR_PTR(-EINVAL);

	/* Check struct bio and count the number of blocks for the request. */
	count = 0;
	cidaw = 0;
	rq_for_each_segment(bv, req, iter) {
		if (bv->bv_len & (blksize - 1))
			/* Eckd can only do full blocks. */
			return ERR_PTR(-EINVAL);
		count += bv->bv_len >> (block->s2b_shift + 9);
#if defined(CONFIG_64BIT)
		if (idal_is_needed (page_address(bv->bv_page), bv->bv_len))
			cidaw += bv->bv_len >> (block->s2b_shift + 9);
#endif
	}
	/* Paranoia. */
	if (count != last_rec - first_rec + 1)
		return ERR_PTR(-EINVAL);

	/* use the prefix command if available */
	use_prefix = private->features.feature[8] & 0x01;
	if (use_prefix) {
		/* 1x prefix + number of blocks */
		cplength = 2 + count;
		/* 1x prefix + cidaws*sizeof(long) */
		datasize = sizeof(struct PFX_eckd_data) +
			sizeof(struct LO_eckd_data) +
			cidaw * sizeof(unsigned long);
	} else {
		/* 1x define extent + 1x locate record + number of blocks */
		cplength = 2 + count;
		/* 1x define extent + 1x locate record + cidaws*sizeof(long) */
		datasize = sizeof(struct DE_eckd_data) +
			sizeof(struct LO_eckd_data) +
			cidaw * sizeof(unsigned long);
	}
	/* Find out the number of additional locate record ccws for cdl. */
	if (private->uses_cdl && first_rec < 2*blk_per_trk) {
		if (last_rec >= 2*blk_per_trk)
			count = 2*blk_per_trk - first_rec;
		cplength += count;
		datasize += count*sizeof(struct LO_eckd_data);
	}
	/* Allocate the ccw request. */
	cqr = dasd_smalloc_request(DASD_ECKD_MAGIC, cplength, datasize,
				   startdev);
	if (IS_ERR(cqr))
		return cqr;
	ccw = cqr->cpaddr;
	/* First ccw is define extent or prefix. */
	if (use_prefix) {
		if (prefix(ccw++, cqr->data, first_trk,
			   last_trk, cmd, basedev, startdev) == -EAGAIN) {
			/* Clock not in sync and XRC is enabled.
			 * Try again later.
			 */
			dasd_sfree_request(cqr, startdev);
			return ERR_PTR(-EAGAIN);
		}
		idaws = (unsigned long *) (cqr->data +
					   sizeof(struct PFX_eckd_data));
	} else {
		if (define_extent(ccw++, cqr->data, first_trk,
				  last_trk, cmd, startdev) == -EAGAIN) {
			/* Clock not in sync and XRC is enabled.
			 * Try again later.
			 */
			dasd_sfree_request(cqr, startdev);
			return ERR_PTR(-EAGAIN);
		}
		idaws = (unsigned long *) (cqr->data +
					   sizeof(struct DE_eckd_data));
	}
	/* Build locate_record+read/write/ccws. */
	LO_data = (struct LO_eckd_data *) (idaws + cidaw);
	recid = first_rec;
	if (private->uses_cdl == 0 || recid > 2*blk_per_trk) {
		/* Only standard blocks so there is just one locate record. */
		ccw[-1].flags |= CCW_FLAG_CC;
		locate_record(ccw++, LO_data++, first_trk, first_offs + 1,
			      last_rec - recid + 1, cmd, basedev, blksize);
	}
	rq_for_each_segment(bv, req, iter) {
		dst = page_address(bv->bv_page) + bv->bv_offset;
		if (dasd_page_cache) {
			char *copy = kmem_cache_alloc(dasd_page_cache,
						      GFP_DMA | __GFP_NOWARN);
			if (copy && rq_data_dir(req) == WRITE)
				memcpy(copy + bv->bv_offset, dst, bv->bv_len);
			if (copy)
				dst = copy + bv->bv_offset;
		}
		for (off = 0; off < bv->bv_len; off += blksize) {
			sector_t trkid = recid;
			unsigned int recoffs = sector_div(trkid, blk_per_trk);
			rcmd = cmd;
			count = blksize;
			/* Locate record for cdl special block ? */
			if (private->uses_cdl && recid < 2*blk_per_trk) {
				if (dasd_eckd_cdl_special(blk_per_trk, recid)){
					rcmd |= 0x8;
					count = dasd_eckd_cdl_reclen(recid);
					if (count < blksize &&
					    rq_data_dir(req) == READ)
						memset(dst + count, 0xe5,
						       blksize - count);
				}
				ccw[-1].flags |= CCW_FLAG_CC;
				locate_record(ccw++, LO_data++,
					      trkid, recoffs + 1,
					      1, rcmd, basedev, count);
			}
			/* Locate record for standard blocks ? */
			if (private->uses_cdl && recid == 2*blk_per_trk) {
				ccw[-1].flags |= CCW_FLAG_CC;
				locate_record(ccw++, LO_data++,
					      trkid, recoffs + 1,
					      last_rec - recid + 1,
					      cmd, basedev, count);
			}
			/* Read/write ccw. */
			ccw[-1].flags |= CCW_FLAG_CC;
			ccw->cmd_code = rcmd;
			ccw->count = count;
			if (idal_is_needed(dst, blksize)) {
				ccw->cda = (__u32)(addr_t) idaws;
				ccw->flags = CCW_FLAG_IDA;
				idaws = idal_create_words(idaws, dst, blksize);
			} else {
				ccw->cda = (__u32)(addr_t) dst;
				ccw->flags = 0;
			}
			ccw++;
			dst += blksize;
			recid++;
		}
	}
	if (blk_noretry_request(req) ||
	    block->base->features & DASD_FEATURE_FAILFAST)
		set_bit(DASD_CQR_FLAGS_FAILFAST, &cqr->flags);
	cqr->startdev = startdev;
	cqr->memdev = startdev;
	cqr->block = block;
	cqr->expires = startdev->default_expires * HZ;	/* default 5 minutes */
	cqr->lpm = startdev->path_data.ppm;
	cqr->retries = 256;
	cqr->buildclk = get_clock();
	cqr->status = DASD_CQR_FILLED;
	return cqr;
}

static struct dasd_ccw_req *dasd_eckd_build_cp_cmd_track(
					       struct dasd_device *startdev,
					       struct dasd_block *block,
					       struct request *req,
					       sector_t first_rec,
					       sector_t last_rec,
					       sector_t first_trk,
					       sector_t last_trk,
					       unsigned int first_offs,
					       unsigned int last_offs,
					       unsigned int blk_per_trk,
					       unsigned int blksize)
{
	unsigned long *idaws;
	struct dasd_ccw_req *cqr;
	struct ccw1 *ccw;
	struct req_iterator iter;
	struct bio_vec *bv;
	char *dst, *idaw_dst;
	unsigned int cidaw, cplength, datasize;
	unsigned int tlf;
	sector_t recid;
	unsigned char cmd;
	struct dasd_device *basedev;
	unsigned int trkcount, count, count_to_trk_end;
	unsigned int idaw_len, seg_len, part_len, len_to_track_end;
	unsigned char new_track, end_idaw;
	sector_t trkid;
	unsigned int recoffs;

	basedev = block->base;
	if (rq_data_dir(req) == READ)
		cmd = DASD_ECKD_CCW_READ_TRACK_DATA;
	else if (rq_data_dir(req) == WRITE)
		cmd = DASD_ECKD_CCW_WRITE_TRACK_DATA;
	else
		return ERR_PTR(-EINVAL);

	/* Track based I/O needs IDAWs for each page, and not just for
	 * 64 bit addresses. We need additional idals for pages
	 * that get filled from two tracks, so we use the number
	 * of records as upper limit.
	 */
	cidaw = last_rec - first_rec + 1;
	trkcount = last_trk - first_trk + 1;

	/* 1x prefix + one read/write ccw per track */
	cplength = 1 + trkcount;

	/* on 31-bit we need space for two 32 bit addresses per page
	 * on 64-bit one 64 bit address
	 */
	datasize = sizeof(struct PFX_eckd_data) +
		cidaw * sizeof(unsigned long long);

	/* Allocate the ccw request. */
	cqr = dasd_smalloc_request(DASD_ECKD_MAGIC, cplength, datasize,
				   startdev);
	if (IS_ERR(cqr))
		return cqr;
	ccw = cqr->cpaddr;
	/* transfer length factor: how many bytes to read from the last track */
	if (first_trk == last_trk)
		tlf = last_offs - first_offs + 1;
	else
		tlf = last_offs + 1;
	tlf *= blksize;

	if (prefix_LRE(ccw++, cqr->data, first_trk,
		       last_trk, cmd, basedev, startdev,
		       1 /* format */, first_offs + 1,
		       trkcount, blksize,
		       tlf) == -EAGAIN) {
		/* Clock not in sync and XRC is enabled.
		 * Try again later.
		 */
		dasd_sfree_request(cqr, startdev);
		return ERR_PTR(-EAGAIN);
	}

	/*
	 * The translation of request into ccw programs must meet the
	 * following conditions:
	 * - all idaws but the first and the last must address full pages
	 *   (or 2K blocks on 31-bit)
	 * - the scope of a ccw and it's idal ends with the track boundaries
	 */
	idaws = (unsigned long *) (cqr->data + sizeof(struct PFX_eckd_data));
	recid = first_rec;
	new_track = 1;
	end_idaw = 0;
	len_to_track_end = 0;
	idaw_dst = 0;
	idaw_len = 0;
	rq_for_each_segment(bv, req, iter) {
		dst = page_address(bv->bv_page) + bv->bv_offset;
		seg_len = bv->bv_len;
		while (seg_len) {
			if (new_track) {
				trkid = recid;
				recoffs = sector_div(trkid, blk_per_trk);
				count_to_trk_end = blk_per_trk - recoffs;
				count = min((last_rec - recid + 1),
					    (sector_t)count_to_trk_end);
				len_to_track_end = count * blksize;
				ccw[-1].flags |= CCW_FLAG_CC;
				ccw->cmd_code = cmd;
				ccw->count = len_to_track_end;
				ccw->cda = (__u32)(addr_t)idaws;
				ccw->flags = CCW_FLAG_IDA;
				ccw++;
				recid += count;
				new_track = 0;
				/* first idaw for a ccw may start anywhere */
				if (!idaw_dst)
					idaw_dst = dst;
			}
			/* If we start a new idaw, we must make sure that it
			 * starts on an IDA_BLOCK_SIZE boundary.
			 * If we continue an idaw, we must make sure that the
			 * current segment begins where the so far accumulated
			 * idaw ends
			 */
			if (!idaw_dst) {
				if (__pa(dst) & (IDA_BLOCK_SIZE-1)) {
					dasd_sfree_request(cqr, startdev);
					return ERR_PTR(-ERANGE);
				} else
					idaw_dst = dst;
			}
			if ((idaw_dst + idaw_len) != dst) {
				dasd_sfree_request(cqr, startdev);
				return ERR_PTR(-ERANGE);
			}
			part_len = min(seg_len, len_to_track_end);
			seg_len -= part_len;
			dst += part_len;
			idaw_len += part_len;
			len_to_track_end -= part_len;
			/* collected memory area ends on an IDA_BLOCK border,
			 * -> create an idaw
			 * idal_create_words will handle cases where idaw_len
			 * is larger then IDA_BLOCK_SIZE
			 */
			if (!(__pa(idaw_dst + idaw_len) & (IDA_BLOCK_SIZE-1)))
				end_idaw = 1;
			/* We also need to end the idaw at track end */
			if (!len_to_track_end) {
				new_track = 1;
				end_idaw = 1;
			}
			if (end_idaw) {
				idaws = idal_create_words(idaws, idaw_dst,
							  idaw_len);
				idaw_dst = 0;
				idaw_len = 0;
				end_idaw = 0;
			}
		}
	}

	if (blk_noretry_request(req) ||
	    block->base->features & DASD_FEATURE_FAILFAST)
		set_bit(DASD_CQR_FLAGS_FAILFAST, &cqr->flags);
	cqr->startdev = startdev;
	cqr->memdev = startdev;
	cqr->block = block;
	cqr->expires = startdev->default_expires * HZ;	/* default 5 minutes */
	cqr->lpm = startdev->path_data.ppm;
	cqr->retries = 256;
	cqr->buildclk = get_clock();
	cqr->status = DASD_CQR_FILLED;
	return cqr;
}

static int prepare_itcw(struct itcw *itcw,
			unsigned int trk, unsigned int totrk, int cmd,
			struct dasd_device *basedev,
			struct dasd_device *startdev,
			unsigned int rec_on_trk, int count,
			unsigned int blksize,
			unsigned int total_data_size,
			unsigned int tlf,
			unsigned int blk_per_trk)
{
	struct PFX_eckd_data pfxdata;
	struct dasd_eckd_private *basepriv, *startpriv;
	struct DE_eckd_data *dedata;
	struct LRE_eckd_data *lredata;
	struct dcw *dcw;

	u32 begcyl, endcyl;
	u16 heads, beghead, endhead;
	u8 pfx_cmd;

	int rc = 0;
	int sector = 0;
	int dn, d;


	/* setup prefix data */
	basepriv = (struct dasd_eckd_private *) basedev->private;
	startpriv = (struct dasd_eckd_private *) startdev->private;
	dedata = &pfxdata.define_extent;
	lredata = &pfxdata.locate_record;

	memset(&pfxdata, 0, sizeof(pfxdata));
	pfxdata.format = 1; /* PFX with LRE */
	pfxdata.base_address = basepriv->ned->unit_addr;
	pfxdata.base_lss = basepriv->ned->ID;
	pfxdata.validity.define_extent = 1;

	/* private uid is kept up to date, conf_data may be outdated */
	if (startpriv->uid.type != UA_BASE_DEVICE) {
		pfxdata.validity.verify_base = 1;
		if (startpriv->uid.type == UA_HYPER_PAV_ALIAS)
			pfxdata.validity.hyper_pav = 1;
	}

	switch (cmd) {
	case DASD_ECKD_CCW_READ_TRACK_DATA:
		dedata->mask.perm = 0x1;
		dedata->attributes.operation = basepriv->attrib.operation;
		dedata->blk_size = blksize;
		dedata->ga_extended |= 0x42;
		lredata->operation.orientation = 0x0;
		lredata->operation.operation = 0x0C;
		lredata->auxiliary.check_bytes = 0x01;
		pfx_cmd = DASD_ECKD_CCW_PFX_READ;
		break;
	case DASD_ECKD_CCW_WRITE_TRACK_DATA:
		dedata->mask.perm = 0x02;
		dedata->attributes.operation = basepriv->attrib.operation;
		dedata->blk_size = blksize;
		rc = check_XRC_on_prefix(&pfxdata, basedev);
		dedata->ga_extended |= 0x42;
		lredata->operation.orientation = 0x0;
		lredata->operation.operation = 0x3F;
		lredata->extended_operation = 0x23;
		lredata->auxiliary.check_bytes = 0x2;
		pfx_cmd = DASD_ECKD_CCW_PFX;
		break;
	default:
		DBF_DEV_EVENT(DBF_ERR, basedev,
			      "prepare itcw, unknown opcode 0x%x", cmd);
		BUG();
		break;
	}
	if (rc)
		return rc;

	dedata->attributes.mode = 0x3;	/* ECKD */

	heads = basepriv->rdc_data.trk_per_cyl;
	begcyl = trk / heads;
	beghead = trk % heads;
	endcyl = totrk / heads;
	endhead = totrk % heads;

	/* check for sequential prestage - enhance cylinder range */
	if (dedata->attributes.operation == DASD_SEQ_PRESTAGE ||
	    dedata->attributes.operation == DASD_SEQ_ACCESS) {

		if (endcyl + basepriv->attrib.nr_cyl < basepriv->real_cyl)
			endcyl += basepriv->attrib.nr_cyl;
		else
			endcyl = (basepriv->real_cyl - 1);
	}

	set_ch_t(&dedata->beg_ext, begcyl, beghead);
	set_ch_t(&dedata->end_ext, endcyl, endhead);

	dedata->ep_format = 0x20; /* records per track is valid */
	dedata->ep_rec_per_track = blk_per_trk;

	if (rec_on_trk) {
		switch (basepriv->rdc_data.dev_type) {
		case 0x3390:
			dn = ceil_quot(blksize + 6, 232);
			d = 9 + ceil_quot(blksize + 6 * (dn + 1), 34);
			sector = (49 + (rec_on_trk - 1) * (10 + d)) / 8;
			break;
		case 0x3380:
			d = 7 + ceil_quot(blksize + 12, 32);
			sector = (39 + (rec_on_trk - 1) * (8 + d)) / 7;
			break;
		}
	}

	lredata->auxiliary.length_valid = 1;
	lredata->auxiliary.length_scope = 1;
	lredata->auxiliary.imbedded_ccw_valid = 1;
	lredata->length = tlf;
	lredata->imbedded_ccw = cmd;
	lredata->count = count;
	lredata->sector = sector;
	set_ch_t(&lredata->seek_addr, begcyl, beghead);
	lredata->search_arg.cyl = lredata->seek_addr.cyl;
	lredata->search_arg.head = lredata->seek_addr.head;
	lredata->search_arg.record = rec_on_trk;

	dcw = itcw_add_dcw(itcw, pfx_cmd, 0,
		     &pfxdata, sizeof(pfxdata), total_data_size);
	return IS_ERR(dcw) ? PTR_ERR(dcw) : 0;
}

static struct dasd_ccw_req *dasd_eckd_build_cp_tpm_track(
					       struct dasd_device *startdev,
					       struct dasd_block *block,
					       struct request *req,
					       sector_t first_rec,
					       sector_t last_rec,
					       sector_t first_trk,
					       sector_t last_trk,
					       unsigned int first_offs,
					       unsigned int last_offs,
					       unsigned int blk_per_trk,
					       unsigned int blksize)
{
	struct dasd_ccw_req *cqr;
	struct req_iterator iter;
	struct bio_vec *bv;
	char *dst;
	unsigned int trkcount, ctidaw;
	unsigned char cmd;
	struct dasd_device *basedev;
	unsigned int tlf;
	struct itcw *itcw;
	struct tidaw *last_tidaw = NULL;
	int itcw_op;
	size_t itcw_size;
	u8 tidaw_flags;
	unsigned int seg_len, part_len, len_to_track_end;
	unsigned char new_track;
	sector_t recid, trkid;
	unsigned int offs;
	unsigned int count, count_to_trk_end;

	basedev = block->base;
	if (rq_data_dir(req) == READ) {
		cmd = DASD_ECKD_CCW_READ_TRACK_DATA;
		itcw_op = ITCW_OP_READ;
	} else if (rq_data_dir(req) == WRITE) {
		cmd = DASD_ECKD_CCW_WRITE_TRACK_DATA;
		itcw_op = ITCW_OP_WRITE;
	} else
		return ERR_PTR(-EINVAL);

	/* trackbased I/O needs address all memory via TIDAWs,
	 * not just for 64 bit addresses. This allows us to map
	 * each segment directly to one tidaw.
	 * In the case of write requests, additional tidaws may
	 * be needed when a segment crosses a track boundary.
	 */
	trkcount = last_trk - first_trk + 1;
	ctidaw = 0;
	rq_for_each_segment(bv, req, iter) {
		++ctidaw;
	}
	if (rq_data_dir(req) == WRITE)
		ctidaw += (last_trk - first_trk);

	/* Allocate the ccw request. */
	itcw_size = itcw_calc_size(0, ctidaw, 0);
	cqr = dasd_smalloc_request(DASD_ECKD_MAGIC, 0, itcw_size, startdev);
	if (IS_ERR(cqr))
		return cqr;

	/* transfer length factor: how many bytes to read from the last track */
	if (first_trk == last_trk)
		tlf = last_offs - first_offs + 1;
	else
		tlf = last_offs + 1;
	tlf *= blksize;

	itcw = itcw_init(cqr->data, itcw_size, itcw_op, 0, ctidaw, 0);
	if (IS_ERR(itcw)) {
		dasd_sfree_request(cqr, startdev);
		return ERR_PTR(-EINVAL);
	}
	cqr->cpaddr = itcw_get_tcw(itcw);
	if (prepare_itcw(itcw, first_trk, last_trk,
			 cmd, basedev, startdev,
			 first_offs + 1,
			 trkcount, blksize,
			 (last_rec - first_rec + 1) * blksize,
			 tlf, blk_per_trk) == -EAGAIN) {
		/* Clock not in sync and XRC is enabled.
		 * Try again later.
		 */
		dasd_sfree_request(cqr, startdev);
		return ERR_PTR(-EAGAIN);
	}
<<<<<<< HEAD
=======
	len_to_track_end = 0;
>>>>>>> 02f8c6ae
	/*
	 * A tidaw can address 4k of memory, but must not cross page boundaries
	 * We can let the block layer handle this by setting
	 * blk_queue_segment_boundary to page boundaries and
	 * blk_max_segment_size to page size when setting up the request queue.
	 * For write requests, a TIDAW must not cross track boundaries, because
	 * we have to set the CBC flag on the last tidaw for each track.
	 */
	if (rq_data_dir(req) == WRITE) {
		new_track = 1;
		recid = first_rec;
		rq_for_each_segment(bv, req, iter) {
			dst = page_address(bv->bv_page) + bv->bv_offset;
			seg_len = bv->bv_len;
			while (seg_len) {
				if (new_track) {
					trkid = recid;
					offs = sector_div(trkid, blk_per_trk);
					count_to_trk_end = blk_per_trk - offs;
					count = min((last_rec - recid + 1),
						    (sector_t)count_to_trk_end);
					len_to_track_end = count * blksize;
					recid += count;
					new_track = 0;
				}
				part_len = min(seg_len, len_to_track_end);
				seg_len -= part_len;
				len_to_track_end -= part_len;
				/* We need to end the tidaw at track end */
				if (!len_to_track_end) {
					new_track = 1;
					tidaw_flags = TIDAW_FLAGS_INSERT_CBC;
				} else
					tidaw_flags = 0;
				last_tidaw = itcw_add_tidaw(itcw, tidaw_flags,
							    dst, part_len);
				if (IS_ERR(last_tidaw))
					return ERR_PTR(-EINVAL);
				dst += part_len;
			}
		}
<<<<<<< HEAD
	} else  {
=======
	} else {
>>>>>>> 02f8c6ae
		rq_for_each_segment(bv, req, iter) {
			dst = page_address(bv->bv_page) + bv->bv_offset;
			last_tidaw = itcw_add_tidaw(itcw, 0x00,
						    dst, bv->bv_len);
			if (IS_ERR(last_tidaw))
				return ERR_PTR(-EINVAL);
		}
	}
	last_tidaw->flags |= TIDAW_FLAGS_LAST;
	last_tidaw->flags &= ~TIDAW_FLAGS_INSERT_CBC;
	itcw_finalize(itcw);

	if (blk_noretry_request(req) ||
	    block->base->features & DASD_FEATURE_FAILFAST)
		set_bit(DASD_CQR_FLAGS_FAILFAST, &cqr->flags);
	cqr->cpmode = 1;
	cqr->startdev = startdev;
	cqr->memdev = startdev;
	cqr->block = block;
	cqr->expires = startdev->default_expires * HZ;	/* default 5 minutes */
	cqr->lpm = startdev->path_data.ppm;
	cqr->retries = 256;
	cqr->buildclk = get_clock();
	cqr->status = DASD_CQR_FILLED;
	return cqr;
}

static struct dasd_ccw_req *dasd_eckd_build_cp(struct dasd_device *startdev,
					       struct dasd_block *block,
					       struct request *req)
{
	int cmdrtd, cmdwtd;
	int use_prefix;
	int fcx_multitrack;
	struct dasd_eckd_private *private;
	struct dasd_device *basedev;
	sector_t first_rec, last_rec;
	sector_t first_trk, last_trk;
	unsigned int first_offs, last_offs;
	unsigned int blk_per_trk, blksize;
	int cdlspecial;
	unsigned int data_size;
	struct dasd_ccw_req *cqr;

	basedev = block->base;
	private = (struct dasd_eckd_private *) basedev->private;

	/* Calculate number of blocks/records per track. */
	blksize = block->bp_block;
	blk_per_trk = recs_per_track(&private->rdc_data, 0, blksize);
	if (blk_per_trk == 0)
		return ERR_PTR(-EINVAL);
	/* Calculate record id of first and last block. */
	first_rec = first_trk = blk_rq_pos(req) >> block->s2b_shift;
	first_offs = sector_div(first_trk, blk_per_trk);
	last_rec = last_trk =
		(blk_rq_pos(req) + blk_rq_sectors(req) - 1) >> block->s2b_shift;
	last_offs = sector_div(last_trk, blk_per_trk);
	cdlspecial = (private->uses_cdl && first_rec < 2*blk_per_trk);

	fcx_multitrack = private->features.feature[40] & 0x20;
	data_size = blk_rq_bytes(req);
	/* tpm write request add CBC data on each track boundary */
	if (rq_data_dir(req) == WRITE)
		data_size += (last_trk - first_trk) * 4;

	/* is read track data and write track data in command mode supported? */
	cmdrtd = private->features.feature[9] & 0x20;
	cmdwtd = private->features.feature[12] & 0x40;
	use_prefix = private->features.feature[8] & 0x01;

	cqr = NULL;
	if (cdlspecial || dasd_page_cache) {
		/* do nothing, just fall through to the cmd mode single case */
	} else if ((data_size <= private->fcx_max_data)
		   && (fcx_multitrack || (first_trk == last_trk))) {
		cqr = dasd_eckd_build_cp_tpm_track(startdev, block, req,
						    first_rec, last_rec,
						    first_trk, last_trk,
						    first_offs, last_offs,
						    blk_per_trk, blksize);
		if (IS_ERR(cqr) && (PTR_ERR(cqr) != -EAGAIN) &&
		    (PTR_ERR(cqr) != -ENOMEM))
			cqr = NULL;
	} else if (use_prefix &&
		   (((rq_data_dir(req) == READ) && cmdrtd) ||
		    ((rq_data_dir(req) == WRITE) && cmdwtd))) {
		cqr = dasd_eckd_build_cp_cmd_track(startdev, block, req,
						   first_rec, last_rec,
						   first_trk, last_trk,
						   first_offs, last_offs,
						   blk_per_trk, blksize);
		if (IS_ERR(cqr) && (PTR_ERR(cqr) != -EAGAIN) &&
		    (PTR_ERR(cqr) != -ENOMEM))
			cqr = NULL;
	}
	if (!cqr)
		cqr = dasd_eckd_build_cp_cmd_single(startdev, block, req,
						    first_rec, last_rec,
						    first_trk, last_trk,
						    first_offs, last_offs,
						    blk_per_trk, blksize);
	return cqr;
}

static struct dasd_ccw_req *dasd_raw_build_cp(struct dasd_device *startdev,
					       struct dasd_block *block,
					       struct request *req)
{
<<<<<<< HEAD
	struct dasd_eckd_private *private;
=======
>>>>>>> 02f8c6ae
	unsigned long *idaws;
	struct dasd_device *basedev;
	struct dasd_ccw_req *cqr;
	struct ccw1 *ccw;
	struct req_iterator iter;
	struct bio_vec *bv;
	char *dst;
	unsigned char cmd;
	unsigned int trkcount;
	unsigned int seg_len, len_to_track_end;
	unsigned int first_offs;
	unsigned int cidaw, cplength, datasize;
	sector_t first_trk, last_trk;
	unsigned int pfx_datasize;

	/*
	 * raw track access needs to be mutiple of 64k and on 64k boundary
	 */
	if ((blk_rq_pos(req) % DASD_RAW_SECTORS_PER_TRACK) != 0) {
		cqr = ERR_PTR(-EINVAL);
		goto out;
	}
	if (((blk_rq_pos(req) + blk_rq_sectors(req)) %
	     DASD_RAW_SECTORS_PER_TRACK) != 0) {
		cqr = ERR_PTR(-EINVAL);
		goto out;
	}

	first_trk = blk_rq_pos(req) / DASD_RAW_SECTORS_PER_TRACK;
	last_trk = (blk_rq_pos(req) + blk_rq_sectors(req) - 1) /
		DASD_RAW_SECTORS_PER_TRACK;
	trkcount = last_trk - first_trk + 1;
	first_offs = 0;
	basedev = block->base;
<<<<<<< HEAD
	private = (struct dasd_eckd_private *) basedev->private;
=======
>>>>>>> 02f8c6ae

	if (rq_data_dir(req) == READ)
		cmd = DASD_ECKD_CCW_READ_TRACK;
	else if (rq_data_dir(req) == WRITE)
		cmd = DASD_ECKD_CCW_WRITE_FULL_TRACK;
	else {
		cqr = ERR_PTR(-EINVAL);
		goto out;
	}

	/*
	 * Raw track based I/O needs IDAWs for each page,
	 * and not just for 64 bit addresses.
	 */
	cidaw = trkcount * DASD_RAW_BLOCK_PER_TRACK;

	/* 1x prefix + one read/write ccw per track */
	cplength = 1 + trkcount;

	/*
	 * struct PFX_eckd_data has up to 2 byte as extended parameter
	 * this is needed for write full track and has to be mentioned
<<<<<<< HEAD
	 * seperately
=======
	 * separately
>>>>>>> 02f8c6ae
	 * add 8 instead of 2 to keep 8 byte boundary
	 */
	pfx_datasize = sizeof(struct PFX_eckd_data) + 8;

	datasize = pfx_datasize + cidaw * sizeof(unsigned long long);

	/* Allocate the ccw request. */
	cqr = dasd_smalloc_request(DASD_ECKD_MAGIC, cplength,
				   datasize, startdev);
	if (IS_ERR(cqr))
		goto out;
	ccw = cqr->cpaddr;

	if (prefix_LRE(ccw++, cqr->data, first_trk, last_trk, cmd,
		       basedev, startdev, 1 /* format */, first_offs + 1,
		       trkcount, 0, 0) == -EAGAIN) {
		/* Clock not in sync and XRC is enabled.
		 * Try again later.
		 */
		dasd_sfree_request(cqr, startdev);
		cqr = ERR_PTR(-EAGAIN);
		goto out;
	}

	idaws = (unsigned long *)(cqr->data + pfx_datasize);

	len_to_track_end = 0;

	rq_for_each_segment(bv, req, iter) {
		dst = page_address(bv->bv_page) + bv->bv_offset;
		seg_len = bv->bv_len;
		if (!len_to_track_end) {
			ccw[-1].flags |= CCW_FLAG_CC;
			ccw->cmd_code = cmd;
			/* maximum 3390 track size */
			ccw->count = 57326;
			/* 64k map to one track */
			len_to_track_end = 65536;
			ccw->cda = (__u32)(addr_t)idaws;
			ccw->flags |= CCW_FLAG_IDA;
			ccw->flags |= CCW_FLAG_SLI;
			ccw++;
		}
		len_to_track_end -= seg_len;
		idaws = idal_create_words(idaws, dst, seg_len);
	}

	if (blk_noretry_request(req) ||
	    block->base->features & DASD_FEATURE_FAILFAST)
		set_bit(DASD_CQR_FLAGS_FAILFAST, &cqr->flags);
	cqr->startdev = startdev;
	cqr->memdev = startdev;
	cqr->block = block;
	cqr->expires = startdev->default_expires * HZ;
	cqr->lpm = startdev->path_data.ppm;
	cqr->retries = 256;
	cqr->buildclk = get_clock();
	cqr->status = DASD_CQR_FILLED;

	if (IS_ERR(cqr) && PTR_ERR(cqr) != -EAGAIN)
		cqr = NULL;
out:
	return cqr;
}


static int
dasd_eckd_free_cp(struct dasd_ccw_req *cqr, struct request *req)
{
	struct dasd_eckd_private *private;
	struct ccw1 *ccw;
	struct req_iterator iter;
	struct bio_vec *bv;
	char *dst, *cda;
	unsigned int blksize, blk_per_trk, off;
	sector_t recid;
	int status;

	if (!dasd_page_cache)
		goto out;
	private = (struct dasd_eckd_private *) cqr->block->base->private;
	blksize = cqr->block->bp_block;
	blk_per_trk = recs_per_track(&private->rdc_data, 0, blksize);
	recid = blk_rq_pos(req) >> cqr->block->s2b_shift;
	ccw = cqr->cpaddr;
	/* Skip over define extent & locate record. */
	ccw++;
	if (private->uses_cdl == 0 || recid > 2*blk_per_trk)
		ccw++;
	rq_for_each_segment(bv, req, iter) {
		dst = page_address(bv->bv_page) + bv->bv_offset;
		for (off = 0; off < bv->bv_len; off += blksize) {
			/* Skip locate record. */
			if (private->uses_cdl && recid <= 2*blk_per_trk)
				ccw++;
			if (dst) {
				if (ccw->flags & CCW_FLAG_IDA)
					cda = *((char **)((addr_t) ccw->cda));
				else
					cda = (char *)((addr_t) ccw->cda);
				if (dst != cda) {
					if (rq_data_dir(req) == READ)
						memcpy(dst, cda, bv->bv_len);
					kmem_cache_free(dasd_page_cache,
					    (void *)((addr_t)cda & PAGE_MASK));
				}
				dst = NULL;
			}
			ccw++;
			recid++;
		}
	}
out:
	status = cqr->status == DASD_CQR_DONE;
	dasd_sfree_request(cqr, cqr->memdev);
	return status;
}

/*
 * Modify ccw/tcw in cqr so it can be started on a base device.
 *
 * Note that this is not enough to restart the cqr!
 * Either reset cqr->startdev as well (summary unit check handling)
 * or restart via separate cqr (as in ERP handling).
 */
void dasd_eckd_reset_ccw_to_base_io(struct dasd_ccw_req *cqr)
{
	struct ccw1 *ccw;
	struct PFX_eckd_data *pfxdata;
	struct tcw *tcw;
	struct tccb *tccb;
	struct dcw *dcw;

	if (cqr->cpmode == 1) {
		tcw = cqr->cpaddr;
		tccb = tcw_get_tccb(tcw);
		dcw = (struct dcw *)&tccb->tca[0];
		pfxdata = (struct PFX_eckd_data *)&dcw->cd[0];
		pfxdata->validity.verify_base = 0;
		pfxdata->validity.hyper_pav = 0;
	} else {
		ccw = cqr->cpaddr;
		pfxdata = cqr->data;
		if (ccw->cmd_code == DASD_ECKD_CCW_PFX) {
			pfxdata->validity.verify_base = 0;
			pfxdata->validity.hyper_pav = 0;
		}
	}
}

#define DASD_ECKD_CHANQ_MAX_SIZE 4

static struct dasd_ccw_req *dasd_eckd_build_alias_cp(struct dasd_device *base,
						     struct dasd_block *block,
						     struct request *req)
{
	struct dasd_eckd_private *private;
	struct dasd_device *startdev;
	unsigned long flags;
	struct dasd_ccw_req *cqr;

	startdev = dasd_alias_get_start_dev(base);
	if (!startdev)
		startdev = base;
	private = (struct dasd_eckd_private *) startdev->private;
	if (private->count >= DASD_ECKD_CHANQ_MAX_SIZE)
		return ERR_PTR(-EBUSY);

	spin_lock_irqsave(get_ccwdev_lock(startdev->cdev), flags);
	private->count++;
	if ((base->features & DASD_FEATURE_USERAW))
		cqr = dasd_raw_build_cp(startdev, block, req);
	else
		cqr = dasd_eckd_build_cp(startdev, block, req);
	if (IS_ERR(cqr))
		private->count--;
	spin_unlock_irqrestore(get_ccwdev_lock(startdev->cdev), flags);
	return cqr;
}

static int dasd_eckd_free_alias_cp(struct dasd_ccw_req *cqr,
				   struct request *req)
{
	struct dasd_eckd_private *private;
	unsigned long flags;

	spin_lock_irqsave(get_ccwdev_lock(cqr->memdev->cdev), flags);
	private = (struct dasd_eckd_private *) cqr->memdev->private;
	private->count--;
	spin_unlock_irqrestore(get_ccwdev_lock(cqr->memdev->cdev), flags);
	return dasd_eckd_free_cp(cqr, req);
}

static int
dasd_eckd_fill_info(struct dasd_device * device,
		    struct dasd_information2_t * info)
{
	struct dasd_eckd_private *private;

	private = (struct dasd_eckd_private *) device->private;
	info->label_block = 2;
	info->FBA_layout = private->uses_cdl ? 0 : 1;
	info->format = private->uses_cdl ? DASD_FORMAT_CDL : DASD_FORMAT_LDL;
	info->characteristics_size = sizeof(struct dasd_eckd_characteristics);
	memcpy(info->characteristics, &private->rdc_data,
	       sizeof(struct dasd_eckd_characteristics));
	info->confdata_size = min((unsigned long)private->conf_len,
				  sizeof(info->configuration_data));
	memcpy(info->configuration_data, private->conf_data,
	       info->confdata_size);
	return 0;
}

/*
 * SECTION: ioctl functions for eckd devices.
 */

/*
 * Release device ioctl.
 * Buils a channel programm to releases a prior reserved
 * (see dasd_eckd_reserve) device.
 */
static int
dasd_eckd_release(struct dasd_device *device)
{
	struct dasd_ccw_req *cqr;
	int rc;
	struct ccw1 *ccw;
	int useglobal;

	if (!capable(CAP_SYS_ADMIN))
		return -EACCES;

	useglobal = 0;
	cqr = dasd_smalloc_request(DASD_ECKD_MAGIC, 1, 32, device);
	if (IS_ERR(cqr)) {
		mutex_lock(&dasd_reserve_mutex);
		useglobal = 1;
		cqr = &dasd_reserve_req->cqr;
		memset(cqr, 0, sizeof(*cqr));
		memset(&dasd_reserve_req->ccw, 0,
		       sizeof(dasd_reserve_req->ccw));
		cqr->cpaddr = &dasd_reserve_req->ccw;
		cqr->data = &dasd_reserve_req->data;
		cqr->magic = DASD_ECKD_MAGIC;
	}
	ccw = cqr->cpaddr;
	ccw->cmd_code = DASD_ECKD_CCW_RELEASE;
	ccw->flags |= CCW_FLAG_SLI;
	ccw->count = 32;
	ccw->cda = (__u32)(addr_t) cqr->data;
	cqr->startdev = device;
	cqr->memdev = device;
	clear_bit(DASD_CQR_FLAGS_USE_ERP, &cqr->flags);
	set_bit(DASD_CQR_FLAGS_FAILFAST, &cqr->flags);
	cqr->retries = 2;	/* set retry counter to enable basic ERP */
	cqr->expires = 2 * HZ;
	cqr->buildclk = get_clock();
	cqr->status = DASD_CQR_FILLED;

	rc = dasd_sleep_on_immediatly(cqr);
	if (!rc)
		clear_bit(DASD_FLAG_IS_RESERVED, &device->flags);

	if (useglobal)
		mutex_unlock(&dasd_reserve_mutex);
	else
		dasd_sfree_request(cqr, cqr->memdev);
	return rc;
}

/*
 * Reserve device ioctl.
 * Options are set to 'synchronous wait for interrupt' and
 * 'timeout the request'. This leads to a terminate IO if
 * the interrupt is outstanding for a certain time.
 */
static int
dasd_eckd_reserve(struct dasd_device *device)
{
	struct dasd_ccw_req *cqr;
	int rc;
	struct ccw1 *ccw;
	int useglobal;

	if (!capable(CAP_SYS_ADMIN))
		return -EACCES;

	useglobal = 0;
	cqr = dasd_smalloc_request(DASD_ECKD_MAGIC, 1, 32, device);
	if (IS_ERR(cqr)) {
		mutex_lock(&dasd_reserve_mutex);
		useglobal = 1;
		cqr = &dasd_reserve_req->cqr;
		memset(cqr, 0, sizeof(*cqr));
		memset(&dasd_reserve_req->ccw, 0,
		       sizeof(dasd_reserve_req->ccw));
		cqr->cpaddr = &dasd_reserve_req->ccw;
		cqr->data = &dasd_reserve_req->data;
		cqr->magic = DASD_ECKD_MAGIC;
	}
	ccw = cqr->cpaddr;
	ccw->cmd_code = DASD_ECKD_CCW_RESERVE;
	ccw->flags |= CCW_FLAG_SLI;
	ccw->count = 32;
	ccw->cda = (__u32)(addr_t) cqr->data;
	cqr->startdev = device;
	cqr->memdev = device;
	clear_bit(DASD_CQR_FLAGS_USE_ERP, &cqr->flags);
	set_bit(DASD_CQR_FLAGS_FAILFAST, &cqr->flags);
	cqr->retries = 2;	/* set retry counter to enable basic ERP */
	cqr->expires = 2 * HZ;
	cqr->buildclk = get_clock();
	cqr->status = DASD_CQR_FILLED;

	rc = dasd_sleep_on_immediatly(cqr);
	if (!rc)
		set_bit(DASD_FLAG_IS_RESERVED, &device->flags);

	if (useglobal)
		mutex_unlock(&dasd_reserve_mutex);
	else
		dasd_sfree_request(cqr, cqr->memdev);
	return rc;
}

/*
 * Steal lock ioctl - unconditional reserve device.
 * Buils a channel programm to break a device's reservation.
 * (unconditional reserve)
 */
static int
dasd_eckd_steal_lock(struct dasd_device *device)
{
	struct dasd_ccw_req *cqr;
	int rc;
	struct ccw1 *ccw;
	int useglobal;

	if (!capable(CAP_SYS_ADMIN))
		return -EACCES;

	useglobal = 0;
	cqr = dasd_smalloc_request(DASD_ECKD_MAGIC, 1, 32, device);
	if (IS_ERR(cqr)) {
		mutex_lock(&dasd_reserve_mutex);
		useglobal = 1;
		cqr = &dasd_reserve_req->cqr;
		memset(cqr, 0, sizeof(*cqr));
		memset(&dasd_reserve_req->ccw, 0,
		       sizeof(dasd_reserve_req->ccw));
		cqr->cpaddr = &dasd_reserve_req->ccw;
		cqr->data = &dasd_reserve_req->data;
		cqr->magic = DASD_ECKD_MAGIC;
	}
	ccw = cqr->cpaddr;
	ccw->cmd_code = DASD_ECKD_CCW_SLCK;
	ccw->flags |= CCW_FLAG_SLI;
	ccw->count = 32;
	ccw->cda = (__u32)(addr_t) cqr->data;
	cqr->startdev = device;
	cqr->memdev = device;
	clear_bit(DASD_CQR_FLAGS_USE_ERP, &cqr->flags);
	set_bit(DASD_CQR_FLAGS_FAILFAST, &cqr->flags);
	cqr->retries = 2;	/* set retry counter to enable basic ERP */
	cqr->expires = 2 * HZ;
	cqr->buildclk = get_clock();
	cqr->status = DASD_CQR_FILLED;

	rc = dasd_sleep_on_immediatly(cqr);
	if (!rc)
		set_bit(DASD_FLAG_IS_RESERVED, &device->flags);

	if (useglobal)
		mutex_unlock(&dasd_reserve_mutex);
	else
		dasd_sfree_request(cqr, cqr->memdev);
	return rc;
}

/*
 * SNID - Sense Path Group ID
 * This ioctl may be used in situations where I/O is stalled due to
 * a reserve, so if the normal dasd_smalloc_request fails, we use the
 * preallocated dasd_reserve_req.
 */
static int dasd_eckd_snid(struct dasd_device *device,
			  void __user *argp)
{
	struct dasd_ccw_req *cqr;
	int rc;
	struct ccw1 *ccw;
	int useglobal;
	struct dasd_snid_ioctl_data usrparm;

	if (!capable(CAP_SYS_ADMIN))
		return -EACCES;

	if (copy_from_user(&usrparm, argp, sizeof(usrparm)))
		return -EFAULT;

	useglobal = 0;
	cqr = dasd_smalloc_request(DASD_ECKD_MAGIC, 1,
				   sizeof(struct dasd_snid_data), device);
	if (IS_ERR(cqr)) {
		mutex_lock(&dasd_reserve_mutex);
		useglobal = 1;
		cqr = &dasd_reserve_req->cqr;
		memset(cqr, 0, sizeof(*cqr));
		memset(&dasd_reserve_req->ccw, 0,
		       sizeof(dasd_reserve_req->ccw));
		cqr->cpaddr = &dasd_reserve_req->ccw;
		cqr->data = &dasd_reserve_req->data;
		cqr->magic = DASD_ECKD_MAGIC;
	}
	ccw = cqr->cpaddr;
	ccw->cmd_code = DASD_ECKD_CCW_SNID;
	ccw->flags |= CCW_FLAG_SLI;
	ccw->count = 12;
	ccw->cda = (__u32)(addr_t) cqr->data;
	cqr->startdev = device;
	cqr->memdev = device;
	clear_bit(DASD_CQR_FLAGS_USE_ERP, &cqr->flags);
	set_bit(DASD_CQR_FLAGS_FAILFAST, &cqr->flags);
	set_bit(DASD_CQR_ALLOW_SLOCK, &cqr->flags);
	cqr->retries = 5;
	cqr->expires = 10 * HZ;
	cqr->buildclk = get_clock();
	cqr->status = DASD_CQR_FILLED;
	cqr->lpm = usrparm.path_mask;

	rc = dasd_sleep_on_immediatly(cqr);
	/* verify that I/O processing didn't modify the path mask */
	if (!rc && usrparm.path_mask && (cqr->lpm != usrparm.path_mask))
		rc = -EIO;
	if (!rc) {
		usrparm.data = *((struct dasd_snid_data *)cqr->data);
		if (copy_to_user(argp, &usrparm, sizeof(usrparm)))
			rc = -EFAULT;
	}

	if (useglobal)
		mutex_unlock(&dasd_reserve_mutex);
	else
		dasd_sfree_request(cqr, cqr->memdev);
	return rc;
}

/*
 * Read performance statistics
 */
static int
dasd_eckd_performance(struct dasd_device *device, void __user *argp)
{
	struct dasd_psf_prssd_data *prssdp;
	struct dasd_rssd_perf_stats_t *stats;
	struct dasd_ccw_req *cqr;
	struct ccw1 *ccw;
	int rc;

	cqr = dasd_smalloc_request(DASD_ECKD_MAGIC, 1 /* PSF */  + 1 /* RSSD */,
				   (sizeof(struct dasd_psf_prssd_data) +
				    sizeof(struct dasd_rssd_perf_stats_t)),
				   device);
	if (IS_ERR(cqr)) {
		DBF_DEV_EVENT(DBF_WARNING, device, "%s",
			    "Could not allocate initialization request");
		return PTR_ERR(cqr);
	}
	cqr->startdev = device;
	cqr->memdev = device;
	cqr->retries = 0;
	clear_bit(DASD_CQR_FLAGS_USE_ERP, &cqr->flags);
	cqr->expires = 10 * HZ;

	/* Prepare for Read Subsystem Data */
	prssdp = (struct dasd_psf_prssd_data *) cqr->data;
	memset(prssdp, 0, sizeof(struct dasd_psf_prssd_data));
	prssdp->order = PSF_ORDER_PRSSD;
	prssdp->suborder = 0x01;	/* Performance Statistics */
	prssdp->varies[1] = 0x01;	/* Perf Statistics for the Subsystem */

	ccw = cqr->cpaddr;
	ccw->cmd_code = DASD_ECKD_CCW_PSF;
	ccw->count = sizeof(struct dasd_psf_prssd_data);
	ccw->flags |= CCW_FLAG_CC;
	ccw->cda = (__u32)(addr_t) prssdp;

	/* Read Subsystem Data - Performance Statistics */
	stats = (struct dasd_rssd_perf_stats_t *) (prssdp + 1);
	memset(stats, 0, sizeof(struct dasd_rssd_perf_stats_t));

	ccw++;
	ccw->cmd_code = DASD_ECKD_CCW_RSSD;
	ccw->count = sizeof(struct dasd_rssd_perf_stats_t);
	ccw->cda = (__u32)(addr_t) stats;

	cqr->buildclk = get_clock();
	cqr->status = DASD_CQR_FILLED;
	rc = dasd_sleep_on(cqr);
	if (rc == 0) {
		prssdp = (struct dasd_psf_prssd_data *) cqr->data;
		stats = (struct dasd_rssd_perf_stats_t *) (prssdp + 1);
		if (copy_to_user(argp, stats,
				 sizeof(struct dasd_rssd_perf_stats_t)))
			rc = -EFAULT;
	}
	dasd_sfree_request(cqr, cqr->memdev);
	return rc;
}

/*
 * Get attributes (cache operations)
 * Returnes the cache attributes used in Define Extend (DE).
 */
static int
dasd_eckd_get_attrib(struct dasd_device *device, void __user *argp)
{
	struct dasd_eckd_private *private =
		(struct dasd_eckd_private *)device->private;
	struct attrib_data_t attrib = private->attrib;
	int rc;

        if (!capable(CAP_SYS_ADMIN))
                return -EACCES;
	if (!argp)
                return -EINVAL;

	rc = 0;
	if (copy_to_user(argp, (long *) &attrib,
			 sizeof(struct attrib_data_t)))
		rc = -EFAULT;

	return rc;
}

/*
 * Set attributes (cache operations)
 * Stores the attributes for cache operation to be used in Define Extend (DE).
 */
static int
dasd_eckd_set_attrib(struct dasd_device *device, void __user *argp)
{
	struct dasd_eckd_private *private =
		(struct dasd_eckd_private *)device->private;
	struct attrib_data_t attrib;

	if (!capable(CAP_SYS_ADMIN))
		return -EACCES;
	if (!argp)
		return -EINVAL;

	if (copy_from_user(&attrib, argp, sizeof(struct attrib_data_t)))
		return -EFAULT;
	private->attrib = attrib;

	dev_info(&device->cdev->dev,
		 "The DASD cache mode was set to %x (%i cylinder prestage)\n",
		 private->attrib.operation, private->attrib.nr_cyl);
	return 0;
}

/*
 * Issue syscall I/O to EMC Symmetrix array.
 * CCWs are PSF and RSSD
 */
static int dasd_symm_io(struct dasd_device *device, void __user *argp)
{
	struct dasd_symmio_parms usrparm;
	char *psf_data, *rssd_result;
	struct dasd_ccw_req *cqr;
	struct ccw1 *ccw;
	char psf0, psf1;
	int rc;

	if (!capable(CAP_SYS_ADMIN) && !capable(CAP_SYS_RAWIO))
		return -EACCES;
	psf0 = psf1 = 0;

	/* Copy parms from caller */
	rc = -EFAULT;
	if (copy_from_user(&usrparm, argp, sizeof(usrparm)))
		goto out;
	if (is_compat_task() || sizeof(long) == 4) {
		/* Make sure pointers are sane even on 31 bit. */
		rc = -EINVAL;
		if ((usrparm.psf_data >> 32) != 0)
			goto out;
		if ((usrparm.rssd_result >> 32) != 0)
			goto out;
		usrparm.psf_data &= 0x7fffffffULL;
		usrparm.rssd_result &= 0x7fffffffULL;
	}
	/* alloc I/O data area */
	psf_data = kzalloc(usrparm.psf_data_len, GFP_KERNEL | GFP_DMA);
	rssd_result = kzalloc(usrparm.rssd_result_len, GFP_KERNEL | GFP_DMA);
	if (!psf_data || !rssd_result) {
		rc = -ENOMEM;
		goto out_free;
	}

	/* get syscall header from user space */
	rc = -EFAULT;
	if (copy_from_user(psf_data,
			   (void __user *)(unsigned long) usrparm.psf_data,
			   usrparm.psf_data_len))
		goto out_free;
	psf0 = psf_data[0];
	psf1 = psf_data[1];

	/* setup CCWs for PSF + RSSD */
	cqr = dasd_smalloc_request(DASD_ECKD_MAGIC, 2 , 0, device);
	if (IS_ERR(cqr)) {
		DBF_DEV_EVENT(DBF_WARNING, device, "%s",
			"Could not allocate initialization request");
		rc = PTR_ERR(cqr);
		goto out_free;
	}

	cqr->startdev = device;
	cqr->memdev = device;
	cqr->retries = 3;
	cqr->expires = 10 * HZ;
	cqr->buildclk = get_clock();
	cqr->status = DASD_CQR_FILLED;

	/* Build the ccws */
	ccw = cqr->cpaddr;

	/* PSF ccw */
	ccw->cmd_code = DASD_ECKD_CCW_PSF;
	ccw->count = usrparm.psf_data_len;
	ccw->flags |= CCW_FLAG_CC;
	ccw->cda = (__u32)(addr_t) psf_data;

	ccw++;

	/* RSSD ccw  */
	ccw->cmd_code = DASD_ECKD_CCW_RSSD;
	ccw->count = usrparm.rssd_result_len;
	ccw->flags = CCW_FLAG_SLI ;
	ccw->cda = (__u32)(addr_t) rssd_result;

	rc = dasd_sleep_on(cqr);
	if (rc)
		goto out_sfree;

	rc = -EFAULT;
	if (copy_to_user((void __user *)(unsigned long) usrparm.rssd_result,
			   rssd_result, usrparm.rssd_result_len))
		goto out_sfree;
	rc = 0;

out_sfree:
	dasd_sfree_request(cqr, cqr->memdev);
out_free:
	kfree(rssd_result);
	kfree(psf_data);
out:
	DBF_DEV_EVENT(DBF_WARNING, device,
		      "Symmetrix ioctl (0x%02x 0x%02x): rc=%d",
		      (int) psf0, (int) psf1, rc);
	return rc;
}

static int
dasd_eckd_ioctl(struct dasd_block *block, unsigned int cmd, void __user *argp)
{
	struct dasd_device *device = block->base;

	switch (cmd) {
	case BIODASDGATTR:
		return dasd_eckd_get_attrib(device, argp);
	case BIODASDSATTR:
		return dasd_eckd_set_attrib(device, argp);
	case BIODASDPSRD:
		return dasd_eckd_performance(device, argp);
	case BIODASDRLSE:
		return dasd_eckd_release(device);
	case BIODASDRSRV:
		return dasd_eckd_reserve(device);
	case BIODASDSLCK:
		return dasd_eckd_steal_lock(device);
	case BIODASDSNID:
		return dasd_eckd_snid(device, argp);
	case BIODASDSYMMIO:
		return dasd_symm_io(device, argp);
	default:
		return -ENOIOCTLCMD;
	}
}

/*
 * Dump the range of CCWs into 'page' buffer
 * and return number of printed chars.
 */
static int
dasd_eckd_dump_ccw_range(struct ccw1 *from, struct ccw1 *to, char *page)
{
	int len, count;
	char *datap;

	len = 0;
	while (from <= to) {
		len += sprintf(page + len, KERN_ERR PRINTK_HEADER
			       " CCW %p: %08X %08X DAT:",
			       from, ((int *) from)[0], ((int *) from)[1]);

		/* get pointer to data (consider IDALs) */
		if (from->flags & CCW_FLAG_IDA)
			datap = (char *) *((addr_t *) (addr_t) from->cda);
		else
			datap = (char *) ((addr_t) from->cda);

		/* dump data (max 32 bytes) */
		for (count = 0; count < from->count && count < 32; count++) {
			if (count % 8 == 0) len += sprintf(page + len, " ");
			if (count % 4 == 0) len += sprintf(page + len, " ");
			len += sprintf(page + len, "%02x", datap[count]);
		}
		len += sprintf(page + len, "\n");
		from++;
	}
	return len;
}

static void
dasd_eckd_dump_sense_dbf(struct dasd_device *device, struct irb *irb,
			 char *reason)
{
	u64 *sense;
	u64 *stat;

	sense = (u64 *) dasd_get_sense(irb);
	stat = (u64 *) &irb->scsw;
	if (sense) {
		DBF_DEV_EVENT(DBF_EMERG, device, "%s: %016llx %08x : "
			      "%016llx %016llx %016llx %016llx",
			      reason, *stat, *((u32 *) (stat + 1)),
			      sense[0], sense[1], sense[2], sense[3]);
	} else {
		DBF_DEV_EVENT(DBF_EMERG, device, "%s: %016llx %08x : %s",
			      reason, *stat, *((u32 *) (stat + 1)),
			      "NO VALID SENSE");
	}
}

/*
 * Print sense data and related channel program.
 * Parts are printed because printk buffer is only 1024 bytes.
 */
static void dasd_eckd_dump_sense_ccw(struct dasd_device *device,
				 struct dasd_ccw_req *req, struct irb *irb)
{
	char *page;
	struct ccw1 *first, *last, *fail, *from, *to;
	int len, sl, sct;

	page = (char *) get_zeroed_page(GFP_ATOMIC);
	if (page == NULL) {
		DBF_DEV_EVENT(DBF_WARNING, device, "%s",
			      "No memory to dump sense data\n");
		return;
	}
	/* dump the sense data */
	len = sprintf(page,  KERN_ERR PRINTK_HEADER
		      " I/O status report for device %s:\n",
		      dev_name(&device->cdev->dev));
	len += sprintf(page + len, KERN_ERR PRINTK_HEADER
		       " in req: %p CC:%02X FC:%02X AC:%02X SC:%02X DS:%02X "
		       "CS:%02X RC:%d\n",
		       req, scsw_cc(&irb->scsw), scsw_fctl(&irb->scsw),
		       scsw_actl(&irb->scsw), scsw_stctl(&irb->scsw),
		       scsw_dstat(&irb->scsw), scsw_cstat(&irb->scsw),
		       req ? req->intrc : 0);
	len += sprintf(page + len, KERN_ERR PRINTK_HEADER
		       " device %s: Failing CCW: %p\n",
		       dev_name(&device->cdev->dev),
		       (void *) (addr_t) irb->scsw.cmd.cpa);
	if (irb->esw.esw0.erw.cons) {
		for (sl = 0; sl < 4; sl++) {
			len += sprintf(page + len, KERN_ERR PRINTK_HEADER
				       " Sense(hex) %2d-%2d:",
				       (8 * sl), ((8 * sl) + 7));

			for (sct = 0; sct < 8; sct++) {
				len += sprintf(page + len, " %02x",
					       irb->ecw[8 * sl + sct]);
			}
			len += sprintf(page + len, "\n");
		}

		if (irb->ecw[27] & DASD_SENSE_BIT_0) {
			/* 24 Byte Sense Data */
			sprintf(page + len, KERN_ERR PRINTK_HEADER
				" 24 Byte: %x MSG %x, "
				"%s MSGb to SYSOP\n",
				irb->ecw[7] >> 4, irb->ecw[7] & 0x0f,
				irb->ecw[1] & 0x10 ? "" : "no");
		} else {
			/* 32 Byte Sense Data */
			sprintf(page + len, KERN_ERR PRINTK_HEADER
				" 32 Byte: Format: %x "
				"Exception class %x\n",
				irb->ecw[6] & 0x0f, irb->ecw[22] >> 4);
		}
	} else {
		sprintf(page + len, KERN_ERR PRINTK_HEADER
			" SORRY - NO VALID SENSE AVAILABLE\n");
	}
	printk("%s", page);

	if (req) {
		/* req == NULL for unsolicited interrupts */
		/* dump the Channel Program (max 140 Bytes per line) */
		/* Count CCW and print first CCWs (maximum 1024 % 140 = 7) */
		first = req->cpaddr;
		for (last = first; last->flags & (CCW_FLAG_CC | CCW_FLAG_DC); last++);
		to = min(first + 6, last);
		len = sprintf(page,  KERN_ERR PRINTK_HEADER
			      " Related CP in req: %p\n", req);
		dasd_eckd_dump_ccw_range(first, to, page + len);
		printk("%s", page);

		/* print failing CCW area (maximum 4) */
		/* scsw->cda is either valid or zero  */
		len = 0;
		from = ++to;
		fail = (struct ccw1 *)(addr_t)
				irb->scsw.cmd.cpa; /* failing CCW */
		if (from <  fail - 2) {
			from = fail - 2;     /* there is a gap - print header */
			len += sprintf(page, KERN_ERR PRINTK_HEADER "......\n");
		}
		to = min(fail + 1, last);
		len += dasd_eckd_dump_ccw_range(from, to, page + len);

		/* print last CCWs (maximum 2) */
		from = max(from, ++to);
		if (from < last - 1) {
			from = last - 1;     /* there is a gap - print header */
			len += sprintf(page + len, KERN_ERR PRINTK_HEADER "......\n");
		}
		len += dasd_eckd_dump_ccw_range(from, last, page + len);
		if (len > 0)
			printk("%s", page);
	}
	free_page((unsigned long) page);
}


/*
 * Print sense data from a tcw.
 */
static void dasd_eckd_dump_sense_tcw(struct dasd_device *device,
				 struct dasd_ccw_req *req, struct irb *irb)
{
	char *page;
	int len, sl, sct, residual;
	struct tsb *tsb;
	u8 *sense, *rcq;

	page = (char *) get_zeroed_page(GFP_ATOMIC);
	if (page == NULL) {
		DBF_DEV_EVENT(DBF_WARNING, device, " %s",
			    "No memory to dump sense data");
		return;
	}
	/* dump the sense data */
	len = sprintf(page,  KERN_ERR PRINTK_HEADER
		      " I/O status report for device %s:\n",
		      dev_name(&device->cdev->dev));
	len += sprintf(page + len, KERN_ERR PRINTK_HEADER
		       " in req: %p CC:%02X FC:%02X AC:%02X SC:%02X DS:%02X "
		       "CS:%02X fcxs:%02X schxs:%02X RC:%d\n",
		       req, scsw_cc(&irb->scsw), scsw_fctl(&irb->scsw),
		       scsw_actl(&irb->scsw), scsw_stctl(&irb->scsw),
		       scsw_dstat(&irb->scsw), scsw_cstat(&irb->scsw),
		       irb->scsw.tm.fcxs, irb->scsw.tm.schxs,
		       req ? req->intrc : 0);
	len += sprintf(page + len, KERN_ERR PRINTK_HEADER
		       " device %s: Failing TCW: %p\n",
		       dev_name(&device->cdev->dev),
		       (void *) (addr_t) irb->scsw.tm.tcw);

	tsb = NULL;
	sense = NULL;
	if (irb->scsw.tm.tcw && (irb->scsw.tm.fcxs & 0x01))
		tsb = tcw_get_tsb(
			(struct tcw *)(unsigned long)irb->scsw.tm.tcw);

	if (tsb) {
		len += sprintf(page + len, KERN_ERR PRINTK_HEADER
			       " tsb->length %d\n", tsb->length);
		len += sprintf(page + len, KERN_ERR PRINTK_HEADER
			       " tsb->flags %x\n", tsb->flags);
		len += sprintf(page + len, KERN_ERR PRINTK_HEADER
			       " tsb->dcw_offset %d\n", tsb->dcw_offset);
		len += sprintf(page + len, KERN_ERR PRINTK_HEADER
			       " tsb->count %d\n", tsb->count);
		residual = tsb->count - 28;
		len += sprintf(page + len, KERN_ERR PRINTK_HEADER
			       " residual %d\n", residual);

		switch (tsb->flags & 0x07) {
		case 1:	/* tsa_iostat */
			len += sprintf(page + len, KERN_ERR PRINTK_HEADER
			       " tsb->tsa.iostat.dev_time %d\n",
				       tsb->tsa.iostat.dev_time);
			len += sprintf(page + len, KERN_ERR PRINTK_HEADER
			       " tsb->tsa.iostat.def_time %d\n",
				       tsb->tsa.iostat.def_time);
			len += sprintf(page + len, KERN_ERR PRINTK_HEADER
			       " tsb->tsa.iostat.queue_time %d\n",
				       tsb->tsa.iostat.queue_time);
			len += sprintf(page + len, KERN_ERR PRINTK_HEADER
			       " tsb->tsa.iostat.dev_busy_time %d\n",
				       tsb->tsa.iostat.dev_busy_time);
			len += sprintf(page + len, KERN_ERR PRINTK_HEADER
			       " tsb->tsa.iostat.dev_act_time %d\n",
				       tsb->tsa.iostat.dev_act_time);
			sense = tsb->tsa.iostat.sense;
			break;
		case 2: /* ts_ddpc */
			len += sprintf(page + len, KERN_ERR PRINTK_HEADER
			       " tsb->tsa.ddpc.rc %d\n", tsb->tsa.ddpc.rc);
			for (sl = 0; sl < 2; sl++) {
				len += sprintf(page + len,
					       KERN_ERR PRINTK_HEADER
					       " tsb->tsa.ddpc.rcq %2d-%2d: ",
					       (8 * sl), ((8 * sl) + 7));
				rcq = tsb->tsa.ddpc.rcq;
				for (sct = 0; sct < 8; sct++) {
					len += sprintf(page + len, " %02x",
						       rcq[8 * sl + sct]);
				}
				len += sprintf(page + len, "\n");
			}
			sense = tsb->tsa.ddpc.sense;
			break;
		case 3: /* tsa_intrg */
			len += sprintf(page + len, KERN_ERR PRINTK_HEADER
				      " tsb->tsa.intrg.: not supportet yet \n");
			break;
		}

		if (sense) {
			for (sl = 0; sl < 4; sl++) {
				len += sprintf(page + len,
					       KERN_ERR PRINTK_HEADER
					       " Sense(hex) %2d-%2d:",
					       (8 * sl), ((8 * sl) + 7));
				for (sct = 0; sct < 8; sct++) {
					len += sprintf(page + len, " %02x",
						       sense[8 * sl + sct]);
				}
				len += sprintf(page + len, "\n");
			}

			if (sense[27] & DASD_SENSE_BIT_0) {
				/* 24 Byte Sense Data */
				sprintf(page + len, KERN_ERR PRINTK_HEADER
					" 24 Byte: %x MSG %x, "
					"%s MSGb to SYSOP\n",
					sense[7] >> 4, sense[7] & 0x0f,
					sense[1] & 0x10 ? "" : "no");
			} else {
				/* 32 Byte Sense Data */
				sprintf(page + len, KERN_ERR PRINTK_HEADER
					" 32 Byte: Format: %x "
					"Exception class %x\n",
					sense[6] & 0x0f, sense[22] >> 4);
			}
		} else {
			sprintf(page + len, KERN_ERR PRINTK_HEADER
				" SORRY - NO VALID SENSE AVAILABLE\n");
		}
	} else {
		sprintf(page + len, KERN_ERR PRINTK_HEADER
			" SORRY - NO TSB DATA AVAILABLE\n");
	}
	printk("%s", page);
	free_page((unsigned long) page);
}

static void dasd_eckd_dump_sense(struct dasd_device *device,
				 struct dasd_ccw_req *req, struct irb *irb)
{
	if (scsw_is_tm(&irb->scsw))
		dasd_eckd_dump_sense_tcw(device, req, irb);
	else
		dasd_eckd_dump_sense_ccw(device, req, irb);
}

static int dasd_eckd_pm_freeze(struct dasd_device *device)
{
	/*
	 * the device should be disconnected from our LCU structure
	 * on restore we will reconnect it and reread LCU specific
	 * information like PAV support that might have changed
	 */
	dasd_alias_remove_device(device);
	dasd_alias_disconnect_device_from_lcu(device);

	return 0;
}

static int dasd_eckd_restore_device(struct dasd_device *device)
{
	struct dasd_eckd_private *private;
	struct dasd_eckd_characteristics temp_rdc_data;
	int is_known, rc;
	struct dasd_uid temp_uid;
	unsigned long flags;

	private = (struct dasd_eckd_private *) device->private;

	/* Read Configuration Data */
	rc = dasd_eckd_read_conf(device);
	if (rc)
		goto out_err;

	dasd_eckd_get_uid(device, &temp_uid);
	/* Generate device unique id */
	rc = dasd_eckd_generate_uid(device);
	spin_lock_irqsave(get_ccwdev_lock(device->cdev), flags);
	if (memcmp(&private->uid, &temp_uid, sizeof(struct dasd_uid)) != 0)
		dev_err(&device->cdev->dev, "The UID of the DASD has "
			"changed\n");
	spin_unlock_irqrestore(get_ccwdev_lock(device->cdev), flags);
	if (rc)
		goto out_err;

	/* register lcu with alias handling, enable PAV if this is a new lcu */
	is_known = dasd_alias_make_device_known_to_lcu(device);
	if (is_known < 0)
		return is_known;
	if (!is_known) {
		dasd_eckd_validate_server(device);
		dasd_alias_lcu_setup_complete(device);
	} else
		dasd_alias_wait_for_lcu_setup(device);

	/* RE-Read Configuration Data */
	rc = dasd_eckd_read_conf(device);
	if (rc)
		goto out_err;

	/* Read Feature Codes */
	dasd_eckd_read_features(device);

	/* Read Device Characteristics */
	rc = dasd_generic_read_dev_chars(device, DASD_ECKD_MAGIC,
					 &temp_rdc_data, 64);
	if (rc) {
		DBF_EVENT_DEVID(DBF_WARNING, device->cdev,
				"Read device characteristic failed, rc=%d", rc);
		goto out_err;
	}
	spin_lock_irqsave(get_ccwdev_lock(device->cdev), flags);
	memcpy(&private->rdc_data, &temp_rdc_data, sizeof(temp_rdc_data));
	spin_unlock_irqrestore(get_ccwdev_lock(device->cdev), flags);

	/* add device to alias management */
	dasd_alias_add_device(device);

	return 0;

out_err:
	return -1;
}

static int dasd_eckd_reload_device(struct dasd_device *device)
{
	struct dasd_eckd_private *private;
	int rc, old_base;
<<<<<<< HEAD
	char uid[60];

	private = (struct dasd_eckd_private *) device->private;
	old_base = private->uid.base_unit_addr;
=======
	char print_uid[60];
	struct dasd_uid uid;
	unsigned long flags;

	private = (struct dasd_eckd_private *) device->private;

	spin_lock_irqsave(get_ccwdev_lock(device->cdev), flags);
	old_base = private->uid.base_unit_addr;
	spin_unlock_irqrestore(get_ccwdev_lock(device->cdev), flags);

>>>>>>> 02f8c6ae
	/* Read Configuration Data */
	rc = dasd_eckd_read_conf(device);
	if (rc)
		goto out_err;

	rc = dasd_eckd_generate_uid(device);
	if (rc)
		goto out_err;
<<<<<<< HEAD

=======
>>>>>>> 02f8c6ae
	/*
	 * update unit address configuration and
	 * add device to alias management
	 */
	dasd_alias_update_add_device(device);

<<<<<<< HEAD
	if (old_base != private->uid.base_unit_addr) {
		if (strlen(private->uid.vduit) > 0)
			snprintf(uid, 60, "%s.%s.%04x.%02x.%s",
				 private->uid.vendor, private->uid.serial,
				 private->uid.ssid, private->uid.base_unit_addr,
				 private->uid.vduit);
		else
			snprintf(uid, 60, "%s.%s.%04x.%02x",
				 private->uid.vendor, private->uid.serial,
				 private->uid.ssid,
				 private->uid.base_unit_addr);

		dev_info(&device->cdev->dev,
			 "An Alias device was reassigned to a new base device "
			 "with UID: %s\n", uid);
=======
	dasd_eckd_get_uid(device, &uid);

	if (old_base != uid.base_unit_addr) {
		if (strlen(uid.vduit) > 0)
			snprintf(print_uid, sizeof(print_uid),
				 "%s.%s.%04x.%02x.%s", uid.vendor, uid.serial,
				 uid.ssid, uid.base_unit_addr, uid.vduit);
		else
			snprintf(print_uid, sizeof(print_uid),
				 "%s.%s.%04x.%02x", uid.vendor, uid.serial,
				 uid.ssid, uid.base_unit_addr);

		dev_info(&device->cdev->dev,
			 "An Alias device was reassigned to a new base device "
			 "with UID: %s\n", print_uid);
>>>>>>> 02f8c6ae
	}
	return 0;

out_err:
	return -1;
}

static struct ccw_driver dasd_eckd_driver = {
	.driver = {
		.name	= "dasd-eckd",
		.owner	= THIS_MODULE,
	},
	.ids	     = dasd_eckd_ids,
	.probe	     = dasd_eckd_probe,
	.remove      = dasd_generic_remove,
	.set_offline = dasd_generic_set_offline,
	.set_online  = dasd_eckd_set_online,
	.notify      = dasd_generic_notify,
	.path_event  = dasd_generic_path_event,
	.freeze      = dasd_generic_pm_freeze,
	.thaw	     = dasd_generic_restore_device,
	.restore     = dasd_generic_restore_device,
	.uc_handler  = dasd_generic_uc_handler,
};

/*
 * max_blocks is dependent on the amount of storage that is available
 * in the static io buffer for each device. Currently each device has
 * 8192 bytes (=2 pages). For 64 bit one dasd_mchunkt_t structure has
 * 24 bytes, the struct dasd_ccw_req has 136 bytes and each block can use
 * up to 16 bytes (8 for the ccw and 8 for the idal pointer). In
 * addition we have one define extent ccw + 16 bytes of data and one
 * locate record ccw + 16 bytes of data. That makes:
 * (8192 - 24 - 136 - 8 - 16 - 8 - 16) / 16 = 499 blocks at maximum.
 * We want to fit two into the available memory so that we can immediately
 * start the next request if one finishes off. That makes 249.5 blocks
 * for one request. Give a little safety and the result is 240.
 */
static struct dasd_discipline dasd_eckd_discipline = {
	.owner = THIS_MODULE,
	.name = "ECKD",
	.ebcname = "ECKD",
	.max_blocks = 190,
	.check_device = dasd_eckd_check_characteristics,
	.uncheck_device = dasd_eckd_uncheck_device,
	.do_analysis = dasd_eckd_do_analysis,
	.verify_path = dasd_eckd_verify_path,
	.ready_to_online = dasd_eckd_ready_to_online,
	.online_to_ready = dasd_eckd_online_to_ready,
	.fill_geometry = dasd_eckd_fill_geometry,
	.start_IO = dasd_start_IO,
	.term_IO = dasd_term_IO,
	.handle_terminated_request = dasd_eckd_handle_terminated_request,
	.format_device = dasd_eckd_format_device,
	.erp_action = dasd_eckd_erp_action,
	.erp_postaction = dasd_eckd_erp_postaction,
	.check_for_device_change = dasd_eckd_check_for_device_change,
	.build_cp = dasd_eckd_build_alias_cp,
	.free_cp = dasd_eckd_free_alias_cp,
	.dump_sense = dasd_eckd_dump_sense,
	.dump_sense_dbf = dasd_eckd_dump_sense_dbf,
	.fill_info = dasd_eckd_fill_info,
	.ioctl = dasd_eckd_ioctl,
	.freeze = dasd_eckd_pm_freeze,
	.restore = dasd_eckd_restore_device,
<<<<<<< HEAD
	.get_uid = dasd_eckd_get_uid,
	.reload = dasd_eckd_reload_device,
=======
	.reload = dasd_eckd_reload_device,
	.get_uid = dasd_eckd_get_uid,
>>>>>>> 02f8c6ae
};

static int __init
dasd_eckd_init(void)
{
	int ret;

	ASCEBC(dasd_eckd_discipline.ebcname, 4);
	dasd_reserve_req = kmalloc(sizeof(*dasd_reserve_req),
				   GFP_KERNEL | GFP_DMA);
	if (!dasd_reserve_req)
		return -ENOMEM;
	path_verification_worker = kmalloc(sizeof(*path_verification_worker),
				   GFP_KERNEL | GFP_DMA);
	if (!path_verification_worker) {
		kfree(dasd_reserve_req);
		return -ENOMEM;
	}
	ret = ccw_driver_register(&dasd_eckd_driver);
	if (!ret)
		wait_for_device_probe();
	else {
		kfree(path_verification_worker);
		kfree(dasd_reserve_req);
	}
	return ret;
}

static void __exit
dasd_eckd_cleanup(void)
{
	ccw_driver_unregister(&dasd_eckd_driver);
	kfree(path_verification_worker);
	kfree(dasd_reserve_req);
}

module_init(dasd_eckd_init);
module_exit(dasd_eckd_cleanup);<|MERGE_RESOLUTION|>--- conflicted
+++ resolved
@@ -33,14 +33,6 @@
 #include "dasd_int.h"
 #include "dasd_eckd.h"
 #include "../cio/chsc.h"
-
-/* emergency request for reserve/release */
-static struct {
-	struct dasd_ccw_req cqr;
-	struct ccw1 ccw;
-	char data[32];
-} *dasd_reserve_req;
-static DEFINE_MUTEX(dasd_reserve_mutex);
 
 
 #ifdef PRINTK_HEADER
@@ -99,8 +91,6 @@
 #define INIT_CQR_UNFORMATTED 1
 #define INIT_CQR_ERROR 2
 
-<<<<<<< HEAD
-=======
 /* emergency request for reserve/release */
 static struct {
 	struct dasd_ccw_req cqr;
@@ -109,7 +99,6 @@
 } *dasd_reserve_req;
 static DEFINE_MUTEX(dasd_reserve_mutex);
 
->>>>>>> 02f8c6ae
 /* definitions for the path verification worker */
 struct path_verification_work_data {
 	struct work_struct worker;
@@ -872,10 +861,7 @@
 
 	dasd_eckd_fill_rcd_cqr(device, cqr, rcd_buffer, lpm);
 	clear_bit(DASD_CQR_FLAGS_USE_ERP, &cqr->flags);
-<<<<<<< HEAD
-=======
 	set_bit(DASD_CQR_ALLOW_SLOCK, &cqr->flags);
->>>>>>> 02f8c6ae
 	cqr->retries = 5;
 	rc = dasd_sleep_on_immediatly(cqr);
 	return rc;
@@ -1375,13 +1361,8 @@
 	struct dasd_block *block;
 	struct dasd_uid temp_uid;
 	int is_known, rc, i;
-<<<<<<< HEAD
-	unsigned long value;
-	int readonly;
-=======
 	int readonly;
 	unsigned long value;
->>>>>>> 02f8c6ae
 
 	if (!ccw_device_is_pathgroup(device->cdev)) {
 		dev_warn(&device->cdev->dev,
@@ -1480,18 +1461,6 @@
 				"Read device characteristic failed, rc=%d", rc);
 		goto out_err3;
 	}
-<<<<<<< HEAD
-
-	if ((device->features & DASD_FEATURE_USERAW) &&
-  	    !(private->rdc_data.facilities.RT_in_LR)) {
-  		dev_err(&device->cdev->dev, "DASD raw track access not "
-  			"available\n");
-  		rc = -EINVAL;
-  		goto out_err3;
-  	}
-
-=======
->>>>>>> 02f8c6ae
 	/* find the valid cylinder size */
 	if (private->rdc_data.no_cyl == LV_COMPAT_CYL &&
 	    private->rdc_data.long_no_cyl)
@@ -2673,10 +2642,7 @@
 		dasd_sfree_request(cqr, startdev);
 		return ERR_PTR(-EAGAIN);
 	}
-<<<<<<< HEAD
-=======
 	len_to_track_end = 0;
->>>>>>> 02f8c6ae
 	/*
 	 * A tidaw can address 4k of memory, but must not cross page boundaries
 	 * We can let the block layer handle this by setting
@@ -2718,11 +2684,7 @@
 				dst += part_len;
 			}
 		}
-<<<<<<< HEAD
-	} else  {
-=======
 	} else {
->>>>>>> 02f8c6ae
 		rq_for_each_segment(bv, req, iter) {
 			dst = page_address(bv->bv_page) + bv->bv_offset;
 			last_tidaw = itcw_add_tidaw(itcw, 0x00,
@@ -2832,10 +2794,6 @@
 					       struct dasd_block *block,
 					       struct request *req)
 {
-<<<<<<< HEAD
-	struct dasd_eckd_private *private;
-=======
->>>>>>> 02f8c6ae
 	unsigned long *idaws;
 	struct dasd_device *basedev;
 	struct dasd_ccw_req *cqr;
@@ -2870,10 +2828,6 @@
 	trkcount = last_trk - first_trk + 1;
 	first_offs = 0;
 	basedev = block->base;
-<<<<<<< HEAD
-	private = (struct dasd_eckd_private *) basedev->private;
-=======
->>>>>>> 02f8c6ae
 
 	if (rq_data_dir(req) == READ)
 		cmd = DASD_ECKD_CCW_READ_TRACK;
@@ -2896,11 +2850,7 @@
 	/*
 	 * struct PFX_eckd_data has up to 2 byte as extended parameter
 	 * this is needed for write full track and has to be mentioned
-<<<<<<< HEAD
-	 * seperately
-=======
 	 * separately
->>>>>>> 02f8c6ae
 	 * add 8 instead of 2 to keep 8 byte boundary
 	 */
 	pfx_datasize = sizeof(struct PFX_eckd_data) + 8;
@@ -3977,12 +3927,6 @@
 {
 	struct dasd_eckd_private *private;
 	int rc, old_base;
-<<<<<<< HEAD
-	char uid[60];
-
-	private = (struct dasd_eckd_private *) device->private;
-	old_base = private->uid.base_unit_addr;
-=======
 	char print_uid[60];
 	struct dasd_uid uid;
 	unsigned long flags;
@@ -3993,7 +3937,6 @@
 	old_base = private->uid.base_unit_addr;
 	spin_unlock_irqrestore(get_ccwdev_lock(device->cdev), flags);
 
->>>>>>> 02f8c6ae
 	/* Read Configuration Data */
 	rc = dasd_eckd_read_conf(device);
 	if (rc)
@@ -4002,33 +3945,12 @@
 	rc = dasd_eckd_generate_uid(device);
 	if (rc)
 		goto out_err;
-<<<<<<< HEAD
-
-=======
->>>>>>> 02f8c6ae
 	/*
 	 * update unit address configuration and
 	 * add device to alias management
 	 */
 	dasd_alias_update_add_device(device);
 
-<<<<<<< HEAD
-	if (old_base != private->uid.base_unit_addr) {
-		if (strlen(private->uid.vduit) > 0)
-			snprintf(uid, 60, "%s.%s.%04x.%02x.%s",
-				 private->uid.vendor, private->uid.serial,
-				 private->uid.ssid, private->uid.base_unit_addr,
-				 private->uid.vduit);
-		else
-			snprintf(uid, 60, "%s.%s.%04x.%02x",
-				 private->uid.vendor, private->uid.serial,
-				 private->uid.ssid,
-				 private->uid.base_unit_addr);
-
-		dev_info(&device->cdev->dev,
-			 "An Alias device was reassigned to a new base device "
-			 "with UID: %s\n", uid);
-=======
 	dasd_eckd_get_uid(device, &uid);
 
 	if (old_base != uid.base_unit_addr) {
@@ -4044,7 +3966,6 @@
 		dev_info(&device->cdev->dev,
 			 "An Alias device was reassigned to a new base device "
 			 "with UID: %s\n", print_uid);
->>>>>>> 02f8c6ae
 	}
 	return 0;
 
@@ -4110,13 +4031,8 @@
 	.ioctl = dasd_eckd_ioctl,
 	.freeze = dasd_eckd_pm_freeze,
 	.restore = dasd_eckd_restore_device,
-<<<<<<< HEAD
-	.get_uid = dasd_eckd_get_uid,
-	.reload = dasd_eckd_reload_device,
-=======
 	.reload = dasd_eckd_reload_device,
 	.get_uid = dasd_eckd_get_uid,
->>>>>>> 02f8c6ae
 };
 
 static int __init
