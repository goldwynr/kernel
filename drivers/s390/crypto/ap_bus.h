/*
 * linux/drivers/s390/crypto/ap_bus.h
 *
 * Copyright (C) 2006 IBM Corporation
 * Author(s): Cornelia Huck <cornelia.huck@de.ibm.com>
 *	      Martin Schwidefsky <schwidefsky@de.ibm.com>
 *	      Ralph Wuerthner <rwuerthn@de.ibm.com>
 *	      Felix Beck <felix.beck@de.ibm.com>
 *	      Holger Dengler <hd@linux.vnet.ibm.com>
 *
 * Adjunct processor bus header file.
 *
 * This program is free software; you can redistribute it and/or modify
 * it under the terms of the GNU General Public License as published by
 * the Free Software Foundation; either version 2, or (at your option)
 * any later version.
 *
 * This program is distributed in the hope that it will be useful,
 * but WITHOUT ANY WARRANTY; without even the implied warranty of
 * MERCHANTABILITY or FITNESS FOR A PARTICULAR PURPOSE. See the
 * GNU General Public License for more details.
 *
 * You should have received a copy of the GNU General Public License
 * along with this program; if not, write to the Free Software
 * Foundation, Inc., 675 Mass Ave, Cambridge, MA 02139, USA.
 */

#ifndef _AP_BUS_H_
#define _AP_BUS_H_

#include <linux/device.h>
#include <linux/mod_devicetable.h>
#include <linux/types.h>

#define AP_DEVICES 64		/* Number of AP devices. */
#define AP_DOMAINS 16		/* Number of AP domains. */
#define AP_MAX_RESET 90		/* Maximum number of resets. */
#define AP_RESET_TIMEOUT (HZ/2)	/* Time in ticks for reset timeouts. */
#define AP_CONFIG_TIME 30	/* Time in seconds between AP bus rescans. */
#define AP_POLL_TIME 1		/* Time in ticks between receive polls. */

extern int ap_domain_index;

/**
 * The ap_qid_t identifier of an ap queue. It contains a
 * 6 bit device index and a 4 bit queue index (domain).
 */
typedef unsigned int ap_qid_t;

#define AP_MKQID(_device,_queue) (((_device) & 63) << 8 | ((_queue) & 15))
#define AP_QID_DEVICE(_qid) (((_qid) >> 8) & 63)
#define AP_QID_QUEUE(_qid) ((_qid) & 15)

/**
 * structy ap_queue_status - Holds the AP queue status.
 * @queue_empty: Shows if queue is empty
 * @replies_waiting: Waiting replies
 * @queue_full: Is 1 if the queue is full
 * @pad: A 4 bit pad
 * @int_enabled: Shows if interrupts are enabled for the AP
 * @response_conde: Holds the 8 bit response code
 * @pad2: A 16 bit pad
 *
 * The ap queue status word is returned by all three AP functions
 * (PQAP, NQAP and DQAP).  There's a set of flags in the first
 * byte, followed by a 1 byte response code.
 */
struct ap_queue_status {
	unsigned int queue_empty	: 1;
	unsigned int replies_waiting	: 1;
	unsigned int queue_full		: 1;
	unsigned int pad1		: 4;
	unsigned int int_enabled	: 1;
	unsigned int response_code	: 8;
	unsigned int pad2		: 16;
} __packed;

#define AP_QUEUE_STATUS_INVALID \
		{ 1, 1, 1, 0xF, 1, 0xFF, 0xFFFF }

static inline
int ap_queue_status_invalid_test(struct ap_queue_status *status)
{
	struct ap_queue_status invalid = AP_QUEUE_STATUS_INVALID;
	return !(memcmp(status, &invalid, sizeof(struct ap_queue_status)));
}

#define MAX_AP_FACILITY 31

static inline int test_ap_facility(unsigned int function, unsigned int nr)
{
	if (nr > MAX_AP_FACILITY)
		return 0;
	return function & (unsigned int)(0x80000000 >> nr);
}

#define AP_RESPONSE_NORMAL		0x00
#define AP_RESPONSE_Q_NOT_AVAIL		0x01
#define AP_RESPONSE_RESET_IN_PROGRESS	0x02
#define AP_RESPONSE_DECONFIGURED	0x03
#define AP_RESPONSE_CHECKSTOPPED	0x04
#define AP_RESPONSE_BUSY		0x05
#define AP_RESPONSE_INVALID_ADDRESS	0x06
#define AP_RESPONSE_OTHERWISE_CHANGED	0x07
#define AP_RESPONSE_Q_FULL		0x10
#define AP_RESPONSE_NO_PENDING_REPLY	0x10
#define AP_RESPONSE_INDEX_TOO_BIG	0x11
#define AP_RESPONSE_NO_FIRST_PART	0x13
#define AP_RESPONSE_MESSAGE_TOO_BIG	0x15
#define AP_RESPONSE_REQ_FAC_NOT_INST	0x16

/*
 * Known device types
 */
#define AP_DEVICE_TYPE_PCICC	3
#define AP_DEVICE_TYPE_PCICA	4
#define AP_DEVICE_TYPE_PCIXCC	5
#define AP_DEVICE_TYPE_CEX2A	6
#define AP_DEVICE_TYPE_CEX2C	7
#define AP_DEVICE_TYPE_CEX3A	8
#define AP_DEVICE_TYPE_CEX3C	9

/*
 * AP reset flag states
 */
#define AP_RESET_IGNORE	0	/* request timeout will be ignored */
#define AP_RESET_ARMED	1	/* request timeout timer is active */
#define AP_RESET_DO	2	/* AP reset required */

struct ap_device;
struct ap_message;

struct ap_driver {
	struct device_driver driver;
	struct ap_device_id *ids;

	int (*probe)(struct ap_device *);
	void (*remove)(struct ap_device *);
	/* receive is called from tasklet context */
	void (*receive)(struct ap_device *, struct ap_message *,
			struct ap_message *);
	int request_timeout;		/* request timeout in jiffies */
};

#define to_ap_drv(x) container_of((x), struct ap_driver, driver)

int ap_driver_register(struct ap_driver *, struct module *, char *);
void ap_driver_unregister(struct ap_driver *);

struct ap_device {
	struct device device;
	struct ap_driver *drv;		/* Pointer to AP device driver. */
	spinlock_t lock;		/* Per device lock. */
	struct list_head list;		/* private list of all AP devices. */

	ap_qid_t qid;			/* AP queue id. */
	int queue_depth;		/* AP queue depth.*/
	int device_type;		/* AP device type. */
	int unregistered;		/* marks AP device as unregistered */
	struct timer_list timeout;	/* Timer for request timeouts. */
	int reset;			/* Reset required after req. timeout. */

	int queue_count;		/* # messages currently on AP queue. */

	struct list_head pendingq;	/* List of message sent to AP queue. */
	int pendingq_count;		/* # requests on pendingq list. */
	struct list_head requestq;	/* List of message yet to be sent. */
	int requestq_count;		/* # requests on requestq list. */
	int total_request_count;	/* # requests ever for this AP device. */

	struct ap_message *reply;	/* Per device reply message. */

	void *private;			/* ap driver private pointer. */
};

#define to_ap_dev(x) container_of((x), struct ap_device, device)

struct ap_message {
	struct list_head list;		/* Request queueing. */
	unsigned long long psmid;	/* Message id. */
	void *message;			/* Pointer to message buffer. */
	size_t length;			/* Message length. */

	void *private;			/* ap driver private pointer. */
	unsigned int special:1;		/* Used for special commands. */
};

#define AP_DEVICE(dt)					\
	.dev_type=(dt),					\
	.match_flags=AP_DEVICE_ID_MATCH_DEVICE_TYPE,

/**
 * ap_init_message() - Initialize ap_message.
 * Initialize a message before using. Otherwise this might result in
 * unexpected behaviour.
 */
<<<<<<< HEAD
extern inline void ap_init_message(struct ap_message *ap_msg)
=======
static inline void ap_init_message(struct ap_message *ap_msg)
>>>>>>> 02f8c6ae
{
	ap_msg->psmid = 0;
	ap_msg->length = 0;
	ap_msg->special = 0;
}

/*
 * Note: don't use ap_send/ap_recv after using ap_queue_message
 * for the first time. Otherwise the ap message queue will get
 * confused.
 */
int ap_send(ap_qid_t, unsigned long long, void *, size_t);
int ap_recv(ap_qid_t, unsigned long long *, void *, size_t);

void ap_queue_message(struct ap_device *ap_dev, struct ap_message *ap_msg);
void ap_cancel_message(struct ap_device *ap_dev, struct ap_message *ap_msg);
void ap_flush_queue(struct ap_device *ap_dev);

int ap_module_init(void);
void ap_module_exit(void);

int ap_4096_commands_available(ap_qid_t qid);

#endif /* _AP_BUS_H_ */<|MERGE_RESOLUTION|>--- conflicted
+++ resolved
@@ -194,11 +194,7 @@
  * Initialize a message before using. Otherwise this might result in
  * unexpected behaviour.
  */
-<<<<<<< HEAD
-extern inline void ap_init_message(struct ap_message *ap_msg)
-=======
 static inline void ap_init_message(struct ap_message *ap_msg)
->>>>>>> 02f8c6ae
 {
 	ap_msg->psmid = 0;
 	ap_msg->length = 0;
