/*
 * zfcp device driver
 *
 * Interface to the FSF support functions.
 *
 * Copyright IBM Corporation 2002, 2010
 */

#ifndef FSF_H
#define FSF_H

#include <linux/pfn.h>
#include <linux/scatterlist.h>
#include <scsi/libfc.h>

#define FSF_QTCB_CURRENT_VERSION		0x00000001

/* FSF commands */
#define	FSF_QTCB_FCP_CMND			0x00000001
#define	FSF_QTCB_ABORT_FCP_CMND			0x00000002
#define	FSF_QTCB_OPEN_PORT_WITH_DID		0x00000005
#define	FSF_QTCB_OPEN_LUN			0x00000006
#define	FSF_QTCB_CLOSE_LUN			0x00000007
#define	FSF_QTCB_CLOSE_PORT			0x00000008
#define	FSF_QTCB_CLOSE_PHYSICAL_PORT		0x00000009
#define	FSF_QTCB_SEND_ELS			0x0000000B
#define	FSF_QTCB_SEND_GENERIC			0x0000000C
#define	FSF_QTCB_EXCHANGE_CONFIG_DATA		0x0000000D
#define	FSF_QTCB_EXCHANGE_PORT_DATA		0x0000000E
#define FSF_QTCB_DOWNLOAD_CONTROL_FILE		0x00000012
#define FSF_QTCB_UPLOAD_CONTROL_FILE		0x00000013

/* FSF QTCB types */
#define FSF_IO_COMMAND				0x00000001
#define FSF_SUPPORT_COMMAND			0x00000002
#define FSF_CONFIG_COMMAND			0x00000003
#define FSF_PORT_COMMAND			0x00000004

/* FSF control file upload/download operations' subtype and options */
#define FSF_CFDC_OPERATION_SUBTYPE		0x00020001
#define FSF_CFDC_OPTION_NORMAL_MODE		0x00000000
#define FSF_CFDC_OPTION_FORCE			0x00000001
#define FSF_CFDC_OPTION_FULL_ACCESS		0x00000002
#define FSF_CFDC_OPTION_RESTRICTED_ACCESS	0x00000004

/* FSF protocol states */
#define FSF_PROT_GOOD				0x00000001
#define FSF_PROT_QTCB_VERSION_ERROR		0x00000010
#define FSF_PROT_SEQ_NUMB_ERROR			0x00000020
#define FSF_PROT_UNSUPP_QTCB_TYPE		0x00000040
#define FSF_PROT_HOST_CONNECTION_INITIALIZING	0x00000080
#define FSF_PROT_FSF_STATUS_PRESENTED		0x00000100
#define FSF_PROT_DUPLICATE_REQUEST_ID		0x00000200
#define FSF_PROT_LINK_DOWN                      0x00000400
#define FSF_PROT_REEST_QUEUE                    0x00000800
#define FSF_PROT_ERROR_STATE			0x01000000

/* FSF states */
#define FSF_GOOD				0x00000000
#define FSF_PORT_ALREADY_OPEN			0x00000001
#define FSF_LUN_ALREADY_OPEN			0x00000002
#define FSF_PORT_HANDLE_NOT_VALID		0x00000003
#define FSF_LUN_HANDLE_NOT_VALID		0x00000004
#define FSF_HANDLE_MISMATCH			0x00000005
#define FSF_SERVICE_CLASS_NOT_SUPPORTED		0x00000006
#define FSF_FCPLUN_NOT_VALID			0x00000009
#define FSF_ACCESS_DENIED			0x00000010
#define FSF_LUN_SHARING_VIOLATION               0x00000012
#define FSF_FCP_COMMAND_DOES_NOT_EXIST		0x00000022
#define FSF_DIRECTION_INDICATOR_NOT_VALID	0x00000030
#define FSF_CMND_LENGTH_NOT_VALID		0x00000033
#define FSF_MAXIMUM_NUMBER_OF_PORTS_EXCEEDED	0x00000040
#define FSF_MAXIMUM_NUMBER_OF_LUNS_EXCEEDED	0x00000041
#define FSF_ELS_COMMAND_REJECTED		0x00000050
#define FSF_GENERIC_COMMAND_REJECTED		0x00000051
#define FSF_PORT_BOXED				0x00000059
#define FSF_LUN_BOXED				0x0000005A
#define FSF_EXCHANGE_CONFIG_DATA_INCOMPLETE	0x0000005B
#define FSF_PAYLOAD_SIZE_MISMATCH		0x00000060
#define FSF_REQUEST_SIZE_TOO_LARGE		0x00000061
#define FSF_RESPONSE_SIZE_TOO_LARGE		0x00000062
#define FSF_SBAL_MISMATCH			0x00000063
<<<<<<< HEAD
#ifdef CONFIG_ZFCP_FOO_INTEGRITY
=======
>>>>>>> 02f8c6ae
#define FSF_INCONSISTENT_PROT_DATA		0x00000070
#define FSF_INVALID_PROT_PARM			0x00000071
#define FSF_BLOCK_GUARD_CHECK_FAILURE		0x00000081
#define FSF_APP_TAG_CHECK_FAILURE		0x00000082
#define FSF_REF_TAG_CHECK_FAILURE		0x00000083
<<<<<<< HEAD
#endif /* CONFIG_ZFCP_FOO_INTEGRITY */
=======
>>>>>>> 02f8c6ae
#define FSF_ADAPTER_STATUS_AVAILABLE		0x000000AD
#define FSF_UNKNOWN_COMMAND			0x000000E2
#define FSF_UNKNOWN_OP_SUBTYPE                  0x000000E3
#define FSF_INVALID_COMMAND_OPTION              0x000000E5
<<<<<<< HEAD
#ifndef CONFIG_ZFCP_FOO_INTEGRITY
/* #define FSF_ERROR                             0x000000FF  */
#endif /* ! CONFIG_ZFCP_FOO_INTEGRITY */
=======
>>>>>>> 02f8c6ae

#define FSF_PROT_STATUS_QUAL_SIZE		16
#define FSF_STATUS_QUALIFIER_SIZE		16

/* FSF status qualifier, recommendations */
#define FSF_SQ_NO_RECOM				0x00
#define FSF_SQ_FCP_RSP_AVAILABLE		0x01
#define FSF_SQ_RETRY_IF_POSSIBLE		0x02
#define FSF_SQ_ULP_DEPENDENT_ERP_REQUIRED	0x03
#define FSF_SQ_INVOKE_LINK_TEST_PROCEDURE	0x04
#define FSF_SQ_COMMAND_ABORTED			0x06
#define FSF_SQ_NO_RETRY_POSSIBLE		0x07

/* FSF status qualifier (most significant 4 bytes), local link down */
#define FSF_PSQ_LINK_NO_LIGHT			0x00000004
#define FSF_PSQ_LINK_WRAP_PLUG			0x00000008
#define FSF_PSQ_LINK_NO_FCP			0x00000010
#define FSF_PSQ_LINK_FIRMWARE_UPDATE		0x00000020
#define FSF_PSQ_LINK_INVALID_WWPN		0x00000100
#define FSF_PSQ_LINK_NO_NPIV_SUPPORT		0x00000200
#define FSF_PSQ_LINK_NO_FCP_RESOURCES		0x00000400
#define FSF_PSQ_LINK_NO_FABRIC_RESOURCES	0x00000800
#define FSF_PSQ_LINK_FABRIC_LOGIN_UNABLE	0x00001000
#define FSF_PSQ_LINK_WWPN_ASSIGNMENT_CORRUPTED	0x00002000
#define FSF_PSQ_LINK_MODE_TABLE_CURRUPTED	0x00004000
#define FSF_PSQ_LINK_NO_WWPN_ASSIGNMENT		0x00008000

/* payload size in status read buffer */
#define FSF_STATUS_READ_PAYLOAD_SIZE		4032

/* number of status read buffers that should be sent by ULP */
#define FSF_STATUS_READS_RECOM			16

/* status types in status read buffer */
#define FSF_STATUS_READ_PORT_CLOSED		0x00000001
#define FSF_STATUS_READ_INCOMING_ELS		0x00000002
#define FSF_STATUS_READ_SENSE_DATA_AVAIL        0x00000003
#define FSF_STATUS_READ_BIT_ERROR_THRESHOLD	0x00000004
#define FSF_STATUS_READ_LINK_DOWN		0x00000005
#define FSF_STATUS_READ_LINK_UP          	0x00000006
#define FSF_STATUS_READ_NOTIFICATION_LOST	0x00000009
#define FSF_STATUS_READ_CFDC_UPDATED		0x0000000A
#define FSF_STATUS_READ_FEATURE_UPDATE_ALERT	0x0000000C

/* status subtypes for link down */
#define FSF_STATUS_READ_SUB_NO_PHYSICAL_LINK	0x00000000
#define FSF_STATUS_READ_SUB_FDISC_FAILED	0x00000001
#define FSF_STATUS_READ_SUB_FIRMWARE_UPDATE	0x00000002

/* status subtypes for unsolicited status notification lost */
#define FSF_STATUS_READ_SUB_INCOMING_ELS	0x00000001
#define FSF_STATUS_READ_SUB_ACT_UPDATED		0x00000020

/* topologie that is detected by the adapter */
#define FSF_TOPO_P2P				0x00000001
#define FSF_TOPO_FABRIC				0x00000002
#define FSF_TOPO_AL				0x00000003

/* data direction for FCP commands */
#define FSF_DATADIR_WRITE			0x00000001
#define FSF_DATADIR_READ			0x00000002
#define FSF_DATADIR_CMND			0x00000004
<<<<<<< HEAD
#ifdef CONFIG_ZFCP_FOO_INTEGRITY
=======
>>>>>>> 02f8c6ae
#define FSF_DATADIR_DIF_WRITE_INSERT		0x00000009
#define FSF_DATADIR_DIF_READ_STRIP		0x0000000a
#define FSF_DATADIR_DIF_WRITE_CONVERT		0x0000000b
#define FSF_DATADIR_DIF_READ_CONVERT		0X0000000c

/* data protection control flags */
#define FSF_APP_TAG_CHECK_ENABLE		0x10
<<<<<<< HEAD
#endif /* CONFIG_ZFCP_FOO_INTEGRITY */
=======
>>>>>>> 02f8c6ae

/* fc service class */
#define FSF_CLASS_3				0x00000003

/* logging space behind QTCB */
#define FSF_QTCB_LOG_SIZE			1024

/* channel features */
#define FSF_FEATURE_CFDC			0x00000002
#define FSF_FEATURE_LUN_SHARING			0x00000004
#define FSF_FEATURE_NOTIFICATION_LOST		0x00000008
#define FSF_FEATURE_HBAAPI_MANAGEMENT           0x00000010
#define FSF_FEATURE_ELS_CT_CHAINED_SBALS	0x00000020
#define FSF_FEATURE_UPDATE_ALERT		0x00000100
#define FSF_FEATURE_MEASUREMENT_DATA		0x00000200
<<<<<<< HEAD
#ifdef CONFIG_ZFCP_FOO_INTEGRITY
#define FSF_FEATURE_DIF_PROT_TYPE1		0x00010000
#define FSF_FEATURE_DIX_PROT_TCPIP		0x00020000
#endif /* CONFIG_ZFCP_FOO_INTEGRITY */
=======
#define FSF_FEATURE_DIF_PROT_TYPE1		0x00010000
#define FSF_FEATURE_DIX_PROT_TCPIP		0x00020000
>>>>>>> 02f8c6ae

/* host connection features */
#define FSF_FEATURE_NPIV_MODE			0x00000001

/* option */
#define FSF_OPEN_LUN_SUPPRESS_BOXING		0x00000001

/* open LUN access flags*/
#define FSF_UNIT_ACCESS_EXCLUSIVE		0x02000000
#define FSF_UNIT_ACCESS_OUTBOUND_TRANSFER	0x10000000

/* FSF interface for CFDC */
#define ZFCP_CFDC_MAX_SIZE		127 * 1024
#define ZFCP_CFDC_PAGES 		PFN_UP(ZFCP_CFDC_MAX_SIZE)

struct zfcp_fsf_cfdc {
	struct scatterlist sg[ZFCP_CFDC_PAGES];
	u32 command;
	u32 option;
};

struct fsf_queue_designator {
	u8  cssid;
	u8  chpid;
	u8  hla;
	u8  ua;
	u32 res1;
} __attribute__ ((packed));

struct fsf_bit_error_payload {
	u32 res1;
	u32 link_failure_error_count;
	u32 loss_of_sync_error_count;
	u32 loss_of_signal_error_count;
	u32 primitive_sequence_error_count;
	u32 invalid_transmission_word_error_count;
	u32 crc_error_count;
	u32 primitive_sequence_event_timeout_count;
	u32 elastic_buffer_overrun_error_count;
	u32 fcal_arbitration_timeout_count;
	u32 advertised_receive_b2b_credit;
	u32 current_receive_b2b_credit;
	u32 advertised_transmit_b2b_credit;
	u32 current_transmit_b2b_credit;
} __attribute__ ((packed));

struct fsf_link_down_info {
	u32 error_code;
	u32 res1;
	u8 res2[2];
	u8 primary_status;
	u8 ioerr_code;
	u8 action_code;
	u8 reason_code;
	u8 explanation_code;
	u8 vendor_specific_code;
} __attribute__ ((packed));

struct fsf_status_read_buffer {
	u32 status_type;
	u32 status_subtype;
	u32 length;
	u32 res1;
	struct fsf_queue_designator queue_designator;
	u8 res2;
	u8 d_id[3];
	u32 class;
	u64 fcp_lun;
	u8  res3[24];
	union {
		u8  data[FSF_STATUS_READ_PAYLOAD_SIZE];
		u32 word[FSF_STATUS_READ_PAYLOAD_SIZE/sizeof(u32)];
		struct fsf_link_down_info link_down_info;
		struct fsf_bit_error_payload bit_error;
	} payload;
} __attribute__ ((packed));

struct fsf_qual_version_error {
	u32 fsf_version;
	u32 res1[3];
} __attribute__ ((packed));

struct fsf_qual_sequence_error {
	u32 exp_req_seq_no;
	u32 res1[3];
} __attribute__ ((packed));

struct fsf_qual_latency_info {
	u32 channel_lat;
	u32 fabric_lat;
	u8 res1[8];
} __attribute__ ((packed));

union fsf_prot_status_qual {
	u32 word[FSF_PROT_STATUS_QUAL_SIZE / sizeof(u32)];
	u64 doubleword[FSF_PROT_STATUS_QUAL_SIZE / sizeof(u64)];
	struct fsf_qual_version_error   version_error;
	struct fsf_qual_sequence_error  sequence_error;
	struct fsf_link_down_info link_down_info;
	struct fsf_qual_latency_info latency_info;
} __attribute__ ((packed));

struct fsf_qtcb_prefix {
	u64 req_id;
	u32 qtcb_version;
	u32 ulp_info;
	u32 qtcb_type;
	u32 req_seq_no;
	u32 prot_status;
	union fsf_prot_status_qual prot_status_qual;
	u8  res1[20];
} __attribute__ ((packed));

struct fsf_statistics_info {
	u64 input_req;
	u64 output_req;
	u64 control_req;
	u64 input_mb;
	u64 output_mb;
	u64 seconds_act;
} __attribute__ ((packed));

union fsf_status_qual {
	u8  byte[FSF_STATUS_QUALIFIER_SIZE];
	u16 halfword[FSF_STATUS_QUALIFIER_SIZE / sizeof (u16)];
	u32 word[FSF_STATUS_QUALIFIER_SIZE / sizeof (u32)];
	u64 doubleword[FSF_STATUS_QUALIFIER_SIZE / sizeof(u64)];
	struct fsf_queue_designator fsf_queue_designator;
	struct fsf_link_down_info link_down_info;
} __attribute__ ((packed));

struct fsf_qtcb_header {
	u64 req_handle;
	u32 fsf_command;
	u32 res1;
	u32 port_handle;
	u32 lun_handle;
	u32 res2;
	u32 fsf_status;
	union fsf_status_qual fsf_status_qual;
	u8  res3[28];
	u16 log_start;
	u16 log_length;
	u8  res4[16];
} __attribute__ ((packed));

#define FSF_PLOGI_MIN_LEN	112

#define FSF_FCP_CMND_SIZE	288
#define FSF_FCP_RSP_SIZE	128

struct fsf_qtcb_bottom_io {
	u32 data_direction;
	u32 service_class;
<<<<<<< HEAD
#ifndef CONFIG_ZFCP_FOO_INTEGRITY
	u8  res1[8];
#else /* CONFIG_ZFCP_FOO_INTEGRITY */
=======
>>>>>>> 02f8c6ae
	u8  res1;
	u8  data_prot_flags;
	u16 app_tag_value;
	u32 ref_tag_value;
<<<<<<< HEAD
#endif /* CONFIG_ZFCP_FOO_INTEGRITY */
	u32 fcp_cmnd_length;
#ifndef CONFIG_ZFCP_FOO_INTEGRITY
	u8  res2[12];
#else /* CONFIG_ZFCP_FOO_INTEGRITY */
	u32 data_block_length;
	u32 prot_data_length;
	u8  res2[4];
#endif /* CONFIG_ZFCP_FOO_INTEGRITY */
=======
	u32 fcp_cmnd_length;
	u32 data_block_length;
	u32 prot_data_length;
	u8  res2[4];
>>>>>>> 02f8c6ae
	u8  fcp_cmnd[FSF_FCP_CMND_SIZE];
	u8  fcp_rsp[FSF_FCP_RSP_SIZE];
	u8  res3[64];
} __attribute__ ((packed));

struct fsf_qtcb_bottom_support {
	u32 operation_subtype;
	u8  res1[13];
	u8 d_id[3];
	u32 option;
	u64 fcp_lun;
	u64 res2;
	u64 req_handle;
	u32 service_class;
	u8  res3[3];
	u8  timeout;
        u32 lun_access_info;
        u8  res4[180];
	u32 els1_length;
	u32 els2_length;
	u32 req_buf_length;
	u32 resp_buf_length;
	u8  els[256];
} __attribute__ ((packed));

#define ZFCP_FSF_TIMER_INT_MASK	0x3FFF

struct fsf_qtcb_bottom_config {
	u32 lic_version;
	u32 feature_selection;
	u32 high_qtcb_version;
	u32 low_qtcb_version;
	u32 max_qtcb_size;
	u32 max_data_transfer_size;
	u32 adapter_features;
	u32 connection_features;
	u32 fc_topology;
	u32 fc_link_speed;
	u32 adapter_type;
	u8 res0;
	u8 peer_d_id[3];
	u16 status_read_buf_num;
	u16 timer_interval;
	u8 res2[9];
	u8 s_id[3];
	u8 nport_serv_param[128];
	u8 res3[8];
	u32 adapter_ports;
	u32 hardware_version;
	u8 serial_number[32];
	u8 plogi_payload[112];
	struct fsf_statistics_info stat_info;
	u8 res4[112];
} __attribute__ ((packed));

struct fsf_qtcb_bottom_port {
	u64 wwpn;
	u32 fc_port_id;
	u32 port_type;
	u32 port_state;
	u32 class_of_service;	/* should be 0x00000006 for class 2 and 3 */
	u8 supported_fc4_types[32]; /* should be 0x00000100 for scsi fcp */
	u8 active_fc4_types[32];
	u32 supported_speed;	/* 0x0001 for 1 GBit/s or 0x0002 for 2 GBit/s */
	u32 maximum_frame_size;	/* fixed value of 2112 */
	u64 seconds_since_last_reset;
	u64 tx_frames;
	u64 tx_words;
	u64 rx_frames;
	u64 rx_words;
	u64 lip;		/* 0 */
	u64 nos;		/* currently 0 */
	u64 error_frames;	/* currently 0 */
	u64 dumped_frames;	/* currently 0 */
	u64 link_failure;
	u64 loss_of_sync;
	u64 loss_of_signal;
	u64 psp_error_counts;
	u64 invalid_tx_words;
	u64 invalid_crcs;
	u64 input_requests;
	u64 output_requests;
	u64 control_requests;
	u64 input_mb;		/* where 1 MByte == 1.000.000 Bytes */
	u64 output_mb;		/* where 1 MByte == 1.000.000 Bytes */
	u8 cp_util;
	u8 cb_util;
	u8 a_util;
	u8 res2[253];
} __attribute__ ((packed));

union fsf_qtcb_bottom {
	struct fsf_qtcb_bottom_io      io;
	struct fsf_qtcb_bottom_support support;
	struct fsf_qtcb_bottom_config  config;
	struct fsf_qtcb_bottom_port port;
};

struct fsf_qtcb {
	struct fsf_qtcb_prefix prefix;
	struct fsf_qtcb_header header;
	union  fsf_qtcb_bottom bottom;
	u8 log[FSF_QTCB_LOG_SIZE];
} __attribute__ ((packed));

struct zfcp_blk_drv_data {
#define ZFCP_BLK_DRV_DATA_MAGIC			0x1
	u32 magic;
#define ZFCP_BLK_LAT_VALID			0x1
#define ZFCP_BLK_REQ_ERROR			0x2
	u16 flags;
	u8 inb_usage;
	u8 outb_usage;
	u64 channel_lat;
	u64 fabric_lat;
} __attribute__ ((packed));

/**
 * struct zfcp_fsf_ct_els - zfcp data for ct or els request
 * @req: scatter-gather list for request
 * @resp: scatter-gather list for response
 * @handler: handler function (called for response to the request)
 * @handler_data: data passed to handler function
 * @port: Optional pointer to port for zfcp internal ELS (only test link ADISC)
 * @status: used to pass error status to calling function
 */
struct zfcp_fsf_ct_els {
	struct scatterlist *req;
	struct scatterlist *resp;
	void (*handler)(void *);
	void *handler_data;
	struct zfcp_port *port;
	int status;
};

#endif				/* FSF_H */<|MERGE_RESOLUTION|>--- conflicted
+++ resolved
@@ -80,29 +80,15 @@
 #define FSF_REQUEST_SIZE_TOO_LARGE		0x00000061
 #define FSF_RESPONSE_SIZE_TOO_LARGE		0x00000062
 #define FSF_SBAL_MISMATCH			0x00000063
-<<<<<<< HEAD
-#ifdef CONFIG_ZFCP_FOO_INTEGRITY
-=======
->>>>>>> 02f8c6ae
 #define FSF_INCONSISTENT_PROT_DATA		0x00000070
 #define FSF_INVALID_PROT_PARM			0x00000071
 #define FSF_BLOCK_GUARD_CHECK_FAILURE		0x00000081
 #define FSF_APP_TAG_CHECK_FAILURE		0x00000082
 #define FSF_REF_TAG_CHECK_FAILURE		0x00000083
-<<<<<<< HEAD
-#endif /* CONFIG_ZFCP_FOO_INTEGRITY */
-=======
->>>>>>> 02f8c6ae
 #define FSF_ADAPTER_STATUS_AVAILABLE		0x000000AD
 #define FSF_UNKNOWN_COMMAND			0x000000E2
 #define FSF_UNKNOWN_OP_SUBTYPE                  0x000000E3
 #define FSF_INVALID_COMMAND_OPTION              0x000000E5
-<<<<<<< HEAD
-#ifndef CONFIG_ZFCP_FOO_INTEGRITY
-/* #define FSF_ERROR                             0x000000FF  */
-#endif /* ! CONFIG_ZFCP_FOO_INTEGRITY */
-=======
->>>>>>> 02f8c6ae
 
 #define FSF_PROT_STATUS_QUAL_SIZE		16
 #define FSF_STATUS_QUALIFIER_SIZE		16
@@ -165,10 +151,6 @@
 #define FSF_DATADIR_WRITE			0x00000001
 #define FSF_DATADIR_READ			0x00000002
 #define FSF_DATADIR_CMND			0x00000004
-<<<<<<< HEAD
-#ifdef CONFIG_ZFCP_FOO_INTEGRITY
-=======
->>>>>>> 02f8c6ae
 #define FSF_DATADIR_DIF_WRITE_INSERT		0x00000009
 #define FSF_DATADIR_DIF_READ_STRIP		0x0000000a
 #define FSF_DATADIR_DIF_WRITE_CONVERT		0x0000000b
@@ -176,10 +158,6 @@
 
 /* data protection control flags */
 #define FSF_APP_TAG_CHECK_ENABLE		0x10
-<<<<<<< HEAD
-#endif /* CONFIG_ZFCP_FOO_INTEGRITY */
-=======
->>>>>>> 02f8c6ae
 
 /* fc service class */
 #define FSF_CLASS_3				0x00000003
@@ -195,15 +173,8 @@
 #define FSF_FEATURE_ELS_CT_CHAINED_SBALS	0x00000020
 #define FSF_FEATURE_UPDATE_ALERT		0x00000100
 #define FSF_FEATURE_MEASUREMENT_DATA		0x00000200
-<<<<<<< HEAD
-#ifdef CONFIG_ZFCP_FOO_INTEGRITY
 #define FSF_FEATURE_DIF_PROT_TYPE1		0x00010000
 #define FSF_FEATURE_DIX_PROT_TCPIP		0x00020000
-#endif /* CONFIG_ZFCP_FOO_INTEGRITY */
-=======
-#define FSF_FEATURE_DIF_PROT_TYPE1		0x00010000
-#define FSF_FEATURE_DIX_PROT_TCPIP		0x00020000
->>>>>>> 02f8c6ae
 
 /* host connection features */
 #define FSF_FEATURE_NPIV_MODE			0x00000001
@@ -358,32 +329,14 @@
 struct fsf_qtcb_bottom_io {
 	u32 data_direction;
 	u32 service_class;
-<<<<<<< HEAD
-#ifndef CONFIG_ZFCP_FOO_INTEGRITY
-	u8  res1[8];
-#else /* CONFIG_ZFCP_FOO_INTEGRITY */
-=======
->>>>>>> 02f8c6ae
 	u8  res1;
 	u8  data_prot_flags;
 	u16 app_tag_value;
 	u32 ref_tag_value;
-<<<<<<< HEAD
-#endif /* CONFIG_ZFCP_FOO_INTEGRITY */
-	u32 fcp_cmnd_length;
-#ifndef CONFIG_ZFCP_FOO_INTEGRITY
-	u8  res2[12];
-#else /* CONFIG_ZFCP_FOO_INTEGRITY */
-	u32 data_block_length;
-	u32 prot_data_length;
-	u8  res2[4];
-#endif /* CONFIG_ZFCP_FOO_INTEGRITY */
-=======
 	u32 fcp_cmnd_length;
 	u32 data_block_length;
 	u32 prot_data_length;
 	u8  res2[4];
->>>>>>> 02f8c6ae
 	u8  fcp_cmnd[FSF_FCP_CMND_SIZE];
 	u8  fcp_rsp[FSF_FCP_RSP_SIZE];
 	u8  res3[64];
