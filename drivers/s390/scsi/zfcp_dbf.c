/*
 * zfcp device driver
 *
 * Debug traces for zfcp.
 *
 * Copyright IBM Corporation 2002, 2010
 */

#define KMSG_COMPONENT "zfcp"
#define pr_fmt(fmt) KMSG_COMPONENT ": " fmt

#include <linux/ctype.h>
#include <linux/slab.h>
#include <asm/debug.h>
#include "zfcp_dbf.h"
#include "zfcp_ext.h"
#include "zfcp_fc.h"

static u32 dbfsize = 4;

module_param(dbfsize, uint, 0400);
MODULE_PARM_DESC(dbfsize,
		 "number of pages for each debug feature area (default 4)");

static inline unsigned int zfcp_dbf_plen(unsigned int offset)
{
	return sizeof(struct zfcp_dbf_pay) + offset - ZFCP_DBF_PAY_MAX_REC;
}

static inline
void zfcp_dbf_pl_write(struct zfcp_dbf *dbf, void *data, u16 length, char *area,
		       u64 req_id)
{
	struct zfcp_dbf_pay *pl = &dbf->pay_buf;
	u16 offset = 0, rec_length;

	spin_lock(&dbf->pay_lock);
	memset(pl, 0, sizeof(*pl));
	pl->fsf_req_id = req_id;
	memcpy(pl->area, area, ZFCP_DBF_TAG_LEN);

	while (offset < length) {
		rec_length = min((u16) ZFCP_DBF_PAY_MAX_REC,
				 (u16) (length - offset));
		memcpy(pl->data, data + offset, rec_length);
		debug_event(dbf->pay, 1, pl, zfcp_dbf_plen(rec_length));

		offset += rec_length;
		pl->counter++;
	}

	spin_unlock(&dbf->pay_lock);
}

/**
 * zfcp_dbf_hba_fsf_res - trace event for fsf responses
 * @tag: tag indicating which kind of unsolicited status has been received
 * @req: request for which a response was received
 */
void zfcp_dbf_hba_fsf_res(char *tag, struct zfcp_fsf_req *req)
{
	struct zfcp_dbf *dbf = req->adapter->dbf;
	struct fsf_qtcb_prefix *q_pref = &req->qtcb->prefix;
	struct fsf_qtcb_header *q_head = &req->qtcb->header;
	struct zfcp_dbf_hba *rec = &dbf->hba_buf;
	unsigned long flags;

	spin_lock_irqsave(&dbf->hba_lock, flags);
	memset(rec, 0, sizeof(*rec));
<<<<<<< HEAD
	strncpy(rec->tag, "resp", ZFCP_DBF_TAG_SIZE);
	strncpy(rec->tag2, tag2, ZFCP_DBF_TAG_SIZE);

	response->fsf_command = fsf_req->fsf_command;
	response->fsf_reqid = fsf_req->req_id;
	response->fsf_seqno = fsf_req->seq_no;
	response->fsf_issued = fsf_req->issued;
	response->fsf_prot_status = qtcb->prefix.prot_status;
	response->fsf_status = qtcb->header.fsf_status;
	memcpy(response->fsf_prot_status_qual,
	       prot_status_qual, FSF_PROT_STATUS_QUAL_SIZE);
	memcpy(response->fsf_status_qual,
	       fsf_status_qual, FSF_STATUS_QUALIFIER_SIZE);
	response->fsf_req_status = fsf_req->status;
	response->sbal_first = fsf_req->queue_req.sbal_first;
	response->sbal_last = fsf_req->queue_req.sbal_last;
	response->sbal_response = fsf_req->queue_req.sbal_response;
	response->pool = fsf_req->pool != NULL;
	response->erp_action = (unsigned long)fsf_req->erp_action;

	switch (fsf_req->fsf_command) {
	case FSF_QTCB_FCP_CMND:
		if (fsf_req->status & ZFCP_STATUS_FSFREQ_TASK_MANAGEMENT)
			break;
		scsi_cmnd = (struct scsi_cmnd *)fsf_req->data;
		if (scsi_cmnd) {
			response->u.fcp.cmnd = (unsigned long)scsi_cmnd;
			response->u.fcp.serial = scsi_cmnd->serial_number;
#ifdef CONFIG_ZFCP_FOO_INTEGRITY
			response->u.fcp.data_dir =
				qtcb->bottom.io.data_direction;
#endif /* CONFIG_ZFCP_FOO_INTEGRITY */
		}
		break;

	case FSF_QTCB_OPEN_PORT_WITH_DID:
	case FSF_QTCB_CLOSE_PORT:
	case FSF_QTCB_CLOSE_PHYSICAL_PORT:
		port = (struct zfcp_port *)fsf_req->data;
		response->u.port.wwpn = port->wwpn;
		response->u.port.d_id = port->d_id;
		response->u.port.port_handle = qtcb->header.port_handle;
		break;

	case FSF_QTCB_OPEN_LUN:
	case FSF_QTCB_CLOSE_LUN:
		unit = (struct zfcp_unit *)fsf_req->data;
		port = unit->port;
		response->u.unit.wwpn = port->wwpn;
		response->u.unit.fcp_lun = unit->fcp_lun;
		response->u.unit.port_handle = qtcb->header.port_handle;
		response->u.unit.lun_handle = qtcb->header.lun_handle;
		break;

	case FSF_QTCB_SEND_ELS:
		send_els = (struct zfcp_send_els *)fsf_req->data;
		response->u.els.d_id = qtcb->bottom.support.d_id;
		response->u.els.ls_code = send_els->ls_code >> 24;
		break;

	case FSF_QTCB_ABORT_FCP_CMND:
	case FSF_QTCB_SEND_GENERIC:
	case FSF_QTCB_EXCHANGE_CONFIG_DATA:
	case FSF_QTCB_EXCHANGE_PORT_DATA:
	case FSF_QTCB_DOWNLOAD_CONTROL_FILE:
	case FSF_QTCB_UPLOAD_CONTROL_FILE:
		break;
	}

	debug_event(dbf->hba, level, rec, sizeof(*rec));
=======
>>>>>>> 02f8c6ae

	memcpy(rec->tag, tag, ZFCP_DBF_TAG_LEN);
	rec->id = ZFCP_DBF_HBA_RES;
	rec->fsf_req_id = req->req_id;
	rec->fsf_req_status = req->status;
	rec->fsf_cmd = req->fsf_command;
	rec->fsf_seq_no = req->seq_no;
	rec->u.res.req_issued = req->issued;
	rec->u.res.prot_status = q_pref->prot_status;
	rec->u.res.fsf_status = q_head->fsf_status;

	memcpy(rec->u.res.prot_status_qual, &q_pref->prot_status_qual,
	       FSF_PROT_STATUS_QUAL_SIZE);
	memcpy(rec->u.res.fsf_status_qual, &q_head->fsf_status_qual,
	       FSF_STATUS_QUALIFIER_SIZE);

	if (req->fsf_command != FSF_QTCB_FCP_CMND) {
		rec->pl_len = q_head->log_length;
		zfcp_dbf_pl_write(dbf, (char *)q_pref + q_head->log_start,
				  rec->pl_len, "fsf_res", req->req_id);
	}

	debug_event(dbf->hba, 1, rec, sizeof(*rec));
	spin_unlock_irqrestore(&dbf->hba_lock, flags);
}

/**
 * zfcp_dbf_hba_fsf_uss - trace event for an unsolicited status buffer
 * @tag: tag indicating which kind of unsolicited status has been received
 * @req: request providing the unsolicited status
 */
void zfcp_dbf_hba_fsf_uss(char *tag, struct zfcp_fsf_req *req)
{
	struct zfcp_dbf *dbf = req->adapter->dbf;
	struct fsf_status_read_buffer *srb = req->data;
	struct zfcp_dbf_hba *rec = &dbf->hba_buf;
	unsigned long flags;

	spin_lock_irqsave(&dbf->hba_lock, flags);
	memset(rec, 0, sizeof(*rec));

	memcpy(rec->tag, tag, ZFCP_DBF_TAG_LEN);
	rec->id = ZFCP_DBF_HBA_USS;
	rec->fsf_req_id = req->req_id;
	rec->fsf_req_status = req->status;
	rec->fsf_cmd = req->fsf_command;

	if (!srb)
		goto log;

	rec->u.uss.status_type = srb->status_type;
	rec->u.uss.status_subtype = srb->status_subtype;
	rec->u.uss.d_id = ntoh24(srb->d_id);
	rec->u.uss.lun = srb->fcp_lun;
	memcpy(&rec->u.uss.queue_designator, &srb->queue_designator,
	       sizeof(rec->u.uss.queue_designator));

	/* status read buffer payload length */
	rec->pl_len = (!srb->length) ? 0 : srb->length -
			offsetof(struct fsf_status_read_buffer, payload);

	if (rec->pl_len)
		zfcp_dbf_pl_write(dbf, srb->payload.data, rec->pl_len,
				  "fsf_uss", req->req_id);
log:
	debug_event(dbf->hba, 2, rec, sizeof(*rec));
	spin_unlock_irqrestore(&dbf->hba_lock, flags);
}

/**
 * zfcp_dbf_hba_bit_err - trace event for bit error conditions
 * @tag: tag indicating which kind of unsolicited status has been received
 * @req: request which caused the bit_error condition
 */
void zfcp_dbf_hba_bit_err(char *tag, struct zfcp_fsf_req *req)
{
	struct zfcp_dbf *dbf = req->adapter->dbf;
	struct zfcp_dbf_hba *rec = &dbf->hba_buf;
	struct fsf_status_read_buffer *sr_buf = req->data;
	unsigned long flags;

	spin_lock_irqsave(&dbf->hba_lock, flags);
<<<<<<< HEAD
	memset(r, 0, sizeof(*r));
	strncpy(r->tag, "berr", ZFCP_DBF_TAG_SIZE);
	memcpy(&r->u.berr, err, sizeof(struct fsf_bit_error_payload));
	debug_event(dbf->hba, 0, r, sizeof(*r));
	spin_unlock_irqrestore(&dbf->hba_lock, flags);
}
static void zfcp_dbf_hba_view_response(char **p,
				       struct zfcp_dbf_hba_record_response *r)
{
	struct timespec t;

	zfcp_dbf_out(p, "fsf_command", "0x%08x", r->fsf_command);
	zfcp_dbf_out(p, "fsf_reqid", "0x%0Lx", r->fsf_reqid);
	zfcp_dbf_out(p, "fsf_seqno", "0x%08x", r->fsf_seqno);
	stck_to_timespec(r->fsf_issued, &t);
	zfcp_dbf_out(p, "fsf_issued", "%011lu:%06lu", t.tv_sec, t.tv_nsec);
	zfcp_dbf_out(p, "fsf_prot_status", "0x%08x", r->fsf_prot_status);
	zfcp_dbf_out(p, "fsf_status", "0x%08x", r->fsf_status);
	zfcp_dbf_outd(p, "fsf_prot_status_qual", r->fsf_prot_status_qual,
		      FSF_PROT_STATUS_QUAL_SIZE, 0, FSF_PROT_STATUS_QUAL_SIZE);
	zfcp_dbf_outd(p, "fsf_status_qual", r->fsf_status_qual,
		      FSF_STATUS_QUALIFIER_SIZE, 0, FSF_STATUS_QUALIFIER_SIZE);
	zfcp_dbf_out(p, "fsf_req_status", "0x%08x", r->fsf_req_status);
	zfcp_dbf_out(p, "sbal_first", "0x%02x", r->sbal_first);
	zfcp_dbf_out(p, "sbal_last", "0x%02x", r->sbal_last);
	zfcp_dbf_out(p, "sbal_response", "0x%02x", r->sbal_response);
	zfcp_dbf_out(p, "pool", "0x%02x", r->pool);

	switch (r->fsf_command) {
	case FSF_QTCB_FCP_CMND:
		if (r->fsf_req_status & ZFCP_STATUS_FSFREQ_TASK_MANAGEMENT)
			break;
#ifdef CONFIG_ZFCP_FOO_INTEGRITY
		zfcp_dbf_out(p, "data_direction", "0x%04x", r->u.fcp.data_dir);
#endif /* CONFIG_ZFCP_FOO_INTEGRITY */
		zfcp_dbf_out(p, "scsi_cmnd", "0x%0Lx", r->u.fcp.cmnd);
		zfcp_dbf_out(p, "scsi_serial", "0x%016Lx", r->u.fcp.serial);
		p += sprintf(*p, "\n");
		break;

	case FSF_QTCB_OPEN_PORT_WITH_DID:
	case FSF_QTCB_CLOSE_PORT:
	case FSF_QTCB_CLOSE_PHYSICAL_PORT:
		zfcp_dbf_out(p, "wwpn", "0x%016Lx", r->u.port.wwpn);
		zfcp_dbf_out(p, "d_id", "0x%06x", r->u.port.d_id);
		zfcp_dbf_out(p, "port_handle", "0x%08x", r->u.port.port_handle);
		break;

	case FSF_QTCB_OPEN_LUN:
	case FSF_QTCB_CLOSE_LUN:
		zfcp_dbf_out(p, "wwpn", "0x%016Lx", r->u.unit.wwpn);
		zfcp_dbf_out(p, "fcp_lun", "0x%016Lx", r->u.unit.fcp_lun);
		zfcp_dbf_out(p, "port_handle", "0x%08x", r->u.unit.port_handle);
		zfcp_dbf_out(p, "lun_handle", "0x%08x", r->u.unit.lun_handle);
		break;

	case FSF_QTCB_SEND_ELS:
		zfcp_dbf_out(p, "d_id", "0x%06x", r->u.els.d_id);
		zfcp_dbf_out(p, "ls_code", "0x%02x", r->u.els.ls_code);
		break;

	case FSF_QTCB_ABORT_FCP_CMND:
	case FSF_QTCB_SEND_GENERIC:
	case FSF_QTCB_EXCHANGE_CONFIG_DATA:
	case FSF_QTCB_EXCHANGE_PORT_DATA:
	case FSF_QTCB_DOWNLOAD_CONTROL_FILE:
	case FSF_QTCB_UPLOAD_CONTROL_FILE:
		break;
	}
}

static void zfcp_dbf_hba_view_status(char **p,
				     struct zfcp_dbf_hba_record_status *r)
{
	zfcp_dbf_out(p, "failed", "0x%02x", r->failed);
	zfcp_dbf_out(p, "status_type", "0x%08x", r->status_type);
	zfcp_dbf_out(p, "status_subtype", "0x%08x", r->status_subtype);
	zfcp_dbf_outd(p, "queue_designator", (char *)&r->queue_designator,
		      sizeof(struct fsf_queue_designator), 0,
		      sizeof(struct fsf_queue_designator));
	zfcp_dbf_outd(p, "payload", (char *)&r->payload, r->payload_size, 0,
		      r->payload_size);
}

static void zfcp_dbf_hba_view_qdio(char **p, struct zfcp_dbf_hba_record_qdio *r)
{
	zfcp_dbf_out(p, "qdio_error", "0x%08x", r->qdio_error);
	zfcp_dbf_out(p, "sbal_index", "0x%02x", r->sbal_index);
	zfcp_dbf_out(p, "sbal_count", "0x%02x", r->sbal_count);
}
=======
	memset(rec, 0, sizeof(*rec));
>>>>>>> 02f8c6ae

	memcpy(rec->tag, tag, ZFCP_DBF_TAG_LEN);
	rec->id = ZFCP_DBF_HBA_BIT;
	rec->fsf_req_id = req->req_id;
	rec->fsf_req_status = req->status;
	rec->fsf_cmd = req->fsf_command;
	memcpy(&rec->u.be, &sr_buf->payload.bit_error,
	       sizeof(struct fsf_bit_error_payload));

	debug_event(dbf->hba, 1, rec, sizeof(*rec));
	spin_unlock_irqrestore(&dbf->hba_lock, flags);
}

static void zfcp_dbf_set_common(struct zfcp_dbf_rec *rec,
				struct zfcp_adapter *adapter,
				struct zfcp_port *port,
				struct scsi_device *sdev)
{
	rec->adapter_status = atomic_read(&adapter->status);
	if (port) {
		rec->port_status = atomic_read(&port->status);
		rec->wwpn = port->wwpn;
		rec->d_id = port->d_id;
	}
	if (sdev) {
		rec->lun_status = atomic_read(&sdev_to_zfcp(sdev)->status);
		rec->lun = zfcp_scsi_dev_lun(sdev);
	}
}

/**
 * zfcp_dbf_rec_trig - trace event related to triggered recovery
 * @tag: identifier for event
 * @adapter: adapter on which the erp_action should run
 * @port: remote port involved in the erp_action
 * @sdev: scsi device involved in the erp_action
 * @want: wanted erp_action
 * @need: required erp_action
 *
 * The adapter->erp_lock has to be held.
 */
void zfcp_dbf_rec_trig(char *tag, struct zfcp_adapter *adapter,
		       struct zfcp_port *port, struct scsi_device *sdev,
		       u8 want, u8 need)
{
	struct zfcp_dbf *dbf = adapter->dbf;
	struct zfcp_dbf_rec *rec = &dbf->rec_buf;
	struct list_head *entry;
	unsigned long flags;

	spin_lock_irqsave(&dbf->rec_lock, flags);
	memset(rec, 0, sizeof(*rec));

	rec->id = ZFCP_DBF_REC_TRIG;
	memcpy(rec->tag, tag, ZFCP_DBF_TAG_LEN);
	zfcp_dbf_set_common(rec, adapter, port, sdev);

	list_for_each(entry, &adapter->erp_ready_head)
		rec->u.trig.ready++;

	list_for_each(entry, &adapter->erp_running_head)
		rec->u.trig.running++;

	rec->u.trig.want = want;
	rec->u.trig.need = need;

	debug_event(dbf->rec, 1, rec, sizeof(*rec));
	spin_unlock_irqrestore(&dbf->rec_lock, flags);
}


/**
 * zfcp_dbf_rec_run - trace event related to running recovery
 * @tag: identifier for event
 * @erp: erp_action running
 */
void zfcp_dbf_rec_run(char *tag, struct zfcp_erp_action *erp)
{
	struct zfcp_dbf *dbf = erp->adapter->dbf;
	struct zfcp_dbf_rec *rec = &dbf->rec_buf;
	unsigned long flags;

	spin_lock_irqsave(&dbf->rec_lock, flags);
	memset(rec, 0, sizeof(*rec));

	rec->id = ZFCP_DBF_REC_RUN;
	memcpy(rec->tag, tag, ZFCP_DBF_TAG_LEN);
	zfcp_dbf_set_common(rec, erp->adapter, erp->port, erp->sdev);

	rec->u.run.fsf_req_id = erp->fsf_req_id;
	rec->u.run.rec_status = erp->status;
	rec->u.run.rec_step = erp->step;
	rec->u.run.rec_action = erp->action;

	if (erp->sdev)
		rec->u.run.rec_count =
			atomic_read(&sdev_to_zfcp(erp->sdev)->erp_counter);
	else if (erp->port)
		rec->u.run.rec_count = atomic_read(&erp->port->erp_counter);
	else
		rec->u.run.rec_count = atomic_read(&erp->adapter->erp_counter);

	debug_event(dbf->rec, 1, rec, sizeof(*rec));
	spin_unlock_irqrestore(&dbf->rec_lock, flags);
}

static inline
void zfcp_dbf_san(char *tag, struct zfcp_dbf *dbf, void *data, u8 id, u16 len,
		  u64 req_id, u32 d_id)
{
	struct zfcp_dbf_san *rec = &dbf->san_buf;
	u16 rec_len;
	unsigned long flags;

	spin_lock_irqsave(&dbf->san_lock, flags);
	memset(rec, 0, sizeof(*rec));

	rec->id = id;
	rec->fsf_req_id = req_id;
	rec->d_id = d_id;
	rec_len = min(len, (u16)ZFCP_DBF_SAN_MAX_PAYLOAD);
	memcpy(rec->payload, data, rec_len);
	memcpy(rec->tag, tag, ZFCP_DBF_TAG_LEN);

	debug_event(dbf->san, 1, rec, sizeof(*rec));
	spin_unlock_irqrestore(&dbf->san_lock, flags);
}

/**
 * zfcp_dbf_san_req - trace event for issued SAN request
 * @tag: indentifier for event
 * @fsf_req: request containing issued CT data
 * d_id: destination ID
 */
void zfcp_dbf_san_req(char *tag, struct zfcp_fsf_req *fsf, u32 d_id)
{
	struct zfcp_dbf *dbf = fsf->adapter->dbf;
	struct zfcp_fsf_ct_els *ct_els = fsf->data;
	u16 length;

	length = (u16)(ct_els->req->length + FC_CT_HDR_LEN);
	zfcp_dbf_san(tag, dbf, sg_virt(ct_els->req), ZFCP_DBF_SAN_REQ, length,
		     fsf->req_id, d_id);
}

/**
 * zfcp_dbf_san_res - trace event for received SAN request
 * @tag: indentifier for event
 * @fsf_req: request containing issued CT data
 */
void zfcp_dbf_san_res(char *tag, struct zfcp_fsf_req *fsf)
{
	struct zfcp_dbf *dbf = fsf->adapter->dbf;
	struct zfcp_fsf_ct_els *ct_els = fsf->data;
	u16 length;

	length = (u16)(ct_els->resp->length + FC_CT_HDR_LEN);
	zfcp_dbf_san(tag, dbf, sg_virt(ct_els->resp), ZFCP_DBF_SAN_RES, length,
		     fsf->req_id, 0);
}

/**
 * zfcp_dbf_san_in_els - trace event for incoming ELS
 * @tag: indentifier for event
 * @fsf_req: request containing issued CT data
 */
void zfcp_dbf_san_in_els(char *tag, struct zfcp_fsf_req *fsf)
{
	struct zfcp_dbf *dbf = fsf->adapter->dbf;
	struct fsf_status_read_buffer *srb =
		(struct fsf_status_read_buffer *) fsf->data;
	u16 length;

	length = (u16)(srb->length -
			offsetof(struct fsf_status_read_buffer, payload));
	zfcp_dbf_san(tag, dbf, srb->payload.data, ZFCP_DBF_SAN_ELS, length,
		     fsf->req_id, ntoh24(srb->d_id));
}

/**
 * zfcp_dbf_scsi - trace event for scsi commands
 * @tag: identifier for event
 * @sc: pointer to struct scsi_cmnd
 * @fsf: pointer to struct zfcp_fsf_req
 */
void zfcp_dbf_scsi(char *tag, struct scsi_cmnd *sc, struct zfcp_fsf_req *fsf)
{
	struct zfcp_adapter *adapter =
		(struct zfcp_adapter *) sc->device->host->hostdata[0];
	struct zfcp_dbf *dbf = adapter->dbf;
	struct zfcp_dbf_scsi *rec = &dbf->scsi_buf;
	struct fcp_resp_with_ext *fcp_rsp;
	struct fcp_resp_rsp_info *fcp_rsp_info;
	unsigned long flags;

	spin_lock_irqsave(&dbf->scsi_lock, flags);
	memset(rec, 0, sizeof(*rec));

	memcpy(rec->tag, tag, ZFCP_DBF_TAG_LEN);
	rec->id = ZFCP_DBF_SCSI_CMND;
	rec->scsi_result = sc->result;
	rec->scsi_retries = sc->retries;
	rec->scsi_allowed = sc->allowed;
	rec->scsi_id = sc->device->id;
	rec->scsi_lun = sc->device->lun;
	rec->host_scribble = (unsigned long)sc->host_scribble;

	memcpy(rec->scsi_opcode, sc->cmnd,
	       min((int)sc->cmd_len, ZFCP_DBF_SCSI_OPCODE));

	if (fsf) {
		rec->fsf_req_id = fsf->req_id;
		fcp_rsp = (struct fcp_resp_with_ext *)
				&(fsf->qtcb->bottom.io.fcp_rsp);
		memcpy(&rec->fcp_rsp, fcp_rsp, FCP_RESP_WITH_EXT);
		if (fcp_rsp->resp.fr_flags & FCP_RSP_LEN_VAL) {
			fcp_rsp_info = (struct fcp_resp_rsp_info *) &fcp_rsp[1];
			rec->fcp_rsp_info = fcp_rsp_info->rsp_code;
		}
		if (fcp_rsp->resp.fr_flags & FCP_SNS_LEN_VAL) {
			rec->pl_len = min((u16)SCSI_SENSE_BUFFERSIZE,
					  (u16)ZFCP_DBF_PAY_MAX_REC);
			zfcp_dbf_pl_write(dbf, sc->sense_buffer, rec->pl_len,
					  "fcp_sns", fsf->req_id);
		}
	}

	debug_event(dbf->scsi, 1, rec, sizeof(*rec));
	spin_unlock_irqrestore(&dbf->scsi_lock, flags);
}

static debug_info_t *zfcp_dbf_reg(const char *name, int size, int rec_size)
{
	struct debug_info *d;

	d = debug_register(name, size, 1, rec_size);
	if (!d)
		return NULL;

	debug_register_view(d, &debug_hex_ascii_view);
	debug_set_level(d, 3);

	return d;
}

static void zfcp_dbf_unregister(struct zfcp_dbf *dbf)
{
	if (!dbf)
		return;

	debug_unregister(dbf->scsi);
	debug_unregister(dbf->san);
	debug_unregister(dbf->hba);
	debug_unregister(dbf->pay);
	debug_unregister(dbf->rec);
	kfree(dbf);
}

/**
 * zfcp_adapter_debug_register - registers debug feature for an adapter
 * @adapter: pointer to adapter for which debug features should be registered
 * return: -ENOMEM on error, 0 otherwise
 */
int zfcp_dbf_adapter_register(struct zfcp_adapter *adapter)
{
	char name[DEBUG_MAX_NAME_LEN];
	struct zfcp_dbf *dbf;

	dbf = kzalloc(sizeof(struct zfcp_dbf), GFP_KERNEL);
	if (!dbf)
		return -ENOMEM;

	spin_lock_init(&dbf->pay_lock);
	spin_lock_init(&dbf->hba_lock);
	spin_lock_init(&dbf->san_lock);
	spin_lock_init(&dbf->scsi_lock);
	spin_lock_init(&dbf->rec_lock);

	/* debug feature area which records recovery activity */
	sprintf(name, "zfcp_%s_rec", dev_name(&adapter->ccw_device->dev));
	dbf->rec = zfcp_dbf_reg(name, dbfsize, sizeof(struct zfcp_dbf_rec));
	if (!dbf->rec)
		goto err_out;

	/* debug feature area which records HBA (FSF and QDIO) conditions */
	sprintf(name, "zfcp_%s_hba", dev_name(&adapter->ccw_device->dev));
	dbf->hba = zfcp_dbf_reg(name, dbfsize, sizeof(struct zfcp_dbf_hba));
	if (!dbf->hba)
		goto err_out;

	/* debug feature area which records payload info */
	sprintf(name, "zfcp_%s_pay", dev_name(&adapter->ccw_device->dev));
	dbf->pay = zfcp_dbf_reg(name, dbfsize * 2, sizeof(struct zfcp_dbf_pay));
	if (!dbf->pay)
		goto err_out;

	/* debug feature area which records SAN command failures and recovery */
	sprintf(name, "zfcp_%s_san", dev_name(&adapter->ccw_device->dev));
	dbf->san = zfcp_dbf_reg(name, dbfsize, sizeof(struct zfcp_dbf_san));
	if (!dbf->san)
		goto err_out;

	/* debug feature area which records SCSI command failures and recovery */
	sprintf(name, "zfcp_%s_scsi", dev_name(&adapter->ccw_device->dev));
	dbf->scsi = zfcp_dbf_reg(name, dbfsize, sizeof(struct zfcp_dbf_scsi));
	if (!dbf->scsi)
		goto err_out;

	adapter->dbf = dbf;

	return 0;
err_out:
	zfcp_dbf_unregister(dbf);
	return -ENOMEM;
}

/**
 * zfcp_adapter_debug_unregister - unregisters debug feature for an adapter
 * @adapter: pointer to adapter for which debug features should be unregistered
 */
void zfcp_dbf_adapter_unregister(struct zfcp_adapter *adapter)
{
	struct zfcp_dbf *dbf = adapter->dbf;

	adapter->dbf = NULL;
	zfcp_dbf_unregister(dbf);
}
<|MERGE_RESOLUTION|>--- conflicted
+++ resolved
@@ -67,79 +67,6 @@
 
 	spin_lock_irqsave(&dbf->hba_lock, flags);
 	memset(rec, 0, sizeof(*rec));
-<<<<<<< HEAD
-	strncpy(rec->tag, "resp", ZFCP_DBF_TAG_SIZE);
-	strncpy(rec->tag2, tag2, ZFCP_DBF_TAG_SIZE);
-
-	response->fsf_command = fsf_req->fsf_command;
-	response->fsf_reqid = fsf_req->req_id;
-	response->fsf_seqno = fsf_req->seq_no;
-	response->fsf_issued = fsf_req->issued;
-	response->fsf_prot_status = qtcb->prefix.prot_status;
-	response->fsf_status = qtcb->header.fsf_status;
-	memcpy(response->fsf_prot_status_qual,
-	       prot_status_qual, FSF_PROT_STATUS_QUAL_SIZE);
-	memcpy(response->fsf_status_qual,
-	       fsf_status_qual, FSF_STATUS_QUALIFIER_SIZE);
-	response->fsf_req_status = fsf_req->status;
-	response->sbal_first = fsf_req->queue_req.sbal_first;
-	response->sbal_last = fsf_req->queue_req.sbal_last;
-	response->sbal_response = fsf_req->queue_req.sbal_response;
-	response->pool = fsf_req->pool != NULL;
-	response->erp_action = (unsigned long)fsf_req->erp_action;
-
-	switch (fsf_req->fsf_command) {
-	case FSF_QTCB_FCP_CMND:
-		if (fsf_req->status & ZFCP_STATUS_FSFREQ_TASK_MANAGEMENT)
-			break;
-		scsi_cmnd = (struct scsi_cmnd *)fsf_req->data;
-		if (scsi_cmnd) {
-			response->u.fcp.cmnd = (unsigned long)scsi_cmnd;
-			response->u.fcp.serial = scsi_cmnd->serial_number;
-#ifdef CONFIG_ZFCP_FOO_INTEGRITY
-			response->u.fcp.data_dir =
-				qtcb->bottom.io.data_direction;
-#endif /* CONFIG_ZFCP_FOO_INTEGRITY */
-		}
-		break;
-
-	case FSF_QTCB_OPEN_PORT_WITH_DID:
-	case FSF_QTCB_CLOSE_PORT:
-	case FSF_QTCB_CLOSE_PHYSICAL_PORT:
-		port = (struct zfcp_port *)fsf_req->data;
-		response->u.port.wwpn = port->wwpn;
-		response->u.port.d_id = port->d_id;
-		response->u.port.port_handle = qtcb->header.port_handle;
-		break;
-
-	case FSF_QTCB_OPEN_LUN:
-	case FSF_QTCB_CLOSE_LUN:
-		unit = (struct zfcp_unit *)fsf_req->data;
-		port = unit->port;
-		response->u.unit.wwpn = port->wwpn;
-		response->u.unit.fcp_lun = unit->fcp_lun;
-		response->u.unit.port_handle = qtcb->header.port_handle;
-		response->u.unit.lun_handle = qtcb->header.lun_handle;
-		break;
-
-	case FSF_QTCB_SEND_ELS:
-		send_els = (struct zfcp_send_els *)fsf_req->data;
-		response->u.els.d_id = qtcb->bottom.support.d_id;
-		response->u.els.ls_code = send_els->ls_code >> 24;
-		break;
-
-	case FSF_QTCB_ABORT_FCP_CMND:
-	case FSF_QTCB_SEND_GENERIC:
-	case FSF_QTCB_EXCHANGE_CONFIG_DATA:
-	case FSF_QTCB_EXCHANGE_PORT_DATA:
-	case FSF_QTCB_DOWNLOAD_CONTROL_FILE:
-	case FSF_QTCB_UPLOAD_CONTROL_FILE:
-		break;
-	}
-
-	debug_event(dbf->hba, level, rec, sizeof(*rec));
-=======
->>>>>>> 02f8c6ae
 
 	memcpy(rec->tag, tag, ZFCP_DBF_TAG_LEN);
 	rec->id = ZFCP_DBF_HBA_RES;
@@ -222,100 +149,7 @@
 	unsigned long flags;
 
 	spin_lock_irqsave(&dbf->hba_lock, flags);
-<<<<<<< HEAD
-	memset(r, 0, sizeof(*r));
-	strncpy(r->tag, "berr", ZFCP_DBF_TAG_SIZE);
-	memcpy(&r->u.berr, err, sizeof(struct fsf_bit_error_payload));
-	debug_event(dbf->hba, 0, r, sizeof(*r));
-	spin_unlock_irqrestore(&dbf->hba_lock, flags);
-}
-static void zfcp_dbf_hba_view_response(char **p,
-				       struct zfcp_dbf_hba_record_response *r)
-{
-	struct timespec t;
-
-	zfcp_dbf_out(p, "fsf_command", "0x%08x", r->fsf_command);
-	zfcp_dbf_out(p, "fsf_reqid", "0x%0Lx", r->fsf_reqid);
-	zfcp_dbf_out(p, "fsf_seqno", "0x%08x", r->fsf_seqno);
-	stck_to_timespec(r->fsf_issued, &t);
-	zfcp_dbf_out(p, "fsf_issued", "%011lu:%06lu", t.tv_sec, t.tv_nsec);
-	zfcp_dbf_out(p, "fsf_prot_status", "0x%08x", r->fsf_prot_status);
-	zfcp_dbf_out(p, "fsf_status", "0x%08x", r->fsf_status);
-	zfcp_dbf_outd(p, "fsf_prot_status_qual", r->fsf_prot_status_qual,
-		      FSF_PROT_STATUS_QUAL_SIZE, 0, FSF_PROT_STATUS_QUAL_SIZE);
-	zfcp_dbf_outd(p, "fsf_status_qual", r->fsf_status_qual,
-		      FSF_STATUS_QUALIFIER_SIZE, 0, FSF_STATUS_QUALIFIER_SIZE);
-	zfcp_dbf_out(p, "fsf_req_status", "0x%08x", r->fsf_req_status);
-	zfcp_dbf_out(p, "sbal_first", "0x%02x", r->sbal_first);
-	zfcp_dbf_out(p, "sbal_last", "0x%02x", r->sbal_last);
-	zfcp_dbf_out(p, "sbal_response", "0x%02x", r->sbal_response);
-	zfcp_dbf_out(p, "pool", "0x%02x", r->pool);
-
-	switch (r->fsf_command) {
-	case FSF_QTCB_FCP_CMND:
-		if (r->fsf_req_status & ZFCP_STATUS_FSFREQ_TASK_MANAGEMENT)
-			break;
-#ifdef CONFIG_ZFCP_FOO_INTEGRITY
-		zfcp_dbf_out(p, "data_direction", "0x%04x", r->u.fcp.data_dir);
-#endif /* CONFIG_ZFCP_FOO_INTEGRITY */
-		zfcp_dbf_out(p, "scsi_cmnd", "0x%0Lx", r->u.fcp.cmnd);
-		zfcp_dbf_out(p, "scsi_serial", "0x%016Lx", r->u.fcp.serial);
-		p += sprintf(*p, "\n");
-		break;
-
-	case FSF_QTCB_OPEN_PORT_WITH_DID:
-	case FSF_QTCB_CLOSE_PORT:
-	case FSF_QTCB_CLOSE_PHYSICAL_PORT:
-		zfcp_dbf_out(p, "wwpn", "0x%016Lx", r->u.port.wwpn);
-		zfcp_dbf_out(p, "d_id", "0x%06x", r->u.port.d_id);
-		zfcp_dbf_out(p, "port_handle", "0x%08x", r->u.port.port_handle);
-		break;
-
-	case FSF_QTCB_OPEN_LUN:
-	case FSF_QTCB_CLOSE_LUN:
-		zfcp_dbf_out(p, "wwpn", "0x%016Lx", r->u.unit.wwpn);
-		zfcp_dbf_out(p, "fcp_lun", "0x%016Lx", r->u.unit.fcp_lun);
-		zfcp_dbf_out(p, "port_handle", "0x%08x", r->u.unit.port_handle);
-		zfcp_dbf_out(p, "lun_handle", "0x%08x", r->u.unit.lun_handle);
-		break;
-
-	case FSF_QTCB_SEND_ELS:
-		zfcp_dbf_out(p, "d_id", "0x%06x", r->u.els.d_id);
-		zfcp_dbf_out(p, "ls_code", "0x%02x", r->u.els.ls_code);
-		break;
-
-	case FSF_QTCB_ABORT_FCP_CMND:
-	case FSF_QTCB_SEND_GENERIC:
-	case FSF_QTCB_EXCHANGE_CONFIG_DATA:
-	case FSF_QTCB_EXCHANGE_PORT_DATA:
-	case FSF_QTCB_DOWNLOAD_CONTROL_FILE:
-	case FSF_QTCB_UPLOAD_CONTROL_FILE:
-		break;
-	}
-}
-
-static void zfcp_dbf_hba_view_status(char **p,
-				     struct zfcp_dbf_hba_record_status *r)
-{
-	zfcp_dbf_out(p, "failed", "0x%02x", r->failed);
-	zfcp_dbf_out(p, "status_type", "0x%08x", r->status_type);
-	zfcp_dbf_out(p, "status_subtype", "0x%08x", r->status_subtype);
-	zfcp_dbf_outd(p, "queue_designator", (char *)&r->queue_designator,
-		      sizeof(struct fsf_queue_designator), 0,
-		      sizeof(struct fsf_queue_designator));
-	zfcp_dbf_outd(p, "payload", (char *)&r->payload, r->payload_size, 0,
-		      r->payload_size);
-}
-
-static void zfcp_dbf_hba_view_qdio(char **p, struct zfcp_dbf_hba_record_qdio *r)
-{
-	zfcp_dbf_out(p, "qdio_error", "0x%08x", r->qdio_error);
-	zfcp_dbf_out(p, "sbal_index", "0x%02x", r->sbal_index);
-	zfcp_dbf_out(p, "sbal_count", "0x%02x", r->sbal_count);
-}
-=======
-	memset(rec, 0, sizeof(*rec));
->>>>>>> 02f8c6ae
+	memset(rec, 0, sizeof(*rec));
 
 	memcpy(rec->tag, tag, ZFCP_DBF_TAG_LEN);
 	rec->id = ZFCP_DBF_HBA_BIT;
