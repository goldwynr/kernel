--- conflicted
+++ resolved
@@ -124,11 +124,7 @@
 	mutex_lock(&zfcp_sysfs_port_units_mutex);
 	if (atomic_read(&port->units) == -1) {
 		/* port is already gone */
-<<<<<<< HEAD
-		retval = -EBUSY;
-=======
 		retval = -ENODEV;
->>>>>>> 40e6f936
 		goto out;
 	}
 
