/*
 * zfcp device driver
 *
 * Fibre Channel related functions for the zfcp device driver.
 *
 * Copyright IBM Corporation 2008, 2010
 */

#define KMSG_COMPONENT "zfcp"
#define pr_fmt(fmt) KMSG_COMPONENT ": " fmt

#include <linux/types.h>
#include <linux/slab.h>
#include <linux/utsname.h>
#include <scsi/fc/fc_els.h>
#include <scsi/libfc.h>
#include "zfcp_ext.h"
#include "zfcp_fc.h"

struct kmem_cache *zfcp_fc_req_cache;

static u32 zfcp_fc_rscn_range_mask[] = {
	[ELS_ADDR_FMT_PORT]		= 0xFFFFFF,
	[ELS_ADDR_FMT_AREA]		= 0xFFFF00,
	[ELS_ADDR_FMT_DOM]		= 0xFF0000,
	[ELS_ADDR_FMT_FAB]		= 0x000000,
};

<<<<<<< HEAD
struct gpn_ft_resp_acc {
	u8 control;
	u8 port_id[3];
	u8 reserved[4];
	u64 wwpn;
} __attribute__ ((packed));

#define ZFCP_CT_SIZE_ONE_PAGE	(PAGE_SIZE - sizeof(struct ct_hdr))
#define ZFCP_GPN_FT_ENTRIES	(ZFCP_CT_SIZE_ONE_PAGE \
					/ sizeof(struct gpn_ft_resp_acc))
#define ZFCP_GPN_FT_BUFFERS 4
#define ZFCP_GPN_FT_MAX_SIZE (ZFCP_GPN_FT_BUFFERS * PAGE_SIZE \
				- sizeof(struct ct_hdr))
#define ZFCP_GPN_FT_MAX_ENTRIES ZFCP_GPN_FT_BUFFERS * (ZFCP_GPN_FT_ENTRIES + 1)
#define ZFCP_FC_CTELS_TMO      (2 * R_A_TOV)

struct ct_iu_gpn_ft_resp {
	struct ct_hdr header;
	struct gpn_ft_resp_acc accept[ZFCP_GPN_FT_ENTRIES];
} __attribute__ ((packed));

struct zfcp_gpn_ft {
	struct zfcp_send_ct ct;
	struct scatterlist sg_req;
	struct scatterlist sg_resp[ZFCP_GPN_FT_BUFFERS];
};
=======
/**
 * zfcp_fc_post_event - post event to userspace via fc_transport
 * @work: work struct with enqueued events
 */
void zfcp_fc_post_event(struct work_struct *work)
{
	struct zfcp_fc_event *event = NULL, *tmp = NULL;
	LIST_HEAD(tmp_lh);
	struct zfcp_fc_events *events = container_of(work,
					struct zfcp_fc_events, work);
	struct zfcp_adapter *adapter = container_of(events, struct zfcp_adapter,
						events);

	spin_lock_bh(&events->list_lock);
	list_splice_init(&events->list, &tmp_lh);
	spin_unlock_bh(&events->list_lock);

	list_for_each_entry_safe(event, tmp, &tmp_lh, list) {
		fc_host_post_event(adapter->scsi_host, fc_get_event_number(),
				event->code, event->data);
		list_del(&event->list);
		kfree(event);
	}
>>>>>>> 02f8c6ae

}

/**
 * zfcp_fc_enqueue_event - safely enqueue FC HBA API event from irq context
 * @adapter: The adapter where to enqueue the event
 * @event_code: The event code (as defined in fc_host_event_code in
 *		scsi_transport_fc.h)
 * @event_data: The event data (e.g. n_port page in case of els)
 */
void zfcp_fc_enqueue_event(struct zfcp_adapter *adapter,
			enum fc_host_event_code event_code, u32 event_data)
{
	struct zfcp_fc_event *event;

	event = kmalloc(sizeof(struct zfcp_fc_event), GFP_ATOMIC);
	if (!event)
		return;

	event->code = event_code;
	event->data = event_data;

	spin_lock(&adapter->events.list_lock);
	list_add_tail(&event->list, &adapter->events.list);
	spin_unlock(&adapter->events.list_lock);

	queue_work(adapter->work_queue, &adapter->events.work);
}

static int zfcp_fc_wka_port_get(struct zfcp_fc_wka_port *wka_port)
{
	if (mutex_lock_interruptible(&wka_port->mutex))
		return -ERESTARTSYS;

	if (wka_port->status == ZFCP_FC_WKA_PORT_OFFLINE ||
	    wka_port->status == ZFCP_FC_WKA_PORT_CLOSING) {
		wka_port->status = ZFCP_FC_WKA_PORT_OPENING;
		if (zfcp_fsf_open_wka_port(wka_port))
			wka_port->status = ZFCP_FC_WKA_PORT_OFFLINE;
	}

	mutex_unlock(&wka_port->mutex);

	wait_event(wka_port->completion_wq,
		   wka_port->status == ZFCP_FC_WKA_PORT_ONLINE ||
		   wka_port->status == ZFCP_FC_WKA_PORT_OFFLINE);

	if (wka_port->status == ZFCP_FC_WKA_PORT_ONLINE) {
		atomic_inc(&wka_port->refcount);
		return 0;
	}
	return -EIO;
}

static void zfcp_fc_wka_port_offline(struct work_struct *work)
{
	struct delayed_work *dw = to_delayed_work(work);
	struct zfcp_fc_wka_port *wka_port =
			container_of(dw, struct zfcp_fc_wka_port, work);

	mutex_lock(&wka_port->mutex);
	if ((atomic_read(&wka_port->refcount) != 0) ||
	    (wka_port->status != ZFCP_FC_WKA_PORT_ONLINE))
		goto out;

	wka_port->status = ZFCP_FC_WKA_PORT_CLOSING;
	if (zfcp_fsf_close_wka_port(wka_port)) {
		wka_port->status = ZFCP_FC_WKA_PORT_OFFLINE;
		wake_up(&wka_port->completion_wq);
	}
out:
	mutex_unlock(&wka_port->mutex);
}

static void zfcp_fc_wka_port_put(struct zfcp_fc_wka_port *wka_port)
{
	if (atomic_dec_return(&wka_port->refcount) != 0)
		return;
	/* wait 10 milliseconds, other reqs might pop in */
	schedule_delayed_work(&wka_port->work, HZ / 100);
}

static void zfcp_fc_wka_port_init(struct zfcp_fc_wka_port *wka_port, u32 d_id,
				  struct zfcp_adapter *adapter)
{
	init_waitqueue_head(&wka_port->completion_wq);

	wka_port->adapter = adapter;
	wka_port->d_id = d_id;

	wka_port->status = ZFCP_FC_WKA_PORT_OFFLINE;
	atomic_set(&wka_port->refcount, 0);
	mutex_init(&wka_port->mutex);
	INIT_DELAYED_WORK(&wka_port->work, zfcp_fc_wka_port_offline);
}

static void zfcp_fc_wka_port_force_offline(struct zfcp_fc_wka_port *wka)
{
	cancel_delayed_work_sync(&wka->work);
	mutex_lock(&wka->mutex);
	wka->status = ZFCP_FC_WKA_PORT_OFFLINE;
	mutex_unlock(&wka->mutex);
}

void zfcp_fc_wka_ports_force_offline(struct zfcp_fc_wka_ports *gs)
{
	if (!gs)
		return;
	zfcp_fc_wka_port_force_offline(&gs->ms);
	zfcp_fc_wka_port_force_offline(&gs->ts);
	zfcp_fc_wka_port_force_offline(&gs->ds);
	zfcp_fc_wka_port_force_offline(&gs->as);
}

static void _zfcp_fc_incoming_rscn(struct zfcp_fsf_req *fsf_req, u32 range,
				   struct fc_els_rscn_page *page)
{
	unsigned long flags;
	struct zfcp_adapter *adapter = fsf_req->adapter;
	struct zfcp_port *port;

	read_lock_irqsave(&adapter->port_list_lock, flags);
	list_for_each_entry(port, &adapter->port_list, list) {
		if ((port->d_id & range) == (ntoh24(page->rscn_fid) & range))
			zfcp_fc_test_link(port);
		if (!port->d_id)
			zfcp_erp_port_reopen(port,
					     ZFCP_STATUS_COMMON_ERP_FAILED,
					     "fcrscn1");
	}
	read_unlock_irqrestore(&adapter->port_list_lock, flags);
}

static void zfcp_fc_incoming_rscn(struct zfcp_fsf_req *fsf_req)
{
	struct fsf_status_read_buffer *status_buffer = (void *)fsf_req->data;
	struct fc_els_rscn *head;
	struct fc_els_rscn_page *page;
	u16 i;
	u16 no_entries;
	unsigned int afmt;

	head = (struct fc_els_rscn *) status_buffer->payload.data;
	page = (struct fc_els_rscn_page *) head;

	/* see FC-FS */
	no_entries = head->rscn_plen / sizeof(struct fc_els_rscn_page);

	for (i = 1; i < no_entries; i++) {
		/* skip head and start with 1st element */
		page++;
		afmt = page->rscn_page_flags & ELS_RSCN_ADDR_FMT_MASK;
		_zfcp_fc_incoming_rscn(fsf_req, zfcp_fc_rscn_range_mask[afmt],
				       page);
		zfcp_fc_enqueue_event(fsf_req->adapter, FCH_EVT_RSCN,
				      *(u32 *)page);
	}
	queue_work(fsf_req->adapter->work_queue, &fsf_req->adapter->scan_work);
}

static void zfcp_fc_incoming_wwpn(struct zfcp_fsf_req *req, u64 wwpn)
{
	unsigned long flags;
	struct zfcp_adapter *adapter = req->adapter;
	struct zfcp_port *port;

	read_lock_irqsave(&adapter->port_list_lock, flags);
	list_for_each_entry(port, &adapter->port_list, list)
		if (port->wwpn == wwpn) {
			zfcp_erp_port_forced_reopen(port, 0, "fciwwp1");
			break;
		}
	read_unlock_irqrestore(&adapter->port_list_lock, flags);
}

static void zfcp_fc_incoming_plogi(struct zfcp_fsf_req *req)
{
	struct fsf_status_read_buffer *status_buffer;
	struct fc_els_flogi *plogi;

	status_buffer = (struct fsf_status_read_buffer *) req->data;
	plogi = (struct fc_els_flogi *) status_buffer->payload.data;
	zfcp_fc_incoming_wwpn(req, plogi->fl_wwpn);
}

static void zfcp_fc_incoming_logo(struct zfcp_fsf_req *req)
{
	struct fsf_status_read_buffer *status_buffer =
		(struct fsf_status_read_buffer *)req->data;
	struct fc_els_logo *logo =
		(struct fc_els_logo *) status_buffer->payload.data;

	zfcp_fc_incoming_wwpn(req, logo->fl_n_port_wwn);
}

/**
 * zfcp_fc_incoming_els - handle incoming ELS
 * @fsf_req - request which contains incoming ELS
 */
void zfcp_fc_incoming_els(struct zfcp_fsf_req *fsf_req)
{
	struct fsf_status_read_buffer *status_buffer =
		(struct fsf_status_read_buffer *) fsf_req->data;
	unsigned int els_type = status_buffer->payload.data[0];

	zfcp_dbf_san_in_els("fciels1", fsf_req);
	if (els_type == ELS_PLOGI)
		zfcp_fc_incoming_plogi(fsf_req);
	else if (els_type == ELS_LOGO)
		zfcp_fc_incoming_logo(fsf_req);
	else if (els_type == ELS_RSCN)
		zfcp_fc_incoming_rscn(fsf_req);
}

static void zfcp_fc_ns_gid_pn_eval(struct zfcp_fc_req *fc_req)
{
	struct zfcp_fsf_ct_els *ct_els = &fc_req->ct_els;
	struct zfcp_fc_gid_pn_rsp *gid_pn_rsp = &fc_req->u.gid_pn.rsp;

	if (ct_els->status)
		return;
	if (gid_pn_rsp->ct_hdr.ct_cmd != FC_FS_ACC)
		return;

	/* looks like a valid d_id */
	ct_els->port->d_id = ntoh24(gid_pn_rsp->gid_pn.fp_fid);
}

static void zfcp_fc_complete(void *data)
{
	complete(data);
}

static void zfcp_fc_ct_ns_init(struct fc_ct_hdr *ct_hdr, u16 cmd, u16 mr_size)
{
	ct_hdr->ct_rev = FC_CT_REV;
	ct_hdr->ct_fs_type = FC_FST_DIR;
	ct_hdr->ct_fs_subtype = FC_NS_SUBTYPE;
	ct_hdr->ct_cmd = cmd;
	ct_hdr->ct_mr_size = mr_size / 4;
}

static int zfcp_fc_ns_gid_pn_request(struct zfcp_port *port,
				     struct zfcp_fc_req *fc_req)
{
	struct zfcp_adapter *adapter = port->adapter;
	DECLARE_COMPLETION_ONSTACK(completion);
	struct zfcp_fc_gid_pn_req *gid_pn_req = &fc_req->u.gid_pn.req;
	struct zfcp_fc_gid_pn_rsp *gid_pn_rsp = &fc_req->u.gid_pn.rsp;
	int ret;

	/* setup parameters for send generic command */
<<<<<<< HEAD
	gid_pn->port = port;
	gid_pn->ct.wka_port = &adapter->gs->ds;
	gid_pn->ct.handler = zfcp_fc_ns_handler;
	gid_pn->ct.handler_data = (unsigned long) &compl_rec;
	gid_pn->ct.req = &gid_pn->req;
	gid_pn->ct.resp = &gid_pn->resp;
	sg_init_one(&gid_pn->req, &gid_pn->ct_iu_req,
		    sizeof(struct ct_iu_gid_pn_req));
	sg_init_one(&gid_pn->resp, &gid_pn->ct_iu_resp,
		    sizeof(struct ct_iu_gid_pn_resp));

	/* setup nameserver request */
	gid_pn->ct_iu_req.header.revision = ZFCP_CT_REVISION;
	gid_pn->ct_iu_req.header.gs_type = ZFCP_CT_DIRECTORY_SERVICE;
	gid_pn->ct_iu_req.header.gs_subtype = ZFCP_CT_NAME_SERVER;
	gid_pn->ct_iu_req.header.options = ZFCP_CT_SYNCHRONOUS;
	gid_pn->ct_iu_req.header.cmd_rsp_code = ZFCP_CT_GID_PN;
	gid_pn->ct_iu_req.header.max_res_size = ZFCP_CT_SIZE_ONE_PAGE / 4;
	gid_pn->ct_iu_req.wwpn = port->wwpn;

	init_completion(&compl_rec.done);
	compl_rec.handler = zfcp_fc_ns_gid_pn_eval;
	compl_rec.handler_data = (unsigned long) gid_pn;
	ret = zfcp_fsf_send_ct(&gid_pn->ct, adapter->pool.gid_pn_req,
			       ZFCP_FC_CTELS_TMO);
	if (!ret)
		wait_for_completion(&compl_rec.done);
=======
	fc_req->ct_els.port = port;
	fc_req->ct_els.handler = zfcp_fc_complete;
	fc_req->ct_els.handler_data = &completion;
	fc_req->ct_els.req = &fc_req->sg_req;
	fc_req->ct_els.resp = &fc_req->sg_rsp;
	sg_init_one(&fc_req->sg_req, gid_pn_req, sizeof(*gid_pn_req));
	sg_init_one(&fc_req->sg_rsp, gid_pn_rsp, sizeof(*gid_pn_rsp));

	zfcp_fc_ct_ns_init(&gid_pn_req->ct_hdr,
			   FC_NS_GID_PN, ZFCP_FC_CT_SIZE_PAGE);
	gid_pn_req->gid_pn.fn_wwpn = port->wwpn;

	ret = zfcp_fsf_send_ct(&adapter->gs->ds, &fc_req->ct_els,
			       adapter->pool.gid_pn_req,
			       ZFCP_FC_CTELS_TMO);
	if (!ret) {
		wait_for_completion(&completion);
		zfcp_fc_ns_gid_pn_eval(fc_req);
	}
>>>>>>> 02f8c6ae
	return ret;
}

/**
 * zfcp_fc_ns_gid_pn - initiate GID_PN nameserver request
 * @port: port where GID_PN request is needed
 * return: -ENOMEM on error, 0 otherwise
 */
static int zfcp_fc_ns_gid_pn(struct zfcp_port *port)
{
	int ret;
	struct zfcp_fc_req *fc_req;
	struct zfcp_adapter *adapter = port->adapter;

	fc_req = mempool_alloc(adapter->pool.gid_pn, GFP_ATOMIC);
	if (!fc_req)
		return -ENOMEM;

	memset(fc_req, 0, sizeof(*fc_req));

	ret = zfcp_fc_wka_port_get(&adapter->gs->ds);
	if (ret)
		goto out;

	ret = zfcp_fc_ns_gid_pn_request(port, fc_req);

	zfcp_fc_wka_port_put(&adapter->gs->ds);
out:
	mempool_free(fc_req, adapter->pool.gid_pn);
	return ret;
}

void zfcp_fc_port_did_lookup(struct work_struct *work)
{
	int ret;
	struct zfcp_port *port = container_of(work, struct zfcp_port,
					      gid_pn_work);

	ret = zfcp_fc_ns_gid_pn(port);
	if (ret) {
		/* could not issue gid_pn for some reason */
		zfcp_erp_adapter_reopen(port->adapter, 0, "fcgpn_1");
		goto out;
	}

	if (!port->d_id) {
		zfcp_erp_set_port_status(port, ZFCP_STATUS_COMMON_ERP_FAILED);
		goto out;
	}

	zfcp_erp_port_reopen(port, 0, "fcgpn_3");
out:
	put_device(&port->dev);
}

/**
 * zfcp_fc_trigger_did_lookup - trigger the d_id lookup using a GID_PN request
 * @port: The zfcp_port to lookup the d_id for.
 */
void zfcp_fc_trigger_did_lookup(struct zfcp_port *port)
{
	get_device(&port->dev);
	if (!queue_work(port->adapter->work_queue, &port->gid_pn_work))
		put_device(&port->dev);
}

/**
 * zfcp_fc_plogi_evaluate - evaluate PLOGI playload
 * @port: zfcp_port structure
 * @plogi: plogi payload
 *
 * Evaluate PLOGI playload and copy important fields into zfcp_port structure
 */
void zfcp_fc_plogi_evaluate(struct zfcp_port *port, struct fc_els_flogi *plogi)
{
	if (plogi->fl_wwpn != port->wwpn) {
		port->d_id = 0;
		dev_warn(&port->adapter->ccw_device->dev,
			 "A port opened with WWPN 0x%016Lx returned data that "
			 "identifies it as WWPN 0x%016Lx\n",
			 (unsigned long long) port->wwpn,
			 (unsigned long long) plogi->fl_wwpn);
		return;
	}

	port->wwnn = plogi->fl_wwnn;
	port->maxframe_size = plogi->fl_csp.sp_bb_data;

	if (plogi->fl_cssp[0].cp_class & FC_CPC_VALID)
		port->supported_classes |= FC_COS_CLASS1;
	if (plogi->fl_cssp[1].cp_class & FC_CPC_VALID)
		port->supported_classes |= FC_COS_CLASS2;
	if (plogi->fl_cssp[2].cp_class & FC_CPC_VALID)
		port->supported_classes |= FC_COS_CLASS3;
	if (plogi->fl_cssp[3].cp_class & FC_CPC_VALID)
		port->supported_classes |= FC_COS_CLASS4;
}

<<<<<<< HEAD
static void zfcp_fc_adisc_handler(unsigned long data)
=======
static void zfcp_fc_adisc_handler(void *data)
>>>>>>> 02f8c6ae
{
	struct zfcp_fc_req *fc_req = data;
	struct zfcp_port *port = fc_req->ct_els.port;
	struct fc_els_adisc *adisc_resp = &fc_req->u.adisc.rsp;

	if (fc_req->ct_els.status) {
		/* request rejected or timed out */
		zfcp_erp_port_forced_reopen(port, ZFCP_STATUS_COMMON_ERP_FAILED,
					    "fcadh_1");
		goto out;
	}

	if (!port->wwnn)
		port->wwnn = adisc_resp->adisc_wwnn;

	if ((port->wwpn != adisc_resp->adisc_wwpn) ||
	    !(atomic_read(&port->status) & ZFCP_STATUS_COMMON_OPEN)) {
		zfcp_erp_port_reopen(port, ZFCP_STATUS_COMMON_ERP_FAILED,
				     "fcadh_2");
		goto out;
	}

	/* port is good, unblock rport without going through erp */
	zfcp_scsi_schedule_rport_register(port);
 out:
	atomic_clear_mask(ZFCP_STATUS_PORT_LINK_TEST, &port->status);
<<<<<<< HEAD
	zfcp_port_put(port);
	kmem_cache_free(zfcp_data.adisc_cache, adisc);
=======
	put_device(&port->dev);
	kmem_cache_free(zfcp_fc_req_cache, fc_req);
>>>>>>> 02f8c6ae
}

static int zfcp_fc_adisc(struct zfcp_port *port)
{
	struct zfcp_fc_req *fc_req;
	struct zfcp_adapter *adapter = port->adapter;
<<<<<<< HEAD
	int ret;

	adisc = kmem_cache_zalloc(zfcp_data.adisc_cache, GFP_ATOMIC);
	if (!adisc)
=======
	struct Scsi_Host *shost = adapter->scsi_host;
	int ret;

	fc_req = kmem_cache_zalloc(zfcp_fc_req_cache, GFP_ATOMIC);
	if (!fc_req)
>>>>>>> 02f8c6ae
		return -ENOMEM;

	fc_req->ct_els.port = port;
	fc_req->ct_els.req = &fc_req->sg_req;
	fc_req->ct_els.resp = &fc_req->sg_rsp;
	sg_init_one(&fc_req->sg_req, &fc_req->u.adisc.req,
		    sizeof(struct fc_els_adisc));
	sg_init_one(&fc_req->sg_rsp, &fc_req->u.adisc.rsp,
		    sizeof(struct fc_els_adisc));

	fc_req->ct_els.handler = zfcp_fc_adisc_handler;
	fc_req->ct_els.handler_data = fc_req;

	/* acc. to FC-FS, hard_nport_id in ADISC should not be set for ports
	   without FC-AL-2 capability, so we don't set it */
	fc_req->u.adisc.req.adisc_wwpn = fc_host_port_name(shost);
	fc_req->u.adisc.req.adisc_wwnn = fc_host_node_name(shost);
	fc_req->u.adisc.req.adisc_cmd = ELS_ADISC;
	hton24(fc_req->u.adisc.req.adisc_port_id, fc_host_port_id(shost));

<<<<<<< HEAD
	ret = zfcp_fsf_send_els(&adisc->els, ZFCP_FC_CTELS_TMO);
	if (ret)
		kmem_cache_free(zfcp_data.adisc_cache, adisc);
=======
	ret = zfcp_fsf_send_els(adapter, port->d_id, &fc_req->ct_els,
				ZFCP_FC_CTELS_TMO);
	if (ret)
		kmem_cache_free(zfcp_fc_req_cache, fc_req);
>>>>>>> 02f8c6ae

	return ret;
}

void zfcp_fc_link_test_work(struct work_struct *work)
{
	struct zfcp_port *port =
		container_of(work, struct zfcp_port, test_link_work);
	int retval;

	get_device(&port->dev);
	port->rport_task = RPORT_DEL;
	zfcp_scsi_rport_work(&port->rport_work);

	/* only issue one test command at one time per port */
	if (atomic_read(&port->status) & ZFCP_STATUS_PORT_LINK_TEST)
		goto out;

	atomic_set_mask(ZFCP_STATUS_PORT_LINK_TEST, &port->status);

	retval = zfcp_fc_adisc(port);
	if (retval == 0)
		return;

	/* send of ADISC was not possible */
	atomic_clear_mask(ZFCP_STATUS_PORT_LINK_TEST, &port->status);
	zfcp_erp_port_forced_reopen(port, 0, "fcltwk1");

out:
	put_device(&port->dev);
}

/**
 * zfcp_fc_test_link - lightweight link test procedure
 * @port: port to be tested
 *
 * Test status of a link to a remote port using the ELS command ADISC.
 * If there is a problem with the remote port, error recovery steps
 * will be triggered.
 */
void zfcp_fc_test_link(struct zfcp_port *port)
{
	get_device(&port->dev);
	if (!queue_work(port->adapter->work_queue, &port->test_link_work))
		put_device(&port->dev);
}

static struct zfcp_fc_req *zfcp_alloc_sg_env(int buf_num)
{
	struct zfcp_fc_req *fc_req;

	fc_req = kmem_cache_zalloc(zfcp_fc_req_cache, GFP_KERNEL);
	if (!fc_req)
		return NULL;

<<<<<<< HEAD
	req = kmem_cache_zalloc(zfcp_data.gpn_ft_cache, GFP_KERNEL);
	if (!req) {
		kfree(gpn_ft);
		gpn_ft = NULL;
		goto out;
=======
	if (zfcp_sg_setup_table(&fc_req->sg_rsp, buf_num)) {
		kmem_cache_free(zfcp_fc_req_cache, fc_req);
		return NULL;
>>>>>>> 02f8c6ae
	}

	sg_init_one(&fc_req->sg_req, &fc_req->u.gpn_ft.req,
		    sizeof(struct zfcp_fc_gpn_ft_req));

	return fc_req;
}

static int zfcp_fc_send_gpn_ft(struct zfcp_fc_req *fc_req,
			       struct zfcp_adapter *adapter, int max_bytes)
{
	struct zfcp_fsf_ct_els *ct_els = &fc_req->ct_els;
	struct zfcp_fc_gpn_ft_req *req = &fc_req->u.gpn_ft.req;
	DECLARE_COMPLETION_ONSTACK(completion);
	int ret;

<<<<<<< HEAD
	/* prepare CT IU for GPN_FT */
	req->header.revision = ZFCP_CT_REVISION;
	req->header.gs_type = ZFCP_CT_DIRECTORY_SERVICE;
	req->header.gs_subtype = ZFCP_CT_NAME_SERVER;
	req->header.options = ZFCP_CT_SYNCHRONOUS;
	req->header.cmd_rsp_code = ZFCP_CT_GPN_FT;
	req->header.max_res_size = max_bytes / 4;
	req->flags = 0;
	req->domain_id_scope = 0;
	req->area_id_scope = 0;
	req->fc4_type = ZFCP_CT_SCSI_FCP;

	/* prepare zfcp_send_ct */
	ct->wka_port = &adapter->gs->ds;
	ct->handler = zfcp_fc_ns_handler;
	ct->handler_data = (unsigned long)&compl_rec;
	ct->req = &gpn_ft->sg_req;
	ct->resp = gpn_ft->sg_resp;

	init_completion(&compl_rec.done);
	compl_rec.handler = NULL;
	ret = zfcp_fsf_send_ct(ct, NULL, ZFCP_FC_CTELS_TMO);
=======
	zfcp_fc_ct_ns_init(&req->ct_hdr, FC_NS_GPN_FT, max_bytes);
	req->gpn_ft.fn_fc4_type = FC_TYPE_FCP;

	ct_els->handler = zfcp_fc_complete;
	ct_els->handler_data = &completion;
	ct_els->req = &fc_req->sg_req;
	ct_els->resp = &fc_req->sg_rsp;

	ret = zfcp_fsf_send_ct(&adapter->gs->ds, ct_els, NULL,
			       ZFCP_FC_CTELS_TMO);
>>>>>>> 02f8c6ae
	if (!ret)
		wait_for_completion(&completion);
	return ret;
}

static void zfcp_fc_validate_port(struct zfcp_port *port, struct list_head *lh)
{
	if (!(atomic_read(&port->status) & ZFCP_STATUS_COMMON_NOESC))
		return;

	atomic_clear_mask(ZFCP_STATUS_COMMON_NOESC, &port->status);

	if ((port->supported_classes != 0) ||
	    !list_empty(&port->unit_list))
		return;

	list_move_tail(&port->list, lh);
}

static int zfcp_fc_eval_gpn_ft(struct zfcp_fc_req *fc_req,
			       struct zfcp_adapter *adapter, int max_entries)
{
	struct zfcp_fsf_ct_els *ct_els = &fc_req->ct_els;
	struct scatterlist *sg = &fc_req->sg_rsp;
	struct fc_ct_hdr *hdr = sg_virt(sg);
	struct fc_gpn_ft_resp *acc = sg_virt(sg);
	struct zfcp_port *port, *tmp;
	unsigned long flags;
	LIST_HEAD(remove_lh);
	u32 d_id;
	int ret = 0, x, last = 0;

	if (ct_els->status)
		return -EIO;

	if (hdr->ct_cmd != FC_FS_ACC) {
		if (hdr->ct_reason == FC_BA_RJT_UNABLE)
			return -EAGAIN; /* might be a temporary condition */
		return -EIO;
	}

	if (hdr->ct_mr_size) {
		dev_warn(&adapter->ccw_device->dev,
			 "The name server reported %d words residual data\n",
			 hdr->ct_mr_size);
		return -E2BIG;
	}

<<<<<<< HEAD
	mutex_lock(&zfcp_data.config_mutex);
	if (atomic_read(&adapter->status) & ZFCP_STATUS_COMMON_REMOVE) {
		ret = -EBUSY;
		goto out;
	}

=======
>>>>>>> 02f8c6ae
	/* first entry is the header */
	for (x = 1; x < max_entries && !last; x++) {
		if (x % (ZFCP_FC_GPN_FT_ENT_PAGE + 1))
			acc++;
		else
			acc = sg_virt(++sg);

		last = acc->fp_flags & FC_NS_FID_LAST;
		d_id = ntoh24(acc->fp_fid);

		/* don't attach ports with a well known address */
		if (d_id >= FC_FID_WELL_KNOWN_BASE)
			continue;
		/* skip the adapter's port and known remote ports */
		if (acc->fp_wwpn == fc_host_port_name(adapter->scsi_host))
			continue;

		port = zfcp_port_enqueue(adapter, acc->fp_wwpn,
					 ZFCP_STATUS_COMMON_NOESC, d_id);
		if (!IS_ERR(port))
			zfcp_erp_port_reopen(port, 0, "fcegpf1");
		else if (PTR_ERR(port) != -EEXIST)
			ret = PTR_ERR(port);
	}

	zfcp_erp_wait(adapter);
<<<<<<< HEAD
	list_for_each_entry_safe(port, tmp, &adapter->port_list_head, list)
		zfcp_fc_validate_port(port);
out:
	mutex_unlock(&zfcp_data.config_mutex);
=======
	write_lock_irqsave(&adapter->port_list_lock, flags);
	list_for_each_entry_safe(port, tmp, &adapter->port_list, list)
		zfcp_fc_validate_port(port, &remove_lh);
	write_unlock_irqrestore(&adapter->port_list_lock, flags);

	list_for_each_entry_safe(port, tmp, &remove_lh, list) {
		zfcp_erp_port_shutdown(port, 0, "fcegpf2");
		zfcp_device_unregister(&port->dev, &zfcp_sysfs_port_attrs);
	}

>>>>>>> 02f8c6ae
	return ret;
}

/**
 * zfcp_fc_scan_ports - scan remote ports and attach new ports
 * @work: reference to scheduled work
 */
void zfcp_fc_scan_ports(struct work_struct *work)
{
	struct zfcp_adapter *adapter = container_of(work, struct zfcp_adapter,
						    scan_work);
	int ret, i;
	struct zfcp_fc_req *fc_req;
	int chain, max_entries, buf_num, max_bytes;

	chain = adapter->adapter_features & FSF_FEATURE_ELS_CT_CHAINED_SBALS;
	buf_num = chain ? ZFCP_FC_GPN_FT_NUM_BUFS : 1;
	max_entries = chain ? ZFCP_FC_GPN_FT_MAX_ENT : ZFCP_FC_GPN_FT_ENT_PAGE;
	max_bytes = chain ? ZFCP_FC_GPN_FT_MAX_SIZE : ZFCP_FC_CT_SIZE_PAGE;

	if (fc_host_port_type(adapter->scsi_host) != FC_PORTTYPE_NPORT &&
	    fc_host_port_type(adapter->scsi_host) != FC_PORTTYPE_NPIV)
		return;

	if (zfcp_fc_wka_port_get(&adapter->gs->ds))
		return;

<<<<<<< HEAD
	gpn_ft = zfcp_alloc_sg_env(buf_num);
	if (!gpn_ft)
=======
	fc_req = zfcp_alloc_sg_env(buf_num);
	if (!fc_req)
>>>>>>> 02f8c6ae
		goto out;

	for (i = 0; i < 3; i++) {
		ret = zfcp_fc_send_gpn_ft(fc_req, adapter, max_bytes);
		if (!ret) {
			ret = zfcp_fc_eval_gpn_ft(fc_req, adapter, max_entries);
			if (ret == -EAGAIN)
				ssleep(1);
			else
				break;
		}
	}
	zfcp_sg_free_table(&fc_req->sg_rsp, buf_num);
	kmem_cache_free(zfcp_fc_req_cache, fc_req);
out:
	zfcp_fc_wka_port_put(&adapter->gs->ds);
}

<<<<<<< HEAD

struct zfcp_els_fc_job {
	struct zfcp_send_els els;
	struct fc_bsg_job *job;
};
=======
static int zfcp_fc_gspn(struct zfcp_adapter *adapter,
			struct zfcp_fc_req *fc_req)
{
	DECLARE_COMPLETION_ONSTACK(completion);
	char devno[] = "DEVNO:";
	struct zfcp_fsf_ct_els *ct_els = &fc_req->ct_els;
	struct zfcp_fc_gspn_req *gspn_req = &fc_req->u.gspn.req;
	struct zfcp_fc_gspn_rsp *gspn_rsp = &fc_req->u.gspn.rsp;
	int ret;

	zfcp_fc_ct_ns_init(&gspn_req->ct_hdr, FC_NS_GSPN_ID,
			   FC_SYMBOLIC_NAME_SIZE);
	hton24(gspn_req->gspn.fp_fid, fc_host_port_id(adapter->scsi_host));
>>>>>>> 02f8c6ae

	sg_init_one(&fc_req->sg_req, gspn_req, sizeof(*gspn_req));
	sg_init_one(&fc_req->sg_rsp, gspn_rsp, sizeof(*gspn_rsp));

	ct_els->handler = zfcp_fc_complete;
	ct_els->handler_data = &completion;
	ct_els->req = &fc_req->sg_req;
	ct_els->resp = &fc_req->sg_rsp;

	ret = zfcp_fsf_send_ct(&adapter->gs->ds, ct_els, NULL,
			       ZFCP_FC_CTELS_TMO);
	if (ret)
		return ret;

	wait_for_completion(&completion);
	if (ct_els->status)
		return ct_els->status;

	if (fc_host_port_type(adapter->scsi_host) == FC_PORTTYPE_NPIV &&
	    !(strstr(gspn_rsp->gspn.fp_name, devno)))
		snprintf(fc_host_symbolic_name(adapter->scsi_host),
			 FC_SYMBOLIC_NAME_SIZE, "%s%s %s NAME: %s",
			 gspn_rsp->gspn.fp_name, devno,
			 dev_name(&adapter->ccw_device->dev),
			 init_utsname()->nodename);
	else
		strlcpy(fc_host_symbolic_name(adapter->scsi_host),
			gspn_rsp->gspn.fp_name, FC_SYMBOLIC_NAME_SIZE);

	return 0;
}

static void zfcp_fc_rspn(struct zfcp_adapter *adapter,
			 struct zfcp_fc_req *fc_req)
{
<<<<<<< HEAD
	struct zfcp_els_fc_job *els_fc_job = (struct zfcp_els_fc_job *) data;
	struct fc_bsg_job *job = els_fc_job->job;
	struct fc_bsg_reply *jr = job->reply;
	struct zfcp_send_els *zfcp_els = job->dd_data;

	jr->reply_payload_rcv_len = job->reply_payload.payload_len;
	jr->reply_data.ctels_reply.status = FC_CTELS_STATUS_OK;
	jr->result = zfcp_els->status ? -EIO : 0;
	job->state_flags = FC_RQST_STATE_DONE;
	job->job_done(job);

	kfree(els_fc_job);
=======
	DECLARE_COMPLETION_ONSTACK(completion);
	struct Scsi_Host *shost = adapter->scsi_host;
	struct zfcp_fsf_ct_els *ct_els = &fc_req->ct_els;
	struct zfcp_fc_rspn_req *rspn_req = &fc_req->u.rspn.req;
	struct fc_ct_hdr *rspn_rsp = &fc_req->u.rspn.rsp;
	int ret, len;

	zfcp_fc_ct_ns_init(&rspn_req->ct_hdr, FC_NS_RSPN_ID,
			   FC_SYMBOLIC_NAME_SIZE);
	hton24(rspn_req->rspn.fr_fid.fp_fid, fc_host_port_id(shost));
	len = strlcpy(rspn_req->rspn.fr_name, fc_host_symbolic_name(shost),
		      FC_SYMBOLIC_NAME_SIZE);
	rspn_req->rspn.fr_name_len = len;

	sg_init_one(&fc_req->sg_req, rspn_req, sizeof(*rspn_req));
	sg_init_one(&fc_req->sg_rsp, rspn_rsp, sizeof(*rspn_rsp));

	ct_els->handler = zfcp_fc_complete;
	ct_els->handler_data = &completion;
	ct_els->req = &fc_req->sg_req;
	ct_els->resp = &fc_req->sg_rsp;

	ret = zfcp_fsf_send_ct(&adapter->gs->ds, ct_els, NULL,
			       ZFCP_FC_CTELS_TMO);
	if (!ret)
		wait_for_completion(&completion);
>>>>>>> 02f8c6ae
}

/**
 * zfcp_fc_sym_name_update - Retrieve and update the symbolic port name
 * @work: ns_up_work of the adapter where to update the symbolic port name
 *
 * Retrieve the current symbolic port name that may have been set by
 * the hardware using the GSPN request and update the fc_host
 * symbolic_name sysfs attribute. When running in NPIV mode (and hence
 * the port name is unique for this system), update the symbolic port
 * name to add Linux specific information and update the FC nameserver
 * using the RSPN request.
 */
void zfcp_fc_sym_name_update(struct work_struct *work)
{
	struct zfcp_adapter *adapter = container_of(work, struct zfcp_adapter,
						    ns_up_work);
	int ret;
	struct zfcp_fc_req *fc_req;

	if (fc_host_port_type(adapter->scsi_host) != FC_PORTTYPE_NPORT &&
	    fc_host_port_type(adapter->scsi_host) != FC_PORTTYPE_NPIV)
		return;

	fc_req = kmem_cache_zalloc(zfcp_fc_req_cache, GFP_KERNEL);
	if (!fc_req)
		return;

	ret = zfcp_fc_wka_port_get(&adapter->gs->ds);
	if (ret)
		goto out_free;

	ret = zfcp_fc_gspn(adapter, fc_req);
	if (ret || fc_host_port_type(adapter->scsi_host) != FC_PORTTYPE_NPIV)
		goto out_ds_put;

	memset(fc_req, 0, sizeof(*fc_req));
	zfcp_fc_rspn(adapter, fc_req);

<<<<<<< HEAD
	return zfcp_fsf_send_els(&els_fc_job->els, job->req->timeout / HZ);
=======
out_ds_put:
	zfcp_fc_wka_port_put(&adapter->gs->ds);
out_free:
	kmem_cache_free(zfcp_fc_req_cache, fc_req);
>>>>>>> 02f8c6ae
}

static void zfcp_fc_ct_els_job_handler(void *data)
{
<<<<<<< HEAD
	struct zfcp_ct_fc_job *ct_fc_job = (struct zfcp_ct_fc_job *) data;
	struct fc_bsg_job *job = ct_fc_job->job;
	struct fc_bsg_reply *jr = job->reply;
	struct zfcp_send_ct *zfcp_ct  = job->dd_data;

	jr->reply_payload_rcv_len = job->reply_payload.payload_len;
	jr->reply_data.ctels_reply.status = FC_CTELS_STATUS_OK;
	jr->result = zfcp_ct->status ? -EIO : 0;
	job->state_flags = FC_RQST_STATE_DONE;
=======
	struct fc_bsg_job *job = data;
	struct zfcp_fsf_ct_els *zfcp_ct_els = job->dd_data;
	struct fc_bsg_reply *jr = job->reply;

	jr->reply_payload_rcv_len = job->reply_payload.payload_len;
	jr->reply_data.ctels_reply.status = FC_CTELS_STATUS_OK;
	jr->result = zfcp_ct_els->status ? -EIO : 0;
>>>>>>> 02f8c6ae
	job->job_done(job);
}

static struct zfcp_fc_wka_port *zfcp_fc_job_wka_port(struct fc_bsg_job *job)
{
	u32 preamble_word1;
	u8 gs_type;
	struct zfcp_adapter *adapter;

	preamble_word1 = job->request->rqst_data.r_ct.preamble_word1;
	gs_type = (preamble_word1 & 0xff000000) >> 24;

	adapter = (struct zfcp_adapter *) job->shost->hostdata[0];

	switch (gs_type) {
	case FC_FST_ALIAS:
		return &adapter->gs->as;
	case FC_FST_MGMT:
		return &adapter->gs->ms;
	case FC_FST_TIME:
		return &adapter->gs->ts;
		break;
	case FC_FST_DIR:
		return &adapter->gs->ds;
		break;
	default:
		return NULL;
	}
}

static void zfcp_fc_ct_job_handler(void *data)
{
	struct fc_bsg_job *job = data;
	struct zfcp_fc_wka_port *wka_port;

	wka_port = zfcp_fc_job_wka_port(job);
	zfcp_fc_wka_port_put(wka_port);

	zfcp_fc_ct_els_job_handler(data);
}

static int zfcp_fc_exec_els_job(struct fc_bsg_job *job,
				struct zfcp_adapter *adapter)
{
	struct zfcp_fsf_ct_els *els = job->dd_data;
	struct fc_rport *rport = job->rport;
	struct zfcp_port *port;
	u32 d_id;

	if (rport) {
		port = zfcp_get_port_by_wwpn(adapter, rport->port_name);
		if (!port)
			return -EINVAL;

		d_id = port->d_id;
		put_device(&port->dev);
	} else
		d_id = ntoh24(job->request->rqst_data.h_els.port_id);

	els->handler = zfcp_fc_ct_els_job_handler;
	return zfcp_fsf_send_els(adapter, d_id, els, job->req->timeout / HZ);
}

static int zfcp_fc_exec_ct_job(struct fc_bsg_job *job,
			       struct zfcp_adapter *adapter)
{
	int ret;
	struct zfcp_fsf_ct_els *ct = job->dd_data;
	struct zfcp_fc_wka_port *wka_port;

	wka_port = zfcp_fc_job_wka_port(job);
	if (!wka_port)
		return -EINVAL;

	ret = zfcp_fc_wka_port_get(wka_port);
	if (ret)
		return ret;

	ct->handler = zfcp_fc_ct_job_handler;
	ret = zfcp_fsf_send_ct(wka_port, ct, NULL, job->req->timeout / HZ);
	if (ret)
		zfcp_fc_wka_port_put(wka_port);

<<<<<<< HEAD
	ret = zfcp_fsf_send_ct(&ct_fc_job->ct, NULL, job->req->timeout / HZ);
	if (ret) {
		kfree(ct_fc_job);
		zfcp_fc_wka_port_put(ct_fc_job->ct.wka_port);
	}
	return ret;
}

=======
	return ret;
}

int zfcp_fc_exec_bsg_job(struct fc_bsg_job *job)
{
	struct Scsi_Host *shost;
	struct zfcp_adapter *adapter;
	struct zfcp_fsf_ct_els *ct_els = job->dd_data;

	shost = job->rport ? rport_to_shost(job->rport) : job->shost;
	adapter = (struct zfcp_adapter *)shost->hostdata[0];

	if (!(atomic_read(&adapter->status) & ZFCP_STATUS_COMMON_OPEN))
		return -EINVAL;

	ct_els->req = job->request_payload.sg_list;
	ct_els->resp = job->reply_payload.sg_list;
	ct_els->handler_data = job;

	switch (job->request->msgcode) {
	case FC_BSG_RPT_ELS:
	case FC_BSG_HST_ELS_NOLOGIN:
		return zfcp_fc_exec_els_job(job, adapter);
	case FC_BSG_RPT_CT:
	case FC_BSG_HST_CT:
		return zfcp_fc_exec_ct_job(job, adapter);
	default:
		return -EINVAL;
	}
}

>>>>>>> 02f8c6ae
int zfcp_fc_timeout_bsg_job(struct fc_bsg_job *job)
{
	/* hardware tracks timeout, reset bsg timeout to not interfere */
	return -EAGAIN;
}

int zfcp_fc_gs_setup(struct zfcp_adapter *adapter)
{
	struct zfcp_fc_wka_ports *wka_ports;

	wka_ports = kzalloc(sizeof(struct zfcp_fc_wka_ports), GFP_KERNEL);
	if (!wka_ports)
		return -ENOMEM;

	adapter->gs = wka_ports;
	zfcp_fc_wka_port_init(&wka_ports->ms, FC_FID_MGMT_SERV, adapter);
	zfcp_fc_wka_port_init(&wka_ports->ts, FC_FID_TIME_SERV, adapter);
	zfcp_fc_wka_port_init(&wka_ports->ds, FC_FID_DIR_SERV, adapter);
	zfcp_fc_wka_port_init(&wka_ports->as, FC_FID_ALIASES, adapter);

	return 0;
}

void zfcp_fc_gs_destroy(struct zfcp_adapter *adapter)
{
	kfree(adapter->gs);
	adapter->gs = NULL;
}
<|MERGE_RESOLUTION|>--- conflicted
+++ resolved
@@ -26,34 +26,6 @@
 	[ELS_ADDR_FMT_FAB]		= 0x000000,
 };
 
-<<<<<<< HEAD
-struct gpn_ft_resp_acc {
-	u8 control;
-	u8 port_id[3];
-	u8 reserved[4];
-	u64 wwpn;
-} __attribute__ ((packed));
-
-#define ZFCP_CT_SIZE_ONE_PAGE	(PAGE_SIZE - sizeof(struct ct_hdr))
-#define ZFCP_GPN_FT_ENTRIES	(ZFCP_CT_SIZE_ONE_PAGE \
-					/ sizeof(struct gpn_ft_resp_acc))
-#define ZFCP_GPN_FT_BUFFERS 4
-#define ZFCP_GPN_FT_MAX_SIZE (ZFCP_GPN_FT_BUFFERS * PAGE_SIZE \
-				- sizeof(struct ct_hdr))
-#define ZFCP_GPN_FT_MAX_ENTRIES ZFCP_GPN_FT_BUFFERS * (ZFCP_GPN_FT_ENTRIES + 1)
-#define ZFCP_FC_CTELS_TMO      (2 * R_A_TOV)
-
-struct ct_iu_gpn_ft_resp {
-	struct ct_hdr header;
-	struct gpn_ft_resp_acc accept[ZFCP_GPN_FT_ENTRIES];
-} __attribute__ ((packed));
-
-struct zfcp_gpn_ft {
-	struct zfcp_send_ct ct;
-	struct scatterlist sg_req;
-	struct scatterlist sg_resp[ZFCP_GPN_FT_BUFFERS];
-};
-=======
 /**
  * zfcp_fc_post_event - post event to userspace via fc_transport
  * @work: work struct with enqueued events
@@ -77,7 +49,6 @@
 		list_del(&event->list);
 		kfree(event);
 	}
->>>>>>> 02f8c6ae
 
 }
 
@@ -330,35 +301,6 @@
 	int ret;
 
 	/* setup parameters for send generic command */
-<<<<<<< HEAD
-	gid_pn->port = port;
-	gid_pn->ct.wka_port = &adapter->gs->ds;
-	gid_pn->ct.handler = zfcp_fc_ns_handler;
-	gid_pn->ct.handler_data = (unsigned long) &compl_rec;
-	gid_pn->ct.req = &gid_pn->req;
-	gid_pn->ct.resp = &gid_pn->resp;
-	sg_init_one(&gid_pn->req, &gid_pn->ct_iu_req,
-		    sizeof(struct ct_iu_gid_pn_req));
-	sg_init_one(&gid_pn->resp, &gid_pn->ct_iu_resp,
-		    sizeof(struct ct_iu_gid_pn_resp));
-
-	/* setup nameserver request */
-	gid_pn->ct_iu_req.header.revision = ZFCP_CT_REVISION;
-	gid_pn->ct_iu_req.header.gs_type = ZFCP_CT_DIRECTORY_SERVICE;
-	gid_pn->ct_iu_req.header.gs_subtype = ZFCP_CT_NAME_SERVER;
-	gid_pn->ct_iu_req.header.options = ZFCP_CT_SYNCHRONOUS;
-	gid_pn->ct_iu_req.header.cmd_rsp_code = ZFCP_CT_GID_PN;
-	gid_pn->ct_iu_req.header.max_res_size = ZFCP_CT_SIZE_ONE_PAGE / 4;
-	gid_pn->ct_iu_req.wwpn = port->wwpn;
-
-	init_completion(&compl_rec.done);
-	compl_rec.handler = zfcp_fc_ns_gid_pn_eval;
-	compl_rec.handler_data = (unsigned long) gid_pn;
-	ret = zfcp_fsf_send_ct(&gid_pn->ct, adapter->pool.gid_pn_req,
-			       ZFCP_FC_CTELS_TMO);
-	if (!ret)
-		wait_for_completion(&compl_rec.done);
-=======
 	fc_req->ct_els.port = port;
 	fc_req->ct_els.handler = zfcp_fc_complete;
 	fc_req->ct_els.handler_data = &completion;
@@ -378,7 +320,6 @@
 		wait_for_completion(&completion);
 		zfcp_fc_ns_gid_pn_eval(fc_req);
 	}
->>>>>>> 02f8c6ae
 	return ret;
 }
 
@@ -477,11 +418,7 @@
 		port->supported_classes |= FC_COS_CLASS4;
 }
 
-<<<<<<< HEAD
-static void zfcp_fc_adisc_handler(unsigned long data)
-=======
 static void zfcp_fc_adisc_handler(void *data)
->>>>>>> 02f8c6ae
 {
 	struct zfcp_fc_req *fc_req = data;
 	struct zfcp_port *port = fc_req->ct_els.port;
@@ -508,31 +445,19 @@
 	zfcp_scsi_schedule_rport_register(port);
  out:
 	atomic_clear_mask(ZFCP_STATUS_PORT_LINK_TEST, &port->status);
-<<<<<<< HEAD
-	zfcp_port_put(port);
-	kmem_cache_free(zfcp_data.adisc_cache, adisc);
-=======
 	put_device(&port->dev);
 	kmem_cache_free(zfcp_fc_req_cache, fc_req);
->>>>>>> 02f8c6ae
 }
 
 static int zfcp_fc_adisc(struct zfcp_port *port)
 {
 	struct zfcp_fc_req *fc_req;
 	struct zfcp_adapter *adapter = port->adapter;
-<<<<<<< HEAD
-	int ret;
-
-	adisc = kmem_cache_zalloc(zfcp_data.adisc_cache, GFP_ATOMIC);
-	if (!adisc)
-=======
 	struct Scsi_Host *shost = adapter->scsi_host;
 	int ret;
 
 	fc_req = kmem_cache_zalloc(zfcp_fc_req_cache, GFP_ATOMIC);
 	if (!fc_req)
->>>>>>> 02f8c6ae
 		return -ENOMEM;
 
 	fc_req->ct_els.port = port;
@@ -553,16 +478,10 @@
 	fc_req->u.adisc.req.adisc_cmd = ELS_ADISC;
 	hton24(fc_req->u.adisc.req.adisc_port_id, fc_host_port_id(shost));
 
-<<<<<<< HEAD
-	ret = zfcp_fsf_send_els(&adisc->els, ZFCP_FC_CTELS_TMO);
-	if (ret)
-		kmem_cache_free(zfcp_data.adisc_cache, adisc);
-=======
 	ret = zfcp_fsf_send_els(adapter, port->d_id, &fc_req->ct_els,
 				ZFCP_FC_CTELS_TMO);
 	if (ret)
 		kmem_cache_free(zfcp_fc_req_cache, fc_req);
->>>>>>> 02f8c6ae
 
 	return ret;
 }
@@ -618,17 +537,9 @@
 	if (!fc_req)
 		return NULL;
 
-<<<<<<< HEAD
-	req = kmem_cache_zalloc(zfcp_data.gpn_ft_cache, GFP_KERNEL);
-	if (!req) {
-		kfree(gpn_ft);
-		gpn_ft = NULL;
-		goto out;
-=======
 	if (zfcp_sg_setup_table(&fc_req->sg_rsp, buf_num)) {
 		kmem_cache_free(zfcp_fc_req_cache, fc_req);
 		return NULL;
->>>>>>> 02f8c6ae
 	}
 
 	sg_init_one(&fc_req->sg_req, &fc_req->u.gpn_ft.req,
@@ -645,30 +556,6 @@
 	DECLARE_COMPLETION_ONSTACK(completion);
 	int ret;
 
-<<<<<<< HEAD
-	/* prepare CT IU for GPN_FT */
-	req->header.revision = ZFCP_CT_REVISION;
-	req->header.gs_type = ZFCP_CT_DIRECTORY_SERVICE;
-	req->header.gs_subtype = ZFCP_CT_NAME_SERVER;
-	req->header.options = ZFCP_CT_SYNCHRONOUS;
-	req->header.cmd_rsp_code = ZFCP_CT_GPN_FT;
-	req->header.max_res_size = max_bytes / 4;
-	req->flags = 0;
-	req->domain_id_scope = 0;
-	req->area_id_scope = 0;
-	req->fc4_type = ZFCP_CT_SCSI_FCP;
-
-	/* prepare zfcp_send_ct */
-	ct->wka_port = &adapter->gs->ds;
-	ct->handler = zfcp_fc_ns_handler;
-	ct->handler_data = (unsigned long)&compl_rec;
-	ct->req = &gpn_ft->sg_req;
-	ct->resp = gpn_ft->sg_resp;
-
-	init_completion(&compl_rec.done);
-	compl_rec.handler = NULL;
-	ret = zfcp_fsf_send_ct(ct, NULL, ZFCP_FC_CTELS_TMO);
-=======
 	zfcp_fc_ct_ns_init(&req->ct_hdr, FC_NS_GPN_FT, max_bytes);
 	req->gpn_ft.fn_fc4_type = FC_TYPE_FCP;
 
@@ -679,7 +566,6 @@
 
 	ret = zfcp_fsf_send_ct(&adapter->gs->ds, ct_els, NULL,
 			       ZFCP_FC_CTELS_TMO);
->>>>>>> 02f8c6ae
 	if (!ret)
 		wait_for_completion(&completion);
 	return ret;
@@ -728,15 +614,6 @@
 		return -E2BIG;
 	}
 
-<<<<<<< HEAD
-	mutex_lock(&zfcp_data.config_mutex);
-	if (atomic_read(&adapter->status) & ZFCP_STATUS_COMMON_REMOVE) {
-		ret = -EBUSY;
-		goto out;
-	}
-
-=======
->>>>>>> 02f8c6ae
 	/* first entry is the header */
 	for (x = 1; x < max_entries && !last; x++) {
 		if (x % (ZFCP_FC_GPN_FT_ENT_PAGE + 1))
@@ -763,12 +640,6 @@
 	}
 
 	zfcp_erp_wait(adapter);
-<<<<<<< HEAD
-	list_for_each_entry_safe(port, tmp, &adapter->port_list_head, list)
-		zfcp_fc_validate_port(port);
-out:
-	mutex_unlock(&zfcp_data.config_mutex);
-=======
 	write_lock_irqsave(&adapter->port_list_lock, flags);
 	list_for_each_entry_safe(port, tmp, &adapter->port_list, list)
 		zfcp_fc_validate_port(port, &remove_lh);
@@ -779,7 +650,6 @@
 		zfcp_device_unregister(&port->dev, &zfcp_sysfs_port_attrs);
 	}
 
->>>>>>> 02f8c6ae
 	return ret;
 }
 
@@ -807,13 +677,8 @@
 	if (zfcp_fc_wka_port_get(&adapter->gs->ds))
 		return;
 
-<<<<<<< HEAD
-	gpn_ft = zfcp_alloc_sg_env(buf_num);
-	if (!gpn_ft)
-=======
 	fc_req = zfcp_alloc_sg_env(buf_num);
 	if (!fc_req)
->>>>>>> 02f8c6ae
 		goto out;
 
 	for (i = 0; i < 3; i++) {
@@ -832,13 +697,6 @@
 	zfcp_fc_wka_port_put(&adapter->gs->ds);
 }
 
-<<<<<<< HEAD
-
-struct zfcp_els_fc_job {
-	struct zfcp_send_els els;
-	struct fc_bsg_job *job;
-};
-=======
 static int zfcp_fc_gspn(struct zfcp_adapter *adapter,
 			struct zfcp_fc_req *fc_req)
 {
@@ -852,7 +710,6 @@
 	zfcp_fc_ct_ns_init(&gspn_req->ct_hdr, FC_NS_GSPN_ID,
 			   FC_SYMBOLIC_NAME_SIZE);
 	hton24(gspn_req->gspn.fp_fid, fc_host_port_id(adapter->scsi_host));
->>>>>>> 02f8c6ae
 
 	sg_init_one(&fc_req->sg_req, gspn_req, sizeof(*gspn_req));
 	sg_init_one(&fc_req->sg_rsp, gspn_rsp, sizeof(*gspn_rsp));
@@ -888,20 +745,6 @@
 static void zfcp_fc_rspn(struct zfcp_adapter *adapter,
 			 struct zfcp_fc_req *fc_req)
 {
-<<<<<<< HEAD
-	struct zfcp_els_fc_job *els_fc_job = (struct zfcp_els_fc_job *) data;
-	struct fc_bsg_job *job = els_fc_job->job;
-	struct fc_bsg_reply *jr = job->reply;
-	struct zfcp_send_els *zfcp_els = job->dd_data;
-
-	jr->reply_payload_rcv_len = job->reply_payload.payload_len;
-	jr->reply_data.ctels_reply.status = FC_CTELS_STATUS_OK;
-	jr->result = zfcp_els->status ? -EIO : 0;
-	job->state_flags = FC_RQST_STATE_DONE;
-	job->job_done(job);
-
-	kfree(els_fc_job);
-=======
 	DECLARE_COMPLETION_ONSTACK(completion);
 	struct Scsi_Host *shost = adapter->scsi_host;
 	struct zfcp_fsf_ct_els *ct_els = &fc_req->ct_els;
@@ -928,7 +771,6 @@
 			       ZFCP_FC_CTELS_TMO);
 	if (!ret)
 		wait_for_completion(&completion);
->>>>>>> 02f8c6ae
 }
 
 /**
@@ -968,29 +810,14 @@
 	memset(fc_req, 0, sizeof(*fc_req));
 	zfcp_fc_rspn(adapter, fc_req);
 
-<<<<<<< HEAD
-	return zfcp_fsf_send_els(&els_fc_job->els, job->req->timeout / HZ);
-=======
 out_ds_put:
 	zfcp_fc_wka_port_put(&adapter->gs->ds);
 out_free:
 	kmem_cache_free(zfcp_fc_req_cache, fc_req);
->>>>>>> 02f8c6ae
 }
 
 static void zfcp_fc_ct_els_job_handler(void *data)
 {
-<<<<<<< HEAD
-	struct zfcp_ct_fc_job *ct_fc_job = (struct zfcp_ct_fc_job *) data;
-	struct fc_bsg_job *job = ct_fc_job->job;
-	struct fc_bsg_reply *jr = job->reply;
-	struct zfcp_send_ct *zfcp_ct  = job->dd_data;
-
-	jr->reply_payload_rcv_len = job->reply_payload.payload_len;
-	jr->reply_data.ctels_reply.status = FC_CTELS_STATUS_OK;
-	jr->result = zfcp_ct->status ? -EIO : 0;
-	job->state_flags = FC_RQST_STATE_DONE;
-=======
 	struct fc_bsg_job *job = data;
 	struct zfcp_fsf_ct_els *zfcp_ct_els = job->dd_data;
 	struct fc_bsg_reply *jr = job->reply;
@@ -998,7 +825,6 @@
 	jr->reply_payload_rcv_len = job->reply_payload.payload_len;
 	jr->reply_data.ctels_reply.status = FC_CTELS_STATUS_OK;
 	jr->result = zfcp_ct_els->status ? -EIO : 0;
->>>>>>> 02f8c6ae
 	job->job_done(job);
 }
 
@@ -1082,16 +908,6 @@
 	if (ret)
 		zfcp_fc_wka_port_put(wka_port);
 
-<<<<<<< HEAD
-	ret = zfcp_fsf_send_ct(&ct_fc_job->ct, NULL, job->req->timeout / HZ);
-	if (ret) {
-		kfree(ct_fc_job);
-		zfcp_fc_wka_port_put(ct_fc_job->ct.wka_port);
-	}
-	return ret;
-}
-
-=======
 	return ret;
 }
 
@@ -1123,7 +939,6 @@
 	}
 }
 
->>>>>>> 02f8c6ae
 int zfcp_fc_timeout_bsg_job(struct fc_bsg_job *job)
 {
 	/* hardware tracks timeout, reset bsg timeout to not interfere */
