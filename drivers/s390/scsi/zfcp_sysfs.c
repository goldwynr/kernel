/*
 * zfcp device driver
 *
 * sysfs attributes.
 *
 * Copyright IBM Corporation 2008
 */

#define KMSG_COMPONENT "zfcp"
<<<<<<< HEAD
=======
#define pr_fmt(fmt) KMSG_COMPONENT ": " fmt
>>>>>>> 18e352e4

#include "zfcp_ext.h"

#define ZFCP_DEV_ATTR(_feat, _name, _mode, _show, _store) \
struct device_attribute dev_attr_##_feat##_##_name = __ATTR(_name, _mode,\
							    _show, _store)
#define ZFCP_DEFINE_ATTR(_feat_def, _feat, _name, _format, _value)	       \
static ssize_t zfcp_sysfs_##_feat##_##_name##_show(struct device *dev,	       \
						   struct device_attribute *at,\
						   char *buf)		       \
{									       \
	struct _feat_def *_feat = dev_get_drvdata(dev);			       \
									       \
	return sprintf(buf, _format, _value);				       \
}									       \
static ZFCP_DEV_ATTR(_feat, _name, S_IRUGO,				       \
		     zfcp_sysfs_##_feat##_##_name##_show, NULL);

ZFCP_DEFINE_ATTR(zfcp_adapter, adapter, status, "0x%08x\n",
		 atomic_read(&adapter->status));
ZFCP_DEFINE_ATTR(zfcp_adapter, adapter, peer_wwnn, "0x%016llx\n",
		 (unsigned long long) adapter->peer_wwnn);
ZFCP_DEFINE_ATTR(zfcp_adapter, adapter, peer_wwpn, "0x%016llx\n",
		 (unsigned long long) adapter->peer_wwpn);
ZFCP_DEFINE_ATTR(zfcp_adapter, adapter, peer_d_id, "0x%06x\n",
		 adapter->peer_d_id);
ZFCP_DEFINE_ATTR(zfcp_adapter, adapter, card_version, "0x%04x\n",
		 adapter->hydra_version);
ZFCP_DEFINE_ATTR(zfcp_adapter, adapter, lic_version, "0x%08x\n",
		 adapter->fsf_lic_version);
ZFCP_DEFINE_ATTR(zfcp_adapter, adapter, hardware_version, "0x%08x\n",
		 adapter->hardware_version);
ZFCP_DEFINE_ATTR(zfcp_adapter, adapter, in_recovery, "%d\n",
		 (atomic_read(&adapter->status) &
		  ZFCP_STATUS_COMMON_ERP_INUSE) != 0);

ZFCP_DEFINE_ATTR(zfcp_port, port, status, "0x%08x\n",
		 atomic_read(&port->status));
ZFCP_DEFINE_ATTR(zfcp_port, port, in_recovery, "%d\n",
		 (atomic_read(&port->status) &
		  ZFCP_STATUS_COMMON_ERP_INUSE) != 0);
ZFCP_DEFINE_ATTR(zfcp_port, port, access_denied, "%d\n",
		 (atomic_read(&port->status) &
		  ZFCP_STATUS_COMMON_ACCESS_DENIED) != 0);

ZFCP_DEFINE_ATTR(zfcp_unit, unit, status, "0x%08x\n",
		 atomic_read(&unit->status));
ZFCP_DEFINE_ATTR(zfcp_unit, unit, in_recovery, "%d\n",
		 (atomic_read(&unit->status) &
		  ZFCP_STATUS_COMMON_ERP_INUSE) != 0);
ZFCP_DEFINE_ATTR(zfcp_unit, unit, access_denied, "%d\n",
		 (atomic_read(&unit->status) &
		  ZFCP_STATUS_COMMON_ACCESS_DENIED) != 0);
ZFCP_DEFINE_ATTR(zfcp_unit, unit, access_shared, "%d\n",
		 (atomic_read(&unit->status) &
		  ZFCP_STATUS_UNIT_SHARED) != 0);
ZFCP_DEFINE_ATTR(zfcp_unit, unit, access_readonly, "%d\n",
		 (atomic_read(&unit->status) &
		  ZFCP_STATUS_UNIT_READONLY) != 0);

#define ZFCP_SYSFS_FAILED(_feat_def, _feat, _adapter, _mod_id, _reopen_id)     \
static ssize_t zfcp_sysfs_##_feat##_failed_show(struct device *dev,	       \
						struct device_attribute *attr, \
						char *buf)		       \
{									       \
	struct _feat_def *_feat = dev_get_drvdata(dev);			       \
									       \
	if (atomic_read(&_feat->status) & ZFCP_STATUS_COMMON_ERP_FAILED)       \
		return sprintf(buf, "1\n");				       \
	else								       \
		return sprintf(buf, "0\n");				       \
}									       \
static ssize_t zfcp_sysfs_##_feat##_failed_store(struct device *dev,	       \
						 struct device_attribute *attr,\
						 const char *buf, size_t count)\
{									       \
	struct _feat_def *_feat = dev_get_drvdata(dev);			       \
	unsigned long val;						       \
	int retval = 0;							       \
									       \
	down(&zfcp_data.config_sema);					       \
	if (atomic_read(&_feat->status) & ZFCP_STATUS_COMMON_REMOVE) {	       \
		retval = -EBUSY;					       \
		goto out;						       \
	}								       \
									       \
	if (strict_strtoul(buf, 0, &val) || val != 0) {			       \
		retval = -EINVAL;					       \
		goto out;						       \
	}								       \
									       \
	zfcp_erp_modify_##_feat##_status(_feat, _mod_id, NULL,		       \
					 ZFCP_STATUS_COMMON_RUNNING, ZFCP_SET);\
	zfcp_erp_##_feat##_reopen(_feat, ZFCP_STATUS_COMMON_ERP_FAILED,	       \
				  _reopen_id, NULL);			       \
	zfcp_erp_wait(_adapter);					       \
out:									       \
	up(&zfcp_data.config_sema);					       \
	return retval ? retval : (ssize_t) count;			       \
}									       \
static ZFCP_DEV_ATTR(_feat, failed, S_IWUSR | S_IRUGO,			       \
		     zfcp_sysfs_##_feat##_failed_show,			       \
		     zfcp_sysfs_##_feat##_failed_store);

ZFCP_SYSFS_FAILED(zfcp_adapter, adapter, adapter, 44, 93);
ZFCP_SYSFS_FAILED(zfcp_port, port, port->adapter, 45, 96);
ZFCP_SYSFS_FAILED(zfcp_unit, unit, unit->port->adapter, 46, 97);

static ssize_t zfcp_sysfs_port_rescan_store(struct device *dev,
					    struct device_attribute *attr,
					    const char *buf, size_t count)
{
	struct zfcp_adapter *adapter = dev_get_drvdata(dev);
	int ret;

	if (atomic_read(&adapter->status) & ZFCP_STATUS_COMMON_REMOVE)
		return -EBUSY;

	ret = zfcp_scan_ports(adapter);
	return ret ? ret : (ssize_t) count;
}
static ZFCP_DEV_ATTR(adapter, port_rescan, S_IWUSR, NULL,
		     zfcp_sysfs_port_rescan_store);

static ssize_t zfcp_sysfs_port_remove_store(struct device *dev,
					    struct device_attribute *attr,
					    const char *buf, size_t count)
{
	struct zfcp_adapter *adapter = dev_get_drvdata(dev);
	struct zfcp_port *port;
	u64 wwpn;
	int retval = 0;
	LIST_HEAD(port_remove_lh);

	down(&zfcp_data.config_sema);
	if (atomic_read(&adapter->status) & ZFCP_STATUS_COMMON_REMOVE) {
		retval = -EBUSY;
		goto out;
	}

	if (strict_strtoull(buf, 0, (unsigned long long *) &wwpn)) {
		retval = -EINVAL;
		goto out;
	}

	write_lock_irq(&zfcp_data.config_lock);
	port = zfcp_get_port_by_wwpn(adapter, wwpn);
	if (port && (atomic_read(&port->refcount) == 0)) {
		zfcp_port_get(port);
		atomic_set_mask(ZFCP_STATUS_COMMON_REMOVE, &port->status);
		list_move(&port->list, &port_remove_lh);
	} else
		port = NULL;
	write_unlock_irq(&zfcp_data.config_lock);

	if (!port) {
		retval = -ENXIO;
		goto out;
	}

	zfcp_erp_port_shutdown(port, 0, 92, NULL);
	zfcp_erp_wait(adapter);
	zfcp_port_put(port);
	zfcp_port_dequeue(port);
 out:
	up(&zfcp_data.config_sema);
	return retval ? retval : (ssize_t) count;
}
static ZFCP_DEV_ATTR(adapter, port_remove, S_IWUSR, NULL,
		     zfcp_sysfs_port_remove_store);

static struct attribute *zfcp_adapter_attrs[] = {
	&dev_attr_adapter_failed.attr,
	&dev_attr_adapter_in_recovery.attr,
	&dev_attr_adapter_port_remove.attr,
	&dev_attr_adapter_port_rescan.attr,
	&dev_attr_adapter_peer_wwnn.attr,
	&dev_attr_adapter_peer_wwpn.attr,
	&dev_attr_adapter_peer_d_id.attr,
	&dev_attr_adapter_card_version.attr,
	&dev_attr_adapter_lic_version.attr,
	&dev_attr_adapter_status.attr,
	&dev_attr_adapter_hardware_version.attr,
	NULL
};

struct attribute_group zfcp_sysfs_adapter_attrs = {
	.attrs = zfcp_adapter_attrs,
};

static ssize_t zfcp_sysfs_unit_add_store(struct device *dev,
					 struct device_attribute *attr,
					 const char *buf, size_t count)
{
	struct zfcp_port *port = dev_get_drvdata(dev);
	struct zfcp_unit *unit;
	u64 fcp_lun;
	int retval = -EINVAL;

	down(&zfcp_data.config_sema);
	if (atomic_read(&port->status) & ZFCP_STATUS_COMMON_REMOVE) {
		retval = -EBUSY;
		goto out;
	}

	if (strict_strtoull(buf, 0, (unsigned long long *) &fcp_lun))
		goto out;

	unit = zfcp_unit_enqueue(port, fcp_lun);
	if (IS_ERR(unit))
		goto out;

	retval = 0;

	zfcp_erp_unit_reopen(unit, 0, 94, NULL);
	zfcp_erp_wait(unit->port->adapter);
	zfcp_unit_put(unit);
out:
	up(&zfcp_data.config_sema);
	return retval ? retval : (ssize_t) count;
}
static DEVICE_ATTR(unit_add, S_IWUSR, NULL, zfcp_sysfs_unit_add_store);

static ssize_t zfcp_sysfs_unit_remove_store(struct device *dev,
					    struct device_attribute *attr,
					    const char *buf, size_t count)
{
	struct zfcp_port *port = dev_get_drvdata(dev);
	struct zfcp_unit *unit;
	u64 fcp_lun;
	int retval = 0;
	LIST_HEAD(unit_remove_lh);

	down(&zfcp_data.config_sema);
	if (atomic_read(&port->status) & ZFCP_STATUS_COMMON_REMOVE) {
		retval = -EBUSY;
		goto out;
	}

	if (strict_strtoull(buf, 0, (unsigned long long *) &fcp_lun)) {
		retval = -EINVAL;
		goto out;
	}

	write_lock_irq(&zfcp_data.config_lock);
	unit = zfcp_get_unit_by_lun(port, fcp_lun);
	if (unit && (atomic_read(&unit->refcount) == 0)) {
		zfcp_unit_get(unit);
		atomic_set_mask(ZFCP_STATUS_COMMON_REMOVE, &unit->status);
		list_move(&unit->list, &unit_remove_lh);
	} else
		unit = NULL;

	write_unlock_irq(&zfcp_data.config_lock);

	if (!unit) {
		retval = -ENXIO;
		goto out;
	}

	zfcp_erp_unit_shutdown(unit, 0, 95, NULL);
	zfcp_erp_wait(unit->port->adapter);
	zfcp_unit_put(unit);
	zfcp_unit_dequeue(unit);
out:
	up(&zfcp_data.config_sema);
	return retval ? retval : (ssize_t) count;
}
static DEVICE_ATTR(unit_remove, S_IWUSR, NULL, zfcp_sysfs_unit_remove_store);

static struct attribute *zfcp_port_attrs[] = {
	&dev_attr_unit_add.attr,
	&dev_attr_unit_remove.attr,
	&dev_attr_port_failed.attr,
	&dev_attr_port_in_recovery.attr,
	&dev_attr_port_status.attr,
	&dev_attr_port_access_denied.attr,
	NULL
};

/**
 * zfcp_sysfs_port_attrs - sysfs attributes for all other ports
 */
struct attribute_group zfcp_sysfs_port_attrs = {
	.attrs = zfcp_port_attrs,
};

static struct attribute *zfcp_unit_attrs[] = {
	&dev_attr_unit_failed.attr,
	&dev_attr_unit_in_recovery.attr,
	&dev_attr_unit_status.attr,
	&dev_attr_unit_access_denied.attr,
	&dev_attr_unit_access_shared.attr,
	&dev_attr_unit_access_readonly.attr,
	NULL
};

struct attribute_group zfcp_sysfs_unit_attrs = {
	.attrs = zfcp_unit_attrs,
};

#define ZFCP_DEFINE_LATENCY_ATTR(_name) 				\
static ssize_t								\
zfcp_sysfs_unit_##_name##_latency_show(struct device *dev,		\
				       struct device_attribute *attr,	\
				       char *buf) {			\
	struct scsi_device *sdev = to_scsi_device(dev);			\
	struct zfcp_unit *unit = sdev->hostdata;			\
	struct zfcp_latencies *lat = &unit->latencies;			\
	struct zfcp_adapter *adapter = unit->port->adapter;		\
	unsigned long flags;						\
	unsigned long long fsum, fmin, fmax, csum, cmin, cmax, cc;	\
									\
	spin_lock_irqsave(&lat->lock, flags);				\
	fsum = lat->_name.fabric.sum * adapter->timer_ticks;		\
	fmin = lat->_name.fabric.min * adapter->timer_ticks;		\
	fmax = lat->_name.fabric.max * adapter->timer_ticks;		\
	csum = lat->_name.channel.sum * adapter->timer_ticks;		\
	cmin = lat->_name.channel.min * adapter->timer_ticks;		\
	cmax = lat->_name.channel.max * adapter->timer_ticks;		\
	cc  = lat->_name.counter;					\
	spin_unlock_irqrestore(&lat->lock, flags);			\
									\
	do_div(fsum, 1000);						\
	do_div(fmin, 1000);						\
	do_div(fmax, 1000);						\
	do_div(csum, 1000);						\
	do_div(cmin, 1000);						\
	do_div(cmax, 1000);						\
									\
	return sprintf(buf, "%llu %llu %llu %llu %llu %llu %llu\n",	\
		       fmin, fmax, fsum, cmin, cmax, csum, cc); 	\
}									\
static ssize_t								\
zfcp_sysfs_unit_##_name##_latency_store(struct device *dev,		\
					struct device_attribute *attr,	\
					const char *buf, size_t count)	\
{									\
	struct scsi_device *sdev = to_scsi_device(dev);			\
	struct zfcp_unit *unit = sdev->hostdata;			\
	struct zfcp_latencies *lat = &unit->latencies;			\
	unsigned long flags;						\
									\
	spin_lock_irqsave(&lat->lock, flags);				\
	lat->_name.fabric.sum = 0;					\
	lat->_name.fabric.min = 0xFFFFFFFF;				\
	lat->_name.fabric.max = 0;					\
	lat->_name.channel.sum = 0;					\
	lat->_name.channel.min = 0xFFFFFFFF;				\
	lat->_name.channel.max = 0;					\
	lat->_name.counter = 0;						\
	spin_unlock_irqrestore(&lat->lock, flags);			\
									\
	return (ssize_t) count;						\
}									\
static DEVICE_ATTR(_name##_latency, S_IWUSR | S_IRUGO,			\
		   zfcp_sysfs_unit_##_name##_latency_show,		\
		   zfcp_sysfs_unit_##_name##_latency_store);

ZFCP_DEFINE_LATENCY_ATTR(read);
ZFCP_DEFINE_LATENCY_ATTR(write);
ZFCP_DEFINE_LATENCY_ATTR(cmd);

#define ZFCP_DEFINE_SCSI_ATTR(_name, _format, _value)			\
static ssize_t zfcp_sysfs_scsi_##_name##_show(struct device *dev,	\
					      struct device_attribute *attr,\
					      char *buf)                 \
{                                                                        \
	struct scsi_device *sdev  = to_scsi_device(dev);		 \
	struct zfcp_unit *unit = sdev->hostdata;			 \
									 \
	return sprintf(buf, _format, _value);                            \
}                                                                        \
static DEVICE_ATTR(_name, S_IRUGO, zfcp_sysfs_scsi_##_name##_show, NULL);

ZFCP_DEFINE_SCSI_ATTR(hba_id, "%s\n",
<<<<<<< HEAD
	unit->port->adapter->ccw_device->dev.bus_id);
=======
		      dev_name(&unit->port->adapter->ccw_device->dev));
>>>>>>> 18e352e4
ZFCP_DEFINE_SCSI_ATTR(wwpn, "0x%016llx\n",
		      (unsigned long long) unit->port->wwpn);
ZFCP_DEFINE_SCSI_ATTR(fcp_lun, "0x%016llx\n",
		      (unsigned long long) unit->fcp_lun);

struct device_attribute *zfcp_sysfs_sdev_attrs[] = {
	&dev_attr_fcp_lun,
	&dev_attr_wwpn,
	&dev_attr_hba_id,
	&dev_attr_read_latency,
	&dev_attr_write_latency,
	&dev_attr_cmd_latency,
	NULL
};

static ssize_t zfcp_sysfs_adapter_util_show(struct device *dev,
					    struct device_attribute *attr,
					    char *buf)
{
	struct Scsi_Host *scsi_host = dev_to_shost(dev);
	struct fsf_qtcb_bottom_port *qtcb_port;
	struct zfcp_adapter *adapter;
	int retval;

	adapter = (struct zfcp_adapter *) scsi_host->hostdata[0];
	if (!(adapter->adapter_features & FSF_FEATURE_MEASUREMENT_DATA))
		return -EOPNOTSUPP;

	qtcb_port = kzalloc(sizeof(struct fsf_qtcb_bottom_port), GFP_KERNEL);
	if (!qtcb_port)
		return -ENOMEM;

	retval = zfcp_fsf_exchange_port_data_sync(adapter, qtcb_port);
	if (!retval)
		retval = sprintf(buf, "%u %u %u\n", qtcb_port->cp_util,
				 qtcb_port->cb_util, qtcb_port->a_util);
	kfree(qtcb_port);
	return retval;
}
static DEVICE_ATTR(utilization, S_IRUGO, zfcp_sysfs_adapter_util_show, NULL);

static int zfcp_sysfs_adapter_ex_config(struct device *dev,
					struct fsf_statistics_info *stat_inf)
{
	struct Scsi_Host *scsi_host = dev_to_shost(dev);
	struct fsf_qtcb_bottom_config *qtcb_config;
	struct zfcp_adapter *adapter;
	int retval;

	adapter = (struct zfcp_adapter *) scsi_host->hostdata[0];
	if (!(adapter->adapter_features & FSF_FEATURE_MEASUREMENT_DATA))
		return -EOPNOTSUPP;

	qtcb_config = kzalloc(sizeof(struct fsf_qtcb_bottom_config),
			      GFP_KERNEL);
	if (!qtcb_config)
		return -ENOMEM;

	retval = zfcp_fsf_exchange_config_data_sync(adapter, qtcb_config);
	if (!retval)
		*stat_inf = qtcb_config->stat_info;

	kfree(qtcb_config);
	return retval;
}

#define ZFCP_SHOST_ATTR(_name, _format, _arg...)			\
static ssize_t zfcp_sysfs_adapter_##_name##_show(struct device *dev,	\
						 struct device_attribute *attr,\
						 char *buf)		\
{									\
	struct fsf_statistics_info stat_info;				\
	int retval;							\
									\
	retval = zfcp_sysfs_adapter_ex_config(dev, &stat_info);		\
	if (retval)							\
		return retval;						\
									\
	return sprintf(buf, _format, ## _arg);				\
}									\
static DEVICE_ATTR(_name, S_IRUGO, zfcp_sysfs_adapter_##_name##_show, NULL);

ZFCP_SHOST_ATTR(requests, "%llu %llu %llu\n",
		(unsigned long long) stat_info.input_req,
		(unsigned long long) stat_info.output_req,
		(unsigned long long) stat_info.control_req);

ZFCP_SHOST_ATTR(megabytes, "%llu %llu\n",
		(unsigned long long) stat_info.input_mb,
		(unsigned long long) stat_info.output_mb);

ZFCP_SHOST_ATTR(seconds_active, "%llu\n",
		(unsigned long long) stat_info.seconds_act);

static ssize_t zfcp_sysfs_adapter_q_full_show(struct device *dev,
					      struct device_attribute *attr,
					      char *buf)
{
	struct Scsi_Host *scsi_host = class_to_shost(dev);
	struct zfcp_adapter *adapter =
		(struct zfcp_adapter *) scsi_host->hostdata[0];

<<<<<<< HEAD
	return sprintf(buf, "%d %llu\n", atomic_read(&adapter->qdio_outb_full),
		       (unsigned long long)adapter->req_q_util);
=======
	return sprintf(buf, "%d\n", atomic_read(&adapter->qdio_outb_full));
>>>>>>> 18e352e4
}
static DEVICE_ATTR(queue_full, S_IRUGO, zfcp_sysfs_adapter_q_full_show, NULL);

struct device_attribute *zfcp_sysfs_shost_attrs[] = {
	&dev_attr_utilization,
	&dev_attr_requests,
	&dev_attr_megabytes,
	&dev_attr_seconds_active,
	&dev_attr_queue_full,
	NULL
};<|MERGE_RESOLUTION|>--- conflicted
+++ resolved
@@ -7,10 +7,7 @@
  */
 
 #define KMSG_COMPONENT "zfcp"
-<<<<<<< HEAD
-=======
 #define pr_fmt(fmt) KMSG_COMPONENT ": " fmt
->>>>>>> 18e352e4
 
 #include "zfcp_ext.h"
 
@@ -387,11 +384,7 @@
 static DEVICE_ATTR(_name, S_IRUGO, zfcp_sysfs_scsi_##_name##_show, NULL);
 
 ZFCP_DEFINE_SCSI_ATTR(hba_id, "%s\n",
-<<<<<<< HEAD
-	unit->port->adapter->ccw_device->dev.bus_id);
-=======
 		      dev_name(&unit->port->adapter->ccw_device->dev));
->>>>>>> 18e352e4
 ZFCP_DEFINE_SCSI_ATTR(wwpn, "0x%016llx\n",
 		      (unsigned long long) unit->port->wwpn);
 ZFCP_DEFINE_SCSI_ATTR(fcp_lun, "0x%016llx\n",
@@ -494,12 +487,7 @@
 	struct zfcp_adapter *adapter =
 		(struct zfcp_adapter *) scsi_host->hostdata[0];
 
-<<<<<<< HEAD
-	return sprintf(buf, "%d %llu\n", atomic_read(&adapter->qdio_outb_full),
-		       (unsigned long long)adapter->req_q_util);
-=======
 	return sprintf(buf, "%d\n", atomic_read(&adapter->qdio_outb_full));
->>>>>>> 18e352e4
 }
 static DEVICE_ATTR(queue_full, S_IRUGO, zfcp_sysfs_adapter_q_full_show, NULL);
 
