--- conflicted
+++ resolved
@@ -253,11 +253,7 @@
 
 	mutex_lock(&zfcp_sysfs_port_units_mutex);
 	if (atomic_read(&port->units) > 0) {
-<<<<<<< HEAD
-		retval = -ENXIO;
-=======
 		retval = -EBUSY;
->>>>>>> 40e6f936
 		mutex_unlock(&zfcp_sysfs_port_units_mutex);
 		goto out;
 	}
