--- conflicted
+++ resolved
@@ -211,28 +211,17 @@
 					    struct device_attribute *attr,
 					    const char *buf, size_t count)
 {
-<<<<<<< HEAD
-	struct zfcp_adapter *adapter = dev_get_drvdata(dev);
-=======
 	struct ccw_device *cdev = to_ccwdev(dev);
 	struct zfcp_adapter *adapter = zfcp_ccw_adapter_by_cdev(cdev);
 
 	if (!adapter)
 		return -ENODEV;
->>>>>>> 02f8c6ae
 
 	/* sync the user-space- with the kernel-invocation of scan_work */
 	queue_work(adapter->work_queue, &adapter->scan_work);
 	flush_work(&adapter->scan_work);
 	zfcp_ccw_adapter_put(adapter);
 
-<<<<<<< HEAD
-	/* sync the user-space- with the kernel-invocation of scan_work */
-	queue_work(adapter->work_queue, &adapter->scan_work);
-	flush_work(&adapter->scan_work);
-
-=======
->>>>>>> 02f8c6ae
 	return (ssize_t) count;
 }
 static ZFCP_DEV_ATTR(adapter, port_rescan, S_IWUSR, NULL,
@@ -300,31 +289,6 @@
 {
 	struct zfcp_port *port = container_of(dev, struct zfcp_port, dev);
 	u64 fcp_lun;
-<<<<<<< HEAD
-
-	mutex_lock(&zfcp_data.config_mutex);
-	if (atomic_read(&port->status) & ZFCP_STATUS_COMMON_REMOVE) {
-		mutex_unlock(&zfcp_data.config_mutex);
-		return -EBUSY;
-	}
-
-	if (strict_strtoull(buf, 0, (unsigned long long *) &fcp_lun)) {
-		mutex_unlock(&zfcp_data.config_mutex);
-		return -EINVAL;
-	}
-
-	unit = zfcp_unit_enqueue(port, fcp_lun);
-	mutex_unlock(&zfcp_data.config_mutex);
-	if (IS_ERR(unit))
-		return -EINVAL;
-
-	zfcp_erp_unit_reopen(unit, 0, "syuas_1", NULL);
-	zfcp_erp_wait(unit->port->adapter);
-	zfcp_scsi_scan(unit);
-	zfcp_unit_put(unit);
-
-	return (ssize_t) count;
-=======
 
 	if (strict_strtoull(buf, 0, (unsigned long long *) &fcp_lun))
 		return -EINVAL;
@@ -333,7 +297,6 @@
 		return -EINVAL;
 
 	return count;
->>>>>>> 02f8c6ae
 }
 static DEVICE_ATTR(unit_add, S_IWUSR, NULL, zfcp_sysfs_unit_add_store);
 
@@ -343,58 +306,6 @@
 {
 	struct zfcp_port *port = container_of(dev, struct zfcp_port, dev);
 	u64 fcp_lun;
-<<<<<<< HEAD
-	LIST_HEAD(unit_remove_lh);
-	struct scsi_device *sdev;
-
-	mutex_lock(&zfcp_data.config_mutex);
-	if (atomic_read(&port->status) & ZFCP_STATUS_COMMON_REMOVE) {
-		mutex_unlock(&zfcp_data.config_mutex);
-		return -EBUSY;
-	}
-
-	if (strict_strtoull(buf, 0, (unsigned long long *) &fcp_lun)) {
-		mutex_unlock(&zfcp_data.config_mutex);
-		return -EINVAL;
-	}
-
-	read_lock_irq(&zfcp_data.config_lock);
-	unit = zfcp_get_unit_by_lun(port, fcp_lun);
-	read_unlock_irq(&zfcp_data.config_lock);
-	if (!unit) {
-		mutex_unlock(&zfcp_data.config_mutex);
-		return -ENXIO;
-	}
-	zfcp_unit_get(unit);
-	mutex_unlock(&zfcp_data.config_mutex);
-
-	sdev = scsi_device_lookup(port->adapter->scsi_host, 0,
-				  port->starget_id,
-				  scsilun_to_int((struct scsi_lun *)&fcp_lun));
-	if (sdev) {
-		scsi_remove_device(sdev);
-		scsi_device_put(sdev);
-	}
-
-	mutex_lock(&zfcp_data.config_mutex);
-	zfcp_unit_put(unit);
-	if (atomic_read(&unit->refcount)) {
-		mutex_unlock(&zfcp_data.config_mutex);
-		return -ENXIO;
-	}
-
-	write_lock_irq(&zfcp_data.config_lock);
-	atomic_set_mask(ZFCP_STATUS_COMMON_REMOVE, &unit->status);
-	list_move(&unit->list, &unit_remove_lh);
-	write_unlock_irq(&zfcp_data.config_lock);
-	mutex_unlock(&zfcp_data.config_mutex);
-
-	zfcp_erp_unit_shutdown(unit, 0, "syurs_1", NULL);
-	zfcp_erp_wait(unit->port->adapter);
-	zfcp_unit_dequeue(unit);
-
-	return (ssize_t)count;
-=======
 
 	if (strict_strtoull(buf, 0, (unsigned long long *) &fcp_lun))
 		return -EINVAL;
@@ -403,7 +314,6 @@
 		return -EINVAL;
 
 	return count;
->>>>>>> 02f8c6ae
 }
 static DEVICE_ATTR(unit_remove, S_IWUSR, NULL, zfcp_sysfs_unit_remove_store);
 
