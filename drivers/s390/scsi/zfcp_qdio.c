--- conflicted
+++ resolved
@@ -30,15 +30,6 @@
 	return 0;
 }
 
-<<<<<<< HEAD
-static struct qdio_buffer_element *
-zfcp_qdio_sbale(struct zfcp_qdio_queue *q, int sbal_idx, int sbale_idx)
-{
-	return &q->sbal[sbal_idx]->element[sbale_idx];
-}
-
-=======
->>>>>>> 02f8c6ae
 static void zfcp_qdio_handler_error(struct zfcp_qdio *qdio, char *id,
 				    unsigned int qdio_err)
 {
@@ -83,11 +74,6 @@
 	struct zfcp_qdio *qdio = (struct zfcp_qdio *) parm;
 
 	if (unlikely(qdio_err)) {
-<<<<<<< HEAD
-		zfcp_dbf_hba_qdio(qdio->adapter->dbf, qdio_err, first,
-					count);
-=======
->>>>>>> 02f8c6ae
 		zfcp_qdio_handler_error(qdio, "qdireq1", qdio_err);
 		return;
 	}
@@ -110,11 +96,6 @@
 	int sbal_idx, sbal_no;
 
 	if (unlikely(qdio_err)) {
-<<<<<<< HEAD
-		zfcp_dbf_hba_qdio(qdio->adapter->dbf, qdio_err, first,
-					count);
-=======
->>>>>>> 02f8c6ae
 		zfcp_qdio_handler_error(qdio, "qdires1", qdio_err);
 		return;
 	}
@@ -180,24 +161,6 @@
 	return zfcp_qdio_sbale_curr(qdio, q_req);
 }
 
-<<<<<<< HEAD
-static void zfcp_qdio_undo_sbals(struct zfcp_qdio *qdio,
-				 struct zfcp_queue_req *q_req)
-{
-	struct qdio_buffer **sbal = qdio->req_q.sbal;
-	int first = q_req->sbal_first;
-	int last = q_req->sbal_last;
-	int count = (last - first + QDIO_MAX_BUFFERS_PER_Q) %
-		QDIO_MAX_BUFFERS_PER_Q + 1;
-	zfcp_qdio_zero_sbals(sbal, first, count);
-}
-
-#ifndef CONFIG_ZFCP_FOO_INTEGRITY
-static int zfcp_qdio_fill_sbals(struct zfcp_qdio *qdio,
-				struct zfcp_queue_req *q_req,
-				unsigned int sbtype, void *start_addr,
-				unsigned int total_length)
-=======
 /**
  * zfcp_qdio_sbals_from_sg - fill SBALs from scatter-gather list
  * @qdio: pointer to struct zfcp_qdio
@@ -208,7 +171,6 @@
  */
 int zfcp_qdio_sbals_from_sg(struct zfcp_qdio *qdio, struct zfcp_qdio_req *q_req,
 			    struct scatterlist *sg)
->>>>>>> 02f8c6ae
 {
 	struct qdio_buffer_element *sbale;
 	int bytes = 0;
@@ -245,7 +207,6 @@
 	return 0;
 }
 
-#endif /* ! CONFIG_ZFCP_FOO_INTEGRITY */
 /**
  * zfcp_qdio_sbal_get - get free sbal in request queue, wait if necessary
  * @qdio: pointer to struct zfcp_qdio
@@ -258,16 +219,7 @@
  */
 int zfcp_qdio_sbal_get(struct zfcp_qdio *qdio)
 {
-<<<<<<< HEAD
-	struct qdio_buffer_element *sbale;
-#ifndef CONFIG_ZFCP_FOO_INTEGRITY
-	int retval, bytes = 0;
-#else /* CONFIG_ZFCP_FOO_INTEGRITY */
-	int bytes = 0;
-#endif /* CONFIG_ZFCP_FOO_INTEGRITY */
-=======
 	long ret;
->>>>>>> 02f8c6ae
 
 	spin_unlock_irq(&qdio->req_q_lock);
 	ret = wait_event_interruptible_timeout(qdio->req_q_wq,
@@ -276,36 +228,6 @@
 	if (!(atomic_read(&qdio->adapter->status) & ZFCP_STATUS_ADAPTER_QDIOUP))
 		return -EIO;
 
-<<<<<<< HEAD
-	for (; sg; sg = sg_next(sg)) {
-#ifndef CONFIG_ZFCP_FOO_INTEGRITY
-		retval = zfcp_qdio_fill_sbals(qdio, q_req, sbtype,
-					      sg_virt(sg), sg->length);
-		if (retval < 0)
-			return retval;
-#else /* CONFIG_ZFCP_FOO_INTEGRITY */
-		sbale = zfcp_qdio_sbale_next(qdio, q_req, sbtype);
-		if (!sbale) {
-			atomic_inc(&qdio->req_q_full);
-			zfcp_qdio_undo_sbals(qdio, q_req);
-			return -EINVAL;
-		}
-
-		sbale->addr = sg_virt(sg);
-		sbale->length = sg->length;
-
-#endif /* CONFIG_ZFCP_FOO_INTEGRITY */
-		bytes += sg->length;
-	}
-
-#ifndef CONFIG_ZFCP_FOO_INTEGRITY
-	/* assume that no other SBALEs are to follow in the same SBAL */
-	sbale = zfcp_qdio_sbale_curr(qdio, q_req);
-	sbale->flags |= SBAL_FLAGS_LAST_ENTRY;
-
-#endif /* ! CONFIG_ZFCP_FOO_INTEGRITY */
-	return bytes;
-=======
 	if (ret > 0)
 		return 0;
 
@@ -317,7 +239,6 @@
 
 	spin_lock_irq(&qdio->req_q_lock);
 	return -EIO;
->>>>>>> 02f8c6ae
 }
 
 /**
@@ -361,38 +282,18 @@
 	id->q_format = QDIO_ZFCP_QFMT;
 	memcpy(id->adapter_name, dev_name(&id->cdev->dev), 8);
 	ASCEBC(id->adapter_name, 8);
-<<<<<<< HEAD
-#ifdef CONFIG_ZFCP_FOO_INTEGRITY
 	id->qib_rflags = QIB_RFLAGS_ENABLE_DATA_DIV;
-#endif /* CONFIG_ZFCP_FOO_INTEGRITY */
-=======
-	id->qib_rflags = QIB_RFLAGS_ENABLE_DATA_DIV;
->>>>>>> 02f8c6ae
 	id->no_input_qs = 1;
 	id->no_output_qs = 1;
 	id->input_handler = zfcp_qdio_int_resp;
 	id->output_handler = zfcp_qdio_int_req;
 	id->int_parm = (unsigned long) qdio;
-<<<<<<< HEAD
-	id->flags = QDIO_INBOUND_0COPY_SBALS |
-		    QDIO_OUTBOUND_0COPY_SBALS | QDIO_USE_OUTBOUND_PCIS;
-	id->input_sbal_addr_array = (void **) (qdio->resp_q.sbal);
-	id->output_sbal_addr_array = (void **) (qdio->req_q.sbal);
-#ifndef CONFIG_ZFCP_FOO_INTEGRITY
-
-#endif /* ! CONFIG_ZFCP_FOO_INTEGRITY */
-}
-#ifdef CONFIG_ZFCP_FOO_INTEGRITY
-
-#endif /* CONFIG_ZFCP_FOO_INTEGRITY */
-=======
 	id->input_sbal_addr_array = (void **) (qdio->res_q);
 	id->output_sbal_addr_array = (void **) (qdio->req_q);
 	id->scan_threshold =
 		QDIO_MAX_BUFFERS_PER_Q - ZFCP_QDIO_MAX_SBALS_PER_REQ * 2;
 }
 
->>>>>>> 02f8c6ae
 /**
  * zfcp_qdio_allocate - allocate queue memory and initialize QDIO data
  * @adapter: pointer to struct zfcp_adapter
@@ -432,12 +333,7 @@
 
 	wake_up(&qdio->req_q_wq);
 
-<<<<<<< HEAD
-	qdio_shutdown(qdio->adapter->ccw_device,
-		      QDIO_FLAG_CLEANUP_USING_CLEAR);
-=======
 	qdio_shutdown(adapter->ccw_device, QDIO_FLAG_CLEANUP_USING_CLEAR);
->>>>>>> 02f8c6ae
 
 	/* cleanup used outbound sbals */
 	count = atomic_read(&qdio->req_q_free);
@@ -459,16 +355,9 @@
 {
 	struct qdio_buffer_element *sbale;
 	struct qdio_initialize init_data;
-<<<<<<< HEAD
-	struct ccw_device *cdev = qdio->adapter->ccw_device;
-#ifdef CONFIG_ZFCP_FOO_INTEGRITY
-	struct qdio_ssqd_desc ssqd;
-#endif /* CONFIG_ZFCP_FOO_INTEGRITY */
-=======
 	struct zfcp_adapter *adapter = qdio->adapter;
 	struct ccw_device *cdev = adapter->ccw_device;
 	struct qdio_ssqd_desc ssqd;
->>>>>>> 02f8c6ae
 	int cc;
 
 	if (atomic_read(&adapter->status) & ZFCP_STATUS_ADAPTER_QDIOUP)
@@ -481,15 +370,6 @@
 
 	if (qdio_establish(&init_data))
 		goto failed_establish;
-#ifdef CONFIG_ZFCP_FOO_INTEGRITY
-
-	if (qdio_get_ssqd_desc(init_data.cdev, &ssqd))
-		goto failed_qdio;
-
-	if (ssqd.qdioac2 & CHSC_AC2_DATA_DIV_ENABLED)
-		atomic_set_mask(ZFCP_STATUS_ADAPTER_DATA_DIV_ENABLED,
-				&qdio->adapter->status);
-#endif /* CONFIG_ZFCP_FOO_INTEGRITY */
 
 	if (qdio_get_ssqd_desc(init_data.cdev, &ssqd))
 		goto failed_qdio;
