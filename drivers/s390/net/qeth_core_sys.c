/*
 *  drivers/s390/net/qeth_core_sys.c
 *
 *    Copyright IBM Corp. 2007
 *    Author(s): Utz Bacher <utz.bacher@de.ibm.com>,
 *		 Frank Pavlic <fpavlic@de.ibm.com>,
 *		 Thomas Spatzier <tspat@de.ibm.com>,
 *		 Frank Blaschka <frank.blaschka@de.ibm.com>
 */

#define KMSG_COMPONENT "qeth"
#define pr_fmt(fmt) KMSG_COMPONENT ": " fmt

#include <linux/list.h>
#include <linux/rwsem.h>
#include <asm/ebcdic.h>

#include "qeth_core.h"

static ssize_t qeth_dev_state_show(struct device *dev,
				struct device_attribute *attr, char *buf)
{
	struct qeth_card *card = dev_get_drvdata(dev);
	if (!card)
		return -EINVAL;

	switch (card->state) {
	case CARD_STATE_DOWN:
		return sprintf(buf, "DOWN\n");
	case CARD_STATE_HARDSETUP:
		return sprintf(buf, "HARDSETUP\n");
	case CARD_STATE_SOFTSETUP:
		return sprintf(buf, "SOFTSETUP\n");
	case CARD_STATE_UP:
		if (card->lan_online)
		return sprintf(buf, "UP (LAN ONLINE)\n");
		else
			return sprintf(buf, "UP (LAN OFFLINE)\n");
	case CARD_STATE_RECOVER:
		return sprintf(buf, "RECOVER\n");
	default:
		return sprintf(buf, "UNKNOWN\n");
	}
}

static DEVICE_ATTR(state, 0444, qeth_dev_state_show, NULL);

static ssize_t qeth_dev_chpid_show(struct device *dev,
				struct device_attribute *attr, char *buf)
{
	struct qeth_card *card = dev_get_drvdata(dev);
	if (!card)
		return -EINVAL;

	return sprintf(buf, "%02X\n", card->info.chpid);
}

static DEVICE_ATTR(chpid, 0444, qeth_dev_chpid_show, NULL);

static ssize_t qeth_dev_if_name_show(struct device *dev,
				struct device_attribute *attr, char *buf)
{
	struct qeth_card *card = dev_get_drvdata(dev);
	if (!card)
		return -EINVAL;
	return sprintf(buf, "%s\n", QETH_CARD_IFNAME(card));
}

static DEVICE_ATTR(if_name, 0444, qeth_dev_if_name_show, NULL);

static ssize_t qeth_dev_card_type_show(struct device *dev,
				struct device_attribute *attr, char *buf)
{
	struct qeth_card *card = dev_get_drvdata(dev);
	if (!card)
		return -EINVAL;

	return sprintf(buf, "%s\n", qeth_get_cardname_short(card));
}

static DEVICE_ATTR(card_type, 0444, qeth_dev_card_type_show, NULL);

static inline const char *qeth_get_bufsize_str(struct qeth_card *card)
{
	if (card->qdio.in_buf_size == 16384)
		return "16k";
	else if (card->qdio.in_buf_size == 24576)
		return "24k";
	else if (card->qdio.in_buf_size == 32768)
		return "32k";
	else if (card->qdio.in_buf_size == 40960)
		return "40k";
	else
		return "64k";
}

static ssize_t qeth_dev_inbuf_size_show(struct device *dev,
				struct device_attribute *attr, char *buf)
{
	struct qeth_card *card = dev_get_drvdata(dev);
	if (!card)
		return -EINVAL;

	return sprintf(buf, "%s\n", qeth_get_bufsize_str(card));
}

static DEVICE_ATTR(inbuf_size, 0444, qeth_dev_inbuf_size_show, NULL);

static ssize_t qeth_dev_portno_show(struct device *dev,
			struct device_attribute *attr, char *buf)
{
	struct qeth_card *card = dev_get_drvdata(dev);
	if (!card)
		return -EINVAL;

	return sprintf(buf, "%i\n", card->info.portno);
}

static ssize_t qeth_dev_portno_store(struct device *dev,
		struct device_attribute *attr, const char *buf, size_t count)
{
	struct qeth_card *card = dev_get_drvdata(dev);
	char *tmp;
	unsigned int portno, limit;
	int rc = 0;

	if (!card)
		return -EINVAL;

	mutex_lock(&card->conf_mutex);
	if ((card->state != CARD_STATE_DOWN) &&
	    (card->state != CARD_STATE_RECOVER)) {
		rc = -EPERM;
		goto out;
	}

	portno = simple_strtoul(buf, &tmp, 16);
	if (portno > QETH_MAX_PORTNO) {
		rc = -EINVAL;
		goto out;
	}
	limit = (card->ssqd.pcnt ? card->ssqd.pcnt - 1 : card->ssqd.pcnt);
	if (portno > limit) {
		rc = -EINVAL;
		goto out;
	}
	card->info.portno = portno;
out:
	mutex_unlock(&card->conf_mutex);
	return rc ? rc : count;
}

static DEVICE_ATTR(portno, 0644, qeth_dev_portno_show, qeth_dev_portno_store);

static ssize_t qeth_dev_portname_show(struct device *dev,
				struct device_attribute *attr, char *buf)
{
	struct qeth_card *card = dev_get_drvdata(dev);
	char portname[9] = {0, };

	if (!card)
		return -EINVAL;

	if (card->info.portname_required) {
		memcpy(portname, card->info.portname + 1, 8);
		EBCASC(portname, 8);
		return sprintf(buf, "%s\n", portname);
	} else
		return sprintf(buf, "no portname required\n");
}

static ssize_t qeth_dev_portname_store(struct device *dev,
		struct device_attribute *attr, const char *buf, size_t count)
{
	struct qeth_card *card = dev_get_drvdata(dev);
	char *tmp;
	int i, rc = 0;

	if (!card)
		return -EINVAL;

	mutex_lock(&card->conf_mutex);
	if ((card->state != CARD_STATE_DOWN) &&
	    (card->state != CARD_STATE_RECOVER)) {
		rc = -EPERM;
		goto out;
	}

	tmp = strsep((char **) &buf, "\n");
	if ((strlen(tmp) > 8) || (strlen(tmp) == 0)) {
		rc = -EINVAL;
		goto out;
	}

	card->info.portname[0] = strlen(tmp);
	/* for beauty reasons */
	for (i = 1; i < 9; i++)
		card->info.portname[i] = ' ';
	strcpy(card->info.portname + 1, tmp);
	ASCEBC(card->info.portname + 1, 8);
out:
	mutex_unlock(&card->conf_mutex);
	return rc ? rc : count;
}

static DEVICE_ATTR(portname, 0644, qeth_dev_portname_show,
		qeth_dev_portname_store);

static ssize_t qeth_dev_prioqing_show(struct device *dev,
				struct device_attribute *attr, char *buf)
{
	struct qeth_card *card = dev_get_drvdata(dev);

	if (!card)
		return -EINVAL;

	switch (card->qdio.do_prio_queueing) {
	case QETH_PRIO_Q_ING_PREC:
		return sprintf(buf, "%s\n", "by precedence");
	case QETH_PRIO_Q_ING_TOS:
		return sprintf(buf, "%s\n", "by type of service");
	default:
		return sprintf(buf, "always queue %i\n",
			       card->qdio.default_out_queue);
	}
}

static ssize_t qeth_dev_prioqing_store(struct device *dev,
		struct device_attribute *attr, const char *buf, size_t count)
{
	struct qeth_card *card = dev_get_drvdata(dev);
	char *tmp;
	int rc = 0;

	if (!card)
		return -EINVAL;

	mutex_lock(&card->conf_mutex);
	if ((card->state != CARD_STATE_DOWN) &&
	    (card->state != CARD_STATE_RECOVER)) {
		rc = -EPERM;
		goto out;
	}

	/* check if 1920 devices are supported ,
	 * if though we have to permit priority queueing
	 */
	if (card->qdio.no_out_queues == 1) {
		card->qdio.do_prio_queueing = QETH_PRIOQ_DEFAULT;
		rc = -EPERM;
		goto out;
	}

	tmp = strsep((char **) &buf, "\n");
	if (!strcmp(tmp, "prio_queueing_prec"))
		card->qdio.do_prio_queueing = QETH_PRIO_Q_ING_PREC;
	else if (!strcmp(tmp, "prio_queueing_tos"))
		card->qdio.do_prio_queueing = QETH_PRIO_Q_ING_TOS;
	else if (!strcmp(tmp, "no_prio_queueing:0")) {
		card->qdio.do_prio_queueing = QETH_NO_PRIO_QUEUEING;
		card->qdio.default_out_queue = 0;
	} else if (!strcmp(tmp, "no_prio_queueing:1")) {
		card->qdio.do_prio_queueing = QETH_NO_PRIO_QUEUEING;
		card->qdio.default_out_queue = 1;
	} else if (!strcmp(tmp, "no_prio_queueing:2")) {
		card->qdio.do_prio_queueing = QETH_NO_PRIO_QUEUEING;
		card->qdio.default_out_queue = 2;
	} else if (!strcmp(tmp, "no_prio_queueing:3")) {
		card->qdio.do_prio_queueing = QETH_NO_PRIO_QUEUEING;
		card->qdio.default_out_queue = 3;
	} else if (!strcmp(tmp, "no_prio_queueing")) {
		card->qdio.do_prio_queueing = QETH_NO_PRIO_QUEUEING;
		card->qdio.default_out_queue = QETH_DEFAULT_QUEUE;
	} else
		rc = -EINVAL;
out:
	mutex_unlock(&card->conf_mutex);
	return rc ? rc : count;
}

static DEVICE_ATTR(priority_queueing, 0644, qeth_dev_prioqing_show,
		qeth_dev_prioqing_store);

static ssize_t qeth_dev_bufcnt_show(struct device *dev,
				struct device_attribute *attr, char *buf)
{
	struct qeth_card *card = dev_get_drvdata(dev);

	if (!card)
		return -EINVAL;

	return sprintf(buf, "%i\n", card->qdio.in_buf_pool.buf_count);
}

static ssize_t qeth_dev_bufcnt_store(struct device *dev,
		struct device_attribute *attr, const char *buf, size_t count)
{
	struct qeth_card *card = dev_get_drvdata(dev);
	char *tmp;
	int cnt, old_cnt;
	int rc = 0;

	if (!card)
		return -EINVAL;

	mutex_lock(&card->conf_mutex);
	if ((card->state != CARD_STATE_DOWN) &&
	    (card->state != CARD_STATE_RECOVER)) {
		rc = -EPERM;
		goto out;
	}

	old_cnt = card->qdio.in_buf_pool.buf_count;
	cnt = simple_strtoul(buf, &tmp, 10);
	cnt = (cnt < QETH_IN_BUF_COUNT_MIN) ? QETH_IN_BUF_COUNT_MIN :
		((cnt > QETH_IN_BUF_COUNT_MAX) ? QETH_IN_BUF_COUNT_MAX : cnt);
	if (old_cnt != cnt) {
		rc = qeth_realloc_buffer_pool(card, cnt);
	}
out:
	mutex_unlock(&card->conf_mutex);
	return rc ? rc : count;
}

static DEVICE_ATTR(buffer_count, 0644, qeth_dev_bufcnt_show,
		qeth_dev_bufcnt_store);

static ssize_t qeth_dev_recover_store(struct device *dev,
		struct device_attribute *attr, const char *buf, size_t count)
{
	struct qeth_card *card = dev_get_drvdata(dev);
	char *tmp;
	int i;

	if (!card)
		return -EINVAL;

	if (card->state != CARD_STATE_UP)
		return -EPERM;

	i = simple_strtoul(buf, &tmp, 16);
	if (i == 1)
		qeth_schedule_recovery(card);

	return count;
}

static DEVICE_ATTR(recover, 0200, NULL, qeth_dev_recover_store);

static ssize_t qeth_dev_performance_stats_show(struct device *dev,
				struct device_attribute *attr, char *buf)
{
	struct qeth_card *card = dev_get_drvdata(dev);

	if (!card)
		return -EINVAL;

	return sprintf(buf, "%i\n", card->options.performance_stats ? 1:0);
}

static ssize_t qeth_dev_performance_stats_store(struct device *dev,
		struct device_attribute *attr, const char *buf, size_t count)
{
	struct qeth_card *card = dev_get_drvdata(dev);
	char *tmp;
	int i, rc = 0;

	if (!card)
		return -EINVAL;

	mutex_lock(&card->conf_mutex);
	i = simple_strtoul(buf, &tmp, 16);
	if ((i == 0) || (i == 1)) {
		if (i == card->options.performance_stats)
<<<<<<< HEAD
			goto out;;
=======
			goto out;
>>>>>>> 02f8c6ae
		card->options.performance_stats = i;
		if (i == 0)
			memset(&card->perf_stats, 0,
				sizeof(struct qeth_perf_stats));
		card->perf_stats.initial_rx_packets = card->stats.rx_packets;
		card->perf_stats.initial_tx_packets = card->stats.tx_packets;
	} else
		rc = -EINVAL;
out:
	mutex_unlock(&card->conf_mutex);
	return rc ? rc : count;
}

static DEVICE_ATTR(performance_stats, 0644, qeth_dev_performance_stats_show,
		   qeth_dev_performance_stats_store);

static ssize_t qeth_dev_layer2_show(struct device *dev,
		struct device_attribute *attr, char *buf)
{
	struct qeth_card *card = dev_get_drvdata(dev);

	if (!card)
		return -EINVAL;

	return sprintf(buf, "%i\n", card->options.layer2);
}

static ssize_t qeth_dev_layer2_store(struct device *dev,
		struct device_attribute *attr, const char *buf, size_t count)
{
	struct qeth_card *card = dev_get_drvdata(dev);
	char *tmp;
	int i, rc = 0;
	enum qeth_discipline_id newdis;

	if (!card)
		return -EINVAL;

	mutex_lock(&card->discipline_mutex);
	if (card->state != CARD_STATE_DOWN) {
		rc = -EPERM;
		goto out;
	}

	i = simple_strtoul(buf, &tmp, 16);
	switch (i) {
	case 0:
		newdis = QETH_DISCIPLINE_LAYER3;
		break;
	case 1:
		newdis = QETH_DISCIPLINE_LAYER2;
		break;
	default:
		rc = -EINVAL;
		goto out;
	}

	if (card->options.layer2 == newdis)
		goto out;
	else {
		card->info.mac_bits  = 0;
		if (card->discipline.ccwgdriver) {
			card->discipline.ccwgdriver->remove(card->gdev);
			qeth_core_free_discipline(card);
		}
	}

	rc = qeth_core_load_discipline(card, newdis);
	if (rc)
		goto out;

	rc = card->discipline.ccwgdriver->probe(card->gdev);
out:
	mutex_unlock(&card->discipline_mutex);
	return rc ? rc : count;
}

static DEVICE_ATTR(layer2, 0644, qeth_dev_layer2_show,
		   qeth_dev_layer2_store);

#define ATTR_QETH_ISOLATION_NONE	("none")
#define ATTR_QETH_ISOLATION_FWD		("forward")
#define ATTR_QETH_ISOLATION_DROP	("drop")

static ssize_t qeth_dev_isolation_show(struct device *dev,
				struct device_attribute *attr, char *buf)
{
	struct qeth_card *card = dev_get_drvdata(dev);

	if (!card)
		return -EINVAL;

	switch (card->options.isolation) {
	case ISOLATION_MODE_NONE:
		return snprintf(buf, 6, "%s\n", ATTR_QETH_ISOLATION_NONE);
	case ISOLATION_MODE_FWD:
		return snprintf(buf, 9, "%s\n", ATTR_QETH_ISOLATION_FWD);
	case ISOLATION_MODE_DROP:
		return snprintf(buf, 6, "%s\n", ATTR_QETH_ISOLATION_DROP);
	default:
		return snprintf(buf, 5, "%s\n", "N/A");
	}
}

static ssize_t qeth_dev_isolation_store(struct device *dev,
		struct device_attribute *attr, const char *buf, size_t count)
{
	struct qeth_card *card = dev_get_drvdata(dev);
	enum qeth_ipa_isolation_modes isolation;
	int rc = 0;
	char *tmp, *curtoken;
	curtoken = (char *) buf;

	if (!card)
		return -EINVAL;

	mutex_lock(&card->conf_mutex);
	/* check for unknown, too, in case we do not yet know who we are */
	if (card->info.type != QETH_CARD_TYPE_OSD &&
	    card->info.type != QETH_CARD_TYPE_OSX &&
	    card->info.type != QETH_CARD_TYPE_UNKNOWN) {
		rc = -EOPNOTSUPP;
		dev_err(&card->gdev->dev, "Adapter does not "
			"support QDIO data connection isolation\n");
		goto out;
	}

	/* parse input into isolation mode */
	tmp = strsep(&curtoken, "\n");
	if (!strcmp(tmp, ATTR_QETH_ISOLATION_NONE)) {
		isolation = ISOLATION_MODE_NONE;
	} else if (!strcmp(tmp, ATTR_QETH_ISOLATION_FWD)) {
		isolation = ISOLATION_MODE_FWD;
	} else if (!strcmp(tmp, ATTR_QETH_ISOLATION_DROP)) {
		isolation = ISOLATION_MODE_DROP;
	} else {
		rc = -EINVAL;
		goto out;
	}
	rc = count;

	/* defer IP assist if device is offline (until discipline->set_online)*/
	card->options.isolation = isolation;
	if (card->state == CARD_STATE_SOFTSETUP ||
	    card->state == CARD_STATE_UP) {
		int ipa_rc = qeth_set_access_ctrl_online(card);
		if (ipa_rc != 0)
			rc = ipa_rc;
	}
out:
	mutex_unlock(&card->conf_mutex);
	return rc;
<<<<<<< HEAD
}

static DEVICE_ATTR(isolation, 0644, qeth_dev_isolation_show,
		   qeth_dev_isolation_store);
=======
}

static DEVICE_ATTR(isolation, 0644, qeth_dev_isolation_show,
		   qeth_dev_isolation_store);

static ssize_t qeth_hw_trap_show(struct device *dev,
				struct device_attribute *attr, char *buf)
{
	struct qeth_card *card = dev_get_drvdata(dev);

	if (!card)
		return -EINVAL;
	if (card->info.hwtrap)
		return snprintf(buf, 5, "arm\n");
	else
		return snprintf(buf, 8, "disarm\n");
}

static ssize_t qeth_hw_trap_store(struct device *dev,
		struct device_attribute *attr, const char *buf, size_t count)
{
	struct qeth_card *card = dev_get_drvdata(dev);
	int rc = 0;
	char *tmp, *curtoken;
	int state = 0;
	curtoken = (char *)buf;

	if (!card)
		return -EINVAL;

	mutex_lock(&card->conf_mutex);
	if (card->state == CARD_STATE_SOFTSETUP || card->state == CARD_STATE_UP)
		state = 1;
	tmp = strsep(&curtoken, "\n");

	if (!strcmp(tmp, "arm") && !card->info.hwtrap) {
		if (state) {
			if (qeth_is_diagass_supported(card,
			    QETH_DIAGS_CMD_TRAP)) {
				rc = qeth_hw_trap(card, QETH_DIAGS_TRAP_ARM);
				if (!rc)
					card->info.hwtrap = 1;
			} else
				rc = -EINVAL;
		} else
			card->info.hwtrap = 1;
	} else if (!strcmp(tmp, "disarm") && card->info.hwtrap) {
		if (state) {
			rc = qeth_hw_trap(card, QETH_DIAGS_TRAP_DISARM);
			if (!rc)
				card->info.hwtrap = 0;
		} else
			card->info.hwtrap = 0;
	} else if (!strcmp(tmp, "trap") && state && card->info.hwtrap)
		rc = qeth_hw_trap(card, QETH_DIAGS_TRAP_CAPTURE);
	else
		rc = -EINVAL;

	mutex_unlock(&card->conf_mutex);
	return rc ? rc : count;
}

static DEVICE_ATTR(hw_trap, 0644, qeth_hw_trap_show,
		   qeth_hw_trap_store);
>>>>>>> 02f8c6ae

static ssize_t qeth_dev_blkt_show(char *buf, struct qeth_card *card, int value)
{

	if (!card)
		return -EINVAL;

	return sprintf(buf, "%i\n", value);
}

static ssize_t qeth_dev_blkt_store(struct qeth_card *card,
		const char *buf, size_t count, int *value, int max_value)
{
	char *tmp;
	int i, rc = 0;

	if (!card)
		return -EINVAL;

	mutex_lock(&card->conf_mutex);
	if ((card->state != CARD_STATE_DOWN) &&
	    (card->state != CARD_STATE_RECOVER)) {
		rc = -EPERM;
		goto out;
	}
	i = simple_strtoul(buf, &tmp, 10);
	if (i <= max_value)
		*value = i;
	else
		rc = -EINVAL;
out:
	mutex_unlock(&card->conf_mutex);
	return rc ? rc : count;
}

static ssize_t qeth_dev_blkt_total_show(struct device *dev,
				struct device_attribute *attr, char *buf)
{
	struct qeth_card *card = dev_get_drvdata(dev);

	return qeth_dev_blkt_show(buf, card, card->info.blkt.time_total);
}

static ssize_t qeth_dev_blkt_total_store(struct device *dev,
		struct device_attribute *attr, const char *buf, size_t count)
{
	struct qeth_card *card = dev_get_drvdata(dev);

	return qeth_dev_blkt_store(card, buf, count,
				   &card->info.blkt.time_total, 5000);
}



static DEVICE_ATTR(total, 0644, qeth_dev_blkt_total_show,
		   qeth_dev_blkt_total_store);

static ssize_t qeth_dev_blkt_inter_show(struct device *dev,
				struct device_attribute *attr, char *buf)
{
	struct qeth_card *card = dev_get_drvdata(dev);

	return qeth_dev_blkt_show(buf, card, card->info.blkt.inter_packet);
}

static ssize_t qeth_dev_blkt_inter_store(struct device *dev,
		struct device_attribute *attr, const char *buf, size_t count)
{
	struct qeth_card *card = dev_get_drvdata(dev);

	return qeth_dev_blkt_store(card, buf, count,
				   &card->info.blkt.inter_packet, 1000);
}

static DEVICE_ATTR(inter, 0644, qeth_dev_blkt_inter_show,
		   qeth_dev_blkt_inter_store);

static ssize_t qeth_dev_blkt_inter_jumbo_show(struct device *dev,
				struct device_attribute *attr, char *buf)
{
	struct qeth_card *card = dev_get_drvdata(dev);

	return qeth_dev_blkt_show(buf, card,
				  card->info.blkt.inter_packet_jumbo);
}

static ssize_t qeth_dev_blkt_inter_jumbo_store(struct device *dev,
		struct device_attribute *attr, const char *buf, size_t count)
{
	struct qeth_card *card = dev_get_drvdata(dev);

	return qeth_dev_blkt_store(card, buf, count,
				   &card->info.blkt.inter_packet_jumbo, 1000);
}

static DEVICE_ATTR(inter_jumbo, 0644, qeth_dev_blkt_inter_jumbo_show,
		   qeth_dev_blkt_inter_jumbo_store);

static struct attribute *qeth_blkt_device_attrs[] = {
	&dev_attr_total.attr,
	&dev_attr_inter.attr,
	&dev_attr_inter_jumbo.attr,
	NULL,
};

static struct attribute_group qeth_device_blkt_group = {
	.name = "blkt",
	.attrs = qeth_blkt_device_attrs,
};

static struct attribute *qeth_device_attrs[] = {
	&dev_attr_state.attr,
	&dev_attr_chpid.attr,
	&dev_attr_if_name.attr,
	&dev_attr_card_type.attr,
	&dev_attr_inbuf_size.attr,
	&dev_attr_portno.attr,
	&dev_attr_portname.attr,
	&dev_attr_priority_queueing.attr,
	&dev_attr_buffer_count.attr,
	&dev_attr_recover.attr,
	&dev_attr_performance_stats.attr,
	&dev_attr_layer2.attr,
	&dev_attr_isolation.attr,
<<<<<<< HEAD
=======
	&dev_attr_hw_trap.attr,
>>>>>>> 02f8c6ae
	NULL,
};

static struct attribute_group qeth_device_attr_group = {
	.attrs = qeth_device_attrs,
};

static struct attribute *qeth_osn_device_attrs[] = {
	&dev_attr_state.attr,
	&dev_attr_chpid.attr,
	&dev_attr_if_name.attr,
	&dev_attr_card_type.attr,
	&dev_attr_buffer_count.attr,
	&dev_attr_recover.attr,
	NULL,
};

static struct attribute_group qeth_osn_device_attr_group = {
	.attrs = qeth_osn_device_attrs,
};

int qeth_core_create_device_attributes(struct device *dev)
{
	int ret;
	ret = sysfs_create_group(&dev->kobj, &qeth_device_attr_group);
	if (ret)
		return ret;
	ret = sysfs_create_group(&dev->kobj, &qeth_device_blkt_group);
	if (ret)
		sysfs_remove_group(&dev->kobj, &qeth_device_attr_group);

	return 0;
}

void qeth_core_remove_device_attributes(struct device *dev)
{
	sysfs_remove_group(&dev->kobj, &qeth_device_attr_group);
	sysfs_remove_group(&dev->kobj, &qeth_device_blkt_group);
}

int qeth_core_create_osn_attributes(struct device *dev)
{
	return sysfs_create_group(&dev->kobj, &qeth_osn_device_attr_group);
}

void qeth_core_remove_osn_attributes(struct device *dev)
{
	sysfs_remove_group(&dev->kobj, &qeth_osn_device_attr_group);
	return;
}<|MERGE_RESOLUTION|>--- conflicted
+++ resolved
@@ -372,11 +372,7 @@
 	i = simple_strtoul(buf, &tmp, 16);
 	if ((i == 0) || (i == 1)) {
 		if (i == card->options.performance_stats)
-<<<<<<< HEAD
-			goto out;;
-=======
 			goto out;
->>>>>>> 02f8c6ae
 		card->options.performance_stats = i;
 		if (i == 0)
 			memset(&card->perf_stats, 0,
@@ -529,12 +525,6 @@
 out:
 	mutex_unlock(&card->conf_mutex);
 	return rc;
-<<<<<<< HEAD
-}
-
-static DEVICE_ATTR(isolation, 0644, qeth_dev_isolation_show,
-		   qeth_dev_isolation_store);
-=======
 }
 
 static DEVICE_ATTR(isolation, 0644, qeth_dev_isolation_show,
@@ -599,7 +589,6 @@
 
 static DEVICE_ATTR(hw_trap, 0644, qeth_hw_trap_show,
 		   qeth_hw_trap_store);
->>>>>>> 02f8c6ae
 
 static ssize_t qeth_dev_blkt_show(char *buf, struct qeth_card *card, int value)
 {
@@ -724,10 +713,7 @@
 	&dev_attr_performance_stats.attr,
 	&dev_attr_layer2.attr,
 	&dev_attr_isolation.attr,
-<<<<<<< HEAD
-=======
 	&dev_attr_hw_trap.attr,
->>>>>>> 02f8c6ae
 	NULL,
 };
 
