/*
 *  drivers/s390/net/qeth_core_mpc.h
 *
 *    Copyright IBM Corp. 2007
 *    Author(s): Frank Pavlic <fpavlic@de.ibm.com>,
 *		 Thomas Spatzier <tspat@de.ibm.com>,
 *		 Frank Blaschka <frank.blaschka@de.ibm.com>
 */

#ifndef __QETH_CORE_MPC_H__
#define __QETH_CORE_MPC_H__

#include <asm/qeth.h>

#define IPA_PDU_HEADER_SIZE	0x40
#define QETH_IPA_PDU_LEN_TOTAL(buffer) (buffer + 0x0e)
#define QETH_IPA_PDU_LEN_PDU1(buffer) (buffer + 0x26)
#define QETH_IPA_PDU_LEN_PDU2(buffer) (buffer + 0x29)
#define QETH_IPA_PDU_LEN_PDU3(buffer) (buffer + 0x3a)

extern unsigned char IPA_PDU_HEADER[];
#define QETH_IPA_CMD_DEST_ADDR(buffer) (buffer + 0x2c)

#define IPA_CMD_LENGTH	(IPA_PDU_HEADER_SIZE + sizeof(struct qeth_ipa_cmd))

#define QETH_SEQ_NO_LENGTH	4
#define QETH_MPC_TOKEN_LENGTH	4
#define QETH_MCL_LENGTH		4
#define OSA_ADDR_LEN		6

#define QETH_TIMEOUT		(10 * HZ)
#define QETH_IPA_TIMEOUT	(45 * HZ)
#define QETH_IDX_COMMAND_SEQNO	0xffff0000
#define SR_INFO_LEN		16

#define QETH_CLEAR_CHANNEL_PARM	-10
#define QETH_HALT_CHANNEL_PARM	-11
#define QETH_RCD_PARM -12

/*****************************************************************************/
/* IP Assist related definitions                                             */
/*****************************************************************************/
#define IPA_CMD_INITIATOR_HOST  0x00
#define IPA_CMD_INITIATOR_OSA   0x01
#define IPA_CMD_INITIATOR_HOST_REPLY  0x80
#define IPA_CMD_INITIATOR_OSA_REPLY   0x81
#define IPA_CMD_PRIM_VERSION_NO 0x01

enum qeth_card_types {
	QETH_CARD_TYPE_UNKNOWN = 0,
	QETH_CARD_TYPE_OSD     = 1,
	QETH_CARD_TYPE_IQD     = 5,
	QETH_CARD_TYPE_OSN     = 6,
	QETH_CARD_TYPE_OSM     = 3,
	QETH_CARD_TYPE_OSX     = 2,
};

#define QETH_MPC_DIFINFO_LEN_INDICATES_LINK_TYPE 0x18
/* only the first two bytes are looked at in qeth_get_cardname_short */
enum qeth_link_types {
	QETH_LINK_TYPE_FAST_ETH     = 0x01,
	QETH_LINK_TYPE_HSTR         = 0x02,
	QETH_LINK_TYPE_GBIT_ETH     = 0x03,
	QETH_LINK_TYPE_OSN          = 0x04,
	QETH_LINK_TYPE_10GBIT_ETH   = 0x10,
	QETH_LINK_TYPE_LANE_ETH100  = 0x81,
	QETH_LINK_TYPE_LANE_TR      = 0x82,
	QETH_LINK_TYPE_LANE_ETH1000 = 0x83,
	QETH_LINK_TYPE_LANE         = 0x88,
	QETH_LINK_TYPE_ATM_NATIVE   = 0x90,
};

enum qeth_tr_macaddr_modes {
	QETH_TR_MACADDR_NONCANONICAL = 0,
	QETH_TR_MACADDR_CANONICAL    = 1,
};

enum qeth_tr_broadcast_modes {
	QETH_TR_BROADCAST_ALLRINGS = 0,
	QETH_TR_BROADCAST_LOCAL    = 1,
};

/*
 * Routing stuff
 */
#define RESET_ROUTING_FLAG 0x10 /* indicate that routing type shall be set */
enum qeth_routing_types {
	/* TODO: set to bit flag used in IPA Command */
	NO_ROUTER		= 0,
	PRIMARY_ROUTER		= 1,
	SECONDARY_ROUTER	= 2,
	MULTICAST_ROUTER	= 3,
	PRIMARY_CONNECTOR	= 4,
	SECONDARY_CONNECTOR	= 5,
};

/* IPA Commands */
enum qeth_ipa_cmds {
	IPA_CMD_STARTLAN		= 0x01,
	IPA_CMD_STOPLAN			= 0x02,
	IPA_CMD_SETVMAC			= 0x21,
	IPA_CMD_DELVMAC			= 0x22,
	IPA_CMD_SETGMAC			= 0x23,
	IPA_CMD_DELGMAC			= 0x24,
	IPA_CMD_SETVLAN			= 0x25,
	IPA_CMD_DELVLAN			= 0x26,
	IPA_CMD_SETCCID			= 0x41,
	IPA_CMD_DELCCID			= 0x42,
	IPA_CMD_MODCCID			= 0x43,
	IPA_CMD_SETIP			= 0xb1,
	IPA_CMD_QIPASSIST		= 0xb2,
	IPA_CMD_SETASSPARMS		= 0xb3,
	IPA_CMD_SETIPM			= 0xb4,
	IPA_CMD_DELIPM			= 0xb5,
	IPA_CMD_SETRTG			= 0xb6,
	IPA_CMD_DELIP			= 0xb7,
	IPA_CMD_SETADAPTERPARMS		= 0xb8,
	IPA_CMD_SET_DIAG_ASS		= 0xb9,
	IPA_CMD_CREATE_ADDR		= 0xc3,
	IPA_CMD_DESTROY_ADDR		= 0xc4,
	IPA_CMD_REGISTER_LOCAL_ADDR	= 0xd1,
	IPA_CMD_UNREGISTER_LOCAL_ADDR	= 0xd2,
	IPA_CMD_UNKNOWN			= 0x00
};

enum qeth_ip_ass_cmds {
	IPA_CMD_ASS_START	= 0x0001,
	IPA_CMD_ASS_STOP	= 0x0002,
	IPA_CMD_ASS_CONFIGURE	= 0x0003,
	IPA_CMD_ASS_ENABLE	= 0x0004,
};

enum qeth_arp_process_subcmds {
	IPA_CMD_ASS_ARP_SET_NO_ENTRIES	= 0x0003,
	IPA_CMD_ASS_ARP_QUERY_CACHE	= 0x0004,
	IPA_CMD_ASS_ARP_ADD_ENTRY	= 0x0005,
	IPA_CMD_ASS_ARP_REMOVE_ENTRY	= 0x0006,
	IPA_CMD_ASS_ARP_FLUSH_CACHE	= 0x0007,
	IPA_CMD_ASS_ARP_QUERY_INFO	= 0x0104,
	IPA_CMD_ASS_ARP_QUERY_STATS	= 0x0204,
};


/* Return Codes for IPA Commands
 * according to OSA card Specs */

enum qeth_ipa_return_codes {
	IPA_RC_SUCCESS			= 0x0000,
	IPA_RC_NOTSUPP			= 0x0001,
	IPA_RC_IP_TABLE_FULL		= 0x0002,
	IPA_RC_UNKNOWN_ERROR		= 0x0003,
	IPA_RC_UNSUPPORTED_COMMAND	= 0x0004,
	IPA_RC_TRACE_ALREADY_ACTIVE	= 0x0005,
	IPA_RC_INVALID_FORMAT		= 0x0006,
	IPA_RC_DUP_IPV6_REMOTE		= 0x0008,
	IPA_RC_DUP_IPV6_HOME		= 0x0010,
	IPA_RC_UNREGISTERED_ADDR	= 0x0011,
	IPA_RC_NO_ID_AVAILABLE		= 0x0012,
	IPA_RC_ID_NOT_FOUND		= 0x0013,
	IPA_RC_INVALID_IP_VERSION	= 0x0020,
	IPA_RC_LAN_FRAME_MISMATCH	= 0x0040,
	IPA_RC_L2_UNSUPPORTED_CMD	= 0x2003,
	IPA_RC_L2_DUP_MAC		= 0x2005,
	IPA_RC_L2_ADDR_TABLE_FULL	= 0x2006,
	IPA_RC_L2_DUP_LAYER3_MAC	= 0x200a,
	IPA_RC_L2_GMAC_NOT_FOUND	= 0x200b,
	IPA_RC_L2_MAC_NOT_AUTH_BY_HYP	= 0x200c,
	IPA_RC_L2_MAC_NOT_AUTH_BY_ADP	= 0x200d,
	IPA_RC_L2_MAC_NOT_FOUND		= 0x2010,
	IPA_RC_L2_INVALID_VLAN_ID	= 0x2015,
	IPA_RC_L2_DUP_VLAN_ID		= 0x2016,
	IPA_RC_L2_VLAN_ID_NOT_FOUND	= 0x2017,
	IPA_RC_DATA_MISMATCH		= 0xe001,
	IPA_RC_INVALID_MTU_SIZE		= 0xe002,
	IPA_RC_INVALID_LANTYPE		= 0xe003,
	IPA_RC_INVALID_LANNUM		= 0xe004,
	IPA_RC_DUPLICATE_IP_ADDRESS	= 0xe005,
	IPA_RC_IP_ADDR_TABLE_FULL	= 0xe006,
	IPA_RC_LAN_PORT_STATE_ERROR	= 0xe007,
	IPA_RC_SETIP_NO_STARTLAN	= 0xe008,
	IPA_RC_SETIP_ALREADY_RECEIVED	= 0xe009,
	IPA_RC_IP_ADDR_ALREADY_USED	= 0xe00a,
	IPA_RC_MC_ADDR_NOT_FOUND	= 0xe00b,
	IPA_RC_SETIP_INVALID_VERSION	= 0xe00d,
	IPA_RC_UNSUPPORTED_SUBCMD	= 0xe00e,
	IPA_RC_ARP_ASSIST_NO_ENABLE	= 0xe00f,
	IPA_RC_PRIMARY_ALREADY_DEFINED	= 0xe010,
	IPA_RC_SECOND_ALREADY_DEFINED	= 0xe011,
	IPA_RC_INVALID_SETRTG_INDICATOR	= 0xe012,
	IPA_RC_MC_ADDR_ALREADY_DEFINED	= 0xe013,
	IPA_RC_LAN_OFFLINE		= 0xe080,
	IPA_RC_INVALID_IP_VERSION2	= 0xf001,
	IPA_RC_FFFF			= 0xffff
};
/* for DELIP */
#define IPA_RC_IP_ADDRESS_NOT_DEFINED	IPA_RC_PRIMARY_ALREADY_DEFINED
/* for SET_DIAGNOSTIC_ASSIST */
#define IPA_RC_INVALID_SUBCMD		IPA_RC_IP_TABLE_FULL
#define IPA_RC_HARDWARE_AUTH_ERROR	IPA_RC_UNKNOWN_ERROR

/* IPA function flags; each flag marks availability of respective function */
enum qeth_ipa_funcs {
	IPA_ARP_PROCESSING      = 0x00000001L,
	IPA_INBOUND_CHECKSUM    = 0x00000002L,
	IPA_OUTBOUND_CHECKSUM   = 0x00000004L,
	IPA_IP_FRAGMENTATION    = 0x00000008L,
	IPA_FILTERING           = 0x00000010L,
	IPA_IPV6                = 0x00000020L,
	IPA_MULTICASTING        = 0x00000040L,
	IPA_IP_REASSEMBLY       = 0x00000080L,
	IPA_QUERY_ARP_COUNTERS  = 0x00000100L,
	IPA_QUERY_ARP_ADDR_INFO = 0x00000200L,
	IPA_SETADAPTERPARMS     = 0x00000400L,
	IPA_VLAN_PRIO           = 0x00000800L,
	IPA_PASSTHRU            = 0x00001000L,
	IPA_FLUSH_ARP_SUPPORT   = 0x00002000L,
	IPA_FULL_VLAN           = 0x00004000L,
	IPA_INBOUND_PASSTHRU    = 0x00008000L,
	IPA_SOURCE_MAC          = 0x00010000L,
	IPA_OSA_MC_ROUTER       = 0x00020000L,
	IPA_QUERY_ARP_ASSIST	= 0x00040000L,
	IPA_INBOUND_TSO         = 0x00080000L,
	IPA_OUTBOUND_TSO        = 0x00100000L,
};

/* SETIP/DELIP IPA Command: ***************************************************/
enum qeth_ipa_setdelip_flags {
	QETH_IPA_SETDELIP_DEFAULT          = 0x00L, /* default */
	QETH_IPA_SETIP_VIPA_FLAG           = 0x01L, /* no grat. ARP */
	QETH_IPA_SETIP_TAKEOVER_FLAG       = 0x02L, /* nofail on grat. ARP */
	QETH_IPA_DELIP_ADDR_2_B_TAKEN_OVER = 0x20L,
	QETH_IPA_DELIP_VIPA_FLAG           = 0x40L,
	QETH_IPA_DELIP_ADDR_NEEDS_SETIP    = 0x80L,
};

/* SETADAPTER IPA Command: ****************************************************/
enum qeth_ipa_setadp_cmd {
	IPA_SETADP_QUERY_COMMANDS_SUPPORTED	= 0x00000001L,
	IPA_SETADP_ALTER_MAC_ADDRESS		= 0x00000002L,
	IPA_SETADP_ADD_DELETE_GROUP_ADDRESS	= 0x00000004L,
	IPA_SETADP_ADD_DELETE_FUNCTIONAL_ADDR	= 0x00000008L,
	IPA_SETADP_SET_ADDRESSING_MODE		= 0x00000010L,
	IPA_SETADP_SET_CONFIG_PARMS		= 0x00000020L,
	IPA_SETADP_SET_CONFIG_PARMS_EXTENDED	= 0x00000040L,
	IPA_SETADP_SET_BROADCAST_MODE		= 0x00000080L,
	IPA_SETADP_SEND_OSA_MESSAGE		= 0x00000100L,
	IPA_SETADP_SET_SNMP_CONTROL		= 0x00000200L,
	IPA_SETADP_QUERY_CARD_INFO		= 0x00000400L,
	IPA_SETADP_SET_PROMISC_MODE		= 0x00000800L,
	IPA_SETADP_SET_DIAG_ASSIST		= 0x00002000L,
	IPA_SETADP_SET_ACCESS_CONTROL		= 0x00010000L,
};
enum qeth_ipa_mac_ops {
	CHANGE_ADDR_READ_MAC		= 0,
	CHANGE_ADDR_REPLACE_MAC		= 1,
	CHANGE_ADDR_ADD_MAC		= 2,
	CHANGE_ADDR_DEL_MAC		= 4,
	CHANGE_ADDR_RESET_MAC		= 8,
};
enum qeth_ipa_addr_ops {
	CHANGE_ADDR_READ_ADDR		= 0,
	CHANGE_ADDR_ADD_ADDR		= 1,
	CHANGE_ADDR_DEL_ADDR		= 2,
	CHANGE_ADDR_FLUSH_ADDR_TABLE	= 4,
};
enum qeth_ipa_promisc_modes {
	SET_PROMISC_MODE_OFF		= 0,
	SET_PROMISC_MODE_ON		= 1,
};
enum qeth_ipa_isolation_modes {
	ISOLATION_MODE_NONE		= 0x00000000L,
	ISOLATION_MODE_FWD		= 0x00000001L,
	ISOLATION_MODE_DROP		= 0x00000002L,
};
enum qeth_ipa_set_access_mode_rc {
	SET_ACCESS_CTRL_RC_SUCCESS		= 0x0000,
	SET_ACCESS_CTRL_RC_NOT_SUPPORTED	= 0x0004,
	SET_ACCESS_CTRL_RC_ALREADY_NOT_ISOLATED	= 0x0008,
	SET_ACCESS_CTRL_RC_ALREADY_ISOLATED	= 0x0010,
	SET_ACCESS_CTRL_RC_NONE_SHARED_ADAPTER	= 0x0014,
	SET_ACCESS_CTRL_RC_ACTIVE_CHECKSUM_OFF	= 0x0018,
};


/* (SET)DELIP(M) IPA stuff ***************************************************/
struct qeth_ipacmd_setdelip4 {
	__u8   ip_addr[4];
	__u8   mask[4];
	__u32  flags;
} __attribute__ ((packed));

struct qeth_ipacmd_setdelip6 {
	__u8   ip_addr[16];
	__u8   mask[16];
	__u32  flags;
} __attribute__ ((packed));

struct qeth_ipacmd_setdelipm {
	__u8 mac[6];
	__u8 padding[2];
	__u8 ip6[12];
	__u8 ip4[4];
} __attribute__ ((packed));

struct qeth_ipacmd_layer2setdelmac {
	__u32 mac_length;
	__u8 mac[6];
} __attribute__ ((packed));

struct qeth_ipacmd_layer2setdelvlan {
	__u16 vlan_id;
} __attribute__ ((packed));


struct qeth_ipacmd_setassparms_hdr {
	__u32 assist_no;
	__u16 length;
	__u16 command_code;
	__u16 return_code;
	__u8 number_of_replies;
	__u8 seq_no;
} __attribute__((packed));

struct qeth_arp_query_data {
	__u16 request_bits;
	__u16 reply_bits;
	__u32 no_entries;
	char data; /* only for replies */
} __attribute__((packed));

/* used as parameter for arp_query reply */
struct qeth_arp_query_info {
	__u32 udata_len;
	__u16 mask_bits;
	__u32 udata_offset;
	__u32 no_entries;
	char *udata;
};

/* SETASSPARMS IPA Command: */
struct qeth_ipacmd_setassparms {
	struct qeth_ipacmd_setassparms_hdr hdr;
	union {
		__u32 flags_32bit;
		struct qeth_arp_cache_entry add_arp_entry;
		struct qeth_arp_query_data query_arp;
		__u8 ip[16];
	} data;
} __attribute__ ((packed));


/* SETRTG IPA Command:    ****************************************************/
struct qeth_set_routing {
	__u8 type;
};

/* SETADAPTERPARMS IPA Command:    *******************************************/
struct qeth_query_cmds_supp {
	__u32 no_lantypes_supp;
	__u8 lan_type;
	__u8 reserved1[3];
	__u32 supported_cmds;
	__u8 reserved2[8];
} __attribute__ ((packed));

struct qeth_change_addr {
	__u32 cmd;
	__u32 addr_size;
	__u32 no_macs;
	__u8 addr[OSA_ADDR_LEN];
} __attribute__ ((packed));


struct qeth_snmp_cmd {
	__u8  token[16];
	__u32 request;
	__u32 interface;
	__u32 returncode;
	__u32 firmwarelevel;
	__u32 seqno;
	__u8  data;
} __attribute__ ((packed));

struct qeth_snmp_ureq_hdr {
	__u32   data_len;
	__u32   req_len;
	__u32   reserved1;
	__u32   reserved2;
} __attribute__ ((packed));

struct qeth_snmp_ureq {
	struct qeth_snmp_ureq_hdr hdr;
	struct qeth_snmp_cmd cmd;
} __attribute__((packed));

/* SET_ACCESS_CONTROL: same format for request and reply */
struct qeth_set_access_ctrl {
	__u32 subcmd_code;
} __attribute__((packed));

struct qeth_ipacmd_setadpparms_hdr {
	__u32 supp_hw_cmds;
	__u32 reserved1;
	__u16 cmdlength;
	__u16 reserved2;
	__u32 command_code;
	__u16 return_code;
	__u8  used_total;
	__u8  seq_no;
	__u32 reserved3;
} __attribute__ ((packed));

struct qeth_ipacmd_setadpparms {
	struct qeth_ipacmd_setadpparms_hdr hdr;
	union {
		struct qeth_query_cmds_supp query_cmds_supp;
		struct qeth_change_addr change_addr;
		struct qeth_snmp_cmd snmp;
		struct qeth_set_access_ctrl set_access_ctrl;
		__u32 mode;
	} data;
} __attribute__ ((packed));

/* CREATE_ADDR IPA Command:    ***********************************************/
struct qeth_create_destroy_address {
	__u8 unique_id[8];
} __attribute__ ((packed));

/* SET DIAGNOSTIC ASSIST IPA Command:	 *************************************/

enum qeth_diags_cmds {
	QETH_DIAGS_CMD_QUERY	= 0x0001,
	QETH_DIAGS_CMD_TRAP	= 0x0002,
	QETH_DIAGS_CMD_TRACE	= 0x0004,
	QETH_DIAGS_CMD_NOLOG	= 0x0008,
	QETH_DIAGS_CMD_DUMP	= 0x0010,
};

enum qeth_diags_trace_types {
	QETH_DIAGS_TYPE_HIPERSOCKET	= 0x02,
};

enum qeth_diags_trace_cmds {
	QETH_DIAGS_CMD_TRACE_ENABLE	= 0x0001,
	QETH_DIAGS_CMD_TRACE_DISABLE	= 0x0002,
	QETH_DIAGS_CMD_TRACE_MODIFY	= 0x0004,
	QETH_DIAGS_CMD_TRACE_REPLACE	= 0x0008,
	QETH_DIAGS_CMD_TRACE_QUERY	= 0x0010,
};

<<<<<<< HEAD
=======
enum qeth_diags_trap_action {
	QETH_DIAGS_TRAP_ARM	= 0x01,
	QETH_DIAGS_TRAP_DISARM	= 0x02,
	QETH_DIAGS_TRAP_CAPTURE = 0x04,
};

>>>>>>> 02f8c6ae
struct qeth_ipacmd_diagass {
	__u32  host_tod2;
	__u32:32;
	__u16  subcmd_len;
	__u16:16;
	__u32  subcmd;
	__u8   type;
	__u8   action;
	__u16  options;
<<<<<<< HEAD
	__u32:32;
=======
	__u32  ext;
	__u8   cdata[64];
>>>>>>> 02f8c6ae
} __attribute__ ((packed));

/* Header for each IPA command */
struct qeth_ipacmd_hdr {
	__u8   command;
	__u8   initiator;
	__u16  seqno;
	__u16  return_code;
	__u8   adapter_type;
	__u8   rel_adapter_no;
	__u8   prim_version_no;
	__u8   param_count;
	__u16  prot_version;
	__u32  ipa_supported;
	__u32  ipa_enabled;
} __attribute__ ((packed));

/* The IPA command itself */
struct qeth_ipa_cmd {
	struct qeth_ipacmd_hdr hdr;
	union {
		struct qeth_ipacmd_setdelip4		setdelip4;
		struct qeth_ipacmd_setdelip6		setdelip6;
		struct qeth_ipacmd_setdelipm		setdelipm;
		struct qeth_ipacmd_setassparms		setassparms;
		struct qeth_ipacmd_layer2setdelmac	setdelmac;
		struct qeth_ipacmd_layer2setdelvlan	setdelvlan;
		struct qeth_create_destroy_address	create_destroy_addr;
		struct qeth_ipacmd_setadpparms		setadapterparms;
		struct qeth_set_routing			setrtg;
		struct qeth_ipacmd_diagass		diagass;
	} data;
} __attribute__ ((packed));

/*
 * special command for ARP processing.
 * this is not included in setassparms command before, because we get
 * problem with the size of struct qeth_ipacmd_setassparms otherwise
 */
enum qeth_ipa_arp_return_codes {
	QETH_IPA_ARP_RC_SUCCESS      = 0x0000,
	QETH_IPA_ARP_RC_FAILED       = 0x0001,
	QETH_IPA_ARP_RC_NOTSUPP      = 0x0002,
	QETH_IPA_ARP_RC_OUT_OF_RANGE = 0x0003,
	QETH_IPA_ARP_RC_Q_NOTSUPP    = 0x0004,
	QETH_IPA_ARP_RC_Q_NO_DATA    = 0x0008,
};

extern char *qeth_get_ipa_msg(enum qeth_ipa_return_codes rc);
extern char *qeth_get_ipa_cmd_name(enum qeth_ipa_cmds cmd);

#define QETH_SETASS_BASE_LEN (sizeof(struct qeth_ipacmd_hdr) + \
			       sizeof(struct qeth_ipacmd_setassparms_hdr))
#define QETH_IPA_ARP_DATA_POS(buffer) (buffer + IPA_PDU_HEADER_SIZE + \
				       QETH_SETASS_BASE_LEN)
#define QETH_SETADP_BASE_LEN (sizeof(struct qeth_ipacmd_hdr) + \
			      sizeof(struct qeth_ipacmd_setadpparms_hdr))
#define QETH_SNMP_SETADP_CMDLENGTH 16

#define QETH_ARP_DATA_SIZE 3968
#define QETH_ARP_CMD_LEN (QETH_ARP_DATA_SIZE + 8)
/* Helper functions */
#define IS_IPA_REPLY(cmd) ((cmd->hdr.initiator == IPA_CMD_INITIATOR_HOST) || \
			   (cmd->hdr.initiator == IPA_CMD_INITIATOR_OSA_REPLY))

/*****************************************************************************/
/* END OF   IP Assist related definitions                                    */
/*****************************************************************************/


extern unsigned char WRITE_CCW[];
extern unsigned char READ_CCW[];

extern unsigned char CM_ENABLE[];
#define CM_ENABLE_SIZE 0x63
#define QETH_CM_ENABLE_ISSUER_RM_TOKEN(buffer) (buffer + 0x2c)
#define QETH_CM_ENABLE_FILTER_TOKEN(buffer) (buffer + 0x53)
#define QETH_CM_ENABLE_USER_DATA(buffer) (buffer + 0x5b)

#define QETH_CM_ENABLE_RESP_FILTER_TOKEN(buffer) \
		(PDU_ENCAPSULATION(buffer) + 0x13)


extern unsigned char CM_SETUP[];
#define CM_SETUP_SIZE 0x64
#define QETH_CM_SETUP_DEST_ADDR(buffer) (buffer + 0x2c)
#define QETH_CM_SETUP_CONNECTION_TOKEN(buffer) (buffer + 0x51)
#define QETH_CM_SETUP_FILTER_TOKEN(buffer) (buffer + 0x5a)

#define QETH_CM_SETUP_RESP_DEST_ADDR(buffer) \
		(PDU_ENCAPSULATION(buffer) + 0x1a)

extern unsigned char ULP_ENABLE[];
#define ULP_ENABLE_SIZE 0x6b
#define QETH_ULP_ENABLE_LINKNUM(buffer) (buffer + 0x61)
#define QETH_ULP_ENABLE_DEST_ADDR(buffer) (buffer + 0x2c)
#define QETH_ULP_ENABLE_FILTER_TOKEN(buffer) (buffer + 0x53)
#define QETH_ULP_ENABLE_PORTNAME_AND_LL(buffer) (buffer + 0x62)
#define QETH_ULP_ENABLE_RESP_FILTER_TOKEN(buffer) \
		(PDU_ENCAPSULATION(buffer) + 0x13)
#define QETH_ULP_ENABLE_RESP_MAX_MTU(buffer) \
		(PDU_ENCAPSULATION(buffer) + 0x1f)
#define QETH_ULP_ENABLE_RESP_DIFINFO_LEN(buffer) \
		(PDU_ENCAPSULATION(buffer) + 0x17)
#define QETH_ULP_ENABLE_RESP_LINK_TYPE(buffer) \
		(PDU_ENCAPSULATION(buffer) + 0x2b)
/* Layer 2 definitions */
#define QETH_PROT_LAYER2 0x08
#define QETH_PROT_TCPIP  0x03
#define QETH_PROT_OSN2   0x0a
#define QETH_ULP_ENABLE_PROT_TYPE(buffer) (buffer + 0x50)
#define QETH_IPA_CMD_PROT_TYPE(buffer) (buffer + 0x19)

extern unsigned char ULP_SETUP[];
#define ULP_SETUP_SIZE 0x6c
#define QETH_ULP_SETUP_DEST_ADDR(buffer) (buffer + 0x2c)
#define QETH_ULP_SETUP_CONNECTION_TOKEN(buffer) (buffer + 0x51)
#define QETH_ULP_SETUP_FILTER_TOKEN(buffer) (buffer + 0x5a)
#define QETH_ULP_SETUP_CUA(buffer) (buffer + 0x68)
#define QETH_ULP_SETUP_REAL_DEVADDR(buffer) (buffer + 0x6a)

#define QETH_ULP_SETUP_RESP_CONNECTION_TOKEN(buffer) \
		(PDU_ENCAPSULATION(buffer) + 0x1a)


extern unsigned char DM_ACT[];
#define DM_ACT_SIZE 0x55
#define QETH_DM_ACT_DEST_ADDR(buffer) (buffer + 0x2c)
#define QETH_DM_ACT_CONNECTION_TOKEN(buffer) (buffer + 0x51)



#define QETH_TRANSPORT_HEADER_SEQ_NO(buffer) (buffer + 4)
#define QETH_PDU_HEADER_SEQ_NO(buffer) (buffer + 0x1c)
#define QETH_PDU_HEADER_ACK_SEQ_NO(buffer) (buffer + 0x20)

extern unsigned char IDX_ACTIVATE_READ[];
extern unsigned char IDX_ACTIVATE_WRITE[];

#define IDX_ACTIVATE_SIZE	0x22
#define QETH_IDX_ACT_PNO(buffer) (buffer+0x0b)
#define QETH_IDX_ACT_ISSUER_RM_TOKEN(buffer) (buffer + 0x0c)
#define QETH_IDX_NO_PORTNAME_REQUIRED(buffer) ((buffer)[0x0b] & 0x80)
#define QETH_IDX_ACT_FUNC_LEVEL(buffer) (buffer + 0x10)
#define QETH_IDX_ACT_DATASET_NAME(buffer) (buffer + 0x16)
#define QETH_IDX_ACT_QDIO_DEV_CUA(buffer) (buffer + 0x1e)
#define QETH_IDX_ACT_QDIO_DEV_REALADDR(buffer) (buffer + 0x20)
#define QETH_IS_IDX_ACT_POS_REPLY(buffer) (((buffer)[0x08] & 3) == 2)
#define QETH_IDX_REPLY_LEVEL(buffer) (buffer + 0x12)
#define QETH_IDX_ACT_CAUSE_CODE(buffer) (buffer)[0x09]
#define QETH_IDX_ACT_ERR_EXCL		0x19
#define QETH_IDX_ACT_ERR_AUTH		0x1E
#define QETH_IDX_ACT_ERR_AUTH_USER	0x20

#define PDU_ENCAPSULATION(buffer) \
	(buffer + *(buffer + (*(buffer + 0x0b)) + \
	 *(buffer + *(buffer + 0x0b) + 0x11) + 0x07))

#define IS_IPA(buffer) \
	((buffer) && \
	 (*(buffer + ((*(buffer + 0x0b)) + 4)) == 0xc1))

#define ADDR_FRAME_TYPE_DIX 1
#define ADDR_FRAME_TYPE_802_3 2
#define ADDR_FRAME_TYPE_TR_WITHOUT_SR 0x10
#define ADDR_FRAME_TYPE_TR_WITH_SR 0x20

#endif<|MERGE_RESOLUTION|>--- conflicted
+++ resolved
@@ -448,15 +448,12 @@
 	QETH_DIAGS_CMD_TRACE_QUERY	= 0x0010,
 };
 
-<<<<<<< HEAD
-=======
 enum qeth_diags_trap_action {
 	QETH_DIAGS_TRAP_ARM	= 0x01,
 	QETH_DIAGS_TRAP_DISARM	= 0x02,
 	QETH_DIAGS_TRAP_CAPTURE = 0x04,
 };
 
->>>>>>> 02f8c6ae
 struct qeth_ipacmd_diagass {
 	__u32  host_tod2;
 	__u32:32;
@@ -466,12 +463,8 @@
 	__u8   type;
 	__u8   action;
 	__u16  options;
-<<<<<<< HEAD
-	__u32:32;
-=======
 	__u32  ext;
 	__u8   cdata[64];
->>>>>>> 02f8c6ae
 } __attribute__ ((packed));
 
 /* Header for each IPA command */
