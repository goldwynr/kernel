/*
 * drivers/s390/net/ctcm_sysfs.c
 *
 * Copyright IBM Corp. 2007, 2007
 * Authors:	Peter Tiedemann (ptiedem@de.ibm.com)
 *
 */

#undef DEBUG
#undef DEBUGDATA
#undef DEBUGCCW

#define KMSG_COMPONENT "ctcm"
<<<<<<< HEAD
=======
#define pr_fmt(fmt) KMSG_COMPONENT ": " fmt
>>>>>>> 18e352e4

#include <linux/sysfs.h>
#include "ctcm_main.h"

/*
 * sysfs attributes
 */

static ssize_t ctcm_buffer_show(struct device *dev,
				struct device_attribute *attr, char *buf)
{
	struct ctcm_priv *priv = dev_get_drvdata(dev);

	if (!priv)
		return -ENODEV;
	return sprintf(buf, "%d\n", priv->buffer_size);
}

static ssize_t ctcm_buffer_write(struct device *dev,
		struct device_attribute *attr, const char *buf, size_t count)
{
	struct net_device *ndev;
	int bs1;
	struct ctcm_priv *priv = dev_get_drvdata(dev);

	if (!(priv && priv->channel[READ] &&
			(ndev = priv->channel[READ]->netdev))) {
		CTCM_DBF_TEXT(SETUP, CTC_DBF_ERROR, "bfnondev");
		return -ENODEV;
	}

	sscanf(buf, "%u", &bs1);
	if (bs1 > CTCM_BUFSIZE_LIMIT)
					goto einval;
	if (bs1 < (576 + LL_HEADER_LENGTH + 2))
					goto einval;
	priv->buffer_size = bs1;	/* just to overwrite the default */

	if ((ndev->flags & IFF_RUNNING) &&
	    (bs1 < (ndev->mtu + LL_HEADER_LENGTH + 2)))
					goto einval;

	priv->channel[READ]->max_bufsize = bs1;
	priv->channel[WRITE]->max_bufsize = bs1;
	if (!(ndev->flags & IFF_RUNNING))
		ndev->mtu = bs1 - LL_HEADER_LENGTH - 2;
	priv->channel[READ]->flags |= CHANNEL_FLAGS_BUFSIZE_CHANGED;
	priv->channel[WRITE]->flags |= CHANNEL_FLAGS_BUFSIZE_CHANGED;

	CTCM_DBF_DEV(SETUP, ndev, buf);
	return count;

einval:
	CTCM_DBF_DEV(SETUP, ndev, "buff_err");
	return -EINVAL;
}

static void ctcm_print_statistics(struct ctcm_priv *priv)
{
	char *sbuf;
	char *p;

	if (!priv)
		return;
	sbuf = kmalloc(2048, GFP_KERNEL);
	if (sbuf == NULL)
		return;
	p = sbuf;

	p += sprintf(p, "  Device FSM state: %s\n",
		     fsm_getstate_str(priv->fsm));
	p += sprintf(p, "  RX channel FSM state: %s\n",
		     fsm_getstate_str(priv->channel[READ]->fsm));
	p += sprintf(p, "  TX channel FSM state: %s\n",
		     fsm_getstate_str(priv->channel[WRITE]->fsm));
	p += sprintf(p, "  Max. TX buffer used: %ld\n",
		     priv->channel[WRITE]->prof.maxmulti);
	p += sprintf(p, "  Max. chained SKBs: %ld\n",
		     priv->channel[WRITE]->prof.maxcqueue);
	p += sprintf(p, "  TX single write ops: %ld\n",
		     priv->channel[WRITE]->prof.doios_single);
	p += sprintf(p, "  TX multi write ops: %ld\n",
		     priv->channel[WRITE]->prof.doios_multi);
	p += sprintf(p, "  Netto bytes written: %ld\n",
		     priv->channel[WRITE]->prof.txlen);
	p += sprintf(p, "  Max. TX IO-time: %ld\n",
		     priv->channel[WRITE]->prof.tx_time);

	printk(KERN_INFO "Statistics for %s:\n%s",
				priv->channel[WRITE]->netdev->name, sbuf);
	kfree(sbuf);
	return;
}

static ssize_t stats_show(struct device *dev,
				struct device_attribute *attr, char *buf)
{
	struct ctcm_priv *priv = dev_get_drvdata(dev);
	if (!priv)
		return -ENODEV;
	ctcm_print_statistics(priv);
	return sprintf(buf, "0\n");
}

static ssize_t stats_write(struct device *dev, struct device_attribute *attr,
				const char *buf, size_t count)
{
	struct ctcm_priv *priv = dev_get_drvdata(dev);
	if (!priv)
		return -ENODEV;
	/* Reset statistics */
	memset(&priv->channel[WRITE]->prof, 0,
				sizeof(priv->channel[WRITE]->prof));
	return count;
}

static ssize_t ctcm_proto_show(struct device *dev,
				struct device_attribute *attr, char *buf)
{
	struct ctcm_priv *priv = dev_get_drvdata(dev);
	if (!priv)
		return -ENODEV;

	return sprintf(buf, "%d\n", priv->protocol);
}

static ssize_t ctcm_proto_store(struct device *dev,
		struct device_attribute *attr, const char *buf, size_t count)
{
	int value;
	struct ctcm_priv *priv = dev_get_drvdata(dev);

	if (!priv)
		return -ENODEV;
	sscanf(buf, "%u", &value);
	if (!((value == CTCM_PROTO_S390)  ||
	      (value == CTCM_PROTO_LINUX) ||
	      (value == CTCM_PROTO_MPC) ||
	      (value == CTCM_PROTO_OS390)))
		return -EINVAL;
	priv->protocol = value;
	CTCM_DBF_DEV(SETUP, dev, buf);

	return count;
}

static ssize_t ctcm_type_show(struct device *dev,
				struct device_attribute *attr, char *buf)
{
	struct ccwgroup_device *cgdev;

	cgdev = to_ccwgroupdev(dev);
	if (!cgdev)
		return -ENODEV;

	return sprintf(buf, "%s\n",
			cu3088_type[cgdev->cdev[0]->id.driver_info]);
}

static DEVICE_ATTR(buffer, 0644, ctcm_buffer_show, ctcm_buffer_write);
static DEVICE_ATTR(protocol, 0644, ctcm_proto_show, ctcm_proto_store);
static DEVICE_ATTR(type, 0444, ctcm_type_show, NULL);
static DEVICE_ATTR(stats, 0644, stats_show, stats_write);

static struct attribute *ctcm_attr[] = {
	&dev_attr_protocol.attr,
	&dev_attr_type.attr,
	&dev_attr_buffer.attr,
	NULL,
};

static struct attribute_group ctcm_attr_group = {
	.attrs = ctcm_attr,
};

int ctcm_add_attributes(struct device *dev)
{
	int rc;

	rc = device_create_file(dev, &dev_attr_stats);

	return rc;
}

void ctcm_remove_attributes(struct device *dev)
{
	device_remove_file(dev, &dev_attr_stats);
}

int ctcm_add_files(struct device *dev)
{
	return sysfs_create_group(&dev->kobj, &ctcm_attr_group);
}

void ctcm_remove_files(struct device *dev)
{
	sysfs_remove_group(&dev->kobj, &ctcm_attr_group);
}
<|MERGE_RESOLUTION|>--- conflicted
+++ resolved
@@ -11,10 +11,7 @@
 #undef DEBUGCCW
 
 #define KMSG_COMPONENT "ctcm"
-<<<<<<< HEAD
-=======
 #define pr_fmt(fmt) KMSG_COMPONENT ": " fmt
->>>>>>> 18e352e4
 
 #include <linux/sysfs.h>
 #include "ctcm_main.h"
