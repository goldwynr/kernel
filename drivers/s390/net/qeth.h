#ifndef __QETH_H__
#define __QETH_H__

#include <linux/if.h>
#include <linux/if_arp.h>

#include <linux/if_tr.h>
#include <linux/trdevice.h>
#include <linux/etherdevice.h>
#include <linux/if_vlan.h>
#include <linux/ctype.h>

#include <net/ipv6.h>
#include <linux/in6.h>
#include <net/if_inet6.h>
#include <net/addrconf.h>


#include <linux/bitops.h>

#include <asm/debug.h>
#include <asm/qdio.h>
#include <asm/ccwdev.h>
#include <asm/ccwgroup.h>

#include "qeth_mpc.h"

#ifdef CONFIG_QETH_IPV6
#define QETH_VERSION_IPV6 	":IPv6"
#else
#define QETH_VERSION_IPV6 	""
#endif
#ifdef CONFIG_QETH_VLAN
#define QETH_VERSION_VLAN 	":VLAN"
#else
#define QETH_VERSION_VLAN 	""
#endif

/**
 * Debug Facility stuff
 */
#define QETH_DBF_SETUP_NAME "qeth_setup"
#define QETH_DBF_SETUP_LEN 8
#define QETH_DBF_SETUP_PAGES 8
#define QETH_DBF_SETUP_NR_AREAS 1
#define QETH_DBF_SETUP_LEVEL 5

#define QETH_DBF_MISC_NAME "qeth_misc"
#define QETH_DBF_MISC_LEN 128
#define QETH_DBF_MISC_PAGES 2
#define QETH_DBF_MISC_NR_AREAS 1
#define QETH_DBF_MISC_LEVEL 2

#define QETH_DBF_DATA_NAME "qeth_data"
#define QETH_DBF_DATA_LEN 96
#define QETH_DBF_DATA_PAGES 8
#define QETH_DBF_DATA_NR_AREAS 1
#define QETH_DBF_DATA_LEVEL 2

#define QETH_DBF_CONTROL_NAME "qeth_control"
#define QETH_DBF_CONTROL_LEN 256
#define QETH_DBF_CONTROL_PAGES 8
#define QETH_DBF_CONTROL_NR_AREAS 2
#define QETH_DBF_CONTROL_LEVEL 5

#define QETH_DBF_TRACE_NAME "qeth_trace"
#define QETH_DBF_TRACE_LEN 8
#define QETH_DBF_TRACE_PAGES 4
#define QETH_DBF_TRACE_NR_AREAS 2
#define QETH_DBF_TRACE_LEVEL 3
extern debug_info_t *qeth_dbf_trace;

#define QETH_DBF_SENSE_NAME "qeth_sense"
#define QETH_DBF_SENSE_LEN 64
#define QETH_DBF_SENSE_PAGES 2
#define QETH_DBF_SENSE_NR_AREAS 1
#define QETH_DBF_SENSE_LEVEL 2

#define QETH_DBF_QERR_NAME "qeth_qerr"
#define QETH_DBF_QERR_LEN 8
#define QETH_DBF_QERR_PAGES 2
#define QETH_DBF_QERR_NR_AREAS 2
#define QETH_DBF_QERR_LEVEL 2

#define QETH_DBF_TEXT(name,level,text) \
	do { \
		debug_text_event(qeth_dbf_##name,level,text); \
	} while (0)

#define QETH_DBF_HEX(name,level,addr,len) \
	do { \
		debug_event(qeth_dbf_##name,level,(void*)(addr),len); \
	} while (0)

DECLARE_PER_CPU(char[256], qeth_dbf_txt_buf);

#define QETH_DBF_TEXT_(name,level,text...)				\
	do {								\
		char* dbf_txt_buf = get_cpu_var(qeth_dbf_txt_buf);	\
		sprintf(dbf_txt_buf, text);			  	\
		debug_text_event(qeth_dbf_##name,level,dbf_txt_buf);	\
		put_cpu_var(qeth_dbf_txt_buf);				\
	} while (0)

#define QETH_DBF_SPRINTF(name,level,text...) \
	do { \
		debug_sprintf_event(qeth_dbf_trace, level, ##text ); \
		debug_sprintf_event(qeth_dbf_trace, level, text ); \
	} while (0)

/**
 * some more debug stuff
 */
#define PRINTK_HEADER 	"qeth: "

#define HEXDUMP16(importance,header,ptr) \
PRINT_##importance(header "%02x %02x %02x %02x  %02x %02x %02x %02x  " \
		   "%02x %02x %02x %02x  %02x %02x %02x %02x\n", \
		   *(((char*)ptr)),*(((char*)ptr)+1),*(((char*)ptr)+2), \
		   *(((char*)ptr)+3),*(((char*)ptr)+4),*(((char*)ptr)+5), \
		   *(((char*)ptr)+6),*(((char*)ptr)+7),*(((char*)ptr)+8), \
		   *(((char*)ptr)+9),*(((char*)ptr)+10),*(((char*)ptr)+11), \
		   *(((char*)ptr)+12),*(((char*)ptr)+13), \
		   *(((char*)ptr)+14),*(((char*)ptr)+15)); \
PRINT_##importance(header "%02x %02x %02x %02x  %02x %02x %02x %02x  " \
		   "%02x %02x %02x %02x  %02x %02x %02x %02x\n", \
		   *(((char*)ptr)+16),*(((char*)ptr)+17), \
		   *(((char*)ptr)+18),*(((char*)ptr)+19), \
		   *(((char*)ptr)+20),*(((char*)ptr)+21), \
		   *(((char*)ptr)+22),*(((char*)ptr)+23), \
		   *(((char*)ptr)+24),*(((char*)ptr)+25), \
		   *(((char*)ptr)+26),*(((char*)ptr)+27), \
		   *(((char*)ptr)+28),*(((char*)ptr)+29), \
		   *(((char*)ptr)+30),*(((char*)ptr)+31));

static inline void
qeth_hex_dump(unsigned char *buf, size_t len)
{
	size_t i;

	for (i = 0; i < len; i++) {
		if (i && !(i % 16))
			printk("\n");
		printk("%02x ", *(buf + i));
	}
	printk("\n");
}

#define SENSE_COMMAND_REJECT_BYTE 0
#define SENSE_COMMAND_REJECT_FLAG 0x80
#define SENSE_RESETTING_EVENT_BYTE 1
#define SENSE_RESETTING_EVENT_FLAG 0x80

#define atomic_swap(a,b) xchg((int *)a.counter, b)

/*
 * Common IO related definitions
 */
extern struct device *qeth_root_dev;
extern struct ccw_driver qeth_ccw_driver;
extern struct ccwgroup_driver qeth_ccwgroup_driver;

#define CARD_RDEV(card) card->read.ccwdev
#define CARD_WDEV(card) card->write.ccwdev
#define CARD_DDEV(card) card->data.ccwdev
#define CARD_BUS_ID(card) card->gdev->dev.bus_id
#define CARD_RDEV_ID(card) card->read.ccwdev->dev.bus_id
#define CARD_WDEV_ID(card) card->write.ccwdev->dev.bus_id
#define CARD_DDEV_ID(card) card->data.ccwdev->dev.bus_id
#define CHANNEL_ID(channel) channel->ccwdev->dev.bus_id

#define CARD_FROM_CDEV(cdev) (struct qeth_card *) \
		((struct ccwgroup_device *)cdev->dev.driver_data)\
		->dev.driver_data;

/**
 * card stuff
 */
#ifdef CONFIG_QETH_PERF_STATS
struct qeth_perf_stats {
	unsigned int bufs_rec;
	unsigned int bufs_sent;

	unsigned int skbs_sent_pack;
	unsigned int bufs_sent_pack;

	unsigned int sc_dp_p;
	unsigned int sc_p_dp;
	/* qdio_input_handler: number of times called, time spent in */
	__u64 inbound_start_time;
	unsigned int inbound_cnt;
	unsigned int inbound_time;
	/* qeth_send_packet: number of times called, time spent in */
	__u64 outbound_start_time;
	unsigned int outbound_cnt;
	unsigned int outbound_time;
	/* qdio_output_handler: number of times called, time spent in */
	__u64 outbound_handler_start_time;
	unsigned int outbound_handler_cnt;
	unsigned int outbound_handler_time;
	/* number of calls to and time spent in do_QDIO for inbound queue */
	__u64 inbound_do_qdio_start_time;
	unsigned int inbound_do_qdio_cnt;
	unsigned int inbound_do_qdio_time;
	/* number of calls to and time spent in do_QDIO for outbound queues */
	__u64 outbound_do_qdio_start_time;
	unsigned int outbound_do_qdio_cnt;
	unsigned int outbound_do_qdio_time;
	/* eddp data */
	unsigned int large_send_bytes;
	unsigned int large_send_cnt;
	unsigned int sg_skbs_sent;
	unsigned int sg_frags_sent;
};
#endif /* CONFIG_QETH_PERF_STATS */

/* Routing stuff */
struct qeth_routing_info {
	enum qeth_routing_types type;
};

/* IPA stuff */
struct qeth_ipa_info {
	__u32 supported_funcs;
	__u32 enabled_funcs;
};

static inline int
qeth_is_ipa_supported(struct qeth_ipa_info *ipa, enum qeth_ipa_funcs func)
{
	return (ipa->supported_funcs & func);
}

static inline int
qeth_is_ipa_enabled(struct qeth_ipa_info *ipa, enum qeth_ipa_funcs func)
{
	return (ipa->supported_funcs & ipa->enabled_funcs & func);
}

#define qeth_adp_supported(c,f) \
	qeth_is_ipa_supported(&c->options.adp, f)
#define qeth_adp_enabled(c,f) \
	qeth_is_ipa_enabled(&c->options.adp, f)
#define qeth_is_supported(c,f) \
	qeth_is_ipa_supported(&c->options.ipa4, f)
#define qeth_is_enabled(c,f) \
	qeth_is_ipa_enabled(&c->options.ipa4, f)
#ifdef CONFIG_QETH_IPV6
#define qeth_is_supported6(c,f) \
	qeth_is_ipa_supported(&c->options.ipa6, f)
#define qeth_is_enabled6(c,f) \
	qeth_is_ipa_enabled(&c->options.ipa6, f)
#else /* CONFIG_QETH_IPV6 */
#define qeth_is_supported6(c,f) 0
#define qeth_is_enabled6(c,f) 0
#endif /* CONFIG_QETH_IPV6 */
#define qeth_is_ipafunc_supported(c,prot,f) \
	 (prot==QETH_PROT_IPV6)? qeth_is_supported6(c,f):qeth_is_supported(c,f)
#define qeth_is_ipafunc_enabled(c,prot,f) \
	 (prot==QETH_PROT_IPV6)? qeth_is_enabled6(c,f):qeth_is_enabled(c,f)


#define QETH_IDX_FUNC_LEVEL_OSAE_ENA_IPAT 0x0101
#define QETH_IDX_FUNC_LEVEL_OSAE_DIS_IPAT 0x0101
#define QETH_IDX_FUNC_LEVEL_IQD_ENA_IPAT 0x4108
#define QETH_IDX_FUNC_LEVEL_IQD_DIS_IPAT 0x5108

#define QETH_MODELLIST_ARRAY \
	{{0x1731,0x01,0x1732,0x01,QETH_CARD_TYPE_OSAE,1, \
	QETH_IDX_FUNC_LEVEL_OSAE_ENA_IPAT, \
	QETH_IDX_FUNC_LEVEL_OSAE_DIS_IPAT, \
	QETH_MAX_QUEUES,0}, \
	{0x1731,0x05,0x1732,0x05,QETH_CARD_TYPE_IQD,0, \
	QETH_IDX_FUNC_LEVEL_IQD_ENA_IPAT, \
	QETH_IDX_FUNC_LEVEL_IQD_DIS_IPAT, \
	QETH_MAX_QUEUES,0x103}, \
	{0x1731,0x06,0x1732,0x06,QETH_CARD_TYPE_OSN,0, \
	QETH_IDX_FUNC_LEVEL_OSAE_ENA_IPAT, \
	QETH_IDX_FUNC_LEVEL_OSAE_DIS_IPAT, \
	QETH_MAX_QUEUES,0}, \
	{0,0,0,0,0,0,0,0,0}}

#define QETH_REAL_CARD		1
#define QETH_VLAN_CARD		2
#define QETH_BUFSIZE	 	4096

/**
 * some more defs
 */
#define IF_NAME_LEN	 	16
#define QETH_TX_TIMEOUT		100 * HZ
#define QETH_HEADER_SIZE	32
#define MAX_PORTNO 		15
#define QETH_FAKE_LL_LEN_ETH	ETH_HLEN
#define QETH_FAKE_LL_LEN_TR	(sizeof(struct trh_hdr)-TR_MAXRIFLEN+sizeof(struct trllc))
#define QETH_FAKE_LL_V6_ADDR_POS 24

/*IPv6 address autoconfiguration stuff*/
#define UNIQUE_ID_IF_CREATE_ADDR_FAILED 0xfffe
#define UNIQUE_ID_NOT_BY_CARD 		0x10000

/*****************************************************************************/
/* QDIO queue and buffer handling                                            */
/*****************************************************************************/
#define QETH_MAX_QUEUES 4
#define QETH_IN_BUF_SIZE_DEFAULT 65536
#define QETH_IN_BUF_COUNT_DEFAULT 16
#define QETH_IN_BUF_COUNT_MIN 8
#define QETH_IN_BUF_COUNT_MAX 128
#define QETH_MAX_BUFFER_ELEMENTS(card) ((card)->qdio.in_buf_size >> 12)
#define QETH_IN_BUF_REQUEUE_THRESHOLD(card) \
		((card)->qdio.in_buf_pool.buf_count / 2)

/* buffers we have to be behind before we get a PCI */
#define QETH_PCI_THRESHOLD_A(card) ((card)->qdio.in_buf_pool.buf_count+1)
/*enqueued free buffers left before we get a PCI*/
#define QETH_PCI_THRESHOLD_B(card) 0
/*not used unless the microcode gets patched*/
#define QETH_PCI_TIMER_VALUE(card) 3

#define QETH_MIN_INPUT_THRESHOLD 1
#define QETH_MAX_INPUT_THRESHOLD 500
#define QETH_MIN_OUTPUT_THRESHOLD 1
#define QETH_MAX_OUTPUT_THRESHOLD 300

/* priority queing */
#define QETH_PRIOQ_DEFAULT QETH_NO_PRIO_QUEUEING
#define QETH_DEFAULT_QUEUE    2
#define QETH_NO_PRIO_QUEUEING 0
#define QETH_PRIO_Q_ING_PREC  1
#define QETH_PRIO_Q_ING_TOS   2
#define IP_TOS_LOWDELAY 0x10
#define IP_TOS_HIGHTHROUGHPUT 0x08
#define IP_TOS_HIGHRELIABILITY 0x04
#define IP_TOS_NOTIMPORTANT 0x02

/* Packing */
#define QETH_LOW_WATERMARK_PACK  2
#define QETH_HIGH_WATERMARK_PACK 5
#define QETH_WATERMARK_PACK_FUZZ 1

#define QETH_IP_HEADER_SIZE 40

struct qeth_hdr_layer3 {
	__u8  id;
	__u8  flags;
	__u16 inbound_checksum; /*TSO:__u16 seqno */
	__u32 token;		/*TSO: __u32 reserved */
	__u16 length;
	__u8  vlan_prio;
	__u8  ext_flags;
	__u16 vlan_id;
	__u16 frame_offset;
	__u8  dest_addr[16];
} __attribute__ ((packed));

struct qeth_hdr_layer2 {
	__u8 id;
	__u8 flags[3];
	__u8 port_no;
	__u8 hdr_length;
	__u16 pkt_length;
	__u16 seq_no;
	__u16 vlan_id;
	__u32 reserved;
	__u8 reserved2[16];
} __attribute__ ((packed));

struct qeth_hdr_osn {
	__u8 id;
	__u8 reserved;
	__u16 seq_no;
	__u16 reserved2;
	__u16 control_flags;
	__u16 pdu_length;
	__u8 reserved3[18];
	__u32 ccid;
} __attribute__ ((packed));
					    
struct qeth_hdr {
	union {
		struct qeth_hdr_layer2 l2;
		struct qeth_hdr_layer3 l3;
		struct qeth_hdr_osn    osn;
	} hdr;
} __attribute__ ((packed));

/*TCP Segmentation Offload header*/
struct qeth_hdr_ext_tso {
        __u16 hdr_tot_len;
        __u8  imb_hdr_no;
        __u8  reserved;
        __u8  hdr_type;
        __u8  hdr_version;
        __u16 hdr_len;
        __u32 payload_len;
        __u16 mss;
        __u16 dg_hdr_len;
        __u8  padding[16];
} __attribute__ ((packed));

struct qeth_hdr_tso {
        struct qeth_hdr hdr; 	/*hdr->hdr.l3.xxx*/
	struct qeth_hdr_ext_tso ext;
} __attribute__ ((packed));


/* flags for qeth_hdr.flags */
#define QETH_HDR_PASSTHRU 0x10
#define QETH_HDR_IPV6     0x80
#define QETH_HDR_CAST_MASK 0x07
enum qeth_cast_flags {
	QETH_CAST_UNICAST   = 0x06,
	QETH_CAST_MULTICAST = 0x04,
	QETH_CAST_BROADCAST = 0x05,
	QETH_CAST_ANYCAST   = 0x07,
	QETH_CAST_NOCAST    = 0x00,
};

enum qeth_layer2_frame_flags {
	QETH_LAYER2_FLAG_MULTICAST = 0x01,
	QETH_LAYER2_FLAG_BROADCAST = 0x02,
	QETH_LAYER2_FLAG_UNICAST   = 0x04,
	QETH_LAYER2_FLAG_VLAN      = 0x10,
};

enum qeth_header_ids {
	QETH_HEADER_TYPE_LAYER3 = 0x01,
	QETH_HEADER_TYPE_LAYER2 = 0x02,
	QETH_HEADER_TYPE_TSO	= 0x03,
	QETH_HEADER_TYPE_OSN    = 0x04,
};
/* flags for qeth_hdr.ext_flags */
#define QETH_HDR_EXT_VLAN_FRAME       0x01
#define QETH_HDR_EXT_TOKEN_ID         0x02
#define QETH_HDR_EXT_INCLUDE_VLAN_TAG 0x04
#define QETH_HDR_EXT_SRC_MAC_ADDR     0x08
#define QETH_HDR_EXT_CSUM_HDR_REQ     0x10
#define QETH_HDR_EXT_CSUM_TRANSP_REQ  0x20
#define QETH_HDR_EXT_UDP_TSO          0x40 /*bit off for TCP*/

static inline int
qeth_is_last_sbale(struct qdio_buffer_element *sbale)
{
	return (sbale->flags & SBAL_FLAGS_LAST_ENTRY);
}

enum qeth_qdio_buffer_states {
	/*
	 * inbound: read out by driver; owned by hardware in order to be filled
	 * outbound: owned by driver in order to be filled
	 */
	QETH_QDIO_BUF_EMPTY,
	/*
	 * inbound: filled by hardware; owned by driver in order to be read out
	 * outbound: filled by driver; owned by hardware in order to be sent
	 */
	QETH_QDIO_BUF_PRIMED,
};

enum qeth_qdio_info_states {
	QETH_QDIO_UNINITIALIZED,
	QETH_QDIO_ALLOCATED,
	QETH_QDIO_ESTABLISHED,
};

struct qeth_buffer_pool_entry {
	struct list_head list;
	struct list_head init_list;
	void *elements[QDIO_MAX_ELEMENTS_PER_BUFFER];
};

struct qeth_qdio_buffer_pool {
	struct list_head entry_list;
	int buf_count;
};

struct qeth_qdio_buffer {
	struct qdio_buffer *buffer;
	volatile enum qeth_qdio_buffer_states state;
	/* the buffer pool entry currently associated to this buffer */
	struct qeth_buffer_pool_entry *pool_entry;
};

struct qeth_qdio_q {
	struct qdio_buffer qdio_bufs[QDIO_MAX_BUFFERS_PER_Q];
	struct qeth_qdio_buffer bufs[QDIO_MAX_BUFFERS_PER_Q];
	/*
	 * buf_to_init means "buffer must be initialized by driver and must
	 * be made available for hardware" -> state is set to EMPTY
	 */
	volatile int next_buf_to_init;
} __attribute__ ((aligned(256)));

/* possible types of qeth large_send support */
enum qeth_large_send_types {
	QETH_LARGE_SEND_NO,
	QETH_LARGE_SEND_EDDP,
	QETH_LARGE_SEND_TSO,
};

struct qeth_qdio_out_buffer {
	struct qdio_buffer *buffer;
	atomic_t state;
	volatile int next_element_to_fill;
	struct sk_buff_head skb_list;
	struct list_head ctx_list;
};

struct qeth_card;

enum qeth_out_q_states {
       QETH_OUT_Q_UNLOCKED,
       QETH_OUT_Q_LOCKED,
       QETH_OUT_Q_LOCKED_FLUSH,
};

struct qeth_qdio_out_q {
	struct qdio_buffer qdio_bufs[QDIO_MAX_BUFFERS_PER_Q];
	struct qeth_qdio_out_buffer bufs[QDIO_MAX_BUFFERS_PER_Q];
	int queue_no;
	struct qeth_card *card;
	atomic_t state;
	volatile int do_pack;
	/*
	 * index of buffer to be filled by driver; state EMPTY or PACKING
	 */
	volatile int next_buf_to_fill;
	/*
	 * number of buffers that are currently filled (PRIMED)
	 * -> these buffers are hardware-owned
	 */
	atomic_t used_buffers;
	/* indicates whether PCI flag must be set (or if one is outstanding) */
	atomic_t set_pci_flags_count;
} __attribute__ ((aligned(256)));

struct qeth_qdio_info {
	volatile enum qeth_qdio_info_states state;
	/* input */
	struct qeth_qdio_q *in_q;
	struct qeth_qdio_buffer_pool in_buf_pool;
	struct qeth_qdio_buffer_pool init_pool;
	int in_buf_size;

	/* output */
	int no_out_queues;
	struct qeth_qdio_out_q **out_qs;

	/* priority queueing */
	int do_prio_queueing;
	int default_out_queue;
};

enum qeth_send_errors {
	QETH_SEND_ERROR_NONE,
	QETH_SEND_ERROR_LINK_FAILURE,
	QETH_SEND_ERROR_RETRY,
	QETH_SEND_ERROR_KICK_IT,
};

#define QETH_ETH_MAC_V4      0x0100 /* like v4 */
#define QETH_ETH_MAC_V6      0x3333 /* like v6 */
/* tr mc mac is longer, but that will be enough to detect mc frames */
#define QETH_TR_MAC_NC       0xc000 /* non-canonical */
#define QETH_TR_MAC_C        0x0300 /* canonical */

#define DEFAULT_ADD_HHLEN 0
#define MAX_ADD_HHLEN 1024

/**
 * buffer stuff for read channel
 */
#define QETH_CMD_BUFFER_NO	8

/**
 *  channel state machine
 */
enum qeth_channel_states {
	CH_STATE_UP,
	CH_STATE_DOWN,
	CH_STATE_ACTIVATING,
	CH_STATE_HALTED,
	CH_STATE_STOPPED,
};
/**
 * card state machine
 */
enum qeth_card_states {
	CARD_STATE_DOWN,
	CARD_STATE_HARDSETUP,
	CARD_STATE_SOFTSETUP,
	CARD_STATE_UP,
	CARD_STATE_RECOVER,
};

/**
 * Protocol versions
 */
enum qeth_prot_versions {
	QETH_PROT_IPV4 = 0x0004,
	QETH_PROT_IPV6 = 0x0006,
};

enum qeth_ip_types {
	QETH_IP_TYPE_NORMAL,
	QETH_IP_TYPE_VIPA,
	QETH_IP_TYPE_RXIP,
	QETH_IP_TYPE_DEL_ALL_MC,
};

enum qeth_cmd_buffer_state {
	BUF_STATE_FREE,
	BUF_STATE_LOCKED,
	BUF_STATE_PROCESSED,
};
/**
 * IP address and multicast list
 */
struct qeth_ipaddr {
	struct list_head entry;
	enum qeth_ip_types type;
	enum qeth_ipa_setdelip_flags set_flags;
	enum qeth_ipa_setdelip_flags del_flags;
	int is_multicast;
	volatile int users;
	enum qeth_prot_versions proto;
	unsigned char mac[OSA_ADDR_LEN];
	union {
		struct {
			unsigned int addr;
			unsigned int mask;
		} a4;
		struct {
			struct in6_addr addr;
			unsigned int pfxlen;
		} a6;
	} u;
};

struct qeth_ipato_entry {
	struct list_head entry;
	enum qeth_prot_versions proto;
	char addr[16];
	int mask_bits;
};

struct qeth_ipato {
	int enabled;
	int invert4;
	int invert6;
	struct list_head entries;
};

struct qeth_channel;

struct qeth_cmd_buffer {
	enum qeth_cmd_buffer_state state;
	struct qeth_channel *channel;
	unsigned char *data;
	int rc;
	void (*callback) (struct qeth_channel *, struct qeth_cmd_buffer *);
};


/**
 * definition of a qeth channel, used for read and write
 */
struct qeth_channel {
	enum qeth_channel_states state;
	struct ccw1 ccw;
	spinlock_t iob_lock;
	wait_queue_head_t wait_q;
	struct tasklet_struct irq_tasklet;
	struct ccw_device *ccwdev;
/*command buffer for control data*/
	struct qeth_cmd_buffer iob[QETH_CMD_BUFFER_NO];
	atomic_t irq_pending;
	volatile int io_buf_no;
	volatile int buf_no;
};

/**
 *  OSA card related definitions
 */
struct qeth_token {
	__u32 issuer_rm_w;
	__u32 issuer_rm_r;
	__u32 cm_filter_w;
	__u32 cm_filter_r;
	__u32 cm_connection_w;
	__u32 cm_connection_r;
	__u32 ulp_filter_w;
	__u32 ulp_filter_r;
	__u32 ulp_connection_w;
	__u32 ulp_connection_r;
};

struct qeth_seqno {
	__u32 trans_hdr;
	__u32 pdu_hdr;
	__u32 pdu_hdr_ack;
	__u16 ipa;
	__u32 pkt_seqno;
};

struct qeth_reply {
	struct list_head list;
	wait_queue_head_t wait_q;
	int (*callback)(struct qeth_card *,struct qeth_reply *,unsigned long);
 	u32 seqno;
	unsigned long offset;
	int received;
	int rc;
	void *param;
	struct qeth_card *card;
	atomic_t refcnt;
};


struct qeth_card_blkt {
	int time_total;
	int inter_packet;
	int inter_packet_jumbo;
};

#define QETH_BROADCAST_WITH_ECHO    0x01
#define QETH_BROADCAST_WITHOUT_ECHO 0x02
#define QETH_LAYER2_MAC_READ	    0x01
#define QETH_LAYER2_MAC_REGISTERED  0x02
struct qeth_card_info {
	unsigned short unit_addr2;
	unsigned short cula;
	unsigned short chpid;
	__u16 func_level;
	char mcl_level[QETH_MCL_LENGTH + 1];
	int guestlan;
	int mac_bits;
	int portname_required;
	int portno;
	char portname[9];
	enum qeth_card_types type;
	enum qeth_link_types link_type;
	int is_multicast_different;
	int initial_mtu;
	int max_mtu;
	int broadcast_capable;
	int unique_id;
	struct qeth_card_blkt blkt;
	__u32 csum_mask;
	enum qeth_ipa_promisc_modes promisc_mode;
};

struct qeth_card_options {
	struct qeth_routing_info route4;
	struct qeth_ipa_info ipa4;
	struct qeth_ipa_info adp; /*Adapter parameters*/
#ifdef CONFIG_QETH_IPV6
	struct qeth_routing_info route6;
	struct qeth_ipa_info ipa6;
#endif /* QETH_IPV6 */
	enum qeth_checksum_types checksum_type;
	int broadcast_mode;
	int macaddr_mode;
	int fake_broadcast;
	int add_hhlen;
	int fake_ll;
	int layer2;
	enum qeth_large_send_types large_send;
};

/*
 * thread bits for qeth_card thread masks
 */
enum qeth_threads {
	QETH_SET_IP_THREAD  = 1,
	QETH_RECOVER_THREAD = 2,
	QETH_SET_PROMISC_MODE_THREAD = 4,
};

struct qeth_osn_info {
	int (*assist_cb)(struct net_device *dev, void *data);
	int (*data_cb)(struct sk_buff *skb);
};

struct qeth_card {
	struct list_head list;
	enum qeth_card_states state;
	int lan_online;
	spinlock_t lock;
/*hardware and sysfs stuff*/
	struct ccwgroup_device *gdev;
	struct qeth_channel read;
	struct qeth_channel write;
	struct qeth_channel data;

	struct net_device *dev;
	struct net_device_stats stats;

	struct qeth_card_info info;
	struct qeth_token token;
	struct qeth_seqno seqno;
	struct qeth_card_options options;

	wait_queue_head_t wait_q;
#ifdef CONFIG_QETH_VLAN
	spinlock_t vlanlock;
	struct vlan_group *vlangrp;
#endif
	struct work_struct kernel_thread_starter;
	spinlock_t thread_mask_lock;
	volatile unsigned long thread_start_mask;
	volatile unsigned long thread_allowed_mask;
	volatile unsigned long thread_running_mask;
	spinlock_t ip_lock;
	struct list_head ip_list;
	struct list_head *ip_tbd_list;
	struct qeth_ipato ipato;
	struct list_head cmd_waiter_list;
	/* QDIO buffer handling */
	struct qeth_qdio_info qdio;
#ifdef CONFIG_QETH_PERF_STATS
	struct qeth_perf_stats perf_stats;
#endif /* CONFIG_QETH_PERF_STATS */
	int use_hard_stop;
	int (*orig_hard_header)(struct sk_buff *,struct net_device *,
				unsigned short,void *,void *,unsigned);
	struct qeth_osn_info osn_info; 
};

struct qeth_card_list_struct {
	struct list_head list;
	rwlock_t rwlock;
};

extern struct qeth_card_list_struct qeth_card_list;

/*notifier list */
struct qeth_notify_list_struct {
	struct list_head list;
	struct task_struct *task;
	int signum;
};
extern spinlock_t qeth_notify_lock;
extern struct list_head qeth_notify_list;

/*some helper functions*/

#define QETH_CARD_IFNAME(card) (((card)->dev)? (card)->dev->name : "")

static inline __u8
qeth_get_ipa_adp_type(enum qeth_link_types link_type)
{
	switch (link_type) {
	case QETH_LINK_TYPE_HSTR:
		return 2;
	default:
		return 1;
	}
}

static inline int
qeth_realloc_headroom(struct qeth_card *card, struct sk_buff **skb, int size)
{
	struct sk_buff *new_skb = NULL;

	if (skb_headroom(*skb) < size){
		new_skb = skb_realloc_headroom(*skb, size);
		if (!new_skb) {
                        PRINT_ERR("qeth_prepare_skb: could "
                                  "not realloc headroom for qeth_hdr "
                                  "on interface %s", QETH_CARD_IFNAME(card));
                        return -ENOMEM;
                }
		kfree_skb(*skb);
                *skb = new_skb;
	}
	return 0;
}

static inline struct sk_buff *
qeth_pskb_unshare(struct sk_buff *skb, int pri)
{
        struct sk_buff *nskb;
        if (!skb_cloned(skb))
                return skb;
        nskb = skb_copy(skb, pri);
        kfree_skb(skb); /* free our shared copy */
        return nskb;
}

static inline void *
qeth_push_skb(struct qeth_card *card, struct sk_buff **skb, int size)
{
        void *hdr;

	hdr = (void *) skb_push(*skb, size);
        /*
         * sanity check, the Linux memory allocation scheme should
         * never present us cases like this one (the qdio header size plus
         * the first 40 bytes of the paket cross a 4k boundary)
         */
        if ((((unsigned long) hdr) & (~(PAGE_SIZE - 1))) !=
            (((unsigned long) hdr + size +
              QETH_IP_HEADER_SIZE) & (~(PAGE_SIZE - 1)))) {
                PRINT_ERR("qeth_prepare_skb: misaligned "
                          "packet on interface %s. Discarded.",
                          QETH_CARD_IFNAME(card));
                return NULL;
        }
        return hdr;
}


static inline int
qeth_get_hlen(__u8 link_type)
{
#ifdef CONFIG_QETH_IPV6
	switch (link_type) {
	case QETH_LINK_TYPE_HSTR:
	case QETH_LINK_TYPE_LANE_TR:
		return sizeof(struct qeth_hdr_tso) + TR_HLEN;
	default:
#ifdef CONFIG_QETH_VLAN
		return sizeof(struct qeth_hdr_tso) + VLAN_ETH_HLEN;
#else
		return sizeof(struct qeth_hdr_tso) + ETH_HLEN;
#endif
	}
#else  /* CONFIG_QETH_IPV6 */
#ifdef CONFIG_QETH_VLAN
	return sizeof(struct qeth_hdr_tso) + VLAN_HLEN;
#else
	return sizeof(struct qeth_hdr_tso);
#endif
#endif /* CONFIG_QETH_IPV6 */
}

static inline unsigned short
qeth_get_netdev_flags(struct qeth_card *card)
{
	if (card->options.layer2 &&
	   (card->info.type == QETH_CARD_TYPE_OSAE))
		return 0;
	switch (card->info.type) {
	case QETH_CARD_TYPE_IQD:
	case QETH_CARD_TYPE_OSN:	
		return IFF_NOARP;
#ifdef CONFIG_QETH_IPV6
	default:
		return 0;
#else
	default:
		return IFF_NOARP;
#endif
	}
}

static inline int
qeth_get_initial_mtu_for_card(struct qeth_card * card)
{
	switch (card->info.type) {
	case QETH_CARD_TYPE_UNKNOWN:
		return 1500;
	case QETH_CARD_TYPE_IQD:
		return card->info.max_mtu;
	case QETH_CARD_TYPE_OSAE:
		switch (card->info.link_type) {
		case QETH_LINK_TYPE_HSTR:
		case QETH_LINK_TYPE_LANE_TR:
			return 2000;
		default:
			return 1492;
		}
	default:
		return 1500;
	}
}

static inline int
qeth_get_max_mtu_for_card(int cardtype)
{
	switch (cardtype) {
		
	case QETH_CARD_TYPE_UNKNOWN:
	case QETH_CARD_TYPE_OSAE:
	case QETH_CARD_TYPE_OSN:
		return 61440;
	case QETH_CARD_TYPE_IQD:
		return 57344;
	default:
		return 1500;
	}
}

static inline int
qeth_get_mtu_out_of_mpc(int cardtype)
{
	switch (cardtype) {
	case QETH_CARD_TYPE_IQD:
		return 1;
	default:
		return 0;
	}
}

static inline int
qeth_get_mtu_outof_framesize(int framesize)
{
	switch (framesize) {
	case 0x4000:
		return 8192;
	case 0x6000:
		return 16384;
	case 0xa000:
		return 32768;
	case 0xffff:
		return 57344;
	default:
		return 0;
	}
}

static inline int
qeth_mtu_is_valid(struct qeth_card * card, int mtu)
{
	switch (card->info.type) {
	case QETH_CARD_TYPE_OSAE:
		return ((mtu >= 576) && (mtu <= 61440));
	case QETH_CARD_TYPE_IQD:
		return ((mtu >= 576) &&
			(mtu <= card->info.max_mtu + 4096 - 32));
	case QETH_CARD_TYPE_OSN:
	case QETH_CARD_TYPE_UNKNOWN:
	default:
		return 1;
	}
}

static inline int
qeth_get_arphdr_type(int cardtype, int linktype)
{
	switch (cardtype) {
	case QETH_CARD_TYPE_OSAE:
	case QETH_CARD_TYPE_OSN:
		switch (linktype) {
		case QETH_LINK_TYPE_LANE_TR:
		case QETH_LINK_TYPE_HSTR:
			return ARPHRD_IEEE802_TR;
		default:
			return ARPHRD_ETHER;
		}
	case QETH_CARD_TYPE_IQD:
	default:
		return ARPHRD_ETHER;
	}
}

#ifdef CONFIG_QETH_PERF_STATS
static inline int
qeth_get_micros(void)
{
	return (int) (get_clock() >> 12);
}
#endif

static inline int
qeth_get_qdio_q_format(struct qeth_card *card)
{
	switch (card->info.type) {
	case QETH_CARD_TYPE_IQD:
		return 2;
	default:
		return 0;
	}
}

static inline int
qeth_isxdigit(char * buf)
{
	while (*buf) {
		if (!isxdigit(*buf++))
			return 0;
	}
	return 1;
}

static inline void
qeth_ipaddr4_to_string(const __u8 *addr, char *buf)
{
	sprintf(buf, "%i.%i.%i.%i", addr[0], addr[1], addr[2], addr[3]);
}

static inline int
qeth_string_to_ipaddr4(const char *buf, __u8 *addr)
{
<<<<<<< HEAD
        int count = 0, rc = 0;
        int in[4];

        rc = sscanf(buf, "%d.%d.%d.%d%n",
                    &in[0], &in[1], &in[2], &in[3], &count);
        if (rc != 4  || count)
                return -EINVAL;
        for (count = 0; count < 4; count++) {
                if (in[count] > 255)
                        return -EINVAL;
                addr[count] = in[count];
        }
        return 0;
=======
	int count = 0, rc = 0;
	int in[4];

	rc = sscanf(buf, "%d.%d.%d.%d%n", 
		    &in[0], &in[1], &in[2], &in[3], &count);
	if (rc != 4  || count) 
		return -EINVAL;
	for (count = 0; count < 4; count++) {
		if (in[count] > 255)
			return -EINVAL;
		addr[count] = in[count];
	}
	return 0;
>>>>>>> bd71c2b1
}

static inline void
qeth_ipaddr6_to_string(const __u8 *addr, char *buf)
{
	sprintf(buf, "%02x%02x:%02x%02x:%02x%02x:%02x%02x"
		     ":%02x%02x:%02x%02x:%02x%02x:%02x%02x",
		     addr[0], addr[1], addr[2], addr[3],
		     addr[4], addr[5], addr[6], addr[7],
		     addr[8], addr[9], addr[10], addr[11],
		     addr[12], addr[13], addr[14], addr[15]);
}

static inline int
qeth_string_to_ipaddr6(const char *buf, __u8 *addr)
{
	char *end, *start;
	__u16 *in;
        char num[5];
        int num2, cnt, out, found, save_cnt;
        unsigned short in_tmp[8] = {0, };

	cnt = out = found = save_cnt = num2 = 0;
        end = start = (char *) buf;
	in = (__u16 *) addr;	
	memset(in, 0, 16);
        while (end) {
                end = strchr(end,':');
                if (end == NULL) {
                        end = (char *)buf + (strlen(buf));
                        out = 1;
                }
                if ((end - start)) { 
                        memset(num, 0, 5);
                        memcpy(num, start, end - start);
			if (!qeth_isxdigit(num))
				return -EINVAL;
                        sscanf(start, "%x", &num2);
                        if (found)
                                in_tmp[save_cnt++] = num2;
                        else
                                in[cnt++] = num2;
                        if (out)
                                break;
                } else {
			if (found)
				return -EINVAL;
                        found = 1;
		}
		start = ++end;
        }
        cnt = 7;
	while (save_cnt)
                in[cnt--] = in_tmp[--save_cnt];
	return 0;
}

static inline void
qeth_ipaddr_to_string(enum qeth_prot_versions proto, const __u8 *addr,
		      char *buf)
{
	if (proto == QETH_PROT_IPV4)
		return qeth_ipaddr4_to_string(addr, buf);
	else if (proto == QETH_PROT_IPV6)
		return qeth_ipaddr6_to_string(addr, buf);
}

static inline int
qeth_string_to_ipaddr(const char *buf, enum qeth_prot_versions proto,
		      __u8 *addr)
{
	if (proto == QETH_PROT_IPV4)
		return qeth_string_to_ipaddr4(buf, addr);
	else if (proto == QETH_PROT_IPV6)
		return qeth_string_to_ipaddr6(buf, addr);
	else
		return -EINVAL;
}

extern int
qeth_setrouting_v4(struct qeth_card *);
extern int
qeth_setrouting_v6(struct qeth_card *);

extern int
qeth_add_ipato_entry(struct qeth_card *, struct qeth_ipato_entry *);

extern void
qeth_del_ipato_entry(struct qeth_card *, enum qeth_prot_versions, u8 *, int);

extern int
qeth_add_vipa(struct qeth_card *, enum qeth_prot_versions, const u8 *);

extern void
qeth_del_vipa(struct qeth_card *, enum qeth_prot_versions, const u8 *);

extern int
qeth_add_rxip(struct qeth_card *, enum qeth_prot_versions, const u8 *);

extern void
qeth_del_rxip(struct qeth_card *, enum qeth_prot_versions, const u8 *);

extern int
qeth_notifier_register(struct task_struct *, int );

extern int
qeth_notifier_unregister(struct task_struct * );

extern void
qeth_schedule_recovery(struct qeth_card *);

extern int
qeth_realloc_buffer_pool(struct qeth_card *, int);

extern int
qeth_set_large_send(struct qeth_card *, enum qeth_large_send_types);

extern void
qeth_fill_header(struct qeth_card *, struct qeth_hdr *,
		 struct sk_buff *, int, int);
extern void
qeth_flush_buffers(struct qeth_qdio_out_q *, int, int, int);

extern int
qeth_osn_assist(struct net_device *, void *, int);

extern int
qeth_osn_register(unsigned char *read_dev_no,
                 struct net_device **,
                 int (*assist_cb)(struct net_device *, void *),
                 int (*data_cb)(struct sk_buff *));

extern void
qeth_osn_deregister(struct net_device *);
		
#endif /* __QETH_H__ */<|MERGE_RESOLUTION|>--- conflicted
+++ resolved
@@ -1094,21 +1094,6 @@
 static inline int
 qeth_string_to_ipaddr4(const char *buf, __u8 *addr)
 {
-<<<<<<< HEAD
-        int count = 0, rc = 0;
-        int in[4];
-
-        rc = sscanf(buf, "%d.%d.%d.%d%n",
-                    &in[0], &in[1], &in[2], &in[3], &count);
-        if (rc != 4  || count)
-                return -EINVAL;
-        for (count = 0; count < 4; count++) {
-                if (in[count] > 255)
-                        return -EINVAL;
-                addr[count] = in[count];
-        }
-        return 0;
-=======
 	int count = 0, rc = 0;
 	int in[4];
 
@@ -1122,7 +1107,6 @@
 		addr[count] = in[count];
 	}
 	return 0;
->>>>>>> bd71c2b1
 }
 
 static inline void
