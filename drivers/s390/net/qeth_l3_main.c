--- conflicted
+++ resolved
@@ -9,10 +9,7 @@
  */
 
 #define KMSG_COMPONENT "qeth"
-<<<<<<< HEAD
-=======
 #define pr_fmt(fmt) KMSG_COMPONENT ": " fmt
->>>>>>> 18e352e4
 
 #include <linux/module.h>
 #include <linux/moduleparam.h>
@@ -1048,11 +1045,7 @@
 		rc = qeth_setadpparms_change_macaddr(card);
 		if (rc)
 			dev_warn(&card->gdev->dev, "Reading the adapter MAC"
-<<<<<<< HEAD
-				" address failed\n", rc);
-=======
 				" address failed\n");
->>>>>>> 18e352e4
 	}
 
 	if ((card->info.link_type == QETH_LINK_TYPE_HSTR) ||
@@ -1223,11 +1216,7 @@
 					  IPA_CMD_ASS_START, 0);
 	if (rc)
 		dev_warn(&card->gdev->dev,
-<<<<<<< HEAD
-			"Starting proxy ARP support for %s failed\n",
-=======
 			"Starting source MAC-address support for %s failed\n",
->>>>>>> 18e352e4
 			QETH_CARD_IFNAME(card));
 	return rc;
 }
@@ -1327,25 +1316,15 @@
 
 	rc = qeth_l3_query_ipassists(card, QETH_PROT_IPV6);
 	if (rc) {
-<<<<<<< HEAD
-		dev_warn(&card->gdev->dev,
-			 "Activating IPv6 support for %s failed\n",
-			 QETH_CARD_IFNAME(card));
-=======
 		dev_err(&card->gdev->dev,
 			"Activating IPv6 support for %s failed\n",
 			QETH_CARD_IFNAME(card));
->>>>>>> 18e352e4
 		return rc;
 	}
 	rc = qeth_l3_send_simple_setassparms(card, IPA_IPV6,
 					  IPA_CMD_ASS_START, 3);
 	if (rc) {
-<<<<<<< HEAD
-		dev_warn(&card->gdev->dev,
-=======
 		dev_err(&card->gdev->dev,
->>>>>>> 18e352e4
 			"Activating IPv6 support for %s failed\n",
 			QETH_CARD_IFNAME(card));
 		return rc;
@@ -1353,11 +1332,7 @@
 	rc = qeth_l3_send_simple_setassparms_ipv6(card, IPA_IPV6,
 					       IPA_CMD_ASS_START);
 	if (rc) {
-<<<<<<< HEAD
-		dev_warn(&card->gdev->dev,
-=======
 		dev_err(&card->gdev->dev,
->>>>>>> 18e352e4
 			"Activating IPv6 support for %s failed\n",
 			 QETH_CARD_IFNAME(card));
 		return rc;
@@ -3083,12 +3058,6 @@
 	QETH_DBF_HEX(SETUP, 2, &card, sizeof(void *));
 
 	qeth_set_allowed_threads(card, QETH_RECOVER_THREAD, 1);
-<<<<<<< HEAD
-	if (qeth_wait_for_threads(card, ~QETH_RECOVER_THREAD)) {
-		return -ERESTARTSYS;
-	}
-=======
->>>>>>> 18e352e4
 
 	recover_flag = card->state;
 	rc = ccw_device_set_online(CARD_RDEV(card));
@@ -3204,13 +3173,7 @@
 	if (card->dev && netif_carrier_ok(card->dev))
 		netif_carrier_off(card->dev);
 	recover_flag = card->state;
-<<<<<<< HEAD
-	if (qeth_l3_stop_card(card, recovery_mode) == -ERESTARTSYS) {
-		return -ERESTARTSYS;
-	}
-=======
 	qeth_l3_stop_card(card, recovery_mode);
->>>>>>> 18e352e4
 	rc  = ccw_device_set_offline(CARD_DDEV(card));
 	rc2 = ccw_device_set_offline(CARD_WDEV(card));
 	rc3 = ccw_device_set_offline(CARD_RDEV(card));
