/*
 *  drivers/s390/net/qeth_l3_main.c
 *
 *    Copyright IBM Corp. 2007, 2009
 *    Author(s): Utz Bacher <utz.bacher@de.ibm.com>,
 *		 Frank Pavlic <fpavlic@de.ibm.com>,
 *		 Thomas Spatzier <tspat@de.ibm.com>,
 *		 Frank Blaschka <frank.blaschka@de.ibm.com>
 */

#define KMSG_COMPONENT "qeth"
#define pr_fmt(fmt) KMSG_COMPONENT ": " fmt

#include <linux/module.h>
#include <linux/moduleparam.h>
#include <linux/string.h>
#include <linux/errno.h>
#include <linux/kernel.h>
#include <linux/etherdevice.h>
#include <linux/mii.h>
#include <linux/ip.h>
#include <linux/ipv6.h>
#include <linux/inetdevice.h>
#include <linux/igmp.h>
#include <linux/slab.h>

#include <net/ip.h>
#include <net/arp.h>
#include <net/ip6_checksum.h>
#include <net/iucv/af_iucv.h>

#include "qeth_l3.h"


static int qeth_l3_set_offline(struct ccwgroup_device *);
static int qeth_l3_recover(void *);
static int qeth_l3_stop(struct net_device *);
static void qeth_l3_set_multicast_list(struct net_device *);
static int qeth_l3_neigh_setup(struct net_device *, struct neigh_parms *);
static int qeth_l3_register_addr_entry(struct qeth_card *,
		struct qeth_ipaddr *);
static int qeth_l3_deregister_addr_entry(struct qeth_card *,
		struct qeth_ipaddr *);
static int __qeth_l3_set_online(struct ccwgroup_device *, int);
static int __qeth_l3_set_offline(struct ccwgroup_device *, int);

<<<<<<< HEAD
int qeth_l3_set_large_send(struct qeth_card *card,
		enum qeth_large_send_types type)
{
	int rc = 0;

	card->options.large_send = type;
	if (card->dev == NULL)
		return 0;

	if (card->options.large_send == QETH_LARGE_SEND_TSO) {
		if (qeth_is_supported(card, IPA_OUTBOUND_TSO)) {
			card->dev->features |= NETIF_F_TSO | NETIF_F_SG |
					NETIF_F_IP_CSUM;
		} else {
			card->dev->features &= ~(NETIF_F_TSO | NETIF_F_SG |
					NETIF_F_IP_CSUM);
			card->options.large_send = QETH_LARGE_SEND_NO;
			rc = -EOPNOTSUPP;
		}
	} else {
		card->dev->features &= ~(NETIF_F_TSO | NETIF_F_SG |
					NETIF_F_IP_CSUM);
		card->options.large_send = QETH_LARGE_SEND_NO;
	}
	return rc;
}

=======
>>>>>>> 02f8c6ae
static int qeth_l3_isxdigit(char *buf)
{
	while (*buf) {
		if (!isxdigit(*buf++))
			return 0;
	}
	return 1;
}

void qeth_l3_ipaddr4_to_string(const __u8 *addr, char *buf)
{
	sprintf(buf, "%i.%i.%i.%i", addr[0], addr[1], addr[2], addr[3]);
}

int qeth_l3_string_to_ipaddr4(const char *buf, __u8 *addr)
{
	int count = 0, rc = 0;
	int in[4];
	char c;

	rc = sscanf(buf, "%u.%u.%u.%u%c",
		    &in[0], &in[1], &in[2], &in[3], &c);
	if (rc != 4 && (rc != 5 || c != '\n'))
		return -EINVAL;
	for (count = 0; count < 4; count++) {
		if (in[count] > 255)
			return -EINVAL;
		addr[count] = in[count];
	}
	return 0;
}

void qeth_l3_ipaddr6_to_string(const __u8 *addr, char *buf)
{
	sprintf(buf, "%pI6", addr);
}

int qeth_l3_string_to_ipaddr6(const char *buf, __u8 *addr)
{
	const char *end, *end_tmp, *start;
	__u16 *in;
	char num[5];
	int num2, cnt, out, found, save_cnt;
	unsigned short in_tmp[8] = {0, };

	cnt = out = found = save_cnt = num2 = 0;
	end = start = buf;
	in = (__u16 *) addr;
	memset(in, 0, 16);
	while (*end) {
		end = strchr(start, ':');
		if (end == NULL) {
			end = buf + strlen(buf);
			end_tmp = strchr(start, '\n');
			if (end_tmp != NULL)
				end = end_tmp;
			out = 1;
		}
		if ((end - start)) {
			memset(num, 0, 5);
			if ((end - start) > 4)
				return -EINVAL;
			memcpy(num, start, end - start);
			if (!qeth_l3_isxdigit(num))
				return -EINVAL;
			sscanf(start, "%x", &num2);
			if (found)
				in_tmp[save_cnt++] = num2;
			else
				in[cnt++] = num2;
			if (out)
				break;
		} else {
			if (found)
				return -EINVAL;
			found = 1;
		}
		start = ++end;
	}
	if (cnt + save_cnt > 8)
		return -EINVAL;
	cnt = 7;
	while (save_cnt)
		in[cnt--] = in_tmp[--save_cnt];
	return 0;
}

void qeth_l3_ipaddr_to_string(enum qeth_prot_versions proto, const __u8 *addr,
				char *buf)
{
	if (proto == QETH_PROT_IPV4)
		qeth_l3_ipaddr4_to_string(addr, buf);
	else if (proto == QETH_PROT_IPV6)
		qeth_l3_ipaddr6_to_string(addr, buf);
}

int qeth_l3_string_to_ipaddr(const char *buf, enum qeth_prot_versions proto,
				__u8 *addr)
{
	if (proto == QETH_PROT_IPV4)
		return qeth_l3_string_to_ipaddr4(buf, addr);
	else if (proto == QETH_PROT_IPV6)
		return qeth_l3_string_to_ipaddr6(buf, addr);
	else
		return -EINVAL;
}

static void qeth_l3_convert_addr_to_bits(u8 *addr, u8 *bits, int len)
{
	int i, j;
	u8 octet;

	for (i = 0; i < len; ++i) {
		octet = addr[i];
		for (j = 7; j >= 0; --j) {
			bits[i*8 + j] = octet & 1;
			octet >>= 1;
		}
	}
}

int qeth_l3_is_addr_covered_by_ipato(struct qeth_card *card,
						struct qeth_ipaddr *addr)
{
	struct qeth_ipato_entry *ipatoe;
	u8 addr_bits[128] = {0, };
	u8 ipatoe_bits[128] = {0, };
	int rc = 0;

	if (!card->ipato.enabled)
		return 0;

	qeth_l3_convert_addr_to_bits((u8 *) &addr->u, addr_bits,
				  (addr->proto == QETH_PROT_IPV4)? 4:16);
	list_for_each_entry(ipatoe, &card->ipato.entries, entry) {
		if (addr->proto != ipatoe->proto)
			continue;
		qeth_l3_convert_addr_to_bits(ipatoe->addr, ipatoe_bits,
					  (ipatoe->proto == QETH_PROT_IPV4) ?
					  4 : 16);
		if (addr->proto == QETH_PROT_IPV4)
			rc = !memcmp(addr_bits, ipatoe_bits,
				     min(32, ipatoe->mask_bits));
		else
			rc = !memcmp(addr_bits, ipatoe_bits,
				     min(128, ipatoe->mask_bits));
		if (rc)
			break;
	}
	/* invert? */
	if ((addr->proto == QETH_PROT_IPV4) && card->ipato.invert4)
		rc = !rc;
	else if ((addr->proto == QETH_PROT_IPV6) && card->ipato.invert6)
		rc = !rc;

	return rc;
}

/*
 * Add IP to be added to todo list. If there is already an "add todo"
 * in this list we just incremenent the reference count.
 * Returns 0 if we  just incremented reference count.
 */
static int __qeth_l3_insert_ip_todo(struct qeth_card *card,
					struct qeth_ipaddr *addr, int add)
{
	struct qeth_ipaddr *tmp, *t;
	int found = 0;

	if (card->options.sniffer)
		return 0;
	list_for_each_entry_safe(tmp, t, card->ip_tbd_list, entry) {
		if ((addr->type == QETH_IP_TYPE_DEL_ALL_MC) &&
		    (tmp->type == QETH_IP_TYPE_DEL_ALL_MC))
			return 0;
		if ((tmp->proto        == QETH_PROT_IPV4)     &&
		    (addr->proto       == QETH_PROT_IPV4)     &&
		    (tmp->type         == addr->type)         &&
		    (tmp->is_multicast == addr->is_multicast) &&
		    (tmp->u.a4.addr    == addr->u.a4.addr)    &&
		    (tmp->u.a4.mask    == addr->u.a4.mask)) {
			found = 1;
			break;
		}
		if ((tmp->proto        == QETH_PROT_IPV6)      &&
		    (addr->proto       == QETH_PROT_IPV6)      &&
		    (tmp->type         == addr->type)          &&
		    (tmp->is_multicast == addr->is_multicast)  &&
		    (tmp->u.a6.pfxlen  == addr->u.a6.pfxlen)   &&
		    (memcmp(&tmp->u.a6.addr, &addr->u.a6.addr,
			    sizeof(struct in6_addr)) == 0)) {
			found = 1;
			break;
		}
	}
	if (found) {
		if (addr->users != 0)
			tmp->users += addr->users;
		else
			tmp->users += add ? 1 : -1;
		if (tmp->users == 0) {
			list_del(&tmp->entry);
			kfree(tmp);
		}
		return 0;
	} else {
		if (addr->type == QETH_IP_TYPE_DEL_ALL_MC)
			list_add(&addr->entry, card->ip_tbd_list);
		else {
			if (addr->users == 0)
				addr->users += add ? 1 : -1;
			if (add && (addr->type == QETH_IP_TYPE_NORMAL) &&
			    qeth_l3_is_addr_covered_by_ipato(card, addr)) {
				QETH_CARD_TEXT(card, 2, "tkovaddr");
				addr->set_flags |= QETH_IPA_SETIP_TAKEOVER_FLAG;
			}
			list_add_tail(&addr->entry, card->ip_tbd_list);
		}
		return 1;
	}
}

int qeth_l3_delete_ip(struct qeth_card *card, struct qeth_ipaddr *addr)
{
	unsigned long flags;
	int rc = 0;

	QETH_CARD_TEXT(card, 4, "delip");

	if (addr->proto == QETH_PROT_IPV4)
		QETH_CARD_HEX(card, 4, &addr->u.a4.addr, 4);
	else {
		QETH_CARD_HEX(card, 4, &addr->u.a6.addr, 8);
		QETH_CARD_HEX(card, 4, ((char *)&addr->u.a6.addr) + 8, 8);
	}
	spin_lock_irqsave(&card->ip_lock, flags);
	rc = __qeth_l3_insert_ip_todo(card, addr, 0);
	spin_unlock_irqrestore(&card->ip_lock, flags);
	return rc;
}

int qeth_l3_add_ip(struct qeth_card *card, struct qeth_ipaddr *addr)
{
	unsigned long flags;
	int rc = 0;

	QETH_CARD_TEXT(card, 4, "addip");
	if (addr->proto == QETH_PROT_IPV4)
		QETH_CARD_HEX(card, 4, &addr->u.a4.addr, 4);
	else {
		QETH_CARD_HEX(card, 4, &addr->u.a6.addr, 8);
		QETH_CARD_HEX(card, 4, ((char *)&addr->u.a6.addr) + 8, 8);
	}
	spin_lock_irqsave(&card->ip_lock, flags);
	rc = __qeth_l3_insert_ip_todo(card, addr, 1);
	spin_unlock_irqrestore(&card->ip_lock, flags);
	return rc;
}


struct qeth_ipaddr *qeth_l3_get_addr_buffer(
				enum qeth_prot_versions prot)
{
	struct qeth_ipaddr *addr;

	addr = kzalloc(sizeof(struct qeth_ipaddr), GFP_ATOMIC);
	if (addr == NULL) {
		return NULL;
	}
	addr->type = QETH_IP_TYPE_NORMAL;
	addr->proto = prot;
	return addr;
}

static void qeth_l3_delete_mc_addresses(struct qeth_card *card)
{
	struct qeth_ipaddr *iptodo;
	unsigned long flags;

	QETH_CARD_TEXT(card, 4, "delmc");
	iptodo = qeth_l3_get_addr_buffer(QETH_PROT_IPV4);
	if (!iptodo) {
		QETH_CARD_TEXT(card, 2, "dmcnomem");
		return;
	}
	iptodo->type = QETH_IP_TYPE_DEL_ALL_MC;
	spin_lock_irqsave(&card->ip_lock, flags);
	if (!__qeth_l3_insert_ip_todo(card, iptodo, 0))
		kfree(iptodo);
	spin_unlock_irqrestore(&card->ip_lock, flags);
}

/*
 * Add/remove address to/from card's ip list, i.e. try to add or remove
 * reference to/from an IP address that is already registered on the card.
 * Returns:
 *	0  address was on card and its reference count has been adjusted,
 *	   but is still > 0, so nothing has to be done
 *	   also returns 0 if card was not on card and the todo was to delete
 *	   the address -> there is also nothing to be done
 *	1  address was not on card and the todo is to add it to the card's ip
 *	   list
 *	-1 address was on card and its reference count has been decremented
 *	   to <= 0 by the todo -> address must be removed from card
 */
static int __qeth_l3_ref_ip_on_card(struct qeth_card *card,
		struct qeth_ipaddr *todo, struct qeth_ipaddr **__addr)
{
	struct qeth_ipaddr *addr;
	int found = 0;

	list_for_each_entry(addr, &card->ip_list, entry) {
		if ((addr->proto == QETH_PROT_IPV4) &&
		    (todo->proto == QETH_PROT_IPV4) &&
		    (addr->type == todo->type) &&
		    (addr->u.a4.addr == todo->u.a4.addr) &&
		    (addr->u.a4.mask == todo->u.a4.mask)) {
			found = 1;
			break;
		}
		if ((addr->proto == QETH_PROT_IPV6) &&
		    (todo->proto == QETH_PROT_IPV6) &&
		    (addr->type == todo->type) &&
		    (addr->u.a6.pfxlen == todo->u.a6.pfxlen) &&
		    (memcmp(&addr->u.a6.addr, &todo->u.a6.addr,
			    sizeof(struct in6_addr)) == 0)) {
			found = 1;
			break;
		}
	}
	if (found) {
		addr->users += todo->users;
		if (addr->users <= 0) {
			*__addr = addr;
			return -1;
		} else {
			/* for VIPA and RXIP limit refcount to 1 */
			if (addr->type != QETH_IP_TYPE_NORMAL)
				addr->users = 1;
			return 0;
		}
	}
	if (todo->users > 0) {
		/* for VIPA and RXIP limit refcount to 1 */
		if (todo->type != QETH_IP_TYPE_NORMAL)
			todo->users = 1;
		return 1;
	} else
		return 0;
}

static void __qeth_l3_delete_all_mc(struct qeth_card *card,
					unsigned long *flags)
{
	struct list_head fail_list;
	struct qeth_ipaddr *addr, *tmp;
	int rc;

	INIT_LIST_HEAD(&fail_list);
again:
	list_for_each_entry_safe(addr, tmp, &card->ip_list, entry) {
		if (addr->is_multicast) {
			list_del(&addr->entry);
			spin_unlock_irqrestore(&card->ip_lock, *flags);
			rc = qeth_l3_deregister_addr_entry(card, addr);
			spin_lock_irqsave(&card->ip_lock, *flags);
			if (!rc || (rc == IPA_RC_MC_ADDR_NOT_FOUND))
				kfree(addr);
			else
				list_add_tail(&addr->entry, &fail_list);
			goto again;
		}
	}
	list_splice(&fail_list, &card->ip_list);
}

void qeth_l3_set_ip_addr_list(struct qeth_card *card)
{
	struct list_head *tbd_list;
	struct qeth_ipaddr *todo, *addr;
	unsigned long flags;
	int rc;

	QETH_CARD_TEXT(card, 2, "sdiplist");
	QETH_CARD_HEX(card, 2, &card, sizeof(void *));

	if ((card->state != CARD_STATE_UP &&
	     card->state != CARD_STATE_SOFTSETUP) || card->options.sniffer) {
		return;
	}

	if ((card->state != CARD_STATE_UP &&
	     card->state != CARD_STATE_SOFTSETUP) || card->options.sniffer) {
		return;
	}

	spin_lock_irqsave(&card->ip_lock, flags);
	tbd_list = card->ip_tbd_list;
	card->ip_tbd_list = kzalloc(sizeof(struct list_head), GFP_ATOMIC);
	if (!card->ip_tbd_list) {
		QETH_CARD_TEXT(card, 0, "silnomem");
		card->ip_tbd_list = tbd_list;
		spin_unlock_irqrestore(&card->ip_lock, flags);
		return;
	} else
		INIT_LIST_HEAD(card->ip_tbd_list);

	while (!list_empty(tbd_list)) {
		todo = list_entry(tbd_list->next, struct qeth_ipaddr, entry);
		list_del(&todo->entry);
		if (todo->type == QETH_IP_TYPE_DEL_ALL_MC) {
			__qeth_l3_delete_all_mc(card, &flags);
			kfree(todo);
			continue;
		}
		rc = __qeth_l3_ref_ip_on_card(card, todo, &addr);
		if (rc == 0) {
			/* nothing to be done; only adjusted refcount */
			kfree(todo);
		} else if (rc == 1) {
			/* new entry to be added to on-card list */
			spin_unlock_irqrestore(&card->ip_lock, flags);
			rc = qeth_l3_register_addr_entry(card, todo);
			spin_lock_irqsave(&card->ip_lock, flags);
			if (!rc || (rc == IPA_RC_LAN_OFFLINE))
				list_add_tail(&todo->entry, &card->ip_list);
			else
				kfree(todo);
		} else if (rc == -1) {
			/* on-card entry to be removed */
			list_del_init(&addr->entry);
			spin_unlock_irqrestore(&card->ip_lock, flags);
			rc = qeth_l3_deregister_addr_entry(card, addr);
			spin_lock_irqsave(&card->ip_lock, flags);
			if (!rc || (rc == IPA_RC_IP_ADDRESS_NOT_DEFINED))
				kfree(addr);
			else
				list_add_tail(&addr->entry, &card->ip_list);
			kfree(todo);
		}
	}
	spin_unlock_irqrestore(&card->ip_lock, flags);
	kfree(tbd_list);
}

static void qeth_l3_clear_ip_list(struct qeth_card *card, int recover)
{
	struct qeth_ipaddr *addr, *tmp;
	unsigned long flags;

<<<<<<< HEAD
	QETH_DBF_TEXT(TRACE, 4, "clearip");
=======
	QETH_CARD_TEXT(card, 4, "clearip");
>>>>>>> 02f8c6ae
	if (recover && card->options.sniffer)
		return;
	spin_lock_irqsave(&card->ip_lock, flags);
	/* clear todo list */
	list_for_each_entry_safe(addr, tmp, card->ip_tbd_list, entry) {
		list_del(&addr->entry);
		kfree(addr);
	}

	while (!list_empty(&card->ip_list)) {
		addr = list_entry(card->ip_list.next,
				  struct qeth_ipaddr, entry);
		list_del_init(&addr->entry);
		if (!recover || addr->is_multicast) {
			kfree(addr);
			continue;
		}
		list_add_tail(&addr->entry, card->ip_tbd_list);
	}
	spin_unlock_irqrestore(&card->ip_lock, flags);
}

static int qeth_l3_address_exists_in_list(struct list_head *list,
		struct qeth_ipaddr *addr, int same_type)
{
	struct qeth_ipaddr *tmp;

	list_for_each_entry(tmp, list, entry) {
		if ((tmp->proto == QETH_PROT_IPV4) &&
		    (addr->proto == QETH_PROT_IPV4) &&
		    ((same_type && (tmp->type == addr->type)) ||
		    (!same_type && (tmp->type != addr->type))) &&
		    (tmp->u.a4.addr == addr->u.a4.addr))
			return 1;

		if ((tmp->proto == QETH_PROT_IPV6) &&
		    (addr->proto == QETH_PROT_IPV6) &&
		    ((same_type && (tmp->type == addr->type)) ||
		    (!same_type && (tmp->type != addr->type))) &&
		    (memcmp(&tmp->u.a6.addr, &addr->u.a6.addr,
			    sizeof(struct in6_addr)) == 0))
			return 1;

	}
	return 0;
}

static int qeth_l3_send_setdelmc(struct qeth_card *card,
			struct qeth_ipaddr *addr, int ipacmd)
{
	int rc;
	struct qeth_cmd_buffer *iob;
	struct qeth_ipa_cmd *cmd;

	QETH_CARD_TEXT(card, 4, "setdelmc");

	iob = qeth_get_ipacmd_buffer(card, ipacmd, addr->proto);
	cmd = (struct qeth_ipa_cmd *)(iob->data+IPA_PDU_HEADER_SIZE);
	memcpy(&cmd->data.setdelipm.mac, addr->mac, OSA_ADDR_LEN);
	if (addr->proto == QETH_PROT_IPV6)
		memcpy(cmd->data.setdelipm.ip6, &addr->u.a6.addr,
		       sizeof(struct in6_addr));
	else
		memcpy(&cmd->data.setdelipm.ip4, &addr->u.a4.addr, 4);

	rc = qeth_send_ipa_cmd(card, iob, NULL, NULL);

	return rc;
}

static void qeth_l3_fill_netmask(u8 *netmask, unsigned int len)
{
	int i, j;
	for (i = 0; i < 16; i++) {
		j = (len) - (i * 8);
		if (j >= 8)
			netmask[i] = 0xff;
		else if (j > 0)
			netmask[i] = (u8)(0xFF00 >> j);
		else
			netmask[i] = 0;
	}
}

static int qeth_l3_send_setdelip(struct qeth_card *card,
		struct qeth_ipaddr *addr, int ipacmd, unsigned int flags)
{
	int rc;
	struct qeth_cmd_buffer *iob;
	struct qeth_ipa_cmd *cmd;
	__u8 netmask[16];

	QETH_CARD_TEXT(card, 4, "setdelip");
	QETH_CARD_TEXT_(card, 4, "flags%02X", flags);

	iob = qeth_get_ipacmd_buffer(card, ipacmd, addr->proto);
	cmd = (struct qeth_ipa_cmd *)(iob->data+IPA_PDU_HEADER_SIZE);
	if (addr->proto == QETH_PROT_IPV6) {
		memcpy(cmd->data.setdelip6.ip_addr, &addr->u.a6.addr,
		       sizeof(struct in6_addr));
		qeth_l3_fill_netmask(netmask, addr->u.a6.pfxlen);
		memcpy(cmd->data.setdelip6.mask, netmask,
		       sizeof(struct in6_addr));
		cmd->data.setdelip6.flags = flags;
	} else {
		memcpy(cmd->data.setdelip4.ip_addr, &addr->u.a4.addr, 4);
		memcpy(cmd->data.setdelip4.mask, &addr->u.a4.mask, 4);
		cmd->data.setdelip4.flags = flags;
	}

	rc = qeth_send_ipa_cmd(card, iob, NULL, NULL);

	return rc;
}

static int qeth_l3_send_setrouting(struct qeth_card *card,
	enum qeth_routing_types type, enum qeth_prot_versions prot)
{
	int rc;
	struct qeth_ipa_cmd *cmd;
	struct qeth_cmd_buffer *iob;

	QETH_CARD_TEXT(card, 4, "setroutg");
	iob = qeth_get_ipacmd_buffer(card, IPA_CMD_SETRTG, prot);
	cmd = (struct qeth_ipa_cmd *)(iob->data+IPA_PDU_HEADER_SIZE);
	cmd->data.setrtg.type = (type);
	rc = qeth_send_ipa_cmd(card, iob, NULL, NULL);

	return rc;
}

static void qeth_l3_correct_routing_type(struct qeth_card *card,
		enum qeth_routing_types *type, enum qeth_prot_versions prot)
{
	if (card->info.type == QETH_CARD_TYPE_IQD) {
		switch (*type) {
		case NO_ROUTER:
		case PRIMARY_CONNECTOR:
		case SECONDARY_CONNECTOR:
		case MULTICAST_ROUTER:
			return;
		default:
			goto out_inval;
		}
	} else {
		switch (*type) {
		case NO_ROUTER:
		case PRIMARY_ROUTER:
		case SECONDARY_ROUTER:
			return;
		case MULTICAST_ROUTER:
			if (qeth_is_ipafunc_supported(card, prot,
						      IPA_OSA_MC_ROUTER))
				return;
		default:
			goto out_inval;
		}
	}
out_inval:
	*type = NO_ROUTER;
}

int qeth_l3_setrouting_v4(struct qeth_card *card)
{
	int rc;

	QETH_CARD_TEXT(card, 3, "setrtg4");

	qeth_l3_correct_routing_type(card, &card->options.route4.type,
				  QETH_PROT_IPV4);

	rc = qeth_l3_send_setrouting(card, card->options.route4.type,
				  QETH_PROT_IPV4);
	if (rc) {
		card->options.route4.type = NO_ROUTER;
		QETH_DBF_MESSAGE(2, "Error (0x%04x) while setting routing type"
			" on %s. Type set to 'no router'.\n", rc,
			QETH_CARD_IFNAME(card));
	}
	return rc;
}

int qeth_l3_setrouting_v6(struct qeth_card *card)
{
	int rc = 0;

	QETH_CARD_TEXT(card, 3, "setrtg6");
#ifdef CONFIG_QETH_IPV6

	if (!qeth_is_supported(card, IPA_IPV6))
		return 0;
	qeth_l3_correct_routing_type(card, &card->options.route6.type,
				  QETH_PROT_IPV6);

	rc = qeth_l3_send_setrouting(card, card->options.route6.type,
				  QETH_PROT_IPV6);
	if (rc) {
		card->options.route6.type = NO_ROUTER;
		QETH_DBF_MESSAGE(2, "Error (0x%04x) while setting routing type"
			" on %s. Type set to 'no router'.\n", rc,
			QETH_CARD_IFNAME(card));
	}
#endif
	return rc;
}

/*
 * IP address takeover related functions
 */
static void qeth_l3_clear_ipato_list(struct qeth_card *card)
{

	struct qeth_ipato_entry *ipatoe, *tmp;
	unsigned long flags;

	spin_lock_irqsave(&card->ip_lock, flags);
	list_for_each_entry_safe(ipatoe, tmp, &card->ipato.entries, entry) {
		list_del(&ipatoe->entry);
		kfree(ipatoe);
	}
	spin_unlock_irqrestore(&card->ip_lock, flags);
}

int qeth_l3_add_ipato_entry(struct qeth_card *card,
				struct qeth_ipato_entry *new)
{
	struct qeth_ipato_entry *ipatoe;
	unsigned long flags;
	int rc = 0;

	QETH_CARD_TEXT(card, 2, "addipato");
	spin_lock_irqsave(&card->ip_lock, flags);
	list_for_each_entry(ipatoe, &card->ipato.entries, entry) {
		if (ipatoe->proto != new->proto)
			continue;
		if (!memcmp(ipatoe->addr, new->addr,
			    (ipatoe->proto == QETH_PROT_IPV4)? 4:16) &&
		    (ipatoe->mask_bits == new->mask_bits)) {
			rc = -EEXIST;
			break;
		}
	}
	if (!rc)
		list_add_tail(&new->entry, &card->ipato.entries);

	spin_unlock_irqrestore(&card->ip_lock, flags);
	return rc;
}

void qeth_l3_del_ipato_entry(struct qeth_card *card,
		enum qeth_prot_versions proto, u8 *addr, int mask_bits)
{
	struct qeth_ipato_entry *ipatoe, *tmp;
	unsigned long flags;

	QETH_CARD_TEXT(card, 2, "delipato");
	spin_lock_irqsave(&card->ip_lock, flags);
	list_for_each_entry_safe(ipatoe, tmp, &card->ipato.entries, entry) {
		if (ipatoe->proto != proto)
			continue;
		if (!memcmp(ipatoe->addr, addr,
			    (proto == QETH_PROT_IPV4)? 4:16) &&
		    (ipatoe->mask_bits == mask_bits)) {
			list_del(&ipatoe->entry);
			kfree(ipatoe);
		}
	}
	spin_unlock_irqrestore(&card->ip_lock, flags);
}

/*
 * VIPA related functions
 */
int qeth_l3_add_vipa(struct qeth_card *card, enum qeth_prot_versions proto,
	      const u8 *addr)
{
	struct qeth_ipaddr *ipaddr;
	unsigned long flags;
	int rc = 0;

	ipaddr = qeth_l3_get_addr_buffer(proto);
	if (ipaddr) {
		if (proto == QETH_PROT_IPV4) {
			QETH_CARD_TEXT(card, 2, "addvipa4");
			memcpy(&ipaddr->u.a4.addr, addr, 4);
			ipaddr->u.a4.mask = 0;
		} else if (proto == QETH_PROT_IPV6) {
			QETH_CARD_TEXT(card, 2, "addvipa6");
			memcpy(&ipaddr->u.a6.addr, addr, 16);
			ipaddr->u.a6.pfxlen = 0;
		}
		ipaddr->type = QETH_IP_TYPE_VIPA;
		ipaddr->set_flags = QETH_IPA_SETIP_VIPA_FLAG;
		ipaddr->del_flags = QETH_IPA_DELIP_VIPA_FLAG;
	} else
		return -ENOMEM;
	spin_lock_irqsave(&card->ip_lock, flags);
	if (qeth_l3_address_exists_in_list(&card->ip_list, ipaddr, 0) ||
	    qeth_l3_address_exists_in_list(card->ip_tbd_list, ipaddr, 0))
		rc = -EEXIST;
	spin_unlock_irqrestore(&card->ip_lock, flags);
	if (rc) {
		return rc;
	}
	if (!qeth_l3_add_ip(card, ipaddr))
		kfree(ipaddr);
	qeth_l3_set_ip_addr_list(card);
	return rc;
}

void qeth_l3_del_vipa(struct qeth_card *card, enum qeth_prot_versions proto,
	      const u8 *addr)
{
	struct qeth_ipaddr *ipaddr;

	ipaddr = qeth_l3_get_addr_buffer(proto);
	if (ipaddr) {
		if (proto == QETH_PROT_IPV4) {
			QETH_CARD_TEXT(card, 2, "delvipa4");
			memcpy(&ipaddr->u.a4.addr, addr, 4);
			ipaddr->u.a4.mask = 0;
		} else if (proto == QETH_PROT_IPV6) {
			QETH_CARD_TEXT(card, 2, "delvipa6");
			memcpy(&ipaddr->u.a6.addr, addr, 16);
			ipaddr->u.a6.pfxlen = 0;
		}
		ipaddr->type = QETH_IP_TYPE_VIPA;
	} else
		return;
	if (!qeth_l3_delete_ip(card, ipaddr))
		kfree(ipaddr);
	qeth_l3_set_ip_addr_list(card);
}

/*
 * proxy ARP related functions
 */
int qeth_l3_add_rxip(struct qeth_card *card, enum qeth_prot_versions proto,
	      const u8 *addr)
{
	struct qeth_ipaddr *ipaddr;
	unsigned long flags;
	int rc = 0;

	ipaddr = qeth_l3_get_addr_buffer(proto);
	if (ipaddr) {
		if (proto == QETH_PROT_IPV4) {
			QETH_CARD_TEXT(card, 2, "addrxip4");
			memcpy(&ipaddr->u.a4.addr, addr, 4);
			ipaddr->u.a4.mask = 0;
		} else if (proto == QETH_PROT_IPV6) {
			QETH_CARD_TEXT(card, 2, "addrxip6");
			memcpy(&ipaddr->u.a6.addr, addr, 16);
			ipaddr->u.a6.pfxlen = 0;
		}
		ipaddr->type = QETH_IP_TYPE_RXIP;
		ipaddr->set_flags = QETH_IPA_SETIP_TAKEOVER_FLAG;
		ipaddr->del_flags = 0;
	} else
		return -ENOMEM;
	spin_lock_irqsave(&card->ip_lock, flags);
	if (qeth_l3_address_exists_in_list(&card->ip_list, ipaddr, 0) ||
	    qeth_l3_address_exists_in_list(card->ip_tbd_list, ipaddr, 0))
		rc = -EEXIST;
	spin_unlock_irqrestore(&card->ip_lock, flags);
	if (rc) {
		return rc;
	}
	if (!qeth_l3_add_ip(card, ipaddr))
		kfree(ipaddr);
	qeth_l3_set_ip_addr_list(card);
	return 0;
}

void qeth_l3_del_rxip(struct qeth_card *card, enum qeth_prot_versions proto,
			const u8 *addr)
{
	struct qeth_ipaddr *ipaddr;

	ipaddr = qeth_l3_get_addr_buffer(proto);
	if (ipaddr) {
		if (proto == QETH_PROT_IPV4) {
			QETH_CARD_TEXT(card, 2, "addrxip4");
			memcpy(&ipaddr->u.a4.addr, addr, 4);
			ipaddr->u.a4.mask = 0;
		} else if (proto == QETH_PROT_IPV6) {
			QETH_CARD_TEXT(card, 2, "addrxip6");
			memcpy(&ipaddr->u.a6.addr, addr, 16);
			ipaddr->u.a6.pfxlen = 0;
		}
		ipaddr->type = QETH_IP_TYPE_RXIP;
	} else
		return;
	if (!qeth_l3_delete_ip(card, ipaddr))
		kfree(ipaddr);
	qeth_l3_set_ip_addr_list(card);
}

static int qeth_l3_register_addr_entry(struct qeth_card *card,
				struct qeth_ipaddr *addr)
{
	char buf[50];
	int rc = 0;
	int cnt = 3;

	if (addr->proto == QETH_PROT_IPV4) {
		QETH_CARD_TEXT(card, 2, "setaddr4");
		QETH_CARD_HEX(card, 3, &addr->u.a4.addr, sizeof(int));
	} else if (addr->proto == QETH_PROT_IPV6) {
		QETH_CARD_TEXT(card, 2, "setaddr6");
		QETH_CARD_HEX(card, 3, &addr->u.a6.addr, 8);
		QETH_CARD_HEX(card, 3, ((char *)&addr->u.a6.addr) + 8, 8);
	} else {
		QETH_CARD_TEXT(card, 2, "setaddr?");
		QETH_CARD_HEX(card, 3, addr, sizeof(struct qeth_ipaddr));
	}
	do {
		if (addr->is_multicast)
			rc =  qeth_l3_send_setdelmc(card, addr, IPA_CMD_SETIPM);
		else
			rc = qeth_l3_send_setdelip(card, addr, IPA_CMD_SETIP,
					addr->set_flags);
		if (rc)
			QETH_CARD_TEXT(card, 2, "failed");
	} while ((--cnt > 0) && rc);
	if (rc) {
		QETH_CARD_TEXT(card, 2, "FAILED");
		qeth_l3_ipaddr_to_string(addr->proto, (u8 *)&addr->u, buf);
		dev_warn(&card->gdev->dev,
			"Registering IP address %s failed\n", buf);
	}
	return rc;
}

static int qeth_l3_deregister_addr_entry(struct qeth_card *card,
						struct qeth_ipaddr *addr)
{
	int rc = 0;

	if (addr->proto == QETH_PROT_IPV4) {
		QETH_CARD_TEXT(card, 2, "deladdr4");
		QETH_CARD_HEX(card, 3, &addr->u.a4.addr, sizeof(int));
	} else if (addr->proto == QETH_PROT_IPV6) {
		QETH_CARD_TEXT(card, 2, "deladdr6");
		QETH_CARD_HEX(card, 3, &addr->u.a6.addr, 8);
		QETH_CARD_HEX(card, 3, ((char *)&addr->u.a6.addr) + 8, 8);
	} else {
		QETH_CARD_TEXT(card, 2, "deladdr?");
		QETH_CARD_HEX(card, 3, addr, sizeof(struct qeth_ipaddr));
	}
	if (addr->is_multicast)
		rc = qeth_l3_send_setdelmc(card, addr, IPA_CMD_DELIPM);
	else
		rc = qeth_l3_send_setdelip(card, addr, IPA_CMD_DELIP,
					addr->del_flags);
	if (rc)
		QETH_CARD_TEXT(card, 2, "failed");

	return rc;
}

static inline u8 qeth_l3_get_qeth_hdr_flags4(int cast_type)
{
	if (cast_type == RTN_MULTICAST)
		return QETH_CAST_MULTICAST;
	if (cast_type == RTN_BROADCAST)
		return QETH_CAST_BROADCAST;
	return QETH_CAST_UNICAST;
}

static inline u8 qeth_l3_get_qeth_hdr_flags6(int cast_type)
{
	u8 ct = QETH_HDR_PASSTHRU | QETH_HDR_IPV6;
	if (cast_type == RTN_MULTICAST)
		return ct | QETH_CAST_MULTICAST;
	if (cast_type == RTN_ANYCAST)
		return ct | QETH_CAST_ANYCAST;
	if (cast_type == RTN_BROADCAST)
		return ct | QETH_CAST_BROADCAST;
	return ct | QETH_CAST_UNICAST;
}

static int qeth_l3_send_setadp_mode(struct qeth_card *card, __u32 command,
					__u32 mode)
{
	int rc;
	struct qeth_cmd_buffer *iob;
	struct qeth_ipa_cmd *cmd;

	QETH_CARD_TEXT(card, 4, "adpmode");

	iob = qeth_get_adapter_cmd(card, command,
				   sizeof(struct qeth_ipacmd_setadpparms));
	cmd = (struct qeth_ipa_cmd *)(iob->data+IPA_PDU_HEADER_SIZE);
	cmd->data.setadapterparms.data.mode = mode;
	rc = qeth_send_ipa_cmd(card, iob, qeth_default_setadapterparms_cb,
			       NULL);
	return rc;
}

static int qeth_l3_setadapter_hstr(struct qeth_card *card)
{
	int rc;

	QETH_CARD_TEXT(card, 4, "adphstr");

	if (qeth_adp_supported(card, IPA_SETADP_SET_BROADCAST_MODE)) {
		rc = qeth_l3_send_setadp_mode(card,
					IPA_SETADP_SET_BROADCAST_MODE,
					card->options.broadcast_mode);
		if (rc)
			QETH_DBF_MESSAGE(2, "couldn't set broadcast mode on "
				   "device %s: x%x\n",
				   CARD_BUS_ID(card), rc);
		rc = qeth_l3_send_setadp_mode(card,
					IPA_SETADP_ALTER_MAC_ADDRESS,
					card->options.macaddr_mode);
		if (rc)
			QETH_DBF_MESSAGE(2, "couldn't set macaddr mode on "
				   "device %s: x%x\n", CARD_BUS_ID(card), rc);
		return rc;
	}
	if (card->options.broadcast_mode == QETH_TR_BROADCAST_LOCAL)
		QETH_DBF_MESSAGE(2, "set adapter parameters not available "
			   "to set broadcast mode, using ALLRINGS "
			   "on device %s:\n", CARD_BUS_ID(card));
	if (card->options.macaddr_mode == QETH_TR_MACADDR_CANONICAL)
		QETH_DBF_MESSAGE(2, "set adapter parameters not available "
			   "to set macaddr mode, using NONCANONICAL "
			   "on device %s:\n", CARD_BUS_ID(card));
	return 0;
}

static int qeth_l3_setadapter_parms(struct qeth_card *card)
{
	int rc;

	QETH_DBF_TEXT(SETUP, 2, "setadprm");

	if (!qeth_is_supported(card, IPA_SETADAPTERPARMS)) {
		dev_info(&card->gdev->dev,
			"set adapter parameters not supported.\n");
		QETH_DBF_TEXT(SETUP, 2, " notsupp");
		return 0;
	}
	rc = qeth_query_setadapterparms(card);
	if (rc) {
		QETH_DBF_MESSAGE(2, "%s couldn't set adapter parameters: "
			"0x%x\n", dev_name(&card->gdev->dev), rc);
		return rc;
	}
	if (qeth_adp_supported(card, IPA_SETADP_ALTER_MAC_ADDRESS)) {
		rc = qeth_setadpparms_change_macaddr(card);
		if (rc)
			dev_warn(&card->gdev->dev, "Reading the adapter MAC"
				" address failed\n");
	}

	if ((card->info.link_type == QETH_LINK_TYPE_HSTR) ||
	    (card->info.link_type == QETH_LINK_TYPE_LANE_TR))
		rc = qeth_l3_setadapter_hstr(card);

	return rc;
}

static int qeth_l3_default_setassparms_cb(struct qeth_card *card,
			struct qeth_reply *reply, unsigned long data)
{
	struct qeth_ipa_cmd *cmd;

	QETH_CARD_TEXT(card, 4, "defadpcb");

	cmd = (struct qeth_ipa_cmd *) data;
	if (cmd->hdr.return_code == 0) {
		cmd->hdr.return_code = cmd->data.setassparms.hdr.return_code;
		if (cmd->hdr.prot_version == QETH_PROT_IPV4)
			card->options.ipa4.enabled_funcs = cmd->hdr.ipa_enabled;
		if (cmd->hdr.prot_version == QETH_PROT_IPV6)
			card->options.ipa6.enabled_funcs = cmd->hdr.ipa_enabled;
	}
	if (cmd->data.setassparms.hdr.assist_no == IPA_INBOUND_CHECKSUM &&
	    cmd->data.setassparms.hdr.command_code == IPA_CMD_ASS_START) {
		card->info.csum_mask = cmd->data.setassparms.data.flags_32bit;
		QETH_CARD_TEXT_(card, 3, "csum:%d", card->info.csum_mask);
	}
	if (cmd->data.setassparms.hdr.assist_no == IPA_OUTBOUND_CHECKSUM &&
	    cmd->data.setassparms.hdr.command_code == IPA_CMD_ASS_START) {
		card->info.tx_csum_mask =
			cmd->data.setassparms.data.flags_32bit;
		QETH_CARD_TEXT_(card, 3, "tcsu:%d", card->info.tx_csum_mask);
	}
<<<<<<< HEAD
	if (cmd->data.setassparms.hdr.assist_no == IPA_OUTBOUND_CHECKSUM &&
	    cmd->data.setassparms.hdr.command_code == IPA_CMD_ASS_START) {
		card->info.tx_csum_mask =
			cmd->data.setassparms.data.flags_32bit;
		QETH_DBF_TEXT_(TRACE, 3, "tcsu:%d", card->info.tx_csum_mask);
	}
=======
>>>>>>> 02f8c6ae

	return 0;
}

static struct qeth_cmd_buffer *qeth_l3_get_setassparms_cmd(
	struct qeth_card *card, enum qeth_ipa_funcs ipa_func, __u16 cmd_code,
	__u16 len, enum qeth_prot_versions prot)
{
	struct qeth_cmd_buffer *iob;
	struct qeth_ipa_cmd *cmd;

	QETH_CARD_TEXT(card, 4, "getasscm");
	iob = qeth_get_ipacmd_buffer(card, IPA_CMD_SETASSPARMS, prot);

	cmd = (struct qeth_ipa_cmd *)(iob->data+IPA_PDU_HEADER_SIZE);
	cmd->data.setassparms.hdr.assist_no = ipa_func;
	cmd->data.setassparms.hdr.length = 8 + len;
	cmd->data.setassparms.hdr.command_code = cmd_code;
	cmd->data.setassparms.hdr.return_code = 0;
	cmd->data.setassparms.hdr.seq_no = 0;

	return iob;
}

static int qeth_l3_send_setassparms(struct qeth_card *card,
	struct qeth_cmd_buffer *iob, __u16 len, long data,
	int (*reply_cb)(struct qeth_card *, struct qeth_reply *,
		unsigned long),
	void *reply_param)
{
	int rc;
	struct qeth_ipa_cmd *cmd;

	QETH_CARD_TEXT(card, 4, "sendassp");

	cmd = (struct qeth_ipa_cmd *)(iob->data+IPA_PDU_HEADER_SIZE);
	if (len <= sizeof(__u32))
		cmd->data.setassparms.data.flags_32bit = (__u32) data;
	else   /* (len > sizeof(__u32)) */
		memcpy(&cmd->data.setassparms.data, (void *) data, len);

	rc = qeth_send_ipa_cmd(card, iob, reply_cb, reply_param);
	return rc;
}

#ifdef CONFIG_QETH_IPV6
static int qeth_l3_send_simple_setassparms_ipv6(struct qeth_card *card,
		enum qeth_ipa_funcs ipa_func, __u16 cmd_code)
{
	int rc;
	struct qeth_cmd_buffer *iob;

	QETH_CARD_TEXT(card, 4, "simassp6");
	iob = qeth_l3_get_setassparms_cmd(card, ipa_func, cmd_code,
				       0, QETH_PROT_IPV6);
	rc = qeth_l3_send_setassparms(card, iob, 0, 0,
				   qeth_l3_default_setassparms_cb, NULL);
	return rc;
}
#endif

static int qeth_l3_send_simple_setassparms(struct qeth_card *card,
		enum qeth_ipa_funcs ipa_func, __u16 cmd_code, long data)
{
	int rc;
	int length = 0;
	struct qeth_cmd_buffer *iob;

	QETH_CARD_TEXT(card, 4, "simassp4");
	if (data)
		length = sizeof(__u32);
	iob = qeth_l3_get_setassparms_cmd(card, ipa_func, cmd_code,
				       length, QETH_PROT_IPV4);
	rc = qeth_l3_send_setassparms(card, iob, length, data,
				   qeth_l3_default_setassparms_cb, NULL);
	return rc;
}

static int qeth_l3_start_ipa_arp_processing(struct qeth_card *card)
{
	int rc;

	QETH_CARD_TEXT(card, 3, "ipaarp");

	if (!qeth_is_supported(card, IPA_ARP_PROCESSING)) {
		dev_info(&card->gdev->dev,
			"ARP processing not supported on %s!\n",
			QETH_CARD_IFNAME(card));
		return 0;
	}
	rc = qeth_l3_send_simple_setassparms(card, IPA_ARP_PROCESSING,
					IPA_CMD_ASS_START, 0);
	if (rc) {
		dev_warn(&card->gdev->dev,
			"Starting ARP processing support for %s failed\n",
			QETH_CARD_IFNAME(card));
	}
	return rc;
}

static int qeth_l3_start_ipa_ip_fragmentation(struct qeth_card *card)
{
	int rc;

	QETH_CARD_TEXT(card, 3, "ipaipfrg");

	if (!qeth_is_supported(card, IPA_IP_FRAGMENTATION)) {
		dev_info(&card->gdev->dev,
			"Hardware IP fragmentation not supported on %s\n",
			QETH_CARD_IFNAME(card));
		return  -EOPNOTSUPP;
	}

	rc = qeth_l3_send_simple_setassparms(card, IPA_IP_FRAGMENTATION,
					  IPA_CMD_ASS_START, 0);
	if (rc) {
		dev_warn(&card->gdev->dev,
			"Starting IP fragmentation support for %s failed\n",
			QETH_CARD_IFNAME(card));
	} else
		dev_info(&card->gdev->dev,
			"Hardware IP fragmentation enabled \n");
	return rc;
}

static int qeth_l3_start_ipa_source_mac(struct qeth_card *card)
{
	int rc;

	QETH_CARD_TEXT(card, 3, "stsrcmac");

	if (!qeth_is_supported(card, IPA_SOURCE_MAC)) {
		dev_info(&card->gdev->dev,
			"Inbound source MAC-address not supported on %s\n",
			QETH_CARD_IFNAME(card));
		return -EOPNOTSUPP;
	}

	rc = qeth_l3_send_simple_setassparms(card, IPA_SOURCE_MAC,
					  IPA_CMD_ASS_START, 0);
	if (rc)
		dev_warn(&card->gdev->dev,
			"Starting source MAC-address support for %s failed\n",
			QETH_CARD_IFNAME(card));
	return rc;
}

static int qeth_l3_start_ipa_vlan(struct qeth_card *card)
{
	int rc = 0;

	QETH_CARD_TEXT(card, 3, "strtvlan");

	if (!qeth_is_supported(card, IPA_FULL_VLAN)) {
		dev_info(&card->gdev->dev,
			"VLAN not supported on %s\n", QETH_CARD_IFNAME(card));
		return -EOPNOTSUPP;
	}

	rc = qeth_l3_send_simple_setassparms(card, IPA_VLAN_PRIO,
					  IPA_CMD_ASS_START, 0);
	if (rc) {
		dev_warn(&card->gdev->dev,
			"Starting VLAN support for %s failed\n",
			QETH_CARD_IFNAME(card));
	} else {
		dev_info(&card->gdev->dev, "VLAN enabled\n");
	}
	return rc;
}

static int qeth_l3_start_ipa_multicast(struct qeth_card *card)
{
	int rc;

	QETH_CARD_TEXT(card, 3, "stmcast");

	if (!qeth_is_supported(card, IPA_MULTICASTING)) {
		dev_info(&card->gdev->dev,
			"Multicast not supported on %s\n",
			QETH_CARD_IFNAME(card));
		return -EOPNOTSUPP;
	}

	rc = qeth_l3_send_simple_setassparms(card, IPA_MULTICASTING,
					  IPA_CMD_ASS_START, 0);
	if (rc) {
		dev_warn(&card->gdev->dev,
			"Starting multicast support for %s failed\n",
			QETH_CARD_IFNAME(card));
	} else {
		dev_info(&card->gdev->dev, "Multicast enabled\n");
		card->dev->flags |= IFF_MULTICAST;
	}
	return rc;
}

#ifdef CONFIG_QETH_IPV6
static int qeth_l3_softsetup_ipv6(struct qeth_card *card)
{
	int rc;

	QETH_CARD_TEXT(card, 3, "softipv6");

	if (card->info.type == QETH_CARD_TYPE_IQD)
		goto out;

	rc = qeth_query_ipassists(card, QETH_PROT_IPV6);
	if (rc) {
		dev_err(&card->gdev->dev,
			"Activating IPv6 support for %s failed\n",
			QETH_CARD_IFNAME(card));
		return rc;
	}
	rc = qeth_l3_send_simple_setassparms(card, IPA_IPV6,
					  IPA_CMD_ASS_START, 3);
	if (rc) {
		dev_err(&card->gdev->dev,
			"Activating IPv6 support for %s failed\n",
			QETH_CARD_IFNAME(card));
		return rc;
	}
	rc = qeth_l3_send_simple_setassparms_ipv6(card, IPA_IPV6,
					       IPA_CMD_ASS_START);
	if (rc) {
		dev_err(&card->gdev->dev,
			"Activating IPv6 support for %s failed\n",
			 QETH_CARD_IFNAME(card));
		return rc;
	}
	rc = qeth_l3_send_simple_setassparms_ipv6(card, IPA_PASSTHRU,
					       IPA_CMD_ASS_START);
	if (rc) {
		dev_warn(&card->gdev->dev,
			"Enabling the passthrough mode for %s failed\n",
			QETH_CARD_IFNAME(card));
		return rc;
	}
out:
	dev_info(&card->gdev->dev, "IPV6 enabled\n");
	return 0;
}
#endif

static int qeth_l3_start_ipa_ipv6(struct qeth_card *card)
{
	int rc = 0;

	QETH_CARD_TEXT(card, 3, "strtipv6");

	if (!qeth_is_supported(card, IPA_IPV6)) {
		dev_info(&card->gdev->dev,
			"IPv6 not supported on %s\n", QETH_CARD_IFNAME(card));
		return 0;
	}
#ifdef CONFIG_QETH_IPV6
	rc = qeth_l3_softsetup_ipv6(card);
#endif
	return rc ;
}

static int qeth_l3_start_ipa_broadcast(struct qeth_card *card)
{
	int rc;

	QETH_CARD_TEXT(card, 3, "stbrdcst");
	card->info.broadcast_capable = 0;
	if (!qeth_is_supported(card, IPA_FILTERING)) {
		dev_info(&card->gdev->dev,
			"Broadcast not supported on %s\n",
			QETH_CARD_IFNAME(card));
		rc = -EOPNOTSUPP;
		goto out;
	}
	rc = qeth_l3_send_simple_setassparms(card, IPA_FILTERING,
					  IPA_CMD_ASS_START, 0);
	if (rc) {
		dev_warn(&card->gdev->dev, "Enabling broadcast filtering for "
			"%s failed\n", QETH_CARD_IFNAME(card));
		goto out;
	}

	rc = qeth_l3_send_simple_setassparms(card, IPA_FILTERING,
					  IPA_CMD_ASS_CONFIGURE, 1);
	if (rc) {
		dev_warn(&card->gdev->dev,
			"Setting up broadcast filtering for %s failed\n",
			QETH_CARD_IFNAME(card));
		goto out;
	}
	card->info.broadcast_capable = QETH_BROADCAST_WITH_ECHO;
	dev_info(&card->gdev->dev, "Broadcast enabled\n");
	rc = qeth_l3_send_simple_setassparms(card, IPA_FILTERING,
					  IPA_CMD_ASS_ENABLE, 1);
	if (rc) {
		dev_warn(&card->gdev->dev, "Setting up broadcast echo "
			"filtering for %s failed\n", QETH_CARD_IFNAME(card));
		goto out;
	}
	card->info.broadcast_capable = QETH_BROADCAST_WITHOUT_ECHO;
out:
	if (card->info.broadcast_capable)
		card->dev->flags |= IFF_BROADCAST;
	else
		card->dev->flags &= ~IFF_BROADCAST;
	return rc;
}

static int qeth_l3_send_checksum_command(struct qeth_card *card)
{
	int rc;

	rc = qeth_l3_send_simple_setassparms(card, IPA_INBOUND_CHECKSUM,
					  IPA_CMD_ASS_START, 0);
	if (rc) {
		dev_warn(&card->gdev->dev, "Starting HW checksumming for %s "
			"failed, using SW checksumming\n",
			QETH_CARD_IFNAME(card));
		return rc;
	}
	rc = qeth_l3_send_simple_setassparms(card, IPA_INBOUND_CHECKSUM,
					  IPA_CMD_ASS_ENABLE,
					  card->info.csum_mask);
	if (rc) {
		dev_warn(&card->gdev->dev, "Enabling HW checksumming for %s "
			"failed, using SW checksumming\n",
			QETH_CARD_IFNAME(card));
		return rc;
	}
	return 0;
}

int qeth_l3_set_rx_csum(struct qeth_card *card, int on)
{
	int rc = 0;

	if (on) {
		rc = qeth_l3_send_checksum_command(card);
		if (rc)
			return -EIO;
		dev_info(&card->gdev->dev,
			"HW Checksumming (inbound) enabled\n");
	} else {
		rc = qeth_l3_send_simple_setassparms(card,
			IPA_INBOUND_CHECKSUM, IPA_CMD_ASS_STOP, 0);
		if (rc)
			return -EIO;
	}

	return 0;
}

static int qeth_l3_start_ipa_checksum(struct qeth_card *card)
{
	QETH_CARD_TEXT(card, 3, "strtcsum");

	if (card->dev->features & NETIF_F_RXCSUM) {
		rtnl_lock();
		/* force set_features call */
		card->dev->features &= ~NETIF_F_RXCSUM;
		netdev_update_features(card->dev);
		rtnl_unlock();
	}
	return 0;
}

static int qeth_l3_start_ipa_tx_checksum(struct qeth_card *card)
{
	int rc = 0;

	if (!qeth_is_supported(card, IPA_OUTBOUND_CHECKSUM))
		return rc;
	rc = qeth_l3_send_simple_setassparms(card, IPA_OUTBOUND_CHECKSUM,
			  IPA_CMD_ASS_START, 0);
	if (rc)
		goto err_out;
	rc = qeth_l3_send_simple_setassparms(card, IPA_OUTBOUND_CHECKSUM,
			  IPA_CMD_ASS_ENABLE, card->info.tx_csum_mask);
	if (rc)
		goto err_out;
	dev_info(&card->gdev->dev, "HW TX Checksumming enabled\n");
	return rc;
err_out:
	dev_warn(&card->gdev->dev, "Enabling HW TX checksumming for %s "
		"failed, using SW TX checksumming\n", QETH_CARD_IFNAME(card));
	return rc;
}

static int qeth_l3_start_ipa_tx_checksum(struct qeth_card *card)
{
	int rc = 0;

	if (!qeth_is_supported(card, IPA_OUTBOUND_CHECKSUM))
		return rc;
	rc = qeth_l3_send_simple_setassparms(card, IPA_OUTBOUND_CHECKSUM,
			  IPA_CMD_ASS_START, 0);
	if (rc)
		goto err_out;
	rc = qeth_l3_send_simple_setassparms(card, IPA_OUTBOUND_CHECKSUM,
			  IPA_CMD_ASS_ENABLE, card->info.tx_csum_mask);
	if (rc)
		goto err_out;
	dev_info(&card->gdev->dev, "HW TX Checksumming enabled\n");
	return rc;
err_out:
	dev_warn(&card->gdev->dev, "Enabling HW TX checksumming for %s "
		"failed, using SW TX checksumming\n", QETH_CARD_IFNAME(card));
	return rc;
}

static int qeth_l3_start_ipa_tso(struct qeth_card *card)
{
	int rc;

	QETH_CARD_TEXT(card, 3, "sttso");

	if (!qeth_is_supported(card, IPA_OUTBOUND_TSO)) {
		dev_info(&card->gdev->dev,
			"Outbound TSO not supported on %s\n",
			QETH_CARD_IFNAME(card));
		rc = -EOPNOTSUPP;
	} else {
		rc = qeth_l3_send_simple_setassparms(card, IPA_OUTBOUND_TSO,
						IPA_CMD_ASS_START, 0);
		if (rc)
			dev_warn(&card->gdev->dev, "Starting outbound TCP "
				"segmentation offload for %s failed\n",
				QETH_CARD_IFNAME(card));
		else
			dev_info(&card->gdev->dev,
				"Outbound TSO enabled\n");
	}
	if (rc)
		card->dev->features &= ~NETIF_F_TSO;
	return rc;
}

static int qeth_l3_start_ipassists(struct qeth_card *card)
{
<<<<<<< HEAD
	QETH_DBF_TEXT(TRACE, 3, "strtipas");
=======
	QETH_CARD_TEXT(card, 3, "strtipas");
>>>>>>> 02f8c6ae

	qeth_set_access_ctrl_online(card);	/* go on*/
	qeth_l3_start_ipa_arp_processing(card);	/* go on*/
	qeth_l3_start_ipa_ip_fragmentation(card);	/* go on*/
	qeth_l3_start_ipa_source_mac(card);	/* go on*/
	qeth_l3_start_ipa_vlan(card);		/* go on*/
	qeth_l3_start_ipa_multicast(card);		/* go on*/
	qeth_l3_start_ipa_ipv6(card);		/* go on*/
	qeth_l3_start_ipa_broadcast(card);		/* go on*/
	qeth_l3_start_ipa_checksum(card);		/* go on*/
	qeth_l3_start_ipa_tx_checksum(card);
	qeth_l3_start_ipa_tso(card);		/* go on*/
	return 0;
}

static int qeth_l3_iqd_read_initial_mac_cb(struct qeth_card *card,
		struct qeth_reply *reply, unsigned long data)
{
	struct qeth_ipa_cmd *cmd;

	cmd = (struct qeth_ipa_cmd *) data;
	if (cmd->hdr.return_code == 0)
		memcpy(card->dev->dev_addr,
			cmd->data.create_destroy_addr.unique_id, ETH_ALEN);
	else
		random_ether_addr(card->dev->dev_addr);

	return 0;
}

static int qeth_l3_iqd_read_initial_mac(struct qeth_card *card)
{
	int rc = 0;
	struct qeth_cmd_buffer *iob;
	struct qeth_ipa_cmd *cmd;

	QETH_DBF_TEXT(SETUP, 2, "hsrmac");

	iob = qeth_get_ipacmd_buffer(card, IPA_CMD_CREATE_ADDR,
				     QETH_PROT_IPV6);
	cmd = (struct qeth_ipa_cmd *)(iob->data+IPA_PDU_HEADER_SIZE);
	*((__u16 *) &cmd->data.create_destroy_addr.unique_id[6]) =
			card->info.unique_id;

	rc = qeth_send_ipa_cmd(card, iob, qeth_l3_iqd_read_initial_mac_cb,
				NULL);
	return rc;
}

static int qeth_l3_get_unique_id_cb(struct qeth_card *card,
		struct qeth_reply *reply, unsigned long data)
{
	struct qeth_ipa_cmd *cmd;

	cmd = (struct qeth_ipa_cmd *) data;
	if (cmd->hdr.return_code == 0)
		card->info.unique_id = *((__u16 *)
				&cmd->data.create_destroy_addr.unique_id[6]);
	else {
		card->info.unique_id =  UNIQUE_ID_IF_CREATE_ADDR_FAILED |
					UNIQUE_ID_NOT_BY_CARD;
		dev_warn(&card->gdev->dev, "The network adapter failed to "
			"generate a unique ID\n");
	}
	return 0;
}

static int qeth_l3_get_unique_id(struct qeth_card *card)
{
	int rc = 0;
	struct qeth_cmd_buffer *iob;
	struct qeth_ipa_cmd *cmd;

	QETH_DBF_TEXT(SETUP, 2, "guniqeid");

	if (!qeth_is_supported(card, IPA_IPV6)) {
		card->info.unique_id =  UNIQUE_ID_IF_CREATE_ADDR_FAILED |
					UNIQUE_ID_NOT_BY_CARD;
		return 0;
	}

	iob = qeth_get_ipacmd_buffer(card, IPA_CMD_CREATE_ADDR,
				     QETH_PROT_IPV6);
	cmd = (struct qeth_ipa_cmd *)(iob->data+IPA_PDU_HEADER_SIZE);
	*((__u16 *) &cmd->data.create_destroy_addr.unique_id[6]) =
			card->info.unique_id;

	rc = qeth_send_ipa_cmd(card, iob, qeth_l3_get_unique_id_cb, NULL);
	return rc;
}

static int
qeth_diags_trace_cb(struct qeth_card *card, struct qeth_reply *reply,
			    unsigned long data)
{
	struct qeth_ipa_cmd	   *cmd;
	__u16 rc;

	QETH_DBF_TEXT(SETUP, 2, "diastrcb");

	cmd = (struct qeth_ipa_cmd *)data;
	rc = cmd->hdr.return_code;
<<<<<<< HEAD
	if (rc) {
		QETH_DBF_TEXT_(TRACE, 2, "dxter%x", rc);
		if (cmd->data.diagass.action == QETH_DIAGS_CMD_TRACE_ENABLE) {
			switch (rc) {
			case IPA_RC_HARDWARE_AUTH_ERROR:
				dev_warn(&card->gdev->dev, "The device is not "
					"authorized to run as a HiperSockets "
					"network traffic analyzer\n");
				break;
			case IPA_RC_TRACE_ALREADY_ACTIVE:
				dev_warn(&card->gdev->dev, "A HiperSockets "
					"network traffic analyzer is already "
					"active in the HiperSockets LAN\n");
				break;
			default:
				break;
			}
		}
		return 0;
	}

=======
	if (rc)
		QETH_CARD_TEXT_(card, 2, "dxter%x", rc);
>>>>>>> 02f8c6ae
	switch (cmd->data.diagass.action) {
	case QETH_DIAGS_CMD_TRACE_QUERY:
		break;
	case QETH_DIAGS_CMD_TRACE_DISABLE:
<<<<<<< HEAD
		card->info.promisc_mode = SET_PROMISC_MODE_OFF;
		dev_info(&card->gdev->dev, "The HiperSockets network traffic "
			"analyzer is deactivated\n");
		break;
	case QETH_DIAGS_CMD_TRACE_ENABLE:
		card->info.promisc_mode = SET_PROMISC_MODE_ON;
		dev_info(&card->gdev->dev, "The HiperSockets network traffic "
			"analyzer is activated\n");
=======
		switch (rc) {
		case 0:
		case IPA_RC_INVALID_SUBCMD:
			card->info.promisc_mode = SET_PROMISC_MODE_OFF;
			dev_info(&card->gdev->dev, "The HiperSockets network "
				"traffic analyzer is deactivated\n");
			break;
		default:
			break;
		}
		break;
	case QETH_DIAGS_CMD_TRACE_ENABLE:
		switch (rc) {
		case 0:
			card->info.promisc_mode = SET_PROMISC_MODE_ON;
			dev_info(&card->gdev->dev, "The HiperSockets network "
				"traffic analyzer is activated\n");
			break;
		case IPA_RC_HARDWARE_AUTH_ERROR:
			dev_warn(&card->gdev->dev, "The device is not "
				"authorized to run as a HiperSockets network "
				"traffic analyzer\n");
			break;
		case IPA_RC_TRACE_ALREADY_ACTIVE:
			dev_warn(&card->gdev->dev, "A HiperSockets "
				"network traffic analyzer is already "
				"active in the HiperSockets LAN\n");
			break;
		default:
			break;
		}
>>>>>>> 02f8c6ae
		break;
	default:
		QETH_DBF_MESSAGE(2, "Unknown sniffer action (0x%04x) on %s\n",
			cmd->data.diagass.action, QETH_CARD_IFNAME(card));
	}

	return 0;
}

static int
qeth_diags_trace(struct qeth_card *card, enum qeth_diags_trace_cmds diags_cmd)
{
	struct qeth_cmd_buffer *iob;
	struct qeth_ipa_cmd    *cmd;

	QETH_DBF_TEXT(SETUP, 2, "diagtrac");

	iob = qeth_get_ipacmd_buffer(card, IPA_CMD_SET_DIAG_ASS, 0);
	cmd = (struct qeth_ipa_cmd *)(iob->data+IPA_PDU_HEADER_SIZE);
	cmd->data.diagass.subcmd_len = 16;
	cmd->data.diagass.subcmd = QETH_DIAGS_CMD_TRACE;
	cmd->data.diagass.type = QETH_DIAGS_TYPE_HIPERSOCKET;
	cmd->data.diagass.action = diags_cmd;
	return qeth_send_ipa_cmd(card, iob, qeth_diags_trace_cb, NULL);
}

static void qeth_l3_get_mac_for_ipm(__u32 ipm, char *mac,
				struct net_device *dev)
{
	if (dev->type == ARPHRD_IEEE802_TR)
		ip_tr_mc_map(ipm, mac);
	else
		ip_eth_mc_map(ipm, mac);
}

static void qeth_l3_add_mc(struct qeth_card *card, struct in_device *in4_dev)
{
	struct qeth_ipaddr *ipm;
	struct ip_mc_list *im4;
	char buf[MAX_ADDR_LEN];

	QETH_CARD_TEXT(card, 4, "addmc");
	for (im4 = rcu_dereference(in4_dev->mc_list); im4 != NULL;
	     im4 = rcu_dereference(im4->next_rcu)) {
		qeth_l3_get_mac_for_ipm(im4->multiaddr, buf, in4_dev->dev);
		ipm = qeth_l3_get_addr_buffer(QETH_PROT_IPV4);
		if (!ipm)
			continue;
		ipm->u.a4.addr = im4->multiaddr;
		memcpy(ipm->mac, buf, OSA_ADDR_LEN);
		ipm->is_multicast = 1;
		if (!qeth_l3_add_ip(card, ipm))
			kfree(ipm);
	}
}

static void qeth_l3_add_vlan_mc(struct qeth_card *card)
{
	struct in_device *in_dev;
	struct vlan_group *vg;
	int i;

	QETH_CARD_TEXT(card, 4, "addmcvl");
	if (!qeth_is_supported(card, IPA_FULL_VLAN) || (card->vlangrp == NULL))
		return;

	vg = card->vlangrp;
	for (i = 0; i < VLAN_N_VID; i++) {
		struct net_device *netdev = vlan_group_get_device(vg, i);
		if (netdev == NULL ||
		    !(netdev->flags & IFF_UP))
			continue;
		in_dev = in_dev_get(netdev);
		if (!in_dev)
			continue;
		rcu_read_lock();
		qeth_l3_add_mc(card, in_dev);
		rcu_read_unlock();
		in_dev_put(in_dev);
	}
}

static void qeth_l3_add_multicast_ipv4(struct qeth_card *card)
{
	struct in_device *in4_dev;

	QETH_CARD_TEXT(card, 4, "chkmcv4");
	in4_dev = in_dev_get(card->dev);
	if (in4_dev == NULL)
		return;
	rcu_read_lock();
	qeth_l3_add_mc(card, in4_dev);
	qeth_l3_add_vlan_mc(card);
	rcu_read_unlock();
	in_dev_put(in4_dev);
}

#ifdef CONFIG_QETH_IPV6
static void qeth_l3_add_mc6(struct qeth_card *card, struct inet6_dev *in6_dev)
{
	struct qeth_ipaddr *ipm;
	struct ifmcaddr6 *im6;
	char buf[MAX_ADDR_LEN];

	QETH_CARD_TEXT(card, 4, "addmc6");
	for (im6 = in6_dev->mc_list; im6 != NULL; im6 = im6->next) {
		ndisc_mc_map(&im6->mca_addr, buf, in6_dev->dev, 0);
		ipm = qeth_l3_get_addr_buffer(QETH_PROT_IPV6);
		if (!ipm)
			continue;
		ipm->is_multicast = 1;
		memcpy(ipm->mac, buf, OSA_ADDR_LEN);
		memcpy(&ipm->u.a6.addr, &im6->mca_addr.s6_addr,
		       sizeof(struct in6_addr));
		if (!qeth_l3_add_ip(card, ipm))
			kfree(ipm);
	}
}

static void qeth_l3_add_vlan_mc6(struct qeth_card *card)
{
	struct inet6_dev *in_dev;
	struct vlan_group *vg;
	int i;

	QETH_CARD_TEXT(card, 4, "admc6vl");
	if (!qeth_is_supported(card, IPA_FULL_VLAN) || (card->vlangrp == NULL))
		return;

	vg = card->vlangrp;
	for (i = 0; i < VLAN_N_VID; i++) {
		struct net_device *netdev = vlan_group_get_device(vg, i);
		if (netdev == NULL ||
		    !(netdev->flags & IFF_UP))
			continue;
		in_dev = in6_dev_get(netdev);
		if (!in_dev)
			continue;
		read_lock_bh(&in_dev->lock);
		qeth_l3_add_mc6(card, in_dev);
		read_unlock_bh(&in_dev->lock);
		in6_dev_put(in_dev);
	}
}

static void qeth_l3_add_multicast_ipv6(struct qeth_card *card)
{
	struct inet6_dev *in6_dev;

	QETH_CARD_TEXT(card, 4, "chkmcv6");
	if (!qeth_is_supported(card, IPA_IPV6))
		return ;
	in6_dev = in6_dev_get(card->dev);
	if (in6_dev == NULL)
		return;
	read_lock_bh(&in6_dev->lock);
	qeth_l3_add_mc6(card, in6_dev);
	qeth_l3_add_vlan_mc6(card);
	read_unlock_bh(&in6_dev->lock);
	in6_dev_put(in6_dev);
}
#endif /* CONFIG_QETH_IPV6 */

static void qeth_l3_free_vlan_addresses4(struct qeth_card *card,
			unsigned short vid)
{
	struct in_device *in_dev;
	struct in_ifaddr *ifa;
	struct qeth_ipaddr *addr;

	QETH_CARD_TEXT(card, 4, "frvaddr4");

	in_dev = in_dev_get(vlan_group_get_device(card->vlangrp, vid));
	if (!in_dev)
		return;
	for (ifa = in_dev->ifa_list; ifa; ifa = ifa->ifa_next) {
		addr = qeth_l3_get_addr_buffer(QETH_PROT_IPV4);
		if (addr) {
			addr->u.a4.addr = ifa->ifa_address;
			addr->u.a4.mask = ifa->ifa_mask;
			addr->type = QETH_IP_TYPE_NORMAL;
			if (!qeth_l3_delete_ip(card, addr))
				kfree(addr);
		}
	}
	in_dev_put(in_dev);
}

static void qeth_l3_free_vlan_addresses6(struct qeth_card *card,
			unsigned short vid)
{
#ifdef CONFIG_QETH_IPV6
	struct inet6_dev *in6_dev;
	struct inet6_ifaddr *ifa;
	struct qeth_ipaddr *addr;

	QETH_CARD_TEXT(card, 4, "frvaddr6");

	in6_dev = in6_dev_get(vlan_group_get_device(card->vlangrp, vid));
	if (!in6_dev)
		return;
	list_for_each_entry(ifa, &in6_dev->addr_list, if_list) {
		addr = qeth_l3_get_addr_buffer(QETH_PROT_IPV6);
		if (addr) {
			memcpy(&addr->u.a6.addr, &ifa->addr,
			       sizeof(struct in6_addr));
			addr->u.a6.pfxlen = ifa->prefix_len;
			addr->type = QETH_IP_TYPE_NORMAL;
			if (!qeth_l3_delete_ip(card, addr))
				kfree(addr);
		}
	}
	in6_dev_put(in6_dev);
#endif /* CONFIG_QETH_IPV6 */
}

static void qeth_l3_free_vlan_addresses(struct qeth_card *card,
			unsigned short vid)
{
	if (!card->vlangrp)
		return;
	qeth_l3_free_vlan_addresses4(card, vid);
	qeth_l3_free_vlan_addresses6(card, vid);
}

static void qeth_l3_vlan_rx_register(struct net_device *dev,
			struct vlan_group *grp)
{
	struct qeth_card *card = dev->ml_priv;
	unsigned long flags;

	QETH_CARD_TEXT(card, 4, "vlanreg");
	spin_lock_irqsave(&card->vlanlock, flags);
	card->vlangrp = grp;
	spin_unlock_irqrestore(&card->vlanlock, flags);
}

static void qeth_l3_vlan_rx_add_vid(struct net_device *dev, unsigned short vid)
{
	return;
}

static void qeth_l3_vlan_rx_kill_vid(struct net_device *dev, unsigned short vid)
{
	struct qeth_card *card = dev->ml_priv;
	unsigned long flags;

	QETH_CARD_TEXT_(card, 4, "kid:%d", vid);
	if (qeth_wait_for_threads(card, QETH_RECOVER_THREAD)) {
		QETH_CARD_TEXT(card, 3, "kidREC");
		return;
	}
	spin_lock_irqsave(&card->vlanlock, flags);
	/* unregister IP addresses of vlan device */
	qeth_l3_free_vlan_addresses(card, vid);
	vlan_group_set_device(card->vlangrp, vid, NULL);
	spin_unlock_irqrestore(&card->vlanlock, flags);
	qeth_l3_set_multicast_list(card->dev);
}

static inline int qeth_l3_rebuild_skb(struct qeth_card *card,
			struct sk_buff *skb, struct qeth_hdr *hdr,
			unsigned short *vlan_id)
{
	__be16 prot;
	struct iphdr *ip_hdr;
	unsigned char tg_addr[MAX_ADDR_LEN];
	int is_vlan = 0;

	if (!(hdr->hdr.l3.flags & QETH_HDR_PASSTHRU)) {
		prot = htons((hdr->hdr.l3.flags & QETH_HDR_IPV6)? ETH_P_IPV6 :
			      ETH_P_IP);
		switch (hdr->hdr.l3.flags & QETH_HDR_CAST_MASK) {
		case QETH_CAST_MULTICAST:
			switch (prot) {
#ifdef CONFIG_QETH_IPV6
			case __constant_htons(ETH_P_IPV6):
				ndisc_mc_map((struct in6_addr *)
				     skb->data + 24,
				     tg_addr, card->dev, 0);
				break;
#endif
			case __constant_htons(ETH_P_IP):
				ip_hdr = (struct iphdr *)skb->data;
				(card->dev->type == ARPHRD_IEEE802_TR) ?
				ip_tr_mc_map(ip_hdr->daddr, tg_addr):
				ip_eth_mc_map(ip_hdr->daddr, tg_addr);
				break;
			default:
				memcpy(tg_addr, card->dev->broadcast,
					card->dev->addr_len);
			}
			card->stats.multicast++;
			skb->pkt_type = PACKET_MULTICAST;
			break;
		case QETH_CAST_BROADCAST:
			memcpy(tg_addr, card->dev->broadcast,
				card->dev->addr_len);
			card->stats.multicast++;
			skb->pkt_type = PACKET_BROADCAST;
			break;
		case QETH_CAST_UNICAST:
		case QETH_CAST_ANYCAST:
		case QETH_CAST_NOCAST:
		default:
			if (card->options.sniffer)
				skb->pkt_type = PACKET_OTHERHOST;
			else
				skb->pkt_type = PACKET_HOST;
			memcpy(tg_addr, card->dev->dev_addr,
				card->dev->addr_len);
		}
		if (hdr->hdr.l3.ext_flags & QETH_HDR_EXT_SRC_MAC_ADDR)
			card->dev->header_ops->create(skb, card->dev, prot,
				tg_addr, &hdr->hdr.l3.dest_addr[2],
				card->dev->addr_len);
		else
			card->dev->header_ops->create(skb, card->dev, prot,
				tg_addr, "FAKELL", card->dev->addr_len);
	}

#ifdef CONFIG_TR
	if (card->dev->type == ARPHRD_IEEE802_TR)
		skb->protocol = tr_type_trans(skb, card->dev);
	else
#endif
		skb->protocol = eth_type_trans(skb, card->dev);

	if (hdr->hdr.l3.ext_flags &
	    (QETH_HDR_EXT_VLAN_FRAME | QETH_HDR_EXT_INCLUDE_VLAN_TAG)) {
		*vlan_id = (hdr->hdr.l3.ext_flags & QETH_HDR_EXT_VLAN_FRAME) ?
		 hdr->hdr.l3.vlan_id : *((u16 *)&hdr->hdr.l3.dest_addr[12]);
		is_vlan = 1;
	}

	if (card->dev->features & NETIF_F_RXCSUM) {
		if ((hdr->hdr.l3.ext_flags &
		    (QETH_HDR_EXT_CSUM_HDR_REQ |
		     QETH_HDR_EXT_CSUM_TRANSP_REQ)) ==
		    (QETH_HDR_EXT_CSUM_HDR_REQ |
		     QETH_HDR_EXT_CSUM_TRANSP_REQ))
			skb->ip_summed = CHECKSUM_UNNECESSARY;
		else
			skb->ip_summed = CHECKSUM_NONE;
	} else
		skb->ip_summed = CHECKSUM_NONE;

	return is_vlan;
}

static int qeth_l3_process_inbound_buffer(struct qeth_card *card,
				int budget, int *done)
{
	int work_done = 0;
	struct sk_buff *skb;
	struct qeth_hdr *hdr;
	__u16 vlan_tag = 0;
	int is_vlan;
	unsigned int len;
<<<<<<< HEAD
	__u16 magic;
=======
>>>>>>> 02f8c6ae

	*done = 0;
	BUG_ON(!budget);
	while (budget) {
		skb = qeth_core_get_next_skb(card,
<<<<<<< HEAD
			&card->qdio.in_q->bufs[card->rx.b_index],
=======
			card->qdio.in_q->bufs[card->rx.b_index].buffer,
>>>>>>> 02f8c6ae
			&card->rx.b_element, &card->rx.e_offset, &hdr);
		if (!skb) {
			*done = 1;
			break;
		}
		skb->dev = card->dev;
		switch (hdr->hdr.l3.id) {
		case QETH_HEADER_TYPE_LAYER3:
<<<<<<< HEAD
			magic = *(__u16 *)skb->data;
			if ((card->info.type == QETH_CARD_TYPE_IQD) &&
			    (magic == ETH_P_AF_IUCV)) {
				skb->protocol = ETH_P_AF_IUCV;
				skb->pkt_type = PACKET_HOST;
				skb->mac_header = NET_SKB_PAD;
				skb->dev = card->dev;
				len = skb->len;
				card->dev->header_ops->create(skb, card->dev, 0,
					card->dev->dev_addr, "FAKELL",
					card->dev->addr_len);
				netif_receive_skb(skb);
			} else {
				is_vlan = qeth_l3_rebuild_skb(card, skb, hdr,
							      &vlan_tag);
				len = skb->len;
				if (is_vlan && !card->options.sniffer)
					vlan_gro_receive(&card->napi,
						card->vlangrp, vlan_tag, skb);
				else
					napi_gro_receive(&card->napi, skb);
			}
			break;
		case QETH_HEADER_TYPE_LAYER2: /* for HiperSockets sniffer */
			skb->pkt_type = PACKET_HOST;
			skb->protocol = eth_type_trans(skb, skb->dev);
			len = skb->len;
=======
			is_vlan = qeth_l3_rebuild_skb(card, skb, hdr,
						      &vlan_tag);
			len = skb->len;
			if (is_vlan && !card->options.sniffer)
				vlan_gro_receive(&card->napi, card->vlangrp,
					vlan_tag, skb);
			else
				napi_gro_receive(&card->napi, skb);
			break;
		case QETH_HEADER_TYPE_LAYER2: /* for HiperSockets sniffer */
			skb->pkt_type = PACKET_HOST;
			skb->protocol = eth_type_trans(skb, skb->dev);
			len = skb->len;
>>>>>>> 02f8c6ae
			netif_receive_skb(skb);
			break;
		default:
			dev_kfree_skb_any(skb);
			QETH_CARD_TEXT(card, 3, "inbunkno");
			QETH_DBF_HEX(CTRL, 3, hdr, QETH_DBF_CTRL_LEN);
			continue;
		}
		work_done++;
		budget--;
		card->stats.rx_packets++;
		card->stats.rx_bytes += len;
	}
	return work_done;
}

static int qeth_l3_poll(struct napi_struct *napi, int budget)
{
	struct qeth_card *card = container_of(napi, struct qeth_card, napi);
	int work_done = 0;
	struct qeth_qdio_buffer *buffer;
	int done;
	int new_budget = budget;

	if (card->options.performance_stats) {
		card->perf_stats.inbound_cnt++;
		card->perf_stats.inbound_start_time = qeth_get_micros();
	}

	while (1) {
		if (!card->rx.b_count) {
			card->rx.qdio_err = 0;
			card->rx.b_count = qdio_get_next_buffers(
				card->data.ccwdev, 0, &card->rx.b_index,
				&card->rx.qdio_err);
			if (card->rx.b_count <= 0) {
				card->rx.b_count = 0;
				break;
			}
			card->rx.b_element =
				&card->qdio.in_q->bufs[card->rx.b_index]
				.buffer->element[0];
			card->rx.e_offset = 0;
		}

		while (card->rx.b_count) {
			buffer = &card->qdio.in_q->bufs[card->rx.b_index];
			if (!(card->rx.qdio_err &&
			    qeth_check_qdio_errors(card, buffer->buffer,
			    card->rx.qdio_err, "qinerr")))
				work_done += qeth_l3_process_inbound_buffer(
					card, new_budget, &done);
			else
				done = 1;

			if (done) {
				if (card->options.performance_stats)
					card->perf_stats.bufs_rec++;
				qeth_put_buffer_pool_entry(card,
					buffer->pool_entry);
				qeth_queue_input_buffer(card, card->rx.b_index);
				card->rx.b_count--;
				if (card->rx.b_count) {
					card->rx.b_index =
						(card->rx.b_index + 1) %
						QDIO_MAX_BUFFERS_PER_Q;
					card->rx.b_element =
						&card->qdio.in_q
						->bufs[card->rx.b_index]
						.buffer->element[0];
					card->rx.e_offset = 0;
				}
			}

			if (work_done >= budget)
				goto out;
			else
				new_budget = budget - work_done;
		}
	}

	napi_complete(napi);
	if (qdio_start_irq(card->data.ccwdev, 0))
		napi_schedule(&card->napi);
out:
	if (card->options.performance_stats)
		card->perf_stats.inbound_time += qeth_get_micros() -
			card->perf_stats.inbound_start_time;
	return work_done;
}

static int qeth_l3_verify_vlan_dev(struct net_device *dev,
			struct qeth_card *card)
{
	int rc = 0;
	struct vlan_group *vg;
	int i;

	vg = card->vlangrp;
	if (!vg)
		return rc;

	for (i = 0; i < VLAN_N_VID; i++) {
		if (vlan_group_get_device(vg, i) == dev) {
			rc = QETH_VLAN_CARD;
			break;
		}
	}

	if (rc && !(vlan_dev_real_dev(dev)->ml_priv == (void *)card))
		return 0;

	return rc;
}

static int qeth_l3_verify_dev(struct net_device *dev)
{
	struct qeth_card *card;
	unsigned long flags;
	int rc = 0;

	read_lock_irqsave(&qeth_core_card_list.rwlock, flags);
	list_for_each_entry(card, &qeth_core_card_list.list, list) {
		if (card->dev == dev) {
			rc = QETH_REAL_CARD;
			break;
		}
		rc = qeth_l3_verify_vlan_dev(dev, card);
		if (rc)
			break;
	}
	read_unlock_irqrestore(&qeth_core_card_list.rwlock, flags);

	return rc;
}

static struct qeth_card *qeth_l3_get_card_from_dev(struct net_device *dev)
{
	struct qeth_card *card = NULL;
	int rc;

	rc = qeth_l3_verify_dev(dev);
	if (rc == QETH_REAL_CARD)
		card = dev->ml_priv;
	else if (rc == QETH_VLAN_CARD)
		card = vlan_dev_real_dev(dev)->ml_priv;
	if (card && card->options.layer2)
		card = NULL;
	if (card)
		QETH_CARD_TEXT_(card, 4, "%d", rc);
	return card ;
}

static int qeth_l3_stop_card(struct qeth_card *card, int recovery_mode)
{
	int rc = 0;

	QETH_DBF_TEXT(SETUP, 2, "stopcard");
	QETH_DBF_HEX(SETUP, 2, &card, sizeof(void *));

	qeth_set_allowed_threads(card, 0, 1);
	if (card->options.sniffer &&
	    (card->info.promisc_mode == SET_PROMISC_MODE_ON))
		qeth_diags_trace(card, QETH_DIAGS_CMD_TRACE_DISABLE);
	if (card->read.state == CH_STATE_UP &&
	    card->write.state == CH_STATE_UP &&
	    (card->state == CARD_STATE_UP)) {
		if (recovery_mode)
			qeth_l3_stop(card->dev);
		else {
<<<<<<< HEAD
			if (card->dev) {
				rtnl_lock();
				dev_close(card->dev);
				rtnl_unlock();
			}
=======
			rtnl_lock();
			dev_close(card->dev);
			rtnl_unlock();
>>>>>>> 02f8c6ae
		}
		card->state = CARD_STATE_SOFTSETUP;
	}
	if (card->state == CARD_STATE_SOFTSETUP) {
		qeth_l3_clear_ip_list(card, 1);
		qeth_clear_ipacmd_list(card);
		card->state = CARD_STATE_HARDSETUP;
	}
	if (card->state == CARD_STATE_HARDSETUP) {
		qeth_qdio_clear_card(card, 0);
		qeth_clear_qdio_buffers(card);
		qeth_clear_working_pool_list(card);
		card->state = CARD_STATE_DOWN;
	}
	if (card->state == CARD_STATE_DOWN) {
		qeth_clear_cmd_buffers(&card->read);
		qeth_clear_cmd_buffers(&card->write);
	}
	return rc;
}

/*
 * test for and Switch promiscuous mode (on or off)
 *  either for guestlan or HiperSocket Sniffer
 */
static void
qeth_l3_handle_promisc_mode(struct qeth_card *card)
{
	struct net_device *dev = card->dev;

	if (((dev->flags & IFF_PROMISC) &&
	     (card->info.promisc_mode == SET_PROMISC_MODE_ON)) ||
	    (!(dev->flags & IFF_PROMISC) &&
	     (card->info.promisc_mode == SET_PROMISC_MODE_OFF)))
		return;

	if (card->info.guestlan) {		/* Guestlan trace */
		if (qeth_adp_supported(card, IPA_SETADP_SET_PROMISC_MODE))
			qeth_setadp_promisc_mode(card);
	} else if (card->options.sniffer &&	/* HiperSockets trace */
		   qeth_adp_supported(card, IPA_SETADP_SET_DIAG_ASSIST)) {
		if (dev->flags & IFF_PROMISC) {
<<<<<<< HEAD
			QETH_DBF_TEXT(TRACE, 3, "+promisc");
			qeth_diags_trace(card, QETH_DIAGS_CMD_TRACE_ENABLE);
		} else {
			QETH_DBF_TEXT(TRACE, 3, "-promisc");
=======
			QETH_CARD_TEXT(card, 3, "+promisc");
			qeth_diags_trace(card, QETH_DIAGS_CMD_TRACE_ENABLE);
		} else {
			QETH_CARD_TEXT(card, 3, "-promisc");
>>>>>>> 02f8c6ae
			qeth_diags_trace(card, QETH_DIAGS_CMD_TRACE_DISABLE);
		}
	}
}

static void qeth_l3_set_multicast_list(struct net_device *dev)
{
	struct qeth_card *card = dev->ml_priv;

	QETH_CARD_TEXT(card, 3, "setmulti");
	if (qeth_threads_running(card, QETH_RECOVER_THREAD) &&
	    (card->state != CARD_STATE_UP))
		return;
	if (!card->options.sniffer) {
		qeth_l3_delete_mc_addresses(card);
		qeth_l3_add_multicast_ipv4(card);
#ifdef CONFIG_QETH_IPV6
		qeth_l3_add_multicast_ipv6(card);
#endif
		qeth_l3_set_ip_addr_list(card);
		if (!qeth_adp_supported(card, IPA_SETADP_SET_PROMISC_MODE))
			return;
	}
	qeth_l3_handle_promisc_mode(card);
}

static const char *qeth_l3_arp_get_error_cause(int *rc)
{
	switch (*rc) {
	case QETH_IPA_ARP_RC_FAILED:
		*rc = -EIO;
		return "operation failed";
	case QETH_IPA_ARP_RC_NOTSUPP:
		*rc = -EOPNOTSUPP;
		return "operation not supported";
	case QETH_IPA_ARP_RC_OUT_OF_RANGE:
		*rc = -EINVAL;
		return "argument out of range";
	case QETH_IPA_ARP_RC_Q_NOTSUPP:
		*rc = -EOPNOTSUPP;
		return "query operation not supported";
	case QETH_IPA_ARP_RC_Q_NO_DATA:
		*rc = -ENOENT;
		return "no query data available";
	default:
		return "unknown error";
	}
}

static int qeth_l3_arp_set_no_entries(struct qeth_card *card, int no_entries)
{
	int tmp;
	int rc;

	QETH_CARD_TEXT(card, 3, "arpstnoe");

	/*
	 * currently GuestLAN only supports the ARP assist function
	 * IPA_CMD_ASS_ARP_QUERY_INFO, but not IPA_CMD_ASS_ARP_SET_NO_ENTRIES;
	 * thus we say EOPNOTSUPP for this ARP function
	 */
	if (card->info.guestlan)
		return -EOPNOTSUPP;
	if (!qeth_is_supported(card, IPA_ARP_PROCESSING)) {
		return -EOPNOTSUPP;
	}
	rc = qeth_l3_send_simple_setassparms(card, IPA_ARP_PROCESSING,
					  IPA_CMD_ASS_ARP_SET_NO_ENTRIES,
					  no_entries);
	if (rc) {
		tmp = rc;
		QETH_DBF_MESSAGE(2, "Could not set number of ARP entries on "
			"%s: %s (0x%x/%d)\n", QETH_CARD_IFNAME(card),
			qeth_l3_arp_get_error_cause(&rc), tmp, tmp);
	}
	return rc;
}

static __u32 get_arp_entry_size(struct qeth_card *card,
			struct qeth_arp_query_data *qdata,
			struct qeth_arp_entrytype *type, __u8 strip_entries)
{
	__u32 rc;
	__u8 is_hsi;

	is_hsi = qdata->reply_bits == 5;
	if (type->ip == QETHARP_IP_ADDR_V4) {
<<<<<<< HEAD
		QETH_DBF_TEXT(TRACE, 4, "arpev4");
=======
		QETH_CARD_TEXT(card, 4, "arpev4");
>>>>>>> 02f8c6ae
		if (strip_entries) {
			rc = is_hsi ? sizeof(struct qeth_arp_qi_entry5_short) :
				sizeof(struct qeth_arp_qi_entry7_short);
		} else {
			rc = is_hsi ? sizeof(struct qeth_arp_qi_entry5) :
				sizeof(struct qeth_arp_qi_entry7);
		}
	} else if (type->ip == QETHARP_IP_ADDR_V6) {
<<<<<<< HEAD
		QETH_DBF_TEXT(TRACE, 4, "arpev6");
=======
		QETH_CARD_TEXT(card, 4, "arpev6");
>>>>>>> 02f8c6ae
		if (strip_entries) {
			rc = is_hsi ?
				sizeof(struct qeth_arp_qi_entry5_short_ipv6) :
				sizeof(struct qeth_arp_qi_entry7_short_ipv6);
		} else {
			rc = is_hsi ?
				sizeof(struct qeth_arp_qi_entry5_ipv6) :
				sizeof(struct qeth_arp_qi_entry7_ipv6);
		}
	} else {
<<<<<<< HEAD
		QETH_DBF_TEXT(TRACE, 4, "arpinv");
=======
		QETH_CARD_TEXT(card, 4, "arpinv");
>>>>>>> 02f8c6ae
		rc = 0;
	}

	return rc;
}

static int arpentry_matches_prot(struct qeth_arp_entrytype *type, __u16 prot)
{
	return (type->ip == QETHARP_IP_ADDR_V4 && prot == QETH_PROT_IPV4) ||
		(type->ip == QETHARP_IP_ADDR_V6 && prot == QETH_PROT_IPV6);
}

static int qeth_l3_arp_query_cb(struct qeth_card *card,
		struct qeth_reply *reply, unsigned long data)
{
	struct qeth_ipa_cmd *cmd;
	struct qeth_arp_query_data *qdata;
	struct qeth_arp_query_info *qinfo;
	int i;
	int e;
	int entrybytes_done;
	int stripped_bytes;
	__u8 do_strip_entries;

	QETH_CARD_TEXT(card, 3, "arpquecb");

	qinfo = (struct qeth_arp_query_info *) reply->param;
	cmd = (struct qeth_ipa_cmd *) data;
	QETH_CARD_TEXT_(card, 4, "%i", cmd->hdr.prot_version);
	if (cmd->hdr.return_code) {
<<<<<<< HEAD
		QETH_DBF_TEXT_(TRACE, 4, "arpcberr%i", cmd->hdr.return_code);
		QETH_DBF_TEXT_(TRACE, 4, "qaer1%i", cmd->hdr.return_code);
=======
		QETH_CARD_TEXT(card, 4, "arpcberr");
		QETH_CARD_TEXT_(card, 4, "%i", cmd->hdr.return_code);
>>>>>>> 02f8c6ae
		return 0;
	}
	if (cmd->data.setassparms.hdr.return_code) {
		cmd->hdr.return_code = cmd->data.setassparms.hdr.return_code;
<<<<<<< HEAD
		QETH_DBF_TEXT_(TRACE, 4, "setaperr%i", cmd->hdr.return_code);
		QETH_DBF_TEXT_(TRACE, 4, "%i", cmd->hdr.return_code);
		return 0;
	}
	qdata = &cmd->data.setassparms.data.query_arp;
	QETH_DBF_TEXT_(TRACE, 4, "anoen%i", qdata->no_entries);
=======
		QETH_CARD_TEXT(card, 4, "setaperr");
		QETH_CARD_TEXT_(card, 4, "%i", cmd->hdr.return_code);
		return 0;
	}
	qdata = &cmd->data.setassparms.data.query_arp;
	QETH_CARD_TEXT_(card, 4, "anoen%i", qdata->no_entries);
>>>>>>> 02f8c6ae

	do_strip_entries = (qinfo->mask_bits & QETH_QARP_STRIP_ENTRIES) > 0;
	stripped_bytes = do_strip_entries ? QETH_QARP_MEDIASPECIFIC_BYTES : 0;
	entrybytes_done = 0;
	for (e = 0; e < qdata->no_entries; ++e) {
		char *cur_entry;
		__u32 esize;
		struct qeth_arp_entrytype *etype;

		cur_entry = &qdata->data + entrybytes_done;
		etype = &((struct qeth_arp_qi_entry5 *) cur_entry)->type;
		if (!arpentry_matches_prot(etype, cmd->hdr.prot_version)) {
<<<<<<< HEAD
			QETH_DBF_TEXT(TRACE, 4, "pmis");
			QETH_DBF_TEXT_(TRACE, 4, "%i", etype->ip);
=======
			QETH_CARD_TEXT(card, 4, "pmis");
			QETH_CARD_TEXT_(card, 4, "%i", etype->ip);
>>>>>>> 02f8c6ae
			break;
		}
		esize = get_arp_entry_size(card, qdata, etype,
			do_strip_entries);
<<<<<<< HEAD
		QETH_DBF_TEXT_(TRACE, 5, "esz%i", esize);
		if (!esize) {
			break;
		}
		if ((qinfo->udata_len - qinfo->udata_offset) < esize) {
			QETH_DBF_TEXT_(TRACE, 4, "qaer3%i", -ENOMEM);
			cmd->hdr.return_code = -ENOMEM;
			goto out_error;
		}

=======
		QETH_CARD_TEXT_(card, 5, "esz%i", esize);
		if (!esize)
			break;

		if ((qinfo->udata_len - qinfo->udata_offset) < esize) {
			QETH_CARD_TEXT_(card, 4, "qaer3%i", -ENOMEM);
			cmd->hdr.return_code = -ENOMEM;
			goto out_error;
		}

>>>>>>> 02f8c6ae
		memcpy(qinfo->udata + qinfo->udata_offset,
			&qdata->data + entrybytes_done + stripped_bytes,
			esize);
		entrybytes_done += esize + stripped_bytes;
		qinfo->udata_offset += esize;
		++qinfo->no_entries;
	}
	/* check if all replies received ... */
	if (cmd->data.setassparms.hdr.seq_no <
	    cmd->data.setassparms.hdr.number_of_replies)
		return 1;
<<<<<<< HEAD
	QETH_DBF_TEXT_(TRACE, 4, "nove%i", qinfo->no_entries);
=======
	QETH_CARD_TEXT_(card, 4, "nove%i", qinfo->no_entries);
>>>>>>> 02f8c6ae
	memcpy(qinfo->udata, &qinfo->no_entries, 4);
	/* keep STRIP_ENTRIES flag so the user program can distinguish
	 * stripped entries from normal ones */
	if (qinfo->mask_bits & QETH_QARP_STRIP_ENTRIES)
		qdata->reply_bits |= QETH_QARP_STRIP_ENTRIES;
	memcpy(qinfo->udata + QETH_QARP_MASK_OFFSET, &qdata->reply_bits, 2);
	QETH_CARD_TEXT_(card, 4, "rc%i", 0);
	return 0;
out_error:
	i = 0;
	memcpy(qinfo->udata, &i, 4);
	return 0;
}

static int qeth_l3_send_ipa_arp_cmd(struct qeth_card *card,
		struct qeth_cmd_buffer *iob, int len,
		int (*reply_cb)(struct qeth_card *, struct qeth_reply *,
			unsigned long),
		void *reply_param)
{
	QETH_CARD_TEXT(card, 4, "sendarp");

	memcpy(iob->data, IPA_PDU_HEADER, IPA_PDU_HEADER_SIZE);
	memcpy(QETH_IPA_CMD_DEST_ADDR(iob->data),
	       &card->token.ulp_connection_r, QETH_MPC_TOKEN_LENGTH);
	return qeth_send_control_data(card, IPA_PDU_HEADER_SIZE + len, iob,
				      reply_cb, reply_param);
}

static int qeth_l3_query_arp_cache_info(struct qeth_card *card,
	enum qeth_prot_versions prot,
	struct qeth_arp_query_info *qinfo)
{
	struct qeth_cmd_buffer *iob;
	struct qeth_ipa_cmd *cmd;
	int tmp;
	int rc;

<<<<<<< HEAD
	QETH_DBF_TEXT_(TRACE, 3, "qarpipv%i", prot);
=======
	QETH_CARD_TEXT_(card, 3, "qarpipv%i", prot);
>>>>>>> 02f8c6ae

	iob = qeth_l3_get_setassparms_cmd(card, IPA_ARP_PROCESSING,
			IPA_CMD_ASS_ARP_QUERY_INFO,
			sizeof(struct qeth_arp_query_data) - sizeof(char),
			prot);
	cmd = (struct qeth_ipa_cmd *)(iob->data+IPA_PDU_HEADER_SIZE);
	cmd->data.setassparms.data.query_arp.request_bits = 0x000F;
	cmd->data.setassparms.data.query_arp.reply_bits = 0;
	cmd->data.setassparms.data.query_arp.no_entries = 0;
	rc = qeth_l3_send_ipa_arp_cmd(card, iob,
			   QETH_SETASS_BASE_LEN+QETH_ARP_CMD_LEN,
			   qeth_l3_arp_query_cb, (void *)qinfo);
	if (rc) {
		tmp = rc;
		QETH_DBF_MESSAGE(2,
			"Error while querying ARP cache on %s: %s "
			"(0x%x/%d)\n", QETH_CARD_IFNAME(card),
			qeth_l3_arp_get_error_cause(&rc), tmp, tmp);
	}

	return rc;
}

static int qeth_l3_arp_query(struct qeth_card *card, char __user *udata)
{
	struct qeth_arp_query_info qinfo = {0, };
	int rc;

<<<<<<< HEAD
	QETH_DBF_TEXT(TRACE, 3, "arpquery");

	if (!qeth_is_supported(card,/*IPA_QUERY_ARP_ADDR_INFO*/
			       IPA_ARP_PROCESSING)) {
		QETH_DBF_TEXT(TRACE, 3, "arpqnsup");
=======
	QETH_CARD_TEXT(card, 3, "arpquery");

	if (!qeth_is_supported(card,/*IPA_QUERY_ARP_ADDR_INFO*/
			       IPA_ARP_PROCESSING)) {
		QETH_CARD_TEXT(card, 3, "arpqnsup");
>>>>>>> 02f8c6ae
		rc = -EOPNOTSUPP;
		goto out;
	}
	/* get size of userspace buffer and mask_bits -> 6 bytes */
	if (copy_from_user(&qinfo, udata, 6)) {
		rc = -EFAULT;
		goto out;
	}
	qinfo.udata = kzalloc(qinfo.udata_len, GFP_KERNEL);
	if (!qinfo.udata) {
		rc = -ENOMEM;
		goto out;
	}
	qinfo.udata_offset = QETH_QARP_ENTRIES_OFFSET;
	rc = qeth_l3_query_arp_cache_info(card, QETH_PROT_IPV4, &qinfo);
	if (rc) {
		if (copy_to_user(udata, qinfo.udata, 4))
			rc = -EFAULT;
			goto free_and_out;
	} else {
#ifdef CONFIG_QETH_IPV6
		if (qinfo.mask_bits & QETH_QARP_WITH_IPV6) {
			/* fails in case of GuestLAN QDIO mode */
			qeth_l3_query_arp_cache_info(card, QETH_PROT_IPV6,
				&qinfo);
		}
#endif
		if (copy_to_user(udata, qinfo.udata, qinfo.udata_len)) {
<<<<<<< HEAD
			QETH_DBF_TEXT(TRACE, 4, "qactf");
			rc = -EFAULT;
			goto free_and_out;
		}
		QETH_DBF_TEXT_(TRACE, 4, "qacts");
=======
			QETH_CARD_TEXT(card, 4, "qactf");
			rc = -EFAULT;
			goto free_and_out;
		}
		QETH_CARD_TEXT_(card, 4, "qacts");
>>>>>>> 02f8c6ae
	}
free_and_out:
	kfree(qinfo.udata);
out:
	return rc;
}

static int qeth_l3_arp_add_entry(struct qeth_card *card,
				struct qeth_arp_cache_entry *entry)
{
	struct qeth_cmd_buffer *iob;
	char buf[16];
	int tmp;
	int rc;

	QETH_CARD_TEXT(card, 3, "arpadent");

	/*
	 * currently GuestLAN only supports the ARP assist function
	 * IPA_CMD_ASS_ARP_QUERY_INFO, but not IPA_CMD_ASS_ARP_ADD_ENTRY;
	 * thus we say EOPNOTSUPP for this ARP function
	 */
	if (card->info.guestlan)
		return -EOPNOTSUPP;
	if (!qeth_is_supported(card, IPA_ARP_PROCESSING)) {
		return -EOPNOTSUPP;
	}

	iob = qeth_l3_get_setassparms_cmd(card, IPA_ARP_PROCESSING,
				       IPA_CMD_ASS_ARP_ADD_ENTRY,
				       sizeof(struct qeth_arp_cache_entry),
				       QETH_PROT_IPV4);
	rc = qeth_l3_send_setassparms(card, iob,
				   sizeof(struct qeth_arp_cache_entry),
				   (unsigned long) entry,
				   qeth_l3_default_setassparms_cb, NULL);
	if (rc) {
		tmp = rc;
		qeth_l3_ipaddr4_to_string((u8 *)entry->ipaddr, buf);
		QETH_DBF_MESSAGE(2, "Could not add ARP entry for address %s "
			"on %s: %s (0x%x/%d)\n", buf, QETH_CARD_IFNAME(card),
			qeth_l3_arp_get_error_cause(&rc), tmp, tmp);
	}
	return rc;
}

static int qeth_l3_arp_remove_entry(struct qeth_card *card,
				struct qeth_arp_cache_entry *entry)
{
	struct qeth_cmd_buffer *iob;
	char buf[16] = {0, };
	int tmp;
	int rc;

	QETH_CARD_TEXT(card, 3, "arprment");

	/*
	 * currently GuestLAN only supports the ARP assist function
	 * IPA_CMD_ASS_ARP_QUERY_INFO, but not IPA_CMD_ASS_ARP_REMOVE_ENTRY;
	 * thus we say EOPNOTSUPP for this ARP function
	 */
	if (card->info.guestlan)
		return -EOPNOTSUPP;
	if (!qeth_is_supported(card, IPA_ARP_PROCESSING)) {
		return -EOPNOTSUPP;
	}
	memcpy(buf, entry, 12);
	iob = qeth_l3_get_setassparms_cmd(card, IPA_ARP_PROCESSING,
				       IPA_CMD_ASS_ARP_REMOVE_ENTRY,
				       12,
				       QETH_PROT_IPV4);
	rc = qeth_l3_send_setassparms(card, iob,
				   12, (unsigned long)buf,
				   qeth_l3_default_setassparms_cb, NULL);
	if (rc) {
		tmp = rc;
		memset(buf, 0, 16);
		qeth_l3_ipaddr4_to_string((u8 *)entry->ipaddr, buf);
		QETH_DBF_MESSAGE(2, "Could not delete ARP entry for address %s"
			" on %s: %s (0x%x/%d)\n", buf, QETH_CARD_IFNAME(card),
			qeth_l3_arp_get_error_cause(&rc), tmp, tmp);
	}
	return rc;
}

static int qeth_l3_arp_flush_cache(struct qeth_card *card)
{
	int rc;
	int tmp;

	QETH_CARD_TEXT(card, 3, "arpflush");

	/*
	 * currently GuestLAN only supports the ARP assist function
	 * IPA_CMD_ASS_ARP_QUERY_INFO, but not IPA_CMD_ASS_ARP_FLUSH_CACHE;
	 * thus we say EOPNOTSUPP for this ARP function
	*/
	if (card->info.guestlan || (card->info.type == QETH_CARD_TYPE_IQD))
		return -EOPNOTSUPP;
	if (!qeth_is_supported(card, IPA_ARP_PROCESSING)) {
		return -EOPNOTSUPP;
	}
	rc = qeth_l3_send_simple_setassparms(card, IPA_ARP_PROCESSING,
					  IPA_CMD_ASS_ARP_FLUSH_CACHE, 0);
	if (rc) {
		tmp = rc;
		QETH_DBF_MESSAGE(2, "Could not flush ARP cache on %s: %s "
			"(0x%x/%d)\n", QETH_CARD_IFNAME(card),
			qeth_l3_arp_get_error_cause(&rc), tmp, tmp);
	}
	return rc;
}

static int qeth_l3_do_ioctl(struct net_device *dev, struct ifreq *rq, int cmd)
{
	struct qeth_card *card = dev->ml_priv;
	struct qeth_arp_cache_entry arp_entry;
	struct mii_ioctl_data *mii_data;
	int rc = 0;

	if (!card)
		return -ENODEV;

	if ((card->state != CARD_STATE_UP) &&
		(card->state != CARD_STATE_SOFTSETUP))
		return -ENODEV;

	switch (cmd) {
	case SIOC_QETH_ARP_SET_NO_ENTRIES:
		if (!capable(CAP_NET_ADMIN)) {
			rc = -EPERM;
			break;
		}
		rc = qeth_l3_arp_set_no_entries(card, rq->ifr_ifru.ifru_ivalue);
		break;
	case SIOC_QETH_ARP_QUERY_INFO:
		if (!capable(CAP_NET_ADMIN)) {
			rc = -EPERM;
			break;
		}
		rc = qeth_l3_arp_query(card, rq->ifr_ifru.ifru_data);
		break;
	case SIOC_QETH_ARP_ADD_ENTRY:
		if (!capable(CAP_NET_ADMIN)) {
			rc = -EPERM;
			break;
		}
		if (copy_from_user(&arp_entry, rq->ifr_ifru.ifru_data,
				   sizeof(struct qeth_arp_cache_entry)))
			rc = -EFAULT;
		else
			rc = qeth_l3_arp_add_entry(card, &arp_entry);
		break;
	case SIOC_QETH_ARP_REMOVE_ENTRY:
		if (!capable(CAP_NET_ADMIN)) {
			rc = -EPERM;
			break;
		}
		if (copy_from_user(&arp_entry, rq->ifr_ifru.ifru_data,
				   sizeof(struct qeth_arp_cache_entry)))
			rc = -EFAULT;
		else
			rc = qeth_l3_arp_remove_entry(card, &arp_entry);
		break;
	case SIOC_QETH_ARP_FLUSH_CACHE:
		if (!capable(CAP_NET_ADMIN)) {
			rc = -EPERM;
			break;
		}
		rc = qeth_l3_arp_flush_cache(card);
		break;
	case SIOC_QETH_ADP_SET_SNMP_CONTROL:
		rc = qeth_snmp_command(card, rq->ifr_ifru.ifru_data);
		break;
	case SIOC_QETH_GET_CARD_TYPE:
		if ((card->info.type == QETH_CARD_TYPE_OSD ||
		     card->info.type == QETH_CARD_TYPE_OSX) &&
		    !card->info.guestlan)
			return 1;
		return 0;
		break;
	case SIOCGMIIPHY:
		mii_data = if_mii(rq);
		mii_data->phy_id = 0;
		break;
	case SIOCGMIIREG:
		mii_data = if_mii(rq);
		if (mii_data->phy_id != 0)
			rc = -EINVAL;
		else
			mii_data->val_out = qeth_mdio_read(dev,
							mii_data->phy_id,
							mii_data->reg_num);
		break;
	default:
		rc = -EOPNOTSUPP;
	}
	if (rc)
		QETH_CARD_TEXT_(card, 2, "ioce%d", rc);
	return rc;
}

int inline qeth_l3_get_cast_type(struct qeth_card *card, struct sk_buff *skb)
{
	int cast_type = RTN_UNSPEC;

	if (skb_dst(skb) && skb_dst(skb)->neighbour) {
		cast_type = skb_dst(skb)->neighbour->type;
		if ((cast_type == RTN_BROADCAST) ||
		    (cast_type == RTN_MULTICAST) ||
		    (cast_type == RTN_ANYCAST))
			return cast_type;
		else
			return RTN_UNSPEC;
	}
	/* try something else */
	if (skb->protocol == ETH_P_IPV6)
		return (skb_network_header(skb)[24] == 0xff) ?
				RTN_MULTICAST : 0;
	else if (skb->protocol == ETH_P_IP)
		return ((skb_network_header(skb)[16] & 0xf0) == 0xe0) ?
				RTN_MULTICAST : 0;
	/* ... */
	if (!memcmp(skb->data, skb->dev->broadcast, 6))
		return RTN_BROADCAST;
	else {
		u16 hdr_mac;

		hdr_mac = *((u16 *)skb->data);
		/* tr multicast? */
		switch (card->info.link_type) {
		case QETH_LINK_TYPE_HSTR:
		case QETH_LINK_TYPE_LANE_TR:
			if ((hdr_mac == QETH_TR_MAC_NC) ||
			    (hdr_mac == QETH_TR_MAC_C))
				return RTN_MULTICAST;
			break;
		/* eth or so multicast? */
		default:
		if ((hdr_mac == QETH_ETH_MAC_V4) ||
			    (hdr_mac == QETH_ETH_MAC_V6))
				return RTN_MULTICAST;
		}
	}
	return cast_type;
}

static void qeth_l3_fill_af_iucv_hdr(struct qeth_card *card,
		struct qeth_hdr *hdr, struct sk_buff *skb)
{
	char daddr[16];
	struct af_iucv_trans_hdr *iucv_hdr;

	skb_pull(skb, 14);
	card->dev->header_ops->create(skb, card->dev, 0,
				      card->dev->dev_addr, card->dev->dev_addr,
				      card->dev->addr_len);
	skb_pull(skb, 14);
	iucv_hdr = (struct af_iucv_trans_hdr *)skb->data;
	memset(hdr, 0, sizeof(struct qeth_hdr));
	hdr->hdr.l3.id = QETH_HEADER_TYPE_LAYER3;
	hdr->hdr.l3.ext_flags = 0;
	hdr->hdr.l3.length = skb->len;
	hdr->hdr.l3.flags = QETH_HDR_IPV6 | QETH_CAST_UNICAST;
	memset(daddr, 0, sizeof(daddr));
	daddr[0] = 0xfe;
	daddr[1] = 0x80;
	memcpy(&daddr[8], iucv_hdr->destUserID, 8);
	memcpy(hdr->hdr.l3.dest_addr, daddr, 16);
}

static void qeth_l3_fill_header(struct qeth_card *card, struct qeth_hdr *hdr,
		struct sk_buff *skb, int ipv, int cast_type)
{
	memset(hdr, 0, sizeof(struct qeth_hdr));
	hdr->hdr.l3.id = QETH_HEADER_TYPE_LAYER3;
	hdr->hdr.l3.ext_flags = 0;

	/*
	 * before we're going to overwrite this location with next hop ip.
	 * v6 uses passthrough, v4 sets the tag in the QDIO header.
	 */
	if (card->vlangrp && vlan_tx_tag_present(skb)) {
		if ((ipv == 4) || (card->info.type == QETH_CARD_TYPE_IQD))
			hdr->hdr.l3.ext_flags = QETH_HDR_EXT_VLAN_FRAME;
		else
			hdr->hdr.l3.ext_flags = QETH_HDR_EXT_INCLUDE_VLAN_TAG;
		hdr->hdr.l3.vlan_id = vlan_tx_tag_get(skb);
	}

	hdr->hdr.l3.length = skb->len - sizeof(struct qeth_hdr);
	if (ipv == 4) {
		/* IPv4 */
		hdr->hdr.l3.flags = qeth_l3_get_qeth_hdr_flags4(cast_type);
		memset(hdr->hdr.l3.dest_addr, 0, 12);
		if ((skb_dst(skb)) && (skb_dst(skb)->neighbour)) {
			*((u32 *) (&hdr->hdr.l3.dest_addr[12])) =
			    *((u32 *) skb_dst(skb)->neighbour->primary_key);
		} else {
			/* fill in destination address used in ip header */
			*((u32 *) (&hdr->hdr.l3.dest_addr[12])) =
							ip_hdr(skb)->daddr;
		}
	} else if (ipv == 6) {
		/* IPv6 */
		hdr->hdr.l3.flags = qeth_l3_get_qeth_hdr_flags6(cast_type);
		if (card->info.type == QETH_CARD_TYPE_IQD)
			hdr->hdr.l3.flags &= ~QETH_HDR_PASSTHRU;
		if ((skb_dst(skb)) && (skb_dst(skb)->neighbour)) {
			memcpy(hdr->hdr.l3.dest_addr,
			       skb_dst(skb)->neighbour->primary_key, 16);
		} else {
			/* fill in destination address used in ip header */
			memcpy(hdr->hdr.l3.dest_addr,
			       &ipv6_hdr(skb)->daddr, 16);
		}
	} else {
		/* passthrough */
		if ((skb->dev->type == ARPHRD_IEEE802_TR) &&
			!memcmp(skb->data + sizeof(struct qeth_hdr) +
			sizeof(__u16), skb->dev->broadcast, 6)) {
			hdr->hdr.l3.flags = QETH_CAST_BROADCAST |
						QETH_HDR_PASSTHRU;
		} else if (!memcmp(skb->data + sizeof(struct qeth_hdr),
			    skb->dev->broadcast, 6)) {
			/* broadcast? */
			hdr->hdr.l3.flags = QETH_CAST_BROADCAST |
						QETH_HDR_PASSTHRU;
		} else {
			hdr->hdr.l3.flags = (cast_type == RTN_MULTICAST) ?
				QETH_CAST_MULTICAST | QETH_HDR_PASSTHRU :
				QETH_CAST_UNICAST | QETH_HDR_PASSTHRU;
		}
	}
}

static inline void qeth_l3_hdr_csum(struct qeth_card *card,
		struct qeth_hdr *hdr, struct sk_buff *skb)
{
	struct iphdr *iph = ip_hdr(skb);

	/* tcph->check contains already the pseudo hdr checksum
	 * so just set the header flags
	 */
	if (iph->protocol == IPPROTO_UDP)
		hdr->hdr.l3.ext_flags |= QETH_HDR_EXT_UDP;
	hdr->hdr.l3.ext_flags |= QETH_HDR_EXT_CSUM_TRANSP_REQ |
		QETH_HDR_EXT_CSUM_HDR_REQ;
	iph->check = 0;
	if (card->options.performance_stats)
		card->perf_stats.tx_csum++;
}

static void qeth_tso_fill_header(struct qeth_card *card,
		struct qeth_hdr *qhdr, struct sk_buff *skb)
{
	struct qeth_hdr_tso *hdr = (struct qeth_hdr_tso *)qhdr;
	struct tcphdr *tcph = tcp_hdr(skb);
	struct iphdr *iph = ip_hdr(skb);
	struct ipv6hdr *ip6h = ipv6_hdr(skb);

	/*fix header to TSO values ...*/
	hdr->hdr.hdr.l3.id = QETH_HEADER_TYPE_TSO;
	hdr->hdr.hdr.l3.length = skb->len - sizeof(struct qeth_hdr_tso);
	/*set values which are fix for the first approach ...*/
	hdr->ext.hdr_tot_len = (__u16) sizeof(struct qeth_hdr_ext_tso);
	hdr->ext.imb_hdr_no  = 1;
	hdr->ext.hdr_type    = 1;
	hdr->ext.hdr_version = 1;
	hdr->ext.hdr_len     = 28;
	/*insert non-fix values */
	hdr->ext.mss = skb_shinfo(skb)->gso_size;
	hdr->ext.dg_hdr_len = (__u16)(iph->ihl*4 + tcph->doff*4);
	hdr->ext.payload_len = (__u16)(skb->len - hdr->ext.dg_hdr_len -
				       sizeof(struct qeth_hdr_tso));
	tcph->check = 0;
	if (skb->protocol == ETH_P_IPV6) {
		ip6h->payload_len = 0;
		tcph->check = ~csum_ipv6_magic(&ip6h->saddr, &ip6h->daddr,
					       0, IPPROTO_TCP, 0);
	} else {
		/*OSA want us to set these values ...*/
		tcph->check = ~csum_tcpudp_magic(iph->saddr, iph->daddr,
					 0, IPPROTO_TCP, 0);
		iph->tot_len = 0;
		iph->check = 0;
	}
}

static inline int qeth_l3_tso_elements(struct sk_buff *skb)
{
	unsigned long tcpd = (unsigned long)tcp_hdr(skb) +
		tcp_hdr(skb)->doff * 4;
	int tcpd_len = skb->len - (tcpd - (unsigned long)skb->data);
<<<<<<< HEAD
	int elements = PFN_UP(tcpd + tcpd_len) - PFN_DOWN(tcpd);
	elements += skb_shinfo(skb)->nr_frags;
	return elements;
}

static inline int qeth_l3_tso_check(struct sk_buff *skb)
{
	int len = ((unsigned long)tcp_hdr(skb) + tcp_hdr(skb)->doff * 4) -
		(unsigned long)skb->data;
	return (((unsigned long)skb->data & PAGE_MASK) !=
		(((unsigned long)skb->data + len) & PAGE_MASK));
=======
	int elements = PFN_UP(tcpd + tcpd_len - 1) - PFN_DOWN(tcpd);
	elements += skb_shinfo(skb)->nr_frags;
	return elements;
>>>>>>> 02f8c6ae
}

static int qeth_l3_hard_start_xmit(struct sk_buff *skb, struct net_device *dev)
{
	int rc;
	u16 *tag;
	struct qeth_hdr *hdr = NULL;
	int elements_needed = 0;
	int elems;
	struct qeth_card *card = dev->ml_priv;
	struct sk_buff *new_skb = NULL;
	int ipv = qeth_get_ip_version(skb);
	int cast_type = qeth_l3_get_cast_type(card, skb);
	struct qeth_qdio_out_q *queue = card->qdio.out_qs
		[qeth_get_priority_queue(card, skb, ipv, cast_type)];
	int tx_bytes = skb->len;
	bool large_send;
	int data_offset = -1;
	int nr_frags;

<<<<<<< HEAD
	if (((card->info.type == QETH_CARD_TYPE_IQD) &&
	     (((card->options.cq != QETH_CQ_ENABLED) && !ipv) ||
	      ((card->options.cq == QETH_CQ_ENABLED) &&
	       (skb->protocol != ETH_P_AF_IUCV)))) ||
	    card->options.sniffer)
=======
	if (((card->info.type == QETH_CARD_TYPE_IQD) && (!ipv)) ||
	     card->options.sniffer)
>>>>>>> 02f8c6ae
			goto tx_drop;

	if ((card->state != CARD_STATE_UP) || !card->lan_online) {
		card->stats.tx_carrier_errors++;
		goto tx_drop;
	}

	if ((cast_type == RTN_BROADCAST) &&
	    (card->info.broadcast_capable == 0))
		goto tx_drop;

	if (card->options.performance_stats) {
		card->perf_stats.outbound_cnt++;
		card->perf_stats.outbound_start_time = qeth_get_micros();
	}

<<<<<<< HEAD
	if (skb_is_gso(skb))
		large_send = card->options.large_send;
=======
	large_send = skb_is_gso(skb);
>>>>>>> 02f8c6ae

	if ((card->info.type == QETH_CARD_TYPE_IQD) && (!large_send) &&
	    (skb_shinfo(skb)->nr_frags == 0)) {
		new_skb = skb;
		if (new_skb->protocol == ETH_P_AF_IUCV)
			data_offset = 0;
		else
			data_offset = ETH_HLEN;
		hdr = kmem_cache_alloc(qeth_core_header_cache, GFP_ATOMIC);
		if (!hdr)
			goto tx_drop;
		elements_needed++;
	} else {
		/* create a clone with writeable headroom */
		new_skb = skb_realloc_headroom(skb, sizeof(struct qeth_hdr_tso)
					+ VLAN_HLEN);
		if (!new_skb)
			goto tx_drop;
	}

	if (card->info.type == QETH_CARD_TYPE_IQD) {
		if (data_offset < 0)
			skb_pull(new_skb, ETH_HLEN);
	} else {
		if (ipv == 4) {
			if (card->dev->type == ARPHRD_IEEE802_TR)
				skb_pull(new_skb, TR_HLEN);
			else
				skb_pull(new_skb, ETH_HLEN);
		}

		if (ipv != 4 && card->vlangrp &&
				vlan_tx_tag_present(new_skb)) {
			skb_push(new_skb, VLAN_HLEN);
			skb_copy_to_linear_data(new_skb, new_skb->data + 4, 4);
			skb_copy_to_linear_data_offset(new_skb, 4,
				new_skb->data + 8, 4);
			skb_copy_to_linear_data_offset(new_skb, 8,
				new_skb->data + 12, 4);
			tag = (u16 *)(new_skb->data + 12);
			*tag = __constant_htons(ETH_P_8021Q);
			*(tag + 1) = htons(vlan_tx_tag_get(new_skb));
		}
	}

	netif_stop_queue(dev);

	/* fix hardware limitation: as long as we do not have sbal
	 * chaining we can not send long frag lists
	 */
<<<<<<< HEAD
	if (large_send == QETH_LARGE_SEND_TSO) {
=======
	if (large_send) {
>>>>>>> 02f8c6ae
		if (qeth_l3_tso_elements(new_skb) + 1 > 16) {
			if (skb_linearize(new_skb))
				goto tx_drop;
			if (card->options.performance_stats)
				card->perf_stats.tx_lin++;
		}
	}

	if (large_send && (cast_type == RTN_UNSPEC)) {
		hdr = (struct qeth_hdr *)skb_push(new_skb,
						sizeof(struct qeth_hdr_tso));
		if (qeth_l3_tso_check(new_skb))
			QETH_DBF_MESSAGE(2, "tso skb misaligned\n");
		memset(hdr, 0, sizeof(struct qeth_hdr_tso));
		qeth_l3_fill_header(card, hdr, new_skb, ipv, cast_type);
		qeth_tso_fill_header(card, hdr, new_skb);
		elements_needed++;
	} else {
		if (data_offset < 0) {
			hdr = (struct qeth_hdr *)skb_push(new_skb,
						sizeof(struct qeth_hdr));
			qeth_l3_fill_header(card, hdr, new_skb, ipv,
						cast_type);
		} else {
			if (new_skb->protocol == ETH_P_AF_IUCV)
				qeth_l3_fill_af_iucv_hdr(card, hdr, new_skb);
			else {
				qeth_l3_fill_header(card, hdr, new_skb, ipv,
							cast_type);
				hdr->hdr.l3.length = new_skb->len - data_offset;
			}
		}

		if (skb->ip_summed == CHECKSUM_PARTIAL)
			qeth_l3_hdr_csum(card, hdr, new_skb);
	}

	elems = qeth_get_elements_no(card, (void *)hdr, new_skb,
						 elements_needed);
	if (!elems) {
		if (data_offset >= 0)
			kmem_cache_free(qeth_core_header_cache, hdr);
		goto tx_drop;
	}
	elements_needed += elems;
	nr_frags = skb_shinfo(new_skb)->nr_frags;

	if (card->info.type != QETH_CARD_TYPE_IQD) {
		int len;
		if (large_send)
			len = ((unsigned long)tcp_hdr(new_skb) +
				tcp_hdr(new_skb)->doff * 4) -
				(unsigned long)new_skb->data;
		else
			len = sizeof(struct qeth_hdr_layer3);

		if (qeth_hdr_chk_and_bounce(new_skb, len))
			goto tx_drop;
		rc = qeth_do_send_packet(card, queue, new_skb, hdr,
					 elements_needed);
	} else
		rc = qeth_do_send_packet_fast(card, queue, new_skb, hdr,
					elements_needed, data_offset, 0);

	if (!rc) {
		card->stats.tx_packets++;
		card->stats.tx_bytes += tx_bytes;
		if (new_skb != skb)
			dev_kfree_skb_any(skb);
		if (card->options.performance_stats) {
			if (large_send) {
				card->perf_stats.large_send_bytes += tx_bytes;
				card->perf_stats.large_send_cnt++;
			}
			if (nr_frags) {
				card->perf_stats.sg_skbs_sent++;
				/* nr_frags + skb->data */
				card->perf_stats.sg_frags_sent += nr_frags + 1;
			}
		}
		rc = NETDEV_TX_OK;
	} else {
		if (data_offset >= 0)
			kmem_cache_free(qeth_core_header_cache, hdr);

		if (rc == -EBUSY) {
			if (new_skb != skb)
				dev_kfree_skb_any(new_skb);
			return NETDEV_TX_BUSY;
		} else
			goto tx_drop;
	}

	netif_wake_queue(dev);
	if (card->options.performance_stats)
		card->perf_stats.outbound_time += qeth_get_micros() -
			card->perf_stats.outbound_start_time;
	return rc;

tx_drop:
	card->stats.tx_dropped++;
	card->stats.tx_errors++;
	if ((new_skb != skb) && new_skb)
		dev_kfree_skb_any(new_skb);
	dev_kfree_skb_any(skb);
	netif_wake_queue(dev);
	return NETDEV_TX_OK;
}

static int __qeth_l3_open(struct net_device *dev)
{
	struct qeth_card *card = dev->ml_priv;
	int rc = 0;

<<<<<<< HEAD
	QETH_DBF_TEXT(TRACE, 4, "qethopen");
	if (card->state == CARD_STATE_UP)
		return 0;
=======
	QETH_CARD_TEXT(card, 4, "qethopen");
	if (card->state == CARD_STATE_UP)
		return rc;
>>>>>>> 02f8c6ae
	if (card->state != CARD_STATE_SOFTSETUP)
		return -ENODEV;
	card->data.state = CH_STATE_UP;
	card->state = CARD_STATE_UP;
	netif_start_queue(dev);

	if (qdio_stop_irq(card->data.ccwdev, 0) >= 0) {
		napi_enable(&card->napi);
		napi_schedule(&card->napi);
	} else
		rc = -EIO;
	return rc;
}

static int qeth_l3_open(struct net_device *dev)
{
	struct qeth_card *card = dev->ml_priv;

<<<<<<< HEAD
	QETH_DBF_TEXT(TRACE, 5, "qethope_");
	if (qeth_wait_for_threads(card, QETH_RECOVER_THREAD)) {
		QETH_DBF_TEXT(TRACE, 3, "openREC");
=======
	QETH_CARD_TEXT(card, 5, "qethope_");
	if (qeth_wait_for_threads(card, QETH_RECOVER_THREAD)) {
		QETH_CARD_TEXT(card, 3, "openREC");
>>>>>>> 02f8c6ae
		return -ERESTARTSYS;
	}
	return __qeth_l3_open(dev);
}

static int qeth_l3_stop(struct net_device *dev)
{
	struct qeth_card *card = dev->ml_priv;

	QETH_CARD_TEXT(card, 4, "qethstop");
	netif_tx_disable(dev);
	if (card->state == CARD_STATE_UP) {
		card->state = CARD_STATE_SOFTSETUP;
		napi_disable(&card->napi);
	}
	return 0;
}

static u32 qeth_l3_fix_features(struct net_device *dev, u32 features)
{
	struct qeth_card *card = dev->ml_priv;

	if (!qeth_is_supported(card, IPA_OUTBOUND_CHECKSUM))
		features &= ~NETIF_F_IP_CSUM;
	if (!qeth_is_supported(card, IPA_OUTBOUND_TSO))
		features &= ~NETIF_F_TSO;
	if (!qeth_is_supported(card, IPA_INBOUND_CHECKSUM))
		features &= ~NETIF_F_RXCSUM;

	return features;
}

static int qeth_l3_set_features(struct net_device *dev, u32 features)
{
	struct qeth_card *card = dev->ml_priv;
	u32 changed = dev->features ^ features;
	int err;

	if (!(changed & NETIF_F_RXCSUM))
		return 0;

	if (card->state == CARD_STATE_DOWN ||
	    card->state == CARD_STATE_RECOVER)
		return 0;

<<<<<<< HEAD
static int qeth_l3_ethtool_set_tso(struct net_device *dev, u32 data)
{
	struct qeth_card *card = dev->ml_priv;
	int rc = 0;

	if (data) {
		rc = qeth_l3_set_large_send(card, QETH_LARGE_SEND_TSO);
	} else {
		dev->features &= ~NETIF_F_TSO;
		card->options.large_send = QETH_LARGE_SEND_NO;
	}
	return rc;
}

static int qeth_l3_ethtool_set_tx_csum(struct net_device *dev, u32 data)
{
	struct qeth_card *card = dev->ml_priv;

	if (data) {
		if (qeth_is_supported(card, IPA_OUTBOUND_CHECKSUM))
			dev->features |= NETIF_F_IP_CSUM;
		else
			return -EPERM;
	} else
		dev->features &= ~NETIF_F_IP_CSUM;

	return 0;
=======
	err = qeth_l3_set_rx_csum(card, features & NETIF_F_RXCSUM);
	if (err)
		dev->features = features ^ NETIF_F_RXCSUM;

	return err;
>>>>>>> 02f8c6ae
}

static const struct ethtool_ops qeth_l3_ethtool_ops = {
	.get_link = ethtool_op_get_link,
<<<<<<< HEAD
	.get_tx_csum = ethtool_op_get_tx_csum,
	.set_tx_csum = qeth_l3_ethtool_set_tx_csum,
	.get_rx_csum = qeth_l3_ethtool_get_rx_csum,
	.set_rx_csum = qeth_l3_ethtool_set_rx_csum,
	.get_sg      = ethtool_op_get_sg,
	.set_sg      = ethtool_op_set_sg,
	.get_tso     = ethtool_op_get_tso,
	.set_tso     = qeth_l3_ethtool_set_tso,
=======
>>>>>>> 02f8c6ae
	.get_strings = qeth_core_get_strings,
	.get_ethtool_stats = qeth_core_get_ethtool_stats,
	.get_sset_count = qeth_core_get_sset_count,
	.get_drvinfo = qeth_core_get_drvinfo,
	.get_settings = qeth_core_ethtool_get_settings,
};

/*
 * we need NOARP for IPv4 but we want neighbor solicitation for IPv6. Setting
 * NOARP on the netdevice is no option because it also turns off neighbor
 * solicitation. For IPv4 we install a neighbor_setup function. We don't want
 * arp resolution but we want the hard header (packet socket will work
 * e.g. tcpdump)
 */
static int qeth_l3_neigh_setup_noarp(struct neighbour *n)
{
	n->nud_state = NUD_NOARP;
	memcpy(n->ha, "FAKELL", 6);
	n->output = n->ops->connected_output;
	return 0;
}

static int
qeth_l3_neigh_setup(struct net_device *dev, struct neigh_parms *np)
{
	if (np->tbl->family == AF_INET)
		np->neigh_setup = qeth_l3_neigh_setup_noarp;

	return 0;
}

static const struct net_device_ops qeth_l3_netdev_ops = {
	.ndo_open		= qeth_l3_open,
	.ndo_stop		= qeth_l3_stop,
	.ndo_get_stats		= qeth_get_stats,
	.ndo_start_xmit		= qeth_l3_hard_start_xmit,
	.ndo_validate_addr	= eth_validate_addr,
	.ndo_set_multicast_list = qeth_l3_set_multicast_list,
	.ndo_do_ioctl	   	= qeth_l3_do_ioctl,
	.ndo_change_mtu	   	= qeth_change_mtu,
	.ndo_fix_features   	= qeth_l3_fix_features,
	.ndo_set_features   	= qeth_l3_set_features,
	.ndo_vlan_rx_register	= qeth_l3_vlan_rx_register,
	.ndo_vlan_rx_add_vid	= qeth_l3_vlan_rx_add_vid,
	.ndo_vlan_rx_kill_vid   = qeth_l3_vlan_rx_kill_vid,
	.ndo_tx_timeout	   	= qeth_tx_timeout,
};

static const struct net_device_ops qeth_l3_osa_netdev_ops = {
	.ndo_open		= qeth_l3_open,
	.ndo_stop		= qeth_l3_stop,
	.ndo_get_stats		= qeth_get_stats,
	.ndo_start_xmit		= qeth_l3_hard_start_xmit,
	.ndo_validate_addr	= eth_validate_addr,
	.ndo_set_multicast_list = qeth_l3_set_multicast_list,
	.ndo_do_ioctl	   	= qeth_l3_do_ioctl,
	.ndo_change_mtu	   	= qeth_change_mtu,
	.ndo_fix_features   	= qeth_l3_fix_features,
	.ndo_set_features   	= qeth_l3_set_features,
	.ndo_vlan_rx_register	= qeth_l3_vlan_rx_register,
	.ndo_vlan_rx_add_vid	= qeth_l3_vlan_rx_add_vid,
	.ndo_vlan_rx_kill_vid   = qeth_l3_vlan_rx_kill_vid,
	.ndo_tx_timeout	   	= qeth_tx_timeout,
	.ndo_neigh_setup	= qeth_l3_neigh_setup,
};

static int qeth_l3_setup_netdev(struct qeth_card *card)
{
	if (card->info.type == QETH_CARD_TYPE_OSD ||
	    card->info.type == QETH_CARD_TYPE_OSX) {
		if ((card->info.link_type == QETH_LINK_TYPE_LANE_TR) ||
		    (card->info.link_type == QETH_LINK_TYPE_HSTR)) {
#ifdef CONFIG_TR
			card->dev = alloc_trdev(0);
#endif
			if (!card->dev)
				return -ENODEV;
			card->dev->netdev_ops = &qeth_l3_netdev_ops;
		} else {
			card->dev = alloc_etherdev(0);
			if (!card->dev)
				return -ENODEV;
			card->dev->netdev_ops = &qeth_l3_osa_netdev_ops;

			/*IPv6 address autoconfiguration stuff*/
			qeth_l3_get_unique_id(card);
			if (!(card->info.unique_id & UNIQUE_ID_NOT_BY_CARD))
				card->dev->dev_id = card->info.unique_id &
							 0xffff;
<<<<<<< HEAD
			if (!card->info.guestlan)
				card->dev->features |= NETIF_F_GRO;
=======
			if (!card->info.guestlan) {
				card->dev->hw_features = NETIF_F_SG |
					NETIF_F_RXCSUM | NETIF_F_IP_CSUM |
					NETIF_F_TSO;
				card->dev->features = NETIF_F_RXCSUM;
			}
>>>>>>> 02f8c6ae
		}
	} else if (card->info.type == QETH_CARD_TYPE_IQD) {
		card->dev = alloc_netdev(0, "hsi%d", ether_setup);
		if (!card->dev)
			return -ENODEV;
		card->dev->flags |= IFF_NOARP;
		card->dev->netdev_ops = &qeth_l3_netdev_ops;
		qeth_l3_iqd_read_initial_mac(card);
		if (card->options.hsuid[0])
			memcpy(card->dev->perm_addr, card->options.hsuid, 9);
	} else
		return -ENODEV;

	card->dev->ml_priv = card;
	card->dev->watchdog_timeo = QETH_TX_TIMEOUT;
	card->dev->mtu = card->info.initial_mtu;
	SET_ETHTOOL_OPS(card->dev, &qeth_l3_ethtool_ops);
	card->dev->features |=	NETIF_F_HW_VLAN_TX |
				NETIF_F_HW_VLAN_RX |
				NETIF_F_HW_VLAN_FILTER;
	card->dev->priv_flags &= ~IFF_XMIT_DST_RELEASE;
	card->dev->gso_max_size = 15 * PAGE_SIZE;

	SET_NETDEV_DEV(card->dev, &card->gdev->dev);
	netif_napi_add(card->dev, &card->napi, qeth_l3_poll, QETH_NAPI_WEIGHT);
	return register_netdev(card->dev);
}

static int qeth_l3_probe_device(struct ccwgroup_device *gdev)
{
	struct qeth_card *card = dev_get_drvdata(&gdev->dev);

	qeth_l3_create_device_attributes(&gdev->dev);
	card->options.layer2 = 0;
<<<<<<< HEAD
=======
	card->info.hwtrap = 0;
>>>>>>> 02f8c6ae
	card->discipline.start_poll = qeth_qdio_start_poll;
	card->discipline.input_handler = (qdio_handler_t *)
		qeth_qdio_input_handler;
	card->discipline.output_handler = (qdio_handler_t *)
		qeth_qdio_output_handler;
	card->discipline.recover = qeth_l3_recover;
	if ((card->info.type == QETH_CARD_TYPE_OSD) ||
	    (card->info.type == QETH_CARD_TYPE_OSX))
		card->options.checksum_type = HW_CHECKSUMMING;
	return 0;
}

static void qeth_l3_remove_device(struct ccwgroup_device *cgdev)
{
	struct qeth_card *card = dev_get_drvdata(&cgdev->dev);

	qeth_l3_remove_device_attributes(&cgdev->dev);

	qeth_set_allowed_threads(card, 0, 1);
	wait_event(card->wait_q, qeth_threads_running(card, 0xffffffff) == 0);

	if (cgdev->state == CCWGROUP_ONLINE)
		qeth_l3_set_offline(cgdev);

	if (card->dev) {
		unregister_netdev(card->dev);
		card->dev = NULL;
	}

	qeth_l3_clear_ip_list(card, 0);
	qeth_l3_clear_ipato_list(card);
	return;
}

static int __qeth_l3_set_online(struct ccwgroup_device *gdev, int recovery_mode)
{
	struct qeth_card *card = dev_get_drvdata(&gdev->dev);
	int rc = 0;
	enum qeth_card_states recover_flag;

	BUG_ON(!card);
	mutex_lock(&card->discipline_mutex);
	mutex_lock(&card->conf_mutex);
	QETH_DBF_TEXT(SETUP, 2, "setonlin");
	QETH_DBF_HEX(SETUP, 2, &card, sizeof(void *));

	recover_flag = card->state;
<<<<<<< HEAD
	rc = ccw_device_set_online(CARD_RDEV(card));
	if (rc) {
		QETH_DBF_TEXT_(SETUP, 2, "1err%d", rc);
		rc = -EIO;
		goto out;
	}
	rc = ccw_device_set_online(CARD_WDEV(card));
	if (rc) {
		QETH_DBF_TEXT_(SETUP, 2, "1err%d", rc);
		rc = -EIO;
		goto out;
	}
	rc = ccw_device_set_online(CARD_DDEV(card));
	if (rc) {
		QETH_DBF_TEXT_(SETUP, 2, "1err%d", rc);
		rc = -EIO;
		goto out;
	}

=======
>>>>>>> 02f8c6ae
	rc = qeth_core_hardsetup_card(card);
	if (rc) {
		QETH_DBF_TEXT_(SETUP, 2, "2err%d", rc);
		rc = -ENODEV;
		goto out_remove;
	}

	if (!card->dev && qeth_l3_setup_netdev(card)) {
		rc = -ENODEV;
		goto out_remove;
	}

	if (qeth_is_diagass_supported(card, QETH_DIAGS_CMD_TRAP)) {
		if (card->info.hwtrap &&
		    qeth_hw_trap(card, QETH_DIAGS_TRAP_ARM))
			card->info.hwtrap = 0;
	} else
		card->info.hwtrap = 0;

	card->state = CARD_STATE_HARDSETUP;
	memset(&card->rx, 0, sizeof(struct qeth_rx));
	qeth_print_status_message(card);

	/* softsetup */
	QETH_DBF_TEXT(SETUP, 2, "softsetp");

	rc = qeth_send_startlan(card);
	if (rc) {
		QETH_DBF_TEXT_(SETUP, 2, "1err%d", rc);
		if (rc == 0xe080) {
			dev_warn(&card->gdev->dev,
				"The LAN is offline\n");
			card->lan_online = 0;
			goto contin;
		}
		rc = -ENODEV;
		goto out_remove;
	} else
		card->lan_online = 1;

contin:
	rc = qeth_l3_setadapter_parms(card);
	if (rc)
		QETH_DBF_TEXT_(SETUP, 2, "2err%d", rc);
	if (!card->options.sniffer) {
		rc = qeth_l3_start_ipassists(card);
		if (rc)
			QETH_DBF_TEXT_(SETUP, 2, "3err%d", rc);
<<<<<<< HEAD
		qeth_l3_set_large_send(card, card->options.large_send);
=======
>>>>>>> 02f8c6ae
		rc = qeth_l3_setrouting_v4(card);
		if (rc)
			QETH_DBF_TEXT_(SETUP, 2, "4err%d", rc);
		rc = qeth_l3_setrouting_v6(card);
		if (rc)
			QETH_DBF_TEXT_(SETUP, 2, "5err%d", rc);
	}
	netif_tx_disable(card->dev);

	rc = qeth_init_qdio_queues(card);
	if (rc) {
		QETH_DBF_TEXT_(SETUP, 2, "6err%d", rc);
		rc = -ENODEV;
		goto out_remove;
	}
	card->state = CARD_STATE_SOFTSETUP;

	qeth_set_allowed_threads(card, 0xffffffff, 0);
	qeth_l3_set_ip_addr_list(card);
	if (card->lan_online)
		netif_carrier_on(card->dev);
	else
		netif_carrier_off(card->dev);
	if (recover_flag == CARD_STATE_RECOVER) {
		if (recovery_mode)
			__qeth_l3_open(card->dev);
		else {
			rtnl_lock();
			dev_open(card->dev);
			rtnl_unlock();
		}
		qeth_l3_set_multicast_list(card->dev);
	}
	/* let user_space know that device is online */
	kobject_uevent(&gdev->dev.kobj, KOBJ_CHANGE);
<<<<<<< HEAD
out:
	mutex_unlock(&card->conf_mutex);
	mutex_unlock(&card->discipline_mutex);
	return rc;
=======
	mutex_unlock(&card->conf_mutex);
	mutex_unlock(&card->discipline_mutex);
	return 0;
>>>>>>> 02f8c6ae
out_remove:
	qeth_l3_stop_card(card, 0);
	ccw_device_set_offline(CARD_DDEV(card));
	ccw_device_set_offline(CARD_WDEV(card));
	ccw_device_set_offline(CARD_RDEV(card));
	if (recover_flag == CARD_STATE_RECOVER)
		card->state = CARD_STATE_RECOVER;
	else
		card->state = CARD_STATE_DOWN;
	mutex_unlock(&card->conf_mutex);
	mutex_unlock(&card->discipline_mutex);
<<<<<<< HEAD
	return -ENODEV;
=======
	return rc;
>>>>>>> 02f8c6ae
}

static int qeth_l3_set_online(struct ccwgroup_device *gdev)
{
	return __qeth_l3_set_online(gdev, 0);
}

static int __qeth_l3_set_offline(struct ccwgroup_device *cgdev,
			int recovery_mode)
{
	struct qeth_card *card = dev_get_drvdata(&cgdev->dev);
	int rc = 0, rc2 = 0, rc3 = 0;
	enum qeth_card_states recover_flag;

	mutex_lock(&card->discipline_mutex);
	mutex_lock(&card->conf_mutex);
	QETH_DBF_TEXT(SETUP, 3, "setoffl");
	QETH_DBF_HEX(SETUP, 3, &card, sizeof(void *));

	if (card->dev && netif_carrier_ok(card->dev))
		netif_carrier_off(card->dev);
	recover_flag = card->state;
	if ((!recovery_mode && card->info.hwtrap) || card->info.hwtrap == 2) {
		qeth_hw_trap(card, QETH_DIAGS_TRAP_DISARM);
		card->info.hwtrap = 1;
	}
	qeth_l3_stop_card(card, recovery_mode);
	rc  = ccw_device_set_offline(CARD_DDEV(card));
	rc2 = ccw_device_set_offline(CARD_WDEV(card));
	rc3 = ccw_device_set_offline(CARD_RDEV(card));
	if (!rc)
		rc = (rc2) ? rc2 : rc3;
	if (rc)
		QETH_DBF_TEXT_(SETUP, 2, "1err%d", rc);
	if (recover_flag == CARD_STATE_UP)
		card->state = CARD_STATE_RECOVER;
	/* let user_space know that device is offline */
	kobject_uevent(&cgdev->dev.kobj, KOBJ_CHANGE);
	mutex_unlock(&card->conf_mutex);
	mutex_unlock(&card->discipline_mutex);
	return 0;
}

static int qeth_l3_set_offline(struct ccwgroup_device *cgdev)
{
	return __qeth_l3_set_offline(cgdev, 0);
}

static int qeth_l3_recover(void *ptr)
{
	struct qeth_card *card;
	int rc = 0;

	card = (struct qeth_card *) ptr;
	QETH_CARD_TEXT(card, 2, "recover1");
	QETH_CARD_HEX(card, 2, &card, sizeof(void *));
	if (!qeth_do_run_thread(card, QETH_RECOVER_THREAD))
		return 0;
	QETH_CARD_TEXT(card, 2, "recover2");
	dev_warn(&card->gdev->dev,
		"A recovery process has been started for the device\n");
	__qeth_l3_set_offline(card->gdev, 1);
	rc = __qeth_l3_set_online(card->gdev, 1);
	if (!rc)
		dev_info(&card->gdev->dev,
			"Device successfully recovered!\n");
	else {
		rtnl_lock();
		dev_close(card->dev);
		rtnl_unlock();
		dev_warn(&card->gdev->dev, "The qeth device driver "
			"failed to recover an error on the device\n");
	}
	qeth_clear_thread_start_bit(card, QETH_RECOVER_THREAD);
	qeth_clear_thread_running_bit(card, QETH_RECOVER_THREAD);
	return 0;
}

static void qeth_l3_shutdown(struct ccwgroup_device *gdev)
{
	struct qeth_card *card = dev_get_drvdata(&gdev->dev);
<<<<<<< HEAD
=======
	if ((gdev->state == CCWGROUP_ONLINE) && card->info.hwtrap)
		qeth_hw_trap(card, QETH_DIAGS_TRAP_DISARM);
>>>>>>> 02f8c6ae
	qeth_qdio_clear_card(card, 0);
	qeth_clear_qdio_buffers(card);
}

static int qeth_l3_pm_suspend(struct ccwgroup_device *gdev)
{
	struct qeth_card *card = dev_get_drvdata(&gdev->dev);

	if (card->dev)
		netif_device_detach(card->dev);
	qeth_set_allowed_threads(card, 0, 1);
	wait_event(card->wait_q, qeth_threads_running(card, 0xffffffff) == 0);
	if (gdev->state == CCWGROUP_OFFLINE)
		return 0;
	if (card->state == CARD_STATE_UP) {
<<<<<<< HEAD
=======
		if (card->info.hwtrap)
			qeth_hw_trap(card, QETH_DIAGS_TRAP_DISARM);
>>>>>>> 02f8c6ae
		__qeth_l3_set_offline(card->gdev, 1);
	} else
		__qeth_l3_set_offline(card->gdev, 0);
	return 0;
}

static int qeth_l3_pm_resume(struct ccwgroup_device *gdev)
{
	struct qeth_card *card = dev_get_drvdata(&gdev->dev);
	int rc = 0;

	if (gdev->state == CCWGROUP_OFFLINE)
		goto out;

	if (card->state == CARD_STATE_RECOVER) {
		rc = __qeth_l3_set_online(card->gdev, 1);
		if (rc) {
			rtnl_lock();
			dev_close(card->dev);
			rtnl_unlock();
		}
	} else
		rc = __qeth_l3_set_online(card->gdev, 0);
out:
	qeth_set_allowed_threads(card, 0xffffffff, 0);
	if (card->dev)
		netif_device_attach(card->dev);
	if (rc)
		dev_warn(&card->gdev->dev, "The qeth device driver "
			"failed to recover an error on the device\n");
	return rc;
}

struct ccwgroup_driver qeth_l3_ccwgroup_driver = {
	.probe = qeth_l3_probe_device,
	.remove = qeth_l3_remove_device,
	.set_online = qeth_l3_set_online,
	.set_offline = qeth_l3_set_offline,
	.shutdown = qeth_l3_shutdown,
	.freeze = qeth_l3_pm_suspend,
	.thaw = qeth_l3_pm_resume,
	.restore = qeth_l3_pm_resume,
};
EXPORT_SYMBOL_GPL(qeth_l3_ccwgroup_driver);

static int qeth_l3_ip_event(struct notifier_block *this,
			    unsigned long event, void *ptr)
{
	struct in_ifaddr *ifa = (struct in_ifaddr *)ptr;
	struct net_device *dev = (struct net_device *)ifa->ifa_dev->dev;
	struct qeth_ipaddr *addr;
	struct qeth_card *card;

	if (dev_net(dev) != &init_net)
		return NOTIFY_DONE;

	card = qeth_l3_get_card_from_dev(dev);
	QETH_CARD_TEXT(card, 3, "ipevent");
	if (!card)
		return NOTIFY_DONE;

	addr = qeth_l3_get_addr_buffer(QETH_PROT_IPV4);
	if (addr != NULL) {
		addr->u.a4.addr = ifa->ifa_address;
		addr->u.a4.mask = ifa->ifa_mask;
		addr->type = QETH_IP_TYPE_NORMAL;
	} else
		goto out;

	switch (event) {
	case NETDEV_UP:
		if (!qeth_l3_add_ip(card, addr))
			kfree(addr);
		break;
	case NETDEV_DOWN:
		if (!qeth_l3_delete_ip(card, addr))
			kfree(addr);
		break;
	default:
		break;
	}
	qeth_l3_set_ip_addr_list(card);
out:
	return NOTIFY_DONE;
}

static struct notifier_block qeth_l3_ip_notifier = {
	qeth_l3_ip_event,
	NULL,
};

#ifdef CONFIG_QETH_IPV6
/**
 * IPv6 event handler
 */
static int qeth_l3_ip6_event(struct notifier_block *this,
			     unsigned long event, void *ptr)
{
	struct inet6_ifaddr *ifa = (struct inet6_ifaddr *)ptr;
	struct net_device *dev = (struct net_device *)ifa->idev->dev;
	struct qeth_ipaddr *addr;
	struct qeth_card *card;

<<<<<<< HEAD
	QETH_DBF_TEXT(TRACE, 3, "ip6event");
=======

>>>>>>> 02f8c6ae
	card = qeth_l3_get_card_from_dev(dev);
	if (!card)
		return NOTIFY_DONE;
	QETH_CARD_TEXT(card, 3, "ip6event");
	if (!qeth_is_supported(card, IPA_IPV6))
		return NOTIFY_DONE;

	addr = qeth_l3_get_addr_buffer(QETH_PROT_IPV6);
	if (addr != NULL) {
		memcpy(&addr->u.a6.addr, &ifa->addr, sizeof(struct in6_addr));
		addr->u.a6.pfxlen = ifa->prefix_len;
		addr->type = QETH_IP_TYPE_NORMAL;
	} else
		goto out;

	switch (event) {
	case NETDEV_UP:
		if (!qeth_l3_add_ip(card, addr))
			kfree(addr);
		break;
	case NETDEV_DOWN:
		if (!qeth_l3_delete_ip(card, addr))
			kfree(addr);
		break;
	default:
		break;
	}
	qeth_l3_set_ip_addr_list(card);
out:
	return NOTIFY_DONE;
}

static struct notifier_block qeth_l3_ip6_notifier = {
	qeth_l3_ip6_event,
	NULL,
};
#endif

static int qeth_l3_register_notifiers(void)
{
	int rc;

	QETH_DBF_TEXT(SETUP, 5, "regnotif");
	rc = register_inetaddr_notifier(&qeth_l3_ip_notifier);
	if (rc)
		return rc;
#ifdef CONFIG_QETH_IPV6
	rc = register_inet6addr_notifier(&qeth_l3_ip6_notifier);
	if (rc) {
		unregister_inetaddr_notifier(&qeth_l3_ip_notifier);
		return rc;
	}
#else
	pr_warning("There is no IPv6 support for the layer 3 discipline\n");
#endif
	return 0;
}

static void qeth_l3_unregister_notifiers(void)
{

	QETH_DBF_TEXT(SETUP, 5, "unregnot");
	BUG_ON(unregister_inetaddr_notifier(&qeth_l3_ip_notifier));
#ifdef CONFIG_QETH_IPV6
	BUG_ON(unregister_inet6addr_notifier(&qeth_l3_ip6_notifier));
#endif /* QETH_IPV6 */
}

static int __init qeth_l3_init(void)
{
	int rc = 0;

	pr_info("register layer 3 discipline\n");
	rc = qeth_l3_register_notifiers();
	return rc;
}

static void __exit qeth_l3_exit(void)
{
	qeth_l3_unregister_notifiers();
	pr_info("unregister layer 3 discipline\n");
}

module_init(qeth_l3_init);
module_exit(qeth_l3_exit);
MODULE_AUTHOR("Frank Blaschka <frank.blaschka@de.ibm.com>");
MODULE_DESCRIPTION("qeth layer 3 discipline");
MODULE_LICENSE("GPL");<|MERGE_RESOLUTION|>--- conflicted
+++ resolved
@@ -27,7 +27,6 @@
 #include <net/ip.h>
 #include <net/arp.h>
 #include <net/ip6_checksum.h>
-#include <net/iucv/af_iucv.h>
 
 #include "qeth_l3.h"
 
@@ -44,36 +43,6 @@
 static int __qeth_l3_set_online(struct ccwgroup_device *, int);
 static int __qeth_l3_set_offline(struct ccwgroup_device *, int);
 
-<<<<<<< HEAD
-int qeth_l3_set_large_send(struct qeth_card *card,
-		enum qeth_large_send_types type)
-{
-	int rc = 0;
-
-	card->options.large_send = type;
-	if (card->dev == NULL)
-		return 0;
-
-	if (card->options.large_send == QETH_LARGE_SEND_TSO) {
-		if (qeth_is_supported(card, IPA_OUTBOUND_TSO)) {
-			card->dev->features |= NETIF_F_TSO | NETIF_F_SG |
-					NETIF_F_IP_CSUM;
-		} else {
-			card->dev->features &= ~(NETIF_F_TSO | NETIF_F_SG |
-					NETIF_F_IP_CSUM);
-			card->options.large_send = QETH_LARGE_SEND_NO;
-			rc = -EOPNOTSUPP;
-		}
-	} else {
-		card->dev->features &= ~(NETIF_F_TSO | NETIF_F_SG |
-					NETIF_F_IP_CSUM);
-		card->options.large_send = QETH_LARGE_SEND_NO;
-	}
-	return rc;
-}
-
-=======
->>>>>>> 02f8c6ae
 static int qeth_l3_isxdigit(char *buf)
 {
 	while (*buf) {
@@ -296,7 +265,7 @@
 	}
 }
 
-int qeth_l3_delete_ip(struct qeth_card *card, struct qeth_ipaddr *addr)
+static int qeth_l3_delete_ip(struct qeth_card *card, struct qeth_ipaddr *addr)
 {
 	unsigned long flags;
 	int rc = 0;
@@ -315,7 +284,7 @@
 	return rc;
 }
 
-int qeth_l3_add_ip(struct qeth_card *card, struct qeth_ipaddr *addr)
+static int qeth_l3_add_ip(struct qeth_card *card, struct qeth_ipaddr *addr)
 {
 	unsigned long flags;
 	int rc = 0;
@@ -334,7 +303,7 @@
 }
 
 
-struct qeth_ipaddr *qeth_l3_get_addr_buffer(
+static struct qeth_ipaddr *qeth_l3_get_addr_buffer(
 				enum qeth_prot_versions prot)
 {
 	struct qeth_ipaddr *addr;
@@ -450,7 +419,7 @@
 	list_splice(&fail_list, &card->ip_list);
 }
 
-void qeth_l3_set_ip_addr_list(struct qeth_card *card)
+static void qeth_l3_set_ip_addr_list(struct qeth_card *card)
 {
 	struct list_head *tbd_list;
 	struct qeth_ipaddr *todo, *addr;
@@ -465,14 +434,9 @@
 		return;
 	}
 
-	if ((card->state != CARD_STATE_UP &&
-	     card->state != CARD_STATE_SOFTSETUP) || card->options.sniffer) {
-		return;
-	}
-
 	spin_lock_irqsave(&card->ip_lock, flags);
 	tbd_list = card->ip_tbd_list;
-	card->ip_tbd_list = kzalloc(sizeof(struct list_head), GFP_ATOMIC);
+	card->ip_tbd_list = kmalloc(sizeof(struct list_head), GFP_ATOMIC);
 	if (!card->ip_tbd_list) {
 		QETH_CARD_TEXT(card, 0, "silnomem");
 		card->ip_tbd_list = tbd_list;
@@ -524,11 +488,7 @@
 	struct qeth_ipaddr *addr, *tmp;
 	unsigned long flags;
 
-<<<<<<< HEAD
-	QETH_DBF_TEXT(TRACE, 4, "clearip");
-=======
 	QETH_CARD_TEXT(card, 4, "clearip");
->>>>>>> 02f8c6ae
 	if (recover && card->options.sniffer)
 		return;
 	spin_lock_irqsave(&card->ip_lock, flags);
@@ -1120,15 +1080,6 @@
 			cmd->data.setassparms.data.flags_32bit;
 		QETH_CARD_TEXT_(card, 3, "tcsu:%d", card->info.tx_csum_mask);
 	}
-<<<<<<< HEAD
-	if (cmd->data.setassparms.hdr.assist_no == IPA_OUTBOUND_CHECKSUM &&
-	    cmd->data.setassparms.hdr.command_code == IPA_CMD_ASS_START) {
-		card->info.tx_csum_mask =
-			cmd->data.setassparms.data.flags_32bit;
-		QETH_DBF_TEXT_(TRACE, 3, "tcsu:%d", card->info.tx_csum_mask);
-	}
-=======
->>>>>>> 02f8c6ae
 
 	return 0;
 }
@@ -1493,28 +1444,6 @@
 		rtnl_unlock();
 	}
 	return 0;
-}
-
-static int qeth_l3_start_ipa_tx_checksum(struct qeth_card *card)
-{
-	int rc = 0;
-
-	if (!qeth_is_supported(card, IPA_OUTBOUND_CHECKSUM))
-		return rc;
-	rc = qeth_l3_send_simple_setassparms(card, IPA_OUTBOUND_CHECKSUM,
-			  IPA_CMD_ASS_START, 0);
-	if (rc)
-		goto err_out;
-	rc = qeth_l3_send_simple_setassparms(card, IPA_OUTBOUND_CHECKSUM,
-			  IPA_CMD_ASS_ENABLE, card->info.tx_csum_mask);
-	if (rc)
-		goto err_out;
-	dev_info(&card->gdev->dev, "HW TX Checksumming enabled\n");
-	return rc;
-err_out:
-	dev_warn(&card->gdev->dev, "Enabling HW TX checksumming for %s "
-		"failed, using SW TX checksumming\n", QETH_CARD_IFNAME(card));
-	return rc;
 }
 
 static int qeth_l3_start_ipa_tx_checksum(struct qeth_card *card)
@@ -1568,11 +1497,7 @@
 
 static int qeth_l3_start_ipassists(struct qeth_card *card)
 {
-<<<<<<< HEAD
-	QETH_DBF_TEXT(TRACE, 3, "strtipas");
-=======
 	QETH_CARD_TEXT(card, 3, "strtipas");
->>>>>>> 02f8c6ae
 
 	qeth_set_access_ctrl_online(card);	/* go on*/
 	qeth_l3_start_ipa_arp_processing(card);	/* go on*/
@@ -1675,46 +1600,12 @@
 
 	cmd = (struct qeth_ipa_cmd *)data;
 	rc = cmd->hdr.return_code;
-<<<<<<< HEAD
-	if (rc) {
-		QETH_DBF_TEXT_(TRACE, 2, "dxter%x", rc);
-		if (cmd->data.diagass.action == QETH_DIAGS_CMD_TRACE_ENABLE) {
-			switch (rc) {
-			case IPA_RC_HARDWARE_AUTH_ERROR:
-				dev_warn(&card->gdev->dev, "The device is not "
-					"authorized to run as a HiperSockets "
-					"network traffic analyzer\n");
-				break;
-			case IPA_RC_TRACE_ALREADY_ACTIVE:
-				dev_warn(&card->gdev->dev, "A HiperSockets "
-					"network traffic analyzer is already "
-					"active in the HiperSockets LAN\n");
-				break;
-			default:
-				break;
-			}
-		}
-		return 0;
-	}
-
-=======
 	if (rc)
 		QETH_CARD_TEXT_(card, 2, "dxter%x", rc);
->>>>>>> 02f8c6ae
 	switch (cmd->data.diagass.action) {
 	case QETH_DIAGS_CMD_TRACE_QUERY:
 		break;
 	case QETH_DIAGS_CMD_TRACE_DISABLE:
-<<<<<<< HEAD
-		card->info.promisc_mode = SET_PROMISC_MODE_OFF;
-		dev_info(&card->gdev->dev, "The HiperSockets network traffic "
-			"analyzer is deactivated\n");
-		break;
-	case QETH_DIAGS_CMD_TRACE_ENABLE:
-		card->info.promisc_mode = SET_PROMISC_MODE_ON;
-		dev_info(&card->gdev->dev, "The HiperSockets network traffic "
-			"analyzer is activated\n");
-=======
 		switch (rc) {
 		case 0:
 		case IPA_RC_INVALID_SUBCMD:
@@ -1746,7 +1637,6 @@
 		default:
 			break;
 		}
->>>>>>> 02f8c6ae
 		break;
 	default:
 		QETH_DBF_MESSAGE(2, "Unknown sniffer action (0x%04x) on %s\n",
@@ -2106,20 +1996,12 @@
 	__u16 vlan_tag = 0;
 	int is_vlan;
 	unsigned int len;
-<<<<<<< HEAD
-	__u16 magic;
-=======
->>>>>>> 02f8c6ae
 
 	*done = 0;
 	BUG_ON(!budget);
 	while (budget) {
 		skb = qeth_core_get_next_skb(card,
-<<<<<<< HEAD
-			&card->qdio.in_q->bufs[card->rx.b_index],
-=======
 			card->qdio.in_q->bufs[card->rx.b_index].buffer,
->>>>>>> 02f8c6ae
 			&card->rx.b_element, &card->rx.e_offset, &hdr);
 		if (!skb) {
 			*done = 1;
@@ -2128,35 +2010,6 @@
 		skb->dev = card->dev;
 		switch (hdr->hdr.l3.id) {
 		case QETH_HEADER_TYPE_LAYER3:
-<<<<<<< HEAD
-			magic = *(__u16 *)skb->data;
-			if ((card->info.type == QETH_CARD_TYPE_IQD) &&
-			    (magic == ETH_P_AF_IUCV)) {
-				skb->protocol = ETH_P_AF_IUCV;
-				skb->pkt_type = PACKET_HOST;
-				skb->mac_header = NET_SKB_PAD;
-				skb->dev = card->dev;
-				len = skb->len;
-				card->dev->header_ops->create(skb, card->dev, 0,
-					card->dev->dev_addr, "FAKELL",
-					card->dev->addr_len);
-				netif_receive_skb(skb);
-			} else {
-				is_vlan = qeth_l3_rebuild_skb(card, skb, hdr,
-							      &vlan_tag);
-				len = skb->len;
-				if (is_vlan && !card->options.sniffer)
-					vlan_gro_receive(&card->napi,
-						card->vlangrp, vlan_tag, skb);
-				else
-					napi_gro_receive(&card->napi, skb);
-			}
-			break;
-		case QETH_HEADER_TYPE_LAYER2: /* for HiperSockets sniffer */
-			skb->pkt_type = PACKET_HOST;
-			skb->protocol = eth_type_trans(skb, skb->dev);
-			len = skb->len;
-=======
 			is_vlan = qeth_l3_rebuild_skb(card, skb, hdr,
 						      &vlan_tag);
 			len = skb->len;
@@ -2170,7 +2023,6 @@
 			skb->pkt_type = PACKET_HOST;
 			skb->protocol = eth_type_trans(skb, skb->dev);
 			len = skb->len;
->>>>>>> 02f8c6ae
 			netif_receive_skb(skb);
 			break;
 		default:
@@ -2341,17 +2193,9 @@
 		if (recovery_mode)
 			qeth_l3_stop(card->dev);
 		else {
-<<<<<<< HEAD
-			if (card->dev) {
-				rtnl_lock();
-				dev_close(card->dev);
-				rtnl_unlock();
-			}
-=======
 			rtnl_lock();
 			dev_close(card->dev);
 			rtnl_unlock();
->>>>>>> 02f8c6ae
 		}
 		card->state = CARD_STATE_SOFTSETUP;
 	}
@@ -2394,17 +2238,10 @@
 	} else if (card->options.sniffer &&	/* HiperSockets trace */
 		   qeth_adp_supported(card, IPA_SETADP_SET_DIAG_ASSIST)) {
 		if (dev->flags & IFF_PROMISC) {
-<<<<<<< HEAD
-			QETH_DBF_TEXT(TRACE, 3, "+promisc");
-			qeth_diags_trace(card, QETH_DIAGS_CMD_TRACE_ENABLE);
-		} else {
-			QETH_DBF_TEXT(TRACE, 3, "-promisc");
-=======
 			QETH_CARD_TEXT(card, 3, "+promisc");
 			qeth_diags_trace(card, QETH_DIAGS_CMD_TRACE_ENABLE);
 		} else {
 			QETH_CARD_TEXT(card, 3, "-promisc");
->>>>>>> 02f8c6ae
 			qeth_diags_trace(card, QETH_DIAGS_CMD_TRACE_DISABLE);
 		}
 	}
@@ -2492,11 +2329,7 @@
 
 	is_hsi = qdata->reply_bits == 5;
 	if (type->ip == QETHARP_IP_ADDR_V4) {
-<<<<<<< HEAD
-		QETH_DBF_TEXT(TRACE, 4, "arpev4");
-=======
 		QETH_CARD_TEXT(card, 4, "arpev4");
->>>>>>> 02f8c6ae
 		if (strip_entries) {
 			rc = is_hsi ? sizeof(struct qeth_arp_qi_entry5_short) :
 				sizeof(struct qeth_arp_qi_entry7_short);
@@ -2505,11 +2338,7 @@
 				sizeof(struct qeth_arp_qi_entry7);
 		}
 	} else if (type->ip == QETHARP_IP_ADDR_V6) {
-<<<<<<< HEAD
-		QETH_DBF_TEXT(TRACE, 4, "arpev6");
-=======
 		QETH_CARD_TEXT(card, 4, "arpev6");
->>>>>>> 02f8c6ae
 		if (strip_entries) {
 			rc = is_hsi ?
 				sizeof(struct qeth_arp_qi_entry5_short_ipv6) :
@@ -2520,11 +2349,7 @@
 				sizeof(struct qeth_arp_qi_entry7_ipv6);
 		}
 	} else {
-<<<<<<< HEAD
-		QETH_DBF_TEXT(TRACE, 4, "arpinv");
-=======
 		QETH_CARD_TEXT(card, 4, "arpinv");
->>>>>>> 02f8c6ae
 		rc = 0;
 	}
 
@@ -2555,32 +2380,18 @@
 	cmd = (struct qeth_ipa_cmd *) data;
 	QETH_CARD_TEXT_(card, 4, "%i", cmd->hdr.prot_version);
 	if (cmd->hdr.return_code) {
-<<<<<<< HEAD
-		QETH_DBF_TEXT_(TRACE, 4, "arpcberr%i", cmd->hdr.return_code);
-		QETH_DBF_TEXT_(TRACE, 4, "qaer1%i", cmd->hdr.return_code);
-=======
 		QETH_CARD_TEXT(card, 4, "arpcberr");
 		QETH_CARD_TEXT_(card, 4, "%i", cmd->hdr.return_code);
->>>>>>> 02f8c6ae
 		return 0;
 	}
 	if (cmd->data.setassparms.hdr.return_code) {
 		cmd->hdr.return_code = cmd->data.setassparms.hdr.return_code;
-<<<<<<< HEAD
-		QETH_DBF_TEXT_(TRACE, 4, "setaperr%i", cmd->hdr.return_code);
-		QETH_DBF_TEXT_(TRACE, 4, "%i", cmd->hdr.return_code);
-		return 0;
-	}
-	qdata = &cmd->data.setassparms.data.query_arp;
-	QETH_DBF_TEXT_(TRACE, 4, "anoen%i", qdata->no_entries);
-=======
 		QETH_CARD_TEXT(card, 4, "setaperr");
 		QETH_CARD_TEXT_(card, 4, "%i", cmd->hdr.return_code);
 		return 0;
 	}
 	qdata = &cmd->data.setassparms.data.query_arp;
 	QETH_CARD_TEXT_(card, 4, "anoen%i", qdata->no_entries);
->>>>>>> 02f8c6ae
 
 	do_strip_entries = (qinfo->mask_bits & QETH_QARP_STRIP_ENTRIES) > 0;
 	stripped_bytes = do_strip_entries ? QETH_QARP_MEDIASPECIFIC_BYTES : 0;
@@ -2593,29 +2404,12 @@
 		cur_entry = &qdata->data + entrybytes_done;
 		etype = &((struct qeth_arp_qi_entry5 *) cur_entry)->type;
 		if (!arpentry_matches_prot(etype, cmd->hdr.prot_version)) {
-<<<<<<< HEAD
-			QETH_DBF_TEXT(TRACE, 4, "pmis");
-			QETH_DBF_TEXT_(TRACE, 4, "%i", etype->ip);
-=======
 			QETH_CARD_TEXT(card, 4, "pmis");
 			QETH_CARD_TEXT_(card, 4, "%i", etype->ip);
->>>>>>> 02f8c6ae
 			break;
 		}
 		esize = get_arp_entry_size(card, qdata, etype,
 			do_strip_entries);
-<<<<<<< HEAD
-		QETH_DBF_TEXT_(TRACE, 5, "esz%i", esize);
-		if (!esize) {
-			break;
-		}
-		if ((qinfo->udata_len - qinfo->udata_offset) < esize) {
-			QETH_DBF_TEXT_(TRACE, 4, "qaer3%i", -ENOMEM);
-			cmd->hdr.return_code = -ENOMEM;
-			goto out_error;
-		}
-
-=======
 		QETH_CARD_TEXT_(card, 5, "esz%i", esize);
 		if (!esize)
 			break;
@@ -2626,7 +2420,6 @@
 			goto out_error;
 		}
 
->>>>>>> 02f8c6ae
 		memcpy(qinfo->udata + qinfo->udata_offset,
 			&qdata->data + entrybytes_done + stripped_bytes,
 			esize);
@@ -2638,11 +2431,7 @@
 	if (cmd->data.setassparms.hdr.seq_no <
 	    cmd->data.setassparms.hdr.number_of_replies)
 		return 1;
-<<<<<<< HEAD
-	QETH_DBF_TEXT_(TRACE, 4, "nove%i", qinfo->no_entries);
-=======
 	QETH_CARD_TEXT_(card, 4, "nove%i", qinfo->no_entries);
->>>>>>> 02f8c6ae
 	memcpy(qinfo->udata, &qinfo->no_entries, 4);
 	/* keep STRIP_ENTRIES flag so the user program can distinguish
 	 * stripped entries from normal ones */
@@ -2681,11 +2470,7 @@
 	int tmp;
 	int rc;
 
-<<<<<<< HEAD
-	QETH_DBF_TEXT_(TRACE, 3, "qarpipv%i", prot);
-=======
 	QETH_CARD_TEXT_(card, 3, "qarpipv%i", prot);
->>>>>>> 02f8c6ae
 
 	iob = qeth_l3_get_setassparms_cmd(card, IPA_ARP_PROCESSING,
 			IPA_CMD_ASS_ARP_QUERY_INFO,
@@ -2714,19 +2499,11 @@
 	struct qeth_arp_query_info qinfo = {0, };
 	int rc;
 
-<<<<<<< HEAD
-	QETH_DBF_TEXT(TRACE, 3, "arpquery");
-
-	if (!qeth_is_supported(card,/*IPA_QUERY_ARP_ADDR_INFO*/
-			       IPA_ARP_PROCESSING)) {
-		QETH_DBF_TEXT(TRACE, 3, "arpqnsup");
-=======
 	QETH_CARD_TEXT(card, 3, "arpquery");
 
 	if (!qeth_is_supported(card,/*IPA_QUERY_ARP_ADDR_INFO*/
 			       IPA_ARP_PROCESSING)) {
 		QETH_CARD_TEXT(card, 3, "arpqnsup");
->>>>>>> 02f8c6ae
 		rc = -EOPNOTSUPP;
 		goto out;
 	}
@@ -2755,19 +2532,11 @@
 		}
 #endif
 		if (copy_to_user(udata, qinfo.udata, qinfo.udata_len)) {
-<<<<<<< HEAD
-			QETH_DBF_TEXT(TRACE, 4, "qactf");
-			rc = -EFAULT;
-			goto free_and_out;
-		}
-		QETH_DBF_TEXT_(TRACE, 4, "qacts");
-=======
 			QETH_CARD_TEXT(card, 4, "qactf");
 			rc = -EFAULT;
 			goto free_and_out;
 		}
 		QETH_CARD_TEXT_(card, 4, "qacts");
->>>>>>> 02f8c6ae
 	}
 free_and_out:
 	kfree(qinfo.udata);
@@ -3015,30 +2784,6 @@
 	return cast_type;
 }
 
-static void qeth_l3_fill_af_iucv_hdr(struct qeth_card *card,
-		struct qeth_hdr *hdr, struct sk_buff *skb)
-{
-	char daddr[16];
-	struct af_iucv_trans_hdr *iucv_hdr;
-
-	skb_pull(skb, 14);
-	card->dev->header_ops->create(skb, card->dev, 0,
-				      card->dev->dev_addr, card->dev->dev_addr,
-				      card->dev->addr_len);
-	skb_pull(skb, 14);
-	iucv_hdr = (struct af_iucv_trans_hdr *)skb->data;
-	memset(hdr, 0, sizeof(struct qeth_hdr));
-	hdr->hdr.l3.id = QETH_HEADER_TYPE_LAYER3;
-	hdr->hdr.l3.ext_flags = 0;
-	hdr->hdr.l3.length = skb->len;
-	hdr->hdr.l3.flags = QETH_HDR_IPV6 | QETH_CAST_UNICAST;
-	memset(daddr, 0, sizeof(daddr));
-	daddr[0] = 0xfe;
-	daddr[1] = 0x80;
-	memcpy(&daddr[8], iucv_hdr->destUserID, 8);
-	memcpy(hdr->hdr.l3.dest_addr, daddr, 16);
-}
-
 static void qeth_l3_fill_header(struct qeth_card *card, struct qeth_hdr *hdr,
 		struct sk_buff *skb, int ipv, int cast_type)
 {
@@ -3162,23 +2907,9 @@
 	unsigned long tcpd = (unsigned long)tcp_hdr(skb) +
 		tcp_hdr(skb)->doff * 4;
 	int tcpd_len = skb->len - (tcpd - (unsigned long)skb->data);
-<<<<<<< HEAD
-	int elements = PFN_UP(tcpd + tcpd_len) - PFN_DOWN(tcpd);
-	elements += skb_shinfo(skb)->nr_frags;
-	return elements;
-}
-
-static inline int qeth_l3_tso_check(struct sk_buff *skb)
-{
-	int len = ((unsigned long)tcp_hdr(skb) + tcp_hdr(skb)->doff * 4) -
-		(unsigned long)skb->data;
-	return (((unsigned long)skb->data & PAGE_MASK) !=
-		(((unsigned long)skb->data + len) & PAGE_MASK));
-=======
 	int elements = PFN_UP(tcpd + tcpd_len - 1) - PFN_DOWN(tcpd);
 	elements += skb_shinfo(skb)->nr_frags;
 	return elements;
->>>>>>> 02f8c6ae
 }
 
 static int qeth_l3_hard_start_xmit(struct sk_buff *skb, struct net_device *dev)
@@ -3199,16 +2930,8 @@
 	int data_offset = -1;
 	int nr_frags;
 
-<<<<<<< HEAD
-	if (((card->info.type == QETH_CARD_TYPE_IQD) &&
-	     (((card->options.cq != QETH_CQ_ENABLED) && !ipv) ||
-	      ((card->options.cq == QETH_CQ_ENABLED) &&
-	       (skb->protocol != ETH_P_AF_IUCV)))) ||
-	    card->options.sniffer)
-=======
 	if (((card->info.type == QETH_CARD_TYPE_IQD) && (!ipv)) ||
 	     card->options.sniffer)
->>>>>>> 02f8c6ae
 			goto tx_drop;
 
 	if ((card->state != CARD_STATE_UP) || !card->lan_online) {
@@ -3225,20 +2948,12 @@
 		card->perf_stats.outbound_start_time = qeth_get_micros();
 	}
 
-<<<<<<< HEAD
-	if (skb_is_gso(skb))
-		large_send = card->options.large_send;
-=======
 	large_send = skb_is_gso(skb);
->>>>>>> 02f8c6ae
 
 	if ((card->info.type == QETH_CARD_TYPE_IQD) && (!large_send) &&
 	    (skb_shinfo(skb)->nr_frags == 0)) {
 		new_skb = skb;
-		if (new_skb->protocol == ETH_P_AF_IUCV)
-			data_offset = 0;
-		else
-			data_offset = ETH_HLEN;
+		data_offset = ETH_HLEN;
 		hdr = kmem_cache_alloc(qeth_core_header_cache, GFP_ATOMIC);
 		if (!hdr)
 			goto tx_drop;
@@ -3281,11 +2996,7 @@
 	/* fix hardware limitation: as long as we do not have sbal
 	 * chaining we can not send long frag lists
 	 */
-<<<<<<< HEAD
-	if (large_send == QETH_LARGE_SEND_TSO) {
-=======
 	if (large_send) {
->>>>>>> 02f8c6ae
 		if (qeth_l3_tso_elements(new_skb) + 1 > 16) {
 			if (skb_linearize(new_skb))
 				goto tx_drop;
@@ -3297,8 +3008,6 @@
 	if (large_send && (cast_type == RTN_UNSPEC)) {
 		hdr = (struct qeth_hdr *)skb_push(new_skb,
 						sizeof(struct qeth_hdr_tso));
-		if (qeth_l3_tso_check(new_skb))
-			QETH_DBF_MESSAGE(2, "tso skb misaligned\n");
 		memset(hdr, 0, sizeof(struct qeth_hdr_tso));
 		qeth_l3_fill_header(card, hdr, new_skb, ipv, cast_type);
 		qeth_tso_fill_header(card, hdr, new_skb);
@@ -3310,13 +3019,9 @@
 			qeth_l3_fill_header(card, hdr, new_skb, ipv,
 						cast_type);
 		} else {
-			if (new_skb->protocol == ETH_P_AF_IUCV)
-				qeth_l3_fill_af_iucv_hdr(card, hdr, new_skb);
-			else {
-				qeth_l3_fill_header(card, hdr, new_skb, ipv,
-							cast_type);
-				hdr->hdr.l3.length = new_skb->len - data_offset;
-			}
+			qeth_l3_fill_header(card, hdr, new_skb, ipv,
+						cast_type);
+			hdr->hdr.l3.length = new_skb->len - data_offset;
 		}
 
 		if (skb->ip_summed == CHECKSUM_PARTIAL)
@@ -3400,15 +3105,9 @@
 	struct qeth_card *card = dev->ml_priv;
 	int rc = 0;
 
-<<<<<<< HEAD
-	QETH_DBF_TEXT(TRACE, 4, "qethopen");
-	if (card->state == CARD_STATE_UP)
-		return 0;
-=======
 	QETH_CARD_TEXT(card, 4, "qethopen");
 	if (card->state == CARD_STATE_UP)
 		return rc;
->>>>>>> 02f8c6ae
 	if (card->state != CARD_STATE_SOFTSETUP)
 		return -ENODEV;
 	card->data.state = CH_STATE_UP;
@@ -3427,15 +3126,9 @@
 {
 	struct qeth_card *card = dev->ml_priv;
 
-<<<<<<< HEAD
-	QETH_DBF_TEXT(TRACE, 5, "qethope_");
-	if (qeth_wait_for_threads(card, QETH_RECOVER_THREAD)) {
-		QETH_DBF_TEXT(TRACE, 3, "openREC");
-=======
 	QETH_CARD_TEXT(card, 5, "qethope_");
 	if (qeth_wait_for_threads(card, QETH_RECOVER_THREAD)) {
 		QETH_CARD_TEXT(card, 3, "openREC");
->>>>>>> 02f8c6ae
 		return -ERESTARTSYS;
 	}
 	return __qeth_l3_open(dev);
@@ -3481,56 +3174,15 @@
 	    card->state == CARD_STATE_RECOVER)
 		return 0;
 
-<<<<<<< HEAD
-static int qeth_l3_ethtool_set_tso(struct net_device *dev, u32 data)
-{
-	struct qeth_card *card = dev->ml_priv;
-	int rc = 0;
-
-	if (data) {
-		rc = qeth_l3_set_large_send(card, QETH_LARGE_SEND_TSO);
-	} else {
-		dev->features &= ~NETIF_F_TSO;
-		card->options.large_send = QETH_LARGE_SEND_NO;
-	}
-	return rc;
-}
-
-static int qeth_l3_ethtool_set_tx_csum(struct net_device *dev, u32 data)
-{
-	struct qeth_card *card = dev->ml_priv;
-
-	if (data) {
-		if (qeth_is_supported(card, IPA_OUTBOUND_CHECKSUM))
-			dev->features |= NETIF_F_IP_CSUM;
-		else
-			return -EPERM;
-	} else
-		dev->features &= ~NETIF_F_IP_CSUM;
-
-	return 0;
-=======
 	err = qeth_l3_set_rx_csum(card, features & NETIF_F_RXCSUM);
 	if (err)
 		dev->features = features ^ NETIF_F_RXCSUM;
 
 	return err;
->>>>>>> 02f8c6ae
 }
 
 static const struct ethtool_ops qeth_l3_ethtool_ops = {
 	.get_link = ethtool_op_get_link,
-<<<<<<< HEAD
-	.get_tx_csum = ethtool_op_get_tx_csum,
-	.set_tx_csum = qeth_l3_ethtool_set_tx_csum,
-	.get_rx_csum = qeth_l3_ethtool_get_rx_csum,
-	.set_rx_csum = qeth_l3_ethtool_set_rx_csum,
-	.get_sg      = ethtool_op_get_sg,
-	.set_sg      = ethtool_op_set_sg,
-	.get_tso     = ethtool_op_get_tso,
-	.set_tso     = qeth_l3_ethtool_set_tso,
-=======
->>>>>>> 02f8c6ae
 	.get_strings = qeth_core_get_strings,
 	.get_ethtool_stats = qeth_core_get_ethtool_stats,
 	.get_sset_count = qeth_core_get_sset_count,
@@ -3620,17 +3272,12 @@
 			if (!(card->info.unique_id & UNIQUE_ID_NOT_BY_CARD))
 				card->dev->dev_id = card->info.unique_id &
 							 0xffff;
-<<<<<<< HEAD
-			if (!card->info.guestlan)
-				card->dev->features |= NETIF_F_GRO;
-=======
 			if (!card->info.guestlan) {
 				card->dev->hw_features = NETIF_F_SG |
 					NETIF_F_RXCSUM | NETIF_F_IP_CSUM |
 					NETIF_F_TSO;
 				card->dev->features = NETIF_F_RXCSUM;
 			}
->>>>>>> 02f8c6ae
 		}
 	} else if (card->info.type == QETH_CARD_TYPE_IQD) {
 		card->dev = alloc_netdev(0, "hsi%d", ether_setup);
@@ -3639,8 +3286,6 @@
 		card->dev->flags |= IFF_NOARP;
 		card->dev->netdev_ops = &qeth_l3_netdev_ops;
 		qeth_l3_iqd_read_initial_mac(card);
-		if (card->options.hsuid[0])
-			memcpy(card->dev->perm_addr, card->options.hsuid, 9);
 	} else
 		return -ENODEV;
 
@@ -3665,19 +3310,13 @@
 
 	qeth_l3_create_device_attributes(&gdev->dev);
 	card->options.layer2 = 0;
-<<<<<<< HEAD
-=======
 	card->info.hwtrap = 0;
->>>>>>> 02f8c6ae
 	card->discipline.start_poll = qeth_qdio_start_poll;
 	card->discipline.input_handler = (qdio_handler_t *)
 		qeth_qdio_input_handler;
 	card->discipline.output_handler = (qdio_handler_t *)
 		qeth_qdio_output_handler;
 	card->discipline.recover = qeth_l3_recover;
-	if ((card->info.type == QETH_CARD_TYPE_OSD) ||
-	    (card->info.type == QETH_CARD_TYPE_OSX))
-		card->options.checksum_type = HW_CHECKSUMMING;
 	return 0;
 }
 
@@ -3716,28 +3355,6 @@
 	QETH_DBF_HEX(SETUP, 2, &card, sizeof(void *));
 
 	recover_flag = card->state;
-<<<<<<< HEAD
-	rc = ccw_device_set_online(CARD_RDEV(card));
-	if (rc) {
-		QETH_DBF_TEXT_(SETUP, 2, "1err%d", rc);
-		rc = -EIO;
-		goto out;
-	}
-	rc = ccw_device_set_online(CARD_WDEV(card));
-	if (rc) {
-		QETH_DBF_TEXT_(SETUP, 2, "1err%d", rc);
-		rc = -EIO;
-		goto out;
-	}
-	rc = ccw_device_set_online(CARD_DDEV(card));
-	if (rc) {
-		QETH_DBF_TEXT_(SETUP, 2, "1err%d", rc);
-		rc = -EIO;
-		goto out;
-	}
-
-=======
->>>>>>> 02f8c6ae
 	rc = qeth_core_hardsetup_card(card);
 	if (rc) {
 		QETH_DBF_TEXT_(SETUP, 2, "2err%d", rc);
@@ -3786,10 +3403,6 @@
 		rc = qeth_l3_start_ipassists(card);
 		if (rc)
 			QETH_DBF_TEXT_(SETUP, 2, "3err%d", rc);
-<<<<<<< HEAD
-		qeth_l3_set_large_send(card, card->options.large_send);
-=======
->>>>>>> 02f8c6ae
 		rc = qeth_l3_setrouting_v4(card);
 		if (rc)
 			QETH_DBF_TEXT_(SETUP, 2, "4err%d", rc);
@@ -3825,16 +3438,9 @@
 	}
 	/* let user_space know that device is online */
 	kobject_uevent(&gdev->dev.kobj, KOBJ_CHANGE);
-<<<<<<< HEAD
-out:
-	mutex_unlock(&card->conf_mutex);
-	mutex_unlock(&card->discipline_mutex);
-	return rc;
-=======
 	mutex_unlock(&card->conf_mutex);
 	mutex_unlock(&card->discipline_mutex);
 	return 0;
->>>>>>> 02f8c6ae
 out_remove:
 	qeth_l3_stop_card(card, 0);
 	ccw_device_set_offline(CARD_DDEV(card));
@@ -3846,11 +3452,7 @@
 		card->state = CARD_STATE_DOWN;
 	mutex_unlock(&card->conf_mutex);
 	mutex_unlock(&card->discipline_mutex);
-<<<<<<< HEAD
-	return -ENODEV;
-=======
-	return rc;
->>>>>>> 02f8c6ae
+	return rc;
 }
 
 static int qeth_l3_set_online(struct ccwgroup_device *gdev)
@@ -3932,11 +3534,8 @@
 static void qeth_l3_shutdown(struct ccwgroup_device *gdev)
 {
 	struct qeth_card *card = dev_get_drvdata(&gdev->dev);
-<<<<<<< HEAD
-=======
 	if ((gdev->state == CCWGROUP_ONLINE) && card->info.hwtrap)
 		qeth_hw_trap(card, QETH_DIAGS_TRAP_DISARM);
->>>>>>> 02f8c6ae
 	qeth_qdio_clear_card(card, 0);
 	qeth_clear_qdio_buffers(card);
 }
@@ -3952,11 +3551,8 @@
 	if (gdev->state == CCWGROUP_OFFLINE)
 		return 0;
 	if (card->state == CARD_STATE_UP) {
-<<<<<<< HEAD
-=======
 		if (card->info.hwtrap)
 			qeth_hw_trap(card, QETH_DIAGS_TRAP_DISARM);
->>>>>>> 02f8c6ae
 		__qeth_l3_set_offline(card->gdev, 1);
 	} else
 		__qeth_l3_set_offline(card->gdev, 0);
@@ -4060,11 +3656,7 @@
 	struct qeth_ipaddr *addr;
 	struct qeth_card *card;
 
-<<<<<<< HEAD
-	QETH_DBF_TEXT(TRACE, 3, "ip6event");
-=======
-
->>>>>>> 02f8c6ae
+
 	card = qeth_l3_get_card_from_dev(dev);
 	if (!card)
 		return NOTIFY_DONE;
