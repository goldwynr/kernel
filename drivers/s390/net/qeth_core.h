--- conflicted
+++ resolved
@@ -110,10 +110,6 @@
 
 	unsigned int sc_dp_p;
 	unsigned int sc_p_dp;
-	/* qdio_cq_handler: number of times called, time spent in */
-	__u64 cq_start_time;
-	unsigned int cq_cnt;
-	unsigned int cq_time;
 	/* qdio_input_handler: number of times called, time spent in */
 	__u64 inbound_start_time;
 	unsigned int inbound_cnt;
@@ -192,12 +188,7 @@
 		qeth_is_enabled6(c, f) : qeth_is_enabled(c, f))
 
 #define QETH_IDX_FUNC_LEVEL_OSD		 0x0101
-<<<<<<< HEAD
-#define QETH_IDX_FUNC_LEVEL_IQD_ENA_IPAT 0x4108
-#define QETH_IDX_FUNC_LEVEL_IQD_DIS_IPAT 0x5108
-=======
 #define QETH_IDX_FUNC_LEVEL_IQD		 0x4108
->>>>>>> 02f8c6ae
 
 #define QETH_MODELLIST_ARRAY \
 	{{0x1731, 0x01, 0x1732, QETH_CARD_TYPE_OSD, QETH_MAX_QUEUES, 0}, \
@@ -222,7 +213,6 @@
  */
 #define QETH_TX_TIMEOUT		100 * HZ
 #define QETH_RCD_TIMEOUT	60 * HZ
-#define QETH_RECLAIM_WORK_TIME	HZ
 #define QETH_HEADER_SIZE	32
 #define QETH_MAX_PORTNO		15
 
@@ -241,8 +231,7 @@
 #define QETH_IN_BUF_COUNT_MAX 128
 #define QETH_MAX_BUFFER_ELEMENTS(card) ((card)->qdio.in_buf_size >> 12)
 #define QETH_IN_BUF_REQUEUE_THRESHOLD(card) \
-		((card)->ssqd.qdioac1 & AC1_SIGA_INPUT_NEEDED ? 1 : \
-		 ((card)->qdio.in_buf_pool.buf_count / 2))
+		((card)->qdio.in_buf_pool.buf_count / 2)
 
 /* buffers we have to be behind before we get a PCI */
 #define QETH_PCI_THRESHOLD_A(card) ((card)->qdio.in_buf_pool.buf_count+1)
@@ -271,7 +260,6 @@
 
 /* large receive scatter gather copy break */
 #define QETH_RX_SG_CB (PAGE_SIZE >> 1)
-#define QETH_RX_PULL_LEN 256
 
 struct qeth_hdr_layer3 {
 	__u8  id;
@@ -387,21 +375,6 @@
 	 * outbound: filled by driver; owned by hardware in order to be sent
 	 */
 	QETH_QDIO_BUF_PRIMED,
-	/*
-	 * inbound: not applicable
-	 * outbound: identified to be pending in TPQ
-	 */
-	QETH_QDIO_BUF_PENDING,
-	/*
-	 * inbound: not applicable
-	 * outbound: found in completion queue
-	 */
-	QETH_QDIO_BUF_IN_CQ,
-	/*
-	 * inbound: not applicable
-	 * outbound: handled via transfer pending / completion queue
-	 */
-	QETH_QDIO_BUF_HANDLED_DELAYED,
 };
 
 enum qeth_qdio_info_states {
@@ -426,7 +399,6 @@
 	struct qdio_buffer *buffer;
 	/* the buffer pool entry currently associated to this buffer */
 	struct qeth_buffer_pool_entry *pool_entry;
-	struct sk_buff *rx_skb;
 };
 
 struct qeth_qdio_q {
@@ -440,11 +412,8 @@
 	atomic_t state;
 	int next_element_to_fill;
 	struct sk_buff_head skb_list;
+	struct list_head ctx_list;
 	int is_header[16];
-
-	struct qaob *aob;
-	struct qeth_qdio_out_q *q;
-	struct qeth_qdio_out_buffer *next_pending;
 };
 
 struct qeth_card;
@@ -457,8 +426,7 @@
 
 struct qeth_qdio_out_q {
 	struct qdio_buffer qdio_bufs[QDIO_MAX_BUFFERS_PER_Q];
-	struct qeth_qdio_out_buffer *bufs[QDIO_MAX_BUFFERS_PER_Q];
-	struct qdio_outbuf_state *bufstates; /* convenience pointer */
+	struct qeth_qdio_out_buffer bufs[QDIO_MAX_BUFFERS_PER_Q];
 	int queue_no;
 	struct qeth_card *card;
 	atomic_t state;
@@ -479,9 +447,7 @@
 struct qeth_qdio_info {
 	atomic_t state;
 	/* input */
-	int no_in_queues;
 	struct qeth_qdio_q *in_q;
-	struct qeth_qdio_q *c_q;
 	struct qeth_qdio_buffer_pool in_buf_pool;
 	struct qeth_qdio_buffer_pool init_pool;
 	int in_buf_size;
@@ -489,7 +455,6 @@
 	/* output */
 	int no_out_queues;
 	struct qeth_qdio_out_q **out_qs;
-	struct qdio_outbuf_state *out_bufstates;
 
 	/* priority queueing */
 	int do_prio_queueing;
@@ -559,12 +524,6 @@
 	BUF_STATE_FREE,
 	BUF_STATE_LOCKED,
 	BUF_STATE_PROCESSED,
-};
-
-enum qeth_cq {
-	QETH_CQ_DISABLED = 0,
-	QETH_CQ_ENABLED = 1,
-	QETH_CQ_NOTAVAILABLE = 2,
 };
 
 struct qeth_ipato {
@@ -691,11 +650,6 @@
 	int rx_sg_cb;
 	enum qeth_ipa_isolation_modes isolation;
 	int sniffer;
-<<<<<<< HEAD
-	enum qeth_cq cq;
-	char hsuid[9];
-=======
->>>>>>> 02f8c6ae
 };
 
 /*
@@ -734,16 +688,6 @@
 	unsigned char mc_addrlen;
 	int is_vmac;
 };
-
-struct qeth_rx {
-	int b_count;
-	int b_index;
-	struct qdio_buffer_element *b_element;
-	int e_offset;
-	int qdio_err;
-};
-
-#define QETH_NAPI_WEIGHT 128
 
 struct qeth_rx {
 	int b_count;
@@ -798,19 +742,11 @@
 	atomic_t force_alloc_skb;
 	struct service_level qeth_service_level;
 	struct qdio_ssqd_desc ssqd;
-<<<<<<< HEAD
-=======
 	debug_info_t *debug;
->>>>>>> 02f8c6ae
 	struct mutex conf_mutex;
 	struct mutex discipline_mutex;
 	struct napi_struct napi;
 	struct qeth_rx rx;
-<<<<<<< HEAD
-	struct delayed_work buffer_reclaim_work;
-	int reclaim_index;
-=======
->>>>>>> 02f8c6ae
 };
 
 struct qeth_card_list_struct {
@@ -876,7 +812,6 @@
 void qeth_core_remove_device_attributes(struct device *);
 int qeth_core_create_osn_attributes(struct device *);
 void qeth_core_remove_osn_attributes(struct device *);
-void qeth_buffer_reclaim_work(struct work_struct *);
 
 /* exports for qeth discipline device drivers */
 extern struct qeth_card_list_struct qeth_core_card_list;
@@ -905,7 +840,7 @@
 		unsigned int, const char *);
 void qeth_queue_input_buffer(struct qeth_card *, int);
 struct sk_buff *qeth_core_get_next_skb(struct qeth_card *,
-		struct qeth_qdio_buffer *, struct qdio_buffer_element **, int *,
+		struct qdio_buffer *, struct qdio_buffer_element **, int *,
 		struct qeth_hdr **);
 void qeth_schedule_recovery(struct qeth_card *);
 void qeth_qdio_start_poll(struct ccw_device *, int, unsigned long);
@@ -951,13 +886,9 @@
 void qeth_dbf_longtext(debug_info_t *id, int level, char *text, ...);
 int qeth_core_ethtool_get_settings(struct net_device *, struct ethtool_cmd *);
 int qeth_set_access_ctrl_online(struct qeth_card *card);
-<<<<<<< HEAD
-int qeth_configure_cq(struct qeth_card *, enum qeth_cq);
-=======
 int qeth_hdr_chk_and_bounce(struct sk_buff *, int);
 int qeth_hw_trap(struct qeth_card *, enum qeth_diags_trap_action);
 int qeth_query_ipassists(struct qeth_card *, enum qeth_prot_versions prot);
->>>>>>> 02f8c6ae
 
 /* exports for OSN */
 int qeth_osn_assist(struct net_device *, void *, int);
