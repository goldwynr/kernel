--- conflicted
+++ resolved
@@ -609,14 +609,7 @@
 	hdr->tod = get_clock();
 	get_cpu_id(&hdr->cpu_id);
 	for (i = 0; zfcpdump_save_areas[i]; i++) {
-<<<<<<< HEAD
-		if (arch == ARCH_S390X)
-			prefix = zfcpdump_save_areas[i]->s390x.pref_reg;
-		else
-			prefix = zfcpdump_save_areas[i]->s390.pref_reg;
-=======
 		prefix = zfcpdump_save_areas[i]->pref_reg;
->>>>>>> 02f8c6ae
 		hdr->real_cpu_cnt++;
 		if (!prefix)
 			continue;
