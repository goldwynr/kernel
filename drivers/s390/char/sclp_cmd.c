/*
 *  drivers/s390/char/sclp_cmd.c
 *
 *    Copyright IBM Corp. 2007
 *    Author(s): Heiko Carstens <heiko.carstens@de.ibm.com>,
 *		 Peter Oberparleiter <peter.oberparleiter@de.ibm.com>
 */

#define KMSG_COMPONENT "sclp_cmd"
<<<<<<< HEAD
=======
#define pr_fmt(fmt) KMSG_COMPONENT ": " fmt
>>>>>>> 18e352e4

#include <linux/completion.h>
#include <linux/init.h>
#include <linux/errno.h>
#include <linux/slab.h>
#include <linux/string.h>
#include <linux/mm.h>
#include <linux/mmzone.h>
#include <linux/memory.h>
#include <asm/chpid.h>
#include <asm/sclp.h>

#include "sclp.h"

#define SCLP_CMDW_READ_SCP_INFO		0x00020001
#define SCLP_CMDW_READ_SCP_INFO_FORCED	0x00120001

struct read_info_sccb {
	struct	sccb_header header;	/* 0-7 */
	u16	rnmax;			/* 8-9 */
	u8	rnsize;			/* 10 */
	u8	_reserved0[24 - 11];	/* 11-15 */
	u8	loadparm[8];		/* 24-31 */
	u8	_reserved1[48 - 32];	/* 32-47 */
	u64	facilities;		/* 48-55 */
	u8	_reserved2[84 - 56];	/* 56-83 */
	u8	fac84;			/* 84 */
	u8	_reserved3[91 - 85];	/* 85-90 */
	u8	flags;			/* 91 */
	u8	_reserved4[100 - 92];	/* 92-99 */
	u32	rnsize2;		/* 100-103 */
	u64	rnmax2;			/* 104-111 */
	u8	_reserved5[4096 - 112];	/* 112-4095 */
} __attribute__((packed, aligned(PAGE_SIZE)));

static struct read_info_sccb __initdata early_read_info_sccb;
static int __initdata early_read_info_sccb_valid;

u64 sclp_facilities;
static u8 sclp_fac84;
static unsigned long long rzm;
static unsigned long long rnmax;

static int __init sclp_cmd_sync_early(sclp_cmdw_t cmd, void *sccb)
{
	int rc;

	__ctl_set_bit(0, 9);
	rc = sclp_service_call(cmd, sccb);
	if (rc)
		goto out;
	__load_psw_mask(PSW_BASE_BITS | PSW_MASK_EXT |
			PSW_MASK_WAIT | PSW_DEFAULT_KEY);
	local_irq_disable();
out:
	/* Contents of the sccb might have changed. */
	barrier();
	__ctl_clear_bit(0, 9);
	return rc;
}

static void __init sclp_read_info_early(void)
{
	int rc;
	int i;
	struct read_info_sccb *sccb;
	sclp_cmdw_t commands[] = {SCLP_CMDW_READ_SCP_INFO_FORCED,
				  SCLP_CMDW_READ_SCP_INFO};

	sccb = &early_read_info_sccb;
	for (i = 0; i < ARRAY_SIZE(commands); i++) {
		do {
			memset(sccb, 0, sizeof(*sccb));
			sccb->header.length = sizeof(*sccb);
			sccb->header.control_mask[2] = 0x80;
			rc = sclp_cmd_sync_early(commands[i], sccb);
		} while (rc == -EBUSY);

		if (rc)
			break;
		if (sccb->header.response_code == 0x10) {
			early_read_info_sccb_valid = 1;
			break;
		}
		if (sccb->header.response_code != 0x1f0)
			break;
	}
}

void __init sclp_facilities_detect(void)
{
	struct read_info_sccb *sccb;

	sclp_read_info_early();
	if (!early_read_info_sccb_valid)
		return;

	sccb = &early_read_info_sccb;
	sclp_facilities = sccb->facilities;
	sclp_fac84 = sccb->fac84;
	rnmax = sccb->rnmax ? sccb->rnmax : sccb->rnmax2;
	rzm = sccb->rnsize ? sccb->rnsize : sccb->rnsize2;
	rzm <<= 20;
}

unsigned long long sclp_get_rnmax(void)
{
	return rnmax;
}

unsigned long long sclp_get_rzm(void)
{
	return rzm;
}

/*
 * This function will be called after sclp_facilities_detect(), which gets
 * called from early.c code. Therefore the sccb should have valid contents.
 */
void __init sclp_get_ipl_info(struct sclp_ipl_info *info)
{
	struct read_info_sccb *sccb;

	if (!early_read_info_sccb_valid)
		return;
	sccb = &early_read_info_sccb;
	info->is_valid = 1;
	if (sccb->flags & 0x2)
		info->has_dump = 1;
	memcpy(&info->loadparm, &sccb->loadparm, LOADPARM_LEN);
}

static void sclp_sync_callback(struct sclp_req *req, void *data)
{
	struct completion *completion = data;

	complete(completion);
}

static int do_sync_request(sclp_cmdw_t cmd, void *sccb)
{
	struct completion completion;
	struct sclp_req *request;
	int rc;

	request = kzalloc(sizeof(*request), GFP_KERNEL);
	if (!request)
		return -ENOMEM;
	request->command = cmd;
	request->sccb = sccb;
	request->status = SCLP_REQ_FILLED;
	request->callback = sclp_sync_callback;
	request->callback_data = &completion;
	init_completion(&completion);

	/* Perform sclp request. */
	rc = sclp_add_request(request);
	if (rc)
		goto out;
	wait_for_completion(&completion);

	/* Check response. */
	if (request->status != SCLP_REQ_DONE) {
		pr_warning("sync request failed (cmd=0x%08x, "
			   "status=0x%02x)\n", cmd, request->status);
		rc = -EIO;
	}
out:
	kfree(request);
	return rc;
}

/*
 * CPU configuration related functions.
 */

#define SCLP_CMDW_READ_CPU_INFO		0x00010001
#define SCLP_CMDW_CONFIGURE_CPU		0x00110001
#define SCLP_CMDW_DECONFIGURE_CPU	0x00100001

struct read_cpu_info_sccb {
	struct	sccb_header header;
	u16	nr_configured;
	u16	offset_configured;
	u16	nr_standby;
	u16	offset_standby;
	u8	reserved[4096 - 16];
} __attribute__((packed, aligned(PAGE_SIZE)));

static void sclp_fill_cpu_info(struct sclp_cpu_info *info,
			       struct read_cpu_info_sccb *sccb)
{
	char *page = (char *) sccb;

	memset(info, 0, sizeof(*info));
	info->configured = sccb->nr_configured;
	info->standby = sccb->nr_standby;
	info->combined = sccb->nr_configured + sccb->nr_standby;
	info->has_cpu_type = sclp_fac84 & 0x1;
	memcpy(&info->cpu, page + sccb->offset_configured,
	       info->combined * sizeof(struct sclp_cpu_entry));
}

int sclp_get_cpu_info(struct sclp_cpu_info *info)
{
	int rc;
	struct read_cpu_info_sccb *sccb;

	if (!SCLP_HAS_CPU_INFO)
		return -EOPNOTSUPP;
	sccb = (void *) get_zeroed_page(GFP_KERNEL | GFP_DMA);
	if (!sccb)
		return -ENOMEM;
	sccb->header.length = sizeof(*sccb);
	rc = do_sync_request(SCLP_CMDW_READ_CPU_INFO, sccb);
	if (rc)
		goto out;
	if (sccb->header.response_code != 0x0010) {
		pr_warning("readcpuinfo failed (response=0x%04x)\n",
			   sccb->header.response_code);
		rc = -EIO;
		goto out;
	}
	sclp_fill_cpu_info(info, sccb);
out:
	free_page((unsigned long) sccb);
	return rc;
}

struct cpu_configure_sccb {
	struct sccb_header header;
} __attribute__((packed, aligned(8)));

static int do_cpu_configure(sclp_cmdw_t cmd)
{
	struct cpu_configure_sccb *sccb;
	int rc;

	if (!SCLP_HAS_CPU_RECONFIG)
		return -EOPNOTSUPP;
	/*
	 * This is not going to cross a page boundary since we force
	 * kmalloc to have a minimum alignment of 8 bytes on s390.
	 */
	sccb = kzalloc(sizeof(*sccb), GFP_KERNEL | GFP_DMA);
	if (!sccb)
		return -ENOMEM;
	sccb->header.length = sizeof(*sccb);
	rc = do_sync_request(cmd, sccb);
	if (rc)
		goto out;
	switch (sccb->header.response_code) {
	case 0x0020:
	case 0x0120:
		break;
	default:
		pr_warning("configure cpu failed (cmd=0x%08x, "
			   "response=0x%04x)\n", cmd,
			   sccb->header.response_code);
		rc = -EIO;
		break;
	}
out:
	kfree(sccb);
	return rc;
}

int sclp_cpu_configure(u8 cpu)
{
	return do_cpu_configure(SCLP_CMDW_CONFIGURE_CPU | cpu << 8);
}

int sclp_cpu_deconfigure(u8 cpu)
{
	return do_cpu_configure(SCLP_CMDW_DECONFIGURE_CPU | cpu << 8);
}

#ifdef CONFIG_MEMORY_HOTPLUG

static DEFINE_MUTEX(sclp_mem_mutex);
static LIST_HEAD(sclp_mem_list);
static u8 sclp_max_storage_id;
static unsigned long sclp_storage_ids[256 / BITS_PER_LONG];

struct memory_increment {
	struct list_head list;
	u16 rn;
	int standby;
	int usecount;
};

struct assign_storage_sccb {
	struct sccb_header header;
	u16 rn;
} __packed;

static unsigned long long rn2addr(u16 rn)
{
	return (unsigned long long) (rn - 1) * rzm;
}

static int do_assign_storage(sclp_cmdw_t cmd, u16 rn)
{
	struct assign_storage_sccb *sccb;
	int rc;

	sccb = (void *) get_zeroed_page(GFP_KERNEL | GFP_DMA);
	if (!sccb)
		return -ENOMEM;
	sccb->header.length = PAGE_SIZE;
	sccb->rn = rn;
	rc = do_sync_request(cmd, sccb);
	if (rc)
		goto out;
	switch (sccb->header.response_code) {
	case 0x0020:
	case 0x0120:
		break;
	default:
		pr_warning("assign storage failed (cmd=0x%08x, "
			   "response=0x%04x, rn=0x%04x)\n", cmd,
			   sccb->header.response_code, rn);
		rc = -EIO;
		break;
	}
out:
	free_page((unsigned long) sccb);
	return rc;
}

static int sclp_assign_storage(u16 rn)
{
	return do_assign_storage(0x000d0001, rn);
}

static int sclp_unassign_storage(u16 rn)
{
	return do_assign_storage(0x000c0001, rn);
}

struct attach_storage_sccb {
	struct sccb_header header;
	u16 :16;
	u16 assigned;
	u32 :32;
	u32 entries[0];
} __packed;

static int sclp_attach_storage(u8 id)
{
	struct attach_storage_sccb *sccb;
	int rc;
	int i;

	sccb = (void *) get_zeroed_page(GFP_KERNEL | GFP_DMA);
	if (!sccb)
		return -ENOMEM;
	sccb->header.length = PAGE_SIZE;
	rc = do_sync_request(0x00080001 | id << 8, sccb);
	if (rc)
		goto out;
	switch (sccb->header.response_code) {
	case 0x0020:
		set_bit(id, sclp_storage_ids);
		for (i = 0; i < sccb->assigned; i++)
			sclp_unassign_storage(sccb->entries[i] >> 16);
		break;
	default:
		rc = -EIO;
		break;
	}
out:
	free_page((unsigned long) sccb);
	return rc;
}

static int sclp_mem_change_state(unsigned long start, unsigned long size,
				 int online)
{
	struct memory_increment *incr;
	unsigned long long istart;
	int rc = 0;

	list_for_each_entry(incr, &sclp_mem_list, list) {
		istart = rn2addr(incr->rn);
		if (start + size - 1 < istart)
			break;
		if (start > istart + rzm - 1)
			continue;
		if (online) {
			if (incr->usecount++)
				continue;
			/*
			 * Don't break the loop if one assign fails. Loop may
			 * be walked again on CANCEL and we can't save
			 * information if state changed before or not.
			 * So continue and increase usecount for all increments.
			 */
			rc |= sclp_assign_storage(incr->rn);
		} else {
			if (--incr->usecount)
				continue;
			sclp_unassign_storage(incr->rn);
		}
	}
	return rc ? -EIO : 0;
}

static int sclp_mem_notifier(struct notifier_block *nb,
			     unsigned long action, void *data)
{
	unsigned long start, size;
	struct memory_notify *arg;
	unsigned char id;
	int rc = 0;

	arg = data;
	start = arg->start_pfn << PAGE_SHIFT;
	size = arg->nr_pages << PAGE_SHIFT;
	mutex_lock(&sclp_mem_mutex);
	for (id = 0; id <= sclp_max_storage_id; id++)
		if (!test_bit(id, sclp_storage_ids))
			sclp_attach_storage(id);
	switch (action) {
	case MEM_ONLINE:
	case MEM_GOING_OFFLINE:
	case MEM_CANCEL_OFFLINE:
		break;
	case MEM_GOING_ONLINE:
		rc = sclp_mem_change_state(start, size, 1);
		break;
	case MEM_CANCEL_ONLINE:
		sclp_mem_change_state(start, size, 0);
		break;
	case MEM_OFFLINE:
		sclp_mem_change_state(start, size, 0);
		break;
	default:
		rc = -EINVAL;
		break;
	}
	mutex_unlock(&sclp_mem_mutex);
	return rc ? NOTIFY_BAD : NOTIFY_OK;
}

static struct notifier_block sclp_mem_nb = {
	.notifier_call = sclp_mem_notifier,
};

static void __init add_memory_merged(u16 rn)
{
	static u16 first_rn, num;
	unsigned long long start, size;

	if (rn && first_rn && (first_rn + num == rn)) {
		num++;
		return;
	}
	if (!first_rn)
		goto skip_add;
	start = rn2addr(first_rn);
	size = (unsigned long long ) num * rzm;
	if (start >= VMEM_MAX_PHYS)
		goto skip_add;
	if (start + size > VMEM_MAX_PHYS)
		size = VMEM_MAX_PHYS - start;
	add_memory(0, start, size);
skip_add:
	first_rn = rn;
	num = 1;
}

static void __init sclp_add_standby_memory(void)
{
	struct memory_increment *incr;

	list_for_each_entry(incr, &sclp_mem_list, list)
		if (incr->standby)
			add_memory_merged(incr->rn);
	add_memory_merged(0);
}

static void __init insert_increment(u16 rn, int standby, int assigned)
{
	struct memory_increment *incr, *new_incr;
	struct list_head *prev;
	u16 last_rn;

	new_incr = kzalloc(sizeof(*new_incr), GFP_KERNEL);
	if (!new_incr)
		return;
	new_incr->rn = rn;
	new_incr->standby = standby;
	last_rn = 0;
	prev = &sclp_mem_list;
	list_for_each_entry(incr, &sclp_mem_list, list) {
		if (assigned && incr->rn > rn)
			break;
		if (!assigned && incr->rn - last_rn > 1)
			break;
		last_rn = incr->rn;
		prev = &incr->list;
	}
	if (!assigned)
		new_incr->rn = last_rn + 1;
	if (new_incr->rn > rnmax) {
		kfree(new_incr);
		return;
	}
	list_add(&new_incr->list, prev);
}

struct read_storage_sccb {
	struct sccb_header header;
	u16 max_id;
	u16 assigned;
	u16 standby;
	u16 :16;
	u32 entries[0];
} __packed;

static int __init sclp_detect_standby_memory(void)
{
	struct read_storage_sccb *sccb;
	int i, id, assigned, rc;

	if (!early_read_info_sccb_valid)
		return 0;
	if ((sclp_facilities & 0xe00000000000ULL) != 0xe00000000000ULL)
		return 0;
	rc = -ENOMEM;
	sccb = (void *) __get_free_page(GFP_KERNEL | GFP_DMA);
	if (!sccb)
		goto out;
	assigned = 0;
	for (id = 0; id <= sclp_max_storage_id; id++) {
		memset(sccb, 0, PAGE_SIZE);
		sccb->header.length = PAGE_SIZE;
		rc = do_sync_request(0x00040001 | id << 8, sccb);
		if (rc)
			goto out;
		switch (sccb->header.response_code) {
		case 0x0010:
			set_bit(id, sclp_storage_ids);
			for (i = 0; i < sccb->assigned; i++) {
				if (!sccb->entries[i])
					continue;
				assigned++;
				insert_increment(sccb->entries[i] >> 16, 0, 1);
			}
			break;
		case 0x0310:
			break;
		case 0x0410:
			for (i = 0; i < sccb->assigned; i++) {
				if (!sccb->entries[i])
					continue;
				assigned++;
				insert_increment(sccb->entries[i] >> 16, 1, 1);
			}
			break;
		default:
			rc = -EIO;
			break;
		}
		if (!rc)
			sclp_max_storage_id = sccb->max_id;
	}
	if (rc || list_empty(&sclp_mem_list))
		goto out;
	for (i = 1; i <= rnmax - assigned; i++)
		insert_increment(0, 1, 0);
	rc = register_memory_notifier(&sclp_mem_nb);
	if (rc)
		goto out;
	sclp_add_standby_memory();
out:
	free_page((unsigned long) sccb);
	return rc;
}
__initcall(sclp_detect_standby_memory);

#endif /* CONFIG_MEMORY_HOTPLUG */

/*
 * Channel path configuration related functions.
 */

#define SCLP_CMDW_CONFIGURE_CHPATH		0x000f0001
#define SCLP_CMDW_DECONFIGURE_CHPATH		0x000e0001
#define SCLP_CMDW_READ_CHPATH_INFORMATION	0x00030001

struct chp_cfg_sccb {
	struct sccb_header header;
	u8 ccm;
	u8 reserved[6];
	u8 cssid;
} __attribute__((packed));

static int do_chp_configure(sclp_cmdw_t cmd)
{
	struct chp_cfg_sccb *sccb;
	int rc;

	if (!SCLP_HAS_CHP_RECONFIG)
		return -EOPNOTSUPP;
	/* Prepare sccb. */
	sccb = (struct chp_cfg_sccb *) get_zeroed_page(GFP_KERNEL | GFP_DMA);
	if (!sccb)
		return -ENOMEM;
	sccb->header.length = sizeof(*sccb);
	rc = do_sync_request(cmd, sccb);
	if (rc)
		goto out;
	switch (sccb->header.response_code) {
	case 0x0020:
	case 0x0120:
	case 0x0440:
	case 0x0450:
		break;
	default:
		pr_warning("configure channel-path failed "
			   "(cmd=0x%08x, response=0x%04x)\n", cmd,
			   sccb->header.response_code);
		rc = -EIO;
		break;
	}
out:
	free_page((unsigned long) sccb);
	return rc;
}

/**
 * sclp_chp_configure - perform configure channel-path sclp command
 * @chpid: channel-path ID
 *
 * Perform configure channel-path command sclp command for specified chpid.
 * Return 0 after command successfully finished, non-zero otherwise.
 */
int sclp_chp_configure(struct chp_id chpid)
{
	return do_chp_configure(SCLP_CMDW_CONFIGURE_CHPATH | chpid.id << 8);
}

/**
 * sclp_chp_deconfigure - perform deconfigure channel-path sclp command
 * @chpid: channel-path ID
 *
 * Perform deconfigure channel-path command sclp command for specified chpid
 * and wait for completion. On success return 0. Return non-zero otherwise.
 */
int sclp_chp_deconfigure(struct chp_id chpid)
{
	return do_chp_configure(SCLP_CMDW_DECONFIGURE_CHPATH | chpid.id << 8);
}

struct chp_info_sccb {
	struct sccb_header header;
	u8 recognized[SCLP_CHP_INFO_MASK_SIZE];
	u8 standby[SCLP_CHP_INFO_MASK_SIZE];
	u8 configured[SCLP_CHP_INFO_MASK_SIZE];
	u8 ccm;
	u8 reserved[6];
	u8 cssid;
} __attribute__((packed));

/**
 * sclp_chp_read_info - perform read channel-path information sclp command
 * @info: resulting channel-path information data
 *
 * Perform read channel-path information sclp command and wait for completion.
 * On success, store channel-path information in @info and return 0. Return
 * non-zero otherwise.
 */
int sclp_chp_read_info(struct sclp_chp_info *info)
{
	struct chp_info_sccb *sccb;
	int rc;

	if (!SCLP_HAS_CHP_INFO)
		return -EOPNOTSUPP;
	/* Prepare sccb. */
	sccb = (struct chp_info_sccb *) get_zeroed_page(GFP_KERNEL | GFP_DMA);
	if (!sccb)
		return -ENOMEM;
	sccb->header.length = sizeof(*sccb);
	rc = do_sync_request(SCLP_CMDW_READ_CHPATH_INFORMATION, sccb);
	if (rc)
		goto out;
	if (sccb->header.response_code != 0x0010) {
		pr_warning("read channel-path info failed "
			   "(response=0x%04x)\n", sccb->header.response_code);
		rc = -EIO;
		goto out;
	}
	memcpy(info->recognized, sccb->recognized, SCLP_CHP_INFO_MASK_SIZE);
	memcpy(info->standby, sccb->standby, SCLP_CHP_INFO_MASK_SIZE);
	memcpy(info->configured, sccb->configured, SCLP_CHP_INFO_MASK_SIZE);
out:
	free_page((unsigned long) sccb);
	return rc;
}<|MERGE_RESOLUTION|>--- conflicted
+++ resolved
@@ -7,10 +7,7 @@
  */
 
 #define KMSG_COMPONENT "sclp_cmd"
-<<<<<<< HEAD
-=======
 #define pr_fmt(fmt) KMSG_COMPONENT ": " fmt
->>>>>>> 18e352e4
 
 #include <linux/completion.h>
 #include <linux/init.h>
