/*
 * Copyright IBM Corp. 2007,2012
 *
 * Author(s): Heiko Carstens <heiko.carstens@de.ibm.com>,
 *	      Peter Oberparleiter <peter.oberparleiter@de.ibm.com>
 */

#define KMSG_COMPONENT "sclp_cmd"
#define pr_fmt(fmt) KMSG_COMPONENT ": " fmt

#include <linux/completion.h>
#include <linux/init.h>
#include <linux/errno.h>
#include <linux/err.h>
#include <linux/export.h>
#include <linux/slab.h>
#include <linux/string.h>
#include <linux/mm.h>
#include <linux/mmzone.h>
#include <linux/memory.h>
#include <linux/module.h>
#include <linux/platform_device.h>
#include <asm/ctl_reg.h>
#include <asm/chpid.h>
#include <asm/setup.h>
#include <asm/page.h>
#include <asm/sclp.h>

#include "sclp.h"

#define SCLP_CMDW_READ_SCP_INFO		0x00020001
#define SCLP_CMDW_READ_SCP_INFO_FORCED	0x00120001

struct read_info_sccb {
	struct	sccb_header header;	/* 0-7 */
	u16	rnmax;			/* 8-9 */
	u8	rnsize;			/* 10 */
	u8	_reserved0[24 - 11];	/* 11-15 */
	u8	loadparm[8];		/* 24-31 */
	u8	_reserved1[48 - 32];	/* 32-47 */
	u64	facilities;		/* 48-55 */
	u8	_reserved2[84 - 56];	/* 56-83 */
	u8	fac84;			/* 84 */
	u8	fac85;			/* 85 */
	u8	_reserved3[91 - 86];	/* 86-90 */
	u8	flags;			/* 91 */
	u8	_reserved4[100 - 92];	/* 92-99 */
	u32	rnsize2;		/* 100-103 */
	u64	rnmax2;			/* 104-111 */
	u8	_reserved5[4096 - 112];	/* 112-4095 */
} __attribute__((packed, aligned(PAGE_SIZE)));

static struct init_sccb __initdata early_event_mask_sccb __aligned(PAGE_SIZE);
static struct read_info_sccb __initdata early_read_info_sccb;
static int __initdata early_read_info_sccb_valid;

u64 sclp_facilities;
static u8 sclp_fac84;
static unsigned long long rzm;
static unsigned long long rnmax;

static int __init sclp_cmd_sync_early(sclp_cmdw_t cmd, void *sccb)
{
	int rc;

	__ctl_set_bit(0, 9);
	rc = sclp_service_call(cmd, sccb);
	if (rc)
		goto out;
	__load_psw_mask(PSW_DEFAULT_KEY | PSW_MASK_BASE | PSW_MASK_EA |
			PSW_MASK_BA | PSW_MASK_EXT | PSW_MASK_WAIT);
	local_irq_disable();
out:
	/* Contents of the sccb might have changed. */
	barrier();
	__ctl_clear_bit(0, 9);
	return rc;
}

static void __init sclp_read_info_early(void)
{
	int rc;
	int i;
	struct read_info_sccb *sccb;
	sclp_cmdw_t commands[] = {SCLP_CMDW_READ_SCP_INFO_FORCED,
				  SCLP_CMDW_READ_SCP_INFO};

	sccb = &early_read_info_sccb;
	for (i = 0; i < ARRAY_SIZE(commands); i++) {
		do {
			memset(sccb, 0, sizeof(*sccb));
			sccb->header.length = sizeof(*sccb);
			sccb->header.function_code = 0x80;
			sccb->header.control_mask[2] = 0x80;
			rc = sclp_cmd_sync_early(commands[i], sccb);
		} while (rc == -EBUSY);

		if (rc)
			break;
		if (sccb->header.response_code == 0x10) {
			early_read_info_sccb_valid = 1;
			break;
		}
		if (sccb->header.response_code != 0x1f0)
			break;
	}
}

static void __init sclp_event_mask_early(void)
{
	struct init_sccb *sccb = &early_event_mask_sccb;
	int rc;

	do {
		memset(sccb, 0, sizeof(*sccb));
		sccb->header.length = sizeof(*sccb);
		sccb->mask_length = sizeof(sccb_mask_t);
		rc = sclp_cmd_sync_early(SCLP_CMDW_WRITE_EVENT_MASK, sccb);
	} while (rc == -EBUSY);
}

void __init sclp_facilities_detect(void)
{
	struct read_info_sccb *sccb;

	sclp_read_info_early();
	if (!early_read_info_sccb_valid)
		return;

	sccb = &early_read_info_sccb;
	sclp_facilities = sccb->facilities;
	sclp_fac84 = sccb->fac84;
	if (sccb->fac85 & 0x02)
		S390_lowcore.machine_flags |= MACHINE_FLAG_ESOP;
	rnmax = sccb->rnmax ? sccb->rnmax : sccb->rnmax2;
	rzm = sccb->rnsize ? sccb->rnsize : sccb->rnsize2;
	rzm <<= 20;

	sclp_event_mask_early();
}

bool __init sclp_has_linemode(void)
{
	struct init_sccb *sccb = &early_event_mask_sccb;

	if (sccb->header.response_code != 0x20)
		return 0;
	if (sccb->sclp_send_mask & (EVTYP_MSG_MASK | EVTYP_PMSGCMD_MASK))
		return 1;
	return 0;
}

bool __init sclp_has_vt220(void)
{
	struct init_sccb *sccb = &early_event_mask_sccb;

	if (sccb->header.response_code != 0x20)
		return 0;
	if (sccb->sclp_send_mask & EVTYP_VT220MSG_MASK)
		return 1;
	return 0;
}

unsigned long long sclp_get_rnmax(void)
{
	return rnmax;
}

unsigned long long sclp_get_rzm(void)
{
	return rzm;
}

/*
 * This function will be called after sclp_facilities_detect(), which gets
 * called from early.c code. Therefore the sccb should have valid contents.
 */
void __init sclp_get_ipl_info(struct sclp_ipl_info *info)
{
	struct read_info_sccb *sccb;

	if (!early_read_info_sccb_valid)
		return;
	sccb = &early_read_info_sccb;
	info->is_valid = 1;
	if (sccb->flags & 0x2)
		info->has_dump = 1;
	memcpy(&info->loadparm, &sccb->loadparm, LOADPARM_LEN);
}

static void sclp_sync_callback(struct sclp_req *req, void *data)
{
	struct completion *completion = data;

	complete(completion);
}

static int do_sync_request(sclp_cmdw_t cmd, void *sccb)
{
	struct completion completion;
	struct sclp_req *request;
	int rc;

	request = kzalloc(sizeof(*request), GFP_KERNEL);
	if (!request)
		return -ENOMEM;
	request->command = cmd;
	request->sccb = sccb;
	request->status = SCLP_REQ_FILLED;
	request->callback = sclp_sync_callback;
	request->callback_data = &completion;
	init_completion(&completion);

	/* Perform sclp request. */
	rc = sclp_add_request(request);
	if (rc)
		goto out;
	wait_for_completion(&completion);

	/* Check response. */
	if (request->status != SCLP_REQ_DONE) {
		pr_warning("sync request failed (cmd=0x%08x, "
			   "status=0x%02x)\n", cmd, request->status);
		rc = -EIO;
	}
out:
	kfree(request);
	return rc;
}

/*
 * CPU configuration related functions.
 */

#define SCLP_CMDW_READ_CPU_INFO		0x00010001
#define SCLP_CMDW_CONFIGURE_CPU		0x00110001
#define SCLP_CMDW_DECONFIGURE_CPU	0x00100001

struct read_cpu_info_sccb {
	struct	sccb_header header;
	u16	nr_configured;
	u16	offset_configured;
	u16	nr_standby;
	u16	offset_standby;
	u8	reserved[4096 - 16];
} __attribute__((packed, aligned(PAGE_SIZE)));

static void sclp_fill_cpu_info(struct sclp_cpu_info *info,
			       struct read_cpu_info_sccb *sccb)
{
	char *page = (char *) sccb;

	memset(info, 0, sizeof(*info));
	info->configured = sccb->nr_configured;
	info->standby = sccb->nr_standby;
	info->combined = sccb->nr_configured + sccb->nr_standby;
	info->has_cpu_type = sclp_fac84 & 0x1;
	memcpy(&info->cpu, page + sccb->offset_configured,
	       info->combined * sizeof(struct sclp_cpu_entry));
}

int sclp_get_cpu_info(struct sclp_cpu_info *info)
{
	int rc;
	struct read_cpu_info_sccb *sccb;

	if (!SCLP_HAS_CPU_INFO)
		return -EOPNOTSUPP;
	sccb = (void *) get_zeroed_page(GFP_KERNEL | GFP_DMA);
	if (!sccb)
		return -ENOMEM;
	sccb->header.length = sizeof(*sccb);
	rc = do_sync_request(SCLP_CMDW_READ_CPU_INFO, sccb);
	if (rc)
		goto out;
	if (sccb->header.response_code != 0x0010) {
		pr_warning("readcpuinfo failed (response=0x%04x)\n",
			   sccb->header.response_code);
		rc = -EIO;
		goto out;
	}
	sclp_fill_cpu_info(info, sccb);
out:
	free_page((unsigned long) sccb);
	return rc;
}

struct cpu_configure_sccb {
	struct sccb_header header;
} __attribute__((packed, aligned(8)));

static int do_cpu_configure(sclp_cmdw_t cmd)
{
	struct cpu_configure_sccb *sccb;
	int rc;

	if (!SCLP_HAS_CPU_RECONFIG)
		return -EOPNOTSUPP;
	/*
	 * This is not going to cross a page boundary since we force
	 * kmalloc to have a minimum alignment of 8 bytes on s390.
	 */
	sccb = kzalloc(sizeof(*sccb), GFP_KERNEL | GFP_DMA);
	if (!sccb)
		return -ENOMEM;
	sccb->header.length = sizeof(*sccb);
	rc = do_sync_request(cmd, sccb);
	if (rc)
		goto out;
	switch (sccb->header.response_code) {
	case 0x0020:
	case 0x0120:
		break;
	default:
		pr_warning("configure cpu failed (cmd=0x%08x, "
			   "response=0x%04x)\n", cmd,
			   sccb->header.response_code);
		rc = -EIO;
		break;
	}
out:
	kfree(sccb);
	return rc;
}

int sclp_cpu_configure(u8 cpu)
{
	return do_cpu_configure(SCLP_CMDW_CONFIGURE_CPU | cpu << 8);
}

int sclp_cpu_deconfigure(u8 cpu)
{
	return do_cpu_configure(SCLP_CMDW_DECONFIGURE_CPU | cpu << 8);
}

#ifdef CONFIG_MEMORY_HOTPLUG

static DEFINE_MUTEX(sclp_mem_mutex);
static LIST_HEAD(sclp_mem_list);
static u8 sclp_max_storage_id;
static unsigned long sclp_storage_ids[256 / BITS_PER_LONG];
static int sclp_mem_state_changed;

struct memory_increment {
	struct list_head list;
	u16 rn;
	int standby;
};

struct assign_storage_sccb {
	struct sccb_header header;
	u16 rn;
} __packed;

int arch_get_memory_phys_device(unsigned long start_pfn)
{
	if (!rzm)
		return 0;
	return PFN_PHYS(start_pfn) >> ilog2(rzm);
}

static unsigned long long rn2addr(u16 rn)
{
	return (unsigned long long) (rn - 1) * rzm;
}

static int do_assign_storage(sclp_cmdw_t cmd, u16 rn)
{
	struct assign_storage_sccb *sccb;
	int rc;

	sccb = (void *) get_zeroed_page(GFP_KERNEL | GFP_DMA);
	if (!sccb)
		return -ENOMEM;
	sccb->header.length = PAGE_SIZE;
	sccb->rn = rn;
	rc = do_sync_request(cmd, sccb);
	if (rc)
		goto out;
	switch (sccb->header.response_code) {
	case 0x0020:
	case 0x0120:
		break;
	default:
		pr_warning("assign storage failed (cmd=0x%08x, "
			   "response=0x%04x, rn=0x%04x)\n", cmd,
			   sccb->header.response_code, rn);
		rc = -EIO;
		break;
	}
out:
	free_page((unsigned long) sccb);
	return rc;
}

static int sclp_assign_storage(u16 rn)
{
	unsigned long long start;
	int rc;

	rc = do_assign_storage(0x000d0001, rn);
	if (rc)
		return rc;
	start = rn2addr(rn);
	storage_key_init_range(start, start + rzm);
	return 0;
}

static int sclp_unassign_storage(u16 rn)
{
	return do_assign_storage(0x000c0001, rn);
}

struct attach_storage_sccb {
	struct sccb_header header;
	u16 :16;
	u16 assigned;
	u32 :32;
	u32 entries[0];
} __packed;

static int sclp_attach_storage(u8 id)
{
	struct attach_storage_sccb *sccb;
	int rc;
	int i;

	sccb = (void *) get_zeroed_page(GFP_KERNEL | GFP_DMA);
	if (!sccb)
		return -ENOMEM;
	sccb->header.length = PAGE_SIZE;
	rc = do_sync_request(0x00080001 | id << 8, sccb);
	if (rc)
		goto out;
	switch (sccb->header.response_code) {
	case 0x0020:
		set_bit(id, sclp_storage_ids);
		for (i = 0; i < sccb->assigned; i++) {
			if (sccb->entries[i])
				sclp_unassign_storage(sccb->entries[i] >> 16);
		}
		break;
	default:
		rc = -EIO;
		break;
	}
out:
	free_page((unsigned long) sccb);
	return rc;
}

static int sclp_mem_change_state(unsigned long start, unsigned long size,
				 int online)
{
	struct memory_increment *incr;
	unsigned long long istart;
	int rc = 0;

	list_for_each_entry(incr, &sclp_mem_list, list) {
		istart = rn2addr(incr->rn);
		if (start + size - 1 < istart)
			break;
		if (start > istart + rzm - 1)
			continue;
		if (online)
			rc |= sclp_assign_storage(incr->rn);
		else
			sclp_unassign_storage(incr->rn);
	}
	return rc ? -EIO : 0;
}

static int sclp_mem_notifier(struct notifier_block *nb,
			     unsigned long action, void *data)
{
	unsigned long start, size;
	struct memory_notify *arg;
	unsigned char id;
	int rc = 0;

	arg = data;
	start = arg->start_pfn << PAGE_SHIFT;
	size = arg->nr_pages << PAGE_SHIFT;
	mutex_lock(&sclp_mem_mutex);
	for_each_clear_bit(id, sclp_storage_ids, sclp_max_storage_id + 1)
		sclp_attach_storage(id);
	switch (action) {
	case MEM_ONLINE:
	case MEM_GOING_OFFLINE:
	case MEM_CANCEL_OFFLINE:
		break;
	case MEM_GOING_ONLINE:
		rc = sclp_mem_change_state(start, size, 1);
		break;
	case MEM_CANCEL_ONLINE:
		sclp_mem_change_state(start, size, 0);
		break;
	case MEM_OFFLINE:
		sclp_mem_change_state(start, size, 0);
		break;
	default:
		rc = -EINVAL;
		break;
	}
	if (!rc)
		sclp_mem_state_changed = 1;
	mutex_unlock(&sclp_mem_mutex);
	return rc ? NOTIFY_BAD : NOTIFY_OK;
}

static struct notifier_block sclp_mem_nb = {
	.notifier_call = sclp_mem_notifier,
};

static void __init add_memory_merged(u16 rn)
{
	static u16 first_rn, num;
	unsigned long long start, size;

	if (rn && first_rn && (first_rn + num == rn)) {
		num++;
		return;
	}
	if (!first_rn)
		goto skip_add;
	start = rn2addr(first_rn);
	size = (unsigned long long ) num * rzm;
	if (start >= VMEM_MAX_PHYS)
		goto skip_add;
	if (start + size > VMEM_MAX_PHYS)
		size = VMEM_MAX_PHYS - start;
	if (memory_end_set && (start >= memory_end))
		goto skip_add;
	if (memory_end_set && (start + size > memory_end))
		size = memory_end - start;
	add_memory(0, start, size);
skip_add:
	first_rn = rn;
	num = 1;
}

static void __init sclp_add_standby_memory(void)
{
	struct memory_increment *incr;

	list_for_each_entry(incr, &sclp_mem_list, list)
		if (incr->standby)
			add_memory_merged(incr->rn);
	add_memory_merged(0);
}

#define MEM_SCT_SIZE (1UL << SECTION_SIZE_BITS)

static void __init insert_increment(u16 rn, int standby, int assigned)
{
	struct memory_increment *incr, *new_incr;
	struct list_head *prev;
	u16 last_rn;

	new_incr = kzalloc(sizeof(*new_incr), GFP_KERNEL);
	if (!new_incr)
		return;
	new_incr->rn = rn;
	new_incr->standby = standby;
<<<<<<< HEAD
	if (!standby)
		new_incr->usecount = rzm > MEM_SCT_SIZE ? rzm/MEM_SCT_SIZE : 1;
=======
>>>>>>> f722406f
	last_rn = 0;
	prev = &sclp_mem_list;
	list_for_each_entry(incr, &sclp_mem_list, list) {
		if (assigned && incr->rn > rn)
			break;
		if (!assigned && incr->rn - last_rn > 1)
			break;
		last_rn = incr->rn;
		prev = &incr->list;
	}
	if (!assigned)
		new_incr->rn = last_rn + 1;
	if (new_incr->rn > rnmax) {
		kfree(new_incr);
		return;
	}
	list_add(&new_incr->list, prev);
}

static int sclp_mem_freeze(struct device *dev)
{
	if (!sclp_mem_state_changed)
		return 0;
	pr_err("Memory hotplug state changed, suspend refused.\n");
	return -EPERM;
}

struct read_storage_sccb {
	struct sccb_header header;
	u16 max_id;
	u16 assigned;
	u16 standby;
	u16 :16;
	u32 entries[0];
} __packed;

static const struct dev_pm_ops sclp_mem_pm_ops = {
	.freeze		= sclp_mem_freeze,
};

static struct platform_driver sclp_mem_pdrv = {
	.driver = {
		.name	= "sclp_mem",
		.pm	= &sclp_mem_pm_ops,
	},
};

static int __init sclp_detect_standby_memory(void)
{
	struct platform_device *sclp_pdev;
	struct read_storage_sccb *sccb;
	int i, id, assigned, rc;

	if (OLDMEM_BASE) /* No standby memory in kdump mode */
		return 0;
	if (!early_read_info_sccb_valid)
		return 0;
	if ((sclp_facilities & 0xe00000000000ULL) != 0xe00000000000ULL)
		return 0;
	rc = -ENOMEM;
	sccb = (void *) __get_free_page(GFP_KERNEL | GFP_DMA);
	if (!sccb)
		goto out;
	assigned = 0;
	for (id = 0; id <= sclp_max_storage_id; id++) {
		memset(sccb, 0, PAGE_SIZE);
		sccb->header.length = PAGE_SIZE;
		rc = do_sync_request(0x00040001 | id << 8, sccb);
		if (rc)
			goto out;
		switch (sccb->header.response_code) {
		case 0x0010:
			set_bit(id, sclp_storage_ids);
			for (i = 0; i < sccb->assigned; i++) {
				if (!sccb->entries[i])
					continue;
				assigned++;
				insert_increment(sccb->entries[i] >> 16, 0, 1);
			}
			break;
		case 0x0310:
			break;
		case 0x0410:
			for (i = 0; i < sccb->assigned; i++) {
				if (!sccb->entries[i])
					continue;
				assigned++;
				insert_increment(sccb->entries[i] >> 16, 1, 1);
			}
			break;
		default:
			rc = -EIO;
			break;
		}
		if (!rc)
			sclp_max_storage_id = sccb->max_id;
	}
	if (rc || list_empty(&sclp_mem_list))
		goto out;
	for (i = 1; i <= rnmax - assigned; i++)
		insert_increment(0, 1, 0);
	rc = register_memory_notifier(&sclp_mem_nb);
	if (rc)
		goto out;
	rc = platform_driver_register(&sclp_mem_pdrv);
	if (rc)
		goto out;
	sclp_pdev = platform_device_register_simple("sclp_mem", -1, NULL, 0);
	rc = IS_ERR(sclp_pdev) ? PTR_ERR(sclp_pdev) : 0;
	if (rc)
		goto out_driver;
	sclp_add_standby_memory();
	goto out;
out_driver:
	platform_driver_unregister(&sclp_mem_pdrv);
out:
	free_page((unsigned long) sccb);
	return rc;
}
__initcall(sclp_detect_standby_memory);

#endif /* CONFIG_MEMORY_HOTPLUG */

/*
 * PCI I/O adapter configuration related functions.
 */
#define SCLP_CMDW_CONFIGURE_PCI			0x001a0001
#define SCLP_CMDW_DECONFIGURE_PCI		0x001b0001

#define SCLP_RECONFIG_PCI_ATPYE			2

struct pci_cfg_sccb {
	struct sccb_header header;
	u8 atype;		/* adapter type */
	u8 reserved1;
	u16 reserved2;
	u32 aid;		/* adapter identifier */
} __packed;

static int do_pci_configure(sclp_cmdw_t cmd, u32 fid)
{
	struct pci_cfg_sccb *sccb;
	int rc;

	if (!SCLP_HAS_PCI_RECONFIG)
		return -EOPNOTSUPP;

	sccb = (struct pci_cfg_sccb *) get_zeroed_page(GFP_KERNEL | GFP_DMA);
	if (!sccb)
		return -ENOMEM;

	sccb->header.length = PAGE_SIZE;
	sccb->atype = SCLP_RECONFIG_PCI_ATPYE;
	sccb->aid = fid;
	rc = do_sync_request(cmd, sccb);
	if (rc)
		goto out;
	switch (sccb->header.response_code) {
	case 0x0020:
	case 0x0120:
		break;
	default:
		pr_warn("configure PCI I/O adapter failed: cmd=0x%08x  response=0x%04x\n",
			cmd, sccb->header.response_code);
		rc = -EIO;
		break;
	}
out:
	free_page((unsigned long) sccb);
	return rc;
}

int sclp_pci_configure(u32 fid)
{
	return do_pci_configure(SCLP_CMDW_CONFIGURE_PCI, fid);
}
EXPORT_SYMBOL(sclp_pci_configure);

int sclp_pci_deconfigure(u32 fid)
{
	return do_pci_configure(SCLP_CMDW_DECONFIGURE_PCI, fid);
}
EXPORT_SYMBOL(sclp_pci_deconfigure);

/*
 * Channel path configuration related functions.
 */

#define SCLP_CMDW_CONFIGURE_CHPATH		0x000f0001
#define SCLP_CMDW_DECONFIGURE_CHPATH		0x000e0001
#define SCLP_CMDW_READ_CHPATH_INFORMATION	0x00030001

struct chp_cfg_sccb {
	struct sccb_header header;
	u8 ccm;
	u8 reserved[6];
	u8 cssid;
} __attribute__((packed));

static int do_chp_configure(sclp_cmdw_t cmd)
{
	struct chp_cfg_sccb *sccb;
	int rc;

	if (!SCLP_HAS_CHP_RECONFIG)
		return -EOPNOTSUPP;
	/* Prepare sccb. */
	sccb = (struct chp_cfg_sccb *) get_zeroed_page(GFP_KERNEL | GFP_DMA);
	if (!sccb)
		return -ENOMEM;
	sccb->header.length = sizeof(*sccb);
	rc = do_sync_request(cmd, sccb);
	if (rc)
		goto out;
	switch (sccb->header.response_code) {
	case 0x0020:
	case 0x0120:
	case 0x0440:
	case 0x0450:
		break;
	default:
		pr_warning("configure channel-path failed "
			   "(cmd=0x%08x, response=0x%04x)\n", cmd,
			   sccb->header.response_code);
		rc = -EIO;
		break;
	}
out:
	free_page((unsigned long) sccb);
	return rc;
}

/**
 * sclp_chp_configure - perform configure channel-path sclp command
 * @chpid: channel-path ID
 *
 * Perform configure channel-path command sclp command for specified chpid.
 * Return 0 after command successfully finished, non-zero otherwise.
 */
int sclp_chp_configure(struct chp_id chpid)
{
	return do_chp_configure(SCLP_CMDW_CONFIGURE_CHPATH | chpid.id << 8);
}

/**
 * sclp_chp_deconfigure - perform deconfigure channel-path sclp command
 * @chpid: channel-path ID
 *
 * Perform deconfigure channel-path command sclp command for specified chpid
 * and wait for completion. On success return 0. Return non-zero otherwise.
 */
int sclp_chp_deconfigure(struct chp_id chpid)
{
	return do_chp_configure(SCLP_CMDW_DECONFIGURE_CHPATH | chpid.id << 8);
}

struct chp_info_sccb {
	struct sccb_header header;
	u8 recognized[SCLP_CHP_INFO_MASK_SIZE];
	u8 standby[SCLP_CHP_INFO_MASK_SIZE];
	u8 configured[SCLP_CHP_INFO_MASK_SIZE];
	u8 ccm;
	u8 reserved[6];
	u8 cssid;
} __attribute__((packed));

/**
 * sclp_chp_read_info - perform read channel-path information sclp command
 * @info: resulting channel-path information data
 *
 * Perform read channel-path information sclp command and wait for completion.
 * On success, store channel-path information in @info and return 0. Return
 * non-zero otherwise.
 */
int sclp_chp_read_info(struct sclp_chp_info *info)
{
	struct chp_info_sccb *sccb;
	int rc;

	if (!SCLP_HAS_CHP_INFO)
		return -EOPNOTSUPP;
	/* Prepare sccb. */
	sccb = (struct chp_info_sccb *) get_zeroed_page(GFP_KERNEL | GFP_DMA);
	if (!sccb)
		return -ENOMEM;
	sccb->header.length = sizeof(*sccb);
	rc = do_sync_request(SCLP_CMDW_READ_CHPATH_INFORMATION, sccb);
	if (rc)
		goto out;
	if (sccb->header.response_code != 0x0010) {
		pr_warning("read channel-path info failed "
			   "(response=0x%04x)\n", sccb->header.response_code);
		rc = -EIO;
		goto out;
	}
	memcpy(info->recognized, sccb->recognized, SCLP_CHP_INFO_MASK_SIZE);
	memcpy(info->standby, sccb->standby, SCLP_CHP_INFO_MASK_SIZE);
	memcpy(info->configured, sccb->configured, SCLP_CHP_INFO_MASK_SIZE);
out:
	free_page((unsigned long) sccb);
	return rc;
}<|MERGE_RESOLUTION|>--- conflicted
+++ resolved
@@ -549,8 +549,6 @@
 	add_memory_merged(0);
 }
 
-#define MEM_SCT_SIZE (1UL << SECTION_SIZE_BITS)
-
 static void __init insert_increment(u16 rn, int standby, int assigned)
 {
 	struct memory_increment *incr, *new_incr;
@@ -562,11 +560,6 @@
 		return;
 	new_incr->rn = rn;
 	new_incr->standby = standby;
-<<<<<<< HEAD
-	if (!standby)
-		new_incr->usecount = rzm > MEM_SCT_SIZE ? rzm/MEM_SCT_SIZE : 1;
-=======
->>>>>>> f722406f
 	last_rn = 0;
 	prev = &sclp_mem_list;
 	list_for_each_entry(incr, &sclp_mem_list, list) {
