--- conflicted
+++ resolved
@@ -142,11 +142,7 @@
 
 	switch(p->op) {
 		case TO_MSEN:
-<<<<<<< HEAD
-			tape_34xx_medium_sense_async(p->device);
-=======
 			tape_34xx_medium_sense_async(device);
->>>>>>> 02f8c6ae
 			break;
 		default:
 			DBF_EVENT(3, "T34XX: internal error: unknown work\n");
