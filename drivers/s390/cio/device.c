--- conflicted
+++ resolved
@@ -489,13 +489,9 @@
 		spin_lock_irq(cdev->ccwlock);
 		ccw_device_sched_todo(cdev, CDEV_TODO_UNREG_EVAL);
 		spin_unlock_irq(cdev->ccwlock);
-<<<<<<< HEAD
-	} else if (cdev->online && cdev->drv && cdev->drv->set_offline)
-=======
 		return 0;
 	}
 	if (cdev->drv && cdev->drv->set_offline)
->>>>>>> 02f8c6ae
 		return ccw_device_set_offline(cdev);
 	return -EINVAL;
 }
@@ -560,11 +556,7 @@
 		goto out_onoff;
 	}
 
-<<<<<<< HEAD
-	if (cdev->drv && !try_module_get(cdev->drv->owner)) {
-=======
 	if (cdev->drv && !try_module_get(cdev->drv->driver.owner)) {
->>>>>>> 02f8c6ae
 		ret = -EINVAL;
 		goto out_onoff;
 	}
@@ -590,11 +582,7 @@
 	}
 out:
 	if (cdev->drv)
-<<<<<<< HEAD
-		module_put(cdev->drv->owner);
-=======
 		module_put(cdev->drv->driver.owner);
->>>>>>> 02f8c6ae
 out_onoff:
 	atomic_set(&cdev->private->onoff, 0);
 	return (ret < 0) ? ret : count;
@@ -1098,18 +1086,11 @@
 	if (rc)
 		goto out_schedule;
 	/* Allocate I/O subchannel private data. */
-<<<<<<< HEAD
-	sch->private = kzalloc(sizeof(struct io_subchannel_private),
-			       GFP_KERNEL | GFP_DMA);
-	if (!sch->private)
-		goto out_schedule;
-=======
 	io_priv = kzalloc(sizeof(*io_priv), GFP_KERNEL | GFP_DMA);
 	if (!io_priv)
 		goto out_schedule;
 
 	set_io_private(sch, io_priv);
->>>>>>> 02f8c6ae
 	css_schedule_eval(sch->schid);
 	return 0;
 
@@ -1138,11 +1119,7 @@
 	spin_unlock_irq(cdev->ccwlock);
 	ccw_device_unregister(cdev);
 out_free:
-<<<<<<< HEAD
-	kfree(sch->private);
-=======
 	kfree(io_priv);
->>>>>>> 02f8c6ae
 	sysfs_remove_group(&sch->dev.kobj, &io_subchannel_attr_group);
 	return 0;
 }
@@ -1528,11 +1505,6 @@
 			goto out;
 		break;
 	case IO_SCH_UNREG_ATTACH:
-<<<<<<< HEAD
-		/* Unregister ccw device. */
-		if (!cdev->private->flags.resuming)
-			ccw_device_unregister(cdev);
-=======
 		if (cdev->private->flags.resuming) {
 			/* Device will be handled later. */
 			rc = 0;
@@ -1540,7 +1512,6 @@
 		}
 		/* Unregister ccw device. */
 		ccw_device_unregister(cdev);
->>>>>>> 02f8c6ae
 		break;
 	default:
 		break;
@@ -2151,8 +2122,4 @@
 EXPORT_SYMBOL(ccw_driver_register);
 EXPORT_SYMBOL(ccw_driver_unregister);
 EXPORT_SYMBOL(get_ccwdev_by_busid);
-<<<<<<< HEAD
-EXPORT_SYMBOL(ccw_bus_type);
-=======
->>>>>>> 02f8c6ae
 EXPORT_SYMBOL_GPL(ccw_device_get_subchannel_id);