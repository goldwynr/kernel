/*
 * linux/drivers/s390/cio/qdio.h
 *
 * Copyright 2000,2009 IBM Corp.
 * Author(s): Utz Bacher <utz.bacher@de.ibm.com>
 *	      Jan Glauber <jang@linux.vnet.ibm.com>
 */
#ifndef _CIO_QDIO_H
#define _CIO_QDIO_H

#include <asm/page.h>
#include <asm/schid.h>
#include <asm/debug.h>
#include "chsc.h"

#define QDIO_BUSY_BIT_PATIENCE		(100 << 12)	/* 100 microseconds */
#define QDIO_INPUT_THRESHOLD		(500 << 12)	/* 500 microseconds */

/*
 * if an asynchronous HiperSockets queue runs full, the 10 seconds timer wait
 * till next initiative to give transmitted skbs back to the stack is too long.
 * Therefore polling is started in case of multicast queue is filled more
 * than 50 percent.
 */
#define QDIO_IQDIO_POLL_LVL		65	/* HS multicast queue */

enum qdio_irq_states {
	QDIO_IRQ_STATE_INACTIVE,
	QDIO_IRQ_STATE_ESTABLISHED,
	QDIO_IRQ_STATE_ACTIVE,
	QDIO_IRQ_STATE_STOPPED,
	QDIO_IRQ_STATE_CLEANUP,
	QDIO_IRQ_STATE_ERR,
	NR_QDIO_IRQ_STATES,
};

/* used as intparm in do_IO */
#define QDIO_DOING_ESTABLISH	1
#define QDIO_DOING_ACTIVATE	2
#define QDIO_DOING_CLEANUP	3

#define SLSB_STATE_NOT_INIT	0x0
#define SLSB_STATE_EMPTY	0x1
#define SLSB_STATE_PRIMED	0x2
#define SLSB_STATE_PENDING	0x3
#define SLSB_STATE_HALTED	0xe
#define SLSB_STATE_ERROR	0xf
#define SLSB_TYPE_INPUT		0x0
#define SLSB_TYPE_OUTPUT	0x20
#define SLSB_OWNER_PROG		0x80
#define SLSB_OWNER_CU		0x40

#define SLSB_P_INPUT_NOT_INIT	\
	(SLSB_OWNER_PROG | SLSB_TYPE_INPUT | SLSB_STATE_NOT_INIT)  /* 0x80 */
#define SLSB_P_INPUT_ACK	\
	(SLSB_OWNER_PROG | SLSB_TYPE_INPUT | SLSB_STATE_EMPTY)	   /* 0x81 */
#define SLSB_CU_INPUT_EMPTY	\
	(SLSB_OWNER_CU | SLSB_TYPE_INPUT | SLSB_STATE_EMPTY)	   /* 0x41 */
#define SLSB_P_INPUT_PRIMED	\
	(SLSB_OWNER_PROG | SLSB_TYPE_INPUT | SLSB_STATE_PRIMED)	   /* 0x82 */
#define SLSB_P_INPUT_HALTED	\
	(SLSB_OWNER_PROG | SLSB_TYPE_INPUT | SLSB_STATE_HALTED)	   /* 0x8e */
#define SLSB_P_INPUT_ERROR	\
	(SLSB_OWNER_PROG | SLSB_TYPE_INPUT | SLSB_STATE_ERROR)	   /* 0x8f */
#define SLSB_P_OUTPUT_NOT_INIT	\
	(SLSB_OWNER_PROG | SLSB_TYPE_OUTPUT | SLSB_STATE_NOT_INIT) /* 0xa0 */
#define SLSB_P_OUTPUT_EMPTY	\
	(SLSB_OWNER_PROG | SLSB_TYPE_OUTPUT | SLSB_STATE_EMPTY)	   /* 0xa1 */
#define SLSB_P_OUTPUT_PENDING \
	(SLSB_OWNER_PROG | SLSB_TYPE_OUTPUT | SLSB_STATE_PENDING)  /* 0xa3 */
#define SLSB_CU_OUTPUT_PRIMED	\
	(SLSB_OWNER_CU | SLSB_TYPE_OUTPUT | SLSB_STATE_PRIMED)	   /* 0x62 */
#define SLSB_P_OUTPUT_HALTED	\
	(SLSB_OWNER_PROG | SLSB_TYPE_OUTPUT | SLSB_STATE_HALTED)   /* 0xae */
#define SLSB_P_OUTPUT_ERROR	\
	(SLSB_OWNER_PROG | SLSB_TYPE_OUTPUT | SLSB_STATE_ERROR)	   /* 0xaf */

#define SLSB_ERROR_DURING_LOOKUP  0xff

/* additional CIWs returned by extended Sense-ID */
#define CIW_TYPE_EQUEUE			0x3 /* establish QDIO queues */
#define CIW_TYPE_AQUEUE			0x4 /* activate QDIO queues */

/* flags for st qdio sch data */
#define CHSC_FLAG_QDIO_CAPABILITY	0x80
#define CHSC_FLAG_VALIDITY		0x40

/* SIGA flags */
#define QDIO_SIGA_WRITE		0x00
#define QDIO_SIGA_READ		0x01
#define QDIO_SIGA_SYNC		0x02
#define QDIO_SIGA_WRITEQ	0x04
#define QDIO_SIGA_QEBSM_FLAG	0x80

/* SIGA flags */
#define QDIO_SIGA_WRITE		0x00
#define QDIO_SIGA_READ		0x01
#define QDIO_SIGA_SYNC		0x02
#define QDIO_SIGA_QEBSM_FLAG	0x80

#ifdef CONFIG_64BIT
static inline int do_sqbs(u64 token, unsigned char state, int queue,
			  int *start, int *count)
{
	register unsigned long _ccq asm ("0") = *count;
	register unsigned long _token asm ("1") = token;
	unsigned long _queuestart = ((unsigned long)queue << 32) | *start;

	asm volatile(
		"	.insn	rsy,0xeb000000008A,%1,0,0(%2)"
		: "+d" (_ccq), "+d" (_queuestart)
		: "d" ((unsigned long)state), "d" (_token)
		: "memory", "cc");
	*count = _ccq & 0xff;
	*start = _queuestart & 0xff;

	return (_ccq >> 32) & 0xff;
}

static inline int do_eqbs(u64 token, unsigned char *state, int queue,
			  int *start, int *count, int ack)
{
	register unsigned long _ccq asm ("0") = *count;
	register unsigned long _token asm ("1") = token;
	unsigned long _queuestart = ((unsigned long)queue << 32) | *start;
	unsigned long _state = (unsigned long)ack << 63;

	asm volatile(
		"	.insn	rrf,0xB99c0000,%1,%2,0,0"
		: "+d" (_ccq), "+d" (_queuestart), "+d" (_state)
		: "d" (_token)
		: "memory", "cc");
	*count = _ccq & 0xff;
	*start = _queuestart & 0xff;
	*state = _state & 0xff;

	return (_ccq >> 32) & 0xff;
}
#else
static inline int do_sqbs(u64 token, unsigned char state, int queue,
			  int *start, int *count) { return 0; }
static inline int do_eqbs(u64 token, unsigned char *state, int queue,
			  int *start, int *count, int ack) { return 0; }
#endif /* CONFIG_64BIT */

struct qdio_irq;

struct siga_flag {
	u8 input:1;
	u8 output:1;
	u8 sync:1;
	u8 sync_after_ai:1;
	u8 sync_out_after_pci:1;
	u8:3;
} __attribute__ ((packed));

struct chsc_ssqd_area {
	struct chsc_header request;
	u16:10;
	u8 ssid:2;
	u8 fmt:4;
	u16 first_sch;
	u16:16;
	u16 last_sch;
	u32:32;
	struct chsc_header response;
	u32:32;
	struct qdio_ssqd_desc qdio_ssqd;
} __attribute__ ((packed));

struct scssc_area {
	struct chsc_header request;
	u16 operation_code;
	u16:16;
	u32:32;
	u32:32;
	u64 summary_indicator_addr;
	u64 subchannel_indicator_addr;
	u32 ks:4;
	u32 kc:4;
	u32:21;
	u32 isc:3;
	u32 word_with_d_bit;
	u32:32;
	struct subchannel_id schid;
	u32 reserved[1004];
	struct chsc_header response;
	u32:32;
} __attribute__ ((packed));

struct qdio_dev_perf_stat {
	unsigned int adapter_int;
	unsigned int qdio_int;
	unsigned int pci_request_int;

	unsigned int tasklet_inbound;
	unsigned int tasklet_inbound_resched;
	unsigned int tasklet_inbound_resched2;
	unsigned int tasklet_outbound;

	unsigned int siga_read;
	unsigned int siga_write;
	unsigned int siga_sync;

	unsigned int inbound_call;
	unsigned int inbound_handler;
	unsigned int stop_polling;
	unsigned int inbound_queue_full;
	unsigned int outbound_call;
	unsigned int outbound_handler;
<<<<<<< HEAD
=======
	unsigned int outbound_queue_full;
>>>>>>> 02f8c6ae
	unsigned int fast_requeue;
	unsigned int target_full;
	unsigned int eqbs;
	unsigned int eqbs_partial;
	unsigned int sqbs;
	unsigned int sqbs_partial;
	unsigned int int_discarded;
} ____cacheline_aligned;

struct qdio_queue_perf_stat {
	/*
	 * Sorted into order-2 buckets: 1, 2-3, 4-7, ... 64-127, 128.
	 * Since max. 127 SBALs are scanned reuse entry for 128 as queue full
	 * aka 127 SBALs found.
	 */
	unsigned int nr_sbals[8];
	unsigned int nr_sbal_error;
	unsigned int nr_sbal_nop;
	unsigned int nr_sbal_total;
};

enum qdio_queue_irq_states {
	QDIO_QUEUE_IRQS_DISABLED,
};

struct qdio_input_q {
	/* input buffer acknowledgement flag */
	int polling;
	/* first ACK'ed buffer */
	int ack_start;
	/* how much sbals are acknowledged with qebsm */
	int ack_count;
	/* last time of noticing incoming data */
	u64 timestamp;
	/* upper-layer polling flag */
	unsigned long queue_irq_state;
	/* callback to start upper-layer polling */
	void (*queue_start_poll) (struct ccw_device *, int, unsigned long);
};

struct qdio_output_q {
	/* PCIs are enabled for the queue */
	int pci_out_enabled;
<<<<<<< HEAD
	/* cq: use asynchronous output buffers */
	int use_cq;
	/* cq: aobs used for particual SBAL */
	struct qaob **aobs;
	/* cq: sbal state related to asynchronous operation */
	struct qdio_outbuf_state *sbal_state;
	/* IQDIO: output multiple buffers (enhanced SIGA) */
	int use_enh_siga;
=======
>>>>>>> 02f8c6ae
	/* timer to check for more outbound work */
	struct timer_list timer;
	/* used SBALs before tasklet schedule */
	int scan_threshold;
};

/*
 * Note on cache alignment: grouped slsb and write mostly data at the beginning
 * sbal[] is read-only and starts on a new cacheline followed by read mostly.
 */
struct qdio_q {
	struct slsb slsb;

	union {
		struct qdio_input_q in;
		struct qdio_output_q out;
	} u;

	/*
	 * inbound: next buffer the program should check for
	 * outbound: next buffer to check if adapter processed it
	 */
	int first_to_check;

	/* first_to_check of the last time */
	int last_move;

	/* beginning position for calling the program */
	int first_to_kick;

	/* number of buffers in use by the adapter */
	atomic_t nr_buf_used;

	/* error condition during a data transfer */
	unsigned int qdio_error;

	struct tasklet_struct tasklet;
	struct qdio_queue_perf_stat q_stats;
<<<<<<< HEAD

	struct qdio_buffer *sbal[QDIO_MAX_BUFFERS_PER_Q] ____cacheline_aligned;

	/* queue number */
	int nr;

=======

	struct qdio_buffer *sbal[QDIO_MAX_BUFFERS_PER_Q] ____cacheline_aligned;

	/* queue number */
	int nr;

>>>>>>> 02f8c6ae
	/* bitmask of queue number */
	int mask;

	/* input or output queue */
	int is_input_q;

	/* list of thinint input queues */
	struct list_head entry;

	/* upper-layer program handler */
	qdio_handler_t (*handler);

	struct dentry *debugfs_q;
	struct qdio_irq *irq_ptr;
	struct sl *sl;
	/*
	 * A page is allocated under this pointer and used for slib and sl.
	 * slib is 2048 bytes big and sl points to offset PAGE_SIZE / 2.
	 */
	struct slib *slib;
} __attribute__ ((aligned(256)));

struct qdio_irq {
	struct qib qib;
	u32 *dsci;		/* address of device state change indicator */
	struct ccw_device *cdev;
	struct dentry *debugfs_dev;
	struct dentry *debugfs_perf;

	unsigned long int_parm;
	struct subchannel_id schid;
	unsigned long sch_token;	/* QEBSM facility */

	enum qdio_irq_states state;

	struct siga_flag siga_flag;	/* siga sync information from qdioac */

	int nr_input_qs;
	int nr_output_qs;

	struct ccw1 ccw;
	struct ciw equeue;
	struct ciw aqueue;

	struct qdio_ssqd_desc ssqd_desc;
	void (*orig_handler) (struct ccw_device *, unsigned long, struct irb *);

	int perf_stat_enabled;

	struct qdr *qdr;
	unsigned long chsc_page;

	struct qdio_q *input_qs[QDIO_MAX_QUEUES_PER_IRQ];
	struct qdio_q *output_qs[QDIO_MAX_QUEUES_PER_IRQ];

	debug_info_t *debug_area;
	struct mutex setup_mutex;
	struct qdio_dev_perf_stat perf_stat;
};

/* helper functions */
#define queue_type(q)	q->irq_ptr->qib.qfmt
#define SCH_NO(q)	(q->irq_ptr->schid.sch_no)

#define is_thinint_irq(irq) \
	(irq->qib.qfmt == QDIO_IQDIO_QFMT || \
	 css_general_characteristics.aif_osa)

#define qperf(__qdev, __attr)	((__qdev)->perf_stat.(__attr))

#define qperf_inc(__q, __attr)						\
({									\
	struct qdio_irq *qdev = (__q)->irq_ptr;				\
	if (qdev->perf_stat_enabled)					\
		(qdev->perf_stat.__attr)++;				\
})

static inline void account_sbals_error(struct qdio_q *q, int count)
{
	q->q_stats.nr_sbal_error += count;
	q->q_stats.nr_sbal_total += count;
}

/* the highest iqdio queue is used for multicast */
static inline int multicast_outbound(struct qdio_q *q)
{
	return (q->irq_ptr->nr_output_qs > 1) &&
	       (q->nr == q->irq_ptr->nr_output_qs - 1);
}

#define pci_out_supported(q) \
	(q->irq_ptr->qib.ac & QIB_AC_OUTBOUND_PCI_SUPPORTED)
#define is_qebsm(q)			(q->irq_ptr->sch_token != 0)

#define need_siga_in(q)			(q->irq_ptr->siga_flag.input)
#define need_siga_out(q)		(q->irq_ptr->siga_flag.output)
#define need_siga_sync(q)		(unlikely(q->irq_ptr->siga_flag.sync))
#define need_siga_sync_after_ai(q)	\
	(unlikely(q->irq_ptr->siga_flag.sync_after_ai))
#define need_siga_sync_out_after_pci(q)	\
	(unlikely(q->irq_ptr->siga_flag.sync_out_after_pci))

#define for_each_input_queue(irq_ptr, q, i)	\
	for (i = 0, q = irq_ptr->input_qs[0];	\
		i < irq_ptr->nr_input_qs;	\
		q = irq_ptr->input_qs[++i])
#define for_each_output_queue(irq_ptr, q, i)	\
	for (i = 0, q = irq_ptr->output_qs[0];	\
		i < irq_ptr->nr_output_qs;	\
		q = irq_ptr->output_qs[++i])

#define prev_buf(bufnr)	\
	((bufnr + QDIO_MAX_BUFFERS_MASK) & QDIO_MAX_BUFFERS_MASK)
#define next_buf(bufnr)	\
	((bufnr + 1) & QDIO_MAX_BUFFERS_MASK)
#define add_buf(bufnr, inc) \
	((bufnr + inc) & QDIO_MAX_BUFFERS_MASK)
#define sub_buf(bufnr, dec) \
	((bufnr - dec) & QDIO_MAX_BUFFERS_MASK)

#define queue_irqs_enabled(q)			\
	(test_bit(QDIO_QUEUE_IRQS_DISABLED, &q->u.in.queue_irq_state) == 0)
#define queue_irqs_disabled(q)			\
	(test_bit(QDIO_QUEUE_IRQS_DISABLED, &q->u.in.queue_irq_state) != 0)

#define TIQDIO_SHARED_IND		63

/* device state change indicators */
struct indicator_t {
	u32 ind;	/* u32 because of compare-and-swap performance */
	atomic_t count; /* use count, 0 or 1 for non-shared indicators */
};

extern struct indicator_t *q_indicators;

<<<<<<< HEAD
static inline int has_multiple_inq_on_dsci(struct qdio_irq *irq)
{
	return irq->nr_input_qs > 1;
}

static inline int references_shared_dsci(struct qdio_irq *irq)
{
	return irq->dsci == &q_indicators[TIQDIO_SHARED_IND].ind;
}

static inline int shared_ind(struct qdio_q *q)
{
	struct qdio_irq *i = q->irq_ptr;
	return references_shared_dsci(i) || has_multiple_inq_on_dsci(i);
=======
static inline int shared_ind(u32 *dsci)
{
	return dsci == &q_indicators[TIQDIO_SHARED_IND].ind;
>>>>>>> 02f8c6ae
}

/* prototypes for thin interrupt */
void qdio_setup_thinint(struct qdio_irq *irq_ptr);
int qdio_establish_thinint(struct qdio_irq *irq_ptr);
void qdio_shutdown_thinint(struct qdio_irq *irq_ptr);
void tiqdio_add_input_queues(struct qdio_irq *irq_ptr);
void tiqdio_remove_input_queues(struct qdio_irq *irq_ptr);
void tiqdio_inbound_processing(unsigned long q);
int tiqdio_allocate_memory(void);
void tiqdio_free_memory(void);
int tiqdio_register_thinints(void);
void tiqdio_unregister_thinints(void);


/* prototypes for setup */
void qdio_inbound_processing(unsigned long data);
void qdio_outbound_processing(unsigned long data);
void qdio_outbound_timer(unsigned long data);
void qdio_int_handler(struct ccw_device *cdev, unsigned long intparm,
		      struct irb *irb);
int qdio_allocate_qs(struct qdio_irq *irq_ptr, int nr_input_qs,
		     int nr_output_qs);
void qdio_setup_ssqd_info(struct qdio_irq *irq_ptr);
int qdio_setup_get_ssqd(struct qdio_irq *irq_ptr,
			struct subchannel_id *schid,
			struct qdio_ssqd_desc *data);
int qdio_setup_irq(struct qdio_initialize *init_data);
void qdio_print_subchannel_info(struct qdio_irq *irq_ptr,
				struct ccw_device *cdev);
void qdio_release_memory(struct qdio_irq *irq_ptr);
int qdio_setup_create_sysfs(struct ccw_device *cdev);
void qdio_setup_destroy_sysfs(struct ccw_device *cdev);
int qdio_setup_init(void);
void qdio_setup_exit(void);
int qdio_enable_async_operation(struct qdio_output_q *q);
void qdio_disable_async_operation(struct qdio_output_q *q);
struct qaob *qdio_allocate_aob(void);

int debug_get_buf_state(struct qdio_q *q, unsigned int bufnr,
			unsigned char *state);
#endif /* _CIO_QDIO_H */<|MERGE_RESOLUTION|>--- conflicted
+++ resolved
@@ -42,7 +42,6 @@
 #define SLSB_STATE_NOT_INIT	0x0
 #define SLSB_STATE_EMPTY	0x1
 #define SLSB_STATE_PRIMED	0x2
-#define SLSB_STATE_PENDING	0x3
 #define SLSB_STATE_HALTED	0xe
 #define SLSB_STATE_ERROR	0xf
 #define SLSB_TYPE_INPUT		0x0
@@ -66,8 +65,6 @@
 	(SLSB_OWNER_PROG | SLSB_TYPE_OUTPUT | SLSB_STATE_NOT_INIT) /* 0xa0 */
 #define SLSB_P_OUTPUT_EMPTY	\
 	(SLSB_OWNER_PROG | SLSB_TYPE_OUTPUT | SLSB_STATE_EMPTY)	   /* 0xa1 */
-#define SLSB_P_OUTPUT_PENDING \
-	(SLSB_OWNER_PROG | SLSB_TYPE_OUTPUT | SLSB_STATE_PENDING)  /* 0xa3 */
 #define SLSB_CU_OUTPUT_PRIMED	\
 	(SLSB_OWNER_CU | SLSB_TYPE_OUTPUT | SLSB_STATE_PRIMED)	   /* 0x62 */
 #define SLSB_P_OUTPUT_HALTED	\
@@ -85,12 +82,14 @@
 #define CHSC_FLAG_QDIO_CAPABILITY	0x80
 #define CHSC_FLAG_VALIDITY		0x40
 
-/* SIGA flags */
-#define QDIO_SIGA_WRITE		0x00
-#define QDIO_SIGA_READ		0x01
-#define QDIO_SIGA_SYNC		0x02
-#define QDIO_SIGA_WRITEQ	0x04
-#define QDIO_SIGA_QEBSM_FLAG	0x80
+/* qdio adapter-characteristics-1 flag */
+#define AC1_SIGA_INPUT_NEEDED		0x40	/* process input queues */
+#define AC1_SIGA_OUTPUT_NEEDED		0x20	/* process output queues */
+#define AC1_SIGA_SYNC_NEEDED		0x10	/* ask hypervisor to sync */
+#define AC1_AUTOMATIC_SYNC_ON_THININT	0x08	/* set by hypervisor */
+#define AC1_AUTOMATIC_SYNC_ON_OUT_PCI	0x04	/* set by hypervisor */
+#define AC1_SC_QEBSM_AVAILABLE		0x02	/* available for subchannel */
+#define AC1_SC_QEBSM_ENABLED		0x01	/* enabled for subchannel */
 
 /* SIGA flags */
 #define QDIO_SIGA_WRITE		0x00
@@ -208,10 +207,7 @@
 	unsigned int inbound_queue_full;
 	unsigned int outbound_call;
 	unsigned int outbound_handler;
-<<<<<<< HEAD
-=======
 	unsigned int outbound_queue_full;
->>>>>>> 02f8c6ae
 	unsigned int fast_requeue;
 	unsigned int target_full;
 	unsigned int eqbs;
@@ -255,17 +251,6 @@
 struct qdio_output_q {
 	/* PCIs are enabled for the queue */
 	int pci_out_enabled;
-<<<<<<< HEAD
-	/* cq: use asynchronous output buffers */
-	int use_cq;
-	/* cq: aobs used for particual SBAL */
-	struct qaob **aobs;
-	/* cq: sbal state related to asynchronous operation */
-	struct qdio_outbuf_state *sbal_state;
-	/* IQDIO: output multiple buffers (enhanced SIGA) */
-	int use_enh_siga;
-=======
->>>>>>> 02f8c6ae
 	/* timer to check for more outbound work */
 	struct timer_list timer;
 	/* used SBALs before tasklet schedule */
@@ -304,21 +289,12 @@
 
 	struct tasklet_struct tasklet;
 	struct qdio_queue_perf_stat q_stats;
-<<<<<<< HEAD
 
 	struct qdio_buffer *sbal[QDIO_MAX_BUFFERS_PER_Q] ____cacheline_aligned;
 
 	/* queue number */
 	int nr;
 
-=======
-
-	struct qdio_buffer *sbal[QDIO_MAX_BUFFERS_PER_Q] ____cacheline_aligned;
-
-	/* queue number */
-	int nr;
-
->>>>>>> 02f8c6ae
 	/* bitmask of queue number */
 	int mask;
 
@@ -454,26 +430,9 @@
 
 extern struct indicator_t *q_indicators;
 
-<<<<<<< HEAD
-static inline int has_multiple_inq_on_dsci(struct qdio_irq *irq)
-{
-	return irq->nr_input_qs > 1;
-}
-
-static inline int references_shared_dsci(struct qdio_irq *irq)
-{
-	return irq->dsci == &q_indicators[TIQDIO_SHARED_IND].ind;
-}
-
-static inline int shared_ind(struct qdio_q *q)
-{
-	struct qdio_irq *i = q->irq_ptr;
-	return references_shared_dsci(i) || has_multiple_inq_on_dsci(i);
-=======
 static inline int shared_ind(u32 *dsci)
 {
 	return dsci == &q_indicators[TIQDIO_SHARED_IND].ind;
->>>>>>> 02f8c6ae
 }
 
 /* prototypes for thin interrupt */
@@ -487,7 +446,6 @@
 void tiqdio_free_memory(void);
 int tiqdio_register_thinints(void);
 void tiqdio_unregister_thinints(void);
-
 
 /* prototypes for setup */
 void qdio_inbound_processing(unsigned long data);
@@ -509,9 +467,6 @@
 void qdio_setup_destroy_sysfs(struct ccw_device *cdev);
 int qdio_setup_init(void);
 void qdio_setup_exit(void);
-int qdio_enable_async_operation(struct qdio_output_q *q);
-void qdio_disable_async_operation(struct qdio_output_q *q);
-struct qaob *qdio_allocate_aob(void);
 
 int debug_get_buf_state(struct qdio_q *q, unsigned int bufnr,
 			unsigned char *state);
