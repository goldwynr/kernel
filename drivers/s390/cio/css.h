#ifndef _CSS_H
#define _CSS_H

#include <linux/mutex.h>
#include <linux/wait.h>
#include <linux/workqueue.h>
#include <linux/device.h>
#include <linux/types.h>

#include <asm/cio.h>
#include <asm/chpid.h>
#include <asm/schid.h>

#include "cio.h"

/*
 * path grouping stuff
 */
#define SPID_FUNC_SINGLE_PATH	   0x00
#define SPID_FUNC_MULTI_PATH	   0x80
#define SPID_FUNC_ESTABLISH	   0x00
#define SPID_FUNC_RESIGN	   0x40
#define SPID_FUNC_DISBAND	   0x20

#define SNID_STATE1_RESET	   0
#define SNID_STATE1_UNGROUPED	   2
#define SNID_STATE1_GROUPED	   3

#define SNID_STATE2_NOT_RESVD	   0
#define SNID_STATE2_RESVD_ELSE	   2
#define SNID_STATE2_RESVD_SELF	   3

#define SNID_STATE3_MULTI_PATH	   1
#define SNID_STATE3_SINGLE_PATH	   0

struct path_state {
	__u8  state1 : 2;	/* path state value 1 */
	__u8  state2 : 2;	/* path state value 2 */
	__u8  state3 : 1;	/* path state value 3 */
	__u8  resvd  : 3;	/* reserved */
} __attribute__ ((packed));

struct extended_cssid {
	u8 version;
	u8 cssid;
} __attribute__ ((packed));

struct pgid {
	union {
		__u8 fc;   	/* SPID function code */
		struct path_state ps;	/* SNID path state */
	} __attribute__ ((packed)) inf;
	union {
		__u32 cpu_addr	: 16;	/* CPU address */
		struct extended_cssid ext_cssid;
	} __attribute__ ((packed)) pgid_high;
	__u32 cpu_id	: 24;	/* CPU identification */
	__u32 cpu_model : 16;	/* CPU model */
	__u32 tod_high;		/* high word TOD clock */
} __attribute__ ((packed));

struct subchannel;
struct chp_link;
/**
 * struct css_driver - device driver for subchannels
 * @subchannel_type: subchannel type supported by this driver
 * @drv: embedded device driver structure
 * @irq: called on interrupts
 * @chp_event: called for events affecting a channel path
 * @sch_event: called for events affecting the subchannel
 * @probe: function called on probe
 * @remove: function called on remove
 * @shutdown: called at device shutdown
 * @prepare: prepare for pm state transition
 * @complete: undo work done in @prepare
 * @freeze: callback for freezing during hibernation snapshotting
 * @thaw: undo work done in @freeze
 * @restore: callback for restoring after hibernation
 * @settle: wait for asynchronous work to finish
 */
struct css_driver {
	struct css_device_id *subchannel_type;
	struct device_driver drv;
	void (*irq)(struct subchannel *);
	int (*chp_event)(struct subchannel *, struct chp_link *, int);
	int (*sch_event)(struct subchannel *, int);
	int (*probe)(struct subchannel *);
	int (*remove)(struct subchannel *);
	void (*shutdown)(struct subchannel *);
	int (*prepare) (struct subchannel *);
	void (*complete) (struct subchannel *);
	int (*freeze)(struct subchannel *);
	int (*thaw) (struct subchannel *);
	int (*restore)(struct subchannel *);
	int (*settle)(void);
<<<<<<< HEAD
	const char *name;
=======
>>>>>>> 02f8c6ae
};

#define to_cssdriver(n) container_of(n, struct css_driver, drv)

extern int css_driver_register(struct css_driver *);
extern void css_driver_unregister(struct css_driver *);

extern void css_sch_device_unregister(struct subchannel *);
extern int css_probe_device(struct subchannel_id);
extern struct subchannel *get_subchannel_by_schid(struct subchannel_id);
extern int css_init_done;
extern int max_ssid;
int for_each_subchannel_staged(int (*fn_known)(struct subchannel *, void *),
			       int (*fn_unknown)(struct subchannel_id,
			       void *), void *data);
extern int for_each_subchannel(int(*fn)(struct subchannel_id, void *), void *);
extern void css_reiterate_subchannels(void);
void css_update_ssd_info(struct subchannel *sch);

#define __MAX_SUBCHANNEL 65535
#define __MAX_SSID 3

struct channel_subsystem {
	u8 cssid;
	int valid;
	struct channel_path *chps[__MAX_CHPID + 1];
	struct device device;
	struct pgid global_pgid;
	struct mutex mutex;
	/* channel measurement related */
	int cm_enabled;
	void *cub_addr1;
	void *cub_addr2;
	/* for orphaned ccw devices */
	struct subchannel *pseudo_subchannel;
};
#define to_css(dev) container_of(dev, struct channel_subsystem, device)

extern struct channel_subsystem *channel_subsystems[];

/* Helper functions to build lists for the slow path. */
void css_schedule_eval(struct subchannel_id schid);
void css_schedule_eval_all(void);
int css_complete_work(void);

int sch_is_pseudo_sch(struct subchannel *);
struct schib;
int css_sch_is_valid(struct schib *);

extern struct workqueue_struct *cio_work_q;
void css_wait_for_slow_path(void);
void css_sched_sch_todo(struct subchannel *sch, enum sch_todo todo);
#endif<|MERGE_RESOLUTION|>--- conflicted
+++ resolved
@@ -93,10 +93,6 @@
 	int (*thaw) (struct subchannel *);
 	int (*restore)(struct subchannel *);
 	int (*settle)(void);
-<<<<<<< HEAD
-	const char *name;
-=======
->>>>>>> 02f8c6ae
 };
 
 #define to_cssdriver(n) container_of(n, struct css_driver, drv)
