/*
 * driver for channel subsystem
 *
 * Copyright IBM Corp. 2002, 2010
 *
 * Author(s): Arnd Bergmann (arndb@de.ibm.com)
 *	      Cornelia Huck (cornelia.huck@de.ibm.com)
 */

#define KMSG_COMPONENT "cio"
#define pr_fmt(fmt) KMSG_COMPONENT ": " fmt

#include <linux/module.h>
#include <linux/init.h>
#include <linux/device.h>
#include <linux/slab.h>
#include <linux/errno.h>
#include <linux/list.h>
#include <linux/reboot.h>
#include <linux/suspend.h>
#include <linux/proc_fs.h>
#include <asm/isc.h>
#include <asm/crw.h>

#include "css.h"
#include "cio.h"
#include "cio_debug.h"
#include "ioasm.h"
#include "chsc.h"
#include "device.h"
#include "idset.h"
#include "chp.h"

int css_init_done = 0;
int max_ssid;

struct channel_subsystem *channel_subsystems[__MAX_CSSID + 1];
static struct bus_type css_bus_type;

int
for_each_subchannel(int(*fn)(struct subchannel_id, void *), void *data)
{
	struct subchannel_id schid;
	int ret;

	init_subchannel_id(&schid);
	ret = -ENODEV;
	do {
		do {
			ret = fn(schid, data);
			if (ret)
				break;
		} while (schid.sch_no++ < __MAX_SUBCHANNEL);
		schid.sch_no = 0;
	} while (schid.ssid++ < max_ssid);
	return ret;
}

struct cb_data {
	void *data;
	struct idset *set;
	int (*fn_known_sch)(struct subchannel *, void *);
	int (*fn_unknown_sch)(struct subchannel_id, void *);
};

static int call_fn_known_sch(struct device *dev, void *data)
{
	struct subchannel *sch = to_subchannel(dev);
	struct cb_data *cb = data;
	int rc = 0;

	idset_sch_del(cb->set, sch->schid);
	if (cb->fn_known_sch)
		rc = cb->fn_known_sch(sch, cb->data);
	return rc;
}

static int call_fn_unknown_sch(struct subchannel_id schid, void *data)
{
	struct cb_data *cb = data;
	int rc = 0;

	if (idset_sch_contains(cb->set, schid))
		rc = cb->fn_unknown_sch(schid, cb->data);
	return rc;
}

static int call_fn_all_sch(struct subchannel_id schid, void *data)
{
	struct cb_data *cb = data;
	struct subchannel *sch;
	int rc = 0;

	sch = get_subchannel_by_schid(schid);
	if (sch) {
		if (cb->fn_known_sch)
			rc = cb->fn_known_sch(sch, cb->data);
		put_device(&sch->dev);
	} else {
		if (cb->fn_unknown_sch)
			rc = cb->fn_unknown_sch(schid, cb->data);
	}

	return rc;
}

int for_each_subchannel_staged(int (*fn_known)(struct subchannel *, void *),
			       int (*fn_unknown)(struct subchannel_id,
			       void *), void *data)
{
	struct cb_data cb;
	int rc;

	cb.data = data;
	cb.fn_known_sch = fn_known;
	cb.fn_unknown_sch = fn_unknown;

	cb.set = idset_sch_new();
	if (!cb.set)
		/* fall back to brute force scanning in case of oom */
		return for_each_subchannel(call_fn_all_sch, &cb);

	idset_fill(cb.set);

	/* Process registered subchannels. */
	rc = bus_for_each_dev(&css_bus_type, NULL, &cb, call_fn_known_sch);
	if (rc)
		goto out;
	/* Process unregistered subchannels. */
	if (fn_unknown)
		rc = for_each_subchannel(call_fn_unknown_sch, &cb);
out:
	idset_free(cb.set);

	return rc;
}

static void css_sch_todo(struct work_struct *work);

static struct subchannel *
css_alloc_subchannel(struct subchannel_id schid)
{
	struct subchannel *sch;
	int ret;

	sch = kmalloc (sizeof (*sch), GFP_KERNEL | GFP_DMA);
	if (sch == NULL)
		return ERR_PTR(-ENOMEM);
	ret = cio_validate_subchannel (sch, schid);
	if (ret < 0) {
		kfree(sch);
		return ERR_PTR(ret);
	}
	INIT_WORK(&sch->todo_work, css_sch_todo);
	return sch;
}

static void
css_subchannel_release(struct device *dev)
{
	struct subchannel *sch;

	sch = to_subchannel(dev);
	if (!cio_is_console(sch->schid)) {
		/* Reset intparm to zeroes. */
		sch->config.intparm = 0;
		cio_commit_config(sch);
		kfree(sch->lock);
		kfree(sch);
	}
}

static int css_sch_device_register(struct subchannel *sch)
{
	int ret;

	mutex_lock(&sch->reg_mutex);
	dev_set_name(&sch->dev, "0.%x.%04x", sch->schid.ssid,
		     sch->schid.sch_no);
	ret = device_register(&sch->dev);
	mutex_unlock(&sch->reg_mutex);
	return ret;
}

/**
 * css_sch_device_unregister - unregister a subchannel
 * @sch: subchannel to be unregistered
 */
void css_sch_device_unregister(struct subchannel *sch)
{
	mutex_lock(&sch->reg_mutex);
	if (device_is_registered(&sch->dev))
		device_unregister(&sch->dev);
	mutex_unlock(&sch->reg_mutex);
}
EXPORT_SYMBOL_GPL(css_sch_device_unregister);

static void css_sch_todo(struct work_struct *work)
{
	struct subchannel *sch;
	enum sch_todo todo;

	sch = container_of(work, struct subchannel, todo_work);
	/* Find out todo. */
	spin_lock_irq(sch->lock);
	todo = sch->todo;
	CIO_MSG_EVENT(4, "sch_todo: sch=0.%x.%04x, todo=%d\n", sch->schid.ssid,
		      sch->schid.sch_no, todo);
	sch->todo = SCH_TODO_NOTHING;
	spin_unlock_irq(sch->lock);
	/* Perform todo. */
	if (todo == SCH_TODO_UNREG)
		css_sch_device_unregister(sch);
	/* Release workqueue ref. */
	put_device(&sch->dev);
}

/**
 * css_sched_sch_todo - schedule a subchannel operation
 * @sch: subchannel
 * @todo: todo
 *
 * Schedule the operation identified by @todo to be performed on the slow path
 * workqueue. Do nothing if another operation with higher priority is already
 * scheduled. Needs to be called with subchannel lock held.
 */
void css_sched_sch_todo(struct subchannel *sch, enum sch_todo todo)
{
	CIO_MSG_EVENT(4, "sch_todo: sched sch=0.%x.%04x todo=%d\n",
		      sch->schid.ssid, sch->schid.sch_no, todo);
	if (sch->todo >= todo)
		return;
	/* Get workqueue ref. */
	if (!get_device(&sch->dev))
		return;
	sch->todo = todo;
	if (!queue_work(cio_work_q, &sch->todo_work)) {
		/* Already queued, release workqueue ref. */
		put_device(&sch->dev);
	}
}

static void ssd_from_pmcw(struct chsc_ssd_info *ssd, struct pmcw *pmcw)
{
	int i;
	int mask;

	memset(ssd, 0, sizeof(struct chsc_ssd_info));
	ssd->path_mask = pmcw->pim;
	for (i = 0; i < 8; i++) {
		mask = 0x80 >> i;
		if (pmcw->pim & mask) {
			chp_id_init(&ssd->chpid[i]);
			ssd->chpid[i].id = pmcw->chpid[i];
		}
	}
}

static void ssd_register_chpids(struct chsc_ssd_info *ssd)
{
	int i;
	int mask;

	for (i = 0; i < 8; i++) {
		mask = 0x80 >> i;
		if (ssd->path_mask & mask)
			if (!chp_is_registered(ssd->chpid[i]))
				chp_new(ssd->chpid[i]);
	}
}

void css_update_ssd_info(struct subchannel *sch)
{
	int ret;

	if (cio_is_console(sch->schid)) {
		/* Console is initialized too early for functions requiring
		 * memory allocation. */
		ssd_from_pmcw(&sch->ssd_info, &sch->schib.pmcw);
	} else {
		ret = chsc_get_ssd_info(sch->schid, &sch->ssd_info);
		if (ret)
			ssd_from_pmcw(&sch->ssd_info, &sch->schib.pmcw);
		ssd_register_chpids(&sch->ssd_info);
	}
}

static ssize_t type_show(struct device *dev, struct device_attribute *attr,
			 char *buf)
{
	struct subchannel *sch = to_subchannel(dev);

	return sprintf(buf, "%01x\n", sch->st);
}

static DEVICE_ATTR(type, 0444, type_show, NULL);

static ssize_t modalias_show(struct device *dev, struct device_attribute *attr,
			     char *buf)
{
	struct subchannel *sch = to_subchannel(dev);

	return sprintf(buf, "css:t%01X\n", sch->st);
}

static DEVICE_ATTR(modalias, 0444, modalias_show, NULL);

static struct attribute *subch_attrs[] = {
	&dev_attr_type.attr,
	&dev_attr_modalias.attr,
	NULL,
};

static struct attribute_group subch_attr_group = {
	.attrs = subch_attrs,
};

static const struct attribute_group *default_subch_attr_groups[] = {
	&subch_attr_group,
	NULL,
};

static int css_register_subchannel(struct subchannel *sch)
{
	int ret;

	/* Initialize the subchannel structure */
	sch->dev.parent = &channel_subsystems[0]->device;
	sch->dev.bus = &css_bus_type;
	sch->dev.release = &css_subchannel_release;
	sch->dev.groups = default_subch_attr_groups;
	/*
	 * We don't want to generate uevents for I/O subchannels that don't
	 * have a working ccw device behind them since they will be
	 * unregistered before they can be used anyway, so we delay the add
	 * uevent until after device recognition was successful.
	 * Note that we suppress the uevent for all subchannel types;
	 * the subchannel driver can decide itself when it wants to inform
	 * userspace of its existence.
	 */
	dev_set_uevent_suppress(&sch->dev, 1);
	css_update_ssd_info(sch);
	/* make it known to the system */
	ret = css_sch_device_register(sch);
	if (ret) {
		CIO_MSG_EVENT(0, "Could not register sch 0.%x.%04x: %d\n",
			      sch->schid.ssid, sch->schid.sch_no, ret);
		return ret;
	}
	if (!sch->driver) {
		/*
		 * No driver matched. Generate the uevent now so that
		 * a fitting driver module may be loaded based on the
		 * modalias.
		 */
		dev_set_uevent_suppress(&sch->dev, 0);
		kobject_uevent(&sch->dev.kobj, KOBJ_ADD);
	}
	return ret;
}

int css_probe_device(struct subchannel_id schid)
{
	int ret;
	struct subchannel *sch;

	if (cio_is_console(schid))
		sch = cio_get_console_subchannel();
	else {
		sch = css_alloc_subchannel(schid);
		if (IS_ERR(sch))
			return PTR_ERR(sch);
	}
	ret = css_register_subchannel(sch);
	if (ret) {
		if (!cio_is_console(schid))
			put_device(&sch->dev);
	}
	return ret;
}

static int
check_subchannel(struct device * dev, void * data)
{
	struct subchannel *sch;
	struct subchannel_id *schid = data;

	sch = to_subchannel(dev);
	return schid_equal(&sch->schid, schid);
}

struct subchannel *
get_subchannel_by_schid(struct subchannel_id schid)
{
	struct device *dev;

	dev = bus_find_device(&css_bus_type, NULL,
			      &schid, check_subchannel);

	return dev ? to_subchannel(dev) : NULL;
}

/**
 * css_sch_is_valid() - check if a subchannel is valid
 * @schib: subchannel information block for the subchannel
 */
int css_sch_is_valid(struct schib *schib)
{
	if ((schib->pmcw.st == SUBCHANNEL_TYPE_IO) && !schib->pmcw.dnv)
		return 0;
	if ((schib->pmcw.st == SUBCHANNEL_TYPE_MSG) && !schib->pmcw.w)
		return 0;
	return 1;
}
EXPORT_SYMBOL_GPL(css_sch_is_valid);

static int css_evaluate_new_subchannel(struct subchannel_id schid, int slow)
{
	struct schib schib;

	if (!slow) {
		/* Will be done on the slow path. */
		return -EAGAIN;
	}
	if (stsch_err(schid, &schib) || !css_sch_is_valid(&schib)) {
		/* Unusable - ignore. */
		return 0;
	}
	CIO_MSG_EVENT(4, "event: sch 0.%x.%04x, new\n", schid.ssid,
		      schid.sch_no);

	return css_probe_device(schid);
}

static int css_evaluate_known_subchannel(struct subchannel *sch, int slow)
{
	int ret = 0;

	if (sch->driver) {
		if (sch->driver->sch_event)
			ret = sch->driver->sch_event(sch, slow);
		else
			dev_dbg(&sch->dev,
				"Got subchannel machine check but "
				"no sch_event handler provided.\n");
	}
	if (ret != 0 && ret != -EAGAIN) {
		CIO_MSG_EVENT(2, "eval: sch 0.%x.%04x, rc=%d\n",
			      sch->schid.ssid, sch->schid.sch_no, ret);
	}
	return ret;
}

static void css_evaluate_subchannel(struct subchannel_id schid, int slow)
{
	struct subchannel *sch;
	int ret;

	sch = get_subchannel_by_schid(schid);
	if (sch) {
		ret = css_evaluate_known_subchannel(sch, slow);
		put_device(&sch->dev);
	} else
		ret = css_evaluate_new_subchannel(schid, slow);
	if (ret == -EAGAIN)
		css_schedule_eval(schid);
}

static struct idset *slow_subchannel_set;
static spinlock_t slow_subchannel_lock;
static wait_queue_head_t css_eval_wq;
static atomic_t css_eval_scheduled;

static int __init slow_subchannel_init(void)
{
	spin_lock_init(&slow_subchannel_lock);
	atomic_set(&css_eval_scheduled, 0);
	init_waitqueue_head(&css_eval_wq);
	slow_subchannel_set = idset_sch_new();
	if (!slow_subchannel_set) {
		CIO_MSG_EVENT(0, "could not allocate slow subchannel set\n");
		return -ENOMEM;
	}
	return 0;
}

static int slow_eval_known_fn(struct subchannel *sch, void *data)
{
	int eval;
	int rc;

	spin_lock_irq(&slow_subchannel_lock);
	eval = idset_sch_contains(slow_subchannel_set, sch->schid);
	idset_sch_del(slow_subchannel_set, sch->schid);
	spin_unlock_irq(&slow_subchannel_lock);
	if (eval) {
		rc = css_evaluate_known_subchannel(sch, 1);
		if (rc == -EAGAIN)
			css_schedule_eval(sch->schid);
	}
	return 0;
}

static int slow_eval_unknown_fn(struct subchannel_id schid, void *data)
{
	int eval;
	int rc = 0;

	spin_lock_irq(&slow_subchannel_lock);
	eval = idset_sch_contains(slow_subchannel_set, schid);
	idset_sch_del(slow_subchannel_set, schid);
	spin_unlock_irq(&slow_subchannel_lock);
	if (eval) {
		rc = css_evaluate_new_subchannel(schid, 1);
		switch (rc) {
		case -EAGAIN:
			css_schedule_eval(schid);
			rc = 0;
			break;
		case -ENXIO:
		case -ENOMEM:
		case -EIO:
			/* These should abort looping */
			break;
		default:
			rc = 0;
		}
	}
	return rc;
}

static void css_slow_path_func(struct work_struct *unused)
{
	unsigned long flags;

	CIO_TRACE_EVENT(4, "slowpath");
	for_each_subchannel_staged(slow_eval_known_fn, slow_eval_unknown_fn,
				   NULL);
	spin_lock_irqsave(&slow_subchannel_lock, flags);
	if (idset_is_empty(slow_subchannel_set)) {
		atomic_set(&css_eval_scheduled, 0);
		wake_up(&css_eval_wq);
	}
	spin_unlock_irqrestore(&slow_subchannel_lock, flags);
}

static DECLARE_WORK(slow_path_work, css_slow_path_func);
struct workqueue_struct *cio_work_q;

void css_schedule_eval(struct subchannel_id schid)
{
	unsigned long flags;

	spin_lock_irqsave(&slow_subchannel_lock, flags);
	idset_sch_add(slow_subchannel_set, schid);
	atomic_set(&css_eval_scheduled, 1);
	queue_work(cio_work_q, &slow_path_work);
	spin_unlock_irqrestore(&slow_subchannel_lock, flags);
}

void css_schedule_eval_all(void)
{
	unsigned long flags;

	spin_lock_irqsave(&slow_subchannel_lock, flags);
	idset_fill(slow_subchannel_set);
	atomic_set(&css_eval_scheduled, 1);
	queue_work(cio_work_q, &slow_path_work);
	spin_unlock_irqrestore(&slow_subchannel_lock, flags);
}

static int __unset_registered(struct device *dev, void *data)
{
	struct idset *set = data;
	struct subchannel *sch = to_subchannel(dev);

	idset_sch_del(set, sch->schid);
	return 0;
}

static void css_schedule_eval_all_unreg(void)
{
	unsigned long flags;
	struct idset *unreg_set;

	/* Find unregistered subchannels. */
	unreg_set = idset_sch_new();
	if (!unreg_set) {
		/* Fallback. */
		css_schedule_eval_all();
		return;
	}
	idset_fill(unreg_set);
	bus_for_each_dev(&css_bus_type, NULL, unreg_set, __unset_registered);
	/* Apply to slow_subchannel_set. */
	spin_lock_irqsave(&slow_subchannel_lock, flags);
	idset_add_set(slow_subchannel_set, unreg_set);
	atomic_set(&css_eval_scheduled, 1);
	queue_work(cio_work_q, &slow_path_work);
	spin_unlock_irqrestore(&slow_subchannel_lock, flags);
	idset_free(unreg_set);
}

void css_wait_for_slow_path(void)
{
	flush_workqueue(cio_work_q);
}

/* Schedule reprobing of all unregistered subchannels. */
void css_schedule_reprobe(void)
{
	css_schedule_eval_all_unreg();
}
EXPORT_SYMBOL_GPL(css_schedule_reprobe);

/*
 * Called from the machine check handler for subchannel report words.
 */
static void css_process_crw(struct crw *crw0, struct crw *crw1, int overflow)
{
	struct subchannel_id mchk_schid;
	struct subchannel *sch;

	if (overflow) {
		css_schedule_eval_all();
		return;
	}
	CIO_CRW_EVENT(2, "CRW0 reports slct=%d, oflw=%d, "
		      "chn=%d, rsc=%X, anc=%d, erc=%X, rsid=%X\n",
		      crw0->slct, crw0->oflw, crw0->chn, crw0->rsc, crw0->anc,
		      crw0->erc, crw0->rsid);
	if (crw1)
		CIO_CRW_EVENT(2, "CRW1 reports slct=%d, oflw=%d, "
			      "chn=%d, rsc=%X, anc=%d, erc=%X, rsid=%X\n",
			      crw1->slct, crw1->oflw, crw1->chn, crw1->rsc,
			      crw1->anc, crw1->erc, crw1->rsid);
	init_subchannel_id(&mchk_schid);
	mchk_schid.sch_no = crw0->rsid;
	if (crw1)
		mchk_schid.ssid = (crw1->rsid >> 4) & 3;

	if (crw0->erc == CRW_ERC_PMOD) {
		sch = get_subchannel_by_schid(mchk_schid);
		if (sch) {
			css_update_ssd_info(sch);
			put_device(&sch->dev);
		}
	}
	/*
	 * Since we are always presented with IPI in the CRW, we have to
	 * use stsch() to find out if the subchannel in question has come
	 * or gone.
	 */
	css_evaluate_subchannel(mchk_schid, 0);
}

static void __init
css_generate_pgid(struct channel_subsystem *css, u32 tod_high)
{
	struct cpuid cpu_id;

	if (css_general_characteristics.mcss) {
		css->global_pgid.pgid_high.ext_cssid.version = 0x80;
		css->global_pgid.pgid_high.ext_cssid.cssid = css->cssid;
	} else {
#ifdef CONFIG_SMP
		css->global_pgid.pgid_high.cpu_addr = stap();
#else
		css->global_pgid.pgid_high.cpu_addr = 0;
#endif
	}
	get_cpu_id(&cpu_id);
	css->global_pgid.cpu_id = cpu_id.ident;
	css->global_pgid.cpu_model = cpu_id.machine;
	css->global_pgid.tod_high = tod_high;

}

static void
channel_subsystem_release(struct device *dev)
{
	struct channel_subsystem *css;

	css = to_css(dev);
	mutex_destroy(&css->mutex);
	if (css->pseudo_subchannel) {
		/* Implies that it has been generated but never registered. */
		css_subchannel_release(&css->pseudo_subchannel->dev);
		css->pseudo_subchannel = NULL;
	}
	kfree(css);
}

static ssize_t
css_cm_enable_show(struct device *dev, struct device_attribute *attr,
		   char *buf)
{
	struct channel_subsystem *css = to_css(dev);
	int ret;

	if (!css)
		return 0;
	mutex_lock(&css->mutex);
	ret = sprintf(buf, "%x\n", css->cm_enabled);
	mutex_unlock(&css->mutex);
	return ret;
}

static ssize_t
css_cm_enable_store(struct device *dev, struct device_attribute *attr,
		    const char *buf, size_t count)
{
	struct channel_subsystem *css = to_css(dev);
	int ret;
	unsigned long val;

	ret = strict_strtoul(buf, 16, &val);
	if (ret)
		return ret;
	mutex_lock(&css->mutex);
	switch (val) {
	case 0:
		ret = css->cm_enabled ? chsc_secm(css, 0) : 0;
		break;
	case 1:
		ret = css->cm_enabled ? 0 : chsc_secm(css, 1);
		break;
	default:
		ret = -EINVAL;
	}
	mutex_unlock(&css->mutex);
	return ret < 0 ? ret : count;
}

static DEVICE_ATTR(cm_enable, 0644, css_cm_enable_show, css_cm_enable_store);

static int __init setup_css(int nr)
{
	u32 tod_high;
	int ret;
	struct channel_subsystem *css;

	css = channel_subsystems[nr];
	memset(css, 0, sizeof(struct channel_subsystem));
	css->pseudo_subchannel =
		kzalloc(sizeof(*css->pseudo_subchannel), GFP_KERNEL);
	if (!css->pseudo_subchannel)
		return -ENOMEM;
	css->pseudo_subchannel->dev.parent = &css->device;
	css->pseudo_subchannel->dev.release = css_subchannel_release;
	dev_set_name(&css->pseudo_subchannel->dev, "defunct");
	mutex_init(&css->pseudo_subchannel->reg_mutex);
	ret = cio_create_sch_lock(css->pseudo_subchannel);
	if (ret) {
		kfree(css->pseudo_subchannel);
		return ret;
	}
	mutex_init(&css->mutex);
	css->valid = 1;
	css->cssid = nr;
	dev_set_name(&css->device, "css%x", nr);
	css->device.release = channel_subsystem_release;
	tod_high = (u32) (get_clock() >> 32);
	css_generate_pgid(css, tod_high);
	return 0;
}

static int css_reboot_event(struct notifier_block *this,
			    unsigned long event,
			    void *ptr)
{
	int ret, i;

	ret = NOTIFY_DONE;
	for (i = 0; i <= __MAX_CSSID; i++) {
		struct channel_subsystem *css;

		css = channel_subsystems[i];
		mutex_lock(&css->mutex);
		if (css->cm_enabled)
			if (chsc_secm(css, 0))
				ret = NOTIFY_BAD;
		mutex_unlock(&css->mutex);
	}

	return ret;
}

static struct notifier_block css_reboot_notifier = {
	.notifier_call = css_reboot_event,
};

/*
 * Since the css devices are neither on a bus nor have a class
 * nor have a special device type, we cannot stop/restart channel
 * path measurements via the normal suspend/resume callbacks, but have
 * to use notifiers.
 */
static int css_power_event(struct notifier_block *this, unsigned long event,
			   void *ptr)
{
	int ret, i;

	switch (event) {
	case PM_HIBERNATION_PREPARE:
	case PM_SUSPEND_PREPARE:
		ret = NOTIFY_DONE;
		for (i = 0; i <= __MAX_CSSID; i++) {
			struct channel_subsystem *css;

			css = channel_subsystems[i];
			mutex_lock(&css->mutex);
			if (!css->cm_enabled) {
				mutex_unlock(&css->mutex);
				continue;
			}
			if (__chsc_do_secm(css, 0))
				ret = NOTIFY_BAD;
			mutex_unlock(&css->mutex);
		}
		break;
	case PM_POST_HIBERNATION:
	case PM_POST_SUSPEND:
		ret = NOTIFY_DONE;
		for (i = 0; i <= __MAX_CSSID; i++) {
			struct channel_subsystem *css;

			css = channel_subsystems[i];
			mutex_lock(&css->mutex);
			if (!css->cm_enabled) {
				mutex_unlock(&css->mutex);
				continue;
			}
			if (__chsc_do_secm(css, 1))
				ret = NOTIFY_BAD;
			mutex_unlock(&css->mutex);
		}
		/* search for subchannels, which appeared during hibernation */
		css_schedule_reprobe();
		break;
	default:
		ret = NOTIFY_DONE;
	}
	return ret;

}
static struct notifier_block css_power_notifier = {
	.notifier_call = css_power_event,
};

/*
 * Now that the driver core is running, we can setup our channel subsystem.
 * The struct subchannel's are created during probing (except for the
 * static console subchannel).
 */
static int __init css_bus_init(void)
{
	int ret, i;

	ret = chsc_init();
	if (ret)
		return ret;

	chsc_determine_css_characteristics();
	/* Try to enable MSS. */
	ret = chsc_enable_facility(CHSC_SDA_OC_MSS);
	if (ret)
		max_ssid = 0;
	else /* Success. */
		max_ssid = __MAX_SSID;

	ret = slow_subchannel_init();
	if (ret)
		goto out;

	ret = crw_register_handler(CRW_RSC_SCH, css_process_crw);
	if (ret)
		goto out;

	if ((ret = bus_register(&css_bus_type)))
		goto out;

	/* Setup css structure. */
	for (i = 0; i <= __MAX_CSSID; i++) {
		struct channel_subsystem *css;

		css = kmalloc(sizeof(struct channel_subsystem), GFP_KERNEL);
		if (!css) {
			ret = -ENOMEM;
			goto out_unregister;
		}
		channel_subsystems[i] = css;
		ret = setup_css(i);
		if (ret) {
			kfree(channel_subsystems[i]);
			goto out_unregister;
		}
		ret = device_register(&css->device);
		if (ret) {
			put_device(&css->device);
			goto out_unregister;
		}
		if (css_chsc_characteristics.secm) {
			ret = device_create_file(&css->device,
						 &dev_attr_cm_enable);
			if (ret)
				goto out_device;
		}
		ret = device_register(&css->pseudo_subchannel->dev);
		if (ret) {
			put_device(&css->pseudo_subchannel->dev);
			goto out_file;
		}
	}
	ret = register_reboot_notifier(&css_reboot_notifier);
	if (ret)
		goto out_unregister;
	ret = register_pm_notifier(&css_power_notifier);
	if (ret) {
		unregister_reboot_notifier(&css_reboot_notifier);
		goto out_unregister;
	}
	css_init_done = 1;

	/* Enable default isc for I/O subchannels. */
	isc_register(IO_SCH_ISC);

	return 0;
out_file:
	if (css_chsc_characteristics.secm)
		device_remove_file(&channel_subsystems[i]->device,
				   &dev_attr_cm_enable);
out_device:
	device_unregister(&channel_subsystems[i]->device);
out_unregister:
	while (i > 0) {
		struct channel_subsystem *css;

		i--;
		css = channel_subsystems[i];
		device_unregister(&css->pseudo_subchannel->dev);
		css->pseudo_subchannel = NULL;
		if (css_chsc_characteristics.secm)
			device_remove_file(&css->device,
					   &dev_attr_cm_enable);
		device_unregister(&css->device);
	}
	bus_unregister(&css_bus_type);
out:
	crw_unregister_handler(CRW_RSC_SCH);
	idset_free(slow_subchannel_set);
	chsc_init_cleanup();
	pr_alert("The CSS device driver initialization failed with "
		 "errno=%d\n", ret);
	return ret;
}

static void __init css_bus_cleanup(void)
{
	struct channel_subsystem *css;
	int i;

	for (i = 0; i <= __MAX_CSSID; i++) {
		css = channel_subsystems[i];
		device_unregister(&css->pseudo_subchannel->dev);
		css->pseudo_subchannel = NULL;
		if (css_chsc_characteristics.secm)
			device_remove_file(&css->device, &dev_attr_cm_enable);
		device_unregister(&css->device);
	}
	bus_unregister(&css_bus_type);
	crw_unregister_handler(CRW_RSC_SCH);
	idset_free(slow_subchannel_set);
	chsc_init_cleanup();
	isc_unregister(IO_SCH_ISC);
}

static int __init channel_subsystem_init(void)
{
	int ret;

	ret = css_bus_init();
	if (ret)
		return ret;
	cio_work_q = create_singlethread_workqueue("cio");
	if (!cio_work_q) {
		ret = -ENOMEM;
		goto out_bus;
	}
	ret = io_subchannel_init();
	if (ret)
		goto out_wq;

	return ret;
out_wq:
	destroy_workqueue(cio_work_q);
out_bus:
	css_bus_cleanup();
	return ret;
}
subsys_initcall(channel_subsystem_init);

static int css_settle(struct device_driver *drv, void *unused)
{
	struct css_driver *cssdrv = to_cssdriver(drv);

	if (cssdrv->settle)
		return cssdrv->settle();
	return 0;
}

int css_complete_work(void)
{
	int ret;

	/* Wait for the evaluation of subchannels to finish. */
	ret = wait_event_interruptible(css_eval_wq,
				       atomic_read(&css_eval_scheduled) == 0);
	if (ret)
		return -EINTR;
	flush_workqueue(cio_work_q);
	/* Wait for the subchannel type specific initialization to finish */
	return bus_for_each_drv(&css_bus_type, NULL, NULL, css_settle);
}


/*
 * Wait for the initialization of devices to finish, to make sure we are
 * done with our setup if the search for the root device starts.
 */
static int __init channel_subsystem_init_sync(void)
{
	/* Start initial subchannel evaluation. */
	css_schedule_eval_all();
	css_complete_work();
	return 0;
}
subsys_initcall_sync(channel_subsystem_init_sync);

<<<<<<< HEAD
=======
void channel_subsystem_reinit(void)
{
	struct channel_path *chp;
	struct chp_id chpid;

	chsc_enable_facility(CHSC_SDA_OC_MSS);
	chp_id_for_each(&chpid) {
		chp = chpid_to_chp(chpid);
		if (!chp)
			continue;
		chsc_determine_base_channel_path_desc(chpid, &chp->desc);
	}
}

>>>>>>> 02f8c6ae
#ifdef CONFIG_PROC_FS
static ssize_t cio_settle_write(struct file *file, const char __user *buf,
				size_t count, loff_t *ppos)
{
	int ret;

	/* Handle pending CRW's. */
	crw_wait_for_channel_report();
	ret = css_complete_work();

	return ret ? ret : count;
}

static const struct file_operations cio_settle_proc_fops = {
<<<<<<< HEAD
	.write = cio_settle_write,
=======
	.open = nonseekable_open,
	.write = cio_settle_write,
	.llseek = no_llseek,
>>>>>>> 02f8c6ae
};

static int __init cio_settle_init(void)
{
	struct proc_dir_entry *entry;

	entry = proc_create("cio_settle", S_IWUSR, NULL,
			    &cio_settle_proc_fops);
	if (!entry)
		return -ENOMEM;
	return 0;
}
device_initcall(cio_settle_init);
#endif /*CONFIG_PROC_FS*/

<<<<<<< HEAD
void channel_subsystem_reinit(void)
{
	chsc_enable_facility(CHSC_SDA_OC_MSS);
}

=======
>>>>>>> 02f8c6ae
int sch_is_pseudo_sch(struct subchannel *sch)
{
	return sch == to_css(sch->dev.parent)->pseudo_subchannel;
}

static int css_bus_match(struct device *dev, struct device_driver *drv)
{
	struct subchannel *sch = to_subchannel(dev);
	struct css_driver *driver = to_cssdriver(drv);
	struct css_device_id *id;

	for (id = driver->subchannel_type; id->match_flags; id++) {
		if (sch->st == id->type)
			return 1;
	}

	return 0;
}

static int css_probe(struct device *dev)
{
	struct subchannel *sch;
	int ret;

	sch = to_subchannel(dev);
	sch->driver = to_cssdriver(dev->driver);
	ret = sch->driver->probe ? sch->driver->probe(sch) : 0;
	if (ret)
		sch->driver = NULL;
	return ret;
}

static int css_remove(struct device *dev)
{
	struct subchannel *sch;
	int ret;

	sch = to_subchannel(dev);
	ret = sch->driver->remove ? sch->driver->remove(sch) : 0;
	sch->driver = NULL;
	return ret;
}

static void css_shutdown(struct device *dev)
{
	struct subchannel *sch;

	sch = to_subchannel(dev);
	if (sch->driver && sch->driver->shutdown)
		sch->driver->shutdown(sch);
}

static int css_uevent(struct device *dev, struct kobj_uevent_env *env)
{
	struct subchannel *sch = to_subchannel(dev);
	int ret;

	ret = add_uevent_var(env, "ST=%01X", sch->st);
	if (ret)
		return ret;
	ret = add_uevent_var(env, "MODALIAS=css:t%01X", sch->st);
	return ret;
}

static int css_pm_prepare(struct device *dev)
{
	struct subchannel *sch = to_subchannel(dev);
	struct css_driver *drv;

	if (mutex_is_locked(&sch->reg_mutex))
		return -EAGAIN;
	if (!sch->dev.driver)
		return 0;
	drv = to_cssdriver(sch->dev.driver);
	/* Notify drivers that they may not register children. */
	return drv->prepare ? drv->prepare(sch) : 0;
}

static void css_pm_complete(struct device *dev)
{
	struct subchannel *sch = to_subchannel(dev);
	struct css_driver *drv;

	if (!sch->dev.driver)
		return;
	drv = to_cssdriver(sch->dev.driver);
	if (drv->complete)
		drv->complete(sch);
}

static int css_pm_freeze(struct device *dev)
{
	struct subchannel *sch = to_subchannel(dev);
	struct css_driver *drv;

	if (!sch->dev.driver)
		return 0;
	drv = to_cssdriver(sch->dev.driver);
	return drv->freeze ? drv->freeze(sch) : 0;
}

static int css_pm_thaw(struct device *dev)
{
	struct subchannel *sch = to_subchannel(dev);
	struct css_driver *drv;

	if (!sch->dev.driver)
		return 0;
	drv = to_cssdriver(sch->dev.driver);
	return drv->thaw ? drv->thaw(sch) : 0;
}

static int css_pm_restore(struct device *dev)
{
	struct subchannel *sch = to_subchannel(dev);
	struct css_driver *drv;

	css_update_ssd_info(sch);
	if (!sch->dev.driver)
		return 0;
	drv = to_cssdriver(sch->dev.driver);
	return drv->restore ? drv->restore(sch) : 0;
}

static const struct dev_pm_ops css_pm_ops = {
	.prepare = css_pm_prepare,
	.complete = css_pm_complete,
	.freeze = css_pm_freeze,
	.thaw = css_pm_thaw,
	.restore = css_pm_restore,
};

static struct bus_type css_bus_type = {
	.name     = "css",
	.match    = css_bus_match,
	.probe    = css_probe,
	.remove   = css_remove,
	.shutdown = css_shutdown,
	.uevent   = css_uevent,
	.pm = &css_pm_ops,
};

/**
 * css_driver_register - register a css driver
 * @cdrv: css driver to register
 *
 * This is mainly a wrapper around driver_register that sets name
 * and bus_type in the embedded struct device_driver correctly.
 */
int css_driver_register(struct css_driver *cdrv)
{
	cdrv->drv.bus = &css_bus_type;
	return driver_register(&cdrv->drv);
}
EXPORT_SYMBOL_GPL(css_driver_register);

/**
 * css_driver_unregister - unregister a css driver
 * @cdrv: css driver to unregister
 *
 * This is a wrapper around driver_unregister.
 */
void css_driver_unregister(struct css_driver *cdrv)
{
	driver_unregister(&cdrv->drv);
}
EXPORT_SYMBOL_GPL(css_driver_unregister);

MODULE_LICENSE("GPL");<|MERGE_RESOLUTION|>--- conflicted
+++ resolved
@@ -1037,8 +1037,6 @@
 }
 subsys_initcall_sync(channel_subsystem_init_sync);
 
-<<<<<<< HEAD
-=======
 void channel_subsystem_reinit(void)
 {
 	struct channel_path *chp;
@@ -1053,7 +1051,6 @@
 	}
 }
 
->>>>>>> 02f8c6ae
 #ifdef CONFIG_PROC_FS
 static ssize_t cio_settle_write(struct file *file, const char __user *buf,
 				size_t count, loff_t *ppos)
@@ -1068,13 +1065,9 @@
 }
 
 static const struct file_operations cio_settle_proc_fops = {
-<<<<<<< HEAD
-	.write = cio_settle_write,
-=======
 	.open = nonseekable_open,
 	.write = cio_settle_write,
 	.llseek = no_llseek,
->>>>>>> 02f8c6ae
 };
 
 static int __init cio_settle_init(void)
@@ -1090,14 +1083,6 @@
 device_initcall(cio_settle_init);
 #endif /*CONFIG_PROC_FS*/
 
-<<<<<<< HEAD
-void channel_subsystem_reinit(void)
-{
-	chsc_enable_facility(CHSC_SDA_OC_MSS);
-}
-
-=======
->>>>>>> 02f8c6ae
 int sch_is_pseudo_sch(struct subchannel *sch)
 {
 	return sch == to_css(sch->dev.parent)->pseudo_subchannel;
