/*
 * driver/s390/cio/qdio_setup.c
 *
 * qdio queue initialization
 *
 * Copyright (C) IBM Corp. 2008
 * Author(s): Jan Glauber <jang@linux.vnet.ibm.com>
 */
#include <linux/kernel.h>
#include <linux/slab.h>
#include <asm/qdio.h>

#include "cio.h"
#include "css.h"
#include "device.h"
#include "ioasm.h"
#include "chsc.h"
#include "qdio.h"
#include "qdio_debug.h"

static struct kmem_cache *qdio_q_cache;
static struct kmem_cache *qdio_aob_cache;

struct qaob *qdio_allocate_aob()
{
	struct qaob *aob;

	aob = kmem_cache_zalloc(qdio_aob_cache, GFP_ATOMIC);
	return aob;
}
EXPORT_SYMBOL_GPL(qdio_allocate_aob);

void qdio_release_aob(struct qaob *aob)
{
	kmem_cache_free(qdio_aob_cache, aob);
}
EXPORT_SYMBOL_GPL(qdio_release_aob);

/*
 * qebsm is only available under 64bit but the adapter sets the feature
 * flag anyway, so we manually override it.
 */
static inline int qebsm_possible(void)
{
#ifdef CONFIG_64BIT
	return css_general_characteristics.qebsm;
#endif
	return 0;
}

/*
 * qib_param_field: pointer to 128 bytes or NULL, if no param field
 * nr_input_qs: pointer to nr_queues*128 words of data or NULL
 */
static void set_impl_params(struct qdio_irq *irq_ptr,
			    unsigned int qib_param_field_format,
			    unsigned char *qib_param_field,
			    unsigned long *input_slib_elements,
			    unsigned long *output_slib_elements)
{
	struct qdio_q *q;
	int i, j;

	if (!irq_ptr)
		return;

	irq_ptr->qib.pfmt = qib_param_field_format;
	if (qib_param_field)
		memcpy(irq_ptr->qib.parm, qib_param_field,
		       QDIO_MAX_BUFFERS_PER_Q);

	if (!input_slib_elements)
		goto output;

	for_each_input_queue(irq_ptr, q, i) {
		for (j = 0; j < QDIO_MAX_BUFFERS_PER_Q; j++)
			q->slib->slibe[j].parms =
				input_slib_elements[i * QDIO_MAX_BUFFERS_PER_Q + j];
	}
output:
	if (!output_slib_elements)
		return;

	for_each_output_queue(irq_ptr, q, i) {
		for (j = 0; j < QDIO_MAX_BUFFERS_PER_Q; j++)
			q->slib->slibe[j].parms =
				output_slib_elements[i * QDIO_MAX_BUFFERS_PER_Q + j];
	}
}

static int __qdio_allocate_qs(struct qdio_q **irq_ptr_qs, int nr_queues)
{
	struct qdio_q *q;
	int i;

	for (i = 0; i < nr_queues; i++) {
		q = kmem_cache_alloc(qdio_q_cache, GFP_KERNEL);
		if (!q)
			return -ENOMEM;

		q->slib = (struct slib *) __get_free_page(GFP_KERNEL);
		if (!q->slib) {
			kmem_cache_free(qdio_q_cache, q);
			return -ENOMEM;
		}
		irq_ptr_qs[i] = q;
	}
	return 0;
}

int qdio_allocate_qs(struct qdio_irq *irq_ptr, int nr_input_qs, int nr_output_qs)
{
	int rc;

	rc = __qdio_allocate_qs(irq_ptr->input_qs, nr_input_qs);
	if (rc)
		return rc;
	rc = __qdio_allocate_qs(irq_ptr->output_qs, nr_output_qs);
	return rc;
}

static void setup_queues_misc(struct qdio_q *q, struct qdio_irq *irq_ptr,
			      qdio_handler_t *handler, int i)
{
	struct slib *slib = q->slib;

	/* queue must be cleared for qdio_establish */
	memset(q, 0, sizeof(*q));
	memset(slib, 0, PAGE_SIZE);
	q->slib = slib;
	q->irq_ptr = irq_ptr;
	q->mask = 1 << (31 - i);
	q->nr = i;
	q->handler = handler;
}

static void setup_storage_lists(struct qdio_q *q, struct qdio_irq *irq_ptr,
				void **sbals_array, int i)
{
	struct qdio_q *prev;
	int j;

	DBF_HEX(&q, sizeof(void *));
	q->sl = (struct sl *)((char *)q->slib + PAGE_SIZE / 2);

	/* fill in sbal */
	for (j = 0; j < QDIO_MAX_BUFFERS_PER_Q; j++) {
		q->sbal[j] = *sbals_array++;
		BUG_ON((unsigned long)q->sbal[j] & 0xff);
	}

	/* fill in slib */
	if (i > 0) {
		prev = (q->is_input_q) ? irq_ptr->input_qs[i - 1]
			: irq_ptr->output_qs[i - 1];
		prev->slib->nsliba = (unsigned long)q->slib;
	}

	q->slib->sla = (unsigned long)q->sl;
	q->slib->slsba = (unsigned long)&q->slsb.val[0];

	/* fill in sl */
	for (j = 0; j < QDIO_MAX_BUFFERS_PER_Q; j++)
		q->sl->element[j].sbal = (unsigned long)q->sbal[j];
}

static void setup_queues(struct qdio_irq *irq_ptr,
			 struct qdio_initialize *qdio_init)
{
	struct qdio_q *q;
	void **input_sbal_array = qdio_init->input_sbal_addr_array;
	void **output_sbal_array = qdio_init->output_sbal_addr_array;
	struct qdio_outbuf_state *output_sbal_state_array =
				  qdio_init->output_sbal_state_array;
	int i;

	for_each_input_queue(irq_ptr, q, i) {
		DBF_EVENT("inq:%1d", i);
		setup_queues_misc(q, irq_ptr, qdio_init->input_handler, i);

		q->is_input_q = 1;
<<<<<<< HEAD
		q->u.in.queue_start_poll = qdio_init->queue_start_poll[i];

=======
		q->u.in.queue_start_poll = qdio_init->queue_start_poll;
>>>>>>> 02f8c6ae
		setup_storage_lists(q, irq_ptr, input_sbal_array, i);
		input_sbal_array += QDIO_MAX_BUFFERS_PER_Q;

		if (is_thinint_irq(irq_ptr)) {
			tasklet_init(&q->tasklet, tiqdio_inbound_processing,
				     (unsigned long) q);
		} else {
			tasklet_init(&q->tasklet, qdio_inbound_processing,
				     (unsigned long) q);
		}
	}

	for_each_output_queue(irq_ptr, q, i) {
		DBF_EVENT("outq:%1d", i);
		setup_queues_misc(q, irq_ptr, qdio_init->output_handler, i);

		q->u.out.sbal_state = output_sbal_state_array;
		output_sbal_state_array += QDIO_MAX_BUFFERS_PER_Q;

		q->is_input_q = 0;
		q->u.out.scan_threshold = qdio_init->scan_threshold;
		setup_storage_lists(q, irq_ptr, output_sbal_array, i);
		output_sbal_array += QDIO_MAX_BUFFERS_PER_Q;

		tasklet_init(&q->tasklet, qdio_outbound_processing,
			     (unsigned long) q);
		setup_timer(&q->u.out.timer, (void(*)(unsigned long))
			    &qdio_outbound_timer, (unsigned long)q);
	}
}

static void process_ac_flags(struct qdio_irq *irq_ptr, unsigned char qdioac)
{
	if (qdioac & AC1_SIGA_INPUT_NEEDED)
		irq_ptr->siga_flag.input = 1;
	if (qdioac & AC1_SIGA_OUTPUT_NEEDED)
		irq_ptr->siga_flag.output = 1;
	if (qdioac & AC1_SIGA_SYNC_NEEDED)
		irq_ptr->siga_flag.sync = 1;
	if (!(qdioac & AC1_AUTOMATIC_SYNC_ON_THININT))
		irq_ptr->siga_flag.sync_after_ai = 1;
	if (!(qdioac & AC1_AUTOMATIC_SYNC_ON_OUT_PCI))
		irq_ptr->siga_flag.sync_out_after_pci = 1;
}

static void check_and_setup_qebsm(struct qdio_irq *irq_ptr,
				  unsigned char qdioac, unsigned long token)
{
	if (!(irq_ptr->qib.rflags & QIB_RFLAGS_ENABLE_QEBSM))
		goto no_qebsm;
	if (!(qdioac & AC1_SC_QEBSM_AVAILABLE) ||
	    (!(qdioac & AC1_SC_QEBSM_ENABLED)))
		goto no_qebsm;

	irq_ptr->sch_token = token;

	DBF_EVENT("V=V:1");
	DBF_EVENT("%8lx", irq_ptr->sch_token);
	return;

no_qebsm:
	irq_ptr->sch_token = 0;
	irq_ptr->qib.rflags &= ~QIB_RFLAGS_ENABLE_QEBSM;
	DBF_EVENT("noV=V");
}

/*
 * If there is a qdio_irq we use the chsc_page and store the information
 * in the qdio_irq, otherwise we copy it to the specified structure.
 */
int qdio_setup_get_ssqd(struct qdio_irq *irq_ptr,
			struct subchannel_id *schid,
			struct qdio_ssqd_desc *data)
{
	struct chsc_ssqd_area *ssqd;
	int rc;

	DBF_EVENT("getssqd:%4x", schid->sch_no);
	if (irq_ptr != NULL)
		ssqd = (struct chsc_ssqd_area *)irq_ptr->chsc_page;
	else
		ssqd = (struct chsc_ssqd_area *)__get_free_page(GFP_KERNEL);
	memset(ssqd, 0, PAGE_SIZE);

	ssqd->request = (struct chsc_header) {
		.length = 0x0010,
		.code	= 0x0024,
	};
	ssqd->first_sch = schid->sch_no;
	ssqd->last_sch = schid->sch_no;
	ssqd->ssid = schid->ssid;

	if (chsc(ssqd))
		return -EIO;
	rc = chsc_error_from_response(ssqd->response.code);
	if (rc)
		return rc;

	if (!(ssqd->qdio_ssqd.flags & CHSC_FLAG_QDIO_CAPABILITY) ||
	    !(ssqd->qdio_ssqd.flags & CHSC_FLAG_VALIDITY) ||
	    (ssqd->qdio_ssqd.sch != schid->sch_no))
		return -EINVAL;

	if (irq_ptr != NULL)
		memcpy(&irq_ptr->ssqd_desc, &ssqd->qdio_ssqd,
		       sizeof(struct qdio_ssqd_desc));
	else {
		memcpy(data, &ssqd->qdio_ssqd,
		       sizeof(struct qdio_ssqd_desc));
		free_page((unsigned long)ssqd);
	}
	return 0;
}

void qdio_setup_ssqd_info(struct qdio_irq *irq_ptr)
{
	unsigned char qdioac;
	int rc;

	rc = qdio_setup_get_ssqd(irq_ptr, &irq_ptr->schid, NULL);
	if (rc) {
		DBF_ERROR("%4x ssqd ERR", irq_ptr->schid.sch_no);
		DBF_ERROR("rc:%x", rc);
		/* all flags set, worst case */
		qdioac = AC1_SIGA_INPUT_NEEDED | AC1_SIGA_OUTPUT_NEEDED |
			 AC1_SIGA_SYNC_NEEDED;
	} else
		qdioac = irq_ptr->ssqd_desc.qdioac1;

	check_and_setup_qebsm(irq_ptr, qdioac, irq_ptr->ssqd_desc.sch_token);
	process_ac_flags(irq_ptr, qdioac);
	DBF_EVENT("qdioac:%4x", qdioac);
}

void qdio_release_memory(struct qdio_irq *irq_ptr)
{
	struct qdio_q *q;
	int i;

	/*
	 * Must check queue array manually since irq_ptr->nr_input_queues /
	 * irq_ptr->nr_input_queues may not yet be set.
	 */
	for (i = 0; i < QDIO_MAX_QUEUES_PER_IRQ; i++) {
		q = irq_ptr->input_qs[i];
		if (q) {
			free_page((unsigned long) q->slib);
			kmem_cache_free(qdio_q_cache, q);
		}
	}
	for (i = 0; i < QDIO_MAX_QUEUES_PER_IRQ; i++) {
		q = irq_ptr->output_qs[i];
		if (q) {
			if (q->u.out.use_cq) {
				int n;

				for (n = 0; n < QDIO_MAX_BUFFERS_PER_Q; ++n) {
					struct qaob *aob = q->u.out.aobs[n];
					if (aob) {
						qdio_release_aob(aob);
						q->u.out.aobs[n] = NULL;
					}
				}

				qdio_disable_async_operation(&q->u.out);
			}
			free_page((unsigned long) q->slib);
			kmem_cache_free(qdio_q_cache, q);
		}
	}
	free_page((unsigned long) irq_ptr->qdr);
	free_page(irq_ptr->chsc_page);
	free_page((unsigned long) irq_ptr);
}

static void __qdio_allocate_fill_qdr(struct qdio_irq *irq_ptr,
				     struct qdio_q **irq_ptr_qs,
				     int i, int nr)
{
	irq_ptr->qdr->qdf0[i + nr].sliba =
		(unsigned long)irq_ptr_qs[i]->slib;

	irq_ptr->qdr->qdf0[i + nr].sla =
		(unsigned long)irq_ptr_qs[i]->sl;

	irq_ptr->qdr->qdf0[i + nr].slsba =
		(unsigned long)&irq_ptr_qs[i]->slsb.val[0];

	irq_ptr->qdr->qdf0[i + nr].akey = PAGE_DEFAULT_KEY >> 4;
	irq_ptr->qdr->qdf0[i + nr].bkey = PAGE_DEFAULT_KEY >> 4;
	irq_ptr->qdr->qdf0[i + nr].ckey = PAGE_DEFAULT_KEY >> 4;
	irq_ptr->qdr->qdf0[i + nr].dkey = PAGE_DEFAULT_KEY >> 4;
}

static void setup_qdr(struct qdio_irq *irq_ptr,
		      struct qdio_initialize *qdio_init)
{
	int i;

	irq_ptr->qdr->qfmt = qdio_init->q_format;
	irq_ptr->qdr->iqdcnt = qdio_init->no_input_qs;
	irq_ptr->qdr->oqdcnt = qdio_init->no_output_qs;
	irq_ptr->qdr->iqdsz = sizeof(struct qdesfmt0) / 4; /* size in words */
	irq_ptr->qdr->oqdsz = sizeof(struct qdesfmt0) / 4;
	irq_ptr->qdr->qiba = (unsigned long)&irq_ptr->qib;
	irq_ptr->qdr->qkey = PAGE_DEFAULT_KEY >> 4;

	for (i = 0; i < qdio_init->no_input_qs; i++)
		__qdio_allocate_fill_qdr(irq_ptr, irq_ptr->input_qs, i, 0);

	for (i = 0; i < qdio_init->no_output_qs; i++)
		__qdio_allocate_fill_qdr(irq_ptr, irq_ptr->output_qs, i,
					 qdio_init->no_input_qs);
}

static void setup_qib(struct qdio_irq *irq_ptr,
		      struct qdio_initialize *init_data)
{
	if (qebsm_possible())
		irq_ptr->qib.rflags |= QIB_RFLAGS_ENABLE_QEBSM;

<<<<<<< HEAD
#ifdef CONFIG_ZFCP_FOO_INTEGRITY
	irq_ptr->qib.rflags |= init_data->qib_rflags;

#endif /* CONFIG_ZFCP_FOO_INTEGRITY */
=======
	irq_ptr->qib.rflags |= init_data->qib_rflags;

>>>>>>> 02f8c6ae
	irq_ptr->qib.qfmt = init_data->q_format;
	if (init_data->no_input_qs)
		irq_ptr->qib.isliba =
			(unsigned long)(irq_ptr->input_qs[0]->slib);
	if (init_data->no_output_qs)
		irq_ptr->qib.osliba =
			(unsigned long)(irq_ptr->output_qs[0]->slib);
	memcpy(irq_ptr->qib.ebcnam, init_data->adapter_name, 8);
}

int qdio_setup_irq(struct qdio_initialize *init_data)
{
	struct ciw *ciw;
	struct qdio_irq *irq_ptr = init_data->cdev->private->qdio_data;
	int rc;

	memset(&irq_ptr->qib, 0, sizeof(irq_ptr->qib));
	memset(&irq_ptr->siga_flag, 0, sizeof(irq_ptr->siga_flag));
	memset(&irq_ptr->ccw, 0, sizeof(irq_ptr->ccw));
	memset(&irq_ptr->ssqd_desc, 0, sizeof(irq_ptr->ssqd_desc));
	memset(&irq_ptr->perf_stat, 0, sizeof(irq_ptr->perf_stat));

	irq_ptr->debugfs_dev = irq_ptr->debugfs_perf = NULL;
	irq_ptr->sch_token = irq_ptr->state = irq_ptr->perf_stat_enabled = 0;

	/* wipes qib.ac, required by ar7063 */
	memset(irq_ptr->qdr, 0, sizeof(struct qdr));

	irq_ptr->int_parm = init_data->int_parm;
	irq_ptr->nr_input_qs = init_data->no_input_qs;
	irq_ptr->nr_output_qs = init_data->no_output_qs;

	irq_ptr->schid = ccw_device_get_subchannel_id(init_data->cdev);
	irq_ptr->cdev = init_data->cdev;
	setup_queues(irq_ptr, init_data);

	setup_qib(irq_ptr, init_data);
	qdio_setup_thinint(irq_ptr);
	set_impl_params(irq_ptr, init_data->qib_param_field_format,
			init_data->qib_param_field,
			init_data->input_slib_elements,
			init_data->output_slib_elements);

	/* fill input and output descriptors */
	setup_qdr(irq_ptr, init_data);

	/* qdr, qib, sls, slsbs, slibs, sbales are filled now */

	/* get qdio commands */
	ciw = ccw_device_get_ciw(init_data->cdev, CIW_TYPE_EQUEUE);
	if (!ciw) {
		DBF_ERROR("%4x NO EQ", irq_ptr->schid.sch_no);
		rc = -EINVAL;
		goto out_err;
	}
	irq_ptr->equeue = *ciw;

	ciw = ccw_device_get_ciw(init_data->cdev, CIW_TYPE_AQUEUE);
	if (!ciw) {
		DBF_ERROR("%4x NO AQ", irq_ptr->schid.sch_no);
		rc = -EINVAL;
		goto out_err;
	}
	irq_ptr->aqueue = *ciw;

	/* set new interrupt handler */
	irq_ptr->orig_handler = init_data->cdev->handler;
	init_data->cdev->handler = qdio_int_handler;
	return 0;
out_err:
	qdio_release_memory(irq_ptr);
	return rc;
}

void qdio_print_subchannel_info(struct qdio_irq *irq_ptr,
				struct ccw_device *cdev)
{
	char s[80];

	snprintf(s, 80, "qdio: %s %s on SC %x using "
		 "AI:%d QEBSM:%d PCI:%d TDD:%d SIGA:%s%s%s%s%s\n",
		 dev_name(&cdev->dev),
		 (irq_ptr->qib.qfmt == QDIO_QETH_QFMT) ? "OSA" :
			((irq_ptr->qib.qfmt == QDIO_ZFCP_QFMT) ? "ZFCP" : "HS"),
		 irq_ptr->schid.sch_no,
		 is_thinint_irq(irq_ptr),
		 (irq_ptr->sch_token) ? 1 : 0,
		 (irq_ptr->qib.ac & QIB_AC_OUTBOUND_PCI_SUPPORTED) ? 1 : 0,
		 css_general_characteristics.aif_tdd,
		 (irq_ptr->siga_flag.input) ? "R" : " ",
		 (irq_ptr->siga_flag.output) ? "W" : " ",
		 (irq_ptr->siga_flag.sync) ? "S" : " ",
		 (irq_ptr->siga_flag.sync_after_ai) ? "A" : " ",
		 (irq_ptr->siga_flag.sync_out_after_pci) ? "P" : " ");
	printk(KERN_INFO "%s", s);
}

int qdio_enable_async_operation(struct qdio_output_q *q)
{
	int rc;
	int use_cq;

	rc = 0;
	use_cq = 1;
	q->aobs = kzalloc(sizeof(struct qaob *) * QDIO_MAX_BUFFERS_PER_Q,
			  GFP_ATOMIC);
	if (!q->aobs) {
		use_cq = 0;
		rc = -1;
		goto out;
	}

out:
	q->use_cq = use_cq;
	return rc;
}

void qdio_disable_async_operation(struct qdio_output_q *q)
{
	kfree(q->aobs);
	q->aobs = NULL;
	q->use_cq = 0;
}

int __init qdio_setup_init(void)
{
	int rc;

	qdio_q_cache = kmem_cache_create("qdio_q", sizeof(struct qdio_q),
					 256, 0, NULL);
	if (!qdio_q_cache)
		return -ENOMEM;

	qdio_aob_cache = kmem_cache_create("qdio_aob",
					sizeof(struct qaob),
					sizeof(struct qaob),
					0,
					NULL);
	if (!qdio_aob_cache) {
		rc = -ENOMEM;
		goto free_qdio_q_cache;
	}

	/* Check for OSA/FCP thin interrupts (bit 67). */
	DBF_EVENT("thinint:%1d",
		  (css_general_characteristics.aif_osa) ? 1 : 0);

	/* Check for QEBSM support in general (bit 58). */
	DBF_EVENT("cssQEBSM:%1d", (qebsm_possible()) ? 1 : 0);
	rc = 0;
out:
	return rc;
free_qdio_q_cache:
	kmem_cache_destroy(qdio_q_cache);
	goto out;
}

void qdio_setup_exit(void)
{
	kmem_cache_destroy(qdio_aob_cache);
	kmem_cache_destroy(qdio_q_cache);
}<|MERGE_RESOLUTION|>--- conflicted
+++ resolved
@@ -19,22 +19,6 @@
 #include "qdio_debug.h"
 
 static struct kmem_cache *qdio_q_cache;
-static struct kmem_cache *qdio_aob_cache;
-
-struct qaob *qdio_allocate_aob()
-{
-	struct qaob *aob;
-
-	aob = kmem_cache_zalloc(qdio_aob_cache, GFP_ATOMIC);
-	return aob;
-}
-EXPORT_SYMBOL_GPL(qdio_allocate_aob);
-
-void qdio_release_aob(struct qaob *aob)
-{
-	kmem_cache_free(qdio_aob_cache, aob);
-}
-EXPORT_SYMBOL_GPL(qdio_release_aob);
 
 /*
  * qebsm is only available under 64bit but the adapter sets the feature
@@ -170,39 +154,28 @@
 	struct qdio_q *q;
 	void **input_sbal_array = qdio_init->input_sbal_addr_array;
 	void **output_sbal_array = qdio_init->output_sbal_addr_array;
-	struct qdio_outbuf_state *output_sbal_state_array =
-				  qdio_init->output_sbal_state_array;
 	int i;
 
 	for_each_input_queue(irq_ptr, q, i) {
-		DBF_EVENT("inq:%1d", i);
+		DBF_EVENT("in-q:%1d", i);
 		setup_queues_misc(q, irq_ptr, qdio_init->input_handler, i);
 
 		q->is_input_q = 1;
-<<<<<<< HEAD
-		q->u.in.queue_start_poll = qdio_init->queue_start_poll[i];
-
-=======
 		q->u.in.queue_start_poll = qdio_init->queue_start_poll;
->>>>>>> 02f8c6ae
 		setup_storage_lists(q, irq_ptr, input_sbal_array, i);
 		input_sbal_array += QDIO_MAX_BUFFERS_PER_Q;
 
-		if (is_thinint_irq(irq_ptr)) {
+		if (is_thinint_irq(irq_ptr))
 			tasklet_init(&q->tasklet, tiqdio_inbound_processing,
 				     (unsigned long) q);
-		} else {
+		else
 			tasklet_init(&q->tasklet, qdio_inbound_processing,
 				     (unsigned long) q);
-		}
 	}
 
 	for_each_output_queue(irq_ptr, q, i) {
 		DBF_EVENT("outq:%1d", i);
 		setup_queues_misc(q, irq_ptr, qdio_init->output_handler, i);
-
-		q->u.out.sbal_state = output_sbal_state_array;
-		output_sbal_state_array += QDIO_MAX_BUFFERS_PER_Q;
 
 		q->is_input_q = 0;
 		q->u.out.scan_threshold = qdio_init->scan_threshold;
@@ -338,19 +311,6 @@
 	for (i = 0; i < QDIO_MAX_QUEUES_PER_IRQ; i++) {
 		q = irq_ptr->output_qs[i];
 		if (q) {
-			if (q->u.out.use_cq) {
-				int n;
-
-				for (n = 0; n < QDIO_MAX_BUFFERS_PER_Q; ++n) {
-					struct qaob *aob = q->u.out.aobs[n];
-					if (aob) {
-						qdio_release_aob(aob);
-						q->u.out.aobs[n] = NULL;
-					}
-				}
-
-				qdio_disable_async_operation(&q->u.out);
-			}
 			free_page((unsigned long) q->slib);
 			kmem_cache_free(qdio_q_cache, q);
 		}
@@ -406,15 +366,8 @@
 	if (qebsm_possible())
 		irq_ptr->qib.rflags |= QIB_RFLAGS_ENABLE_QEBSM;
 
-<<<<<<< HEAD
-#ifdef CONFIG_ZFCP_FOO_INTEGRITY
 	irq_ptr->qib.rflags |= init_data->qib_rflags;
 
-#endif /* CONFIG_ZFCP_FOO_INTEGRITY */
-=======
-	irq_ptr->qib.rflags |= init_data->qib_rflags;
-
->>>>>>> 02f8c6ae
 	irq_ptr->qib.qfmt = init_data->q_format;
 	if (init_data->no_input_qs)
 		irq_ptr->qib.isliba =
@@ -512,68 +465,23 @@
 	printk(KERN_INFO "%s", s);
 }
 
-int qdio_enable_async_operation(struct qdio_output_q *q)
-{
-	int rc;
-	int use_cq;
-
-	rc = 0;
-	use_cq = 1;
-	q->aobs = kzalloc(sizeof(struct qaob *) * QDIO_MAX_BUFFERS_PER_Q,
-			  GFP_ATOMIC);
-	if (!q->aobs) {
-		use_cq = 0;
-		rc = -1;
-		goto out;
-	}
-
-out:
-	q->use_cq = use_cq;
-	return rc;
-}
-
-void qdio_disable_async_operation(struct qdio_output_q *q)
-{
-	kfree(q->aobs);
-	q->aobs = NULL;
-	q->use_cq = 0;
-}
-
 int __init qdio_setup_init(void)
 {
-	int rc;
-
 	qdio_q_cache = kmem_cache_create("qdio_q", sizeof(struct qdio_q),
 					 256, 0, NULL);
 	if (!qdio_q_cache)
 		return -ENOMEM;
 
-	qdio_aob_cache = kmem_cache_create("qdio_aob",
-					sizeof(struct qaob),
-					sizeof(struct qaob),
-					0,
-					NULL);
-	if (!qdio_aob_cache) {
-		rc = -ENOMEM;
-		goto free_qdio_q_cache;
-	}
-
 	/* Check for OSA/FCP thin interrupts (bit 67). */
 	DBF_EVENT("thinint:%1d",
 		  (css_general_characteristics.aif_osa) ? 1 : 0);
 
 	/* Check for QEBSM support in general (bit 58). */
 	DBF_EVENT("cssQEBSM:%1d", (qebsm_possible()) ? 1 : 0);
-	rc = 0;
-out:
-	return rc;
-free_qdio_q_cache:
-	kmem_cache_destroy(qdio_q_cache);
-	goto out;
+	return 0;
 }
 
 void qdio_setup_exit(void)
 {
-	kmem_cache_destroy(qdio_aob_cache);
 	kmem_cache_destroy(qdio_q_cache);
 }