--- conflicted
+++ resolved
@@ -5,63 +5,7 @@
 #include <asm/schid.h>
 #include <asm/ccwdev.h>
 #include "css.h"
-<<<<<<< HEAD
-
-/*
- * command-mode operation request block
- */
-struct cmd_orb {
-	u32 intparm;	/* interruption parameter */
-	u32 key  : 4;	/* flags, like key, suspend control, etc. */
-	u32 spnd : 1;	/* suspend control */
-	u32 res1 : 1;	/* reserved */
-	u32 mod  : 1;	/* modification control */
-	u32 sync : 1;	/* synchronize control */
-	u32 fmt  : 1;	/* format control */
-	u32 pfch : 1;	/* prefetch control */
-	u32 isic : 1;	/* initial-status-interruption control */
-	u32 alcc : 1;	/* address-limit-checking control */
-	u32 ssic : 1;	/* suppress-suspended-interr. control */
-	u32 res2 : 1;	/* reserved */
-	u32 c64  : 1;	/* IDAW/QDIO 64 bit control  */
-	u32 i2k  : 1;	/* IDAW 2/4kB block size control */
-	u32 lpm  : 8;	/* logical path mask */
-	u32 ils  : 1;	/* incorrect length */
-	u32 zero : 6;	/* reserved zeros */
-	u32 orbx : 1;	/* ORB extension control */
-	u32 cpa;	/* channel program address */
-}  __attribute__ ((packed, aligned(4)));
-
-/*
- * transport-mode operation request block
- */
-struct tm_orb {
-	u32 intparm;
-	u32 key:4;
-	u32 :9;
-	u32 b:1;
-	u32 :2;
-	u32 lpm:8;
-	u32 :7;
-	u32 x:1;
-	u32 tcw;
-	u32 prio:8;
-	u32 :8;
-	u32 rsvpgm:8;
-	u32 :8;
-	u32 :32;
-	u32 :32;
-	u32 :32;
-	u32 :32;
-}  __attribute__ ((packed, aligned(4)));
-
-union orb {
-	struct cmd_orb cmd;
-	struct tm_orb tm;
-}  __attribute__ ((packed, aligned(4)));
-=======
 #include "orb.h"
->>>>>>> 02f8c6ae
 
 struct io_subchannel_private {
 	union orb orb;		/* operation request block */
