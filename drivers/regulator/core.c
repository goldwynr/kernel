--- conflicted
+++ resolved
@@ -711,12 +711,8 @@
 {
 	struct regulation_constraints *constraints = rdev->constraints;
 	char buf[80] = "";
-<<<<<<< HEAD
-	int count;
-=======
 	int count = 0;
 	int ret;
->>>>>>> 02f8c6ae
 
 	if (constraints->min_uV && constraints->max_uV) {
 		if (constraints->min_uV == constraints->max_uV)
