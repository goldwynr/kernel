/*
 *  sata_nv.c - NVIDIA nForce SATA
 *
 *  Copyright 2004 NVIDIA Corp.  All rights reserved.
 *  Copyright 2004 Andrew Chew
 *
 *
 *  This program is free software; you can redistribute it and/or modify
 *  it under the terms of the GNU General Public License as published by
 *  the Free Software Foundation; either version 2, or (at your option)
 *  any later version.
 *
 *  This program is distributed in the hope that it will be useful,
 *  but WITHOUT ANY WARRANTY; without even the implied warranty of
 *  MERCHANTABILITY or FITNESS FOR A PARTICULAR PURPOSE.  See the
 *  GNU General Public License for more details.
 *
 *  You should have received a copy of the GNU General Public License
 *  along with this program; see the file COPYING.  If not, write to
 *  the Free Software Foundation, 675 Mass Ave, Cambridge, MA 02139, USA.
 *
 *
 *  libata documentation is available via 'make {ps|pdf}docs',
 *  as Documentation/DocBook/libata.*
 *
 *  No hardware documentation available outside of NVIDIA.
 *  This driver programs the NVIDIA SATA controller in a similar
 *  fashion as with other PCI IDE BMDMA controllers, with a few
 *  NV-specific details such as register offsets, SATA phy location,
 *  hotplug info, etc.
 *
 *  CK804/MCP04 controllers support an alternate programming interface
 *  similar to the ADMA specification (with some modifications).
 *  This allows the use of NCQ. Non-DMA-mapped ATA commands are still
 *  sent through the legacy interface.
 *
 */

#include <linux/kernel.h>
#include <linux/module.h>
#include <linux/gfp.h>
#include <linux/pci.h>
#include <linux/init.h>
#include <linux/blkdev.h>
#include <linux/delay.h>
#include <linux/interrupt.h>
#include <linux/device.h>
#include <scsi/scsi_host.h>
#include <scsi/scsi_device.h>
#include <linux/libata.h>

#define DRV_NAME			"sata_nv"
#define DRV_VERSION			"3.5"

#define NV_ADMA_DMA_BOUNDARY		0xffffffffUL

enum {
	NV_MMIO_BAR			= 5,

	NV_PORTS			= 2,
	NV_PIO_MASK			= ATA_PIO4,
	NV_MWDMA_MASK			= ATA_MWDMA2,
	NV_UDMA_MASK			= ATA_UDMA6,
	NV_PORT0_SCR_REG_OFFSET		= 0x00,
	NV_PORT1_SCR_REG_OFFSET		= 0x40,

	/* INT_STATUS/ENABLE */
	NV_INT_STATUS			= 0x10,
	NV_INT_ENABLE			= 0x11,
	NV_INT_STATUS_CK804		= 0x440,
	NV_INT_ENABLE_CK804		= 0x441,

	/* INT_STATUS/ENABLE bits */
	NV_INT_DEV			= 0x01,
	NV_INT_PM			= 0x02,
	NV_INT_ADDED			= 0x04,
	NV_INT_REMOVED			= 0x08,

	NV_INT_PORT_SHIFT		= 4,	/* each port occupies 4 bits */

	NV_INT_ALL			= 0x0f,
	NV_INT_MASK			= NV_INT_DEV |
					  NV_INT_ADDED | NV_INT_REMOVED,

	/* INT_CONFIG */
	NV_INT_CONFIG			= 0x12,
	NV_INT_CONFIG_METHD		= 0x01, // 0 = INT, 1 = SMI

	// For PCI config register 20
	NV_MCP_SATA_CFG_20		= 0x50,
	NV_MCP_SATA_CFG_20_SATA_SPACE_EN = 0x04,
	NV_MCP_SATA_CFG_20_PORT0_EN	= (1 << 17),
	NV_MCP_SATA_CFG_20_PORT1_EN	= (1 << 16),
	NV_MCP_SATA_CFG_20_PORT0_PWB_EN	= (1 << 14),
	NV_MCP_SATA_CFG_20_PORT1_PWB_EN	= (1 << 12),

	NV_ADMA_MAX_CPBS		= 32,
	NV_ADMA_CPB_SZ			= 128,
	NV_ADMA_APRD_SZ			= 16,
	NV_ADMA_SGTBL_LEN		= (1024 - NV_ADMA_CPB_SZ) /
					   NV_ADMA_APRD_SZ,
	NV_ADMA_SGTBL_TOTAL_LEN		= NV_ADMA_SGTBL_LEN + 5,
	NV_ADMA_SGTBL_SZ                = NV_ADMA_SGTBL_LEN * NV_ADMA_APRD_SZ,
	NV_ADMA_PORT_PRIV_DMA_SZ        = NV_ADMA_MAX_CPBS *
					   (NV_ADMA_CPB_SZ + NV_ADMA_SGTBL_SZ),

	/* BAR5 offset to ADMA general registers */
	NV_ADMA_GEN			= 0x400,
	NV_ADMA_GEN_CTL			= 0x00,
	NV_ADMA_NOTIFIER_CLEAR		= 0x30,

	/* BAR5 offset to ADMA ports */
	NV_ADMA_PORT			= 0x480,

	/* size of ADMA port register space  */
	NV_ADMA_PORT_SIZE		= 0x100,

	/* ADMA port registers */
	NV_ADMA_CTL			= 0x40,
	NV_ADMA_CPB_COUNT		= 0x42,
	NV_ADMA_NEXT_CPB_IDX		= 0x43,
	NV_ADMA_STAT			= 0x44,
	NV_ADMA_CPB_BASE_LOW		= 0x48,
	NV_ADMA_CPB_BASE_HIGH		= 0x4C,
	NV_ADMA_APPEND			= 0x50,
	NV_ADMA_NOTIFIER		= 0x68,
	NV_ADMA_NOTIFIER_ERROR		= 0x6C,

	/* NV_ADMA_CTL register bits */
	NV_ADMA_CTL_HOTPLUG_IEN		= (1 << 0),
	NV_ADMA_CTL_CHANNEL_RESET	= (1 << 5),
	NV_ADMA_CTL_GO			= (1 << 7),
	NV_ADMA_CTL_AIEN		= (1 << 8),
	NV_ADMA_CTL_READ_NON_COHERENT	= (1 << 11),
	NV_ADMA_CTL_WRITE_NON_COHERENT	= (1 << 12),

	/* CPB response flag bits */
	NV_CPB_RESP_DONE		= (1 << 0),
	NV_CPB_RESP_ATA_ERR		= (1 << 3),
	NV_CPB_RESP_CMD_ERR		= (1 << 4),
	NV_CPB_RESP_CPB_ERR		= (1 << 7),

	/* CPB control flag bits */
	NV_CPB_CTL_CPB_VALID		= (1 << 0),
	NV_CPB_CTL_QUEUE		= (1 << 1),
	NV_CPB_CTL_APRD_VALID		= (1 << 2),
	NV_CPB_CTL_IEN			= (1 << 3),
	NV_CPB_CTL_FPDMA		= (1 << 4),

	/* APRD flags */
	NV_APRD_WRITE			= (1 << 1),
	NV_APRD_END			= (1 << 2),
	NV_APRD_CONT			= (1 << 3),

	/* NV_ADMA_STAT flags */
	NV_ADMA_STAT_TIMEOUT		= (1 << 0),
	NV_ADMA_STAT_HOTUNPLUG		= (1 << 1),
	NV_ADMA_STAT_HOTPLUG		= (1 << 2),
	NV_ADMA_STAT_CPBERR		= (1 << 4),
	NV_ADMA_STAT_SERROR		= (1 << 5),
	NV_ADMA_STAT_CMD_COMPLETE	= (1 << 6),
	NV_ADMA_STAT_IDLE		= (1 << 8),
	NV_ADMA_STAT_LEGACY		= (1 << 9),
	NV_ADMA_STAT_STOPPED		= (1 << 10),
	NV_ADMA_STAT_DONE		= (1 << 12),
	NV_ADMA_STAT_ERR		= NV_ADMA_STAT_CPBERR |
					  NV_ADMA_STAT_TIMEOUT,

	/* port flags */
	NV_ADMA_PORT_REGISTER_MODE	= (1 << 0),
	NV_ADMA_ATAPI_SETUP_COMPLETE	= (1 << 1),

	/* MCP55 reg offset */
	NV_CTL_MCP55			= 0x400,
	NV_INT_STATUS_MCP55		= 0x440,
	NV_INT_ENABLE_MCP55		= 0x444,
	NV_NCQ_REG_MCP55		= 0x448,

	/* MCP55 */
	NV_INT_ALL_MCP55		= 0xffff,
	NV_INT_PORT_SHIFT_MCP55		= 16,	/* each port occupies 16 bits */
	NV_INT_MASK_MCP55		= NV_INT_ALL_MCP55 & 0xfffd,

	/* SWNCQ ENABLE BITS*/
	NV_CTL_PRI_SWNCQ		= 0x02,
	NV_CTL_SEC_SWNCQ		= 0x04,

	/* SW NCQ status bits*/
	NV_SWNCQ_IRQ_DEV		= (1 << 0),
	NV_SWNCQ_IRQ_PM			= (1 << 1),
	NV_SWNCQ_IRQ_ADDED		= (1 << 2),
	NV_SWNCQ_IRQ_REMOVED		= (1 << 3),

	NV_SWNCQ_IRQ_BACKOUT		= (1 << 4),
	NV_SWNCQ_IRQ_SDBFIS		= (1 << 5),
	NV_SWNCQ_IRQ_DHREGFIS		= (1 << 6),
	NV_SWNCQ_IRQ_DMASETUP		= (1 << 7),

	NV_SWNCQ_IRQ_HOTPLUG		= NV_SWNCQ_IRQ_ADDED |
					  NV_SWNCQ_IRQ_REMOVED,

};

/* ADMA Physical Region Descriptor - one SG segment */
struct nv_adma_prd {
	__le64			addr;
	__le32			len;
	u8			flags;
	u8			packet_len;
	__le16			reserved;
};

enum nv_adma_regbits {
	CMDEND	= (1 << 15),		/* end of command list */
	WNB	= (1 << 14),		/* wait-not-BSY */
	IGN	= (1 << 13),		/* ignore this entry */
	CS1n	= (1 << (4 + 8)),	/* std. PATA signals follow... */
	DA2	= (1 << (2 + 8)),
	DA1	= (1 << (1 + 8)),
	DA0	= (1 << (0 + 8)),
};

/* ADMA Command Parameter Block
   The first 5 SG segments are stored inside the Command Parameter Block itself.
   If there are more than 5 segments the remainder are stored in a separate
   memory area indicated by next_aprd. */
struct nv_adma_cpb {
	u8			resp_flags;    /* 0 */
	u8			reserved1;     /* 1 */
	u8			ctl_flags;     /* 2 */
	/* len is length of taskfile in 64 bit words */
	u8			len;		/* 3  */
	u8			tag;           /* 4 */
	u8			next_cpb_idx;  /* 5 */
	__le16			reserved2;     /* 6-7 */
	__le16			tf[12];        /* 8-31 */
	struct nv_adma_prd	aprd[5];       /* 32-111 */
	__le64			next_aprd;     /* 112-119 */
	__le64			reserved3;     /* 120-127 */
};


struct nv_adma_port_priv {
	struct nv_adma_cpb	*cpb;
	dma_addr_t		cpb_dma;
	struct nv_adma_prd	*aprd;
	dma_addr_t		aprd_dma;
	void __iomem		*ctl_block;
	void __iomem		*gen_block;
	void __iomem		*notifier_clear_block;
	u64			adma_dma_mask;
	u8			flags;
	int			last_issue_ncq;
};

struct nv_host_priv {
	unsigned long		type;
};

struct defer_queue {
	u32		defer_bits;
	unsigned int	head;
	unsigned int	tail;
	unsigned int	tag[ATA_MAX_QUEUE];
};

enum ncq_saw_flag_list {
	ncq_saw_d2h	= (1U << 0),
	ncq_saw_dmas	= (1U << 1),
	ncq_saw_sdb	= (1U << 2),
	ncq_saw_backout	= (1U << 3),
};

struct nv_swncq_port_priv {
	struct ata_bmdma_prd *prd;	 /* our SG list */
	dma_addr_t	prd_dma; /* and its DMA mapping */
	void __iomem	*sactive_block;
	void __iomem	*irq_block;
	void __iomem	*tag_block;
	u32		qc_active;

	unsigned int	last_issue_tag;

	/* fifo circular queue to store deferral command */
	struct defer_queue defer_queue;

	/* for NCQ interrupt analysis */
	u32		dhfis_bits;
	u32		dmafis_bits;
	u32		sdbfis_bits;

	unsigned int	ncq_flags;
};


#define NV_ADMA_CHECK_INTR(GCTL, PORT) ((GCTL) & (1 << (19 + (12 * (PORT)))))

static int nv_init_one(struct pci_dev *pdev, const struct pci_device_id *ent);
#ifdef CONFIG_PM
static int nv_pci_device_resume(struct pci_dev *pdev);
#endif
static void nv_ck804_host_stop(struct ata_host *host);
static irqreturn_t nv_generic_interrupt(int irq, void *dev_instance);
static irqreturn_t nv_nf2_interrupt(int irq, void *dev_instance);
static irqreturn_t nv_ck804_interrupt(int irq, void *dev_instance);
static int nv_scr_read(struct ata_link *link, unsigned int sc_reg, u32 *val);
static int nv_scr_write(struct ata_link *link, unsigned int sc_reg, u32 val);

static int nv_hardreset(struct ata_link *link, unsigned int *class,
			unsigned long deadline);
static void nv_nf2_freeze(struct ata_port *ap);
static void nv_nf2_thaw(struct ata_port *ap);
static void nv_ck804_freeze(struct ata_port *ap);
static void nv_ck804_thaw(struct ata_port *ap);
static int nv_adma_slave_config(struct scsi_device *sdev);
static int nv_adma_check_atapi_dma(struct ata_queued_cmd *qc);
static void nv_adma_qc_prep(struct ata_queued_cmd *qc);
static unsigned int nv_adma_qc_issue(struct ata_queued_cmd *qc);
static irqreturn_t nv_adma_interrupt(int irq, void *dev_instance);
static void nv_adma_irq_clear(struct ata_port *ap);
static int nv_adma_port_start(struct ata_port *ap);
static void nv_adma_port_stop(struct ata_port *ap);
#ifdef CONFIG_PM
static int nv_adma_port_suspend(struct ata_port *ap, pm_message_t mesg);
static int nv_adma_port_resume(struct ata_port *ap);
#endif
static void nv_adma_freeze(struct ata_port *ap);
static void nv_adma_thaw(struct ata_port *ap);
static void nv_adma_error_handler(struct ata_port *ap);
static void nv_adma_host_stop(struct ata_host *host);
static void nv_adma_post_internal_cmd(struct ata_queued_cmd *qc);
static void nv_adma_tf_read(struct ata_port *ap, struct ata_taskfile *tf);

static void nv_mcp55_thaw(struct ata_port *ap);
static void nv_mcp55_freeze(struct ata_port *ap);
static void nv_swncq_error_handler(struct ata_port *ap);
static int nv_swncq_slave_config(struct scsi_device *sdev);
static int nv_swncq_port_start(struct ata_port *ap);
static void nv_swncq_qc_prep(struct ata_queued_cmd *qc);
static void nv_swncq_fill_sg(struct ata_queued_cmd *qc);
static unsigned int nv_swncq_qc_issue(struct ata_queued_cmd *qc);
static void nv_swncq_irq_clear(struct ata_port *ap, u16 fis);
static irqreturn_t nv_swncq_interrupt(int irq, void *dev_instance);
#ifdef CONFIG_PM
static int nv_swncq_port_suspend(struct ata_port *ap, pm_message_t mesg);
static int nv_swncq_port_resume(struct ata_port *ap);
#endif

enum nv_host_type
{
	GENERIC,
	NFORCE2,
	NFORCE3 = NFORCE2,	/* NF2 == NF3 as far as sata_nv is concerned */
	CK804,
	ADMA,
	MCP5x,
	SWNCQ,
};

static const struct pci_device_id nv_pci_tbl[] = {
	{ PCI_VDEVICE(NVIDIA, PCI_DEVICE_ID_NVIDIA_NFORCE2S_SATA), NFORCE2 },
	{ PCI_VDEVICE(NVIDIA, PCI_DEVICE_ID_NVIDIA_NFORCE3S_SATA), NFORCE3 },
	{ PCI_VDEVICE(NVIDIA, PCI_DEVICE_ID_NVIDIA_NFORCE3S_SATA2), NFORCE3 },
	{ PCI_VDEVICE(NVIDIA, PCI_DEVICE_ID_NVIDIA_NFORCE_CK804_SATA), CK804 },
	{ PCI_VDEVICE(NVIDIA, PCI_DEVICE_ID_NVIDIA_NFORCE_CK804_SATA2), CK804 },
	{ PCI_VDEVICE(NVIDIA, PCI_DEVICE_ID_NVIDIA_NFORCE_MCP04_SATA), CK804 },
	{ PCI_VDEVICE(NVIDIA, PCI_DEVICE_ID_NVIDIA_NFORCE_MCP04_SATA2), CK804 },
	{ PCI_VDEVICE(NVIDIA, PCI_DEVICE_ID_NVIDIA_NFORCE_MCP51_SATA), MCP5x },
	{ PCI_VDEVICE(NVIDIA, PCI_DEVICE_ID_NVIDIA_NFORCE_MCP51_SATA2), MCP5x },
	{ PCI_VDEVICE(NVIDIA, PCI_DEVICE_ID_NVIDIA_NFORCE_MCP55_SATA), MCP5x },
	{ PCI_VDEVICE(NVIDIA, PCI_DEVICE_ID_NVIDIA_NFORCE_MCP55_SATA2), MCP5x },
	{ PCI_VDEVICE(NVIDIA, PCI_DEVICE_ID_NVIDIA_NFORCE_MCP61_SATA), GENERIC },
	{ PCI_VDEVICE(NVIDIA, PCI_DEVICE_ID_NVIDIA_NFORCE_MCP61_SATA2), GENERIC },
	{ PCI_VDEVICE(NVIDIA, PCI_DEVICE_ID_NVIDIA_NFORCE_MCP61_SATA3), GENERIC },

	{ } /* terminate list */
};

static struct pci_driver nv_pci_driver = {
	.name			= DRV_NAME,
	.id_table		= nv_pci_tbl,
	.probe			= nv_init_one,
#ifdef CONFIG_PM
	.suspend		= ata_pci_device_suspend,
	.resume			= nv_pci_device_resume,
#endif
	.remove			= ata_pci_remove_one,
};

static struct scsi_host_template nv_sht = {
	ATA_BMDMA_SHT(DRV_NAME),
};

static struct scsi_host_template nv_adma_sht = {
	ATA_NCQ_SHT(DRV_NAME),
	.can_queue		= NV_ADMA_MAX_CPBS,
	.sg_tablesize		= NV_ADMA_SGTBL_TOTAL_LEN,
	.dma_boundary		= NV_ADMA_DMA_BOUNDARY,
	.slave_configure	= nv_adma_slave_config,
};

static struct scsi_host_template nv_swncq_sht = {
	ATA_NCQ_SHT(DRV_NAME),
	.can_queue		= ATA_MAX_QUEUE,
	.sg_tablesize		= LIBATA_MAX_PRD,
	.dma_boundary		= ATA_DMA_BOUNDARY,
	.slave_configure	= nv_swncq_slave_config,
};

/*
 * NV SATA controllers have various different problems with hardreset
 * protocol depending on the specific controller and device.
 *
 * GENERIC:
 *
 *  bko11195 reports that link doesn't come online after hardreset on
 *  generic nv's and there have been several other similar reports on
 *  linux-ide.
 *
 *  bko12351#c23 reports that warmplug on MCP61 doesn't work with
 *  softreset.
 *
 * NF2/3:
 *
 *  bko3352 reports nf2/3 controllers can't determine device signature
 *  reliably after hardreset.  The following thread reports detection
 *  failure on cold boot with the standard debouncing timing.
 *
 *  http://thread.gmane.org/gmane.linux.ide/34098
 *
 *  bko12176 reports that hardreset fails to bring up the link during
 *  boot on nf2.
 *
 * CK804:
 *
 *  For initial probing after boot and hot plugging, hardreset mostly
 *  works fine on CK804 but curiously, reprobing on the initial port
 *  by rescanning or rmmod/insmod fails to acquire the initial D2H Reg
 *  FIS in somewhat undeterministic way.
 *
 * SWNCQ:
 *
 *  bko12351 reports that when SWNCQ is enabled, for hotplug to work,
 *  hardreset should be used and hardreset can't report proper
 *  signature, which suggests that mcp5x is closer to nf2 as long as
 *  reset quirkiness is concerned.
 *
 *  bko12703 reports that boot probing fails for intel SSD with
 *  hardreset.  Link fails to come online.  Softreset works fine.
 *
 * The failures are varied but the following patterns seem true for
 * all flavors.
 *
 * - Softreset during boot always works.
 *
 * - Hardreset during boot sometimes fails to bring up the link on
 *   certain comibnations and device signature acquisition is
 *   unreliable.
 *
 * - Hardreset is often necessary after hotplug.
 *
 * So, preferring softreset for boot probing and error handling (as
 * hardreset might bring down the link) but using hardreset for
 * post-boot probing should work around the above issues in most
 * cases.  Define nv_hardreset() which only kicks in for post-boot
 * probing and use it for all variants.
 */
static struct ata_port_operations nv_generic_ops = {
	.inherits		= &ata_bmdma_port_ops,
	.lost_interrupt		= ATA_OP_NULL,
	.scr_read		= nv_scr_read,
	.scr_write		= nv_scr_write,
	.hardreset		= nv_hardreset,
};

static struct ata_port_operations nv_nf2_ops = {
	.inherits		= &nv_generic_ops,
	.freeze			= nv_nf2_freeze,
	.thaw			= nv_nf2_thaw,
};

static struct ata_port_operations nv_ck804_ops = {
	.inherits		= &nv_generic_ops,
	.freeze			= nv_ck804_freeze,
	.thaw			= nv_ck804_thaw,
	.host_stop		= nv_ck804_host_stop,
};

static struct ata_port_operations nv_adma_ops = {
	.inherits		= &nv_ck804_ops,

	.check_atapi_dma	= nv_adma_check_atapi_dma,
	.sff_tf_read		= nv_adma_tf_read,
	.qc_defer		= ata_std_qc_defer,
	.qc_prep		= nv_adma_qc_prep,
	.qc_issue		= nv_adma_qc_issue,
	.sff_irq_clear		= nv_adma_irq_clear,

	.freeze			= nv_adma_freeze,
	.thaw			= nv_adma_thaw,
	.error_handler		= nv_adma_error_handler,
	.post_internal_cmd	= nv_adma_post_internal_cmd,

	.port_start		= nv_adma_port_start,
	.port_stop		= nv_adma_port_stop,
#ifdef CONFIG_PM
	.port_suspend		= nv_adma_port_suspend,
	.port_resume		= nv_adma_port_resume,
#endif
	.host_stop		= nv_adma_host_stop,
};

static struct ata_port_operations nv_swncq_ops = {
	.inherits		= &nv_generic_ops,

	.qc_defer		= ata_std_qc_defer,
	.qc_prep		= nv_swncq_qc_prep,
	.qc_issue		= nv_swncq_qc_issue,

	.freeze			= nv_mcp55_freeze,
	.thaw			= nv_mcp55_thaw,
	.error_handler		= nv_swncq_error_handler,

#ifdef CONFIG_PM
	.port_suspend		= nv_swncq_port_suspend,
	.port_resume		= nv_swncq_port_resume,
#endif
	.port_start		= nv_swncq_port_start,
};

struct nv_pi_priv {
	irq_handler_t			irq_handler;
	struct scsi_host_template	*sht;
};

#define NV_PI_PRIV(_irq_handler, _sht) \
	&(struct nv_pi_priv){ .irq_handler = _irq_handler, .sht = _sht }

static const struct ata_port_info nv_port_info[] = {
	/* generic */
	{
		.flags		= ATA_FLAG_SATA,
		.pio_mask	= NV_PIO_MASK,
		.mwdma_mask	= NV_MWDMA_MASK,
		.udma_mask	= NV_UDMA_MASK,
		.port_ops	= &nv_generic_ops,
		.private_data	= NV_PI_PRIV(nv_generic_interrupt, &nv_sht),
	},
	/* nforce2/3 */
	{
		.flags		= ATA_FLAG_SATA,
		.pio_mask	= NV_PIO_MASK,
		.mwdma_mask	= NV_MWDMA_MASK,
		.udma_mask	= NV_UDMA_MASK,
		.port_ops	= &nv_nf2_ops,
		.private_data	= NV_PI_PRIV(nv_nf2_interrupt, &nv_sht),
	},
	/* ck804 */
	{
		.flags		= ATA_FLAG_SATA,
		.pio_mask	= NV_PIO_MASK,
		.mwdma_mask	= NV_MWDMA_MASK,
		.udma_mask	= NV_UDMA_MASK,
		.port_ops	= &nv_ck804_ops,
		.private_data	= NV_PI_PRIV(nv_ck804_interrupt, &nv_sht),
	},
	/* ADMA */
	{
		.flags		= ATA_FLAG_SATA | ATA_FLAG_NCQ,
		.pio_mask	= NV_PIO_MASK,
		.mwdma_mask	= NV_MWDMA_MASK,
		.udma_mask	= NV_UDMA_MASK,
		.port_ops	= &nv_adma_ops,
		.private_data	= NV_PI_PRIV(nv_adma_interrupt, &nv_adma_sht),
	},
	/* MCP5x */
	{
		.flags		= ATA_FLAG_SATA,
		.pio_mask	= NV_PIO_MASK,
		.mwdma_mask	= NV_MWDMA_MASK,
		.udma_mask	= NV_UDMA_MASK,
		.port_ops	= &nv_generic_ops,
		.private_data	= NV_PI_PRIV(nv_generic_interrupt, &nv_sht),
	},
	/* SWNCQ */
	{
		.flags	        = ATA_FLAG_SATA | ATA_FLAG_NCQ,
		.pio_mask	= NV_PIO_MASK,
		.mwdma_mask	= NV_MWDMA_MASK,
		.udma_mask	= NV_UDMA_MASK,
		.port_ops	= &nv_swncq_ops,
		.private_data	= NV_PI_PRIV(nv_swncq_interrupt, &nv_swncq_sht),
	},
};

MODULE_AUTHOR("NVIDIA");
MODULE_DESCRIPTION("low-level driver for NVIDIA nForce SATA controller");
MODULE_LICENSE("GPL");
MODULE_DEVICE_TABLE(pci, nv_pci_tbl);
MODULE_VERSION(DRV_VERSION);

static int adma_enabled;
static int swncq_enabled = 1;
static int msi_enabled;

static void nv_adma_register_mode(struct ata_port *ap)
{
	struct nv_adma_port_priv *pp = ap->private_data;
	void __iomem *mmio = pp->ctl_block;
	u16 tmp, status;
	int count = 0;

	if (pp->flags & NV_ADMA_PORT_REGISTER_MODE)
		return;

	status = readw(mmio + NV_ADMA_STAT);
	while (!(status & NV_ADMA_STAT_IDLE) && count < 20) {
		ndelay(50);
		status = readw(mmio + NV_ADMA_STAT);
		count++;
	}
	if (count == 20)
		ata_port_printk(ap, KERN_WARNING,
			"timeout waiting for ADMA IDLE, stat=0x%hx\n",
			status);

	tmp = readw(mmio + NV_ADMA_CTL);
	writew(tmp & ~NV_ADMA_CTL_GO, mmio + NV_ADMA_CTL);

	count = 0;
	status = readw(mmio + NV_ADMA_STAT);
	while (!(status & NV_ADMA_STAT_LEGACY) && count < 20) {
		ndelay(50);
		status = readw(mmio + NV_ADMA_STAT);
		count++;
	}
	if (count == 20)
		ata_port_printk(ap, KERN_WARNING,
			 "timeout waiting for ADMA LEGACY, stat=0x%hx\n",
			 status);

	pp->flags |= NV_ADMA_PORT_REGISTER_MODE;
}

static void nv_adma_mode(struct ata_port *ap)
{
	struct nv_adma_port_priv *pp = ap->private_data;
	void __iomem *mmio = pp->ctl_block;
	u16 tmp, status;
	int count = 0;

	if (!(pp->flags & NV_ADMA_PORT_REGISTER_MODE))
		return;

	WARN_ON(pp->flags & NV_ADMA_ATAPI_SETUP_COMPLETE);

	tmp = readw(mmio + NV_ADMA_CTL);
	writew(tmp | NV_ADMA_CTL_GO, mmio + NV_ADMA_CTL);

	status = readw(mmio + NV_ADMA_STAT);
	while (((status & NV_ADMA_STAT_LEGACY) ||
	      !(status & NV_ADMA_STAT_IDLE)) && count < 20) {
		ndelay(50);
		status = readw(mmio + NV_ADMA_STAT);
		count++;
	}
	if (count == 20)
		ata_port_printk(ap, KERN_WARNING,
			"timeout waiting for ADMA LEGACY clear and IDLE, stat=0x%hx\n",
			status);

	pp->flags &= ~NV_ADMA_PORT_REGISTER_MODE;
}

static int nv_adma_slave_config(struct scsi_device *sdev)
{
	struct ata_port *ap = ata_shost_to_port(sdev->host);
	struct nv_adma_port_priv *pp = ap->private_data;
	struct nv_adma_port_priv *port0, *port1;
	struct scsi_device *sdev0, *sdev1;
	struct pci_dev *pdev = to_pci_dev(ap->host->dev);
	unsigned long segment_boundary, flags;
	unsigned short sg_tablesize;
	int rc;
	int adma_enable;
	u32 current_reg, new_reg, config_mask;

	rc = ata_scsi_slave_config(sdev);

	if (sdev->id >= ATA_MAX_DEVICES || sdev->channel || sdev->lun)
		/* Not a proper libata device, ignore */
		return rc;

	spin_lock_irqsave(ap->lock, flags);

	if (ap->link.device[sdev->id].class == ATA_DEV_ATAPI) {
		/*
		 * NVIDIA reports that ADMA mode does not support ATAPI commands.
		 * Therefore ATAPI commands are sent through the legacy interface.
		 * However, the legacy interface only supports 32-bit DMA.
		 * Restrict DMA parameters as required by the legacy interface
		 * when an ATAPI device is connected.
		 */
		segment_boundary = ATA_DMA_BOUNDARY;
		/* Subtract 1 since an extra entry may be needed for padding, see
		   libata-scsi.c */
		sg_tablesize = LIBATA_MAX_PRD - 1;

		/* Since the legacy DMA engine is in use, we need to disable ADMA
		   on the port. */
		adma_enable = 0;
		nv_adma_register_mode(ap);
	} else {
		segment_boundary = NV_ADMA_DMA_BOUNDARY;
		sg_tablesize = NV_ADMA_SGTBL_TOTAL_LEN;
		adma_enable = 1;
	}

	pci_read_config_dword(pdev, NV_MCP_SATA_CFG_20, &current_reg);

	if (ap->port_no == 1)
		config_mask = NV_MCP_SATA_CFG_20_PORT1_EN |
			      NV_MCP_SATA_CFG_20_PORT1_PWB_EN;
	else
		config_mask = NV_MCP_SATA_CFG_20_PORT0_EN |
			      NV_MCP_SATA_CFG_20_PORT0_PWB_EN;

	if (adma_enable) {
		new_reg = current_reg | config_mask;
		pp->flags &= ~NV_ADMA_ATAPI_SETUP_COMPLETE;
	} else {
		new_reg = current_reg & ~config_mask;
		pp->flags |= NV_ADMA_ATAPI_SETUP_COMPLETE;
	}

	if (current_reg != new_reg)
		pci_write_config_dword(pdev, NV_MCP_SATA_CFG_20, new_reg);

	port0 = ap->host->ports[0]->private_data;
	port1 = ap->host->ports[1]->private_data;
	sdev0 = ap->host->ports[0]->link.device[0].sdev;
	sdev1 = ap->host->ports[1]->link.device[0].sdev;
	if ((port0->flags & NV_ADMA_ATAPI_SETUP_COMPLETE) ||
	    (port1->flags & NV_ADMA_ATAPI_SETUP_COMPLETE)) {
		/** We have to set the DMA mask to 32-bit if either port is in
		    ATAPI mode, since they are on the same PCI device which is
		    used for DMA mapping. If we set the mask we also need to set
		    the bounce limit on both ports to ensure that the block
		    layer doesn't feed addresses that cause DMA mapping to
		    choke. If either SCSI device is not allocated yet, it's OK
		    since that port will discover its correct setting when it
		    does get allocated.
		    Note: Setting 32-bit mask should not fail. */
		if (sdev0)
			blk_queue_bounce_limit(sdev0->request_queue,
					       ATA_DMA_MASK);
		if (sdev1)
			blk_queue_bounce_limit(sdev1->request_queue,
					       ATA_DMA_MASK);

		pci_set_dma_mask(pdev, ATA_DMA_MASK);
	} else {
		/** This shouldn't fail as it was set to this value before */
		pci_set_dma_mask(pdev, pp->adma_dma_mask);
		if (sdev0)
			blk_queue_bounce_limit(sdev0->request_queue,
					       pp->adma_dma_mask);
		if (sdev1)
			blk_queue_bounce_limit(sdev1->request_queue,
					       pp->adma_dma_mask);
	}

	blk_queue_segment_boundary(sdev->request_queue, segment_boundary);
	blk_queue_max_segments(sdev->request_queue, sg_tablesize);
	ata_port_printk(ap, KERN_INFO,
		"DMA mask 0x%llX, segment boundary 0x%lX, hw segs %hu\n",
		(unsigned long long)*ap->host->dev->dma_mask,
		segment_boundary, sg_tablesize);

	spin_unlock_irqrestore(ap->lock, flags);

	return rc;
}

static int nv_adma_check_atapi_dma(struct ata_queued_cmd *qc)
{
	struct nv_adma_port_priv *pp = qc->ap->private_data;
	return !(pp->flags & NV_ADMA_ATAPI_SETUP_COMPLETE);
}

static void nv_adma_tf_read(struct ata_port *ap, struct ata_taskfile *tf)
{
	/* Other than when internal or pass-through commands are executed,
	   the only time this function will be called in ADMA mode will be
	   if a command fails. In the failure case we don't care about going
	   into register mode with ADMA commands pending, as the commands will
	   all shortly be aborted anyway. We assume that NCQ commands are not
	   issued via passthrough, which is the only way that switching into
	   ADMA mode could abort outstanding commands. */
	nv_adma_register_mode(ap);

	ata_sff_tf_read(ap, tf);
}

static unsigned int nv_adma_tf_to_cpb(struct ata_taskfile *tf, __le16 *cpb)
{
	unsigned int idx = 0;

	if (tf->flags & ATA_TFLAG_ISADDR) {
		if (tf->flags & ATA_TFLAG_LBA48) {
			cpb[idx++] = cpu_to_le16((ATA_REG_ERR   << 8) | tf->hob_feature | WNB);
			cpb[idx++] = cpu_to_le16((ATA_REG_NSECT << 8) | tf->hob_nsect);
			cpb[idx++] = cpu_to_le16((ATA_REG_LBAL  << 8) | tf->hob_lbal);
			cpb[idx++] = cpu_to_le16((ATA_REG_LBAM  << 8) | tf->hob_lbam);
			cpb[idx++] = cpu_to_le16((ATA_REG_LBAH  << 8) | tf->hob_lbah);
			cpb[idx++] = cpu_to_le16((ATA_REG_ERR    << 8) | tf->feature);
		} else
			cpb[idx++] = cpu_to_le16((ATA_REG_ERR    << 8) | tf->feature | WNB);

		cpb[idx++] = cpu_to_le16((ATA_REG_NSECT  << 8) | tf->nsect);
		cpb[idx++] = cpu_to_le16((ATA_REG_LBAL   << 8) | tf->lbal);
		cpb[idx++] = cpu_to_le16((ATA_REG_LBAM   << 8) | tf->lbam);
		cpb[idx++] = cpu_to_le16((ATA_REG_LBAH   << 8) | tf->lbah);
	}

	if (tf->flags & ATA_TFLAG_DEVICE)
		cpb[idx++] = cpu_to_le16((ATA_REG_DEVICE << 8) | tf->device);

	cpb[idx++] = cpu_to_le16((ATA_REG_CMD    << 8) | tf->command | CMDEND);

	while (idx < 12)
		cpb[idx++] = cpu_to_le16(IGN);

	return idx;
}

static int nv_adma_check_cpb(struct ata_port *ap, int cpb_num, int force_err)
{
	struct nv_adma_port_priv *pp = ap->private_data;
	u8 flags = pp->cpb[cpb_num].resp_flags;

	VPRINTK("CPB %d, flags=0x%x\n", cpb_num, flags);

	if (unlikely((force_err ||
		     flags & (NV_CPB_RESP_ATA_ERR |
			      NV_CPB_RESP_CMD_ERR |
			      NV_CPB_RESP_CPB_ERR)))) {
		struct ata_eh_info *ehi = &ap->link.eh_info;
		int freeze = 0;

		ata_ehi_clear_desc(ehi);
		__ata_ehi_push_desc(ehi, "CPB resp_flags 0x%x: ", flags);
		if (flags & NV_CPB_RESP_ATA_ERR) {
			ata_ehi_push_desc(ehi, "ATA error");
			ehi->err_mask |= AC_ERR_DEV;
		} else if (flags & NV_CPB_RESP_CMD_ERR) {
			ata_ehi_push_desc(ehi, "CMD error");
			ehi->err_mask |= AC_ERR_DEV;
		} else if (flags & NV_CPB_RESP_CPB_ERR) {
			ata_ehi_push_desc(ehi, "CPB error");
			ehi->err_mask |= AC_ERR_SYSTEM;
			freeze = 1;
		} else {
			/* notifier error, but no error in CPB flags? */
			ata_ehi_push_desc(ehi, "unknown");
			ehi->err_mask |= AC_ERR_OTHER;
			freeze = 1;
		}
		/* Kill all commands. EH will determine what actually failed. */
		if (freeze)
			ata_port_freeze(ap);
		else
			ata_port_abort(ap);
		return -1;
	}

	if (likely(flags & NV_CPB_RESP_DONE))
		return 1;
	return 0;
}

static int nv_host_intr(struct ata_port *ap, u8 irq_stat)
{
	struct ata_queued_cmd *qc = ata_qc_from_tag(ap, ap->link.active_tag);

	/* freeze if hotplugged */
	if (unlikely(irq_stat & (NV_INT_ADDED | NV_INT_REMOVED))) {
		ata_port_freeze(ap);
		return 1;
	}

	/* bail out if not our interrupt */
	if (!(irq_stat & NV_INT_DEV))
		return 0;

	/* DEV interrupt w/ no active qc? */
	if (unlikely(!qc || (qc->tf.flags & ATA_TFLAG_POLLING))) {
		ata_sff_check_status(ap);
		return 1;
	}

	/* handle interrupt */
	return ata_bmdma_port_intr(ap, qc);
}

static irqreturn_t nv_adma_interrupt(int irq, void *dev_instance)
{
	struct ata_host *host = dev_instance;
	int i, handled = 0;
	u32 notifier_clears[2];

	spin_lock(&host->lock);

	for (i = 0; i < host->n_ports; i++) {
		struct ata_port *ap = host->ports[i];
		struct nv_adma_port_priv *pp = ap->private_data;
		void __iomem *mmio = pp->ctl_block;
		u16 status;
		u32 gen_ctl;
		u32 notifier, notifier_error;

		notifier_clears[i] = 0;

		/* if ADMA is disabled, use standard ata interrupt handler */
		if (pp->flags & NV_ADMA_ATAPI_SETUP_COMPLETE) {
			u8 irq_stat = readb(host->iomap[NV_MMIO_BAR] + NV_INT_STATUS_CK804)
				>> (NV_INT_PORT_SHIFT * i);
			handled += nv_host_intr(ap, irq_stat);
			continue;
		}

		/* if in ATA register mode, check for standard interrupts */
		if (pp->flags & NV_ADMA_PORT_REGISTER_MODE) {
			u8 irq_stat = readb(host->iomap[NV_MMIO_BAR] + NV_INT_STATUS_CK804)
				>> (NV_INT_PORT_SHIFT * i);
			if (ata_tag_valid(ap->link.active_tag))
				/** NV_INT_DEV indication seems unreliable
				    at times at least in ADMA mode. Force it
				    on always when a command is active, to
				    prevent losing interrupts. */
				irq_stat |= NV_INT_DEV;
			handled += nv_host_intr(ap, irq_stat);
		}

		notifier = readl(mmio + NV_ADMA_NOTIFIER);
		notifier_error = readl(mmio + NV_ADMA_NOTIFIER_ERROR);
		notifier_clears[i] = notifier | notifier_error;

		gen_ctl = readl(pp->gen_block + NV_ADMA_GEN_CTL);

		if (!NV_ADMA_CHECK_INTR(gen_ctl, ap->port_no) && !notifier &&
		    !notifier_error)
			/* Nothing to do */
			continue;

		status = readw(mmio + NV_ADMA_STAT);

		/*
		 * Clear status. Ensure the controller sees the
		 * clearing before we start looking at any of the CPB
		 * statuses, so that any CPB completions after this
		 * point in the handler will raise another interrupt.
		 */
		writew(status, mmio + NV_ADMA_STAT);
		readw(mmio + NV_ADMA_STAT); /* flush posted write */
		rmb();

		handled++; /* irq handled if we got here */
<<<<<<< HEAD

		/* freeze if hotplugged or controller error */
		if (unlikely(status & (NV_ADMA_STAT_HOTPLUG |
				       NV_ADMA_STAT_HOTUNPLUG |
				       NV_ADMA_STAT_TIMEOUT |
				       NV_ADMA_STAT_SERROR))) {
			struct ata_eh_info *ehi = &ap->link.eh_info;

			ata_ehi_clear_desc(ehi);
			__ata_ehi_push_desc(ehi, "ADMA status 0x%08x: ", status);
			if (status & NV_ADMA_STAT_TIMEOUT) {
				ehi->err_mask |= AC_ERR_SYSTEM;
				ata_ehi_push_desc(ehi, "timeout");
			} else if (status & NV_ADMA_STAT_HOTPLUG) {
				ata_ehi_hotplugged(ehi);
				ata_ehi_push_desc(ehi, "hotplug");
			} else if (status & NV_ADMA_STAT_HOTUNPLUG) {
				ata_ehi_hotplugged(ehi);
				ata_ehi_push_desc(ehi, "hot unplug");
			} else if (status & NV_ADMA_STAT_SERROR) {
				/* let EH analyze SError and figure out cause */
				ata_ehi_push_desc(ehi, "SError");
			} else
				ata_ehi_push_desc(ehi, "unknown");
			ata_port_freeze(ap);
			continue;
		}

=======

		/* freeze if hotplugged or controller error */
		if (unlikely(status & (NV_ADMA_STAT_HOTPLUG |
				       NV_ADMA_STAT_HOTUNPLUG |
				       NV_ADMA_STAT_TIMEOUT |
				       NV_ADMA_STAT_SERROR))) {
			struct ata_eh_info *ehi = &ap->link.eh_info;

			ata_ehi_clear_desc(ehi);
			__ata_ehi_push_desc(ehi, "ADMA status 0x%08x: ", status);
			if (status & NV_ADMA_STAT_TIMEOUT) {
				ehi->err_mask |= AC_ERR_SYSTEM;
				ata_ehi_push_desc(ehi, "timeout");
			} else if (status & NV_ADMA_STAT_HOTPLUG) {
				ata_ehi_hotplugged(ehi);
				ata_ehi_push_desc(ehi, "hotplug");
			} else if (status & NV_ADMA_STAT_HOTUNPLUG) {
				ata_ehi_hotplugged(ehi);
				ata_ehi_push_desc(ehi, "hot unplug");
			} else if (status & NV_ADMA_STAT_SERROR) {
				/* let EH analyze SError and figure out cause */
				ata_ehi_push_desc(ehi, "SError");
			} else
				ata_ehi_push_desc(ehi, "unknown");
			ata_port_freeze(ap);
			continue;
		}

>>>>>>> 02f8c6ae
		if (status & (NV_ADMA_STAT_DONE |
			      NV_ADMA_STAT_CPBERR |
			      NV_ADMA_STAT_CMD_COMPLETE)) {
			u32 check_commands = notifier_clears[i];
<<<<<<< HEAD
			int pos, error = 0;
=======
			u32 done_mask = 0;
			int pos, rc;
>>>>>>> 02f8c6ae

			if (status & NV_ADMA_STAT_CPBERR) {
				/* check all active commands */
				if (ata_tag_valid(ap->link.active_tag))
					check_commands = 1 <<
						ap->link.active_tag;
				else
					check_commands = ap->link.sactive;
			}

			/* check CPBs for completed commands */
<<<<<<< HEAD
			while ((pos = ffs(check_commands)) && !error) {
				pos--;
				error = nv_adma_check_cpb(ap, pos,
						notifier_error & (1 << pos));
=======
			while ((pos = ffs(check_commands))) {
				pos--;
				rc = nv_adma_check_cpb(ap, pos,
						notifier_error & (1 << pos));
				if (rc > 0)
					done_mask |= 1 << pos;
				else if (unlikely(rc < 0))
					check_commands = 0;
>>>>>>> 02f8c6ae
				check_commands &= ~(1 << pos);
			}
			ata_qc_complete_multiple(ap, ap->qc_active ^ done_mask);
		}
	}

	if (notifier_clears[0] || notifier_clears[1]) {
		/* Note: Both notifier clear registers must be written
		   if either is set, even if one is zero, according to NVIDIA. */
		struct nv_adma_port_priv *pp = host->ports[0]->private_data;
		writel(notifier_clears[0], pp->notifier_clear_block);
		pp = host->ports[1]->private_data;
		writel(notifier_clears[1], pp->notifier_clear_block);
	}

	spin_unlock(&host->lock);

	return IRQ_RETVAL(handled);
}

static void nv_adma_freeze(struct ata_port *ap)
{
	struct nv_adma_port_priv *pp = ap->private_data;
	void __iomem *mmio = pp->ctl_block;
	u16 tmp;

	nv_ck804_freeze(ap);

	if (pp->flags & NV_ADMA_ATAPI_SETUP_COMPLETE)
		return;

	/* clear any outstanding CK804 notifications */
	writeb(NV_INT_ALL << (ap->port_no * NV_INT_PORT_SHIFT),
		ap->host->iomap[NV_MMIO_BAR] + NV_INT_STATUS_CK804);

	/* Disable interrupt */
	tmp = readw(mmio + NV_ADMA_CTL);
	writew(tmp & ~(NV_ADMA_CTL_AIEN | NV_ADMA_CTL_HOTPLUG_IEN),
		mmio + NV_ADMA_CTL);
	readw(mmio + NV_ADMA_CTL);	/* flush posted write */
}

static void nv_adma_thaw(struct ata_port *ap)
{
	struct nv_adma_port_priv *pp = ap->private_data;
	void __iomem *mmio = pp->ctl_block;
	u16 tmp;

	nv_ck804_thaw(ap);

	if (pp->flags & NV_ADMA_ATAPI_SETUP_COMPLETE)
		return;

	/* Enable interrupt */
	tmp = readw(mmio + NV_ADMA_CTL);
	writew(tmp | (NV_ADMA_CTL_AIEN | NV_ADMA_CTL_HOTPLUG_IEN),
		mmio + NV_ADMA_CTL);
	readw(mmio + NV_ADMA_CTL);	/* flush posted write */
}

static void nv_adma_irq_clear(struct ata_port *ap)
{
	struct nv_adma_port_priv *pp = ap->private_data;
	void __iomem *mmio = pp->ctl_block;
	u32 notifier_clears[2];

	if (pp->flags & NV_ADMA_ATAPI_SETUP_COMPLETE) {
		ata_bmdma_irq_clear(ap);
		return;
	}

	/* clear any outstanding CK804 notifications */
	writeb(NV_INT_ALL << (ap->port_no * NV_INT_PORT_SHIFT),
		ap->host->iomap[NV_MMIO_BAR] + NV_INT_STATUS_CK804);

	/* clear ADMA status */
	writew(0xffff, mmio + NV_ADMA_STAT);

	/* clear notifiers - note both ports need to be written with
	   something even though we are only clearing on one */
	if (ap->port_no == 0) {
		notifier_clears[0] = 0xFFFFFFFF;
		notifier_clears[1] = 0;
	} else {
		notifier_clears[0] = 0;
		notifier_clears[1] = 0xFFFFFFFF;
	}
	pp = ap->host->ports[0]->private_data;
	writel(notifier_clears[0], pp->notifier_clear_block);
	pp = ap->host->ports[1]->private_data;
	writel(notifier_clears[1], pp->notifier_clear_block);
}

static void nv_adma_post_internal_cmd(struct ata_queued_cmd *qc)
{
	struct nv_adma_port_priv *pp = qc->ap->private_data;

	if (pp->flags & NV_ADMA_PORT_REGISTER_MODE)
		ata_bmdma_post_internal_cmd(qc);
}

static int nv_adma_port_start(struct ata_port *ap)
{
	struct device *dev = ap->host->dev;
	struct nv_adma_port_priv *pp;
	int rc;
	void *mem;
	dma_addr_t mem_dma;
	void __iomem *mmio;
	struct pci_dev *pdev = to_pci_dev(dev);
	u16 tmp;

	VPRINTK("ENTER\n");

	/* Ensure DMA mask is set to 32-bit before allocating legacy PRD and
	   pad buffers */
	rc = pci_set_dma_mask(pdev, DMA_BIT_MASK(32));
	if (rc)
		return rc;
	rc = pci_set_consistent_dma_mask(pdev, DMA_BIT_MASK(32));
	if (rc)
		return rc;

	/* we might fallback to bmdma, allocate bmdma resources */
	rc = ata_bmdma_port_start(ap);
	if (rc)
		return rc;

	pp = devm_kzalloc(dev, sizeof(*pp), GFP_KERNEL);
	if (!pp)
		return -ENOMEM;

	mmio = ap->host->iomap[NV_MMIO_BAR] + NV_ADMA_PORT +
	       ap->port_no * NV_ADMA_PORT_SIZE;
	pp->ctl_block = mmio;
	pp->gen_block = ap->host->iomap[NV_MMIO_BAR] + NV_ADMA_GEN;
	pp->notifier_clear_block = pp->gen_block +
	       NV_ADMA_NOTIFIER_CLEAR + (4 * ap->port_no);

	/* Now that the legacy PRD and padding buffer are allocated we can
	   safely raise the DMA mask to allocate the CPB/APRD table.
	   These are allowed to fail since we store the value that ends up
	   being used to set as the bounce limit in slave_config later if
	   needed. */
	pci_set_dma_mask(pdev, DMA_BIT_MASK(64));
	pci_set_consistent_dma_mask(pdev, DMA_BIT_MASK(64));
	pp->adma_dma_mask = *dev->dma_mask;

	mem = dmam_alloc_coherent(dev, NV_ADMA_PORT_PRIV_DMA_SZ,
				  &mem_dma, GFP_KERNEL);
	if (!mem)
		return -ENOMEM;
	memset(mem, 0, NV_ADMA_PORT_PRIV_DMA_SZ);

	/*
	 * First item in chunk of DMA memory:
	 * 128-byte command parameter block (CPB)
	 * one for each command tag
	 */
	pp->cpb     = mem;
	pp->cpb_dma = mem_dma;

	writel(mem_dma & 0xFFFFFFFF, 	mmio + NV_ADMA_CPB_BASE_LOW);
	writel((mem_dma >> 16) >> 16,	mmio + NV_ADMA_CPB_BASE_HIGH);

	mem     += NV_ADMA_MAX_CPBS * NV_ADMA_CPB_SZ;
	mem_dma += NV_ADMA_MAX_CPBS * NV_ADMA_CPB_SZ;

	/*
	 * Second item: block of ADMA_SGTBL_LEN s/g entries
	 */
	pp->aprd = mem;
	pp->aprd_dma = mem_dma;

	ap->private_data = pp;

	/* clear any outstanding interrupt conditions */
	writew(0xffff, mmio + NV_ADMA_STAT);

	/* initialize port variables */
	pp->flags = NV_ADMA_PORT_REGISTER_MODE;

	/* clear CPB fetch count */
	writew(0, mmio + NV_ADMA_CPB_COUNT);

	/* clear GO for register mode, enable interrupt */
	tmp = readw(mmio + NV_ADMA_CTL);
	writew((tmp & ~NV_ADMA_CTL_GO) | NV_ADMA_CTL_AIEN |
		NV_ADMA_CTL_HOTPLUG_IEN, mmio + NV_ADMA_CTL);

	tmp = readw(mmio + NV_ADMA_CTL);
	writew(tmp | NV_ADMA_CTL_CHANNEL_RESET, mmio + NV_ADMA_CTL);
	readw(mmio + NV_ADMA_CTL);	/* flush posted write */
	udelay(1);
	writew(tmp & ~NV_ADMA_CTL_CHANNEL_RESET, mmio + NV_ADMA_CTL);
	readw(mmio + NV_ADMA_CTL);	/* flush posted write */

	return 0;
}

static void nv_adma_port_stop(struct ata_port *ap)
{
	struct nv_adma_port_priv *pp = ap->private_data;
	void __iomem *mmio = pp->ctl_block;

	VPRINTK("ENTER\n");
	writew(0, mmio + NV_ADMA_CTL);
}

#ifdef CONFIG_PM
static int nv_adma_port_suspend(struct ata_port *ap, pm_message_t mesg)
{
	struct nv_adma_port_priv *pp = ap->private_data;
	void __iomem *mmio = pp->ctl_block;

	/* Go to register mode - clears GO */
	nv_adma_register_mode(ap);

	/* clear CPB fetch count */
	writew(0, mmio + NV_ADMA_CPB_COUNT);

	/* disable interrupt, shut down port */
	writew(0, mmio + NV_ADMA_CTL);

	return 0;
}

static int nv_adma_port_resume(struct ata_port *ap)
{
	struct nv_adma_port_priv *pp = ap->private_data;
	void __iomem *mmio = pp->ctl_block;
	u16 tmp;

	/* set CPB block location */
	writel(pp->cpb_dma & 0xFFFFFFFF, 	mmio + NV_ADMA_CPB_BASE_LOW);
	writel((pp->cpb_dma >> 16) >> 16,	mmio + NV_ADMA_CPB_BASE_HIGH);

	/* clear any outstanding interrupt conditions */
	writew(0xffff, mmio + NV_ADMA_STAT);

	/* initialize port variables */
	pp->flags |= NV_ADMA_PORT_REGISTER_MODE;

	/* clear CPB fetch count */
	writew(0, mmio + NV_ADMA_CPB_COUNT);

	/* clear GO for register mode, enable interrupt */
	tmp = readw(mmio + NV_ADMA_CTL);
	writew((tmp & ~NV_ADMA_CTL_GO) | NV_ADMA_CTL_AIEN |
		NV_ADMA_CTL_HOTPLUG_IEN, mmio + NV_ADMA_CTL);

	tmp = readw(mmio + NV_ADMA_CTL);
	writew(tmp | NV_ADMA_CTL_CHANNEL_RESET, mmio + NV_ADMA_CTL);
	readw(mmio + NV_ADMA_CTL);	/* flush posted write */
	udelay(1);
	writew(tmp & ~NV_ADMA_CTL_CHANNEL_RESET, mmio + NV_ADMA_CTL);
	readw(mmio + NV_ADMA_CTL);	/* flush posted write */

	return 0;
}
#endif

static void nv_adma_setup_port(struct ata_port *ap)
{
	void __iomem *mmio = ap->host->iomap[NV_MMIO_BAR];
	struct ata_ioports *ioport = &ap->ioaddr;

	VPRINTK("ENTER\n");

	mmio += NV_ADMA_PORT + ap->port_no * NV_ADMA_PORT_SIZE;

	ioport->cmd_addr	= mmio;
	ioport->data_addr	= mmio + (ATA_REG_DATA * 4);
	ioport->error_addr	=
	ioport->feature_addr	= mmio + (ATA_REG_ERR * 4);
	ioport->nsect_addr	= mmio + (ATA_REG_NSECT * 4);
	ioport->lbal_addr	= mmio + (ATA_REG_LBAL * 4);
	ioport->lbam_addr	= mmio + (ATA_REG_LBAM * 4);
	ioport->lbah_addr	= mmio + (ATA_REG_LBAH * 4);
	ioport->device_addr	= mmio + (ATA_REG_DEVICE * 4);
	ioport->status_addr	=
	ioport->command_addr	= mmio + (ATA_REG_STATUS * 4);
	ioport->altstatus_addr	=
	ioport->ctl_addr	= mmio + 0x20;
}

static int nv_adma_host_init(struct ata_host *host)
{
	struct pci_dev *pdev = to_pci_dev(host->dev);
	unsigned int i;
	u32 tmp32;

	VPRINTK("ENTER\n");

	/* enable ADMA on the ports */
	pci_read_config_dword(pdev, NV_MCP_SATA_CFG_20, &tmp32);
	tmp32 |= NV_MCP_SATA_CFG_20_PORT0_EN |
		 NV_MCP_SATA_CFG_20_PORT0_PWB_EN |
		 NV_MCP_SATA_CFG_20_PORT1_EN |
		 NV_MCP_SATA_CFG_20_PORT1_PWB_EN;

	pci_write_config_dword(pdev, NV_MCP_SATA_CFG_20, tmp32);

	for (i = 0; i < host->n_ports; i++)
		nv_adma_setup_port(host->ports[i]);

	return 0;
}

static void nv_adma_fill_aprd(struct ata_queued_cmd *qc,
			      struct scatterlist *sg,
			      int idx,
			      struct nv_adma_prd *aprd)
{
	u8 flags = 0;
	if (qc->tf.flags & ATA_TFLAG_WRITE)
		flags |= NV_APRD_WRITE;
	if (idx == qc->n_elem - 1)
		flags |= NV_APRD_END;
	else if (idx != 4)
		flags |= NV_APRD_CONT;

	aprd->addr  = cpu_to_le64(((u64)sg_dma_address(sg)));
	aprd->len   = cpu_to_le32(((u32)sg_dma_len(sg))); /* len in bytes */
	aprd->flags = flags;
	aprd->packet_len = 0;
}

static void nv_adma_fill_sg(struct ata_queued_cmd *qc, struct nv_adma_cpb *cpb)
{
	struct nv_adma_port_priv *pp = qc->ap->private_data;
	struct nv_adma_prd *aprd;
	struct scatterlist *sg;
	unsigned int si;

	VPRINTK("ENTER\n");

	for_each_sg(qc->sg, sg, qc->n_elem, si) {
		aprd = (si < 5) ? &cpb->aprd[si] :
			       &pp->aprd[NV_ADMA_SGTBL_LEN * qc->tag + (si-5)];
		nv_adma_fill_aprd(qc, sg, si, aprd);
	}
	if (si > 5)
		cpb->next_aprd = cpu_to_le64(((u64)(pp->aprd_dma + NV_ADMA_SGTBL_SZ * qc->tag)));
	else
		cpb->next_aprd = cpu_to_le64(0);
}

static int nv_adma_use_reg_mode(struct ata_queued_cmd *qc)
{
	struct nv_adma_port_priv *pp = qc->ap->private_data;

	/* ADMA engine can only be used for non-ATAPI DMA commands,
	   or interrupt-driven no-data commands. */
	if ((pp->flags & NV_ADMA_ATAPI_SETUP_COMPLETE) ||
	   (qc->tf.flags & ATA_TFLAG_POLLING))
		return 1;

	if ((qc->flags & ATA_QCFLAG_DMAMAP) ||
	   (qc->tf.protocol == ATA_PROT_NODATA))
		return 0;

	return 1;
}

static void nv_adma_qc_prep(struct ata_queued_cmd *qc)
{
	struct nv_adma_port_priv *pp = qc->ap->private_data;
	struct nv_adma_cpb *cpb = &pp->cpb[qc->tag];
	u8 ctl_flags = NV_CPB_CTL_CPB_VALID |
		       NV_CPB_CTL_IEN;

	if (nv_adma_use_reg_mode(qc)) {
		BUG_ON(!(pp->flags & NV_ADMA_ATAPI_SETUP_COMPLETE) &&
			(qc->flags & ATA_QCFLAG_DMAMAP));
		nv_adma_register_mode(qc->ap);
		ata_bmdma_qc_prep(qc);
		return;
	}

	cpb->resp_flags = NV_CPB_RESP_DONE;
	wmb();
	cpb->ctl_flags = 0;
	wmb();

	cpb->len		= 3;
	cpb->tag		= qc->tag;
	cpb->next_cpb_idx	= 0;

	/* turn on NCQ flags for NCQ commands */
	if (qc->tf.protocol == ATA_PROT_NCQ)
		ctl_flags |= NV_CPB_CTL_QUEUE | NV_CPB_CTL_FPDMA;

	VPRINTK("qc->flags = 0x%lx\n", qc->flags);

	nv_adma_tf_to_cpb(&qc->tf, cpb->tf);

	if (qc->flags & ATA_QCFLAG_DMAMAP) {
		nv_adma_fill_sg(qc, cpb);
		ctl_flags |= NV_CPB_CTL_APRD_VALID;
	} else
		memset(&cpb->aprd[0], 0, sizeof(struct nv_adma_prd) * 5);

	/* Be paranoid and don't let the device see NV_CPB_CTL_CPB_VALID
	   until we are finished filling in all of the contents */
	wmb();
	cpb->ctl_flags = ctl_flags;
	wmb();
	cpb->resp_flags = 0;
}

static unsigned int nv_adma_qc_issue(struct ata_queued_cmd *qc)
{
	struct nv_adma_port_priv *pp = qc->ap->private_data;
	void __iomem *mmio = pp->ctl_block;
	int curr_ncq = (qc->tf.protocol == ATA_PROT_NCQ);

	VPRINTK("ENTER\n");

	/* We can't handle result taskfile with NCQ commands, since
	   retrieving the taskfile switches us out of ADMA mode and would abort
	   existing commands. */
	if (unlikely(qc->tf.protocol == ATA_PROT_NCQ &&
		     (qc->flags & ATA_QCFLAG_RESULT_TF))) {
		ata_dev_printk(qc->dev, KERN_ERR,
			"NCQ w/ RESULT_TF not allowed\n");
		return AC_ERR_SYSTEM;
	}

	if (nv_adma_use_reg_mode(qc)) {
		/* use ATA register mode */
		VPRINTK("using ATA register mode: 0x%lx\n", qc->flags);
		BUG_ON(!(pp->flags & NV_ADMA_ATAPI_SETUP_COMPLETE) &&
			(qc->flags & ATA_QCFLAG_DMAMAP));
		nv_adma_register_mode(qc->ap);
		return ata_bmdma_qc_issue(qc);
	} else
		nv_adma_mode(qc->ap);

	/* write append register, command tag in lower 8 bits
	   and (number of cpbs to append -1) in top 8 bits */
	wmb();

	if (curr_ncq != pp->last_issue_ncq) {
		/* Seems to need some delay before switching between NCQ and
		   non-NCQ commands, else we get command timeouts and such. */
		udelay(20);
		pp->last_issue_ncq = curr_ncq;
	}

	writew(qc->tag, mmio + NV_ADMA_APPEND);

	DPRINTK("Issued tag %u\n", qc->tag);

	return 0;
}

static irqreturn_t nv_generic_interrupt(int irq, void *dev_instance)
{
	struct ata_host *host = dev_instance;
	unsigned int i;
	unsigned int handled = 0;
	unsigned long flags;

	spin_lock_irqsave(&host->lock, flags);

	for (i = 0; i < host->n_ports; i++) {
		struct ata_port *ap = host->ports[i];
		struct ata_queued_cmd *qc;

		qc = ata_qc_from_tag(ap, ap->link.active_tag);
		if (qc && (!(qc->tf.flags & ATA_TFLAG_POLLING))) {
			handled += ata_bmdma_port_intr(ap, qc);
		} else {
			/*
			 * No request pending?  Clear interrupt status
			 * anyway, in case there's one pending.
			 */
			ap->ops->sff_check_status(ap);
		}
	}

	spin_unlock_irqrestore(&host->lock, flags);

	return IRQ_RETVAL(handled);
}

static irqreturn_t nv_do_interrupt(struct ata_host *host, u8 irq_stat)
{
	int i, handled = 0;

	for (i = 0; i < host->n_ports; i++) {
		handled += nv_host_intr(host->ports[i], irq_stat);
		irq_stat >>= NV_INT_PORT_SHIFT;
	}

	return IRQ_RETVAL(handled);
}

static irqreturn_t nv_nf2_interrupt(int irq, void *dev_instance)
{
	struct ata_host *host = dev_instance;
	u8 irq_stat;
	irqreturn_t ret;

	spin_lock(&host->lock);
	irq_stat = ioread8(host->ports[0]->ioaddr.scr_addr + NV_INT_STATUS);
	ret = nv_do_interrupt(host, irq_stat);
	spin_unlock(&host->lock);

	return ret;
}

static irqreturn_t nv_ck804_interrupt(int irq, void *dev_instance)
{
	struct ata_host *host = dev_instance;
	u8 irq_stat;
	irqreturn_t ret;

	spin_lock(&host->lock);
	irq_stat = readb(host->iomap[NV_MMIO_BAR] + NV_INT_STATUS_CK804);
	ret = nv_do_interrupt(host, irq_stat);
	spin_unlock(&host->lock);

	return ret;
}

static int nv_scr_read(struct ata_link *link, unsigned int sc_reg, u32 *val)
{
	if (sc_reg > SCR_CONTROL)
		return -EINVAL;

	*val = ioread32(link->ap->ioaddr.scr_addr + (sc_reg * 4));
	return 0;
}

static int nv_scr_write(struct ata_link *link, unsigned int sc_reg, u32 val)
{
	if (sc_reg > SCR_CONTROL)
		return -EINVAL;

	iowrite32(val, link->ap->ioaddr.scr_addr + (sc_reg * 4));
	return 0;
}

static int nv_hardreset(struct ata_link *link, unsigned int *class,
			unsigned long deadline)
{
	struct ata_eh_context *ehc = &link->eh_context;

	/* Do hardreset iff it's post-boot probing, please read the
	 * comment above port ops for details.
	 */
	if (!(link->ap->pflags & ATA_PFLAG_LOADING) &&
	    !ata_dev_enabled(link->device))
		sata_link_hardreset(link, sata_deb_timing_hotplug, deadline,
				    NULL, NULL);
	else {
		const unsigned long *timing = sata_ehc_deb_timing(ehc);
		int rc;

		if (!(ehc->i.flags & ATA_EHI_QUIET))
			ata_link_printk(link, KERN_INFO, "nv: skipping "
					"hardreset on occupied port\n");

		/* make sure the link is online */
		rc = sata_link_resume(link, timing, deadline);
		/* whine about phy resume failure but proceed */
		if (rc && rc != -EOPNOTSUPP)
			ata_link_printk(link, KERN_WARNING, "failed to resume "
					"link (errno=%d)\n", rc);
	}

	/* device signature acquisition is unreliable */
	return -EAGAIN;
}

static void nv_nf2_freeze(struct ata_port *ap)
{
	void __iomem *scr_addr = ap->host->ports[0]->ioaddr.scr_addr;
	int shift = ap->port_no * NV_INT_PORT_SHIFT;
	u8 mask;

	mask = ioread8(scr_addr + NV_INT_ENABLE);
	mask &= ~(NV_INT_ALL << shift);
	iowrite8(mask, scr_addr + NV_INT_ENABLE);
}

static void nv_nf2_thaw(struct ata_port *ap)
{
	void __iomem *scr_addr = ap->host->ports[0]->ioaddr.scr_addr;
	int shift = ap->port_no * NV_INT_PORT_SHIFT;
	u8 mask;

	iowrite8(NV_INT_ALL << shift, scr_addr + NV_INT_STATUS);

	mask = ioread8(scr_addr + NV_INT_ENABLE);
	mask |= (NV_INT_MASK << shift);
	iowrite8(mask, scr_addr + NV_INT_ENABLE);
}

static void nv_ck804_freeze(struct ata_port *ap)
{
	void __iomem *mmio_base = ap->host->iomap[NV_MMIO_BAR];
	int shift = ap->port_no * NV_INT_PORT_SHIFT;
	u8 mask;

	mask = readb(mmio_base + NV_INT_ENABLE_CK804);
	mask &= ~(NV_INT_ALL << shift);
	writeb(mask, mmio_base + NV_INT_ENABLE_CK804);
}

static void nv_ck804_thaw(struct ata_port *ap)
{
	void __iomem *mmio_base = ap->host->iomap[NV_MMIO_BAR];
	int shift = ap->port_no * NV_INT_PORT_SHIFT;
	u8 mask;

	writeb(NV_INT_ALL << shift, mmio_base + NV_INT_STATUS_CK804);

	mask = readb(mmio_base + NV_INT_ENABLE_CK804);
	mask |= (NV_INT_MASK << shift);
	writeb(mask, mmio_base + NV_INT_ENABLE_CK804);
}

static void nv_mcp55_freeze(struct ata_port *ap)
{
	void __iomem *mmio_base = ap->host->iomap[NV_MMIO_BAR];
	int shift = ap->port_no * NV_INT_PORT_SHIFT_MCP55;
	u32 mask;

	writel(NV_INT_ALL_MCP55 << shift, mmio_base + NV_INT_STATUS_MCP55);

	mask = readl(mmio_base + NV_INT_ENABLE_MCP55);
	mask &= ~(NV_INT_ALL_MCP55 << shift);
	writel(mask, mmio_base + NV_INT_ENABLE_MCP55);
}

static void nv_mcp55_thaw(struct ata_port *ap)
{
	void __iomem *mmio_base = ap->host->iomap[NV_MMIO_BAR];
	int shift = ap->port_no * NV_INT_PORT_SHIFT_MCP55;
	u32 mask;

	writel(NV_INT_ALL_MCP55 << shift, mmio_base + NV_INT_STATUS_MCP55);

	mask = readl(mmio_base + NV_INT_ENABLE_MCP55);
	mask |= (NV_INT_MASK_MCP55 << shift);
	writel(mask, mmio_base + NV_INT_ENABLE_MCP55);
}

static void nv_adma_error_handler(struct ata_port *ap)
{
	struct nv_adma_port_priv *pp = ap->private_data;
	if (!(pp->flags & NV_ADMA_PORT_REGISTER_MODE)) {
		void __iomem *mmio = pp->ctl_block;
		int i;
		u16 tmp;

		if (ata_tag_valid(ap->link.active_tag) || ap->link.sactive) {
			u32 notifier = readl(mmio + NV_ADMA_NOTIFIER);
			u32 notifier_error = readl(mmio + NV_ADMA_NOTIFIER_ERROR);
			u32 gen_ctl = readl(pp->gen_block + NV_ADMA_GEN_CTL);
			u32 status = readw(mmio + NV_ADMA_STAT);
			u8 cpb_count = readb(mmio + NV_ADMA_CPB_COUNT);
			u8 next_cpb_idx = readb(mmio + NV_ADMA_NEXT_CPB_IDX);

			ata_port_printk(ap, KERN_ERR,
				"EH in ADMA mode, notifier 0x%X "
				"notifier_error 0x%X gen_ctl 0x%X status 0x%X "
				"next cpb count 0x%X next cpb idx 0x%x\n",
				notifier, notifier_error, gen_ctl, status,
				cpb_count, next_cpb_idx);

			for (i = 0; i < NV_ADMA_MAX_CPBS; i++) {
				struct nv_adma_cpb *cpb = &pp->cpb[i];
				if ((ata_tag_valid(ap->link.active_tag) && i == ap->link.active_tag) ||
				    ap->link.sactive & (1 << i))
					ata_port_printk(ap, KERN_ERR,
						"CPB %d: ctl_flags 0x%x, resp_flags 0x%x\n",
						i, cpb->ctl_flags, cpb->resp_flags);
			}
		}

		/* Push us back into port register mode for error handling. */
		nv_adma_register_mode(ap);

		/* Mark all of the CPBs as invalid to prevent them from
		   being executed */
		for (i = 0; i < NV_ADMA_MAX_CPBS; i++)
			pp->cpb[i].ctl_flags &= ~NV_CPB_CTL_CPB_VALID;

		/* clear CPB fetch count */
		writew(0, mmio + NV_ADMA_CPB_COUNT);

		/* Reset channel */
		tmp = readw(mmio + NV_ADMA_CTL);
		writew(tmp | NV_ADMA_CTL_CHANNEL_RESET, mmio + NV_ADMA_CTL);
		readw(mmio + NV_ADMA_CTL);	/* flush posted write */
		udelay(1);
		writew(tmp & ~NV_ADMA_CTL_CHANNEL_RESET, mmio + NV_ADMA_CTL);
		readw(mmio + NV_ADMA_CTL);	/* flush posted write */
	}

	ata_bmdma_error_handler(ap);
}

static void nv_swncq_qc_to_dq(struct ata_port *ap, struct ata_queued_cmd *qc)
{
	struct nv_swncq_port_priv *pp = ap->private_data;
	struct defer_queue *dq = &pp->defer_queue;

	/* queue is full */
	WARN_ON(dq->tail - dq->head == ATA_MAX_QUEUE);
	dq->defer_bits |= (1 << qc->tag);
	dq->tag[dq->tail++ & (ATA_MAX_QUEUE - 1)] = qc->tag;
}

static struct ata_queued_cmd *nv_swncq_qc_from_dq(struct ata_port *ap)
{
	struct nv_swncq_port_priv *pp = ap->private_data;
	struct defer_queue *dq = &pp->defer_queue;
	unsigned int tag;

	if (dq->head == dq->tail)	/* null queue */
		return NULL;

	tag = dq->tag[dq->head & (ATA_MAX_QUEUE - 1)];
	dq->tag[dq->head++ & (ATA_MAX_QUEUE - 1)] = ATA_TAG_POISON;
	WARN_ON(!(dq->defer_bits & (1 << tag)));
	dq->defer_bits &= ~(1 << tag);

	return ata_qc_from_tag(ap, tag);
}

static void nv_swncq_fis_reinit(struct ata_port *ap)
{
	struct nv_swncq_port_priv *pp = ap->private_data;

	pp->dhfis_bits = 0;
	pp->dmafis_bits = 0;
	pp->sdbfis_bits = 0;
	pp->ncq_flags = 0;
}

static void nv_swncq_pp_reinit(struct ata_port *ap)
{
	struct nv_swncq_port_priv *pp = ap->private_data;
	struct defer_queue *dq = &pp->defer_queue;

	dq->head = 0;
	dq->tail = 0;
	dq->defer_bits = 0;
	pp->qc_active = 0;
	pp->last_issue_tag = ATA_TAG_POISON;
	nv_swncq_fis_reinit(ap);
}

static void nv_swncq_irq_clear(struct ata_port *ap, u16 fis)
{
	struct nv_swncq_port_priv *pp = ap->private_data;

	writew(fis, pp->irq_block);
}

static void __ata_bmdma_stop(struct ata_port *ap)
{
	struct ata_queued_cmd qc;

	qc.ap = ap;
	ata_bmdma_stop(&qc);
}

static void nv_swncq_ncq_stop(struct ata_port *ap)
{
	struct nv_swncq_port_priv *pp = ap->private_data;
	unsigned int i;
	u32 sactive;
	u32 done_mask;

	ata_port_printk(ap, KERN_ERR,
			"EH in SWNCQ mode,QC:qc_active 0x%X sactive 0x%X\n",
			ap->qc_active, ap->link.sactive);
	ata_port_printk(ap, KERN_ERR,
		"SWNCQ:qc_active 0x%X defer_bits 0x%X last_issue_tag 0x%x\n  "
		"dhfis 0x%X dmafis 0x%X sdbfis 0x%X\n",
		pp->qc_active, pp->defer_queue.defer_bits, pp->last_issue_tag,
		pp->dhfis_bits, pp->dmafis_bits, pp->sdbfis_bits);

	ata_port_printk(ap, KERN_ERR, "ATA_REG 0x%X ERR_REG 0x%X\n",
			ap->ops->sff_check_status(ap),
			ioread8(ap->ioaddr.error_addr));

	sactive = readl(pp->sactive_block);
	done_mask = pp->qc_active ^ sactive;

	ata_port_printk(ap, KERN_ERR, "tag : dhfis dmafis sdbfis sacitve\n");
	for (i = 0; i < ATA_MAX_QUEUE; i++) {
		u8 err = 0;
		if (pp->qc_active & (1 << i))
			err = 0;
		else if (done_mask & (1 << i))
			err = 1;
		else
			continue;

		ata_port_printk(ap, KERN_ERR,
				"tag 0x%x: %01x %01x %01x %01x %s\n", i,
				(pp->dhfis_bits >> i) & 0x1,
				(pp->dmafis_bits >> i) & 0x1,
				(pp->sdbfis_bits >> i) & 0x1,
				(sactive >> i) & 0x1,
				(err ? "error! tag doesn't exit" : " "));
	}

	nv_swncq_pp_reinit(ap);
	ap->ops->sff_irq_clear(ap);
	__ata_bmdma_stop(ap);
	nv_swncq_irq_clear(ap, 0xffff);
}

static void nv_swncq_error_handler(struct ata_port *ap)
{
	struct ata_eh_context *ehc = &ap->link.eh_context;

	if (ap->link.sactive) {
		nv_swncq_ncq_stop(ap);
		ehc->i.action |= ATA_EH_RESET;
	}

	ata_bmdma_error_handler(ap);
}

#ifdef CONFIG_PM
static int nv_swncq_port_suspend(struct ata_port *ap, pm_message_t mesg)
{
	void __iomem *mmio = ap->host->iomap[NV_MMIO_BAR];
	u32 tmp;

	/* clear irq */
	writel(~0, mmio + NV_INT_STATUS_MCP55);

	/* disable irq */
	writel(0, mmio + NV_INT_ENABLE_MCP55);

	/* disable swncq */
	tmp = readl(mmio + NV_CTL_MCP55);
	tmp &= ~(NV_CTL_PRI_SWNCQ | NV_CTL_SEC_SWNCQ);
	writel(tmp, mmio + NV_CTL_MCP55);

	return 0;
}

static int nv_swncq_port_resume(struct ata_port *ap)
{
	void __iomem *mmio = ap->host->iomap[NV_MMIO_BAR];
	u32 tmp;

	/* clear irq */
	writel(~0, mmio + NV_INT_STATUS_MCP55);

	/* enable irq */
	writel(0x00fd00fd, mmio + NV_INT_ENABLE_MCP55);

	/* enable swncq */
	tmp = readl(mmio + NV_CTL_MCP55);
	writel(tmp | NV_CTL_PRI_SWNCQ | NV_CTL_SEC_SWNCQ, mmio + NV_CTL_MCP55);

	return 0;
}
#endif

static void nv_swncq_host_init(struct ata_host *host)
{
	u32 tmp;
	void __iomem *mmio = host->iomap[NV_MMIO_BAR];
	struct pci_dev *pdev = to_pci_dev(host->dev);
	u8 regval;

	/* disable  ECO 398 */
	pci_read_config_byte(pdev, 0x7f, &regval);
	regval &= ~(1 << 7);
	pci_write_config_byte(pdev, 0x7f, regval);

	/* enable swncq */
	tmp = readl(mmio + NV_CTL_MCP55);
	VPRINTK("HOST_CTL:0x%X\n", tmp);
	writel(tmp | NV_CTL_PRI_SWNCQ | NV_CTL_SEC_SWNCQ, mmio + NV_CTL_MCP55);

	/* enable irq intr */
	tmp = readl(mmio + NV_INT_ENABLE_MCP55);
	VPRINTK("HOST_ENABLE:0x%X\n", tmp);
	writel(tmp | 0x00fd00fd, mmio + NV_INT_ENABLE_MCP55);

	/*  clear port irq */
	writel(~0x0, mmio + NV_INT_STATUS_MCP55);
}

static int nv_swncq_slave_config(struct scsi_device *sdev)
{
	struct ata_port *ap = ata_shost_to_port(sdev->host);
	struct pci_dev *pdev = to_pci_dev(ap->host->dev);
	struct ata_device *dev;
	int rc;
	u8 rev;
	u8 check_maxtor = 0;
	unsigned char model_num[ATA_ID_PROD_LEN + 1];

	rc = ata_scsi_slave_config(sdev);
	if (sdev->id >= ATA_MAX_DEVICES || sdev->channel || sdev->lun)
		/* Not a proper libata device, ignore */
		return rc;

	dev = &ap->link.device[sdev->id];
	if (!(ap->flags & ATA_FLAG_NCQ) || dev->class == ATA_DEV_ATAPI)
		return rc;

	/* if MCP51 and Maxtor, then disable ncq */
	if (pdev->device == PCI_DEVICE_ID_NVIDIA_NFORCE_MCP51_SATA ||
		pdev->device == PCI_DEVICE_ID_NVIDIA_NFORCE_MCP51_SATA2)
		check_maxtor = 1;

	/* if MCP55 and rev <= a2 and Maxtor, then disable ncq */
	if (pdev->device == PCI_DEVICE_ID_NVIDIA_NFORCE_MCP55_SATA ||
		pdev->device == PCI_DEVICE_ID_NVIDIA_NFORCE_MCP55_SATA2) {
		pci_read_config_byte(pdev, 0x8, &rev);
		if (rev <= 0xa2)
			check_maxtor = 1;
	}

	if (!check_maxtor)
		return rc;

	ata_id_c_string(dev->id, model_num, ATA_ID_PROD, sizeof(model_num));

	if (strncmp(model_num, "Maxtor", 6) == 0) {
		ata_scsi_change_queue_depth(sdev, 1, SCSI_QDEPTH_DEFAULT);
		ata_dev_printk(dev, KERN_NOTICE,
			"Disabling SWNCQ mode (depth %x)\n", sdev->queue_depth);
	}

	return rc;
}

static int nv_swncq_port_start(struct ata_port *ap)
{
	struct device *dev = ap->host->dev;
	void __iomem *mmio = ap->host->iomap[NV_MMIO_BAR];
	struct nv_swncq_port_priv *pp;
	int rc;

	/* we might fallback to bmdma, allocate bmdma resources */
	rc = ata_bmdma_port_start(ap);
	if (rc)
		return rc;

	pp = devm_kzalloc(dev, sizeof(*pp), GFP_KERNEL);
	if (!pp)
		return -ENOMEM;

	pp->prd = dmam_alloc_coherent(dev, ATA_PRD_TBL_SZ * ATA_MAX_QUEUE,
				      &pp->prd_dma, GFP_KERNEL);
	if (!pp->prd)
		return -ENOMEM;
	memset(pp->prd, 0, ATA_PRD_TBL_SZ * ATA_MAX_QUEUE);

	ap->private_data = pp;
	pp->sactive_block = ap->ioaddr.scr_addr + 4 * SCR_ACTIVE;
	pp->irq_block = mmio + NV_INT_STATUS_MCP55 + ap->port_no * 2;
	pp->tag_block = mmio + NV_NCQ_REG_MCP55 + ap->port_no * 2;

	return 0;
}

static void nv_swncq_qc_prep(struct ata_queued_cmd *qc)
{
	if (qc->tf.protocol != ATA_PROT_NCQ) {
		ata_bmdma_qc_prep(qc);
		return;
	}

	if (!(qc->flags & ATA_QCFLAG_DMAMAP))
		return;

	nv_swncq_fill_sg(qc);
}

static void nv_swncq_fill_sg(struct ata_queued_cmd *qc)
{
	struct ata_port *ap = qc->ap;
	struct scatterlist *sg;
	struct nv_swncq_port_priv *pp = ap->private_data;
	struct ata_bmdma_prd *prd;
	unsigned int si, idx;

	prd = pp->prd + ATA_MAX_PRD * qc->tag;

	idx = 0;
	for_each_sg(qc->sg, sg, qc->n_elem, si) {
		u32 addr, offset;
		u32 sg_len, len;

		addr = (u32)sg_dma_address(sg);
		sg_len = sg_dma_len(sg);

		while (sg_len) {
			offset = addr & 0xffff;
			len = sg_len;
			if ((offset + sg_len) > 0x10000)
				len = 0x10000 - offset;

			prd[idx].addr = cpu_to_le32(addr);
			prd[idx].flags_len = cpu_to_le32(len & 0xffff);

			idx++;
			sg_len -= len;
			addr += len;
		}
	}

	prd[idx - 1].flags_len |= cpu_to_le32(ATA_PRD_EOT);
}

static unsigned int nv_swncq_issue_atacmd(struct ata_port *ap,
					  struct ata_queued_cmd *qc)
{
	struct nv_swncq_port_priv *pp = ap->private_data;

	if (qc == NULL)
		return 0;

	DPRINTK("Enter\n");

	writel((1 << qc->tag), pp->sactive_block);
	pp->last_issue_tag = qc->tag;
	pp->dhfis_bits &= ~(1 << qc->tag);
	pp->dmafis_bits &= ~(1 << qc->tag);
	pp->qc_active |= (0x1 << qc->tag);

	ap->ops->sff_tf_load(ap, &qc->tf);	 /* load tf registers */
	ap->ops->sff_exec_command(ap, &qc->tf);

	DPRINTK("Issued tag %u\n", qc->tag);

	return 0;
}

static unsigned int nv_swncq_qc_issue(struct ata_queued_cmd *qc)
{
	struct ata_port *ap = qc->ap;
	struct nv_swncq_port_priv *pp = ap->private_data;

	if (qc->tf.protocol != ATA_PROT_NCQ)
		return ata_bmdma_qc_issue(qc);

	DPRINTK("Enter\n");

	if (!pp->qc_active)
		nv_swncq_issue_atacmd(ap, qc);
	else
		nv_swncq_qc_to_dq(ap, qc);	/* add qc to defer queue */

	return 0;
}

static void nv_swncq_hotplug(struct ata_port *ap, u32 fis)
{
	u32 serror;
	struct ata_eh_info *ehi = &ap->link.eh_info;

	ata_ehi_clear_desc(ehi);

	/* AHCI needs SError cleared; otherwise, it might lock up */
	sata_scr_read(&ap->link, SCR_ERROR, &serror);
	sata_scr_write(&ap->link, SCR_ERROR, serror);

	/* analyze @irq_stat */
	if (fis & NV_SWNCQ_IRQ_ADDED)
		ata_ehi_push_desc(ehi, "hot plug");
	else if (fis & NV_SWNCQ_IRQ_REMOVED)
		ata_ehi_push_desc(ehi, "hot unplug");

	ata_ehi_hotplugged(ehi);

	/* okay, let's hand over to EH */
	ehi->serror |= serror;

	ata_port_freeze(ap);
}

static int nv_swncq_sdbfis(struct ata_port *ap)
{
	struct ata_queued_cmd *qc;
	struct nv_swncq_port_priv *pp = ap->private_data;
	struct ata_eh_info *ehi = &ap->link.eh_info;
	u32 sactive;
	u32 done_mask;
	u8 host_stat;
	u8 lack_dhfis = 0;

	host_stat = ap->ops->bmdma_status(ap);
	if (unlikely(host_stat & ATA_DMA_ERR)) {
		/* error when transferring data to/from memory */
		ata_ehi_clear_desc(ehi);
		ata_ehi_push_desc(ehi, "BMDMA stat 0x%x", host_stat);
		ehi->err_mask |= AC_ERR_HOST_BUS;
		ehi->action |= ATA_EH_RESET;
		return -EINVAL;
	}

	ap->ops->sff_irq_clear(ap);
	__ata_bmdma_stop(ap);

	sactive = readl(pp->sactive_block);
	done_mask = pp->qc_active ^ sactive;

	pp->qc_active &= ~done_mask;
	pp->dhfis_bits &= ~done_mask;
	pp->dmafis_bits &= ~done_mask;
	pp->sdbfis_bits |= done_mask;
	ata_qc_complete_multiple(ap, ap->qc_active ^ done_mask);

	if (!ap->qc_active) {
		DPRINTK("over\n");
		nv_swncq_pp_reinit(ap);
		return 0;
	}

	if (pp->qc_active & pp->dhfis_bits)
		return 0;

	if ((pp->ncq_flags & ncq_saw_backout) ||
	    (pp->qc_active ^ pp->dhfis_bits))
		/* if the controller can't get a device to host register FIS,
		 * The driver needs to reissue the new command.
		 */
		lack_dhfis = 1;

	DPRINTK("id 0x%x QC: qc_active 0x%x,"
		"SWNCQ:qc_active 0x%X defer_bits %X "
		"dhfis 0x%X dmafis 0x%X last_issue_tag %x\n",
		ap->print_id, ap->qc_active, pp->qc_active,
		pp->defer_queue.defer_bits, pp->dhfis_bits,
		pp->dmafis_bits, pp->last_issue_tag);

	nv_swncq_fis_reinit(ap);

	if (lack_dhfis) {
		qc = ata_qc_from_tag(ap, pp->last_issue_tag);
		nv_swncq_issue_atacmd(ap, qc);
		return 0;
	}

	if (pp->defer_queue.defer_bits) {
		/* send deferral queue command */
		qc = nv_swncq_qc_from_dq(ap);
		WARN_ON(qc == NULL);
		nv_swncq_issue_atacmd(ap, qc);
	}

	return 0;
}

static inline u32 nv_swncq_tag(struct ata_port *ap)
{
	struct nv_swncq_port_priv *pp = ap->private_data;
	u32 tag;

	tag = readb(pp->tag_block) >> 2;
	return (tag & 0x1f);
}

static void nv_swncq_dmafis(struct ata_port *ap)
{
	struct ata_queued_cmd *qc;
	unsigned int rw;
	u8 dmactl;
	u32 tag;
	struct nv_swncq_port_priv *pp = ap->private_data;

	__ata_bmdma_stop(ap);
	tag = nv_swncq_tag(ap);

	DPRINTK("dma setup tag 0x%x\n", tag);
	qc = ata_qc_from_tag(ap, tag);

	if (unlikely(!qc))
		return;

	rw = qc->tf.flags & ATA_TFLAG_WRITE;

	/* load PRD table addr. */
	iowrite32(pp->prd_dma + ATA_PRD_TBL_SZ * qc->tag,
		  ap->ioaddr.bmdma_addr + ATA_DMA_TABLE_OFS);

	/* specify data direction, triple-check start bit is clear */
	dmactl = ioread8(ap->ioaddr.bmdma_addr + ATA_DMA_CMD);
	dmactl &= ~ATA_DMA_WR;
	if (!rw)
		dmactl |= ATA_DMA_WR;

	iowrite8(dmactl | ATA_DMA_START, ap->ioaddr.bmdma_addr + ATA_DMA_CMD);
}

static void nv_swncq_host_interrupt(struct ata_port *ap, u16 fis)
{
	struct nv_swncq_port_priv *pp = ap->private_data;
	struct ata_queued_cmd *qc;
	struct ata_eh_info *ehi = &ap->link.eh_info;
	u32 serror;
	u8 ata_stat;

	ata_stat = ap->ops->sff_check_status(ap);
	nv_swncq_irq_clear(ap, fis);
	if (!fis)
		return;

	if (ap->pflags & ATA_PFLAG_FROZEN)
		return;

	if (fis & NV_SWNCQ_IRQ_HOTPLUG) {
		nv_swncq_hotplug(ap, fis);
		return;
	}

	if (!pp->qc_active)
		return;

	if (ap->ops->scr_read(&ap->link, SCR_ERROR, &serror))
		return;
	ap->ops->scr_write(&ap->link, SCR_ERROR, serror);

	if (ata_stat & ATA_ERR) {
		ata_ehi_clear_desc(ehi);
		ata_ehi_push_desc(ehi, "Ata error. fis:0x%X", fis);
		ehi->err_mask |= AC_ERR_DEV;
		ehi->serror |= serror;
		ehi->action |= ATA_EH_RESET;
		ata_port_freeze(ap);
		return;
	}

	if (fis & NV_SWNCQ_IRQ_BACKOUT) {
		/* If the IRQ is backout, driver must issue
		 * the new command again some time later.
		 */
		pp->ncq_flags |= ncq_saw_backout;
	}

	if (fis & NV_SWNCQ_IRQ_SDBFIS) {
		pp->ncq_flags |= ncq_saw_sdb;
		DPRINTK("id 0x%x SWNCQ: qc_active 0x%X "
			"dhfis 0x%X dmafis 0x%X sactive 0x%X\n",
			ap->print_id, pp->qc_active, pp->dhfis_bits,
			pp->dmafis_bits, readl(pp->sactive_block));
		if (nv_swncq_sdbfis(ap) < 0)
			goto irq_error;
	}

	if (fis & NV_SWNCQ_IRQ_DHREGFIS) {
		/* The interrupt indicates the new command
		 * was transmitted correctly to the drive.
		 */
		pp->dhfis_bits |= (0x1 << pp->last_issue_tag);
		pp->ncq_flags |= ncq_saw_d2h;
		if (pp->ncq_flags & (ncq_saw_sdb | ncq_saw_backout)) {
			ata_ehi_push_desc(ehi, "illegal fis transaction");
			ehi->err_mask |= AC_ERR_HSM;
			ehi->action |= ATA_EH_RESET;
			goto irq_error;
		}

		if (!(fis & NV_SWNCQ_IRQ_DMASETUP) &&
		    !(pp->ncq_flags & ncq_saw_dmas)) {
			ata_stat = ap->ops->sff_check_status(ap);
			if (ata_stat & ATA_BUSY)
				goto irq_exit;

			if (pp->defer_queue.defer_bits) {
				DPRINTK("send next command\n");
				qc = nv_swncq_qc_from_dq(ap);
				nv_swncq_issue_atacmd(ap, qc);
			}
		}
	}

	if (fis & NV_SWNCQ_IRQ_DMASETUP) {
		/* program the dma controller with appropriate PRD buffers
		 * and start the DMA transfer for requested command.
		 */
		pp->dmafis_bits |= (0x1 << nv_swncq_tag(ap));
		pp->ncq_flags |= ncq_saw_dmas;
		nv_swncq_dmafis(ap);
	}

irq_exit:
	return;
irq_error:
	ata_ehi_push_desc(ehi, "fis:0x%x", fis);
	ata_port_freeze(ap);
	return;
}

static irqreturn_t nv_swncq_interrupt(int irq, void *dev_instance)
{
	struct ata_host *host = dev_instance;
	unsigned int i;
	unsigned int handled = 0;
	unsigned long flags;
	u32 irq_stat;

	spin_lock_irqsave(&host->lock, flags);

	irq_stat = readl(host->iomap[NV_MMIO_BAR] + NV_INT_STATUS_MCP55);

	for (i = 0; i < host->n_ports; i++) {
		struct ata_port *ap = host->ports[i];

		if (ap->link.sactive) {
			nv_swncq_host_interrupt(ap, (u16)irq_stat);
			handled = 1;
		} else {
			if (irq_stat)	/* reserve Hotplug */
				nv_swncq_irq_clear(ap, 0xfff0);

			handled += nv_host_intr(ap, (u8)irq_stat);
		}
		irq_stat >>= NV_INT_PORT_SHIFT_MCP55;
	}

	spin_unlock_irqrestore(&host->lock, flags);

	return IRQ_RETVAL(handled);
}

static int nv_init_one(struct pci_dev *pdev, const struct pci_device_id *ent)
{
	static int printed_version;
	const struct ata_port_info *ppi[] = { NULL, NULL };
	struct nv_pi_priv *ipriv;
	struct ata_host *host;
	struct nv_host_priv *hpriv;
	int rc;
	u32 bar;
	void __iomem *base;
	unsigned long type = ent->driver_data;

        // Make sure this is a SATA controller by counting the number of bars
        // (NVIDIA SATA controllers will always have six bars).  Otherwise,
        // it's an IDE controller and we ignore it.
	for (bar = 0; bar < 6; bar++)
		if (pci_resource_start(pdev, bar) == 0)
			return -ENODEV;

	if (!printed_version++)
		dev_printk(KERN_DEBUG, &pdev->dev, "version " DRV_VERSION "\n");

	rc = pcim_enable_device(pdev);
	if (rc)
		return rc;

	/* determine type and allocate host */
	if (type == CK804 && adma_enabled) {
		dev_printk(KERN_NOTICE, &pdev->dev, "Using ADMA mode\n");
		type = ADMA;
	} else if (type == MCP5x && swncq_enabled) {
		dev_printk(KERN_NOTICE, &pdev->dev, "Using SWNCQ mode\n");
		type = SWNCQ;
	}

	ppi[0] = &nv_port_info[type];
	ipriv = ppi[0]->private_data;
	rc = ata_pci_bmdma_prepare_host(pdev, ppi, &host);
	if (rc)
		return rc;

	hpriv = devm_kzalloc(&pdev->dev, sizeof(*hpriv), GFP_KERNEL);
	if (!hpriv)
		return -ENOMEM;
	hpriv->type = type;
	host->private_data = hpriv;

	/* request and iomap NV_MMIO_BAR */
	rc = pcim_iomap_regions(pdev, 1 << NV_MMIO_BAR, DRV_NAME);
	if (rc)
		return rc;

	/* configure SCR access */
	base = host->iomap[NV_MMIO_BAR];
	host->ports[0]->ioaddr.scr_addr = base + NV_PORT0_SCR_REG_OFFSET;
	host->ports[1]->ioaddr.scr_addr = base + NV_PORT1_SCR_REG_OFFSET;

	/* enable SATA space for CK804 */
	if (type >= CK804) {
		u8 regval;

		pci_read_config_byte(pdev, NV_MCP_SATA_CFG_20, &regval);
		regval |= NV_MCP_SATA_CFG_20_SATA_SPACE_EN;
		pci_write_config_byte(pdev, NV_MCP_SATA_CFG_20, regval);
	}

	/* init ADMA */
	if (type == ADMA) {
		rc = nv_adma_host_init(host);
		if (rc)
			return rc;
	} else if (type == SWNCQ)
		nv_swncq_host_init(host);

	if (msi_enabled) {
		dev_printk(KERN_NOTICE, &pdev->dev, "Using MSI\n");
		pci_enable_msi(pdev);
	}

	pci_set_master(pdev);
	return ata_pci_sff_activate_host(host, ipriv->irq_handler, ipriv->sht);
}

#ifdef CONFIG_PM
static int nv_pci_device_resume(struct pci_dev *pdev)
{
	struct ata_host *host = dev_get_drvdata(&pdev->dev);
	struct nv_host_priv *hpriv = host->private_data;
	int rc;

	rc = ata_pci_device_do_resume(pdev);
	if (rc)
		return rc;

	if (pdev->dev.power.power_state.event == PM_EVENT_SUSPEND) {
		if (hpriv->type >= CK804) {
			u8 regval;

			pci_read_config_byte(pdev, NV_MCP_SATA_CFG_20, &regval);
			regval |= NV_MCP_SATA_CFG_20_SATA_SPACE_EN;
			pci_write_config_byte(pdev, NV_MCP_SATA_CFG_20, regval);
		}
		if (hpriv->type == ADMA) {
			u32 tmp32;
			struct nv_adma_port_priv *pp;
			/* enable/disable ADMA on the ports appropriately */
			pci_read_config_dword(pdev, NV_MCP_SATA_CFG_20, &tmp32);

			pp = host->ports[0]->private_data;
			if (pp->flags & NV_ADMA_ATAPI_SETUP_COMPLETE)
				tmp32 &= ~(NV_MCP_SATA_CFG_20_PORT0_EN |
					   NV_MCP_SATA_CFG_20_PORT0_PWB_EN);
			else
				tmp32 |=  (NV_MCP_SATA_CFG_20_PORT0_EN |
					   NV_MCP_SATA_CFG_20_PORT0_PWB_EN);
			pp = host->ports[1]->private_data;
			if (pp->flags & NV_ADMA_ATAPI_SETUP_COMPLETE)
				tmp32 &= ~(NV_MCP_SATA_CFG_20_PORT1_EN |
					   NV_MCP_SATA_CFG_20_PORT1_PWB_EN);
			else
				tmp32 |=  (NV_MCP_SATA_CFG_20_PORT1_EN |
					   NV_MCP_SATA_CFG_20_PORT1_PWB_EN);

			pci_write_config_dword(pdev, NV_MCP_SATA_CFG_20, tmp32);
		}
	}

	ata_host_resume(host);

	return 0;
}
#endif

static void nv_ck804_host_stop(struct ata_host *host)
{
	struct pci_dev *pdev = to_pci_dev(host->dev);
	u8 regval;

	/* disable SATA space for CK804 */
	pci_read_config_byte(pdev, NV_MCP_SATA_CFG_20, &regval);
	regval &= ~NV_MCP_SATA_CFG_20_SATA_SPACE_EN;
	pci_write_config_byte(pdev, NV_MCP_SATA_CFG_20, regval);
}

static void nv_adma_host_stop(struct ata_host *host)
{
	struct pci_dev *pdev = to_pci_dev(host->dev);
	u32 tmp32;

	/* disable ADMA on the ports */
	pci_read_config_dword(pdev, NV_MCP_SATA_CFG_20, &tmp32);
	tmp32 &= ~(NV_MCP_SATA_CFG_20_PORT0_EN |
		   NV_MCP_SATA_CFG_20_PORT0_PWB_EN |
		   NV_MCP_SATA_CFG_20_PORT1_EN |
		   NV_MCP_SATA_CFG_20_PORT1_PWB_EN);

	pci_write_config_dword(pdev, NV_MCP_SATA_CFG_20, tmp32);

	nv_ck804_host_stop(host);
}

static int __init nv_init(void)
{
	return pci_register_driver(&nv_pci_driver);
}

static void __exit nv_exit(void)
{
	pci_unregister_driver(&nv_pci_driver);
}

module_init(nv_init);
module_exit(nv_exit);
module_param_named(adma, adma_enabled, bool, 0444);
MODULE_PARM_DESC(adma, "Enable use of ADMA (Default: false)");
module_param_named(swncq, swncq_enabled, bool, 0444);
MODULE_PARM_DESC(swncq, "Enable use of SWNCQ (Default: true)");
module_param_named(msi, msi_enabled, bool, 0444);
MODULE_PARM_DESC(msi, "Enable use of MSI (Default: false)");
<|MERGE_RESOLUTION|>--- conflicted
+++ resolved
@@ -966,7 +966,6 @@
 		rmb();
 
 		handled++; /* irq handled if we got here */
-<<<<<<< HEAD
 
 		/* freeze if hotplugged or controller error */
 		if (unlikely(status & (NV_ADMA_STAT_HOTPLUG |
@@ -995,46 +994,12 @@
 			continue;
 		}
 
-=======
-
-		/* freeze if hotplugged or controller error */
-		if (unlikely(status & (NV_ADMA_STAT_HOTPLUG |
-				       NV_ADMA_STAT_HOTUNPLUG |
-				       NV_ADMA_STAT_TIMEOUT |
-				       NV_ADMA_STAT_SERROR))) {
-			struct ata_eh_info *ehi = &ap->link.eh_info;
-
-			ata_ehi_clear_desc(ehi);
-			__ata_ehi_push_desc(ehi, "ADMA status 0x%08x: ", status);
-			if (status & NV_ADMA_STAT_TIMEOUT) {
-				ehi->err_mask |= AC_ERR_SYSTEM;
-				ata_ehi_push_desc(ehi, "timeout");
-			} else if (status & NV_ADMA_STAT_HOTPLUG) {
-				ata_ehi_hotplugged(ehi);
-				ata_ehi_push_desc(ehi, "hotplug");
-			} else if (status & NV_ADMA_STAT_HOTUNPLUG) {
-				ata_ehi_hotplugged(ehi);
-				ata_ehi_push_desc(ehi, "hot unplug");
-			} else if (status & NV_ADMA_STAT_SERROR) {
-				/* let EH analyze SError and figure out cause */
-				ata_ehi_push_desc(ehi, "SError");
-			} else
-				ata_ehi_push_desc(ehi, "unknown");
-			ata_port_freeze(ap);
-			continue;
-		}
-
->>>>>>> 02f8c6ae
 		if (status & (NV_ADMA_STAT_DONE |
 			      NV_ADMA_STAT_CPBERR |
 			      NV_ADMA_STAT_CMD_COMPLETE)) {
 			u32 check_commands = notifier_clears[i];
-<<<<<<< HEAD
-			int pos, error = 0;
-=======
 			u32 done_mask = 0;
 			int pos, rc;
->>>>>>> 02f8c6ae
 
 			if (status & NV_ADMA_STAT_CPBERR) {
 				/* check all active commands */
@@ -1046,12 +1011,6 @@
 			}
 
 			/* check CPBs for completed commands */
-<<<<<<< HEAD
-			while ((pos = ffs(check_commands)) && !error) {
-				pos--;
-				error = nv_adma_check_cpb(ap, pos,
-						notifier_error & (1 << pos));
-=======
 			while ((pos = ffs(check_commands))) {
 				pos--;
 				rc = nv_adma_check_cpb(ap, pos,
@@ -1060,7 +1019,6 @@
 					done_mask |= 1 << pos;
 				else if (unlikely(rc < 0))
 					check_commands = 0;
->>>>>>> 02f8c6ae
 				check_commands &= ~(1 << pos);
 			}
 			ata_qc_complete_multiple(ap, ap->qc_active ^ done_mask);
