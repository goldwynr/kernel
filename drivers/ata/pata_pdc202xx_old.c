--- conflicted
+++ resolved
@@ -44,8 +44,6 @@
 	ndelay(400);
 }
 
-<<<<<<< HEAD
-=======
 static bool pdc202xx_irq_check(struct ata_port *ap)
 {
 	struct pci_dev *pdev	= to_pci_dev(ap->host->dev);
@@ -67,7 +65,6 @@
 	}
 }
 
->>>>>>> 02f8c6ae
 /**
  *	pdc202xx_configure_piomode	-	set chip PIO timing
  *	@ap: ATA interface
@@ -306,10 +303,7 @@
 	.set_dmamode		= pdc202xx_set_dmamode,
 
 	.sff_exec_command	= pdc202xx_exec_command,
-<<<<<<< HEAD
-=======
 	.sff_irq_check		= pdc202xx_irq_check,
->>>>>>> 02f8c6ae
 };
 
 static struct ata_port_operations pdc2026x_port_ops = {
@@ -325,10 +319,7 @@
 	.port_start		= pdc2026x_port_start,
 
 	.sff_exec_command	= pdc202xx_exec_command,
-<<<<<<< HEAD
-=======
 	.sff_irq_check		= pdc202xx_irq_check,
->>>>>>> 02f8c6ae
 };
 
 static int pdc202xx_init_one(struct pci_dev *dev, const struct pci_device_id *id)
