--- conflicted
+++ resolved
@@ -225,10 +225,6 @@
 static int ahci_pci_device_suspend(struct pci_dev *pdev, pm_message_t mesg);
 static int ahci_pci_device_resume(struct pci_dev *pdev);
 #endif
-<<<<<<< HEAD
-static void ahci_remove_one (struct pci_dev *pdev);
-=======
->>>>>>> aeb3f6d1
 
 static struct scsi_host_template ahci_sht = {
 	.module			= THIS_MODULE,
@@ -448,18 +444,11 @@
 	.name			= DRV_NAME,
 	.id_table		= ahci_pci_tbl,
 	.probe			= ahci_init_one,
-<<<<<<< HEAD
-=======
 	.remove			= ata_pci_remove_one,
->>>>>>> aeb3f6d1
 #ifdef CONFIG_PM
 	.suspend		= ahci_pci_device_suspend,
 	.resume			= ahci_pci_device_resume,
 #endif
-<<<<<<< HEAD
-	.remove			= ahci_remove_one,
-=======
->>>>>>> aeb3f6d1
 };
 
 
@@ -1182,23 +1171,6 @@
 	}
 
 	if (status & PORT_IRQ_SDB_FIS) {
-<<<<<<< HEAD
-		/* SDB FIS containing spurious completions might be
-		 * dangerous, we need to know more about them.  Print
-		 * more of it.
-		 */
-		const u32 *f = pp->rx_fis + RX_FIS_SDB;
-
-		if (pp->ncq_saw_spurious_sdb_cnt < 10) {
-			pp->ncq_saw_spurious_sdb_cnt++;
-			ata_port_printk(ap, KERN_INFO, "Spurious SDB FIS during "
-				"NCQ issue=0x%x SAct=0x%x FIS=%08x:%08x%s\n",
-				readl(port_mmio + PORT_CMD_ISSUE),
-				readl(port_mmio + PORT_SCR_ACT),
-				le32_to_cpu(f[0]), le32_to_cpu(f[1]),
-				pp->ncq_saw_spurious_sdb_cnt < 10 ?
-				"" : ", shutting up");
-=======
 		const __le32 *f = pp->rx_fis + RX_FIS_SDB;
 
 		if (le32_to_cpu(f[1])) {
@@ -1223,7 +1195,6 @@
 					"this message won't be printed again\n",
 					le32_to_cpu(f[0]), le32_to_cpu(f[1]));
 			pp->ncq_saw_sdb = 1;
->>>>>>> aeb3f6d1
 		}
 		known_irq = 1;
 	}
@@ -1715,11 +1686,7 @@
 	if (!printed_version++)
 		dev_printk(KERN_DEBUG, &pdev->dev, "version " DRV_VERSION "\n");
 
-<<<<<<< HEAD
-	rc = pci_enable_device(pdev);
-=======
 	rc = pcim_enable_device(pdev);
->>>>>>> aeb3f6d1
 	if (rc)
 		return rc;
 
