/*
 * File:         drivers/ata/pata_bf54x.c
 * Author:       Sonic Zhang <sonic.zhang@analog.com>
 *
 * Created:
 * Description:  PATA Driver for blackfin 54x
 *
 * Modified:
 *               Copyright 2007 Analog Devices Inc.
 *
 * Bugs:         Enter bugs at http://blackfin.uclinux.org/
 *
 * This program is free software; you can redistribute it and/or modify
 * it under the terms of the GNU General Public License as published by
 * the Free Software Foundation; either version 2 of the License, or
 * (at your option) any later version.
 *
 * This program is distributed in the hope that it will be useful,
 * but WITHOUT ANY WARRANTY; without even the implied warranty of
 * MERCHANTABILITY or FITNESS FOR A PARTICULAR PURPOSE.  See the
 * GNU General Public License for more details.
 *
 * You should have received a copy of the GNU General Public License
 * along with this program; if not, see the file COPYING, or write
 * to the Free Software Foundation, Inc.,
 * 51 Franklin St, Fifth Floor, Boston, MA  02110-1301  USA
 */

#include <linux/kernel.h>
#include <linux/module.h>
#include <linux/pci.h>
#include <linux/init.h>
#include <linux/blkdev.h>
#include <linux/delay.h>
#include <linux/device.h>
#include <scsi/scsi_host.h>
#include <linux/libata.h>
#include <linux/platform_device.h>
#include <asm/dma.h>
#include <asm/gpio.h>
#include <asm/portmux.h>

#define DRV_NAME		"pata-bf54x"
#define DRV_VERSION		"0.9"

#define ATA_REG_CTRL		0x0E
#define ATA_REG_ALTSTATUS	ATA_REG_CTRL

/* These are the offset of the controller's registers */
#define ATAPI_OFFSET_CONTROL		0x00
#define ATAPI_OFFSET_STATUS		0x04
#define ATAPI_OFFSET_DEV_ADDR		0x08
#define ATAPI_OFFSET_DEV_TXBUF		0x0c
#define ATAPI_OFFSET_DEV_RXBUF		0x10
#define ATAPI_OFFSET_INT_MASK		0x14
#define ATAPI_OFFSET_INT_STATUS		0x18
#define ATAPI_OFFSET_XFER_LEN		0x1c
#define ATAPI_OFFSET_LINE_STATUS	0x20
#define ATAPI_OFFSET_SM_STATE		0x24
#define ATAPI_OFFSET_TERMINATE		0x28
#define ATAPI_OFFSET_PIO_TFRCNT		0x2c
#define ATAPI_OFFSET_DMA_TFRCNT		0x30
#define ATAPI_OFFSET_UMAIN_TFRCNT	0x34
#define ATAPI_OFFSET_UDMAOUT_TFRCNT	0x38
#define ATAPI_OFFSET_REG_TIM_0		0x40
#define ATAPI_OFFSET_PIO_TIM_0		0x44
#define ATAPI_OFFSET_PIO_TIM_1		0x48
#define ATAPI_OFFSET_MULTI_TIM_0	0x50
#define ATAPI_OFFSET_MULTI_TIM_1	0x54
#define ATAPI_OFFSET_MULTI_TIM_2	0x58
#define ATAPI_OFFSET_ULTRA_TIM_0	0x60
#define ATAPI_OFFSET_ULTRA_TIM_1	0x64
#define ATAPI_OFFSET_ULTRA_TIM_2	0x68
#define ATAPI_OFFSET_ULTRA_TIM_3	0x6c


#define ATAPI_GET_CONTROL(base)\
	bfin_read16(base + ATAPI_OFFSET_CONTROL)
#define ATAPI_SET_CONTROL(base, val)\
	bfin_write16(base + ATAPI_OFFSET_CONTROL, val)
#define ATAPI_GET_STATUS(base)\
	bfin_read16(base + ATAPI_OFFSET_STATUS)
#define ATAPI_GET_DEV_ADDR(base)\
	bfin_read16(base + ATAPI_OFFSET_DEV_ADDR)
#define ATAPI_SET_DEV_ADDR(base, val)\
	bfin_write16(base + ATAPI_OFFSET_DEV_ADDR, val)
#define ATAPI_GET_DEV_TXBUF(base)\
	bfin_read16(base + ATAPI_OFFSET_DEV_TXBUF)
#define ATAPI_SET_DEV_TXBUF(base, val)\
	bfin_write16(base + ATAPI_OFFSET_DEV_TXBUF, val)
#define ATAPI_GET_DEV_RXBUF(base)\
	bfin_read16(base + ATAPI_OFFSET_DEV_RXBUF)
#define ATAPI_SET_DEV_RXBUF(base, val)\
	bfin_write16(base + ATAPI_OFFSET_DEV_RXBUF, val)
#define ATAPI_GET_INT_MASK(base)\
	bfin_read16(base + ATAPI_OFFSET_INT_MASK)
#define ATAPI_SET_INT_MASK(base, val)\
	bfin_write16(base + ATAPI_OFFSET_INT_MASK, val)
#define ATAPI_GET_INT_STATUS(base)\
	bfin_read16(base + ATAPI_OFFSET_INT_STATUS)
#define ATAPI_SET_INT_STATUS(base, val)\
	bfin_write16(base + ATAPI_OFFSET_INT_STATUS, val)
#define ATAPI_GET_XFER_LEN(base)\
	bfin_read16(base + ATAPI_OFFSET_XFER_LEN)
#define ATAPI_SET_XFER_LEN(base, val)\
	bfin_write16(base + ATAPI_OFFSET_XFER_LEN, val)
#define ATAPI_GET_LINE_STATUS(base)\
	bfin_read16(base + ATAPI_OFFSET_LINE_STATUS)
#define ATAPI_GET_SM_STATE(base)\
	bfin_read16(base + ATAPI_OFFSET_SM_STATE)
#define ATAPI_GET_TERMINATE(base)\
	bfin_read16(base + ATAPI_OFFSET_TERMINATE)
#define ATAPI_SET_TERMINATE(base, val)\
	bfin_write16(base + ATAPI_OFFSET_TERMINATE, val)
#define ATAPI_GET_PIO_TFRCNT(base)\
	bfin_read16(base + ATAPI_OFFSET_PIO_TFRCNT)
#define ATAPI_GET_DMA_TFRCNT(base)\
	bfin_read16(base + ATAPI_OFFSET_DMA_TFRCNT)
#define ATAPI_GET_UMAIN_TFRCNT(base)\
	bfin_read16(base + ATAPI_OFFSET_UMAIN_TFRCNT)
#define ATAPI_GET_UDMAOUT_TFRCNT(base)\
	bfin_read16(base + ATAPI_OFFSET_UDMAOUT_TFRCNT)
#define ATAPI_GET_REG_TIM_0(base)\
	bfin_read16(base + ATAPI_OFFSET_REG_TIM_0)
#define ATAPI_SET_REG_TIM_0(base, val)\
	bfin_write16(base + ATAPI_OFFSET_REG_TIM_0, val)
#define ATAPI_GET_PIO_TIM_0(base)\
	bfin_read16(base + ATAPI_OFFSET_PIO_TIM_0)
#define ATAPI_SET_PIO_TIM_0(base, val)\
	bfin_write16(base + ATAPI_OFFSET_PIO_TIM_0, val)
#define ATAPI_GET_PIO_TIM_1(base)\
	bfin_read16(base + ATAPI_OFFSET_PIO_TIM_1)
#define ATAPI_SET_PIO_TIM_1(base, val)\
	bfin_write16(base + ATAPI_OFFSET_PIO_TIM_1, val)
#define ATAPI_GET_MULTI_TIM_0(base)\
	bfin_read16(base + ATAPI_OFFSET_MULTI_TIM_0)
#define ATAPI_SET_MULTI_TIM_0(base, val)\
	bfin_write16(base + ATAPI_OFFSET_MULTI_TIM_0, val)
#define ATAPI_GET_MULTI_TIM_1(base)\
	bfin_read16(base + ATAPI_OFFSET_MULTI_TIM_1)
#define ATAPI_SET_MULTI_TIM_1(base, val)\
	bfin_write16(base + ATAPI_OFFSET_MULTI_TIM_1, val)
#define ATAPI_GET_MULTI_TIM_2(base)\
	bfin_read16(base + ATAPI_OFFSET_MULTI_TIM_2)
#define ATAPI_SET_MULTI_TIM_2(base, val)\
	bfin_write16(base + ATAPI_OFFSET_MULTI_TIM_2, val)
#define ATAPI_GET_ULTRA_TIM_0(base)\
	bfin_read16(base + ATAPI_OFFSET_ULTRA_TIM_0)
#define ATAPI_SET_ULTRA_TIM_0(base, val)\
	bfin_write16(base + ATAPI_OFFSET_ULTRA_TIM_0, val)
#define ATAPI_GET_ULTRA_TIM_1(base)\
	bfin_read16(base + ATAPI_OFFSET_ULTRA_TIM_1)
#define ATAPI_SET_ULTRA_TIM_1(base, val)\
	bfin_write16(base + ATAPI_OFFSET_ULTRA_TIM_1, val)
#define ATAPI_GET_ULTRA_TIM_2(base)\
	bfin_read16(base + ATAPI_OFFSET_ULTRA_TIM_2)
#define ATAPI_SET_ULTRA_TIM_2(base, val)\
	bfin_write16(base + ATAPI_OFFSET_ULTRA_TIM_2, val)
#define ATAPI_GET_ULTRA_TIM_3(base)\
	bfin_read16(base + ATAPI_OFFSET_ULTRA_TIM_3)
#define ATAPI_SET_ULTRA_TIM_3(base, val)\
	bfin_write16(base + ATAPI_OFFSET_ULTRA_TIM_3, val)

/**
 * PIO Mode - Frequency compatibility
 */
/* mode: 0         1         2         3         4 */
static const u32 pio_fsclk[] =
{ 33333333, 33333333, 33333333, 33333333, 33333333 };

/**
 * MDMA Mode - Frequency compatibility
 */
/*               mode:      0         1         2        */
static const u32 mdma_fsclk[] = { 33333333, 33333333, 33333333 };

/**
 * UDMA Mode - Frequency compatibility
 *
 * UDMA5 - 100 MB/s   - SCLK  = 133 MHz
 * UDMA4 - 66 MB/s    - SCLK >=  80 MHz
 * UDMA3 - 44.4 MB/s  - SCLK >=  50 MHz
 * UDMA2 - 33 MB/s    - SCLK >=  40 MHz
 */
/* mode: 0         1         2         3         4          5 */
static const u32 udma_fsclk[] =
{ 33333333, 33333333, 40000000, 50000000, 80000000, 133333333 };

/**
 * Register transfer timing table
 */
/*               mode:       0    1    2    3    4    */
/* Cycle Time                     */
static const u32 reg_t0min[]   = { 600, 383, 330, 180, 120 };
/* DIOR/DIOW to end cycle         */
static const u32 reg_t2min[]   = { 290, 290, 290, 70,  25  };
/* DIOR/DIOW asserted pulse width */
static const u32 reg_teocmin[] = { 290, 290, 290, 80,  70  };

/**
 * PIO timing table
 */
/*               mode:       0    1    2    3    4    */
/* Cycle Time                     */
static const u32 pio_t0min[]   = { 600, 383, 240, 180, 120 };
/* Address valid to DIOR/DIORW    */
static const u32 pio_t1min[]   = { 70,  50,  30,  30,  25  };
/* DIOR/DIOW to end cycle         */
static const u32 pio_t2min[]   = { 165, 125, 100, 80,  70  };
/* DIOR/DIOW asserted pulse width */
static const u32 pio_teocmin[] = { 165, 125, 100, 70,  25  };
/* DIOW data hold                 */
static const u32 pio_t4min[]   = { 30,  20,  15,  10,  10  };

/* ******************************************************************
 * Multiword DMA timing table
 * ******************************************************************
 */
/*               mode:       0   1    2        */
/* Cycle Time                     */
static const u32 mdma_t0min[]  = { 480, 150, 120 };
/* DIOR/DIOW asserted pulse width */
static const u32 mdma_tdmin[]  = { 215, 80,  70  };
/* DMACK to read data released    */
static const u32 mdma_thmin[]  = { 20,  15,  10  };
/* DIOR/DIOW to DMACK hold        */
static const u32 mdma_tjmin[]  = { 20,  5,   5   };
/* DIOR negated pulse width       */
static const u32 mdma_tkrmin[] = { 50,  50,  25  };
/* DIOR negated pulse width       */
static const u32 mdma_tkwmin[] = { 215, 50,  25  };
/* CS[1:0] valid to DIOR/DIOW     */
static const u32 mdma_tmmin[]  = { 50,  30,  25  };
/* DMACK to read data released    */
static const u32 mdma_tzmax[]  = { 20,  25,  25  };

/**
 * Ultra DMA timing table
 */
/*               mode:         0    1    2    3    4    5       */
static const u32 udma_tcycmin[]  = { 112, 73,  54,  39,  25,  17 };
static const u32 udma_tdvsmin[]  = { 70,  48,  31,  20,  7,   5  };
static const u32 udma_tenvmax[]  = { 70,  70,  70,  55,  55,  50 };
static const u32 udma_trpmin[]   = { 160, 125, 100, 100, 100, 85 };
static const u32 udma_tmin[]     = { 5,   5,   5,   5,   3,   3  };


static const u32 udma_tmlimin = 20;
static const u32 udma_tzahmin = 20;
static const u32 udma_tenvmin = 20;
static const u32 udma_tackmin = 20;
static const u32 udma_tssmin = 50;

/**
 *
 *	Function:       num_clocks_min
 *
 *	Description:
 *	calculate number of SCLK cycles to meet minimum timing
 */
static unsigned short num_clocks_min(unsigned long tmin,
				unsigned long fsclk)
{
	unsigned long tmp ;
	unsigned short result;

	tmp = tmin * (fsclk/1000/1000) / 1000;
	result = (unsigned short)tmp;
	if ((tmp*1000*1000) < (tmin*(fsclk/1000))) {
		result++;
	}

	return result;
}

/**
 *	bfin_set_piomode - Initialize host controller PATA PIO timings
 *	@ap: Port whose timings we are configuring
 *	@adev: um
 *
 *	Set PIO mode for device.
 *
 *	LOCKING:
 *	None (inherited from caller).
 */

static void bfin_set_piomode(struct ata_port *ap, struct ata_device *adev)
{
	int mode = adev->pio_mode - XFER_PIO_0;
	void __iomem *base = (void __iomem *)ap->ioaddr.ctl_addr;
	unsigned int fsclk = get_sclk();
	unsigned short teoc_reg, t2_reg, teoc_pio;
	unsigned short t4_reg, t2_pio, t1_reg;
	unsigned short n0, n6, t6min = 5;

	/* the most restrictive timing value is t6 and tc, the DIOW - data hold
	* If one SCLK pulse is longer than this minimum value then register
	* transfers cannot be supported at this frequency.
	*/
	n6 = num_clocks_min(t6min, fsclk);
	if (mode >= 0 && mode <= 4 && n6 >= 1) {
		dev_dbg(adev->link->ap->dev, "set piomode: mode=%d, fsclk=%ud\n", mode, fsclk);
		/* calculate the timing values for register transfers. */
		while (mode > 0 && pio_fsclk[mode] > fsclk)
			mode--;

		/* DIOR/DIOW to end cycle time */
		t2_reg = num_clocks_min(reg_t2min[mode], fsclk);
		/* DIOR/DIOW asserted pulse width */
		teoc_reg = num_clocks_min(reg_teocmin[mode], fsclk);
		/* Cycle Time */
		n0  = num_clocks_min(reg_t0min[mode], fsclk);

		/* increase t2 until we meed the minimum cycle length */
		if (t2_reg + teoc_reg < n0)
			t2_reg = n0 - teoc_reg;

		/* calculate the timing values for pio transfers. */

		/* DIOR/DIOW to end cycle time */
		t2_pio = num_clocks_min(pio_t2min[mode], fsclk);
		/* DIOR/DIOW asserted pulse width */
		teoc_pio = num_clocks_min(pio_teocmin[mode], fsclk);
		/* Cycle Time */
		n0  = num_clocks_min(pio_t0min[mode], fsclk);

		/* increase t2 until we meed the minimum cycle length */
		if (t2_pio + teoc_pio < n0)
			t2_pio = n0 - teoc_pio;

		/* Address valid to DIOR/DIORW */
		t1_reg = num_clocks_min(pio_t1min[mode], fsclk);

		/* DIOW data hold */
		t4_reg = num_clocks_min(pio_t4min[mode], fsclk);

		ATAPI_SET_REG_TIM_0(base, (teoc_reg<<8 | t2_reg));
		ATAPI_SET_PIO_TIM_0(base, (t4_reg<<12 | t2_pio<<4 | t1_reg));
		ATAPI_SET_PIO_TIM_1(base, teoc_pio);
		if (mode > 2) {
			ATAPI_SET_CONTROL(base,
				ATAPI_GET_CONTROL(base) | IORDY_EN);
		} else {
			ATAPI_SET_CONTROL(base,
				ATAPI_GET_CONTROL(base) & ~IORDY_EN);
		}

		/* Disable host ATAPI PIO interrupts */
		ATAPI_SET_INT_MASK(base, ATAPI_GET_INT_MASK(base)
			& ~(PIO_DONE_MASK | HOST_TERM_XFER_MASK));
		SSYNC();
	}
}

/**
 *	bfin_set_dmamode - Initialize host controller PATA DMA timings
 *	@ap: Port whose timings we are configuring
 *	@adev: um
 *
 *	Set UDMA mode for device.
 *
 *	LOCKING:
 *	None (inherited from caller).
 */

static void bfin_set_dmamode(struct ata_port *ap, struct ata_device *adev)
{
	int mode;
	void __iomem *base = (void __iomem *)ap->ioaddr.ctl_addr;
	unsigned long fsclk = get_sclk();
	unsigned short tenv, tack, tcyc_tdvs, tdvs, tmli, tss, trp, tzah;
	unsigned short tm, td, tkr, tkw, teoc, th;
	unsigned short n0, nf, tfmin = 5;
	unsigned short nmin, tcyc;

	mode = adev->dma_mode - XFER_UDMA_0;
	if (mode >= 0 && mode <= 5) {
		dev_dbg(adev->link->ap->dev, "set udmamode: mode=%d\n", mode);
		/* the most restrictive timing value is t6 and tc,
		 * the DIOW - data hold. If one SCLK pulse is longer
		 * than this minimum value then register
		 * transfers cannot be supported at this frequency.
		 */
		while (mode > 0 && udma_fsclk[mode] > fsclk)
			mode--;

		nmin = num_clocks_min(udma_tmin[mode], fsclk);
		if (nmin >= 1) {
			/* calculate the timing values for Ultra DMA. */
			tdvs = num_clocks_min(udma_tdvsmin[mode], fsclk);
			tcyc = num_clocks_min(udma_tcycmin[mode], fsclk);
			tcyc_tdvs = 2;

			/* increase tcyc - tdvs (tcyc_tdvs) until we meed
			 * the minimum cycle length
			 */
			if (tdvs + tcyc_tdvs < tcyc)
				tcyc_tdvs = tcyc - tdvs;

			/* Mow assign the values required for the timing
			 * registers
			 */
			if (tcyc_tdvs < 2)
				tcyc_tdvs = 2;

			if (tdvs < 2)
				tdvs = 2;

			tack = num_clocks_min(udma_tackmin, fsclk);
			tss = num_clocks_min(udma_tssmin, fsclk);
			tmli = num_clocks_min(udma_tmlimin, fsclk);
			tzah = num_clocks_min(udma_tzahmin, fsclk);
			trp = num_clocks_min(udma_trpmin[mode], fsclk);
			tenv = num_clocks_min(udma_tenvmin, fsclk);
			if (tenv <= udma_tenvmax[mode]) {
				ATAPI_SET_ULTRA_TIM_0(base, (tenv<<8 | tack));
				ATAPI_SET_ULTRA_TIM_1(base,
					(tcyc_tdvs<<8 | tdvs));
				ATAPI_SET_ULTRA_TIM_2(base, (tmli<<8 | tss));
				ATAPI_SET_ULTRA_TIM_3(base, (trp<<8 | tzah));

				/* Enable host ATAPI Untra DMA interrupts */
				ATAPI_SET_INT_MASK(base,
					ATAPI_GET_INT_MASK(base)
					| UDMAIN_DONE_MASK
					| UDMAOUT_DONE_MASK
					| UDMAIN_TERM_MASK
					| UDMAOUT_TERM_MASK);
			}
		}
	}

	mode = adev->dma_mode - XFER_MW_DMA_0;
	if (mode >= 0 && mode <= 2) {
		dev_dbg(adev->link->ap->dev, "set mdmamode: mode=%d\n", mode);
		/* the most restrictive timing value is tf, the DMACK to
		 * read data released. If one SCLK pulse is longer than
		 * this maximum value then the MDMA mode
		 * cannot be supported at this frequency.
		 */
		while (mode > 0 && mdma_fsclk[mode] > fsclk)
			mode--;

		nf = num_clocks_min(tfmin, fsclk);
		if (nf >= 1) {
			/* calculate the timing values for Multi-word DMA. */

			/* DIOR/DIOW asserted pulse width */
			td = num_clocks_min(mdma_tdmin[mode], fsclk);

			/* DIOR negated pulse width */
			tkw = num_clocks_min(mdma_tkwmin[mode], fsclk);

			/* Cycle Time */
			n0  = num_clocks_min(mdma_t0min[mode], fsclk);

			/* increase tk until we meed the minimum cycle length */
			if (tkw + td < n0)
				tkw = n0 - td;

			/* DIOR negated pulse width - read */
			tkr = num_clocks_min(mdma_tkrmin[mode], fsclk);
			/* CS{1:0] valid to DIOR/DIOW */
			tm = num_clocks_min(mdma_tmmin[mode], fsclk);
			/* DIOR/DIOW to DMACK hold */
			teoc = num_clocks_min(mdma_tjmin[mode], fsclk);
			/* DIOW Data hold */
			th = num_clocks_min(mdma_thmin[mode], fsclk);

			ATAPI_SET_MULTI_TIM_0(base, (tm<<8 | td));
			ATAPI_SET_MULTI_TIM_1(base, (tkr<<8 | tkw));
			ATAPI_SET_MULTI_TIM_2(base, (teoc<<8 | th));

			/* Enable host ATAPI Multi DMA interrupts */
			ATAPI_SET_INT_MASK(base, ATAPI_GET_INT_MASK(base)
				| MULTI_DONE_MASK | MULTI_TERM_MASK);
			SSYNC();
		}
	}
	return;
}

/**
 *
 *    Function:       wait_complete
 *
 *    Description:    Waits the interrupt from device
 *
 */
static inline void wait_complete(void __iomem *base, unsigned short mask)
{
	unsigned short status;
	unsigned int i = 0;

#define PATA_BF54X_WAIT_TIMEOUT		10000

	for (i = 0; i < PATA_BF54X_WAIT_TIMEOUT; i++) {
		status = ATAPI_GET_INT_STATUS(base) & mask;
		if (status)
			break;
	}

	ATAPI_SET_INT_STATUS(base, mask);
}

/**
 *
 *    Function:       write_atapi_register
 *
 *    Description:    Writes to ATA Device Resgister
 *
 */

static void write_atapi_register(void __iomem *base,
		unsigned long ata_reg, unsigned short value)
{
	/* Program the ATA_DEV_TXBUF register with write data (to be
	 * written into the device).
	 */
	ATAPI_SET_DEV_TXBUF(base, value);

	/* Program the ATA_DEV_ADDR register with address of the
	 * device register (0x01 to 0x0F).
	 */
	ATAPI_SET_DEV_ADDR(base, ata_reg);

	/* Program the ATA_CTRL register with dir set to write (1)
	 */
	ATAPI_SET_CONTROL(base, (ATAPI_GET_CONTROL(base) | XFER_DIR));

	/* ensure PIO DMA is not set */
	ATAPI_SET_CONTROL(base, (ATAPI_GET_CONTROL(base) & ~PIO_USE_DMA));

	/* and start the transfer */
	ATAPI_SET_CONTROL(base, (ATAPI_GET_CONTROL(base) | PIO_START));

	/* Wait for the interrupt to indicate the end of the transfer.
	 * (We need to wait on and clear rhe ATA_DEV_INT interrupt status)
	 */
	wait_complete(base, PIO_DONE_INT);
}

/**
 *
 *	Function:       read_atapi_register
 *
 *Description:    Reads from ATA Device Resgister
 *
 */

static unsigned short read_atapi_register(void __iomem *base,
		unsigned long ata_reg)
{
	/* Program the ATA_DEV_ADDR register with address of the
	 * device register (0x01 to 0x0F).
	 */
	ATAPI_SET_DEV_ADDR(base, ata_reg);

	/* Program the ATA_CTRL register with dir set to read (0) and
	 */
	ATAPI_SET_CONTROL(base, (ATAPI_GET_CONTROL(base) & ~XFER_DIR));

	/* ensure PIO DMA is not set */
	ATAPI_SET_CONTROL(base, (ATAPI_GET_CONTROL(base) & ~PIO_USE_DMA));

	/* and start the transfer */
	ATAPI_SET_CONTROL(base, (ATAPI_GET_CONTROL(base) | PIO_START));

	/* Wait for the interrupt to indicate the end of the transfer.
	 * (PIO_DONE interrupt is set and it doesn't seem to matter
	 * that we don't clear it)
	 */
	wait_complete(base, PIO_DONE_INT);

	/* Read the ATA_DEV_RXBUF register with write data (to be
	 * written into the device).
	 */
	return ATAPI_GET_DEV_RXBUF(base);
}

/**
 *
 *    Function:       write_atapi_register_data
 *
 *    Description:    Writes to ATA Device Resgister
 *
 */

static void write_atapi_data(void __iomem *base,
		int len, unsigned short *buf)
{
	int i;

	/* Set transfer length to 1 */
	ATAPI_SET_XFER_LEN(base, 1);

	/* Program the ATA_DEV_ADDR register with address of the
	 * ATA_REG_DATA
	 */
	ATAPI_SET_DEV_ADDR(base, ATA_REG_DATA);

	/* Program the ATA_CTRL register with dir set to write (1)
	 */
	ATAPI_SET_CONTROL(base, (ATAPI_GET_CONTROL(base) | XFER_DIR));

	/* ensure PIO DMA is not set */
	ATAPI_SET_CONTROL(base, (ATAPI_GET_CONTROL(base) & ~PIO_USE_DMA));

	for (i = 0; i < len; i++) {
		/* Program the ATA_DEV_TXBUF register with write data (to be
		 * written into the device).
		 */
		ATAPI_SET_DEV_TXBUF(base, buf[i]);

		/* and start the transfer */
		ATAPI_SET_CONTROL(base, (ATAPI_GET_CONTROL(base) | PIO_START));

		/* Wait for the interrupt to indicate the end of the transfer.
		 * (We need to wait on and clear rhe ATA_DEV_INT
		 * interrupt status)
		 */
		wait_complete(base, PIO_DONE_INT);
	}
}

/**
 *
 *	Function:       read_atapi_register_data
 *
 *	Description:    Reads from ATA Device Resgister
 *
 */

static void read_atapi_data(void __iomem *base,
		int len, unsigned short *buf)
{
	int i;

	/* Set transfer length to 1 */
	ATAPI_SET_XFER_LEN(base, 1);

	/* Program the ATA_DEV_ADDR register with address of the
	 * ATA_REG_DATA
	 */
	ATAPI_SET_DEV_ADDR(base, ATA_REG_DATA);

	/* Program the ATA_CTRL register with dir set to read (0) and
	 */
	ATAPI_SET_CONTROL(base, (ATAPI_GET_CONTROL(base) & ~XFER_DIR));

	/* ensure PIO DMA is not set */
	ATAPI_SET_CONTROL(base, (ATAPI_GET_CONTROL(base) & ~PIO_USE_DMA));

	for (i = 0; i < len; i++) {
		/* and start the transfer */
		ATAPI_SET_CONTROL(base, (ATAPI_GET_CONTROL(base) | PIO_START));

		/* Wait for the interrupt to indicate the end of the transfer.
		 * (PIO_DONE interrupt is set and it doesn't seem to matter
		 * that we don't clear it)
		 */
		wait_complete(base, PIO_DONE_INT);

		/* Read the ATA_DEV_RXBUF register with write data (to be
		 * written into the device).
		 */
		buf[i] = ATAPI_GET_DEV_RXBUF(base);
	}
}

/**
 *	bfin_tf_load - send taskfile registers to host controller
 *	@ap: Port to which output is sent
 *	@tf: ATA taskfile register set
 *
 *	Note: Original code is ata_sff_tf_load().
 */

static void bfin_tf_load(struct ata_port *ap, const struct ata_taskfile *tf)
{
	void __iomem *base = (void __iomem *)ap->ioaddr.ctl_addr;
	unsigned int is_addr = tf->flags & ATA_TFLAG_ISADDR;

	if (tf->ctl != ap->last_ctl) {
		write_atapi_register(base, ATA_REG_CTRL, tf->ctl);
		ap->last_ctl = tf->ctl;
		ata_wait_idle(ap);
	}

	if (is_addr) {
		if (tf->flags & ATA_TFLAG_LBA48) {
			write_atapi_register(base, ATA_REG_FEATURE,
						tf->hob_feature);
			write_atapi_register(base, ATA_REG_NSECT,
						tf->hob_nsect);
			write_atapi_register(base, ATA_REG_LBAL, tf->hob_lbal);
			write_atapi_register(base, ATA_REG_LBAM, tf->hob_lbam);
			write_atapi_register(base, ATA_REG_LBAH, tf->hob_lbah);
			dev_dbg(ap->dev, "hob: feat 0x%X nsect 0x%X, lba 0x%X "
				 "0x%X 0x%X\n",
				tf->hob_feature,
				tf->hob_nsect,
				tf->hob_lbal,
				tf->hob_lbam,
				tf->hob_lbah);
		}

		write_atapi_register(base, ATA_REG_FEATURE, tf->feature);
		write_atapi_register(base, ATA_REG_NSECT, tf->nsect);
		write_atapi_register(base, ATA_REG_LBAL, tf->lbal);
		write_atapi_register(base, ATA_REG_LBAM, tf->lbam);
		write_atapi_register(base, ATA_REG_LBAH, tf->lbah);
		dev_dbg(ap->dev, "feat 0x%X nsect 0x%X lba 0x%X 0x%X 0x%X\n",
			tf->feature,
			tf->nsect,
			tf->lbal,
			tf->lbam,
			tf->lbah);
	}

	if (tf->flags & ATA_TFLAG_DEVICE) {
		write_atapi_register(base, ATA_REG_DEVICE, tf->device);
		dev_dbg(ap->dev, "device 0x%X\n", tf->device);
	}

	ata_wait_idle(ap);
}

/**
 *	bfin_check_status - Read device status reg & clear interrupt
 *	@ap: port where the device is
 *
 *	Note: Original code is ata_check_status().
 */

static u8 bfin_check_status(struct ata_port *ap)
{
	void __iomem *base = (void __iomem *)ap->ioaddr.ctl_addr;
	return read_atapi_register(base, ATA_REG_STATUS);
}

/**
 *	bfin_tf_read - input device's ATA taskfile shadow registers
 *	@ap: Port from which input is read
 *	@tf: ATA taskfile register set for storing input
 *
 *	Note: Original code is ata_sff_tf_read().
 */

static void bfin_tf_read(struct ata_port *ap, struct ata_taskfile *tf)
{
	void __iomem *base = (void __iomem *)ap->ioaddr.ctl_addr;

	tf->command = bfin_check_status(ap);
	tf->feature = read_atapi_register(base, ATA_REG_ERR);
	tf->nsect = read_atapi_register(base, ATA_REG_NSECT);
	tf->lbal = read_atapi_register(base, ATA_REG_LBAL);
	tf->lbam = read_atapi_register(base, ATA_REG_LBAM);
	tf->lbah = read_atapi_register(base, ATA_REG_LBAH);
	tf->device = read_atapi_register(base, ATA_REG_DEVICE);

	if (tf->flags & ATA_TFLAG_LBA48) {
		write_atapi_register(base, ATA_REG_CTRL, tf->ctl | ATA_HOB);
		tf->hob_feature = read_atapi_register(base, ATA_REG_ERR);
		tf->hob_nsect = read_atapi_register(base, ATA_REG_NSECT);
		tf->hob_lbal = read_atapi_register(base, ATA_REG_LBAL);
		tf->hob_lbam = read_atapi_register(base, ATA_REG_LBAM);
		tf->hob_lbah = read_atapi_register(base, ATA_REG_LBAH);
	}
}

/**
 *	bfin_exec_command - issue ATA command to host controller
 *	@ap: port to which command is being issued
 *	@tf: ATA taskfile register set
 *
 *	Note: Original code is ata_sff_exec_command().
 */

static void bfin_exec_command(struct ata_port *ap,
			      const struct ata_taskfile *tf)
{
	void __iomem *base = (void __iomem *)ap->ioaddr.ctl_addr;
	dev_dbg(ap->dev, "ata%u: cmd 0x%X\n", ap->print_id, tf->command);

	write_atapi_register(base, ATA_REG_CMD, tf->command);
	ata_sff_pause(ap);
}

/**
 *	bfin_check_altstatus - Read device alternate status reg
 *	@ap: port where the device is
 */

static u8 bfin_check_altstatus(struct ata_port *ap)
{
	void __iomem *base = (void __iomem *)ap->ioaddr.ctl_addr;
	return read_atapi_register(base, ATA_REG_ALTSTATUS);
}

/**
 *	bfin_dev_select - Select device 0/1 on ATA bus
 *	@ap: ATA channel to manipulate
 *	@device: ATA device (numbered from zero) to select
 *
 *	Note: Original code is ata_sff_dev_select().
 */

static void bfin_dev_select(struct ata_port *ap, unsigned int device)
{
	void __iomem *base = (void __iomem *)ap->ioaddr.ctl_addr;
	u8 tmp;

	if (device == 0)
		tmp = ATA_DEVICE_OBS;
	else
		tmp = ATA_DEVICE_OBS | ATA_DEV1;

	write_atapi_register(base, ATA_REG_DEVICE, tmp);
	ata_sff_pause(ap);
}

/**
 *	bfin_set_devctl - Write device control reg
 *	@ap: port where the device is
 *	@ctl: value to write
 */

<<<<<<< HEAD
static u8 bfin_set_devctl(struct ata_port *ap, u8 ctl)
=======
static void bfin_set_devctl(struct ata_port *ap, u8 ctl)
>>>>>>> 02f8c6ae
{
	void __iomem *base = (void __iomem *)ap->ioaddr.ctl_addr;
	write_atapi_register(base, ATA_REG_CTRL, ctl);
}

/**
 *	bfin_bmdma_setup - Set up IDE DMA transaction
 *	@qc: Info associated with this ATA transaction.
 *
 *	Note: Original code is ata_bmdma_setup().
 */

static void bfin_bmdma_setup(struct ata_queued_cmd *qc)
{
	unsigned short config = WDSIZE_16;
	struct scatterlist *sg;
	unsigned int si;

	dev_dbg(qc->ap->dev, "in atapi dma setup\n");
	/* Program the ATA_CTRL register with dir */
	if (qc->tf.flags & ATA_TFLAG_WRITE) {
		/* fill the ATAPI DMA controller */
		set_dma_config(CH_ATAPI_TX, config);
		set_dma_x_modify(CH_ATAPI_TX, 2);
		for_each_sg(qc->sg, sg, qc->n_elem, si) {
			set_dma_start_addr(CH_ATAPI_TX, sg_dma_address(sg));
			set_dma_x_count(CH_ATAPI_TX, sg_dma_len(sg) >> 1);
		}
	} else {
		config |= WNR;
		/* fill the ATAPI DMA controller */
		set_dma_config(CH_ATAPI_RX, config);
		set_dma_x_modify(CH_ATAPI_RX, 2);
		for_each_sg(qc->sg, sg, qc->n_elem, si) {
			set_dma_start_addr(CH_ATAPI_RX, sg_dma_address(sg));
			set_dma_x_count(CH_ATAPI_RX, sg_dma_len(sg) >> 1);
		}
	}
}

/**
 *	bfin_bmdma_start - Start an IDE DMA transaction
 *	@qc: Info associated with this ATA transaction.
 *
 *	Note: Original code is ata_bmdma_start().
 */

static void bfin_bmdma_start(struct ata_queued_cmd *qc)
{
	struct ata_port *ap = qc->ap;
	void __iomem *base = (void __iomem *)ap->ioaddr.ctl_addr;
	struct scatterlist *sg;
	unsigned int si;

	dev_dbg(qc->ap->dev, "in atapi dma start\n");
	if (!(ap->udma_mask || ap->mwdma_mask))
		return;

	/* start ATAPI DMA controller*/
	if (qc->tf.flags & ATA_TFLAG_WRITE) {
		/*
		 * On blackfin arch, uncacheable memory is not
		 * allocated with flag GFP_DMA. DMA buffer from
		 * common kenel code should be flushed if WB
		 * data cache is enabled. Otherwise, this loop
		 * is an empty loop and optimized out.
		 */
		for_each_sg(qc->sg, sg, qc->n_elem, si) {
			flush_dcache_range(sg_dma_address(sg),
				sg_dma_address(sg) + sg_dma_len(sg));
		}
		enable_dma(CH_ATAPI_TX);
		dev_dbg(qc->ap->dev, "enable udma write\n");

		/* Send ATA DMA write command */
		bfin_exec_command(ap, &qc->tf);

		/* set ATA DMA write direction */
		ATAPI_SET_CONTROL(base, (ATAPI_GET_CONTROL(base)
			| XFER_DIR));
	} else {
		enable_dma(CH_ATAPI_RX);
		dev_dbg(qc->ap->dev, "enable udma read\n");

		/* Send ATA DMA read command */
		bfin_exec_command(ap, &qc->tf);

		/* set ATA DMA read direction */
		ATAPI_SET_CONTROL(base, (ATAPI_GET_CONTROL(base)
			& ~XFER_DIR));
	}

	/* Reset all transfer count */
	ATAPI_SET_CONTROL(base, ATAPI_GET_CONTROL(base) | TFRCNT_RST);

	/* Set ATAPI state machine contorl in terminate sequence */
	ATAPI_SET_CONTROL(base, ATAPI_GET_CONTROL(base) | END_ON_TERM);

	/* Set transfer length to buffer len */
	for_each_sg(qc->sg, sg, qc->n_elem, si) {
		ATAPI_SET_XFER_LEN(base, (sg_dma_len(sg) >> 1));
	}

	/* Enable ATA DMA operation*/
	if (ap->udma_mask)
		ATAPI_SET_CONTROL(base, ATAPI_GET_CONTROL(base)
			| ULTRA_START);
	else
		ATAPI_SET_CONTROL(base, ATAPI_GET_CONTROL(base)
			| MULTI_START);
}

/**
 *	bfin_bmdma_stop - Stop IDE DMA transfer
 *	@qc: Command we are ending DMA for
 */

static void bfin_bmdma_stop(struct ata_queued_cmd *qc)
{
	struct ata_port *ap = qc->ap;
	struct scatterlist *sg;
	unsigned int si;

	dev_dbg(qc->ap->dev, "in atapi dma stop\n");
	if (!(ap->udma_mask || ap->mwdma_mask))
		return;

	/* stop ATAPI DMA controller*/
	if (qc->tf.flags & ATA_TFLAG_WRITE)
		disable_dma(CH_ATAPI_TX);
	else {
		disable_dma(CH_ATAPI_RX);
		if (ap->hsm_task_state & HSM_ST_LAST) {
			/*
			 * On blackfin arch, uncacheable memory is not
			 * allocated with flag GFP_DMA. DMA buffer from
			 * common kenel code should be invalidated if
			 * data cache is enabled. Otherwise, this loop
			 * is an empty loop and optimized out.
			 */
			for_each_sg(qc->sg, sg, qc->n_elem, si) {
				invalidate_dcache_range(
					sg_dma_address(sg),
					sg_dma_address(sg)
					+ sg_dma_len(sg));
			}
		}
	}
}

/**
 *	bfin_devchk - PATA device presence detection
 *	@ap: ATA channel to examine
 *	@device: Device to examine (starting at zero)
 *
 *	Note: Original code is ata_devchk().
 */

static unsigned int bfin_devchk(struct ata_port *ap,
				unsigned int device)
{
	void __iomem *base = (void __iomem *)ap->ioaddr.ctl_addr;
	u8 nsect, lbal;

	bfin_dev_select(ap, device);

	write_atapi_register(base, ATA_REG_NSECT, 0x55);
	write_atapi_register(base, ATA_REG_LBAL, 0xaa);

	write_atapi_register(base, ATA_REG_NSECT, 0xaa);
	write_atapi_register(base, ATA_REG_LBAL, 0x55);

	write_atapi_register(base, ATA_REG_NSECT, 0x55);
	write_atapi_register(base, ATA_REG_LBAL, 0xaa);

	nsect = read_atapi_register(base, ATA_REG_NSECT);
	lbal = read_atapi_register(base, ATA_REG_LBAL);

	if ((nsect == 0x55) && (lbal == 0xaa))
		return 1;	/* we found a device */

	return 0;		/* nothing found */
}

/**
 *	bfin_bus_post_reset - PATA device post reset
 *
 *	Note: Original code is ata_bus_post_reset().
 */

static void bfin_bus_post_reset(struct ata_port *ap, unsigned int devmask)
{
	void __iomem *base = (void __iomem *)ap->ioaddr.ctl_addr;
	unsigned int dev0 = devmask & (1 << 0);
	unsigned int dev1 = devmask & (1 << 1);
	unsigned long deadline;

	/* if device 0 was found in ata_devchk, wait for its
	 * BSY bit to clear
	 */
	if (dev0)
		ata_sff_busy_sleep(ap, ATA_TMOUT_BOOT_QUICK, ATA_TMOUT_BOOT);

	/* if device 1 was found in ata_devchk, wait for
	 * register access, then wait for BSY to clear
	 */
	deadline = ata_deadline(jiffies, ATA_TMOUT_BOOT);
	while (dev1) {
		u8 nsect, lbal;

		bfin_dev_select(ap, 1);
		nsect = read_atapi_register(base, ATA_REG_NSECT);
		lbal = read_atapi_register(base, ATA_REG_LBAL);
		if ((nsect == 1) && (lbal == 1))
			break;
		if (time_after(jiffies, deadline)) {
			dev1 = 0;
			break;
		}
		ata_msleep(ap, 50);	/* give drive a breather */
	}
	if (dev1)
		ata_sff_busy_sleep(ap, ATA_TMOUT_BOOT_QUICK, ATA_TMOUT_BOOT);

	/* is all this really necessary? */
	bfin_dev_select(ap, 0);
	if (dev1)
		bfin_dev_select(ap, 1);
	if (dev0)
		bfin_dev_select(ap, 0);
}

/**
 *	bfin_bus_softreset - PATA device software reset
 *
 *	Note: Original code is ata_bus_softreset().
 */

static unsigned int bfin_bus_softreset(struct ata_port *ap,
				       unsigned int devmask)
{
	void __iomem *base = (void __iomem *)ap->ioaddr.ctl_addr;

	/* software reset.  causes dev0 to be selected */
	write_atapi_register(base, ATA_REG_CTRL, ap->ctl);
	udelay(20);
	write_atapi_register(base, ATA_REG_CTRL, ap->ctl | ATA_SRST);
	udelay(20);
	write_atapi_register(base, ATA_REG_CTRL, ap->ctl);

	/* spec mandates ">= 2ms" before checking status.
	 * We wait 150ms, because that was the magic delay used for
	 * ATAPI devices in Hale Landis's ATADRVR, for the period of time
	 * between when the ATA command register is written, and then
	 * status is checked.  Because waiting for "a while" before
	 * checking status is fine, post SRST, we perform this magic
	 * delay here as well.
	 *
	 * Old drivers/ide uses the 2mS rule and then waits for ready
	 */
	ata_msleep(ap, 150);

	/* Before we perform post reset processing we want to see if
	 * the bus shows 0xFF because the odd clown forgets the D7
	 * pulldown resistor.
	 */
	if (bfin_check_status(ap) == 0xFF)
		return 0;

	bfin_bus_post_reset(ap, devmask);

	return 0;
}

/**
 *	bfin_softreset - reset host port via ATA SRST
 *	@ap: port to reset
 *	@classes: resulting classes of attached devices
 *
 *	Note: Original code is ata_sff_softreset().
 */

static int bfin_softreset(struct ata_link *link, unsigned int *classes,
			  unsigned long deadline)
{
	struct ata_port *ap = link->ap;
	unsigned int slave_possible = ap->flags & ATA_FLAG_SLAVE_POSS;
	unsigned int devmask = 0, err_mask;
	u8 err;

	/* determine if device 0/1 are present */
	if (bfin_devchk(ap, 0))
		devmask |= (1 << 0);
	if (slave_possible && bfin_devchk(ap, 1))
		devmask |= (1 << 1);

	/* select device 0 again */
	bfin_dev_select(ap, 0);

	/* issue bus reset */
	err_mask = bfin_bus_softreset(ap, devmask);
	if (err_mask) {
		ata_port_printk(ap, KERN_ERR, "SRST failed (err_mask=0x%x)\n",
				err_mask);
		return -EIO;
	}

	/* determine by signature whether we have ATA or ATAPI devices */
	classes[0] = ata_sff_dev_classify(&ap->link.device[0],
				devmask & (1 << 0), &err);
	if (slave_possible && err != 0x81)
		classes[1] = ata_sff_dev_classify(&ap->link.device[1],
					devmask & (1 << 1), &err);

	return 0;
}

/**
 *	bfin_bmdma_status - Read IDE DMA status
 *	@ap: Port associated with this ATA transaction.
 */

static unsigned char bfin_bmdma_status(struct ata_port *ap)
{
	unsigned char host_stat = 0;
	void __iomem *base = (void __iomem *)ap->ioaddr.ctl_addr;
	unsigned short int_status = ATAPI_GET_INT_STATUS(base);

	if (ATAPI_GET_STATUS(base) & (MULTI_XFER_ON|ULTRA_XFER_ON))
		host_stat |= ATA_DMA_ACTIVE;
	if (int_status & (MULTI_DONE_INT|UDMAIN_DONE_INT|UDMAOUT_DONE_INT|
		ATAPI_DEV_INT))
		host_stat |= ATA_DMA_INTR;
	if (int_status & (MULTI_TERM_INT|UDMAIN_TERM_INT|UDMAOUT_TERM_INT))
		host_stat |= ATA_DMA_ERR|ATA_DMA_INTR;

	dev_dbg(ap->dev, "ATAPI: host_stat=0x%x\n", host_stat);

	return host_stat;
}

/**
 *	bfin_data_xfer - Transfer data by PIO
 *	@adev: device for this I/O
 *	@buf: data buffer
 *	@buflen: buffer length
 *	@write_data: read/write
 *
 *	Note: Original code is ata_sff_data_xfer().
 */

static unsigned int bfin_data_xfer(struct ata_device *dev, unsigned char *buf,
				   unsigned int buflen, int rw)
{
	struct ata_port *ap = dev->link->ap;
	void __iomem *base = (void __iomem *)ap->ioaddr.ctl_addr;
	unsigned int words = buflen >> 1;
	unsigned short *buf16 = (u16 *)buf;

	/* Transfer multiple of 2 bytes */
	if (rw == READ)
		read_atapi_data(base, words, buf16);
	else
		write_atapi_data(base, words, buf16);

	/* Transfer trailing 1 byte, if any. */
	if (unlikely(buflen & 0x01)) {
		unsigned short align_buf[1] = { 0 };
		unsigned char *trailing_buf = buf + buflen - 1;

		if (rw == READ) {
			read_atapi_data(base, 1, align_buf);
			memcpy(trailing_buf, align_buf, 1);
		} else {
			memcpy(align_buf, trailing_buf, 1);
			write_atapi_data(base, 1, align_buf);
		}
		words++;
	}

	return words << 1;
}

/**
 *	bfin_irq_clear - Clear ATAPI interrupt.
 *	@ap: Port associated with this ATA transaction.
 *
 *	Note: Original code is ata_bmdma_irq_clear().
 */

static void bfin_irq_clear(struct ata_port *ap)
{
	void __iomem *base = (void __iomem *)ap->ioaddr.ctl_addr;

	dev_dbg(ap->dev, "in atapi irq clear\n");
	ATAPI_SET_INT_STATUS(base, ATAPI_GET_INT_STATUS(base)|ATAPI_DEV_INT
		| MULTI_DONE_INT | UDMAIN_DONE_INT | UDMAOUT_DONE_INT
		| MULTI_TERM_INT | UDMAIN_TERM_INT | UDMAOUT_TERM_INT);
}

/**
 *	bfin_thaw - Thaw DMA controller port
 *	@ap: port to thaw
 *
 *	Note: Original code is ata_sff_thaw().
 */

void bfin_thaw(struct ata_port *ap)
{
	dev_dbg(ap->dev, "in atapi dma thaw\n");
	bfin_check_status(ap);
	ata_sff_irq_on(ap);
}

/**
 *	bfin_postreset - standard postreset callback
 *	@ap: the target ata_port
 *	@classes: classes of attached devices
 *
 *	Note: Original code is ata_sff_postreset().
 */

static void bfin_postreset(struct ata_link *link, unsigned int *classes)
{
	struct ata_port *ap = link->ap;
	void __iomem *base = (void __iomem *)ap->ioaddr.ctl_addr;

	/* re-enable interrupts */
	ata_sff_irq_on(ap);

	/* is double-select really necessary? */
	if (classes[0] != ATA_DEV_NONE)
		bfin_dev_select(ap, 1);
	if (classes[1] != ATA_DEV_NONE)
		bfin_dev_select(ap, 0);

	/* bail out if no device is present */
	if (classes[0] == ATA_DEV_NONE && classes[1] == ATA_DEV_NONE) {
		return;
	}

	/* set up device control */
	write_atapi_register(base, ATA_REG_CTRL, ap->ctl);
}

static void bfin_port_stop(struct ata_port *ap)
{
	dev_dbg(ap->dev, "in atapi port stop\n");
	if (ap->udma_mask != 0 || ap->mwdma_mask != 0) {
		free_dma(CH_ATAPI_RX);
		free_dma(CH_ATAPI_TX);
	}
}

static int bfin_port_start(struct ata_port *ap)
{
	dev_dbg(ap->dev, "in atapi port start\n");
	if (!(ap->udma_mask || ap->mwdma_mask))
		return 0;

	if (request_dma(CH_ATAPI_RX, "BFIN ATAPI RX DMA") >= 0) {
		if (request_dma(CH_ATAPI_TX,
			"BFIN ATAPI TX DMA") >= 0)
			return 0;

		free_dma(CH_ATAPI_RX);
	}

	ap->udma_mask = 0;
	ap->mwdma_mask = 0;
	dev_err(ap->dev, "Unable to request ATAPI DMA!"
		" Continue in PIO mode.\n");

	return 0;
}

static unsigned int bfin_ata_host_intr(struct ata_port *ap,
				   struct ata_queued_cmd *qc)
{
	struct ata_eh_info *ehi = &ap->link.eh_info;
	u8 status, host_stat = 0;

	VPRINTK("ata%u: protocol %d task_state %d\n",
		ap->print_id, qc->tf.protocol, ap->hsm_task_state);

	/* Check whether we are expecting interrupt in this state */
	switch (ap->hsm_task_state) {
	case HSM_ST_FIRST:
		/* Some pre-ATAPI-4 devices assert INTRQ
		 * at this state when ready to receive CDB.
		 */

		/* Check the ATA_DFLAG_CDB_INTR flag is enough here.
		 * The flag was turned on only for atapi devices.
		 * No need to check is_atapi_taskfile(&qc->tf) again.
		 */
		if (!(qc->dev->flags & ATA_DFLAG_CDB_INTR))
			goto idle_irq;
		break;
	case HSM_ST_LAST:
		if (qc->tf.protocol == ATA_PROT_DMA ||
		    qc->tf.protocol == ATAPI_PROT_DMA) {
			/* check status of DMA engine */
			host_stat = ap->ops->bmdma_status(ap);
			VPRINTK("ata%u: host_stat 0x%X\n",
				ap->print_id, host_stat);

			/* if it's not our irq... */
			if (!(host_stat & ATA_DMA_INTR))
				goto idle_irq;

			/* before we do anything else, clear DMA-Start bit */
			ap->ops->bmdma_stop(qc);

			if (unlikely(host_stat & ATA_DMA_ERR)) {
				/* error when transferring data to/from memory */
				qc->err_mask |= AC_ERR_HOST_BUS;
				ap->hsm_task_state = HSM_ST_ERR;
			}
		}
		break;
	case HSM_ST:
		break;
	default:
		goto idle_irq;
	}

	/* check altstatus */
	status = ap->ops->sff_check_altstatus(ap);
	if (status & ATA_BUSY)
		goto busy_ata;

	/* check main status, clearing INTRQ */
	status = ap->ops->sff_check_status(ap);
	if (unlikely(status & ATA_BUSY))
		goto busy_ata;

	/* ack bmdma irq events */
	ap->ops->sff_irq_clear(ap);

	ata_sff_hsm_move(ap, qc, status, 0);

	if (unlikely(qc->err_mask) && (qc->tf.protocol == ATA_PROT_DMA ||
				       qc->tf.protocol == ATAPI_PROT_DMA))
		ata_ehi_push_desc(ehi, "BMDMA stat 0x%x", host_stat);

busy_ata:
	return 1;	/* irq handled */

idle_irq:
	ap->stats.idle_irq++;

#ifdef ATA_IRQ_TRAP
	if ((ap->stats.idle_irq % 1000) == 0) {
		ap->ops->irq_ack(ap, 0); /* debug trap */
		ata_port_printk(ap, KERN_WARNING, "irq trap\n");
		return 1;
	}
#endif
	return 0;	/* irq not handled */
}

static irqreturn_t bfin_ata_interrupt(int irq, void *dev_instance)
{
	struct ata_host *host = dev_instance;
	unsigned int i;
	unsigned int handled = 0;
	unsigned long flags;

	/* TODO: make _irqsave conditional on x86 PCI IDE legacy mode */
	spin_lock_irqsave(&host->lock, flags);

	for (i = 0; i < host->n_ports; i++) {
		struct ata_port *ap = host->ports[i];
		struct ata_queued_cmd *qc;

		qc = ata_qc_from_tag(ap, ap->link.active_tag);
		if (qc && (!(qc->tf.flags & ATA_TFLAG_POLLING)))
			handled |= bfin_ata_host_intr(ap, qc);
	}

	spin_unlock_irqrestore(&host->lock, flags);

	return IRQ_RETVAL(handled);
}


static struct scsi_host_template bfin_sht = {
	ATA_BASE_SHT(DRV_NAME),
	.sg_tablesize		= SG_NONE,
	.dma_boundary		= ATA_DMA_BOUNDARY,
};

static struct ata_port_operations bfin_pata_ops = {
	.inherits		= &ata_bmdma_port_ops,

	.set_piomode		= bfin_set_piomode,
	.set_dmamode		= bfin_set_dmamode,

	.sff_tf_load		= bfin_tf_load,
	.sff_tf_read		= bfin_tf_read,
	.sff_exec_command	= bfin_exec_command,
	.sff_check_status	= bfin_check_status,
	.sff_check_altstatus	= bfin_check_altstatus,
	.sff_dev_select		= bfin_dev_select,
	.sff_set_devctl		= bfin_set_devctl,

	.bmdma_setup		= bfin_bmdma_setup,
	.bmdma_start		= bfin_bmdma_start,
	.bmdma_stop		= bfin_bmdma_stop,
	.bmdma_status		= bfin_bmdma_status,
	.sff_data_xfer		= bfin_data_xfer,

	.qc_prep		= ata_noop_qc_prep,

	.thaw			= bfin_thaw,
	.softreset		= bfin_softreset,
	.postreset		= bfin_postreset,

	.sff_irq_clear		= bfin_irq_clear,

	.port_start		= bfin_port_start,
	.port_stop		= bfin_port_stop,
};

static struct ata_port_info bfin_port_info[] = {
	{
		.flags		= ATA_FLAG_SLAVE_POSS,
		.pio_mask	= ATA_PIO4,
		.mwdma_mask	= 0,
		.udma_mask	= 0,
		.port_ops	= &bfin_pata_ops,
	},
};

/**
 *	bfin_reset_controller - initialize BF54x ATAPI controller.
 */

static int bfin_reset_controller(struct ata_host *host)
{
	void __iomem *base = (void __iomem *)host->ports[0]->ioaddr.ctl_addr;
	int count;
	unsigned short status;

	/* Disable all ATAPI interrupts */
	ATAPI_SET_INT_MASK(base, 0);
	SSYNC();

	/* Assert the RESET signal 25us*/
	ATAPI_SET_CONTROL(base, ATAPI_GET_CONTROL(base) | DEV_RST);
	udelay(30);

	/* Negate the RESET signal for 2ms*/
	ATAPI_SET_CONTROL(base, ATAPI_GET_CONTROL(base) & ~DEV_RST);
	msleep(2);

	/* Wait on Busy flag to clear */
	count = 10000000;
	do {
		status = read_atapi_register(base, ATA_REG_STATUS);
	} while (--count && (status & ATA_BUSY));

	/* Enable only ATAPI Device interrupt */
	ATAPI_SET_INT_MASK(base, 1);
	SSYNC();

	return (!count);
}

/**
 *	atapi_io_port - define atapi peripheral port pins.
 */
static unsigned short atapi_io_port[] = {
	P_ATAPI_RESET,
	P_ATAPI_DIOR,
	P_ATAPI_DIOW,
	P_ATAPI_CS0,
	P_ATAPI_CS1,
	P_ATAPI_DMACK,
	P_ATAPI_DMARQ,
	P_ATAPI_INTRQ,
	P_ATAPI_IORDY,
	P_ATAPI_D0A,
	P_ATAPI_D1A,
	P_ATAPI_D2A,
	P_ATAPI_D3A,
	P_ATAPI_D4A,
	P_ATAPI_D5A,
	P_ATAPI_D6A,
	P_ATAPI_D7A,
	P_ATAPI_D8A,
	P_ATAPI_D9A,
	P_ATAPI_D10A,
	P_ATAPI_D11A,
	P_ATAPI_D12A,
	P_ATAPI_D13A,
	P_ATAPI_D14A,
	P_ATAPI_D15A,
	P_ATAPI_A0A,
	P_ATAPI_A1A,
	P_ATAPI_A2A,
	0
};

/**
 *	bfin_atapi_probe	-	attach a bfin atapi interface
 *	@pdev: platform device
 *
 *	Register a bfin atapi interface.
 *
 *
 *	Platform devices are expected to contain 2 resources per port:
 *
 *		- I/O Base (IORESOURCE_IO)
 *		- IRQ	   (IORESOURCE_IRQ)
 *
 */
static int __devinit bfin_atapi_probe(struct platform_device *pdev)
{
	int board_idx = 0;
	struct resource *res;
	struct ata_host *host;
	unsigned int fsclk = get_sclk();
	int udma_mode = 5;
	const struct ata_port_info *ppi[] =
		{ &bfin_port_info[board_idx], NULL };

	/*
	 * Simple resource validation ..
	 */
	if (unlikely(pdev->num_resources != 2)) {
		dev_err(&pdev->dev, "invalid number of resources\n");
		return -EINVAL;
	}

	/*
	 * Get the register base first
	 */
	res = platform_get_resource(pdev, IORESOURCE_MEM, 0);
	if (res == NULL)
		return -EINVAL;

	while (bfin_port_info[board_idx].udma_mask > 0 &&
			udma_fsclk[udma_mode] > fsclk) {
		udma_mode--;
		bfin_port_info[board_idx].udma_mask >>= 1;
	}

	/*
	 * Now that that's out of the way, wire up the port..
	 */
	host = ata_host_alloc_pinfo(&pdev->dev, ppi, 1);
	if (!host)
		return -ENOMEM;

	host->ports[0]->ioaddr.ctl_addr = (void *)res->start;

	if (peripheral_request_list(atapi_io_port, "atapi-io-port")) {
		dev_err(&pdev->dev, "Requesting Peripherals failed\n");
		return -EFAULT;
	}

	if (bfin_reset_controller(host)) {
		peripheral_free_list(atapi_io_port);
		dev_err(&pdev->dev, "Fail to reset ATAPI device\n");
		return -EFAULT;
	}

	if (ata_host_activate(host, platform_get_irq(pdev, 0),
		bfin_ata_interrupt, IRQF_SHARED, &bfin_sht) != 0) {
		peripheral_free_list(atapi_io_port);
		dev_err(&pdev->dev, "Fail to attach ATAPI device\n");
		return -ENODEV;
	}

	dev_set_drvdata(&pdev->dev, host);

	return 0;
}

/**
 *	bfin_atapi_remove	-	unplug a bfin atapi interface
 *	@pdev: platform device
 *
 *	A bfin atapi device has been unplugged. Perform the needed
 *	cleanup. Also called on module unload for any active devices.
 */
static int __devexit bfin_atapi_remove(struct platform_device *pdev)
{
	struct device *dev = &pdev->dev;
	struct ata_host *host = dev_get_drvdata(dev);

	ata_host_detach(host);
	dev_set_drvdata(&pdev->dev, NULL);

	peripheral_free_list(atapi_io_port);

	return 0;
}

#ifdef CONFIG_PM
static int bfin_atapi_suspend(struct platform_device *pdev, pm_message_t state)
{
	struct ata_host *host = dev_get_drvdata(&pdev->dev);
	if (host)
		return ata_host_suspend(host, state);
	else
		return 0;
}

static int bfin_atapi_resume(struct platform_device *pdev)
{
	struct ata_host *host = dev_get_drvdata(&pdev->dev);
	int ret;

	if (host) {
		ret = bfin_reset_controller(host);
		if (ret) {
			printk(KERN_ERR DRV_NAME ": Error during HW init\n");
			return ret;
		}
		ata_host_resume(host);
	}

	return 0;
}
#else
#define bfin_atapi_suspend NULL
#define bfin_atapi_resume NULL
#endif

static struct platform_driver bfin_atapi_driver = {
	.probe			= bfin_atapi_probe,
	.remove			= __devexit_p(bfin_atapi_remove),
	.suspend		= bfin_atapi_suspend,
	.resume			= bfin_atapi_resume,
	.driver = {
		.name		= DRV_NAME,
		.owner		= THIS_MODULE,
	},
};

#define ATAPI_MODE_SIZE		10
static char bfin_atapi_mode[ATAPI_MODE_SIZE];

static int __init bfin_atapi_init(void)
{
	pr_info("register bfin atapi driver\n");

	switch(bfin_atapi_mode[0]) {
	case 'p':
	case 'P':
		break;
	case 'm':
	case 'M':
		bfin_port_info[0].mwdma_mask = ATA_MWDMA2;
		break;
	default:
		bfin_port_info[0].udma_mask = ATA_UDMA5;
	};

	return platform_driver_register(&bfin_atapi_driver);
}

static void __exit bfin_atapi_exit(void)
{
	platform_driver_unregister(&bfin_atapi_driver);
}

module_init(bfin_atapi_init);
module_exit(bfin_atapi_exit);
/*
 * ATAPI mode:
 * pio/PIO
 * udma/UDMA (default)
 * mwdma/MWDMA
 */
module_param_string(bfin_atapi_mode, bfin_atapi_mode, ATAPI_MODE_SIZE, 0);

MODULE_AUTHOR("Sonic Zhang <sonic.zhang@analog.com>");
MODULE_DESCRIPTION("PATA driver for blackfin 54x ATAPI controller");
MODULE_LICENSE("GPL");
MODULE_VERSION(DRV_VERSION);
MODULE_ALIAS("platform:" DRV_NAME);<|MERGE_RESOLUTION|>--- conflicted
+++ resolved
@@ -826,11 +826,7 @@
  *	@ctl: value to write
  */
 
-<<<<<<< HEAD
-static u8 bfin_set_devctl(struct ata_port *ap, u8 ctl)
-=======
 static void bfin_set_devctl(struct ata_port *ap, u8 ctl)
->>>>>>> 02f8c6ae
 {
 	void __iomem *base = (void __iomem *)ap->ioaddr.ctl_addr;
 	write_atapi_register(base, ATA_REG_CTRL, ctl);
