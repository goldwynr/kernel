--- conflicted
+++ resolved
@@ -95,11 +95,6 @@
 static unsigned long ata_dev_blacklisted(const struct ata_device *dev);
 
 unsigned int ata_print_id = 1;
-<<<<<<< HEAD
-
-struct workqueue_struct *ata_aux_wq;
-=======
->>>>>>> 02f8c6ae
 
 struct ata_force_param {
 	const char	*name;
@@ -3624,10 +3619,6 @@
 		scontrol |= (0x2 << 8);
 		break;
 	case ATA_LPM_MIN_POWER:
-<<<<<<< HEAD
-		/* no restrictions on LPM transitions */
-		scontrol &= ~(0x3 << 8);
-=======
 		if (ata_link_nr_enabled(link) > 0)
 			/* no restrictions on LPM transitions */
 			scontrol &= ~(0x3 << 8);
@@ -3636,7 +3627,6 @@
 			scontrol &= ~0xf;
 			scontrol |= (0x1 << 2);
 		}
->>>>>>> 02f8c6ae
 		break;
 	default:
 		WARN_ON(1);
@@ -4104,7 +4094,6 @@
 
 	/* Seagate NCQ + FLUSH CACHE firmware bug */
 	{ "ST31500341AS",	"SD1[5-9]",	ATA_HORKAGE_NONCQ |
-<<<<<<< HEAD
 						ATA_HORKAGE_FIRMWARE_WARN },
 
 	{ "ST31000333AS",	"SD1[5-9]",	ATA_HORKAGE_NONCQ |
@@ -4113,16 +4102,6 @@
 	{ "ST3640[36]23AS",	"SD1[5-9]",	ATA_HORKAGE_NONCQ |
 						ATA_HORKAGE_FIRMWARE_WARN },
 
-=======
-						ATA_HORKAGE_FIRMWARE_WARN },
-
-	{ "ST31000333AS",	"SD1[5-9]",	ATA_HORKAGE_NONCQ |
-						ATA_HORKAGE_FIRMWARE_WARN },
-
-	{ "ST3640[36]23AS",	"SD1[5-9]",	ATA_HORKAGE_NONCQ |
-						ATA_HORKAGE_FIRMWARE_WARN },
-
->>>>>>> 02f8c6ae
 	{ "ST3320[68]13AS",	"SD1[5-9]",	ATA_HORKAGE_NONCQ |
 						ATA_HORKAGE_FIRMWARE_WARN },
 
@@ -4190,11 +4169,7 @@
  *	The special characters ?, [, -, or *, can be matched using a set, eg. [*]
  *	Behaviour with malformed patterns is undefined, though generally reasonable.
  *
-<<<<<<< HEAD
- *	Example patterns:  "SD1?",  "SD1[0-5]",  "*R0",  SD*1?[012]*xx"
-=======
  *	Sample patterns:  "SD1?",  "SD1[0-5]",  "*R0",  "SD*1?[012]*xx"
->>>>>>> 02f8c6ae
  *
  *	This function uses one level of recursion per '*' in pattern.
  *	Since it calls _nothing_ else, and has _no_ explicit local variables,
@@ -4242,7 +4217,7 @@
 		return 0;  /* End of both strings: match */
 	return 1;  /* No match */
 }
- 
+
 static unsigned long ata_dev_blacklisted(const struct ata_device *dev)
 {
 	unsigned char model_num[ATA_ID_PROD_LEN + 1];
@@ -5511,13 +5486,8 @@
 	ap = kzalloc(sizeof(*ap), GFP_KERNEL);
 	if (!ap)
 		return NULL;
-<<<<<<< HEAD
-	
-	ap->pflags |= ATA_PFLAG_INITIALIZING;
-=======
 
 	ap->pflags |= ATA_PFLAG_INITIALIZING | ATA_PFLAG_FROZEN;
->>>>>>> 02f8c6ae
 	ap->lock = &host->lock;
 	ap->print_id = -1;
 	ap->host = host;
@@ -5532,10 +5502,7 @@
 	ap->msg_enable = ATA_MSG_DRV | ATA_MSG_ERR | ATA_MSG_WARN;
 #endif
 
-<<<<<<< HEAD
-=======
 	mutex_init(&ap->scsi_scan_mutex);
->>>>>>> 02f8c6ae
 	INIT_DELAYED_WORK(&ap->hotplug_task, ata_scsi_hotplug);
 	INIT_WORK(&ap->scsi_rescan_task, ata_scsi_dev_rescan);
 	INIT_LIST_HEAD(&ap->eh_done_q);
@@ -5963,11 +5930,7 @@
 static void async_port_probe(void *data, async_cookie_t cookie)
 {
 	struct ata_port *ap = data;
-<<<<<<< HEAD
-	
-=======
-
->>>>>>> 02f8c6ae
+
 	/*
 	 * If we're not allowed to scan this host in parallel,
 	 * we need to wait until all previous scans have completed
@@ -6025,11 +5988,7 @@
 	for (i = 0; i < host->n_ports; i++)
 		host->ports[i]->print_id = ata_print_id++;
 
-<<<<<<< HEAD
-	
-=======
-
->>>>>>> 02f8c6ae
+
 	/* Create associated sysfs transport objects  */
 	for (i = 0; i < host->n_ports; i++) {
 		rc = ata_tport_add(host->dev,host->ports[i]);
@@ -6501,20 +6460,6 @@
 
 static int __init ata_init(void)
 {
-<<<<<<< HEAD
-	int rc = -ENOMEM;
-
-	ata_parse_force_param();
-
-	ata_aux_wq = create_singlethread_workqueue("ata_aux");
-	if (!ata_aux_wq)
-		goto fail;
-
-	rc = ata_sff_init();
-	if (rc)
-		goto fail;
-
-=======
 	int rc;
 
 	ata_parse_force_param();
@@ -6525,30 +6470,18 @@
 		return rc;
 	}
 
->>>>>>> 02f8c6ae
 	libata_transport_init();
 	ata_scsi_transport_template = ata_attach_transport();
 	if (!ata_scsi_transport_template) {
 		ata_sff_exit();
-<<<<<<< HEAD
-		goto fail;
-=======
 		rc = -ENOMEM;
 		goto err_out;
->>>>>>> 02f8c6ae
 	}
 
 	printk(KERN_DEBUG "libata version " DRV_VERSION " loaded.\n");
 	return 0;
 
-<<<<<<< HEAD
-fail:
-	kfree(ata_force_tbl);
-	if (ata_aux_wq)
-		destroy_workqueue(ata_aux_wq);
-=======
 err_out:
->>>>>>> 02f8c6ae
 	return rc;
 }
 
@@ -6558,10 +6491,6 @@
 	libata_transport_exit();
 	ata_sff_exit();
 	kfree(ata_force_tbl);
-<<<<<<< HEAD
-	destroy_workqueue(ata_aux_wq);
-=======
->>>>>>> 02f8c6ae
 }
 
 subsys_initcall(ata_init);
