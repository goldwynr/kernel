/*
 * Libata driver for the highpoint 37x and 30x UDMA66 ATA controllers.
 *
 * This driver is heavily based upon:
 *
 * linux/drivers/ide/pci/hpt366.c		Version 0.36	April 25, 2003
 *
 * Copyright (C) 1999-2003		Andre Hedrick <andre@linux-ide.org>
 * Portions Copyright (C) 2001	        Sun Microsystems, Inc.
 * Portions Copyright (C) 2003		Red Hat Inc
 * Portions Copyright (C) 2005-2010	MontaVista Software, Inc.
 *
 * TODO
 *	Look into engine reset on timeout errors. Should not be	required.
 */

#define pr_fmt(fmt) KBUILD_MODNAME ": " fmt

#include <linux/kernel.h>
#include <linux/module.h>
#include <linux/pci.h>
#include <linux/init.h>
#include <linux/blkdev.h>
#include <linux/delay.h>
#include <scsi/scsi_host.h>
#include <linux/libata.h>

#define DRV_NAME	"pata_hpt37x"
<<<<<<< HEAD
#define DRV_VERSION	"0.6.15"
=======
#define DRV_VERSION	"0.6.23"
>>>>>>> 02f8c6ae

struct hpt_clock {
	u8	xfer_speed;
	u32	timing;
};

struct hpt_chip {
	const char *name;
	unsigned int base;
	struct hpt_clock const *clocks[4];
};

/* key for bus clock timings
 * bit
 * 0:3    data_high_time. Inactive time of DIOW_/DIOR_ for PIO and MW DMA.
 *        cycles = value + 1
 * 4:8    data_low_time. Active time of DIOW_/DIOR_ for PIO and MW DMA.
 *        cycles = value + 1
 * 9:12   cmd_high_time. Inactive time of DIOW_/DIOR_ during task file
 *        register access.
 * 13:17  cmd_low_time. Active time of DIOW_/DIOR_ during task file
 *        register access.
 * 18:20  udma_cycle_time. Clock cycles for UDMA xfer.
 * 21     CLK frequency for UDMA: 0=ATA clock, 1=dual ATA clock.
 * 22:24  pre_high_time. Time to initialize 1st cycle for PIO and MW DMA xfer.
 * 25:27  cmd_pre_high_time. Time to initialize 1st PIO cycle for task file
 *        register access.
 * 28     UDMA enable.
 * 29     DMA  enable.
 * 30     PIO_MST enable. If set, the chip is in bus master mode during
 *        PIO xfer.
 * 31     FIFO enable. Only for PIO.
 */

static struct hpt_clock hpt37x_timings_33[] = {
	{ XFER_UDMA_6,		0x12446231 },	/* 0x12646231 ?? */
	{ XFER_UDMA_5,		0x12446231 },
	{ XFER_UDMA_4,		0x12446231 },
	{ XFER_UDMA_3,		0x126c6231 },
	{ XFER_UDMA_2,		0x12486231 },
	{ XFER_UDMA_1,		0x124c6233 },
	{ XFER_UDMA_0,		0x12506297 },

	{ XFER_MW_DMA_2,	0x22406c31 },
	{ XFER_MW_DMA_1,	0x22406c33 },
	{ XFER_MW_DMA_0,	0x22406c97 },

	{ XFER_PIO_4,		0x06414e31 },
	{ XFER_PIO_3,		0x06414e42 },
	{ XFER_PIO_2,		0x06414e53 },
	{ XFER_PIO_1,		0x06814e93 },
	{ XFER_PIO_0,		0x06814ea7 }
};

static struct hpt_clock hpt37x_timings_50[] = {
	{ XFER_UDMA_6,		0x12848242 },
	{ XFER_UDMA_5,		0x12848242 },
	{ XFER_UDMA_4,		0x12ac8242 },
	{ XFER_UDMA_3,		0x128c8242 },
	{ XFER_UDMA_2,		0x120c8242 },
	{ XFER_UDMA_1,		0x12148254 },
	{ XFER_UDMA_0,		0x121882ea },

	{ XFER_MW_DMA_2,	0x22808242 },
	{ XFER_MW_DMA_1,	0x22808254 },
	{ XFER_MW_DMA_0,	0x228082ea },

	{ XFER_PIO_4,		0x0a81f442 },
	{ XFER_PIO_3,		0x0a81f443 },
	{ XFER_PIO_2,		0x0a81f454 },
	{ XFER_PIO_1,		0x0ac1f465 },
	{ XFER_PIO_0,		0x0ac1f48a }
};

static struct hpt_clock hpt37x_timings_66[] = {
	{ XFER_UDMA_6,		0x1c869c62 },
	{ XFER_UDMA_5,		0x1cae9c62 },	/* 0x1c8a9c62 */
	{ XFER_UDMA_4,		0x1c8a9c62 },
	{ XFER_UDMA_3,		0x1c8e9c62 },
	{ XFER_UDMA_2,		0x1c929c62 },
	{ XFER_UDMA_1,		0x1c9a9c62 },
	{ XFER_UDMA_0,		0x1c829c62 },

	{ XFER_MW_DMA_2,	0x2c829c62 },
	{ XFER_MW_DMA_1,	0x2c829c66 },
	{ XFER_MW_DMA_0,	0x2c829d2e },

	{ XFER_PIO_4,		0x0c829c62 },
	{ XFER_PIO_3,		0x0c829c84 },
	{ XFER_PIO_2,		0x0c829ca6 },
	{ XFER_PIO_1,		0x0d029d26 },
	{ XFER_PIO_0,		0x0d029d5e }
};


static const struct hpt_chip hpt370 = {
	"HPT370",
	48,
	{
		hpt37x_timings_33,
		NULL,
		NULL,
		NULL
	}
};

static const struct hpt_chip hpt370a = {
	"HPT370A",
	48,
	{
		hpt37x_timings_33,
		NULL,
		hpt37x_timings_50,
		NULL
	}
};

static const struct hpt_chip hpt372 = {
	"HPT372",
	55,
	{
		hpt37x_timings_33,
		NULL,
		hpt37x_timings_50,
		hpt37x_timings_66
	}
};

static const struct hpt_chip hpt302 = {
	"HPT302",
	66,
	{
		hpt37x_timings_33,
		NULL,
		hpt37x_timings_50,
		hpt37x_timings_66
	}
};

static const struct hpt_chip hpt371 = {
	"HPT371",
	66,
	{
		hpt37x_timings_33,
		NULL,
		hpt37x_timings_50,
		hpt37x_timings_66
	}
};

static const struct hpt_chip hpt372a = {
	"HPT372A",
	66,
	{
		hpt37x_timings_33,
		NULL,
		hpt37x_timings_50,
		hpt37x_timings_66
	}
};

static const struct hpt_chip hpt374 = {
	"HPT374",
	48,
	{
		hpt37x_timings_33,
		NULL,
		NULL,
		NULL
	}
};

/**
 *	hpt37x_find_mode	-	reset the hpt37x bus
 *	@ap: ATA port
 *	@speed: transfer mode
 *
 *	Return the 32bit register programming information for this channel
 *	that matches the speed provided.
 */

static u32 hpt37x_find_mode(struct ata_port *ap, int speed)
{
	struct hpt_clock *clocks = ap->host->private_data;

	while (clocks->xfer_speed) {
		if (clocks->xfer_speed == speed)
			return clocks->timing;
		clocks++;
	}
	BUG();
	return 0xffffffffU;	/* silence compiler warning */
}

static int hpt_dma_blacklisted(const struct ata_device *dev, char *modestr,
			       const char * const list[])
{
	unsigned char model_num[ATA_ID_PROD_LEN + 1];
	int i = 0;

	ata_id_c_string(dev->id, model_num, ATA_ID_PROD, sizeof(model_num));

	while (list[i] != NULL) {
		if (!strcmp(list[i], model_num)) {
			pr_warn("%s is not supported for %s\n",
				modestr, list[i]);
			return 1;
		}
		i++;
	}
	return 0;
}

static const char * const bad_ata33[] = {
	"Maxtor 92720U8", "Maxtor 92040U6", "Maxtor 91360U4", "Maxtor 91020U3",
	"Maxtor 90845U3", "Maxtor 90650U2",
	"Maxtor 91360D8", "Maxtor 91190D7", "Maxtor 91020D6", "Maxtor 90845D5",
	"Maxtor 90680D4", "Maxtor 90510D3", "Maxtor 90340D2",
	"Maxtor 91152D8", "Maxtor 91008D7", "Maxtor 90845D6", "Maxtor 90840D6",
	"Maxtor 90720D5", "Maxtor 90648D5", "Maxtor 90576D4",
	"Maxtor 90510D4",
	"Maxtor 90432D3", "Maxtor 90288D2", "Maxtor 90256D2",
	"Maxtor 91000D8", "Maxtor 90910D8", "Maxtor 90875D7", "Maxtor 90840D7",
	"Maxtor 90750D6", "Maxtor 90625D5", "Maxtor 90500D4",
	"Maxtor 91728D8", "Maxtor 91512D7", "Maxtor 91303D6", "Maxtor 91080D5",
	"Maxtor 90845D4", "Maxtor 90680D4", "Maxtor 90648D3", "Maxtor 90432D2",
	NULL
};

static const char * const bad_ata100_5[] = {
	"IBM-DTLA-307075",
	"IBM-DTLA-307060",
	"IBM-DTLA-307045",
	"IBM-DTLA-307030",
	"IBM-DTLA-307020",
	"IBM-DTLA-307015",
	"IBM-DTLA-305040",
	"IBM-DTLA-305030",
	"IBM-DTLA-305020",
	"IC35L010AVER07-0",
	"IC35L020AVER07-0",
	"IC35L030AVER07-0",
	"IC35L040AVER07-0",
	"IC35L060AVER07-0",
	"WDC AC310200R",
	NULL
};

/**
 *	hpt370_filter	-	mode selection filter
 *	@adev: ATA device
 *
 *	Block UDMA on devices that cause trouble with this controller.
 */

static unsigned long hpt370_filter(struct ata_device *adev, unsigned long mask)
{
	if (adev->class == ATA_DEV_ATA) {
		if (hpt_dma_blacklisted(adev, "UDMA", bad_ata33))
			mask &= ~ATA_MASK_UDMA;
		if (hpt_dma_blacklisted(adev, "UDMA100", bad_ata100_5))
			mask &= ~(0xE0 << ATA_SHIFT_UDMA);
	}
	return mask;
}

/**
 *	hpt370a_filter	-	mode selection filter
 *	@adev: ATA device
 *
 *	Block UDMA on devices that cause trouble with this controller.
 */

static unsigned long hpt370a_filter(struct ata_device *adev, unsigned long mask)
{
	if (adev->class == ATA_DEV_ATA) {
		if (hpt_dma_blacklisted(adev, "UDMA100", bad_ata100_5))
			mask &= ~(0xE0 << ATA_SHIFT_UDMA);
	}
	return mask;
}

/**
<<<<<<< HEAD
 *	hpt37x_cable_detect	-	Detect the cable type
 *	@ap: ATA port to detect on
 *
 *	Return the cable type attached to this port
=======
 *	hpt372_filter	-	mode selection filter
 *	@adev: ATA device
 *	@mask: mode mask
 *
 *	The Marvell bridge chips used on the HighPoint SATA cards do not seem
 *	to support the UltraDMA modes 1, 2, and 3 as well as any MWDMA modes...
>>>>>>> 02f8c6ae
 */
static unsigned long hpt372_filter(struct ata_device *adev, unsigned long mask)
{
	if (ata_id_is_sata(adev->id))
		mask &= ~((0xE << ATA_SHIFT_UDMA) | ATA_MASK_MWDMA);

<<<<<<< HEAD
=======
	return mask;
}

/**
 *	hpt37x_cable_detect	-	Detect the cable type
 *	@ap: ATA port to detect on
 *
 *	Return the cable type attached to this port
 */

>>>>>>> 02f8c6ae
static int hpt37x_cable_detect(struct ata_port *ap)
{
	struct pci_dev *pdev = to_pci_dev(ap->host->dev);
	u8 scr2, ata66;

	pci_read_config_byte(pdev, 0x5B, &scr2);
	pci_write_config_byte(pdev, 0x5B, scr2 & ~0x01);

	udelay(10); /* debounce */

	/* Cable register now active */
	pci_read_config_byte(pdev, 0x5A, &ata66);
	/* Restore state */
	pci_write_config_byte(pdev, 0x5B, scr2);

	if (ata66 & (2 >> ap->port_no))
		return ATA_CBL_PATA40;
	else
		return ATA_CBL_PATA80;
}

/**
 *	hpt374_fn1_cable_detect	-	Detect the cable type
 *	@ap: ATA port to detect on
 *
 *	Return the cable type attached to this port
 */

static int hpt374_fn1_cable_detect(struct ata_port *ap)
{
	struct pci_dev *pdev = to_pci_dev(ap->host->dev);
	unsigned int mcrbase = 0x50 + 4 * ap->port_no;
	u16 mcr3;
	u8 ata66;

	/* Do the extra channel work */
	pci_read_config_word(pdev, mcrbase + 2, &mcr3);
	/* Set bit 15 of 0x52 to enable TCBLID as input */
	pci_write_config_word(pdev, mcrbase + 2, mcr3 | 0x8000);
	pci_read_config_byte(pdev, 0x5A, &ata66);
	/* Reset TCBLID/FCBLID to output */
	pci_write_config_word(pdev, mcrbase + 2, mcr3);

	if (ata66 & (2 >> ap->port_no))
		return ATA_CBL_PATA40;
	else
		return ATA_CBL_PATA80;
}

/**
 *	hpt37x_pre_reset	-	reset the hpt37x bus
 *	@link: ATA link to reset
 *	@deadline: deadline jiffies for the operation
 *
 *	Perform the initial reset handling for the HPT37x.
 */

static int hpt37x_pre_reset(struct ata_link *link, unsigned long deadline)
{
	struct ata_port *ap = link->ap;
	struct pci_dev *pdev = to_pci_dev(ap->host->dev);
	static const struct pci_bits hpt37x_enable_bits[] = {
		{ 0x50, 1, 0x04, 0x04 },
		{ 0x54, 1, 0x04, 0x04 }
	};
<<<<<<< HEAD
=======

>>>>>>> 02f8c6ae
	if (!pci_test_config_bits(pdev, &hpt37x_enable_bits[ap->port_no]))
		return -ENOENT;

	/* Reset the state machine */
	pci_write_config_byte(pdev, 0x50 + 4 * ap->port_no, 0x37);
	udelay(100);

	return ata_sff_prereset(link, deadline);
}

static void hpt370_set_mode(struct ata_port *ap, struct ata_device *adev,
			    u8 mode)
{
	struct pci_dev *pdev = to_pci_dev(ap->host->dev);
	u32 addr1, addr2;
	u32 reg, timing, mask;
	u8 fast;

	addr1 = 0x40 + 4 * (adev->devno + 2 * ap->port_no);
	addr2 = 0x51 + 4 * ap->port_no;

	/* Fast interrupt prediction disable, hold off interrupt disable */
	pci_read_config_byte(pdev, addr2, &fast);
	fast &= ~0x02;
	fast |= 0x01;
	pci_write_config_byte(pdev, addr2, fast);

	/* Determine timing mask and find matching mode entry */
	if (mode < XFER_MW_DMA_0)
		mask = 0xcfc3ffff;
	else if (mode < XFER_UDMA_0)
		mask = 0x31c001ff;
	else
		mask = 0x303c0000;

	timing = hpt37x_find_mode(ap, mode);

	pci_read_config_dword(pdev, addr1, &reg);
	reg = (reg & ~mask) | (timing & mask);
	pci_write_config_dword(pdev, addr1, reg);
}
/**
 *	hpt370_set_piomode		-	PIO setup
 *	@ap: ATA interface
 *	@adev: device on the interface
 *
 *	Perform PIO mode setup.
 */

static void hpt370_set_piomode(struct ata_port *ap, struct ata_device *adev)
{
	hpt370_set_mode(ap, adev, adev->pio_mode);
}

/**
 *	hpt370_set_dmamode		-	DMA timing setup
 *	@ap: ATA interface
 *	@adev: Device being configured
 *
 *	Set up the channel for MWDMA or UDMA modes.
 */

static void hpt370_set_dmamode(struct ata_port *ap, struct ata_device *adev)
{
	hpt370_set_mode(ap, adev, adev->dma_mode);
}

/**
 *	hpt370_bmdma_end		-	DMA engine stop
 *	@qc: ATA command
 *
 *	Work around the HPT370 DMA engine.
 */

static void hpt370_bmdma_stop(struct ata_queued_cmd *qc)
{
	struct ata_port *ap = qc->ap;
	struct pci_dev *pdev = to_pci_dev(ap->host->dev);
	void __iomem *bmdma = ap->ioaddr.bmdma_addr;
	u8 dma_stat = ioread8(bmdma + ATA_DMA_STATUS);
	u8 dma_cmd;

	if (dma_stat & ATA_DMA_ACTIVE) {
		udelay(20);
		dma_stat = ioread8(bmdma + ATA_DMA_STATUS);
	}
	if (dma_stat & ATA_DMA_ACTIVE) {
		/* Clear the engine */
		pci_write_config_byte(pdev, 0x50 + 4 * ap->port_no, 0x37);
		udelay(10);
		/* Stop DMA */
		dma_cmd = ioread8(bmdma + ATA_DMA_CMD);
		iowrite8(dma_cmd & ~ATA_DMA_START, bmdma + ATA_DMA_CMD);
		/* Clear Error */
		dma_stat = ioread8(bmdma + ATA_DMA_STATUS);
		iowrite8(dma_stat | ATA_DMA_INTR | ATA_DMA_ERR,
			 bmdma + ATA_DMA_STATUS);
		/* Clear the engine */
		pci_write_config_byte(pdev, 0x50 + 4 * ap->port_no, 0x37);
		udelay(10);
	}
	ata_bmdma_stop(qc);
}

static void hpt372_set_mode(struct ata_port *ap, struct ata_device *adev,
			    u8 mode)
{
	struct pci_dev *pdev = to_pci_dev(ap->host->dev);
	u32 addr1, addr2;
	u32 reg, timing, mask;
	u8 fast;

	addr1 = 0x40 + 4 * (adev->devno + 2 * ap->port_no);
	addr2 = 0x51 + 4 * ap->port_no;

	/* Fast interrupt prediction disable, hold off interrupt disable */
	pci_read_config_byte(pdev, addr2, &fast);
	fast &= ~0x07;
	pci_write_config_byte(pdev, addr2, fast);

	/* Determine timing mask and find matching mode entry */
	if (mode < XFER_MW_DMA_0)
		mask = 0xcfc3ffff;
	else if (mode < XFER_UDMA_0)
		mask = 0x31c001ff;
	else
		mask = 0x303c0000;

	timing = hpt37x_find_mode(ap, mode);

	pci_read_config_dword(pdev, addr1, &reg);
	reg = (reg & ~mask) | (timing & mask);
	pci_write_config_dword(pdev, addr1, reg);
}
<<<<<<< HEAD

/**
 *	hpt372_set_piomode		-	PIO setup
 *	@ap: ATA interface
 *	@adev: device on the interface
 *
 *	Perform PIO mode setup.
 */

=======

/**
 *	hpt372_set_piomode		-	PIO setup
 *	@ap: ATA interface
 *	@adev: device on the interface
 *
 *	Perform PIO mode setup.
 */

>>>>>>> 02f8c6ae
static void hpt372_set_piomode(struct ata_port *ap, struct ata_device *adev)
{
	hpt372_set_mode(ap, adev, adev->pio_mode);
}

/**
 *	hpt372_set_dmamode		-	DMA timing setup
 *	@ap: ATA interface
 *	@adev: Device being configured
 *
 *	Set up the channel for MWDMA or UDMA modes.
 */

static void hpt372_set_dmamode(struct ata_port *ap, struct ata_device *adev)
{
	hpt372_set_mode(ap, adev, adev->dma_mode);
}

/**
 *	hpt37x_bmdma_end		-	DMA engine stop
 *	@qc: ATA command
 *
 *	Clean up after the HPT372 and later DMA engine
 */

static void hpt37x_bmdma_stop(struct ata_queued_cmd *qc)
{
	struct ata_port *ap = qc->ap;
	struct pci_dev *pdev = to_pci_dev(ap->host->dev);
	int mscreg = 0x50 + 4 * ap->port_no;
	u8 bwsr_stat, msc_stat;

	pci_read_config_byte(pdev, 0x6A, &bwsr_stat);
	pci_read_config_byte(pdev, mscreg, &msc_stat);
	if (bwsr_stat & (1 << ap->port_no))
		pci_write_config_byte(pdev, mscreg, msc_stat | 0x30);
	ata_bmdma_stop(qc);
}


static struct scsi_host_template hpt37x_sht = {
	ATA_BMDMA_SHT(DRV_NAME),
};

/*
 *	Configuration for HPT370
 */

static struct ata_port_operations hpt370_port_ops = {
	.inherits	= &ata_bmdma_port_ops,

	.bmdma_stop	= hpt370_bmdma_stop,

	.mode_filter	= hpt370_filter,
	.cable_detect	= hpt37x_cable_detect,
	.set_piomode	= hpt370_set_piomode,
	.set_dmamode	= hpt370_set_dmamode,
	.prereset	= hpt37x_pre_reset,
};

/*
 *	Configuration for HPT370A. Close to 370 but less filters
 */

static struct ata_port_operations hpt370a_port_ops = {
	.inherits	= &hpt370_port_ops,
	.mode_filter	= hpt370a_filter,
};

/*
 *	Configuration for HPT371 and HPT302. Slightly different PIO and DMA
 *	mode setting functionality.
 */

static struct ata_port_operations hpt302_port_ops = {
	.inherits	= &ata_bmdma_port_ops,

	.bmdma_stop	= hpt37x_bmdma_stop,

	.cable_detect	= hpt37x_cable_detect,
	.set_piomode	= hpt372_set_piomode,
	.set_dmamode	= hpt372_set_dmamode,
	.prereset	= hpt37x_pre_reset,
};

/*
 *	Configuration for HPT372. Mode setting works like 371 and 302
 *	but we have a mode filter.
 */

static struct ata_port_operations hpt372_port_ops = {
	.inherits	= &hpt302_port_ops,
	.mode_filter	= hpt372_filter,
};

/*
 *	Configuration for HPT374. Mode setting and filtering works like 372
 *	but we have a different cable detection procedure for function 1.
 */

static struct ata_port_operations hpt374_fn1_port_ops = {
	.inherits	= &hpt372_port_ops,
	.cable_detect	= hpt374_fn1_cable_detect,
<<<<<<< HEAD
	.prereset	= hpt37x_pre_reset,
=======
>>>>>>> 02f8c6ae
};

/**
 *	hpt37x_clock_slot	-	Turn timing to PC clock entry
 *	@freq: Reported frequency timing
 *	@base: Base timing
 *
 *	Turn the timing data intoa clock slot (0 for 33, 1 for 40, 2 for 50
 *	and 3 for 66Mhz)
 */

static int hpt37x_clock_slot(unsigned int freq, unsigned int base)
{
	unsigned int f = (base * freq) / 192;	/* Mhz */
	if (f < 40)
		return 0;	/* 33Mhz slot */
	if (f < 45)
		return 1;	/* 40Mhz slot */
	if (f < 55)
		return 2;	/* 50Mhz slot */
	return 3;		/* 60Mhz slot */
}

/**
 *	hpt37x_calibrate_dpll		-	Calibrate the DPLL loop
 *	@dev: PCI device
 *
 *	Perform a calibration cycle on the HPT37x DPLL. Returns 1 if this
 *	succeeds
 */

static int hpt37x_calibrate_dpll(struct pci_dev *dev)
{
	u8 reg5b;
	u32 reg5c;
	int tries;

	for (tries = 0; tries < 0x5000; tries++) {
		udelay(50);
		pci_read_config_byte(dev, 0x5b, &reg5b);
		if (reg5b & 0x80) {
			/* See if it stays set */
			for (tries = 0; tries < 0x1000; tries++) {
				pci_read_config_byte(dev, 0x5b, &reg5b);
				/* Failed ? */
				if ((reg5b & 0x80) == 0)
					return 0;
			}
			/* Turn off tuning, we have the DPLL set */
			pci_read_config_dword(dev, 0x5c, &reg5c);
			pci_write_config_dword(dev, 0x5c, reg5c & ~0x100);
			return 1;
		}
	}
	/* Never went stable */
	return 0;
}

static u32 hpt374_read_freq(struct pci_dev *pdev)
{
	u32 freq;
	unsigned long io_base = pci_resource_start(pdev, 4);

	if (PCI_FUNC(pdev->devfn) & 1) {
		struct pci_dev *pdev_0;

		pdev_0 = pci_get_slot(pdev->bus, pdev->devfn - 1);
		/* Someone hot plugged the controller on us ? */
		if (pdev_0 == NULL)
			return 0;
		io_base = pci_resource_start(pdev_0, 4);
		freq = inl(io_base + 0x90);
		pci_dev_put(pdev_0);
	} else
		freq = inl(io_base + 0x90);
	return freq;
}

/**
 *	hpt37x_init_one		-	Initialise an HPT37X/302
 *	@dev: PCI device
 *	@id: Entry in match table
 *
 *	Initialise an HPT37x device. There are some interesting complications
 *	here. Firstly the chip may report 366 and be one of several variants.
 *	Secondly all the timings depend on the clock for the chip which we must
 *	detect and look up
 *
 *	This is the known chip mappings. It may be missing a couple of later
 *	releases.
 *
 *	Chip version		PCI		Rev	Notes
 *	HPT366			4 (HPT366)	0	Other driver
 *	HPT366			4 (HPT366)	1	Other driver
 *	HPT368			4 (HPT366)	2	Other driver
 *	HPT370			4 (HPT366)	3	UDMA100
 *	HPT370A			4 (HPT366)	4	UDMA100
 *	HPT372			4 (HPT366)	5	UDMA133 (1)
 *	HPT372N			4 (HPT366)	6	Other driver
 *	HPT372A			5 (HPT372)	1	UDMA133 (1)
 *	HPT372N			5 (HPT372)	2	Other driver
 *	HPT302			6 (HPT302)	1	UDMA133
 *	HPT302N			6 (HPT302)	2	Other driver
 *	HPT371			7 (HPT371)	*	UDMA133
 *	HPT374			8 (HPT374)	*	UDMA133 4 channel
 *	HPT372N			9 (HPT372N)	*	Other driver
 *
 *	(1) UDMA133 support depends on the bus clock
 */

static int hpt37x_init_one(struct pci_dev *dev, const struct pci_device_id *id)
{
	/* HPT370 - UDMA100 */
	static const struct ata_port_info info_hpt370 = {
		.flags = ATA_FLAG_SLAVE_POSS,
		.pio_mask = ATA_PIO4,
		.mwdma_mask = ATA_MWDMA2,
		.udma_mask = ATA_UDMA5,
		.port_ops = &hpt370_port_ops
	};
	/* HPT370A - UDMA100 */
	static const struct ata_port_info info_hpt370a = {
		.flags = ATA_FLAG_SLAVE_POSS,
		.pio_mask = ATA_PIO4,
		.mwdma_mask = ATA_MWDMA2,
		.udma_mask = ATA_UDMA5,
		.port_ops = &hpt370a_port_ops
	};
	/* HPT370 - UDMA66 */
	static const struct ata_port_info info_hpt370_33 = {
		.flags = ATA_FLAG_SLAVE_POSS,
		.pio_mask = ATA_PIO4,
		.mwdma_mask = ATA_MWDMA2,
		.udma_mask = ATA_UDMA4,
		.port_ops = &hpt370_port_ops
	};
	/* HPT370A - UDMA66 */
	static const struct ata_port_info info_hpt370a_33 = {
		.flags = ATA_FLAG_SLAVE_POSS,
		.pio_mask = ATA_PIO4,
		.mwdma_mask = ATA_MWDMA2,
		.udma_mask = ATA_UDMA4,
		.port_ops = &hpt370a_port_ops
	};
	/* HPT372 - UDMA133 */
	static const struct ata_port_info info_hpt372 = {
		.flags = ATA_FLAG_SLAVE_POSS,
		.pio_mask = ATA_PIO4,
		.mwdma_mask = ATA_MWDMA2,
		.udma_mask = ATA_UDMA6,
		.port_ops = &hpt372_port_ops
	};
	/* HPT371, 302 - UDMA133 */
	static const struct ata_port_info info_hpt302 = {
		.flags = ATA_FLAG_SLAVE_POSS,
		.pio_mask = ATA_PIO4,
		.mwdma_mask = ATA_MWDMA2,
		.udma_mask = ATA_UDMA6,
		.port_ops = &hpt302_port_ops
	};
	/* HPT374 - UDMA100, function 1 uses different cable_detect method */
	static const struct ata_port_info info_hpt374_fn0 = {
		.flags = ATA_FLAG_SLAVE_POSS,
		.pio_mask = ATA_PIO4,
		.mwdma_mask = ATA_MWDMA2,
		.udma_mask = ATA_UDMA5,
		.port_ops = &hpt372_port_ops
	};
	static const struct ata_port_info info_hpt374_fn1 = {
		.flags = ATA_FLAG_SLAVE_POSS,
		.pio_mask = ATA_PIO4,
		.mwdma_mask = ATA_MWDMA2,
		.udma_mask = ATA_UDMA5,
		.port_ops = &hpt374_fn1_port_ops
	};

	static const int MHz[4] = { 33, 40, 50, 66 };
	void *private_data = NULL;
	const struct ata_port_info *ppi[] = { NULL, NULL };
	u8 rev = dev->revision;
	u8 irqmask;
	u8 mcr1;
	u32 freq;
	int prefer_dpll = 1;

	unsigned long iobase = pci_resource_start(dev, 4);

	const struct hpt_chip *chip_table;
	int clock_slot;
	int rc;

	rc = pcim_enable_device(dev);
	if (rc)
		return rc;

<<<<<<< HEAD
	if (dev->device == PCI_DEVICE_ID_TTI_HPT366) {
=======
	switch (dev->device) {
	case PCI_DEVICE_ID_TTI_HPT366:
>>>>>>> 02f8c6ae
		/* May be a later chip in disguise. Check */
		/* Older chips are in the HPT366 driver. Ignore them */
		if (rev < 3)
			return -ENODEV;
		/* N series chips have their own driver. Ignore */
		if (rev == 6)
			return -ENODEV;

<<<<<<< HEAD
		switch(rev) {
			case 3:
				ppi[0] = &info_hpt370;
				chip_table = &hpt370;
				prefer_dpll = 0;
				break;
			case 4:
				ppi[0] = &info_hpt370a;
				chip_table = &hpt370a;
				prefer_dpll = 0;
				break;
			case 5:
				ppi[0] = &info_hpt372;
				chip_table = &hpt372;
				break;
			default:
				printk(KERN_ERR "pata_hpt37x: Unknown HPT366 "
				       "subtype, please report (%d).\n", rev);
				return -ENODEV;
		}
	} else {
		switch(dev->device) {
			case PCI_DEVICE_ID_TTI_HPT372:
				/* 372N if rev >= 2*/
				if (rev >= 2)
					return -ENODEV;
				ppi[0] = &info_hpt372;
				chip_table = &hpt372a;
				break;
			case PCI_DEVICE_ID_TTI_HPT302:
				/* 302N if rev > 1 */
				if (rev > 1)
					return -ENODEV;
				ppi[0] = &info_hpt372;
				/* Check this */
				chip_table = &hpt302;
				break;
			case PCI_DEVICE_ID_TTI_HPT371:
				if (rev > 1)
					return -ENODEV;
				ppi[0] = &info_hpt372;
				chip_table = &hpt371;
				/* Single channel device, master is not present
				   but the BIOS (or us for non x86) must mark it
				   absent */
				pci_read_config_byte(dev, 0x50, &mcr1);
				mcr1 &= ~0x04;
				pci_write_config_byte(dev, 0x50, mcr1);
				break;
			case PCI_DEVICE_ID_TTI_HPT374:
				chip_table = &hpt374;
				if (!(PCI_FUNC(dev->devfn) & 1))
					*ppi = &info_hpt374_fn0;
				else
					*ppi = &info_hpt374_fn1;
				break;
			default:
				printk(KERN_ERR "pata_hpt37x: PCI table is bogus please report (%d).\n", dev->device);
				return -ENODEV;
=======
		switch (rev) {
		case 3:
			ppi[0] = &info_hpt370;
			chip_table = &hpt370;
			prefer_dpll = 0;
			break;
		case 4:
			ppi[0] = &info_hpt370a;
			chip_table = &hpt370a;
			prefer_dpll = 0;
			break;
		case 5:
			ppi[0] = &info_hpt372;
			chip_table = &hpt372;
			break;
		default:
			pr_err("Unknown HPT366 subtype, please report (%d)\n",
			       rev);
			return -ENODEV;
>>>>>>> 02f8c6ae
		}
		break;
	case PCI_DEVICE_ID_TTI_HPT372:
		/* 372N if rev >= 2 */
		if (rev >= 2)
			return -ENODEV;
		ppi[0] = &info_hpt372;
		chip_table = &hpt372a;
		break;
	case PCI_DEVICE_ID_TTI_HPT302:
		/* 302N if rev > 1 */
		if (rev > 1)
			return -ENODEV;
		ppi[0] = &info_hpt302;
		/* Check this */
		chip_table = &hpt302;
		break;
	case PCI_DEVICE_ID_TTI_HPT371:
		if (rev > 1)
			return -ENODEV;
		ppi[0] = &info_hpt302;
		chip_table = &hpt371;
		/*
		 * Single channel device, master is not present but the BIOS
		 * (or us for non x86) must mark it absent
		 */
		pci_read_config_byte(dev, 0x50, &mcr1);
		mcr1 &= ~0x04;
		pci_write_config_byte(dev, 0x50, mcr1);
		break;
	case PCI_DEVICE_ID_TTI_HPT374:
		chip_table = &hpt374;
		if (!(PCI_FUNC(dev->devfn) & 1))
			*ppi = &info_hpt374_fn0;
		else
			*ppi = &info_hpt374_fn1;
		break;
	default:
		pr_err("PCI table is bogus, please report (%d)\n", dev->device);
		return -ENODEV;
	}
	/* Ok so this is a chip we support */

	pci_write_config_byte(dev, PCI_CACHE_LINE_SIZE, (L1_CACHE_BYTES / 4));
	pci_write_config_byte(dev, PCI_LATENCY_TIMER, 0x78);
	pci_write_config_byte(dev, PCI_MIN_GNT, 0x08);
	pci_write_config_byte(dev, PCI_MAX_LAT, 0x08);

	pci_read_config_byte(dev, 0x5A, &irqmask);
	irqmask &= ~0x10;
	pci_write_config_byte(dev, 0x5a, irqmask);

	/*
	 * default to pci clock. make sure MA15/16 are set to output
	 * to prevent drives having problems with 40-pin cables. Needed
	 * for some drives such as IBM-DTLA which will not enter ready
	 * state on reset when PDIAG is a input.
	 */

	pci_write_config_byte(dev, 0x5b, 0x23);

	/*
	 * HighPoint does this for HPT372A.
	 * NOTE: This register is only writeable via I/O space.
	 */
	if (chip_table == &hpt372a)
		outb(0x0e, iobase + 0x9c);

	/*
	 * Some devices do not let this value be accessed via PCI space
	 * according to the old driver. In addition we must use the value
	 * from FN 0 on the HPT374.
	 */

	if (chip_table == &hpt374) {
		freq = hpt374_read_freq(dev);
		if (freq == 0)
			return -ENODEV;
	} else
		freq = inl(iobase + 0x90);

	if ((freq >> 12) != 0xABCDE) {
		int i;
		u8 sr;
		u32 total = 0;

		pr_warn("BIOS has not set timing clocks\n");

		/* This is the process the HPT371 BIOS is reported to use */
		for (i = 0; i < 128; i++) {
			pci_read_config_byte(dev, 0x78, &sr);
			total += sr & 0x1FF;
			udelay(15);
		}
		freq = total / 128;
	}
	freq &= 0x1FF;

	/*
	 *	Turn the frequency check into a band and then find a timing
	 *	table to match it.
	 */

	clock_slot = hpt37x_clock_slot(freq, chip_table->base);
	if (chip_table->clocks[clock_slot] == NULL || prefer_dpll) {
		/*
		 *	We need to try PLL mode instead
		 *
		 *	For non UDMA133 capable devices we should
		 *	use a 50MHz DPLL by choice
		 */
		unsigned int f_low, f_high;
		int dpll, adjust;

		/* Compute DPLL */
		dpll = (ppi[0]->udma_mask & 0xC0) ? 3 : 2;

		f_low = (MHz[clock_slot] * 48) / MHz[dpll];
		f_high = f_low + 2;
		if (clock_slot > 1)
			f_high += 2;

		/* Select the DPLL clock. */
		pci_write_config_byte(dev, 0x5b, 0x21);
		pci_write_config_dword(dev, 0x5C,
				       (f_high << 16) | f_low | 0x100);

		for (adjust = 0; adjust < 8; adjust++) {
			if (hpt37x_calibrate_dpll(dev))
				break;
			/*
			 * See if it'll settle at a fractionally
			 * different clock
			 */
			if (adjust & 1)
				f_low -= adjust >> 1;
			else
				f_high += adjust >> 1;
			pci_write_config_dword(dev, 0x5C,
					       (f_high << 16) | f_low | 0x100);
		}
		if (adjust == 8) {
			pr_err("DPLL did not stabilize!\n");
			return -ENODEV;
		}
		if (dpll == 3)
			private_data = (void *)hpt37x_timings_66;
		else
			private_data = (void *)hpt37x_timings_50;

		pr_info("bus clock %dMHz, using %dMHz DPLL\n",
			MHz[clock_slot], MHz[dpll]);
	} else {
		private_data = (void *)chip_table->clocks[clock_slot];
		/*
		 *	Perform a final fixup. Note that we will have used the
		 *	DPLL on the HPT372 which means we don't have to worry
		 *	about lack of UDMA133 support on lower clocks
		 */

		if (clock_slot < 2 && ppi[0] == &info_hpt370)
			ppi[0] = &info_hpt370_33;
		if (clock_slot < 2 && ppi[0] == &info_hpt370a)
			ppi[0] = &info_hpt370a_33;

		pr_info("%s using %dMHz bus clock\n",
			chip_table->name, MHz[clock_slot]);
	}

	/* Now kick off ATA set up */
	return ata_pci_bmdma_init_one(dev, ppi, &hpt37x_sht, private_data, 0);
}

static const struct pci_device_id hpt37x[] = {
	{ PCI_VDEVICE(TTI, PCI_DEVICE_ID_TTI_HPT366), },
	{ PCI_VDEVICE(TTI, PCI_DEVICE_ID_TTI_HPT371), },
	{ PCI_VDEVICE(TTI, PCI_DEVICE_ID_TTI_HPT372), },
	{ PCI_VDEVICE(TTI, PCI_DEVICE_ID_TTI_HPT374), },
	{ PCI_VDEVICE(TTI, PCI_DEVICE_ID_TTI_HPT302), },

	{ },
};

static struct pci_driver hpt37x_pci_driver = {
	.name		= DRV_NAME,
	.id_table	= hpt37x,
	.probe		= hpt37x_init_one,
	.remove		= ata_pci_remove_one
};

static int __init hpt37x_init(void)
{
	return pci_register_driver(&hpt37x_pci_driver);
}

static void __exit hpt37x_exit(void)
{
	pci_unregister_driver(&hpt37x_pci_driver);
}

MODULE_AUTHOR("Alan Cox");
MODULE_DESCRIPTION("low-level driver for the Highpoint HPT37x/30x");
MODULE_LICENSE("GPL");
MODULE_DEVICE_TABLE(pci, hpt37x);
MODULE_VERSION(DRV_VERSION);

module_init(hpt37x_init);
module_exit(hpt37x_exit);<|MERGE_RESOLUTION|>--- conflicted
+++ resolved
@@ -26,11 +26,7 @@
 #include <linux/libata.h>
 
 #define DRV_NAME	"pata_hpt37x"
-<<<<<<< HEAD
-#define DRV_VERSION	"0.6.15"
-=======
 #define DRV_VERSION	"0.6.23"
->>>>>>> 02f8c6ae
 
 struct hpt_clock {
 	u8	xfer_speed;
@@ -314,27 +310,18 @@
 }
 
 /**
-<<<<<<< HEAD
- *	hpt37x_cable_detect	-	Detect the cable type
- *	@ap: ATA port to detect on
- *
- *	Return the cable type attached to this port
-=======
  *	hpt372_filter	-	mode selection filter
  *	@adev: ATA device
  *	@mask: mode mask
  *
  *	The Marvell bridge chips used on the HighPoint SATA cards do not seem
  *	to support the UltraDMA modes 1, 2, and 3 as well as any MWDMA modes...
->>>>>>> 02f8c6ae
  */
 static unsigned long hpt372_filter(struct ata_device *adev, unsigned long mask)
 {
 	if (ata_id_is_sata(adev->id))
 		mask &= ~((0xE << ATA_SHIFT_UDMA) | ATA_MASK_MWDMA);
 
-<<<<<<< HEAD
-=======
 	return mask;
 }
 
@@ -345,7 +332,6 @@
  *	Return the cable type attached to this port
  */
 
->>>>>>> 02f8c6ae
 static int hpt37x_cable_detect(struct ata_port *ap)
 {
 	struct pci_dev *pdev = to_pci_dev(ap->host->dev);
@@ -411,10 +397,7 @@
 		{ 0x50, 1, 0x04, 0x04 },
 		{ 0x54, 1, 0x04, 0x04 }
 	};
-<<<<<<< HEAD
-=======
-
->>>>>>> 02f8c6ae
+
 	if (!pci_test_config_bits(pdev, &hpt37x_enable_bits[ap->port_no]))
 		return -ENOENT;
 
@@ -549,7 +532,6 @@
 	reg = (reg & ~mask) | (timing & mask);
 	pci_write_config_dword(pdev, addr1, reg);
 }
-<<<<<<< HEAD
 
 /**
  *	hpt372_set_piomode		-	PIO setup
@@ -559,17 +541,6 @@
  *	Perform PIO mode setup.
  */
 
-=======
-
-/**
- *	hpt372_set_piomode		-	PIO setup
- *	@ap: ATA interface
- *	@adev: device on the interface
- *
- *	Perform PIO mode setup.
- */
-
->>>>>>> 02f8c6ae
 static void hpt372_set_piomode(struct ata_port *ap, struct ata_device *adev)
 {
 	hpt372_set_mode(ap, adev, adev->pio_mode);
@@ -673,10 +644,6 @@
 static struct ata_port_operations hpt374_fn1_port_ops = {
 	.inherits	= &hpt372_port_ops,
 	.cable_detect	= hpt374_fn1_cable_detect,
-<<<<<<< HEAD
-	.prereset	= hpt37x_pre_reset,
-=======
->>>>>>> 02f8c6ae
 };
 
 /**
@@ -872,12 +839,8 @@
 	if (rc)
 		return rc;
 
-<<<<<<< HEAD
-	if (dev->device == PCI_DEVICE_ID_TTI_HPT366) {
-=======
 	switch (dev->device) {
 	case PCI_DEVICE_ID_TTI_HPT366:
->>>>>>> 02f8c6ae
 		/* May be a later chip in disguise. Check */
 		/* Older chips are in the HPT366 driver. Ignore them */
 		if (rev < 3)
@@ -886,67 +849,6 @@
 		if (rev == 6)
 			return -ENODEV;
 
-<<<<<<< HEAD
-		switch(rev) {
-			case 3:
-				ppi[0] = &info_hpt370;
-				chip_table = &hpt370;
-				prefer_dpll = 0;
-				break;
-			case 4:
-				ppi[0] = &info_hpt370a;
-				chip_table = &hpt370a;
-				prefer_dpll = 0;
-				break;
-			case 5:
-				ppi[0] = &info_hpt372;
-				chip_table = &hpt372;
-				break;
-			default:
-				printk(KERN_ERR "pata_hpt37x: Unknown HPT366 "
-				       "subtype, please report (%d).\n", rev);
-				return -ENODEV;
-		}
-	} else {
-		switch(dev->device) {
-			case PCI_DEVICE_ID_TTI_HPT372:
-				/* 372N if rev >= 2*/
-				if (rev >= 2)
-					return -ENODEV;
-				ppi[0] = &info_hpt372;
-				chip_table = &hpt372a;
-				break;
-			case PCI_DEVICE_ID_TTI_HPT302:
-				/* 302N if rev > 1 */
-				if (rev > 1)
-					return -ENODEV;
-				ppi[0] = &info_hpt372;
-				/* Check this */
-				chip_table = &hpt302;
-				break;
-			case PCI_DEVICE_ID_TTI_HPT371:
-				if (rev > 1)
-					return -ENODEV;
-				ppi[0] = &info_hpt372;
-				chip_table = &hpt371;
-				/* Single channel device, master is not present
-				   but the BIOS (or us for non x86) must mark it
-				   absent */
-				pci_read_config_byte(dev, 0x50, &mcr1);
-				mcr1 &= ~0x04;
-				pci_write_config_byte(dev, 0x50, mcr1);
-				break;
-			case PCI_DEVICE_ID_TTI_HPT374:
-				chip_table = &hpt374;
-				if (!(PCI_FUNC(dev->devfn) & 1))
-					*ppi = &info_hpt374_fn0;
-				else
-					*ppi = &info_hpt374_fn1;
-				break;
-			default:
-				printk(KERN_ERR "pata_hpt37x: PCI table is bogus please report (%d).\n", dev->device);
-				return -ENODEV;
-=======
 		switch (rev) {
 		case 3:
 			ppi[0] = &info_hpt370;
@@ -966,7 +868,6 @@
 			pr_err("Unknown HPT366 subtype, please report (%d)\n",
 			       rev);
 			return -ENODEV;
->>>>>>> 02f8c6ae
 		}
 		break;
 	case PCI_DEVICE_ID_TTI_HPT372:
