/*
 *  libata-eh.c - libata error handling
 *
 *  Maintained by:  Jeff Garzik <jgarzik@pobox.com>
 *    		    Please ALWAYS copy linux-ide@vger.kernel.org
 *		    on emails.
 *
 *  Copyright 2006 Tejun Heo <htejun@gmail.com>
 *
 *
 *  This program is free software; you can redistribute it and/or
 *  modify it under the terms of the GNU General Public License as
 *  published by the Free Software Foundation; either version 2, or
 *  (at your option) any later version.
 *
 *  This program is distributed in the hope that it will be useful,
 *  but WITHOUT ANY WARRANTY; without even the implied warranty of
 *  MERCHANTABILITY or FITNESS FOR A PARTICULAR PURPOSE.  See the GNU
 *  General Public License for more details.
 *
 *  You should have received a copy of the GNU General Public License
 *  along with this program; see the file COPYING.  If not, write to
 *  the Free Software Foundation, 675 Mass Ave, Cambridge, MA 02139,
 *  USA.
 *
 *
 *  libata documentation is available via 'make {ps|pdf}docs',
 *  as Documentation/DocBook/libata.*
 *
 *  Hardware documentation available from http://www.t13.org/ and
 *  http://www.sata-io.org/
 *
 */

#include <linux/kernel.h>
#include <linux/blkdev.h>
#include <linux/pci.h>
#include <scsi/scsi.h>
#include <scsi/scsi_host.h>
#include <scsi/scsi_eh.h>
#include <scsi/scsi_device.h>
#include <scsi/scsi_cmnd.h>
#include <scsi/scsi_dbg.h>
#include "../scsi/scsi_transport_api.h"

#include <linux/libata.h>

#include "libata.h"

enum {
	/* speed down verdicts */
	ATA_EH_SPDN_NCQ_OFF		= (1 << 0),
	ATA_EH_SPDN_SPEED_DOWN		= (1 << 1),
	ATA_EH_SPDN_FALLBACK_TO_PIO	= (1 << 2),
	ATA_EH_SPDN_KEEP_ERRORS		= (1 << 3),

	/* error flags */
	ATA_EFLAG_IS_IO			= (1 << 0),
	ATA_EFLAG_DUBIOUS_XFER		= (1 << 1),
	ATA_EFLAG_OLD_ER                = (1 << 31),

	/* error categories */
	ATA_ECAT_NONE			= 0,
	ATA_ECAT_ATA_BUS		= 1,
	ATA_ECAT_TOUT_HSM		= 2,
	ATA_ECAT_UNK_DEV		= 3,
	ATA_ECAT_DUBIOUS_NONE		= 4,
	ATA_ECAT_DUBIOUS_ATA_BUS	= 5,
	ATA_ECAT_DUBIOUS_TOUT_HSM	= 6,
	ATA_ECAT_DUBIOUS_UNK_DEV	= 7,
	ATA_ECAT_NR			= 8,

	ATA_EH_CMD_DFL_TIMEOUT		=  5000,

	/* always put at least this amount of time between resets */
	ATA_EH_RESET_COOL_DOWN		=  5000,

	/* Waiting in ->prereset can never be reliable.  It's
	 * sometimes nice to wait there but it can't be depended upon;
	 * otherwise, we wouldn't be resetting.  Just give it enough
	 * time for most drives to spin up.
	 */
	ATA_EH_PRERESET_TIMEOUT		= 10000,
	ATA_EH_FASTDRAIN_INTERVAL	=  3000,

	ATA_EH_UA_TRIES			= 5,

	/* probe speed down parameters, see ata_eh_schedule_probe() */
	ATA_EH_PROBE_TRIAL_INTERVAL	= 60000,	/* 1 min */
	ATA_EH_PROBE_TRIALS		= 2,
};

/* The following table determines how we sequence resets.  Each entry
 * represents timeout for that try.  The first try can be soft or
 * hardreset.  All others are hardreset if available.  In most cases
 * the first reset w/ 10sec timeout should succeed.  Following entries
 * are mostly for error handling, hotplug and retarded devices.
 */
static const unsigned long ata_eh_reset_timeouts[] = {
	10000,	/* most drives spin up by 10sec */
	10000,	/* > 99% working drives spin up before 20sec */
	35000,	/* give > 30 secs of idleness for retarded devices */
	 5000,	/* and sweet one last chance */
	ULONG_MAX, /* > 1 min has elapsed, give up */
};

static const unsigned long ata_eh_identify_timeouts[] = {
	 5000,	/* covers > 99% of successes and not too boring on failures */
	10000,  /* combined time till here is enough even for media access */
	30000,	/* for true idiots */
	ULONG_MAX,
};

static const unsigned long ata_eh_flush_timeouts[] = {
	15000,	/* be generous with flush */
	15000,  /* ditto */
	30000,	/* and even more generous */
	ULONG_MAX,
};

static const unsigned long ata_eh_other_timeouts[] = {
	 5000,	/* same rationale as identify timeout */
	10000,	/* ditto */
	/* but no merciful 30sec for other commands, it just isn't worth it */
	ULONG_MAX,
};

struct ata_eh_cmd_timeout_ent {
	const u8		*commands;
	const unsigned long	*timeouts;
};

/* The following table determines timeouts to use for EH internal
 * commands.  Each table entry is a command class and matches the
 * commands the entry applies to and the timeout table to use.
 *
 * On the retry after a command timed out, the next timeout value from
 * the table is used.  If the table doesn't contain further entries,
 * the last value is used.
 *
 * ehc->cmd_timeout_idx keeps track of which timeout to use per
 * command class, so if SET_FEATURES times out on the first try, the
 * next try will use the second timeout value only for that class.
 */
#define CMDS(cmds...)	(const u8 []){ cmds, 0 }
static const struct ata_eh_cmd_timeout_ent
ata_eh_cmd_timeout_table[ATA_EH_CMD_TIMEOUT_TABLE_SIZE] = {
	{ .commands = CMDS(ATA_CMD_ID_ATA, ATA_CMD_ID_ATAPI),
	  .timeouts = ata_eh_identify_timeouts, },
	{ .commands = CMDS(ATA_CMD_READ_NATIVE_MAX, ATA_CMD_READ_NATIVE_MAX_EXT),
	  .timeouts = ata_eh_other_timeouts, },
	{ .commands = CMDS(ATA_CMD_SET_MAX, ATA_CMD_SET_MAX_EXT),
	  .timeouts = ata_eh_other_timeouts, },
	{ .commands = CMDS(ATA_CMD_SET_FEATURES),
	  .timeouts = ata_eh_other_timeouts, },
	{ .commands = CMDS(ATA_CMD_INIT_DEV_PARAMS),
	  .timeouts = ata_eh_other_timeouts, },
	{ .commands = CMDS(ATA_CMD_FLUSH, ATA_CMD_FLUSH_EXT),
	  .timeouts = ata_eh_flush_timeouts },
};
#undef CMDS

static void __ata_port_freeze(struct ata_port *ap);
#ifdef CONFIG_PM
static void ata_eh_handle_port_suspend(struct ata_port *ap);
static void ata_eh_handle_port_resume(struct ata_port *ap);
#else /* CONFIG_PM */
static void ata_eh_handle_port_suspend(struct ata_port *ap)
{ }

static void ata_eh_handle_port_resume(struct ata_port *ap)
{ }
#endif /* CONFIG_PM */

static void __ata_ehi_pushv_desc(struct ata_eh_info *ehi, const char *fmt,
				 va_list args)
{
	ehi->desc_len += vscnprintf(ehi->desc + ehi->desc_len,
				     ATA_EH_DESC_LEN - ehi->desc_len,
				     fmt, args);
}

/**
 *	__ata_ehi_push_desc - push error description without adding separator
 *	@ehi: target EHI
 *	@fmt: printf format string
 *
 *	Format string according to @fmt and append it to @ehi->desc.
 *
 *	LOCKING:
 *	spin_lock_irqsave(host lock)
 */
void __ata_ehi_push_desc(struct ata_eh_info *ehi, const char *fmt, ...)
{
	va_list args;

	va_start(args, fmt);
	__ata_ehi_pushv_desc(ehi, fmt, args);
	va_end(args);
}

/**
 *	ata_ehi_push_desc - push error description with separator
 *	@ehi: target EHI
 *	@fmt: printf format string
 *
 *	Format string according to @fmt and append it to @ehi->desc.
 *	If @ehi->desc is not empty, ", " is added in-between.
 *
 *	LOCKING:
 *	spin_lock_irqsave(host lock)
 */
void ata_ehi_push_desc(struct ata_eh_info *ehi, const char *fmt, ...)
{
	va_list args;

	if (ehi->desc_len)
		__ata_ehi_push_desc(ehi, ", ");

	va_start(args, fmt);
	__ata_ehi_pushv_desc(ehi, fmt, args);
	va_end(args);
}

/**
 *	ata_ehi_clear_desc - clean error description
 *	@ehi: target EHI
 *
 *	Clear @ehi->desc.
 *
 *	LOCKING:
 *	spin_lock_irqsave(host lock)
 */
void ata_ehi_clear_desc(struct ata_eh_info *ehi)
{
	ehi->desc[0] = '\0';
	ehi->desc_len = 0;
}

/**
 *	ata_port_desc - append port description
 *	@ap: target ATA port
 *	@fmt: printf format string
 *
 *	Format string according to @fmt and append it to port
 *	description.  If port description is not empty, " " is added
 *	in-between.  This function is to be used while initializing
 *	ata_host.  The description is printed on host registration.
 *
 *	LOCKING:
 *	None.
 */
void ata_port_desc(struct ata_port *ap, const char *fmt, ...)
{
	va_list args;

	WARN_ON(!(ap->pflags & ATA_PFLAG_INITIALIZING));

	if (ap->link.eh_info.desc_len)
		__ata_ehi_push_desc(&ap->link.eh_info, " ");

	va_start(args, fmt);
	__ata_ehi_pushv_desc(&ap->link.eh_info, fmt, args);
	va_end(args);
}

#ifdef CONFIG_PCI

/**
 *	ata_port_pbar_desc - append PCI BAR description
 *	@ap: target ATA port
 *	@bar: target PCI BAR
 *	@offset: offset into PCI BAR
 *	@name: name of the area
 *
 *	If @offset is negative, this function formats a string which
 *	contains the name, address, size and type of the BAR and
 *	appends it to the port description.  If @offset is zero or
 *	positive, only name and offsetted address is appended.
 *
 *	LOCKING:
 *	None.
 */
void ata_port_pbar_desc(struct ata_port *ap, int bar, ssize_t offset,
			const char *name)
{
	struct pci_dev *pdev = to_pci_dev(ap->host->dev);
	char *type = "";
	unsigned long long start, len;

	if (pci_resource_flags(pdev, bar) & IORESOURCE_MEM)
		type = "m";
	else if (pci_resource_flags(pdev, bar) & IORESOURCE_IO)
		type = "i";

	start = (unsigned long long)pci_resource_start(pdev, bar);
	len = (unsigned long long)pci_resource_len(pdev, bar);

	if (offset < 0)
		ata_port_desc(ap, "%s %s%llu@0x%llx", name, type, len, start);
	else
		ata_port_desc(ap, "%s 0x%llx", name,
				start + (unsigned long long)offset);
}

#endif /* CONFIG_PCI */

static int ata_lookup_timeout_table(u8 cmd)
{
	int i;

	for (i = 0; i < ATA_EH_CMD_TIMEOUT_TABLE_SIZE; i++) {
		const u8 *cur;

		for (cur = ata_eh_cmd_timeout_table[i].commands; *cur; cur++)
			if (*cur == cmd)
				return i;
	}

	return -1;
}

/**
 *	ata_internal_cmd_timeout - determine timeout for an internal command
 *	@dev: target device
 *	@cmd: internal command to be issued
 *
 *	Determine timeout for internal command @cmd for @dev.
 *
 *	LOCKING:
 *	EH context.
 *
 *	RETURNS:
 *	Determined timeout.
 */
unsigned long ata_internal_cmd_timeout(struct ata_device *dev, u8 cmd)
{
	struct ata_eh_context *ehc = &dev->link->eh_context;
	int ent = ata_lookup_timeout_table(cmd);
	int idx;

	if (ent < 0)
		return ATA_EH_CMD_DFL_TIMEOUT;

	idx = ehc->cmd_timeout_idx[dev->devno][ent];
	return ata_eh_cmd_timeout_table[ent].timeouts[idx];
}

/**
 *	ata_internal_cmd_timed_out - notification for internal command timeout
 *	@dev: target device
 *	@cmd: internal command which timed out
 *
 *	Notify EH that internal command @cmd for @dev timed out.  This
 *	function should be called only for commands whose timeouts are
 *	determined using ata_internal_cmd_timeout().
 *
 *	LOCKING:
 *	EH context.
 */
void ata_internal_cmd_timed_out(struct ata_device *dev, u8 cmd)
{
	struct ata_eh_context *ehc = &dev->link->eh_context;
	int ent = ata_lookup_timeout_table(cmd);
	int idx;

	if (ent < 0)
		return;

	idx = ehc->cmd_timeout_idx[dev->devno][ent];
	if (ata_eh_cmd_timeout_table[ent].timeouts[idx + 1] != ULONG_MAX)
		ehc->cmd_timeout_idx[dev->devno][ent]++;
}

static void ata_ering_record(struct ata_ering *ering, unsigned int eflags,
			     unsigned int err_mask)
{
	struct ata_ering_entry *ent;

	WARN_ON(!err_mask);

	ering->cursor++;
	ering->cursor %= ATA_ERING_SIZE;

	ent = &ering->ring[ering->cursor];
	ent->eflags = eflags;
	ent->err_mask = err_mask;
	ent->timestamp = get_jiffies_64();
}

static struct ata_ering_entry *ata_ering_top(struct ata_ering *ering)
{
	struct ata_ering_entry *ent = &ering->ring[ering->cursor];

	if (ent->err_mask)
		return ent;
	return NULL;
}

int ata_ering_map(struct ata_ering *ering,
		  int (*map_fn)(struct ata_ering_entry *, void *),
		  void *arg)
{
	int idx, rc = 0;
	struct ata_ering_entry *ent;

	idx = ering->cursor;
	do {
		ent = &ering->ring[idx];
		if (!ent->err_mask)
			break;
		rc = map_fn(ent, arg);
		if (rc)
			break;
		idx = (idx - 1 + ATA_ERING_SIZE) % ATA_ERING_SIZE;
	} while (idx != ering->cursor);

	return rc;
}

int ata_ering_clear_cb(struct ata_ering_entry *ent, void *void_arg)
{
	ent->eflags |= ATA_EFLAG_OLD_ER;
	return 0;
}

static void ata_ering_clear(struct ata_ering *ering)
{
	ata_ering_map(ering, ata_ering_clear_cb, NULL);
}

static unsigned int ata_eh_dev_action(struct ata_device *dev)
{
	struct ata_eh_context *ehc = &dev->link->eh_context;

	return ehc->i.action | ehc->i.dev_action[dev->devno];
}

static void ata_eh_clear_action(struct ata_link *link, struct ata_device *dev,
				struct ata_eh_info *ehi, unsigned int action)
{
	struct ata_device *tdev;

	if (!dev) {
		ehi->action &= ~action;
		ata_for_each_dev(tdev, link, ALL)
			ehi->dev_action[tdev->devno] &= ~action;
	} else {
		/* doesn't make sense for port-wide EH actions */
		WARN_ON(!(action & ATA_EH_PERDEV_MASK));

		/* break ehi->action into ehi->dev_action */
		if (ehi->action & action) {
			ata_for_each_dev(tdev, link, ALL)
				ehi->dev_action[tdev->devno] |=
					ehi->action & action;
			ehi->action &= ~action;
		}

		/* turn off the specified per-dev action */
		ehi->dev_action[dev->devno] &= ~action;
	}
}

/**
 *	ata_eh_acquire - acquire EH ownership
 *	@ap: ATA port to acquire EH ownership for
 *
 *	Acquire EH ownership for @ap.  This is the basic exclusion
 *	mechanism for ports sharing a host.  Only one port hanging off
 *	the same host can claim the ownership of EH.
 *
 *	LOCKING:
 *	EH context.
 */
void ata_eh_acquire(struct ata_port *ap)
{
	mutex_lock(&ap->host->eh_mutex);
	WARN_ON_ONCE(ap->host->eh_owner);
	ap->host->eh_owner = current;
}

/**
 *	ata_eh_release - release EH ownership
 *	@ap: ATA port to release EH ownership for
 *
 *	Release EH ownership for @ap if the caller.  The caller must
 *	have acquired EH ownership using ata_eh_acquire() previously.
 *
 *	LOCKING:
 *	EH context.
 */
void ata_eh_release(struct ata_port *ap)
{
	WARN_ON_ONCE(ap->host->eh_owner != current);
	ap->host->eh_owner = NULL;
	mutex_unlock(&ap->host->eh_mutex);
}

/**
 *	ata_scsi_timed_out - SCSI layer time out callback
 *	@cmd: timed out SCSI command
 *
 *	Handles SCSI layer timeout.  We race with normal completion of
 *	the qc for @cmd.  If the qc is already gone, we lose and let
 *	the scsi command finish (EH_HANDLED).  Otherwise, the qc has
 *	timed out and EH should be invoked.  Prevent ata_qc_complete()
 *	from finishing it by setting EH_SCHEDULED and return
 *	EH_NOT_HANDLED.
 *
 *	TODO: kill this function once old EH is gone.
 *
 *	LOCKING:
 *	Called from timer context
 *
 *	RETURNS:
 *	EH_HANDLED or EH_NOT_HANDLED
 */
enum blk_eh_timer_return ata_scsi_timed_out(struct scsi_cmnd *cmd)
{
	struct Scsi_Host *host = cmd->device->host;
	struct ata_port *ap = ata_shost_to_port(host);
	unsigned long flags;
	struct ata_queued_cmd *qc;
	enum blk_eh_timer_return ret;

	DPRINTK("ENTER\n");

	if (ap->ops->error_handler) {
		ret = BLK_EH_NOT_HANDLED;
		goto out;
	}

	ret = BLK_EH_HANDLED;
	spin_lock_irqsave(ap->lock, flags);
	qc = ata_qc_from_tag(ap, ap->link.active_tag);
	if (qc) {
		WARN_ON(qc->scsicmd != cmd);
		qc->flags |= ATA_QCFLAG_EH_SCHEDULED;
		qc->err_mask |= AC_ERR_TIMEOUT;
		ret = BLK_EH_NOT_HANDLED;
	}
	spin_unlock_irqrestore(ap->lock, flags);

 out:
	DPRINTK("EXIT, ret=%d\n", ret);
	return ret;
}

static void ata_eh_unload(struct ata_port *ap)
{
	struct ata_link *link;
	struct ata_device *dev;
	unsigned long flags;

	/* Restore SControl IPM and SPD for the next driver and
	 * disable attached devices.
	 */
	ata_for_each_link(link, ap, PMP_FIRST) {
		sata_scr_write(link, SCR_CONTROL, link->saved_scontrol & 0xff0);
		ata_for_each_dev(dev, link, ALL)
			ata_dev_disable(dev);
	}

	/* freeze and set UNLOADED */
	spin_lock_irqsave(ap->lock, flags);

	ata_port_freeze(ap);			/* won't be thawed */
	ap->pflags &= ~ATA_PFLAG_EH_PENDING;	/* clear pending from freeze */
	ap->pflags |= ATA_PFLAG_UNLOADED;

	spin_unlock_irqrestore(ap->lock, flags);
}

/**
 *	ata_scsi_error - SCSI layer error handler callback
 *	@host: SCSI host on which error occurred
 *
 *	Handles SCSI-layer-thrown error events.
 *
 *	LOCKING:
 *	Inherited from SCSI layer (none, can sleep)
 *
 *	RETURNS:
 *	Zero.
 */
void ata_scsi_error(struct Scsi_Host *host)
{
	struct ata_port *ap = ata_shost_to_port(host);
	unsigned long flags;
	LIST_HEAD(eh_work_q);

	DPRINTK("ENTER\n");

	spin_lock_irqsave(host->host_lock, flags);
	list_splice_init(&host->eh_cmd_q, &eh_work_q);
	spin_unlock_irqrestore(host->host_lock, flags);

	ata_scsi_cmd_error_handler(host, ap, &eh_work_q);

	/* If we timed raced normal completion and there is nothing to
	   recover nr_timedout == 0 why exactly are we doing error recovery ? */
	ata_scsi_port_error_handler(host, ap);

	/* finish or retry handled scmd's and clean up */
	WARN_ON(host->host_failed || !list_empty(&eh_work_q));

	DPRINTK("EXIT\n");
}

/**
 * ata_scsi_cmd_error_handler - error callback for a list of commands
 * @host:	scsi host containing the port
 * @ap:		ATA port within the host
 * @eh_work_q:	list of commands to process
 *
 * process the given list of commands and return those finished to the
 * ap->eh_done_q.  This function is the first part of the libata error
 * handler which processes a given list of failed commands.
 */
void ata_scsi_cmd_error_handler(struct Scsi_Host *host, struct ata_port *ap,
				struct list_head *eh_work_q)
{
	int i;
	unsigned long flags;

	/* make sure sff pio task is not running */
	ata_sff_flush_pio_task(ap);

	/* synchronize with host lock and sort out timeouts */

	/* For new EH, all qcs are finished in one of three ways -
	 * normal completion, error completion, and SCSI timeout.
	 * Both completions can race against SCSI timeout.  When normal
	 * completion wins, the qc never reaches EH.  When error
	 * completion wins, the qc has ATA_QCFLAG_FAILED set.
	 *
	 * When SCSI timeout wins, things are a bit more complex.
	 * Normal or error completion can occur after the timeout but
	 * before this point.  In such cases, both types of
	 * completions are honored.  A scmd is determined to have
	 * timed out iff its associated qc is active and not failed.
	 */
	if (ap->ops->error_handler) {
		struct scsi_cmnd *scmd, *tmp;
		int nr_timedout = 0;

		spin_lock_irqsave(ap->lock, flags);

		/* This must occur under the ap->lock as we don't want
		   a polled recovery to race the real interrupt handler

		   The lost_interrupt handler checks for any completed but
		   non-notified command and completes much like an IRQ handler.

		   We then fall into the error recovery code which will treat
		   this as if normal completion won the race */

		if (ap->ops->lost_interrupt)
			ap->ops->lost_interrupt(ap);

		list_for_each_entry_safe(scmd, tmp, eh_work_q, eh_entry) {
			struct ata_queued_cmd *qc;

			for (i = 0; i < ATA_MAX_QUEUE; i++) {
				qc = __ata_qc_from_tag(ap, i);
				if (qc->flags & ATA_QCFLAG_ACTIVE &&
				    qc->scsicmd == scmd)
					break;
			}

			if (i < ATA_MAX_QUEUE) {
				/* the scmd has an associated qc */
				if (!(qc->flags & ATA_QCFLAG_FAILED)) {
					/* which hasn't failed yet, timeout */
					qc->err_mask |= AC_ERR_TIMEOUT;
					qc->flags |= ATA_QCFLAG_FAILED;
					nr_timedout++;
				}
			} else {
				/* Normal completion occurred after
				 * SCSI timeout but before this point.
				 * Successfully complete it.
				 */
				scmd->retries = scmd->allowed;
				scsi_eh_finish_cmd(scmd, &ap->eh_done_q);
			}
		}

		/* If we have timed out qcs.  They belong to EH from
		 * this point but the state of the controller is
		 * unknown.  Freeze the port to make sure the IRQ
		 * handler doesn't diddle with those qcs.  This must
		 * be done atomically w.r.t. setting QCFLAG_FAILED.
		 */
		if (nr_timedout)
			__ata_port_freeze(ap);

		spin_unlock_irqrestore(ap->lock, flags);

		/* initialize eh_tries */
		ap->eh_tries = ATA_EH_MAX_TRIES;
	} else
		spin_unlock_wait(ap->lock);

}
EXPORT_SYMBOL(ata_scsi_cmd_error_handler);

/**
 * ata_scsi_port_error_handler - recover the port after the commands
 * @host:	SCSI host containing the port
 * @ap:		the ATA port
 *
 * Handle the recovery of the port @ap after all the commands
 * have been recovered.
 */
void ata_scsi_port_error_handler(struct Scsi_Host *host, struct ata_port *ap)
{
	unsigned long flags;

	/* invoke error handler */
	if (ap->ops->error_handler) {
		struct ata_link *link;

		/* acquire EH ownership */
		ata_eh_acquire(ap);
 repeat:
		/* kill fast drain timer */
		del_timer_sync(&ap->fastdrain_timer);

		/* process port resume request */
		ata_eh_handle_port_resume(ap);

		/* fetch & clear EH info */
		spin_lock_irqsave(ap->lock, flags);

		ata_for_each_link(link, ap, HOST_FIRST) {
			struct ata_eh_context *ehc = &link->eh_context;
			struct ata_device *dev;

			memset(&link->eh_context, 0, sizeof(link->eh_context));
			link->eh_context.i = link->eh_info;
			memset(&link->eh_info, 0, sizeof(link->eh_info));

			ata_for_each_dev(dev, link, ENABLED) {
				int devno = dev->devno;

				ehc->saved_xfer_mode[devno] = dev->xfer_mode;
				if (ata_ncq_enabled(dev))
					ehc->saved_ncq_enabled |= 1 << devno;
			}
		}

		ap->pflags |= ATA_PFLAG_EH_IN_PROGRESS;
		ap->pflags &= ~ATA_PFLAG_EH_PENDING;
		ap->excl_link = NULL;	/* don't maintain exclusion over EH */

		spin_unlock_irqrestore(ap->lock, flags);

		/* invoke EH, skip if unloading or suspended */
		if (!(ap->pflags & (ATA_PFLAG_UNLOADING | ATA_PFLAG_SUSPENDED)))
			ap->ops->error_handler(ap);
		else {
			/* if unloading, commence suicide */
			if ((ap->pflags & ATA_PFLAG_UNLOADING) &&
			    !(ap->pflags & ATA_PFLAG_UNLOADED))
				ata_eh_unload(ap);
			ata_eh_finish(ap);
		}

		/* process port suspend request */
		ata_eh_handle_port_suspend(ap);

		/* Exception might have happened after ->error_handler
		 * recovered the port but before this point.  Repeat
		 * EH in such case.
		 */
		spin_lock_irqsave(ap->lock, flags);

		if (ap->pflags & ATA_PFLAG_EH_PENDING) {
			if (--ap->eh_tries) {
				spin_unlock_irqrestore(ap->lock, flags);
				goto repeat;
			}
			ata_port_printk(ap, KERN_ERR, "EH pending after %d "
					"tries, giving up\n", ATA_EH_MAX_TRIES);
			ap->pflags &= ~ATA_PFLAG_EH_PENDING;
		}

		/* this run is complete, make sure EH info is clear */
		ata_for_each_link(link, ap, HOST_FIRST)
			memset(&link->eh_info, 0, sizeof(link->eh_info));

		/* Clear host_eh_scheduled while holding ap->lock such
		 * that if exception occurs after this point but
		 * before EH completion, SCSI midlayer will
		 * re-initiate EH.
		 */
		host->host_eh_scheduled = 0;

		spin_unlock_irqrestore(ap->lock, flags);
		ata_eh_release(ap);
	} else {
		WARN_ON(ata_qc_from_tag(ap, ap->link.active_tag) == NULL);
		ap->ops->eng_timeout(ap);
	}

	scsi_eh_flush_done_q(&ap->eh_done_q);

	/* clean up */
	spin_lock_irqsave(ap->lock, flags);

	if (ap->pflags & ATA_PFLAG_LOADING)
		ap->pflags &= ~ATA_PFLAG_LOADING;
	else if (ap->pflags & ATA_PFLAG_SCSI_HOTPLUG)
		schedule_delayed_work(&ap->hotplug_task, 0);

	if (ap->pflags & ATA_PFLAG_RECOVERED)
		ata_port_printk(ap, KERN_INFO, "EH complete\n");

	ap->pflags &= ~(ATA_PFLAG_SCSI_HOTPLUG | ATA_PFLAG_RECOVERED);

	/* tell wait_eh that we're done */
	ap->pflags &= ~ATA_PFLAG_EH_IN_PROGRESS;
	wake_up_all(&ap->eh_wait_q);

	spin_unlock_irqrestore(ap->lock, flags);
}
EXPORT_SYMBOL_GPL(ata_scsi_port_error_handler);

/**
 *	ata_port_wait_eh - Wait for the currently pending EH to complete
 *	@ap: Port to wait EH for
 *
 *	Wait until the currently pending EH is complete.
 *
 *	LOCKING:
 *	Kernel thread context (may sleep).
 */
void ata_port_wait_eh(struct ata_port *ap)
{
	unsigned long flags;
	DEFINE_WAIT(wait);

 retry:
	spin_lock_irqsave(ap->lock, flags);

	while (ap->pflags & (ATA_PFLAG_EH_PENDING | ATA_PFLAG_EH_IN_PROGRESS)) {
		prepare_to_wait(&ap->eh_wait_q, &wait, TASK_UNINTERRUPTIBLE);
		spin_unlock_irqrestore(ap->lock, flags);
		schedule();
		spin_lock_irqsave(ap->lock, flags);
	}
	finish_wait(&ap->eh_wait_q, &wait);

	spin_unlock_irqrestore(ap->lock, flags);

	/* make sure SCSI EH is complete */
	if (scsi_host_in_recovery(ap->scsi_host)) {
		ata_msleep(ap, 10);
		goto retry;
	}
}

static int ata_eh_nr_in_flight(struct ata_port *ap)
{
	unsigned int tag;
	int nr = 0;

	/* count only non-internal commands */
	for (tag = 0; tag < ATA_MAX_QUEUE - 1; tag++)
		if (ata_qc_from_tag(ap, tag))
			nr++;

	return nr;
}

void ata_eh_fastdrain_timerfn(unsigned long arg)
{
	struct ata_port *ap = (void *)arg;
	unsigned long flags;
	int cnt;

	spin_lock_irqsave(ap->lock, flags);

	cnt = ata_eh_nr_in_flight(ap);

	/* are we done? */
	if (!cnt)
		goto out_unlock;

	if (cnt == ap->fastdrain_cnt) {
		unsigned int tag;

		/* No progress during the last interval, tag all
		 * in-flight qcs as timed out and freeze the port.
		 */
		for (tag = 0; tag < ATA_MAX_QUEUE - 1; tag++) {
			struct ata_queued_cmd *qc = ata_qc_from_tag(ap, tag);
			if (qc)
				qc->err_mask |= AC_ERR_TIMEOUT;
		}

		ata_port_freeze(ap);
	} else {
		/* some qcs have finished, give it another chance */
		ap->fastdrain_cnt = cnt;
		ap->fastdrain_timer.expires =
			ata_deadline(jiffies, ATA_EH_FASTDRAIN_INTERVAL);
		add_timer(&ap->fastdrain_timer);
	}

 out_unlock:
	spin_unlock_irqrestore(ap->lock, flags);
}

/**
 *	ata_eh_set_pending - set ATA_PFLAG_EH_PENDING and activate fast drain
 *	@ap: target ATA port
 *	@fastdrain: activate fast drain
 *
 *	Set ATA_PFLAG_EH_PENDING and activate fast drain if @fastdrain
 *	is non-zero and EH wasn't pending before.  Fast drain ensures
 *	that EH kicks in in timely manner.
 *
 *	LOCKING:
 *	spin_lock_irqsave(host lock)
 */
static void ata_eh_set_pending(struct ata_port *ap, int fastdrain)
{
	int cnt;

	/* already scheduled? */
	if (ap->pflags & ATA_PFLAG_EH_PENDING)
		return;

	ap->pflags |= ATA_PFLAG_EH_PENDING;

	if (!fastdrain)
		return;

	/* do we have in-flight qcs? */
	cnt = ata_eh_nr_in_flight(ap);
	if (!cnt)
		return;

	/* activate fast drain */
	ap->fastdrain_cnt = cnt;
	ap->fastdrain_timer.expires =
		ata_deadline(jiffies, ATA_EH_FASTDRAIN_INTERVAL);
	add_timer(&ap->fastdrain_timer);
}

/**
 *	ata_qc_schedule_eh - schedule qc for error handling
 *	@qc: command to schedule error handling for
 *
 *	Schedule error handling for @qc.  EH will kick in as soon as
 *	other commands are drained.
 *
 *	LOCKING:
 *	spin_lock_irqsave(host lock)
 */
void ata_qc_schedule_eh(struct ata_queued_cmd *qc)
{
	struct ata_port *ap = qc->ap;
	struct request_queue *q = qc->scsicmd->device->request_queue;
	unsigned long flags;

	WARN_ON(!ap->ops->error_handler);

	qc->flags |= ATA_QCFLAG_FAILED;
	ata_eh_set_pending(ap, 1);

	/* The following will fail if timeout has already expired.
	 * ata_scsi_error() takes care of such scmds on EH entry.
	 * Note that ATA_QCFLAG_FAILED is unconditionally set after
	 * this function completes.
	 */
	spin_lock_irqsave(q->queue_lock, flags);
	blk_abort_request(qc->scsicmd->request);
	spin_unlock_irqrestore(q->queue_lock, flags);
}

/**
 *	ata_port_schedule_eh - schedule error handling without a qc
 *	@ap: ATA port to schedule EH for
 *
 *	Schedule error handling for @ap.  EH will kick in as soon as
 *	all commands are drained.
 *
 *	LOCKING:
 *	spin_lock_irqsave(host lock)
 */
void ata_port_schedule_eh(struct ata_port *ap)
{
	WARN_ON(!ap->ops->error_handler);

	if (ap->pflags & ATA_PFLAG_INITIALIZING)
		return;

	ata_eh_set_pending(ap, 1);
	scsi_schedule_eh(ap->scsi_host);

	DPRINTK("port EH scheduled\n");
}

static int ata_do_link_abort(struct ata_port *ap, struct ata_link *link)
{
	int tag, nr_aborted = 0;

	WARN_ON(!ap->ops->error_handler);

	/* we're gonna abort all commands, no need for fast drain */
	ata_eh_set_pending(ap, 0);

	for (tag = 0; tag < ATA_MAX_QUEUE; tag++) {
		struct ata_queued_cmd *qc = ata_qc_from_tag(ap, tag);

		if (qc && (!link || qc->dev->link == link)) {
			qc->flags |= ATA_QCFLAG_FAILED;
			ata_qc_complete(qc);
			nr_aborted++;
		}
	}

	if (!nr_aborted)
		ata_port_schedule_eh(ap);

	return nr_aborted;
}

/**
 *	ata_link_abort - abort all qc's on the link
 *	@link: ATA link to abort qc's for
 *
 *	Abort all active qc's active on @link and schedule EH.
 *
 *	LOCKING:
 *	spin_lock_irqsave(host lock)
 *
 *	RETURNS:
 *	Number of aborted qc's.
 */
int ata_link_abort(struct ata_link *link)
{
	return ata_do_link_abort(link->ap, link);
}

/**
 *	ata_port_abort - abort all qc's on the port
 *	@ap: ATA port to abort qc's for
 *
 *	Abort all active qc's of @ap and schedule EH.
 *
 *	LOCKING:
 *	spin_lock_irqsave(host_set lock)
 *
 *	RETURNS:
 *	Number of aborted qc's.
 */
int ata_port_abort(struct ata_port *ap)
{
	return ata_do_link_abort(ap, NULL);
}

/**
 *	__ata_port_freeze - freeze port
 *	@ap: ATA port to freeze
 *
 *	This function is called when HSM violation or some other
 *	condition disrupts normal operation of the port.  Frozen port
 *	is not allowed to perform any operation until the port is
 *	thawed, which usually follows a successful reset.
 *
 *	ap->ops->freeze() callback can be used for freezing the port
 *	hardware-wise (e.g. mask interrupt and stop DMA engine).  If a
 *	port cannot be frozen hardware-wise, the interrupt handler
 *	must ack and clear interrupts unconditionally while the port
 *	is frozen.
 *
 *	LOCKING:
 *	spin_lock_irqsave(host lock)
 */
static void __ata_port_freeze(struct ata_port *ap)
{
	WARN_ON(!ap->ops->error_handler);

	if (ap->ops->freeze)
		ap->ops->freeze(ap);

	ap->pflags |= ATA_PFLAG_FROZEN;

	DPRINTK("ata%u port frozen\n", ap->print_id);
}

/**
 *	ata_port_freeze - abort & freeze port
 *	@ap: ATA port to freeze
 *
 *	Abort and freeze @ap.  The freeze operation must be called
 *	first, because some hardware requires special operations
 *	before the taskfile registers are accessible.
 *
 *	LOCKING:
 *	spin_lock_irqsave(host lock)
 *
 *	RETURNS:
 *	Number of aborted commands.
 */
int ata_port_freeze(struct ata_port *ap)
{
	int nr_aborted;

	WARN_ON(!ap->ops->error_handler);

	__ata_port_freeze(ap);
	nr_aborted = ata_port_abort(ap);

	return nr_aborted;
}

/**
 *	sata_async_notification - SATA async notification handler
 *	@ap: ATA port where async notification is received
 *
 *	Handler to be called when async notification via SDB FIS is
 *	received.  This function schedules EH if necessary.
 *
 *	LOCKING:
 *	spin_lock_irqsave(host lock)
 *
 *	RETURNS:
 *	1 if EH is scheduled, 0 otherwise.
 */
int sata_async_notification(struct ata_port *ap)
{
	u32 sntf;
	int rc;

	if (!(ap->flags & ATA_FLAG_AN))
		return 0;

	rc = sata_scr_read(&ap->link, SCR_NOTIFICATION, &sntf);
	if (rc == 0)
		sata_scr_write(&ap->link, SCR_NOTIFICATION, sntf);

	if (!sata_pmp_attached(ap) || rc) {
		/* PMP is not attached or SNTF is not available */
		if (!sata_pmp_attached(ap)) {
			/* PMP is not attached.  Check whether ATAPI
			 * AN is configured.  If so, notify media
			 * change.
			 */
			struct ata_device *dev = ap->link.device;

			if ((dev->class == ATA_DEV_ATAPI) &&
			    (dev->flags & ATA_DFLAG_AN))
				ata_scsi_media_change_notify(dev);
			return 0;
		} else {
			/* PMP is attached but SNTF is not available.
			 * ATAPI async media change notification is
			 * not used.  The PMP must be reporting PHY
			 * status change, schedule EH.
			 */
			ata_port_schedule_eh(ap);
			return 1;
		}
	} else {
		/* PMP is attached and SNTF is available */
		struct ata_link *link;

		/* check and notify ATAPI AN */
		ata_for_each_link(link, ap, EDGE) {
			if (!(sntf & (1 << link->pmp)))
				continue;

			if ((link->device->class == ATA_DEV_ATAPI) &&
			    (link->device->flags & ATA_DFLAG_AN))
				ata_scsi_media_change_notify(link->device);
		}

		/* If PMP is reporting that PHY status of some
		 * downstream ports has changed, schedule EH.
		 */
		if (sntf & (1 << SATA_PMP_CTRL_PORT)) {
			ata_port_schedule_eh(ap);
			return 1;
		}

		return 0;
	}
}

/**
 *	ata_eh_freeze_port - EH helper to freeze port
 *	@ap: ATA port to freeze
 *
 *	Freeze @ap.
 *
 *	LOCKING:
 *	None.
 */
void ata_eh_freeze_port(struct ata_port *ap)
{
	unsigned long flags;

	if (!ap->ops->error_handler)
		return;

	spin_lock_irqsave(ap->lock, flags);
	__ata_port_freeze(ap);
	spin_unlock_irqrestore(ap->lock, flags);
}

/**
 *	ata_port_thaw_port - EH helper to thaw port
 *	@ap: ATA port to thaw
 *
 *	Thaw frozen port @ap.
 *
 *	LOCKING:
 *	None.
 */
void ata_eh_thaw_port(struct ata_port *ap)
{
	unsigned long flags;

	if (!ap->ops->error_handler)
		return;

	spin_lock_irqsave(ap->lock, flags);

	ap->pflags &= ~ATA_PFLAG_FROZEN;

	if (ap->ops->thaw)
		ap->ops->thaw(ap);

	spin_unlock_irqrestore(ap->lock, flags);

	DPRINTK("ata%u port thawed\n", ap->print_id);
}

static void ata_eh_scsidone(struct scsi_cmnd *scmd)
{
	/* nada */
}

static void __ata_eh_qc_complete(struct ata_queued_cmd *qc)
{
	struct ata_port *ap = qc->ap;
	struct scsi_cmnd *scmd = qc->scsicmd;
	unsigned long flags;

	spin_lock_irqsave(ap->lock, flags);
	qc->scsidone = ata_eh_scsidone;
	__ata_qc_complete(qc);
	WARN_ON(ata_tag_valid(qc->tag));
	spin_unlock_irqrestore(ap->lock, flags);

	scsi_eh_finish_cmd(scmd, &ap->eh_done_q);
}

/**
 *	ata_eh_qc_complete - Complete an active ATA command from EH
 *	@qc: Command to complete
 *
 *	Indicate to the mid and upper layers that an ATA command has
 *	completed.  To be used from EH.
 */
void ata_eh_qc_complete(struct ata_queued_cmd *qc)
{
	struct scsi_cmnd *scmd = qc->scsicmd;
	scmd->retries = scmd->allowed;
	__ata_eh_qc_complete(qc);
}

/**
 *	ata_eh_qc_retry - Tell midlayer to retry an ATA command after EH
 *	@qc: Command to retry
 *
 *	Indicate to the mid and upper layers that an ATA command
 *	should be retried.  To be used from EH.
 *
 *	SCSI midlayer limits the number of retries to scmd->allowed.
 *	scmd->retries is decremented for commands which get retried
 *	due to unrelated failures (qc->err_mask is zero).
 */
void ata_eh_qc_retry(struct ata_queued_cmd *qc)
{
	struct scsi_cmnd *scmd = qc->scsicmd;
	if (!qc->err_mask && scmd->retries)
		scmd->retries--;
	__ata_eh_qc_complete(qc);
}

/**
 *	ata_dev_disable - disable ATA device
 *	@dev: ATA device to disable
 *
 *	Disable @dev.
 *
 *	Locking:
 *	EH context.
 */
void ata_dev_disable(struct ata_device *dev)
{
	if (!ata_dev_enabled(dev))
		return;

	if (ata_msg_drv(dev->link->ap))
		ata_dev_printk(dev, KERN_WARNING, "disabled\n");
	ata_acpi_on_disable(dev);
	ata_down_xfermask_limit(dev, ATA_DNXFER_FORCE_PIO0 | ATA_DNXFER_QUIET);
	dev->class++;

	/* From now till the next successful probe, ering is used to
	 * track probe failures.  Clear accumulated device error info.
	 */
	ata_ering_clear(&dev->ering);
}

/**
 *	ata_eh_detach_dev - detach ATA device
 *	@dev: ATA device to detach
 *
 *	Detach @dev.
 *
 *	LOCKING:
 *	None.
 */
void ata_eh_detach_dev(struct ata_device *dev)
{
	struct ata_link *link = dev->link;
	struct ata_port *ap = link->ap;
	struct ata_eh_context *ehc = &link->eh_context;
	unsigned long flags;

	ata_dev_disable(dev);

	spin_lock_irqsave(ap->lock, flags);

	dev->flags &= ~ATA_DFLAG_DETACH;

	if (ata_scsi_offline_dev(dev)) {
		dev->flags |= ATA_DFLAG_DETACHED;
		ap->pflags |= ATA_PFLAG_SCSI_HOTPLUG;
	}

	/* clear per-dev EH info */
	ata_eh_clear_action(link, dev, &link->eh_info, ATA_EH_PERDEV_MASK);
	ata_eh_clear_action(link, dev, &link->eh_context.i, ATA_EH_PERDEV_MASK);
	ehc->saved_xfer_mode[dev->devno] = 0;
	ehc->saved_ncq_enabled &= ~(1 << dev->devno);

	spin_unlock_irqrestore(ap->lock, flags);
}

/**
 *	ata_eh_about_to_do - about to perform eh_action
 *	@link: target ATA link
 *	@dev: target ATA dev for per-dev action (can be NULL)
 *	@action: action about to be performed
 *
 *	Called just before performing EH actions to clear related bits
 *	in @link->eh_info such that eh actions are not unnecessarily
 *	repeated.
 *
 *	LOCKING:
 *	None.
 */
void ata_eh_about_to_do(struct ata_link *link, struct ata_device *dev,
			unsigned int action)
{
	struct ata_port *ap = link->ap;
	struct ata_eh_info *ehi = &link->eh_info;
	struct ata_eh_context *ehc = &link->eh_context;
	unsigned long flags;

	spin_lock_irqsave(ap->lock, flags);

	ata_eh_clear_action(link, dev, ehi, action);

	/* About to take EH action, set RECOVERED.  Ignore actions on
	 * slave links as master will do them again.
	 */
	if (!(ehc->i.flags & ATA_EHI_QUIET) && link != ap->slave_link)
		ap->pflags |= ATA_PFLAG_RECOVERED;

	spin_unlock_irqrestore(ap->lock, flags);
}

/**
 *	ata_eh_done - EH action complete
*	@ap: target ATA port
 *	@dev: target ATA dev for per-dev action (can be NULL)
 *	@action: action just completed
 *
 *	Called right after performing EH actions to clear related bits
 *	in @link->eh_context.
 *
 *	LOCKING:
 *	None.
 */
void ata_eh_done(struct ata_link *link, struct ata_device *dev,
		 unsigned int action)
{
	struct ata_eh_context *ehc = &link->eh_context;

	ata_eh_clear_action(link, dev, &ehc->i, action);
}

/**
 *	ata_err_string - convert err_mask to descriptive string
 *	@err_mask: error mask to convert to string
 *
 *	Convert @err_mask to descriptive string.  Errors are
 *	prioritized according to severity and only the most severe
 *	error is reported.
 *
 *	LOCKING:
 *	None.
 *
 *	RETURNS:
 *	Descriptive string for @err_mask
 */
static const char *ata_err_string(unsigned int err_mask)
{
	if (err_mask & AC_ERR_HOST_BUS)
		return "host bus error";
	if (err_mask & AC_ERR_ATA_BUS)
		return "ATA bus error";
	if (err_mask & AC_ERR_TIMEOUT)
		return "timeout";
	if (err_mask & AC_ERR_HSM)
		return "HSM violation";
	if (err_mask & AC_ERR_SYSTEM)
		return "internal error";
	if (err_mask & AC_ERR_MEDIA)
		return "media error";
	if (err_mask & AC_ERR_INVALID)
		return "invalid argument";
	if (err_mask & AC_ERR_DEV)
		return "device error";
	return "unknown error";
}

/**
 *	ata_read_log_page - read a specific log page
 *	@dev: target device
 *	@page: page to read
 *	@buf: buffer to store read page
 *	@sectors: number of sectors to read
 *
 *	Read log page using READ_LOG_EXT command.
 *
 *	LOCKING:
 *	Kernel thread context (may sleep).
 *
 *	RETURNS:
 *	0 on success, AC_ERR_* mask otherwise.
 */
static unsigned int ata_read_log_page(struct ata_device *dev,
				      u8 page, void *buf, unsigned int sectors)
{
	struct ata_taskfile tf;
	unsigned int err_mask;

	DPRINTK("read log page - page %d\n", page);

	ata_tf_init(dev, &tf);
	tf.command = ATA_CMD_READ_LOG_EXT;
	tf.lbal = page;
	tf.nsect = sectors;
	tf.hob_nsect = sectors >> 8;
	tf.flags |= ATA_TFLAG_ISADDR | ATA_TFLAG_LBA48 | ATA_TFLAG_DEVICE;
	tf.protocol = ATA_PROT_PIO;

	err_mask = ata_exec_internal(dev, &tf, NULL, DMA_FROM_DEVICE,
				     buf, sectors * ATA_SECT_SIZE, 0);

	DPRINTK("EXIT, err_mask=%x\n", err_mask);
	return err_mask;
}

/**
 *	ata_eh_read_log_10h - Read log page 10h for NCQ error details
 *	@dev: Device to read log page 10h from
 *	@tag: Resulting tag of the failed command
 *	@tf: Resulting taskfile registers of the failed command
 *
 *	Read log page 10h to obtain NCQ error details and clear error
 *	condition.
 *
 *	LOCKING:
 *	Kernel thread context (may sleep).
 *
 *	RETURNS:
 *	0 on success, -errno otherwise.
 */
static int ata_eh_read_log_10h(struct ata_device *dev,
			       int *tag, struct ata_taskfile *tf)
{
	u8 *buf = dev->link->ap->sector_buf;
	unsigned int err_mask;
	u8 csum;
	int i;

	err_mask = ata_read_log_page(dev, ATA_LOG_SATA_NCQ, buf, 1);
	if (err_mask)
		return -EIO;

	csum = 0;
	for (i = 0; i < ATA_SECT_SIZE; i++)
		csum += buf[i];
	if (csum)
		ata_dev_printk(dev, KERN_WARNING,
			       "invalid checksum 0x%x on log page 10h\n", csum);

	if (buf[0] & 0x80)
		return -ENOENT;

	*tag = buf[0] & 0x1f;

	tf->command = buf[2];
	tf->feature = buf[3];
	tf->lbal = buf[4];
	tf->lbam = buf[5];
	tf->lbah = buf[6];
	tf->device = buf[7];
	tf->hob_lbal = buf[8];
	tf->hob_lbam = buf[9];
	tf->hob_lbah = buf[10];
	tf->nsect = buf[12];
	tf->hob_nsect = buf[13];

	return 0;
}

/**
 *	atapi_eh_tur - perform ATAPI TEST_UNIT_READY
 *	@dev: target ATAPI device
 *	@r_sense_key: out parameter for sense_key
 *
 *	Perform ATAPI TEST_UNIT_READY.
 *
 *	LOCKING:
 *	EH context (may sleep).
 *
 *	RETURNS:
 *	0 on success, AC_ERR_* mask on failure.
 */
static unsigned int atapi_eh_tur(struct ata_device *dev, u8 *r_sense_key)
{
	u8 cdb[ATAPI_CDB_LEN] = { TEST_UNIT_READY, 0, 0, 0, 0, 0 };
	struct ata_taskfile tf;
	unsigned int err_mask;

	ata_tf_init(dev, &tf);

	tf.flags |= ATA_TFLAG_ISADDR | ATA_TFLAG_DEVICE;
	tf.command = ATA_CMD_PACKET;
	tf.protocol = ATAPI_PROT_NODATA;

	err_mask = ata_exec_internal(dev, &tf, cdb, DMA_NONE, NULL, 0, 0);
	if (err_mask == AC_ERR_DEV)
		*r_sense_key = tf.feature >> 4;
	return err_mask;
}

/**
 *	atapi_eh_request_sense - perform ATAPI REQUEST_SENSE
 *	@dev: device to perform REQUEST_SENSE to
 *	@sense_buf: result sense data buffer (SCSI_SENSE_BUFFERSIZE bytes long)
 *	@dfl_sense_key: default sense key to use
 *
 *	Perform ATAPI REQUEST_SENSE after the device reported CHECK
 *	SENSE.  This function is EH helper.
 *
 *	LOCKING:
 *	Kernel thread context (may sleep).
 *
 *	RETURNS:
 *	0 on success, AC_ERR_* mask on failure
 */
static unsigned int atapi_eh_request_sense(struct ata_device *dev,
					   u8 *sense_buf, u8 dfl_sense_key)
{
	u8 cdb[ATAPI_CDB_LEN] =
		{ REQUEST_SENSE, 0, 0, 0, SCSI_SENSE_BUFFERSIZE, 0 };
	struct ata_port *ap = dev->link->ap;
	struct ata_taskfile tf;

	DPRINTK("ATAPI request sense\n");

	/* FIXME: is this needed? */
	memset(sense_buf, 0, SCSI_SENSE_BUFFERSIZE);

	/* initialize sense_buf with the error register,
	 * for the case where they are -not- overwritten
	 */
	sense_buf[0] = 0x70;
	sense_buf[2] = dfl_sense_key;

	/* some devices time out if garbage left in tf */
	ata_tf_init(dev, &tf);

	tf.flags |= ATA_TFLAG_ISADDR | ATA_TFLAG_DEVICE;
	tf.command = ATA_CMD_PACKET;

	/* is it pointless to prefer PIO for "safety reasons"? */
	if (ap->flags & ATA_FLAG_PIO_DMA) {
		tf.protocol = ATAPI_PROT_DMA;
		tf.feature |= ATAPI_PKT_DMA;
	} else {
		tf.protocol = ATAPI_PROT_PIO;
		tf.lbam = SCSI_SENSE_BUFFERSIZE;
		tf.lbah = 0;
	}

	return ata_exec_internal(dev, &tf, cdb, DMA_FROM_DEVICE,
				 sense_buf, SCSI_SENSE_BUFFERSIZE, 0);
}

/**
 *	ata_eh_analyze_serror - analyze SError for a failed port
 *	@link: ATA link to analyze SError for
 *
 *	Analyze SError if available and further determine cause of
 *	failure.
 *
 *	LOCKING:
 *	None.
 */
static void ata_eh_analyze_serror(struct ata_link *link)
{
	struct ata_eh_context *ehc = &link->eh_context;
	u32 serror = ehc->i.serror;
	unsigned int err_mask = 0, action = 0;
	u32 hotplug_mask;

	if (serror & (SERR_PERSISTENT | SERR_DATA)) {
		err_mask |= AC_ERR_ATA_BUS;
		action |= ATA_EH_RESET;
	}
	if (serror & SERR_PROTOCOL) {
		err_mask |= AC_ERR_HSM;
		action |= ATA_EH_RESET;
	}
	if (serror & SERR_INTERNAL) {
		err_mask |= AC_ERR_SYSTEM;
		action |= ATA_EH_RESET;
	}

	/* Determine whether a hotplug event has occurred.  Both
	 * SError.N/X are considered hotplug events for enabled or
	 * host links.  For disabled PMP links, only N bit is
	 * considered as X bit is left at 1 for link plugging.
	 */
	if (link->lpm_policy > ATA_LPM_MAX_POWER)
		hotplug_mask = 0;	/* hotplug doesn't work w/ LPM */
	else if (!(link->flags & ATA_LFLAG_DISABLED) || ata_is_host_link(link))
		hotplug_mask = SERR_PHYRDY_CHG | SERR_DEV_XCHG;
	else
		hotplug_mask = SERR_PHYRDY_CHG;

	if (serror & hotplug_mask)
		ata_ehi_hotplugged(&ehc->i);

	ehc->i.err_mask |= err_mask;
	ehc->i.action |= action;
}

/**
 *	ata_eh_analyze_ncq_error - analyze NCQ error
 *	@link: ATA link to analyze NCQ error for
 *
 *	Read log page 10h, determine the offending qc and acquire
 *	error status TF.  For NCQ device errors, all LLDDs have to do
 *	is setting AC_ERR_DEV in ehi->err_mask.  This function takes
 *	care of the rest.
 *
 *	LOCKING:
 *	Kernel thread context (may sleep).
 */
void ata_eh_analyze_ncq_error(struct ata_link *link)
{
	struct ata_port *ap = link->ap;
	struct ata_eh_context *ehc = &link->eh_context;
	struct ata_device *dev = link->device;
	struct ata_queued_cmd *qc;
	struct ata_taskfile tf;
	int tag, rc;

	/* if frozen, we can't do much */
	if (ap->pflags & ATA_PFLAG_FROZEN)
		return;

	/* is it NCQ device error? */
	if (!link->sactive || !(ehc->i.err_mask & AC_ERR_DEV))
		return;

	/* has LLDD analyzed already? */
	for (tag = 0; tag < ATA_MAX_QUEUE; tag++) {
		qc = __ata_qc_from_tag(ap, tag);

		if (!(qc->flags & ATA_QCFLAG_FAILED))
			continue;

		if (qc->err_mask)
			return;
	}

	/* okay, this error is ours */
	memset(&tf, 0, sizeof(tf));
	rc = ata_eh_read_log_10h(dev, &tag, &tf);
	if (rc) {
		ata_link_printk(link, KERN_ERR, "failed to read log page 10h "
				"(errno=%d)\n", rc);
		return;
	}

	if (!(link->sactive & (1 << tag))) {
		ata_link_printk(link, KERN_ERR, "log page 10h reported "
				"inactive tag %d\n", tag);
		return;
	}

	/* we've got the perpetrator, condemn it */
	qc = __ata_qc_from_tag(ap, tag);
	memcpy(&qc->result_tf, &tf, sizeof(tf));
	qc->result_tf.flags = ATA_TFLAG_ISADDR | ATA_TFLAG_LBA | ATA_TFLAG_LBA48;
	qc->err_mask |= AC_ERR_DEV | AC_ERR_NCQ;
	ehc->i.err_mask &= ~AC_ERR_DEV;
}

/**
 *	ata_eh_analyze_tf - analyze taskfile of a failed qc
 *	@qc: qc to analyze
 *	@tf: Taskfile registers to analyze
 *
 *	Analyze taskfile of @qc and further determine cause of
 *	failure.  This function also requests ATAPI sense data if
 *	available.
 *
 *	LOCKING:
 *	Kernel thread context (may sleep).
 *
 *	RETURNS:
 *	Determined recovery action
 */
static unsigned int ata_eh_analyze_tf(struct ata_queued_cmd *qc,
				      const struct ata_taskfile *tf)
{
	unsigned int tmp, action = 0;
	u8 stat = tf->command, err = tf->feature;

	if ((stat & (ATA_BUSY | ATA_DRQ | ATA_DRDY)) != ATA_DRDY) {
		qc->err_mask |= AC_ERR_HSM;
		return ATA_EH_RESET;
	}

	if (stat & (ATA_ERR | ATA_DF))
		qc->err_mask |= AC_ERR_DEV;
	else
		return 0;

	switch (qc->dev->class) {
	case ATA_DEV_ATA:
		if (err & ATA_ICRC)
			qc->err_mask |= AC_ERR_ATA_BUS;
		if (err & ATA_UNC)
			qc->err_mask |= AC_ERR_MEDIA;
		if (err & ATA_IDNF)
			qc->err_mask |= AC_ERR_INVALID;
		break;

	case ATA_DEV_ATAPI:
		if (!(qc->ap->pflags & ATA_PFLAG_FROZEN)) {
			tmp = atapi_eh_request_sense(qc->dev,
						qc->scsicmd->sense_buffer,
						qc->result_tf.feature >> 4);
			if (!tmp) {
				/* ATA_QCFLAG_SENSE_VALID is used to
				 * tell atapi_qc_complete() that sense
				 * data is already valid.
				 *
				 * TODO: interpret sense data and set
				 * appropriate err_mask.
				 */
				qc->flags |= ATA_QCFLAG_SENSE_VALID;
			} else
				qc->err_mask |= tmp;
		}
	}

	if (qc->err_mask & (AC_ERR_HSM | AC_ERR_TIMEOUT | AC_ERR_ATA_BUS))
		action |= ATA_EH_RESET;

	return action;
}

static int ata_eh_categorize_error(unsigned int eflags, unsigned int err_mask,
				   int *xfer_ok)
{
	int base = 0;

	if (!(eflags & ATA_EFLAG_DUBIOUS_XFER))
		*xfer_ok = 1;

	if (!*xfer_ok)
		base = ATA_ECAT_DUBIOUS_NONE;

	if (err_mask & AC_ERR_ATA_BUS)
		return base + ATA_ECAT_ATA_BUS;

	if (err_mask & AC_ERR_TIMEOUT)
		return base + ATA_ECAT_TOUT_HSM;

	if (eflags & ATA_EFLAG_IS_IO) {
		if (err_mask & AC_ERR_HSM)
			return base + ATA_ECAT_TOUT_HSM;
		if ((err_mask &
		     (AC_ERR_DEV|AC_ERR_MEDIA|AC_ERR_INVALID)) == AC_ERR_DEV)
			return base + ATA_ECAT_UNK_DEV;
	}

	return 0;
}

struct speed_down_verdict_arg {
	u64 since;
	int xfer_ok;
	int nr_errors[ATA_ECAT_NR];
};

static int speed_down_verdict_cb(struct ata_ering_entry *ent, void *void_arg)
{
	struct speed_down_verdict_arg *arg = void_arg;
	int cat;

	if ((ent->eflags & ATA_EFLAG_OLD_ER) || (ent->timestamp < arg->since))
		return -1;

	cat = ata_eh_categorize_error(ent->eflags, ent->err_mask,
				      &arg->xfer_ok);
	arg->nr_errors[cat]++;

	return 0;
}

/**
 *	ata_eh_speed_down_verdict - Determine speed down verdict
 *	@dev: Device of interest
 *
 *	This function examines error ring of @dev and determines
 *	whether NCQ needs to be turned off, transfer speed should be
 *	stepped down, or falling back to PIO is necessary.
 *
 *	ECAT_ATA_BUS	: ATA_BUS error for any command
 *
 *	ECAT_TOUT_HSM	: TIMEOUT for any command or HSM violation for
 *			  IO commands
 *
 *	ECAT_UNK_DEV	: Unknown DEV error for IO commands
 *
 *	ECAT_DUBIOUS_*	: Identical to above three but occurred while
 *			  data transfer hasn't been verified.
 *
 *	Verdicts are
 *
 *	NCQ_OFF		: Turn off NCQ.
 *
 *	SPEED_DOWN	: Speed down transfer speed but don't fall back
 *			  to PIO.
 *
 *	FALLBACK_TO_PIO	: Fall back to PIO.
 *
 *	Even if multiple verdicts are returned, only one action is
 *	taken per error.  An action triggered by non-DUBIOUS errors
 *	clears ering, while one triggered by DUBIOUS_* errors doesn't.
 *	This is to expedite speed down decisions right after device is
 *	initially configured.
 *
 *	The followings are speed down rules.  #1 and #2 deal with
 *	DUBIOUS errors.
 *
 *	1. If more than one DUBIOUS_ATA_BUS or DUBIOUS_TOUT_HSM errors
 *	   occurred during last 5 mins, SPEED_DOWN and FALLBACK_TO_PIO.
 *
 *	2. If more than one DUBIOUS_TOUT_HSM or DUBIOUS_UNK_DEV errors
 *	   occurred during last 5 mins, NCQ_OFF.
 *
 *	3. If more than 8 ATA_BUS, TOUT_HSM or UNK_DEV errors
 *	   occurred during last 5 mins, FALLBACK_TO_PIO
 *
 *	4. If more than 3 TOUT_HSM or UNK_DEV errors occurred
 *	   during last 10 mins, NCQ_OFF.
 *
 *	5. If more than 3 ATA_BUS or TOUT_HSM errors, or more than 6
 *	   UNK_DEV errors occurred during last 10 mins, SPEED_DOWN.
 *
 *	LOCKING:
 *	Inherited from caller.
 *
 *	RETURNS:
 *	OR of ATA_EH_SPDN_* flags.
 */
static unsigned int ata_eh_speed_down_verdict(struct ata_device *dev)
{
	const u64 j5mins = 5LLU * 60 * HZ, j10mins = 10LLU * 60 * HZ;
	u64 j64 = get_jiffies_64();
	struct speed_down_verdict_arg arg;
	unsigned int verdict = 0;

	/* scan past 5 mins of error history */
	memset(&arg, 0, sizeof(arg));
	arg.since = j64 - min(j64, j5mins);
	ata_ering_map(&dev->ering, speed_down_verdict_cb, &arg);

	if (arg.nr_errors[ATA_ECAT_DUBIOUS_ATA_BUS] +
	    arg.nr_errors[ATA_ECAT_DUBIOUS_TOUT_HSM] > 1)
		verdict |= ATA_EH_SPDN_SPEED_DOWN |
			ATA_EH_SPDN_FALLBACK_TO_PIO | ATA_EH_SPDN_KEEP_ERRORS;

	if (arg.nr_errors[ATA_ECAT_DUBIOUS_TOUT_HSM] +
	    arg.nr_errors[ATA_ECAT_DUBIOUS_UNK_DEV] > 1)
		verdict |= ATA_EH_SPDN_NCQ_OFF | ATA_EH_SPDN_KEEP_ERRORS;

	if (arg.nr_errors[ATA_ECAT_ATA_BUS] +
	    arg.nr_errors[ATA_ECAT_TOUT_HSM] +
	    arg.nr_errors[ATA_ECAT_UNK_DEV] > 6)
		verdict |= ATA_EH_SPDN_FALLBACK_TO_PIO;

	/* scan past 10 mins of error history */
	memset(&arg, 0, sizeof(arg));
	arg.since = j64 - min(j64, j10mins);
	ata_ering_map(&dev->ering, speed_down_verdict_cb, &arg);

	if (arg.nr_errors[ATA_ECAT_TOUT_HSM] +
	    arg.nr_errors[ATA_ECAT_UNK_DEV] > 3)
		verdict |= ATA_EH_SPDN_NCQ_OFF;

	if (arg.nr_errors[ATA_ECAT_ATA_BUS] +
	    arg.nr_errors[ATA_ECAT_TOUT_HSM] > 3 ||
	    arg.nr_errors[ATA_ECAT_UNK_DEV] > 6)
		verdict |= ATA_EH_SPDN_SPEED_DOWN;

	return verdict;
}

/**
 *	ata_eh_speed_down - record error and speed down if necessary
 *	@dev: Failed device
 *	@eflags: mask of ATA_EFLAG_* flags
 *	@err_mask: err_mask of the error
 *
 *	Record error and examine error history to determine whether
 *	adjusting transmission speed is necessary.  It also sets
 *	transmission limits appropriately if such adjustment is
 *	necessary.
 *
 *	LOCKING:
 *	Kernel thread context (may sleep).
 *
 *	RETURNS:
 *	Determined recovery action.
 */
static unsigned int ata_eh_speed_down(struct ata_device *dev,
				unsigned int eflags, unsigned int err_mask)
{
	struct ata_link *link = ata_dev_phys_link(dev);
	int xfer_ok = 0;
	unsigned int verdict;
	unsigned int action = 0;

	/* don't bother if Cat-0 error */
	if (ata_eh_categorize_error(eflags, err_mask, &xfer_ok) == 0)
		return 0;

	/* record error and determine whether speed down is necessary */
	ata_ering_record(&dev->ering, eflags, err_mask);
	verdict = ata_eh_speed_down_verdict(dev);

	/* turn off NCQ? */
	if ((verdict & ATA_EH_SPDN_NCQ_OFF) &&
	    (dev->flags & (ATA_DFLAG_PIO | ATA_DFLAG_NCQ |
			   ATA_DFLAG_NCQ_OFF)) == ATA_DFLAG_NCQ) {
		dev->flags |= ATA_DFLAG_NCQ_OFF;
		ata_dev_printk(dev, KERN_WARNING,
			       "NCQ disabled due to excessive errors\n");
		goto done;
	}

	/* speed down? */
	if (verdict & ATA_EH_SPDN_SPEED_DOWN) {
		/* speed down SATA link speed if possible */
		if (sata_down_spd_limit(link, 0) == 0) {
			action |= ATA_EH_RESET;
			goto done;
		}

		/* lower transfer mode */
		if (dev->spdn_cnt < 2) {
			static const int dma_dnxfer_sel[] =
				{ ATA_DNXFER_DMA, ATA_DNXFER_40C };
			static const int pio_dnxfer_sel[] =
				{ ATA_DNXFER_PIO, ATA_DNXFER_FORCE_PIO0 };
			int sel;

			if (dev->xfer_shift != ATA_SHIFT_PIO)
				sel = dma_dnxfer_sel[dev->spdn_cnt];
			else
				sel = pio_dnxfer_sel[dev->spdn_cnt];

			dev->spdn_cnt++;

			if (ata_down_xfermask_limit(dev, sel) == 0) {
				action |= ATA_EH_RESET;
				goto done;
			}
		}
	}

	/* Fall back to PIO?  Slowing down to PIO is meaningless for
	 * SATA ATA devices.  Consider it only for PATA and SATAPI.
	 */
	if ((verdict & ATA_EH_SPDN_FALLBACK_TO_PIO) && (dev->spdn_cnt >= 2) &&
	    (link->ap->cbl != ATA_CBL_SATA || dev->class == ATA_DEV_ATAPI) &&
	    (dev->xfer_shift != ATA_SHIFT_PIO)) {
		if (ata_down_xfermask_limit(dev, ATA_DNXFER_FORCE_PIO) == 0) {
			dev->spdn_cnt = 0;
			action |= ATA_EH_RESET;
			goto done;
		}
	}

	return 0;
 done:
	/* device has been slowed down, blow error history */
	if (!(verdict & ATA_EH_SPDN_KEEP_ERRORS))
		ata_ering_clear(&dev->ering);
	return action;
}

/**
 *	ata_eh_link_autopsy - analyze error and determine recovery action
 *	@link: host link to perform autopsy on
 *
 *	Analyze why @link failed and determine which recovery actions
 *	are needed.  This function also sets more detailed AC_ERR_*
 *	values and fills sense data for ATAPI CHECK SENSE.
 *
 *	LOCKING:
 *	Kernel thread context (may sleep).
 */
static void ata_eh_link_autopsy(struct ata_link *link)
{
	struct ata_port *ap = link->ap;
	struct ata_eh_context *ehc = &link->eh_context;
	struct ata_device *dev;
	unsigned int all_err_mask = 0, eflags = 0;
	int tag;
	u32 serror;
	int rc;

	DPRINTK("ENTER\n");

	if (ehc->i.flags & ATA_EHI_NO_AUTOPSY)
		return;

	/* obtain and analyze SError */
	rc = sata_scr_read(link, SCR_ERROR, &serror);
	if (rc == 0) {
		ehc->i.serror |= serror;
		ata_eh_analyze_serror(link);
	} else if (rc != -EOPNOTSUPP) {
		/* SError read failed, force reset and probing */
		ehc->i.probe_mask |= ATA_ALL_DEVICES;
		ehc->i.action |= ATA_EH_RESET;
		ehc->i.err_mask |= AC_ERR_OTHER;
	}

	/* analyze NCQ failure */
	ata_eh_analyze_ncq_error(link);

	/* any real error trumps AC_ERR_OTHER */
	if (ehc->i.err_mask & ~AC_ERR_OTHER)
		ehc->i.err_mask &= ~AC_ERR_OTHER;

	all_err_mask |= ehc->i.err_mask;

	for (tag = 0; tag < ATA_MAX_QUEUE; tag++) {
		struct ata_queued_cmd *qc = __ata_qc_from_tag(ap, tag);

		if (!(qc->flags & ATA_QCFLAG_FAILED) ||
		    ata_dev_phys_link(qc->dev) != link)
			continue;

		/* inherit upper level err_mask */
		qc->err_mask |= ehc->i.err_mask;

		/* analyze TF */
		ehc->i.action |= ata_eh_analyze_tf(qc, &qc->result_tf);

		/* DEV errors are probably spurious in case of ATA_BUS error */
		if (qc->err_mask & AC_ERR_ATA_BUS)
			qc->err_mask &= ~(AC_ERR_DEV | AC_ERR_MEDIA |
					  AC_ERR_INVALID);

		/* any real error trumps unknown error */
		if (qc->err_mask & ~AC_ERR_OTHER)
			qc->err_mask &= ~AC_ERR_OTHER;

		/* SENSE_VALID trumps dev/unknown error and revalidation */
		if (qc->flags & ATA_QCFLAG_SENSE_VALID)
			qc->err_mask &= ~(AC_ERR_DEV | AC_ERR_OTHER);

		/* determine whether the command is worth retrying */
		if (qc->flags & ATA_QCFLAG_IO ||
		    (!(qc->err_mask & AC_ERR_INVALID) &&
		     qc->err_mask != AC_ERR_DEV))
			qc->flags |= ATA_QCFLAG_RETRY;

		/* accumulate error info */
		ehc->i.dev = qc->dev;
		all_err_mask |= qc->err_mask;
		if (qc->flags & ATA_QCFLAG_IO)
			eflags |= ATA_EFLAG_IS_IO;
	}

	/* enforce default EH actions */
	if (ap->pflags & ATA_PFLAG_FROZEN ||
	    all_err_mask & (AC_ERR_HSM | AC_ERR_TIMEOUT))
		ehc->i.action |= ATA_EH_RESET;
	else if (((eflags & ATA_EFLAG_IS_IO) && all_err_mask) ||
		 (!(eflags & ATA_EFLAG_IS_IO) && (all_err_mask & ~AC_ERR_DEV)))
		ehc->i.action |= ATA_EH_REVALIDATE;

	/* If we have offending qcs and the associated failed device,
	 * perform per-dev EH action only on the offending device.
	 */
	if (ehc->i.dev) {
		ehc->i.dev_action[ehc->i.dev->devno] |=
			ehc->i.action & ATA_EH_PERDEV_MASK;
		ehc->i.action &= ~ATA_EH_PERDEV_MASK;
	}

	/* propagate timeout to host link */
	if ((all_err_mask & AC_ERR_TIMEOUT) && !ata_is_host_link(link))
		ap->link.eh_context.i.err_mask |= AC_ERR_TIMEOUT;

	/* record error and consider speeding down */
	dev = ehc->i.dev;
	if (!dev && ((ata_link_max_devices(link) == 1 &&
		      ata_dev_enabled(link->device))))
	    dev = link->device;

	if (dev) {
		if (dev->flags & ATA_DFLAG_DUBIOUS_XFER)
			eflags |= ATA_EFLAG_DUBIOUS_XFER;
		ehc->i.action |= ata_eh_speed_down(dev, eflags, all_err_mask);
	}

	DPRINTK("EXIT\n");
}

/**
 *	ata_eh_autopsy - analyze error and determine recovery action
 *	@ap: host port to perform autopsy on
 *
 *	Analyze all links of @ap and determine why they failed and
 *	which recovery actions are needed.
 *
 *	LOCKING:
 *	Kernel thread context (may sleep).
 */
void ata_eh_autopsy(struct ata_port *ap)
{
	struct ata_link *link;

	ata_for_each_link(link, ap, EDGE)
		ata_eh_link_autopsy(link);

	/* Handle the frigging slave link.  Autopsy is done similarly
	 * but actions and flags are transferred over to the master
	 * link and handled from there.
	 */
	if (ap->slave_link) {
		struct ata_eh_context *mehc = &ap->link.eh_context;
		struct ata_eh_context *sehc = &ap->slave_link->eh_context;

		/* transfer control flags from master to slave */
		sehc->i.flags |= mehc->i.flags & ATA_EHI_TO_SLAVE_MASK;

		/* perform autopsy on the slave link */
		ata_eh_link_autopsy(ap->slave_link);

		/* transfer actions from slave to master and clear slave */
		ata_eh_about_to_do(ap->slave_link, NULL, ATA_EH_ALL_ACTIONS);
		mehc->i.action		|= sehc->i.action;
		mehc->i.dev_action[1]	|= sehc->i.dev_action[1];
		mehc->i.flags		|= sehc->i.flags;
		ata_eh_done(ap->slave_link, NULL, ATA_EH_ALL_ACTIONS);
	}

	/* Autopsy of fanout ports can affect host link autopsy.
	 * Perform host link autopsy last.
	 */
	if (sata_pmp_attached(ap))
		ata_eh_link_autopsy(&ap->link);
}

/**
 *	ata_get_cmd_descript - get description for ATA command
 *	@command: ATA command code to get description for
 *
 *	Return a textual description of the given command, or NULL if the
 *	command is not known.
 *
 *	LOCKING:
 *	None
 */
const char *ata_get_cmd_descript(u8 command)
{
#ifdef CONFIG_ATA_VERBOSE_ERROR
	static const struct
	{
		u8 command;
		const char *text;
	} cmd_descr[] = {
		{ ATA_CMD_DEV_RESET,		"DEVICE RESET" },
		{ ATA_CMD_CHK_POWER, 		"CHECK POWER MODE" },
		{ ATA_CMD_STANDBY, 		"STANDBY" },
		{ ATA_CMD_IDLE, 		"IDLE" },
		{ ATA_CMD_EDD, 			"EXECUTE DEVICE DIAGNOSTIC" },
		{ ATA_CMD_DOWNLOAD_MICRO,   	"DOWNLOAD MICROCODE" },
		{ ATA_CMD_NOP,			"NOP" },
		{ ATA_CMD_FLUSH, 		"FLUSH CACHE" },
		{ ATA_CMD_FLUSH_EXT, 		"FLUSH CACHE EXT" },
		{ ATA_CMD_ID_ATA,  		"IDENTIFY DEVICE" },
		{ ATA_CMD_ID_ATAPI, 		"IDENTIFY PACKET DEVICE" },
		{ ATA_CMD_SERVICE, 		"SERVICE" },
		{ ATA_CMD_READ, 		"READ DMA" },
		{ ATA_CMD_READ_EXT, 		"READ DMA EXT" },
		{ ATA_CMD_READ_QUEUED, 		"READ DMA QUEUED" },
		{ ATA_CMD_READ_STREAM_EXT, 	"READ STREAM EXT" },
		{ ATA_CMD_READ_STREAM_DMA_EXT,  "READ STREAM DMA EXT" },
		{ ATA_CMD_WRITE, 		"WRITE DMA" },
		{ ATA_CMD_WRITE_EXT, 		"WRITE DMA EXT" },
		{ ATA_CMD_WRITE_QUEUED, 	"WRITE DMA QUEUED EXT" },
		{ ATA_CMD_WRITE_STREAM_EXT, 	"WRITE STREAM EXT" },
		{ ATA_CMD_WRITE_STREAM_DMA_EXT, "WRITE STREAM DMA EXT" },
		{ ATA_CMD_WRITE_FUA_EXT,	"WRITE DMA FUA EXT" },
		{ ATA_CMD_WRITE_QUEUED_FUA_EXT, "WRITE DMA QUEUED FUA EXT" },
		{ ATA_CMD_FPDMA_READ,		"READ FPDMA QUEUED" },
		{ ATA_CMD_FPDMA_WRITE,		"WRITE FPDMA QUEUED" },
		{ ATA_CMD_PIO_READ,		"READ SECTOR(S)" },
		{ ATA_CMD_PIO_READ_EXT,		"READ SECTOR(S) EXT" },
		{ ATA_CMD_PIO_WRITE,		"WRITE SECTOR(S)" },
		{ ATA_CMD_PIO_WRITE_EXT,	"WRITE SECTOR(S) EXT" },
		{ ATA_CMD_READ_MULTI,		"READ MULTIPLE" },
		{ ATA_CMD_READ_MULTI_EXT,	"READ MULTIPLE EXT" },
		{ ATA_CMD_WRITE_MULTI,		"WRITE MULTIPLE" },
		{ ATA_CMD_WRITE_MULTI_EXT,	"WRITE MULTIPLE EXT" },
		{ ATA_CMD_WRITE_MULTI_FUA_EXT, 	"WRITE MULTIPLE FUA EXT" },
		{ ATA_CMD_SET_FEATURES,		"SET FEATURES" },
		{ ATA_CMD_SET_MULTI,		"SET MULTIPLE MODE" },
		{ ATA_CMD_VERIFY,		"READ VERIFY SECTOR(S)" },
		{ ATA_CMD_VERIFY_EXT,		"READ VERIFY SECTOR(S) EXT" },
		{ ATA_CMD_WRITE_UNCORR_EXT,	"WRITE UNCORRECTABLE EXT" },
		{ ATA_CMD_STANDBYNOW1,		"STANDBY IMMEDIATE" },
		{ ATA_CMD_IDLEIMMEDIATE,	"IDLE IMMEDIATE" },
		{ ATA_CMD_SLEEP,		"SLEEP" },
		{ ATA_CMD_INIT_DEV_PARAMS,	"INITIALIZE DEVICE PARAMETERS" },
		{ ATA_CMD_READ_NATIVE_MAX,	"READ NATIVE MAX ADDRESS" },
		{ ATA_CMD_READ_NATIVE_MAX_EXT,	"READ NATIVE MAX ADDRESS EXT" },
		{ ATA_CMD_SET_MAX,		"SET MAX ADDRESS" },
		{ ATA_CMD_SET_MAX_EXT,		"SET MAX ADDRESS EXT" },
		{ ATA_CMD_READ_LOG_EXT,		"READ LOG EXT" },
		{ ATA_CMD_WRITE_LOG_EXT,	"WRITE LOG EXT" },
		{ ATA_CMD_READ_LOG_DMA_EXT,	"READ LOG DMA EXT" },
		{ ATA_CMD_WRITE_LOG_DMA_EXT, 	"WRITE LOG DMA EXT" },
		{ ATA_CMD_TRUSTED_RCV,		"TRUSTED RECEIVE" },
		{ ATA_CMD_TRUSTED_RCV_DMA, 	"TRUSTED RECEIVE DMA" },
		{ ATA_CMD_TRUSTED_SND,		"TRUSTED SEND" },
		{ ATA_CMD_TRUSTED_SND_DMA, 	"TRUSTED SEND DMA" },
		{ ATA_CMD_PMP_READ,		"READ BUFFER" },
		{ ATA_CMD_PMP_WRITE,		"WRITE BUFFER" },
		{ ATA_CMD_CONF_OVERLAY,		"DEVICE CONFIGURATION OVERLAY" },
		{ ATA_CMD_SEC_SET_PASS,		"SECURITY SET PASSWORD" },
		{ ATA_CMD_SEC_UNLOCK,		"SECURITY UNLOCK" },
		{ ATA_CMD_SEC_ERASE_PREP,	"SECURITY ERASE PREPARE" },
		{ ATA_CMD_SEC_ERASE_UNIT,	"SECURITY ERASE UNIT" },
		{ ATA_CMD_SEC_FREEZE_LOCK,	"SECURITY FREEZE LOCK" },
		{ ATA_CMD_SEC_DISABLE_PASS,	"SECURITY DISABLE PASSWORD" },
		{ ATA_CMD_CONFIG_STREAM,	"CONFIGURE STREAM" },
		{ ATA_CMD_SMART,		"SMART" },
		{ ATA_CMD_MEDIA_LOCK,		"DOOR LOCK" },
		{ ATA_CMD_MEDIA_UNLOCK,		"DOOR UNLOCK" },
		{ ATA_CMD_DSM,			"DATA SET MANAGEMENT" },
		{ ATA_CMD_CHK_MED_CRD_TYP, 	"CHECK MEDIA CARD TYPE" },
		{ ATA_CMD_CFA_REQ_EXT_ERR, 	"CFA REQUEST EXTENDED ERROR" },
		{ ATA_CMD_CFA_WRITE_NE,		"CFA WRITE SECTORS WITHOUT ERASE" },
		{ ATA_CMD_CFA_TRANS_SECT,	"CFA TRANSLATE SECTOR" },
		{ ATA_CMD_CFA_ERASE,		"CFA ERASE SECTORS" },
		{ ATA_CMD_CFA_WRITE_MULT_NE, 	"CFA WRITE MULTIPLE WITHOUT ERASE" },
		{ ATA_CMD_READ_LONG,		"READ LONG (with retries)" },
		{ ATA_CMD_READ_LONG_ONCE,	"READ LONG (without retries)" },
		{ ATA_CMD_WRITE_LONG,		"WRITE LONG (with retries)" },
		{ ATA_CMD_WRITE_LONG_ONCE,	"WRITE LONG (without retries)" },
		{ ATA_CMD_RESTORE,		"RECALIBRATE" },
		{ 0,				NULL } /* terminate list */
	};

	unsigned int i;
	for (i = 0; cmd_descr[i].text; i++)
		if (cmd_descr[i].command == command)
			return cmd_descr[i].text;
#endif

	return NULL;
}

/**
 *	ata_eh_link_report - report error handling to user
 *	@link: ATA link EH is going on
 *
 *	Report EH to user.
 *
 *	LOCKING:
 *	None.
 */
static void ata_eh_link_report(struct ata_link *link)
{
	struct ata_port *ap = link->ap;
	struct ata_eh_context *ehc = &link->eh_context;
	const char *frozen, *desc;
	char tries_buf[6];
	int tag, nr_failed = 0;

	if (ehc->i.flags & ATA_EHI_QUIET)
		return;

	desc = NULL;
	if (ehc->i.desc[0] != '\0')
		desc = ehc->i.desc;

	for (tag = 0; tag < ATA_MAX_QUEUE; tag++) {
		struct ata_queued_cmd *qc = __ata_qc_from_tag(ap, tag);

		if (!(qc->flags & ATA_QCFLAG_FAILED) ||
		    ata_dev_phys_link(qc->dev) != link ||
		    ((qc->flags & ATA_QCFLAG_QUIET) &&
		     qc->err_mask == AC_ERR_DEV))
			continue;
		if (qc->flags & ATA_QCFLAG_SENSE_VALID && !qc->err_mask)
			continue;

		nr_failed++;
	}

	if (!nr_failed && !ehc->i.err_mask)
		return;

	frozen = "";
	if (ap->pflags & ATA_PFLAG_FROZEN)
		frozen = " frozen";

	memset(tries_buf, 0, sizeof(tries_buf));
	if (ap->eh_tries < ATA_EH_MAX_TRIES)
		snprintf(tries_buf, sizeof(tries_buf) - 1, " t%d",
			 ap->eh_tries);

	if (ehc->i.dev) {
		ata_dev_printk(ehc->i.dev, KERN_ERR, "exception Emask 0x%x "
			       "SAct 0x%x SErr 0x%x action 0x%x%s%s\n",
			       ehc->i.err_mask, link->sactive, ehc->i.serror,
			       ehc->i.action, frozen, tries_buf);
		if (desc)
			ata_dev_printk(ehc->i.dev, KERN_ERR, "%s\n", desc);
	} else {
		ata_link_printk(link, KERN_ERR, "exception Emask 0x%x "
				"SAct 0x%x SErr 0x%x action 0x%x%s%s\n",
				ehc->i.err_mask, link->sactive, ehc->i.serror,
				ehc->i.action, frozen, tries_buf);
		if (desc)
			ata_link_printk(link, KERN_ERR, "%s\n", desc);
	}

#ifdef CONFIG_ATA_VERBOSE_ERROR
	if (ehc->i.serror)
		ata_link_printk(link, KERN_ERR,
		  "SError: { %s%s%s%s%s%s%s%s%s%s%s%s%s%s%s%s%s}\n",
		  ehc->i.serror & SERR_DATA_RECOVERED ? "RecovData " : "",
		  ehc->i.serror & SERR_COMM_RECOVERED ? "RecovComm " : "",
		  ehc->i.serror & SERR_DATA ? "UnrecovData " : "",
		  ehc->i.serror & SERR_PERSISTENT ? "Persist " : "",
		  ehc->i.serror & SERR_PROTOCOL ? "Proto " : "",
		  ehc->i.serror & SERR_INTERNAL ? "HostInt " : "",
		  ehc->i.serror & SERR_PHYRDY_CHG ? "PHYRdyChg " : "",
		  ehc->i.serror & SERR_PHY_INT_ERR ? "PHYInt " : "",
		  ehc->i.serror & SERR_COMM_WAKE ? "CommWake " : "",
		  ehc->i.serror & SERR_10B_8B_ERR ? "10B8B " : "",
		  ehc->i.serror & SERR_DISPARITY ? "Dispar " : "",
		  ehc->i.serror & SERR_CRC ? "BadCRC " : "",
		  ehc->i.serror & SERR_HANDSHAKE ? "Handshk " : "",
		  ehc->i.serror & SERR_LINK_SEQ_ERR ? "LinkSeq " : "",
		  ehc->i.serror & SERR_TRANS_ST_ERROR ? "TrStaTrns " : "",
		  ehc->i.serror & SERR_UNRECOG_FIS ? "UnrecFIS " : "",
		  ehc->i.serror & SERR_DEV_XCHG ? "DevExch " : "");
#endif

	for (tag = 0; tag < ATA_MAX_QUEUE; tag++) {
		struct ata_queued_cmd *qc = __ata_qc_from_tag(ap, tag);
		struct ata_taskfile *cmd = &qc->tf, *res = &qc->result_tf;
		const u8 *cdb = qc->cdb;
		char data_buf[20] = "";
		char cdb_buf[70] = "";

		if (!(qc->flags & ATA_QCFLAG_FAILED) ||
		    ata_dev_phys_link(qc->dev) != link || !qc->err_mask)
			continue;

		if (qc->dma_dir != DMA_NONE) {
			static const char *dma_str[] = {
				[DMA_BIDIRECTIONAL]	= "bidi",
				[DMA_TO_DEVICE]		= "out",
				[DMA_FROM_DEVICE]	= "in",
			};
			static const char *prot_str[] = {
				[ATA_PROT_PIO]		= "pio",
				[ATA_PROT_DMA]		= "dma",
				[ATA_PROT_NCQ]		= "ncq",
				[ATAPI_PROT_PIO]	= "pio",
				[ATAPI_PROT_DMA]	= "dma",
			};

			snprintf(data_buf, sizeof(data_buf), " %s %u %s",
				 prot_str[qc->tf.protocol], qc->nbytes,
				 dma_str[qc->dma_dir]);
		}

		if (ata_is_atapi(qc->tf.protocol)) {
			if (qc->scsicmd)
				scsi_print_command(qc->scsicmd);
			else
				snprintf(cdb_buf, sizeof(cdb_buf),
				 "cdb %02x %02x %02x %02x %02x %02x %02x %02x  "
				 "%02x %02x %02x %02x %02x %02x %02x %02x\n         ",
				 cdb[0], cdb[1], cdb[2], cdb[3],
				 cdb[4], cdb[5], cdb[6], cdb[7],
				 cdb[8], cdb[9], cdb[10], cdb[11],
				 cdb[12], cdb[13], cdb[14], cdb[15]);
		} else {
			const char *descr = ata_get_cmd_descript(cmd->command);
			if (descr)
				ata_dev_printk(qc->dev, KERN_ERR,
					"failed command: %s\n", descr);
		}

		ata_dev_printk(qc->dev, KERN_ERR,
			"cmd %02x/%02x:%02x:%02x:%02x:%02x/%02x:%02x:%02x:%02x:%02x/%02x "
			"tag %d%s\n         %s"
			"res %02x/%02x:%02x:%02x:%02x:%02x/%02x:%02x:%02x:%02x:%02x/%02x "
			"Emask 0x%x (%s)%s\n",
			cmd->command, cmd->feature, cmd->nsect,
			cmd->lbal, cmd->lbam, cmd->lbah,
			cmd->hob_feature, cmd->hob_nsect,
			cmd->hob_lbal, cmd->hob_lbam, cmd->hob_lbah,
			cmd->device, qc->tag, data_buf, cdb_buf,
			res->command, res->feature, res->nsect,
			res->lbal, res->lbam, res->lbah,
			res->hob_feature, res->hob_nsect,
			res->hob_lbal, res->hob_lbam, res->hob_lbah,
			res->device, qc->err_mask, ata_err_string(qc->err_mask),
			qc->err_mask & AC_ERR_NCQ ? " <F>" : "");

#ifdef CONFIG_ATA_VERBOSE_ERROR
		if (res->command & (ATA_BUSY | ATA_DRDY | ATA_DF | ATA_DRQ |
				    ATA_ERR)) {
			if (res->command & ATA_BUSY)
				ata_dev_printk(qc->dev, KERN_ERR,
				  "status: { Busy }\n");
			else
				ata_dev_printk(qc->dev, KERN_ERR,
				  "status: { %s%s%s%s}\n",
				  res->command & ATA_DRDY ? "DRDY " : "",
				  res->command & ATA_DF ? "DF " : "",
				  res->command & ATA_DRQ ? "DRQ " : "",
				  res->command & ATA_ERR ? "ERR " : "");
		}

		if (cmd->command != ATA_CMD_PACKET &&
		    (res->feature & (ATA_ICRC | ATA_UNC | ATA_IDNF |
				     ATA_ABORTED)))
			ata_dev_printk(qc->dev, KERN_ERR,
			  "error: { %s%s%s%s}\n",
			  res->feature & ATA_ICRC ? "ICRC " : "",
			  res->feature & ATA_UNC ? "UNC " : "",
			  res->feature & ATA_IDNF ? "IDNF " : "",
			  res->feature & ATA_ABORTED ? "ABRT " : "");
#endif
	}
}

/**
 *	ata_eh_report - report error handling to user
 *	@ap: ATA port to report EH about
 *
 *	Report EH to user.
 *
 *	LOCKING:
 *	None.
 */
void ata_eh_report(struct ata_port *ap)
{
	struct ata_link *link;

	ata_for_each_link(link, ap, HOST_FIRST)
		ata_eh_link_report(link);
}

static int ata_do_reset(struct ata_link *link, ata_reset_fn_t reset,
			unsigned int *classes, unsigned long deadline,
			bool clear_classes)
{
	struct ata_device *dev;

	if (clear_classes)
		ata_for_each_dev(dev, link, ALL)
			classes[dev->devno] = ATA_DEV_UNKNOWN;

	return reset(link, classes, deadline);
}

static int ata_eh_followup_srst_needed(struct ata_link *link,
				       int rc, const unsigned int *classes)
{
	if ((link->flags & ATA_LFLAG_NO_SRST) || ata_link_offline(link))
		return 0;
	if (rc == -EAGAIN)
		return 1;
	if (sata_pmp_supported(link->ap) && ata_is_host_link(link))
		return 1;
	return 0;
}

int ata_eh_reset(struct ata_link *link, int classify,
		 ata_prereset_fn_t prereset, ata_reset_fn_t softreset,
		 ata_reset_fn_t hardreset, ata_postreset_fn_t postreset)
{
	struct ata_port *ap = link->ap;
	struct ata_link *slave = ap->slave_link;
	struct ata_eh_context *ehc = &link->eh_context;
	struct ata_eh_context *sehc = slave ? &slave->eh_context : NULL;
	unsigned int *classes = ehc->classes;
	unsigned int lflags = link->flags;
	int verbose = !(ehc->i.flags & ATA_EHI_QUIET);
	int max_tries = 0, try = 0;
	struct ata_link *failed_link;
	struct ata_device *dev;
	unsigned long deadline, now;
	ata_reset_fn_t reset;
	unsigned long flags;
	u32 sstatus;
	int nr_unknown, rc;

	/*
	 * Prepare to reset
	 */
	while (ata_eh_reset_timeouts[max_tries] != ULONG_MAX)
		max_tries++;
	if (link->flags & ATA_LFLAG_NO_HRST)
		hardreset = NULL;
	if (link->flags & ATA_LFLAG_NO_SRST)
		softreset = NULL;

	/* make sure each reset attempt is at least COOL_DOWN apart */
	if (ehc->i.flags & ATA_EHI_DID_RESET) {
		now = jiffies;
		WARN_ON(time_after(ehc->last_reset, now));
		deadline = ata_deadline(ehc->last_reset,
					ATA_EH_RESET_COOL_DOWN);
		if (time_before(now, deadline))
			schedule_timeout_uninterruptible(deadline - now);
	}

	spin_lock_irqsave(ap->lock, flags);
	ap->pflags |= ATA_PFLAG_RESETTING;
	spin_unlock_irqrestore(ap->lock, flags);

	ata_eh_about_to_do(link, NULL, ATA_EH_RESET);

	ata_for_each_dev(dev, link, ALL) {
		/* If we issue an SRST then an ATA drive (not ATAPI)
		 * may change configuration and be in PIO0 timing. If
		 * we do a hard reset (or are coming from power on)
		 * this is true for ATA or ATAPI. Until we've set a
		 * suitable controller mode we should not touch the
		 * bus as we may be talking too fast.
		 */
		dev->pio_mode = XFER_PIO_0;

		/* If the controller has a pio mode setup function
		 * then use it to set the chipset to rights. Don't
		 * touch the DMA setup as that will be dealt with when
		 * configuring devices.
		 */
		if (ap->ops->set_piomode)
			ap->ops->set_piomode(ap, dev);
	}

	/* prefer hardreset */
	reset = NULL;
	ehc->i.action &= ~ATA_EH_RESET;
	if (hardreset) {
		reset = hardreset;
		ehc->i.action |= ATA_EH_HARDRESET;
	} else if (softreset) {
		reset = softreset;
		ehc->i.action |= ATA_EH_SOFTRESET;
	}

	if (prereset) {
		unsigned long deadline = ata_deadline(jiffies,
						      ATA_EH_PRERESET_TIMEOUT);

		if (slave) {
			sehc->i.action &= ~ATA_EH_RESET;
			sehc->i.action |= ehc->i.action;
		}

		rc = prereset(link, deadline);

		/* If present, do prereset on slave link too.  Reset
		 * is skipped iff both master and slave links report
		 * -ENOENT or clear ATA_EH_RESET.
		 */
		if (slave && (rc == 0 || rc == -ENOENT)) {
			int tmp;

			tmp = prereset(slave, deadline);
			if (tmp != -ENOENT)
				rc = tmp;

			ehc->i.action |= sehc->i.action;
		}

		if (rc) {
			if (rc == -ENOENT) {
				ata_link_printk(link, KERN_DEBUG,
						"port disabled. ignoring.\n");
				ehc->i.action &= ~ATA_EH_RESET;

				ata_for_each_dev(dev, link, ALL)
					classes[dev->devno] = ATA_DEV_NONE;

				rc = 0;
			} else
				ata_link_printk(link, KERN_ERR,
					"prereset failed (errno=%d)\n", rc);
			goto out;
		}

		/* prereset() might have cleared ATA_EH_RESET.  If so,
		 * bang classes, thaw and return.
		 */
		if (reset && !(ehc->i.action & ATA_EH_RESET)) {
			ata_for_each_dev(dev, link, ALL)
				classes[dev->devno] = ATA_DEV_NONE;
			if ((ap->pflags & ATA_PFLAG_FROZEN) &&
			    ata_is_host_link(link))
				ata_eh_thaw_port(ap);
			rc = 0;
			goto out;
		}
	}

 retry:
	/*
	 * Perform reset
	 */
	if (ata_is_host_link(link))
		ata_eh_freeze_port(ap);

	deadline = ata_deadline(jiffies, ata_eh_reset_timeouts[try++]);

	if (reset) {
		if (verbose)
			ata_link_printk(link, KERN_INFO, "%s resetting link\n",
					reset == softreset ? "soft" : "hard");

		/* mark that this EH session started with reset */
		ehc->last_reset = jiffies;
		if (reset == hardreset)
			ehc->i.flags |= ATA_EHI_DID_HARDRESET;
		else
			ehc->i.flags |= ATA_EHI_DID_SOFTRESET;

		rc = ata_do_reset(link, reset, classes, deadline, true);
		if (rc && rc != -EAGAIN) {
			failed_link = link;
			goto fail;
		}

		/* hardreset slave link if existent */
		if (slave && reset == hardreset) {
			int tmp;

			if (verbose)
				ata_link_printk(slave, KERN_INFO,
						"hard resetting link\n");

			ata_eh_about_to_do(slave, NULL, ATA_EH_RESET);
			tmp = ata_do_reset(slave, reset, classes, deadline,
					   false);
			switch (tmp) {
			case -EAGAIN:
				rc = -EAGAIN;
			case 0:
				break;
			default:
				failed_link = slave;
				rc = tmp;
				goto fail;
			}
		}

		/* perform follow-up SRST if necessary */
		if (reset == hardreset &&
		    ata_eh_followup_srst_needed(link, rc, classes)) {
			reset = softreset;

			if (!reset) {
				ata_link_printk(link, KERN_ERR,
						"follow-up softreset required "
						"but no softreset available\n");
				failed_link = link;
				rc = -EINVAL;
				goto fail;
			}

			ata_eh_about_to_do(link, NULL, ATA_EH_RESET);
			rc = ata_do_reset(link, reset, classes, deadline, true);
			if (rc) {
				failed_link = link;
				goto fail;
			}
		}
	} else {
		if (verbose)
			ata_link_printk(link, KERN_INFO, "no reset method "
					"available, skipping reset\n");
		if (!(lflags & ATA_LFLAG_ASSUME_CLASS))
			lflags |= ATA_LFLAG_ASSUME_ATA;
	}

	/*
	 * Post-reset processing
	 */
	ata_for_each_dev(dev, link, ALL) {
		/* After the reset, the device state is PIO 0 and the
		 * controller state is undefined.  Reset also wakes up
		 * drives from sleeping mode.
		 */
		dev->pio_mode = XFER_PIO_0;
		dev->flags &= ~ATA_DFLAG_SLEEPING;

		if (ata_phys_link_offline(ata_dev_phys_link(dev)))
			continue;

		/* apply class override */
		if (lflags & ATA_LFLAG_ASSUME_ATA)
			classes[dev->devno] = ATA_DEV_ATA;
		else if (lflags & ATA_LFLAG_ASSUME_SEMB)
			classes[dev->devno] = ATA_DEV_SEMB_UNSUP;
	}

	/* record current link speed */
	if (sata_scr_read(link, SCR_STATUS, &sstatus) == 0)
		link->sata_spd = (sstatus >> 4) & 0xf;
	if (slave && sata_scr_read(slave, SCR_STATUS, &sstatus) == 0)
		slave->sata_spd = (sstatus >> 4) & 0xf;

	/* thaw the port */
	if (ata_is_host_link(link))
		ata_eh_thaw_port(ap);

	/* postreset() should clear hardware SError.  Although SError
	 * is cleared during link resume, clearing SError here is
	 * necessary as some PHYs raise hotplug events after SRST.
	 * This introduces race condition where hotplug occurs between
	 * reset and here.  This race is mediated by cross checking
	 * link onlineness and classification result later.
	 */
	if (postreset) {
		postreset(link, classes);
		if (slave)
			postreset(slave, classes);
	}

	/*
	 * Some controllers can't be frozen very well and may set spurious
	 * error conditions during reset.  Clear accumulated error
	 * information and re-thaw the port if frozen.  As reset is the
	 * final recovery action and we cross check link onlineness against
	 * device classification later, no hotplug event is lost by this.
	 */
	spin_lock_irqsave(link->ap->lock, flags);
	memset(&link->eh_info, 0, sizeof(link->eh_info));
	if (slave)
		memset(&slave->eh_info, 0, sizeof(link->eh_info));
	ap->pflags &= ~ATA_PFLAG_EH_PENDING;
	spin_unlock_irqrestore(link->ap->lock, flags);

	if (ap->pflags & ATA_PFLAG_FROZEN)
		ata_eh_thaw_port(ap);

	/*
	 * Make sure onlineness and classification result correspond.
	 * Hotplug could have happened during reset and some
	 * controllers fail to wait while a drive is spinning up after
	 * being hotplugged causing misdetection.  By cross checking
	 * link on/offlineness and classification result, those
	 * conditions can be reliably detected and retried.
	 */
	nr_unknown = 0;
	ata_for_each_dev(dev, link, ALL) {
		if (ata_phys_link_online(ata_dev_phys_link(dev))) {
			if (classes[dev->devno] == ATA_DEV_UNKNOWN) {
				ata_dev_printk(dev, KERN_DEBUG, "link online "
					       "but device misclassifed\n");
				classes[dev->devno] = ATA_DEV_NONE;
				nr_unknown++;
			}
		} else if (ata_phys_link_offline(ata_dev_phys_link(dev))) {
			if (ata_class_enabled(classes[dev->devno]))
				ata_dev_printk(dev, KERN_DEBUG, "link offline, "
					       "clearing class %d to NONE\n",
					       classes[dev->devno]);
			classes[dev->devno] = ATA_DEV_NONE;
		} else if (classes[dev->devno] == ATA_DEV_UNKNOWN) {
			ata_dev_printk(dev, KERN_DEBUG, "link status unknown, "
				       "clearing UNKNOWN to NONE\n");
			classes[dev->devno] = ATA_DEV_NONE;
		}
	}

	if (classify && nr_unknown) {
		if (try < max_tries) {
			ata_link_printk(link, KERN_WARNING, "link online but "
					"%d devices misclassified, retrying\n",
					nr_unknown);
			failed_link = link;
			rc = -EAGAIN;
			goto fail;
		}
		ata_link_printk(link, KERN_WARNING,
				"link online but %d devices misclassified, "
				"device detection might fail\n", nr_unknown);
	}

	/* reset successful, schedule revalidation */
	ata_eh_done(link, NULL, ATA_EH_RESET);
	if (slave)
		ata_eh_done(slave, NULL, ATA_EH_RESET);
	ehc->last_reset = jiffies;		/* update to completion time */
	ehc->i.action |= ATA_EH_REVALIDATE;
	link->lpm_policy = ATA_LPM_UNKNOWN;	/* reset LPM state */

	rc = 0;
 out:
	/* clear hotplug flag */
	ehc->i.flags &= ~ATA_EHI_HOTPLUGGED;
	if (slave)
		sehc->i.flags &= ~ATA_EHI_HOTPLUGGED;

	spin_lock_irqsave(ap->lock, flags);
	ap->pflags &= ~ATA_PFLAG_RESETTING;
	spin_unlock_irqrestore(ap->lock, flags);

	return rc;

 fail:
	/* if SCR isn't accessible on a fan-out port, PMP needs to be reset */
	if (!ata_is_host_link(link) &&
	    sata_scr_read(link, SCR_STATUS, &sstatus))
		rc = -ERESTART;

	if (rc == -ERESTART || try >= max_tries)
		goto out;

	now = jiffies;
	if (time_before(now, deadline)) {
		unsigned long delta = deadline - now;

		ata_link_printk(failed_link, KERN_WARNING,
			"reset failed (errno=%d), retrying in %u secs\n",
			rc, DIV_ROUND_UP(jiffies_to_msecs(delta), 1000));

		ata_eh_release(ap);
		while (delta)
			delta = schedule_timeout_uninterruptible(delta);
		ata_eh_acquire(ap);
	}

	if (try == max_tries - 1) {
		sata_down_spd_limit(link, 0);
		if (slave)
			sata_down_spd_limit(slave, 0);
	} else if (rc == -EPIPE)
		sata_down_spd_limit(failed_link, 0);

	if (hardreset)
		reset = hardreset;
	goto retry;
}

static inline void ata_eh_pull_park_action(struct ata_port *ap)
{
	struct ata_link *link;
	struct ata_device *dev;
	unsigned long flags;

	/*
	 * This function can be thought of as an extended version of
	 * ata_eh_about_to_do() specially crafted to accommodate the
	 * requirements of ATA_EH_PARK handling. Since the EH thread
	 * does not leave the do {} while () loop in ata_eh_recover as
	 * long as the timeout for a park request to *one* device on
	 * the port has not expired, and since we still want to pick
	 * up park requests to other devices on the same port or
	 * timeout updates for the same device, we have to pull
	 * ATA_EH_PARK actions from eh_info into eh_context.i
	 * ourselves at the beginning of each pass over the loop.
	 *
	 * Additionally, all write accesses to &ap->park_req_pending
	 * through INIT_COMPLETION() (see below) or complete_all()
	 * (see ata_scsi_park_store()) are protected by the host lock.
	 * As a result we have that park_req_pending.done is zero on
	 * exit from this function, i.e. when ATA_EH_PARK actions for
	 * *all* devices on port ap have been pulled into the
	 * respective eh_context structs. If, and only if,
	 * park_req_pending.done is non-zero by the time we reach
	 * wait_for_completion_timeout(), another ATA_EH_PARK action
	 * has been scheduled for at least one of the devices on port
	 * ap and we have to cycle over the do {} while () loop in
	 * ata_eh_recover() again.
	 */

	spin_lock_irqsave(ap->lock, flags);
	INIT_COMPLETION(ap->park_req_pending);
	ata_for_each_link(link, ap, EDGE) {
		ata_for_each_dev(dev, link, ALL) {
			struct ata_eh_info *ehi = &link->eh_info;

			link->eh_context.i.dev_action[dev->devno] |=
				ehi->dev_action[dev->devno] & ATA_EH_PARK;
			ata_eh_clear_action(link, dev, ehi, ATA_EH_PARK);
		}
	}
	spin_unlock_irqrestore(ap->lock, flags);
}

static void ata_eh_park_issue_cmd(struct ata_device *dev, int park)
{
	struct ata_eh_context *ehc = &dev->link->eh_context;
	struct ata_taskfile tf;
	unsigned int err_mask;

	ata_tf_init(dev, &tf);
	if (park) {
		ehc->unloaded_mask |= 1 << dev->devno;
		tf.command = ATA_CMD_IDLEIMMEDIATE;
		tf.feature = 0x44;
		tf.lbal = 0x4c;
		tf.lbam = 0x4e;
		tf.lbah = 0x55;
	} else {
		ehc->unloaded_mask &= ~(1 << dev->devno);
		tf.command = ATA_CMD_CHK_POWER;
	}

	tf.flags |= ATA_TFLAG_DEVICE | ATA_TFLAG_ISADDR;
	tf.protocol |= ATA_PROT_NODATA;
	err_mask = ata_exec_internal(dev, &tf, NULL, DMA_NONE, NULL, 0, 0);
	if (park && (err_mask || tf.lbal != 0xc4)) {
		ata_dev_printk(dev, KERN_ERR, "head unload failed!\n");
		ehc->unloaded_mask &= ~(1 << dev->devno);
	}
}

static int ata_eh_revalidate_and_attach(struct ata_link *link,
					struct ata_device **r_failed_dev)
{
	struct ata_port *ap = link->ap;
	struct ata_eh_context *ehc = &link->eh_context;
	struct ata_device *dev;
	unsigned int new_mask = 0;
	unsigned long flags;
	int rc = 0;

	DPRINTK("ENTER\n");

	/* For PATA drive side cable detection to work, IDENTIFY must
	 * be done backwards such that PDIAG- is released by the slave
	 * device before the master device is identified.
	 */
	ata_for_each_dev(dev, link, ALL_REVERSE) {
		unsigned int action = ata_eh_dev_action(dev);
		unsigned int readid_flags = 0;

		if (ehc->i.flags & ATA_EHI_DID_RESET)
			readid_flags |= ATA_READID_POSTRESET;

		if ((action & ATA_EH_REVALIDATE) && ata_dev_enabled(dev)) {
			WARN_ON(dev->class == ATA_DEV_PMP);

			if (ata_phys_link_offline(ata_dev_phys_link(dev))) {
				rc = -EIO;
				goto err;
			}

			ata_eh_about_to_do(link, dev, ATA_EH_REVALIDATE);
			rc = ata_dev_revalidate(dev, ehc->classes[dev->devno],
						readid_flags);
			if (rc)
				goto err;

			ata_eh_done(link, dev, ATA_EH_REVALIDATE);

			/* Configuration may have changed, reconfigure
			 * transfer mode.
			 */
			ehc->i.flags |= ATA_EHI_SETMODE;

			/* schedule the scsi_rescan_device() here */
			schedule_work(&(ap->scsi_rescan_task));
		} else if (dev->class == ATA_DEV_UNKNOWN &&
			   ehc->tries[dev->devno] &&
			   ata_class_enabled(ehc->classes[dev->devno])) {
			/* Temporarily set dev->class, it will be
			 * permanently set once all configurations are
			 * complete.  This is necessary because new
			 * device configuration is done in two
			 * separate loops.
			 */
			dev->class = ehc->classes[dev->devno];

			if (dev->class == ATA_DEV_PMP)
				rc = sata_pmp_attach(dev);
			else
				rc = ata_dev_read_id(dev, &dev->class,
						     readid_flags, dev->id);

			/* read_id might have changed class, store and reset */
			ehc->classes[dev->devno] = dev->class;
			dev->class = ATA_DEV_UNKNOWN;

			switch (rc) {
			case 0:
				/* clear error info accumulated during probe */
				ata_ering_clear(&dev->ering);
				new_mask |= 1 << dev->devno;
				break;
			case -ENOENT:
				/* IDENTIFY was issued to non-existent
				 * device.  No need to reset.  Just
				 * thaw and ignore the device.
				 */
				ata_eh_thaw_port(ap);
				break;
			default:
				goto err;
			}
		}
	}

	/* PDIAG- should have been released, ask cable type if post-reset */
	if ((ehc->i.flags & ATA_EHI_DID_RESET) && ata_is_host_link(link)) {
		if (ap->ops->cable_detect)
			ap->cbl = ap->ops->cable_detect(ap);
		ata_force_cbl(ap);
	}

	/* Configure new devices forward such that user doesn't see
	 * device detection messages backwards.
	 */
	ata_for_each_dev(dev, link, ALL) {
		if (!(new_mask & (1 << dev->devno)))
			continue;

		dev->class = ehc->classes[dev->devno];

		if (dev->class == ATA_DEV_PMP)
			continue;

		ehc->i.flags |= ATA_EHI_PRINTINFO;
		rc = ata_dev_configure(dev);
		ehc->i.flags &= ~ATA_EHI_PRINTINFO;
		if (rc) {
			dev->class = ATA_DEV_UNKNOWN;
			goto err;
		}

		spin_lock_irqsave(ap->lock, flags);
		ap->pflags |= ATA_PFLAG_SCSI_HOTPLUG;
		spin_unlock_irqrestore(ap->lock, flags);

		/* new device discovered, configure xfermode */
		ehc->i.flags |= ATA_EHI_SETMODE;
	}

	return 0;

 err:
	*r_failed_dev = dev;
	DPRINTK("EXIT rc=%d\n", rc);
	return rc;
}

/**
 *	ata_set_mode - Program timings and issue SET FEATURES - XFER
 *	@link: link on which timings will be programmed
 *	@r_failed_dev: out parameter for failed device
 *
 *	Set ATA device disk transfer mode (PIO3, UDMA6, etc.).  If
 *	ata_set_mode() fails, pointer to the failing device is
 *	returned in @r_failed_dev.
 *
 *	LOCKING:
 *	PCI/etc. bus probe sem.
 *
 *	RETURNS:
 *	0 on success, negative errno otherwise
 */
int ata_set_mode(struct ata_link *link, struct ata_device **r_failed_dev)
{
	struct ata_port *ap = link->ap;
	struct ata_device *dev;
	int rc;

	/* if data transfer is verified, clear DUBIOUS_XFER on ering top */
	ata_for_each_dev(dev, link, ENABLED) {
		if (!(dev->flags & ATA_DFLAG_DUBIOUS_XFER)) {
			struct ata_ering_entry *ent;

			ent = ata_ering_top(&dev->ering);
			if (ent)
				ent->eflags &= ~ATA_EFLAG_DUBIOUS_XFER;
		}
	}

	/* has private set_mode? */
	if (ap->ops->set_mode)
		rc = ap->ops->set_mode(link, r_failed_dev);
	else
		rc = ata_do_set_mode(link, r_failed_dev);

	/* if transfer mode has changed, set DUBIOUS_XFER on device */
	ata_for_each_dev(dev, link, ENABLED) {
		struct ata_eh_context *ehc = &link->eh_context;
		u8 saved_xfer_mode = ehc->saved_xfer_mode[dev->devno];
		u8 saved_ncq = !!(ehc->saved_ncq_enabled & (1 << dev->devno));

		if (dev->xfer_mode != saved_xfer_mode ||
		    ata_ncq_enabled(dev) != saved_ncq)
			dev->flags |= ATA_DFLAG_DUBIOUS_XFER;
	}

	return rc;
}

/**
 *	atapi_eh_clear_ua - Clear ATAPI UNIT ATTENTION after reset
 *	@dev: ATAPI device to clear UA for
 *
 *	Resets and other operations can make an ATAPI device raise
 *	UNIT ATTENTION which causes the next operation to fail.  This
 *	function clears UA.
 *
 *	LOCKING:
 *	EH context (may sleep).
 *
 *	RETURNS:
 *	0 on success, -errno on failure.
 */
static int atapi_eh_clear_ua(struct ata_device *dev)
{
	int i;

	for (i = 0; i < ATA_EH_UA_TRIES; i++) {
		u8 *sense_buffer = dev->link->ap->sector_buf;
		u8 sense_key = 0;
		unsigned int err_mask;

		err_mask = atapi_eh_tur(dev, &sense_key);
		if (err_mask != 0 && err_mask != AC_ERR_DEV) {
			ata_dev_printk(dev, KERN_WARNING, "TEST_UNIT_READY "
				"failed (err_mask=0x%x)\n", err_mask);
			return -EIO;
		}

		if (!err_mask || sense_key != UNIT_ATTENTION)
			return 0;

		err_mask = atapi_eh_request_sense(dev, sense_buffer, sense_key);
		if (err_mask) {
			ata_dev_printk(dev, KERN_WARNING, "failed to clear "
				"UNIT ATTENTION (err_mask=0x%x)\n", err_mask);
			return -EIO;
		}
	}

	ata_dev_printk(dev, KERN_WARNING,
		"UNIT ATTENTION persists after %d tries\n", ATA_EH_UA_TRIES);

	return 0;
}

/**
 *	ata_eh_maybe_retry_flush - Retry FLUSH if necessary
 *	@dev: ATA device which may need FLUSH retry
 *
 *	If @dev failed FLUSH, it needs to be reported upper layer
 *	immediately as it means that @dev failed to remap and already
 *	lost at least a sector and further FLUSH retrials won't make
 *	any difference to the lost sector.  However, if FLUSH failed
 *	for other reasons, for example transmission error, FLUSH needs
 *	to be retried.
 *
 *	This function determines whether FLUSH failure retry is
 *	necessary and performs it if so.
 *
 *	RETURNS:
 *	0 if EH can continue, -errno if EH needs to be repeated.
 */
static int ata_eh_maybe_retry_flush(struct ata_device *dev)
{
	struct ata_link *link = dev->link;
	struct ata_port *ap = link->ap;
	struct ata_queued_cmd *qc;
	struct ata_taskfile tf;
	unsigned int err_mask;
	int rc = 0;

	/* did flush fail for this device? */
	if (!ata_tag_valid(link->active_tag))
		return 0;

	qc = __ata_qc_from_tag(ap, link->active_tag);
	if (qc->dev != dev || (qc->tf.command != ATA_CMD_FLUSH_EXT &&
			       qc->tf.command != ATA_CMD_FLUSH))
		return 0;

	/* if the device failed it, it should be reported to upper layers */
	if (qc->err_mask & AC_ERR_DEV)
		return 0;

	/* flush failed for some other reason, give it another shot */
	ata_tf_init(dev, &tf);

	tf.command = qc->tf.command;
	tf.flags |= ATA_TFLAG_DEVICE;
	tf.protocol = ATA_PROT_NODATA;

	ata_dev_printk(dev, KERN_WARNING, "retrying FLUSH 0x%x Emask 0x%x\n",
		       tf.command, qc->err_mask);

	err_mask = ata_exec_internal(dev, &tf, NULL, DMA_NONE, NULL, 0, 0);
	if (!err_mask) {
		/*
		 * FLUSH is complete but there's no way to
		 * successfully complete a failed command from EH.
		 * Making sure retry is allowed at least once and
		 * retrying it should do the trick - whatever was in
		 * the cache is already on the platter and this won't
		 * cause infinite loop.
		 */
		qc->scsicmd->allowed = max(qc->scsicmd->allowed, 1);
	} else {
		ata_dev_printk(dev, KERN_WARNING, "FLUSH failed Emask 0x%x\n",
			       err_mask);
		rc = -EIO;

		/* if device failed it, report it to upper layers */
		if (err_mask & AC_ERR_DEV) {
			qc->err_mask |= AC_ERR_DEV;
			qc->result_tf = tf;
			if (!(ap->pflags & ATA_PFLAG_FROZEN))
				rc = 0;
		}
	}
	return rc;
}

/**
 *	ata_eh_set_lpm - configure SATA interface power management
 *	@link: link to configure power management
 *	@policy: the link power management policy
 *	@r_failed_dev: out parameter for failed device
 *
 *	Enable SATA Interface power management.  This will enable
 *	Device Interface Power Management (DIPM) for min_power
 * 	policy, and then call driver specific callbacks for
 *	enabling Host Initiated Power management.
 *
 *	LOCKING:
 *	EH context.
 *
 *	RETURNS:
 *	0 on success, -errno on failure.
 */
static int ata_eh_set_lpm(struct ata_link *link, enum ata_lpm_policy policy,
			  struct ata_device **r_failed_dev)
{
	struct ata_port *ap = ata_is_host_link(link) ? link->ap : NULL;
	struct ata_eh_context *ehc = &link->eh_context;
	struct ata_device *dev, *link_dev = NULL, *lpm_dev = NULL;
	enum ata_lpm_policy old_policy = link->lpm_policy;
<<<<<<< HEAD
=======
	bool no_dipm = link->ap->flags & ATA_FLAG_NO_DIPM;
>>>>>>> 02f8c6ae
	unsigned int hints = ATA_LPM_EMPTY | ATA_LPM_HIPM;
	unsigned int err_mask;
	int rc;

	/* if the link or host doesn't do LPM, noop */
	if ((link->flags & ATA_LFLAG_NO_LPM) || (ap && !ap->ops->set_lpm))
		return 0;

	/*
	 * DIPM is enabled only for MIN_POWER as some devices
	 * misbehave when the host NACKs transition to SLUMBER.  Order
	 * device and link configurations such that the host always
	 * allows DIPM requests.
	 */
	ata_for_each_dev(dev, link, ENABLED) {
		bool hipm = ata_id_has_hipm(dev->id);
<<<<<<< HEAD
		bool dipm = ata_id_has_dipm(dev->id);
=======
		bool dipm = ata_id_has_dipm(dev->id) && !no_dipm;
>>>>>>> 02f8c6ae

		/* find the first enabled and LPM enabled devices */
		if (!link_dev)
			link_dev = dev;

		if (!lpm_dev && (hipm || dipm))
			lpm_dev = dev;

		hints &= ~ATA_LPM_EMPTY;
		if (!hipm)
			hints &= ~ATA_LPM_HIPM;

		/* disable DIPM before changing link config */
		if (policy != ATA_LPM_MIN_POWER && dipm) {
			err_mask = ata_dev_set_feature(dev,
					SETFEATURES_SATA_DISABLE, SATA_DIPM);
			if (err_mask && err_mask != AC_ERR_DEV) {
				ata_dev_printk(dev, KERN_WARNING,
					"failed to disable DIPM, Emask 0x%x\n",
					err_mask);
				rc = -EIO;
				goto fail;
			}
		}
	}

	if (ap) {
		rc = ap->ops->set_lpm(link, policy, hints);
		if (!rc && ap->slave_link)
			rc = ap->ops->set_lpm(ap->slave_link, policy, hints);
	} else
		rc = sata_pmp_set_lpm(link, policy, hints);

	/*
	 * Attribute link config failure to the first (LPM) enabled
	 * device on the link.
	 */
	if (rc) {
		if (rc == -EOPNOTSUPP) {
			link->flags |= ATA_LFLAG_NO_LPM;
			return 0;
		}
		dev = lpm_dev ? lpm_dev : link_dev;
		goto fail;
	}

	/*
	 * Low level driver acked the transition.  Issue DIPM command
	 * with the new policy set.
	 */
	link->lpm_policy = policy;
	if (ap && ap->slave_link)
		ap->slave_link->lpm_policy = policy;

	/* host config updated, enable DIPM if transitioning to MIN_POWER */
	ata_for_each_dev(dev, link, ENABLED) {
<<<<<<< HEAD
		if (policy == ATA_LPM_MIN_POWER && ata_id_has_dipm(dev->id)) {
=======
		if (policy == ATA_LPM_MIN_POWER && !no_dipm &&
		    ata_id_has_dipm(dev->id)) {
>>>>>>> 02f8c6ae
			err_mask = ata_dev_set_feature(dev,
					SETFEATURES_SATA_ENABLE, SATA_DIPM);
			if (err_mask && err_mask != AC_ERR_DEV) {
				ata_dev_printk(dev, KERN_WARNING,
					"failed to enable DIPM, Emask 0x%x\n",
					err_mask);
				rc = -EIO;
				goto fail;
			}
		}
	}

	return 0;

fail:
	/* restore the old policy */
	link->lpm_policy = old_policy;
	if (ap && ap->slave_link)
		ap->slave_link->lpm_policy = old_policy;

	/* if no device or only one more chance is left, disable LPM */
	if (!dev || ehc->tries[dev->devno] <= 2) {
		ata_link_printk(link, KERN_WARNING,
				"disabling LPM on the link\n");
		link->flags |= ATA_LFLAG_NO_LPM;
	}
	if (r_failed_dev)
		*r_failed_dev = dev;
	return rc;
}

<<<<<<< HEAD
static int ata_link_nr_enabled(struct ata_link *link)
=======
int ata_link_nr_enabled(struct ata_link *link)
>>>>>>> 02f8c6ae
{
	struct ata_device *dev;
	int cnt = 0;

	ata_for_each_dev(dev, link, ENABLED)
		cnt++;
	return cnt;
}

static int ata_link_nr_vacant(struct ata_link *link)
{
	struct ata_device *dev;
	int cnt = 0;

	ata_for_each_dev(dev, link, ALL)
		if (dev->class == ATA_DEV_UNKNOWN)
			cnt++;
	return cnt;
}

static int ata_eh_skip_recovery(struct ata_link *link)
{
	struct ata_port *ap = link->ap;
	struct ata_eh_context *ehc = &link->eh_context;
	struct ata_device *dev;

	/* skip disabled links */
	if (link->flags & ATA_LFLAG_DISABLED)
		return 1;

	/* skip if explicitly requested */
	if (ehc->i.flags & ATA_EHI_NO_RECOVERY)
		return 1;

	/* thaw frozen port and recover failed devices */
	if ((ap->pflags & ATA_PFLAG_FROZEN) || ata_link_nr_enabled(link))
		return 0;

	/* reset at least once if reset is requested */
	if ((ehc->i.action & ATA_EH_RESET) &&
	    !(ehc->i.flags & ATA_EHI_DID_RESET))
		return 0;

	/* skip if class codes for all vacant slots are ATA_DEV_NONE */
	ata_for_each_dev(dev, link, ALL) {
		if (dev->class == ATA_DEV_UNKNOWN &&
		    ehc->classes[dev->devno] != ATA_DEV_NONE)
			return 0;
	}

	return 1;
}

static int ata_count_probe_trials_cb(struct ata_ering_entry *ent, void *void_arg)
{
	u64 interval = msecs_to_jiffies(ATA_EH_PROBE_TRIAL_INTERVAL);
	u64 now = get_jiffies_64();
	int *trials = void_arg;

	if (ent->timestamp < now - min(now, interval))
		return -1;

	(*trials)++;
	return 0;
}

static int ata_eh_schedule_probe(struct ata_device *dev)
{
	struct ata_eh_context *ehc = &dev->link->eh_context;
	struct ata_link *link = ata_dev_phys_link(dev);
	int trials = 0;

	if (!(ehc->i.probe_mask & (1 << dev->devno)) ||
	    (ehc->did_probe_mask & (1 << dev->devno)))
		return 0;

	ata_eh_detach_dev(dev);
	ata_dev_init(dev);
	ehc->did_probe_mask |= (1 << dev->devno);
	ehc->i.action |= ATA_EH_RESET;
	ehc->saved_xfer_mode[dev->devno] = 0;
	ehc->saved_ncq_enabled &= ~(1 << dev->devno);

	/* the link maybe in a deep sleep, wake it up */
	if (link->lpm_policy > ATA_LPM_MAX_POWER) {
		if (ata_is_host_link(link))
			link->ap->ops->set_lpm(link, ATA_LPM_MAX_POWER,
					       ATA_LPM_EMPTY);
		else
			sata_pmp_set_lpm(link, ATA_LPM_MAX_POWER,
					 ATA_LPM_EMPTY);
	}

	/* Record and count probe trials on the ering.  The specific
	 * error mask used is irrelevant.  Because a successful device
	 * detection clears the ering, this count accumulates only if
	 * there are consecutive failed probes.
	 *
	 * If the count is equal to or higher than ATA_EH_PROBE_TRIALS
	 * in the last ATA_EH_PROBE_TRIAL_INTERVAL, link speed is
	 * forced to 1.5Gbps.
	 *
	 * This is to work around cases where failed link speed
	 * negotiation results in device misdetection leading to
	 * infinite DEVXCHG or PHRDY CHG events.
	 */
	ata_ering_record(&dev->ering, 0, AC_ERR_OTHER);
	ata_ering_map(&dev->ering, ata_count_probe_trials_cb, &trials);

	if (trials > ATA_EH_PROBE_TRIALS)
		sata_down_spd_limit(link, 1);

	return 1;
}

static int ata_eh_handle_dev_fail(struct ata_device *dev, int err)
{
	struct ata_eh_context *ehc = &dev->link->eh_context;

	/* -EAGAIN from EH routine indicates retry without prejudice.
	 * The requester is responsible for ensuring forward progress.
	 */
	if (err != -EAGAIN)
		ehc->tries[dev->devno]--;

	switch (err) {
	case -ENODEV:
		/* device missing or wrong IDENTIFY data, schedule probing */
		ehc->i.probe_mask |= (1 << dev->devno);
	case -EINVAL:
		/* give it just one more chance */
		ehc->tries[dev->devno] = min(ehc->tries[dev->devno], 1);
	case -EIO:
		if (ehc->tries[dev->devno] == 1) {
			/* This is the last chance, better to slow
			 * down than lose it.
			 */
			sata_down_spd_limit(ata_dev_phys_link(dev), 0);
			if (dev->pio_mode > XFER_PIO_0)
				ata_down_xfermask_limit(dev, ATA_DNXFER_PIO);
		}
	}

	if (ata_dev_enabled(dev) && !ehc->tries[dev->devno]) {
		/* disable device if it has used up all its chances */
		ata_dev_disable(dev);

		/* detach if offline */
		if (ata_phys_link_offline(ata_dev_phys_link(dev)))
			ata_eh_detach_dev(dev);

		/* schedule probe if necessary */
		if (ata_eh_schedule_probe(dev)) {
			ehc->tries[dev->devno] = ATA_EH_DEV_TRIES;
			memset(ehc->cmd_timeout_idx[dev->devno], 0,
			       sizeof(ehc->cmd_timeout_idx[dev->devno]));
		}

		return 1;
	} else {
		ehc->i.action |= ATA_EH_RESET;
		return 0;
	}
}

/**
 *	ata_eh_recover - recover host port after error
 *	@ap: host port to recover
 *	@prereset: prereset method (can be NULL)
 *	@softreset: softreset method (can be NULL)
 *	@hardreset: hardreset method (can be NULL)
 *	@postreset: postreset method (can be NULL)
 *	@r_failed_link: out parameter for failed link
 *
 *	This is the alpha and omega, eum and yang, heart and soul of
 *	libata exception handling.  On entry, actions required to
 *	recover each link and hotplug requests are recorded in the
 *	link's eh_context.  This function executes all the operations
 *	with appropriate retrials and fallbacks to resurrect failed
 *	devices, detach goners and greet newcomers.
 *
 *	LOCKING:
 *	Kernel thread context (may sleep).
 *
 *	RETURNS:
 *	0 on success, -errno on failure.
 */
int ata_eh_recover(struct ata_port *ap, ata_prereset_fn_t prereset,
		   ata_reset_fn_t softreset, ata_reset_fn_t hardreset,
		   ata_postreset_fn_t postreset,
		   struct ata_link **r_failed_link)
{
	struct ata_link *link;
	struct ata_device *dev;
	int rc, nr_fails;
	unsigned long flags, deadline;

	DPRINTK("ENTER\n");

	/* prep for recovery */
	ata_for_each_link(link, ap, EDGE) {
		struct ata_eh_context *ehc = &link->eh_context;

		/* re-enable link? */
		if (ehc->i.action & ATA_EH_ENABLE_LINK) {
			ata_eh_about_to_do(link, NULL, ATA_EH_ENABLE_LINK);
			spin_lock_irqsave(ap->lock, flags);
			link->flags &= ~ATA_LFLAG_DISABLED;
			spin_unlock_irqrestore(ap->lock, flags);
			ata_eh_done(link, NULL, ATA_EH_ENABLE_LINK);
		}

		ata_for_each_dev(dev, link, ALL) {
			if (link->flags & ATA_LFLAG_NO_RETRY)
				ehc->tries[dev->devno] = 1;
			else
				ehc->tries[dev->devno] = ATA_EH_DEV_TRIES;

			/* collect port action mask recorded in dev actions */
			ehc->i.action |= ehc->i.dev_action[dev->devno] &
					 ~ATA_EH_PERDEV_MASK;
			ehc->i.dev_action[dev->devno] &= ATA_EH_PERDEV_MASK;

			/* process hotplug request */
			if (dev->flags & ATA_DFLAG_DETACH)
				ata_eh_detach_dev(dev);

			/* schedule probe if necessary */
			if (!ata_dev_enabled(dev))
				ata_eh_schedule_probe(dev);
		}
	}

 retry:
	rc = 0;

	/* if UNLOADING, finish immediately */
	if (ap->pflags & ATA_PFLAG_UNLOADING)
		goto out;

	/* prep for EH */
	ata_for_each_link(link, ap, EDGE) {
		struct ata_eh_context *ehc = &link->eh_context;

		/* skip EH if possible. */
		if (ata_eh_skip_recovery(link))
			ehc->i.action = 0;

		ata_for_each_dev(dev, link, ALL)
			ehc->classes[dev->devno] = ATA_DEV_UNKNOWN;
	}

	/* reset */
	ata_for_each_link(link, ap, EDGE) {
		struct ata_eh_context *ehc = &link->eh_context;

		if (!(ehc->i.action & ATA_EH_RESET))
			continue;

		rc = ata_eh_reset(link, ata_link_nr_vacant(link),
				  prereset, softreset, hardreset, postreset);
		if (rc) {
			ata_link_printk(link, KERN_ERR,
					"reset failed, giving up\n");
			goto out;
		}
	}

	do {
		unsigned long now;

		/*
		 * clears ATA_EH_PARK in eh_info and resets
		 * ap->park_req_pending
		 */
		ata_eh_pull_park_action(ap);

		deadline = jiffies;
		ata_for_each_link(link, ap, EDGE) {
			ata_for_each_dev(dev, link, ALL) {
				struct ata_eh_context *ehc = &link->eh_context;
				unsigned long tmp;

				if (dev->class != ATA_DEV_ATA)
					continue;
				if (!(ehc->i.dev_action[dev->devno] &
				      ATA_EH_PARK))
					continue;
				tmp = dev->unpark_deadline;
				if (time_before(deadline, tmp))
					deadline = tmp;
				else if (time_before_eq(tmp, jiffies))
					continue;
				if (ehc->unloaded_mask & (1 << dev->devno))
					continue;

				ata_eh_park_issue_cmd(dev, 1);
			}
		}

		now = jiffies;
		if (time_before_eq(deadline, now))
			break;

		ata_eh_release(ap);
		deadline = wait_for_completion_timeout(&ap->park_req_pending,
						       deadline - now);
		ata_eh_acquire(ap);
	} while (deadline);
	ata_for_each_link(link, ap, EDGE) {
		ata_for_each_dev(dev, link, ALL) {
			if (!(link->eh_context.unloaded_mask &
			      (1 << dev->devno)))
				continue;

			ata_eh_park_issue_cmd(dev, 0);
			ata_eh_done(link, dev, ATA_EH_PARK);
		}
	}

	/* the rest */
	nr_fails = 0;
	ata_for_each_link(link, ap, PMP_FIRST) {
		struct ata_eh_context *ehc = &link->eh_context;

		if (sata_pmp_attached(ap) && ata_is_host_link(link))
			goto config_lpm;

		/* revalidate existing devices and attach new ones */
		rc = ata_eh_revalidate_and_attach(link, &dev);
		if (rc)
			goto rest_fail;

		/* if PMP got attached, return, pmp EH will take care of it */
		if (link->device->class == ATA_DEV_PMP) {
			ehc->i.action = 0;
			return 0;
		}

		/* configure transfer mode if necessary */
		if (ehc->i.flags & ATA_EHI_SETMODE) {
			rc = ata_set_mode(link, &dev);
			if (rc)
				goto rest_fail;
			ehc->i.flags &= ~ATA_EHI_SETMODE;
		}

		/* If reset has been issued, clear UA to avoid
		 * disrupting the current users of the device.
		 */
		if (ehc->i.flags & ATA_EHI_DID_RESET) {
			ata_for_each_dev(dev, link, ALL) {
				if (dev->class != ATA_DEV_ATAPI)
					continue;
				rc = atapi_eh_clear_ua(dev);
				if (rc)
					goto rest_fail;
			}
		}

		/* retry flush if necessary */
		ata_for_each_dev(dev, link, ALL) {
			if (dev->class != ATA_DEV_ATA)
				continue;
			rc = ata_eh_maybe_retry_flush(dev);
			if (rc)
				goto rest_fail;
		}

	config_lpm:
		/* configure link power saving */
		if (link->lpm_policy != ap->target_lpm_policy) {
			rc = ata_eh_set_lpm(link, ap->target_lpm_policy, &dev);
			if (rc)
				goto rest_fail;
		}

		/* this link is okay now */
		ehc->i.flags = 0;
		continue;

	rest_fail:
		nr_fails++;
		if (dev)
			ata_eh_handle_dev_fail(dev, rc);

		if (ap->pflags & ATA_PFLAG_FROZEN) {
			/* PMP reset requires working host port.
			 * Can't retry if it's frozen.
			 */
			if (sata_pmp_attached(ap))
				goto out;
			break;
		}
	}

	if (nr_fails)
		goto retry;

 out:
	if (rc && r_failed_link)
		*r_failed_link = link;

	DPRINTK("EXIT, rc=%d\n", rc);
	return rc;
}

/**
 *	ata_eh_finish - finish up EH
 *	@ap: host port to finish EH for
 *
 *	Recovery is complete.  Clean up EH states and retry or finish
 *	failed qcs.
 *
 *	LOCKING:
 *	None.
 */
void ata_eh_finish(struct ata_port *ap)
{
	int tag;

	/* retry or finish qcs */
	for (tag = 0; tag < ATA_MAX_QUEUE; tag++) {
		struct ata_queued_cmd *qc = __ata_qc_from_tag(ap, tag);

		if (!(qc->flags & ATA_QCFLAG_FAILED))
			continue;

		if (qc->err_mask) {
			/* FIXME: Once EH migration is complete,
			 * generate sense data in this function,
			 * considering both err_mask and tf.
			 */
			if (qc->flags & ATA_QCFLAG_RETRY)
				ata_eh_qc_retry(qc);
			else
				ata_eh_qc_complete(qc);
		} else {
			if (qc->flags & ATA_QCFLAG_SENSE_VALID) {
				ata_eh_qc_complete(qc);
			} else {
				/* feed zero TF to sense generation */
				memset(&qc->result_tf, 0, sizeof(qc->result_tf));
				ata_eh_qc_retry(qc);
			}
		}
	}

	/* make sure nr_active_links is zero after EH */
	WARN_ON(ap->nr_active_links);
	ap->nr_active_links = 0;
}

/**
 *	ata_do_eh - do standard error handling
 *	@ap: host port to handle error for
 *
 *	@prereset: prereset method (can be NULL)
 *	@softreset: softreset method (can be NULL)
 *	@hardreset: hardreset method (can be NULL)
 *	@postreset: postreset method (can be NULL)
 *
 *	Perform standard error handling sequence.
 *
 *	LOCKING:
 *	Kernel thread context (may sleep).
 */
void ata_do_eh(struct ata_port *ap, ata_prereset_fn_t prereset,
	       ata_reset_fn_t softreset, ata_reset_fn_t hardreset,
	       ata_postreset_fn_t postreset)
{
	struct ata_device *dev;
	int rc;

	ata_eh_autopsy(ap);
	ata_eh_report(ap);

	rc = ata_eh_recover(ap, prereset, softreset, hardreset, postreset,
			    NULL);
	if (rc) {
		ata_for_each_dev(dev, &ap->link, ALL)
			ata_dev_disable(dev);
	}

	ata_eh_finish(ap);
}

/**
 *	ata_std_error_handler - standard error handler
 *	@ap: host port to handle error for
 *
 *	Standard error handler
 *
 *	LOCKING:
 *	Kernel thread context (may sleep).
 */
void ata_std_error_handler(struct ata_port *ap)
{
	struct ata_port_operations *ops = ap->ops;
	ata_reset_fn_t hardreset = ops->hardreset;

	/* ignore built-in hardreset if SCR access is not available */
	if (hardreset == sata_std_hardreset && !sata_scr_valid(&ap->link))
		hardreset = NULL;

	ata_do_eh(ap, ops->prereset, ops->softreset, hardreset, ops->postreset);
}

#ifdef CONFIG_PM
/**
 *	ata_eh_handle_port_suspend - perform port suspend operation
 *	@ap: port to suspend
 *
 *	Suspend @ap.
 *
 *	LOCKING:
 *	Kernel thread context (may sleep).
 */
static void ata_eh_handle_port_suspend(struct ata_port *ap)
{
	unsigned long flags;
	int rc = 0;

	/* are we suspending? */
	spin_lock_irqsave(ap->lock, flags);
	if (!(ap->pflags & ATA_PFLAG_PM_PENDING) ||
	    ap->pm_mesg.event == PM_EVENT_ON) {
		spin_unlock_irqrestore(ap->lock, flags);
		return;
	}
	spin_unlock_irqrestore(ap->lock, flags);

	WARN_ON(ap->pflags & ATA_PFLAG_SUSPENDED);

	/* tell ACPI we're suspending */
	rc = ata_acpi_on_suspend(ap);
	if (rc)
		goto out;

	/* suspend */
	ata_eh_freeze_port(ap);

	if (ap->ops->port_suspend)
		rc = ap->ops->port_suspend(ap, ap->pm_mesg);

	ata_acpi_set_state(ap, PMSG_SUSPEND);
 out:
	/* report result */
	spin_lock_irqsave(ap->lock, flags);

	ap->pflags &= ~ATA_PFLAG_PM_PENDING;
	if (rc == 0)
		ap->pflags |= ATA_PFLAG_SUSPENDED;
	else if (ap->pflags & ATA_PFLAG_FROZEN)
		ata_port_schedule_eh(ap);

	if (ap->pm_result) {
		*ap->pm_result = rc;
		ap->pm_result = NULL;
	}

	spin_unlock_irqrestore(ap->lock, flags);

	return;
}

/**
 *	ata_eh_handle_port_resume - perform port resume operation
 *	@ap: port to resume
 *
 *	Resume @ap.
 *
 *	LOCKING:
 *	Kernel thread context (may sleep).
 */
static void ata_eh_handle_port_resume(struct ata_port *ap)
{
	struct ata_link *link;
	struct ata_device *dev;
	unsigned long flags;
	int rc = 0;

	/* are we resuming? */
	spin_lock_irqsave(ap->lock, flags);
	if (!(ap->pflags & ATA_PFLAG_PM_PENDING) ||
	    ap->pm_mesg.event != PM_EVENT_ON) {
		spin_unlock_irqrestore(ap->lock, flags);
		return;
	}
	spin_unlock_irqrestore(ap->lock, flags);

	WARN_ON(!(ap->pflags & ATA_PFLAG_SUSPENDED));

	/*
	 * Error timestamps are in jiffies which doesn't run while
	 * suspended and PHY events during resume isn't too uncommon.
	 * When the two are combined, it can lead to unnecessary speed
	 * downs if the machine is suspended and resumed repeatedly.
	 * Clear error history.
	 */
	ata_for_each_link(link, ap, HOST_FIRST)
		ata_for_each_dev(dev, link, ALL)
			ata_ering_clear(&dev->ering);

	ata_acpi_set_state(ap, PMSG_ON);

	if (ap->ops->port_resume)
		rc = ap->ops->port_resume(ap);

	/* tell ACPI that we're resuming */
	ata_acpi_on_resume(ap);

	/* report result */
	spin_lock_irqsave(ap->lock, flags);
	ap->pflags &= ~(ATA_PFLAG_PM_PENDING | ATA_PFLAG_SUSPENDED);
	if (ap->pm_result) {
		*ap->pm_result = rc;
		ap->pm_result = NULL;
	}
	spin_unlock_irqrestore(ap->lock, flags);
}
#endif /* CONFIG_PM */<|MERGE_RESOLUTION|>--- conflicted
+++ resolved
@@ -3320,10 +3320,7 @@
 	struct ata_eh_context *ehc = &link->eh_context;
 	struct ata_device *dev, *link_dev = NULL, *lpm_dev = NULL;
 	enum ata_lpm_policy old_policy = link->lpm_policy;
-<<<<<<< HEAD
-=======
 	bool no_dipm = link->ap->flags & ATA_FLAG_NO_DIPM;
->>>>>>> 02f8c6ae
 	unsigned int hints = ATA_LPM_EMPTY | ATA_LPM_HIPM;
 	unsigned int err_mask;
 	int rc;
@@ -3340,11 +3337,7 @@
 	 */
 	ata_for_each_dev(dev, link, ENABLED) {
 		bool hipm = ata_id_has_hipm(dev->id);
-<<<<<<< HEAD
-		bool dipm = ata_id_has_dipm(dev->id);
-=======
 		bool dipm = ata_id_has_dipm(dev->id) && !no_dipm;
->>>>>>> 02f8c6ae
 
 		/* find the first enabled and LPM enabled devices */
 		if (!link_dev)
@@ -3401,12 +3394,8 @@
 
 	/* host config updated, enable DIPM if transitioning to MIN_POWER */
 	ata_for_each_dev(dev, link, ENABLED) {
-<<<<<<< HEAD
-		if (policy == ATA_LPM_MIN_POWER && ata_id_has_dipm(dev->id)) {
-=======
 		if (policy == ATA_LPM_MIN_POWER && !no_dipm &&
 		    ata_id_has_dipm(dev->id)) {
->>>>>>> 02f8c6ae
 			err_mask = ata_dev_set_feature(dev,
 					SETFEATURES_SATA_ENABLE, SATA_DIPM);
 			if (err_mask && err_mask != AC_ERR_DEV) {
@@ -3438,11 +3427,7 @@
 	return rc;
 }
 
-<<<<<<< HEAD
-static int ata_link_nr_enabled(struct ata_link *link)
-=======
 int ata_link_nr_enabled(struct ata_link *link)
->>>>>>> 02f8c6ae
 {
 	struct ata_device *dev;
 	int cnt = 0;
