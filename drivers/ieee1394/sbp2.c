/*
 * sbp2.c - SBP-2 protocol driver for IEEE-1394
 *
 * Copyright (C) 2000 James Goodwin, Filanet Corporation (www.filanet.com)
 * jamesg@filanet.com (JSG)
 *
 * Copyright (C) 2003 Ben Collins <bcollins@debian.org>
 *
 * This program is free software; you can redistribute it and/or modify
 * it under the terms of the GNU General Public License as published by
 * the Free Software Foundation; either version 2 of the License, or
 * (at your option) any later version.
 *
 * This program is distributed in the hope that it will be useful,
 * but WITHOUT ANY WARRANTY; without even the implied warranty of
 * MERCHANTABILITY or FITNESS FOR A PARTICULAR PURPOSE.  See the
 * GNU General Public License for more details.
 *
 * You should have received a copy of the GNU General Public License
 * along with this program; if not, write to the Free Software Foundation,
 * Inc., 59 Temple Place - Suite 330, Boston, MA 02111-1307, USA.
 */

/*
 * Brief Description:
 *
 * This driver implements the Serial Bus Protocol 2 (SBP-2) over IEEE-1394
 * under Linux. The SBP-2 driver is implemented as an IEEE-1394 high-level
 * driver. It also registers as a SCSI lower-level driver in order to accept
 * SCSI commands for transport using SBP-2.
 *
 * You may access any attached SBP-2 (usually storage devices) as regular
 * SCSI devices. E.g. mount /dev/sda1, fdisk, mkfs, etc..
 *
 * See http://www.t10.org/drafts.htm#sbp2 for the final draft of the SBP-2
 * specification and for where to purchase the official standard.
 *
 * TODO:
 *   - look into possible improvements of the SCSI error handlers
 *   - handle Unit_Characteristics.mgt_ORB_timeout and .ORB_size
 *   - handle Logical_Unit_Number.ordered
 *   - handle src == 1 in status blocks
 *   - reimplement the DMA mapping in absence of physical DMA so that
 *     bus_to_virt is no longer required
 *   - debug the handling of absent physical DMA
 *   - replace CONFIG_IEEE1394_SBP2_PHYS_DMA by automatic detection
 *     (this is easy but depends on the previous two TODO items)
 *   - make the parameter serialize_io configurable per device
 *   - move all requests to fetch agent registers into non-atomic context,
 *     replace all usages of sbp2util_node_write_no_wait by true transactions
 * Grep for inline FIXME comments below.
 */

#include <linux/compiler.h>
#include <linux/delay.h>
#include <linux/device.h>
#include <linux/dma-mapping.h>
#include <linux/gfp.h>
#include <linux/init.h>
#include <linux/kernel.h>
#include <linux/list.h>
#include <linux/mm.h>
#include <linux/module.h>
#include <linux/moduleparam.h>
#include <linux/sched.h>
#include <linux/slab.h>
#include <linux/spinlock.h>
#include <linux/stat.h>
#include <linux/string.h>
#include <linux/stringify.h>
#include <linux/types.h>
#include <linux/wait.h>
#include <linux/workqueue.h>

#include <asm/byteorder.h>
#include <asm/errno.h>
#include <asm/param.h>
#include <asm/scatterlist.h>
#include <asm/system.h>
#include <asm/types.h>

#ifdef CONFIG_IEEE1394_SBP2_PHYS_DMA
#include <asm/io.h> /* for bus_to_virt */
#endif

#include <scsi/scsi.h>
#include <scsi/scsi_cmnd.h>
#include <scsi/scsi_dbg.h>
#include <scsi/scsi_device.h>
#include <scsi/scsi_host.h>

#include "csr1212.h"
#include "highlevel.h"
#include "hosts.h"
#include "ieee1394.h"
#include "ieee1394_core.h"
#include "ieee1394_hotplug.h"
#include "ieee1394_transactions.h"
#include "ieee1394_types.h"
#include "nodemgr.h"
#include "sbp2.h"

/*
 * Module load parameter definitions
 */

/*
 * Change max_speed on module load if you have a bad IEEE-1394
 * controller that has trouble running 2KB packets at 400mb.
 *
 * NOTE: On certain OHCI parts I have seen short packets on async transmit
 * (probably due to PCI latency/throughput issues with the part). You can
 * bump down the speed if you are running into problems.
 */
static int sbp2_max_speed = IEEE1394_SPEED_MAX;
module_param_named(max_speed, sbp2_max_speed, int, 0644);
MODULE_PARM_DESC(max_speed, "Force max speed "
		 "(3 = 800Mb/s, 2 = 400Mb/s, 1 = 200Mb/s, 0 = 100Mb/s)");

/*
 * Set serialize_io to 0 or N to use dynamically appended lists of command ORBs.
 * This is and always has been buggy in multiple subtle ways. See above TODOs.
 */
static int sbp2_serialize_io = 1;
module_param_named(serialize_io, sbp2_serialize_io, bool, 0444);
MODULE_PARM_DESC(serialize_io, "Serialize requests coming from SCSI drivers "
		 "(default = Y, faster but buggy = N)");

/*
 * Bump up max_sectors if you'd like to support very large sized
 * transfers. Please note that some older sbp2 bridge chips are broken for
 * transfers greater or equal to 128KB.  Default is a value of 255
 * sectors, or just under 128KB (at 512 byte sector size). I can note that
 * the Oxsemi sbp2 chipsets have no problems supporting very large
 * transfer sizes.
 */
static int sbp2_max_sectors = SBP2_MAX_SECTORS;
module_param_named(max_sectors, sbp2_max_sectors, int, 0444);
MODULE_PARM_DESC(max_sectors, "Change max sectors per I/O supported "
		 "(default = " __stringify(SBP2_MAX_SECTORS) ")");

/*
 * Exclusive login to sbp2 device? In most cases, the sbp2 driver should
 * do an exclusive login, as it's generally unsafe to have two hosts
 * talking to a single sbp2 device at the same time (filesystem coherency,
 * etc.). If you're running an sbp2 device that supports multiple logins,
 * and you're either running read-only filesystems or some sort of special
 * filesystem supporting multiple hosts, e.g. OpenGFS, Oracle Cluster
 * File System, or Lustre, then set exclusive_login to zero.
 *
 * So far only bridges from Oxford Semiconductor are known to support
 * concurrent logins. Depending on firmware, four or two concurrent logins
 * are possible on OXFW911 and newer Oxsemi bridges.
 */
static int sbp2_exclusive_login = 1;
module_param_named(exclusive_login, sbp2_exclusive_login, bool, 0644);
MODULE_PARM_DESC(exclusive_login, "Exclusive login to sbp2 device "
		 "(default = Y, use N for concurrent initiators)");

/*
 * If any of the following workarounds is required for your device to work,
 * please submit the kernel messages logged by sbp2 to the linux1394-devel
 * mailing list.
 *
 * - 128kB max transfer
 *   Limit transfer size. Necessary for some old bridges.
 *
 * - 36 byte inquiry
 *   When scsi_mod probes the device, let the inquiry command look like that
 *   from MS Windows.
 *
 * - skip mode page 8
 *   Suppress sending of mode_sense for mode page 8 if the device pretends to
 *   support the SCSI Primary Block commands instead of Reduced Block Commands.
 *
 * - fix capacity
 *   Tell sd_mod to correct the last sector number reported by read_capacity.
 *   Avoids access beyond actual disk limits on devices with an off-by-one bug.
 *   Don't use this with devices which don't have this bug.
 *
 * - override internal blacklist
 *   Instead of adding to the built-in blacklist, use only the workarounds
 *   specified in the module load parameter.
 *   Useful if a blacklist entry interfered with a non-broken device.
 */
static int sbp2_default_workarounds;
module_param_named(workarounds, sbp2_default_workarounds, int, 0644);
MODULE_PARM_DESC(workarounds, "Work around device bugs (default = 0"
	", 128kB max transfer = " __stringify(SBP2_WORKAROUND_128K_MAX_TRANS)
	", 36 byte inquiry = "    __stringify(SBP2_WORKAROUND_INQUIRY_36)
	", skip mode page 8 = "   __stringify(SBP2_WORKAROUND_MODE_SENSE_8)
	", fix capacity = "       __stringify(SBP2_WORKAROUND_FIX_CAPACITY)
	", override internal blacklist = " __stringify(SBP2_WORKAROUND_OVERRIDE)
	", or a combination)");

/*
 * This influences the format of the sysfs attribute
 * /sys/bus/scsi/devices/.../ieee1394_id.
 *
 * The default format is like in older kernels:  %016Lx:%d:%d
 * It contains the target's EUI-64, a number given to the logical unit by
 * the ieee1394 driver's nodemgr (starting at 0), and the LUN.
 *
 * The long format is:  %016Lx:%06x:%04x
 * It contains the target's EUI-64, the unit directory's directory_ID as per
 * IEEE 1212 clause 7.7.19, and the LUN.  This format comes closest to the
 * format of SBP(-3) target port and logical unit identifier as per SAM (SCSI
 * Architecture Model) rev.2 to 4 annex A.  Therefore and because it is
 * independent of the implementation of the ieee1394 nodemgr, the longer format
 * is recommended for future use.
 */
static int sbp2_long_sysfs_ieee1394_id = 1;
module_param_named(long_ieee1394_id, sbp2_long_sysfs_ieee1394_id, bool, 0644);
MODULE_PARM_DESC(long_ieee1394_id, "8+3+2 bytes format of ieee1394_id in sysfs "
		 "(default = backwards-compatible = N, SAM-conforming = Y)");


#define SBP2_INFO(fmt, args...)	HPSB_INFO("sbp2: "fmt, ## args)
#define SBP2_ERR(fmt, args...)	HPSB_ERR("sbp2: "fmt, ## args)

/*
 * Globals
 */
static void sbp2scsi_complete_all_commands(struct sbp2_lu *, u32);
static void sbp2scsi_complete_command(struct sbp2_lu *, u32, struct scsi_cmnd *,
				      void (*)(struct scsi_cmnd *));
static struct sbp2_lu *sbp2_alloc_device(struct unit_directory *);
static int sbp2_start_device(struct sbp2_lu *);
static void sbp2_remove_device(struct sbp2_lu *);
static int sbp2_login_device(struct sbp2_lu *);
static int sbp2_reconnect_device(struct sbp2_lu *);
static int sbp2_logout_device(struct sbp2_lu *);
static void sbp2_host_reset(struct hpsb_host *);
static int sbp2_handle_status_write(struct hpsb_host *, int, int, quadlet_t *,
				    u64, size_t, u16);
static int sbp2_agent_reset(struct sbp2_lu *, int);
static void sbp2_parse_unit_directory(struct sbp2_lu *,
				      struct unit_directory *);
static int sbp2_set_busy_timeout(struct sbp2_lu *);
static int sbp2_max_speed_and_size(struct sbp2_lu *);


static const u8 sbp2_speedto_max_payload[] = { 0x7, 0x8, 0x9, 0xA, 0xB, 0xC };

static struct hpsb_highlevel sbp2_highlevel = {
	.name		= SBP2_DEVICE_NAME,
	.host_reset	= sbp2_host_reset,
};

static struct hpsb_address_ops sbp2_ops = {
	.write		= sbp2_handle_status_write
};

#ifdef CONFIG_IEEE1394_SBP2_PHYS_DMA
static int sbp2_handle_physdma_write(struct hpsb_host *, int, int, quadlet_t *,
				     u64, size_t, u16);
static int sbp2_handle_physdma_read(struct hpsb_host *, int, quadlet_t *, u64,
				    size_t, u16);

static struct hpsb_address_ops sbp2_physdma_ops = {
	.read		= sbp2_handle_physdma_read,
	.write		= sbp2_handle_physdma_write,
};
#endif


/*
 * Interface to driver core and IEEE 1394 core
 */
static struct ieee1394_device_id sbp2_id_table[] = {
	{
	 .match_flags	= IEEE1394_MATCH_SPECIFIER_ID | IEEE1394_MATCH_VERSION,
	 .specifier_id	= SBP2_UNIT_SPEC_ID_ENTRY & 0xffffff,
	 .version	= SBP2_SW_VERSION_ENTRY & 0xffffff},
	{}
};
MODULE_DEVICE_TABLE(ieee1394, sbp2_id_table);

static int sbp2_probe(struct device *);
static int sbp2_remove(struct device *);
static int sbp2_update(struct unit_directory *);

static struct hpsb_protocol_driver sbp2_driver = {
	.name		= SBP2_DEVICE_NAME,
	.id_table	= sbp2_id_table,
	.update		= sbp2_update,
	.driver		= {
		.probe		= sbp2_probe,
		.remove		= sbp2_remove,
	},
};


/*
 * Interface to SCSI core
 */
static int sbp2scsi_queuecommand(struct scsi_cmnd *,
				 void (*)(struct scsi_cmnd *));
static int sbp2scsi_abort(struct scsi_cmnd *);
static int sbp2scsi_reset(struct scsi_cmnd *);
static int sbp2scsi_slave_alloc(struct scsi_device *);
static int sbp2scsi_slave_configure(struct scsi_device *);
static void sbp2scsi_slave_destroy(struct scsi_device *);
static ssize_t sbp2_sysfs_ieee1394_id_show(struct device *,
					   struct device_attribute *, char *);

static DEVICE_ATTR(ieee1394_id, S_IRUGO, sbp2_sysfs_ieee1394_id_show, NULL);

static struct device_attribute *sbp2_sysfs_sdev_attrs[] = {
	&dev_attr_ieee1394_id,
	NULL
};

static struct scsi_host_template sbp2_shost_template = {
	.module			 = THIS_MODULE,
	.name			 = "SBP-2 IEEE-1394",
	.proc_name		 = SBP2_DEVICE_NAME,
	.queuecommand		 = sbp2scsi_queuecommand,
	.eh_abort_handler	 = sbp2scsi_abort,
	.eh_device_reset_handler = sbp2scsi_reset,
	.slave_alloc		 = sbp2scsi_slave_alloc,
	.slave_configure	 = sbp2scsi_slave_configure,
	.slave_destroy		 = sbp2scsi_slave_destroy,
	.this_id		 = -1,
	.sg_tablesize		 = SG_ALL,
	.use_clustering		 = ENABLE_CLUSTERING,
	.cmd_per_lun		 = SBP2_MAX_CMDS,
	.can_queue		 = SBP2_MAX_CMDS,
	.sdev_attrs		 = sbp2_sysfs_sdev_attrs,
};

/* for match-all entries in sbp2_workarounds_table */
#define SBP2_ROM_VALUE_WILDCARD 0x1000000

/*
 * List of devices with known bugs.
 *
 * The firmware_revision field, masked with 0xffff00, is the best indicator
 * for the type of bridge chip of a device.  It yields a few false positives
 * but this did not break correctly behaving devices so far.
 */
static const struct {
	u32 firmware_revision;
	u32 model_id;
	unsigned workarounds;
} sbp2_workarounds_table[] = {
	/* DViCO Momobay CX-1 with TSB42AA9 bridge */ {
		.firmware_revision	= 0x002800,
		.model_id		= 0x001010,
		.workarounds		= SBP2_WORKAROUND_INQUIRY_36 |
					  SBP2_WORKAROUND_MODE_SENSE_8,
	},
	/* Initio bridges, actually only needed for some older ones */ {
		.firmware_revision	= 0x000200,
		.model_id		= SBP2_ROM_VALUE_WILDCARD,
		.workarounds		= SBP2_WORKAROUND_INQUIRY_36,
	},
	/* Symbios bridge */ {
		.firmware_revision	= 0xa0b800,
		.model_id		= SBP2_ROM_VALUE_WILDCARD,
		.workarounds		= SBP2_WORKAROUND_128K_MAX_TRANS,
	},
	/* iPod 4th generation */ {
		.firmware_revision	= 0x0a2700,
		.model_id		= 0x000021,
		.workarounds		= SBP2_WORKAROUND_FIX_CAPACITY,
	},
	/* iPod mini */ {
		.firmware_revision	= 0x0a2700,
		.model_id		= 0x000023,
		.workarounds		= SBP2_WORKAROUND_FIX_CAPACITY,
	},
	/* iPod Photo */ {
		.firmware_revision	= 0x0a2700,
		.model_id		= 0x00007e,
		.workarounds		= SBP2_WORKAROUND_FIX_CAPACITY,
	}
};

/**************************************
 * General utility functions
 **************************************/

#ifndef __BIG_ENDIAN
/*
 * Converts a buffer from be32 to cpu byte ordering. Length is in bytes.
 */
static inline void sbp2util_be32_to_cpu_buffer(void *buffer, int length)
{
	u32 *temp = buffer;

	for (length = (length >> 2); length--; )
		temp[length] = be32_to_cpu(temp[length]);
}

/*
 * Converts a buffer from cpu to be32 byte ordering. Length is in bytes.
 */
static inline void sbp2util_cpu_to_be32_buffer(void *buffer, int length)
{
	u32 *temp = buffer;

	for (length = (length >> 2); length--; )
		temp[length] = cpu_to_be32(temp[length]);
}
#else /* BIG_ENDIAN */
/* Why waste the cpu cycles? */
#define sbp2util_be32_to_cpu_buffer(x,y) do {} while (0)
#define sbp2util_cpu_to_be32_buffer(x,y) do {} while (0)
#endif

static DECLARE_WAIT_QUEUE_HEAD(sbp2_access_wq);

/*
 * Waits for completion of an SBP-2 access request.
 * Returns nonzero if timed out or prematurely interrupted.
 */
static int sbp2util_access_timeout(struct sbp2_lu *lu, int timeout)
{
	long leftover;

	leftover = wait_event_interruptible_timeout(
			sbp2_access_wq, lu->access_complete, timeout);
	lu->access_complete = 0;
	return leftover <= 0;
}

static void sbp2_free_packet(void *packet)
{
	hpsb_free_tlabel(packet);
	hpsb_free_packet(packet);
}

/*
 * This is much like hpsb_node_write(), except it ignores the response
 * subaction and returns immediately. Can be used from atomic context.
 */
static int sbp2util_node_write_no_wait(struct node_entry *ne, u64 addr,
				       quadlet_t *buf, size_t len)
{
	struct hpsb_packet *packet;

	packet = hpsb_make_writepacket(ne->host, ne->nodeid, addr, buf, len);
	if (!packet)
		return -ENOMEM;

	hpsb_set_packet_complete_task(packet, sbp2_free_packet, packet);
	hpsb_node_fill_packet(ne, packet);
	if (hpsb_send_packet(packet) < 0) {
		sbp2_free_packet(packet);
		return -EIO;
	}
	return 0;
}

static void sbp2util_notify_fetch_agent(struct sbp2_lu *lu, u64 offset,
					quadlet_t *data, size_t len)
{
	/* There is a small window after a bus reset within which the node
	 * entry's generation is current but the reconnect wasn't completed. */
	if (unlikely(atomic_read(&lu->state) == SBP2LU_STATE_IN_RESET))
		return;

	if (hpsb_node_write(lu->ne, lu->command_block_agent_addr + offset,
			    data, len))
		SBP2_ERR("sbp2util_notify_fetch_agent failed.");

	/* Now accept new SCSI commands, unless a bus reset happended during
	 * hpsb_node_write. */
	if (likely(atomic_read(&lu->state) != SBP2LU_STATE_IN_RESET))
		scsi_unblock_requests(lu->shost);
}

static void sbp2util_write_orb_pointer(struct work_struct *work)
{
	struct sbp2_lu *lu = container_of(work, struct sbp2_lu, protocol_work);
	quadlet_t data[2];

	data[0] = ORB_SET_NODE_ID(lu->hi->host->node_id);
	data[1] = lu->last_orb_dma;
	sbp2util_cpu_to_be32_buffer(data, 8);
	sbp2util_notify_fetch_agent(lu, SBP2_ORB_POINTER_OFFSET, data, 8);
}

static void sbp2util_write_doorbell(struct work_struct *work)
{
	struct sbp2_lu *lu = container_of(work, struct sbp2_lu, protocol_work);

	sbp2util_notify_fetch_agent(lu, SBP2_DOORBELL_OFFSET, NULL, 4);
}

static int sbp2util_create_command_orb_pool(struct sbp2_lu *lu)
{
	struct sbp2_fwhost_info *hi = lu->hi;
	struct sbp2_command_info *cmd;
	int i, orbs = sbp2_serialize_io ? 2 : SBP2_MAX_CMDS;

	for (i = 0; i < orbs; i++) {
		cmd = kzalloc(sizeof(*cmd), GFP_KERNEL);
		if (!cmd)
			return -ENOMEM;
		cmd->command_orb_dma = dma_map_single(hi->host->device.parent,
						&cmd->command_orb,
						sizeof(struct sbp2_command_orb),
						DMA_TO_DEVICE);
		cmd->sge_dma = dma_map_single(hi->host->device.parent,
					&cmd->scatter_gather_element,
					sizeof(cmd->scatter_gather_element),
					DMA_TO_DEVICE);
		INIT_LIST_HEAD(&cmd->list);
		list_add_tail(&cmd->list, &lu->cmd_orb_completed);
	}
	return 0;
}

static void sbp2util_remove_command_orb_pool(struct sbp2_lu *lu,
					     struct hpsb_host *host)
{
	struct list_head *lh, *next;
	struct sbp2_command_info *cmd;
	unsigned long flags;

	spin_lock_irqsave(&lu->cmd_orb_lock, flags);
	if (!list_empty(&lu->cmd_orb_completed))
		list_for_each_safe(lh, next, &lu->cmd_orb_completed) {
			cmd = list_entry(lh, struct sbp2_command_info, list);
			dma_unmap_single(host->device.parent,
					 cmd->command_orb_dma,
					 sizeof(struct sbp2_command_orb),
					 DMA_TO_DEVICE);
			dma_unmap_single(host->device.parent, cmd->sge_dma,
					 sizeof(cmd->scatter_gather_element),
					 DMA_TO_DEVICE);
			kfree(cmd);
		}
	spin_unlock_irqrestore(&lu->cmd_orb_lock, flags);
	return;
}

/*
 * Finds the sbp2_command for a given outstanding command ORB.
 * Only looks at the in-use list.
 */
static struct sbp2_command_info *sbp2util_find_command_for_orb(
				struct sbp2_lu *lu, dma_addr_t orb)
{
	struct sbp2_command_info *cmd;
	unsigned long flags;

	spin_lock_irqsave(&lu->cmd_orb_lock, flags);
	if (!list_empty(&lu->cmd_orb_inuse))
		list_for_each_entry(cmd, &lu->cmd_orb_inuse, list)
			if (cmd->command_orb_dma == orb) {
				spin_unlock_irqrestore(
						&lu->cmd_orb_lock, flags);
				return cmd;
			}
	spin_unlock_irqrestore(&lu->cmd_orb_lock, flags);
	return NULL;
}

/*
 * Finds the sbp2_command for a given outstanding SCpnt.
 * Only looks at the in-use list.
 * Must be called with lu->cmd_orb_lock held.
 */
static struct sbp2_command_info *sbp2util_find_command_for_SCpnt(
				struct sbp2_lu *lu, void *SCpnt)
{
	struct sbp2_command_info *cmd;

	if (!list_empty(&lu->cmd_orb_inuse))
		list_for_each_entry(cmd, &lu->cmd_orb_inuse, list)
			if (cmd->Current_SCpnt == SCpnt)
				return cmd;
	return NULL;
}

static struct sbp2_command_info *sbp2util_allocate_command_orb(
				struct sbp2_lu *lu,
				struct scsi_cmnd *Current_SCpnt,
				void (*Current_done)(struct scsi_cmnd *))
{
	struct list_head *lh;
	struct sbp2_command_info *cmd = NULL;
	unsigned long flags;

	spin_lock_irqsave(&lu->cmd_orb_lock, flags);
	if (!list_empty(&lu->cmd_orb_completed)) {
		lh = lu->cmd_orb_completed.next;
		list_del(lh);
		cmd = list_entry(lh, struct sbp2_command_info, list);
		cmd->Current_done = Current_done;
		cmd->Current_SCpnt = Current_SCpnt;
		list_add_tail(&cmd->list, &lu->cmd_orb_inuse);
	} else
		SBP2_ERR("%s: no orbs available", __FUNCTION__);
	spin_unlock_irqrestore(&lu->cmd_orb_lock, flags);
	return cmd;
}

/*
 * Unmaps the DMAs of a command and moves the command to the completed ORB list.
 * Must be called with lu->cmd_orb_lock held.
 */
static void sbp2util_mark_command_completed(struct sbp2_lu *lu,
					    struct sbp2_command_info *cmd)
{
	struct hpsb_host *host = lu->ud->ne->host;

	if (cmd->cmd_dma) {
		if (cmd->dma_type == CMD_DMA_SINGLE)
			dma_unmap_single(host->device.parent, cmd->cmd_dma,
					 cmd->dma_size, cmd->dma_dir);
		else if (cmd->dma_type == CMD_DMA_PAGE)
			dma_unmap_page(host->device.parent, cmd->cmd_dma,
				       cmd->dma_size, cmd->dma_dir);
		/* XXX: Check for CMD_DMA_NONE bug */
		cmd->dma_type = CMD_DMA_NONE;
		cmd->cmd_dma = 0;
	}
	if (cmd->sge_buffer) {
		dma_unmap_sg(host->device.parent, cmd->sge_buffer,
			     cmd->dma_size, cmd->dma_dir);
		cmd->sge_buffer = NULL;
	}
	list_move_tail(&cmd->list, &lu->cmd_orb_completed);
}

/*
 * Is lu valid? Is the 1394 node still present?
 */
static inline int sbp2util_node_is_available(struct sbp2_lu *lu)
{
	return lu && lu->ne && !lu->ne->in_limbo;
}

/*********************************************
 * IEEE-1394 core driver stack related section
 *********************************************/

static int sbp2_probe(struct device *dev)
{
	struct unit_directory *ud;
	struct sbp2_lu *lu;

	ud = container_of(dev, struct unit_directory, device);

	/* Don't probe UD's that have the LUN flag. We'll probe the LUN(s)
	 * instead. */
	if (ud->flags & UNIT_DIRECTORY_HAS_LUN_DIRECTORY)
		return -ENODEV;

	lu = sbp2_alloc_device(ud);
	if (!lu)
		return -ENOMEM;

	sbp2_parse_unit_directory(lu, ud);
	return sbp2_start_device(lu);
}

static int sbp2_remove(struct device *dev)
{
	struct unit_directory *ud;
	struct sbp2_lu *lu;
	struct scsi_device *sdev;

	ud = container_of(dev, struct unit_directory, device);
	lu = ud->device.driver_data;
	if (!lu)
		return 0;

	if (lu->shost) {
		/* Get rid of enqueued commands if there is no chance to
		 * send them. */
		if (!sbp2util_node_is_available(lu))
			sbp2scsi_complete_all_commands(lu, DID_NO_CONNECT);
		/* scsi_remove_device() may trigger shutdown functions of SCSI
		 * highlevel drivers which would deadlock if blocked. */
		atomic_set(&lu->state, SBP2LU_STATE_IN_SHUTDOWN);
		scsi_unblock_requests(lu->shost);
	}
	sdev = lu->sdev;
	if (sdev) {
		lu->sdev = NULL;
		scsi_remove_device(sdev);
	}

	sbp2_logout_device(lu);
	sbp2_remove_device(lu);

	return 0;
}

static int sbp2_update(struct unit_directory *ud)
{
	struct sbp2_lu *lu = ud->device.driver_data;

	if (sbp2_reconnect_device(lu)) {
		/* Reconnect has failed. Perhaps we didn't reconnect fast
		 * enough. Try a regular login, but first log out just in
		 * case of any weirdness. */
		sbp2_logout_device(lu);

		if (sbp2_login_device(lu)) {
			/* Login failed too, just fail, and the backend
			 * will call our sbp2_remove for us */
			SBP2_ERR("Failed to reconnect to sbp2 device!");
			return -EBUSY;
		}
	}

	sbp2_set_busy_timeout(lu);
	sbp2_agent_reset(lu, 1);
	sbp2_max_speed_and_size(lu);

	/* Complete any pending commands with busy (so they get retried)
	 * and remove them from our queue. */
	sbp2scsi_complete_all_commands(lu, DID_BUS_BUSY);

	/* Accept new commands unless there was another bus reset in the
	 * meantime. */
	if (hpsb_node_entry_valid(lu->ne)) {
		atomic_set(&lu->state, SBP2LU_STATE_RUNNING);
		scsi_unblock_requests(lu->shost);
	}
	return 0;
}

static struct sbp2_lu *sbp2_alloc_device(struct unit_directory *ud)
{
	struct sbp2_fwhost_info *hi;
	struct Scsi_Host *shost = NULL;
	struct sbp2_lu *lu = NULL;

	lu = kzalloc(sizeof(*lu), GFP_KERNEL);
	if (!lu) {
		SBP2_ERR("failed to create lu");
		goto failed_alloc;
	}

	lu->ne = ud->ne;
	lu->ud = ud;
	lu->speed_code = IEEE1394_SPEED_100;
	lu->max_payload_size = sbp2_speedto_max_payload[IEEE1394_SPEED_100];
	lu->status_fifo_addr = CSR1212_INVALID_ADDR_SPACE;
	INIT_LIST_HEAD(&lu->cmd_orb_inuse);
	INIT_LIST_HEAD(&lu->cmd_orb_completed);
	INIT_LIST_HEAD(&lu->lu_list);
	spin_lock_init(&lu->cmd_orb_lock);
	atomic_set(&lu->state, SBP2LU_STATE_RUNNING);
	INIT_WORK(&lu->protocol_work, NULL);

	ud->device.driver_data = lu;

	hi = hpsb_get_hostinfo(&sbp2_highlevel, ud->ne->host);
	if (!hi) {
		hi = hpsb_create_hostinfo(&sbp2_highlevel, ud->ne->host,
					  sizeof(*hi));
		if (!hi) {
			SBP2_ERR("failed to allocate hostinfo");
			goto failed_alloc;
		}
		hi->host = ud->ne->host;
		INIT_LIST_HEAD(&hi->logical_units);

#ifdef CONFIG_IEEE1394_SBP2_PHYS_DMA
		/* Handle data movement if physical dma is not
		 * enabled or not supported on host controller */
		if (!hpsb_register_addrspace(&sbp2_highlevel, ud->ne->host,
					     &sbp2_physdma_ops,
					     0x0ULL, 0xfffffffcULL)) {
			SBP2_ERR("failed to register lower 4GB address range");
			goto failed_alloc;
		}
#endif
	}

	/* Prevent unloading of the 1394 host */
	if (!try_module_get(hi->host->driver->owner)) {
		SBP2_ERR("failed to get a reference on 1394 host driver");
		goto failed_alloc;
	}

	lu->hi = hi;

	list_add_tail(&lu->lu_list, &hi->logical_units);

	/* Register the status FIFO address range. We could use the same FIFO
	 * for targets at different nodes. However we need different FIFOs per
	 * target in order to support multi-unit devices.
	 * The FIFO is located out of the local host controller's physical range
	 * but, if possible, within the posted write area. Status writes will
	 * then be performed as unified transactions. This slightly reduces
	 * bandwidth usage, and some Prolific based devices seem to require it.
	 */
	lu->status_fifo_addr = hpsb_allocate_and_register_addrspace(
			&sbp2_highlevel, ud->ne->host, &sbp2_ops,
			sizeof(struct sbp2_status_block), sizeof(quadlet_t),
			ud->ne->host->low_addr_space, CSR1212_ALL_SPACE_END);
	if (lu->status_fifo_addr == CSR1212_INVALID_ADDR_SPACE) {
		SBP2_ERR("failed to allocate status FIFO address range");
		goto failed_alloc;
	}

	shost = scsi_host_alloc(&sbp2_shost_template, sizeof(unsigned long));
	if (!shost) {
		SBP2_ERR("failed to register scsi host");
		goto failed_alloc;
	}

	shost->hostdata[0] = (unsigned long)lu;

	if (!scsi_add_host(shost, &ud->device)) {
		lu->shost = shost;
		return lu;
	}

	SBP2_ERR("failed to add scsi host");
	scsi_host_put(shost);

failed_alloc:
	sbp2_remove_device(lu);
	return NULL;
}

static void sbp2_host_reset(struct hpsb_host *host)
{
	struct sbp2_fwhost_info *hi;
	struct sbp2_lu *lu;

	hi = hpsb_get_hostinfo(&sbp2_highlevel, host);
	if (!hi)
		return;
	list_for_each_entry(lu, &hi->logical_units, lu_list)
		if (likely(atomic_read(&lu->state) !=
			   SBP2LU_STATE_IN_SHUTDOWN)) {
			atomic_set(&lu->state, SBP2LU_STATE_IN_RESET);
			scsi_block_requests(lu->shost);
		}
}

static int sbp2_start_device(struct sbp2_lu *lu)
{
	struct sbp2_fwhost_info *hi = lu->hi;
	int error;

	lu->login_response = dma_alloc_coherent(hi->host->device.parent,
				     sizeof(struct sbp2_login_response),
				     &lu->login_response_dma, GFP_KERNEL);
	if (!lu->login_response)
		goto alloc_fail;

	lu->query_logins_orb = dma_alloc_coherent(hi->host->device.parent,
				     sizeof(struct sbp2_query_logins_orb),
				     &lu->query_logins_orb_dma, GFP_KERNEL);
	if (!lu->query_logins_orb)
		goto alloc_fail;

	lu->query_logins_response = dma_alloc_coherent(hi->host->device.parent,
				     sizeof(struct sbp2_query_logins_response),
				     &lu->query_logins_response_dma, GFP_KERNEL);
	if (!lu->query_logins_response)
		goto alloc_fail;

	lu->reconnect_orb = dma_alloc_coherent(hi->host->device.parent,
				     sizeof(struct sbp2_reconnect_orb),
				     &lu->reconnect_orb_dma, GFP_KERNEL);
	if (!lu->reconnect_orb)
		goto alloc_fail;

	lu->logout_orb = dma_alloc_coherent(hi->host->device.parent,
				     sizeof(struct sbp2_logout_orb),
				     &lu->logout_orb_dma, GFP_KERNEL);
	if (!lu->logout_orb)
		goto alloc_fail;

	lu->login_orb = dma_alloc_coherent(hi->host->device.parent,
				     sizeof(struct sbp2_login_orb),
				     &lu->login_orb_dma, GFP_KERNEL);
	if (!lu->login_orb)
		goto alloc_fail;

	if (sbp2util_create_command_orb_pool(lu))
		goto alloc_fail;

	/* Wait a second before trying to log in. Previously logged in
	 * initiators need a chance to reconnect. */
	if (msleep_interruptible(1000)) {
		sbp2_remove_device(lu);
		return -EINTR;
	}

	if (sbp2_login_device(lu)) {
		sbp2_remove_device(lu);
		return -EBUSY;
	}

	sbp2_set_busy_timeout(lu);
	sbp2_agent_reset(lu, 1);
	sbp2_max_speed_and_size(lu);

	error = scsi_add_device(lu->shost, 0, lu->ud->id, 0);
	if (error) {
		SBP2_ERR("scsi_add_device failed");
		sbp2_logout_device(lu);
		sbp2_remove_device(lu);
		return error;
	}

	return 0;

alloc_fail:
	SBP2_ERR("Could not allocate memory for lu");
	sbp2_remove_device(lu);
	return -ENOMEM;
}

static void sbp2_remove_device(struct sbp2_lu *lu)
{
	struct sbp2_fwhost_info *hi;

	if (!lu)
		return;
<<<<<<< HEAD
=======
	hi = lu->hi;
	if (!hi)
		goto no_hi;
>>>>>>> 4367388f

	if (lu->shost) {
		scsi_remove_host(lu->shost);
		scsi_host_put(lu->shost);
	}
	flush_scheduled_work();
<<<<<<< HEAD
	hi = lu->hi;
	if (!hi)
		return;
	sbp2util_remove_command_orb_pool(lu);
=======
	sbp2util_remove_command_orb_pool(lu, hi->host);
>>>>>>> 4367388f

	list_del(&lu->lu_list);

	if (lu->login_response)
		dma_free_coherent(hi->host->device.parent,
				    sizeof(struct sbp2_login_response),
				    lu->login_response,
				    lu->login_response_dma);
	if (lu->login_orb)
		dma_free_coherent(hi->host->device.parent,
				    sizeof(struct sbp2_login_orb),
				    lu->login_orb,
				    lu->login_orb_dma);
	if (lu->reconnect_orb)
		dma_free_coherent(hi->host->device.parent,
				    sizeof(struct sbp2_reconnect_orb),
				    lu->reconnect_orb,
				    lu->reconnect_orb_dma);
	if (lu->logout_orb)
		dma_free_coherent(hi->host->device.parent,
				    sizeof(struct sbp2_logout_orb),
				    lu->logout_orb,
				    lu->logout_orb_dma);
	if (lu->query_logins_orb)
		dma_free_coherent(hi->host->device.parent,
				    sizeof(struct sbp2_query_logins_orb),
				    lu->query_logins_orb,
				    lu->query_logins_orb_dma);
	if (lu->query_logins_response)
		dma_free_coherent(hi->host->device.parent,
				    sizeof(struct sbp2_query_logins_response),
				    lu->query_logins_response,
				    lu->query_logins_response_dma);

	if (lu->status_fifo_addr != CSR1212_INVALID_ADDR_SPACE)
		hpsb_unregister_addrspace(&sbp2_highlevel, hi->host,
					  lu->status_fifo_addr);

	lu->ud->device.driver_data = NULL;

	module_put(hi->host->driver->owner);
<<<<<<< HEAD

=======
no_hi:
>>>>>>> 4367388f
	kfree(lu);
}

#ifdef CONFIG_IEEE1394_SBP2_PHYS_DMA
/*
 * Deal with write requests on adapters which do not support physical DMA or
 * have it switched off.
 */
static int sbp2_handle_physdma_write(struct hpsb_host *host, int nodeid,
				     int destid, quadlet_t *data, u64 addr,
				     size_t length, u16 flags)
{
	memcpy(bus_to_virt((u32) addr), data, length);
	return RCODE_COMPLETE;
}

/*
 * Deal with read requests on adapters which do not support physical DMA or
 * have it switched off.
 */
static int sbp2_handle_physdma_read(struct hpsb_host *host, int nodeid,
				    quadlet_t *data, u64 addr, size_t length,
				    u16 flags)
{
	memcpy(data, bus_to_virt((u32) addr), length);
	return RCODE_COMPLETE;
}
#endif

/**************************************
 * SBP-2 protocol related section
 **************************************/

static int sbp2_query_logins(struct sbp2_lu *lu)
{
	struct sbp2_fwhost_info *hi = lu->hi;
	quadlet_t data[2];
	int max_logins;
	int active_logins;

	lu->query_logins_orb->reserved1 = 0x0;
	lu->query_logins_orb->reserved2 = 0x0;

	lu->query_logins_orb->query_response_lo = lu->query_logins_response_dma;
	lu->query_logins_orb->query_response_hi =
			ORB_SET_NODE_ID(hi->host->node_id);
	lu->query_logins_orb->lun_misc =
			ORB_SET_FUNCTION(SBP2_QUERY_LOGINS_REQUEST);
	lu->query_logins_orb->lun_misc |= ORB_SET_NOTIFY(1);
	lu->query_logins_orb->lun_misc |= ORB_SET_LUN(lu->lun);

	lu->query_logins_orb->reserved_resp_length =
		ORB_SET_QUERY_LOGINS_RESP_LENGTH(
			sizeof(struct sbp2_query_logins_response));

	lu->query_logins_orb->status_fifo_hi =
		ORB_SET_STATUS_FIFO_HI(lu->status_fifo_addr, hi->host->node_id);
	lu->query_logins_orb->status_fifo_lo =
		ORB_SET_STATUS_FIFO_LO(lu->status_fifo_addr);

	sbp2util_cpu_to_be32_buffer(lu->query_logins_orb,
				    sizeof(struct sbp2_query_logins_orb));

	memset(lu->query_logins_response, 0,
	       sizeof(struct sbp2_query_logins_response));

	data[0] = ORB_SET_NODE_ID(hi->host->node_id);
	data[1] = lu->query_logins_orb_dma;
	sbp2util_cpu_to_be32_buffer(data, 8);

	hpsb_node_write(lu->ne, lu->management_agent_addr, data, 8);

	if (sbp2util_access_timeout(lu, 2*HZ)) {
		SBP2_INFO("Error querying logins to SBP-2 device - timed out");
		return -EIO;
	}

	if (lu->status_block.ORB_offset_lo != lu->query_logins_orb_dma) {
		SBP2_INFO("Error querying logins to SBP-2 device - timed out");
		return -EIO;
	}

	if (STATUS_TEST_RDS(lu->status_block.ORB_offset_hi_misc)) {
		SBP2_INFO("Error querying logins to SBP-2 device - failed");
		return -EIO;
	}

	sbp2util_cpu_to_be32_buffer(lu->query_logins_response,
				    sizeof(struct sbp2_query_logins_response));

	max_logins = RESPONSE_GET_MAX_LOGINS(
			lu->query_logins_response->length_max_logins);
	SBP2_INFO("Maximum concurrent logins supported: %d", max_logins);

	active_logins = RESPONSE_GET_ACTIVE_LOGINS(
			lu->query_logins_response->length_max_logins);
	SBP2_INFO("Number of active logins: %d", active_logins);

	if (active_logins >= max_logins) {
		return -EIO;
	}

	return 0;
}

static int sbp2_login_device(struct sbp2_lu *lu)
{
	struct sbp2_fwhost_info *hi = lu->hi;
	quadlet_t data[2];

	if (!lu->login_orb)
		return -EIO;

	if (!sbp2_exclusive_login && sbp2_query_logins(lu)) {
		SBP2_INFO("Device does not support any more concurrent logins");
		return -EIO;
	}

	/* assume no password */
	lu->login_orb->password_hi = 0;
	lu->login_orb->password_lo = 0;

	lu->login_orb->login_response_lo = lu->login_response_dma;
	lu->login_orb->login_response_hi = ORB_SET_NODE_ID(hi->host->node_id);
	lu->login_orb->lun_misc = ORB_SET_FUNCTION(SBP2_LOGIN_REQUEST);

	/* one second reconnect time */
	lu->login_orb->lun_misc |= ORB_SET_RECONNECT(0);
	lu->login_orb->lun_misc |= ORB_SET_EXCLUSIVE(sbp2_exclusive_login);
	lu->login_orb->lun_misc |= ORB_SET_NOTIFY(1);
	lu->login_orb->lun_misc |= ORB_SET_LUN(lu->lun);

	lu->login_orb->passwd_resp_lengths =
		ORB_SET_LOGIN_RESP_LENGTH(sizeof(struct sbp2_login_response));

	lu->login_orb->status_fifo_hi =
		ORB_SET_STATUS_FIFO_HI(lu->status_fifo_addr, hi->host->node_id);
	lu->login_orb->status_fifo_lo =
		ORB_SET_STATUS_FIFO_LO(lu->status_fifo_addr);

	sbp2util_cpu_to_be32_buffer(lu->login_orb,
				    sizeof(struct sbp2_login_orb));

	memset(lu->login_response, 0, sizeof(struct sbp2_login_response));

	data[0] = ORB_SET_NODE_ID(hi->host->node_id);
	data[1] = lu->login_orb_dma;
	sbp2util_cpu_to_be32_buffer(data, 8);

	hpsb_node_write(lu->ne, lu->management_agent_addr, data, 8);

	/* wait up to 20 seconds for login status */
	if (sbp2util_access_timeout(lu, 20*HZ)) {
		SBP2_ERR("Error logging into SBP-2 device - timed out");
		return -EIO;
	}

	/* make sure that the returned status matches the login ORB */
	if (lu->status_block.ORB_offset_lo != lu->login_orb_dma) {
		SBP2_ERR("Error logging into SBP-2 device - timed out");
		return -EIO;
	}

	if (STATUS_TEST_RDS(lu->status_block.ORB_offset_hi_misc)) {
		SBP2_ERR("Error logging into SBP-2 device - failed");
		return -EIO;
	}

	sbp2util_cpu_to_be32_buffer(lu->login_response,
				    sizeof(struct sbp2_login_response));
	lu->command_block_agent_addr =
			((u64)lu->login_response->command_block_agent_hi) << 32;
	lu->command_block_agent_addr |=
			((u64)lu->login_response->command_block_agent_lo);
	lu->command_block_agent_addr &= 0x0000ffffffffffffULL;

	SBP2_INFO("Logged into SBP-2 device");
	return 0;
}

static int sbp2_logout_device(struct sbp2_lu *lu)
{
	struct sbp2_fwhost_info *hi = lu->hi;
	quadlet_t data[2];
	int error;

	lu->logout_orb->reserved1 = 0x0;
	lu->logout_orb->reserved2 = 0x0;
	lu->logout_orb->reserved3 = 0x0;
	lu->logout_orb->reserved4 = 0x0;

	lu->logout_orb->login_ID_misc = ORB_SET_FUNCTION(SBP2_LOGOUT_REQUEST);
	lu->logout_orb->login_ID_misc |=
			ORB_SET_LOGIN_ID(lu->login_response->length_login_ID);
	lu->logout_orb->login_ID_misc |= ORB_SET_NOTIFY(1);

	lu->logout_orb->reserved5 = 0x0;
	lu->logout_orb->status_fifo_hi =
		ORB_SET_STATUS_FIFO_HI(lu->status_fifo_addr, hi->host->node_id);
	lu->logout_orb->status_fifo_lo =
		ORB_SET_STATUS_FIFO_LO(lu->status_fifo_addr);

	sbp2util_cpu_to_be32_buffer(lu->logout_orb,
				    sizeof(struct sbp2_logout_orb));

	data[0] = ORB_SET_NODE_ID(hi->host->node_id);
	data[1] = lu->logout_orb_dma;
	sbp2util_cpu_to_be32_buffer(data, 8);

	error = hpsb_node_write(lu->ne, lu->management_agent_addr, data, 8);
	if (error)
		return error;

	/* wait up to 1 second for the device to complete logout */
	if (sbp2util_access_timeout(lu, HZ))
		return -EIO;

	SBP2_INFO("Logged out of SBP-2 device");
	return 0;
}

static int sbp2_reconnect_device(struct sbp2_lu *lu)
{
	struct sbp2_fwhost_info *hi = lu->hi;
	quadlet_t data[2];
	int error;

	lu->reconnect_orb->reserved1 = 0x0;
	lu->reconnect_orb->reserved2 = 0x0;
	lu->reconnect_orb->reserved3 = 0x0;
	lu->reconnect_orb->reserved4 = 0x0;

	lu->reconnect_orb->login_ID_misc =
			ORB_SET_FUNCTION(SBP2_RECONNECT_REQUEST);
	lu->reconnect_orb->login_ID_misc |=
			ORB_SET_LOGIN_ID(lu->login_response->length_login_ID);
	lu->reconnect_orb->login_ID_misc |= ORB_SET_NOTIFY(1);

	lu->reconnect_orb->reserved5 = 0x0;
	lu->reconnect_orb->status_fifo_hi =
		ORB_SET_STATUS_FIFO_HI(lu->status_fifo_addr, hi->host->node_id);
	lu->reconnect_orb->status_fifo_lo =
		ORB_SET_STATUS_FIFO_LO(lu->status_fifo_addr);

	sbp2util_cpu_to_be32_buffer(lu->reconnect_orb,
				    sizeof(struct sbp2_reconnect_orb));

	data[0] = ORB_SET_NODE_ID(hi->host->node_id);
	data[1] = lu->reconnect_orb_dma;
	sbp2util_cpu_to_be32_buffer(data, 8);

	error = hpsb_node_write(lu->ne, lu->management_agent_addr, data, 8);
	if (error)
		return error;

	/* wait up to 1 second for reconnect status */
	if (sbp2util_access_timeout(lu, HZ)) {
		SBP2_ERR("Error reconnecting to SBP-2 device - timed out");
		return -EIO;
	}

	/* make sure that the returned status matches the reconnect ORB */
	if (lu->status_block.ORB_offset_lo != lu->reconnect_orb_dma) {
		SBP2_ERR("Error reconnecting to SBP-2 device - timed out");
		return -EIO;
	}

	if (STATUS_TEST_RDS(lu->status_block.ORB_offset_hi_misc)) {
		SBP2_ERR("Error reconnecting to SBP-2 device - failed");
		return -EIO;
	}

	SBP2_INFO("Reconnected to SBP-2 device");
	return 0;
}

/*
 * Set the target node's Single Phase Retry limit. Affects the target's retry
 * behaviour if our node is too busy to accept requests.
 */
static int sbp2_set_busy_timeout(struct sbp2_lu *lu)
{
	quadlet_t data;

	data = cpu_to_be32(SBP2_BUSY_TIMEOUT_VALUE);
	if (hpsb_node_write(lu->ne, SBP2_BUSY_TIMEOUT_ADDRESS, &data, 4))
		SBP2_ERR("%s error", __FUNCTION__);
	return 0;
}

static void sbp2_parse_unit_directory(struct sbp2_lu *lu,
				      struct unit_directory *ud)
{
	struct csr1212_keyval *kv;
	struct csr1212_dentry *dentry;
	u64 management_agent_addr;
	u32 unit_characteristics, firmware_revision;
	unsigned workarounds;
	int i;

	management_agent_addr = 0;
	unit_characteristics = 0;
	firmware_revision = 0;

	csr1212_for_each_dir_entry(ud->ne->csr, kv, ud->ud_kv, dentry) {
		switch (kv->key.id) {
		case CSR1212_KV_ID_DEPENDENT_INFO:
			if (kv->key.type == CSR1212_KV_TYPE_CSR_OFFSET)
				management_agent_addr =
				    CSR1212_REGISTER_SPACE_BASE +
				    (kv->value.csr_offset << 2);

			else if (kv->key.type == CSR1212_KV_TYPE_IMMEDIATE)
				lu->lun = ORB_SET_LUN(kv->value.immediate);
			break;

		case SBP2_UNIT_CHARACTERISTICS_KEY:
			/* FIXME: This is ignored so far.
			 * See SBP-2 clause 7.4.8. */
			unit_characteristics = kv->value.immediate;
			break;

		case SBP2_FIRMWARE_REVISION_KEY:
			firmware_revision = kv->value.immediate;
			break;

		default:
			/* FIXME: Check for SBP2_DEVICE_TYPE_AND_LUN_KEY.
			 * Its "ordered" bit has consequences for command ORB
			 * list handling. See SBP-2 clauses 4.6, 7.4.11, 10.2 */
			break;
		}
	}

	workarounds = sbp2_default_workarounds;

	if (!(workarounds & SBP2_WORKAROUND_OVERRIDE))
		for (i = 0; i < ARRAY_SIZE(sbp2_workarounds_table); i++) {
			if (sbp2_workarounds_table[i].firmware_revision !=
			    SBP2_ROM_VALUE_WILDCARD &&
			    sbp2_workarounds_table[i].firmware_revision !=
			    (firmware_revision & 0xffff00))
				continue;
			if (sbp2_workarounds_table[i].model_id !=
			    SBP2_ROM_VALUE_WILDCARD &&
			    sbp2_workarounds_table[i].model_id != ud->model_id)
				continue;
			workarounds |= sbp2_workarounds_table[i].workarounds;
			break;
		}

	if (workarounds)
		SBP2_INFO("Workarounds for node " NODE_BUS_FMT ": 0x%x "
			  "(firmware_revision 0x%06x, vendor_id 0x%06x,"
			  " model_id 0x%06x)",
			  NODE_BUS_ARGS(ud->ne->host, ud->ne->nodeid),
			  workarounds, firmware_revision,
			  ud->vendor_id ? ud->vendor_id : ud->ne->vendor_id,
			  ud->model_id);

	/* We would need one SCSI host template for each target to adjust
	 * max_sectors on the fly, therefore warn only. */
	if (workarounds & SBP2_WORKAROUND_128K_MAX_TRANS &&
	    (sbp2_max_sectors * 512) > (128 * 1024))
		SBP2_INFO("Node " NODE_BUS_FMT ": Bridge only supports 128KB "
			  "max transfer size. WARNING: Current max_sectors "
			  "setting is larger than 128KB (%d sectors)",
			  NODE_BUS_ARGS(ud->ne->host, ud->ne->nodeid),
			  sbp2_max_sectors);

	/* If this is a logical unit directory entry, process the parent
	 * to get the values. */
	if (ud->flags & UNIT_DIRECTORY_LUN_DIRECTORY) {
		struct unit_directory *parent_ud = container_of(
			ud->device.parent, struct unit_directory, device);
		sbp2_parse_unit_directory(lu, parent_ud);
	} else {
		lu->management_agent_addr = management_agent_addr;
		lu->workarounds = workarounds;
		if (ud->flags & UNIT_DIRECTORY_HAS_LUN)
			lu->lun = ORB_SET_LUN(ud->lun);
	}
}

#define SBP2_PAYLOAD_TO_BYTES(p) (1 << ((p) + 2))

/*
 * This function is called in order to determine the max speed and packet
 * size we can use in our ORBs. Note, that we (the driver and host) only
 * initiate the transaction. The SBP-2 device actually transfers the data
 * (by reading from the DMA area we tell it). This means that the SBP-2
 * device decides the actual maximum data it can transfer. We just tell it
 * the speed that it needs to use, and the max_rec the host supports, and
 * it takes care of the rest.
 */
static int sbp2_max_speed_and_size(struct sbp2_lu *lu)
{
	struct sbp2_fwhost_info *hi = lu->hi;
	u8 payload;

	lu->speed_code = hi->host->speed[NODEID_TO_NODE(lu->ne->nodeid)];

	if (lu->speed_code > sbp2_max_speed) {
		lu->speed_code = sbp2_max_speed;
		SBP2_INFO("Reducing speed to %s",
			  hpsb_speedto_str[sbp2_max_speed]);
	}

	/* Payload size is the lesser of what our speed supports and what
	 * our host supports.  */
	payload = min(sbp2_speedto_max_payload[lu->speed_code],
		      (u8) (hi->host->csr.max_rec - 1));

	/* If physical DMA is off, work around limitation in ohci1394:
	 * packet size must not exceed PAGE_SIZE */
	if (lu->ne->host->low_addr_space < (1ULL << 32))
		while (SBP2_PAYLOAD_TO_BYTES(payload) + 24 > PAGE_SIZE &&
		       payload)
			payload--;

	SBP2_INFO("Node " NODE_BUS_FMT ": Max speed [%s] - Max payload [%u]",
		  NODE_BUS_ARGS(hi->host, lu->ne->nodeid),
		  hpsb_speedto_str[lu->speed_code],
		  SBP2_PAYLOAD_TO_BYTES(payload));

	lu->max_payload_size = payload;
	return 0;
}

static int sbp2_agent_reset(struct sbp2_lu *lu, int wait)
{
	quadlet_t data;
	u64 addr;
	int retval;
	unsigned long flags;

	/* flush lu->protocol_work */
	if (wait)
		flush_scheduled_work();

	data = ntohl(SBP2_AGENT_RESET_DATA);
	addr = lu->command_block_agent_addr + SBP2_AGENT_RESET_OFFSET;

	if (wait)
		retval = hpsb_node_write(lu->ne, addr, &data, 4);
	else
		retval = sbp2util_node_write_no_wait(lu->ne, addr, &data, 4);

	if (retval < 0) {
		SBP2_ERR("hpsb_node_write failed.\n");
		return -EIO;
	}

	/* make sure that the ORB_POINTER is written on next command */
	spin_lock_irqsave(&lu->cmd_orb_lock, flags);
	lu->last_orb = NULL;
	spin_unlock_irqrestore(&lu->cmd_orb_lock, flags);

	return 0;
}

static void sbp2_prep_command_orb_sg(struct sbp2_command_orb *orb,
				     struct sbp2_fwhost_info *hi,
				     struct sbp2_command_info *cmd,
				     unsigned int scsi_use_sg,
				     struct scatterlist *sgpnt,
				     u32 orb_direction,
				     enum dma_data_direction dma_dir)
{
	cmd->dma_dir = dma_dir;
	orb->data_descriptor_hi = ORB_SET_NODE_ID(hi->host->node_id);
	orb->misc |= ORB_SET_DIRECTION(orb_direction);

	/* special case if only one element (and less than 64KB in size) */
	if ((scsi_use_sg == 1) &&
	    (sgpnt[0].length <= SBP2_MAX_SG_ELEMENT_LENGTH)) {

		cmd->dma_size = sgpnt[0].length;
		cmd->dma_type = CMD_DMA_PAGE;
		cmd->cmd_dma = dma_map_page(hi->host->device.parent,
					    sgpnt[0].page, sgpnt[0].offset,
					    cmd->dma_size, cmd->dma_dir);

		orb->data_descriptor_lo = cmd->cmd_dma;
		orb->misc |= ORB_SET_DATA_SIZE(cmd->dma_size);

	} else {
		struct sbp2_unrestricted_page_table *sg_element =
						&cmd->scatter_gather_element[0];
		u32 sg_count, sg_len;
		dma_addr_t sg_addr;
		int i, count = dma_map_sg(hi->host->device.parent, sgpnt,
					  scsi_use_sg, dma_dir);

		cmd->dma_size = scsi_use_sg;
		cmd->sge_buffer = sgpnt;

		/* use page tables (s/g) */
		orb->misc |= ORB_SET_PAGE_TABLE_PRESENT(0x1);
		orb->data_descriptor_lo = cmd->sge_dma;

		/* loop through and fill out our SBP-2 page tables
		 * (and split up anything too large) */
		for (i = 0, sg_count = 0 ; i < count; i++, sgpnt++) {
			sg_len = sg_dma_len(sgpnt);
			sg_addr = sg_dma_address(sgpnt);
			while (sg_len) {
				sg_element[sg_count].segment_base_lo = sg_addr;
				if (sg_len > SBP2_MAX_SG_ELEMENT_LENGTH) {
					sg_element[sg_count].length_segment_base_hi =
						PAGE_TABLE_SET_SEGMENT_LENGTH(SBP2_MAX_SG_ELEMENT_LENGTH);
					sg_addr += SBP2_MAX_SG_ELEMENT_LENGTH;
					sg_len -= SBP2_MAX_SG_ELEMENT_LENGTH;
				} else {
					sg_element[sg_count].length_segment_base_hi =
						PAGE_TABLE_SET_SEGMENT_LENGTH(sg_len);
					sg_len = 0;
				}
				sg_count++;
			}
		}

		orb->misc |= ORB_SET_DATA_SIZE(sg_count);

		sbp2util_cpu_to_be32_buffer(sg_element,
				(sizeof(struct sbp2_unrestricted_page_table)) *
				sg_count);
	}
}

static void sbp2_create_command_orb(struct sbp2_lu *lu,
				    struct sbp2_command_info *cmd,
				    unchar *scsi_cmd,
				    unsigned int scsi_use_sg,
				    unsigned int scsi_request_bufflen,
				    void *scsi_request_buffer,
				    enum dma_data_direction dma_dir)
{
	struct sbp2_fwhost_info *hi = lu->hi;
	struct scatterlist *sgpnt = (struct scatterlist *)scsi_request_buffer;
	struct sbp2_command_orb *orb = &cmd->command_orb;
	u32 orb_direction;

	/*
	 * Set-up our command ORB.
	 *
	 * NOTE: We're doing unrestricted page tables (s/g), as this is
	 * best performance (at least with the devices I have). This means
	 * that data_size becomes the number of s/g elements, and
	 * page_size should be zero (for unrestricted).
	 */
	orb->next_ORB_hi = ORB_SET_NULL_PTR(1);
	orb->next_ORB_lo = 0x0;
	orb->misc = ORB_SET_MAX_PAYLOAD(lu->max_payload_size);
	orb->misc |= ORB_SET_SPEED(lu->speed_code);
	orb->misc |= ORB_SET_NOTIFY(1);

	if (dma_dir == DMA_NONE)
		orb_direction = ORB_DIRECTION_NO_DATA_TRANSFER;
	else if (dma_dir == DMA_TO_DEVICE && scsi_request_bufflen)
		orb_direction = ORB_DIRECTION_WRITE_TO_MEDIA;
	else if (dma_dir == DMA_FROM_DEVICE && scsi_request_bufflen)
		orb_direction = ORB_DIRECTION_READ_FROM_MEDIA;
	else {
		SBP2_INFO("Falling back to DMA_NONE");
		orb_direction = ORB_DIRECTION_NO_DATA_TRANSFER;
	}

	/* set up our page table stuff */
	if (orb_direction == ORB_DIRECTION_NO_DATA_TRANSFER) {
		orb->data_descriptor_hi = 0x0;
		orb->data_descriptor_lo = 0x0;
		orb->misc |= ORB_SET_DIRECTION(1);
	} else
		sbp2_prep_command_orb_sg(orb, hi, cmd, scsi_use_sg, sgpnt,
					 orb_direction, dma_dir);

	sbp2util_cpu_to_be32_buffer(orb, sizeof(*orb));

	memset(orb->cdb, 0, 12);
	memcpy(orb->cdb, scsi_cmd, COMMAND_SIZE(*scsi_cmd));
}

static void sbp2_link_orb_command(struct sbp2_lu *lu,
				  struct sbp2_command_info *cmd)
{
	struct sbp2_fwhost_info *hi = lu->hi;
	struct sbp2_command_orb *last_orb;
	dma_addr_t last_orb_dma;
	u64 addr = lu->command_block_agent_addr;
	quadlet_t data[2];
	size_t length;
	unsigned long flags;

	dma_sync_single_for_device(hi->host->device.parent,
				   cmd->command_orb_dma,
				   sizeof(struct sbp2_command_orb),
				   DMA_TO_DEVICE);
	dma_sync_single_for_device(hi->host->device.parent, cmd->sge_dma,
				   sizeof(cmd->scatter_gather_element),
				   DMA_TO_DEVICE);

	/* check to see if there are any previous orbs to use */
	spin_lock_irqsave(&lu->cmd_orb_lock, flags);
	last_orb = lu->last_orb;
	last_orb_dma = lu->last_orb_dma;
	if (!last_orb) {
		/*
		 * last_orb == NULL means: We know that the target's fetch agent
		 * is not active right now.
		 */
		addr += SBP2_ORB_POINTER_OFFSET;
		data[0] = ORB_SET_NODE_ID(hi->host->node_id);
		data[1] = cmd->command_orb_dma;
		sbp2util_cpu_to_be32_buffer(data, 8);
		length = 8;
	} else {
		/*
		 * last_orb != NULL means: We know that the target's fetch agent
		 * is (very probably) not dead or in reset state right now.
		 * We have an ORB already sent that we can append a new one to.
		 * The target's fetch agent may or may not have read this
		 * previous ORB yet.
		 */
		dma_sync_single_for_cpu(hi->host->device.parent, last_orb_dma,
					sizeof(struct sbp2_command_orb),
					DMA_TO_DEVICE);
		last_orb->next_ORB_lo = cpu_to_be32(cmd->command_orb_dma);
		wmb();
		/* Tells hardware that this pointer is valid */
		last_orb->next_ORB_hi = 0;
		dma_sync_single_for_device(hi->host->device.parent,
					   last_orb_dma,
					   sizeof(struct sbp2_command_orb),
					   DMA_TO_DEVICE);
		addr += SBP2_DOORBELL_OFFSET;
		data[0] = 0;
		length = 4;
	}
	lu->last_orb = &cmd->command_orb;
	lu->last_orb_dma = cmd->command_orb_dma;
	spin_unlock_irqrestore(&lu->cmd_orb_lock, flags);

	if (sbp2util_node_write_no_wait(lu->ne, addr, data, length)) {
		/*
		 * sbp2util_node_write_no_wait failed. We certainly ran out
		 * of transaction labels, perhaps just because there were no
		 * context switches which gave khpsbpkt a chance to collect
		 * free tlabels. Try again in non-atomic context. If necessary,
		 * the workqueue job will sleep to guaranteedly get a tlabel.
		 * We do not accept new commands until the job is over.
		 */
		scsi_block_requests(lu->shost);
		PREPARE_WORK(&lu->protocol_work,
			     last_orb ? sbp2util_write_doorbell:
					sbp2util_write_orb_pointer);
		schedule_work(&lu->protocol_work);
	}
}

static int sbp2_send_command(struct sbp2_lu *lu, struct scsi_cmnd *SCpnt,
			     void (*done)(struct scsi_cmnd *))
{
	unchar *scsi_cmd = (unchar *)SCpnt->cmnd;
	unsigned int request_bufflen = scsi_bufflen(SCpnt);
	struct sbp2_command_info *cmd;

	cmd = sbp2util_allocate_command_orb(lu, SCpnt, done);
	if (!cmd)
		return -EIO;

	sbp2_create_command_orb(lu, cmd, scsi_cmd, scsi_sg_count(SCpnt),
				request_bufflen, scsi_sglist(SCpnt),
				SCpnt->sc_data_direction);
	sbp2_link_orb_command(lu, cmd);

	return 0;
}

/*
 * Translates SBP-2 status into SCSI sense data for check conditions
 */
static unsigned int sbp2_status_to_sense_data(unchar *sbp2_status,
					      unchar *sense_data)
{
	/* OK, it's pretty ugly... ;-) */
	sense_data[0] = 0x70;
	sense_data[1] = 0x0;
	sense_data[2] = sbp2_status[9];
	sense_data[3] = sbp2_status[12];
	sense_data[4] = sbp2_status[13];
	sense_data[5] = sbp2_status[14];
	sense_data[6] = sbp2_status[15];
	sense_data[7] = 10;
	sense_data[8] = sbp2_status[16];
	sense_data[9] = sbp2_status[17];
	sense_data[10] = sbp2_status[18];
	sense_data[11] = sbp2_status[19];
	sense_data[12] = sbp2_status[10];
	sense_data[13] = sbp2_status[11];
	sense_data[14] = sbp2_status[20];
	sense_data[15] = sbp2_status[21];

	return sbp2_status[8] & 0x3f;
}

static int sbp2_handle_status_write(struct hpsb_host *host, int nodeid,
				    int destid, quadlet_t *data, u64 addr,
				    size_t length, u16 fl)
{
	struct sbp2_fwhost_info *hi;
	struct sbp2_lu *lu = NULL, *lu_tmp;
	struct scsi_cmnd *SCpnt = NULL;
	struct sbp2_status_block *sb;
	u32 scsi_status = SBP2_SCSI_STATUS_GOOD;
	struct sbp2_command_info *cmd;
	unsigned long flags;

	if (unlikely(length < 8 || length > sizeof(struct sbp2_status_block))) {
		SBP2_ERR("Wrong size of status block");
		return RCODE_ADDRESS_ERROR;
	}
	if (unlikely(!host)) {
		SBP2_ERR("host is NULL - this is bad!");
		return RCODE_ADDRESS_ERROR;
	}
	hi = hpsb_get_hostinfo(&sbp2_highlevel, host);
	if (unlikely(!hi)) {
		SBP2_ERR("host info is NULL - this is bad!");
		return RCODE_ADDRESS_ERROR;
	}

	/* Find the unit which wrote the status. */
	list_for_each_entry(lu_tmp, &hi->logical_units, lu_list) {
		if (lu_tmp->ne->nodeid == nodeid &&
		    lu_tmp->status_fifo_addr == addr) {
			lu = lu_tmp;
			break;
		}
	}
	if (unlikely(!lu)) {
		SBP2_ERR("lu is NULL - device is gone?");
		return RCODE_ADDRESS_ERROR;
	}

	/* Put response into lu status fifo buffer. The first two bytes
	 * come in big endian bit order. Often the target writes only a
	 * truncated status block, minimally the first two quadlets. The rest
	 * is implied to be zeros. */
	sb = &lu->status_block;
	memset(sb->command_set_dependent, 0, sizeof(sb->command_set_dependent));
	memcpy(sb, data, length);
	sbp2util_be32_to_cpu_buffer(sb, 8);

	/* Ignore unsolicited status. Handle command ORB status. */
	if (unlikely(STATUS_GET_SRC(sb->ORB_offset_hi_misc) == 2))
		cmd = NULL;
	else
		cmd = sbp2util_find_command_for_orb(lu, sb->ORB_offset_lo);
	if (cmd) {
		dma_sync_single_for_cpu(hi->host->device.parent,
					cmd->command_orb_dma,
					sizeof(struct sbp2_command_orb),
					DMA_TO_DEVICE);
		dma_sync_single_for_cpu(hi->host->device.parent, cmd->sge_dma,
					sizeof(cmd->scatter_gather_element),
					DMA_TO_DEVICE);
		/* Grab SCSI command pointers and check status. */
		/*
		 * FIXME: If the src field in the status is 1, the ORB DMA must
		 * not be reused until status for a subsequent ORB is received.
		 */
		SCpnt = cmd->Current_SCpnt;
		spin_lock_irqsave(&lu->cmd_orb_lock, flags);
		sbp2util_mark_command_completed(lu, cmd);
		spin_unlock_irqrestore(&lu->cmd_orb_lock, flags);

		if (SCpnt) {
			u32 h = sb->ORB_offset_hi_misc;
			u32 r = STATUS_GET_RESP(h);

			if (r != RESP_STATUS_REQUEST_COMPLETE) {
				SBP2_INFO("resp 0x%x, sbp_status 0x%x",
					  r, STATUS_GET_SBP_STATUS(h));
				scsi_status =
					r == RESP_STATUS_TRANSPORT_FAILURE ?
					SBP2_SCSI_STATUS_BUSY :
					SBP2_SCSI_STATUS_COMMAND_TERMINATED;
			}

			if (STATUS_GET_LEN(h) > 1)
				scsi_status = sbp2_status_to_sense_data(
					(unchar *)sb, SCpnt->sense_buffer);

			if (STATUS_TEST_DEAD(h))
                                sbp2_agent_reset(lu, 0);
		}

		/* Check here to see if there are no commands in-use. If there
		 * are none, we know that the fetch agent left the active state
		 * _and_ that we did not reactivate it yet. Therefore clear
		 * last_orb so that next time we write directly to the
		 * ORB_POINTER register. That way the fetch agent does not need
		 * to refetch the next_ORB. */
		spin_lock_irqsave(&lu->cmd_orb_lock, flags);
		if (list_empty(&lu->cmd_orb_inuse))
			lu->last_orb = NULL;
		spin_unlock_irqrestore(&lu->cmd_orb_lock, flags);

	} else {
		/* It's probably status after a management request. */
		if ((sb->ORB_offset_lo == lu->reconnect_orb_dma) ||
		    (sb->ORB_offset_lo == lu->login_orb_dma) ||
		    (sb->ORB_offset_lo == lu->query_logins_orb_dma) ||
		    (sb->ORB_offset_lo == lu->logout_orb_dma)) {
			lu->access_complete = 1;
			wake_up_interruptible(&sbp2_access_wq);
		}
	}

	if (SCpnt)
		sbp2scsi_complete_command(lu, scsi_status, SCpnt,
					  cmd->Current_done);
	return RCODE_COMPLETE;
}

/**************************************
 * SCSI interface related section
 **************************************/

static int sbp2scsi_queuecommand(struct scsi_cmnd *SCpnt,
				 void (*done)(struct scsi_cmnd *))
{
	struct sbp2_lu *lu = (struct sbp2_lu *)SCpnt->device->host->hostdata[0];
	struct sbp2_fwhost_info *hi;
	int result = DID_NO_CONNECT << 16;

	if (unlikely(!sbp2util_node_is_available(lu)))
		goto done;

	hi = lu->hi;

	if (unlikely(!hi)) {
		SBP2_ERR("sbp2_fwhost_info is NULL - this is bad!");
		goto done;
	}

	/* Multiple units are currently represented to the SCSI core as separate
	 * targets, not as one target with multiple LUs. Therefore return
	 * selection time-out to any IO directed at non-zero LUNs. */
	if (unlikely(SCpnt->device->lun))
		goto done;

	if (unlikely(!hpsb_node_entry_valid(lu->ne))) {
		SBP2_ERR("Bus reset in progress - rejecting command");
		result = DID_BUS_BUSY << 16;
		goto done;
	}

	/* Bidirectional commands are not yet implemented,
	 * and unknown transfer direction not handled. */
	if (unlikely(SCpnt->sc_data_direction == DMA_BIDIRECTIONAL)) {
		SBP2_ERR("Cannot handle DMA_BIDIRECTIONAL - rejecting command");
		result = DID_ERROR << 16;
		goto done;
	}

	if (sbp2_send_command(lu, SCpnt, done)) {
		SBP2_ERR("Error sending SCSI command");
		sbp2scsi_complete_command(lu,
					  SBP2_SCSI_STATUS_SELECTION_TIMEOUT,
					  SCpnt, done);
	}
	return 0;

done:
	SCpnt->result = result;
	done(SCpnt);
	return 0;
}

static void sbp2scsi_complete_all_commands(struct sbp2_lu *lu, u32 status)
{
	struct sbp2_fwhost_info *hi = lu->hi;
	struct list_head *lh;
	struct sbp2_command_info *cmd;
	unsigned long flags;

	spin_lock_irqsave(&lu->cmd_orb_lock, flags);
	while (!list_empty(&lu->cmd_orb_inuse)) {
		lh = lu->cmd_orb_inuse.next;
		cmd = list_entry(lh, struct sbp2_command_info, list);
		dma_sync_single_for_cpu(hi->host->device.parent,
				        cmd->command_orb_dma,
					sizeof(struct sbp2_command_orb),
					DMA_TO_DEVICE);
		dma_sync_single_for_cpu(hi->host->device.parent, cmd->sge_dma,
					sizeof(cmd->scatter_gather_element),
					DMA_TO_DEVICE);
		sbp2util_mark_command_completed(lu, cmd);
		if (cmd->Current_SCpnt) {
			cmd->Current_SCpnt->result = status << 16;
			cmd->Current_done(cmd->Current_SCpnt);
		}
	}
	spin_unlock_irqrestore(&lu->cmd_orb_lock, flags);

	return;
}

/*
 * Complete a regular SCSI command. Can be called in atomic context.
 */
static void sbp2scsi_complete_command(struct sbp2_lu *lu, u32 scsi_status,
				      struct scsi_cmnd *SCpnt,
				      void (*done)(struct scsi_cmnd *))
{
	if (!SCpnt) {
		SBP2_ERR("SCpnt is NULL");
		return;
	}

	switch (scsi_status) {
	case SBP2_SCSI_STATUS_GOOD:
		SCpnt->result = DID_OK << 16;
		break;

	case SBP2_SCSI_STATUS_BUSY:
		SBP2_ERR("SBP2_SCSI_STATUS_BUSY");
		SCpnt->result = DID_BUS_BUSY << 16;
		break;

	case SBP2_SCSI_STATUS_CHECK_CONDITION:
		SCpnt->result = CHECK_CONDITION << 1 | DID_OK << 16;
		break;

	case SBP2_SCSI_STATUS_SELECTION_TIMEOUT:
		SBP2_ERR("SBP2_SCSI_STATUS_SELECTION_TIMEOUT");
		SCpnt->result = DID_NO_CONNECT << 16;
		scsi_print_command(SCpnt);
		break;

	case SBP2_SCSI_STATUS_CONDITION_MET:
	case SBP2_SCSI_STATUS_RESERVATION_CONFLICT:
	case SBP2_SCSI_STATUS_COMMAND_TERMINATED:
		SBP2_ERR("Bad SCSI status = %x", scsi_status);
		SCpnt->result = DID_ERROR << 16;
		scsi_print_command(SCpnt);
		break;

	default:
		SBP2_ERR("Unsupported SCSI status = %x", scsi_status);
		SCpnt->result = DID_ERROR << 16;
	}

	/* If a bus reset is in progress and there was an error, complete
	 * the command as busy so that it will get retried. */
	if (!hpsb_node_entry_valid(lu->ne)
	    && (scsi_status != SBP2_SCSI_STATUS_GOOD)) {
		SBP2_ERR("Completing command with busy (bus reset)");
		SCpnt->result = DID_BUS_BUSY << 16;
	}

	/* Tell the SCSI stack that we're done with this command. */
	done(SCpnt);
}

static int sbp2scsi_slave_alloc(struct scsi_device *sdev)
{
	struct sbp2_lu *lu = (struct sbp2_lu *)sdev->host->hostdata[0];

	lu->sdev = sdev;
	sdev->allow_restart = 1;

	if (lu->workarounds & SBP2_WORKAROUND_INQUIRY_36)
		sdev->inquiry_len = 36;
	return 0;
}

static int sbp2scsi_slave_configure(struct scsi_device *sdev)
{
	struct sbp2_lu *lu = (struct sbp2_lu *)sdev->host->hostdata[0];

	sdev->use_10_for_rw = 1;

	if (sdev->type == TYPE_ROM)
		sdev->use_10_for_ms = 1;
	if (sdev->type == TYPE_DISK &&
	    lu->workarounds & SBP2_WORKAROUND_MODE_SENSE_8)
		sdev->skip_ms_page_8 = 1;
	if (lu->workarounds & SBP2_WORKAROUND_FIX_CAPACITY)
		sdev->fix_capacity = 1;
	return 0;
}

static void sbp2scsi_slave_destroy(struct scsi_device *sdev)
{
	((struct sbp2_lu *)sdev->host->hostdata[0])->sdev = NULL;
	return;
}

/*
 * Called by scsi stack when something has really gone wrong.
 * Usually called when a command has timed-out for some reason.
 */
static int sbp2scsi_abort(struct scsi_cmnd *SCpnt)
{
	struct sbp2_lu *lu = (struct sbp2_lu *)SCpnt->device->host->hostdata[0];
	struct sbp2_fwhost_info *hi = lu->hi;
	struct sbp2_command_info *cmd;
	unsigned long flags;

	SBP2_INFO("aborting sbp2 command");
	scsi_print_command(SCpnt);

	if (sbp2util_node_is_available(lu)) {
		sbp2_agent_reset(lu, 1);

		/* Return a matching command structure to the free pool. */
		spin_lock_irqsave(&lu->cmd_orb_lock, flags);
		cmd = sbp2util_find_command_for_SCpnt(lu, SCpnt);
		if (cmd) {
			dma_sync_single_for_cpu(hi->host->device.parent,
					cmd->command_orb_dma,
					sizeof(struct sbp2_command_orb),
					DMA_TO_DEVICE);
			dma_sync_single_for_cpu(hi->host->device.parent,
					cmd->sge_dma,
					sizeof(cmd->scatter_gather_element),
					DMA_TO_DEVICE);
			sbp2util_mark_command_completed(lu, cmd);
			if (cmd->Current_SCpnt) {
				cmd->Current_SCpnt->result = DID_ABORT << 16;
				cmd->Current_done(cmd->Current_SCpnt);
			}
		}
		spin_unlock_irqrestore(&lu->cmd_orb_lock, flags);

		sbp2scsi_complete_all_commands(lu, DID_BUS_BUSY);
	}

	return SUCCESS;
}

/*
 * Called by scsi stack when something has really gone wrong.
 */
static int sbp2scsi_reset(struct scsi_cmnd *SCpnt)
{
	struct sbp2_lu *lu = (struct sbp2_lu *)SCpnt->device->host->hostdata[0];

	SBP2_INFO("reset requested");

	if (sbp2util_node_is_available(lu)) {
		SBP2_INFO("generating sbp2 fetch agent reset");
		sbp2_agent_reset(lu, 1);
	}

	return SUCCESS;
}

static ssize_t sbp2_sysfs_ieee1394_id_show(struct device *dev,
					   struct device_attribute *attr,
					   char *buf)
{
	struct scsi_device *sdev;
	struct sbp2_lu *lu;

	if (!(sdev = to_scsi_device(dev)))
		return 0;

	if (!(lu = (struct sbp2_lu *)sdev->host->hostdata[0]))
		return 0;

	if (sbp2_long_sysfs_ieee1394_id)
		return sprintf(buf, "%016Lx:%06x:%04x\n",
				(unsigned long long)lu->ne->guid,
				lu->ud->directory_id, ORB_SET_LUN(lu->lun));
	else
		return sprintf(buf, "%016Lx:%d:%d\n",
				(unsigned long long)lu->ne->guid,
				lu->ud->id, ORB_SET_LUN(lu->lun));
}

MODULE_AUTHOR("Ben Collins <bcollins@debian.org>");
MODULE_DESCRIPTION("IEEE-1394 SBP-2 protocol driver");
MODULE_SUPPORTED_DEVICE(SBP2_DEVICE_NAME);
MODULE_LICENSE("GPL");

static int sbp2_module_init(void)
{
	int ret;

	if (sbp2_serialize_io) {
		sbp2_shost_template.can_queue = 1;
		sbp2_shost_template.cmd_per_lun = 1;
	}

	if (sbp2_default_workarounds & SBP2_WORKAROUND_128K_MAX_TRANS &&
	    (sbp2_max_sectors * 512) > (128 * 1024))
		sbp2_max_sectors = 128 * 1024 / 512;
	sbp2_shost_template.max_sectors = sbp2_max_sectors;

	hpsb_register_highlevel(&sbp2_highlevel);
	ret = hpsb_register_protocol(&sbp2_driver);
	if (ret) {
		SBP2_ERR("Failed to register protocol");
		hpsb_unregister_highlevel(&sbp2_highlevel);
		return ret;
	}
	return 0;
}

static void __exit sbp2_module_exit(void)
{
	hpsb_unregister_protocol(&sbp2_driver);
	hpsb_unregister_highlevel(&sbp2_highlevel);
}

module_init(sbp2_module_init);
module_exit(sbp2_module_exit);<|MERGE_RESOLUTION|>--- conflicted
+++ resolved
@@ -922,26 +922,16 @@
 
 	if (!lu)
 		return;
-<<<<<<< HEAD
-=======
 	hi = lu->hi;
 	if (!hi)
 		goto no_hi;
->>>>>>> 4367388f
 
 	if (lu->shost) {
 		scsi_remove_host(lu->shost);
 		scsi_host_put(lu->shost);
 	}
 	flush_scheduled_work();
-<<<<<<< HEAD
-	hi = lu->hi;
-	if (!hi)
-		return;
-	sbp2util_remove_command_orb_pool(lu);
-=======
 	sbp2util_remove_command_orb_pool(lu, hi->host);
->>>>>>> 4367388f
 
 	list_del(&lu->lu_list);
 
@@ -983,11 +973,7 @@
 	lu->ud->device.driver_data = NULL;
 
 	module_put(hi->host->driver->owner);
-<<<<<<< HEAD
-
-=======
 no_hi:
->>>>>>> 4367388f
 	kfree(lu);
 }
 
