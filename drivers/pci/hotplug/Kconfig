--- conflicted
+++ resolved
@@ -122,7 +122,6 @@
 
 	  When in doubt, say N.
 
-<<<<<<< HEAD
 config HOTPLUG_PCI_PCIE
 	tristate "PCI Express Hotplug driver"
 	depends on HOTPLUG_PCI
@@ -213,7 +212,6 @@
  
  	  When in doubt, say N.
 
-=======
 config HOTPLUG_PCI_SGI
 	tristate "SGI PCI Hotplug Support"
 	depends on HOTPLUG_PCI && IA64_SGI_SN2
@@ -222,5 +220,4 @@
 
 	  When in doubt, say N.
 
->>>>>>> 83f56aef
 endmenu
