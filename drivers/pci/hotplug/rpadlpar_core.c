--- conflicted
+++ resolved
@@ -14,10 +14,7 @@
  *      as published by the Free Software Foundation; either version
  *      2 of the License, or (at your option) any later version.
  */
-<<<<<<< HEAD
-=======
-
->>>>>>> 18e352e4
+
 #undef DEBUG
 
 #include <linux/init.h>
@@ -170,11 +167,7 @@
 	 * bus of the EADS bridge so the bridge device itself gets
 	 * properly added
 	 */
-<<<<<<< HEAD
-	pcibios_finish_adding_new_bus(phb->bus);
-=======
 	pcibios_finish_adding_to_bus(phb->bus);
->>>>>>> 18e352e4
 }
 
 static int dlpar_add_pci_slot(char *drc_name, struct device_node *dn)
@@ -213,27 +206,6 @@
 	return 0;
 }
 
-<<<<<<< HEAD
-static int dlpar_remove_root_bus(struct pci_controller *phb)
-{
-	struct pci_bus *phb_bus;
-
-	phb_bus = phb->bus;
-	pr_debug("PCI:  -> removing root bus %04x:%02x\n",
-		 pci_domain_nr(phb_bus), phb_bus->number);
-
-	/* We cannot to remove a root bus that has children */
-	if (!(list_empty(&phb_bus->children) &&
-	      list_empty(&phb_bus->devices))) {
-		pr_debug("PCI: PHB removal failed, bus not empty !\n");
-		return -EBUSY;
-	}
-
-	return remove_phb_dynamic(phb);
-}
-
-=======
->>>>>>> 18e352e4
 static int dlpar_remove_phb(char *drc_name, struct device_node *dn)
 {
 	struct slot *slot;
@@ -242,8 +214,6 @@
 
 	if (!pcibios_find_pci_bus(dn))
 		return -EINVAL;
-
-	pr_debug("PCI: Removing PHB %s...\n", dn->full_name);
 
 	/* If pci slot is hotplugable, use hotplug to remove it */
 	slot = find_php_slot(dn);
@@ -390,18 +360,11 @@
 	pr_debug("PCI: Removing PCI slot below EADS bridge %s\n",
 		 bus->self ? pci_name(bus->self) : "<!PHB!>");
 
-<<<<<<< HEAD
-	/* If pci slot is hotplugable, remove hotplug data structures */
-=======
->>>>>>> 18e352e4
 	slot = find_php_slot(dn);
 	if (slot) {
 		pr_debug("PCI: Removing hotplug slot for %04x:%02x...\n",
 			 pci_domain_nr(bus), bus->number);
-<<<<<<< HEAD
-=======
-
->>>>>>> 18e352e4
+
 		if (rpaphp_deregister_slot(slot)) {
 			printk(KERN_ERR
 				"%s: unable to remove hotplug slot %s\n",
