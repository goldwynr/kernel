--- conflicted
+++ resolved
@@ -1288,11 +1288,7 @@
 		if (ACPI_SUCCESS(status)) {
 			dbg("Gained control for hotplug HW for pci %s (%s)\n",
 				pci_name(dev), (char *)string.pointer);
-<<<<<<< HEAD
-			acpi_os_free(string.pointer);
-=======
 			kfree(string.pointer);
->>>>>>> 120bda20
 			return 0;
 		}
 		if (acpi_root_bridge(handle))
@@ -1306,11 +1302,7 @@
 	err("Cannot get control of hotplug hardware for pci %s\n",
 			pci_name(dev));
 
-<<<<<<< HEAD
-	acpi_os_free(string.pointer);
-=======
 	kfree(string.pointer);
->>>>>>> 120bda20
 	return -1;
 }
 #endif
@@ -1413,12 +1405,6 @@
 	info("HPC vendor_id %x device_id %x ss_vid %x ss_did %x\n", pdev->vendor, pdev->device, 
 		pdev->subsystem_vendor, pdev->subsystem_device);
 
-<<<<<<< HEAD
-	if (pci_enable_device(pdev))
-		goto abort_free_ctlr;
-	
-=======
->>>>>>> 120bda20
 	mutex_init(&ctrl->crit_sect);
 	/* setup wait queue */
 	init_waitqueue_head(&ctrl->queue);
