/*
 * ACPI PCI HotPlug glue functions to ACPI CA subsystem
 *
 * Copyright (C) 2002,2003 Takayoshi Kochi (t-kochi@bq.jp.nec.com)
 * Copyright (C) 2002 Hiroshi Aono (h-aono@ap.jp.nec.com)
 * Copyright (C) 2002,2003 NEC Corporation
 * Copyright (C) 2003-2005 Matthew Wilcox (matthew.wilcox@hp.com)
 * Copyright (C) 2003-2005 Hewlett Packard
 * Copyright (C) 2005 Rajesh Shah (rajesh.shah@intel.com)
 * Copyright (C) 2005 Intel Corporation
 *
 * All rights reserved.
 *
 * This program is free software; you can redistribute it and/or modify
 * it under the terms of the GNU General Public License as published by
 * the Free Software Foundation; either version 2 of the License, or (at
 * your option) any later version.
 *
 * This program is distributed in the hope that it will be useful, but
 * WITHOUT ANY WARRANTY; without even the implied warranty of
 * MERCHANTABILITY OR FITNESS FOR A PARTICULAR PURPOSE, GOOD TITLE or
 * NON INFRINGEMENT.  See the GNU General Public License for more
 * details.
 *
 * You should have received a copy of the GNU General Public License
 * along with this program; if not, write to the Free Software
 * Foundation, Inc., 675 Mass Ave, Cambridge, MA 02139, USA.
 *
 * Send feedback to <kristen.c.accardi@intel.com>
 *
 */

/*
 * Lifetime rules for pci_dev:
 *  - The one in acpiphp_bridge has its refcount elevated by pci_get_slot()
 *    when the bridge is scanned and it loses a refcount when the bridge
 *    is removed.
 *  - When a P2P bridge is present, we elevate the refcount on the subordinate
 *    bus. It loses the refcount when the the driver unloads.
 */

#include <linux/init.h>
#include <linux/module.h>

#include <linux/kernel.h>
#include <linux/pci.h>
#include <linux/pci_hotplug.h>
#include <linux/pci-acpi.h>
#include <linux/mutex.h>
#include <linux/slab.h>

#include "../pci.h"
#include "acpiphp.h"

static LIST_HEAD(bridge_list);

#define MY_NAME "acpiphp_glue"

static void handle_hotplug_event_bridge (acpi_handle, u32, void *);
static void acpiphp_sanitize_bus(struct pci_bus *bus);
static void acpiphp_set_hpp_values(struct pci_bus *bus);
static void handle_hotplug_event_func(acpi_handle handle, u32 type, void *context);

/* callback routine to check for the existence of a pci dock device */
static acpi_status
is_pci_dock_device(acpi_handle handle, u32 lvl, void *context, void **rv)
{
	int *count = (int *)context;

	if (is_dock_device(handle)) {
		(*count)++;
		return AE_CTRL_TERMINATE;
	} else {
		return AE_OK;
	}
}

/*
 * the _DCK method can do funny things... and sometimes not
 * hah-hah funny.
 *
 * TBD - figure out a way to only call fixups for
 * systems that require them.
 */
static int post_dock_fixups(struct notifier_block *nb, unsigned long val,
	void *v)
{
	struct acpiphp_func *func = container_of(nb, struct acpiphp_func, nb);
	struct pci_bus *bus = func->slot->bridge->pci_bus;
	u32 buses;

	if (!bus->self)
		return  NOTIFY_OK;

	/* fixup bad _DCK function that rewrites
	 * secondary bridge on slot
	 */
	pci_read_config_dword(bus->self,
			PCI_PRIMARY_BUS,
			&buses);

	if (((buses >> 8) & 0xff) != bus->secondary) {
		buses = (buses & 0xff000000)
			| ((unsigned int)(bus->primary)     <<  0)
			| ((unsigned int)(bus->secondary)   <<  8)
			| ((unsigned int)(bus->subordinate) << 16);
		pci_write_config_dword(bus->self, PCI_PRIMARY_BUS, buses);
	}
	return NOTIFY_OK;
}


static struct acpi_dock_ops acpiphp_dock_ops = {
	.handler = handle_hotplug_event_func,
};

/* callback routine to register each ACPI PCI slot object */
static acpi_status
register_slot(acpi_handle handle, u32 lvl, void *context, void **rv)
{
	struct acpiphp_bridge *bridge = (struct acpiphp_bridge *)context;
	struct acpiphp_slot *slot;
	struct acpiphp_func *newfunc;
	acpi_handle tmp;
	acpi_status status = AE_OK;
	unsigned long long adr, sun;
	int device, function, retval;
	struct pci_bus *pbus = bridge->pci_bus;
	struct pci_dev *pdev;

	if (!acpi_pci_check_ejectable(pbus, handle) && !is_dock_device(handle))
		return AE_OK;

<<<<<<< HEAD
	pdev = pbus->self;
	if (pdev && pci_is_pcie(pdev)) {
		tmp = acpi_find_root_bridge_handle(pdev);
		if (tmp) {
			struct acpi_pci_root *root = acpi_pci_find_root(tmp);

			if (root && (root->osc_control_set &
					OSC_PCI_EXPRESS_NATIVE_HP_CONTROL))
				return AE_OK;
		}
	}

	acpi_evaluate_integer(handle, "_ADR", NULL, &adr);
=======
	status = acpi_evaluate_integer(handle, "_ADR", NULL, &adr);
	if (ACPI_FAILURE(status)) {
		warn("can't evaluate _ADR (%#x)\n", status);
		return AE_OK;
	}

>>>>>>> 40e6f936
	device = (adr >> 16) & 0xffff;
	function = adr & 0xffff;

	newfunc = kzalloc(sizeof(struct acpiphp_func), GFP_KERNEL);
	if (!newfunc)
		return AE_NO_MEMORY;

	INIT_LIST_HEAD(&newfunc->sibling);
	newfunc->handle = handle;
	newfunc->function = function;

	if (ACPI_SUCCESS(acpi_get_handle(handle, "_EJ0", &tmp)))
		newfunc->flags = FUNC_HAS_EJ0;

	if (ACPI_SUCCESS(acpi_get_handle(handle, "_STA", &tmp)))
		newfunc->flags |= FUNC_HAS_STA;

	if (ACPI_SUCCESS(acpi_get_handle(handle, "_PS0", &tmp)))
		newfunc->flags |= FUNC_HAS_PS0;

	if (ACPI_SUCCESS(acpi_get_handle(handle, "_PS3", &tmp)))
		newfunc->flags |= FUNC_HAS_PS3;

	if (ACPI_SUCCESS(acpi_get_handle(handle, "_DCK", &tmp)))
		newfunc->flags |= FUNC_HAS_DCK;

	status = acpi_evaluate_integer(handle, "_SUN", NULL, &sun);
	if (ACPI_FAILURE(status)) {
		/*
		 * use the count of the number of slots we've found
		 * for the number of the slot
		 */
		sun = bridge->nr_slots+1;
	}

	/* search for objects that share the same slot */
	for (slot = bridge->slots; slot; slot = slot->next)
		if (slot->device == device) {
			if (slot->sun != sun)
				warn("sibling found, but _SUN doesn't match!\n");
			break;
		}

	if (!slot) {
		slot = kzalloc(sizeof(struct acpiphp_slot), GFP_KERNEL);
		if (!slot) {
			kfree(newfunc);
			return AE_NO_MEMORY;
		}

		slot->bridge = bridge;
		slot->device = device;
		slot->sun = sun;
		INIT_LIST_HEAD(&slot->funcs);
		mutex_init(&slot->crit_sect);

		slot->next = bridge->slots;
		bridge->slots = slot;

		bridge->nr_slots++;

		dbg("found ACPI PCI Hotplug slot %llu at PCI %04x:%02x:%02x\n",
		    slot->sun, pci_domain_nr(pbus), pbus->number, device);
		retval = acpiphp_register_hotplug_slot(slot);
		if (retval) {
			if (retval == -EBUSY)
				warn("Slot %llu already registered by another "
					"hotplug driver\n", slot->sun);
			else
				warn("acpiphp_register_hotplug_slot failed "
					"(err code = 0x%x)\n", retval);
			goto err_exit;
		}
	}

	newfunc->slot = slot;
	list_add_tail(&newfunc->sibling, &slot->funcs);

	pdev = pci_get_slot(pbus, PCI_DEVFN(device, function));
	if (pdev) {
		slot->flags |= (SLOT_ENABLED | SLOT_POWEREDON);
		pci_dev_put(pdev);
	}

	if (is_dock_device(handle)) {
		/* we don't want to call this device's _EJ0
		 * because we want the dock notify handler
		 * to call it after it calls _DCK
		 */
		newfunc->flags &= ~FUNC_HAS_EJ0;
		if (register_hotplug_dock_device(handle,
			&acpiphp_dock_ops, newfunc))
			dbg("failed to register dock device\n");

		/* we need to be notified when dock events happen
		 * outside of the hotplug operation, since we may
		 * need to do fixups before we can hotplug.
		 */
		newfunc->nb.notifier_call = post_dock_fixups;
		if (register_dock_notifier(&newfunc->nb))
			dbg("failed to register a dock notifier");
	}

	/* install notify handler */
	if (!(newfunc->flags & FUNC_HAS_DCK)) {
		status = acpi_install_notify_handler(handle,
					     ACPI_SYSTEM_NOTIFY,
					     handle_hotplug_event_func,
					     newfunc);

		if (ACPI_FAILURE(status))
			err("failed to register interrupt notify handler\n");
	} else
		status = AE_OK;

	return status;

 err_exit:
	bridge->nr_slots--;
	bridge->slots = slot->next;
	kfree(slot);
	kfree(newfunc);

	return AE_OK;
}


/* see if it's worth looking at this bridge */
static int detect_ejectable_slots(acpi_handle handle)
{
	int found = acpi_pci_detect_ejectable(handle);
	if (!found) {
		acpi_walk_namespace(ACPI_TYPE_DEVICE, handle, (u32)1,
				    is_pci_dock_device, NULL, (void *)&found, NULL);
	}
	return found;
}

/* initialize miscellaneous stuff for both root and PCI-to-PCI bridge */
static void init_bridge_misc(struct acpiphp_bridge *bridge)
{
	acpi_status status;

	/* must be added to the list prior to calling register_slot */
	list_add(&bridge->list, &bridge_list);

	/* register all slot objects under this bridge */
	status = acpi_walk_namespace(ACPI_TYPE_DEVICE, bridge->handle, (u32)1,
				     register_slot, NULL, bridge, NULL);
	if (ACPI_FAILURE(status)) {
		list_del(&bridge->list);
		return;
	}

	/* install notify handler */
	if (bridge->type != BRIDGE_TYPE_HOST) {
		if ((bridge->flags & BRIDGE_HAS_EJ0) && bridge->func) {
			status = acpi_remove_notify_handler(bridge->func->handle,
						ACPI_SYSTEM_NOTIFY,
						handle_hotplug_event_func);
			if (ACPI_FAILURE(status))
				err("failed to remove notify handler\n");
		}
		status = acpi_install_notify_handler(bridge->handle,
					     ACPI_SYSTEM_NOTIFY,
					     handle_hotplug_event_bridge,
					     bridge);

		if (ACPI_FAILURE(status)) {
			err("failed to register interrupt notify handler\n");
		}
	}
}


/* find acpiphp_func from acpiphp_bridge */
static struct acpiphp_func *acpiphp_bridge_handle_to_function(acpi_handle handle)
{
	struct acpiphp_bridge *bridge;
	struct acpiphp_slot *slot;
	struct acpiphp_func *func;

	list_for_each_entry(bridge, &bridge_list, list) {
		for (slot = bridge->slots; slot; slot = slot->next) {
			list_for_each_entry(func, &slot->funcs, sibling) {
				if (func->handle == handle)
					return func;
			}
		}
	}

	return NULL;
}


static inline void config_p2p_bridge_flags(struct acpiphp_bridge *bridge)
{
	acpi_handle dummy_handle;

	if (ACPI_SUCCESS(acpi_get_handle(bridge->handle,
					"_STA", &dummy_handle)))
		bridge->flags |= BRIDGE_HAS_STA;

	if (ACPI_SUCCESS(acpi_get_handle(bridge->handle,
					"_EJ0", &dummy_handle)))
		bridge->flags |= BRIDGE_HAS_EJ0;

	if (ACPI_SUCCESS(acpi_get_handle(bridge->handle,
					"_PS0", &dummy_handle)))
		bridge->flags |= BRIDGE_HAS_PS0;

	if (ACPI_SUCCESS(acpi_get_handle(bridge->handle,
					"_PS3", &dummy_handle)))
		bridge->flags |= BRIDGE_HAS_PS3;

	/* is this ejectable p2p bridge? */
	if (bridge->flags & BRIDGE_HAS_EJ0) {
		struct acpiphp_func *func;

		dbg("found ejectable p2p bridge\n");

		/* make link between PCI bridge and PCI function */
		func = acpiphp_bridge_handle_to_function(bridge->handle);
		if (!func)
			return;
		bridge->func = func;
		func->bridge = bridge;
	}
}


/* allocate and initialize host bridge data structure */
static void add_host_bridge(acpi_handle *handle)
{
	struct acpiphp_bridge *bridge;
	struct acpi_pci_root *root = acpi_pci_find_root(handle);

	bridge = kzalloc(sizeof(struct acpiphp_bridge), GFP_KERNEL);
	if (bridge == NULL)
		return;

	bridge->type = BRIDGE_TYPE_HOST;
	bridge->handle = handle;

	bridge->pci_bus = root->bus;

	spin_lock_init(&bridge->res_lock);

	init_bridge_misc(bridge);
}


/* allocate and initialize PCI-to-PCI bridge data structure */
static void add_p2p_bridge(acpi_handle *handle)
{
	struct acpiphp_bridge *bridge;

	bridge = kzalloc(sizeof(struct acpiphp_bridge), GFP_KERNEL);
	if (bridge == NULL) {
		err("out of memory\n");
		return;
	}

	bridge->type = BRIDGE_TYPE_P2P;
	bridge->handle = handle;
	config_p2p_bridge_flags(bridge);

	bridge->pci_dev = acpi_get_pci_dev(handle);
	bridge->pci_bus = bridge->pci_dev->subordinate;
	if (!bridge->pci_bus) {
		err("This is not a PCI-to-PCI bridge!\n");
		goto err;
	}

	/*
	 * Grab a ref to the subordinate PCI bus in case the bus is
	 * removed via PCI core logical hotplug. The ref pins the bus
	 * (which we access during module unload).
	 */
	get_device(&bridge->pci_bus->dev);
	spin_lock_init(&bridge->res_lock);

	init_bridge_misc(bridge);
	return;
 err:
	pci_dev_put(bridge->pci_dev);
	kfree(bridge);
	return;
}


/* callback routine to find P2P bridges */
static acpi_status
find_p2p_bridge(acpi_handle handle, u32 lvl, void *context, void **rv)
{
	acpi_status status;
	struct pci_dev *dev;

	dev = acpi_get_pci_dev(handle);
	if (!dev || !dev->subordinate)
		goto out;

	/* check if this bridge has ejectable slots */
	if ((detect_ejectable_slots(handle) > 0)) {
		dbg("found PCI-to-PCI bridge at PCI %s\n", pci_name(dev));
		add_p2p_bridge(handle);
	}

	/* search P2P bridges under this p2p bridge */
	status = acpi_walk_namespace(ACPI_TYPE_DEVICE, handle, (u32)1,
				     find_p2p_bridge, NULL, NULL, NULL);
	if (ACPI_FAILURE(status))
		warn("find_p2p_bridge failed (error code = 0x%x)\n", status);

 out:
	pci_dev_put(dev);
	return AE_OK;
}


/* find hot-pluggable slots, and then find P2P bridge */
static int add_bridge(acpi_handle handle)
{
	acpi_status status;
	unsigned long long tmp;
	acpi_handle dummy_handle;

	/* if the bridge doesn't have _STA, we assume it is always there */
	status = acpi_get_handle(handle, "_STA", &dummy_handle);
	if (ACPI_SUCCESS(status)) {
		status = acpi_evaluate_integer(handle, "_STA", NULL, &tmp);
		if (ACPI_FAILURE(status)) {
			dbg("%s: _STA evaluation failure\n", __func__);
			return 0;
		}
		if ((tmp & ACPI_STA_FUNCTIONING) == 0)
			/* don't register this object */
			return 0;
	}

	/* check if this bridge has ejectable slots */
	if (detect_ejectable_slots(handle) > 0) {
		dbg("found PCI host-bus bridge with hot-pluggable slots\n");
		add_host_bridge(handle);
	}

	/* search P2P bridges under this host bridge */
	status = acpi_walk_namespace(ACPI_TYPE_DEVICE, handle, (u32)1,
				     find_p2p_bridge, NULL, NULL, NULL);

	if (ACPI_FAILURE(status))
		warn("find_p2p_bridge failed (error code = 0x%x)\n", status);

	return 0;
}

static struct acpiphp_bridge *acpiphp_handle_to_bridge(acpi_handle handle)
{
	struct acpiphp_bridge *bridge;

	list_for_each_entry(bridge, &bridge_list, list)
		if (bridge->handle == handle)
			return bridge;

	return NULL;
}

static void cleanup_bridge(struct acpiphp_bridge *bridge)
{
	struct acpiphp_slot *slot, *next;
	struct acpiphp_func *func, *tmp;
	acpi_status status;
	acpi_handle handle = bridge->handle;

	status = acpi_remove_notify_handler(handle, ACPI_SYSTEM_NOTIFY,
					    handle_hotplug_event_bridge);
	if (ACPI_FAILURE(status))
		err("failed to remove notify handler\n");

	if ((bridge->type != BRIDGE_TYPE_HOST) &&
	    ((bridge->flags & BRIDGE_HAS_EJ0) && bridge->func)) {
		status = acpi_install_notify_handler(bridge->func->handle,
						ACPI_SYSTEM_NOTIFY,
						handle_hotplug_event_func,
						bridge->func);
		if (ACPI_FAILURE(status))
			err("failed to install interrupt notify handler\n");
	}

	slot = bridge->slots;
	while (slot) {
		next = slot->next;
		list_for_each_entry_safe(func, tmp, &slot->funcs, sibling) {
			if (is_dock_device(func->handle)) {
				unregister_hotplug_dock_device(func->handle);
				unregister_dock_notifier(&func->nb);
			}
			if (!(func->flags & FUNC_HAS_DCK)) {
				status = acpi_remove_notify_handler(func->handle,
						ACPI_SYSTEM_NOTIFY,
						handle_hotplug_event_func);
				if (ACPI_FAILURE(status))
					err("failed to remove notify handler\n");
			}
			list_del(&func->sibling);
			kfree(func);
		}
		acpiphp_unregister_hotplug_slot(slot);
		list_del(&slot->funcs);
		kfree(slot);
		slot = next;
	}

	/*
	 * Only P2P bridges have a pci_dev
	 */
	if (bridge->pci_dev)
		put_device(&bridge->pci_bus->dev);

	pci_dev_put(bridge->pci_dev);
	list_del(&bridge->list);
	kfree(bridge);
}

static acpi_status
cleanup_p2p_bridge(acpi_handle handle, u32 lvl, void *context, void **rv)
{
	struct acpiphp_bridge *bridge;

	/* cleanup p2p bridges under this P2P bridge
	   in a depth-first manner */
	acpi_walk_namespace(ACPI_TYPE_DEVICE, handle, (u32)1,
				cleanup_p2p_bridge, NULL, NULL, NULL);

	bridge = acpiphp_handle_to_bridge(handle);
	if (bridge)
		cleanup_bridge(bridge);

	return AE_OK;
}

static void remove_bridge(acpi_handle handle)
{
	struct acpiphp_bridge *bridge;

	/* cleanup p2p bridges under this host bridge
	   in a depth-first manner */
	acpi_walk_namespace(ACPI_TYPE_DEVICE, handle,
				(u32)1, cleanup_p2p_bridge, NULL, NULL, NULL);

	/*
	 * On root bridges with hotplug slots directly underneath (ie,
	 * no p2p bridge between), we call cleanup_bridge(). 
	 *
	 * The else clause cleans up root bridges that either had no
	 * hotplug slots at all, or had a p2p bridge underneath.
	 */
	bridge = acpiphp_handle_to_bridge(handle);
	if (bridge)
		cleanup_bridge(bridge);
	else
		acpi_remove_notify_handler(handle, ACPI_SYSTEM_NOTIFY,
					   handle_hotplug_event_bridge);
}

static int power_on_slot(struct acpiphp_slot *slot)
{
	acpi_status status;
	struct acpiphp_func *func;
	int retval = 0;

	/* if already enabled, just skip */
	if (slot->flags & SLOT_POWEREDON)
		goto err_exit;

	list_for_each_entry(func, &slot->funcs, sibling) {
		if (func->flags & FUNC_HAS_PS0) {
			dbg("%s: executing _PS0\n", __func__);
			status = acpi_evaluate_object(func->handle, "_PS0", NULL, NULL);
			if (ACPI_FAILURE(status)) {
				warn("%s: _PS0 failed\n", __func__);
				retval = -1;
				goto err_exit;
			} else
				break;
		}
	}

	/* TBD: evaluate _STA to check if the slot is enabled */

	slot->flags |= SLOT_POWEREDON;

 err_exit:
	return retval;
}


static int power_off_slot(struct acpiphp_slot *slot)
{
	acpi_status status;
	struct acpiphp_func *func;

	int retval = 0;

	/* if already disabled, just skip */
	if ((slot->flags & SLOT_POWEREDON) == 0)
		goto err_exit;

	list_for_each_entry(func, &slot->funcs, sibling) {
		if (func->flags & FUNC_HAS_PS3) {
			status = acpi_evaluate_object(func->handle, "_PS3", NULL, NULL);
			if (ACPI_FAILURE(status)) {
				warn("%s: _PS3 failed\n", __func__);
				retval = -1;
				goto err_exit;
			} else
				break;
		}
	}

	/* TBD: evaluate _STA to check if the slot is disabled */

	slot->flags &= (~SLOT_POWEREDON);

 err_exit:
	return retval;
}



/**
 * acpiphp_max_busnr - return the highest reserved bus number under the given bus.
 * @bus: bus to start search with
 */
static unsigned char acpiphp_max_busnr(struct pci_bus *bus)
{
	struct list_head *tmp;
	unsigned char max, n;

	/*
	 * pci_bus_max_busnr will return the highest
	 * reserved busnr for all these children.
	 * that is equivalent to the bus->subordinate
	 * value.  We don't want to use the parent's
	 * bus->subordinate value because it could have
	 * padding in it.
	 */
	max = bus->secondary;

	list_for_each(tmp, &bus->children) {
		n = pci_bus_max_busnr(pci_bus_b(tmp));
		if (n > max)
			max = n;
	}
	return max;
}


/**
 * acpiphp_bus_add - add a new bus to acpi subsystem
 * @func: acpiphp_func of the bridge
 */
static int acpiphp_bus_add(struct acpiphp_func *func)
{
	acpi_handle phandle;
	struct acpi_device *device, *pdevice;
	int ret_val;

	acpi_get_parent(func->handle, &phandle);
	if (acpi_bus_get_device(phandle, &pdevice)) {
		dbg("no parent device, assuming NULL\n");
		pdevice = NULL;
	}
	if (!acpi_bus_get_device(func->handle, &device)) {
		dbg("bus exists... trim\n");
		/* this shouldn't be in here, so remove
		 * the bus then re-add it...
		 */
		ret_val = acpi_bus_trim(device, 1);
		dbg("acpi_bus_trim return %x\n", ret_val);
	}

	ret_val = acpi_bus_add(&device, pdevice, func->handle,
		ACPI_BUS_TYPE_DEVICE);
	if (ret_val) {
		dbg("error adding bus, %x\n",
			-ret_val);
		goto acpiphp_bus_add_out;
	}
	ret_val = acpi_bus_start(device);

acpiphp_bus_add_out:
	return ret_val;
}


/**
 * acpiphp_bus_trim - trim a bus from acpi subsystem
 * @handle: handle to acpi namespace
 */
static int acpiphp_bus_trim(acpi_handle handle)
{
	struct acpi_device *device;
	int retval;

	retval = acpi_bus_get_device(handle, &device);
	if (retval) {
		dbg("acpi_device not found\n");
		return retval;
	}

	retval = acpi_bus_trim(device, 1);
	if (retval)
		err("cannot remove from acpi list\n");

	return retval;
}

static void acpiphp_set_acpi_region(struct acpiphp_slot *slot)
{
	struct acpiphp_func *func;
	union acpi_object params[2];
	struct acpi_object_list arg_list;

	list_for_each_entry(func, &slot->funcs, sibling) {
		arg_list.count = 2;
		arg_list.pointer = params;
		params[0].type = ACPI_TYPE_INTEGER;
		params[0].integer.value = ACPI_ADR_SPACE_PCI_CONFIG;
		params[1].type = ACPI_TYPE_INTEGER;
		params[1].integer.value = 1;
		/* _REG is optional, we don't care about if there is failure */
		acpi_evaluate_object(func->handle, "_REG", &arg_list, NULL);
	}
}

/**
 * enable_device - enable, configure a slot
 * @slot: slot to be enabled
 *
 * This function should be called per *physical slot*,
 * not per each slot object in ACPI namespace.
 */
static int __ref enable_device(struct acpiphp_slot *slot)
{
	struct pci_dev *dev;
	struct pci_bus *bus = slot->bridge->pci_bus;
	struct acpiphp_func *func;
	int retval = 0;
	int num, max, pass;
	acpi_status status;

	if (slot->flags & SLOT_ENABLED)
		goto err_exit;

	/* sanity check: dev should be NULL when hot-plugged in */
	dev = pci_get_slot(bus, PCI_DEVFN(slot->device, 0));
	if (dev) {
		/* This case shouldn't happen */
		err("pci_dev structure already exists.\n");
		pci_dev_put(dev);
		retval = -1;
		goto err_exit;
	}

	num = pci_scan_slot(bus, PCI_DEVFN(slot->device, 0));
	if (num == 0) {
		err("No new device found\n");
		retval = -1;
		goto err_exit;
	}

	max = acpiphp_max_busnr(bus);
	for (pass = 0; pass < 2; pass++) {
		list_for_each_entry(dev, &bus->devices, bus_list) {
			if (PCI_SLOT(dev->devfn) != slot->device)
				continue;
			if (dev->hdr_type == PCI_HEADER_TYPE_BRIDGE ||
			    dev->hdr_type == PCI_HEADER_TYPE_CARDBUS) {
				max = pci_scan_bridge(bus, dev, max, pass);
				if (pass && dev->subordinate)
					pci_bus_size_bridges(dev->subordinate);
			}
		}
	}

	list_for_each_entry(func, &slot->funcs, sibling)
		acpiphp_bus_add(func);

	pci_bus_assign_resources(bus);
	acpiphp_sanitize_bus(bus);
	acpiphp_set_hpp_values(bus);
	acpiphp_set_acpi_region(slot);
	pci_enable_bridges(bus);

	list_for_each_entry(dev, &bus->devices, bus_list) {
		/* Assume that newly added devices are powered on already. */
		if (!dev->is_added)
			dev->current_state = PCI_D0;
	}

	pci_bus_add_devices(bus);

	list_for_each_entry(func, &slot->funcs, sibling) {
		dev = pci_get_slot(bus, PCI_DEVFN(slot->device,
						  func->function));
		if (!dev)
			continue;

		if (dev->hdr_type != PCI_HEADER_TYPE_BRIDGE &&
		    dev->hdr_type != PCI_HEADER_TYPE_CARDBUS) {
			pci_dev_put(dev);
			continue;
		}

		status = find_p2p_bridge(func->handle, (u32)1, bus, NULL);
		if (ACPI_FAILURE(status))
			warn("find_p2p_bridge failed (error code = 0x%x)\n",
				status);
		pci_dev_put(dev);
	}

	slot->flags |= SLOT_ENABLED;

 err_exit:
	return retval;
}

static void disable_bridges(struct pci_bus *bus)
{
	struct pci_dev *dev;
	list_for_each_entry(dev, &bus->devices, bus_list) {
		if (dev->subordinate) {
			disable_bridges(dev->subordinate);
			pci_disable_device(dev);
		}
	}
}

/**
 * disable_device - disable a slot
 * @slot: ACPI PHP slot
 */
static int disable_device(struct acpiphp_slot *slot)
{
	struct acpiphp_func *func;
	struct pci_dev *pdev;

	/* is this slot already disabled? */
	if (!(slot->flags & SLOT_ENABLED))
		goto err_exit;

	list_for_each_entry(func, &slot->funcs, sibling) {
		if (func->bridge) {
			/* cleanup p2p bridges under this P2P bridge */
			cleanup_p2p_bridge(func->bridge->handle,
						(u32)1, NULL, NULL);
			func->bridge = NULL;
		}

		pdev = pci_get_slot(slot->bridge->pci_bus,
				    PCI_DEVFN(slot->device, func->function));
		if (pdev) {
			pci_stop_bus_device(pdev);
			if (pdev->subordinate) {
				disable_bridges(pdev->subordinate);
				pci_disable_device(pdev);
			}
			pci_remove_bus_device(pdev);
			pci_dev_put(pdev);
		}
	}

	list_for_each_entry(func, &slot->funcs, sibling) {
		acpiphp_bus_trim(func->handle);
	}

	slot->flags &= (~SLOT_ENABLED);

err_exit:
	return 0;
}


/**
 * get_slot_status - get ACPI slot status
 * @slot: ACPI PHP slot
 *
 * If a slot has _STA for each function and if any one of them
 * returned non-zero status, return it.
 *
 * If a slot doesn't have _STA and if any one of its functions'
 * configuration space is configured, return 0x0f as a _STA.
 *
 * Otherwise return 0.
 */
static unsigned int get_slot_status(struct acpiphp_slot *slot)
{
	acpi_status status;
	unsigned long long sta = 0;
	u32 dvid;
	struct acpiphp_func *func;

	list_for_each_entry(func, &slot->funcs, sibling) {
		if (func->flags & FUNC_HAS_STA) {
			status = acpi_evaluate_integer(func->handle, "_STA", NULL, &sta);
			if (ACPI_SUCCESS(status) && sta)
				break;
		} else {
			pci_bus_read_config_dword(slot->bridge->pci_bus,
						  PCI_DEVFN(slot->device,
							    func->function),
						  PCI_VENDOR_ID, &dvid);
			if (dvid != 0xffffffff) {
				sta = ACPI_STA_ALL;
				break;
			}
		}
	}

	return (unsigned int)sta;
}

/**
 * acpiphp_eject_slot - physically eject the slot
 * @slot: ACPI PHP slot
 */
int acpiphp_eject_slot(struct acpiphp_slot *slot)
{
	acpi_status status;
	struct acpiphp_func *func;
	struct acpi_object_list arg_list;
	union acpi_object arg;

	list_for_each_entry(func, &slot->funcs, sibling) {
		/* We don't want to call _EJ0 on non-existing functions. */
		if ((func->flags & FUNC_HAS_EJ0)) {
			/* _EJ0 method take one argument */
			arg_list.count = 1;
			arg_list.pointer = &arg;
			arg.type = ACPI_TYPE_INTEGER;
			arg.integer.value = 1;

			status = acpi_evaluate_object(func->handle, "_EJ0", &arg_list, NULL);
			if (ACPI_FAILURE(status)) {
				warn("%s: _EJ0 failed\n", __func__);
				return -1;
			} else
				break;
		}
	}
	return 0;
}

/**
 * acpiphp_check_bridge - re-enumerate devices
 * @bridge: where to begin re-enumeration
 *
 * Iterate over all slots under this bridge and make sure that if a
 * card is present they are enabled, and if not they are disabled.
 */
static int acpiphp_check_bridge(struct acpiphp_bridge *bridge)
{
	struct acpiphp_slot *slot;
	int retval = 0;
	int enabled, disabled;

	enabled = disabled = 0;

	for (slot = bridge->slots; slot; slot = slot->next) {
		unsigned int status = get_slot_status(slot);
		if (slot->flags & SLOT_ENABLED) {
			if (status == ACPI_STA_ALL)
				continue;
			retval = acpiphp_disable_slot(slot);
			if (retval) {
				err("Error occurred in disabling\n");
				goto err_exit;
			} else {
				acpiphp_eject_slot(slot);
			}
			disabled++;
		} else {
			if (status != ACPI_STA_ALL)
				continue;
			retval = acpiphp_enable_slot(slot);
			if (retval) {
				err("Error occurred in enabling\n");
				goto err_exit;
			}
			enabled++;
		}
	}

	dbg("%s: %d enabled, %d disabled\n", __func__, enabled, disabled);

 err_exit:
	return retval;
}

static void acpiphp_set_hpp_values(struct pci_bus *bus)
{
	struct pci_dev *dev;

	list_for_each_entry(dev, &bus->devices, bus_list)
		pci_configure_slot(dev);
}

/*
 * Remove devices for which we could not assign resources, call
 * arch specific code to fix-up the bus
 */
static void acpiphp_sanitize_bus(struct pci_bus *bus)
{
	struct pci_dev *dev;
	int i;
	unsigned long type_mask = IORESOURCE_IO | IORESOURCE_MEM;

	list_for_each_entry(dev, &bus->devices, bus_list) {
		for (i=0; i<PCI_BRIDGE_RESOURCES; i++) {
			struct resource *res = &dev->resource[i];
			if ((res->flags & type_mask) && !res->start &&
					res->end) {
				/* Could not assign a required resources
				 * for this device, remove it */
				pci_remove_bus_device(dev);
				break;
			}
		}
	}
}

/* Program resources in newly inserted bridge */
static int acpiphp_configure_bridge (acpi_handle handle)
{
	struct pci_bus *bus;

	if (acpi_is_root_bridge(handle)) {
		struct acpi_pci_root *root = acpi_pci_find_root(handle);
		bus = root->bus;
	} else {
		struct pci_dev *pdev = acpi_get_pci_dev(handle);
		bus = pdev->subordinate;
		pci_dev_put(pdev);
	}

	pci_bus_size_bridges(bus);
	pci_bus_assign_resources(bus);
	acpiphp_sanitize_bus(bus);
	acpiphp_set_hpp_values(bus);
	pci_enable_bridges(bus);
	return 0;
}

static void handle_bridge_insertion(acpi_handle handle, u32 type)
{
	struct acpi_device *device, *pdevice;
	acpi_handle phandle;

	if ((type != ACPI_NOTIFY_BUS_CHECK) &&
			(type != ACPI_NOTIFY_DEVICE_CHECK)) {
		err("unexpected notification type %d\n", type);
		return;
	}

	acpi_get_parent(handle, &phandle);
	if (acpi_bus_get_device(phandle, &pdevice)) {
		dbg("no parent device, assuming NULL\n");
		pdevice = NULL;
	}
	if (acpi_bus_add(&device, pdevice, handle, ACPI_BUS_TYPE_DEVICE)) {
		err("cannot add bridge to acpi list\n");
		return;
	}
	if (!acpiphp_configure_bridge(handle) &&
		!acpi_bus_start(device))
		add_bridge(handle);
	else
		err("cannot configure and start bridge\n");

}

/*
 * ACPI event handlers
 */

static acpi_status
count_sub_bridges(acpi_handle handle, u32 lvl, void *context, void **rv)
{
	int *count = (int *)context;
	struct acpiphp_bridge *bridge;

	bridge = acpiphp_handle_to_bridge(handle);
	if (bridge)
		(*count)++;
	return AE_OK ;
}

static acpi_status
check_sub_bridges(acpi_handle handle, u32 lvl, void *context, void **rv)
{
	struct acpiphp_bridge *bridge;
	char objname[64];
	struct acpi_buffer buffer = { .length = sizeof(objname),
				      .pointer = objname };

	bridge = acpiphp_handle_to_bridge(handle);
	if (bridge) {
		acpi_get_name(handle, ACPI_FULL_PATHNAME, &buffer);
		dbg("%s: re-enumerating slots under %s\n",
			__func__, objname);
		acpiphp_check_bridge(bridge);
	}
	return AE_OK ;
}

/**
 * handle_hotplug_event_bridge - handle ACPI event on bridges
 * @handle: Notify()'ed acpi_handle
 * @type: Notify code
 * @context: pointer to acpiphp_bridge structure
 *
 * Handles ACPI event notification on {host,p2p} bridges.
 */
static void handle_hotplug_event_bridge(acpi_handle handle, u32 type, void *context)
{
	struct acpiphp_bridge *bridge;
	char objname[64];
	struct acpi_buffer buffer = { .length = sizeof(objname),
				      .pointer = objname };
	struct acpi_device *device;
	int num_sub_bridges = 0;

	if (acpi_bus_get_device(handle, &device)) {
		/* This bridge must have just been physically inserted */
		handle_bridge_insertion(handle, type);
		return;
	}

	bridge = acpiphp_handle_to_bridge(handle);
	if (type == ACPI_NOTIFY_BUS_CHECK) {
		acpi_walk_namespace(ACPI_TYPE_DEVICE, handle, ACPI_UINT32_MAX,
			count_sub_bridges, NULL, &num_sub_bridges, NULL);
	}

	if (!bridge && !num_sub_bridges) {
		err("cannot get bridge info\n");
		return;
	}

	acpi_get_name(handle, ACPI_FULL_PATHNAME, &buffer);

	switch (type) {
	case ACPI_NOTIFY_BUS_CHECK:
		/* bus re-enumerate */
		dbg("%s: Bus check notify on %s\n", __func__, objname);
		if (bridge) {
			dbg("%s: re-enumerating slots under %s\n",
				__func__, objname);
			acpiphp_check_bridge(bridge);
		}
		if (num_sub_bridges)
			acpi_walk_namespace(ACPI_TYPE_DEVICE, handle,
				ACPI_UINT32_MAX, check_sub_bridges, NULL, NULL, NULL);
		break;

	case ACPI_NOTIFY_DEVICE_CHECK:
		/* device check */
		dbg("%s: Device check notify on %s\n", __func__, objname);
		acpiphp_check_bridge(bridge);
		break;

	case ACPI_NOTIFY_DEVICE_WAKE:
		/* wake event */
		dbg("%s: Device wake notify on %s\n", __func__, objname);
		break;

	case ACPI_NOTIFY_EJECT_REQUEST:
		/* request device eject */
		dbg("%s: Device eject notify on %s\n", __func__, objname);
		if ((bridge->type != BRIDGE_TYPE_HOST) &&
		    (bridge->flags & BRIDGE_HAS_EJ0)) {
			struct acpiphp_slot *slot;
			slot = bridge->func->slot;
			if (!acpiphp_disable_slot(slot))
				acpiphp_eject_slot(slot);
		}
		break;

	case ACPI_NOTIFY_FREQUENCY_MISMATCH:
		printk(KERN_ERR "Device %s cannot be configured due"
				" to a frequency mismatch\n", objname);
		break;

	case ACPI_NOTIFY_BUS_MODE_MISMATCH:
		printk(KERN_ERR "Device %s cannot be configured due"
				" to a bus mode mismatch\n", objname);
		break;

	case ACPI_NOTIFY_POWER_FAULT:
		printk(KERN_ERR "Device %s has suffered a power fault\n",
				objname);
		break;

	default:
		warn("notify_handler: unknown event type 0x%x for %s\n", type, objname);
		break;
	}
}

/**
 * handle_hotplug_event_func - handle ACPI event on functions (i.e. slots)
 * @handle: Notify()'ed acpi_handle
 * @type: Notify code
 * @context: pointer to acpiphp_func structure
 *
 * Handles ACPI event notification on slots.
 */
static void handle_hotplug_event_func(acpi_handle handle, u32 type, void *context)
{
	struct acpiphp_func *func;
	char objname[64];
	struct acpi_buffer buffer = { .length = sizeof(objname),
				      .pointer = objname };

	acpi_get_name(handle, ACPI_FULL_PATHNAME, &buffer);

	func = (struct acpiphp_func *)context;

	switch (type) {
	case ACPI_NOTIFY_BUS_CHECK:
		/* bus re-enumerate */
		dbg("%s: Bus check notify on %s\n", __func__, objname);
		acpiphp_enable_slot(func->slot);
		break;

	case ACPI_NOTIFY_DEVICE_CHECK:
		/* device check : re-enumerate from parent bus */
		dbg("%s: Device check notify on %s\n", __func__, objname);
		acpiphp_check_bridge(func->slot->bridge);
		break;

	case ACPI_NOTIFY_DEVICE_WAKE:
		/* wake event */
		dbg("%s: Device wake notify on %s\n", __func__, objname);
		break;

	case ACPI_NOTIFY_EJECT_REQUEST:
		/* request device eject */
		dbg("%s: Device eject notify on %s\n", __func__, objname);
		if (!(acpiphp_disable_slot(func->slot)))
			acpiphp_eject_slot(func->slot);
		break;

	default:
		warn("notify_handler: unknown event type 0x%x for %s\n", type, objname);
		break;
	}
}


static acpi_status
find_root_bridges(acpi_handle handle, u32 lvl, void *context, void **rv)
{
	int *count = (int *)context;

	if (acpi_is_root_bridge(handle)) {
		acpi_install_notify_handler(handle, ACPI_SYSTEM_NOTIFY,
				handle_hotplug_event_bridge, NULL);
			(*count)++;
	}
	return AE_OK ;
}

static struct acpi_pci_driver acpi_pci_hp_driver = {
	.add =		add_bridge,
	.remove =	remove_bridge,
};

/**
 * acpiphp_glue_init - initializes all PCI hotplug - ACPI glue data structures
 */
int __init acpiphp_glue_init(void)
{
	int num = 0;

	acpi_walk_namespace(ACPI_TYPE_DEVICE, ACPI_ROOT_OBJECT,
			ACPI_UINT32_MAX, find_root_bridges, NULL, &num, NULL);

	if (num <= 0)
		return -1;
	else
		acpi_pci_register_driver(&acpi_pci_hp_driver);

	return 0;
}


/**
 * acpiphp_glue_exit - terminates all PCI hotplug - ACPI glue data structures
 *
 * This function frees all data allocated in acpiphp_glue_init().
 */
void  acpiphp_glue_exit(void)
{
	acpi_pci_unregister_driver(&acpi_pci_hp_driver);
}


/**
 * acpiphp_get_num_slots - count number of slots in a system
 */
int __init acpiphp_get_num_slots(void)
{
	struct acpiphp_bridge *bridge;
	int num_slots = 0;

	list_for_each_entry(bridge, &bridge_list, list) {
		dbg("Bus %04x:%02x has %d slot%s\n",
				pci_domain_nr(bridge->pci_bus),
				bridge->pci_bus->number, bridge->nr_slots,
				bridge->nr_slots == 1 ? "" : "s");
		num_slots += bridge->nr_slots;
	}

	dbg("Total %d slots\n", num_slots);
	return num_slots;
}


#if 0
/**
 * acpiphp_for_each_slot - call function for each slot
 * @fn: callback function
 * @data: context to be passed to callback function
 */
static int acpiphp_for_each_slot(acpiphp_callback fn, void *data)
{
	struct list_head *node;
	struct acpiphp_bridge *bridge;
	struct acpiphp_slot *slot;
	int retval = 0;

	list_for_each (node, &bridge_list) {
		bridge = (struct acpiphp_bridge *)node;
		for (slot = bridge->slots; slot; slot = slot->next) {
			retval = fn(slot, data);
			if (!retval)
				goto err_exit;
		}
	}

 err_exit:
	return retval;
}
#endif


/**
 * acpiphp_enable_slot - power on slot
 * @slot: ACPI PHP slot
 */
int acpiphp_enable_slot(struct acpiphp_slot *slot)
{
	int retval;

	mutex_lock(&slot->crit_sect);

	/* wake up all functions */
	retval = power_on_slot(slot);
	if (retval)
		goto err_exit;

	if (get_slot_status(slot) == ACPI_STA_ALL) {
		/* configure all functions */
		retval = enable_device(slot);
		if (retval)
			power_off_slot(slot);
	} else {
		dbg("%s: Slot status is not ACPI_STA_ALL\n", __func__);
		power_off_slot(slot);
	}

 err_exit:
	mutex_unlock(&slot->crit_sect);
	return retval;
}

/**
 * acpiphp_disable_slot - power off slot
 * @slot: ACPI PHP slot
 */
int acpiphp_disable_slot(struct acpiphp_slot *slot)
{
	int retval = 0;

	mutex_lock(&slot->crit_sect);

	/* unconfigure all functions */
	retval = disable_device(slot);
	if (retval)
		goto err_exit;

	/* power off all functions */
	retval = power_off_slot(slot);
	if (retval)
		goto err_exit;

 err_exit:
	mutex_unlock(&slot->crit_sect);
	return retval;
}


/*
 * slot enabled:  1
 * slot disabled: 0
 */
u8 acpiphp_get_power_status(struct acpiphp_slot *slot)
{
	return (slot->flags & SLOT_POWEREDON);
}


/*
 * latch   open:  1
 * latch closed:  0
 */
u8 acpiphp_get_latch_status(struct acpiphp_slot *slot)
{
	unsigned int sta;

	sta = get_slot_status(slot);

	return (sta & ACPI_STA_SHOW_IN_UI) ? 0 : 1;
}


/*
 * adapter presence : 1
 *          absence : 0
 */
u8 acpiphp_get_adapter_status(struct acpiphp_slot *slot)
{
	unsigned int sta;

	sta = get_slot_status(slot);

	return (sta == 0) ? 0 : 1;
}<|MERGE_RESOLUTION|>--- conflicted
+++ resolved
@@ -131,7 +131,6 @@
 	if (!acpi_pci_check_ejectable(pbus, handle) && !is_dock_device(handle))
 		return AE_OK;
 
-<<<<<<< HEAD
 	pdev = pbus->self;
 	if (pdev && pci_is_pcie(pdev)) {
 		tmp = acpi_find_root_bridge_handle(pdev);
@@ -144,15 +143,12 @@
 		}
 	}
 
-	acpi_evaluate_integer(handle, "_ADR", NULL, &adr);
-=======
 	status = acpi_evaluate_integer(handle, "_ADR", NULL, &adr);
 	if (ACPI_FAILURE(status)) {
 		warn("can't evaluate _ADR (%#x)\n", status);
 		return AE_OK;
 	}
 
->>>>>>> 40e6f936
 	device = (adr >> 16) & 0xffff;
 	function = adr & 0xffff;
 
