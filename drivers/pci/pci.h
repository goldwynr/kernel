#ifndef DRIVERS_PCI_H
#define DRIVERS_PCI_H

#include <linux/workqueue.h>

#define PCI_CFG_SPACE_SIZE	256
#define PCI_CFG_SPACE_EXP_SIZE	4096

/* Functions internal to the PCI core code */

extern int pci_uevent(struct device *dev, struct kobj_uevent_env *env);
extern int pci_create_sysfs_dev_files(struct pci_dev *pdev);
extern void pci_remove_sysfs_dev_files(struct pci_dev *pdev);
#if !defined(CONFIG_DMI) && !defined(CONFIG_ACPI)
static inline void pci_create_firmware_label_files(struct pci_dev *pdev)
<<<<<<< HEAD
{ return 0; }
static inline void pci_remove_firmware_label_files(struct pci_dev *pdev)
{ return 0; }
=======
{ return; }
static inline void pci_remove_firmware_label_files(struct pci_dev *pdev)
{ return; }
>>>>>>> 02f8c6ae
#else
extern void pci_create_firmware_label_files(struct pci_dev *pdev);
extern void pci_remove_firmware_label_files(struct pci_dev *pdev);
#endif
extern void pci_cleanup_rom(struct pci_dev *dev);
#ifdef HAVE_PCI_MMAP
enum pci_mmap_api {
	PCI_MMAP_SYSFS,	/* mmap on /sys/bus/pci/devices/<BDF>/resource<N> */
	PCI_MMAP_PROCFS	/* mmap on /proc/bus/pci/<BDF> */
};
extern int pci_mmap_fits(struct pci_dev *pdev, int resno,
			 struct vm_area_struct *vmai,
			 enum pci_mmap_api mmap_api);
#endif
int pci_probe_reset_function(struct pci_dev *dev);

/**
 * struct pci_platform_pm_ops - Firmware PM callbacks
 *
 * @is_manageable: returns 'true' if given device is power manageable by the
 *                 platform firmware
 *
 * @set_state: invokes the platform firmware to set the device's power state
 *
 * @choose_state: returns PCI power state of given device preferred by the
 *                platform; to be used during system-wide transitions from a
 *                sleeping state to the working state and vice versa
 *
 * @can_wakeup: returns 'true' if given device is capable of waking up the
 *              system from a sleeping state
 *
 * @sleep_wake: enables/disables the system wake up capability of given device
 *
 * @run_wake: enables/disables the platform to generate run-time wake-up events
 *		for given device (the device's wake-up capability has to be
 *		enabled by @sleep_wake for this feature to work)
 *
 * If given platform is generally capable of power managing PCI devices, all of
 * these callbacks are mandatory.
 */
struct pci_platform_pm_ops {
	bool (*is_manageable)(struct pci_dev *dev);
	int (*set_state)(struct pci_dev *dev, pci_power_t state);
	pci_power_t (*choose_state)(struct pci_dev *dev);
	bool (*can_wakeup)(struct pci_dev *dev);
	int (*sleep_wake)(struct pci_dev *dev, bool enable);
	int (*run_wake)(struct pci_dev *dev, bool enable);
};

extern int pci_set_platform_pm(struct pci_platform_pm_ops *ops);
extern void pci_update_current_state(struct pci_dev *dev, pci_power_t state);
extern void pci_disable_enabled_device(struct pci_dev *dev);
extern int pci_finish_runtime_suspend(struct pci_dev *dev);
extern int __pci_pme_wakeup(struct pci_dev *dev, void *ign);
extern void pci_pm_init(struct pci_dev *dev);
extern void platform_pci_wakeup_init(struct pci_dev *dev);
extern void pci_allocate_cap_save_buffers(struct pci_dev *dev);

static inline void pci_wakeup_event(struct pci_dev *dev)
{
	/* Wait 100 ms before the system can be put into a sleep state. */
	pm_wakeup_event(&dev->dev, 100);
}

static inline bool pci_is_bridge(struct pci_dev *pci_dev)
{
	return !!(pci_dev->subordinate);
}

extern int pci_user_read_config_byte(struct pci_dev *dev, int where, u8 *val);
extern int pci_user_read_config_word(struct pci_dev *dev, int where, u16 *val);
extern int pci_user_read_config_dword(struct pci_dev *dev, int where, u32 *val);
extern int pci_user_write_config_byte(struct pci_dev *dev, int where, u8 val);
extern int pci_user_write_config_word(struct pci_dev *dev, int where, u16 val);
extern int pci_user_write_config_dword(struct pci_dev *dev, int where, u32 val);

struct pci_vpd_ops {
	ssize_t (*read)(struct pci_dev *dev, loff_t pos, size_t count, void *buf);
	ssize_t (*write)(struct pci_dev *dev, loff_t pos, size_t count, const void *buf);
	void (*release)(struct pci_dev *dev);
};

struct pci_vpd {
	unsigned int len;
	const struct pci_vpd_ops *ops;
	struct bin_attribute *attr; /* descriptor for sysfs VPD entry */
};

extern int pci_vpd_pci22_init(struct pci_dev *dev);
static inline void pci_vpd_release(struct pci_dev *dev)
{
	if (dev->vpd)
		dev->vpd->ops->release(dev);
}

/* PCI /proc functions */
#ifdef CONFIG_PROC_FS
extern int pci_proc_attach_device(struct pci_dev *dev);
extern int pci_proc_detach_device(struct pci_dev *dev);
extern int pci_proc_detach_bus(struct pci_bus *bus);
#else
static inline int pci_proc_attach_device(struct pci_dev *dev) { return 0; }
static inline int pci_proc_detach_device(struct pci_dev *dev) { return 0; }
static inline int pci_proc_detach_bus(struct pci_bus *bus) { return 0; }
#endif

/* Functions for PCI Hotplug drivers to use */
extern unsigned int pci_do_scan_bus(struct pci_bus *bus);

#ifdef HAVE_PCI_LEGACY
extern void pci_create_legacy_files(struct pci_bus *bus);
extern void pci_remove_legacy_files(struct pci_bus *bus);
#else
static inline void pci_create_legacy_files(struct pci_bus *bus) { return; }
static inline void pci_remove_legacy_files(struct pci_bus *bus) { return; }
#endif

/* Lock for read/write access to pci device and bus lists */
extern struct rw_semaphore pci_bus_sem;

extern unsigned int pci_pm_d3_delay;

#ifdef CONFIG_PCI_MSI
void pci_no_msi(void);
extern void pci_msi_init_pci_dev(struct pci_dev *dev);
#else
static inline void pci_no_msi(void) { }
static inline void pci_msi_init_pci_dev(struct pci_dev *dev) { }
#endif

extern void pci_realloc(void);

static inline int pci_no_d1d2(struct pci_dev *dev)
{
	unsigned int parent_dstates = 0;

	if (dev->bus->self)
		parent_dstates = dev->bus->self->no_d1d2;
	return (dev->no_d1d2 || parent_dstates);

}
extern struct device_attribute pci_dev_attrs[];
extern struct device_attribute pcibus_dev_attrs[];
#ifdef CONFIG_HOTPLUG
extern struct bus_attribute pci_bus_attrs[];
#else
#define pci_bus_attrs	NULL
#endif


/**
 * pci_match_one_device - Tell if a PCI device structure has a matching
 *                        PCI device id structure
 * @id: single PCI device id structure to match
 * @dev: the PCI device structure to match against
 *
 * Returns the matching pci_device_id structure or %NULL if there is no match.
 */
static inline const struct pci_device_id *
pci_match_one_device(const struct pci_device_id *id, const struct pci_dev *dev)
{
	if ((id->vendor == PCI_ANY_ID || id->vendor == dev->vendor) &&
	    (id->device == PCI_ANY_ID || id->device == dev->device) &&
	    (id->subvendor == PCI_ANY_ID || id->subvendor == dev->subsystem_vendor) &&
	    (id->subdevice == PCI_ANY_ID || id->subdevice == dev->subsystem_device) &&
	    !((id->class ^ dev->class) & id->class_mask))
		return id;
	return NULL;
}

struct pci_dev *pci_find_upstream_pcie_bridge(struct pci_dev *pdev);

/* PCI slot sysfs helper code */
#define to_pci_slot(s) container_of(s, struct pci_slot, kobj)

extern struct kset *pci_slots_kset;

struct pci_slot_attribute {
	struct attribute attr;
	ssize_t (*show)(struct pci_slot *, char *);
	ssize_t (*store)(struct pci_slot *, const char *, size_t);
};
#define to_pci_slot_attr(s) container_of(s, struct pci_slot_attribute, attr)

enum pci_bar_type {
	pci_bar_unknown,	/* Standard PCI BAR probe */
	pci_bar_io,		/* An io port BAR */
	pci_bar_mem32,		/* A 32-bit memory BAR */
	pci_bar_mem64,		/* A 64-bit memory BAR */
};

extern int pci_setup_device(struct pci_dev *dev);
extern int __pci_read_base(struct pci_dev *dev, enum pci_bar_type type,
				struct resource *res, unsigned int reg);
extern int pci_resource_bar(struct pci_dev *dev, int resno,
			    enum pci_bar_type *type);
extern int pci_bus_add_child(struct pci_bus *bus);
extern void pci_enable_ari(struct pci_dev *dev);
/**
 * pci_ari_enabled - query ARI forwarding status
 * @bus: the PCI bus
 *
 * Returns 1 if ARI forwarding is enabled, or 0 if not enabled;
 */
static inline int pci_ari_enabled(struct pci_bus *bus)
{
	return bus->self && bus->self->ari_enabled;
}

#ifdef CONFIG_PCI_QUIRKS
extern int pci_is_reassigndev(struct pci_dev *dev);
resource_size_t pci_specified_resource_alignment(struct pci_dev *dev);
extern void pci_disable_bridge_window(struct pci_dev *dev);
#endif

/* Single Root I/O Virtualization */
struct pci_sriov {
	int pos;		/* capability position */
	int nres;		/* number of resources */
	u32 cap;		/* SR-IOV Capabilities */
	u16 ctrl;		/* SR-IOV Control */
	u16 total;		/* total VFs associated with the PF */
	u16 initial;		/* initial VFs associated with the PF */
	u16 nr_virtfn;		/* number of VFs available */
	u16 offset;		/* first VF Routing ID offset */
	u16 stride;		/* following VF stride */
	u32 pgsz;		/* page size for BAR alignment */
	u8 link;		/* Function Dependency Link */
	struct pci_dev *dev;	/* lowest numbered PF */
	struct pci_dev *self;	/* this PF */
	struct mutex lock;	/* lock for VF bus */
	struct work_struct mtask; /* VF Migration task */
	u8 __iomem *mstate;	/* VF Migration State Array */
};

#ifdef CONFIG_PCI_IOV
extern int pci_iov_init(struct pci_dev *dev);
extern void pci_iov_release(struct pci_dev *dev);
extern int pci_iov_resource_bar(struct pci_dev *dev, int resno,
				enum pci_bar_type *type);
extern resource_size_t pci_sriov_resource_alignment(struct pci_dev *dev,
						    int resno);
extern void pci_restore_iov_state(struct pci_dev *dev);
extern int pci_iov_bus_range(struct pci_bus *bus);

#else
static inline int pci_iov_init(struct pci_dev *dev)
{
	return -ENODEV;
}
static inline void pci_iov_release(struct pci_dev *dev)

{
}
static inline int pci_iov_resource_bar(struct pci_dev *dev, int resno,
				       enum pci_bar_type *type)
{
	return 0;
}
static inline void pci_restore_iov_state(struct pci_dev *dev)
{
}
static inline int pci_iov_bus_range(struct pci_bus *bus)
{
	return 0;
}

#endif /* CONFIG_PCI_IOV */

static inline resource_size_t pci_resource_alignment(struct pci_dev *dev,
					 struct resource *res)
{
#ifdef CONFIG_PCI_IOV
	int resno = res - dev->resource;

	if (resno >= PCI_IOV_RESOURCES && resno <= PCI_IOV_RESOURCE_END)
		return pci_sriov_resource_alignment(dev, resno);
#endif
	return resource_alignment(res);
}

<<<<<<< HEAD
#ifdef CONFIG_PCI_GUESTDEV
extern int pci_is_guestdev_to_reassign(struct pci_dev *dev);
extern int pci_is_iomuldev(struct pci_dev *dev);
#else
#define pci_is_iomuldev(dev)	0
#endif

#ifdef CONFIG_PCI_RESERVE
unsigned long pci_reserve_size_io(struct pci_bus *bus);
unsigned long pci_reserve_size_mem(struct pci_bus *bus);
#else
static inline unsigned long pci_reserve_size_io(struct pci_bus *bus)
{
	return 0;
}

static inline unsigned long pci_reserve_size_mem(struct pci_bus *bus)
{
	return 0;
}
#endif /* CONFIG_PCI_RESERVE */
=======
extern void pci_enable_acs(struct pci_dev *dev);

struct pci_dev_reset_methods {
	u16 vendor;
	u16 device;
	int (*reset)(struct pci_dev *dev, int probe);
};

#ifdef CONFIG_PCI_QUIRKS
extern int pci_dev_specific_reset(struct pci_dev *dev, int probe);
#else
static inline int pci_dev_specific_reset(struct pci_dev *dev, int probe)
{
	return -ENOTTY;
}
#endif
>>>>>>> 02f8c6ae

#endif /* DRIVERS_PCI_H */<|MERGE_RESOLUTION|>--- conflicted
+++ resolved
@@ -13,15 +13,9 @@
 extern void pci_remove_sysfs_dev_files(struct pci_dev *pdev);
 #if !defined(CONFIG_DMI) && !defined(CONFIG_ACPI)
 static inline void pci_create_firmware_label_files(struct pci_dev *pdev)
-<<<<<<< HEAD
-{ return 0; }
-static inline void pci_remove_firmware_label_files(struct pci_dev *pdev)
-{ return 0; }
-=======
 { return; }
 static inline void pci_remove_firmware_label_files(struct pci_dev *pdev)
 { return; }
->>>>>>> 02f8c6ae
 #else
 extern void pci_create_firmware_label_files(struct pci_dev *pdev);
 extern void pci_remove_firmware_label_files(struct pci_dev *pdev);
@@ -303,29 +297,6 @@
 	return resource_alignment(res);
 }
 
-<<<<<<< HEAD
-#ifdef CONFIG_PCI_GUESTDEV
-extern int pci_is_guestdev_to_reassign(struct pci_dev *dev);
-extern int pci_is_iomuldev(struct pci_dev *dev);
-#else
-#define pci_is_iomuldev(dev)	0
-#endif
-
-#ifdef CONFIG_PCI_RESERVE
-unsigned long pci_reserve_size_io(struct pci_bus *bus);
-unsigned long pci_reserve_size_mem(struct pci_bus *bus);
-#else
-static inline unsigned long pci_reserve_size_io(struct pci_bus *bus)
-{
-	return 0;
-}
-
-static inline unsigned long pci_reserve_size_mem(struct pci_bus *bus)
-{
-	return 0;
-}
-#endif /* CONFIG_PCI_RESERVE */
-=======
 extern void pci_enable_acs(struct pci_dev *dev);
 
 struct pci_dev_reset_methods {
@@ -342,6 +313,5 @@
 	return -ENOTTY;
 }
 #endif
->>>>>>> 02f8c6ae
 
 #endif /* DRIVERS_PCI_H */