--- conflicted
+++ resolved
@@ -169,11 +169,7 @@
 {
 	struct pci_dev *dev = NULL;
 
-<<<<<<< HEAD
-	while ((dev = pci_get_device(PCI_ANY_ID, PCI_ANY_ID, dev)) != NULL) {
-=======
 	for_each_pci_dev(dev) {
->>>>>>> 02f8c6ae
 		if (pci_domain_nr(dev->bus) == domain &&
 		    (dev->bus->number == bus && dev->devfn == devfn))
 			return dev;
