--- conflicted
+++ resolved
@@ -120,21 +120,6 @@
 	return err;
 }
 
-#ifdef CONFIG_PCI_REASSIGN
-void pci_disable_bridge_window(struct pci_dev *dev)
-{
-	dev_dbg(&dev->dev, "disable bridge window\n");
-
-	/* MMIO Base/Limit */
-	pci_write_config_dword(dev, PCI_MEMORY_BASE, 0x0000fff0);
-
-	/* Prefetchable MMIO Base/Limit */
-	pci_write_config_dword(dev, PCI_PREF_LIMIT_UPPER32, 0);
-	pci_write_config_dword(dev, PCI_PREF_MEMORY_BASE, 0x0000fff0);
-	pci_write_config_dword(dev, PCI_PREF_BASE_UPPER32, 0xffffffff);
-}
-#endif
-
 int pci_assign_resource(struct pci_dev *dev, int resno)
 {
 	struct pci_bus *bus = dev->bus;
@@ -152,10 +137,6 @@
 			resno, res, res->flags);
 		return -EINVAL;
 	}
-	if (resno < PCI_BRIDGE_RESOURCES
-	    && is_reassigndev(dev)
-	    && (res->flags & IORESOURCE_MEM))
-		align = ALIGN(align, PAGE_SIZE);
 
 	/* First, try exact prefetching match.. */
 	ret = pci_bus_alloc_resource(bus, res, size, align, min,
@@ -178,20 +159,8 @@
 			resno, res->flags & IORESOURCE_IO ? "I/O" : "mem", res);
 	} else {
 		res->flags &= ~IORESOURCE_STARTALIGN;
-<<<<<<< HEAD
-		if (resno < PCI_BRIDGE_RESOURCES) {
-#ifdef CONFIG_PCI_REASSIGN
-			dev_dbg(&dev->dev, "assign resource(%d) "
-				"%016llx - %016llx\n", resno,
-				(unsigned long long)res->start,
-				(unsigned long long)res->end);
-#endif
-			pci_update_resource(dev, res, resno);
-		}
-=======
 		if (resno < PCI_BRIDGE_RESOURCES)
 			pci_update_resource(dev, resno);
->>>>>>> 18e352e4
 	}
 
 	return ret;
@@ -226,17 +195,7 @@
 		dev_err(&dev->dev, "BAR %d: can't allocate %s resource %pR\n",
 			resno, res->flags & IORESOURCE_IO ? "I/O" : "mem", res);
 	} else if (resno < PCI_BRIDGE_RESOURCES) {
-<<<<<<< HEAD
-#ifdef CONFIG_PCI_REASSIGN
-		dev_dbg(&dev->dev, "assign resource(%d) "
-			"%016llx - %016llx\n", resno,
-			(unsigned long long)res->start,
-			(unsigned long long)res->end);
-#endif
-		pci_update_resource(dev, res, resno);
-=======
 		pci_update_resource(dev, resno);
->>>>>>> 18e352e4
 	}
 
 	return ret;
@@ -248,7 +207,6 @@
 void pdev_sort_resources(struct pci_dev *dev, struct resource_list *head)
 {
 	int i;
-	int reassigndev = is_reassigndev(dev);
 
 	for (i = 0; i < PCI_NUM_RESOURCES; i++) {
 		struct resource *r;
@@ -270,22 +228,12 @@
 				i, r, r->flags);
 			continue;
 		}
-		if (i < PCI_BRIDGE_RESOURCES && (r->flags & IORESOURCE_MEM) &&
-		    reassigndev)
-			r_align = ALIGN(r_align, PAGE_SIZE);
-
 		for (list = head; ; list = list->next) {
 			resource_size_t align = 0;
 			struct resource_list *ln = list->next;
 
-			if (ln) {
+			if (ln)
 				align = resource_alignment(ln->res);
-				if (ln->res - ln->dev->resource <
-				    PCI_BRIDGE_RESOURCES &&
-				    (ln->res->flags & IORESOURCE_MEM) &&
-				    is_reassigndev(ln->dev))
-					align = ALIGN(align, PAGE_SIZE);
-			}
 
 			if (r_align > align) {
 				tmp = kmalloc(sizeof(*tmp), GFP_KERNEL);
