#include <linux/interrupt.h>
#include <linux/dmar.h>
#include <linux/spinlock.h>
#include <linux/slab.h>
#include <linux/jiffies.h>
#include <linux/hpet.h>
#include <linux/pci.h>
#include <linux/irq.h>
#include <asm/io_apic.h>
#include <asm/smp.h>
#include <asm/cpu.h>
#include <linux/intel-iommu.h>
#include "intr_remapping.h"
#include <acpi/acpi.h>
#include <asm/pci-direct.h>
#include "pci.h"

static struct ioapic_scope ir_ioapic[MAX_IO_APICS];
static struct hpet_scope ir_hpet[MAX_HPET_TBS];
static int ir_ioapic_num, ir_hpet_num;
int intr_remapping_enabled;

static int disable_intremap;
static int disable_sourceid_checking;

static __init int setup_nointremap(char *str)
{
	disable_intremap = 1;
	return 0;
}
early_param("nointremap", setup_nointremap);

static __init int setup_intremap(char *str)
<<<<<<< HEAD
{
	if (!str)
		return -EINVAL;

	if (!strncmp(str, "on", 2))
		disable_intremap = 0;
	else if (!strncmp(str, "off", 3))
		disable_intremap = 1;
	else if (!strncmp(str, "nosid", 5))
		disable_sourceid_checking = 1;

	return 0;
}
early_param("intremap", setup_intremap);

struct irq_2_iommu {
	struct intel_iommu *iommu;
	u16 irte_index;
	u16 sub_handle;
	u8  irte_mask;
};

#ifdef CONFIG_GENERIC_HARDIRQS
static struct irq_2_iommu *get_one_free_irq_2_iommu(int node)
=======
>>>>>>> 02f8c6ae
{
	if (!str)
		return -EINVAL;

	if (!strncmp(str, "on", 2))
		disable_intremap = 0;
	else if (!strncmp(str, "off", 3))
		disable_intremap = 1;
	else if (!strncmp(str, "nosid", 5))
		disable_sourceid_checking = 1;

	return 0;
}
early_param("intremap", setup_intremap);

static DEFINE_SPINLOCK(irq_2_ir_lock);

static struct irq_2_iommu *irq_2_iommu(unsigned int irq)
{
	struct irq_cfg *cfg = irq_get_chip_data(irq);
	return cfg ? &cfg->irq_2_iommu : NULL;
}

int get_irte(int irq, struct irte *entry)
{
	struct irq_2_iommu *irq_iommu = irq_2_iommu(irq);
	unsigned long flags;
	int index;

	if (!entry || !irq_iommu)
		return -1;

	spin_lock_irqsave(&irq_2_ir_lock, flags);

	index = irq_iommu->irte_index + irq_iommu->sub_handle;
	*entry = *(irq_iommu->iommu->ir_table->base + index);

	spin_unlock_irqrestore(&irq_2_ir_lock, flags);
	return 0;
}

int alloc_irte(struct intel_iommu *iommu, int irq, u16 count)
{
	struct ir_table *table = iommu->ir_table;
	struct irq_2_iommu *irq_iommu = irq_2_iommu(irq);
	u16 index, start_index;
	unsigned int mask = 0;
	unsigned long flags;
	int i;

	if (!count || !irq_iommu)
		return -1;

	/*
	 * start the IRTE search from index 0.
	 */
	index = start_index = 0;

	if (count > 1) {
		count = __roundup_pow_of_two(count);
		mask = ilog2(count);
	}

	if (mask > ecap_max_handle_mask(iommu->ecap)) {
		printk(KERN_ERR
		       "Requested mask %x exceeds the max invalidation handle"
		       " mask value %Lx\n", mask,
		       ecap_max_handle_mask(iommu->ecap));
		return -1;
	}

	spin_lock_irqsave(&irq_2_ir_lock, flags);
	do {
		for (i = index; i < index + count; i++)
			if  (table->base[i].present)
				break;
		/* empty index found */
		if (i == index + count)
			break;

		index = (index + count) % INTR_REMAP_TABLE_ENTRIES;

		if (index == start_index) {
			spin_unlock_irqrestore(&irq_2_ir_lock, flags);
			printk(KERN_ERR "can't allocate an IRTE\n");
			return -1;
		}
	} while (1);

	for (i = index; i < index + count; i++)
		table->base[i].present = 1;

	irq_iommu->iommu = iommu;
	irq_iommu->irte_index =  index;
	irq_iommu->sub_handle = 0;
	irq_iommu->irte_mask = mask;

	spin_unlock_irqrestore(&irq_2_ir_lock, flags);

	return index;
}

static int qi_flush_iec(struct intel_iommu *iommu, int index, int mask)
{
	struct qi_desc desc;

	desc.low = QI_IEC_IIDEX(index) | QI_IEC_TYPE | QI_IEC_IM(mask)
		   | QI_IEC_SELECTIVE;
	desc.high = 0;

	return qi_submit_sync(&desc, iommu);
}

int map_irq_to_irte_handle(int irq, u16 *sub_handle)
{
	struct irq_2_iommu *irq_iommu = irq_2_iommu(irq);
	unsigned long flags;
	int index;

	if (!irq_iommu)
		return -1;

	spin_lock_irqsave(&irq_2_ir_lock, flags);
	*sub_handle = irq_iommu->sub_handle;
	index = irq_iommu->irte_index;
	spin_unlock_irqrestore(&irq_2_ir_lock, flags);
	return index;
}

int set_irte_irq(int irq, struct intel_iommu *iommu, u16 index, u16 subhandle)
{
	struct irq_2_iommu *irq_iommu = irq_2_iommu(irq);
	unsigned long flags;

	if (!irq_iommu)
		return -1;

	spin_lock_irqsave(&irq_2_ir_lock, flags);

	irq_iommu->iommu = iommu;
	irq_iommu->irte_index = index;
	irq_iommu->sub_handle = subhandle;
	irq_iommu->irte_mask = 0;

	spin_unlock_irqrestore(&irq_2_ir_lock, flags);

	return 0;
}

int modify_irte(int irq, struct irte *irte_modified)
{
	struct irq_2_iommu *irq_iommu = irq_2_iommu(irq);
	struct intel_iommu *iommu;
	unsigned long flags;
	struct irte *irte;
	int rc, index;

	if (!irq_iommu)
		return -1;

	spin_lock_irqsave(&irq_2_ir_lock, flags);

	iommu = irq_iommu->iommu;

	index = irq_iommu->irte_index + irq_iommu->sub_handle;
	irte = &iommu->ir_table->base[index];

	set_64bit(&irte->low, irte_modified->low);
	set_64bit(&irte->high, irte_modified->high);
	__iommu_flush_cache(iommu, irte, sizeof(*irte));

	rc = qi_flush_iec(iommu, index, 0);
	spin_unlock_irqrestore(&irq_2_ir_lock, flags);

	return rc;
}

struct intel_iommu *map_hpet_to_ir(u8 hpet_id)
{
	int i;

	for (i = 0; i < MAX_HPET_TBS; i++)
		if (ir_hpet[i].id == hpet_id)
			return ir_hpet[i].iommu;
	return NULL;
}

struct intel_iommu *map_hpet_to_ir(u8 hpet_id)
{
	int i;

	for (i = 0; i < MAX_HPET_TBS; i++)
		if (ir_hpet[i].id == hpet_id)
			return ir_hpet[i].iommu;
	return NULL;
}

struct intel_iommu *map_ioapic_to_ir(int apic)
{
	int i;

	for (i = 0; i < MAX_IO_APICS; i++)
		if (ir_ioapic[i].id == apic)
			return ir_ioapic[i].iommu;
	return NULL;
}

struct intel_iommu *map_dev_to_ir(struct pci_dev *dev)
{
	struct dmar_drhd_unit *drhd;

	drhd = dmar_find_matched_drhd_unit(dev);
	if (!drhd)
		return NULL;

	return drhd->iommu;
}

static int clear_entries(struct irq_2_iommu *irq_iommu)
{
	struct irte *start, *entry, *end;
	struct intel_iommu *iommu;
	int index;

	if (irq_iommu->sub_handle)
		return 0;

	iommu = irq_iommu->iommu;
	index = irq_iommu->irte_index + irq_iommu->sub_handle;

	start = iommu->ir_table->base + index;
	end = start + (1 << irq_iommu->irte_mask);

	for (entry = start; entry < end; entry++) {
		set_64bit(&entry->low, 0);
		set_64bit(&entry->high, 0);
	}

	return qi_flush_iec(iommu, index, irq_iommu->irte_mask);
}

int free_irte(int irq)
{
	struct irq_2_iommu *irq_iommu = irq_2_iommu(irq);
	unsigned long flags;
	int rc;

	if (!irq_iommu)
		return -1;

	spin_lock_irqsave(&irq_2_ir_lock, flags);

	rc = clear_entries(irq_iommu);

	irq_iommu->iommu = NULL;
	irq_iommu->irte_index = 0;
	irq_iommu->sub_handle = 0;
	irq_iommu->irte_mask = 0;

	spin_unlock_irqrestore(&irq_2_ir_lock, flags);

	return rc;
}

/*
 * source validation type
 */
#define SVT_NO_VERIFY		0x0  /* no verification is required */
#define SVT_VERIFY_SID_SQ	0x1  /* verify using SID and SQ fields */
#define SVT_VERIFY_BUS		0x2  /* verify bus of request-id */

/*
 * source-id qualifier
 */
#define SQ_ALL_16	0x0  /* verify all 16 bits of request-id */
#define SQ_13_IGNORE_1	0x1  /* verify most significant 13 bits, ignore
			      * the third least significant bit
			      */
#define SQ_13_IGNORE_2	0x2  /* verify most significant 13 bits, ignore
			      * the second and third least significant bits
			      */
#define SQ_13_IGNORE_3	0x3  /* verify most significant 13 bits, ignore
			      * the least three significant bits
			      */

/*
 * set SVT, SQ and SID fields of irte to verify
 * source ids of interrupt requests
 */
static void set_irte_sid(struct irte *irte, unsigned int svt,
			 unsigned int sq, unsigned int sid)
{
	if (disable_sourceid_checking)
		svt = SVT_NO_VERIFY;
	irte->svt = svt;
	irte->sq = sq;
	irte->sid = sid;
}

int set_ioapic_sid(struct irte *irte, int apic)
{
	int i;
	u16 sid = 0;

	if (!irte)
		return -1;

	for (i = 0; i < MAX_IO_APICS; i++) {
		if (ir_ioapic[i].id == apic) {
			sid = (ir_ioapic[i].bus << 8) | ir_ioapic[i].devfn;
			break;
		}
	}

	if (sid == 0) {
		pr_warning("Failed to set source-id of IOAPIC (%d)\n", apic);
		return -1;
	}

	set_irte_sid(irte, 1, 0, sid);

	return 0;
}

int set_hpet_sid(struct irte *irte, u8 id)
{
	int i;
	u16 sid = 0;

	if (!irte)
		return -1;

	for (i = 0; i < MAX_HPET_TBS; i++) {
		if (ir_hpet[i].id == id) {
			sid = (ir_hpet[i].bus << 8) | ir_hpet[i].devfn;
			break;
		}
	}

	if (sid == 0) {
		pr_warning("Failed to set source-id of HPET block (%d)\n", id);
		return -1;
	}

	/*
	 * Should really use SQ_ALL_16. Some platforms are broken.
	 * While we figure out the right quirks for these broken platforms, use
	 * SQ_13_IGNORE_3 for now.
	 */
	set_irte_sid(irte, SVT_VERIFY_SID_SQ, SQ_13_IGNORE_3, sid);

	return 0;
}

int set_msi_sid(struct irte *irte, struct pci_dev *dev)
{
	struct pci_dev *bridge;

	if (!irte || !dev)
		return -1;

	/* PCIe device or Root Complex integrated PCI device */
	if (pci_is_pcie(dev) || !dev->bus->parent) {
		set_irte_sid(irte, SVT_VERIFY_SID_SQ, SQ_ALL_16,
			     (dev->bus->number << 8) | dev->devfn);
		return 0;
	}

	bridge = pci_find_upstream_pcie_bridge(dev);
	if (bridge) {
		if (pci_is_pcie(bridge))/* this is a PCIe-to-PCI/PCIX bridge */
			set_irte_sid(irte, SVT_VERIFY_BUS, SQ_ALL_16,
				(bridge->bus->number << 8) | dev->bus->number);
		else /* this is a legacy PCI bridge */
			set_irte_sid(irte, SVT_VERIFY_SID_SQ, SQ_ALL_16,
				(bridge->bus->number << 8) | bridge->devfn);
	}

	return 0;
}

static void iommu_set_intr_remapping(struct intel_iommu *iommu, int mode)
{
	u64 addr;
	u32 sts;
	unsigned long flags;

	addr = virt_to_phys((void *)iommu->ir_table->base);

	spin_lock_irqsave(&iommu->register_lock, flags);

	dmar_writeq(iommu->reg + DMAR_IRTA_REG,
		    (addr) | IR_X2APIC_MODE(mode) | INTR_REMAP_TABLE_REG_SIZE);

	/* Set interrupt-remapping table pointer */
	iommu->gcmd |= DMA_GCMD_SIRTP;
	writel(iommu->gcmd, iommu->reg + DMAR_GCMD_REG);

	IOMMU_WAIT_OP(iommu, DMAR_GSTS_REG,
		      readl, (sts & DMA_GSTS_IRTPS), sts);
	spin_unlock_irqrestore(&iommu->register_lock, flags);

	/*
	 * global invalidation of interrupt entry cache before enabling
	 * interrupt-remapping.
	 */
	qi_global_iec(iommu);

	spin_lock_irqsave(&iommu->register_lock, flags);

	/* Enable interrupt-remapping */
	iommu->gcmd |= DMA_GCMD_IRE;
	writel(iommu->gcmd, iommu->reg + DMAR_GCMD_REG);

	IOMMU_WAIT_OP(iommu, DMAR_GSTS_REG,
		      readl, (sts & DMA_GSTS_IRES), sts);

	spin_unlock_irqrestore(&iommu->register_lock, flags);
}


static int setup_intr_remapping(struct intel_iommu *iommu, int mode)
{
	struct ir_table *ir_table;
	struct page *pages;

	ir_table = iommu->ir_table = kzalloc(sizeof(struct ir_table),
					     GFP_ATOMIC);

	if (!iommu->ir_table)
		return -ENOMEM;

	pages = alloc_pages_node(iommu->node, GFP_ATOMIC | __GFP_ZERO,
				 INTR_REMAP_PAGE_ORDER);

	if (!pages) {
		printk(KERN_ERR "failed to allocate pages of order %d\n",
		       INTR_REMAP_PAGE_ORDER);
		kfree(iommu->ir_table);
		return -ENOMEM;
	}

	ir_table->base = page_address(pages);

	iommu_set_intr_remapping(iommu, mode);
	return 0;
}

/*
 * Disable Interrupt Remapping.
 */
static void iommu_disable_intr_remapping(struct intel_iommu *iommu)
{
	unsigned long flags;
	u32 sts;

	if (!ecap_ir_support(iommu->ecap))
		return;

	/*
	 * global invalidation of interrupt entry cache before disabling
	 * interrupt-remapping.
	 */
	qi_global_iec(iommu);

	spin_lock_irqsave(&iommu->register_lock, flags);

	sts = dmar_readq(iommu->reg + DMAR_GSTS_REG);
	if (!(sts & DMA_GSTS_IRES))
		goto end;

	iommu->gcmd &= ~DMA_GCMD_IRE;
	writel(iommu->gcmd, iommu->reg + DMAR_GCMD_REG);

	IOMMU_WAIT_OP(iommu, DMAR_GSTS_REG,
		      readl, !(sts & DMA_GSTS_IRES), sts);

end:
	spin_unlock_irqrestore(&iommu->register_lock, flags);
}

int __init intr_remapping_supported(void)
{
	struct dmar_drhd_unit *drhd;

	if (disable_intremap)
		return 0;

	if (!dmar_ir_support())
		return 0;

	for_each_drhd_unit(drhd) {
		struct intel_iommu *iommu = drhd->iommu;

		if (!ecap_ir_support(iommu->ecap))
			return 0;
	}

	return 1;
}

int __init enable_intr_remapping(int eim)
{
	struct dmar_drhd_unit *drhd;
	int setup = 0;

	if (parse_ioapics_under_ir() != 1) {
		printk(KERN_INFO "Not enable interrupt remapping\n");
		return -1;
	}

	for_each_drhd_unit(drhd) {
		struct intel_iommu *iommu = drhd->iommu;

		/*
		 * If the queued invalidation is already initialized,
		 * shouldn't disable it.
		 */
		if (iommu->qi)
			continue;

		/*
		 * Clear previous faults.
		 */
		dmar_fault(-1, iommu);

		/*
		 * Disable intr remapping and queued invalidation, if already
		 * enabled prior to OS handover.
		 */
		iommu_disable_intr_remapping(iommu);

		dmar_disable_qi(iommu);
	}

	/*
	 * check for the Interrupt-remapping support
	 */
	for_each_drhd_unit(drhd) {
		struct intel_iommu *iommu = drhd->iommu;

		if (!ecap_ir_support(iommu->ecap))
			continue;

		if (eim && !ecap_eim_support(iommu->ecap)) {
			printk(KERN_INFO "DRHD %Lx: EIM not supported by DRHD, "
			       " ecap %Lx\n", drhd->reg_base_addr, iommu->ecap);
			return -1;
		}
	}

	/*
	 * Enable queued invalidation for all the DRHD's.
	 */
	for_each_drhd_unit(drhd) {
		int ret;
		struct intel_iommu *iommu = drhd->iommu;
		ret = dmar_enable_qi(iommu);

		if (ret) {
			printk(KERN_ERR "DRHD %Lx: failed to enable queued, "
			       " invalidation, ecap %Lx, ret %d\n",
			       drhd->reg_base_addr, iommu->ecap, ret);
			return -1;
		}
	}

	/*
	 * Setup Interrupt-remapping for all the DRHD's now.
	 */
	for_each_drhd_unit(drhd) {
		struct intel_iommu *iommu = drhd->iommu;

		if (!ecap_ir_support(iommu->ecap))
			continue;

		if (setup_intr_remapping(iommu, eim))
			goto error;

		setup = 1;
	}

	if (!setup)
		goto error;

	intr_remapping_enabled = 1;

	return 0;

error:
	/*
	 * handle error condition gracefully here!
	 */
	return -1;
}

static void ir_parse_one_hpet_scope(struct acpi_dmar_device_scope *scope,
				      struct intel_iommu *iommu)
{
	struct acpi_dmar_pci_path *path;
	u8 bus;
	int count;

	bus = scope->bus;
	path = (struct acpi_dmar_pci_path *)(scope + 1);
	count = (scope->length - sizeof(struct acpi_dmar_device_scope))
		/ sizeof(struct acpi_dmar_pci_path);

	while (--count > 0) {
		/*
		 * Access PCI directly due to the PCI
		 * subsystem isn't initialized yet.
		 */
		bus = read_pci_config_byte(bus, path->dev, path->fn,
					   PCI_SECONDARY_BUS);
		path++;
	}
	ir_hpet[ir_hpet_num].bus   = bus;
	ir_hpet[ir_hpet_num].devfn = PCI_DEVFN(path->dev, path->fn);
	ir_hpet[ir_hpet_num].iommu = iommu;
	ir_hpet[ir_hpet_num].id    = scope->enumeration_id;
	ir_hpet_num++;
}

static void ir_parse_one_ioapic_scope(struct acpi_dmar_device_scope *scope,
				      struct intel_iommu *iommu)
{
	struct acpi_dmar_pci_path *path;
	u8 bus;
	int count;

	bus = scope->bus;
	path = (struct acpi_dmar_pci_path *)(scope + 1);
	count = (scope->length - sizeof(struct acpi_dmar_device_scope))
		/ sizeof(struct acpi_dmar_pci_path);

	while (--count > 0) {
		/*
		 * Access PCI directly due to the PCI
		 * subsystem isn't initialized yet.
		 */
		bus = read_pci_config_byte(bus, path->dev, path->fn,
					   PCI_SECONDARY_BUS);
		path++;
	}

	ir_ioapic[ir_ioapic_num].bus   = bus;
	ir_ioapic[ir_ioapic_num].devfn = PCI_DEVFN(path->dev, path->fn);
	ir_ioapic[ir_ioapic_num].iommu = iommu;
	ir_ioapic[ir_ioapic_num].id    = scope->enumeration_id;
	ir_ioapic_num++;
}

static int ir_parse_ioapic_hpet_scope(struct acpi_dmar_header *header,
				      struct intel_iommu *iommu)
{
	struct acpi_dmar_hardware_unit *drhd;
	struct acpi_dmar_device_scope *scope;
	void *start, *end;

	drhd = (struct acpi_dmar_hardware_unit *)header;

	start = (void *)(drhd + 1);
	end = ((void *)drhd) + header->length;

	while (start < end) {
		scope = start;
		if (scope->entry_type == ACPI_DMAR_SCOPE_TYPE_IOAPIC) {
			if (ir_ioapic_num == MAX_IO_APICS) {
				printk(KERN_WARNING "Exceeded Max IO APICS\n");
				return -1;
			}

			printk(KERN_INFO "IOAPIC id %d under DRHD base "
			       " 0x%Lx IOMMU %d\n", scope->enumeration_id,
			       drhd->address, iommu->seq_id);

			ir_parse_one_ioapic_scope(scope, iommu);
		} else if (scope->entry_type == ACPI_DMAR_SCOPE_TYPE_HPET) {
			if (ir_hpet_num == MAX_HPET_TBS) {
				printk(KERN_WARNING "Exceeded Max HPET blocks\n");
				return -1;
			}

			printk(KERN_INFO "HPET id %d under DRHD base"
			       " 0x%Lx\n", scope->enumeration_id,
			       drhd->address);

<<<<<<< HEAD
			ir_parse_one_ioapic_scope(scope, iommu);
		} else if (scope->entry_type == ACPI_DMAR_SCOPE_TYPE_HPET) {
			if (ir_hpet_num == MAX_HPET_TBS) {
				printk(KERN_WARNING "Exceeded Max HPET blocks\n");
				return -1;
			}

			printk(KERN_INFO "HPET id %d under DRHD base"
			       " 0x%Lx\n", scope->enumeration_id,
			       drhd->address);

=======
>>>>>>> 02f8c6ae
			ir_parse_one_hpet_scope(scope, iommu);
		}
		start += scope->length;
	}

	return 0;
}

/*
 * Finds the assocaition between IOAPIC's and its Interrupt-remapping
 * hardware unit.
 */
int __init parse_ioapics_under_ir(void)
{
	struct dmar_drhd_unit *drhd;
	int ir_supported = 0;

	for_each_drhd_unit(drhd) {
		struct intel_iommu *iommu = drhd->iommu;

		if (ecap_ir_support(iommu->ecap)) {
			if (ir_parse_ioapic_hpet_scope(drhd->hdr, iommu))
				return -1;

			ir_supported = 1;
		}
	}

	if (ir_supported && ir_ioapic_num != nr_ioapics) {
		printk(KERN_WARNING
		       "Not all IO-APIC's listed under remapping hardware\n");
		return -1;
	}

	return ir_supported;
}

void disable_intr_remapping(void)
{
	struct dmar_drhd_unit *drhd;
	struct intel_iommu *iommu = NULL;

	/*
	 * Disable Interrupt-remapping for all the DRHD's now.
	 */
	for_each_iommu(iommu, drhd) {
		if (!ecap_ir_support(iommu->ecap))
			continue;

		iommu_disable_intr_remapping(iommu);
	}
}

int reenable_intr_remapping(int eim)
{
	struct dmar_drhd_unit *drhd;
	int setup = 0;
	struct intel_iommu *iommu = NULL;

	for_each_iommu(iommu, drhd)
		if (iommu->qi)
			dmar_reenable_qi(iommu);

	/*
	 * Setup Interrupt-remapping for all the DRHD's now.
	 */
	for_each_iommu(iommu, drhd) {
		if (!ecap_ir_support(iommu->ecap))
			continue;

		/* Set up interrupt remapping for iommu.*/
		iommu_set_intr_remapping(iommu, eim);
		setup = 1;
	}

	if (!setup)
		goto error;

	return 0;

error:
	/*
	 * handle error condition gracefully here!
	 */
	return -1;
}
<|MERGE_RESOLUTION|>--- conflicted
+++ resolved
@@ -31,33 +31,6 @@
 early_param("nointremap", setup_nointremap);
 
 static __init int setup_intremap(char *str)
-<<<<<<< HEAD
-{
-	if (!str)
-		return -EINVAL;
-
-	if (!strncmp(str, "on", 2))
-		disable_intremap = 0;
-	else if (!strncmp(str, "off", 3))
-		disable_intremap = 1;
-	else if (!strncmp(str, "nosid", 5))
-		disable_sourceid_checking = 1;
-
-	return 0;
-}
-early_param("intremap", setup_intremap);
-
-struct irq_2_iommu {
-	struct intel_iommu *iommu;
-	u16 irte_index;
-	u16 sub_handle;
-	u8  irte_mask;
-};
-
-#ifdef CONFIG_GENERIC_HARDIRQS
-static struct irq_2_iommu *get_one_free_irq_2_iommu(int node)
-=======
->>>>>>> 02f8c6ae
 {
 	if (!str)
 		return -EINVAL;
@@ -233,16 +206,6 @@
 	spin_unlock_irqrestore(&irq_2_ir_lock, flags);
 
 	return rc;
-}
-
-struct intel_iommu *map_hpet_to_ir(u8 hpet_id)
-{
-	int i;
-
-	for (i = 0; i < MAX_HPET_TBS; i++)
-		if (ir_hpet[i].id == hpet_id)
-			return ir_hpet[i].iommu;
-	return NULL;
 }
 
 struct intel_iommu *map_hpet_to_ir(u8 hpet_id)
@@ -746,20 +709,6 @@
 			       " 0x%Lx\n", scope->enumeration_id,
 			       drhd->address);
 
-<<<<<<< HEAD
-			ir_parse_one_ioapic_scope(scope, iommu);
-		} else if (scope->entry_type == ACPI_DMAR_SCOPE_TYPE_HPET) {
-			if (ir_hpet_num == MAX_HPET_TBS) {
-				printk(KERN_WARNING "Exceeded Max HPET blocks\n");
-				return -1;
-			}
-
-			printk(KERN_INFO "HPET id %d under DRHD base"
-			       " 0x%Lx\n", scope->enumeration_id,
-			       drhd->address);
-
-=======
->>>>>>> 02f8c6ae
 			ir_parse_one_hpet_scope(scope, iommu);
 		}
 		start += scope->length;
