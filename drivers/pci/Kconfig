#
# PCI configuration
#
config ARCH_SUPPORTS_MSI
	bool
	default n

config PCI_MSI
	bool "Message Signaled Interrupts (MSI and MSI-X)"
	depends on PCI
	depends on ARCH_SUPPORTS_MSI
	help
	   This allows device drivers to enable MSI (Message Signaled
	   Interrupts).  Message Signaled Interrupts enable a device to
	   generate an interrupt using an inbound Memory Write on its
	   PCI bus instead of asserting a device IRQ pin.

	   Use of PCI MSI interrupts can be disabled at kernel boot time
	   by using the 'pci=nomsi' option.  This disables MSI for the
	   entire system.

	   If you don't know what to do here, say Y.

config PCI_DEBUG
	bool "PCI Debugging"
	depends on PCI && DEBUG_KERNEL
	help
	  Say Y here if you want the PCI core to produce a bunch of debug
	  messages to the system log.  Select this if you are having a
	  problem with PCI support and want to see more of what is going on.

	  When in doubt, say N.

config PCI_GUESTDEV
	bool "PCI Device Reservation for Passthrough"
	depends on PCI && ACPI && XEN
	default y
	help
	  Say Y here if you want to reserve PCI device for passthrough.

config PCI_IOMULTI
	tristate "PCI Device IO Multiplex for Passthrough"
	depends on PCI && ACPI && XEN
	default y
	help
	  Say Y here if you need io multiplexing.

config PCI_RESERVE
	bool "PCI IO/MEMORY space reserve"
	depends on PCI && XEN_PRIVILEGED_GUEST
	default y
	help
	  Say Y here if you need PCI IO/MEMORY space reserve

config PCI_STUB
	tristate "PCI Stub driver"
	depends on PCI
	help
	  Say Y or M here if you want be able to reserve a PCI device
	  when it is going to be assigned to a guest operating system.

	  When in doubt, say N.

config XEN_PCIDEV_FRONTEND
        tristate "Xen PCI Frontend"
        depends on PCI && X86 && XEN
        select HOTPLUG
        select PCI_XEN
	select XEN_XENBUS_FRONTEND
        default y
        help
          The PCI device frontend driver allows the kernel to import arbitrary
          PCI devices from a PCI backend to support PCI driver domains.

config XEN_PCIDEV_FE_DEBUG
        bool "Xen PCI Frontend debugging"
        depends on XEN_PCIDEV_FRONTEND && PCI_DEBUG
	help
	  Say Y here if you want the Xen PCI frontend to produce a bunch of debug
	  messages to the system log.  Select this if you are having a
	  problem with Xen PCI frontend support and want to see more of what is
	  going on.

	  When in doubt, say N.

config HT_IRQ
	bool "Interrupts on hypertransport devices"
	default y
	depends on PCI && X86_LOCAL_APIC && X86_IO_APIC && !XEN
	help
	   This allows native hypertransport devices to use interrupts.

	   If unsure say Y.

config PCI_IOV
	bool "PCI IOV support"
	depends on PCI
	help
	  I/O Virtualization is a PCI feature supported by some devices
	  which allows them to create virtual devices which share their
	  physical resources.

	  If unsure, say N.

<<<<<<< HEAD
=======
config PCI_IOAPIC
	bool
	depends on PCI
	depends on ACPI
	depends on HOTPLUG
	default y

>>>>>>> 02f8c6ae
config PCI_LABEL
	def_bool y if (DMI || ACPI)
	select NLS<|MERGE_RESOLUTION|>--- conflicted
+++ resolved
@@ -30,27 +30,6 @@
 	  problem with PCI support and want to see more of what is going on.
 
 	  When in doubt, say N.
-
-config PCI_GUESTDEV
-	bool "PCI Device Reservation for Passthrough"
-	depends on PCI && ACPI && XEN
-	default y
-	help
-	  Say Y here if you want to reserve PCI device for passthrough.
-
-config PCI_IOMULTI
-	tristate "PCI Device IO Multiplex for Passthrough"
-	depends on PCI && ACPI && XEN
-	default y
-	help
-	  Say Y here if you need io multiplexing.
-
-config PCI_RESERVE
-	bool "PCI IO/MEMORY space reserve"
-	depends on PCI && XEN_PRIVILEGED_GUEST
-	default y
-	help
-	  Say Y here if you need PCI IO/MEMORY space reserve
 
 config PCI_STUB
 	tristate "PCI Stub driver"
@@ -86,7 +65,7 @@
 config HT_IRQ
 	bool "Interrupts on hypertransport devices"
 	default y
-	depends on PCI && X86_LOCAL_APIC && X86_IO_APIC && !XEN
+	depends on PCI && X86_LOCAL_APIC && X86_IO_APIC
 	help
 	   This allows native hypertransport devices to use interrupts.
 
@@ -102,8 +81,6 @@
 
 	  If unsure, say N.
 
-<<<<<<< HEAD
-=======
 config PCI_IOAPIC
 	bool
 	depends on PCI
@@ -111,7 +88,6 @@
 	depends on HOTPLUG
 	default y
 
->>>>>>> 02f8c6ae
 config PCI_LABEL
 	def_bool y if (DMI || ACPI)
 	select NLS