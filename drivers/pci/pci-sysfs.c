/*
 * drivers/pci/pci-sysfs.c
 *
 * (C) Copyright 2002-2004 Greg Kroah-Hartman <greg@kroah.com>
 * (C) Copyright 2002-2004 IBM Corp.
 * (C) Copyright 2003 Matthew Wilcox
 * (C) Copyright 2003 Hewlett-Packard
 * (C) Copyright 2004 Jon Smirl <jonsmirl@yahoo.com>
 * (C) Copyright 2004 Silicon Graphics, Inc. Jesse Barnes <jbarnes@sgi.com>
 *
 * File attributes for PCI devices
 *
 * Modeled after usb's driverfs.c 
 *
 */


#include <linux/kernel.h>
#include <linux/sched.h>
#include <linux/pci.h>
#include <linux/stat.h>
#include <linux/topology.h>
#include <linux/mm.h>
#include <linux/fs.h>
#include <linux/capability.h>
#include <linux/security.h>
#include <linux/pci-aspm.h>
#include <linux/slab.h>
#include "pci.h"

static int sysfs_initialized;	/* = 0 */

/* show configuration fields */
#define pci_config_attr(field, format_string)				\
static ssize_t								\
field##_show(struct device *dev, struct device_attribute *attr, char *buf)				\
{									\
	struct pci_dev *pdev;						\
									\
	pdev = to_pci_dev (dev);					\
	return sprintf (buf, format_string, pdev->field);		\
}

pci_config_attr(vendor, "0x%04x\n");
pci_config_attr(device, "0x%04x\n");
pci_config_attr(subsystem_vendor, "0x%04x\n");
pci_config_attr(subsystem_device, "0x%04x\n");
pci_config_attr(class, "0x%06x\n");
pci_config_attr(irq, "%u\n");

static ssize_t broken_parity_status_show(struct device *dev,
					 struct device_attribute *attr,
					 char *buf)
{
	struct pci_dev *pdev = to_pci_dev(dev);
	return sprintf (buf, "%u\n", pdev->broken_parity_status);
}

static ssize_t broken_parity_status_store(struct device *dev,
					  struct device_attribute *attr,
					  const char *buf, size_t count)
{
	struct pci_dev *pdev = to_pci_dev(dev);
	unsigned long val;

	if (strict_strtoul(buf, 0, &val) < 0)
		return -EINVAL;

	pdev->broken_parity_status = !!val;

	return count;
}

static ssize_t local_cpus_show(struct device *dev,
			struct device_attribute *attr, char *buf)
{		
	const struct cpumask *mask;
	int len;

#ifdef CONFIG_NUMA
	mask = (dev_to_node(dev) == -1) ? cpu_online_mask :
					  cpumask_of_node(dev_to_node(dev));
#else
	mask = cpumask_of_pcibus(to_pci_dev(dev)->bus);
#endif
	len = cpumask_scnprintf(buf, PAGE_SIZE-2, mask);
	buf[len++] = '\n';
	buf[len] = '\0';
	return len;
}


static ssize_t local_cpulist_show(struct device *dev,
			struct device_attribute *attr, char *buf)
{
	const struct cpumask *mask;
	int len;

#ifdef CONFIG_NUMA
	mask = (dev_to_node(dev) == -1) ? cpu_online_mask :
					  cpumask_of_node(dev_to_node(dev));
#else
	mask = cpumask_of_pcibus(to_pci_dev(dev)->bus);
#endif
	len = cpulist_scnprintf(buf, PAGE_SIZE-2, mask);
	buf[len++] = '\n';
	buf[len] = '\0';
	return len;
}

/*
 * PCI Bus Class Devices
 */
static ssize_t pci_bus_show_cpuaffinity(struct device *dev,
					int type,
					struct device_attribute *attr,
					char *buf)
{
	int ret;
	const struct cpumask *cpumask;

	cpumask = cpumask_of_pcibus(to_pci_bus(dev));
	ret = type ?
		cpulist_scnprintf(buf, PAGE_SIZE-2, cpumask) :
		cpumask_scnprintf(buf, PAGE_SIZE-2, cpumask);
	buf[ret++] = '\n';
	buf[ret] = '\0';
	return ret;
}

static inline ssize_t pci_bus_show_cpumaskaffinity(struct device *dev,
					struct device_attribute *attr,
					char *buf)
{
	return pci_bus_show_cpuaffinity(dev, 0, attr, buf);
}

static inline ssize_t pci_bus_show_cpulistaffinity(struct device *dev,
					struct device_attribute *attr,
					char *buf)
{
	return pci_bus_show_cpuaffinity(dev, 1, attr, buf);
}

/* show resources */
static ssize_t
resource_show(struct device * dev, struct device_attribute *attr, char * buf)
{
	struct pci_dev * pci_dev = to_pci_dev(dev);
	char * str = buf;
	int i;
	int max;
	resource_size_t start, end;

	if (pci_dev->subordinate)
		max = DEVICE_COUNT_RESOURCE;
	else
		max = PCI_BRIDGE_RESOURCES;

	for (i = 0; i < max; i++) {
		struct resource *res =  &pci_dev->resource[i];
		pci_resource_to_user(pci_dev, i, res, &start, &end);
		str += sprintf(str,"0x%016llx 0x%016llx 0x%016llx\n",
			       (unsigned long long)start,
			       (unsigned long long)end,
			       (unsigned long long)res->flags);
	}
	return (str - buf);
}

static ssize_t modalias_show(struct device *dev, struct device_attribute *attr, char *buf)
{
	struct pci_dev *pci_dev = to_pci_dev(dev);

	return sprintf(buf, "pci:v%08Xd%08Xsv%08Xsd%08Xbc%02Xsc%02Xi%02x\n",
		       pci_dev->vendor, pci_dev->device,
		       pci_dev->subsystem_vendor, pci_dev->subsystem_device,
		       (u8)(pci_dev->class >> 16), (u8)(pci_dev->class >> 8),
		       (u8)(pci_dev->class));
}

static ssize_t is_enabled_store(struct device *dev,
				struct device_attribute *attr, const char *buf,
				size_t count)
{
	struct pci_dev *pdev = to_pci_dev(dev);
	unsigned long val;
	ssize_t result = strict_strtoul(buf, 0, &val);

	if (result < 0)
		return result;

	/* this can crash the machine when done on the "wrong" device */
	if (!capable(CAP_SYS_ADMIN))
		return -EPERM;

	if (!val) {
		if (pci_is_enabled(pdev))
			pci_disable_device(pdev);
		else
			result = -EIO;
	} else
		result = pci_enable_device(pdev);

	return result < 0 ? result : count;
}

static ssize_t is_enabled_show(struct device *dev,
			       struct device_attribute *attr, char *buf)
{
	struct pci_dev *pdev;

	pdev = to_pci_dev (dev);
	return sprintf (buf, "%u\n", atomic_read(&pdev->enable_cnt));
}

#ifdef CONFIG_NUMA
static ssize_t
numa_node_show(struct device *dev, struct device_attribute *attr, char *buf)
{
	return sprintf (buf, "%d\n", dev->numa_node);
}
#endif

static ssize_t
dma_mask_bits_show(struct device *dev, struct device_attribute *attr, char *buf)
{
	struct pci_dev *pdev = to_pci_dev(dev);

	return sprintf (buf, "%d\n", fls64(pdev->dma_mask));
}

static ssize_t
consistent_dma_mask_bits_show(struct device *dev, struct device_attribute *attr,
				 char *buf)
{
	return sprintf (buf, "%d\n", fls64(dev->coherent_dma_mask));
}

static ssize_t
msi_bus_show(struct device *dev, struct device_attribute *attr, char *buf)
{
	struct pci_dev *pdev = to_pci_dev(dev);

	if (!pdev->subordinate)
		return 0;

	return sprintf (buf, "%u\n",
			!(pdev->subordinate->bus_flags & PCI_BUS_FLAGS_NO_MSI));
}

static ssize_t
msi_bus_store(struct device *dev, struct device_attribute *attr,
	      const char *buf, size_t count)
{
	struct pci_dev *pdev = to_pci_dev(dev);
	unsigned long val;

	if (strict_strtoul(buf, 0, &val) < 0)
		return -EINVAL;

	/* bad things may happen if the no_msi flag is changed
	 * while some drivers are loaded */
	if (!capable(CAP_SYS_ADMIN))
		return -EPERM;

	/* Maybe pci devices without subordinate busses shouldn't even have this
	 * attribute in the first place?  */
	if (!pdev->subordinate)
		return count;

	/* Is the flag going to change, or keep the value it already had? */
	if (!(pdev->subordinate->bus_flags & PCI_BUS_FLAGS_NO_MSI) ^
	    !!val) {
		pdev->subordinate->bus_flags ^= PCI_BUS_FLAGS_NO_MSI;

		dev_warn(&pdev->dev, "forced subordinate bus to%s support MSI,"
			 " bad things could happen\n", val ? "" : " not");
	}

	return count;
}

#ifdef CONFIG_HOTPLUG
static DEFINE_MUTEX(pci_remove_rescan_mutex);
static ssize_t bus_rescan_store(struct bus_type *bus, const char *buf,
				size_t count)
{
	unsigned long val;
	struct pci_bus *b = NULL;

	if (strict_strtoul(buf, 0, &val) < 0)
		return -EINVAL;

	if (val) {
		mutex_lock(&pci_remove_rescan_mutex);
		while ((b = pci_find_next_bus(b)) != NULL)
			pci_rescan_bus(b);
		mutex_unlock(&pci_remove_rescan_mutex);
	}
	return count;
}

struct bus_attribute pci_bus_attrs[] = {
	__ATTR(rescan, (S_IWUSR|S_IWGRP), NULL, bus_rescan_store),
	__ATTR_NULL
};

static ssize_t
dev_rescan_store(struct device *dev, struct device_attribute *attr,
		 const char *buf, size_t count)
{
	unsigned long val;
	struct pci_dev *pdev = to_pci_dev(dev);

	if (strict_strtoul(buf, 0, &val) < 0)
		return -EINVAL;

	if (val) {
		mutex_lock(&pci_remove_rescan_mutex);
		pci_rescan_bus(pdev->bus);
		mutex_unlock(&pci_remove_rescan_mutex);
	}
	return count;
}

static void remove_callback(struct device *dev)
{
	struct pci_dev *pdev = to_pci_dev(dev);

	mutex_lock(&pci_remove_rescan_mutex);
	pci_remove_bus_device(pdev);
	mutex_unlock(&pci_remove_rescan_mutex);
}

static ssize_t
remove_store(struct device *dev, struct device_attribute *dummy,
	     const char *buf, size_t count)
{
	int ret = 0;
	unsigned long val;

	if (strict_strtoul(buf, 0, &val) < 0)
		return -EINVAL;

	/* An attribute cannot be unregistered by one of its own methods,
	 * so we have to use this roundabout approach.
	 */
	if (val)
		ret = device_schedule_callback(dev, remove_callback);
	if (ret)
		count = ret;
	return count;
}

static ssize_t
dev_bus_rescan_store(struct device *dev, struct device_attribute *attr,
		 const char *buf, size_t count)
{
	unsigned long val;
	struct pci_bus *bus = to_pci_bus(dev);

	if (strict_strtoul(buf, 0, &val) < 0)
		return -EINVAL;

	if (val) {
		mutex_lock(&pci_remove_rescan_mutex);
		pci_rescan_bus(bus);
		mutex_unlock(&pci_remove_rescan_mutex);
	}
	return count;
}

#endif

struct device_attribute pci_dev_attrs[] = {
	__ATTR_RO(resource),
	__ATTR_RO(vendor),
	__ATTR_RO(device),
	__ATTR_RO(subsystem_vendor),
	__ATTR_RO(subsystem_device),
	__ATTR_RO(class),
	__ATTR_RO(irq),
	__ATTR_RO(local_cpus),
	__ATTR_RO(local_cpulist),
	__ATTR_RO(modalias),
#ifdef CONFIG_NUMA
	__ATTR_RO(numa_node),
#endif
	__ATTR_RO(dma_mask_bits),
	__ATTR_RO(consistent_dma_mask_bits),
	__ATTR(enable, 0600, is_enabled_show, is_enabled_store),
	__ATTR(broken_parity_status,(S_IRUGO|S_IWUSR),
		broken_parity_status_show,broken_parity_status_store),
	__ATTR(msi_bus, 0644, msi_bus_show, msi_bus_store),
#ifdef CONFIG_HOTPLUG
	__ATTR(remove, (S_IWUSR|S_IWGRP), NULL, remove_store),
	__ATTR(rescan, (S_IWUSR|S_IWGRP), NULL, dev_rescan_store),
#endif
	__ATTR_NULL,
};

struct device_attribute pcibus_dev_attrs[] = {
#ifdef CONFIG_HOTPLUG
	__ATTR(rescan, (S_IWUSR|S_IWGRP), NULL, dev_bus_rescan_store),
#endif
	__ATTR(cpuaffinity, S_IRUGO, pci_bus_show_cpumaskaffinity, NULL),
	__ATTR(cpulistaffinity, S_IRUGO, pci_bus_show_cpulistaffinity, NULL),
	__ATTR_NULL,
};

static ssize_t
boot_vga_show(struct device *dev, struct device_attribute *attr, char *buf)
{
	struct pci_dev *pdev = to_pci_dev(dev);

	return sprintf(buf, "%u\n",
		!!(pdev->resource[PCI_ROM_RESOURCE].flags &
		   IORESOURCE_ROM_SHADOW));
}
struct device_attribute vga_attr = __ATTR_RO(boot_vga);

static ssize_t
pci_read_config(struct file *filp, struct kobject *kobj,
		struct bin_attribute *bin_attr,
		char *buf, loff_t off, size_t count)
{
	struct pci_dev *dev = to_pci_dev(container_of(kobj,struct device,kobj));
	unsigned int size = 64;
	loff_t init_off = off;
	u8 *data = (u8*) buf;

	/* Several chips lock up trying to read undefined config space */
<<<<<<< HEAD
	if (cap_raised(filp->f_cred->cap_effective, CAP_SYS_ADMIN)) {
=======
	if (security_capable(&init_user_ns, filp->f_cred, CAP_SYS_ADMIN) == 0) {
>>>>>>> 02f8c6ae
		size = dev->cfg_size;
	} else if (dev->hdr_type == PCI_HEADER_TYPE_CARDBUS) {
		size = 128;
	}

	if (off > size)
		return 0;
	if (off + count > size) {
		size -= off;
		count = size;
	} else {
		size = count;
	}

	if ((off & 1) && size) {
		u8 val;
		pci_user_read_config_byte(dev, off, &val);
		data[off - init_off] = val;
		off++;
		size--;
	}

	if ((off & 3) && size > 2) {
		u16 val;
		pci_user_read_config_word(dev, off, &val);
		data[off - init_off] = val & 0xff;
		data[off - init_off + 1] = (val >> 8) & 0xff;
		off += 2;
		size -= 2;
	}

	while (size > 3) {
		u32 val;
		pci_user_read_config_dword(dev, off, &val);
		data[off - init_off] = val & 0xff;
		data[off - init_off + 1] = (val >> 8) & 0xff;
		data[off - init_off + 2] = (val >> 16) & 0xff;
		data[off - init_off + 3] = (val >> 24) & 0xff;
		off += 4;
		size -= 4;
	}

	if (size >= 2) {
		u16 val;
		pci_user_read_config_word(dev, off, &val);
		data[off - init_off] = val & 0xff;
		data[off - init_off + 1] = (val >> 8) & 0xff;
		off += 2;
		size -= 2;
	}

	if (size > 0) {
		u8 val;
		pci_user_read_config_byte(dev, off, &val);
		data[off - init_off] = val;
		off++;
		--size;
	}

	return count;
}

static ssize_t
pci_write_config(struct file* filp, struct kobject *kobj,
		 struct bin_attribute *bin_attr,
		 char *buf, loff_t off, size_t count)
{
	struct pci_dev *dev = to_pci_dev(container_of(kobj,struct device,kobj));
	unsigned int size = count;
	loff_t init_off = off;
	u8 *data = (u8*) buf;

	if (off > dev->cfg_size)
		return 0;
	if (off + count > dev->cfg_size) {
		size = dev->cfg_size - off;
		count = size;
	}
	
	if ((off & 1) && size) {
		pci_user_write_config_byte(dev, off, data[off - init_off]);
		off++;
		size--;
	}
	
	if ((off & 3) && size > 2) {
		u16 val = data[off - init_off];
		val |= (u16) data[off - init_off + 1] << 8;
                pci_user_write_config_word(dev, off, val);
                off += 2;
                size -= 2;
        }

	while (size > 3) {
		u32 val = data[off - init_off];
		val |= (u32) data[off - init_off + 1] << 8;
		val |= (u32) data[off - init_off + 2] << 16;
		val |= (u32) data[off - init_off + 3] << 24;
		pci_user_write_config_dword(dev, off, val);
		off += 4;
		size -= 4;
	}
	
	if (size >= 2) {
		u16 val = data[off - init_off];
		val |= (u16) data[off - init_off + 1] << 8;
		pci_user_write_config_word(dev, off, val);
		off += 2;
		size -= 2;
	}

	if (size) {
		pci_user_write_config_byte(dev, off, data[off - init_off]);
		off++;
		--size;
	}

	return count;
}

static ssize_t
read_vpd_attr(struct file *filp, struct kobject *kobj,
	      struct bin_attribute *bin_attr,
	      char *buf, loff_t off, size_t count)
{
	struct pci_dev *dev =
		to_pci_dev(container_of(kobj, struct device, kobj));

	if (off > bin_attr->size)
		count = 0;
	else if (count > bin_attr->size - off)
		count = bin_attr->size - off;

	return pci_read_vpd(dev, off, count, buf);
}

static ssize_t
write_vpd_attr(struct file *filp, struct kobject *kobj,
	       struct bin_attribute *bin_attr,
	       char *buf, loff_t off, size_t count)
{
	struct pci_dev *dev =
		to_pci_dev(container_of(kobj, struct device, kobj));

	if (off > bin_attr->size)
		count = 0;
	else if (count > bin_attr->size - off)
		count = bin_attr->size - off;

	return pci_write_vpd(dev, off, count, buf);
}

#ifdef HAVE_PCI_LEGACY
/**
 * pci_read_legacy_io - read byte(s) from legacy I/O port space
 * @filp: open sysfs file
 * @kobj: kobject corresponding to file to read from
 * @bin_attr: struct bin_attribute for this file
 * @buf: buffer to store results
 * @off: offset into legacy I/O port space
 * @count: number of bytes to read
 *
 * Reads 1, 2, or 4 bytes from legacy I/O port space using an arch specific
 * callback routine (pci_legacy_read).
 */
static ssize_t
pci_read_legacy_io(struct file *filp, struct kobject *kobj,
		   struct bin_attribute *bin_attr,
		   char *buf, loff_t off, size_t count)
{
        struct pci_bus *bus = to_pci_bus(container_of(kobj,
                                                      struct device,
						      kobj));

        /* Only support 1, 2 or 4 byte accesses */
        if (count != 1 && count != 2 && count != 4)
                return -EINVAL;

        return pci_legacy_read(bus, off, (u32 *)buf, count);
}

/**
 * pci_write_legacy_io - write byte(s) to legacy I/O port space
 * @filp: open sysfs file
 * @kobj: kobject corresponding to file to read from
 * @bin_attr: struct bin_attribute for this file
 * @buf: buffer containing value to be written
 * @off: offset into legacy I/O port space
 * @count: number of bytes to write
 *
 * Writes 1, 2, or 4 bytes from legacy I/O port space using an arch specific
 * callback routine (pci_legacy_write).
 */
static ssize_t
pci_write_legacy_io(struct file *filp, struct kobject *kobj,
		    struct bin_attribute *bin_attr,
		    char *buf, loff_t off, size_t count)
{
        struct pci_bus *bus = to_pci_bus(container_of(kobj,
						      struct device,
						      kobj));
        /* Only support 1, 2 or 4 byte accesses */
        if (count != 1 && count != 2 && count != 4)
                return -EINVAL;

        return pci_legacy_write(bus, off, *(u32 *)buf, count);
}

/**
 * pci_mmap_legacy_mem - map legacy PCI memory into user memory space
 * @filp: open sysfs file
 * @kobj: kobject corresponding to device to be mapped
 * @attr: struct bin_attribute for this file
 * @vma: struct vm_area_struct passed to mmap
 *
 * Uses an arch specific callback, pci_mmap_legacy_mem_page_range, to mmap
 * legacy memory space (first meg of bus space) into application virtual
 * memory space.
 */
static int
pci_mmap_legacy_mem(struct file *filp, struct kobject *kobj,
		    struct bin_attribute *attr,
                    struct vm_area_struct *vma)
{
        struct pci_bus *bus = to_pci_bus(container_of(kobj,
                                                      struct device,
						      kobj));

        return pci_mmap_legacy_page_range(bus, vma, pci_mmap_mem);
}

/**
 * pci_mmap_legacy_io - map legacy PCI IO into user memory space
 * @filp: open sysfs file
 * @kobj: kobject corresponding to device to be mapped
 * @attr: struct bin_attribute for this file
 * @vma: struct vm_area_struct passed to mmap
 *
 * Uses an arch specific callback, pci_mmap_legacy_io_page_range, to mmap
 * legacy IO space (first meg of bus space) into application virtual
 * memory space. Returns -ENOSYS if the operation isn't supported
 */
static int
pci_mmap_legacy_io(struct file *filp, struct kobject *kobj,
		   struct bin_attribute *attr,
		   struct vm_area_struct *vma)
{
        struct pci_bus *bus = to_pci_bus(container_of(kobj,
                                                      struct device,
						      kobj));

        return pci_mmap_legacy_page_range(bus, vma, pci_mmap_io);
}

/**
 * pci_adjust_legacy_attr - adjustment of legacy file attributes
 * @b: bus to create files under
 * @mmap_type: I/O port or memory
 *
 * Stub implementation. Can be overridden by arch if necessary.
 */
void __weak
pci_adjust_legacy_attr(struct pci_bus *b, enum pci_mmap_state mmap_type)
{
	return;
}

/**
 * pci_create_legacy_files - create legacy I/O port and memory files
 * @b: bus to create files under
 *
 * Some platforms allow access to legacy I/O port and ISA memory space on
 * a per-bus basis.  This routine creates the files and ties them into
 * their associated read, write and mmap files from pci-sysfs.c
 *
 * On error unwind, but don't propagate the error to the caller
 * as it is ok to set up the PCI bus without these files.
 */
void pci_create_legacy_files(struct pci_bus *b)
{
	int error;

	b->legacy_io = kzalloc(sizeof(struct bin_attribute) * 2,
			       GFP_ATOMIC);
	if (!b->legacy_io)
		goto kzalloc_err;

	sysfs_bin_attr_init(b->legacy_io);
	b->legacy_io->attr.name = "legacy_io";
	b->legacy_io->size = 0xffff;
	b->legacy_io->attr.mode = S_IRUSR | S_IWUSR;
	b->legacy_io->read = pci_read_legacy_io;
	b->legacy_io->write = pci_write_legacy_io;
	b->legacy_io->mmap = pci_mmap_legacy_io;
	pci_adjust_legacy_attr(b, pci_mmap_io);
	error = device_create_bin_file(&b->dev, b->legacy_io);
	if (error)
		goto legacy_io_err;

	/* Allocated above after the legacy_io struct */
	b->legacy_mem = b->legacy_io + 1;
	sysfs_bin_attr_init(b->legacy_mem);
	b->legacy_mem->attr.name = "legacy_mem";
	b->legacy_mem->size = 1024*1024;
	b->legacy_mem->attr.mode = S_IRUSR | S_IWUSR;
	b->legacy_mem->mmap = pci_mmap_legacy_mem;
	pci_adjust_legacy_attr(b, pci_mmap_mem);
	error = device_create_bin_file(&b->dev, b->legacy_mem);
	if (error)
		goto legacy_mem_err;

	return;

legacy_mem_err:
	device_remove_bin_file(&b->dev, b->legacy_io);
legacy_io_err:
	kfree(b->legacy_io);
	b->legacy_io = NULL;
kzalloc_err:
	printk(KERN_WARNING "pci: warning: could not create legacy I/O port "
	       "and ISA memory resources to sysfs\n");
	return;
}

void pci_remove_legacy_files(struct pci_bus *b)
{
	if (b->legacy_io) {
		device_remove_bin_file(&b->dev, b->legacy_io);
		device_remove_bin_file(&b->dev, b->legacy_mem);
		kfree(b->legacy_io); /* both are allocated here */
	}
}
#endif /* HAVE_PCI_LEGACY */

#ifdef HAVE_PCI_MMAP

int pci_mmap_fits(struct pci_dev *pdev, int resno, struct vm_area_struct *vma,
		  enum pci_mmap_api mmap_api)
{
	unsigned long nr, start, size, pci_start;

	if (pci_resource_len(pdev, resno) == 0)
		return 0;
	nr = (vma->vm_end - vma->vm_start) >> PAGE_SHIFT;
	start = vma->vm_pgoff;
	size = ((pci_resource_len(pdev, resno) - 1) >> PAGE_SHIFT) + 1;
	pci_start = (mmap_api == PCI_MMAP_PROCFS) ?
			pci_resource_start(pdev, resno) >> PAGE_SHIFT : 0;
	if (start >= pci_start && start < pci_start + size &&
			start + nr <= pci_start + size)
		return 1;
	return 0;
}

/**
 * pci_mmap_resource - map a PCI resource into user memory space
 * @kobj: kobject for mapping
 * @attr: struct bin_attribute for the file being mapped
 * @vma: struct vm_area_struct passed into the mmap
 * @write_combine: 1 for write_combine mapping
 *
 * Use the regular PCI mapping routines to map a PCI resource into userspace.
 */
static int
pci_mmap_resource(struct kobject *kobj, struct bin_attribute *attr,
		  struct vm_area_struct *vma, int write_combine)
{
	struct pci_dev *pdev = to_pci_dev(container_of(kobj,
						       struct device, kobj));
	struct resource *res = attr->private;
	enum pci_mmap_state mmap_type;
	resource_size_t start, end;
	int i;

	for (i = 0; i < PCI_ROM_RESOURCE; i++)
		if (res == &pdev->resource[i])
			break;
	if (i >= PCI_ROM_RESOURCE)
		return -ENODEV;

	if (!pci_mmap_fits(pdev, i, vma, PCI_MMAP_SYSFS)) {
		WARN(1, "process \"%s\" tried to map 0x%08lx bytes "
			"at page 0x%08lx on %s BAR %d (start 0x%16Lx, size 0x%16Lx)\n",
			current->comm, vma->vm_end-vma->vm_start, vma->vm_pgoff,
			pci_name(pdev), i,
<<<<<<< HEAD
			pci_resource_start(pdev, i), pci_resource_len(pdev, i));
=======
			(u64)pci_resource_start(pdev, i),
			(u64)pci_resource_len(pdev, i));
>>>>>>> 02f8c6ae
		return -EINVAL;
	}

	/* pci_mmap_page_range() expects the same kind of entry as coming
	 * from /proc/bus/pci/ which is a "user visible" value. If this is
	 * different from the resource itself, arch will do necessary fixup.
	 */
	pci_resource_to_user(pdev, i, res, &start, &end);
	vma->vm_pgoff += start >> PAGE_SHIFT;
	mmap_type = res->flags & IORESOURCE_MEM ? pci_mmap_mem : pci_mmap_io;

	if (res->flags & IORESOURCE_MEM && iomem_is_exclusive(start))
		return -EINVAL;

	return pci_mmap_page_range(pdev, vma, mmap_type, write_combine);
}

static int
pci_mmap_resource_uc(struct file *filp, struct kobject *kobj,
		     struct bin_attribute *attr,
		     struct vm_area_struct *vma)
{
	return pci_mmap_resource(kobj, attr, vma, 0);
}

static int
pci_mmap_resource_wc(struct file *filp, struct kobject *kobj,
		     struct bin_attribute *attr,
		     struct vm_area_struct *vma)
{
	return pci_mmap_resource(kobj, attr, vma, 1);
}

static ssize_t
pci_resource_io(struct file *filp, struct kobject *kobj,
		struct bin_attribute *attr, char *buf,
		loff_t off, size_t count, bool write)
{
	struct pci_dev *pdev = to_pci_dev(container_of(kobj,
						       struct device, kobj));
	struct resource *res = attr->private;
	unsigned long port = off;
	int i;

	for (i = 0; i < PCI_ROM_RESOURCE; i++)
		if (res == &pdev->resource[i])
			break;
	if (i >= PCI_ROM_RESOURCE)
		return -ENODEV;

	port += pci_resource_start(pdev, i);

	if (port > pci_resource_end(pdev, i))
		return 0;

	if (port + count - 1 > pci_resource_end(pdev, i))
		return -EINVAL;

	switch (count) {
	case 1:
		if (write)
			outb(*(u8 *)buf, port);
		else
			*(u8 *)buf = inb(port);
		return 1;
	case 2:
		if (write)
			outw(*(u16 *)buf, port);
		else
			*(u16 *)buf = inw(port);
		return 2;
	case 4:
		if (write)
			outl(*(u32 *)buf, port);
		else
			*(u32 *)buf = inl(port);
		return 4;
	}
	return -EINVAL;
}

static ssize_t
pci_read_resource_io(struct file *filp, struct kobject *kobj,
		     struct bin_attribute *attr, char *buf,
		     loff_t off, size_t count)
{
	return pci_resource_io(filp, kobj, attr, buf, off, count, false);
}

static ssize_t
pci_write_resource_io(struct file *filp, struct kobject *kobj,
		      struct bin_attribute *attr, char *buf,
		      loff_t off, size_t count)
{
	return pci_resource_io(filp, kobj, attr, buf, off, count, true);
}

/**
 * pci_remove_resource_files - cleanup resource files
 * @pdev: dev to cleanup
 *
 * If we created resource files for @pdev, remove them from sysfs and
 * free their resources.
 */
static void
pci_remove_resource_files(struct pci_dev *pdev)
{
	int i;

	for (i = 0; i < PCI_ROM_RESOURCE; i++) {
		struct bin_attribute *res_attr;

		res_attr = pdev->res_attr[i];
		if (res_attr) {
			sysfs_remove_bin_file(&pdev->dev.kobj, res_attr);
			kfree(res_attr);
		}

		res_attr = pdev->res_attr_wc[i];
		if (res_attr) {
			sysfs_remove_bin_file(&pdev->dev.kobj, res_attr);
			kfree(res_attr);
		}
	}
}

static int pci_create_attr(struct pci_dev *pdev, int num, int write_combine)
{
	/* allocate attribute structure, piggyback attribute name */
	int name_len = write_combine ? 13 : 10;
	struct bin_attribute *res_attr;
	int retval;

	res_attr = kzalloc(sizeof(*res_attr) + name_len, GFP_ATOMIC);
	if (res_attr) {
		char *res_attr_name = (char *)(res_attr + 1);

		sysfs_bin_attr_init(res_attr);
		if (write_combine) {
			pdev->res_attr_wc[num] = res_attr;
			sprintf(res_attr_name, "resource%d_wc", num);
			res_attr->mmap = pci_mmap_resource_wc;
		} else {
			pdev->res_attr[num] = res_attr;
			sprintf(res_attr_name, "resource%d", num);
			res_attr->mmap = pci_mmap_resource_uc;
		}
		if (pci_resource_flags(pdev, num) & IORESOURCE_IO) {
			res_attr->read = pci_read_resource_io;
			res_attr->write = pci_write_resource_io;
		}
		res_attr->attr.name = res_attr_name;
		res_attr->attr.mode = S_IRUSR | S_IWUSR;
		res_attr->size = pci_resource_len(pdev, num);
		res_attr->private = &pdev->resource[num];
		retval = sysfs_create_bin_file(&pdev->dev.kobj, res_attr);
	} else
		retval = -ENOMEM;

	return retval;
}

/**
 * pci_create_resource_files - create resource files in sysfs for @dev
 * @pdev: dev in question
 *
 * Walk the resources in @pdev creating files for each resource available.
 */
static int pci_create_resource_files(struct pci_dev *pdev)
{
	int i;
	int retval;

	/* Expose the PCI resources from this device as files */
	for (i = 0; i < PCI_ROM_RESOURCE; i++) {

		/* skip empty resources */
		if (!pci_resource_len(pdev, i))
			continue;

		retval = pci_create_attr(pdev, i, 0);
		/* for prefetchable resources, create a WC mappable file */
		if (!retval && pdev->resource[i].flags & IORESOURCE_PREFETCH)
			retval = pci_create_attr(pdev, i, 1);

		if (retval) {
			pci_remove_resource_files(pdev);
			return retval;
		}
	}
	return 0;
}
#else /* !HAVE_PCI_MMAP */
int __weak pci_create_resource_files(struct pci_dev *dev) { return 0; }
void __weak pci_remove_resource_files(struct pci_dev *dev) { return; }
#endif /* HAVE_PCI_MMAP */

/**
 * pci_write_rom - used to enable access to the PCI ROM display
 * @filp: sysfs file
 * @kobj: kernel object handle
 * @bin_attr: struct bin_attribute for this file
 * @buf: user input
 * @off: file offset
 * @count: number of byte in input
 *
 * writing anything except 0 enables it
 */
static ssize_t
pci_write_rom(struct file *filp, struct kobject *kobj,
	      struct bin_attribute *bin_attr,
	      char *buf, loff_t off, size_t count)
{
	struct pci_dev *pdev = to_pci_dev(container_of(kobj, struct device, kobj));

	if ((off ==  0) && (*buf == '0') && (count == 2))
		pdev->rom_attr_enabled = 0;
	else
		pdev->rom_attr_enabled = 1;

	return count;
}

/**
 * pci_read_rom - read a PCI ROM
 * @filp: sysfs file
 * @kobj: kernel object handle
 * @bin_attr: struct bin_attribute for this file
 * @buf: where to put the data we read from the ROM
 * @off: file offset
 * @count: number of bytes to read
 *
 * Put @count bytes starting at @off into @buf from the ROM in the PCI
 * device corresponding to @kobj.
 */
static ssize_t
pci_read_rom(struct file *filp, struct kobject *kobj,
	     struct bin_attribute *bin_attr,
	     char *buf, loff_t off, size_t count)
{
	struct pci_dev *pdev = to_pci_dev(container_of(kobj, struct device, kobj));
	void __iomem *rom;
	size_t size;

	if (!pdev->rom_attr_enabled)
		return -EINVAL;
	
	rom = pci_map_rom(pdev, &size);	/* size starts out as PCI window size */
	if (!rom || !size)
		return -EIO;
		
	if (off >= size)
		count = 0;
	else {
		if (off + count > size)
			count = size - off;
		
		memcpy_fromio(buf, rom + off, count);
	}
	pci_unmap_rom(pdev, rom);
		
	return count;
}

static struct bin_attribute pci_config_attr = {
	.attr =	{
		.name = "config",
		.mode = S_IRUGO | S_IWUSR,
	},
	.size = PCI_CFG_SPACE_SIZE,
	.read = pci_read_config,
	.write = pci_write_config,
};

static struct bin_attribute pcie_config_attr = {
	.attr =	{
		.name = "config",
		.mode = S_IRUGO | S_IWUSR,
	},
	.size = PCI_CFG_SPACE_EXP_SIZE,
	.read = pci_read_config,
	.write = pci_write_config,
};

int __attribute__ ((weak)) pcibios_add_platform_entries(struct pci_dev *dev)
{
	return 0;
}

static ssize_t reset_store(struct device *dev,
			   struct device_attribute *attr, const char *buf,
			   size_t count)
{
	struct pci_dev *pdev = to_pci_dev(dev);
	unsigned long val;
	ssize_t result = strict_strtoul(buf, 0, &val);

	if (result < 0)
		return result;

	if (val != 1)
		return -EINVAL;

	result = pci_reset_function(pdev);
	if (result < 0)
		return result;

	return count;
}

static struct device_attribute reset_attr = __ATTR(reset, 0200, NULL, reset_store);

static int pci_create_capabilities_sysfs(struct pci_dev *dev)
{
	int retval;
	struct bin_attribute *attr;

	/* If the device has VPD, try to expose it in sysfs. */
	if (dev->vpd) {
		attr = kzalloc(sizeof(*attr), GFP_ATOMIC);
		if (!attr)
			return -ENOMEM;

		sysfs_bin_attr_init(attr);
		attr->size = dev->vpd->len;
		attr->attr.name = "vpd";
		attr->attr.mode = S_IRUSR | S_IWUSR;
		attr->read = read_vpd_attr;
		attr->write = write_vpd_attr;
		retval = sysfs_create_bin_file(&dev->dev.kobj, attr);
		if (retval) {
			kfree(attr);
			return retval;
		}
		dev->vpd->attr = attr;
	}

	/* Active State Power Management */
	pcie_aspm_create_sysfs_dev_files(dev);

	if (!pci_probe_reset_function(dev)) {
		retval = device_create_file(&dev->dev, &reset_attr);
		if (retval)
			goto error;
		dev->reset_fn = 1;
	}
	return 0;

error:
	pcie_aspm_remove_sysfs_dev_files(dev);
	if (dev->vpd && dev->vpd->attr) {
		sysfs_remove_bin_file(&dev->dev.kobj, dev->vpd->attr);
		kfree(dev->vpd->attr);
	}

	return retval;
}

int __must_check pci_create_sysfs_dev_files (struct pci_dev *pdev)
{
	int retval;
	int rom_size = 0;
	struct bin_attribute *attr;

	if (!sysfs_initialized)
		return -EACCES;

	if (pdev->cfg_size < PCI_CFG_SPACE_EXP_SIZE)
		retval = sysfs_create_bin_file(&pdev->dev.kobj, &pci_config_attr);
	else
		retval = sysfs_create_bin_file(&pdev->dev.kobj, &pcie_config_attr);
	if (retval)
		goto err;

	retval = pci_create_resource_files(pdev);
	if (retval)
		goto err_config_file;

	if (pci_resource_len(pdev, PCI_ROM_RESOURCE))
		rom_size = pci_resource_len(pdev, PCI_ROM_RESOURCE);
	else if (pdev->resource[PCI_ROM_RESOURCE].flags & IORESOURCE_ROM_SHADOW)
		rom_size = 0x20000;

	/* If the device has a ROM, try to expose it in sysfs. */
	if (rom_size) {
		attr = kzalloc(sizeof(*attr), GFP_ATOMIC);
		if (!attr) {
			retval = -ENOMEM;
			goto err_resource_files;
		}
		sysfs_bin_attr_init(attr);
		attr->size = rom_size;
		attr->attr.name = "rom";
		attr->attr.mode = S_IRUSR | S_IWUSR;
		attr->read = pci_read_rom;
		attr->write = pci_write_rom;
		retval = sysfs_create_bin_file(&pdev->dev.kobj, attr);
		if (retval) {
			kfree(attr);
			goto err_resource_files;
		}
		pdev->rom_attr = attr;
	}

	if ((pdev->class >> 8) == PCI_CLASS_DISPLAY_VGA) {
		retval = device_create_file(&pdev->dev, &vga_attr);
		if (retval)
			goto err_rom_file;
	}

	/* add platform-specific attributes */
	retval = pcibios_add_platform_entries(pdev);
	if (retval)
		goto err_vga_file;

	/* add sysfs entries for various capabilities */
	retval = pci_create_capabilities_sysfs(pdev);
	if (retval)
		goto err_vga_file;

	pci_create_firmware_label_files(pdev);

	return 0;

err_vga_file:
	if ((pdev->class >> 8) == PCI_CLASS_DISPLAY_VGA)
		device_remove_file(&pdev->dev, &vga_attr);
err_rom_file:
	if (rom_size) {
		sysfs_remove_bin_file(&pdev->dev.kobj, pdev->rom_attr);
		kfree(pdev->rom_attr);
		pdev->rom_attr = NULL;
	}
err_resource_files:
	pci_remove_resource_files(pdev);
err_config_file:
	if (pdev->cfg_size < PCI_CFG_SPACE_EXP_SIZE)
		sysfs_remove_bin_file(&pdev->dev.kobj, &pci_config_attr);
	else
		sysfs_remove_bin_file(&pdev->dev.kobj, &pcie_config_attr);
err:
	return retval;
}

static void pci_remove_capabilities_sysfs(struct pci_dev *dev)
{
	if (dev->vpd && dev->vpd->attr) {
		sysfs_remove_bin_file(&dev->dev.kobj, dev->vpd->attr);
		kfree(dev->vpd->attr);
	}

	pcie_aspm_remove_sysfs_dev_files(dev);
	if (dev->reset_fn) {
		device_remove_file(&dev->dev, &reset_attr);
		dev->reset_fn = 0;
	}
}

/**
 * pci_remove_sysfs_dev_files - cleanup PCI specific sysfs files
 * @pdev: device whose entries we should free
 *
 * Cleanup when @pdev is removed from sysfs.
 */
void pci_remove_sysfs_dev_files(struct pci_dev *pdev)
{
	int rom_size = 0;

	if (!sysfs_initialized)
		return;

	pci_remove_capabilities_sysfs(pdev);

	if (pdev->cfg_size < PCI_CFG_SPACE_EXP_SIZE)
		sysfs_remove_bin_file(&pdev->dev.kobj, &pci_config_attr);
	else
		sysfs_remove_bin_file(&pdev->dev.kobj, &pcie_config_attr);

	pci_remove_resource_files(pdev);

	if (pci_resource_len(pdev, PCI_ROM_RESOURCE))
		rom_size = pci_resource_len(pdev, PCI_ROM_RESOURCE);
	else if (pdev->resource[PCI_ROM_RESOURCE].flags & IORESOURCE_ROM_SHADOW)
		rom_size = 0x20000;

	if (rom_size && pdev->rom_attr) {
		sysfs_remove_bin_file(&pdev->dev.kobj, pdev->rom_attr);
		kfree(pdev->rom_attr);
	}

	pci_remove_firmware_label_files(pdev);

}

static int __init pci_sysfs_init(void)
{
	struct pci_dev *pdev = NULL;
	int retval;

	sysfs_initialized = 1;
	for_each_pci_dev(pdev) {
		retval = pci_create_sysfs_dev_files(pdev);
		if (retval) {
			pci_dev_put(pdev);
			return retval;
		}
	}

	return 0;
}

late_initcall(pci_sysfs_init);<|MERGE_RESOLUTION|>--- conflicted
+++ resolved
@@ -431,11 +431,7 @@
 	u8 *data = (u8*) buf;
 
 	/* Several chips lock up trying to read undefined config space */
-<<<<<<< HEAD
-	if (cap_raised(filp->f_cred->cap_effective, CAP_SYS_ADMIN)) {
-=======
 	if (security_capable(&init_user_ns, filp->f_cred, CAP_SYS_ADMIN) == 0) {
->>>>>>> 02f8c6ae
 		size = dev->cfg_size;
 	} else if (dev->hdr_type == PCI_HEADER_TYPE_CARDBUS) {
 		size = 128;
@@ -821,12 +817,8 @@
 			"at page 0x%08lx on %s BAR %d (start 0x%16Lx, size 0x%16Lx)\n",
 			current->comm, vma->vm_end-vma->vm_start, vma->vm_pgoff,
 			pci_name(pdev), i,
-<<<<<<< HEAD
-			pci_resource_start(pdev, i), pci_resource_len(pdev, i));
-=======
 			(u64)pci_resource_start(pdev, i),
 			(u64)pci_resource_len(pdev, i));
->>>>>>> 02f8c6ae
 		return -EINVAL;
 	}
 
