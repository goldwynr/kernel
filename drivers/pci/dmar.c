/*
 * Copyright (c) 2006, Intel Corporation.
 *
 * This program is free software; you can redistribute it and/or modify it
 * under the terms and conditions of the GNU General Public License,
 * version 2, as published by the Free Software Foundation.
 *
 * This program is distributed in the hope it will be useful, but WITHOUT
 * ANY WARRANTY; without even the implied warranty of MERCHANTABILITY or
 * FITNESS FOR A PARTICULAR PURPOSE.  See the GNU General Public License for
 * more details.
 *
 * You should have received a copy of the GNU General Public License along with
 * this program; if not, write to the Free Software Foundation, Inc., 59 Temple
 * Place - Suite 330, Boston, MA 02111-1307 USA.
 *
 * Copyright (C) 2006-2008 Intel Corporation
 * Author: Ashok Raj <ashok.raj@intel.com>
 * Author: Shaohua Li <shaohua.li@intel.com>
 * Author: Anil S Keshavamurthy <anil.s.keshavamurthy@intel.com>
 *
 * This file implements early detection/parsing of Remapping Devices
 * reported to OS through BIOS via DMA remapping reporting (DMAR) ACPI
 * tables.
 *
 * These routines are used by both DMA-remapping and Interrupt-remapping
 */

#include <linux/pci.h>
#include <linux/dmar.h>
#include <linux/iova.h>
#include <linux/intel-iommu.h>
#include <linux/timer.h>
#include <linux/irq.h>
#include <linux/interrupt.h>
#include <linux/tboot.h>
#include <linux/dmi.h>
#include <linux/slab.h>
#include <asm/iommu_table.h>

#define PREFIX "DMAR: "

/* No locks are needed as DMA remapping hardware unit
 * list is constructed at boot time and hotplug of
 * these units are not supported by the architecture.
 */
LIST_HEAD(dmar_drhd_units);

static struct acpi_table_header * __initdata dmar_tbl;
static acpi_size dmar_tbl_size;

static void __init dmar_register_drhd_unit(struct dmar_drhd_unit *drhd)
{
	/*
	 * add INCLUDE_ALL at the tail, so scan the list will find it at
	 * the very end.
	 */
	if (drhd->include_all)
		list_add_tail(&drhd->list, &dmar_drhd_units);
	else
		list_add(&drhd->list, &dmar_drhd_units);
}

static int __init dmar_parse_one_dev_scope(struct acpi_dmar_device_scope *scope,
					   struct pci_dev **dev, u16 segment)
{
	struct pci_bus *bus;
	struct pci_dev *pdev = NULL;
	struct acpi_dmar_pci_path *path;
	int count;

	bus = pci_find_bus(segment, scope->bus);
	path = (struct acpi_dmar_pci_path *)(scope + 1);
	count = (scope->length - sizeof(struct acpi_dmar_device_scope))
		/ sizeof(struct acpi_dmar_pci_path);

	while (count) {
		if (pdev)
			pci_dev_put(pdev);
		/*
		 * Some BIOSes list non-exist devices in DMAR table, just
		 * ignore it
		 */
		if (!bus) {
			printk(KERN_WARNING
			PREFIX "Device scope bus [%d] not found\n",
			scope->bus);
			break;
		}
		pdev = pci_get_slot(bus, PCI_DEVFN(path->dev, path->fn));
		if (!pdev) {
			printk(KERN_WARNING PREFIX
			"Device scope device [%04x:%02x:%02x.%02x] not found\n",
				segment, bus->number, path->dev, path->fn);
			break;
		}
		path ++;
		count --;
		bus = pdev->subordinate;
	}
	if (!pdev) {
		printk(KERN_WARNING PREFIX
		"Device scope device [%04x:%02x:%02x.%02x] not found\n",
		segment, scope->bus, path->dev, path->fn);
		*dev = NULL;
		return 0;
	}
	if ((scope->entry_type == ACPI_DMAR_SCOPE_TYPE_ENDPOINT && \
			pdev->subordinate) || (scope->entry_type == \
			ACPI_DMAR_SCOPE_TYPE_BRIDGE && !pdev->subordinate)) {
		pci_dev_put(pdev);
		printk(KERN_WARNING PREFIX
			"Device scope type does not match for %s\n",
			 pci_name(pdev));
		return -EINVAL;
	}
	*dev = pdev;
	return 0;
}

static int __init dmar_parse_dev_scope(void *start, void *end, int *cnt,
				       struct pci_dev ***devices, u16 segment)
{
	struct acpi_dmar_device_scope *scope;
	void * tmp = start;
	int index;
	int ret;

	*cnt = 0;
	while (start < end) {
		scope = start;
		if (scope->entry_type == ACPI_DMAR_SCOPE_TYPE_ENDPOINT ||
		    scope->entry_type == ACPI_DMAR_SCOPE_TYPE_BRIDGE)
			(*cnt)++;
		else if (scope->entry_type != ACPI_DMAR_SCOPE_TYPE_IOAPIC) {
			printk(KERN_WARNING PREFIX
			       "Unsupported device scope\n");
		}
		start += scope->length;
	}
	if (*cnt == 0)
		return 0;

	*devices = kcalloc(*cnt, sizeof(struct pci_dev *), GFP_KERNEL);
	if (!*devices)
		return -ENOMEM;

	start = tmp;
	index = 0;
	while (start < end) {
		scope = start;
		if (scope->entry_type == ACPI_DMAR_SCOPE_TYPE_ENDPOINT ||
		    scope->entry_type == ACPI_DMAR_SCOPE_TYPE_BRIDGE) {
			ret = dmar_parse_one_dev_scope(scope,
				&(*devices)[index], segment);
			if (ret) {
				kfree(*devices);
				return ret;
			}
			index ++;
		}
		start += scope->length;
	}

	return 0;
}

/**
 * dmar_parse_one_drhd - parses exactly one DMA remapping hardware definition
 * structure which uniquely represent one DMA remapping hardware unit
 * present in the platform
 */
static int __init
dmar_parse_one_drhd(struct acpi_dmar_header *header)
{
	struct acpi_dmar_hardware_unit *drhd;
	struct dmar_drhd_unit *dmaru;
	int ret = 0;

	drhd = (struct acpi_dmar_hardware_unit *)header;
	dmaru = kzalloc(sizeof(*dmaru), GFP_KERNEL);
	if (!dmaru)
		return -ENOMEM;

	dmaru->hdr = header;
	dmaru->reg_base_addr = drhd->address;
	dmaru->segment = drhd->segment;
	dmaru->include_all = drhd->flags & 0x1; /* BIT0: INCLUDE_ALL */

	ret = alloc_iommu(dmaru);
	if (ret) {
		kfree(dmaru);
		return ret;
	}
	dmar_register_drhd_unit(dmaru);
	return 0;
}

static int __init dmar_parse_dev(struct dmar_drhd_unit *dmaru)
{
	struct acpi_dmar_hardware_unit *drhd;
	int ret = 0;

	drhd = (struct acpi_dmar_hardware_unit *) dmaru->hdr;

	if (dmaru->include_all)
		return 0;

	ret = dmar_parse_dev_scope((void *)(drhd + 1),
				((void *)drhd) + drhd->header.length,
				&dmaru->devices_cnt, &dmaru->devices,
				drhd->segment);
	if (ret) {
		list_del(&dmaru->list);
		kfree(dmaru);
	}
	return ret;
}

#ifdef CONFIG_DMAR
LIST_HEAD(dmar_rmrr_units);

static void __init dmar_register_rmrr_unit(struct dmar_rmrr_unit *rmrr)
{
	list_add(&rmrr->list, &dmar_rmrr_units);
}


static int __init
dmar_parse_one_rmrr(struct acpi_dmar_header *header)
{
	struct acpi_dmar_reserved_memory *rmrr;
	struct dmar_rmrr_unit *rmrru;

	rmrru = kzalloc(sizeof(*rmrru), GFP_KERNEL);
	if (!rmrru)
		return -ENOMEM;

	rmrru->hdr = header;
	rmrr = (struct acpi_dmar_reserved_memory *)header;
	rmrru->base_address = rmrr->base_address;
	rmrru->end_address = rmrr->end_address;

	dmar_register_rmrr_unit(rmrru);
	return 0;
}

static int __init
rmrr_parse_dev(struct dmar_rmrr_unit *rmrru)
{
	struct acpi_dmar_reserved_memory *rmrr;
	int ret;

	rmrr = (struct acpi_dmar_reserved_memory *) rmrru->hdr;
	ret = dmar_parse_dev_scope((void *)(rmrr + 1),
		((void *)rmrr) + rmrr->header.length,
		&rmrru->devices_cnt, &rmrru->devices, rmrr->segment);

	if (ret || (rmrru->devices_cnt == 0)) {
		list_del(&rmrru->list);
		kfree(rmrru);
	}
	return ret;
}

static LIST_HEAD(dmar_atsr_units);

static int __init dmar_parse_one_atsr(struct acpi_dmar_header *hdr)
{
	struct acpi_dmar_atsr *atsr;
	struct dmar_atsr_unit *atsru;

	atsr = container_of(hdr, struct acpi_dmar_atsr, header);
	atsru = kzalloc(sizeof(*atsru), GFP_KERNEL);
	if (!atsru)
		return -ENOMEM;

	atsru->hdr = hdr;
	atsru->include_all = atsr->flags & 0x1;

	list_add(&atsru->list, &dmar_atsr_units);

	return 0;
}

static int __init atsr_parse_dev(struct dmar_atsr_unit *atsru)
{
	int rc;
	struct acpi_dmar_atsr *atsr;

	if (atsru->include_all)
		return 0;

	atsr = container_of(atsru->hdr, struct acpi_dmar_atsr, header);
	rc = dmar_parse_dev_scope((void *)(atsr + 1),
				(void *)atsr + atsr->header.length,
				&atsru->devices_cnt, &atsru->devices,
				atsr->segment);
	if (rc || !atsru->devices_cnt) {
		list_del(&atsru->list);
		kfree(atsru);
	}

	return rc;
}

int dmar_find_matched_atsr_unit(struct pci_dev *dev)
{
	int i;
	struct pci_bus *bus;
	struct acpi_dmar_atsr *atsr;
	struct dmar_atsr_unit *atsru;

	dev = pci_physfn(dev);

	list_for_each_entry(atsru, &dmar_atsr_units, list) {
		atsr = container_of(atsru->hdr, struct acpi_dmar_atsr, header);
		if (atsr->segment == pci_domain_nr(dev->bus))
			goto found;
	}

	return 0;

found:
	for (bus = dev->bus; bus; bus = bus->parent) {
		struct pci_dev *bridge = bus->self;

		if (!bridge || !pci_is_pcie(bridge) ||
		    bridge->pcie_type == PCI_EXP_TYPE_PCI_BRIDGE)
			return 0;

		if (bridge->pcie_type == PCI_EXP_TYPE_ROOT_PORT) {
			for (i = 0; i < atsru->devices_cnt; i++)
				if (atsru->devices[i] == bridge)
					return 1;
			break;
		}
	}

	if (atsru->include_all)
		return 1;

	return 0;
}
#endif

#ifdef CONFIG_ACPI_NUMA
static int __init
dmar_parse_one_rhsa(struct acpi_dmar_header *header)
{
	struct acpi_dmar_rhsa *rhsa;
	struct dmar_drhd_unit *drhd;

	rhsa = (struct acpi_dmar_rhsa *)header;
	for_each_drhd_unit(drhd) {
		if (drhd->reg_base_addr == rhsa->base_address) {
			int node = acpi_map_pxm_to_node(rhsa->proximity_domain);

			if (!node_online(node))
				node = -1;
			drhd->iommu->node = node;
			return 0;
		}
	}
	WARN_TAINT(
		1, TAINT_FIRMWARE_WORKAROUND,
		"Your BIOS is broken; RHSA refers to non-existent DMAR unit at %llx\n"
		"BIOS vendor: %s; Ver: %s; Product Version: %s\n",
		drhd->reg_base_addr,
		dmi_get_system_info(DMI_BIOS_VENDOR),
		dmi_get_system_info(DMI_BIOS_VERSION),
		dmi_get_system_info(DMI_PRODUCT_VERSION));

	return 0;
}
#endif

static void __init
dmar_table_print_dmar_entry(struct acpi_dmar_header *header)
{
	struct acpi_dmar_hardware_unit *drhd;
	struct acpi_dmar_reserved_memory *rmrr;
	struct acpi_dmar_atsr *atsr;
	struct acpi_dmar_rhsa *rhsa;

	switch (header->type) {
	case ACPI_DMAR_TYPE_HARDWARE_UNIT:
		drhd = container_of(header, struct acpi_dmar_hardware_unit,
				    header);
		printk (KERN_INFO PREFIX
			"DRHD base: %#016Lx flags: %#x\n",
			(unsigned long long)drhd->address, drhd->flags);
		break;
	case ACPI_DMAR_TYPE_RESERVED_MEMORY:
		rmrr = container_of(header, struct acpi_dmar_reserved_memory,
				    header);
		printk (KERN_INFO PREFIX
			"RMRR base: %#016Lx end: %#016Lx\n",
			(unsigned long long)rmrr->base_address,
			(unsigned long long)rmrr->end_address);
		break;
	case ACPI_DMAR_TYPE_ATSR:
		atsr = container_of(header, struct acpi_dmar_atsr, header);
		printk(KERN_INFO PREFIX "ATSR flags: %#x\n", atsr->flags);
		break;
	case ACPI_DMAR_HARDWARE_AFFINITY:
		rhsa = container_of(header, struct acpi_dmar_rhsa, header);
		printk(KERN_INFO PREFIX "RHSA base: %#016Lx proximity domain: %#x\n",
		       (unsigned long long)rhsa->base_address,
		       rhsa->proximity_domain);
		break;
	}
}

/**
 * dmar_table_detect - checks to see if the platform supports DMAR devices
 */
static int __init dmar_table_detect(void)
{
	acpi_status status = AE_OK;

	/* if we could find DMAR table, then there are DMAR devices */
	status = acpi_get_table_with_size(ACPI_SIG_DMAR, 0,
				(struct acpi_table_header **)&dmar_tbl,
				&dmar_tbl_size);

	if (ACPI_SUCCESS(status) && !dmar_tbl) {
		printk (KERN_WARNING PREFIX "Unable to map DMAR\n");
		status = AE_NOT_FOUND;
	}

	return (ACPI_SUCCESS(status) ? 1 : 0);
}

/**
 * parse_dmar_table - parses the DMA reporting table
 */
static int __init
parse_dmar_table(void)
{
	struct acpi_table_dmar *dmar;
	struct acpi_dmar_header *entry_header;
	int ret = 0;

	/*
	 * Do it again, earlier dmar_tbl mapping could be mapped with
	 * fixed map.
	 */
	dmar_table_detect();

	/*
	 * ACPI tables may not be DMA protected by tboot, so use DMAR copy
	 * SINIT saved in SinitMleData in TXT heap (which is DMA protected)
	 */
	dmar_tbl = tboot_get_dmar_table(dmar_tbl);

	dmar = (struct acpi_table_dmar *)dmar_tbl;
	if (!dmar)
		return -ENODEV;

	if (dmar->width < PAGE_SHIFT - 1) {
		printk(KERN_WARNING PREFIX "Invalid DMAR haw\n");
		return -EINVAL;
	}

	printk (KERN_INFO PREFIX "Host address width %d\n",
		dmar->width + 1);

	entry_header = (struct acpi_dmar_header *)(dmar + 1);
	while (((unsigned long)entry_header) <
			(((unsigned long)dmar) + dmar_tbl->length)) {
		/* Avoid looping forever on bad ACPI tables */
		if (entry_header->length == 0) {
			printk(KERN_WARNING PREFIX
				"Invalid 0-length structure\n");
			ret = -EINVAL;
			break;
		}

		dmar_table_print_dmar_entry(entry_header);

		switch (entry_header->type) {
		case ACPI_DMAR_TYPE_HARDWARE_UNIT:
			ret = dmar_parse_one_drhd(entry_header);
			break;
		case ACPI_DMAR_TYPE_RESERVED_MEMORY:
#ifdef CONFIG_DMAR
			ret = dmar_parse_one_rmrr(entry_header);
#endif
			break;
		case ACPI_DMAR_TYPE_ATSR:
#ifdef CONFIG_DMAR
			ret = dmar_parse_one_atsr(entry_header);
#endif
			break;
		case ACPI_DMAR_HARDWARE_AFFINITY:
#ifdef CONFIG_ACPI_NUMA
			ret = dmar_parse_one_rhsa(entry_header);
#endif
			break;
		default:
			printk(KERN_WARNING PREFIX
				"Unknown DMAR structure type %d\n",
				entry_header->type);
			ret = 0; /* for forward compatibility */
			break;
		}
		if (ret)
			break;

		entry_header = ((void *)entry_header + entry_header->length);
	}
	return ret;
}

static int dmar_pci_device_match(struct pci_dev *devices[], int cnt,
			  struct pci_dev *dev)
{
	int index;

	while (dev) {
		for (index = 0; index < cnt; index++)
			if (dev == devices[index])
				return 1;

		/* Check our parent */
		dev = dev->bus->self;
	}

	return 0;
}

struct dmar_drhd_unit *
dmar_find_matched_drhd_unit(struct pci_dev *dev)
{
	struct dmar_drhd_unit *dmaru = NULL;
	struct acpi_dmar_hardware_unit *drhd;

	dev = pci_physfn(dev);

	list_for_each_entry(dmaru, &dmar_drhd_units, list) {
		drhd = container_of(dmaru->hdr,
				    struct acpi_dmar_hardware_unit,
				    header);

		if (dmaru->include_all &&
		    drhd->segment == pci_domain_nr(dev->bus))
			return dmaru;

		if (dmar_pci_device_match(dmaru->devices,
					  dmaru->devices_cnt, dev))
			return dmaru;
	}

	return NULL;
}

int __init dmar_dev_scope_init(void)
{
	struct dmar_drhd_unit *drhd, *drhd_n;
	int ret = -ENODEV;

	list_for_each_entry_safe(drhd, drhd_n, &dmar_drhd_units, list) {
		ret = dmar_parse_dev(drhd);
		if (ret)
			return ret;
	}

#ifdef CONFIG_DMAR
	{
		struct dmar_rmrr_unit *rmrr, *rmrr_n;
		struct dmar_atsr_unit *atsr, *atsr_n;

		list_for_each_entry_safe(rmrr, rmrr_n, &dmar_rmrr_units, list) {
			ret = rmrr_parse_dev(rmrr);
			if (ret)
				return ret;
		}

		list_for_each_entry_safe(atsr, atsr_n, &dmar_atsr_units, list) {
			ret = atsr_parse_dev(atsr);
			if (ret)
				return ret;
		}
	}
#endif

	return ret;
}


int __init dmar_table_init(void)
{
	static int dmar_table_initialized;
	int ret;

	if (dmar_table_initialized)
		return 0;

	dmar_table_initialized = 1;

	ret = parse_dmar_table();
	if (ret) {
		if (ret != -ENODEV)
			printk(KERN_INFO PREFIX "parse DMAR table failure.\n");
		return ret;
	}

	if (list_empty(&dmar_drhd_units)) {
		printk(KERN_INFO PREFIX "No DMAR devices found\n");
		return -ENODEV;
	}

#ifdef CONFIG_DMAR
	if (list_empty(&dmar_rmrr_units))
		printk(KERN_INFO PREFIX "No RMRR found\n");

	if (list_empty(&dmar_atsr_units))
		printk(KERN_INFO PREFIX "No ATSR found\n");
#endif

	return 0;
}

<<<<<<< HEAD
static int bios_warned;
=======
static void warn_invalid_dmar(u64 addr, const char *message)
{
	WARN_TAINT_ONCE(
		1, TAINT_FIRMWARE_WORKAROUND,
		"Your BIOS is broken; DMAR reported at address %llx%s!\n"
		"BIOS vendor: %s; Ver: %s; Product Version: %s\n",
		addr, message,
		dmi_get_system_info(DMI_BIOS_VENDOR),
		dmi_get_system_info(DMI_BIOS_VERSION),
		dmi_get_system_info(DMI_PRODUCT_VERSION));
}
>>>>>>> 02f8c6ae

int __init check_zero_address(void)
{
	struct acpi_table_dmar *dmar;
	struct acpi_dmar_header *entry_header;
	struct acpi_dmar_hardware_unit *drhd;

	dmar = (struct acpi_table_dmar *)dmar_tbl;
	entry_header = (struct acpi_dmar_header *)(dmar + 1);

	while (((unsigned long)entry_header) <
			(((unsigned long)dmar) + dmar_tbl->length)) {
		/* Avoid looping forever on bad ACPI tables */
		if (entry_header->length == 0) {
			printk(KERN_WARNING PREFIX
				"Invalid 0-length structure\n");
			return 0;
		}

		if (entry_header->type == ACPI_DMAR_TYPE_HARDWARE_UNIT) {
			void __iomem *addr;
			u64 cap, ecap;

			drhd = (void *)entry_header;
			if (!drhd->address) {
<<<<<<< HEAD
				/* Promote an attitude of violence to a BIOS engineer today */
				WARN(1, "Your BIOS is broken; DMAR reported at address zero!\n"
				     "BIOS vendor: %s; Ver: %s; Product Version: %s\n",
				     dmi_get_system_info(DMI_BIOS_VENDOR),
				     dmi_get_system_info(DMI_BIOS_VERSION),
				     dmi_get_system_info(DMI_PRODUCT_VERSION));
				bios_warned = 1;
=======
				warn_invalid_dmar(0, "");
>>>>>>> 02f8c6ae
				goto failed;
			}

			addr = early_ioremap(drhd->address, VTD_PAGE_SIZE);
			if (!addr ) {
				printk("IOMMU: can't validate: %llx\n", drhd->address);
				goto failed;
			}
			cap = dmar_readq(addr + DMAR_CAP_REG);
			ecap = dmar_readq(addr + DMAR_ECAP_REG);
			early_iounmap(addr, VTD_PAGE_SIZE);
			if (cap == (uint64_t)-1 && ecap == (uint64_t)-1) {
<<<<<<< HEAD
				/* Promote an attitude of violence to a BIOS engineer today */
				WARN(1, "Your BIOS is broken; DMAR reported at address %llx returns all ones!\n"
				     "BIOS vendor: %s; Ver: %s; Product Version: %s\n",
				      drhd->address,
				      dmi_get_system_info(DMI_BIOS_VENDOR),
				      dmi_get_system_info(DMI_BIOS_VERSION),
				      dmi_get_system_info(DMI_PRODUCT_VERSION));
				bios_warned = 1;
=======
				warn_invalid_dmar(drhd->address,
						  " returns all ones");
>>>>>>> 02f8c6ae
				goto failed;
			}
		}

		entry_header = ((void *)entry_header + entry_header->length);
	}
	return 1;

failed:
#ifdef CONFIG_DMAR
	dmar_disabled = 1;
#endif
	return 0;
}

int __init detect_intel_iommu(void)
{
	int ret;

	ret = dmar_table_detect();
	if (ret)
		ret = check_zero_address();
	{
#ifdef CONFIG_INTR_REMAP
		struct acpi_table_dmar *dmar;

		dmar = (struct acpi_table_dmar *) dmar_tbl;
		if (ret && x2apic_supported() && dmar->flags & DMAR_INTR_REMAP)
			printk(KERN_INFO
			       "Queued invalidation will be enabled to support "
			       "x2apic and Intr-remapping.\n");
#endif
#ifdef CONFIG_DMAR
		if (ret && !no_iommu && !iommu_detected && !dmar_disabled) {
			iommu_detected = 1;
			/* Make sure ACS will be enabled */
			pci_request_acs();
		}
#endif
#ifdef CONFIG_X86
		if (ret)
			x86_init.iommu.iommu_init = intel_iommu_init;
#endif
	}
	early_acpi_os_unmap_memory(dmar_tbl, dmar_tbl_size);
	dmar_tbl = NULL;

	return ret ? 1 : -ENODEV;
}


int alloc_iommu(struct dmar_drhd_unit *drhd)
{
	struct intel_iommu *iommu;
	int map_size;
	u32 ver;
	static int iommu_allocated = 0;
	int agaw = 0;
	int msagaw = 0;

	if (!drhd->reg_base_addr) {
<<<<<<< HEAD
		if (!bios_warned) {
			WARN(1, "Your BIOS is broken; DMAR reported at address zero!\n"
			     "BIOS vendor: %s; Ver: %s; Product Version: %s\n",
			     dmi_get_system_info(DMI_BIOS_VENDOR),
			     dmi_get_system_info(DMI_BIOS_VERSION),
			     dmi_get_system_info(DMI_PRODUCT_VERSION));
			bios_warned = 1;
		}
=======
		warn_invalid_dmar(0, "");
>>>>>>> 02f8c6ae
		return -EINVAL;
	}

	iommu = kzalloc(sizeof(*iommu), GFP_KERNEL);
	if (!iommu)
		return -ENOMEM;

	iommu->seq_id = iommu_allocated++;
	sprintf (iommu->name, "dmar%d", iommu->seq_id);

	iommu->reg = ioremap(drhd->reg_base_addr, VTD_PAGE_SIZE);
	if (!iommu->reg) {
		printk(KERN_ERR "IOMMU: can't map the region\n");
		goto error;
	}
	iommu->cap = dmar_readq(iommu->reg + DMAR_CAP_REG);
	iommu->ecap = dmar_readq(iommu->reg + DMAR_ECAP_REG);

	if (iommu->cap == (uint64_t)-1 && iommu->ecap == (uint64_t)-1) {
<<<<<<< HEAD
		if (!bios_warned) {
			/* Promote an attitude of violence to a BIOS engineer today */
			WARN(1, "Your BIOS is broken; DMAR reported at address %llx returns all ones!\n"
			     "BIOS vendor: %s; Ver: %s; Product Version: %s\n",
			     drhd->reg_base_addr,
			     dmi_get_system_info(DMI_BIOS_VENDOR),
			     dmi_get_system_info(DMI_BIOS_VERSION),
			     dmi_get_system_info(DMI_PRODUCT_VERSION));
			bios_warned = 1;
		}
=======
		warn_invalid_dmar(drhd->reg_base_addr, " returns all ones");
>>>>>>> 02f8c6ae
		goto err_unmap;
	}

#ifdef CONFIG_DMAR
	agaw = iommu_calculate_agaw(iommu);
	if (agaw < 0) {
		printk(KERN_ERR
		       "Cannot get a valid agaw for iommu (seq_id = %d)\n",
		       iommu->seq_id);
		goto err_unmap;
	}
	msagaw = iommu_calculate_max_sagaw(iommu);
	if (msagaw < 0) {
		printk(KERN_ERR
			"Cannot get a valid max agaw for iommu (seq_id = %d)\n",
			iommu->seq_id);
		goto err_unmap;
	}
#endif
	iommu->agaw = agaw;
	iommu->msagaw = msagaw;

	iommu->node = -1;

	/* the registers might be more than one page */
	map_size = max_t(int, ecap_max_iotlb_offset(iommu->ecap),
		cap_max_fault_reg_offset(iommu->cap));
	map_size = VTD_PAGE_ALIGN(map_size);
	if (map_size > VTD_PAGE_SIZE) {
		iounmap(iommu->reg);
		iommu->reg = ioremap(drhd->reg_base_addr, map_size);
		if (!iommu->reg) {
			printk(KERN_ERR "IOMMU: can't map the region\n");
			goto error;
		}
	}

	ver = readl(iommu->reg + DMAR_VER_REG);
	pr_info("IOMMU %d: reg_base_addr %llx ver %d:%d cap %llx ecap %llx\n",
		iommu->seq_id,
		(unsigned long long)drhd->reg_base_addr,
		DMAR_VER_MAJOR(ver), DMAR_VER_MINOR(ver),
		(unsigned long long)iommu->cap,
		(unsigned long long)iommu->ecap);

	spin_lock_init(&iommu->register_lock);

	drhd->iommu = iommu;
	return 0;

 err_unmap:
	iounmap(iommu->reg);
 error:
	kfree(iommu);
	return -1;
}

void free_iommu(struct intel_iommu *iommu)
{
	if (!iommu)
		return;

#ifdef CONFIG_DMAR
	free_dmar_iommu(iommu);
#endif

	if (iommu->reg)
		iounmap(iommu->reg);
	kfree(iommu);
}

/*
 * Reclaim all the submitted descriptors which have completed its work.
 */
static inline void reclaim_free_desc(struct q_inval *qi)
{
	while (qi->desc_status[qi->free_tail] == QI_DONE ||
	       qi->desc_status[qi->free_tail] == QI_ABORT) {
		qi->desc_status[qi->free_tail] = QI_FREE;
		qi->free_tail = (qi->free_tail + 1) % QI_LENGTH;
		qi->free_cnt++;
	}
}

static int qi_check_fault(struct intel_iommu *iommu, int index)
{
	u32 fault;
	int head, tail;
	struct q_inval *qi = iommu->qi;
	int wait_index = (index + 1) % QI_LENGTH;

	if (qi->desc_status[wait_index] == QI_ABORT)
		return -EAGAIN;

	fault = readl(iommu->reg + DMAR_FSTS_REG);

	/*
	 * If IQE happens, the head points to the descriptor associated
	 * with the error. No new descriptors are fetched until the IQE
	 * is cleared.
	 */
	if (fault & DMA_FSTS_IQE) {
		head = readl(iommu->reg + DMAR_IQH_REG);
		if ((head >> DMAR_IQ_SHIFT) == index) {
			printk(KERN_ERR "VT-d detected invalid descriptor: "
				"low=%llx, high=%llx\n",
				(unsigned long long)qi->desc[index].low,
				(unsigned long long)qi->desc[index].high);
			memcpy(&qi->desc[index], &qi->desc[wait_index],
					sizeof(struct qi_desc));
			__iommu_flush_cache(iommu, &qi->desc[index],
					sizeof(struct qi_desc));
			writel(DMA_FSTS_IQE, iommu->reg + DMAR_FSTS_REG);
			return -EINVAL;
		}
	}

	/*
	 * If ITE happens, all pending wait_desc commands are aborted.
	 * No new descriptors are fetched until the ITE is cleared.
	 */
	if (fault & DMA_FSTS_ITE) {
		head = readl(iommu->reg + DMAR_IQH_REG);
		head = ((head >> DMAR_IQ_SHIFT) - 1 + QI_LENGTH) % QI_LENGTH;
		head |= 1;
		tail = readl(iommu->reg + DMAR_IQT_REG);
		tail = ((tail >> DMAR_IQ_SHIFT) - 1 + QI_LENGTH) % QI_LENGTH;

		writel(DMA_FSTS_ITE, iommu->reg + DMAR_FSTS_REG);

		do {
			if (qi->desc_status[head] == QI_IN_USE)
				qi->desc_status[head] = QI_ABORT;
			head = (head - 2 + QI_LENGTH) % QI_LENGTH;
		} while (head != tail);

		if (qi->desc_status[wait_index] == QI_ABORT)
			return -EAGAIN;
	}

	if (fault & DMA_FSTS_ICE)
		writel(DMA_FSTS_ICE, iommu->reg + DMAR_FSTS_REG);

	return 0;
}

/*
 * Submit the queued invalidation descriptor to the remapping
 * hardware unit and wait for its completion.
 */
int qi_submit_sync(struct qi_desc *desc, struct intel_iommu *iommu)
{
	int rc;
	struct q_inval *qi = iommu->qi;
	struct qi_desc *hw, wait_desc;
	int wait_index, index;
	unsigned long flags;

	if (!qi)
		return 0;

	hw = qi->desc;

restart:
	rc = 0;

	spin_lock_irqsave(&qi->q_lock, flags);
	while (qi->free_cnt < 3) {
		spin_unlock_irqrestore(&qi->q_lock, flags);
		cpu_relax();
		spin_lock_irqsave(&qi->q_lock, flags);
	}

	index = qi->free_head;
	wait_index = (index + 1) % QI_LENGTH;

	qi->desc_status[index] = qi->desc_status[wait_index] = QI_IN_USE;

	hw[index] = *desc;

	wait_desc.low = QI_IWD_STATUS_DATA(QI_DONE) |
			QI_IWD_STATUS_WRITE | QI_IWD_TYPE;
	wait_desc.high = virt_to_phys(&qi->desc_status[wait_index]);

	hw[wait_index] = wait_desc;

	__iommu_flush_cache(iommu, &hw[index], sizeof(struct qi_desc));
	__iommu_flush_cache(iommu, &hw[wait_index], sizeof(struct qi_desc));

	qi->free_head = (qi->free_head + 2) % QI_LENGTH;
	qi->free_cnt -= 2;

	/*
	 * update the HW tail register indicating the presence of
	 * new descriptors.
	 */
	writel(qi->free_head << DMAR_IQ_SHIFT, iommu->reg + DMAR_IQT_REG);

	while (qi->desc_status[wait_index] != QI_DONE) {
		/*
		 * We will leave the interrupts disabled, to prevent interrupt
		 * context to queue another cmd while a cmd is already submitted
		 * and waiting for completion on this cpu. This is to avoid
		 * a deadlock where the interrupt context can wait indefinitely
		 * for free slots in the queue.
		 */
		rc = qi_check_fault(iommu, index);
		if (rc)
			break;

		spin_unlock(&qi->q_lock);
		cpu_relax();
		spin_lock(&qi->q_lock);
	}

	qi->desc_status[index] = QI_DONE;

	reclaim_free_desc(qi);
	spin_unlock_irqrestore(&qi->q_lock, flags);

	if (rc == -EAGAIN)
		goto restart;

	return rc;
}

/*
 * Flush the global interrupt entry cache.
 */
void qi_global_iec(struct intel_iommu *iommu)
{
	struct qi_desc desc;

	desc.low = QI_IEC_TYPE;
	desc.high = 0;

	/* should never fail */
	qi_submit_sync(&desc, iommu);
}

void qi_flush_context(struct intel_iommu *iommu, u16 did, u16 sid, u8 fm,
		      u64 type)
{
	struct qi_desc desc;

	desc.low = QI_CC_FM(fm) | QI_CC_SID(sid) | QI_CC_DID(did)
			| QI_CC_GRAN(type) | QI_CC_TYPE;
	desc.high = 0;

	qi_submit_sync(&desc, iommu);
}

void qi_flush_iotlb(struct intel_iommu *iommu, u16 did, u64 addr,
		    unsigned int size_order, u64 type)
{
	u8 dw = 0, dr = 0;

	struct qi_desc desc;
	int ih = 0;

	if (cap_write_drain(iommu->cap))
		dw = 1;

	if (cap_read_drain(iommu->cap))
		dr = 1;

	desc.low = QI_IOTLB_DID(did) | QI_IOTLB_DR(dr) | QI_IOTLB_DW(dw)
		| QI_IOTLB_GRAN(type) | QI_IOTLB_TYPE;
	desc.high = QI_IOTLB_ADDR(addr) | QI_IOTLB_IH(ih)
		| QI_IOTLB_AM(size_order);

	qi_submit_sync(&desc, iommu);
}

void qi_flush_dev_iotlb(struct intel_iommu *iommu, u16 sid, u16 qdep,
			u64 addr, unsigned mask)
{
	struct qi_desc desc;

	if (mask) {
		BUG_ON(addr & ((1 << (VTD_PAGE_SHIFT + mask)) - 1));
		addr |= (1 << (VTD_PAGE_SHIFT + mask - 1)) - 1;
		desc.high = QI_DEV_IOTLB_ADDR(addr) | QI_DEV_IOTLB_SIZE;
	} else
		desc.high = QI_DEV_IOTLB_ADDR(addr);

	if (qdep >= QI_DEV_IOTLB_MAX_INVS)
		qdep = 0;

	desc.low = QI_DEV_IOTLB_SID(sid) | QI_DEV_IOTLB_QDEP(qdep) |
		   QI_DIOTLB_TYPE;

	qi_submit_sync(&desc, iommu);
}

/*
 * Disable Queued Invalidation interface.
 */
void dmar_disable_qi(struct intel_iommu *iommu)
{
	unsigned long flags;
	u32 sts;
	cycles_t start_time = get_cycles();

	if (!ecap_qis(iommu->ecap))
		return;

	spin_lock_irqsave(&iommu->register_lock, flags);

	sts =  dmar_readq(iommu->reg + DMAR_GSTS_REG);
	if (!(sts & DMA_GSTS_QIES))
		goto end;

	/*
	 * Give a chance to HW to complete the pending invalidation requests.
	 */
	while ((readl(iommu->reg + DMAR_IQT_REG) !=
		readl(iommu->reg + DMAR_IQH_REG)) &&
		(DMAR_OPERATION_TIMEOUT > (get_cycles() - start_time)))
		cpu_relax();

	iommu->gcmd &= ~DMA_GCMD_QIE;
	writel(iommu->gcmd, iommu->reg + DMAR_GCMD_REG);

	IOMMU_WAIT_OP(iommu, DMAR_GSTS_REG, readl,
		      !(sts & DMA_GSTS_QIES), sts);
end:
	spin_unlock_irqrestore(&iommu->register_lock, flags);
}

/*
 * Enable queued invalidation.
 */
static void __dmar_enable_qi(struct intel_iommu *iommu)
{
	u32 sts;
	unsigned long flags;
	struct q_inval *qi = iommu->qi;

	qi->free_head = qi->free_tail = 0;
	qi->free_cnt = QI_LENGTH;

	spin_lock_irqsave(&iommu->register_lock, flags);

	/* write zero to the tail reg */
	writel(0, iommu->reg + DMAR_IQT_REG);

	dmar_writeq(iommu->reg + DMAR_IQA_REG, virt_to_phys(qi->desc));

	iommu->gcmd |= DMA_GCMD_QIE;
	writel(iommu->gcmd, iommu->reg + DMAR_GCMD_REG);

	/* Make sure hardware complete it */
	IOMMU_WAIT_OP(iommu, DMAR_GSTS_REG, readl, (sts & DMA_GSTS_QIES), sts);

	spin_unlock_irqrestore(&iommu->register_lock, flags);
}

/*
 * Enable Queued Invalidation interface. This is a must to support
 * interrupt-remapping. Also used by DMA-remapping, which replaces
 * register based IOTLB invalidation.
 */
int dmar_enable_qi(struct intel_iommu *iommu)
{
	struct q_inval *qi;
	struct page *desc_page;

	if (!ecap_qis(iommu->ecap))
		return -ENOENT;

	/*
	 * queued invalidation is already setup and enabled.
	 */
	if (iommu->qi)
		return 0;

	iommu->qi = kmalloc(sizeof(*qi), GFP_ATOMIC);
	if (!iommu->qi)
		return -ENOMEM;

	qi = iommu->qi;


	desc_page = alloc_pages_node(iommu->node, GFP_ATOMIC | __GFP_ZERO, 0);
	if (!desc_page) {
		kfree(qi);
		iommu->qi = 0;
		return -ENOMEM;
	}

	qi->desc = page_address(desc_page);

	qi->desc_status = kmalloc(QI_LENGTH * sizeof(int), GFP_ATOMIC);
	if (!qi->desc_status) {
		free_page((unsigned long) qi->desc);
		kfree(qi);
		iommu->qi = 0;
		return -ENOMEM;
	}

	qi->free_head = qi->free_tail = 0;
	qi->free_cnt = QI_LENGTH;

	spin_lock_init(&qi->q_lock);

	__dmar_enable_qi(iommu);

	return 0;
}

/* iommu interrupt handling. Most stuff are MSI-like. */

enum faulttype {
	DMA_REMAP,
	INTR_REMAP,
	UNKNOWN,
};

static const char *dma_remap_fault_reasons[] =
{
	"Software",
	"Present bit in root entry is clear",
	"Present bit in context entry is clear",
	"Invalid context entry",
	"Access beyond MGAW",
	"PTE Write access is not set",
	"PTE Read access is not set",
	"Next page table ptr is invalid",
	"Root table address invalid",
	"Context table ptr is invalid",
	"non-zero reserved fields in RTP",
	"non-zero reserved fields in CTP",
	"non-zero reserved fields in PTE",
};

static const char *intr_remap_fault_reasons[] =
{
	"Detected reserved fields in the decoded interrupt-remapped request",
	"Interrupt index exceeded the interrupt-remapping table size",
	"Present field in the IRTE entry is clear",
	"Error accessing interrupt-remapping table pointed by IRTA_REG",
	"Detected reserved fields in the IRTE entry",
	"Blocked a compatibility format interrupt request",
	"Blocked an interrupt request due to source-id verification failure",
};

#define MAX_FAULT_REASON_IDX 	(ARRAY_SIZE(fault_reason_strings) - 1)

const char *dmar_get_fault_reason(u8 fault_reason, int *fault_type)
{
	if (fault_reason >= 0x20 && (fault_reason <= 0x20 +
				     ARRAY_SIZE(intr_remap_fault_reasons))) {
		*fault_type = INTR_REMAP;
		return intr_remap_fault_reasons[fault_reason - 0x20];
	} else if (fault_reason < ARRAY_SIZE(dma_remap_fault_reasons)) {
		*fault_type = DMA_REMAP;
		return dma_remap_fault_reasons[fault_reason];
	} else {
		*fault_type = UNKNOWN;
		return "Unknown";
	}
}

void dmar_msi_unmask(struct irq_data *data)
{
	struct intel_iommu *iommu = irq_data_get_irq_handler_data(data);
	unsigned long flag;

	/* unmask it */
	spin_lock_irqsave(&iommu->register_lock, flag);
	writel(0, iommu->reg + DMAR_FECTL_REG);
	/* Read a reg to force flush the post write */
	readl(iommu->reg + DMAR_FECTL_REG);
	spin_unlock_irqrestore(&iommu->register_lock, flag);
}

void dmar_msi_mask(struct irq_data *data)
{
	unsigned long flag;
	struct intel_iommu *iommu = irq_data_get_irq_handler_data(data);

	/* mask it */
	spin_lock_irqsave(&iommu->register_lock, flag);
	writel(DMA_FECTL_IM, iommu->reg + DMAR_FECTL_REG);
	/* Read a reg to force flush the post write */
	readl(iommu->reg + DMAR_FECTL_REG);
	spin_unlock_irqrestore(&iommu->register_lock, flag);
}

void dmar_msi_write(int irq, struct msi_msg *msg)
{
	struct intel_iommu *iommu = irq_get_handler_data(irq);
	unsigned long flag;

	spin_lock_irqsave(&iommu->register_lock, flag);
	writel(msg->data, iommu->reg + DMAR_FEDATA_REG);
	writel(msg->address_lo, iommu->reg + DMAR_FEADDR_REG);
	writel(msg->address_hi, iommu->reg + DMAR_FEUADDR_REG);
	spin_unlock_irqrestore(&iommu->register_lock, flag);
}

void dmar_msi_read(int irq, struct msi_msg *msg)
{
	struct intel_iommu *iommu = irq_get_handler_data(irq);
	unsigned long flag;

	spin_lock_irqsave(&iommu->register_lock, flag);
	msg->data = readl(iommu->reg + DMAR_FEDATA_REG);
	msg->address_lo = readl(iommu->reg + DMAR_FEADDR_REG);
	msg->address_hi = readl(iommu->reg + DMAR_FEUADDR_REG);
	spin_unlock_irqrestore(&iommu->register_lock, flag);
}

static int dmar_fault_do_one(struct intel_iommu *iommu, int type,
		u8 fault_reason, u16 source_id, unsigned long long addr)
{
	const char *reason;
	int fault_type;

	reason = dmar_get_fault_reason(fault_reason, &fault_type);

	if (fault_type == INTR_REMAP)
		printk(KERN_ERR "INTR-REMAP: Request device [[%02x:%02x.%d] "
		       "fault index %llx\n"
			"INTR-REMAP:[fault reason %02d] %s\n",
			(source_id >> 8), PCI_SLOT(source_id & 0xFF),
			PCI_FUNC(source_id & 0xFF), addr >> 48,
			fault_reason, reason);
	else
		printk(KERN_ERR
		       "DMAR:[%s] Request device [%02x:%02x.%d] "
		       "fault addr %llx \n"
		       "DMAR:[fault reason %02d] %s\n",
		       (type ? "DMA Read" : "DMA Write"),
		       (source_id >> 8), PCI_SLOT(source_id & 0xFF),
		       PCI_FUNC(source_id & 0xFF), addr, fault_reason, reason);
	return 0;
}

#define PRIMARY_FAULT_REG_LEN (16)
irqreturn_t dmar_fault(int irq, void *dev_id)
{
	struct intel_iommu *iommu = dev_id;
	int reg, fault_index;
	u32 fault_status;
	unsigned long flag;

	spin_lock_irqsave(&iommu->register_lock, flag);
	fault_status = readl(iommu->reg + DMAR_FSTS_REG);
	if (fault_status)
		printk(KERN_ERR "DRHD: handling fault status reg %x\n",
		       fault_status);

	/* TBD: ignore advanced fault log currently */
	if (!(fault_status & DMA_FSTS_PPF))
		goto clear_rest;

	fault_index = dma_fsts_fault_record_index(fault_status);
	reg = cap_fault_reg_offset(iommu->cap);
	while (1) {
		u8 fault_reason;
		u16 source_id;
		u64 guest_addr;
		int type;
		u32 data;

		/* highest 32 bits */
		data = readl(iommu->reg + reg +
				fault_index * PRIMARY_FAULT_REG_LEN + 12);
		if (!(data & DMA_FRCD_F))
			break;

		fault_reason = dma_frcd_fault_reason(data);
		type = dma_frcd_type(data);

		data = readl(iommu->reg + reg +
				fault_index * PRIMARY_FAULT_REG_LEN + 8);
		source_id = dma_frcd_source_id(data);

		guest_addr = dmar_readq(iommu->reg + reg +
				fault_index * PRIMARY_FAULT_REG_LEN);
		guest_addr = dma_frcd_page_addr(guest_addr);
		/* clear the fault */
		writel(DMA_FRCD_F, iommu->reg + reg +
			fault_index * PRIMARY_FAULT_REG_LEN + 12);

		spin_unlock_irqrestore(&iommu->register_lock, flag);

		dmar_fault_do_one(iommu, type, fault_reason,
				source_id, guest_addr);

		fault_index++;
		if (fault_index >= cap_num_fault_regs(iommu->cap))
			fault_index = 0;
		spin_lock_irqsave(&iommu->register_lock, flag);
	}
clear_rest:
	/* clear all the other faults */
	fault_status = readl(iommu->reg + DMAR_FSTS_REG);
	writel(fault_status, iommu->reg + DMAR_FSTS_REG);

	spin_unlock_irqrestore(&iommu->register_lock, flag);
	return IRQ_HANDLED;
}

int dmar_set_interrupt(struct intel_iommu *iommu)
{
	int irq, ret;

	/*
	 * Check if the fault interrupt is already initialized.
	 */
	if (iommu->irq)
		return 0;

	irq = create_irq();
	if (!irq) {
		printk(KERN_ERR "IOMMU: no free vectors\n");
		return -EINVAL;
	}

	irq_set_handler_data(irq, iommu);
	iommu->irq = irq;

	ret = arch_setup_dmar_msi(irq);
	if (ret) {
		irq_set_handler_data(irq, NULL);
		iommu->irq = 0;
		destroy_irq(irq);
		return ret;
	}

	ret = request_irq(irq, dmar_fault, 0, iommu->name, iommu);
	if (ret)
		printk(KERN_ERR "IOMMU: can't request irq\n");
	return ret;
}

int __init enable_drhd_fault_handling(void)
{
	struct dmar_drhd_unit *drhd;

	/*
	 * Enable fault control interrupt.
	 */
	for_each_drhd_unit(drhd) {
		int ret;
		struct intel_iommu *iommu = drhd->iommu;
		ret = dmar_set_interrupt(iommu);

		if (ret) {
			printk(KERN_ERR "DRHD %Lx: failed to enable fault, "
			       " interrupt, ret %d\n",
			       (unsigned long long)drhd->reg_base_addr, ret);
			return -1;
		}

		/*
		 * Clear any previous faults.
		 */
		dmar_fault(iommu->irq, iommu);
	}

	return 0;
}

/*
 * Re-enable Queued Invalidation interface.
 */
int dmar_reenable_qi(struct intel_iommu *iommu)
{
	if (!ecap_qis(iommu->ecap))
		return -ENOENT;

	if (!iommu->qi)
		return -ENOENT;

	/*
	 * First disable queued invalidation.
	 */
	dmar_disable_qi(iommu);
	/*
	 * Then enable queued invalidation again. Since there is no pending
	 * invalidation requests now, it's safe to re-enable queued
	 * invalidation.
	 */
	__dmar_enable_qi(iommu);

	return 0;
}

/*
 * Check interrupt remapping support in DMAR table description.
 */
int __init dmar_ir_support(void)
<<<<<<< HEAD
{
	struct acpi_table_dmar *dmar;
	dmar = (struct acpi_table_dmar *)dmar_tbl;
	if (!dmar)
		return 0;
	return dmar->flags & DMAR_INTR_REMAP;
}

/*
 * Check if the platform support x2apic
 * three necessary conditions:
 * a. processor support x2apic
 * b. interrupt remapping support
 * c. when interrupt reamapping support,bit of x2APIC_OPT_OUT at "DMAR flags"
 *  is not set which means firmware does not tell OS opt out x2apic
 */
int __init x2apic_supported(void)
=======
>>>>>>> 02f8c6ae
{
	struct acpi_table_dmar *dmar;
	unsigned int flags = 0;

	if (!cpu_has_x2apic)
		return 0;

	dmar = (struct acpi_table_dmar *)dmar_tbl;
	if (!dmar)
		return 0;
<<<<<<< HEAD
	flags = DMAR_INTR_REMAP | DMAR_X2APIC_OPT_OUT;
	return ((dmar->flags & flags) == DMAR_INTR_REMAP);
}
=======
	return dmar->flags & 0x1;
}
IOMMU_INIT_POST(detect_intel_iommu);
>>>>>>> 02f8c6ae
<|MERGE_RESOLUTION|>--- conflicted
+++ resolved
@@ -622,9 +622,6 @@
 	return 0;
 }
 
-<<<<<<< HEAD
-static int bios_warned;
-=======
 static void warn_invalid_dmar(u64 addr, const char *message)
 {
 	WARN_TAINT_ONCE(
@@ -636,7 +633,6 @@
 		dmi_get_system_info(DMI_BIOS_VERSION),
 		dmi_get_system_info(DMI_PRODUCT_VERSION));
 }
->>>>>>> 02f8c6ae
 
 int __init check_zero_address(void)
 {
@@ -662,17 +658,7 @@
 
 			drhd = (void *)entry_header;
 			if (!drhd->address) {
-<<<<<<< HEAD
-				/* Promote an attitude of violence to a BIOS engineer today */
-				WARN(1, "Your BIOS is broken; DMAR reported at address zero!\n"
-				     "BIOS vendor: %s; Ver: %s; Product Version: %s\n",
-				     dmi_get_system_info(DMI_BIOS_VENDOR),
-				     dmi_get_system_info(DMI_BIOS_VERSION),
-				     dmi_get_system_info(DMI_PRODUCT_VERSION));
-				bios_warned = 1;
-=======
 				warn_invalid_dmar(0, "");
->>>>>>> 02f8c6ae
 				goto failed;
 			}
 
@@ -685,19 +671,8 @@
 			ecap = dmar_readq(addr + DMAR_ECAP_REG);
 			early_iounmap(addr, VTD_PAGE_SIZE);
 			if (cap == (uint64_t)-1 && ecap == (uint64_t)-1) {
-<<<<<<< HEAD
-				/* Promote an attitude of violence to a BIOS engineer today */
-				WARN(1, "Your BIOS is broken; DMAR reported at address %llx returns all ones!\n"
-				     "BIOS vendor: %s; Ver: %s; Product Version: %s\n",
-				      drhd->address,
-				      dmi_get_system_info(DMI_BIOS_VENDOR),
-				      dmi_get_system_info(DMI_BIOS_VERSION),
-				      dmi_get_system_info(DMI_PRODUCT_VERSION));
-				bios_warned = 1;
-=======
 				warn_invalid_dmar(drhd->address,
 						  " returns all ones");
->>>>>>> 02f8c6ae
 				goto failed;
 			}
 		}
@@ -725,7 +700,7 @@
 		struct acpi_table_dmar *dmar;
 
 		dmar = (struct acpi_table_dmar *) dmar_tbl;
-		if (ret && x2apic_supported() && dmar->flags & DMAR_INTR_REMAP)
+		if (ret && cpu_has_x2apic && dmar->flags & 0x1)
 			printk(KERN_INFO
 			       "Queued invalidation will be enabled to support "
 			       "x2apic and Intr-remapping.\n");
@@ -759,18 +734,7 @@
 	int msagaw = 0;
 
 	if (!drhd->reg_base_addr) {
-<<<<<<< HEAD
-		if (!bios_warned) {
-			WARN(1, "Your BIOS is broken; DMAR reported at address zero!\n"
-			     "BIOS vendor: %s; Ver: %s; Product Version: %s\n",
-			     dmi_get_system_info(DMI_BIOS_VENDOR),
-			     dmi_get_system_info(DMI_BIOS_VERSION),
-			     dmi_get_system_info(DMI_PRODUCT_VERSION));
-			bios_warned = 1;
-		}
-=======
 		warn_invalid_dmar(0, "");
->>>>>>> 02f8c6ae
 		return -EINVAL;
 	}
 
@@ -790,20 +754,7 @@
 	iommu->ecap = dmar_readq(iommu->reg + DMAR_ECAP_REG);
 
 	if (iommu->cap == (uint64_t)-1 && iommu->ecap == (uint64_t)-1) {
-<<<<<<< HEAD
-		if (!bios_warned) {
-			/* Promote an attitude of violence to a BIOS engineer today */
-			WARN(1, "Your BIOS is broken; DMAR reported at address %llx returns all ones!\n"
-			     "BIOS vendor: %s; Ver: %s; Product Version: %s\n",
-			     drhd->reg_base_addr,
-			     dmi_get_system_info(DMI_BIOS_VENDOR),
-			     dmi_get_system_info(DMI_BIOS_VERSION),
-			     dmi_get_system_info(DMI_PRODUCT_VERSION));
-			bios_warned = 1;
-		}
-=======
 		warn_invalid_dmar(drhd->reg_base_addr, " returns all ones");
->>>>>>> 02f8c6ae
 		goto err_unmap;
 	}
 
@@ -1500,42 +1451,11 @@
  * Check interrupt remapping support in DMAR table description.
  */
 int __init dmar_ir_support(void)
-<<<<<<< HEAD
 {
 	struct acpi_table_dmar *dmar;
 	dmar = (struct acpi_table_dmar *)dmar_tbl;
 	if (!dmar)
 		return 0;
-	return dmar->flags & DMAR_INTR_REMAP;
-}
-
-/*
- * Check if the platform support x2apic
- * three necessary conditions:
- * a. processor support x2apic
- * b. interrupt remapping support
- * c. when interrupt reamapping support,bit of x2APIC_OPT_OUT at "DMAR flags"
- *  is not set which means firmware does not tell OS opt out x2apic
- */
-int __init x2apic_supported(void)
-=======
->>>>>>> 02f8c6ae
-{
-	struct acpi_table_dmar *dmar;
-	unsigned int flags = 0;
-
-	if (!cpu_has_x2apic)
-		return 0;
-
-	dmar = (struct acpi_table_dmar *)dmar_tbl;
-	if (!dmar)
-		return 0;
-<<<<<<< HEAD
-	flags = DMAR_INTR_REMAP | DMAR_X2APIC_OPT_OUT;
-	return ((dmar->flags & flags) == DMAR_INTR_REMAP);
-}
-=======
 	return dmar->flags & 0x1;
 }
-IOMMU_INIT_POST(detect_intel_iommu);
->>>>>>> 02f8c6ae
+IOMMU_INIT_POST(detect_intel_iommu);