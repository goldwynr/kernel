--- conflicted
+++ resolved
@@ -657,10 +657,6 @@
 	dev_dbg(&dev->dev, "scanning [bus %02x-%02x] behind bridge, pass %d\n",
 		secondary, subordinate, pass);
 
-<<<<<<< HEAD
-	/* some bridge primary bus is hard wired to 0 */
-=======
->>>>>>> bf6a68d2
 	if (!primary && (primary != bus->number) && secondary && subordinate) {
 		dev_warn(&dev->dev, "Primary bus is hard wired to 0\n");
 		primary = bus->number;
