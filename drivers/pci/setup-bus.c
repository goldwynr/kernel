/*
 *	drivers/pci/setup-bus.c
 *
 * Extruded from code written by
 *      Dave Rusling (david.rusling@reo.mts.dec.com)
 *      David Mosberger (davidm@cs.arizona.edu)
 *	David Miller (davem@redhat.com)
 *
 * Support routines for initializing a PCI subsystem.
 */

/*
 * Nov 2000, Ivan Kokshaysky <ink@jurassic.park.msu.ru>
 *	     PCI-PCI bridges cleanup, sorted resource allocation.
 * Feb 2002, Ivan Kokshaysky <ink@jurassic.park.msu.ru>
 *	     Converted to allocation in 3 passes, which gives
 *	     tighter packing. Prefetchable range support.
 */

#include <linux/init.h>
#include <linux/kernel.h>
#include <linux/module.h>
#include <linux/pci.h>
#include <linux/errno.h>
#include <linux/ioport.h>
#include <linux/cache.h>
#include <linux/slab.h>
#include "pci.h"

struct resource_list_x {
	struct resource_list_x *next;
	struct resource *res;
	struct pci_dev *dev;
	resource_size_t start;
	resource_size_t end;
	resource_size_t add_size;
	unsigned long flags;
};

#define free_list(type, head) do {                      \
	struct type *list, *tmp;			\
	for (list = (head)->next; list;) {		\
		tmp = list;				\
		list = list->next;			\
		kfree(tmp);				\
	}						\
	(head)->next = NULL;				\
} while (0)

int pci_realloc_enable = 0;
#define pci_realloc_enabled() pci_realloc_enable
void pci_realloc(void)
{
	pci_realloc_enable = 1;
}

/**
 * add_to_list() - add a new resource tracker to the list
 * @head:	Head of the list
 * @dev:	device corresponding to which the resource
 *		belongs
 * @res:	The resource to be tracked
 * @add_size:	additional size to be optionally added
 *              to the resource
 */
static void add_to_list(struct resource_list_x *head,
		 struct pci_dev *dev, struct resource *res,
		 resource_size_t add_size)
{
	struct resource_list_x *list = head;
	struct resource_list_x *ln = list->next;
	struct resource_list_x *tmp;

	tmp = kmalloc(sizeof(*tmp), GFP_KERNEL);
	if (!tmp) {
		pr_warning("add_to_list: kmalloc() failed!\n");
		return;
	}

	tmp->next = ln;
	tmp->res = res;
	tmp->dev = dev;
	tmp->start = res->start;
	tmp->end = res->end;
	tmp->flags = res->flags;
	tmp->add_size = add_size;
	list->next = tmp;
}

static void add_to_failed_list(struct resource_list_x *head,
				struct pci_dev *dev, struct resource *res)
{
	add_to_list(head, dev, res, 0);
}

static void __dev_sort_resources(struct pci_dev *dev,
				 struct resource_list *head)
{
	u16 class = dev->class >> 8;

	/* Don't touch classless devices or host bridges or ioapics.  */
	if (class == PCI_CLASS_NOT_DEFINED || class == PCI_CLASS_BRIDGE_HOST)
		return;

	/* Don't touch ioapic devices already enabled by firmware */
	if (class == PCI_CLASS_SYSTEM_PIC) {
		u16 command;
		pci_read_config_word(dev, PCI_COMMAND, &command);
		if (command & (PCI_COMMAND_IO | PCI_COMMAND_MEMORY))
			return;
	}

	pdev_sort_resources(dev, head);
}

static inline void reset_resource(struct resource *res)
{
	res->start = 0;
	res->end = 0;
	res->flags = 0;
}

/**
 * adjust_resources_sorted() - satisfy any additional resource requests
 *
 * @add_head : head of the list tracking requests requiring additional
 *             resources
 * @head     : head of the list tracking requests with allocated
 *             resources
 *
 * Walk through each element of the add_head and try to procure
 * additional resources for the element, provided the element
 * is in the head list.
 */
static void adjust_resources_sorted(struct resource_list_x *add_head,
		struct resource_list *head)
{
	struct resource *res;
	struct resource_list_x *list, *tmp, *prev;
	struct resource_list *hlist;
	resource_size_t add_size;
	int idx;

	prev = add_head;
	for (list = add_head->next; list;) {
		res = list->res;
		/* skip resource that has been reset */
		if (!res->flags)
			goto out;

		/* skip this resource if not found in head list */
		for (hlist = head->next; hlist && hlist->res != res;
				hlist = hlist->next);
		if (!hlist) { /* just skip */
			prev = list;
			list = list->next;
			continue;
		}

		idx = res - &list->dev->resource[0];
		add_size=list->add_size;
		if (!resource_size(res) && add_size) {
			 res->end = res->start + add_size - 1;
			 if(pci_assign_resource(list->dev, idx))
				reset_resource(res);
		} else if (add_size) {
			adjust_resource(res, res->start,
				resource_size(res) + add_size);
		}
out:
		tmp = list;
		prev->next = list = list->next;
		kfree(tmp);
	}
}

/**
 * assign_requested_resources_sorted() - satisfy resource requests
 *
 * @head : head of the list tracking requests for resources
 * @failed_list : head of the list tracking requests that could
 *		not be allocated
 *
 * Satisfy resource requests of each element in the list. Add
 * requests that could not satisfied to the failed_list.
 */
static void assign_requested_resources_sorted(struct resource_list *head,
				 struct resource_list_x *fail_head)
{
	struct resource *res;
	struct resource_list *list;
	int idx;

	for (list = head->next; list; list = list->next) {
		res = list->res;
		idx = res - &list->dev->resource[0];
		if (resource_size(res) && pci_assign_resource(list->dev, idx)) {
			if (fail_head && !pci_is_root_bus(list->dev->bus)) {
				/*
				 * if the failed res is for ROM BAR, and it will
				 * be enabled later, don't add it to the list
				 */
				if (!((idx == PCI_ROM_RESOURCE) &&
				      (!(res->flags & IORESOURCE_ROM_ENABLE))))
					add_to_failed_list(fail_head, list->dev, res);
			}
			reset_resource(res);
		}
	}
}

static void __assign_resources_sorted(struct resource_list *head,
				 struct resource_list_x *add_head,
				 struct resource_list_x *fail_head)
{
	/* Satisfy the must-have resource requests */
	assign_requested_resources_sorted(head, fail_head);

	/* Try to satisfy any additional nice-to-have resource
		requests */
	if (add_head)
		adjust_resources_sorted(add_head, head);
	free_list(resource_list, head);
}

static void pdev_assign_resources_sorted(struct pci_dev *dev,
				 struct resource_list_x *fail_head)
{
	struct resource_list head;

	head.next = NULL;
	__dev_sort_resources(dev, &head);
	__assign_resources_sorted(&head, NULL, fail_head);

}

static void pbus_assign_resources_sorted(const struct pci_bus *bus,
					 struct resource_list_x *add_head,
					 struct resource_list_x *fail_head)
{
	struct pci_dev *dev;
	struct resource_list head;

	head.next = NULL;
	list_for_each_entry(dev, &bus->devices, bus_list)
		__dev_sort_resources(dev, &head);

	__assign_resources_sorted(&head, add_head, fail_head);
}

void pci_setup_cardbus(struct pci_bus *bus)
{
	struct pci_dev *bridge = bus->self;
	struct resource *res;
	struct pci_bus_region region;

	dev_info(&bridge->dev, "CardBus bridge to [bus %02x-%02x]\n",
		 bus->secondary, bus->subordinate);

	res = bus->resource[0];
	pcibios_resource_to_bus(bridge, &region, res);
	if (res->flags & IORESOURCE_IO) {
		/*
		 * The IO resource is allocated a range twice as large as it
		 * would normally need.  This allows us to set both IO regs.
		 */
		dev_info(&bridge->dev, "  bridge window %pR\n", res);
		pci_write_config_dword(bridge, PCI_CB_IO_BASE_0,
					region.start);
		pci_write_config_dword(bridge, PCI_CB_IO_LIMIT_0,
					region.end);
	}

	res = bus->resource[1];
	pcibios_resource_to_bus(bridge, &region, res);
	if (res->flags & IORESOURCE_IO) {
		dev_info(&bridge->dev, "  bridge window %pR\n", res);
		pci_write_config_dword(bridge, PCI_CB_IO_BASE_1,
					region.start);
		pci_write_config_dword(bridge, PCI_CB_IO_LIMIT_1,
					region.end);
	}

	res = bus->resource[2];
	pcibios_resource_to_bus(bridge, &region, res);
	if (res->flags & IORESOURCE_MEM) {
		dev_info(&bridge->dev, "  bridge window %pR\n", res);
		pci_write_config_dword(bridge, PCI_CB_MEMORY_BASE_0,
					region.start);
		pci_write_config_dword(bridge, PCI_CB_MEMORY_LIMIT_0,
					region.end);
	}

	res = bus->resource[3];
	pcibios_resource_to_bus(bridge, &region, res);
	if (res->flags & IORESOURCE_MEM) {
		dev_info(&bridge->dev, "  bridge window %pR\n", res);
		pci_write_config_dword(bridge, PCI_CB_MEMORY_BASE_1,
					region.start);
		pci_write_config_dword(bridge, PCI_CB_MEMORY_LIMIT_1,
					region.end);
	}
}
EXPORT_SYMBOL(pci_setup_cardbus);

/* Initialize bridges with base/limit values we have collected.
   PCI-to-PCI Bridge Architecture Specification rev. 1.1 (1998)
   requires that if there is no I/O ports or memory behind the
   bridge, corresponding range must be turned off by writing base
   value greater than limit to the bridge's base/limit registers.

   Note: care must be taken when updating I/O base/limit registers
   of bridges which support 32-bit I/O. This update requires two
   config space writes, so it's quite possible that an I/O window of
   the bridge will have some undesirable address (e.g. 0) after the
   first write. Ditto 64-bit prefetchable MMIO.  */
static void pci_setup_bridge_io(struct pci_bus *bus)
{
	struct pci_dev *bridge = bus->self;
	struct resource *res;
	struct pci_bus_region region;
<<<<<<< HEAD
	u32 l, bu, lu, io_upper16;

	if (pci_is_enabled(bridge))
		return;

	dev_info(&bridge->dev, "PCI bridge, secondary bus %04x:%02x\n",
		 pci_domain_nr(bus), bus->number);
=======
	u32 l, io_upper16;
>>>>>>> 02f8c6ae

	/* Set up the top and bottom of the PCI I/O segment for this bus. */
	res = bus->resource[0];
	pcibios_resource_to_bus(bridge, &region, res);
	if (res->flags & IORESOURCE_IO) {
		pci_read_config_dword(bridge, PCI_IO_BASE, &l);
		l &= 0xffff0000;
		l |= (region.start >> 8) & 0x00f0;
		l |= region.end & 0xf000;
		/* Set up upper 16 bits of I/O base/limit. */
		io_upper16 = (region.end & 0xffff0000) | (region.start >> 16);
		dev_info(&bridge->dev, "  bridge window %pR\n", res);
	} else {
		/* Clear upper 16 bits of I/O base/limit. */
		io_upper16 = 0;
		l = 0x00f0;
		dev_info(&bridge->dev, "  bridge window [io  disabled]\n");
	}
	/* Temporarily disable the I/O range before updating PCI_IO_BASE. */
	pci_write_config_dword(bridge, PCI_IO_BASE_UPPER16, 0x0000ffff);
	/* Update lower 16 bits of I/O base/limit. */
	pci_write_config_dword(bridge, PCI_IO_BASE, l);
	/* Update upper 16 bits of I/O base/limit. */
	pci_write_config_dword(bridge, PCI_IO_BASE_UPPER16, io_upper16);
}

static void pci_setup_bridge_mmio(struct pci_bus *bus)
{
	struct pci_dev *bridge = bus->self;
	struct resource *res;
	struct pci_bus_region region;
	u32 l;

	/* Set up the top and bottom of the PCI Memory segment for this bus. */
	res = bus->resource[1];
	pcibios_resource_to_bus(bridge, &region, res);
	if (res->flags & IORESOURCE_MEM) {
		l = (region.start >> 16) & 0xfff0;
		l |= region.end & 0xfff00000;
		dev_info(&bridge->dev, "  bridge window %pR\n", res);
	} else {
		l = 0x0000fff0;
		dev_info(&bridge->dev, "  bridge window [mem disabled]\n");
	}
	pci_write_config_dword(bridge, PCI_MEMORY_BASE, l);
}

static void pci_setup_bridge_mmio_pref(struct pci_bus *bus)
{
	struct pci_dev *bridge = bus->self;
	struct resource *res;
	struct pci_bus_region region;
	u32 l, bu, lu;

	/* Clear out the upper 32 bits of PREF limit.
	   If PCI_PREF_BASE_UPPER32 was non-zero, this temporarily
	   disables PREF range, which is ok. */
	pci_write_config_dword(bridge, PCI_PREF_LIMIT_UPPER32, 0);

	/* Set up PREF base/limit. */
	bu = lu = 0;
	res = bus->resource[2];
	pcibios_resource_to_bus(bridge, &region, res);
	if (res->flags & IORESOURCE_PREFETCH) {
		l = (region.start >> 16) & 0xfff0;
		l |= region.end & 0xfff00000;
<<<<<<< HEAD
		if (bus->resource[2]->flags & IORESOURCE_MEM_64) {
=======
		if (res->flags & IORESOURCE_MEM_64) {
>>>>>>> 02f8c6ae
			bu = upper_32_bits(region.start);
			lu = upper_32_bits(region.end);
		}
		dev_info(&bridge->dev, "  bridge window %pR\n", res);
	} else {
		l = 0x0000fff0;
		dev_info(&bridge->dev, "  bridge window [mem pref disabled]\n");
	}
	pci_write_config_dword(bridge, PCI_PREF_MEMORY_BASE, l);

	/* Set the upper 32 bits of PREF base & limit. */
	pci_write_config_dword(bridge, PCI_PREF_BASE_UPPER32, bu);
	pci_write_config_dword(bridge, PCI_PREF_LIMIT_UPPER32, lu);
<<<<<<< HEAD
=======
}

static void __pci_setup_bridge(struct pci_bus *bus, unsigned long type)
{
	struct pci_dev *bridge = bus->self;

	dev_info(&bridge->dev, "PCI bridge to [bus %02x-%02x]\n",
		 bus->secondary, bus->subordinate);

	if (type & IORESOURCE_IO)
		pci_setup_bridge_io(bus);

	if (type & IORESOURCE_MEM)
		pci_setup_bridge_mmio(bus);

	if (type & IORESOURCE_PREFETCH)
		pci_setup_bridge_mmio_pref(bus);
>>>>>>> 02f8c6ae

	pci_write_config_word(bridge, PCI_BRIDGE_CONTROL, bus->bridge_ctl);
}

static void pci_setup_bridge(struct pci_bus *bus)
{
	unsigned long type = IORESOURCE_IO | IORESOURCE_MEM |
				  IORESOURCE_PREFETCH;

	__pci_setup_bridge(bus, type);
}

/* Check whether the bridge supports optional I/O and
   prefetchable memory ranges. If not, the respective
   base/limit registers must be read-only and read as 0. */
static void pci_bridge_check_ranges(struct pci_bus *bus)
{
	u16 io;
	u32 pmem;
	struct pci_dev *bridge = bus->self;
	struct resource *b_res;

	b_res = &bridge->resource[PCI_BRIDGE_RESOURCES];
	b_res[1].flags |= IORESOURCE_MEM;

	pci_read_config_word(bridge, PCI_IO_BASE, &io);
	if (!io) {
		pci_write_config_word(bridge, PCI_IO_BASE, 0xf0f0);
		pci_read_config_word(bridge, PCI_IO_BASE, &io);
 		pci_write_config_word(bridge, PCI_IO_BASE, 0x0);
 	}
 	if (io)
		b_res[0].flags |= IORESOURCE_IO;
	/*  DECchip 21050 pass 2 errata: the bridge may miss an address
	    disconnect boundary by one PCI data phase.
	    Workaround: do not use prefetching on this device. */
	if (bridge->vendor == PCI_VENDOR_ID_DEC && bridge->device == 0x0001)
		return;
	pci_read_config_dword(bridge, PCI_PREF_MEMORY_BASE, &pmem);
	if (!pmem) {
		pci_write_config_dword(bridge, PCI_PREF_MEMORY_BASE,
					       0xfff0fff0);
		pci_read_config_dword(bridge, PCI_PREF_MEMORY_BASE, &pmem);
		pci_write_config_dword(bridge, PCI_PREF_MEMORY_BASE, 0x0);
	}
	if (pmem) {
		b_res[2].flags |= IORESOURCE_MEM | IORESOURCE_PREFETCH;
		if ((pmem & PCI_PREF_RANGE_TYPE_MASK) ==
		    PCI_PREF_RANGE_TYPE_64) {
			b_res[2].flags |= IORESOURCE_MEM_64;
			b_res[2].flags |= PCI_PREF_RANGE_TYPE_64;
		}
	}

	/* double check if bridge does support 64 bit pref */
	if (b_res[2].flags & IORESOURCE_MEM_64) {
		u32 mem_base_hi, tmp;
		pci_read_config_dword(bridge, PCI_PREF_BASE_UPPER32,
					 &mem_base_hi);
		pci_write_config_dword(bridge, PCI_PREF_BASE_UPPER32,
					       0xffffffff);
		pci_read_config_dword(bridge, PCI_PREF_BASE_UPPER32, &tmp);
		if (!tmp)
			b_res[2].flags &= ~IORESOURCE_MEM_64;
		pci_write_config_dword(bridge, PCI_PREF_BASE_UPPER32,
				       mem_base_hi);
	}
}

/* Helper function for sizing routines: find first available
   bus resource of a given type. Note: we intentionally skip
   the bus resources which have already been assigned (that is,
   have non-NULL parent resource). */
static struct resource *find_free_bus_resource(struct pci_bus *bus, unsigned long type)
{
	int i;
	struct resource *r;
	unsigned long type_mask = IORESOURCE_IO | IORESOURCE_MEM |
				  IORESOURCE_PREFETCH;

	pci_bus_for_each_resource(bus, r, i) {
		if (r == &ioport_resource || r == &iomem_resource)
			continue;
		if (r && (r->flags & type_mask) == type && !r->parent)
			return r;
	}
	return NULL;
}

static resource_size_t calculate_iosize(resource_size_t size,
		resource_size_t min_size,
		resource_size_t size1,
		resource_size_t old_size,
		resource_size_t align)
{
	if (size < min_size)
		size = min_size;
	if (old_size == 1 )
		old_size = 0;
	/* To be fixed in 2.5: we should have sort of HAVE_ISA
	   flag in the struct pci_bus. */
#if defined(CONFIG_ISA) || defined(CONFIG_EISA)
	size = (size & 0xff) + ((size & ~0xffUL) << 2);
#endif
	size = ALIGN(size + size1, align);
	if (size < old_size)
		size = old_size;
	return size;
}

static resource_size_t calculate_memsize(resource_size_t size,
		resource_size_t min_size,
		resource_size_t size1,
		resource_size_t old_size,
		resource_size_t align)
{
	if (size < min_size)
		size = min_size;
	if (old_size == 1 )
		old_size = 0;
	if (size < old_size)
		size = old_size;
	size = ALIGN(size + size1, align);
	return size;
}

/**
 * pbus_size_io() - size the io window of a given bus
 *
 * @bus : the bus
 * @min_size : the minimum io window that must to be allocated
 * @add_size : additional optional io window
 * @add_head : track the additional io window on this list
 *
 * Sizing the IO windows of the PCI-PCI bridge is trivial,
 * since these windows have 4K granularity and the IO ranges
 * of non-bridge PCI devices are limited to 256 bytes.
 * We must be careful with the ISA aliasing though.
 */
static void pbus_size_io(struct pci_bus *bus, resource_size_t min_size,
		resource_size_t add_size, struct resource_list_x *add_head)
{
	struct pci_dev *dev;
	struct resource *b_res = find_free_bus_resource(bus, IORESOURCE_IO);
	unsigned long size = 0, size0 = 0, size1 = 0;

	if (!b_res)
 		return;

	list_for_each_entry(dev, &bus->devices, bus_list) {
		int i;

		for (i = 0; i < PCI_NUM_RESOURCES; i++) {
			struct resource *r = &dev->resource[i];
			unsigned long r_size;

			if (r->parent || !(r->flags & IORESOURCE_IO))
				continue;
			r_size = resource_size(r);

			if (r_size < 0x400)
				/* Might be re-aligned for ISA */
				size += r_size;
			else
				size1 += r_size;
		}
	}
<<<<<<< HEAD
	if (size < min_size)
		size = min_size;
/* To be fixed in 2.5: we should have sort of HAVE_ISA
   flag in the struct pci_bus. */
#if defined(CONFIG_ISA) || defined(CONFIG_EISA)
	size = (size & 0xff) + ((size & ~0xffUL) << 2);
#endif
	size = ALIGN(max(size + size1, pci_reserve_size_io(bus)), 4096);
	if (!size) {
=======
	size0 = calculate_iosize(size, min_size, size1,
			resource_size(b_res), 4096);
	size1 = (!add_head || (add_head && !add_size)) ? size0 :
		calculate_iosize(size, min_size+add_size, size1,
			resource_size(b_res), 4096);
	if (!size0 && !size1) {
		if (b_res->start || b_res->end)
			dev_info(&bus->self->dev, "disabling bridge window "
				 "%pR to [bus %02x-%02x] (unused)\n", b_res,
				 bus->secondary, bus->subordinate);
>>>>>>> 02f8c6ae
		b_res->flags = 0;
		return;
	}
	/* Alignment of the IO window is always 4K */
	b_res->start = 4096;
	b_res->end = b_res->start + size0 - 1;
	b_res->flags |= IORESOURCE_STARTALIGN;
	if (size1 > size0 && add_head)
		add_to_list(add_head, bus->self, b_res, size1-size0);
}

/**
 * pbus_size_mem() - size the memory window of a given bus
 *
 * @bus : the bus
 * @min_size : the minimum memory window that must to be allocated
 * @add_size : additional optional memory window
 * @add_head : track the additional memory window on this list
 *
 * Calculate the size of the bus and minimal alignment which
 * guarantees that all child resources fit in this size.
 */
static int pbus_size_mem(struct pci_bus *bus, unsigned long mask,
			 unsigned long type, resource_size_t min_size,
			resource_size_t add_size,
			struct resource_list_x *add_head)
{
	struct pci_dev *dev;
	resource_size_t min_align, align, size, size0, size1;
	resource_size_t aligns[12];	/* Alignments from 1Mb to 2Gb */
	int order, max_order;
	struct resource *b_res = find_free_bus_resource(bus, type);
	unsigned int mem64_mask = 0;

	if (!b_res)
		return 0;

	memset(aligns, 0, sizeof(aligns));
	max_order = 0;
	size = 0;

	mem64_mask = b_res->flags & IORESOURCE_MEM_64;
	b_res->flags &= ~IORESOURCE_MEM_64;

	list_for_each_entry(dev, &bus->devices, bus_list) {
		int i;

		for (i = 0; i < PCI_NUM_RESOURCES; i++) {
			struct resource *r = &dev->resource[i];
			resource_size_t r_size;

			if (r->parent || (r->flags & mask) != type)
				continue;
			r_size = resource_size(r);
			/* For bridges size != alignment */
			align = pci_resource_alignment(dev, r);
			order = __ffs(align) - 20;
			if (order > 11) {
				dev_warn(&dev->dev, "disabling BAR %d: %pR "
					 "(bad alignment %#llx)\n", i, r,
					 (unsigned long long) align);
				r->flags = 0;
				continue;
			}
			size += r_size;
			if (order < 0)
				order = 0;
			/* Exclude ranges with size > align from
			   calculation of the alignment. */
			if (r_size == align)
				aligns[order] += align;
			if (order > max_order)
				max_order = order;
			mem64_mask &= r->flags & IORESOURCE_MEM_64;
		}
	}
	align = 0;
	min_align = 0;
	for (order = 0; order <= max_order; order++) {
		resource_size_t align1 = 1;

		align1 <<= (order + 20);

		if (!align)
			min_align = align1;
		else if (ALIGN(align + min_align, min_align) < align1)
			min_align = align1 >> 1;
		align += aligns[order];
	}
<<<<<<< HEAD
	size = ALIGN(max(size, (resource_size_t)pci_reserve_size_mem(bus)),
		     min_align);
	if (!size) {
=======
	size0 = calculate_memsize(size, min_size, 0, resource_size(b_res), min_align);
	size1 = (!add_head || (add_head && !add_size)) ? size0 :
		calculate_memsize(size, min_size+add_size, 0,
				resource_size(b_res), min_align);
	if (!size0 && !size1) {
		if (b_res->start || b_res->end)
			dev_info(&bus->self->dev, "disabling bridge window "
				 "%pR to [bus %02x-%02x] (unused)\n", b_res,
				 bus->secondary, bus->subordinate);
>>>>>>> 02f8c6ae
		b_res->flags = 0;
		return 1;
	}
	b_res->start = min_align;
	b_res->end = size0 + min_align - 1;
	b_res->flags |= IORESOURCE_STARTALIGN | mem64_mask;
	if (size1 > size0 && add_head)
		add_to_list(add_head, bus->self, b_res, size1-size0);
	return 1;
}

static void pci_bus_size_cardbus(struct pci_bus *bus)
{
	struct pci_dev *bridge = bus->self;
	struct resource *b_res = &bridge->resource[PCI_BRIDGE_RESOURCES];
	u16 ctrl;

	/*
	 * Reserve some resources for CardBus.  We reserve
	 * a fixed amount of bus space for CardBus bridges.
	 */
	b_res[0].start = 0;
	b_res[0].end = pci_cardbus_io_size - 1;
	b_res[0].flags |= IORESOURCE_IO | IORESOURCE_SIZEALIGN;

	b_res[1].start = 0;
	b_res[1].end = pci_cardbus_io_size - 1;
	b_res[1].flags |= IORESOURCE_IO | IORESOURCE_SIZEALIGN;

	/*
	 * Check whether prefetchable memory is supported
	 * by this bridge.
	 */
	pci_read_config_word(bridge, PCI_CB_BRIDGE_CONTROL, &ctrl);
	if (!(ctrl & PCI_CB_BRIDGE_CTL_PREFETCH_MEM0)) {
		ctrl |= PCI_CB_BRIDGE_CTL_PREFETCH_MEM0;
		pci_write_config_word(bridge, PCI_CB_BRIDGE_CONTROL, ctrl);
		pci_read_config_word(bridge, PCI_CB_BRIDGE_CONTROL, &ctrl);
	}

	/*
	 * If we have prefetchable memory support, allocate
	 * two regions.  Otherwise, allocate one region of
	 * twice the size.
	 */
	if (ctrl & PCI_CB_BRIDGE_CTL_PREFETCH_MEM0) {
		b_res[2].start = 0;
		b_res[2].end = pci_cardbus_mem_size - 1;
		b_res[2].flags |= IORESOURCE_MEM | IORESOURCE_PREFETCH | IORESOURCE_SIZEALIGN;

		b_res[3].start = 0;
		b_res[3].end = pci_cardbus_mem_size - 1;
		b_res[3].flags |= IORESOURCE_MEM | IORESOURCE_SIZEALIGN;
	} else {
		b_res[3].start = 0;
		b_res[3].end = pci_cardbus_mem_size * 2 - 1;
		b_res[3].flags |= IORESOURCE_MEM | IORESOURCE_SIZEALIGN;
	}
}

void __ref __pci_bus_size_bridges(struct pci_bus *bus,
			struct resource_list_x *add_head)
{
	struct pci_dev *dev;
	unsigned long mask, prefmask;
	resource_size_t additional_mem_size = 0, additional_io_size = 0;

	list_for_each_entry(dev, &bus->devices, bus_list) {
		struct pci_bus *b = dev->subordinate;
		if (!b)
			continue;

		switch (dev->class >> 8) {
		case PCI_CLASS_BRIDGE_CARDBUS:
			pci_bus_size_cardbus(b);
			break;

		case PCI_CLASS_BRIDGE_PCI:
		default:
			__pci_bus_size_bridges(b, add_head);
			break;
		}
	}

	/* The root bus? */
	if (!bus->self)
		return;

	switch (bus->self->class >> 8) {
	case PCI_CLASS_BRIDGE_CARDBUS:
		/* don't size cardbuses yet. */
		break;

	case PCI_CLASS_BRIDGE_PCI:
		pci_bridge_check_ranges(bus);
		if (bus->self->is_hotplug_bridge) {
			additional_io_size  = pci_hotplug_io_size;
			additional_mem_size = pci_hotplug_mem_size;
		}
		/*
		 * Follow thru
		 */
	default:
		pbus_size_io(bus, 0, additional_io_size, add_head);
		/* If the bridge supports prefetchable range, size it
		   separately. If it doesn't, or its prefetchable window
		   has already been allocated by arch code, try
		   non-prefetchable range for both types of PCI memory
		   resources. */
		mask = IORESOURCE_MEM;
		prefmask = IORESOURCE_MEM | IORESOURCE_PREFETCH;
		if (pbus_size_mem(bus, prefmask, prefmask, 0, additional_mem_size, add_head))
			mask = prefmask; /* Success, size non-prefetch only. */
		else
			additional_mem_size += additional_mem_size;
		pbus_size_mem(bus, mask, IORESOURCE_MEM, 0, additional_mem_size, add_head);
		break;
	}
}

void __ref pci_bus_size_bridges(struct pci_bus *bus)
{
	__pci_bus_size_bridges(bus, NULL);
}
EXPORT_SYMBOL(pci_bus_size_bridges);

static void __ref __pci_bus_assign_resources(const struct pci_bus *bus,
					 struct resource_list_x *add_head,
					 struct resource_list_x *fail_head)
{
	struct pci_bus *b;
	struct pci_dev *dev;

	pbus_assign_resources_sorted(bus, add_head, fail_head);

	list_for_each_entry(dev, &bus->devices, bus_list) {
		b = dev->subordinate;
		if (!b)
			continue;

		__pci_bus_assign_resources(b, add_head, fail_head);

		switch (dev->class >> 8) {
		case PCI_CLASS_BRIDGE_PCI:
			if (!pci_is_enabled(dev))
				pci_setup_bridge(b);
			break;

		case PCI_CLASS_BRIDGE_CARDBUS:
			pci_setup_cardbus(b);
			break;

		default:
			dev_info(&dev->dev, "not setting up bridge for bus "
				 "%04x:%02x\n", pci_domain_nr(b), b->number);
			break;
		}
	}
}

void __ref pci_bus_assign_resources(const struct pci_bus *bus)
{
	__pci_bus_assign_resources(bus, NULL, NULL);
}
EXPORT_SYMBOL(pci_bus_assign_resources);

static void __ref __pci_bridge_assign_resources(const struct pci_dev *bridge,
					 struct resource_list_x *fail_head)
{
	struct pci_bus *b;

	pdev_assign_resources_sorted((struct pci_dev *)bridge, fail_head);

	b = bridge->subordinate;
	if (!b)
		return;

	__pci_bus_assign_resources(b, NULL, fail_head);

	switch (bridge->class >> 8) {
	case PCI_CLASS_BRIDGE_PCI:
		pci_setup_bridge(b);
		break;

	case PCI_CLASS_BRIDGE_CARDBUS:
		pci_setup_cardbus(b);
		break;

	default:
		dev_info(&bridge->dev, "not setting up bridge for bus "
			 "%04x:%02x\n", pci_domain_nr(b), b->number);
		break;
	}
}
static void pci_bridge_release_resources(struct pci_bus *bus,
					  unsigned long type)
{
	int idx;
	bool changed = false;
	struct pci_dev *dev;
	struct resource *r;
	unsigned long type_mask = IORESOURCE_IO | IORESOURCE_MEM |
				  IORESOURCE_PREFETCH;

	dev = bus->self;
	for (idx = PCI_BRIDGE_RESOURCES; idx <= PCI_BRIDGE_RESOURCE_END;
	     idx++) {
		r = &dev->resource[idx];
		if ((r->flags & type_mask) != type)
			continue;
		if (!r->parent)
			continue;
		/*
		 * if there are children under that, we should release them
		 *  all
		 */
		release_child_resources(r);
		if (!release_resource(r)) {
			dev_printk(KERN_DEBUG, &dev->dev,
				 "resource %d %pR released\n", idx, r);
			/* keep the old size */
			r->end = resource_size(r) - 1;
			r->start = 0;
			r->flags = 0;
			changed = true;
		}
	}

	if (changed) {
		/* avoiding touch the one without PREF */
		if (type & IORESOURCE_PREFETCH)
			type = IORESOURCE_PREFETCH;
		__pci_setup_bridge(bus, type);
	}
}

enum release_type {
	leaf_only,
	whole_subtree,
};
/*
 * try to release pci bridge resources that is from leaf bridge,
 * so we can allocate big new one later
 */
static void __ref pci_bus_release_bridge_resources(struct pci_bus *bus,
						   unsigned long type,
						   enum release_type rel_type)
{
	struct pci_dev *dev;
	bool is_leaf_bridge = true;

	list_for_each_entry(dev, &bus->devices, bus_list) {
		struct pci_bus *b = dev->subordinate;
		if (!b)
			continue;

		is_leaf_bridge = false;

		if ((dev->class >> 8) != PCI_CLASS_BRIDGE_PCI)
			continue;

		if (rel_type == whole_subtree)
			pci_bus_release_bridge_resources(b, type,
						 whole_subtree);
	}

	if (pci_is_root_bus(bus))
		return;

	if ((bus->self->class >> 8) != PCI_CLASS_BRIDGE_PCI)
		return;

	if ((rel_type == whole_subtree) || is_leaf_bridge)
		pci_bridge_release_resources(bus, type);
}

static void pci_bus_dump_res(struct pci_bus *bus)
{
	struct resource *res;
	int i;

	pci_bus_for_each_resource(bus, res, i) {
<<<<<<< HEAD
                if (!res || !res->end)
=======
		if (!res || !res->end || !res->flags)
>>>>>>> 02f8c6ae
                        continue;

		dev_printk(KERN_DEBUG, &bus->dev, "resource %d %pR\n", i, res);
        }
}

static void pci_bus_dump_resources(struct pci_bus *bus)
{
	struct pci_bus *b;
	struct pci_dev *dev;


	pci_bus_dump_res(bus);

	list_for_each_entry(dev, &bus->devices, bus_list) {
		b = dev->subordinate;
		if (!b)
			continue;

		pci_bus_dump_resources(b);
	}
}

static int __init pci_bus_get_depth(struct pci_bus *bus)
{
	int depth = 0;
	struct pci_dev *dev;

	list_for_each_entry(dev, &bus->devices, bus_list) {
		int ret;
		struct pci_bus *b = dev->subordinate;
		if (!b)
			continue;

		ret = pci_bus_get_depth(b);
		if (ret + 1 > depth)
			depth = ret + 1;
	}

	return depth;
}
static int __init pci_get_max_depth(void)
{
	int depth = 0;
	struct pci_bus *bus;

	list_for_each_entry(bus, &pci_root_buses, node) {
		int ret;

		ret = pci_bus_get_depth(bus);
		if (ret > depth)
			depth = ret;
	}

	return depth;
}


/*
 * first try will not touch pci bridge res
 * second  and later try will clear small leaf bridge res
 * will stop till to the max  deepth if can not find good one
 */
void __init
pci_assign_unassigned_resources(void)
{
	struct pci_bus *bus;
	struct resource_list_x add_list; /* list of resources that
					want additional resources */
	int tried_times = 0;
	enum release_type rel_type = leaf_only;
	struct resource_list_x head, *list;
	unsigned long type_mask = IORESOURCE_IO | IORESOURCE_MEM |
				  IORESOURCE_PREFETCH;
	unsigned long failed_type;
	int max_depth = pci_get_max_depth();
	int pci_try_num;


	head.next = NULL;
	add_list.next = NULL;

	pci_try_num = max_depth + 1;
	printk(KERN_DEBUG "PCI: max bus depth: %d pci_try_num: %d\n",
		 max_depth, pci_try_num);

again:
	/* Depth first, calculate sizes and alignments of all
	   subordinate buses. */
	list_for_each_entry(bus, &pci_root_buses, node)
		__pci_bus_size_bridges(bus, &add_list);

	/* Depth last, allocate resources and update the hardware. */
	list_for_each_entry(bus, &pci_root_buses, node)
		__pci_bus_assign_resources(bus, &add_list, &head);
	BUG_ON(add_list.next);
	tried_times++;

	/* any device complain? */
	if (!head.next)
		goto enable_and_dump;

	/* don't realloc if asked to do so */
	if (!pci_realloc_enabled()) {
		free_list(resource_list_x, &head);
		goto enable_and_dump;
	}

	failed_type = 0;
	for (list = head.next; list;) {
		failed_type |= list->flags;
		list = list->next;
	}
	/*
	 * io port are tight, don't try extra
	 * or if reach the limit, don't want to try more
	 */
	failed_type &= type_mask;
	if ((failed_type == IORESOURCE_IO) || (tried_times >= pci_try_num)) {
		free_list(resource_list_x, &head);
		goto enable_and_dump;
	}

	printk(KERN_DEBUG "PCI: No. %d try to assign unassigned res\n",
			 tried_times + 1);

	/* third times and later will not check if it is leaf */
	if ((tried_times + 1) > 2)
		rel_type = whole_subtree;

	/*
	 * Try to release leaf bridge's resources that doesn't fit resource of
	 * child device under that bridge
	 */
	for (list = head.next; list;) {
		bus = list->dev->bus;
		pci_bus_release_bridge_resources(bus, list->flags & type_mask,
						  rel_type);
		list = list->next;
	}
	/* restore size and flags */
	for (list = head.next; list;) {
		struct resource *res = list->res;

		res->start = list->start;
		res->end = list->end;
		res->flags = list->flags;
		if (list->dev->subordinate)
			res->flags = 0;

		list = list->next;
	}
	free_list(resource_list_x, &head);

	goto again;

enable_and_dump:
	/* Depth last, update the hardware. */
	list_for_each_entry(bus, &pci_root_buses, node)
		pci_enable_bridges(bus);

	/* dump the resource on buses */
	list_for_each_entry(bus, &pci_root_buses, node)
		pci_bus_dump_resources(bus);
}

void pci_assign_unassigned_bridge_resources(struct pci_dev *bridge)
{
	struct pci_bus *parent = bridge->subordinate;
	int tried_times = 0;
	struct resource_list_x head, *list;
	int retval;
	unsigned long type_mask = IORESOURCE_IO | IORESOURCE_MEM |
				  IORESOURCE_PREFETCH;

	head.next = NULL;

again:
	pci_bus_size_bridges(parent);
	__pci_bridge_assign_resources(bridge, &head);

	tried_times++;

	if (!head.next)
		goto enable_all;

	if (tried_times >= 2) {
		/* still fail, don't need to try more */
		free_list(resource_list_x, &head);
		goto enable_all;
	}

	printk(KERN_DEBUG "PCI: No. %d try to assign unassigned res\n",
			 tried_times + 1);

	/*
	 * Try to release leaf bridge's resources that doesn't fit resource of
	 * child device under that bridge
	 */
	for (list = head.next; list;) {
		struct pci_bus *bus = list->dev->bus;
		unsigned long flags = list->flags;

		pci_bus_release_bridge_resources(bus, flags & type_mask,
						 whole_subtree);
		list = list->next;
	}
	/* restore size and flags */
	for (list = head.next; list;) {
		struct resource *res = list->res;

		res->start = list->start;
		res->end = list->end;
		res->flags = list->flags;
		if (list->dev->subordinate)
			res->flags = 0;

		list = list->next;
	}
	free_list(resource_list_x, &head);

	goto again;

enable_all:
	retval = pci_reenable_device(bridge);
	pci_set_master(bridge);
	pci_enable_bridges(parent);
}
EXPORT_SYMBOL_GPL(pci_assign_unassigned_bridge_resources);<|MERGE_RESOLUTION|>--- conflicted
+++ resolved
@@ -319,17 +319,7 @@
 	struct pci_dev *bridge = bus->self;
 	struct resource *res;
 	struct pci_bus_region region;
-<<<<<<< HEAD
-	u32 l, bu, lu, io_upper16;
-
-	if (pci_is_enabled(bridge))
-		return;
-
-	dev_info(&bridge->dev, "PCI bridge, secondary bus %04x:%02x\n",
-		 pci_domain_nr(bus), bus->number);
-=======
 	u32 l, io_upper16;
->>>>>>> 02f8c6ae
 
 	/* Set up the top and bottom of the PCI I/O segment for this bus. */
 	res = bus->resource[0];
@@ -396,11 +386,7 @@
 	if (res->flags & IORESOURCE_PREFETCH) {
 		l = (region.start >> 16) & 0xfff0;
 		l |= region.end & 0xfff00000;
-<<<<<<< HEAD
-		if (bus->resource[2]->flags & IORESOURCE_MEM_64) {
-=======
 		if (res->flags & IORESOURCE_MEM_64) {
->>>>>>> 02f8c6ae
 			bu = upper_32_bits(region.start);
 			lu = upper_32_bits(region.end);
 		}
@@ -414,8 +400,6 @@
 	/* Set the upper 32 bits of PREF base & limit. */
 	pci_write_config_dword(bridge, PCI_PREF_BASE_UPPER32, bu);
 	pci_write_config_dword(bridge, PCI_PREF_LIMIT_UPPER32, lu);
-<<<<<<< HEAD
-=======
 }
 
 static void __pci_setup_bridge(struct pci_bus *bus, unsigned long type)
@@ -433,7 +417,6 @@
 
 	if (type & IORESOURCE_PREFETCH)
 		pci_setup_bridge_mmio_pref(bus);
->>>>>>> 02f8c6ae
 
 	pci_write_config_word(bridge, PCI_BRIDGE_CONTROL, bus->bridge_ctl);
 }
@@ -601,17 +584,6 @@
 				size1 += r_size;
 		}
 	}
-<<<<<<< HEAD
-	if (size < min_size)
-		size = min_size;
-/* To be fixed in 2.5: we should have sort of HAVE_ISA
-   flag in the struct pci_bus. */
-#if defined(CONFIG_ISA) || defined(CONFIG_EISA)
-	size = (size & 0xff) + ((size & ~0xffUL) << 2);
-#endif
-	size = ALIGN(max(size + size1, pci_reserve_size_io(bus)), 4096);
-	if (!size) {
-=======
 	size0 = calculate_iosize(size, min_size, size1,
 			resource_size(b_res), 4096);
 	size1 = (!add_head || (add_head && !add_size)) ? size0 :
@@ -622,7 +594,6 @@
 			dev_info(&bus->self->dev, "disabling bridge window "
 				 "%pR to [bus %02x-%02x] (unused)\n", b_res,
 				 bus->secondary, bus->subordinate);
->>>>>>> 02f8c6ae
 		b_res->flags = 0;
 		return;
 	}
@@ -712,11 +683,6 @@
 			min_align = align1 >> 1;
 		align += aligns[order];
 	}
-<<<<<<< HEAD
-	size = ALIGN(max(size, (resource_size_t)pci_reserve_size_mem(bus)),
-		     min_align);
-	if (!size) {
-=======
 	size0 = calculate_memsize(size, min_size, 0, resource_size(b_res), min_align);
 	size1 = (!add_head || (add_head && !add_size)) ? size0 :
 		calculate_memsize(size, min_size+add_size, 0,
@@ -726,7 +692,6 @@
 			dev_info(&bus->self->dev, "disabling bridge window "
 				 "%pR to [bus %02x-%02x] (unused)\n", b_res,
 				 bus->secondary, bus->subordinate);
->>>>>>> 02f8c6ae
 		b_res->flags = 0;
 		return 1;
 	}
@@ -1009,11 +974,7 @@
 	int i;
 
 	pci_bus_for_each_resource(bus, res, i) {
-<<<<<<< HEAD
-                if (!res || !res->end)
-=======
 		if (!res || !res->end || !res->flags)
->>>>>>> 02f8c6ae
                         continue;
 
 		dev_printk(KERN_DEBUG, &bus->dev, "resource %d %pR\n", i, res);
