--- conflicted
+++ resolved
@@ -56,11 +56,7 @@
 	int i;
 
 	for (i = 0; i < PCI_BRIDGE_RESOURCE_NUM; i++)
-<<<<<<< HEAD
-		bus->resource[i] = 0;
-=======
 		bus->resource[i] = NULL;
->>>>>>> 02f8c6ae
 
 	list_for_each_entry_safe(bus_res, tmp, &bus->resources, list) {
 		list_del(&bus_res->list);
