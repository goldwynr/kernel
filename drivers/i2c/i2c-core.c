/* i2c-core.c - a device driver for the iic-bus interface		     */
/* ------------------------------------------------------------------------- */
/*   Copyright (C) 1995-99 Simon G. Vogl

    This program is free software; you can redistribute it and/or modify
    it under the terms of the GNU General Public License as published by
    the Free Software Foundation; either version 2 of the License, or
    (at your option) any later version.

    This program is distributed in the hope that it will be useful,
    but WITHOUT ANY WARRANTY; without even the implied warranty of
    MERCHANTABILITY or FITNESS FOR A PARTICULAR PURPOSE.  See the
    GNU General Public License for more details.

    You should have received a copy of the GNU General Public License
    along with this program; if not, write to the Free Software
    Foundation, Inc., 675 Mass Ave, Cambridge, MA 02139, USA.		     */
/* ------------------------------------------------------------------------- */

/* With some changes from Kyösti Mälkki <kmalkki@cc.hut.fi>.
   All SMBus-related things are written by Frodo Looijaard <frodol@dds.nl>
   SMBus 2.0 support by Mark Studebaker <mdsxyz123@yahoo.com> and
   Jean Delvare <khali@linux-fr.org>
   Mux support by Rodolfo Giometti <giometti@enneenne.com> and
   Michael Lawnick <michael.lawnick.ext@nsn.com> */

#include <linux/module.h>
#include <linux/kernel.h>
#include <linux/errno.h>
#include <linux/slab.h>
#include <linux/i2c.h>
#include <linux/init.h>
#include <linux/idr.h>
#include <linux/mutex.h>
#include <linux/of_device.h>
#include <linux/completion.h>
#include <linux/hardirq.h>
#include <linux/irqflags.h>
#include <linux/rwsem.h>
#include <linux/pm_runtime.h>
#include <asm/uaccess.h>

#include "i2c-core.h"


/* core_lock protects i2c_adapter_idr, and guarantees
   that device detection, deletion of detected devices, and attach_adapter
   and detach_adapter calls are serialized */
static DEFINE_MUTEX(core_lock);
static DEFINE_IDR(i2c_adapter_idr);

static struct device_type i2c_client_type;
static int i2c_detect(struct i2c_adapter *adapter, struct i2c_driver *driver);

/* ------------------------------------------------------------------------- */

static const struct i2c_device_id *i2c_match_id(const struct i2c_device_id *id,
						const struct i2c_client *client)
{
	while (id->name[0]) {
		if (strcmp(client->name, id->name) == 0)
			return id;
		id++;
	}
	return NULL;
}

static int i2c_device_match(struct device *dev, struct device_driver *drv)
{
	struct i2c_client	*client = i2c_verify_client(dev);
	struct i2c_driver	*driver;

	if (!client)
		return 0;

	/* Attempt an OF style match */
	if (of_driver_match_device(dev, drv))
		return 1;

	driver = to_i2c_driver(drv);
	/* match on an id table if there is one */
	if (driver->id_table)
		return i2c_match_id(driver->id_table, client) != NULL;

	return 0;
}

#ifdef	CONFIG_HOTPLUG

/* uevent helps with hotplug: modprobe -q $(MODALIAS) */
static int i2c_device_uevent(struct device *dev, struct kobj_uevent_env *env)
{
	struct i2c_client	*client = to_i2c_client(dev);

	if (add_uevent_var(env, "MODALIAS=%s%s",
			   I2C_MODULE_PREFIX, client->name))
		return -ENOMEM;
	dev_dbg(dev, "uevent\n");
	return 0;
}

#else
#define i2c_device_uevent	NULL
#endif	/* CONFIG_HOTPLUG */

static int i2c_device_probe(struct device *dev)
{
	struct i2c_client	*client = i2c_verify_client(dev);
	struct i2c_driver	*driver;
	int status;

	if (!client)
		return 0;

	driver = to_i2c_driver(dev->driver);
	if (!driver->probe || !driver->id_table)
		return -ENODEV;
	client->driver = driver;
	if (!device_can_wakeup(&client->dev))
		device_init_wakeup(&client->dev,
					client->flags & I2C_CLIENT_WAKE);
	dev_dbg(dev, "probe\n");

	status = driver->probe(client, i2c_match_id(driver->id_table, client));
	if (status) {
		client->driver = NULL;
		i2c_set_clientdata(client, NULL);
	}
	return status;
}

static int i2c_device_remove(struct device *dev)
{
	struct i2c_client	*client = i2c_verify_client(dev);
	struct i2c_driver	*driver;
	int			status;

	if (!client || !dev->driver)
		return 0;

	driver = to_i2c_driver(dev->driver);
	if (driver->remove) {
		dev_dbg(dev, "remove\n");
		status = driver->remove(client);
	} else {
		dev->driver = NULL;
		status = 0;
	}
	if (status == 0) {
		client->driver = NULL;
		i2c_set_clientdata(client, NULL);
	}
	return status;
}

static void i2c_device_shutdown(struct device *dev)
{
	struct i2c_client *client = i2c_verify_client(dev);
	struct i2c_driver *driver;

	if (!client || !dev->driver)
		return;
	driver = to_i2c_driver(dev->driver);
	if (driver->shutdown)
		driver->shutdown(client);
}

#ifdef CONFIG_PM_SLEEP
static int i2c_legacy_suspend(struct device *dev, pm_message_t mesg)
{
	struct i2c_client *client = i2c_verify_client(dev);
	struct i2c_driver *driver;

	if (!client || !dev->driver)
		return 0;
	driver = to_i2c_driver(dev->driver);
	if (!driver->suspend)
		return 0;
	return driver->suspend(client, mesg);
}

static int i2c_legacy_resume(struct device *dev)
{
	struct i2c_client *client = i2c_verify_client(dev);
	struct i2c_driver *driver;

	if (!client || !dev->driver)
		return 0;
	driver = to_i2c_driver(dev->driver);
	if (!driver->resume)
		return 0;
	return driver->resume(client);
}

static int i2c_device_pm_suspend(struct device *dev)
{
	const struct dev_pm_ops *pm = dev->driver ? dev->driver->pm : NULL;

	if (pm)
		return pm_generic_suspend(dev);
	else
		return i2c_legacy_suspend(dev, PMSG_SUSPEND);
}

static int i2c_device_pm_resume(struct device *dev)
{
	const struct dev_pm_ops *pm = dev->driver ? dev->driver->pm : NULL;

	if (pm)
		return pm_generic_resume(dev);
	else
		return i2c_legacy_resume(dev);
}

static int i2c_device_pm_freeze(struct device *dev)
{
	const struct dev_pm_ops *pm = dev->driver ? dev->driver->pm : NULL;

	if (pm)
		return pm_generic_freeze(dev);
	else
		return i2c_legacy_suspend(dev, PMSG_FREEZE);
}

static int i2c_device_pm_thaw(struct device *dev)
{
	const struct dev_pm_ops *pm = dev->driver ? dev->driver->pm : NULL;

	if (pm)
		return pm_generic_thaw(dev);
	else
		return i2c_legacy_resume(dev);
}

static int i2c_device_pm_poweroff(struct device *dev)
{
	const struct dev_pm_ops *pm = dev->driver ? dev->driver->pm : NULL;

	if (pm)
		return pm_generic_poweroff(dev);
	else
		return i2c_legacy_suspend(dev, PMSG_HIBERNATE);
}

static int i2c_device_pm_restore(struct device *dev)
{
	const struct dev_pm_ops *pm = dev->driver ? dev->driver->pm : NULL;

	if (pm)
		return pm_generic_restore(dev);
	else
		return i2c_legacy_resume(dev);
}
#else /* !CONFIG_PM_SLEEP */
#define i2c_device_pm_suspend	NULL
#define i2c_device_pm_resume	NULL
#define i2c_device_pm_freeze	NULL
#define i2c_device_pm_thaw	NULL
#define i2c_device_pm_poweroff	NULL
#define i2c_device_pm_restore	NULL
#endif /* !CONFIG_PM_SLEEP */

static void i2c_client_dev_release(struct device *dev)
{
	kfree(to_i2c_client(dev));
}

static ssize_t
show_name(struct device *dev, struct device_attribute *attr, char *buf)
{
	return sprintf(buf, "%s\n", dev->type == &i2c_client_type ?
		       to_i2c_client(dev)->name : to_i2c_adapter(dev)->name);
}

static ssize_t
show_modalias(struct device *dev, struct device_attribute *attr, char *buf)
{
	struct i2c_client *client = to_i2c_client(dev);
	return sprintf(buf, "%s%s\n", I2C_MODULE_PREFIX, client->name);
}

static DEVICE_ATTR(name, S_IRUGO, show_name, NULL);
static DEVICE_ATTR(modalias, S_IRUGO, show_modalias, NULL);

static struct attribute *i2c_dev_attrs[] = {
	&dev_attr_name.attr,
	/* modalias helps coldplug:  modprobe $(cat .../modalias) */
	&dev_attr_modalias.attr,
	NULL
};

static struct attribute_group i2c_dev_attr_group = {
	.attrs		= i2c_dev_attrs,
};

static const struct attribute_group *i2c_dev_attr_groups[] = {
	&i2c_dev_attr_group,
	NULL
};

static const struct dev_pm_ops i2c_device_pm_ops = {
	.suspend = i2c_device_pm_suspend,
	.resume = i2c_device_pm_resume,
	.freeze = i2c_device_pm_freeze,
	.thaw = i2c_device_pm_thaw,
	.poweroff = i2c_device_pm_poweroff,
	.restore = i2c_device_pm_restore,
	SET_RUNTIME_PM_OPS(
		pm_generic_runtime_suspend,
		pm_generic_runtime_resume,
		pm_generic_runtime_idle
	)
};

struct bus_type i2c_bus_type = {
	.name		= "i2c",
	.match		= i2c_device_match,
	.probe		= i2c_device_probe,
	.remove		= i2c_device_remove,
	.shutdown	= i2c_device_shutdown,
	.pm		= &i2c_device_pm_ops,
};
EXPORT_SYMBOL_GPL(i2c_bus_type);

static struct device_type i2c_client_type = {
	.groups		= i2c_dev_attr_groups,
	.uevent		= i2c_device_uevent,
	.release	= i2c_client_dev_release,
};


/**
 * i2c_verify_client - return parameter as i2c_client, or NULL
 * @dev: device, probably from some driver model iterator
 *
 * When traversing the driver model tree, perhaps using driver model
 * iterators like @device_for_each_child(), you can't assume very much
 * about the nodes you find.  Use this function to avoid oopses caused
 * by wrongly treating some non-I2C device as an i2c_client.
 */
struct i2c_client *i2c_verify_client(struct device *dev)
{
	return (dev->type == &i2c_client_type)
			? to_i2c_client(dev)
			: NULL;
}
EXPORT_SYMBOL(i2c_verify_client);


/* This is a permissive address validity check, I2C address map constraints
 * are purposely not enforced, except for the general call address. */
static int i2c_check_client_addr_validity(const struct i2c_client *client)
{
	if (client->flags & I2C_CLIENT_TEN) {
		/* 10-bit address, all values are valid */
		if (client->addr > 0x3ff)
			return -EINVAL;
	} else {
		/* 7-bit address, reject the general call address */
		if (client->addr == 0x00 || client->addr > 0x7f)
			return -EINVAL;
	}
	return 0;
}

/* And this is a strict address validity check, used when probing. If a
 * device uses a reserved address, then it shouldn't be probed. 7-bit
 * addressing is assumed, 10-bit address devices are rare and should be
 * explicitly enumerated. */
static int i2c_check_addr_validity(unsigned short addr)
{
	/*
	 * Reserved addresses per I2C specification:
	 *  0x00       General call address / START byte
	 *  0x01       CBUS address
	 *  0x02       Reserved for different bus format
	 *  0x03       Reserved for future purposes
	 *  0x04-0x07  Hs-mode master code
	 *  0x78-0x7b  10-bit slave addressing
	 *  0x7c-0x7f  Reserved for future purposes
	 */
	if (addr < 0x08 || addr > 0x77)
		return -EINVAL;
	return 0;
}

static int __i2c_check_addr_busy(struct device *dev, void *addrp)
{
	struct i2c_client	*client = i2c_verify_client(dev);
	int			addr = *(int *)addrp;

	if (client && client->addr == addr)
		return -EBUSY;
	return 0;
}

/* walk up mux tree */
static int i2c_check_mux_parents(struct i2c_adapter *adapter, int addr)
{
	struct i2c_adapter *parent = i2c_parent_is_i2c_adapter(adapter);
	int result;

	result = device_for_each_child(&adapter->dev, &addr,
					__i2c_check_addr_busy);

	if (!result && parent)
		result = i2c_check_mux_parents(parent, addr);

	return result;
}

/* recurse down mux tree */
static int i2c_check_mux_children(struct device *dev, void *addrp)
{
	int result;

	if (dev->type == &i2c_adapter_type)
		result = device_for_each_child(dev, addrp,
						i2c_check_mux_children);
	else
		result = __i2c_check_addr_busy(dev, addrp);

	return result;
}

static int i2c_check_addr_busy(struct i2c_adapter *adapter, int addr)
{
	struct i2c_adapter *parent = i2c_parent_is_i2c_adapter(adapter);
	int result = 0;

	if (parent)
		result = i2c_check_mux_parents(parent, addr);

	if (!result)
		result = device_for_each_child(&adapter->dev, &addr,
						i2c_check_mux_children);

	return result;
}

/**
 * i2c_lock_adapter - Get exclusive access to an I2C bus segment
 * @adapter: Target I2C bus segment
 */
void i2c_lock_adapter(struct i2c_adapter *adapter)
{
	struct i2c_adapter *parent = i2c_parent_is_i2c_adapter(adapter);

	if (parent)
		i2c_lock_adapter(parent);
	else
		rt_mutex_lock(&adapter->bus_lock);
}
EXPORT_SYMBOL_GPL(i2c_lock_adapter);

/**
 * i2c_trylock_adapter - Try to get exclusive access to an I2C bus segment
 * @adapter: Target I2C bus segment
 */
static int i2c_trylock_adapter(struct i2c_adapter *adapter)
{
	struct i2c_adapter *parent = i2c_parent_is_i2c_adapter(adapter);

	if (parent)
		return i2c_trylock_adapter(parent);
	else
		return rt_mutex_trylock(&adapter->bus_lock);
}

/**
 * i2c_unlock_adapter - Release exclusive access to an I2C bus segment
 * @adapter: Target I2C bus segment
 */
void i2c_unlock_adapter(struct i2c_adapter *adapter)
{
	struct i2c_adapter *parent = i2c_parent_is_i2c_adapter(adapter);

	if (parent)
		i2c_unlock_adapter(parent);
	else
		rt_mutex_unlock(&adapter->bus_lock);
}
EXPORT_SYMBOL_GPL(i2c_unlock_adapter);

/**
 * i2c_new_device - instantiate an i2c device
 * @adap: the adapter managing the device
 * @info: describes one I2C device; bus_num is ignored
 * Context: can sleep
 *
 * Create an i2c device. Binding is handled through driver model
 * probe()/remove() methods.  A driver may be bound to this device when we
 * return from this function, or any later moment (e.g. maybe hotplugging will
 * load the driver module).  This call is not appropriate for use by mainboard
 * initialization logic, which usually runs during an arch_initcall() long
 * before any i2c_adapter could exist.
 *
 * This returns the new i2c client, which may be saved for later use with
 * i2c_unregister_device(); or NULL to indicate an error.
 */
struct i2c_client *
i2c_new_device(struct i2c_adapter *adap, struct i2c_board_info const *info)
{
	struct i2c_client	*client;
	int			status;

	client = kzalloc(sizeof *client, GFP_KERNEL);
	if (!client)
		return NULL;

	client->adapter = adap;

	client->dev.platform_data = info->platform_data;

	if (info->archdata)
		client->dev.archdata = *info->archdata;

	client->flags = info->flags;
	client->addr = info->addr;
	client->irq = info->irq;

	strlcpy(client->name, info->type, sizeof(client->name));

	/* Check for address validity */
	status = i2c_check_client_addr_validity(client);
	if (status) {
		dev_err(&adap->dev, "Invalid %d-bit I2C address 0x%02hx\n",
			client->flags & I2C_CLIENT_TEN ? 10 : 7, client->addr);
		goto out_err_silent;
	}

	/* Check for address business */
	status = i2c_check_addr_busy(adap, client->addr);
	if (status)
		goto out_err;

	client->dev.parent = &client->adapter->dev;
	client->dev.bus = &i2c_bus_type;
	client->dev.type = &i2c_client_type;
	client->dev.of_node = info->of_node;

	dev_set_name(&client->dev, "%d-%04x", i2c_adapter_id(adap),
		     client->addr);
	status = device_register(&client->dev);
	if (status)
		goto out_err;

	dev_dbg(&adap->dev, "client [%s] registered with bus id %s\n",
		client->name, dev_name(&client->dev));

	return client;

out_err:
	dev_err(&adap->dev, "Failed to register i2c client %s at 0x%02x "
		"(%d)\n", client->name, client->addr, status);
out_err_silent:
	kfree(client);
	return NULL;
}
EXPORT_SYMBOL_GPL(i2c_new_device);


/**
 * i2c_unregister_device - reverse effect of i2c_new_device()
 * @client: value returned from i2c_new_device()
 * Context: can sleep
 */
void i2c_unregister_device(struct i2c_client *client)
{
	device_unregister(&client->dev);
}
EXPORT_SYMBOL_GPL(i2c_unregister_device);


static const struct i2c_device_id dummy_id[] = {
	{ "dummy", 0 },
	{ },
};

static int dummy_probe(struct i2c_client *client,
		       const struct i2c_device_id *id)
{
	return 0;
}

static int dummy_remove(struct i2c_client *client)
{
	return 0;
}

static struct i2c_driver dummy_driver = {
	.driver.name	= "dummy",
	.probe		= dummy_probe,
	.remove		= dummy_remove,
	.id_table	= dummy_id,
};

/**
 * i2c_new_dummy - return a new i2c device bound to a dummy driver
 * @adapter: the adapter managing the device
 * @address: seven bit address to be used
 * Context: can sleep
 *
 * This returns an I2C client bound to the "dummy" driver, intended for use
 * with devices that consume multiple addresses.  Examples of such chips
 * include various EEPROMS (like 24c04 and 24c08 models).
 *
 * These dummy devices have two main uses.  First, most I2C and SMBus calls
 * except i2c_transfer() need a client handle; the dummy will be that handle.
 * And second, this prevents the specified address from being bound to a
 * different driver.
 *
 * This returns the new i2c client, which should be saved for later use with
 * i2c_unregister_device(); or NULL to indicate an error.
 */
struct i2c_client *i2c_new_dummy(struct i2c_adapter *adapter, u16 address)
{
	struct i2c_board_info info = {
		I2C_BOARD_INFO("dummy", address),
	};

	return i2c_new_device(adapter, &info);
}
EXPORT_SYMBOL_GPL(i2c_new_dummy);

/* ------------------------------------------------------------------------- */

/* I2C bus adapters -- one roots each I2C or SMBUS segment */

static void i2c_adapter_dev_release(struct device *dev)
{
	struct i2c_adapter *adap = to_i2c_adapter(dev);
	complete(&adap->dev_released);
}

/*
 * Let users instantiate I2C devices through sysfs. This can be used when
 * platform initialization code doesn't contain the proper data for
 * whatever reason. Also useful for drivers that do device detection and
 * detection fails, either because the device uses an unexpected address,
 * or this is a compatible device with different ID register values.
 *
 * Parameter checking may look overzealous, but we really don't want
 * the user to provide incorrect parameters.
 */
static ssize_t
i2c_sysfs_new_device(struct device *dev, struct device_attribute *attr,
		     const char *buf, size_t count)
{
	struct i2c_adapter *adap = to_i2c_adapter(dev);
	struct i2c_board_info info;
	struct i2c_client *client;
	char *blank, end;
	int res;

	memset(&info, 0, sizeof(struct i2c_board_info));

	blank = strchr(buf, ' ');
	if (!blank) {
		dev_err(dev, "%s: Missing parameters\n", "new_device");
		return -EINVAL;
	}
	if (blank - buf > I2C_NAME_SIZE - 1) {
		dev_err(dev, "%s: Invalid device name\n", "new_device");
		return -EINVAL;
	}
	memcpy(info.type, buf, blank - buf);

	/* Parse remaining parameters, reject extra parameters */
	res = sscanf(++blank, "%hi%c", &info.addr, &end);
	if (res < 1) {
		dev_err(dev, "%s: Can't parse I2C address\n", "new_device");
		return -EINVAL;
	}
	if (res > 1  && end != '\n') {
		dev_err(dev, "%s: Extra parameters\n", "new_device");
		return -EINVAL;
	}

	client = i2c_new_device(adap, &info);
	if (!client)
		return -EINVAL;

	/* Keep track of the added device */
	mutex_lock(&adap->userspace_clients_lock);
	list_add_tail(&client->detected, &adap->userspace_clients);
	mutex_unlock(&adap->userspace_clients_lock);
	dev_info(dev, "%s: Instantiated device %s at 0x%02hx\n", "new_device",
		 info.type, info.addr);

	return count;
}

/*
 * And of course let the users delete the devices they instantiated, if
 * they got it wrong. This interface can only be used to delete devices
 * instantiated by i2c_sysfs_new_device above. This guarantees that we
 * don't delete devices to which some kernel code still has references.
 *
 * Parameter checking may look overzealous, but we really don't want
 * the user to delete the wrong device.
 */
static ssize_t
i2c_sysfs_delete_device(struct device *dev, struct device_attribute *attr,
			const char *buf, size_t count)
{
	struct i2c_adapter *adap = to_i2c_adapter(dev);
	struct i2c_client *client, *next;
	unsigned short addr;
	char end;
	int res;

	/* Parse parameters, reject extra parameters */
	res = sscanf(buf, "%hi%c", &addr, &end);
	if (res < 1) {
		dev_err(dev, "%s: Can't parse I2C address\n", "delete_device");
		return -EINVAL;
	}
	if (res > 1  && end != '\n') {
		dev_err(dev, "%s: Extra parameters\n", "delete_device");
		return -EINVAL;
	}

	/* Make sure the device was added through sysfs */
	res = -ENOENT;
	mutex_lock(&adap->userspace_clients_lock);
	list_for_each_entry_safe(client, next, &adap->userspace_clients,
				 detected) {
		if (client->addr == addr) {
			dev_info(dev, "%s: Deleting device %s at 0x%02hx\n",
				 "delete_device", client->name, client->addr);

			list_del(&client->detected);
			i2c_unregister_device(client);
			res = count;
			break;
		}
	}
	mutex_unlock(&adap->userspace_clients_lock);

	if (res < 0)
		dev_err(dev, "%s: Can't find device in list\n",
			"delete_device");
	return res;
}

static DEVICE_ATTR(new_device, S_IWUSR, NULL, i2c_sysfs_new_device);
static DEVICE_ATTR(delete_device, S_IWUSR, NULL, i2c_sysfs_delete_device);

static struct attribute *i2c_adapter_attrs[] = {
	&dev_attr_name.attr,
	&dev_attr_new_device.attr,
	&dev_attr_delete_device.attr,
	NULL
};

static struct attribute_group i2c_adapter_attr_group = {
	.attrs		= i2c_adapter_attrs,
};

static const struct attribute_group *i2c_adapter_attr_groups[] = {
	&i2c_adapter_attr_group,
	NULL
};

struct device_type i2c_adapter_type = {
	.groups		= i2c_adapter_attr_groups,
	.release	= i2c_adapter_dev_release,
};
EXPORT_SYMBOL_GPL(i2c_adapter_type);

#ifdef CONFIG_I2C_COMPAT
static struct class_compat *i2c_adapter_compat_class;
#endif

static void i2c_scan_static_board_info(struct i2c_adapter *adapter)
{
	struct i2c_devinfo	*devinfo;

	down_read(&__i2c_board_lock);
	list_for_each_entry(devinfo, &__i2c_board_list, list) {
		if (devinfo->busnum == adapter->nr
				&& !i2c_new_device(adapter,
						&devinfo->board_info))
			dev_err(&adapter->dev,
				"Can't create device at 0x%02x\n",
				devinfo->board_info.addr);
	}
	up_read(&__i2c_board_lock);
}

static int i2c_do_add_adapter(struct i2c_driver *driver,
			      struct i2c_adapter *adap)
{
	/* Detect supported devices on that bus, and instantiate them */
	i2c_detect(adap, driver);

	/* Let legacy drivers scan this bus for matching devices */
	if (driver->attach_adapter) {
		dev_warn(&adap->dev, "%s: attach_adapter method is deprecated\n",
			 driver->driver.name);
		dev_warn(&adap->dev, "Please use another way to instantiate "
			 "your i2c_client\n");
		/* We ignore the return code; if it fails, too bad */
		driver->attach_adapter(adap);
	}
	return 0;
}

static int __process_new_adapter(struct device_driver *d, void *data)
{
	return i2c_do_add_adapter(to_i2c_driver(d), data);
}

static int i2c_register_adapter(struct i2c_adapter *adap)
{
	int res = 0;

	/* Can't register until after driver model init */
	if (unlikely(WARN_ON(!i2c_bus_type.p))) {
		res = -EAGAIN;
		goto out_list;
	}

	/* Sanity checks */
	if (unlikely(adap->name[0] == '\0')) {
		pr_err("i2c-core: Attempt to register an adapter with "
		       "no name!\n");
		return -EINVAL;
	}
	if (unlikely(!adap->algo)) {
		pr_err("i2c-core: Attempt to register adapter '%s' with "
		       "no algo!\n", adap->name);
		return -EINVAL;
	}

	rt_mutex_init(&adap->bus_lock);
	mutex_init(&adap->userspace_clients_lock);
	INIT_LIST_HEAD(&adap->userspace_clients);

	/* Set default timeout to 1 second if not already set */
	if (adap->timeout == 0)
		adap->timeout = HZ;

	dev_set_name(&adap->dev, "i2c-%d", adap->nr);
	adap->dev.bus = &i2c_bus_type;
	adap->dev.type = &i2c_adapter_type;
	res = device_register(&adap->dev);
	if (res)
		goto out_list;

	dev_dbg(&adap->dev, "adapter [%s] registered\n", adap->name);

#ifdef CONFIG_I2C_COMPAT
	res = class_compat_create_link(i2c_adapter_compat_class, &adap->dev,
				       adap->dev.parent);
	if (res)
		dev_warn(&adap->dev,
			 "Failed to create compatibility class link\n");
#endif

	/* create pre-declared device nodes */
	if (adap->nr < __i2c_first_dynamic_bus_num)
		i2c_scan_static_board_info(adap);

	/* Notify drivers */
	mutex_lock(&core_lock);
	bus_for_each_drv(&i2c_bus_type, NULL, adap, __process_new_adapter);
	mutex_unlock(&core_lock);

	return 0;

out_list:
	mutex_lock(&core_lock);
	idr_remove(&i2c_adapter_idr, adap->nr);
	mutex_unlock(&core_lock);
	return res;
}

/**
 * i2c_add_adapter - declare i2c adapter, use dynamic bus number
 * @adapter: the adapter to add
 * Context: can sleep
 *
 * This routine is used to declare an I2C adapter when its bus number
 * doesn't matter.  Examples: for I2C adapters dynamically added by
 * USB links or PCI plugin cards.
 *
 * When this returns zero, a new bus number was allocated and stored
 * in adap->nr, and the specified adapter became available for clients.
 * Otherwise, a negative errno value is returned.
 */
int i2c_add_adapter(struct i2c_adapter *adapter)
{
	int	id, res = 0;

retry:
	if (idr_pre_get(&i2c_adapter_idr, GFP_KERNEL) == 0)
		return -ENOMEM;

	mutex_lock(&core_lock);
	/* "above" here means "above or equal to", sigh */
	res = idr_get_new_above(&i2c_adapter_idr, adapter,
				__i2c_first_dynamic_bus_num, &id);
	mutex_unlock(&core_lock);

	if (res < 0) {
		if (res == -EAGAIN)
			goto retry;
		return res;
	}

	adapter->nr = id;
	return i2c_register_adapter(adapter);
}
EXPORT_SYMBOL(i2c_add_adapter);

/**
 * i2c_add_numbered_adapter - declare i2c adapter, use static bus number
 * @adap: the adapter to register (with adap->nr initialized)
 * Context: can sleep
 *
 * This routine is used to declare an I2C adapter when its bus number
 * matters.  For example, use it for I2C adapters from system-on-chip CPUs,
 * or otherwise built in to the system's mainboard, and where i2c_board_info
 * is used to properly configure I2C devices.
 *
 * If no devices have pre-been declared for this bus, then be sure to
 * register the adapter before any dynamically allocated ones.  Otherwise
 * the required bus ID may not be available.
 *
 * When this returns zero, the specified adapter became available for
 * clients using the bus number provided in adap->nr.  Also, the table
 * of I2C devices pre-declared using i2c_register_board_info() is scanned,
 * and the appropriate driver model device nodes are created.  Otherwise, a
 * negative errno value is returned.
 */
int i2c_add_numbered_adapter(struct i2c_adapter *adap)
{
	int	id;
	int	status;

	if (adap->nr & ~MAX_ID_MASK)
		return -EINVAL;

retry:
	if (idr_pre_get(&i2c_adapter_idr, GFP_KERNEL) == 0)
		return -ENOMEM;

	mutex_lock(&core_lock);
	/* "above" here means "above or equal to", sigh;
	 * we need the "equal to" result to force the result
	 */
	status = idr_get_new_above(&i2c_adapter_idr, adap, adap->nr, &id);
	if (status == 0 && id != adap->nr) {
		status = -EBUSY;
		idr_remove(&i2c_adapter_idr, id);
	}
	mutex_unlock(&core_lock);
	if (status == -EAGAIN)
		goto retry;

	if (status == 0)
		status = i2c_register_adapter(adap);
	return status;
}
EXPORT_SYMBOL_GPL(i2c_add_numbered_adapter);

static int i2c_do_del_adapter(struct i2c_driver *driver,
			      struct i2c_adapter *adapter)
{
	struct i2c_client *client, *_n;
	int res;

	/* Remove the devices we created ourselves as the result of hardware
	 * probing (using a driver's detect method) */
	list_for_each_entry_safe(client, _n, &driver->clients, detected) {
		if (client->adapter == adapter) {
			dev_dbg(&adapter->dev, "Removing %s at 0x%x\n",
				client->name, client->addr);
			list_del(&client->detected);
			i2c_unregister_device(client);
		}
	}

	if (!driver->detach_adapter)
		return 0;
	dev_warn(&adapter->dev, "%s: detach_adapter method is deprecated\n",
		 driver->driver.name);
	res = driver->detach_adapter(adapter);
	if (res)
		dev_err(&adapter->dev, "detach_adapter failed (%d) "
			"for driver [%s]\n", res, driver->driver.name);
	return res;
}

static int __unregister_client(struct device *dev, void *dummy)
{
	struct i2c_client *client = i2c_verify_client(dev);
	if (client && strcmp(client->name, "dummy"))
		i2c_unregister_device(client);
	return 0;
}

static int __unregister_dummy(struct device *dev, void *dummy)
{
	struct i2c_client *client = i2c_verify_client(dev);
	if (client)
		i2c_unregister_device(client);
	return 0;
}

static int __process_removed_adapter(struct device_driver *d, void *data)
{
	return i2c_do_del_adapter(to_i2c_driver(d), data);
}

/**
 * i2c_del_adapter - unregister I2C adapter
 * @adap: the adapter being unregistered
 * Context: can sleep
 *
 * This unregisters an I2C adapter which was previously registered
 * by @i2c_add_adapter or @i2c_add_numbered_adapter.
 */
int i2c_del_adapter(struct i2c_adapter *adap)
{
	int res = 0;
	struct i2c_adapter *found;
	struct i2c_client *client, *next;

	/* First make sure that this adapter was ever added */
	mutex_lock(&core_lock);
	found = idr_find(&i2c_adapter_idr, adap->nr);
	mutex_unlock(&core_lock);
	if (found != adap) {
		pr_debug("i2c-core: attempting to delete unregistered "
			 "adapter [%s]\n", adap->name);
		return -EINVAL;
	}

	/* Tell drivers about this removal */
	mutex_lock(&core_lock);
	res = bus_for_each_drv(&i2c_bus_type, NULL, adap,
			       __process_removed_adapter);
	mutex_unlock(&core_lock);
	if (res)
		return res;

	/* Remove devices instantiated from sysfs */
	mutex_lock(&adap->userspace_clients_lock);
	list_for_each_entry_safe(client, next, &adap->userspace_clients,
				 detected) {
		dev_dbg(&adap->dev, "Removing %s at 0x%x\n", client->name,
			client->addr);
		list_del(&client->detected);
		i2c_unregister_device(client);
	}
	mutex_unlock(&adap->userspace_clients_lock);

	/* Detach any active clients. This can't fail, thus we do not
	 * check the returned value. This is a two-pass process, because
	 * we can't remove the dummy devices during the first pass: they
	 * could have been instantiated by real devices wishing to clean
	 * them up properly, so we give them a chance to do that first. */
	res = device_for_each_child(&adap->dev, NULL, __unregister_client);
	res = device_for_each_child(&adap->dev, NULL, __unregister_dummy);

#ifdef CONFIG_I2C_COMPAT
	class_compat_remove_link(i2c_adapter_compat_class, &adap->dev,
				 adap->dev.parent);
#endif

	/* device name is gone after device_unregister */
	dev_dbg(&adap->dev, "adapter [%s] unregistered\n", adap->name);

	/* clean up the sysfs representation */
	init_completion(&adap->dev_released);
	device_unregister(&adap->dev);

	/* wait for sysfs to drop all references */
	wait_for_completion(&adap->dev_released);

	/* free bus id */
	mutex_lock(&core_lock);
	idr_remove(&i2c_adapter_idr, adap->nr);
	mutex_unlock(&core_lock);

	/* Clear the device structure in case this adapter is ever going to be
	   added again */
	memset(&adap->dev, 0, sizeof(adap->dev));

	return 0;
}
EXPORT_SYMBOL(i2c_del_adapter);


/* ------------------------------------------------------------------------- */

int i2c_for_each_dev(void *data, int (*fn)(struct device *, void *))
{
	int res;

	mutex_lock(&core_lock);
	res = bus_for_each_dev(&i2c_bus_type, NULL, data, fn);
	mutex_unlock(&core_lock);

	return res;
}
EXPORT_SYMBOL_GPL(i2c_for_each_dev);

static int __process_new_driver(struct device *dev, void *data)
{
	if (dev->type != &i2c_adapter_type)
		return 0;
	return i2c_do_add_adapter(data, to_i2c_adapter(dev));
}

/*
 * An i2c_driver is used with one or more i2c_client (device) nodes to access
 * i2c slave chips, on a bus instance associated with some i2c_adapter.
 */

int i2c_register_driver(struct module *owner, struct i2c_driver *driver)
{
	int res;

	/* Can't register until after driver model init */
	if (unlikely(WARN_ON(!i2c_bus_type.p)))
		return -EAGAIN;

	/* add the driver to the list of i2c drivers in the driver core */
	driver->driver.owner = owner;
	driver->driver.bus = &i2c_bus_type;

	/* When registration returns, the driver core
	 * will have called probe() for all matching-but-unbound devices.
	 */
	res = driver_register(&driver->driver);
	if (res)
		return res;

	/* Drivers should switch to dev_pm_ops instead. */
	if (driver->suspend)
		pr_warn("i2c-core: driver [%s] using legacy suspend method\n",
			driver->driver.name);
	if (driver->resume)
		pr_warn("i2c-core: driver [%s] using legacy resume method\n",
			driver->driver.name);

	pr_debug("i2c-core: driver [%s] registered\n", driver->driver.name);

	INIT_LIST_HEAD(&driver->clients);
	/* Walk the adapters that are already present */
	i2c_for_each_dev(driver, __process_new_driver);

	return 0;
}
EXPORT_SYMBOL(i2c_register_driver);

static int __process_removed_driver(struct device *dev, void *data)
{
	if (dev->type != &i2c_adapter_type)
		return 0;
	return i2c_do_del_adapter(data, to_i2c_adapter(dev));
}

/**
 * i2c_del_driver - unregister I2C driver
 * @driver: the driver being unregistered
 * Context: can sleep
 */
void i2c_del_driver(struct i2c_driver *driver)
{
	i2c_for_each_dev(driver, __process_removed_driver);

	driver_unregister(&driver->driver);
	pr_debug("i2c-core: driver [%s] unregistered\n", driver->driver.name);
}
EXPORT_SYMBOL(i2c_del_driver);

/* ------------------------------------------------------------------------- */

/**
 * i2c_use_client - increments the reference count of the i2c client structure
 * @client: the client being referenced
 *
 * Each live reference to a client should be refcounted. The driver model does
 * that automatically as part of driver binding, so that most drivers don't
 * need to do this explicitly: they hold a reference until they're unbound
 * from the device.
 *
 * A pointer to the client with the incremented reference counter is returned.
 */
struct i2c_client *i2c_use_client(struct i2c_client *client)
{
	if (client && get_device(&client->dev))
		return client;
	return NULL;
}
EXPORT_SYMBOL(i2c_use_client);

/**
 * i2c_release_client - release a use of the i2c client structure
 * @client: the client being no longer referenced
 *
 * Must be called when a user of a client is finished with it.
 */
void i2c_release_client(struct i2c_client *client)
{
	if (client)
		put_device(&client->dev);
}
EXPORT_SYMBOL(i2c_release_client);

struct i2c_cmd_arg {
	unsigned	cmd;
	void		*arg;
};

static int i2c_cmd(struct device *dev, void *_arg)
{
	struct i2c_client	*client = i2c_verify_client(dev);
	struct i2c_cmd_arg	*arg = _arg;

	if (client && client->driver && client->driver->command)
		client->driver->command(client, arg->cmd, arg->arg);
	return 0;
}

void i2c_clients_command(struct i2c_adapter *adap, unsigned int cmd, void *arg)
{
	struct i2c_cmd_arg	cmd_arg;

	cmd_arg.cmd = cmd;
	cmd_arg.arg = arg;
	device_for_each_child(&adap->dev, &cmd_arg, i2c_cmd);
}
EXPORT_SYMBOL(i2c_clients_command);

static int __init i2c_init(void)
{
	int retval;

	retval = bus_register(&i2c_bus_type);
	if (retval)
		return retval;
#ifdef CONFIG_I2C_COMPAT
	i2c_adapter_compat_class = class_compat_register("i2c-adapter");
	if (!i2c_adapter_compat_class) {
		retval = -ENOMEM;
		goto bus_err;
	}
#endif
	retval = i2c_add_driver(&dummy_driver);
	if (retval)
		goto class_err;
	return 0;

class_err:
#ifdef CONFIG_I2C_COMPAT
	class_compat_unregister(i2c_adapter_compat_class);
bus_err:
#endif
	bus_unregister(&i2c_bus_type);
	return retval;
}

static void __exit i2c_exit(void)
{
	i2c_del_driver(&dummy_driver);
#ifdef CONFIG_I2C_COMPAT
	class_compat_unregister(i2c_adapter_compat_class);
#endif
	bus_unregister(&i2c_bus_type);
}

/* We must initialize early, because some subsystems register i2c drivers
 * in subsys_initcall() code, but are linked (and initialized) before i2c.
 */
postcore_initcall(i2c_init);
module_exit(i2c_exit);

/* ----------------------------------------------------
 * the functional interface to the i2c busses.
 * ----------------------------------------------------
 */

/**
 * i2c_transfer - execute a single or combined I2C message
 * @adap: Handle to I2C bus
 * @msgs: One or more messages to execute before STOP is issued to
 *	terminate the operation; each message begins with a START.
 * @num: Number of messages to be executed.
 *
 * Returns negative errno, else the number of messages executed.
 *
 * Note that there is no requirement that each message be sent to
 * the same slave address, although that is the most common model.
 */
int i2c_transfer(struct i2c_adapter *adap, struct i2c_msg *msgs, int num)
{
	unsigned long orig_jiffies;
	int ret, try;

	/* REVISIT the fault reporting model here is weak:
	 *
	 *  - When we get an error after receiving N bytes from a slave,
	 *    there is no way to report "N".
	 *
	 *  - When we get a NAK after transmitting N bytes to a slave,
	 *    there is no way to report "N" ... or to let the master
	 *    continue executing the rest of this combined message, if
	 *    that's the appropriate response.
	 *
	 *  - When for example "num" is two and we successfully complete
	 *    the first message but get an error part way through the
	 *    second, it's unclear whether that should be reported as
	 *    one (discarding status on the second message) or errno
	 *    (discarding status on the first one).
	 */

	if (adap->algo->master_xfer) {
#ifdef DEBUG
		for (ret = 0; ret < num; ret++) {
			dev_dbg(&adap->dev, "master_xfer[%d] %c, addr=0x%02x, "
				"len=%d%s\n", ret, (msgs[ret].flags & I2C_M_RD)
				? 'R' : 'W', msgs[ret].addr, msgs[ret].len,
				(msgs[ret].flags & I2C_M_RECV_LEN) ? "+" : "");
		}
#endif

		if (in_atomic() || irqs_disabled()) {
			ret = i2c_trylock_adapter(adap);
			if (!ret)
				/* I2C activity is ongoing. */
				return -EAGAIN;
		} else {
			i2c_lock_adapter(adap);
		}

		/* Retry automatically on arbitration loss */
		orig_jiffies = jiffies;
		for (ret = 0, try = 0; try <= adap->retries; try++) {
			ret = adap->algo->master_xfer(adap, msgs, num);
			if (ret != -EAGAIN)
				break;
			if (time_after(jiffies, orig_jiffies + adap->timeout))
				break;
		}
		i2c_unlock_adapter(adap);

		return ret;
	} else {
		dev_dbg(&adap->dev, "I2C level transfers not supported\n");
		return -EOPNOTSUPP;
	}
}
EXPORT_SYMBOL(i2c_transfer);

/**
 * i2c_master_send - issue a single I2C message in master transmit mode
 * @client: Handle to slave device
 * @buf: Data that will be written to the slave
 * @count: How many bytes to write, must be less than 64k since msg.len is u16
 *
 * Returns negative errno, or else the number of bytes written.
 */
int i2c_master_send(const struct i2c_client *client, const char *buf, int count)
{
	int ret;
	struct i2c_adapter *adap = client->adapter;
	struct i2c_msg msg;

	msg.addr = client->addr;
	msg.flags = client->flags & I2C_M_TEN;
	msg.len = count;
	msg.buf = (char *)buf;

	ret = i2c_transfer(adap, &msg, 1);

	/* If everything went ok (i.e. 1 msg transmitted), return #bytes
	   transmitted, else error code. */
	return (ret == 1) ? count : ret;
}
EXPORT_SYMBOL(i2c_master_send);

/**
 * i2c_master_recv - issue a single I2C message in master receive mode
 * @client: Handle to slave device
 * @buf: Where to store data read from slave
 * @count: How many bytes to read, must be less than 64k since msg.len is u16
 *
 * Returns negative errno, or else the number of bytes read.
 */
int i2c_master_recv(const struct i2c_client *client, char *buf, int count)
{
	struct i2c_adapter *adap = client->adapter;
	struct i2c_msg msg;
	int ret;

	msg.addr = client->addr;
	msg.flags = client->flags & I2C_M_TEN;
	msg.flags |= I2C_M_RD;
	msg.len = count;
	msg.buf = buf;

	ret = i2c_transfer(adap, &msg, 1);

	/* If everything went ok (i.e. 1 msg transmitted), return #bytes
	   transmitted, else error code. */
	return (ret == 1) ? count : ret;
}
EXPORT_SYMBOL(i2c_master_recv);

/* ----------------------------------------------------
 * the i2c address scanning function
 * Will not work for 10-bit addresses!
 * ----------------------------------------------------
 */

/*
 * Legacy default probe function, mostly relevant for SMBus. The default
 * probe method is a quick write, but it is known to corrupt the 24RF08
 * EEPROMs due to a state machine bug, and could also irreversibly
 * write-protect some EEPROMs, so for address ranges 0x30-0x37 and 0x50-0x5f,
 * we use a short byte read instead. Also, some bus drivers don't implement
 * quick write, so we fallback to a byte read in that case too.
 * On x86, there is another special case for FSC hardware monitoring chips,
 * which want regular byte reads (address 0x73.) Fortunately, these are the
 * only known chips using this I2C address on PC hardware.
 * Returns 1 if probe succeeded, 0 if not.
 */
static int i2c_default_probe(struct i2c_adapter *adap, unsigned short addr)
{
	int err;
	union i2c_smbus_data dummy;

#ifdef CONFIG_X86
	if (addr == 0x73 && (adap->class & I2C_CLASS_HWMON)
	 && i2c_check_functionality(adap, I2C_FUNC_SMBUS_READ_BYTE_DATA))
		err = i2c_smbus_xfer(adap, addr, 0, I2C_SMBUS_READ, 0,
				     I2C_SMBUS_BYTE_DATA, &dummy);
	else
#endif
	if (!((addr & ~0x07) == 0x30 || (addr & ~0x0f) == 0x50)
	 && i2c_check_functionality(adap, I2C_FUNC_SMBUS_QUICK))
		err = i2c_smbus_xfer(adap, addr, 0, I2C_SMBUS_WRITE, 0,
				     I2C_SMBUS_QUICK, NULL);
	else if (i2c_check_functionality(adap, I2C_FUNC_SMBUS_READ_BYTE))
		err = i2c_smbus_xfer(adap, addr, 0, I2C_SMBUS_READ, 0,
				     I2C_SMBUS_BYTE, &dummy);
	else {
		dev_warn(&adap->dev, "No suitable probing method supported\n");
		err = -EOPNOTSUPP;
	}

	return err >= 0;
}

static int i2c_detect_address(struct i2c_client *temp_client,
			      struct i2c_driver *driver)
{
	struct i2c_board_info info;
	struct i2c_adapter *adapter = temp_client->adapter;
	int addr = temp_client->addr;
	int err;

	/* Make sure the address is valid */
	err = i2c_check_addr_validity(addr);
	if (err) {
		dev_warn(&adapter->dev, "Invalid probe address 0x%02x\n",
			 addr);
		return err;
	}

	/* Skip if already in use */
	if (i2c_check_addr_busy(adapter, addr))
		return 0;

<<<<<<< HEAD
	/* Make sure there is something at this address, unless forced */
	if (kind < 0) {
		if (addr == 0x73 && (adapter->class & I2C_CLASS_HWMON)) {
			/* Special probe for FSC hwmon chips */
			union i2c_smbus_data dummy;

			if (i2c_smbus_xfer(adapter, addr, 0, I2C_SMBUS_READ, 0,
					   I2C_SMBUS_BYTE_DATA, &dummy) < 0)
				return 0;
		} else {
			if (i2c_smbus_xfer(adapter, addr, 0, I2C_SMBUS_WRITE, 0,
					   I2C_SMBUS_QUICK, NULL) < 0)
				return 0;

			/* Prevent 24RF08 corruption */
			if ((addr & ~0x0f) == 0x50)
				i2c_smbus_xfer(adapter, addr, 0,
					       I2C_SMBUS_WRITE, 0,
					       I2C_SMBUS_QUICK, NULL);
		}
	}
=======
	/* Make sure there is something at this address */
	if (!i2c_default_probe(adapter, addr))
		return 0;
>>>>>>> 02f8c6ae

	/* Finally call the custom detection function */
	memset(&info, 0, sizeof(struct i2c_board_info));
	info.addr = addr;
	err = driver->detect(temp_client, &info);
	if (err) {
		/* -ENODEV is returned if the detection fails. We catch it
		   here as this isn't an error. */
		return err == -ENODEV ? 0 : err;
	}

	/* Consistency check */
	if (info.type[0] == '\0') {
		dev_err(&adapter->dev, "%s detection function provided "
			"no name for 0x%x\n", driver->driver.name,
			addr);
	} else {
		struct i2c_client *client;

		/* Detection succeeded, instantiate the device */
		dev_dbg(&adapter->dev, "Creating %s at 0x%02x\n",
			info.type, info.addr);
		client = i2c_new_device(adapter, &info);
		if (client)
			list_add_tail(&client->detected, &driver->clients);
		else
			dev_err(&adapter->dev, "Failed creating %s at 0x%02x\n",
				info.type, info.addr);
	}
	return 0;
}

static int i2c_detect(struct i2c_adapter *adapter, struct i2c_driver *driver)
{
	const unsigned short *address_list;
	struct i2c_client *temp_client;
	int i, err = 0;
	int adap_id = i2c_adapter_id(adapter);

	address_list = driver->address_list;
	if (!driver->detect || !address_list)
		return 0;

	/* Stop here if the classes do not match */
	if (!(adapter->class & driver->class))
		return 0;

	/* Set up a temporary client to help detect callback */
	temp_client = kzalloc(sizeof(struct i2c_client), GFP_KERNEL);
	if (!temp_client)
		return -ENOMEM;
	temp_client->adapter = adapter;

	for (i = 0; address_list[i] != I2C_CLIENT_END; i += 1) {
		dev_dbg(&adapter->dev, "found normal entry for adapter %d, "
			"addr 0x%02x\n", adap_id, address_list[i]);
		temp_client->addr = address_list[i];
		err = i2c_detect_address(temp_client, driver);
		if (unlikely(err))
			break;
	}

	kfree(temp_client);
	return err;
}

int i2c_probe_func_quick_read(struct i2c_adapter *adap, unsigned short addr)
{
	return i2c_smbus_xfer(adap, addr, 0, I2C_SMBUS_READ, 0,
			      I2C_SMBUS_QUICK, NULL) >= 0;
}
EXPORT_SYMBOL_GPL(i2c_probe_func_quick_read);

struct i2c_client *
i2c_new_probed_device(struct i2c_adapter *adap,
		      struct i2c_board_info *info,
		      unsigned short const *addr_list,
		      int (*probe)(struct i2c_adapter *, unsigned short addr))
{
	int i;

	if (!probe)
		probe = i2c_default_probe;

	for (i = 0; addr_list[i] != I2C_CLIENT_END; i++) {
		/* Check address validity */
		if (i2c_check_addr_validity(addr_list[i]) < 0) {
			dev_warn(&adap->dev, "Invalid 7-bit address "
				 "0x%02x\n", addr_list[i]);
			continue;
		}

		/* Check address availability */
		if (i2c_check_addr_busy(adap, addr_list[i])) {
			dev_dbg(&adap->dev, "Address 0x%02x already in "
				"use, not probing\n", addr_list[i]);
			continue;
		}

		/* Test address responsiveness */
		if (probe(adap, addr_list[i]))
			break;
	}

	if (addr_list[i] == I2C_CLIENT_END) {
		dev_dbg(&adap->dev, "Probing failed, no device found\n");
		return NULL;
	}

	info->addr = addr_list[i];
	return i2c_new_device(adap, info);
}
EXPORT_SYMBOL_GPL(i2c_new_probed_device);

struct i2c_adapter *i2c_get_adapter(int nr)
{
	struct i2c_adapter *adapter;

	mutex_lock(&core_lock);
	adapter = idr_find(&i2c_adapter_idr, nr);
	if (adapter && !try_module_get(adapter->owner))
		adapter = NULL;

	mutex_unlock(&core_lock);
	return adapter;
}
EXPORT_SYMBOL(i2c_get_adapter);

void i2c_put_adapter(struct i2c_adapter *adap)
{
	module_put(adap->owner);
}
EXPORT_SYMBOL(i2c_put_adapter);

/* The SMBus parts */

#define POLY    (0x1070U << 3)
static u8 crc8(u16 data)
{
	int i;

	for (i = 0; i < 8; i++) {
		if (data & 0x8000)
			data = data ^ POLY;
		data = data << 1;
	}
	return (u8)(data >> 8);
}

/* Incremental CRC8 over count bytes in the array pointed to by p */
static u8 i2c_smbus_pec(u8 crc, u8 *p, size_t count)
{
	int i;

	for (i = 0; i < count; i++)
		crc = crc8((crc ^ p[i]) << 8);
	return crc;
}

/* Assume a 7-bit address, which is reasonable for SMBus */
static u8 i2c_smbus_msg_pec(u8 pec, struct i2c_msg *msg)
{
	/* The address will be sent first */
	u8 addr = (msg->addr << 1) | !!(msg->flags & I2C_M_RD);
	pec = i2c_smbus_pec(pec, &addr, 1);

	/* The data buffer follows */
	return i2c_smbus_pec(pec, msg->buf, msg->len);
}

/* Used for write only transactions */
static inline void i2c_smbus_add_pec(struct i2c_msg *msg)
{
	msg->buf[msg->len] = i2c_smbus_msg_pec(0, msg);
	msg->len++;
}

/* Return <0 on CRC error
   If there was a write before this read (most cases) we need to take the
   partial CRC from the write part into account.
   Note that this function does modify the message (we need to decrease the
   message length to hide the CRC byte from the caller). */
static int i2c_smbus_check_pec(u8 cpec, struct i2c_msg *msg)
{
	u8 rpec = msg->buf[--msg->len];
	cpec = i2c_smbus_msg_pec(cpec, msg);

	if (rpec != cpec) {
		pr_debug("i2c-core: Bad PEC 0x%02x vs. 0x%02x\n",
			rpec, cpec);
		return -EBADMSG;
	}
	return 0;
}

/**
 * i2c_smbus_read_byte - SMBus "receive byte" protocol
 * @client: Handle to slave device
 *
 * This executes the SMBus "receive byte" protocol, returning negative errno
 * else the byte received from the device.
 */
s32 i2c_smbus_read_byte(const struct i2c_client *client)
{
	union i2c_smbus_data data;
	int status;

	status = i2c_smbus_xfer(client->adapter, client->addr, client->flags,
				I2C_SMBUS_READ, 0,
				I2C_SMBUS_BYTE, &data);
	return (status < 0) ? status : data.byte;
}
EXPORT_SYMBOL(i2c_smbus_read_byte);

/**
 * i2c_smbus_write_byte - SMBus "send byte" protocol
 * @client: Handle to slave device
 * @value: Byte to be sent
 *
 * This executes the SMBus "send byte" protocol, returning negative errno
 * else zero on success.
 */
s32 i2c_smbus_write_byte(const struct i2c_client *client, u8 value)
{
	return i2c_smbus_xfer(client->adapter, client->addr, client->flags,
	                      I2C_SMBUS_WRITE, value, I2C_SMBUS_BYTE, NULL);
}
EXPORT_SYMBOL(i2c_smbus_write_byte);

/**
 * i2c_smbus_read_byte_data - SMBus "read byte" protocol
 * @client: Handle to slave device
 * @command: Byte interpreted by slave
 *
 * This executes the SMBus "read byte" protocol, returning negative errno
 * else a data byte received from the device.
 */
s32 i2c_smbus_read_byte_data(const struct i2c_client *client, u8 command)
{
	union i2c_smbus_data data;
	int status;

	status = i2c_smbus_xfer(client->adapter, client->addr, client->flags,
				I2C_SMBUS_READ, command,
				I2C_SMBUS_BYTE_DATA, &data);
	return (status < 0) ? status : data.byte;
}
EXPORT_SYMBOL(i2c_smbus_read_byte_data);

/**
 * i2c_smbus_write_byte_data - SMBus "write byte" protocol
 * @client: Handle to slave device
 * @command: Byte interpreted by slave
 * @value: Byte being written
 *
 * This executes the SMBus "write byte" protocol, returning negative errno
 * else zero on success.
 */
s32 i2c_smbus_write_byte_data(const struct i2c_client *client, u8 command,
			      u8 value)
{
	union i2c_smbus_data data;
	data.byte = value;
	return i2c_smbus_xfer(client->adapter, client->addr, client->flags,
			      I2C_SMBUS_WRITE, command,
			      I2C_SMBUS_BYTE_DATA, &data);
}
EXPORT_SYMBOL(i2c_smbus_write_byte_data);

/**
 * i2c_smbus_read_word_data - SMBus "read word" protocol
 * @client: Handle to slave device
 * @command: Byte interpreted by slave
 *
 * This executes the SMBus "read word" protocol, returning negative errno
 * else a 16-bit unsigned "word" received from the device.
 */
s32 i2c_smbus_read_word_data(const struct i2c_client *client, u8 command)
{
	union i2c_smbus_data data;
	int status;

	status = i2c_smbus_xfer(client->adapter, client->addr, client->flags,
				I2C_SMBUS_READ, command,
				I2C_SMBUS_WORD_DATA, &data);
	return (status < 0) ? status : data.word;
}
EXPORT_SYMBOL(i2c_smbus_read_word_data);

/**
 * i2c_smbus_write_word_data - SMBus "write word" protocol
 * @client: Handle to slave device
 * @command: Byte interpreted by slave
 * @value: 16-bit "word" being written
 *
 * This executes the SMBus "write word" protocol, returning negative errno
 * else zero on success.
 */
s32 i2c_smbus_write_word_data(const struct i2c_client *client, u8 command,
			      u16 value)
{
	union i2c_smbus_data data;
	data.word = value;
	return i2c_smbus_xfer(client->adapter, client->addr, client->flags,
			      I2C_SMBUS_WRITE, command,
			      I2C_SMBUS_WORD_DATA, &data);
}
EXPORT_SYMBOL(i2c_smbus_write_word_data);

/**
 * i2c_smbus_process_call - SMBus "process call" protocol
 * @client: Handle to slave device
 * @command: Byte interpreted by slave
 * @value: 16-bit "word" being written
 *
 * This executes the SMBus "process call" protocol, returning negative errno
 * else a 16-bit unsigned "word" received from the device.
 */
s32 i2c_smbus_process_call(const struct i2c_client *client, u8 command,
			   u16 value)
{
	union i2c_smbus_data data;
	int status;
	data.word = value;

	status = i2c_smbus_xfer(client->adapter, client->addr, client->flags,
				I2C_SMBUS_WRITE, command,
				I2C_SMBUS_PROC_CALL, &data);
	return (status < 0) ? status : data.word;
}
EXPORT_SYMBOL(i2c_smbus_process_call);

/**
 * i2c_smbus_read_block_data - SMBus "block read" protocol
 * @client: Handle to slave device
 * @command: Byte interpreted by slave
 * @values: Byte array into which data will be read; big enough to hold
 *	the data returned by the slave.  SMBus allows at most 32 bytes.
 *
 * This executes the SMBus "block read" protocol, returning negative errno
 * else the number of data bytes in the slave's response.
 *
 * Note that using this function requires that the client's adapter support
 * the I2C_FUNC_SMBUS_READ_BLOCK_DATA functionality.  Not all adapter drivers
 * support this; its emulation through I2C messaging relies on a specific
 * mechanism (I2C_M_RECV_LEN) which may not be implemented.
 */
s32 i2c_smbus_read_block_data(const struct i2c_client *client, u8 command,
			      u8 *values)
{
	union i2c_smbus_data data;
	int status;

	status = i2c_smbus_xfer(client->adapter, client->addr, client->flags,
				I2C_SMBUS_READ, command,
				I2C_SMBUS_BLOCK_DATA, &data);
	if (status)
		return status;

	memcpy(values, &data.block[1], data.block[0]);
	return data.block[0];
}
EXPORT_SYMBOL(i2c_smbus_read_block_data);

/**
 * i2c_smbus_write_block_data - SMBus "block write" protocol
 * @client: Handle to slave device
 * @command: Byte interpreted by slave
 * @length: Size of data block; SMBus allows at most 32 bytes
 * @values: Byte array which will be written.
 *
 * This executes the SMBus "block write" protocol, returning negative errno
 * else zero on success.
 */
s32 i2c_smbus_write_block_data(const struct i2c_client *client, u8 command,
			       u8 length, const u8 *values)
{
	union i2c_smbus_data data;

	if (length > I2C_SMBUS_BLOCK_MAX)
		length = I2C_SMBUS_BLOCK_MAX;
	data.block[0] = length;
	memcpy(&data.block[1], values, length);
	return i2c_smbus_xfer(client->adapter, client->addr, client->flags,
			      I2C_SMBUS_WRITE, command,
			      I2C_SMBUS_BLOCK_DATA, &data);
}
EXPORT_SYMBOL(i2c_smbus_write_block_data);

/* Returns the number of read bytes */
s32 i2c_smbus_read_i2c_block_data(const struct i2c_client *client, u8 command,
				  u8 length, u8 *values)
{
	union i2c_smbus_data data;
	int status;

	if (length > I2C_SMBUS_BLOCK_MAX)
		length = I2C_SMBUS_BLOCK_MAX;
	data.block[0] = length;
	status = i2c_smbus_xfer(client->adapter, client->addr, client->flags,
				I2C_SMBUS_READ, command,
				I2C_SMBUS_I2C_BLOCK_DATA, &data);
	if (status < 0)
		return status;

	memcpy(values, &data.block[1], data.block[0]);
	return data.block[0];
}
EXPORT_SYMBOL(i2c_smbus_read_i2c_block_data);

s32 i2c_smbus_write_i2c_block_data(const struct i2c_client *client, u8 command,
				   u8 length, const u8 *values)
{
	union i2c_smbus_data data;

	if (length > I2C_SMBUS_BLOCK_MAX)
		length = I2C_SMBUS_BLOCK_MAX;
	data.block[0] = length;
	memcpy(data.block + 1, values, length);
	return i2c_smbus_xfer(client->adapter, client->addr, client->flags,
			      I2C_SMBUS_WRITE, command,
			      I2C_SMBUS_I2C_BLOCK_DATA, &data);
}
EXPORT_SYMBOL(i2c_smbus_write_i2c_block_data);

/* Simulate a SMBus command using the i2c protocol
   No checking of parameters is done!  */
static s32 i2c_smbus_xfer_emulated(struct i2c_adapter *adapter, u16 addr,
				   unsigned short flags,
				   char read_write, u8 command, int size,
				   union i2c_smbus_data *data)
{
	/* So we need to generate a series of msgs. In the case of writing, we
	  need to use only one message; when reading, we need two. We initialize
	  most things with sane defaults, to keep the code below somewhat
	  simpler. */
	unsigned char msgbuf0[I2C_SMBUS_BLOCK_MAX+3];
	unsigned char msgbuf1[I2C_SMBUS_BLOCK_MAX+2];
	int num = read_write == I2C_SMBUS_READ ? 2 : 1;
	struct i2c_msg msg[2] = { { addr, flags, 1, msgbuf0 },
	                          { addr, flags | I2C_M_RD, 0, msgbuf1 }
	                        };
	int i;
	u8 partial_pec = 0;
	int status;

	msgbuf0[0] = command;
	switch (size) {
	case I2C_SMBUS_QUICK:
		msg[0].len = 0;
		/* Special case: The read/write field is used as data */
		msg[0].flags = flags | (read_write == I2C_SMBUS_READ ?
					I2C_M_RD : 0);
		num = 1;
		break;
	case I2C_SMBUS_BYTE:
		if (read_write == I2C_SMBUS_READ) {
			/* Special case: only a read! */
			msg[0].flags = I2C_M_RD | flags;
			num = 1;
		}
		break;
	case I2C_SMBUS_BYTE_DATA:
		if (read_write == I2C_SMBUS_READ)
			msg[1].len = 1;
		else {
			msg[0].len = 2;
			msgbuf0[1] = data->byte;
		}
		break;
	case I2C_SMBUS_WORD_DATA:
		if (read_write == I2C_SMBUS_READ)
			msg[1].len = 2;
		else {
			msg[0].len = 3;
			msgbuf0[1] = data->word & 0xff;
			msgbuf0[2] = data->word >> 8;
		}
		break;
	case I2C_SMBUS_PROC_CALL:
		num = 2; /* Special case */
		read_write = I2C_SMBUS_READ;
		msg[0].len = 3;
		msg[1].len = 2;
		msgbuf0[1] = data->word & 0xff;
		msgbuf0[2] = data->word >> 8;
		break;
	case I2C_SMBUS_BLOCK_DATA:
		if (read_write == I2C_SMBUS_READ) {
			msg[1].flags |= I2C_M_RECV_LEN;
			msg[1].len = 1; /* block length will be added by
					   the underlying bus driver */
		} else {
			msg[0].len = data->block[0] + 2;
			if (msg[0].len > I2C_SMBUS_BLOCK_MAX + 2) {
				dev_err(&adapter->dev,
					"Invalid block write size %d\n",
					data->block[0]);
				return -EINVAL;
			}
			for (i = 1; i < msg[0].len; i++)
				msgbuf0[i] = data->block[i-1];
		}
		break;
	case I2C_SMBUS_BLOCK_PROC_CALL:
		num = 2; /* Another special case */
		read_write = I2C_SMBUS_READ;
		if (data->block[0] > I2C_SMBUS_BLOCK_MAX) {
			dev_err(&adapter->dev,
				"Invalid block write size %d\n",
				data->block[0]);
			return -EINVAL;
		}
		msg[0].len = data->block[0] + 2;
		for (i = 1; i < msg[0].len; i++)
			msgbuf0[i] = data->block[i-1];
		msg[1].flags |= I2C_M_RECV_LEN;
		msg[1].len = 1; /* block length will be added by
				   the underlying bus driver */
		break;
	case I2C_SMBUS_I2C_BLOCK_DATA:
		if (read_write == I2C_SMBUS_READ) {
			msg[1].len = data->block[0];
		} else {
			msg[0].len = data->block[0] + 1;
			if (msg[0].len > I2C_SMBUS_BLOCK_MAX + 1) {
				dev_err(&adapter->dev,
					"Invalid block write size %d\n",
					data->block[0]);
				return -EINVAL;
			}
			for (i = 1; i <= data->block[0]; i++)
				msgbuf0[i] = data->block[i];
		}
		break;
	default:
		dev_err(&adapter->dev, "Unsupported transaction %d\n", size);
		return -EOPNOTSUPP;
	}

	i = ((flags & I2C_CLIENT_PEC) && size != I2C_SMBUS_QUICK
				      && size != I2C_SMBUS_I2C_BLOCK_DATA);
	if (i) {
		/* Compute PEC if first message is a write */
		if (!(msg[0].flags & I2C_M_RD)) {
			if (num == 1) /* Write only */
				i2c_smbus_add_pec(&msg[0]);
			else /* Write followed by read */
				partial_pec = i2c_smbus_msg_pec(0, &msg[0]);
		}
		/* Ask for PEC if last message is a read */
		if (msg[num-1].flags & I2C_M_RD)
			msg[num-1].len++;
	}

	status = i2c_transfer(adapter, msg, num);
	if (status < 0)
		return status;

	/* Check PEC if last message is a read */
	if (i && (msg[num-1].flags & I2C_M_RD)) {
		status = i2c_smbus_check_pec(partial_pec, &msg[num-1]);
		if (status < 0)
			return status;
	}

	if (read_write == I2C_SMBUS_READ)
		switch (size) {
		case I2C_SMBUS_BYTE:
			data->byte = msgbuf0[0];
			break;
		case I2C_SMBUS_BYTE_DATA:
			data->byte = msgbuf1[0];
			break;
		case I2C_SMBUS_WORD_DATA:
		case I2C_SMBUS_PROC_CALL:
			data->word = msgbuf1[0] | (msgbuf1[1] << 8);
			break;
		case I2C_SMBUS_I2C_BLOCK_DATA:
			for (i = 0; i < data->block[0]; i++)
				data->block[i+1] = msgbuf1[i];
			break;
		case I2C_SMBUS_BLOCK_DATA:
		case I2C_SMBUS_BLOCK_PROC_CALL:
			for (i = 0; i < msgbuf1[0] + 1; i++)
				data->block[i] = msgbuf1[i];
			break;
		}
	return 0;
}

/**
 * i2c_smbus_xfer - execute SMBus protocol operations
 * @adapter: Handle to I2C bus
 * @addr: Address of SMBus slave on that bus
 * @flags: I2C_CLIENT_* flags (usually zero or I2C_CLIENT_PEC)
 * @read_write: I2C_SMBUS_READ or I2C_SMBUS_WRITE
 * @command: Byte interpreted by slave, for protocols which use such bytes
 * @protocol: SMBus protocol operation to execute, such as I2C_SMBUS_PROC_CALL
 * @data: Data to be read or written
 *
 * This executes an SMBus protocol operation, and returns a negative
 * errno code else zero on success.
 */
s32 i2c_smbus_xfer(struct i2c_adapter *adapter, u16 addr, unsigned short flags,
		   char read_write, u8 command, int protocol,
		   union i2c_smbus_data *data)
{
	unsigned long orig_jiffies;
	int try;
	s32 res;

	flags &= I2C_M_TEN | I2C_CLIENT_PEC;

	if (adapter->algo->smbus_xfer) {
		i2c_lock_adapter(adapter);

		/* Retry automatically on arbitration loss */
		orig_jiffies = jiffies;
		for (res = 0, try = 0; try <= adapter->retries; try++) {
			res = adapter->algo->smbus_xfer(adapter, addr, flags,
							read_write, command,
							protocol, data);
			if (res != -EAGAIN)
				break;
			if (time_after(jiffies,
				       orig_jiffies + adapter->timeout))
				break;
		}
		i2c_unlock_adapter(adapter);
	} else
		res = i2c_smbus_xfer_emulated(adapter, addr, flags, read_write,
					      command, protocol, data);

	return res;
}
EXPORT_SYMBOL(i2c_smbus_xfer);

MODULE_AUTHOR("Simon G. Vogl <simon@tk.uni-linz.ac.at>");
MODULE_DESCRIPTION("I2C-Bus main module");
MODULE_LICENSE("GPL");<|MERGE_RESOLUTION|>--- conflicted
+++ resolved
@@ -1478,33 +1478,9 @@
 	if (i2c_check_addr_busy(adapter, addr))
 		return 0;
 
-<<<<<<< HEAD
-	/* Make sure there is something at this address, unless forced */
-	if (kind < 0) {
-		if (addr == 0x73 && (adapter->class & I2C_CLASS_HWMON)) {
-			/* Special probe for FSC hwmon chips */
-			union i2c_smbus_data dummy;
-
-			if (i2c_smbus_xfer(adapter, addr, 0, I2C_SMBUS_READ, 0,
-					   I2C_SMBUS_BYTE_DATA, &dummy) < 0)
-				return 0;
-		} else {
-			if (i2c_smbus_xfer(adapter, addr, 0, I2C_SMBUS_WRITE, 0,
-					   I2C_SMBUS_QUICK, NULL) < 0)
-				return 0;
-
-			/* Prevent 24RF08 corruption */
-			if ((addr & ~0x0f) == 0x50)
-				i2c_smbus_xfer(adapter, addr, 0,
-					       I2C_SMBUS_WRITE, 0,
-					       I2C_SMBUS_QUICK, NULL);
-		}
-	}
-=======
 	/* Make sure there is something at this address */
 	if (!i2c_default_probe(adapter, addr))
 		return 0;
->>>>>>> 02f8c6ae
 
 	/* Finally call the custom detection function */
 	memset(&info, 0, sizeof(struct i2c_board_info));
