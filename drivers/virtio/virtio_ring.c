--- conflicted
+++ resolved
@@ -336,11 +336,7 @@
 	 * the read in the next get_buf call. */
 	if (!(vq->vring.avail->flags & VRING_AVAIL_F_NO_INTERRUPT)) {
 		vring_used_event(&vq->vring) = vq->last_used_idx;
-<<<<<<< HEAD
-		mb();
-=======
 		virtio_mb();
->>>>>>> 02f8c6ae
 	}
 
 	END_USE(vq);
@@ -369,11 +365,7 @@
 	 * entry. Always do both to keep code simple. */
 	vq->vring.avail->flags &= ~VRING_AVAIL_F_NO_INTERRUPT;
 	vring_used_event(&vq->vring) = vq->last_used_idx;
-<<<<<<< HEAD
-	mb();
-=======
 	virtio_mb();
->>>>>>> 02f8c6ae
 	if (unlikely(more_used(vq))) {
 		END_USE(vq);
 		return false;
@@ -437,31 +429,6 @@
 }
 EXPORT_SYMBOL_GPL(virtqueue_detach_unused_buf);
 
-void *vring_detach_unused_buf(struct virtqueue *_vq)
-{
-	struct vring_virtqueue *vq = to_vvq(_vq);
-	unsigned int i;
-	void *buf;
-
-	START_USE(vq);
-
-	for (i = 0; i < vq->vring.num; i++) {
-		if (!vq->data[i])
-			continue;
-		/* detach_buf clears data, so grab it now. */
-		buf = vq->data[i];
-		detach_buf(vq, i);
-		vq->vring.avail->idx--;
-		END_USE(vq);
-		return buf;
-	}
-	/* That should have freed everything. */
-	BUG_ON(vq->num_free != vq->vring.num);
-
-	END_USE(vq);
-	return NULL;
-}
-
 irqreturn_t vring_interrupt(int irq, void *_vq)
 {
 	struct vring_virtqueue *vq = to_vvq(_vq);
