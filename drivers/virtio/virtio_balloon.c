/* Virtio balloon implementation, inspired by Dor Loar and Marcelo
 * Tosatti's implementations.
 *
 *  Copyright 2008 Rusty Russell IBM Corporation
 *
 *  This program is free software; you can redistribute it and/or modify
 *  it under the terms of the GNU General Public License as published by
 *  the Free Software Foundation; either version 2 of the License, or
 *  (at your option) any later version.
 *
 *  This program is distributed in the hope that it will be useful,
 *  but WITHOUT ANY WARRANTY; without even the implied warranty of
 *  MERCHANTABILITY or FITNESS FOR A PARTICULAR PURPOSE.  See the
 *  GNU General Public License for more details.
 *
 *  You should have received a copy of the GNU General Public License
 *  along with this program; if not, write to the Free Software
 *  Foundation, Inc., 51 Franklin St, Fifth Floor, Boston, MA  02110-1301  USA
 */
//#define DEBUG
#include <linux/virtio.h>
#include <linux/virtio_balloon.h>
#include <linux/swap.h>
#include <linux/kthread.h>
#include <linux/freezer.h>
#include <linux/delay.h>
#include <linux/slab.h>

struct virtio_balloon
{
	struct virtio_device *vdev;
	struct virtqueue *inflate_vq, *deflate_vq, *stats_vq;

	/* Where the ballooning thread waits for config to change. */
	wait_queue_head_t config_change;

	/* The thread servicing the balloon. */
	struct task_struct *thread;

	/* Waiting for host to ack the pages we released. */
	struct completion acked;

	/* The pages we've told the Host we're not using. */
	unsigned int num_pages;
	struct list_head pages;

	/* The array of pfns we tell the Host about. */
	unsigned int num_pfns;
	u32 pfns[256];

	/* Memory statistics */
	int need_stats_update;
	struct virtio_balloon_stat stats[VIRTIO_BALLOON_S_NR];
};

static struct virtio_device_id id_table[] = {
	{ VIRTIO_ID_BALLOON, VIRTIO_DEV_ANY_ID },
	{ 0 },
};

static u32 page_to_balloon_pfn(struct page *page)
{
	unsigned long pfn = page_to_pfn(page);

	BUILD_BUG_ON(PAGE_SHIFT < VIRTIO_BALLOON_PFN_SHIFT);
	/* Convert pfn from Linux page size to balloon page size. */
	return pfn >> (PAGE_SHIFT - VIRTIO_BALLOON_PFN_SHIFT);
}

static void balloon_ack(struct virtqueue *vq)
{
	struct virtio_balloon *vb;
	unsigned int len;

	vb = virtqueue_get_buf(vq, &len);
	if (vb)
		complete(&vb->acked);
}

static void tell_host(struct virtio_balloon *vb, struct virtqueue *vq)
{
	struct scatterlist sg;

	sg_init_one(&sg, vb->pfns, sizeof(vb->pfns[0]) * vb->num_pfns);

	init_completion(&vb->acked);

	/* We should always be able to add one buffer to an empty queue. */
	if (virtqueue_add_buf(vq, &sg, 1, 0, vb) < 0)
		BUG();
	virtqueue_kick(vq);

	/* When host has read buffer, this completes via balloon_ack */
	wait_for_completion(&vb->acked);
}

static void fill_balloon(struct virtio_balloon *vb, size_t num)
{
	/* We can only do one array worth at a time. */
	num = min(num, ARRAY_SIZE(vb->pfns));

	for (vb->num_pfns = 0; vb->num_pfns < num; vb->num_pfns++) {
		struct page *page = alloc_page(GFP_HIGHUSER | __GFP_NORETRY |
					__GFP_NOMEMALLOC | __GFP_NOWARN);
		if (!page) {
			if (printk_ratelimit())
				dev_printk(KERN_INFO, &vb->vdev->dev,
					   "Out of puff! Can't get %zu pages\n",
					   num);
			/* Sleep for at least 1/5 of a second before retry. */
			msleep(200);
			break;
		}
		vb->pfns[vb->num_pfns] = page_to_balloon_pfn(page);
		totalram_pages--;
		vb->num_pages++;
		list_add(&page->lru, &vb->pages);
	}

	/* Didn't get any?  Oh well. */
	if (vb->num_pfns == 0)
		return;

	tell_host(vb, vb->inflate_vq);
}

static void release_pages_by_pfn(const u32 pfns[], unsigned int num)
{
	unsigned int i;

	for (i = 0; i < num; i++) {
		__free_page(pfn_to_page(pfns[i]));
		totalram_pages++;
	}
}

static void leak_balloon(struct virtio_balloon *vb, size_t num)
{
	struct page *page;

	/* We can only do one array worth at a time. */
	num = min(num, ARRAY_SIZE(vb->pfns));

	for (vb->num_pfns = 0; vb->num_pfns < num; vb->num_pfns++) {
		page = list_first_entry(&vb->pages, struct page, lru);
		list_del(&page->lru);
		vb->pfns[vb->num_pfns] = page_to_balloon_pfn(page);
		vb->num_pages--;
	}


	/*
	 * Note that if
	 * virtio_has_feature(vdev, VIRTIO_BALLOON_F_MUST_TELL_HOST);
	 * is true, we *have* to do it in this order
	 */
	tell_host(vb, vb->deflate_vq);
	release_pages_by_pfn(vb->pfns, vb->num_pfns);
}

static inline void update_stat(struct virtio_balloon *vb, int idx,
			       u16 tag, u64 val)
{
	BUG_ON(idx >= VIRTIO_BALLOON_S_NR);
	vb->stats[idx].tag = tag;
	vb->stats[idx].val = val;
}

#define pages_to_bytes(x) ((u64)(x) << PAGE_SHIFT)

static void update_balloon_stats(struct virtio_balloon *vb)
{
	unsigned long events[NR_VM_EVENT_ITEMS];
	struct sysinfo i;
	int idx = 0;

	all_vm_events(events);
	si_meminfo(&i);

	update_stat(vb, idx++, VIRTIO_BALLOON_S_SWAP_IN,
				pages_to_bytes(events[PSWPIN]));
	update_stat(vb, idx++, VIRTIO_BALLOON_S_SWAP_OUT,
				pages_to_bytes(events[PSWPOUT]));
	update_stat(vb, idx++, VIRTIO_BALLOON_S_MAJFLT, events[PGMAJFAULT]);
	update_stat(vb, idx++, VIRTIO_BALLOON_S_MINFLT, events[PGFAULT]);
	update_stat(vb, idx++, VIRTIO_BALLOON_S_MEMFREE,
				pages_to_bytes(i.freeram));
	update_stat(vb, idx++, VIRTIO_BALLOON_S_MEMTOT,
				pages_to_bytes(i.totalram));
}

/*
 * While most virtqueues communicate guest-initiated requests to the hypervisor,
 * the stats queue operates in reverse.  The driver initializes the virtqueue
 * with a single buffer.  From that point forward, all conversations consist of
 * a hypervisor request (a call to this function) which directs us to refill
 * the virtqueue with a fresh stats buffer.  Since stats collection can sleep,
 * we notify our kthread which does the actual work via stats_handle_request().
 */
static void stats_request(struct virtqueue *vq)
{
	struct virtio_balloon *vb;
	unsigned int len;

	vb = virtqueue_get_buf(vq, &len);
	if (!vb)
		return;
	vb->need_stats_update = 1;
	wake_up(&vb->config_change);
}

static void stats_handle_request(struct virtio_balloon *vb)
{
	struct virtqueue *vq;
	struct scatterlist sg;

	vb->need_stats_update = 0;
	update_balloon_stats(vb);

	vq = vb->stats_vq;
	sg_init_one(&sg, vb->stats, sizeof(vb->stats));
	if (virtqueue_add_buf(vq, &sg, 1, 0, vb) < 0)
		BUG();
	virtqueue_kick(vq);
}

static void virtballoon_changed(struct virtio_device *vdev)
{
	struct virtio_balloon *vb = vdev->priv;

	wake_up(&vb->config_change);
}

static inline s64 towards_target(struct virtio_balloon *vb)
{
	u32 v;
	vb->vdev->config->get(vb->vdev,
			      offsetof(struct virtio_balloon_config, num_pages),
			      &v, sizeof(v));
	return (s64)v - vb->num_pages;
}

static void update_balloon_size(struct virtio_balloon *vb)
{
	__le32 actual = cpu_to_le32(vb->num_pages);

	vb->vdev->config->set(vb->vdev,
			      offsetof(struct virtio_balloon_config, actual),
			      &actual, sizeof(actual));
}

static int balloon(void *_vballoon)
{
	struct virtio_balloon *vb = _vballoon;

	set_freezable();
	while (!kthread_should_stop()) {
		s64 diff;

		try_to_freeze();
		wait_event_interruptible(vb->config_change,
					 (diff = towards_target(vb)) != 0
					 || vb->need_stats_update
					 || kthread_should_stop()
					 || freezing(current));
		if (vb->need_stats_update)
			stats_handle_request(vb);
		if (diff > 0)
			fill_balloon(vb, diff);
		else if (diff < 0)
			leak_balloon(vb, -diff);
		update_balloon_size(vb);
	}
	return 0;
}

static int virtballoon_probe(struct virtio_device *vdev)
{
	struct virtio_balloon *vb;
	struct virtqueue *vqs[3];
	vq_callback_t *callbacks[] = { balloon_ack, balloon_ack, stats_request };
	const char *names[] = { "inflate", "deflate", "stats" };
	int err, nvqs;

	vdev->priv = vb = kmalloc(sizeof(*vb), GFP_KERNEL);
	if (!vb) {
		err = -ENOMEM;
		goto out;
	}

	INIT_LIST_HEAD(&vb->pages);
	vb->num_pages = 0;
	init_waitqueue_head(&vb->config_change);
	vb->vdev = vdev;
	vb->need_stats_update = 0;

	/* We expect two virtqueues: inflate and deflate,
	 * and optionally stat. */
	nvqs = virtio_has_feature(vb->vdev, VIRTIO_BALLOON_F_STATS_VQ) ? 3 : 2;
	err = vdev->config->find_vqs(vdev, nvqs, vqs, callbacks, names);
	if (err)
		goto out_free_vb;

	vb->inflate_vq = vqs[0];
	vb->deflate_vq = vqs[1];
	if (virtio_has_feature(vb->vdev, VIRTIO_BALLOON_F_STATS_VQ)) {
		struct scatterlist sg;
		vb->stats_vq = vqs[2];

		/*
		 * Prime this virtqueue with one buffer so the hypervisor can
		 * use it to signal us later.
		 */
		sg_init_one(&sg, vb->stats, sizeof vb->stats);
		if (virtqueue_add_buf(vb->stats_vq, &sg, 1, 0, vb) < 0)
			BUG();
		virtqueue_kick(vb->stats_vq);
	}

	vb->thread = kthread_run(balloon, vb, "vballoon");
	if (IS_ERR(vb->thread)) {
		err = PTR_ERR(vb->thread);
		goto out_del_vqs;
	}

	return 0;

out_del_vqs:
	vdev->config->del_vqs(vdev);
out_free_vb:
	kfree(vb);
out:
	return err;
}

static void __devexit virtballoon_remove(struct virtio_device *vdev)
{
	struct virtio_balloon *vb = vdev->priv;

	kthread_stop(vb->thread);

	/* There might be pages left in the balloon: free them. */
	while (vb->num_pages)
		leak_balloon(vb, vb->num_pages);

	/* Now we reset the device so we can clean up the queues. */
	vdev->config->reset(vdev);

	vdev->config->del_vqs(vdev);
	kfree(vb);
}

static unsigned int features[] = {
	VIRTIO_BALLOON_F_MUST_TELL_HOST,
	VIRTIO_BALLOON_F_STATS_VQ,
};

<<<<<<< HEAD
static struct virtio_driver __refdata virtio_balloon = {
=======
static struct virtio_driver virtio_balloon_driver = {
>>>>>>> 02f8c6ae
	.feature_table = features,
	.feature_table_size = ARRAY_SIZE(features),
	.driver.name =	KBUILD_MODNAME,
	.driver.owner =	THIS_MODULE,
	.id_table =	id_table,
	.probe =	virtballoon_probe,
	.remove =	__devexit_p(virtballoon_remove),
	.config_changed = virtballoon_changed,
};

static int __init init(void)
{
	return register_virtio_driver(&virtio_balloon_driver);
}

static void __exit fini(void)
{
	unregister_virtio_driver(&virtio_balloon_driver);
}
module_init(init);
module_exit(fini);

MODULE_DEVICE_TABLE(virtio, id_table);
MODULE_DESCRIPTION("Virtio balloon driver");
MODULE_LICENSE("GPL");<|MERGE_RESOLUTION|>--- conflicted
+++ resolved
@@ -355,11 +355,7 @@
 	VIRTIO_BALLOON_F_STATS_VQ,
 };
 
-<<<<<<< HEAD
-static struct virtio_driver __refdata virtio_balloon = {
-=======
-static struct virtio_driver virtio_balloon_driver = {
->>>>>>> 02f8c6ae
+static struct virtio_driver __refdata virtio_balloon_driver = {
 	.feature_table = features,
 	.feature_table_size = ARRAY_SIZE(features),
 	.driver.name =	KBUILD_MODNAME,
