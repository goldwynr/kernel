--- conflicted
+++ resolved
@@ -3042,10 +3042,7 @@
 	.compat_ioctl	= pkt_ctl_compat_ioctl,
 #endif
 	.owner		= THIS_MODULE,
-<<<<<<< HEAD
-=======
 	.llseek		= no_llseek,
->>>>>>> 02f8c6ae
 };
 
 static struct miscdevice pkt_misc = {
