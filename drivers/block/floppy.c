--- conflicted
+++ resolved
@@ -146,9 +146,7 @@
 
 #undef  FLOPPY_SILENT_DCL_CLEAR
 
-#ifndef CONFIG_XEN
 #define REALLY_SLOW_IO
-#endif
 
 #define DEBUGT 2
 
@@ -260,13 +258,8 @@
 #include <linux/completion.h>
 
 static struct request *current_req;
-<<<<<<< HEAD
-static struct request_queue *floppy_queue;
-static void do_fd_request(struct request_queue *q);
-=======
 static void do_fd_request(struct request_queue *q);
 static int set_next_request(void);
->>>>>>> 02f8c6ae
 
 #ifndef fd_get_dma_residue
 #define fd_get_dma_residue() get_dma_residue(FLOPPY_DMA)
@@ -307,7 +300,6 @@
 #define FDC(x)		(((x) & 0x04) >> 2)	/* fdc of drive */
 	/* reverse mapping from unit and fdc to drive */
 #define REVDRIVE(fdc, unit) ((unit) + ((fdc) << 2))
-<<<<<<< HEAD
 
 #define DP	(&drive_params[current_drive])
 #define DRS	(&drive_state[current_drive])
@@ -319,19 +311,6 @@
 #define UDRWE	(&write_errors[drive])
 #define UFDCS	(&fdc_state[FDC(drive)])
 
-=======
-
-#define DP	(&drive_params[current_drive])
-#define DRS	(&drive_state[current_drive])
-#define DRWE	(&write_errors[current_drive])
-#define FDCS	(&fdc_state[fdc])
-
-#define UDP	(&drive_params[drive])
-#define UDRS	(&drive_state[drive])
-#define UDRWE	(&write_errors[drive])
-#define UFDCS	(&fdc_state[FDC(drive)])
-
->>>>>>> 02f8c6ae
 #define PH_HEAD(floppy, head) (((((floppy)->stretch & 2) >> 1) ^ head) << 2)
 #define STRETCH(floppy)	((floppy)->stretch & FD_STRETCH)
 
@@ -2874,14 +2853,6 @@
 
 do_request:
 	if (!current_req) {
-<<<<<<< HEAD
-		struct request *req;
-
-		spin_lock_irq(floppy_queue->queue_lock);
-		req = blk_fetch_request(floppy_queue);
-		spin_unlock_irq(floppy_queue->queue_lock);
-		if (!req) {
-=======
 		int pending;
 
 		spin_lock_irq(&floppy_lock);
@@ -2889,15 +2860,10 @@
 		spin_unlock_irq(&floppy_lock);
 
 		if (!pending) {
->>>>>>> 02f8c6ae
 			do_floppy = NULL;
 			unlock_fdc();
 			return;
 		}
-<<<<<<< HEAD
-		current_req = req;
-=======
->>>>>>> 02f8c6ae
 	}
 	drive = (long)current_req->rq_disk->private_data;
 	set_fdc(drive);
@@ -3486,7 +3452,6 @@
 		if (ret)
 			return ret;
 	}
-<<<<<<< HEAD
 
 	switch (cmd) {
 	case FDEJECT:
@@ -3612,132 +3577,6 @@
 		return fd_copyout((void __user *)param, outparam, size);
 
 	return 0;
-=======
-
-	switch (cmd) {
-	case FDEJECT:
-		if (UDRS->fd_ref != 1)
-			/* somebody else has this drive open */
-			return -EBUSY;
-		if (lock_fdc(drive, true))
-			return -EINTR;
-
-		/* do the actual eject. Fails on
-		 * non-Sparc architectures */
-		ret = fd_eject(UNIT(drive));
-
-		set_bit(FD_DISK_CHANGED_BIT, &UDRS->flags);
-		set_bit(FD_VERIFY_BIT, &UDRS->flags);
-		process_fd_request();
-		return ret;
-	case FDCLRPRM:
-		if (lock_fdc(drive, true))
-			return -EINTR;
-		current_type[drive] = NULL;
-		floppy_sizes[drive] = MAX_DISK_SIZE << 1;
-		UDRS->keep_data = 0;
-		return invalidate_drive(bdev);
-	case FDSETPRM:
-	case FDDEFPRM:
-		return set_geometry(cmd, &inparam.g, drive, type, bdev);
-	case FDGETPRM:
-		ret = get_floppy_geometry(drive, type,
-					  (struct floppy_struct **)&outparam);
-		if (ret)
-			return ret;
-		break;
-	case FDMSGON:
-		UDP->flags |= FTD_MSG;
-		return 0;
-	case FDMSGOFF:
-		UDP->flags &= ~FTD_MSG;
-		return 0;
-	case FDFMTBEG:
-		if (lock_fdc(drive, true))
-			return -EINTR;
-		if (poll_drive(true, FD_RAW_NEED_DISK) == -EINTR)
-			return -EINTR;
-		ret = UDRS->flags;
-		process_fd_request();
-		if (ret & FD_VERIFY)
-			return -ENODEV;
-		if (!(ret & FD_DISK_WRITABLE))
-			return -EROFS;
-		return 0;
-	case FDFMTTRK:
-		if (UDRS->fd_ref != 1)
-			return -EBUSY;
-		return do_format(drive, &inparam.f);
-	case FDFMTEND:
-	case FDFLUSH:
-		if (lock_fdc(drive, true))
-			return -EINTR;
-		return invalidate_drive(bdev);
-	case FDSETEMSGTRESH:
-		UDP->max_errors.reporting = (unsigned short)(param & 0x0f);
-		return 0;
-	case FDGETMAXERRS:
-		outparam = &UDP->max_errors;
-		break;
-	case FDSETMAXERRS:
-		UDP->max_errors = inparam.max_errors;
-		break;
-	case FDGETDRVTYP:
-		outparam = drive_name(type, drive);
-		SUPBOUND(size, strlen((const char *)outparam) + 1);
-		break;
-	case FDSETDRVPRM:
-		*UDP = inparam.dp;
-		break;
-	case FDGETDRVPRM:
-		outparam = UDP;
-		break;
-	case FDPOLLDRVSTAT:
-		if (lock_fdc(drive, true))
-			return -EINTR;
-		if (poll_drive(true, FD_RAW_NEED_DISK) == -EINTR)
-			return -EINTR;
-		process_fd_request();
-		/* fall through */
-	case FDGETDRVSTAT:
-		outparam = UDRS;
-		break;
-	case FDRESET:
-		return user_reset_fdc(drive, (int)param, true);
-	case FDGETFDCSTAT:
-		outparam = UFDCS;
-		break;
-	case FDWERRORCLR:
-		memset(UDRWE, 0, sizeof(*UDRWE));
-		return 0;
-	case FDWERRORGET:
-		outparam = UDRWE;
-		break;
-	case FDRAWCMD:
-		if (type)
-			return -EINVAL;
-		if (lock_fdc(drive, true))
-			return -EINTR;
-		set_floppy(drive);
-		i = raw_cmd_ioctl(cmd, (void __user *)param);
-		if (i == -EINTR)
-			return -EINTR;
-		process_fd_request();
-		return i;
-	case FDTWADDLE:
-		if (lock_fdc(drive, true))
-			return -EINTR;
-		twaddle();
-		process_fd_request();
-		return 0;
-	default:
-		return -EINVAL;
-	}
-
-	if (_IOC_DIR(cmd) & _IOC_READ)
-		return fd_copyout((void __user *)param, outparam, size);
-
-	return 0;
 }
 
 static int fd_ioctl(struct block_device *bdev, fmode_t mode,
@@ -3750,7 +3589,6 @@
 	mutex_unlock(&floppy_mutex);
 
 	return ret;
->>>>>>> 02f8c6ae
 }
 
 static void __init config_types(void)
@@ -3940,11 +3778,7 @@
 
 	if (test_bit(FD_DISK_CHANGED_BIT, &UDRS->flags) ||
 	    test_bit(FD_VERIFY_BIT, &UDRS->flags))
-<<<<<<< HEAD
-		return 1;
-=======
 		return DISK_EVENT_MEDIA_CHANGE;
->>>>>>> 02f8c6ae
 
 	if (time_after(jiffies, UDRS->last_checked + UDP->checkfreq)) {
 		lock_fdc(drive, false);
@@ -4025,12 +3859,8 @@
 
 	if (test_bit(FD_DISK_CHANGED_BIT, &UDRS->flags) ||
 	    test_bit(FD_VERIFY_BIT, &UDRS->flags) ||
-<<<<<<< HEAD
-	    test_bit(drive, &fake_change) || NO_GEOM) {
-=======
 	    test_bit(drive, &fake_change) ||
 	    drive_no_geom(drive)) {
->>>>>>> 02f8c6ae
 		if (WARN(atomic_read(&usage_count) == 0,
 			 "VFS: revalidate called on non-open device.\n"))
 			return -EFAULT;
@@ -4038,11 +3868,7 @@
 		lock_fdc(drive, false);
 		cf = (test_bit(FD_DISK_CHANGED_BIT, &UDRS->flags) ||
 		      test_bit(FD_VERIFY_BIT, &UDRS->flags));
-<<<<<<< HEAD
-		if (!(cf || test_bit(drive, &fake_change) || NO_GEOM)) {
-=======
 		if (!(cf || test_bit(drive, &fake_change) || drive_no_geom(drive))) {
->>>>>>> 02f8c6ae
 			process_fd_request();	/*already done by another thread */
 			return 0;
 		}
@@ -4395,16 +4221,6 @@
 	if (err)
 		goto out_unreg_blkdev;
 
-<<<<<<< HEAD
-	floppy_queue = blk_init_queue(do_fd_request, &floppy_lock);
-	if (!floppy_queue) {
-		err = -ENOMEM;
-		goto out_unreg_driver;
-	}
-	blk_queue_max_hw_sectors(floppy_queue, 64);
-
-=======
->>>>>>> 02f8c6ae
 	blk_register_region(MKDEV(FLOPPY_MAJOR, 0), 256, THIS_MODULE,
 			    floppy_find, NULL, NULL);
 
@@ -4542,11 +4358,7 @@
 out_unreg_platform_dev:
 	platform_device_unregister(&floppy_device[drive]);
 out_flush_work:
-<<<<<<< HEAD
-	flush_scheduled_work();
-=======
 	flush_work_sync(&floppy_work);
->>>>>>> 02f8c6ae
 	if (atomic_read(&usage_count))
 		floppy_release_irq_and_dma();
 out_unreg_region:
