--- conflicted
+++ resolved
@@ -77,12 +77,9 @@
 			vbr->req->sense_len = vbr->in_hdr.sense_len;
 			vbr->req->errors = vbr->in_hdr.errors;
 			break;
-<<<<<<< HEAD
-=======
 		case REQ_TYPE_SPECIAL:
 			vbr->req->errors = (error != 0);
 			break;
->>>>>>> 02f8c6ae
 		default:
 			break;
 		}
@@ -125,14 +122,11 @@
 			vbr->out_hdr.sector = 0;
 			vbr->out_hdr.ioprio = req_get_ioprio(vbr->req);
 			break;
-<<<<<<< HEAD
-=======
 		case REQ_TYPE_SPECIAL:
 			vbr->out_hdr.type = VIRTIO_BLK_T_GET_ID;
 			vbr->out_hdr.sector = 0;
 			vbr->out_hdr.ioprio = req_get_ioprio(vbr->req);
 			break;
->>>>>>> 02f8c6ae
 		default:
 			/* We don't put anything else in the queue. */
 			BUG();
@@ -153,11 +147,7 @@
 	num = blk_rq_map_sg(q, vbr->req, vblk->sg + out);
 
 	if (vbr->req->cmd_type == REQ_TYPE_BLOCK_PC) {
-<<<<<<< HEAD
-		sg_set_buf(&vblk->sg[num + out + in++], vbr->req->sense, 96);
-=======
 		sg_set_buf(&vblk->sg[num + out + in++], vbr->req->sense, SCSI_SENSE_BUFFERSIZE);
->>>>>>> 02f8c6ae
 		sg_set_buf(&vblk->sg[num + out + in++], &vbr->in_hdr,
 			   sizeof(vbr->in_hdr));
 	}
@@ -207,8 +197,6 @@
 		virtqueue_kick(vblk->vq);
 }
 
-<<<<<<< HEAD
-=======
 /* return id (s/n) string for *disk to *id_str
  */
 static int virtblk_get_id(struct gendisk *disk, char *id_str)
@@ -236,7 +224,6 @@
 	return err;
 }
 
->>>>>>> 02f8c6ae
 static int virtblk_ioctl(struct block_device *bdev, fmode_t mode,
 			     unsigned int cmd, unsigned long data)
 {
