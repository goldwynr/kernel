/* -*- linux-c -*-
 * viodasd.c
 *  Authors: Dave Boutcher <boutcher@us.ibm.com>
 *           Ryan Arnold <ryanarn@us.ibm.com>
 *           Colin Devilbiss <devilbis@us.ibm.com>
 *           Stephen Rothwell
 *
 * (C) Copyright 2000-2004 IBM Corporation
 *
 * This program is free software; you can redistribute it and/or
 * modify it under the terms of the GNU General Public License as
 * published by the Free Software Foundation; either version 2 of the
 * License, or (at your option) any later version.
 *
 * This program is distributed in the hope that it will be useful,
 * but WITHOUT ANY WARRANTY; without even the implied warranty of
 * MERCHANTABILITY or FITNESS FOR A PARTICULAR PURPOSE.  See the
 * GNU General Public License for more details.
 *
 * You should have received a copy of the GNU General Public License
 * along with this program; if not, write to the Free Software
 * Foundation, Inc., 59 Temple Place, Suite 330, Boston, MA 02111-1307 USA
 *
 * This routine provides access to disk space (termed "DASD" in historical
 * IBM terms) owned and managed by an OS/400 partition running on the
 * same box as this Linux partition.
 *
 * All disk operations are performed by sending messages back and forth to
 * the OS/400 partition.
 */

#define pr_fmt(fmt) "viod: " fmt

#include <linux/major.h>
#include <linux/fs.h>
#include <linux/module.h>
#include <linux/kernel.h>
#include <linux/blkdev.h>
#include <linux/genhd.h>
#include <linux/hdreg.h>
#include <linux/errno.h>
#include <linux/init.h>
#include <linux/string.h>
#include <linux/mutex.h>
#include <linux/dma-mapping.h>
#include <linux/completion.h>
#include <linux/device.h>
#include <linux/scatterlist.h>

#include <asm/uaccess.h>
#include <asm/vio.h>
#include <asm/iseries/hv_types.h>
#include <asm/iseries/hv_lp_event.h>
#include <asm/iseries/hv_lp_config.h>
#include <asm/iseries/vio.h>
#include <asm/firmware.h>

MODULE_DESCRIPTION("iSeries Virtual DASD");
MODULE_AUTHOR("Dave Boutcher");
MODULE_LICENSE("GPL");

/*
 * We only support 7 partitions per physical disk....so with minor
 * numbers 0-255 we get a maximum of 32 disks.
 */
#define VIOD_GENHD_NAME		"iseries/vd"

#define VIOD_VERS		"1.64"

enum {
	PARTITION_SHIFT = 3,
	MAX_DISKNO = HVMAXARCHITECTEDVIRTUALDISKS,
	MAX_DISK_NAME = FIELD_SIZEOF(struct gendisk, disk_name)
};

static DEFINE_MUTEX(viodasd_mutex);
static DEFINE_SPINLOCK(viodasd_spinlock);

#define VIOMAXREQ		16

#define DEVICE_NO(cell)	((struct viodasd_device *)(cell) - &viodasd_devices[0])

struct viodasd_waitevent {
	struct completion	com;
	int			rc;
	u16			sub_result;
	int			max_disk;	/* open */
};

static const struct vio_error_entry viodasd_err_table[] = {
	{ 0x0201, EINVAL, "Invalid Range" },
	{ 0x0202, EINVAL, "Invalid Token" },
	{ 0x0203, EIO, "DMA Error" },
	{ 0x0204, EIO, "Use Error" },
	{ 0x0205, EIO, "Release Error" },
	{ 0x0206, EINVAL, "Invalid Disk" },
	{ 0x0207, EBUSY, "Can't Lock" },
	{ 0x0208, EIO, "Already Locked" },
	{ 0x0209, EIO, "Already Unlocked" },
	{ 0x020A, EIO, "Invalid Arg" },
	{ 0x020B, EIO, "Bad IFS File" },
	{ 0x020C, EROFS, "Read Only Device" },
	{ 0x02FF, EIO, "Internal Error" },
	{ 0x0000, 0, NULL },
};

/*
 * Figure out the biggest I/O request (in sectors) we can accept
 */
#define VIODASD_MAXSECTORS (4096 / 512 * VIOMAXBLOCKDMA)

/*
 * Number of disk I/O requests we've sent to OS/400
 */
static int num_req_outstanding;

/*
 * This is our internal structure for keeping track of disk devices
 */
struct viodasd_device {
	u16		cylinders;
	u16		tracks;
	u16		sectors;
	u16		bytes_per_sector;
	u64		size;
	int		read_only;
	spinlock_t	q_lock;
	struct gendisk	*disk;
	struct device	*dev;
} viodasd_devices[MAX_DISKNO];

/*
 * External open entry point.
 */
static int viodasd_open(struct block_device *bdev, fmode_t mode)
{
	struct viodasd_device *d = bdev->bd_disk->private_data;
	HvLpEvent_Rc hvrc;
	struct viodasd_waitevent we;
	u16 flags = 0;

	if (d->read_only) {
		if (mode & FMODE_WRITE)
			return -EROFS;
		flags = vioblockflags_ro;
	}

	init_completion(&we.com);

	/* Send the open event to OS/400 */
	hvrc = HvCallEvent_signalLpEventFast(viopath_hostLp,
			HvLpEvent_Type_VirtualIo,
			viomajorsubtype_blockio | vioblockopen,
			HvLpEvent_AckInd_DoAck, HvLpEvent_AckType_ImmediateAck,
			viopath_sourceinst(viopath_hostLp),
			viopath_targetinst(viopath_hostLp),
			(u64)(unsigned long)&we, VIOVERSION << 16,
			((u64)DEVICE_NO(d) << 48) | ((u64)flags << 32),
			0, 0, 0);
	if (hvrc != 0) {
		pr_warning("HV open failed %d\n", (int)hvrc);
		return -EIO;
	}

	wait_for_completion(&we.com);

	/* Check the return code */
	if (we.rc != 0) {
		const struct vio_error_entry *err =
			vio_lookup_rc(viodasd_err_table, we.sub_result);

		pr_warning("bad rc opening disk: %d:0x%04x (%s)\n",
			   (int)we.rc, we.sub_result, err->msg);
		return -EIO;
	}

	return 0;
}

static int viodasd_unlocked_open(struct block_device *bdev, fmode_t mode)
{
	int ret;

	mutex_lock(&viodasd_mutex);
	ret = viodasd_open(bdev, mode);
	mutex_unlock(&viodasd_mutex);

	return ret;
}


/*
 * External release entry point.
 */
static int viodasd_release(struct gendisk *disk, fmode_t mode)
{
	struct viodasd_device *d = disk->private_data;
	HvLpEvent_Rc hvrc;

	mutex_lock(&viodasd_mutex);
	/* Send the event to OS/400.  We DON'T expect a response */
	hvrc = HvCallEvent_signalLpEventFast(viopath_hostLp,
			HvLpEvent_Type_VirtualIo,
			viomajorsubtype_blockio | vioblockclose,
			HvLpEvent_AckInd_NoAck, HvLpEvent_AckType_ImmediateAck,
			viopath_sourceinst(viopath_hostLp),
			viopath_targetinst(viopath_hostLp),
			0, VIOVERSION << 16,
			((u64)DEVICE_NO(d) << 48) /* | ((u64)flags << 32) */,
			0, 0, 0);
	if (hvrc != 0)
		pr_warning("HV close call failed %d\n", (int)hvrc);
<<<<<<< HEAD
=======

	mutex_unlock(&viodasd_mutex);

>>>>>>> 02f8c6ae
	return 0;
}


/* External ioctl entry point.
 */
static int viodasd_getgeo(struct block_device *bdev, struct hd_geometry *geo)
{
	struct gendisk *disk = bdev->bd_disk;
	struct viodasd_device *d = disk->private_data;

	geo->sectors = d->sectors ? d->sectors : 32;
	geo->heads = d->tracks ? d->tracks  : 64;
	geo->cylinders = d->cylinders ? d->cylinders :
		get_capacity(disk) / (geo->sectors * geo->heads);

	return 0;
}

/*
 * Our file operations table
 */
static const struct block_device_operations viodasd_fops = {
	.owner = THIS_MODULE,
	.open = viodasd_unlocked_open,
	.release = viodasd_release,
	.getgeo = viodasd_getgeo,
};

/*
 * End a request
 */
static void viodasd_end_request(struct request *req, int error,
		int num_sectors)
{
	__blk_end_request(req, error, num_sectors << 9);
}

/*
 * Send an actual I/O request to OS/400
 */
static int send_request(struct request *req)
{
	u64 start;
	int direction;
	int nsg;
	u16 viocmd;
	HvLpEvent_Rc hvrc;
	struct vioblocklpevent *bevent;
	struct HvLpEvent *hev;
	struct scatterlist sg[VIOMAXBLOCKDMA];
	int sgindex;
	struct viodasd_device *d;
	unsigned long flags;

	start = (u64)blk_rq_pos(req) << 9;

	if (rq_data_dir(req) == READ) {
		direction = DMA_FROM_DEVICE;
		viocmd = viomajorsubtype_blockio | vioblockread;
	} else {
		direction = DMA_TO_DEVICE;
		viocmd = viomajorsubtype_blockio | vioblockwrite;
	}

        d = req->rq_disk->private_data;

	/* Now build the scatter-gather list */
	sg_init_table(sg, VIOMAXBLOCKDMA);
	nsg = blk_rq_map_sg(req->q, req, sg);
	nsg = dma_map_sg(d->dev, sg, nsg, direction);

	spin_lock_irqsave(&viodasd_spinlock, flags);
	num_req_outstanding++;

	/* This optimization handles a single DMA block */
	if (nsg == 1)
		hvrc = HvCallEvent_signalLpEventFast(viopath_hostLp,
				HvLpEvent_Type_VirtualIo, viocmd,
				HvLpEvent_AckInd_DoAck,
				HvLpEvent_AckType_ImmediateAck,
				viopath_sourceinst(viopath_hostLp),
				viopath_targetinst(viopath_hostLp),
				(u64)(unsigned long)req, VIOVERSION << 16,
				((u64)DEVICE_NO(d) << 48), start,
				((u64)sg_dma_address(&sg[0])) << 32,
				sg_dma_len(&sg[0]));
	else {
		bevent = (struct vioblocklpevent *)
			vio_get_event_buffer(viomajorsubtype_blockio);
		if (bevent == NULL) {
			pr_warning("error allocating disk event buffer\n");
			goto error_ret;
		}

		/*
		 * Now build up the actual request.  Note that we store
		 * the pointer to the request in the correlation
		 * token so we can match the response up later
		 */
		memset(bevent, 0, sizeof(struct vioblocklpevent));
		hev = &bevent->event;
		hev->flags = HV_LP_EVENT_VALID | HV_LP_EVENT_DO_ACK |
			HV_LP_EVENT_INT;
		hev->xType = HvLpEvent_Type_VirtualIo;
		hev->xSubtype = viocmd;
		hev->xSourceLp = HvLpConfig_getLpIndex();
		hev->xTargetLp = viopath_hostLp;
		hev->xSizeMinus1 =
			offsetof(struct vioblocklpevent, u.rw_data.dma_info) +
			(sizeof(bevent->u.rw_data.dma_info[0]) * nsg) - 1;
		hev->xSourceInstanceId = viopath_sourceinst(viopath_hostLp);
		hev->xTargetInstanceId = viopath_targetinst(viopath_hostLp);
		hev->xCorrelationToken = (u64)req;
		bevent->version = VIOVERSION;
		bevent->disk = DEVICE_NO(d);
		bevent->u.rw_data.offset = start;

		/*
		 * Copy just the dma information from the sg list
		 * into the request
		 */
		for (sgindex = 0; sgindex < nsg; sgindex++) {
			bevent->u.rw_data.dma_info[sgindex].token =
				sg_dma_address(&sg[sgindex]);
			bevent->u.rw_data.dma_info[sgindex].len =
				sg_dma_len(&sg[sgindex]);
		}

		/* Send the request */
		hvrc = HvCallEvent_signalLpEvent(&bevent->event);
		vio_free_event_buffer(viomajorsubtype_blockio, bevent);
	}

	if (hvrc != HvLpEvent_Rc_Good) {
		pr_warning("error sending disk event to OS/400 (rc %d)\n",
			   (int)hvrc);
		goto error_ret;
	}
	spin_unlock_irqrestore(&viodasd_spinlock, flags);
	return 0;

error_ret:
	num_req_outstanding--;
	spin_unlock_irqrestore(&viodasd_spinlock, flags);
	dma_unmap_sg(d->dev, sg, nsg, direction);
	return -1;
}

/*
 * This is the external request processing routine
 */
static void do_viodasd_request(struct request_queue *q)
{
	struct request *req;

	/*
	 * If we already have the maximum number of requests
	 * outstanding to OS/400 just bail out. We'll come
	 * back later.
	 */
	while (num_req_outstanding < VIOMAXREQ) {
		req = blk_fetch_request(q);
		if (req == NULL)
			return;
		/* check that request contains a valid command */
		if (req->cmd_type != REQ_TYPE_FS) {
			viodasd_end_request(req, -EIO, blk_rq_sectors(req));
			continue;
		}
		/* Try sending the request */
		if (send_request(req) != 0)
			viodasd_end_request(req, -EIO, blk_rq_sectors(req));
	}
}

/*
 * Probe a single disk and fill in the viodasd_device structure
 * for it.
 */
static int probe_disk(struct viodasd_device *d)
{
	HvLpEvent_Rc hvrc;
	struct viodasd_waitevent we;
	int dev_no = DEVICE_NO(d);
	struct gendisk *g;
	struct request_queue *q;
	u16 flags = 0;

retry:
	init_completion(&we.com);

	/* Send the open event to OS/400 */
	hvrc = HvCallEvent_signalLpEventFast(viopath_hostLp,
			HvLpEvent_Type_VirtualIo,
			viomajorsubtype_blockio | vioblockopen,
			HvLpEvent_AckInd_DoAck, HvLpEvent_AckType_ImmediateAck,
			viopath_sourceinst(viopath_hostLp),
			viopath_targetinst(viopath_hostLp),
			(u64)(unsigned long)&we, VIOVERSION << 16,
			((u64)dev_no << 48) | ((u64)flags<< 32),
			0, 0, 0);
	if (hvrc != 0) {
		pr_warning("bad rc on HV open %d\n", (int)hvrc);
		return 0;
	}

	wait_for_completion(&we.com);

	if (we.rc != 0) {
		if (flags != 0)
			return 0;
		/* try again with read only flag set */
		flags = vioblockflags_ro;
		goto retry;
	}
	if (we.max_disk > (MAX_DISKNO - 1)) {
		printk_once(KERN_INFO pr_fmt("Only examining the first %d of %d disks connected\n"),
			    MAX_DISKNO, we.max_disk + 1);
	}

	/* Send the close event to OS/400.  We DON'T expect a response */
	hvrc = HvCallEvent_signalLpEventFast(viopath_hostLp,
			HvLpEvent_Type_VirtualIo,
			viomajorsubtype_blockio | vioblockclose,
			HvLpEvent_AckInd_NoAck, HvLpEvent_AckType_ImmediateAck,
			viopath_sourceinst(viopath_hostLp),
			viopath_targetinst(viopath_hostLp),
			0, VIOVERSION << 16,
			((u64)dev_no << 48) | ((u64)flags << 32),
			0, 0, 0);
	if (hvrc != 0) {
		pr_warning("bad rc sending event to OS/400 %d\n", (int)hvrc);
		return 0;
	}

	if (d->dev == NULL) {
		/* this is when we reprobe for new disks */
		if (vio_create_viodasd(dev_no) == NULL) {
			pr_warning("cannot allocate virtual device for disk %d\n",
				   dev_no);
			return 0;
		}
		/*
		 * The vio_create_viodasd will have recursed into this
		 * routine with d->dev set to the new vio device and
		 * will finish the setup of the disk below.
		 */
		return 1;
	}

	/* create the request queue for the disk */
	spin_lock_init(&d->q_lock);
	q = blk_init_queue(do_viodasd_request, &d->q_lock);
	if (q == NULL) {
		pr_warning("cannot allocate queue for disk %d\n", dev_no);
		return 0;
	}
	g = alloc_disk(1 << PARTITION_SHIFT);
	if (g == NULL) {
		pr_warning("cannot allocate disk structure for disk %d\n",
			   dev_no);
		blk_cleanup_queue(q);
		return 0;
	}

	d->disk = g;
	blk_queue_max_segments(q, VIOMAXBLOCKDMA);
	blk_queue_max_hw_sectors(q, VIODASD_MAXSECTORS);
	g->major = VIODASD_MAJOR;
	g->first_minor = dev_no << PARTITION_SHIFT;
	if (dev_no >= 26)
		snprintf(g->disk_name, sizeof(g->disk_name),
				VIOD_GENHD_NAME "%c%c",
				'a' + (dev_no / 26) - 1, 'a' + (dev_no % 26));
	else
		snprintf(g->disk_name, sizeof(g->disk_name),
				VIOD_GENHD_NAME "%c", 'a' + (dev_no % 26));
	g->fops = &viodasd_fops;
	g->queue = q;
	g->private_data = d;
	g->driverfs_dev = d->dev;
	set_capacity(g, d->size >> 9);

	pr_info("disk %d: %lu sectors (%lu MB) CHS=%d/%d/%d sector size %d%s\n",
		dev_no, (unsigned long)(d->size >> 9),
		(unsigned long)(d->size >> 20),
		(int)d->cylinders, (int)d->tracks,
		(int)d->sectors, (int)d->bytes_per_sector,
		d->read_only ? " (RO)" : "");

	/* register us in the global list */
	add_disk(g);
	return 1;
}

/* returns the total number of scatterlist elements converted */
static int block_event_to_scatterlist(const struct vioblocklpevent *bevent,
		struct scatterlist *sg, int *total_len)
{
	int i, numsg;
	const struct rw_data *rw_data = &bevent->u.rw_data;
	static const int offset =
		offsetof(struct vioblocklpevent, u.rw_data.dma_info);
	static const int element_size = sizeof(rw_data->dma_info[0]);

	numsg = ((bevent->event.xSizeMinus1 + 1) - offset) / element_size;
	if (numsg > VIOMAXBLOCKDMA)
		numsg = VIOMAXBLOCKDMA;

	*total_len = 0;
	sg_init_table(sg, VIOMAXBLOCKDMA);
	for (i = 0; (i < numsg) && (rw_data->dma_info[i].len > 0); ++i) {
		sg_dma_address(&sg[i]) = rw_data->dma_info[i].token;
		sg_dma_len(&sg[i]) = rw_data->dma_info[i].len;
		*total_len += rw_data->dma_info[i].len;
	}
	return i;
}

/*
 * Restart all queues, starting with the one _after_ the disk given,
 * thus reducing the chance of starvation of higher numbered disks.
 */
static void viodasd_restart_all_queues_starting_from(int first_index)
{
	int i;

	for (i = first_index + 1; i < MAX_DISKNO; ++i)
		if (viodasd_devices[i].disk)
			blk_run_queue(viodasd_devices[i].disk->queue);
	for (i = 0; i <= first_index; ++i)
		if (viodasd_devices[i].disk)
			blk_run_queue(viodasd_devices[i].disk->queue);
}

/*
 * For read and write requests, decrement the number of outstanding requests,
 * Free the DMA buffers we allocated.
 */
static int viodasd_handle_read_write(struct vioblocklpevent *bevent)
{
	int num_sg, num_sect, pci_direction, total_len;
	struct request *req;
	struct scatterlist sg[VIOMAXBLOCKDMA];
	struct HvLpEvent *event = &bevent->event;
	unsigned long irq_flags;
	struct viodasd_device *d;
	int error;
	spinlock_t *qlock;

	num_sg = block_event_to_scatterlist(bevent, sg, &total_len);
	num_sect = total_len >> 9;
	if (event->xSubtype == (viomajorsubtype_blockio | vioblockread))
		pci_direction = DMA_FROM_DEVICE;
	else
		pci_direction = DMA_TO_DEVICE;
	req = (struct request *)bevent->event.xCorrelationToken;
	d = req->rq_disk->private_data;

	dma_unmap_sg(d->dev, sg, num_sg, pci_direction);

	/*
	 * Since this is running in interrupt mode, we need to make sure
	 * we're not stepping on any global I/O operations
	 */
	spin_lock_irqsave(&viodasd_spinlock, irq_flags);
	num_req_outstanding--;
	spin_unlock_irqrestore(&viodasd_spinlock, irq_flags);

	error = (event->xRc == HvLpEvent_Rc_Good) ? 0 : -EIO;
	if (error) {
		const struct vio_error_entry *err;
		err = vio_lookup_rc(viodasd_err_table, bevent->sub_result);
		pr_warning("read/write error %d:0x%04x (%s)\n",
			   event->xRc, bevent->sub_result, err->msg);
		num_sect = blk_rq_sectors(req);
	}
	qlock = req->q->queue_lock;
	spin_lock_irqsave(qlock, irq_flags);
	viodasd_end_request(req, error, num_sect);
	spin_unlock_irqrestore(qlock, irq_flags);

	/* Finally, try to get more requests off of this device's queue */
	viodasd_restart_all_queues_starting_from(DEVICE_NO(d));

	return 0;
}

/* This routine handles incoming block LP events */
static void handle_block_event(struct HvLpEvent *event)
{
	struct vioblocklpevent *bevent = (struct vioblocklpevent *)event;
	struct viodasd_waitevent *pwe;

	if (event == NULL)
		/* Notification that a partition went away! */
		return;
	/* First, we should NEVER get an int here...only acks */
	if (hvlpevent_is_int(event)) {
		pr_warning("Yikes! got an int in viodasd event handler!\n");
		if (hvlpevent_need_ack(event)) {
			event->xRc = HvLpEvent_Rc_InvalidSubtype;
			HvCallEvent_ackLpEvent(event);
		}
	}

	switch (event->xSubtype & VIOMINOR_SUBTYPE_MASK) {
	case vioblockopen:
		/*
		 * Handle a response to an open request.  We get all the
		 * disk information in the response, so update it.  The
		 * correlation token contains a pointer to a waitevent
		 * structure that has a completion in it.  update the
		 * return code in the waitevent structure and post the
		 * completion to wake up the guy who sent the request
		 */
		pwe = (struct viodasd_waitevent *)event->xCorrelationToken;
		pwe->rc = event->xRc;
		pwe->sub_result = bevent->sub_result;
		if (event->xRc == HvLpEvent_Rc_Good) {
			const struct open_data *data = &bevent->u.open_data;
			struct viodasd_device *device =
				&viodasd_devices[bevent->disk];
			device->read_only =
				bevent->flags & vioblockflags_ro;
			device->size = data->disk_size;
			device->cylinders = data->cylinders;
			device->tracks = data->tracks;
			device->sectors = data->sectors;
			device->bytes_per_sector = data->bytes_per_sector;
			pwe->max_disk = data->max_disk;
		}
		complete(&pwe->com);
		break;
	case vioblockclose:
		break;
	case vioblockread:
	case vioblockwrite:
		viodasd_handle_read_write(bevent);
		break;

	default:
		pr_warning("invalid subtype!");
		if (hvlpevent_need_ack(event)) {
			event->xRc = HvLpEvent_Rc_InvalidSubtype;
			HvCallEvent_ackLpEvent(event);
		}
	}
}

/*
 * Get the driver to reprobe for more disks.
 */
static ssize_t probe_disks(struct device_driver *drv, const char *buf,
		size_t count)
{
	struct viodasd_device *d;

	for (d = viodasd_devices; d < &viodasd_devices[MAX_DISKNO]; d++) {
		if (d->disk == NULL)
			probe_disk(d);
	}
	return count;
}
static DRIVER_ATTR(probe, S_IWUSR, NULL, probe_disks);

static int viodasd_probe(struct vio_dev *vdev, const struct vio_device_id *id)
{
	struct viodasd_device *d = &viodasd_devices[vdev->unit_address];

	d->dev = &vdev->dev;
	if (!probe_disk(d))
		return -ENODEV;
	return 0;
}

static int viodasd_remove(struct vio_dev *vdev)
{
	struct viodasd_device *d;

	d = &viodasd_devices[vdev->unit_address];
	if (d->disk) {
		del_gendisk(d->disk);
		blk_cleanup_queue(d->disk->queue);
		put_disk(d->disk);
		d->disk = NULL;
	}
	d->dev = NULL;
	return 0;
}

/**
 * viodasd_device_table: Used by vio.c to match devices that we
 * support.
 */
static struct vio_device_id viodasd_device_table[] __devinitdata = {
	{ "block", "IBM,iSeries-viodasd" },
	{ "", "" }
};
MODULE_DEVICE_TABLE(vio, viodasd_device_table);

static struct vio_driver viodasd_driver = {
	.id_table = viodasd_device_table,
	.probe = viodasd_probe,
	.remove = viodasd_remove,
	.driver = {
		.name = "viodasd",
		.owner = THIS_MODULE,
	}
};

static int need_delete_probe;

/*
 * Initialize the whole device driver.  Handle module and non-module
 * versions
 */
static int __init viodasd_init(void)
{
	int rc;

	if (!firmware_has_feature(FW_FEATURE_ISERIES)) {
		rc = -ENODEV;
		goto early_fail;
	}

	/* Try to open to our host lp */
	if (viopath_hostLp == HvLpIndexInvalid)
		vio_set_hostlp();

	if (viopath_hostLp == HvLpIndexInvalid) {
		pr_warning("invalid hosting partition\n");
		rc = -EIO;
		goto early_fail;
	}

	pr_info("vers " VIOD_VERS ", hosting partition %d\n", viopath_hostLp);

        /* register the block device */
	rc =  register_blkdev(VIODASD_MAJOR, VIOD_GENHD_NAME);
	if (rc) {
		pr_warning("Unable to get major number %d for %s\n",
			   VIODASD_MAJOR, VIOD_GENHD_NAME);
		goto early_fail;
	}
	/* Actually open the path to the hosting partition */
	rc = viopath_open(viopath_hostLp, viomajorsubtype_blockio,
				VIOMAXREQ + 2);
	if (rc) {
		pr_warning("error opening path to host partition %d\n",
			   viopath_hostLp);
		goto unregister_blk;
	}

	/* Initialize our request handler */
	vio_setHandler(viomajorsubtype_blockio, handle_block_event);

	rc = vio_register_driver(&viodasd_driver);
	if (rc) {
		pr_warning("vio_register_driver failed\n");
		goto unset_handler;
	}

	/*
	 * If this call fails, it just means that we cannot dynamically
	 * add virtual disks, but the driver will still work fine for
	 * all existing disk, so ignore the failure.
	 */
	if (!driver_create_file(&viodasd_driver.driver, &driver_attr_probe))
		need_delete_probe = 1;

	return 0;

unset_handler:
	vio_clearHandler(viomajorsubtype_blockio);
	viopath_close(viopath_hostLp, viomajorsubtype_blockio, VIOMAXREQ + 2);
unregister_blk:
	unregister_blkdev(VIODASD_MAJOR, VIOD_GENHD_NAME);
early_fail:
	return rc;
}
module_init(viodasd_init);

void __exit viodasd_exit(void)
{
	if (need_delete_probe)
		driver_remove_file(&viodasd_driver.driver, &driver_attr_probe);
	vio_unregister_driver(&viodasd_driver);
	vio_clearHandler(viomajorsubtype_blockio);
	viopath_close(viopath_hostLp, viomajorsubtype_blockio, VIOMAXREQ + 2);
	unregister_blkdev(VIODASD_MAJOR, VIOD_GENHD_NAME);
}
module_exit(viodasd_exit);<|MERGE_RESOLUTION|>--- conflicted
+++ resolved
@@ -210,12 +210,9 @@
 			0, 0, 0);
 	if (hvrc != 0)
 		pr_warning("HV close call failed %d\n", (int)hvrc);
-<<<<<<< HEAD
-=======
 
 	mutex_unlock(&viodasd_mutex);
 
->>>>>>> 02f8c6ae
 	return 0;
 }
 
