/*
   rbd.c -- Export ceph rados objects as a Linux block device


   based on drivers/block/osdblk.c:

   Copyright 2009 Red Hat, Inc.

   This program is free software; you can redistribute it and/or modify
   it under the terms of the GNU General Public License as published by
   the Free Software Foundation.

   This program is distributed in the hope that it will be useful,
   but WITHOUT ANY WARRANTY; without even the implied warranty of
   MERCHANTABILITY or FITNESS FOR A PARTICULAR PURPOSE.  See the
   GNU General Public License for more details.

   You should have received a copy of the GNU General Public License
   along with this program; see the file COPYING.  If not, write to
   the Free Software Foundation, 675 Mass Ave, Cambridge, MA 02139, USA.



   For usage instructions, please refer to:

                 Documentation/ABI/testing/sysfs-bus-rbd

 */

#include <linux/ceph/libceph.h>
#include <linux/ceph/osd_client.h>
#include <linux/ceph/mon_client.h>
#include <linux/ceph/decode.h>
#include <linux/parser.h>

#include <linux/kernel.h>
#include <linux/device.h>
#include <linux/module.h>
#include <linux/fs.h>
#include <linux/blkdev.h>

#include "rbd_types.h"

#define RBD_DEBUG	/* Activate rbd_assert() calls */

/*
 * The basic unit of block I/O is a sector.  It is interpreted in a
 * number of contexts in Linux (blk, bio, genhd), but the default is
 * universally 512 bytes.  These symbols are just slightly more
 * meaningful than the bare numbers they represent.
 */
#define	SECTOR_SHIFT	9
#define	SECTOR_SIZE	(1ULL << SECTOR_SHIFT)

/* It might be useful to have this defined elsewhere too */

#define	U64_MAX	((u64) (~0ULL))

#define RBD_DRV_NAME "rbd"
#define RBD_DRV_NAME_LONG "rbd (rados block device)"

#define RBD_MINORS_PER_MAJOR	256		/* max minors per blkdev */

#define RBD_SNAP_DEV_NAME_PREFIX	"snap_"
#define RBD_MAX_SNAP_NAME_LEN	\
			(NAME_MAX - (sizeof (RBD_SNAP_DEV_NAME_PREFIX) - 1))

#define RBD_MAX_SNAP_COUNT	510	/* allows max snapc to fit in 4KB */
#define RBD_MAX_OPT_LEN		1024

#define RBD_SNAP_HEAD_NAME	"-"

/* This allows a single page to hold an image name sent by OSD */
#define RBD_IMAGE_NAME_LEN_MAX	(PAGE_SIZE - sizeof (__le32) - 1)
#define RBD_IMAGE_ID_LEN_MAX	64

#define RBD_OBJ_PREFIX_LEN_MAX	64

/* Feature bits */

#define RBD_FEATURE_LAYERING      1

/* Features supported by this (client software) implementation. */

#define RBD_FEATURES_ALL          (0)

/*
 * An RBD device name will be "rbd#", where the "rbd" comes from
 * RBD_DRV_NAME above, and # is a unique integer identifier.
 * MAX_INT_FORMAT_WIDTH is used in ensuring DEV_NAME_LEN is big
 * enough to hold all possible device names.
 */
#define DEV_NAME_LEN		32
#define MAX_INT_FORMAT_WIDTH	((5 * sizeof (int)) / 2 + 1)

#define RBD_READ_ONLY_DEFAULT		false

/*
 * block device image metadata (in-memory version)
 */
struct rbd_image_header {
	/* These four fields never change for a given rbd image */
	char *object_prefix;
	u64 features;
	__u8 obj_order;
	__u8 crypt_type;
	__u8 comp_type;

	/* The remaining fields need to be updated occasionally */
	u64 image_size;
	struct ceph_snap_context *snapc;
	char *snap_names;
	u64 *snap_sizes;

	u64 obj_version;
};

/*
 * An rbd image specification.
 *
 * The tuple (pool_id, image_id, snap_id) is sufficient to uniquely
 * identify an image.
 */
struct rbd_spec {
	u64		pool_id;
	char		*pool_name;

	char		*image_id;
	size_t		image_id_len;
	char		*image_name;
	size_t		image_name_len;

	u64		snap_id;
	char		*snap_name;

	struct kref	kref;
};

struct rbd_options {
	bool	read_only;
};

/*
 * an instance of the client.  multiple devices may share an rbd client.
 */
struct rbd_client {
	struct ceph_client	*client;
	struct kref		kref;
	struct list_head	node;
};

/*
 * a request completion status
 */
struct rbd_req_status {
	int done;
	int rc;
	u64 bytes;
};

/*
 * a collection of requests
 */
struct rbd_req_coll {
	int			total;
	int			num_done;
	struct kref		kref;
	struct rbd_req_status	status[0];
};

/*
 * a single io request
 */
struct rbd_request {
	struct request		*rq;		/* blk layer request */
	struct bio		*bio;		/* cloned bio */
	struct page		**pages;	/* list of used pages */
	u64			len;
	int			coll_index;
	struct rbd_req_coll	*coll;
};

struct rbd_snap {
	struct	device		dev;
	const char		*name;
	u64			size;
	struct list_head	node;
	u64			id;
	u64			features;
};

struct rbd_mapping {
	u64                     size;
	u64                     features;
	bool			read_only;
};

/*
 * a single device
 */
struct rbd_device {
	int			dev_id;		/* blkdev unique id */

	int			major;		/* blkdev assigned major */
	struct gendisk		*disk;		/* blkdev's gendisk and rq */

	u32			image_format;	/* Either 1 or 2 */
	struct rbd_client	*rbd_client;

	char			name[DEV_NAME_LEN]; /* blkdev name, e.g. rbd3 */

	spinlock_t		lock;		/* queue lock */

	struct rbd_image_header	header;
	bool                    exists;
	struct rbd_spec		*spec;

	char			*header_name;

	struct ceph_osd_event   *watch_event;
	struct ceph_osd_request *watch_request;

	struct rbd_spec		*parent_spec;
	u64			parent_overlap;

	/* protects updating the header */
	struct rw_semaphore     header_rwsem;

	struct rbd_mapping	mapping;

	struct list_head	node;

	/* list of snapshots */
	struct list_head	snaps;

	/* sysfs related */
	struct device		dev;
	unsigned long		open_count;
};

static DEFINE_MUTEX(ctl_mutex);	  /* Serialize open/close/setup/teardown */

static LIST_HEAD(rbd_dev_list);    /* devices */
static DEFINE_SPINLOCK(rbd_dev_list_lock);

static LIST_HEAD(rbd_client_list);		/* clients */
static DEFINE_SPINLOCK(rbd_client_list_lock);

static int rbd_dev_snaps_update(struct rbd_device *rbd_dev);
static int rbd_dev_snaps_register(struct rbd_device *rbd_dev);

static void rbd_dev_release(struct device *dev);
static void rbd_remove_snap_dev(struct rbd_snap *snap);

static ssize_t rbd_add(struct bus_type *bus, const char *buf,
		       size_t count);
static ssize_t rbd_remove(struct bus_type *bus, const char *buf,
			  size_t count);

static struct bus_attribute rbd_bus_attrs[] = {
	__ATTR(add, S_IWUSR, NULL, rbd_add),
	__ATTR(remove, S_IWUSR, NULL, rbd_remove),
	__ATTR_NULL
};

static struct bus_type rbd_bus_type = {
	.name		= "rbd",
	.bus_attrs	= rbd_bus_attrs,
};

static void rbd_root_dev_release(struct device *dev)
{
}

static struct device rbd_root_dev = {
	.init_name =    "rbd",
	.release =      rbd_root_dev_release,
};

#ifdef RBD_DEBUG
#define rbd_assert(expr)						\
		if (unlikely(!(expr))) {				\
			printk(KERN_ERR "\nAssertion failure in %s() "	\
						"at line %d:\n\n"	\
					"\trbd_assert(%s);\n\n",	\
					__func__, __LINE__, #expr);	\
			BUG();						\
		}
#else /* !RBD_DEBUG */
#  define rbd_assert(expr)	((void) 0)
#endif /* !RBD_DEBUG */

static int rbd_dev_refresh(struct rbd_device *rbd_dev, u64 *hver);
static int rbd_dev_v2_refresh(struct rbd_device *rbd_dev, u64 *hver);

static int rbd_open(struct block_device *bdev, fmode_t mode)
{
	struct rbd_device *rbd_dev = bdev->bd_disk->private_data;

	if ((mode & FMODE_WRITE) && rbd_dev->mapping.read_only)
		return -EROFS;

	mutex_lock_nested(&ctl_mutex, SINGLE_DEPTH_NESTING);
<<<<<<< HEAD
	rbd_get_dev(rbd_dev);
=======
	(void) get_device(&rbd_dev->dev);
>>>>>>> 81881a45
	set_device_ro(bdev, rbd_dev->mapping.read_only);
	rbd_dev->open_count++;
	mutex_unlock(&ctl_mutex);

	return 0;
}

static int rbd_release(struct gendisk *disk, fmode_t mode)
{
	struct rbd_device *rbd_dev = disk->private_data;

	mutex_lock_nested(&ctl_mutex, SINGLE_DEPTH_NESTING);
	rbd_assert(rbd_dev->open_count > 0);
	rbd_dev->open_count--;
<<<<<<< HEAD
	rbd_put_dev(rbd_dev);
=======
	put_device(&rbd_dev->dev);
>>>>>>> 81881a45
	mutex_unlock(&ctl_mutex);

	return 0;
}

static const struct block_device_operations rbd_bd_ops = {
	.owner			= THIS_MODULE,
	.open			= rbd_open,
	.release		= rbd_release,
};

/*
 * Initialize an rbd client instance.
 * We own *ceph_opts.
 */
static struct rbd_client *rbd_client_create(struct ceph_options *ceph_opts)
{
	struct rbd_client *rbdc;
	int ret = -ENOMEM;

	dout("rbd_client_create\n");
	rbdc = kmalloc(sizeof(struct rbd_client), GFP_KERNEL);
	if (!rbdc)
		goto out_opt;

	kref_init(&rbdc->kref);
	INIT_LIST_HEAD(&rbdc->node);

	mutex_lock_nested(&ctl_mutex, SINGLE_DEPTH_NESTING);

	rbdc->client = ceph_create_client(ceph_opts, rbdc, 0, 0);
	if (IS_ERR(rbdc->client))
		goto out_mutex;
	ceph_opts = NULL; /* Now rbdc->client is responsible for ceph_opts */

	ret = ceph_open_session(rbdc->client);
	if (ret < 0)
		goto out_err;

	spin_lock(&rbd_client_list_lock);
	list_add_tail(&rbdc->node, &rbd_client_list);
	spin_unlock(&rbd_client_list_lock);

	mutex_unlock(&ctl_mutex);

	dout("rbd_client_create created %p\n", rbdc);
	return rbdc;

out_err:
	ceph_destroy_client(rbdc->client);
out_mutex:
	mutex_unlock(&ctl_mutex);
	kfree(rbdc);
out_opt:
	if (ceph_opts)
		ceph_destroy_options(ceph_opts);
	return ERR_PTR(ret);
}

/*
 * Find a ceph client with specific addr and configuration.  If
 * found, bump its reference count.
 */
static struct rbd_client *rbd_client_find(struct ceph_options *ceph_opts)
{
	struct rbd_client *client_node;
	bool found = false;

	if (ceph_opts->flags & CEPH_OPT_NOSHARE)
		return NULL;

	spin_lock(&rbd_client_list_lock);
	list_for_each_entry(client_node, &rbd_client_list, node) {
		if (!ceph_compare_options(ceph_opts, client_node->client)) {
			kref_get(&client_node->kref);
			found = true;
			break;
		}
	}
	spin_unlock(&rbd_client_list_lock);

	return found ? client_node : NULL;
}

/*
 * mount options
 */
enum {
	Opt_last_int,
	/* int args above */
	Opt_last_string,
	/* string args above */
	Opt_read_only,
	Opt_read_write,
	/* Boolean args above */
	Opt_last_bool,
};

static match_table_t rbd_opts_tokens = {
	/* int args above */
	/* string args above */
	{Opt_read_only, "read_only"},
	{Opt_read_only, "ro"},		/* Alternate spelling */
	{Opt_read_write, "read_write"},
	{Opt_read_write, "rw"},		/* Alternate spelling */
	/* Boolean args above */
	{-1, NULL}
};

static int parse_rbd_opts_token(char *c, void *private)
{
	struct rbd_options *rbd_opts = private;
	substring_t argstr[MAX_OPT_ARGS];
	int token, intval, ret;

	token = match_token(c, rbd_opts_tokens, argstr);
	if (token < 0)
		return -EINVAL;

	if (token < Opt_last_int) {
		ret = match_int(&argstr[0], &intval);
		if (ret < 0) {
			pr_err("bad mount option arg (not int) "
			       "at '%s'\n", c);
			return ret;
		}
		dout("got int token %d val %d\n", token, intval);
	} else if (token > Opt_last_int && token < Opt_last_string) {
		dout("got string token %d val %s\n", token,
		     argstr[0].from);
	} else if (token > Opt_last_string && token < Opt_last_bool) {
		dout("got Boolean token %d\n", token);
	} else {
		dout("got token %d\n", token);
	}

	switch (token) {
	case Opt_read_only:
		rbd_opts->read_only = true;
		break;
	case Opt_read_write:
		rbd_opts->read_only = false;
		break;
	default:
		rbd_assert(false);
		break;
	}
	return 0;
}

/*
 * Get a ceph client with specific addr and configuration, if one does
 * not exist create it.
 */
static struct rbd_client *rbd_get_client(struct ceph_options *ceph_opts)
{
	struct rbd_client *rbdc;

	rbdc = rbd_client_find(ceph_opts);
	if (rbdc)	/* using an existing client */
		ceph_destroy_options(ceph_opts);
	else
		rbdc = rbd_client_create(ceph_opts);

	return rbdc;
}

/*
 * Destroy ceph client
 *
 * Caller must hold rbd_client_list_lock.
 */
static void rbd_client_release(struct kref *kref)
{
	struct rbd_client *rbdc = container_of(kref, struct rbd_client, kref);

	dout("rbd_release_client %p\n", rbdc);
	spin_lock(&rbd_client_list_lock);
	list_del(&rbdc->node);
	spin_unlock(&rbd_client_list_lock);

	ceph_destroy_client(rbdc->client);
	kfree(rbdc);
}

/*
 * Drop reference to ceph client node. If it's not referenced anymore, release
 * it.
 */
static void rbd_put_client(struct rbd_client *rbdc)
{
	if (rbdc)
		kref_put(&rbdc->kref, rbd_client_release);
}

/*
 * Destroy requests collection
 */
static void rbd_coll_release(struct kref *kref)
{
	struct rbd_req_coll *coll =
		container_of(kref, struct rbd_req_coll, kref);

	dout("rbd_coll_release %p\n", coll);
	kfree(coll);
}

static bool rbd_image_format_valid(u32 image_format)
{
	return image_format == 1 || image_format == 2;
}

static bool rbd_dev_ondisk_valid(struct rbd_image_header_ondisk *ondisk)
{
	size_t size;
	u32 snap_count;

	/* The header has to start with the magic rbd header text */
	if (memcmp(&ondisk->text, RBD_HEADER_TEXT, sizeof (RBD_HEADER_TEXT)))
		return false;

	/* The bio layer requires at least sector-sized I/O */

	if (ondisk->options.order < SECTOR_SHIFT)
		return false;

	/* If we use u64 in a few spots we may be able to loosen this */

	if (ondisk->options.order > 8 * sizeof (int) - 1)
		return false;

	/*
	 * The size of a snapshot header has to fit in a size_t, and
	 * that limits the number of snapshots.
	 */
	snap_count = le32_to_cpu(ondisk->snap_count);
	size = SIZE_MAX - sizeof (struct ceph_snap_context);
	if (snap_count > size / sizeof (__le64))
		return false;

	/*
	 * Not only that, but the size of the entire the snapshot
	 * header must also be representable in a size_t.
	 */
	size -= snap_count * sizeof (__le64);
	if ((u64) size < le64_to_cpu(ondisk->snap_names_len))
		return false;

	return true;
}

/*
 * Create a new header structure, translate header format from the on-disk
 * header.
 */
static int rbd_header_from_disk(struct rbd_image_header *header,
				 struct rbd_image_header_ondisk *ondisk)
{
	u32 snap_count;
	size_t len;
	size_t size;
	u32 i;

	memset(header, 0, sizeof (*header));

	snap_count = le32_to_cpu(ondisk->snap_count);

	len = strnlen(ondisk->object_prefix, sizeof (ondisk->object_prefix));
	header->object_prefix = kmalloc(len + 1, GFP_KERNEL);
	if (!header->object_prefix)
		return -ENOMEM;
	memcpy(header->object_prefix, ondisk->object_prefix, len);
	header->object_prefix[len] = '\0';

	if (snap_count) {
		u64 snap_names_len = le64_to_cpu(ondisk->snap_names_len);

		/* Save a copy of the snapshot names */

		if (snap_names_len > (u64) SIZE_MAX)
			return -EIO;
		header->snap_names = kmalloc(snap_names_len, GFP_KERNEL);
		if (!header->snap_names)
			goto out_err;
		/*
		 * Note that rbd_dev_v1_header_read() guarantees
		 * the ondisk buffer we're working with has
		 * snap_names_len bytes beyond the end of the
		 * snapshot id array, this memcpy() is safe.
		 */
		memcpy(header->snap_names, &ondisk->snaps[snap_count],
			snap_names_len);

		/* Record each snapshot's size */

		size = snap_count * sizeof (*header->snap_sizes);
		header->snap_sizes = kmalloc(size, GFP_KERNEL);
		if (!header->snap_sizes)
			goto out_err;
		for (i = 0; i < snap_count; i++)
			header->snap_sizes[i] =
				le64_to_cpu(ondisk->snaps[i].image_size);
	} else {
		WARN_ON(ondisk->snap_names_len);
		header->snap_names = NULL;
		header->snap_sizes = NULL;
	}

	header->features = 0;	/* No features support in v1 images */
	header->obj_order = ondisk->options.order;
	header->crypt_type = ondisk->options.crypt_type;
	header->comp_type = ondisk->options.comp_type;

	/* Allocate and fill in the snapshot context */

	header->image_size = le64_to_cpu(ondisk->image_size);
	size = sizeof (struct ceph_snap_context);
	size += snap_count * sizeof (header->snapc->snaps[0]);
	header->snapc = kzalloc(size, GFP_KERNEL);
	if (!header->snapc)
		goto out_err;

	atomic_set(&header->snapc->nref, 1);
	header->snapc->seq = le64_to_cpu(ondisk->snap_seq);
	header->snapc->num_snaps = snap_count;
	for (i = 0; i < snap_count; i++)
		header->snapc->snaps[i] =
			le64_to_cpu(ondisk->snaps[i].id);

	return 0;

out_err:
	kfree(header->snap_sizes);
	header->snap_sizes = NULL;
	kfree(header->snap_names);
	header->snap_names = NULL;
	kfree(header->object_prefix);
	header->object_prefix = NULL;

	return -ENOMEM;
}

static const char *rbd_snap_name(struct rbd_device *rbd_dev, u64 snap_id)
{
	struct rbd_snap *snap;

	if (snap_id == CEPH_NOSNAP)
		return RBD_SNAP_HEAD_NAME;

	list_for_each_entry(snap, &rbd_dev->snaps, node)
		if (snap_id == snap->id)
			return snap->name;

	return NULL;
}

static int snap_by_name(struct rbd_device *rbd_dev, const char *snap_name)
{

	struct rbd_snap *snap;

	list_for_each_entry(snap, &rbd_dev->snaps, node) {
		if (!strcmp(snap_name, snap->name)) {
			rbd_dev->spec->snap_id = snap->id;
			rbd_dev->mapping.size = snap->size;
			rbd_dev->mapping.features = snap->features;

			return 0;
		}
	}

	return -ENOENT;
}

static int rbd_dev_set_mapping(struct rbd_device *rbd_dev)
{
	int ret;

	if (!memcmp(rbd_dev->spec->snap_name, RBD_SNAP_HEAD_NAME,
		    sizeof (RBD_SNAP_HEAD_NAME))) {
		rbd_dev->spec->snap_id = CEPH_NOSNAP;
		rbd_dev->mapping.size = rbd_dev->header.image_size;
		rbd_dev->mapping.features = rbd_dev->header.features;
		ret = 0;
	} else {
		ret = snap_by_name(rbd_dev, rbd_dev->spec->snap_name);
		if (ret < 0)
			goto done;
		rbd_dev->mapping.read_only = true;
	}
	rbd_dev->exists = true;
done:
	return ret;
}

static void rbd_header_free(struct rbd_image_header *header)
{
	kfree(header->object_prefix);
	header->object_prefix = NULL;
	kfree(header->snap_sizes);
	header->snap_sizes = NULL;
	kfree(header->snap_names);
	header->snap_names = NULL;
	ceph_put_snap_context(header->snapc);
	header->snapc = NULL;
}

static char *rbd_segment_name(struct rbd_device *rbd_dev, u64 offset)
{
	char *name;
	u64 segment;
	int ret;

	name = kmalloc(MAX_OBJ_NAME_SIZE + 1, GFP_NOIO);
	if (!name)
		return NULL;
	segment = offset >> rbd_dev->header.obj_order;
	ret = snprintf(name, MAX_OBJ_NAME_SIZE + 1, "%s.%012llx",
			rbd_dev->header.object_prefix, segment);
	if (ret < 0 || ret > MAX_OBJ_NAME_SIZE) {
		pr_err("error formatting segment name for #%llu (%d)\n",
			segment, ret);
		kfree(name);
		name = NULL;
	}

	return name;
}

static u64 rbd_segment_offset(struct rbd_device *rbd_dev, u64 offset)
{
	u64 segment_size = (u64) 1 << rbd_dev->header.obj_order;

	return offset & (segment_size - 1);
}

static u64 rbd_segment_length(struct rbd_device *rbd_dev,
				u64 offset, u64 length)
{
	u64 segment_size = (u64) 1 << rbd_dev->header.obj_order;

	offset &= segment_size - 1;

	rbd_assert(length <= U64_MAX - offset);
	if (offset + length > segment_size)
		length = segment_size - offset;

	return length;
}

static int rbd_get_num_segments(struct rbd_image_header *header,
				u64 ofs, u64 len)
{
	u64 start_seg;
	u64 end_seg;

	if (!len)
		return 0;
	if (len - 1 > U64_MAX - ofs)
		return -ERANGE;

	start_seg = ofs >> header->obj_order;
	end_seg = (ofs + len - 1) >> header->obj_order;

	return end_seg - start_seg + 1;
}

/*
 * returns the size of an object in the image
 */
static u64 rbd_obj_bytes(struct rbd_image_header *header)
{
	return 1 << header->obj_order;
}

/*
 * bio helpers
 */

static void bio_chain_put(struct bio *chain)
{
	struct bio *tmp;

	while (chain) {
		tmp = chain;
		chain = chain->bi_next;
		bio_put(tmp);
	}
}

/*
 * zeros a bio chain, starting at specific offset
 */
static void zero_bio_chain(struct bio *chain, int start_ofs)
{
	struct bio_vec *bv;
	unsigned long flags;
	void *buf;
	int i;
	int pos = 0;

	while (chain) {
		bio_for_each_segment(bv, chain, i) {
			if (pos + bv->bv_len > start_ofs) {
				int remainder = max(start_ofs - pos, 0);
				buf = bvec_kmap_irq(bv, &flags);
				memset(buf + remainder, 0,
				       bv->bv_len - remainder);
				bvec_kunmap_irq(buf, &flags);
			}
			pos += bv->bv_len;
		}

		chain = chain->bi_next;
	}
}

/*
 * Clone a portion of a bio, starting at the given byte offset
 * and continuing for the number of bytes indicated.
 */
static struct bio *bio_clone_range(struct bio *bio_src,
					unsigned int offset,
					unsigned int len,
					gfp_t gfpmask)
{
	struct bio_vec *bv;
	unsigned int resid;
	unsigned short idx;
	unsigned int voff;
	unsigned short end_idx;
	unsigned short vcnt;
	struct bio *bio;

	/* Handle the easy case for the caller */

	if (!offset && len == bio_src->bi_size)
		return bio_clone(bio_src, gfpmask);

	if (WARN_ON_ONCE(!len))
		return NULL;
	if (WARN_ON_ONCE(len > bio_src->bi_size))
		return NULL;
	if (WARN_ON_ONCE(offset > bio_src->bi_size - len))
		return NULL;

	/* Find first affected segment... */

	resid = offset;
	__bio_for_each_segment(bv, bio_src, idx, 0) {
		if (resid < bv->bv_len)
			break;
		resid -= bv->bv_len;
	}
	voff = resid;

	/* ...and the last affected segment */

	resid += len;
	__bio_for_each_segment(bv, bio_src, end_idx, idx) {
		if (resid <= bv->bv_len)
			break;
		resid -= bv->bv_len;
	}
	vcnt = end_idx - idx + 1;

	/* Build the clone */

	bio = bio_alloc(gfpmask, (unsigned int) vcnt);
	if (!bio)
		return NULL;	/* ENOMEM */

	bio->bi_bdev = bio_src->bi_bdev;
	bio->bi_sector = bio_src->bi_sector + (offset >> SECTOR_SHIFT);
	bio->bi_rw = bio_src->bi_rw;
	bio->bi_flags |= 1 << BIO_CLONED;

	/*
	 * Copy over our part of the bio_vec, then update the first
	 * and last (or only) entries.
	 */
	memcpy(&bio->bi_io_vec[0], &bio_src->bi_io_vec[idx],
			vcnt * sizeof (struct bio_vec));
	bio->bi_io_vec[0].bv_offset += voff;
	if (vcnt > 1) {
		bio->bi_io_vec[0].bv_len -= voff;
		bio->bi_io_vec[vcnt - 1].bv_len = resid;
	} else {
		bio->bi_io_vec[0].bv_len = len;
	}

	bio->bi_vcnt = vcnt;
	bio->bi_size = len;
	bio->bi_idx = 0;

	return bio;
}

/*
 * Clone a portion of a bio chain, starting at the given byte offset
 * into the first bio in the source chain and continuing for the
 * number of bytes indicated.  The result is another bio chain of
 * exactly the given length, or a null pointer on error.
 *
 * The bio_src and offset parameters are both in-out.  On entry they
 * refer to the first source bio and the offset into that bio where
 * the start of data to be cloned is located.
 *
 * On return, bio_src is updated to refer to the bio in the source
 * chain that contains first un-cloned byte, and *offset will
 * contain the offset of that byte within that bio.
 */
static struct bio *bio_chain_clone_range(struct bio **bio_src,
					unsigned int *offset,
					unsigned int len,
					gfp_t gfpmask)
{
	struct bio *bi = *bio_src;
	unsigned int off = *offset;
	struct bio *chain = NULL;
	struct bio **end;

	/* Build up a chain of clone bios up to the limit */

	if (!bi || off >= bi->bi_size || !len)
		return NULL;		/* Nothing to clone */

	end = &chain;
	while (len) {
		unsigned int bi_size;
		struct bio *bio;

		if (!bi)
			goto out_err;	/* EINVAL; ran out of bio's */
		bi_size = min_t(unsigned int, bi->bi_size - off, len);
		bio = bio_clone_range(bi, off, bi_size, gfpmask);
		if (!bio)
			goto out_err;	/* ENOMEM */

		*end = bio;
		end = &bio->bi_next;

		off += bi_size;
		if (off == bi->bi_size) {
			bi = bi->bi_next;
			off = 0;
		}
		len -= bi_size;
	}
	*bio_src = bi;
	*offset = off;

	return chain;
out_err:
	bio_chain_put(chain);

	return NULL;
}

/*
 * helpers for osd request op vectors.
 */
static struct ceph_osd_req_op *rbd_create_rw_ops(int num_ops,
					int opcode, u32 payload_len)
{
	struct ceph_osd_req_op *ops;

	ops = kzalloc(sizeof (*ops) * (num_ops + 1), GFP_NOIO);
	if (!ops)
		return NULL;

	ops[0].op = opcode;

	/*
	 * op extent offset and length will be set later on
	 * in calc_raw_layout()
	 */
	ops[0].payload_len = payload_len;

	return ops;
}

static void rbd_destroy_ops(struct ceph_osd_req_op *ops)
{
	kfree(ops);
}

static void rbd_coll_end_req_index(struct request *rq,
				   struct rbd_req_coll *coll,
				   int index,
				   int ret, u64 len)
{
	struct request_queue *q;
	int min, max, i;

	dout("rbd_coll_end_req_index %p index %d ret %d len %llu\n",
	     coll, index, ret, (unsigned long long) len);

	if (!rq)
		return;

	if (!coll) {
		blk_end_request(rq, ret, len);
		return;
	}

	q = rq->q;

	spin_lock_irq(q->queue_lock);
	coll->status[index].done = 1;
	coll->status[index].rc = ret;
	coll->status[index].bytes = len;
	max = min = coll->num_done;
	while (max < coll->total && coll->status[max].done)
		max++;

	for (i = min; i<max; i++) {
		__blk_end_request(rq, coll->status[i].rc,
				  coll->status[i].bytes);
		coll->num_done++;
		kref_put(&coll->kref, rbd_coll_release);
	}
	spin_unlock_irq(q->queue_lock);
}

static void rbd_coll_end_req(struct rbd_request *req,
			     int ret, u64 len)
{
	rbd_coll_end_req_index(req->rq, req->coll, req->coll_index, ret, len);
}

/*
 * Send ceph osd request
 */
static int rbd_do_request(struct request *rq,
			  struct rbd_device *rbd_dev,
			  struct ceph_snap_context *snapc,
			  u64 snapid,
			  const char *object_name, u64 ofs, u64 len,
			  struct bio *bio,
			  struct page **pages,
			  int num_pages,
			  int flags,
			  struct ceph_osd_req_op *ops,
			  struct rbd_req_coll *coll,
			  int coll_index,
			  void (*rbd_cb)(struct ceph_osd_request *req,
					 struct ceph_msg *msg),
			  struct ceph_osd_request **linger_req,
			  u64 *ver)
{
	struct ceph_osd_request *req;
	struct ceph_file_layout *layout;
	int ret;
	u64 bno;
	struct timespec mtime = CURRENT_TIME;
	struct rbd_request *req_data;
	struct ceph_osd_request_head *reqhead;
	struct ceph_osd_client *osdc;

	req_data = kzalloc(sizeof(*req_data), GFP_NOIO);
	if (!req_data) {
		if (coll)
			rbd_coll_end_req_index(rq, coll, coll_index,
					       -ENOMEM, len);
		return -ENOMEM;
	}

	if (coll) {
		req_data->coll = coll;
		req_data->coll_index = coll_index;
	}

	dout("rbd_do_request object_name=%s ofs=%llu len=%llu coll=%p[%d]\n",
		object_name, (unsigned long long) ofs,
		(unsigned long long) len, coll, coll_index);

	osdc = &rbd_dev->rbd_client->client->osdc;
	req = ceph_osdc_alloc_request(osdc, flags, snapc, ops,
					false, GFP_NOIO, pages, bio);
	if (!req) {
		ret = -ENOMEM;
		goto done_pages;
	}

	req->r_callback = rbd_cb;

	req_data->rq = rq;
	req_data->bio = bio;
	req_data->pages = pages;
	req_data->len = len;

	req->r_priv = req_data;

	reqhead = req->r_request->front.iov_base;
	reqhead->snapid = cpu_to_le64(CEPH_NOSNAP);

	strncpy(req->r_oid, object_name, sizeof(req->r_oid));
	req->r_oid_len = strlen(req->r_oid);

	layout = &req->r_file_layout;
	memset(layout, 0, sizeof(*layout));
	layout->fl_stripe_unit = cpu_to_le32(1 << RBD_MAX_OBJ_ORDER);
	layout->fl_stripe_count = cpu_to_le32(1);
	layout->fl_object_size = cpu_to_le32(1 << RBD_MAX_OBJ_ORDER);
	layout->fl_pg_pool = cpu_to_le32((int) rbd_dev->spec->pool_id);
	ret = ceph_calc_raw_layout(osdc, layout, snapid, ofs, &len, &bno,
				   req, ops);
	rbd_assert(ret == 0);

	ceph_osdc_build_request(req, ofs, &len,
				ops,
				snapc,
				&mtime,
				req->r_oid, req->r_oid_len);

	if (linger_req) {
		ceph_osdc_set_request_linger(osdc, req);
		*linger_req = req;
	}

	ret = ceph_osdc_start_request(osdc, req, false);
	if (ret < 0)
		goto done_err;

	if (!rbd_cb) {
		ret = ceph_osdc_wait_request(osdc, req);
		if (ver)
			*ver = le64_to_cpu(req->r_reassert_version.version);
		dout("reassert_ver=%llu\n",
			(unsigned long long)
				le64_to_cpu(req->r_reassert_version.version));
		ceph_osdc_put_request(req);
	}
	return ret;

done_err:
	bio_chain_put(req_data->bio);
	ceph_osdc_put_request(req);
done_pages:
	rbd_coll_end_req(req_data, ret, len);
	kfree(req_data);
	return ret;
}

/*
 * Ceph osd op callback
 */
static void rbd_req_cb(struct ceph_osd_request *req, struct ceph_msg *msg)
{
	struct rbd_request *req_data = req->r_priv;
	struct ceph_osd_reply_head *replyhead;
	struct ceph_osd_op *op;
	__s32 rc;
	u64 bytes;
	int read_op;

	/* parse reply */
	replyhead = msg->front.iov_base;
	WARN_ON(le32_to_cpu(replyhead->num_ops) == 0);
	op = (void *)(replyhead + 1);
	rc = le32_to_cpu(replyhead->result);
	bytes = le64_to_cpu(op->extent.length);
	read_op = (le16_to_cpu(op->op) == CEPH_OSD_OP_READ);

	dout("rbd_req_cb bytes=%llu readop=%d rc=%d\n",
		(unsigned long long) bytes, read_op, (int) rc);

	if (rc == -ENOENT && read_op) {
		zero_bio_chain(req_data->bio, 0);
		rc = 0;
	} else if (rc == 0 && read_op && bytes < req_data->len) {
		zero_bio_chain(req_data->bio, bytes);
		bytes = req_data->len;
	}

	rbd_coll_end_req(req_data, rc, bytes);

	if (req_data->bio)
		bio_chain_put(req_data->bio);

	ceph_osdc_put_request(req);
	kfree(req_data);
}

static void rbd_simple_req_cb(struct ceph_osd_request *req, struct ceph_msg *msg)
{
	ceph_osdc_put_request(req);
}

/*
 * Do a synchronous ceph osd operation
 */
static int rbd_req_sync_op(struct rbd_device *rbd_dev,
			   struct ceph_snap_context *snapc,
			   u64 snapid,
			   int flags,
			   struct ceph_osd_req_op *ops,
			   const char *object_name,
			   u64 ofs, u64 inbound_size,
			   char *inbound,
			   struct ceph_osd_request **linger_req,
			   u64 *ver)
{
	int ret;
	struct page **pages;
	int num_pages;

	rbd_assert(ops != NULL);

	num_pages = calc_pages_for(ofs, inbound_size);
	pages = ceph_alloc_page_vector(num_pages, GFP_KERNEL);
	if (IS_ERR(pages))
		return PTR_ERR(pages);

	ret = rbd_do_request(NULL, rbd_dev, snapc, snapid,
			  object_name, ofs, inbound_size, NULL,
			  pages, num_pages,
			  flags,
			  ops,
			  NULL, 0,
			  NULL,
			  linger_req, ver);
	if (ret < 0)
		goto done;

	if ((flags & CEPH_OSD_FLAG_READ) && inbound)
		ret = ceph_copy_from_page_vector(pages, inbound, ofs, ret);

done:
	ceph_release_page_vector(pages, num_pages);
	return ret;
}

/*
 * Do an asynchronous ceph osd operation
 */
static int rbd_do_op(struct request *rq,
		     struct rbd_device *rbd_dev,
		     struct ceph_snap_context *snapc,
		     u64 ofs, u64 len,
		     struct bio *bio,
		     struct rbd_req_coll *coll,
		     int coll_index)
{
	char *seg_name;
	u64 seg_ofs;
	u64 seg_len;
	int ret;
	struct ceph_osd_req_op *ops;
	u32 payload_len;
	int opcode;
	int flags;
	u64 snapid;

	seg_name = rbd_segment_name(rbd_dev, ofs);
	if (!seg_name)
		return -ENOMEM;
	seg_len = rbd_segment_length(rbd_dev, ofs, len);
	seg_ofs = rbd_segment_offset(rbd_dev, ofs);

	if (rq_data_dir(rq) == WRITE) {
		opcode = CEPH_OSD_OP_WRITE;
		flags = CEPH_OSD_FLAG_WRITE|CEPH_OSD_FLAG_ONDISK;
		snapid = CEPH_NOSNAP;
		payload_len = seg_len;
	} else {
		opcode = CEPH_OSD_OP_READ;
		flags = CEPH_OSD_FLAG_READ;
		snapc = NULL;
		snapid = rbd_dev->spec->snap_id;
		payload_len = 0;
	}

	ret = -ENOMEM;
	ops = rbd_create_rw_ops(1, opcode, payload_len);
	if (!ops)
		goto done;

	/* we've taken care of segment sizes earlier when we
	   cloned the bios. We should never have a segment
	   truncated at this point */
	rbd_assert(seg_len == len);

	ret = rbd_do_request(rq, rbd_dev, snapc, snapid,
			     seg_name, seg_ofs, seg_len,
			     bio,
			     NULL, 0,
			     flags,
			     ops,
			     coll, coll_index,
			     rbd_req_cb, 0, NULL);

	rbd_destroy_ops(ops);
done:
	kfree(seg_name);
	return ret;
}

/*
 * Request sync osd read
 */
static int rbd_req_sync_read(struct rbd_device *rbd_dev,
			  u64 snapid,
			  const char *object_name,
			  u64 ofs, u64 len,
			  char *buf,
			  u64 *ver)
{
	struct ceph_osd_req_op *ops;
	int ret;

	ops = rbd_create_rw_ops(1, CEPH_OSD_OP_READ, 0);
	if (!ops)
		return -ENOMEM;

	ret = rbd_req_sync_op(rbd_dev, NULL,
			       snapid,
			       CEPH_OSD_FLAG_READ,
			       ops, object_name, ofs, len, buf, NULL, ver);
	rbd_destroy_ops(ops);

	return ret;
}

/*
 * Request sync osd watch
 */
static int rbd_req_sync_notify_ack(struct rbd_device *rbd_dev,
				   u64 ver,
				   u64 notify_id)
{
	struct ceph_osd_req_op *ops;
	int ret;

	ops = rbd_create_rw_ops(1, CEPH_OSD_OP_NOTIFY_ACK, 0);
	if (!ops)
		return -ENOMEM;

	ops[0].watch.ver = cpu_to_le64(ver);
	ops[0].watch.cookie = notify_id;
	ops[0].watch.flag = 0;

	ret = rbd_do_request(NULL, rbd_dev, NULL, CEPH_NOSNAP,
			  rbd_dev->header_name, 0, 0, NULL,
			  NULL, 0,
			  CEPH_OSD_FLAG_READ,
			  ops,
			  NULL, 0,
			  rbd_simple_req_cb, 0, NULL);

	rbd_destroy_ops(ops);
	return ret;
}

static void rbd_watch_cb(u64 ver, u64 notify_id, u8 opcode, void *data)
{
	struct rbd_device *rbd_dev = (struct rbd_device *)data;
	u64 hver;
	int rc;

	if (!rbd_dev)
		return;

	dout("rbd_watch_cb %s notify_id=%llu opcode=%u\n",
		rbd_dev->header_name, (unsigned long long) notify_id,
		(unsigned int) opcode);
	rc = rbd_dev_refresh(rbd_dev, &hver);
	if (rc)
		pr_warning(RBD_DRV_NAME "%d got notification but failed to "
			   " update snaps: %d\n", rbd_dev->major, rc);

	rbd_req_sync_notify_ack(rbd_dev, hver, notify_id);
}

/*
 * Request sync osd watch
 */
static int rbd_req_sync_watch(struct rbd_device *rbd_dev)
{
	struct ceph_osd_req_op *ops;
	struct ceph_osd_client *osdc = &rbd_dev->rbd_client->client->osdc;
	int ret;

	ops = rbd_create_rw_ops(1, CEPH_OSD_OP_WATCH, 0);
	if (!ops)
		return -ENOMEM;

	ret = ceph_osdc_create_event(osdc, rbd_watch_cb, 0,
				     (void *)rbd_dev, &rbd_dev->watch_event);
	if (ret < 0)
		goto fail;

	ops[0].watch.ver = cpu_to_le64(rbd_dev->header.obj_version);
	ops[0].watch.cookie = cpu_to_le64(rbd_dev->watch_event->cookie);
	ops[0].watch.flag = 1;

	ret = rbd_req_sync_op(rbd_dev, NULL,
			      CEPH_NOSNAP,
			      CEPH_OSD_FLAG_WRITE | CEPH_OSD_FLAG_ONDISK,
			      ops,
			      rbd_dev->header_name,
			      0, 0, NULL,
			      &rbd_dev->watch_request, NULL);

	if (ret < 0)
		goto fail_event;

	rbd_destroy_ops(ops);
	return 0;

fail_event:
	ceph_osdc_cancel_event(rbd_dev->watch_event);
	rbd_dev->watch_event = NULL;
fail:
	rbd_destroy_ops(ops);
	return ret;
}

/*
 * Request sync osd unwatch
 */
static int rbd_req_sync_unwatch(struct rbd_device *rbd_dev)
{
	struct ceph_osd_req_op *ops;
	int ret;

	ops = rbd_create_rw_ops(1, CEPH_OSD_OP_WATCH, 0);
	if (!ops)
		return -ENOMEM;

	ops[0].watch.ver = 0;
	ops[0].watch.cookie = cpu_to_le64(rbd_dev->watch_event->cookie);
	ops[0].watch.flag = 0;

	ret = rbd_req_sync_op(rbd_dev, NULL,
			      CEPH_NOSNAP,
			      CEPH_OSD_FLAG_WRITE | CEPH_OSD_FLAG_ONDISK,
			      ops,
			      rbd_dev->header_name,
			      0, 0, NULL, NULL, NULL);


	rbd_destroy_ops(ops);
	ceph_osdc_cancel_event(rbd_dev->watch_event);
	rbd_dev->watch_event = NULL;
	return ret;
}

/*
 * Synchronous osd object method call
 */
static int rbd_req_sync_exec(struct rbd_device *rbd_dev,
			     const char *object_name,
			     const char *class_name,
			     const char *method_name,
			     const char *outbound,
			     size_t outbound_size,
			     char *inbound,
			     size_t inbound_size,
			     int flags,
			     u64 *ver)
{
	struct ceph_osd_req_op *ops;
	int class_name_len = strlen(class_name);
	int method_name_len = strlen(method_name);
	int payload_size;
	int ret;

	/*
	 * Any input parameters required by the method we're calling
	 * will be sent along with the class and method names as
	 * part of the message payload.  That data and its size are
	 * supplied via the indata and indata_len fields (named from
	 * the perspective of the server side) in the OSD request
	 * operation.
	 */
	payload_size = class_name_len + method_name_len + outbound_size;
	ops = rbd_create_rw_ops(1, CEPH_OSD_OP_CALL, payload_size);
	if (!ops)
		return -ENOMEM;

	ops[0].cls.class_name = class_name;
	ops[0].cls.class_len = (__u8) class_name_len;
	ops[0].cls.method_name = method_name;
	ops[0].cls.method_len = (__u8) method_name_len;
	ops[0].cls.argc = 0;
	ops[0].cls.indata = outbound;
	ops[0].cls.indata_len = outbound_size;

	ret = rbd_req_sync_op(rbd_dev, NULL,
			       CEPH_NOSNAP,
			       flags, ops,
			       object_name, 0, inbound_size, inbound,
			       NULL, ver);

	rbd_destroy_ops(ops);

	dout("cls_exec returned %d\n", ret);
	return ret;
}

static struct rbd_req_coll *rbd_alloc_coll(int num_reqs)
{
	struct rbd_req_coll *coll =
			kzalloc(sizeof(struct rbd_req_coll) +
			        sizeof(struct rbd_req_status) * num_reqs,
				GFP_ATOMIC);

	if (!coll)
		return NULL;
	coll->total = num_reqs;
	kref_init(&coll->kref);
	return coll;
}

/*
 * block device queue callback
 */
static void rbd_rq_fn(struct request_queue *q)
{
	struct rbd_device *rbd_dev = q->queuedata;
	struct request *rq;

	while ((rq = blk_fetch_request(q))) {
		struct bio *bio;
		bool do_write;
		unsigned int size;
		u64 ofs;
		int num_segs, cur_seg = 0;
		struct rbd_req_coll *coll;
		struct ceph_snap_context *snapc;
		unsigned int bio_offset;

		dout("fetched request\n");

		/* filter out block requests we don't understand */
		if ((rq->cmd_type != REQ_TYPE_FS)) {
			__blk_end_request_all(rq, 0);
			continue;
		}

		/* deduce our operation (read, write) */
		do_write = (rq_data_dir(rq) == WRITE);
		if (do_write && rbd_dev->mapping.read_only) {
			__blk_end_request_all(rq, -EROFS);
			continue;
		}

		spin_unlock_irq(q->queue_lock);

		down_read(&rbd_dev->header_rwsem);

		if (!rbd_dev->exists) {
			rbd_assert(rbd_dev->spec->snap_id != CEPH_NOSNAP);
			up_read(&rbd_dev->header_rwsem);
			dout("request for non-existent snapshot");
			spin_lock_irq(q->queue_lock);
			__blk_end_request_all(rq, -ENXIO);
			continue;
		}

		snapc = ceph_get_snap_context(rbd_dev->header.snapc);

		up_read(&rbd_dev->header_rwsem);

		size = blk_rq_bytes(rq);
		ofs = blk_rq_pos(rq) * SECTOR_SIZE;
		bio = rq->bio;

		dout("%s 0x%x bytes at 0x%llx\n",
		     do_write ? "write" : "read",
		     size, (unsigned long long) blk_rq_pos(rq) * SECTOR_SIZE);

		num_segs = rbd_get_num_segments(&rbd_dev->header, ofs, size);
		if (num_segs <= 0) {
			spin_lock_irq(q->queue_lock);
			__blk_end_request_all(rq, num_segs);
			ceph_put_snap_context(snapc);
			continue;
		}
		coll = rbd_alloc_coll(num_segs);
		if (!coll) {
			spin_lock_irq(q->queue_lock);
			__blk_end_request_all(rq, -ENOMEM);
			ceph_put_snap_context(snapc);
			continue;
		}

		bio_offset = 0;
		do {
			u64 limit = rbd_segment_length(rbd_dev, ofs, size);
			unsigned int chain_size;
			struct bio *bio_chain;

			BUG_ON(limit > (u64) UINT_MAX);
			chain_size = (unsigned int) limit;
			dout("rq->bio->bi_vcnt=%hu\n", rq->bio->bi_vcnt);

			kref_get(&coll->kref);

			/* Pass a cloned bio chain via an osd request */

			bio_chain = bio_chain_clone_range(&bio,
						&bio_offset, chain_size,
						GFP_ATOMIC);
			if (bio_chain)
				(void) rbd_do_op(rq, rbd_dev, snapc,
						ofs, chain_size,
						bio_chain, coll, cur_seg);
			else
				rbd_coll_end_req_index(rq, coll, cur_seg,
						       -ENOMEM, chain_size);
			size -= chain_size;
			ofs += chain_size;

			cur_seg++;
		} while (size > 0);
		kref_put(&coll->kref, rbd_coll_release);

		spin_lock_irq(q->queue_lock);

		ceph_put_snap_context(snapc);
	}
}

/*
 * a queue callback. Makes sure that we don't create a bio that spans across
 * multiple osd objects. One exception would be with a single page bios,
 * which we handle later at bio_chain_clone_range()
 */
static int rbd_merge_bvec(struct request_queue *q, struct bvec_merge_data *bmd,
			  struct bio_vec *bvec)
{
	struct rbd_device *rbd_dev = q->queuedata;
	sector_t sector_offset;
	sector_t sectors_per_obj;
	sector_t obj_sector_offset;
	int ret;

	/*
	 * Find how far into its rbd object the partition-relative
	 * bio start sector is to offset relative to the enclosing
	 * device.
	 */
	sector_offset = get_start_sect(bmd->bi_bdev) + bmd->bi_sector;
	sectors_per_obj = 1 << (rbd_dev->header.obj_order - SECTOR_SHIFT);
	obj_sector_offset = sector_offset & (sectors_per_obj - 1);

	/*
	 * Compute the number of bytes from that offset to the end
	 * of the object.  Account for what's already used by the bio.
	 */
	ret = (int) (sectors_per_obj - obj_sector_offset) << SECTOR_SHIFT;
	if (ret > bmd->bi_size)
		ret -= bmd->bi_size;
	else
		ret = 0;

	/*
	 * Don't send back more than was asked for.  And if the bio
	 * was empty, let the whole thing through because:  "Note
	 * that a block device *must* allow a single page to be
	 * added to an empty bio."
	 */
	rbd_assert(bvec->bv_len <= PAGE_SIZE);
	if (ret > (int) bvec->bv_len || !bmd->bi_size)
		ret = (int) bvec->bv_len;

	return ret;
}

static void rbd_free_disk(struct rbd_device *rbd_dev)
{
	struct gendisk *disk = rbd_dev->disk;

	if (!disk)
		return;

	if (disk->flags & GENHD_FL_UP)
		del_gendisk(disk);
	if (disk->queue)
		blk_cleanup_queue(disk->queue);
	put_disk(disk);
}

/*
 * Read the complete header for the given rbd device.
 *
 * Returns a pointer to a dynamically-allocated buffer containing
 * the complete and validated header.  Caller can pass the address
 * of a variable that will be filled in with the version of the
 * header object at the time it was read.
 *
 * Returns a pointer-coded errno if a failure occurs.
 */
static struct rbd_image_header_ondisk *
rbd_dev_v1_header_read(struct rbd_device *rbd_dev, u64 *version)
{
	struct rbd_image_header_ondisk *ondisk = NULL;
	u32 snap_count = 0;
	u64 names_size = 0;
	u32 want_count;
	int ret;

	/*
	 * The complete header will include an array of its 64-bit
	 * snapshot ids, followed by the names of those snapshots as
	 * a contiguous block of NUL-terminated strings.  Note that
	 * the number of snapshots could change by the time we read
	 * it in, in which case we re-read it.
	 */
	do {
		size_t size;

		kfree(ondisk);

		size = sizeof (*ondisk);
		size += snap_count * sizeof (struct rbd_image_snap_ondisk);
		size += names_size;
		ondisk = kmalloc(size, GFP_KERNEL);
		if (!ondisk)
			return ERR_PTR(-ENOMEM);

		ret = rbd_req_sync_read(rbd_dev, CEPH_NOSNAP,
				       rbd_dev->header_name,
				       0, size,
				       (char *) ondisk, version);

		if (ret < 0)
			goto out_err;
		if (WARN_ON((size_t) ret < size)) {
			ret = -ENXIO;
			pr_warning("short header read for image %s"
					" (want %zd got %d)\n",
				rbd_dev->spec->image_name, size, ret);
			goto out_err;
		}
		if (!rbd_dev_ondisk_valid(ondisk)) {
			ret = -ENXIO;
			pr_warning("invalid header for image %s\n",
				rbd_dev->spec->image_name);
			goto out_err;
		}

		names_size = le64_to_cpu(ondisk->snap_names_len);
		want_count = snap_count;
		snap_count = le32_to_cpu(ondisk->snap_count);
	} while (snap_count != want_count);

	return ondisk;

out_err:
	kfree(ondisk);

	return ERR_PTR(ret);
}

/*
 * reload the ondisk the header
 */
static int rbd_read_header(struct rbd_device *rbd_dev,
			   struct rbd_image_header *header)
{
	struct rbd_image_header_ondisk *ondisk;
	u64 ver = 0;
	int ret;

	ondisk = rbd_dev_v1_header_read(rbd_dev, &ver);
	if (IS_ERR(ondisk))
		return PTR_ERR(ondisk);
	ret = rbd_header_from_disk(header, ondisk);
	if (ret >= 0)
		header->obj_version = ver;
	kfree(ondisk);

	return ret;
}

static void rbd_remove_all_snaps(struct rbd_device *rbd_dev)
{
	struct rbd_snap *snap;
	struct rbd_snap *next;

	list_for_each_entry_safe(snap, next, &rbd_dev->snaps, node)
		rbd_remove_snap_dev(snap);
<<<<<<< HEAD
=======
}

static void rbd_update_mapping_size(struct rbd_device *rbd_dev)
{
	sector_t size;

	if (rbd_dev->spec->snap_id != CEPH_NOSNAP)
		return;

	size = (sector_t) rbd_dev->header.image_size / SECTOR_SIZE;
	dout("setting size to %llu sectors", (unsigned long long) size);
	rbd_dev->mapping.size = (u64) size;
	set_capacity(rbd_dev->disk, size);
>>>>>>> 81881a45
}

/*
 * only read the first part of the ondisk header, without the snaps info
 */
static int rbd_dev_v1_refresh(struct rbd_device *rbd_dev, u64 *hver)
{
	int ret;
	struct rbd_image_header h;

	ret = rbd_read_header(rbd_dev, &h);
	if (ret < 0)
		return ret;

	down_write(&rbd_dev->header_rwsem);

	/* Update image size, and check for resize of mapped image */
	rbd_dev->header.image_size = h.image_size;
	rbd_update_mapping_size(rbd_dev);

	/* rbd_dev->header.object_prefix shouldn't change */
	kfree(rbd_dev->header.snap_sizes);
	kfree(rbd_dev->header.snap_names);
	/* osd requests may still refer to snapc */
	ceph_put_snap_context(rbd_dev->header.snapc);

	if (hver)
		*hver = h.obj_version;
	rbd_dev->header.obj_version = h.obj_version;
	rbd_dev->header.image_size = h.image_size;
	rbd_dev->header.snapc = h.snapc;
	rbd_dev->header.snap_names = h.snap_names;
	rbd_dev->header.snap_sizes = h.snap_sizes;
	/* Free the extra copy of the object prefix */
	WARN_ON(strcmp(rbd_dev->header.object_prefix, h.object_prefix));
	kfree(h.object_prefix);

	ret = rbd_dev_snaps_update(rbd_dev);
	if (!ret)
		ret = rbd_dev_snaps_register(rbd_dev);

	up_write(&rbd_dev->header_rwsem);

	return ret;
}

static int rbd_dev_refresh(struct rbd_device *rbd_dev, u64 *hver)
{
	int ret;

	rbd_assert(rbd_image_format_valid(rbd_dev->image_format));
	mutex_lock_nested(&ctl_mutex, SINGLE_DEPTH_NESTING);
	if (rbd_dev->image_format == 1)
		ret = rbd_dev_v1_refresh(rbd_dev, hver);
	else
		ret = rbd_dev_v2_refresh(rbd_dev, hver);
	mutex_unlock(&ctl_mutex);

	return ret;
}

static int rbd_init_disk(struct rbd_device *rbd_dev)
{
	struct gendisk *disk;
	struct request_queue *q;
	u64 segment_size;

	/* create gendisk info */
	disk = alloc_disk(RBD_MINORS_PER_MAJOR);
	if (!disk)
		return -ENOMEM;

	snprintf(disk->disk_name, sizeof(disk->disk_name), RBD_DRV_NAME "%d",
		 rbd_dev->dev_id);
	disk->major = rbd_dev->major;
	disk->first_minor = 0;
	disk->fops = &rbd_bd_ops;
	disk->private_data = rbd_dev;

	/* init rq */
	q = blk_init_queue(rbd_rq_fn, &rbd_dev->lock);
	if (!q)
		goto out_disk;

	/* We use the default size, but let's be explicit about it. */
	blk_queue_physical_block_size(q, SECTOR_SIZE);

	/* set io sizes to object size */
	segment_size = rbd_obj_bytes(&rbd_dev->header);
	blk_queue_max_hw_sectors(q, segment_size / SECTOR_SIZE);
	blk_queue_max_segment_size(q, segment_size);
	blk_queue_io_min(q, segment_size);
	blk_queue_io_opt(q, segment_size);

	blk_queue_merge_bvec(q, rbd_merge_bvec);
	disk->queue = q;

	q->queuedata = rbd_dev;

	rbd_dev->disk = disk;

	set_capacity(rbd_dev->disk, rbd_dev->mapping.size / SECTOR_SIZE);

	return 0;
out_disk:
	put_disk(disk);

	return -ENOMEM;
}

/*
  sysfs
*/

static struct rbd_device *dev_to_rbd_dev(struct device *dev)
{
	return container_of(dev, struct rbd_device, dev);
}

static ssize_t rbd_size_show(struct device *dev,
			     struct device_attribute *attr, char *buf)
{
	struct rbd_device *rbd_dev = dev_to_rbd_dev(dev);
	sector_t size;

	down_read(&rbd_dev->header_rwsem);
	size = get_capacity(rbd_dev->disk);
	up_read(&rbd_dev->header_rwsem);

	return sprintf(buf, "%llu\n", (unsigned long long) size * SECTOR_SIZE);
}

/*
 * Note this shows the features for whatever's mapped, which is not
 * necessarily the base image.
 */
static ssize_t rbd_features_show(struct device *dev,
			     struct device_attribute *attr, char *buf)
{
	struct rbd_device *rbd_dev = dev_to_rbd_dev(dev);

	return sprintf(buf, "0x%016llx\n",
			(unsigned long long) rbd_dev->mapping.features);
}

static ssize_t rbd_major_show(struct device *dev,
			      struct device_attribute *attr, char *buf)
{
	struct rbd_device *rbd_dev = dev_to_rbd_dev(dev);

	return sprintf(buf, "%d\n", rbd_dev->major);
}

static ssize_t rbd_client_id_show(struct device *dev,
				  struct device_attribute *attr, char *buf)
{
	struct rbd_device *rbd_dev = dev_to_rbd_dev(dev);

	return sprintf(buf, "client%lld\n",
			ceph_client_id(rbd_dev->rbd_client->client));
}

static ssize_t rbd_pool_show(struct device *dev,
			     struct device_attribute *attr, char *buf)
{
	struct rbd_device *rbd_dev = dev_to_rbd_dev(dev);

	return sprintf(buf, "%s\n", rbd_dev->spec->pool_name);
}

static ssize_t rbd_pool_id_show(struct device *dev,
			     struct device_attribute *attr, char *buf)
{
	struct rbd_device *rbd_dev = dev_to_rbd_dev(dev);

	return sprintf(buf, "%llu\n",
		(unsigned long long) rbd_dev->spec->pool_id);
}

static ssize_t rbd_name_show(struct device *dev,
			     struct device_attribute *attr, char *buf)
{
	struct rbd_device *rbd_dev = dev_to_rbd_dev(dev);

	if (rbd_dev->spec->image_name)
		return sprintf(buf, "%s\n", rbd_dev->spec->image_name);

	return sprintf(buf, "(unknown)\n");
}

static ssize_t rbd_image_id_show(struct device *dev,
			     struct device_attribute *attr, char *buf)
{
	struct rbd_device *rbd_dev = dev_to_rbd_dev(dev);

	return sprintf(buf, "%s\n", rbd_dev->spec->image_id);
}

/*
 * Shows the name of the currently-mapped snapshot (or
 * RBD_SNAP_HEAD_NAME for the base image).
 */
static ssize_t rbd_snap_show(struct device *dev,
			     struct device_attribute *attr,
			     char *buf)
{
	struct rbd_device *rbd_dev = dev_to_rbd_dev(dev);

	return sprintf(buf, "%s\n", rbd_dev->spec->snap_name);
}

/*
 * For an rbd v2 image, shows the pool id, image id, and snapshot id
 * for the parent image.  If there is no parent, simply shows
 * "(no parent image)".
 */
static ssize_t rbd_parent_show(struct device *dev,
			     struct device_attribute *attr,
			     char *buf)
{
	struct rbd_device *rbd_dev = dev_to_rbd_dev(dev);
	struct rbd_spec *spec = rbd_dev->parent_spec;
	int count;
	char *bufp = buf;

	if (!spec)
		return sprintf(buf, "(no parent image)\n");

	count = sprintf(bufp, "pool_id %llu\npool_name %s\n",
			(unsigned long long) spec->pool_id, spec->pool_name);
	if (count < 0)
		return count;
	bufp += count;

	count = sprintf(bufp, "image_id %s\nimage_name %s\n", spec->image_id,
			spec->image_name ? spec->image_name : "(unknown)");
	if (count < 0)
		return count;
	bufp += count;

	count = sprintf(bufp, "snap_id %llu\nsnap_name %s\n",
			(unsigned long long) spec->snap_id, spec->snap_name);
	if (count < 0)
		return count;
	bufp += count;

	count = sprintf(bufp, "overlap %llu\n", rbd_dev->parent_overlap);
	if (count < 0)
		return count;
	bufp += count;

	return (ssize_t) (bufp - buf);
}

static ssize_t rbd_image_refresh(struct device *dev,
				 struct device_attribute *attr,
				 const char *buf,
				 size_t size)
{
	struct rbd_device *rbd_dev = dev_to_rbd_dev(dev);
	int ret;

	ret = rbd_dev_refresh(rbd_dev, NULL);

	return ret < 0 ? ret : size;
}

static DEVICE_ATTR(size, S_IRUGO, rbd_size_show, NULL);
static DEVICE_ATTR(features, S_IRUGO, rbd_features_show, NULL);
static DEVICE_ATTR(major, S_IRUGO, rbd_major_show, NULL);
static DEVICE_ATTR(client_id, S_IRUGO, rbd_client_id_show, NULL);
static DEVICE_ATTR(pool, S_IRUGO, rbd_pool_show, NULL);
static DEVICE_ATTR(pool_id, S_IRUGO, rbd_pool_id_show, NULL);
static DEVICE_ATTR(name, S_IRUGO, rbd_name_show, NULL);
static DEVICE_ATTR(image_id, S_IRUGO, rbd_image_id_show, NULL);
static DEVICE_ATTR(refresh, S_IWUSR, NULL, rbd_image_refresh);
static DEVICE_ATTR(current_snap, S_IRUGO, rbd_snap_show, NULL);
static DEVICE_ATTR(parent, S_IRUGO, rbd_parent_show, NULL);

static struct attribute *rbd_attrs[] = {
	&dev_attr_size.attr,
	&dev_attr_features.attr,
	&dev_attr_major.attr,
	&dev_attr_client_id.attr,
	&dev_attr_pool.attr,
	&dev_attr_pool_id.attr,
	&dev_attr_name.attr,
	&dev_attr_image_id.attr,
	&dev_attr_current_snap.attr,
	&dev_attr_parent.attr,
	&dev_attr_refresh.attr,
	NULL
};

static struct attribute_group rbd_attr_group = {
	.attrs = rbd_attrs,
};

static const struct attribute_group *rbd_attr_groups[] = {
	&rbd_attr_group,
	NULL
};

static void rbd_sysfs_dev_release(struct device *dev)
{
}

static struct device_type rbd_device_type = {
	.name		= "rbd",
	.groups		= rbd_attr_groups,
	.release	= rbd_sysfs_dev_release,
};


/*
  sysfs - snapshots
*/

static ssize_t rbd_snap_size_show(struct device *dev,
				  struct device_attribute *attr,
				  char *buf)
{
	struct rbd_snap *snap = container_of(dev, struct rbd_snap, dev);

	return sprintf(buf, "%llu\n", (unsigned long long)snap->size);
}

static ssize_t rbd_snap_id_show(struct device *dev,
				struct device_attribute *attr,
				char *buf)
{
	struct rbd_snap *snap = container_of(dev, struct rbd_snap, dev);

	return sprintf(buf, "%llu\n", (unsigned long long)snap->id);
}

static ssize_t rbd_snap_features_show(struct device *dev,
				struct device_attribute *attr,
				char *buf)
{
	struct rbd_snap *snap = container_of(dev, struct rbd_snap, dev);

	return sprintf(buf, "0x%016llx\n",
			(unsigned long long) snap->features);
}

static DEVICE_ATTR(snap_size, S_IRUGO, rbd_snap_size_show, NULL);
static DEVICE_ATTR(snap_id, S_IRUGO, rbd_snap_id_show, NULL);
static DEVICE_ATTR(snap_features, S_IRUGO, rbd_snap_features_show, NULL);

static struct attribute *rbd_snap_attrs[] = {
	&dev_attr_snap_size.attr,
	&dev_attr_snap_id.attr,
	&dev_attr_snap_features.attr,
	NULL,
};

static struct attribute_group rbd_snap_attr_group = {
	.attrs = rbd_snap_attrs,
};

static void rbd_snap_dev_release(struct device *dev)
{
	struct rbd_snap *snap = container_of(dev, struct rbd_snap, dev);
	kfree(snap->name);
	kfree(snap);
}

static const struct attribute_group *rbd_snap_attr_groups[] = {
	&rbd_snap_attr_group,
	NULL
};

static struct device_type rbd_snap_device_type = {
	.groups		= rbd_snap_attr_groups,
	.release	= rbd_snap_dev_release,
};

static struct rbd_spec *rbd_spec_get(struct rbd_spec *spec)
{
	kref_get(&spec->kref);

	return spec;
}

static void rbd_spec_free(struct kref *kref);
static void rbd_spec_put(struct rbd_spec *spec)
{
	if (spec)
		kref_put(&spec->kref, rbd_spec_free);
}

static struct rbd_spec *rbd_spec_alloc(void)
{
	struct rbd_spec *spec;

	spec = kzalloc(sizeof (*spec), GFP_KERNEL);
	if (!spec)
		return NULL;
	kref_init(&spec->kref);

	rbd_spec_put(rbd_spec_get(spec));	/* TEMPORARY */

	return spec;
}

static void rbd_spec_free(struct kref *kref)
{
	struct rbd_spec *spec = container_of(kref, struct rbd_spec, kref);

	kfree(spec->pool_name);
	kfree(spec->image_id);
	kfree(spec->image_name);
	kfree(spec->snap_name);
	kfree(spec);
}

struct rbd_device *rbd_dev_create(struct rbd_client *rbdc,
				struct rbd_spec *spec)
{
	struct rbd_device *rbd_dev;

	rbd_dev = kzalloc(sizeof (*rbd_dev), GFP_KERNEL);
	if (!rbd_dev)
		return NULL;

	spin_lock_init(&rbd_dev->lock);
	INIT_LIST_HEAD(&rbd_dev->node);
	INIT_LIST_HEAD(&rbd_dev->snaps);
	init_rwsem(&rbd_dev->header_rwsem);

	rbd_dev->spec = spec;
	rbd_dev->rbd_client = rbdc;

	return rbd_dev;
}

static void rbd_dev_destroy(struct rbd_device *rbd_dev)
{
	rbd_spec_put(rbd_dev->parent_spec);
	kfree(rbd_dev->header_name);
	rbd_put_client(rbd_dev->rbd_client);
	rbd_spec_put(rbd_dev->spec);
	kfree(rbd_dev);
}

static bool rbd_snap_registered(struct rbd_snap *snap)
{
	bool ret = snap->dev.type == &rbd_snap_device_type;
	bool reg = device_is_registered(&snap->dev);

	rbd_assert(!ret ^ reg);

	return ret;
}

static void rbd_remove_snap_dev(struct rbd_snap *snap)
{
	list_del(&snap->node);
	if (device_is_registered(&snap->dev))
		device_unregister(&snap->dev);
}

static int rbd_register_snap_dev(struct rbd_snap *snap,
				  struct device *parent)
{
	struct device *dev = &snap->dev;
	int ret;

	dev->type = &rbd_snap_device_type;
	dev->parent = parent;
	dev->release = rbd_snap_dev_release;
	dev_set_name(dev, "%s%s", RBD_SNAP_DEV_NAME_PREFIX, snap->name);
	dout("%s: registering device for snapshot %s\n", __func__, snap->name);

	ret = device_register(dev);

	return ret;
}

static struct rbd_snap *__rbd_add_snap_dev(struct rbd_device *rbd_dev,
						const char *snap_name,
						u64 snap_id, u64 snap_size,
						u64 snap_features)
{
	struct rbd_snap *snap;
	int ret;

	snap = kzalloc(sizeof (*snap), GFP_KERNEL);
	if (!snap)
		return ERR_PTR(-ENOMEM);

	ret = -ENOMEM;
	snap->name = kstrdup(snap_name, GFP_KERNEL);
	if (!snap->name)
		goto err;

	snap->id = snap_id;
	snap->size = snap_size;
	snap->features = snap_features;

	return snap;

err:
	kfree(snap->name);
	kfree(snap);

	return ERR_PTR(ret);
}

static char *rbd_dev_v1_snap_info(struct rbd_device *rbd_dev, u32 which,
		u64 *snap_size, u64 *snap_features)
{
	char *snap_name;

	rbd_assert(which < rbd_dev->header.snapc->num_snaps);

	*snap_size = rbd_dev->header.snap_sizes[which];
	*snap_features = 0;	/* No features for v1 */

	/* Skip over names until we find the one we are looking for */

	snap_name = rbd_dev->header.snap_names;
	while (which--)
		snap_name += strlen(snap_name) + 1;

	return snap_name;
}

/*
 * Get the size and object order for an image snapshot, or if
 * snap_id is CEPH_NOSNAP, gets this information for the base
 * image.
 */
static int _rbd_dev_v2_snap_size(struct rbd_device *rbd_dev, u64 snap_id,
				u8 *order, u64 *snap_size)
{
	__le64 snapid = cpu_to_le64(snap_id);
	int ret;
	struct {
		u8 order;
		__le64 size;
	} __attribute__ ((packed)) size_buf = { 0 };

	ret = rbd_req_sync_exec(rbd_dev, rbd_dev->header_name,
				"rbd", "get_size",
				(char *) &snapid, sizeof (snapid),
				(char *) &size_buf, sizeof (size_buf),
				CEPH_OSD_FLAG_READ, NULL);
	dout("%s: rbd_req_sync_exec returned %d\n", __func__, ret);
	if (ret < 0)
		return ret;

	*order = size_buf.order;
	*snap_size = le64_to_cpu(size_buf.size);

	dout("  snap_id 0x%016llx order = %u, snap_size = %llu\n",
		(unsigned long long) snap_id, (unsigned int) *order,
		(unsigned long long) *snap_size);

	return 0;
}

static int rbd_dev_v2_image_size(struct rbd_device *rbd_dev)
{
	return _rbd_dev_v2_snap_size(rbd_dev, CEPH_NOSNAP,
					&rbd_dev->header.obj_order,
					&rbd_dev->header.image_size);
}

static int rbd_dev_v2_object_prefix(struct rbd_device *rbd_dev)
{
	void *reply_buf;
	int ret;
	void *p;

	reply_buf = kzalloc(RBD_OBJ_PREFIX_LEN_MAX, GFP_KERNEL);
	if (!reply_buf)
		return -ENOMEM;

	ret = rbd_req_sync_exec(rbd_dev, rbd_dev->header_name,
				"rbd", "get_object_prefix",
				NULL, 0,
				reply_buf, RBD_OBJ_PREFIX_LEN_MAX,
				CEPH_OSD_FLAG_READ, NULL);
	dout("%s: rbd_req_sync_exec returned %d\n", __func__, ret);
	if (ret < 0)
		goto out;
	ret = 0;    /* rbd_req_sync_exec() can return positive */

	p = reply_buf;
	rbd_dev->header.object_prefix = ceph_extract_encoded_string(&p,
						p + RBD_OBJ_PREFIX_LEN_MAX,
						NULL, GFP_NOIO);

	if (IS_ERR(rbd_dev->header.object_prefix)) {
		ret = PTR_ERR(rbd_dev->header.object_prefix);
		rbd_dev->header.object_prefix = NULL;
	} else {
		dout("  object_prefix = %s\n", rbd_dev->header.object_prefix);
	}

out:
	kfree(reply_buf);

	return ret;
}

static int _rbd_dev_v2_snap_features(struct rbd_device *rbd_dev, u64 snap_id,
		u64 *snap_features)
{
	__le64 snapid = cpu_to_le64(snap_id);
	struct {
		__le64 features;
		__le64 incompat;
	} features_buf = { 0 };
	u64 incompat;
	int ret;

	ret = rbd_req_sync_exec(rbd_dev, rbd_dev->header_name,
				"rbd", "get_features",
				(char *) &snapid, sizeof (snapid),
				(char *) &features_buf, sizeof (features_buf),
				CEPH_OSD_FLAG_READ, NULL);
	dout("%s: rbd_req_sync_exec returned %d\n", __func__, ret);
	if (ret < 0)
		return ret;

	incompat = le64_to_cpu(features_buf.incompat);
	if (incompat & ~RBD_FEATURES_ALL)
		return -ENXIO;

	*snap_features = le64_to_cpu(features_buf.features);

	dout("  snap_id 0x%016llx features = 0x%016llx incompat = 0x%016llx\n",
		(unsigned long long) snap_id,
		(unsigned long long) *snap_features,
		(unsigned long long) le64_to_cpu(features_buf.incompat));

	return 0;
}

static int rbd_dev_v2_features(struct rbd_device *rbd_dev)
{
	return _rbd_dev_v2_snap_features(rbd_dev, CEPH_NOSNAP,
						&rbd_dev->header.features);
}

static int rbd_dev_v2_parent_info(struct rbd_device *rbd_dev)
{
	struct rbd_spec *parent_spec;
	size_t size;
	void *reply_buf = NULL;
	__le64 snapid;
	void *p;
	void *end;
	char *image_id;
	u64 overlap;
	size_t len = 0;
	int ret;

	parent_spec = rbd_spec_alloc();
	if (!parent_spec)
		return -ENOMEM;

	size = sizeof (__le64) +				/* pool_id */
		sizeof (__le32) + RBD_IMAGE_ID_LEN_MAX +	/* image_id */
		sizeof (__le64) +				/* snap_id */
		sizeof (__le64);				/* overlap */
	reply_buf = kmalloc(size, GFP_KERNEL);
	if (!reply_buf) {
		ret = -ENOMEM;
		goto out_err;
	}

	snapid = cpu_to_le64(CEPH_NOSNAP);
	ret = rbd_req_sync_exec(rbd_dev, rbd_dev->header_name,
				"rbd", "get_parent",
				(char *) &snapid, sizeof (snapid),
				(char *) reply_buf, size,
				CEPH_OSD_FLAG_READ, NULL);
	dout("%s: rbd_req_sync_exec returned %d\n", __func__, ret);
	if (ret < 0)
		goto out_err;

	ret = -ERANGE;
	p = reply_buf;
	end = (char *) reply_buf + size;
	ceph_decode_64_safe(&p, end, parent_spec->pool_id, out_err);
	if (parent_spec->pool_id == CEPH_NOPOOL)
		goto out;	/* No parent?  No problem. */

	image_id = ceph_extract_encoded_string(&p, end, &len, GFP_KERNEL);
	if (IS_ERR(image_id)) {
		ret = PTR_ERR(image_id);
		goto out_err;
	}
	parent_spec->image_id = image_id;
	parent_spec->image_id_len = len;
	ceph_decode_64_safe(&p, end, parent_spec->snap_id, out_err);
	ceph_decode_64_safe(&p, end, overlap, out_err);

	rbd_dev->parent_overlap = overlap;
	rbd_dev->parent_spec = parent_spec;
	parent_spec = NULL;	/* rbd_dev now owns this */
out:
	ret = 0;
out_err:
	kfree(reply_buf);
	rbd_spec_put(parent_spec);

	return ret;
}

static char *rbd_dev_image_name(struct rbd_device *rbd_dev)
{
	size_t image_id_size;
	char *image_id;
	void *p;
	void *end;
	size_t size;
	void *reply_buf = NULL;
	size_t len = 0;
	char *image_name = NULL;
	int ret;

	rbd_assert(!rbd_dev->spec->image_name);

	image_id_size = sizeof (__le32) + rbd_dev->spec->image_id_len;
	image_id = kmalloc(image_id_size, GFP_KERNEL);
	if (!image_id)
		return NULL;

	p = image_id;
	end = (char *) image_id + image_id_size;
	ceph_encode_string(&p, end, rbd_dev->spec->image_id,
				(u32) rbd_dev->spec->image_id_len);

	size = sizeof (__le32) + RBD_IMAGE_NAME_LEN_MAX;
	reply_buf = kmalloc(size, GFP_KERNEL);
	if (!reply_buf)
		goto out;

	ret = rbd_req_sync_exec(rbd_dev, RBD_DIRECTORY,
				"rbd", "dir_get_name",
				image_id, image_id_size,
				(char *) reply_buf, size,
				CEPH_OSD_FLAG_READ, NULL);
	if (ret < 0)
		goto out;
	p = reply_buf;
	end = (char *) reply_buf + size;
	image_name = ceph_extract_encoded_string(&p, end, &len, GFP_KERNEL);
	if (IS_ERR(image_name))
		image_name = NULL;
	else
		dout("%s: name is %s len is %zd\n", __func__, image_name, len);
out:
	kfree(reply_buf);
	kfree(image_id);

	return image_name;
}

/*
 * When a parent image gets probed, we only have the pool, image,
 * and snapshot ids but not the names of any of them.  This call
 * is made later to fill in those names.  It has to be done after
 * rbd_dev_snaps_update() has completed because some of the
 * information (in particular, snapshot name) is not available
 * until then.
 */
static int rbd_dev_probe_update_spec(struct rbd_device *rbd_dev)
{
	struct ceph_osd_client *osdc;
	const char *name;
	void *reply_buf = NULL;
	int ret;

	if (rbd_dev->spec->pool_name)
		return 0;	/* Already have the names */

	/* Look up the pool name */

	osdc = &rbd_dev->rbd_client->client->osdc;
	name = ceph_pg_pool_name_by_id(osdc->osdmap, rbd_dev->spec->pool_id);
	if (!name)
		return -EIO;	/* pool id too large (>= 2^31) */

	rbd_dev->spec->pool_name = kstrdup(name, GFP_KERNEL);
	if (!rbd_dev->spec->pool_name)
		return -ENOMEM;

	/* Fetch the image name; tolerate failure here */

	name = rbd_dev_image_name(rbd_dev);
	if (name) {
		rbd_dev->spec->image_name_len = strlen(name);
		rbd_dev->spec->image_name = (char *) name;
	} else {
		pr_warning(RBD_DRV_NAME "%d "
			"unable to get image name for image id %s\n",
			rbd_dev->major, rbd_dev->spec->image_id);
	}

	/* Look up the snapshot name. */

	name = rbd_snap_name(rbd_dev, rbd_dev->spec->snap_id);
	if (!name) {
		ret = -EIO;
		goto out_err;
	}
	rbd_dev->spec->snap_name = kstrdup(name, GFP_KERNEL);
	if(!rbd_dev->spec->snap_name)
		goto out_err;

	return 0;
out_err:
	kfree(reply_buf);
	kfree(rbd_dev->spec->pool_name);
	rbd_dev->spec->pool_name = NULL;

	return ret;
}

static int rbd_dev_v2_snap_context(struct rbd_device *rbd_dev, u64 *ver)
{
	size_t size;
	int ret;
	void *reply_buf;
	void *p;
	void *end;
	u64 seq;
	u32 snap_count;
	struct ceph_snap_context *snapc;
	u32 i;

	/*
	 * We'll need room for the seq value (maximum snapshot id),
	 * snapshot count, and array of that many snapshot ids.
	 * For now we have a fixed upper limit on the number we're
	 * prepared to receive.
	 */
	size = sizeof (__le64) + sizeof (__le32) +
			RBD_MAX_SNAP_COUNT * sizeof (__le64);
	reply_buf = kzalloc(size, GFP_KERNEL);
	if (!reply_buf)
		return -ENOMEM;

	ret = rbd_req_sync_exec(rbd_dev, rbd_dev->header_name,
				"rbd", "get_snapcontext",
				NULL, 0,
				reply_buf, size,
				CEPH_OSD_FLAG_READ, ver);
	dout("%s: rbd_req_sync_exec returned %d\n", __func__, ret);
	if (ret < 0)
		goto out;

	ret = -ERANGE;
	p = reply_buf;
	end = (char *) reply_buf + size;
	ceph_decode_64_safe(&p, end, seq, out);
	ceph_decode_32_safe(&p, end, snap_count, out);

	/*
	 * Make sure the reported number of snapshot ids wouldn't go
	 * beyond the end of our buffer.  But before checking that,
	 * make sure the computed size of the snapshot context we
	 * allocate is representable in a size_t.
	 */
	if (snap_count > (SIZE_MAX - sizeof (struct ceph_snap_context))
				 / sizeof (u64)) {
		ret = -EINVAL;
		goto out;
	}
	if (!ceph_has_room(&p, end, snap_count * sizeof (__le64)))
		goto out;

	size = sizeof (struct ceph_snap_context) +
				snap_count * sizeof (snapc->snaps[0]);
	snapc = kmalloc(size, GFP_KERNEL);
	if (!snapc) {
		ret = -ENOMEM;
		goto out;
	}

	atomic_set(&snapc->nref, 1);
	snapc->seq = seq;
	snapc->num_snaps = snap_count;
	for (i = 0; i < snap_count; i++)
		snapc->snaps[i] = ceph_decode_64(&p);

	rbd_dev->header.snapc = snapc;

	dout("  snap context seq = %llu, snap_count = %u\n",
		(unsigned long long) seq, (unsigned int) snap_count);

out:
	kfree(reply_buf);

	return 0;
}

static char *rbd_dev_v2_snap_name(struct rbd_device *rbd_dev, u32 which)
{
	size_t size;
	void *reply_buf;
	__le64 snap_id;
	int ret;
	void *p;
	void *end;
	char *snap_name;

	size = sizeof (__le32) + RBD_MAX_SNAP_NAME_LEN;
	reply_buf = kmalloc(size, GFP_KERNEL);
	if (!reply_buf)
		return ERR_PTR(-ENOMEM);

	snap_id = cpu_to_le64(rbd_dev->header.snapc->snaps[which]);
	ret = rbd_req_sync_exec(rbd_dev, rbd_dev->header_name,
				"rbd", "get_snapshot_name",
				(char *) &snap_id, sizeof (snap_id),
				reply_buf, size,
				CEPH_OSD_FLAG_READ, NULL);
	dout("%s: rbd_req_sync_exec returned %d\n", __func__, ret);
	if (ret < 0)
		goto out;

	p = reply_buf;
	end = (char *) reply_buf + size;
	snap_name = ceph_extract_encoded_string(&p, end, NULL, GFP_KERNEL);
	if (IS_ERR(snap_name)) {
		ret = PTR_ERR(snap_name);
		goto out;
	} else {
		dout("  snap_id 0x%016llx snap_name = %s\n",
			(unsigned long long) le64_to_cpu(snap_id), snap_name);
	}
	kfree(reply_buf);

	return snap_name;
out:
	kfree(reply_buf);

	return ERR_PTR(ret);
}

static char *rbd_dev_v2_snap_info(struct rbd_device *rbd_dev, u32 which,
		u64 *snap_size, u64 *snap_features)
{
	__le64 snap_id;
	u8 order;
	int ret;

	snap_id = rbd_dev->header.snapc->snaps[which];
	ret = _rbd_dev_v2_snap_size(rbd_dev, snap_id, &order, snap_size);
	if (ret)
		return ERR_PTR(ret);
	ret = _rbd_dev_v2_snap_features(rbd_dev, snap_id, snap_features);
	if (ret)
		return ERR_PTR(ret);

	return rbd_dev_v2_snap_name(rbd_dev, which);
}

static char *rbd_dev_snap_info(struct rbd_device *rbd_dev, u32 which,
		u64 *snap_size, u64 *snap_features)
{
	if (rbd_dev->image_format == 1)
		return rbd_dev_v1_snap_info(rbd_dev, which,
					snap_size, snap_features);
	if (rbd_dev->image_format == 2)
		return rbd_dev_v2_snap_info(rbd_dev, which,
					snap_size, snap_features);
	return ERR_PTR(-EINVAL);
}

static int rbd_dev_v2_refresh(struct rbd_device *rbd_dev, u64 *hver)
{
	int ret;
	__u8 obj_order;

	down_write(&rbd_dev->header_rwsem);

	/* Grab old order first, to see if it changes */

	obj_order = rbd_dev->header.obj_order,
	ret = rbd_dev_v2_image_size(rbd_dev);
	if (ret)
		goto out;
	if (rbd_dev->header.obj_order != obj_order) {
		ret = -EIO;
		goto out;
	}
	rbd_update_mapping_size(rbd_dev);

	ret = rbd_dev_v2_snap_context(rbd_dev, hver);
	dout("rbd_dev_v2_snap_context returned %d\n", ret);
	if (ret)
		goto out;
	ret = rbd_dev_snaps_update(rbd_dev);
	dout("rbd_dev_snaps_update returned %d\n", ret);
	if (ret)
		goto out;
	ret = rbd_dev_snaps_register(rbd_dev);
	dout("rbd_dev_snaps_register returned %d\n", ret);
out:
	up_write(&rbd_dev->header_rwsem);

	return ret;
}

/*
 * Scan the rbd device's current snapshot list and compare it to the
 * newly-received snapshot context.  Remove any existing snapshots
 * not present in the new snapshot context.  Add a new snapshot for
 * any snaphots in the snapshot context not in the current list.
 * And verify there are no changes to snapshots we already know
 * about.
 *
 * Assumes the snapshots in the snapshot context are sorted by
 * snapshot id, highest id first.  (Snapshots in the rbd_dev's list
 * are also maintained in that order.)
 */
static int rbd_dev_snaps_update(struct rbd_device *rbd_dev)
{
	struct ceph_snap_context *snapc = rbd_dev->header.snapc;
	const u32 snap_count = snapc->num_snaps;
	struct list_head *head = &rbd_dev->snaps;
	struct list_head *links = head->next;
	u32 index = 0;

	dout("%s: snap count is %u\n", __func__, (unsigned int) snap_count);
	while (index < snap_count || links != head) {
		u64 snap_id;
		struct rbd_snap *snap;
		char *snap_name;
		u64 snap_size = 0;
		u64 snap_features = 0;

		snap_id = index < snap_count ? snapc->snaps[index]
					     : CEPH_NOSNAP;
		snap = links != head ? list_entry(links, struct rbd_snap, node)
				     : NULL;
		rbd_assert(!snap || snap->id != CEPH_NOSNAP);

		if (snap_id == CEPH_NOSNAP || (snap && snap->id > snap_id)) {
			struct list_head *next = links->next;

			/* Existing snapshot not in the new snap context */

<<<<<<< HEAD
			if (rbd_dev->mapping.snap_id == snap->id)
				rbd_dev->mapping.snap_exists = false;
=======
			if (rbd_dev->spec->snap_id == snap->id)
				rbd_dev->exists = false;
>>>>>>> 81881a45
			rbd_remove_snap_dev(snap);
			dout("%ssnap id %llu has been removed\n",
				rbd_dev->spec->snap_id == snap->id ?
							"mapped " : "",
				(unsigned long long) snap->id);

			/* Done with this list entry; advance */

			links = next;
			continue;
		}

		snap_name = rbd_dev_snap_info(rbd_dev, index,
					&snap_size, &snap_features);
		if (IS_ERR(snap_name))
			return PTR_ERR(snap_name);

		dout("entry %u: snap_id = %llu\n", (unsigned int) snap_count,
			(unsigned long long) snap_id);
		if (!snap || (snap_id != CEPH_NOSNAP && snap->id < snap_id)) {
			struct rbd_snap *new_snap;

			/* We haven't seen this snapshot before */

			new_snap = __rbd_add_snap_dev(rbd_dev, snap_name,
					snap_id, snap_size, snap_features);
			if (IS_ERR(new_snap)) {
				int err = PTR_ERR(new_snap);

				dout("  failed to add dev, error %d\n", err);

				return err;
			}

			/* New goes before existing, or at end of list */

			dout("  added dev%s\n", snap ? "" : " at end\n");
			if (snap)
				list_add_tail(&new_snap->node, &snap->node);
			else
				list_add_tail(&new_snap->node, head);
		} else {
			/* Already have this one */

			dout("  already present\n");

			rbd_assert(snap->size == snap_size);
			rbd_assert(!strcmp(snap->name, snap_name));
			rbd_assert(snap->features == snap_features);

			/* Done with this list entry; advance */

			links = links->next;
		}

		/* Advance to the next entry in the snapshot context */

		index++;
	}
	dout("%s: done\n", __func__);

	return 0;
}

/*
 * Scan the list of snapshots and register the devices for any that
 * have not already been registered.
 */
static int rbd_dev_snaps_register(struct rbd_device *rbd_dev)
{
	struct rbd_snap *snap;
	int ret = 0;

	dout("%s called\n", __func__);
	if (WARN_ON(!device_is_registered(&rbd_dev->dev)))
		return -EIO;

	list_for_each_entry(snap, &rbd_dev->snaps, node) {
		if (!rbd_snap_registered(snap)) {
			ret = rbd_register_snap_dev(snap, &rbd_dev->dev);
			if (ret < 0)
				break;
		}
	}
	dout("%s: returning %d\n", __func__, ret);

	return ret;
}

static int rbd_bus_add_dev(struct rbd_device *rbd_dev)
{
	struct device *dev;
	int ret;

	mutex_lock_nested(&ctl_mutex, SINGLE_DEPTH_NESTING);

	dev = &rbd_dev->dev;
	dev->bus = &rbd_bus_type;
	dev->type = &rbd_device_type;
	dev->parent = &rbd_root_dev;
	dev->release = rbd_dev_release;
	dev_set_name(dev, "%d", rbd_dev->dev_id);
	ret = device_register(dev);

	mutex_unlock(&ctl_mutex);

	return ret;
}

static void rbd_bus_del_dev(struct rbd_device *rbd_dev)
{
	device_unregister(&rbd_dev->dev);
}

static int rbd_init_watch_dev(struct rbd_device *rbd_dev)
{
	int ret, rc;

	do {
		ret = rbd_req_sync_watch(rbd_dev);
		if (ret == -ERANGE) {
			rc = rbd_dev_refresh(rbd_dev, NULL);
			if (rc < 0)
				return rc;
		}
	} while (ret == -ERANGE);

	return ret;
}

static atomic64_t rbd_dev_id_max = ATOMIC64_INIT(0);

/*
 * Get a unique rbd identifier for the given new rbd_dev, and add
 * the rbd_dev to the global list.  The minimum rbd id is 1.
 */
static void rbd_dev_id_get(struct rbd_device *rbd_dev)
{
	rbd_dev->dev_id = atomic64_inc_return(&rbd_dev_id_max);

	spin_lock(&rbd_dev_list_lock);
	list_add_tail(&rbd_dev->node, &rbd_dev_list);
	spin_unlock(&rbd_dev_list_lock);
	dout("rbd_dev %p given dev id %llu\n", rbd_dev,
		(unsigned long long) rbd_dev->dev_id);
}

/*
 * Remove an rbd_dev from the global list, and record that its
 * identifier is no longer in use.
 */
static void rbd_dev_id_put(struct rbd_device *rbd_dev)
{
	struct list_head *tmp;
	int rbd_id = rbd_dev->dev_id;
	int max_id;

	rbd_assert(rbd_id > 0);

	dout("rbd_dev %p released dev id %llu\n", rbd_dev,
		(unsigned long long) rbd_dev->dev_id);
	spin_lock(&rbd_dev_list_lock);
	list_del_init(&rbd_dev->node);

	/*
	 * If the id being "put" is not the current maximum, there
	 * is nothing special we need to do.
	 */
	if (rbd_id != atomic64_read(&rbd_dev_id_max)) {
		spin_unlock(&rbd_dev_list_lock);
		return;
	}

	/*
	 * We need to update the current maximum id.  Search the
	 * list to find out what it is.  We're more likely to find
	 * the maximum at the end, so search the list backward.
	 */
	max_id = 0;
	list_for_each_prev(tmp, &rbd_dev_list) {
		struct rbd_device *rbd_dev;

		rbd_dev = list_entry(tmp, struct rbd_device, node);
		if (rbd_dev->dev_id > max_id)
			max_id = rbd_dev->dev_id;
	}
	spin_unlock(&rbd_dev_list_lock);

	/*
	 * The max id could have been updated by rbd_dev_id_get(), in
	 * which case it now accurately reflects the new maximum.
	 * Be careful not to overwrite the maximum value in that
	 * case.
	 */
	atomic64_cmpxchg(&rbd_dev_id_max, rbd_id, max_id);
	dout("  max dev id has been reset\n");
}

/*
 * Skips over white space at *buf, and updates *buf to point to the
 * first found non-space character (if any). Returns the length of
 * the token (string of non-white space characters) found.  Note
 * that *buf must be terminated with '\0'.
 */
static inline size_t next_token(const char **buf)
{
        /*
        * These are the characters that produce nonzero for
        * isspace() in the "C" and "POSIX" locales.
        */
        const char *spaces = " \f\n\r\t\v";

        *buf += strspn(*buf, spaces);	/* Find start of token */

	return strcspn(*buf, spaces);   /* Return token length */
}

/*
 * Finds the next token in *buf, and if the provided token buffer is
 * big enough, copies the found token into it.  The result, if
 * copied, is guaranteed to be terminated with '\0'.  Note that *buf
 * must be terminated with '\0' on entry.
 *
 * Returns the length of the token found (not including the '\0').
 * Return value will be 0 if no token is found, and it will be >=
 * token_size if the token would not fit.
 *
 * The *buf pointer will be updated to point beyond the end of the
 * found token.  Note that this occurs even if the token buffer is
 * too small to hold it.
 */
static inline size_t copy_token(const char **buf,
				char *token,
				size_t token_size)
{
        size_t len;

	len = next_token(buf);
	if (len < token_size) {
		memcpy(token, *buf, len);
		*(token + len) = '\0';
	}
	*buf += len;

        return len;
}

/*
 * Finds the next token in *buf, dynamically allocates a buffer big
 * enough to hold a copy of it, and copies the token into the new
 * buffer.  The copy is guaranteed to be terminated with '\0'.  Note
 * that a duplicate buffer is created even for a zero-length token.
 *
 * Returns a pointer to the newly-allocated duplicate, or a null
 * pointer if memory for the duplicate was not available.  If
 * the lenp argument is a non-null pointer, the length of the token
 * (not including the '\0') is returned in *lenp.
 *
 * If successful, the *buf pointer will be updated to point beyond
 * the end of the found token.
 *
 * Note: uses GFP_KERNEL for allocation.
 */
static inline char *dup_token(const char **buf, size_t *lenp)
{
	char *dup;
	size_t len;

	len = next_token(buf);
	dup = kmalloc(len + 1, GFP_KERNEL);
	if (!dup)
		return NULL;

	memcpy(dup, *buf, len);
	*(dup + len) = '\0';
	*buf += len;

	if (lenp)
		*lenp = len;

	return dup;
}

/*
 * Parse the options provided for an "rbd add" (i.e., rbd image
 * mapping) request.  These arrive via a write to /sys/bus/rbd/add,
 * and the data written is passed here via a NUL-terminated buffer.
 * Returns 0 if successful or an error code otherwise.
 *
 * The information extracted from these options is recorded in
 * the other parameters which return dynamically-allocated
 * structures:
 *  ceph_opts
 *      The address of a pointer that will refer to a ceph options
 *      structure.  Caller must release the returned pointer using
 *      ceph_destroy_options() when it is no longer needed.
 *  rbd_opts
 *	Address of an rbd options pointer.  Fully initialized by
 *	this function; caller must release with kfree().
 *  spec
 *	Address of an rbd image specification pointer.  Fully
 *	initialized by this function based on parsed options.
 *	Caller must release with rbd_spec_put().
 *
 * The options passed take this form:
 *  <mon_addrs> <options> <pool_name> <image_name> [<snap_id>]
 * where:
 *  <mon_addrs>
 *      A comma-separated list of one or more monitor addresses.
 *      A monitor address is an ip address, optionally followed
 *      by a port number (separated by a colon).
 *        I.e.:  ip1[:port1][,ip2[:port2]...]
 *  <options>
 *      A comma-separated list of ceph and/or rbd options.
 *  <pool_name>
 *      The name of the rados pool containing the rbd image.
 *  <image_name>
 *      The name of the image in that pool to map.
 *  <snap_id>
 *      An optional snapshot id.  If provided, the mapping will
 *      present data from the image at the time that snapshot was
 *      created.  The image head is used if no snapshot id is
 *      provided.  Snapshot mappings are always read-only.
 */
static int rbd_add_parse_args(const char *buf,
				struct ceph_options **ceph_opts,
				struct rbd_options **opts,
				struct rbd_spec **rbd_spec)
{
	size_t len;
	char *options;
	const char *mon_addrs;
	size_t mon_addrs_size;
	struct rbd_spec *spec = NULL;
	struct rbd_options *rbd_opts = NULL;
	struct ceph_options *copts;
	int ret;

	/* The first four tokens are required */

	len = next_token(&buf);
	if (!len)
		return -EINVAL;	/* Missing monitor address(es) */
	mon_addrs = buf;
	mon_addrs_size = len + 1;
	buf += len;

	ret = -EINVAL;
	options = dup_token(&buf, NULL);
	if (!options)
		return -ENOMEM;
	if (!*options)
		goto out_err;	/* Missing options */

	spec = rbd_spec_alloc();
	if (!spec)
		goto out_mem;

	spec->pool_name = dup_token(&buf, NULL);
	if (!spec->pool_name)
		goto out_mem;
	if (!*spec->pool_name)
		goto out_err;	/* Missing pool name */

<<<<<<< HEAD
	/* Snapshot name is optional; default is to use "head" */

=======
	spec->image_name = dup_token(&buf, &spec->image_name_len);
	if (!spec->image_name)
		goto out_mem;
	if (!*spec->image_name)
		goto out_err;	/* Missing image name */

	/*
	 * Snapshot name is optional; default is to use "-"
	 * (indicating the head/no snapshot).
	 */
>>>>>>> 81881a45
	len = next_token(&buf);
	if (len > RBD_MAX_SNAP_NAME_LEN) {
		err_ptr = ERR_PTR(-ENAMETOOLONG);
		goto out_err;
	}
	if (!len) {
		buf = RBD_SNAP_HEAD_NAME; /* No snapshot supplied */
		len = sizeof (RBD_SNAP_HEAD_NAME) - 1;
	} else if (len > RBD_MAX_SNAP_NAME_LEN) {
		ret = -ENAMETOOLONG;
		goto out_err;
	}
	spec->snap_name = kmalloc(len + 1, GFP_KERNEL);
	if (!spec->snap_name)
		goto out_mem;
	memcpy(spec->snap_name, buf, len);
	*(spec->snap_name + len) = '\0';

<<<<<<< HEAD
	return snap_name;
=======
	/* Initialize all rbd options to the defaults */

	rbd_opts = kzalloc(sizeof (*rbd_opts), GFP_KERNEL);
	if (!rbd_opts)
		goto out_mem;

	rbd_opts->read_only = RBD_READ_ONLY_DEFAULT;

	copts = ceph_parse_options(options, mon_addrs,
					mon_addrs + mon_addrs_size - 1,
					parse_rbd_opts_token, rbd_opts);
	if (IS_ERR(copts)) {
		ret = PTR_ERR(copts);
		goto out_err;
	}
	kfree(options);
>>>>>>> 81881a45

	*ceph_opts = copts;
	*opts = rbd_opts;
	*rbd_spec = spec;

	return 0;
out_mem:
	ret = -ENOMEM;
out_err:
	kfree(rbd_opts);
	rbd_spec_put(spec);
	kfree(options);

	return ret;
}

/*
 * An rbd format 2 image has a unique identifier, distinct from the
 * name given to it by the user.  Internally, that identifier is
 * what's used to specify the names of objects related to the image.
 *
 * A special "rbd id" object is used to map an rbd image name to its
 * id.  If that object doesn't exist, then there is no v2 rbd image
 * with the supplied name.
 *
 * This function will record the given rbd_dev's image_id field if
 * it can be determined, and in that case will return 0.  If any
 * errors occur a negative errno will be returned and the rbd_dev's
 * image_id field will be unchanged (and should be NULL).
 */
static int rbd_dev_image_id(struct rbd_device *rbd_dev)
{
	int ret;
	size_t size;
	char *object_name;
	void *response;
	void *p;

	/*
	 * When probing a parent image, the image id is already
	 * known (and the image name likely is not).  There's no
	 * need to fetch the image id again in this case.
	 */
	if (rbd_dev->spec->image_id)
		return 0;

	/*
	 * First, see if the format 2 image id file exists, and if
	 * so, get the image's persistent id from it.
	 */
	size = sizeof (RBD_ID_PREFIX) + rbd_dev->spec->image_name_len;
	object_name = kmalloc(size, GFP_NOIO);
	if (!object_name)
		return -ENOMEM;
	sprintf(object_name, "%s%s", RBD_ID_PREFIX, rbd_dev->spec->image_name);
	dout("rbd id object name is %s\n", object_name);

	/* Response will be an encoded string, which includes a length */

	size = sizeof (__le32) + RBD_IMAGE_ID_LEN_MAX;
	response = kzalloc(size, GFP_NOIO);
	if (!response) {
		ret = -ENOMEM;
		goto out;
	}

	ret = rbd_req_sync_exec(rbd_dev, object_name,
				"rbd", "get_id",
				NULL, 0,
				response, RBD_IMAGE_ID_LEN_MAX,
				CEPH_OSD_FLAG_READ, NULL);
	dout("%s: rbd_req_sync_exec returned %d\n", __func__, ret);
	if (ret < 0)
		goto out;
	ret = 0;    /* rbd_req_sync_exec() can return positive */

	p = response;
	rbd_dev->spec->image_id = ceph_extract_encoded_string(&p,
						p + RBD_IMAGE_ID_LEN_MAX,
						&rbd_dev->spec->image_id_len,
						GFP_NOIO);
	if (IS_ERR(rbd_dev->spec->image_id)) {
		ret = PTR_ERR(rbd_dev->spec->image_id);
		rbd_dev->spec->image_id = NULL;
	} else {
		dout("image_id is %s\n", rbd_dev->spec->image_id);
	}
out:
	kfree(response);
	kfree(object_name);

	return ret;
}

static int rbd_dev_v1_probe(struct rbd_device *rbd_dev)
{
	int ret;
	size_t size;

	/* Version 1 images have no id; empty string is used */

	rbd_dev->spec->image_id = kstrdup("", GFP_KERNEL);
	if (!rbd_dev->spec->image_id)
		return -ENOMEM;
	rbd_dev->spec->image_id_len = 0;

	/* Record the header object name for this rbd image. */

	size = rbd_dev->spec->image_name_len + sizeof (RBD_SUFFIX);
	rbd_dev->header_name = kmalloc(size, GFP_KERNEL);
	if (!rbd_dev->header_name) {
		ret = -ENOMEM;
		goto out_err;
	}
	sprintf(rbd_dev->header_name, "%s%s",
		rbd_dev->spec->image_name, RBD_SUFFIX);

	/* Populate rbd image metadata */

	ret = rbd_read_header(rbd_dev, &rbd_dev->header);
	if (ret < 0)
		goto out_err;

	/* Version 1 images have no parent (no layering) */

	rbd_dev->parent_spec = NULL;
	rbd_dev->parent_overlap = 0;

	rbd_dev->image_format = 1;

	dout("discovered version 1 image, header name is %s\n",
		rbd_dev->header_name);

	return 0;

out_err:
	kfree(rbd_dev->header_name);
	rbd_dev->header_name = NULL;
	kfree(rbd_dev->spec->image_id);
	rbd_dev->spec->image_id = NULL;

	return ret;
}

static int rbd_dev_v2_probe(struct rbd_device *rbd_dev)
{
	size_t size;
	int ret;
	u64 ver = 0;

	/*
	 * Image id was filled in by the caller.  Record the header
	 * object name for this rbd image.
	 */
	size = sizeof (RBD_HEADER_PREFIX) + rbd_dev->spec->image_id_len;
	rbd_dev->header_name = kmalloc(size, GFP_KERNEL);
	if (!rbd_dev->header_name)
		return -ENOMEM;
	sprintf(rbd_dev->header_name, "%s%s",
			RBD_HEADER_PREFIX, rbd_dev->spec->image_id);

	/* Get the size and object order for the image */

	ret = rbd_dev_v2_image_size(rbd_dev);
	if (ret < 0)
		goto out_err;

	/* Get the object prefix (a.k.a. block_name) for the image */

	ret = rbd_dev_v2_object_prefix(rbd_dev);
	if (ret < 0)
		goto out_err;

	/* Get the and check features for the image */

	ret = rbd_dev_v2_features(rbd_dev);
	if (ret < 0)
		goto out_err;

	/* If the image supports layering, get the parent info */

	if (rbd_dev->header.features & RBD_FEATURE_LAYERING) {
		ret = rbd_dev_v2_parent_info(rbd_dev);
		if (ret < 0)
			goto out_err;
	}

	/* crypto and compression type aren't (yet) supported for v2 images */

	rbd_dev->header.crypt_type = 0;
	rbd_dev->header.comp_type = 0;

	/* Get the snapshot context, plus the header version */

	ret = rbd_dev_v2_snap_context(rbd_dev, &ver);
	if (ret)
		goto out_err;
	rbd_dev->header.obj_version = ver;

	rbd_dev->image_format = 2;

	dout("discovered version 2 image, header name is %s\n",
		rbd_dev->header_name);

	return 0;
out_err:
	rbd_dev->parent_overlap = 0;
	rbd_spec_put(rbd_dev->parent_spec);
	rbd_dev->parent_spec = NULL;
	kfree(rbd_dev->header_name);
	rbd_dev->header_name = NULL;
	kfree(rbd_dev->header.object_prefix);
	rbd_dev->header.object_prefix = NULL;

	return ret;
}

static int rbd_dev_probe_finish(struct rbd_device *rbd_dev)
{
	int ret;

	/* no need to lock here, as rbd_dev is not registered yet */
	ret = rbd_dev_snaps_update(rbd_dev);
	if (ret)
		return ret;

<<<<<<< HEAD
	/* no need to lock here, as rbd_dev is not registered yet */
	rc = rbd_dev_snaps_update(rbd_dev);
	if (rc)
		goto err_out_probe;

	rc = rbd_dev_set_mapping(rbd_dev, snap_name);
	if (rc)
=======
	ret = rbd_dev_probe_update_spec(rbd_dev);
	if (ret)
		goto err_out_snaps;

	ret = rbd_dev_set_mapping(rbd_dev);
	if (ret)
>>>>>>> 81881a45
		goto err_out_snaps;

	/* generate unique id: find highest unique id, add one */
	rbd_dev_id_get(rbd_dev);

	/* Fill in the device name, now that we have its id. */
	BUILD_BUG_ON(DEV_NAME_LEN
			< sizeof (RBD_DRV_NAME) + MAX_INT_FORMAT_WIDTH);
	sprintf(rbd_dev->name, "%s%d", RBD_DRV_NAME, rbd_dev->dev_id);

	/* Get our block major device number. */

	ret = register_blkdev(0, rbd_dev->name);
	if (ret < 0)
		goto err_out_id;
	rbd_dev->major = ret;

	/* Set up the blkdev mapping. */

	ret = rbd_init_disk(rbd_dev);
	if (ret)
		goto err_out_blkdev;

	ret = rbd_bus_add_dev(rbd_dev);
	if (ret)
		goto err_out_disk;

	/*
	 * At this point cleanup in the event of an error is the job
	 * of the sysfs code (initiated by rbd_bus_del_dev()).
	 */
	down_write(&rbd_dev->header_rwsem);
	ret = rbd_dev_snaps_register(rbd_dev);
	up_write(&rbd_dev->header_rwsem);
	if (ret)
		goto err_out_bus;

	ret = rbd_init_watch_dev(rbd_dev);
	if (ret)
		goto err_out_bus;

	/* Everything's ready.  Announce the disk to the world. */

	add_disk(rbd_dev->disk);

	pr_info("%s: added with size 0x%llx\n", rbd_dev->disk->disk_name,
		(unsigned long long) rbd_dev->mapping.size);

	return ret;
err_out_bus:
	/* this will also clean up rest of rbd_dev stuff */

	rbd_bus_del_dev(rbd_dev);

	return ret;
err_out_disk:
	rbd_free_disk(rbd_dev);
err_out_blkdev:
	unregister_blkdev(rbd_dev->major, rbd_dev->name);
err_out_id:
	rbd_dev_id_put(rbd_dev);
err_out_snaps:
	rbd_remove_all_snaps(rbd_dev);
<<<<<<< HEAD
err_out_probe:
	rbd_header_free(&rbd_dev->header);
=======

	return ret;
}

/*
 * Probe for the existence of the header object for the given rbd
 * device.  For format 2 images this includes determining the image
 * id.
 */
static int rbd_dev_probe(struct rbd_device *rbd_dev)
{
	int ret;

	/*
	 * Get the id from the image id object.  If it's not a
	 * format 2 image, we'll get ENOENT back, and we'll assume
	 * it's a format 1 image.
	 */
	ret = rbd_dev_image_id(rbd_dev);
	if (ret)
		ret = rbd_dev_v1_probe(rbd_dev);
	else
		ret = rbd_dev_v2_probe(rbd_dev);
	if (ret) {
		dout("probe failed, returning %d\n", ret);

		return ret;
	}

	ret = rbd_dev_probe_finish(rbd_dev);
	if (ret)
		rbd_header_free(&rbd_dev->header);

	return ret;
}

static ssize_t rbd_add(struct bus_type *bus,
		       const char *buf,
		       size_t count)
{
	struct rbd_device *rbd_dev = NULL;
	struct ceph_options *ceph_opts = NULL;
	struct rbd_options *rbd_opts = NULL;
	struct rbd_spec *spec = NULL;
	struct rbd_client *rbdc;
	struct ceph_osd_client *osdc;
	int rc = -ENOMEM;

	if (!try_module_get(THIS_MODULE))
		return -ENODEV;

	/* parse add command */
	rc = rbd_add_parse_args(buf, &ceph_opts, &rbd_opts, &spec);
	if (rc < 0)
		goto err_out_module;

	rbdc = rbd_get_client(ceph_opts);
	if (IS_ERR(rbdc)) {
		rc = PTR_ERR(rbdc);
		goto err_out_args;
	}
	ceph_opts = NULL;	/* rbd_dev client now owns this */

	/* pick the pool */
	osdc = &rbdc->client->osdc;
	rc = ceph_pg_poolid_by_name(osdc->osdmap, spec->pool_name);
	if (rc < 0)
		goto err_out_client;
	spec->pool_id = (u64) rc;

	rbd_dev = rbd_dev_create(rbdc, spec);
	if (!rbd_dev)
		goto err_out_client;
	rbdc = NULL;		/* rbd_dev now owns this */
	spec = NULL;		/* rbd_dev now owns this */

	rbd_dev->mapping.read_only = rbd_opts->read_only;
	kfree(rbd_opts);
	rbd_opts = NULL;	/* done with this */

	rc = rbd_dev_probe(rbd_dev);
	if (rc < 0)
		goto err_out_rbd_dev;

	return count;
err_out_rbd_dev:
	rbd_dev_destroy(rbd_dev);
>>>>>>> 81881a45
err_out_client:
	rbd_put_client(rbdc);
err_out_args:
	if (ceph_opts)
		ceph_destroy_options(ceph_opts);
	kfree(rbd_opts);
	rbd_spec_put(spec);
err_out_module:
	module_put(THIS_MODULE);

	dout("Error adding device %s\n", buf);

	return (ssize_t) rc;
}

static struct rbd_device *__rbd_get_dev(unsigned long dev_id)
{
	struct list_head *tmp;
	struct rbd_device *rbd_dev;

	spin_lock(&rbd_dev_list_lock);
	list_for_each(tmp, &rbd_dev_list) {
		rbd_dev = list_entry(tmp, struct rbd_device, node);
		if (rbd_dev->dev_id == dev_id) {
			spin_unlock(&rbd_dev_list_lock);
			return rbd_dev;
		}
	}
	spin_unlock(&rbd_dev_list_lock);
	return NULL;
}

static void rbd_dev_release(struct device *dev)
{
	struct rbd_device *rbd_dev = dev_to_rbd_dev(dev);

	if (rbd_dev->watch_request) {
		struct ceph_client *client = rbd_dev->rbd_client->client;

		ceph_osdc_unregister_linger_request(&client->osdc,
						    rbd_dev->watch_request);
	}
	if (rbd_dev->watch_event)
		rbd_req_sync_unwatch(rbd_dev);


	/* clean up and free blkdev */
	rbd_free_disk(rbd_dev);
	unregister_blkdev(rbd_dev->major, rbd_dev->name);

	/* release allocated disk header fields */
	rbd_header_free(&rbd_dev->header);

	/* done with the id, and with the rbd_dev */
	rbd_dev_id_put(rbd_dev);
	rbd_assert(rbd_dev->rbd_client != NULL);
	rbd_dev_destroy(rbd_dev);

	/* release module ref */
	module_put(THIS_MODULE);
}

static ssize_t rbd_remove(struct bus_type *bus,
			  const char *buf,
			  size_t count)
{
	struct rbd_device *rbd_dev = NULL;
	int target_id, rc;
	unsigned long ul;
	int ret = count;

	rc = strict_strtoul(buf, 10, &ul);
	if (rc)
		return rc;

	/* convert to int; abort if we lost anything in the conversion */
	target_id = (int) ul;
	if (target_id != ul)
		return -EINVAL;

	mutex_lock_nested(&ctl_mutex, SINGLE_DEPTH_NESTING);

	rbd_dev = __rbd_get_dev(target_id);
	if (!rbd_dev) {
		ret = -ENOENT;
		goto done;
	}

	if (rbd_dev->open_count) {
		ret = -EBUSY;
		goto done;
	}

	rbd_remove_all_snaps(rbd_dev);
	rbd_bus_del_dev(rbd_dev);

done:
	mutex_unlock(&ctl_mutex);

	return ret;
}

/*
 * create control files in sysfs
 * /sys/bus/rbd/...
 */
static int rbd_sysfs_init(void)
{
	int ret;

	ret = device_register(&rbd_root_dev);
	if (ret < 0)
		return ret;

	ret = bus_register(&rbd_bus_type);
	if (ret < 0)
		device_unregister(&rbd_root_dev);

	return ret;
}

static void rbd_sysfs_cleanup(void)
{
	bus_unregister(&rbd_bus_type);
	device_unregister(&rbd_root_dev);
}

int __init rbd_init(void)
{
	int rc;

	rc = rbd_sysfs_init();
	if (rc)
		return rc;
	pr_info("loaded " RBD_DRV_NAME_LONG "\n");
	return 0;
}

void __exit rbd_exit(void)
{
	rbd_sysfs_cleanup();
}

module_init(rbd_init);
module_exit(rbd_exit);

MODULE_AUTHOR("Sage Weil <sage@newdream.net>");
MODULE_AUTHOR("Yehuda Sadeh <yehuda@hq.newdream.net>");
MODULE_DESCRIPTION("rados block device");

/* following authorship retained from original osdblk.c */
MODULE_AUTHOR("Jeff Garzik <jeff@garzik.org>");

MODULE_LICENSE("GPL");<|MERGE_RESOLUTION|>--- conflicted
+++ resolved
@@ -301,11 +301,7 @@
 		return -EROFS;
 
 	mutex_lock_nested(&ctl_mutex, SINGLE_DEPTH_NESTING);
-<<<<<<< HEAD
-	rbd_get_dev(rbd_dev);
-=======
 	(void) get_device(&rbd_dev->dev);
->>>>>>> 81881a45
 	set_device_ro(bdev, rbd_dev->mapping.read_only);
 	rbd_dev->open_count++;
 	mutex_unlock(&ctl_mutex);
@@ -320,11 +316,7 @@
 	mutex_lock_nested(&ctl_mutex, SINGLE_DEPTH_NESTING);
 	rbd_assert(rbd_dev->open_count > 0);
 	rbd_dev->open_count--;
-<<<<<<< HEAD
-	rbd_put_dev(rbd_dev);
-=======
 	put_device(&rbd_dev->dev);
->>>>>>> 81881a45
 	mutex_unlock(&ctl_mutex);
 
 	return 0;
@@ -1811,8 +1803,6 @@
 
 	list_for_each_entry_safe(snap, next, &rbd_dev->snaps, node)
 		rbd_remove_snap_dev(snap);
-<<<<<<< HEAD
-=======
 }
 
 static void rbd_update_mapping_size(struct rbd_device *rbd_dev)
@@ -1826,7 +1816,6 @@
 	dout("setting size to %llu sectors", (unsigned long long) size);
 	rbd_dev->mapping.size = (u64) size;
 	set_capacity(rbd_dev->disk, size);
->>>>>>> 81881a45
 }
 
 /*
@@ -2878,13 +2867,8 @@
 
 			/* Existing snapshot not in the new snap context */
 
-<<<<<<< HEAD
-			if (rbd_dev->mapping.snap_id == snap->id)
-				rbd_dev->mapping.snap_exists = false;
-=======
 			if (rbd_dev->spec->snap_id == snap->id)
 				rbd_dev->exists = false;
->>>>>>> 81881a45
 			rbd_remove_snap_dev(snap);
 			dout("%ssnap id %llu has been removed\n",
 				rbd_dev->spec->snap_id == snap->id ?
@@ -3249,10 +3233,6 @@
 	if (!*spec->pool_name)
 		goto out_err;	/* Missing pool name */
 
-<<<<<<< HEAD
-	/* Snapshot name is optional; default is to use "head" */
-
-=======
 	spec->image_name = dup_token(&buf, &spec->image_name_len);
 	if (!spec->image_name)
 		goto out_mem;
@@ -3263,12 +3243,7 @@
 	 * Snapshot name is optional; default is to use "-"
 	 * (indicating the head/no snapshot).
 	 */
->>>>>>> 81881a45
 	len = next_token(&buf);
-	if (len > RBD_MAX_SNAP_NAME_LEN) {
-		err_ptr = ERR_PTR(-ENAMETOOLONG);
-		goto out_err;
-	}
 	if (!len) {
 		buf = RBD_SNAP_HEAD_NAME; /* No snapshot supplied */
 		len = sizeof (RBD_SNAP_HEAD_NAME) - 1;
@@ -3282,9 +3257,6 @@
 	memcpy(spec->snap_name, buf, len);
 	*(spec->snap_name + len) = '\0';
 
-<<<<<<< HEAD
-	return snap_name;
-=======
 	/* Initialize all rbd options to the defaults */
 
 	rbd_opts = kzalloc(sizeof (*rbd_opts), GFP_KERNEL);
@@ -3301,7 +3273,6 @@
 		goto out_err;
 	}
 	kfree(options);
->>>>>>> 81881a45
 
 	*ceph_opts = copts;
 	*opts = rbd_opts;
@@ -3528,22 +3499,12 @@
 	if (ret)
 		return ret;
 
-<<<<<<< HEAD
-	/* no need to lock here, as rbd_dev is not registered yet */
-	rc = rbd_dev_snaps_update(rbd_dev);
-	if (rc)
-		goto err_out_probe;
-
-	rc = rbd_dev_set_mapping(rbd_dev, snap_name);
-	if (rc)
-=======
 	ret = rbd_dev_probe_update_spec(rbd_dev);
 	if (ret)
 		goto err_out_snaps;
 
 	ret = rbd_dev_set_mapping(rbd_dev);
 	if (ret)
->>>>>>> 81881a45
 		goto err_out_snaps;
 
 	/* generate unique id: find highest unique id, add one */
@@ -3607,10 +3568,6 @@
 	rbd_dev_id_put(rbd_dev);
 err_out_snaps:
 	rbd_remove_all_snaps(rbd_dev);
-<<<<<<< HEAD
-err_out_probe:
-	rbd_header_free(&rbd_dev->header);
-=======
 
 	return ret;
 }
@@ -3698,7 +3655,6 @@
 	return count;
 err_out_rbd_dev:
 	rbd_dev_destroy(rbd_dev);
->>>>>>> 81881a45
 err_out_client:
 	rbd_put_client(rbdc);
 err_out_args:
