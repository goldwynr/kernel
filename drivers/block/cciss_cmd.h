--- conflicted
+++ resolved
@@ -76,11 +76,7 @@
 } u64bit;
 
 /* Type defs used in the following structs */
-<<<<<<< HEAD
-#define QWORD vals32
-=======
 #define QWORD vals32 
->>>>>>> 02f8c6ae
 
 /* STRUCTURES */
 #define CISS_MAX_PHYS_LUN	1024
@@ -105,7 +101,7 @@
   BYTE LUN[CISS_MAX_LUN][8];
 } ReportLunData_struct;
 
-#define CCISS_READ_CAPACITY 0x25 /* Read Capacity */
+#define CCISS_READ_CAPACITY 0x25 /* Read Capacity */ 
 typedef struct _ReadCapdata_struct
 {
   BYTE total_size[4];	/* Total size in blocks */
@@ -146,7 +142,6 @@
 #define BMIC_WRITE 0x27
 #define BMIC_CACHE_FLUSH 0xc2
 #define CCISS_CACHE_FLUSH 0x01	/* C2 was already being used by CCISS */
-<<<<<<< HEAD
 
 #define CCISS_ABORT_MSG 0x00
 #define CCISS_RESET_MSG 0x01
@@ -156,17 +151,6 @@
 #define CCISS_RESET_TYPE_LUN 0x04
 #define CCISS_NOOP_MSG 0x03
 
-=======
-
-#define CCISS_ABORT_MSG 0x00
-#define CCISS_RESET_MSG 0x01
-#define CCISS_RESET_TYPE_CONTROLLER 0x00
-#define CCISS_RESET_TYPE_BUS 0x01
-#define CCISS_RESET_TYPE_TARGET 0x03
-#define CCISS_RESET_TYPE_LUN 0x04
-#define CCISS_NOOP_MSG 0x03
-
->>>>>>> 02f8c6ae
 /* Command List Structure */
 #define CTLR_LUNID "\0\0\0\0\0\0\0\0"
 
@@ -215,11 +199,11 @@
   RequestBlock_struct      Request;
   ErrDescriptor_struct     ErrDesc;
   SGDescriptor_struct      SG[MAXSGENTRIES];
-	/* information associated with the command */
+	/* information associated with the command */ 
   __u32			   busaddr; /* physical address of this record */
-  ErrorInfo_struct *	   err_info; /* pointer to the allocated mem */
+  ErrorInfo_struct * 	   err_info; /* pointer to the allocated mem */ 
   int			   ctlr;
-  int			   cmd_type;
+  int			   cmd_type; 
   long			   cmdindex;
   struct list_head list;
   struct request *	   rq;
@@ -261,11 +245,7 @@
   u32		   misc_fw_support; /* offset 0x78 */
 #define MISC_FW_DOORBELL_RESET (0x02)
 #define MISC_FW_DOORBELL_RESET2 (0x10)
-<<<<<<< HEAD
-  u8		   driver_version[32];
-=======
 	u8	   driver_version[32];
->>>>>>> 02f8c6ae
 } CfgTable_struct;
 
 struct TransTable_struct {
@@ -285,9 +265,5 @@
   u32 RepQAddr0High32;
 };
 
-<<<<<<< HEAD
-#pragma pack()
-=======
 #pragma pack()	 
->>>>>>> 02f8c6ae
 #endif /* CCISS_CMD_H */