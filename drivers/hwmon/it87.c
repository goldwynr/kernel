--- conflicted
+++ resolved
@@ -83,12 +83,7 @@
 	return inb(VAL);
 }
 
-<<<<<<< HEAD
-static inline void
-superio_outb(int reg, int val)
-=======
 static inline void superio_outb(int reg, int val)
->>>>>>> 02f8c6ae
 {
 	outb(reg, REG);
 	outb(val, VAL);
@@ -1664,11 +1659,7 @@
 		if (sio_data->type == it8720 && !(reg & (1 << 1))) {
 			reg |= (1 << 1);
 			superio_outb(IT87_SIO_PINX2_REG, reg);
-<<<<<<< HEAD
-			pr_notice("it87: Routing internal VCCH to in7\n");
-=======
 			pr_notice("Routing internal VCCH to in7\n");
->>>>>>> 02f8c6ae
 		}
 		if (reg & (1 << 0))
 			sio_data->internal |= (1 << 0);
