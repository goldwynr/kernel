--- conflicted
+++ resolved
@@ -78,104 +78,7 @@
 
 #define FANS_COUNT		"FNum" /* r-o ui8 */
 #define FANS_MANUAL		"FS! " /* r-w ui16 */
-<<<<<<< HEAD
-#define FAN_ACTUAL_SPEED	"F0Ac" /* r-o fpe2 (2 bytes) */
-#define FAN_MIN_SPEED		"F0Mn" /* r-o fpe2 (2 bytes) */
-#define FAN_MAX_SPEED		"F0Mx" /* r-o fpe2 (2 bytes) */
-#define FAN_SAFE_SPEED		"F0Sf" /* r-o fpe2 (2 bytes) */
-#define FAN_TARGET_SPEED	"F0Tg" /* r-w fpe2 (2 bytes) */
-#define FAN_POSITION		"F0ID" /* r-o char[16] */
-
-/*
- * Temperature sensors keys (sp78 - 2 bytes).
- */
-static const char *temperature_sensors_sets[][41] = {
-/* Set 0: Macbook Pro */
-	{ "TA0P", "TB0T", "TC0D", "TC0P", "TG0H", "TG0P", "TG0T", "Th0H",
-	  "Th1H", "Tm0P", "Ts0P", "Ts1P", NULL },
-/* Set 1: Macbook2 set */
-	{ "TB0T", "TC0D", "TC0P", "TM0P", "TN0P", "TN1P", "TTF0", "Th0H",
-	  "Th0S", "Th1H", NULL },
-/* Set 2: Macbook set */
-	{ "TB0T", "TC0D", "TC0P", "TM0P", "TN0P", "TN1P", "Th0H", "Th0S",
-	  "Th1H", "Ts0P", NULL },
-/* Set 3: Macmini set */
-	{ "TC0D", "TC0P", NULL },
-/* Set 4: Mac Pro (2 x Quad-Core) */
-	{ "TA0P", "TCAG", "TCAH", "TCBG", "TCBH", "TC0C", "TC0D", "TC0P",
-	  "TC1C", "TC1D", "TC2C", "TC2D", "TC3C", "TC3D", "THTG", "TH0P",
-	  "TH1P", "TH2P", "TH3P", "TMAP", "TMAS", "TMBS", "TM0P", "TM0S",
-	  "TM1P", "TM1S", "TM2P", "TM2S", "TM3S", "TM8P", "TM8S", "TM9P",
-	  "TM9S", "TN0H", "TS0C", NULL },
-/* Set 5: iMac */
-	{ "TC0D", "TA0P", "TG0P", "TG0D", "TG0H", "TH0P", "Tm0P", "TO0P",
-	  "Tp0C", NULL },
-/* Set 6: Macbook3 set */
-	{ "TB0T", "TC0D", "TC0P", "TM0P", "TN0P", "TTF0", "TW0P", "Th0H",
-	  "Th0S", "Th1H", NULL },
-/* Set 7: Macbook Air */
-	{ "TB0T", "TB1S", "TB1T", "TB2S", "TB2T", "TC0D", "TC0P", "TCFP",
-	  "TTF0", "TW0P", "Th0H", "Tp0P", "TpFP", "Ts0P", "Ts0S", NULL },
-/* Set 8: Macbook Pro 4,1 (Penryn) */
-	{ "TB0T", "TC0D", "TC0P", "TG0D", "TG0H", "TTF0", "TW0P", "Th0H",
-	  "Th1H", "Th2H", "Tm0P", "Ts0P", NULL },
-/* Set 9: Macbook Pro 3,1 (Santa Rosa) */
-	{ "TALP", "TB0T", "TC0D", "TC0P", "TG0D", "TG0H", "TTF0", "TW0P",
-	  "Th0H", "Th1H", "Th2H", "Tm0P", "Ts0P", NULL },
-/* Set 10: iMac 5,1 */
-	{ "TA0P", "TC0D", "TC0P", "TG0D", "TH0P", "TO0P", "Tm0P", NULL },
-/* Set 11: Macbook 5,1 */
-	{ "TB0T", "TB1T", "TB2T", "TB3T", "TC0D", "TC0P", "TN0D", "TN0P",
-	  "TTF0", "Th0H", "Th1H", "ThFH", "Ts0P", "Ts0S", NULL },
-/* Set 12: Macbook Pro 5,1 */
-	{ "TB0T", "TB1T", "TB2T", "TB3T", "TC0D", "TC0F", "TC0P", "TG0D",
-	  "TG0F", "TG0H", "TG0P", "TG0T", "TG1H", "TN0D", "TN0P", "TTF0",
-	  "Th2H", "Tm0P", "Ts0P", "Ts0S", NULL },
-/* Set 13: iMac 8,1 */
-	{ "TA0P", "TC0D", "TC0H", "TC0P", "TG0D", "TG0H", "TG0P", "TH0P",
-	  "TL0P", "TO0P", "TW0P", "Tm0P", "Tp0P", NULL },
-/* Set 14: iMac 6,1 */
-	{ "TA0P", "TC0D", "TC0H", "TC0P", "TG0D", "TG0H", "TG0P", "TH0P",
-	  "TO0P", "Tp0P", NULL },
-/* Set 15: MacBook Air 2,1 */
-	{ "TB0T", "TB1S", "TB1T", "TB2S", "TB2T", "TC0D", "TN0D", "TTF0",
-	  "TV0P", "TVFP", "TW0P", "Th0P", "Tp0P", "Tp1P", "TpFP", "Ts0P",
-	  "Ts0S", NULL },
-/* Set 16: Mac Pro 3,1 (2 x Quad-Core) */
-	{ "TA0P", "TCAG", "TCAH", "TCBG", "TCBH", "TC0C", "TC0D", "TC0P",
-	  "TC1C", "TC1D", "TC2C", "TC2D", "TC3C", "TC3D", "TH0P", "TH1P",
-	  "TH2P", "TH3P", "TMAP", "TMAS", "TMBS", "TM0P", "TM0S", "TM1P",
-	  "TM1S", "TM2P", "TM2S", "TM3S", "TM8P", "TM8S", "TM9P", "TM9S",
-	  "TN0C", "TN0D", "TN0H", "TS0C", "Tp0C", "Tp1C", "Tv0S", "Tv1S",
-	  NULL },
-/* Set 17: iMac 9,1 */
-	{ "TA0P", "TC0D", "TC0H", "TC0P", "TG0D", "TG0H", "TH0P", "TL0P",
-	  "TN0D", "TN0H", "TN0P", "TO0P", "Tm0P", "Tp0P", NULL },
-/* Set 18: MacBook Pro 2,2 */
-	{ "TB0T", "TC0D", "TC0P", "TG0H", "TG0P", "TG0T", "TM0P", "TTF0",
-	  "Th0H", "Th1H", "Tm0P", "Ts0P", NULL },
-/* Set 19: Macbook Pro 5,3 */
-	{ "TB0T", "TB1T", "TB2T", "TB3T", "TC0D", "TC0F", "TC0P", "TG0D",
-	  "TG0F", "TG0H", "TG0P", "TG0T", "TN0D", "TN0P", "TTF0", "Th2H",
-	  "Tm0P", "Ts0P", "Ts0S", NULL },
-/* Set 20: MacBook Pro 5,4 */
-	{ "TB0T", "TB1T", "TB2T", "TB3T", "TC0D", "TC0F", "TC0P", "TN0D",
-	  "TN0P", "TTF0", "Th2H", "Ts0P", "Ts0S", NULL },
-/* Set 21: MacBook Pro 6,2 */
-	{ "TB0T", "TB1T", "TB2T", "TC0C", "TC0D", "TC0P", "TC1C", "TG0D",
-	  "TG0P", "TG0T", "TMCD", "TP0P", "TPCD", "Th1H", "Th2H", "Tm0P",
-	  "Ts0P", "Ts0S", NULL },
-/* Set 22: MacBook Pro 7,1 */
-	{ "TB0T", "TB1T", "TB2T", "TC0D", "TC0P", "TN0D", "TN0P", "TN0S",
-	  "TN1D", "TN1F", "TN1G", "TN1S", "Th1H", "Ts0P", "Ts0S", NULL },
-/* Set 23: MacBook Air 3,1 */
-	{ "TB0T", "TB1T", "TB2T", "TC0D", "TC0E", "TC0P", "TC1E", "TCZ3",
-	  "TCZ4", "TCZ5", "TG0E", "TG1E", "TG2E", "TGZ3", "TGZ4", "TGZ5",
-	  "TH0F", "TH0O", "TM0P" },
-};
-=======
 #define FAN_ID_FMT		"F%dID" /* r-o char[16] */
->>>>>>> 02f8c6ae
 
 /* List of keys used to read/write fan speeds */
 static const char *const fan_speed_fmt[] = {
@@ -1249,58 +1152,6 @@
 	applesmc_destroy_nodes(accelerometer_group);
 }
 
-<<<<<<< HEAD
-static __initdata struct dmi_match_data applesmc_dmi_data[] = {
-/* MacBook Pro: accelerometer, backlight and temperature set 0 */
-	{ .accelerometer = 1, .light = 1, .temperature_set = 0 },
-/* MacBook2: accelerometer and temperature set 1 */
-	{ .accelerometer = 1, .light = 0, .temperature_set = 1 },
-/* MacBook: accelerometer and temperature set 2 */
-	{ .accelerometer = 1, .light = 0, .temperature_set = 2 },
-/* MacMini: temperature set 3 */
-	{ .accelerometer = 0, .light = 0, .temperature_set = 3 },
-/* MacPro: temperature set 4 */
-	{ .accelerometer = 0, .light = 0, .temperature_set = 4 },
-/* iMac: temperature set 5 */
-	{ .accelerometer = 0, .light = 0, .temperature_set = 5 },
-/* MacBook3, MacBook4: accelerometer and temperature set 6 */
-	{ .accelerometer = 1, .light = 0, .temperature_set = 6 },
-/* MacBook Air: accelerometer, backlight and temperature set 7 */
-	{ .accelerometer = 1, .light = 1, .temperature_set = 7 },
-/* MacBook Pro 4: accelerometer, backlight and temperature set 8 */
-	{ .accelerometer = 1, .light = 1, .temperature_set = 8 },
-/* MacBook Pro 3: accelerometer, backlight and temperature set 9 */
-	{ .accelerometer = 1, .light = 1, .temperature_set = 9 },
-/* iMac 5: light sensor only, temperature set 10 */
-	{ .accelerometer = 0, .light = 0, .temperature_set = 10 },
-/* MacBook 5: accelerometer, backlight and temperature set 11 */
-	{ .accelerometer = 1, .light = 1, .temperature_set = 11 },
-/* MacBook Pro 5: accelerometer, backlight and temperature set 12 */
-	{ .accelerometer = 1, .light = 1, .temperature_set = 12 },
-/* iMac 8: light sensor only, temperature set 13 */
-	{ .accelerometer = 0, .light = 0, .temperature_set = 13 },
-/* iMac 6: light sensor only, temperature set 14 */
-	{ .accelerometer = 0, .light = 0, .temperature_set = 14 },
-/* MacBook Air 2,1: accelerometer, backlight and temperature set 15 */
-	{ .accelerometer = 1, .light = 1, .temperature_set = 15 },
-/* MacPro3,1: temperature set 16 */
-	{ .accelerometer = 0, .light = 0, .temperature_set = 16 },
-/* iMac 9,1: light sensor only, temperature set 17 */
-	{ .accelerometer = 0, .light = 0, .temperature_set = 17 },
-/* MacBook Pro 2,2: accelerometer, backlight and temperature set 18 */
-	{ .accelerometer = 1, .light = 1, .temperature_set = 18 },
-/* MacBook Pro 5,3: accelerometer, backlight and temperature set 19 */
-	{ .accelerometer = 1, .light = 1, .temperature_set = 19 },
-/* MacBook Pro 5,4: accelerometer, backlight and temperature set 20 */
-	{ .accelerometer = 1, .light = 1, .temperature_set = 20 },
-/* MacBook Pro 6,2: accelerometer, backlight and temperature set 21 */
-	{ .accelerometer = 1, .light = 1, .temperature_set = 21 },
-/* MacBook Pro 7,1: accelerometer, backlight and temperature set 22 */
-	{ .accelerometer = 1, .light = 1, .temperature_set = 22 },
-/* MacBook Air 3,1: accelerometer, backlight and temperature set 23 */
-	{ .accelerometer = 0, .light = 0, .temperature_set = 23 },
-};
-=======
 static int applesmc_create_light_sensor(void)
 {
 	if (!smcreg.num_light_sensors)
@@ -1337,62 +1188,14 @@
 {
 	return 1;
 }
->>>>>>> 02f8c6ae
 
 /* Note that DMI_MATCH(...,"MacBook") will match "MacBookPro1,1".
  * So we need to put "Apple MacBook Pro" before "Apple MacBook". */
 static __initdata struct dmi_system_id applesmc_whitelist[] = {
-<<<<<<< HEAD
-	{ applesmc_dmi_match, "Apple MacBook Air 3", {
-	  DMI_MATCH(DMI_BOARD_VENDOR, "Apple"),
-	  DMI_MATCH(DMI_PRODUCT_NAME, "MacBookAir3") },
-		&applesmc_dmi_data[23]},
-	{ applesmc_dmi_match, "Apple MacBook Air 2", {
-	  DMI_MATCH(DMI_BOARD_VENDOR, "Apple"),
-	  DMI_MATCH(DMI_PRODUCT_NAME, "MacBookAir2") },
-		&applesmc_dmi_data[15]},
-	{ applesmc_dmi_match, "Apple MacBook Air", {
-	  DMI_MATCH(DMI_BOARD_VENDOR, "Apple"),
-	  DMI_MATCH(DMI_PRODUCT_NAME, "MacBookAir") },
-		&applesmc_dmi_data[7]},
-	{ applesmc_dmi_match, "Apple MacBook Pro 7", {
-	  DMI_MATCH(DMI_BOARD_VENDOR, "Apple"),
-	  DMI_MATCH(DMI_PRODUCT_NAME, "MacBookPro7") },
-		&applesmc_dmi_data[22]},
-	{ applesmc_dmi_match, "Apple MacBook Pro 5,4", {
-	  DMI_MATCH(DMI_BOARD_VENDOR, "Apple"),
-	  DMI_MATCH(DMI_PRODUCT_NAME, "MacBookPro5,4") },
-		&applesmc_dmi_data[20]},
-	{ applesmc_dmi_match, "Apple MacBook Pro 5,3", {
-	  DMI_MATCH(DMI_BOARD_VENDOR, "Apple"),
-	  DMI_MATCH(DMI_PRODUCT_NAME, "MacBookPro5,3") },
-		&applesmc_dmi_data[19]},
-	{ applesmc_dmi_match, "Apple MacBook Pro 6", {
-	  DMI_MATCH(DMI_BOARD_VENDOR, "Apple"),
-	  DMI_MATCH(DMI_PRODUCT_NAME, "MacBookPro6") },
-		&applesmc_dmi_data[21]},
-	{ applesmc_dmi_match, "Apple MacBook Pro 5", {
-	  DMI_MATCH(DMI_BOARD_VENDOR, "Apple"),
-	  DMI_MATCH(DMI_PRODUCT_NAME, "MacBookPro5") },
-		&applesmc_dmi_data[12]},
-	{ applesmc_dmi_match, "Apple MacBook Pro 4", {
-	  DMI_MATCH(DMI_BOARD_VENDOR, "Apple"),
-	  DMI_MATCH(DMI_PRODUCT_NAME, "MacBookPro4") },
-		&applesmc_dmi_data[8]},
-	{ applesmc_dmi_match, "Apple MacBook Pro 3", {
-	  DMI_MATCH(DMI_BOARD_VENDOR, "Apple"),
-	  DMI_MATCH(DMI_PRODUCT_NAME, "MacBookPro3") },
-		&applesmc_dmi_data[9]},
-	{ applesmc_dmi_match, "Apple MacBook Pro 2,2", {
-	  DMI_MATCH(DMI_BOARD_VENDOR, "Apple Computer, Inc."),
-	  DMI_MATCH(DMI_PRODUCT_NAME, "MacBookPro2,2") },
-		&applesmc_dmi_data[18]},
-=======
 	{ applesmc_dmi_match, "Apple MacBook Air", {
 	  DMI_MATCH(DMI_BOARD_VENDOR, "Apple"),
 	  DMI_MATCH(DMI_PRODUCT_NAME, "MacBookAir") },
 	},
->>>>>>> 02f8c6ae
 	{ applesmc_dmi_match, "Apple MacBook Pro", {
 	  DMI_MATCH(DMI_BOARD_VENDOR, "Apple"),
 	  DMI_MATCH(DMI_PRODUCT_NAME, "MacBookPro") },
@@ -1408,27 +1211,7 @@
 	{ applesmc_dmi_match, "Apple MacPro", {
 	  DMI_MATCH(DMI_BOARD_VENDOR, "Apple"),
 	  DMI_MATCH(DMI_PRODUCT_NAME, "MacPro") },
-<<<<<<< HEAD
-		&applesmc_dmi_data[4]},
-	{ applesmc_dmi_match, "Apple iMac 9,1", {
-	  DMI_MATCH(DMI_BOARD_VENDOR, "Apple Inc."),
-	  DMI_MATCH(DMI_PRODUCT_NAME, "iMac9,1") },
-		&applesmc_dmi_data[17]},
-	{ applesmc_dmi_match, "Apple iMac 8", {
-	  DMI_MATCH(DMI_BOARD_VENDOR, "Apple"),
-	  DMI_MATCH(DMI_PRODUCT_NAME, "iMac8") },
-		&applesmc_dmi_data[13]},
-	{ applesmc_dmi_match, "Apple iMac 6", {
-	  DMI_MATCH(DMI_BOARD_VENDOR, "Apple"),
-	  DMI_MATCH(DMI_PRODUCT_NAME, "iMac6") },
-		&applesmc_dmi_data[14]},
-	{ applesmc_dmi_match, "Apple iMac 5", {
-	  DMI_MATCH(DMI_BOARD_VENDOR, "Apple"),
-	  DMI_MATCH(DMI_PRODUCT_NAME, "iMac5") },
-		&applesmc_dmi_data[10]},
-=======
 	},
->>>>>>> 02f8c6ae
 	{ applesmc_dmi_match, "Apple iMac", {
 	  DMI_MATCH(DMI_BOARD_VENDOR, "Apple"),
 	  DMI_MATCH(DMI_PRODUCT_NAME, "iMac") },
