--- conflicted
+++ resolved
@@ -622,13 +622,7 @@
 		return -ENODATA;
 	}
 
-<<<<<<< HEAD
-	cpu->cpu = cpunum;
-
-=======
-	cpu->pstate_policy =
-		(struct pstate_adjust_policy *)id->driver_data;
->>>>>>> 0b8e8118
+
 	init_timer_deferrable(&cpu->timer);
 	cpu->timer.function = intel_pstate_timer_func;
 	cpu->timer.data =
