--- conflicted
+++ resolved
@@ -48,7 +48,12 @@
 }
 
 struct sample {
+	ktime_t start_time;
+	ktime_t end_time;
 	int core_pct_busy;
+	int pstate_pct_busy;
+	u64 duration_us;
+	u64 idletime_us;
 	u64 aperf;
 	u64 mperf;
 	int freq;
@@ -86,6 +91,8 @@
 	int min_pstate_count;
 	int idle_mode;
 
+	ktime_t prev_sample;
+	u64	prev_idle_time_us;
 	u64	prev_aperf;
 	u64	prev_mperf;
 	int	sample_ptr;
@@ -117,8 +124,6 @@
 	int min_perf_pct;
 	int32_t max_perf;
 	int32_t min_perf;
-	int max_policy_pct;
-	int max_sysfs_pct;
 };
 
 static struct perf_limits limits = {
@@ -127,8 +132,6 @@
 	.max_perf = int_tofp(1),
 	.min_perf_pct = 0,
 	.min_perf = 0,
-	.max_policy_pct = 100,
-	.max_sysfs_pct = 100,
 };
 
 static inline void pid_reset(struct _pid *pid, int setpoint, int busy,
@@ -299,8 +302,7 @@
 	if (ret != 1)
 		return -EINVAL;
 
-	limits.max_sysfs_pct = clamp_t(int, input, 0 , 100);
-	limits.max_perf_pct = min(limits.max_policy_pct, limits.max_sysfs_pct);
+	limits.max_perf_pct = clamp_t(int, input, 0 , 100);
 	limits.max_perf = div_fp(int_tofp(limits.max_perf_pct), int_tofp(100));
 	return count;
 }
@@ -448,26 +450,48 @@
 					struct sample *sample)
 {
 	u64 core_pct;
+	sample->pstate_pct_busy = 100 - div64_u64(
+					sample->idletime_us * 100,
+					sample->duration_us);
 	core_pct = div64_u64(sample->aperf * 100, sample->mperf);
 	sample->freq = cpu->pstate.max_pstate * core_pct * 1000;
 
-	sample->core_pct_busy = core_pct;
+	sample->core_pct_busy = div_s64((sample->pstate_pct_busy * core_pct),
+					100);
 }
 
 static inline void intel_pstate_sample(struct cpudata *cpu)
 {
+	ktime_t now;
+	u64 idle_time_us;
 	u64 aperf, mperf;
+
+	now = ktime_get();
+	idle_time_us = get_cpu_idle_time_us(cpu->cpu, NULL);
 
 	rdmsrl(MSR_IA32_APERF, aperf);
 	rdmsrl(MSR_IA32_MPERF, mperf);
-	cpu->sample_ptr = (cpu->sample_ptr + 1) % SAMPLE_COUNT;
-	cpu->samples[cpu->sample_ptr].aperf = aperf;
-	cpu->samples[cpu->sample_ptr].mperf = mperf;
-	cpu->samples[cpu->sample_ptr].aperf -= cpu->prev_aperf;
-	cpu->samples[cpu->sample_ptr].mperf -= cpu->prev_mperf;
-
-	intel_pstate_calc_busy(cpu, &cpu->samples[cpu->sample_ptr]);
-
+	/* for the first sample, don't actually record a sample, just
+	 * set the baseline */
+	if (cpu->prev_idle_time_us > 0) {
+		cpu->sample_ptr = (cpu->sample_ptr + 1) % SAMPLE_COUNT;
+		cpu->samples[cpu->sample_ptr].start_time = cpu->prev_sample;
+		cpu->samples[cpu->sample_ptr].end_time = now;
+		cpu->samples[cpu->sample_ptr].duration_us =
+			ktime_us_delta(now, cpu->prev_sample);
+		cpu->samples[cpu->sample_ptr].idletime_us =
+			idle_time_us - cpu->prev_idle_time_us;
+
+		cpu->samples[cpu->sample_ptr].aperf = aperf;
+		cpu->samples[cpu->sample_ptr].mperf = mperf;
+		cpu->samples[cpu->sample_ptr].aperf -= cpu->prev_aperf;
+		cpu->samples[cpu->sample_ptr].mperf -= cpu->prev_mperf;
+
+		intel_pstate_calc_busy(cpu, &cpu->samples[cpu->sample_ptr]);
+	}
+
+	cpu->prev_sample = now;
+	cpu->prev_idle_time_us = idle_time_us;
 	cpu->prev_aperf = aperf;
 	cpu->prev_mperf = mperf;
 }
@@ -551,16 +575,22 @@
 	struct cpudata *cpu = (struct cpudata *) __data;
 
 	intel_pstate_sample(cpu);
-	intel_pstate_adjust_busy_pstate(cpu);
-
+
+	if (!cpu->idle_mode)
+		intel_pstate_adjust_busy_pstate(cpu);
+	else
+		intel_pstate_adjust_idle_pstate(cpu);
+
+#if defined(XPERF_FIX)
 	if (cpu->pstate.current_pstate == cpu->pstate.min_pstate) {
 		cpu->min_pstate_count++;
 		if (!(cpu->min_pstate_count % 5)) {
 			intel_pstate_set_pstate(cpu, cpu->pstate.max_pstate);
+			intel_pstate_idle_mode(cpu);
 		}
 	} else
 		cpu->min_pstate_count = 0;
-
+#endif
 	intel_pstate_set_sample_time(cpu);
 }
 
@@ -633,20 +663,6 @@
 	if (!policy->cpuinfo.max_freq)
 		return -ENODEV;
 
-<<<<<<< HEAD
-	intel_pstate_get_min_max(cpu, &min, &max);
-
-	limits.min_perf_pct = (policy->min * 100) / policy->cpuinfo.max_freq;
-	limits.min_perf_pct = clamp_t(int, limits.min_perf_pct, 0 , 100);
-	limits.min_perf = div_fp(int_tofp(limits.min_perf_pct), int_tofp(100));
-
-	limits.max_policy_pct = policy->max * 100 / policy->cpuinfo.max_freq;
-	limits.max_policy_pct = clamp_t(int, limits.max_policy_pct, 0 , 100);
-	limits.max_perf_pct = min(limits.max_policy_pct, limits.max_sysfs_pct);
-	limits.max_perf = div_fp(int_tofp(limits.max_perf_pct), int_tofp(100));
-
-=======
->>>>>>> f722406f
 	if (policy->policy == CPUFREQ_POLICY_PERFORMANCE) {
 		limits.min_perf_pct = 100;
 		limits.min_perf = int_tofp(1);
