/*
 *  drivers/cpufreq/cpufreq_stats.c
 *
 *  Copyright (C) 2003-2004 Venkatesh Pallipadi <venkatesh.pallipadi@intel.com>.
 *  (C) 2004 Zou Nan hai <nanhai.zou@intel.com>.
 *
 * This program is free software; you can redistribute it and/or modify
 * it under the terms of the GNU General Public License version 2 as
 * published by the Free Software Foundation.
 */

#include <linux/kernel.h>
#include <linux/slab.h>
#include <linux/sysdev.h>
#include <linux/cpu.h>
#include <linux/sysfs.h>
#include <linux/cpufreq.h>
#include <linux/jiffies.h>
#include <linux/percpu.h>
#include <linux/kobject.h>
#include <linux/spinlock.h>
#include <linux/notifier.h>
#include <asm/cputime.h>

static spinlock_t cpufreq_stats_lock;

#define CPUFREQ_STATDEVICE_ATTR(_name, _mode, _show) \
static struct freq_attr _attr_##_name = {\
	.attr = {.name = __stringify(_name), .mode = _mode, }, \
	.show = _show,\
};

struct cpufreq_stats {
	unsigned int cpu;
	unsigned int total_trans;
	unsigned long long  last_time;
	unsigned int max_state;
	unsigned int state_num;
	unsigned int last_index;
	cputime64_t *time_in_state;
	unsigned int *freq_table;
#ifdef CONFIG_CPU_FREQ_STAT_DETAILS
	unsigned int *trans_table;
#endif
};

static DEFINE_PER_CPU(struct cpufreq_stats *, cpufreq_stats_table);

struct cpufreq_stats_attribute {
	struct attribute attr;
	ssize_t(*show) (struct cpufreq_stats *, char *);
};

static int cpufreq_stats_update(unsigned int cpu)
{
	struct cpufreq_stats *stat;
	unsigned long long cur_time;

	cur_time = get_jiffies_64();
	spin_lock(&cpufreq_stats_lock);
	stat = per_cpu(cpufreq_stats_table, cpu);
	if (stat->time_in_state)
		stat->time_in_state[stat->last_index] =
			cputime64_add(stat->time_in_state[stat->last_index],
				      cputime_sub(cur_time, stat->last_time));
	stat->last_time = cur_time;
	spin_unlock(&cpufreq_stats_lock);
	return 0;
}

static ssize_t show_total_trans(struct cpufreq_policy *policy, char *buf)
{
	struct cpufreq_stats *stat = per_cpu(cpufreq_stats_table, policy->cpu);
	if (!stat)
		return 0;
	return sprintf(buf, "%d\n",
			per_cpu(cpufreq_stats_table, stat->cpu)->total_trans);
}

static ssize_t show_time_in_state(struct cpufreq_policy *policy, char *buf)
{
	ssize_t len = 0;
	int i;
	struct cpufreq_stats *stat = per_cpu(cpufreq_stats_table, policy->cpu);
	if (!stat)
		return 0;
	cpufreq_stats_update(stat->cpu);
	for (i = 0; i < stat->state_num; i++) {
		len += sprintf(buf + len, "%u %llu\n", stat->freq_table[i],
			(unsigned long long)
			cputime64_to_clock_t(stat->time_in_state[i]));
	}
	return len;
}

#ifdef CONFIG_CPU_FREQ_STAT_DETAILS
static ssize_t show_trans_table(struct cpufreq_policy *policy, char *buf)
{
	ssize_t len = 0;
	int i, j;

	struct cpufreq_stats *stat = per_cpu(cpufreq_stats_table, policy->cpu);
	if (!stat)
		return 0;
	cpufreq_stats_update(stat->cpu);
	len += snprintf(buf + len, PAGE_SIZE - len, "   From  :    To\n");
	len += snprintf(buf + len, PAGE_SIZE - len, "         : ");
	for (i = 0; i < stat->state_num; i++) {
		if (len >= PAGE_SIZE)
			break;
		len += snprintf(buf + len, PAGE_SIZE - len, "%9u ",
				stat->freq_table[i]);
	}
	if (len >= PAGE_SIZE)
		return PAGE_SIZE;

	len += snprintf(buf + len, PAGE_SIZE - len, "\n");

	for (i = 0; i < stat->state_num; i++) {
		if (len >= PAGE_SIZE)
			break;

		len += snprintf(buf + len, PAGE_SIZE - len, "%9u: ",
				stat->freq_table[i]);

		for (j = 0; j < stat->state_num; j++)   {
			if (len >= PAGE_SIZE)
				break;
			len += snprintf(buf + len, PAGE_SIZE - len, "%9u ",
					stat->trans_table[i*stat->max_state+j]);
		}
		if (len >= PAGE_SIZE)
			break;
		len += snprintf(buf + len, PAGE_SIZE - len, "\n");
	}
	if (len >= PAGE_SIZE)
		return PAGE_SIZE;
	return len;
}
CPUFREQ_STATDEVICE_ATTR(trans_table, 0444, show_trans_table);
#endif

CPUFREQ_STATDEVICE_ATTR(total_trans, 0444, show_total_trans);
CPUFREQ_STATDEVICE_ATTR(time_in_state, 0444, show_time_in_state);

static struct attribute *default_attrs[] = {
	&_attr_total_trans.attr,
	&_attr_time_in_state.attr,
#ifdef CONFIG_CPU_FREQ_STAT_DETAILS
	&_attr_trans_table.attr,
#endif
	NULL
};
static struct attribute_group stats_attr_group = {
	.attrs = default_attrs,
	.name = "stats"
};

static int freq_table_get_index(struct cpufreq_stats *stat, unsigned int freq)
{
	int index;
	for (index = 0; index < stat->max_state; index++)
		if (stat->freq_table[index] == freq)
			return index;
	return -1;
}

/* should be called late in the CPU removal sequence so that the stats
 * memory is still available in case someone tries to use it.
 */
static void cpufreq_stats_free_table(unsigned int cpu)
{
	struct cpufreq_stats *stat = per_cpu(cpufreq_stats_table, cpu);
	if (stat) {
		kfree(stat->time_in_state);
		kfree(stat);
	}
	per_cpu(cpufreq_stats_table, cpu) = NULL;
}

/* must be called early in the CPU removal sequence (before
 * cpufreq_remove_dev) so that policy is still valid.
 */
static void cpufreq_stats_free_sysfs(unsigned int cpu)
{
	struct cpufreq_policy *policy = cpufreq_cpu_get(cpu);
	if (policy && policy->cpu == cpu)
		sysfs_remove_group(&policy->kobj, &stats_attr_group);
	if (policy)
		cpufreq_cpu_put(policy);
}

static int cpufreq_stats_create_table(struct cpufreq_policy *policy,
		struct cpufreq_frequency_table *table)
{
	unsigned int i, j, count = 0, ret = 0;
	struct cpufreq_stats *stat;
	struct cpufreq_policy *data;
	unsigned int alloc_size;
	unsigned int cpu = policy->cpu;
	if (per_cpu(cpufreq_stats_table, cpu))
		return -EBUSY;
	stat = kzalloc(sizeof(struct cpufreq_stats), GFP_KERNEL);
	if ((stat) == NULL)
		return -ENOMEM;

	data = cpufreq_cpu_get(cpu);
	if (data == NULL) {
		ret = -EINVAL;
		goto error_get_fail;
	}

	ret = sysfs_create_group(&data->kobj, &stats_attr_group);
	if (ret)
		goto error_out;

	stat->cpu = cpu;
	per_cpu(cpufreq_stats_table, cpu) = stat;

	for (i = 0; table[i].frequency != CPUFREQ_TABLE_END; i++) {
		unsigned int freq = table[i].frequency;
		if (freq == CPUFREQ_ENTRY_INVALID)
			continue;
		count++;
	}

	alloc_size = count * sizeof(int) + count * sizeof(cputime64_t);

#ifdef CONFIG_CPU_FREQ_STAT_DETAILS
	alloc_size += count * count * sizeof(int);
#endif
	stat->max_state = count;
	stat->time_in_state = kzalloc(alloc_size, GFP_KERNEL);
	if (!stat->time_in_state) {
		ret = -ENOMEM;
		goto error_out;
	}
	stat->freq_table = (unsigned int *)(stat->time_in_state + count);

#ifdef CONFIG_CPU_FREQ_STAT_DETAILS
	stat->trans_table = stat->freq_table + count;
#endif
	j = 0;
	for (i = 0; table[i].frequency != CPUFREQ_TABLE_END; i++) {
		unsigned int freq = table[i].frequency;
		if (freq == CPUFREQ_ENTRY_INVALID)
			continue;
		if (freq_table_get_index(stat, freq) == -1)
			stat->freq_table[j++] = freq;
	}
	stat->state_num = j;
	spin_lock(&cpufreq_stats_lock);
	stat->last_time = get_jiffies_64();
	stat->last_index = freq_table_get_index(stat, policy->cur);
	spin_unlock(&cpufreq_stats_lock);
	cpufreq_cpu_put(data);
	return 0;
error_out:
	cpufreq_cpu_put(data);
error_get_fail:
	kfree(stat);
	per_cpu(cpufreq_stats_table, cpu) = NULL;
	return ret;
}

static int cpufreq_stat_notifier_policy(struct notifier_block *nb,
		unsigned long val, void *data)
{
	int ret;
	struct cpufreq_policy *policy = data;
	struct cpufreq_frequency_table *table;
	unsigned int cpu = policy->cpu;
	if (val != CPUFREQ_NOTIFY)
		return 0;
	table = cpufreq_frequency_get_table(cpu);
	if (!table)
		return 0;
	ret = cpufreq_stats_create_table(policy, table);
	if (ret)
		return ret;
	return 0;
}

static int cpufreq_stat_notifier_trans(struct notifier_block *nb,
		unsigned long val, void *data)
{
	struct cpufreq_freqs *freq = data;
	struct cpufreq_stats *stat;
	int old_index, new_index;

	if (val != CPUFREQ_POSTCHANGE)
		return 0;

	stat = per_cpu(cpufreq_stats_table, freq->cpu);
	if (!stat)
		return 0;

	old_index = stat->last_index;
	new_index = freq_table_get_index(stat, freq->new);

	/* We can't do stat->time_in_state[-1]= .. */
	if (old_index == -1 || new_index == -1)
		return 0;

	cpufreq_stats_update(freq->cpu);

	if (old_index == new_index)
		return 0;

	spin_lock(&cpufreq_stats_lock);
	stat->last_index = new_index;
#ifdef CONFIG_CPU_FREQ_STAT_DETAILS
	stat->trans_table[old_index * stat->max_state + new_index]++;
#endif
	stat->total_trans++;
	spin_unlock(&cpufreq_stats_lock);
	return 0;
}

static int __cpuinit cpufreq_stat_cpu_callback(struct notifier_block *nfb,
					       unsigned long action,
					       void *hcpu)
{
	unsigned int cpu = (unsigned long)hcpu;

	switch (action) {
	case CPU_ONLINE:
	case CPU_ONLINE_FROZEN:
		cpufreq_update_policy(cpu);
		break;
	case CPU_DOWN_PREPARE:
		cpufreq_stats_free_sysfs(cpu);
		break;
	case CPU_DEAD:
	case CPU_DEAD_FROZEN:
		cpufreq_stats_free_table(cpu);
		break;
	}
	return NOTIFY_OK;
}

/* priority=1 so this will get called before cpufreq_remove_dev */
<<<<<<< HEAD
static struct notifier_block cpufreq_stat_cpu_notifier __refdata =
{
=======
static struct notifier_block cpufreq_stat_cpu_notifier __refdata = {
>>>>>>> 77570429
	.notifier_call = cpufreq_stat_cpu_callback,
	.priority = 1,
};

static struct notifier_block notifier_policy_block = {
	.notifier_call = cpufreq_stat_notifier_policy
};

static struct notifier_block notifier_trans_block = {
	.notifier_call = cpufreq_stat_notifier_trans
};

static int __init cpufreq_stats_init(void)
{
	int ret;
	unsigned int cpu;

	spin_lock_init(&cpufreq_stats_lock);
	ret = cpufreq_register_notifier(&notifier_policy_block,
				CPUFREQ_POLICY_NOTIFIER);
	if (ret)
		return ret;

	ret = cpufreq_register_notifier(&notifier_trans_block,
				CPUFREQ_TRANSITION_NOTIFIER);
	if (ret) {
		cpufreq_unregister_notifier(&notifier_policy_block,
				CPUFREQ_POLICY_NOTIFIER);
		return ret;
	}

	register_hotcpu_notifier(&cpufreq_stat_cpu_notifier);
	for_each_online_cpu(cpu) {
		cpufreq_update_policy(cpu);
	}
	return 0;
}
static void __exit cpufreq_stats_exit(void)
{
	unsigned int cpu;

	cpufreq_unregister_notifier(&notifier_policy_block,
			CPUFREQ_POLICY_NOTIFIER);
	cpufreq_unregister_notifier(&notifier_trans_block,
			CPUFREQ_TRANSITION_NOTIFIER);
	unregister_hotcpu_notifier(&cpufreq_stat_cpu_notifier);
	for_each_online_cpu(cpu) {
		cpufreq_stats_free_table(cpu);
		cpufreq_stats_free_sysfs(cpu);
	}
}

MODULE_AUTHOR("Zou Nan hai <nanhai.zou@intel.com>");
MODULE_DESCRIPTION("'cpufreq_stats' - A driver to export cpufreq stats "
				"through sysfs filesystem");
MODULE_LICENSE("GPL");

module_init(cpufreq_stats_init);
module_exit(cpufreq_stats_exit);<|MERGE_RESOLUTION|>--- conflicted
+++ resolved
@@ -340,12 +340,7 @@
 }
 
 /* priority=1 so this will get called before cpufreq_remove_dev */
-<<<<<<< HEAD
-static struct notifier_block cpufreq_stat_cpu_notifier __refdata =
-{
-=======
 static struct notifier_block cpufreq_stat_cpu_notifier __refdata = {
->>>>>>> 77570429
 	.notifier_call = cpufreq_stat_cpu_callback,
 	.priority = 1,
 };
