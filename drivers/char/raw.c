--- conflicted
+++ resolved
@@ -19,12 +19,8 @@
 #include <linux/cdev.h>
 #include <linux/device.h>
 #include <linux/mutex.h>
-<<<<<<< HEAD
-#include <linux/smp_lock.h>
-=======
 #include <linux/gfp.h>
 #include <linux/compat.h>
->>>>>>> 02f8c6ae
 #include <linux/vmalloc.h>
 
 #include <asm/uaccess.h>
@@ -235,92 +231,10 @@
 		rq.block_major = MAJOR(dev);
 		rq.block_minor = MINOR(dev);
 
-<<<<<<< HEAD
-		if (rq.raw_minor <= 0 || rq.raw_minor >= max_raw_minors) {
-			err = -EINVAL;
-			goto out;
-		}
-		rawdev = &raw_devices[rq.raw_minor];
-
-		if (command == RAW_SETBIND) {
-			dev_t dev;
-
-			/*
-			 * This is like making block devices, so demand the
-			 * same capability
-			 */
-			if (!capable(CAP_SYS_ADMIN)) {
-				err = -EPERM;
-				goto out;
-			}
-
-			/*
-			 * For now, we don't need to check that the underlying
-			 * block device is present or not: we can do that when
-			 * the raw device is opened.  Just check that the
-			 * major/minor numbers make sense.
-			 */
-
-			dev = MKDEV(rq.block_major, rq.block_minor);
-			if ((rq.block_major == 0 && rq.block_minor != 0) ||
-					MAJOR(dev) != rq.block_major ||
-					MINOR(dev) != rq.block_minor) {
-				err = -EINVAL;
-				goto out;
-			}
-
-			mutex_lock(&raw_mutex);
-			if (rawdev->inuse) {
-				mutex_unlock(&raw_mutex);
-				err = -EBUSY;
-				goto out;
-			}
-			if (rawdev->binding) {
-				bdput(rawdev->binding);
-				module_put(THIS_MODULE);
-			}
-			if (rq.block_major == 0 && rq.block_minor == 0) {
-				/* unbind */
-				rawdev->binding = NULL;
-				device_destroy(raw_class,
-						MKDEV(RAW_MAJOR, rq.raw_minor));
-			} else {
-				rawdev->binding = bdget(dev);
-				if (rawdev->binding == NULL)
-					err = -ENOMEM;
-				else {
-					__module_get(THIS_MODULE);
-					bind_device(&rq);
-				}
-			}
-			mutex_unlock(&raw_mutex);
-		} else {
-			struct block_device *bdev;
-
-			mutex_lock(&raw_mutex);
-			bdev = rawdev->binding;
-			if (bdev) {
-				rq.block_major = MAJOR(bdev->bd_dev);
-				rq.block_minor = MINOR(bdev->bd_dev);
-			} else {
-				rq.block_major = rq.block_minor = 0;
-			}
-			mutex_unlock(&raw_mutex);
-			if (copy_to_user((void __user *)arg, &rq, sizeof(rq))) {
-				err = -EFAULT;
-				goto out;
-			}
-		}
-		break;
-	default:
-		err = -EINVAL;
-		break;
-=======
 		if (copy_to_user((void __user *)arg, &rq, sizeof(rq)))
 			return -EFAULT;
 
 		return 0;
->>>>>>> 02f8c6ae
 	}
 
 	return -EINVAL;
@@ -370,17 +284,6 @@
 #endif
 
 static const struct file_operations raw_fops = {
-<<<<<<< HEAD
-	.read	=	do_sync_read,
-	.aio_read = 	generic_file_aio_read,
-	.write	=	do_sync_write,
-	.aio_write =	blkdev_aio_write,
-	.fsync	=	blkdev_fsync,
-	.open	=	raw_open,
-	.release=	raw_release,
-	.ioctl	=	raw_ioctl,
-	.owner	=	THIS_MODULE,
-=======
 	.read		= do_sync_read,
 	.aio_read	= generic_file_aio_read,
 	.write		= do_sync_write,
@@ -391,7 +294,6 @@
 	.unlocked_ioctl = raw_ioctl,
 	.llseek		= default_llseek,
 	.owner		= THIS_MODULE,
->>>>>>> 02f8c6ae
 };
 
 static const struct file_operations raw_ctl_fops = {
