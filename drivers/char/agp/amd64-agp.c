/*
 * Copyright 2001-2003 SuSE Labs.
 * Distributed under the GNU public license, v2.
 *
 * This is a GART driver for the AMD Opteron/Athlon64 on-CPU northbridge.
 * It also includes support for the AMD 8151 AGP bridge,
 * although it doesn't actually do much, as all the real
 * work is done in the northbridge(s).
 */

#include <linux/module.h>
#include <linux/pci.h>
#include <linux/init.h>
#include <linux/agp_backend.h>
#include <linux/mmzone.h>
#include <asm/page.h>		/* PAGE_SIZE */
#include <asm/e820.h>
#include <asm/amd_nb.h>
#include <asm/gart.h>
#include "agp.h"

/* NVIDIA K8 registers */
#define NVIDIA_X86_64_0_APBASE		0x10
#define NVIDIA_X86_64_1_APBASE1		0x50
#define NVIDIA_X86_64_1_APLIMIT1	0x54
#define NVIDIA_X86_64_1_APSIZE		0xa8
#define NVIDIA_X86_64_1_APBASE2		0xd8
#define NVIDIA_X86_64_1_APLIMIT2	0xdc

/* ULi K8 registers */
#define ULI_X86_64_BASE_ADDR		0x10
#define ULI_X86_64_HTT_FEA_REG		0x50
#define ULI_X86_64_ENU_SCR_REG		0x54

static struct resource *aperture_resource;
static int __initdata agp_try_unsupported = 1;
static int agp_bridges_found;

static void amd64_tlbflush(struct agp_memory *temp)
{
	amd_flush_garts();
}

static int amd64_insert_memory(struct agp_memory *mem, off_t pg_start, int type)
{
	int i, j, num_entries;
	long long tmp;
	int mask_type;
	struct agp_bridge_data *bridge = mem->bridge;
	u32 pte;

	num_entries = agp_num_entries();

	if (type != mem->type)
		return -EINVAL;
	mask_type = bridge->driver->agp_type_to_mask_type(bridge, type);
	if (mask_type != 0)
		return -EINVAL;


	/* Make sure we can fit the range in the gatt table. */
	/* FIXME: could wrap */
	if (((unsigned long)pg_start + mem->page_count) > num_entries)
		return -EINVAL;

	j = pg_start;

	/* gatt table should be empty. */
	while (j < (pg_start + mem->page_count)) {
		if (!PGE_EMPTY(agp_bridge, readl(agp_bridge->gatt_table+j)))
			return -EBUSY;
		j++;
	}

	if (!mem->is_flushed) {
		global_cache_flush();
		mem->is_flushed = true;
	}

	for (i = 0, j = pg_start; i < mem->page_count; i++, j++) {
		tmp = agp_bridge->driver->mask_memory(agp_bridge,
						      page_to_phys(mem->pages[i]),
						      mask_type);

		BUG_ON(tmp & 0xffffff0000000ffcULL);
		pte = (tmp & 0x000000ff00000000ULL) >> 28;
		pte |=(tmp & 0x00000000fffff000ULL);
		pte |= GPTE_VALID | GPTE_COHERENT;

		writel(pte, agp_bridge->gatt_table+j);
		readl(agp_bridge->gatt_table+j);	/* PCI Posting. */
	}
	amd64_tlbflush(mem);
	return 0;
}

/*
 * This hack alters the order element according
 * to the size of a long. It sucks. I totally disown this, even
 * though it does appear to work for the most part.
 */
static struct aper_size_info_32 amd64_aperture_sizes[7] =
{
	{32,   8192,   3+(sizeof(long)/8), 0 },
	{64,   16384,  4+(sizeof(long)/8), 1<<1 },
	{128,  32768,  5+(sizeof(long)/8), 1<<2 },
	{256,  65536,  6+(sizeof(long)/8), 1<<1 | 1<<2 },
	{512,  131072, 7+(sizeof(long)/8), 1<<3 },
	{1024, 262144, 8+(sizeof(long)/8), 1<<1 | 1<<3},
	{2048, 524288, 9+(sizeof(long)/8), 1<<2 | 1<<3}
};


/*
 * Get the current Aperture size from the x86-64.
 * Note, that there may be multiple x86-64's, but we just return
 * the value from the first one we find. The set_size functions
 * keep the rest coherent anyway. Or at least should do.
 */
static int amd64_fetch_size(void)
{
	struct pci_dev *dev;
	int i;
	u32 temp;
	struct aper_size_info_32 *values;

	dev = node_to_amd_nb(0)->misc;
	if (dev==NULL)
		return 0;

	pci_read_config_dword(dev, AMD64_GARTAPERTURECTL, &temp);
	temp = (temp & 0xe);
	values = A_SIZE_32(amd64_aperture_sizes);

	for (i = 0; i < agp_bridge->driver->num_aperture_sizes; i++) {
		if (temp == values[i].size_value) {
			agp_bridge->previous_size =
			    agp_bridge->current_size = (void *) (values + i);

			agp_bridge->aperture_size_idx = i;
			return values[i].size;
		}
	}
	return 0;
}

/*
 * In a multiprocessor x86-64 system, this function gets
 * called once for each CPU.
 */
static u64 amd64_configure(struct pci_dev *hammer, u64 gatt_table)
{
	u64 aperturebase;
	u32 tmp;
	u64 aper_base;

	/* Address to map to */
	pci_read_config_dword(hammer, AMD64_GARTAPERTUREBASE, &tmp);
	aperturebase = tmp << 25;
	aper_base = (aperturebase & PCI_BASE_ADDRESS_MEM_MASK);

	enable_gart_translation(hammer, gatt_table);

	return aper_base;
}


static const struct aper_size_info_32 amd_8151_sizes[7] =
{
	{2048, 524288, 9, 0x00000000 },	/* 0 0 0 0 0 0 */
	{1024, 262144, 8, 0x00000400 },	/* 1 0 0 0 0 0 */
	{512,  131072, 7, 0x00000600 },	/* 1 1 0 0 0 0 */
	{256,  65536,  6, 0x00000700 },	/* 1 1 1 0 0 0 */
	{128,  32768,  5, 0x00000720 },	/* 1 1 1 1 0 0 */
	{64,   16384,  4, 0x00000730 },	/* 1 1 1 1 1 0 */
	{32,   8192,   3, 0x00000738 }	/* 1 1 1 1 1 1 */
};

static int amd_8151_configure(void)
{
	unsigned long gatt_bus = virt_to_gart(agp_bridge->gatt_table_real);
	int i;

	if (!amd_nb_has_feature(AMD_NB_GART))
		return 0;

	/* Configure AGP regs in each x86-64 host bridge. */
	for (i = 0; i < amd_nb_num(); i++) {
		agp_bridge->gart_bus_addr =
			amd64_configure(node_to_amd_nb(i)->misc, gatt_bus);
	}
	amd_flush_garts();
	return 0;
}


static void amd64_cleanup(void)
{
	u32 tmp;
	int i;

	if (!amd_nb_has_feature(AMD_NB_GART))
		return;

	for (i = 0; i < amd_nb_num(); i++) {
		struct pci_dev *dev = node_to_amd_nb(i)->misc;
		/* disable gart translation */
		pci_read_config_dword(dev, AMD64_GARTAPERTURECTL, &tmp);
		tmp &= ~GARTEN;
		pci_write_config_dword(dev, AMD64_GARTAPERTURECTL, tmp);
	}
}


static const struct agp_bridge_driver amd_8151_driver = {
	.owner			= THIS_MODULE,
	.aperture_sizes		= amd_8151_sizes,
	.size_type		= U32_APER_SIZE,
	.num_aperture_sizes	= 7,
	.needs_scratch_page	= true,
	.configure		= amd_8151_configure,
	.fetch_size		= amd64_fetch_size,
	.cleanup		= amd64_cleanup,
	.tlb_flush		= amd64_tlbflush,
	.mask_memory		= agp_generic_mask_memory,
	.masks			= NULL,
	.agp_enable		= agp_generic_enable,
	.cache_flush		= global_cache_flush,
	.create_gatt_table	= agp_generic_create_gatt_table,
	.free_gatt_table	= agp_generic_free_gatt_table,
	.insert_memory		= amd64_insert_memory,
	.remove_memory		= agp_generic_remove_memory,
	.alloc_by_type		= agp_generic_alloc_by_type,
	.free_by_type		= agp_generic_free_by_type,
	.agp_alloc_page		= agp_generic_alloc_page,
	.agp_alloc_pages	= agp_generic_alloc_pages,
	.agp_destroy_page	= agp_generic_destroy_page,
	.agp_destroy_pages	= agp_generic_destroy_pages,
	.agp_type_to_mask_type  = agp_generic_type_to_mask_type,
};

/* Some basic sanity checks for the aperture. */
static int __devinit agp_aperture_valid(u64 aper, u32 size)
{
	if (!aperture_valid(aper, size, 32*1024*1024))
		return 0;

	/* Request the Aperture. This catches cases when someone else
	   already put a mapping in there - happens with some very broken BIOS

	   Maybe better to use pci_assign_resource/pci_enable_device instead
	   trusting the bridges? */
	if (!aperture_resource &&
	    !(aperture_resource = request_mem_region(aper, size, "aperture"))) {
		printk(KERN_ERR PFX "Aperture conflicts with PCI mapping.\n");
		return 0;
	}
	return 1;
}

/*
 * W*s centric BIOS sometimes only set up the aperture in the AGP
 * bridge, not the northbridge. On AMD64 this is handled early
 * in aperture.c, but when IOMMU is not enabled or we run
 * on a 32bit kernel this needs to be redone.
 * Unfortunately it is impossible to fix the aperture here because it's too late
 * to allocate that much memory. But at least error out cleanly instead of
 * crashing.
 */
static __devinit int fix_northbridge(struct pci_dev *nb, struct pci_dev *agp,
								 u16 cap)
{
	u32 aper_low, aper_hi;
	u64 aper, nb_aper;
	int order = 0;
	u32 nb_order, nb_base;
	u16 apsize;

	pci_read_config_dword(nb, AMD64_GARTAPERTURECTL, &nb_order);
	nb_order = (nb_order >> 1) & 7;
	pci_read_config_dword(nb, AMD64_GARTAPERTUREBASE, &nb_base);
	nb_aper = nb_base << 25;

	/* Northbridge seems to contain crap. Try the AGP bridge. */

	pci_read_config_word(agp, cap+0x14, &apsize);
	if (apsize == 0xffff) {
		if (agp_aperture_valid(nb_aper, (32*1024*1024)<<nb_order))
			return 0;
		return -1;
	}

	apsize &= 0xfff;
	/* Some BIOS use weird encodings not in the AGPv3 table. */
	if (apsize & 0xff)
		apsize |= 0xf00;
	order = 7 - hweight16(apsize);

	pci_read_config_dword(agp, 0x10, &aper_low);
	pci_read_config_dword(agp, 0x14, &aper_hi);
	aper = (aper_low & ~((1<<22)-1)) | ((u64)aper_hi << 32);

	/*
	 * On some sick chips APSIZE is 0. This means it wants 4G
	 * so let double check that order, and lets trust the AMD NB settings
	 */
	if (order >=0 && aper + (32ULL<<(20 + order)) > 0x100000000ULL) {
		dev_info(&agp->dev, "aperture size %u MB is not right, using settings from NB\n",
			 32 << order);
		order = nb_order;
	}

	if (nb_order >= order) {
		if (agp_aperture_valid(nb_aper, (32*1024*1024)<<nb_order))
			return 0;
	}

	dev_info(&agp->dev, "aperture from AGP @ %Lx size %u MB\n",
		 aper, 32 << order);
	if (order < 0 || !agp_aperture_valid(aper, (32*1024*1024)<<order))
		return -1;

	gart_set_size_and_enable(nb, order);
	pci_write_config_dword(nb, AMD64_GARTAPERTUREBASE, aper >> 25);

	return 0;
}

static __devinit int cache_nbs(struct pci_dev *pdev, u32 cap_ptr)
{
	int i;

	if (amd_cache_northbridges() < 0)
		return -ENODEV;

	if (!amd_nb_has_feature(AMD_NB_GART))
		return -ENODEV;

	i = 0;
	for (i = 0; i < amd_nb_num(); i++) {
		struct pci_dev *dev = node_to_amd_nb(i)->misc;
		if (fix_northbridge(dev, pdev, cap_ptr) < 0) {
			dev_err(&dev->dev, "no usable aperture found\n");
#ifdef __x86_64__
			/* should port this to i386 */
			dev_err(&dev->dev, "consider rebooting with iommu=memaper=2 to get a good aperture\n");
#endif
			return -1;
		}
	}
	return 0;
}

/* Handle AMD 8151 quirks */
static void __devinit amd8151_init(struct pci_dev *pdev, struct agp_bridge_data *bridge)
{
	char *revstring;

	switch (pdev->revision) {
	case 0x01: revstring="A0"; break;
	case 0x02: revstring="A1"; break;
	case 0x11: revstring="B0"; break;
	case 0x12: revstring="B1"; break;
	case 0x13: revstring="B2"; break;
	case 0x14: revstring="B3"; break;
	default:   revstring="??"; break;
	}

	dev_info(&pdev->dev, "AMD 8151 AGP Bridge rev %s\n", revstring);

	/*
	 * Work around errata.
	 * Chips before B2 stepping incorrectly reporting v3.5
	 */
	if (pdev->revision < 0x13) {
		dev_info(&pdev->dev, "correcting AGP revision (reports 3.5, is really 3.0)\n");
		bridge->major_version = 3;
		bridge->minor_version = 0;
	}
}


static const struct aper_size_info_32 uli_sizes[7] =
{
	{256, 65536, 6, 10},
	{128, 32768, 5, 9},
	{64, 16384, 4, 8},
	{32, 8192, 3, 7},
	{16, 4096, 2, 6},
	{8, 2048, 1, 4},
	{4, 1024, 0, 3}
};
static int __devinit uli_agp_init(struct pci_dev *pdev)
{
	u32 httfea,baseaddr,enuscr;
	struct pci_dev *dev1;
	int i, ret;
	unsigned size = amd64_fetch_size();

	dev_info(&pdev->dev, "setting up ULi AGP\n");
	dev1 = pci_get_slot (pdev->bus,PCI_DEVFN(0,0));
	if (dev1 == NULL) {
		dev_info(&pdev->dev, "can't find ULi secondary device\n");
		return -ENODEV;
	}

	for (i = 0; i < ARRAY_SIZE(uli_sizes); i++)
		if (uli_sizes[i].size == size)
			break;

	if (i == ARRAY_SIZE(uli_sizes)) {
		dev_info(&pdev->dev, "no ULi size found for %d\n", size);
		ret = -ENODEV;
		goto put;
	}

	/* shadow x86-64 registers into ULi registers */
	pci_read_config_dword (node_to_amd_nb(0)->misc, AMD64_GARTAPERTUREBASE,
			       &httfea);

	/* if x86-64 aperture base is beyond 4G, exit here */
	if ((httfea & 0x7fff) >> (32 - 25)) {
		ret = -ENODEV;
		goto put;
	}

	httfea = (httfea& 0x7fff) << 25;

	pci_read_config_dword(pdev, ULI_X86_64_BASE_ADDR, &baseaddr);
	baseaddr&= ~PCI_BASE_ADDRESS_MEM_MASK;
	baseaddr|= httfea;
	pci_write_config_dword(pdev, ULI_X86_64_BASE_ADDR, baseaddr);

	enuscr= httfea+ (size * 1024 * 1024) - 1;
	pci_write_config_dword(dev1, ULI_X86_64_HTT_FEA_REG, httfea);
	pci_write_config_dword(dev1, ULI_X86_64_ENU_SCR_REG, enuscr);
	ret = 0;
put:
	pci_dev_put(dev1);
	return ret;
}


static const struct aper_size_info_32 nforce3_sizes[5] =
{
	{512,  131072, 7, 0x00000000 },
	{256,  65536,  6, 0x00000008 },
	{128,  32768,  5, 0x0000000C },
	{64,   16384,  4, 0x0000000E },
	{32,   8192,   3, 0x0000000F }
};

/* Handle shadow device of the Nvidia NForce3 */
/* CHECK-ME original 2.4 version set up some IORRs. Check if that is needed. */
static int nforce3_agp_init(struct pci_dev *pdev)
{
	u32 tmp, apbase, apbar, aplimit;
	struct pci_dev *dev1;
	int i, ret;
	unsigned size = amd64_fetch_size();

	dev_info(&pdev->dev, "setting up Nforce3 AGP\n");

	dev1 = pci_get_slot(pdev->bus, PCI_DEVFN(11, 0));
	if (dev1 == NULL) {
		dev_info(&pdev->dev, "can't find Nforce3 secondary device\n");
		return -ENODEV;
	}

	for (i = 0; i < ARRAY_SIZE(nforce3_sizes); i++)
		if (nforce3_sizes[i].size == size)
			break;

	if (i == ARRAY_SIZE(nforce3_sizes)) {
		dev_info(&pdev->dev, "no NForce3 size found for %d\n", size);
		ret = -ENODEV;
		goto put;
	}

	pci_read_config_dword(dev1, NVIDIA_X86_64_1_APSIZE, &tmp);
	tmp &= ~(0xf);
	tmp |= nforce3_sizes[i].size_value;
	pci_write_config_dword(dev1, NVIDIA_X86_64_1_APSIZE, tmp);

	/* shadow x86-64 registers into NVIDIA registers */
	pci_read_config_dword (node_to_amd_nb(0)->misc, AMD64_GARTAPERTUREBASE,
			       &apbase);

	/* if x86-64 aperture base is beyond 4G, exit here */
	if ( (apbase & 0x7fff) >> (32 - 25) ) {
		dev_info(&pdev->dev, "aperture base > 4G\n");
		ret = -ENODEV;
		goto put;
	}

	apbase = (apbase & 0x7fff) << 25;

	pci_read_config_dword(pdev, NVIDIA_X86_64_0_APBASE, &apbar);
	apbar &= ~PCI_BASE_ADDRESS_MEM_MASK;
	apbar |= apbase;
	pci_write_config_dword(pdev, NVIDIA_X86_64_0_APBASE, apbar);

	aplimit = apbase + (size * 1024 * 1024) - 1;
	pci_write_config_dword(dev1, NVIDIA_X86_64_1_APBASE1, apbase);
	pci_write_config_dword(dev1, NVIDIA_X86_64_1_APLIMIT1, aplimit);
	pci_write_config_dword(dev1, NVIDIA_X86_64_1_APBASE2, apbase);
	pci_write_config_dword(dev1, NVIDIA_X86_64_1_APLIMIT2, aplimit);

	ret = 0;
put:
	pci_dev_put(dev1);

	return ret;
}

static int __devinit agp_amd64_probe(struct pci_dev *pdev,
				     const struct pci_device_id *ent)
{
	struct agp_bridge_data *bridge;
	u8 cap_ptr;
	int err;

	/* The Highlander principle */
	if (agp_bridges_found)
		return -ENODEV;

	cap_ptr = pci_find_capability(pdev, PCI_CAP_ID_AGP);
	if (!cap_ptr)
		return -ENODEV;

	/* Could check for AGPv3 here */

	bridge = agp_alloc_bridge();
	if (!bridge)
		return -ENOMEM;

	if (pdev->vendor == PCI_VENDOR_ID_AMD &&
	    pdev->device == PCI_DEVICE_ID_AMD_8151_0) {
		amd8151_init(pdev, bridge);
	} else {
		dev_info(&pdev->dev, "AGP bridge [%04x/%04x]\n",
			 pdev->vendor, pdev->device);
	}

	bridge->driver = &amd_8151_driver;
	bridge->dev = pdev;
	bridge->capndx = cap_ptr;

	/* Fill in the mode register */
	pci_read_config_dword(pdev, bridge->capndx+PCI_AGP_STATUS, &bridge->mode);

	if (cache_nbs(pdev, cap_ptr) == -1) {
		agp_put_bridge(bridge);
		return -ENODEV;
	}

	if (pdev->vendor == PCI_VENDOR_ID_NVIDIA) {
		int ret = nforce3_agp_init(pdev);
		if (ret) {
			agp_put_bridge(bridge);
			return ret;
		}
	}

	if (pdev->vendor == PCI_VENDOR_ID_AL) {
		int ret = uli_agp_init(pdev);
		if (ret) {
			agp_put_bridge(bridge);
			return ret;
		}
	}

	pci_set_drvdata(pdev, bridge);
	err = agp_add_bridge(bridge);
	if (err < 0)
		return err;

	agp_bridges_found++;
	return 0;
}

static void __devexit agp_amd64_remove(struct pci_dev *pdev)
{
	struct agp_bridge_data *bridge = pci_get_drvdata(pdev);

	release_mem_region(virt_to_gart(bridge->gatt_table_real),
			   amd64_aperture_sizes[bridge->aperture_size_idx].size);
	agp_remove_bridge(bridge);
	agp_put_bridge(bridge);

	agp_bridges_found--;
}

#ifdef CONFIG_PM

static int agp_amd64_suspend(struct pci_dev *pdev, pm_message_t state)
{
	pci_save_state(pdev);
	pci_set_power_state(pdev, pci_choose_state(pdev, state));

	return 0;
}

static int agp_amd64_resume(struct pci_dev *pdev)
{
	pci_set_power_state(pdev, PCI_D0);
	pci_restore_state(pdev);

	if (pdev->vendor == PCI_VENDOR_ID_NVIDIA)
		nforce3_agp_init(pdev);

	return amd_8151_configure();
}

#endif /* CONFIG_PM */

static struct pci_device_id agp_amd64_pci_table[] = {
	{
	.class		= (PCI_CLASS_BRIDGE_HOST << 8),
	.class_mask	= ~0,
	.vendor		= PCI_VENDOR_ID_AMD,
	.device		= PCI_DEVICE_ID_AMD_8151_0,
	.subvendor	= PCI_ANY_ID,
	.subdevice	= PCI_ANY_ID,
	},
	/* ULi M1689 */
	{
	.class		= (PCI_CLASS_BRIDGE_HOST << 8),
	.class_mask	= ~0,
	.vendor		= PCI_VENDOR_ID_AL,
	.device		= PCI_DEVICE_ID_AL_M1689,
	.subvendor	= PCI_ANY_ID,
	.subdevice	= PCI_ANY_ID,
	},
	/* VIA K8T800Pro */
	{
	.class		= (PCI_CLASS_BRIDGE_HOST << 8),
	.class_mask	= ~0,
	.vendor		= PCI_VENDOR_ID_VIA,
	.device		= PCI_DEVICE_ID_VIA_K8T800PRO_0,
	.subvendor	= PCI_ANY_ID,
	.subdevice	= PCI_ANY_ID,
	},
	/* VIA K8T800 */
	{
	.class		= (PCI_CLASS_BRIDGE_HOST << 8),
	.class_mask	= ~0,
	.vendor		= PCI_VENDOR_ID_VIA,
	.device		= PCI_DEVICE_ID_VIA_8385_0,
	.subvendor	= PCI_ANY_ID,
	.subdevice	= PCI_ANY_ID,
	},
	/* VIA K8M800 / K8N800 */
	{
	.class		= (PCI_CLASS_BRIDGE_HOST << 8),
	.class_mask	= ~0,
	.vendor		= PCI_VENDOR_ID_VIA,
	.device		= PCI_DEVICE_ID_VIA_8380_0,
	.subvendor	= PCI_ANY_ID,
	.subdevice	= PCI_ANY_ID,
	},
	/* VIA K8M890 / K8N890 */
	{
	.class          = (PCI_CLASS_BRIDGE_HOST << 8),
	.class_mask     = ~0,
	.vendor         = PCI_VENDOR_ID_VIA,
	.device         = PCI_DEVICE_ID_VIA_VT3336,
	.subvendor      = PCI_ANY_ID,
	.subdevice      = PCI_ANY_ID,
	},
	/* VIA K8T890 */
	{
	.class		= (PCI_CLASS_BRIDGE_HOST << 8),
	.class_mask	= ~0,
	.vendor		= PCI_VENDOR_ID_VIA,
	.device		= PCI_DEVICE_ID_VIA_3238_0,
	.subvendor	= PCI_ANY_ID,
	.subdevice	= PCI_ANY_ID,
	},
	/* VIA K8T800/K8M800/K8N800 */
	{
	.class		= (PCI_CLASS_BRIDGE_HOST << 8),
	.class_mask	= ~0,
	.vendor		= PCI_VENDOR_ID_VIA,
	.device		= PCI_DEVICE_ID_VIA_838X_1,
	.subvendor	= PCI_ANY_ID,
	.subdevice	= PCI_ANY_ID,
	},
	/* NForce3 */
	{
	.class		= (PCI_CLASS_BRIDGE_HOST << 8),
	.class_mask	= ~0,
	.vendor		= PCI_VENDOR_ID_NVIDIA,
	.device		= PCI_DEVICE_ID_NVIDIA_NFORCE3,
	.subvendor	= PCI_ANY_ID,
	.subdevice	= PCI_ANY_ID,
	},
	{
	.class		= (PCI_CLASS_BRIDGE_HOST << 8),
	.class_mask	= ~0,
	.vendor		= PCI_VENDOR_ID_NVIDIA,
	.device		= PCI_DEVICE_ID_NVIDIA_NFORCE3S,
	.subvendor	= PCI_ANY_ID,
	.subdevice	= PCI_ANY_ID,
	},
	/* SIS 755 */
	{
	.class		= (PCI_CLASS_BRIDGE_HOST << 8),
	.class_mask	= ~0,
	.vendor		= PCI_VENDOR_ID_SI,
	.device		= PCI_DEVICE_ID_SI_755,
	.subvendor	= PCI_ANY_ID,
	.subdevice	= PCI_ANY_ID,
	},
	/* SIS 760 */
	{
	.class		= (PCI_CLASS_BRIDGE_HOST << 8),
	.class_mask	= ~0,
	.vendor		= PCI_VENDOR_ID_SI,
	.device		= PCI_DEVICE_ID_SI_760,
	.subvendor	= PCI_ANY_ID,
	.subdevice	= PCI_ANY_ID,
	},
	/* ALI/ULI M1695 */
	{
	.class		= (PCI_CLASS_BRIDGE_HOST << 8),
	.class_mask	= ~0,
	.vendor		= PCI_VENDOR_ID_AL,
	.device		= 0x1695,
	.subvendor	= PCI_ANY_ID,
	.subdevice	= PCI_ANY_ID,
	},

	{ }
};

MODULE_DEVICE_TABLE(pci, agp_amd64_pci_table);

static DEFINE_PCI_DEVICE_TABLE(agp_amd64_pci_promisc_table) = {
	{ PCI_DEVICE_CLASS(0, 0) },
	{ }
};

static struct pci_driver agp_amd64_pci_driver = {
	.name		= "agpgart-amd64",
	.id_table	= agp_amd64_pci_table,
	.probe		= agp_amd64_probe,
	.remove		= agp_amd64_remove,
#ifdef CONFIG_PM
	.suspend	= agp_amd64_suspend,
	.resume		= agp_amd64_resume,
#endif
};


/* Not static due to IOMMU code calling it early. */
int __init agp_amd64_init(void)
{
	int err = 0;

	if (agp_off)
		return -EINVAL;

	err = pci_register_driver(&agp_amd64_pci_driver);
	if (err < 0)
		return err;

	if (agp_bridges_found == 0) {
		if (!agp_try_unsupported && !agp_try_unsupported_boot) {
			printk(KERN_INFO PFX "No supported AGP bridge found.\n");
#ifdef MODULE
			printk(KERN_INFO PFX "You can try agp_try_unsupported=1\n");
#else
			printk(KERN_INFO PFX "You can boot with agp=try_unsupported\n");
#endif
			pci_unregister_driver(&agp_amd64_pci_driver);
			return -ENODEV;
		}

		/* First check that we have at least one AMD64 NB */
<<<<<<< HEAD
		if (!pci_dev_present(amd_nb_misc_ids))
=======
		if (!pci_dev_present(amd_nb_misc_ids)) {
			pci_unregister_driver(&agp_amd64_pci_driver);
>>>>>>> 02f8c6ae
			return -ENODEV;
		}

		/* Look for any AGP bridge */
		agp_amd64_pci_driver.id_table = agp_amd64_pci_promisc_table;
		err = driver_attach(&agp_amd64_pci_driver.driver);
<<<<<<< HEAD
		if (err == 0 && agp_bridges_found == 0)
			err = -ENODEV;
=======
		if (err == 0 && agp_bridges_found == 0) {
			pci_unregister_driver(&agp_amd64_pci_driver);
			err = -ENODEV;
		}
>>>>>>> 02f8c6ae
	}
	return err;
}

static int __init agp_amd64_mod_init(void)
{
#ifndef MODULE
	if (gart_iommu_aperture)
		return agp_bridges_found ? 0 : -ENODEV;
#endif
	return agp_amd64_init();
}

static void __exit agp_amd64_cleanup(void)
{
#ifndef MODULE
	if (gart_iommu_aperture)
		return;
#endif
	if (aperture_resource)
		release_resource(aperture_resource);
	pci_unregister_driver(&agp_amd64_pci_driver);
}

module_init(agp_amd64_mod_init);
module_exit(agp_amd64_cleanup);

MODULE_AUTHOR("Dave Jones <davej@redhat.com>, Andi Kleen");
module_param(agp_try_unsupported, bool, 0);
MODULE_LICENSE("GPL");<|MERGE_RESOLUTION|>--- conflicted
+++ resolved
@@ -178,7 +178,7 @@
 
 static int amd_8151_configure(void)
 {
-	unsigned long gatt_bus = virt_to_gart(agp_bridge->gatt_table_real);
+	unsigned long gatt_bus = virt_to_phys(agp_bridge->gatt_table_real);
 	int i;
 
 	if (!amd_nb_has_feature(AMD_NB_GART))
@@ -583,7 +583,7 @@
 {
 	struct agp_bridge_data *bridge = pci_get_drvdata(pdev);
 
-	release_mem_region(virt_to_gart(bridge->gatt_table_real),
+	release_mem_region(virt_to_phys(bridge->gatt_table_real),
 			   amd64_aperture_sizes[bridge->aperture_size_idx].size);
 	agp_remove_bridge(bridge);
 	agp_put_bridge(bridge);
@@ -778,27 +778,18 @@
 		}
 
 		/* First check that we have at least one AMD64 NB */
-<<<<<<< HEAD
-		if (!pci_dev_present(amd_nb_misc_ids))
-=======
 		if (!pci_dev_present(amd_nb_misc_ids)) {
 			pci_unregister_driver(&agp_amd64_pci_driver);
->>>>>>> 02f8c6ae
 			return -ENODEV;
 		}
 
 		/* Look for any AGP bridge */
 		agp_amd64_pci_driver.id_table = agp_amd64_pci_promisc_table;
 		err = driver_attach(&agp_amd64_pci_driver.driver);
-<<<<<<< HEAD
-		if (err == 0 && agp_bridges_found == 0)
-			err = -ENODEV;
-=======
 		if (err == 0 && agp_bridges_found == 0) {
 			pci_unregister_driver(&agp_amd64_pci_driver);
 			err = -ENODEV;
 		}
->>>>>>> 02f8c6ae
 	}
 	return err;
 }
