--- conflicted
+++ resolved
@@ -58,10 +58,6 @@
 config AGP_AMD64
 	tristate "AMD Opteron/Athlon64 on-CPU GART support"
 	depends on AGP && X86 && AMD_NB
-<<<<<<< HEAD
-	default y if GART_IOMMU
-=======
->>>>>>> 02f8c6ae
 	help
 	  This option gives you AGP support for the GLX component of
 	  X using the on-CPU northbridge of the AMD Athlon64/Opteron CPUs.
